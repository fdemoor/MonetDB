--- conflicted
+++ resolved
@@ -1,9 +1,3 @@
-<<<<<<< HEAD
-monetdb = major:1; minor:29; release:0; rc:x; build:1;
+monetdb = major:1; minor:32; release:0; rc:x; build:1;
 monetdb4 = major:4; minor:33; release:0; rc:x; build:1;
-clients = major:1; minor:29; release:0; rc:x; build:1;
-=======
-monetdb = major:1; minor:32; release:0; rc:x; build:1;
-monetdb4 = major:4; minor:32; release:0; rc:x; build:1;
-clients = major:1; minor:32; release:0; rc:x; build:1;
->>>>>>> eb903b92
+clients = major:1; minor:32; release:0; rc:x; build:1;