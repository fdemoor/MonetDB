--- conflicted
+++ resolved
@@ -832,13 +832,7 @@
 /*	int hour=0; */
 	Thread thr;
 
-<<<<<<< HEAD
-=======
-#ifdef DEBUG_FLOW
-	stream_printf(GDKstdout, "start parallel interpreter thread\n");
-#endif
 	thr = THRnew(MT_getpid(), "DFLOWworker");
->>>>>>> deb391ff
 	while(task) {
 		fs = (FlowStep)q_dequeue(task->todo);
 		oldpc= fs->pc;
