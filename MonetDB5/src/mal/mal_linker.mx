@' The contents of this file are subject to the MonetDB Public License
@' Version 1.1 (the "License"); you may not use this file except in
@' compliance with the License. You may obtain a copy of the License at
@' http://monetdb.cwi.nl/Legal/MonetDBLicense-1.1.html
@'
@' Software distributed under the License is distributed on an "AS IS"
@' basis, WITHOUT WARRANTY OF ANY KIND, either express or implied. See the
@' License for the specific language governing rights and limitations
@' under the License.
@'
@' The Original Code is the MonetDB Database System.
@'
@' The Initial Developer of the Original Code is CWI.
@' Portions created by CWI are Copyright (C) 1997-July 2008 CWI.
@' Copyright August 2008-2010 MonetDB B.V.
@' All Rights Reserved.

@a M. Kersten
@v 0.0
@-
@+ Module Loading
The server is bootstrapped by processing a MAL script with
module definitions or extensions.
For each module file encountered, the object library 
lib_<modulename>.so is searched for in the location identified
by monet_mod_path=exec_prefix/lib/MonetDB5:exec_prefix/lib/MonetDB5/lib:exec_prefix/lib/MonetDB5/bin.

The corresponding signature are defined 
in @dots{}/lib(64)/<modulename>.mal.
@-
The default bootstrap script is called @dots{}/lib/MonetDB5/mal_init.mal
and it is designated in the configuration file as the mal_init property.
The rationale for this set-up is that database administrators can
extend/overload the bootstrap procedure without affecting the 
software package being distributed. 
It merely requires a different direction for the mal_init property.
The scheme also isolates the functionality embedded in modules from
inadvertise use on non-compliant databases.
@-
Unlike previous versions of MonetDB, modules can not be unloaded. 
Dynamic libraries are always global and, therefore, it
is best to load them as part of the server initialization phase.
@-
@{
For the time being we assume that all commands are statically linked.
@h
#ifndef _MAL_LINKER_H
#include "mal_module.h"

#define MAL_EXT ".mal"
#define SQL_EXT ".sql"

#ifdef HAVE_DLFCN_H
#include <dlfcn.h>
#else 
#define RTLD_LAZY   1
#define RTLD_NOW    2
#define RTLD_GLOBAL 4
#define RTLD_NOW_REPORT_ERROR   8
#endif

#include <sys/types.h> /* opendir */
<<<<<<< HEAD
#include <dirent.h> /* opendir */
=======
>>>>>>> 12e888d5

/* #define DEBUG_MAL_LINKER */
#define MONET64 1
mal_export MALfcn getAddress(str filename, str modnme, str fcnname,int silent);
mal_export char *MSP_locate_script(const char *mod_name);
mal_export char *MSP_locate_file(const char *mod_name);
mal_export str loadLibrary(str modulename, int flag);
mal_export void unloadLibraries(void);
mal_export void initLibraries(void);
mal_export int isPreloaded(str nme);
mal_export int isLoaded(str modulename);
#endif
@-
The MAL module should be compiled with -rdynamic and -ldl (Linux).
This enables loading the routines and finding out the address
of a particular routine.
The mapping from MAL module.function() identifier to an address is
resolved in the function getAddress. Since all modules libraries are loaded
completely with GLOBAL visibility, it suffices to provide the internal function 
name.
In case an attempt to link to an address fails, 
a final attempt is made to locate the *.o file in
the current directory.

Note, however, that the libraries are reference counted. Although we
don't close them until end of session it seems prudent to maintain
the consistency of this counter.

@c
#include "mal_config.h"
#include "mal_linker.h"
#include "mal_function.h"	/* for throwException() */
#include "mal_import.h"		/* for slash_2_dir_sep() */

#if defined(_MSC_VER) && _MSC_VER >= 1400
#define open _open
#define close _close
#endif

static int noDlopen;
#define MAXMODULES 512

typedef struct{
	str filename;
	str fullname;
	void **handle;
} FileRecord;

static FileRecord filesLoaded[MAXMODULES];
static int maxfiles = MAXMODULES;
static int lastfile = 0;

@-
Search for occurrence of the function in the library identified by the filename.
@c
MALfcn
getAddress(str filename, str modnme, str fcnname, int silent)
{
	void *dl = 0;
	MALfcn adr;
	static int idx=0;
	static int prev= -1;

	(void) modnme;
	if( prev >= 0){
			adr = (MALfcn) dlsym(filesLoaded[prev].handle, fcnname);
			if( adr != NULL) 
				return adr; /* found it */
	}
	if( filename && prev >= 0) {
		if( strcmp(filename, filesLoaded[prev].filename)==0) {
			adr = (MALfcn) dlsym(filesLoaded[prev].handle, fcnname);
			if( adr != NULL) 
				return adr; /* found it */
		}
	}
@-
Search for occurrence of the function in any library already loaded.
This deals with the case that files are linked together to reduce
the loading time, while the signatures of the functions are still
obtained from the source-file MAL script.
@c
	for(idx =0; idx < lastfile && filesLoaded[idx].handle; idx++){
			adr = (MALfcn) dlsym(filesLoaded[idx].handle, fcnname);
			if( adr != NULL)  {
				prev = idx;
				return adr; /* found it */
			}
		}
@-
Try the program libraries at large or run through all
loaded files and try to resolve the functionname again.
@c
	if (dl == NULL)
		dl = dlopen(NULL, RTLD_NOW | RTLD_GLOBAL);
	if( dl != NULL){
		adr = (MALfcn) dlsym(dl, fcnname);
		if( adr != NULL) 
			return adr; /* found it */
	}
	if( !silent)
		showException(MAL,"MAL.getAddress", "address of '%s.%s' not found", 
			(modnme?modnme:"<unknown>"), fcnname);
	return NULL;
}
@}
@+ Module file loading
The default location to search for the module is in monet_mod_path
unless an absolute path is given.
Loading further relies on the Linux policy to search for the module
location in the following order: 1) the colon-separated list of
directories in the user's LD_LIBRARY_PATH, 2) the libraries specified
in /etc/ld.so.cache and 3) /usr/lib followed by /lib.
If the module contains a routine _init, then that code is executed
before the loader returns. Likewise the routine _fini is called just
before the module is unloaded.

A module loading conflict emerges if a function is redefined.
A duplicate load is simply ignored by keeping track of modules
already loaded.
@{
@c

int
isLoaded(str modulename)
{
	int idx;

	for (idx = 0; filesLoaded[idx].filename && idx < lastfile; idx++)
		if (strcmp(filesLoaded[idx].filename, modulename) == 0) {
			return 1;
		}
	return 0;
}

#ifndef MAXPATHLEN
#define MAXPATHLEN 1024
#endif
str
loadLibrary(str filename, int flag)
{
	int mode = RTLD_NOW | RTLD_GLOBAL;
	char nme[MAXPATHLEN];
	void *handle = NULL;
	str fullname, s;
	int idx;
	const char *errmsg;

	for (idx = 0; filesLoaded[idx].filename && idx < lastfile; idx++)
		if (strcmp(filesLoaded[idx].filename, filename) == 0)
			/* already loaded */
			return MAL_SUCCEED;
@-
Use the search path provided in the configuration file
@c
	s = strrchr(filename, DIR_SEP);
	snprintf(nme, MAXPATHLEN, "_%s", s ? s + 1 : filename);
	fullname = MSP_locate_file(nme);

	if (fullname == NULL) {
		if( flag)
			throw(LOADER, "loadLibrary", RUNTIME_FILE_NOT_FOUND ":%s", filename);
		return MAL_SUCCEED;
	}

/* AIX requires RTLD_MEMBER to load a module that is a member of an archive.  */
#ifdef RTLD_MEMBER
	mode |= RTLD_MEMBER;
#endif

	handle = dlopen(fullname, mode);
	if (handle == NULL) {
		errmsg = dlerror();
		if (!errmsg) 
			errmsg = "(no error from dlerror())";
		GDKfree(fullname);
		throw(LOADER, "loadLibrary", RUNTIME_LOAD_ERROR "%s.%s", errmsg, filename);
	}

	mal_set_lock(mal_contextLock, "loadModule");
	if (lastfile == maxfiles) {
		showException(MAL,"loadModule", "internal error, too many modules loaded");
	} else {
		filesLoaded[lastfile].filename = GDKstrdup(filename);
		filesLoaded[lastfile].fullname = fullname;
		filesLoaded[lastfile].handle = handle;
		lastfile ++;
	}
	mal_unset_lock(mal_contextLock, "loadModule");

	return MAL_SUCCEED;
}

@-
For analysis of memory leaks we should cleanup the libraries before
we exit the server. This does not involve the libraries themselves,
because they may still be in use.
@c
void
unloadLibraries()
{
	int i;

	mal_set_lock(mal_contextLock, "unloadModule");
	for (i = 0; i < lastfile; i++)
		if (filesLoaded[i].fullname) {
			/* dlclose(filesLoaded[i].handle);*/
			GDKfree(filesLoaded[i].filename);
			GDKfree(filesLoaded[i].fullname);
		}
	lastfile = 0;
	mal_unset_lock(mal_contextLock, "unloadModule");
}
@- 
To speedup restart and to simplify debugging, the MonetDB server can
be statically linked with some (or all) of the modules libraries. 
A complicating factor is then to avoid users to initiate another load
of the module file, because it would lead to a @code{dlopen()} error.

The partial way out of this dilema is to administer somewhere
the statically bound modules, or to enforce that each module
comes with a known routine for which we can search.
In the current version we use the former approach.

The routine below turns off dynamic loading while parsing the
command signature files.
@c
static str preloaded[] = {
	"kernel/bat",
	0
};

int
isPreloaded(str nme)
{
	int i;

	for (i = 0; preloaded[i]; i++)
		if (strcmp(preloaded[i], nme) == 0)
			return 1;
	return 0;
}

void
initLibraries()
{
	int i;
	str msg;

	noDlopen = TRUE;
	if(noDlopen == FALSE)
	for(i=0;preloaded[i];i++) {
	    msg = loadLibrary(preloaded[i],FALSE);
		if ( msg )
			stream_printf(GDKerr,"#%s\n",msg);
	}
}

@+ Handling of Module Library Search Path
The plausible locations of the modules can be designated by
an environment variable. 
@c
static int
cmpstr(const void *p1, const void *p2)
{
	return strcmp(*(char* const*)p1, *(char* const*)p2);
}

static char *
locate_file(const char *basename, const char *ext, const bit recurse)
{
	char *mod_path = GDKgetenv("monet_mod_path");
	char *fullname;
	size_t fullnamelen;
	size_t filelen = strlen(basename) + strlen(ext);

	if (mod_path == NULL)
		return NULL;
	while (*mod_path == PATH_SEP)
		mod_path++;
	if (*mod_path == 0)
		return NULL;
	fullnamelen = 512;
	fullname = GDKmalloc(fullnamelen);
	if (fullname == NULL)
		return NULL;
	while (*mod_path) {
		size_t i;
		char *p;
		int fd;
		DIR *rdir;

		if ((p = strchr(mod_path, PATH_SEP)) != NULL) {
			i = p - mod_path;
		} else {
			i = strlen(mod_path);
		}
		while (i + filelen + 2 > fullnamelen) {
			fullnamelen += 512;
			fullname = GDKrealloc(fullname, fullnamelen);
			if (fullname == NULL)
				return NULL;
		}
		/* we are now sure the directory name, file
		   base name, extension, and separator fit
		   into fullname, so we don't need to do any
		   extra checks */
		strncpy(fullname, mod_path, i);
		fullname[i] = DIR_SEP;
		strcpy(fullname + i + 1, basename);
		/* see if this is a directory, if so, recurse */
		if (recurse == 1 && (rdir = opendir(fullname)) != NULL) {
			struct dirent *e;
			str strs[48]; /* hardwired limit */
			int lasts = 0;
			int c;
			/* list *ext, sort, return */
			while ((e = readdir(rdir)) != NULL) {
				if (strcmp(e->d_name, "..") == 0 || strcmp(e->d_name, ".") == 0)
					continue;
				if (strcmp(e->d_name + strlen(e->d_name) - strlen(ext), ext) == 0) {
					strs[lasts] = GDKmalloc(strlen(fullname) +
							sizeof(DIR_SEP) + strlen(e->d_name) + 1);
					sprintf(strs[lasts], "%s%c%s",
							fullname, DIR_SEP, GDKstrdup(e->d_name));
					lasts++;
				}
				if (lasts >= 48)
					break;
			}
			(void)closedir(rdir);
			if (lasts > 0) {
				/* assure that an ordering such as 10_first, 20_second works */
				qsort(strs, lasts, sizeof(char *), cmpstr);
				i = 0;
				for (c = 0; c < lasts; c++)
					i += strlen(strs[c]) + 1; /* PATH_SEP or \0 */
				fullname = GDKrealloc(fullname, i);
				i = 0;
				for (c = 0; c < lasts; c++) {
					strcpy(fullname + i, strs[c]);
					i += strlen(strs[c]);
					fullname[i++] = PATH_SEP;
				}
				fullname[i - 1] = '\0';
				return fullname;
			}
		}
		strcat(fullname + i + 1, ext);
		if ((fd = open(fullname, O_RDONLY)) >= 0) {
			close(fd);
			return GDKrealloc(fullname, strlen(fullname) + 1);
		}
		if ((mod_path = p) == NULL)
			break;
		while (*mod_path == PATH_SEP)
			mod_path++;
	}
	/* not found */
	GDKfree(fullname);
	return NULL;
}

char *
MSP_locate_script(const char *filename)
{
	return locate_file(filename, MAL_EXT, 1);
}

char *
MSP_locate_file(const char *filename)
{
	char *lib_name = GDKmalloc(strlen(filename) + strlen(SO_PREFIX) + 1);
	char *fullname;

	strcpy(lib_name, SO_PREFIX);
	strcpy(lib_name + strlen(SO_PREFIX), filename);

	fullname = locate_file(lib_name, SO_EXT, 0);
#ifdef _AIX
	fullname = GDKrealloc(fullname, strlen(fullname) + strlen(lib_name) + 5);
	strcat(fullname, "(");
	strcat(fullname, lib_name);
	strcat(fullname, ".0)");
#endif
	GDKfree(lib_name);
	return fullname;
}
@}<|MERGE_RESOLUTION|>--- conflicted
+++ resolved
@@ -60,10 +60,6 @@
 #endif
 
 #include <sys/types.h> /* opendir */
-<<<<<<< HEAD
-#include <dirent.h> /* opendir */
-=======
->>>>>>> 12e888d5
 
 /* #define DEBUG_MAL_LINKER */
 #define MONET64 1
