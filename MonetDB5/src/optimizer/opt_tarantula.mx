@/
The contents of this file are subject to the MonetDB Public License
Version 1.1 (the "License"); you may not use this file except in
compliance with the License. You may obtain a copy of the License at
http://monetdb.cwi.nl/Legal/MonetDBLicense-1.1.html

Software distributed under the License is distributed on an "AS IS"
basis, WITHOUT WARRANTY OF ANY KIND, either express or implied. See the
License for the specific language governing rights and limitations
under the License.

The Original Code is the MonetDB Database System.

The Initial Developer of the Original Code is CWI.
Portions created by CWI are Copyright (C) 1997-July 2008 CWI.
Copyright August 2008-2010 MonetDB B.V.
All Rights Reserved.
@

@f opt_tarantula
@a M. Kersten
@- Multileg creatures
Query execution can be improved significantly using distributed processing.
Traditionally, this encompasses fragmentation and allocation of the base
tables over multiple sites and query plans that include on the fly transport
of intermediate results.

Breaking the database into pieces itself is a well-studied area.
Most approaches consider the workload and search for a good split
of the base tables, such that the workload performance improves.

The Tarantula optimizer, like the Octopus optimizer, use the
output of the mitosis+mergetable optimizer and produces the
actual plans for parallel execution.
They both break a single, large fact-table into pieces
based on the head and propagate the effect through the plan.

The tarantula untangles the resulting plan into a controlling head
function and a series of plans, one for each leg to execute concurrently.
The allocation of subplan to leg depends on the same bidding scheme
as the Octopus.

The Tarantula optimizer differs from the Octopus optimizer in performing
a recursive divide and conquer method to deal with blocking operations.
Furthermore, we assume that the persistent store is shared amongst
the node, which means that fragments of the tables can be directly accessed.

A snippet of an tarantula plan with two legs is shown.
The main part of the query becomes a three step procedure of
1) remote registration of subplans, 2) obtaining bids and schedule design
and 3) execute the subplans.
Each plan does not contain duplicate node ids.
@verbatim
function reg_qry_0():int;
	tarantula.register(0,"qry_0","qry_1");
	tarantula.register(1,"qry_0","qry_1");
	return 0;
end reg_qry;

function bid_qry_0(hdl:int)(leg0:int,leg1:int,leg2:int,leg3:int);
	(_4,_5) := tarantula.getBid(0,"qry_0","qry_1");
	(_6,_7) := tarantula.getBid(1,"qry_0","qry_1");
    return (leg0,leg1,leg2,leg3) := scheduler.schedule_0(_4,_5,_6,_7);
end bid_qry;

function run_qry(node_0:int,node_1:int):bat[:oid,:int]
    _87 := tarantula.execute(node_0,"leg0");
    _88 := tarantula.execute(node_1,"leg1");
    _15 := mat.pack(_87,_88);
	return run_qry := _15;
end run_qry;

function user.qry():void;
	_3 := reg_qry_0();
	(_4,_5,_6,_7):= bid_qry_0(_3);
	_15 := tarantula.run_qry(_4,_5,_6,_7);
    _16 := sql.resultSet(1,1,_15);
    sql.rsColumn(_16,"sys.squida","bid","int",32,0,_15);
    _21 := io.stdout();
    sql.exportResult(_21,_16);
end qry;
@end verbatim
The nodes addressed by the tarentula are indices into a global catalog.
The number of subplans is derived by the Mitosis as the number of pieces to consider.
The tarantula may register the subplans to more nodes than pieces.

@verbatim
function tarantula.exec_qry_0(node:str,fcn:str):bat[:oid,:int];
	conn:= remote.connect(node,"monetdb","monetdb");
	r:= remote.exec(conn,"tarantula",fcn);
	b:bat[:oid,:int]:= remote.get(conn,r);
	return b;
end exec_qry;
@end verbatim

@verbatim
function tarantula.qry_0(version:int):bat[:oid,:int];
    _53:bat[:oid,:int] := attach.bind("file://export/scratch/mk/dbfarm/demo/bat/01/001");
	_54 := algebra.slice(_53,0@0,25@0);
    _63:bat[:oid,:int] := attach.bind("file://export/scratch/mk/dbfarm/demo/bat/01/002");
	_64 := algebra.slice(_63,0@0,25@0);
    _72 := algebra.kdifference(_54,_64);
    _78 := algebra.kunion(_72,_64);
    _13:bat[:oid,:oid]  := attach.bind("file://export/scratch/mk/dbfarm/demo/bat/01/003");
    _14 := bat.reverse(_13);
    _85 := algebra.kdifference(_78,_14);
	return qry_0 := _85;
end tarantula.qry_0;

function tarantula.qry_1(version:int):bat[:oid,:int];
	... use second slice ...
end tarantula.qry_1;

@end verbatim

[Stability]
We assume that during a session, workers once started will remain alive.
No fault tolerance techniques are included.

[Recycling]
The legs contain registered functions and possible partial results in its recycler pool.
In the first implementation we assume a read-only database, where all workers are
restarted when changes to the underlying database affect the recycler pool.
Alternative, the head can clear the recycler pool explicitly upon such state change.

[Shared disk]
For a leg to work it needs access to its storage layer, which is a NAS.
It is encapsulated in the operation attach.bind("path",tuplecount).

The code generation for the legs currently relies on a conceptual full replication of
the database over the servers. The next version should use the attach() functionality
or use the datacylcotron to access portions.

These approaches are different from the Octopus, where the head is
the sole control over the persistent data. 

[Naming]
The legs received from the tarantula should be ensured
not to clash with those already known. Therefore, we simply
tag them by orginating site.

[Caveats]
Any update invalidates the request to distributed processing.
In the same line, multi-statement SQL transactions and
updates to global variables are ignored. 

Global variables are tricky, because they are part of the
session context. To make it work, we need to be able to perform
an upcall to that context (=dangerous).
The solution is that any variable context should be
passed through a relation.
@{
@mal
module tarantula; 
pattern optimizer.tarantula():str
address OPTtarantula;
pattern optimizer.tarantula(mod:str, fcn:str):str
address OPTtarantula
comment "Map-execute-reduce parallelism optimizer";

@h
#ifndef _TAR_OCTOPUS_
#define _TAR_OCTOPUS_
#include "opt_prelude.h"
#include "opt_support.h"

#ifdef WIN32
#ifndef LIBOPTIMIZER
#define opt_export extern __declspec(dllimport)
#else
#define opt_export extern __declspec(dllexport)
#endif
#else
#define opt_export extern
#endif

typedef struct REGMAL{
    str fcn;
    struct REGMAL *nxt;
} *Registry;

typedef struct {
    str uri;
    str usr;
    str pwd;
    Registry nxt; /* list of registered mal functions */
    bte active;
    str conn;
    int inuse;
} Peer;

opt_export int TARgetPeer(str uri);

#define MAXSITES 2048   /* should become dynamic at some point */
Peer peers[MAXSITES];    /* registry of peer servers */
int TARnrpeers=0;
bte tarantulaLocal=0;

@:exportOptimizer(tarantula)@

#define OPTDEBUGtarantula  if ( optDebug & ((lng)1 <<DEBUG_OPT_TARANTULA) )

#endif
@c
#include "mal_config.h"
#include "opt_tarantula.h"
#include "opt_deadcode.h"
#include "mal_interpreter.h"	/* for showErrors() */
#include "mal_builder.h"
#include <mapilib/Mapi.h>
#include "remote.h"
#include "mal_sabaoth.h"
@-
The algorithm consists of several steps. The first one
replaces the original query and creates the leg functions.
In the second phase the should be registered at the different sites.

The key observation is that whenever we encounter a mat.pack,
there is a need to bring information together for inspection.
It indicates a blocking operation.
Therefore, we recursively break a plan by looking for the
pack instructions and collect all dependent instructions.
The original block is trimmed as far as needed.
@c
static int
TARinitcode(Client cntxt, MalBlkPtr mb){
	InstrPtr p;
	str s;
	str l = NULL;

	(void) cntxt;

	/* _x := remote.connect(uri,"monetdb","monetdb","msql"); */
	p = newStmt(mb, remoteRef,connectRef);
	s = GDKgetenv("merovingian_uri");
	if (s == NULL) /* aparently not under Merovingian control, fall back to local only */
		SABAOTHgetLocalConnection(&l);
	p= pushStr(mb,p, s == NULL ? l : s);
	p= pushStr(mb,p,"monetdb");
	p= pushStr(mb,p,"monetdb");
	p= pushStr(mb,p,"msql");
	if (l)
		GDKfree(l);
	return getArg(p,0);
}

@-
Be prepared to catch errors from the remote site.
You should catch them, otherwise the session is not closed.
Beware, exceptions should be catched and thrown after the
connection has been closed.
@c
static void
TARexitcode(MalBlkPtr mb, int conn, int varid)
{
	InstrPtr p;

	newCatchStmt(mb, "ANYexception");
	p = newStmt(mb, remoteRef, disconnectRef);
	pushArgument(mb, p, conn);
	newRaiseStmt(mb, "ANYexception");	/* pass to caller */
	newExitStmt(mb, "ANYexception");

	p = newStmt(mb, remoteRef, disconnectRef);
	pushArgument(mb, p, conn);
	p = newAssignment(mb);
	getArg(p, 0) = getArg(getInstrPtr(mb, 0), 0);
	pushArgument(mb, p, varid);
	p->barrier = RETURNsymbol;
	pushEndInstruction(mb);
	p = newStmt(mb, optimizerRef, putName("aliases", 7));
	p = pushStr(mb, p, tarantulaRef);
	p = pushStr(mb, p, getFunctionId(getInstrPtr(mb, 0)));
}

static int
TARfindPeer(str uri)
{
	int i;
	for (i=0; i<TARnrpeers; i++){
		if ( strcmp(uri, peers[i].uri) == 0 ){
			return i;
		}
	}
	return -1;
}

/* Look for and add a peer with uri in the registry.  Return index in registry */
int
TARgetPeer(str uri)
{
	int i;

	i = TARfindPeer(uri);
	if ( i >=0 ) {
		peers[i].active = 1;
		return i;
	}
	if ( TARnrpeers == MAXSITES)
		return -1;
	i = TARnrpeers;
	peers[i].usr = GDKstrdup("monetdb");
	peers[i].uri = GDKstrdup(uri);
	peers[i].pwd = GDKstrdup("monetdb");
	peers[i].active = 1;
	peers[i].nxt = NULL;
	peers[i].inuse = 0;		
	TARnrpeers++;
	return i;
}

/* Clean function registry of non-active peers */

void TARcleanFunReg(int i)
{	
	Registry r, q;
	mal_set_lock(mal_contextLock,"tarantula.cleanFunReg");
	r = peers[i].nxt;
	peers[i].nxt = NULL;
	mal_unset_lock(mal_contextLock,"tarantula.cleanFunReg");
	while ( r ) {
			q = r->nxt;
			GDKfree(r->fcn);
			GDKfree(r);
			r = q;
	}
}

str
TARdiscover(Client cntxt)
{
	bat bid = 0;
	BAT *b;
	BUN p,q;
	str msg = MAL_SUCCEED;
	BATiter bi;
	char buf[BUFSIZ]= "*/tarantula", *s= buf;
	int i, nrworkers = 0;

	tarantulaLocal = 0;

	/* we have a new list of candidate peers */
	for (i=0; i<TARnrpeers; i++)
		peers[i].active = 0;

	msg = RMTresolve(&bid,&s);
	if ( msg == MAL_SUCCEED) {
		b = BATdescriptor(bid);
		if ( b != NULL && BATcount(b) > 0 ) {
			bi = bat_iterator(b);
			BATloop(b,p,q){
				str t= (str) BUNtail(bi,p);
				nrworkers += TARgetPeer(t) >= 0; 
			}
		}
		BBPreleaseref(bid);
	} else
		GDKfree(msg);

	if ( !nrworkers  ) {
	 	/* there is a last resort, local execution */
		SABAOTHgetLocalConnection(&s);
	
		nrworkers += TARgetPeer(s) >= 0;
		tarantulaLocal = 1;
	}

#ifdef DEBUG_RUN_TAR
	stream_printf(cntxt->fdout,"Active peers discovered %d\n",nrworkers);
	for (i=0; i<TARnrpeers; i++)
	if ( peers[i].uri )
		stream_printf(cntxt->fdout,"%s\n", peers[i].uri);
#else
		(void) cntxt;
#endif

	for (i=0; i<TARnrpeers; i++)
		if ( !peers[i].active )
			TARcleanFunReg(i);

	return MAL_SUCCEED;
}
@-
The TARmakeleg walks through the MAL block and extracts the dependent structure for
execution. Note that information van be recomputed in all legs. Possibly doing duplicate work.
@c
static MalBlkPtr 
TARmakeleg(Client cntxt, MalBlkPtr mb, InstrPtr *old, int pc, int idx)
{
	MalBlkPtr tm = NULL;
	InstrPtr p = NULL,sig;
	int varid, i, j, top=0, fnd, block = 0, retvar;
	char buf[BUFSIZ];
	InstrPtr *list = (InstrPtr*) GDKzalloc(sizeof(InstrPtr) * mb->ssize);
	char *needed= (char*) GDKzalloc(mb->vtop);
	int *alias= (int*) GDKzalloc(mb->vtop * sizeof(int));
	Symbol s;

	assert(old[pc]->fcnname == packRef);
	retvar = getArg(old[pc],idx);

	OPTDEBUGtarantula {
<<<<<<< HEAD
		stream_printf(cntxt->fdout,"#create leg for %d %d %d\n",pc,idx -old[pc]->retc, getArg(old[pc],idx));
=======
		mnstr_printf(cntxt->fdout,"#create leg for %d %d %d\n",start,idx,varid);
		printInstruction(cntxt->fdout,mb,0,pci,0);
>>>>>>> cb7ddfad
	}

@-
Find the instructions needed. Beware pack operations
already have been handled and produce their target.
@c
	needed[getArg(old[pc],idx)]=1;
	for (i = pc-1; i > 0; i--){
		p = old[i];

		fnd = 0;
		switch( p->barrier ){
		case EXITsymbol: block++; break;
		case CATCHsymbol: block--; break;
		case BARRIERsymbol: block--; break;
		}
		if ( block ){
			for (j = 0; j < p->argc; j++)
				needed[getArg(p,j)]= 1;
			fnd = 1;
		}
		for (j = 0; j < p->retc; j++)
			fnd += needed[getArg(p,j)];
		if ( fnd) {
			for (j = 0; j < p->argc; j++)
				needed[getArg(p,j)]= 1;
			list[top++] = p;
		}
	}

	/* create the Leg function signature */
	snprintf(buf,BUFSIZ,"%s_%d_%d", getFunctionId(getInstrPtr(mb,0)), getArg(old[pc],0), idx-old[pc]->retc);
	putName(buf,strlen(buf));

	s= newFunction(tarantulaRef, putName(buf,strlen(buf)), FUNCTIONsymbol);
	insertSymbol(findModule(cntxt->nspace,tarantulaRef),s);
	tm= s->def;
	p = getInstrPtr(tm,0);
	setVarType(tm, getArg(p,0), getVarType(mb,retvar));
	setVarUDFtype(tm,getArg(p,0));
	alias[retvar] = getArg(p,0);
	/* add the arguments from the query template */
	sig= getInstrPtr(mb,0);
	for( j =sig->retc; j<sig->argc; j++){
		int a= getArg(sig,j);
		alias[a] = cloneVariable(tm,mb,a);
		p = pushArgument(tm, p, alias[a]);
	}
	varid = alias[getArg(old[pc],idx)] = cloneVariable(tm,mb,getArg(old[pc],idx));

	for (top--; top >= 0; top--){
		p = copyInstruction(list[top]);
		for (i= 0; i< p->argc; i++){
			int a= getArg(list[top],i);
			if (alias[a]==0) 
				alias[a] = cloneVariable(tm,mb,a);
			getArg(p,i) = alias[a];
		}
		if (getModuleId(p) == sqlRef &&
			( getFunctionId(p) == bindRef ||
			  getFunctionId(p) == binddbatRef ||
			  getFunctionId(p) == bindidxRef)){
			/* construct the path 
			setModuleId(p, attachRef);
			*/
			setVarUDFtype(tm,getArg(p,0));
		} 
		pushInstruction(tm, p);
	}

	p = newAssignment(tm);
	p->barrier = RETURNsymbol;
	p = pushArgument(tm,p,alias[retvar]);
	getArg(p,0) = alias[varid];
	pushEndInstruction(tm);
	clrDeclarations(tm);
	chkProgram(cntxt->nspace,tm);
	if ( tm->errors )
		mb->errors++;

	GDKfree(list);
	GDKfree(alias);
	GDKfree(needed);
	return tm;
}

static void
TARmakeRegistration(Client cntxt, MalBlkPtr mb, InstrPtr *old, int pc, int nodes)
{
	Symbol s;
	MalBlkPtr tm;
	InstrPtr p,sig;
	char fcn[BUFSIZ];
	char buf[BUFSIZ];
	int i,n,k=0;
	str name;

	snprintf(fcn,BUFSIZ,"reg_%s_%d", name = getFunctionId(getInstrPtr(mb,0)), getArg(old[pc],0));
	s= newFunction(tarantulaRef, putName(fcn,strlen(fcn)), FUNCTIONsymbol);
	insertSymbol(findModule(cntxt->nspace,tarantulaRef),s);
	tm= s->def;
	sig = getInstrPtr(tm,0);

	setVarType(tm, getArg(getInstrPtr(tm,0),0), TYPE_int);
	for ( n= 0; n < nodes; n++, k = 0){
		p= newStmt(tm,tarantulaRef,registerRef);
		p= pushInt(tm, p,n);
		for( i=old[pc]->retc; i< old[pc]->argc; i++){
			snprintf(buf,BUFSIZ,"%s_%d_%d",name,getArg(old[pc],0), k++);
			p = pushStr(tm,p,buf);
		}
	}

	p= newAssignment(tm);
	getArg(p,0) = getArg(sig,0);
	p = pushInt(tm,p,0);
	p->barrier = RETURNsymbol;
	pushEndInstruction(tm);
	clrDeclarations(tm);
	chkProgram(cntxt->nspace,tm);
	OPTDEBUGtarantula
		printFunction(cntxt->fdout, tm, 0, LIST_MAL_STMT);
}

@-
Ask the participants for a bid and perform the node selection for the legs.
@c
static void
TARmakeBidding(Client cntxt, MalBlkPtr mb, InstrPtr *old, int pc, int nodes)
{
	Symbol s;
	MalBlkPtr tm;
	InstrPtr p,r,sig;
	char buf[BUFSIZ], fcn[BUFSIZ];
	int i, n, tmp, k=0;
	str name, getBidRef= putName("getBid",6);

	snprintf(fcn,BUFSIZ,"bid_%s_%d", name = getFunctionId(getInstrPtr(mb,0)), getArg(old[pc],0));
	s= newFunction(tarantulaRef, putName(fcn,strlen(fcn)), FUNCTIONsymbol);
	insertSymbol(findModule(cntxt->nspace,tarantulaRef),s);
	tm= s->def;

	sig = getInstrPtr(tm,0);
	getArg(sig,0)= -1;
	r= newInstruction(NULL,ASSIGNsymbol);
	setModuleId(r,tarantulaRef);
	setFunctionId(r,putName("schedule",8));
	r->barrier = RETURNsymbol;
	/* return the node id for subplan execution */
	for (k= 0; k < nodes; k++){
		snprintf(buf,BUFSIZ,"node%d",k++);
		sig= pushReturn(tm, sig, n = newVariable(tm, GDKstrdup(buf),TYPE_int));
		r = pushReturn(tm,r,n);
	}
	sig = pushArgument(tm, sig, newTmpVariable(tm,TYPE_int));

	for (n= 0; n < nodes; n++, k = 0){
		p= newInstruction(tm,ASSIGNsymbol);
		setModuleId(p, tarantulaRef);
		setFunctionId(p, getBidRef);
		p= pushInt(tm, p,n);
		for( i=old[pc]->retc; i< old[pc]->argc; i++){
			snprintf(buf,BUFSIZ,"%s_%d_%d",name,getArg(old[pc],0),k++);
			p = pushStr(tm,p,buf);
			p = pushReturn(tm, p, tmp = newTmpVariable(tm,TYPE_int));
			r = pushArgument(tm,r,tmp);
		}
		pushInstruction(tm,p);
	}
	pushInstruction(tm,r);
	pushEndInstruction(tm);
	clrDeclarations(tm);
	chkProgram(cntxt->nspace,tm);
	OPTDEBUGtarantula
		printFunction(cntxt->fdout, tm, 0, LIST_MAL_STMT);
}
@-
The executor gets node assignments for each of the legs and
performs a remote operation on the subplan. The results are 
assembled using a pack and returned to the caller.
@c
static void
TARmakeExecution(Client cntxt, MalBlkPtr mb, InstrPtr *old, int pc)
{
	Symbol s;
	MalBlkPtr tm;
	char fcn[BUFSIZ];
	InstrPtr sig2, sig, r, q;
	int conn,j,k,l;
	int arg[1024];

	/* generate stubb code for the remote execution */
	snprintf(fcn,BUFSIZ,"rmt_%s_%d", getFunctionId(getInstrPtr(mb,0)), getArg(old[pc],0));
	s= newFunction(tarantulaRef, putName(fcn,strlen(fcn)), FUNCTIONsymbol);
	insertSymbol(findModule(cntxt->nspace,tarantulaRef),s);
	tm= s->def;
	sig = getInstrPtr(tm,0);
	setVarType(tm,getArg(sig,0), getArgType(mb, old[pc],0));
	sig = pushArgument(tm,sig,newVariable(tm,GDKstrdup("node"),TYPE_int));
	sig = pushArgument(tm,sig,newVariable(tm,GDKstrdup("fcn"),TYPE_str));
	sig2 = getInstrPtr(mb,0);
	/* copy the query arguments */
	for( j =sig2->retc; j<sig2->argc; j++){
		sig = pushArgument(tm,sig,cloneVariable(tm,mb,getArg(sig2,j)));
	}


	/* conn := tarantula.connect(node); */
	q = newStmt(tm, tarantulaRef,connectRef);
	conn= getArg(q,0);
	q = pushArgument(tm, q, getArg(sig,1));

	/* get addition arguments needed in a leg */
	for (j= sig->retc+2; j<  sig->argc; j++){
		l= newTmpVariable(tm,TYPE_str);
		q= newFcnCall(tm,remoteRef,putRef);
		arg[j]= getArg(q,0)= l;
		q = pushArgument(tm,q, conn);
		q = pushArgument(tm,q,findVariable(tm,getArgName(mb,sig2,j-2)));
	}

	/* k:= remote.put(conn,kvar) */
	for (j= 0; j < sig->retc; j++){
		q= newFcnCall(tm,remoteRef,putRef);
		q= pushArgument(tm,q,conn);
		q= pushArgument(tm,q, getArg(getInstrPtr(tm,0),j));
		setVarUDFtype(tm,getArg(q,q->argc-1));
		k= getArg(q,0);
	}

	/* k:= remote.exec(conn,tarantula,qry,version....) */
	q= newFcnCall(tm,remoteRef,execRef);
	getArg(q,0) = k;
	q= pushArgument(tm,q,conn);
	q= pushStr(tm,q,tarantulaRef);
	q= pushArgument(tm,q,getArg(sig,2));
	/* deal with all arguments ! */
	for (j=sig->retc+2; j < sig->argc; j++)
		q = pushArgument(tm,q,arg[j]);


	/* return exec_qry; */
	r= newInstruction(tm, ASSIGNsymbol);
	r->barrier= RETURNsymbol;

	/* l:=remote.get(conn,k) */
	q= newFcnCall(tm,remoteRef,getRef);
	q= pushArgument(tm,q,conn);
	q= pushArgument(tm,q,k);
	l= getArg(q,0);
	setVarType(tm,l, getArgType(tm,getInstrPtr(tm,0),0));
	setVarUDFtype(tm,l);
	r= pushArgument(tm,r,l);

	/* catch and propagate errors */
	newCatchStmt(tm, "ANYexception");
/*			q = newStmt(tm, remoteRef,disconnectRef);
	pushArgument(tm,q,conn); */
	newRaiseStmt(tm,"ANYexception");
	newExitStmt(tm, "ANYexception");

	/* close connection 
	q = newStmt(tm, remoteRef,disconnectRef);
	pushArgument(tm,q,conn); */

	for (j=0; j < sig->retc; j++)
		r = pushReturn(tm,r, getArg(getInstrPtr(tm,0),0));
	pushInstruction(tm,r);

	pushEndInstruction(tm);
	clrDeclarations(tm);
	chkProgram(cntxt->nspace,tm);
	OPTDEBUGtarantula
		printFunction(cntxt->fdout, tm, 0, LIST_MAL_STMT);
}

static void
TARmakeRun(Client cntxt, MalBlkPtr mb, InstrPtr *old, int pc, int nodes, int legs)
{
	Symbol s;
	MalBlkPtr tm;
	char buf[BUFSIZ], fcn[BUFSIZ];
	InstrPtr sig, sig2, r, p,q;
	int j,k,l,x;

	snprintf(fcn,BUFSIZ,"exe_%s_%d", getFunctionId(getInstrPtr(mb,0)), getArg(old[pc],0));
	s= newFunction(tarantulaRef, putName(fcn,strlen(fcn)), FUNCTIONsymbol);
	insertSymbol(findModule(cntxt->nspace,tarantulaRef),s);
	tm= s->def;
	sig = getInstrPtr(tm,0);
	setVarType(tm,getArg(sig,0), getArgType(mb, old[pc],0));

	for( k=0 ; k<nodes; k++){
		snprintf(buf,BUFSIZ,"node%d",k++);
		sig= pushArgument(tm, sig, newVariable(tm, GDKstrdup(buf), TYPE_int));
	}
	sig2= getInstrPtr(mb,0);
	for( j =sig2->retc; j<sig2->argc; j++){
		int a= getArg(sig,j);
		sig = pushArgument(tm, sig, cloneVariable(tm,mb,a));
	}
	
	r= newAssignment(tm);
	getArg(r,0)= getArg(sig,0);
	pushNil(tm,r,getArgType(tm,sig,0));

	if ( tarantulaLocal == 0){
		q= newFcnCall(tm,languageRef,dataflowRef);
		q->barrier= BARRIERsymbol;
		x = getArg(q,0);
		setVarType(tm,x,TYPE_int);
	}

	snprintf(fcn,BUFSIZ,"rmt_%s_%d", getFunctionId(getInstrPtr(mb,0)), getArg(old[pc],0));
	r= newInstruction(tm,ASSIGNsymbol);
	setModuleId(r,matRef);
	setFunctionId(r,packRef);
	sig2= getInstrPtr(mb,0);
	for( l=k=0; l<legs; l++, k=(k+1)%nodes){
		p = newStmt(tm,tarantulaRef,GDKstrdup(fcn));
		p = pushArgument(tm,p, getArg(sig, k + sig->retc));
		snprintf(buf,BUFSIZ,"%s_%d_%d",getFunctionId(getInstrPtr(mb,0)), getArg(old[pc],0), l);
		p = pushStr(tm, p, buf);
		setVarType(tm,getArg(p,0), getArgType(mb,old[pc],k+old[pc]->retc));
		setVarUDFtype(tm,getArg(p,0));
		/* add the arguments from the query template */
		for( j =sig->retc+nodes; j<sig->argc; j++)
			p = pushArgument(tm, p, getArg(sig,j));
		r= pushArgument(tm,r, getArg(p,0));
	}

	getArg(r,0)= getArg(sig,0);
	pushInstruction(tm,r);

	if ( tarantulaLocal == 0){
		q= newAssignment(tm);
		q->barrier = EXITsymbol;
		getArg(q,0)= x;
	}

	r= newInstruction(tm,ASSIGNsymbol);
	r->barrier = RETURNsymbol;
	getArg(r,0)= getArg(sig,0);
	pushInstruction(tm,r);

	pushEndInstruction(tm);
	clrDeclarations(tm);
	chkProgram(cntxt->nspace,tm);
	OPTDEBUGtarantula
		printFunction(cntxt->fdout, tm, 0, LIST_MAL_STMT);

}
@-
The tarantula is only permitted for read only queries.
The first blocking mat.pack determines the scope of the tarantula optimizer.
@c
static int
TAReligible(MalBlkPtr mb){
	int i, target = -1;
	InstrPtr p;

	/* if ( varGetProp(mb, getArg(getInstrPtr(mb,0),0), PropertyIndex("autoCommit")) != NULL )
		return -1; */
	for (i = 1; i < mb->stop; i++){
		p = getInstrPtr(mb,i);
		
		if( getModuleId(p)== sqlRef ){
			if (getFunctionId(p)== appendRef || getFunctionId(p)== deleteRef )
				return -1;
			if ( strcmp(getFunctionId(p),"getVariable")==0 )
				return -1;
			if (strcmp(getFunctionId(p),"setVariable")==0 )
				return -1;
		}
		if (p->token == ENDsymbol)
			target= i;
	}
	return target;
}
@-
The core of the optimizer. It will repeatedly optimize the program given until all
blocking operations have been handled.
@c
static int
OPTtarantulaImplementation(Client cntxt, MalBlkPtr mb, MalStkPtr stk, InstrPtr pci)
{
	InstrPtr q, p, sig, *old;
	int last=0, i, j, k, limit, actions=0;
	int tn=0;
	MalBlkPtr *leg;
	char fcn[BUFSIZ];

	if( cntxt == 0){
		/* confuscate */
		TARinitcode(cntxt, mb);
		TARexitcode( mb,0,0);
	}
	if ( ( last = TAReligible(mb)) < 0 )
		return 0;
    mal_set_lock(mal_contextLock,"tarantula.register");
    if ( TARnrpeers == 0 )
        TARdiscover(cntxt);
    mal_unset_lock(mal_contextLock,"tarantula.register");
@-
All tarantula leg code is collected in a separate module
to ease future distribution and scheduling.
The optimizer works by looking only to the mat.pack statement.

It recursively calls the optimizer used to create multiple versions, which,
when scheduled correctly, would not lead to duplicate work.
@c
	(void) fixModule(cntxt->nspace,tarantulaRef);

	leg= (MalBlkPtr *) GDKmalloc(sizeof(MalBlkPtr) * mb->stop);
	if ( leg == NULL)
		return 0;

	limit = mb->stop;
	old = mb->stmt;

	if ( newMalBlkStmt(mb, mb->ssize) < 0){
		GDKfree(leg);
		return 0;
	}
	pushInstruction(mb, old[0]);

	sig= old[0];
	for (i = 1; i < limit; i++) {
		p = old[i];
		if ( p == pci){
			freeInstruction(pci);
			old[i]= 0;
			continue;
		}
		if( getModuleId(p)== matRef && getFunctionId(p)== packRef) {

            for (tn =0, j = p->retc; j < p->argc; j++)
                leg[tn++] = TARmakeleg(cntxt, mb, old, i, j);
			TARmakeRegistration(cntxt,mb,old,i,TARnrpeers);
			TARmakeBidding(cntxt,mb,old,i,TARnrpeers);
			TARmakeExecution(cntxt,mb,old,i);
			TARmakeRun(cntxt,mb,old,i,TARnrpeers,tn);

			/* update masterplan */
			snprintf(fcn,BUFSIZ,"reg_%s_%d", getFunctionId(getInstrPtr(mb,0)), getArg(old[i],0));
			p= newStmt(mb, tarantulaRef, putName(fcn,strlen(fcn)));
			setVarType(mb, getArg(p,0), TYPE_int);

			snprintf(fcn,BUFSIZ,"bid_%s_%d", getFunctionId(getInstrPtr(mb,0)), getArg(old[i],0));
			q = newInstruction(mb,ASSIGNsymbol);
			setModuleId(q,tarantulaRef);
			setFunctionId(q, putName(fcn,strlen(fcn)));
			for( k=0; k<TARnrpeers; k++)
				q= pushReturn(mb, q, newTmpVariable(mb,TYPE_int));
			q = pushArgument(mb,q,getArg(p,0));
			pushInstruction(mb,q);

			snprintf(fcn,BUFSIZ,"exe_%s_%d", getFunctionId(getInstrPtr(mb,0)), getArg(old[i],0));
			p = newStmt(mb,tarantulaRef, putName(fcn,strlen(fcn)));
			for( k=0; k<TARnrpeers; k++)
				p= pushArgument(mb, p, getArg(q, k++));
			for ( k= sig->retc; k< sig->argc; k++)
				p= pushArgument(mb, p, getArg(sig, k));
			
			getArg(p,0) = getArg(old[i],0);
			actions++;
			for (j = last + 1; j < limit; j++)
				for (k = 0; k < tn; k++)
					if (old[j] && old[j]->token != REMsymbol)
						q =newStmt(leg[k], getModuleId(old[j]), getFunctionId(old[j]));
			OPTDEBUGtarantula for (k = 0; k < tn; k++)
				printFunction(cntxt->fdout, leg[k], 0, LIST_MAL_STMT);
			continue;
		} 
		pushInstruction(mb,p);
		if (p->token == ENDsymbol){
			last= i;
			break;
		}
	}
	
@-
Keep the remaining optimizers in the main program.
The leg code should be optimized by the remaining optimizers too.
@c
	for (j = last + 1; j < limit; j++)
		if (old[j])
			pushInstruction(mb, old[j]);

<<<<<<< HEAD
=======
	for (j = last + 1; j < limit; j++)
		for (i = 0; i < tn; i++)
			if (old[j] && old[j]->token != REMsymbol) {
				tmb = leg[i];
				if (getModuleId(old[j]) == optimizerRef &&
						getFunctionId(old[j]) == putName("reduce", 6)) {
					q = newStmt(tmb, optimizerRef, putName("recycle", 7));
					q = pushStr(tmb, q, tarantulaRef);
					q = pushStr(tmb, q, getFunctionId(getInstrPtr(tmb, 0)));
				}
				q = newStmt(tmb, getModuleId(old[j]), getFunctionId(old[j]));
				q = pushStr(tmb, q, tarantulaRef);
				q = pushStr(tmb, q, getFunctionId(getInstrPtr(tmb, 0)));
			}
	for (i = 0; i < tn; i++) {
		clrDeclarations(leg[i]);
		chkProgram(cntxt->nspace, leg[i]);
/*		optimizeMALBlock(cntxt,leg[i]); */
		if (leg[i]->errors)
			mb->errors++;
	}
	chkDeclarations(mb);
		chkProgram(cntxt->nspace,mb);  
	OPTDEBUGtarantula
	if (actions) {
		mnstr_printf(cntxt->fdout, "DONE tarantula \n");
		printFunction(cntxt->fdout, mb, 0, LIST_MAL_STMT);
		printFunction(cntxt->fdout, sm, 0, LIST_MAL_STMT);
		for (i=0; i<tn; i++){
			chkDeclarations(leg[i]);
			chkFlow(leg[i]);
			printFunction(cntxt->fdout, leg[i], 0, LIST_MAL_STMT);
		}
	}
/*	printFunction(cntxt->fdout, mb, 0, LIST_MAL_STMT);
	printFunction(cntxt->fdout, sm, 0, LIST_MAL_STMT);

	for (i=0; i<tn; i++)
		printFunction(GDKout, leg[i], 0, LIST_MAL_STMT);
*/
	GDKfree(wnm);
	GDKfree(tnm);
	for ( j= 0; j < tcnt; j++){
		GDKfree(bid[j]);
		GDKfree(sch[j]);
		GDKfree(res[j]);
	}
	GDKfree(bid);
	GDKfree(sch);
	GDKfree(res);
>>>>>>> cb7ddfad
	GDKfree(old);
	GDKfree(leg);
	(void) stk;
	return actions;
}
@include optimizerWrapper.mx
@c
#include "opt_statistics.h"
@:wrapOptimizer(tarantula,OPT_CHECK_ALL)@
@}<|MERGE_RESOLUTION|>--- conflicted
+++ resolved
@@ -366,10 +366,10 @@
 	}
 
 #ifdef DEBUG_RUN_TAR
-	stream_printf(cntxt->fdout,"Active peers discovered %d\n",nrworkers);
+	mnstr_printf(cntxt->fdout,"Active peers discovered %d\n",nrworkers);
 	for (i=0; i<TARnrpeers; i++)
 	if ( peers[i].uri )
-		stream_printf(cntxt->fdout,"%s\n", peers[i].uri);
+		mnstr_printf(cntxt->fdout,"%s\n", peers[i].uri);
 #else
 		(void) cntxt;
 #endif
@@ -400,12 +400,7 @@
 	retvar = getArg(old[pc],idx);
 
 	OPTDEBUGtarantula {
-<<<<<<< HEAD
-		stream_printf(cntxt->fdout,"#create leg for %d %d %d\n",pc,idx -old[pc]->retc, getArg(old[pc],idx));
-=======
-		mnstr_printf(cntxt->fdout,"#create leg for %d %d %d\n",start,idx,varid);
-		printInstruction(cntxt->fdout,mb,0,pci,0);
->>>>>>> cb7ddfad
+		mnstr_printf(cntxt->fdout,"#create leg for %d %d %d\n",pc,idx -old[pc]->retc, getArg(old[pc],idx));
 	}
 
 @-
@@ -895,59 +890,6 @@
 		if (old[j])
 			pushInstruction(mb, old[j]);
 
-<<<<<<< HEAD
-=======
-	for (j = last + 1; j < limit; j++)
-		for (i = 0; i < tn; i++)
-			if (old[j] && old[j]->token != REMsymbol) {
-				tmb = leg[i];
-				if (getModuleId(old[j]) == optimizerRef &&
-						getFunctionId(old[j]) == putName("reduce", 6)) {
-					q = newStmt(tmb, optimizerRef, putName("recycle", 7));
-					q = pushStr(tmb, q, tarantulaRef);
-					q = pushStr(tmb, q, getFunctionId(getInstrPtr(tmb, 0)));
-				}
-				q = newStmt(tmb, getModuleId(old[j]), getFunctionId(old[j]));
-				q = pushStr(tmb, q, tarantulaRef);
-				q = pushStr(tmb, q, getFunctionId(getInstrPtr(tmb, 0)));
-			}
-	for (i = 0; i < tn; i++) {
-		clrDeclarations(leg[i]);
-		chkProgram(cntxt->nspace, leg[i]);
-/*		optimizeMALBlock(cntxt,leg[i]); */
-		if (leg[i]->errors)
-			mb->errors++;
-	}
-	chkDeclarations(mb);
-		chkProgram(cntxt->nspace,mb);  
-	OPTDEBUGtarantula
-	if (actions) {
-		mnstr_printf(cntxt->fdout, "DONE tarantula \n");
-		printFunction(cntxt->fdout, mb, 0, LIST_MAL_STMT);
-		printFunction(cntxt->fdout, sm, 0, LIST_MAL_STMT);
-		for (i=0; i<tn; i++){
-			chkDeclarations(leg[i]);
-			chkFlow(leg[i]);
-			printFunction(cntxt->fdout, leg[i], 0, LIST_MAL_STMT);
-		}
-	}
-/*	printFunction(cntxt->fdout, mb, 0, LIST_MAL_STMT);
-	printFunction(cntxt->fdout, sm, 0, LIST_MAL_STMT);
-
-	for (i=0; i<tn; i++)
-		printFunction(GDKout, leg[i], 0, LIST_MAL_STMT);
-*/
-	GDKfree(wnm);
-	GDKfree(tnm);
-	for ( j= 0; j < tcnt; j++){
-		GDKfree(bid[j]);
-		GDKfree(sch[j]);
-		GDKfree(res[j]);
-	}
-	GDKfree(bid);
-	GDKfree(sch);
-	GDKfree(res);
->>>>>>> cb7ddfad
 	GDKfree(old);
 	GDKfree(leg);
 	(void) stk;
