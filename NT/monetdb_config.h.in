/*
 * This Source Code Form is subject to the terms of the Mozilla Public
 * License, v. 2.0.  If a copy of the MPL was not distributed with this
 * file, You can obtain one at http://mozilla.org/MPL/2.0/.
 *
 * Copyright 1997 - July 2008 CWI, August 2008 - 2017 MonetDB B.V.
 */

/* Manual config.h. needed for win32 .  */

/* We use the value of _MSC_VER to distinguish the various versions of
 * Microsoft Visual Studio:
 * _MSC_VER = 1200: Visual Studio 6
 * _MSC_VER = 1310: Visual Studio .NET 2003 (a.k.a. Visual Studio 7)
 * _MSC_VER = 1400: Visual Studio 8
 * _MSC_VER = 1500: Visual Studio 9.0
 * _MSC_VER = 1600: Visual Studio 10.0
 * _MSC_VER = 1800: Visual Studio 12.0
 * _MSC_VER = 1900: Visual Studio 14.0
 */

#ifndef _SEEN_MONETDB_CONFIG_H
#define _SEEN_MONETDB_CONFIG_H 1

/* Prevent pollution through excessive inclusion of include files by
 * Windows.h. */
#ifndef WIN32_LEAN_AND_MEAN
#define WIN32_LEAN_AND_MEAN 1
#endif

/* Visual Studio 8 has deprecated lots of stuff: suppress warnings */
#ifndef _CRT_SECURE_NO_DEPRECATE
#define _CRT_SECURE_NO_DEPRECATE 1
#endif

#include <malloc.h>

#if defined(_DEBUG) && defined(_CRTDBG_MAP_ALLOC)
/* In this case, malloc and friends are redefined in crtdbg.h to debug
   versions.  We need to include stdlib.h and malloc.h first or else
   we get conflicting declarations.
*/
#include <stdlib.h>
#include <crtdbg.h>
#endif

#include <process.h>
#include <windows.h>
#include <stddef.h>
#include <ws2tcpip.h>

#include <sys/types.h>
#include <stdio.h>		/* NULL, printf etc. */
#include <stdlib.h>
#include <errno.h>
#include <stdarg.h>		/* va_alist.. */

#include <assert.h>

#define __func__ __FUNCTION__

/* indicate to sqltypes.h that windows.h has already been included and
   that it doesn't have to define Windows constants */
#define ALREADY_HAVE_WINDOWS_TYPE 1

#define NATIVE_WIN32 1

/* Define if building universal (internal helper macro) */
/* #undef AC_APPLE_UNIVERSAL_BUILD */

/* location where binaries are installed */
/* #undef BINDIR */

/* read-only architecture-independent data */
#define DATA_DIR PREFIX "\\share"

/* Directory separator */
#define DIR_SEP '\\'

/* Directory separator */
#define DIR_SEP_STR "\\"

/* architecture-dependent files */
#define EXEC_PREFIX PREFIX

/* Define to 1 if you have the `asctime_r' function. */
#define HAVE_ASCTIME_R 1

/* Define if you have asctime_r(struct tm*,char *buf,size_t s) */
#define HAVE_ASCTIME_R3 1
/* there is something very similar to asctime_r on Windows: */
#define asctime_r(t,b,s)	asctime_s(b,s,t)

/* Define to nothing if C supports flexible array members, and to 1 if it does
   not. That way, with a declaration like `struct s { int n; double
   d[FLEXIBLE_ARRAY_MEMBER]; };', the struct hack can be used with pre-C99
   compilers. When computing the size of such an object, don't use 'sizeof
   (struct s)' as it overestimates the size. Use 'offsetof (struct s, d)'
   instead. Don't use 'offsetof (struct s, d[0])', as this doesn't work with
   MSVC and with C++ compilers. */
#define FLEXIBLE_ARRAY_MEMBER

#if !defined(_MSC_VER) || _MSC_VER >= 1800
/* Define to 1 if you have the `cbrt' function. */
#define HAVE_CBRT 1
#endif

/* If the console should be used */
#define HAVE_CONSOLE 1

/* crypt */
/* #undef HAVE_CRYPT */

/* Define to 1 if you have the <crypt.h> header file. */
/* #undef HAVE_CRYPT_H */

/* Define to 1 if you have the `ctime_r' function. */
#define HAVE_CTIME_R 1

#ifdef _MSC_VER
/* Define if you have ctime_r(time_t*,char *buf,size_t s) */
#define HAVE_CTIME_R3 1
/* there is something very similar to ctime_r on Windows: */
#define ctime_r(t,b,s)	(ctime_s(b,s,t) ? NULL : (b))
#endif

/* Define if you have the cURL library */
/* #undef HAVE_CURL */

/* Define to 1 if you have the <dirent.h> header file, and it defines `DIR'.
   */
/* #undef HAVE_DIRENT_H */

/* Define to 1 if you have the <dlfcn.h> header file. */
/* #undef HAVE_DLFCN_H */

/* Define to 1 if you have the <execinfo.h> header file. */
/* #undef HAVE_EXECINFO_H */

/* Define to 1 if you have the `fabsf' function. */
#define HAVE_FABSF 1

/* Define to 1 if you have the `fallocate' function. */
/* #undef HAVE_FALLOCATE */

/* Define to 1 if you have the `fcntl' function. */
/* #undef HAVE_FCNTL */

/* Define to 1 if you have the <fcntl.h> header file. */
#define HAVE_FCNTL_H 1

/* If the system has a working fdatasync */
/* #undef HAVE_FDATASYNC */

/* Define to 1 if you have the <fenv.h> header file. */
#if !defined(_MSC_VER) || _MSC_VER >= 1800
#define HAVE_FENV_H 1
#endif

/* Define if the fits module is to be enabled */
/* #undef HAVE_FITS */

/* Define to 1 if you have the `fpclass' function. */
#define HAVE_FPCLASS 1		/* uses _fpclass, see mmath.c */

/* Define to 1 if you have the `fpclassify' function. */
#if defined(_MSC_VER) && _MSC_VER > 1600
#define HAVE_FPCLASSIFY 1
#endif

/* Define to 1 if fseeko (and presumably ftello) exists and is declared. */
/* #undef HAVE_FSEEKO */

/* Define to 1 if you have the `fsync' function. */
/* #undef HAVE_FSYNC */

/* Define to 1 if you have the `ftime' function. */
#define HAVE_FTIME 1

/* Define to 1 if you have the `ftruncate' function. */
#define HAVE_FTRUNCATE 1
#ifdef _MSC_VER
#define ftruncate(fd, sz)	(-(_chsize_s((fd), (__int64) (sz)) != 0))
#endif

/* Define if you use garbage collection */
/* #undef HAVE_GC */

/* Define to 1 if you have the <geos_c.h> header file. */
/* #undef HAVE_GEOS_C_H */

/* Define to 1 if you have the `getaddrinfo' function. */
#define HAVE_GETADDRINFO 1

/* Define to 1 if you have the `GetDynamicTimeZoneInformation' function. */
#ifdef _MSC_VER
#define HAVE_GETDYNAMICTIMEZONEINFORMATION 1
#endif

/* Define to 1 if you have the `getexecname' function. */
/* #undef HAVE_GETEXECNAME */

/* Define to 1 if you have the `getlogin' function. */
/* #undef HAVE_GETLOGIN */

/* Define to 1 if you have the `getopt' function. */
/* #undef HAVE_GETOPT */

/* Define to 1 if you have the <getopt.h> header file. */
/* #undef HAVE_GETOPT_H */

/* Define to 1 if you have the `getopt_long' function. */
/* #undef HAVE_GETOPT_LONG */

/* Define to 1 if you have the `gettimeofday' function. */
/* #undef HAVE_GETTIMEOFDAY */

/* Define to 1 if you have the `getuid' function. */
/* #undef HAVE_GETUID */

/* Define if you have the iconv() function and it works. */
/* #undef HAVE_ICONV */		/* optionally defined in rules.msc */

/* Define to 1 if you have the <iconv.h> header file. */
#ifdef HAVE_ICONV
#define HAVE_ICONV_H 1
#endif

/* Define to 1 if you have the <ieeefp.h> header file. */
/* #undef HAVE_IEEEFP_H */

/* Define to 1 if you have the <inttypes.h> header file. */
#if !defined(_MSC_VER) || _MSC_VER >= 1800
#define HAVE_INTTYPES_H 1
#endif

/* Define to 1 if you have the <io.h> header file. */
#define HAVE_IO_H 1

/* Define to 1 if you have the `isinf' function. */
#if !defined(_MSC_VER) || _MSC_VER > 1600
#define HAVE_ISINF 1
#endif

/* Define to 1 if you have the <kvm.h> header file. */
/* #undef HAVE_KVM_H */

/* Define to 1 if you have the <langinfo.h> header file. */
/* #undef HAVE_LANGINFO_H */

/* Define if you have the atomic_ops library */
/* #undef HAVE_LIBATOMIC_OPS */

/* Define if you have the bz2 library */
/* #undef HAVE_LIBBZ2 */

/* Define if you have the cpc library */
/* #undef HAVE_LIBCPC */

/* Define to 1 if you have the <libcpc.h> header file. */
/* #undef HAVE_LIBCPC_H */

/* Define to 1 if you have the <libgen.h> header file. */
/* #undef HAVE_LIBGEN_H */

/* Define to 1 if you have the <libintl.h> header file. */
/* #undef HAVE_LIBINTL_H */

/* Define if you have the pcl library */
/* #undef HAVE_LIBPCL */

/* Define if you have the pcre library */
/* #undef HAVE_LIBPCRE */

/* Define if you have the perfctr library */
/* #undef HAVE_LIBPERFCTR */

/* Define to 1 if you have the <libperfctr.h> header file. */
/* #undef HAVE_LIBPERFCTR_H */

/* Define if you have the perfmon library */
/* #undef HAVE_LIBPERFMON */

/* Define if you have the pfm library */
/* #undef HAVE_LIBPFM */

/* Define if you have the pperf library */
/* #undef HAVE_LIBPPERF */

/* Define to 1 if you have the <libpperf.h> header file. */
/* #undef HAVE_LIBPPERF_H */

/* Define if you have the pthread library */
/* #undef HAVE_LIBPTHREAD */

/* Define if you have the readline library */
/* #undef HAVE_LIBREADLINE */

/* Define if you have the z library */
/* #undef HAVE_LIBZ */

/* Define to 1 if you have the <limits.h> header file. */
#define HAVE_LIMITS_H 1

/* Define to 1 if you have the `llabs' function. */
#define HAVE_LLABS 1
#if defined(_MSC_VER) && _MSC_VER <= 1500
#define llabs _abs64
#endif

/* Define to 1 if you have the <locale.h> header file. */
#define HAVE_LOCALE_H 1
#ifdef _MSC_VER
/* Define to 1 if you have the `localtime_r' function. */
#define HAVE_LOCALTIME_R 1
/* there is something very similar to localtime_r on Windows: */
#define localtime_r(tp,tm)	localtime_s(tm,tp)
#endif

/* Define to 1 if you have the `lockf' function. */
/* #undef HAVE_LOCKF */

/* Define to 1 if the system has the type `long long'. */
#if (defined(_MSC_VER) && _MSC_VER > 1600) || (defined(__ICL) && __ICL >= 1010) || defined(__MINGW32__)
#define HAVE_LONG_LONG 1
#else
#if defined(_MSC_VER) && _MSC_VER >= 1300
/* Visual Studio .NET 2003 does have long long, but the printf %lld
 * format is interpreted the same as %ld, i.e. useless
 */
/* #define HAVE_LONG_LONG 1 */
#endif
#endif

/* Define to 1 if you have the <mach/mach_init.h> header file. */
/* #undef HAVE_MACH_MACH_INIT_H */

/* Define to 1 if you have the <mach-o/dyld.h> header file. */
/* #undef HAVE_MACH_O_DYLD_H */

/* Define to 1 if you have the <mach/task.h> header file. */
/* #undef HAVE_MACH_TASK_H */

/* Define to 1 if you have the `madvise' function. */
/* #undef HAVE_MADVISE */

/* Define to 1 if you have the <malloc.h> header file. */
#define HAVE_MALLOC_H 1

/* Define to 1 if you have the `mallopt' function. */
/* #undef HAVE_MALLOPT */

/* Define to 1 if you have the <memory.h> header file. */
#define HAVE_MEMORY_H 1

/* Define to 1 if you have the `mremap' function. */
/* #undef HAVE_MREMAP */

/* Define to 1 if you have the <ndir.h> header file, and it defines `DIR'. */
/* #undef HAVE_NDIR_H */

/* Define if you have netcdf installed */
/* #undef HAVE_NETCDF */

/* Define to 1 if you have the <netdb.h> header file. */
/* #undef HAVE_NETDB_H */

/* Define to 1 if you have the <netinet/in.h> header file. */
/* #undef HAVE_NETINET_IN_H */

/* Define to 1 if you have the `nl_langinfo' function. */
/* #undef HAVE_NL_LANGINFO */

/* Define to 1 if you have the `nextafterf' function. */
#if !defined(_MSC_VER) || _MSC_VER > 1600
#define HAVE_NEXTAFTERF 1
#endif

/* Define to 1 if you have the `_NSGetExecutablePath' function. */
/* #undef HAVE__NSGETEXECUTABLEPATH */

/* Define to 1 if you have the <odbcinst.h> header file. */
#define HAVE_ODBCINST_H 1

/* Define if you have the OpenSSL library */
/* #undef HAVE_OPENSSL */

/* Define to 1 if you have the <perfmon.h> header file. */
/* #undef HAVE_PERFMON_H */

/* Define to 1 if you have the <perfmon/pfmlib.h> header file. */
/* #undef HAVE_PERFMON_PFMLIB_H */

#ifdef pipe
#undef pipe
#endif
#define pipe(p) _pipe(p, 8192, O_BINARY)

/* Define to 1 if you have the `popen' function. */
/* #undef HAVE_POPEN */

/* Define to 1 if you have the `posix_fadvise' function. */
/* #undef HAVE_POSIX_FADVISE */

/* Define to 1 if you have the `posix_madvise' function. */
/* #undef HAVE_POSIX_MADVISE */

/* Define to 1 if you have the <procfs.h> header file. */
/* #undef HAVE_PROCFS_H */

/* Define if you have the proj library */
/* #undef HAVE_PROJ */

/* Define to 1 if you have the <pthread.h> header file. */
/* #undef HAVE_PTHREAD_H */

/* Define if you have the pthread_kill function */
/* #undef HAVE_PTHREAD_KILL */

/* Define if you have the pthread_sigmask function */
/* #undef HAVE_PTHREAD_SIGMASK */

/* Define to 1 if the system has the type `ptrdiff_t'. */
#define HAVE_PTRDIFF_T 1

/* Define to 1 if you have the `putenv' function. */
#define HAVE_PUTENV 1

/* Define to 1 if you have the <pwd.h> header file. */
/* #undef HAVE_PWD_H */

/* Define if the compiler supports the restrict keyword */
/* #undef HAVE_RESTRICT */

/* Define to 1 if you have the `round' function. */
#if !defined(_MSC_VER) || _MSC_VER > 1600
#define HAVE_ROUND 1
#endif

/* Define if you have the samtools (providing the bam library) */
/* #undef HAVE_SAMTOOLS */

/* Define to 1 if you have the <samtools/kstring.h> header file. */
/* #undef HAVE_SAMTOOLS_KSTRING_H */

/* Define to 1 if you have the <sched.h> header file. */
/* #undef HAVE_SCHED_H */

/* Define to 1 if you have the <semaphore.h> header file. */
/* #undef HAVE_SEMAPHORE_H */

/* Define to 1 if you have the `setenv' function. */
/* #undef HAVE_SETENV */

/* Define to 1 if you have the `setlocale' function. */
#define HAVE_SETLOCALE 1

/* Define to 1 if you have the `setsid' function. */
/* #undef HAVE_SETSID */

#ifdef HAVE_OPENSSL
/* Define to 1 if you have the `MD5_Update' function. */
#define HAVE_MD5_UPDATE 1

/* Define to 1 if you have the `RIPEMD160_Update' function. */
#define HAVE_RIPEMD160_UPDATE 1

/* Define to 1 if you have the `SHA1_Update' function. */
#define HAVE_SHA1_UPDATE 1

/* Define to 1 if you have the `SHA224_Update' function. */
#define HAVE_SHA224_UPDATE 1

/* Define to 1 if you have the `SHA256_Update' function. */
#define HAVE_SHA256_UPDATE 1

/* Define to 1 if you have the `SHA384_Update' function. */
#define HAVE_SHA384_UPDATE 1

/* Define to 1 if you have the `SHA512_Update' function. */
#define HAVE_SHA512_UPDATE 1
#endif

/* Define to 1 if you have the `shutdown' function. */
#define HAVE_SHUTDOWN 1

/* Define to 1 if you have the `sigaction' function. */
/* #undef HAVE_SIGACTION */

/* Define to 1 if you have the <signal.h> header file. */
#define HAVE_SIGNAL_H 1

/* Define to 1 if the system has the type `socklen_t'. */
#define HAVE_SOCKLEN_T 1

/* Define if you have the SQLGetPrivateProfileString function */
#define HAVE_SQLGETPRIVATEPROFILESTRING 1

/* Define to 1 if stdbool.h conforms to C99. */
#if !defined(_MSC_VER) || _MSC_VER >= 1800
#define HAVE_STDBOOL_H 1
#endif

/* Define to 1 if you have the <stddef.h> header file. */
#define HAVE_STDDEF_H 1

/* Define to 1 if you have the <stdint.h> header file. */
#if !defined(_MSC_VER) || _MSC_VER >= 1600
#define HAVE_STDINT_H 1
#endif

/* Define to 1 if you have the <stdlib.h> header file. */
#define HAVE_STDLIB_H 1

#define strdup(s)	_strdup(s)

#ifndef strcasecmp
#define strcasecmp(x,y) _stricmp(x,y)
#endif

/* Define to 1 if you have the `strcasestr' function. */
/* #undef HAVE_STRCASESTR */

/* Define to 1 if you have the `strcpy_s' function. */
#define HAVE_STRCPY_S 1

/* Define to 1 if you have the `strftime' function. */
#if !defined(_MSC_VER) || _MSC_VER >= 1500
#define HAVE_STRFTIME 1
#endif

/* Define to 1 if you have the <strings.h> header file. */
/* #undef HAVE_STRINGS_H */

/* Define to 1 if you have the <string.h> header file. */
#define HAVE_STRING_H 1

/* Define to 1 if you have the `strncasecmp' function. */
#define HAVE_STRNCASECMP 1
#ifndef strncasecmp
#define strncasecmp(x,y,z) _strnicmp(x,y,z)
#endif

/* Define to 1 if you have the <stropts.h> header file. */
/* #undef HAVE_STROPTS_H */

/* Define to 1 if you have the `strptime' function. */
/* #undef HAVE_STRPTIME */

/* Define to 1 if you have the `strsignal' function. */
/* #undef HAVE_STRSIGNAL */

/* Define to 1 if you have the `strtod' function. */
#define HAVE_STRTOD 1

/* Define to 1 if you have the `strtof' function. */
#if !defined(_MSC_VER) || _MSC_VER > 1600
#define HAVE_STRTOF 1
#endif

#define strtok_r(t,d,c) strtok_s(t,d,c)

/* Define to 1 if you have the `strtoll' function. */
#if !defined(_MSC_VER) || _MSC_VER >= 1300
#define HAVE_STRTOLL 1
#if defined(_MSC_VER) && _MSC_VER <= 1600 && !defined(strtoll)
#define strtoll _strtoi64
#endif
#endif

/* Define to 1 if you have the `strtoull' function. */
#if !defined(_MSC_VER) || _MSC_VER >= 1300
#define HAVE_STRTOULL 1
#if defined(_MSC_VER) && _MSC_VER <= 1600 && !defined(strtoull)
#define strtoull _strtoui64
#endif
#endif

/* Define to 1 if you have the `sysconf' function. */
/* #undef HAVE_SYSCONF */

/* Define to 1 if you have the <sys/dir.h> header file, and it defines `DIR'.
   */
/* #undef HAVE_SYS_DIR_H */

/* Define to 1 if you have the <sys/file.h> header file. */
/* #undef HAVE_SYS_FILE_H */

/* Define to 1 if you have the <sys/ioctl.h> header file. */
/* #undef HAVE_SYS_IOCTL_H */

/* Define to 1 if you have the <sys/mman.h> header file. */
/* #undef HAVE_SYS_MMAN_H */

/* Define to 1 if you have the <sys/ndir.h> header file, and it defines `DIR'.
   */
/* #undef HAVE_SYS_NDIR_H */

/* Define to 1 if you have the <sys/param.h> header file. */
/* #undef HAVE_SYS_PARAM_H */

/* Define to 1 if you have the <sys/resource.h> header file. */
/* #undef HAVE_SYS_RESOURCE_H */

/* Define to 1 if you have the <sys/socket.h> header file. */
/* #undef HAVE_SYS_SOCKET_H */

/* Define to 1 if you have the <sys/stat.h> header file. */
#define HAVE_SYS_STAT_H 1

/* Define to 1 if you have the <sys/sysctl.h> header file. */
/* #undef HAVE_SYS_SYSCTL_H */

/* Define to 1 if you have the <sys/times.h> header file. */
/* #undef HAVE_SYS_TIMES_H */

/* Define to 1 if you have the <sys/time.h> header file. */
/* #undef HAVE_SYS_TIME_H */

/* Define to 1 if you have the <sys/types.h> header file. */
#define HAVE_SYS_TYPES_H 1

/* Define to 1 if you have the <sys/uio.h> header file. */
/* #undef HAVE_SYS_UIO_H */

/* Define to 1 if you have the <sys/un.h> header file. */
/* #undef HAVE_SYS_UN_H */

/* Define to 1 if you have the <sys/utime.h> header file. */
#define HAVE_SYS_UTIME_H 1

/* Define to 1 if you have the <sys/wait.h> header file. */
/* #undef HAVE_SYS_WAIT_H */

/* Define to 1 if you have the `task_info' function. */
/* #undef HAVE_TASK_INFO */

/* Define to 1 if you have the <termios.h> header file. */
/* #undef HAVE_TERMIOS_H */

/* Define to 1 if you have the `times' function. */
/* #undef HAVE_TIMES */

/* Define to 1 if you have the <time.h> header file. */
#define HAVE_TIME_H 1

/* Define to 1 if you have the `trunc' function. */
#if !defined(_MSC_VER) || _MSC_VER > 1600
#define HAVE_TRUNC 1
#endif

/* Define to 1 if you have the `uname' function. */
/* #undef HAVE_UNAME */

/* Define to 1 if you have the <unistd.h> header file. */
#define HAVE_UNISTD_H 1		/* generate by the Makefile */

/* Define if you have mallinfo */
/* #undef HAVE_USEFUL_MALLINFO */

/* Define if you have the LibUriParser library */
/* #undef HAVE_URIPARSER */

/* uuid */
/* #undef HAVE_UUID */

/* Define to 1 if you have the <uuid/uuid.h> header file. */
/* #undef HAVE_UUID_UUID_H */

/* Define if you have valgrind installed and want to use it */
/* #undef HAVE_VALGRIND */

#ifdef _MSC_VER
/* Define to 1 if you have the `_wfopen' function. */
#define HAVE__WFOPEN 1
#endif

/* Define to 1 if you have the <winsock.h> header file. */
#define HAVE_WINSOCK_H 1

/* Define to 1 if the system has the type `_Bool'. */
/* #undef HAVE__BOOL */

#ifdef _WIN64
/* Define to 1 if you have the `_mul128' function. */
#define HAVE__MUL128 1
#endif

/* Define if you have _sys_siglist */
/* #undef HAVE__SYS_SIGLIST */

/* Define to 1 if the system has the type `__int128'. */
/* #undef HAVE___INT128 */

/* Define to 1 if the system has the type `__int128_t'. */
/* #undef HAVE___INT128_T */

/* Define to 1 if the system has the type `__uint128_t'. */
/* #undef HAVE___UINT128_T */

/* Define to 1 if the system has the type `__int64'. */
#define HAVE___INT64 1

/* Define if the compiler supports the __restrict__ keyword */
/* #undef HAVE___RESTRICT__ */

/* Host identifier */
#ifdef _WIN64
#define HOST "x86_64-pc-winnt"
#else
#define HOST "i686-pc-winnt"
#endif

/* Define as const if the declaration of iconv() needs const. */
#define ICONV_CONST const

/* Define as SQLLEN * or SQLPOINTER depending on the include file */
#ifdef _WIN64
#define LENP_OR_POINTER_T SQLLEN *
#else
#define LENP_OR_POINTER_T SQLPOINTER
#endif

/* object code libraries */
#define LIBDIR EXEC_PREFIX "\\lib"

/* modifiable single-machine data */
#define LOCALSTATEDIR PREFIX "\\var"

#include <sys/stat.h>
#define lstat _stat64
#ifdef stat
#undef stat
#endif
#define stat _stat64
#ifdef fstat
#undef fstat
#endif
#define fstat _fstat64
#ifndef S_ISREG
#define S_ISREG(mode)	(((mode) & _S_IFMT) == _S_IFREG)
#endif
#ifndef S_ISDIR
#define S_ISDIR(mode)	(((mode) & _S_IFMT) == _S_IFDIR)
#endif

/* Define to the sub-directory in which libtool stores uninstalled libraries.
   */
/* #undef LT_OBJDIR */

/* where Merovingian will store its logs by default */
/* #undef MERO_LOG */

/* The used password hash algorithm */
#define MONETDB5_PASSWDHASH "SHA512"
#define MONETDB5_PASSWDHASH_TOKEN SHA512

/* Release name or "unreleased" */
#define MONETDB_RELEASE "unreleased"

/* Suffix for C++ files */
#define MX_CXX_SUFFIX "cxx"

/* Define if you do not want assertions */
/* #undef NDEBUG */

/* Name of package */
#define PACKAGE "MonetDB"

/* Define to the version of this package. */
#define PACKAGE_VERSION "11.27.0"

/* Define to the address where bug reports for this package should be sent. */
#define PACKAGE_BUGREPORT "https://bugs.monetdb.org/"

/* Define to the full name of this package. */
#define PACKAGE_NAME "MonetDB"

/* Define to the full name and version of this package. */
<<<<<<< HEAD
#define PACKAGE_STRING "MonetDB 11.28.0"
=======
#define PACKAGE_STRING PACKAGE " " PACKAGE_VERSION
>>>>>>> 4a6a3f41

/* Define to the one symbol short name of this package. */
#define PACKAGE_TARNAME "MonetDB"

<<<<<<< HEAD
/* Define to the version of this package. */
#define PACKAGE_VERSION "11.28.0"

=======
>>>>>>> 4a6a3f41
/* Define to the home page for this package. */
#define PACKAGE_URL "https://www.monetdb.org/"

/* Path separator */
#define PATH_SEP ';'

/* Path separator */
#define PATH_SEP_STR ";"

/* architecture-independent files */
#define PREFIX "@QXprefix@"

/* Compiler flag */
/* #undef PROFILE */

/* The size of `char', as computed by sizeof. */
#define SIZEOF_CHAR 1

/* The size of `int', as computed by sizeof. */
#define SIZEOF_INT 4

/* The size of `long', as computed by sizeof. */
#define SIZEOF_LONG 4

/* The size of `long long', as computed by sizeof. */
#ifdef HAVE_LONG_LONG
#define SIZEOF_LONG_LONG 8
#endif

/* The size of `short', as computed by sizeof. */
#define SIZEOF_SHORT 2

/* The size of `size_t', as computed by sizeof. */
#ifdef _WIN64
#define SIZEOF_SIZE_T 8
#else
#define SIZEOF_SIZE_T 4
#endif

/* The size of `ssize_t', as computed by sizeof. */
#define SIZEOF_SSIZE_T SIZEOF_SIZE_T

/* The size of `void *', as computed by sizeof. */
#define SIZEOF_VOID_P SIZEOF_SIZE_T

/* The size of `__int64', as computed by sizeof. */
#define SIZEOF___INT64 8

/* type used for sockets */
/* #undef SOCKET */

/* Shared Object extension */
#define SO_EXT ".dll"

/* Shared Object prefix */
#define SO_PREFIX "lib"

/* If using the C implementation of alloca, define if you know the
   direction of stack growth for your system; otherwise it will be
   automatically deduced at runtime.
	STACK_DIRECTION > 0 => grows toward higher addresses
	STACK_DIRECTION < 0 => grows toward lower addresses
	STACK_DIRECTION = 0 => direction of growth unknown */
/* #undef STACK_DIRECTION */

/* Define to 1 if you have the ANSI C header files. */
#define STDC_HEADERS 1

/* read-only single-machine data */
#define SYSCONFDIR PREFIX "\\etc"

/* Define to 1 if you can safely include both <sys/time.h> and <time.h>. */
/* #undef TIME_WITH_SYS_TIME */

/* Enable extensions on AIX 3, Interix.  */
#ifndef _ALL_SOURCE
# undef _ALL_SOURCE
#endif
/* Enable GNU extensions on systems that have them.  */
#ifndef _GNU_SOURCE
# undef _GNU_SOURCE
#endif
/* Enable threading extensions on Solaris.  */
#ifndef _POSIX_PTHREAD_SEMANTICS
# undef _POSIX_PTHREAD_SEMANTICS
#endif
/* Enable extensions on HP NonStop.  */
#ifndef _TANDEM_SOURCE
# undef _TANDEM_SOURCE
#endif
/* Enable general extensions on Solaris.  */
#ifndef __EXTENSIONS__
# undef __EXTENSIONS__
#endif


/* Version number of package */
#define VERSION "@VERSION@"

/* Define on Microsoft Windows (also under Cygwin) */
#ifndef WIN32
#define WIN32 1
#endif

/* Define WORDS_BIGENDIAN to 1 if your processor stores words with the most
   significant byte first (like Motorola and SPARC, unlike Intel). */
#if defined AC_APPLE_UNIVERSAL_BUILD
# if defined __BIG_ENDIAN__
#  define WORDS_BIGENDIAN 1
# endif
#else
# ifndef WORDS_BIGENDIAN
#  undef WORDS_BIGENDIAN
# endif
#endif

/* Needed to compile bison-generated code. */
/* #undef YYENABLE_NLS */

/* Needed to compile bison-generated code. */
/* #undef YYLTYPE_IS_TRIVIAL */

/* Number of bits in a file offset, on hosts where this is settable. */
/* #undef _FILE_OFFSET_BITS */

/* Define to 1 to make fseeko visible on some hosts (e.g. glibc 2.2). */
/* #undef _LARGEFILE_SOURCE */

/* Define for large files, on AIX-style hosts. */
/* #undef _LARGE_FILES */

/* Define to 1 if on MINIX. */
/* #undef _MINIX */

/* Define to 2 if the system does not provide POSIX.1 features except with
   this defined. */
/* #undef _POSIX_1_SOURCE */

/* Define to 1 if you need to in order for `stat' and other things to work. */
/* #undef _POSIX_SOURCE */

/* Define to 1 if type `char' is unsigned and you are not using gcc.  */
#ifndef __CHAR_UNSIGNED__
# undef __CHAR_UNSIGNED__
#endif

/* libxml2 enable threading compiler flag */
/* #undef __MT__ */

/* If the compiler does not support function attributes via __attribute__,
   we just define __attribute__(a) to nothing. */
#define __attribute__(a)

/* Does your compiler support the `__hidden' specifier? */
#define __hidden

/* function to close a socket */
/* #undef closesocket */

/* Define to empty if `const' does not conform to ANSI C. */
/* #undef const */

/* Define to `__inline__' or `__inline' if that's what the C compiler
   calls it, or to nothing if 'inline' is not supported under any name.  */
#ifndef __cplusplus
#ifndef inline
#define inline __inline
#endif
#endif

/* Define to `__restrict__' or `__restrict' if that's what the C compiler
   calls it, or to nothing if 'restrict' is not supported under any name.  */
#ifndef __cplusplus
#ifndef restrict
#define restrict __restrict
#endif
#endif

/* Define to `long int' if <sys/types.h> does not define. */
/* #undef off_t */

/* Define to `int' if <sys/types.h> does not define. */
/* #undef pid_t */

/* Define to `unsigned int' if <sys/types.h> does not define. */
/* #undef size_t */

#if defined(_MSC_VER) && _MSC_VER < 1900
#define snprintf c99_snprintf
#define vsnprintf c99_vsnprintf

/* Microsoft _snprintf returns -1 and does not null-terminate when the
 * buffer is too small, so work around that */

static inline int
c99_vsnprintf(char *outBuf, size_t size, const char *format, va_list ap)
{
    int count = -1;

    if (size != 0)
        count = _vsnprintf_s(outBuf, size, _TRUNCATE, format, ap);
    if (count == -1)
        count = _vscprintf(format, ap);

    return count;
}

static inline int
c99_snprintf(char *outBuf, size_t size, const char *format, ...)
{
    int count;
    va_list ap;

    va_start(ap, format);
    count = c99_vsnprintf(outBuf, size, format, ap);
    va_end(ap);

    return count;
}
#endif

/* type used by connect */
#define socklen_t int

/* Define to `int' if <sys/types.h> does not define. */
#ifdef _WIN64
#define ssize_t __int64
#else
#define ssize_t int
#endif

#if defined(_MSC_VER) && _MSC_VER <= 1600
/* no va_copy in win32 */
#define va_copy(x,y) ((x) = (y))
#endif

typedef unsigned char uint8_t;
typedef unsigned short uint16_t;
typedef unsigned int uint32_t;
typedef unsigned __int64 uint64_t;

/* normally defined in stdbool.h, but that doesn't exist on Windows */
#define true 1
#define false 0
#define __bool_true_false_are_defined 1


#ifdef HAVE_LONG_LONG
typedef long long lng;
typedef unsigned long long ulng;
# define SIZEOF_LNG SIZEOF_LONG_LONG
#else
typedef __int64 lng;
typedef unsigned __int64 ulng;
# define SIZEOF_LNG SIZEOF___INT64
#endif

#ifdef HAVE___INT128
typedef __int128 hge;
typedef unsigned __int128 uhge;
# define HAVE_HGE 1
# define SIZEOF_HGE SIZEOF___INT128
#else
# if defined(HAVE___INT128_T) && defined(HAVE___UINT128_T)
typedef __int128_t hge;
typedef __uint128_t uhge;
#  define HAVE_HGE 1
#  define SIZEOF_HGE SIZEOF___INT128_T
# endif
#endif

/* Format to print 64 bit signed integers. */
#define LLFMT "%I64d"

/* Format to print 64 bit unsigned integers. */
#define ULLFMT "%I64u"

/* define printf formats for printing size_t and ssize_t variables */
#if SIZEOF_SIZE_T == SIZEOF_INT
# define SZFMT "%u"
# define SSZFMT "%d"
#elif SIZEOF_SIZE_T == SIZEOF_LONG
# define SZFMT "%lu"
# define SSZFMT "%ld"
#elif SIZEOF_SIZE_T == SIZEOF_LONG_LONG || SIZEOF_SIZE_T == SIZEOF___INT64
# define SZFMT ULLFMT
# define SSZFMT LLFMT
#else
# error no definition for SZFMT/SSZFMT
#endif

#define PDFMT SSZFMT

#define PTRFMT		"%p"
#define PTRFMTCAST

#ifdef HAVE_EMBEDDED_R
#define _MSC_EXTENSIONS 1
#undef HAVE_CTIME_R
#else
#define HAVE_MAPI 1
#endif

#define PROMPT1		"\001\001\n"	/* prompt: ready for new query */
#define PROMPT2		"\001\002\n"	/* prompt: more data needed */

#endif /* _SEEN_MONETDB_CONFIG_H */<|MERGE_RESOLUTION|>--- conflicted
+++ resolved
@@ -768,7 +768,7 @@
 #define PACKAGE "MonetDB"
 
 /* Define to the version of this package. */
-#define PACKAGE_VERSION "11.27.0"
+#define PACKAGE_VERSION "11.28.0"
 
 /* Define to the address where bug reports for this package should be sent. */
 #define PACKAGE_BUGREPORT "https://bugs.monetdb.org/"
@@ -777,21 +777,11 @@
 #define PACKAGE_NAME "MonetDB"
 
 /* Define to the full name and version of this package. */
-<<<<<<< HEAD
-#define PACKAGE_STRING "MonetDB 11.28.0"
-=======
 #define PACKAGE_STRING PACKAGE " " PACKAGE_VERSION
->>>>>>> 4a6a3f41
 
 /* Define to the one symbol short name of this package. */
 #define PACKAGE_TARNAME "MonetDB"
 
-<<<<<<< HEAD
-/* Define to the version of this package. */
-#define PACKAGE_VERSION "11.28.0"
-
-=======
->>>>>>> 4a6a3f41
 /* Define to the home page for this package. */
 #define PACKAGE_URL "https://www.monetdb.org/"
 
