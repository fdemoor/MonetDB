1.0.0
- Added support for esoteric data types such as MONTH_INTERVAL (Thanks, Roman)
- Cleaned up SQL to R type mapping (we had this twice)
- Now creating actual R integers if data fits
- dbWriteTable now quotes table/column names if necessary, and outputs warnings if it did
- New mdbapply function to automatically create and run embedded R functions in MonetDB
- Fixes for dplyr backend (Thanks, Anthony)
- Fixes
- Fix for case when query only returns a prompt (CALL ..., Thanks, Roman)
- Fix for empty result set on dbGetQuery(), no longer returning NULL (Thanks, Fabian)
- Fix for dbConnect(), it ignored the url parameter somehow, which broke some sqlsurvey (Thanks, Anthony)
<<<<<<< HEAD
=======
- Added col.names argument to monet.read.csv()
- Added lower.case.names argument to monet.read.csv() in case users want to avoid quoting (a bit)
- Fix for dbConnect() that should be more robust to invalid connections
- Cleaned up quoting behavior in dbListTables(), dbRemoveTable() etc.

>>>>>>> bcf30d25
0.9.7
- Fixed crash on Windows (Sorry, everyone)

0.9.6
- monetdb.read.csv new create= parameter (Thanks, Duncan)
- deprecated nrows parameter to monetdb.read.csv, not neccessary any more because of changes to MonetDB
- Fixed non-ASCII character handling (Thanks, Roman)
- Fully removed C-based socket code
- support for dplyr verbs sample_n() and sample_frac()

0.9.5
- Removed package date (Thanks, Dimitar)
- Added sys. schema name to internal queries, so SET SCHEMA xx would not break things (Thanks again, Dimitar)
- Fixed monetdb:// URL handling on newer R versions (Thanks, Alex)
- DBI 0.3 compatibility (isValid etc.)
- deprecated dbTransaction() (DBI has standardized dbBegin())
- Back to R socket code for peace of mind
- Code cleanup
- dplyr integration moved to MonetDB.R package

0.9.4
- dbWriteTable overhaul (thanks, Anthony)
- Fix for dbListTables for MonetDB versions after Jan2014

0.9.3
- Remove trailing slashes for monetdb.program.path parameter for monetdb.server.setup (Thanks, Anthony!)
- fixed monetdbd.liststatus (Thanks, Bart)

0.9.2
- monetdb_queryinfo method to find out things about an arbitrary query cheaply
- new options monetdb.sequential, monetdb.debug.query and monetdb.debug.mapi
- debug output now uses the message() function
- source code cleanup
- dbListTables() now hides system tables per default, also got options to include the
  schema name and quoting in the result (sys_tables, schema_names and quote)
- fixed various TODO's in the code to get closer to 1.0 (exciting)
- fixed a bug when the error identifier sent by MonetDB was non-numeric
- IPv6 addresses in dbConnect() should now work (another long-standing TODO)

0.9.1
- dbGetInfo() now supported on MonetDBConnection (dplyr compatibility)
- dbTransaction(), dbCommit() and dbRollback() support
- fixed leaking of socket variable in dbConnect()
- fixed monetdb.server.setup for UNIX-like systems (Thanks, Enzo)
- fixed issue in dbClearResult() which produced a protocol error

0.9
- various extensions to monetdb.read.csv
- removed monet.frame from this package, moved to github

0.8.5
- added parameters newline and quote to monetdb.write.csv

0.8.4
- fixed bug when reading empty table (Thanks, Anthony)
- removed assertion in mapisplit.c that triggered sometimes for unclear reasons

0.8.3
- fixed a problem where integer SEXPs turned to double somehow

0.8.2
- fixed bug in dbConnect() where port and timeout were not always integer values

0.8.1
- fixed bug in dbWriteTable() where VARCHAR(255) was used for character data instead of STRING

0.8
- New All-C socket code (Thanks, Windows)
- new dbConnect() parameter organization (!)
- new mc() shorthand method for db connections

0.7.10
- More tip-toeing around in dbConnect()
- More error-tolerant MAPI parsing

0.7.9
- Changes in dbConnect() error handling

0.7.8
- fix for [, large offsets are not translated to SQL correctly

0.7.7
- fix for aggregatef(), formula arguments were not evaluated in the right direction
- support for mathematical operations on boolean columns

0.7.6
- fix for C implementation for line splitting

0.7.5
- more fetch() fixes

0.7.4
- string to line splitting to c, NA handling to C as well

0.7.3
- c implementation of very expensive function

0.7.2
- fetch() performance enhancements and bug fixes

0.7.1
- minor fixes to fetch() function from basic DBI

0.7
- some cran compatibility changes

0.6.4
- tabulate() support
- unique() support
- bugfix in subset()

0.6.3
- Quieter startup
- dbSendQuery() now fails if the query is bogus
- implemented dbGetException()

0.6.2
- subset() is back!

0.6
- merge() support from Anthony
- CRAN cleanup
- MonetDB control code for UNIX-like systems

0.5.16
- bugfixes in monet.frame

0.5.15
- rbind() support on monet.frame from Anthony

0.5.14
- sample() support on monet.frame

0.5.13
- bugfix in server control code from Anthony

0.5.12
- integrated formula-based aggregation from Anthony

0.5.11
- fixed a bug in aggregate() to allow count-aggregation on non-numeric columns

0.5.10
- MonetDB server control code (Windows) from Anthony Damico

0.5.9
- Increased default socket timeout to 24h. Rationale: Import jobs may take this long, and all operations can always be cancelled with CTRL-C

0.5.8
- aggregate() support in DB

0.5.5
- Column name, type and dimension hints for monet.frame, makes it faster

0.5.4
- Initial support for sort(), head(), tail(), summary(), var(), sd(), quantile() and median() in monet.frame
- Changed str() implementation to not show sample data but column names/types instead

0.5
- first release aimed at CRAN publication
- monet.frame virtual data object
- various bugfixes
- documentation
- port in monetdb:// URI now optional, defaults to 50000

0.4
- make dbColumnInfo return the R-side data type as well as the Monet-side one.

0.3
- write support in dbSendQuery, new functions dbWriteTable and dbSendUpdate

0.2
- fixed handling of boolean values, now have proper R types
- new parameter to dbConnect to specify connection timeout
- check for empty responses in .mapiRead, now stop()s with a warning and some help

0.1
- initial version, basic read support<|MERGE_RESOLUTION|>--- conflicted
+++ resolved
@@ -9,14 +9,10 @@
 - Fix for case when query only returns a prompt (CALL ..., Thanks, Roman)
 - Fix for empty result set on dbGetQuery(), no longer returning NULL (Thanks, Fabian)
 - Fix for dbConnect(), it ignored the url parameter somehow, which broke some sqlsurvey (Thanks, Anthony)
-<<<<<<< HEAD
-=======
 - Added col.names argument to monet.read.csv()
 - Added lower.case.names argument to monet.read.csv() in case users want to avoid quoting (a bit)
 - Fix for dbConnect() that should be more robust to invalid connections
 - Cleaned up quoting behavior in dbListTables(), dbRemoveTable() etc.
-
->>>>>>> bcf30d25
 0.9.7
 - Fixed crash on Windows (Sorry, everyone)
 
