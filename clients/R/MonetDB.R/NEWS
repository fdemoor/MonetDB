--- conflicted
+++ resolved
@@ -4,17 +4,11 @@
 - Now creating actual R integers if data fits
 - dbWriteTable now quotes table/column names if necessary, and outputs warnings if it did
 - New mdbapply function to automatically create and run embedded R functions in MonetDB
-<<<<<<< HEAD
 - Fixes for dplyr backend (Thanks, Anthony)
+- Fixes
 - Fix for case when query only returns a prompt (CALL ..., Thanks, Roman)
 - Fix for empty result set on dbGetQuery(), no longer returning NULL (Thanks, Fabian)
 - Fix for dbConnect(), it ignored the url parameter somehow, which broke some sqlsurvey (Thanks, Anthony)
-=======
-- Fixes for dplyr backend
-- Fix for case when query only returns a prompt (CALL ..., Thanks, Roman)
-- Fix for empty result set on dbGetQuery(), no longer returning NULL (Thanks, Fabian)
->>>>>>> 557d2003
-
 0.9.7
 - Fixed crash on Windows (Sorry, everyone)
 
