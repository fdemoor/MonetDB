1.0.0
- Added support for esoteric data types such as MONTH_INTERVAL (Thanks, Roman)
- Cleaned up SQL to R type mapping (we had this twice)
- Now creating actual R integers if data fits
- dbWriteTable now quotes table/column names if necessary, and outputs warnings if it did
- New mdbapply function to automatically create and run embedded R functions in MonetDB
- Fixes for dplyr backend (Thanks, Anthony)
- Fix for case when query only returns a prompt (CALL ..., Thanks, Roman)
- Fix for empty result set on dbGetQuery(), no longer returning NULL (Thanks, Fabian)
- Fix for dbConnect(), it ignored the url parameter somehow, which broke some sqlsurvey (Thanks, Anthony)
- Added col.names argument to monet.read.csv()
- Added lower.case.names argument to monet.read.csv() in case users want to avoid quoting (a bit)
- Fix for dbConnect() that should be more robust to invalid connections
- Cleaned up quoting behavior in dbListTables(), dbRemoveTable() etc.
- Initial support for running MonetDB in embedded mode (MonetDBLite)
<<<<<<< HEAD
=======
- Now re-establishing connection if interrupt (CMD-C or ESC) occurs
- Fixed a bug in monetdb.read.csv for multiple CSV files without headers
>>>>>>> d0bc8366

0.9.7
- Fixed crash on Windows (Sorry, everyone)

0.9.6
- monetdb.read.csv new create= parameter (Thanks, Duncan)
- deprecated nrows parameter to monetdb.read.csv, not neccessary any more because of changes to MonetDB
- Fixed non-ASCII character handling (Thanks, Roman)
- Fully removed C-based socket code
- support for dplyr verbs sample_n() and sample_frac()

0.9.5
- Removed package date (Thanks, Dimitar)
- Added sys. schema name to internal queries, so SET SCHEMA xx would not break things (Thanks again, Dimitar)
- Fixed monetdb:// URL handling on newer R versions (Thanks, Alex)
- DBI 0.3 compatibility (isValid etc.)
- deprecated dbTransaction() (DBI has standardized dbBegin())
- Back to R socket code for peace of mind
- Code cleanup
- dplyr integration moved to MonetDB.R package

0.9.4
- dbWriteTable overhaul (thanks, Anthony)
- Fix for dbListTables for MonetDB versions after Jan2014

0.9.3
- Remove trailing slashes for monetdb.program.path parameter for monetdb.server.setup (Thanks, Anthony!)
- fixed monetdbd.liststatus (Thanks, Bart)

0.9.2
- monetdb_queryinfo method to find out things about an arbitrary query cheaply
- new options monetdb.sequential, monetdb.debug.query and monetdb.debug.mapi
- debug output now uses the message() function
- source code cleanup
- dbListTables() now hides system tables per default, also got options to include the
  schema name and quoting in the result (sys_tables, schema_names and quote)
- fixed various TODO's in the code to get closer to 1.0 (exciting)
- fixed a bug when the error identifier sent by MonetDB was non-numeric
- IPv6 addresses in dbConnect() should now work (another long-standing TODO)

0.9.1
- dbGetInfo() now supported on MonetDBConnection (dplyr compatibility)
- dbTransaction(), dbCommit() and dbRollback() support
- fixed leaking of socket variable in dbConnect()
- fixed monetdb.server.setup for UNIX-like systems (Thanks, Enzo)
- fixed issue in dbClearResult() which produced a protocol error

0.9
- various extensions to monetdb.read.csv
- removed monet.frame from this package, moved to github

0.8.5
- added parameters newline and quote to monetdb.write.csv

0.8.4
- fixed bug when reading empty table (Thanks, Anthony)
- removed assertion in mapisplit.c that triggered sometimes for unclear reasons

0.8.3
- fixed a problem where integer SEXPs turned to double somehow

0.8.2
- fixed bug in dbConnect() where port and timeout were not always integer values

0.8.1
- fixed bug in dbWriteTable() where VARCHAR(255) was used for character data instead of STRING

0.8
- New All-C socket code (Thanks, Windows)
- new dbConnect() parameter organization (!)
- new mc() shorthand method for db connections

0.7.10
- More tip-toeing around in dbConnect()
- More error-tolerant MAPI parsing

0.7.9
- Changes in dbConnect() error handling

0.7.8
- fix for [, large offsets are not translated to SQL correctly

0.7.7
- fix for aggregatef(), formula arguments were not evaluated in the right direction
- support for mathematical operations on boolean columns

0.7.6
- fix for C implementation for line splitting

0.7.5
- more fetch() fixes

0.7.4
- string to line splitting to c, NA handling to C as well

0.7.3
- c implementation of very expensive function

0.7.2
- fetch() performance enhancements and bug fixes

0.7.1
- minor fixes to fetch() function from basic DBI

0.7
- some cran compatibility changes

0.6.4
- tabulate() support
- unique() support
- bugfix in subset()

0.6.3
- Quieter startup
- dbSendQuery() now fails if the query is bogus
- implemented dbGetException()

0.6.2
- subset() is back!

0.6
- merge() support from Anthony
- CRAN cleanup
- MonetDB control code for UNIX-like systems

0.5.16
- bugfixes in monet.frame

0.5.15
- rbind() support on monet.frame from Anthony

0.5.14
- sample() support on monet.frame

0.5.13
- bugfix in server control code from Anthony

0.5.12
- integrated formula-based aggregation from Anthony

0.5.11
- fixed a bug in aggregate() to allow count-aggregation on non-numeric columns

0.5.10
- MonetDB server control code (Windows) from Anthony Damico

0.5.9
- Increased default socket timeout to 24h. Rationale: Import jobs may take this long, and all operations can always be cancelled with CTRL-C

0.5.8
- aggregate() support in DB

0.5.5
- Column name, type and dimension hints for monet.frame, makes it faster

0.5.4
- Initial support for sort(), head(), tail(), summary(), var(), sd(), quantile() and median() in monet.frame
- Changed str() implementation to not show sample data but column names/types instead

0.5
- first release aimed at CRAN publication
- monet.frame virtual data object
- various bugfixes
- documentation
- port in monetdb:// URI now optional, defaults to 50000

0.4
- make dbColumnInfo return the R-side data type as well as the Monet-side one.

0.3
- write support in dbSendQuery, new functions dbWriteTable and dbSendUpdate

0.2
- fixed handling of boolean values, now have proper R types
- new parameter to dbConnect to specify connection timeout
- check for empty responses in .mapiRead, now stop()s with a warning and some help

0.1
- initial version, basic read support<|MERGE_RESOLUTION|>--- conflicted
+++ resolved
@@ -13,11 +13,8 @@
 - Fix for dbConnect() that should be more robust to invalid connections
 - Cleaned up quoting behavior in dbListTables(), dbRemoveTable() etc.
 - Initial support for running MonetDB in embedded mode (MonetDBLite)
-<<<<<<< HEAD
-=======
 - Now re-establishing connection if interrupt (CMD-C or ESC) occurs
 - Fixed a bug in monetdb.read.csv for multiple CSV files without headers
->>>>>>> d0bc8366
 
 0.9.7
 - Fixed crash on Windows (Sorry, everyone)
