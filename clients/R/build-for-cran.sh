--- conflicted
+++ resolved
@@ -25,12 +25,8 @@
 $R CMD build MonetDB.R
 $R CMD check -o /tmp/rcheck --as-cran MonetDB.R_*.tar.gz
 
-<<<<<<< HEAD
-scp MonetDB.R_*.tar.gz cwi:WWW/R/
-=======
 #scp MonetDB.R_*.tar.gz cwi:WWW/R/
 scp MonetDB.R_*.tar.gz release@dev.monetdb.org:/var/www/html/Assets/R/
->>>>>>> d0bc8366
 
 #hgid=`hg id -i | sed s/+//`
 #newname=`basename MonetDB.R_*.tar.gz .tar.gz`-$hgid.tar.gz
