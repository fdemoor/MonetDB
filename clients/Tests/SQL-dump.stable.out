stdout of test 'SQL-dump` in directory 'clients` itself:


# 15:01:36 >  
# 15:01:36 >  "mserver5" "--debug=10" "--set" "gdk_nr_threads=0" "--set" "mapi_open=true" "--set" "mapi_port=34237" "--set" "mapi_usock=/var/tmp/mtest-13451/.s.monetdb.34237" "--set" "monet_prompt=" "--forcemito" "--set" "mal_listing=2" "--dbpath=/ufs/sjoerd/Monet-candidate/var/MonetDB/mTests_clients" "--set" "mal_listing=0"
# 15:01:36 >  

# MonetDB 5 server v11.17.0 (hg id: 51cced809df4)
# This is an unreleased version
# Serving database 'mTests_clients', using 8 threads
# Compiled for x86_64-unknown-linux-gnu/64bit with 64bit OIDs dynamically linked
# Found 15.591 GiB available main-memory.
# Copyright (c) 1993-July 2008 CWI.
# Copyright (c) August 2008-2015 MonetDB B.V., all rights reserved
# Visit http://www.monetdb.org/ for further information
# Listening for connection requests on mapi:monetdb://madrid.ins.cwi.nl:34237/
# Listening for UNIX domain connection requests on mapi:monetdb:///var/tmp/mtest-13451/.s.monetdb.34237
# MonetDB/GIS module loaded
# MonetDB/JAQL module loaded
# MonetDB/SQL module loaded

Ready.
# SQL catalog created, loading sql scripts once
# loading sql script: 09_like.sql
# loading sql script: 10_math.sql
# loading sql script: 11_times.sql
# loading sql script: 12_url.sql
# loading sql script: 13_date.sql
# loading sql script: 14_inet.sql
# loading sql script: 15_querylog.sql
# loading sql script: 16_tracelog.sql
# loading sql script: 17_compress.sql
# loading sql script: 18_dictionary.sql
# loading sql script: 19_cluster.sql
# loading sql script: 20_vacuum.sql
# loading sql script: 21_dependency_functions.sql
# loading sql script: 22_clients.sql
# loading sql script: 23_skyserver.sql
# loading sql script: 24_zorder.sql
# loading sql script: 25_debug.sql
# loading sql script: 26_sysmon.sql
# loading sql script: 39_analytics.sql
# loading sql script: 40_geom.sql
# loading sql script: 40_json.sql
# loading sql script: 41_md5sum.sql
# loading sql script: 45_uuid.sql
# loading sql script: 46_gsl.sql
# loading sql script: 75_storagemodel.sql
# loading sql script: 80_statistics.sql
# loading sql script: 80_udf.sql
# loading sql script: 80_udf_hge.sql
# loading sql script: 85_bam.sql
# loading sql script: 90_generator.sql
# loading sql script: 90_generator_hge.sql
# loading sql script: 99_system.sql

# 15:19:38 >  
# 15:19:38 >  "mclient" "-lsql" "-ftest" "-Eutf-8" "-i" "-e" "--host=/var/tmp/mtest-517" "--port=32251"
# 15:19:38 >  

SYSTEM SCHEMA  bam
SYSTEM SCHEMA  json
SYSTEM SCHEMA  profiler
SYSTEM SCHEMA  sys
SYSTEM SCHEMA  tmp
SYSTEM TABLE  sys._columns
SYSTEM TABLE  sys._tables
SYSTEM TABLE  sys.args
SYSTEM TABLE  sys.auths
SYSTEM TABLE  sys.connections
SYSTEM TABLE  sys.db_user_info
SYSTEM TABLE  sys.dependencies
SYSTEM TABLE  sys.dependency_types
SYSTEM TABLE  sys.functions
SYSTEM TABLE  sys.idxs
SYSTEM TABLE  sys.keys
SYSTEM TABLE  sys.keywords
SYSTEM TABLE  sys.netcdf_attrs
SYSTEM TABLE  sys.netcdf_dims
SYSTEM TABLE  sys.netcdf_files
SYSTEM TABLE  sys.netcdf_vardim
SYSTEM TABLE  sys.netcdf_vars
SYSTEM TABLE  sys.objects
SYSTEM TABLE  sys.privileges
SYSTEM TABLE  sys.schemas
SYSTEM TABLE  sys.sequences
SYSTEM TABLE  sys.spatial_ref_sys
SYSTEM TABLE  sys.statistics
SYSTEM TABLE  sys.storagemodelinput
SYSTEM TABLE  sys.systemfunctions
SYSTEM TABLE  sys.table_types
SYSTEM TABLE  sys.triggers
SYSTEM TABLE  sys.types
SYSTEM TABLE  sys.user_role
SYSTEM VIEW  sys.columns
SYSTEM VIEW  sys.environment
SYSTEM VIEW  sys.geometry_columns
SYSTEM VIEW  sys.optimizers
SYSTEM VIEW  sys.querylog_calls
SYSTEM VIEW  sys.querylog_catalog
SYSTEM VIEW  sys.querylog_history
SYSTEM VIEW  sys.queue
SYSTEM VIEW  sys.rejects
SYSTEM VIEW  sys.sessions
SYSTEM VIEW  sys.storage
SYSTEM VIEW  sys.storagemodel
SYSTEM VIEW  sys.tables
SYSTEM VIEW  sys.tablestoragemodel
SYSTEM VIEW  sys.tracelog
SYSTEM VIEW  sys.users
SYSTEM FUNCTION  sys.abbrev
SYSTEM FUNCTION  sys.alpha
SYSTEM FUNCTION  sys.analyze
SYSTEM FUNCTION  sys.bbp
SYSTEM FUNCTION  sys.broadcast
SYSTEM FUNCTION  sys.chi2prob
SYSTEM FUNCTION  sys.clearrejects
SYSTEM FUNCTION  sys.columnsize
SYSTEM FUNCTION  sys.contains
SYSTEM FUNCTION  sys.corr
SYSTEM FUNCTION  sys.date_to_str
SYSTEM FUNCTION  sys.db_users
SYSTEM FUNCTION  sys.debug
SYSTEM FUNCTION  sys.degrees
SYSTEM FUNCTION  sys.dependencies_columns_on_functions
SYSTEM FUNCTION  sys.dependencies_columns_on_indexes
SYSTEM FUNCTION  sys.dependencies_columns_on_keys
SYSTEM FUNCTION  sys.dependencies_columns_on_triggers
SYSTEM FUNCTION  sys.dependencies_columns_on_views
SYSTEM FUNCTION  sys.dependencies_functions_on_functions
SYSTEM FUNCTION  sys.dependencies_functions_os_triggers
SYSTEM FUNCTION  sys.dependencies_keys_on_foreignkeys
SYSTEM FUNCTION  sys.dependencies_owners_on_schemas
SYSTEM FUNCTION  sys.dependencies_schemas_on_users
SYSTEM FUNCTION  sys.dependencies_tables_on_foreignkeys
SYSTEM FUNCTION  sys.dependencies_tables_on_functions
SYSTEM FUNCTION  sys.dependencies_tables_on_indexes
SYSTEM FUNCTION  sys.dependencies_tables_on_triggers
SYSTEM FUNCTION  sys.dependencies_tables_on_views
SYSTEM FUNCTION  sys.dependencies_views_on_functions
SYSTEM FUNCTION  sys.dependencies_views_on_triggers
SYSTEM FUNCTION  sys.env
SYSTEM FUNCTION  sys.environment
SYSTEM FUNCTION  sys.epoch
SYSTEM FUNCTION  sys.evalalgebra
SYSTEM FUNCTION  sys.fitsattach
SYSTEM FUNCTION  sys.fitsload
SYSTEM FUNCTION  sys.flush_log
SYSTEM FUNCTION  sys.fuse
SYSTEM FUNCTION  sys.generate_series
SYSTEM FUNCTION  sys.geometrytype
SYSTEM FUNCTION  sys.get_type
SYSTEM FUNCTION  sys.getanchor
SYSTEM FUNCTION  sys.getbasename
SYSTEM FUNCTION  sys.getcontent
SYSTEM FUNCTION  sys.getcontext
SYSTEM FUNCTION  sys.getdomain
SYSTEM FUNCTION  sys.getextension
SYSTEM FUNCTION  sys.getfile
SYSTEM FUNCTION  sys.gethost
SYSTEM FUNCTION  sys.getport
SYSTEM FUNCTION  sys.getproj4
SYSTEM FUNCTION  sys.getprotocol
SYSTEM FUNCTION  sys.getquery
SYSTEM FUNCTION  sys.getroboturl
SYSTEM FUNCTION  sys.getuser
SYSTEM FUNCTION  sys.has_m
SYSTEM FUNCTION  sys.has_z
SYSTEM FUNCTION  sys.hashsize
SYSTEM FUNCTION  sys.heapsize
SYSTEM FUNCTION  sys.host
SYSTEM FUNCTION  sys.hostmask
SYSTEM FUNCTION  sys.ilike
SYSTEM FUNCTION  sys.imprintsize
SYSTEM FUNCTION  sys.internaltransform
SYSTEM FUNCTION  sys.isaurl
SYSTEM FUNCTION  sys.isauuid
SYSTEM FUNCTION  sys.left_shift
SYSTEM FUNCTION  sys.left_shift_assign
SYSTEM FUNCTION  sys.lidarattach
SYSTEM FUNCTION  sys.lidarload
SYSTEM FUNCTION  sys.like
SYSTEM FUNCTION  sys.listdir
SYSTEM FUNCTION  sys.listdirpat
SYSTEM FUNCTION  sys.malfunctions
SYSTEM FUNCTION  sys.masklen
SYSTEM FUNCTION  sys.mbr
SYSTEM FUNCTION  sys.md5
SYSTEM FUNCTION  sys.median
SYSTEM FUNCTION  sys.ms_round
SYSTEM FUNCTION  sys.ms_str
SYSTEM FUNCTION  sys.ms_stuff
SYSTEM FUNCTION  sys.ms_trunc
SYSTEM FUNCTION  sys.netcdf_attach
SYSTEM FUNCTION  sys.netcdf_importvar
SYSTEM FUNCTION  sys.netmask
SYSTEM FUNCTION  sys.network
SYSTEM FUNCTION  sys.newurl
SYSTEM FUNCTION  sys.optimizer_stats
SYSTEM FUNCTION  sys.optimizers
SYSTEM FUNCTION  sys.password_hash
SYSTEM FUNCTION  sys.pause
SYSTEM FUNCTION  sys.quantile
SYSTEM FUNCTION  sys.querycache
SYSTEM FUNCTION  sys.querylog
SYSTEM FUNCTION  sys.querylog_calls
SYSTEM FUNCTION  sys.querylog_catalog
SYSTEM FUNCTION  sys.querylog_disable
SYSTEM FUNCTION  sys.querylog_empty
SYSTEM FUNCTION  sys.querylog_enable
SYSTEM FUNCTION  sys.queue
SYSTEM FUNCTION  sys.radians
SYSTEM FUNCTION  sys.rejects
SYSTEM FUNCTION  sys.resume
SYSTEM FUNCTION  sys.reuse
SYSTEM FUNCTION  sys.reverse
SYSTEM FUNCTION  sys.right_shift
SYSTEM FUNCTION  sys.right_shift_assign
SYSTEM FUNCTION  sys.sessions
SYSTEM FUNCTION  sys.setmasklen
SYSTEM FUNCTION  sys.setsession
SYSTEM FUNCTION  sys.settimeout
SYSTEM FUNCTION  sys.shrink
SYSTEM FUNCTION  sys.shutdown
SYSTEM FUNCTION  sys.st_area
SYSTEM FUNCTION  sys.st_asbinary
SYSTEM FUNCTION  sys.st_asewkt
SYSTEM FUNCTION  sys.st_astext
SYSTEM FUNCTION  sys.st_bdmpolyfromtext
SYSTEM FUNCTION  sys.st_bdpolyfromtext
SYSTEM FUNCTION  sys.st_boundary
SYSTEM FUNCTION  sys.st_buffer
SYSTEM FUNCTION  sys.st_centroid
SYSTEM FUNCTION  sys.st_collect
SYSTEM FUNCTION  sys.st_contains
SYSTEM FUNCTION  sys.st_convexhull
SYSTEM FUNCTION  sys.st_coorddim
SYSTEM FUNCTION  sys.st_coveredby
SYSTEM FUNCTION  sys.st_covers
SYSTEM FUNCTION  sys.st_crosses
SYSTEM FUNCTION  sys.st_delaunaytriangles
SYSTEM FUNCTION  sys.st_difference
SYSTEM FUNCTION  sys.st_dimension
SYSTEM FUNCTION  sys.st_disjoint
SYSTEM FUNCTION  sys.st_distance
SYSTEM FUNCTION  sys.st_dump
SYSTEM FUNCTION  sys.st_dumppoints
SYSTEM FUNCTION  sys.st_dwithin
SYSTEM FUNCTION  sys.st_endpoint
SYSTEM FUNCTION  sys.st_envelope
SYSTEM FUNCTION  sys.st_equals
SYSTEM FUNCTION  sys.st_exteriorring
SYSTEM FUNCTION  sys.st_force2d
SYSTEM FUNCTION  sys.st_force3d
SYSTEM FUNCTION  sys.st_geomcollfromtext
SYSTEM FUNCTION  sys.st_geometryfromtext
SYSTEM FUNCTION  sys.st_geometryn
SYSTEM FUNCTION  sys.st_geometrytype
SYSTEM FUNCTION  sys.st_geomfromtext
SYSTEM FUNCTION  sys.st_interiorringn
SYSTEM FUNCTION  sys.st_interiorrings
SYSTEM FUNCTION  sys.st_intersection
SYSTEM FUNCTION  sys.st_intersects
SYSTEM FUNCTION  sys.st_isclosed
SYSTEM FUNCTION  sys.st_isempty
SYSTEM FUNCTION  sys.st_isring
SYSTEM FUNCTION  sys.st_issimple
SYSTEM FUNCTION  sys.st_isvalid
SYSTEM FUNCTION  sys.st_isvalidreason
SYSTEM FUNCTION  sys.st_length
SYSTEM FUNCTION  sys.st_length2d
SYSTEM FUNCTION  sys.st_linefromtext
SYSTEM FUNCTION  sys.st_makebox2d
SYSTEM FUNCTION  sys.st_makeenvelope
SYSTEM FUNCTION  sys.st_makeline
SYSTEM FUNCTION  sys.st_makepoint
SYSTEM FUNCTION  sys.st_makepointm
SYSTEM FUNCTION  sys.st_makepolygon
SYSTEM FUNCTION  sys.st_mlinefromtext
SYSTEM FUNCTION  sys.st_mpointfromtext
SYSTEM FUNCTION  sys.st_mpolyfromtext
SYSTEM FUNCTION  sys.st_npoints
SYSTEM FUNCTION  sys.st_nrings
SYSTEM FUNCTION  sys.st_numgeometries
SYSTEM FUNCTION  sys.st_numinteriorring
SYSTEM FUNCTION  sys.st_numinteriorrings
SYSTEM FUNCTION  sys.st_numpatches
SYSTEM FUNCTION  sys.st_numpoints
SYSTEM FUNCTION  sys.st_overlaps
SYSTEM FUNCTION  sys.st_patchn
SYSTEM FUNCTION  sys.st_point
SYSTEM FUNCTION  sys.st_pointfromtext
SYSTEM FUNCTION  sys.st_pointn
SYSTEM FUNCTION  sys.st_pointonsurface
SYSTEM FUNCTION  sys.st_polygon
SYSTEM FUNCTION  sys.st_polygonfromtext
SYSTEM FUNCTION  sys.st_relate
SYSTEM FUNCTION  sys.st_segmentize
SYSTEM FUNCTION  sys.st_setexteriorring
SYSTEM FUNCTION  sys.st_setsrid
SYSTEM FUNCTION  sys.st_srid
SYSTEM FUNCTION  sys.st_startpoint
SYSTEM FUNCTION  sys.st_symdifference
SYSTEM FUNCTION  sys.st_touches
SYSTEM FUNCTION  sys.st_transform
SYSTEM FUNCTION  sys.st_translate
SYSTEM FUNCTION  sys.st_union
SYSTEM FUNCTION  sys.st_within
SYSTEM FUNCTION  sys.st_wkbtosql
SYSTEM FUNCTION  sys.st_wkttosql
SYSTEM FUNCTION  sys.st_x
SYSTEM FUNCTION  sys.st_xmax
SYSTEM FUNCTION  sys.st_xmin
SYSTEM FUNCTION  sys.st_y
SYSTEM FUNCTION  sys.st_ymax
SYSTEM FUNCTION  sys.st_ymin
SYSTEM FUNCTION  sys.st_z
SYSTEM FUNCTION  sys.stddev_pop
SYSTEM FUNCTION  sys.stddev_samp
SYSTEM FUNCTION  sys.stop
SYSTEM FUNCTION  sys.storage
SYSTEM FUNCTION  sys.storagemodel
SYSTEM FUNCTION  sys.storagemodelinit
SYSTEM FUNCTION  sys.str_to_date
SYSTEM FUNCTION  sys.str_to_time
SYSTEM FUNCTION  sys.str_to_timestamp
SYSTEM FUNCTION  sys.text
SYSTEM FUNCTION  sys.time_to_str
SYSTEM FUNCTION  sys.times
SYSTEM FUNCTION  sys.timestamp_to_str
SYSTEM FUNCTION  sys.tracelog
SYSTEM FUNCTION  sys.uuid
SYSTEM FUNCTION  sys.vacuum
SYSTEM FUNCTION  sys.var
SYSTEM FUNCTION  sys.var_pop
SYSTEM FUNCTION  sys.var_samp
SYSTEM FUNCTION  sys.zorder_decode_x
SYSTEM FUNCTION  sys.zorder_decode_y
SYSTEM FUNCTION  sys.zorder_encode
CREATE SCHEMA "bam" AUTHORIZATION "monetdb";
CREATE SCHEMA "json" AUTHORIZATION "monetdb";
CREATE SCHEMA "tmp";
CREATE SCHEMA "sys";
CREATE TABLE "sys"."_columns" (
	"id"          INTEGER,
	"name"        VARCHAR(1024),
	"type"        VARCHAR(1024),
	"type_digits" INTEGER,
	"type_scale"  INTEGER,
	"table_id"    INTEGER,
	"default"     VARCHAR(2048),
	"null"        BOOLEAN,
	"number"      INTEGER,
	"storage"     VARCHAR(2048)
);
CREATE TABLE "sys"."_tables" (
	"id"            INTEGER,
	"name"          VARCHAR(1024),
	"schema_id"     INTEGER,
	"query"         VARCHAR(2048),
	"type"          SMALLINT,
	"system"        BOOLEAN,
	"commit_action" SMALLINT,
	"access"        SMALLINT
);
CREATE TABLE "sys"."args" (
	"id"          INTEGER,
	"func_id"     INTEGER,
	"name"        VARCHAR(256),
	"type"        VARCHAR(1024),
	"type_digits" INTEGER,
	"type_scale"  INTEGER,
	"inout"       TINYINT,
	"number"      INTEGER
);
CREATE TABLE "sys"."auths" (
	"id"      INTEGER,
	"name"    VARCHAR(1024),
	"grantor" INTEGER
);
CREATE TABLE "sys"."connections" (
	"id"       INTEGER,
	"server"   CHAR(1024),
	"port"     INTEGER,
	"db"       CHAR(64),
	"db_alias" CHAR(1024),
	"user"     CHAR(1024),
	"password" CHAR(1024),
	"language" CHAR(1024)
);
CREATE TABLE "sys"."db_user_info" (
	"name"           VARCHAR(1024),
	"fullname"       VARCHAR(2048),
	"default_schema" INTEGER
);
CREATE TABLE "sys"."dependencies" (
	"id"          INTEGER,
	"depend_id"   INTEGER,
	"depend_type" SMALLINT
);
CREATE TABLE "sys"."functions" (
	"id"          INTEGER,
	"name"        VARCHAR(256),
	"func"        VARCHAR(8196),
	"mod"         VARCHAR(8196),
	"language"    INTEGER,
	"type"        INTEGER,
	"side_effect" BOOLEAN,
	"varres"      BOOLEAN,
	"vararg"      BOOLEAN,
	"schema_id"   INTEGER
);
CREATE TABLE "sys"."idxs" (
	"id"       INTEGER,
	"table_id" INTEGER,
	"type"     INTEGER,
	"name"     VARCHAR(1024)
);
CREATE TABLE "sys"."keys" (
	"id"       INTEGER,
	"table_id" INTEGER,
	"type"     INTEGER,
	"name"     VARCHAR(1024),
	"rkey"     INTEGER,
	"action"   INTEGER
);
CREATE TABLE "sys"."objects" (
	"id"   INTEGER,
	"name" VARCHAR(1024),
	"nr"   INTEGER
);
CREATE TABLE "sys"."privileges" (
	"obj_id"     INTEGER,
	"auth_id"    INTEGER,
	"privileges" INTEGER,
	"grantor"    INTEGER,
	"grantable"  INTEGER
);
CREATE TABLE "sys"."schemas" (
	"id"            INTEGER,
	"name"          VARCHAR(1024),
	"authorization" INTEGER,
	"owner"         INTEGER,
	"system"        BOOLEAN
);
CREATE TABLE "sys"."sequences" (
	"id"        INTEGER,
	"schema_id" INTEGER,
	"name"      VARCHAR(256),
	"start"     BIGINT,
	"minvalue"  BIGINT,
	"maxvalue"  BIGINT,
	"increment" BIGINT,
	"cacheinc"  BIGINT,
	"cycle"     BOOLEAN
);
CREATE TABLE "sys"."statistics" (
	"column_id" INTEGER,
	"type"   CHARACTER LARGE OBJECT,
	"width"  INTEGER,
	"stamp"  TIMESTAMP,
	"sample" BIGINT,
	"count"  BIGINT,
	"unique" BIGINT,
	"nils"   BIGINT,
	"minval" CHARACTER LARGE OBJECT,
	"maxval" CHARACTER LARGE OBJECT,
	"sorted" BOOLEAN
);
CREATE TABLE "sys"."storagemodelinput" (
	"schema"    CHARACTER LARGE OBJECT,
	"table"     CHARACTER LARGE OBJECT,
	"column"    CHARACTER LARGE OBJECT,
	"type"      CHARACTER LARGE OBJECT,
	"typewidth" INTEGER,
	"count"     BIGINT,
	"distinct"  BIGINT,
	"atomwidth" INTEGER,
	"reference" BOOLEAN,
	"sorted"    BOOLEAN
);
CREATE TABLE "sys"."systemfunctions" (
	"function_id" INTEGER
);
CREATE TABLE "sys"."triggers" (
	"id"          INTEGER,
	"name"        VARCHAR(1024),
	"table_id"    INTEGER,
	"time"        SMALLINT,
	"orientation" SMALLINT,
	"event"       SMALLINT,
	"old_name"    VARCHAR(1024),
	"new_name"    VARCHAR(1024),
	"condition"   VARCHAR(2048),
	"statement"   VARCHAR(2048)
);
CREATE TABLE "sys"."types" (
	"id"         INTEGER,
	"systemname" VARCHAR(256),
	"sqlname"    VARCHAR(1024),
	"digits"     INTEGER,
	"scale"      INTEGER,
	"radix"      INTEGER,
	"eclass"     INTEGER,
	"schema_id"  INTEGER
);
CREATE TABLE "sys"."user_role" (
	"login_id" INTEGER,
	"role_id"  INTEGER
);
SELECT * FROM (SELECT p.* FROM "sys"."_columns" AS p UNION ALL SELECT t.* FROM "tmp"."_columns" AS t) AS columns;
create view sys.environment as select * from sys.environment();
create view sys.optimizers as select * from sys.optimizers();
create view sys.querylog_calls as select * from sys.querylog_calls();
-- create table views for convenience
create view sys.querylog_catalog as select * from sys.querylog_catalog();
create view sys.querylog_history as
select qd.*, ql."start",ql."stop", ql.arguments, ql.tuples, ql.run, ql.ship, ql.cpu, ql.io 
from sys.querylog_catalog() qd, sys.querylog_calls() ql
where qd.id = ql.id and qd.owner = user;
create view sys.queue as select * from sys.queue();
create view sys.sessions as select * from sys.sessions();
create view sys."storage" as select * from sys."storage"();
create view sys.storagemodel as select * from sys.storagemodel();
SELECT "id", "name", "schema_id", "query", CAST(CASE WHEN "system" THEN "type" + 10 /* system table/view */ ELSE (CASE WHEN "commit_action" = 0 THEN "type" /* table/view */ ELSE "type" + 20 /* global temp table */ END) END AS SMALLINT) AS "type", "system", "commit_action", "access", CASE WHEN (NOT "system" AND "commit_action" > 0) THEN 1 ELSE 0 END AS "temporary" FROM "sys"."_tables" WHERE "type" <> 2 UNION ALL SELECT "id", "name", "schema_id", "query", CAST("type" + 30 /* local temp table */ AS SMALLINT) AS "type", "system", "commit_action", "access", 1 AS "temporary" FROM "tmp"."_tables";
-- A summary of the table storage requirement is is available as a table view.
-- The auxiliary column denotes the maximum space if all non-sorted columns
-- would be augmented with a hash (rare situation)
create view sys.tablestoragemodel
as select "schema","table",max(count) as "count",
	sum(columnsize) as columnsize,
	sum(heapsize) as heapsize,
	sum(hashes) as hashes,
	sum(imprints) as imprints,
	sum(case when sorted = false then 8 * count else 0 end) as auxiliary
from sys.storagemodel() group by "schema","table";
create view sys.tracelog as select * from sys.tracelog();
SELECT u."name" AS "name", ui."fullname", ui."default_schema" FROM db_users() AS u LEFT JOIN "sys"."db_user_info" AS ui ON u."name" = ui."name" ;
create function "abbrev" (p inet) returns clob
	external name inet."abbrev";
create function alpha(pdec double, pradius double)
returns double external name sql.alpha;
create procedure sys.analyze(minmax int, "sample" bigint)
external name sql.analyze;
create procedure sys.analyze(minmax int, "sample" bigint, sch string)
external name sql.analyze;
create procedure sys.analyze(minmax int, "sample" bigint, sch string, tbl string)
external name sql.analyze;
create procedure sys.analyze(minmax int, "sample" bigint, sch string, tbl string, col string)
external name sql.analyze;
-- The BAT buffer pool overview
create function sys.bbp () 
	returns table (id int, name string, 
		ttype string, count bigint, refcnt int, lrefcnt int, 
		location string, heat int, dirty string, 
		status string, kind string) 
	external name bbp.get;
create function "broadcast" (p inet) returns inet 
	external name inet."broadcast";
-- This Source Code Form is subject to the terms of the Mozilla Public
-- License, v. 2.0.  If a copy of the MPL was not distributed with this
-- file, You can obtain one at http://mozilla.org/MPL/2.0/.
--
-- Copyright 2008-2015 MonetDB B.V.

-- (co) Arjen de Rijke, Bart Scheers
-- Use statistical functions from gsl library

-- Calculate Chi squared probability
create function sys.chi2prob(chi2 double, datapoints double)
returns double external name gsl."chi2prob";
create procedure sys.clearrejects()
external name sql.copy_rejects_clear;
-- The predicted storage footprint of the complete database
-- determines the amount of diskspace needed for persistent storage
-- and the upperbound when all possible index structures are created.
-- The storage requirement for foreign key joins is split amongst the participants.

create function sys.columnsize(nme string, i bigint, d bigint)
returns bigint
begin
	case
	when nme = 'boolean' then return i;
	when nme = 'char' then return 2*i;
	when nme = 'smallint' then return 2 * i;
	when nme = 'int'	 then return 4 * i;
	when nme = 'bigint'	 then return 8 * i;
	when nme = 'hugeint'	 then return 16 * i;
	when nme = 'timestamp' then return 8 * i;
	when  nme = 'varchar' then
		case
		when cast(d as bigint) << 8 then return i;
		when cast(d as bigint) << 16 then return 2 * i;
		when cast(d as bigint) << 32 then return 4 * i;
		else return 8 * i;
		end case;
	else return 8 * i;
	end case;
end;
--CREATE FUNCTION ST_DumpRings RETURNS EXTERNAL NAME
--CREATE FUNCTION ST_FlipCoordinates RETURNS EXTERNAL NAME
--CREATE FUNCTION ST_Intersection(geog1 Geography, geog2 Geography) RETURNS Geography EXTERNAL NAME geom."Intersection";
--CREATE FUNCTION ST_LineToCurve RETURNS EXTERNAL NAME
--CREATE FUNCTION ST_MakeValid RETURNS EXTERNAL NAME
--CREATE FUNCTION ST_MemUnion RETURNS EXTERNAL NAME
--CREATE FUNCTION ST_MinimumBoundingCircle RETURNS EXTERNAL NAME
--CREATE FUNCTION ST_Polygonize RETURNS EXTERNAL NAME
--CREATE FUNCTION ST_Node RETURNS EXTERNAL NAME
--CREATE FUNCTION ST_OffsetCurve RETURNS EXTERNAL NAME
--CREATE FUNCTION ST_RemoveRepeatedPoints RETURNS EXTERNAL NAME
--CREATE FUNCTION ST_SharedPaths RETURNS EXTERNAL NAME
--CREATE FUNCTION ST_Shift_Longitude RETURNS EXTERNAL NAME
--CREATE FUNCTION ST_Simplify RETURNS EXTERNAL NAME
--CREATE FUNCTION ST_SimplifyPreserveTopology RETURNS EXTERNAL NAME
--CREATE FUNCTION ST_Split RETURNS EXTERNAL NAME
--CREATE FUNCTION ST_Union(geometry set geoms)?????
--CREATE FUNCTION ST_UnaryUnion RETURNS EXTERNAL NAME

-------------------------------------------------------------------------
-------------------------- Linear Referencing ---------------------------
-------------------------------------------------------------------------
--CREATE FUNCTION ST_LineInterpolatePoint RETURNS EXTERNAL NAME
--CREATE FUNCTION ST_LineLocatePoint RETURNS EXTERNAL NAME
--CREATE FUNCTION ST_LineSubstring RETURNS EXTERNAL NAME
--CREATE FUNCTION ST_LocateAlong RETURNS EXTERNAL NAME
--CREATE FUNCTION ST_LocateBetween RETURNS EXTERNAL NAME
--CREATE FUNCTION ST_LocateBetweenElevations RETURNS EXTERNAL NAME
--CREATE FUNCTION ST_InterpolatePoint RETURNS EXTERNAL NAME
--CREATE FUNCTION ST_AddMeasure RETURNS EXTERNAL NAME

-------------------------------------------------------------------------
---------------------- Long Transactions Support ------------------------
-------------------------------------------------------------------------

-------------------------------------------------------------------------
----------------------- Miscellaneous Functions -------------------------
-------------------------------------------------------------------------

-------------------------------------------------------------------------
------------------------ Exceptional Functions --------------------------
-------------------------------------------------------------------------


-- CREATE FUNCTION Point(g Geometry) RETURNS Point external name geom.point;
-- CREATE FUNCTION Curve(g Geometry) RETURNS Curve external name geom.curve;
-- CREATE FUNCTION LineString(g Geometry) RETURNS LineString external name geom.linestring;
-- CREATE FUNCTION Surface(g Geometry) RETURNS Surface external name geom.surface;
-- CREATE FUNCTION Polygon(g Geometry) RETURNS Polygon external name geom.polygon;

create function contains(a geometry, x double, y double) returns boolean external name geom."Contains";
create aggregate corr(e1 tinyint, e2 tinyint) returns tinyint
	external name "aggr"."corr";
create aggregate corr(e1 smallint, e2 smallint) returns smallint
	external name "aggr"."corr";
create aggregate corr(e1 integer, e2 integer) returns integer
	external name "aggr"."corr";
create aggregate corr(e1 wrd, e2 wrd) returns wrd
	external name "aggr"."corr";
create aggregate corr(e1 bigint, e2 bigint) returns bigint
	external name "aggr"."corr";
create aggregate corr(e1 real, e2 real) returns real
	external name "aggr"."corr";
create aggregate corr(e1 double, e2 double) returns double
	external name "aggr"."corr";
create function date_to_str(d date, format string) returns string
	external name mtime."date_to_str";
CREATE FUNCTION db_users () RETURNS TABLE( name varchar(2048)) EXTERNAL NAME sql.db_users;
-- This Source Code Form is subject to the terms of the Mozilla Public
-- License, v. 2.0.  If a copy of the MPL was not distributed with this
-- file, You can obtain one at http://mozilla.org/MPL/2.0/.
--
-- Copyright 2008-2015 MonetDB B.V.

create function degrees(r double) 
returns double
	return r*180/pi();
--Column c has a dependency on function f
create function dependencies_columns_on_functions()
returns table (sch varchar(100), usr varchar(100), dep_type varchar(32))
return table (select c.name, f.name, 'DEP_FUNC' from functions as f, columns as c, dependencies as dep where c.id = dep.id and f.id = dep.depend_id and dep.depend_type = 7);
--Column c has a dependency on index i 
create function dependencies_columns_on_indexes()
returns table (sch varchar(100), usr varchar(100), dep_type varchar(32))
return table (select c.name, i.name, 'DEP_INDEX' from columns as c, objects as kc, idxs as i where kc."name" = c.name and kc.id = i.id and c.table_id = i.table_id and i.name not in (select name from keys));
--Column c has a dependency on key k
create function dependencies_columns_on_keys()
returns table (sch varchar(100), usr varchar(100), dep_type varchar(32))
return table (select c.name, k.name, 'DEP_KEY' from columns as c, objects as kc, keys as k where kc."name" = c.name and kc.id = k.id and k.table_id = c.table_id and k.rkey = -1);
--Column c has a dependency on trigger tri
create function dependencies_columns_on_triggers()
returns table (sch varchar(100), usr varchar(100), dep_type varchar(32))
return table (select c.name, tri.name, 'DEP_TRIGGER' from columns as c, triggers as tri, dependencies as dep where dep.id = c.id and dep.depend_id =tri.id and dep.depend_type = 8);
--Column c has a dependency on view v
create function dependencies_columns_on_views()
returns table (sch varchar(100), usr varchar(100), dep_type varchar(32))
return table (select c.name, v.name, 'DEP_VIEW' from columns as c, tables as v, dependencies as dep where c.id = dep.id and v.id = dep.depend_id and dep.depend_type = 5 and v.type = 1);
--Function f1 has a dependency on function f2
create function dependencies_functions_on_functions()
returns table (sch varchar(100), usr varchar(100), dep_type varchar(32))
return table (select f1.name, f2.name, 'DEP_FUNC' from functions as f1, functions as f2, dependencies as dep where f1.id = dep.id and f2.id = dep.depend_id and dep.depend_type = 7);
--Function f1 has a dependency on trigger tri
create function dependencies_functions_os_triggers()
returns table (sch varchar(100), usr varchar(100), dep_type varchar(32))
return table (select f.name, tri.name, 'DEP_TRIGGER' from functions as f, triggers as tri, dependencies as dep where dep.id = f.id and dep.depend_id =tri.id and dep.depend_type = 8);
--Key k has a dependency on foreign key fk
create function dependencies_keys_on_foreignkeys()
returns table (sch varchar(100), usr varchar(100), dep_type varchar(32))
return table (select k.name, fk.name, 'DEP_FKEY' from keys as k, keys as fk where fk.rkey = k.id);
--User (owner) has a dependency in schema s
create function dependencies_owners_on_schemas()
returns table (sch varchar(100), usr varchar(100), dep_type varchar(32))
return table (select a.name, s.name, 'DEP_SCHEMA' from schemas as s, auths a where s.owner = a.id);
-- This Source Code Form is subject to the terms of the Mozilla Public
-- License, v. 2.0.  If a copy of the MPL was not distributed with this
-- file, You can obtain one at http://mozilla.org/MPL/2.0/.
--
-- Copyright 2008-2015 MonetDB B.V.

--Schema s has a dependency on user u
create function dependencies_schemas_on_users()
returns table (sch varchar(100), usr varchar(100), dep_type varchar(32))
return table (select s.name, u.name, 'DEP_USER' from schemas as s, users u where u.default_schema = s.id);
--Table t has a dependency on foreign key k
create function dependencies_tables_on_foreignkeys()
returns table (sch varchar(100), usr varchar(100), dep_type varchar(32))
return table (select t.name, fk.name, 'DEP_FKEY' from tables as t, keys as k, keys as fk where fk.rkey = k.id and k.table_id = t.id);
--Table t has a dependency on function f
create function dependencies_tables_on_functions()
returns table (sch varchar(100), usr varchar(100), dep_type varchar(32))
return table (select t.name, f.name, 'DEP_FUNC' from functions as f, tables as t, dependencies as dep where t.id = dep.id and f.id = dep.depend_id and dep.depend_type = 7 and t.type = 0);
--Table t has a dependency on index  i
create function dependencies_tables_on_indexes()
returns table (sch varchar(100), usr varchar(100), dep_type varchar(32))
return table (select t.name, i.name, 'DEP_INDEX' from tables as t, idxs as i where i.table_id = t.id and i.name not in (select name from keys) and t.type = 0);
--Table t has a dependency on trigger tri

create function dependencies_tables_on_triggers()
returns table (sch varchar(100), usr varchar(100), dep_type varchar(32))
return table ((select t.name, tri.name, 'DEP_TRIGGER' from tables as t, triggers as tri where tri.table_id = t.id) union (select t.name, tri.name, 'DEP_TRIGGER' from triggers tri, tables t, dependencies dep where dep.id = t.id and dep.depend_id =tri.id and dep.depend_type = 8));
--Table t has a dependency on view v
create function dependencies_tables_on_views()
returns table (sch varchar(100), usr varchar(100), dep_type varchar(32))
return table (select t.name, v.name, 'DEP_VIEW' from tables as t, tables as v, dependencies as dep where t.id = dep.id and v.id = dep.depend_id and dep.depend_type = 5 and v.type = 1);
--View v has a dependency on function f
create function dependencies_views_on_functions()
returns table (sch varchar(100), usr varchar(100), dep_type varchar(32))
return table (select v.name, f.name, 'DEP_FUNC' from functions as f, tables as v, dependencies as dep where v.id = dep.id and f.id = dep.depend_id and dep.depend_type = 7 and v.type = 1);
--View v has a dependency on trigger tri
create function dependencies_views_on_triggers()
returns table (sch varchar(100), usr varchar(100), dep_type varchar(32))
return table (select v.name, tri.name, 'DEP_TRIGGER' from tables as v, triggers as tri, dependencies as dep where dep.id = v.id and dep.depend_id =tri.id and dep.depend_type = 8 and v.type = 1);
CREATE FUNCTION env () RETURNS TABLE( name varchar(1024), value varchar(2048)) EXTERNAL NAME sql.sql_environment;
-- The environment table
create function sys.environment()
	returns table ("name" string, value string)
	external name sql.sql_environment;
-- This Source Code Form is subject to the terms of the Mozilla Public
-- License, v. 2.0.  If a copy of the MPL was not distributed with this
-- file, You can obtain one at http://mozilla.org/MPL/2.0/.
--
-- Copyright 2008-2015 MonetDB B.V.

-- assume milliseconds when converted to TIMESTAMP
create function sys."epoch"(sec bigint) returns timestamp
	external name timestamp."epoch";
create function sys."epoch"(sec int) returns timestamp
	external name timestamp."epoch";
create function sys."epoch"(ts timestamp) returns int
	external name timestamp."epoch";
create function sys."epoch"(ts timestamp with time zone) returns int
	external name timestamp."epoch";
create procedure sys.evalalgebra( ra_stmt string, opt bool)
	external name sql."evalAlgebra";
create procedure fitsattach(fname string) external name fits.attach;
create procedure fitsload(tname string) external name fits.load;
-- fuse two (1-byte) tinyint values into one (2-byte) smallint value
create function fuse(one tinyint, two tinyint)
returns smallint external name udf.fuse;
-- fuse two (2-byte) smallint values into one (4-byte) integer value
create function fuse(one smallint, two smallint)
returns integer external name udf.fuse;
-- fuse two (4-byte) integer values into one (8-byte) bigint value
create function fuse(one integer, two integer)
returns bigint external name udf.fuse;
-- This Source Code Form is subject to the terms of the Mozilla Public
-- License, v. 2.0.  If a copy of the MPL was not distributed with this
-- file, You can obtain one at http://mozilla.org/MPL/2.0/.
--
-- Copyright 2008-2015 MonetDB B.V.

-- (c) Author M.Kersten

create function sys.generate_series(first tinyint, last tinyint)
returns table (value tinyint)
external name generator.series;
create function sys.generate_series(first tinyint, last tinyint, stepsize tinyint)
returns table (value tinyint)
external name generator.series;
create function sys.generate_series(first smallint, last smallint)
returns table (value smallint)
external name generator.series;
create function sys.generate_series(first smallint, last smallint, stepsize smallint)
returns table (value smallint)
external name generator.series;
create function sys.generate_series(first int, last int)
returns table (value int)
external name generator.series;
create function sys.generate_series(first int, last int, stepsize int)
returns table (value int)
external name generator.series;
create function sys.generate_series(first bigint, last bigint)
returns table (value bigint)
external name generator.series;
create function sys.generate_series(first bigint, last bigint, stepsize bigint)
returns table (value bigint)
external name generator.series;
create function sys.generate_series(first real, last real, stepsize real)
returns table (value real)
external name generator.series;
create function sys.generate_series(first double, last double, stepsize double)
returns table (value double)
external name generator.series;
create function sys.generate_series(first decimal(10,2), last decimal(10,2), stepsize decimal(10,2))
returns table (value decimal(10,2))
external name generator.series;
create function sys.generate_series(first timestamp, last timestamp, stepsize interval second)
returns table (value timestamp)
external name generator.series;
create function getanchor( theurl url ) returns string 
	external name url."getAnchor";
create function getbasename(theurl url) returns string       
	external name url."getBasename";
create function getcontent(theurl url)   returns string       
	external name url."getContent";
create function getcontext(theurl url)   returns string       
	external name url."getContext";
create function getdomain(theurl url) returns string       
	external name url."getDomain";
create function getextension(theurl url) returns string       
	external name url."getExtension";
create function getfile(theurl url) returns string       
	external name url."getFile";
create function gethost(theurl url)   returns string       
	external name url."getHost";
create function getport(theurl url) returns string       
	external name url."getPort";
create function getprotocol(theurl url) returns string       
	external name url."getProtocol";
create function getquery(theurl url) returns string       
	external name url."getQuery";
create function getroboturl(theurl url) returns string       
	external name url."getRobotURL";
create function getuser(theurl url) returns string       
	external name url."getUser";
create function sys.hashsize(b boolean, i bigint)
returns bigint
begin
	-- assume non-compound keys
	if  b = true
	then
		return 8 * i;
	end if;
	return 0;
end;
create function sys.heapsize(tpe string, i bigint, w int)
returns bigint
begin
	if  tpe <> 'varchar' and tpe <> 'clob'
	then
		return 0;
	end if;
	return 10240 + i * w;
end;
create function "host" (p inet) returns clob
	external name inet."host";
create function "hostmask" (p inet) returns inet
	external name inet."hostmask";
create filter function "ilike"(val string, pat string, esc string) external name algebra."ilike";
create filter function "ilike"(val string, pat string) external name algebra."ilike";
create function sys.imprintsize(i bigint, nme string)
returns bigint
begin
	if nme = 'boolean'
		or nme = 'tinyint'
		or nme = 'smallint'
		or nme = 'int'	
		or nme = 'bigint'	
		or nme = 'hugeint'	
		or nme = 'decimal'	
		or nme = 'date'
		or nme = 'timestamp'
		or nme = 'real'
		or nme = 'double'
	then
		return cast( i * 0.12 as bigint);
	end if ;
	return 0;
end;
create function isaurl(theurl url) returns bool
	external name url."isaURL";
create function sys.isauuid(u uuid)
returns uuid external name uuid."isaUUID";
create function sys.isauuid(u string)
returns uuid external name uuid."isaUUID";
create function "left_shift"(i1 inet, i2 inet) returns boolean
	external name inet."<<";
create function "left_shift_assign"(i1 inet, i2 inet) returns boolean
	external name inet."<<=";
-- This Source Code Form is subject to the terms of the Mozilla Public
-- License, v. 2.0.  If a copy of the MPL was not distributed with this
-- file, You can obtain one at http://mozilla.org/MPL/2.0/.
--
-- Copyright 2008-2015 MonetDB B.V.

create filter function "like"(val string, pat string, esc string) external name algebra."like";
create filter function "like"(val string, pat string) external name algebra."like";


create procedure listdir(dirname string) external name fits.listdir;
create procedure listdirpat(dirname string,pat string) external name fits.listdirpattern;
create function "masklen" (p inet) returns int
	external name inet."masklen";
-- currently we only use mbr instead of
-- Envelope():Geometry
-- as that returns Geometry objects, and we prefer the explicit mbr's
-- minimum bounding rectangle (mbr)
create function mbr(geom geometry) returns mbr external name geom."mbr";
-- This Source Code Form is subject to the terms of the Mozilla Public
-- License, v. 2.0.  If a copy of the MPL was not distributed with this
-- file, You can obtain one at http://mozilla.org/MPL/2.0/.
--
-- Copyright 2008-2015 MonetDB B.V.

-- (co) Arjen de Rijke

create function sys.md5(v string)
returns string external name clients.md5sum;
create aggregate median(val tinyint) returns tinyint
	external name "aggr"."median";
create aggregate median(val smallint) returns smallint
	external name "aggr"."median";
create aggregate median(val integer) returns integer
	external name "aggr"."median";
create aggregate median(val wrd) returns wrd
	external name "aggr"."median";
create aggregate median(val bigint) returns bigint
	external name "aggr"."median";
create aggregate median(val decimal) returns decimal
 	external name "aggr"."median";
create aggregate median(val real) returns real
	external name "aggr"."median";
create aggregate median(val double) returns double
	external name "aggr"."median";
create aggregate median(val date) returns date
	external name "aggr"."median";
create aggregate median(val time) returns time
	external name "aggr"."median";
create aggregate median(val timestamp) returns timestamp
	external name "aggr"."median";
create function ms_round(num double, prc int, truncat int)
returns double
begin
	if (truncat = 0)
		then return round(num, prc);
		else return ms_trunc(num, prc);
	end if;
end;
create function ms_str(num float, prc int, truncat int)
returns string
begin
        return cast(num as string);
end;
-- This Source Code Form is subject to the terms of the Mozilla Public
-- License, v. 2.0.  If a copy of the MPL was not distributed with this
-- file, You can obtain one at http://mozilla.org/MPL/2.0/.
--
-- Copyright 2008-2015 MonetDB B.V.

create function ms_stuff( s1 varchar(32), st int, len int, s3 varchar(32))
returns varchar(32)
begin
	declare res varchar(32), aux varchar(32);
	declare ofset int;

    if ( st < 0 or st > length(s1))
        then return '';
    end if;

    set ofset = 1;
    set res = substring(s1,ofset,st-1);
    set res = res || s3;
    set ofset = st + len;
    set aux = substring(s1,ofset,length(s1)-ofset+1);
	set res = res || aux;
	return res;
end;
create function ms_trunc(num double, prc int)
returns double
external name sql.ms_trunc;
-- gr_name is "GLOBAL" or "ROOT" for classic NetCDF files
-- used for groups in HDF5 files
-- global attributes have obj_name=""

-- create function netcdfvar (fname varchar(256)) 
--	returns int external name netcdf.test;

create procedure netcdf_attach(fname varchar(256))
    external name netcdf.attach;
create procedure netcdf_importvar(fid integer, varnname varchar(256))
    external name netcdf.importvariable;
create function "netmask" (p inet) returns inet
	external name inet."netmask";
create function "network" (p inet) returns inet
	external name inet."network";
create function newurl(protocol string, hostname string, "port" int, file string) 
	returns url       
	external name url."new";
create function newurl(protocol string, hostname string, file string) 
	returns url 
	external name url."new";
-- This Source Code Form is subject to the terms of the Mozilla Public
-- License, v. 2.0.  If a copy of the MPL was not distributed with this
-- file, You can obtain one at http://mozilla.org/MPL/2.0/.
--
-- Copyright 2008-2015 MonetDB B.V.

-- show the optimizer statistics maintained by the SQL frontend
create function sys.optimizer_stats () 
	returns table (rewrite string, count int) 
	external name sql.dump_opt_stats;
-- MONETDB KERNEL SECTION
-- optimizer pipe catalog
create function sys.optimizers () 
	returns table (name string, def string, status string)
	external name sql.optimizers;
-- This Source Code Form is subject to the terms of the Mozilla Public
-- License, v. 2.0.  If a copy of the MPL was not distributed with this
-- file, You can obtain one at http://mozilla.org/MPL/2.0/.
--
-- Copyright 2008-2015 MonetDB B.V.

create function sys.password_hash (username string) 
	returns string 
	external name sql.password;
-- operations to manipulate the state of havoc queries
create procedure sys.pause(tag int)
external name sql.sysmon_pause;
create procedure sys.pause(tag bigint)
external name sql.sysmon_pause;
<<<<<<< HEAD
=======
create function point(x double,y double) returns point external name geom.point;
create function pointfromtext(wkt string, srid smallint) returns point external name geom."PointFromText";
create function polyfromtext(wkt string, srid smallint) returns polygon external name geom."PolyFromText";
-- alias
create function polygonfromtext(wkt string, srid smallint) returns polygon external name geom."PolyFromText";
>>>>>>> 3f642494
create aggregate quantile(val tinyint, q double) returns tinyint
 	external name "aggr"."quantile";
create aggregate quantile(val smallint, q double) returns smallint
 	external name "aggr"."quantile";
create aggregate quantile(val integer, q double) returns integer
 	external name "aggr"."quantile";
create aggregate quantile(val wrd, q double) returns wrd
	external name "aggr"."quantile";
create aggregate quantile(val bigint, q double) returns bigint
	external name "aggr"."quantile";
create aggregate quantile(val decimal, q double) returns decimal
 	external name "aggr"."quantile";
create aggregate quantile(val real, q double) returns real
	external name "aggr"."quantile";
create aggregate quantile(val double, q double) returns double
	external name "aggr"."quantile";
create aggregate quantile(val date, q double) returns date
	external name "aggr"."quantile";
create aggregate quantile(val time, q double) returns time
	external name "aggr"."quantile";
create aggregate quantile(val timestamp, q double) returns timestamp
	external name "aggr"."quantile";
-- SQL QUERY CACHE
-- The SQL query cache returns a table with the query plans kept

create function sys.querycache() 
	returns table (query string, count int) 
	external name sql.dump_cache;
-- Trace the SQL input
create procedure sys.querylog(filename string) 
	external name sql.logfile;
-- Each query call is stored in the table calls
-- At regular intervals the query history table should be cleaned.
-- This can be done manually on the SQL console, or be integrated
-- in the keepQuery and keepCall upon need.
-- The parameters are geared at understanding the resource claims
-- They reflect the effect of the total workload mix during execution.
-- The 'cpu' gives the average cpu load percentage over all cores on the 
-- server during execution phase. 
-- increasing cpu load indicates better use of multi-cores.
-- The 'io' indicate IOs during complete query run.
-- The 'space' is the total amount of intermediates created in MB.
-- Reducing the space component improves performance/
-- All timing in usec and all storage in bytes.

create function sys.querylog_calls()
returns table(
	id oid,				 -- references query plan
	"start" timestamp,	-- time the statement was started
	"stop" timestamp,	-- time the statement was completely finished
	arguments string,	-- actual call structure
	tuples wrd,			-- number of tuples in the result set
	run bigint,		-- time spent (in usec)  until the result export
	ship bigint,		-- time spent (in usec)  to ship the result set
	cpu int,  		-- average cpu load percentage during execution
	io int			-- percentage time waiting for IO to finish 
)
external name sql.querylog_calls;
-- This Source Code Form is subject to the terms of the Mozilla Public
-- License, v. 2.0.  If a copy of the MPL was not distributed with this
-- file, You can obtain one at http://mozilla.org/MPL/2.0/.
--
-- Copyright 2008-2015 MonetDB B.V.

-- QUERY HISTORY
-- The query history mechanism of MonetDB/SQL relies on a few hooks.
-- The most important one is a global system variable which controls
--  monitoring of all sessions. 

create function sys.querylog_catalog()
returns table(
	id oid,
	owner string,
	defined timestamp,
	query string,
	pipe string,
	"plan" string,		-- Name of MAL plan
	mal int,			-- size of MAL plan
	optimize bigint 	-- time in usec
)
external name sql.querylog_catalog;
create procedure sys.querylog_disable()
external name sql.querylog_disable;
-- reset history for a particular user
create procedure sys.querylog_empty()
external name sql.querylog_empty;
-- manipulate the query logger
create procedure sys.querylog_enable()
external name sql.querylog_enable;
create procedure sys.querylog_enable(threshold smallint)
external name sql.querylog_enable_threshold;
-- This Source Code Form is subject to the terms of the Mozilla Public
-- License, v. 2.0.  If a copy of the MPL was not distributed with this
-- file, You can obtain one at http://mozilla.org/MPL/2.0/.
--
-- Copyright 2008-2015 MonetDB B.V.

-- System monitoring

-- show status of all active SQL queries.
create function sys.queue()
returns table(
	qtag bigint,
	"user" string,
	started timestamp,
	estimate timestamp,
	progress int,
	status string,
	tag oid,
	query string
)
external name sql.sysmon_queue;
create function radians(d double) 
returns double
	return d*pi()/180;
-- This Source Code Form is subject to the terms of the Mozilla Public
-- License, v. 2.0.  If a copy of the MPL was not distributed with this
-- file, You can obtain one at http://mozilla.org/MPL/2.0/.
--
-- Copyright 2008-2015 MonetDB B.V.

-- COPY into reject management

create function sys.rejects()
returns table(
	rowid bigint,
	fldid int,
	"message" string,
	"input" string
)
external name sql.copy_rejects;
create procedure sys.resume(tag int)
external name sql.sysmon_resume;
create procedure sys.resume(tag bigint)
external name sql.sysmon_resume;
create procedure reuse(sys string, tab string)
	external name sql.reuse;
-- This Source Code Form is subject to the terms of the Mozilla Public
-- License, v. 2.0.  If a copy of the MPL was not distributed with this
-- file, You can obtain one at http://mozilla.org/MPL/2.0/.
--
-- Copyright 2008-2015 MonetDB B.V.

-- add function signatures to SQL catalog


-- Reverse a string
create function reverse(src string)
returns string external name udf.reverse;
create function "right_shift"(i1 inet, i2 inet) returns boolean
	external name inet.">>";
create function "right_shift_assign"(i1 inet, i2 inet) returns boolean
	external name inet.">>=";
create function sys.sessions()
returns table("user" string, "login" timestamp, "sessiontimeout" bigint, "lastcommand" timestamp, "querytimeout" bigint, "active" bool)
external name sql.sessions;
create function "setmasklen" (p inet, mask int) returns inet
	external name inet."setmasklen";
create procedure sys.setsession("timeout" bigint)
	external name sql.setsession;
-- control the query and session time out 
create procedure sys.settimeout("query" bigint)
	external name sql.settimeout;
create procedure sys.settimeout("query" bigint, "session" bigint)
	external name sql.settimeout;
-- This Source Code Form is subject to the terms of the Mozilla Public
-- License, v. 2.0.  If a copy of the MPL was not distributed with this
-- file, You can obtain one at http://mozilla.org/MPL/2.0/.
--
-- Copyright 2008-2015 MonetDB B.V.

-- Vacuum a relational table should be done with care.
-- For, the oid's are used in join-indices.

-- Vacuum of tables may improve IO performance and disk footprint.
-- The foreign key constraints should be dropped before
-- and re-established after the cluster operation.

create procedure shrink(sys string, tab string)
	external name sql.shrink;
create procedure sys.shutdown(delay tinyint) 
external name sql.shutdown;
create procedure sys.shutdown(delay tinyint, force bool) 
external name sql.shutdown;
create aggregate stddev_pop(val tinyint) returns double
	external name "aggr"."stdevp";
create aggregate stddev_pop(val smallint) returns double
	external name "aggr"."stdevp";
create aggregate stddev_pop(val integer) returns double
	external name "aggr"."stdevp";
create aggregate stddev_pop(val wrd) returns double
	external name "aggr"."stdevp";
create aggregate stddev_pop(val bigint) returns double
	external name "aggr"."stdevp";
create aggregate stddev_pop(val real) returns double
	external name "aggr"."stdevp";
create aggregate stddev_pop(val double) returns double
	external name "aggr"."stdevp";
create aggregate stddev_pop(val date) returns double
	external name "aggr"."stdevp";
create aggregate stddev_pop(val time) returns double
	external name "aggr"."stdevp";
create aggregate stddev_pop(val timestamp) returns double
	external name "aggr"."stdevp";
-- This Source Code Form is subject to the terms of the Mozilla Public
-- License, v. 2.0.  If a copy of the MPL was not distributed with this
-- file, You can obtain one at http://mozilla.org/MPL/2.0/.
--
-- Copyright 2008-2015 MonetDB B.V.

create aggregate stddev_samp(val tinyint) returns double
	external name "aggr"."stdev";
create aggregate stddev_samp(val smallint) returns double
	external name "aggr"."stdev";
create aggregate stddev_samp(val integer) returns double
	external name "aggr"."stdev";
create aggregate stddev_samp(val wrd) returns double
	external name "aggr"."stdev";
create aggregate stddev_samp(val bigint) returns double
	external name "aggr"."stdev";
create aggregate stddev_samp(val real) returns double
	external name "aggr"."stdev";
create aggregate stddev_samp(val double) returns double
	external name "aggr"."stdev";
create aggregate stddev_samp(val date) returns double
	external name "aggr"."stdev";
create aggregate stddev_samp(val time) returns double
	external name "aggr"."stdev";
create aggregate stddev_samp(val timestamp) returns double
	external name "aggr"."stdev";
create procedure sys.stop(tag int)
external name sql.sysmon_stop;
create procedure sys.stop(tag bigint)
external name sql.sysmon_stop;
-- This Source Code Form is subject to the terms of the Mozilla Public
-- License, v. 2.0.  If a copy of the MPL was not distributed with this
-- file, You can obtain one at http://mozilla.org/MPL/2.0/.
--
-- Copyright 2008-2015 MonetDB B.V.


-- Author M.Kersten
-- This script gives the database administrator insight in the actual
-- footprint of the persistent tables and the maximum playground used
-- when indices are introduced upon them.
-- By changing the storagemodelinput table directly, the footprint for
-- yet to be loaded databases can be assessed.

-- The actual storage footprint of an existing database can be
-- obtained by the table producing function storage()
-- It represents the actual state of affairs, i.e. storage on disk
-- of columns and foreign key indices, and possible temporary hash indices.
-- For strings we take a sample to determine their average length.

create function sys."storage"()
returns table (
	"schema" string,
	"table" string,
	"column" string,
	"type" string,
	"mode" string,
	location string,
	"count" bigint,
	typewidth int,
	columnsize bigint,
	heapsize bigint,
	hashes bigint,
	phash boolean,
	imprints bigint,
	sorted boolean
)
external name sql."storage";
create function sys.storagemodel()
returns table (
	"schema" string,
	"table" string,
	"column" string,
	"type" string,
	"count"	bigint,
	columnsize bigint,
	heapsize bigint,
	hashes bigint,
	imprints bigint,
	sorted boolean)
begin
	return select i."schema", i."table", i."column", i."type", i."count",
	columnsize(i."type", i.count, i."distinct"),
	heapsize(i."type", i."distinct", i."atomwidth"),
	hashsize(i."reference", i."count"),
	imprintsize(i."count",i."type"),
	i.sorted
	from sys.storagemodelinput i;
end;
-- this table can be adjusted to reflect the anticipated final database size

-- The model input can be derived from the current database using
create procedure sys.storagemodelinit()
begin
	delete from sys.storagemodelinput;

	insert into sys.storagemodelinput
	select x."schema", x."table", x."column", x."type", x.typewidth, x.count, 0, x.typewidth, false, x.sorted from sys."storage"() x;

	update sys.storagemodelinput
	set reference = true
	where concat(concat("schema","table"), "column") in (
		select concat( concat("fkschema"."name", "fktable"."name"), "fkkeycol"."name" )
		from	"sys"."keys" as    "fkkey",
				"sys"."objects" as "fkkeycol",
				"sys"."tables" as  "fktable",
				"sys"."schemas" as "fkschema"
		where   "fktable"."id" = "fkkey"."table_id"
			and "fkkey"."id" = "fkkeycol"."id"
			and "fkschema"."id" = "fktable"."schema_id"
			and "fkkey"."rkey" > -1);

	update sys.storagemodelinput
	set "distinct" = "count" -- assume all distinct
	where "type" = 'varchar' or "type"='clob';
end;
-- This Source Code Form is subject to the terms of the Mozilla Public
-- License, v. 2.0.  If a copy of the MPL was not distributed with this
-- file, You can obtain one at http://mozilla.org/MPL/2.0/.
--
-- Copyright 2008-2015 MonetDB B.V.

create function str_to_date(s string, format string) returns date
	external name mtime."str_to_date";
create function str_to_time(s string, format string) returns time
	external name mtime."str_to_time";
create function str_to_timestamp(s string, format string) returns timestamp
	external name mtime."str_to_timestamp";
create function "text" (p inet) returns clob
	external name inet."text";
create function time_to_str(d time, format string) returns string
	external name mtime."time_to_str";
-- This Source Code Form is subject to the terms of the Mozilla Public
-- License, v. 2.0.  If a copy of the MPL was not distributed with this
-- file, You can obtain one at http://mozilla.org/MPL/2.0/.
--
-- Copyright 2008-2015 MonetDB B.V.

-- Provide a simple equivalent for the UNIX times command
-- times 0 ms user 0 ms system 0 ms 0 reads 0 writes

create procedure times()
external name sql.times;
create function timestamp_to_str(d timestamp, format string) returns string
	external name mtime."timestamp_to_str";
-- This Source Code Form is subject to the terms of the Mozilla Public
-- License, v. 2.0.  If a copy of the MPL was not distributed with this
-- file, You can obtain one at http://mozilla.org/MPL/2.0/.
--
-- Copyright 2008-2015 MonetDB B.V.

-- make the offline tracing table available for inspection
create function sys.tracelog() 
	returns table (
		event integer,		-- event counter
		clk varchar(20), 	-- wallclock, no mtime in kernel
		pc varchar(50), 	-- module.function[nr]
		thread int, 		-- thread identifier
		ticks bigint, 		-- time in microseconds
		rrsmb bigint, 		-- resident memory in MB
		vmmb bigint, 		-- virtual size in MB
		reads bigint, 		-- number of blocks read
		writes bigint, 	-- number of blocks written
		minflt bigint, 		-- minor page faults
		majflt bigint, 		-- major page faults
		nvcsw bigint, 		-- non-volantary conext switch
		stmt string			-- actual statement executed
	)
	external name sql.dump_trace;
-- generate a new uuid
create function sys.uuid()
returns uuid external name uuid."new";
create procedure vacuum(sys string, tab string)
	external name sql.vacuum;
CREATE FUNCTION var() RETURNS TABLE( name varchar(1024)) EXTERNAL NAME sql.sql_variables;
create aggregate var_pop(val tinyint) returns double
	external name "aggr"."variancep";
create aggregate var_pop(val smallint) returns double
	external name "aggr"."variancep";
create aggregate var_pop(val integer) returns double
	external name "aggr"."variancep";
create aggregate var_pop(val wrd) returns double
	external name "aggr"."variancep";
create aggregate var_pop(val bigint) returns double
	external name "aggr"."variancep";
create aggregate var_pop(val real) returns double
	external name "aggr"."variancep";
create aggregate var_pop(val double) returns double
	external name "aggr"."variancep";
create aggregate var_pop(val date) returns double
	external name "aggr"."variancep";
create aggregate var_pop(val time) returns double
	external name "aggr"."variancep";
create aggregate var_pop(val timestamp) returns double
	external name "aggr"."variancep";
create aggregate var_samp(val tinyint) returns double
	external name "aggr"."variance";
create aggregate var_samp(val smallint) returns double
	external name "aggr"."variance";
create aggregate var_samp(val integer) returns double
	external name "aggr"."variance";
create aggregate var_samp(val wrd) returns double
	external name "aggr"."variance";
create aggregate var_samp(val bigint) returns double
	external name "aggr"."variance";
create aggregate var_samp(val real) returns double
	external name "aggr"."variance";
create aggregate var_samp(val double) returns double
	external name "aggr"."variance";
create aggregate var_samp(val date) returns double
	external name "aggr"."variance";
create aggregate var_samp(val time) returns double
	external name "aggr"."variance";
create aggregate var_samp(val timestamp) returns double
	external name "aggr"."variance";
create function zorder_decode_x(z oid) returns integer
    external name zorder.decode_x;
create function zorder_decode_y(z oid) returns integer
    external name zorder.decode_y;
-- This Source Code Form is subject to the terms of the Mozilla Public
-- License, v. 2.0.  If a copy of the MPL was not distributed with this
-- file, You can obtain one at http://mozilla.org/MPL/2.0/.
--
-- Copyright 2008-2015 MonetDB B.V.

create function zorder_encode(x integer, y integer) returns oid
    external name zorder.encode;
START TRANSACTION;
CREATE TABLE "sys"."_columns" (
	"id"          INTEGER,
	"name"        VARCHAR(1024),
	"type"        VARCHAR(1024),
	"type_digits" INTEGER,
	"type_scale"  INTEGER,
	"table_id"    INTEGER,
	"default"     VARCHAR(2048),
	"null"        BOOLEAN,
	"number"      INTEGER,
	"storage"     VARCHAR(2048)
);
COPY 373 RECORDS INTO "sys"."_columns" FROM stdin USING DELIMITERS '\t','\n','"';
2002	"id"	"int"	32	0	2001	NULL	true	0	NULL
2003	"name"	"varchar"	1024	0	2001	NULL	true	1	NULL
2004	"authorization"	"int"	32	0	2001	NULL	true	2	NULL
2005	"owner"	"int"	32	0	2001	NULL	true	3	NULL
2006	"system"	"boolean"	1	0	2001	NULL	true	4	NULL
2008	"id"	"int"	32	0	2007	NULL	true	0	NULL
2009	"systemname"	"varchar"	256	0	2007	NULL	true	1	NULL
2010	"sqlname"	"varchar"	1024	0	2007	NULL	true	2	NULL
2011	"digits"	"int"	32	0	2007	NULL	true	3	NULL
2012	"scale"	"int"	32	0	2007	NULL	true	4	NULL
2013	"radix"	"int"	32	0	2007	NULL	true	5	NULL
2014	"eclass"	"int"	32	0	2007	NULL	true	6	NULL
2015	"schema_id"	"int"	32	0	2007	NULL	true	7	NULL
2017	"id"	"int"	32	0	2016	NULL	true	0	NULL
2018	"name"	"varchar"	256	0	2016	NULL	true	1	NULL
2019	"func"	"varchar"	8196	0	2016	NULL	true	2	NULL
2020	"mod"	"varchar"	8196	0	2016	NULL	true	3	NULL
2021	"language"	"int"	32	0	2016	NULL	true	4	NULL
2022	"type"	"int"	32	0	2016	NULL	true	5	NULL
2023	"side_effect"	"boolean"	1	0	2016	NULL	true	6	NULL
2024	"varres"	"boolean"	1	0	2016	NULL	true	7	NULL
2025	"vararg"	"boolean"	1	0	2016	NULL	true	8	NULL
2026	"schema_id"	"int"	32	0	2016	NULL	true	9	NULL
2028	"id"	"int"	32	0	2027	NULL	true	0	NULL
2029	"func_id"	"int"	32	0	2027	NULL	true	1	NULL
2030	"name"	"varchar"	256	0	2027	NULL	true	2	NULL
2031	"type"	"varchar"	1024	0	2027	NULL	true	3	NULL
2032	"type_digits"	"int"	32	0	2027	NULL	true	4	NULL
2033	"type_scale"	"int"	32	0	2027	NULL	true	5	NULL
2034	"inout"	"tinyint"	8	0	2027	NULL	true	6	NULL
2035	"number"	"int"	32	0	2027	NULL	true	7	NULL
2037	"id"	"int"	32	0	2036	NULL	true	0	NULL
2038	"schema_id"	"int"	32	0	2036	NULL	true	1	NULL
2039	"name"	"varchar"	256	0	2036	NULL	true	2	NULL
2040	"start"	"bigint"	64	0	2036	NULL	true	3	NULL
2041	"minvalue"	"bigint"	64	0	2036	NULL	true	4	NULL
2042	"maxvalue"	"bigint"	64	0	2036	NULL	true	5	NULL
2043	"increment"	"bigint"	64	0	2036	NULL	true	6	NULL
2044	"cacheinc"	"bigint"	64	0	2036	NULL	true	7	NULL
2045	"cycle"	"boolean"	1	0	2036	NULL	true	8	NULL
2047	"id"	"int"	32	0	2046	NULL	true	0	NULL
2048	"depend_id"	"int"	32	0	2046	NULL	true	1	NULL
2049	"depend_type"	"smallint"	16	0	2046	NULL	true	2	NULL
2051	"id"	"int"	32	0	2050	NULL	true	0	NULL
2052	"server"	"char"	1024	0	2050	NULL	true	1	NULL
2053	"port"	"int"	32	0	2050	NULL	true	2	NULL
2054	"db"	"char"	64	0	2050	NULL	true	3	NULL
2055	"db_alias"	"char"	1024	0	2050	NULL	true	4	NULL
2056	"user"	"char"	1024	0	2050	NULL	true	5	NULL
2057	"password"	"char"	1024	0	2050	NULL	true	6	NULL
2058	"language"	"char"	1024	0	2050	NULL	true	7	NULL
2060	"id"	"int"	32	0	2059	NULL	true	0	NULL
2061	"name"	"varchar"	1024	0	2059	NULL	true	1	NULL
2062	"schema_id"	"int"	32	0	2059	NULL	true	2	NULL
2063	"query"	"varchar"	2048	0	2059	NULL	true	3	NULL
2064	"type"	"smallint"	16	0	2059	NULL	true	4	NULL
2065	"system"	"boolean"	1	0	2059	NULL	true	5	NULL
2066	"commit_action"	"smallint"	16	0	2059	NULL	true	6	NULL
2067	"access"	"smallint"	16	0	2059	NULL	true	7	NULL
2069	"id"	"int"	32	0	2068	NULL	true	0	NULL
2070	"name"	"varchar"	1024	0	2068	NULL	true	1	NULL
2071	"type"	"varchar"	1024	0	2068	NULL	true	2	NULL
2072	"type_digits"	"int"	32	0	2068	NULL	true	3	NULL
2073	"type_scale"	"int"	32	0	2068	NULL	true	4	NULL
2074	"table_id"	"int"	32	0	2068	NULL	true	5	NULL
2075	"default"	"varchar"	2048	0	2068	NULL	true	6	NULL
2076	"null"	"boolean"	1	0	2068	NULL	true	7	NULL
2077	"number"	"int"	32	0	2068	NULL	true	8	NULL
2078	"storage"	"varchar"	2048	0	2068	NULL	true	9	NULL
2080	"id"	"int"	32	0	2079	NULL	true	0	NULL
2081	"table_id"	"int"	32	0	2079	NULL	true	1	NULL
2082	"type"	"int"	32	0	2079	NULL	true	2	NULL
2083	"name"	"varchar"	1024	0	2079	NULL	true	3	NULL
2084	"rkey"	"int"	32	0	2079	NULL	true	4	NULL
2085	"action"	"int"	32	0	2079	NULL	true	5	NULL
2087	"id"	"int"	32	0	2086	NULL	true	0	NULL
2088	"table_id"	"int"	32	0	2086	NULL	true	1	NULL
2089	"type"	"int"	32	0	2086	NULL	true	2	NULL
2090	"name"	"varchar"	1024	0	2086	NULL	true	3	NULL
2092	"id"	"int"	32	0	2091	NULL	true	0	NULL
2093	"name"	"varchar"	1024	0	2091	NULL	true	1	NULL
2094	"table_id"	"int"	32	0	2091	NULL	true	2	NULL
2095	"time"	"smallint"	16	0	2091	NULL	true	3	NULL
2096	"orientation"	"smallint"	16	0	2091	NULL	true	4	NULL
2097	"event"	"smallint"	16	0	2091	NULL	true	5	NULL
2098	"old_name"	"varchar"	1024	0	2091	NULL	true	6	NULL
2099	"new_name"	"varchar"	1024	0	2091	NULL	true	7	NULL
2100	"condition"	"varchar"	2048	0	2091	NULL	true	8	NULL
2101	"statement"	"varchar"	2048	0	2091	NULL	true	9	NULL
2103	"id"	"int"	32	0	2102	NULL	true	0	NULL
2104	"name"	"varchar"	1024	0	2102	NULL	true	1	NULL
2105	"nr"	"int"	32	0	2102	NULL	true	2	NULL
2108	"id"	"int"	32	0	2107	NULL	true	0	NULL
2109	"name"	"varchar"	1024	0	2107	NULL	true	1	NULL
2110	"schema_id"	"int"	32	0	2107	NULL	true	2	NULL
2111	"query"	"varchar"	2048	0	2107	NULL	true	3	NULL
2112	"type"	"smallint"	16	0	2107	NULL	true	4	NULL
2113	"system"	"boolean"	1	0	2107	NULL	true	5	NULL
2114	"commit_action"	"smallint"	16	0	2107	NULL	true	6	NULL
2115	"access"	"smallint"	16	0	2107	NULL	true	7	NULL
2117	"id"	"int"	32	0	2116	NULL	true	0	NULL
2118	"name"	"varchar"	1024	0	2116	NULL	true	1	NULL
2119	"type"	"varchar"	1024	0	2116	NULL	true	2	NULL
2120	"type_digits"	"int"	32	0	2116	NULL	true	3	NULL
2121	"type_scale"	"int"	32	0	2116	NULL	true	4	NULL
2122	"table_id"	"int"	32	0	2116	NULL	true	5	NULL
2123	"default"	"varchar"	2048	0	2116	NULL	true	6	NULL
2124	"null"	"boolean"	1	0	2116	NULL	true	7	NULL
2125	"number"	"int"	32	0	2116	NULL	true	8	NULL
2126	"storage"	"varchar"	2048	0	2116	NULL	true	9	NULL
2128	"id"	"int"	32	0	2127	NULL	true	0	NULL
2129	"table_id"	"int"	32	0	2127	NULL	true	1	NULL
2130	"type"	"int"	32	0	2127	NULL	true	2	NULL
2131	"name"	"varchar"	1024	0	2127	NULL	true	3	NULL
2132	"rkey"	"int"	32	0	2127	NULL	true	4	NULL
2133	"action"	"int"	32	0	2127	NULL	true	5	NULL
2135	"id"	"int"	32	0	2134	NULL	true	0	NULL
2136	"table_id"	"int"	32	0	2134	NULL	true	1	NULL
2137	"type"	"int"	32	0	2134	NULL	true	2	NULL
2138	"name"	"varchar"	1024	0	2134	NULL	true	3	NULL
2140	"id"	"int"	32	0	2139	NULL	true	0	NULL
2141	"name"	"varchar"	1024	0	2139	NULL	true	1	NULL
2142	"table_id"	"int"	32	0	2139	NULL	true	2	NULL
2143	"time"	"smallint"	16	0	2139	NULL	true	3	NULL
2144	"orientation"	"smallint"	16	0	2139	NULL	true	4	NULL
2145	"event"	"smallint"	16	0	2139	NULL	true	5	NULL
2146	"old_name"	"varchar"	1024	0	2139	NULL	true	6	NULL
2147	"new_name"	"varchar"	1024	0	2139	NULL	true	7	NULL
2148	"condition"	"varchar"	2048	0	2139	NULL	true	8	NULL
2149	"statement"	"varchar"	2048	0	2139	NULL	true	9	NULL
2151	"id"	"int"	32	0	2150	NULL	true	0	NULL
2152	"name"	"varchar"	1024	0	2150	NULL	true	1	NULL
2153	"nr"	"int"	32	0	2150	NULL	true	2	NULL
<<<<<<< HEAD
5682	"id"	"int"	32	0	5681	NULL	true	0	NULL
5683	"name"	"varchar"	1024	0	5681	NULL	true	1	NULL
5684	"schema_id"	"int"	32	0	5681	NULL	true	2	NULL
5685	"query"	"varchar"	2048	0	5681	NULL	true	3	NULL
5686	"type"	"smallint"	16	0	5681	NULL	true	4	NULL
5687	"system"	"boolean"	1	0	5681	NULL	true	5	NULL
5688	"commit_action"	"smallint"	16	0	5681	NULL	true	6	NULL
5689	"access"	"smallint"	16	0	5681	NULL	true	7	NULL
5690	"temporary"	"smallint"	16	0	5681	NULL	true	8	NULL
5692	"id"	"int"	32	0	5691	NULL	true	0	NULL
5693	"name"	"varchar"	1024	0	5691	NULL	true	1	NULL
5694	"type"	"varchar"	1024	0	5691	NULL	true	2	NULL
5695	"type_digits"	"int"	32	0	5691	NULL	true	3	NULL
5696	"type_scale"	"int"	32	0	5691	NULL	true	4	NULL
5697	"table_id"	"int"	32	0	5691	NULL	true	5	NULL
5698	"default"	"varchar"	2048	0	5691	NULL	true	6	NULL
5699	"null"	"boolean"	1	0	5691	NULL	true	7	NULL
5700	"number"	"int"	32	0	5691	NULL	true	8	NULL
5701	"storage"	"varchar"	2048	0	5691	NULL	true	9	NULL
5708	"name"	"varchar"	1024	0	5707	NULL	true	0	NULL
5709	"fullname"	"varchar"	2048	0	5707	NULL	true	1	NULL
5710	"default_schema"	"int"	9	0	5707	NULL	true	2	NULL
5714	"name"	"varchar"	1024	0	5713	NULL	true	0	NULL
5715	"fullname"	"varchar"	2024	0	5713	NULL	true	1	NULL
5716	"default_schema"	"int"	9	0	5713	NULL	true	2	NULL
5718	"login_id"	"int"	32	0	5717	NULL	true	0	NULL
5719	"role_id"	"int"	32	0	5717	NULL	true	1	NULL
5721	"id"	"int"	32	0	5720	NULL	true	0	NULL
5722	"name"	"varchar"	1024	0	5720	NULL	true	1	NULL
5723	"grantor"	"int"	32	0	5720	NULL	true	2	NULL
5725	"obj_id"	"int"	32	0	5724	NULL	true	0	NULL
5726	"auth_id"	"int"	32	0	5724	NULL	true	1	NULL
5727	"privileges"	"int"	32	0	5724	NULL	true	2	NULL
5728	"grantor"	"int"	32	0	5724	NULL	true	3	NULL
5729	"grantable"	"int"	32	0	5724	NULL	true	4	NULL
5938	"id"	"oid"	63	0	5946	NULL	true	0	NULL
5939	"owner"	"clob"	0	0	5946	NULL	true	1	NULL
5940	"defined"	"timestamp"	7	0	5946	NULL	true	2	NULL
5941	"query"	"clob"	0	0	5946	NULL	true	3	NULL
5942	"pipe"	"clob"	0	0	5946	NULL	true	4	NULL
5943	"plan"	"clob"	0	0	5946	NULL	true	5	NULL
5944	"mal"	"int"	32	0	5946	NULL	true	6	NULL
5945	"optimize"	"bigint"	64	0	5946	NULL	true	7	NULL
5948	"id"	"oid"	63	0	5957	NULL	true	0	NULL
5949	"start"	"timestamp"	7	0	5957	NULL	true	1	NULL
5950	"stop"	"timestamp"	7	0	5957	NULL	true	2	NULL
5951	"arguments"	"clob"	0	0	5957	NULL	true	3	NULL
5952	"tuples"	"wrd"	64	0	5957	NULL	true	4	NULL
5953	"run"	"bigint"	64	0	5957	NULL	true	5	NULL
5954	"ship"	"bigint"	64	0	5957	NULL	true	6	NULL
5955	"cpu"	"int"	32	0	5957	NULL	true	7	NULL
5956	"io"	"int"	32	0	5957	NULL	true	8	NULL
5959	"id"	"oid"	63	0	5975	NULL	true	0	NULL
5960	"owner"	"clob"	0	0	5975	NULL	true	1	NULL
5961	"defined"	"timestamp"	7	0	5975	NULL	true	2	NULL
5962	"query"	"clob"	0	0	5975	NULL	true	3	NULL
5963	"pipe"	"clob"	0	0	5975	NULL	true	4	NULL
5964	"plan"	"clob"	0	0	5975	NULL	true	5	NULL
5965	"mal"	"int"	32	0	5975	NULL	true	6	NULL
5966	"optimize"	"bigint"	64	0	5975	NULL	true	7	NULL
5967	"start"	"timestamp"	7	0	5975	NULL	true	8	NULL
5968	"stop"	"timestamp"	7	0	5975	NULL	true	9	NULL
5969	"arguments"	"clob"	0	0	5975	NULL	true	10	NULL
5970	"tuples"	"wrd"	64	0	5975	NULL	true	11	NULL
5971	"run"	"bigint"	64	0	5975	NULL	true	12	NULL
5972	"ship"	"bigint"	64	0	5975	NULL	true	13	NULL
5973	"cpu"	"int"	32	0	5975	NULL	true	14	NULL
5974	"io"	"int"	32	0	5975	NULL	true	15	NULL
6001	"event"	"int"	32	0	6014	NULL	true	0	NULL
6002	"clk"	"varchar"	20	0	6014	NULL	true	1	NULL
6003	"pc"	"varchar"	50	0	6014	NULL	true	2	NULL
6004	"thread"	"int"	32	0	6014	NULL	true	3	NULL
6005	"ticks"	"bigint"	64	0	6014	NULL	true	4	NULL
6006	"rrsmb"	"bigint"	64	0	6014	NULL	true	5	NULL
6007	"vmmb"	"bigint"	64	0	6014	NULL	true	6	NULL
6008	"reads"	"bigint"	64	0	6014	NULL	true	7	NULL
6009	"writes"	"bigint"	64	0	6014	NULL	true	8	NULL
6010	"minflt"	"bigint"	64	0	6014	NULL	true	9	NULL
6011	"majflt"	"bigint"	64	0	6014	NULL	true	10	NULL
6012	"nvcsw"	"bigint"	64	0	6014	NULL	true	11	NULL
6013	"stmt"	"clob"	0	0	6014	NULL	true	12	NULL
6141	"user"	"clob"	0	0	6147	NULL	true	0	NULL
6142	"login"	"timestamp"	7	0	6147	NULL	true	1	NULL
6143	"sessiontimeout"	"bigint"	64	0	6147	NULL	true	2	NULL
6144	"lastcommand"	"timestamp"	7	0	6147	NULL	true	3	NULL
6145	"querytimeout"	"bigint"	64	0	6147	NULL	true	4	NULL
6146	"active"	"boolean"	1	0	6147	NULL	true	5	NULL
6224	"name"	"clob"	0	0	6227	NULL	true	0	NULL
6225	"def"	"clob"	0	0	6227	NULL	true	1	NULL
6226	"status"	"clob"	0	0	6227	NULL	true	2	NULL
6233	"name"	"clob"	0	0	6235	NULL	true	0	NULL
6234	"value"	"clob"	0	0	6235	NULL	true	1	NULL
6271	"qtag"	"bigint"	64	0	6279	NULL	true	0	NULL
6272	"user"	"clob"	0	0	6279	NULL	true	1	NULL
6273	"started"	"timestamp"	7	0	6279	NULL	true	2	NULL
6274	"estimate"	"timestamp"	7	0	6279	NULL	true	3	NULL
6275	"progress"	"int"	32	0	6279	NULL	true	4	NULL
6276	"status"	"clob"	0	0	6279	NULL	true	5	NULL
6277	"tag"	"oid"	63	0	6279	NULL	true	6	NULL
6278	"query"	"clob"	0	0	6279	NULL	true	7	NULL
6305	"rowid"	"bigint"	64	0	6309	NULL	true	0	NULL
6306	"fldid"	"int"	32	0	6309	NULL	true	1	NULL
6307	"message"	"clob"	0	0	6309	NULL	true	2	NULL
6308	"input"	"clob"	0	0	6309	NULL	true	3	NULL
6620	"srid"	"int"	32	0	6627	NULL	false	0	NULL
6623	"auth_name"	"varchar"	256	0	6627	NULL	true	1	NULL
6624	"auth_srid"	"int"	32	0	6627	NULL	true	2	NULL
6625	"srtext"	"varchar"	2048	0	6627	NULL	true	3	NULL
6626	"proj4text"	"varchar"	2048	0	6627	NULL	true	4	NULL
6629	"f_table_catalog"	"clob"	0	0	6636	NULL	true	0	NULL
6630	"f_table_schema"	"varchar"	1024	0	6636	NULL	true	1	NULL
6631	"f_table_name"	"varchar"	1024	0	6636	NULL	true	2	NULL
6632	"f_geometry_column"	"varchar"	1024	0	6636	NULL	true	3	NULL
6633	"coord_dimension"	"bigint"	64	0	6636	NULL	true	4	NULL
6634	"srid"	"int"	32	0	6636	NULL	true	5	NULL
6635	"type"	"clob"	0	0	6636	NULL	true	6	NULL
7335	"keyword"	"varchar"	40	0	7338	NULL	false	0	NULL
7340	"table_type_id"	"smallint"	16	0	7346	NULL	false	0	NULL
7343	"table_type_name"	"varchar"	25	0	7346	NULL	false	1	NULL
7348	"dependency_type_id"	"smallint"	16	0	7354	NULL	false	0	NULL
7351	"dependency_type_name"	"varchar"	15	0	7354	NULL	false	1	NULL
7369	"file_id"	"int"	32	0	7371	NULL	true	0	NULL
7370	"location"	"char"	256	0	7371	NULL	true	1	NULL
7373	"dim_id"	"int"	32	0	7377	NULL	true	0	NULL
7374	"file_id"	"int"	32	0	7377	NULL	true	1	NULL
7375	"name"	"varchar"	64	0	7377	NULL	true	2	NULL
7376	"length"	"int"	32	0	7377	NULL	true	3	NULL
7379	"var_id"	"int"	32	0	7385	NULL	true	0	NULL
7380	"file_id"	"int"	32	0	7385	NULL	true	1	NULL
7381	"name"	"varchar"	64	0	7385	NULL	true	2	NULL
7382	"vartype"	"varchar"	64	0	7385	NULL	true	3	NULL
7383	"ndim"	"int"	32	0	7385	NULL	true	4	NULL
7384	"coord_dim_id"	"int"	32	0	7385	NULL	true	5	NULL
7387	"var_id"	"int"	32	0	7391	NULL	true	0	NULL
7388	"dim_id"	"int"	32	0	7391	NULL	true	1	NULL
7389	"file_id"	"int"	32	0	7391	NULL	true	2	NULL
7390	"dimpos"	"int"	32	0	7391	NULL	true	3	NULL
7393	"obj_name"	"varchar"	256	0	7399	NULL	true	0	NULL
7394	"att_name"	"varchar"	256	0	7399	NULL	true	1	NULL
7395	"att_type"	"varchar"	64	0	7399	NULL	true	2	NULL
7396	"value"	"clob"	0	0	7399	NULL	true	3	NULL
7397	"file_id"	"int"	32	0	7399	NULL	true	4	NULL
7398	"gr_name"	"varchar"	256	0	7399	NULL	true	5	NULL
7430	"schema"	"clob"	0	0	7444	NULL	true	0	NULL
7431	"table"	"clob"	0	0	7444	NULL	true	1	NULL
7432	"column"	"clob"	0	0	7444	NULL	true	2	NULL
7433	"type"	"clob"	0	0	7444	NULL	true	3	NULL
7434	"mode"	"clob"	0	0	7444	NULL	true	4	NULL
7435	"location"	"clob"	0	0	7444	NULL	true	5	NULL
7436	"count"	"bigint"	64	0	7444	NULL	true	6	NULL
7437	"typewidth"	"int"	32	0	7444	NULL	true	7	NULL
7438	"columnsize"	"bigint"	64	0	7444	NULL	true	8	NULL
7439	"heapsize"	"bigint"	64	0	7444	NULL	true	9	NULL
7440	"hashes"	"bigint"	64	0	7444	NULL	true	10	NULL
7441	"phash"	"boolean"	1	0	7444	NULL	true	11	NULL
7442	"imprints"	"bigint"	64	0	7444	NULL	true	12	NULL
7443	"sorted"	"boolean"	1	0	7444	NULL	true	13	NULL
7446	"schema"	"clob"	0	0	7456	NULL	true	0	NULL
7447	"table"	"clob"	0	0	7456	NULL	true	1	NULL
7448	"column"	"clob"	0	0	7456	NULL	true	2	NULL
7449	"type"	"clob"	0	0	7456	NULL	true	3	NULL
7450	"typewidth"	"int"	32	0	7456	NULL	true	4	NULL
7451	"count"	"bigint"	64	0	7456	NULL	true	5	NULL
7452	"distinct"	"bigint"	64	0	7456	NULL	true	6	NULL
7453	"atomwidth"	"int"	32	0	7456	NULL	true	7	NULL
7454	"reference"	"boolean"	1	0	7456	NULL	true	8	NULL
7455	"sorted"	"boolean"	1	0	7456	NULL	true	9	NULL
7494	"schema"	"clob"	0	0	7504	NULL	true	0	NULL
7495	"table"	"clob"	0	0	7504	NULL	true	1	NULL
7496	"column"	"clob"	0	0	7504	NULL	true	2	NULL
7497	"type"	"clob"	0	0	7504	NULL	true	3	NULL
7498	"count"	"bigint"	64	0	7504	NULL	true	4	NULL
7499	"columnsize"	"bigint"	64	0	7504	NULL	true	5	NULL
7500	"heapsize"	"bigint"	64	0	7504	NULL	true	6	NULL
7501	"hashes"	"bigint"	64	0	7504	NULL	true	7	NULL
7502	"imprints"	"bigint"	64	0	7504	NULL	true	8	NULL
7503	"sorted"	"boolean"	1	0	7504	NULL	true	9	NULL
7506	"schema"	"clob"	0	0	7514	NULL	true	0	NULL
7507	"table"	"clob"	0	0	7514	NULL	true	1	NULL
7508	"count"	"bigint"	64	0	7514	NULL	true	2	NULL
7509	"columnsize"	"bigint"	64	0	7514	NULL	true	3	NULL
7510	"heapsize"	"bigint"	64	0	7514	NULL	true	4	NULL
7511	"hashes"	"bigint"	64	0	7514	NULL	true	5	NULL
7512	"imprints"	"bigint"	64	0	7514	NULL	true	6	NULL
7513	"auxiliary"	"bigint"	64	0	7514	NULL	true	7	NULL
7516	"column_id"	"int"	32	0	7527	NULL	true	0	NULL
7517	"type"	"clob"	0	0	7527	NULL	true	1	NULL
7518	"width"	"int"	32	0	7527	NULL	true	2	NULL
7519	"stamp"	"timestamp"	7	0	7527	NULL	true	3	NULL
7520	"sample"	"bigint"	64	0	7527	NULL	true	4	NULL
7521	"count"	"bigint"	64	0	7527	NULL	true	5	NULL
7522	"unique"	"bigint"	64	0	7527	NULL	true	6	NULL
7523	"nils"	"bigint"	64	0	7527	NULL	true	7	NULL
7524	"minval"	"clob"	0	0	7527	NULL	true	8	NULL
7525	"maxval"	"clob"	0	0	7527	NULL	true	9	NULL
7526	"sorted"	"boolean"	1	0	7527	NULL	true	10	NULL
7617	"file_id"	"bigint"	64	0	7625	NULL	false	0	NULL
7618	"file_location"	"clob"	0	0	7625	NULL	false	1	NULL
7619	"dbschema"	"smallint"	16	0	7625	NULL	false	2	NULL
7620	"format_version"	"varchar"	7	0	7625	NULL	true	3	NULL
7621	"sorting_order"	"varchar"	10	0	7625	NULL	true	4	NULL
7622	"comments"	"clob"	0	0	7625	NULL	true	5	NULL
7627	"sn"	"clob"	0	0	7638	NULL	false	0	NULL
7628	"file_id"	"bigint"	64	0	7638	NULL	false	1	NULL
7629	"ln"	"int"	32	0	7638	NULL	true	2	NULL
7630	"as"	"int"	32	0	7638	NULL	true	3	NULL
7631	"m5"	"clob"	0	0	7638	NULL	true	4	NULL
7632	"sp"	"clob"	0	0	7638	NULL	true	5	NULL
7633	"ur"	"clob"	0	0	7638	NULL	true	6	NULL
7640	"id"	"clob"	0	0	7657	NULL	false	0	NULL
7641	"file_id"	"bigint"	64	0	7657	NULL	false	1	NULL
7642	"cn"	"clob"	0	0	7657	NULL	true	2	NULL
7643	"ds"	"clob"	0	0	7657	NULL	true	3	NULL
7644	"dt"	"timestamp"	7	0	7657	NULL	true	4	NULL
7645	"fo"	"clob"	0	0	7657	NULL	true	5	NULL
7646	"ks"	"clob"	0	0	7657	NULL	true	6	NULL
7647	"lb"	"clob"	0	0	7657	NULL	true	7	NULL
7648	"pg"	"clob"	0	0	7657	NULL	true	8	NULL
7649	"pi"	"int"	32	0	7657	NULL	true	9	NULL
7650	"pl"	"clob"	0	0	7657	NULL	true	10	NULL
7651	"pu"	"clob"	0	0	7657	NULL	true	11	NULL
7652	"sm"	"clob"	0	0	7657	NULL	true	12	NULL
7659	"id"	"clob"	0	0	7669	NULL	false	0	NULL
7660	"file_id"	"bigint"	64	0	7669	NULL	false	1	NULL
7661	"pn"	"clob"	0	0	7669	NULL	true	2	NULL
7662	"cl"	"clob"	0	0	7669	NULL	true	3	NULL
7663	"pp"	"clob"	0	0	7669	NULL	true	4	NULL
7664	"vn"	"clob"	0	0	7669	NULL	true	5	NULL
7671	"qname"	"clob"	0	0	7682	NULL	false	0	NULL
7672	"flag"	"smallint"	16	0	7682	NULL	false	1	NULL
7673	"rname"	"clob"	0	0	7682	NULL	false	2	NULL
7674	"pos"	"int"	32	0	7682	NULL	false	3	NULL
7675	"mapq"	"smallint"	16	0	7682	NULL	false	4	NULL
7676	"cigar"	"clob"	0	0	7682	NULL	false	5	NULL
7677	"rnext"	"clob"	0	0	7682	NULL	false	6	NULL
7678	"pnext"	"int"	32	0	7682	NULL	false	7	NULL
7679	"tlen"	"int"	32	0	7682	NULL	false	8	NULL
7680	"seq"	"clob"	0	0	7682	NULL	false	9	NULL
7681	"qual"	"clob"	0	0	7682	NULL	false	10	NULL
7752	"function_id"	"int"	32	0	7753	NULL	true	0	NULL
=======
5205	"id"	"int"	32	0	5204	NULL	true	0	NULL
5206	"name"	"varchar"	1024	0	5204	NULL	true	1	NULL
5207	"schema_id"	"int"	32	0	5204	NULL	true	2	NULL
5208	"query"	"varchar"	2048	0	5204	NULL	true	3	NULL
5209	"type"	"smallint"	16	0	5204	NULL	true	4	NULL
5210	"system"	"boolean"	1	0	5204	NULL	true	5	NULL
5211	"commit_action"	"smallint"	16	0	5204	NULL	true	6	NULL
5212	"access"	"smallint"	16	0	5204	NULL	true	7	NULL
5213	"temporary"	"smallint"	16	0	5204	NULL	true	8	NULL
5215	"id"	"int"	32	0	5214	NULL	true	0	NULL
5216	"name"	"varchar"	1024	0	5214	NULL	true	1	NULL
5217	"type"	"varchar"	1024	0	5214	NULL	true	2	NULL
5218	"type_digits"	"int"	32	0	5214	NULL	true	3	NULL
5219	"type_scale"	"int"	32	0	5214	NULL	true	4	NULL
5220	"table_id"	"int"	32	0	5214	NULL	true	5	NULL
5221	"default"	"varchar"	2048	0	5214	NULL	true	6	NULL
5222	"null"	"boolean"	1	0	5214	NULL	true	7	NULL
5223	"number"	"int"	32	0	5214	NULL	true	8	NULL
5224	"storage"	"varchar"	2048	0	5214	NULL	true	9	NULL
5231	"name"	"varchar"	1024	0	5230	NULL	true	0	NULL
5232	"fullname"	"varchar"	2048	0	5230	NULL	true	1	NULL
5233	"default_schema"	"int"	9	0	5230	NULL	true	2	NULL
5237	"name"	"varchar"	1024	0	5236	NULL	true	0	NULL
5238	"fullname"	"varchar"	2024	0	5236	NULL	true	1	NULL
5239	"default_schema"	"int"	9	0	5236	NULL	true	2	NULL
5241	"login_id"	"int"	32	0	5240	NULL	true	0	NULL
5242	"role_id"	"int"	32	0	5240	NULL	true	1	NULL
5244	"id"	"int"	32	0	5243	NULL	true	0	NULL
5245	"name"	"varchar"	1024	0	5243	NULL	true	1	NULL
5246	"grantor"	"int"	32	0	5243	NULL	true	2	NULL
5248	"obj_id"	"int"	32	0	5247	NULL	true	0	NULL
5249	"auth_id"	"int"	32	0	5247	NULL	true	1	NULL
5250	"privileges"	"int"	32	0	5247	NULL	true	2	NULL
5251	"grantor"	"int"	32	0	5247	NULL	true	3	NULL
5252	"grantable"	"int"	32	0	5247	NULL	true	4	NULL
5461	"id"	"oid"	63	0	5469	NULL	true	0	NULL
5462	"owner"	"clob"	0	0	5469	NULL	true	1	NULL
5463	"defined"	"timestamp"	7	0	5469	NULL	true	2	NULL
5464	"query"	"clob"	0	0	5469	NULL	true	3	NULL
5465	"pipe"	"clob"	0	0	5469	NULL	true	4	NULL
5466	"plan"	"clob"	0	0	5469	NULL	true	5	NULL
5467	"mal"	"int"	32	0	5469	NULL	true	6	NULL
5468	"optimize"	"bigint"	64	0	5469	NULL	true	7	NULL
5471	"id"	"oid"	63	0	5480	NULL	true	0	NULL
5472	"start"	"timestamp"	7	0	5480	NULL	true	1	NULL
5473	"stop"	"timestamp"	7	0	5480	NULL	true	2	NULL
5474	"arguments"	"clob"	0	0	5480	NULL	true	3	NULL
5475	"tuples"	"wrd"	64	0	5480	NULL	true	4	NULL
5476	"run"	"bigint"	64	0	5480	NULL	true	5	NULL
5477	"ship"	"bigint"	64	0	5480	NULL	true	6	NULL
5478	"cpu"	"int"	32	0	5480	NULL	true	7	NULL
5479	"io"	"int"	32	0	5480	NULL	true	8	NULL
5482	"id"	"oid"	63	0	5498	NULL	true	0	NULL
5483	"owner"	"clob"	0	0	5498	NULL	true	1	NULL
5484	"defined"	"timestamp"	7	0	5498	NULL	true	2	NULL
5485	"query"	"clob"	0	0	5498	NULL	true	3	NULL
5486	"pipe"	"clob"	0	0	5498	NULL	true	4	NULL
5487	"plan"	"clob"	0	0	5498	NULL	true	5	NULL
5488	"mal"	"int"	32	0	5498	NULL	true	6	NULL
5489	"optimize"	"bigint"	64	0	5498	NULL	true	7	NULL
5490	"start"	"timestamp"	7	0	5498	NULL	true	8	NULL
5491	"stop"	"timestamp"	7	0	5498	NULL	true	9	NULL
5492	"arguments"	"clob"	0	0	5498	NULL	true	10	NULL
5493	"tuples"	"wrd"	64	0	5498	NULL	true	11	NULL
5494	"run"	"bigint"	64	0	5498	NULL	true	12	NULL
5495	"ship"	"bigint"	64	0	5498	NULL	true	13	NULL
5496	"cpu"	"int"	32	0	5498	NULL	true	14	NULL
5497	"io"	"int"	32	0	5498	NULL	true	15	NULL
5524	"event"	"int"	32	0	5537	NULL	true	0	NULL
5525	"clk"	"varchar"	20	0	5537	NULL	true	1	NULL
5526	"pc"	"varchar"	50	0	5537	NULL	true	2	NULL
5527	"thread"	"int"	32	0	5537	NULL	true	3	NULL
5528	"ticks"	"bigint"	64	0	5537	NULL	true	4	NULL
5529	"rrsmb"	"bigint"	64	0	5537	NULL	true	5	NULL
5530	"vmmb"	"bigint"	64	0	5537	NULL	true	6	NULL
5531	"reads"	"bigint"	64	0	5537	NULL	true	7	NULL
5532	"writes"	"bigint"	64	0	5537	NULL	true	8	NULL
5533	"minflt"	"bigint"	64	0	5537	NULL	true	9	NULL
5534	"majflt"	"bigint"	64	0	5537	NULL	true	10	NULL
5535	"nvcsw"	"bigint"	64	0	5537	NULL	true	11	NULL
5536	"stmt"	"clob"	0	0	5537	NULL	true	12	NULL
5664	"user"	"clob"	0	0	5670	NULL	true	0	NULL
5665	"login"	"timestamp"	7	0	5670	NULL	true	1	NULL
5666	"sessiontimeout"	"bigint"	64	0	5670	NULL	true	2	NULL
5667	"lastcommand"	"timestamp"	7	0	5670	NULL	true	3	NULL
5668	"querytimeout"	"bigint"	64	0	5670	NULL	true	4	NULL
5669	"active"	"boolean"	1	0	5670	NULL	true	5	NULL
5747	"name"	"clob"	0	0	5750	NULL	true	0	NULL
5748	"def"	"clob"	0	0	5750	NULL	true	1	NULL
5749	"status"	"clob"	0	0	5750	NULL	true	2	NULL
5756	"name"	"clob"	0	0	5758	NULL	true	0	NULL
5757	"value"	"clob"	0	0	5758	NULL	true	1	NULL
5798	"qtag"	"bigint"	64	0	5806	NULL	true	0	NULL
5799	"user"	"clob"	0	0	5806	NULL	true	1	NULL
5800	"started"	"timestamp"	7	0	5806	NULL	true	2	NULL
5801	"estimate"	"timestamp"	7	0	5806	NULL	true	3	NULL
5802	"progress"	"int"	32	0	5806	NULL	true	4	NULL
5803	"status"	"clob"	0	0	5806	NULL	true	5	NULL
5804	"tag"	"oid"	63	0	5806	NULL	true	6	NULL
5805	"query"	"clob"	0	0	5806	NULL	true	7	NULL
5832	"rowid"	"bigint"	64	0	5836	NULL	true	0	NULL
5833	"fldid"	"int"	32	0	5836	NULL	true	1	NULL
5834	"message"	"clob"	0	0	5836	NULL	true	2	NULL
5835	"input"	"clob"	0	0	5836	NULL	true	3	NULL
6471	"keyword"	"varchar"	40	0	6474	NULL	false	0	NULL
6476	"table_type_id"	"smallint"	16	0	6482	NULL	false	0	NULL
6479	"table_type_name"	"varchar"	25	0	6482	NULL	false	1	NULL
6484	"dependency_type_id"	"smallint"	16	0	6490	NULL	false	0	NULL
6487	"dependency_type_name"	"varchar"	15	0	6490	NULL	false	1	NULL
6505	"file_id"	"int"	32	0	6507	NULL	true	0	NULL
6506	"location"	"char"	256	0	6507	NULL	true	1	NULL
6509	"dim_id"	"int"	32	0	6513	NULL	true	0	NULL
6510	"file_id"	"int"	32	0	6513	NULL	true	1	NULL
6511	"name"	"varchar"	64	0	6513	NULL	true	2	NULL
6512	"length"	"int"	32	0	6513	NULL	true	3	NULL
6515	"var_id"	"int"	32	0	6521	NULL	true	0	NULL
6516	"file_id"	"int"	32	0	6521	NULL	true	1	NULL
6517	"name"	"varchar"	64	0	6521	NULL	true	2	NULL
6518	"vartype"	"varchar"	64	0	6521	NULL	true	3	NULL
6519	"ndim"	"int"	32	0	6521	NULL	true	4	NULL
6520	"coord_dim_id"	"int"	32	0	6521	NULL	true	5	NULL
6523	"var_id"	"int"	32	0	6527	NULL	true	0	NULL
6524	"dim_id"	"int"	32	0	6527	NULL	true	1	NULL
6525	"file_id"	"int"	32	0	6527	NULL	true	2	NULL
6526	"dimpos"	"int"	32	0	6527	NULL	true	3	NULL
6529	"obj_name"	"varchar"	256	0	6535	NULL	true	0	NULL
6530	"att_name"	"varchar"	256	0	6535	NULL	true	1	NULL
6531	"att_type"	"varchar"	64	0	6535	NULL	true	2	NULL
6532	"value"	"clob"	0	0	6535	NULL	true	3	NULL
6533	"file_id"	"int"	32	0	6535	NULL	true	4	NULL
6534	"gr_name"	"varchar"	256	0	6535	NULL	true	5	NULL
6560	"schema"	"clob"	0	0	6574	NULL	true	0	NULL
6561	"table"	"clob"	0	0	6574	NULL	true	1	NULL
6562	"column"	"clob"	0	0	6574	NULL	true	2	NULL
6563	"type"	"clob"	0	0	6574	NULL	true	3	NULL
6564	"mode"	"clob"	0	0	6574	NULL	true	4	NULL
6565	"location"	"clob"	0	0	6574	NULL	true	5	NULL
6566	"count"	"bigint"	64	0	6574	NULL	true	6	NULL
6567	"typewidth"	"int"	32	0	6574	NULL	true	7	NULL
6568	"columnsize"	"bigint"	64	0	6574	NULL	true	8	NULL
6569	"heapsize"	"bigint"	64	0	6574	NULL	true	9	NULL
6570	"hashes"	"bigint"	64	0	6574	NULL	true	10	NULL
6571	"phash"	"boolean"	1	0	6574	NULL	true	11	NULL
6572	"imprints"	"bigint"	64	0	6574	NULL	true	12	NULL
6573	"sorted"	"boolean"	1	0	6574	NULL	true	13	NULL
6576	"schema"	"clob"	0	0	6586	NULL	true	0	NULL
6577	"table"	"clob"	0	0	6586	NULL	true	1	NULL
6578	"column"	"clob"	0	0	6586	NULL	true	2	NULL
6579	"type"	"clob"	0	0	6586	NULL	true	3	NULL
6580	"typewidth"	"int"	32	0	6586	NULL	true	4	NULL
6581	"count"	"bigint"	64	0	6586	NULL	true	5	NULL
6582	"distinct"	"bigint"	64	0	6586	NULL	true	6	NULL
6583	"atomwidth"	"int"	32	0	6586	NULL	true	7	NULL
6584	"reference"	"boolean"	1	0	6586	NULL	true	8	NULL
6585	"sorted"	"boolean"	1	0	6586	NULL	true	9	NULL
6624	"schema"	"clob"	0	0	6634	NULL	true	0	NULL
6625	"table"	"clob"	0	0	6634	NULL	true	1	NULL
6626	"column"	"clob"	0	0	6634	NULL	true	2	NULL
6627	"type"	"clob"	0	0	6634	NULL	true	3	NULL
6628	"count"	"bigint"	64	0	6634	NULL	true	4	NULL
6629	"columnsize"	"bigint"	64	0	6634	NULL	true	5	NULL
6630	"heapsize"	"bigint"	64	0	6634	NULL	true	6	NULL
6631	"hashes"	"bigint"	64	0	6634	NULL	true	7	NULL
6632	"imprints"	"bigint"	64	0	6634	NULL	true	8	NULL
6633	"sorted"	"boolean"	1	0	6634	NULL	true	9	NULL
6636	"schema"	"clob"	0	0	6644	NULL	true	0	NULL
6637	"table"	"clob"	0	0	6644	NULL	true	1	NULL
6638	"count"	"bigint"	64	0	6644	NULL	true	2	NULL
6639	"columnsize"	"bigint"	64	0	6644	NULL	true	3	NULL
6640	"heapsize"	"bigint"	64	0	6644	NULL	true	4	NULL
6641	"hashes"	"bigint"	64	0	6644	NULL	true	5	NULL
6642	"imprints"	"bigint"	64	0	6644	NULL	true	6	NULL
6643	"auxiliary"	"bigint"	64	0	6644	NULL	true	7	NULL
6646	"column_id"	"int"	32	0	6657	NULL	true	0	NULL
6647	"type"	"clob"	0	0	6657	NULL	true	1	NULL
6648	"width"	"int"	32	0	6657	NULL	true	2	NULL
6649	"stamp"	"timestamp"	7	0	6657	NULL	true	3	NULL
6650	"sample"	"bigint"	64	0	6657	NULL	true	4	NULL
6651	"count"	"bigint"	64	0	6657	NULL	true	5	NULL
6652	"unique"	"bigint"	64	0	6657	NULL	true	6	NULL
6653	"nils"	"bigint"	64	0	6657	NULL	true	7	NULL
6654	"minval"	"clob"	0	0	6657	NULL	true	8	NULL
6655	"maxval"	"clob"	0	0	6657	NULL	true	9	NULL
6656	"sorted"	"boolean"	1	0	6657	NULL	true	10	NULL
6747	"file_id"	"bigint"	64	0	6755	NULL	false	0	NULL
6748	"file_location"	"clob"	0	0	6755	NULL	false	1	NULL
6749	"dbschema"	"smallint"	16	0	6755	NULL	false	2	NULL
6750	"format_version"	"varchar"	7	0	6755	NULL	true	3	NULL
6751	"sorting_order"	"varchar"	10	0	6755	NULL	true	4	NULL
6752	"comments"	"clob"	0	0	6755	NULL	true	5	NULL
6757	"sn"	"clob"	0	0	6768	NULL	false	0	NULL
6758	"file_id"	"bigint"	64	0	6768	NULL	false	1	NULL
6759	"ln"	"int"	32	0	6768	NULL	true	2	NULL
6760	"as"	"int"	32	0	6768	NULL	true	3	NULL
6761	"m5"	"clob"	0	0	6768	NULL	true	4	NULL
6762	"sp"	"clob"	0	0	6768	NULL	true	5	NULL
6763	"ur"	"clob"	0	0	6768	NULL	true	6	NULL
6770	"id"	"clob"	0	0	6787	NULL	false	0	NULL
6771	"file_id"	"bigint"	64	0	6787	NULL	false	1	NULL
6772	"cn"	"clob"	0	0	6787	NULL	true	2	NULL
6773	"ds"	"clob"	0	0	6787	NULL	true	3	NULL
6774	"dt"	"timestamp"	7	0	6787	NULL	true	4	NULL
6775	"fo"	"clob"	0	0	6787	NULL	true	5	NULL
6776	"ks"	"clob"	0	0	6787	NULL	true	6	NULL
6777	"lb"	"clob"	0	0	6787	NULL	true	7	NULL
6778	"pg"	"clob"	0	0	6787	NULL	true	8	NULL
6779	"pi"	"int"	32	0	6787	NULL	true	9	NULL
6780	"pl"	"clob"	0	0	6787	NULL	true	10	NULL
6781	"pu"	"clob"	0	0	6787	NULL	true	11	NULL
6782	"sm"	"clob"	0	0	6787	NULL	true	12	NULL
6789	"id"	"clob"	0	0	6799	NULL	false	0	NULL
6790	"file_id"	"bigint"	64	0	6799	NULL	false	1	NULL
6791	"pn"	"clob"	0	0	6799	NULL	true	2	NULL
6792	"cl"	"clob"	0	0	6799	NULL	true	3	NULL
6793	"pp"	"clob"	0	0	6799	NULL	true	4	NULL
6794	"vn"	"clob"	0	0	6799	NULL	true	5	NULL
6801	"qname"	"clob"	0	0	6812	NULL	false	0	NULL
6802	"flag"	"smallint"	16	0	6812	NULL	false	1	NULL
6803	"rname"	"clob"	0	0	6812	NULL	false	2	NULL
6804	"pos"	"int"	32	0	6812	NULL	false	3	NULL
6805	"mapq"	"smallint"	16	0	6812	NULL	false	4	NULL
6806	"cigar"	"clob"	0	0	6812	NULL	false	5	NULL
6807	"rnext"	"clob"	0	0	6812	NULL	false	6	NULL
6808	"pnext"	"int"	32	0	6812	NULL	false	7	NULL
6809	"tlen"	"int"	32	0	6812	NULL	false	8	NULL
6810	"seq"	"clob"	0	0	6812	NULL	false	9	NULL
6811	"qual"	"clob"	0	0	6812	NULL	false	10	NULL
6882	"function_id"	"int"	32	0	6883	NULL	true	0	NULL
>>>>>>> 3f642494
COMMIT;
START TRANSACTION;
CREATE TABLE "sys"."_tables" (
	"id"            INTEGER,
	"name"          VARCHAR(1024),
	"schema_id"     INTEGER,
	"query"         VARCHAR(2048),
	"type"          SMALLINT,
	"system"        BOOLEAN,
	"commit_action" SMALLINT,
	"access"        SMALLINT
);
COPY 56 RECORDS INTO "sys"."_tables" FROM stdin USING DELIMITERS '\t','\n','"';
2001	"schemas"	2000	NULL	0	true	0	0
2007	"types"	2000	NULL	0	true	0	0
2016	"functions"	2000	NULL	0	true	0	0
2027	"args"	2000	NULL	0	true	0	0
2036	"sequences"	2000	NULL	0	true	0	0
2046	"dependencies"	2000	NULL	0	true	0	0
2050	"connections"	2000	NULL	0	true	0	0
2059	"_tables"	2000	NULL	0	true	0	0
2068	"_columns"	2000	NULL	0	true	0	0
2079	"keys"	2000	NULL	0	true	0	0
2086	"idxs"	2000	NULL	0	true	0	0
2091	"triggers"	2000	NULL	0	true	0	0
2102	"objects"	2000	NULL	0	true	0	0
2107	"_tables"	2106	NULL	0	true	2	0
2116	"_columns"	2106	NULL	0	true	2	0
2127	"keys"	2106	NULL	0	true	2	0
2134	"idxs"	2106	NULL	0	true	2	0
2139	"triggers"	2106	NULL	0	true	2	0
2150	"objects"	2106	NULL	0	true	2	0
<<<<<<< HEAD
5681	"tables"	2000	"SELECT ""id"", ""name"", ""schema_id"", ""query"", CAST(CASE WHEN ""system"" THEN ""type"" + 10 /* system table/view */ ELSE (CASE WHEN ""commit_action"" = 0 THEN ""type"" /* table/view */ ELSE ""type"" + 20 /* global temp table */ END) END AS SMALLINT) AS ""type"", ""system"", ""commit_action"", ""access"", CASE WHEN (NOT ""system"" AND ""commit_action"" > 0) THEN 1 ELSE 0 END AS ""temporary"" FROM ""sys"".""_tables"" WHERE ""type"" <> 2 UNION ALL SELECT ""id"", ""name"", ""schema_id"", ""query"", CAST(""type"" + 30 /* local temp table */ AS SMALLINT) AS ""type"", ""system"", ""commit_action"", ""access"", 1 AS ""temporary"" FROM ""tmp"".""_tables"";"	1	true	0	0
5691	"columns"	2000	"SELECT * FROM (SELECT p.* FROM ""sys"".""_columns"" AS p UNION ALL SELECT t.* FROM ""tmp"".""_columns"" AS t) AS columns;"	1	true	0	0
5707	"db_user_info"	2000	NULL	0	true	0	0
5713	"users"	2000	"SELECT u.""name"" AS ""name"", ui.""fullname"", ui.""default_schema"" FROM db_users() AS u LEFT JOIN ""sys"".""db_user_info"" AS ui ON u.""name"" = ui.""name"" ;"	1	true	0	0
5717	"user_role"	2000	NULL	0	true	0	0
5720	"auths"	2000	NULL	0	true	0	0
5724	"privileges"	2000	NULL	0	true	0	0
5946	"querylog_catalog"	2000	"-- create table views for convenience\ncreate view sys.querylog_catalog as select * from sys.querylog_catalog();"	1	true	0	0
5957	"querylog_calls"	2000	"create view sys.querylog_calls as select * from sys.querylog_calls();"	1	true	0	0
5975	"querylog_history"	2000	"create view sys.querylog_history as\nselect qd.*, ql.""start"",ql.""stop"", ql.arguments, ql.tuples, ql.run, ql.ship, ql.cpu, ql.io\nfrom sys.querylog_catalog() qd, sys.querylog_calls() ql\nwhere qd.id = ql.id and qd.owner = user;"	1	true	0	0
6014	"tracelog"	2000	"create view sys.tracelog as select * from sys.tracelog();"	1	true	0	0
6147	"sessions"	2000	"create view sys.sessions as select * from sys.sessions();"	1	true	0	0
6227	"optimizers"	2000	"create view sys.optimizers as select * from sys.optimizers();"	1	true	0	0
6235	"environment"	2000	"create view sys.environment as select * from sys.environment();"	1	true	0	0
6279	"queue"	2000	"create view sys.queue as select * from sys.queue();"	1	true	0	0
6309	"rejects"	2000	"create view sys.rejects as select * from sys.rejects();"	1	true	0	0
6627	"spatial_ref_sys"	2000	NULL	0	true	0	0
6636	"geometry_columns"	2000	"-- create geometry_columns metadata view\ncreate view geometry_columns as\n\tselect e.value as f_table_catalog,\n\t\ts.name as f_table_schema,\n\t\ty.f_table_name, y.f_geometry_column, y.coord_dimension, y.srid, y.type\n\tfrom schemas s, environment e, (\n\t\tselect t.schema_id,\n\t\t\tt.name as f_table_name,\n\t\t\tx.name as f_geometry_column,\n\t\t\thas_z(info)+has_m(info)+2 as coord_dimension,\n\t\t\tsrid, get_type(info, 0) as type\n\t\tfrom tables t, (\n\t\t\tselect name, table_id, type_digits as info, type_scale as srid\n\t\t\tfrom columns\n\t\t\twhere type in ( select distinct sqlname from types where systemname='wkb')\n\t\t\t) as x\n\t\twhere t.id=x.table_id\n\t\t) y\n\twhere y.schema_id=s.id and e.name='gdk_dbname';"	1	true	0	0
7338	"keywords"	2000	NULL	0	true	0	0
7346	"table_types"	2000	NULL	0	true	0	0
7354	"dependency_types"	2000	NULL	0	true	0	0
7371	"netcdf_files"	2000	NULL	0	true	0	0
7377	"netcdf_dims"	2000	NULL	0	true	0	0
7385	"netcdf_vars"	2000	NULL	0	true	0	0
7391	"netcdf_vardim"	2000	NULL	0	true	0	0
7399	"netcdf_attrs"	2000	NULL	0	true	0	0
7444	"storage"	2000	"create view sys.""storage"" as select * from sys.""storage""();"	1	true	0	0
7456	"storagemodelinput"	2000	NULL	0	true	0	0
7504	"storagemodel"	2000	"create view sys.storagemodel as select * from sys.storagemodel();"	1	true	0	0
7514	"tablestoragemodel"	2000	"-- A summary of the table storage requirement is is available as a table view.\n-- The auxiliary column denotes the maximum space if all non-sorted columns\n-- would be augmented with a hash (rare situation)\ncreate view sys.tablestoragemodel\nas select ""schema"",""table"",max(count) as ""count"",\n\tsum(columnsize) as columnsize,\n\tsum(heapsize) as heapsize,\n\tsum(hashes) as hashes,\n\tsum(imprints) as imprints,\n\tsum(case when sorted = false then 8 * count else 0 end) as auxiliary\nfrom sys.storagemodel() group by ""schema"",""table"";"	1	true	0	0
7527	"statistics"	2000	NULL	0	true	0	0
7625	"files"	7569	NULL	0	true	0	0
7638	"sq"	7569	NULL	0	true	0	0
7657	"rg"	7569	NULL	0	true	0	0
7669	"pg"	7569	NULL	0	true	0	0
7682	"export"	7569	NULL	0	true	0	0
7753	"systemfunctions"	2000	NULL	0	true	0	0
=======
5204	"tables"	2000	"SELECT ""id"", ""name"", ""schema_id"", ""query"", CAST(CASE WHEN ""system"" THEN ""type"" + 10 /* system table/view */ ELSE (CASE WHEN ""commit_action"" = 0 THEN ""type"" /* table/view */ ELSE ""type"" + 20 /* global temp table */ END) END AS SMALLINT) AS ""type"", ""system"", ""commit_action"", ""access"", CASE WHEN (NOT ""system"" AND ""commit_action"" > 0) THEN 1 ELSE 0 END AS ""temporary"" FROM ""sys"".""_tables"" WHERE ""type"" <> 2 UNION ALL SELECT ""id"", ""name"", ""schema_id"", ""query"", CAST(""type"" + 30 /* local temp table */ AS SMALLINT) AS ""type"", ""system"", ""commit_action"", ""access"", 1 AS ""temporary"" FROM ""tmp"".""_tables"";"	1	true	0	0
5214	"columns"	2000	"SELECT * FROM (SELECT p.* FROM ""sys"".""_columns"" AS p UNION ALL SELECT t.* FROM ""tmp"".""_columns"" AS t) AS columns;"	1	true	0	0
5230	"db_user_info"	2000	NULL	0	true	0	0
5236	"users"	2000	"SELECT u.""name"" AS ""name"", ui.""fullname"", ui.""default_schema"" FROM db_users() AS u LEFT JOIN ""sys"".""db_user_info"" AS ui ON u.""name"" = ui.""name"" ;"	1	true	0	0
5240	"user_role"	2000	NULL	0	true	0	0
5243	"auths"	2000	NULL	0	true	0	0
5247	"privileges"	2000	NULL	0	true	0	0
5469	"querylog_catalog"	2000	"-- create table views for convenience\ncreate view sys.querylog_catalog as select * from sys.querylog_catalog();"	1	true	0	0
5480	"querylog_calls"	2000	"create view sys.querylog_calls as select * from sys.querylog_calls();"	1	true	0	0
5498	"querylog_history"	2000	"create view sys.querylog_history as\nselect qd.*, ql.""start"",ql.""stop"", ql.arguments, ql.tuples, ql.run, ql.ship, ql.cpu, ql.io\nfrom sys.querylog_catalog() qd, sys.querylog_calls() ql\nwhere qd.id = ql.id and qd.owner = user;"	1	true	0	0
5537	"tracelog"	2000	"create view sys.tracelog as select * from sys.tracelog();"	1	true	0	0
5670	"sessions"	2000	"create view sys.sessions as select * from sys.sessions();"	1	true	0	0
5750	"optimizers"	2000	"create view sys.optimizers as select * from sys.optimizers();"	1	true	0	0
5758	"environment"	2000	"create view sys.environment as select * from sys.environment();"	1	true	0	0
5806	"queue"	2000	"create view sys.queue as select * from sys.queue();"	1	true	0	0
5836	"rejects"	2000	"create view sys.rejects as select * from sys.rejects();"	1	true	0	0
6474	"keywords"	2000	NULL	0	true	0	0
6482	"table_types"	2000	NULL	0	true	0	0
6490	"dependency_types"	2000	NULL	0	true	0	0
6507	"netcdf_files"	2000	NULL	0	true	0	0
6513	"netcdf_dims"	2000	NULL	0	true	0	0
6521	"netcdf_vars"	2000	NULL	0	true	0	0
6527	"netcdf_vardim"	2000	NULL	0	true	0	0
6535	"netcdf_attrs"	2000	NULL	0	true	0	0
6574	"storage"	2000	"create view sys.""storage"" as select * from sys.""storage""();"	1	true	0	0
6586	"storagemodelinput"	2000	NULL	0	true	0	0
6634	"storagemodel"	2000	"create view sys.storagemodel as select * from sys.storagemodel();"	1	true	0	0
6644	"tablestoragemodel"	2000	"-- A summary of the table storage requirement is is available as a table view.\n-- The auxiliary column denotes the maximum space if all non-sorted columns\n-- would be augmented with a hash (rare situation)\ncreate view sys.tablestoragemodel\nas select ""schema"",""table"",max(count) as ""count"",\n\tsum(columnsize) as columnsize,\n\tsum(heapsize) as heapsize,\n\tsum(hashes) as hashes,\n\tsum(imprints) as imprints,\n\tsum(case when sorted = false then 8 * count else 0 end) as auxiliary\nfrom sys.storagemodel() group by ""schema"",""table"";"	1	true	0	0
6657	"statistics"	2000	NULL	0	true	0	0
6755	"files"	6699	NULL	0	true	0	0
6768	"sq"	6699	NULL	0	true	0	0
6787	"rg"	6699	NULL	0	true	0	0
6799	"pg"	6699	NULL	0	true	0	0
6812	"export"	6699	NULL	0	true	0	0
6883	"systemfunctions"	2000	NULL	0	true	0	0
>>>>>>> 3f642494
COMMIT;
START TRANSACTION;
CREATE TABLE "sys"."args" (
	"id"          INTEGER,
	"func_id"     INTEGER,
	"name"        VARCHAR(256),
	"type"        VARCHAR(1024),
	"type_digits" INTEGER,
	"type_scale"  INTEGER,
	"inout"       TINYINT,
	"number"      INTEGER
);
<<<<<<< HEAD
COPY 4499 RECORDS INTO "sys"."args" FROM stdin USING DELIMITERS '\t','\n','"';
2155	30	"res_0"	"boolean"	1	0	0	0
2156	30	"arg_1"	"geometry"	0	0	1	1
2157	30	"arg_2"	"geometry"	0	0	1	2
2158	31	"res_0"	"boolean"	1	0	0	0
2159	31	"arg_1"	"mbr"	0	0	1	1
2160	31	"arg_2"	"mbr"	0	0	1	2
2161	32	"res_0"	"boolean"	1	0	0	0
2162	32	"arg_1"	"geometry"	0	0	1	1
2163	32	"arg_2"	"geometry"	0	0	1	2
2164	33	"res_0"	"boolean"	1	0	0	0
2165	33	"arg_1"	"mbr"	0	0	1	1
2166	33	"arg_2"	"mbr"	0	0	1	2
2167	34	"res_0"	"boolean"	1	0	0	0
2168	34	"arg_1"	"geometry"	0	0	1	1
2169	34	"arg_2"	"geometry"	0	0	1	2
2170	35	"res_0"	"boolean"	1	0	0	0
2171	35	"arg_1"	"mbr"	0	0	1	1
2172	35	"arg_2"	"mbr"	0	0	1	2
2173	36	"res_0"	"boolean"	1	0	0	0
2174	36	"arg_1"	"geometry"	0	0	1	1
2175	36	"arg_2"	"geometry"	0	0	1	2
2176	37	"res_0"	"boolean"	1	0	0	0
2177	37	"arg_1"	"mbr"	0	0	1	1
2178	37	"arg_2"	"mbr"	0	0	1	2
2179	38	"res_0"	"boolean"	1	0	0	0
2180	38	"arg_1"	"geometry"	0	0	1	1
2181	38	"arg_2"	"geometry"	0	0	1	2
2182	39	"res_0"	"boolean"	1	0	0	0
2183	39	"arg_1"	"mbr"	0	0	1	1
2184	39	"arg_2"	"mbr"	0	0	1	2
2185	40	"res_0"	"boolean"	1	0	0	0
2186	40	"arg_1"	"geometry"	0	0	1	1
2187	40	"arg_2"	"geometry"	0	0	1	2
2188	41	"res_0"	"boolean"	1	0	0	0
2189	41	"arg_1"	"mbr"	0	0	1	1
2190	41	"arg_2"	"mbr"	0	0	1	2
2191	42	"res_0"	"boolean"	1	0	0	0
2192	42	"arg_1"	"geometry"	0	0	1	1
2193	42	"arg_2"	"geometry"	0	0	1	2
2194	43	"res_0"	"boolean"	1	0	0	0
2195	43	"arg_1"	"mbr"	0	0	1	1
2196	43	"arg_2"	"mbr"	0	0	1	2
2197	44	"res_0"	"boolean"	1	0	0	0
2198	44	"arg_1"	"geometry"	0	0	1	1
2199	44	"arg_2"	"geometry"	0	0	1	2
2200	45	"res_0"	"boolean"	1	0	0	0
2201	45	"arg_1"	"mbr"	0	0	1	1
2202	45	"arg_2"	"mbr"	0	0	1	2
2203	46	"res_0"	"boolean"	1	0	0	0
2204	46	"arg_1"	"geometry"	0	0	1	1
2205	46	"arg_2"	"geometry"	0	0	1	2
2206	47	"res_0"	"boolean"	1	0	0	0
2207	47	"arg_1"	"mbr"	0	0	1	1
2208	47	"arg_2"	"mbr"	0	0	1	2
2209	48	"res_0"	"boolean"	1	0	0	0
2210	48	"arg_1"	"geometry"	0	0	1	1
2211	48	"arg_2"	"geometry"	0	0	1	2
2212	49	"res_0"	"boolean"	1	0	0	0
2213	49	"arg_1"	"mbr"	0	0	1	1
2214	49	"arg_2"	"mbr"	0	0	1	2
2215	50	"res_0"	"boolean"	1	0	0	0
2216	50	"arg_1"	"geometry"	0	0	1	1
2217	50	"arg_2"	"geometry"	0	0	1	2
2218	51	"res_0"	"boolean"	1	0	0	0
2219	51	"arg_1"	"mbr"	0	0	1	1
2220	51	"arg_2"	"mbr"	0	0	1	2
2221	52	"res_0"	"boolean"	1	0	0	0
2222	52	"arg_1"	"geometry"	0	0	1	1
2223	52	"arg_2"	"geometry"	0	0	1	2
2224	53	"res_0"	"boolean"	1	0	0	0
2225	53	"arg_1"	"mbr"	0	0	1	1
2226	53	"arg_2"	"mbr"	0	0	1	2
2227	54	"res_0"	"double"	53	0	0	0
2228	54	"arg_1"	"geometry"	0	0	1	1
2229	54	"arg_2"	"geometry"	0	0	1	2
2230	55	"res_0"	"double"	53	0	0	0
2231	55	"arg_1"	"mbr"	0	0	1	1
2232	55	"arg_2"	"mbr"	0	0	1	2
2233	56	"res_0"	"boolean"	1	0	0	0
2234	56	"arg_1"	"geometry"	0	0	1	1
2235	56	"arg_2"	"geometry"	0	0	1	2
2236	57	"res_0"	"boolean"	1	0	0	0
2237	57	"arg_1"	"mbr"	0	0	1	1
2238	57	"arg_2"	"mbr"	0	0	1	2
2239	58	"res_0"	"boolean"	1	0	0	0
2240	58	"arg_1"	"geometry"	0	0	1	1
2241	58	"arg_2"	"geometry"	0	0	1	2
2242	59	"res_0"	"boolean"	1	0	0	0
2243	59	"arg_1"	"mbr"	0	0	1	1
2244	59	"arg_2"	"mbr"	0	0	1	2
2245	61	"res_0"	"oid"	63	0	0	0
2246	61	"arg_1"	"wrd"	64	0	1	1
2247	62	"res_0"	"oid"	63	0	0	0
2248	62	"arg_1"	"oid"	63	0	1	1
2249	63	"res_0"	"wrd"	64	0	0	0
2250	63	"arg_1"	"any"	0	0	1	1
2251	64	"res_0"	"wrd"	64	0	0	0
2252	64	"arg_1"	"wrd"	64	0	1	1
2253	64	"arg_2"	"int"	32	0	1	2
2254	64	"arg_3"	"any"	0	0	1	3
2255	65	"res_0"	"boolean"	1	0	0	0
2256	65	"arg_1"	"any"	0	0	1	1
2257	65	"arg_2"	"any"	0	0	1	2
2258	66	"res_0"	"boolean"	1	0	0	0
2259	66	"arg_1"	"any"	0	0	1	1
2260	66	"arg_2"	"any"	0	0	1	2
2261	67	"res_0"	"boolean"	1	0	0	0
2262	67	"arg_1"	"any"	0	0	1	1
2263	68	"res_0"	"boolean"	1	0	0	0
2264	68	"arg_1"	"any"	0	0	1	1
2265	68	"arg_2"	"any"	0	0	1	2
2266	69	"res_0"	"boolean"	1	0	0	0
2267	69	"arg_1"	"any"	0	0	1	1
2268	69	"arg_2"	"any"	0	0	1	2
2269	70	"res_0"	"boolean"	1	0	0	0
2270	70	"arg_1"	"any"	0	0	1	1
2271	70	"arg_2"	"any"	0	0	1	2
2272	71	"res_0"	"boolean"	1	0	0	0
2273	71	"arg_1"	"any"	0	0	1	1
2274	71	"arg_2"	"any"	0	0	1	2
2275	75	"res_0"	"boolean"	1	0	0	0
2276	75	"arg_1"	"any"	0	0	1	1
2277	75	"arg_2"	"any"	0	0	1	2
2278	76	"res_0"	"oid"	63	0	0	0
2279	76	"arg_1"	"any"	0	0	1	1
2280	77	"res_0"	"int"	32	0	0	0
2281	77	"arg_1"	"any"	0	0	1	1
2282	78	"res_0"	"oid"	63	0	0	0
2283	78	"arg_1"	"any"	0	0	1	1
2284	78	"arg_2"	"varchar"	0	0	1	2
2285	78	"arg_3"	"varchar"	0	0	1	3
2286	81	"res_0"	"any"	0	0	0	0
2287	81	"arg_1"	"any"	0	0	1	1
2288	81	"arg_2"	"any"	0	0	1	2
2289	82	"res_0"	"any"	0	0	0	0
2290	82	"arg_1"	"any"	0	0	1	1
2291	82	"arg_2"	"any"	0	0	1	2
2292	83	"res_0"	"any"	0	0	0	0
2293	83	"arg_1"	"boolean"	1	0	1	1
2294	83	"arg_2"	"any"	0	0	1	2
2295	83	"arg_3"	"any"	0	0	1	3
2296	101	"res_0"	"oid"	63	0	0	0
2297	101	"arg_1"	"oid"	63	0	1	1
2298	101	"arg_2"	"oid"	63	0	1	2
2299	102	"res_0"	"tinyint"	8	0	0	0
2300	102	"arg_1"	"tinyint"	8	0	1	1
2301	102	"arg_2"	"tinyint"	8	0	1	2
2302	103	"res_0"	"smallint"	16	0	0	0
2303	103	"arg_1"	"smallint"	16	0	1	1
2304	103	"arg_2"	"smallint"	16	0	1	2
2305	104	"res_0"	"int"	32	0	0	0
2306	104	"arg_1"	"int"	32	0	1	1
2307	104	"arg_2"	"int"	32	0	1	2
2308	105	"res_0"	"bigint"	64	0	0	0
2309	105	"arg_1"	"bigint"	64	0	1	1
2310	105	"arg_2"	"bigint"	64	0	1	2
2311	106	"res_0"	"wrd"	64	0	0	0
2312	106	"arg_1"	"wrd"	64	0	1	1
2313	106	"arg_2"	"wrd"	64	0	1	2
2314	107	"res_0"	"decimal"	2	0	0	0
2315	107	"arg_1"	"decimal"	2	0	1	1
2316	107	"arg_2"	"decimal"	2	0	1	2
2317	108	"res_0"	"decimal"	4	0	0	0
2318	108	"arg_1"	"decimal"	4	0	1	1
2319	108	"arg_2"	"decimal"	4	0	1	2
2320	109	"res_0"	"decimal"	9	0	0	0
2321	109	"arg_1"	"decimal"	9	0	1	1
2322	109	"arg_2"	"decimal"	9	0	1	2
2323	110	"res_0"	"decimal"	19	0	0	0
2324	110	"arg_1"	"decimal"	19	0	1	1
2325	110	"arg_2"	"decimal"	19	0	1	2
2326	111	"res_0"	"real"	24	0	0	0
2327	111	"arg_1"	"real"	24	0	1	1
2328	111	"arg_2"	"real"	24	0	1	2
2329	112	"res_0"	"double"	53	0	0	0
2330	112	"arg_1"	"double"	53	0	1	1
2331	112	"arg_2"	"double"	53	0	1	2
2332	122	"res_0"	"boolean"	1	0	0	0
2333	122	"arg_1"	"any"	0	0	1	1
2334	123	"res_0"	"boolean"	1	0	0	0
2335	123	"arg_1"	"boolean"	1	0	1	1
2336	123	"arg_2"	"any"	0	0	1	2
2337	124	"res_0"	"int"	32	0	0	0
2338	124	"arg_1"	"any"	0	0	1	1
2339	124	"arg_2"	"boolean"	1	0	1	2
2340	124	"arg_3"	"boolean"	1	0	1	3
2341	125	"res_0"	"int"	32	0	0	0
2342	125	"arg_1"	"any"	0	0	1	1
2343	125	"arg_2"	"boolean"	1	0	1	2
2344	125	"arg_3"	"boolean"	1	0	1	3
2345	126	"res_0"	"int"	32	0	0	0
2346	126	"arg_1"	"any"	0	0	1	1
2347	126	"arg_2"	"boolean"	1	0	1	2
2348	126	"arg_3"	"boolean"	1	0	1	3
2349	127	"res_0"	"boolean"	1	0	0	0
2350	127	"arg_1"	"boolean"	1	0	1	1
2351	127	"arg_2"	"boolean"	1	0	1	2
2352	128	"res_0"	"boolean"	1	0	0	0
2353	128	"arg_1"	"boolean"	1	0	1	1
2354	128	"arg_2"	"boolean"	1	0	1	2
2355	129	"res_0"	"boolean"	1	0	0	0
2356	129	"arg_1"	"boolean"	1	0	1	1
2357	129	"arg_2"	"boolean"	1	0	1	2
2358	130	"res_0"	"boolean"	1	0	0	0
2359	130	"arg_1"	"boolean"	1	0	1	1
2360	131	"res_0"	"smallint"	16	0	0	0
2361	131	"arg_1"	"smallint"	16	0	1	1
2362	131	"arg_2"	"tinyint"	8	0	1	2
2363	132	"res_0"	"smallint"	16	0	0	0
2364	132	"arg_1"	"smallint"	16	0	1	1
2365	132	"arg_2"	"tinyint"	8	0	1	2
2366	133	"res_0"	"int"	32	0	0	0
2367	133	"arg_1"	"int"	32	0	1	1
2368	133	"arg_2"	"tinyint"	8	0	1	2
2369	134	"res_0"	"int"	32	0	0	0
2370	134	"arg_1"	"int"	32	0	1	1
2371	134	"arg_2"	"tinyint"	8	0	1	2
2372	135	"res_0"	"int"	32	0	0	0
2373	135	"arg_1"	"int"	32	0	1	1
2374	135	"arg_2"	"smallint"	16	0	1	2
2375	136	"res_0"	"int"	32	0	0	0
2376	136	"arg_1"	"int"	32	0	1	1
2377	136	"arg_2"	"smallint"	16	0	1	2
2378	137	"res_0"	"bigint"	64	0	0	0
2379	137	"arg_1"	"bigint"	64	0	1	1
2380	137	"arg_2"	"tinyint"	8	0	1	2
2381	138	"res_0"	"bigint"	64	0	0	0
2382	138	"arg_1"	"bigint"	64	0	1	1
2383	138	"arg_2"	"tinyint"	8	0	1	2
2384	139	"res_0"	"bigint"	64	0	0	0
2385	139	"arg_1"	"bigint"	64	0	1	1
2386	139	"arg_2"	"smallint"	16	0	1	2
2387	140	"res_0"	"bigint"	64	0	0	0
2388	140	"arg_1"	"bigint"	64	0	1	1
2389	140	"arg_2"	"smallint"	16	0	1	2
2390	141	"res_0"	"bigint"	64	0	0	0
2391	141	"arg_1"	"bigint"	64	0	1	1
2392	141	"arg_2"	"int"	32	0	1	2
2393	142	"res_0"	"bigint"	64	0	0	0
2394	142	"arg_1"	"bigint"	64	0	1	1
2395	142	"arg_2"	"int"	32	0	1	2
2396	143	"res_0"	"bigint"	64	0	0	0
2397	143	"arg_1"	"bigint"	64	0	1	1
2398	143	"arg_2"	"wrd"	64	0	1	2
2399	144	"res_0"	"bigint"	64	0	0	0
2400	144	"arg_1"	"bigint"	64	0	1	1
2401	144	"arg_2"	"wrd"	64	0	1	2
2402	145	"res_0"	"wrd"	64	0	0	0
2403	145	"arg_1"	"wrd"	64	0	1	1
2404	145	"arg_2"	"tinyint"	8	0	1	2
2405	146	"res_0"	"wrd"	64	0	0	0
2406	146	"arg_1"	"wrd"	64	0	1	1
2407	146	"arg_2"	"tinyint"	8	0	1	2
2408	147	"res_0"	"wrd"	64	0	0	0
2409	147	"arg_1"	"wrd"	64	0	1	1
2410	147	"arg_2"	"smallint"	16	0	1	2
2411	148	"res_0"	"wrd"	64	0	0	0
2412	148	"arg_1"	"wrd"	64	0	1	1
2413	148	"arg_2"	"smallint"	16	0	1	2
2414	149	"res_0"	"wrd"	64	0	0	0
2415	149	"arg_1"	"wrd"	64	0	1	1
2416	149	"arg_2"	"int"	32	0	1	2
2417	150	"res_0"	"wrd"	64	0	0	0
2418	150	"arg_1"	"wrd"	64	0	1	1
2419	150	"arg_2"	"int"	32	0	1	2
2420	151	"res_0"	"oid"	63	0	0	0
2421	151	"arg_1"	"oid"	63	0	1	1
2422	151	"arg_2"	"oid"	63	0	1	2
2423	152	"res_0"	"oid"	63	0	0	0
2424	152	"arg_1"	"oid"	63	0	1	1
2425	152	"arg_2"	"oid"	63	0	1	2
2426	153	"res_0"	"oid"	63	0	0	0
2427	153	"arg_1"	"oid"	63	0	1	1
2428	153	"arg_2"	"oid"	63	0	1	2
2429	154	"res_0"	"oid"	63	0	0	0
2430	154	"arg_1"	"oid"	63	0	1	1
2431	154	"arg_2"	"oid"	63	0	1	2
2432	155	"res_0"	"oid"	63	0	0	0
2433	155	"arg_1"	"oid"	63	0	1	1
2434	155	"arg_2"	"oid"	63	0	1	2
2435	156	"res_0"	"oid"	63	0	0	0
2436	156	"arg_1"	"oid"	63	0	1	1
2437	156	"arg_2"	"oid"	63	0	1	2
2438	157	"res_0"	"oid"	63	0	0	0
2439	157	"arg_1"	"oid"	63	0	1	1
2440	157	"arg_2"	"oid"	63	0	1	2
2441	158	"res_0"	"oid"	63	0	0	0
2442	158	"arg_1"	"oid"	63	0	1	1
2443	159	"res_0"	"oid"	63	0	0	0
2444	159	"arg_1"	"oid"	63	0	1	1
2445	159	"arg_2"	"int"	32	0	1	2
2446	160	"res_0"	"oid"	63	0	0	0
2447	160	"arg_1"	"oid"	63	0	1	1
2448	160	"arg_2"	"int"	32	0	1	2
2449	161	"res_0"	"oid"	63	0	0	0
2450	161	"arg_1"	"oid"	63	0	1	1
2451	162	"res_0"	"oid"	63	0	0	0
2452	162	"arg_1"	"oid"	63	0	1	1
2453	163	"res_0"	"tinyint"	8	0	0	0
2454	163	"arg_1"	"oid"	63	0	1	1
2455	164	"res_0"	"oid"	63	0	0	0
2456	164	"arg_1"	"oid"	63	0	1	1
2457	164	"arg_2"	"oid"	63	0	1	2
2458	165	"res_0"	"oid"	63	0	0	0
2459	165	"arg_1"	"oid"	63	0	1	1
2460	165	"arg_2"	"oid"	63	0	1	2
2461	166	"res_0"	"month_interval"	32	0	0	0
2462	166	"arg_1"	"month_interval"	32	0	1	1
2463	166	"arg_2"	"oid"	63	0	1	2
2464	167	"res_0"	"month_interval"	32	0	0	0
2465	167	"arg_1"	"month_interval"	32	0	1	1
2466	167	"arg_2"	"oid"	63	0	1	2
2467	168	"res_0"	"month_interval"	32	0	0	0
2468	168	"arg_1"	"month_interval"	32	0	1	1
2469	168	"arg_2"	"oid"	63	0	1	2
2470	169	"res_0"	"month_interval"	32	0	0	0
2471	169	"arg_1"	"month_interval"	32	0	1	1
2472	169	"arg_2"	"oid"	63	0	1	2
2473	170	"res_0"	"sec_interval"	13	0	0	0
2474	170	"arg_1"	"sec_interval"	13	0	1	1
2475	170	"arg_2"	"oid"	63	0	1	2
2476	171	"res_0"	"sec_interval"	13	0	0	0
2477	171	"arg_1"	"sec_interval"	13	0	1	1
2478	171	"arg_2"	"oid"	63	0	1	2
2479	172	"res_0"	"sec_interval"	13	0	0	0
2480	172	"arg_1"	"sec_interval"	13	0	1	1
2481	172	"arg_2"	"oid"	63	0	1	2
2482	173	"res_0"	"sec_interval"	13	0	0	0
2483	173	"arg_1"	"sec_interval"	13	0	1	1
2484	173	"arg_2"	"oid"	63	0	1	2
2485	174	"res_0"	"tinyint"	8	0	0	0
2486	174	"arg_1"	"tinyint"	8	0	1	1
2487	174	"arg_2"	"tinyint"	8	0	1	2
2488	175	"res_0"	"tinyint"	8	0	0	0
2489	175	"arg_1"	"tinyint"	8	0	1	1
2490	175	"arg_2"	"tinyint"	8	0	1	2
2491	176	"res_0"	"tinyint"	8	0	0	0
2492	176	"arg_1"	"tinyint"	8	0	1	1
2493	176	"arg_2"	"tinyint"	8	0	1	2
2494	177	"res_0"	"tinyint"	8	0	0	0
2495	177	"arg_1"	"tinyint"	8	0	1	1
2496	177	"arg_2"	"tinyint"	8	0	1	2
2497	178	"res_0"	"tinyint"	8	0	0	0
2498	178	"arg_1"	"tinyint"	8	0	1	1
2499	178	"arg_2"	"tinyint"	8	0	1	2
2500	179	"res_0"	"tinyint"	8	0	0	0
2501	179	"arg_1"	"tinyint"	8	0	1	1
2502	179	"arg_2"	"tinyint"	8	0	1	2
2503	180	"res_0"	"tinyint"	8	0	0	0
2504	180	"arg_1"	"tinyint"	8	0	1	1
2505	180	"arg_2"	"tinyint"	8	0	1	2
2506	181	"res_0"	"tinyint"	8	0	0	0
2507	181	"arg_1"	"tinyint"	8	0	1	1
2508	182	"res_0"	"tinyint"	8	0	0	0
2509	182	"arg_1"	"tinyint"	8	0	1	1
2510	182	"arg_2"	"int"	32	0	1	2
2511	183	"res_0"	"tinyint"	8	0	0	0
2512	183	"arg_1"	"tinyint"	8	0	1	1
2513	183	"arg_2"	"int"	32	0	1	2
2514	184	"res_0"	"tinyint"	8	0	0	0
2515	184	"arg_1"	"tinyint"	8	0	1	1
2516	185	"res_0"	"tinyint"	8	0	0	0
2517	185	"arg_1"	"tinyint"	8	0	1	1
2518	186	"res_0"	"tinyint"	8	0	0	0
2519	186	"arg_1"	"tinyint"	8	0	1	1
2520	187	"res_0"	"tinyint"	8	0	0	0
2521	187	"arg_1"	"tinyint"	8	0	1	1
2522	187	"arg_2"	"tinyint"	8	0	1	2
2523	188	"res_0"	"tinyint"	8	0	0	0
2524	188	"arg_1"	"tinyint"	8	0	1	1
2525	188	"arg_2"	"tinyint"	8	0	1	2
2526	189	"res_0"	"month_interval"	32	0	0	0
2527	189	"arg_1"	"month_interval"	32	0	1	1
2528	189	"arg_2"	"tinyint"	8	0	1	2
2529	190	"res_0"	"month_interval"	32	0	0	0
2530	190	"arg_1"	"month_interval"	32	0	1	1
2531	190	"arg_2"	"tinyint"	8	0	1	2
2532	191	"res_0"	"month_interval"	32	0	0	0
2533	191	"arg_1"	"month_interval"	32	0	1	1
2534	191	"arg_2"	"tinyint"	8	0	1	2
2535	192	"res_0"	"month_interval"	32	0	0	0
2536	192	"arg_1"	"month_interval"	32	0	1	1
2537	192	"arg_2"	"tinyint"	8	0	1	2
2538	193	"res_0"	"sec_interval"	13	0	0	0
2539	193	"arg_1"	"sec_interval"	13	0	1	1
2540	193	"arg_2"	"tinyint"	8	0	1	2
2541	194	"res_0"	"sec_interval"	13	0	0	0
2542	194	"arg_1"	"sec_interval"	13	0	1	1
2543	194	"arg_2"	"tinyint"	8	0	1	2
2544	195	"res_0"	"sec_interval"	13	0	0	0
2545	195	"arg_1"	"sec_interval"	13	0	1	1
2546	195	"arg_2"	"tinyint"	8	0	1	2
2547	196	"res_0"	"sec_interval"	13	0	0	0
2548	196	"arg_1"	"sec_interval"	13	0	1	1
2549	196	"arg_2"	"tinyint"	8	0	1	2
2550	197	"res_0"	"smallint"	16	0	0	0
2551	197	"arg_1"	"smallint"	16	0	1	1
2552	197	"arg_2"	"smallint"	16	0	1	2
2553	198	"res_0"	"smallint"	16	0	0	0
2554	198	"arg_1"	"smallint"	16	0	1	1
2555	198	"arg_2"	"smallint"	16	0	1	2
2556	199	"res_0"	"smallint"	16	0	0	0
2557	199	"arg_1"	"smallint"	16	0	1	1
2558	199	"arg_2"	"smallint"	16	0	1	2
2559	200	"res_0"	"smallint"	16	0	0	0
2560	200	"arg_1"	"smallint"	16	0	1	1
2561	200	"arg_2"	"smallint"	16	0	1	2
2562	201	"res_0"	"smallint"	16	0	0	0
2563	201	"arg_1"	"smallint"	16	0	1	1
2564	201	"arg_2"	"smallint"	16	0	1	2
2565	202	"res_0"	"smallint"	16	0	0	0
2566	202	"arg_1"	"smallint"	16	0	1	1
2567	202	"arg_2"	"smallint"	16	0	1	2
2568	203	"res_0"	"smallint"	16	0	0	0
2569	203	"arg_1"	"smallint"	16	0	1	1
2570	203	"arg_2"	"smallint"	16	0	1	2
2571	204	"res_0"	"smallint"	16	0	0	0
2572	204	"arg_1"	"smallint"	16	0	1	1
2573	205	"res_0"	"smallint"	16	0	0	0
2574	205	"arg_1"	"smallint"	16	0	1	1
2575	205	"arg_2"	"int"	32	0	1	2
2576	206	"res_0"	"smallint"	16	0	0	0
2577	206	"arg_1"	"smallint"	16	0	1	1
2578	206	"arg_2"	"int"	32	0	1	2
2579	207	"res_0"	"smallint"	16	0	0	0
2580	207	"arg_1"	"smallint"	16	0	1	1
2581	208	"res_0"	"smallint"	16	0	0	0
2582	208	"arg_1"	"smallint"	16	0	1	1
2583	209	"res_0"	"tinyint"	8	0	0	0
2584	209	"arg_1"	"smallint"	16	0	1	1
2585	210	"res_0"	"smallint"	16	0	0	0
2586	210	"arg_1"	"smallint"	16	0	1	1
2587	210	"arg_2"	"smallint"	16	0	1	2
2588	211	"res_0"	"smallint"	16	0	0	0
2589	211	"arg_1"	"smallint"	16	0	1	1
2590	211	"arg_2"	"smallint"	16	0	1	2
2591	212	"res_0"	"month_interval"	32	0	0	0
2592	212	"arg_1"	"month_interval"	32	0	1	1
2593	212	"arg_2"	"smallint"	16	0	1	2
2594	213	"res_0"	"month_interval"	32	0	0	0
2595	213	"arg_1"	"month_interval"	32	0	1	1
2596	213	"arg_2"	"smallint"	16	0	1	2
2597	214	"res_0"	"month_interval"	32	0	0	0
2598	214	"arg_1"	"month_interval"	32	0	1	1
2599	214	"arg_2"	"smallint"	16	0	1	2
2600	215	"res_0"	"month_interval"	32	0	0	0
2601	215	"arg_1"	"month_interval"	32	0	1	1
2602	215	"arg_2"	"smallint"	16	0	1	2
2603	216	"res_0"	"sec_interval"	13	0	0	0
2604	216	"arg_1"	"sec_interval"	13	0	1	1
2605	216	"arg_2"	"smallint"	16	0	1	2
2606	217	"res_0"	"sec_interval"	13	0	0	0
2607	217	"arg_1"	"sec_interval"	13	0	1	1
2608	217	"arg_2"	"smallint"	16	0	1	2
2609	218	"res_0"	"sec_interval"	13	0	0	0
2610	218	"arg_1"	"sec_interval"	13	0	1	1
2611	218	"arg_2"	"smallint"	16	0	1	2
2612	219	"res_0"	"sec_interval"	13	0	0	0
2613	219	"arg_1"	"sec_interval"	13	0	1	1
2614	219	"arg_2"	"smallint"	16	0	1	2
2615	220	"res_0"	"int"	32	0	0	0
2616	220	"arg_1"	"int"	32	0	1	1
2617	220	"arg_2"	"int"	32	0	1	2
2618	221	"res_0"	"int"	32	0	0	0
2619	221	"arg_1"	"int"	32	0	1	1
2620	221	"arg_2"	"int"	32	0	1	2
2621	222	"res_0"	"int"	32	0	0	0
2622	222	"arg_1"	"int"	32	0	1	1
2623	222	"arg_2"	"int"	32	0	1	2
2624	223	"res_0"	"int"	32	0	0	0
2625	223	"arg_1"	"int"	32	0	1	1
2626	223	"arg_2"	"int"	32	0	1	2
2627	224	"res_0"	"int"	32	0	0	0
2628	224	"arg_1"	"int"	32	0	1	1
2629	224	"arg_2"	"int"	32	0	1	2
2630	225	"res_0"	"int"	32	0	0	0
2631	225	"arg_1"	"int"	32	0	1	1
2632	225	"arg_2"	"int"	32	0	1	2
2633	226	"res_0"	"int"	32	0	0	0
2634	226	"arg_1"	"int"	32	0	1	1
2635	226	"arg_2"	"int"	32	0	1	2
2636	227	"res_0"	"int"	32	0	0	0
2637	227	"arg_1"	"int"	32	0	1	1
2638	228	"res_0"	"int"	32	0	0	0
2639	228	"arg_1"	"int"	32	0	1	1
2640	228	"arg_2"	"int"	32	0	1	2
2641	229	"res_0"	"int"	32	0	0	0
2642	229	"arg_1"	"int"	32	0	1	1
2643	229	"arg_2"	"int"	32	0	1	2
2644	230	"res_0"	"int"	32	0	0	0
2645	230	"arg_1"	"int"	32	0	1	1
2646	231	"res_0"	"int"	32	0	0	0
2647	231	"arg_1"	"int"	32	0	1	1
2648	232	"res_0"	"tinyint"	8	0	0	0
2649	232	"arg_1"	"int"	32	0	1	1
2650	233	"res_0"	"int"	32	0	0	0
2651	233	"arg_1"	"int"	32	0	1	1
2652	233	"arg_2"	"int"	32	0	1	2
2653	234	"res_0"	"int"	32	0	0	0
2654	234	"arg_1"	"int"	32	0	1	1
2655	234	"arg_2"	"int"	32	0	1	2
2656	235	"res_0"	"month_interval"	32	0	0	0
2657	235	"arg_1"	"month_interval"	32	0	1	1
2658	235	"arg_2"	"int"	32	0	1	2
2659	236	"res_0"	"month_interval"	32	0	0	0
2660	236	"arg_1"	"month_interval"	32	0	1	1
2661	236	"arg_2"	"int"	32	0	1	2
2662	237	"res_0"	"month_interval"	32	0	0	0
2663	237	"arg_1"	"month_interval"	32	0	1	1
2664	237	"arg_2"	"int"	32	0	1	2
2665	238	"res_0"	"month_interval"	32	0	0	0
2666	238	"arg_1"	"month_interval"	32	0	1	1
2667	238	"arg_2"	"int"	32	0	1	2
2668	239	"res_0"	"sec_interval"	13	0	0	0
2669	239	"arg_1"	"sec_interval"	13	0	1	1
2670	239	"arg_2"	"int"	32	0	1	2
2671	240	"res_0"	"sec_interval"	13	0	0	0
2672	240	"arg_1"	"sec_interval"	13	0	1	1
2673	240	"arg_2"	"int"	32	0	1	2
2674	241	"res_0"	"sec_interval"	13	0	0	0
2675	241	"arg_1"	"sec_interval"	13	0	1	1
2676	241	"arg_2"	"int"	32	0	1	2
2677	242	"res_0"	"sec_interval"	13	0	0	0
2678	242	"arg_1"	"sec_interval"	13	0	1	1
2679	242	"arg_2"	"int"	32	0	1	2
2680	243	"res_0"	"bigint"	64	0	0	0
2681	243	"arg_1"	"bigint"	64	0	1	1
2682	243	"arg_2"	"bigint"	64	0	1	2
2683	244	"res_0"	"bigint"	64	0	0	0
2684	244	"arg_1"	"bigint"	64	0	1	1
2685	244	"arg_2"	"bigint"	64	0	1	2
2686	245	"res_0"	"bigint"	64	0	0	0
2687	245	"arg_1"	"bigint"	64	0	1	1
2688	245	"arg_2"	"bigint"	64	0	1	2
2689	246	"res_0"	"bigint"	64	0	0	0
2690	246	"arg_1"	"bigint"	64	0	1	1
2691	246	"arg_2"	"bigint"	64	0	1	2
2692	247	"res_0"	"bigint"	64	0	0	0
2693	247	"arg_1"	"bigint"	64	0	1	1
2694	247	"arg_2"	"bigint"	64	0	1	2
2695	248	"res_0"	"bigint"	64	0	0	0
2696	248	"arg_1"	"bigint"	64	0	1	1
2697	248	"arg_2"	"bigint"	64	0	1	2
2698	249	"res_0"	"bigint"	64	0	0	0
2699	249	"arg_1"	"bigint"	64	0	1	1
2700	249	"arg_2"	"bigint"	64	0	1	2
2701	250	"res_0"	"bigint"	64	0	0	0
2702	250	"arg_1"	"bigint"	64	0	1	1
2703	251	"res_0"	"bigint"	64	0	0	0
2704	251	"arg_1"	"bigint"	64	0	1	1
2705	251	"arg_2"	"int"	32	0	1	2
2706	252	"res_0"	"bigint"	64	0	0	0
2707	252	"arg_1"	"bigint"	64	0	1	1
2708	252	"arg_2"	"int"	32	0	1	2
2709	253	"res_0"	"bigint"	64	0	0	0
2710	253	"arg_1"	"bigint"	64	0	1	1
2711	254	"res_0"	"bigint"	64	0	0	0
2712	254	"arg_1"	"bigint"	64	0	1	1
2713	255	"res_0"	"tinyint"	8	0	0	0
2714	255	"arg_1"	"bigint"	64	0	1	1
2715	256	"res_0"	"bigint"	64	0	0	0
2716	256	"arg_1"	"bigint"	64	0	1	1
2717	256	"arg_2"	"bigint"	64	0	1	2
2718	257	"res_0"	"bigint"	64	0	0	0
2719	257	"arg_1"	"bigint"	64	0	1	1
2720	257	"arg_2"	"bigint"	64	0	1	2
2721	258	"res_0"	"month_interval"	32	0	0	0
2722	258	"arg_1"	"month_interval"	32	0	1	1
2723	258	"arg_2"	"bigint"	64	0	1	2
2724	259	"res_0"	"month_interval"	32	0	0	0
2725	259	"arg_1"	"month_interval"	32	0	1	1
2726	259	"arg_2"	"bigint"	64	0	1	2
2727	260	"res_0"	"month_interval"	32	0	0	0
2728	260	"arg_1"	"month_interval"	32	0	1	1
2729	260	"arg_2"	"bigint"	64	0	1	2
2730	261	"res_0"	"month_interval"	32	0	0	0
2731	261	"arg_1"	"month_interval"	32	0	1	1
2732	261	"arg_2"	"bigint"	64	0	1	2
2733	262	"res_0"	"sec_interval"	13	0	0	0
2734	262	"arg_1"	"sec_interval"	13	0	1	1
2735	262	"arg_2"	"bigint"	64	0	1	2
2736	263	"res_0"	"sec_interval"	13	0	0	0
2737	263	"arg_1"	"sec_interval"	13	0	1	1
2738	263	"arg_2"	"bigint"	64	0	1	2
2739	264	"res_0"	"sec_interval"	13	0	0	0
2740	264	"arg_1"	"sec_interval"	13	0	1	1
2741	264	"arg_2"	"bigint"	64	0	1	2
2742	265	"res_0"	"sec_interval"	13	0	0	0
2743	265	"arg_1"	"sec_interval"	13	0	1	1
2744	265	"arg_2"	"bigint"	64	0	1	2
2745	266	"res_0"	"wrd"	64	0	0	0
2746	266	"arg_1"	"wrd"	64	0	1	1
2747	266	"arg_2"	"wrd"	64	0	1	2
2748	267	"res_0"	"wrd"	64	0	0	0
2749	267	"arg_1"	"wrd"	64	0	1	1
2750	267	"arg_2"	"wrd"	64	0	1	2
2751	268	"res_0"	"wrd"	64	0	0	0
2752	268	"arg_1"	"wrd"	64	0	1	1
2753	268	"arg_2"	"wrd"	64	0	1	2
2754	269	"res_0"	"wrd"	64	0	0	0
2755	269	"arg_1"	"wrd"	64	0	1	1
2756	269	"arg_2"	"wrd"	64	0	1	2
2757	270	"res_0"	"wrd"	64	0	0	0
2758	270	"arg_1"	"wrd"	64	0	1	1
2759	270	"arg_2"	"wrd"	64	0	1	2
2760	271	"res_0"	"wrd"	64	0	0	0
2761	271	"arg_1"	"wrd"	64	0	1	1
2762	271	"arg_2"	"wrd"	64	0	1	2
2763	272	"res_0"	"wrd"	64	0	0	0
2764	272	"arg_1"	"wrd"	64	0	1	1
2765	272	"arg_2"	"wrd"	64	0	1	2
2766	273	"res_0"	"wrd"	64	0	0	0
2767	273	"arg_1"	"wrd"	64	0	1	1
2768	274	"res_0"	"wrd"	64	0	0	0
2769	274	"arg_1"	"wrd"	64	0	1	1
2770	274	"arg_2"	"int"	32	0	1	2
2771	275	"res_0"	"wrd"	64	0	0	0
2772	275	"arg_1"	"wrd"	64	0	1	1
2773	275	"arg_2"	"int"	32	0	1	2
2774	276	"res_0"	"wrd"	64	0	0	0
2775	276	"arg_1"	"wrd"	64	0	1	1
2776	277	"res_0"	"wrd"	64	0	0	0
2777	277	"arg_1"	"wrd"	64	0	1	1
2778	278	"res_0"	"tinyint"	8	0	0	0
2779	278	"arg_1"	"wrd"	64	0	1	1
2780	279	"res_0"	"wrd"	64	0	0	0
2781	279	"arg_1"	"wrd"	64	0	1	1
2782	279	"arg_2"	"wrd"	64	0	1	2
2783	280	"res_0"	"wrd"	64	0	0	0
2784	280	"arg_1"	"wrd"	64	0	1	1
2785	280	"arg_2"	"wrd"	64	0	1	2
2786	281	"res_0"	"month_interval"	32	0	0	0
2787	281	"arg_1"	"month_interval"	32	0	1	1
2788	281	"arg_2"	"wrd"	64	0	1	2
2789	282	"res_0"	"month_interval"	32	0	0	0
2790	282	"arg_1"	"month_interval"	32	0	1	1
2791	282	"arg_2"	"wrd"	64	0	1	2
2792	283	"res_0"	"month_interval"	32	0	0	0
2793	283	"arg_1"	"month_interval"	32	0	1	1
2794	283	"arg_2"	"wrd"	64	0	1	2
2795	284	"res_0"	"month_interval"	32	0	0	0
2796	284	"arg_1"	"month_interval"	32	0	1	1
2797	284	"arg_2"	"wrd"	64	0	1	2
2798	285	"res_0"	"sec_interval"	13	0	0	0
2799	285	"arg_1"	"sec_interval"	13	0	1	1
2800	285	"arg_2"	"wrd"	64	0	1	2
2801	286	"res_0"	"sec_interval"	13	0	0	0
2802	286	"arg_1"	"sec_interval"	13	0	1	1
2803	286	"arg_2"	"wrd"	64	0	1	2
2804	287	"res_0"	"sec_interval"	13	0	0	0
2805	287	"arg_1"	"sec_interval"	13	0	1	1
2806	287	"arg_2"	"wrd"	64	0	1	2
2807	288	"res_0"	"sec_interval"	13	0	0	0
2808	288	"arg_1"	"sec_interval"	13	0	1	1
2809	288	"arg_2"	"wrd"	64	0	1	2
2810	289	"res_0"	"decimal"	2	0	0	0
2811	289	"arg_1"	"decimal"	2	0	1	1
2812	289	"arg_2"	"decimal"	2	0	1	2
2813	290	"res_0"	"decimal"	2	0	0	0
2814	290	"arg_1"	"decimal"	2	0	1	1
2815	290	"arg_2"	"decimal"	2	0	1	2
2816	291	"res_0"	"decimal"	2	0	0	0
2817	291	"arg_1"	"decimal"	2	0	1	1
2818	291	"arg_2"	"decimal"	2	0	1	2
2819	292	"res_0"	"decimal"	2	0	0	0
2820	292	"arg_1"	"decimal"	2	0	1	1
2821	292	"arg_2"	"decimal"	2	0	1	2
2822	293	"res_0"	"decimal"	2	0	0	0
2823	293	"arg_1"	"decimal"	2	0	1	1
2824	293	"arg_2"	"decimal"	2	0	1	2
2825	294	"res_0"	"decimal"	2	0	0	0
2826	294	"arg_1"	"decimal"	2	0	1	1
2827	294	"arg_2"	"decimal"	2	0	1	2
2828	295	"res_0"	"decimal"	2	0	0	0
2829	295	"arg_1"	"decimal"	2	0	1	1
2830	295	"arg_2"	"decimal"	2	0	1	2
2831	296	"res_0"	"decimal"	2	0	0	0
2832	296	"arg_1"	"decimal"	2	0	1	1
2833	297	"res_0"	"decimal"	2	0	0	0
2834	297	"arg_1"	"decimal"	2	0	1	1
2835	297	"arg_2"	"int"	32	0	1	2
2836	298	"res_0"	"decimal"	2	0	0	0
2837	298	"arg_1"	"decimal"	2	0	1	1
2838	298	"arg_2"	"int"	32	0	1	2
2839	299	"res_0"	"decimal"	2	0	0	0
2840	299	"arg_1"	"decimal"	2	0	1	1
2841	300	"res_0"	"decimal"	2	0	0	0
2842	300	"arg_1"	"decimal"	2	0	1	1
2843	301	"res_0"	"tinyint"	8	0	0	0
2844	301	"arg_1"	"decimal"	2	0	1	1
2845	302	"res_0"	"decimal"	2	0	0	0
2846	302	"arg_1"	"decimal"	2	0	1	1
2847	302	"arg_2"	"tinyint"	8	0	1	2
2848	303	"res_0"	"decimal"	2	0	0	0
2849	303	"arg_1"	"decimal"	2	0	1	1
2850	303	"arg_2"	"tinyint"	8	0	1	2
2851	304	"res_0"	"month_interval"	32	0	0	0
2852	304	"arg_1"	"month_interval"	32	0	1	1
2853	304	"arg_2"	"decimal"	2	0	1	2
2854	305	"res_0"	"month_interval"	32	0	0	0
2855	305	"arg_1"	"month_interval"	32	0	1	1
2856	305	"arg_2"	"decimal"	2	0	1	2
2857	306	"res_0"	"month_interval"	32	0	0	0
2858	306	"arg_1"	"month_interval"	32	0	1	1
2859	306	"arg_2"	"decimal"	2	0	1	2
2860	307	"res_0"	"month_interval"	32	0	0	0
2861	307	"arg_1"	"month_interval"	32	0	1	1
2862	307	"arg_2"	"decimal"	2	0	1	2
2863	308	"res_0"	"sec_interval"	13	0	0	0
2864	308	"arg_1"	"sec_interval"	13	0	1	1
2865	308	"arg_2"	"decimal"	2	0	1	2
2866	309	"res_0"	"sec_interval"	13	0	0	0
2867	309	"arg_1"	"sec_interval"	13	0	1	1
2868	309	"arg_2"	"decimal"	2	0	1	2
2869	310	"res_0"	"sec_interval"	13	0	0	0
2870	310	"arg_1"	"sec_interval"	13	0	1	1
2871	310	"arg_2"	"decimal"	2	0	1	2
2872	311	"res_0"	"sec_interval"	13	0	0	0
2873	311	"arg_1"	"sec_interval"	13	0	1	1
2874	311	"arg_2"	"decimal"	2	0	1	2
2875	312	"res_0"	"decimal"	4	0	0	0
2876	312	"arg_1"	"decimal"	4	0	1	1
2877	312	"arg_2"	"decimal"	4	0	1	2
2878	313	"res_0"	"decimal"	4	0	0	0
2879	313	"arg_1"	"decimal"	4	0	1	1
2880	313	"arg_2"	"decimal"	4	0	1	2
2881	314	"res_0"	"decimal"	4	0	0	0
2882	314	"arg_1"	"decimal"	4	0	1	1
2883	314	"arg_2"	"decimal"	4	0	1	2
2884	315	"res_0"	"decimal"	4	0	0	0
2885	315	"arg_1"	"decimal"	4	0	1	1
2886	315	"arg_2"	"decimal"	4	0	1	2
2887	316	"res_0"	"decimal"	4	0	0	0
2888	316	"arg_1"	"decimal"	4	0	1	1
2889	316	"arg_2"	"decimal"	4	0	1	2
2890	317	"res_0"	"decimal"	4	0	0	0
2891	317	"arg_1"	"decimal"	4	0	1	1
2892	317	"arg_2"	"decimal"	4	0	1	2
2893	318	"res_0"	"decimal"	4	0	0	0
2894	318	"arg_1"	"decimal"	4	0	1	1
2895	318	"arg_2"	"decimal"	4	0	1	2
2896	319	"res_0"	"decimal"	4	0	0	0
2897	319	"arg_1"	"decimal"	4	0	1	1
2898	320	"res_0"	"decimal"	4	0	0	0
2899	320	"arg_1"	"decimal"	4	0	1	1
2900	320	"arg_2"	"int"	32	0	1	2
2901	321	"res_0"	"decimal"	4	0	0	0
2902	321	"arg_1"	"decimal"	4	0	1	1
2903	321	"arg_2"	"int"	32	0	1	2
2904	322	"res_0"	"decimal"	4	0	0	0
2905	322	"arg_1"	"decimal"	4	0	1	1
2906	323	"res_0"	"decimal"	4	0	0	0
2907	323	"arg_1"	"decimal"	4	0	1	1
2908	324	"res_0"	"tinyint"	8	0	0	0
2909	324	"arg_1"	"decimal"	4	0	1	1
2910	325	"res_0"	"decimal"	4	0	0	0
2911	325	"arg_1"	"decimal"	4	0	1	1
2912	325	"arg_2"	"smallint"	16	0	1	2
2913	326	"res_0"	"decimal"	4	0	0	0
2914	326	"arg_1"	"decimal"	4	0	1	1
2915	326	"arg_2"	"smallint"	16	0	1	2
2916	327	"res_0"	"month_interval"	32	0	0	0
2917	327	"arg_1"	"month_interval"	32	0	1	1
2918	327	"arg_2"	"decimal"	4	0	1	2
2919	328	"res_0"	"month_interval"	32	0	0	0
2920	328	"arg_1"	"month_interval"	32	0	1	1
2921	328	"arg_2"	"decimal"	4	0	1	2
2922	329	"res_0"	"month_interval"	32	0	0	0
2923	329	"arg_1"	"month_interval"	32	0	1	1
2924	329	"arg_2"	"decimal"	4	0	1	2
2925	330	"res_0"	"month_interval"	32	0	0	0
2926	330	"arg_1"	"month_interval"	32	0	1	1
2927	330	"arg_2"	"decimal"	4	0	1	2
2928	331	"res_0"	"sec_interval"	13	0	0	0
2929	331	"arg_1"	"sec_interval"	13	0	1	1
2930	331	"arg_2"	"decimal"	4	0	1	2
2931	332	"res_0"	"sec_interval"	13	0	0	0
2932	332	"arg_1"	"sec_interval"	13	0	1	1
2933	332	"arg_2"	"decimal"	4	0	1	2
2934	333	"res_0"	"sec_interval"	13	0	0	0
2935	333	"arg_1"	"sec_interval"	13	0	1	1
2936	333	"arg_2"	"decimal"	4	0	1	2
2937	334	"res_0"	"sec_interval"	13	0	0	0
2938	334	"arg_1"	"sec_interval"	13	0	1	1
2939	334	"arg_2"	"decimal"	4	0	1	2
2940	335	"res_0"	"decimal"	9	0	0	0
2941	335	"arg_1"	"decimal"	9	0	1	1
2942	335	"arg_2"	"decimal"	9	0	1	2
2943	336	"res_0"	"decimal"	9	0	0	0
2944	336	"arg_1"	"decimal"	9	0	1	1
2945	336	"arg_2"	"decimal"	9	0	1	2
2946	337	"res_0"	"decimal"	9	0	0	0
2947	337	"arg_1"	"decimal"	9	0	1	1
2948	337	"arg_2"	"decimal"	9	0	1	2
2949	338	"res_0"	"decimal"	9	0	0	0
2950	338	"arg_1"	"decimal"	9	0	1	1
2951	338	"arg_2"	"decimal"	9	0	1	2
2952	339	"res_0"	"decimal"	9	0	0	0
2953	339	"arg_1"	"decimal"	9	0	1	1
2954	339	"arg_2"	"decimal"	9	0	1	2
2955	340	"res_0"	"decimal"	9	0	0	0
2956	340	"arg_1"	"decimal"	9	0	1	1
2957	340	"arg_2"	"decimal"	9	0	1	2
2958	341	"res_0"	"decimal"	9	0	0	0
2959	341	"arg_1"	"decimal"	9	0	1	1
2960	341	"arg_2"	"decimal"	9	0	1	2
2961	342	"res_0"	"decimal"	9	0	0	0
2962	342	"arg_1"	"decimal"	9	0	1	1
2963	343	"res_0"	"decimal"	9	0	0	0
2964	343	"arg_1"	"decimal"	9	0	1	1
2965	343	"arg_2"	"int"	32	0	1	2
2966	344	"res_0"	"decimal"	9	0	0	0
2967	344	"arg_1"	"decimal"	9	0	1	1
2968	344	"arg_2"	"int"	32	0	1	2
2969	345	"res_0"	"decimal"	9	0	0	0
2970	345	"arg_1"	"decimal"	9	0	1	1
2971	346	"res_0"	"decimal"	9	0	0	0
2972	346	"arg_1"	"decimal"	9	0	1	1
2973	347	"res_0"	"tinyint"	8	0	0	0
2974	347	"arg_1"	"decimal"	9	0	1	1
2975	348	"res_0"	"decimal"	9	0	0	0
2976	348	"arg_1"	"decimal"	9	0	1	1
2977	348	"arg_2"	"int"	32	0	1	2
2978	349	"res_0"	"decimal"	9	0	0	0
2979	349	"arg_1"	"decimal"	9	0	1	1
2980	349	"arg_2"	"int"	32	0	1	2
2981	350	"res_0"	"month_interval"	32	0	0	0
2982	350	"arg_1"	"month_interval"	32	0	1	1
2983	350	"arg_2"	"decimal"	9	0	1	2
2984	351	"res_0"	"month_interval"	32	0	0	0
2985	351	"arg_1"	"month_interval"	32	0	1	1
2986	351	"arg_2"	"decimal"	9	0	1	2
2987	352	"res_0"	"month_interval"	32	0	0	0
2988	352	"arg_1"	"month_interval"	32	0	1	1
2989	352	"arg_2"	"decimal"	9	0	1	2
2990	353	"res_0"	"month_interval"	32	0	0	0
2991	353	"arg_1"	"month_interval"	32	0	1	1
2992	353	"arg_2"	"decimal"	9	0	1	2
2993	354	"res_0"	"sec_interval"	13	0	0	0
2994	354	"arg_1"	"sec_interval"	13	0	1	1
2995	354	"arg_2"	"decimal"	9	0	1	2
2996	355	"res_0"	"sec_interval"	13	0	0	0
2997	355	"arg_1"	"sec_interval"	13	0	1	1
2998	355	"arg_2"	"decimal"	9	0	1	2
2999	356	"res_0"	"sec_interval"	13	0	0	0
3000	356	"arg_1"	"sec_interval"	13	0	1	1
3001	356	"arg_2"	"decimal"	9	0	1	2
3002	357	"res_0"	"sec_interval"	13	0	0	0
3003	357	"arg_1"	"sec_interval"	13	0	1	1
3004	357	"arg_2"	"decimal"	9	0	1	2
3005	358	"res_0"	"decimal"	19	0	0	0
3006	358	"arg_1"	"decimal"	19	0	1	1
3007	358	"arg_2"	"decimal"	19	0	1	2
3008	359	"res_0"	"decimal"	19	0	0	0
3009	359	"arg_1"	"decimal"	19	0	1	1
3010	359	"arg_2"	"decimal"	19	0	1	2
3011	360	"res_0"	"decimal"	19	0	0	0
3012	360	"arg_1"	"decimal"	19	0	1	1
3013	360	"arg_2"	"decimal"	19	0	1	2
3014	361	"res_0"	"decimal"	19	0	0	0
3015	361	"arg_1"	"decimal"	19	0	1	1
3016	361	"arg_2"	"decimal"	19	0	1	2
3017	362	"res_0"	"decimal"	19	0	0	0
3018	362	"arg_1"	"decimal"	19	0	1	1
3019	362	"arg_2"	"decimal"	19	0	1	2
3020	363	"res_0"	"decimal"	19	0	0	0
3021	363	"arg_1"	"decimal"	19	0	1	1
3022	363	"arg_2"	"decimal"	19	0	1	2
3023	364	"res_0"	"decimal"	19	0	0	0
3024	364	"arg_1"	"decimal"	19	0	1	1
3025	364	"arg_2"	"decimal"	19	0	1	2
3026	365	"res_0"	"decimal"	19	0	0	0
3027	365	"arg_1"	"decimal"	19	0	1	1
3028	366	"res_0"	"decimal"	19	0	0	0
3029	366	"arg_1"	"decimal"	19	0	1	1
3030	366	"arg_2"	"int"	32	0	1	2
3031	367	"res_0"	"decimal"	19	0	0	0
3032	367	"arg_1"	"decimal"	19	0	1	1
3033	367	"arg_2"	"int"	32	0	1	2
3034	368	"res_0"	"decimal"	19	0	0	0
3035	368	"arg_1"	"decimal"	19	0	1	1
3036	369	"res_0"	"decimal"	19	0	0	0
3037	369	"arg_1"	"decimal"	19	0	1	1
3038	370	"res_0"	"tinyint"	8	0	0	0
3039	370	"arg_1"	"decimal"	19	0	1	1
3040	371	"res_0"	"decimal"	19	0	0	0
3041	371	"arg_1"	"decimal"	19	0	1	1
3042	371	"arg_2"	"bigint"	64	0	1	2
3043	372	"res_0"	"decimal"	19	0	0	0
3044	372	"arg_1"	"decimal"	19	0	1	1
3045	372	"arg_2"	"bigint"	64	0	1	2
3046	373	"res_0"	"month_interval"	32	0	0	0
3047	373	"arg_1"	"month_interval"	32	0	1	1
3048	373	"arg_2"	"decimal"	19	0	1	2
3049	374	"res_0"	"month_interval"	32	0	0	0
3050	374	"arg_1"	"month_interval"	32	0	1	1
3051	374	"arg_2"	"decimal"	19	0	1	2
3052	375	"res_0"	"month_interval"	32	0	0	0
3053	375	"arg_1"	"month_interval"	32	0	1	1
3054	375	"arg_2"	"decimal"	19	0	1	2
3055	376	"res_0"	"month_interval"	32	0	0	0
3056	376	"arg_1"	"month_interval"	32	0	1	1
3057	376	"arg_2"	"decimal"	19	0	1	2
3058	377	"res_0"	"sec_interval"	13	0	0	0
3059	377	"arg_1"	"sec_interval"	13	0	1	1
3060	377	"arg_2"	"decimal"	19	0	1	2
3061	378	"res_0"	"sec_interval"	13	0	0	0
3062	378	"arg_1"	"sec_interval"	13	0	1	1
3063	378	"arg_2"	"decimal"	19	0	1	2
3064	379	"res_0"	"sec_interval"	13	0	0	0
3065	379	"arg_1"	"sec_interval"	13	0	1	1
3066	379	"arg_2"	"decimal"	19	0	1	2
3067	380	"res_0"	"sec_interval"	13	0	0	0
3068	380	"arg_1"	"sec_interval"	13	0	1	1
3069	380	"arg_2"	"decimal"	19	0	1	2
3070	381	"res_0"	"real"	24	0	0	0
3071	381	"arg_1"	"real"	24	0	1	1
3072	381	"arg_2"	"real"	24	0	1	2
3073	382	"res_0"	"real"	24	0	0	0
3074	382	"arg_1"	"real"	24	0	1	1
3075	382	"arg_2"	"real"	24	0	1	2
3076	383	"res_0"	"real"	24	0	0	0
3077	383	"arg_1"	"real"	24	0	1	1
3078	383	"arg_2"	"real"	24	0	1	2
3079	384	"res_0"	"real"	24	0	0	0
3080	384	"arg_1"	"real"	24	0	1	1
3081	384	"arg_2"	"real"	24	0	1	2
3082	385	"res_0"	"real"	24	0	0	0
3083	385	"arg_1"	"real"	24	0	1	1
3084	386	"res_0"	"real"	24	0	0	0
3085	386	"arg_1"	"real"	24	0	1	1
3086	387	"res_0"	"tinyint"	8	0	0	0
3087	387	"arg_1"	"real"	24	0	1	1
3088	388	"res_0"	"real"	24	0	0	0
3089	388	"arg_1"	"real"	24	0	1	1
3090	388	"arg_2"	"real"	24	0	1	2
3091	389	"res_0"	"real"	24	0	0	0
3092	389	"arg_1"	"real"	24	0	1	1
3093	389	"arg_2"	"real"	24	0	1	2
3094	390	"res_0"	"month_interval"	32	0	0	0
3095	390	"arg_1"	"month_interval"	32	0	1	1
3096	390	"arg_2"	"real"	24	0	1	2
3097	391	"res_0"	"month_interval"	32	0	0	0
3098	391	"arg_1"	"month_interval"	32	0	1	1
3099	391	"arg_2"	"real"	24	0	1	2
3100	392	"res_0"	"month_interval"	32	0	0	0
3101	392	"arg_1"	"month_interval"	32	0	1	1
3102	392	"arg_2"	"real"	24	0	1	2
3103	393	"res_0"	"month_interval"	32	0	0	0
3104	393	"arg_1"	"month_interval"	32	0	1	1
3105	393	"arg_2"	"real"	24	0	1	2
3106	394	"res_0"	"sec_interval"	13	0	0	0
3107	394	"arg_1"	"sec_interval"	13	0	1	1
3108	394	"arg_2"	"real"	24	0	1	2
3109	395	"res_0"	"sec_interval"	13	0	0	0
3110	395	"arg_1"	"sec_interval"	13	0	1	1
3111	395	"arg_2"	"real"	24	0	1	2
3112	396	"res_0"	"sec_interval"	13	0	0	0
3113	396	"arg_1"	"sec_interval"	13	0	1	1
3114	396	"arg_2"	"real"	24	0	1	2
3115	397	"res_0"	"sec_interval"	13	0	0	0
3116	397	"arg_1"	"sec_interval"	13	0	1	1
3117	397	"arg_2"	"real"	24	0	1	2
3118	398	"res_0"	"double"	53	0	0	0
3119	398	"arg_1"	"double"	53	0	1	1
3120	398	"arg_2"	"double"	53	0	1	2
3121	399	"res_0"	"double"	53	0	0	0
3122	399	"arg_1"	"double"	53	0	1	1
3123	399	"arg_2"	"double"	53	0	1	2
3124	400	"res_0"	"double"	53	0	0	0
3125	400	"arg_1"	"double"	53	0	1	1
3126	400	"arg_2"	"double"	53	0	1	2
3127	401	"res_0"	"double"	53	0	0	0
3128	401	"arg_1"	"double"	53	0	1	1
3129	401	"arg_2"	"double"	53	0	1	2
3130	402	"res_0"	"double"	53	0	0	0
3131	402	"arg_1"	"double"	53	0	1	1
3132	403	"res_0"	"double"	53	0	0	0
3133	403	"arg_1"	"double"	53	0	1	1
3134	404	"res_0"	"tinyint"	8	0	0	0
3135	404	"arg_1"	"double"	53	0	1	1
3136	405	"res_0"	"double"	53	0	0	0
3137	405	"arg_1"	"double"	53	0	1	1
3138	405	"arg_2"	"double"	53	0	1	2
3139	406	"res_0"	"double"	53	0	0	0
3140	406	"arg_1"	"double"	53	0	1	1
3141	406	"arg_2"	"double"	53	0	1	2
3142	407	"res_0"	"month_interval"	32	0	0	0
3143	407	"arg_1"	"month_interval"	32	0	1	1
3144	407	"arg_2"	"double"	53	0	1	2
3145	408	"res_0"	"month_interval"	32	0	0	0
3146	408	"arg_1"	"month_interval"	32	0	1	1
3147	408	"arg_2"	"double"	53	0	1	2
3148	409	"res_0"	"month_interval"	32	0	0	0
3149	409	"arg_1"	"month_interval"	32	0	1	1
3150	409	"arg_2"	"double"	53	0	1	2
3151	410	"res_0"	"month_interval"	32	0	0	0
3152	410	"arg_1"	"month_interval"	32	0	1	1
3153	410	"arg_2"	"double"	53	0	1	2
3154	411	"res_0"	"sec_interval"	13	0	0	0
3155	411	"arg_1"	"sec_interval"	13	0	1	1
3156	411	"arg_2"	"double"	53	0	1	2
3157	412	"res_0"	"sec_interval"	13	0	0	0
3158	412	"arg_1"	"sec_interval"	13	0	1	1
3159	412	"arg_2"	"double"	53	0	1	2
3160	413	"res_0"	"sec_interval"	13	0	0	0
3161	413	"arg_1"	"sec_interval"	13	0	1	1
3162	413	"arg_2"	"double"	53	0	1	2
3163	414	"res_0"	"sec_interval"	13	0	0	0
3164	414	"arg_1"	"sec_interval"	13	0	1	1
3165	414	"arg_2"	"double"	53	0	1	2
3166	415	"res_0"	"month_interval"	32	0	0	0
3167	415	"arg_1"	"month_interval"	32	0	1	1
3168	415	"arg_2"	"month_interval"	32	0	1	2
3169	416	"res_0"	"month_interval"	32	0	0	0
3170	416	"arg_1"	"month_interval"	32	0	1	1
3171	416	"arg_2"	"month_interval"	32	0	1	2
3172	417	"res_0"	"month_interval"	32	0	0	0
3173	417	"arg_1"	"month_interval"	32	0	1	1
3174	417	"arg_2"	"month_interval"	32	0	1	2
3175	418	"res_0"	"month_interval"	32	0	0	0
3176	418	"arg_1"	"month_interval"	32	0	1	1
3177	418	"arg_2"	"month_interval"	32	0	1	2
3178	419	"res_0"	"month_interval"	32	0	0	0
3179	419	"arg_1"	"month_interval"	32	0	1	1
3180	420	"res_0"	"month_interval"	32	0	0	0
3181	420	"arg_1"	"month_interval"	32	0	1	1
3182	421	"res_0"	"tinyint"	8	0	0	0
3183	421	"arg_1"	"month_interval"	32	0	1	1
3184	422	"res_0"	"month_interval"	32	0	0	0
3185	422	"arg_1"	"month_interval"	32	0	1	1
3186	422	"arg_2"	"int"	32	0	1	2
3187	423	"res_0"	"month_interval"	32	0	0	0
3188	423	"arg_1"	"month_interval"	32	0	1	1
3189	423	"arg_2"	"int"	32	0	1	2
3190	424	"res_0"	"sec_interval"	13	0	0	0
3191	424	"arg_1"	"sec_interval"	13	0	1	1
3192	424	"arg_2"	"sec_interval"	13	0	1	2
3193	425	"res_0"	"sec_interval"	13	0	0	0
3194	425	"arg_1"	"sec_interval"	13	0	1	1
3195	425	"arg_2"	"sec_interval"	13	0	1	2
3196	426	"res_0"	"sec_interval"	13	0	0	0
3197	426	"arg_1"	"sec_interval"	13	0	1	1
3198	426	"arg_2"	"sec_interval"	13	0	1	2
3199	427	"res_0"	"sec_interval"	13	0	0	0
3200	427	"arg_1"	"sec_interval"	13	0	1	1
3201	427	"arg_2"	"sec_interval"	13	0	1	2
3202	428	"res_0"	"sec_interval"	13	0	0	0
3203	428	"arg_1"	"sec_interval"	13	0	1	1
3204	429	"res_0"	"sec_interval"	13	0	0	0
3205	429	"arg_1"	"sec_interval"	13	0	1	1
3206	430	"res_0"	"tinyint"	8	0	0	0
3207	430	"arg_1"	"sec_interval"	13	0	1	1
3208	431	"res_0"	"sec_interval"	13	0	0	0
3209	431	"arg_1"	"sec_interval"	13	0	1	1
3210	431	"arg_2"	"bigint"	64	0	1	2
3211	432	"res_0"	"sec_interval"	13	0	0	0
3212	432	"arg_1"	"sec_interval"	13	0	1	1
3213	432	"arg_2"	"bigint"	64	0	1	2
3214	433	"res_0"	"decimal"	4	0	0	0
3215	433	"arg_1"	"decimal"	4	0	1	1
3216	433	"arg_2"	"tinyint"	8	0	1	2
3217	434	"res_0"	"decimal"	4	0	0	0
3218	434	"arg_1"	"tinyint"	8	0	1	1
3219	434	"arg_2"	"decimal"	4	0	1	2
3220	435	"res_0"	"decimal"	4	0	0	0
3221	435	"arg_1"	"decimal"	4	0	1	1
3222	435	"arg_2"	"decimal"	2	0	1	2
3223	436	"res_0"	"decimal"	4	0	0	0
3224	436	"arg_1"	"decimal"	2	0	1	1
3225	436	"arg_2"	"decimal"	4	0	1	2
3226	437	"res_0"	"decimal"	9	0	0	0
3227	437	"arg_1"	"decimal"	9	0	1	1
3228	437	"arg_2"	"tinyint"	8	0	1	2
3229	438	"res_0"	"decimal"	9	0	0	0
3230	438	"arg_1"	"tinyint"	8	0	1	1
3231	438	"arg_2"	"decimal"	9	0	1	2
3232	439	"res_0"	"decimal"	9	0	0	0
3233	439	"arg_1"	"decimal"	9	0	1	1
3234	439	"arg_2"	"smallint"	16	0	1	2
3235	440	"res_0"	"decimal"	9	0	0	0
3236	440	"arg_1"	"smallint"	16	0	1	1
3237	440	"arg_2"	"decimal"	9	0	1	2
3238	441	"res_0"	"decimal"	9	0	0	0
3239	441	"arg_1"	"decimal"	9	0	1	1
3240	441	"arg_2"	"decimal"	2	0	1	2
3241	442	"res_0"	"decimal"	9	0	0	0
3242	442	"arg_1"	"decimal"	2	0	1	1
3243	442	"arg_2"	"decimal"	9	0	1	2
3244	443	"res_0"	"decimal"	9	0	0	0
3245	443	"arg_1"	"decimal"	9	0	1	1
3246	443	"arg_2"	"decimal"	4	0	1	2
3247	444	"res_0"	"decimal"	9	0	0	0
3248	444	"arg_1"	"decimal"	4	0	1	1
3249	444	"arg_2"	"decimal"	9	0	1	2
3250	445	"res_0"	"decimal"	19	0	0	0
3251	445	"arg_1"	"decimal"	19	0	1	1
3252	445	"arg_2"	"tinyint"	8	0	1	2
3253	446	"res_0"	"decimal"	19	0	0	0
3254	446	"arg_1"	"tinyint"	8	0	1	1
3255	446	"arg_2"	"decimal"	19	0	1	2
3256	447	"res_0"	"decimal"	19	0	0	0
3257	447	"arg_1"	"decimal"	19	0	1	1
3258	447	"arg_2"	"smallint"	16	0	1	2
3259	448	"res_0"	"decimal"	19	0	0	0
3260	448	"arg_1"	"smallint"	16	0	1	1
3261	448	"arg_2"	"decimal"	19	0	1	2
3262	449	"res_0"	"decimal"	19	0	0	0
3263	449	"arg_1"	"decimal"	19	0	1	1
3264	449	"arg_2"	"int"	32	0	1	2
3265	450	"res_0"	"decimal"	19	0	0	0
3266	450	"arg_1"	"int"	32	0	1	1
3267	450	"arg_2"	"decimal"	19	0	1	2
3268	451	"res_0"	"decimal"	19	0	0	0
3269	451	"arg_1"	"decimal"	19	0	1	1
3270	451	"arg_2"	"wrd"	64	0	1	2
3271	452	"res_0"	"decimal"	19	0	0	0
3272	452	"arg_1"	"wrd"	64	0	1	1
3273	452	"arg_2"	"decimal"	19	0	1	2
3274	453	"res_0"	"decimal"	19	0	0	0
3275	453	"arg_1"	"decimal"	19	0	1	1
3276	453	"arg_2"	"decimal"	2	0	1	2
3277	454	"res_0"	"decimal"	19	0	0	0
3278	454	"arg_1"	"decimal"	2	0	1	1
3279	454	"arg_2"	"decimal"	19	0	1	2
3280	455	"res_0"	"decimal"	19	0	0	0
3281	455	"arg_1"	"decimal"	19	0	1	1
3282	455	"arg_2"	"decimal"	4	0	1	2
3283	456	"res_0"	"decimal"	19	0	0	0
3284	456	"arg_1"	"decimal"	4	0	1	1
3285	456	"arg_2"	"decimal"	19	0	1	2
3286	457	"res_0"	"decimal"	19	0	0	0
3287	457	"arg_1"	"decimal"	19	0	1	1
3288	457	"arg_2"	"decimal"	9	0	1	2
3289	458	"res_0"	"decimal"	19	0	0	0
3290	458	"arg_1"	"decimal"	9	0	1	1
3291	458	"arg_2"	"decimal"	19	0	1	2
3292	459	"res_0"	"decimal"	2	0	0	0
3293	459	"arg_1"	"decimal"	2	0	1	1
3294	459	"arg_2"	"tinyint"	8	0	1	2
3295	460	"res_0"	"decimal"	4	0	0	0
3296	460	"arg_1"	"decimal"	4	0	1	1
3297	460	"arg_2"	"tinyint"	8	0	1	2
3298	461	"res_0"	"decimal"	9	0	0	0
3299	461	"arg_1"	"decimal"	9	0	1	1
3300	461	"arg_2"	"tinyint"	8	0	1	2
3301	462	"res_0"	"decimal"	19	0	0	0
3302	462	"arg_1"	"decimal"	19	0	1	1
3303	462	"arg_2"	"tinyint"	8	0	1	2
3304	463	"res_0"	"real"	24	0	0	0
3305	463	"arg_1"	"real"	24	0	1	1
3306	463	"arg_2"	"tinyint"	8	0	1	2
3307	464	"res_0"	"double"	53	0	0	0
3308	464	"arg_1"	"double"	53	0	1	1
3309	464	"arg_2"	"tinyint"	8	0	1	2
3310	465	"res_0"	"oid"	63	0	0	0
3311	465	"arg_1"	"oid"	63	0	1	1
3312	465	"arg_2"	"oid"	63	0	1	2
3313	466	"res_0"	"oid"	63	0	0	0
3314	466	"arg_1"	"tinyint"	8	0	1	1
3315	466	"arg_2"	"oid"	63	0	1	2
3316	467	"res_0"	"oid"	63	0	0	0
3317	467	"arg_1"	"smallint"	16	0	1	1
3318	467	"arg_2"	"oid"	63	0	1	2
3319	468	"res_0"	"oid"	63	0	0	0
3320	468	"arg_1"	"int"	32	0	1	1
3321	468	"arg_2"	"oid"	63	0	1	2
3322	469	"res_0"	"oid"	63	0	0	0
3323	469	"arg_1"	"bigint"	64	0	1	1
3324	469	"arg_2"	"oid"	63	0	1	2
3325	470	"res_0"	"oid"	63	0	0	0
3326	470	"arg_1"	"wrd"	64	0	1	1
3327	470	"arg_2"	"oid"	63	0	1	2
3328	471	"res_0"	"oid"	63	0	0	0
3329	471	"arg_1"	"decimal"	2	0	1	1
3330	471	"arg_2"	"oid"	63	0	1	2
3331	472	"res_0"	"oid"	63	0	0	0
3332	472	"arg_1"	"decimal"	4	0	1	1
3333	472	"arg_2"	"oid"	63	0	1	2
3334	473	"res_0"	"oid"	63	0	0	0
3335	473	"arg_1"	"decimal"	9	0	1	1
3336	473	"arg_2"	"oid"	63	0	1	2
3337	474	"res_0"	"oid"	63	0	0	0
3338	474	"arg_1"	"decimal"	19	0	1	1
3339	474	"arg_2"	"oid"	63	0	1	2
3340	475	"res_0"	"oid"	63	0	0	0
3341	475	"arg_1"	"real"	24	0	1	1
3342	475	"arg_2"	"oid"	63	0	1	2
3343	476	"res_0"	"oid"	63	0	0	0
3344	476	"arg_1"	"double"	53	0	1	1
3345	476	"arg_2"	"oid"	63	0	1	2
3346	477	"res_0"	"oid"	63	0	0	0
3347	477	"arg_1"	"month_interval"	32	0	1	1
3348	477	"arg_2"	"oid"	63	0	1	2
3349	478	"res_0"	"oid"	63	0	0	0
3350	478	"arg_1"	"sec_interval"	13	0	1	1
3351	478	"arg_2"	"oid"	63	0	1	2
3352	479	"res_0"	"oid"	63	0	0	0
3353	479	"arg_1"	"time"	7	0	1	1
3354	479	"arg_2"	"oid"	63	0	1	2
3355	480	"res_0"	"oid"	63	0	0	0
3356	480	"arg_1"	"timetz"	7	0	1	1
3357	480	"arg_2"	"oid"	63	0	1	2
3358	481	"res_0"	"oid"	63	0	0	0
3359	481	"arg_1"	"date"	0	0	1	1
3360	481	"arg_2"	"oid"	63	0	1	2
3361	482	"res_0"	"oid"	63	0	0	0
3362	482	"arg_1"	"timestamp"	7	0	1	1
3363	482	"arg_2"	"oid"	63	0	1	2
3364	483	"res_0"	"oid"	63	0	0	0
3365	483	"arg_1"	"timestamptz"	7	0	1	1
3366	483	"arg_2"	"oid"	63	0	1	2
3367	484	"res_0"	"oid"	63	0	0	0
3368	484	"arg_1"	"blob"	0	0	1	1
3369	484	"arg_2"	"oid"	63	0	1	2
3370	485	"res_0"	"oid"	63	0	0	0
3371	485	"arg_1"	"geometry"	0	0	1	1
3372	485	"arg_2"	"oid"	63	0	1	2
3373	486	"res_0"	"oid"	63	0	0	0
3374	486	"arg_1"	"geometrya"	0	0	1	1
3375	486	"arg_2"	"oid"	63	0	1	2
3376	487	"res_0"	"oid"	63	0	0	0
3377	487	"arg_1"	"mbr"	0	0	1	1
3378	487	"arg_2"	"oid"	63	0	1	2
3379	488	"res_0"	"tinyint"	8	0	0	0
3380	488	"arg_1"	"oid"	63	0	1	1
3381	488	"arg_2"	"tinyint"	8	0	1	2
3382	489	"res_0"	"tinyint"	8	0	0	0
3383	489	"arg_1"	"tinyint"	8	0	1	1
3384	489	"arg_2"	"tinyint"	8	0	1	2
3385	490	"res_0"	"tinyint"	8	0	0	0
3386	490	"arg_1"	"smallint"	16	0	1	1
3387	490	"arg_2"	"tinyint"	8	0	1	2
3388	491	"res_0"	"tinyint"	8	0	0	0
3389	491	"arg_1"	"int"	32	0	1	1
3390	491	"arg_2"	"tinyint"	8	0	1	2
3391	492	"res_0"	"tinyint"	8	0	0	0
3392	492	"arg_1"	"bigint"	64	0	1	1
3393	492	"arg_2"	"tinyint"	8	0	1	2
3394	493	"res_0"	"tinyint"	8	0	0	0
3395	493	"arg_1"	"wrd"	64	0	1	1
3396	493	"arg_2"	"tinyint"	8	0	1	2
3397	494	"res_0"	"tinyint"	8	0	0	0
3398	494	"arg_1"	"decimal"	2	0	1	1
3399	494	"arg_2"	"tinyint"	8	0	1	2
3400	495	"res_0"	"tinyint"	8	0	0	0
3401	495	"arg_1"	"decimal"	4	0	1	1
3402	495	"arg_2"	"tinyint"	8	0	1	2
3403	496	"res_0"	"tinyint"	8	0	0	0
3404	496	"arg_1"	"decimal"	9	0	1	1
3405	496	"arg_2"	"tinyint"	8	0	1	2
3406	497	"res_0"	"tinyint"	8	0	0	0
3407	497	"arg_1"	"decimal"	19	0	1	1
3408	497	"arg_2"	"tinyint"	8	0	1	2
3409	498	"res_0"	"tinyint"	8	0	0	0
3410	498	"arg_1"	"real"	24	0	1	1
3411	498	"arg_2"	"tinyint"	8	0	1	2
3412	499	"res_0"	"tinyint"	8	0	0	0
3413	499	"arg_1"	"double"	53	0	1	1
3414	499	"arg_2"	"tinyint"	8	0	1	2
3415	500	"res_0"	"tinyint"	8	0	0	0
3416	500	"arg_1"	"month_interval"	32	0	1	1
3417	500	"arg_2"	"tinyint"	8	0	1	2
3418	501	"res_0"	"tinyint"	8	0	0	0
3419	501	"arg_1"	"sec_interval"	13	0	1	1
3420	501	"arg_2"	"tinyint"	8	0	1	2
3421	502	"res_0"	"tinyint"	8	0	0	0
3422	502	"arg_1"	"time"	7	0	1	1
3423	502	"arg_2"	"tinyint"	8	0	1	2
3424	503	"res_0"	"tinyint"	8	0	0	0
3425	503	"arg_1"	"timetz"	7	0	1	1
3426	503	"arg_2"	"tinyint"	8	0	1	2
3427	504	"res_0"	"tinyint"	8	0	0	0
3428	504	"arg_1"	"date"	0	0	1	1
3429	504	"arg_2"	"tinyint"	8	0	1	2
3430	505	"res_0"	"tinyint"	8	0	0	0
3431	505	"arg_1"	"timestamp"	7	0	1	1
3432	505	"arg_2"	"tinyint"	8	0	1	2
3433	506	"res_0"	"tinyint"	8	0	0	0
3434	506	"arg_1"	"timestamptz"	7	0	1	1
3435	506	"arg_2"	"tinyint"	8	0	1	2
3436	507	"res_0"	"tinyint"	8	0	0	0
3437	507	"arg_1"	"blob"	0	0	1	1
3438	507	"arg_2"	"tinyint"	8	0	1	2
3439	508	"res_0"	"tinyint"	8	0	0	0
3440	508	"arg_1"	"geometry"	0	0	1	1
3441	508	"arg_2"	"tinyint"	8	0	1	2
3442	509	"res_0"	"tinyint"	8	0	0	0
3443	509	"arg_1"	"geometrya"	0	0	1	1
3444	509	"arg_2"	"tinyint"	8	0	1	2
3445	510	"res_0"	"tinyint"	8	0	0	0
3446	510	"arg_1"	"mbr"	0	0	1	1
3447	510	"arg_2"	"tinyint"	8	0	1	2
3448	511	"res_0"	"smallint"	16	0	0	0
3449	511	"arg_1"	"oid"	63	0	1	1
3450	511	"arg_2"	"smallint"	16	0	1	2
3451	512	"res_0"	"smallint"	16	0	0	0
3452	512	"arg_1"	"tinyint"	8	0	1	1
3453	512	"arg_2"	"smallint"	16	0	1	2
3454	513	"res_0"	"smallint"	16	0	0	0
3455	513	"arg_1"	"smallint"	16	0	1	1
3456	513	"arg_2"	"smallint"	16	0	1	2
3457	514	"res_0"	"smallint"	16	0	0	0
3458	514	"arg_1"	"int"	32	0	1	1
3459	514	"arg_2"	"smallint"	16	0	1	2
3460	515	"res_0"	"smallint"	16	0	0	0
3461	515	"arg_1"	"bigint"	64	0	1	1
3462	515	"arg_2"	"smallint"	16	0	1	2
3463	516	"res_0"	"smallint"	16	0	0	0
3464	516	"arg_1"	"wrd"	64	0	1	1
3465	516	"arg_2"	"smallint"	16	0	1	2
3466	517	"res_0"	"smallint"	16	0	0	0
3467	517	"arg_1"	"decimal"	2	0	1	1
3468	517	"arg_2"	"smallint"	16	0	1	2
3469	518	"res_0"	"smallint"	16	0	0	0
3470	518	"arg_1"	"decimal"	4	0	1	1
3471	518	"arg_2"	"smallint"	16	0	1	2
3472	519	"res_0"	"smallint"	16	0	0	0
3473	519	"arg_1"	"decimal"	9	0	1	1
3474	519	"arg_2"	"smallint"	16	0	1	2
3475	520	"res_0"	"smallint"	16	0	0	0
3476	520	"arg_1"	"decimal"	19	0	1	1
3477	520	"arg_2"	"smallint"	16	0	1	2
3478	521	"res_0"	"smallint"	16	0	0	0
3479	521	"arg_1"	"real"	24	0	1	1
3480	521	"arg_2"	"smallint"	16	0	1	2
3481	522	"res_0"	"smallint"	16	0	0	0
3482	522	"arg_1"	"double"	53	0	1	1
3483	522	"arg_2"	"smallint"	16	0	1	2
3484	523	"res_0"	"smallint"	16	0	0	0
3485	523	"arg_1"	"month_interval"	32	0	1	1
3486	523	"arg_2"	"smallint"	16	0	1	2
3487	524	"res_0"	"smallint"	16	0	0	0
3488	524	"arg_1"	"sec_interval"	13	0	1	1
3489	524	"arg_2"	"smallint"	16	0	1	2
3490	525	"res_0"	"smallint"	16	0	0	0
3491	525	"arg_1"	"time"	7	0	1	1
3492	525	"arg_2"	"smallint"	16	0	1	2
3493	526	"res_0"	"smallint"	16	0	0	0
3494	526	"arg_1"	"timetz"	7	0	1	1
3495	526	"arg_2"	"smallint"	16	0	1	2
3496	527	"res_0"	"smallint"	16	0	0	0
3497	527	"arg_1"	"date"	0	0	1	1
3498	527	"arg_2"	"smallint"	16	0	1	2
3499	528	"res_0"	"smallint"	16	0	0	0
3500	528	"arg_1"	"timestamp"	7	0	1	1
3501	528	"arg_2"	"smallint"	16	0	1	2
3502	529	"res_0"	"smallint"	16	0	0	0
3503	529	"arg_1"	"timestamptz"	7	0	1	1
3504	529	"arg_2"	"smallint"	16	0	1	2
3505	530	"res_0"	"smallint"	16	0	0	0
3506	530	"arg_1"	"blob"	0	0	1	1
3507	530	"arg_2"	"smallint"	16	0	1	2
3508	531	"res_0"	"smallint"	16	0	0	0
3509	531	"arg_1"	"geometry"	0	0	1	1
3510	531	"arg_2"	"smallint"	16	0	1	2
3511	532	"res_0"	"smallint"	16	0	0	0
3512	532	"arg_1"	"geometrya"	0	0	1	1
3513	532	"arg_2"	"smallint"	16	0	1	2
3514	533	"res_0"	"smallint"	16	0	0	0
3515	533	"arg_1"	"mbr"	0	0	1	1
3516	533	"arg_2"	"smallint"	16	0	1	2
3517	534	"res_0"	"int"	32	0	0	0
3518	534	"arg_1"	"oid"	63	0	1	1
3519	534	"arg_2"	"int"	32	0	1	2
3520	535	"res_0"	"int"	32	0	0	0
3521	535	"arg_1"	"tinyint"	8	0	1	1
3522	535	"arg_2"	"int"	32	0	1	2
3523	536	"res_0"	"int"	32	0	0	0
3524	536	"arg_1"	"smallint"	16	0	1	1
3525	536	"arg_2"	"int"	32	0	1	2
3526	537	"res_0"	"int"	32	0	0	0
3527	537	"arg_1"	"int"	32	0	1	1
3528	537	"arg_2"	"int"	32	0	1	2
3529	538	"res_0"	"int"	32	0	0	0
3530	538	"arg_1"	"bigint"	64	0	1	1
3531	538	"arg_2"	"int"	32	0	1	2
3532	539	"res_0"	"int"	32	0	0	0
3533	539	"arg_1"	"wrd"	64	0	1	1
3534	539	"arg_2"	"int"	32	0	1	2
3535	540	"res_0"	"int"	32	0	0	0
3536	540	"arg_1"	"decimal"	2	0	1	1
3537	540	"arg_2"	"int"	32	0	1	2
3538	541	"res_0"	"int"	32	0	0	0
3539	541	"arg_1"	"decimal"	4	0	1	1
3540	541	"arg_2"	"int"	32	0	1	2
3541	542	"res_0"	"int"	32	0	0	0
3542	542	"arg_1"	"decimal"	9	0	1	1
3543	542	"arg_2"	"int"	32	0	1	2
3544	543	"res_0"	"int"	32	0	0	0
3545	543	"arg_1"	"decimal"	19	0	1	1
3546	543	"arg_2"	"int"	32	0	1	2
3547	544	"res_0"	"int"	32	0	0	0
3548	544	"arg_1"	"real"	24	0	1	1
3549	544	"arg_2"	"int"	32	0	1	2
3550	545	"res_0"	"int"	32	0	0	0
3551	545	"arg_1"	"double"	53	0	1	1
3552	545	"arg_2"	"int"	32	0	1	2
3553	546	"res_0"	"int"	32	0	0	0
3554	546	"arg_1"	"month_interval"	32	0	1	1
3555	546	"arg_2"	"int"	32	0	1	2
3556	547	"res_0"	"int"	32	0	0	0
3557	547	"arg_1"	"sec_interval"	13	0	1	1
3558	547	"arg_2"	"int"	32	0	1	2
3559	548	"res_0"	"int"	32	0	0	0
3560	548	"arg_1"	"time"	7	0	1	1
3561	548	"arg_2"	"int"	32	0	1	2
3562	549	"res_0"	"int"	32	0	0	0
3563	549	"arg_1"	"timetz"	7	0	1	1
3564	549	"arg_2"	"int"	32	0	1	2
3565	550	"res_0"	"int"	32	0	0	0
3566	550	"arg_1"	"date"	0	0	1	1
3567	550	"arg_2"	"int"	32	0	1	2
3568	551	"res_0"	"int"	32	0	0	0
3569	551	"arg_1"	"timestamp"	7	0	1	1
3570	551	"arg_2"	"int"	32	0	1	2
3571	552	"res_0"	"int"	32	0	0	0
3572	552	"arg_1"	"timestamptz"	7	0	1	1
3573	552	"arg_2"	"int"	32	0	1	2
3574	553	"res_0"	"int"	32	0	0	0
3575	553	"arg_1"	"blob"	0	0	1	1
3576	553	"arg_2"	"int"	32	0	1	2
3577	554	"res_0"	"int"	32	0	0	0
3578	554	"arg_1"	"geometry"	0	0	1	1
3579	554	"arg_2"	"int"	32	0	1	2
3580	555	"res_0"	"int"	32	0	0	0
3581	555	"arg_1"	"geometrya"	0	0	1	1
3582	555	"arg_2"	"int"	32	0	1	2
3583	556	"res_0"	"int"	32	0	0	0
3584	556	"arg_1"	"mbr"	0	0	1	1
3585	556	"arg_2"	"int"	32	0	1	2
3586	557	"res_0"	"bigint"	64	0	0	0
3587	557	"arg_1"	"oid"	63	0	1	1
3588	557	"arg_2"	"bigint"	64	0	1	2
3589	558	"res_0"	"bigint"	64	0	0	0
3590	558	"arg_1"	"tinyint"	8	0	1	1
3591	558	"arg_2"	"bigint"	64	0	1	2
3592	559	"res_0"	"bigint"	64	0	0	0
3593	559	"arg_1"	"smallint"	16	0	1	1
3594	559	"arg_2"	"bigint"	64	0	1	2
3595	560	"res_0"	"bigint"	64	0	0	0
3596	560	"arg_1"	"int"	32	0	1	1
3597	560	"arg_2"	"bigint"	64	0	1	2
3598	561	"res_0"	"bigint"	64	0	0	0
3599	561	"arg_1"	"bigint"	64	0	1	1
3600	561	"arg_2"	"bigint"	64	0	1	2
3601	562	"res_0"	"bigint"	64	0	0	0
3602	562	"arg_1"	"wrd"	64	0	1	1
3603	562	"arg_2"	"bigint"	64	0	1	2
3604	563	"res_0"	"bigint"	64	0	0	0
3605	563	"arg_1"	"decimal"	2	0	1	1
3606	563	"arg_2"	"bigint"	64	0	1	2
3607	564	"res_0"	"bigint"	64	0	0	0
3608	564	"arg_1"	"decimal"	4	0	1	1
3609	564	"arg_2"	"bigint"	64	0	1	2
3610	565	"res_0"	"bigint"	64	0	0	0
3611	565	"arg_1"	"decimal"	9	0	1	1
3612	565	"arg_2"	"bigint"	64	0	1	2
3613	566	"res_0"	"bigint"	64	0	0	0
3614	566	"arg_1"	"decimal"	19	0	1	1
3615	566	"arg_2"	"bigint"	64	0	1	2
3616	567	"res_0"	"bigint"	64	0	0	0
3617	567	"arg_1"	"real"	24	0	1	1
3618	567	"arg_2"	"bigint"	64	0	1	2
3619	568	"res_0"	"bigint"	64	0	0	0
3620	568	"arg_1"	"double"	53	0	1	1
3621	568	"arg_2"	"bigint"	64	0	1	2
3622	569	"res_0"	"bigint"	64	0	0	0
3623	569	"arg_1"	"month_interval"	32	0	1	1
3624	569	"arg_2"	"bigint"	64	0	1	2
3625	570	"res_0"	"bigint"	64	0	0	0
3626	570	"arg_1"	"sec_interval"	13	0	1	1
3627	570	"arg_2"	"bigint"	64	0	1	2
3628	571	"res_0"	"bigint"	64	0	0	0
3629	571	"arg_1"	"time"	7	0	1	1
3630	571	"arg_2"	"bigint"	64	0	1	2
3631	572	"res_0"	"bigint"	64	0	0	0
3632	572	"arg_1"	"timetz"	7	0	1	1
3633	572	"arg_2"	"bigint"	64	0	1	2
3634	573	"res_0"	"bigint"	64	0	0	0
3635	573	"arg_1"	"date"	0	0	1	1
3636	573	"arg_2"	"bigint"	64	0	1	2
3637	574	"res_0"	"bigint"	64	0	0	0
3638	574	"arg_1"	"timestamp"	7	0	1	1
3639	574	"arg_2"	"bigint"	64	0	1	2
3640	575	"res_0"	"bigint"	64	0	0	0
3641	575	"arg_1"	"timestamptz"	7	0	1	1
3642	575	"arg_2"	"bigint"	64	0	1	2
3643	576	"res_0"	"bigint"	64	0	0	0
3644	576	"arg_1"	"blob"	0	0	1	1
3645	576	"arg_2"	"bigint"	64	0	1	2
3646	577	"res_0"	"bigint"	64	0	0	0
3647	577	"arg_1"	"geometry"	0	0	1	1
3648	577	"arg_2"	"bigint"	64	0	1	2
3649	578	"res_0"	"bigint"	64	0	0	0
3650	578	"arg_1"	"geometrya"	0	0	1	1
3651	578	"arg_2"	"bigint"	64	0	1	2
3652	579	"res_0"	"bigint"	64	0	0	0
3653	579	"arg_1"	"mbr"	0	0	1	1
3654	579	"arg_2"	"bigint"	64	0	1	2
3655	580	"res_0"	"wrd"	64	0	0	0
3656	580	"arg_1"	"oid"	63	0	1	1
3657	580	"arg_2"	"wrd"	64	0	1	2
3658	581	"res_0"	"wrd"	64	0	0	0
3659	581	"arg_1"	"tinyint"	8	0	1	1
3660	581	"arg_2"	"wrd"	64	0	1	2
3661	582	"res_0"	"wrd"	64	0	0	0
3662	582	"arg_1"	"smallint"	16	0	1	1
3663	582	"arg_2"	"wrd"	64	0	1	2
3664	583	"res_0"	"wrd"	64	0	0	0
3665	583	"arg_1"	"int"	32	0	1	1
3666	583	"arg_2"	"wrd"	64	0	1	2
3667	584	"res_0"	"wrd"	64	0	0	0
3668	584	"arg_1"	"bigint"	64	0	1	1
3669	584	"arg_2"	"wrd"	64	0	1	2
3670	585	"res_0"	"wrd"	64	0	0	0
3671	585	"arg_1"	"wrd"	64	0	1	1
3672	585	"arg_2"	"wrd"	64	0	1	2
3673	586	"res_0"	"wrd"	64	0	0	0
3674	586	"arg_1"	"decimal"	2	0	1	1
3675	586	"arg_2"	"wrd"	64	0	1	2
3676	587	"res_0"	"wrd"	64	0	0	0
3677	587	"arg_1"	"decimal"	4	0	1	1
3678	587	"arg_2"	"wrd"	64	0	1	2
3679	588	"res_0"	"wrd"	64	0	0	0
3680	588	"arg_1"	"decimal"	9	0	1	1
3681	588	"arg_2"	"wrd"	64	0	1	2
3682	589	"res_0"	"wrd"	64	0	0	0
3683	589	"arg_1"	"decimal"	19	0	1	1
3684	589	"arg_2"	"wrd"	64	0	1	2
3685	590	"res_0"	"wrd"	64	0	0	0
3686	590	"arg_1"	"real"	24	0	1	1
3687	590	"arg_2"	"wrd"	64	0	1	2
3688	591	"res_0"	"wrd"	64	0	0	0
3689	591	"arg_1"	"double"	53	0	1	1
3690	591	"arg_2"	"wrd"	64	0	1	2
3691	592	"res_0"	"wrd"	64	0	0	0
3692	592	"arg_1"	"month_interval"	32	0	1	1
3693	592	"arg_2"	"wrd"	64	0	1	2
3694	593	"res_0"	"wrd"	64	0	0	0
3695	593	"arg_1"	"sec_interval"	13	0	1	1
3696	593	"arg_2"	"wrd"	64	0	1	2
3697	594	"res_0"	"wrd"	64	0	0	0
3698	594	"arg_1"	"time"	7	0	1	1
3699	594	"arg_2"	"wrd"	64	0	1	2
3700	595	"res_0"	"wrd"	64	0	0	0
3701	595	"arg_1"	"timetz"	7	0	1	1
3702	595	"arg_2"	"wrd"	64	0	1	2
3703	596	"res_0"	"wrd"	64	0	0	0
3704	596	"arg_1"	"date"	0	0	1	1
3705	596	"arg_2"	"wrd"	64	0	1	2
3706	597	"res_0"	"wrd"	64	0	0	0
3707	597	"arg_1"	"timestamp"	7	0	1	1
3708	597	"arg_2"	"wrd"	64	0	1	2
3709	598	"res_0"	"wrd"	64	0	0	0
3710	598	"arg_1"	"timestamptz"	7	0	1	1
3711	598	"arg_2"	"wrd"	64	0	1	2
3712	599	"res_0"	"wrd"	64	0	0	0
3713	599	"arg_1"	"blob"	0	0	1	1
3714	599	"arg_2"	"wrd"	64	0	1	2
3715	600	"res_0"	"wrd"	64	0	0	0
3716	600	"arg_1"	"geometry"	0	0	1	1
3717	600	"arg_2"	"wrd"	64	0	1	2
3718	601	"res_0"	"wrd"	64	0	0	0
3719	601	"arg_1"	"geometrya"	0	0	1	1
3720	601	"arg_2"	"wrd"	64	0	1	2
3721	602	"res_0"	"wrd"	64	0	0	0
3722	602	"arg_1"	"mbr"	0	0	1	1
3723	602	"arg_2"	"wrd"	64	0	1	2
3724	603	"res_0"	"decimal"	2	0	0	0
3725	603	"arg_1"	"oid"	63	0	1	1
3726	603	"arg_2"	"decimal"	2	0	1	2
3727	604	"res_0"	"decimal"	2	0	0	0
3728	604	"arg_1"	"tinyint"	8	0	1	1
3729	604	"arg_2"	"decimal"	2	0	1	2
3730	605	"res_0"	"decimal"	2	0	0	0
3731	605	"arg_1"	"smallint"	16	0	1	1
3732	605	"arg_2"	"decimal"	2	0	1	2
3733	606	"res_0"	"decimal"	2	0	0	0
3734	606	"arg_1"	"int"	32	0	1	1
3735	606	"arg_2"	"decimal"	2	0	1	2
3736	607	"res_0"	"decimal"	2	0	0	0
3737	607	"arg_1"	"bigint"	64	0	1	1
3738	607	"arg_2"	"decimal"	2	0	1	2
3739	608	"res_0"	"decimal"	2	0	0	0
3740	608	"arg_1"	"wrd"	64	0	1	1
3741	608	"arg_2"	"decimal"	2	0	1	2
3742	609	"res_0"	"decimal"	2	0	0	0
3743	609	"arg_1"	"decimal"	2	0	1	1
3744	609	"arg_2"	"decimal"	2	0	1	2
3745	610	"res_0"	"decimal"	2	0	0	0
3746	610	"arg_1"	"decimal"	4	0	1	1
3747	610	"arg_2"	"decimal"	2	0	1	2
3748	611	"res_0"	"decimal"	2	0	0	0
3749	611	"arg_1"	"decimal"	9	0	1	1
3750	611	"arg_2"	"decimal"	2	0	1	2
3751	612	"res_0"	"decimal"	2	0	0	0
3752	612	"arg_1"	"decimal"	19	0	1	1
3753	612	"arg_2"	"decimal"	2	0	1	2
3754	613	"res_0"	"decimal"	2	0	0	0
3755	613	"arg_1"	"real"	24	0	1	1
3756	613	"arg_2"	"decimal"	2	0	1	2
3757	614	"res_0"	"decimal"	2	0	0	0
3758	614	"arg_1"	"double"	53	0	1	1
3759	614	"arg_2"	"decimal"	2	0	1	2
3760	615	"res_0"	"decimal"	2	0	0	0
3761	615	"arg_1"	"month_interval"	32	0	1	1
3762	615	"arg_2"	"decimal"	2	0	1	2
3763	616	"res_0"	"decimal"	2	0	0	0
3764	616	"arg_1"	"sec_interval"	13	0	1	1
3765	616	"arg_2"	"decimal"	2	0	1	2
3766	617	"res_0"	"decimal"	2	0	0	0
3767	617	"arg_1"	"time"	7	0	1	1
3768	617	"arg_2"	"decimal"	2	0	1	2
3769	618	"res_0"	"decimal"	2	0	0	0
3770	618	"arg_1"	"timetz"	7	0	1	1
3771	618	"arg_2"	"decimal"	2	0	1	2
3772	619	"res_0"	"decimal"	2	0	0	0
3773	619	"arg_1"	"date"	0	0	1	1
3774	619	"arg_2"	"decimal"	2	0	1	2
3775	620	"res_0"	"decimal"	2	0	0	0
3776	620	"arg_1"	"timestamp"	7	0	1	1
3777	620	"arg_2"	"decimal"	2	0	1	2
3778	621	"res_0"	"decimal"	2	0	0	0
3779	621	"arg_1"	"timestamptz"	7	0	1	1
3780	621	"arg_2"	"decimal"	2	0	1	2
3781	622	"res_0"	"decimal"	2	0	0	0
3782	622	"arg_1"	"blob"	0	0	1	1
3783	622	"arg_2"	"decimal"	2	0	1	2
3784	623	"res_0"	"decimal"	2	0	0	0
3785	623	"arg_1"	"geometry"	0	0	1	1
3786	623	"arg_2"	"decimal"	2	0	1	2
3787	624	"res_0"	"decimal"	2	0	0	0
3788	624	"arg_1"	"geometrya"	0	0	1	1
3789	624	"arg_2"	"decimal"	2	0	1	2
3790	625	"res_0"	"decimal"	2	0	0	0
3791	625	"arg_1"	"mbr"	0	0	1	1
3792	625	"arg_2"	"decimal"	2	0	1	2
3793	626	"res_0"	"decimal"	4	0	0	0
3794	626	"arg_1"	"oid"	63	0	1	1
3795	626	"arg_2"	"decimal"	4	0	1	2
3796	627	"res_0"	"decimal"	4	0	0	0
3797	627	"arg_1"	"tinyint"	8	0	1	1
3798	627	"arg_2"	"decimal"	4	0	1	2
3799	628	"res_0"	"decimal"	4	0	0	0
3800	628	"arg_1"	"smallint"	16	0	1	1
3801	628	"arg_2"	"decimal"	4	0	1	2
3802	629	"res_0"	"decimal"	4	0	0	0
3803	629	"arg_1"	"int"	32	0	1	1
3804	629	"arg_2"	"decimal"	4	0	1	2
3805	630	"res_0"	"decimal"	4	0	0	0
3806	630	"arg_1"	"bigint"	64	0	1	1
3807	630	"arg_2"	"decimal"	4	0	1	2
3808	631	"res_0"	"decimal"	4	0	0	0
3809	631	"arg_1"	"wrd"	64	0	1	1
3810	631	"arg_2"	"decimal"	4	0	1	2
3811	632	"res_0"	"decimal"	4	0	0	0
3812	632	"arg_1"	"decimal"	2	0	1	1
3813	632	"arg_2"	"decimal"	4	0	1	2
3814	633	"res_0"	"decimal"	4	0	0	0
3815	633	"arg_1"	"decimal"	4	0	1	1
3816	633	"arg_2"	"decimal"	4	0	1	2
3817	634	"res_0"	"decimal"	4	0	0	0
3818	634	"arg_1"	"decimal"	9	0	1	1
3819	634	"arg_2"	"decimal"	4	0	1	2
3820	635	"res_0"	"decimal"	4	0	0	0
3821	635	"arg_1"	"decimal"	19	0	1	1
3822	635	"arg_2"	"decimal"	4	0	1	2
3823	636	"res_0"	"decimal"	4	0	0	0
3824	636	"arg_1"	"real"	24	0	1	1
3825	636	"arg_2"	"decimal"	4	0	1	2
3826	637	"res_0"	"decimal"	4	0	0	0
3827	637	"arg_1"	"double"	53	0	1	1
3828	637	"arg_2"	"decimal"	4	0	1	2
3829	638	"res_0"	"decimal"	4	0	0	0
3830	638	"arg_1"	"month_interval"	32	0	1	1
3831	638	"arg_2"	"decimal"	4	0	1	2
3832	639	"res_0"	"decimal"	4	0	0	0
3833	639	"arg_1"	"sec_interval"	13	0	1	1
3834	639	"arg_2"	"decimal"	4	0	1	2
3835	640	"res_0"	"decimal"	4	0	0	0
3836	640	"arg_1"	"time"	7	0	1	1
3837	640	"arg_2"	"decimal"	4	0	1	2
3838	641	"res_0"	"decimal"	4	0	0	0
3839	641	"arg_1"	"timetz"	7	0	1	1
3840	641	"arg_2"	"decimal"	4	0	1	2
3841	642	"res_0"	"decimal"	4	0	0	0
3842	642	"arg_1"	"date"	0	0	1	1
3843	642	"arg_2"	"decimal"	4	0	1	2
3844	643	"res_0"	"decimal"	4	0	0	0
3845	643	"arg_1"	"timestamp"	7	0	1	1
3846	643	"arg_2"	"decimal"	4	0	1	2
3847	644	"res_0"	"decimal"	4	0	0	0
3848	644	"arg_1"	"timestamptz"	7	0	1	1
3849	644	"arg_2"	"decimal"	4	0	1	2
3850	645	"res_0"	"decimal"	4	0	0	0
3851	645	"arg_1"	"blob"	0	0	1	1
3852	645	"arg_2"	"decimal"	4	0	1	2
3853	646	"res_0"	"decimal"	4	0	0	0
3854	646	"arg_1"	"geometry"	0	0	1	1
3855	646	"arg_2"	"decimal"	4	0	1	2
3856	647	"res_0"	"decimal"	4	0	0	0
3857	647	"arg_1"	"geometrya"	0	0	1	1
3858	647	"arg_2"	"decimal"	4	0	1	2
3859	648	"res_0"	"decimal"	4	0	0	0
3860	648	"arg_1"	"mbr"	0	0	1	1
3861	648	"arg_2"	"decimal"	4	0	1	2
3862	649	"res_0"	"decimal"	9	0	0	0
3863	649	"arg_1"	"oid"	63	0	1	1
3864	649	"arg_2"	"decimal"	9	0	1	2
3865	650	"res_0"	"decimal"	9	0	0	0
3866	650	"arg_1"	"tinyint"	8	0	1	1
3867	650	"arg_2"	"decimal"	9	0	1	2
3868	651	"res_0"	"decimal"	9	0	0	0
3869	651	"arg_1"	"smallint"	16	0	1	1
3870	651	"arg_2"	"decimal"	9	0	1	2
3871	652	"res_0"	"decimal"	9	0	0	0
3872	652	"arg_1"	"int"	32	0	1	1
3873	652	"arg_2"	"decimal"	9	0	1	2
3874	653	"res_0"	"decimal"	9	0	0	0
3875	653	"arg_1"	"bigint"	64	0	1	1
3876	653	"arg_2"	"decimal"	9	0	1	2
3877	654	"res_0"	"decimal"	9	0	0	0
3878	654	"arg_1"	"wrd"	64	0	1	1
3879	654	"arg_2"	"decimal"	9	0	1	2
3880	655	"res_0"	"decimal"	9	0	0	0
3881	655	"arg_1"	"decimal"	2	0	1	1
3882	655	"arg_2"	"decimal"	9	0	1	2
3883	656	"res_0"	"decimal"	9	0	0	0
3884	656	"arg_1"	"decimal"	4	0	1	1
3885	656	"arg_2"	"decimal"	9	0	1	2
3886	657	"res_0"	"decimal"	9	0	0	0
3887	657	"arg_1"	"decimal"	9	0	1	1
3888	657	"arg_2"	"decimal"	9	0	1	2
3889	658	"res_0"	"decimal"	9	0	0	0
3890	658	"arg_1"	"decimal"	19	0	1	1
3891	658	"arg_2"	"decimal"	9	0	1	2
3892	659	"res_0"	"decimal"	9	0	0	0
3893	659	"arg_1"	"real"	24	0	1	1
3894	659	"arg_2"	"decimal"	9	0	1	2
3895	660	"res_0"	"decimal"	9	0	0	0
3896	660	"arg_1"	"double"	53	0	1	1
3897	660	"arg_2"	"decimal"	9	0	1	2
3898	661	"res_0"	"decimal"	9	0	0	0
3899	661	"arg_1"	"month_interval"	32	0	1	1
3900	661	"arg_2"	"decimal"	9	0	1	2
3901	662	"res_0"	"decimal"	9	0	0	0
3902	662	"arg_1"	"sec_interval"	13	0	1	1
3903	662	"arg_2"	"decimal"	9	0	1	2
3904	663	"res_0"	"decimal"	9	0	0	0
3905	663	"arg_1"	"time"	7	0	1	1
3906	663	"arg_2"	"decimal"	9	0	1	2
3907	664	"res_0"	"decimal"	9	0	0	0
3908	664	"arg_1"	"timetz"	7	0	1	1
3909	664	"arg_2"	"decimal"	9	0	1	2
3910	665	"res_0"	"decimal"	9	0	0	0
3911	665	"arg_1"	"date"	0	0	1	1
3912	665	"arg_2"	"decimal"	9	0	1	2
3913	666	"res_0"	"decimal"	9	0	0	0
3914	666	"arg_1"	"timestamp"	7	0	1	1
3915	666	"arg_2"	"decimal"	9	0	1	2
3916	667	"res_0"	"decimal"	9	0	0	0
3917	667	"arg_1"	"timestamptz"	7	0	1	1
3918	667	"arg_2"	"decimal"	9	0	1	2
3919	668	"res_0"	"decimal"	9	0	0	0
3920	668	"arg_1"	"blob"	0	0	1	1
3921	668	"arg_2"	"decimal"	9	0	1	2
3922	669	"res_0"	"decimal"	9	0	0	0
3923	669	"arg_1"	"geometry"	0	0	1	1
3924	669	"arg_2"	"decimal"	9	0	1	2
3925	670	"res_0"	"decimal"	9	0	0	0
3926	670	"arg_1"	"geometrya"	0	0	1	1
3927	670	"arg_2"	"decimal"	9	0	1	2
3928	671	"res_0"	"decimal"	9	0	0	0
3929	671	"arg_1"	"mbr"	0	0	1	1
3930	671	"arg_2"	"decimal"	9	0	1	2
3931	672	"res_0"	"decimal"	19	0	0	0
3932	672	"arg_1"	"oid"	63	0	1	1
3933	672	"arg_2"	"decimal"	19	0	1	2
3934	673	"res_0"	"decimal"	19	0	0	0
3935	673	"arg_1"	"tinyint"	8	0	1	1
3936	673	"arg_2"	"decimal"	19	0	1	2
3937	674	"res_0"	"decimal"	19	0	0	0
3938	674	"arg_1"	"smallint"	16	0	1	1
3939	674	"arg_2"	"decimal"	19	0	1	2
3940	675	"res_0"	"decimal"	19	0	0	0
3941	675	"arg_1"	"int"	32	0	1	1
3942	675	"arg_2"	"decimal"	19	0	1	2
3943	676	"res_0"	"decimal"	19	0	0	0
3944	676	"arg_1"	"bigint"	64	0	1	1
3945	676	"arg_2"	"decimal"	19	0	1	2
3946	677	"res_0"	"decimal"	19	0	0	0
3947	677	"arg_1"	"wrd"	64	0	1	1
3948	677	"arg_2"	"decimal"	19	0	1	2
3949	678	"res_0"	"decimal"	19	0	0	0
3950	678	"arg_1"	"decimal"	2	0	1	1
3951	678	"arg_2"	"decimal"	19	0	1	2
3952	679	"res_0"	"decimal"	19	0	0	0
3953	679	"arg_1"	"decimal"	4	0	1	1
3954	679	"arg_2"	"decimal"	19	0	1	2
3955	680	"res_0"	"decimal"	19	0	0	0
3956	680	"arg_1"	"decimal"	9	0	1	1
3957	680	"arg_2"	"decimal"	19	0	1	2
3958	681	"res_0"	"decimal"	19	0	0	0
3959	681	"arg_1"	"decimal"	19	0	1	1
3960	681	"arg_2"	"decimal"	19	0	1	2
3961	682	"res_0"	"decimal"	19	0	0	0
3962	682	"arg_1"	"real"	24	0	1	1
3963	682	"arg_2"	"decimal"	19	0	1	2
3964	683	"res_0"	"decimal"	19	0	0	0
3965	683	"arg_1"	"double"	53	0	1	1
3966	683	"arg_2"	"decimal"	19	0	1	2
3967	684	"res_0"	"decimal"	19	0	0	0
3968	684	"arg_1"	"month_interval"	32	0	1	1
3969	684	"arg_2"	"decimal"	19	0	1	2
3970	685	"res_0"	"decimal"	19	0	0	0
3971	685	"arg_1"	"sec_interval"	13	0	1	1
3972	685	"arg_2"	"decimal"	19	0	1	2
3973	686	"res_0"	"decimal"	19	0	0	0
3974	686	"arg_1"	"time"	7	0	1	1
3975	686	"arg_2"	"decimal"	19	0	1	2
3976	687	"res_0"	"decimal"	19	0	0	0
3977	687	"arg_1"	"timetz"	7	0	1	1
3978	687	"arg_2"	"decimal"	19	0	1	2
3979	688	"res_0"	"decimal"	19	0	0	0
3980	688	"arg_1"	"date"	0	0	1	1
3981	688	"arg_2"	"decimal"	19	0	1	2
3982	689	"res_0"	"decimal"	19	0	0	0
3983	689	"arg_1"	"timestamp"	7	0	1	1
3984	689	"arg_2"	"decimal"	19	0	1	2
3985	690	"res_0"	"decimal"	19	0	0	0
3986	690	"arg_1"	"timestamptz"	7	0	1	1
3987	690	"arg_2"	"decimal"	19	0	1	2
3988	691	"res_0"	"decimal"	19	0	0	0
3989	691	"arg_1"	"blob"	0	0	1	1
3990	691	"arg_2"	"decimal"	19	0	1	2
3991	692	"res_0"	"decimal"	19	0	0	0
3992	692	"arg_1"	"geometry"	0	0	1	1
3993	692	"arg_2"	"decimal"	19	0	1	2
3994	693	"res_0"	"decimal"	19	0	0	0
3995	693	"arg_1"	"geometrya"	0	0	1	1
3996	693	"arg_2"	"decimal"	19	0	1	2
3997	694	"res_0"	"decimal"	19	0	0	0
3998	694	"arg_1"	"mbr"	0	0	1	1
3999	694	"arg_2"	"decimal"	19	0	1	2
4000	695	"res_0"	"real"	24	0	0	0
4001	695	"arg_1"	"oid"	63	0	1	1
4002	695	"arg_2"	"real"	24	0	1	2
4003	696	"res_0"	"real"	24	0	0	0
4004	696	"arg_1"	"tinyint"	8	0	1	1
4005	696	"arg_2"	"real"	24	0	1	2
4006	697	"res_0"	"real"	24	0	0	0
4007	697	"arg_1"	"smallint"	16	0	1	1
4008	697	"arg_2"	"real"	24	0	1	2
4009	698	"res_0"	"real"	24	0	0	0
4010	698	"arg_1"	"int"	32	0	1	1
4011	698	"arg_2"	"real"	24	0	1	2
4012	699	"res_0"	"real"	24	0	0	0
4013	699	"arg_1"	"bigint"	64	0	1	1
4014	699	"arg_2"	"real"	24	0	1	2
4015	700	"res_0"	"real"	24	0	0	0
4016	700	"arg_1"	"wrd"	64	0	1	1
4017	700	"arg_2"	"real"	24	0	1	2
4018	701	"res_0"	"real"	24	0	0	0
4019	701	"arg_1"	"decimal"	2	0	1	1
4020	701	"arg_2"	"real"	24	0	1	2
4021	702	"res_0"	"real"	24	0	0	0
4022	702	"arg_1"	"decimal"	4	0	1	1
4023	702	"arg_2"	"real"	24	0	1	2
4024	703	"res_0"	"real"	24	0	0	0
4025	703	"arg_1"	"decimal"	9	0	1	1
4026	703	"arg_2"	"real"	24	0	1	2
4027	704	"res_0"	"real"	24	0	0	0
4028	704	"arg_1"	"decimal"	19	0	1	1
4029	704	"arg_2"	"real"	24	0	1	2
4030	705	"res_0"	"real"	24	0	0	0
4031	705	"arg_1"	"real"	24	0	1	1
4032	705	"arg_2"	"real"	24	0	1	2
4033	706	"res_0"	"real"	24	0	0	0
4034	706	"arg_1"	"double"	53	0	1	1
4035	706	"arg_2"	"real"	24	0	1	2
4036	707	"res_0"	"real"	24	0	0	0
4037	707	"arg_1"	"month_interval"	32	0	1	1
4038	707	"arg_2"	"real"	24	0	1	2
4039	708	"res_0"	"real"	24	0	0	0
4040	708	"arg_1"	"sec_interval"	13	0	1	1
4041	708	"arg_2"	"real"	24	0	1	2
4042	709	"res_0"	"real"	24	0	0	0
4043	709	"arg_1"	"time"	7	0	1	1
4044	709	"arg_2"	"real"	24	0	1	2
4045	710	"res_0"	"real"	24	0	0	0
4046	710	"arg_1"	"timetz"	7	0	1	1
4047	710	"arg_2"	"real"	24	0	1	2
4048	711	"res_0"	"real"	24	0	0	0
4049	711	"arg_1"	"date"	0	0	1	1
4050	711	"arg_2"	"real"	24	0	1	2
4051	712	"res_0"	"real"	24	0	0	0
4052	712	"arg_1"	"timestamp"	7	0	1	1
4053	712	"arg_2"	"real"	24	0	1	2
4054	713	"res_0"	"real"	24	0	0	0
4055	713	"arg_1"	"timestamptz"	7	0	1	1
4056	713	"arg_2"	"real"	24	0	1	2
4057	714	"res_0"	"real"	24	0	0	0
4058	714	"arg_1"	"blob"	0	0	1	1
4059	714	"arg_2"	"real"	24	0	1	2
4060	715	"res_0"	"real"	24	0	0	0
4061	715	"arg_1"	"geometry"	0	0	1	1
4062	715	"arg_2"	"real"	24	0	1	2
4063	716	"res_0"	"real"	24	0	0	0
4064	716	"arg_1"	"geometrya"	0	0	1	1
4065	716	"arg_2"	"real"	24	0	1	2
4066	717	"res_0"	"real"	24	0	0	0
4067	717	"arg_1"	"mbr"	0	0	1	1
4068	717	"arg_2"	"real"	24	0	1	2
4069	718	"res_0"	"double"	53	0	0	0
4070	718	"arg_1"	"oid"	63	0	1	1
4071	718	"arg_2"	"double"	53	0	1	2
4072	719	"res_0"	"double"	53	0	0	0
4073	719	"arg_1"	"tinyint"	8	0	1	1
4074	719	"arg_2"	"double"	53	0	1	2
4075	720	"res_0"	"double"	53	0	0	0
4076	720	"arg_1"	"smallint"	16	0	1	1
4077	720	"arg_2"	"double"	53	0	1	2
4078	721	"res_0"	"double"	53	0	0	0
4079	721	"arg_1"	"int"	32	0	1	1
4080	721	"arg_2"	"double"	53	0	1	2
4081	722	"res_0"	"double"	53	0	0	0
4082	722	"arg_1"	"bigint"	64	0	1	1
4083	722	"arg_2"	"double"	53	0	1	2
4084	723	"res_0"	"double"	53	0	0	0
4085	723	"arg_1"	"wrd"	64	0	1	1
4086	723	"arg_2"	"double"	53	0	1	2
4087	724	"res_0"	"double"	53	0	0	0
4088	724	"arg_1"	"decimal"	2	0	1	1
4089	724	"arg_2"	"double"	53	0	1	2
4090	725	"res_0"	"double"	53	0	0	0
4091	725	"arg_1"	"decimal"	4	0	1	1
4092	725	"arg_2"	"double"	53	0	1	2
4093	726	"res_0"	"double"	53	0	0	0
4094	726	"arg_1"	"decimal"	9	0	1	1
4095	726	"arg_2"	"double"	53	0	1	2
4096	727	"res_0"	"double"	53	0	0	0
4097	727	"arg_1"	"decimal"	19	0	1	1
4098	727	"arg_2"	"double"	53	0	1	2
4099	728	"res_0"	"double"	53	0	0	0
4100	728	"arg_1"	"real"	24	0	1	1
4101	728	"arg_2"	"double"	53	0	1	2
4102	729	"res_0"	"double"	53	0	0	0
4103	729	"arg_1"	"double"	53	0	1	1
4104	729	"arg_2"	"double"	53	0	1	2
4105	730	"res_0"	"double"	53	0	0	0
4106	730	"arg_1"	"month_interval"	32	0	1	1
4107	730	"arg_2"	"double"	53	0	1	2
4108	731	"res_0"	"double"	53	0	0	0
4109	731	"arg_1"	"sec_interval"	13	0	1	1
4110	731	"arg_2"	"double"	53	0	1	2
4111	732	"res_0"	"double"	53	0	0	0
4112	732	"arg_1"	"time"	7	0	1	1
4113	732	"arg_2"	"double"	53	0	1	2
4114	733	"res_0"	"double"	53	0	0	0
4115	733	"arg_1"	"timetz"	7	0	1	1
4116	733	"arg_2"	"double"	53	0	1	2
4117	734	"res_0"	"double"	53	0	0	0
4118	734	"arg_1"	"date"	0	0	1	1
4119	734	"arg_2"	"double"	53	0	1	2
4120	735	"res_0"	"double"	53	0	0	0
4121	735	"arg_1"	"timestamp"	7	0	1	1
4122	735	"arg_2"	"double"	53	0	1	2
4123	736	"res_0"	"double"	53	0	0	0
4124	736	"arg_1"	"timestamptz"	7	0	1	1
4125	736	"arg_2"	"double"	53	0	1	2
4126	737	"res_0"	"double"	53	0	0	0
4127	737	"arg_1"	"blob"	0	0	1	1
4128	737	"arg_2"	"double"	53	0	1	2
4129	738	"res_0"	"double"	53	0	0	0
4130	738	"arg_1"	"geometry"	0	0	1	1
4131	738	"arg_2"	"double"	53	0	1	2
4132	739	"res_0"	"double"	53	0	0	0
4133	739	"arg_1"	"geometrya"	0	0	1	1
4134	739	"arg_2"	"double"	53	0	1	2
4135	740	"res_0"	"double"	53	0	0	0
4136	740	"arg_1"	"mbr"	0	0	1	1
4137	740	"arg_2"	"double"	53	0	1	2
4138	741	"res_0"	"month_interval"	32	0	0	0
4139	741	"arg_1"	"oid"	63	0	1	1
4140	741	"arg_2"	"month_interval"	32	0	1	2
4141	742	"res_0"	"month_interval"	32	0	0	0
4142	742	"arg_1"	"tinyint"	8	0	1	1
4143	742	"arg_2"	"month_interval"	32	0	1	2
4144	743	"res_0"	"month_interval"	32	0	0	0
4145	743	"arg_1"	"smallint"	16	0	1	1
4146	743	"arg_2"	"month_interval"	32	0	1	2
4147	744	"res_0"	"month_interval"	32	0	0	0
4148	744	"arg_1"	"int"	32	0	1	1
4149	744	"arg_2"	"month_interval"	32	0	1	2
4150	745	"res_0"	"month_interval"	32	0	0	0
4151	745	"arg_1"	"bigint"	64	0	1	1
4152	745	"arg_2"	"month_interval"	32	0	1	2
4153	746	"res_0"	"month_interval"	32	0	0	0
4154	746	"arg_1"	"wrd"	64	0	1	1
4155	746	"arg_2"	"month_interval"	32	0	1	2
4156	747	"res_0"	"month_interval"	32	0	0	0
4157	747	"arg_1"	"decimal"	2	0	1	1
4158	747	"arg_2"	"month_interval"	32	0	1	2
4159	748	"res_0"	"month_interval"	32	0	0	0
4160	748	"arg_1"	"decimal"	4	0	1	1
4161	748	"arg_2"	"month_interval"	32	0	1	2
4162	749	"res_0"	"month_interval"	32	0	0	0
4163	749	"arg_1"	"decimal"	9	0	1	1
4164	749	"arg_2"	"month_interval"	32	0	1	2
4165	750	"res_0"	"month_interval"	32	0	0	0
4166	750	"arg_1"	"decimal"	19	0	1	1
4167	750	"arg_2"	"month_interval"	32	0	1	2
4168	751	"res_0"	"month_interval"	32	0	0	0
4169	751	"arg_1"	"real"	24	0	1	1
4170	751	"arg_2"	"month_interval"	32	0	1	2
4171	752	"res_0"	"month_interval"	32	0	0	0
4172	752	"arg_1"	"double"	53	0	1	1
4173	752	"arg_2"	"month_interval"	32	0	1	2
4174	753	"res_0"	"month_interval"	32	0	0	0
4175	753	"arg_1"	"month_interval"	32	0	1	1
4176	753	"arg_2"	"month_interval"	32	0	1	2
4177	754	"res_0"	"month_interval"	32	0	0	0
4178	754	"arg_1"	"sec_interval"	13	0	1	1
4179	754	"arg_2"	"month_interval"	32	0	1	2
4180	755	"res_0"	"month_interval"	32	0	0	0
4181	755	"arg_1"	"time"	7	0	1	1
4182	755	"arg_2"	"month_interval"	32	0	1	2
4183	756	"res_0"	"month_interval"	32	0	0	0
4184	756	"arg_1"	"timetz"	7	0	1	1
4185	756	"arg_2"	"month_interval"	32	0	1	2
4186	757	"res_0"	"month_interval"	32	0	0	0
4187	757	"arg_1"	"date"	0	0	1	1
4188	757	"arg_2"	"month_interval"	32	0	1	2
4189	758	"res_0"	"month_interval"	32	0	0	0
4190	758	"arg_1"	"timestamp"	7	0	1	1
4191	758	"arg_2"	"month_interval"	32	0	1	2
4192	759	"res_0"	"month_interval"	32	0	0	0
4193	759	"arg_1"	"timestamptz"	7	0	1	1
4194	759	"arg_2"	"month_interval"	32	0	1	2
4195	760	"res_0"	"month_interval"	32	0	0	0
4196	760	"arg_1"	"blob"	0	0	1	1
4197	760	"arg_2"	"month_interval"	32	0	1	2
4198	761	"res_0"	"month_interval"	32	0	0	0
4199	761	"arg_1"	"geometry"	0	0	1	1
4200	761	"arg_2"	"month_interval"	32	0	1	2
4201	762	"res_0"	"month_interval"	32	0	0	0
4202	762	"arg_1"	"geometrya"	0	0	1	1
4203	762	"arg_2"	"month_interval"	32	0	1	2
4204	763	"res_0"	"month_interval"	32	0	0	0
4205	763	"arg_1"	"mbr"	0	0	1	1
4206	763	"arg_2"	"month_interval"	32	0	1	2
4207	764	"res_0"	"sec_interval"	13	0	0	0
4208	764	"arg_1"	"oid"	63	0	1	1
4209	764	"arg_2"	"sec_interval"	13	0	1	2
4210	765	"res_0"	"sec_interval"	13	0	0	0
4211	765	"arg_1"	"tinyint"	8	0	1	1
4212	765	"arg_2"	"sec_interval"	13	0	1	2
4213	766	"res_0"	"sec_interval"	13	0	0	0
4214	766	"arg_1"	"smallint"	16	0	1	1
4215	766	"arg_2"	"sec_interval"	13	0	1	2
4216	767	"res_0"	"sec_interval"	13	0	0	0
4217	767	"arg_1"	"int"	32	0	1	1
4218	767	"arg_2"	"sec_interval"	13	0	1	2
4219	768	"res_0"	"sec_interval"	13	0	0	0
4220	768	"arg_1"	"bigint"	64	0	1	1
4221	768	"arg_2"	"sec_interval"	13	0	1	2
4222	769	"res_0"	"sec_interval"	13	0	0	0
4223	769	"arg_1"	"wrd"	64	0	1	1
4224	769	"arg_2"	"sec_interval"	13	0	1	2
4225	770	"res_0"	"sec_interval"	13	0	0	0
4226	770	"arg_1"	"decimal"	2	0	1	1
4227	770	"arg_2"	"sec_interval"	13	0	1	2
4228	771	"res_0"	"sec_interval"	13	0	0	0
4229	771	"arg_1"	"decimal"	4	0	1	1
4230	771	"arg_2"	"sec_interval"	13	0	1	2
4231	772	"res_0"	"sec_interval"	13	0	0	0
4232	772	"arg_1"	"decimal"	9	0	1	1
4233	772	"arg_2"	"sec_interval"	13	0	1	2
4234	773	"res_0"	"sec_interval"	13	0	0	0
4235	773	"arg_1"	"decimal"	19	0	1	1
4236	773	"arg_2"	"sec_interval"	13	0	1	2
4237	774	"res_0"	"sec_interval"	13	0	0	0
4238	774	"arg_1"	"real"	24	0	1	1
4239	774	"arg_2"	"sec_interval"	13	0	1	2
4240	775	"res_0"	"sec_interval"	13	0	0	0
4241	775	"arg_1"	"double"	53	0	1	1
4242	775	"arg_2"	"sec_interval"	13	0	1	2
4243	776	"res_0"	"sec_interval"	13	0	0	0
4244	776	"arg_1"	"month_interval"	32	0	1	1
4245	776	"arg_2"	"sec_interval"	13	0	1	2
4246	777	"res_0"	"sec_interval"	13	0	0	0
4247	777	"arg_1"	"sec_interval"	13	0	1	1
4248	777	"arg_2"	"sec_interval"	13	0	1	2
4249	778	"res_0"	"sec_interval"	13	0	0	0
4250	778	"arg_1"	"time"	7	0	1	1
4251	778	"arg_2"	"sec_interval"	13	0	1	2
4252	779	"res_0"	"sec_interval"	13	0	0	0
4253	779	"arg_1"	"timetz"	7	0	1	1
4254	779	"arg_2"	"sec_interval"	13	0	1	2
4255	780	"res_0"	"sec_interval"	13	0	0	0
4256	780	"arg_1"	"date"	0	0	1	1
4257	780	"arg_2"	"sec_interval"	13	0	1	2
4258	781	"res_0"	"sec_interval"	13	0	0	0
4259	781	"arg_1"	"timestamp"	7	0	1	1
4260	781	"arg_2"	"sec_interval"	13	0	1	2
4261	782	"res_0"	"sec_interval"	13	0	0	0
4262	782	"arg_1"	"timestamptz"	7	0	1	1
4263	782	"arg_2"	"sec_interval"	13	0	1	2
4264	783	"res_0"	"sec_interval"	13	0	0	0
4265	783	"arg_1"	"blob"	0	0	1	1
4266	783	"arg_2"	"sec_interval"	13	0	1	2
4267	784	"res_0"	"sec_interval"	13	0	0	0
4268	784	"arg_1"	"geometry"	0	0	1	1
4269	784	"arg_2"	"sec_interval"	13	0	1	2
4270	785	"res_0"	"sec_interval"	13	0	0	0
4271	785	"arg_1"	"geometrya"	0	0	1	1
4272	785	"arg_2"	"sec_interval"	13	0	1	2
4273	786	"res_0"	"sec_interval"	13	0	0	0
4274	786	"arg_1"	"mbr"	0	0	1	1
4275	786	"arg_2"	"sec_interval"	13	0	1	2
4276	787	"res_0"	"time"	7	0	0	0
4277	787	"arg_1"	"oid"	63	0	1	1
4278	787	"arg_2"	"time"	7	0	1	2
4279	788	"res_0"	"time"	7	0	0	0
4280	788	"arg_1"	"tinyint"	8	0	1	1
4281	788	"arg_2"	"time"	7	0	1	2
4282	789	"res_0"	"time"	7	0	0	0
4283	789	"arg_1"	"smallint"	16	0	1	1
4284	789	"arg_2"	"time"	7	0	1	2
4285	790	"res_0"	"time"	7	0	0	0
4286	790	"arg_1"	"int"	32	0	1	1
4287	790	"arg_2"	"time"	7	0	1	2
4288	791	"res_0"	"time"	7	0	0	0
4289	791	"arg_1"	"bigint"	64	0	1	1
4290	791	"arg_2"	"time"	7	0	1	2
4291	792	"res_0"	"time"	7	0	0	0
4292	792	"arg_1"	"wrd"	64	0	1	1
4293	792	"arg_2"	"time"	7	0	1	2
4294	793	"res_0"	"time"	7	0	0	0
4295	793	"arg_1"	"decimal"	2	0	1	1
4296	793	"arg_2"	"time"	7	0	1	2
4297	794	"res_0"	"time"	7	0	0	0
4298	794	"arg_1"	"decimal"	4	0	1	1
4299	794	"arg_2"	"time"	7	0	1	2
4300	795	"res_0"	"time"	7	0	0	0
4301	795	"arg_1"	"decimal"	9	0	1	1
4302	795	"arg_2"	"time"	7	0	1	2
4303	796	"res_0"	"time"	7	0	0	0
4304	796	"arg_1"	"decimal"	19	0	1	1
4305	796	"arg_2"	"time"	7	0	1	2
4306	797	"res_0"	"time"	7	0	0	0
4307	797	"arg_1"	"real"	24	0	1	1
4308	797	"arg_2"	"time"	7	0	1	2
4309	798	"res_0"	"time"	7	0	0	0
4310	798	"arg_1"	"double"	53	0	1	1
4311	798	"arg_2"	"time"	7	0	1	2
4312	799	"res_0"	"time"	7	0	0	0
4313	799	"arg_1"	"month_interval"	32	0	1	1
4314	799	"arg_2"	"time"	7	0	1	2
4315	800	"res_0"	"time"	7	0	0	0
4316	800	"arg_1"	"sec_interval"	13	0	1	1
4317	800	"arg_2"	"time"	7	0	1	2
4318	801	"res_0"	"time"	7	0	0	0
4319	801	"arg_1"	"time"	7	0	1	1
4320	801	"arg_2"	"time"	7	0	1	2
4321	802	"res_0"	"time"	7	0	0	0
4322	802	"arg_1"	"timetz"	7	0	1	1
4323	802	"arg_2"	"time"	7	0	1	2
4324	803	"res_0"	"time"	7	0	0	0
4325	803	"arg_1"	"date"	0	0	1	1
4326	803	"arg_2"	"time"	7	0	1	2
4327	804	"res_0"	"time"	7	0	0	0
4328	804	"arg_1"	"timestamp"	7	0	1	1
4329	804	"arg_2"	"time"	7	0	1	2
4330	805	"res_0"	"time"	7	0	0	0
4331	805	"arg_1"	"timestamptz"	7	0	1	1
4332	805	"arg_2"	"time"	7	0	1	2
4333	806	"res_0"	"time"	7	0	0	0
4334	806	"arg_1"	"blob"	0	0	1	1
4335	806	"arg_2"	"time"	7	0	1	2
4336	807	"res_0"	"time"	7	0	0	0
4337	807	"arg_1"	"geometry"	0	0	1	1
4338	807	"arg_2"	"time"	7	0	1	2
4339	808	"res_0"	"time"	7	0	0	0
4340	808	"arg_1"	"geometrya"	0	0	1	1
4341	808	"arg_2"	"time"	7	0	1	2
4342	809	"res_0"	"time"	7	0	0	0
4343	809	"arg_1"	"mbr"	0	0	1	1
4344	809	"arg_2"	"time"	7	0	1	2
4345	810	"res_0"	"timetz"	7	0	0	0
4346	810	"arg_1"	"oid"	63	0	1	1
4347	810	"arg_2"	"timetz"	7	0	1	2
4348	811	"res_0"	"timetz"	7	0	0	0
4349	811	"arg_1"	"tinyint"	8	0	1	1
4350	811	"arg_2"	"timetz"	7	0	1	2
4351	812	"res_0"	"timetz"	7	0	0	0
4352	812	"arg_1"	"smallint"	16	0	1	1
4353	812	"arg_2"	"timetz"	7	0	1	2
4354	813	"res_0"	"timetz"	7	0	0	0
4355	813	"arg_1"	"int"	32	0	1	1
4356	813	"arg_2"	"timetz"	7	0	1	2
4357	814	"res_0"	"timetz"	7	0	0	0
4358	814	"arg_1"	"bigint"	64	0	1	1
4359	814	"arg_2"	"timetz"	7	0	1	2
4360	815	"res_0"	"timetz"	7	0	0	0
4361	815	"arg_1"	"wrd"	64	0	1	1
4362	815	"arg_2"	"timetz"	7	0	1	2
4363	816	"res_0"	"timetz"	7	0	0	0
4364	816	"arg_1"	"decimal"	2	0	1	1
4365	816	"arg_2"	"timetz"	7	0	1	2
4366	817	"res_0"	"timetz"	7	0	0	0
4367	817	"arg_1"	"decimal"	4	0	1	1
4368	817	"arg_2"	"timetz"	7	0	1	2
4369	818	"res_0"	"timetz"	7	0	0	0
4370	818	"arg_1"	"decimal"	9	0	1	1
4371	818	"arg_2"	"timetz"	7	0	1	2
4372	819	"res_0"	"timetz"	7	0	0	0
4373	819	"arg_1"	"decimal"	19	0	1	1
4374	819	"arg_2"	"timetz"	7	0	1	2
4375	820	"res_0"	"timetz"	7	0	0	0
4376	820	"arg_1"	"real"	24	0	1	1
4377	820	"arg_2"	"timetz"	7	0	1	2
4378	821	"res_0"	"timetz"	7	0	0	0
4379	821	"arg_1"	"double"	53	0	1	1
4380	821	"arg_2"	"timetz"	7	0	1	2
4381	822	"res_0"	"timetz"	7	0	0	0
4382	822	"arg_1"	"month_interval"	32	0	1	1
4383	822	"arg_2"	"timetz"	7	0	1	2
4384	823	"res_0"	"timetz"	7	0	0	0
4385	823	"arg_1"	"sec_interval"	13	0	1	1
4386	823	"arg_2"	"timetz"	7	0	1	2
4387	824	"res_0"	"timetz"	7	0	0	0
4388	824	"arg_1"	"time"	7	0	1	1
4389	824	"arg_2"	"timetz"	7	0	1	2
4390	825	"res_0"	"timetz"	7	0	0	0
4391	825	"arg_1"	"timetz"	7	0	1	1
4392	825	"arg_2"	"timetz"	7	0	1	2
4393	826	"res_0"	"timetz"	7	0	0	0
4394	826	"arg_1"	"date"	0	0	1	1
4395	826	"arg_2"	"timetz"	7	0	1	2
4396	827	"res_0"	"timetz"	7	0	0	0
4397	827	"arg_1"	"timestamp"	7	0	1	1
4398	827	"arg_2"	"timetz"	7	0	1	2
4399	828	"res_0"	"timetz"	7	0	0	0
4400	828	"arg_1"	"timestamptz"	7	0	1	1
4401	828	"arg_2"	"timetz"	7	0	1	2
4402	829	"res_0"	"timetz"	7	0	0	0
4403	829	"arg_1"	"blob"	0	0	1	1
4404	829	"arg_2"	"timetz"	7	0	1	2
4405	830	"res_0"	"timetz"	7	0	0	0
4406	830	"arg_1"	"geometry"	0	0	1	1
4407	830	"arg_2"	"timetz"	7	0	1	2
4408	831	"res_0"	"timetz"	7	0	0	0
4409	831	"arg_1"	"geometrya"	0	0	1	1
4410	831	"arg_2"	"timetz"	7	0	1	2
4411	832	"res_0"	"timetz"	7	0	0	0
4412	832	"arg_1"	"mbr"	0	0	1	1
4413	832	"arg_2"	"timetz"	7	0	1	2
4414	833	"res_0"	"date"	0	0	0	0
4415	833	"arg_1"	"oid"	63	0	1	1
4416	833	"arg_2"	"date"	0	0	1	2
4417	834	"res_0"	"date"	0	0	0	0
4418	834	"arg_1"	"tinyint"	8	0	1	1
4419	834	"arg_2"	"date"	0	0	1	2
4420	835	"res_0"	"date"	0	0	0	0
4421	835	"arg_1"	"smallint"	16	0	1	1
4422	835	"arg_2"	"date"	0	0	1	2
4423	836	"res_0"	"date"	0	0	0	0
4424	836	"arg_1"	"int"	32	0	1	1
4425	836	"arg_2"	"date"	0	0	1	2
4426	837	"res_0"	"date"	0	0	0	0
4427	837	"arg_1"	"bigint"	64	0	1	1
4428	837	"arg_2"	"date"	0	0	1	2
4429	838	"res_0"	"date"	0	0	0	0
4430	838	"arg_1"	"wrd"	64	0	1	1
4431	838	"arg_2"	"date"	0	0	1	2
4432	839	"res_0"	"date"	0	0	0	0
4433	839	"arg_1"	"decimal"	2	0	1	1
4434	839	"arg_2"	"date"	0	0	1	2
4435	840	"res_0"	"date"	0	0	0	0
4436	840	"arg_1"	"decimal"	4	0	1	1
4437	840	"arg_2"	"date"	0	0	1	2
4438	841	"res_0"	"date"	0	0	0	0
4439	841	"arg_1"	"decimal"	9	0	1	1
4440	841	"arg_2"	"date"	0	0	1	2
4441	842	"res_0"	"date"	0	0	0	0
4442	842	"arg_1"	"decimal"	19	0	1	1
4443	842	"arg_2"	"date"	0	0	1	2
4444	843	"res_0"	"date"	0	0	0	0
=======
COPY 3805 RECORDS INTO "sys"."args" FROM stdin USING DELIMITERS '\t','\n','"';
2155	28	"res_0"	"oid"	63	0	0	0
2156	28	"arg_1"	"wrd"	64	0	1	1
2157	29	"res_0"	"oid"	63	0	0	0
2158	29	"arg_1"	"oid"	63	0	1	1
2159	30	"res_0"	"wrd"	64	0	0	0
2160	30	"arg_1"	"any"	0	0	1	1
2161	31	"res_0"	"wrd"	64	0	0	0
2162	31	"arg_1"	"wrd"	64	0	1	1
2163	31	"arg_2"	"int"	32	0	1	2
2164	31	"arg_3"	"any"	0	0	1	3
2165	32	"res_0"	"boolean"	1	0	0	0
2166	32	"arg_1"	"any"	0	0	1	1
2167	32	"arg_2"	"any"	0	0	1	2
2168	33	"res_0"	"boolean"	1	0	0	0
2169	33	"arg_1"	"any"	0	0	1	1
2170	33	"arg_2"	"any"	0	0	1	2
2171	34	"res_0"	"boolean"	1	0	0	0
2172	34	"arg_1"	"any"	0	0	1	1
2173	35	"res_0"	"boolean"	1	0	0	0
2174	35	"arg_1"	"any"	0	0	1	1
2175	35	"arg_2"	"any"	0	0	1	2
2176	36	"res_0"	"boolean"	1	0	0	0
2177	36	"arg_1"	"any"	0	0	1	1
2178	36	"arg_2"	"any"	0	0	1	2
2179	37	"res_0"	"boolean"	1	0	0	0
2180	37	"arg_1"	"any"	0	0	1	1
2181	37	"arg_2"	"any"	0	0	1	2
2182	38	"res_0"	"boolean"	1	0	0	0
2183	38	"arg_1"	"any"	0	0	1	1
2184	38	"arg_2"	"any"	0	0	1	2
2185	42	"res_0"	"boolean"	1	0	0	0
2186	42	"arg_1"	"any"	0	0	1	1
2187	42	"arg_2"	"any"	0	0	1	2
2188	43	"res_0"	"oid"	63	0	0	0
2189	43	"arg_1"	"any"	0	0	1	1
2190	44	"res_0"	"int"	32	0	0	0
2191	44	"arg_1"	"any"	0	0	1	1
2192	45	"res_0"	"oid"	63	0	0	0
2193	45	"arg_1"	"any"	0	0	1	1
2194	45	"arg_2"	"varchar"	0	0	1	2
2195	45	"arg_3"	"varchar"	0	0	1	3
2196	48	"res_0"	"any"	0	0	0	0
2197	48	"arg_1"	"any"	0	0	1	1
2198	48	"arg_2"	"any"	0	0	1	2
2199	49	"res_0"	"any"	0	0	0	0
2200	49	"arg_1"	"any"	0	0	1	1
2201	49	"arg_2"	"any"	0	0	1	2
2202	50	"res_0"	"any"	0	0	0	0
2203	50	"arg_1"	"boolean"	1	0	1	1
2204	50	"arg_2"	"any"	0	0	1	2
2205	50	"arg_3"	"any"	0	0	1	3
2206	68	"res_0"	"oid"	63	0	0	0
2207	68	"arg_1"	"oid"	63	0	1	1
2208	68	"arg_2"	"oid"	63	0	1	2
2209	69	"res_0"	"tinyint"	8	0	0	0
2210	69	"arg_1"	"tinyint"	8	0	1	1
2211	69	"arg_2"	"tinyint"	8	0	1	2
2212	70	"res_0"	"smallint"	16	0	0	0
2213	70	"arg_1"	"smallint"	16	0	1	1
2214	70	"arg_2"	"smallint"	16	0	1	2
2215	71	"res_0"	"int"	32	0	0	0
2216	71	"arg_1"	"int"	32	0	1	1
2217	71	"arg_2"	"int"	32	0	1	2
2218	72	"res_0"	"bigint"	64	0	0	0
2219	72	"arg_1"	"bigint"	64	0	1	1
2220	72	"arg_2"	"bigint"	64	0	1	2
2221	73	"res_0"	"wrd"	64	0	0	0
2222	73	"arg_1"	"wrd"	64	0	1	1
2223	73	"arg_2"	"wrd"	64	0	1	2
2224	74	"res_0"	"decimal"	2	0	0	0
2225	74	"arg_1"	"decimal"	2	0	1	1
2226	74	"arg_2"	"decimal"	2	0	1	2
2227	75	"res_0"	"decimal"	4	0	0	0
2228	75	"arg_1"	"decimal"	4	0	1	1
2229	75	"arg_2"	"decimal"	4	0	1	2
2230	76	"res_0"	"decimal"	9	0	0	0
2231	76	"arg_1"	"decimal"	9	0	1	1
2232	76	"arg_2"	"decimal"	9	0	1	2
2233	77	"res_0"	"decimal"	19	0	0	0
2234	77	"arg_1"	"decimal"	19	0	1	1
2235	77	"arg_2"	"decimal"	19	0	1	2
2236	78	"res_0"	"real"	24	0	0	0
2237	78	"arg_1"	"real"	24	0	1	1
2238	78	"arg_2"	"real"	24	0	1	2
2239	79	"res_0"	"double"	53	0	0	0
2240	79	"arg_1"	"double"	53	0	1	1
2241	79	"arg_2"	"double"	53	0	1	2
2242	89	"res_0"	"boolean"	1	0	0	0
2243	89	"arg_1"	"any"	0	0	1	1
2244	90	"res_0"	"boolean"	1	0	0	0
2245	90	"arg_1"	"boolean"	1	0	1	1
2246	90	"arg_2"	"any"	0	0	1	2
2247	91	"res_0"	"int"	32	0	0	0
2248	91	"arg_1"	"any"	0	0	1	1
2249	91	"arg_2"	"boolean"	1	0	1	2
2250	91	"arg_3"	"boolean"	1	0	1	3
2251	92	"res_0"	"int"	32	0	0	0
2252	92	"arg_1"	"any"	0	0	1	1
2253	92	"arg_2"	"boolean"	1	0	1	2
2254	92	"arg_3"	"boolean"	1	0	1	3
2255	93	"res_0"	"int"	32	0	0	0
2256	93	"arg_1"	"any"	0	0	1	1
2257	93	"arg_2"	"boolean"	1	0	1	2
2258	93	"arg_3"	"boolean"	1	0	1	3
2259	94	"res_0"	"boolean"	1	0	0	0
2260	94	"arg_1"	"boolean"	1	0	1	1
2261	94	"arg_2"	"boolean"	1	0	1	2
2262	95	"res_0"	"boolean"	1	0	0	0
2263	95	"arg_1"	"boolean"	1	0	1	1
2264	95	"arg_2"	"boolean"	1	0	1	2
2265	96	"res_0"	"boolean"	1	0	0	0
2266	96	"arg_1"	"boolean"	1	0	1	1
2267	96	"arg_2"	"boolean"	1	0	1	2
2268	97	"res_0"	"boolean"	1	0	0	0
2269	97	"arg_1"	"boolean"	1	0	1	1
2270	98	"res_0"	"smallint"	16	0	0	0
2271	98	"arg_1"	"smallint"	16	0	1	1
2272	98	"arg_2"	"tinyint"	8	0	1	2
2273	99	"res_0"	"smallint"	16	0	0	0
2274	99	"arg_1"	"smallint"	16	0	1	1
2275	99	"arg_2"	"tinyint"	8	0	1	2
2276	100	"res_0"	"int"	32	0	0	0
2277	100	"arg_1"	"int"	32	0	1	1
2278	100	"arg_2"	"tinyint"	8	0	1	2
2279	101	"res_0"	"int"	32	0	0	0
2280	101	"arg_1"	"int"	32	0	1	1
2281	101	"arg_2"	"tinyint"	8	0	1	2
2282	102	"res_0"	"int"	32	0	0	0
2283	102	"arg_1"	"int"	32	0	1	1
2284	102	"arg_2"	"smallint"	16	0	1	2
2285	103	"res_0"	"int"	32	0	0	0
2286	103	"arg_1"	"int"	32	0	1	1
2287	103	"arg_2"	"smallint"	16	0	1	2
2288	104	"res_0"	"bigint"	64	0	0	0
2289	104	"arg_1"	"bigint"	64	0	1	1
2290	104	"arg_2"	"tinyint"	8	0	1	2
2291	105	"res_0"	"bigint"	64	0	0	0
2292	105	"arg_1"	"bigint"	64	0	1	1
2293	105	"arg_2"	"tinyint"	8	0	1	2
2294	106	"res_0"	"bigint"	64	0	0	0
2295	106	"arg_1"	"bigint"	64	0	1	1
2296	106	"arg_2"	"smallint"	16	0	1	2
2297	107	"res_0"	"bigint"	64	0	0	0
2298	107	"arg_1"	"bigint"	64	0	1	1
2299	107	"arg_2"	"smallint"	16	0	1	2
2300	108	"res_0"	"bigint"	64	0	0	0
2301	108	"arg_1"	"bigint"	64	0	1	1
2302	108	"arg_2"	"int"	32	0	1	2
2303	109	"res_0"	"bigint"	64	0	0	0
2304	109	"arg_1"	"bigint"	64	0	1	1
2305	109	"arg_2"	"int"	32	0	1	2
2306	110	"res_0"	"bigint"	64	0	0	0
2307	110	"arg_1"	"bigint"	64	0	1	1
2308	110	"arg_2"	"wrd"	64	0	1	2
2309	111	"res_0"	"bigint"	64	0	0	0
2310	111	"arg_1"	"bigint"	64	0	1	1
2311	111	"arg_2"	"wrd"	64	0	1	2
2312	112	"res_0"	"wrd"	64	0	0	0
2313	112	"arg_1"	"wrd"	64	0	1	1
2314	112	"arg_2"	"tinyint"	8	0	1	2
2315	113	"res_0"	"wrd"	64	0	0	0
2316	113	"arg_1"	"wrd"	64	0	1	1
2317	113	"arg_2"	"tinyint"	8	0	1	2
2318	114	"res_0"	"wrd"	64	0	0	0
2319	114	"arg_1"	"wrd"	64	0	1	1
2320	114	"arg_2"	"smallint"	16	0	1	2
2321	115	"res_0"	"wrd"	64	0	0	0
2322	115	"arg_1"	"wrd"	64	0	1	1
2323	115	"arg_2"	"smallint"	16	0	1	2
2324	116	"res_0"	"wrd"	64	0	0	0
2325	116	"arg_1"	"wrd"	64	0	1	1
2326	116	"arg_2"	"int"	32	0	1	2
2327	117	"res_0"	"wrd"	64	0	0	0
2328	117	"arg_1"	"wrd"	64	0	1	1
2329	117	"arg_2"	"int"	32	0	1	2
2330	118	"res_0"	"oid"	63	0	0	0
2331	118	"arg_1"	"oid"	63	0	1	1
2332	118	"arg_2"	"oid"	63	0	1	2
2333	119	"res_0"	"oid"	63	0	0	0
2334	119	"arg_1"	"oid"	63	0	1	1
2335	119	"arg_2"	"oid"	63	0	1	2
2336	120	"res_0"	"oid"	63	0	0	0
2337	120	"arg_1"	"oid"	63	0	1	1
2338	120	"arg_2"	"oid"	63	0	1	2
2339	121	"res_0"	"oid"	63	0	0	0
2340	121	"arg_1"	"oid"	63	0	1	1
2341	121	"arg_2"	"oid"	63	0	1	2
2342	122	"res_0"	"oid"	63	0	0	0
2343	122	"arg_1"	"oid"	63	0	1	1
2344	122	"arg_2"	"oid"	63	0	1	2
2345	123	"res_0"	"oid"	63	0	0	0
2346	123	"arg_1"	"oid"	63	0	1	1
2347	123	"arg_2"	"oid"	63	0	1	2
2348	124	"res_0"	"oid"	63	0	0	0
2349	124	"arg_1"	"oid"	63	0	1	1
2350	124	"arg_2"	"oid"	63	0	1	2
2351	125	"res_0"	"oid"	63	0	0	0
2352	125	"arg_1"	"oid"	63	0	1	1
2353	126	"res_0"	"oid"	63	0	0	0
2354	126	"arg_1"	"oid"	63	0	1	1
2355	126	"arg_2"	"int"	32	0	1	2
2356	127	"res_0"	"oid"	63	0	0	0
2357	127	"arg_1"	"oid"	63	0	1	1
2358	127	"arg_2"	"int"	32	0	1	2
2359	128	"res_0"	"oid"	63	0	0	0
2360	128	"arg_1"	"oid"	63	0	1	1
2361	129	"res_0"	"oid"	63	0	0	0
2362	129	"arg_1"	"oid"	63	0	1	1
2363	130	"res_0"	"tinyint"	8	0	0	0
2364	130	"arg_1"	"oid"	63	0	1	1
2365	131	"res_0"	"oid"	63	0	0	0
2366	131	"arg_1"	"oid"	63	0	1	1
2367	131	"arg_2"	"oid"	63	0	1	2
2368	132	"res_0"	"oid"	63	0	0	0
2369	132	"arg_1"	"oid"	63	0	1	1
2370	132	"arg_2"	"oid"	63	0	1	2
2371	133	"res_0"	"month_interval"	32	0	0	0
2372	133	"arg_1"	"month_interval"	32	0	1	1
2373	133	"arg_2"	"oid"	63	0	1	2
2374	134	"res_0"	"month_interval"	32	0	0	0
2375	134	"arg_1"	"month_interval"	32	0	1	1
2376	134	"arg_2"	"oid"	63	0	1	2
2377	135	"res_0"	"month_interval"	32	0	0	0
2378	135	"arg_1"	"month_interval"	32	0	1	1
2379	135	"arg_2"	"oid"	63	0	1	2
2380	136	"res_0"	"month_interval"	32	0	0	0
2381	136	"arg_1"	"month_interval"	32	0	1	1
2382	136	"arg_2"	"oid"	63	0	1	2
2383	137	"res_0"	"sec_interval"	13	0	0	0
2384	137	"arg_1"	"sec_interval"	13	0	1	1
2385	137	"arg_2"	"oid"	63	0	1	2
2386	138	"res_0"	"sec_interval"	13	0	0	0
2387	138	"arg_1"	"sec_interval"	13	0	1	1
2388	138	"arg_2"	"oid"	63	0	1	2
2389	139	"res_0"	"sec_interval"	13	0	0	0
2390	139	"arg_1"	"sec_interval"	13	0	1	1
2391	139	"arg_2"	"oid"	63	0	1	2
2392	140	"res_0"	"sec_interval"	13	0	0	0
2393	140	"arg_1"	"sec_interval"	13	0	1	1
2394	140	"arg_2"	"oid"	63	0	1	2
2395	141	"res_0"	"tinyint"	8	0	0	0
2396	141	"arg_1"	"tinyint"	8	0	1	1
2397	141	"arg_2"	"tinyint"	8	0	1	2
2398	142	"res_0"	"tinyint"	8	0	0	0
2399	142	"arg_1"	"tinyint"	8	0	1	1
2400	142	"arg_2"	"tinyint"	8	0	1	2
2401	143	"res_0"	"tinyint"	8	0	0	0
2402	143	"arg_1"	"tinyint"	8	0	1	1
2403	143	"arg_2"	"tinyint"	8	0	1	2
2404	144	"res_0"	"tinyint"	8	0	0	0
2405	144	"arg_1"	"tinyint"	8	0	1	1
2406	144	"arg_2"	"tinyint"	8	0	1	2
2407	145	"res_0"	"tinyint"	8	0	0	0
2408	145	"arg_1"	"tinyint"	8	0	1	1
2409	145	"arg_2"	"tinyint"	8	0	1	2
2410	146	"res_0"	"tinyint"	8	0	0	0
2411	146	"arg_1"	"tinyint"	8	0	1	1
2412	146	"arg_2"	"tinyint"	8	0	1	2
2413	147	"res_0"	"tinyint"	8	0	0	0
2414	147	"arg_1"	"tinyint"	8	0	1	1
2415	147	"arg_2"	"tinyint"	8	0	1	2
2416	148	"res_0"	"tinyint"	8	0	0	0
2417	148	"arg_1"	"tinyint"	8	0	1	1
2418	149	"res_0"	"tinyint"	8	0	0	0
2419	149	"arg_1"	"tinyint"	8	0	1	1
2420	149	"arg_2"	"int"	32	0	1	2
2421	150	"res_0"	"tinyint"	8	0	0	0
2422	150	"arg_1"	"tinyint"	8	0	1	1
2423	150	"arg_2"	"int"	32	0	1	2
2424	151	"res_0"	"tinyint"	8	0	0	0
2425	151	"arg_1"	"tinyint"	8	0	1	1
2426	152	"res_0"	"tinyint"	8	0	0	0
2427	152	"arg_1"	"tinyint"	8	0	1	1
2428	153	"res_0"	"tinyint"	8	0	0	0
2429	153	"arg_1"	"tinyint"	8	0	1	1
2430	154	"res_0"	"tinyint"	8	0	0	0
2431	154	"arg_1"	"tinyint"	8	0	1	1
2432	154	"arg_2"	"tinyint"	8	0	1	2
2433	155	"res_0"	"tinyint"	8	0	0	0
2434	155	"arg_1"	"tinyint"	8	0	1	1
2435	155	"arg_2"	"tinyint"	8	0	1	2
2436	156	"res_0"	"month_interval"	32	0	0	0
2437	156	"arg_1"	"month_interval"	32	0	1	1
2438	156	"arg_2"	"tinyint"	8	0	1	2
2439	157	"res_0"	"month_interval"	32	0	0	0
2440	157	"arg_1"	"month_interval"	32	0	1	1
2441	157	"arg_2"	"tinyint"	8	0	1	2
2442	158	"res_0"	"month_interval"	32	0	0	0
2443	158	"arg_1"	"month_interval"	32	0	1	1
2444	158	"arg_2"	"tinyint"	8	0	1	2
2445	159	"res_0"	"month_interval"	32	0	0	0
2446	159	"arg_1"	"month_interval"	32	0	1	1
2447	159	"arg_2"	"tinyint"	8	0	1	2
2448	160	"res_0"	"sec_interval"	13	0	0	0
2449	160	"arg_1"	"sec_interval"	13	0	1	1
2450	160	"arg_2"	"tinyint"	8	0	1	2
2451	161	"res_0"	"sec_interval"	13	0	0	0
2452	161	"arg_1"	"sec_interval"	13	0	1	1
2453	161	"arg_2"	"tinyint"	8	0	1	2
2454	162	"res_0"	"sec_interval"	13	0	0	0
2455	162	"arg_1"	"sec_interval"	13	0	1	1
2456	162	"arg_2"	"tinyint"	8	0	1	2
2457	163	"res_0"	"sec_interval"	13	0	0	0
2458	163	"arg_1"	"sec_interval"	13	0	1	1
2459	163	"arg_2"	"tinyint"	8	0	1	2
2460	164	"res_0"	"smallint"	16	0	0	0
2461	164	"arg_1"	"smallint"	16	0	1	1
2462	164	"arg_2"	"smallint"	16	0	1	2
2463	165	"res_0"	"smallint"	16	0	0	0
2464	165	"arg_1"	"smallint"	16	0	1	1
2465	165	"arg_2"	"smallint"	16	0	1	2
2466	166	"res_0"	"smallint"	16	0	0	0
2467	166	"arg_1"	"smallint"	16	0	1	1
2468	166	"arg_2"	"smallint"	16	0	1	2
2469	167	"res_0"	"smallint"	16	0	0	0
2470	167	"arg_1"	"smallint"	16	0	1	1
2471	167	"arg_2"	"smallint"	16	0	1	2
2472	168	"res_0"	"smallint"	16	0	0	0
2473	168	"arg_1"	"smallint"	16	0	1	1
2474	168	"arg_2"	"smallint"	16	0	1	2
2475	169	"res_0"	"smallint"	16	0	0	0
2476	169	"arg_1"	"smallint"	16	0	1	1
2477	169	"arg_2"	"smallint"	16	0	1	2
2478	170	"res_0"	"smallint"	16	0	0	0
2479	170	"arg_1"	"smallint"	16	0	1	1
2480	170	"arg_2"	"smallint"	16	0	1	2
2481	171	"res_0"	"smallint"	16	0	0	0
2482	171	"arg_1"	"smallint"	16	0	1	1
2483	172	"res_0"	"smallint"	16	0	0	0
2484	172	"arg_1"	"smallint"	16	0	1	1
2485	172	"arg_2"	"int"	32	0	1	2
2486	173	"res_0"	"smallint"	16	0	0	0
2487	173	"arg_1"	"smallint"	16	0	1	1
2488	173	"arg_2"	"int"	32	0	1	2
2489	174	"res_0"	"smallint"	16	0	0	0
2490	174	"arg_1"	"smallint"	16	0	1	1
2491	175	"res_0"	"smallint"	16	0	0	0
2492	175	"arg_1"	"smallint"	16	0	1	1
2493	176	"res_0"	"tinyint"	8	0	0	0
2494	176	"arg_1"	"smallint"	16	0	1	1
2495	177	"res_0"	"smallint"	16	0	0	0
2496	177	"arg_1"	"smallint"	16	0	1	1
2497	177	"arg_2"	"smallint"	16	0	1	2
2498	178	"res_0"	"smallint"	16	0	0	0
2499	178	"arg_1"	"smallint"	16	0	1	1
2500	178	"arg_2"	"smallint"	16	0	1	2
2501	179	"res_0"	"month_interval"	32	0	0	0
2502	179	"arg_1"	"month_interval"	32	0	1	1
2503	179	"arg_2"	"smallint"	16	0	1	2
2504	180	"res_0"	"month_interval"	32	0	0	0
2505	180	"arg_1"	"month_interval"	32	0	1	1
2506	180	"arg_2"	"smallint"	16	0	1	2
2507	181	"res_0"	"month_interval"	32	0	0	0
2508	181	"arg_1"	"month_interval"	32	0	1	1
2509	181	"arg_2"	"smallint"	16	0	1	2
2510	182	"res_0"	"month_interval"	32	0	0	0
2511	182	"arg_1"	"month_interval"	32	0	1	1
2512	182	"arg_2"	"smallint"	16	0	1	2
2513	183	"res_0"	"sec_interval"	13	0	0	0
2514	183	"arg_1"	"sec_interval"	13	0	1	1
2515	183	"arg_2"	"smallint"	16	0	1	2
2516	184	"res_0"	"sec_interval"	13	0	0	0
2517	184	"arg_1"	"sec_interval"	13	0	1	1
2518	184	"arg_2"	"smallint"	16	0	1	2
2519	185	"res_0"	"sec_interval"	13	0	0	0
2520	185	"arg_1"	"sec_interval"	13	0	1	1
2521	185	"arg_2"	"smallint"	16	0	1	2
2522	186	"res_0"	"sec_interval"	13	0	0	0
2523	186	"arg_1"	"sec_interval"	13	0	1	1
2524	186	"arg_2"	"smallint"	16	0	1	2
2525	187	"res_0"	"int"	32	0	0	0
2526	187	"arg_1"	"int"	32	0	1	1
2527	187	"arg_2"	"int"	32	0	1	2
2528	188	"res_0"	"int"	32	0	0	0
2529	188	"arg_1"	"int"	32	0	1	1
2530	188	"arg_2"	"int"	32	0	1	2
2531	189	"res_0"	"int"	32	0	0	0
2532	189	"arg_1"	"int"	32	0	1	1
2533	189	"arg_2"	"int"	32	0	1	2
2534	190	"res_0"	"int"	32	0	0	0
2535	190	"arg_1"	"int"	32	0	1	1
2536	190	"arg_2"	"int"	32	0	1	2
2537	191	"res_0"	"int"	32	0	0	0
2538	191	"arg_1"	"int"	32	0	1	1
2539	191	"arg_2"	"int"	32	0	1	2
2540	192	"res_0"	"int"	32	0	0	0
2541	192	"arg_1"	"int"	32	0	1	1
2542	192	"arg_2"	"int"	32	0	1	2
2543	193	"res_0"	"int"	32	0	0	0
2544	193	"arg_1"	"int"	32	0	1	1
2545	193	"arg_2"	"int"	32	0	1	2
2546	194	"res_0"	"int"	32	0	0	0
2547	194	"arg_1"	"int"	32	0	1	1
2548	195	"res_0"	"int"	32	0	0	0
2549	195	"arg_1"	"int"	32	0	1	1
2550	195	"arg_2"	"int"	32	0	1	2
2551	196	"res_0"	"int"	32	0	0	0
2552	196	"arg_1"	"int"	32	0	1	1
2553	196	"arg_2"	"int"	32	0	1	2
2554	197	"res_0"	"int"	32	0	0	0
2555	197	"arg_1"	"int"	32	0	1	1
2556	198	"res_0"	"int"	32	0	0	0
2557	198	"arg_1"	"int"	32	0	1	1
2558	199	"res_0"	"tinyint"	8	0	0	0
2559	199	"arg_1"	"int"	32	0	1	1
2560	200	"res_0"	"int"	32	0	0	0
2561	200	"arg_1"	"int"	32	0	1	1
2562	200	"arg_2"	"int"	32	0	1	2
2563	201	"res_0"	"int"	32	0	0	0
2564	201	"arg_1"	"int"	32	0	1	1
2565	201	"arg_2"	"int"	32	0	1	2
2566	202	"res_0"	"month_interval"	32	0	0	0
2567	202	"arg_1"	"month_interval"	32	0	1	1
2568	202	"arg_2"	"int"	32	0	1	2
2569	203	"res_0"	"month_interval"	32	0	0	0
2570	203	"arg_1"	"month_interval"	32	0	1	1
2571	203	"arg_2"	"int"	32	0	1	2
2572	204	"res_0"	"month_interval"	32	0	0	0
2573	204	"arg_1"	"month_interval"	32	0	1	1
2574	204	"arg_2"	"int"	32	0	1	2
2575	205	"res_0"	"month_interval"	32	0	0	0
2576	205	"arg_1"	"month_interval"	32	0	1	1
2577	205	"arg_2"	"int"	32	0	1	2
2578	206	"res_0"	"sec_interval"	13	0	0	0
2579	206	"arg_1"	"sec_interval"	13	0	1	1
2580	206	"arg_2"	"int"	32	0	1	2
2581	207	"res_0"	"sec_interval"	13	0	0	0
2582	207	"arg_1"	"sec_interval"	13	0	1	1
2583	207	"arg_2"	"int"	32	0	1	2
2584	208	"res_0"	"sec_interval"	13	0	0	0
2585	208	"arg_1"	"sec_interval"	13	0	1	1
2586	208	"arg_2"	"int"	32	0	1	2
2587	209	"res_0"	"sec_interval"	13	0	0	0
2588	209	"arg_1"	"sec_interval"	13	0	1	1
2589	209	"arg_2"	"int"	32	0	1	2
2590	210	"res_0"	"bigint"	64	0	0	0
2591	210	"arg_1"	"bigint"	64	0	1	1
2592	210	"arg_2"	"bigint"	64	0	1	2
2593	211	"res_0"	"bigint"	64	0	0	0
2594	211	"arg_1"	"bigint"	64	0	1	1
2595	211	"arg_2"	"bigint"	64	0	1	2
2596	212	"res_0"	"bigint"	64	0	0	0
2597	212	"arg_1"	"bigint"	64	0	1	1
2598	212	"arg_2"	"bigint"	64	0	1	2
2599	213	"res_0"	"bigint"	64	0	0	0
2600	213	"arg_1"	"bigint"	64	0	1	1
2601	213	"arg_2"	"bigint"	64	0	1	2
2602	214	"res_0"	"bigint"	64	0	0	0
2603	214	"arg_1"	"bigint"	64	0	1	1
2604	214	"arg_2"	"bigint"	64	0	1	2
2605	215	"res_0"	"bigint"	64	0	0	0
2606	215	"arg_1"	"bigint"	64	0	1	1
2607	215	"arg_2"	"bigint"	64	0	1	2
2608	216	"res_0"	"bigint"	64	0	0	0
2609	216	"arg_1"	"bigint"	64	0	1	1
2610	216	"arg_2"	"bigint"	64	0	1	2
2611	217	"res_0"	"bigint"	64	0	0	0
2612	217	"arg_1"	"bigint"	64	0	1	1
2613	218	"res_0"	"bigint"	64	0	0	0
2614	218	"arg_1"	"bigint"	64	0	1	1
2615	218	"arg_2"	"int"	32	0	1	2
2616	219	"res_0"	"bigint"	64	0	0	0
2617	219	"arg_1"	"bigint"	64	0	1	1
2618	219	"arg_2"	"int"	32	0	1	2
2619	220	"res_0"	"bigint"	64	0	0	0
2620	220	"arg_1"	"bigint"	64	0	1	1
2621	221	"res_0"	"bigint"	64	0	0	0
2622	221	"arg_1"	"bigint"	64	0	1	1
2623	222	"res_0"	"tinyint"	8	0	0	0
2624	222	"arg_1"	"bigint"	64	0	1	1
2625	223	"res_0"	"bigint"	64	0	0	0
2626	223	"arg_1"	"bigint"	64	0	1	1
2627	223	"arg_2"	"bigint"	64	0	1	2
2628	224	"res_0"	"bigint"	64	0	0	0
2629	224	"arg_1"	"bigint"	64	0	1	1
2630	224	"arg_2"	"bigint"	64	0	1	2
2631	225	"res_0"	"month_interval"	32	0	0	0
2632	225	"arg_1"	"month_interval"	32	0	1	1
2633	225	"arg_2"	"bigint"	64	0	1	2
2634	226	"res_0"	"month_interval"	32	0	0	0
2635	226	"arg_1"	"month_interval"	32	0	1	1
2636	226	"arg_2"	"bigint"	64	0	1	2
2637	227	"res_0"	"month_interval"	32	0	0	0
2638	227	"arg_1"	"month_interval"	32	0	1	1
2639	227	"arg_2"	"bigint"	64	0	1	2
2640	228	"res_0"	"month_interval"	32	0	0	0
2641	228	"arg_1"	"month_interval"	32	0	1	1
2642	228	"arg_2"	"bigint"	64	0	1	2
2643	229	"res_0"	"sec_interval"	13	0	0	0
2644	229	"arg_1"	"sec_interval"	13	0	1	1
2645	229	"arg_2"	"bigint"	64	0	1	2
2646	230	"res_0"	"sec_interval"	13	0	0	0
2647	230	"arg_1"	"sec_interval"	13	0	1	1
2648	230	"arg_2"	"bigint"	64	0	1	2
2649	231	"res_0"	"sec_interval"	13	0	0	0
2650	231	"arg_1"	"sec_interval"	13	0	1	1
2651	231	"arg_2"	"bigint"	64	0	1	2
2652	232	"res_0"	"sec_interval"	13	0	0	0
2653	232	"arg_1"	"sec_interval"	13	0	1	1
2654	232	"arg_2"	"bigint"	64	0	1	2
2655	233	"res_0"	"wrd"	64	0	0	0
2656	233	"arg_1"	"wrd"	64	0	1	1
2657	233	"arg_2"	"wrd"	64	0	1	2
2658	234	"res_0"	"wrd"	64	0	0	0
2659	234	"arg_1"	"wrd"	64	0	1	1
2660	234	"arg_2"	"wrd"	64	0	1	2
2661	235	"res_0"	"wrd"	64	0	0	0
2662	235	"arg_1"	"wrd"	64	0	1	1
2663	235	"arg_2"	"wrd"	64	0	1	2
2664	236	"res_0"	"wrd"	64	0	0	0
2665	236	"arg_1"	"wrd"	64	0	1	1
2666	236	"arg_2"	"wrd"	64	0	1	2
2667	237	"res_0"	"wrd"	64	0	0	0
2668	237	"arg_1"	"wrd"	64	0	1	1
2669	237	"arg_2"	"wrd"	64	0	1	2
2670	238	"res_0"	"wrd"	64	0	0	0
2671	238	"arg_1"	"wrd"	64	0	1	1
2672	238	"arg_2"	"wrd"	64	0	1	2
2673	239	"res_0"	"wrd"	64	0	0	0
2674	239	"arg_1"	"wrd"	64	0	1	1
2675	239	"arg_2"	"wrd"	64	0	1	2
2676	240	"res_0"	"wrd"	64	0	0	0
2677	240	"arg_1"	"wrd"	64	0	1	1
2678	241	"res_0"	"wrd"	64	0	0	0
2679	241	"arg_1"	"wrd"	64	0	1	1
2680	241	"arg_2"	"int"	32	0	1	2
2681	242	"res_0"	"wrd"	64	0	0	0
2682	242	"arg_1"	"wrd"	64	0	1	1
2683	242	"arg_2"	"int"	32	0	1	2
2684	243	"res_0"	"wrd"	64	0	0	0
2685	243	"arg_1"	"wrd"	64	0	1	1
2686	244	"res_0"	"wrd"	64	0	0	0
2687	244	"arg_1"	"wrd"	64	0	1	1
2688	245	"res_0"	"tinyint"	8	0	0	0
2689	245	"arg_1"	"wrd"	64	0	1	1
2690	246	"res_0"	"wrd"	64	0	0	0
2691	246	"arg_1"	"wrd"	64	0	1	1
2692	246	"arg_2"	"wrd"	64	0	1	2
2693	247	"res_0"	"wrd"	64	0	0	0
2694	247	"arg_1"	"wrd"	64	0	1	1
2695	247	"arg_2"	"wrd"	64	0	1	2
2696	248	"res_0"	"month_interval"	32	0	0	0
2697	248	"arg_1"	"month_interval"	32	0	1	1
2698	248	"arg_2"	"wrd"	64	0	1	2
2699	249	"res_0"	"month_interval"	32	0	0	0
2700	249	"arg_1"	"month_interval"	32	0	1	1
2701	249	"arg_2"	"wrd"	64	0	1	2
2702	250	"res_0"	"month_interval"	32	0	0	0
2703	250	"arg_1"	"month_interval"	32	0	1	1
2704	250	"arg_2"	"wrd"	64	0	1	2
2705	251	"res_0"	"month_interval"	32	0	0	0
2706	251	"arg_1"	"month_interval"	32	0	1	1
2707	251	"arg_2"	"wrd"	64	0	1	2
2708	252	"res_0"	"sec_interval"	13	0	0	0
2709	252	"arg_1"	"sec_interval"	13	0	1	1
2710	252	"arg_2"	"wrd"	64	0	1	2
2711	253	"res_0"	"sec_interval"	13	0	0	0
2712	253	"arg_1"	"sec_interval"	13	0	1	1
2713	253	"arg_2"	"wrd"	64	0	1	2
2714	254	"res_0"	"sec_interval"	13	0	0	0
2715	254	"arg_1"	"sec_interval"	13	0	1	1
2716	254	"arg_2"	"wrd"	64	0	1	2
2717	255	"res_0"	"sec_interval"	13	0	0	0
2718	255	"arg_1"	"sec_interval"	13	0	1	1
2719	255	"arg_2"	"wrd"	64	0	1	2
2720	256	"res_0"	"decimal"	2	0	0	0
2721	256	"arg_1"	"decimal"	2	0	1	1
2722	256	"arg_2"	"decimal"	2	0	1	2
2723	257	"res_0"	"decimal"	2	0	0	0
2724	257	"arg_1"	"decimal"	2	0	1	1
2725	257	"arg_2"	"decimal"	2	0	1	2
2726	258	"res_0"	"decimal"	2	0	0	0
2727	258	"arg_1"	"decimal"	2	0	1	1
2728	258	"arg_2"	"decimal"	2	0	1	2
2729	259	"res_0"	"decimal"	2	0	0	0
2730	259	"arg_1"	"decimal"	2	0	1	1
2731	259	"arg_2"	"decimal"	2	0	1	2
2732	260	"res_0"	"decimal"	2	0	0	0
2733	260	"arg_1"	"decimal"	2	0	1	1
2734	260	"arg_2"	"decimal"	2	0	1	2
2735	261	"res_0"	"decimal"	2	0	0	0
2736	261	"arg_1"	"decimal"	2	0	1	1
2737	261	"arg_2"	"decimal"	2	0	1	2
2738	262	"res_0"	"decimal"	2	0	0	0
2739	262	"arg_1"	"decimal"	2	0	1	1
2740	262	"arg_2"	"decimal"	2	0	1	2
2741	263	"res_0"	"decimal"	2	0	0	0
2742	263	"arg_1"	"decimal"	2	0	1	1
2743	264	"res_0"	"decimal"	2	0	0	0
2744	264	"arg_1"	"decimal"	2	0	1	1
2745	264	"arg_2"	"int"	32	0	1	2
2746	265	"res_0"	"decimal"	2	0	0	0
2747	265	"arg_1"	"decimal"	2	0	1	1
2748	265	"arg_2"	"int"	32	0	1	2
2749	266	"res_0"	"decimal"	2	0	0	0
2750	266	"arg_1"	"decimal"	2	0	1	1
2751	267	"res_0"	"decimal"	2	0	0	0
2752	267	"arg_1"	"decimal"	2	0	1	1
2753	268	"res_0"	"tinyint"	8	0	0	0
2754	268	"arg_1"	"decimal"	2	0	1	1
2755	269	"res_0"	"decimal"	2	0	0	0
2756	269	"arg_1"	"decimal"	2	0	1	1
2757	269	"arg_2"	"tinyint"	8	0	1	2
2758	270	"res_0"	"decimal"	2	0	0	0
2759	270	"arg_1"	"decimal"	2	0	1	1
2760	270	"arg_2"	"tinyint"	8	0	1	2
2761	271	"res_0"	"month_interval"	32	0	0	0
2762	271	"arg_1"	"month_interval"	32	0	1	1
2763	271	"arg_2"	"decimal"	2	0	1	2
2764	272	"res_0"	"month_interval"	32	0	0	0
2765	272	"arg_1"	"month_interval"	32	0	1	1
2766	272	"arg_2"	"decimal"	2	0	1	2
2767	273	"res_0"	"month_interval"	32	0	0	0
2768	273	"arg_1"	"month_interval"	32	0	1	1
2769	273	"arg_2"	"decimal"	2	0	1	2
2770	274	"res_0"	"month_interval"	32	0	0	0
2771	274	"arg_1"	"month_interval"	32	0	1	1
2772	274	"arg_2"	"decimal"	2	0	1	2
2773	275	"res_0"	"sec_interval"	13	0	0	0
2774	275	"arg_1"	"sec_interval"	13	0	1	1
2775	275	"arg_2"	"decimal"	2	0	1	2
2776	276	"res_0"	"sec_interval"	13	0	0	0
2777	276	"arg_1"	"sec_interval"	13	0	1	1
2778	276	"arg_2"	"decimal"	2	0	1	2
2779	277	"res_0"	"sec_interval"	13	0	0	0
2780	277	"arg_1"	"sec_interval"	13	0	1	1
2781	277	"arg_2"	"decimal"	2	0	1	2
2782	278	"res_0"	"sec_interval"	13	0	0	0
2783	278	"arg_1"	"sec_interval"	13	0	1	1
2784	278	"arg_2"	"decimal"	2	0	1	2
2785	279	"res_0"	"decimal"	4	0	0	0
2786	279	"arg_1"	"decimal"	4	0	1	1
2787	279	"arg_2"	"decimal"	4	0	1	2
2788	280	"res_0"	"decimal"	4	0	0	0
2789	280	"arg_1"	"decimal"	4	0	1	1
2790	280	"arg_2"	"decimal"	4	0	1	2
2791	281	"res_0"	"decimal"	4	0	0	0
2792	281	"arg_1"	"decimal"	4	0	1	1
2793	281	"arg_2"	"decimal"	4	0	1	2
2794	282	"res_0"	"decimal"	4	0	0	0
2795	282	"arg_1"	"decimal"	4	0	1	1
2796	282	"arg_2"	"decimal"	4	0	1	2
2797	283	"res_0"	"decimal"	4	0	0	0
2798	283	"arg_1"	"decimal"	4	0	1	1
2799	283	"arg_2"	"decimal"	4	0	1	2
2800	284	"res_0"	"decimal"	4	0	0	0
2801	284	"arg_1"	"decimal"	4	0	1	1
2802	284	"arg_2"	"decimal"	4	0	1	2
2803	285	"res_0"	"decimal"	4	0	0	0
2804	285	"arg_1"	"decimal"	4	0	1	1
2805	285	"arg_2"	"decimal"	4	0	1	2
2806	286	"res_0"	"decimal"	4	0	0	0
2807	286	"arg_1"	"decimal"	4	0	1	1
2808	287	"res_0"	"decimal"	4	0	0	0
2809	287	"arg_1"	"decimal"	4	0	1	1
2810	287	"arg_2"	"int"	32	0	1	2
2811	288	"res_0"	"decimal"	4	0	0	0
2812	288	"arg_1"	"decimal"	4	0	1	1
2813	288	"arg_2"	"int"	32	0	1	2
2814	289	"res_0"	"decimal"	4	0	0	0
2815	289	"arg_1"	"decimal"	4	0	1	1
2816	290	"res_0"	"decimal"	4	0	0	0
2817	290	"arg_1"	"decimal"	4	0	1	1
2818	291	"res_0"	"tinyint"	8	0	0	0
2819	291	"arg_1"	"decimal"	4	0	1	1
2820	292	"res_0"	"decimal"	4	0	0	0
2821	292	"arg_1"	"decimal"	4	0	1	1
2822	292	"arg_2"	"smallint"	16	0	1	2
2823	293	"res_0"	"decimal"	4	0	0	0
2824	293	"arg_1"	"decimal"	4	0	1	1
2825	293	"arg_2"	"smallint"	16	0	1	2
2826	294	"res_0"	"month_interval"	32	0	0	0
2827	294	"arg_1"	"month_interval"	32	0	1	1
2828	294	"arg_2"	"decimal"	4	0	1	2
2829	295	"res_0"	"month_interval"	32	0	0	0
2830	295	"arg_1"	"month_interval"	32	0	1	1
2831	295	"arg_2"	"decimal"	4	0	1	2
2832	296	"res_0"	"month_interval"	32	0	0	0
2833	296	"arg_1"	"month_interval"	32	0	1	1
2834	296	"arg_2"	"decimal"	4	0	1	2
2835	297	"res_0"	"month_interval"	32	0	0	0
2836	297	"arg_1"	"month_interval"	32	0	1	1
2837	297	"arg_2"	"decimal"	4	0	1	2
2838	298	"res_0"	"sec_interval"	13	0	0	0
2839	298	"arg_1"	"sec_interval"	13	0	1	1
2840	298	"arg_2"	"decimal"	4	0	1	2
2841	299	"res_0"	"sec_interval"	13	0	0	0
2842	299	"arg_1"	"sec_interval"	13	0	1	1
2843	299	"arg_2"	"decimal"	4	0	1	2
2844	300	"res_0"	"sec_interval"	13	0	0	0
2845	300	"arg_1"	"sec_interval"	13	0	1	1
2846	300	"arg_2"	"decimal"	4	0	1	2
2847	301	"res_0"	"sec_interval"	13	0	0	0
2848	301	"arg_1"	"sec_interval"	13	0	1	1
2849	301	"arg_2"	"decimal"	4	0	1	2
2850	302	"res_0"	"decimal"	9	0	0	0
2851	302	"arg_1"	"decimal"	9	0	1	1
2852	302	"arg_2"	"decimal"	9	0	1	2
2853	303	"res_0"	"decimal"	9	0	0	0
2854	303	"arg_1"	"decimal"	9	0	1	1
2855	303	"arg_2"	"decimal"	9	0	1	2
2856	304	"res_0"	"decimal"	9	0	0	0
2857	304	"arg_1"	"decimal"	9	0	1	1
2858	304	"arg_2"	"decimal"	9	0	1	2
2859	305	"res_0"	"decimal"	9	0	0	0
2860	305	"arg_1"	"decimal"	9	0	1	1
2861	305	"arg_2"	"decimal"	9	0	1	2
2862	306	"res_0"	"decimal"	9	0	0	0
2863	306	"arg_1"	"decimal"	9	0	1	1
2864	306	"arg_2"	"decimal"	9	0	1	2
2865	307	"res_0"	"decimal"	9	0	0	0
2866	307	"arg_1"	"decimal"	9	0	1	1
2867	307	"arg_2"	"decimal"	9	0	1	2
2868	308	"res_0"	"decimal"	9	0	0	0
2869	308	"arg_1"	"decimal"	9	0	1	1
2870	308	"arg_2"	"decimal"	9	0	1	2
2871	309	"res_0"	"decimal"	9	0	0	0
2872	309	"arg_1"	"decimal"	9	0	1	1
2873	310	"res_0"	"decimal"	9	0	0	0
2874	310	"arg_1"	"decimal"	9	0	1	1
2875	310	"arg_2"	"int"	32	0	1	2
2876	311	"res_0"	"decimal"	9	0	0	0
2877	311	"arg_1"	"decimal"	9	0	1	1
2878	311	"arg_2"	"int"	32	0	1	2
2879	312	"res_0"	"decimal"	9	0	0	0
2880	312	"arg_1"	"decimal"	9	0	1	1
2881	313	"res_0"	"decimal"	9	0	0	0
2882	313	"arg_1"	"decimal"	9	0	1	1
2883	314	"res_0"	"tinyint"	8	0	0	0
2884	314	"arg_1"	"decimal"	9	0	1	1
2885	315	"res_0"	"decimal"	9	0	0	0
2886	315	"arg_1"	"decimal"	9	0	1	1
2887	315	"arg_2"	"int"	32	0	1	2
2888	316	"res_0"	"decimal"	9	0	0	0
2889	316	"arg_1"	"decimal"	9	0	1	1
2890	316	"arg_2"	"int"	32	0	1	2
2891	317	"res_0"	"month_interval"	32	0	0	0
2892	317	"arg_1"	"month_interval"	32	0	1	1
2893	317	"arg_2"	"decimal"	9	0	1	2
2894	318	"res_0"	"month_interval"	32	0	0	0
2895	318	"arg_1"	"month_interval"	32	0	1	1
2896	318	"arg_2"	"decimal"	9	0	1	2
2897	319	"res_0"	"month_interval"	32	0	0	0
2898	319	"arg_1"	"month_interval"	32	0	1	1
2899	319	"arg_2"	"decimal"	9	0	1	2
2900	320	"res_0"	"month_interval"	32	0	0	0
2901	320	"arg_1"	"month_interval"	32	0	1	1
2902	320	"arg_2"	"decimal"	9	0	1	2
2903	321	"res_0"	"sec_interval"	13	0	0	0
2904	321	"arg_1"	"sec_interval"	13	0	1	1
2905	321	"arg_2"	"decimal"	9	0	1	2
2906	322	"res_0"	"sec_interval"	13	0	0	0
2907	322	"arg_1"	"sec_interval"	13	0	1	1
2908	322	"arg_2"	"decimal"	9	0	1	2
2909	323	"res_0"	"sec_interval"	13	0	0	0
2910	323	"arg_1"	"sec_interval"	13	0	1	1
2911	323	"arg_2"	"decimal"	9	0	1	2
2912	324	"res_0"	"sec_interval"	13	0	0	0
2913	324	"arg_1"	"sec_interval"	13	0	1	1
2914	324	"arg_2"	"decimal"	9	0	1	2
2915	325	"res_0"	"decimal"	19	0	0	0
2916	325	"arg_1"	"decimal"	19	0	1	1
2917	325	"arg_2"	"decimal"	19	0	1	2
2918	326	"res_0"	"decimal"	19	0	0	0
2919	326	"arg_1"	"decimal"	19	0	1	1
2920	326	"arg_2"	"decimal"	19	0	1	2
2921	327	"res_0"	"decimal"	19	0	0	0
2922	327	"arg_1"	"decimal"	19	0	1	1
2923	327	"arg_2"	"decimal"	19	0	1	2
2924	328	"res_0"	"decimal"	19	0	0	0
2925	328	"arg_1"	"decimal"	19	0	1	1
2926	328	"arg_2"	"decimal"	19	0	1	2
2927	329	"res_0"	"decimal"	19	0	0	0
2928	329	"arg_1"	"decimal"	19	0	1	1
2929	329	"arg_2"	"decimal"	19	0	1	2
2930	330	"res_0"	"decimal"	19	0	0	0
2931	330	"arg_1"	"decimal"	19	0	1	1
2932	330	"arg_2"	"decimal"	19	0	1	2
2933	331	"res_0"	"decimal"	19	0	0	0
2934	331	"arg_1"	"decimal"	19	0	1	1
2935	331	"arg_2"	"decimal"	19	0	1	2
2936	332	"res_0"	"decimal"	19	0	0	0
2937	332	"arg_1"	"decimal"	19	0	1	1
2938	333	"res_0"	"decimal"	19	0	0	0
2939	333	"arg_1"	"decimal"	19	0	1	1
2940	333	"arg_2"	"int"	32	0	1	2
2941	334	"res_0"	"decimal"	19	0	0	0
2942	334	"arg_1"	"decimal"	19	0	1	1
2943	334	"arg_2"	"int"	32	0	1	2
2944	335	"res_0"	"decimal"	19	0	0	0
2945	335	"arg_1"	"decimal"	19	0	1	1
2946	336	"res_0"	"decimal"	19	0	0	0
2947	336	"arg_1"	"decimal"	19	0	1	1
2948	337	"res_0"	"tinyint"	8	0	0	0
2949	337	"arg_1"	"decimal"	19	0	1	1
2950	338	"res_0"	"decimal"	19	0	0	0
2951	338	"arg_1"	"decimal"	19	0	1	1
2952	338	"arg_2"	"bigint"	64	0	1	2
2953	339	"res_0"	"decimal"	19	0	0	0
2954	339	"arg_1"	"decimal"	19	0	1	1
2955	339	"arg_2"	"bigint"	64	0	1	2
2956	340	"res_0"	"month_interval"	32	0	0	0
2957	340	"arg_1"	"month_interval"	32	0	1	1
2958	340	"arg_2"	"decimal"	19	0	1	2
2959	341	"res_0"	"month_interval"	32	0	0	0
2960	341	"arg_1"	"month_interval"	32	0	1	1
2961	341	"arg_2"	"decimal"	19	0	1	2
2962	342	"res_0"	"month_interval"	32	0	0	0
2963	342	"arg_1"	"month_interval"	32	0	1	1
2964	342	"arg_2"	"decimal"	19	0	1	2
2965	343	"res_0"	"month_interval"	32	0	0	0
2966	343	"arg_1"	"month_interval"	32	0	1	1
2967	343	"arg_2"	"decimal"	19	0	1	2
2968	344	"res_0"	"sec_interval"	13	0	0	0
2969	344	"arg_1"	"sec_interval"	13	0	1	1
2970	344	"arg_2"	"decimal"	19	0	1	2
2971	345	"res_0"	"sec_interval"	13	0	0	0
2972	345	"arg_1"	"sec_interval"	13	0	1	1
2973	345	"arg_2"	"decimal"	19	0	1	2
2974	346	"res_0"	"sec_interval"	13	0	0	0
2975	346	"arg_1"	"sec_interval"	13	0	1	1
2976	346	"arg_2"	"decimal"	19	0	1	2
2977	347	"res_0"	"sec_interval"	13	0	0	0
2978	347	"arg_1"	"sec_interval"	13	0	1	1
2979	347	"arg_2"	"decimal"	19	0	1	2
2980	348	"res_0"	"real"	24	0	0	0
2981	348	"arg_1"	"real"	24	0	1	1
2982	348	"arg_2"	"real"	24	0	1	2
2983	349	"res_0"	"real"	24	0	0	0
2984	349	"arg_1"	"real"	24	0	1	1
2985	349	"arg_2"	"real"	24	0	1	2
2986	350	"res_0"	"real"	24	0	0	0
2987	350	"arg_1"	"real"	24	0	1	1
2988	350	"arg_2"	"real"	24	0	1	2
2989	351	"res_0"	"real"	24	0	0	0
2990	351	"arg_1"	"real"	24	0	1	1
2991	351	"arg_2"	"real"	24	0	1	2
2992	352	"res_0"	"real"	24	0	0	0
2993	352	"arg_1"	"real"	24	0	1	1
2994	353	"res_0"	"real"	24	0	0	0
2995	353	"arg_1"	"real"	24	0	1	1
2996	354	"res_0"	"tinyint"	8	0	0	0
2997	354	"arg_1"	"real"	24	0	1	1
2998	355	"res_0"	"real"	24	0	0	0
2999	355	"arg_1"	"real"	24	0	1	1
3000	355	"arg_2"	"real"	24	0	1	2
3001	356	"res_0"	"real"	24	0	0	0
3002	356	"arg_1"	"real"	24	0	1	1
3003	356	"arg_2"	"real"	24	0	1	2
3004	357	"res_0"	"month_interval"	32	0	0	0
3005	357	"arg_1"	"month_interval"	32	0	1	1
3006	357	"arg_2"	"real"	24	0	1	2
3007	358	"res_0"	"month_interval"	32	0	0	0
3008	358	"arg_1"	"month_interval"	32	0	1	1
3009	358	"arg_2"	"real"	24	0	1	2
3010	359	"res_0"	"month_interval"	32	0	0	0
3011	359	"arg_1"	"month_interval"	32	0	1	1
3012	359	"arg_2"	"real"	24	0	1	2
3013	360	"res_0"	"month_interval"	32	0	0	0
3014	360	"arg_1"	"month_interval"	32	0	1	1
3015	360	"arg_2"	"real"	24	0	1	2
3016	361	"res_0"	"sec_interval"	13	0	0	0
3017	361	"arg_1"	"sec_interval"	13	0	1	1
3018	361	"arg_2"	"real"	24	0	1	2
3019	362	"res_0"	"sec_interval"	13	0	0	0
3020	362	"arg_1"	"sec_interval"	13	0	1	1
3021	362	"arg_2"	"real"	24	0	1	2
3022	363	"res_0"	"sec_interval"	13	0	0	0
3023	363	"arg_1"	"sec_interval"	13	0	1	1
3024	363	"arg_2"	"real"	24	0	1	2
3025	364	"res_0"	"sec_interval"	13	0	0	0
3026	364	"arg_1"	"sec_interval"	13	0	1	1
3027	364	"arg_2"	"real"	24	0	1	2
3028	365	"res_0"	"double"	53	0	0	0
3029	365	"arg_1"	"double"	53	0	1	1
3030	365	"arg_2"	"double"	53	0	1	2
3031	366	"res_0"	"double"	53	0	0	0
3032	366	"arg_1"	"double"	53	0	1	1
3033	366	"arg_2"	"double"	53	0	1	2
3034	367	"res_0"	"double"	53	0	0	0
3035	367	"arg_1"	"double"	53	0	1	1
3036	367	"arg_2"	"double"	53	0	1	2
3037	368	"res_0"	"double"	53	0	0	0
3038	368	"arg_1"	"double"	53	0	1	1
3039	368	"arg_2"	"double"	53	0	1	2
3040	369	"res_0"	"double"	53	0	0	0
3041	369	"arg_1"	"double"	53	0	1	1
3042	370	"res_0"	"double"	53	0	0	0
3043	370	"arg_1"	"double"	53	0	1	1
3044	371	"res_0"	"tinyint"	8	0	0	0
3045	371	"arg_1"	"double"	53	0	1	1
3046	372	"res_0"	"double"	53	0	0	0
3047	372	"arg_1"	"double"	53	0	1	1
3048	372	"arg_2"	"double"	53	0	1	2
3049	373	"res_0"	"double"	53	0	0	0
3050	373	"arg_1"	"double"	53	0	1	1
3051	373	"arg_2"	"double"	53	0	1	2
3052	374	"res_0"	"month_interval"	32	0	0	0
3053	374	"arg_1"	"month_interval"	32	0	1	1
3054	374	"arg_2"	"double"	53	0	1	2
3055	375	"res_0"	"month_interval"	32	0	0	0
3056	375	"arg_1"	"month_interval"	32	0	1	1
3057	375	"arg_2"	"double"	53	0	1	2
3058	376	"res_0"	"month_interval"	32	0	0	0
3059	376	"arg_1"	"month_interval"	32	0	1	1
3060	376	"arg_2"	"double"	53	0	1	2
3061	377	"res_0"	"month_interval"	32	0	0	0
3062	377	"arg_1"	"month_interval"	32	0	1	1
3063	377	"arg_2"	"double"	53	0	1	2
3064	378	"res_0"	"sec_interval"	13	0	0	0
3065	378	"arg_1"	"sec_interval"	13	0	1	1
3066	378	"arg_2"	"double"	53	0	1	2
3067	379	"res_0"	"sec_interval"	13	0	0	0
3068	379	"arg_1"	"sec_interval"	13	0	1	1
3069	379	"arg_2"	"double"	53	0	1	2
3070	380	"res_0"	"sec_interval"	13	0	0	0
3071	380	"arg_1"	"sec_interval"	13	0	1	1
3072	380	"arg_2"	"double"	53	0	1	2
3073	381	"res_0"	"sec_interval"	13	0	0	0
3074	381	"arg_1"	"sec_interval"	13	0	1	1
3075	381	"arg_2"	"double"	53	0	1	2
3076	382	"res_0"	"month_interval"	32	0	0	0
3077	382	"arg_1"	"month_interval"	32	0	1	1
3078	382	"arg_2"	"month_interval"	32	0	1	2
3079	383	"res_0"	"month_interval"	32	0	0	0
3080	383	"arg_1"	"month_interval"	32	0	1	1
3081	383	"arg_2"	"month_interval"	32	0	1	2
3082	384	"res_0"	"month_interval"	32	0	0	0
3083	384	"arg_1"	"month_interval"	32	0	1	1
3084	384	"arg_2"	"month_interval"	32	0	1	2
3085	385	"res_0"	"month_interval"	32	0	0	0
3086	385	"arg_1"	"month_interval"	32	0	1	1
3087	385	"arg_2"	"month_interval"	32	0	1	2
3088	386	"res_0"	"month_interval"	32	0	0	0
3089	386	"arg_1"	"month_interval"	32	0	1	1
3090	387	"res_0"	"month_interval"	32	0	0	0
3091	387	"arg_1"	"month_interval"	32	0	1	1
3092	388	"res_0"	"tinyint"	8	0	0	0
3093	388	"arg_1"	"month_interval"	32	0	1	1
3094	389	"res_0"	"month_interval"	32	0	0	0
3095	389	"arg_1"	"month_interval"	32	0	1	1
3096	389	"arg_2"	"int"	32	0	1	2
3097	390	"res_0"	"month_interval"	32	0	0	0
3098	390	"arg_1"	"month_interval"	32	0	1	1
3099	390	"arg_2"	"int"	32	0	1	2
3100	391	"res_0"	"sec_interval"	13	0	0	0
3101	391	"arg_1"	"sec_interval"	13	0	1	1
3102	391	"arg_2"	"sec_interval"	13	0	1	2
3103	392	"res_0"	"sec_interval"	13	0	0	0
3104	392	"arg_1"	"sec_interval"	13	0	1	1
3105	392	"arg_2"	"sec_interval"	13	0	1	2
3106	393	"res_0"	"sec_interval"	13	0	0	0
3107	393	"arg_1"	"sec_interval"	13	0	1	1
3108	393	"arg_2"	"sec_interval"	13	0	1	2
3109	394	"res_0"	"sec_interval"	13	0	0	0
3110	394	"arg_1"	"sec_interval"	13	0	1	1
3111	394	"arg_2"	"sec_interval"	13	0	1	2
3112	395	"res_0"	"sec_interval"	13	0	0	0
3113	395	"arg_1"	"sec_interval"	13	0	1	1
3114	396	"res_0"	"sec_interval"	13	0	0	0
3115	396	"arg_1"	"sec_interval"	13	0	1	1
3116	397	"res_0"	"tinyint"	8	0	0	0
3117	397	"arg_1"	"sec_interval"	13	0	1	1
3118	398	"res_0"	"sec_interval"	13	0	0	0
3119	398	"arg_1"	"sec_interval"	13	0	1	1
3120	398	"arg_2"	"bigint"	64	0	1	2
3121	399	"res_0"	"sec_interval"	13	0	0	0
3122	399	"arg_1"	"sec_interval"	13	0	1	1
3123	399	"arg_2"	"bigint"	64	0	1	2
3124	400	"res_0"	"decimal"	4	0	0	0
3125	400	"arg_1"	"decimal"	4	0	1	1
3126	400	"arg_2"	"tinyint"	8	0	1	2
3127	401	"res_0"	"decimal"	4	0	0	0
3128	401	"arg_1"	"tinyint"	8	0	1	1
3129	401	"arg_2"	"decimal"	4	0	1	2
3130	402	"res_0"	"decimal"	4	0	0	0
3131	402	"arg_1"	"decimal"	4	0	1	1
3132	402	"arg_2"	"decimal"	2	0	1	2
3133	403	"res_0"	"decimal"	4	0	0	0
3134	403	"arg_1"	"decimal"	2	0	1	1
3135	403	"arg_2"	"decimal"	4	0	1	2
3136	404	"res_0"	"decimal"	9	0	0	0
3137	404	"arg_1"	"decimal"	9	0	1	1
3138	404	"arg_2"	"tinyint"	8	0	1	2
3139	405	"res_0"	"decimal"	9	0	0	0
3140	405	"arg_1"	"tinyint"	8	0	1	1
3141	405	"arg_2"	"decimal"	9	0	1	2
3142	406	"res_0"	"decimal"	9	0	0	0
3143	406	"arg_1"	"decimal"	9	0	1	1
3144	406	"arg_2"	"smallint"	16	0	1	2
3145	407	"res_0"	"decimal"	9	0	0	0
3146	407	"arg_1"	"smallint"	16	0	1	1
3147	407	"arg_2"	"decimal"	9	0	1	2
3148	408	"res_0"	"decimal"	9	0	0	0
3149	408	"arg_1"	"decimal"	9	0	1	1
3150	408	"arg_2"	"decimal"	2	0	1	2
3151	409	"res_0"	"decimal"	9	0	0	0
3152	409	"arg_1"	"decimal"	2	0	1	1
3153	409	"arg_2"	"decimal"	9	0	1	2
3154	410	"res_0"	"decimal"	9	0	0	0
3155	410	"arg_1"	"decimal"	9	0	1	1
3156	410	"arg_2"	"decimal"	4	0	1	2
3157	411	"res_0"	"decimal"	9	0	0	0
3158	411	"arg_1"	"decimal"	4	0	1	1
3159	411	"arg_2"	"decimal"	9	0	1	2
3160	412	"res_0"	"decimal"	19	0	0	0
3161	412	"arg_1"	"decimal"	19	0	1	1
3162	412	"arg_2"	"tinyint"	8	0	1	2
3163	413	"res_0"	"decimal"	19	0	0	0
3164	413	"arg_1"	"tinyint"	8	0	1	1
3165	413	"arg_2"	"decimal"	19	0	1	2
3166	414	"res_0"	"decimal"	19	0	0	0
3167	414	"arg_1"	"decimal"	19	0	1	1
3168	414	"arg_2"	"smallint"	16	0	1	2
3169	415	"res_0"	"decimal"	19	0	0	0
3170	415	"arg_1"	"smallint"	16	0	1	1
3171	415	"arg_2"	"decimal"	19	0	1	2
3172	416	"res_0"	"decimal"	19	0	0	0
3173	416	"arg_1"	"decimal"	19	0	1	1
3174	416	"arg_2"	"int"	32	0	1	2
3175	417	"res_0"	"decimal"	19	0	0	0
3176	417	"arg_1"	"int"	32	0	1	1
3177	417	"arg_2"	"decimal"	19	0	1	2
3178	418	"res_0"	"decimal"	19	0	0	0
3179	418	"arg_1"	"decimal"	19	0	1	1
3180	418	"arg_2"	"wrd"	64	0	1	2
3181	419	"res_0"	"decimal"	19	0	0	0
3182	419	"arg_1"	"wrd"	64	0	1	1
3183	419	"arg_2"	"decimal"	19	0	1	2
3184	420	"res_0"	"decimal"	19	0	0	0
3185	420	"arg_1"	"decimal"	19	0	1	1
3186	420	"arg_2"	"decimal"	2	0	1	2
3187	421	"res_0"	"decimal"	19	0	0	0
3188	421	"arg_1"	"decimal"	2	0	1	1
3189	421	"arg_2"	"decimal"	19	0	1	2
3190	422	"res_0"	"decimal"	19	0	0	0
3191	422	"arg_1"	"decimal"	19	0	1	1
3192	422	"arg_2"	"decimal"	4	0	1	2
3193	423	"res_0"	"decimal"	19	0	0	0
3194	423	"arg_1"	"decimal"	4	0	1	1
3195	423	"arg_2"	"decimal"	19	0	1	2
3196	424	"res_0"	"decimal"	19	0	0	0
3197	424	"arg_1"	"decimal"	19	0	1	1
3198	424	"arg_2"	"decimal"	9	0	1	2
3199	425	"res_0"	"decimal"	19	0	0	0
3200	425	"arg_1"	"decimal"	9	0	1	1
3201	425	"arg_2"	"decimal"	19	0	1	2
3202	426	"res_0"	"decimal"	2	0	0	0
3203	426	"arg_1"	"decimal"	2	0	1	1
3204	426	"arg_2"	"tinyint"	8	0	1	2
3205	427	"res_0"	"decimal"	4	0	0	0
3206	427	"arg_1"	"decimal"	4	0	1	1
3207	427	"arg_2"	"tinyint"	8	0	1	2
3208	428	"res_0"	"decimal"	9	0	0	0
3209	428	"arg_1"	"decimal"	9	0	1	1
3210	428	"arg_2"	"tinyint"	8	0	1	2
3211	429	"res_0"	"decimal"	19	0	0	0
3212	429	"arg_1"	"decimal"	19	0	1	1
3213	429	"arg_2"	"tinyint"	8	0	1	2
3214	430	"res_0"	"real"	24	0	0	0
3215	430	"arg_1"	"real"	24	0	1	1
3216	430	"arg_2"	"tinyint"	8	0	1	2
3217	431	"res_0"	"double"	53	0	0	0
3218	431	"arg_1"	"double"	53	0	1	1
3219	431	"arg_2"	"tinyint"	8	0	1	2
3220	432	"res_0"	"oid"	63	0	0	0
3221	432	"arg_1"	"oid"	63	0	1	1
3222	432	"arg_2"	"oid"	63	0	1	2
3223	433	"res_0"	"oid"	63	0	0	0
3224	433	"arg_1"	"tinyint"	8	0	1	1
3225	433	"arg_2"	"oid"	63	0	1	2
3226	434	"res_0"	"oid"	63	0	0	0
3227	434	"arg_1"	"smallint"	16	0	1	1
3228	434	"arg_2"	"oid"	63	0	1	2
3229	435	"res_0"	"oid"	63	0	0	0
3230	435	"arg_1"	"int"	32	0	1	1
3231	435	"arg_2"	"oid"	63	0	1	2
3232	436	"res_0"	"oid"	63	0	0	0
3233	436	"arg_1"	"bigint"	64	0	1	1
3234	436	"arg_2"	"oid"	63	0	1	2
3235	437	"res_0"	"oid"	63	0	0	0
3236	437	"arg_1"	"wrd"	64	0	1	1
3237	437	"arg_2"	"oid"	63	0	1	2
3238	438	"res_0"	"oid"	63	0	0	0
3239	438	"arg_1"	"decimal"	2	0	1	1
3240	438	"arg_2"	"oid"	63	0	1	2
3241	439	"res_0"	"oid"	63	0	0	0
3242	439	"arg_1"	"decimal"	4	0	1	1
3243	439	"arg_2"	"oid"	63	0	1	2
3244	440	"res_0"	"oid"	63	0	0	0
3245	440	"arg_1"	"decimal"	9	0	1	1
3246	440	"arg_2"	"oid"	63	0	1	2
3247	441	"res_0"	"oid"	63	0	0	0
3248	441	"arg_1"	"decimal"	19	0	1	1
3249	441	"arg_2"	"oid"	63	0	1	2
3250	442	"res_0"	"oid"	63	0	0	0
3251	442	"arg_1"	"real"	24	0	1	1
3252	442	"arg_2"	"oid"	63	0	1	2
3253	443	"res_0"	"oid"	63	0	0	0
3254	443	"arg_1"	"double"	53	0	1	1
3255	443	"arg_2"	"oid"	63	0	1	2
3256	444	"res_0"	"oid"	63	0	0	0
3257	444	"arg_1"	"month_interval"	32	0	1	1
3258	444	"arg_2"	"oid"	63	0	1	2
3259	445	"res_0"	"oid"	63	0	0	0
3260	445	"arg_1"	"sec_interval"	13	0	1	1
3261	445	"arg_2"	"oid"	63	0	1	2
3262	446	"res_0"	"oid"	63	0	0	0
3263	446	"arg_1"	"time"	7	0	1	1
3264	446	"arg_2"	"oid"	63	0	1	2
3265	447	"res_0"	"oid"	63	0	0	0
3266	447	"arg_1"	"timetz"	7	0	1	1
3267	447	"arg_2"	"oid"	63	0	1	2
3268	448	"res_0"	"oid"	63	0	0	0
3269	448	"arg_1"	"date"	0	0	1	1
3270	448	"arg_2"	"oid"	63	0	1	2
3271	449	"res_0"	"oid"	63	0	0	0
3272	449	"arg_1"	"timestamp"	7	0	1	1
3273	449	"arg_2"	"oid"	63	0	1	2
3274	450	"res_0"	"oid"	63	0	0	0
3275	450	"arg_1"	"timestamptz"	7	0	1	1
3276	450	"arg_2"	"oid"	63	0	1	2
3277	451	"res_0"	"oid"	63	0	0	0
3278	451	"arg_1"	"blob"	0	0	1	1
3279	451	"arg_2"	"oid"	63	0	1	2
3280	452	"res_0"	"tinyint"	8	0	0	0
3281	452	"arg_1"	"oid"	63	0	1	1
3282	452	"arg_2"	"tinyint"	8	0	1	2
3283	453	"res_0"	"tinyint"	8	0	0	0
3284	453	"arg_1"	"tinyint"	8	0	1	1
3285	453	"arg_2"	"tinyint"	8	0	1	2
3286	454	"res_0"	"tinyint"	8	0	0	0
3287	454	"arg_1"	"smallint"	16	0	1	1
3288	454	"arg_2"	"tinyint"	8	0	1	2
3289	455	"res_0"	"tinyint"	8	0	0	0
3290	455	"arg_1"	"int"	32	0	1	1
3291	455	"arg_2"	"tinyint"	8	0	1	2
3292	456	"res_0"	"tinyint"	8	0	0	0
3293	456	"arg_1"	"bigint"	64	0	1	1
3294	456	"arg_2"	"tinyint"	8	0	1	2
3295	457	"res_0"	"tinyint"	8	0	0	0
3296	457	"arg_1"	"wrd"	64	0	1	1
3297	457	"arg_2"	"tinyint"	8	0	1	2
3298	458	"res_0"	"tinyint"	8	0	0	0
3299	458	"arg_1"	"decimal"	2	0	1	1
3300	458	"arg_2"	"tinyint"	8	0	1	2
3301	459	"res_0"	"tinyint"	8	0	0	0
3302	459	"arg_1"	"decimal"	4	0	1	1
3303	459	"arg_2"	"tinyint"	8	0	1	2
3304	460	"res_0"	"tinyint"	8	0	0	0
3305	460	"arg_1"	"decimal"	9	0	1	1
3306	460	"arg_2"	"tinyint"	8	0	1	2
3307	461	"res_0"	"tinyint"	8	0	0	0
3308	461	"arg_1"	"decimal"	19	0	1	1
3309	461	"arg_2"	"tinyint"	8	0	1	2
3310	462	"res_0"	"tinyint"	8	0	0	0
3311	462	"arg_1"	"real"	24	0	1	1
3312	462	"arg_2"	"tinyint"	8	0	1	2
3313	463	"res_0"	"tinyint"	8	0	0	0
3314	463	"arg_1"	"double"	53	0	1	1
3315	463	"arg_2"	"tinyint"	8	0	1	2
3316	464	"res_0"	"tinyint"	8	0	0	0
3317	464	"arg_1"	"month_interval"	32	0	1	1
3318	464	"arg_2"	"tinyint"	8	0	1	2
3319	465	"res_0"	"tinyint"	8	0	0	0
3320	465	"arg_1"	"sec_interval"	13	0	1	1
3321	465	"arg_2"	"tinyint"	8	0	1	2
3322	466	"res_0"	"tinyint"	8	0	0	0
3323	466	"arg_1"	"time"	7	0	1	1
3324	466	"arg_2"	"tinyint"	8	0	1	2
3325	467	"res_0"	"tinyint"	8	0	0	0
3326	467	"arg_1"	"timetz"	7	0	1	1
3327	467	"arg_2"	"tinyint"	8	0	1	2
3328	468	"res_0"	"tinyint"	8	0	0	0
3329	468	"arg_1"	"date"	0	0	1	1
3330	468	"arg_2"	"tinyint"	8	0	1	2
3331	469	"res_0"	"tinyint"	8	0	0	0
3332	469	"arg_1"	"timestamp"	7	0	1	1
3333	469	"arg_2"	"tinyint"	8	0	1	2
3334	470	"res_0"	"tinyint"	8	0	0	0
3335	470	"arg_1"	"timestamptz"	7	0	1	1
3336	470	"arg_2"	"tinyint"	8	0	1	2
3337	471	"res_0"	"tinyint"	8	0	0	0
3338	471	"arg_1"	"blob"	0	0	1	1
3339	471	"arg_2"	"tinyint"	8	0	1	2
3340	472	"res_0"	"smallint"	16	0	0	0
3341	472	"arg_1"	"oid"	63	0	1	1
3342	472	"arg_2"	"smallint"	16	0	1	2
3343	473	"res_0"	"smallint"	16	0	0	0
3344	473	"arg_1"	"tinyint"	8	0	1	1
3345	473	"arg_2"	"smallint"	16	0	1	2
3346	474	"res_0"	"smallint"	16	0	0	0
3347	474	"arg_1"	"smallint"	16	0	1	1
3348	474	"arg_2"	"smallint"	16	0	1	2
3349	475	"res_0"	"smallint"	16	0	0	0
3350	475	"arg_1"	"int"	32	0	1	1
3351	475	"arg_2"	"smallint"	16	0	1	2
3352	476	"res_0"	"smallint"	16	0	0	0
3353	476	"arg_1"	"bigint"	64	0	1	1
3354	476	"arg_2"	"smallint"	16	0	1	2
3355	477	"res_0"	"smallint"	16	0	0	0
3356	477	"arg_1"	"wrd"	64	0	1	1
3357	477	"arg_2"	"smallint"	16	0	1	2
3358	478	"res_0"	"smallint"	16	0	0	0
3359	478	"arg_1"	"decimal"	2	0	1	1
3360	478	"arg_2"	"smallint"	16	0	1	2
3361	479	"res_0"	"smallint"	16	0	0	0
3362	479	"arg_1"	"decimal"	4	0	1	1
3363	479	"arg_2"	"smallint"	16	0	1	2
3364	480	"res_0"	"smallint"	16	0	0	0
3365	480	"arg_1"	"decimal"	9	0	1	1
3366	480	"arg_2"	"smallint"	16	0	1	2
3367	481	"res_0"	"smallint"	16	0	0	0
3368	481	"arg_1"	"decimal"	19	0	1	1
3369	481	"arg_2"	"smallint"	16	0	1	2
3370	482	"res_0"	"smallint"	16	0	0	0
3371	482	"arg_1"	"real"	24	0	1	1
3372	482	"arg_2"	"smallint"	16	0	1	2
3373	483	"res_0"	"smallint"	16	0	0	0
3374	483	"arg_1"	"double"	53	0	1	1
3375	483	"arg_2"	"smallint"	16	0	1	2
3376	484	"res_0"	"smallint"	16	0	0	0
3377	484	"arg_1"	"month_interval"	32	0	1	1
3378	484	"arg_2"	"smallint"	16	0	1	2
3379	485	"res_0"	"smallint"	16	0	0	0
3380	485	"arg_1"	"sec_interval"	13	0	1	1
3381	485	"arg_2"	"smallint"	16	0	1	2
3382	486	"res_0"	"smallint"	16	0	0	0
3383	486	"arg_1"	"time"	7	0	1	1
3384	486	"arg_2"	"smallint"	16	0	1	2
3385	487	"res_0"	"smallint"	16	0	0	0
3386	487	"arg_1"	"timetz"	7	0	1	1
3387	487	"arg_2"	"smallint"	16	0	1	2
3388	488	"res_0"	"smallint"	16	0	0	0
3389	488	"arg_1"	"date"	0	0	1	1
3390	488	"arg_2"	"smallint"	16	0	1	2
3391	489	"res_0"	"smallint"	16	0	0	0
3392	489	"arg_1"	"timestamp"	7	0	1	1
3393	489	"arg_2"	"smallint"	16	0	1	2
3394	490	"res_0"	"smallint"	16	0	0	0
3395	490	"arg_1"	"timestamptz"	7	0	1	1
3396	490	"arg_2"	"smallint"	16	0	1	2
3397	491	"res_0"	"smallint"	16	0	0	0
3398	491	"arg_1"	"blob"	0	0	1	1
3399	491	"arg_2"	"smallint"	16	0	1	2
3400	492	"res_0"	"int"	32	0	0	0
3401	492	"arg_1"	"oid"	63	0	1	1
3402	492	"arg_2"	"int"	32	0	1	2
3403	493	"res_0"	"int"	32	0	0	0
3404	493	"arg_1"	"tinyint"	8	0	1	1
3405	493	"arg_2"	"int"	32	0	1	2
3406	494	"res_0"	"int"	32	0	0	0
3407	494	"arg_1"	"smallint"	16	0	1	1
3408	494	"arg_2"	"int"	32	0	1	2
3409	495	"res_0"	"int"	32	0	0	0
3410	495	"arg_1"	"int"	32	0	1	1
3411	495	"arg_2"	"int"	32	0	1	2
3412	496	"res_0"	"int"	32	0	0	0
3413	496	"arg_1"	"bigint"	64	0	1	1
3414	496	"arg_2"	"int"	32	0	1	2
3415	497	"res_0"	"int"	32	0	0	0
3416	497	"arg_1"	"wrd"	64	0	1	1
3417	497	"arg_2"	"int"	32	0	1	2
3418	498	"res_0"	"int"	32	0	0	0
3419	498	"arg_1"	"decimal"	2	0	1	1
3420	498	"arg_2"	"int"	32	0	1	2
3421	499	"res_0"	"int"	32	0	0	0
3422	499	"arg_1"	"decimal"	4	0	1	1
3423	499	"arg_2"	"int"	32	0	1	2
3424	500	"res_0"	"int"	32	0	0	0
3425	500	"arg_1"	"decimal"	9	0	1	1
3426	500	"arg_2"	"int"	32	0	1	2
3427	501	"res_0"	"int"	32	0	0	0
3428	501	"arg_1"	"decimal"	19	0	1	1
3429	501	"arg_2"	"int"	32	0	1	2
3430	502	"res_0"	"int"	32	0	0	0
3431	502	"arg_1"	"real"	24	0	1	1
3432	502	"arg_2"	"int"	32	0	1	2
3433	503	"res_0"	"int"	32	0	0	0
3434	503	"arg_1"	"double"	53	0	1	1
3435	503	"arg_2"	"int"	32	0	1	2
3436	504	"res_0"	"int"	32	0	0	0
3437	504	"arg_1"	"month_interval"	32	0	1	1
3438	504	"arg_2"	"int"	32	0	1	2
3439	505	"res_0"	"int"	32	0	0	0
3440	505	"arg_1"	"sec_interval"	13	0	1	1
3441	505	"arg_2"	"int"	32	0	1	2
3442	506	"res_0"	"int"	32	0	0	0
3443	506	"arg_1"	"time"	7	0	1	1
3444	506	"arg_2"	"int"	32	0	1	2
3445	507	"res_0"	"int"	32	0	0	0
3446	507	"arg_1"	"timetz"	7	0	1	1
3447	507	"arg_2"	"int"	32	0	1	2
3448	508	"res_0"	"int"	32	0	0	0
3449	508	"arg_1"	"date"	0	0	1	1
3450	508	"arg_2"	"int"	32	0	1	2
3451	509	"res_0"	"int"	32	0	0	0
3452	509	"arg_1"	"timestamp"	7	0	1	1
3453	509	"arg_2"	"int"	32	0	1	2
3454	510	"res_0"	"int"	32	0	0	0
3455	510	"arg_1"	"timestamptz"	7	0	1	1
3456	510	"arg_2"	"int"	32	0	1	2
3457	511	"res_0"	"int"	32	0	0	0
3458	511	"arg_1"	"blob"	0	0	1	1
3459	511	"arg_2"	"int"	32	0	1	2
3460	512	"res_0"	"bigint"	64	0	0	0
3461	512	"arg_1"	"oid"	63	0	1	1
3462	512	"arg_2"	"bigint"	64	0	1	2
3463	513	"res_0"	"bigint"	64	0	0	0
3464	513	"arg_1"	"tinyint"	8	0	1	1
3465	513	"arg_2"	"bigint"	64	0	1	2
3466	514	"res_0"	"bigint"	64	0	0	0
3467	514	"arg_1"	"smallint"	16	0	1	1
3468	514	"arg_2"	"bigint"	64	0	1	2
3469	515	"res_0"	"bigint"	64	0	0	0
3470	515	"arg_1"	"int"	32	0	1	1
3471	515	"arg_2"	"bigint"	64	0	1	2
3472	516	"res_0"	"bigint"	64	0	0	0
3473	516	"arg_1"	"bigint"	64	0	1	1
3474	516	"arg_2"	"bigint"	64	0	1	2
3475	517	"res_0"	"bigint"	64	0	0	0
3476	517	"arg_1"	"wrd"	64	0	1	1
3477	517	"arg_2"	"bigint"	64	0	1	2
3478	518	"res_0"	"bigint"	64	0	0	0
3479	518	"arg_1"	"decimal"	2	0	1	1
3480	518	"arg_2"	"bigint"	64	0	1	2
3481	519	"res_0"	"bigint"	64	0	0	0
3482	519	"arg_1"	"decimal"	4	0	1	1
3483	519	"arg_2"	"bigint"	64	0	1	2
3484	520	"res_0"	"bigint"	64	0	0	0
3485	520	"arg_1"	"decimal"	9	0	1	1
3486	520	"arg_2"	"bigint"	64	0	1	2
3487	521	"res_0"	"bigint"	64	0	0	0
3488	521	"arg_1"	"decimal"	19	0	1	1
3489	521	"arg_2"	"bigint"	64	0	1	2
3490	522	"res_0"	"bigint"	64	0	0	0
3491	522	"arg_1"	"real"	24	0	1	1
3492	522	"arg_2"	"bigint"	64	0	1	2
3493	523	"res_0"	"bigint"	64	0	0	0
3494	523	"arg_1"	"double"	53	0	1	1
3495	523	"arg_2"	"bigint"	64	0	1	2
3496	524	"res_0"	"bigint"	64	0	0	0
3497	524	"arg_1"	"month_interval"	32	0	1	1
3498	524	"arg_2"	"bigint"	64	0	1	2
3499	525	"res_0"	"bigint"	64	0	0	0
3500	525	"arg_1"	"sec_interval"	13	0	1	1
3501	525	"arg_2"	"bigint"	64	0	1	2
3502	526	"res_0"	"bigint"	64	0	0	0
3503	526	"arg_1"	"time"	7	0	1	1
3504	526	"arg_2"	"bigint"	64	0	1	2
3505	527	"res_0"	"bigint"	64	0	0	0
3506	527	"arg_1"	"timetz"	7	0	1	1
3507	527	"arg_2"	"bigint"	64	0	1	2
3508	528	"res_0"	"bigint"	64	0	0	0
3509	528	"arg_1"	"date"	0	0	1	1
3510	528	"arg_2"	"bigint"	64	0	1	2
3511	529	"res_0"	"bigint"	64	0	0	0
3512	529	"arg_1"	"timestamp"	7	0	1	1
3513	529	"arg_2"	"bigint"	64	0	1	2
3514	530	"res_0"	"bigint"	64	0	0	0
3515	530	"arg_1"	"timestamptz"	7	0	1	1
3516	530	"arg_2"	"bigint"	64	0	1	2
3517	531	"res_0"	"bigint"	64	0	0	0
3518	531	"arg_1"	"blob"	0	0	1	1
3519	531	"arg_2"	"bigint"	64	0	1	2
3520	532	"res_0"	"wrd"	64	0	0	0
3521	532	"arg_1"	"oid"	63	0	1	1
3522	532	"arg_2"	"wrd"	64	0	1	2
3523	533	"res_0"	"wrd"	64	0	0	0
3524	533	"arg_1"	"tinyint"	8	0	1	1
3525	533	"arg_2"	"wrd"	64	0	1	2
3526	534	"res_0"	"wrd"	64	0	0	0
3527	534	"arg_1"	"smallint"	16	0	1	1
3528	534	"arg_2"	"wrd"	64	0	1	2
3529	535	"res_0"	"wrd"	64	0	0	0
3530	535	"arg_1"	"int"	32	0	1	1
3531	535	"arg_2"	"wrd"	64	0	1	2
3532	536	"res_0"	"wrd"	64	0	0	0
3533	536	"arg_1"	"bigint"	64	0	1	1
3534	536	"arg_2"	"wrd"	64	0	1	2
3535	537	"res_0"	"wrd"	64	0	0	0
3536	537	"arg_1"	"wrd"	64	0	1	1
3537	537	"arg_2"	"wrd"	64	0	1	2
3538	538	"res_0"	"wrd"	64	0	0	0
3539	538	"arg_1"	"decimal"	2	0	1	1
3540	538	"arg_2"	"wrd"	64	0	1	2
3541	539	"res_0"	"wrd"	64	0	0	0
3542	539	"arg_1"	"decimal"	4	0	1	1
3543	539	"arg_2"	"wrd"	64	0	1	2
3544	540	"res_0"	"wrd"	64	0	0	0
3545	540	"arg_1"	"decimal"	9	0	1	1
3546	540	"arg_2"	"wrd"	64	0	1	2
3547	541	"res_0"	"wrd"	64	0	0	0
3548	541	"arg_1"	"decimal"	19	0	1	1
3549	541	"arg_2"	"wrd"	64	0	1	2
3550	542	"res_0"	"wrd"	64	0	0	0
3551	542	"arg_1"	"real"	24	0	1	1
3552	542	"arg_2"	"wrd"	64	0	1	2
3553	543	"res_0"	"wrd"	64	0	0	0
3554	543	"arg_1"	"double"	53	0	1	1
3555	543	"arg_2"	"wrd"	64	0	1	2
3556	544	"res_0"	"wrd"	64	0	0	0
3557	544	"arg_1"	"month_interval"	32	0	1	1
3558	544	"arg_2"	"wrd"	64	0	1	2
3559	545	"res_0"	"wrd"	64	0	0	0
3560	545	"arg_1"	"sec_interval"	13	0	1	1
3561	545	"arg_2"	"wrd"	64	0	1	2
3562	546	"res_0"	"wrd"	64	0	0	0
3563	546	"arg_1"	"time"	7	0	1	1
3564	546	"arg_2"	"wrd"	64	0	1	2
3565	547	"res_0"	"wrd"	64	0	0	0
3566	547	"arg_1"	"timetz"	7	0	1	1
3567	547	"arg_2"	"wrd"	64	0	1	2
3568	548	"res_0"	"wrd"	64	0	0	0
3569	548	"arg_1"	"date"	0	0	1	1
3570	548	"arg_2"	"wrd"	64	0	1	2
3571	549	"res_0"	"wrd"	64	0	0	0
3572	549	"arg_1"	"timestamp"	7	0	1	1
3573	549	"arg_2"	"wrd"	64	0	1	2
3574	550	"res_0"	"wrd"	64	0	0	0
3575	550	"arg_1"	"timestamptz"	7	0	1	1
3576	550	"arg_2"	"wrd"	64	0	1	2
3577	551	"res_0"	"wrd"	64	0	0	0
3578	551	"arg_1"	"blob"	0	0	1	1
3579	551	"arg_2"	"wrd"	64	0	1	2
3580	552	"res_0"	"decimal"	2	0	0	0
3581	552	"arg_1"	"oid"	63	0	1	1
3582	552	"arg_2"	"decimal"	2	0	1	2
3583	553	"res_0"	"decimal"	2	0	0	0
3584	553	"arg_1"	"tinyint"	8	0	1	1
3585	553	"arg_2"	"decimal"	2	0	1	2
3586	554	"res_0"	"decimal"	2	0	0	0
3587	554	"arg_1"	"smallint"	16	0	1	1
3588	554	"arg_2"	"decimal"	2	0	1	2
3589	555	"res_0"	"decimal"	2	0	0	0
3590	555	"arg_1"	"int"	32	0	1	1
3591	555	"arg_2"	"decimal"	2	0	1	2
3592	556	"res_0"	"decimal"	2	0	0	0
3593	556	"arg_1"	"bigint"	64	0	1	1
3594	556	"arg_2"	"decimal"	2	0	1	2
3595	557	"res_0"	"decimal"	2	0	0	0
3596	557	"arg_1"	"wrd"	64	0	1	1
3597	557	"arg_2"	"decimal"	2	0	1	2
3598	558	"res_0"	"decimal"	2	0	0	0
3599	558	"arg_1"	"decimal"	2	0	1	1
3600	558	"arg_2"	"decimal"	2	0	1	2
3601	559	"res_0"	"decimal"	2	0	0	0
3602	559	"arg_1"	"decimal"	4	0	1	1
3603	559	"arg_2"	"decimal"	2	0	1	2
3604	560	"res_0"	"decimal"	2	0	0	0
3605	560	"arg_1"	"decimal"	9	0	1	1
3606	560	"arg_2"	"decimal"	2	0	1	2
3607	561	"res_0"	"decimal"	2	0	0	0
3608	561	"arg_1"	"decimal"	19	0	1	1
3609	561	"arg_2"	"decimal"	2	0	1	2
3610	562	"res_0"	"decimal"	2	0	0	0
3611	562	"arg_1"	"real"	24	0	1	1
3612	562	"arg_2"	"decimal"	2	0	1	2
3613	563	"res_0"	"decimal"	2	0	0	0
3614	563	"arg_1"	"double"	53	0	1	1
3615	563	"arg_2"	"decimal"	2	0	1	2
3616	564	"res_0"	"decimal"	2	0	0	0
3617	564	"arg_1"	"month_interval"	32	0	1	1
3618	564	"arg_2"	"decimal"	2	0	1	2
3619	565	"res_0"	"decimal"	2	0	0	0
3620	565	"arg_1"	"sec_interval"	13	0	1	1
3621	565	"arg_2"	"decimal"	2	0	1	2
3622	566	"res_0"	"decimal"	2	0	0	0
3623	566	"arg_1"	"time"	7	0	1	1
3624	566	"arg_2"	"decimal"	2	0	1	2
3625	567	"res_0"	"decimal"	2	0	0	0
3626	567	"arg_1"	"timetz"	7	0	1	1
3627	567	"arg_2"	"decimal"	2	0	1	2
3628	568	"res_0"	"decimal"	2	0	0	0
3629	568	"arg_1"	"date"	0	0	1	1
3630	568	"arg_2"	"decimal"	2	0	1	2
3631	569	"res_0"	"decimal"	2	0	0	0
3632	569	"arg_1"	"timestamp"	7	0	1	1
3633	569	"arg_2"	"decimal"	2	0	1	2
3634	570	"res_0"	"decimal"	2	0	0	0
3635	570	"arg_1"	"timestamptz"	7	0	1	1
3636	570	"arg_2"	"decimal"	2	0	1	2
3637	571	"res_0"	"decimal"	2	0	0	0
3638	571	"arg_1"	"blob"	0	0	1	1
3639	571	"arg_2"	"decimal"	2	0	1	2
3640	572	"res_0"	"decimal"	4	0	0	0
3641	572	"arg_1"	"oid"	63	0	1	1
3642	572	"arg_2"	"decimal"	4	0	1	2
3643	573	"res_0"	"decimal"	4	0	0	0
3644	573	"arg_1"	"tinyint"	8	0	1	1
3645	573	"arg_2"	"decimal"	4	0	1	2
3646	574	"res_0"	"decimal"	4	0	0	0
3647	574	"arg_1"	"smallint"	16	0	1	1
3648	574	"arg_2"	"decimal"	4	0	1	2
3649	575	"res_0"	"decimal"	4	0	0	0
3650	575	"arg_1"	"int"	32	0	1	1
3651	575	"arg_2"	"decimal"	4	0	1	2
3652	576	"res_0"	"decimal"	4	0	0	0
3653	576	"arg_1"	"bigint"	64	0	1	1
3654	576	"arg_2"	"decimal"	4	0	1	2
3655	577	"res_0"	"decimal"	4	0	0	0
3656	577	"arg_1"	"wrd"	64	0	1	1
3657	577	"arg_2"	"decimal"	4	0	1	2
3658	578	"res_0"	"decimal"	4	0	0	0
3659	578	"arg_1"	"decimal"	2	0	1	1
3660	578	"arg_2"	"decimal"	4	0	1	2
3661	579	"res_0"	"decimal"	4	0	0	0
3662	579	"arg_1"	"decimal"	4	0	1	1
3663	579	"arg_2"	"decimal"	4	0	1	2
3664	580	"res_0"	"decimal"	4	0	0	0
3665	580	"arg_1"	"decimal"	9	0	1	1
3666	580	"arg_2"	"decimal"	4	0	1	2
3667	581	"res_0"	"decimal"	4	0	0	0
3668	581	"arg_1"	"decimal"	19	0	1	1
3669	581	"arg_2"	"decimal"	4	0	1	2
3670	582	"res_0"	"decimal"	4	0	0	0
3671	582	"arg_1"	"real"	24	0	1	1
3672	582	"arg_2"	"decimal"	4	0	1	2
3673	583	"res_0"	"decimal"	4	0	0	0
3674	583	"arg_1"	"double"	53	0	1	1
3675	583	"arg_2"	"decimal"	4	0	1	2
3676	584	"res_0"	"decimal"	4	0	0	0
3677	584	"arg_1"	"month_interval"	32	0	1	1
3678	584	"arg_2"	"decimal"	4	0	1	2
3679	585	"res_0"	"decimal"	4	0	0	0
3680	585	"arg_1"	"sec_interval"	13	0	1	1
3681	585	"arg_2"	"decimal"	4	0	1	2
3682	586	"res_0"	"decimal"	4	0	0	0
3683	586	"arg_1"	"time"	7	0	1	1
3684	586	"arg_2"	"decimal"	4	0	1	2
3685	587	"res_0"	"decimal"	4	0	0	0
3686	587	"arg_1"	"timetz"	7	0	1	1
3687	587	"arg_2"	"decimal"	4	0	1	2
3688	588	"res_0"	"decimal"	4	0	0	0
3689	588	"arg_1"	"date"	0	0	1	1
3690	588	"arg_2"	"decimal"	4	0	1	2
3691	589	"res_0"	"decimal"	4	0	0	0
3692	589	"arg_1"	"timestamp"	7	0	1	1
3693	589	"arg_2"	"decimal"	4	0	1	2
3694	590	"res_0"	"decimal"	4	0	0	0
3695	590	"arg_1"	"timestamptz"	7	0	1	1
3696	590	"arg_2"	"decimal"	4	0	1	2
3697	591	"res_0"	"decimal"	4	0	0	0
3698	591	"arg_1"	"blob"	0	0	1	1
3699	591	"arg_2"	"decimal"	4	0	1	2
3700	592	"res_0"	"decimal"	9	0	0	0
3701	592	"arg_1"	"oid"	63	0	1	1
3702	592	"arg_2"	"decimal"	9	0	1	2
3703	593	"res_0"	"decimal"	9	0	0	0
3704	593	"arg_1"	"tinyint"	8	0	1	1
3705	593	"arg_2"	"decimal"	9	0	1	2
3706	594	"res_0"	"decimal"	9	0	0	0
3707	594	"arg_1"	"smallint"	16	0	1	1
3708	594	"arg_2"	"decimal"	9	0	1	2
3709	595	"res_0"	"decimal"	9	0	0	0
3710	595	"arg_1"	"int"	32	0	1	1
3711	595	"arg_2"	"decimal"	9	0	1	2
3712	596	"res_0"	"decimal"	9	0	0	0
3713	596	"arg_1"	"bigint"	64	0	1	1
3714	596	"arg_2"	"decimal"	9	0	1	2
3715	597	"res_0"	"decimal"	9	0	0	0
3716	597	"arg_1"	"wrd"	64	0	1	1
3717	597	"arg_2"	"decimal"	9	0	1	2
3718	598	"res_0"	"decimal"	9	0	0	0
3719	598	"arg_1"	"decimal"	2	0	1	1
3720	598	"arg_2"	"decimal"	9	0	1	2
3721	599	"res_0"	"decimal"	9	0	0	0
3722	599	"arg_1"	"decimal"	4	0	1	1
3723	599	"arg_2"	"decimal"	9	0	1	2
3724	600	"res_0"	"decimal"	9	0	0	0
3725	600	"arg_1"	"decimal"	9	0	1	1
3726	600	"arg_2"	"decimal"	9	0	1	2
3727	601	"res_0"	"decimal"	9	0	0	0
3728	601	"arg_1"	"decimal"	19	0	1	1
3729	601	"arg_2"	"decimal"	9	0	1	2
3730	602	"res_0"	"decimal"	9	0	0	0
3731	602	"arg_1"	"real"	24	0	1	1
3732	602	"arg_2"	"decimal"	9	0	1	2
3733	603	"res_0"	"decimal"	9	0	0	0
3734	603	"arg_1"	"double"	53	0	1	1
3735	603	"arg_2"	"decimal"	9	0	1	2
3736	604	"res_0"	"decimal"	9	0	0	0
3737	604	"arg_1"	"month_interval"	32	0	1	1
3738	604	"arg_2"	"decimal"	9	0	1	2
3739	605	"res_0"	"decimal"	9	0	0	0
3740	605	"arg_1"	"sec_interval"	13	0	1	1
3741	605	"arg_2"	"decimal"	9	0	1	2
3742	606	"res_0"	"decimal"	9	0	0	0
3743	606	"arg_1"	"time"	7	0	1	1
3744	606	"arg_2"	"decimal"	9	0	1	2
3745	607	"res_0"	"decimal"	9	0	0	0
3746	607	"arg_1"	"timetz"	7	0	1	1
3747	607	"arg_2"	"decimal"	9	0	1	2
3748	608	"res_0"	"decimal"	9	0	0	0
3749	608	"arg_1"	"date"	0	0	1	1
3750	608	"arg_2"	"decimal"	9	0	1	2
3751	609	"res_0"	"decimal"	9	0	0	0
3752	609	"arg_1"	"timestamp"	7	0	1	1
3753	609	"arg_2"	"decimal"	9	0	1	2
3754	610	"res_0"	"decimal"	9	0	0	0
3755	610	"arg_1"	"timestamptz"	7	0	1	1
3756	610	"arg_2"	"decimal"	9	0	1	2
3757	611	"res_0"	"decimal"	9	0	0	0
3758	611	"arg_1"	"blob"	0	0	1	1
3759	611	"arg_2"	"decimal"	9	0	1	2
3760	612	"res_0"	"decimal"	19	0	0	0
3761	612	"arg_1"	"oid"	63	0	1	1
3762	612	"arg_2"	"decimal"	19	0	1	2
3763	613	"res_0"	"decimal"	19	0	0	0
3764	613	"arg_1"	"tinyint"	8	0	1	1
3765	613	"arg_2"	"decimal"	19	0	1	2
3766	614	"res_0"	"decimal"	19	0	0	0
3767	614	"arg_1"	"smallint"	16	0	1	1
3768	614	"arg_2"	"decimal"	19	0	1	2
3769	615	"res_0"	"decimal"	19	0	0	0
3770	615	"arg_1"	"int"	32	0	1	1
3771	615	"arg_2"	"decimal"	19	0	1	2
3772	616	"res_0"	"decimal"	19	0	0	0
3773	616	"arg_1"	"bigint"	64	0	1	1
3774	616	"arg_2"	"decimal"	19	0	1	2
3775	617	"res_0"	"decimal"	19	0	0	0
3776	617	"arg_1"	"wrd"	64	0	1	1
3777	617	"arg_2"	"decimal"	19	0	1	2
3778	618	"res_0"	"decimal"	19	0	0	0
3779	618	"arg_1"	"decimal"	2	0	1	1
3780	618	"arg_2"	"decimal"	19	0	1	2
3781	619	"res_0"	"decimal"	19	0	0	0
3782	619	"arg_1"	"decimal"	4	0	1	1
3783	619	"arg_2"	"decimal"	19	0	1	2
3784	620	"res_0"	"decimal"	19	0	0	0
3785	620	"arg_1"	"decimal"	9	0	1	1
3786	620	"arg_2"	"decimal"	19	0	1	2
3787	621	"res_0"	"decimal"	19	0	0	0
3788	621	"arg_1"	"decimal"	19	0	1	1
3789	621	"arg_2"	"decimal"	19	0	1	2
3790	622	"res_0"	"decimal"	19	0	0	0
3791	622	"arg_1"	"real"	24	0	1	1
3792	622	"arg_2"	"decimal"	19	0	1	2
3793	623	"res_0"	"decimal"	19	0	0	0
3794	623	"arg_1"	"double"	53	0	1	1
3795	623	"arg_2"	"decimal"	19	0	1	2
3796	624	"res_0"	"decimal"	19	0	0	0
3797	624	"arg_1"	"month_interval"	32	0	1	1
3798	624	"arg_2"	"decimal"	19	0	1	2
3799	625	"res_0"	"decimal"	19	0	0	0
3800	625	"arg_1"	"sec_interval"	13	0	1	1
3801	625	"arg_2"	"decimal"	19	0	1	2
3802	626	"res_0"	"decimal"	19	0	0	0
3803	626	"arg_1"	"time"	7	0	1	1
3804	626	"arg_2"	"decimal"	19	0	1	2
3805	627	"res_0"	"decimal"	19	0	0	0
3806	627	"arg_1"	"timetz"	7	0	1	1
3807	627	"arg_2"	"decimal"	19	0	1	2
3808	628	"res_0"	"decimal"	19	0	0	0
3809	628	"arg_1"	"date"	0	0	1	1
3810	628	"arg_2"	"decimal"	19	0	1	2
3811	629	"res_0"	"decimal"	19	0	0	0
3812	629	"arg_1"	"timestamp"	7	0	1	1
3813	629	"arg_2"	"decimal"	19	0	1	2
3814	630	"res_0"	"decimal"	19	0	0	0
3815	630	"arg_1"	"timestamptz"	7	0	1	1
3816	630	"arg_2"	"decimal"	19	0	1	2
3817	631	"res_0"	"decimal"	19	0	0	0
3818	631	"arg_1"	"blob"	0	0	1	1
3819	631	"arg_2"	"decimal"	19	0	1	2
3820	632	"res_0"	"real"	24	0	0	0
3821	632	"arg_1"	"oid"	63	0	1	1
3822	632	"arg_2"	"real"	24	0	1	2
3823	633	"res_0"	"real"	24	0	0	0
3824	633	"arg_1"	"tinyint"	8	0	1	1
3825	633	"arg_2"	"real"	24	0	1	2
3826	634	"res_0"	"real"	24	0	0	0
3827	634	"arg_1"	"smallint"	16	0	1	1
3828	634	"arg_2"	"real"	24	0	1	2
3829	635	"res_0"	"real"	24	0	0	0
3830	635	"arg_1"	"int"	32	0	1	1
3831	635	"arg_2"	"real"	24	0	1	2
3832	636	"res_0"	"real"	24	0	0	0
3833	636	"arg_1"	"bigint"	64	0	1	1
3834	636	"arg_2"	"real"	24	0	1	2
3835	637	"res_0"	"real"	24	0	0	0
3836	637	"arg_1"	"wrd"	64	0	1	1
3837	637	"arg_2"	"real"	24	0	1	2
3838	638	"res_0"	"real"	24	0	0	0
3839	638	"arg_1"	"decimal"	2	0	1	1
3840	638	"arg_2"	"real"	24	0	1	2
3841	639	"res_0"	"real"	24	0	0	0
3842	639	"arg_1"	"decimal"	4	0	1	1
3843	639	"arg_2"	"real"	24	0	1	2
3844	640	"res_0"	"real"	24	0	0	0
3845	640	"arg_1"	"decimal"	9	0	1	1
3846	640	"arg_2"	"real"	24	0	1	2
3847	641	"res_0"	"real"	24	0	0	0
3848	641	"arg_1"	"decimal"	19	0	1	1
3849	641	"arg_2"	"real"	24	0	1	2
3850	642	"res_0"	"real"	24	0	0	0
3851	642	"arg_1"	"real"	24	0	1	1
3852	642	"arg_2"	"real"	24	0	1	2
3853	643	"res_0"	"real"	24	0	0	0
3854	643	"arg_1"	"double"	53	0	1	1
3855	643	"arg_2"	"real"	24	0	1	2
3856	644	"res_0"	"real"	24	0	0	0
3857	644	"arg_1"	"month_interval"	32	0	1	1
3858	644	"arg_2"	"real"	24	0	1	2
3859	645	"res_0"	"real"	24	0	0	0
3860	645	"arg_1"	"sec_interval"	13	0	1	1
3861	645	"arg_2"	"real"	24	0	1	2
3862	646	"res_0"	"real"	24	0	0	0
3863	646	"arg_1"	"time"	7	0	1	1
3864	646	"arg_2"	"real"	24	0	1	2
3865	647	"res_0"	"real"	24	0	0	0
3866	647	"arg_1"	"timetz"	7	0	1	1
3867	647	"arg_2"	"real"	24	0	1	2
3868	648	"res_0"	"real"	24	0	0	0
3869	648	"arg_1"	"date"	0	0	1	1
3870	648	"arg_2"	"real"	24	0	1	2
3871	649	"res_0"	"real"	24	0	0	0
3872	649	"arg_1"	"timestamp"	7	0	1	1
3873	649	"arg_2"	"real"	24	0	1	2
3874	650	"res_0"	"real"	24	0	0	0
3875	650	"arg_1"	"timestamptz"	7	0	1	1
3876	650	"arg_2"	"real"	24	0	1	2
3877	651	"res_0"	"real"	24	0	0	0
3878	651	"arg_1"	"blob"	0	0	1	1
3879	651	"arg_2"	"real"	24	0	1	2
3880	652	"res_0"	"double"	53	0	0	0
3881	652	"arg_1"	"oid"	63	0	1	1
3882	652	"arg_2"	"double"	53	0	1	2
3883	653	"res_0"	"double"	53	0	0	0
3884	653	"arg_1"	"tinyint"	8	0	1	1
3885	653	"arg_2"	"double"	53	0	1	2
3886	654	"res_0"	"double"	53	0	0	0
3887	654	"arg_1"	"smallint"	16	0	1	1
3888	654	"arg_2"	"double"	53	0	1	2
3889	655	"res_0"	"double"	53	0	0	0
3890	655	"arg_1"	"int"	32	0	1	1
3891	655	"arg_2"	"double"	53	0	1	2
3892	656	"res_0"	"double"	53	0	0	0
3893	656	"arg_1"	"bigint"	64	0	1	1
3894	656	"arg_2"	"double"	53	0	1	2
3895	657	"res_0"	"double"	53	0	0	0
3896	657	"arg_1"	"wrd"	64	0	1	1
3897	657	"arg_2"	"double"	53	0	1	2
3898	658	"res_0"	"double"	53	0	0	0
3899	658	"arg_1"	"decimal"	2	0	1	1
3900	658	"arg_2"	"double"	53	0	1	2
3901	659	"res_0"	"double"	53	0	0	0
3902	659	"arg_1"	"decimal"	4	0	1	1
3903	659	"arg_2"	"double"	53	0	1	2
3904	660	"res_0"	"double"	53	0	0	0
3905	660	"arg_1"	"decimal"	9	0	1	1
3906	660	"arg_2"	"double"	53	0	1	2
3907	661	"res_0"	"double"	53	0	0	0
3908	661	"arg_1"	"decimal"	19	0	1	1
3909	661	"arg_2"	"double"	53	0	1	2
3910	662	"res_0"	"double"	53	0	0	0
3911	662	"arg_1"	"real"	24	0	1	1
3912	662	"arg_2"	"double"	53	0	1	2
3913	663	"res_0"	"double"	53	0	0	0
3914	663	"arg_1"	"double"	53	0	1	1
3915	663	"arg_2"	"double"	53	0	1	2
3916	664	"res_0"	"double"	53	0	0	0
3917	664	"arg_1"	"month_interval"	32	0	1	1
3918	664	"arg_2"	"double"	53	0	1	2
3919	665	"res_0"	"double"	53	0	0	0
3920	665	"arg_1"	"sec_interval"	13	0	1	1
3921	665	"arg_2"	"double"	53	0	1	2
3922	666	"res_0"	"double"	53	0	0	0
3923	666	"arg_1"	"time"	7	0	1	1
3924	666	"arg_2"	"double"	53	0	1	2
3925	667	"res_0"	"double"	53	0	0	0
3926	667	"arg_1"	"timetz"	7	0	1	1
3927	667	"arg_2"	"double"	53	0	1	2
3928	668	"res_0"	"double"	53	0	0	0
3929	668	"arg_1"	"date"	0	0	1	1
3930	668	"arg_2"	"double"	53	0	1	2
3931	669	"res_0"	"double"	53	0	0	0
3932	669	"arg_1"	"timestamp"	7	0	1	1
3933	669	"arg_2"	"double"	53	0	1	2
3934	670	"res_0"	"double"	53	0	0	0
3935	670	"arg_1"	"timestamptz"	7	0	1	1
3936	670	"arg_2"	"double"	53	0	1	2
3937	671	"res_0"	"double"	53	0	0	0
3938	671	"arg_1"	"blob"	0	0	1	1
3939	671	"arg_2"	"double"	53	0	1	2
3940	672	"res_0"	"month_interval"	32	0	0	0
3941	672	"arg_1"	"oid"	63	0	1	1
3942	672	"arg_2"	"month_interval"	32	0	1	2
3943	673	"res_0"	"month_interval"	32	0	0	0
3944	673	"arg_1"	"tinyint"	8	0	1	1
3945	673	"arg_2"	"month_interval"	32	0	1	2
3946	674	"res_0"	"month_interval"	32	0	0	0
3947	674	"arg_1"	"smallint"	16	0	1	1
3948	674	"arg_2"	"month_interval"	32	0	1	2
3949	675	"res_0"	"month_interval"	32	0	0	0
3950	675	"arg_1"	"int"	32	0	1	1
3951	675	"arg_2"	"month_interval"	32	0	1	2
3952	676	"res_0"	"month_interval"	32	0	0	0
3953	676	"arg_1"	"bigint"	64	0	1	1
3954	676	"arg_2"	"month_interval"	32	0	1	2
3955	677	"res_0"	"month_interval"	32	0	0	0
3956	677	"arg_1"	"wrd"	64	0	1	1
3957	677	"arg_2"	"month_interval"	32	0	1	2
3958	678	"res_0"	"month_interval"	32	0	0	0
3959	678	"arg_1"	"decimal"	2	0	1	1
3960	678	"arg_2"	"month_interval"	32	0	1	2
3961	679	"res_0"	"month_interval"	32	0	0	0
3962	679	"arg_1"	"decimal"	4	0	1	1
3963	679	"arg_2"	"month_interval"	32	0	1	2
3964	680	"res_0"	"month_interval"	32	0	0	0
3965	680	"arg_1"	"decimal"	9	0	1	1
3966	680	"arg_2"	"month_interval"	32	0	1	2
3967	681	"res_0"	"month_interval"	32	0	0	0
3968	681	"arg_1"	"decimal"	19	0	1	1
3969	681	"arg_2"	"month_interval"	32	0	1	2
3970	682	"res_0"	"month_interval"	32	0	0	0
3971	682	"arg_1"	"real"	24	0	1	1
3972	682	"arg_2"	"month_interval"	32	0	1	2
3973	683	"res_0"	"month_interval"	32	0	0	0
3974	683	"arg_1"	"double"	53	0	1	1
3975	683	"arg_2"	"month_interval"	32	0	1	2
3976	684	"res_0"	"month_interval"	32	0	0	0
3977	684	"arg_1"	"month_interval"	32	0	1	1
3978	684	"arg_2"	"month_interval"	32	0	1	2
3979	685	"res_0"	"month_interval"	32	0	0	0
3980	685	"arg_1"	"sec_interval"	13	0	1	1
3981	685	"arg_2"	"month_interval"	32	0	1	2
3982	686	"res_0"	"month_interval"	32	0	0	0
3983	686	"arg_1"	"time"	7	0	1	1
3984	686	"arg_2"	"month_interval"	32	0	1	2
3985	687	"res_0"	"month_interval"	32	0	0	0
3986	687	"arg_1"	"timetz"	7	0	1	1
3987	687	"arg_2"	"month_interval"	32	0	1	2
3988	688	"res_0"	"month_interval"	32	0	0	0
3989	688	"arg_1"	"date"	0	0	1	1
3990	688	"arg_2"	"month_interval"	32	0	1	2
3991	689	"res_0"	"month_interval"	32	0	0	0
3992	689	"arg_1"	"timestamp"	7	0	1	1
3993	689	"arg_2"	"month_interval"	32	0	1	2
3994	690	"res_0"	"month_interval"	32	0	0	0
3995	690	"arg_1"	"timestamptz"	7	0	1	1
3996	690	"arg_2"	"month_interval"	32	0	1	2
3997	691	"res_0"	"month_interval"	32	0	0	0
3998	691	"arg_1"	"blob"	0	0	1	1
3999	691	"arg_2"	"month_interval"	32	0	1	2
4000	692	"res_0"	"sec_interval"	13	0	0	0
4001	692	"arg_1"	"oid"	63	0	1	1
4002	692	"arg_2"	"sec_interval"	13	0	1	2
4003	693	"res_0"	"sec_interval"	13	0	0	0
4004	693	"arg_1"	"tinyint"	8	0	1	1
4005	693	"arg_2"	"sec_interval"	13	0	1	2
4006	694	"res_0"	"sec_interval"	13	0	0	0
4007	694	"arg_1"	"smallint"	16	0	1	1
4008	694	"arg_2"	"sec_interval"	13	0	1	2
4009	695	"res_0"	"sec_interval"	13	0	0	0
4010	695	"arg_1"	"int"	32	0	1	1
4011	695	"arg_2"	"sec_interval"	13	0	1	2
4012	696	"res_0"	"sec_interval"	13	0	0	0
4013	696	"arg_1"	"bigint"	64	0	1	1
4014	696	"arg_2"	"sec_interval"	13	0	1	2
4015	697	"res_0"	"sec_interval"	13	0	0	0
4016	697	"arg_1"	"wrd"	64	0	1	1
4017	697	"arg_2"	"sec_interval"	13	0	1	2
4018	698	"res_0"	"sec_interval"	13	0	0	0
4019	698	"arg_1"	"decimal"	2	0	1	1
4020	698	"arg_2"	"sec_interval"	13	0	1	2
4021	699	"res_0"	"sec_interval"	13	0	0	0
4022	699	"arg_1"	"decimal"	4	0	1	1
4023	699	"arg_2"	"sec_interval"	13	0	1	2
4024	700	"res_0"	"sec_interval"	13	0	0	0
4025	700	"arg_1"	"decimal"	9	0	1	1
4026	700	"arg_2"	"sec_interval"	13	0	1	2
4027	701	"res_0"	"sec_interval"	13	0	0	0
4028	701	"arg_1"	"decimal"	19	0	1	1
4029	701	"arg_2"	"sec_interval"	13	0	1	2
4030	702	"res_0"	"sec_interval"	13	0	0	0
4031	702	"arg_1"	"real"	24	0	1	1
4032	702	"arg_2"	"sec_interval"	13	0	1	2
4033	703	"res_0"	"sec_interval"	13	0	0	0
4034	703	"arg_1"	"double"	53	0	1	1
4035	703	"arg_2"	"sec_interval"	13	0	1	2
4036	704	"res_0"	"sec_interval"	13	0	0	0
4037	704	"arg_1"	"month_interval"	32	0	1	1
4038	704	"arg_2"	"sec_interval"	13	0	1	2
4039	705	"res_0"	"sec_interval"	13	0	0	0
4040	705	"arg_1"	"sec_interval"	13	0	1	1
4041	705	"arg_2"	"sec_interval"	13	0	1	2
4042	706	"res_0"	"sec_interval"	13	0	0	0
4043	706	"arg_1"	"time"	7	0	1	1
4044	706	"arg_2"	"sec_interval"	13	0	1	2
4045	707	"res_0"	"sec_interval"	13	0	0	0
4046	707	"arg_1"	"timetz"	7	0	1	1
4047	707	"arg_2"	"sec_interval"	13	0	1	2
4048	708	"res_0"	"sec_interval"	13	0	0	0
4049	708	"arg_1"	"date"	0	0	1	1
4050	708	"arg_2"	"sec_interval"	13	0	1	2
4051	709	"res_0"	"sec_interval"	13	0	0	0
4052	709	"arg_1"	"timestamp"	7	0	1	1
4053	709	"arg_2"	"sec_interval"	13	0	1	2
4054	710	"res_0"	"sec_interval"	13	0	0	0
4055	710	"arg_1"	"timestamptz"	7	0	1	1
4056	710	"arg_2"	"sec_interval"	13	0	1	2
4057	711	"res_0"	"sec_interval"	13	0	0	0
4058	711	"arg_1"	"blob"	0	0	1	1
4059	711	"arg_2"	"sec_interval"	13	0	1	2
4060	712	"res_0"	"time"	7	0	0	0
4061	712	"arg_1"	"oid"	63	0	1	1
4062	712	"arg_2"	"time"	7	0	1	2
4063	713	"res_0"	"time"	7	0	0	0
4064	713	"arg_1"	"tinyint"	8	0	1	1
4065	713	"arg_2"	"time"	7	0	1	2
4066	714	"res_0"	"time"	7	0	0	0
4067	714	"arg_1"	"smallint"	16	0	1	1
4068	714	"arg_2"	"time"	7	0	1	2
4069	715	"res_0"	"time"	7	0	0	0
4070	715	"arg_1"	"int"	32	0	1	1
4071	715	"arg_2"	"time"	7	0	1	2
4072	716	"res_0"	"time"	7	0	0	0
4073	716	"arg_1"	"bigint"	64	0	1	1
4074	716	"arg_2"	"time"	7	0	1	2
4075	717	"res_0"	"time"	7	0	0	0
4076	717	"arg_1"	"wrd"	64	0	1	1
4077	717	"arg_2"	"time"	7	0	1	2
4078	718	"res_0"	"time"	7	0	0	0
4079	718	"arg_1"	"decimal"	2	0	1	1
4080	718	"arg_2"	"time"	7	0	1	2
4081	719	"res_0"	"time"	7	0	0	0
4082	719	"arg_1"	"decimal"	4	0	1	1
4083	719	"arg_2"	"time"	7	0	1	2
4084	720	"res_0"	"time"	7	0	0	0
4085	720	"arg_1"	"decimal"	9	0	1	1
4086	720	"arg_2"	"time"	7	0	1	2
4087	721	"res_0"	"time"	7	0	0	0
4088	721	"arg_1"	"decimal"	19	0	1	1
4089	721	"arg_2"	"time"	7	0	1	2
4090	722	"res_0"	"time"	7	0	0	0
4091	722	"arg_1"	"real"	24	0	1	1
4092	722	"arg_2"	"time"	7	0	1	2
4093	723	"res_0"	"time"	7	0	0	0
4094	723	"arg_1"	"double"	53	0	1	1
4095	723	"arg_2"	"time"	7	0	1	2
4096	724	"res_0"	"time"	7	0	0	0
4097	724	"arg_1"	"month_interval"	32	0	1	1
4098	724	"arg_2"	"time"	7	0	1	2
4099	725	"res_0"	"time"	7	0	0	0
4100	725	"arg_1"	"sec_interval"	13	0	1	1
4101	725	"arg_2"	"time"	7	0	1	2
4102	726	"res_0"	"time"	7	0	0	0
4103	726	"arg_1"	"time"	7	0	1	1
4104	726	"arg_2"	"time"	7	0	1	2
4105	727	"res_0"	"time"	7	0	0	0
4106	727	"arg_1"	"timetz"	7	0	1	1
4107	727	"arg_2"	"time"	7	0	1	2
4108	728	"res_0"	"time"	7	0	0	0
4109	728	"arg_1"	"date"	0	0	1	1
4110	728	"arg_2"	"time"	7	0	1	2
4111	729	"res_0"	"time"	7	0	0	0
4112	729	"arg_1"	"timestamp"	7	0	1	1
4113	729	"arg_2"	"time"	7	0	1	2
4114	730	"res_0"	"time"	7	0	0	0
4115	730	"arg_1"	"timestamptz"	7	0	1	1
4116	730	"arg_2"	"time"	7	0	1	2
4117	731	"res_0"	"time"	7	0	0	0
4118	731	"arg_1"	"blob"	0	0	1	1
4119	731	"arg_2"	"time"	7	0	1	2
4120	732	"res_0"	"timetz"	7	0	0	0
4121	732	"arg_1"	"oid"	63	0	1	1
4122	732	"arg_2"	"timetz"	7	0	1	2
4123	733	"res_0"	"timetz"	7	0	0	0
4124	733	"arg_1"	"tinyint"	8	0	1	1
4125	733	"arg_2"	"timetz"	7	0	1	2
4126	734	"res_0"	"timetz"	7	0	0	0
4127	734	"arg_1"	"smallint"	16	0	1	1
4128	734	"arg_2"	"timetz"	7	0	1	2
4129	735	"res_0"	"timetz"	7	0	0	0
4130	735	"arg_1"	"int"	32	0	1	1
4131	735	"arg_2"	"timetz"	7	0	1	2
4132	736	"res_0"	"timetz"	7	0	0	0
4133	736	"arg_1"	"bigint"	64	0	1	1
4134	736	"arg_2"	"timetz"	7	0	1	2
4135	737	"res_0"	"timetz"	7	0	0	0
4136	737	"arg_1"	"wrd"	64	0	1	1
4137	737	"arg_2"	"timetz"	7	0	1	2
4138	738	"res_0"	"timetz"	7	0	0	0
4139	738	"arg_1"	"decimal"	2	0	1	1
4140	738	"arg_2"	"timetz"	7	0	1	2
4141	739	"res_0"	"timetz"	7	0	0	0
4142	739	"arg_1"	"decimal"	4	0	1	1
4143	739	"arg_2"	"timetz"	7	0	1	2
4144	740	"res_0"	"timetz"	7	0	0	0
4145	740	"arg_1"	"decimal"	9	0	1	1
4146	740	"arg_2"	"timetz"	7	0	1	2
4147	741	"res_0"	"timetz"	7	0	0	0
4148	741	"arg_1"	"decimal"	19	0	1	1
4149	741	"arg_2"	"timetz"	7	0	1	2
4150	742	"res_0"	"timetz"	7	0	0	0
4151	742	"arg_1"	"real"	24	0	1	1
4152	742	"arg_2"	"timetz"	7	0	1	2
4153	743	"res_0"	"timetz"	7	0	0	0
4154	743	"arg_1"	"double"	53	0	1	1
4155	743	"arg_2"	"timetz"	7	0	1	2
4156	744	"res_0"	"timetz"	7	0	0	0
4157	744	"arg_1"	"month_interval"	32	0	1	1
4158	744	"arg_2"	"timetz"	7	0	1	2
4159	745	"res_0"	"timetz"	7	0	0	0
4160	745	"arg_1"	"sec_interval"	13	0	1	1
4161	745	"arg_2"	"timetz"	7	0	1	2
4162	746	"res_0"	"timetz"	7	0	0	0
4163	746	"arg_1"	"time"	7	0	1	1
4164	746	"arg_2"	"timetz"	7	0	1	2
4165	747	"res_0"	"timetz"	7	0	0	0
4166	747	"arg_1"	"timetz"	7	0	1	1
4167	747	"arg_2"	"timetz"	7	0	1	2
4168	748	"res_0"	"timetz"	7	0	0	0
4169	748	"arg_1"	"date"	0	0	1	1
4170	748	"arg_2"	"timetz"	7	0	1	2
4171	749	"res_0"	"timetz"	7	0	0	0
4172	749	"arg_1"	"timestamp"	7	0	1	1
4173	749	"arg_2"	"timetz"	7	0	1	2
4174	750	"res_0"	"timetz"	7	0	0	0
4175	750	"arg_1"	"timestamptz"	7	0	1	1
4176	750	"arg_2"	"timetz"	7	0	1	2
4177	751	"res_0"	"timetz"	7	0	0	0
4178	751	"arg_1"	"blob"	0	0	1	1
4179	751	"arg_2"	"timetz"	7	0	1	2
4180	752	"res_0"	"date"	0	0	0	0
4181	752	"arg_1"	"oid"	63	0	1	1
4182	752	"arg_2"	"date"	0	0	1	2
4183	753	"res_0"	"date"	0	0	0	0
4184	753	"arg_1"	"tinyint"	8	0	1	1
4185	753	"arg_2"	"date"	0	0	1	2
4186	754	"res_0"	"date"	0	0	0	0
4187	754	"arg_1"	"smallint"	16	0	1	1
4188	754	"arg_2"	"date"	0	0	1	2
4189	755	"res_0"	"date"	0	0	0	0
4190	755	"arg_1"	"int"	32	0	1	1
4191	755	"arg_2"	"date"	0	0	1	2
4192	756	"res_0"	"date"	0	0	0	0
4193	756	"arg_1"	"bigint"	64	0	1	1
4194	756	"arg_2"	"date"	0	0	1	2
4195	757	"res_0"	"date"	0	0	0	0
4196	757	"arg_1"	"wrd"	64	0	1	1
4197	757	"arg_2"	"date"	0	0	1	2
4198	758	"res_0"	"date"	0	0	0	0
4199	758	"arg_1"	"decimal"	2	0	1	1
4200	758	"arg_2"	"date"	0	0	1	2
4201	759	"res_0"	"date"	0	0	0	0
4202	759	"arg_1"	"decimal"	4	0	1	1
4203	759	"arg_2"	"date"	0	0	1	2
4204	760	"res_0"	"date"	0	0	0	0
4205	760	"arg_1"	"decimal"	9	0	1	1
4206	760	"arg_2"	"date"	0	0	1	2
4207	761	"res_0"	"date"	0	0	0	0
4208	761	"arg_1"	"decimal"	19	0	1	1
4209	761	"arg_2"	"date"	0	0	1	2
4210	762	"res_0"	"date"	0	0	0	0
4211	762	"arg_1"	"real"	24	0	1	1
4212	762	"arg_2"	"date"	0	0	1	2
4213	763	"res_0"	"date"	0	0	0	0
4214	763	"arg_1"	"double"	53	0	1	1
4215	763	"arg_2"	"date"	0	0	1	2
4216	764	"res_0"	"date"	0	0	0	0
4217	764	"arg_1"	"month_interval"	32	0	1	1
4218	764	"arg_2"	"date"	0	0	1	2
4219	765	"res_0"	"date"	0	0	0	0
4220	765	"arg_1"	"sec_interval"	13	0	1	1
4221	765	"arg_2"	"date"	0	0	1	2
4222	766	"res_0"	"date"	0	0	0	0
4223	766	"arg_1"	"time"	7	0	1	1
4224	766	"arg_2"	"date"	0	0	1	2
4225	767	"res_0"	"date"	0	0	0	0
4226	767	"arg_1"	"timetz"	7	0	1	1
4227	767	"arg_2"	"date"	0	0	1	2
4228	768	"res_0"	"date"	0	0	0	0
4229	768	"arg_1"	"date"	0	0	1	1
4230	768	"arg_2"	"date"	0	0	1	2
4231	769	"res_0"	"date"	0	0	0	0
4232	769	"arg_1"	"timestamp"	7	0	1	1
4233	769	"arg_2"	"date"	0	0	1	2
4234	770	"res_0"	"date"	0	0	0	0
4235	770	"arg_1"	"timestamptz"	7	0	1	1
4236	770	"arg_2"	"date"	0	0	1	2
4237	771	"res_0"	"date"	0	0	0	0
4238	771	"arg_1"	"blob"	0	0	1	1
4239	771	"arg_2"	"date"	0	0	1	2
4240	772	"res_0"	"timestamp"	7	0	0	0
4241	772	"arg_1"	"oid"	63	0	1	1
4242	772	"arg_2"	"timestamp"	7	0	1	2
4243	773	"res_0"	"timestamp"	7	0	0	0
4244	773	"arg_1"	"tinyint"	8	0	1	1
4245	773	"arg_2"	"timestamp"	7	0	1	2
4246	774	"res_0"	"timestamp"	7	0	0	0
4247	774	"arg_1"	"smallint"	16	0	1	1
4248	774	"arg_2"	"timestamp"	7	0	1	2
4249	775	"res_0"	"timestamp"	7	0	0	0
4250	775	"arg_1"	"int"	32	0	1	1
4251	775	"arg_2"	"timestamp"	7	0	1	2
4252	776	"res_0"	"timestamp"	7	0	0	0
4253	776	"arg_1"	"bigint"	64	0	1	1
4254	776	"arg_2"	"timestamp"	7	0	1	2
4255	777	"res_0"	"timestamp"	7	0	0	0
4256	777	"arg_1"	"wrd"	64	0	1	1
4257	777	"arg_2"	"timestamp"	7	0	1	2
4258	778	"res_0"	"timestamp"	7	0	0	0
4259	778	"arg_1"	"decimal"	2	0	1	1
4260	778	"arg_2"	"timestamp"	7	0	1	2
4261	779	"res_0"	"timestamp"	7	0	0	0
4262	779	"arg_1"	"decimal"	4	0	1	1
4263	779	"arg_2"	"timestamp"	7	0	1	2
4264	780	"res_0"	"timestamp"	7	0	0	0
4265	780	"arg_1"	"decimal"	9	0	1	1
4266	780	"arg_2"	"timestamp"	7	0	1	2
4267	781	"res_0"	"timestamp"	7	0	0	0
4268	781	"arg_1"	"decimal"	19	0	1	1
4269	781	"arg_2"	"timestamp"	7	0	1	2
4270	782	"res_0"	"timestamp"	7	0	0	0
4271	782	"arg_1"	"real"	24	0	1	1
4272	782	"arg_2"	"timestamp"	7	0	1	2
4273	783	"res_0"	"timestamp"	7	0	0	0
4274	783	"arg_1"	"double"	53	0	1	1
4275	783	"arg_2"	"timestamp"	7	0	1	2
4276	784	"res_0"	"timestamp"	7	0	0	0
4277	784	"arg_1"	"month_interval"	32	0	1	1
4278	784	"arg_2"	"timestamp"	7	0	1	2
4279	785	"res_0"	"timestamp"	7	0	0	0
4280	785	"arg_1"	"sec_interval"	13	0	1	1
4281	785	"arg_2"	"timestamp"	7	0	1	2
4282	786	"res_0"	"timestamp"	7	0	0	0
4283	786	"arg_1"	"time"	7	0	1	1
4284	786	"arg_2"	"timestamp"	7	0	1	2
4285	787	"res_0"	"timestamp"	7	0	0	0
4286	787	"arg_1"	"timetz"	7	0	1	1
4287	787	"arg_2"	"timestamp"	7	0	1	2
4288	788	"res_0"	"timestamp"	7	0	0	0
4289	788	"arg_1"	"date"	0	0	1	1
4290	788	"arg_2"	"timestamp"	7	0	1	2
4291	789	"res_0"	"timestamp"	7	0	0	0
4292	789	"arg_1"	"timestamp"	7	0	1	1
4293	789	"arg_2"	"timestamp"	7	0	1	2
4294	790	"res_0"	"timestamp"	7	0	0	0
4295	790	"arg_1"	"timestamptz"	7	0	1	1
4296	790	"arg_2"	"timestamp"	7	0	1	2
4297	791	"res_0"	"timestamp"	7	0	0	0
4298	791	"arg_1"	"blob"	0	0	1	1
4299	791	"arg_2"	"timestamp"	7	0	1	2
4300	792	"res_0"	"timestamptz"	7	0	0	0
4301	792	"arg_1"	"oid"	63	0	1	1
4302	792	"arg_2"	"timestamptz"	7	0	1	2
4303	793	"res_0"	"timestamptz"	7	0	0	0
4304	793	"arg_1"	"tinyint"	8	0	1	1
4305	793	"arg_2"	"timestamptz"	7	0	1	2
4306	794	"res_0"	"timestamptz"	7	0	0	0
4307	794	"arg_1"	"smallint"	16	0	1	1
4308	794	"arg_2"	"timestamptz"	7	0	1	2
4309	795	"res_0"	"timestamptz"	7	0	0	0
4310	795	"arg_1"	"int"	32	0	1	1
4311	795	"arg_2"	"timestamptz"	7	0	1	2
4312	796	"res_0"	"timestamptz"	7	0	0	0
4313	796	"arg_1"	"bigint"	64	0	1	1
4314	796	"arg_2"	"timestamptz"	7	0	1	2
4315	797	"res_0"	"timestamptz"	7	0	0	0
4316	797	"arg_1"	"wrd"	64	0	1	1
4317	797	"arg_2"	"timestamptz"	7	0	1	2
4318	798	"res_0"	"timestamptz"	7	0	0	0
4319	798	"arg_1"	"decimal"	2	0	1	1
4320	798	"arg_2"	"timestamptz"	7	0	1	2
4321	799	"res_0"	"timestamptz"	7	0	0	0
4322	799	"arg_1"	"decimal"	4	0	1	1
4323	799	"arg_2"	"timestamptz"	7	0	1	2
4324	800	"res_0"	"timestamptz"	7	0	0	0
4325	800	"arg_1"	"decimal"	9	0	1	1
4326	800	"arg_2"	"timestamptz"	7	0	1	2
4327	801	"res_0"	"timestamptz"	7	0	0	0
4328	801	"arg_1"	"decimal"	19	0	1	1
4329	801	"arg_2"	"timestamptz"	7	0	1	2
4330	802	"res_0"	"timestamptz"	7	0	0	0
4331	802	"arg_1"	"real"	24	0	1	1
4332	802	"arg_2"	"timestamptz"	7	0	1	2
4333	803	"res_0"	"timestamptz"	7	0	0	0
4334	803	"arg_1"	"double"	53	0	1	1
4335	803	"arg_2"	"timestamptz"	7	0	1	2
4336	804	"res_0"	"timestamptz"	7	0	0	0
4337	804	"arg_1"	"month_interval"	32	0	1	1
4338	804	"arg_2"	"timestamptz"	7	0	1	2
4339	805	"res_0"	"timestamptz"	7	0	0	0
4340	805	"arg_1"	"sec_interval"	13	0	1	1
4341	805	"arg_2"	"timestamptz"	7	0	1	2
4342	806	"res_0"	"timestamptz"	7	0	0	0
4343	806	"arg_1"	"time"	7	0	1	1
4344	806	"arg_2"	"timestamptz"	7	0	1	2
4345	807	"res_0"	"timestamptz"	7	0	0	0
4346	807	"arg_1"	"timetz"	7	0	1	1
4347	807	"arg_2"	"timestamptz"	7	0	1	2
4348	808	"res_0"	"timestamptz"	7	0	0	0
4349	808	"arg_1"	"date"	0	0	1	1
4350	808	"arg_2"	"timestamptz"	7	0	1	2
4351	809	"res_0"	"timestamptz"	7	0	0	0
4352	809	"arg_1"	"timestamp"	7	0	1	1
4353	809	"arg_2"	"timestamptz"	7	0	1	2
4354	810	"res_0"	"timestamptz"	7	0	0	0
4355	810	"arg_1"	"timestamptz"	7	0	1	1
4356	810	"arg_2"	"timestamptz"	7	0	1	2
4357	811	"res_0"	"timestamptz"	7	0	0	0
4358	811	"arg_1"	"blob"	0	0	1	1
4359	811	"arg_2"	"timestamptz"	7	0	1	2
4360	812	"res_0"	"blob"	0	0	0	0
4361	812	"arg_1"	"oid"	63	0	1	1
4362	812	"arg_2"	"blob"	0	0	1	2
4363	813	"res_0"	"blob"	0	0	0	0
4364	813	"arg_1"	"tinyint"	8	0	1	1
4365	813	"arg_2"	"blob"	0	0	1	2
4366	814	"res_0"	"blob"	0	0	0	0
4367	814	"arg_1"	"smallint"	16	0	1	1
4368	814	"arg_2"	"blob"	0	0	1	2
4369	815	"res_0"	"blob"	0	0	0	0
4370	815	"arg_1"	"int"	32	0	1	1
4371	815	"arg_2"	"blob"	0	0	1	2
4372	816	"res_0"	"blob"	0	0	0	0
4373	816	"arg_1"	"bigint"	64	0	1	1
4374	816	"arg_2"	"blob"	0	0	1	2
4375	817	"res_0"	"blob"	0	0	0	0
4376	817	"arg_1"	"wrd"	64	0	1	1
4377	817	"arg_2"	"blob"	0	0	1	2
4378	818	"res_0"	"blob"	0	0	0	0
4379	818	"arg_1"	"decimal"	2	0	1	1
4380	818	"arg_2"	"blob"	0	0	1	2
4381	819	"res_0"	"blob"	0	0	0	0
4382	819	"arg_1"	"decimal"	4	0	1	1
4383	819	"arg_2"	"blob"	0	0	1	2
4384	820	"res_0"	"blob"	0	0	0	0
4385	820	"arg_1"	"decimal"	9	0	1	1
4386	820	"arg_2"	"blob"	0	0	1	2
4387	821	"res_0"	"blob"	0	0	0	0
4388	821	"arg_1"	"decimal"	19	0	1	1
4389	821	"arg_2"	"blob"	0	0	1	2
4390	822	"res_0"	"blob"	0	0	0	0
4391	822	"arg_1"	"real"	24	0	1	1
4392	822	"arg_2"	"blob"	0	0	1	2
4393	823	"res_0"	"blob"	0	0	0	0
4394	823	"arg_1"	"double"	53	0	1	1
4395	823	"arg_2"	"blob"	0	0	1	2
4396	824	"res_0"	"blob"	0	0	0	0
4397	824	"arg_1"	"month_interval"	32	0	1	1
4398	824	"arg_2"	"blob"	0	0	1	2
4399	825	"res_0"	"blob"	0	0	0	0
4400	825	"arg_1"	"sec_interval"	13	0	1	1
4401	825	"arg_2"	"blob"	0	0	1	2
4402	826	"res_0"	"blob"	0	0	0	0
4403	826	"arg_1"	"time"	7	0	1	1
4404	826	"arg_2"	"blob"	0	0	1	2
4405	827	"res_0"	"blob"	0	0	0	0
4406	827	"arg_1"	"timetz"	7	0	1	1
4407	827	"arg_2"	"blob"	0	0	1	2
4408	828	"res_0"	"blob"	0	0	0	0
4409	828	"arg_1"	"date"	0	0	1	1
4410	828	"arg_2"	"blob"	0	0	1	2
4411	829	"res_0"	"blob"	0	0	0	0
4412	829	"arg_1"	"timestamp"	7	0	1	1
4413	829	"arg_2"	"blob"	0	0	1	2
4414	830	"res_0"	"blob"	0	0	0	0
4415	830	"arg_1"	"timestamptz"	7	0	1	1
4416	830	"arg_2"	"blob"	0	0	1	2
4417	831	"res_0"	"blob"	0	0	0	0
4418	831	"arg_1"	"blob"	0	0	1	1
4419	831	"arg_2"	"blob"	0	0	1	2
4420	832	"res_0"	"real"	24	0	0	0
4421	832	"arg_1"	"real"	24	0	1	1
4422	832	"arg_2"	"real"	24	0	1	2
4423	833	"res_0"	"real"	24	0	0	0
4424	833	"arg_1"	"real"	24	0	1	1
4425	834	"res_0"	"real"	24	0	0	0
4426	834	"arg_1"	"real"	24	0	1	1
4427	835	"res_0"	"real"	24	0	0	0
4428	835	"arg_1"	"real"	24	0	1	1
4429	836	"res_0"	"real"	24	0	0	0
4430	836	"arg_1"	"real"	24	0	1	1
4431	837	"res_0"	"real"	24	0	0	0
4432	837	"arg_1"	"real"	24	0	1	1
4433	838	"res_0"	"real"	24	0	0	0
4434	838	"arg_1"	"real"	24	0	1	1
4435	839	"res_0"	"real"	24	0	0	0
4436	839	"arg_1"	"real"	24	0	1	1
4437	840	"res_0"	"real"	24	0	0	0
4438	840	"arg_1"	"real"	24	0	1	1
4439	841	"res_0"	"real"	24	0	0	0
4440	841	"arg_1"	"real"	24	0	1	1
4441	842	"res_0"	"real"	24	0	0	0
4442	842	"arg_1"	"real"	24	0	1	1
4443	842	"arg_2"	"real"	24	0	1	2
4444	843	"res_0"	"real"	24	0	0	0
>>>>>>> 3f642494
4445	843	"arg_1"	"real"	24	0	1	1
4446	843	"arg_2"	"date"	0	0	1	2
4447	844	"res_0"	"date"	0	0	0	0
4448	844	"arg_1"	"double"	53	0	1	1
4449	844	"arg_2"	"date"	0	0	1	2
4450	845	"res_0"	"date"	0	0	0	0
4451	845	"arg_1"	"month_interval"	32	0	1	1
4452	845	"arg_2"	"date"	0	0	1	2
4453	846	"res_0"	"date"	0	0	0	0
4454	846	"arg_1"	"sec_interval"	13	0	1	1
4455	846	"arg_2"	"date"	0	0	1	2
4456	847	"res_0"	"date"	0	0	0	0
4457	847	"arg_1"	"time"	7	0	1	1
4458	847	"arg_2"	"date"	0	0	1	2
4459	848	"res_0"	"date"	0	0	0	0
4460	848	"arg_1"	"timetz"	7	0	1	1
4461	848	"arg_2"	"date"	0	0	1	2
4462	849	"res_0"	"date"	0	0	0	0
4463	849	"arg_1"	"date"	0	0	1	1
4464	849	"arg_2"	"date"	0	0	1	2
4465	850	"res_0"	"date"	0	0	0	0
4466	850	"arg_1"	"timestamp"	7	0	1	1
4467	850	"arg_2"	"date"	0	0	1	2
4468	851	"res_0"	"date"	0	0	0	0
4469	851	"arg_1"	"timestamptz"	7	0	1	1
4470	851	"arg_2"	"date"	0	0	1	2
4471	852	"res_0"	"date"	0	0	0	0
4472	852	"arg_1"	"blob"	0	0	1	1
4473	852	"arg_2"	"date"	0	0	1	2
4474	853	"res_0"	"date"	0	0	0	0
4475	853	"arg_1"	"geometry"	0	0	1	1
4476	853	"arg_2"	"date"	0	0	1	2
4477	854	"res_0"	"date"	0	0	0	0
4478	854	"arg_1"	"geometrya"	0	0	1	1
4479	854	"arg_2"	"date"	0	0	1	2
4480	855	"res_0"	"date"	0	0	0	0
4481	855	"arg_1"	"mbr"	0	0	1	1
4482	855	"arg_2"	"date"	0	0	1	2
4483	856	"res_0"	"timestamp"	7	0	0	0
4484	856	"arg_1"	"oid"	63	0	1	1
4485	856	"arg_2"	"timestamp"	7	0	1	2
4486	857	"res_0"	"timestamp"	7	0	0	0
4487	857	"arg_1"	"tinyint"	8	0	1	1
4488	857	"arg_2"	"timestamp"	7	0	1	2
4489	858	"res_0"	"timestamp"	7	0	0	0
4490	858	"arg_1"	"smallint"	16	0	1	1
4491	858	"arg_2"	"timestamp"	7	0	1	2
4492	859	"res_0"	"timestamp"	7	0	0	0
4493	859	"arg_1"	"int"	32	0	1	1
4494	859	"arg_2"	"timestamp"	7	0	1	2
4495	860	"res_0"	"timestamp"	7	0	0	0
4496	860	"arg_1"	"bigint"	64	0	1	1
4497	860	"arg_2"	"timestamp"	7	0	1	2
4498	861	"res_0"	"timestamp"	7	0	0	0
4499	861	"arg_1"	"wrd"	64	0	1	1
4500	861	"arg_2"	"timestamp"	7	0	1	2
4501	862	"res_0"	"timestamp"	7	0	0	0
4502	862	"arg_1"	"decimal"	2	0	1	1
4503	862	"arg_2"	"timestamp"	7	0	1	2
4504	863	"res_0"	"timestamp"	7	0	0	0
4505	863	"arg_1"	"decimal"	4	0	1	1
4506	863	"arg_2"	"timestamp"	7	0	1	2
4507	864	"res_0"	"timestamp"	7	0	0	0
4508	864	"arg_1"	"decimal"	9	0	1	1
4509	864	"arg_2"	"timestamp"	7	0	1	2
4510	865	"res_0"	"timestamp"	7	0	0	0
4511	865	"arg_1"	"decimal"	19	0	1	1
4512	865	"arg_2"	"timestamp"	7	0	1	2
4513	866	"res_0"	"timestamp"	7	0	0	0
4514	866	"arg_1"	"real"	24	0	1	1
4515	866	"arg_2"	"timestamp"	7	0	1	2
4516	867	"res_0"	"timestamp"	7	0	0	0
4517	867	"arg_1"	"double"	53	0	1	1
4518	867	"arg_2"	"timestamp"	7	0	1	2
4519	868	"res_0"	"timestamp"	7	0	0	0
4520	868	"arg_1"	"month_interval"	32	0	1	1
4521	868	"arg_2"	"timestamp"	7	0	1	2
4522	869	"res_0"	"timestamp"	7	0	0	0
4523	869	"arg_1"	"sec_interval"	13	0	1	1
4524	869	"arg_2"	"timestamp"	7	0	1	2
4525	870	"res_0"	"timestamp"	7	0	0	0
4526	870	"arg_1"	"time"	7	0	1	1
4527	870	"arg_2"	"timestamp"	7	0	1	2
4528	871	"res_0"	"timestamp"	7	0	0	0
4529	871	"arg_1"	"timetz"	7	0	1	1
4530	871	"arg_2"	"timestamp"	7	0	1	2
4531	872	"res_0"	"timestamp"	7	0	0	0
4532	872	"arg_1"	"date"	0	0	1	1
4533	872	"arg_2"	"timestamp"	7	0	1	2
4534	873	"res_0"	"timestamp"	7	0	0	0
4535	873	"arg_1"	"timestamp"	7	0	1	1
4536	873	"arg_2"	"timestamp"	7	0	1	2
4537	874	"res_0"	"timestamp"	7	0	0	0
4538	874	"arg_1"	"timestamptz"	7	0	1	1
4539	874	"arg_2"	"timestamp"	7	0	1	2
4540	875	"res_0"	"timestamp"	7	0	0	0
4541	875	"arg_1"	"blob"	0	0	1	1
4542	875	"arg_2"	"timestamp"	7	0	1	2
4543	876	"res_0"	"timestamp"	7	0	0	0
4544	876	"arg_1"	"geometry"	0	0	1	1
4545	876	"arg_2"	"timestamp"	7	0	1	2
4546	877	"res_0"	"timestamp"	7	0	0	0
4547	877	"arg_1"	"geometrya"	0	0	1	1
4548	877	"arg_2"	"timestamp"	7	0	1	2
4549	878	"res_0"	"timestamp"	7	0	0	0
4550	878	"arg_1"	"mbr"	0	0	1	1
4551	878	"arg_2"	"timestamp"	7	0	1	2
4552	879	"res_0"	"timestamptz"	7	0	0	0
4553	879	"arg_1"	"oid"	63	0	1	1
4554	879	"arg_2"	"timestamptz"	7	0	1	2
4555	880	"res_0"	"timestamptz"	7	0	0	0
4556	880	"arg_1"	"tinyint"	8	0	1	1
4557	880	"arg_2"	"timestamptz"	7	0	1	2
4558	881	"res_0"	"timestamptz"	7	0	0	0
4559	881	"arg_1"	"smallint"	16	0	1	1
4560	881	"arg_2"	"timestamptz"	7	0	1	2
4561	882	"res_0"	"timestamptz"	7	0	0	0
4562	882	"arg_1"	"int"	32	0	1	1
4563	882	"arg_2"	"timestamptz"	7	0	1	2
4564	883	"res_0"	"timestamptz"	7	0	0	0
4565	883	"arg_1"	"bigint"	64	0	1	1
4566	883	"arg_2"	"timestamptz"	7	0	1	2
4567	884	"res_0"	"timestamptz"	7	0	0	0
4568	884	"arg_1"	"wrd"	64	0	1	1
4569	884	"arg_2"	"timestamptz"	7	0	1	2
4570	885	"res_0"	"timestamptz"	7	0	0	0
4571	885	"arg_1"	"decimal"	2	0	1	1
4572	885	"arg_2"	"timestamptz"	7	0	1	2
4573	886	"res_0"	"timestamptz"	7	0	0	0
4574	886	"arg_1"	"decimal"	4	0	1	1
4575	886	"arg_2"	"timestamptz"	7	0	1	2
4576	887	"res_0"	"timestamptz"	7	0	0	0
4577	887	"arg_1"	"decimal"	9	0	1	1
4578	887	"arg_2"	"timestamptz"	7	0	1	2
4579	888	"res_0"	"timestamptz"	7	0	0	0
4580	888	"arg_1"	"decimal"	19	0	1	1
4581	888	"arg_2"	"timestamptz"	7	0	1	2
4582	889	"res_0"	"timestamptz"	7	0	0	0
4583	889	"arg_1"	"real"	24	0	1	1
4584	889	"arg_2"	"timestamptz"	7	0	1	2
4585	890	"res_0"	"timestamptz"	7	0	0	0
4586	890	"arg_1"	"double"	53	0	1	1
4587	890	"arg_2"	"timestamptz"	7	0	1	2
4588	891	"res_0"	"timestamptz"	7	0	0	0
4589	891	"arg_1"	"month_interval"	32	0	1	1
4590	891	"arg_2"	"timestamptz"	7	0	1	2
4591	892	"res_0"	"timestamptz"	7	0	0	0
4592	892	"arg_1"	"sec_interval"	13	0	1	1
4593	892	"arg_2"	"timestamptz"	7	0	1	2
4594	893	"res_0"	"timestamptz"	7	0	0	0
4595	893	"arg_1"	"time"	7	0	1	1
4596	893	"arg_2"	"timestamptz"	7	0	1	2
4597	894	"res_0"	"timestamptz"	7	0	0	0
4598	894	"arg_1"	"timetz"	7	0	1	1
4599	894	"arg_2"	"timestamptz"	7	0	1	2
4600	895	"res_0"	"timestamptz"	7	0	0	0
4601	895	"arg_1"	"date"	0	0	1	1
4602	895	"arg_2"	"timestamptz"	7	0	1	2
4603	896	"res_0"	"timestamptz"	7	0	0	0
4604	896	"arg_1"	"timestamp"	7	0	1	1
4605	896	"arg_2"	"timestamptz"	7	0	1	2
4606	897	"res_0"	"timestamptz"	7	0	0	0
4607	897	"arg_1"	"timestamptz"	7	0	1	1
4608	897	"arg_2"	"timestamptz"	7	0	1	2
4609	898	"res_0"	"timestamptz"	7	0	0	0
4610	898	"arg_1"	"blob"	0	0	1	1
4611	898	"arg_2"	"timestamptz"	7	0	1	2
4612	899	"res_0"	"timestamptz"	7	0	0	0
4613	899	"arg_1"	"geometry"	0	0	1	1
4614	899	"arg_2"	"timestamptz"	7	0	1	2
4615	900	"res_0"	"timestamptz"	7	0	0	0
4616	900	"arg_1"	"geometrya"	0	0	1	1
4617	900	"arg_2"	"timestamptz"	7	0	1	2
4618	901	"res_0"	"timestamptz"	7	0	0	0
4619	901	"arg_1"	"mbr"	0	0	1	1
4620	901	"arg_2"	"timestamptz"	7	0	1	2
4621	902	"res_0"	"blob"	0	0	0	0
4622	902	"arg_1"	"oid"	63	0	1	1
4623	902	"arg_2"	"blob"	0	0	1	2
4624	903	"res_0"	"blob"	0	0	0	0
4625	903	"arg_1"	"tinyint"	8	0	1	1
4626	903	"arg_2"	"blob"	0	0	1	2
4627	904	"res_0"	"blob"	0	0	0	0
4628	904	"arg_1"	"smallint"	16	0	1	1
4629	904	"arg_2"	"blob"	0	0	1	2
4630	905	"res_0"	"blob"	0	0	0	0
4631	905	"arg_1"	"int"	32	0	1	1
4632	905	"arg_2"	"blob"	0	0	1	2
4633	906	"res_0"	"blob"	0	0	0	0
4634	906	"arg_1"	"bigint"	64	0	1	1
4635	906	"arg_2"	"blob"	0	0	1	2
4636	907	"res_0"	"blob"	0	0	0	0
4637	907	"arg_1"	"wrd"	64	0	1	1
4638	907	"arg_2"	"blob"	0	0	1	2
4639	908	"res_0"	"blob"	0	0	0	0
4640	908	"arg_1"	"decimal"	2	0	1	1
4641	908	"arg_2"	"blob"	0	0	1	2
4642	909	"res_0"	"blob"	0	0	0	0
4643	909	"arg_1"	"decimal"	4	0	1	1
4644	909	"arg_2"	"blob"	0	0	1	2
4645	910	"res_0"	"blob"	0	0	0	0
4646	910	"arg_1"	"decimal"	9	0	1	1
4647	910	"arg_2"	"blob"	0	0	1	2
4648	911	"res_0"	"blob"	0	0	0	0
4649	911	"arg_1"	"decimal"	19	0	1	1
4650	911	"arg_2"	"blob"	0	0	1	2
4651	912	"res_0"	"blob"	0	0	0	0
4652	912	"arg_1"	"real"	24	0	1	1
4653	912	"arg_2"	"blob"	0	0	1	2
4654	913	"res_0"	"blob"	0	0	0	0
4655	913	"arg_1"	"double"	53	0	1	1
4656	913	"arg_2"	"blob"	0	0	1	2
4657	914	"res_0"	"blob"	0	0	0	0
4658	914	"arg_1"	"month_interval"	32	0	1	1
4659	914	"arg_2"	"blob"	0	0	1	2
4660	915	"res_0"	"blob"	0	0	0	0
4661	915	"arg_1"	"sec_interval"	13	0	1	1
4662	915	"arg_2"	"blob"	0	0	1	2
4663	916	"res_0"	"blob"	0	0	0	0
4664	916	"arg_1"	"time"	7	0	1	1
4665	916	"arg_2"	"blob"	0	0	1	2
4666	917	"res_0"	"blob"	0	0	0	0
4667	917	"arg_1"	"timetz"	7	0	1	1
4668	917	"arg_2"	"blob"	0	0	1	2
4669	918	"res_0"	"blob"	0	0	0	0
4670	918	"arg_1"	"date"	0	0	1	1
4671	918	"arg_2"	"blob"	0	0	1	2
4672	919	"res_0"	"blob"	0	0	0	0
4673	919	"arg_1"	"timestamp"	7	0	1	1
4674	919	"arg_2"	"blob"	0	0	1	2
4675	920	"res_0"	"blob"	0	0	0	0
4676	920	"arg_1"	"timestamptz"	7	0	1	1
4677	920	"arg_2"	"blob"	0	0	1	2
4678	921	"res_0"	"blob"	0	0	0	0
4679	921	"arg_1"	"blob"	0	0	1	1
4680	921	"arg_2"	"blob"	0	0	1	2
4681	922	"res_0"	"blob"	0	0	0	0
4682	922	"arg_1"	"geometry"	0	0	1	1
4683	922	"arg_2"	"blob"	0	0	1	2
4684	923	"res_0"	"blob"	0	0	0	0
4685	923	"arg_1"	"geometrya"	0	0	1	1
4686	923	"arg_2"	"blob"	0	0	1	2
4687	924	"res_0"	"blob"	0	0	0	0
4688	924	"arg_1"	"mbr"	0	0	1	1
4689	924	"arg_2"	"blob"	0	0	1	2
4690	925	"res_0"	"geometry"	0	0	0	0
4691	925	"arg_1"	"oid"	63	0	1	1
4692	925	"arg_2"	"geometry"	0	0	1	2
4693	926	"res_0"	"geometry"	0	0	0	0
4694	926	"arg_1"	"tinyint"	8	0	1	1
4695	926	"arg_2"	"geometry"	0	0	1	2
4696	927	"res_0"	"geometry"	0	0	0	0
4697	927	"arg_1"	"smallint"	16	0	1	1
4698	927	"arg_2"	"geometry"	0	0	1	2
4699	928	"res_0"	"geometry"	0	0	0	0
4700	928	"arg_1"	"int"	32	0	1	1
4701	928	"arg_2"	"geometry"	0	0	1	2
4702	929	"res_0"	"geometry"	0	0	0	0
4703	929	"arg_1"	"bigint"	64	0	1	1
4704	929	"arg_2"	"geometry"	0	0	1	2
4705	930	"res_0"	"geometry"	0	0	0	0
4706	930	"arg_1"	"wrd"	64	0	1	1
4707	930	"arg_2"	"geometry"	0	0	1	2
4708	931	"res_0"	"geometry"	0	0	0	0
4709	931	"arg_1"	"decimal"	2	0	1	1
4710	931	"arg_2"	"geometry"	0	0	1	2
4711	932	"res_0"	"geometry"	0	0	0	0
4712	932	"arg_1"	"decimal"	4	0	1	1
4713	932	"arg_2"	"geometry"	0	0	1	2
4714	933	"res_0"	"geometry"	0	0	0	0
4715	933	"arg_1"	"decimal"	9	0	1	1
4716	933	"arg_2"	"geometry"	0	0	1	2
4717	934	"res_0"	"geometry"	0	0	0	0
4718	934	"arg_1"	"decimal"	19	0	1	1
4719	934	"arg_2"	"geometry"	0	0	1	2
4720	935	"res_0"	"geometry"	0	0	0	0
4721	935	"arg_1"	"real"	24	0	1	1
4722	935	"arg_2"	"geometry"	0	0	1	2
4723	936	"res_0"	"geometry"	0	0	0	0
4724	936	"arg_1"	"double"	53	0	1	1
4725	936	"arg_2"	"geometry"	0	0	1	2
4726	937	"res_0"	"geometry"	0	0	0	0
4727	937	"arg_1"	"month_interval"	32	0	1	1
4728	937	"arg_2"	"geometry"	0	0	1	2
4729	938	"res_0"	"geometry"	0	0	0	0
4730	938	"arg_1"	"sec_interval"	13	0	1	1
4731	938	"arg_2"	"geometry"	0	0	1	2
4732	939	"res_0"	"geometry"	0	0	0	0
4733	939	"arg_1"	"time"	7	0	1	1
4734	939	"arg_2"	"geometry"	0	0	1	2
4735	940	"res_0"	"geometry"	0	0	0	0
4736	940	"arg_1"	"timetz"	7	0	1	1
4737	940	"arg_2"	"geometry"	0	0	1	2
4738	941	"res_0"	"geometry"	0	0	0	0
4739	941	"arg_1"	"date"	0	0	1	1
4740	941	"arg_2"	"geometry"	0	0	1	2
4741	942	"res_0"	"geometry"	0	0	0	0
4742	942	"arg_1"	"timestamp"	7	0	1	1
4743	942	"arg_2"	"geometry"	0	0	1	2
4744	943	"res_0"	"geometry"	0	0	0	0
4745	943	"arg_1"	"timestamptz"	7	0	1	1
4746	943	"arg_2"	"geometry"	0	0	1	2
4747	944	"res_0"	"geometry"	0	0	0	0
4748	944	"arg_1"	"blob"	0	0	1	1
4749	944	"arg_2"	"geometry"	0	0	1	2
4750	945	"res_0"	"geometry"	0	0	0	0
4751	945	"arg_1"	"geometry"	0	0	1	1
4752	945	"arg_2"	"geometry"	0	0	1	2
4753	946	"res_0"	"geometry"	0	0	0	0
4754	946	"arg_1"	"geometrya"	0	0	1	1
4755	946	"arg_2"	"geometry"	0	0	1	2
4756	947	"res_0"	"geometry"	0	0	0	0
4757	947	"arg_1"	"mbr"	0	0	1	1
4758	947	"arg_2"	"geometry"	0	0	1	2
4759	948	"res_0"	"geometrya"	0	0	0	0
4760	948	"arg_1"	"oid"	63	0	1	1
4761	948	"arg_2"	"geometrya"	0	0	1	2
4762	949	"res_0"	"geometrya"	0	0	0	0
4763	949	"arg_1"	"tinyint"	8	0	1	1
4764	949	"arg_2"	"geometrya"	0	0	1	2
4765	950	"res_0"	"geometrya"	0	0	0	0
4766	950	"arg_1"	"smallint"	16	0	1	1
4767	950	"arg_2"	"geometrya"	0	0	1	2
4768	951	"res_0"	"geometrya"	0	0	0	0
4769	951	"arg_1"	"int"	32	0	1	1
4770	951	"arg_2"	"geometrya"	0	0	1	2
4771	952	"res_0"	"geometrya"	0	0	0	0
4772	952	"arg_1"	"bigint"	64	0	1	1
4773	952	"arg_2"	"geometrya"	0	0	1	2
4774	953	"res_0"	"geometrya"	0	0	0	0
4775	953	"arg_1"	"wrd"	64	0	1	1
4776	953	"arg_2"	"geometrya"	0	0	1	2
4777	954	"res_0"	"geometrya"	0	0	0	0
4778	954	"arg_1"	"decimal"	2	0	1	1
4779	954	"arg_2"	"geometrya"	0	0	1	2
4780	955	"res_0"	"geometrya"	0	0	0	0
4781	955	"arg_1"	"decimal"	4	0	1	1
4782	955	"arg_2"	"geometrya"	0	0	1	2
4783	956	"res_0"	"geometrya"	0	0	0	0
4784	956	"arg_1"	"decimal"	9	0	1	1
4785	956	"arg_2"	"geometrya"	0	0	1	2
4786	957	"res_0"	"geometrya"	0	0	0	0
4787	957	"arg_1"	"decimal"	19	0	1	1
4788	957	"arg_2"	"geometrya"	0	0	1	2
4789	958	"res_0"	"geometrya"	0	0	0	0
4790	958	"arg_1"	"real"	24	0	1	1
4791	958	"arg_2"	"geometrya"	0	0	1	2
4792	959	"res_0"	"geometrya"	0	0	0	0
4793	959	"arg_1"	"double"	53	0	1	1
4794	959	"arg_2"	"geometrya"	0	0	1	2
4795	960	"res_0"	"geometrya"	0	0	0	0
4796	960	"arg_1"	"month_interval"	32	0	1	1
4797	960	"arg_2"	"geometrya"	0	0	1	2
4798	961	"res_0"	"geometrya"	0	0	0	0
4799	961	"arg_1"	"sec_interval"	13	0	1	1
4800	961	"arg_2"	"geometrya"	0	0	1	2
4801	962	"res_0"	"geometrya"	0	0	0	0
4802	962	"arg_1"	"time"	7	0	1	1
4803	962	"arg_2"	"geometrya"	0	0	1	2
4804	963	"res_0"	"geometrya"	0	0	0	0
4805	963	"arg_1"	"timetz"	7	0	1	1
4806	963	"arg_2"	"geometrya"	0	0	1	2
4807	964	"res_0"	"geometrya"	0	0	0	0
4808	964	"arg_1"	"date"	0	0	1	1
4809	964	"arg_2"	"geometrya"	0	0	1	2
4810	965	"res_0"	"geometrya"	0	0	0	0
4811	965	"arg_1"	"timestamp"	7	0	1	1
4812	965	"arg_2"	"geometrya"	0	0	1	2
4813	966	"res_0"	"geometrya"	0	0	0	0
4814	966	"arg_1"	"timestamptz"	7	0	1	1
4815	966	"arg_2"	"geometrya"	0	0	1	2
4816	967	"res_0"	"geometrya"	0	0	0	0
4817	967	"arg_1"	"blob"	0	0	1	1
4818	967	"arg_2"	"geometrya"	0	0	1	2
4819	968	"res_0"	"geometrya"	0	0	0	0
4820	968	"arg_1"	"geometry"	0	0	1	1
4821	968	"arg_2"	"geometrya"	0	0	1	2
4822	969	"res_0"	"geometrya"	0	0	0	0
4823	969	"arg_1"	"geometrya"	0	0	1	1
4824	969	"arg_2"	"geometrya"	0	0	1	2
4825	970	"res_0"	"geometrya"	0	0	0	0
4826	970	"arg_1"	"mbr"	0	0	1	1
4827	970	"arg_2"	"geometrya"	0	0	1	2
4828	971	"res_0"	"mbr"	0	0	0	0
4829	971	"arg_1"	"oid"	63	0	1	1
4830	971	"arg_2"	"mbr"	0	0	1	2
4831	972	"res_0"	"mbr"	0	0	0	0
4832	972	"arg_1"	"tinyint"	8	0	1	1
4833	972	"arg_2"	"mbr"	0	0	1	2
4834	973	"res_0"	"mbr"	0	0	0	0
4835	973	"arg_1"	"smallint"	16	0	1	1
4836	973	"arg_2"	"mbr"	0	0	1	2
4837	974	"res_0"	"mbr"	0	0	0	0
4838	974	"arg_1"	"int"	32	0	1	1
4839	974	"arg_2"	"mbr"	0	0	1	2
4840	975	"res_0"	"mbr"	0	0	0	0
4841	975	"arg_1"	"bigint"	64	0	1	1
4842	975	"arg_2"	"mbr"	0	0	1	2
4843	976	"res_0"	"mbr"	0	0	0	0
4844	976	"arg_1"	"wrd"	64	0	1	1
4845	976	"arg_2"	"mbr"	0	0	1	2
4846	977	"res_0"	"mbr"	0	0	0	0
4847	977	"arg_1"	"decimal"	2	0	1	1
4848	977	"arg_2"	"mbr"	0	0	1	2
4849	978	"res_0"	"mbr"	0	0	0	0
4850	978	"arg_1"	"decimal"	4	0	1	1
4851	978	"arg_2"	"mbr"	0	0	1	2
4852	979	"res_0"	"mbr"	0	0	0	0
4853	979	"arg_1"	"decimal"	9	0	1	1
4854	979	"arg_2"	"mbr"	0	0	1	2
4855	980	"res_0"	"mbr"	0	0	0	0
4856	980	"arg_1"	"decimal"	19	0	1	1
4857	980	"arg_2"	"mbr"	0	0	1	2
4858	981	"res_0"	"mbr"	0	0	0	0
4859	981	"arg_1"	"real"	24	0	1	1
4860	981	"arg_2"	"mbr"	0	0	1	2
4861	982	"res_0"	"mbr"	0	0	0	0
4862	982	"arg_1"	"double"	53	0	1	1
4863	982	"arg_2"	"mbr"	0	0	1	2
4864	983	"res_0"	"mbr"	0	0	0	0
4865	983	"arg_1"	"month_interval"	32	0	1	1
4866	983	"arg_2"	"mbr"	0	0	1	2
4867	984	"res_0"	"mbr"	0	0	0	0
4868	984	"arg_1"	"sec_interval"	13	0	1	1
4869	984	"arg_2"	"mbr"	0	0	1	2
4870	985	"res_0"	"mbr"	0	0	0	0
4871	985	"arg_1"	"time"	7	0	1	1
4872	985	"arg_2"	"mbr"	0	0	1	2
4873	986	"res_0"	"mbr"	0	0	0	0
4874	986	"arg_1"	"timetz"	7	0	1	1
4875	986	"arg_2"	"mbr"	0	0	1	2
4876	987	"res_0"	"mbr"	0	0	0	0
4877	987	"arg_1"	"date"	0	0	1	1
4878	987	"arg_2"	"mbr"	0	0	1	2
4879	988	"res_0"	"mbr"	0	0	0	0
4880	988	"arg_1"	"timestamp"	7	0	1	1
4881	988	"arg_2"	"mbr"	0	0	1	2
4882	989	"res_0"	"mbr"	0	0	0	0
4883	989	"arg_1"	"timestamptz"	7	0	1	1
4884	989	"arg_2"	"mbr"	0	0	1	2
4885	990	"res_0"	"mbr"	0	0	0	0
4886	990	"arg_1"	"blob"	0	0	1	1
4887	990	"arg_2"	"mbr"	0	0	1	2
4888	991	"res_0"	"mbr"	0	0	0	0
4889	991	"arg_1"	"geometry"	0	0	1	1
4890	991	"arg_2"	"mbr"	0	0	1	2
4891	992	"res_0"	"mbr"	0	0	0	0
4892	992	"arg_1"	"geometrya"	0	0	1	1
4893	992	"arg_2"	"mbr"	0	0	1	2
4894	993	"res_0"	"mbr"	0	0	0	0
4895	993	"arg_1"	"mbr"	0	0	1	1
4896	993	"arg_2"	"mbr"	0	0	1	2
4897	994	"res_0"	"real"	24	0	0	0
4898	994	"arg_1"	"real"	24	0	1	1
4899	994	"arg_2"	"real"	24	0	1	2
4900	995	"res_0"	"real"	24	0	0	0
4901	995	"arg_1"	"real"	24	0	1	1
4902	996	"res_0"	"real"	24	0	0	0
4903	996	"arg_1"	"real"	24	0	1	1
4904	997	"res_0"	"real"	24	0	0	0
4905	997	"arg_1"	"real"	24	0	1	1
4906	998	"res_0"	"real"	24	0	0	0
4907	998	"arg_1"	"real"	24	0	1	1
4908	999	"res_0"	"real"	24	0	0	0
4909	999	"arg_1"	"real"	24	0	1	1
4910	1000	"res_0"	"real"	24	0	0	0
4911	1000	"arg_1"	"real"	24	0	1	1
4912	1001	"res_0"	"real"	24	0	0	0
4913	1001	"arg_1"	"real"	24	0	1	1
4914	1002	"res_0"	"real"	24	0	0	0
4915	1002	"arg_1"	"real"	24	0	1	1
4916	1003	"res_0"	"real"	24	0	0	0
4917	1003	"arg_1"	"real"	24	0	1	1
4918	1004	"res_0"	"real"	24	0	0	0
4919	1004	"arg_1"	"real"	24	0	1	1
4920	1004	"arg_2"	"real"	24	0	1	2
4921	1005	"res_0"	"real"	24	0	0	0
4922	1005	"arg_1"	"real"	24	0	1	1
4923	1006	"res_0"	"real"	24	0	0	0
4924	1006	"arg_1"	"real"	24	0	1	1
4925	1007	"res_0"	"real"	24	0	0	0
4926	1007	"arg_1"	"real"	24	0	1	1
4927	1008	"res_0"	"real"	24	0	0	0
4928	1008	"arg_1"	"real"	24	0	1	1
4929	1009	"res_0"	"real"	24	0	0	0
4930	1009	"arg_1"	"real"	24	0	1	1
4931	1010	"res_0"	"real"	24	0	0	0
4932	1010	"arg_1"	"real"	24	0	1	1
4933	1011	"res_0"	"real"	24	0	0	0
4934	1011	"arg_1"	"real"	24	0	1	1
4935	1012	"res_0"	"real"	24	0	0	0
4936	1012	"arg_1"	"real"	24	0	1	1
4937	1013	"res_0"	"double"	53	0	0	0
4938	1013	"arg_1"	"double"	53	0	1	1
4939	1013	"arg_2"	"double"	53	0	1	2
4940	1014	"res_0"	"double"	53	0	0	0
4941	1014	"arg_1"	"double"	53	0	1	1
4942	1015	"res_0"	"double"	53	0	0	0
4943	1015	"arg_1"	"double"	53	0	1	1
4944	1016	"res_0"	"double"	53	0	0	0
4945	1016	"arg_1"	"double"	53	0	1	1
4946	1017	"res_0"	"double"	53	0	0	0
4947	1017	"arg_1"	"double"	53	0	1	1
4948	1018	"res_0"	"double"	53	0	0	0
4949	1018	"arg_1"	"double"	53	0	1	1
4950	1019	"res_0"	"double"	53	0	0	0
4951	1019	"arg_1"	"double"	53	0	1	1
4952	1020	"res_0"	"double"	53	0	0	0
4953	1020	"arg_1"	"double"	53	0	1	1
4954	1021	"res_0"	"double"	53	0	0	0
4955	1021	"arg_1"	"double"	53	0	1	1
4956	1022	"res_0"	"double"	53	0	0	0
4957	1022	"arg_1"	"double"	53	0	1	1
4958	1023	"res_0"	"double"	53	0	0	0
4959	1023	"arg_1"	"double"	53	0	1	1
4960	1023	"arg_2"	"double"	53	0	1	2
4961	1024	"res_0"	"double"	53	0	0	0
4962	1024	"arg_1"	"double"	53	0	1	1
4963	1025	"res_0"	"double"	53	0	0	0
4964	1025	"arg_1"	"double"	53	0	1	1
4965	1026	"res_0"	"double"	53	0	0	0
4966	1026	"arg_1"	"double"	53	0	1	1
4967	1027	"res_0"	"double"	53	0	0	0
4968	1027	"arg_1"	"double"	53	0	1	1
4969	1028	"res_0"	"double"	53	0	0	0
4970	1028	"arg_1"	"double"	53	0	1	1
4971	1029	"res_0"	"double"	53	0	0	0
4972	1029	"arg_1"	"double"	53	0	1	1
4973	1030	"res_0"	"double"	53	0	0	0
4974	1030	"arg_1"	"double"	53	0	1	1
4975	1031	"res_0"	"double"	53	0	0	0
4976	1031	"arg_1"	"double"	53	0	1	1
4977	1032	"res_0"	"double"	53	0	0	0
4978	1033	"res_0"	"int"	32	0	0	0
4979	1034	"res_0"	"int"	32	0	0	0
4980	1034	"arg_1"	"int"	32	0	1	1
4981	1035	"res_0"	"date"	0	0	0	0
4982	1036	"res_0"	"date"	0	0	0	0
4983	1037	"res_0"	"timetz"	7	0	0	0
4984	1038	"res_0"	"timetz"	7	0	0	0
4985	1039	"res_0"	"timestamptz"	7	0	0	0
4986	1040	"res_0"	"time"	7	0	0	0
4987	1041	"res_0"	"timestamp"	7	0	0	0
4988	1042	"res_0"	"month_interval"	32	0	0	0
4989	1042	"arg_1"	"date"	0	0	1	1
4990	1042	"arg_2"	"date"	0	0	1	2
4991	1043	"res_0"	"sec_interval"	13	0	0	0
4992	1043	"arg_1"	"timetz"	7	0	1	1
4993	1043	"arg_2"	"timetz"	7	0	1	2
4994	1044	"res_0"	"sec_interval"	13	0	0	0
4995	1044	"arg_1"	"time"	7	0	1	1
4996	1044	"arg_2"	"time"	7	0	1	2
4997	1045	"res_0"	"sec_interval"	13	0	0	0
4998	1045	"arg_1"	"timestamptz"	7	0	1	1
4999	1045	"arg_2"	"timestamptz"	7	0	1	2
5000	1046	"res_0"	"sec_interval"	13	0	0	0
5001	1046	"arg_1"	"timestamp"	7	0	1	1
5002	1046	"arg_2"	"timestamp"	7	0	1	2
5003	1047	"res_0"	"date"	0	0	0	0
5004	1047	"arg_1"	"date"	0	0	1	1
5005	1047	"arg_2"	"sec_interval"	13	0	1	2
5006	1048	"res_0"	"date"	0	0	0	0
5007	1048	"arg_1"	"date"	0	0	1	1
5008	1048	"arg_2"	"month_interval"	32	0	1	2
5009	1049	"res_0"	"time"	7	0	0	0
5010	1049	"arg_1"	"time"	7	0	1	1
5011	1049	"arg_2"	"sec_interval"	13	0	1	2
5012	1050	"res_0"	"timetz"	7	0	0	0
5013	1050	"arg_1"	"timetz"	7	0	1	1
5014	1050	"arg_2"	"sec_interval"	13	0	1	2
5015	1051	"res_0"	"timestamp"	7	0	0	0
5016	1051	"arg_1"	"timestamp"	7	0	1	1
5017	1051	"arg_2"	"sec_interval"	13	0	1	2
5018	1052	"res_0"	"timestamp"	7	0	0	0
5019	1052	"arg_1"	"timestamp"	7	0	1	1
5020	1052	"arg_2"	"month_interval"	32	0	1	2
5021	1053	"res_0"	"timestamptz"	7	0	0	0
5022	1053	"arg_1"	"timestamptz"	7	0	1	1
5023	1053	"arg_2"	"sec_interval"	13	0	1	2
5024	1054	"res_0"	"timestamptz"	7	0	0	0
5025	1054	"arg_1"	"timestamptz"	7	0	1	1
5026	1054	"arg_2"	"month_interval"	32	0	1	2
5027	1055	"res_0"	"date"	0	0	0	0
5028	1055	"arg_1"	"date"	0	0	1	1
5029	1055	"arg_2"	"sec_interval"	13	0	1	2
5030	1056	"res_0"	"date"	0	0	0	0
5031	1056	"arg_1"	"date"	0	0	1	1
5032	1056	"arg_2"	"month_interval"	32	0	1	2
5033	1057	"res_0"	"timestamp"	7	0	0	0
5034	1057	"arg_1"	"timestamp"	7	0	1	1
5035	1057	"arg_2"	"sec_interval"	13	0	1	2
5036	1058	"res_0"	"timestamp"	7	0	0	0
5037	1058	"arg_1"	"timestamp"	7	0	1	1
5038	1058	"arg_2"	"month_interval"	32	0	1	2
5039	1059	"res_0"	"timestamptz"	7	0	0	0
5040	1059	"arg_1"	"timestamptz"	7	0	1	1
5041	1059	"arg_2"	"sec_interval"	13	0	1	2
5042	1060	"res_0"	"timestamptz"	7	0	0	0
5043	1060	"arg_1"	"timestamptz"	7	0	1	1
5044	1060	"arg_2"	"month_interval"	32	0	1	2
5045	1061	"res_0"	"time"	7	0	0	0
5046	1061	"arg_1"	"time"	7	0	1	1
5047	1061	"arg_2"	"sec_interval"	13	0	1	2
5048	1062	"res_0"	"timetz"	7	0	0	0
5049	1062	"arg_1"	"timetz"	7	0	1	1
5050	1062	"arg_2"	"sec_interval"	13	0	1	2
5051	1063	"res_0"	"sec_interval"	13	0	0	0
5052	1064	"res_0"	"int"	32	0	0	0
5053	1064	"arg_1"	"date"	0	0	1	1
5054	1065	"res_0"	"int"	32	0	0	0
5055	1065	"arg_1"	"date"	0	0	1	1
5056	1066	"res_0"	"int"	32	0	0	0
5057	1066	"arg_1"	"date"	0	0	1	1
5058	1067	"res_0"	"int"	32	0	0	0
5059	1067	"arg_1"	"time"	7	0	1	1
5060	1068	"res_0"	"int"	32	0	0	0
5061	1068	"arg_1"	"time"	7	0	1	1
5062	1069	"res_0"	"decimal"	9	3	0	0
5063	1069	"arg_1"	"time"	7	0	1	1
5064	1070	"res_0"	"int"	32	0	0	0
5065	1070	"arg_1"	"timetz"	7	0	1	1
5066	1071	"res_0"	"int"	32	0	0	0
5067	1071	"arg_1"	"timetz"	7	0	1	1
5068	1072	"res_0"	"decimal"	9	3	0	0
5069	1072	"arg_1"	"timetz"	7	0	1	1
5070	1073	"res_0"	"int"	32	0	0	0
5071	1073	"arg_1"	"timestamp"	7	0	1	1
5072	1074	"res_0"	"int"	32	0	0	0
5073	1074	"arg_1"	"timestamp"	7	0	1	1
5074	1075	"res_0"	"int"	32	0	0	0
5075	1075	"arg_1"	"timestamp"	7	0	1	1
5076	1076	"res_0"	"int"	32	0	0	0
5077	1076	"arg_1"	"timestamp"	7	0	1	1
5078	1077	"res_0"	"int"	32	0	0	0
5079	1077	"arg_1"	"timestamp"	7	0	1	1
5080	1078	"res_0"	"decimal"	9	3	0	0
5081	1078	"arg_1"	"timestamp"	7	0	1	1
5082	1079	"res_0"	"int"	32	0	0	0
5083	1079	"arg_1"	"timestamptz"	7	0	1	1
5084	1080	"res_0"	"int"	32	0	0	0
5085	1080	"arg_1"	"timestamptz"	7	0	1	1
5086	1081	"res_0"	"int"	32	0	0	0
5087	1081	"arg_1"	"timestamptz"	7	0	1	1
5088	1082	"res_0"	"int"	32	0	0	0
5089	1082	"arg_1"	"timestamptz"	7	0	1	1
5090	1083	"res_0"	"int"	32	0	0	0
5091	1083	"arg_1"	"timestamptz"	7	0	1	1
5092	1084	"res_0"	"decimal"	9	3	0	0
5093	1084	"arg_1"	"timestamptz"	7	0	1	1
5094	1085	"res_0"	"int"	32	0	0	0
5095	1085	"arg_1"	"month_interval"	32	0	1	1
5096	1086	"res_0"	"int"	32	0	0	0
5097	1086	"arg_1"	"month_interval"	32	0	1	1
5098	1087	"res_0"	"bigint"	64	0	0	0
5099	1087	"arg_1"	"sec_interval"	13	0	1	1
5100	1088	"res_0"	"int"	32	0	0	0
5101	1088	"arg_1"	"sec_interval"	13	0	1	1
5102	1089	"res_0"	"int"	32	0	0	0
5103	1089	"arg_1"	"sec_interval"	13	0	1	1
5104	1090	"res_0"	"int"	32	0	0	0
5105	1090	"arg_1"	"sec_interval"	13	0	1	1
5106	1091	"res_0"	"int"	32	0	0	0
5107	1091	"arg_1"	"date"	0	0	1	1
5108	1092	"res_0"	"int"	32	0	0	0
5109	1092	"arg_1"	"date"	0	0	1	1
5110	1093	"res_0"	"int"	32	0	0	0
5111	1093	"arg_1"	"date"	0	0	1	1
5112	1094	"res_0"	"int"	32	0	0	0
<<<<<<< HEAD
5113	1094	"arg_1"	"date"	0	0	1	1
5114	1095	"res_0"	"int"	32	0	0	0
5115	1095	"arg_1"	"date"	0	0	1	1
5116	1096	"res_0"	"bigint"	64	0	0	0
5117	1096	"arg_1"	"varchar"	0	0	1	1
5118	1096	"arg_2"	"varchar"	0	0	1	2
5119	1097	"res_0"	"bigint"	64	0	0	0
5120	1097	"arg_1"	"varchar"	0	0	1	1
5121	1097	"arg_2"	"varchar"	0	0	1	2
5122	1098	"res_0"	"bigint"	64	0	0	0
5123	1098	"arg_1"	"varchar"	0	0	1	1
5124	1098	"arg_2"	"varchar"	0	0	1	2
5125	1098	"arg_3"	"bigint"	64	0	1	3
5126	1099	"res_0"	"tinyint"	8	0	0	0
5127	1099	"arg_1"	"char"	0	0	1	1
5128	1099	"arg_2"	"boolean"	1	0	1	2
5129	1100	"res_0"	"smallint"	16	0	0	0
5130	1100	"arg_1"	"char"	0	0	1	1
5131	1100	"arg_2"	"boolean"	1	0	1	2
5132	1101	"res_0"	"int"	32	0	0	0
5133	1101	"arg_1"	"char"	0	0	1	1
5134	1101	"arg_2"	"boolean"	1	0	1	2
5135	1102	"res_0"	"char"	0	0	0	0
5136	1102	"arg_1"	"char"	0	0	1	1
5137	1103	"res_0"	"int"	32	0	0	0
5138	1103	"arg_1"	"char"	0	0	1	1
5139	1103	"arg_2"	"char"	0	0	1	2
5140	1104	"res_0"	"int"	32	0	0	0
5141	1104	"arg_1"	"char"	0	0	1	1
5142	1104	"arg_2"	"char"	0	0	1	2
5143	1104	"arg_3"	"int"	32	0	1	3
5144	1105	"res_0"	"char"	0	0	0	0
5145	1105	"arg_1"	"char"	0	0	1	1
5146	1105	"arg_2"	"char"	0	0	1	2
5147	1105	"arg_3"	"int"	32	0	1	3
5148	1106	"res_0"	"char"	0	0	0	0
5149	1106	"arg_1"	"char"	0	0	1	1
5150	1106	"arg_2"	"int"	32	0	1	2
5151	1107	"res_0"	"char"	0	0	0	0
5152	1107	"arg_1"	"char"	0	0	1	1
5153	1107	"arg_2"	"int"	32	0	1	2
5154	1107	"arg_3"	"int"	32	0	1	3
5155	1108	"res_0"	"boolean"	1	0	0	0
5156	1108	"arg_1"	"char"	0	0	1	1
5157	1108	"arg_2"	"char"	0	0	1	2
5158	1109	"res_0"	"boolean"	1	0	0	0
5159	1109	"arg_1"	"char"	0	0	1	1
5160	1109	"arg_2"	"char"	0	0	1	2
5161	1109	"arg_3"	"char"	0	0	1	3
5162	1110	"res_0"	"boolean"	1	0	0	0
5163	1110	"arg_1"	"char"	0	0	1	1
5164	1110	"arg_2"	"char"	0	0	1	2
5165	1111	"res_0"	"boolean"	1	0	0	0
5166	1111	"arg_1"	"char"	0	0	1	1
5167	1111	"arg_2"	"char"	0	0	1	2
5168	1111	"arg_3"	"char"	0	0	1	3
5169	1112	"res_0"	"boolean"	1	0	0	0
5170	1112	"arg_1"	"char"	0	0	1	1
5171	1112	"arg_2"	"char"	0	0	1	2
5172	1113	"res_0"	"boolean"	1	0	0	0
5173	1113	"arg_1"	"char"	0	0	1	1
5174	1113	"arg_2"	"char"	0	0	1	2
5175	1113	"arg_3"	"char"	0	0	1	3
5176	1114	"res_0"	"boolean"	1	0	0	0
5177	1114	"arg_1"	"char"	0	0	1	1
5178	1114	"arg_2"	"char"	0	0	1	2
5179	1115	"res_0"	"boolean"	1	0	0	0
5180	1115	"arg_1"	"char"	0	0	1	1
5181	1115	"arg_2"	"char"	0	0	1	2
5182	1115	"arg_3"	"char"	0	0	1	3
5183	1116	"res_0"	"int"	32	0	0	0
5184	1116	"arg_1"	"char"	0	0	1	1
5185	1116	"arg_2"	"char"	0	0	1	2
5186	1117	"res_0"	"char"	0	0	0	0
5187	1117	"arg_1"	"char"	0	0	1	1
5188	1117	"arg_2"	"int"	32	0	1	2
5189	1118	"res_0"	"char"	0	0	0	0
5190	1118	"arg_1"	"char"	0	0	1	1
5191	1118	"arg_2"	"char"	0	0	1	2
5192	1119	"res_0"	"int"	32	0	0	0
5193	1119	"arg_1"	"char"	0	0	1	1
5194	1120	"res_0"	"char"	0	0	0	0
5195	1120	"arg_1"	"int"	32	0	1	1
5196	1121	"res_0"	"int"	32	0	0	0
5197	1121	"arg_1"	"char"	0	0	1	1
5198	1122	"res_0"	"char"	0	0	0	0
5199	1122	"arg_1"	"char"	0	0	1	1
5200	1122	"arg_2"	"int"	32	0	1	2
5201	1123	"res_0"	"char"	0	0	0	0
5202	1123	"arg_1"	"char"	0	0	1	1
5203	1123	"arg_2"	"int"	32	0	1	2
5204	1124	"res_0"	"char"	0	0	0	0
5205	1124	"arg_1"	"char"	0	0	1	1
5206	1125	"res_0"	"char"	0	0	0	0
5207	1125	"arg_1"	"char"	0	0	1	1
5208	1126	"res_0"	"char"	0	0	0	0
5209	1126	"arg_1"	"char"	0	0	1	1
5210	1127	"res_0"	"char"	0	0	0	0
5211	1127	"arg_1"	"char"	0	0	1	1
5212	1128	"res_0"	"char"	0	0	0	0
5213	1128	"arg_1"	"char"	0	0	1	1
5214	1129	"res_0"	"char"	0	0	0	0
5215	1129	"arg_1"	"char"	0	0	1	1
5216	1129	"arg_2"	"char"	0	0	1	2
5217	1130	"res_0"	"char"	0	0	0	0
5218	1130	"arg_1"	"char"	0	0	1	1
5219	1131	"res_0"	"char"	0	0	0	0
5220	1131	"arg_1"	"char"	0	0	1	1
5221	1131	"arg_2"	"char"	0	0	1	2
5222	1132	"res_0"	"char"	0	0	0	0
5223	1132	"arg_1"	"char"	0	0	1	1
5224	1133	"res_0"	"char"	0	0	0	0
5225	1133	"arg_1"	"char"	0	0	1	1
5226	1133	"arg_2"	"char"	0	0	1	2
5227	1134	"res_0"	"char"	0	0	0	0
5228	1134	"arg_1"	"char"	0	0	1	1
5229	1134	"arg_2"	"int"	32	0	1	2
5230	1135	"res_0"	"char"	0	0	0	0
5231	1135	"arg_1"	"char"	0	0	1	1
5232	1135	"arg_2"	"int"	32	0	1	2
5233	1135	"arg_3"	"char"	0	0	1	3
5234	1136	"res_0"	"char"	0	0	0	0
5235	1136	"arg_1"	"char"	0	0	1	1
5236	1136	"arg_2"	"int"	32	0	1	2
5237	1137	"res_0"	"char"	0	0	0	0
5238	1137	"arg_1"	"char"	0	0	1	1
5239	1137	"arg_2"	"int"	32	0	1	2
5240	1137	"arg_3"	"char"	0	0	1	3
5241	1138	"res_0"	"char"	0	0	0	0
5242	1138	"arg_1"	"char"	0	0	1	1
5243	1138	"arg_2"	"int"	32	0	1	2
5244	1138	"arg_3"	"int"	32	0	1	3
5245	1138	"arg_4"	"char"	0	0	1	4
5246	1139	"res_0"	"char"	0	0	0	0
5247	1139	"arg_1"	"char"	0	0	1	1
5248	1139	"arg_2"	"char"	0	0	1	2
5249	1139	"arg_3"	"char"	0	0	1	3
5250	1140	"res_0"	"char"	0	0	0	0
5251	1140	"arg_1"	"char"	0	0	1	1
5252	1140	"arg_2"	"int"	32	0	1	2
5253	1141	"res_0"	"char"	0	0	0	0
5254	1141	"arg_1"	"int"	32	0	1	1
5255	1142	"res_0"	"int"	32	0	0	0
5256	1142	"arg_1"	"char"	0	0	1	1
5257	1143	"res_0"	"int"	32	0	0	0
5258	1143	"arg_1"	"char"	0	0	1	1
5259	1144	"res_0"	"int"	32	0	0	0
5260	1144	"arg_1"	"char"	0	0	1	1
5261	1145	"res_0"	"char"	0	0	0	0
5262	1145	"arg_1"	"char"	0	0	1	1
5263	1146	"res_0"	"int"	32	0	0	0
5264	1146	"arg_1"	"char"	0	0	1	1
5265	1146	"arg_2"	"char"	0	0	1	2
5266	1147	"res_0"	"int"	32	0	0	0
5267	1147	"arg_1"	"char"	0	0	1	1
5268	1147	"arg_2"	"char"	0	0	1	2
5269	1148	"res_0"	"int"	32	0	0	0
5270	1148	"arg_1"	"char"	0	0	1	1
5271	1148	"arg_2"	"char"	0	0	1	2
5272	1149	"res_0"	"double"	53	0	0	0
5273	1149	"arg_1"	"char"	0	0	1	1
5274	1149	"arg_2"	"char"	0	0	1	2
5275	1150	"res_0"	"char"	0	0	0	0
5276	1150	"arg_1"	"char"	0	0	1	1
5277	1151	"res_0"	"int"	32	0	0	0
5278	1151	"arg_1"	"char"	0	0	1	1
5279	1151	"arg_2"	"char"	0	0	1	2
5280	1152	"res_0"	"int"	32	0	0	0
5281	1152	"arg_1"	"char"	0	0	1	1
5282	1152	"arg_2"	"char"	0	0	1	2
5283	1152	"arg_3"	"int"	32	0	1	3
5284	1152	"arg_4"	"int"	32	0	1	4
5285	1152	"arg_5"	"int"	32	0	1	5
5286	1153	"res_0"	"tinyint"	8	0	0	0
5287	1153	"arg_1"	"varchar"	0	0	1	1
5288	1153	"arg_2"	"boolean"	1	0	1	2
5289	1154	"res_0"	"smallint"	16	0	0	0
5290	1154	"arg_1"	"varchar"	0	0	1	1
5291	1154	"arg_2"	"boolean"	1	0	1	2
5292	1155	"res_0"	"int"	32	0	0	0
5293	1155	"arg_1"	"varchar"	0	0	1	1
5294	1155	"arg_2"	"boolean"	1	0	1	2
5295	1156	"res_0"	"varchar"	0	0	0	0
5296	1156	"arg_1"	"varchar"	0	0	1	1
5297	1157	"res_0"	"int"	32	0	0	0
5298	1157	"arg_1"	"varchar"	0	0	1	1
5299	1157	"arg_2"	"varchar"	0	0	1	2
5300	1158	"res_0"	"int"	32	0	0	0
5301	1158	"arg_1"	"varchar"	0	0	1	1
5302	1158	"arg_2"	"varchar"	0	0	1	2
5303	1158	"arg_3"	"int"	32	0	1	3
5304	1159	"res_0"	"varchar"	0	0	0	0
5305	1159	"arg_1"	"varchar"	0	0	1	1
5306	1159	"arg_2"	"varchar"	0	0	1	2
5307	1159	"arg_3"	"int"	32	0	1	3
5308	1160	"res_0"	"varchar"	0	0	0	0
5309	1160	"arg_1"	"varchar"	0	0	1	1
5310	1160	"arg_2"	"int"	32	0	1	2
5311	1161	"res_0"	"varchar"	0	0	0	0
5312	1161	"arg_1"	"varchar"	0	0	1	1
5313	1161	"arg_2"	"int"	32	0	1	2
5314	1161	"arg_3"	"int"	32	0	1	3
5315	1162	"res_0"	"boolean"	1	0	0	0
5316	1162	"arg_1"	"varchar"	0	0	1	1
5317	1162	"arg_2"	"varchar"	0	0	1	2
5318	1163	"res_0"	"boolean"	1	0	0	0
5319	1163	"arg_1"	"varchar"	0	0	1	1
5320	1163	"arg_2"	"varchar"	0	0	1	2
5321	1163	"arg_3"	"varchar"	0	0	1	3
5322	1164	"res_0"	"boolean"	1	0	0	0
5323	1164	"arg_1"	"varchar"	0	0	1	1
5324	1164	"arg_2"	"varchar"	0	0	1	2
5325	1165	"res_0"	"boolean"	1	0	0	0
5326	1165	"arg_1"	"varchar"	0	0	1	1
5327	1165	"arg_2"	"varchar"	0	0	1	2
5328	1165	"arg_3"	"varchar"	0	0	1	3
5329	1166	"res_0"	"boolean"	1	0	0	0
5330	1166	"arg_1"	"varchar"	0	0	1	1
5331	1166	"arg_2"	"varchar"	0	0	1	2
5332	1167	"res_0"	"boolean"	1	0	0	0
5333	1167	"arg_1"	"varchar"	0	0	1	1
5334	1167	"arg_2"	"varchar"	0	0	1	2
5335	1167	"arg_3"	"varchar"	0	0	1	3
5336	1168	"res_0"	"boolean"	1	0	0	0
5337	1168	"arg_1"	"varchar"	0	0	1	1
5338	1168	"arg_2"	"varchar"	0	0	1	2
5339	1169	"res_0"	"boolean"	1	0	0	0
5340	1169	"arg_1"	"varchar"	0	0	1	1
5341	1169	"arg_2"	"varchar"	0	0	1	2
5342	1169	"arg_3"	"varchar"	0	0	1	3
5343	1170	"res_0"	"int"	32	0	0	0
5344	1170	"arg_1"	"varchar"	0	0	1	1
5345	1170	"arg_2"	"varchar"	0	0	1	2
5346	1171	"res_0"	"varchar"	0	0	0	0
5347	1171	"arg_1"	"varchar"	0	0	1	1
5348	1171	"arg_2"	"int"	32	0	1	2
5349	1172	"res_0"	"varchar"	0	0	0	0
5350	1172	"arg_1"	"varchar"	0	0	1	1
5351	1172	"arg_2"	"varchar"	0	0	1	2
5352	1173	"res_0"	"int"	32	0	0	0
5353	1173	"arg_1"	"varchar"	0	0	1	1
5354	1174	"res_0"	"varchar"	0	0	0	0
5355	1174	"arg_1"	"int"	32	0	1	1
5356	1175	"res_0"	"int"	32	0	0	0
5357	1175	"arg_1"	"varchar"	0	0	1	1
5358	1176	"res_0"	"varchar"	0	0	0	0
5359	1176	"arg_1"	"varchar"	0	0	1	1
5360	1176	"arg_2"	"int"	32	0	1	2
5361	1177	"res_0"	"varchar"	0	0	0	0
5362	1177	"arg_1"	"varchar"	0	0	1	1
5363	1177	"arg_2"	"int"	32	0	1	2
5364	1178	"res_0"	"varchar"	0	0	0	0
5365	1178	"arg_1"	"varchar"	0	0	1	1
5366	1179	"res_0"	"varchar"	0	0	0	0
5367	1179	"arg_1"	"varchar"	0	0	1	1
5368	1180	"res_0"	"varchar"	0	0	0	0
5369	1180	"arg_1"	"varchar"	0	0	1	1
5370	1181	"res_0"	"varchar"	0	0	0	0
5371	1181	"arg_1"	"varchar"	0	0	1	1
5372	1182	"res_0"	"varchar"	0	0	0	0
5373	1182	"arg_1"	"varchar"	0	0	1	1
5374	1183	"res_0"	"varchar"	0	0	0	0
5375	1183	"arg_1"	"varchar"	0	0	1	1
5376	1183	"arg_2"	"varchar"	0	0	1	2
5377	1184	"res_0"	"varchar"	0	0	0	0
5378	1184	"arg_1"	"varchar"	0	0	1	1
5379	1185	"res_0"	"varchar"	0	0	0	0
5380	1185	"arg_1"	"varchar"	0	0	1	1
5381	1185	"arg_2"	"varchar"	0	0	1	2
5382	1186	"res_0"	"varchar"	0	0	0	0
5383	1186	"arg_1"	"varchar"	0	0	1	1
5384	1187	"res_0"	"varchar"	0	0	0	0
5385	1187	"arg_1"	"varchar"	0	0	1	1
5386	1187	"arg_2"	"varchar"	0	0	1	2
5387	1188	"res_0"	"varchar"	0	0	0	0
5388	1188	"arg_1"	"varchar"	0	0	1	1
5389	1188	"arg_2"	"int"	32	0	1	2
5390	1189	"res_0"	"varchar"	0	0	0	0
5391	1189	"arg_1"	"varchar"	0	0	1	1
5392	1189	"arg_2"	"int"	32	0	1	2
5393	1189	"arg_3"	"varchar"	0	0	1	3
5394	1190	"res_0"	"varchar"	0	0	0	0
5395	1190	"arg_1"	"varchar"	0	0	1	1
5396	1190	"arg_2"	"int"	32	0	1	2
5397	1191	"res_0"	"varchar"	0	0	0	0
5398	1191	"arg_1"	"varchar"	0	0	1	1
5399	1191	"arg_2"	"int"	32	0	1	2
5400	1191	"arg_3"	"varchar"	0	0	1	3
5401	1192	"res_0"	"varchar"	0	0	0	0
5402	1192	"arg_1"	"varchar"	0	0	1	1
5403	1192	"arg_2"	"int"	32	0	1	2
5404	1192	"arg_3"	"int"	32	0	1	3
5405	1192	"arg_4"	"varchar"	0	0	1	4
5406	1193	"res_0"	"varchar"	0	0	0	0
5407	1193	"arg_1"	"varchar"	0	0	1	1
5408	1193	"arg_2"	"varchar"	0	0	1	2
5409	1193	"arg_3"	"varchar"	0	0	1	3
5410	1194	"res_0"	"varchar"	0	0	0	0
5411	1194	"arg_1"	"varchar"	0	0	1	1
5412	1194	"arg_2"	"int"	32	0	1	2
5413	1195	"res_0"	"varchar"	0	0	0	0
5414	1195	"arg_1"	"int"	32	0	1	1
5415	1196	"res_0"	"int"	32	0	0	0
5416	1196	"arg_1"	"varchar"	0	0	1	1
5417	1197	"res_0"	"int"	32	0	0	0
5418	1197	"arg_1"	"varchar"	0	0	1	1
5419	1198	"res_0"	"int"	32	0	0	0
5420	1198	"arg_1"	"varchar"	0	0	1	1
5421	1199	"res_0"	"varchar"	0	0	0	0
5422	1199	"arg_1"	"varchar"	0	0	1	1
5423	1200	"res_0"	"int"	32	0	0	0
5424	1200	"arg_1"	"varchar"	0	0	1	1
5425	1200	"arg_2"	"varchar"	0	0	1	2
5426	1201	"res_0"	"int"	32	0	0	0
5427	1201	"arg_1"	"varchar"	0	0	1	1
5428	1201	"arg_2"	"varchar"	0	0	1	2
5429	1202	"res_0"	"int"	32	0	0	0
5430	1202	"arg_1"	"varchar"	0	0	1	1
5431	1202	"arg_2"	"varchar"	0	0	1	2
5432	1203	"res_0"	"double"	53	0	0	0
5433	1203	"arg_1"	"varchar"	0	0	1	1
5434	1203	"arg_2"	"varchar"	0	0	1	2
5435	1204	"res_0"	"varchar"	0	0	0	0
5436	1204	"arg_1"	"varchar"	0	0	1	1
5437	1205	"res_0"	"int"	32	0	0	0
5438	1205	"arg_1"	"varchar"	0	0	1	1
5439	1205	"arg_2"	"varchar"	0	0	1	2
5440	1206	"res_0"	"int"	32	0	0	0
5441	1206	"arg_1"	"varchar"	0	0	1	1
5442	1206	"arg_2"	"varchar"	0	0	1	2
5443	1206	"arg_3"	"int"	32	0	1	3
5444	1206	"arg_4"	"int"	32	0	1	4
5445	1206	"arg_5"	"int"	32	0	1	5
5446	1207	"res_0"	"tinyint"	8	0	0	0
5447	1207	"arg_1"	"clob"	0	0	1	1
5448	1207	"arg_2"	"boolean"	1	0	1	2
5449	1208	"res_0"	"smallint"	16	0	0	0
5450	1208	"arg_1"	"clob"	0	0	1	1
5451	1208	"arg_2"	"boolean"	1	0	1	2
5452	1209	"res_0"	"int"	32	0	0	0
5453	1209	"arg_1"	"clob"	0	0	1	1
5454	1209	"arg_2"	"boolean"	1	0	1	2
5455	1210	"res_0"	"clob"	0	0	0	0
5456	1210	"arg_1"	"clob"	0	0	1	1
5457	1211	"res_0"	"int"	32	0	0	0
5458	1211	"arg_1"	"clob"	0	0	1	1
5459	1211	"arg_2"	"clob"	0	0	1	2
5460	1212	"res_0"	"int"	32	0	0	0
5461	1212	"arg_1"	"clob"	0	0	1	1
5462	1212	"arg_2"	"clob"	0	0	1	2
5463	1212	"arg_3"	"int"	32	0	1	3
5464	1213	"res_0"	"clob"	0	0	0	0
5465	1213	"arg_1"	"clob"	0	0	1	1
5466	1213	"arg_2"	"clob"	0	0	1	2
5467	1213	"arg_3"	"int"	32	0	1	3
5468	1214	"res_0"	"clob"	0	0	0	0
5469	1214	"arg_1"	"clob"	0	0	1	1
5470	1214	"arg_2"	"int"	32	0	1	2
5471	1215	"res_0"	"clob"	0	0	0	0
5472	1215	"arg_1"	"clob"	0	0	1	1
5473	1215	"arg_2"	"int"	32	0	1	2
5474	1215	"arg_3"	"int"	32	0	1	3
5475	1216	"res_0"	"boolean"	1	0	0	0
5476	1216	"arg_1"	"clob"	0	0	1	1
5477	1216	"arg_2"	"clob"	0	0	1	2
5478	1217	"res_0"	"boolean"	1	0	0	0
5479	1217	"arg_1"	"clob"	0	0	1	1
5480	1217	"arg_2"	"clob"	0	0	1	2
5481	1217	"arg_3"	"clob"	0	0	1	3
5482	1218	"res_0"	"boolean"	1	0	0	0
5483	1218	"arg_1"	"clob"	0	0	1	1
5484	1218	"arg_2"	"clob"	0	0	1	2
5485	1219	"res_0"	"boolean"	1	0	0	0
5486	1219	"arg_1"	"clob"	0	0	1	1
5487	1219	"arg_2"	"clob"	0	0	1	2
5488	1219	"arg_3"	"clob"	0	0	1	3
5489	1220	"res_0"	"boolean"	1	0	0	0
5490	1220	"arg_1"	"clob"	0	0	1	1
5491	1220	"arg_2"	"clob"	0	0	1	2
5492	1221	"res_0"	"boolean"	1	0	0	0
5493	1221	"arg_1"	"clob"	0	0	1	1
5494	1221	"arg_2"	"clob"	0	0	1	2
5495	1221	"arg_3"	"clob"	0	0	1	3
5496	1222	"res_0"	"boolean"	1	0	0	0
5497	1222	"arg_1"	"clob"	0	0	1	1
5498	1222	"arg_2"	"clob"	0	0	1	2
5499	1223	"res_0"	"boolean"	1	0	0	0
5500	1223	"arg_1"	"clob"	0	0	1	1
5501	1223	"arg_2"	"clob"	0	0	1	2
5502	1223	"arg_3"	"clob"	0	0	1	3
5503	1224	"res_0"	"int"	32	0	0	0
5504	1224	"arg_1"	"clob"	0	0	1	1
5505	1224	"arg_2"	"clob"	0	0	1	2
5506	1225	"res_0"	"clob"	0	0	0	0
5507	1225	"arg_1"	"clob"	0	0	1	1
5508	1225	"arg_2"	"int"	32	0	1	2
5509	1226	"res_0"	"clob"	0	0	0	0
5510	1226	"arg_1"	"clob"	0	0	1	1
5511	1226	"arg_2"	"clob"	0	0	1	2
5512	1227	"res_0"	"int"	32	0	0	0
5513	1227	"arg_1"	"clob"	0	0	1	1
5514	1228	"res_0"	"clob"	0	0	0	0
5515	1228	"arg_1"	"int"	32	0	1	1
5516	1229	"res_0"	"int"	32	0	0	0
5517	1229	"arg_1"	"clob"	0	0	1	1
5518	1230	"res_0"	"clob"	0	0	0	0
5519	1230	"arg_1"	"clob"	0	0	1	1
5520	1230	"arg_2"	"int"	32	0	1	2
5521	1231	"res_0"	"clob"	0	0	0	0
5522	1231	"arg_1"	"clob"	0	0	1	1
5523	1231	"arg_2"	"int"	32	0	1	2
5524	1232	"res_0"	"clob"	0	0	0	0
5525	1232	"arg_1"	"clob"	0	0	1	1
5526	1233	"res_0"	"clob"	0	0	0	0
5527	1233	"arg_1"	"clob"	0	0	1	1
5528	1234	"res_0"	"clob"	0	0	0	0
5529	1234	"arg_1"	"clob"	0	0	1	1
5530	1235	"res_0"	"clob"	0	0	0	0
5531	1235	"arg_1"	"clob"	0	0	1	1
5532	1236	"res_0"	"clob"	0	0	0	0
5533	1236	"arg_1"	"clob"	0	0	1	1
5534	1237	"res_0"	"clob"	0	0	0	0
5535	1237	"arg_1"	"clob"	0	0	1	1
5536	1237	"arg_2"	"clob"	0	0	1	2
5537	1238	"res_0"	"clob"	0	0	0	0
5538	1238	"arg_1"	"clob"	0	0	1	1
5539	1239	"res_0"	"clob"	0	0	0	0
5540	1239	"arg_1"	"clob"	0	0	1	1
5541	1239	"arg_2"	"clob"	0	0	1	2
5542	1240	"res_0"	"clob"	0	0	0	0
5543	1240	"arg_1"	"clob"	0	0	1	1
5544	1241	"res_0"	"clob"	0	0	0	0
5545	1241	"arg_1"	"clob"	0	0	1	1
5546	1241	"arg_2"	"clob"	0	0	1	2
5547	1242	"res_0"	"clob"	0	0	0	0
5548	1242	"arg_1"	"clob"	0	0	1	1
5549	1242	"arg_2"	"int"	32	0	1	2
5550	1243	"res_0"	"clob"	0	0	0	0
5551	1243	"arg_1"	"clob"	0	0	1	1
5552	1243	"arg_2"	"int"	32	0	1	2
5553	1243	"arg_3"	"clob"	0	0	1	3
5554	1244	"res_0"	"clob"	0	0	0	0
5555	1244	"arg_1"	"clob"	0	0	1	1
5556	1244	"arg_2"	"int"	32	0	1	2
5557	1245	"res_0"	"clob"	0	0	0	0
5558	1245	"arg_1"	"clob"	0	0	1	1
5559	1245	"arg_2"	"int"	32	0	1	2
5560	1245	"arg_3"	"clob"	0	0	1	3
5561	1246	"res_0"	"clob"	0	0	0	0
5562	1246	"arg_1"	"clob"	0	0	1	1
5563	1246	"arg_2"	"int"	32	0	1	2
5564	1246	"arg_3"	"int"	32	0	1	3
5565	1246	"arg_4"	"clob"	0	0	1	4
5566	1247	"res_0"	"clob"	0	0	0	0
5567	1247	"arg_1"	"clob"	0	0	1	1
5568	1247	"arg_2"	"clob"	0	0	1	2
5569	1247	"arg_3"	"clob"	0	0	1	3
5570	1248	"res_0"	"clob"	0	0	0	0
5571	1248	"arg_1"	"clob"	0	0	1	1
5572	1248	"arg_2"	"int"	32	0	1	2
5573	1249	"res_0"	"clob"	0	0	0	0
5574	1249	"arg_1"	"int"	32	0	1	1
5575	1250	"res_0"	"int"	32	0	0	0
5576	1250	"arg_1"	"clob"	0	0	1	1
5577	1251	"res_0"	"int"	32	0	0	0
5578	1251	"arg_1"	"clob"	0	0	1	1
5579	1252	"res_0"	"int"	32	0	0	0
5580	1252	"arg_1"	"clob"	0	0	1	1
5581	1253	"res_0"	"clob"	0	0	0	0
5582	1253	"arg_1"	"clob"	0	0	1	1
5583	1254	"res_0"	"int"	32	0	0	0
5584	1254	"arg_1"	"clob"	0	0	1	1
5585	1254	"arg_2"	"clob"	0	0	1	2
5586	1255	"res_0"	"int"	32	0	0	0
5587	1255	"arg_1"	"clob"	0	0	1	1
5588	1255	"arg_2"	"clob"	0	0	1	2
5589	1256	"res_0"	"int"	32	0	0	0
5590	1256	"arg_1"	"clob"	0	0	1	1
5591	1256	"arg_2"	"clob"	0	0	1	2
5592	1257	"res_0"	"double"	53	0	0	0
5593	1257	"arg_1"	"clob"	0	0	1	1
5594	1257	"arg_2"	"clob"	0	0	1	2
5595	1258	"res_0"	"clob"	0	0	0	0
5596	1258	"arg_1"	"clob"	0	0	1	1
5597	1259	"res_0"	"int"	32	0	0	0
5598	1259	"arg_1"	"clob"	0	0	1	1
5599	1259	"arg_2"	"clob"	0	0	1	2
5600	1260	"res_0"	"int"	32	0	0	0
5601	1260	"arg_1"	"clob"	0	0	1	1
5602	1260	"arg_2"	"clob"	0	0	1	2
5603	1260	"arg_3"	"int"	32	0	1	3
5604	1260	"arg_4"	"int"	32	0	1	4
5605	1260	"arg_5"	"int"	32	0	1	5
5606	1261	"res_0"	"table"	0	0	0	0
5607	1261	"arg_1"	"varchar"	0	0	1	1
5608	1261	"arg_2"	"varchar"	0	0	1	2
5609	1261	"arg_3"	"varchar"	0	0	1	3
5610	1261	"arg_4"	"varchar"	0	0	1	4
5611	1261	"arg_5"	"varchar"	0	0	1	5
5612	1261	"arg_6"	"varchar"	0	0	1	6
5613	1261	"arg_7"	"bigint"	64	0	1	7
5614	1261	"arg_8"	"bigint"	64	0	1	8
5615	1261	"arg_9"	"int"	32	0	1	9
5616	1262	"res_0"	"table"	0	0	0	0
5617	1262	"arg_1"	"varchar"	0	0	1	1
5618	1262	"arg_2"	"varchar"	0	0	1	2
5619	60	"res"	"boolean"	1	0	0	0
5620	60	"arg"	"oid"	63	0	1	1
5621	72	"res"	"any"	0	0	0	0
5622	72	"arg"	"any"	0	0	1	1
5623	73	"res"	"boolean"	1	0	0	0
5624	73	"arg"	"any"	0	0	1	1
5625	74	"res"	"boolean"	1	0	0	0
5626	74	"arg"	"any"	0	0	1	1
5627	79	"res"	"any"	0	0	0	0
5628	79	"arg"	"any"	0	0	1	1
5629	80	"res"	"any"	0	0	0	0
5630	80	"arg"	"any"	0	0	1	1
5631	84	"res"	"bigint"	64	0	0	0
5632	84	"arg"	"tinyint"	8	0	1	1
5633	85	"res"	"bigint"	64	0	0	0
5634	85	"arg"	"smallint"	16	0	1	1
5635	86	"res"	"bigint"	64	0	0	0
5636	86	"arg"	"int"	32	0	1	1
5637	87	"res"	"bigint"	64	0	0	0
5638	87	"arg"	"bigint"	64	0	1	1
5639	88	"res"	"wrd"	64	0	0	0
5640	88	"arg"	"wrd"	64	0	1	1
5641	89	"res"	"decimal"	19	0	0	0
5642	89	"arg"	"decimal"	2	0	1	1
5643	90	"res"	"decimal"	19	0	0	0
5644	90	"arg"	"decimal"	4	0	1	1
5645	91	"res"	"decimal"	19	0	0	0
5646	91	"arg"	"decimal"	9	0	1	1
5647	92	"res"	"decimal"	19	0	0	0
5648	92	"arg"	"decimal"	19	0	1	1
5649	93	"res"	"bigint"	64	0	0	0
5650	93	"arg"	"tinyint"	8	0	1	1
5651	94	"res"	"bigint"	64	0	0	0
5652	94	"arg"	"smallint"	16	0	1	1
5653	95	"res"	"bigint"	64	0	0	0
5654	95	"arg"	"int"	32	0	1	1
5655	96	"res"	"bigint"	64	0	0	0
5656	96	"arg"	"bigint"	64	0	1	1
5657	97	"res"	"decimal"	19	0	0	0
5658	97	"arg"	"decimal"	2	0	1	1
5659	98	"res"	"decimal"	19	0	0	0
5660	98	"arg"	"decimal"	4	0	1	1
5661	99	"res"	"decimal"	19	0	0	0
5662	99	"arg"	"decimal"	9	0	1	1
5663	100	"res"	"decimal"	19	0	0	0
5664	100	"arg"	"decimal"	19	0	1	1
5665	113	"res"	"real"	24	0	0	0
5666	113	"arg"	"real"	24	0	1	1
5667	114	"res"	"real"	24	0	0	0
5668	114	"arg"	"real"	24	0	1	1
5669	115	"res"	"double"	53	0	0	0
5670	115	"arg"	"double"	53	0	1	1
5671	116	"res"	"double"	53	0	0	0
5672	116	"arg"	"double"	53	0	1	1
5673	117	"res"	"month_interval"	32	0	0	0
5674	117	"arg"	"month_interval"	32	0	1	1
5675	118	"res"	"sec_interval"	13	0	0	0
5676	118	"arg"	"sec_interval"	13	0	1	1
5677	119	"res"	"double"	53	0	0	0
5678	119	"arg"	"double"	53	0	1	1
5679	120	"res"	"wrd"	64	0	0	0
5680	121	"res"	"wrd"	64	0	0	0
5703	5702	"name"	"varchar"	1024	0	0	0
5704	5702	"value"	"varchar"	2048	0	0	1
5706	5705	"name"	"varchar"	1024	0	0	0
5712	5711	"name"	"varchar"	2048	0	0	0
5732	5731	"val"	"clob"	0	0	1	0
5733	5731	"pat"	"clob"	0	0	1	1
5734	5731	"esc"	"clob"	0	0	1	2
5737	5736	"val"	"clob"	0	0	1	0
5738	5736	"pat"	"clob"	0	0	1	1
5739	5736	"esc"	"clob"	0	0	1	2
5742	5741	"val"	"clob"	0	0	1	0
5743	5741	"pat"	"clob"	0	0	1	1
5746	5745	"val"	"clob"	0	0	1	0
5747	5745	"pat"	"clob"	0	0	1	1
5750	5749	"result"	"double"	53	0	0	0
5751	5749	"r"	"double"	53	0	1	1
5754	5753	"result"	"double"	53	0	0	0
5755	5753	"d"	"double"	53	0	1	1
5761	5760	"result"	"clob"	0	0	0	0
5762	5760	"theurl"	"url"	0	0	1	1
5765	5764	"result"	"clob"	0	0	0	0
5766	5764	"theurl"	"url"	0	0	1	1
5769	5768	"result"	"clob"	0	0	0	0
5770	5768	"theurl"	"url"	0	0	1	1
5773	5772	"result"	"clob"	0	0	0	0
5774	5772	"theurl"	"url"	0	0	1	1
5777	5776	"result"	"clob"	0	0	0	0
5778	5776	"theurl"	"url"	0	0	1	1
5781	5780	"result"	"clob"	0	0	0	0
5782	5780	"theurl"	"url"	0	0	1	1
5785	5784	"result"	"clob"	0	0	0	0
5786	5784	"theurl"	"url"	0	0	1	1
5789	5788	"result"	"clob"	0	0	0	0
5790	5788	"theurl"	"url"	0	0	1	1
5793	5792	"result"	"clob"	0	0	0	0
5794	5792	"theurl"	"url"	0	0	1	1
5797	5796	"result"	"clob"	0	0	0	0
5798	5796	"theurl"	"url"	0	0	1	1
5801	5800	"result"	"clob"	0	0	0	0
5802	5800	"theurl"	"url"	0	0	1	1
5805	5804	"result"	"clob"	0	0	0	0
5806	5804	"theurl"	"url"	0	0	1	1
5809	5808	"result"	"clob"	0	0	0	0
5810	5808	"theurl"	"url"	0	0	1	1
5813	5812	"result"	"boolean"	1	0	0	0
5814	5812	"theurl"	"url"	0	0	1	1
5817	5816	"result"	"url"	0	0	0	0
5818	5816	"protocol"	"clob"	0	0	1	1
5819	5816	"hostname"	"clob"	0	0	1	2
5820	5816	"port"	"int"	32	0	1	3
5821	5816	"file"	"clob"	0	0	1	4
5824	5823	"result"	"url"	0	0	0	0
5825	5823	"protocol"	"clob"	0	0	1	1
5826	5823	"hostname"	"clob"	0	0	1	2
5827	5823	"file"	"clob"	0	0	1	3
5830	5829	"result"	"date"	0	0	0	0
5831	5829	"s"	"clob"	0	0	1	1
5832	5829	"format"	"clob"	0	0	1	2
5835	5834	"result"	"clob"	0	0	0	0
5836	5834	"d"	"date"	0	0	1	1
5837	5834	"format"	"clob"	0	0	1	2
5840	5839	"result"	"time"	1	0	0	0
5841	5839	"s"	"clob"	0	0	1	1
5842	5839	"format"	"clob"	0	0	1	2
5845	5844	"result"	"clob"	0	0	0	0
5846	5844	"d"	"time"	1	0	1	1
5847	5844	"format"	"clob"	0	0	1	2
5850	5849	"result"	"timestamp"	7	0	0	0
5851	5849	"s"	"clob"	0	0	1	1
5852	5849	"format"	"clob"	0	0	1	2
5855	5854	"result"	"clob"	0	0	0	0
5856	5854	"d"	"timestamp"	7	0	1	1
5857	5854	"format"	"clob"	0	0	1	2
5861	5860	"result"	"inet"	0	0	0	0
5862	5860	"p"	"inet"	0	0	1	1
5865	5864	"result"	"clob"	0	0	0	0
5866	5864	"p"	"inet"	0	0	1	1
5869	5868	"result"	"int"	32	0	0	0
5870	5868	"p"	"inet"	0	0	1	1
5873	5872	"result"	"inet"	0	0	0	0
5874	5872	"p"	"inet"	0	0	1	1
5875	5872	"mask"	"int"	32	0	1	2
5878	5877	"result"	"inet"	0	0	0	0
5879	5877	"p"	"inet"	0	0	1	1
5882	5881	"result"	"inet"	0	0	0	0
5883	5881	"p"	"inet"	0	0	1	1
5886	5885	"result"	"inet"	0	0	0	0
5887	5885	"p"	"inet"	0	0	1	1
5890	5889	"result"	"clob"	0	0	0	0
5891	5889	"p"	"inet"	0	0	1	1
5894	5893	"result"	"clob"	0	0	0	0
5895	5893	"p"	"inet"	0	0	1	1
5898	5897	"result"	"boolean"	1	0	0	0
5899	5897	"i1"	"inet"	0	0	1	1
5900	5897	"i2"	"inet"	0	0	1	2
5903	5902	"result"	"boolean"	1	0	0	0
5904	5902	"i1"	"inet"	0	0	1	1
5905	5902	"i2"	"inet"	0	0	1	2
5908	5907	"result"	"boolean"	1	0	0	0
5909	5907	"i1"	"inet"	0	0	1	1
5910	5907	"i2"	"inet"	0	0	1	2
5913	5912	"result"	"boolean"	1	0	0	0
5914	5912	"i1"	"inet"	0	0	1	1
5915	5912	"i2"	"inet"	0	0	1	2
5918	5917	"id"	"oid"	63	0	0	0
5919	5917	"owner"	"clob"	0	0	0	1
5920	5917	"defined"	"timestamp"	7	0	0	2
5921	5917	"query"	"clob"	0	0	0	3
5922	5917	"pipe"	"clob"	0	0	0	4
5923	5917	"plan"	"clob"	0	0	0	5
5924	5917	"mal"	"int"	32	0	0	6
5925	5917	"optimize"	"bigint"	64	0	0	7
5928	5927	"id"	"oid"	63	0	0	0
5929	5927	"start"	"timestamp"	7	0	0	1
5930	5927	"stop"	"timestamp"	7	0	0	2
5931	5927	"arguments"	"clob"	0	0	0	3
5932	5927	"tuples"	"wrd"	64	0	0	4
5933	5927	"run"	"bigint"	64	0	0	5
5934	5927	"ship"	"bigint"	64	0	0	6
5935	5927	"cpu"	"int"	32	0	0	7
5936	5927	"io"	"int"	32	0	0	8
5982	5981	"threshold"	"smallint"	16	0	1	0
5987	5986	"event"	"int"	32	0	0	0
5988	5986	"clk"	"varchar"	20	0	0	1
5989	5986	"pc"	"varchar"	50	0	0	2
5990	5986	"thread"	"int"	32	0	0	3
5991	5986	"ticks"	"bigint"	64	0	0	4
5992	5986	"rrsmb"	"bigint"	64	0	0	5
5993	5986	"vmmb"	"bigint"	64	0	0	6
5994	5986	"reads"	"bigint"	64	0	0	7
5995	5986	"writes"	"bigint"	64	0	0	8
5996	5986	"minflt"	"bigint"	64	0	0	9
5997	5986	"majflt"	"bigint"	64	0	0	10
5998	5986	"nvcsw"	"bigint"	64	0	0	11
5999	5986	"stmt"	"clob"	0	0	0	12
6017	6016	"result"	"timestamp"	7	0	0	0
6018	6016	"sec"	"bigint"	64	0	1	1
6021	6020	"result"	"timestamp"	7	0	0	0
6022	6020	"sec"	"int"	32	0	1	1
6025	6024	"result"	"int"	32	0	0	0
6026	6024	"ts"	"timestamp"	7	0	1	1
6029	6028	"result"	"int"	32	0	0	0
6030	6028	"ts"	"timestamptz"	7	0	1	1
6033	6032	"sys"	"clob"	0	0	1	0
6034	6032	"tab"	"clob"	0	0	1	1
6037	6036	"sys"	"clob"	0	0	1	0
6038	6036	"tab"	"clob"	0	0	1	1
6041	6040	"sys"	"clob"	0	0	1	0
6042	6040	"tab"	"clob"	0	0	1	1
6045	6044	"sch"	"varchar"	100	0	0	0
6046	6044	"usr"	"varchar"	100	0	0	1
6047	6044	"dep_type"	"varchar"	32	0	0	2
6050	6049	"sch"	"varchar"	100	0	0	0
6051	6049	"usr"	"varchar"	100	0	0	1
6052	6049	"dep_type"	"varchar"	32	0	0	2
6055	6054	"sch"	"varchar"	100	0	0	0
6056	6054	"usr"	"varchar"	100	0	0	1
6057	6054	"dep_type"	"varchar"	32	0	0	2
6060	6059	"sch"	"varchar"	100	0	0	0
6061	6059	"usr"	"varchar"	100	0	0	1
6062	6059	"dep_type"	"varchar"	32	0	0	2
6065	6064	"sch"	"varchar"	100	0	0	0
6066	6064	"usr"	"varchar"	100	0	0	1
6067	6064	"dep_type"	"varchar"	32	0	0	2
6070	6069	"sch"	"varchar"	100	0	0	0
6071	6069	"usr"	"varchar"	100	0	0	1
6072	6069	"dep_type"	"varchar"	32	0	0	2
6075	6074	"sch"	"varchar"	100	0	0	0
6076	6074	"usr"	"varchar"	100	0	0	1
6077	6074	"dep_type"	"varchar"	32	0	0	2
6080	6079	"sch"	"varchar"	100	0	0	0
6081	6079	"usr"	"varchar"	100	0	0	1
6082	6079	"dep_type"	"varchar"	32	0	0	2
6085	6084	"sch"	"varchar"	100	0	0	0
6086	6084	"usr"	"varchar"	100	0	0	1
6087	6084	"dep_type"	"varchar"	32	0	0	2
6090	6089	"sch"	"varchar"	100	0	0	0
6091	6089	"usr"	"varchar"	100	0	0	1
6092	6089	"dep_type"	"varchar"	32	0	0	2
6095	6094	"sch"	"varchar"	100	0	0	0
6096	6094	"usr"	"varchar"	100	0	0	1
6097	6094	"dep_type"	"varchar"	32	0	0	2
6100	6099	"sch"	"varchar"	100	0	0	0
6101	6099	"usr"	"varchar"	100	0	0	1
6102	6099	"dep_type"	"varchar"	32	0	0	2
6105	6104	"sch"	"varchar"	100	0	0	0
6106	6104	"usr"	"varchar"	100	0	0	1
6107	6104	"dep_type"	"varchar"	32	0	0	2
6110	6109	"sch"	"varchar"	100	0	0	0
6111	6109	"usr"	"varchar"	100	0	0	1
6112	6109	"dep_type"	"varchar"	32	0	0	2
6115	6114	"sch"	"varchar"	100	0	0	0
6116	6114	"usr"	"varchar"	100	0	0	1
6117	6114	"dep_type"	"varchar"	32	0	0	2
6120	6119	"sch"	"varchar"	100	0	0	0
6121	6119	"usr"	"varchar"	100	0	0	1
6122	6119	"dep_type"	"varchar"	32	0	0	2
6125	6124	"sch"	"varchar"	100	0	0	0
6126	6124	"usr"	"varchar"	100	0	0	1
6127	6124	"dep_type"	"varchar"	32	0	0	2
6130	6129	"result"	"clob"	0	0	0	0
6131	6129	"username"	"clob"	0	0	1	1
6134	6133	"user"	"clob"	0	0	0	0
6135	6133	"login"	"timestamp"	7	0	0	1
6136	6133	"sessiontimeout"	"bigint"	64	0	0	2
6137	6133	"lastcommand"	"timestamp"	7	0	0	3
6138	6133	"querytimeout"	"bigint"	64	0	0	4
6139	6133	"active"	"boolean"	1	0	0	5
6150	6149	"delay"	"tinyint"	8	0	1	0
6153	6152	"delay"	"tinyint"	8	0	1	0
6154	6152	"force"	"boolean"	1	0	1	1
6157	6156	"query"	"bigint"	64	0	1	0
6160	6159	"query"	"bigint"	64	0	1	0
6161	6159	"session"	"bigint"	64	0	1	1
6164	6163	"timeout"	"bigint"	64	0	1	0
6167	6166	"result"	"varchar"	32	0	0	0
6168	6166	"s1"	"varchar"	32	0	1	1
6169	6166	"st"	"int"	32	0	1	2
6170	6166	"len"	"int"	32	0	1	3
6171	6166	"s3"	"varchar"	32	0	1	4
6174	6173	"result"	"double"	53	0	0	0
6175	6173	"num"	"double"	53	0	1	1
6176	6173	"prc"	"int"	32	0	1	2
6179	6178	"result"	"double"	53	0	0	0
6180	6178	"num"	"double"	53	0	1	1
6181	6178	"prc"	"int"	32	0	1	2
6182	6178	"truncat"	"int"	32	0	1	3
6185	6184	"result"	"clob"	0	0	0	0
6186	6184	"num"	"double"	53	0	1	1
6187	6184	"prc"	"int"	32	0	1	2
6188	6184	"truncat"	"int"	32	0	1	3
6191	6190	"result"	"double"	53	0	0	0
6192	6190	"pdec"	"double"	53	0	1	1
6193	6190	"pradius"	"double"	53	0	1	2
6196	6195	"result"	"oid"	63	0	0	0
6197	6195	"x"	"int"	32	0	1	1
6198	6195	"y"	"int"	32	0	1	2
6201	6200	"result"	"int"	32	0	0	0
6202	6200	"z"	"oid"	63	0	1	1
6205	6204	"result"	"int"	32	0	0	0
6206	6204	"z"	"oid"	63	0	1	1
6209	6208	"rewrite"	"clob"	0	0	0	0
6210	6208	"count"	"int"	32	0	0	1
6213	6212	"query"	"clob"	0	0	0	0
6214	6212	"count"	"int"	32	0	0	1
6217	6216	"filename"	"clob"	0	0	1	0
6220	6219	"name"	"clob"	0	0	0	0
6221	6219	"def"	"clob"	0	0	0	1
6222	6219	"status"	"clob"	0	0	0	2
6230	6229	"name"	"clob"	0	0	0	0
6231	6229	"value"	"clob"	0	0	0	1
6238	6237	"id"	"int"	32	0	0	0
6239	6237	"name"	"clob"	0	0	0	1
6240	6237	"ttype"	"clob"	0	0	0	2
6241	6237	"count"	"bigint"	64	0	0	3
6242	6237	"refcnt"	"int"	32	0	0	4
6243	6237	"lrefcnt"	"int"	32	0	0	5
6244	6237	"location"	"clob"	0	0	0	6
6245	6237	"heat"	"int"	32	0	0	7
6246	6237	"dirty"	"clob"	0	0	0	8
6247	6237	"status"	"clob"	0	0	0	9
6248	6237	"kind"	"clob"	0	0	0	10
6251	6250	"signature"	"clob"	0	0	0	0
6252	6250	"address"	"clob"	0	0	0	1
6253	6250	"comment"	"clob"	0	0	0	2
6256	6255	"ra_stmt"	"clob"	0	0	1	0
6257	6255	"opt"	"boolean"	1	0	1	1
6262	6261	"qtag"	"bigint"	64	0	0	0
6263	6261	"user"	"clob"	0	0	0	1
6264	6261	"started"	"timestamp"	7	0	0	2
6265	6261	"estimate"	"timestamp"	7	0	0	3
6266	6261	"progress"	"int"	32	0	0	4
6267	6261	"status"	"clob"	0	0	0	5
6268	6261	"tag"	"oid"	63	0	0	6
6269	6261	"query"	"clob"	0	0	0	7
6282	6281	"tag"	"int"	32	0	1	0
6285	6284	"tag"	"int"	32	0	1	0
6288	6287	"tag"	"int"	32	0	1	0
6291	6290	"tag"	"bigint"	64	0	1	0
6294	6293	"tag"	"bigint"	64	0	1	0
6297	6296	"tag"	"bigint"	64	0	1	0
6300	6299	"rowid"	"bigint"	64	0	0	0
6301	6299	"fldid"	"int"	32	0	0	1
6302	6299	"message"	"clob"	0	0	0	2
6303	6299	"input"	"clob"	0	0	0	3
6314	6313	"result"	"double"	53	0	0	0
6315	6313	"val"	"tinyint"	8	0	1	1
6318	6317	"result"	"double"	53	0	0	0
6319	6317	"val"	"smallint"	16	0	1	1
6322	6321	"result"	"double"	53	0	0	0
6323	6321	"val"	"int"	32	0	1	1
6326	6325	"result"	"double"	53	0	0	0
6327	6325	"val"	"wrd"	64	0	1	1
6330	6329	"result"	"double"	53	0	0	0
6331	6329	"val"	"bigint"	64	0	1	1
6334	6333	"result"	"double"	53	0	0	0
6335	6333	"val"	"real"	24	0	1	1
6338	6337	"result"	"double"	53	0	0	0
6339	6337	"val"	"double"	53	0	1	1
6342	6341	"result"	"double"	53	0	0	0
6343	6341	"val"	"date"	0	0	1	1
6346	6345	"result"	"double"	53	0	0	0
6347	6345	"val"	"time"	1	0	1	1
6350	6349	"result"	"double"	53	0	0	0
6351	6349	"val"	"timestamp"	7	0	1	1
6354	6353	"result"	"double"	53	0	0	0
6355	6353	"val"	"tinyint"	8	0	1	1
6358	6357	"result"	"double"	53	0	0	0
6359	6357	"val"	"smallint"	16	0	1	1
6362	6361	"result"	"double"	53	0	0	0
6363	6361	"val"	"int"	32	0	1	1
6366	6365	"result"	"double"	53	0	0	0
6367	6365	"val"	"wrd"	64	0	1	1
6370	6369	"result"	"double"	53	0	0	0
6371	6369	"val"	"bigint"	64	0	1	1
6374	6373	"result"	"double"	53	0	0	0
6375	6373	"val"	"real"	24	0	1	1
6378	6377	"result"	"double"	53	0	0	0
6379	6377	"val"	"double"	53	0	1	1
6382	6381	"result"	"double"	53	0	0	0
6383	6381	"val"	"date"	0	0	1	1
6386	6385	"result"	"double"	53	0	0	0
6387	6385	"val"	"time"	1	0	1	1
6390	6389	"result"	"double"	53	0	0	0
6391	6389	"val"	"timestamp"	7	0	1	1
6394	6393	"result"	"double"	53	0	0	0
6395	6393	"val"	"tinyint"	8	0	1	1
6398	6397	"result"	"double"	53	0	0	0
6399	6397	"val"	"smallint"	16	0	1	1
6402	6401	"result"	"double"	53	0	0	0
6403	6401	"val"	"int"	32	0	1	1
6406	6405	"result"	"double"	53	0	0	0
6407	6405	"val"	"wrd"	64	0	1	1
6410	6409	"result"	"double"	53	0	0	0
6411	6409	"val"	"bigint"	64	0	1	1
6414	6413	"result"	"double"	53	0	0	0
6415	6413	"val"	"real"	24	0	1	1
6418	6417	"result"	"double"	53	0	0	0
6419	6417	"val"	"double"	53	0	1	1
6422	6421	"result"	"double"	53	0	0	0
6423	6421	"val"	"date"	0	0	1	1
6426	6425	"result"	"double"	53	0	0	0
6427	6425	"val"	"time"	1	0	1	1
6430	6429	"result"	"double"	53	0	0	0
6431	6429	"val"	"timestamp"	7	0	1	1
6434	6433	"result"	"double"	53	0	0	0
6435	6433	"val"	"tinyint"	8	0	1	1
6438	6437	"result"	"double"	53	0	0	0
6439	6437	"val"	"smallint"	16	0	1	1
6442	6441	"result"	"double"	53	0	0	0
6443	6441	"val"	"int"	32	0	1	1
6446	6445	"result"	"double"	53	0	0	0
6447	6445	"val"	"wrd"	64	0	1	1
6450	6449	"result"	"double"	53	0	0	0
6451	6449	"val"	"bigint"	64	0	1	1
6454	6453	"result"	"double"	53	0	0	0
6455	6453	"val"	"real"	24	0	1	1
6458	6457	"result"	"double"	53	0	0	0
6459	6457	"val"	"double"	53	0	1	1
6462	6461	"result"	"double"	53	0	0	0
6463	6461	"val"	"date"	0	0	1	1
6466	6465	"result"	"double"	53	0	0	0
6467	6465	"val"	"time"	1	0	1	1
6470	6469	"result"	"double"	53	0	0	0
6471	6469	"val"	"timestamp"	7	0	1	1
6474	6473	"result"	"tinyint"	8	0	0	0
6475	6473	"val"	"tinyint"	8	0	1	1
6478	6477	"result"	"smallint"	16	0	0	0
6479	6477	"val"	"smallint"	16	0	1	1
6482	6481	"result"	"int"	32	0	0	0
6483	6481	"val"	"int"	32	0	1	1
6486	6485	"result"	"wrd"	64	0	0	0
6487	6485	"val"	"wrd"	64	0	1	1
6490	6489	"result"	"bigint"	64	0	0	0
6491	6489	"val"	"bigint"	64	0	1	1
6494	6493	"result"	"decimal"	18	3	0	0
6495	6493	"val"	"decimal"	18	3	1	1
6498	6497	"result"	"real"	24	0	0	0
6499	6497	"val"	"real"	24	0	1	1
6502	6501	"result"	"double"	53	0	0	0
6503	6501	"val"	"double"	53	0	1	1
6506	6505	"result"	"date"	0	0	0	0
6507	6505	"val"	"date"	0	0	1	1
6510	6509	"result"	"time"	1	0	0	0
6511	6509	"val"	"time"	1	0	1	1
6514	6513	"result"	"timestamp"	7	0	0	0
6515	6513	"val"	"timestamp"	7	0	1	1
6518	6517	"result"	"tinyint"	8	0	0	0
6519	6517	"val"	"tinyint"	8	0	1	1
6520	6517	"q"	"double"	53	0	1	2
6523	6522	"result"	"smallint"	16	0	0	0
6524	6522	"val"	"smallint"	16	0	1	1
6525	6522	"q"	"double"	53	0	1	2
6528	6527	"result"	"int"	32	0	0	0
6529	6527	"val"	"int"	32	0	1	1
6530	6527	"q"	"double"	53	0	1	2
6533	6532	"result"	"wrd"	64	0	0	0
6534	6532	"val"	"wrd"	64	0	1	1
6535	6532	"q"	"double"	53	0	1	2
6538	6537	"result"	"bigint"	64	0	0	0
6539	6537	"val"	"bigint"	64	0	1	1
6540	6537	"q"	"double"	53	0	1	2
6543	6542	"result"	"decimal"	18	3	0	0
6544	6542	"val"	"decimal"	18	3	1	1
6545	6542	"q"	"double"	53	0	1	2
6548	6547	"result"	"real"	24	0	0	0
6549	6547	"val"	"real"	24	0	1	1
6550	6547	"q"	"double"	53	0	1	2
6553	6552	"result"	"double"	53	0	0	0
6554	6552	"val"	"double"	53	0	1	1
6555	6552	"q"	"double"	53	0	1	2
6558	6557	"result"	"date"	0	0	0	0
6559	6557	"val"	"date"	0	0	1	1
6560	6557	"q"	"double"	53	0	1	2
6563	6562	"result"	"time"	1	0	0	0
6564	6562	"val"	"time"	1	0	1	1
6565	6562	"q"	"double"	53	0	1	2
6568	6567	"result"	"timestamp"	7	0	0	0
6569	6567	"val"	"timestamp"	7	0	1	1
6570	6567	"q"	"double"	53	0	1	2
6573	6572	"result"	"tinyint"	8	0	0	0
6574	6572	"e1"	"tinyint"	8	0	1	1
6575	6572	"e2"	"tinyint"	8	0	1	2
6578	6577	"result"	"smallint"	16	0	0	0
6579	6577	"e1"	"smallint"	16	0	1	1
6580	6577	"e2"	"smallint"	16	0	1	2
6583	6582	"result"	"int"	32	0	0	0
6584	6582	"e1"	"int"	32	0	1	1
6585	6582	"e2"	"int"	32	0	1	2
6588	6587	"result"	"wrd"	64	0	0	0
6589	6587	"e1"	"wrd"	64	0	1	1
6590	6587	"e2"	"wrd"	64	0	1	2
6593	6592	"result"	"bigint"	64	0	0	0
6594	6592	"e1"	"bigint"	64	0	1	1
6595	6592	"e2"	"bigint"	64	0	1	2
6598	6597	"result"	"real"	24	0	0	0
6599	6597	"e1"	"real"	24	0	1	1
6600	6597	"e2"	"real"	24	0	1	2
6603	6602	"result"	"double"	53	0	0	0
6604	6602	"e1"	"double"	53	0	1	1
6605	6602	"e2"	"double"	53	0	1	2
6608	6607	"result"	"int"	32	0	0	0
6609	6607	"info"	"int"	32	0	1	1
6612	6611	"result"	"int"	32	0	0	0
6613	6611	"info"	"int"	32	0	1	1
6616	6615	"result"	"clob"	0	0	0	0
6617	6615	"info"	"int"	32	0	1	1
6618	6615	"format"	"int"	32	0	1	2
6640	6639	"result"	"mbr"	0	0	0	0
6641	6639	"geom"	"geometry"	0	0	1	1
6644	6643	"result"	"boolean"	1	0	0	0
6645	6643	"box1"	"mbr"	0	0	1	1
6646	6643	"box2"	"mbr"	0	0	1	2
6649	6648	"result"	"boolean"	1	0	0	0
6650	6648	"box1"	"mbr"	0	0	1	1
6651	6648	"box2"	"mbr"	0	0	1	2
6654	6653	"result"	"boolean"	1	0	0	0
6655	6653	"box1"	"mbr"	0	0	1	1
6656	6653	"box2"	"mbr"	0	0	1	2
6659	6658	"result"	"double"	53	0	0	0
6660	6658	"box1"	"mbr"	0	0	1	1
6661	6658	"box2"	"mbr"	0	0	1	2
6664	6663	"result"	"geometry"	0	0	0	0
6665	6663	"wkt"	"clob"	0	0	1	1
6668	6667	"result"	"geometry"	0	0	0	0
6669	6667	"geom"	"clob"	0	0	1	1
6672	6671	"result"	"clob"	0	0	0	0
6673	6671	"geom"	"geometry"	0	0	1	1
6676	6675	"result"	"clob"	0	0	0	0
6677	6675	"geom"	"geometry"	0	0	1	1
6680	6679	"result"	"int"	32	0	0	0
6681	6679	"geom"	"geometry"	0	0	1	1
6684	6683	"result"	"clob"	0	0	0	0
6685	6683	"geom"	"geometry"	0	0	1	1
6688	6687	"result"	"int"	32	0	0	0
6689	6687	"geom"	"geometry"	0	0	1	1
6692	6691	"result"	"geometry"	0	0	0	0
6693	6691	"geom"	"geometry"	0	0	1	1
6694	6691	"srid"	"int"	32	0	1	2
6697	6696	"result"	"boolean"	1	0	0	0
6698	6696	"geom"	"geometry"	0	0	1	1
6701	6700	"result"	"boolean"	1	0	0	0
6702	6700	"geom"	"geometry"	0	0	1	1
6705	6704	"result"	"geometry"	0	0	0	0
6706	6704	"geom"	"geometry"	0	0	1	1
6709	6708	"result"	"geometry"	0	0	0	0
6710	6708	"geom"	"geometry"	0	0	1	1
6713	6712	"result"	"boolean"	1	0	0	0
6714	6712	"geom1"	"geometry"	0	0	1	1
6715	6712	"geom2"	"geometry"	0	0	1	2
6718	6717	"result"	"boolean"	1	0	0	0
6719	6717	"geom1"	"geometry"	0	0	1	1
6720	6717	"geom2"	"geometry"	0	0	1	2
6723	6722	"result"	"boolean"	1	0	0	0
6724	6722	"geom1"	"geometry"	0	0	1	1
6725	6722	"geom2"	"geometry"	0	0	1	2
6728	6727	"result"	"boolean"	1	0	0	0
6729	6727	"geom1"	"geometry"	0	0	1	1
6730	6727	"geom2"	"geometry"	0	0	1	2
6733	6732	"result"	"boolean"	1	0	0	0
6734	6732	"geom1"	"geometry"	0	0	1	1
6735	6732	"geom2"	"geometry"	0	0	1	2
6738	6737	"result"	"boolean"	1	0	0	0
6739	6737	"geom1"	"geometry"	0	0	1	1
6740	6737	"geom2"	"geometry"	0	0	1	2
6743	6742	"result"	"boolean"	1	0	0	0
6744	6742	"geom1"	"geometry"	0	0	1	1
6745	6742	"geom2"	"geometry"	0	0	1	2
6748	6747	"result"	"boolean"	1	0	0	0
6749	6747	"geom1"	"geometry"	0	0	1	1
6750	6747	"geom2"	"geometry"	0	0	1	2
6753	6752	"result"	"boolean"	1	0	0	0
6754	6752	"geom1"	"geometry"	0	0	1	1
6755	6752	"geom2"	"geometry"	0	0	1	2
6756	6752	"intersection_matrix_pattern"	"clob"	0	0	1	3
6759	6758	"result"	"double"	53	0	0	0
6760	6758	"geom1"	"geometry"	0	0	1	1
6761	6758	"geom2"	"geometry"	0	0	1	2
6764	6763	"result"	"geometry"	0	0	0	0
6765	6763	"geom1"	"geometry"	0	0	1	1
6766	6763	"geom2"	"geometry"	0	0	1	2
6769	6768	"result"	"geometry"	0	0	0	0
6770	6768	"geom1"	"geometry"	0	0	1	1
6771	6768	"geom2"	"geometry"	0	0	1	2
6774	6773	"result"	"geometry"	0	0	0	0
6775	6773	"geom1"	"geometry"	0	0	1	1
6776	6773	"geom2"	"geometry"	0	0	1	2
6779	6778	"result"	"geometry"	0	0	0	0
6780	6778	"geom"	"geometry"	0	0	1	1
6783	6782	"result"	"geometry"	0	0	0	0
6784	6782	"geom1"	"geometry"	0	0	1	1
6785	6782	"geom2"	"geometry"	0	0	1	2
6788	6787	"result"	"geometry"	0	0	0	0
6789	6787	"geom"	"geometry"	0	0	1	1
6790	6787	"radius"	"double"	53	0	1	2
6793	6792	"result"	"geometry"	0	0	0	0
6794	6792	"geom"	"geometry"	0	0	1	1
6797	6796	"result"	"double"	53	0	0	0
6798	6796	"geom"	"geometry"	0	0	1	1
6801	6800	"result"	"double"	53	0	0	0
6802	6800	"geom"	"geometry"	0	0	1	1
6805	6804	"result"	"double"	53	0	0	0
6806	6804	"geom"	"geometry"	0	0	1	1
6809	6808	"result"	"geometry"	0	0	0	0
6810	6808	"geom"	"geometry"	0	0	1	1
6813	6812	"result"	"geometry"	0	0	0	0
6814	6812	"geom"	"geometry"	0	0	1	1
6817	6816	"result"	"boolean"	1	0	0	0
6818	6816	"geom"	"geometry"	0	0	1	1
6821	6820	"result"	"double"	53	0	0	0
6822	6820	"geom"	"geometry"	0	0	1	1
6825	6824	"result"	"boolean"	1	0	0	0
6826	6824	"geom"	"geometry"	0	0	1	1
6829	6828	"result"	"int"	32	0	0	0
6830	6828	"geom"	"geometry"	0	0	1	1
6833	6832	"result"	"geometry"	0	0	0	0
6834	6832	"geom"	"geometry"	0	0	1	1
6835	6832	"positionnum"	"int"	32	0	1	2
6838	6837	"result"	"geometry"	0	0	0	0
6839	6837	"geom"	"geometry"	0	0	1	1
6842	6841	"result"	"geometry"	0	0	0	0
6843	6841	"geom"	"geometry"	0	0	1	1
6846	6845	"result"	"double"	53	0	0	0
6847	6845	"geom"	"geometry"	0	0	1	1
6850	6849	"result"	"geometry"	0	0	0	0
6851	6849	"geom"	"geometry"	0	0	1	1
6854	6853	"result"	"geometry"	0	0	0	0
6855	6853	"geom"	"geometry"	0	0	1	1
6858	6857	"result"	"int"	32	0	0	0
6859	6857	"geom"	"geometry"	0	0	1	1
6862	6861	"result"	"geometry"	0	0	0	0
6863	6861	"geom"	"geometry"	0	0	1	1
6864	6861	"positionnum"	"int"	32	0	1	2
6867	6866	"result"	"geometrya"	0	0	0	0
6868	6866	"geom"	"geometry"	0	0	1	1
6871	6870	"result"	"int"	32	0	0	0
6872	6870	"geom"	"geometry"	0	0	1	1
6875	6874	"result"	"geometry"	0	0	0	0
6876	6874	"geom"	"geometry"	0	0	1	1
6877	6874	"positionnum"	"int"	32	0	1	2
6880	6879	"result"	"int"	32	0	0	0
6881	6879	"geom"	"geometry"	0	0	1	1
6884	6883	"result"	"geometry"	0	0	0	0
6885	6883	"geom"	"geometry"	0	0	1	1
6886	6883	"patchnum"	"int"	32	0	1	2
6889	6888	"result"	"geometry"	0	0	0	0
6890	6888	"wkt"	"clob"	0	0	1	1
6891	6888	"srid"	"int"	32	0	1	2
6894	6893	"result"	"geometry"	0	0	0	0
6895	6893	"wkt"	"clob"	0	0	1	1
6896	6893	"srid"	"int"	32	0	1	2
6899	6898	"result"	"geometry"	0	0	0	0
6900	6898	"wkt"	"clob"	0	0	1	1
6901	6898	"srid"	"int"	32	0	1	2
6904	6903	"result"	"geometry"	0	0	0	0
6905	6903	"wkt"	"clob"	0	0	1	1
6906	6903	"srid"	"int"	32	0	1	2
6909	6908	"result"	"geometry"	0	0	0	0
6910	6908	"wkt"	"clob"	0	0	1	1
6911	6908	"srid"	"int"	32	0	1	2
6914	6913	"result"	"geometry"	0	0	0	0
6915	6913	"wkt"	"clob"	0	0	1	1
6916	6913	"srid"	"int"	32	0	1	2
6919	6918	"result"	"geometry"	0	0	0	0
6920	6918	"wkt"	"clob"	0	0	1	1
6921	6918	"srid"	"int"	32	0	1	2
6924	6923	"result"	"geometry"	0	0	0	0
6925	6923	"wkt"	"clob"	0	0	1	1
6926	6923	"srid"	"int"	32	0	1	2
6929	6928	"result"	"geometry"	0	0	0	0
6930	6928	"wkt"	"clob"	0	0	1	1
6931	6928	"srid"	"int"	32	0	1	2
6934	6933	"result"	"geometry"	0	0	0	0
6935	6933	"wkt"	"clob"	0	0	1	1
6936	6933	"srid"	"int"	32	0	1	2
6939	6938	"result"	"geometry"	0	0	0	0
6940	6938	"wkt"	"clob"	0	0	1	1
6941	6938	"srid"	"int"	32	0	1	2
6944	6943	"result"	"geometry"	0	0	0	0
6945	6943	"wkt"	"clob"	0	0	1	1
6948	6947	"result"	"geometry"	0	0	0	0
6949	6947	"wkt"	"clob"	0	0	1	1
6952	6951	"result"	"geometry"	0	0	0	0
6953	6951	"wkt"	"clob"	0	0	1	1
6956	6955	"result"	"geometry"	0	0	0	0
6957	6955	"wkt"	"clob"	0	0	1	1
6960	6959	"result"	"geometry"	0	0	0	0
6961	6959	"wkt"	"clob"	0	0	1	1
6964	6963	"result"	"geometry"	0	0	0	0
6965	6963	"wkt"	"clob"	0	0	1	1
6968	6967	"result"	"geometry"	0	0	0	0
6969	6967	"wkt"	"clob"	0	0	1	1
6972	6971	"result"	"geometry"	0	0	0	0
6973	6971	"wkt"	"clob"	0	0	1	1
6976	6975	"result"	"geometry"	0	0	0	0
6977	6975	"wkt"	"clob"	0	0	1	1
6980	6979	"result"	"geometry"	0	0	0	0
6981	6979	"x"	"double"	53	0	1	1
6982	6979	"y"	"double"	53	0	1	2
6985	6984	"result"	"geometry"	0	0	0	0
6986	6984	"x"	"double"	53	0	1	1
6987	6984	"y"	"double"	53	0	1	2
6990	6989	"result"	"geometry"	0	0	0	0
6991	6989	"x"	"double"	53	0	1	1
6992	6989	"y"	"double"	53	0	1	2
6993	6989	"z"	"double"	53	0	1	3
6996	6995	"result"	"geometry"	0	0	0	0
6997	6995	"x"	"double"	53	0	1	1
6998	6995	"y"	"double"	53	0	1	2
6999	6995	"z"	"double"	53	0	1	3
7000	6995	"m"	"double"	53	0	1	4
7003	7002	"result"	"geometry"	0	0	0	0
7004	7002	"x"	"double"	53	0	1	1
7005	7002	"y"	"double"	53	0	1	2
7006	7002	"m"	"double"	53	0	1	3
7009	7008	"result"	"geometry"	0	0	0	0
7010	7008	"geom"	"geometry"	0	0	1	1
7013	7012	"result"	"geometry"	0	0	0	0
7014	7012	"geom1"	"geometry"	0	0	1	1
7015	7012	"geom2"	"geometry"	0	0	1	2
7018	7017	"result"	"geometry"	0	0	0	0
7019	7017	"xmin"	"double"	53	0	1	1
7020	7017	"ymin"	"double"	53	0	1	2
7021	7017	"xmax"	"double"	53	0	1	3
7022	7017	"ymax"	"double"	53	0	1	4
7023	7017	"srid"	"int"	32	0	1	5
7026	7025	"result"	"geometry"	0	0	0	0
7027	7025	"xmin"	"double"	53	0	1	1
7028	7025	"ymin"	"double"	53	0	1	2
7029	7025	"xmax"	"double"	53	0	1	3
7030	7025	"ymax"	"double"	53	0	1	4
7033	7032	"result"	"geometry"	0	0	0	0
7034	7032	"geom"	"geometry"	0	0	1	1
7037	7036	"result"	"geometry"	0	0	0	0
7038	7036	"geom"	"geometry"	0	0	1	1
7039	7036	"srid"	"int"	32	0	1	2
7042	7041	"result"	"mbr"	0	0	0	0
7043	7041	"lowleftpointgeom"	"geometry"	0	0	1	1
7044	7041	"uprightpointgeom"	"geometry"	0	0	1	2
7047	7046	"result"	"clob"	0	0	0	0
7048	7046	"geom"	"geometry"	0	0	1	1
7051	7050	"result"	"int"	32	0	0	0
7052	7050	"geom"	"geometry"	0	0	1	1
7055	7054	"result"	"boolean"	1	0	0	0
7056	7054	"geom"	"geometry"	0	0	1	1
7059	7058	"result"	"clob"	0	0	0	0
7060	7058	"geom"	"geometry"	0	0	1	1
7063	7062	"result"	"int"	32	0	0	0
7064	7062	"geom"	"geometry"	0	0	1	1
7067	7066	"result"	"int"	32	0	0	0
7068	7066	"geom"	"geometry"	0	0	1	1
7071	7070	"result"	"int"	32	0	0	0
7072	7070	"geom"	"geometry"	0	0	1	1
7075	7074	"result"	"double"	53	0	0	0
7076	7074	"geom"	"geometry"	0	0	1	1
7079	7078	"result"	"double"	53	0	0	0
7080	7078	"box"	"mbr"	0	0	1	1
7083	7082	"result"	"double"	53	0	0	0
7084	7082	"geom"	"geometry"	0	0	1	1
7087	7086	"result"	"double"	53	0	0	0
7088	7086	"box"	"mbr"	0	0	1	1
7091	7090	"result"	"double"	53	0	0	0
7092	7090	"geom"	"geometry"	0	0	1	1
7095	7094	"result"	"double"	53	0	0	0
7096	7094	"box"	"mbr"	0	0	1	1
7099	7098	"result"	"double"	53	0	0	0
7100	7098	"geom"	"geometry"	0	0	1	1
7103	7102	"result"	"double"	53	0	0	0
7104	7102	"box"	"mbr"	0	0	1	1
7107	7106	"result"	"geometry"	0	0	0	0
7108	7106	"geom"	"geometry"	0	0	1	1
7111	7110	"result"	"geometry"	0	0	0	0
7112	7110	"geom"	"geometry"	0	0	1	1
7115	7114	"result"	"geometry"	0	0	0	0
7116	7114	"geom"	"geometry"	0	0	1	1
7117	7114	"sz"	"double"	53	0	1	2
7120	7119	"result"	"clob"	0	0	0	0
7121	7119	"srid_in"	"int"	32	0	1	1
7124	7123	"result"	"geometry"	0	0	0	0
7125	7123	"geom"	"geometry"	0	0	1	1
7126	7123	"srid_src"	"int"	32	0	1	2
7127	7123	"srid_dest"	"int"	32	0	1	3
7128	7123	"proj4_src"	"clob"	0	0	1	4
7129	7123	"proj4_dest"	"clob"	0	0	1	5
7132	7131	"result"	"geometry"	0	0	0	0
7133	7131	"geom"	"geometry"	0	0	1	1
7134	7131	"srid"	"int"	32	0	1	2
7137	7136	"result"	"geometry"	0	0	0	0
7138	7136	"geom"	"geometry"	0	0	1	1
7139	7136	"dx"	"double"	53	0	1	2
7140	7136	"dy"	"double"	53	0	1	3
7143	7142	"result"	"geometry"	0	0	0	0
7144	7142	"geom"	"geometry"	0	0	1	1
7145	7142	"dx"	"double"	53	0	1	2
7146	7142	"dy"	"double"	53	0	1	3
7147	7142	"dz"	"double"	53	0	1	4
7150	7149	"result"	"clob"	0	0	0	0
7151	7149	"geom"	"geometry"	0	0	1	1
7154	7153	"result"	"boolean"	1	0	0	0
7155	7153	"geom1"	"geometry"	0	0	1	1
7156	7153	"geom2"	"geometry"	0	0	1	2
7159	7158	"result"	"boolean"	1	0	0	0
7160	7158	"geom1"	"geometry"	0	0	1	1
7161	7158	"geom2"	"geometry"	0	0	1	2
7164	7163	"result"	"boolean"	1	0	0	0
7165	7163	"geom1"	"geometry"	0	0	1	1
7166	7163	"geom2"	"geometry"	0	0	1	2
7167	7163	"dst"	"double"	53	0	1	3
7170	7169	"result"	"double"	53	0	0	0
7171	7169	"geom"	"geometry"	0	0	1	1
7174	7173	"result"	"geometry"	0	0	0	0
7175	7173	"geom1"	"geometry"	0	0	1	1
7176	7173	"geom2"	"geometry"	0	0	1	2
7179	7178	"result"	"geometry"	0	0	0	0
7180	7178	"geom"	"geometry"	0	0	1	1
7183	7182	"result"	"geometry"	0	0	0	0
7184	7182	"geom"	"geometry"	0	0	1	1
7185	7182	"tolerance"	"double"	53	0	1	2
7186	7182	"flags"	"int"	32	0	1	3
7189	7188	"id"	"clob"	0	0	0	0
7190	7188	"polygonwkb"	"geometry"	0	0	0	1
7191	7188	"geom"	"geometry"	0	0	1	2
7194	7193	"path"	"clob"	0	0	0	0
7195	7193	"pointg"	"geometry"	0	0	0	1
7196	7193	"geom"	"geometry"	0	0	1	2
7199	7198	"result"	"boolean"	1	0	0	0
7200	7198	"a"	"geometry"	0	0	1	1
7201	7198	"x"	"double"	53	0	1	2
7202	7198	"y"	"double"	53	0	1	3
7207	7206	"result"	"json"	0	0	0	0
7208	7206	"js"	"json"	0	0	1	1
7209	7206	"pathexpr"	"clob"	0	0	1	2
7212	7211	"result"	"json"	0	0	0	0
7213	7211	"js"	"json"	0	0	1	1
7214	7211	"name"	"tinyint"	8	0	1	2
7217	7216	"result"	"json"	0	0	0	0
7218	7216	"js"	"json"	0	0	1	1
7219	7216	"name"	"int"	32	0	1	2
7222	7221	"result"	"json"	0	0	0	0
7223	7221	"js"	"json"	0	0	1	1
7224	7221	"name"	"bigint"	64	0	1	2
7227	7226	"result"	"clob"	0	0	0	0
7228	7226	"js"	"json"	0	0	1	1
7229	7226	"e"	"clob"	0	0	1	2
7232	7231	"result"	"double"	53	0	0	0
7233	7231	"js"	"json"	0	0	1	1
7236	7235	"result"	"bigint"	64	0	0	0
7237	7235	"js"	"json"	0	0	1	1
7240	7239	"result"	"boolean"	1	0	0	0
7241	7239	"js"	"clob"	0	0	1	1
7244	7243	"result"	"boolean"	1	0	0	0
7245	7243	"js"	"clob"	0	0	1	1
7248	7247	"result"	"boolean"	1	0	0	0
7249	7247	"js"	"clob"	0	0	1	1
7252	7251	"result"	"boolean"	1	0	0	0
7253	7251	"js"	"json"	0	0	1	1
7256	7255	"result"	"boolean"	1	0	0	0
7257	7255	"js"	"json"	0	0	1	1
7260	7259	"result"	"boolean"	1	0	0	0
7261	7259	"js"	"json"	0	0	1	1
7264	7263	"result"	"int"	32	0	0	0
7265	7263	"js"	"json"	0	0	1	1
7268	7267	"result"	"json"	0	0	0	0
7269	7267	"js"	"json"	0	0	1	1
7272	7271	"result"	"json"	0	0	0	0
7273	7271	"js"	"json"	0	0	1	1
7276	7275	"result"	"clob"	0	0	0	0
7277	7275	"js"	"json"	0	0	1	1
7280	7279	"result"	"clob"	0	0	0	0
7281	7279	"js"	"clob"	0	0	1	1
7284	7283	"result"	"clob"	0	0	0	0
7285	7283	"js"	"int"	32	0	1	1
7288	7287	"result"	"clob"	0	0	0	0
7289	7287	"js"	"json"	0	0	1	1
7292	7291	"result"	"clob"	0	0	0	0
7293	7291	"x"	"clob"	0	0	1	1
7296	7295	"result"	"clob"	0	0	0	0
7297	7295	"x"	"double"	53	0	1	1
7300	7299	"result"	"clob"	0	0	0	0
7301	7299	"v"	"clob"	0	0	1	1
7305	7304	"result"	"uuid"	0	0	0	0
7308	7307	"result"	"uuid"	0	0	0	0
7309	7307	"u"	"uuid"	0	0	1	1
7312	7311	"result"	"uuid"	0	0	0	0
7313	7311	"u"	"clob"	0	0	1	1
7316	7315	"result"	"double"	53	0	0	0
7317	7315	"chi2"	"double"	53	0	1	1
7318	7315	"datapoints"	"double"	53	0	1	2
7326	7325	"beat"	"int"	32	0	1	0
7329	7328	"poolsize"	"int"	32	0	1	0
7332	7331	"host"	"clob"	0	0	1	0
7333	7331	"port"	"int"	32	0	1	1
7357	7356	"dirname"	"clob"	0	0	1	0
7360	7359	"fname"	"clob"	0	0	1	0
7363	7362	"tname"	"clob"	0	0	1	0
7366	7365	"dirname"	"clob"	0	0	1	0
7367	7365	"pat"	"clob"	0	0	1	1
7402	7401	"fname"	"varchar"	256	0	1	0
7405	7404	"fid"	"int"	32	0	1	0
7406	7404	"varnname"	"varchar"	256	0	1	1
7409	7408	"fname"	"clob"	0	0	1	0
7412	7411	"tname"	"clob"	0	0	1	0
7415	7414	"schema"	"clob"	0	0	0	0
7416	7414	"table"	"clob"	0	0	0	1
7417	7414	"column"	"clob"	0	0	0	2
7418	7414	"type"	"clob"	0	0	0	3
7419	7414	"mode"	"clob"	0	0	0	4
7420	7414	"location"	"clob"	0	0	0	5
7421	7414	"count"	"bigint"	64	0	0	6
7422	7414	"typewidth"	"int"	32	0	0	7
7423	7414	"columnsize"	"bigint"	64	0	0	8
7424	7414	"heapsize"	"bigint"	64	0	0	9
7425	7414	"hashes"	"bigint"	64	0	0	10
7426	7414	"phash"	"boolean"	1	0	0	11
7427	7414	"imprints"	"bigint"	64	0	0	12
7428	7414	"sorted"	"boolean"	1	0	0	13
7461	7460	"result"	"bigint"	64	0	0	0
7462	7460	"nme"	"clob"	0	0	1	1
7463	7460	"i"	"bigint"	64	0	1	2
7464	7460	"d"	"bigint"	64	0	1	3
7467	7466	"result"	"bigint"	64	0	0	0
7468	7466	"tpe"	"clob"	0	0	1	1
7469	7466	"i"	"bigint"	64	0	1	2
7470	7466	"w"	"int"	32	0	1	3
7473	7472	"result"	"bigint"	64	0	0	0
7474	7472	"b"	"boolean"	1	0	1	1
7475	7472	"i"	"bigint"	64	0	1	2
7478	7477	"result"	"bigint"	64	0	0	0
7479	7477	"i"	"bigint"	64	0	1	1
7480	7477	"nme"	"clob"	0	0	1	2
7483	7482	"schema"	"clob"	0	0	0	0
7484	7482	"table"	"clob"	0	0	0	1
7485	7482	"column"	"clob"	0	0	0	2
7486	7482	"type"	"clob"	0	0	0	3
7487	7482	"count"	"bigint"	64	0	0	4
7488	7482	"columnsize"	"bigint"	64	0	0	5
7489	7482	"heapsize"	"bigint"	64	0	0	6
7490	7482	"hashes"	"bigint"	64	0	0	7
7491	7482	"imprints"	"bigint"	64	0	0	8
7492	7482	"sorted"	"boolean"	1	0	0	9
7530	7529	"MinMax"	"int"	32	0	1	0
7531	7529	"sample"	"bigint"	64	0	1	1
7534	7533	"MinMax"	"int"	32	0	1	0
7535	7533	"sample"	"bigint"	64	0	1	1
7536	7533	"sch"	"clob"	0	0	1	2
7539	7538	"MinMax"	"int"	32	0	1	0
7540	7538	"sample"	"bigint"	64	0	1	1
7541	7538	"sch"	"clob"	0	0	1	2
7542	7538	"tbl"	"clob"	0	0	1	3
7545	7544	"MinMax"	"int"	32	0	1	0
7546	7544	"sample"	"bigint"	64	0	1	1
7547	7544	"sch"	"clob"	0	0	1	2
7548	7544	"tbl"	"clob"	0	0	1	3
7549	7544	"col"	"clob"	0	0	1	4
7552	7551	"result"	"clob"	0	0	0	0
7553	7551	"src"	"clob"	0	0	1	1
7556	7555	"result"	"smallint"	16	0	0	0
7557	7555	"one"	"tinyint"	8	0	1	1
7558	7555	"two"	"tinyint"	8	0	1	2
7561	7560	"result"	"int"	32	0	0	0
7562	7560	"one"	"smallint"	16	0	1	1
7563	7560	"two"	"smallint"	16	0	1	2
7566	7565	"result"	"bigint"	64	0	0	0
7567	7565	"one"	"int"	32	0	1	1
7568	7565	"two"	"int"	32	0	1	2
7572	7571	"bam_repos"	"clob"	0	0	1	0
7573	7571	"dbschema"	"smallint"	16	0	1	1
7576	7575	"bam_files"	"clob"	0	0	1	0
7577	7575	"dbschema"	"smallint"	16	0	1	1
7580	7579	"bam_file"	"clob"	0	0	1	0
7581	7579	"dbschema"	"smallint"	16	0	1	1
7584	7583	"file_id"	"bigint"	64	0	1	0
7585	7583	"dbschema"	"smallint"	16	0	1	1
7588	7587	"result"	"boolean"	1	0	0	0
7589	7587	"flag"	"smallint"	16	0	1	1
7590	7587	"name"	"clob"	0	0	1	2
7593	7592	"result"	"clob"	0	0	0	0
7594	7592	"seq"	"clob"	0	0	1	1
7597	7596	"result"	"clob"	0	0	0	0
7598	7596	"qual"	"clob"	0	0	1	1
7601	7600	"result"	"int"	32	0	0	0
7602	7600	"cigar"	"clob"	0	0	1	1
7605	7604	"result"	"char"	1	0	0	0
7606	7604	"ref_pos"	"int"	32	0	1	1
7607	7604	"alg_seq"	"clob"	0	0	1	2
7608	7604	"alg_pos"	"int"	32	0	1	3
7609	7604	"alg_cigar"	"clob"	0	0	1	4
7612	7611	"output_path"	"clob"	0	0	1	0
7615	7614	"output_path"	"clob"	0	0	1	0
7685	7684	"value"	"tinyint"	8	0	0	0
7686	7684	"first"	"tinyint"	8	0	1	1
7687	7684	"last"	"tinyint"	8	0	1	2
7690	7689	"value"	"tinyint"	8	0	0	0
7691	7689	"first"	"tinyint"	8	0	1	1
7692	7689	"last"	"tinyint"	8	0	1	2
7693	7689	"stepsize"	"tinyint"	8	0	1	3
7696	7695	"value"	"smallint"	16	0	0	0
7697	7695	"first"	"smallint"	16	0	1	1
7698	7695	"last"	"smallint"	16	0	1	2
7701	7700	"value"	"smallint"	16	0	0	0
7702	7700	"first"	"smallint"	16	0	1	1
7703	7700	"last"	"smallint"	16	0	1	2
7704	7700	"stepsize"	"smallint"	16	0	1	3
7707	7706	"value"	"int"	32	0	0	0
7708	7706	"first"	"int"	32	0	1	1
7709	7706	"last"	"int"	32	0	1	2
7712	7711	"value"	"int"	32	0	0	0
7713	7711	"first"	"int"	32	0	1	1
7714	7711	"last"	"int"	32	0	1	2
7715	7711	"stepsize"	"int"	32	0	1	3
7718	7717	"value"	"bigint"	64	0	0	0
7719	7717	"first"	"bigint"	64	0	1	1
7720	7717	"last"	"bigint"	64	0	1	2
7723	7722	"value"	"bigint"	64	0	0	0
7724	7722	"first"	"bigint"	64	0	1	1
7725	7722	"last"	"bigint"	64	0	1	2
7726	7722	"stepsize"	"bigint"	64	0	1	3
7729	7728	"value"	"real"	24	0	0	0
7730	7728	"first"	"real"	24	0	1	1
7731	7728	"last"	"real"	24	0	1	2
7732	7728	"stepsize"	"real"	24	0	1	3
7735	7734	"value"	"double"	53	0	0	0
7736	7734	"first"	"double"	53	0	1	1
7737	7734	"last"	"double"	53	0	1	2
7738	7734	"stepsize"	"double"	53	0	1	3
7741	7740	"value"	"decimal"	10	2	0	0
7742	7740	"first"	"decimal"	10	2	1	1
7743	7740	"last"	"decimal"	10	2	1	2
7744	7740	"stepsize"	"decimal"	10	2	1	3
7747	7746	"value"	"timestamp"	7	0	0	0
7748	7746	"first"	"timestamp"	7	0	1	1
7749	7746	"last"	"timestamp"	7	0	1	2
7750	7746	"stepsize"	"sec_interval"	13	0	1	3
=======
5113	1094	"arg_1"	"clob"	0	0	1	1
5114	1094	"arg_2"	"clob"	0	0	1	2
5115	1095	"res_0"	"double"	53	0	0	0
5116	1095	"arg_1"	"clob"	0	0	1	1
5117	1095	"arg_2"	"clob"	0	0	1	2
5118	1096	"res_0"	"clob"	0	0	0	0
5119	1096	"arg_1"	"clob"	0	0	1	1
5120	1097	"res_0"	"int"	32	0	0	0
5121	1097	"arg_1"	"clob"	0	0	1	1
5122	1097	"arg_2"	"clob"	0	0	1	2
5123	1098	"res_0"	"int"	32	0	0	0
5124	1098	"arg_1"	"clob"	0	0	1	1
5125	1098	"arg_2"	"clob"	0	0	1	2
5126	1098	"arg_3"	"int"	32	0	1	3
5127	1098	"arg_4"	"int"	32	0	1	4
5128	1098	"arg_5"	"int"	32	0	1	5
5129	1099	"res_0"	"table"	0	0	0	0
5130	1099	"arg_1"	"varchar"	0	0	1	1
5131	1099	"arg_2"	"varchar"	0	0	1	2
5132	1099	"arg_3"	"varchar"	0	0	1	3
5133	1099	"arg_4"	"varchar"	0	0	1	4
5134	1099	"arg_5"	"varchar"	0	0	1	5
5135	1099	"arg_6"	"varchar"	0	0	1	6
5136	1099	"arg_7"	"bigint"	64	0	1	7
5137	1099	"arg_8"	"bigint"	64	0	1	8
5138	1099	"arg_9"	"int"	32	0	1	9
5139	1100	"res_0"	"table"	0	0	0	0
5140	1100	"arg_1"	"varchar"	0	0	1	1
5141	1100	"arg_2"	"varchar"	0	0	1	2
5142	27	"res"	"boolean"	1	0	0	0
5143	27	"arg"	"oid"	63	0	1	1
5144	39	"res"	"any"	0	0	0	0
5145	39	"arg"	"any"	0	0	1	1
5146	40	"res"	"boolean"	1	0	0	0
5147	40	"arg"	"any"	0	0	1	1
5148	41	"res"	"boolean"	1	0	0	0
5149	41	"arg"	"any"	0	0	1	1
5150	46	"res"	"any"	0	0	0	0
5151	46	"arg"	"any"	0	0	1	1
5152	47	"res"	"any"	0	0	0	0
5153	47	"arg"	"any"	0	0	1	1
5154	51	"res"	"bigint"	64	0	0	0
5155	51	"arg"	"tinyint"	8	0	1	1
5156	52	"res"	"bigint"	64	0	0	0
5157	52	"arg"	"smallint"	16	0	1	1
5158	53	"res"	"bigint"	64	0	0	0
5159	53	"arg"	"int"	32	0	1	1
5160	54	"res"	"bigint"	64	0	0	0
5161	54	"arg"	"bigint"	64	0	1	1
5162	55	"res"	"wrd"	64	0	0	0
5163	55	"arg"	"wrd"	64	0	1	1
5164	56	"res"	"decimal"	19	0	0	0
5165	56	"arg"	"decimal"	2	0	1	1
5166	57	"res"	"decimal"	19	0	0	0
5167	57	"arg"	"decimal"	4	0	1	1
5168	58	"res"	"decimal"	19	0	0	0
5169	58	"arg"	"decimal"	9	0	1	1
5170	59	"res"	"decimal"	19	0	0	0
5171	59	"arg"	"decimal"	19	0	1	1
5172	60	"res"	"bigint"	64	0	0	0
5173	60	"arg"	"tinyint"	8	0	1	1
5174	61	"res"	"bigint"	64	0	0	0
5175	61	"arg"	"smallint"	16	0	1	1
5176	62	"res"	"bigint"	64	0	0	0
5177	62	"arg"	"int"	32	0	1	1
5178	63	"res"	"bigint"	64	0	0	0
5179	63	"arg"	"bigint"	64	0	1	1
5180	64	"res"	"decimal"	19	0	0	0
5181	64	"arg"	"decimal"	2	0	1	1
5182	65	"res"	"decimal"	19	0	0	0
5183	65	"arg"	"decimal"	4	0	1	1
5184	66	"res"	"decimal"	19	0	0	0
5185	66	"arg"	"decimal"	9	0	1	1
5186	67	"res"	"decimal"	19	0	0	0
5187	67	"arg"	"decimal"	19	0	1	1
5188	80	"res"	"real"	24	0	0	0
5189	80	"arg"	"real"	24	0	1	1
5190	81	"res"	"real"	24	0	0	0
5191	81	"arg"	"real"	24	0	1	1
5192	82	"res"	"double"	53	0	0	0
5193	82	"arg"	"double"	53	0	1	1
5194	83	"res"	"double"	53	0	0	0
5195	83	"arg"	"double"	53	0	1	1
5196	84	"res"	"month_interval"	32	0	0	0
5197	84	"arg"	"month_interval"	32	0	1	1
5198	85	"res"	"sec_interval"	13	0	0	0
5199	85	"arg"	"sec_interval"	13	0	1	1
5200	86	"res"	"double"	53	0	0	0
5201	86	"arg"	"double"	53	0	1	1
5202	87	"res"	"wrd"	64	0	0	0
5203	88	"res"	"wrd"	64	0	0	0
5226	5225	"name"	"varchar"	1024	0	0	0
5227	5225	"value"	"varchar"	2048	0	0	1
5229	5228	"name"	"varchar"	1024	0	0	0
5235	5234	"name"	"varchar"	2048	0	0	0
5255	5254	"val"	"clob"	0	0	1	0
5256	5254	"pat"	"clob"	0	0	1	1
5257	5254	"esc"	"clob"	0	0	1	2
5260	5259	"val"	"clob"	0	0	1	0
5261	5259	"pat"	"clob"	0	0	1	1
5262	5259	"esc"	"clob"	0	0	1	2
5265	5264	"val"	"clob"	0	0	1	0
5266	5264	"pat"	"clob"	0	0	1	1
5269	5268	"val"	"clob"	0	0	1	0
5270	5268	"pat"	"clob"	0	0	1	1
5273	5272	"result"	"double"	53	0	0	0
5274	5272	"r"	"double"	53	0	1	1
5277	5276	"result"	"double"	53	0	0	0
5278	5276	"d"	"double"	53	0	1	1
5284	5283	"result"	"clob"	0	0	0	0
5285	5283	"theurl"	"url"	0	0	1	1
5288	5287	"result"	"clob"	0	0	0	0
5289	5287	"theurl"	"url"	0	0	1	1
5292	5291	"result"	"clob"	0	0	0	0
5293	5291	"theurl"	"url"	0	0	1	1
5296	5295	"result"	"clob"	0	0	0	0
5297	5295	"theurl"	"url"	0	0	1	1
5300	5299	"result"	"clob"	0	0	0	0
5301	5299	"theurl"	"url"	0	0	1	1
5304	5303	"result"	"clob"	0	0	0	0
5305	5303	"theurl"	"url"	0	0	1	1
5308	5307	"result"	"clob"	0	0	0	0
5309	5307	"theurl"	"url"	0	0	1	1
5312	5311	"result"	"clob"	0	0	0	0
5313	5311	"theurl"	"url"	0	0	1	1
5316	5315	"result"	"clob"	0	0	0	0
5317	5315	"theurl"	"url"	0	0	1	1
5320	5319	"result"	"clob"	0	0	0	0
5321	5319	"theurl"	"url"	0	0	1	1
5324	5323	"result"	"clob"	0	0	0	0
5325	5323	"theurl"	"url"	0	0	1	1
5328	5327	"result"	"clob"	0	0	0	0
5329	5327	"theurl"	"url"	0	0	1	1
5332	5331	"result"	"clob"	0	0	0	0
5333	5331	"theurl"	"url"	0	0	1	1
5336	5335	"result"	"boolean"	1	0	0	0
5337	5335	"theurl"	"url"	0	0	1	1
5340	5339	"result"	"url"	0	0	0	0
5341	5339	"protocol"	"clob"	0	0	1	1
5342	5339	"hostname"	"clob"	0	0	1	2
5343	5339	"port"	"int"	32	0	1	3
5344	5339	"file"	"clob"	0	0	1	4
5347	5346	"result"	"url"	0	0	0	0
5348	5346	"protocol"	"clob"	0	0	1	1
5349	5346	"hostname"	"clob"	0	0	1	2
5350	5346	"file"	"clob"	0	0	1	3
5353	5352	"result"	"date"	0	0	0	0
5354	5352	"s"	"clob"	0	0	1	1
5355	5352	"format"	"clob"	0	0	1	2
5358	5357	"result"	"clob"	0	0	0	0
5359	5357	"d"	"date"	0	0	1	1
5360	5357	"format"	"clob"	0	0	1	2
5363	5362	"result"	"time"	1	0	0	0
5364	5362	"s"	"clob"	0	0	1	1
5365	5362	"format"	"clob"	0	0	1	2
5368	5367	"result"	"clob"	0	0	0	0
5369	5367	"d"	"time"	1	0	1	1
5370	5367	"format"	"clob"	0	0	1	2
5373	5372	"result"	"timestamp"	7	0	0	0
5374	5372	"s"	"clob"	0	0	1	1
5375	5372	"format"	"clob"	0	0	1	2
5378	5377	"result"	"clob"	0	0	0	0
5379	5377	"d"	"timestamp"	7	0	1	1
5380	5377	"format"	"clob"	0	0	1	2
5384	5383	"result"	"inet"	0	0	0	0
5385	5383	"p"	"inet"	0	0	1	1
5388	5387	"result"	"clob"	0	0	0	0
5389	5387	"p"	"inet"	0	0	1	1
5392	5391	"result"	"int"	32	0	0	0
5393	5391	"p"	"inet"	0	0	1	1
5396	5395	"result"	"inet"	0	0	0	0
5397	5395	"p"	"inet"	0	0	1	1
5398	5395	"mask"	"int"	32	0	1	2
5401	5400	"result"	"inet"	0	0	0	0
5402	5400	"p"	"inet"	0	0	1	1
5405	5404	"result"	"inet"	0	0	0	0
5406	5404	"p"	"inet"	0	0	1	1
5409	5408	"result"	"inet"	0	0	0	0
5410	5408	"p"	"inet"	0	0	1	1
5413	5412	"result"	"clob"	0	0	0	0
5414	5412	"p"	"inet"	0	0	1	1
5417	5416	"result"	"clob"	0	0	0	0
5418	5416	"p"	"inet"	0	0	1	1
5421	5420	"result"	"boolean"	1	0	0	0
5422	5420	"i1"	"inet"	0	0	1	1
5423	5420	"i2"	"inet"	0	0	1	2
5426	5425	"result"	"boolean"	1	0	0	0
5427	5425	"i1"	"inet"	0	0	1	1
5428	5425	"i2"	"inet"	0	0	1	2
5431	5430	"result"	"boolean"	1	0	0	0
5432	5430	"i1"	"inet"	0	0	1	1
5433	5430	"i2"	"inet"	0	0	1	2
5436	5435	"result"	"boolean"	1	0	0	0
5437	5435	"i1"	"inet"	0	0	1	1
5438	5435	"i2"	"inet"	0	0	1	2
5441	5440	"id"	"oid"	63	0	0	0
5442	5440	"owner"	"clob"	0	0	0	1
5443	5440	"defined"	"timestamp"	7	0	0	2
5444	5440	"query"	"clob"	0	0	0	3
5445	5440	"pipe"	"clob"	0	0	0	4
5446	5440	"plan"	"clob"	0	0	0	5
5447	5440	"mal"	"int"	32	0	0	6
5448	5440	"optimize"	"bigint"	64	0	0	7
5451	5450	"id"	"oid"	63	0	0	0
5452	5450	"start"	"timestamp"	7	0	0	1
5453	5450	"stop"	"timestamp"	7	0	0	2
5454	5450	"arguments"	"clob"	0	0	0	3
5455	5450	"tuples"	"wrd"	64	0	0	4
5456	5450	"run"	"bigint"	64	0	0	5
5457	5450	"ship"	"bigint"	64	0	0	6
5458	5450	"cpu"	"int"	32	0	0	7
5459	5450	"io"	"int"	32	0	0	8
5505	5504	"threshold"	"smallint"	16	0	1	0
5510	5509	"event"	"int"	32	0	0	0
5511	5509	"clk"	"varchar"	20	0	0	1
5512	5509	"pc"	"varchar"	50	0	0	2
5513	5509	"thread"	"int"	32	0	0	3
5514	5509	"ticks"	"bigint"	64	0	0	4
5515	5509	"rrsmb"	"bigint"	64	0	0	5
5516	5509	"vmmb"	"bigint"	64	0	0	6
5517	5509	"reads"	"bigint"	64	0	0	7
5518	5509	"writes"	"bigint"	64	0	0	8
5519	5509	"minflt"	"bigint"	64	0	0	9
5520	5509	"majflt"	"bigint"	64	0	0	10
5521	5509	"nvcsw"	"bigint"	64	0	0	11
5522	5509	"stmt"	"clob"	0	0	0	12
5540	5539	"result"	"timestamp"	7	0	0	0
5541	5539	"sec"	"bigint"	64	0	1	1
5544	5543	"result"	"timestamp"	7	0	0	0
5545	5543	"sec"	"int"	32	0	1	1
5548	5547	"result"	"int"	32	0	0	0
5549	5547	"ts"	"timestamp"	7	0	1	1
5552	5551	"result"	"int"	32	0	0	0
5553	5551	"ts"	"timestamptz"	7	0	1	1
5556	5555	"sys"	"clob"	0	0	1	0
5557	5555	"tab"	"clob"	0	0	1	1
5560	5559	"sys"	"clob"	0	0	1	0
5561	5559	"tab"	"clob"	0	0	1	1
5564	5563	"sys"	"clob"	0	0	1	0
5565	5563	"tab"	"clob"	0	0	1	1
5568	5567	"sch"	"varchar"	100	0	0	0
5569	5567	"usr"	"varchar"	100	0	0	1
5570	5567	"dep_type"	"varchar"	32	0	0	2
5573	5572	"sch"	"varchar"	100	0	0	0
5574	5572	"usr"	"varchar"	100	0	0	1
5575	5572	"dep_type"	"varchar"	32	0	0	2
5578	5577	"sch"	"varchar"	100	0	0	0
5579	5577	"usr"	"varchar"	100	0	0	1
5580	5577	"dep_type"	"varchar"	32	0	0	2
5583	5582	"sch"	"varchar"	100	0	0	0
5584	5582	"usr"	"varchar"	100	0	0	1
5585	5582	"dep_type"	"varchar"	32	0	0	2
5588	5587	"sch"	"varchar"	100	0	0	0
5589	5587	"usr"	"varchar"	100	0	0	1
5590	5587	"dep_type"	"varchar"	32	0	0	2
5593	5592	"sch"	"varchar"	100	0	0	0
5594	5592	"usr"	"varchar"	100	0	0	1
5595	5592	"dep_type"	"varchar"	32	0	0	2
5598	5597	"sch"	"varchar"	100	0	0	0
5599	5597	"usr"	"varchar"	100	0	0	1
5600	5597	"dep_type"	"varchar"	32	0	0	2
5603	5602	"sch"	"varchar"	100	0	0	0
5604	5602	"usr"	"varchar"	100	0	0	1
5605	5602	"dep_type"	"varchar"	32	0	0	2
5608	5607	"sch"	"varchar"	100	0	0	0
5609	5607	"usr"	"varchar"	100	0	0	1
5610	5607	"dep_type"	"varchar"	32	0	0	2
5613	5612	"sch"	"varchar"	100	0	0	0
5614	5612	"usr"	"varchar"	100	0	0	1
5615	5612	"dep_type"	"varchar"	32	0	0	2
5618	5617	"sch"	"varchar"	100	0	0	0
5619	5617	"usr"	"varchar"	100	0	0	1
5620	5617	"dep_type"	"varchar"	32	0	0	2
5623	5622	"sch"	"varchar"	100	0	0	0
5624	5622	"usr"	"varchar"	100	0	0	1
5625	5622	"dep_type"	"varchar"	32	0	0	2
5628	5627	"sch"	"varchar"	100	0	0	0
5629	5627	"usr"	"varchar"	100	0	0	1
5630	5627	"dep_type"	"varchar"	32	0	0	2
5633	5632	"sch"	"varchar"	100	0	0	0
5634	5632	"usr"	"varchar"	100	0	0	1
5635	5632	"dep_type"	"varchar"	32	0	0	2
5638	5637	"sch"	"varchar"	100	0	0	0
5639	5637	"usr"	"varchar"	100	0	0	1
5640	5637	"dep_type"	"varchar"	32	0	0	2
5643	5642	"sch"	"varchar"	100	0	0	0
5644	5642	"usr"	"varchar"	100	0	0	1
5645	5642	"dep_type"	"varchar"	32	0	0	2
5648	5647	"sch"	"varchar"	100	0	0	0
5649	5647	"usr"	"varchar"	100	0	0	1
5650	5647	"dep_type"	"varchar"	32	0	0	2
5653	5652	"result"	"clob"	0	0	0	0
5654	5652	"username"	"clob"	0	0	1	1
5657	5656	"user"	"clob"	0	0	0	0
5658	5656	"login"	"timestamp"	7	0	0	1
5659	5656	"sessiontimeout"	"bigint"	64	0	0	2
5660	5656	"lastcommand"	"timestamp"	7	0	0	3
5661	5656	"querytimeout"	"bigint"	64	0	0	4
5662	5656	"active"	"boolean"	1	0	0	5
5673	5672	"delay"	"tinyint"	8	0	1	0
5676	5675	"delay"	"tinyint"	8	0	1	0
5677	5675	"force"	"boolean"	1	0	1	1
5680	5679	"query"	"bigint"	64	0	1	0
5683	5682	"query"	"bigint"	64	0	1	0
5684	5682	"session"	"bigint"	64	0	1	1
5687	5686	"timeout"	"bigint"	64	0	1	0
5690	5689	"result"	"varchar"	32	0	0	0
5691	5689	"s1"	"varchar"	32	0	1	1
5692	5689	"st"	"int"	32	0	1	2
5693	5689	"len"	"int"	32	0	1	3
5694	5689	"s3"	"varchar"	32	0	1	4
5697	5696	"result"	"double"	53	0	0	0
5698	5696	"num"	"double"	53	0	1	1
5699	5696	"prc"	"int"	32	0	1	2
5702	5701	"result"	"double"	53	0	0	0
5703	5701	"num"	"double"	53	0	1	1
5704	5701	"prc"	"int"	32	0	1	2
5705	5701	"truncat"	"int"	32	0	1	3
5708	5707	"result"	"clob"	0	0	0	0
5709	5707	"num"	"double"	53	0	1	1
5710	5707	"prc"	"int"	32	0	1	2
5711	5707	"truncat"	"int"	32	0	1	3
5714	5713	"result"	"double"	53	0	0	0
5715	5713	"pdec"	"double"	53	0	1	1
5716	5713	"pradius"	"double"	53	0	1	2
5719	5718	"result"	"oid"	63	0	0	0
5720	5718	"x"	"int"	32	0	1	1
5721	5718	"y"	"int"	32	0	1	2
5724	5723	"result"	"int"	32	0	0	0
5725	5723	"z"	"oid"	63	0	1	1
5728	5727	"result"	"int"	32	0	0	0
5729	5727	"z"	"oid"	63	0	1	1
5732	5731	"rewrite"	"clob"	0	0	0	0
5733	5731	"count"	"int"	32	0	0	1
5736	5735	"query"	"clob"	0	0	0	0
5737	5735	"count"	"int"	32	0	0	1
5740	5739	"filename"	"clob"	0	0	1	0
5743	5742	"name"	"clob"	0	0	0	0
5744	5742	"def"	"clob"	0	0	0	1
5745	5742	"status"	"clob"	0	0	0	2
5753	5752	"name"	"clob"	0	0	0	0
5754	5752	"value"	"clob"	0	0	0	1
5761	5760	"id"	"int"	32	0	0	0
5762	5760	"name"	"clob"	0	0	0	1
5763	5760	"ttype"	"clob"	0	0	0	2
5764	5760	"count"	"bigint"	64	0	0	3
5765	5760	"refcnt"	"int"	32	0	0	4
5766	5760	"lrefcnt"	"int"	32	0	0	5
5767	5760	"location"	"clob"	0	0	0	6
5768	5760	"heat"	"int"	32	0	0	7
5769	5760	"dirty"	"clob"	0	0	0	8
5770	5760	"status"	"clob"	0	0	0	9
5771	5760	"kind"	"clob"	0	0	0	10
5774	5773	"signature"	"clob"	0	0	0	0
5775	5773	"address"	"clob"	0	0	0	1
5776	5773	"comment"	"clob"	0	0	0	2
5779	5778	"ra_stmt"	"clob"	0	0	1	0
5780	5778	"opt"	"boolean"	1	0	1	1
5785	5784	"result"	"int"	32	0	0	0
5786	5784	"debug"	"int"	32	0	1	1
5789	5788	"qtag"	"bigint"	64	0	0	0
5790	5788	"user"	"clob"	0	0	0	1
5791	5788	"started"	"timestamp"	7	0	0	2
5792	5788	"estimate"	"timestamp"	7	0	0	3
5793	5788	"progress"	"int"	32	0	0	4
5794	5788	"status"	"clob"	0	0	0	5
5795	5788	"tag"	"oid"	63	0	0	6
5796	5788	"query"	"clob"	0	0	0	7
5809	5808	"tag"	"int"	32	0	1	0
5812	5811	"tag"	"int"	32	0	1	0
5815	5814	"tag"	"int"	32	0	1	0
5818	5817	"tag"	"bigint"	64	0	1	0
5821	5820	"tag"	"bigint"	64	0	1	0
5824	5823	"tag"	"bigint"	64	0	1	0
5827	5826	"rowid"	"bigint"	64	0	0	0
5828	5826	"fldid"	"int"	32	0	0	1
5829	5826	"message"	"clob"	0	0	0	2
5830	5826	"input"	"clob"	0	0	0	3
5841	5840	"result"	"double"	53	0	0	0
5842	5840	"val"	"tinyint"	8	0	1	1
5845	5844	"result"	"double"	53	0	0	0
5846	5844	"val"	"smallint"	16	0	1	1
5849	5848	"result"	"double"	53	0	0	0
5850	5848	"val"	"int"	32	0	1	1
5853	5852	"result"	"double"	53	0	0	0
5854	5852	"val"	"wrd"	64	0	1	1
5857	5856	"result"	"double"	53	0	0	0
5858	5856	"val"	"bigint"	64	0	1	1
5861	5860	"result"	"double"	53	0	0	0
5862	5860	"val"	"real"	24	0	1	1
5865	5864	"result"	"double"	53	0	0	0
5866	5864	"val"	"double"	53	0	1	1
5869	5868	"result"	"double"	53	0	0	0
5870	5868	"val"	"date"	0	0	1	1
5873	5872	"result"	"double"	53	0	0	0
5874	5872	"val"	"time"	1	0	1	1
5877	5876	"result"	"double"	53	0	0	0
5878	5876	"val"	"timestamp"	7	0	1	1
5881	5880	"result"	"double"	53	0	0	0
5882	5880	"val"	"tinyint"	8	0	1	1
5885	5884	"result"	"double"	53	0	0	0
5886	5884	"val"	"smallint"	16	0	1	1
5889	5888	"result"	"double"	53	0	0	0
5890	5888	"val"	"int"	32	0	1	1
5893	5892	"result"	"double"	53	0	0	0
5894	5892	"val"	"wrd"	64	0	1	1
5897	5896	"result"	"double"	53	0	0	0
5898	5896	"val"	"bigint"	64	0	1	1
5901	5900	"result"	"double"	53	0	0	0
5902	5900	"val"	"real"	24	0	1	1
5905	5904	"result"	"double"	53	0	0	0
5906	5904	"val"	"double"	53	0	1	1
5909	5908	"result"	"double"	53	0	0	0
5910	5908	"val"	"date"	0	0	1	1
5913	5912	"result"	"double"	53	0	0	0
5914	5912	"val"	"time"	1	0	1	1
5917	5916	"result"	"double"	53	0	0	0
5918	5916	"val"	"timestamp"	7	0	1	1
5921	5920	"result"	"double"	53	0	0	0
5922	5920	"val"	"tinyint"	8	0	1	1
5925	5924	"result"	"double"	53	0	0	0
5926	5924	"val"	"smallint"	16	0	1	1
5929	5928	"result"	"double"	53	0	0	0
5930	5928	"val"	"int"	32	0	1	1
5933	5932	"result"	"double"	53	0	0	0
5934	5932	"val"	"wrd"	64	0	1	1
5937	5936	"result"	"double"	53	0	0	0
5938	5936	"val"	"bigint"	64	0	1	1
5941	5940	"result"	"double"	53	0	0	0
5942	5940	"val"	"real"	24	0	1	1
5945	5944	"result"	"double"	53	0	0	0
5946	5944	"val"	"double"	53	0	1	1
5949	5948	"result"	"double"	53	0	0	0
5950	5948	"val"	"date"	0	0	1	1
5953	5952	"result"	"double"	53	0	0	0
5954	5952	"val"	"time"	1	0	1	1
5957	5956	"result"	"double"	53	0	0	0
5958	5956	"val"	"timestamp"	7	0	1	1
5961	5960	"result"	"double"	53	0	0	0
5962	5960	"val"	"tinyint"	8	0	1	1
5965	5964	"result"	"double"	53	0	0	0
5966	5964	"val"	"smallint"	16	0	1	1
5969	5968	"result"	"double"	53	0	0	0
5970	5968	"val"	"int"	32	0	1	1
5973	5972	"result"	"double"	53	0	0	0
5974	5972	"val"	"wrd"	64	0	1	1
5977	5976	"result"	"double"	53	0	0	0
5978	5976	"val"	"bigint"	64	0	1	1
5981	5980	"result"	"double"	53	0	0	0
5982	5980	"val"	"real"	24	0	1	1
5985	5984	"result"	"double"	53	0	0	0
5986	5984	"val"	"double"	53	0	1	1
5989	5988	"result"	"double"	53	0	0	0
5990	5988	"val"	"date"	0	0	1	1
5993	5992	"result"	"double"	53	0	0	0
5994	5992	"val"	"time"	1	0	1	1
5997	5996	"result"	"double"	53	0	0	0
5998	5996	"val"	"timestamp"	7	0	1	1
6001	6000	"result"	"tinyint"	8	0	0	0
6002	6000	"val"	"tinyint"	8	0	1	1
6005	6004	"result"	"smallint"	16	0	0	0
6006	6004	"val"	"smallint"	16	0	1	1
6009	6008	"result"	"int"	32	0	0	0
6010	6008	"val"	"int"	32	0	1	1
6013	6012	"result"	"wrd"	64	0	0	0
6014	6012	"val"	"wrd"	64	0	1	1
6017	6016	"result"	"bigint"	64	0	0	0
6018	6016	"val"	"bigint"	64	0	1	1
6021	6020	"result"	"decimal"	18	3	0	0
6022	6020	"val"	"decimal"	18	3	1	1
6025	6024	"result"	"real"	24	0	0	0
6026	6024	"val"	"real"	24	0	1	1
6029	6028	"result"	"double"	53	0	0	0
6030	6028	"val"	"double"	53	0	1	1
6033	6032	"result"	"date"	0	0	0	0
6034	6032	"val"	"date"	0	0	1	1
6037	6036	"result"	"time"	1	0	0	0
6038	6036	"val"	"time"	1	0	1	1
6041	6040	"result"	"timestamp"	7	0	0	0
6042	6040	"val"	"timestamp"	7	0	1	1
6045	6044	"result"	"tinyint"	8	0	0	0
6046	6044	"val"	"tinyint"	8	0	1	1
6047	6044	"q"	"double"	53	0	1	2
6050	6049	"result"	"smallint"	16	0	0	0
6051	6049	"val"	"smallint"	16	0	1	1
6052	6049	"q"	"double"	53	0	1	2
6055	6054	"result"	"int"	32	0	0	0
6056	6054	"val"	"int"	32	0	1	1
6057	6054	"q"	"double"	53	0	1	2
6060	6059	"result"	"wrd"	64	0	0	0
6061	6059	"val"	"wrd"	64	0	1	1
6062	6059	"q"	"double"	53	0	1	2
6065	6064	"result"	"bigint"	64	0	0	0
6066	6064	"val"	"bigint"	64	0	1	1
6067	6064	"q"	"double"	53	0	1	2
6070	6069	"result"	"decimal"	18	3	0	0
6071	6069	"val"	"decimal"	18	3	1	1
6072	6069	"q"	"double"	53	0	1	2
6075	6074	"result"	"real"	24	0	0	0
6076	6074	"val"	"real"	24	0	1	1
6077	6074	"q"	"double"	53	0	1	2
6080	6079	"result"	"double"	53	0	0	0
6081	6079	"val"	"double"	53	0	1	1
6082	6079	"q"	"double"	53	0	1	2
6085	6084	"result"	"date"	0	0	0	0
6086	6084	"val"	"date"	0	0	1	1
6087	6084	"q"	"double"	53	0	1	2
6090	6089	"result"	"time"	1	0	0	0
6091	6089	"val"	"time"	1	0	1	1
6092	6089	"q"	"double"	53	0	1	2
6095	6094	"result"	"timestamp"	7	0	0	0
6096	6094	"val"	"timestamp"	7	0	1	1
6097	6094	"q"	"double"	53	0	1	2
6100	6099	"result"	"tinyint"	8	0	0	0
6101	6099	"e1"	"tinyint"	8	0	1	1
6102	6099	"e2"	"tinyint"	8	0	1	2
6105	6104	"result"	"smallint"	16	0	0	0
6106	6104	"e1"	"smallint"	16	0	1	1
6107	6104	"e2"	"smallint"	16	0	1	2
6110	6109	"result"	"int"	32	0	0	0
6111	6109	"e1"	"int"	32	0	1	1
6112	6109	"e2"	"int"	32	0	1	2
6115	6114	"result"	"wrd"	64	0	0	0
6116	6114	"e1"	"wrd"	64	0	1	1
6117	6114	"e2"	"wrd"	64	0	1	2
6120	6119	"result"	"bigint"	64	0	0	0
6121	6119	"e1"	"bigint"	64	0	1	1
6122	6119	"e2"	"bigint"	64	0	1	2
6125	6124	"result"	"real"	24	0	0	0
6126	6124	"e1"	"real"	24	0	1	1
6127	6124	"e2"	"real"	24	0	1	2
6130	6129	"result"	"double"	53	0	0	0
6131	6129	"e1"	"double"	53	0	1	1
6132	6129	"e2"	"double"	53	0	1	2
6148	6147	"result"	"mbr"	0	0	0	0
6149	6147	"g"	"geometry"	0	0	1	1
6152	6151	"result"	"boolean"	1	0	0	0
6153	6151	"a"	"mbr"	0	0	1	1
6154	6151	"b"	"mbr"	0	0	1	2
6157	6156	"result"	"geometry"	0	0	0	0
6158	6156	"wkt"	"clob"	0	0	1	1
6159	6156	"srid"	"smallint"	16	0	1	2
6162	6161	"result"	"point"	0	0	0	0
6163	6161	"wkt"	"clob"	0	0	1	1
6164	6161	"srid"	"smallint"	16	0	1	2
6167	6166	"result"	"linestring"	0	0	0	0
6168	6166	"wkt"	"clob"	0	0	1	1
6169	6166	"srid"	"smallint"	16	0	1	2
6172	6171	"result"	"polygon"	0	0	0	0
6173	6171	"wkt"	"clob"	0	0	1	1
6174	6171	"srid"	"smallint"	16	0	1	2
6177	6176	"result"	"multipoint"	0	0	0	0
6178	6176	"wkt"	"clob"	0	0	1	1
6179	6176	"srid"	"smallint"	16	0	1	2
6182	6181	"result"	"multilinestring"	0	0	0	0
6183	6181	"wkt"	"clob"	0	0	1	1
6184	6181	"srid"	"smallint"	16	0	1	2
6187	6186	"result"	"multipolygon"	0	0	0	0
6188	6186	"wkt"	"clob"	0	0	1	1
6189	6186	"srid"	"smallint"	16	0	1	2
6192	6191	"result"	"multipolygon"	0	0	0	0
6193	6191	"wkt"	"clob"	0	0	1	1
6194	6191	"srid"	"smallint"	16	0	1	2
6197	6196	"result"	"polygon"	0	0	0	0
6198	6196	"wkt"	"clob"	0	0	1	1
6199	6196	"srid"	"smallint"	16	0	1	2
6202	6201	"result"	"clob"	0	0	0	0
6203	6201	"g"	"geometry"	0	0	1	1
6206	6205	"result"	"double"	53	0	0	0
6207	6205	"g"	"geometry"	0	0	1	1
6210	6209	"result"	"double"	53	0	0	0
6211	6209	"g"	"geometry"	0	0	1	1
6214	6213	"result"	"point"	0	0	0	0
6215	6213	"x"	"double"	53	0	1	1
6216	6213	"y"	"double"	53	0	1	2
6219	6218	"result"	"int"	32	0	0	0
6220	6218	"g"	"geometry"	0	0	1	1
6223	6222	"result"	"int"	32	0	0	0
6224	6222	"g"	"geometry"	0	0	1	1
6227	6226	"result"	"int"	32	0	0	0
6228	6226	"g"	"geometry"	0	0	1	1
6231	6230	"result"	"geometry"	0	0	0	0
6232	6230	"g"	"geometry"	0	0	1	1
6235	6234	"result"	"boolean"	1	0	0	0
6236	6234	"g"	"geometry"	0	0	1	1
6239	6238	"result"	"boolean"	1	0	0	0
6240	6238	"g"	"geometry"	0	0	1	1
6243	6242	"result"	"geometry"	0	0	0	0
6244	6242	"g"	"geometry"	0	0	1	1
6247	6246	"result"	"boolean"	1	0	0	0
6248	6246	"a"	"geometry"	0	0	1	1
6249	6246	"b"	"geometry"	0	0	1	2
6252	6251	"result"	"boolean"	1	0	0	0
6253	6251	"a"	"geometry"	0	0	1	1
6254	6251	"b"	"geometry"	0	0	1	2
6257	6256	"result"	"boolean"	1	0	0	0
6258	6256	"a"	"geometry"	0	0	1	1
6259	6256	"b"	"geometry"	0	0	1	2
6262	6261	"result"	"boolean"	1	0	0	0
6263	6261	"a"	"geometry"	0	0	1	1
6264	6261	"b"	"geometry"	0	0	1	2
6267	6266	"result"	"boolean"	1	0	0	0
6268	6266	"a"	"geometry"	0	0	1	1
6269	6266	"b"	"geometry"	0	0	1	2
6272	6271	"result"	"boolean"	1	0	0	0
6273	6271	"a"	"geometry"	0	0	1	1
6274	6271	"b"	"geometry"	0	0	1	2
6277	6276	"result"	"boolean"	1	0	0	0
6278	6276	"a"	"geometry"	0	0	1	1
6279	6276	"b"	"geometry"	0	0	1	2
6282	6281	"result"	"boolean"	1	0	0	0
6283	6281	"a"	"geometry"	0	0	1	1
6284	6281	"x"	"double"	53	0	1	2
6285	6281	"y"	"double"	53	0	1	3
6288	6287	"result"	"boolean"	1	0	0	0
6289	6287	"a"	"geometry"	0	0	1	1
6290	6287	"b"	"geometry"	0	0	1	2
6293	6292	"result"	"boolean"	1	0	0	0
6294	6292	"a"	"geometry"	0	0	1	1
6295	6292	"b"	"geometry"	0	0	1	2
6296	6292	"pattern"	"clob"	0	0	1	3
6299	6298	"result"	"double"	53	0	0	0
6300	6298	"g"	"geometry"	0	0	1	1
6303	6302	"result"	"double"	53	0	0	0
6304	6302	"g"	"geometry"	0	0	1	1
6307	6306	"result"	"double"	53	0	0	0
6308	6306	"a"	"geometry"	0	0	1	1
6309	6306	"b"	"geometry"	0	0	1	2
6312	6311	"result"	"geometry"	0	0	0	0
6313	6311	"a"	"geometry"	0	0	1	1
6314	6311	"distance"	"double"	53	0	1	2
6317	6316	"result"	"geometry"	0	0	0	0
6318	6316	"a"	"geometry"	0	0	1	1
6321	6320	"result"	"geometry"	0	0	0	0
6322	6320	"a"	"geometry"	0	0	1	1
6323	6320	"b"	"geometry"	0	0	1	2
6326	6325	"result"	"geometry"	0	0	0	0
6327	6325	"a"	"geometry"	0	0	1	1
6328	6325	"b"	"geometry"	0	0	1	2
6331	6330	"result"	"geometry"	0	0	0	0
6332	6330	"a"	"geometry"	0	0	1	1
6333	6330	"b"	"geometry"	0	0	1	2
6336	6335	"result"	"geometry"	0	0	0	0
6337	6335	"a"	"geometry"	0	0	1	1
6338	6335	"b"	"geometry"	0	0	1	2
6343	6342	"result"	"json"	0	0	0	0
6344	6342	"js"	"json"	0	0	1	1
6345	6342	"pathexpr"	"clob"	0	0	1	2
6348	6347	"result"	"json"	0	0	0	0
6349	6347	"js"	"json"	0	0	1	1
6350	6347	"name"	"tinyint"	8	0	1	2
6353	6352	"result"	"json"	0	0	0	0
6354	6352	"js"	"json"	0	0	1	1
6355	6352	"name"	"int"	32	0	1	2
6358	6357	"result"	"json"	0	0	0	0
6359	6357	"js"	"json"	0	0	1	1
6360	6357	"name"	"bigint"	64	0	1	2
6363	6362	"result"	"clob"	0	0	0	0
6364	6362	"js"	"json"	0	0	1	1
6365	6362	"e"	"clob"	0	0	1	2
6368	6367	"result"	"double"	53	0	0	0
6369	6367	"js"	"json"	0	0	1	1
6372	6371	"result"	"bigint"	64	0	0	0
6373	6371	"js"	"json"	0	0	1	1
6376	6375	"result"	"boolean"	1	0	0	0
6377	6375	"js"	"clob"	0	0	1	1
6380	6379	"result"	"boolean"	1	0	0	0
6381	6379	"js"	"clob"	0	0	1	1
6384	6383	"result"	"boolean"	1	0	0	0
6385	6383	"js"	"clob"	0	0	1	1
6388	6387	"result"	"boolean"	1	0	0	0
6389	6387	"js"	"json"	0	0	1	1
6392	6391	"result"	"boolean"	1	0	0	0
6393	6391	"js"	"json"	0	0	1	1
6396	6395	"result"	"boolean"	1	0	0	0
6397	6395	"js"	"json"	0	0	1	1
6400	6399	"result"	"int"	32	0	0	0
6401	6399	"js"	"json"	0	0	1	1
6404	6403	"result"	"json"	0	0	0	0
6405	6403	"js"	"json"	0	0	1	1
6408	6407	"result"	"json"	0	0	0	0
6409	6407	"js"	"json"	0	0	1	1
6412	6411	"result"	"clob"	0	0	0	0
6413	6411	"js"	"json"	0	0	1	1
6416	6415	"result"	"clob"	0	0	0	0
6417	6415	"js"	"clob"	0	0	1	1
6420	6419	"result"	"clob"	0	0	0	0
6421	6419	"js"	"int"	32	0	1	1
6424	6423	"result"	"clob"	0	0	0	0
6425	6423	"js"	"json"	0	0	1	1
6428	6427	"result"	"clob"	0	0	0	0
6429	6427	"x"	"clob"	0	0	1	1
6432	6431	"result"	"clob"	0	0	0	0
6433	6431	"x"	"double"	53	0	1	1
6436	6435	"result"	"clob"	0	0	0	0
6437	6435	"v"	"clob"	0	0	1	1
6441	6440	"result"	"uuid"	0	0	0	0
6444	6443	"result"	"uuid"	0	0	0	0
6445	6443	"u"	"uuid"	0	0	1	1
6448	6447	"result"	"uuid"	0	0	0	0
6449	6447	"u"	"clob"	0	0	1	1
6452	6451	"result"	"double"	53	0	0	0
6453	6451	"chi2"	"double"	53	0	1	1
6454	6451	"datapoints"	"double"	53	0	1	2
6462	6461	"beat"	"int"	32	0	1	0
6465	6464	"poolsize"	"int"	32	0	1	0
6468	6467	"host"	"clob"	0	0	1	0
6469	6467	"port"	"int"	32	0	1	1
6493	6492	"dirname"	"clob"	0	0	1	0
6496	6495	"fname"	"clob"	0	0	1	0
6499	6498	"tname"	"clob"	0	0	1	0
6502	6501	"dirname"	"clob"	0	0	1	0
6503	6501	"pat"	"clob"	0	0	1	1
6538	6537	"fname"	"varchar"	256	0	1	0
6541	6540	"fid"	"int"	32	0	1	0
6542	6540	"varnname"	"varchar"	256	0	1	1
6545	6544	"schema"	"clob"	0	0	0	0
6546	6544	"table"	"clob"	0	0	0	1
6547	6544	"column"	"clob"	0	0	0	2
6548	6544	"type"	"clob"	0	0	0	3
6549	6544	"mode"	"clob"	0	0	0	4
6550	6544	"location"	"clob"	0	0	0	5
6551	6544	"count"	"bigint"	64	0	0	6
6552	6544	"typewidth"	"int"	32	0	0	7
6553	6544	"columnsize"	"bigint"	64	0	0	8
6554	6544	"heapsize"	"bigint"	64	0	0	9
6555	6544	"hashes"	"bigint"	64	0	0	10
6556	6544	"phash"	"boolean"	1	0	0	11
6557	6544	"imprints"	"bigint"	64	0	0	12
6558	6544	"sorted"	"boolean"	1	0	0	13
6591	6590	"result"	"bigint"	64	0	0	0
6592	6590	"nme"	"clob"	0	0	1	1
6593	6590	"i"	"bigint"	64	0	1	2
6594	6590	"d"	"bigint"	64	0	1	3
6597	6596	"result"	"bigint"	64	0	0	0
6598	6596	"tpe"	"clob"	0	0	1	1
6599	6596	"i"	"bigint"	64	0	1	2
6600	6596	"w"	"int"	32	0	1	3
6603	6602	"result"	"bigint"	64	0	0	0
6604	6602	"b"	"boolean"	1	0	1	1
6605	6602	"i"	"bigint"	64	0	1	2
6608	6607	"result"	"bigint"	64	0	0	0
6609	6607	"i"	"bigint"	64	0	1	1
6610	6607	"nme"	"clob"	0	0	1	2
6613	6612	"schema"	"clob"	0	0	0	0
6614	6612	"table"	"clob"	0	0	0	1
6615	6612	"column"	"clob"	0	0	0	2
6616	6612	"type"	"clob"	0	0	0	3
6617	6612	"count"	"bigint"	64	0	0	4
6618	6612	"columnsize"	"bigint"	64	0	0	5
6619	6612	"heapsize"	"bigint"	64	0	0	6
6620	6612	"hashes"	"bigint"	64	0	0	7
6621	6612	"imprints"	"bigint"	64	0	0	8
6622	6612	"sorted"	"boolean"	1	0	0	9
6660	6659	"MinMax"	"int"	32	0	1	0
6661	6659	"sample"	"bigint"	64	0	1	1
6664	6663	"MinMax"	"int"	32	0	1	0
6665	6663	"sample"	"bigint"	64	0	1	1
6666	6663	"sch"	"clob"	0	0	1	2
6669	6668	"MinMax"	"int"	32	0	1	0
6670	6668	"sample"	"bigint"	64	0	1	1
6671	6668	"sch"	"clob"	0	0	1	2
6672	6668	"tbl"	"clob"	0	0	1	3
6675	6674	"MinMax"	"int"	32	0	1	0
6676	6674	"sample"	"bigint"	64	0	1	1
6677	6674	"sch"	"clob"	0	0	1	2
6678	6674	"tbl"	"clob"	0	0	1	3
6679	6674	"col"	"clob"	0	0	1	4
6682	6681	"result"	"clob"	0	0	0	0
6683	6681	"src"	"clob"	0	0	1	1
6686	6685	"result"	"smallint"	16	0	0	0
6687	6685	"one"	"tinyint"	8	0	1	1
6688	6685	"two"	"tinyint"	8	0	1	2
6691	6690	"result"	"int"	32	0	0	0
6692	6690	"one"	"smallint"	16	0	1	1
6693	6690	"two"	"smallint"	16	0	1	2
6696	6695	"result"	"bigint"	64	0	0	0
6697	6695	"one"	"int"	32	0	1	1
6698	6695	"two"	"int"	32	0	1	2
6702	6701	"bam_repos"	"clob"	0	0	1	0
6703	6701	"dbschema"	"smallint"	16	0	1	1
6706	6705	"bam_files"	"clob"	0	0	1	0
6707	6705	"dbschema"	"smallint"	16	0	1	1
6710	6709	"bam_file"	"clob"	0	0	1	0
6711	6709	"dbschema"	"smallint"	16	0	1	1
6714	6713	"file_id"	"bigint"	64	0	1	0
6715	6713	"dbschema"	"smallint"	16	0	1	1
6718	6717	"result"	"boolean"	1	0	0	0
6719	6717	"flag"	"smallint"	16	0	1	1
6720	6717	"name"	"clob"	0	0	1	2
6723	6722	"result"	"clob"	0	0	0	0
6724	6722	"seq"	"clob"	0	0	1	1
6727	6726	"result"	"clob"	0	0	0	0
6728	6726	"qual"	"clob"	0	0	1	1
6731	6730	"result"	"int"	32	0	0	0
6732	6730	"cigar"	"clob"	0	0	1	1
6735	6734	"result"	"char"	1	0	0	0
6736	6734	"ref_pos"	"int"	32	0	1	1
6737	6734	"alg_seq"	"clob"	0	0	1	2
6738	6734	"alg_pos"	"int"	32	0	1	3
6739	6734	"alg_cigar"	"clob"	0	0	1	4
6742	6741	"output_path"	"clob"	0	0	1	0
6745	6744	"output_path"	"clob"	0	0	1	0
6815	6814	"value"	"tinyint"	8	0	0	0
6816	6814	"first"	"tinyint"	8	0	1	1
6817	6814	"last"	"tinyint"	8	0	1	2
6820	6819	"value"	"tinyint"	8	0	0	0
6821	6819	"first"	"tinyint"	8	0	1	1
6822	6819	"last"	"tinyint"	8	0	1	2
6823	6819	"stepsize"	"tinyint"	8	0	1	3
6826	6825	"value"	"smallint"	16	0	0	0
6827	6825	"first"	"smallint"	16	0	1	1
6828	6825	"last"	"smallint"	16	0	1	2
6831	6830	"value"	"smallint"	16	0	0	0
6832	6830	"first"	"smallint"	16	0	1	1
6833	6830	"last"	"smallint"	16	0	1	2
6834	6830	"stepsize"	"smallint"	16	0	1	3
6837	6836	"value"	"int"	32	0	0	0
6838	6836	"first"	"int"	32	0	1	1
6839	6836	"last"	"int"	32	0	1	2
6842	6841	"value"	"int"	32	0	0	0
6843	6841	"first"	"int"	32	0	1	1
6844	6841	"last"	"int"	32	0	1	2
6845	6841	"stepsize"	"int"	32	0	1	3
6848	6847	"value"	"bigint"	64	0	0	0
6849	6847	"first"	"bigint"	64	0	1	1
6850	6847	"last"	"bigint"	64	0	1	2
6853	6852	"value"	"bigint"	64	0	0	0
6854	6852	"first"	"bigint"	64	0	1	1
6855	6852	"last"	"bigint"	64	0	1	2
6856	6852	"stepsize"	"bigint"	64	0	1	3
6859	6858	"value"	"real"	24	0	0	0
6860	6858	"first"	"real"	24	0	1	1
6861	6858	"last"	"real"	24	0	1	2
6862	6858	"stepsize"	"real"	24	0	1	3
6865	6864	"value"	"double"	53	0	0	0
6866	6864	"first"	"double"	53	0	1	1
6867	6864	"last"	"double"	53	0	1	2
6868	6864	"stepsize"	"double"	53	0	1	3
6871	6870	"value"	"decimal"	10	2	0	0
6872	6870	"first"	"decimal"	10	2	1	1
6873	6870	"last"	"decimal"	10	2	1	2
6874	6870	"stepsize"	"decimal"	10	2	1	3
6877	6876	"value"	"timestamp"	7	0	0	0
6878	6876	"first"	"timestamp"	7	0	1	1
6879	6876	"last"	"timestamp"	7	0	1	2
6880	6876	"stepsize"	"sec_interval"	13	0	1	3
>>>>>>> 3f642494
COMMIT;
START TRANSACTION;
CREATE TABLE "sys"."auths" (
	"id"      INTEGER,
	"name"    VARCHAR(1024),
	"grantor" INTEGER
);
COPY 3 RECORDS INTO "sys"."auths" FROM stdin USING DELIMITERS '\t','\n','"';
1	"public"	0
2	"sysadmin"	0
3	"monetdb"	0
COMMIT;
START TRANSACTION;
CREATE TABLE "sys"."connections" (
	"id"       INTEGER,
	"server"   CHAR(1024),
	"port"     INTEGER,
	"db"       CHAR(64),
	"db_alias" CHAR(1024),
	"user"     CHAR(1024),
	"password" CHAR(1024),
	"language" CHAR(1024)
);
COMMIT;
START TRANSACTION;
CREATE TABLE "sys"."db_user_info" (
	"name"           VARCHAR(1024),
	"fullname"       VARCHAR(2048),
	"default_schema" INTEGER
);
COPY 1 RECORDS INTO "sys"."db_user_info" FROM stdin USING DELIMITERS '\t','\n','"';
"monetdb"	"MonetDB Admin"	2000
COMMIT;
START TRANSACTION;
CREATE TABLE "sys"."dependencies" (
	"id"          INTEGER,
	"depend_id"   INTEGER,
	"depend_type" SMALLINT
);
<<<<<<< HEAD
COPY 263 RECORDS INTO "sys"."dependencies" FROM stdin USING DELIMITERS '\t','\n','"';
401	5749	7
400	5749	7
1032	5749	7
401	5753	7
400	5753	7
1032	5753	7
5917	5946	5
5927	5957	5
5917	5975	5
5927	5975	5
5986	6014	5
2003	6044	7
2001	6044	7
2002	6044	7
5713	6044	7
5722	6049	7
5720	6049	7
5721	6049	7
2005	6049	7
2001	6049	7
2003	6049	7
5681	6054	7
2047	6054	7
2046	6054	7
2049	6054	7
2048	6054	7
5681	6059	7
2088	6059	7
2086	6059	7
2090	6059	7
2083	6059	7
2079	6059	7
5681	6064	7
2047	6064	7
2046	6064	7
2049	6064	7
2092	6064	7
2091	6064	7
2048	6064	7
2093	6064	7
2094	6064	7
5681	6069	7
2081	6069	7
2079	6069	7
2084	6069	7
2080	6069	7
2083	6069	7
5681	6074	7
2047	6074	7
2046	6074	7
2049	6074	7
2017	6074	7
2016	6074	7
2048	6074	7
2018	6074	7
5691	6079	7
2047	6079	7
2046	6079	7
2049	6079	7
2048	6079	7
5681	6079	7
5691	6084	7
2081	6084	7
2079	6084	7
2084	6084	7
2103	6084	7
2102	6084	7
2104	6084	7
2080	6084	7
2083	6084	7
184	6084	7
64	6084	7
63	6084	7
65	6084	7
5691	6089	7
2088	6089	7
2086	6089	7
2090	6089	7
2083	6089	7
2079	6089	7
2087	6089	7
2103	6089	7
2102	6089	7
2104	6089	7
64	6089	7
63	6089	7
65	6089	7
5691	6094	7
2047	6094	7
2046	6094	7
2049	6094	7
2048	6094	7
2017	6094	7
2016	6094	7
2018	6094	7
5691	6099	7
2047	6099	7
2046	6099	7
2049	6099	7
2092	6099	7
2091	6099	7
2048	6099	7
2093	6099	7
5681	6104	7
2047	6104	7
2046	6104	7
2049	6104	7
2017	6104	7
2016	6104	7
2048	6104	7
2018	6104	7
5681	6109	7
2047	6109	7
2046	6109	7
2049	6109	7
2092	6109	7
2091	6109	7
2048	6109	7
2093	6109	7
2018	6114	7
2016	6114	7
2017	6114	7
2047	6114	7
2046	6114	7
2049	6114	7
2048	6114	7
2018	6119	7
2016	6119	7
2017	6119	7
2047	6119	7
2046	6119	7
2049	6119	7
2092	6119	7
2091	6119	7
2048	6119	7
2093	6119	7
2083	6124	7
2079	6124	7
2080	6124	7
2084	6124	7
6133	6147	5
128	6166	7
70	6166	7
68	6166	7
1175	6166	7
1161	6166	7
243	6166	7
1172	6166	7
244	6166	7
65	6178	7
464	6178	7
128	6178	7
130	6178	7
67	6178	7
6173	6178	7
6219	6227	5
6229	6235	5
6261	6279	5
6299	6309	5
6620	6622	10
6620	6621	4
6235	6636	5
5681	6636	5
5691	6636	5
2010	6636	5
2007	6636	5
2009	6636	5
2002	6636	5
2001	6636	5
2003	6636	5
244	6636	5
6607	6636	5
6611	6636	5
6615	6636	5
6870	6879	7
6874	6883	7
6626	7119	7
6627	7119	7
6620	7119	7
72	7119	7
6687	7131	7
7119	7131	7
67	7131	7
7123	7131	7
128	7131	7
130	7131	7
7335	7337	10
7335	7336	4
7340	7342	10
7343	7345	10
7340	7341	4
7348	7350	10
7351	7353	10
7348	7349	4
7414	7444	5
7446	7458	13
7456	7458	13
7447	7458	13
7448	7458	13
7449	7458	13
7450	7458	13
7451	7458	13
7452	7458	13
7453	7458	13
7454	7458	13
7455	7458	13
65	7460	7
137	7460	7
251	7460	7
127	7466	7
66	7466	7
244	7466	7
141	7466	7
65	7472	7
137	7472	7
128	7477	7
65	7477	7
360	7477	7
7446	7482	7
7456	7482	7
7447	7482	7
7448	7482	7
7449	7482	7
7451	7482	7
7452	7482	7
7453	7482	7
7454	7482	7
7455	7482	7
7460	7482	7
7466	7482	7
7472	7482	7
7477	7482	7
7482	7504	5
7482	7514	5
80	7514	5
87	7514	5
83	7514	5
67	7514	5
65	7514	5
137	7514	5
7617	7624	10
7617	7623	4
7627	7635	10
7628	7635	10
7628	7637	10
7627	7634	4
7628	7634	4
7623	7636	11
7628	7636	11
7640	7654	10
7641	7654	10
7641	7656	10
7640	7653	4
7641	7653	4
7623	7655	11
7641	7655	11
7659	7666	10
7660	7666	10
7660	7668	10
7659	7665	4
7660	7665	4
7623	7667	11
7660	7667	11
=======
COPY 325 RECORDS INTO "sys"."dependencies" FROM stdin USING DELIMITERS '\t','\n','"';
368	5272	7
367	5272	7
870	5272	7
368	5276	7
367	5276	7
870	5276	7
5281	5283	15
5281	5287	15
5281	5291	15
5281	5295	15
5281	5299	15
5281	5303	15
5281	5307	15
5281	5311	15
5281	5315	15
5281	5319	15
5281	5323	15
5281	5327	15
5281	5331	15
5281	5335	15
5281	5339	15
5281	5346	15
5381	5383	15
5381	5387	15
5381	5391	15
5381	5395	15
5381	5400	15
5381	5404	15
5381	5408	15
5381	5412	15
5381	5416	15
5381	5420	15
5381	5425	15
5381	5430	15
5381	5435	15
5440	5469	5
5450	5480	5
5440	5498	5
5450	5498	5
5509	5537	5
2003	5567	7
2001	5567	7
2002	5567	7
5236	5567	7
5245	5572	7
5243	5572	7
5244	5572	7
2005	5572	7
2001	5572	7
2003	5572	7
5204	5577	7
2047	5577	7
2046	5577	7
2049	5577	7
2048	5577	7
5204	5582	7
2088	5582	7
2086	5582	7
2090	5582	7
2083	5582	7
2079	5582	7
5204	5587	7
2047	5587	7
2046	5587	7
2049	5587	7
2092	5587	7
2091	5587	7
2048	5587	7
2093	5587	7
2094	5587	7
5204	5592	7
2081	5592	7
2079	5592	7
2084	5592	7
2080	5592	7
2083	5592	7
5204	5597	7
2047	5597	7
2046	5597	7
2049	5597	7
2017	5597	7
2016	5597	7
2048	5597	7
2018	5597	7
5214	5602	7
2047	5602	7
2046	5602	7
2049	5602	7
2048	5602	7
5204	5602	7
5214	5607	7
2081	5607	7
2079	5607	7
2084	5607	7
2103	5607	7
2102	5607	7
2104	5607	7
2080	5607	7
2083	5607	7
151	5607	7
31	5607	7
30	5607	7
32	5607	7
5214	5612	7
2088	5612	7
2086	5612	7
2090	5612	7
2083	5612	7
2079	5612	7
2087	5612	7
2103	5612	7
2102	5612	7
2104	5612	7
31	5612	7
30	5612	7
32	5612	7
5214	5617	7
2047	5617	7
2046	5617	7
2049	5617	7
2048	5617	7
2017	5617	7
2016	5617	7
2018	5617	7
5214	5622	7
2047	5622	7
2046	5622	7
2049	5622	7
2092	5622	7
2091	5622	7
2048	5622	7
2093	5622	7
5204	5627	7
2047	5627	7
2046	5627	7
2049	5627	7
2017	5627	7
2016	5627	7
2048	5627	7
2018	5627	7
5204	5632	7
2047	5632	7
2046	5632	7
2049	5632	7
2092	5632	7
2091	5632	7
2048	5632	7
2093	5632	7
2018	5637	7
2016	5637	7
2017	5637	7
2047	5637	7
2046	5637	7
2049	5637	7
2048	5637	7
2018	5642	7
2016	5642	7
2017	5642	7
2047	5642	7
2046	5642	7
2049	5642	7
2092	5642	7
2091	5642	7
2048	5642	7
2093	5642	7
2083	5647	7
2079	5647	7
2080	5647	7
2084	5647	7
5656	5670	5
95	5689	7
37	5689	7
35	5689	7
1013	5689	7
999	5689	7
210	5689	7
1010	5689	7
211	5689	7
32	5701	7
431	5701	7
95	5701	7
97	5701	7
34	5701	7
5696	5701	7
5742	5750	5
5752	5758	5
5788	5806	5
5826	5836	5
6143	6147	15
6145	6147	15
6145	6151	15
6143	6156	15
6133	6161	15
6135	6166	15
6137	6171	15
6138	6176	15
6140	6181	15
6142	6186	15
6142	6191	15
6137	6196	15
6143	6201	15
6143	6205	15
6143	6209	15
6133	6213	15
6143	6218	15
6143	6222	15
6143	6226	15
6143	6230	15
6143	6234	15
6143	6238	15
6143	6242	15
6143	6246	15
6143	6251	15
6143	6256	15
6143	6261	15
6143	6266	15
6143	6271	15
6143	6276	15
6143	6281	15
6143	6287	15
6143	6292	15
6143	6298	15
6143	6302	15
6143	6306	15
6143	6311	15
6143	6316	15
6143	6320	15
6143	6325	15
6143	6330	15
6143	6335	15
6340	6342	15
6340	6347	15
6340	6352	15
6340	6357	15
6340	6362	15
6340	6367	15
6340	6371	15
6340	6387	15
6340	6391	15
6340	6395	15
6340	6399	15
6340	6403	15
6340	6407	15
6340	6411	15
6340	6423	15
6438	6440	15
6438	6443	15
6438	6447	15
6471	6473	10
6471	6472	4
6476	6478	10
6479	6481	10
6476	6477	4
6484	6486	10
6487	6489	10
6484	6485	4
6544	6574	5
6576	6588	13
6586	6588	13
6577	6588	13
6578	6588	13
6579	6588	13
6580	6588	13
6581	6588	13
6582	6588	13
6583	6588	13
6584	6588	13
6585	6588	13
32	6590	7
104	6590	7
218	6590	7
94	6596	7
33	6596	7
211	6596	7
108	6596	7
32	6602	7
104	6602	7
95	6607	7
32	6607	7
327	6607	7
6576	6612	7
6586	6612	7
6577	6612	7
6578	6612	7
6579	6612	7
6581	6612	7
6582	6612	7
6583	6612	7
6584	6612	7
6585	6612	7
6590	6612	7
6596	6612	7
6602	6612	7
6607	6612	7
6612	6634	5
6612	6644	5
47	6644	5
54	6644	5
50	6644	5
34	6644	5
32	6644	5
104	6644	5
6747	6754	10
6747	6753	4
6757	6765	10
6758	6765	10
6758	6767	10
6757	6764	4
6758	6764	4
6753	6766	11
6758	6766	11
6770	6784	10
6771	6784	10
6771	6786	10
6770	6783	4
6771	6783	4
6753	6785	11
6771	6785	11
6789	6796	10
6790	6796	10
6790	6798	10
6789	6795	4
6790	6795	4
6753	6797	11
6790	6797	11
>>>>>>> 3f642494
COMMIT;
START TRANSACTION;
CREATE TABLE "sys"."functions" (
	"id"          INTEGER,
	"name"        VARCHAR(256),
	"func"        VARCHAR(8196),
	"mod"         VARCHAR(8196),
	"language"    INTEGER,
	"type"        INTEGER,
	"side_effect" BOOLEAN,
	"varres"      BOOLEAN,
	"vararg"      BOOLEAN,
	"schema_id"   INTEGER
);
<<<<<<< HEAD
COPY 1614 RECORDS INTO "sys"."functions" FROM stdin USING DELIMITERS '\t','\n','"';
30	"mbr_overlap"	"mbrOverlaps"	"geom"	0	1	false	false	false	0
31	"mbr_overlap"	"mbrOverlaps"	"geom"	0	1	false	false	false	0
32	"mbr_above"	"mbrAbove"	"geom"	0	1	false	false	false	0
33	"mbr_above"	"mbrAbove"	"geom"	0	1	false	false	false	0
34	"mbr_below"	"mbrBelow"	"geom"	0	1	false	false	false	0
35	"mbr_below"	"mbrBelow"	"geom"	0	1	false	false	false	0
36	"mbr_right"	"mbrRight"	"geom"	0	1	false	false	false	0
37	"mbr_right"	"mbrRight"	"geom"	0	1	false	false	false	0
38	"mbr_left"	"mbrLeft"	"geom"	0	1	false	false	false	0
39	"mbr_left"	"mbrLeft"	"geom"	0	1	false	false	false	0
40	"mbr_overlap_or_above"	"mbrOverlapOrAbove"	"geom"	0	1	false	false	false	0
41	"mbr_overlap_or_above"	"mbrOverlapOrAbove"	"geom"	0	1	false	false	false	0
42	"mbr_overlap_or_below"	"mbrOverlapOrBelow"	"geom"	0	1	false	false	false	0
43	"mbr_overlap_or_below"	"mbrOverlapOrBelow"	"geom"	0	1	false	false	false	0
44	"mbr_overlap_or_right"	"mbrOverlapOrRight"	"geom"	0	1	false	false	false	0
45	"mbr_overlap_or_right"	"mbrOverlapOrRight"	"geom"	0	1	false	false	false	0
46	"mbr_overlap_or_left"	"mbrOverlapOrLeft"	"geom"	0	1	false	false	false	0
47	"mbr_overlap_or_left"	"mbrOverlapOrLeft"	"geom"	0	1	false	false	false	0
48	"mbr_contains"	"mbrContains"	"geom"	0	1	false	false	false	0
49	"mbr_contains"	"mbrContains"	"geom"	0	1	false	false	false	0
50	"mbr_contained"	"mbrContained"	"geom"	0	1	false	false	false	0
51	"mbr_contained"	"mbrContained"	"geom"	0	1	false	false	false	0
52	"mbr_equal"	"mbrEqual"	"geom"	0	1	false	false	false	0
53	"mbr_equal"	"mbrEqual"	"geom"	0	1	false	false	false	0
54	"mbr_distance"	"mbrDistance"	"geom"	0	1	false	false	false	0
55	"mbr_distance"	"mbrDistance"	"geom"	0	1	false	false	false	0
56	"left_shift"	"mbrLeft"	"geom"	0	1	false	false	false	0
57	"left_shift"	"mbrLeft"	"geom"	0	1	false	false	false	0
58	"right_shift"	"mbrRight"	"geom"	0	1	false	false	false	0
59	"right_shift"	"mbrRight"	"geom"	0	1	false	false	false	0
61	"not_uniques"	"not_uniques"	"sql"	0	1	false	false	false	0
62	"not_uniques"	"not_uniques"	"sql"	0	1	false	false	false	0
63	"hash"	"hash"	"mkey"	0	1	false	false	false	0
64	"rotate_xor_hash"	"rotate_xor_hash"	"calc"	0	1	false	false	false	0
65	"="	"="	"calc"	0	1	false	false	false	0
66	"<>"	"!="	"calc"	0	1	false	false	false	0
67	"isnull"	"isnil"	"calc"	0	1	false	false	false	0
68	">"	">"	"calc"	0	1	false	false	false	0
69	">="	">="	"calc"	0	1	false	false	false	0
70	"<"	"<"	"calc"	0	1	false	false	false	0
71	"<="	"<="	"calc"	0	1	false	false	false	0
75	"in"	"in"	"calc"	0	1	false	false	false	0
76	"identity"	"identity"	"calc"	0	1	false	false	false	0
77	"rowid"	"identity"	"calc"	0	1	false	false	false	0
78	"rowid"	"rowid"	"calc"	0	1	false	false	false	0
81	"sql_min"	"min"	"calc"	0	1	false	false	false	0
82	"sql_max"	"max"	"calc"	0	1	false	false	false	0
83	"ifthenelse"	"ifthenelse"	"calc"	0	1	false	false	false	0
101	"mod"	"%"	"calc"	0	1	false	false	false	0
102	"mod"	"%"	"calc"	0	1	false	false	false	0
103	"mod"	"%"	"calc"	0	1	false	false	false	0
104	"mod"	"%"	"calc"	0	1	false	false	false	0
105	"mod"	"%"	"calc"	0	1	false	false	false	0
106	"mod"	"%"	"calc"	0	1	false	false	false	0
107	"mod"	"%"	"calc"	0	1	false	false	false	0
108	"mod"	"%"	"calc"	0	1	false	false	false	0
109	"mod"	"%"	"calc"	0	1	false	false	false	0
110	"mod"	"%"	"calc"	0	1	false	false	false	0
111	"mod"	"%"	"calc"	0	1	false	false	false	0
112	"mod"	"%"	"calc"	0	1	false	false	false	0
122	"diff"	"diff"	"sql"	0	6	false	false	false	0
123	"diff"	"diff"	"sql"	0	6	false	false	false	0
124	"rank"	"rank"	"sql"	0	6	false	false	false	0
125	"dense_rank"	"dense_rank"	"sql"	0	6	false	false	false	0
126	"row_number"	"row_number"	"sql"	0	6	false	false	false	0
127	"and"	"and"	"calc"	0	1	false	false	false	0
128	"or"	"or"	"calc"	0	1	false	false	false	0
129	"xor"	"xor"	"calc"	0	1	false	false	false	0
130	"not"	"not"	"calc"	0	1	false	false	false	0
131	"sql_mul"	"*"	"calc"	0	1	false	false	false	0
132	"sql_div"	"/"	"calc"	0	1	false	false	false	0
133	"sql_mul"	"*"	"calc"	0	1	false	false	false	0
134	"sql_div"	"/"	"calc"	0	1	false	false	false	0
=======
COPY 1370 RECORDS INTO "sys"."functions" FROM stdin USING DELIMITERS '\t','\n','"';
28	"not_uniques"	"not_uniques"	"sql"	0	1	false	false	false	0
29	"not_uniques"	"not_uniques"	"sql"	0	1	false	false	false	0
30	"hash"	"hash"	"mkey"	0	1	false	false	false	0
31	"rotate_xor_hash"	"rotate_xor_hash"	"calc"	0	1	false	false	false	0
32	"="	"="	"calc"	0	1	false	false	false	0
33	"<>"	"!="	"calc"	0	1	false	false	false	0
34	"isnull"	"isnil"	"calc"	0	1	false	false	false	0
35	">"	">"	"calc"	0	1	false	false	false	0
36	">="	">="	"calc"	0	1	false	false	false	0
37	"<"	"<"	"calc"	0	1	false	false	false	0
38	"<="	"<="	"calc"	0	1	false	false	false	0
42	"in"	"in"	"calc"	0	1	false	false	false	0
43	"identity"	"identity"	"calc"	0	1	false	false	false	0
44	"rowid"	"identity"	"calc"	0	1	false	false	false	0
45	"rowid"	"rowid"	"calc"	0	1	false	false	false	0
48	"sql_min"	"min"	"calc"	0	1	false	false	false	0
49	"sql_max"	"max"	"calc"	0	1	false	false	false	0
50	"ifthenelse"	"ifthenelse"	"calc"	0	1	false	false	false	0
68	"mod"	"%"	"calc"	0	1	false	false	false	0
69	"mod"	"%"	"calc"	0	1	false	false	false	0
70	"mod"	"%"	"calc"	0	1	false	false	false	0
71	"mod"	"%"	"calc"	0	1	false	false	false	0
72	"mod"	"%"	"calc"	0	1	false	false	false	0
73	"mod"	"%"	"calc"	0	1	false	false	false	0
74	"mod"	"%"	"calc"	0	1	false	false	false	0
75	"mod"	"%"	"calc"	0	1	false	false	false	0
76	"mod"	"%"	"calc"	0	1	false	false	false	0
77	"mod"	"%"	"calc"	0	1	false	false	false	0
78	"mod"	"%"	"calc"	0	1	false	false	false	0
79	"mod"	"%"	"calc"	0	1	false	false	false	0
89	"diff"	"diff"	"sql"	0	6	false	false	false	0
90	"diff"	"diff"	"sql"	0	6	false	false	false	0
91	"rank"	"rank"	"sql"	0	6	false	false	false	0
92	"dense_rank"	"dense_rank"	"sql"	0	6	false	false	false	0
93	"row_number"	"row_number"	"sql"	0	6	false	false	false	0
94	"and"	"and"	"calc"	0	1	false	false	false	0
95	"or"	"or"	"calc"	0	1	false	false	false	0
96	"xor"	"xor"	"calc"	0	1	false	false	false	0
97	"not"	"not"	"calc"	0	1	false	false	false	0
98	"sql_mul"	"*"	"calc"	0	1	false	false	false	0
99	"sql_div"	"/"	"calc"	0	1	false	false	false	0
100	"sql_mul"	"*"	"calc"	0	1	false	false	false	0
101	"sql_div"	"/"	"calc"	0	1	false	false	false	0
102	"sql_mul"	"*"	"calc"	0	1	false	false	false	0
103	"sql_div"	"/"	"calc"	0	1	false	false	false	0
104	"sql_mul"	"*"	"calc"	0	1	false	false	false	0
105	"sql_div"	"/"	"calc"	0	1	false	false	false	0
106	"sql_mul"	"*"	"calc"	0	1	false	false	false	0
107	"sql_div"	"/"	"calc"	0	1	false	false	false	0
108	"sql_mul"	"*"	"calc"	0	1	false	false	false	0
109	"sql_div"	"/"	"calc"	0	1	false	false	false	0
110	"sql_mul"	"*"	"calc"	0	1	false	false	false	0
111	"sql_div"	"/"	"calc"	0	1	false	false	false	0
112	"sql_mul"	"*"	"calc"	0	1	false	false	false	0
113	"sql_div"	"/"	"calc"	0	1	false	false	false	0
114	"sql_mul"	"*"	"calc"	0	1	false	false	false	0
115	"sql_div"	"/"	"calc"	0	1	false	false	false	0
116	"sql_mul"	"*"	"calc"	0	1	false	false	false	0
117	"sql_div"	"/"	"calc"	0	1	false	false	false	0
118	"sql_sub"	"-"	"calc"	0	1	false	false	false	0
119	"sql_add"	"+"	"calc"	0	1	false	false	false	0
120	"sql_mul"	"*"	"calc"	0	1	false	false	false	0
121	"sql_div"	"/"	"calc"	0	1	false	false	false	0
122	"bit_and"	"and"	"calc"	0	1	false	false	false	0
123	"bit_or"	"or"	"calc"	0	1	false	false	false	0
124	"bit_xor"	"xor"	"calc"	0	1	false	false	false	0
125	"bit_not"	"not"	"calc"	0	1	false	false	false	0
126	"left_shift"	"<<"	"calc"	0	1	false	false	false	0
127	"right_shift"	">>"	"calc"	0	1	false	false	false	0
128	"sql_neg"	"-"	"calc"	0	1	false	false	false	0
129	"abs"	"abs"	"calc"	0	1	false	false	false	0
130	"sign"	"sign"	"calc"	0	1	false	false	false	0
131	"scale_up"	"*"	"calc"	0	1	false	false	false	0
132	"scale_down"	"dec_round"	"sql"	0	1	false	false	false	0
133	"sql_sub"	"-"	"calc"	0	1	false	false	false	0
134	"sql_add"	"+"	"calc"	0	1	false	false	false	0
>>>>>>> 3f642494
135	"sql_mul"	"*"	"calc"	0	1	false	false	false	0
136	"sql_div"	"/"	"calc"	0	1	false	false	false	0
137	"sql_mul"	"*"	"calc"	0	1	false	false	false	0
138	"sql_div"	"/"	"calc"	0	1	false	false	false	0
139	"sql_mul"	"*"	"calc"	0	1	false	false	false	0
140	"sql_div"	"/"	"calc"	0	1	false	false	false	0
141	"sql_mul"	"*"	"calc"	0	1	false	false	false	0
142	"sql_div"	"/"	"calc"	0	1	false	false	false	0
143	"sql_mul"	"*"	"calc"	0	1	false	false	false	0
144	"sql_div"	"/"	"calc"	0	1	false	false	false	0
145	"sql_mul"	"*"	"calc"	0	1	false	false	false	0
146	"sql_div"	"/"	"calc"	0	1	false	false	false	0
147	"sql_mul"	"*"	"calc"	0	1	false	false	false	0
148	"sql_div"	"/"	"calc"	0	1	false	false	false	0
149	"sql_mul"	"*"	"calc"	0	1	false	false	false	0
150	"sql_div"	"/"	"calc"	0	1	false	false	false	0
151	"sql_sub"	"-"	"calc"	0	1	false	false	false	0
152	"sql_add"	"+"	"calc"	0	1	false	false	false	0
153	"sql_mul"	"*"	"calc"	0	1	false	false	false	0
154	"sql_div"	"/"	"calc"	0	1	false	false	false	0
155	"bit_and"	"and"	"calc"	0	1	false	false	false	0
156	"bit_or"	"or"	"calc"	0	1	false	false	false	0
157	"bit_xor"	"xor"	"calc"	0	1	false	false	false	0
158	"bit_not"	"not"	"calc"	0	1	false	false	false	0
159	"left_shift"	"<<"	"calc"	0	1	false	false	false	0
160	"right_shift"	">>"	"calc"	0	1	false	false	false	0
161	"sql_neg"	"-"	"calc"	0	1	false	false	false	0
162	"abs"	"abs"	"calc"	0	1	false	false	false	0
163	"sign"	"sign"	"calc"	0	1	false	false	false	0
164	"scale_up"	"*"	"calc"	0	1	false	false	false	0
165	"scale_down"	"dec_round"	"sql"	0	1	false	false	false	0
166	"sql_sub"	"-"	"calc"	0	1	false	false	false	0
167	"sql_add"	"+"	"calc"	0	1	false	false	false	0
168	"sql_mul"	"*"	"calc"	0	1	false	false	false	0
169	"sql_div"	"/"	"calc"	0	1	false	false	false	0
170	"sql_sub"	"-"	"calc"	0	1	false	false	false	0
171	"sql_add"	"+"	"calc"	0	1	false	false	false	0
172	"sql_mul"	"*"	"calc"	0	1	false	false	false	0
173	"sql_div"	"/"	"calc"	0	1	false	false	false	0
174	"sql_sub"	"-"	"calc"	0	1	false	false	false	0
175	"sql_add"	"+"	"calc"	0	1	false	false	false	0
176	"sql_mul"	"*"	"calc"	0	1	false	false	false	0
177	"sql_div"	"/"	"calc"	0	1	false	false	false	0
178	"bit_and"	"and"	"calc"	0	1	false	false	false	0
179	"bit_or"	"or"	"calc"	0	1	false	false	false	0
180	"bit_xor"	"xor"	"calc"	0	1	false	false	false	0
181	"bit_not"	"not"	"calc"	0	1	false	false	false	0
182	"left_shift"	"<<"	"calc"	0	1	false	false	false	0
183	"right_shift"	">>"	"calc"	0	1	false	false	false	0
184	"sql_neg"	"-"	"calc"	0	1	false	false	false	0
185	"abs"	"abs"	"calc"	0	1	false	false	false	0
186	"sign"	"sign"	"calc"	0	1	false	false	false	0
187	"scale_up"	"*"	"calc"	0	1	false	false	false	0
188	"scale_down"	"dec_round"	"sql"	0	1	false	false	false	0
189	"sql_sub"	"-"	"calc"	0	1	false	false	false	0
190	"sql_add"	"+"	"calc"	0	1	false	false	false	0
191	"sql_mul"	"*"	"calc"	0	1	false	false	false	0
192	"sql_div"	"/"	"calc"	0	1	false	false	false	0
193	"sql_sub"	"-"	"calc"	0	1	false	false	false	0
194	"sql_add"	"+"	"calc"	0	1	false	false	false	0
195	"sql_mul"	"*"	"calc"	0	1	false	false	false	0
196	"sql_div"	"/"	"calc"	0	1	false	false	false	0
197	"sql_sub"	"-"	"calc"	0	1	false	false	false	0
198	"sql_add"	"+"	"calc"	0	1	false	false	false	0
199	"sql_mul"	"*"	"calc"	0	1	false	false	false	0
200	"sql_div"	"/"	"calc"	0	1	false	false	false	0
201	"bit_and"	"and"	"calc"	0	1	false	false	false	0
202	"bit_or"	"or"	"calc"	0	1	false	false	false	0
203	"bit_xor"	"xor"	"calc"	0	1	false	false	false	0
204	"bit_not"	"not"	"calc"	0	1	false	false	false	0
205	"left_shift"	"<<"	"calc"	0	1	false	false	false	0
206	"right_shift"	">>"	"calc"	0	1	false	false	false	0
207	"sql_neg"	"-"	"calc"	0	1	false	false	false	0
208	"abs"	"abs"	"calc"	0	1	false	false	false	0
209	"sign"	"sign"	"calc"	0	1	false	false	false	0
210	"scale_up"	"*"	"calc"	0	1	false	false	false	0
211	"scale_down"	"dec_round"	"sql"	0	1	false	false	false	0
212	"sql_sub"	"-"	"calc"	0	1	false	false	false	0
213	"sql_add"	"+"	"calc"	0	1	false	false	false	0
214	"sql_mul"	"*"	"calc"	0	1	false	false	false	0
215	"sql_div"	"/"	"calc"	0	1	false	false	false	0
216	"sql_sub"	"-"	"calc"	0	1	false	false	false	0
217	"sql_add"	"+"	"calc"	0	1	false	false	false	0
218	"sql_mul"	"*"	"calc"	0	1	false	false	false	0
219	"sql_div"	"/"	"calc"	0	1	false	false	false	0
220	"sql_sub"	"-"	"calc"	0	1	false	false	false	0
221	"sql_add"	"+"	"calc"	0	1	false	false	false	0
222	"sql_mul"	"*"	"calc"	0	1	false	false	false	0
223	"sql_div"	"/"	"calc"	0	1	false	false	false	0
224	"bit_and"	"and"	"calc"	0	1	false	false	false	0
225	"bit_or"	"or"	"calc"	0	1	false	false	false	0
226	"bit_xor"	"xor"	"calc"	0	1	false	false	false	0
227	"bit_not"	"not"	"calc"	0	1	false	false	false	0
228	"left_shift"	"<<"	"calc"	0	1	false	false	false	0
229	"right_shift"	">>"	"calc"	0	1	false	false	false	0
230	"sql_neg"	"-"	"calc"	0	1	false	false	false	0
231	"abs"	"abs"	"calc"	0	1	false	false	false	0
232	"sign"	"sign"	"calc"	0	1	false	false	false	0
233	"scale_up"	"*"	"calc"	0	1	false	false	false	0
234	"scale_down"	"dec_round"	"sql"	0	1	false	false	false	0
235	"sql_sub"	"-"	"calc"	0	1	false	false	false	0
236	"sql_add"	"+"	"calc"	0	1	false	false	false	0
237	"sql_mul"	"*"	"calc"	0	1	false	false	false	0
238	"sql_div"	"/"	"calc"	0	1	false	false	false	0
239	"sql_sub"	"-"	"calc"	0	1	false	false	false	0
240	"sql_add"	"+"	"calc"	0	1	false	false	false	0
241	"sql_mul"	"*"	"calc"	0	1	false	false	false	0
242	"sql_div"	"/"	"calc"	0	1	false	false	false	0
243	"sql_sub"	"-"	"calc"	0	1	false	false	false	0
244	"sql_add"	"+"	"calc"	0	1	false	false	false	0
245	"sql_mul"	"*"	"calc"	0	1	false	false	false	0
246	"sql_div"	"/"	"calc"	0	1	false	false	false	0
247	"bit_and"	"and"	"calc"	0	1	false	false	false	0
248	"bit_or"	"or"	"calc"	0	1	false	false	false	0
249	"bit_xor"	"xor"	"calc"	0	1	false	false	false	0
250	"bit_not"	"not"	"calc"	0	1	false	false	false	0
251	"left_shift"	"<<"	"calc"	0	1	false	false	false	0
252	"right_shift"	">>"	"calc"	0	1	false	false	false	0
253	"sql_neg"	"-"	"calc"	0	1	false	false	false	0
254	"abs"	"abs"	"calc"	0	1	false	false	false	0
255	"sign"	"sign"	"calc"	0	1	false	false	false	0
256	"scale_up"	"*"	"calc"	0	1	false	false	false	0
257	"scale_down"	"dec_round"	"sql"	0	1	false	false	false	0
258	"sql_sub"	"-"	"calc"	0	1	false	false	false	0
259	"sql_add"	"+"	"calc"	0	1	false	false	false	0
260	"sql_mul"	"*"	"calc"	0	1	false	false	false	0
261	"sql_div"	"/"	"calc"	0	1	false	false	false	0
262	"sql_sub"	"-"	"calc"	0	1	false	false	false	0
263	"sql_add"	"+"	"calc"	0	1	false	false	false	0
264	"sql_mul"	"*"	"calc"	0	1	false	false	false	0
265	"sql_div"	"/"	"calc"	0	1	false	false	false	0
266	"sql_sub"	"-"	"calc"	0	1	false	false	false	0
267	"sql_add"	"+"	"calc"	0	1	false	false	false	0
268	"sql_mul"	"*"	"calc"	0	1	false	false	false	0
269	"sql_div"	"/"	"calc"	0	1	false	false	false	0
270	"bit_and"	"and"	"calc"	0	1	false	false	false	0
271	"bit_or"	"or"	"calc"	0	1	false	false	false	0
272	"bit_xor"	"xor"	"calc"	0	1	false	false	false	0
273	"bit_not"	"not"	"calc"	0	1	false	false	false	0
274	"left_shift"	"<<"	"calc"	0	1	false	false	false	0
275	"right_shift"	">>"	"calc"	0	1	false	false	false	0
276	"sql_neg"	"-"	"calc"	0	1	false	false	false	0
277	"abs"	"abs"	"calc"	0	1	false	false	false	0
278	"sign"	"sign"	"calc"	0	1	false	false	false	0
279	"scale_up"	"*"	"calc"	0	1	false	false	false	0
280	"scale_down"	"dec_round"	"sql"	0	1	false	false	false	0
281	"sql_sub"	"-"	"calc"	0	1	false	false	false	0
282	"sql_add"	"+"	"calc"	0	1	false	false	false	0
283	"sql_mul"	"*"	"calc"	0	1	false	false	false	0
284	"sql_div"	"/"	"calc"	0	1	false	false	false	0
285	"sql_sub"	"-"	"calc"	0	1	false	false	false	0
286	"sql_add"	"+"	"calc"	0	1	false	false	false	0
287	"sql_mul"	"*"	"calc"	0	1	false	false	false	0
288	"sql_div"	"/"	"calc"	0	1	false	false	false	0
289	"sql_sub"	"-"	"calc"	0	1	false	false	false	0
290	"sql_add"	"+"	"calc"	0	1	false	false	false	0
291	"sql_mul"	"*"	"calc"	0	1	false	false	false	0
292	"sql_div"	"/"	"calc"	0	1	false	false	false	0
293	"bit_and"	"and"	"calc"	0	1	false	false	false	0
294	"bit_or"	"or"	"calc"	0	1	false	false	false	0
295	"bit_xor"	"xor"	"calc"	0	1	false	false	false	0
296	"bit_not"	"not"	"calc"	0	1	false	false	false	0
297	"left_shift"	"<<"	"calc"	0	1	false	false	false	0
298	"right_shift"	">>"	"calc"	0	1	false	false	false	0
299	"sql_neg"	"-"	"calc"	0	1	false	false	false	0
300	"abs"	"abs"	"calc"	0	1	false	false	false	0
301	"sign"	"sign"	"calc"	0	1	false	false	false	0
302	"scale_up"	"*"	"calc"	0	1	false	false	false	0
303	"scale_down"	"dec_round"	"sql"	0	1	false	false	false	0
304	"sql_sub"	"-"	"calc"	0	1	false	false	false	0
305	"sql_add"	"+"	"calc"	0	1	false	false	false	0
306	"sql_mul"	"*"	"calc"	0	1	false	false	false	0
307	"sql_div"	"/"	"calc"	0	1	false	false	false	0
308	"sql_sub"	"-"	"calc"	0	1	false	false	false	0
309	"sql_add"	"+"	"calc"	0	1	false	false	false	0
310	"sql_mul"	"*"	"calc"	0	1	false	false	false	0
311	"sql_div"	"/"	"calc"	0	1	false	false	false	0
312	"sql_sub"	"-"	"calc"	0	1	false	false	false	0
313	"sql_add"	"+"	"calc"	0	1	false	false	false	0
314	"sql_mul"	"*"	"calc"	0	1	false	false	false	0
315	"sql_div"	"/"	"calc"	0	1	false	false	false	0
316	"bit_and"	"and"	"calc"	0	1	false	false	false	0
317	"bit_or"	"or"	"calc"	0	1	false	false	false	0
318	"bit_xor"	"xor"	"calc"	0	1	false	false	false	0
319	"bit_not"	"not"	"calc"	0	1	false	false	false	0
320	"left_shift"	"<<"	"calc"	0	1	false	false	false	0
321	"right_shift"	">>"	"calc"	0	1	false	false	false	0
322	"sql_neg"	"-"	"calc"	0	1	false	false	false	0
323	"abs"	"abs"	"calc"	0	1	false	false	false	0
324	"sign"	"sign"	"calc"	0	1	false	false	false	0
325	"scale_up"	"*"	"calc"	0	1	false	false	false	0
326	"scale_down"	"dec_round"	"sql"	0	1	false	false	false	0
327	"sql_sub"	"-"	"calc"	0	1	false	false	false	0
328	"sql_add"	"+"	"calc"	0	1	false	false	false	0
329	"sql_mul"	"*"	"calc"	0	1	false	false	false	0
330	"sql_div"	"/"	"calc"	0	1	false	false	false	0
331	"sql_sub"	"-"	"calc"	0	1	false	false	false	0
332	"sql_add"	"+"	"calc"	0	1	false	false	false	0
333	"sql_mul"	"*"	"calc"	0	1	false	false	false	0
334	"sql_div"	"/"	"calc"	0	1	false	false	false	0
335	"sql_sub"	"-"	"calc"	0	1	false	false	false	0
336	"sql_add"	"+"	"calc"	0	1	false	false	false	0
337	"sql_mul"	"*"	"calc"	0	1	false	false	false	0
338	"sql_div"	"/"	"calc"	0	1	false	false	false	0
339	"bit_and"	"and"	"calc"	0	1	false	false	false	0
340	"bit_or"	"or"	"calc"	0	1	false	false	false	0
341	"bit_xor"	"xor"	"calc"	0	1	false	false	false	0
342	"bit_not"	"not"	"calc"	0	1	false	false	false	0
343	"left_shift"	"<<"	"calc"	0	1	false	false	false	0
344	"right_shift"	">>"	"calc"	0	1	false	false	false	0
345	"sql_neg"	"-"	"calc"	0	1	false	false	false	0
346	"abs"	"abs"	"calc"	0	1	false	false	false	0
347	"sign"	"sign"	"calc"	0	1	false	false	false	0
348	"scale_up"	"*"	"calc"	0	1	false	false	false	0
349	"scale_down"	"dec_round"	"sql"	0	1	false	false	false	0
350	"sql_sub"	"-"	"calc"	0	1	false	false	false	0
351	"sql_add"	"+"	"calc"	0	1	false	false	false	0
352	"sql_mul"	"*"	"calc"	0	1	false	false	false	0
353	"sql_div"	"/"	"calc"	0	1	false	false	false	0
354	"sql_sub"	"-"	"calc"	0	1	false	false	false	0
355	"sql_add"	"+"	"calc"	0	1	false	false	false	0
356	"sql_mul"	"*"	"calc"	0	1	false	false	false	0
357	"sql_div"	"/"	"calc"	0	1	false	false	false	0
358	"sql_sub"	"-"	"calc"	0	1	false	false	false	0
359	"sql_add"	"+"	"calc"	0	1	false	false	false	0
360	"sql_mul"	"*"	"calc"	0	1	false	false	false	0
361	"sql_div"	"/"	"calc"	0	1	false	false	false	0
362	"bit_and"	"and"	"calc"	0	1	false	false	false	0
363	"bit_or"	"or"	"calc"	0	1	false	false	false	0
364	"bit_xor"	"xor"	"calc"	0	1	false	false	false	0
365	"bit_not"	"not"	"calc"	0	1	false	false	false	0
366	"left_shift"	"<<"	"calc"	0	1	false	false	false	0
367	"right_shift"	">>"	"calc"	0	1	false	false	false	0
368	"sql_neg"	"-"	"calc"	0	1	false	false	false	0
369	"abs"	"abs"	"calc"	0	1	false	false	false	0
370	"sign"	"sign"	"calc"	0	1	false	false	false	0
371	"scale_up"	"*"	"calc"	0	1	false	false	false	0
372	"scale_down"	"dec_round"	"sql"	0	1	false	false	false	0
373	"sql_sub"	"-"	"calc"	0	1	false	false	false	0
374	"sql_add"	"+"	"calc"	0	1	false	false	false	0
375	"sql_mul"	"*"	"calc"	0	1	false	false	false	0
376	"sql_div"	"/"	"calc"	0	1	false	false	false	0
377	"sql_sub"	"-"	"calc"	0	1	false	false	false	0
378	"sql_add"	"+"	"calc"	0	1	false	false	false	0
379	"sql_mul"	"*"	"calc"	0	1	false	false	false	0
380	"sql_div"	"/"	"calc"	0	1	false	false	false	0
381	"sql_sub"	"-"	"calc"	0	1	false	false	false	0
382	"sql_add"	"+"	"calc"	0	1	false	false	false	0
383	"sql_mul"	"*"	"calc"	0	1	false	false	false	0
384	"sql_div"	"/"	"calc"	0	1	false	false	false	0
385	"sql_neg"	"-"	"calc"	0	1	false	false	false	0
386	"abs"	"abs"	"calc"	0	1	false	false	false	0
387	"sign"	"sign"	"calc"	0	1	false	false	false	0
388	"scale_up"	"*"	"calc"	0	1	false	false	false	0
389	"scale_down"	"dec_round"	"sql"	0	1	false	false	false	0
390	"sql_sub"	"-"	"calc"	0	1	false	false	false	0
391	"sql_add"	"+"	"calc"	0	1	false	false	false	0
392	"sql_mul"	"*"	"calc"	0	1	false	false	false	0
393	"sql_div"	"/"	"calc"	0	1	false	false	false	0
394	"sql_sub"	"-"	"calc"	0	1	false	false	false	0
395	"sql_add"	"+"	"calc"	0	1	false	false	false	0
396	"sql_mul"	"*"	"calc"	0	1	false	false	false	0
397	"sql_div"	"/"	"calc"	0	1	false	false	false	0
398	"sql_sub"	"-"	"calc"	0	1	false	false	false	0
399	"sql_add"	"+"	"calc"	0	1	false	false	false	0
400	"sql_mul"	"*"	"calc"	0	1	false	false	false	0
401	"sql_div"	"/"	"calc"	0	1	false	false	false	0
402	"sql_neg"	"-"	"calc"	0	1	false	false	false	0
403	"abs"	"abs"	"calc"	0	1	false	false	false	0
404	"sign"	"sign"	"calc"	0	1	false	false	false	0
405	"scale_up"	"*"	"calc"	0	1	false	false	false	0
406	"scale_down"	"dec_round"	"sql"	0	1	false	false	false	0
407	"sql_sub"	"-"	"calc"	0	1	false	false	false	0
408	"sql_add"	"+"	"calc"	0	1	false	false	false	0
409	"sql_mul"	"*"	"calc"	0	1	false	false	false	0
410	"sql_div"	"/"	"calc"	0	1	false	false	false	0
411	"sql_sub"	"-"	"calc"	0	1	false	false	false	0
412	"sql_add"	"+"	"calc"	0	1	false	false	false	0
413	"sql_mul"	"*"	"calc"	0	1	false	false	false	0
414	"sql_div"	"/"	"calc"	0	1	false	false	false	0
415	"sql_sub"	"-"	"calc"	0	1	false	false	false	0
416	"sql_add"	"+"	"calc"	0	1	false	false	false	0
417	"sql_mul"	"*"	"calc"	0	1	false	false	false	0
418	"sql_div"	"/"	"calc"	0	1	false	false	false	0
419	"sql_neg"	"-"	"calc"	0	1	false	false	false	0
420	"abs"	"abs"	"calc"	0	1	false	false	false	0
421	"sign"	"sign"	"calc"	0	1	false	false	false	0
422	"scale_up"	"*"	"calc"	0	1	false	false	false	0
423	"scale_down"	"dec_round"	"sql"	0	1	false	false	false	0
424	"sql_sub"	"-"	"calc"	0	1	false	false	false	0
425	"sql_add"	"+"	"calc"	0	1	false	false	false	0
426	"sql_mul"	"*"	"calc"	0	1	false	false	false	0
427	"sql_div"	"/"	"calc"	0	1	false	false	false	0
428	"sql_neg"	"-"	"calc"	0	1	false	false	false	0
429	"abs"	"abs"	"calc"	0	1	false	false	false	0
430	"sign"	"sign"	"calc"	0	1	false	false	false	0
431	"scale_up"	"*"	"calc"	0	1	false	false	false	0
432	"scale_down"	"dec_round"	"sql"	0	1	false	false	false	0
433	"sql_mul"	"*"	"calc"	0	1	false	false	false	0
434	"sql_mul"	"*"	"calc"	0	1	false	false	false	0
435	"sql_mul"	"*"	"calc"	0	1	false	false	false	0
436	"sql_mul"	"*"	"calc"	0	1	false	false	false	0
437	"sql_mul"	"*"	"calc"	0	1	false	false	false	0
438	"sql_mul"	"*"	"calc"	0	1	false	false	false	0
439	"sql_mul"	"*"	"calc"	0	1	false	false	false	0
440	"sql_mul"	"*"	"calc"	0	1	false	false	false	0
441	"sql_mul"	"*"	"calc"	0	1	false	false	false	0
442	"sql_mul"	"*"	"calc"	0	1	false	false	false	0
443	"sql_mul"	"*"	"calc"	0	1	false	false	false	0
444	"sql_mul"	"*"	"calc"	0	1	false	false	false	0
445	"sql_mul"	"*"	"calc"	0	1	false	false	false	0
446	"sql_mul"	"*"	"calc"	0	1	false	false	false	0
447	"sql_mul"	"*"	"calc"	0	1	false	false	false	0
448	"sql_mul"	"*"	"calc"	0	1	false	false	false	0
449	"sql_mul"	"*"	"calc"	0	1	false	false	false	0
450	"sql_mul"	"*"	"calc"	0	1	false	false	false	0
451	"sql_mul"	"*"	"calc"	0	1	false	false	false	0
452	"sql_mul"	"*"	"calc"	0	1	false	false	false	0
453	"sql_mul"	"*"	"calc"	0	1	false	false	false	0
454	"sql_mul"	"*"	"calc"	0	1	false	false	false	0
455	"sql_mul"	"*"	"calc"	0	1	false	false	false	0
456	"sql_mul"	"*"	"calc"	0	1	false	false	false	0
457	"sql_mul"	"*"	"calc"	0	1	false	false	false	0
458	"sql_mul"	"*"	"calc"	0	1	false	false	false	0
459	"round"	"round"	"sql"	0	1	false	false	false	0
460	"round"	"round"	"sql"	0	1	false	false	false	0
461	"round"	"round"	"sql"	0	1	false	false	false	0
462	"round"	"round"	"sql"	0	1	false	false	false	0
463	"round"	"round"	"sql"	0	1	false	false	false	0
464	"round"	"round"	"sql"	0	1	false	false	false	0
465	"scale_up"	"*"	"calc"	0	1	false	false	false	0
466	"scale_up"	"*"	"calc"	0	1	false	false	false	0
467	"scale_up"	"*"	"calc"	0	1	false	false	false	0
468	"scale_up"	"*"	"calc"	0	1	false	false	false	0
469	"scale_up"	"*"	"calc"	0	1	false	false	false	0
470	"scale_up"	"*"	"calc"	0	1	false	false	false	0
471	"scale_up"	"*"	"calc"	0	1	false	false	false	0
472	"scale_up"	"*"	"calc"	0	1	false	false	false	0
473	"scale_up"	"*"	"calc"	0	1	false	false	false	0
474	"scale_up"	"*"	"calc"	0	1	false	false	false	0
475	"scale_up"	"*"	"calc"	0	1	false	false	false	0
476	"scale_up"	"*"	"calc"	0	1	false	false	false	0
477	"scale_up"	"*"	"calc"	0	1	false	false	false	0
478	"scale_up"	"*"	"calc"	0	1	false	false	false	0
479	"scale_up"	"*"	"calc"	0	1	false	false	false	0
480	"scale_up"	"*"	"calc"	0	1	false	false	false	0
481	"scale_up"	"*"	"calc"	0	1	false	false	false	0
482	"scale_up"	"*"	"calc"	0	1	false	false	false	0
483	"scale_up"	"*"	"calc"	0	1	false	false	false	0
484	"scale_up"	"*"	"calc"	0	1	false	false	false	0
485	"scale_up"	"*"	"calc"	0	1	false	false	false	0
486	"scale_up"	"*"	"calc"	0	1	false	false	false	0
487	"scale_up"	"*"	"calc"	0	1	false	false	false	0
488	"scale_up"	"*"	"calc"	0	1	false	false	false	0
489	"scale_up"	"*"	"calc"	0	1	false	false	false	0
490	"scale_up"	"*"	"calc"	0	1	false	false	false	0
491	"scale_up"	"*"	"calc"	0	1	false	false	false	0
492	"scale_up"	"*"	"calc"	0	1	false	false	false	0
493	"scale_up"	"*"	"calc"	0	1	false	false	false	0
494	"scale_up"	"*"	"calc"	0	1	false	false	false	0
495	"scale_up"	"*"	"calc"	0	1	false	false	false	0
496	"scale_up"	"*"	"calc"	0	1	false	false	false	0
497	"scale_up"	"*"	"calc"	0	1	false	false	false	0
498	"scale_up"	"*"	"calc"	0	1	false	false	false	0
499	"scale_up"	"*"	"calc"	0	1	false	false	false	0
500	"scale_up"	"*"	"calc"	0	1	false	false	false	0
501	"scale_up"	"*"	"calc"	0	1	false	false	false	0
502	"scale_up"	"*"	"calc"	0	1	false	false	false	0
503	"scale_up"	"*"	"calc"	0	1	false	false	false	0
504	"scale_up"	"*"	"calc"	0	1	false	false	false	0
505	"scale_up"	"*"	"calc"	0	1	false	false	false	0
506	"scale_up"	"*"	"calc"	0	1	false	false	false	0
507	"scale_up"	"*"	"calc"	0	1	false	false	false	0
508	"scale_up"	"*"	"calc"	0	1	false	false	false	0
509	"scale_up"	"*"	"calc"	0	1	false	false	false	0
510	"scale_up"	"*"	"calc"	0	1	false	false	false	0
511	"scale_up"	"*"	"calc"	0	1	false	false	false	0
512	"scale_up"	"*"	"calc"	0	1	false	false	false	0
513	"scale_up"	"*"	"calc"	0	1	false	false	false	0
514	"scale_up"	"*"	"calc"	0	1	false	false	false	0
515	"scale_up"	"*"	"calc"	0	1	false	false	false	0
516	"scale_up"	"*"	"calc"	0	1	false	false	false	0
517	"scale_up"	"*"	"calc"	0	1	false	false	false	0
518	"scale_up"	"*"	"calc"	0	1	false	false	false	0
519	"scale_up"	"*"	"calc"	0	1	false	false	false	0
520	"scale_up"	"*"	"calc"	0	1	false	false	false	0
521	"scale_up"	"*"	"calc"	0	1	false	false	false	0
522	"scale_up"	"*"	"calc"	0	1	false	false	false	0
523	"scale_up"	"*"	"calc"	0	1	false	false	false	0
524	"scale_up"	"*"	"calc"	0	1	false	false	false	0
525	"scale_up"	"*"	"calc"	0	1	false	false	false	0
526	"scale_up"	"*"	"calc"	0	1	false	false	false	0
527	"scale_up"	"*"	"calc"	0	1	false	false	false	0
528	"scale_up"	"*"	"calc"	0	1	false	false	false	0
529	"scale_up"	"*"	"calc"	0	1	false	false	false	0
530	"scale_up"	"*"	"calc"	0	1	false	false	false	0
531	"scale_up"	"*"	"calc"	0	1	false	false	false	0
532	"scale_up"	"*"	"calc"	0	1	false	false	false	0
533	"scale_up"	"*"	"calc"	0	1	false	false	false	0
534	"scale_up"	"*"	"calc"	0	1	false	false	false	0
535	"scale_up"	"*"	"calc"	0	1	false	false	false	0
536	"scale_up"	"*"	"calc"	0	1	false	false	false	0
537	"scale_up"	"*"	"calc"	0	1	false	false	false	0
538	"scale_up"	"*"	"calc"	0	1	false	false	false	0
539	"scale_up"	"*"	"calc"	0	1	false	false	false	0
540	"scale_up"	"*"	"calc"	0	1	false	false	false	0
541	"scale_up"	"*"	"calc"	0	1	false	false	false	0
542	"scale_up"	"*"	"calc"	0	1	false	false	false	0
543	"scale_up"	"*"	"calc"	0	1	false	false	false	0
544	"scale_up"	"*"	"calc"	0	1	false	false	false	0
545	"scale_up"	"*"	"calc"	0	1	false	false	false	0
546	"scale_up"	"*"	"calc"	0	1	false	false	false	0
547	"scale_up"	"*"	"calc"	0	1	false	false	false	0
548	"scale_up"	"*"	"calc"	0	1	false	false	false	0
549	"scale_up"	"*"	"calc"	0	1	false	false	false	0
550	"scale_up"	"*"	"calc"	0	1	false	false	false	0
551	"scale_up"	"*"	"calc"	0	1	false	false	false	0
552	"scale_up"	"*"	"calc"	0	1	false	false	false	0
553	"scale_up"	"*"	"calc"	0	1	false	false	false	0
554	"scale_up"	"*"	"calc"	0	1	false	false	false	0
555	"scale_up"	"*"	"calc"	0	1	false	false	false	0
556	"scale_up"	"*"	"calc"	0	1	false	false	false	0
557	"scale_up"	"*"	"calc"	0	1	false	false	false	0
558	"scale_up"	"*"	"calc"	0	1	false	false	false	0
559	"scale_up"	"*"	"calc"	0	1	false	false	false	0
560	"scale_up"	"*"	"calc"	0	1	false	false	false	0
561	"scale_up"	"*"	"calc"	0	1	false	false	false	0
562	"scale_up"	"*"	"calc"	0	1	false	false	false	0
563	"scale_up"	"*"	"calc"	0	1	false	false	false	0
564	"scale_up"	"*"	"calc"	0	1	false	false	false	0
565	"scale_up"	"*"	"calc"	0	1	false	false	false	0
566	"scale_up"	"*"	"calc"	0	1	false	false	false	0
567	"scale_up"	"*"	"calc"	0	1	false	false	false	0
568	"scale_up"	"*"	"calc"	0	1	false	false	false	0
569	"scale_up"	"*"	"calc"	0	1	false	false	false	0
570	"scale_up"	"*"	"calc"	0	1	false	false	false	0
571	"scale_up"	"*"	"calc"	0	1	false	false	false	0
572	"scale_up"	"*"	"calc"	0	1	false	false	false	0
573	"scale_up"	"*"	"calc"	0	1	false	false	false	0
574	"scale_up"	"*"	"calc"	0	1	false	false	false	0
575	"scale_up"	"*"	"calc"	0	1	false	false	false	0
576	"scale_up"	"*"	"calc"	0	1	false	false	false	0
577	"scale_up"	"*"	"calc"	0	1	false	false	false	0
578	"scale_up"	"*"	"calc"	0	1	false	false	false	0
579	"scale_up"	"*"	"calc"	0	1	false	false	false	0
580	"scale_up"	"*"	"calc"	0	1	false	false	false	0
581	"scale_up"	"*"	"calc"	0	1	false	false	false	0
582	"scale_up"	"*"	"calc"	0	1	false	false	false	0
583	"scale_up"	"*"	"calc"	0	1	false	false	false	0
584	"scale_up"	"*"	"calc"	0	1	false	false	false	0
585	"scale_up"	"*"	"calc"	0	1	false	false	false	0
586	"scale_up"	"*"	"calc"	0	1	false	false	false	0
587	"scale_up"	"*"	"calc"	0	1	false	false	false	0
588	"scale_up"	"*"	"calc"	0	1	false	false	false	0
589	"scale_up"	"*"	"calc"	0	1	false	false	false	0
590	"scale_up"	"*"	"calc"	0	1	false	false	false	0
591	"scale_up"	"*"	"calc"	0	1	false	false	false	0
592	"scale_up"	"*"	"calc"	0	1	false	false	false	0
593	"scale_up"	"*"	"calc"	0	1	false	false	false	0
594	"scale_up"	"*"	"calc"	0	1	false	false	false	0
595	"scale_up"	"*"	"calc"	0	1	false	false	false	0
596	"scale_up"	"*"	"calc"	0	1	false	false	false	0
597	"scale_up"	"*"	"calc"	0	1	false	false	false	0
598	"scale_up"	"*"	"calc"	0	1	false	false	false	0
599	"scale_up"	"*"	"calc"	0	1	false	false	false	0
600	"scale_up"	"*"	"calc"	0	1	false	false	false	0
601	"scale_up"	"*"	"calc"	0	1	false	false	false	0
602	"scale_up"	"*"	"calc"	0	1	false	false	false	0
603	"scale_up"	"*"	"calc"	0	1	false	false	false	0
604	"scale_up"	"*"	"calc"	0	1	false	false	false	0
605	"scale_up"	"*"	"calc"	0	1	false	false	false	0
606	"scale_up"	"*"	"calc"	0	1	false	false	false	0
607	"scale_up"	"*"	"calc"	0	1	false	false	false	0
608	"scale_up"	"*"	"calc"	0	1	false	false	false	0
609	"scale_up"	"*"	"calc"	0	1	false	false	false	0
610	"scale_up"	"*"	"calc"	0	1	false	false	false	0
611	"scale_up"	"*"	"calc"	0	1	false	false	false	0
612	"scale_up"	"*"	"calc"	0	1	false	false	false	0
613	"scale_up"	"*"	"calc"	0	1	false	false	false	0
614	"scale_up"	"*"	"calc"	0	1	false	false	false	0
615	"scale_up"	"*"	"calc"	0	1	false	false	false	0
616	"scale_up"	"*"	"calc"	0	1	false	false	false	0
617	"scale_up"	"*"	"calc"	0	1	false	false	false	0
618	"scale_up"	"*"	"calc"	0	1	false	false	false	0
619	"scale_up"	"*"	"calc"	0	1	false	false	false	0
620	"scale_up"	"*"	"calc"	0	1	false	false	false	0
621	"scale_up"	"*"	"calc"	0	1	false	false	false	0
622	"scale_up"	"*"	"calc"	0	1	false	false	false	0
623	"scale_up"	"*"	"calc"	0	1	false	false	false	0
624	"scale_up"	"*"	"calc"	0	1	false	false	false	0
625	"scale_up"	"*"	"calc"	0	1	false	false	false	0
626	"scale_up"	"*"	"calc"	0	1	false	false	false	0
627	"scale_up"	"*"	"calc"	0	1	false	false	false	0
628	"scale_up"	"*"	"calc"	0	1	false	false	false	0
629	"scale_up"	"*"	"calc"	0	1	false	false	false	0
630	"scale_up"	"*"	"calc"	0	1	false	false	false	0
631	"scale_up"	"*"	"calc"	0	1	false	false	false	0
632	"scale_up"	"*"	"calc"	0	1	false	false	false	0
633	"scale_up"	"*"	"calc"	0	1	false	false	false	0
634	"scale_up"	"*"	"calc"	0	1	false	false	false	0
635	"scale_up"	"*"	"calc"	0	1	false	false	false	0
636	"scale_up"	"*"	"calc"	0	1	false	false	false	0
637	"scale_up"	"*"	"calc"	0	1	false	false	false	0
638	"scale_up"	"*"	"calc"	0	1	false	false	false	0
639	"scale_up"	"*"	"calc"	0	1	false	false	false	0
640	"scale_up"	"*"	"calc"	0	1	false	false	false	0
641	"scale_up"	"*"	"calc"	0	1	false	false	false	0
642	"scale_up"	"*"	"calc"	0	1	false	false	false	0
643	"scale_up"	"*"	"calc"	0	1	false	false	false	0
644	"scale_up"	"*"	"calc"	0	1	false	false	false	0
645	"scale_up"	"*"	"calc"	0	1	false	false	false	0
646	"scale_up"	"*"	"calc"	0	1	false	false	false	0
647	"scale_up"	"*"	"calc"	0	1	false	false	false	0
648	"scale_up"	"*"	"calc"	0	1	false	false	false	0
649	"scale_up"	"*"	"calc"	0	1	false	false	false	0
650	"scale_up"	"*"	"calc"	0	1	false	false	false	0
651	"scale_up"	"*"	"calc"	0	1	false	false	false	0
652	"scale_up"	"*"	"calc"	0	1	false	false	false	0
653	"scale_up"	"*"	"calc"	0	1	false	false	false	0
654	"scale_up"	"*"	"calc"	0	1	false	false	false	0
655	"scale_up"	"*"	"calc"	0	1	false	false	false	0
656	"scale_up"	"*"	"calc"	0	1	false	false	false	0
657	"scale_up"	"*"	"calc"	0	1	false	false	false	0
658	"scale_up"	"*"	"calc"	0	1	false	false	false	0
659	"scale_up"	"*"	"calc"	0	1	false	false	false	0
660	"scale_up"	"*"	"calc"	0	1	false	false	false	0
661	"scale_up"	"*"	"calc"	0	1	false	false	false	0
662	"scale_up"	"*"	"calc"	0	1	false	false	false	0
663	"scale_up"	"*"	"calc"	0	1	false	false	false	0
664	"scale_up"	"*"	"calc"	0	1	false	false	false	0
665	"scale_up"	"*"	"calc"	0	1	false	false	false	0
666	"scale_up"	"*"	"calc"	0	1	false	false	false	0
667	"scale_up"	"*"	"calc"	0	1	false	false	false	0
668	"scale_up"	"*"	"calc"	0	1	false	false	false	0
669	"scale_up"	"*"	"calc"	0	1	false	false	false	0
670	"scale_up"	"*"	"calc"	0	1	false	false	false	0
671	"scale_up"	"*"	"calc"	0	1	false	false	false	0
672	"scale_up"	"*"	"calc"	0	1	false	false	false	0
673	"scale_up"	"*"	"calc"	0	1	false	false	false	0
674	"scale_up"	"*"	"calc"	0	1	false	false	false	0
675	"scale_up"	"*"	"calc"	0	1	false	false	false	0
676	"scale_up"	"*"	"calc"	0	1	false	false	false	0
677	"scale_up"	"*"	"calc"	0	1	false	false	false	0
678	"scale_up"	"*"	"calc"	0	1	false	false	false	0
679	"scale_up"	"*"	"calc"	0	1	false	false	false	0
680	"scale_up"	"*"	"calc"	0	1	false	false	false	0
681	"scale_up"	"*"	"calc"	0	1	false	false	false	0
682	"scale_up"	"*"	"calc"	0	1	false	false	false	0
683	"scale_up"	"*"	"calc"	0	1	false	false	false	0
684	"scale_up"	"*"	"calc"	0	1	false	false	false	0
685	"scale_up"	"*"	"calc"	0	1	false	false	false	0
686	"scale_up"	"*"	"calc"	0	1	false	false	false	0
687	"scale_up"	"*"	"calc"	0	1	false	false	false	0
688	"scale_up"	"*"	"calc"	0	1	false	false	false	0
689	"scale_up"	"*"	"calc"	0	1	false	false	false	0
690	"scale_up"	"*"	"calc"	0	1	false	false	false	0
691	"scale_up"	"*"	"calc"	0	1	false	false	false	0
692	"scale_up"	"*"	"calc"	0	1	false	false	false	0
693	"scale_up"	"*"	"calc"	0	1	false	false	false	0
694	"scale_up"	"*"	"calc"	0	1	false	false	false	0
695	"scale_up"	"*"	"calc"	0	1	false	false	false	0
696	"scale_up"	"*"	"calc"	0	1	false	false	false	0
697	"scale_up"	"*"	"calc"	0	1	false	false	false	0
698	"scale_up"	"*"	"calc"	0	1	false	false	false	0
699	"scale_up"	"*"	"calc"	0	1	false	false	false	0
700	"scale_up"	"*"	"calc"	0	1	false	false	false	0
701	"scale_up"	"*"	"calc"	0	1	false	false	false	0
702	"scale_up"	"*"	"calc"	0	1	false	false	false	0
703	"scale_up"	"*"	"calc"	0	1	false	false	false	0
704	"scale_up"	"*"	"calc"	0	1	false	false	false	0
705	"scale_up"	"*"	"calc"	0	1	false	false	false	0
706	"scale_up"	"*"	"calc"	0	1	false	false	false	0
707	"scale_up"	"*"	"calc"	0	1	false	false	false	0
708	"scale_up"	"*"	"calc"	0	1	false	false	false	0
709	"scale_up"	"*"	"calc"	0	1	false	false	false	0
710	"scale_up"	"*"	"calc"	0	1	false	false	false	0
711	"scale_up"	"*"	"calc"	0	1	false	false	false	0
712	"scale_up"	"*"	"calc"	0	1	false	false	false	0
713	"scale_up"	"*"	"calc"	0	1	false	false	false	0
714	"scale_up"	"*"	"calc"	0	1	false	false	false	0
715	"scale_up"	"*"	"calc"	0	1	false	false	false	0
716	"scale_up"	"*"	"calc"	0	1	false	false	false	0
717	"scale_up"	"*"	"calc"	0	1	false	false	false	0
718	"scale_up"	"*"	"calc"	0	1	false	false	false	0
719	"scale_up"	"*"	"calc"	0	1	false	false	false	0
720	"scale_up"	"*"	"calc"	0	1	false	false	false	0
721	"scale_up"	"*"	"calc"	0	1	false	false	false	0
722	"scale_up"	"*"	"calc"	0	1	false	false	false	0
723	"scale_up"	"*"	"calc"	0	1	false	false	false	0
724	"scale_up"	"*"	"calc"	0	1	false	false	false	0
725	"scale_up"	"*"	"calc"	0	1	false	false	false	0
726	"scale_up"	"*"	"calc"	0	1	false	false	false	0
727	"scale_up"	"*"	"calc"	0	1	false	false	false	0
728	"scale_up"	"*"	"calc"	0	1	false	false	false	0
729	"scale_up"	"*"	"calc"	0	1	false	false	false	0
730	"scale_up"	"*"	"calc"	0	1	false	false	false	0
731	"scale_up"	"*"	"calc"	0	1	false	false	false	0
732	"scale_up"	"*"	"calc"	0	1	false	false	false	0
733	"scale_up"	"*"	"calc"	0	1	false	false	false	0
734	"scale_up"	"*"	"calc"	0	1	false	false	false	0
735	"scale_up"	"*"	"calc"	0	1	false	false	false	0
736	"scale_up"	"*"	"calc"	0	1	false	false	false	0
737	"scale_up"	"*"	"calc"	0	1	false	false	false	0
738	"scale_up"	"*"	"calc"	0	1	false	false	false	0
739	"scale_up"	"*"	"calc"	0	1	false	false	false	0
740	"scale_up"	"*"	"calc"	0	1	false	false	false	0
741	"scale_up"	"*"	"calc"	0	1	false	false	false	0
742	"scale_up"	"*"	"calc"	0	1	false	false	false	0
743	"scale_up"	"*"	"calc"	0	1	false	false	false	0
744	"scale_up"	"*"	"calc"	0	1	false	false	false	0
745	"scale_up"	"*"	"calc"	0	1	false	false	false	0
746	"scale_up"	"*"	"calc"	0	1	false	false	false	0
747	"scale_up"	"*"	"calc"	0	1	false	false	false	0
748	"scale_up"	"*"	"calc"	0	1	false	false	false	0
749	"scale_up"	"*"	"calc"	0	1	false	false	false	0
750	"scale_up"	"*"	"calc"	0	1	false	false	false	0
751	"scale_up"	"*"	"calc"	0	1	false	false	false	0
752	"scale_up"	"*"	"calc"	0	1	false	false	false	0
753	"scale_up"	"*"	"calc"	0	1	false	false	false	0
754	"scale_up"	"*"	"calc"	0	1	false	false	false	0
755	"scale_up"	"*"	"calc"	0	1	false	false	false	0
756	"scale_up"	"*"	"calc"	0	1	false	false	false	0
757	"scale_up"	"*"	"calc"	0	1	false	false	false	0
758	"scale_up"	"*"	"calc"	0	1	false	false	false	0
759	"scale_up"	"*"	"calc"	0	1	false	false	false	0
760	"scale_up"	"*"	"calc"	0	1	false	false	false	0
761	"scale_up"	"*"	"calc"	0	1	false	false	false	0
762	"scale_up"	"*"	"calc"	0	1	false	false	false	0
763	"scale_up"	"*"	"calc"	0	1	false	false	false	0
764	"scale_up"	"*"	"calc"	0	1	false	false	false	0
765	"scale_up"	"*"	"calc"	0	1	false	false	false	0
766	"scale_up"	"*"	"calc"	0	1	false	false	false	0
767	"scale_up"	"*"	"calc"	0	1	false	false	false	0
768	"scale_up"	"*"	"calc"	0	1	false	false	false	0
769	"scale_up"	"*"	"calc"	0	1	false	false	false	0
770	"scale_up"	"*"	"calc"	0	1	false	false	false	0
771	"scale_up"	"*"	"calc"	0	1	false	false	false	0
772	"scale_up"	"*"	"calc"	0	1	false	false	false	0
773	"scale_up"	"*"	"calc"	0	1	false	false	false	0
774	"scale_up"	"*"	"calc"	0	1	false	false	false	0
775	"scale_up"	"*"	"calc"	0	1	false	false	false	0
776	"scale_up"	"*"	"calc"	0	1	false	false	false	0
777	"scale_up"	"*"	"calc"	0	1	false	false	false	0
778	"scale_up"	"*"	"calc"	0	1	false	false	false	0
779	"scale_up"	"*"	"calc"	0	1	false	false	false	0
780	"scale_up"	"*"	"calc"	0	1	false	false	false	0
781	"scale_up"	"*"	"calc"	0	1	false	false	false	0
782	"scale_up"	"*"	"calc"	0	1	false	false	false	0
783	"scale_up"	"*"	"calc"	0	1	false	false	false	0
784	"scale_up"	"*"	"calc"	0	1	false	false	false	0
785	"scale_up"	"*"	"calc"	0	1	false	false	false	0
786	"scale_up"	"*"	"calc"	0	1	false	false	false	0
787	"scale_up"	"*"	"calc"	0	1	false	false	false	0
788	"scale_up"	"*"	"calc"	0	1	false	false	false	0
789	"scale_up"	"*"	"calc"	0	1	false	false	false	0
790	"scale_up"	"*"	"calc"	0	1	false	false	false	0
791	"scale_up"	"*"	"calc"	0	1	false	false	false	0
792	"scale_up"	"*"	"calc"	0	1	false	false	false	0
793	"scale_up"	"*"	"calc"	0	1	false	false	false	0
794	"scale_up"	"*"	"calc"	0	1	false	false	false	0
795	"scale_up"	"*"	"calc"	0	1	false	false	false	0
796	"scale_up"	"*"	"calc"	0	1	false	false	false	0
797	"scale_up"	"*"	"calc"	0	1	false	false	false	0
798	"scale_up"	"*"	"calc"	0	1	false	false	false	0
799	"scale_up"	"*"	"calc"	0	1	false	false	false	0
800	"scale_up"	"*"	"calc"	0	1	false	false	false	0
801	"scale_up"	"*"	"calc"	0	1	false	false	false	0
802	"scale_up"	"*"	"calc"	0	1	false	false	false	0
803	"scale_up"	"*"	"calc"	0	1	false	false	false	0
804	"scale_up"	"*"	"calc"	0	1	false	false	false	0
805	"scale_up"	"*"	"calc"	0	1	false	false	false	0
806	"scale_up"	"*"	"calc"	0	1	false	false	false	0
807	"scale_up"	"*"	"calc"	0	1	false	false	false	0
808	"scale_up"	"*"	"calc"	0	1	false	false	false	0
809	"scale_up"	"*"	"calc"	0	1	false	false	false	0
810	"scale_up"	"*"	"calc"	0	1	false	false	false	0
811	"scale_up"	"*"	"calc"	0	1	false	false	false	0
812	"scale_up"	"*"	"calc"	0	1	false	false	false	0
813	"scale_up"	"*"	"calc"	0	1	false	false	false	0
814	"scale_up"	"*"	"calc"	0	1	false	false	false	0
815	"scale_up"	"*"	"calc"	0	1	false	false	false	0
816	"scale_up"	"*"	"calc"	0	1	false	false	false	0
817	"scale_up"	"*"	"calc"	0	1	false	false	false	0
818	"scale_up"	"*"	"calc"	0	1	false	false	false	0
819	"scale_up"	"*"	"calc"	0	1	false	false	false	0
820	"scale_up"	"*"	"calc"	0	1	false	false	false	0
821	"scale_up"	"*"	"calc"	0	1	false	false	false	0
822	"scale_up"	"*"	"calc"	0	1	false	false	false	0
823	"scale_up"	"*"	"calc"	0	1	false	false	false	0
824	"scale_up"	"*"	"calc"	0	1	false	false	false	0
825	"scale_up"	"*"	"calc"	0	1	false	false	false	0
826	"scale_up"	"*"	"calc"	0	1	false	false	false	0
827	"scale_up"	"*"	"calc"	0	1	false	false	false	0
828	"scale_up"	"*"	"calc"	0	1	false	false	false	0
829	"scale_up"	"*"	"calc"	0	1	false	false	false	0
830	"scale_up"	"*"	"calc"	0	1	false	false	false	0
831	"scale_up"	"*"	"calc"	0	1	false	false	false	0
832	"scale_up"	"*"	"calc"	0	1	false	false	false	0
833	"scale_up"	"*"	"calc"	0	1	false	false	false	0
834	"scale_up"	"*"	"calc"	0	1	false	false	false	0
835	"scale_up"	"*"	"calc"	0	1	false	false	false	0
836	"scale_up"	"*"	"calc"	0	1	false	false	false	0
837	"scale_up"	"*"	"calc"	0	1	false	false	false	0
838	"scale_up"	"*"	"calc"	0	1	false	false	false	0
839	"scale_up"	"*"	"calc"	0	1	false	false	false	0
840	"scale_up"	"*"	"calc"	0	1	false	false	false	0
841	"scale_up"	"*"	"calc"	0	1	false	false	false	0
842	"scale_up"	"*"	"calc"	0	1	false	false	false	0
843	"scale_up"	"*"	"calc"	0	1	false	false	false	0
844	"scale_up"	"*"	"calc"	0	1	false	false	false	0
845	"scale_up"	"*"	"calc"	0	1	false	false	false	0
846	"scale_up"	"*"	"calc"	0	1	false	false	false	0
847	"scale_up"	"*"	"calc"	0	1	false	false	false	0
848	"scale_up"	"*"	"calc"	0	1	false	false	false	0
849	"scale_up"	"*"	"calc"	0	1	false	false	false	0
850	"scale_up"	"*"	"calc"	0	1	false	false	false	0
851	"scale_up"	"*"	"calc"	0	1	false	false	false	0
852	"scale_up"	"*"	"calc"	0	1	false	false	false	0
853	"scale_up"	"*"	"calc"	0	1	false	false	false	0
854	"scale_up"	"*"	"calc"	0	1	false	false	false	0
855	"scale_up"	"*"	"calc"	0	1	false	false	false	0
856	"scale_up"	"*"	"calc"	0	1	false	false	false	0
857	"scale_up"	"*"	"calc"	0	1	false	false	false	0
858	"scale_up"	"*"	"calc"	0	1	false	false	false	0
859	"scale_up"	"*"	"calc"	0	1	false	false	false	0
860	"scale_up"	"*"	"calc"	0	1	false	false	false	0
861	"scale_up"	"*"	"calc"	0	1	false	false	false	0
862	"scale_up"	"*"	"calc"	0	1	false	false	false	0
863	"scale_up"	"*"	"calc"	0	1	false	false	false	0
864	"scale_up"	"*"	"calc"	0	1	false	false	false	0
865	"scale_up"	"*"	"calc"	0	1	false	false	false	0
866	"scale_up"	"*"	"calc"	0	1	false	false	false	0
867	"scale_up"	"*"	"calc"	0	1	false	false	false	0
868	"scale_up"	"*"	"calc"	0	1	false	false	false	0
869	"scale_up"	"*"	"calc"	0	1	false	false	false	0
870	"scale_up"	"*"	"calc"	0	1	false	false	false	0
871	"scale_up"	"*"	"calc"	0	1	false	false	false	0
872	"scale_up"	"*"	"calc"	0	1	false	false	false	0
873	"scale_up"	"*"	"calc"	0	1	false	false	false	0
874	"scale_up"	"*"	"calc"	0	1	false	false	false	0
875	"scale_up"	"*"	"calc"	0	1	false	false	false	0
876	"scale_up"	"*"	"calc"	0	1	false	false	false	0
877	"scale_up"	"*"	"calc"	0	1	false	false	false	0
878	"scale_up"	"*"	"calc"	0	1	false	false	false	0
879	"scale_up"	"*"	"calc"	0	1	false	false	false	0
880	"scale_up"	"*"	"calc"	0	1	false	false	false	0
881	"scale_up"	"*"	"calc"	0	1	false	false	false	0
882	"scale_up"	"*"	"calc"	0	1	false	false	false	0
883	"scale_up"	"*"	"calc"	0	1	false	false	false	0
884	"scale_up"	"*"	"calc"	0	1	false	false	false	0
885	"scale_up"	"*"	"calc"	0	1	false	false	false	0
886	"scale_up"	"*"	"calc"	0	1	false	false	false	0
887	"scale_up"	"*"	"calc"	0	1	false	false	false	0
888	"scale_up"	"*"	"calc"	0	1	false	false	false	0
889	"scale_up"	"*"	"calc"	0	1	false	false	false	0
890	"scale_up"	"*"	"calc"	0	1	false	false	false	0
891	"scale_up"	"*"	"calc"	0	1	false	false	false	0
892	"scale_up"	"*"	"calc"	0	1	false	false	false	0
893	"scale_up"	"*"	"calc"	0	1	false	false	false	0
894	"scale_up"	"*"	"calc"	0	1	false	false	false	0
895	"scale_up"	"*"	"calc"	0	1	false	false	false	0
896	"scale_up"	"*"	"calc"	0	1	false	false	false	0
897	"scale_up"	"*"	"calc"	0	1	false	false	false	0
898	"scale_up"	"*"	"calc"	0	1	false	false	false	0
899	"scale_up"	"*"	"calc"	0	1	false	false	false	0
900	"scale_up"	"*"	"calc"	0	1	false	false	false	0
901	"scale_up"	"*"	"calc"	0	1	false	false	false	0
902	"scale_up"	"*"	"calc"	0	1	false	false	false	0
903	"scale_up"	"*"	"calc"	0	1	false	false	false	0
904	"scale_up"	"*"	"calc"	0	1	false	false	false	0
905	"scale_up"	"*"	"calc"	0	1	false	false	false	0
906	"scale_up"	"*"	"calc"	0	1	false	false	false	0
907	"scale_up"	"*"	"calc"	0	1	false	false	false	0
908	"scale_up"	"*"	"calc"	0	1	false	false	false	0
909	"scale_up"	"*"	"calc"	0	1	false	false	false	0
910	"scale_up"	"*"	"calc"	0	1	false	false	false	0
911	"scale_up"	"*"	"calc"	0	1	false	false	false	0
912	"scale_up"	"*"	"calc"	0	1	false	false	false	0
913	"scale_up"	"*"	"calc"	0	1	false	false	false	0
914	"scale_up"	"*"	"calc"	0	1	false	false	false	0
915	"scale_up"	"*"	"calc"	0	1	false	false	false	0
916	"scale_up"	"*"	"calc"	0	1	false	false	false	0
917	"scale_up"	"*"	"calc"	0	1	false	false	false	0
918	"scale_up"	"*"	"calc"	0	1	false	false	false	0
919	"scale_up"	"*"	"calc"	0	1	false	false	false	0
920	"scale_up"	"*"	"calc"	0	1	false	false	false	0
921	"scale_up"	"*"	"calc"	0	1	false	false	false	0
922	"scale_up"	"*"	"calc"	0	1	false	false	false	0
923	"scale_up"	"*"	"calc"	0	1	false	false	false	0
924	"scale_up"	"*"	"calc"	0	1	false	false	false	0
925	"scale_up"	"*"	"calc"	0	1	false	false	false	0
926	"scale_up"	"*"	"calc"	0	1	false	false	false	0
927	"scale_up"	"*"	"calc"	0	1	false	false	false	0
928	"scale_up"	"*"	"calc"	0	1	false	false	false	0
929	"scale_up"	"*"	"calc"	0	1	false	false	false	0
930	"scale_up"	"*"	"calc"	0	1	false	false	false	0
931	"scale_up"	"*"	"calc"	0	1	false	false	false	0
932	"scale_up"	"*"	"calc"	0	1	false	false	false	0
933	"scale_up"	"*"	"calc"	0	1	false	false	false	0
934	"scale_up"	"*"	"calc"	0	1	false	false	false	0
935	"scale_up"	"*"	"calc"	0	1	false	false	false	0
936	"scale_up"	"*"	"calc"	0	1	false	false	false	0
937	"scale_up"	"*"	"calc"	0	1	false	false	false	0
938	"scale_up"	"*"	"calc"	0	1	false	false	false	0
939	"scale_up"	"*"	"calc"	0	1	false	false	false	0
940	"scale_up"	"*"	"calc"	0	1	false	false	false	0
941	"scale_up"	"*"	"calc"	0	1	false	false	false	0
942	"scale_up"	"*"	"calc"	0	1	false	false	false	0
943	"scale_up"	"*"	"calc"	0	1	false	false	false	0
944	"scale_up"	"*"	"calc"	0	1	false	false	false	0
945	"scale_up"	"*"	"calc"	0	1	false	false	false	0
946	"scale_up"	"*"	"calc"	0	1	false	false	false	0
947	"scale_up"	"*"	"calc"	0	1	false	false	false	0
948	"scale_up"	"*"	"calc"	0	1	false	false	false	0
949	"scale_up"	"*"	"calc"	0	1	false	false	false	0
950	"scale_up"	"*"	"calc"	0	1	false	false	false	0
951	"scale_up"	"*"	"calc"	0	1	false	false	false	0
952	"scale_up"	"*"	"calc"	0	1	false	false	false	0
953	"scale_up"	"*"	"calc"	0	1	false	false	false	0
954	"scale_up"	"*"	"calc"	0	1	false	false	false	0
955	"scale_up"	"*"	"calc"	0	1	false	false	false	0
956	"scale_up"	"*"	"calc"	0	1	false	false	false	0
957	"scale_up"	"*"	"calc"	0	1	false	false	false	0
958	"scale_up"	"*"	"calc"	0	1	false	false	false	0
959	"scale_up"	"*"	"calc"	0	1	false	false	false	0
960	"scale_up"	"*"	"calc"	0	1	false	false	false	0
961	"scale_up"	"*"	"calc"	0	1	false	false	false	0
962	"scale_up"	"*"	"calc"	0	1	false	false	false	0
963	"scale_up"	"*"	"calc"	0	1	false	false	false	0
964	"scale_up"	"*"	"calc"	0	1	false	false	false	0
965	"scale_up"	"*"	"calc"	0	1	false	false	false	0
966	"scale_up"	"*"	"calc"	0	1	false	false	false	0
967	"scale_up"	"*"	"calc"	0	1	false	false	false	0
968	"scale_up"	"*"	"calc"	0	1	false	false	false	0
969	"scale_up"	"*"	"calc"	0	1	false	false	false	0
970	"scale_up"	"*"	"calc"	0	1	false	false	false	0
971	"scale_up"	"*"	"calc"	0	1	false	false	false	0
972	"scale_up"	"*"	"calc"	0	1	false	false	false	0
973	"scale_up"	"*"	"calc"	0	1	false	false	false	0
974	"scale_up"	"*"	"calc"	0	1	false	false	false	0
975	"scale_up"	"*"	"calc"	0	1	false	false	false	0
976	"scale_up"	"*"	"calc"	0	1	false	false	false	0
977	"scale_up"	"*"	"calc"	0	1	false	false	false	0
978	"scale_up"	"*"	"calc"	0	1	false	false	false	0
979	"scale_up"	"*"	"calc"	0	1	false	false	false	0
980	"scale_up"	"*"	"calc"	0	1	false	false	false	0
981	"scale_up"	"*"	"calc"	0	1	false	false	false	0
982	"scale_up"	"*"	"calc"	0	1	false	false	false	0
983	"scale_up"	"*"	"calc"	0	1	false	false	false	0
984	"scale_up"	"*"	"calc"	0	1	false	false	false	0
985	"scale_up"	"*"	"calc"	0	1	false	false	false	0
986	"scale_up"	"*"	"calc"	0	1	false	false	false	0
987	"scale_up"	"*"	"calc"	0	1	false	false	false	0
988	"scale_up"	"*"	"calc"	0	1	false	false	false	0
989	"scale_up"	"*"	"calc"	0	1	false	false	false	0
990	"scale_up"	"*"	"calc"	0	1	false	false	false	0
991	"scale_up"	"*"	"calc"	0	1	false	false	false	0
992	"scale_up"	"*"	"calc"	0	1	false	false	false	0
993	"scale_up"	"*"	"calc"	0	1	false	false	false	0
994	"power"	"pow"	"mmath"	0	1	false	false	false	0
995	"floor"	"floor"	"mmath"	0	1	false	false	false	0
996	"ceil"	"ceil"	"mmath"	0	1	false	false	false	0
997	"ceiling"	"ceil"	"mmath"	0	1	false	false	false	0
998	"sin"	"sin"	"mmath"	0	1	false	false	false	0
999	"cos"	"cos"	"mmath"	0	1	false	false	false	0
1000	"tan"	"tan"	"mmath"	0	1	false	false	false	0
1001	"asin"	"asin"	"mmath"	0	1	false	false	false	0
1002	"acos"	"acos"	"mmath"	0	1	false	false	false	0
1003	"atan"	"atan"	"mmath"	0	1	false	false	false	0
1004	"atan"	"atan2"	"mmath"	0	1	false	false	false	0
1005	"sinh"	"sinh"	"mmath"	0	1	false	false	false	0
1006	"cot"	"cot"	"mmath"	0	1	false	false	false	0
1007	"cosh"	"cosh"	"mmath"	0	1	false	false	false	0
1008	"tanh"	"tanh"	"mmath"	0	1	false	false	false	0
1009	"sqrt"	"sqrt"	"mmath"	0	1	false	false	false	0
1010	"exp"	"exp"	"mmath"	0	1	false	false	false	0
1011	"log"	"log"	"mmath"	0	1	false	false	false	0
1012	"log10"	"log10"	"mmath"	0	1	false	false	false	0
1013	"power"	"pow"	"mmath"	0	1	false	false	false	0
1014	"floor"	"floor"	"mmath"	0	1	false	false	false	0
1015	"ceil"	"ceil"	"mmath"	0	1	false	false	false	0
1016	"ceiling"	"ceil"	"mmath"	0	1	false	false	false	0
1017	"sin"	"sin"	"mmath"	0	1	false	false	false	0
1018	"cos"	"cos"	"mmath"	0	1	false	false	false	0
1019	"tan"	"tan"	"mmath"	0	1	false	false	false	0
1020	"asin"	"asin"	"mmath"	0	1	false	false	false	0
1021	"acos"	"acos"	"mmath"	0	1	false	false	false	0
1022	"atan"	"atan"	"mmath"	0	1	false	false	false	0
1023	"atan"	"atan2"	"mmath"	0	1	false	false	false	0
1024	"sinh"	"sinh"	"mmath"	0	1	false	false	false	0
1025	"cot"	"cot"	"mmath"	0	1	false	false	false	0
1026	"cosh"	"cosh"	"mmath"	0	1	false	false	false	0
1027	"tanh"	"tanh"	"mmath"	0	1	false	false	false	0
1028	"sqrt"	"sqrt"	"mmath"	0	1	false	false	false	0
1029	"exp"	"exp"	"mmath"	0	1	false	false	false	0
1030	"log"	"log"	"mmath"	0	1	false	false	false	0
1031	"log10"	"log10"	"mmath"	0	1	false	false	false	0
1032	"pi"	"pi"	"mmath"	0	1	false	false	false	0
1033	"rand"	"rand"	"mmath"	0	1	true	false	false	0
1034	"rand"	"sqlrand"	"mmath"	0	1	true	false	false	0
1035	"curdate"	"current_date"	"mtime"	0	1	false	false	false	0
1036	"current_date"	"current_date"	"mtime"	0	1	false	false	false	0
1037	"curtime"	"current_time"	"mtime"	0	1	false	false	false	0
1038	"current_time"	"current_time"	"mtime"	0	1	false	false	false	0
1039	"current_timestamp"	"current_timestamp"	"mtime"	0	1	false	false	false	0
1040	"localtime"	"current_time"	"sql"	0	1	false	false	false	0
1041	"localtimestamp"	"current_timestamp"	"sql"	0	1	false	false	false	0
1042	"sql_sub"	"diff"	"mtime"	0	1	false	false	false	0
1043	"sql_sub"	"diff"	"mtime"	0	1	false	false	false	0
1044	"sql_sub"	"diff"	"mtime"	0	1	false	false	false	0
1045	"sql_sub"	"diff"	"mtime"	0	1	false	false	false	0
1046	"sql_sub"	"diff"	"mtime"	0	1	false	false	false	0
1047	"sql_sub"	"date_sub_msec_interval"	"mtime"	0	1	false	false	false	0
1048	"sql_sub"	"date_sub_month_interval"	"mtime"	0	1	false	false	false	0
1049	"sql_sub"	"time_sub_msec_interval"	"mtime"	0	1	false	false	false	0
1050	"sql_sub"	"time_sub_msec_interval"	"mtime"	0	1	false	false	false	0
1051	"sql_sub"	"timestamp_sub_msec_interval"	"mtime"	0	1	false	false	false	0
1052	"sql_sub"	"timestamp_sub_month_interval"	"mtime"	0	1	false	false	false	0
1053	"sql_sub"	"timestamp_sub_msec_interval"	"mtime"	0	1	false	false	false	0
1054	"sql_sub"	"timestamp_sub_month_interval"	"mtime"	0	1	false	false	false	0
1055	"sql_add"	"date_add_msec_interval"	"mtime"	0	1	false	false	false	0
1056	"sql_add"	"addmonths"	"mtime"	0	1	false	false	false	0
1057	"sql_add"	"timestamp_add_msec_interval"	"mtime"	0	1	false	false	false	0
1058	"sql_add"	"timestamp_add_month_interval"	"mtime"	0	1	false	false	false	0
1059	"sql_add"	"timestamp_add_msec_interval"	"mtime"	0	1	false	false	false	0
1060	"sql_add"	"timestamp_add_month_interval"	"mtime"	0	1	false	false	false	0
1061	"sql_add"	"time_add_msec_interval"	"mtime"	0	1	false	false	false	0
1062	"sql_add"	"time_add_msec_interval"	"mtime"	0	1	false	false	false	0
1063	"local_timezone"	"local_timezone"	"mtime"	0	1	false	false	false	0
1064	"year"	"year"	"mtime"	0	1	false	false	false	0
1065	"month"	"month"	"mtime"	0	1	false	false	false	0
1066	"day"	"day"	"mtime"	0	1	false	false	false	0
1067	"hour"	"hours"	"mtime"	0	1	false	false	false	0
1068	"minute"	"minutes"	"mtime"	0	1	false	false	false	0
1069	"second"	"sql_seconds"	"mtime"	0	1	false	false	false	0
1070	"hour"	"hours"	"mtime"	0	1	false	false	false	0
1071	"minute"	"minutes"	"mtime"	0	1	false	false	false	0
1072	"second"	"sql_seconds"	"mtime"	0	1	false	false	false	0
1073	"year"	"year"	"mtime"	0	1	false	false	false	0
1074	"month"	"month"	"mtime"	0	1	false	false	false	0
1075	"day"	"day"	"mtime"	0	1	false	false	false	0
1076	"hour"	"hours"	"mtime"	0	1	false	false	false	0
1077	"minute"	"minutes"	"mtime"	0	1	false	false	false	0
1078	"second"	"sql_seconds"	"mtime"	0	1	false	false	false	0
1079	"year"	"year"	"mtime"	0	1	false	false	false	0
1080	"month"	"month"	"mtime"	0	1	false	false	false	0
1081	"day"	"day"	"mtime"	0	1	false	false	false	0
1082	"hour"	"hours"	"mtime"	0	1	false	false	false	0
1083	"minute"	"minutes"	"mtime"	0	1	false	false	false	0
1084	"second"	"sql_seconds"	"mtime"	0	1	false	false	false	0
1085	"year"	"year"	"mtime"	0	1	false	false	false	0
1086	"month"	"month"	"mtime"	0	1	false	false	false	0
1087	"day"	"day"	"mtime"	0	1	false	false	false	0
1088	"hour"	"hours"	"mtime"	0	1	false	false	false	0
1089	"minute"	"minutes"	"mtime"	0	1	false	false	false	0
1090	"second"	"seconds"	"mtime"	0	1	false	false	false	0
1091	"dayofyear"	"dayofyear"	"mtime"	0	1	false	false	false	0
1092	"weekofyear"	"weekofyear"	"mtime"	0	1	false	false	false	0
1093	"dayofweek"	"dayofweek"	"mtime"	0	1	false	false	false	0
1094	"dayofmonth"	"day"	"mtime"	0	1	false	false	false	0
1095	"week"	"weekofyear"	"mtime"	0	1	false	false	false	0
1096	"next_value_for"	"next_value"	"sql"	0	1	true	false	false	0
1097	"get_value_for"	"get_value"	"sql"	0	1	false	false	false	0
1098	"restart"	"restart"	"sql"	0	1	false	false	false	0
1099	"index"	"index"	"calc"	0	1	false	false	false	0
1100	"index"	"index"	"calc"	0	1	false	false	false	0
1101	"index"	"index"	"calc"	0	1	false	false	false	0
1102	"strings"	"strings"	"calc"	0	1	false	false	false	0
1103	"locate"	"locate"	"str"	0	1	false	false	false	0
1104	"locate"	"locate"	"str"	0	1	false	false	false	0
1105	"splitpart"	"splitpart"	"str"	0	1	false	false	false	0
1106	"substring"	"substring"	"str"	0	1	false	false	false	0
1107	"substring"	"substring"	"str"	0	1	false	false	false	0
1108	"like"	"like"	"algebra"	0	1	false	false	false	0
1109	"like"	"like"	"algebra"	0	1	false	false	false	0
1110	"ilike"	"ilike"	"algebra"	0	1	false	false	false	0
1111	"ilike"	"ilike"	"algebra"	0	1	false	false	false	0
1112	"not_like"	"not_like"	"algebra"	0	1	false	false	false	0
1113	"not_like"	"not_like"	"algebra"	0	1	false	false	false	0
1114	"not_ilike"	"not_ilike"	"algebra"	0	1	false	false	false	0
1115	"not_ilike"	"not_ilike"	"algebra"	0	1	false	false	false	0
1116	"patindex"	"patindex"	"pcre"	0	1	false	false	false	0
1117	"truncate"	"stringleft"	"str"	0	1	false	false	false	0
1118	"concat"	"+"	"calc"	0	1	false	false	false	0
1119	"ascii"	"ascii"	"str"	0	1	false	false	false	0
1120	"code"	"unicode"	"str"	0	1	false	false	false	0
1121	"length"	"stringlength"	"str"	0	1	false	false	false	0
1122	"right"	"stringright"	"str"	0	1	false	false	false	0
1123	"left"	"stringleft"	"str"	0	1	false	false	false	0
1124	"upper"	"toUpper"	"str"	0	1	false	false	false	0
1125	"ucase"	"toUpper"	"str"	0	1	false	false	false	0
1126	"lower"	"toLower"	"str"	0	1	false	false	false	0
1127	"lcase"	"toLower"	"str"	0	1	false	false	false	0
1128	"trim"	"trim"	"str"	0	1	false	false	false	0
1129	"trim"	"trim"	"str"	0	1	false	false	false	0
1130	"ltrim"	"ltrim"	"str"	0	1	false	false	false	0
1131	"ltrim"	"ltrim"	"str"	0	1	false	false	false	0
1132	"rtrim"	"rtrim"	"str"	0	1	false	false	false	0
1133	"rtrim"	"rtrim"	"str"	0	1	false	false	false	0
1134	"lpad"	"lpad"	"str"	0	1	false	false	false	0
1135	"lpad"	"lpad"	"str"	0	1	false	false	false	0
1136	"rpad"	"rpad"	"str"	0	1	false	false	false	0
1137	"rpad"	"rpad"	"str"	0	1	false	false	false	0
1138	"insert"	"insert"	"str"	0	1	false	false	false	0
1139	"replace"	"replace"	"str"	0	1	false	false	false	0
1140	"repeat"	"repeat"	"str"	0	1	false	false	false	0
1141	"space"	"space"	"str"	0	1	false	false	false	0
1142	"char_length"	"length"	"str"	0	1	false	false	false	0
1143	"character_length"	"length"	"str"	0	1	false	false	false	0
1144	"octet_length"	"nbytes"	"str"	0	1	false	false	false	0
1145	"soundex"	"soundex"	"txtsim"	0	1	false	false	false	0
1146	"difference"	"stringdiff"	"txtsim"	0	1	false	false	false	0
1147	"editdistance"	"editdistance"	"txtsim"	0	1	false	false	false	0
1148	"editdistance2"	"editdistance2"	"txtsim"	0	1	false	false	false	0
1149	"similarity"	"similarity"	"txtsim"	0	1	false	false	false	0
1150	"qgramnormalize"	"qgramnormalize"	"txtsim"	0	1	false	false	false	0
1151	"levenshtein"	"levenshtein"	"txtsim"	0	1	false	false	false	0
1152	"levenshtein"	"levenshtein"	"txtsim"	0	1	false	false	false	0
1153	"index"	"index"	"calc"	0	1	false	false	false	0
1154	"index"	"index"	"calc"	0	1	false	false	false	0
1155	"index"	"index"	"calc"	0	1	false	false	false	0
1156	"strings"	"strings"	"calc"	0	1	false	false	false	0
1157	"locate"	"locate"	"str"	0	1	false	false	false	0
1158	"locate"	"locate"	"str"	0	1	false	false	false	0
1159	"splitpart"	"splitpart"	"str"	0	1	false	false	false	0
1160	"substring"	"substring"	"str"	0	1	false	false	false	0
1161	"substring"	"substring"	"str"	0	1	false	false	false	0
1162	"like"	"like"	"algebra"	0	1	false	false	false	0
1163	"like"	"like"	"algebra"	0	1	false	false	false	0
1164	"ilike"	"ilike"	"algebra"	0	1	false	false	false	0
1165	"ilike"	"ilike"	"algebra"	0	1	false	false	false	0
1166	"not_like"	"not_like"	"algebra"	0	1	false	false	false	0
1167	"not_like"	"not_like"	"algebra"	0	1	false	false	false	0
1168	"not_ilike"	"not_ilike"	"algebra"	0	1	false	false	false	0
1169	"not_ilike"	"not_ilike"	"algebra"	0	1	false	false	false	0
1170	"patindex"	"patindex"	"pcre"	0	1	false	false	false	0
1171	"truncate"	"stringleft"	"str"	0	1	false	false	false	0
1172	"concat"	"+"	"calc"	0	1	false	false	false	0
1173	"ascii"	"ascii"	"str"	0	1	false	false	false	0
1174	"code"	"unicode"	"str"	0	1	false	false	false	0
1175	"length"	"stringlength"	"str"	0	1	false	false	false	0
1176	"right"	"stringright"	"str"	0	1	false	false	false	0
1177	"left"	"stringleft"	"str"	0	1	false	false	false	0
1178	"upper"	"toUpper"	"str"	0	1	false	false	false	0
1179	"ucase"	"toUpper"	"str"	0	1	false	false	false	0
1180	"lower"	"toLower"	"str"	0	1	false	false	false	0
1181	"lcase"	"toLower"	"str"	0	1	false	false	false	0
1182	"trim"	"trim"	"str"	0	1	false	false	false	0
1183	"trim"	"trim"	"str"	0	1	false	false	false	0
1184	"ltrim"	"ltrim"	"str"	0	1	false	false	false	0
1185	"ltrim"	"ltrim"	"str"	0	1	false	false	false	0
1186	"rtrim"	"rtrim"	"str"	0	1	false	false	false	0
1187	"rtrim"	"rtrim"	"str"	0	1	false	false	false	0
1188	"lpad"	"lpad"	"str"	0	1	false	false	false	0
1189	"lpad"	"lpad"	"str"	0	1	false	false	false	0
1190	"rpad"	"rpad"	"str"	0	1	false	false	false	0
1191	"rpad"	"rpad"	"str"	0	1	false	false	false	0
1192	"insert"	"insert"	"str"	0	1	false	false	false	0
1193	"replace"	"replace"	"str"	0	1	false	false	false	0
1194	"repeat"	"repeat"	"str"	0	1	false	false	false	0
1195	"space"	"space"	"str"	0	1	false	false	false	0
1196	"char_length"	"length"	"str"	0	1	false	false	false	0
1197	"character_length"	"length"	"str"	0	1	false	false	false	0
1198	"octet_length"	"nbytes"	"str"	0	1	false	false	false	0
1199	"soundex"	"soundex"	"txtsim"	0	1	false	false	false	0
1200	"difference"	"stringdiff"	"txtsim"	0	1	false	false	false	0
1201	"editdistance"	"editdistance"	"txtsim"	0	1	false	false	false	0
1202	"editdistance2"	"editdistance2"	"txtsim"	0	1	false	false	false	0
1203	"similarity"	"similarity"	"txtsim"	0	1	false	false	false	0
1204	"qgramnormalize"	"qgramnormalize"	"txtsim"	0	1	false	false	false	0
1205	"levenshtein"	"levenshtein"	"txtsim"	0	1	false	false	false	0
1206	"levenshtein"	"levenshtein"	"txtsim"	0	1	false	false	false	0
1207	"index"	"index"	"calc"	0	1	false	false	false	0
1208	"index"	"index"	"calc"	0	1	false	false	false	0
1209	"index"	"index"	"calc"	0	1	false	false	false	0
1210	"strings"	"strings"	"calc"	0	1	false	false	false	0
1211	"locate"	"locate"	"str"	0	1	false	false	false	0
1212	"locate"	"locate"	"str"	0	1	false	false	false	0
1213	"splitpart"	"splitpart"	"str"	0	1	false	false	false	0
1214	"substring"	"substring"	"str"	0	1	false	false	false	0
1215	"substring"	"substring"	"str"	0	1	false	false	false	0
1216	"like"	"like"	"algebra"	0	1	false	false	false	0
1217	"like"	"like"	"algebra"	0	1	false	false	false	0
1218	"ilike"	"ilike"	"algebra"	0	1	false	false	false	0
1219	"ilike"	"ilike"	"algebra"	0	1	false	false	false	0
1220	"not_like"	"not_like"	"algebra"	0	1	false	false	false	0
1221	"not_like"	"not_like"	"algebra"	0	1	false	false	false	0
1222	"not_ilike"	"not_ilike"	"algebra"	0	1	false	false	false	0
1223	"not_ilike"	"not_ilike"	"algebra"	0	1	false	false	false	0
1224	"patindex"	"patindex"	"pcre"	0	1	false	false	false	0
1225	"truncate"	"stringleft"	"str"	0	1	false	false	false	0
1226	"concat"	"+"	"calc"	0	1	false	false	false	0
1227	"ascii"	"ascii"	"str"	0	1	false	false	false	0
1228	"code"	"unicode"	"str"	0	1	false	false	false	0
1229	"length"	"stringlength"	"str"	0	1	false	false	false	0
1230	"right"	"stringright"	"str"	0	1	false	false	false	0
1231	"left"	"stringleft"	"str"	0	1	false	false	false	0
1232	"upper"	"toUpper"	"str"	0	1	false	false	false	0
1233	"ucase"	"toUpper"	"str"	0	1	false	false	false	0
1234	"lower"	"toLower"	"str"	0	1	false	false	false	0
1235	"lcase"	"toLower"	"str"	0	1	false	false	false	0
1236	"trim"	"trim"	"str"	0	1	false	false	false	0
1237	"trim"	"trim"	"str"	0	1	false	false	false	0
1238	"ltrim"	"ltrim"	"str"	0	1	false	false	false	0
1239	"ltrim"	"ltrim"	"str"	0	1	false	false	false	0
1240	"rtrim"	"rtrim"	"str"	0	1	false	false	false	0
1241	"rtrim"	"rtrim"	"str"	0	1	false	false	false	0
1242	"lpad"	"lpad"	"str"	0	1	false	false	false	0
1243	"lpad"	"lpad"	"str"	0	1	false	false	false	0
1244	"rpad"	"rpad"	"str"	0	1	false	false	false	0
1245	"rpad"	"rpad"	"str"	0	1	false	false	false	0
1246	"insert"	"insert"	"str"	0	1	false	false	false	0
1247	"replace"	"replace"	"str"	0	1	false	false	false	0
1248	"repeat"	"repeat"	"str"	0	1	false	false	false	0
1249	"space"	"space"	"str"	0	1	false	false	false	0
1250	"char_length"	"length"	"str"	0	1	false	false	false	0
1251	"character_length"	"length"	"str"	0	1	false	false	false	0
1252	"octet_length"	"nbytes"	"str"	0	1	false	false	false	0
1253	"soundex"	"soundex"	"txtsim"	0	1	false	false	false	0
1254	"difference"	"stringdiff"	"txtsim"	0	1	false	false	false	0
1255	"editdistance"	"editdistance"	"txtsim"	0	1	false	false	false	0
1256	"editdistance2"	"editdistance2"	"txtsim"	0	1	false	false	false	0
1257	"similarity"	"similarity"	"txtsim"	0	1	false	false	false	0
1258	"qgramnormalize"	"qgramnormalize"	"txtsim"	0	1	false	false	false	0
1259	"levenshtein"	"levenshtein"	"txtsim"	0	1	false	false	false	0
1260	"levenshtein"	"levenshtein"	"txtsim"	0	1	false	false	false	0
1261	"copyfrom"	"copy_from"	"sql"	0	5	false	true	false	0
1262	"copyfrom"	"importTable"	"sql"	0	5	false	true	false	0
60	"not_unique"	"not_unique"	"sql"	0	3	false	false	false	0
72	"zero_or_one"	"zero_or_one"	"sql"	0	3	false	false	false	0
73	"exist"	"exist"	"aggr"	0	3	false	false	false	0
74	"not_exist"	"not_exist"	"aggr"	0	3	false	false	false	0
79	"min"	"min"	"aggr"	0	3	false	false	false	0
80	"max"	"max"	"aggr"	0	3	false	false	false	0
84	"sum"	"sum"	"aggr"	0	3	false	false	false	0
85	"sum"	"sum"	"aggr"	0	3	false	false	false	0
<<<<<<< HEAD
86	"sum"	"sum"	"aggr"	0	3	false	false	false	0
87	"sum"	"sum"	"aggr"	0	3	false	false	false	0
88	"sum"	"sum"	"aggr"	0	3	false	false	false	0
89	"sum"	"sum"	"aggr"	0	3	false	false	false	0
90	"sum"	"sum"	"aggr"	0	3	false	false	false	0
91	"sum"	"sum"	"aggr"	0	3	false	false	false	0
92	"sum"	"sum"	"aggr"	0	3	false	false	false	0
93	"prod"	"prod"	"aggr"	0	3	false	false	false	0
94	"prod"	"prod"	"aggr"	0	3	false	false	false	0
95	"prod"	"prod"	"aggr"	0	3	false	false	false	0
96	"prod"	"prod"	"aggr"	0	3	false	false	false	0
97	"prod"	"prod"	"aggr"	0	3	false	false	false	0
98	"prod"	"prod"	"aggr"	0	3	false	false	false	0
99	"prod"	"prod"	"aggr"	0	3	false	false	false	0
100	"prod"	"prod"	"aggr"	0	3	false	false	false	0
113	"sum"	"sum"	"aggr"	0	3	false	false	false	0
114	"prod"	"prod"	"aggr"	0	3	false	false	false	0
115	"sum"	"sum"	"aggr"	0	3	false	false	false	0
116	"prod"	"prod"	"aggr"	0	3	false	false	false	0
117	"sum"	"sum"	"aggr"	0	3	false	false	false	0
118	"sum"	"sum"	"aggr"	0	3	false	false	false	0
119	"avg"	"avg"	"aggr"	0	3	false	false	false	0
120	"count_no_nil"	"count_no_nil"	"aggr"	0	3	false	false	false	0
121	"count"	"count"	"aggr"	0	3	false	false	false	0
5702	"env"	"CREATE FUNCTION env () RETURNS TABLE( name varchar(1024), value varchar(2048)) EXTERNAL NAME sql.sql_environment;"	"sql"	2	5	false	false	false	2000
5705	"var"	"CREATE FUNCTION var() RETURNS TABLE( name varchar(1024)) EXTERNAL NAME sql.sql_variables;"	"sql"	2	5	false	false	false	2000
5711	"db_users"	"CREATE FUNCTION db_users () RETURNS TABLE( name varchar(2048)) EXTERNAL NAME sql.db_users;"	"sql"	2	5	false	false	false	2000
5731	"like"	"-- This Source Code Form is subject to the terms of the Mozilla Public\n-- License, v. 2.0.  If a copy of the MPL was not distributed with this\n-- file, You can obtain one at http://mozilla.org/MPL/2.0/.\n--\n-- Copyright 2008-2015 MonetDB B.V.\n\ncreate filter function ""like""(val string, pat string, esc string) external name algebra.""like"";"	"algebra"	1	4	true	false	false	2000
5736	"ilike"	"create filter function ""ilike""(val string, pat string, esc string) external name algebra.""ilike"";"	"algebra"	1	4	true	false	false	2000
5741	"like"	"create filter function ""like""(val string, pat string) external name algebra.""like"";"	"algebra"	1	4	true	false	false	2000
5745	"ilike"	"create filter function ""ilike""(val string, pat string) external name algebra.""ilike"";"	"algebra"	1	4	true	false	false	2000
5749	"degrees"	"-- This Source Code Form is subject to the terms of the Mozilla Public\n-- License, v. 2.0.  If a copy of the MPL was not distributed with this\n-- file, You can obtain one at http://mozilla.org/MPL/2.0/.\n--\n-- Copyright 2008-2015 MonetDB B.V.\n\ncreate function degrees(r double)\nreturns double\n\treturn r*180/pi();"	"user"	2	1	false	false	false	2000
5753	"radians"	"create function radians(d double)\nreturns double\n\treturn d*pi()/180;"	"user"	2	1	false	false	false	2000
5757	"times"	"-- This Source Code Form is subject to the terms of the Mozilla Public\n-- License, v. 2.0.  If a copy of the MPL was not distributed with this\n-- file, You can obtain one at http://mozilla.org/MPL/2.0/.\n--\n-- Copyright 2008-2015 MonetDB B.V.\n\n-- Provide a simple equivalent for the UNIX times command\n-- times 0 ms user 0 ms system 0 ms 0 reads 0 writes\n\ncreate procedure times()\nexternal name sql.times;"	"sql"	1	2	true	false	false	2000
5760	"getanchor"	"create function getanchor( theurl url ) returns string\n\texternal name url.""getAnchor"";"	"url"	1	1	false	false	false	2000
5764	"getbasename"	"create function getbasename(theurl url) returns string\n\texternal name url.""getBasename"";"	"url"	1	1	false	false	false	2000
5768	"getcontent"	"create function getcontent(theurl url)   returns string\n\texternal name url.""getContent"";"	"url"	1	1	false	false	false	2000
5772	"getcontext"	"create function getcontext(theurl url)   returns string\n\texternal name url.""getContext"";"	"url"	1	1	false	false	false	2000
5776	"getdomain"	"create function getdomain(theurl url) returns string\n\texternal name url.""getDomain"";"	"url"	1	1	false	false	false	2000
5780	"getextension"	"create function getextension(theurl url) returns string\n\texternal name url.""getExtension"";"	"url"	1	1	false	false	false	2000
5784	"getfile"	"create function getfile(theurl url) returns string\n\texternal name url.""getFile"";"	"url"	1	1	false	false	false	2000
5788	"gethost"	"create function gethost(theurl url)   returns string\n\texternal name url.""getHost"";"	"url"	1	1	false	false	false	2000
5792	"getport"	"create function getport(theurl url) returns string\n\texternal name url.""getPort"";"	"url"	1	1	false	false	false	2000
5796	"getprotocol"	"create function getprotocol(theurl url) returns string\n\texternal name url.""getProtocol"";"	"url"	1	1	false	false	false	2000
5800	"getquery"	"create function getquery(theurl url) returns string\n\texternal name url.""getQuery"";"	"url"	1	1	false	false	false	2000
5804	"getuser"	"create function getuser(theurl url) returns string\n\texternal name url.""getUser"";"	"url"	1	1	false	false	false	2000
5808	"getroboturl"	"create function getroboturl(theurl url) returns string\n\texternal name url.""getRobotURL"";"	"url"	1	1	false	false	false	2000
5812	"isaurl"	"create function isaurl(theurl url) returns bool\n\texternal name url.""isaURL"";"	"url"	1	1	false	false	false	2000
5816	"newurl"	"create function newurl(protocol string, hostname string, ""port"" int, file string)\n\treturns url\n\texternal name url.""new"";"	"url"	1	1	false	false	false	2000
5823	"newurl"	"create function newurl(protocol string, hostname string, file string)\n\treturns url\n\texternal name url.""new"";"	"url"	1	1	false	false	false	2000
5829	"str_to_date"	"-- This Source Code Form is subject to the terms of the Mozilla Public\n-- License, v. 2.0.  If a copy of the MPL was not distributed with this\n-- file, You can obtain one at http://mozilla.org/MPL/2.0/.\n--\n-- Copyright 2008-2015 MonetDB B.V.\n\ncreate function str_to_date(s string, format string) returns date\n\texternal name mtime.""str_to_date"";"	"mtime"	1	1	false	false	false	2000
5834	"date_to_str"	"create function date_to_str(d date, format string) returns string\n\texternal name mtime.""date_to_str"";"	"mtime"	1	1	false	false	false	2000
5839	"str_to_time"	"create function str_to_time(s string, format string) returns time\n\texternal name mtime.""str_to_time"";"	"mtime"	1	1	false	false	false	2000
5844	"time_to_str"	"create function time_to_str(d time, format string) returns string\n\texternal name mtime.""time_to_str"";"	"mtime"	1	1	false	false	false	2000
5849	"str_to_timestamp"	"create function str_to_timestamp(s string, format string) returns timestamp\n\texternal name mtime.""str_to_timestamp"";"	"mtime"	1	1	false	false	false	2000
5854	"timestamp_to_str"	"create function timestamp_to_str(d timestamp, format string) returns string\n\texternal name mtime.""timestamp_to_str"";"	"mtime"	1	1	false	false	false	2000
5860	"broadcast"	"create function ""broadcast"" (p inet) returns inet\n\texternal name inet.""broadcast"";"	"inet"	1	1	false	false	false	2000
5864	"host"	"create function ""host"" (p inet) returns clob\n\texternal name inet.""host"";"	"inet"	1	1	false	false	false	2000
5868	"masklen"	"create function ""masklen"" (p inet) returns int\n\texternal name inet.""masklen"";"	"inet"	1	1	false	false	false	2000
5872	"setmasklen"	"create function ""setmasklen"" (p inet, mask int) returns inet\n\texternal name inet.""setmasklen"";"	"inet"	1	1	false	false	false	2000
5877	"netmask"	"create function ""netmask"" (p inet) returns inet\n\texternal name inet.""netmask"";"	"inet"	1	1	false	false	false	2000
5881	"hostmask"	"create function ""hostmask"" (p inet) returns inet\n\texternal name inet.""hostmask"";"	"inet"	1	1	false	false	false	2000
5885	"network"	"create function ""network"" (p inet) returns inet\n\texternal name inet.""network"";"	"inet"	1	1	false	false	false	2000
5889	"text"	"create function ""text"" (p inet) returns clob\n\texternal name inet.""text"";"	"inet"	1	1	false	false	false	2000
5893	"abbrev"	"create function ""abbrev"" (p inet) returns clob\n\texternal name inet.""abbrev"";"	"inet"	1	1	false	false	false	2000
5897	"left_shift"	"create function ""left_shift""(i1 inet, i2 inet) returns boolean\n\texternal name inet.""<<"";"	"inet"	1	1	false	false	false	2000
5902	"right_shift"	"create function ""right_shift""(i1 inet, i2 inet) returns boolean\n\texternal name inet."">>"";"	"inet"	1	1	false	false	false	2000
5907	"left_shift_assign"	"create function ""left_shift_assign""(i1 inet, i2 inet) returns boolean\n\texternal name inet.""<<="";"	"inet"	1	1	false	false	false	2000
5912	"right_shift_assign"	"create function ""right_shift_assign""(i1 inet, i2 inet) returns boolean\n\texternal name inet."">>="";"	"inet"	1	1	false	false	false	2000
5917	"querylog_catalog"	"-- This Source Code Form is subject to the terms of the Mozilla Public\n-- License, v. 2.0.  If a copy of the MPL was not distributed with this\n-- file, You can obtain one at http://mozilla.org/MPL/2.0/.\n--\n-- Copyright 2008-2015 MonetDB B.V.\n\n-- QUERY HISTORY\n-- The query history mechanism of MonetDB/SQL relies on a few hooks.\n-- The most important one is a global system variable which controls\n--  monitoring of all sessions.\n\ncreate function sys.querylog_catalog()\nreturns table(\n\tid oid,\n\towner string,\n\tdefined timestamp,\n\tquery string,\n\tpipe string,\n\t""plan"" string,\t\t-- Name of MAL plan\n\tmal int,\t\t-- size of MAL plan\n\toptimize bigint\t-- time in usec\n)\nexternal name sql.querylog_catalog;"	"sql"	1	5	false	false	false	2000
5927	"querylog_calls"	"-- Each query call is stored in the table calls\n-- At regular intervals the query history table should be cleaned.\n-- This can be done manually on the SQL console, or be integrated\n-- in the keepQuery and keepCall upon need.\n-- The parameters are geared at understanding the resource claims\n-- They reflect the effect of the total workload mix during execution.\n-- The 'cpu' gives the average cpu load percentage over all cores on the\n-- server during execution phase.\n-- increasing cpu load indicates better use of multi-cores.\n-- The 'io' indicate IOs during complete query run.\n-- The 'space' is the total amount of intermediates created in MB.\n-- Reducing the space component improves performance/\n-- All timing in usec and all storage in bytes.\n\ncreate function sys.querylog_calls()\nreturns table(\n\tid oid,\t\t -- references query plan\n\t""start"" timestamp,\t-- time the statement was started\n\t""stop"" timestamp,\t-- time the statement was completely finished\n\targuments string,\t-- actual call structure\n\ttuples wrd,\t\t-- number of tuples in the result set\n\trun bigint,\t\t-- time spent (in usec)  until the result export\n\tship bigint,\t\t-- time spent (in usec)  to ship the result set\n\tcpu int,\t\t-- average cpu load percentage during execution\n\tio int\t\t\t-- percentage time waiting for IO to finish\n)\nexternal name sql.querylog_calls;"	"sql"	1	5	false	false	false	2000
5977	"querylog_empty"	"-- reset history for a particular user\ncreate procedure sys.querylog_empty()\nexternal name sql.querylog_empty;"	"sql"	1	2	true	false	false	2000
5979	"querylog_enable"	"-- manipulate the query logger\ncreate procedure sys.querylog_enable()\nexternal name sql.querylog_enable;"	"sql"	1	2	true	false	false	2000
5981	"querylog_enable"	"create procedure sys.querylog_enable(threshold smallint)\nexternal name sql.querylog_enable_threshold;"	"sql"	1	2	true	false	false	2000
5984	"querylog_disable"	"create procedure sys.querylog_disable()\nexternal name sql.querylog_disable;"	"sql"	1	2	true	false	false	2000
5986	"tracelog"	"-- This Source Code Form is subject to the terms of the Mozilla Public\n-- License, v. 2.0.  If a copy of the MPL was not distributed with this\n-- file, You can obtain one at http://mozilla.org/MPL/2.0/.\n--\n-- Copyright 2008-2015 MonetDB B.V.\n\n-- make the offline tracing table available for inspection\ncreate function sys.tracelog()\n\treturns table (\n\t\tevent integer,\t\t-- event counter\n\t\tclk varchar(20),\t-- wallclock, no mtime in kernel\n\t\tpc varchar(50),\t-- module.function[nr]\n\t\tthread int,\t\t-- thread identifier\n\t\tticks bigint,\t\t-- time in microseconds\n\t\trrsmb bigint,\t\t-- resident memory in MB\n\t\tvmmb bigint,\t\t-- virtual size in MB\n\t\treads bigint,\t\t-- number of blocks read\n\t\twrites bigint,\t\t-- number of blocks written\n\t\tminflt bigint,\t\t-- minor page faults\n\t\tmajflt bigint,\t\t-- major page faults\n\t\tnvcsw bigint,\t\t-- non-volantary conext switch\n\t\tstmt string\t\t-- actual statement executed\n\t)\n\texternal name sql.dump_trace;"	"sql"	1	5	false	false	false	2000
6016	"epoch"	"-- This Source Code Form is subject to the terms of the Mozilla Public\n-- License, v. 2.0.  If a copy of the MPL was not distributed with this\n-- file, You can obtain one at http://mozilla.org/MPL/2.0/.\n--\n-- Copyright 2008-2015 MonetDB B.V.\n\n-- assume milliseconds when converted to TIMESTAMP\ncreate function sys.""epoch""(sec bigint) returns timestamp\n\texternal name timestamp.""epoch"";"	"timestamp"	1	1	false	false	false	2000
6020	"epoch"	"create function sys.""epoch""(sec int) returns timestamp\n\texternal name timestamp.""epoch"";"	"timestamp"	1	1	false	false	false	2000
6024	"epoch"	"create function sys.""epoch""(ts timestamp) returns int\n\texternal name timestamp.""epoch"";"	"timestamp"	1	1	false	false	false	2000
6028	"epoch"	"create function sys.""epoch""(ts timestamp with time zone) returns int\n\texternal name timestamp.""epoch"";"	"timestamp"	1	1	false	false	false	2000
6032	"shrink"	"-- This Source Code Form is subject to the terms of the Mozilla Public\n-- License, v. 2.0.  If a copy of the MPL was not distributed with this\n-- file, You can obtain one at http://mozilla.org/MPL/2.0/.\n--\n-- Copyright 2008-2015 MonetDB B.V.\n\n-- Vacuum a relational table should be done with care.\n-- For, the oid's are used in join-indices.\n\n-- Vacuum of tables may improve IO performance and disk footprint.\n-- The foreign key constraints should be dropped before\n-- and re-established after the cluster operation.\n\ncreate procedure shrink(sys string, tab string)\n\texternal name sql.shrink;"	"sql"	1	2	true	false	false	2000
6036	"reuse"	"create procedure reuse(sys string, tab string)\n\texternal name sql.reuse;"	"sql"	1	2	true	false	false	2000
6040	"vacuum"	"create procedure vacuum(sys string, tab string)\n\texternal name sql.vacuum;"	"sql"	1	2	true	false	false	2000
6044	"dependencies_schemas_on_users"	"-- This Source Code Form is subject to the terms of the Mozilla Public\n-- License, v. 2.0.  If a copy of the MPL was not distributed with this\n-- file, You can obtain one at http://mozilla.org/MPL/2.0/.\n--\n-- Copyright 2008-2015 MonetDB B.V.\n\n--Schema s has a dependency on user u\ncreate function dependencies_schemas_on_users()\nreturns table (sch varchar(100), usr varchar(100), dep_type varchar(32))\nreturn table (select s.name, u.name, 'DEP_USER' from schemas as s, users u where u.default_schema = s.id);"	"user"	2	5	false	false	false	2000
6049	"dependencies_owners_on_schemas"	"--User (owner) has a dependency in schema s\ncreate function dependencies_owners_on_schemas()\nreturns table (sch varchar(100), usr varchar(100), dep_type varchar(32))\nreturn table (select a.name, s.name, 'DEP_SCHEMA' from schemas as s, auths a where s.owner = a.id);"	"user"	2	5	false	false	false	2000
6054	"dependencies_tables_on_views"	"--Table t has a dependency on view v\ncreate function dependencies_tables_on_views()\nreturns table (sch varchar(100), usr varchar(100), dep_type varchar(32))\nreturn table (select t.name, v.name, 'DEP_VIEW' from tables as t, tables as v, dependencies as dep where t.id = dep.id and v.id = dep.depend_id and dep.depend_type = 5 and v.type = 1);"	"user"	2	5	false	false	false	2000
6059	"dependencies_tables_on_indexes"	"--Table t has a dependency on index  i\ncreate function dependencies_tables_on_indexes()\nreturns table (sch varchar(100), usr varchar(100), dep_type varchar(32))\nreturn table (select t.name, i.name, 'DEP_INDEX' from tables as t, idxs as i where i.table_id = t.id and i.name not in (select name from keys) and t.type = 0);"	"user"	2	5	false	false	false	2000
6064	"dependencies_tables_on_triggers"	"--Table t has a dependency on trigger tri\n\ncreate function dependencies_tables_on_triggers()\nreturns table (sch varchar(100), usr varchar(100), dep_type varchar(32))\nreturn table ((select t.name, tri.name, 'DEP_TRIGGER' from tables as t, triggers as tri where tri.table_id = t.id) union (select t.name, tri.name, 'DEP_TRIGGER' from triggers tri, tables t, dependencies dep where dep.id = t.id and dep.depend_id =tri.id and dep.depend_type = 8));"	"user"	2	5	false	false	false	2000
6069	"dependencies_tables_on_foreignkeys"	"--Table t has a dependency on foreign key k\ncreate function dependencies_tables_on_foreignkeys()\nreturns table (sch varchar(100), usr varchar(100), dep_type varchar(32))\nreturn table (select t.name, fk.name, 'DEP_FKEY' from tables as t, keys as k, keys as fk where fk.rkey = k.id and k.table_id = t.id);"	"user"	2	5	false	false	false	2000
6074	"dependencies_tables_on_functions"	"--Table t has a dependency on function f\ncreate function dependencies_tables_on_functions()\nreturns table (sch varchar(100), usr varchar(100), dep_type varchar(32))\nreturn table (select t.name, f.name, 'DEP_FUNC' from functions as f, tables as t, dependencies as dep where t.id = dep.id and f.id = dep.depend_id and dep.depend_type = 7 and t.type = 0);"	"user"	2	5	false	false	false	2000
6079	"dependencies_columns_on_views"	"--Column c has a dependency on view v\ncreate function dependencies_columns_on_views()\nreturns table (sch varchar(100), usr varchar(100), dep_type varchar(32))\nreturn table (select c.name, v.name, 'DEP_VIEW' from columns as c, tables as v, dependencies as dep where c.id = dep.id and v.id = dep.depend_id and dep.depend_type = 5 and v.type = 1);"	"user"	2	5	false	false	false	2000
6084	"dependencies_columns_on_keys"	"--Column c has a dependency on key k\ncreate function dependencies_columns_on_keys()\nreturns table (sch varchar(100), usr varchar(100), dep_type varchar(32))\nreturn table (select c.name, k.name, 'DEP_KEY' from columns as c, objects as kc, keys as k where kc.""name"" = c.name and kc.id = k.id and k.table_id = c.table_id and k.rkey = -1);"	"user"	2	5	false	false	false	2000
6089	"dependencies_columns_on_indexes"	"--Column c has a dependency on index i\ncreate function dependencies_columns_on_indexes()\nreturns table (sch varchar(100), usr varchar(100), dep_type varchar(32))\nreturn table (select c.name, i.name, 'DEP_INDEX' from columns as c, objects as kc, idxs as i where kc.""name"" = c.name and kc.id = i.id and c.table_id = i.table_id and i.name not in (select name from keys));"	"user"	2	5	false	false	false	2000
6094	"dependencies_columns_on_functions"	"--Column c has a dependency on function f\ncreate function dependencies_columns_on_functions()\nreturns table (sch varchar(100), usr varchar(100), dep_type varchar(32))\nreturn table (select c.name, f.name, 'DEP_FUNC' from functions as f, columns as c, dependencies as dep where c.id = dep.id and f.id = dep.depend_id and dep.depend_type = 7);"	"user"	2	5	false	false	false	2000
6099	"dependencies_columns_on_triggers"	"--Column c has a dependency on trigger tri\ncreate function dependencies_columns_on_triggers()\nreturns table (sch varchar(100), usr varchar(100), dep_type varchar(32))\nreturn table (select c.name, tri.name, 'DEP_TRIGGER' from columns as c, triggers as tri, dependencies as dep where dep.id = c.id and dep.depend_id =tri.id and dep.depend_type = 8);"	"user"	2	5	false	false	false	2000
6104	"dependencies_views_on_functions"	"--View v has a dependency on function f\ncreate function dependencies_views_on_functions()\nreturns table (sch varchar(100), usr varchar(100), dep_type varchar(32))\nreturn table (select v.name, f.name, 'DEP_FUNC' from functions as f, tables as v, dependencies as dep where v.id = dep.id and f.id = dep.depend_id and dep.depend_type = 7 and v.type = 1);"	"user"	2	5	false	false	false	2000
6109	"dependencies_views_on_triggers"	"--View v has a dependency on trigger tri\ncreate function dependencies_views_on_triggers()\nreturns table (sch varchar(100), usr varchar(100), dep_type varchar(32))\nreturn table (select v.name, tri.name, 'DEP_TRIGGER' from tables as v, triggers as tri, dependencies as dep where dep.id = v.id and dep.depend_id =tri.id and dep.depend_type = 8 and v.type = 1);"	"user"	2	5	false	false	false	2000
6114	"dependencies_functions_on_functions"	"--Function f1 has a dependency on function f2\ncreate function dependencies_functions_on_functions()\nreturns table (sch varchar(100), usr varchar(100), dep_type varchar(32))\nreturn table (select f1.name, f2.name, 'DEP_FUNC' from functions as f1, functions as f2, dependencies as dep where f1.id = dep.id and f2.id = dep.depend_id and dep.depend_type = 7);"	"user"	2	5	false	false	false	2000
6119	"dependencies_functions_os_triggers"	"--Function f1 has a dependency on trigger tri\ncreate function dependencies_functions_os_triggers()\nreturns table (sch varchar(100), usr varchar(100), dep_type varchar(32))\nreturn table (select f.name, tri.name, 'DEP_TRIGGER' from functions as f, triggers as tri, dependencies as dep where dep.id = f.id and dep.depend_id =tri.id and dep.depend_type = 8);"	"user"	2	5	false	false	false	2000
6124	"dependencies_keys_on_foreignkeys"	"--Key k has a dependency on foreign key fk\ncreate function dependencies_keys_on_foreignkeys()\nreturns table (sch varchar(100), usr varchar(100), dep_type varchar(32))\nreturn table (select k.name, fk.name, 'DEP_FKEY' from keys as k, keys as fk where fk.rkey = k.id);"	"user"	2	5	false	false	false	2000
6129	"password_hash"	"-- This Source Code Form is subject to the terms of the Mozilla Public\n-- License, v. 2.0.  If a copy of the MPL was not distributed with this\n-- file, You can obtain one at http://mozilla.org/MPL/2.0/.\n--\n-- Copyright 2008-2015 MonetDB B.V.\n\ncreate function sys.password_hash (username string)\n\treturns string\n\texternal name sql.password;"	"sql"	1	1	false	false	false	2000
6133	"sessions"	"create function sys.sessions()\nreturns table(""user"" string, ""login"" timestamp, ""sessiontimeout"" bigint, ""lastcommand"" timestamp, ""querytimeout"" bigint, ""active"" bool)\nexternal name sql.sessions;"	"sql"	1	5	false	false	false	2000
6149	"shutdown"	"create procedure sys.shutdown(delay tinyint)\nexternal name sql.shutdown;"	"sql"	1	2	true	false	false	2000
6152	"shutdown"	"create procedure sys.shutdown(delay tinyint, force bool)\nexternal name sql.shutdown;"	"sql"	1	2	true	false	false	2000
6156	"settimeout"	"-- control the query and session time out\ncreate procedure sys.settimeout(""query"" bigint)\n\texternal name sql.settimeout;"	"sql"	1	2	true	false	false	2000
6159	"settimeout"	"create procedure sys.settimeout(""query"" bigint, ""session"" bigint)\n\texternal name sql.settimeout;"	"sql"	1	2	true	false	false	2000
6163	"setsession"	"create procedure sys.setsession(""timeout"" bigint)\n\texternal name sql.setsession;"	"sql"	1	2	true	false	false	2000
6166	"ms_stuff"	"-- This Source Code Form is subject to the terms of the Mozilla Public\n-- License, v. 2.0.  If a copy of the MPL was not distributed with this\n-- file, You can obtain one at http://mozilla.org/MPL/2.0/.\n--\n-- Copyright 2008-2015 MonetDB B.V.\n\ncreate function ms_stuff( s1 varchar(32), st int, len int, s3 varchar(32))\nreturns varchar(32)\nbegin\n\tdeclare res varchar(32), aux varchar(32);\n\tdeclare ofset int;\n\n    if ( st < 0 or st > length(s1))\n        then return '';\n    end if;\n\n    set ofset = 1;\n    set res = substring(s1,ofset,st-1);\n    set res = res || s3;\n    set ofset = st + len;\n    set aux = substring(s1,ofset,length(s1)-ofset+1);\n\tset res = res || aux;\n\treturn res;\nend;"	"user"	2	1	false	false	false	2000
6173	"ms_trunc"	"create function ms_trunc(num double, prc int)\nreturns double\nexternal name sql.ms_trunc;"	"sql"	1	1	false	false	false	2000
6178	"ms_round"	"create function ms_round(num double, prc int, truncat int)\nreturns double\nbegin\n\tif (truncat = 0)\n\t\tthen return round(num, prc);\n\t\telse return ms_trunc(num, prc);\n\tend if;\nend;"	"user"	2	1	false	false	false	2000
6184	"ms_str"	"create function ms_str(num float, prc int, truncat int)\nreturns string\nbegin\n        return cast(num as string);\nend;"	"user"	2	1	false	false	false	2000
6190	"alpha"	"create function alpha(pdec double, pradius double)\nreturns double external name sql.alpha;"	"sql"	1	1	false	false	false	2000
6195	"zorder_encode"	"-- This Source Code Form is subject to the terms of the Mozilla Public\n-- License, v. 2.0.  If a copy of the MPL was not distributed with this\n-- file, You can obtain one at http://mozilla.org/MPL/2.0/.\n--\n-- Copyright 2008-2015 MonetDB B.V.\n\ncreate function zorder_encode(x integer, y integer) returns oid\n    external name zorder.encode;"	"zorder"	1	1	false	false	false	2000
6200	"zorder_decode_x"	"create function zorder_decode_x(z oid) returns integer\n    external name zorder.decode_x;"	"zorder"	1	1	false	false	false	2000
6204	"zorder_decode_y"	"create function zorder_decode_y(z oid) returns integer\n    external name zorder.decode_y;"	"zorder"	1	1	false	false	false	2000
6208	"optimizer_stats"	"-- This Source Code Form is subject to the terms of the Mozilla Public\n-- License, v. 2.0.  If a copy of the MPL was not distributed with this\n-- file, You can obtain one at http://mozilla.org/MPL/2.0/.\n--\n-- Copyright 2008-2015 MonetDB B.V.\n\n-- show the optimizer statistics maintained by the SQL frontend\ncreate function sys.optimizer_stats ()\n\treturns table (rewrite string, count int)\n\texternal name sql.dump_opt_stats;"	"sql"	1	5	false	false	false	2000
6212	"querycache"	"-- SQL QUERY CACHE\n-- The SQL query cache returns a table with the query plans kept\n\ncreate function sys.querycache()\n\treturns table (query string, count int)\n\texternal name sql.dump_cache;"	"sql"	1	5	false	false	false	2000
6216	"querylog"	"-- Trace the SQL input\ncreate procedure sys.querylog(filename string)\n\texternal name sql.logfile;"	"sql"	1	2	true	false	false	2000
6219	"optimizers"	"-- MONETDB KERNEL SECTION\n-- optimizer pipe catalog\ncreate function sys.optimizers ()\n\treturns table (name string, def string, status string)\n\texternal name sql.optimizers;"	"sql"	1	5	false	false	false	2000
6229	"environment"	"-- The environment table\ncreate function sys.environment()\n\treturns table (""name"" string, value string)\n\texternal name sql.sql_environment;"	"sql"	1	5	false	false	false	2000
6237	"bbp"	"-- The BAT buffer pool overview\ncreate function sys.bbp ()\n\treturns table (id int, name string, \n\t\tttype string, count bigint, refcnt int, lrefcnt int,\n\t\tlocation string, heat int, dirty string,\n\t\tstatus string, kind string)\n\texternal name bbp.get;"	"bbp"	1	5	false	false	false	2000
6250	"malfunctions"	"create function sys.malfunctions()\n\treturns table(""signature"" string, ""address"" string, ""comment"" string)\n\texternal name ""manual"".""functions"";"	"manual"	1	5	false	false	false	2000
6255	"evalalgebra"	"create procedure sys.evalalgebra( ra_stmt string, opt bool)\n\texternal name sql.""evalAlgebra"";"	"sql"	1	2	true	false	false	2000
6259	"flush_log"	"-- enqueue a flush log, ie as soon as no transactions are active \n-- flush the log and cleanup the used storage\ncreate procedure sys.flush_log ()\n\texternal name sql.""flush_log"";"	"sql"	1	2	true	false	false	2000
6261	"queue"	"-- This Source Code Form is subject to the terms of the Mozilla Public\n-- License, v. 2.0.  If a copy of the MPL was not distributed with this\n-- file, You can obtain one at http://mozilla.org/MPL/2.0/.\n--\n-- Copyright 2008-2015 MonetDB B.V.\n\n-- System monitoring\n\n-- show status of all active SQL queries.\ncreate function sys.queue()\nreturns table(\n\tqtag bigint,\n\t""user"" string,\n\tstarted timestamp,\n\testimate timestamp,\n\tprogress int,\n\tstatus string,\n\ttag oid,\n\tquery string\n)\nexternal name sql.sysmon_queue;"	"sql"	1	5	false	false	false	2000
6281	"pause"	"-- operations to manipulate the state of havoc queries\ncreate procedure sys.pause(tag int)\nexternal name sql.sysmon_pause;"	"sql"	1	2	true	false	false	2000
6284	"resume"	"create procedure sys.resume(tag int)\nexternal name sql.sysmon_resume;"	"sql"	1	2	true	false	false	2000
6287	"stop"	"create procedure sys.stop(tag int)\nexternal name sql.sysmon_stop;"	"sql"	1	2	true	false	false	2000
6290	"pause"	"create procedure sys.pause(tag bigint)\nexternal name sql.sysmon_pause;"	"sql"	1	2	true	false	false	2000
6293	"resume"	"create procedure sys.resume(tag bigint)\nexternal name sql.sysmon_resume;"	"sql"	1	2	true	false	false	2000
6296	"stop"	"create procedure sys.stop(tag bigint)\nexternal name sql.sysmon_stop;"	"sql"	1	2	true	false	false	2000
6299	"rejects"	"-- This Source Code Form is subject to the terms of the Mozilla Public\n-- License, v. 2.0.  If a copy of the MPL was not distributed with this\n-- file, You can obtain one at http://mozilla.org/MPL/2.0/.\n--\n-- Copyright 2008-2015 MonetDB B.V.\n\n-- COPY into reject management\n\ncreate function sys.rejects()\nreturns table(\n\trowid bigint,\n\tfldid int,\n\t""message"" string,\n\t""input"" string\n)\nexternal name sql.copy_rejects;"	"sql"	1	5	false	false	false	2000
6311	"clearrejects"	"create procedure sys.clearrejects()\nexternal name sql.copy_rejects_clear;"	"sql"	1	2	true	false	false	2000
6313	"stddev_samp"	"-- This Source Code Form is subject to the terms of the Mozilla Public\n-- License, v. 2.0.  If a copy of the MPL was not distributed with this\n-- file, You can obtain one at http://mozilla.org/MPL/2.0/.\n--\n-- Copyright 2008-2015 MonetDB B.V.\n\ncreate aggregate stddev_samp(val tinyint) returns double\n\texternal name ""aggr"".""stdev"";"	"aggr"	1	3	false	false	false	2000
6317	"stddev_samp"	"create aggregate stddev_samp(val smallint) returns double\n\texternal name ""aggr"".""stdev"";"	"aggr"	1	3	false	false	false	2000
6321	"stddev_samp"	"create aggregate stddev_samp(val integer) returns double\n\texternal name ""aggr"".""stdev"";"	"aggr"	1	3	false	false	false	2000
6325	"stddev_samp"	"create aggregate stddev_samp(val wrd) returns double\n\texternal name ""aggr"".""stdev"";"	"aggr"	1	3	false	false	false	2000
6329	"stddev_samp"	"create aggregate stddev_samp(val bigint) returns double\n\texternal name ""aggr"".""stdev"";"	"aggr"	1	3	false	false	false	2000
6333	"stddev_samp"	"create aggregate stddev_samp(val real) returns double\n\texternal name ""aggr"".""stdev"";"	"aggr"	1	3	false	false	false	2000
6337	"stddev_samp"	"create aggregate stddev_samp(val double) returns double\n\texternal name ""aggr"".""stdev"";"	"aggr"	1	3	false	false	false	2000
6341	"stddev_samp"	"create aggregate stddev_samp(val date) returns double\n\texternal name ""aggr"".""stdev"";"	"aggr"	1	3	false	false	false	2000
6345	"stddev_samp"	"create aggregate stddev_samp(val time) returns double\n\texternal name ""aggr"".""stdev"";"	"aggr"	1	3	false	false	false	2000
6349	"stddev_samp"	"create aggregate stddev_samp(val timestamp) returns double\n\texternal name ""aggr"".""stdev"";"	"aggr"	1	3	false	false	false	2000
6353	"stddev_pop"	"create aggregate stddev_pop(val tinyint) returns double\n\texternal name ""aggr"".""stdevp"";"	"aggr"	1	3	false	false	false	2000
6357	"stddev_pop"	"create aggregate stddev_pop(val smallint) returns double\n\texternal name ""aggr"".""stdevp"";"	"aggr"	1	3	false	false	false	2000
6361	"stddev_pop"	"create aggregate stddev_pop(val integer) returns double\n\texternal name ""aggr"".""stdevp"";"	"aggr"	1	3	false	false	false	2000
6365	"stddev_pop"	"create aggregate stddev_pop(val wrd) returns double\n\texternal name ""aggr"".""stdevp"";"	"aggr"	1	3	false	false	false	2000
6369	"stddev_pop"	"create aggregate stddev_pop(val bigint) returns double\n\texternal name ""aggr"".""stdevp"";"	"aggr"	1	3	false	false	false	2000
6373	"stddev_pop"	"create aggregate stddev_pop(val real) returns double\n\texternal name ""aggr"".""stdevp"";"	"aggr"	1	3	false	false	false	2000
6377	"stddev_pop"	"create aggregate stddev_pop(val double) returns double\n\texternal name ""aggr"".""stdevp"";"	"aggr"	1	3	false	false	false	2000
6381	"stddev_pop"	"create aggregate stddev_pop(val date) returns double\n\texternal name ""aggr"".""stdevp"";"	"aggr"	1	3	false	false	false	2000
6385	"stddev_pop"	"create aggregate stddev_pop(val time) returns double\n\texternal name ""aggr"".""stdevp"";"	"aggr"	1	3	false	false	false	2000
6389	"stddev_pop"	"create aggregate stddev_pop(val timestamp) returns double\n\texternal name ""aggr"".""stdevp"";"	"aggr"	1	3	false	false	false	2000
6393	"var_samp"	"create aggregate var_samp(val tinyint) returns double\n\texternal name ""aggr"".""variance"";"	"aggr"	1	3	false	false	false	2000
6397	"var_samp"	"create aggregate var_samp(val smallint) returns double\n\texternal name ""aggr"".""variance"";"	"aggr"	1	3	false	false	false	2000
6401	"var_samp"	"create aggregate var_samp(val integer) returns double\n\texternal name ""aggr"".""variance"";"	"aggr"	1	3	false	false	false	2000
6405	"var_samp"	"create aggregate var_samp(val wrd) returns double\n\texternal name ""aggr"".""variance"";"	"aggr"	1	3	false	false	false	2000
6409	"var_samp"	"create aggregate var_samp(val bigint) returns double\n\texternal name ""aggr"".""variance"";"	"aggr"	1	3	false	false	false	2000
6413	"var_samp"	"create aggregate var_samp(val real) returns double\n\texternal name ""aggr"".""variance"";"	"aggr"	1	3	false	false	false	2000
6417	"var_samp"	"create aggregate var_samp(val double) returns double\n\texternal name ""aggr"".""variance"";"	"aggr"	1	3	false	false	false	2000
6421	"var_samp"	"create aggregate var_samp(val date) returns double\n\texternal name ""aggr"".""variance"";"	"aggr"	1	3	false	false	false	2000
6425	"var_samp"	"create aggregate var_samp(val time) returns double\n\texternal name ""aggr"".""variance"";"	"aggr"	1	3	false	false	false	2000
6429	"var_samp"	"create aggregate var_samp(val timestamp) returns double\n\texternal name ""aggr"".""variance"";"	"aggr"	1	3	false	false	false	2000
6433	"var_pop"	"create aggregate var_pop(val tinyint) returns double\n\texternal name ""aggr"".""variancep"";"	"aggr"	1	3	false	false	false	2000
6437	"var_pop"	"create aggregate var_pop(val smallint) returns double\n\texternal name ""aggr"".""variancep"";"	"aggr"	1	3	false	false	false	2000
6441	"var_pop"	"create aggregate var_pop(val integer) returns double\n\texternal name ""aggr"".""variancep"";"	"aggr"	1	3	false	false	false	2000
6445	"var_pop"	"create aggregate var_pop(val wrd) returns double\n\texternal name ""aggr"".""variancep"";"	"aggr"	1	3	false	false	false	2000
6449	"var_pop"	"create aggregate var_pop(val bigint) returns double\n\texternal name ""aggr"".""variancep"";"	"aggr"	1	3	false	false	false	2000
6453	"var_pop"	"create aggregate var_pop(val real) returns double\n\texternal name ""aggr"".""variancep"";"	"aggr"	1	3	false	false	false	2000
6457	"var_pop"	"create aggregate var_pop(val double) returns double\n\texternal name ""aggr"".""variancep"";"	"aggr"	1	3	false	false	false	2000
6461	"var_pop"	"create aggregate var_pop(val date) returns double\n\texternal name ""aggr"".""variancep"";"	"aggr"	1	3	false	false	false	2000
6465	"var_pop"	"create aggregate var_pop(val time) returns double\n\texternal name ""aggr"".""variancep"";"	"aggr"	1	3	false	false	false	2000
6469	"var_pop"	"create aggregate var_pop(val timestamp) returns double\n\texternal name ""aggr"".""variancep"";"	"aggr"	1	3	false	false	false	2000
6473	"median"	"create aggregate median(val tinyint) returns tinyint\n\texternal name ""aggr"".""median"";"	"aggr"	1	3	false	false	false	2000
6477	"median"	"create aggregate median(val smallint) returns smallint\n\texternal name ""aggr"".""median"";"	"aggr"	1	3	false	false	false	2000
6481	"median"	"create aggregate median(val integer) returns integer\n\texternal name ""aggr"".""median"";"	"aggr"	1	3	false	false	false	2000
6485	"median"	"create aggregate median(val wrd) returns wrd\n\texternal name ""aggr"".""median"";"	"aggr"	1	3	false	false	false	2000
6489	"median"	"create aggregate median(val bigint) returns bigint\n\texternal name ""aggr"".""median"";"	"aggr"	1	3	false	false	false	2000
6493	"median"	"create aggregate median(val decimal) returns decimal\n\texternal name ""aggr"".""median"";"	"aggr"	1	3	false	false	false	2000
6497	"median"	"create aggregate median(val real) returns real\n\texternal name ""aggr"".""median"";"	"aggr"	1	3	false	false	false	2000
6501	"median"	"create aggregate median(val double) returns double\n\texternal name ""aggr"".""median"";"	"aggr"	1	3	false	false	false	2000
6505	"median"	"create aggregate median(val date) returns date\n\texternal name ""aggr"".""median"";"	"aggr"	1	3	false	false	false	2000
6509	"median"	"create aggregate median(val time) returns time\n\texternal name ""aggr"".""median"";"	"aggr"	1	3	false	false	false	2000
6513	"median"	"create aggregate median(val timestamp) returns timestamp\n\texternal name ""aggr"".""median"";"	"aggr"	1	3	false	false	false	2000
6517	"quantile"	"create aggregate quantile(val tinyint, q double) returns tinyint\n\texternal name ""aggr"".""quantile"";"	"aggr"	1	3	false	false	false	2000
6522	"quantile"	"create aggregate quantile(val smallint, q double) returns smallint\n\texternal name ""aggr"".""quantile"";"	"aggr"	1	3	false	false	false	2000
6527	"quantile"	"create aggregate quantile(val integer, q double) returns integer\n\texternal name ""aggr"".""quantile"";"	"aggr"	1	3	false	false	false	2000
6532	"quantile"	"create aggregate quantile(val wrd, q double) returns wrd\n\texternal name ""aggr"".""quantile"";"	"aggr"	1	3	false	false	false	2000
6537	"quantile"	"create aggregate quantile(val bigint, q double) returns bigint\n\texternal name ""aggr"".""quantile"";"	"aggr"	1	3	false	false	false	2000
6542	"quantile"	"create aggregate quantile(val decimal, q double) returns decimal\n\texternal name ""aggr"".""quantile"";"	"aggr"	1	3	false	false	false	2000
6547	"quantile"	"create aggregate quantile(val real, q double) returns real\n\texternal name ""aggr"".""quantile"";"	"aggr"	1	3	false	false	false	2000
6552	"quantile"	"create aggregate quantile(val double, q double) returns double\n\texternal name ""aggr"".""quantile"";"	"aggr"	1	3	false	false	false	2000
6557	"quantile"	"create aggregate quantile(val date, q double) returns date\n\texternal name ""aggr"".""quantile"";"	"aggr"	1	3	false	false	false	2000
6562	"quantile"	"create aggregate quantile(val time, q double) returns time\n\texternal name ""aggr"".""quantile"";"	"aggr"	1	3	false	false	false	2000
6567	"quantile"	"create aggregate quantile(val timestamp, q double) returns timestamp\n\texternal name ""aggr"".""quantile"";"	"aggr"	1	3	false	false	false	2000
6572	"corr"	"create aggregate corr(e1 tinyint, e2 tinyint) returns tinyint\n\texternal name ""aggr"".""corr"";"	"aggr"	1	3	false	false	false	2000
6577	"corr"	"create aggregate corr(e1 smallint, e2 smallint) returns smallint\n\texternal name ""aggr"".""corr"";"	"aggr"	1	3	false	false	false	2000
6582	"corr"	"create aggregate corr(e1 integer, e2 integer) returns integer\n\texternal name ""aggr"".""corr"";"	"aggr"	1	3	false	false	false	2000
6587	"corr"	"create aggregate corr(e1 wrd, e2 wrd) returns wrd\n\texternal name ""aggr"".""corr"";"	"aggr"	1	3	false	false	false	2000
6592	"corr"	"create aggregate corr(e1 bigint, e2 bigint) returns bigint\n\texternal name ""aggr"".""corr"";"	"aggr"	1	3	false	false	false	2000
6597	"corr"	"create aggregate corr(e1 real, e2 real) returns real\n\texternal name ""aggr"".""corr"";"	"aggr"	1	3	false	false	false	2000
6602	"corr"	"create aggregate corr(e1 double, e2 double) returns double\n\texternal name ""aggr"".""corr"";"	"aggr"	1	3	false	false	false	2000
6607	"has_z"	"-- This Source Code Form is subject to the terms of the Mozilla Public\n-- License, v. 2.0.  If a copy of the MPL was not distributed with this\n-- file, You can obtain one at http://mozilla.org/MPL/2.0/.\n--\n-- Copyright 2008-2015 MonetDB B.V.\n\n-- make sure you load the geom module before loading this sql module\n-- create spatial_ref_sys metadata table\n\ncreate function has_z(info integer) returns integer external name geom.""hasZ"";"	"geom"	1	1	false	false	false	2000
6611	"has_m"	"create function has_m(info integer) returns integer external name geom.""hasM"";"	"geom"	1	1	false	false	false	2000
6615	"get_type"	"create function get_type(info integer, format integer) returns string external name geom.""getType"";"	"geom"	1	1	false	false	false	2000
6639	"mbr"	"-- currently we only use mbr instead of\n-- Envelope():Geometry\n-- as that returns Geometry objects, and we prefer the explicit mbr's\n-- minimum bounding rectangle (mbr)\ncreate function mbr(geom geometry) returns mbr external name geom.""mbr"";"	"geom"	1	1	false	false	false	2000
6643	"st_overlaps"	"create function st_overlaps(box1 mbr, box2 mbr) returns boolean external name geom.""mbrOverlaps"";"	"geom"	1	1	false	false	false	2000
6648	"st_contains"	"create function st_contains(box1 mbr, box2 mbr) returns boolean external name geom.""mbrContains"";"	"geom"	1	1	false	false	false	2000
6653	"st_equals"	"create function st_equals(box1 mbr, box2 mbr) returns boolean external name geom.""mbrEqual"";"	"geom"	1	1	false	false	false	2000
6658	"st_distance"	"create function st_distance(box1 mbr, box2 mbr) returns double external name geom.""mbrDistance"";"	"geom"	1	1	false	false	false	2000
6663	"st_wkttosql"	"--CREATE FUNCTION mbrOverlapOrLeft(box1 mbr, box2 mbr) RETURNS boolean external name geom.""mbrOverlapOrLeft"";\n--CREATE FUNCTION mbrOverlapOrBelow(box1 mbr, box2 mbr) RETURNS boolean external name geom.""mbrOverlapOrBelow"";\n--CREATE FUNCTION mbrOverlapOrRight(box1 mbr, box2 mbr) RETURNS boolean external name geom.""mbrOverlapOrRight"";\n--CREATE FUNCTION mbrLeft(box1 mbr, box2 mbr) RETURNS boolean external name geom.""mbrLeft"";\n--CREATE FUNCTION mbrBelow(box1 mbr, box2 mbr) RETURNS boolean external name geom.""mbrBelow"";\n--CREATE FUNCTION mbrEqual(box1 mbr, box2 mbr) RETURNS boolean external name geom.""mbrEqual"";\n--CREATE FUNCTION mbrRight(box1 mbr, box2 mbr) RETURNS boolean external name geom.""mbrRight"";\n--CREATE FUNCTION mbrContained(box1 mbr, box2 mbr) RETURNS boolean external name geom.""mbrContained"";\n--CREATE FUNCTION mbrOverlapOrAbove(box1 mbr, box2 mbr) RETURNS boolean external name geom.""mbrOverlapOrAbove"";\n--CREATE FUNCTION mbrAbove(box1 mbr, box2 mbr) RETURNS boolean external name geom.""mbrAbove"";\n\n\n-------------------------------------------------------------------------\n------------------------- Management Functions- -------------------------\n-------------------------------------------------------------------------\n--CREATE PROCEDURE AddGeometryColumn(table_name string, column_name string, srid integer, geometryType string, dimension integer) \n--CREATE FUNCTION AddGeometryColumn(table_name string, column_name string, srid integer, geometryType string, dimension integer) RETURNS string\n--BEGIN\n--\tDECLARE column_type string;\n--\tSET column_type = concat('geometry( ', geometryType);\n--\tSET column_type = concat(column_type, ', ');\n--\tSET column_type = concat(column_type, srid);\n--\tSET column_type = concat(column_type, ' )'); \n--\tALTER TABLE table_name ADD column_name column_type; --geometry('point', 28992);\n--\t\n--\tRETURN column_type;\n--END;\n\n--CREATE PROCEDURE t(table_name string, column_name string, column_type string)\n--BEGIN\n--\tALTER TABLE table_name ADD column_name;\n--END;\n\n--CREATE FUNCTION t(table_name string, column_name string, srid integer, type string, dimension integer) RETURNS string \n--BEGIN\n--\tEXECUTE PROCEDURE AddGeometryColumn(table_name, column_name, srid, type, dimension);\n--\tRETURN '';\n--END;\n\n\n\n---------------------------------\n-- OGC - Simple Feature Access --\n---------------------------------\n\n--Construct a Geometry from a WKT\ncreate function st_wkttosql(wkt string) returns geometry external name geom.""GeomFromText"";"	"geom"	1	1	false	false	false	2000
6667	"st_wkbtosql"	"--Construct a Geometry from a WKB\ncreate function st_wkbtosql(geom string) returns geometry external name geom.""FromBinary"";"	"geom"	1	1	false	false	false	2000
6671	"st_astext"	"--Obtaining WKT from Geometry\ncreate function st_astext(geom geometry) returns string external name geom.""AsText"";"	"geom"	1	1	false	false	false	2000
6675	"st_asbinary"	"--Obtainig WKB from Geometry\ncreate function st_asbinary(geom geometry) returns string external name geom.""AsBinary"";"	"geom"	1	1	false	false	false	2000
6679	"st_dimension"	"--Functions on Geometries\ncreate function st_dimension(geom geometry) returns integer external name geom.""Dimension"";"	"geom"	1	1	false	false	false	2000
6683	"st_geometrytype"	"create function st_geometrytype(geom geometry) returns string external name geom.""GeometryType2"";"	"geom"	1	1	false	false	false	2000
6687	"st_srid"	"create function st_srid(geom geometry) returns integer external name geom.""getSRID"";"	"geom"	1	1	false	false	false	2000
6691	"st_setsrid"	"create function st_setsrid(geom geometry, srid integer) returns geometry external name geom.""setSRID"";"	"geom"	1	1	false	false	false	2000
6696	"st_isempty"	"create function st_isempty(geom geometry) returns boolean external name geom.""IsEmpty"";"	"geom"	1	1	false	false	false	2000
6700	"st_issimple"	"create function st_issimple(geom geometry) returns boolean external name geom.""IsSimple"";"	"geom"	1	1	false	false	false	2000
6704	"st_boundary"	"create function st_boundary(geom geometry) returns geometry external name geom.""Boundary"";"	"geom"	1	1	false	false	false	2000
6708	"st_envelope"	"create function st_envelope(geom geometry) returns geometry external name geom.""Envelope"";"	"geom"	1	1	false	false	false	2000
6712	"st_equals"	"--Functions testing spatial relations between Geometries\ncreate function st_equals(geom1 geometry, geom2 geometry) returns boolean external name geom.""Equals"";"	"geom"	1	1	false	false	false	2000
6717	"st_disjoint"	"create function st_disjoint(geom1 geometry, geom2 geometry) returns boolean external name geom.""Disjoint"";"	"geom"	1	1	false	false	false	2000
6722	"st_intersects"	"create function st_intersects(geom1 geometry, geom2 geometry) returns boolean external name geom.""Intersects"";"	"geom"	1	1	false	false	false	2000
6727	"st_touches"	"create function st_touches(geom1 geometry, geom2 geometry) returns boolean external name geom.""Touches"";"	"geom"	1	1	false	false	false	2000
6732	"st_crosses"	"create function st_crosses(geom1 geometry, geom2 geometry) returns boolean external name geom.""Crosses"";"	"geom"	1	1	false	false	false	2000
6737	"st_within"	"create function st_within(geom1 geometry, geom2 geometry) returns boolean external name geom.""Within"";"	"geom"	1	1	false	false	false	2000
6742	"st_contains"	"create function st_contains(geom1 geometry, geom2 geometry) returns boolean external name geom.""Contains"";"	"geom"	1	1	false	false	false	2000
6747	"st_overlaps"	"create function st_overlaps(geom1 geometry, geom2 geometry) returns boolean external name geom.""Overlaps"";"	"geom"	1	1	false	false	false	2000
6752	"st_relate"	"create function st_relate(geom1 geometry, geom2 geometry, intersection_matrix_pattern string) returns boolean external name geom.""Relate"";"	"geom"	1	1	false	false	false	2000
6758	"st_distance"	"--Distance between Geometries\ncreate function st_distance(geom1 geometry, geom2 geometry) returns double external name geom.""Distance"";"	"geom"	1	1	false	false	false	2000
6763	"st_intersection"	"--Functions that implement spatial operators\ncreate function st_intersection(geom1 geometry, geom2 geometry) returns geometry external name geom.""Intersection"";"	"geom"	1	1	false	false	false	2000
6768	"st_difference"	"create function st_difference(geom1 geometry, geom2 geometry) returns geometry external name geom.""Difference"";"	"geom"	1	1	false	false	false	2000
6773	"st_union"	"create function st_union(geom1 geometry, geom2 geometry) returns geometry external name geom.""Union"";"	"geom"	1	1	false	false	false	2000
6778	"st_union"	"create aggregate st_union(geom geometry) returns geometry external name geom.""Union"";"	"geom"	1	3	false	false	false	2000
6782	"st_symdifference"	"create function st_symdifference(geom1 geometry, geom2 geometry) returns geometry external name geom.""SymDifference"";"	"geom"	1	1	false	false	false	2000
6787	"st_buffer"	"create function st_buffer(geom geometry, radius double) returns geometry external name geom.""Buffer"";"	"geom"	1	1	false	false	false	2000
6792	"st_convexhull"	"create function st_convexhull(geom geometry) returns geometry external name geom.""ConvexHull"";"	"geom"	1	1	false	false	false	2000
6796	"st_x"	"--Functions on Point\ncreate function st_x(geom geometry) returns double external name geom.""X"";"	"geom"	1	1	false	false	false	2000
6800	"st_y"	"create function st_y(geom geometry) returns double external name geom.""Y"";"	"geom"	1	1	false	false	false	2000
6804	"st_z"	"create function st_z(geom geometry) returns double external name geom.""Z"";"	"geom"	1	1	false	false	false	2000
6808	"st_startpoint"	"--Functions on Curve (i.e. LineString)\ncreate function st_startpoint(geom geometry) returns geometry external name geom.""StartPoint"";"	"geom"	1	1	false	false	false	2000
6812	"st_endpoint"	"create function st_endpoint(geom geometry) returns geometry external name geom.""EndPoint"";"	"geom"	1	1	false	false	false	2000
6816	"st_isring"	"create function st_isring(geom geometry) returns boolean external name geom.""IsRing"";"	"geom"	1	1	false	false	false	2000
6820	"st_length"	"create function st_length(geom geometry) returns double external name geom.""Length"";"	"geom"	1	1	false	false	false	2000
6824	"st_isclosed"	"--valid also for MultiCurve\ncreate function st_isclosed(geom geometry) returns boolean external name geom.""IsClosed"";"	"geom"	1	1	false	false	false	2000
6828	"st_numpoints"	"--valid also for MultiCurve\n\n--Functions on LineString\ncreate function st_numpoints(geom geometry) returns integer external name geom.""NumPoints"";"	"geom"	1	1	false	false	false	2000
6832	"st_pointn"	"create function st_pointn(geom geometry, positionnum integer) returns geometry external name geom.""PointN"";"	"geom"	1	1	false	false	false	2000
6837	"st_centroid"	"--Functions on Surface (i.e. Polygon and Polyhedral Surface) and MultiSurface\ncreate function st_centroid(geom geometry) returns geometry external name geom.""Centroid"";"	"geom"	1	1	false	false	false	2000
6841	"st_pointonsurface"	"create function st_pointonsurface(geom geometry) returns geometry external name geom.""PointOnSurface"";"	"geom"	1	1	false	false	false	2000
6845	"st_area"	"create function st_area(geom geometry) returns double external name geom.""Area"";"	"geom"	1	1	false	false	false	2000
6849	"st_exteriorring"	"--Functions on Polygon\ncreate function st_exteriorring(geom geometry) returns geometry external name geom.""ExteriorRing"";"	"geom"	1	1	false	false	false	2000
6853	"st_setexteriorring"	"create function st_setexteriorring(geom geometry) returns geometry external name geom.""MakePolygon"";"	"geom"	1	1	false	false	false	2000
6857	"st_numinteriorring"	"--gets a linestring and creates a polygon (postGIS: ST_MakePolygon)\ncreate function st_numinteriorring(geom geometry) returns integer external name geom.""NumInteriorRings"";"	"geom"	1	1	false	false	false	2000
6861	"st_interiorringn"	"create function st_interiorringn(geom geometry, positionnum integer) returns geometry external name geom.""InteriorRingN"";"	"geom"	1	1	false	false	false	2000
6866	"st_interiorrings"	"create function st_interiorrings(geom geometry) returns geometrya external name geom.""InteriorRings"";"	"geom"	1	1	false	false	false	2000
6870	"st_numgeometries"	"--CREATE FUNCTION ST_SetInteriorRings(geom GeometryA) RETURNS Geometry EXTERNAL NAME geom.""SetInteriorRings""; --what is this function supposed to do????\n\n--Functions on GeomCollection\ncreate function st_numgeometries(geom geometry) returns integer external name geom.""NumGeometries"";"	"geom"	1	1	false	false	false	2000
6874	"st_geometryn"	"create function st_geometryn(geom geometry, positionnum integer) returns geometry external name geom.""GeometryN"";"	"geom"	1	1	false	false	false	2000
6879	"st_numpatches"	"--Functions on Polyhedral Surfaces (a simple surface, consisting of a number of Polygon pathes or facets)\n--CREATE FUNCTION ST_Geometries(geom Geometry) RETURNS TABLE(geom Geometries) EXTERNAL NAME geom.""Geometries"";\n--CREATE FUNCTION NumSurfaces(geom Geometry) RETURNS integer EXTERNAL NAME geom.""NumSurfaces"";\n--CREATE FUNCTION Surface(positionNum integer) RETURNS Geometry EXTERNAL NAME geom.""SurfaceN"";\n--from Part 1\ncreate function st_numpatches(geom geometry) returns integer --EXTERNAL NAME geom.""NumPatches""; --same with NumSurfaces\nbegin\n\treturn select st_numgeometries(geom);\nend;"	"user"	2	1	false	false	false	2000
6883	"st_patchn"	"create function st_patchn(geom geometry, patchnum integer) returns geometry --EXTERNAL NAME geom.""PatchN"" --same with Surface\nbegin\n\treturn select st_geometryn(geom, patchnum);\nend;"	"user"	2	1	false	false	false	2000
6888	"st_geomfromtext"	"--BoundingPolygons\n--IsClosed\n\n-------------------------------------------\n-- DEPRECATED BUT IMPLEMENTED BY postGIS --\n-------------------------------------------\n\n--Construct a Geometry from a WKT\ncreate function st_geomfromtext(wkt string, srid integer) returns geometry external name geom.""GeomFromText"";"	"geom"	1	1	false	false	false	2000
6893	"st_pointfromtext"	"create function st_pointfromtext(wkt string, srid integer) returns geometry external name geom.""PointFromText"";"	"geom"	1	1	false	false	false	2000
6898	"st_linefromtext"	"create function st_linefromtext(wkt string, srid integer) returns geometry external name geom.""LineFromText"";"	"geom"	1	1	false	false	false	2000
6903	"st_polygonfromtext"	"create function st_polygonfromtext(wkt string, srid integer) returns geometry external name geom.""PolygonFromText"";"	"geom"	1	1	false	false	false	2000
6908	"st_mpointfromtext"	"create function st_mpointfromtext(wkt string, srid integer) returns geometry external name geom.""MPointFromText"";"	"geom"	1	1	false	false	false	2000
6913	"st_mlinefromtext"	"create function st_mlinefromtext(wkt string, srid integer) returns geometry external name geom.""MLineFromText"";"	"geom"	1	1	false	false	false	2000
6918	"st_mpolyfromtext"	"create function st_mpolyfromtext(wkt string, srid integer) returns geometry external name geom.""MPolyFromText"";"	"geom"	1	1	false	false	false	2000
6923	"st_geomcollfromtext"	"create function st_geomcollfromtext(wkt string, srid integer) returns geometry external name geom.""GeomCollFromText"";"	"geom"	1	1	false	false	false	2000
6928	"st_bdpolyfromtext"	"create function st_bdpolyfromtext(wkt string, srid integer) returns geometry external name geom.""BdPolyFromText"";"	"geom"	1	1	false	false	false	2000
6933	"st_bdmpolyfromtext"	"create function st_bdmpolyfromtext(wkt string, srid integer) returns geometry external name geom.""BdMPolyFromText"";"	"geom"	1	1	false	false	false	2000
6938	"st_geometryfromtext"	"--Construct a Geoemtry from a WKB\n--CREATE FUNCTION ST_GeomFromWKB(wkb_raw WHATEVER_IS_STORED_IN_DB, srid integer) RETURNS Geometry EXTERNAL NAME geom.""GeomFromWKB"";\n--CREATE FUNCTION ST_PointFromWKB(wkb_arr WHATEVER_IS_STORED_IN_DB, srid integer) RETURNS Geometry EXTERNAL NAME geom.""PointFromWKB"";\n--CREATE FUNCTION ST_LineFromWKB(wkb_arr WHATEVER_IS_STORED_IN_DB, srid integer) RETURNS Geometry EXTERNAL NAME geom.""LineFromWKB"";\n--CREATE FUNCTION ST_PolygonFromWKB(wkb_raw WHATEVER_IS_STORED_IN_DB, srid integer) RETURNS Geometry EXTERNAL NAME geom.""PolygonFromWKB"";\n--CREATE FUNCTION ST_MPointFromWKB(wkb_raw WHATEVER_IS_STORED_IN_DB, srid integer) RETURNS Geometry EXTERNAL NAME geom.""MPointFromWKB"";\n--CREATE FUNCTION ST_MLineFromWKB(wkb_raw WHATEVER_IS_STORED_IN_DB, srid integer) RETURNS Geometry EXTERNAL NAME geom.""MLineFromWKB"";\n--CREATE FUNCTION ST_MPolyFromWKB(wkb_raw WHATEVER_IS_STORED_IN_DB, srid integer) RETURNS Geometry EXTERNAL NAME geom.""MPolyFromWKB"";\n--CREATE FUNCTION ST_GeomCollFromWKB(wkb_raw WHATEVER_IS_STORED_IN_DB, srid integer) RETURNS Geometry EXTERNAL NAME geom.""GeomCollFromWKB"";\n--CREATE FUNCTION ST_BdPolyFromWKB(wkb_raw WHATEVER_IS_STORED_IN_DB, srid integer) RETURNS Geometry external name geom.""BdPolyFromWKB""; \n--CREATE FUNCTION ST_BdMPolyFromWKB(wkb_raw WHATEVER_IS_STORED_IN_DB, srid integer) RETURNS Geometry external name geom.""BdMPolyFromWKB"";\n\n--CREATE FUNCTION ST_M(geom Geometry) RETURNS double EXTERNAL NAME geom.""M""; --geos does not support M coordinate (at least in the c version)\n--CREATE FUNCTION ST_CurveToLine RETURNS EXTERNAL NAME --geos does not support CIRCULARSTRING and does not have such function\n\n\n\n\n-------------\n-- PostGIS --\n-------------\n\n-------------------------------------------------------------------------\n------------------------- Geometry Constructors -------------------------\n-------------------------------------------------------------------------\n-- Create Geometry from text (wkt)\ncreate function st_geometryfromtext(wkt string, srid integer) returns geometry external name geom.""GeomFromText"";"	"geom"	1	1	false	false	false	2000
6943	"st_geomfromtext"	"create function st_geomfromtext(wkt string) returns geometry external name geom.""GeomFromText"";"	"geom"	1	1	false	false	false	2000
6947	"st_geometryfromtext"	"create function st_geometryfromtext(wkt string) returns geometry external name geom.""GeomFromText"";"	"geom"	1	1	false	false	false	2000
6951	"st_pointfromtext"	"create function st_pointfromtext(wkt string) returns geometry external name geom.""PointFromText"";"	"geom"	1	1	false	false	false	2000
6955	"st_linefromtext"	"create function st_linefromtext(wkt string) returns geometry external name geom.""LineFromText"";"	"geom"	1	1	false	false	false	2000
6959	"st_polygonfromtext"	"create function st_polygonfromtext(wkt string) returns geometry external name geom.""PolygonFromText"";"	"geom"	1	1	false	false	false	2000
6963	"st_mpointfromtext"	"create function st_mpointfromtext(wkt string) returns geometry external name geom.""MPointFromText"";"	"geom"	1	1	false	false	false	2000
6967	"st_mlinefromtext"	"create function st_mlinefromtext(wkt string) returns geometry external name geom.""MLineFromText"";"	"geom"	1	1	false	false	false	2000
6971	"st_mpolyfromtext"	"create function st_mpolyfromtext(wkt string) returns geometry external name geom.""MPolyFromText"";"	"geom"	1	1	false	false	false	2000
6975	"st_geomcollfromtext"	"create function st_geomcollfromtext(wkt string) returns geometry external name geom.""GeomCollFromText"";"	"geom"	1	1	false	false	false	2000
6979	"st_makepoint"	"--CREATE FUNCTION ST_GeogFromText(wkt string) RETURNS Geography external name geom.""GeographyFromText"";\n--CREATE FUNCTION ST_GeographyFromText(wkt string) RETURNS Geography external name geom.""GeographyFromText"";\n\n\n-- Create Geometry from raw representation (byte array)\n--CREATE FUNCTION ST_LinestringFromWKB(wkb_arr WHATEVER_IS_STORED_IN_DB, srid smallint) RETURNS Geometry EXTERNAL NAME geom.""LineFromWKB"";\n\n--CREATE FUNCTION ST_GeomFromWKB(wkb_raw WHATEVER_IS_STORED_IN_DB) RETURNS Geometry EXTERNAL NAME geom.""GeomFromWKB"";\n--CREATE FUNCTION ST_PointFromWKB(wkb_arr WHATEVER_IS_STORED_IN_DB) RETURNS Geometry EXTERNAL NAME geom.""PointFromWKB"";\n--CREATE FUNCTION ST_LineFromWKB(wkb_arr WHATEVER_IS_STORED_IN_DB) RETURNS Geometry EXTERNAL NAME geom.""LineFromWKB"";\n--CREATE FUNCTION ST_LinestringFromWKB(wkb_arr WHATEVER_IS_STORED_IN_DB) RETURNS Geometry EXTERNAL NAME geom.""LineFromWKB"";\n--CREATE FUNCTION ST_GeogFromWKB(wkb_arr WHATEVER_IS_STORED_IN_DB) RETURNS Geography EXTERNAL NAME geom.""GeogFromWKB"";\n\n-- Create Geometry from simpler geometries\ncreate function st_makepoint(x double, y double) returns geometry external name geom.""MakePoint"";"	"geom"	1	1	false	false	false	2000
6984	"st_point"	"create function st_point(x double, y double) returns geometry external name geom.""MakePoint"";"	"geom"	1	1	false	false	false	2000
6989	"st_makepoint"	"create function st_makepoint(x double, y double, z double) returns geometry external name geom.""MakePoint"";"	"geom"	1	1	false	false	false	2000
6995	"st_makepoint"	"create function st_makepoint(x double, y double, z double, m double) returns geometry external name geom.""MakePoint"";"	"geom"	1	1	false	false	false	2000
7002	"st_makepointm"	"create function st_makepointm(x double, y double, m double) returns geometry external name geom.""MakePointM"";"	"geom"	1	1	false	false	false	2000
7008	"st_makeline"	"--CREATE FUNCTION ST_MakeLine(geometry set geoms)?????\ncreate aggregate st_makeline(geom geometry) returns geometry external name geom.""MakeLine"";"	"geom"	1	3	false	false	false	2000
7012	"st_makeline"	"create function st_makeline(geom1 geometry, geom2 geometry) returns geometry external name geom.""MakeLine"";"	"geom"	1	1	false	false	false	2000
7017	"st_makeenvelope"	"--two single geometries\n--CREATE FUNCTION ST_MakeLine(geoms_arr Geometry[]) RETURNS Geometry external name geom.""MakeLine"";\n--CREATE FUNCTION ST_LineFromMultiPoint(pointGeom Geometry) RETURNS Geometry external name geom.""LineFromMultiPoint""; --gets mutlipoint returns linestring\ncreate function st_makeenvelope(xmin double, ymin double, xmax double, ymax double, srid integer) returns geometry external name geom.""MakeEnvelope"";"	"geom"	1	1	false	false	false	2000
7025	"st_makeenvelope"	"create function st_makeenvelope(xmin double, ymin double, xmax double, ymax double) returns geometry external name geom.""MakeEnvelope"";"	"geom"	1	1	false	false	false	2000
7032	"st_makepolygon"	"create function st_makepolygon(geom geometry) returns geometry external name geom.""MakePolygon"";"	"geom"	1	1	false	false	false	2000
7036	"st_polygon"	"--gets linestring\n--CREATE FUNCTION ST_MakePolygon(outerGeom Geometry, interiorGeoms table(g Geometry)) RETURNS Geometry external name geom.""MakePolygon""; --gets linestrings\ncreate function st_polygon(geom geometry, srid integer) returns geometry external name geom.""MakePolygon"";"	"geom"	1	1	false	false	false	2000
7041	"st_makebox2d"	"--gets linestring\ncreate function st_makebox2d(lowleftpointgeom geometry, uprightpointgeom geometry) returns mbr external name geom.""MakeBox2D"";"	"geom"	1	1	false	false	false	2000
7046	"geometrytype"	"--gets 2d points\n--CREATE FUNCTION ST_3DMakeBox(lowLeftPointGeom Geometry, upRightPointGeom Geometry) RETURNS mbr external name geom.""MakeBox3D""; --gets 3d points\n\n-- Other constructors\n--CREATE FUNCTION ST_Box2dFromGeoHash() RETURNS mbr external name geom.""Box2dFromGeoHash"";\n--CREATE FUNCTION ST_GeomFromEWKB\n--CREATE FUNCTION ST_GeomFromEWKT\n--CREATE FUNCTION ST_GeomFromGML\n--CREATE FUNCTION ST_GeomFromGeoJSON\n--CREATE FUNCTION ST_GeomFromKML\n--CREATE FUNCTION ST_GMLToSQL\n--CREATE FUNCTION ST_PointFromGeoHash\n\n-------------------------------------------------------------------------\n-------------------------- Geometry Accessors ---------------------------\n-------------------------------------------------------------------------\ncreate function geometrytype(geom geometry) returns string external name geom.""GeometryType1"";"	"geom"	1	1	false	false	false	2000
7050	"st_coorddim"	"create function st_coorddim(geom geometry) returns integer external name geom.""CoordDim"";"	"geom"	1	1	false	false	false	2000
7054	"st_isvalid"	"--CREATE FUNCTION ST_IsCollection(geom Geometry) RETURNS boolean EXTERNAL NAME\ncreate function st_isvalid(geom geometry) returns boolean external name geom.""IsValid"";"	"geom"	1	1	false	false	false	2000
7058	"st_isvalidreason"	"--CREATE FUNCTION ST_IsValid(geom Geometry, flags integer) RETURNS boolean EXTERNAL NAME\ncreate function st_isvalidreason(geom geometry) returns string external name geom.""IsValidReason"";"	"geom"	1	1	false	false	false	2000
7062	"st_npoints"	"--CREATE FUNCTION ST_IsValidReason(geom Geometry, flags integer) RETURNS string EXTERNAL NAME\n--CREATE FUNCTION ST_IsValidDetail(geom Geometry) RETURNS string EXTERNAL NAME geom.""IsValidDetail""; \n--CREATE FUNCTION ST_IsValidDetail(geom Geometry, flags integer) RETURNS A_CUSTOM_ROW EXTERNAL NAME\n--CREATE FUNCTION ST_NDims(geom Geometry) RETURNS integer EXTERNAL NAME\ncreate function st_npoints(geom geometry) returns integer external name geom.""NPoints"";"	"geom"	1	1	false	false	false	2000
7066	"st_nrings"	"create function st_nrings(geom geometry) returns integer external name geom.""NRings"";"	"geom"	1	1	false	false	false	2000
7070	"st_numinteriorrings"	"--is meaningfull for polygon and multipolygon\ncreate function st_numinteriorrings(geom geometry) returns integer external name geom.""NumInteriorRings"";"	"geom"	1	1	false	false	false	2000
7074	"st_xmax"	"--CREATE FUNCTION ST_Summary(geom Geometry) RETURNS string EXTERNAL NAME\ncreate function st_xmax(geom geometry) returns double external name geom.""XMaxFromWKB"";"	"geom"	1	1	false	false	false	2000
7078	"st_xmax"	"create function st_xmax(box mbr) returns double external name geom.""XMaxFromMBR"";"	"geom"	1	1	false	false	false	2000
7082	"st_xmin"	"create function st_xmin(geom geometry) returns double external name geom.""XMinFromWKB"";"	"geom"	1	1	false	false	false	2000
7086	"st_xmin"	"create function st_xmin(box mbr) returns double external name geom.""XMinFromMBR"";"	"geom"	1	1	false	false	false	2000
7090	"st_ymax"	"create function st_ymax(geom geometry) returns double external name geom.""YMaxFromWKB"";"	"geom"	1	1	false	false	false	2000
7094	"st_ymax"	"create function st_ymax(box mbr) returns double external name geom.""YMaxFromMBR"";"	"geom"	1	1	false	false	false	2000
7098	"st_ymin"	"create function st_ymin(geom geometry) returns double external name geom.""YMinFromWKB"";"	"geom"	1	1	false	false	false	2000
7102	"st_ymin"	"create function st_ymin(box mbr) returns double external name geom.""YMinFromMBR"";"	"geom"	1	1	false	false	false	2000
7106	"st_force2d"	"--GEOS creates only 2D Envelope\n--CREATE FUNCTION ST_ZMax(geom Geometry) RETURNS double EXTERNAL NAME geom.""ZMaxFromWKB"";\n--CREATE FUNCTION ST_ZMax(box mbr) RETURNS double EXTERNAL NAME geom.""ZMaxFromMBR"";\n--CREATE FUNCTION ST_ZMin(geom Geometry) RETURNS double EXTERNAL NAME geom.""ZMinFromWKB"";\n--CREATE FUNCTION ST_ZMin(box mbr) RETURNS double EXTERNAL NAME geom.""ZMinFromMBR"";\n--CREATE FUNCTION ST_Zmflag(geom Geometry) RETURNS smallint EXTERNAL NAME --0=2d, 1=3dm, 2=3dz, 4=4d\n\n-------------------------------------------------------------------------\n--------------------------- Geometry Editors ----------------------------\n-------------------------------------------------------------------------\n--CREATE FUNCTION ST_AddPoint RETURNS EXTERNAL NAME\n--CREATE FUNCTION ST_Affine RETURNS EXTERNAL NAME\ncreate function st_force2d(geom geometry) returns geometry external name geom.""Force2D"";"	"geom"	1	1	false	false	false	2000
7110	"st_force3d"	"create function st_force3d(geom geometry) returns geometry external name geom.""Force3D"";"	"geom"	1	1	false	false	false	2000
7114	"st_segmentize"	"--CREATE FUNCTION ST_Force3DZ RETURNS EXTERNAL NAME\n--CREATE FUNCTION ST_Force3DM RETURNS EXTERNAL NAME\n--CREATE FUNCTION ST_Force4D RETURNS EXTERNAL NAME\n--CREATE FUNCTION ST_ForceCollection RETURNS EXTERNAL NAME\n--CREATE FUNCTION ST_ForceRHR RETURNS EXTERNAL NAME\n--CREATE FUNCTION ST_LineMerge RETURNS EXTERNAL NAME\n--CREATE FUNCTION ST_CollectionExtract RETURNS EXTERNAL NAME\n--CREATE FUNCTION ST_CollectionHomogenize RETURNS EXTERNAL NAME\n--CREATE FUNCTION ST_Multi RETURNS EXTERNAL NAME\n--CREATE FUNCTION ST_RemovePoint RETURNS EXTERNAL NAME\n--CREATE FUNCTION ST_Reverse RETURNS EXTERNAL NAME\n--CREATE FUNCTION ST_Rotate RETURNS EXTERNAL NAME\n--CREATE FUNCTION ST_RotateX RETURNS EXTERNAL NAME\n--CREATE FUNCTION ST_RotateY RETURNS EXTERNAL NAME\n--CREATE FUNCTION ST_RotateZ RETURNS EXTERNAL NAME\n--CREATE FUNCTION ST_Scale RETURNS EXTERNAL NAME\ncreate function st_segmentize(geom geometry, sz double) returns geometry external name geom.""Segmentize"";"	"geom"	1	1	false	false	false	2000
7119	"getproj4"	"--CREATE FUNCTION ST_SetPoint RETURNS EXTERNAL NAME\n--CREATE FUNCTION ST_SnapToGrid RETURNS EXTERNAL NAME\n--CREATE FUNCTION ST_Snap RETURNS EXTERNAL NAME\ncreate function getproj4(srid_in integer) returns string \nbegin\n\treturn select proj4text from spatial_ref_sys where srid=srid_in; \nend;"	"user"	2	1	false	false	false	2000
7123	"internaltransform"	"create function internaltransform(geom geometry, srid_src integer, srid_dest integer, proj4_src string, proj4_dest string) returns geometry external name geom.""Transform"";"	"geom"	1	1	false	false	false	2000
7131	"st_transform"	"create function st_transform(geom geometry, srid integer) returns geometry\nbegin\n\tdeclare srid_src integer;\n\tdeclare proj4_src string;\n\tdeclare proj4_dest string;\n\n\tselect st_srid(geom) into srid_src;\n\tselect getproj4(srid_src) into proj4_src;\n\tselect getproj4(srid) into proj4_dest;\n\n\tif proj4_src is null then\n\t\treturn select internaltransform(geom, srid_src, srid, 'null', proj4_dest); \n\telse\n\t\tif proj4_dest is null then\n\t\t\treturn select internaltransform(geom, srid_src, srid, proj4_src, 'null'); \n\t\telse\n\t\t\treturn select internaltransform(geom, srid_src, srid, proj4_src, proj4_dest);\n\t\tend if;\t\n\tend if;\nend;"	"user"	2	1	false	false	false	2000
7136	"st_translate"	"--Translate moves all points of a geometry dx, dy, dz\ncreate function st_translate(geom geometry, dx double, dy double) returns geometry external name geom.""Translate"";"	"geom"	1	1	false	false	false	2000
7142	"st_translate"	"create function st_translate(geom geometry, dx double, dy double, dz double) returns geometry external name geom.""Translate"";"	"geom"	1	1	false	false	false	2000
7149	"st_asewkt"	"--CREATE FUNCTION ST_TransScale RETURNS EXTERNAL NAME\n\n-------------------------------------------------------------------------\n--------------------------- Geometry Outputs ----------------------------\n-------------------------------------------------------------------------\n--CREATE FUNCTION ST_AsEWKB RETURNS EXTERNAL NAME\ncreate function st_asewkt(geom geometry) returns string external name geom.""AsEWKT"";"	"geom"	1	1	false	false	false	2000
7153	"st_covers"	"--CREATE FUNCTION ST_AsGeoJSON RETURNS EXTERNAL NAME\n--CREATE FUNCTION ST_AsGML RETURNS EXTERNAL NAME\n--CREATE FUNCTION ST_AsHEXEWKB RETURNS EXTERNAL NAME\n--CREATE FUNCTION ST_AsKML RETURNS EXTERNAL NAME\n--CREATE FUNCTION ST_AsSVG RETURNS EXTERNAL NAME\n--CREATE FUNCTION ST_AsX3D RETURNS EXTERNAL NAME\n--CREATE FUNCTION ST_GeoHash RETURNS EXTERNAL NAME\n--CREATE FUNCTION ST_AsLatLonText RETURNS EXTERNAL NAME\n\n-------------------------------------------------------------------------\n------------------------------ Operators --------------------------------\n-------------------------------------------------------------------------\n\n-------------------------------------------------------------------------\n---------------- Spatial Relationships and Measurements -----------------\n-------------------------------------------------------------------------\n--CREATE FUNCTION ST_3DClosestPoint RETURNS EXTERNAL NAME\n--CREATE FUNCTION ST_3DDistance RETURNS EXTERNAL NAME\n--CREATE FUNCTION ST_3DDWithin RETURNS EXTERNAL NAME\n--CREATE FUNCTION ST_3DDFullyWithin RETURNS EXTERNAL NAME\n--CREATE FUNCTION ST_3DIntersects RETURNS EXTERNAL NAME\n--CREATE FUNCTION ST_3DLongestLine RETURNS EXTERNAL NAME\n--CREATE FUNCTION ST_3DMaxDistance RETURNS EXTERNAL NAME\n--CREATE FUNCTION ST_3DShortestLine RETURNS EXTERNAL NAME\n--CREATE FUNCTION ST_Area(geog Geography, use_spheroid boolean) RETURNS flt EXTERNAL NAME geom.""Area"";\n--CREATE FUNCTION ST_Azimuth RETURNS EXTERNAL NAME\n--CREATE FUNCTION ST_ClosestPoint RETURNS EXTERNAL NAME\n--CREATE FUNCTION ST_ContainsProperly RETURNS EXTERNAL NAME\ncreate function st_covers(geom1 geometry, geom2 geometry) returns boolean external name geom.""Covers"";"	"geom"	1	1	false	false	false	2000
7158	"st_coveredby"	"--CREATE FUNCTION ST_Covers(geog1 Geography, geog2 Geography) RETURNS boolean EXTERNAL NAME geom.""Covers"";\ncreate function st_coveredby(geom1 geometry, geom2 geometry) returns boolean external name geom.""CoveredBy"";"	"geom"	1	1	false	false	false	2000
7163	"st_dwithin"	"--CREATE FUNCTION ST_CoveredBy(geog1 Geography, geog2 Geography) RETURNS boolean EXTERNAL NAME geom.""CoveredBy"";\n--CREATE FUNCTION ST_LineCrossingDirection RETURNS EXTERNAL NAME\n--CREATE FUNCTION ST_Distance(geog1 Geometry, geog2 Geometry) RETURNS double EXTERNAL NAME geom.""Distance""\n--CREATE FUNCTION ST_Distance(geog1 Geometry, geog2 Geometry, use_spheroid boolean) RETURNS double EXTERNAL NAME geom.""Distance""\ncreate function st_dwithin(geom1 geometry, geom2 geometry, dst double) returns boolean external name geom.""DWithin"";"	"geom"	1	1	false	false	false	2000
7169	"st_length2d"	"--CREATE FUNCTION ST_HausdorffDistance RETURNS EXTERNAL NAME\n--CREATE FUNCTION ST_MaxDistance RETURNS EXTERNAL NAME\n--CREATE FUNCTION ST_Distance_Sphere RETURNS EXTERNAL NAME\n--CREATE FUNCTION ST_Distance_Spheroid RETURNS EXTERNAL NAME\n--CREATE FUNCTION ST_DFullyWithin RETURNS EXTERNAL NAME\n--CREATE FUNCTION ST_HasArc RETURNS EXTERNAL NAME\n--CREATE FUNCTION ST_Intersects(geog1 Geography, geog2 Geography) RETURNS boolean EXTERNAL NAME geom.""Intersects"";\n--CREATE FUNCTION ST_Length(geog Geography, use_spheroid boolean) RETURNS double EXTERNAL NAME geom.""Length"";\ncreate function st_length2d(geom geometry) returns double external name geom.""Length"";"	"geom"	1	1	false	false	false	2000
7173	"st_collect"	"--CREATE FUNCTION ST_3DLength RETURNS EXTERNAL NAME\n--CREATE FUNCTION ST_Length_Spheroid RETURNS EXTERNAL NAME\n--CREATE FUNCTION ST_Length2D_Spheroid RETURNS EXTERNAL NAME\n--CREATE FUNCTION ST_3DLength_Spheroid RETURNS EXTERNAL NAME\n--CREATE FUNCTION ST_LongestLine RETURNS EXTERNAL NAME\n--CREATE FUNCTION ST_OrderingEquals RETURNS EXTERNAL NAME\n--CREATE FUNCTION ST_Perimeter RETURNS EXTERNAL NAME\n--CREATE FUNCTION ST_Perimeter2D RETURNS EXTERNAL NAME\n--CREATE FUNCTION ST_3DPerimeter RETURNS EXTERNAL NAME\n--CREATE FUNCTION ST_Project RETURNS EXTERNAL NAME\n--CREATE FUNCTION ST_Relate(geom1 Geometry, geom2 Geometry) RETURNS string EXTERNAL NAME geom.""Relate"";\n--CREATE FUNCTION ST_Relate(geom1 Geometry, geom2 Geometry, boundary_node_rule integer) RETURNS string EXTERNAL NAME geom.""Relate"";\n--CREATE FUNCTION ST_RelateMatch RETURNS EXTERNAL NAME\n--CREATE FUNCTION ST_ShortestLine RETURNS EXTERNAL NAME\n\n-------------------------------------------------------------------------\n------------------------- Geometry Processing ---------------------------\n-------------------------------------------------------------------------\n--CREATE FUNCTION ST_Buffer(geom Geometry, radius double, circle_quarters_num integer) RETURNS Geometry EXTERNAL NAME geom.""Buffer"";\n--CREATE FUNCTION ST_Buffer(geom Geometry, radius double, buffer_style_parameters string) RETURNS Geometry EXTERNAL NAME geom.""Buffer"";\n--CREATE FUNCTION ST_Buffer(geog Geography, radius double) RETURNS Geometry EXTERNAL NAME geom.""Buffer"";\n--CREATE FUNCTION ST_BuildArea RETURNS EXTERNAL NAME\n--collect is the same to union. POstGIS just has a more efficient implementation for it compared to union\ncreate function st_collect(geom1 geometry, geom2 geometry) returns geometry external name geom.""Union"";"	"geom"	1	1	false	false	false	2000
7178	"st_collect"	"create aggregate st_collect(geom geometry) returns geometry external name geom.""Union"";"	"geom"	1	3	false	false	false	2000
7182	"st_delaunaytriangles"	"--CREATE FUNCTION ST_ConcaveHull RETURNS EXTERNAL NAME\ncreate function st_delaunaytriangles(geom geometry, tolerance double, flags integer) returns geometry external name geom.""DelaunayTriangles"";"	"geom"	1	1	false	false	false	2000
7188	"st_dump"	"create function st_dump(geom geometry) returns table(id string, polygonwkb geometry) external name geom.""Dump"";"	"geom"	1	5	false	false	false	2000
7193	"st_dumppoints"	"create function st_dumppoints(geom geometry) returns table(path string, pointg geometry) external name geom.""DumpPoints"";"	"geom"	1	5	false	false	false	2000
7198	"contains"	"--CREATE FUNCTION ST_DumpRings RETURNS EXTERNAL NAME\n--CREATE FUNCTION ST_FlipCoordinates RETURNS EXTERNAL NAME\n--CREATE FUNCTION ST_Intersection(geog1 Geography, geog2 Geography) RETURNS Geography EXTERNAL NAME geom.""Intersection"";\n--CREATE FUNCTION ST_LineToCurve RETURNS EXTERNAL NAME\n--CREATE FUNCTION ST_MakeValid RETURNS EXTERNAL NAME\n--CREATE FUNCTION ST_MemUnion RETURNS EXTERNAL NAME\n--CREATE FUNCTION ST_MinimumBoundingCircle RETURNS EXTERNAL NAME\n--CREATE FUNCTION ST_Polygonize RETURNS EXTERNAL NAME\n--CREATE FUNCTION ST_Node RETURNS EXTERNAL NAME\n--CREATE FUNCTION ST_OffsetCurve RETURNS EXTERNAL NAME\n--CREATE FUNCTION ST_RemoveRepeatedPoints RETURNS EXTERNAL NAME\n--CREATE FUNCTION ST_SharedPaths RETURNS EXTERNAL NAME\n--CREATE FUNCTION ST_Shift_Longitude RETURNS EXTERNAL NAME\n--CREATE FUNCTION ST_Simplify RETURNS EXTERNAL NAME\n--CREATE FUNCTION ST_SimplifyPreserveTopology RETURNS EXTERNAL NAME\n--CREATE FUNCTION ST_Split RETURNS EXTERNAL NAME\n--CREATE FUNCTION ST_Union(geometry set geoms)?????\n--CREATE FUNCTION ST_UnaryUnion RETURNS EXTERNAL NAME\n\n-------------------------------------------------------------------------\n-------------------------- Linear Referencing ---------------------------\n-------------------------------------------------------------------------\n--CREATE FUNCTION ST_LineInterpolatePoint RETURNS EXTERNAL NAME\n--CREATE FUNCTION ST_LineLocatePoint RETURNS EXTERNAL NAME\n--CREATE FUNCTION ST_LineSubstring RETURNS EXTERNAL NAME\n--CREATE FUNCTION ST_LocateAlong RETURNS EXTERNAL NAME\n--CREATE FUNCTION ST_LocateBetween RETURNS EXTERNAL NAME\n--CREATE FUNCTION ST_LocateBetweenElevations RETURNS EXTERNAL NAME\n--CREATE FUNCTION ST_InterpolatePoint RETURNS EXTERNAL NAME\n--CREATE FUNCTION ST_AddMeasure RETURNS EXTERNAL NAME\n\n-------------------------------------------------------------------------\n---------------------- Long Transactions Support ------------------------\n-------------------------------------------------------------------------\n\n-------------------------------------------------------------------------\n----------------------- Miscellaneous Functions -------------------------\n-------------------------------------------------------------------------\n\n-------------------------------------------------------------------------\n------------------------ Exceptional Functions --------------------------\n-------------------------------------------------------------------------\n\n\n-- CREATE FUNCTION Point(g Geometry) RETURNS Point external name geom.point;\n-- CREATE FUNCTION Curve(g Geometry) RETURNS Curve external name geom.curve;\n-- CREATE FUNCTION LineString(g Geometry) RETURNS LineString external name geom.linestring;\n-- CREATE FUNCTION Surface(g Geometry) RETURNS Surface external name geom.surface;\n-- CREATE FUNCTION Polygon(g Geometry) RETURNS Polygon external name geom.polygon;\n\ncreate function contains(a geometry, x double, y double) returns boolean external name geom.""Contains"";"	"geom"	1	1	false	false	false	2000
7206	"filter"	"-- access the top level key by name, return its value\ncreate function json.filter(js json, pathexpr string)\nreturns json external name json.filter;"	"json"	1	1	false	false	false	7203
7211	"filter"	"create function json.filter(js json, name tinyint)\nreturns json external name json.filter;"	"json"	1	1	false	false	false	7203
7216	"filter"	"create function json.filter(js json, name integer)\nreturns json external name json.filter;"	"json"	1	1	false	false	false	7203
7221	"filter"	"create function json.filter(js json, name bigint)\nreturns json external name json.filter;"	"json"	1	1	false	false	false	7203
7226	"text"	"create function json.text(js json, e string)\nreturns string external name json.text;"	"json"	1	1	false	false	false	7203
7231	"number"	"create function json.number(js json)\nreturns float external name json.number;"	"json"	1	1	false	false	false	7203
7235	"integer"	"create function json.""integer""(js json)\nreturns bigint external name json.""integer"";"	"json"	1	1	false	false	false	7203
7239	"isvalid"	"-- test string for JSON compliancy\ncreate function json.isvalid(js string)\nreturns bool external name json.isvalid;"	"json"	1	1	false	false	false	7203
7243	"isobject"	"create function json.isobject(js string)\nreturns bool external name json.isobject;"	"json"	1	1	false	false	false	7203
7247	"isarray"	"create function json.isarray(js string)\nreturns bool external name json.isarray;"	"json"	1	1	false	false	false	7203
7251	"isvalid"	"create function json.isvalid(js json)\nreturns bool external name json.isvalid;"	"json"	1	1	false	false	false	7203
7255	"isobject"	"create function json.isobject(js json)\nreturns bool external name json.isobject;"	"json"	1	1	false	false	false	7203
7259	"isarray"	"create function json.isarray(js json)\nreturns bool external name json.isarray;"	"json"	1	1	false	false	false	7203
7263	"length"	"-- return the number of primary components\ncreate function json.length(js json)\nreturns integer external name json.length;"	"json"	1	1	false	false	false	7203
7267	"keyarray"	"create function json.keyarray(js json)\nreturns json external name json.keyarray;"	"json"	1	1	false	false	false	7203
7271	"valuearray"	"create function json.valuearray(js json)\nreturns  json external name json.valuearray;"	"json"	1	1	false	false	false	7203
7275	"text"	"create function json.text(js json)\nreturns string external name json.text;"	"json"	1	1	false	false	false	7203
7279	"text"	"create function json.text(js string)\nreturns string external name json.text;"	"json"	1	1	false	false	false	7203
7283	"text"	"create function json.text(js int)\nreturns string external name json.text;"	"json"	1	1	false	false	false	7203
7287	"output"	"-- The remainder awaits the implementation\n\ncreate aggregate json.output(js json)\nreturns string external name json.output;"	"json"	1	3	false	false	false	7203
7291	"tojsonarray"	"-- create function json.object(*) returns json external name json.objectrender;\n\n-- create function json.array(*) returns json external name json.arrayrender;\n\n-- unnesting the JSON structure\n\n-- create function json.unnest(js json)\n-- returns table( id integer, k string, v string) external name json.unnest;\n\n-- create function json.unnest(js json)\n-- returns table( k string, v string) external name json.unnest;\n\n-- create function json.unnest(js json)\n-- returns table( v string) external name json.unnest;\n\n-- create function json.nest table( id integer, k string, v string)\n-- returns json external name json.nest;\n\ncreate aggregate json.tojsonarray( x string ) returns string external name aggr.jsonaggr;"	"aggr"	1	3	false	false	false	7203
7295	"tojsonarray"	"create aggregate json.tojsonarray( x double ) returns string external name aggr.jsonaggr;"	"aggr"	1	3	false	false	false	7203
7299	"md5"	"-- This Source Code Form is subject to the terms of the Mozilla Public\n-- License, v. 2.0.  If a copy of the MPL was not distributed with this\n-- file, You can obtain one at http://mozilla.org/MPL/2.0/.\n--\n-- Copyright 2008-2015 MonetDB B.V.\n\n-- (co) Arjen de Rijke\n\ncreate function sys.md5(v string)\nreturns string external name clients.md5sum;"	"clients"	1	1	false	false	false	2000
7304	"uuid"	"-- generate a new uuid\ncreate function sys.uuid()\nreturns uuid external name uuid.""new"";"	"uuid"	1	1	false	false	false	2000
7307	"isauuid"	"create function sys.isauuid(u uuid)\nreturns uuid external name uuid.""isaUUID"";"	"uuid"	1	1	false	false	false	2000
7311	"isauuid"	"create function sys.isauuid(u string)\nreturns uuid external name uuid.""isaUUID"";"	"uuid"	1	1	false	false	false	2000
7315	"chi2prob"	"-- This Source Code Form is subject to the terms of the Mozilla Public\n-- License, v. 2.0.  If a copy of the MPL was not distributed with this\n-- file, You can obtain one at http://mozilla.org/MPL/2.0/.\n--\n-- Copyright 2008-2015 MonetDB B.V.\n\n-- (co) Arjen de Rijke, Bart Scheers\n-- Use statistical functions from gsl library\n\n-- Calculate Chi squared probability\ncreate function sys.chi2prob(chi2 double, datapoints double)\nreturns double external name gsl.""chi2prob"";"	"gsl"	1	1	false	false	false	2000
7321	"start"	"create procedure profiler.start() external name profiler.""start"";"	"profiler"	1	2	true	false	false	7319
7323	"stop"	"create procedure profiler.stop() external name profiler.stop;"	"profiler"	1	2	true	false	false	7319
7325	"setheartbeat"	"create procedure profiler.setheartbeat(beat int) external name profiler.setheartbeat;"	"profiler"	1	2	true	false	false	7319
7328	"setpoolsize"	"create procedure profiler.setpoolsize(poolsize int) external name profiler.setpoolsize;"	"profiler"	1	2	true	false	false	7319
7331	"setstream"	"create procedure profiler.setstream(host string, port int) external name profiler.setstream;"	"profiler"	1	2	true	false	false	7319
7356	"listdir"	"\n\ncreate procedure listdir(dirname string) external name fits.listdir;"	"fits"	1	2	true	false	false	2000
7359	"fitsattach"	"create procedure fitsattach(fname string) external name fits.attach;"	"fits"	1	2	true	false	false	2000
7362	"fitsload"	"create procedure fitsload(tname string) external name fits.load;"	"fits"	1	2	true	false	false	2000
7365	"listdirpat"	"create procedure listdirpat(dirname string,pat string) external name fits.listdirpattern;"	"fits"	1	2	true	false	false	2000
7401	"netcdf_attach"	"-- gr_name is ""GLOBAL"" or ""ROOT"" for classic NetCDF files\n-- used for groups in HDF5 files\n-- global attributes have obj_name=""""\n\n-- create function netcdfvar (fname varchar(256)) \n--\treturns int external name netcdf.test;\n\ncreate procedure netcdf_attach(fname varchar(256))\n    external name netcdf.attach;"	"netcdf"	1	2	true	false	false	2000
7404	"netcdf_importvar"	"create procedure netcdf_importvar(fid integer, varnname varchar(256))\n    external name netcdf.importvariable;"	"netcdf"	1	2	true	false	false	2000
7408	"lidarattach"	"create procedure lidarattach(fname string) external name lidar.attach;"	"lidar"	1	2	true	false	false	2000
7411	"lidarload"	"create procedure lidarload(tname string) external name lidar.load;"	"lidar"	1	2	true	false	false	2000
7414	"storage"	"-- This Source Code Form is subject to the terms of the Mozilla Public\n-- License, v. 2.0.  If a copy of the MPL was not distributed with this\n-- file, You can obtain one at http://mozilla.org/MPL/2.0/.\n--\n-- Copyright 2008-2015 MonetDB B.V.\n\n-- Author M.Kersten\n-- This script gives the database administrator insight in the actual\n-- footprint of the persistent tables and the maximum playground used\n-- when indices are introduced upon them.\n-- By chancing the storagemodelinput table directly, the footprint for\n-- yet to be loaded databases can be assessed.\n\n-- The actual storage footprint of an existing database can be\n-- obtained by the table procuding function storage()\n-- It represents the actual state of affairs, i.e. storage on disk\n-- of columns and foreign key indices, and possible temporary hash indices.\n-- For strings we take a sample to determine their average length.\n\ncreate function sys.""storage""()\nreturns table (\n\t""schema"" string,\n\t""table"" string,\n\t""column"" string,\n\t""type"" string,\n\t""mode"" string,\n\tlocation string,\n\t""count"" bigint,\n\ttypewidth int,\n\tcolumnsize bigint,\n\theapsize bigint,\n\thashes bigint,\n\tphash boolean,\n\timprints bigint,\n\tsorted boolean\n)\nexternal name sql.""storage"";"	"sql"	1	5	false	false	false	2000
7458	"storagemodelinit"	"-- this table can be adjusted to reflect the anticipated final database size\n\n-- The model input can be derived from the current database using\ncreate procedure sys.storagemodelinit()\nbegin\n\tdelete from sys.storagemodelinput;\n\n\tinsert into sys.storagemodelinput\n\tselect x.""schema"", x.""table"", x.""column"", x.""type"", x.typewidth, x.count, 0, x.typewidth, false, x.sorted from sys.""storage""() x;\n\n\tupdate sys.storagemodelinput\n\tset reference = true\n\twhere concat(concat(""schema"",""table""), ""column"") in (\n\t\tselect concat( concat(""fkschema"".""name"", ""fktable"".""name""), ""fkkeycol"".""name"" )\n\t\tfrom\t""sys"".""keys"" as    ""fkkey"",\n\t\t\t\t""sys"".""objects"" as ""fkkeycol"",\n\t\t\t\t""sys"".""tables"" as  ""fktable"",\n\t\t\t\t""sys"".""schemas"" as ""fkschema""\n\t\twhere   ""fktable"".""id"" = ""fkkey"".""table_id""\n\t\t\tand ""fkkey"".""id"" = ""fkkeycol"".""id""\n\t\t\tand ""fkschema"".""id"" = ""fktable"".""schema_id""\n\t\t\tand ""fkkey"".""rkey"" > -1);\n\n\tupdate sys.storagemodelinput\n\tset ""distinct"" = ""count"" -- assume all distinct\n\twhere ""type"" = 'varchar' or ""type""='clob';\nend;"	"user"	2	2	true	false	false	2000
7460	"columnsize"	"-- The predicted storage footprint of the complete database\n-- determines the amount of diskspace needed for persistent storage\n-- and the upperbound when all possible index structures are created.\n-- The storage requirement for foreign key joins is split amongst the participants.\n\ncreate function sys.columnsize(nme string, i bigint, d bigint)\nreturns bigint\nbegin\n\tcase\n\twhen nme = 'boolean' then return i;\n\twhen nme = 'char' then return 2*i;\n\twhen nme = 'smallint' then return 2 * i;\n\twhen nme = 'int' then return 4 * i;\n\twhen nme = 'bigint' then return 8 * i;\n\twhen nme = 'hugeint' then return 16 * i;\n\twhen nme = 'timestamp' then return 8 * i;\n\twhen  nme = 'varchar' then\n\t\tcase\n\t\twhen cast(d as bigint) << 8 then return i;\n\t\twhen cast(d as bigint) << 16 then return 2 * i;\n\t\twhen cast(d as bigint) << 32 then return 4 * i;\n\t\telse return 8 * i;\n\t\tend case;\n\telse return 8 * i;\n\tend case;\nend;"	"user"	2	1	false	false	false	2000
7466	"heapsize"	"create function sys.heapsize(tpe string, i bigint, w int)\nreturns bigint\nbegin\n\tif  tpe <> 'varchar' and tpe <> 'clob'\n\tthen\n\t\treturn 0;\n\tend if;\n\treturn 10240 + i * w;\nend;"	"user"	2	1	false	false	false	2000
7472	"hashsize"	"create function sys.hashsize(b boolean, i bigint)\nreturns bigint\nbegin\n\t-- assume non-compound keys\n\tif  b = true\n\tthen\n\t\treturn 8 * i;\n\tend if;\n\treturn 0;\nend;"	"user"	2	1	false	false	false	2000
7477	"imprintsize"	"create function sys.imprintsize(i bigint, nme string)\nreturns bigint\nbegin\n\tif nme = 'boolean'\n\t\tor nme = 'tinyint'\n\t\tor nme = 'smallint'\n\t\tor nme = 'int'\n\t\tor nme = 'bigint'\n\t\tor nme = 'hugeint'\n\t\tor nme = 'decimal'\n\t\tor nme = 'date'\n\t\tor nme = 'timestamp'\n\t\tor nme = 'real'\n\t\tor nme = 'double'\n\tthen\n\t\treturn cast( i * 0.12 as bigint);\n\tend if ;\n\treturn 0;\nend;"	"user"	2	1	false	false	false	2000
7482	"storagemodel"	"create function sys.storagemodel()\nreturns table (\n\t""schema"" string,\n\t""table"" string,\n\t""column"" string,\n\t""type"" string,\n\t""count"" bigint,\n\tcolumnsize bigint,\n\theapsize bigint,\n\thashes bigint,\n\timprints bigint,\n\tsorted boolean)\nbegin\n\treturn select i.""schema"", i.""table"", i.""column"", i.""type"", i.""count"",\n\tcolumnsize(i.""type"", i.count, i.""distinct""),\n\theapsize(i.""type"", i.""distinct"", i.""atomwidth""),\n\thashsize(i.""reference"", i.""count""),\n\timprintsize(i.""count"",i.""type""),\n\ti.sorted\n\tfrom sys.storagemodelinput i;\nend;"	"user"	2	5	false	false	false	2000
7529	"analyze"	"create procedure sys.analyze(minmax int, ""sample"" bigint)\nexternal name sql.analyze;"	"sql"	1	2	true	false	false	2000
7533	"analyze"	"create procedure sys.analyze(minmax int, ""sample"" bigint, sch string)\nexternal name sql.analyze;"	"sql"	1	2	true	false	false	2000
7538	"analyze"	"create procedure sys.analyze(minmax int, ""sample"" bigint, sch string, tbl string)\nexternal name sql.analyze;"	"sql"	1	2	true	false	false	2000
7544	"analyze"	"create procedure sys.analyze(minmax int, ""sample"" bigint, sch string, tbl string, col string)\nexternal name sql.analyze;"	"sql"	1	2	true	false	false	2000
7551	"reverse"	"-- This Source Code Form is subject to the terms of the Mozilla Public\n-- License, v. 2.0.  If a copy of the MPL was not distributed with this\n-- file, You can obtain one at http://mozilla.org/MPL/2.0/.\n--\n-- Copyright 2008-2015 MonetDB B.V.\n\n-- add function signatures to SQL catalog\n\n\n-- Reverse a string\ncreate function reverse(src string)\nreturns string external name udf.reverse;"	"udf"	1	1	false	false	false	2000
7555	"fuse"	"-- fuse two (1-byte) tinyint values into one (2-byte) smallint value\ncreate function fuse(one tinyint, two tinyint)\nreturns smallint external name udf.fuse;"	"udf"	1	1	false	false	false	2000
7560	"fuse"	"-- fuse two (2-byte) smallint values into one (4-byte) integer value\ncreate function fuse(one smallint, two smallint)\nreturns integer external name udf.fuse;"	"udf"	1	1	false	false	false	2000
7565	"fuse"	"-- fuse two (4-byte) integer values into one (8-byte) bigint value\ncreate function fuse(one integer, two integer)\nreturns bigint external name udf.fuse;"	"udf"	1	1	false	false	false	2000
7571	"bam_loader_repos"	"create procedure bam.bam_loader_repos(bam_repos string, dbschema smallint)\nexternal name bam.bam_loader_repos;"	"bam"	1	2	true	false	false	7569
7575	"bam_loader_files"	"create procedure bam.bam_loader_files(bam_files string, dbschema smallint)\nexternal name bam.bam_loader_files;"	"bam"	1	2	true	false	false	7569
7579	"bam_loader_file"	"create procedure bam.bam_loader_file(bam_file string, dbschema smallint)\nexternal name bam.bam_loader_file;"	"bam"	1	2	true	false	false	7569
7583	"bam_drop_file"	"create procedure bam.bam_drop_file(file_id bigint, dbschema smallint)\nexternal name bam.bam_drop_file;"	"bam"	1	2	true	false	false	7569
7587	"bam_flag"	"create function bam.bam_flag(flag smallint, name string)\nreturns boolean external name bam.bam_flag;"	"bam"	1	1	false	false	false	7569
7592	"reverse_seq"	"create function bam.reverse_seq(seq string)\nreturns string external name bam.reverse_seq;"	"bam"	1	1	false	false	false	7569
7596	"reverse_qual"	"create function bam.reverse_qual(qual string)\nreturns string external name bam.reverse_qual;"	"bam"	1	1	false	false	false	7569
7600	"seq_length"	"create function bam.seq_length(cigar string)\nreturns int external name bam.seq_length;"	"bam"	1	1	false	false	false	7569
7604	"seq_char"	"create function bam.seq_char(ref_pos int, alg_seq string, alg_pos int, alg_cigar string)\nreturns char(1) external name bam.seq_char;"	"bam"	1	1	false	false	false	7569
7611	"sam_export"	"create procedure bam.sam_export(output_path string)\nexternal name bam.sam_export;"	"bam"	1	2	true	false	false	7569
7614	"bam_export"	"create procedure bam.bam_export(output_path string)\nexternal name bam.bam_export;"	"bam"	1	2	true	false	false	7569
7684	"generate_series"	"-- This Source Code Form is subject to the terms of the Mozilla Public\n-- License, v. 2.0.  If a copy of the MPL was not distributed with this\n-- file, You can obtain one at http://mozilla.org/MPL/2.0/.\n--\n-- Copyright 2008-2015 MonetDB B.V.\n\n-- (c) Author M.Kersten\n\ncreate function sys.generate_series(first tinyint, last tinyint)\nreturns table (value tinyint)\nexternal name generator.series;"	"generator"	1	5	false	false	false	2000
7689	"generate_series"	"create function sys.generate_series(first tinyint, last tinyint, stepsize tinyint)\nreturns table (value tinyint)\nexternal name generator.series;"	"generator"	1	5	false	false	false	2000
7695	"generate_series"	"create function sys.generate_series(first smallint, last smallint)\nreturns table (value smallint)\nexternal name generator.series;"	"generator"	1	5	false	false	false	2000
7700	"generate_series"	"create function sys.generate_series(first smallint, last smallint, stepsize smallint)\nreturns table (value smallint)\nexternal name generator.series;"	"generator"	1	5	false	false	false	2000
7706	"generate_series"	"create function sys.generate_series(first int, last int)\nreturns table (value int)\nexternal name generator.series;"	"generator"	1	5	false	false	false	2000
7711	"generate_series"	"create function sys.generate_series(first int, last int, stepsize int)\nreturns table (value int)\nexternal name generator.series;"	"generator"	1	5	false	false	false	2000
7717	"generate_series"	"create function sys.generate_series(first bigint, last bigint)\nreturns table (value bigint)\nexternal name generator.series;"	"generator"	1	5	false	false	false	2000
7722	"generate_series"	"create function sys.generate_series(first bigint, last bigint, stepsize bigint)\nreturns table (value bigint)\nexternal name generator.series;"	"generator"	1	5	false	false	false	2000
7728	"generate_series"	"create function sys.generate_series(first real, last real, stepsize real)\nreturns table (value real)\nexternal name generator.series;"	"generator"	1	5	false	false	false	2000
7734	"generate_series"	"create function sys.generate_series(first double, last double, stepsize double)\nreturns table (value double)\nexternal name generator.series;"	"generator"	1	5	false	false	false	2000
7740	"generate_series"	"create function sys.generate_series(first decimal(10,2), last decimal(10,2), stepsize decimal(10,2))\nreturns table (value decimal(10,2))\nexternal name generator.series;"	"generator"	1	5	false	false	false	2000
7746	"generate_series"	"create function sys.generate_series(first timestamp, last timestamp, stepsize interval second)\nreturns table (value timestamp)\nexternal name generator.series;"	"generator"	1	5	false	false	false	2000
=======
86	"avg"	"avg"	"aggr"	0	3	false	false	false	0
87	"count_no_nil"	"count_no_nil"	"aggr"	0	3	false	false	false	0
88	"count"	"count"	"aggr"	0	3	false	false	false	0
5225	"env"	"CREATE FUNCTION env () RETURNS TABLE( name varchar(1024), value varchar(2048)) EXTERNAL NAME sql.sql_environment;"	"sql"	2	5	false	false	false	2000
5228	"var"	"CREATE FUNCTION var() RETURNS TABLE( name varchar(1024)) EXTERNAL NAME sql.sql_variables;"	"sql"	2	5	false	false	false	2000
5234	"db_users"	"CREATE FUNCTION db_users () RETURNS TABLE( name varchar(2048)) EXTERNAL NAME sql.db_users;"	"sql"	2	5	false	false	false	2000
5254	"like"	"-- This Source Code Form is subject to the terms of the Mozilla Public\n-- License, v. 2.0.  If a copy of the MPL was not distributed with this\n-- file, You can obtain one at http://mozilla.org/MPL/2.0/.\n--\n-- Copyright 2008-2015 MonetDB B.V.\n\ncreate filter function ""like""(val string, pat string, esc string) external name algebra.""like"";"	"algebra"	1	4	true	false	false	2000
5259	"ilike"	"create filter function ""ilike""(val string, pat string, esc string) external name algebra.""ilike"";"	"algebra"	1	4	true	false	false	2000
5264	"like"	"create filter function ""like""(val string, pat string) external name algebra.""like"";"	"algebra"	1	4	true	false	false	2000
5268	"ilike"	"create filter function ""ilike""(val string, pat string) external name algebra.""ilike"";"	"algebra"	1	4	true	false	false	2000
5272	"degrees"	"-- This Source Code Form is subject to the terms of the Mozilla Public\n-- License, v. 2.0.  If a copy of the MPL was not distributed with this\n-- file, You can obtain one at http://mozilla.org/MPL/2.0/.\n--\n-- Copyright 2008-2015 MonetDB B.V.\n\ncreate function degrees(r double)\nreturns double\n\treturn r*180/pi();"	"user"	2	1	false	false	false	2000
5276	"radians"	"create function radians(d double)\nreturns double\n\treturn d*pi()/180;"	"user"	2	1	false	false	false	2000
5280	"times"	"-- This Source Code Form is subject to the terms of the Mozilla Public\n-- License, v. 2.0.  If a copy of the MPL was not distributed with this\n-- file, You can obtain one at http://mozilla.org/MPL/2.0/.\n--\n-- Copyright 2008-2015 MonetDB B.V.\n\n-- Provide a simple equivalent for the UNIX times command\n-- times 0 ms user 0 ms system 0 ms 0 reads 0 writes\n\ncreate procedure times()\nexternal name sql.times;"	"sql"	1	2	true	false	false	2000
5283	"getanchor"	"create function getanchor( theurl url ) returns string\n\texternal name url.""getAnchor"";"	"url"	1	1	false	false	false	2000
5287	"getbasename"	"create function getbasename(theurl url) returns string\n\texternal name url.""getBasename"";"	"url"	1	1	false	false	false	2000
5291	"getcontent"	"create function getcontent(theurl url)   returns string\n\texternal name url.""getContent"";"	"url"	1	1	false	false	false	2000
5295	"getcontext"	"create function getcontext(theurl url)   returns string\n\texternal name url.""getContext"";"	"url"	1	1	false	false	false	2000
5299	"getdomain"	"create function getdomain(theurl url) returns string\n\texternal name url.""getDomain"";"	"url"	1	1	false	false	false	2000
5303	"getextension"	"create function getextension(theurl url) returns string\n\texternal name url.""getExtension"";"	"url"	1	1	false	false	false	2000
5307	"getfile"	"create function getfile(theurl url) returns string\n\texternal name url.""getFile"";"	"url"	1	1	false	false	false	2000
5311	"gethost"	"create function gethost(theurl url)   returns string\n\texternal name url.""getHost"";"	"url"	1	1	false	false	false	2000
5315	"getport"	"create function getport(theurl url) returns string\n\texternal name url.""getPort"";"	"url"	1	1	false	false	false	2000
5319	"getprotocol"	"create function getprotocol(theurl url) returns string\n\texternal name url.""getProtocol"";"	"url"	1	1	false	false	false	2000
5323	"getquery"	"create function getquery(theurl url) returns string\n\texternal name url.""getQuery"";"	"url"	1	1	false	false	false	2000
5327	"getuser"	"create function getuser(theurl url) returns string\n\texternal name url.""getUser"";"	"url"	1	1	false	false	false	2000
5331	"getroboturl"	"create function getroboturl(theurl url) returns string\n\texternal name url.""getRobotURL"";"	"url"	1	1	false	false	false	2000
5335	"isaurl"	"create function isaurl(theurl url) returns bool\n\texternal name url.""isaURL"";"	"url"	1	1	false	false	false	2000
5339	"newurl"	"create function newurl(protocol string, hostname string, ""port"" int, file string)\n\treturns url\n\texternal name url.""new"";"	"url"	1	1	false	false	false	2000
5346	"newurl"	"create function newurl(protocol string, hostname string, file string)\n\treturns url\n\texternal name url.""new"";"	"url"	1	1	false	false	false	2000
5352	"str_to_date"	"-- This Source Code Form is subject to the terms of the Mozilla Public\n-- License, v. 2.0.  If a copy of the MPL was not distributed with this\n-- file, You can obtain one at http://mozilla.org/MPL/2.0/.\n--\n-- Copyright 2008-2015 MonetDB B.V.\n\ncreate function str_to_date(s string, format string) returns date\n\texternal name mtime.""str_to_date"";"	"mtime"	1	1	false	false	false	2000
5357	"date_to_str"	"create function date_to_str(d date, format string) returns string\n\texternal name mtime.""date_to_str"";"	"mtime"	1	1	false	false	false	2000
5362	"str_to_time"	"create function str_to_time(s string, format string) returns time\n\texternal name mtime.""str_to_time"";"	"mtime"	1	1	false	false	false	2000
5367	"time_to_str"	"create function time_to_str(d time, format string) returns string\n\texternal name mtime.""time_to_str"";"	"mtime"	1	1	false	false	false	2000
5372	"str_to_timestamp"	"create function str_to_timestamp(s string, format string) returns timestamp\n\texternal name mtime.""str_to_timestamp"";"	"mtime"	1	1	false	false	false	2000
5377	"timestamp_to_str"	"create function timestamp_to_str(d timestamp, format string) returns string\n\texternal name mtime.""timestamp_to_str"";"	"mtime"	1	1	false	false	false	2000
5383	"broadcast"	"create function ""broadcast"" (p inet) returns inet\n\texternal name inet.""broadcast"";"	"inet"	1	1	false	false	false	2000
5387	"host"	"create function ""host"" (p inet) returns clob\n\texternal name inet.""host"";"	"inet"	1	1	false	false	false	2000
5391	"masklen"	"create function ""masklen"" (p inet) returns int\n\texternal name inet.""masklen"";"	"inet"	1	1	false	false	false	2000
5395	"setmasklen"	"create function ""setmasklen"" (p inet, mask int) returns inet\n\texternal name inet.""setmasklen"";"	"inet"	1	1	false	false	false	2000
5400	"netmask"	"create function ""netmask"" (p inet) returns inet\n\texternal name inet.""netmask"";"	"inet"	1	1	false	false	false	2000
5404	"hostmask"	"create function ""hostmask"" (p inet) returns inet\n\texternal name inet.""hostmask"";"	"inet"	1	1	false	false	false	2000
5408	"network"	"create function ""network"" (p inet) returns inet\n\texternal name inet.""network"";"	"inet"	1	1	false	false	false	2000
5412	"text"	"create function ""text"" (p inet) returns clob\n\texternal name inet.""text"";"	"inet"	1	1	false	false	false	2000
5416	"abbrev"	"create function ""abbrev"" (p inet) returns clob\n\texternal name inet.""abbrev"";"	"inet"	1	1	false	false	false	2000
5420	"left_shift"	"create function ""left_shift""(i1 inet, i2 inet) returns boolean\n\texternal name inet.""<<"";"	"inet"	1	1	false	false	false	2000
5425	"right_shift"	"create function ""right_shift""(i1 inet, i2 inet) returns boolean\n\texternal name inet."">>"";"	"inet"	1	1	false	false	false	2000
5430	"left_shift_assign"	"create function ""left_shift_assign""(i1 inet, i2 inet) returns boolean\n\texternal name inet.""<<="";"	"inet"	1	1	false	false	false	2000
5435	"right_shift_assign"	"create function ""right_shift_assign""(i1 inet, i2 inet) returns boolean\n\texternal name inet."">>="";"	"inet"	1	1	false	false	false	2000
5440	"querylog_catalog"	"-- This Source Code Form is subject to the terms of the Mozilla Public\n-- License, v. 2.0.  If a copy of the MPL was not distributed with this\n-- file, You can obtain one at http://mozilla.org/MPL/2.0/.\n--\n-- Copyright 2008-2015 MonetDB B.V.\n\n-- QUERY HISTORY\n-- The query history mechanism of MonetDB/SQL relies on a few hooks.\n-- The most important one is a global system variable which controls\n--  monitoring of all sessions.\n\ncreate function sys.querylog_catalog()\nreturns table(\n\tid oid,\n\towner string,\n\tdefined timestamp,\n\tquery string,\n\tpipe string,\n\t""plan"" string,\t\t-- Name of MAL plan\n\tmal int,\t\t-- size of MAL plan\n\toptimize bigint\t-- time in usec\n)\nexternal name sql.querylog_catalog;"	"sql"	1	5	false	false	false	2000
5450	"querylog_calls"	"-- Each query call is stored in the table calls\n-- At regular intervals the query history table should be cleaned.\n-- This can be done manually on the SQL console, or be integrated\n-- in the keepQuery and keepCall upon need.\n-- The parameters are geared at understanding the resource claims\n-- They reflect the effect of the total workload mix during execution.\n-- The 'cpu' gives the average cpu load percentage over all cores on the\n-- server during execution phase.\n-- increasing cpu load indicates better use of multi-cores.\n-- The 'io' indicate IOs during complete query run.\n-- The 'space' is the total amount of intermediates created in MB.\n-- Reducing the space component improves performance/\n-- All timing in usec and all storage in bytes.\n\ncreate function sys.querylog_calls()\nreturns table(\n\tid oid,\t\t -- references query plan\n\t""start"" timestamp,\t-- time the statement was started\n\t""stop"" timestamp,\t-- time the statement was completely finished\n\targuments string,\t-- actual call structure\n\ttuples wrd,\t\t-- number of tuples in the result set\n\trun bigint,\t\t-- time spent (in usec)  until the result export\n\tship bigint,\t\t-- time spent (in usec)  to ship the result set\n\tcpu int,\t\t-- average cpu load percentage during execution\n\tio int\t\t\t-- percentage time waiting for IO to finish\n)\nexternal name sql.querylog_calls;"	"sql"	1	5	false	false	false	2000
5500	"querylog_empty"	"-- reset history for a particular user\ncreate procedure sys.querylog_empty()\nexternal name sql.querylog_empty;"	"sql"	1	2	true	false	false	2000
5502	"querylog_enable"	"-- manipulate the query logger\ncreate procedure sys.querylog_enable()\nexternal name sql.querylog_enable;"	"sql"	1	2	true	false	false	2000
5504	"querylog_enable"	"create procedure sys.querylog_enable(threshold smallint)\nexternal name sql.querylog_enable_threshold;"	"sql"	1	2	true	false	false	2000
5507	"querylog_disable"	"create procedure sys.querylog_disable()\nexternal name sql.querylog_disable;"	"sql"	1	2	true	false	false	2000
5509	"tracelog"	"-- This Source Code Form is subject to the terms of the Mozilla Public\n-- License, v. 2.0.  If a copy of the MPL was not distributed with this\n-- file, You can obtain one at http://mozilla.org/MPL/2.0/.\n--\n-- Copyright 2008-2015 MonetDB B.V.\n\n-- make the offline tracing table available for inspection\ncreate function sys.tracelog()\n\treturns table (\n\t\tevent integer,\t\t-- event counter\n\t\tclk varchar(20),\t-- wallclock, no mtime in kernel\n\t\tpc varchar(50),\t-- module.function[nr]\n\t\tthread int,\t\t-- thread identifier\n\t\tticks bigint,\t\t-- time in microseconds\n\t\trrsmb bigint,\t\t-- resident memory in MB\n\t\tvmmb bigint,\t\t-- virtual size in MB\n\t\treads bigint,\t\t-- number of blocks read\n\t\twrites bigint,\t\t-- number of blocks written\n\t\tminflt bigint,\t\t-- minor page faults\n\t\tmajflt bigint,\t\t-- major page faults\n\t\tnvcsw bigint,\t\t-- non-volantary conext switch\n\t\tstmt string\t\t-- actual statement executed\n\t)\n\texternal name sql.dump_trace;"	"sql"	1	5	false	false	false	2000
5539	"epoch"	"-- This Source Code Form is subject to the terms of the Mozilla Public\n-- License, v. 2.0.  If a copy of the MPL was not distributed with this\n-- file, You can obtain one at http://mozilla.org/MPL/2.0/.\n--\n-- Copyright 2008-2015 MonetDB B.V.\n\n-- assume milliseconds when converted to TIMESTAMP\ncreate function sys.""epoch""(sec bigint) returns timestamp\n\texternal name timestamp.""epoch"";"	"timestamp"	1	1	false	false	false	2000
5543	"epoch"	"create function sys.""epoch""(sec int) returns timestamp\n\texternal name timestamp.""epoch"";"	"timestamp"	1	1	false	false	false	2000
5547	"epoch"	"create function sys.""epoch""(ts timestamp) returns int\n\texternal name timestamp.""epoch"";"	"timestamp"	1	1	false	false	false	2000
5551	"epoch"	"create function sys.""epoch""(ts timestamp with time zone) returns int\n\texternal name timestamp.""epoch"";"	"timestamp"	1	1	false	false	false	2000
5555	"shrink"	"-- This Source Code Form is subject to the terms of the Mozilla Public\n-- License, v. 2.0.  If a copy of the MPL was not distributed with this\n-- file, You can obtain one at http://mozilla.org/MPL/2.0/.\n--\n-- Copyright 2008-2015 MonetDB B.V.\n\n-- Vacuum a relational table should be done with care.\n-- For, the oid's are used in join-indices.\n\n-- Vacuum of tables may improve IO performance and disk footprint.\n-- The foreign key constraints should be dropped before\n-- and re-established after the cluster operation.\n\ncreate procedure shrink(sys string, tab string)\n\texternal name sql.shrink;"	"sql"	1	2	true	false	false	2000
5559	"reuse"	"create procedure reuse(sys string, tab string)\n\texternal name sql.reuse;"	"sql"	1	2	true	false	false	2000
5563	"vacuum"	"create procedure vacuum(sys string, tab string)\n\texternal name sql.vacuum;"	"sql"	1	2	true	false	false	2000
5567	"dependencies_schemas_on_users"	"-- This Source Code Form is subject to the terms of the Mozilla Public\n-- License, v. 2.0.  If a copy of the MPL was not distributed with this\n-- file, You can obtain one at http://mozilla.org/MPL/2.0/.\n--\n-- Copyright 2008-2015 MonetDB B.V.\n\n--Schema s has a dependency on user u\ncreate function dependencies_schemas_on_users()\nreturns table (sch varchar(100), usr varchar(100), dep_type varchar(32))\nreturn table (select s.name, u.name, 'DEP_USER' from schemas as s, users u where u.default_schema = s.id);"	"user"	2	5	false	false	false	2000
5572	"dependencies_owners_on_schemas"	"--User (owner) has a dependency in schema s\ncreate function dependencies_owners_on_schemas()\nreturns table (sch varchar(100), usr varchar(100), dep_type varchar(32))\nreturn table (select a.name, s.name, 'DEP_SCHEMA' from schemas as s, auths a where s.owner = a.id);"	"user"	2	5	false	false	false	2000
5577	"dependencies_tables_on_views"	"--Table t has a dependency on view v\ncreate function dependencies_tables_on_views()\nreturns table (sch varchar(100), usr varchar(100), dep_type varchar(32))\nreturn table (select t.name, v.name, 'DEP_VIEW' from tables as t, tables as v, dependencies as dep where t.id = dep.id and v.id = dep.depend_id and dep.depend_type = 5 and v.type = 1);"	"user"	2	5	false	false	false	2000
5582	"dependencies_tables_on_indexes"	"--Table t has a dependency on index  i\ncreate function dependencies_tables_on_indexes()\nreturns table (sch varchar(100), usr varchar(100), dep_type varchar(32))\nreturn table (select t.name, i.name, 'DEP_INDEX' from tables as t, idxs as i where i.table_id = t.id and i.name not in (select name from keys) and t.type = 0);"	"user"	2	5	false	false	false	2000
5587	"dependencies_tables_on_triggers"	"--Table t has a dependency on trigger tri\n\ncreate function dependencies_tables_on_triggers()\nreturns table (sch varchar(100), usr varchar(100), dep_type varchar(32))\nreturn table ((select t.name, tri.name, 'DEP_TRIGGER' from tables as t, triggers as tri where tri.table_id = t.id) union (select t.name, tri.name, 'DEP_TRIGGER' from triggers tri, tables t, dependencies dep where dep.id = t.id and dep.depend_id =tri.id and dep.depend_type = 8));"	"user"	2	5	false	false	false	2000
5592	"dependencies_tables_on_foreignkeys"	"--Table t has a dependency on foreign key k\ncreate function dependencies_tables_on_foreignkeys()\nreturns table (sch varchar(100), usr varchar(100), dep_type varchar(32))\nreturn table (select t.name, fk.name, 'DEP_FKEY' from tables as t, keys as k, keys as fk where fk.rkey = k.id and k.table_id = t.id);"	"user"	2	5	false	false	false	2000
5597	"dependencies_tables_on_functions"	"--Table t has a dependency on function f\ncreate function dependencies_tables_on_functions()\nreturns table (sch varchar(100), usr varchar(100), dep_type varchar(32))\nreturn table (select t.name, f.name, 'DEP_FUNC' from functions as f, tables as t, dependencies as dep where t.id = dep.id and f.id = dep.depend_id and dep.depend_type = 7 and t.type = 0);"	"user"	2	5	false	false	false	2000
5602	"dependencies_columns_on_views"	"--Column c has a dependency on view v\ncreate function dependencies_columns_on_views()\nreturns table (sch varchar(100), usr varchar(100), dep_type varchar(32))\nreturn table (select c.name, v.name, 'DEP_VIEW' from columns as c, tables as v, dependencies as dep where c.id = dep.id and v.id = dep.depend_id and dep.depend_type = 5 and v.type = 1);"	"user"	2	5	false	false	false	2000
5607	"dependencies_columns_on_keys"	"--Column c has a dependency on key k\ncreate function dependencies_columns_on_keys()\nreturns table (sch varchar(100), usr varchar(100), dep_type varchar(32))\nreturn table (select c.name, k.name, 'DEP_KEY' from columns as c, objects as kc, keys as k where kc.""name"" = c.name and kc.id = k.id and k.table_id = c.table_id and k.rkey = -1);"	"user"	2	5	false	false	false	2000
5612	"dependencies_columns_on_indexes"	"--Column c has a dependency on index i\ncreate function dependencies_columns_on_indexes()\nreturns table (sch varchar(100), usr varchar(100), dep_type varchar(32))\nreturn table (select c.name, i.name, 'DEP_INDEX' from columns as c, objects as kc, idxs as i where kc.""name"" = c.name and kc.id = i.id and c.table_id = i.table_id and i.name not in (select name from keys));"	"user"	2	5	false	false	false	2000
5617	"dependencies_columns_on_functions"	"--Column c has a dependency on function f\ncreate function dependencies_columns_on_functions()\nreturns table (sch varchar(100), usr varchar(100), dep_type varchar(32))\nreturn table (select c.name, f.name, 'DEP_FUNC' from functions as f, columns as c, dependencies as dep where c.id = dep.id and f.id = dep.depend_id and dep.depend_type = 7);"	"user"	2	5	false	false	false	2000
5622	"dependencies_columns_on_triggers"	"--Column c has a dependency on trigger tri\ncreate function dependencies_columns_on_triggers()\nreturns table (sch varchar(100), usr varchar(100), dep_type varchar(32))\nreturn table (select c.name, tri.name, 'DEP_TRIGGER' from columns as c, triggers as tri, dependencies as dep where dep.id = c.id and dep.depend_id =tri.id and dep.depend_type = 8);"	"user"	2	5	false	false	false	2000
5627	"dependencies_views_on_functions"	"--View v has a dependency on function f\ncreate function dependencies_views_on_functions()\nreturns table (sch varchar(100), usr varchar(100), dep_type varchar(32))\nreturn table (select v.name, f.name, 'DEP_FUNC' from functions as f, tables as v, dependencies as dep where v.id = dep.id and f.id = dep.depend_id and dep.depend_type = 7 and v.type = 1);"	"user"	2	5	false	false	false	2000
5632	"dependencies_views_on_triggers"	"--View v has a dependency on trigger tri\ncreate function dependencies_views_on_triggers()\nreturns table (sch varchar(100), usr varchar(100), dep_type varchar(32))\nreturn table (select v.name, tri.name, 'DEP_TRIGGER' from tables as v, triggers as tri, dependencies as dep where dep.id = v.id and dep.depend_id =tri.id and dep.depend_type = 8 and v.type = 1);"	"user"	2	5	false	false	false	2000
5637	"dependencies_functions_on_functions"	"--Function f1 has a dependency on function f2\ncreate function dependencies_functions_on_functions()\nreturns table (sch varchar(100), usr varchar(100), dep_type varchar(32))\nreturn table (select f1.name, f2.name, 'DEP_FUNC' from functions as f1, functions as f2, dependencies as dep where f1.id = dep.id and f2.id = dep.depend_id and dep.depend_type = 7);"	"user"	2	5	false	false	false	2000
5642	"dependencies_functions_os_triggers"	"--Function f1 has a dependency on trigger tri\ncreate function dependencies_functions_os_triggers()\nreturns table (sch varchar(100), usr varchar(100), dep_type varchar(32))\nreturn table (select f.name, tri.name, 'DEP_TRIGGER' from functions as f, triggers as tri, dependencies as dep where dep.id = f.id and dep.depend_id =tri.id and dep.depend_type = 8);"	"user"	2	5	false	false	false	2000
5647	"dependencies_keys_on_foreignkeys"	"--Key k has a dependency on foreign key fk\ncreate function dependencies_keys_on_foreignkeys()\nreturns table (sch varchar(100), usr varchar(100), dep_type varchar(32))\nreturn table (select k.name, fk.name, 'DEP_FKEY' from keys as k, keys as fk where fk.rkey = k.id);"	"user"	2	5	false	false	false	2000
5652	"password_hash"	"-- This Source Code Form is subject to the terms of the Mozilla Public\n-- License, v. 2.0.  If a copy of the MPL was not distributed with this\n-- file, You can obtain one at http://mozilla.org/MPL/2.0/.\n--\n-- Copyright 2008-2015 MonetDB B.V.\n\ncreate function sys.password_hash (username string)\n\treturns string\n\texternal name sql.password;"	"sql"	1	1	false	false	false	2000
5656	"sessions"	"create function sys.sessions()\nreturns table(""user"" string, ""login"" timestamp, ""sessiontimeout"" bigint, ""lastcommand"" timestamp, ""querytimeout"" bigint, ""active"" bool)\nexternal name sql.sessions;"	"sql"	1	5	false	false	false	2000
5672	"shutdown"	"create procedure sys.shutdown(delay tinyint)\nexternal name sql.shutdown;"	"sql"	1	2	true	false	false	2000
5675	"shutdown"	"create procedure sys.shutdown(delay tinyint, force bool)\nexternal name sql.shutdown;"	"sql"	1	2	true	false	false	2000
5679	"settimeout"	"-- control the query and session time out\ncreate procedure sys.settimeout(""query"" bigint)\n\texternal name sql.settimeout;"	"sql"	1	2	true	false	false	2000
5682	"settimeout"	"create procedure sys.settimeout(""query"" bigint, ""session"" bigint)\n\texternal name sql.settimeout;"	"sql"	1	2	true	false	false	2000
5686	"setsession"	"create procedure sys.setsession(""timeout"" bigint)\n\texternal name sql.setsession;"	"sql"	1	2	true	false	false	2000
5689	"ms_stuff"	"-- This Source Code Form is subject to the terms of the Mozilla Public\n-- License, v. 2.0.  If a copy of the MPL was not distributed with this\n-- file, You can obtain one at http://mozilla.org/MPL/2.0/.\n--\n-- Copyright 2008-2015 MonetDB B.V.\n\ncreate function ms_stuff( s1 varchar(32), st int, len int, s3 varchar(32))\nreturns varchar(32)\nbegin\n\tdeclare res varchar(32), aux varchar(32);\n\tdeclare ofset int;\n\n    if ( st < 0 or st > length(s1))\n        then return '';\n    end if;\n\n    set ofset = 1;\n    set res = substring(s1,ofset,st-1);\n    set res = res || s3;\n    set ofset = st + len;\n    set aux = substring(s1,ofset,length(s1)-ofset+1);\n\tset res = res || aux;\n\treturn res;\nend;"	"user"	2	1	false	false	false	2000
5696	"ms_trunc"	"create function ms_trunc(num double, prc int)\nreturns double\nexternal name sql.ms_trunc;"	"sql"	1	1	false	false	false	2000
5701	"ms_round"	"create function ms_round(num double, prc int, truncat int)\nreturns double\nbegin\n\tif (truncat = 0)\n\t\tthen return round(num, prc);\n\t\telse return ms_trunc(num, prc);\n\tend if;\nend;"	"user"	2	1	false	false	false	2000
5707	"ms_str"	"create function ms_str(num float, prc int, truncat int)\nreturns string\nbegin\n        return cast(num as string);\nend;"	"user"	2	1	false	false	false	2000
5713	"alpha"	"create function alpha(pdec double, pradius double)\nreturns double external name sql.alpha;"	"sql"	1	1	false	false	false	2000
5718	"zorder_encode"	"-- This Source Code Form is subject to the terms of the Mozilla Public\n-- License, v. 2.0.  If a copy of the MPL was not distributed with this\n-- file, You can obtain one at http://mozilla.org/MPL/2.0/.\n--\n-- Copyright 2008-2015 MonetDB B.V.\n\ncreate function zorder_encode(x integer, y integer) returns oid\n    external name zorder.encode;"	"zorder"	1	1	false	false	false	2000
5723	"zorder_decode_x"	"create function zorder_decode_x(z oid) returns integer\n    external name zorder.decode_x;"	"zorder"	1	1	false	false	false	2000
5727	"zorder_decode_y"	"create function zorder_decode_y(z oid) returns integer\n    external name zorder.decode_y;"	"zorder"	1	1	false	false	false	2000
5731	"optimizer_stats"	"-- This Source Code Form is subject to the terms of the Mozilla Public\n-- License, v. 2.0.  If a copy of the MPL was not distributed with this\n-- file, You can obtain one at http://mozilla.org/MPL/2.0/.\n--\n-- Copyright 2008-2015 MonetDB B.V.\n\n-- show the optimizer statistics maintained by the SQL frontend\ncreate function sys.optimizer_stats ()\n\treturns table (rewrite string, count int)\n\texternal name sql.dump_opt_stats;"	"sql"	1	5	false	false	false	2000
5735	"querycache"	"-- SQL QUERY CACHE\n-- The SQL query cache returns a table with the query plans kept\n\ncreate function sys.querycache()\n\treturns table (query string, count int)\n\texternal name sql.dump_cache;"	"sql"	1	5	false	false	false	2000
5739	"querylog"	"-- Trace the SQL input\ncreate procedure sys.querylog(filename string)\n\texternal name sql.logfile;"	"sql"	1	2	true	false	false	2000
5742	"optimizers"	"-- MONETDB KERNEL SECTION\n-- optimizer pipe catalog\ncreate function sys.optimizers ()\n\treturns table (name string, def string, status string)\n\texternal name sql.optimizers;"	"sql"	1	5	false	false	false	2000
5752	"environment"	"-- The environment table\ncreate function sys.environment()\n\treturns table (""name"" string, value string)\n\texternal name sql.sql_environment;"	"sql"	1	5	false	false	false	2000
5760	"bbp"	"-- The BAT buffer pool overview\ncreate function sys.bbp ()\n\treturns table (id int, name string, \n\t\tttype string, count bigint, refcnt int, lrefcnt int,\n\t\tlocation string, heat int, dirty string,\n\t\tstatus string, kind string)\n\texternal name bbp.get;"	"bbp"	1	5	false	false	false	2000
5773	"malfunctions"	"create function sys.malfunctions()\n\treturns table(""signature"" string, ""address"" string, ""comment"" string)\n\texternal name ""manual"".""functions"";"	"manual"	1	5	false	false	false	2000
5778	"evalalgebra"	"create procedure sys.evalalgebra( ra_stmt string, opt bool)\n\texternal name sql.""evalAlgebra"";"	"sql"	1	2	true	false	false	2000
5782	"flush_log"	"-- enqueue a flush log, ie as soon as no transactions are active \n-- flush the log and cleanup the used storage\ncreate procedure sys.flush_log ()\n\texternal name sql.""flush_log"";"	"sql"	1	2	true	false	false	2000
5784	"debug"	"create function sys.debug(debug int) returns integer\n\texternal name mdb.""setDebug"";"	"mdb"	1	1	false	false	false	2000
5788	"queue"	"-- This Source Code Form is subject to the terms of the Mozilla Public\n-- License, v. 2.0.  If a copy of the MPL was not distributed with this\n-- file, You can obtain one at http://mozilla.org/MPL/2.0/.\n--\n-- Copyright 2008-2015 MonetDB B.V.\n\n-- System monitoring\n\n-- show status of all active SQL queries.\ncreate function sys.queue()\nreturns table(\n\tqtag bigint,\n\t""user"" string,\n\tstarted timestamp,\n\testimate timestamp,\n\tprogress int,\n\tstatus string,\n\ttag oid,\n\tquery string\n)\nexternal name sql.sysmon_queue;"	"sql"	1	5	false	false	false	2000
5808	"pause"	"-- operations to manipulate the state of havoc queries\ncreate procedure sys.pause(tag int)\nexternal name sql.sysmon_pause;"	"sql"	1	2	true	false	false	2000
5811	"resume"	"create procedure sys.resume(tag int)\nexternal name sql.sysmon_resume;"	"sql"	1	2	true	false	false	2000
5814	"stop"	"create procedure sys.stop(tag int)\nexternal name sql.sysmon_stop;"	"sql"	1	2	true	false	false	2000
5817	"pause"	"create procedure sys.pause(tag bigint)\nexternal name sql.sysmon_pause;"	"sql"	1	2	true	false	false	2000
5820	"resume"	"create procedure sys.resume(tag bigint)\nexternal name sql.sysmon_resume;"	"sql"	1	2	true	false	false	2000
5823	"stop"	"create procedure sys.stop(tag bigint)\nexternal name sql.sysmon_stop;"	"sql"	1	2	true	false	false	2000
5826	"rejects"	"-- This Source Code Form is subject to the terms of the Mozilla Public\n-- License, v. 2.0.  If a copy of the MPL was not distributed with this\n-- file, You can obtain one at http://mozilla.org/MPL/2.0/.\n--\n-- Copyright 2008-2015 MonetDB B.V.\n\n-- COPY into reject management\n\ncreate function sys.rejects()\nreturns table(\n\trowid bigint,\n\tfldid int,\n\t""message"" string,\n\t""input"" string\n)\nexternal name sql.copy_rejects;"	"sql"	1	5	false	false	false	2000
5838	"clearrejects"	"create procedure sys.clearrejects()\nexternal name sql.copy_rejects_clear;"	"sql"	1	2	true	false	false	2000
5840	"stddev_samp"	"-- This Source Code Form is subject to the terms of the Mozilla Public\n-- License, v. 2.0.  If a copy of the MPL was not distributed with this\n-- file, You can obtain one at http://mozilla.org/MPL/2.0/.\n--\n-- Copyright 2008-2015 MonetDB B.V.\n\ncreate aggregate stddev_samp(val tinyint) returns double\n\texternal name ""aggr"".""stdev"";"	"aggr"	1	3	false	false	false	2000
5844	"stddev_samp"	"create aggregate stddev_samp(val smallint) returns double\n\texternal name ""aggr"".""stdev"";"	"aggr"	1	3	false	false	false	2000
5848	"stddev_samp"	"create aggregate stddev_samp(val integer) returns double\n\texternal name ""aggr"".""stdev"";"	"aggr"	1	3	false	false	false	2000
5852	"stddev_samp"	"create aggregate stddev_samp(val wrd) returns double\n\texternal name ""aggr"".""stdev"";"	"aggr"	1	3	false	false	false	2000
5856	"stddev_samp"	"create aggregate stddev_samp(val bigint) returns double\n\texternal name ""aggr"".""stdev"";"	"aggr"	1	3	false	false	false	2000
5860	"stddev_samp"	"create aggregate stddev_samp(val real) returns double\n\texternal name ""aggr"".""stdev"";"	"aggr"	1	3	false	false	false	2000
5864	"stddev_samp"	"create aggregate stddev_samp(val double) returns double\n\texternal name ""aggr"".""stdev"";"	"aggr"	1	3	false	false	false	2000
5868	"stddev_samp"	"create aggregate stddev_samp(val date) returns double\n\texternal name ""aggr"".""stdev"";"	"aggr"	1	3	false	false	false	2000
5872	"stddev_samp"	"create aggregate stddev_samp(val time) returns double\n\texternal name ""aggr"".""stdev"";"	"aggr"	1	3	false	false	false	2000
5876	"stddev_samp"	"create aggregate stddev_samp(val timestamp) returns double\n\texternal name ""aggr"".""stdev"";"	"aggr"	1	3	false	false	false	2000
5880	"stddev_pop"	"create aggregate stddev_pop(val tinyint) returns double\n\texternal name ""aggr"".""stdevp"";"	"aggr"	1	3	false	false	false	2000
5884	"stddev_pop"	"create aggregate stddev_pop(val smallint) returns double\n\texternal name ""aggr"".""stdevp"";"	"aggr"	1	3	false	false	false	2000
5888	"stddev_pop"	"create aggregate stddev_pop(val integer) returns double\n\texternal name ""aggr"".""stdevp"";"	"aggr"	1	3	false	false	false	2000
5892	"stddev_pop"	"create aggregate stddev_pop(val wrd) returns double\n\texternal name ""aggr"".""stdevp"";"	"aggr"	1	3	false	false	false	2000
5896	"stddev_pop"	"create aggregate stddev_pop(val bigint) returns double\n\texternal name ""aggr"".""stdevp"";"	"aggr"	1	3	false	false	false	2000
5900	"stddev_pop"	"create aggregate stddev_pop(val real) returns double\n\texternal name ""aggr"".""stdevp"";"	"aggr"	1	3	false	false	false	2000
5904	"stddev_pop"	"create aggregate stddev_pop(val double) returns double\n\texternal name ""aggr"".""stdevp"";"	"aggr"	1	3	false	false	false	2000
5908	"stddev_pop"	"create aggregate stddev_pop(val date) returns double\n\texternal name ""aggr"".""stdevp"";"	"aggr"	1	3	false	false	false	2000
5912	"stddev_pop"	"create aggregate stddev_pop(val time) returns double\n\texternal name ""aggr"".""stdevp"";"	"aggr"	1	3	false	false	false	2000
5916	"stddev_pop"	"create aggregate stddev_pop(val timestamp) returns double\n\texternal name ""aggr"".""stdevp"";"	"aggr"	1	3	false	false	false	2000
5920	"var_samp"	"create aggregate var_samp(val tinyint) returns double\n\texternal name ""aggr"".""variance"";"	"aggr"	1	3	false	false	false	2000
5924	"var_samp"	"create aggregate var_samp(val smallint) returns double\n\texternal name ""aggr"".""variance"";"	"aggr"	1	3	false	false	false	2000
5928	"var_samp"	"create aggregate var_samp(val integer) returns double\n\texternal name ""aggr"".""variance"";"	"aggr"	1	3	false	false	false	2000
5932	"var_samp"	"create aggregate var_samp(val wrd) returns double\n\texternal name ""aggr"".""variance"";"	"aggr"	1	3	false	false	false	2000
5936	"var_samp"	"create aggregate var_samp(val bigint) returns double\n\texternal name ""aggr"".""variance"";"	"aggr"	1	3	false	false	false	2000
5940	"var_samp"	"create aggregate var_samp(val real) returns double\n\texternal name ""aggr"".""variance"";"	"aggr"	1	3	false	false	false	2000
5944	"var_samp"	"create aggregate var_samp(val double) returns double\n\texternal name ""aggr"".""variance"";"	"aggr"	1	3	false	false	false	2000
5948	"var_samp"	"create aggregate var_samp(val date) returns double\n\texternal name ""aggr"".""variance"";"	"aggr"	1	3	false	false	false	2000
5952	"var_samp"	"create aggregate var_samp(val time) returns double\n\texternal name ""aggr"".""variance"";"	"aggr"	1	3	false	false	false	2000
5956	"var_samp"	"create aggregate var_samp(val timestamp) returns double\n\texternal name ""aggr"".""variance"";"	"aggr"	1	3	false	false	false	2000
5960	"var_pop"	"create aggregate var_pop(val tinyint) returns double\n\texternal name ""aggr"".""variancep"";"	"aggr"	1	3	false	false	false	2000
5964	"var_pop"	"create aggregate var_pop(val smallint) returns double\n\texternal name ""aggr"".""variancep"";"	"aggr"	1	3	false	false	false	2000
5968	"var_pop"	"create aggregate var_pop(val integer) returns double\n\texternal name ""aggr"".""variancep"";"	"aggr"	1	3	false	false	false	2000
5972	"var_pop"	"create aggregate var_pop(val wrd) returns double\n\texternal name ""aggr"".""variancep"";"	"aggr"	1	3	false	false	false	2000
5976	"var_pop"	"create aggregate var_pop(val bigint) returns double\n\texternal name ""aggr"".""variancep"";"	"aggr"	1	3	false	false	false	2000
5980	"var_pop"	"create aggregate var_pop(val real) returns double\n\texternal name ""aggr"".""variancep"";"	"aggr"	1	3	false	false	false	2000
5984	"var_pop"	"create aggregate var_pop(val double) returns double\n\texternal name ""aggr"".""variancep"";"	"aggr"	1	3	false	false	false	2000
5988	"var_pop"	"create aggregate var_pop(val date) returns double\n\texternal name ""aggr"".""variancep"";"	"aggr"	1	3	false	false	false	2000
5992	"var_pop"	"create aggregate var_pop(val time) returns double\n\texternal name ""aggr"".""variancep"";"	"aggr"	1	3	false	false	false	2000
5996	"var_pop"	"create aggregate var_pop(val timestamp) returns double\n\texternal name ""aggr"".""variancep"";"	"aggr"	1	3	false	false	false	2000
6000	"median"	"create aggregate median(val tinyint) returns tinyint\n\texternal name ""aggr"".""median"";"	"aggr"	1	3	false	false	false	2000
6004	"median"	"create aggregate median(val smallint) returns smallint\n\texternal name ""aggr"".""median"";"	"aggr"	1	3	false	false	false	2000
6008	"median"	"create aggregate median(val integer) returns integer\n\texternal name ""aggr"".""median"";"	"aggr"	1	3	false	false	false	2000
6012	"median"	"create aggregate median(val wrd) returns wrd\n\texternal name ""aggr"".""median"";"	"aggr"	1	3	false	false	false	2000
6016	"median"	"create aggregate median(val bigint) returns bigint\n\texternal name ""aggr"".""median"";"	"aggr"	1	3	false	false	false	2000
6020	"median"	"create aggregate median(val decimal) returns decimal\n\texternal name ""aggr"".""median"";"	"aggr"	1	3	false	false	false	2000
6024	"median"	"create aggregate median(val real) returns real\n\texternal name ""aggr"".""median"";"	"aggr"	1	3	false	false	false	2000
6028	"median"	"create aggregate median(val double) returns double\n\texternal name ""aggr"".""median"";"	"aggr"	1	3	false	false	false	2000
6032	"median"	"create aggregate median(val date) returns date\n\texternal name ""aggr"".""median"";"	"aggr"	1	3	false	false	false	2000
6036	"median"	"create aggregate median(val time) returns time\n\texternal name ""aggr"".""median"";"	"aggr"	1	3	false	false	false	2000
6040	"median"	"create aggregate median(val timestamp) returns timestamp\n\texternal name ""aggr"".""median"";"	"aggr"	1	3	false	false	false	2000
6044	"quantile"	"create aggregate quantile(val tinyint, q double) returns tinyint\n\texternal name ""aggr"".""quantile"";"	"aggr"	1	3	false	false	false	2000
6049	"quantile"	"create aggregate quantile(val smallint, q double) returns smallint\n\texternal name ""aggr"".""quantile"";"	"aggr"	1	3	false	false	false	2000
6054	"quantile"	"create aggregate quantile(val integer, q double) returns integer\n\texternal name ""aggr"".""quantile"";"	"aggr"	1	3	false	false	false	2000
6059	"quantile"	"create aggregate quantile(val wrd, q double) returns wrd\n\texternal name ""aggr"".""quantile"";"	"aggr"	1	3	false	false	false	2000
6064	"quantile"	"create aggregate quantile(val bigint, q double) returns bigint\n\texternal name ""aggr"".""quantile"";"	"aggr"	1	3	false	false	false	2000
6069	"quantile"	"create aggregate quantile(val decimal, q double) returns decimal\n\texternal name ""aggr"".""quantile"";"	"aggr"	1	3	false	false	false	2000
6074	"quantile"	"create aggregate quantile(val real, q double) returns real\n\texternal name ""aggr"".""quantile"";"	"aggr"	1	3	false	false	false	2000
6079	"quantile"	"create aggregate quantile(val double, q double) returns double\n\texternal name ""aggr"".""quantile"";"	"aggr"	1	3	false	false	false	2000
6084	"quantile"	"create aggregate quantile(val date, q double) returns date\n\texternal name ""aggr"".""quantile"";"	"aggr"	1	3	false	false	false	2000
6089	"quantile"	"create aggregate quantile(val time, q double) returns time\n\texternal name ""aggr"".""quantile"";"	"aggr"	1	3	false	false	false	2000
6094	"quantile"	"create aggregate quantile(val timestamp, q double) returns timestamp\n\texternal name ""aggr"".""quantile"";"	"aggr"	1	3	false	false	false	2000
6099	"corr"	"create aggregate corr(e1 tinyint, e2 tinyint) returns tinyint\n\texternal name ""aggr"".""corr"";"	"aggr"	1	3	false	false	false	2000
6104	"corr"	"create aggregate corr(e1 smallint, e2 smallint) returns smallint\n\texternal name ""aggr"".""corr"";"	"aggr"	1	3	false	false	false	2000
6109	"corr"	"create aggregate corr(e1 integer, e2 integer) returns integer\n\texternal name ""aggr"".""corr"";"	"aggr"	1	3	false	false	false	2000
6114	"corr"	"create aggregate corr(e1 wrd, e2 wrd) returns wrd\n\texternal name ""aggr"".""corr"";"	"aggr"	1	3	false	false	false	2000
6119	"corr"	"create aggregate corr(e1 bigint, e2 bigint) returns bigint\n\texternal name ""aggr"".""corr"";"	"aggr"	1	3	false	false	false	2000
6124	"corr"	"create aggregate corr(e1 real, e2 real) returns real\n\texternal name ""aggr"".""corr"";"	"aggr"	1	3	false	false	false	2000
6129	"corr"	"create aggregate corr(e1 double, e2 double) returns double\n\texternal name ""aggr"".""corr"";"	"aggr"	1	3	false	false	false	2000
6147	"mbr"	"-- currently we only use mbr instead of\n-- Envelope():Geometry\n-- as that returns Geometry objects, and we prefer the explicit mbr's\n-- minimum bounding rectangle (mbr)\ncreate function mbr (g geometry) returns mbr external name geom.mbr;"	"geom"	1	1	false	false	false	2000
6151	"mbroverlaps"	"create function mbroverlaps(a mbr, b mbr) returns boolean external name geom.""mbroverlaps"";"	"geom"	1	1	false	false	false	2000
6156	"geomfromtext"	"-- The srid in the *FromText Functions is currently not used\ncreate function geomfromtext(wkt string, srid smallint) returns geometry external name geom.""GeomFromText"";"	"geom"	1	1	false	false	false	2000
6161	"pointfromtext"	"create function pointfromtext(wkt string, srid smallint) returns point external name geom.""PointFromText"";"	"geom"	1	1	false	false	false	2000
6166	"linefromtext"	"create function linefromtext(wkt string, srid smallint) returns linestring external name geom.""LineFromText"";"	"geom"	1	1	false	false	false	2000
6171	"polyfromtext"	"create function polyfromtext(wkt string, srid smallint) returns polygon external name geom.""PolyFromText"";"	"geom"	1	1	false	false	false	2000
6176	"mpointfromtext"	"create function mpointfromtext(wkt string, srid smallint) returns multipoint external name geom.""MultiPointFromText"";"	"geom"	1	1	false	false	false	2000
6181	"mlinefromtext"	"create function mlinefromtext(wkt string, srid smallint) returns multilinestring external name geom.""MultiLineFromText"";"	"geom"	1	1	false	false	false	2000
6186	"mpolyfromtext"	"create function mpolyfromtext(wkt string, srid smallint) returns multipolygon external name geom.""MultiPolyFromText"";"	"geom"	1	1	false	false	false	2000
6191	"geomcollectionfromtext"	"create function geomcollectionfromtext(wkt string, srid smallint) returns multipolygon external name geom.""GeomCollectionFromText"";"	"geom"	1	1	false	false	false	2000
6196	"polygonfromtext"	"-- alias\ncreate function polygonfromtext(wkt string, srid smallint) returns polygon external name geom.""PolyFromText"";"	"geom"	1	1	false	false	false	2000
6201	"astext"	"create function astext(g geometry) returns string external name geom.""AsText"";"	"geom"	1	1	false	false	false	2000
6205	"x"	"create function x(g geometry) returns double external name geom.""X"";"	"geom"	1	1	false	false	false	2000
6209	"y"	"create function y(g geometry) returns double external name geom.""Y"";"	"geom"	1	1	false	false	false	2000
6213	"point"	"create function point(x double,y double) returns point external name geom.point;"	"geom"	1	1	false	false	false	2000
6218	"dimension"	"-- CREATE FUNCTION Point(g Geometry) RETURNS Point external name geom.point;\n-- CREATE FUNCTION Curve(g Geometry) RETURNS Curve external name geom.curve;\n-- CREATE FUNCTION LineString(g Geometry) RETURNS LineString external name geom.linestring;\n-- CREATE FUNCTION Surface(g Geometry) RETURNS Surface external name geom.surface;\n-- CREATE FUNCTION Polygon(g Geometry) RETURNS Polygon external name geom.polygon;\n\n-- ogc basic methods\ncreate function dimension(g geometry) returns integer external name geom.""Dimension"";"	"geom"	1	1	false	false	false	2000
6222	"geometrytypeid"	"create function geometrytypeid(g geometry) returns integer external name geom.""GeometryTypeId"";"	"geom"	1	1	false	false	false	2000
6226	"srid"	"create function srid(g geometry) returns integer external name geom.""SRID"";"	"geom"	1	1	false	false	false	2000
6230	"envelope"	"create function envelope(g geometry) returns geometry external name geom.""Envelope"";"	"geom"	1	1	false	false	false	2000
6234	"isempty"	"create function isempty(g geometry) returns boolean external name geom.""IsEmpty"";"	"geom"	1	1	false	false	false	2000
6238	"issimple"	"create function issimple(g geometry) returns boolean external name geom.""IsSimple"";"	"geom"	1	1	false	false	false	2000
6242	"boundary"	"create function boundary(g geometry) returns geometry external name geom.""Boundary"";"	"geom"	1	1	false	false	false	2000
6246	"equals"	"-- ogc spatial relation methods\ncreate function equals(a geometry, b geometry) returns boolean external name geom.""Equals"";"	"geom"	1	1	false	false	false	2000
6251	"disjoint"	"create function disjoint(a geometry, b geometry) returns boolean external name geom.""Disjoint"";"	"geom"	1	1	false	false	false	2000
6256	"Intersect"	"create function ""Intersect""(a geometry, b geometry) returns boolean external name geom.""Intersect"";"	"geom"	1	1	false	false	false	2000
6261	"touches"	"create function touches(a geometry, b geometry) returns boolean external name geom.""Touches"";"	"geom"	1	1	false	false	false	2000
6266	"crosses"	"create function crosses(a geometry, b geometry) returns boolean external name geom.""Crosses"";"	"geom"	1	1	false	false	false	2000
6271	"within"	"create function within(a geometry, b geometry) returns boolean external name geom.""Within"";"	"geom"	1	1	false	false	false	2000
6276	"contains"	"create function contains(a geometry, b geometry) returns boolean external name geom.""Contains"";"	"geom"	1	1	false	false	false	2000
6281	"contains"	"create function contains(a geometry, x double, y double) returns boolean external name geom.""Contains"";"	"geom"	1	1	false	false	false	2000
6287	"overlaps"	"create function overlaps(a geometry, b geometry) returns boolean external name geom.""Overlaps"";"	"geom"	1	1	false	false	false	2000
6292	"relate"	"create function relate(a geometry, b geometry, pattern string) returns boolean external name geom.""Relate"";"	"geom"	1	1	false	false	false	2000
6298	"area"	"-- ogc Spatial Analysis methods\n\ncreate function area(g geometry) returns float external name geom.""Area"";"	"geom"	1	1	false	false	false	2000
6302	"length"	"create function length(g geometry) returns float external name geom.""Length"";"	"geom"	1	1	false	false	false	2000
6306	"distance"	"create function distance(a geometry, b geometry) returns float external name geom.""Distance"";"	"geom"	1	1	false	false	false	2000
6311	"buffer"	"create function buffer(a geometry, distance float) returns geometry external name geom.""Buffer"";"	"geom"	1	1	false	false	false	2000
6316	"convexhull"	"create function convexhull(a geometry) returns geometry external name geom.""ConvexHull"";"	"geom"	1	1	false	false	false	2000
6320	"intersection"	"create function intersection(a geometry, b geometry) returns geometry external name geom.""Intersection"";"	"geom"	1	1	false	false	false	2000
6325	"Union"	"create function ""Union""(a geometry, b geometry) returns geometry external name geom.""Union"";"	"geom"	1	1	false	false	false	2000
6330	"difference"	"create function difference(a geometry, b geometry) returns geometry external name geom.""Difference"";"	"geom"	1	1	false	false	false	2000
6335	"symdifference"	"create function symdifference(a geometry, b geometry) returns geometry external name geom.""SymDifference"";"	"geom"	1	1	false	false	false	2000
6342	"filter"	"-- access the top level key by name, return its value\ncreate function json.filter(js json, pathexpr string)\nreturns json external name json.filter;"	"json"	1	1	false	false	false	6339
6347	"filter"	"create function json.filter(js json, name tinyint)\nreturns json external name json.filter;"	"json"	1	1	false	false	false	6339
6352	"filter"	"create function json.filter(js json, name integer)\nreturns json external name json.filter;"	"json"	1	1	false	false	false	6339
6357	"filter"	"create function json.filter(js json, name bigint)\nreturns json external name json.filter;"	"json"	1	1	false	false	false	6339
6362	"text"	"create function json.text(js json, e string)\nreturns string external name json.text;"	"json"	1	1	false	false	false	6339
6367	"number"	"create function json.number(js json)\nreturns float external name json.number;"	"json"	1	1	false	false	false	6339
6371	"integer"	"create function json.""integer""(js json)\nreturns bigint external name json.""integer"";"	"json"	1	1	false	false	false	6339
6375	"isvalid"	"-- test string for JSON compliancy\ncreate function json.isvalid(js string)\nreturns bool external name json.isvalid;"	"json"	1	1	false	false	false	6339
6379	"isobject"	"create function json.isobject(js string)\nreturns bool external name json.isobject;"	"json"	1	1	false	false	false	6339
6383	"isarray"	"create function json.isarray(js string)\nreturns bool external name json.isarray;"	"json"	1	1	false	false	false	6339
6387	"isvalid"	"create function json.isvalid(js json)\nreturns bool external name json.isvalid;"	"json"	1	1	false	false	false	6339
6391	"isobject"	"create function json.isobject(js json)\nreturns bool external name json.isobject;"	"json"	1	1	false	false	false	6339
6395	"isarray"	"create function json.isarray(js json)\nreturns bool external name json.isarray;"	"json"	1	1	false	false	false	6339
6399	"length"	"-- return the number of primary components\ncreate function json.length(js json)\nreturns integer external name json.length;"	"json"	1	1	false	false	false	6339
6403	"keyarray"	"create function json.keyarray(js json)\nreturns json external name json.keyarray;"	"json"	1	1	false	false	false	6339
6407	"valuearray"	"create function json.valuearray(js json)\nreturns  json external name json.valuearray;"	"json"	1	1	false	false	false	6339
6411	"text"	"create function json.text(js json)\nreturns string external name json.text;"	"json"	1	1	false	false	false	6339
6415	"text"	"create function json.text(js string)\nreturns string external name json.text;"	"json"	1	1	false	false	false	6339
6419	"text"	"create function json.text(js int)\nreturns string external name json.text;"	"json"	1	1	false	false	false	6339
6423	"output"	"-- The remainder awaits the implementation\n\ncreate aggregate json.output(js json)\nreturns string external name json.output;"	"json"	1	3	false	false	false	6339
6427	"tojsonarray"	"-- create function json.object(*) returns json external name json.objectrender;\n\n-- create function json.array(*) returns json external name json.arrayrender;\n\n-- unnesting the JSON structure\n\n-- create function json.unnest(js json)\n-- returns table( id integer, k string, v string) external name json.unnest;\n\n-- create function json.unnest(js json)\n-- returns table( k string, v string) external name json.unnest;\n\n-- create function json.unnest(js json)\n-- returns table( v string) external name json.unnest;\n\n-- create function json.nest table( id integer, k string, v string)\n-- returns json external name json.nest;\n\ncreate aggregate json.tojsonarray( x string ) returns string external name aggr.jsonaggr;"	"aggr"	1	3	false	false	false	6339
6431	"tojsonarray"	"create aggregate json.tojsonarray( x double ) returns string external name aggr.jsonaggr;"	"aggr"	1	3	false	false	false	6339
6435	"md5"	"-- This Source Code Form is subject to the terms of the Mozilla Public\n-- License, v. 2.0.  If a copy of the MPL was not distributed with this\n-- file, You can obtain one at http://mozilla.org/MPL/2.0/.\n--\n-- Copyright 2008-2015 MonetDB B.V.\n\n-- (co) Arjen de Rijke\n\ncreate function sys.md5(v string)\nreturns string external name clients.md5sum;"	"clients"	1	1	false	false	false	2000
6440	"uuid"	"-- generate a new uuid\ncreate function sys.uuid()\nreturns uuid external name uuid.""new"";"	"uuid"	1	1	false	false	false	2000
6443	"isauuid"	"create function sys.isauuid(u uuid)\nreturns uuid external name uuid.""isaUUID"";"	"uuid"	1	1	false	false	false	2000
6447	"isauuid"	"create function sys.isauuid(u string)\nreturns uuid external name uuid.""isaUUID"";"	"uuid"	1	1	false	false	false	2000
6451	"chi2prob"	"-- This Source Code Form is subject to the terms of the Mozilla Public\n-- License, v. 2.0.  If a copy of the MPL was not distributed with this\n-- file, You can obtain one at http://mozilla.org/MPL/2.0/.\n--\n-- Copyright 2008-2015 MonetDB B.V.\n\n-- (co) Arjen de Rijke, Bart Scheers\n-- Use statistical functions from gsl library\n\n-- Calculate Chi squared probability\ncreate function sys.chi2prob(chi2 double, datapoints double)\nreturns double external name gsl.""chi2prob"";"	"gsl"	1	1	false	false	false	2000
6457	"start"	"create procedure profiler.start() external name profiler.""start"";"	"profiler"	1	2	true	false	false	6455
6459	"stop"	"create procedure profiler.stop() external name profiler.stop;"	"profiler"	1	2	true	false	false	6455
6461	"setheartbeat"	"create procedure profiler.setheartbeat(beat int) external name profiler.setheartbeat;"	"profiler"	1	2	true	false	false	6455
6464	"setpoolsize"	"create procedure profiler.setpoolsize(poolsize int) external name profiler.setpoolsize;"	"profiler"	1	2	true	false	false	6455
6467	"setstream"	"create procedure profiler.setstream(host string, port int) external name profiler.setstream;"	"profiler"	1	2	true	false	false	6455
6492	"listdir"	"\n\ncreate procedure listdir(dirname string) external name fits.listdir;"	"fits"	1	2	true	false	false	2000
6495	"fitsattach"	"create procedure fitsattach(fname string) external name fits.attach;"	"fits"	1	2	true	false	false	2000
6498	"fitsload"	"create procedure fitsload(tname string) external name fits.load;"	"fits"	1	2	true	false	false	2000
6501	"listdirpat"	"create procedure listdirpat(dirname string,pat string) external name fits.listdirpattern;"	"fits"	1	2	true	false	false	2000
6537	"netcdf_attach"	"-- gr_name is ""GLOBAL"" or ""ROOT"" for classic NetCDF files\n-- used for groups in HDF5 files\n-- global attributes have obj_name=""""\n\n-- create function netcdfvar (fname varchar(256)) \n--\treturns int external name netcdf.test;\n\ncreate procedure netcdf_attach(fname varchar(256))\n    external name netcdf.attach;"	"netcdf"	1	2	true	false	false	2000
6540	"netcdf_importvar"	"create procedure netcdf_importvar(fid integer, varnname varchar(256))\n    external name netcdf.importvariable;"	"netcdf"	1	2	true	false	false	2000
6544	"storage"	"-- This Source Code Form is subject to the terms of the Mozilla Public\n-- License, v. 2.0.  If a copy of the MPL was not distributed with this\n-- file, You can obtain one at http://mozilla.org/MPL/2.0/.\n--\n-- Copyright 2008-2015 MonetDB B.V.\n\n-- Author M.Kersten\n-- This script gives the database administrator insight in the actual\n-- footprint of the persistent tables and the maximum playground used\n-- when indices are introduced upon them.\n-- By changing the storagemodelinput table directly, the footprint for\n-- yet to be loaded databases can be assessed.\n\n-- The actual storage footprint of an existing database can be\n-- obtained by the table producing function storage()\n-- It represents the actual state of affairs, i.e. storage on disk\n-- of columns and foreign key indices, and possible temporary hash indices.\n-- For strings we take a sample to determine their average length.\n\ncreate function sys.""storage""()\nreturns table (\n\t""schema"" string,\n\t""table"" string,\n\t""column"" string,\n\t""type"" string,\n\t""mode"" string,\n\tlocation string,\n\t""count"" bigint,\n\ttypewidth int,\n\tcolumnsize bigint,\n\theapsize bigint,\n\thashes bigint,\n\tphash boolean,\n\timprints bigint,\n\tsorted boolean\n)\nexternal name sql.""storage"";"	"sql"	1	5	false	false	false	2000
6588	"storagemodelinit"	"-- this table can be adjusted to reflect the anticipated final database size\n\n-- The model input can be derived from the current database using\ncreate procedure sys.storagemodelinit()\nbegin\n\tdelete from sys.storagemodelinput;\n\n\tinsert into sys.storagemodelinput\n\tselect x.""schema"", x.""table"", x.""column"", x.""type"", x.typewidth, x.count, 0, x.typewidth, false, x.sorted from sys.""storage""() x;\n\n\tupdate sys.storagemodelinput\n\tset reference = true\n\twhere concat(concat(""schema"",""table""), ""column"") in (\n\t\tselect concat( concat(""fkschema"".""name"", ""fktable"".""name""), ""fkkeycol"".""name"" )\n\t\tfrom\t""sys"".""keys"" as    ""fkkey"",\n\t\t\t\t""sys"".""objects"" as ""fkkeycol"",\n\t\t\t\t""sys"".""tables"" as  ""fktable"",\n\t\t\t\t""sys"".""schemas"" as ""fkschema""\n\t\twhere   ""fktable"".""id"" = ""fkkey"".""table_id""\n\t\t\tand ""fkkey"".""id"" = ""fkkeycol"".""id""\n\t\t\tand ""fkschema"".""id"" = ""fktable"".""schema_id""\n\t\t\tand ""fkkey"".""rkey"" > -1);\n\n\tupdate sys.storagemodelinput\n\tset ""distinct"" = ""count"" -- assume all distinct\n\twhere ""type"" = 'varchar' or ""type""='clob';\nend;"	"user"	2	2	true	false	false	2000
6590	"columnsize"	"-- The predicted storage footprint of the complete database\n-- determines the amount of diskspace needed for persistent storage\n-- and the upperbound when all possible index structures are created.\n-- The storage requirement for foreign key joins is split amongst the participants.\n\ncreate function sys.columnsize(nme string, i bigint, d bigint)\nreturns bigint\nbegin\n\tcase\n\twhen nme = 'boolean' then return i;\n\twhen nme = 'char' then return 2*i;\n\twhen nme = 'smallint' then return 2 * i;\n\twhen nme = 'int' then return 4 * i;\n\twhen nme = 'bigint' then return 8 * i;\n\twhen nme = 'hugeint' then return 16 * i;\n\twhen nme = 'timestamp' then return 8 * i;\n\twhen  nme = 'varchar' then\n\t\tcase\n\t\twhen cast(d as bigint) << 8 then return i;\n\t\twhen cast(d as bigint) << 16 then return 2 * i;\n\t\twhen cast(d as bigint) << 32 then return 4 * i;\n\t\telse return 8 * i;\n\t\tend case;\n\telse return 8 * i;\n\tend case;\nend;"	"user"	2	1	false	false	false	2000
6596	"heapsize"	"create function sys.heapsize(tpe string, i bigint, w int)\nreturns bigint\nbegin\n\tif  tpe <> 'varchar' and tpe <> 'clob'\n\tthen\n\t\treturn 0;\n\tend if;\n\treturn 10240 + i * w;\nend;"	"user"	2	1	false	false	false	2000
6602	"hashsize"	"create function sys.hashsize(b boolean, i bigint)\nreturns bigint\nbegin\n\t-- assume non-compound keys\n\tif  b = true\n\tthen\n\t\treturn 8 * i;\n\tend if;\n\treturn 0;\nend;"	"user"	2	1	false	false	false	2000
6607	"imprintsize"	"create function sys.imprintsize(i bigint, nme string)\nreturns bigint\nbegin\n\tif nme = 'boolean'\n\t\tor nme = 'tinyint'\n\t\tor nme = 'smallint'\n\t\tor nme = 'int'\n\t\tor nme = 'bigint'\n\t\tor nme = 'hugeint'\n\t\tor nme = 'decimal'\n\t\tor nme = 'date'\n\t\tor nme = 'timestamp'\n\t\tor nme = 'real'\n\t\tor nme = 'double'\n\tthen\n\t\treturn cast( i * 0.12 as bigint);\n\tend if ;\n\treturn 0;\nend;"	"user"	2	1	false	false	false	2000
6612	"storagemodel"	"create function sys.storagemodel()\nreturns table (\n\t""schema"" string,\n\t""table"" string,\n\t""column"" string,\n\t""type"" string,\n\t""count"" bigint,\n\tcolumnsize bigint,\n\theapsize bigint,\n\thashes bigint,\n\timprints bigint,\n\tsorted boolean)\nbegin\n\treturn select i.""schema"", i.""table"", i.""column"", i.""type"", i.""count"",\n\tcolumnsize(i.""type"", i.count, i.""distinct""),\n\theapsize(i.""type"", i.""distinct"", i.""atomwidth""),\n\thashsize(i.""reference"", i.""count""),\n\timprintsize(i.""count"",i.""type""),\n\ti.sorted\n\tfrom sys.storagemodelinput i;\nend;"	"user"	2	5	false	false	false	2000
6659	"analyze"	"create procedure sys.analyze(minmax int, ""sample"" bigint)\nexternal name sql.analyze;"	"sql"	1	2	true	false	false	2000
6663	"analyze"	"create procedure sys.analyze(minmax int, ""sample"" bigint, sch string)\nexternal name sql.analyze;"	"sql"	1	2	true	false	false	2000
6668	"analyze"	"create procedure sys.analyze(minmax int, ""sample"" bigint, sch string, tbl string)\nexternal name sql.analyze;"	"sql"	1	2	true	false	false	2000
6674	"analyze"	"create procedure sys.analyze(minmax int, ""sample"" bigint, sch string, tbl string, col string)\nexternal name sql.analyze;"	"sql"	1	2	true	false	false	2000
6681	"reverse"	"-- This Source Code Form is subject to the terms of the Mozilla Public\n-- License, v. 2.0.  If a copy of the MPL was not distributed with this\n-- file, You can obtain one at http://mozilla.org/MPL/2.0/.\n--\n-- Copyright 2008-2015 MonetDB B.V.\n\n-- add function signatures to SQL catalog\n\n\n-- Reverse a string\ncreate function reverse(src string)\nreturns string external name udf.reverse;"	"udf"	1	1	false	false	false	2000
6685	"fuse"	"-- fuse two (1-byte) tinyint values into one (2-byte) smallint value\ncreate function fuse(one tinyint, two tinyint)\nreturns smallint external name udf.fuse;"	"udf"	1	1	false	false	false	2000
6690	"fuse"	"-- fuse two (2-byte) smallint values into one (4-byte) integer value\ncreate function fuse(one smallint, two smallint)\nreturns integer external name udf.fuse;"	"udf"	1	1	false	false	false	2000
6695	"fuse"	"-- fuse two (4-byte) integer values into one (8-byte) bigint value\ncreate function fuse(one integer, two integer)\nreturns bigint external name udf.fuse;"	"udf"	1	1	false	false	false	2000
6701	"bam_loader_repos"	"create procedure bam.bam_loader_repos(bam_repos string, dbschema smallint)\nexternal name bam.bam_loader_repos;"	"bam"	1	2	true	false	false	6699
6705	"bam_loader_files"	"create procedure bam.bam_loader_files(bam_files string, dbschema smallint)\nexternal name bam.bam_loader_files;"	"bam"	1	2	true	false	false	6699
6709	"bam_loader_file"	"create procedure bam.bam_loader_file(bam_file string, dbschema smallint)\nexternal name bam.bam_loader_file;"	"bam"	1	2	true	false	false	6699
6713	"bam_drop_file"	"create procedure bam.bam_drop_file(file_id bigint, dbschema smallint)\nexternal name bam.bam_drop_file;"	"bam"	1	2	true	false	false	6699
6717	"bam_flag"	"create function bam.bam_flag(flag smallint, name string)\nreturns boolean external name bam.bam_flag;"	"bam"	1	1	false	false	false	6699
6722	"reverse_seq"	"create function bam.reverse_seq(seq string)\nreturns string external name bam.reverse_seq;"	"bam"	1	1	false	false	false	6699
6726	"reverse_qual"	"create function bam.reverse_qual(qual string)\nreturns string external name bam.reverse_qual;"	"bam"	1	1	false	false	false	6699
6730	"seq_length"	"create function bam.seq_length(cigar string)\nreturns int external name bam.seq_length;"	"bam"	1	1	false	false	false	6699
6734	"seq_char"	"create function bam.seq_char(ref_pos int, alg_seq string, alg_pos int, alg_cigar string)\nreturns char(1) external name bam.seq_char;"	"bam"	1	1	false	false	false	6699
6741	"sam_export"	"create procedure bam.sam_export(output_path string)\nexternal name bam.sam_export;"	"bam"	1	2	true	false	false	6699
6744	"bam_export"	"create procedure bam.bam_export(output_path string)\nexternal name bam.bam_export;"	"bam"	1	2	true	false	false	6699
6814	"generate_series"	"-- This Source Code Form is subject to the terms of the Mozilla Public\n-- License, v. 2.0.  If a copy of the MPL was not distributed with this\n-- file, You can obtain one at http://mozilla.org/MPL/2.0/.\n--\n-- Copyright 2008-2015 MonetDB B.V.\n\n-- (c) Author M.Kersten\n\ncreate function sys.generate_series(first tinyint, last tinyint)\nreturns table (value tinyint)\nexternal name generator.series;"	"generator"	1	5	false	false	false	2000
6819	"generate_series"	"create function sys.generate_series(first tinyint, last tinyint, stepsize tinyint)\nreturns table (value tinyint)\nexternal name generator.series;"	"generator"	1	5	false	false	false	2000
6825	"generate_series"	"create function sys.generate_series(first smallint, last smallint)\nreturns table (value smallint)\nexternal name generator.series;"	"generator"	1	5	false	false	false	2000
6830	"generate_series"	"create function sys.generate_series(first smallint, last smallint, stepsize smallint)\nreturns table (value smallint)\nexternal name generator.series;"	"generator"	1	5	false	false	false	2000
6836	"generate_series"	"create function sys.generate_series(first int, last int)\nreturns table (value int)\nexternal name generator.series;"	"generator"	1	5	false	false	false	2000
6841	"generate_series"	"create function sys.generate_series(first int, last int, stepsize int)\nreturns table (value int)\nexternal name generator.series;"	"generator"	1	5	false	false	false	2000
6847	"generate_series"	"create function sys.generate_series(first bigint, last bigint)\nreturns table (value bigint)\nexternal name generator.series;"	"generator"	1	5	false	false	false	2000
6852	"generate_series"	"create function sys.generate_series(first bigint, last bigint, stepsize bigint)\nreturns table (value bigint)\nexternal name generator.series;"	"generator"	1	5	false	false	false	2000
6858	"generate_series"	"create function sys.generate_series(first real, last real, stepsize real)\nreturns table (value real)\nexternal name generator.series;"	"generator"	1	5	false	false	false	2000
6864	"generate_series"	"create function sys.generate_series(first double, last double, stepsize double)\nreturns table (value double)\nexternal name generator.series;"	"generator"	1	5	false	false	false	2000
6870	"generate_series"	"create function sys.generate_series(first decimal(10,2), last decimal(10,2), stepsize decimal(10,2))\nreturns table (value decimal(10,2))\nexternal name generator.series;"	"generator"	1	5	false	false	false	2000
6876	"generate_series"	"create function sys.generate_series(first timestamp, last timestamp, stepsize interval second)\nreturns table (value timestamp)\nexternal name generator.series;"	"generator"	1	5	false	false	false	2000
>>>>>>> 3f642494
COMMIT;
START TRANSACTION;
CREATE TABLE "sys"."idxs" (
	"id"       INTEGER,
	"table_id" INTEGER,
	"type"     INTEGER,
	"name"     VARCHAR(1024)
);
<<<<<<< HEAD
COPY 13 RECORDS INTO "sys"."idxs" FROM stdin USING DELIMITERS '\t','\n','"';
6622	6627	0	"spatial_ref_sys_srid_pkey"
7337	7338	0	"keywords_keyword_pkey"
7342	7346	0	"table_types_table_type_id_pkey"
7345	7346	0	"table_types_table_type_name_unique"
7350	7354	0	"dependency_types_dependency_type_id_pkey"
7353	7354	0	"dependency_types_dependency_type_name_unique"
7624	7625	0	"files_pkey_file_id"
7635	7638	0	"sq_pkey_sn_file_id"
7637	7638	1	"sq_fkey_file_id"
7654	7657	0	"rg_pkey_id_file_id"
7656	7657	1	"rg_fkey_file_id"
7666	7669	0	"pg_pkey_id_file_id"
7668	7669	1	"pg_fkey_file_id"
=======
COPY 12 RECORDS INTO "sys"."idxs" FROM stdin USING DELIMITERS '\t','\n','"';
6473	6474	0	"keywords_keyword_pkey"
6478	6482	0	"table_types_table_type_id_pkey"
6481	6482	0	"table_types_table_type_name_unique"
6486	6490	0	"dependency_types_dependency_type_id_pkey"
6489	6490	0	"dependency_types_dependency_type_name_unique"
6754	6755	0	"files_pkey_file_id"
6765	6768	0	"sq_pkey_sn_file_id"
6767	6768	1	"sq_fkey_file_id"
6784	6787	0	"rg_pkey_id_file_id"
6786	6787	1	"rg_fkey_file_id"
6796	6799	0	"pg_pkey_id_file_id"
6798	6799	1	"pg_fkey_file_id"
>>>>>>> 3f642494
COMMIT;
START TRANSACTION;
CREATE TABLE "sys"."keys" (
	"id"       INTEGER,
	"table_id" INTEGER,
	"type"     INTEGER,
	"name"     VARCHAR(1024),
	"rkey"     INTEGER,
	"action"   INTEGER
);
<<<<<<< HEAD
COPY 13 RECORDS INTO "sys"."keys" FROM stdin USING DELIMITERS '\t','\n','"';
6621	6627	0	"spatial_ref_sys_srid_pkey"	-1	-1
7336	7338	0	"keywords_keyword_pkey"	-1	-1
7341	7346	0	"table_types_table_type_id_pkey"	-1	-1
7344	7346	1	"table_types_table_type_name_unique"	-1	-1
7349	7354	0	"dependency_types_dependency_type_id_pkey"	-1	-1
7352	7354	1	"dependency_types_dependency_type_name_unique"	-1	-1
7623	7625	0	"files_pkey_file_id"	-1	-1
7634	7638	0	"sq_pkey_sn_file_id"	-1	-1
7636	7638	2	"sq_fkey_file_id"	7623	514
7653	7657	0	"rg_pkey_id_file_id"	-1	-1
7655	7657	2	"rg_fkey_file_id"	7623	514
7665	7669	0	"pg_pkey_id_file_id"	-1	-1
7667	7669	2	"pg_fkey_file_id"	7623	514
=======
COPY 12 RECORDS INTO "sys"."keys" FROM stdin USING DELIMITERS '\t','\n','"';
6472	6474	0	"keywords_keyword_pkey"	-1	-1
6477	6482	0	"table_types_table_type_id_pkey"	-1	-1
6480	6482	1	"table_types_table_type_name_unique"	-1	-1
6485	6490	0	"dependency_types_dependency_type_id_pkey"	-1	-1
6488	6490	1	"dependency_types_dependency_type_name_unique"	-1	-1
6753	6755	0	"files_pkey_file_id"	-1	-1
6764	6768	0	"sq_pkey_sn_file_id"	-1	-1
6766	6768	2	"sq_fkey_file_id"	6753	514
6783	6787	0	"rg_pkey_id_file_id"	-1	-1
6785	6787	2	"rg_fkey_file_id"	6753	514
6795	6799	0	"pg_pkey_id_file_id"	-1	-1
6797	6799	2	"pg_fkey_file_id"	6753	514
>>>>>>> 3f642494
COMMIT;
START TRANSACTION;
CREATE TABLE "sys"."objects" (
	"id"   INTEGER,
	"name" VARCHAR(1024),
	"nr"   INTEGER
);
<<<<<<< HEAD
COPY 32 RECORDS INTO "sys"."objects" FROM stdin USING DELIMITERS '\t','\n','"';
6622	"srid"	0
6621	"srid"	0
7337	"keyword"	0
7336	"keyword"	0
7342	"table_type_id"	0
7345	"table_type_name"	0
7341	"table_type_id"	0
7344	"table_type_name"	0
7350	"dependency_type_id"	0
7353	"dependency_type_name"	0
7349	"dependency_type_id"	0
7352	"dependency_type_name"	0
7624	"file_id"	0
7623	"file_id"	0
7635	"sn"	0
7635	"file_id"	1
7637	"file_id"	0
7634	"sn"	0
7634	"file_id"	1
7636	"file_id"	0
7654	"id"	0
7654	"file_id"	1
7656	"file_id"	0
7653	"id"	0
7653	"file_id"	1
7655	"file_id"	0
7666	"id"	0
7666	"file_id"	1
7668	"file_id"	0
7665	"id"	0
7665	"file_id"	1
7667	"file_id"	0
=======
COPY 30 RECORDS INTO "sys"."objects" FROM stdin USING DELIMITERS '\t','\n','"';
6473	"keyword"	0
6472	"keyword"	0
6478	"table_type_id"	0
6481	"table_type_name"	0
6477	"table_type_id"	0
6480	"table_type_name"	0
6486	"dependency_type_id"	0
6489	"dependency_type_name"	0
6485	"dependency_type_id"	0
6488	"dependency_type_name"	0
6754	"file_id"	0
6753	"file_id"	0
6765	"sn"	0
6765	"file_id"	1
6767	"file_id"	0
6764	"sn"	0
6764	"file_id"	1
6766	"file_id"	0
6784	"id"	0
6784	"file_id"	1
6786	"file_id"	0
6783	"id"	0
6783	"file_id"	1
6785	"file_id"	0
6796	"id"	0
6796	"file_id"	1
6798	"file_id"	0
6795	"id"	0
6795	"file_id"	1
6797	"file_id"	0
>>>>>>> 3f642494
COMMIT;
START TRANSACTION;
CREATE TABLE "sys"."privileges" (
	"obj_id"     INTEGER,
	"auth_id"    INTEGER,
	"privileges" INTEGER,
	"grantor"    INTEGER,
	"grantable"  INTEGER
);
COPY 46 RECORDS INTO "sys"."privileges" FROM stdin USING DELIMITERS '\t','\n','"';
2001	1	1	0	0
2007	1	1	0	0
2016	1	1	0	0
2027	1	1	0	0
2036	1	1	0	0
2046	1	1	0	0
2050	1	1	0	0
2059	1	1	0	0
2068	1	1	0	0
2079	1	1	0	0
2086	1	1	0	0
2091	1	1	0	0
2102	1	1	0	0
<<<<<<< HEAD
5681	1	1	0	0
5691	1	1	0	0
5717	1	1	0	0
5720	1	1	0	0
5724	1	1	0	0
7753	1	1	3	0
=======
5204	1	1	0	0
5214	1	1	0	0
5240	1	1	0	0
5243	1	1	0	0
5247	1	1	0	0
5254	1	16	3	0
5259	1	16	3	0
5264	1	16	3	0
5268	1	16	3	0
5272	1	16	3	0
5276	1	16	3	0
5280	1	16	3	0
5352	1	16	3	0
5357	1	16	3	0
5362	1	16	3	0
5367	1	16	3	0
5372	1	16	3	0
5377	1	16	3	0
5539	1	16	3	0
5543	1	16	3	0
5547	1	16	3	0
5551	1	16	3	0
5689	1	16	3	0
5696	1	16	3	0
5701	1	16	3	0
5707	1	16	3	0
5713	1	16	3	0
5718	1	16	3	0
5723	1	16	3	0
5727	1	16	3	0
5826	1	16	3	0
6435	1	16	3	0
6883	1	1	3	0
>>>>>>> 3f642494
COMMIT;
START TRANSACTION;
CREATE TABLE "sys"."schemas" (
	"id"            INTEGER,
	"name"          VARCHAR(1024),
	"authorization" INTEGER,
	"owner"         INTEGER,
	"system"        BOOLEAN
);
COPY 5 RECORDS INTO "sys"."schemas" FROM stdin USING DELIMITERS '\t','\n','"';
2000	"sys"	2	3	true
2106	"tmp"	2	3	true
<<<<<<< HEAD
7203	"json"	3	3	true
7319	"profiler"	3	3	true
7569	"bam"	3	3	true
=======
6339	"json"	3	3	true
6455	"profiler"	3	3	true
6699	"bam"	3	3	true
>>>>>>> 3f642494
COMMIT;
START TRANSACTION;
CREATE TABLE "sys"."sequences" (
	"id"        INTEGER,
	"schema_id" INTEGER,
	"name"      VARCHAR(256),
	"start"     BIGINT,
	"minvalue"  BIGINT,
	"maxvalue"  BIGINT,
	"increment" BIGINT,
	"cacheinc"  BIGINT,
	"cycle"     BOOLEAN
);
COMMIT;
START TRANSACTION;
CREATE TABLE "sys"."statistics" (
	"column_id" INTEGER,
	"type"   CHARACTER LARGE OBJECT,
	"width"  INTEGER,
	"stamp"  TIMESTAMP,
	"sample" BIGINT,
	"count"  BIGINT,
	"unique" BIGINT,
	"nils"   BIGINT,
	"minval" CHARACTER LARGE OBJECT,
	"maxval" CHARACTER LARGE OBJECT,
	"sorted" BOOLEAN
);
COMMIT;
START TRANSACTION;
CREATE TABLE "sys"."storagemodelinput" (
	"schema"    CHARACTER LARGE OBJECT,
	"table"     CHARACTER LARGE OBJECT,
	"column"    CHARACTER LARGE OBJECT,
	"type"      CHARACTER LARGE OBJECT,
	"typewidth" INTEGER,
	"count"     BIGINT,
	"distinct"  BIGINT,
	"atomwidth" INTEGER,
	"reference" BOOLEAN,
	"sorted"    BOOLEAN
);
COMMIT;
START TRANSACTION;
CREATE TABLE "sys"."systemfunctions" (
	"function_id" INTEGER
);
<<<<<<< HEAD
COPY 1614 RECORDS INTO "sys"."systemfunctions" FROM stdin USING DELIMITERS '\t','\n','"';
=======
COPY 1370 RECORDS INTO "sys"."systemfunctions" FROM stdin USING DELIMITERS '\t','\n','"';
28
29
>>>>>>> 3f642494
30
31
32
33
34
35
36
37
38
39
40
41
42
43
44
45
46
47
48
49
50
51
52
53
54
55
56
57
58
59
61
62
63
64
65
66
67
68
69
70
71
75
76
77
78
81
82
83
101
102
103
104
105
106
107
108
109
110
111
112
122
123
124
125
126
127
128
129
130
131
132
133
134
135
136
137
138
139
140
141
142
143
144
145
146
147
148
149
150
151
152
153
154
155
156
157
158
159
160
161
162
163
164
165
166
167
168
169
170
171
172
173
174
175
176
177
178
179
180
181
182
183
184
185
186
187
188
189
190
191
192
193
194
195
196
197
198
199
200
201
202
203
204
205
206
207
208
209
210
211
212
213
214
215
216
217
218
219
220
221
222
223
224
225
226
227
228
229
230
231
232
233
234
235
236
237
238
239
240
241
242
243
244
245
246
247
248
249
250
251
252
253
254
255
256
257
258
259
260
261
262
263
264
265
266
267
268
269
270
271
272
273
274
275
276
277
278
279
280
281
282
283
284
285
286
287
288
289
290
291
292
293
294
295
296
297
298
299
300
301
302
303
304
305
306
307
308
309
310
311
312
313
314
315
316
317
318
319
320
321
322
323
324
325
326
327
328
329
330
331
332
333
334
335
336
337
338
339
340
341
342
343
344
345
346
347
348
349
350
351
352
353
354
355
356
357
358
359
360
361
362
363
364
365
366
367
368
369
370
371
372
373
374
375
376
377
378
379
380
381
382
383
384
385
386
387
388
389
390
391
392
393
394
395
396
397
398
399
400
401
402
403
404
405
406
407
408
409
410
411
412
413
414
415
416
417
418
419
420
421
422
423
424
425
426
427
428
429
430
431
432
433
434
435
436
437
438
439
440
441
442
443
444
445
446
447
448
449
450
451
452
453
454
455
456
457
458
459
460
461
462
463
464
465
466
467
468
469
470
471
472
473
474
475
476
477
478
479
480
481
482
483
484
485
486
487
488
489
490
491
492
493
494
495
496
497
498
499
500
501
502
503
504
505
506
507
508
509
510
511
512
513
514
515
516
517
518
519
520
521
522
523
524
525
526
527
528
529
530
531
532
533
534
535
536
537
538
539
540
541
542
543
544
545
546
547
548
549
550
551
552
553
554
555
556
557
558
559
560
561
562
563
564
565
566
567
568
569
570
571
572
573
574
575
576
577
578
579
580
581
582
583
584
585
586
587
588
589
590
591
592
593
594
595
596
597
598
599
600
601
602
603
604
605
606
607
608
609
610
611
612
613
614
615
616
617
618
619
620
621
622
623
624
625
626
627
628
629
630
631
632
633
634
635
636
637
638
639
640
641
642
643
644
645
646
647
648
649
650
651
652
653
654
655
656
657
658
659
660
661
662
663
664
665
666
667
668
669
670
671
672
673
674
675
676
677
678
679
680
681
682
683
684
685
686
687
688
689
690
691
692
693
694
695
696
697
698
699
700
701
702
703
704
705
706
707
708
709
710
711
712
713
714
715
716
717
718
719
720
721
722
723
724
725
726
727
728
729
730
731
732
733
734
735
736
737
738
739
740
741
742
743
744
745
746
747
748
749
750
751
752
753
754
755
756
757
758
759
760
761
762
763
764
765
766
767
768
769
770
771
772
773
774
775
776
777
778
779
780
781
782
783
784
785
786
787
788
789
790
791
792
793
794
795
796
797
798
799
800
801
802
803
804
805
806
807
808
809
810
811
812
813
814
815
816
817
818
819
820
821
822
823
824
825
826
827
828
829
830
831
832
833
834
835
836
837
838
839
840
841
842
843
844
845
846
847
848
849
850
851
852
853
854
855
856
857
858
859
860
861
862
863
864
865
866
867
868
869
870
871
872
873
874
875
876
877
878
879
880
881
882
883
884
885
886
887
888
889
890
891
892
893
894
895
896
897
898
899
900
901
902
903
904
905
906
907
908
909
910
911
912
913
914
915
916
917
918
919
920
921
922
923
924
925
926
927
928
929
930
931
932
933
934
935
936
937
938
939
940
941
942
943
944
945
946
947
948
949
950
951
952
953
954
955
956
957
958
959
960
961
962
963
964
965
966
967
968
969
970
971
972
973
974
975
976
977
978
979
980
981
982
983
984
985
986
987
988
989
990
991
992
993
994
995
996
997
998
999
1000
1001
1002
1003
1004
1005
1006
1007
1008
1009
1010
1011
1012
1013
1014
1015
1016
1017
1018
1019
1020
1021
1022
1023
1024
1025
1026
1027
1028
1029
1030
1031
1032
1033
1034
1035
1036
1037
1038
1039
1040
1041
1042
1043
1044
1045
1046
1047
1048
1049
1050
1051
1052
1053
1054
1055
1056
1057
1058
1059
1060
1061
1062
1063
1064
1065
1066
1067
1068
1069
1070
1071
1072
1073
1074
1075
1076
1077
1078
1079
1080
1081
1082
1083
1084
1085
1086
1087
1088
1089
1090
1091
1092
1093
1094
1095
1096
1097
1098
1099
1100
1101
1102
1103
1104
1105
1106
1107
1108
1109
1110
1111
1112
1113
1114
1115
1116
1117
1118
1119
1120
1121
1122
1123
1124
1125
1126
1127
1128
1129
1130
1131
1132
1133
1134
1135
1136
1137
1138
1139
1140
1141
1142
1143
1144
1145
1146
1147
1148
1149
1150
1151
1152
1153
1154
1155
1156
1157
1158
1159
1160
1161
1162
1163
1164
1165
1166
1167
1168
1169
1170
1171
1172
1173
1174
1175
1176
1177
1178
1179
1180
1181
1182
1183
1184
1185
1186
1187
1188
1189
1190
1191
1192
1193
1194
1195
1196
1197
1198
1199
1200
1201
1202
1203
1204
1205
1206
1207
1208
1209
1210
1211
1212
1213
1214
1215
1216
1217
1218
1219
1220
1221
1222
1223
1224
1225
1226
1227
1228
1229
1230
1231
1232
1233
1234
1235
1236
1237
1238
1239
1240
1241
1242
1243
1244
1245
1246
1247
1248
1249
1250
1251
1252
1253
1254
1255
1256
1257
1258
1259
1260
1261
1262
60
72
73
74
79
80
84
85
86
87
88
<<<<<<< HEAD
89
90
91
92
93
94
95
96
97
98
99
100
113
114
115
116
117
118
119
120
121
5702
5705
5711
5731
5736
5741
5745
5749
5753
5757
5760
5764
5768
5772
5776
5780
5784
5788
5792
5796
5800
5804
5808
5812
5816
5823
5829
5834
5839
5844
5849
5854
=======
5225
5228
5234
5254
5259
5264
5268
5272
5276
5280
5283
5287
5291
5295
5299
5303
5307
5311
5315
5319
5323
5327
5331
5335
5339
5346
5352
5357
5362
5367
5372
5377
5383
5387
5391
5395
5400
5404
5408
5412
5416
5420
5425
5430
5435
5440
5450
5500
5502
5504
5507
5509
5539
5543
5547
5551
5555
5559
5563
5567
5572
5577
5582
5587
5592
5597
5602
5607
5612
5617
5622
5627
5632
5637
5642
5647
5652
5656
5672
5675
5679
5682
5686
5689
5696
5701
5707
5713
5718
5723
5727
5731
5735
5739
5742
5752
5760
5773
5778
5782
5784
5788
5808
5811
5814
5817
5820
5823
5826
5838
5840
5844
5848
5852
5856
>>>>>>> 3f642494
5860
5864
5868
5872
<<<<<<< HEAD
5877
5881
5885
5889
5893
5897
5902
5907
5912
5917
5927
5977
5979
5981
5984
5986
=======
5876
5880
5884
5888
5892
5896
5900
5904
5908
5912
5916
5920
5924
5928
5932
5936
5940
5944
5948
5952
5956
5960
5964
5968
5972
5976
5980
5984
5988
5992
5996
6000
6004
6008
6012
>>>>>>> 3f642494
6016
6020
6024
6028
6032
6036
6040
6044
6049
6054
6059
6064
6069
6074
6079
6084
6089
6094
6099
6104
6109
6114
6119
6124
6129
<<<<<<< HEAD
6133
6149
6152
6156
6159
6163
6166
6173
6178
6184
6190
6195
6200
6204
6208
6212
6216
6219
6229
6237
6250
6255
6259
6261
6281
6284
6287
6290
6293
6296
6299
6311
6313
6317
6321
6325
6329
6333
6337
6341
6345
6349
6353
6357
6361
6365
6369
6373
6377
6381
6385
6389
6393
6397
6401
6405
6409
6413
6417
6421
6425
6429
6433
6437
6441
6445
6449
6453
6457
6461
6465
6469
6473
6477
6481
6485
6489
6493
6497
6501
6505
6509
6513
6517
6522
6527
6532
6537
6542
6547
6552
6557
6562
6567
6572
6577
6582
6587
6592
6597
6602
6607
6611
6615
6639
6643
6648
6653
6658
6663
6667
6671
6675
6679
6683
6687
6691
6696
6700
6704
6708
6712
6717
6722
6727
6732
6737
6742
6747
6752
6758
6763
6768
6773
6778
6782
6787
6792
6796
6800
6804
6808
6812
6816
6820
6824
6828
6832
6837
6841
6845
6849
6853
6857
6861
6866
6870
6874
6879
6883
6888
6893
6898
6903
6908
6913
6918
6923
6928
6933
6938
6943
6947
6951
6955
6959
6963
6967
6971
6975
6979
6984
6989
6995
7002
7008
7012
7017
7025
7032
7036
7041
7046
7050
7054
7058
7062
7066
7070
7074
7078
7082
7086
7090
7094
7098
7102
7106
7110
7114
7119
7123
7131
7136
7142
7149
7153
7158
7163
7169
7173
7178
7182
7188
7193
7198
7206
7211
7216
7221
7226
7231
7235
7239
7243
7247
7251
7255
7259
7263
7267
7271
7275
7279
7283
7287
7291
7295
7299
7304
7307
7311
7315
7321
7323
7325
7328
7331
7356
7359
7362
7365
7401
7404
7408
7411
7414
7458
7460
7466
7472
7477
7482
7529
7533
7538
7544
7551
7555
7560
7565
7571
7575
7579
7583
7587
7592
7596
7600
7604
7611
7614
7684
7689
7695
7700
7706
7711
7717
7722
7728
7734
7740
7746
=======
6147
6151
6156
6161
6166
6171
6176
6181
6186
6191
6196
6201
6205
6209
6213
6218
6222
6226
6230
6234
6238
6242
6246
6251
6256
6261
6266
6271
6276
6281
6287
6292
6298
6302
6306
6311
6316
6320
6325
6330
6335
6342
6347
6352
6357
6362
6367
6371
6375
6379
6383
6387
6391
6395
6399
6403
6407
6411
6415
6419
6423
6427
6431
6435
6440
6443
6447
6451
6457
6459
6461
6464
6467
6492
6495
6498
6501
6537
6540
6544
6588
6590
6596
6602
6607
6612
6659
6663
6668
6674
6681
6685
6690
6695
6701
6705
6709
6713
6717
6722
6726
6730
6734
6741
6744
6814
6819
6825
6830
6836
6841
6847
6852
6858
6864
6870
6876
>>>>>>> 3f642494
COMMIT;
START TRANSACTION;
CREATE TABLE "sys"."triggers" (
	"id"          INTEGER,
	"name"        VARCHAR(1024),
	"table_id"    INTEGER,
	"time"        SMALLINT,
	"orientation" SMALLINT,
	"event"       SMALLINT,
	"old_name"    VARCHAR(1024),
	"new_name"    VARCHAR(1024),
	"condition"   VARCHAR(2048),
	"statement"   VARCHAR(2048)
);
COMMIT;
START TRANSACTION;
CREATE TABLE "sys"."types" (
	"id"         INTEGER,
	"systemname" VARCHAR(256),
	"sqlname"    VARCHAR(1024),
	"digits"     INTEGER,
	"scale"      INTEGER,
	"radix"      INTEGER,
	"eclass"     INTEGER,
	"schema_id"  INTEGER
);
COPY 35 RECORDS INTO "sys"."types" FROM stdin USING DELIMITERS '\t','\n','"';
0	"void"	"any"	0	0	0	0	0
1	"bat"	"table"	0	0	0	1	0
2	"ptr"	"ptr"	0	0	0	1	0
3	"bit"	"boolean"	1	0	2	2	0
4	"str"	"char"	0	0	0	3	0
5	"str"	"varchar"	0	0	0	4	0
6	"str"	"clob"	0	0	0	4	0
7	"oid"	"oid"	63	0	2	6	0
8	"bte"	"tinyint"	8	1	2	7	0
9	"sht"	"smallint"	16	1	2	7	0
10	"int"	"int"	32	1	2	7	0
11	"lng"	"bigint"	64	1	2	7	0
12	"wrd"	"wrd"	64	1	2	7	0
13	"bte"	"decimal"	2	1	10	10	0
14	"sht"	"decimal"	4	1	10	10	0
15	"int"	"decimal"	9	1	10	10	0
16	"lng"	"decimal"	19	1	10	10	0
17	"flt"	"real"	24	2	2	11	0
18	"dbl"	"double"	53	2	2	11	0
19	"int"	"month_interval"	32	0	2	8	0
20	"lng"	"sec_interval"	13	1	10	9	0
21	"daytime"	"time"	7	0	0	12	0
22	"daytime"	"timetz"	7	1	0	12	0
23	"date"	"date"	0	0	0	13	0
24	"timestamp"	"timestamp"	7	0	0	14	0
25	"timestamp"	"timestamptz"	7	1	0	14	0
26	"sqlblob"	"blob"	0	0	0	5	0
<<<<<<< HEAD
27	"wkb"	"geometry"	0	0	0	15	0
28	"wkba"	"geometrya"	0	0	0	16	0
29	"mbr"	"mbr"	0	0	0	16	0
5758	"url"	"url"	0	0	0	16	2000
5858	"inet"	"inet"	0	0	0	16	2000
6637	"mbr"	"mbr"	0	0	0	16	2000
7204	"json"	"json"	0	0	0	16	2000
7302	"uuid"	"uuid"	0	0	0	16	2000
=======
5281	"url"	"url"	0	0	0	15	2000
5381	"inet"	"inet"	0	0	0	15	2000
6133	"wkb"	"point"	0	0	0	15	2000
6134	"wkb"	"curve"	0	0	0	15	2000
6135	"wkb"	"linestring"	0	0	0	15	2000
6136	"wkb"	"surface"	0	0	0	15	2000
6137	"wkb"	"polygon"	0	0	0	15	2000
6138	"wkb"	"multipoint"	0	0	0	15	2000
6139	"wkb"	"multicurve"	0	0	0	15	2000
6140	"wkb"	"multilinestring"	0	0	0	15	2000
6141	"wkb"	"multisurface"	0	0	0	15	2000
6142	"wkb"	"multipolygon"	0	0	0	15	2000
6143	"wkb"	"geometry"	0	0	0	15	2000
6144	"wkb"	"geomcollection"	0	0	0	15	2000
6145	"mbr"	"mbr"	0	0	0	15	2000
6340	"json"	"json"	0	0	0	15	2000
6438	"uuid"	"uuid"	0	0	0	15	2000
>>>>>>> 3f642494
COMMIT;
START TRANSACTION;
CREATE TABLE "sys"."user_role" (
	"login_id" INTEGER,
	"role_id"  INTEGER
);
COMMIT;

# 13:32:07 >  
# 13:32:07 >  "Done."
# 13:32:07 >  
<|MERGE_RESOLUTION|>--- conflicted
+++ resolved
@@ -177,8 +177,6 @@
 SYSTEM FUNCTION  sys.isauuid
 SYSTEM FUNCTION  sys.left_shift
 SYSTEM FUNCTION  sys.left_shift_assign
-SYSTEM FUNCTION  sys.lidarattach
-SYSTEM FUNCTION  sys.lidarload
 SYSTEM FUNCTION  sys.like
 SYSTEM FUNCTION  sys.listdir
 SYSTEM FUNCTION  sys.listdirpat
@@ -1047,14 +1045,6 @@
 external name sql.sysmon_pause;
 create procedure sys.pause(tag bigint)
 external name sql.sysmon_pause;
-<<<<<<< HEAD
-=======
-create function point(x double,y double) returns point external name geom.point;
-create function pointfromtext(wkt string, srid smallint) returns point external name geom."PointFromText";
-create function polyfromtext(wkt string, srid smallint) returns polygon external name geom."PolyFromText";
--- alias
-create function polygonfromtext(wkt string, srid smallint) returns polygon external name geom."PolyFromText";
->>>>>>> 3f642494
 create aggregate quantile(val tinyint, q double) returns tinyint
  	external name "aggr"."quantile";
 create aggregate quantile(val smallint, q double) returns smallint
@@ -1633,7 +1623,6 @@
 2151	"id"	"int"	32	0	2150	NULL	true	0	NULL
 2152	"name"	"varchar"	1024	0	2150	NULL	true	1	NULL
 2153	"nr"	"int"	32	0	2150	NULL	true	2	NULL
-<<<<<<< HEAD
 5682	"id"	"int"	32	0	5681	NULL	true	0	NULL
 5683	"name"	"varchar"	1024	0	5681	NULL	true	1	NULL
 5684	"schema_id"	"int"	32	0	5681	NULL	true	2	NULL
@@ -1874,236 +1863,6 @@
 7680	"seq"	"clob"	0	0	7682	NULL	false	9	NULL
 7681	"qual"	"clob"	0	0	7682	NULL	false	10	NULL
 7752	"function_id"	"int"	32	0	7753	NULL	true	0	NULL
-=======
-5205	"id"	"int"	32	0	5204	NULL	true	0	NULL
-5206	"name"	"varchar"	1024	0	5204	NULL	true	1	NULL
-5207	"schema_id"	"int"	32	0	5204	NULL	true	2	NULL
-5208	"query"	"varchar"	2048	0	5204	NULL	true	3	NULL
-5209	"type"	"smallint"	16	0	5204	NULL	true	4	NULL
-5210	"system"	"boolean"	1	0	5204	NULL	true	5	NULL
-5211	"commit_action"	"smallint"	16	0	5204	NULL	true	6	NULL
-5212	"access"	"smallint"	16	0	5204	NULL	true	7	NULL
-5213	"temporary"	"smallint"	16	0	5204	NULL	true	8	NULL
-5215	"id"	"int"	32	0	5214	NULL	true	0	NULL
-5216	"name"	"varchar"	1024	0	5214	NULL	true	1	NULL
-5217	"type"	"varchar"	1024	0	5214	NULL	true	2	NULL
-5218	"type_digits"	"int"	32	0	5214	NULL	true	3	NULL
-5219	"type_scale"	"int"	32	0	5214	NULL	true	4	NULL
-5220	"table_id"	"int"	32	0	5214	NULL	true	5	NULL
-5221	"default"	"varchar"	2048	0	5214	NULL	true	6	NULL
-5222	"null"	"boolean"	1	0	5214	NULL	true	7	NULL
-5223	"number"	"int"	32	0	5214	NULL	true	8	NULL
-5224	"storage"	"varchar"	2048	0	5214	NULL	true	9	NULL
-5231	"name"	"varchar"	1024	0	5230	NULL	true	0	NULL
-5232	"fullname"	"varchar"	2048	0	5230	NULL	true	1	NULL
-5233	"default_schema"	"int"	9	0	5230	NULL	true	2	NULL
-5237	"name"	"varchar"	1024	0	5236	NULL	true	0	NULL
-5238	"fullname"	"varchar"	2024	0	5236	NULL	true	1	NULL
-5239	"default_schema"	"int"	9	0	5236	NULL	true	2	NULL
-5241	"login_id"	"int"	32	0	5240	NULL	true	0	NULL
-5242	"role_id"	"int"	32	0	5240	NULL	true	1	NULL
-5244	"id"	"int"	32	0	5243	NULL	true	0	NULL
-5245	"name"	"varchar"	1024	0	5243	NULL	true	1	NULL
-5246	"grantor"	"int"	32	0	5243	NULL	true	2	NULL
-5248	"obj_id"	"int"	32	0	5247	NULL	true	0	NULL
-5249	"auth_id"	"int"	32	0	5247	NULL	true	1	NULL
-5250	"privileges"	"int"	32	0	5247	NULL	true	2	NULL
-5251	"grantor"	"int"	32	0	5247	NULL	true	3	NULL
-5252	"grantable"	"int"	32	0	5247	NULL	true	4	NULL
-5461	"id"	"oid"	63	0	5469	NULL	true	0	NULL
-5462	"owner"	"clob"	0	0	5469	NULL	true	1	NULL
-5463	"defined"	"timestamp"	7	0	5469	NULL	true	2	NULL
-5464	"query"	"clob"	0	0	5469	NULL	true	3	NULL
-5465	"pipe"	"clob"	0	0	5469	NULL	true	4	NULL
-5466	"plan"	"clob"	0	0	5469	NULL	true	5	NULL
-5467	"mal"	"int"	32	0	5469	NULL	true	6	NULL
-5468	"optimize"	"bigint"	64	0	5469	NULL	true	7	NULL
-5471	"id"	"oid"	63	0	5480	NULL	true	0	NULL
-5472	"start"	"timestamp"	7	0	5480	NULL	true	1	NULL
-5473	"stop"	"timestamp"	7	0	5480	NULL	true	2	NULL
-5474	"arguments"	"clob"	0	0	5480	NULL	true	3	NULL
-5475	"tuples"	"wrd"	64	0	5480	NULL	true	4	NULL
-5476	"run"	"bigint"	64	0	5480	NULL	true	5	NULL
-5477	"ship"	"bigint"	64	0	5480	NULL	true	6	NULL
-5478	"cpu"	"int"	32	0	5480	NULL	true	7	NULL
-5479	"io"	"int"	32	0	5480	NULL	true	8	NULL
-5482	"id"	"oid"	63	0	5498	NULL	true	0	NULL
-5483	"owner"	"clob"	0	0	5498	NULL	true	1	NULL
-5484	"defined"	"timestamp"	7	0	5498	NULL	true	2	NULL
-5485	"query"	"clob"	0	0	5498	NULL	true	3	NULL
-5486	"pipe"	"clob"	0	0	5498	NULL	true	4	NULL
-5487	"plan"	"clob"	0	0	5498	NULL	true	5	NULL
-5488	"mal"	"int"	32	0	5498	NULL	true	6	NULL
-5489	"optimize"	"bigint"	64	0	5498	NULL	true	7	NULL
-5490	"start"	"timestamp"	7	0	5498	NULL	true	8	NULL
-5491	"stop"	"timestamp"	7	0	5498	NULL	true	9	NULL
-5492	"arguments"	"clob"	0	0	5498	NULL	true	10	NULL
-5493	"tuples"	"wrd"	64	0	5498	NULL	true	11	NULL
-5494	"run"	"bigint"	64	0	5498	NULL	true	12	NULL
-5495	"ship"	"bigint"	64	0	5498	NULL	true	13	NULL
-5496	"cpu"	"int"	32	0	5498	NULL	true	14	NULL
-5497	"io"	"int"	32	0	5498	NULL	true	15	NULL
-5524	"event"	"int"	32	0	5537	NULL	true	0	NULL
-5525	"clk"	"varchar"	20	0	5537	NULL	true	1	NULL
-5526	"pc"	"varchar"	50	0	5537	NULL	true	2	NULL
-5527	"thread"	"int"	32	0	5537	NULL	true	3	NULL
-5528	"ticks"	"bigint"	64	0	5537	NULL	true	4	NULL
-5529	"rrsmb"	"bigint"	64	0	5537	NULL	true	5	NULL
-5530	"vmmb"	"bigint"	64	0	5537	NULL	true	6	NULL
-5531	"reads"	"bigint"	64	0	5537	NULL	true	7	NULL
-5532	"writes"	"bigint"	64	0	5537	NULL	true	8	NULL
-5533	"minflt"	"bigint"	64	0	5537	NULL	true	9	NULL
-5534	"majflt"	"bigint"	64	0	5537	NULL	true	10	NULL
-5535	"nvcsw"	"bigint"	64	0	5537	NULL	true	11	NULL
-5536	"stmt"	"clob"	0	0	5537	NULL	true	12	NULL
-5664	"user"	"clob"	0	0	5670	NULL	true	0	NULL
-5665	"login"	"timestamp"	7	0	5670	NULL	true	1	NULL
-5666	"sessiontimeout"	"bigint"	64	0	5670	NULL	true	2	NULL
-5667	"lastcommand"	"timestamp"	7	0	5670	NULL	true	3	NULL
-5668	"querytimeout"	"bigint"	64	0	5670	NULL	true	4	NULL
-5669	"active"	"boolean"	1	0	5670	NULL	true	5	NULL
-5747	"name"	"clob"	0	0	5750	NULL	true	0	NULL
-5748	"def"	"clob"	0	0	5750	NULL	true	1	NULL
-5749	"status"	"clob"	0	0	5750	NULL	true	2	NULL
-5756	"name"	"clob"	0	0	5758	NULL	true	0	NULL
-5757	"value"	"clob"	0	0	5758	NULL	true	1	NULL
-5798	"qtag"	"bigint"	64	0	5806	NULL	true	0	NULL
-5799	"user"	"clob"	0	0	5806	NULL	true	1	NULL
-5800	"started"	"timestamp"	7	0	5806	NULL	true	2	NULL
-5801	"estimate"	"timestamp"	7	0	5806	NULL	true	3	NULL
-5802	"progress"	"int"	32	0	5806	NULL	true	4	NULL
-5803	"status"	"clob"	0	0	5806	NULL	true	5	NULL
-5804	"tag"	"oid"	63	0	5806	NULL	true	6	NULL
-5805	"query"	"clob"	0	0	5806	NULL	true	7	NULL
-5832	"rowid"	"bigint"	64	0	5836	NULL	true	0	NULL
-5833	"fldid"	"int"	32	0	5836	NULL	true	1	NULL
-5834	"message"	"clob"	0	0	5836	NULL	true	2	NULL
-5835	"input"	"clob"	0	0	5836	NULL	true	3	NULL
-6471	"keyword"	"varchar"	40	0	6474	NULL	false	0	NULL
-6476	"table_type_id"	"smallint"	16	0	6482	NULL	false	0	NULL
-6479	"table_type_name"	"varchar"	25	0	6482	NULL	false	1	NULL
-6484	"dependency_type_id"	"smallint"	16	0	6490	NULL	false	0	NULL
-6487	"dependency_type_name"	"varchar"	15	0	6490	NULL	false	1	NULL
-6505	"file_id"	"int"	32	0	6507	NULL	true	0	NULL
-6506	"location"	"char"	256	0	6507	NULL	true	1	NULL
-6509	"dim_id"	"int"	32	0	6513	NULL	true	0	NULL
-6510	"file_id"	"int"	32	0	6513	NULL	true	1	NULL
-6511	"name"	"varchar"	64	0	6513	NULL	true	2	NULL
-6512	"length"	"int"	32	0	6513	NULL	true	3	NULL
-6515	"var_id"	"int"	32	0	6521	NULL	true	0	NULL
-6516	"file_id"	"int"	32	0	6521	NULL	true	1	NULL
-6517	"name"	"varchar"	64	0	6521	NULL	true	2	NULL
-6518	"vartype"	"varchar"	64	0	6521	NULL	true	3	NULL
-6519	"ndim"	"int"	32	0	6521	NULL	true	4	NULL
-6520	"coord_dim_id"	"int"	32	0	6521	NULL	true	5	NULL
-6523	"var_id"	"int"	32	0	6527	NULL	true	0	NULL
-6524	"dim_id"	"int"	32	0	6527	NULL	true	1	NULL
-6525	"file_id"	"int"	32	0	6527	NULL	true	2	NULL
-6526	"dimpos"	"int"	32	0	6527	NULL	true	3	NULL
-6529	"obj_name"	"varchar"	256	0	6535	NULL	true	0	NULL
-6530	"att_name"	"varchar"	256	0	6535	NULL	true	1	NULL
-6531	"att_type"	"varchar"	64	0	6535	NULL	true	2	NULL
-6532	"value"	"clob"	0	0	6535	NULL	true	3	NULL
-6533	"file_id"	"int"	32	0	6535	NULL	true	4	NULL
-6534	"gr_name"	"varchar"	256	0	6535	NULL	true	5	NULL
-6560	"schema"	"clob"	0	0	6574	NULL	true	0	NULL
-6561	"table"	"clob"	0	0	6574	NULL	true	1	NULL
-6562	"column"	"clob"	0	0	6574	NULL	true	2	NULL
-6563	"type"	"clob"	0	0	6574	NULL	true	3	NULL
-6564	"mode"	"clob"	0	0	6574	NULL	true	4	NULL
-6565	"location"	"clob"	0	0	6574	NULL	true	5	NULL
-6566	"count"	"bigint"	64	0	6574	NULL	true	6	NULL
-6567	"typewidth"	"int"	32	0	6574	NULL	true	7	NULL
-6568	"columnsize"	"bigint"	64	0	6574	NULL	true	8	NULL
-6569	"heapsize"	"bigint"	64	0	6574	NULL	true	9	NULL
-6570	"hashes"	"bigint"	64	0	6574	NULL	true	10	NULL
-6571	"phash"	"boolean"	1	0	6574	NULL	true	11	NULL
-6572	"imprints"	"bigint"	64	0	6574	NULL	true	12	NULL
-6573	"sorted"	"boolean"	1	0	6574	NULL	true	13	NULL
-6576	"schema"	"clob"	0	0	6586	NULL	true	0	NULL
-6577	"table"	"clob"	0	0	6586	NULL	true	1	NULL
-6578	"column"	"clob"	0	0	6586	NULL	true	2	NULL
-6579	"type"	"clob"	0	0	6586	NULL	true	3	NULL
-6580	"typewidth"	"int"	32	0	6586	NULL	true	4	NULL
-6581	"count"	"bigint"	64	0	6586	NULL	true	5	NULL
-6582	"distinct"	"bigint"	64	0	6586	NULL	true	6	NULL
-6583	"atomwidth"	"int"	32	0	6586	NULL	true	7	NULL
-6584	"reference"	"boolean"	1	0	6586	NULL	true	8	NULL
-6585	"sorted"	"boolean"	1	0	6586	NULL	true	9	NULL
-6624	"schema"	"clob"	0	0	6634	NULL	true	0	NULL
-6625	"table"	"clob"	0	0	6634	NULL	true	1	NULL
-6626	"column"	"clob"	0	0	6634	NULL	true	2	NULL
-6627	"type"	"clob"	0	0	6634	NULL	true	3	NULL
-6628	"count"	"bigint"	64	0	6634	NULL	true	4	NULL
-6629	"columnsize"	"bigint"	64	0	6634	NULL	true	5	NULL
-6630	"heapsize"	"bigint"	64	0	6634	NULL	true	6	NULL
-6631	"hashes"	"bigint"	64	0	6634	NULL	true	7	NULL
-6632	"imprints"	"bigint"	64	0	6634	NULL	true	8	NULL
-6633	"sorted"	"boolean"	1	0	6634	NULL	true	9	NULL
-6636	"schema"	"clob"	0	0	6644	NULL	true	0	NULL
-6637	"table"	"clob"	0	0	6644	NULL	true	1	NULL
-6638	"count"	"bigint"	64	0	6644	NULL	true	2	NULL
-6639	"columnsize"	"bigint"	64	0	6644	NULL	true	3	NULL
-6640	"heapsize"	"bigint"	64	0	6644	NULL	true	4	NULL
-6641	"hashes"	"bigint"	64	0	6644	NULL	true	5	NULL
-6642	"imprints"	"bigint"	64	0	6644	NULL	true	6	NULL
-6643	"auxiliary"	"bigint"	64	0	6644	NULL	true	7	NULL
-6646	"column_id"	"int"	32	0	6657	NULL	true	0	NULL
-6647	"type"	"clob"	0	0	6657	NULL	true	1	NULL
-6648	"width"	"int"	32	0	6657	NULL	true	2	NULL
-6649	"stamp"	"timestamp"	7	0	6657	NULL	true	3	NULL
-6650	"sample"	"bigint"	64	0	6657	NULL	true	4	NULL
-6651	"count"	"bigint"	64	0	6657	NULL	true	5	NULL
-6652	"unique"	"bigint"	64	0	6657	NULL	true	6	NULL
-6653	"nils"	"bigint"	64	0	6657	NULL	true	7	NULL
-6654	"minval"	"clob"	0	0	6657	NULL	true	8	NULL
-6655	"maxval"	"clob"	0	0	6657	NULL	true	9	NULL
-6656	"sorted"	"boolean"	1	0	6657	NULL	true	10	NULL
-6747	"file_id"	"bigint"	64	0	6755	NULL	false	0	NULL
-6748	"file_location"	"clob"	0	0	6755	NULL	false	1	NULL
-6749	"dbschema"	"smallint"	16	0	6755	NULL	false	2	NULL
-6750	"format_version"	"varchar"	7	0	6755	NULL	true	3	NULL
-6751	"sorting_order"	"varchar"	10	0	6755	NULL	true	4	NULL
-6752	"comments"	"clob"	0	0	6755	NULL	true	5	NULL
-6757	"sn"	"clob"	0	0	6768	NULL	false	0	NULL
-6758	"file_id"	"bigint"	64	0	6768	NULL	false	1	NULL
-6759	"ln"	"int"	32	0	6768	NULL	true	2	NULL
-6760	"as"	"int"	32	0	6768	NULL	true	3	NULL
-6761	"m5"	"clob"	0	0	6768	NULL	true	4	NULL
-6762	"sp"	"clob"	0	0	6768	NULL	true	5	NULL
-6763	"ur"	"clob"	0	0	6768	NULL	true	6	NULL
-6770	"id"	"clob"	0	0	6787	NULL	false	0	NULL
-6771	"file_id"	"bigint"	64	0	6787	NULL	false	1	NULL
-6772	"cn"	"clob"	0	0	6787	NULL	true	2	NULL
-6773	"ds"	"clob"	0	0	6787	NULL	true	3	NULL
-6774	"dt"	"timestamp"	7	0	6787	NULL	true	4	NULL
-6775	"fo"	"clob"	0	0	6787	NULL	true	5	NULL
-6776	"ks"	"clob"	0	0	6787	NULL	true	6	NULL
-6777	"lb"	"clob"	0	0	6787	NULL	true	7	NULL
-6778	"pg"	"clob"	0	0	6787	NULL	true	8	NULL
-6779	"pi"	"int"	32	0	6787	NULL	true	9	NULL
-6780	"pl"	"clob"	0	0	6787	NULL	true	10	NULL
-6781	"pu"	"clob"	0	0	6787	NULL	true	11	NULL
-6782	"sm"	"clob"	0	0	6787	NULL	true	12	NULL
-6789	"id"	"clob"	0	0	6799	NULL	false	0	NULL
-6790	"file_id"	"bigint"	64	0	6799	NULL	false	1	NULL
-6791	"pn"	"clob"	0	0	6799	NULL	true	2	NULL
-6792	"cl"	"clob"	0	0	6799	NULL	true	3	NULL
-6793	"pp"	"clob"	0	0	6799	NULL	true	4	NULL
-6794	"vn"	"clob"	0	0	6799	NULL	true	5	NULL
-6801	"qname"	"clob"	0	0	6812	NULL	false	0	NULL
-6802	"flag"	"smallint"	16	0	6812	NULL	false	1	NULL
-6803	"rname"	"clob"	0	0	6812	NULL	false	2	NULL
-6804	"pos"	"int"	32	0	6812	NULL	false	3	NULL
-6805	"mapq"	"smallint"	16	0	6812	NULL	false	4	NULL
-6806	"cigar"	"clob"	0	0	6812	NULL	false	5	NULL
-6807	"rnext"	"clob"	0	0	6812	NULL	false	6	NULL
-6808	"pnext"	"int"	32	0	6812	NULL	false	7	NULL
-6809	"tlen"	"int"	32	0	6812	NULL	false	8	NULL
-6810	"seq"	"clob"	0	0	6812	NULL	false	9	NULL
-6811	"qual"	"clob"	0	0	6812	NULL	false	10	NULL
-6882	"function_id"	"int"	32	0	6883	NULL	true	0	NULL
->>>>>>> 3f642494
 COMMIT;
 START TRANSACTION;
 CREATE TABLE "sys"."_tables" (
@@ -2136,7 +1895,6 @@
 2134	"idxs"	2106	NULL	0	true	2	0
 2139	"triggers"	2106	NULL	0	true	2	0
 2150	"objects"	2106	NULL	0	true	2	0
-<<<<<<< HEAD
 5681	"tables"	2000	"SELECT ""id"", ""name"", ""schema_id"", ""query"", CAST(CASE WHEN ""system"" THEN ""type"" + 10 /* system table/view */ ELSE (CASE WHEN ""commit_action"" = 0 THEN ""type"" /* table/view */ ELSE ""type"" + 20 /* global temp table */ END) END AS SMALLINT) AS ""type"", ""system"", ""commit_action"", ""access"", CASE WHEN (NOT ""system"" AND ""commit_action"" > 0) THEN 1 ELSE 0 END AS ""temporary"" FROM ""sys"".""_tables"" WHERE ""type"" <> 2 UNION ALL SELECT ""id"", ""name"", ""schema_id"", ""query"", CAST(""type"" + 30 /* local temp table */ AS SMALLINT) AS ""type"", ""system"", ""commit_action"", ""access"", 1 AS ""temporary"" FROM ""tmp"".""_tables"";"	1	true	0	0
 5691	"columns"	2000	"SELECT * FROM (SELECT p.* FROM ""sys"".""_columns"" AS p UNION ALL SELECT t.* FROM ""tmp"".""_columns"" AS t) AS columns;"	1	true	0	0
 5707	"db_user_info"	2000	NULL	0	true	0	0
@@ -2174,43 +1932,6 @@
 7669	"pg"	7569	NULL	0	true	0	0
 7682	"export"	7569	NULL	0	true	0	0
 7753	"systemfunctions"	2000	NULL	0	true	0	0
-=======
-5204	"tables"	2000	"SELECT ""id"", ""name"", ""schema_id"", ""query"", CAST(CASE WHEN ""system"" THEN ""type"" + 10 /* system table/view */ ELSE (CASE WHEN ""commit_action"" = 0 THEN ""type"" /* table/view */ ELSE ""type"" + 20 /* global temp table */ END) END AS SMALLINT) AS ""type"", ""system"", ""commit_action"", ""access"", CASE WHEN (NOT ""system"" AND ""commit_action"" > 0) THEN 1 ELSE 0 END AS ""temporary"" FROM ""sys"".""_tables"" WHERE ""type"" <> 2 UNION ALL SELECT ""id"", ""name"", ""schema_id"", ""query"", CAST(""type"" + 30 /* local temp table */ AS SMALLINT) AS ""type"", ""system"", ""commit_action"", ""access"", 1 AS ""temporary"" FROM ""tmp"".""_tables"";"	1	true	0	0
-5214	"columns"	2000	"SELECT * FROM (SELECT p.* FROM ""sys"".""_columns"" AS p UNION ALL SELECT t.* FROM ""tmp"".""_columns"" AS t) AS columns;"	1	true	0	0
-5230	"db_user_info"	2000	NULL	0	true	0	0
-5236	"users"	2000	"SELECT u.""name"" AS ""name"", ui.""fullname"", ui.""default_schema"" FROM db_users() AS u LEFT JOIN ""sys"".""db_user_info"" AS ui ON u.""name"" = ui.""name"" ;"	1	true	0	0
-5240	"user_role"	2000	NULL	0	true	0	0
-5243	"auths"	2000	NULL	0	true	0	0
-5247	"privileges"	2000	NULL	0	true	0	0
-5469	"querylog_catalog"	2000	"-- create table views for convenience\ncreate view sys.querylog_catalog as select * from sys.querylog_catalog();"	1	true	0	0
-5480	"querylog_calls"	2000	"create view sys.querylog_calls as select * from sys.querylog_calls();"	1	true	0	0
-5498	"querylog_history"	2000	"create view sys.querylog_history as\nselect qd.*, ql.""start"",ql.""stop"", ql.arguments, ql.tuples, ql.run, ql.ship, ql.cpu, ql.io\nfrom sys.querylog_catalog() qd, sys.querylog_calls() ql\nwhere qd.id = ql.id and qd.owner = user;"	1	true	0	0
-5537	"tracelog"	2000	"create view sys.tracelog as select * from sys.tracelog();"	1	true	0	0
-5670	"sessions"	2000	"create view sys.sessions as select * from sys.sessions();"	1	true	0	0
-5750	"optimizers"	2000	"create view sys.optimizers as select * from sys.optimizers();"	1	true	0	0
-5758	"environment"	2000	"create view sys.environment as select * from sys.environment();"	1	true	0	0
-5806	"queue"	2000	"create view sys.queue as select * from sys.queue();"	1	true	0	0
-5836	"rejects"	2000	"create view sys.rejects as select * from sys.rejects();"	1	true	0	0
-6474	"keywords"	2000	NULL	0	true	0	0
-6482	"table_types"	2000	NULL	0	true	0	0
-6490	"dependency_types"	2000	NULL	0	true	0	0
-6507	"netcdf_files"	2000	NULL	0	true	0	0
-6513	"netcdf_dims"	2000	NULL	0	true	0	0
-6521	"netcdf_vars"	2000	NULL	0	true	0	0
-6527	"netcdf_vardim"	2000	NULL	0	true	0	0
-6535	"netcdf_attrs"	2000	NULL	0	true	0	0
-6574	"storage"	2000	"create view sys.""storage"" as select * from sys.""storage""();"	1	true	0	0
-6586	"storagemodelinput"	2000	NULL	0	true	0	0
-6634	"storagemodel"	2000	"create view sys.storagemodel as select * from sys.storagemodel();"	1	true	0	0
-6644	"tablestoragemodel"	2000	"-- A summary of the table storage requirement is is available as a table view.\n-- The auxiliary column denotes the maximum space if all non-sorted columns\n-- would be augmented with a hash (rare situation)\ncreate view sys.tablestoragemodel\nas select ""schema"",""table"",max(count) as ""count"",\n\tsum(columnsize) as columnsize,\n\tsum(heapsize) as heapsize,\n\tsum(hashes) as hashes,\n\tsum(imprints) as imprints,\n\tsum(case when sorted = false then 8 * count else 0 end) as auxiliary\nfrom sys.storagemodel() group by ""schema"",""table"";"	1	true	0	0
-6657	"statistics"	2000	NULL	0	true	0	0
-6755	"files"	6699	NULL	0	true	0	0
-6768	"sq"	6699	NULL	0	true	0	0
-6787	"rg"	6699	NULL	0	true	0	0
-6799	"pg"	6699	NULL	0	true	0	0
-6812	"export"	6699	NULL	0	true	0	0
-6883	"systemfunctions"	2000	NULL	0	true	0	0
->>>>>>> 3f642494
 COMMIT;
 START TRANSACTION;
 CREATE TABLE "sys"."args" (
@@ -2223,7 +1944,6 @@
 	"inout"       TINYINT,
 	"number"      INTEGER
 );
-<<<<<<< HEAD
 COPY 4499 RECORDS INTO "sys"."args" FROM stdin USING DELIMITERS '\t','\n','"';
 2155	30	"res_0"	"boolean"	1	0	0	0
 2156	30	"arg_1"	"geometry"	0	0	1	1
@@ -4515,2299 +4235,6 @@
 4442	842	"arg_1"	"decimal"	19	0	1	1
 4443	842	"arg_2"	"date"	0	0	1	2
 4444	843	"res_0"	"date"	0	0	0	0
-=======
-COPY 3805 RECORDS INTO "sys"."args" FROM stdin USING DELIMITERS '\t','\n','"';
-2155	28	"res_0"	"oid"	63	0	0	0
-2156	28	"arg_1"	"wrd"	64	0	1	1
-2157	29	"res_0"	"oid"	63	0	0	0
-2158	29	"arg_1"	"oid"	63	0	1	1
-2159	30	"res_0"	"wrd"	64	0	0	0
-2160	30	"arg_1"	"any"	0	0	1	1
-2161	31	"res_0"	"wrd"	64	0	0	0
-2162	31	"arg_1"	"wrd"	64	0	1	1
-2163	31	"arg_2"	"int"	32	0	1	2
-2164	31	"arg_3"	"any"	0	0	1	3
-2165	32	"res_0"	"boolean"	1	0	0	0
-2166	32	"arg_1"	"any"	0	0	1	1
-2167	32	"arg_2"	"any"	0	0	1	2
-2168	33	"res_0"	"boolean"	1	0	0	0
-2169	33	"arg_1"	"any"	0	0	1	1
-2170	33	"arg_2"	"any"	0	0	1	2
-2171	34	"res_0"	"boolean"	1	0	0	0
-2172	34	"arg_1"	"any"	0	0	1	1
-2173	35	"res_0"	"boolean"	1	0	0	0
-2174	35	"arg_1"	"any"	0	0	1	1
-2175	35	"arg_2"	"any"	0	0	1	2
-2176	36	"res_0"	"boolean"	1	0	0	0
-2177	36	"arg_1"	"any"	0	0	1	1
-2178	36	"arg_2"	"any"	0	0	1	2
-2179	37	"res_0"	"boolean"	1	0	0	0
-2180	37	"arg_1"	"any"	0	0	1	1
-2181	37	"arg_2"	"any"	0	0	1	2
-2182	38	"res_0"	"boolean"	1	0	0	0
-2183	38	"arg_1"	"any"	0	0	1	1
-2184	38	"arg_2"	"any"	0	0	1	2
-2185	42	"res_0"	"boolean"	1	0	0	0
-2186	42	"arg_1"	"any"	0	0	1	1
-2187	42	"arg_2"	"any"	0	0	1	2
-2188	43	"res_0"	"oid"	63	0	0	0
-2189	43	"arg_1"	"any"	0	0	1	1
-2190	44	"res_0"	"int"	32	0	0	0
-2191	44	"arg_1"	"any"	0	0	1	1
-2192	45	"res_0"	"oid"	63	0	0	0
-2193	45	"arg_1"	"any"	0	0	1	1
-2194	45	"arg_2"	"varchar"	0	0	1	2
-2195	45	"arg_3"	"varchar"	0	0	1	3
-2196	48	"res_0"	"any"	0	0	0	0
-2197	48	"arg_1"	"any"	0	0	1	1
-2198	48	"arg_2"	"any"	0	0	1	2
-2199	49	"res_0"	"any"	0	0	0	0
-2200	49	"arg_1"	"any"	0	0	1	1
-2201	49	"arg_2"	"any"	0	0	1	2
-2202	50	"res_0"	"any"	0	0	0	0
-2203	50	"arg_1"	"boolean"	1	0	1	1
-2204	50	"arg_2"	"any"	0	0	1	2
-2205	50	"arg_3"	"any"	0	0	1	3
-2206	68	"res_0"	"oid"	63	0	0	0
-2207	68	"arg_1"	"oid"	63	0	1	1
-2208	68	"arg_2"	"oid"	63	0	1	2
-2209	69	"res_0"	"tinyint"	8	0	0	0
-2210	69	"arg_1"	"tinyint"	8	0	1	1
-2211	69	"arg_2"	"tinyint"	8	0	1	2
-2212	70	"res_0"	"smallint"	16	0	0	0
-2213	70	"arg_1"	"smallint"	16	0	1	1
-2214	70	"arg_2"	"smallint"	16	0	1	2
-2215	71	"res_0"	"int"	32	0	0	0
-2216	71	"arg_1"	"int"	32	0	1	1
-2217	71	"arg_2"	"int"	32	0	1	2
-2218	72	"res_0"	"bigint"	64	0	0	0
-2219	72	"arg_1"	"bigint"	64	0	1	1
-2220	72	"arg_2"	"bigint"	64	0	1	2
-2221	73	"res_0"	"wrd"	64	0	0	0
-2222	73	"arg_1"	"wrd"	64	0	1	1
-2223	73	"arg_2"	"wrd"	64	0	1	2
-2224	74	"res_0"	"decimal"	2	0	0	0
-2225	74	"arg_1"	"decimal"	2	0	1	1
-2226	74	"arg_2"	"decimal"	2	0	1	2
-2227	75	"res_0"	"decimal"	4	0	0	0
-2228	75	"arg_1"	"decimal"	4	0	1	1
-2229	75	"arg_2"	"decimal"	4	0	1	2
-2230	76	"res_0"	"decimal"	9	0	0	0
-2231	76	"arg_1"	"decimal"	9	0	1	1
-2232	76	"arg_2"	"decimal"	9	0	1	2
-2233	77	"res_0"	"decimal"	19	0	0	0
-2234	77	"arg_1"	"decimal"	19	0	1	1
-2235	77	"arg_2"	"decimal"	19	0	1	2
-2236	78	"res_0"	"real"	24	0	0	0
-2237	78	"arg_1"	"real"	24	0	1	1
-2238	78	"arg_2"	"real"	24	0	1	2
-2239	79	"res_0"	"double"	53	0	0	0
-2240	79	"arg_1"	"double"	53	0	1	1
-2241	79	"arg_2"	"double"	53	0	1	2
-2242	89	"res_0"	"boolean"	1	0	0	0
-2243	89	"arg_1"	"any"	0	0	1	1
-2244	90	"res_0"	"boolean"	1	0	0	0
-2245	90	"arg_1"	"boolean"	1	0	1	1
-2246	90	"arg_2"	"any"	0	0	1	2
-2247	91	"res_0"	"int"	32	0	0	0
-2248	91	"arg_1"	"any"	0	0	1	1
-2249	91	"arg_2"	"boolean"	1	0	1	2
-2250	91	"arg_3"	"boolean"	1	0	1	3
-2251	92	"res_0"	"int"	32	0	0	0
-2252	92	"arg_1"	"any"	0	0	1	1
-2253	92	"arg_2"	"boolean"	1	0	1	2
-2254	92	"arg_3"	"boolean"	1	0	1	3
-2255	93	"res_0"	"int"	32	0	0	0
-2256	93	"arg_1"	"any"	0	0	1	1
-2257	93	"arg_2"	"boolean"	1	0	1	2
-2258	93	"arg_3"	"boolean"	1	0	1	3
-2259	94	"res_0"	"boolean"	1	0	0	0
-2260	94	"arg_1"	"boolean"	1	0	1	1
-2261	94	"arg_2"	"boolean"	1	0	1	2
-2262	95	"res_0"	"boolean"	1	0	0	0
-2263	95	"arg_1"	"boolean"	1	0	1	1
-2264	95	"arg_2"	"boolean"	1	0	1	2
-2265	96	"res_0"	"boolean"	1	0	0	0
-2266	96	"arg_1"	"boolean"	1	0	1	1
-2267	96	"arg_2"	"boolean"	1	0	1	2
-2268	97	"res_0"	"boolean"	1	0	0	0
-2269	97	"arg_1"	"boolean"	1	0	1	1
-2270	98	"res_0"	"smallint"	16	0	0	0
-2271	98	"arg_1"	"smallint"	16	0	1	1
-2272	98	"arg_2"	"tinyint"	8	0	1	2
-2273	99	"res_0"	"smallint"	16	0	0	0
-2274	99	"arg_1"	"smallint"	16	0	1	1
-2275	99	"arg_2"	"tinyint"	8	0	1	2
-2276	100	"res_0"	"int"	32	0	0	0
-2277	100	"arg_1"	"int"	32	0	1	1
-2278	100	"arg_2"	"tinyint"	8	0	1	2
-2279	101	"res_0"	"int"	32	0	0	0
-2280	101	"arg_1"	"int"	32	0	1	1
-2281	101	"arg_2"	"tinyint"	8	0	1	2
-2282	102	"res_0"	"int"	32	0	0	0
-2283	102	"arg_1"	"int"	32	0	1	1
-2284	102	"arg_2"	"smallint"	16	0	1	2
-2285	103	"res_0"	"int"	32	0	0	0
-2286	103	"arg_1"	"int"	32	0	1	1
-2287	103	"arg_2"	"smallint"	16	0	1	2
-2288	104	"res_0"	"bigint"	64	0	0	0
-2289	104	"arg_1"	"bigint"	64	0	1	1
-2290	104	"arg_2"	"tinyint"	8	0	1	2
-2291	105	"res_0"	"bigint"	64	0	0	0
-2292	105	"arg_1"	"bigint"	64	0	1	1
-2293	105	"arg_2"	"tinyint"	8	0	1	2
-2294	106	"res_0"	"bigint"	64	0	0	0
-2295	106	"arg_1"	"bigint"	64	0	1	1
-2296	106	"arg_2"	"smallint"	16	0	1	2
-2297	107	"res_0"	"bigint"	64	0	0	0
-2298	107	"arg_1"	"bigint"	64	0	1	1
-2299	107	"arg_2"	"smallint"	16	0	1	2
-2300	108	"res_0"	"bigint"	64	0	0	0
-2301	108	"arg_1"	"bigint"	64	0	1	1
-2302	108	"arg_2"	"int"	32	0	1	2
-2303	109	"res_0"	"bigint"	64	0	0	0
-2304	109	"arg_1"	"bigint"	64	0	1	1
-2305	109	"arg_2"	"int"	32	0	1	2
-2306	110	"res_0"	"bigint"	64	0	0	0
-2307	110	"arg_1"	"bigint"	64	0	1	1
-2308	110	"arg_2"	"wrd"	64	0	1	2
-2309	111	"res_0"	"bigint"	64	0	0	0
-2310	111	"arg_1"	"bigint"	64	0	1	1
-2311	111	"arg_2"	"wrd"	64	0	1	2
-2312	112	"res_0"	"wrd"	64	0	0	0
-2313	112	"arg_1"	"wrd"	64	0	1	1
-2314	112	"arg_2"	"tinyint"	8	0	1	2
-2315	113	"res_0"	"wrd"	64	0	0	0
-2316	113	"arg_1"	"wrd"	64	0	1	1
-2317	113	"arg_2"	"tinyint"	8	0	1	2
-2318	114	"res_0"	"wrd"	64	0	0	0
-2319	114	"arg_1"	"wrd"	64	0	1	1
-2320	114	"arg_2"	"smallint"	16	0	1	2
-2321	115	"res_0"	"wrd"	64	0	0	0
-2322	115	"arg_1"	"wrd"	64	0	1	1
-2323	115	"arg_2"	"smallint"	16	0	1	2
-2324	116	"res_0"	"wrd"	64	0	0	0
-2325	116	"arg_1"	"wrd"	64	0	1	1
-2326	116	"arg_2"	"int"	32	0	1	2
-2327	117	"res_0"	"wrd"	64	0	0	0
-2328	117	"arg_1"	"wrd"	64	0	1	1
-2329	117	"arg_2"	"int"	32	0	1	2
-2330	118	"res_0"	"oid"	63	0	0	0
-2331	118	"arg_1"	"oid"	63	0	1	1
-2332	118	"arg_2"	"oid"	63	0	1	2
-2333	119	"res_0"	"oid"	63	0	0	0
-2334	119	"arg_1"	"oid"	63	0	1	1
-2335	119	"arg_2"	"oid"	63	0	1	2
-2336	120	"res_0"	"oid"	63	0	0	0
-2337	120	"arg_1"	"oid"	63	0	1	1
-2338	120	"arg_2"	"oid"	63	0	1	2
-2339	121	"res_0"	"oid"	63	0	0	0
-2340	121	"arg_1"	"oid"	63	0	1	1
-2341	121	"arg_2"	"oid"	63	0	1	2
-2342	122	"res_0"	"oid"	63	0	0	0
-2343	122	"arg_1"	"oid"	63	0	1	1
-2344	122	"arg_2"	"oid"	63	0	1	2
-2345	123	"res_0"	"oid"	63	0	0	0
-2346	123	"arg_1"	"oid"	63	0	1	1
-2347	123	"arg_2"	"oid"	63	0	1	2
-2348	124	"res_0"	"oid"	63	0	0	0
-2349	124	"arg_1"	"oid"	63	0	1	1
-2350	124	"arg_2"	"oid"	63	0	1	2
-2351	125	"res_0"	"oid"	63	0	0	0
-2352	125	"arg_1"	"oid"	63	0	1	1
-2353	126	"res_0"	"oid"	63	0	0	0
-2354	126	"arg_1"	"oid"	63	0	1	1
-2355	126	"arg_2"	"int"	32	0	1	2
-2356	127	"res_0"	"oid"	63	0	0	0
-2357	127	"arg_1"	"oid"	63	0	1	1
-2358	127	"arg_2"	"int"	32	0	1	2
-2359	128	"res_0"	"oid"	63	0	0	0
-2360	128	"arg_1"	"oid"	63	0	1	1
-2361	129	"res_0"	"oid"	63	0	0	0
-2362	129	"arg_1"	"oid"	63	0	1	1
-2363	130	"res_0"	"tinyint"	8	0	0	0
-2364	130	"arg_1"	"oid"	63	0	1	1
-2365	131	"res_0"	"oid"	63	0	0	0
-2366	131	"arg_1"	"oid"	63	0	1	1
-2367	131	"arg_2"	"oid"	63	0	1	2
-2368	132	"res_0"	"oid"	63	0	0	0
-2369	132	"arg_1"	"oid"	63	0	1	1
-2370	132	"arg_2"	"oid"	63	0	1	2
-2371	133	"res_0"	"month_interval"	32	0	0	0
-2372	133	"arg_1"	"month_interval"	32	0	1	1
-2373	133	"arg_2"	"oid"	63	0	1	2
-2374	134	"res_0"	"month_interval"	32	0	0	0
-2375	134	"arg_1"	"month_interval"	32	0	1	1
-2376	134	"arg_2"	"oid"	63	0	1	2
-2377	135	"res_0"	"month_interval"	32	0	0	0
-2378	135	"arg_1"	"month_interval"	32	0	1	1
-2379	135	"arg_2"	"oid"	63	0	1	2
-2380	136	"res_0"	"month_interval"	32	0	0	0
-2381	136	"arg_1"	"month_interval"	32	0	1	1
-2382	136	"arg_2"	"oid"	63	0	1	2
-2383	137	"res_0"	"sec_interval"	13	0	0	0
-2384	137	"arg_1"	"sec_interval"	13	0	1	1
-2385	137	"arg_2"	"oid"	63	0	1	2
-2386	138	"res_0"	"sec_interval"	13	0	0	0
-2387	138	"arg_1"	"sec_interval"	13	0	1	1
-2388	138	"arg_2"	"oid"	63	0	1	2
-2389	139	"res_0"	"sec_interval"	13	0	0	0
-2390	139	"arg_1"	"sec_interval"	13	0	1	1
-2391	139	"arg_2"	"oid"	63	0	1	2
-2392	140	"res_0"	"sec_interval"	13	0	0	0
-2393	140	"arg_1"	"sec_interval"	13	0	1	1
-2394	140	"arg_2"	"oid"	63	0	1	2
-2395	141	"res_0"	"tinyint"	8	0	0	0
-2396	141	"arg_1"	"tinyint"	8	0	1	1
-2397	141	"arg_2"	"tinyint"	8	0	1	2
-2398	142	"res_0"	"tinyint"	8	0	0	0
-2399	142	"arg_1"	"tinyint"	8	0	1	1
-2400	142	"arg_2"	"tinyint"	8	0	1	2
-2401	143	"res_0"	"tinyint"	8	0	0	0
-2402	143	"arg_1"	"tinyint"	8	0	1	1
-2403	143	"arg_2"	"tinyint"	8	0	1	2
-2404	144	"res_0"	"tinyint"	8	0	0	0
-2405	144	"arg_1"	"tinyint"	8	0	1	1
-2406	144	"arg_2"	"tinyint"	8	0	1	2
-2407	145	"res_0"	"tinyint"	8	0	0	0
-2408	145	"arg_1"	"tinyint"	8	0	1	1
-2409	145	"arg_2"	"tinyint"	8	0	1	2
-2410	146	"res_0"	"tinyint"	8	0	0	0
-2411	146	"arg_1"	"tinyint"	8	0	1	1
-2412	146	"arg_2"	"tinyint"	8	0	1	2
-2413	147	"res_0"	"tinyint"	8	0	0	0
-2414	147	"arg_1"	"tinyint"	8	0	1	1
-2415	147	"arg_2"	"tinyint"	8	0	1	2
-2416	148	"res_0"	"tinyint"	8	0	0	0
-2417	148	"arg_1"	"tinyint"	8	0	1	1
-2418	149	"res_0"	"tinyint"	8	0	0	0
-2419	149	"arg_1"	"tinyint"	8	0	1	1
-2420	149	"arg_2"	"int"	32	0	1	2
-2421	150	"res_0"	"tinyint"	8	0	0	0
-2422	150	"arg_1"	"tinyint"	8	0	1	1
-2423	150	"arg_2"	"int"	32	0	1	2
-2424	151	"res_0"	"tinyint"	8	0	0	0
-2425	151	"arg_1"	"tinyint"	8	0	1	1
-2426	152	"res_0"	"tinyint"	8	0	0	0
-2427	152	"arg_1"	"tinyint"	8	0	1	1
-2428	153	"res_0"	"tinyint"	8	0	0	0
-2429	153	"arg_1"	"tinyint"	8	0	1	1
-2430	154	"res_0"	"tinyint"	8	0	0	0
-2431	154	"arg_1"	"tinyint"	8	0	1	1
-2432	154	"arg_2"	"tinyint"	8	0	1	2
-2433	155	"res_0"	"tinyint"	8	0	0	0
-2434	155	"arg_1"	"tinyint"	8	0	1	1
-2435	155	"arg_2"	"tinyint"	8	0	1	2
-2436	156	"res_0"	"month_interval"	32	0	0	0
-2437	156	"arg_1"	"month_interval"	32	0	1	1
-2438	156	"arg_2"	"tinyint"	8	0	1	2
-2439	157	"res_0"	"month_interval"	32	0	0	0
-2440	157	"arg_1"	"month_interval"	32	0	1	1
-2441	157	"arg_2"	"tinyint"	8	0	1	2
-2442	158	"res_0"	"month_interval"	32	0	0	0
-2443	158	"arg_1"	"month_interval"	32	0	1	1
-2444	158	"arg_2"	"tinyint"	8	0	1	2
-2445	159	"res_0"	"month_interval"	32	0	0	0
-2446	159	"arg_1"	"month_interval"	32	0	1	1
-2447	159	"arg_2"	"tinyint"	8	0	1	2
-2448	160	"res_0"	"sec_interval"	13	0	0	0
-2449	160	"arg_1"	"sec_interval"	13	0	1	1
-2450	160	"arg_2"	"tinyint"	8	0	1	2
-2451	161	"res_0"	"sec_interval"	13	0	0	0
-2452	161	"arg_1"	"sec_interval"	13	0	1	1
-2453	161	"arg_2"	"tinyint"	8	0	1	2
-2454	162	"res_0"	"sec_interval"	13	0	0	0
-2455	162	"arg_1"	"sec_interval"	13	0	1	1
-2456	162	"arg_2"	"tinyint"	8	0	1	2
-2457	163	"res_0"	"sec_interval"	13	0	0	0
-2458	163	"arg_1"	"sec_interval"	13	0	1	1
-2459	163	"arg_2"	"tinyint"	8	0	1	2
-2460	164	"res_0"	"smallint"	16	0	0	0
-2461	164	"arg_1"	"smallint"	16	0	1	1
-2462	164	"arg_2"	"smallint"	16	0	1	2
-2463	165	"res_0"	"smallint"	16	0	0	0
-2464	165	"arg_1"	"smallint"	16	0	1	1
-2465	165	"arg_2"	"smallint"	16	0	1	2
-2466	166	"res_0"	"smallint"	16	0	0	0
-2467	166	"arg_1"	"smallint"	16	0	1	1
-2468	166	"arg_2"	"smallint"	16	0	1	2
-2469	167	"res_0"	"smallint"	16	0	0	0
-2470	167	"arg_1"	"smallint"	16	0	1	1
-2471	167	"arg_2"	"smallint"	16	0	1	2
-2472	168	"res_0"	"smallint"	16	0	0	0
-2473	168	"arg_1"	"smallint"	16	0	1	1
-2474	168	"arg_2"	"smallint"	16	0	1	2
-2475	169	"res_0"	"smallint"	16	0	0	0
-2476	169	"arg_1"	"smallint"	16	0	1	1
-2477	169	"arg_2"	"smallint"	16	0	1	2
-2478	170	"res_0"	"smallint"	16	0	0	0
-2479	170	"arg_1"	"smallint"	16	0	1	1
-2480	170	"arg_2"	"smallint"	16	0	1	2
-2481	171	"res_0"	"smallint"	16	0	0	0
-2482	171	"arg_1"	"smallint"	16	0	1	1
-2483	172	"res_0"	"smallint"	16	0	0	0
-2484	172	"arg_1"	"smallint"	16	0	1	1
-2485	172	"arg_2"	"int"	32	0	1	2
-2486	173	"res_0"	"smallint"	16	0	0	0
-2487	173	"arg_1"	"smallint"	16	0	1	1
-2488	173	"arg_2"	"int"	32	0	1	2
-2489	174	"res_0"	"smallint"	16	0	0	0
-2490	174	"arg_1"	"smallint"	16	0	1	1
-2491	175	"res_0"	"smallint"	16	0	0	0
-2492	175	"arg_1"	"smallint"	16	0	1	1
-2493	176	"res_0"	"tinyint"	8	0	0	0
-2494	176	"arg_1"	"smallint"	16	0	1	1
-2495	177	"res_0"	"smallint"	16	0	0	0
-2496	177	"arg_1"	"smallint"	16	0	1	1
-2497	177	"arg_2"	"smallint"	16	0	1	2
-2498	178	"res_0"	"smallint"	16	0	0	0
-2499	178	"arg_1"	"smallint"	16	0	1	1
-2500	178	"arg_2"	"smallint"	16	0	1	2
-2501	179	"res_0"	"month_interval"	32	0	0	0
-2502	179	"arg_1"	"month_interval"	32	0	1	1
-2503	179	"arg_2"	"smallint"	16	0	1	2
-2504	180	"res_0"	"month_interval"	32	0	0	0
-2505	180	"arg_1"	"month_interval"	32	0	1	1
-2506	180	"arg_2"	"smallint"	16	0	1	2
-2507	181	"res_0"	"month_interval"	32	0	0	0
-2508	181	"arg_1"	"month_interval"	32	0	1	1
-2509	181	"arg_2"	"smallint"	16	0	1	2
-2510	182	"res_0"	"month_interval"	32	0	0	0
-2511	182	"arg_1"	"month_interval"	32	0	1	1
-2512	182	"arg_2"	"smallint"	16	0	1	2
-2513	183	"res_0"	"sec_interval"	13	0	0	0
-2514	183	"arg_1"	"sec_interval"	13	0	1	1
-2515	183	"arg_2"	"smallint"	16	0	1	2
-2516	184	"res_0"	"sec_interval"	13	0	0	0
-2517	184	"arg_1"	"sec_interval"	13	0	1	1
-2518	184	"arg_2"	"smallint"	16	0	1	2
-2519	185	"res_0"	"sec_interval"	13	0	0	0
-2520	185	"arg_1"	"sec_interval"	13	0	1	1
-2521	185	"arg_2"	"smallint"	16	0	1	2
-2522	186	"res_0"	"sec_interval"	13	0	0	0
-2523	186	"arg_1"	"sec_interval"	13	0	1	1
-2524	186	"arg_2"	"smallint"	16	0	1	2
-2525	187	"res_0"	"int"	32	0	0	0
-2526	187	"arg_1"	"int"	32	0	1	1
-2527	187	"arg_2"	"int"	32	0	1	2
-2528	188	"res_0"	"int"	32	0	0	0
-2529	188	"arg_1"	"int"	32	0	1	1
-2530	188	"arg_2"	"int"	32	0	1	2
-2531	189	"res_0"	"int"	32	0	0	0
-2532	189	"arg_1"	"int"	32	0	1	1
-2533	189	"arg_2"	"int"	32	0	1	2
-2534	190	"res_0"	"int"	32	0	0	0
-2535	190	"arg_1"	"int"	32	0	1	1
-2536	190	"arg_2"	"int"	32	0	1	2
-2537	191	"res_0"	"int"	32	0	0	0
-2538	191	"arg_1"	"int"	32	0	1	1
-2539	191	"arg_2"	"int"	32	0	1	2
-2540	192	"res_0"	"int"	32	0	0	0
-2541	192	"arg_1"	"int"	32	0	1	1
-2542	192	"arg_2"	"int"	32	0	1	2
-2543	193	"res_0"	"int"	32	0	0	0
-2544	193	"arg_1"	"int"	32	0	1	1
-2545	193	"arg_2"	"int"	32	0	1	2
-2546	194	"res_0"	"int"	32	0	0	0
-2547	194	"arg_1"	"int"	32	0	1	1
-2548	195	"res_0"	"int"	32	0	0	0
-2549	195	"arg_1"	"int"	32	0	1	1
-2550	195	"arg_2"	"int"	32	0	1	2
-2551	196	"res_0"	"int"	32	0	0	0
-2552	196	"arg_1"	"int"	32	0	1	1
-2553	196	"arg_2"	"int"	32	0	1	2
-2554	197	"res_0"	"int"	32	0	0	0
-2555	197	"arg_1"	"int"	32	0	1	1
-2556	198	"res_0"	"int"	32	0	0	0
-2557	198	"arg_1"	"int"	32	0	1	1
-2558	199	"res_0"	"tinyint"	8	0	0	0
-2559	199	"arg_1"	"int"	32	0	1	1
-2560	200	"res_0"	"int"	32	0	0	0
-2561	200	"arg_1"	"int"	32	0	1	1
-2562	200	"arg_2"	"int"	32	0	1	2
-2563	201	"res_0"	"int"	32	0	0	0
-2564	201	"arg_1"	"int"	32	0	1	1
-2565	201	"arg_2"	"int"	32	0	1	2
-2566	202	"res_0"	"month_interval"	32	0	0	0
-2567	202	"arg_1"	"month_interval"	32	0	1	1
-2568	202	"arg_2"	"int"	32	0	1	2
-2569	203	"res_0"	"month_interval"	32	0	0	0
-2570	203	"arg_1"	"month_interval"	32	0	1	1
-2571	203	"arg_2"	"int"	32	0	1	2
-2572	204	"res_0"	"month_interval"	32	0	0	0
-2573	204	"arg_1"	"month_interval"	32	0	1	1
-2574	204	"arg_2"	"int"	32	0	1	2
-2575	205	"res_0"	"month_interval"	32	0	0	0
-2576	205	"arg_1"	"month_interval"	32	0	1	1
-2577	205	"arg_2"	"int"	32	0	1	2
-2578	206	"res_0"	"sec_interval"	13	0	0	0
-2579	206	"arg_1"	"sec_interval"	13	0	1	1
-2580	206	"arg_2"	"int"	32	0	1	2
-2581	207	"res_0"	"sec_interval"	13	0	0	0
-2582	207	"arg_1"	"sec_interval"	13	0	1	1
-2583	207	"arg_2"	"int"	32	0	1	2
-2584	208	"res_0"	"sec_interval"	13	0	0	0
-2585	208	"arg_1"	"sec_interval"	13	0	1	1
-2586	208	"arg_2"	"int"	32	0	1	2
-2587	209	"res_0"	"sec_interval"	13	0	0	0
-2588	209	"arg_1"	"sec_interval"	13	0	1	1
-2589	209	"arg_2"	"int"	32	0	1	2
-2590	210	"res_0"	"bigint"	64	0	0	0
-2591	210	"arg_1"	"bigint"	64	0	1	1
-2592	210	"arg_2"	"bigint"	64	0	1	2
-2593	211	"res_0"	"bigint"	64	0	0	0
-2594	211	"arg_1"	"bigint"	64	0	1	1
-2595	211	"arg_2"	"bigint"	64	0	1	2
-2596	212	"res_0"	"bigint"	64	0	0	0
-2597	212	"arg_1"	"bigint"	64	0	1	1
-2598	212	"arg_2"	"bigint"	64	0	1	2
-2599	213	"res_0"	"bigint"	64	0	0	0
-2600	213	"arg_1"	"bigint"	64	0	1	1
-2601	213	"arg_2"	"bigint"	64	0	1	2
-2602	214	"res_0"	"bigint"	64	0	0	0
-2603	214	"arg_1"	"bigint"	64	0	1	1
-2604	214	"arg_2"	"bigint"	64	0	1	2
-2605	215	"res_0"	"bigint"	64	0	0	0
-2606	215	"arg_1"	"bigint"	64	0	1	1
-2607	215	"arg_2"	"bigint"	64	0	1	2
-2608	216	"res_0"	"bigint"	64	0	0	0
-2609	216	"arg_1"	"bigint"	64	0	1	1
-2610	216	"arg_2"	"bigint"	64	0	1	2
-2611	217	"res_0"	"bigint"	64	0	0	0
-2612	217	"arg_1"	"bigint"	64	0	1	1
-2613	218	"res_0"	"bigint"	64	0	0	0
-2614	218	"arg_1"	"bigint"	64	0	1	1
-2615	218	"arg_2"	"int"	32	0	1	2
-2616	219	"res_0"	"bigint"	64	0	0	0
-2617	219	"arg_1"	"bigint"	64	0	1	1
-2618	219	"arg_2"	"int"	32	0	1	2
-2619	220	"res_0"	"bigint"	64	0	0	0
-2620	220	"arg_1"	"bigint"	64	0	1	1
-2621	221	"res_0"	"bigint"	64	0	0	0
-2622	221	"arg_1"	"bigint"	64	0	1	1
-2623	222	"res_0"	"tinyint"	8	0	0	0
-2624	222	"arg_1"	"bigint"	64	0	1	1
-2625	223	"res_0"	"bigint"	64	0	0	0
-2626	223	"arg_1"	"bigint"	64	0	1	1
-2627	223	"arg_2"	"bigint"	64	0	1	2
-2628	224	"res_0"	"bigint"	64	0	0	0
-2629	224	"arg_1"	"bigint"	64	0	1	1
-2630	224	"arg_2"	"bigint"	64	0	1	2
-2631	225	"res_0"	"month_interval"	32	0	0	0
-2632	225	"arg_1"	"month_interval"	32	0	1	1
-2633	225	"arg_2"	"bigint"	64	0	1	2
-2634	226	"res_0"	"month_interval"	32	0	0	0
-2635	226	"arg_1"	"month_interval"	32	0	1	1
-2636	226	"arg_2"	"bigint"	64	0	1	2
-2637	227	"res_0"	"month_interval"	32	0	0	0
-2638	227	"arg_1"	"month_interval"	32	0	1	1
-2639	227	"arg_2"	"bigint"	64	0	1	2
-2640	228	"res_0"	"month_interval"	32	0	0	0
-2641	228	"arg_1"	"month_interval"	32	0	1	1
-2642	228	"arg_2"	"bigint"	64	0	1	2
-2643	229	"res_0"	"sec_interval"	13	0	0	0
-2644	229	"arg_1"	"sec_interval"	13	0	1	1
-2645	229	"arg_2"	"bigint"	64	0	1	2
-2646	230	"res_0"	"sec_interval"	13	0	0	0
-2647	230	"arg_1"	"sec_interval"	13	0	1	1
-2648	230	"arg_2"	"bigint"	64	0	1	2
-2649	231	"res_0"	"sec_interval"	13	0	0	0
-2650	231	"arg_1"	"sec_interval"	13	0	1	1
-2651	231	"arg_2"	"bigint"	64	0	1	2
-2652	232	"res_0"	"sec_interval"	13	0	0	0
-2653	232	"arg_1"	"sec_interval"	13	0	1	1
-2654	232	"arg_2"	"bigint"	64	0	1	2
-2655	233	"res_0"	"wrd"	64	0	0	0
-2656	233	"arg_1"	"wrd"	64	0	1	1
-2657	233	"arg_2"	"wrd"	64	0	1	2
-2658	234	"res_0"	"wrd"	64	0	0	0
-2659	234	"arg_1"	"wrd"	64	0	1	1
-2660	234	"arg_2"	"wrd"	64	0	1	2
-2661	235	"res_0"	"wrd"	64	0	0	0
-2662	235	"arg_1"	"wrd"	64	0	1	1
-2663	235	"arg_2"	"wrd"	64	0	1	2
-2664	236	"res_0"	"wrd"	64	0	0	0
-2665	236	"arg_1"	"wrd"	64	0	1	1
-2666	236	"arg_2"	"wrd"	64	0	1	2
-2667	237	"res_0"	"wrd"	64	0	0	0
-2668	237	"arg_1"	"wrd"	64	0	1	1
-2669	237	"arg_2"	"wrd"	64	0	1	2
-2670	238	"res_0"	"wrd"	64	0	0	0
-2671	238	"arg_1"	"wrd"	64	0	1	1
-2672	238	"arg_2"	"wrd"	64	0	1	2
-2673	239	"res_0"	"wrd"	64	0	0	0
-2674	239	"arg_1"	"wrd"	64	0	1	1
-2675	239	"arg_2"	"wrd"	64	0	1	2
-2676	240	"res_0"	"wrd"	64	0	0	0
-2677	240	"arg_1"	"wrd"	64	0	1	1
-2678	241	"res_0"	"wrd"	64	0	0	0
-2679	241	"arg_1"	"wrd"	64	0	1	1
-2680	241	"arg_2"	"int"	32	0	1	2
-2681	242	"res_0"	"wrd"	64	0	0	0
-2682	242	"arg_1"	"wrd"	64	0	1	1
-2683	242	"arg_2"	"int"	32	0	1	2
-2684	243	"res_0"	"wrd"	64	0	0	0
-2685	243	"arg_1"	"wrd"	64	0	1	1
-2686	244	"res_0"	"wrd"	64	0	0	0
-2687	244	"arg_1"	"wrd"	64	0	1	1
-2688	245	"res_0"	"tinyint"	8	0	0	0
-2689	245	"arg_1"	"wrd"	64	0	1	1
-2690	246	"res_0"	"wrd"	64	0	0	0
-2691	246	"arg_1"	"wrd"	64	0	1	1
-2692	246	"arg_2"	"wrd"	64	0	1	2
-2693	247	"res_0"	"wrd"	64	0	0	0
-2694	247	"arg_1"	"wrd"	64	0	1	1
-2695	247	"arg_2"	"wrd"	64	0	1	2
-2696	248	"res_0"	"month_interval"	32	0	0	0
-2697	248	"arg_1"	"month_interval"	32	0	1	1
-2698	248	"arg_2"	"wrd"	64	0	1	2
-2699	249	"res_0"	"month_interval"	32	0	0	0
-2700	249	"arg_1"	"month_interval"	32	0	1	1
-2701	249	"arg_2"	"wrd"	64	0	1	2
-2702	250	"res_0"	"month_interval"	32	0	0	0
-2703	250	"arg_1"	"month_interval"	32	0	1	1
-2704	250	"arg_2"	"wrd"	64	0	1	2
-2705	251	"res_0"	"month_interval"	32	0	0	0
-2706	251	"arg_1"	"month_interval"	32	0	1	1
-2707	251	"arg_2"	"wrd"	64	0	1	2
-2708	252	"res_0"	"sec_interval"	13	0	0	0
-2709	252	"arg_1"	"sec_interval"	13	0	1	1
-2710	252	"arg_2"	"wrd"	64	0	1	2
-2711	253	"res_0"	"sec_interval"	13	0	0	0
-2712	253	"arg_1"	"sec_interval"	13	0	1	1
-2713	253	"arg_2"	"wrd"	64	0	1	2
-2714	254	"res_0"	"sec_interval"	13	0	0	0
-2715	254	"arg_1"	"sec_interval"	13	0	1	1
-2716	254	"arg_2"	"wrd"	64	0	1	2
-2717	255	"res_0"	"sec_interval"	13	0	0	0
-2718	255	"arg_1"	"sec_interval"	13	0	1	1
-2719	255	"arg_2"	"wrd"	64	0	1	2
-2720	256	"res_0"	"decimal"	2	0	0	0
-2721	256	"arg_1"	"decimal"	2	0	1	1
-2722	256	"arg_2"	"decimal"	2	0	1	2
-2723	257	"res_0"	"decimal"	2	0	0	0
-2724	257	"arg_1"	"decimal"	2	0	1	1
-2725	257	"arg_2"	"decimal"	2	0	1	2
-2726	258	"res_0"	"decimal"	2	0	0	0
-2727	258	"arg_1"	"decimal"	2	0	1	1
-2728	258	"arg_2"	"decimal"	2	0	1	2
-2729	259	"res_0"	"decimal"	2	0	0	0
-2730	259	"arg_1"	"decimal"	2	0	1	1
-2731	259	"arg_2"	"decimal"	2	0	1	2
-2732	260	"res_0"	"decimal"	2	0	0	0
-2733	260	"arg_1"	"decimal"	2	0	1	1
-2734	260	"arg_2"	"decimal"	2	0	1	2
-2735	261	"res_0"	"decimal"	2	0	0	0
-2736	261	"arg_1"	"decimal"	2	0	1	1
-2737	261	"arg_2"	"decimal"	2	0	1	2
-2738	262	"res_0"	"decimal"	2	0	0	0
-2739	262	"arg_1"	"decimal"	2	0	1	1
-2740	262	"arg_2"	"decimal"	2	0	1	2
-2741	263	"res_0"	"decimal"	2	0	0	0
-2742	263	"arg_1"	"decimal"	2	0	1	1
-2743	264	"res_0"	"decimal"	2	0	0	0
-2744	264	"arg_1"	"decimal"	2	0	1	1
-2745	264	"arg_2"	"int"	32	0	1	2
-2746	265	"res_0"	"decimal"	2	0	0	0
-2747	265	"arg_1"	"decimal"	2	0	1	1
-2748	265	"arg_2"	"int"	32	0	1	2
-2749	266	"res_0"	"decimal"	2	0	0	0
-2750	266	"arg_1"	"decimal"	2	0	1	1
-2751	267	"res_0"	"decimal"	2	0	0	0
-2752	267	"arg_1"	"decimal"	2	0	1	1
-2753	268	"res_0"	"tinyint"	8	0	0	0
-2754	268	"arg_1"	"decimal"	2	0	1	1
-2755	269	"res_0"	"decimal"	2	0	0	0
-2756	269	"arg_1"	"decimal"	2	0	1	1
-2757	269	"arg_2"	"tinyint"	8	0	1	2
-2758	270	"res_0"	"decimal"	2	0	0	0
-2759	270	"arg_1"	"decimal"	2	0	1	1
-2760	270	"arg_2"	"tinyint"	8	0	1	2
-2761	271	"res_0"	"month_interval"	32	0	0	0
-2762	271	"arg_1"	"month_interval"	32	0	1	1
-2763	271	"arg_2"	"decimal"	2	0	1	2
-2764	272	"res_0"	"month_interval"	32	0	0	0
-2765	272	"arg_1"	"month_interval"	32	0	1	1
-2766	272	"arg_2"	"decimal"	2	0	1	2
-2767	273	"res_0"	"month_interval"	32	0	0	0
-2768	273	"arg_1"	"month_interval"	32	0	1	1
-2769	273	"arg_2"	"decimal"	2	0	1	2
-2770	274	"res_0"	"month_interval"	32	0	0	0
-2771	274	"arg_1"	"month_interval"	32	0	1	1
-2772	274	"arg_2"	"decimal"	2	0	1	2
-2773	275	"res_0"	"sec_interval"	13	0	0	0
-2774	275	"arg_1"	"sec_interval"	13	0	1	1
-2775	275	"arg_2"	"decimal"	2	0	1	2
-2776	276	"res_0"	"sec_interval"	13	0	0	0
-2777	276	"arg_1"	"sec_interval"	13	0	1	1
-2778	276	"arg_2"	"decimal"	2	0	1	2
-2779	277	"res_0"	"sec_interval"	13	0	0	0
-2780	277	"arg_1"	"sec_interval"	13	0	1	1
-2781	277	"arg_2"	"decimal"	2	0	1	2
-2782	278	"res_0"	"sec_interval"	13	0	0	0
-2783	278	"arg_1"	"sec_interval"	13	0	1	1
-2784	278	"arg_2"	"decimal"	2	0	1	2
-2785	279	"res_0"	"decimal"	4	0	0	0
-2786	279	"arg_1"	"decimal"	4	0	1	1
-2787	279	"arg_2"	"decimal"	4	0	1	2
-2788	280	"res_0"	"decimal"	4	0	0	0
-2789	280	"arg_1"	"decimal"	4	0	1	1
-2790	280	"arg_2"	"decimal"	4	0	1	2
-2791	281	"res_0"	"decimal"	4	0	0	0
-2792	281	"arg_1"	"decimal"	4	0	1	1
-2793	281	"arg_2"	"decimal"	4	0	1	2
-2794	282	"res_0"	"decimal"	4	0	0	0
-2795	282	"arg_1"	"decimal"	4	0	1	1
-2796	282	"arg_2"	"decimal"	4	0	1	2
-2797	283	"res_0"	"decimal"	4	0	0	0
-2798	283	"arg_1"	"decimal"	4	0	1	1
-2799	283	"arg_2"	"decimal"	4	0	1	2
-2800	284	"res_0"	"decimal"	4	0	0	0
-2801	284	"arg_1"	"decimal"	4	0	1	1
-2802	284	"arg_2"	"decimal"	4	0	1	2
-2803	285	"res_0"	"decimal"	4	0	0	0
-2804	285	"arg_1"	"decimal"	4	0	1	1
-2805	285	"arg_2"	"decimal"	4	0	1	2
-2806	286	"res_0"	"decimal"	4	0	0	0
-2807	286	"arg_1"	"decimal"	4	0	1	1
-2808	287	"res_0"	"decimal"	4	0	0	0
-2809	287	"arg_1"	"decimal"	4	0	1	1
-2810	287	"arg_2"	"int"	32	0	1	2
-2811	288	"res_0"	"decimal"	4	0	0	0
-2812	288	"arg_1"	"decimal"	4	0	1	1
-2813	288	"arg_2"	"int"	32	0	1	2
-2814	289	"res_0"	"decimal"	4	0	0	0
-2815	289	"arg_1"	"decimal"	4	0	1	1
-2816	290	"res_0"	"decimal"	4	0	0	0
-2817	290	"arg_1"	"decimal"	4	0	1	1
-2818	291	"res_0"	"tinyint"	8	0	0	0
-2819	291	"arg_1"	"decimal"	4	0	1	1
-2820	292	"res_0"	"decimal"	4	0	0	0
-2821	292	"arg_1"	"decimal"	4	0	1	1
-2822	292	"arg_2"	"smallint"	16	0	1	2
-2823	293	"res_0"	"decimal"	4	0	0	0
-2824	293	"arg_1"	"decimal"	4	0	1	1
-2825	293	"arg_2"	"smallint"	16	0	1	2
-2826	294	"res_0"	"month_interval"	32	0	0	0
-2827	294	"arg_1"	"month_interval"	32	0	1	1
-2828	294	"arg_2"	"decimal"	4	0	1	2
-2829	295	"res_0"	"month_interval"	32	0	0	0
-2830	295	"arg_1"	"month_interval"	32	0	1	1
-2831	295	"arg_2"	"decimal"	4	0	1	2
-2832	296	"res_0"	"month_interval"	32	0	0	0
-2833	296	"arg_1"	"month_interval"	32	0	1	1
-2834	296	"arg_2"	"decimal"	4	0	1	2
-2835	297	"res_0"	"month_interval"	32	0	0	0
-2836	297	"arg_1"	"month_interval"	32	0	1	1
-2837	297	"arg_2"	"decimal"	4	0	1	2
-2838	298	"res_0"	"sec_interval"	13	0	0	0
-2839	298	"arg_1"	"sec_interval"	13	0	1	1
-2840	298	"arg_2"	"decimal"	4	0	1	2
-2841	299	"res_0"	"sec_interval"	13	0	0	0
-2842	299	"arg_1"	"sec_interval"	13	0	1	1
-2843	299	"arg_2"	"decimal"	4	0	1	2
-2844	300	"res_0"	"sec_interval"	13	0	0	0
-2845	300	"arg_1"	"sec_interval"	13	0	1	1
-2846	300	"arg_2"	"decimal"	4	0	1	2
-2847	301	"res_0"	"sec_interval"	13	0	0	0
-2848	301	"arg_1"	"sec_interval"	13	0	1	1
-2849	301	"arg_2"	"decimal"	4	0	1	2
-2850	302	"res_0"	"decimal"	9	0	0	0
-2851	302	"arg_1"	"decimal"	9	0	1	1
-2852	302	"arg_2"	"decimal"	9	0	1	2
-2853	303	"res_0"	"decimal"	9	0	0	0
-2854	303	"arg_1"	"decimal"	9	0	1	1
-2855	303	"arg_2"	"decimal"	9	0	1	2
-2856	304	"res_0"	"decimal"	9	0	0	0
-2857	304	"arg_1"	"decimal"	9	0	1	1
-2858	304	"arg_2"	"decimal"	9	0	1	2
-2859	305	"res_0"	"decimal"	9	0	0	0
-2860	305	"arg_1"	"decimal"	9	0	1	1
-2861	305	"arg_2"	"decimal"	9	0	1	2
-2862	306	"res_0"	"decimal"	9	0	0	0
-2863	306	"arg_1"	"decimal"	9	0	1	1
-2864	306	"arg_2"	"decimal"	9	0	1	2
-2865	307	"res_0"	"decimal"	9	0	0	0
-2866	307	"arg_1"	"decimal"	9	0	1	1
-2867	307	"arg_2"	"decimal"	9	0	1	2
-2868	308	"res_0"	"decimal"	9	0	0	0
-2869	308	"arg_1"	"decimal"	9	0	1	1
-2870	308	"arg_2"	"decimal"	9	0	1	2
-2871	309	"res_0"	"decimal"	9	0	0	0
-2872	309	"arg_1"	"decimal"	9	0	1	1
-2873	310	"res_0"	"decimal"	9	0	0	0
-2874	310	"arg_1"	"decimal"	9	0	1	1
-2875	310	"arg_2"	"int"	32	0	1	2
-2876	311	"res_0"	"decimal"	9	0	0	0
-2877	311	"arg_1"	"decimal"	9	0	1	1
-2878	311	"arg_2"	"int"	32	0	1	2
-2879	312	"res_0"	"decimal"	9	0	0	0
-2880	312	"arg_1"	"decimal"	9	0	1	1
-2881	313	"res_0"	"decimal"	9	0	0	0
-2882	313	"arg_1"	"decimal"	9	0	1	1
-2883	314	"res_0"	"tinyint"	8	0	0	0
-2884	314	"arg_1"	"decimal"	9	0	1	1
-2885	315	"res_0"	"decimal"	9	0	0	0
-2886	315	"arg_1"	"decimal"	9	0	1	1
-2887	315	"arg_2"	"int"	32	0	1	2
-2888	316	"res_0"	"decimal"	9	0	0	0
-2889	316	"arg_1"	"decimal"	9	0	1	1
-2890	316	"arg_2"	"int"	32	0	1	2
-2891	317	"res_0"	"month_interval"	32	0	0	0
-2892	317	"arg_1"	"month_interval"	32	0	1	1
-2893	317	"arg_2"	"decimal"	9	0	1	2
-2894	318	"res_0"	"month_interval"	32	0	0	0
-2895	318	"arg_1"	"month_interval"	32	0	1	1
-2896	318	"arg_2"	"decimal"	9	0	1	2
-2897	319	"res_0"	"month_interval"	32	0	0	0
-2898	319	"arg_1"	"month_interval"	32	0	1	1
-2899	319	"arg_2"	"decimal"	9	0	1	2
-2900	320	"res_0"	"month_interval"	32	0	0	0
-2901	320	"arg_1"	"month_interval"	32	0	1	1
-2902	320	"arg_2"	"decimal"	9	0	1	2
-2903	321	"res_0"	"sec_interval"	13	0	0	0
-2904	321	"arg_1"	"sec_interval"	13	0	1	1
-2905	321	"arg_2"	"decimal"	9	0	1	2
-2906	322	"res_0"	"sec_interval"	13	0	0	0
-2907	322	"arg_1"	"sec_interval"	13	0	1	1
-2908	322	"arg_2"	"decimal"	9	0	1	2
-2909	323	"res_0"	"sec_interval"	13	0	0	0
-2910	323	"arg_1"	"sec_interval"	13	0	1	1
-2911	323	"arg_2"	"decimal"	9	0	1	2
-2912	324	"res_0"	"sec_interval"	13	0	0	0
-2913	324	"arg_1"	"sec_interval"	13	0	1	1
-2914	324	"arg_2"	"decimal"	9	0	1	2
-2915	325	"res_0"	"decimal"	19	0	0	0
-2916	325	"arg_1"	"decimal"	19	0	1	1
-2917	325	"arg_2"	"decimal"	19	0	1	2
-2918	326	"res_0"	"decimal"	19	0	0	0
-2919	326	"arg_1"	"decimal"	19	0	1	1
-2920	326	"arg_2"	"decimal"	19	0	1	2
-2921	327	"res_0"	"decimal"	19	0	0	0
-2922	327	"arg_1"	"decimal"	19	0	1	1
-2923	327	"arg_2"	"decimal"	19	0	1	2
-2924	328	"res_0"	"decimal"	19	0	0	0
-2925	328	"arg_1"	"decimal"	19	0	1	1
-2926	328	"arg_2"	"decimal"	19	0	1	2
-2927	329	"res_0"	"decimal"	19	0	0	0
-2928	329	"arg_1"	"decimal"	19	0	1	1
-2929	329	"arg_2"	"decimal"	19	0	1	2
-2930	330	"res_0"	"decimal"	19	0	0	0
-2931	330	"arg_1"	"decimal"	19	0	1	1
-2932	330	"arg_2"	"decimal"	19	0	1	2
-2933	331	"res_0"	"decimal"	19	0	0	0
-2934	331	"arg_1"	"decimal"	19	0	1	1
-2935	331	"arg_2"	"decimal"	19	0	1	2
-2936	332	"res_0"	"decimal"	19	0	0	0
-2937	332	"arg_1"	"decimal"	19	0	1	1
-2938	333	"res_0"	"decimal"	19	0	0	0
-2939	333	"arg_1"	"decimal"	19	0	1	1
-2940	333	"arg_2"	"int"	32	0	1	2
-2941	334	"res_0"	"decimal"	19	0	0	0
-2942	334	"arg_1"	"decimal"	19	0	1	1
-2943	334	"arg_2"	"int"	32	0	1	2
-2944	335	"res_0"	"decimal"	19	0	0	0
-2945	335	"arg_1"	"decimal"	19	0	1	1
-2946	336	"res_0"	"decimal"	19	0	0	0
-2947	336	"arg_1"	"decimal"	19	0	1	1
-2948	337	"res_0"	"tinyint"	8	0	0	0
-2949	337	"arg_1"	"decimal"	19	0	1	1
-2950	338	"res_0"	"decimal"	19	0	0	0
-2951	338	"arg_1"	"decimal"	19	0	1	1
-2952	338	"arg_2"	"bigint"	64	0	1	2
-2953	339	"res_0"	"decimal"	19	0	0	0
-2954	339	"arg_1"	"decimal"	19	0	1	1
-2955	339	"arg_2"	"bigint"	64	0	1	2
-2956	340	"res_0"	"month_interval"	32	0	0	0
-2957	340	"arg_1"	"month_interval"	32	0	1	1
-2958	340	"arg_2"	"decimal"	19	0	1	2
-2959	341	"res_0"	"month_interval"	32	0	0	0
-2960	341	"arg_1"	"month_interval"	32	0	1	1
-2961	341	"arg_2"	"decimal"	19	0	1	2
-2962	342	"res_0"	"month_interval"	32	0	0	0
-2963	342	"arg_1"	"month_interval"	32	0	1	1
-2964	342	"arg_2"	"decimal"	19	0	1	2
-2965	343	"res_0"	"month_interval"	32	0	0	0
-2966	343	"arg_1"	"month_interval"	32	0	1	1
-2967	343	"arg_2"	"decimal"	19	0	1	2
-2968	344	"res_0"	"sec_interval"	13	0	0	0
-2969	344	"arg_1"	"sec_interval"	13	0	1	1
-2970	344	"arg_2"	"decimal"	19	0	1	2
-2971	345	"res_0"	"sec_interval"	13	0	0	0
-2972	345	"arg_1"	"sec_interval"	13	0	1	1
-2973	345	"arg_2"	"decimal"	19	0	1	2
-2974	346	"res_0"	"sec_interval"	13	0	0	0
-2975	346	"arg_1"	"sec_interval"	13	0	1	1
-2976	346	"arg_2"	"decimal"	19	0	1	2
-2977	347	"res_0"	"sec_interval"	13	0	0	0
-2978	347	"arg_1"	"sec_interval"	13	0	1	1
-2979	347	"arg_2"	"decimal"	19	0	1	2
-2980	348	"res_0"	"real"	24	0	0	0
-2981	348	"arg_1"	"real"	24	0	1	1
-2982	348	"arg_2"	"real"	24	0	1	2
-2983	349	"res_0"	"real"	24	0	0	0
-2984	349	"arg_1"	"real"	24	0	1	1
-2985	349	"arg_2"	"real"	24	0	1	2
-2986	350	"res_0"	"real"	24	0	0	0
-2987	350	"arg_1"	"real"	24	0	1	1
-2988	350	"arg_2"	"real"	24	0	1	2
-2989	351	"res_0"	"real"	24	0	0	0
-2990	351	"arg_1"	"real"	24	0	1	1
-2991	351	"arg_2"	"real"	24	0	1	2
-2992	352	"res_0"	"real"	24	0	0	0
-2993	352	"arg_1"	"real"	24	0	1	1
-2994	353	"res_0"	"real"	24	0	0	0
-2995	353	"arg_1"	"real"	24	0	1	1
-2996	354	"res_0"	"tinyint"	8	0	0	0
-2997	354	"arg_1"	"real"	24	0	1	1
-2998	355	"res_0"	"real"	24	0	0	0
-2999	355	"arg_1"	"real"	24	0	1	1
-3000	355	"arg_2"	"real"	24	0	1	2
-3001	356	"res_0"	"real"	24	0	0	0
-3002	356	"arg_1"	"real"	24	0	1	1
-3003	356	"arg_2"	"real"	24	0	1	2
-3004	357	"res_0"	"month_interval"	32	0	0	0
-3005	357	"arg_1"	"month_interval"	32	0	1	1
-3006	357	"arg_2"	"real"	24	0	1	2
-3007	358	"res_0"	"month_interval"	32	0	0	0
-3008	358	"arg_1"	"month_interval"	32	0	1	1
-3009	358	"arg_2"	"real"	24	0	1	2
-3010	359	"res_0"	"month_interval"	32	0	0	0
-3011	359	"arg_1"	"month_interval"	32	0	1	1
-3012	359	"arg_2"	"real"	24	0	1	2
-3013	360	"res_0"	"month_interval"	32	0	0	0
-3014	360	"arg_1"	"month_interval"	32	0	1	1
-3015	360	"arg_2"	"real"	24	0	1	2
-3016	361	"res_0"	"sec_interval"	13	0	0	0
-3017	361	"arg_1"	"sec_interval"	13	0	1	1
-3018	361	"arg_2"	"real"	24	0	1	2
-3019	362	"res_0"	"sec_interval"	13	0	0	0
-3020	362	"arg_1"	"sec_interval"	13	0	1	1
-3021	362	"arg_2"	"real"	24	0	1	2
-3022	363	"res_0"	"sec_interval"	13	0	0	0
-3023	363	"arg_1"	"sec_interval"	13	0	1	1
-3024	363	"arg_2"	"real"	24	0	1	2
-3025	364	"res_0"	"sec_interval"	13	0	0	0
-3026	364	"arg_1"	"sec_interval"	13	0	1	1
-3027	364	"arg_2"	"real"	24	0	1	2
-3028	365	"res_0"	"double"	53	0	0	0
-3029	365	"arg_1"	"double"	53	0	1	1
-3030	365	"arg_2"	"double"	53	0	1	2
-3031	366	"res_0"	"double"	53	0	0	0
-3032	366	"arg_1"	"double"	53	0	1	1
-3033	366	"arg_2"	"double"	53	0	1	2
-3034	367	"res_0"	"double"	53	0	0	0
-3035	367	"arg_1"	"double"	53	0	1	1
-3036	367	"arg_2"	"double"	53	0	1	2
-3037	368	"res_0"	"double"	53	0	0	0
-3038	368	"arg_1"	"double"	53	0	1	1
-3039	368	"arg_2"	"double"	53	0	1	2
-3040	369	"res_0"	"double"	53	0	0	0
-3041	369	"arg_1"	"double"	53	0	1	1
-3042	370	"res_0"	"double"	53	0	0	0
-3043	370	"arg_1"	"double"	53	0	1	1
-3044	371	"res_0"	"tinyint"	8	0	0	0
-3045	371	"arg_1"	"double"	53	0	1	1
-3046	372	"res_0"	"double"	53	0	0	0
-3047	372	"arg_1"	"double"	53	0	1	1
-3048	372	"arg_2"	"double"	53	0	1	2
-3049	373	"res_0"	"double"	53	0	0	0
-3050	373	"arg_1"	"double"	53	0	1	1
-3051	373	"arg_2"	"double"	53	0	1	2
-3052	374	"res_0"	"month_interval"	32	0	0	0
-3053	374	"arg_1"	"month_interval"	32	0	1	1
-3054	374	"arg_2"	"double"	53	0	1	2
-3055	375	"res_0"	"month_interval"	32	0	0	0
-3056	375	"arg_1"	"month_interval"	32	0	1	1
-3057	375	"arg_2"	"double"	53	0	1	2
-3058	376	"res_0"	"month_interval"	32	0	0	0
-3059	376	"arg_1"	"month_interval"	32	0	1	1
-3060	376	"arg_2"	"double"	53	0	1	2
-3061	377	"res_0"	"month_interval"	32	0	0	0
-3062	377	"arg_1"	"month_interval"	32	0	1	1
-3063	377	"arg_2"	"double"	53	0	1	2
-3064	378	"res_0"	"sec_interval"	13	0	0	0
-3065	378	"arg_1"	"sec_interval"	13	0	1	1
-3066	378	"arg_2"	"double"	53	0	1	2
-3067	379	"res_0"	"sec_interval"	13	0	0	0
-3068	379	"arg_1"	"sec_interval"	13	0	1	1
-3069	379	"arg_2"	"double"	53	0	1	2
-3070	380	"res_0"	"sec_interval"	13	0	0	0
-3071	380	"arg_1"	"sec_interval"	13	0	1	1
-3072	380	"arg_2"	"double"	53	0	1	2
-3073	381	"res_0"	"sec_interval"	13	0	0	0
-3074	381	"arg_1"	"sec_interval"	13	0	1	1
-3075	381	"arg_2"	"double"	53	0	1	2
-3076	382	"res_0"	"month_interval"	32	0	0	0
-3077	382	"arg_1"	"month_interval"	32	0	1	1
-3078	382	"arg_2"	"month_interval"	32	0	1	2
-3079	383	"res_0"	"month_interval"	32	0	0	0
-3080	383	"arg_1"	"month_interval"	32	0	1	1
-3081	383	"arg_2"	"month_interval"	32	0	1	2
-3082	384	"res_0"	"month_interval"	32	0	0	0
-3083	384	"arg_1"	"month_interval"	32	0	1	1
-3084	384	"arg_2"	"month_interval"	32	0	1	2
-3085	385	"res_0"	"month_interval"	32	0	0	0
-3086	385	"arg_1"	"month_interval"	32	0	1	1
-3087	385	"arg_2"	"month_interval"	32	0	1	2
-3088	386	"res_0"	"month_interval"	32	0	0	0
-3089	386	"arg_1"	"month_interval"	32	0	1	1
-3090	387	"res_0"	"month_interval"	32	0	0	0
-3091	387	"arg_1"	"month_interval"	32	0	1	1
-3092	388	"res_0"	"tinyint"	8	0	0	0
-3093	388	"arg_1"	"month_interval"	32	0	1	1
-3094	389	"res_0"	"month_interval"	32	0	0	0
-3095	389	"arg_1"	"month_interval"	32	0	1	1
-3096	389	"arg_2"	"int"	32	0	1	2
-3097	390	"res_0"	"month_interval"	32	0	0	0
-3098	390	"arg_1"	"month_interval"	32	0	1	1
-3099	390	"arg_2"	"int"	32	0	1	2
-3100	391	"res_0"	"sec_interval"	13	0	0	0
-3101	391	"arg_1"	"sec_interval"	13	0	1	1
-3102	391	"arg_2"	"sec_interval"	13	0	1	2
-3103	392	"res_0"	"sec_interval"	13	0	0	0
-3104	392	"arg_1"	"sec_interval"	13	0	1	1
-3105	392	"arg_2"	"sec_interval"	13	0	1	2
-3106	393	"res_0"	"sec_interval"	13	0	0	0
-3107	393	"arg_1"	"sec_interval"	13	0	1	1
-3108	393	"arg_2"	"sec_interval"	13	0	1	2
-3109	394	"res_0"	"sec_interval"	13	0	0	0
-3110	394	"arg_1"	"sec_interval"	13	0	1	1
-3111	394	"arg_2"	"sec_interval"	13	0	1	2
-3112	395	"res_0"	"sec_interval"	13	0	0	0
-3113	395	"arg_1"	"sec_interval"	13	0	1	1
-3114	396	"res_0"	"sec_interval"	13	0	0	0
-3115	396	"arg_1"	"sec_interval"	13	0	1	1
-3116	397	"res_0"	"tinyint"	8	0	0	0
-3117	397	"arg_1"	"sec_interval"	13	0	1	1
-3118	398	"res_0"	"sec_interval"	13	0	0	0
-3119	398	"arg_1"	"sec_interval"	13	0	1	1
-3120	398	"arg_2"	"bigint"	64	0	1	2
-3121	399	"res_0"	"sec_interval"	13	0	0	0
-3122	399	"arg_1"	"sec_interval"	13	0	1	1
-3123	399	"arg_2"	"bigint"	64	0	1	2
-3124	400	"res_0"	"decimal"	4	0	0	0
-3125	400	"arg_1"	"decimal"	4	0	1	1
-3126	400	"arg_2"	"tinyint"	8	0	1	2
-3127	401	"res_0"	"decimal"	4	0	0	0
-3128	401	"arg_1"	"tinyint"	8	0	1	1
-3129	401	"arg_2"	"decimal"	4	0	1	2
-3130	402	"res_0"	"decimal"	4	0	0	0
-3131	402	"arg_1"	"decimal"	4	0	1	1
-3132	402	"arg_2"	"decimal"	2	0	1	2
-3133	403	"res_0"	"decimal"	4	0	0	0
-3134	403	"arg_1"	"decimal"	2	0	1	1
-3135	403	"arg_2"	"decimal"	4	0	1	2
-3136	404	"res_0"	"decimal"	9	0	0	0
-3137	404	"arg_1"	"decimal"	9	0	1	1
-3138	404	"arg_2"	"tinyint"	8	0	1	2
-3139	405	"res_0"	"decimal"	9	0	0	0
-3140	405	"arg_1"	"tinyint"	8	0	1	1
-3141	405	"arg_2"	"decimal"	9	0	1	2
-3142	406	"res_0"	"decimal"	9	0	0	0
-3143	406	"arg_1"	"decimal"	9	0	1	1
-3144	406	"arg_2"	"smallint"	16	0	1	2
-3145	407	"res_0"	"decimal"	9	0	0	0
-3146	407	"arg_1"	"smallint"	16	0	1	1
-3147	407	"arg_2"	"decimal"	9	0	1	2
-3148	408	"res_0"	"decimal"	9	0	0	0
-3149	408	"arg_1"	"decimal"	9	0	1	1
-3150	408	"arg_2"	"decimal"	2	0	1	2
-3151	409	"res_0"	"decimal"	9	0	0	0
-3152	409	"arg_1"	"decimal"	2	0	1	1
-3153	409	"arg_2"	"decimal"	9	0	1	2
-3154	410	"res_0"	"decimal"	9	0	0	0
-3155	410	"arg_1"	"decimal"	9	0	1	1
-3156	410	"arg_2"	"decimal"	4	0	1	2
-3157	411	"res_0"	"decimal"	9	0	0	0
-3158	411	"arg_1"	"decimal"	4	0	1	1
-3159	411	"arg_2"	"decimal"	9	0	1	2
-3160	412	"res_0"	"decimal"	19	0	0	0
-3161	412	"arg_1"	"decimal"	19	0	1	1
-3162	412	"arg_2"	"tinyint"	8	0	1	2
-3163	413	"res_0"	"decimal"	19	0	0	0
-3164	413	"arg_1"	"tinyint"	8	0	1	1
-3165	413	"arg_2"	"decimal"	19	0	1	2
-3166	414	"res_0"	"decimal"	19	0	0	0
-3167	414	"arg_1"	"decimal"	19	0	1	1
-3168	414	"arg_2"	"smallint"	16	0	1	2
-3169	415	"res_0"	"decimal"	19	0	0	0
-3170	415	"arg_1"	"smallint"	16	0	1	1
-3171	415	"arg_2"	"decimal"	19	0	1	2
-3172	416	"res_0"	"decimal"	19	0	0	0
-3173	416	"arg_1"	"decimal"	19	0	1	1
-3174	416	"arg_2"	"int"	32	0	1	2
-3175	417	"res_0"	"decimal"	19	0	0	0
-3176	417	"arg_1"	"int"	32	0	1	1
-3177	417	"arg_2"	"decimal"	19	0	1	2
-3178	418	"res_0"	"decimal"	19	0	0	0
-3179	418	"arg_1"	"decimal"	19	0	1	1
-3180	418	"arg_2"	"wrd"	64	0	1	2
-3181	419	"res_0"	"decimal"	19	0	0	0
-3182	419	"arg_1"	"wrd"	64	0	1	1
-3183	419	"arg_2"	"decimal"	19	0	1	2
-3184	420	"res_0"	"decimal"	19	0	0	0
-3185	420	"arg_1"	"decimal"	19	0	1	1
-3186	420	"arg_2"	"decimal"	2	0	1	2
-3187	421	"res_0"	"decimal"	19	0	0	0
-3188	421	"arg_1"	"decimal"	2	0	1	1
-3189	421	"arg_2"	"decimal"	19	0	1	2
-3190	422	"res_0"	"decimal"	19	0	0	0
-3191	422	"arg_1"	"decimal"	19	0	1	1
-3192	422	"arg_2"	"decimal"	4	0	1	2
-3193	423	"res_0"	"decimal"	19	0	0	0
-3194	423	"arg_1"	"decimal"	4	0	1	1
-3195	423	"arg_2"	"decimal"	19	0	1	2
-3196	424	"res_0"	"decimal"	19	0	0	0
-3197	424	"arg_1"	"decimal"	19	0	1	1
-3198	424	"arg_2"	"decimal"	9	0	1	2
-3199	425	"res_0"	"decimal"	19	0	0	0
-3200	425	"arg_1"	"decimal"	9	0	1	1
-3201	425	"arg_2"	"decimal"	19	0	1	2
-3202	426	"res_0"	"decimal"	2	0	0	0
-3203	426	"arg_1"	"decimal"	2	0	1	1
-3204	426	"arg_2"	"tinyint"	8	0	1	2
-3205	427	"res_0"	"decimal"	4	0	0	0
-3206	427	"arg_1"	"decimal"	4	0	1	1
-3207	427	"arg_2"	"tinyint"	8	0	1	2
-3208	428	"res_0"	"decimal"	9	0	0	0
-3209	428	"arg_1"	"decimal"	9	0	1	1
-3210	428	"arg_2"	"tinyint"	8	0	1	2
-3211	429	"res_0"	"decimal"	19	0	0	0
-3212	429	"arg_1"	"decimal"	19	0	1	1
-3213	429	"arg_2"	"tinyint"	8	0	1	2
-3214	430	"res_0"	"real"	24	0	0	0
-3215	430	"arg_1"	"real"	24	0	1	1
-3216	430	"arg_2"	"tinyint"	8	0	1	2
-3217	431	"res_0"	"double"	53	0	0	0
-3218	431	"arg_1"	"double"	53	0	1	1
-3219	431	"arg_2"	"tinyint"	8	0	1	2
-3220	432	"res_0"	"oid"	63	0	0	0
-3221	432	"arg_1"	"oid"	63	0	1	1
-3222	432	"arg_2"	"oid"	63	0	1	2
-3223	433	"res_0"	"oid"	63	0	0	0
-3224	433	"arg_1"	"tinyint"	8	0	1	1
-3225	433	"arg_2"	"oid"	63	0	1	2
-3226	434	"res_0"	"oid"	63	0	0	0
-3227	434	"arg_1"	"smallint"	16	0	1	1
-3228	434	"arg_2"	"oid"	63	0	1	2
-3229	435	"res_0"	"oid"	63	0	0	0
-3230	435	"arg_1"	"int"	32	0	1	1
-3231	435	"arg_2"	"oid"	63	0	1	2
-3232	436	"res_0"	"oid"	63	0	0	0
-3233	436	"arg_1"	"bigint"	64	0	1	1
-3234	436	"arg_2"	"oid"	63	0	1	2
-3235	437	"res_0"	"oid"	63	0	0	0
-3236	437	"arg_1"	"wrd"	64	0	1	1
-3237	437	"arg_2"	"oid"	63	0	1	2
-3238	438	"res_0"	"oid"	63	0	0	0
-3239	438	"arg_1"	"decimal"	2	0	1	1
-3240	438	"arg_2"	"oid"	63	0	1	2
-3241	439	"res_0"	"oid"	63	0	0	0
-3242	439	"arg_1"	"decimal"	4	0	1	1
-3243	439	"arg_2"	"oid"	63	0	1	2
-3244	440	"res_0"	"oid"	63	0	0	0
-3245	440	"arg_1"	"decimal"	9	0	1	1
-3246	440	"arg_2"	"oid"	63	0	1	2
-3247	441	"res_0"	"oid"	63	0	0	0
-3248	441	"arg_1"	"decimal"	19	0	1	1
-3249	441	"arg_2"	"oid"	63	0	1	2
-3250	442	"res_0"	"oid"	63	0	0	0
-3251	442	"arg_1"	"real"	24	0	1	1
-3252	442	"arg_2"	"oid"	63	0	1	2
-3253	443	"res_0"	"oid"	63	0	0	0
-3254	443	"arg_1"	"double"	53	0	1	1
-3255	443	"arg_2"	"oid"	63	0	1	2
-3256	444	"res_0"	"oid"	63	0	0	0
-3257	444	"arg_1"	"month_interval"	32	0	1	1
-3258	444	"arg_2"	"oid"	63	0	1	2
-3259	445	"res_0"	"oid"	63	0	0	0
-3260	445	"arg_1"	"sec_interval"	13	0	1	1
-3261	445	"arg_2"	"oid"	63	0	1	2
-3262	446	"res_0"	"oid"	63	0	0	0
-3263	446	"arg_1"	"time"	7	0	1	1
-3264	446	"arg_2"	"oid"	63	0	1	2
-3265	447	"res_0"	"oid"	63	0	0	0
-3266	447	"arg_1"	"timetz"	7	0	1	1
-3267	447	"arg_2"	"oid"	63	0	1	2
-3268	448	"res_0"	"oid"	63	0	0	0
-3269	448	"arg_1"	"date"	0	0	1	1
-3270	448	"arg_2"	"oid"	63	0	1	2
-3271	449	"res_0"	"oid"	63	0	0	0
-3272	449	"arg_1"	"timestamp"	7	0	1	1
-3273	449	"arg_2"	"oid"	63	0	1	2
-3274	450	"res_0"	"oid"	63	0	0	0
-3275	450	"arg_1"	"timestamptz"	7	0	1	1
-3276	450	"arg_2"	"oid"	63	0	1	2
-3277	451	"res_0"	"oid"	63	0	0	0
-3278	451	"arg_1"	"blob"	0	0	1	1
-3279	451	"arg_2"	"oid"	63	0	1	2
-3280	452	"res_0"	"tinyint"	8	0	0	0
-3281	452	"arg_1"	"oid"	63	0	1	1
-3282	452	"arg_2"	"tinyint"	8	0	1	2
-3283	453	"res_0"	"tinyint"	8	0	0	0
-3284	453	"arg_1"	"tinyint"	8	0	1	1
-3285	453	"arg_2"	"tinyint"	8	0	1	2
-3286	454	"res_0"	"tinyint"	8	0	0	0
-3287	454	"arg_1"	"smallint"	16	0	1	1
-3288	454	"arg_2"	"tinyint"	8	0	1	2
-3289	455	"res_0"	"tinyint"	8	0	0	0
-3290	455	"arg_1"	"int"	32	0	1	1
-3291	455	"arg_2"	"tinyint"	8	0	1	2
-3292	456	"res_0"	"tinyint"	8	0	0	0
-3293	456	"arg_1"	"bigint"	64	0	1	1
-3294	456	"arg_2"	"tinyint"	8	0	1	2
-3295	457	"res_0"	"tinyint"	8	0	0	0
-3296	457	"arg_1"	"wrd"	64	0	1	1
-3297	457	"arg_2"	"tinyint"	8	0	1	2
-3298	458	"res_0"	"tinyint"	8	0	0	0
-3299	458	"arg_1"	"decimal"	2	0	1	1
-3300	458	"arg_2"	"tinyint"	8	0	1	2
-3301	459	"res_0"	"tinyint"	8	0	0	0
-3302	459	"arg_1"	"decimal"	4	0	1	1
-3303	459	"arg_2"	"tinyint"	8	0	1	2
-3304	460	"res_0"	"tinyint"	8	0	0	0
-3305	460	"arg_1"	"decimal"	9	0	1	1
-3306	460	"arg_2"	"tinyint"	8	0	1	2
-3307	461	"res_0"	"tinyint"	8	0	0	0
-3308	461	"arg_1"	"decimal"	19	0	1	1
-3309	461	"arg_2"	"tinyint"	8	0	1	2
-3310	462	"res_0"	"tinyint"	8	0	0	0
-3311	462	"arg_1"	"real"	24	0	1	1
-3312	462	"arg_2"	"tinyint"	8	0	1	2
-3313	463	"res_0"	"tinyint"	8	0	0	0
-3314	463	"arg_1"	"double"	53	0	1	1
-3315	463	"arg_2"	"tinyint"	8	0	1	2
-3316	464	"res_0"	"tinyint"	8	0	0	0
-3317	464	"arg_1"	"month_interval"	32	0	1	1
-3318	464	"arg_2"	"tinyint"	8	0	1	2
-3319	465	"res_0"	"tinyint"	8	0	0	0
-3320	465	"arg_1"	"sec_interval"	13	0	1	1
-3321	465	"arg_2"	"tinyint"	8	0	1	2
-3322	466	"res_0"	"tinyint"	8	0	0	0
-3323	466	"arg_1"	"time"	7	0	1	1
-3324	466	"arg_2"	"tinyint"	8	0	1	2
-3325	467	"res_0"	"tinyint"	8	0	0	0
-3326	467	"arg_1"	"timetz"	7	0	1	1
-3327	467	"arg_2"	"tinyint"	8	0	1	2
-3328	468	"res_0"	"tinyint"	8	0	0	0
-3329	468	"arg_1"	"date"	0	0	1	1
-3330	468	"arg_2"	"tinyint"	8	0	1	2
-3331	469	"res_0"	"tinyint"	8	0	0	0
-3332	469	"arg_1"	"timestamp"	7	0	1	1
-3333	469	"arg_2"	"tinyint"	8	0	1	2
-3334	470	"res_0"	"tinyint"	8	0	0	0
-3335	470	"arg_1"	"timestamptz"	7	0	1	1
-3336	470	"arg_2"	"tinyint"	8	0	1	2
-3337	471	"res_0"	"tinyint"	8	0	0	0
-3338	471	"arg_1"	"blob"	0	0	1	1
-3339	471	"arg_2"	"tinyint"	8	0	1	2
-3340	472	"res_0"	"smallint"	16	0	0	0
-3341	472	"arg_1"	"oid"	63	0	1	1
-3342	472	"arg_2"	"smallint"	16	0	1	2
-3343	473	"res_0"	"smallint"	16	0	0	0
-3344	473	"arg_1"	"tinyint"	8	0	1	1
-3345	473	"arg_2"	"smallint"	16	0	1	2
-3346	474	"res_0"	"smallint"	16	0	0	0
-3347	474	"arg_1"	"smallint"	16	0	1	1
-3348	474	"arg_2"	"smallint"	16	0	1	2
-3349	475	"res_0"	"smallint"	16	0	0	0
-3350	475	"arg_1"	"int"	32	0	1	1
-3351	475	"arg_2"	"smallint"	16	0	1	2
-3352	476	"res_0"	"smallint"	16	0	0	0
-3353	476	"arg_1"	"bigint"	64	0	1	1
-3354	476	"arg_2"	"smallint"	16	0	1	2
-3355	477	"res_0"	"smallint"	16	0	0	0
-3356	477	"arg_1"	"wrd"	64	0	1	1
-3357	477	"arg_2"	"smallint"	16	0	1	2
-3358	478	"res_0"	"smallint"	16	0	0	0
-3359	478	"arg_1"	"decimal"	2	0	1	1
-3360	478	"arg_2"	"smallint"	16	0	1	2
-3361	479	"res_0"	"smallint"	16	0	0	0
-3362	479	"arg_1"	"decimal"	4	0	1	1
-3363	479	"arg_2"	"smallint"	16	0	1	2
-3364	480	"res_0"	"smallint"	16	0	0	0
-3365	480	"arg_1"	"decimal"	9	0	1	1
-3366	480	"arg_2"	"smallint"	16	0	1	2
-3367	481	"res_0"	"smallint"	16	0	0	0
-3368	481	"arg_1"	"decimal"	19	0	1	1
-3369	481	"arg_2"	"smallint"	16	0	1	2
-3370	482	"res_0"	"smallint"	16	0	0	0
-3371	482	"arg_1"	"real"	24	0	1	1
-3372	482	"arg_2"	"smallint"	16	0	1	2
-3373	483	"res_0"	"smallint"	16	0	0	0
-3374	483	"arg_1"	"double"	53	0	1	1
-3375	483	"arg_2"	"smallint"	16	0	1	2
-3376	484	"res_0"	"smallint"	16	0	0	0
-3377	484	"arg_1"	"month_interval"	32	0	1	1
-3378	484	"arg_2"	"smallint"	16	0	1	2
-3379	485	"res_0"	"smallint"	16	0	0	0
-3380	485	"arg_1"	"sec_interval"	13	0	1	1
-3381	485	"arg_2"	"smallint"	16	0	1	2
-3382	486	"res_0"	"smallint"	16	0	0	0
-3383	486	"arg_1"	"time"	7	0	1	1
-3384	486	"arg_2"	"smallint"	16	0	1	2
-3385	487	"res_0"	"smallint"	16	0	0	0
-3386	487	"arg_1"	"timetz"	7	0	1	1
-3387	487	"arg_2"	"smallint"	16	0	1	2
-3388	488	"res_0"	"smallint"	16	0	0	0
-3389	488	"arg_1"	"date"	0	0	1	1
-3390	488	"arg_2"	"smallint"	16	0	1	2
-3391	489	"res_0"	"smallint"	16	0	0	0
-3392	489	"arg_1"	"timestamp"	7	0	1	1
-3393	489	"arg_2"	"smallint"	16	0	1	2
-3394	490	"res_0"	"smallint"	16	0	0	0
-3395	490	"arg_1"	"timestamptz"	7	0	1	1
-3396	490	"arg_2"	"smallint"	16	0	1	2
-3397	491	"res_0"	"smallint"	16	0	0	0
-3398	491	"arg_1"	"blob"	0	0	1	1
-3399	491	"arg_2"	"smallint"	16	0	1	2
-3400	492	"res_0"	"int"	32	0	0	0
-3401	492	"arg_1"	"oid"	63	0	1	1
-3402	492	"arg_2"	"int"	32	0	1	2
-3403	493	"res_0"	"int"	32	0	0	0
-3404	493	"arg_1"	"tinyint"	8	0	1	1
-3405	493	"arg_2"	"int"	32	0	1	2
-3406	494	"res_0"	"int"	32	0	0	0
-3407	494	"arg_1"	"smallint"	16	0	1	1
-3408	494	"arg_2"	"int"	32	0	1	2
-3409	495	"res_0"	"int"	32	0	0	0
-3410	495	"arg_1"	"int"	32	0	1	1
-3411	495	"arg_2"	"int"	32	0	1	2
-3412	496	"res_0"	"int"	32	0	0	0
-3413	496	"arg_1"	"bigint"	64	0	1	1
-3414	496	"arg_2"	"int"	32	0	1	2
-3415	497	"res_0"	"int"	32	0	0	0
-3416	497	"arg_1"	"wrd"	64	0	1	1
-3417	497	"arg_2"	"int"	32	0	1	2
-3418	498	"res_0"	"int"	32	0	0	0
-3419	498	"arg_1"	"decimal"	2	0	1	1
-3420	498	"arg_2"	"int"	32	0	1	2
-3421	499	"res_0"	"int"	32	0	0	0
-3422	499	"arg_1"	"decimal"	4	0	1	1
-3423	499	"arg_2"	"int"	32	0	1	2
-3424	500	"res_0"	"int"	32	0	0	0
-3425	500	"arg_1"	"decimal"	9	0	1	1
-3426	500	"arg_2"	"int"	32	0	1	2
-3427	501	"res_0"	"int"	32	0	0	0
-3428	501	"arg_1"	"decimal"	19	0	1	1
-3429	501	"arg_2"	"int"	32	0	1	2
-3430	502	"res_0"	"int"	32	0	0	0
-3431	502	"arg_1"	"real"	24	0	1	1
-3432	502	"arg_2"	"int"	32	0	1	2
-3433	503	"res_0"	"int"	32	0	0	0
-3434	503	"arg_1"	"double"	53	0	1	1
-3435	503	"arg_2"	"int"	32	0	1	2
-3436	504	"res_0"	"int"	32	0	0	0
-3437	504	"arg_1"	"month_interval"	32	0	1	1
-3438	504	"arg_2"	"int"	32	0	1	2
-3439	505	"res_0"	"int"	32	0	0	0
-3440	505	"arg_1"	"sec_interval"	13	0	1	1
-3441	505	"arg_2"	"int"	32	0	1	2
-3442	506	"res_0"	"int"	32	0	0	0
-3443	506	"arg_1"	"time"	7	0	1	1
-3444	506	"arg_2"	"int"	32	0	1	2
-3445	507	"res_0"	"int"	32	0	0	0
-3446	507	"arg_1"	"timetz"	7	0	1	1
-3447	507	"arg_2"	"int"	32	0	1	2
-3448	508	"res_0"	"int"	32	0	0	0
-3449	508	"arg_1"	"date"	0	0	1	1
-3450	508	"arg_2"	"int"	32	0	1	2
-3451	509	"res_0"	"int"	32	0	0	0
-3452	509	"arg_1"	"timestamp"	7	0	1	1
-3453	509	"arg_2"	"int"	32	0	1	2
-3454	510	"res_0"	"int"	32	0	0	0
-3455	510	"arg_1"	"timestamptz"	7	0	1	1
-3456	510	"arg_2"	"int"	32	0	1	2
-3457	511	"res_0"	"int"	32	0	0	0
-3458	511	"arg_1"	"blob"	0	0	1	1
-3459	511	"arg_2"	"int"	32	0	1	2
-3460	512	"res_0"	"bigint"	64	0	0	0
-3461	512	"arg_1"	"oid"	63	0	1	1
-3462	512	"arg_2"	"bigint"	64	0	1	2
-3463	513	"res_0"	"bigint"	64	0	0	0
-3464	513	"arg_1"	"tinyint"	8	0	1	1
-3465	513	"arg_2"	"bigint"	64	0	1	2
-3466	514	"res_0"	"bigint"	64	0	0	0
-3467	514	"arg_1"	"smallint"	16	0	1	1
-3468	514	"arg_2"	"bigint"	64	0	1	2
-3469	515	"res_0"	"bigint"	64	0	0	0
-3470	515	"arg_1"	"int"	32	0	1	1
-3471	515	"arg_2"	"bigint"	64	0	1	2
-3472	516	"res_0"	"bigint"	64	0	0	0
-3473	516	"arg_1"	"bigint"	64	0	1	1
-3474	516	"arg_2"	"bigint"	64	0	1	2
-3475	517	"res_0"	"bigint"	64	0	0	0
-3476	517	"arg_1"	"wrd"	64	0	1	1
-3477	517	"arg_2"	"bigint"	64	0	1	2
-3478	518	"res_0"	"bigint"	64	0	0	0
-3479	518	"arg_1"	"decimal"	2	0	1	1
-3480	518	"arg_2"	"bigint"	64	0	1	2
-3481	519	"res_0"	"bigint"	64	0	0	0
-3482	519	"arg_1"	"decimal"	4	0	1	1
-3483	519	"arg_2"	"bigint"	64	0	1	2
-3484	520	"res_0"	"bigint"	64	0	0	0
-3485	520	"arg_1"	"decimal"	9	0	1	1
-3486	520	"arg_2"	"bigint"	64	0	1	2
-3487	521	"res_0"	"bigint"	64	0	0	0
-3488	521	"arg_1"	"decimal"	19	0	1	1
-3489	521	"arg_2"	"bigint"	64	0	1	2
-3490	522	"res_0"	"bigint"	64	0	0	0
-3491	522	"arg_1"	"real"	24	0	1	1
-3492	522	"arg_2"	"bigint"	64	0	1	2
-3493	523	"res_0"	"bigint"	64	0	0	0
-3494	523	"arg_1"	"double"	53	0	1	1
-3495	523	"arg_2"	"bigint"	64	0	1	2
-3496	524	"res_0"	"bigint"	64	0	0	0
-3497	524	"arg_1"	"month_interval"	32	0	1	1
-3498	524	"arg_2"	"bigint"	64	0	1	2
-3499	525	"res_0"	"bigint"	64	0	0	0
-3500	525	"arg_1"	"sec_interval"	13	0	1	1
-3501	525	"arg_2"	"bigint"	64	0	1	2
-3502	526	"res_0"	"bigint"	64	0	0	0
-3503	526	"arg_1"	"time"	7	0	1	1
-3504	526	"arg_2"	"bigint"	64	0	1	2
-3505	527	"res_0"	"bigint"	64	0	0	0
-3506	527	"arg_1"	"timetz"	7	0	1	1
-3507	527	"arg_2"	"bigint"	64	0	1	2
-3508	528	"res_0"	"bigint"	64	0	0	0
-3509	528	"arg_1"	"date"	0	0	1	1
-3510	528	"arg_2"	"bigint"	64	0	1	2
-3511	529	"res_0"	"bigint"	64	0	0	0
-3512	529	"arg_1"	"timestamp"	7	0	1	1
-3513	529	"arg_2"	"bigint"	64	0	1	2
-3514	530	"res_0"	"bigint"	64	0	0	0
-3515	530	"arg_1"	"timestamptz"	7	0	1	1
-3516	530	"arg_2"	"bigint"	64	0	1	2
-3517	531	"res_0"	"bigint"	64	0	0	0
-3518	531	"arg_1"	"blob"	0	0	1	1
-3519	531	"arg_2"	"bigint"	64	0	1	2
-3520	532	"res_0"	"wrd"	64	0	0	0
-3521	532	"arg_1"	"oid"	63	0	1	1
-3522	532	"arg_2"	"wrd"	64	0	1	2
-3523	533	"res_0"	"wrd"	64	0	0	0
-3524	533	"arg_1"	"tinyint"	8	0	1	1
-3525	533	"arg_2"	"wrd"	64	0	1	2
-3526	534	"res_0"	"wrd"	64	0	0	0
-3527	534	"arg_1"	"smallint"	16	0	1	1
-3528	534	"arg_2"	"wrd"	64	0	1	2
-3529	535	"res_0"	"wrd"	64	0	0	0
-3530	535	"arg_1"	"int"	32	0	1	1
-3531	535	"arg_2"	"wrd"	64	0	1	2
-3532	536	"res_0"	"wrd"	64	0	0	0
-3533	536	"arg_1"	"bigint"	64	0	1	1
-3534	536	"arg_2"	"wrd"	64	0	1	2
-3535	537	"res_0"	"wrd"	64	0	0	0
-3536	537	"arg_1"	"wrd"	64	0	1	1
-3537	537	"arg_2"	"wrd"	64	0	1	2
-3538	538	"res_0"	"wrd"	64	0	0	0
-3539	538	"arg_1"	"decimal"	2	0	1	1
-3540	538	"arg_2"	"wrd"	64	0	1	2
-3541	539	"res_0"	"wrd"	64	0	0	0
-3542	539	"arg_1"	"decimal"	4	0	1	1
-3543	539	"arg_2"	"wrd"	64	0	1	2
-3544	540	"res_0"	"wrd"	64	0	0	0
-3545	540	"arg_1"	"decimal"	9	0	1	1
-3546	540	"arg_2"	"wrd"	64	0	1	2
-3547	541	"res_0"	"wrd"	64	0	0	0
-3548	541	"arg_1"	"decimal"	19	0	1	1
-3549	541	"arg_2"	"wrd"	64	0	1	2
-3550	542	"res_0"	"wrd"	64	0	0	0
-3551	542	"arg_1"	"real"	24	0	1	1
-3552	542	"arg_2"	"wrd"	64	0	1	2
-3553	543	"res_0"	"wrd"	64	0	0	0
-3554	543	"arg_1"	"double"	53	0	1	1
-3555	543	"arg_2"	"wrd"	64	0	1	2
-3556	544	"res_0"	"wrd"	64	0	0	0
-3557	544	"arg_1"	"month_interval"	32	0	1	1
-3558	544	"arg_2"	"wrd"	64	0	1	2
-3559	545	"res_0"	"wrd"	64	0	0	0
-3560	545	"arg_1"	"sec_interval"	13	0	1	1
-3561	545	"arg_2"	"wrd"	64	0	1	2
-3562	546	"res_0"	"wrd"	64	0	0	0
-3563	546	"arg_1"	"time"	7	0	1	1
-3564	546	"arg_2"	"wrd"	64	0	1	2
-3565	547	"res_0"	"wrd"	64	0	0	0
-3566	547	"arg_1"	"timetz"	7	0	1	1
-3567	547	"arg_2"	"wrd"	64	0	1	2
-3568	548	"res_0"	"wrd"	64	0	0	0
-3569	548	"arg_1"	"date"	0	0	1	1
-3570	548	"arg_2"	"wrd"	64	0	1	2
-3571	549	"res_0"	"wrd"	64	0	0	0
-3572	549	"arg_1"	"timestamp"	7	0	1	1
-3573	549	"arg_2"	"wrd"	64	0	1	2
-3574	550	"res_0"	"wrd"	64	0	0	0
-3575	550	"arg_1"	"timestamptz"	7	0	1	1
-3576	550	"arg_2"	"wrd"	64	0	1	2
-3577	551	"res_0"	"wrd"	64	0	0	0
-3578	551	"arg_1"	"blob"	0	0	1	1
-3579	551	"arg_2"	"wrd"	64	0	1	2
-3580	552	"res_0"	"decimal"	2	0	0	0
-3581	552	"arg_1"	"oid"	63	0	1	1
-3582	552	"arg_2"	"decimal"	2	0	1	2
-3583	553	"res_0"	"decimal"	2	0	0	0
-3584	553	"arg_1"	"tinyint"	8	0	1	1
-3585	553	"arg_2"	"decimal"	2	0	1	2
-3586	554	"res_0"	"decimal"	2	0	0	0
-3587	554	"arg_1"	"smallint"	16	0	1	1
-3588	554	"arg_2"	"decimal"	2	0	1	2
-3589	555	"res_0"	"decimal"	2	0	0	0
-3590	555	"arg_1"	"int"	32	0	1	1
-3591	555	"arg_2"	"decimal"	2	0	1	2
-3592	556	"res_0"	"decimal"	2	0	0	0
-3593	556	"arg_1"	"bigint"	64	0	1	1
-3594	556	"arg_2"	"decimal"	2	0	1	2
-3595	557	"res_0"	"decimal"	2	0	0	0
-3596	557	"arg_1"	"wrd"	64	0	1	1
-3597	557	"arg_2"	"decimal"	2	0	1	2
-3598	558	"res_0"	"decimal"	2	0	0	0
-3599	558	"arg_1"	"decimal"	2	0	1	1
-3600	558	"arg_2"	"decimal"	2	0	1	2
-3601	559	"res_0"	"decimal"	2	0	0	0
-3602	559	"arg_1"	"decimal"	4	0	1	1
-3603	559	"arg_2"	"decimal"	2	0	1	2
-3604	560	"res_0"	"decimal"	2	0	0	0
-3605	560	"arg_1"	"decimal"	9	0	1	1
-3606	560	"arg_2"	"decimal"	2	0	1	2
-3607	561	"res_0"	"decimal"	2	0	0	0
-3608	561	"arg_1"	"decimal"	19	0	1	1
-3609	561	"arg_2"	"decimal"	2	0	1	2
-3610	562	"res_0"	"decimal"	2	0	0	0
-3611	562	"arg_1"	"real"	24	0	1	1
-3612	562	"arg_2"	"decimal"	2	0	1	2
-3613	563	"res_0"	"decimal"	2	0	0	0
-3614	563	"arg_1"	"double"	53	0	1	1
-3615	563	"arg_2"	"decimal"	2	0	1	2
-3616	564	"res_0"	"decimal"	2	0	0	0
-3617	564	"arg_1"	"month_interval"	32	0	1	1
-3618	564	"arg_2"	"decimal"	2	0	1	2
-3619	565	"res_0"	"decimal"	2	0	0	0
-3620	565	"arg_1"	"sec_interval"	13	0	1	1
-3621	565	"arg_2"	"decimal"	2	0	1	2
-3622	566	"res_0"	"decimal"	2	0	0	0
-3623	566	"arg_1"	"time"	7	0	1	1
-3624	566	"arg_2"	"decimal"	2	0	1	2
-3625	567	"res_0"	"decimal"	2	0	0	0
-3626	567	"arg_1"	"timetz"	7	0	1	1
-3627	567	"arg_2"	"decimal"	2	0	1	2
-3628	568	"res_0"	"decimal"	2	0	0	0
-3629	568	"arg_1"	"date"	0	0	1	1
-3630	568	"arg_2"	"decimal"	2	0	1	2
-3631	569	"res_0"	"decimal"	2	0	0	0
-3632	569	"arg_1"	"timestamp"	7	0	1	1
-3633	569	"arg_2"	"decimal"	2	0	1	2
-3634	570	"res_0"	"decimal"	2	0	0	0
-3635	570	"arg_1"	"timestamptz"	7	0	1	1
-3636	570	"arg_2"	"decimal"	2	0	1	2
-3637	571	"res_0"	"decimal"	2	0	0	0
-3638	571	"arg_1"	"blob"	0	0	1	1
-3639	571	"arg_2"	"decimal"	2	0	1	2
-3640	572	"res_0"	"decimal"	4	0	0	0
-3641	572	"arg_1"	"oid"	63	0	1	1
-3642	572	"arg_2"	"decimal"	4	0	1	2
-3643	573	"res_0"	"decimal"	4	0	0	0
-3644	573	"arg_1"	"tinyint"	8	0	1	1
-3645	573	"arg_2"	"decimal"	4	0	1	2
-3646	574	"res_0"	"decimal"	4	0	0	0
-3647	574	"arg_1"	"smallint"	16	0	1	1
-3648	574	"arg_2"	"decimal"	4	0	1	2
-3649	575	"res_0"	"decimal"	4	0	0	0
-3650	575	"arg_1"	"int"	32	0	1	1
-3651	575	"arg_2"	"decimal"	4	0	1	2
-3652	576	"res_0"	"decimal"	4	0	0	0
-3653	576	"arg_1"	"bigint"	64	0	1	1
-3654	576	"arg_2"	"decimal"	4	0	1	2
-3655	577	"res_0"	"decimal"	4	0	0	0
-3656	577	"arg_1"	"wrd"	64	0	1	1
-3657	577	"arg_2"	"decimal"	4	0	1	2
-3658	578	"res_0"	"decimal"	4	0	0	0
-3659	578	"arg_1"	"decimal"	2	0	1	1
-3660	578	"arg_2"	"decimal"	4	0	1	2
-3661	579	"res_0"	"decimal"	4	0	0	0
-3662	579	"arg_1"	"decimal"	4	0	1	1
-3663	579	"arg_2"	"decimal"	4	0	1	2
-3664	580	"res_0"	"decimal"	4	0	0	0
-3665	580	"arg_1"	"decimal"	9	0	1	1
-3666	580	"arg_2"	"decimal"	4	0	1	2
-3667	581	"res_0"	"decimal"	4	0	0	0
-3668	581	"arg_1"	"decimal"	19	0	1	1
-3669	581	"arg_2"	"decimal"	4	0	1	2
-3670	582	"res_0"	"decimal"	4	0	0	0
-3671	582	"arg_1"	"real"	24	0	1	1
-3672	582	"arg_2"	"decimal"	4	0	1	2
-3673	583	"res_0"	"decimal"	4	0	0	0
-3674	583	"arg_1"	"double"	53	0	1	1
-3675	583	"arg_2"	"decimal"	4	0	1	2
-3676	584	"res_0"	"decimal"	4	0	0	0
-3677	584	"arg_1"	"month_interval"	32	0	1	1
-3678	584	"arg_2"	"decimal"	4	0	1	2
-3679	585	"res_0"	"decimal"	4	0	0	0
-3680	585	"arg_1"	"sec_interval"	13	0	1	1
-3681	585	"arg_2"	"decimal"	4	0	1	2
-3682	586	"res_0"	"decimal"	4	0	0	0
-3683	586	"arg_1"	"time"	7	0	1	1
-3684	586	"arg_2"	"decimal"	4	0	1	2
-3685	587	"res_0"	"decimal"	4	0	0	0
-3686	587	"arg_1"	"timetz"	7	0	1	1
-3687	587	"arg_2"	"decimal"	4	0	1	2
-3688	588	"res_0"	"decimal"	4	0	0	0
-3689	588	"arg_1"	"date"	0	0	1	1
-3690	588	"arg_2"	"decimal"	4	0	1	2
-3691	589	"res_0"	"decimal"	4	0	0	0
-3692	589	"arg_1"	"timestamp"	7	0	1	1
-3693	589	"arg_2"	"decimal"	4	0	1	2
-3694	590	"res_0"	"decimal"	4	0	0	0
-3695	590	"arg_1"	"timestamptz"	7	0	1	1
-3696	590	"arg_2"	"decimal"	4	0	1	2
-3697	591	"res_0"	"decimal"	4	0	0	0
-3698	591	"arg_1"	"blob"	0	0	1	1
-3699	591	"arg_2"	"decimal"	4	0	1	2
-3700	592	"res_0"	"decimal"	9	0	0	0
-3701	592	"arg_1"	"oid"	63	0	1	1
-3702	592	"arg_2"	"decimal"	9	0	1	2
-3703	593	"res_0"	"decimal"	9	0	0	0
-3704	593	"arg_1"	"tinyint"	8	0	1	1
-3705	593	"arg_2"	"decimal"	9	0	1	2
-3706	594	"res_0"	"decimal"	9	0	0	0
-3707	594	"arg_1"	"smallint"	16	0	1	1
-3708	594	"arg_2"	"decimal"	9	0	1	2
-3709	595	"res_0"	"decimal"	9	0	0	0
-3710	595	"arg_1"	"int"	32	0	1	1
-3711	595	"arg_2"	"decimal"	9	0	1	2
-3712	596	"res_0"	"decimal"	9	0	0	0
-3713	596	"arg_1"	"bigint"	64	0	1	1
-3714	596	"arg_2"	"decimal"	9	0	1	2
-3715	597	"res_0"	"decimal"	9	0	0	0
-3716	597	"arg_1"	"wrd"	64	0	1	1
-3717	597	"arg_2"	"decimal"	9	0	1	2
-3718	598	"res_0"	"decimal"	9	0	0	0
-3719	598	"arg_1"	"decimal"	2	0	1	1
-3720	598	"arg_2"	"decimal"	9	0	1	2
-3721	599	"res_0"	"decimal"	9	0	0	0
-3722	599	"arg_1"	"decimal"	4	0	1	1
-3723	599	"arg_2"	"decimal"	9	0	1	2
-3724	600	"res_0"	"decimal"	9	0	0	0
-3725	600	"arg_1"	"decimal"	9	0	1	1
-3726	600	"arg_2"	"decimal"	9	0	1	2
-3727	601	"res_0"	"decimal"	9	0	0	0
-3728	601	"arg_1"	"decimal"	19	0	1	1
-3729	601	"arg_2"	"decimal"	9	0	1	2
-3730	602	"res_0"	"decimal"	9	0	0	0
-3731	602	"arg_1"	"real"	24	0	1	1
-3732	602	"arg_2"	"decimal"	9	0	1	2
-3733	603	"res_0"	"decimal"	9	0	0	0
-3734	603	"arg_1"	"double"	53	0	1	1
-3735	603	"arg_2"	"decimal"	9	0	1	2
-3736	604	"res_0"	"decimal"	9	0	0	0
-3737	604	"arg_1"	"month_interval"	32	0	1	1
-3738	604	"arg_2"	"decimal"	9	0	1	2
-3739	605	"res_0"	"decimal"	9	0	0	0
-3740	605	"arg_1"	"sec_interval"	13	0	1	1
-3741	605	"arg_2"	"decimal"	9	0	1	2
-3742	606	"res_0"	"decimal"	9	0	0	0
-3743	606	"arg_1"	"time"	7	0	1	1
-3744	606	"arg_2"	"decimal"	9	0	1	2
-3745	607	"res_0"	"decimal"	9	0	0	0
-3746	607	"arg_1"	"timetz"	7	0	1	1
-3747	607	"arg_2"	"decimal"	9	0	1	2
-3748	608	"res_0"	"decimal"	9	0	0	0
-3749	608	"arg_1"	"date"	0	0	1	1
-3750	608	"arg_2"	"decimal"	9	0	1	2
-3751	609	"res_0"	"decimal"	9	0	0	0
-3752	609	"arg_1"	"timestamp"	7	0	1	1
-3753	609	"arg_2"	"decimal"	9	0	1	2
-3754	610	"res_0"	"decimal"	9	0	0	0
-3755	610	"arg_1"	"timestamptz"	7	0	1	1
-3756	610	"arg_2"	"decimal"	9	0	1	2
-3757	611	"res_0"	"decimal"	9	0	0	0
-3758	611	"arg_1"	"blob"	0	0	1	1
-3759	611	"arg_2"	"decimal"	9	0	1	2
-3760	612	"res_0"	"decimal"	19	0	0	0
-3761	612	"arg_1"	"oid"	63	0	1	1
-3762	612	"arg_2"	"decimal"	19	0	1	2
-3763	613	"res_0"	"decimal"	19	0	0	0
-3764	613	"arg_1"	"tinyint"	8	0	1	1
-3765	613	"arg_2"	"decimal"	19	0	1	2
-3766	614	"res_0"	"decimal"	19	0	0	0
-3767	614	"arg_1"	"smallint"	16	0	1	1
-3768	614	"arg_2"	"decimal"	19	0	1	2
-3769	615	"res_0"	"decimal"	19	0	0	0
-3770	615	"arg_1"	"int"	32	0	1	1
-3771	615	"arg_2"	"decimal"	19	0	1	2
-3772	616	"res_0"	"decimal"	19	0	0	0
-3773	616	"arg_1"	"bigint"	64	0	1	1
-3774	616	"arg_2"	"decimal"	19	0	1	2
-3775	617	"res_0"	"decimal"	19	0	0	0
-3776	617	"arg_1"	"wrd"	64	0	1	1
-3777	617	"arg_2"	"decimal"	19	0	1	2
-3778	618	"res_0"	"decimal"	19	0	0	0
-3779	618	"arg_1"	"decimal"	2	0	1	1
-3780	618	"arg_2"	"decimal"	19	0	1	2
-3781	619	"res_0"	"decimal"	19	0	0	0
-3782	619	"arg_1"	"decimal"	4	0	1	1
-3783	619	"arg_2"	"decimal"	19	0	1	2
-3784	620	"res_0"	"decimal"	19	0	0	0
-3785	620	"arg_1"	"decimal"	9	0	1	1
-3786	620	"arg_2"	"decimal"	19	0	1	2
-3787	621	"res_0"	"decimal"	19	0	0	0
-3788	621	"arg_1"	"decimal"	19	0	1	1
-3789	621	"arg_2"	"decimal"	19	0	1	2
-3790	622	"res_0"	"decimal"	19	0	0	0
-3791	622	"arg_1"	"real"	24	0	1	1
-3792	622	"arg_2"	"decimal"	19	0	1	2
-3793	623	"res_0"	"decimal"	19	0	0	0
-3794	623	"arg_1"	"double"	53	0	1	1
-3795	623	"arg_2"	"decimal"	19	0	1	2
-3796	624	"res_0"	"decimal"	19	0	0	0
-3797	624	"arg_1"	"month_interval"	32	0	1	1
-3798	624	"arg_2"	"decimal"	19	0	1	2
-3799	625	"res_0"	"decimal"	19	0	0	0
-3800	625	"arg_1"	"sec_interval"	13	0	1	1
-3801	625	"arg_2"	"decimal"	19	0	1	2
-3802	626	"res_0"	"decimal"	19	0	0	0
-3803	626	"arg_1"	"time"	7	0	1	1
-3804	626	"arg_2"	"decimal"	19	0	1	2
-3805	627	"res_0"	"decimal"	19	0	0	0
-3806	627	"arg_1"	"timetz"	7	0	1	1
-3807	627	"arg_2"	"decimal"	19	0	1	2
-3808	628	"res_0"	"decimal"	19	0	0	0
-3809	628	"arg_1"	"date"	0	0	1	1
-3810	628	"arg_2"	"decimal"	19	0	1	2
-3811	629	"res_0"	"decimal"	19	0	0	0
-3812	629	"arg_1"	"timestamp"	7	0	1	1
-3813	629	"arg_2"	"decimal"	19	0	1	2
-3814	630	"res_0"	"decimal"	19	0	0	0
-3815	630	"arg_1"	"timestamptz"	7	0	1	1
-3816	630	"arg_2"	"decimal"	19	0	1	2
-3817	631	"res_0"	"decimal"	19	0	0	0
-3818	631	"arg_1"	"blob"	0	0	1	1
-3819	631	"arg_2"	"decimal"	19	0	1	2
-3820	632	"res_0"	"real"	24	0	0	0
-3821	632	"arg_1"	"oid"	63	0	1	1
-3822	632	"arg_2"	"real"	24	0	1	2
-3823	633	"res_0"	"real"	24	0	0	0
-3824	633	"arg_1"	"tinyint"	8	0	1	1
-3825	633	"arg_2"	"real"	24	0	1	2
-3826	634	"res_0"	"real"	24	0	0	0
-3827	634	"arg_1"	"smallint"	16	0	1	1
-3828	634	"arg_2"	"real"	24	0	1	2
-3829	635	"res_0"	"real"	24	0	0	0
-3830	635	"arg_1"	"int"	32	0	1	1
-3831	635	"arg_2"	"real"	24	0	1	2
-3832	636	"res_0"	"real"	24	0	0	0
-3833	636	"arg_1"	"bigint"	64	0	1	1
-3834	636	"arg_2"	"real"	24	0	1	2
-3835	637	"res_0"	"real"	24	0	0	0
-3836	637	"arg_1"	"wrd"	64	0	1	1
-3837	637	"arg_2"	"real"	24	0	1	2
-3838	638	"res_0"	"real"	24	0	0	0
-3839	638	"arg_1"	"decimal"	2	0	1	1
-3840	638	"arg_2"	"real"	24	0	1	2
-3841	639	"res_0"	"real"	24	0	0	0
-3842	639	"arg_1"	"decimal"	4	0	1	1
-3843	639	"arg_2"	"real"	24	0	1	2
-3844	640	"res_0"	"real"	24	0	0	0
-3845	640	"arg_1"	"decimal"	9	0	1	1
-3846	640	"arg_2"	"real"	24	0	1	2
-3847	641	"res_0"	"real"	24	0	0	0
-3848	641	"arg_1"	"decimal"	19	0	1	1
-3849	641	"arg_2"	"real"	24	0	1	2
-3850	642	"res_0"	"real"	24	0	0	0
-3851	642	"arg_1"	"real"	24	0	1	1
-3852	642	"arg_2"	"real"	24	0	1	2
-3853	643	"res_0"	"real"	24	0	0	0
-3854	643	"arg_1"	"double"	53	0	1	1
-3855	643	"arg_2"	"real"	24	0	1	2
-3856	644	"res_0"	"real"	24	0	0	0
-3857	644	"arg_1"	"month_interval"	32	0	1	1
-3858	644	"arg_2"	"real"	24	0	1	2
-3859	645	"res_0"	"real"	24	0	0	0
-3860	645	"arg_1"	"sec_interval"	13	0	1	1
-3861	645	"arg_2"	"real"	24	0	1	2
-3862	646	"res_0"	"real"	24	0	0	0
-3863	646	"arg_1"	"time"	7	0	1	1
-3864	646	"arg_2"	"real"	24	0	1	2
-3865	647	"res_0"	"real"	24	0	0	0
-3866	647	"arg_1"	"timetz"	7	0	1	1
-3867	647	"arg_2"	"real"	24	0	1	2
-3868	648	"res_0"	"real"	24	0	0	0
-3869	648	"arg_1"	"date"	0	0	1	1
-3870	648	"arg_2"	"real"	24	0	1	2
-3871	649	"res_0"	"real"	24	0	0	0
-3872	649	"arg_1"	"timestamp"	7	0	1	1
-3873	649	"arg_2"	"real"	24	0	1	2
-3874	650	"res_0"	"real"	24	0	0	0
-3875	650	"arg_1"	"timestamptz"	7	0	1	1
-3876	650	"arg_2"	"real"	24	0	1	2
-3877	651	"res_0"	"real"	24	0	0	0
-3878	651	"arg_1"	"blob"	0	0	1	1
-3879	651	"arg_2"	"real"	24	0	1	2
-3880	652	"res_0"	"double"	53	0	0	0
-3881	652	"arg_1"	"oid"	63	0	1	1
-3882	652	"arg_2"	"double"	53	0	1	2
-3883	653	"res_0"	"double"	53	0	0	0
-3884	653	"arg_1"	"tinyint"	8	0	1	1
-3885	653	"arg_2"	"double"	53	0	1	2
-3886	654	"res_0"	"double"	53	0	0	0
-3887	654	"arg_1"	"smallint"	16	0	1	1
-3888	654	"arg_2"	"double"	53	0	1	2
-3889	655	"res_0"	"double"	53	0	0	0
-3890	655	"arg_1"	"int"	32	0	1	1
-3891	655	"arg_2"	"double"	53	0	1	2
-3892	656	"res_0"	"double"	53	0	0	0
-3893	656	"arg_1"	"bigint"	64	0	1	1
-3894	656	"arg_2"	"double"	53	0	1	2
-3895	657	"res_0"	"double"	53	0	0	0
-3896	657	"arg_1"	"wrd"	64	0	1	1
-3897	657	"arg_2"	"double"	53	0	1	2
-3898	658	"res_0"	"double"	53	0	0	0
-3899	658	"arg_1"	"decimal"	2	0	1	1
-3900	658	"arg_2"	"double"	53	0	1	2
-3901	659	"res_0"	"double"	53	0	0	0
-3902	659	"arg_1"	"decimal"	4	0	1	1
-3903	659	"arg_2"	"double"	53	0	1	2
-3904	660	"res_0"	"double"	53	0	0	0
-3905	660	"arg_1"	"decimal"	9	0	1	1
-3906	660	"arg_2"	"double"	53	0	1	2
-3907	661	"res_0"	"double"	53	0	0	0
-3908	661	"arg_1"	"decimal"	19	0	1	1
-3909	661	"arg_2"	"double"	53	0	1	2
-3910	662	"res_0"	"double"	53	0	0	0
-3911	662	"arg_1"	"real"	24	0	1	1
-3912	662	"arg_2"	"double"	53	0	1	2
-3913	663	"res_0"	"double"	53	0	0	0
-3914	663	"arg_1"	"double"	53	0	1	1
-3915	663	"arg_2"	"double"	53	0	1	2
-3916	664	"res_0"	"double"	53	0	0	0
-3917	664	"arg_1"	"month_interval"	32	0	1	1
-3918	664	"arg_2"	"double"	53	0	1	2
-3919	665	"res_0"	"double"	53	0	0	0
-3920	665	"arg_1"	"sec_interval"	13	0	1	1
-3921	665	"arg_2"	"double"	53	0	1	2
-3922	666	"res_0"	"double"	53	0	0	0
-3923	666	"arg_1"	"time"	7	0	1	1
-3924	666	"arg_2"	"double"	53	0	1	2
-3925	667	"res_0"	"double"	53	0	0	0
-3926	667	"arg_1"	"timetz"	7	0	1	1
-3927	667	"arg_2"	"double"	53	0	1	2
-3928	668	"res_0"	"double"	53	0	0	0
-3929	668	"arg_1"	"date"	0	0	1	1
-3930	668	"arg_2"	"double"	53	0	1	2
-3931	669	"res_0"	"double"	53	0	0	0
-3932	669	"arg_1"	"timestamp"	7	0	1	1
-3933	669	"arg_2"	"double"	53	0	1	2
-3934	670	"res_0"	"double"	53	0	0	0
-3935	670	"arg_1"	"timestamptz"	7	0	1	1
-3936	670	"arg_2"	"double"	53	0	1	2
-3937	671	"res_0"	"double"	53	0	0	0
-3938	671	"arg_1"	"blob"	0	0	1	1
-3939	671	"arg_2"	"double"	53	0	1	2
-3940	672	"res_0"	"month_interval"	32	0	0	0
-3941	672	"arg_1"	"oid"	63	0	1	1
-3942	672	"arg_2"	"month_interval"	32	0	1	2
-3943	673	"res_0"	"month_interval"	32	0	0	0
-3944	673	"arg_1"	"tinyint"	8	0	1	1
-3945	673	"arg_2"	"month_interval"	32	0	1	2
-3946	674	"res_0"	"month_interval"	32	0	0	0
-3947	674	"arg_1"	"smallint"	16	0	1	1
-3948	674	"arg_2"	"month_interval"	32	0	1	2
-3949	675	"res_0"	"month_interval"	32	0	0	0
-3950	675	"arg_1"	"int"	32	0	1	1
-3951	675	"arg_2"	"month_interval"	32	0	1	2
-3952	676	"res_0"	"month_interval"	32	0	0	0
-3953	676	"arg_1"	"bigint"	64	0	1	1
-3954	676	"arg_2"	"month_interval"	32	0	1	2
-3955	677	"res_0"	"month_interval"	32	0	0	0
-3956	677	"arg_1"	"wrd"	64	0	1	1
-3957	677	"arg_2"	"month_interval"	32	0	1	2
-3958	678	"res_0"	"month_interval"	32	0	0	0
-3959	678	"arg_1"	"decimal"	2	0	1	1
-3960	678	"arg_2"	"month_interval"	32	0	1	2
-3961	679	"res_0"	"month_interval"	32	0	0	0
-3962	679	"arg_1"	"decimal"	4	0	1	1
-3963	679	"arg_2"	"month_interval"	32	0	1	2
-3964	680	"res_0"	"month_interval"	32	0	0	0
-3965	680	"arg_1"	"decimal"	9	0	1	1
-3966	680	"arg_2"	"month_interval"	32	0	1	2
-3967	681	"res_0"	"month_interval"	32	0	0	0
-3968	681	"arg_1"	"decimal"	19	0	1	1
-3969	681	"arg_2"	"month_interval"	32	0	1	2
-3970	682	"res_0"	"month_interval"	32	0	0	0
-3971	682	"arg_1"	"real"	24	0	1	1
-3972	682	"arg_2"	"month_interval"	32	0	1	2
-3973	683	"res_0"	"month_interval"	32	0	0	0
-3974	683	"arg_1"	"double"	53	0	1	1
-3975	683	"arg_2"	"month_interval"	32	0	1	2
-3976	684	"res_0"	"month_interval"	32	0	0	0
-3977	684	"arg_1"	"month_interval"	32	0	1	1
-3978	684	"arg_2"	"month_interval"	32	0	1	2
-3979	685	"res_0"	"month_interval"	32	0	0	0
-3980	685	"arg_1"	"sec_interval"	13	0	1	1
-3981	685	"arg_2"	"month_interval"	32	0	1	2
-3982	686	"res_0"	"month_interval"	32	0	0	0
-3983	686	"arg_1"	"time"	7	0	1	1
-3984	686	"arg_2"	"month_interval"	32	0	1	2
-3985	687	"res_0"	"month_interval"	32	0	0	0
-3986	687	"arg_1"	"timetz"	7	0	1	1
-3987	687	"arg_2"	"month_interval"	32	0	1	2
-3988	688	"res_0"	"month_interval"	32	0	0	0
-3989	688	"arg_1"	"date"	0	0	1	1
-3990	688	"arg_2"	"month_interval"	32	0	1	2
-3991	689	"res_0"	"month_interval"	32	0	0	0
-3992	689	"arg_1"	"timestamp"	7	0	1	1
-3993	689	"arg_2"	"month_interval"	32	0	1	2
-3994	690	"res_0"	"month_interval"	32	0	0	0
-3995	690	"arg_1"	"timestamptz"	7	0	1	1
-3996	690	"arg_2"	"month_interval"	32	0	1	2
-3997	691	"res_0"	"month_interval"	32	0	0	0
-3998	691	"arg_1"	"blob"	0	0	1	1
-3999	691	"arg_2"	"month_interval"	32	0	1	2
-4000	692	"res_0"	"sec_interval"	13	0	0	0
-4001	692	"arg_1"	"oid"	63	0	1	1
-4002	692	"arg_2"	"sec_interval"	13	0	1	2
-4003	693	"res_0"	"sec_interval"	13	0	0	0
-4004	693	"arg_1"	"tinyint"	8	0	1	1
-4005	693	"arg_2"	"sec_interval"	13	0	1	2
-4006	694	"res_0"	"sec_interval"	13	0	0	0
-4007	694	"arg_1"	"smallint"	16	0	1	1
-4008	694	"arg_2"	"sec_interval"	13	0	1	2
-4009	695	"res_0"	"sec_interval"	13	0	0	0
-4010	695	"arg_1"	"int"	32	0	1	1
-4011	695	"arg_2"	"sec_interval"	13	0	1	2
-4012	696	"res_0"	"sec_interval"	13	0	0	0
-4013	696	"arg_1"	"bigint"	64	0	1	1
-4014	696	"arg_2"	"sec_interval"	13	0	1	2
-4015	697	"res_0"	"sec_interval"	13	0	0	0
-4016	697	"arg_1"	"wrd"	64	0	1	1
-4017	697	"arg_2"	"sec_interval"	13	0	1	2
-4018	698	"res_0"	"sec_interval"	13	0	0	0
-4019	698	"arg_1"	"decimal"	2	0	1	1
-4020	698	"arg_2"	"sec_interval"	13	0	1	2
-4021	699	"res_0"	"sec_interval"	13	0	0	0
-4022	699	"arg_1"	"decimal"	4	0	1	1
-4023	699	"arg_2"	"sec_interval"	13	0	1	2
-4024	700	"res_0"	"sec_interval"	13	0	0	0
-4025	700	"arg_1"	"decimal"	9	0	1	1
-4026	700	"arg_2"	"sec_interval"	13	0	1	2
-4027	701	"res_0"	"sec_interval"	13	0	0	0
-4028	701	"arg_1"	"decimal"	19	0	1	1
-4029	701	"arg_2"	"sec_interval"	13	0	1	2
-4030	702	"res_0"	"sec_interval"	13	0	0	0
-4031	702	"arg_1"	"real"	24	0	1	1
-4032	702	"arg_2"	"sec_interval"	13	0	1	2
-4033	703	"res_0"	"sec_interval"	13	0	0	0
-4034	703	"arg_1"	"double"	53	0	1	1
-4035	703	"arg_2"	"sec_interval"	13	0	1	2
-4036	704	"res_0"	"sec_interval"	13	0	0	0
-4037	704	"arg_1"	"month_interval"	32	0	1	1
-4038	704	"arg_2"	"sec_interval"	13	0	1	2
-4039	705	"res_0"	"sec_interval"	13	0	0	0
-4040	705	"arg_1"	"sec_interval"	13	0	1	1
-4041	705	"arg_2"	"sec_interval"	13	0	1	2
-4042	706	"res_0"	"sec_interval"	13	0	0	0
-4043	706	"arg_1"	"time"	7	0	1	1
-4044	706	"arg_2"	"sec_interval"	13	0	1	2
-4045	707	"res_0"	"sec_interval"	13	0	0	0
-4046	707	"arg_1"	"timetz"	7	0	1	1
-4047	707	"arg_2"	"sec_interval"	13	0	1	2
-4048	708	"res_0"	"sec_interval"	13	0	0	0
-4049	708	"arg_1"	"date"	0	0	1	1
-4050	708	"arg_2"	"sec_interval"	13	0	1	2
-4051	709	"res_0"	"sec_interval"	13	0	0	0
-4052	709	"arg_1"	"timestamp"	7	0	1	1
-4053	709	"arg_2"	"sec_interval"	13	0	1	2
-4054	710	"res_0"	"sec_interval"	13	0	0	0
-4055	710	"arg_1"	"timestamptz"	7	0	1	1
-4056	710	"arg_2"	"sec_interval"	13	0	1	2
-4057	711	"res_0"	"sec_interval"	13	0	0	0
-4058	711	"arg_1"	"blob"	0	0	1	1
-4059	711	"arg_2"	"sec_interval"	13	0	1	2
-4060	712	"res_0"	"time"	7	0	0	0
-4061	712	"arg_1"	"oid"	63	0	1	1
-4062	712	"arg_2"	"time"	7	0	1	2
-4063	713	"res_0"	"time"	7	0	0	0
-4064	713	"arg_1"	"tinyint"	8	0	1	1
-4065	713	"arg_2"	"time"	7	0	1	2
-4066	714	"res_0"	"time"	7	0	0	0
-4067	714	"arg_1"	"smallint"	16	0	1	1
-4068	714	"arg_2"	"time"	7	0	1	2
-4069	715	"res_0"	"time"	7	0	0	0
-4070	715	"arg_1"	"int"	32	0	1	1
-4071	715	"arg_2"	"time"	7	0	1	2
-4072	716	"res_0"	"time"	7	0	0	0
-4073	716	"arg_1"	"bigint"	64	0	1	1
-4074	716	"arg_2"	"time"	7	0	1	2
-4075	717	"res_0"	"time"	7	0	0	0
-4076	717	"arg_1"	"wrd"	64	0	1	1
-4077	717	"arg_2"	"time"	7	0	1	2
-4078	718	"res_0"	"time"	7	0	0	0
-4079	718	"arg_1"	"decimal"	2	0	1	1
-4080	718	"arg_2"	"time"	7	0	1	2
-4081	719	"res_0"	"time"	7	0	0	0
-4082	719	"arg_1"	"decimal"	4	0	1	1
-4083	719	"arg_2"	"time"	7	0	1	2
-4084	720	"res_0"	"time"	7	0	0	0
-4085	720	"arg_1"	"decimal"	9	0	1	1
-4086	720	"arg_2"	"time"	7	0	1	2
-4087	721	"res_0"	"time"	7	0	0	0
-4088	721	"arg_1"	"decimal"	19	0	1	1
-4089	721	"arg_2"	"time"	7	0	1	2
-4090	722	"res_0"	"time"	7	0	0	0
-4091	722	"arg_1"	"real"	24	0	1	1
-4092	722	"arg_2"	"time"	7	0	1	2
-4093	723	"res_0"	"time"	7	0	0	0
-4094	723	"arg_1"	"double"	53	0	1	1
-4095	723	"arg_2"	"time"	7	0	1	2
-4096	724	"res_0"	"time"	7	0	0	0
-4097	724	"arg_1"	"month_interval"	32	0	1	1
-4098	724	"arg_2"	"time"	7	0	1	2
-4099	725	"res_0"	"time"	7	0	0	0
-4100	725	"arg_1"	"sec_interval"	13	0	1	1
-4101	725	"arg_2"	"time"	7	0	1	2
-4102	726	"res_0"	"time"	7	0	0	0
-4103	726	"arg_1"	"time"	7	0	1	1
-4104	726	"arg_2"	"time"	7	0	1	2
-4105	727	"res_0"	"time"	7	0	0	0
-4106	727	"arg_1"	"timetz"	7	0	1	1
-4107	727	"arg_2"	"time"	7	0	1	2
-4108	728	"res_0"	"time"	7	0	0	0
-4109	728	"arg_1"	"date"	0	0	1	1
-4110	728	"arg_2"	"time"	7	0	1	2
-4111	729	"res_0"	"time"	7	0	0	0
-4112	729	"arg_1"	"timestamp"	7	0	1	1
-4113	729	"arg_2"	"time"	7	0	1	2
-4114	730	"res_0"	"time"	7	0	0	0
-4115	730	"arg_1"	"timestamptz"	7	0	1	1
-4116	730	"arg_2"	"time"	7	0	1	2
-4117	731	"res_0"	"time"	7	0	0	0
-4118	731	"arg_1"	"blob"	0	0	1	1
-4119	731	"arg_2"	"time"	7	0	1	2
-4120	732	"res_0"	"timetz"	7	0	0	0
-4121	732	"arg_1"	"oid"	63	0	1	1
-4122	732	"arg_2"	"timetz"	7	0	1	2
-4123	733	"res_0"	"timetz"	7	0	0	0
-4124	733	"arg_1"	"tinyint"	8	0	1	1
-4125	733	"arg_2"	"timetz"	7	0	1	2
-4126	734	"res_0"	"timetz"	7	0	0	0
-4127	734	"arg_1"	"smallint"	16	0	1	1
-4128	734	"arg_2"	"timetz"	7	0	1	2
-4129	735	"res_0"	"timetz"	7	0	0	0
-4130	735	"arg_1"	"int"	32	0	1	1
-4131	735	"arg_2"	"timetz"	7	0	1	2
-4132	736	"res_0"	"timetz"	7	0	0	0
-4133	736	"arg_1"	"bigint"	64	0	1	1
-4134	736	"arg_2"	"timetz"	7	0	1	2
-4135	737	"res_0"	"timetz"	7	0	0	0
-4136	737	"arg_1"	"wrd"	64	0	1	1
-4137	737	"arg_2"	"timetz"	7	0	1	2
-4138	738	"res_0"	"timetz"	7	0	0	0
-4139	738	"arg_1"	"decimal"	2	0	1	1
-4140	738	"arg_2"	"timetz"	7	0	1	2
-4141	739	"res_0"	"timetz"	7	0	0	0
-4142	739	"arg_1"	"decimal"	4	0	1	1
-4143	739	"arg_2"	"timetz"	7	0	1	2
-4144	740	"res_0"	"timetz"	7	0	0	0
-4145	740	"arg_1"	"decimal"	9	0	1	1
-4146	740	"arg_2"	"timetz"	7	0	1	2
-4147	741	"res_0"	"timetz"	7	0	0	0
-4148	741	"arg_1"	"decimal"	19	0	1	1
-4149	741	"arg_2"	"timetz"	7	0	1	2
-4150	742	"res_0"	"timetz"	7	0	0	0
-4151	742	"arg_1"	"real"	24	0	1	1
-4152	742	"arg_2"	"timetz"	7	0	1	2
-4153	743	"res_0"	"timetz"	7	0	0	0
-4154	743	"arg_1"	"double"	53	0	1	1
-4155	743	"arg_2"	"timetz"	7	0	1	2
-4156	744	"res_0"	"timetz"	7	0	0	0
-4157	744	"arg_1"	"month_interval"	32	0	1	1
-4158	744	"arg_2"	"timetz"	7	0	1	2
-4159	745	"res_0"	"timetz"	7	0	0	0
-4160	745	"arg_1"	"sec_interval"	13	0	1	1
-4161	745	"arg_2"	"timetz"	7	0	1	2
-4162	746	"res_0"	"timetz"	7	0	0	0
-4163	746	"arg_1"	"time"	7	0	1	1
-4164	746	"arg_2"	"timetz"	7	0	1	2
-4165	747	"res_0"	"timetz"	7	0	0	0
-4166	747	"arg_1"	"timetz"	7	0	1	1
-4167	747	"arg_2"	"timetz"	7	0	1	2
-4168	748	"res_0"	"timetz"	7	0	0	0
-4169	748	"arg_1"	"date"	0	0	1	1
-4170	748	"arg_2"	"timetz"	7	0	1	2
-4171	749	"res_0"	"timetz"	7	0	0	0
-4172	749	"arg_1"	"timestamp"	7	0	1	1
-4173	749	"arg_2"	"timetz"	7	0	1	2
-4174	750	"res_0"	"timetz"	7	0	0	0
-4175	750	"arg_1"	"timestamptz"	7	0	1	1
-4176	750	"arg_2"	"timetz"	7	0	1	2
-4177	751	"res_0"	"timetz"	7	0	0	0
-4178	751	"arg_1"	"blob"	0	0	1	1
-4179	751	"arg_2"	"timetz"	7	0	1	2
-4180	752	"res_0"	"date"	0	0	0	0
-4181	752	"arg_1"	"oid"	63	0	1	1
-4182	752	"arg_2"	"date"	0	0	1	2
-4183	753	"res_0"	"date"	0	0	0	0
-4184	753	"arg_1"	"tinyint"	8	0	1	1
-4185	753	"arg_2"	"date"	0	0	1	2
-4186	754	"res_0"	"date"	0	0	0	0
-4187	754	"arg_1"	"smallint"	16	0	1	1
-4188	754	"arg_2"	"date"	0	0	1	2
-4189	755	"res_0"	"date"	0	0	0	0
-4190	755	"arg_1"	"int"	32	0	1	1
-4191	755	"arg_2"	"date"	0	0	1	2
-4192	756	"res_0"	"date"	0	0	0	0
-4193	756	"arg_1"	"bigint"	64	0	1	1
-4194	756	"arg_2"	"date"	0	0	1	2
-4195	757	"res_0"	"date"	0	0	0	0
-4196	757	"arg_1"	"wrd"	64	0	1	1
-4197	757	"arg_2"	"date"	0	0	1	2
-4198	758	"res_0"	"date"	0	0	0	0
-4199	758	"arg_1"	"decimal"	2	0	1	1
-4200	758	"arg_2"	"date"	0	0	1	2
-4201	759	"res_0"	"date"	0	0	0	0
-4202	759	"arg_1"	"decimal"	4	0	1	1
-4203	759	"arg_2"	"date"	0	0	1	2
-4204	760	"res_0"	"date"	0	0	0	0
-4205	760	"arg_1"	"decimal"	9	0	1	1
-4206	760	"arg_2"	"date"	0	0	1	2
-4207	761	"res_0"	"date"	0	0	0	0
-4208	761	"arg_1"	"decimal"	19	0	1	1
-4209	761	"arg_2"	"date"	0	0	1	2
-4210	762	"res_0"	"date"	0	0	0	0
-4211	762	"arg_1"	"real"	24	0	1	1
-4212	762	"arg_2"	"date"	0	0	1	2
-4213	763	"res_0"	"date"	0	0	0	0
-4214	763	"arg_1"	"double"	53	0	1	1
-4215	763	"arg_2"	"date"	0	0	1	2
-4216	764	"res_0"	"date"	0	0	0	0
-4217	764	"arg_1"	"month_interval"	32	0	1	1
-4218	764	"arg_2"	"date"	0	0	1	2
-4219	765	"res_0"	"date"	0	0	0	0
-4220	765	"arg_1"	"sec_interval"	13	0	1	1
-4221	765	"arg_2"	"date"	0	0	1	2
-4222	766	"res_0"	"date"	0	0	0	0
-4223	766	"arg_1"	"time"	7	0	1	1
-4224	766	"arg_2"	"date"	0	0	1	2
-4225	767	"res_0"	"date"	0	0	0	0
-4226	767	"arg_1"	"timetz"	7	0	1	1
-4227	767	"arg_2"	"date"	0	0	1	2
-4228	768	"res_0"	"date"	0	0	0	0
-4229	768	"arg_1"	"date"	0	0	1	1
-4230	768	"arg_2"	"date"	0	0	1	2
-4231	769	"res_0"	"date"	0	0	0	0
-4232	769	"arg_1"	"timestamp"	7	0	1	1
-4233	769	"arg_2"	"date"	0	0	1	2
-4234	770	"res_0"	"date"	0	0	0	0
-4235	770	"arg_1"	"timestamptz"	7	0	1	1
-4236	770	"arg_2"	"date"	0	0	1	2
-4237	771	"res_0"	"date"	0	0	0	0
-4238	771	"arg_1"	"blob"	0	0	1	1
-4239	771	"arg_2"	"date"	0	0	1	2
-4240	772	"res_0"	"timestamp"	7	0	0	0
-4241	772	"arg_1"	"oid"	63	0	1	1
-4242	772	"arg_2"	"timestamp"	7	0	1	2
-4243	773	"res_0"	"timestamp"	7	0	0	0
-4244	773	"arg_1"	"tinyint"	8	0	1	1
-4245	773	"arg_2"	"timestamp"	7	0	1	2
-4246	774	"res_0"	"timestamp"	7	0	0	0
-4247	774	"arg_1"	"smallint"	16	0	1	1
-4248	774	"arg_2"	"timestamp"	7	0	1	2
-4249	775	"res_0"	"timestamp"	7	0	0	0
-4250	775	"arg_1"	"int"	32	0	1	1
-4251	775	"arg_2"	"timestamp"	7	0	1	2
-4252	776	"res_0"	"timestamp"	7	0	0	0
-4253	776	"arg_1"	"bigint"	64	0	1	1
-4254	776	"arg_2"	"timestamp"	7	0	1	2
-4255	777	"res_0"	"timestamp"	7	0	0	0
-4256	777	"arg_1"	"wrd"	64	0	1	1
-4257	777	"arg_2"	"timestamp"	7	0	1	2
-4258	778	"res_0"	"timestamp"	7	0	0	0
-4259	778	"arg_1"	"decimal"	2	0	1	1
-4260	778	"arg_2"	"timestamp"	7	0	1	2
-4261	779	"res_0"	"timestamp"	7	0	0	0
-4262	779	"arg_1"	"decimal"	4	0	1	1
-4263	779	"arg_2"	"timestamp"	7	0	1	2
-4264	780	"res_0"	"timestamp"	7	0	0	0
-4265	780	"arg_1"	"decimal"	9	0	1	1
-4266	780	"arg_2"	"timestamp"	7	0	1	2
-4267	781	"res_0"	"timestamp"	7	0	0	0
-4268	781	"arg_1"	"decimal"	19	0	1	1
-4269	781	"arg_2"	"timestamp"	7	0	1	2
-4270	782	"res_0"	"timestamp"	7	0	0	0
-4271	782	"arg_1"	"real"	24	0	1	1
-4272	782	"arg_2"	"timestamp"	7	0	1	2
-4273	783	"res_0"	"timestamp"	7	0	0	0
-4274	783	"arg_1"	"double"	53	0	1	1
-4275	783	"arg_2"	"timestamp"	7	0	1	2
-4276	784	"res_0"	"timestamp"	7	0	0	0
-4277	784	"arg_1"	"month_interval"	32	0	1	1
-4278	784	"arg_2"	"timestamp"	7	0	1	2
-4279	785	"res_0"	"timestamp"	7	0	0	0
-4280	785	"arg_1"	"sec_interval"	13	0	1	1
-4281	785	"arg_2"	"timestamp"	7	0	1	2
-4282	786	"res_0"	"timestamp"	7	0	0	0
-4283	786	"arg_1"	"time"	7	0	1	1
-4284	786	"arg_2"	"timestamp"	7	0	1	2
-4285	787	"res_0"	"timestamp"	7	0	0	0
-4286	787	"arg_1"	"timetz"	7	0	1	1
-4287	787	"arg_2"	"timestamp"	7	0	1	2
-4288	788	"res_0"	"timestamp"	7	0	0	0
-4289	788	"arg_1"	"date"	0	0	1	1
-4290	788	"arg_2"	"timestamp"	7	0	1	2
-4291	789	"res_0"	"timestamp"	7	0	0	0
-4292	789	"arg_1"	"timestamp"	7	0	1	1
-4293	789	"arg_2"	"timestamp"	7	0	1	2
-4294	790	"res_0"	"timestamp"	7	0	0	0
-4295	790	"arg_1"	"timestamptz"	7	0	1	1
-4296	790	"arg_2"	"timestamp"	7	0	1	2
-4297	791	"res_0"	"timestamp"	7	0	0	0
-4298	791	"arg_1"	"blob"	0	0	1	1
-4299	791	"arg_2"	"timestamp"	7	0	1	2
-4300	792	"res_0"	"timestamptz"	7	0	0	0
-4301	792	"arg_1"	"oid"	63	0	1	1
-4302	792	"arg_2"	"timestamptz"	7	0	1	2
-4303	793	"res_0"	"timestamptz"	7	0	0	0
-4304	793	"arg_1"	"tinyint"	8	0	1	1
-4305	793	"arg_2"	"timestamptz"	7	0	1	2
-4306	794	"res_0"	"timestamptz"	7	0	0	0
-4307	794	"arg_1"	"smallint"	16	0	1	1
-4308	794	"arg_2"	"timestamptz"	7	0	1	2
-4309	795	"res_0"	"timestamptz"	7	0	0	0
-4310	795	"arg_1"	"int"	32	0	1	1
-4311	795	"arg_2"	"timestamptz"	7	0	1	2
-4312	796	"res_0"	"timestamptz"	7	0	0	0
-4313	796	"arg_1"	"bigint"	64	0	1	1
-4314	796	"arg_2"	"timestamptz"	7	0	1	2
-4315	797	"res_0"	"timestamptz"	7	0	0	0
-4316	797	"arg_1"	"wrd"	64	0	1	1
-4317	797	"arg_2"	"timestamptz"	7	0	1	2
-4318	798	"res_0"	"timestamptz"	7	0	0	0
-4319	798	"arg_1"	"decimal"	2	0	1	1
-4320	798	"arg_2"	"timestamptz"	7	0	1	2
-4321	799	"res_0"	"timestamptz"	7	0	0	0
-4322	799	"arg_1"	"decimal"	4	0	1	1
-4323	799	"arg_2"	"timestamptz"	7	0	1	2
-4324	800	"res_0"	"timestamptz"	7	0	0	0
-4325	800	"arg_1"	"decimal"	9	0	1	1
-4326	800	"arg_2"	"timestamptz"	7	0	1	2
-4327	801	"res_0"	"timestamptz"	7	0	0	0
-4328	801	"arg_1"	"decimal"	19	0	1	1
-4329	801	"arg_2"	"timestamptz"	7	0	1	2
-4330	802	"res_0"	"timestamptz"	7	0	0	0
-4331	802	"arg_1"	"real"	24	0	1	1
-4332	802	"arg_2"	"timestamptz"	7	0	1	2
-4333	803	"res_0"	"timestamptz"	7	0	0	0
-4334	803	"arg_1"	"double"	53	0	1	1
-4335	803	"arg_2"	"timestamptz"	7	0	1	2
-4336	804	"res_0"	"timestamptz"	7	0	0	0
-4337	804	"arg_1"	"month_interval"	32	0	1	1
-4338	804	"arg_2"	"timestamptz"	7	0	1	2
-4339	805	"res_0"	"timestamptz"	7	0	0	0
-4340	805	"arg_1"	"sec_interval"	13	0	1	1
-4341	805	"arg_2"	"timestamptz"	7	0	1	2
-4342	806	"res_0"	"timestamptz"	7	0	0	0
-4343	806	"arg_1"	"time"	7	0	1	1
-4344	806	"arg_2"	"timestamptz"	7	0	1	2
-4345	807	"res_0"	"timestamptz"	7	0	0	0
-4346	807	"arg_1"	"timetz"	7	0	1	1
-4347	807	"arg_2"	"timestamptz"	7	0	1	2
-4348	808	"res_0"	"timestamptz"	7	0	0	0
-4349	808	"arg_1"	"date"	0	0	1	1
-4350	808	"arg_2"	"timestamptz"	7	0	1	2
-4351	809	"res_0"	"timestamptz"	7	0	0	0
-4352	809	"arg_1"	"timestamp"	7	0	1	1
-4353	809	"arg_2"	"timestamptz"	7	0	1	2
-4354	810	"res_0"	"timestamptz"	7	0	0	0
-4355	810	"arg_1"	"timestamptz"	7	0	1	1
-4356	810	"arg_2"	"timestamptz"	7	0	1	2
-4357	811	"res_0"	"timestamptz"	7	0	0	0
-4358	811	"arg_1"	"blob"	0	0	1	1
-4359	811	"arg_2"	"timestamptz"	7	0	1	2
-4360	812	"res_0"	"blob"	0	0	0	0
-4361	812	"arg_1"	"oid"	63	0	1	1
-4362	812	"arg_2"	"blob"	0	0	1	2
-4363	813	"res_0"	"blob"	0	0	0	0
-4364	813	"arg_1"	"tinyint"	8	0	1	1
-4365	813	"arg_2"	"blob"	0	0	1	2
-4366	814	"res_0"	"blob"	0	0	0	0
-4367	814	"arg_1"	"smallint"	16	0	1	1
-4368	814	"arg_2"	"blob"	0	0	1	2
-4369	815	"res_0"	"blob"	0	0	0	0
-4370	815	"arg_1"	"int"	32	0	1	1
-4371	815	"arg_2"	"blob"	0	0	1	2
-4372	816	"res_0"	"blob"	0	0	0	0
-4373	816	"arg_1"	"bigint"	64	0	1	1
-4374	816	"arg_2"	"blob"	0	0	1	2
-4375	817	"res_0"	"blob"	0	0	0	0
-4376	817	"arg_1"	"wrd"	64	0	1	1
-4377	817	"arg_2"	"blob"	0	0	1	2
-4378	818	"res_0"	"blob"	0	0	0	0
-4379	818	"arg_1"	"decimal"	2	0	1	1
-4380	818	"arg_2"	"blob"	0	0	1	2
-4381	819	"res_0"	"blob"	0	0	0	0
-4382	819	"arg_1"	"decimal"	4	0	1	1
-4383	819	"arg_2"	"blob"	0	0	1	2
-4384	820	"res_0"	"blob"	0	0	0	0
-4385	820	"arg_1"	"decimal"	9	0	1	1
-4386	820	"arg_2"	"blob"	0	0	1	2
-4387	821	"res_0"	"blob"	0	0	0	0
-4388	821	"arg_1"	"decimal"	19	0	1	1
-4389	821	"arg_2"	"blob"	0	0	1	2
-4390	822	"res_0"	"blob"	0	0	0	0
-4391	822	"arg_1"	"real"	24	0	1	1
-4392	822	"arg_2"	"blob"	0	0	1	2
-4393	823	"res_0"	"blob"	0	0	0	0
-4394	823	"arg_1"	"double"	53	0	1	1
-4395	823	"arg_2"	"blob"	0	0	1	2
-4396	824	"res_0"	"blob"	0	0	0	0
-4397	824	"arg_1"	"month_interval"	32	0	1	1
-4398	824	"arg_2"	"blob"	0	0	1	2
-4399	825	"res_0"	"blob"	0	0	0	0
-4400	825	"arg_1"	"sec_interval"	13	0	1	1
-4401	825	"arg_2"	"blob"	0	0	1	2
-4402	826	"res_0"	"blob"	0	0	0	0
-4403	826	"arg_1"	"time"	7	0	1	1
-4404	826	"arg_2"	"blob"	0	0	1	2
-4405	827	"res_0"	"blob"	0	0	0	0
-4406	827	"arg_1"	"timetz"	7	0	1	1
-4407	827	"arg_2"	"blob"	0	0	1	2
-4408	828	"res_0"	"blob"	0	0	0	0
-4409	828	"arg_1"	"date"	0	0	1	1
-4410	828	"arg_2"	"blob"	0	0	1	2
-4411	829	"res_0"	"blob"	0	0	0	0
-4412	829	"arg_1"	"timestamp"	7	0	1	1
-4413	829	"arg_2"	"blob"	0	0	1	2
-4414	830	"res_0"	"blob"	0	0	0	0
-4415	830	"arg_1"	"timestamptz"	7	0	1	1
-4416	830	"arg_2"	"blob"	0	0	1	2
-4417	831	"res_0"	"blob"	0	0	0	0
-4418	831	"arg_1"	"blob"	0	0	1	1
-4419	831	"arg_2"	"blob"	0	0	1	2
-4420	832	"res_0"	"real"	24	0	0	0
-4421	832	"arg_1"	"real"	24	0	1	1
-4422	832	"arg_2"	"real"	24	0	1	2
-4423	833	"res_0"	"real"	24	0	0	0
-4424	833	"arg_1"	"real"	24	0	1	1
-4425	834	"res_0"	"real"	24	0	0	0
-4426	834	"arg_1"	"real"	24	0	1	1
-4427	835	"res_0"	"real"	24	0	0	0
-4428	835	"arg_1"	"real"	24	0	1	1
-4429	836	"res_0"	"real"	24	0	0	0
-4430	836	"arg_1"	"real"	24	0	1	1
-4431	837	"res_0"	"real"	24	0	0	0
-4432	837	"arg_1"	"real"	24	0	1	1
-4433	838	"res_0"	"real"	24	0	0	0
-4434	838	"arg_1"	"real"	24	0	1	1
-4435	839	"res_0"	"real"	24	0	0	0
-4436	839	"arg_1"	"real"	24	0	1	1
-4437	840	"res_0"	"real"	24	0	0	0
-4438	840	"arg_1"	"real"	24	0	1	1
-4439	841	"res_0"	"real"	24	0	0	0
-4440	841	"arg_1"	"real"	24	0	1	1
-4441	842	"res_0"	"real"	24	0	0	0
-4442	842	"arg_1"	"real"	24	0	1	1
-4443	842	"arg_2"	"real"	24	0	1	2
-4444	843	"res_0"	"real"	24	0	0	0
->>>>>>> 3f642494
 4445	843	"arg_1"	"real"	24	0	1	1
 4446	843	"arg_2"	"date"	0	0	1	2
 4447	844	"res_0"	"date"	0	0	0	0
@@ -7476,7 +4903,6 @@
 5110	1093	"res_0"	"int"	32	0	0	0
 5111	1093	"arg_1"	"date"	0	0	1	1
 5112	1094	"res_0"	"int"	32	0	0	0
-<<<<<<< HEAD
 5113	1094	"arg_1"	"date"	0	0	1	1
 5114	1095	"res_0"	"int"	32	0	0	0
 5115	1095	"arg_1"	"date"	0	0	1	1
@@ -9018,855 +6444,6 @@
 7748	7746	"first"	"timestamp"	7	0	1	1
 7749	7746	"last"	"timestamp"	7	0	1	2
 7750	7746	"stepsize"	"sec_interval"	13	0	1	3
-=======
-5113	1094	"arg_1"	"clob"	0	0	1	1
-5114	1094	"arg_2"	"clob"	0	0	1	2
-5115	1095	"res_0"	"double"	53	0	0	0
-5116	1095	"arg_1"	"clob"	0	0	1	1
-5117	1095	"arg_2"	"clob"	0	0	1	2
-5118	1096	"res_0"	"clob"	0	0	0	0
-5119	1096	"arg_1"	"clob"	0	0	1	1
-5120	1097	"res_0"	"int"	32	0	0	0
-5121	1097	"arg_1"	"clob"	0	0	1	1
-5122	1097	"arg_2"	"clob"	0	0	1	2
-5123	1098	"res_0"	"int"	32	0	0	0
-5124	1098	"arg_1"	"clob"	0	0	1	1
-5125	1098	"arg_2"	"clob"	0	0	1	2
-5126	1098	"arg_3"	"int"	32	0	1	3
-5127	1098	"arg_4"	"int"	32	0	1	4
-5128	1098	"arg_5"	"int"	32	0	1	5
-5129	1099	"res_0"	"table"	0	0	0	0
-5130	1099	"arg_1"	"varchar"	0	0	1	1
-5131	1099	"arg_2"	"varchar"	0	0	1	2
-5132	1099	"arg_3"	"varchar"	0	0	1	3
-5133	1099	"arg_4"	"varchar"	0	0	1	4
-5134	1099	"arg_5"	"varchar"	0	0	1	5
-5135	1099	"arg_6"	"varchar"	0	0	1	6
-5136	1099	"arg_7"	"bigint"	64	0	1	7
-5137	1099	"arg_8"	"bigint"	64	0	1	8
-5138	1099	"arg_9"	"int"	32	0	1	9
-5139	1100	"res_0"	"table"	0	0	0	0
-5140	1100	"arg_1"	"varchar"	0	0	1	1
-5141	1100	"arg_2"	"varchar"	0	0	1	2
-5142	27	"res"	"boolean"	1	0	0	0
-5143	27	"arg"	"oid"	63	0	1	1
-5144	39	"res"	"any"	0	0	0	0
-5145	39	"arg"	"any"	0	0	1	1
-5146	40	"res"	"boolean"	1	0	0	0
-5147	40	"arg"	"any"	0	0	1	1
-5148	41	"res"	"boolean"	1	0	0	0
-5149	41	"arg"	"any"	0	0	1	1
-5150	46	"res"	"any"	0	0	0	0
-5151	46	"arg"	"any"	0	0	1	1
-5152	47	"res"	"any"	0	0	0	0
-5153	47	"arg"	"any"	0	0	1	1
-5154	51	"res"	"bigint"	64	0	0	0
-5155	51	"arg"	"tinyint"	8	0	1	1
-5156	52	"res"	"bigint"	64	0	0	0
-5157	52	"arg"	"smallint"	16	0	1	1
-5158	53	"res"	"bigint"	64	0	0	0
-5159	53	"arg"	"int"	32	0	1	1
-5160	54	"res"	"bigint"	64	0	0	0
-5161	54	"arg"	"bigint"	64	0	1	1
-5162	55	"res"	"wrd"	64	0	0	0
-5163	55	"arg"	"wrd"	64	0	1	1
-5164	56	"res"	"decimal"	19	0	0	0
-5165	56	"arg"	"decimal"	2	0	1	1
-5166	57	"res"	"decimal"	19	0	0	0
-5167	57	"arg"	"decimal"	4	0	1	1
-5168	58	"res"	"decimal"	19	0	0	0
-5169	58	"arg"	"decimal"	9	0	1	1
-5170	59	"res"	"decimal"	19	0	0	0
-5171	59	"arg"	"decimal"	19	0	1	1
-5172	60	"res"	"bigint"	64	0	0	0
-5173	60	"arg"	"tinyint"	8	0	1	1
-5174	61	"res"	"bigint"	64	0	0	0
-5175	61	"arg"	"smallint"	16	0	1	1
-5176	62	"res"	"bigint"	64	0	0	0
-5177	62	"arg"	"int"	32	0	1	1
-5178	63	"res"	"bigint"	64	0	0	0
-5179	63	"arg"	"bigint"	64	0	1	1
-5180	64	"res"	"decimal"	19	0	0	0
-5181	64	"arg"	"decimal"	2	0	1	1
-5182	65	"res"	"decimal"	19	0	0	0
-5183	65	"arg"	"decimal"	4	0	1	1
-5184	66	"res"	"decimal"	19	0	0	0
-5185	66	"arg"	"decimal"	9	0	1	1
-5186	67	"res"	"decimal"	19	0	0	0
-5187	67	"arg"	"decimal"	19	0	1	1
-5188	80	"res"	"real"	24	0	0	0
-5189	80	"arg"	"real"	24	0	1	1
-5190	81	"res"	"real"	24	0	0	0
-5191	81	"arg"	"real"	24	0	1	1
-5192	82	"res"	"double"	53	0	0	0
-5193	82	"arg"	"double"	53	0	1	1
-5194	83	"res"	"double"	53	0	0	0
-5195	83	"arg"	"double"	53	0	1	1
-5196	84	"res"	"month_interval"	32	0	0	0
-5197	84	"arg"	"month_interval"	32	0	1	1
-5198	85	"res"	"sec_interval"	13	0	0	0
-5199	85	"arg"	"sec_interval"	13	0	1	1
-5200	86	"res"	"double"	53	0	0	0
-5201	86	"arg"	"double"	53	0	1	1
-5202	87	"res"	"wrd"	64	0	0	0
-5203	88	"res"	"wrd"	64	0	0	0
-5226	5225	"name"	"varchar"	1024	0	0	0
-5227	5225	"value"	"varchar"	2048	0	0	1
-5229	5228	"name"	"varchar"	1024	0	0	0
-5235	5234	"name"	"varchar"	2048	0	0	0
-5255	5254	"val"	"clob"	0	0	1	0
-5256	5254	"pat"	"clob"	0	0	1	1
-5257	5254	"esc"	"clob"	0	0	1	2
-5260	5259	"val"	"clob"	0	0	1	0
-5261	5259	"pat"	"clob"	0	0	1	1
-5262	5259	"esc"	"clob"	0	0	1	2
-5265	5264	"val"	"clob"	0	0	1	0
-5266	5264	"pat"	"clob"	0	0	1	1
-5269	5268	"val"	"clob"	0	0	1	0
-5270	5268	"pat"	"clob"	0	0	1	1
-5273	5272	"result"	"double"	53	0	0	0
-5274	5272	"r"	"double"	53	0	1	1
-5277	5276	"result"	"double"	53	0	0	0
-5278	5276	"d"	"double"	53	0	1	1
-5284	5283	"result"	"clob"	0	0	0	0
-5285	5283	"theurl"	"url"	0	0	1	1
-5288	5287	"result"	"clob"	0	0	0	0
-5289	5287	"theurl"	"url"	0	0	1	1
-5292	5291	"result"	"clob"	0	0	0	0
-5293	5291	"theurl"	"url"	0	0	1	1
-5296	5295	"result"	"clob"	0	0	0	0
-5297	5295	"theurl"	"url"	0	0	1	1
-5300	5299	"result"	"clob"	0	0	0	0
-5301	5299	"theurl"	"url"	0	0	1	1
-5304	5303	"result"	"clob"	0	0	0	0
-5305	5303	"theurl"	"url"	0	0	1	1
-5308	5307	"result"	"clob"	0	0	0	0
-5309	5307	"theurl"	"url"	0	0	1	1
-5312	5311	"result"	"clob"	0	0	0	0
-5313	5311	"theurl"	"url"	0	0	1	1
-5316	5315	"result"	"clob"	0	0	0	0
-5317	5315	"theurl"	"url"	0	0	1	1
-5320	5319	"result"	"clob"	0	0	0	0
-5321	5319	"theurl"	"url"	0	0	1	1
-5324	5323	"result"	"clob"	0	0	0	0
-5325	5323	"theurl"	"url"	0	0	1	1
-5328	5327	"result"	"clob"	0	0	0	0
-5329	5327	"theurl"	"url"	0	0	1	1
-5332	5331	"result"	"clob"	0	0	0	0
-5333	5331	"theurl"	"url"	0	0	1	1
-5336	5335	"result"	"boolean"	1	0	0	0
-5337	5335	"theurl"	"url"	0	0	1	1
-5340	5339	"result"	"url"	0	0	0	0
-5341	5339	"protocol"	"clob"	0	0	1	1
-5342	5339	"hostname"	"clob"	0	0	1	2
-5343	5339	"port"	"int"	32	0	1	3
-5344	5339	"file"	"clob"	0	0	1	4
-5347	5346	"result"	"url"	0	0	0	0
-5348	5346	"protocol"	"clob"	0	0	1	1
-5349	5346	"hostname"	"clob"	0	0	1	2
-5350	5346	"file"	"clob"	0	0	1	3
-5353	5352	"result"	"date"	0	0	0	0
-5354	5352	"s"	"clob"	0	0	1	1
-5355	5352	"format"	"clob"	0	0	1	2
-5358	5357	"result"	"clob"	0	0	0	0
-5359	5357	"d"	"date"	0	0	1	1
-5360	5357	"format"	"clob"	0	0	1	2
-5363	5362	"result"	"time"	1	0	0	0
-5364	5362	"s"	"clob"	0	0	1	1
-5365	5362	"format"	"clob"	0	0	1	2
-5368	5367	"result"	"clob"	0	0	0	0
-5369	5367	"d"	"time"	1	0	1	1
-5370	5367	"format"	"clob"	0	0	1	2
-5373	5372	"result"	"timestamp"	7	0	0	0
-5374	5372	"s"	"clob"	0	0	1	1
-5375	5372	"format"	"clob"	0	0	1	2
-5378	5377	"result"	"clob"	0	0	0	0
-5379	5377	"d"	"timestamp"	7	0	1	1
-5380	5377	"format"	"clob"	0	0	1	2
-5384	5383	"result"	"inet"	0	0	0	0
-5385	5383	"p"	"inet"	0	0	1	1
-5388	5387	"result"	"clob"	0	0	0	0
-5389	5387	"p"	"inet"	0	0	1	1
-5392	5391	"result"	"int"	32	0	0	0
-5393	5391	"p"	"inet"	0	0	1	1
-5396	5395	"result"	"inet"	0	0	0	0
-5397	5395	"p"	"inet"	0	0	1	1
-5398	5395	"mask"	"int"	32	0	1	2
-5401	5400	"result"	"inet"	0	0	0	0
-5402	5400	"p"	"inet"	0	0	1	1
-5405	5404	"result"	"inet"	0	0	0	0
-5406	5404	"p"	"inet"	0	0	1	1
-5409	5408	"result"	"inet"	0	0	0	0
-5410	5408	"p"	"inet"	0	0	1	1
-5413	5412	"result"	"clob"	0	0	0	0
-5414	5412	"p"	"inet"	0	0	1	1
-5417	5416	"result"	"clob"	0	0	0	0
-5418	5416	"p"	"inet"	0	0	1	1
-5421	5420	"result"	"boolean"	1	0	0	0
-5422	5420	"i1"	"inet"	0	0	1	1
-5423	5420	"i2"	"inet"	0	0	1	2
-5426	5425	"result"	"boolean"	1	0	0	0
-5427	5425	"i1"	"inet"	0	0	1	1
-5428	5425	"i2"	"inet"	0	0	1	2
-5431	5430	"result"	"boolean"	1	0	0	0
-5432	5430	"i1"	"inet"	0	0	1	1
-5433	5430	"i2"	"inet"	0	0	1	2
-5436	5435	"result"	"boolean"	1	0	0	0
-5437	5435	"i1"	"inet"	0	0	1	1
-5438	5435	"i2"	"inet"	0	0	1	2
-5441	5440	"id"	"oid"	63	0	0	0
-5442	5440	"owner"	"clob"	0	0	0	1
-5443	5440	"defined"	"timestamp"	7	0	0	2
-5444	5440	"query"	"clob"	0	0	0	3
-5445	5440	"pipe"	"clob"	0	0	0	4
-5446	5440	"plan"	"clob"	0	0	0	5
-5447	5440	"mal"	"int"	32	0	0	6
-5448	5440	"optimize"	"bigint"	64	0	0	7
-5451	5450	"id"	"oid"	63	0	0	0
-5452	5450	"start"	"timestamp"	7	0	0	1
-5453	5450	"stop"	"timestamp"	7	0	0	2
-5454	5450	"arguments"	"clob"	0	0	0	3
-5455	5450	"tuples"	"wrd"	64	0	0	4
-5456	5450	"run"	"bigint"	64	0	0	5
-5457	5450	"ship"	"bigint"	64	0	0	6
-5458	5450	"cpu"	"int"	32	0	0	7
-5459	5450	"io"	"int"	32	0	0	8
-5505	5504	"threshold"	"smallint"	16	0	1	0
-5510	5509	"event"	"int"	32	0	0	0
-5511	5509	"clk"	"varchar"	20	0	0	1
-5512	5509	"pc"	"varchar"	50	0	0	2
-5513	5509	"thread"	"int"	32	0	0	3
-5514	5509	"ticks"	"bigint"	64	0	0	4
-5515	5509	"rrsmb"	"bigint"	64	0	0	5
-5516	5509	"vmmb"	"bigint"	64	0	0	6
-5517	5509	"reads"	"bigint"	64	0	0	7
-5518	5509	"writes"	"bigint"	64	0	0	8
-5519	5509	"minflt"	"bigint"	64	0	0	9
-5520	5509	"majflt"	"bigint"	64	0	0	10
-5521	5509	"nvcsw"	"bigint"	64	0	0	11
-5522	5509	"stmt"	"clob"	0	0	0	12
-5540	5539	"result"	"timestamp"	7	0	0	0
-5541	5539	"sec"	"bigint"	64	0	1	1
-5544	5543	"result"	"timestamp"	7	0	0	0
-5545	5543	"sec"	"int"	32	0	1	1
-5548	5547	"result"	"int"	32	0	0	0
-5549	5547	"ts"	"timestamp"	7	0	1	1
-5552	5551	"result"	"int"	32	0	0	0
-5553	5551	"ts"	"timestamptz"	7	0	1	1
-5556	5555	"sys"	"clob"	0	0	1	0
-5557	5555	"tab"	"clob"	0	0	1	1
-5560	5559	"sys"	"clob"	0	0	1	0
-5561	5559	"tab"	"clob"	0	0	1	1
-5564	5563	"sys"	"clob"	0	0	1	0
-5565	5563	"tab"	"clob"	0	0	1	1
-5568	5567	"sch"	"varchar"	100	0	0	0
-5569	5567	"usr"	"varchar"	100	0	0	1
-5570	5567	"dep_type"	"varchar"	32	0	0	2
-5573	5572	"sch"	"varchar"	100	0	0	0
-5574	5572	"usr"	"varchar"	100	0	0	1
-5575	5572	"dep_type"	"varchar"	32	0	0	2
-5578	5577	"sch"	"varchar"	100	0	0	0
-5579	5577	"usr"	"varchar"	100	0	0	1
-5580	5577	"dep_type"	"varchar"	32	0	0	2
-5583	5582	"sch"	"varchar"	100	0	0	0
-5584	5582	"usr"	"varchar"	100	0	0	1
-5585	5582	"dep_type"	"varchar"	32	0	0	2
-5588	5587	"sch"	"varchar"	100	0	0	0
-5589	5587	"usr"	"varchar"	100	0	0	1
-5590	5587	"dep_type"	"varchar"	32	0	0	2
-5593	5592	"sch"	"varchar"	100	0	0	0
-5594	5592	"usr"	"varchar"	100	0	0	1
-5595	5592	"dep_type"	"varchar"	32	0	0	2
-5598	5597	"sch"	"varchar"	100	0	0	0
-5599	5597	"usr"	"varchar"	100	0	0	1
-5600	5597	"dep_type"	"varchar"	32	0	0	2
-5603	5602	"sch"	"varchar"	100	0	0	0
-5604	5602	"usr"	"varchar"	100	0	0	1
-5605	5602	"dep_type"	"varchar"	32	0	0	2
-5608	5607	"sch"	"varchar"	100	0	0	0
-5609	5607	"usr"	"varchar"	100	0	0	1
-5610	5607	"dep_type"	"varchar"	32	0	0	2
-5613	5612	"sch"	"varchar"	100	0	0	0
-5614	5612	"usr"	"varchar"	100	0	0	1
-5615	5612	"dep_type"	"varchar"	32	0	0	2
-5618	5617	"sch"	"varchar"	100	0	0	0
-5619	5617	"usr"	"varchar"	100	0	0	1
-5620	5617	"dep_type"	"varchar"	32	0	0	2
-5623	5622	"sch"	"varchar"	100	0	0	0
-5624	5622	"usr"	"varchar"	100	0	0	1
-5625	5622	"dep_type"	"varchar"	32	0	0	2
-5628	5627	"sch"	"varchar"	100	0	0	0
-5629	5627	"usr"	"varchar"	100	0	0	1
-5630	5627	"dep_type"	"varchar"	32	0	0	2
-5633	5632	"sch"	"varchar"	100	0	0	0
-5634	5632	"usr"	"varchar"	100	0	0	1
-5635	5632	"dep_type"	"varchar"	32	0	0	2
-5638	5637	"sch"	"varchar"	100	0	0	0
-5639	5637	"usr"	"varchar"	100	0	0	1
-5640	5637	"dep_type"	"varchar"	32	0	0	2
-5643	5642	"sch"	"varchar"	100	0	0	0
-5644	5642	"usr"	"varchar"	100	0	0	1
-5645	5642	"dep_type"	"varchar"	32	0	0	2
-5648	5647	"sch"	"varchar"	100	0	0	0
-5649	5647	"usr"	"varchar"	100	0	0	1
-5650	5647	"dep_type"	"varchar"	32	0	0	2
-5653	5652	"result"	"clob"	0	0	0	0
-5654	5652	"username"	"clob"	0	0	1	1
-5657	5656	"user"	"clob"	0	0	0	0
-5658	5656	"login"	"timestamp"	7	0	0	1
-5659	5656	"sessiontimeout"	"bigint"	64	0	0	2
-5660	5656	"lastcommand"	"timestamp"	7	0	0	3
-5661	5656	"querytimeout"	"bigint"	64	0	0	4
-5662	5656	"active"	"boolean"	1	0	0	5
-5673	5672	"delay"	"tinyint"	8	0	1	0
-5676	5675	"delay"	"tinyint"	8	0	1	0
-5677	5675	"force"	"boolean"	1	0	1	1
-5680	5679	"query"	"bigint"	64	0	1	0
-5683	5682	"query"	"bigint"	64	0	1	0
-5684	5682	"session"	"bigint"	64	0	1	1
-5687	5686	"timeout"	"bigint"	64	0	1	0
-5690	5689	"result"	"varchar"	32	0	0	0
-5691	5689	"s1"	"varchar"	32	0	1	1
-5692	5689	"st"	"int"	32	0	1	2
-5693	5689	"len"	"int"	32	0	1	3
-5694	5689	"s3"	"varchar"	32	0	1	4
-5697	5696	"result"	"double"	53	0	0	0
-5698	5696	"num"	"double"	53	0	1	1
-5699	5696	"prc"	"int"	32	0	1	2
-5702	5701	"result"	"double"	53	0	0	0
-5703	5701	"num"	"double"	53	0	1	1
-5704	5701	"prc"	"int"	32	0	1	2
-5705	5701	"truncat"	"int"	32	0	1	3
-5708	5707	"result"	"clob"	0	0	0	0
-5709	5707	"num"	"double"	53	0	1	1
-5710	5707	"prc"	"int"	32	0	1	2
-5711	5707	"truncat"	"int"	32	0	1	3
-5714	5713	"result"	"double"	53	0	0	0
-5715	5713	"pdec"	"double"	53	0	1	1
-5716	5713	"pradius"	"double"	53	0	1	2
-5719	5718	"result"	"oid"	63	0	0	0
-5720	5718	"x"	"int"	32	0	1	1
-5721	5718	"y"	"int"	32	0	1	2
-5724	5723	"result"	"int"	32	0	0	0
-5725	5723	"z"	"oid"	63	0	1	1
-5728	5727	"result"	"int"	32	0	0	0
-5729	5727	"z"	"oid"	63	0	1	1
-5732	5731	"rewrite"	"clob"	0	0	0	0
-5733	5731	"count"	"int"	32	0	0	1
-5736	5735	"query"	"clob"	0	0	0	0
-5737	5735	"count"	"int"	32	0	0	1
-5740	5739	"filename"	"clob"	0	0	1	0
-5743	5742	"name"	"clob"	0	0	0	0
-5744	5742	"def"	"clob"	0	0	0	1
-5745	5742	"status"	"clob"	0	0	0	2
-5753	5752	"name"	"clob"	0	0	0	0
-5754	5752	"value"	"clob"	0	0	0	1
-5761	5760	"id"	"int"	32	0	0	0
-5762	5760	"name"	"clob"	0	0	0	1
-5763	5760	"ttype"	"clob"	0	0	0	2
-5764	5760	"count"	"bigint"	64	0	0	3
-5765	5760	"refcnt"	"int"	32	0	0	4
-5766	5760	"lrefcnt"	"int"	32	0	0	5
-5767	5760	"location"	"clob"	0	0	0	6
-5768	5760	"heat"	"int"	32	0	0	7
-5769	5760	"dirty"	"clob"	0	0	0	8
-5770	5760	"status"	"clob"	0	0	0	9
-5771	5760	"kind"	"clob"	0	0	0	10
-5774	5773	"signature"	"clob"	0	0	0	0
-5775	5773	"address"	"clob"	0	0	0	1
-5776	5773	"comment"	"clob"	0	0	0	2
-5779	5778	"ra_stmt"	"clob"	0	0	1	0
-5780	5778	"opt"	"boolean"	1	0	1	1
-5785	5784	"result"	"int"	32	0	0	0
-5786	5784	"debug"	"int"	32	0	1	1
-5789	5788	"qtag"	"bigint"	64	0	0	0
-5790	5788	"user"	"clob"	0	0	0	1
-5791	5788	"started"	"timestamp"	7	0	0	2
-5792	5788	"estimate"	"timestamp"	7	0	0	3
-5793	5788	"progress"	"int"	32	0	0	4
-5794	5788	"status"	"clob"	0	0	0	5
-5795	5788	"tag"	"oid"	63	0	0	6
-5796	5788	"query"	"clob"	0	0	0	7
-5809	5808	"tag"	"int"	32	0	1	0
-5812	5811	"tag"	"int"	32	0	1	0
-5815	5814	"tag"	"int"	32	0	1	0
-5818	5817	"tag"	"bigint"	64	0	1	0
-5821	5820	"tag"	"bigint"	64	0	1	0
-5824	5823	"tag"	"bigint"	64	0	1	0
-5827	5826	"rowid"	"bigint"	64	0	0	0
-5828	5826	"fldid"	"int"	32	0	0	1
-5829	5826	"message"	"clob"	0	0	0	2
-5830	5826	"input"	"clob"	0	0	0	3
-5841	5840	"result"	"double"	53	0	0	0
-5842	5840	"val"	"tinyint"	8	0	1	1
-5845	5844	"result"	"double"	53	0	0	0
-5846	5844	"val"	"smallint"	16	0	1	1
-5849	5848	"result"	"double"	53	0	0	0
-5850	5848	"val"	"int"	32	0	1	1
-5853	5852	"result"	"double"	53	0	0	0
-5854	5852	"val"	"wrd"	64	0	1	1
-5857	5856	"result"	"double"	53	0	0	0
-5858	5856	"val"	"bigint"	64	0	1	1
-5861	5860	"result"	"double"	53	0	0	0
-5862	5860	"val"	"real"	24	0	1	1
-5865	5864	"result"	"double"	53	0	0	0
-5866	5864	"val"	"double"	53	0	1	1
-5869	5868	"result"	"double"	53	0	0	0
-5870	5868	"val"	"date"	0	0	1	1
-5873	5872	"result"	"double"	53	0	0	0
-5874	5872	"val"	"time"	1	0	1	1
-5877	5876	"result"	"double"	53	0	0	0
-5878	5876	"val"	"timestamp"	7	0	1	1
-5881	5880	"result"	"double"	53	0	0	0
-5882	5880	"val"	"tinyint"	8	0	1	1
-5885	5884	"result"	"double"	53	0	0	0
-5886	5884	"val"	"smallint"	16	0	1	1
-5889	5888	"result"	"double"	53	0	0	0
-5890	5888	"val"	"int"	32	0	1	1
-5893	5892	"result"	"double"	53	0	0	0
-5894	5892	"val"	"wrd"	64	0	1	1
-5897	5896	"result"	"double"	53	0	0	0
-5898	5896	"val"	"bigint"	64	0	1	1
-5901	5900	"result"	"double"	53	0	0	0
-5902	5900	"val"	"real"	24	0	1	1
-5905	5904	"result"	"double"	53	0	0	0
-5906	5904	"val"	"double"	53	0	1	1
-5909	5908	"result"	"double"	53	0	0	0
-5910	5908	"val"	"date"	0	0	1	1
-5913	5912	"result"	"double"	53	0	0	0
-5914	5912	"val"	"time"	1	0	1	1
-5917	5916	"result"	"double"	53	0	0	0
-5918	5916	"val"	"timestamp"	7	0	1	1
-5921	5920	"result"	"double"	53	0	0	0
-5922	5920	"val"	"tinyint"	8	0	1	1
-5925	5924	"result"	"double"	53	0	0	0
-5926	5924	"val"	"smallint"	16	0	1	1
-5929	5928	"result"	"double"	53	0	0	0
-5930	5928	"val"	"int"	32	0	1	1
-5933	5932	"result"	"double"	53	0	0	0
-5934	5932	"val"	"wrd"	64	0	1	1
-5937	5936	"result"	"double"	53	0	0	0
-5938	5936	"val"	"bigint"	64	0	1	1
-5941	5940	"result"	"double"	53	0	0	0
-5942	5940	"val"	"real"	24	0	1	1
-5945	5944	"result"	"double"	53	0	0	0
-5946	5944	"val"	"double"	53	0	1	1
-5949	5948	"result"	"double"	53	0	0	0
-5950	5948	"val"	"date"	0	0	1	1
-5953	5952	"result"	"double"	53	0	0	0
-5954	5952	"val"	"time"	1	0	1	1
-5957	5956	"result"	"double"	53	0	0	0
-5958	5956	"val"	"timestamp"	7	0	1	1
-5961	5960	"result"	"double"	53	0	0	0
-5962	5960	"val"	"tinyint"	8	0	1	1
-5965	5964	"result"	"double"	53	0	0	0
-5966	5964	"val"	"smallint"	16	0	1	1
-5969	5968	"result"	"double"	53	0	0	0
-5970	5968	"val"	"int"	32	0	1	1
-5973	5972	"result"	"double"	53	0	0	0
-5974	5972	"val"	"wrd"	64	0	1	1
-5977	5976	"result"	"double"	53	0	0	0
-5978	5976	"val"	"bigint"	64	0	1	1
-5981	5980	"result"	"double"	53	0	0	0
-5982	5980	"val"	"real"	24	0	1	1
-5985	5984	"result"	"double"	53	0	0	0
-5986	5984	"val"	"double"	53	0	1	1
-5989	5988	"result"	"double"	53	0	0	0
-5990	5988	"val"	"date"	0	0	1	1
-5993	5992	"result"	"double"	53	0	0	0
-5994	5992	"val"	"time"	1	0	1	1
-5997	5996	"result"	"double"	53	0	0	0
-5998	5996	"val"	"timestamp"	7	0	1	1
-6001	6000	"result"	"tinyint"	8	0	0	0
-6002	6000	"val"	"tinyint"	8	0	1	1
-6005	6004	"result"	"smallint"	16	0	0	0
-6006	6004	"val"	"smallint"	16	0	1	1
-6009	6008	"result"	"int"	32	0	0	0
-6010	6008	"val"	"int"	32	0	1	1
-6013	6012	"result"	"wrd"	64	0	0	0
-6014	6012	"val"	"wrd"	64	0	1	1
-6017	6016	"result"	"bigint"	64	0	0	0
-6018	6016	"val"	"bigint"	64	0	1	1
-6021	6020	"result"	"decimal"	18	3	0	0
-6022	6020	"val"	"decimal"	18	3	1	1
-6025	6024	"result"	"real"	24	0	0	0
-6026	6024	"val"	"real"	24	0	1	1
-6029	6028	"result"	"double"	53	0	0	0
-6030	6028	"val"	"double"	53	0	1	1
-6033	6032	"result"	"date"	0	0	0	0
-6034	6032	"val"	"date"	0	0	1	1
-6037	6036	"result"	"time"	1	0	0	0
-6038	6036	"val"	"time"	1	0	1	1
-6041	6040	"result"	"timestamp"	7	0	0	0
-6042	6040	"val"	"timestamp"	7	0	1	1
-6045	6044	"result"	"tinyint"	8	0	0	0
-6046	6044	"val"	"tinyint"	8	0	1	1
-6047	6044	"q"	"double"	53	0	1	2
-6050	6049	"result"	"smallint"	16	0	0	0
-6051	6049	"val"	"smallint"	16	0	1	1
-6052	6049	"q"	"double"	53	0	1	2
-6055	6054	"result"	"int"	32	0	0	0
-6056	6054	"val"	"int"	32	0	1	1
-6057	6054	"q"	"double"	53	0	1	2
-6060	6059	"result"	"wrd"	64	0	0	0
-6061	6059	"val"	"wrd"	64	0	1	1
-6062	6059	"q"	"double"	53	0	1	2
-6065	6064	"result"	"bigint"	64	0	0	0
-6066	6064	"val"	"bigint"	64	0	1	1
-6067	6064	"q"	"double"	53	0	1	2
-6070	6069	"result"	"decimal"	18	3	0	0
-6071	6069	"val"	"decimal"	18	3	1	1
-6072	6069	"q"	"double"	53	0	1	2
-6075	6074	"result"	"real"	24	0	0	0
-6076	6074	"val"	"real"	24	0	1	1
-6077	6074	"q"	"double"	53	0	1	2
-6080	6079	"result"	"double"	53	0	0	0
-6081	6079	"val"	"double"	53	0	1	1
-6082	6079	"q"	"double"	53	0	1	2
-6085	6084	"result"	"date"	0	0	0	0
-6086	6084	"val"	"date"	0	0	1	1
-6087	6084	"q"	"double"	53	0	1	2
-6090	6089	"result"	"time"	1	0	0	0
-6091	6089	"val"	"time"	1	0	1	1
-6092	6089	"q"	"double"	53	0	1	2
-6095	6094	"result"	"timestamp"	7	0	0	0
-6096	6094	"val"	"timestamp"	7	0	1	1
-6097	6094	"q"	"double"	53	0	1	2
-6100	6099	"result"	"tinyint"	8	0	0	0
-6101	6099	"e1"	"tinyint"	8	0	1	1
-6102	6099	"e2"	"tinyint"	8	0	1	2
-6105	6104	"result"	"smallint"	16	0	0	0
-6106	6104	"e1"	"smallint"	16	0	1	1
-6107	6104	"e2"	"smallint"	16	0	1	2
-6110	6109	"result"	"int"	32	0	0	0
-6111	6109	"e1"	"int"	32	0	1	1
-6112	6109	"e2"	"int"	32	0	1	2
-6115	6114	"result"	"wrd"	64	0	0	0
-6116	6114	"e1"	"wrd"	64	0	1	1
-6117	6114	"e2"	"wrd"	64	0	1	2
-6120	6119	"result"	"bigint"	64	0	0	0
-6121	6119	"e1"	"bigint"	64	0	1	1
-6122	6119	"e2"	"bigint"	64	0	1	2
-6125	6124	"result"	"real"	24	0	0	0
-6126	6124	"e1"	"real"	24	0	1	1
-6127	6124	"e2"	"real"	24	0	1	2
-6130	6129	"result"	"double"	53	0	0	0
-6131	6129	"e1"	"double"	53	0	1	1
-6132	6129	"e2"	"double"	53	0	1	2
-6148	6147	"result"	"mbr"	0	0	0	0
-6149	6147	"g"	"geometry"	0	0	1	1
-6152	6151	"result"	"boolean"	1	0	0	0
-6153	6151	"a"	"mbr"	0	0	1	1
-6154	6151	"b"	"mbr"	0	0	1	2
-6157	6156	"result"	"geometry"	0	0	0	0
-6158	6156	"wkt"	"clob"	0	0	1	1
-6159	6156	"srid"	"smallint"	16	0	1	2
-6162	6161	"result"	"point"	0	0	0	0
-6163	6161	"wkt"	"clob"	0	0	1	1
-6164	6161	"srid"	"smallint"	16	0	1	2
-6167	6166	"result"	"linestring"	0	0	0	0
-6168	6166	"wkt"	"clob"	0	0	1	1
-6169	6166	"srid"	"smallint"	16	0	1	2
-6172	6171	"result"	"polygon"	0	0	0	0
-6173	6171	"wkt"	"clob"	0	0	1	1
-6174	6171	"srid"	"smallint"	16	0	1	2
-6177	6176	"result"	"multipoint"	0	0	0	0
-6178	6176	"wkt"	"clob"	0	0	1	1
-6179	6176	"srid"	"smallint"	16	0	1	2
-6182	6181	"result"	"multilinestring"	0	0	0	0
-6183	6181	"wkt"	"clob"	0	0	1	1
-6184	6181	"srid"	"smallint"	16	0	1	2
-6187	6186	"result"	"multipolygon"	0	0	0	0
-6188	6186	"wkt"	"clob"	0	0	1	1
-6189	6186	"srid"	"smallint"	16	0	1	2
-6192	6191	"result"	"multipolygon"	0	0	0	0
-6193	6191	"wkt"	"clob"	0	0	1	1
-6194	6191	"srid"	"smallint"	16	0	1	2
-6197	6196	"result"	"polygon"	0	0	0	0
-6198	6196	"wkt"	"clob"	0	0	1	1
-6199	6196	"srid"	"smallint"	16	0	1	2
-6202	6201	"result"	"clob"	0	0	0	0
-6203	6201	"g"	"geometry"	0	0	1	1
-6206	6205	"result"	"double"	53	0	0	0
-6207	6205	"g"	"geometry"	0	0	1	1
-6210	6209	"result"	"double"	53	0	0	0
-6211	6209	"g"	"geometry"	0	0	1	1
-6214	6213	"result"	"point"	0	0	0	0
-6215	6213	"x"	"double"	53	0	1	1
-6216	6213	"y"	"double"	53	0	1	2
-6219	6218	"result"	"int"	32	0	0	0
-6220	6218	"g"	"geometry"	0	0	1	1
-6223	6222	"result"	"int"	32	0	0	0
-6224	6222	"g"	"geometry"	0	0	1	1
-6227	6226	"result"	"int"	32	0	0	0
-6228	6226	"g"	"geometry"	0	0	1	1
-6231	6230	"result"	"geometry"	0	0	0	0
-6232	6230	"g"	"geometry"	0	0	1	1
-6235	6234	"result"	"boolean"	1	0	0	0
-6236	6234	"g"	"geometry"	0	0	1	1
-6239	6238	"result"	"boolean"	1	0	0	0
-6240	6238	"g"	"geometry"	0	0	1	1
-6243	6242	"result"	"geometry"	0	0	0	0
-6244	6242	"g"	"geometry"	0	0	1	1
-6247	6246	"result"	"boolean"	1	0	0	0
-6248	6246	"a"	"geometry"	0	0	1	1
-6249	6246	"b"	"geometry"	0	0	1	2
-6252	6251	"result"	"boolean"	1	0	0	0
-6253	6251	"a"	"geometry"	0	0	1	1
-6254	6251	"b"	"geometry"	0	0	1	2
-6257	6256	"result"	"boolean"	1	0	0	0
-6258	6256	"a"	"geometry"	0	0	1	1
-6259	6256	"b"	"geometry"	0	0	1	2
-6262	6261	"result"	"boolean"	1	0	0	0
-6263	6261	"a"	"geometry"	0	0	1	1
-6264	6261	"b"	"geometry"	0	0	1	2
-6267	6266	"result"	"boolean"	1	0	0	0
-6268	6266	"a"	"geometry"	0	0	1	1
-6269	6266	"b"	"geometry"	0	0	1	2
-6272	6271	"result"	"boolean"	1	0	0	0
-6273	6271	"a"	"geometry"	0	0	1	1
-6274	6271	"b"	"geometry"	0	0	1	2
-6277	6276	"result"	"boolean"	1	0	0	0
-6278	6276	"a"	"geometry"	0	0	1	1
-6279	6276	"b"	"geometry"	0	0	1	2
-6282	6281	"result"	"boolean"	1	0	0	0
-6283	6281	"a"	"geometry"	0	0	1	1
-6284	6281	"x"	"double"	53	0	1	2
-6285	6281	"y"	"double"	53	0	1	3
-6288	6287	"result"	"boolean"	1	0	0	0
-6289	6287	"a"	"geometry"	0	0	1	1
-6290	6287	"b"	"geometry"	0	0	1	2
-6293	6292	"result"	"boolean"	1	0	0	0
-6294	6292	"a"	"geometry"	0	0	1	1
-6295	6292	"b"	"geometry"	0	0	1	2
-6296	6292	"pattern"	"clob"	0	0	1	3
-6299	6298	"result"	"double"	53	0	0	0
-6300	6298	"g"	"geometry"	0	0	1	1
-6303	6302	"result"	"double"	53	0	0	0
-6304	6302	"g"	"geometry"	0	0	1	1
-6307	6306	"result"	"double"	53	0	0	0
-6308	6306	"a"	"geometry"	0	0	1	1
-6309	6306	"b"	"geometry"	0	0	1	2
-6312	6311	"result"	"geometry"	0	0	0	0
-6313	6311	"a"	"geometry"	0	0	1	1
-6314	6311	"distance"	"double"	53	0	1	2
-6317	6316	"result"	"geometry"	0	0	0	0
-6318	6316	"a"	"geometry"	0	0	1	1
-6321	6320	"result"	"geometry"	0	0	0	0
-6322	6320	"a"	"geometry"	0	0	1	1
-6323	6320	"b"	"geometry"	0	0	1	2
-6326	6325	"result"	"geometry"	0	0	0	0
-6327	6325	"a"	"geometry"	0	0	1	1
-6328	6325	"b"	"geometry"	0	0	1	2
-6331	6330	"result"	"geometry"	0	0	0	0
-6332	6330	"a"	"geometry"	0	0	1	1
-6333	6330	"b"	"geometry"	0	0	1	2
-6336	6335	"result"	"geometry"	0	0	0	0
-6337	6335	"a"	"geometry"	0	0	1	1
-6338	6335	"b"	"geometry"	0	0	1	2
-6343	6342	"result"	"json"	0	0	0	0
-6344	6342	"js"	"json"	0	0	1	1
-6345	6342	"pathexpr"	"clob"	0	0	1	2
-6348	6347	"result"	"json"	0	0	0	0
-6349	6347	"js"	"json"	0	0	1	1
-6350	6347	"name"	"tinyint"	8	0	1	2
-6353	6352	"result"	"json"	0	0	0	0
-6354	6352	"js"	"json"	0	0	1	1
-6355	6352	"name"	"int"	32	0	1	2
-6358	6357	"result"	"json"	0	0	0	0
-6359	6357	"js"	"json"	0	0	1	1
-6360	6357	"name"	"bigint"	64	0	1	2
-6363	6362	"result"	"clob"	0	0	0	0
-6364	6362	"js"	"json"	0	0	1	1
-6365	6362	"e"	"clob"	0	0	1	2
-6368	6367	"result"	"double"	53	0	0	0
-6369	6367	"js"	"json"	0	0	1	1
-6372	6371	"result"	"bigint"	64	0	0	0
-6373	6371	"js"	"json"	0	0	1	1
-6376	6375	"result"	"boolean"	1	0	0	0
-6377	6375	"js"	"clob"	0	0	1	1
-6380	6379	"result"	"boolean"	1	0	0	0
-6381	6379	"js"	"clob"	0	0	1	1
-6384	6383	"result"	"boolean"	1	0	0	0
-6385	6383	"js"	"clob"	0	0	1	1
-6388	6387	"result"	"boolean"	1	0	0	0
-6389	6387	"js"	"json"	0	0	1	1
-6392	6391	"result"	"boolean"	1	0	0	0
-6393	6391	"js"	"json"	0	0	1	1
-6396	6395	"result"	"boolean"	1	0	0	0
-6397	6395	"js"	"json"	0	0	1	1
-6400	6399	"result"	"int"	32	0	0	0
-6401	6399	"js"	"json"	0	0	1	1
-6404	6403	"result"	"json"	0	0	0	0
-6405	6403	"js"	"json"	0	0	1	1
-6408	6407	"result"	"json"	0	0	0	0
-6409	6407	"js"	"json"	0	0	1	1
-6412	6411	"result"	"clob"	0	0	0	0
-6413	6411	"js"	"json"	0	0	1	1
-6416	6415	"result"	"clob"	0	0	0	0
-6417	6415	"js"	"clob"	0	0	1	1
-6420	6419	"result"	"clob"	0	0	0	0
-6421	6419	"js"	"int"	32	0	1	1
-6424	6423	"result"	"clob"	0	0	0	0
-6425	6423	"js"	"json"	0	0	1	1
-6428	6427	"result"	"clob"	0	0	0	0
-6429	6427	"x"	"clob"	0	0	1	1
-6432	6431	"result"	"clob"	0	0	0	0
-6433	6431	"x"	"double"	53	0	1	1
-6436	6435	"result"	"clob"	0	0	0	0
-6437	6435	"v"	"clob"	0	0	1	1
-6441	6440	"result"	"uuid"	0	0	0	0
-6444	6443	"result"	"uuid"	0	0	0	0
-6445	6443	"u"	"uuid"	0	0	1	1
-6448	6447	"result"	"uuid"	0	0	0	0
-6449	6447	"u"	"clob"	0	0	1	1
-6452	6451	"result"	"double"	53	0	0	0
-6453	6451	"chi2"	"double"	53	0	1	1
-6454	6451	"datapoints"	"double"	53	0	1	2
-6462	6461	"beat"	"int"	32	0	1	0
-6465	6464	"poolsize"	"int"	32	0	1	0
-6468	6467	"host"	"clob"	0	0	1	0
-6469	6467	"port"	"int"	32	0	1	1
-6493	6492	"dirname"	"clob"	0	0	1	0
-6496	6495	"fname"	"clob"	0	0	1	0
-6499	6498	"tname"	"clob"	0	0	1	0
-6502	6501	"dirname"	"clob"	0	0	1	0
-6503	6501	"pat"	"clob"	0	0	1	1
-6538	6537	"fname"	"varchar"	256	0	1	0
-6541	6540	"fid"	"int"	32	0	1	0
-6542	6540	"varnname"	"varchar"	256	0	1	1
-6545	6544	"schema"	"clob"	0	0	0	0
-6546	6544	"table"	"clob"	0	0	0	1
-6547	6544	"column"	"clob"	0	0	0	2
-6548	6544	"type"	"clob"	0	0	0	3
-6549	6544	"mode"	"clob"	0	0	0	4
-6550	6544	"location"	"clob"	0	0	0	5
-6551	6544	"count"	"bigint"	64	0	0	6
-6552	6544	"typewidth"	"int"	32	0	0	7
-6553	6544	"columnsize"	"bigint"	64	0	0	8
-6554	6544	"heapsize"	"bigint"	64	0	0	9
-6555	6544	"hashes"	"bigint"	64	0	0	10
-6556	6544	"phash"	"boolean"	1	0	0	11
-6557	6544	"imprints"	"bigint"	64	0	0	12
-6558	6544	"sorted"	"boolean"	1	0	0	13
-6591	6590	"result"	"bigint"	64	0	0	0
-6592	6590	"nme"	"clob"	0	0	1	1
-6593	6590	"i"	"bigint"	64	0	1	2
-6594	6590	"d"	"bigint"	64	0	1	3
-6597	6596	"result"	"bigint"	64	0	0	0
-6598	6596	"tpe"	"clob"	0	0	1	1
-6599	6596	"i"	"bigint"	64	0	1	2
-6600	6596	"w"	"int"	32	0	1	3
-6603	6602	"result"	"bigint"	64	0	0	0
-6604	6602	"b"	"boolean"	1	0	1	1
-6605	6602	"i"	"bigint"	64	0	1	2
-6608	6607	"result"	"bigint"	64	0	0	0
-6609	6607	"i"	"bigint"	64	0	1	1
-6610	6607	"nme"	"clob"	0	0	1	2
-6613	6612	"schema"	"clob"	0	0	0	0
-6614	6612	"table"	"clob"	0	0	0	1
-6615	6612	"column"	"clob"	0	0	0	2
-6616	6612	"type"	"clob"	0	0	0	3
-6617	6612	"count"	"bigint"	64	0	0	4
-6618	6612	"columnsize"	"bigint"	64	0	0	5
-6619	6612	"heapsize"	"bigint"	64	0	0	6
-6620	6612	"hashes"	"bigint"	64	0	0	7
-6621	6612	"imprints"	"bigint"	64	0	0	8
-6622	6612	"sorted"	"boolean"	1	0	0	9
-6660	6659	"MinMax"	"int"	32	0	1	0
-6661	6659	"sample"	"bigint"	64	0	1	1
-6664	6663	"MinMax"	"int"	32	0	1	0
-6665	6663	"sample"	"bigint"	64	0	1	1
-6666	6663	"sch"	"clob"	0	0	1	2
-6669	6668	"MinMax"	"int"	32	0	1	0
-6670	6668	"sample"	"bigint"	64	0	1	1
-6671	6668	"sch"	"clob"	0	0	1	2
-6672	6668	"tbl"	"clob"	0	0	1	3
-6675	6674	"MinMax"	"int"	32	0	1	0
-6676	6674	"sample"	"bigint"	64	0	1	1
-6677	6674	"sch"	"clob"	0	0	1	2
-6678	6674	"tbl"	"clob"	0	0	1	3
-6679	6674	"col"	"clob"	0	0	1	4
-6682	6681	"result"	"clob"	0	0	0	0
-6683	6681	"src"	"clob"	0	0	1	1
-6686	6685	"result"	"smallint"	16	0	0	0
-6687	6685	"one"	"tinyint"	8	0	1	1
-6688	6685	"two"	"tinyint"	8	0	1	2
-6691	6690	"result"	"int"	32	0	0	0
-6692	6690	"one"	"smallint"	16	0	1	1
-6693	6690	"two"	"smallint"	16	0	1	2
-6696	6695	"result"	"bigint"	64	0	0	0
-6697	6695	"one"	"int"	32	0	1	1
-6698	6695	"two"	"int"	32	0	1	2
-6702	6701	"bam_repos"	"clob"	0	0	1	0
-6703	6701	"dbschema"	"smallint"	16	0	1	1
-6706	6705	"bam_files"	"clob"	0	0	1	0
-6707	6705	"dbschema"	"smallint"	16	0	1	1
-6710	6709	"bam_file"	"clob"	0	0	1	0
-6711	6709	"dbschema"	"smallint"	16	0	1	1
-6714	6713	"file_id"	"bigint"	64	0	1	0
-6715	6713	"dbschema"	"smallint"	16	0	1	1
-6718	6717	"result"	"boolean"	1	0	0	0
-6719	6717	"flag"	"smallint"	16	0	1	1
-6720	6717	"name"	"clob"	0	0	1	2
-6723	6722	"result"	"clob"	0	0	0	0
-6724	6722	"seq"	"clob"	0	0	1	1
-6727	6726	"result"	"clob"	0	0	0	0
-6728	6726	"qual"	"clob"	0	0	1	1
-6731	6730	"result"	"int"	32	0	0	0
-6732	6730	"cigar"	"clob"	0	0	1	1
-6735	6734	"result"	"char"	1	0	0	0
-6736	6734	"ref_pos"	"int"	32	0	1	1
-6737	6734	"alg_seq"	"clob"	0	0	1	2
-6738	6734	"alg_pos"	"int"	32	0	1	3
-6739	6734	"alg_cigar"	"clob"	0	0	1	4
-6742	6741	"output_path"	"clob"	0	0	1	0
-6745	6744	"output_path"	"clob"	0	0	1	0
-6815	6814	"value"	"tinyint"	8	0	0	0
-6816	6814	"first"	"tinyint"	8	0	1	1
-6817	6814	"last"	"tinyint"	8	0	1	2
-6820	6819	"value"	"tinyint"	8	0	0	0
-6821	6819	"first"	"tinyint"	8	0	1	1
-6822	6819	"last"	"tinyint"	8	0	1	2
-6823	6819	"stepsize"	"tinyint"	8	0	1	3
-6826	6825	"value"	"smallint"	16	0	0	0
-6827	6825	"first"	"smallint"	16	0	1	1
-6828	6825	"last"	"smallint"	16	0	1	2
-6831	6830	"value"	"smallint"	16	0	0	0
-6832	6830	"first"	"smallint"	16	0	1	1
-6833	6830	"last"	"smallint"	16	0	1	2
-6834	6830	"stepsize"	"smallint"	16	0	1	3
-6837	6836	"value"	"int"	32	0	0	0
-6838	6836	"first"	"int"	32	0	1	1
-6839	6836	"last"	"int"	32	0	1	2
-6842	6841	"value"	"int"	32	0	0	0
-6843	6841	"first"	"int"	32	0	1	1
-6844	6841	"last"	"int"	32	0	1	2
-6845	6841	"stepsize"	"int"	32	0	1	3
-6848	6847	"value"	"bigint"	64	0	0	0
-6849	6847	"first"	"bigint"	64	0	1	1
-6850	6847	"last"	"bigint"	64	0	1	2
-6853	6852	"value"	"bigint"	64	0	0	0
-6854	6852	"first"	"bigint"	64	0	1	1
-6855	6852	"last"	"bigint"	64	0	1	2
-6856	6852	"stepsize"	"bigint"	64	0	1	3
-6859	6858	"value"	"real"	24	0	0	0
-6860	6858	"first"	"real"	24	0	1	1
-6861	6858	"last"	"real"	24	0	1	2
-6862	6858	"stepsize"	"real"	24	0	1	3
-6865	6864	"value"	"double"	53	0	0	0
-6866	6864	"first"	"double"	53	0	1	1
-6867	6864	"last"	"double"	53	0	1	2
-6868	6864	"stepsize"	"double"	53	0	1	3
-6871	6870	"value"	"decimal"	10	2	0	0
-6872	6870	"first"	"decimal"	10	2	1	1
-6873	6870	"last"	"decimal"	10	2	1	2
-6874	6870	"stepsize"	"decimal"	10	2	1	3
-6877	6876	"value"	"timestamp"	7	0	0	0
-6878	6876	"first"	"timestamp"	7	0	1	1
-6879	6876	"last"	"timestamp"	7	0	1	2
-6880	6876	"stepsize"	"sec_interval"	13	0	1	3
->>>>>>> 3f642494
 COMMIT;
 START TRANSACTION;
 CREATE TABLE "sys"."auths" (
@@ -9906,7 +6483,6 @@
 	"depend_id"   INTEGER,
 	"depend_type" SMALLINT
 );
-<<<<<<< HEAD
 COPY 263 RECORDS INTO "sys"."dependencies" FROM stdin USING DELIMITERS '\t','\n','"';
 401	5749	7
 400	5749	7
@@ -10171,334 +6747,6 @@
 7660	7665	4
 7623	7667	11
 7660	7667	11
-=======
-COPY 325 RECORDS INTO "sys"."dependencies" FROM stdin USING DELIMITERS '\t','\n','"';
-368	5272	7
-367	5272	7
-870	5272	7
-368	5276	7
-367	5276	7
-870	5276	7
-5281	5283	15
-5281	5287	15
-5281	5291	15
-5281	5295	15
-5281	5299	15
-5281	5303	15
-5281	5307	15
-5281	5311	15
-5281	5315	15
-5281	5319	15
-5281	5323	15
-5281	5327	15
-5281	5331	15
-5281	5335	15
-5281	5339	15
-5281	5346	15
-5381	5383	15
-5381	5387	15
-5381	5391	15
-5381	5395	15
-5381	5400	15
-5381	5404	15
-5381	5408	15
-5381	5412	15
-5381	5416	15
-5381	5420	15
-5381	5425	15
-5381	5430	15
-5381	5435	15
-5440	5469	5
-5450	5480	5
-5440	5498	5
-5450	5498	5
-5509	5537	5
-2003	5567	7
-2001	5567	7
-2002	5567	7
-5236	5567	7
-5245	5572	7
-5243	5572	7
-5244	5572	7
-2005	5572	7
-2001	5572	7
-2003	5572	7
-5204	5577	7
-2047	5577	7
-2046	5577	7
-2049	5577	7
-2048	5577	7
-5204	5582	7
-2088	5582	7
-2086	5582	7
-2090	5582	7
-2083	5582	7
-2079	5582	7
-5204	5587	7
-2047	5587	7
-2046	5587	7
-2049	5587	7
-2092	5587	7
-2091	5587	7
-2048	5587	7
-2093	5587	7
-2094	5587	7
-5204	5592	7
-2081	5592	7
-2079	5592	7
-2084	5592	7
-2080	5592	7
-2083	5592	7
-5204	5597	7
-2047	5597	7
-2046	5597	7
-2049	5597	7
-2017	5597	7
-2016	5597	7
-2048	5597	7
-2018	5597	7
-5214	5602	7
-2047	5602	7
-2046	5602	7
-2049	5602	7
-2048	5602	7
-5204	5602	7
-5214	5607	7
-2081	5607	7
-2079	5607	7
-2084	5607	7
-2103	5607	7
-2102	5607	7
-2104	5607	7
-2080	5607	7
-2083	5607	7
-151	5607	7
-31	5607	7
-30	5607	7
-32	5607	7
-5214	5612	7
-2088	5612	7
-2086	5612	7
-2090	5612	7
-2083	5612	7
-2079	5612	7
-2087	5612	7
-2103	5612	7
-2102	5612	7
-2104	5612	7
-31	5612	7
-30	5612	7
-32	5612	7
-5214	5617	7
-2047	5617	7
-2046	5617	7
-2049	5617	7
-2048	5617	7
-2017	5617	7
-2016	5617	7
-2018	5617	7
-5214	5622	7
-2047	5622	7
-2046	5622	7
-2049	5622	7
-2092	5622	7
-2091	5622	7
-2048	5622	7
-2093	5622	7
-5204	5627	7
-2047	5627	7
-2046	5627	7
-2049	5627	7
-2017	5627	7
-2016	5627	7
-2048	5627	7
-2018	5627	7
-5204	5632	7
-2047	5632	7
-2046	5632	7
-2049	5632	7
-2092	5632	7
-2091	5632	7
-2048	5632	7
-2093	5632	7
-2018	5637	7
-2016	5637	7
-2017	5637	7
-2047	5637	7
-2046	5637	7
-2049	5637	7
-2048	5637	7
-2018	5642	7
-2016	5642	7
-2017	5642	7
-2047	5642	7
-2046	5642	7
-2049	5642	7
-2092	5642	7
-2091	5642	7
-2048	5642	7
-2093	5642	7
-2083	5647	7
-2079	5647	7
-2080	5647	7
-2084	5647	7
-5656	5670	5
-95	5689	7
-37	5689	7
-35	5689	7
-1013	5689	7
-999	5689	7
-210	5689	7
-1010	5689	7
-211	5689	7
-32	5701	7
-431	5701	7
-95	5701	7
-97	5701	7
-34	5701	7
-5696	5701	7
-5742	5750	5
-5752	5758	5
-5788	5806	5
-5826	5836	5
-6143	6147	15
-6145	6147	15
-6145	6151	15
-6143	6156	15
-6133	6161	15
-6135	6166	15
-6137	6171	15
-6138	6176	15
-6140	6181	15
-6142	6186	15
-6142	6191	15
-6137	6196	15
-6143	6201	15
-6143	6205	15
-6143	6209	15
-6133	6213	15
-6143	6218	15
-6143	6222	15
-6143	6226	15
-6143	6230	15
-6143	6234	15
-6143	6238	15
-6143	6242	15
-6143	6246	15
-6143	6251	15
-6143	6256	15
-6143	6261	15
-6143	6266	15
-6143	6271	15
-6143	6276	15
-6143	6281	15
-6143	6287	15
-6143	6292	15
-6143	6298	15
-6143	6302	15
-6143	6306	15
-6143	6311	15
-6143	6316	15
-6143	6320	15
-6143	6325	15
-6143	6330	15
-6143	6335	15
-6340	6342	15
-6340	6347	15
-6340	6352	15
-6340	6357	15
-6340	6362	15
-6340	6367	15
-6340	6371	15
-6340	6387	15
-6340	6391	15
-6340	6395	15
-6340	6399	15
-6340	6403	15
-6340	6407	15
-6340	6411	15
-6340	6423	15
-6438	6440	15
-6438	6443	15
-6438	6447	15
-6471	6473	10
-6471	6472	4
-6476	6478	10
-6479	6481	10
-6476	6477	4
-6484	6486	10
-6487	6489	10
-6484	6485	4
-6544	6574	5
-6576	6588	13
-6586	6588	13
-6577	6588	13
-6578	6588	13
-6579	6588	13
-6580	6588	13
-6581	6588	13
-6582	6588	13
-6583	6588	13
-6584	6588	13
-6585	6588	13
-32	6590	7
-104	6590	7
-218	6590	7
-94	6596	7
-33	6596	7
-211	6596	7
-108	6596	7
-32	6602	7
-104	6602	7
-95	6607	7
-32	6607	7
-327	6607	7
-6576	6612	7
-6586	6612	7
-6577	6612	7
-6578	6612	7
-6579	6612	7
-6581	6612	7
-6582	6612	7
-6583	6612	7
-6584	6612	7
-6585	6612	7
-6590	6612	7
-6596	6612	7
-6602	6612	7
-6607	6612	7
-6612	6634	5
-6612	6644	5
-47	6644	5
-54	6644	5
-50	6644	5
-34	6644	5
-32	6644	5
-104	6644	5
-6747	6754	10
-6747	6753	4
-6757	6765	10
-6758	6765	10
-6758	6767	10
-6757	6764	4
-6758	6764	4
-6753	6766	11
-6758	6766	11
-6770	6784	10
-6771	6784	10
-6771	6786	10
-6770	6783	4
-6771	6783	4
-6753	6785	11
-6771	6785	11
-6789	6796	10
-6790	6796	10
-6790	6798	10
-6789	6795	4
-6790	6795	4
-6753	6797	11
-6790	6797	11
->>>>>>> 3f642494
 COMMIT;
 START TRANSACTION;
 CREATE TABLE "sys"."functions" (
@@ -10513,7 +6761,6 @@
 	"vararg"      BOOLEAN,
 	"schema_id"   INTEGER
 );
-<<<<<<< HEAD
 COPY 1614 RECORDS INTO "sys"."functions" FROM stdin USING DELIMITERS '\t','\n','"';
 30	"mbr_overlap"	"mbrOverlaps"	"geom"	0	1	false	false	false	0
 31	"mbr_overlap"	"mbrOverlaps"	"geom"	0	1	false	false	false	0
@@ -10588,85 +6835,6 @@
 132	"sql_div"	"/"	"calc"	0	1	false	false	false	0
 133	"sql_mul"	"*"	"calc"	0	1	false	false	false	0
 134	"sql_div"	"/"	"calc"	0	1	false	false	false	0
-=======
-COPY 1370 RECORDS INTO "sys"."functions" FROM stdin USING DELIMITERS '\t','\n','"';
-28	"not_uniques"	"not_uniques"	"sql"	0	1	false	false	false	0
-29	"not_uniques"	"not_uniques"	"sql"	0	1	false	false	false	0
-30	"hash"	"hash"	"mkey"	0	1	false	false	false	0
-31	"rotate_xor_hash"	"rotate_xor_hash"	"calc"	0	1	false	false	false	0
-32	"="	"="	"calc"	0	1	false	false	false	0
-33	"<>"	"!="	"calc"	0	1	false	false	false	0
-34	"isnull"	"isnil"	"calc"	0	1	false	false	false	0
-35	">"	">"	"calc"	0	1	false	false	false	0
-36	">="	">="	"calc"	0	1	false	false	false	0
-37	"<"	"<"	"calc"	0	1	false	false	false	0
-38	"<="	"<="	"calc"	0	1	false	false	false	0
-42	"in"	"in"	"calc"	0	1	false	false	false	0
-43	"identity"	"identity"	"calc"	0	1	false	false	false	0
-44	"rowid"	"identity"	"calc"	0	1	false	false	false	0
-45	"rowid"	"rowid"	"calc"	0	1	false	false	false	0
-48	"sql_min"	"min"	"calc"	0	1	false	false	false	0
-49	"sql_max"	"max"	"calc"	0	1	false	false	false	0
-50	"ifthenelse"	"ifthenelse"	"calc"	0	1	false	false	false	0
-68	"mod"	"%"	"calc"	0	1	false	false	false	0
-69	"mod"	"%"	"calc"	0	1	false	false	false	0
-70	"mod"	"%"	"calc"	0	1	false	false	false	0
-71	"mod"	"%"	"calc"	0	1	false	false	false	0
-72	"mod"	"%"	"calc"	0	1	false	false	false	0
-73	"mod"	"%"	"calc"	0	1	false	false	false	0
-74	"mod"	"%"	"calc"	0	1	false	false	false	0
-75	"mod"	"%"	"calc"	0	1	false	false	false	0
-76	"mod"	"%"	"calc"	0	1	false	false	false	0
-77	"mod"	"%"	"calc"	0	1	false	false	false	0
-78	"mod"	"%"	"calc"	0	1	false	false	false	0
-79	"mod"	"%"	"calc"	0	1	false	false	false	0
-89	"diff"	"diff"	"sql"	0	6	false	false	false	0
-90	"diff"	"diff"	"sql"	0	6	false	false	false	0
-91	"rank"	"rank"	"sql"	0	6	false	false	false	0
-92	"dense_rank"	"dense_rank"	"sql"	0	6	false	false	false	0
-93	"row_number"	"row_number"	"sql"	0	6	false	false	false	0
-94	"and"	"and"	"calc"	0	1	false	false	false	0
-95	"or"	"or"	"calc"	0	1	false	false	false	0
-96	"xor"	"xor"	"calc"	0	1	false	false	false	0
-97	"not"	"not"	"calc"	0	1	false	false	false	0
-98	"sql_mul"	"*"	"calc"	0	1	false	false	false	0
-99	"sql_div"	"/"	"calc"	0	1	false	false	false	0
-100	"sql_mul"	"*"	"calc"	0	1	false	false	false	0
-101	"sql_div"	"/"	"calc"	0	1	false	false	false	0
-102	"sql_mul"	"*"	"calc"	0	1	false	false	false	0
-103	"sql_div"	"/"	"calc"	0	1	false	false	false	0
-104	"sql_mul"	"*"	"calc"	0	1	false	false	false	0
-105	"sql_div"	"/"	"calc"	0	1	false	false	false	0
-106	"sql_mul"	"*"	"calc"	0	1	false	false	false	0
-107	"sql_div"	"/"	"calc"	0	1	false	false	false	0
-108	"sql_mul"	"*"	"calc"	0	1	false	false	false	0
-109	"sql_div"	"/"	"calc"	0	1	false	false	false	0
-110	"sql_mul"	"*"	"calc"	0	1	false	false	false	0
-111	"sql_div"	"/"	"calc"	0	1	false	false	false	0
-112	"sql_mul"	"*"	"calc"	0	1	false	false	false	0
-113	"sql_div"	"/"	"calc"	0	1	false	false	false	0
-114	"sql_mul"	"*"	"calc"	0	1	false	false	false	0
-115	"sql_div"	"/"	"calc"	0	1	false	false	false	0
-116	"sql_mul"	"*"	"calc"	0	1	false	false	false	0
-117	"sql_div"	"/"	"calc"	0	1	false	false	false	0
-118	"sql_sub"	"-"	"calc"	0	1	false	false	false	0
-119	"sql_add"	"+"	"calc"	0	1	false	false	false	0
-120	"sql_mul"	"*"	"calc"	0	1	false	false	false	0
-121	"sql_div"	"/"	"calc"	0	1	false	false	false	0
-122	"bit_and"	"and"	"calc"	0	1	false	false	false	0
-123	"bit_or"	"or"	"calc"	0	1	false	false	false	0
-124	"bit_xor"	"xor"	"calc"	0	1	false	false	false	0
-125	"bit_not"	"not"	"calc"	0	1	false	false	false	0
-126	"left_shift"	"<<"	"calc"	0	1	false	false	false	0
-127	"right_shift"	">>"	"calc"	0	1	false	false	false	0
-128	"sql_neg"	"-"	"calc"	0	1	false	false	false	0
-129	"abs"	"abs"	"calc"	0	1	false	false	false	0
-130	"sign"	"sign"	"calc"	0	1	false	false	false	0
-131	"scale_up"	"*"	"calc"	0	1	false	false	false	0
-132	"scale_down"	"dec_round"	"sql"	0	1	false	false	false	0
-133	"sql_sub"	"-"	"calc"	0	1	false	false	false	0
-134	"sql_add"	"+"	"calc"	0	1	false	false	false	0
->>>>>>> 3f642494
 135	"sql_mul"	"*"	"calc"	0	1	false	false	false	0
 136	"sql_div"	"/"	"calc"	0	1	false	false	false	0
 137	"sql_mul"	"*"	"calc"	0	1	false	false	false	0
@@ -11803,7 +7971,6 @@
 80	"max"	"max"	"aggr"	0	3	false	false	false	0
 84	"sum"	"sum"	"aggr"	0	3	false	false	false	0
 85	"sum"	"sum"	"aggr"	0	3	false	false	false	0
-<<<<<<< HEAD
 86	"sum"	"sum"	"aggr"	0	3	false	false	false	0
 87	"sum"	"sum"	"aggr"	0	3	false	false	false	0
 88	"sum"	"sum"	"aggr"	0	3	false	false	false	0
@@ -12209,307 +8376,6 @@
 7734	"generate_series"	"create function sys.generate_series(first double, last double, stepsize double)\nreturns table (value double)\nexternal name generator.series;"	"generator"	1	5	false	false	false	2000
 7740	"generate_series"	"create function sys.generate_series(first decimal(10,2), last decimal(10,2), stepsize decimal(10,2))\nreturns table (value decimal(10,2))\nexternal name generator.series;"	"generator"	1	5	false	false	false	2000
 7746	"generate_series"	"create function sys.generate_series(first timestamp, last timestamp, stepsize interval second)\nreturns table (value timestamp)\nexternal name generator.series;"	"generator"	1	5	false	false	false	2000
-=======
-86	"avg"	"avg"	"aggr"	0	3	false	false	false	0
-87	"count_no_nil"	"count_no_nil"	"aggr"	0	3	false	false	false	0
-88	"count"	"count"	"aggr"	0	3	false	false	false	0
-5225	"env"	"CREATE FUNCTION env () RETURNS TABLE( name varchar(1024), value varchar(2048)) EXTERNAL NAME sql.sql_environment;"	"sql"	2	5	false	false	false	2000
-5228	"var"	"CREATE FUNCTION var() RETURNS TABLE( name varchar(1024)) EXTERNAL NAME sql.sql_variables;"	"sql"	2	5	false	false	false	2000
-5234	"db_users"	"CREATE FUNCTION db_users () RETURNS TABLE( name varchar(2048)) EXTERNAL NAME sql.db_users;"	"sql"	2	5	false	false	false	2000
-5254	"like"	"-- This Source Code Form is subject to the terms of the Mozilla Public\n-- License, v. 2.0.  If a copy of the MPL was not distributed with this\n-- file, You can obtain one at http://mozilla.org/MPL/2.0/.\n--\n-- Copyright 2008-2015 MonetDB B.V.\n\ncreate filter function ""like""(val string, pat string, esc string) external name algebra.""like"";"	"algebra"	1	4	true	false	false	2000
-5259	"ilike"	"create filter function ""ilike""(val string, pat string, esc string) external name algebra.""ilike"";"	"algebra"	1	4	true	false	false	2000
-5264	"like"	"create filter function ""like""(val string, pat string) external name algebra.""like"";"	"algebra"	1	4	true	false	false	2000
-5268	"ilike"	"create filter function ""ilike""(val string, pat string) external name algebra.""ilike"";"	"algebra"	1	4	true	false	false	2000
-5272	"degrees"	"-- This Source Code Form is subject to the terms of the Mozilla Public\n-- License, v. 2.0.  If a copy of the MPL was not distributed with this\n-- file, You can obtain one at http://mozilla.org/MPL/2.0/.\n--\n-- Copyright 2008-2015 MonetDB B.V.\n\ncreate function degrees(r double)\nreturns double\n\treturn r*180/pi();"	"user"	2	1	false	false	false	2000
-5276	"radians"	"create function radians(d double)\nreturns double\n\treturn d*pi()/180;"	"user"	2	1	false	false	false	2000
-5280	"times"	"-- This Source Code Form is subject to the terms of the Mozilla Public\n-- License, v. 2.0.  If a copy of the MPL was not distributed with this\n-- file, You can obtain one at http://mozilla.org/MPL/2.0/.\n--\n-- Copyright 2008-2015 MonetDB B.V.\n\n-- Provide a simple equivalent for the UNIX times command\n-- times 0 ms user 0 ms system 0 ms 0 reads 0 writes\n\ncreate procedure times()\nexternal name sql.times;"	"sql"	1	2	true	false	false	2000
-5283	"getanchor"	"create function getanchor( theurl url ) returns string\n\texternal name url.""getAnchor"";"	"url"	1	1	false	false	false	2000
-5287	"getbasename"	"create function getbasename(theurl url) returns string\n\texternal name url.""getBasename"";"	"url"	1	1	false	false	false	2000
-5291	"getcontent"	"create function getcontent(theurl url)   returns string\n\texternal name url.""getContent"";"	"url"	1	1	false	false	false	2000
-5295	"getcontext"	"create function getcontext(theurl url)   returns string\n\texternal name url.""getContext"";"	"url"	1	1	false	false	false	2000
-5299	"getdomain"	"create function getdomain(theurl url) returns string\n\texternal name url.""getDomain"";"	"url"	1	1	false	false	false	2000
-5303	"getextension"	"create function getextension(theurl url) returns string\n\texternal name url.""getExtension"";"	"url"	1	1	false	false	false	2000
-5307	"getfile"	"create function getfile(theurl url) returns string\n\texternal name url.""getFile"";"	"url"	1	1	false	false	false	2000
-5311	"gethost"	"create function gethost(theurl url)   returns string\n\texternal name url.""getHost"";"	"url"	1	1	false	false	false	2000
-5315	"getport"	"create function getport(theurl url) returns string\n\texternal name url.""getPort"";"	"url"	1	1	false	false	false	2000
-5319	"getprotocol"	"create function getprotocol(theurl url) returns string\n\texternal name url.""getProtocol"";"	"url"	1	1	false	false	false	2000
-5323	"getquery"	"create function getquery(theurl url) returns string\n\texternal name url.""getQuery"";"	"url"	1	1	false	false	false	2000
-5327	"getuser"	"create function getuser(theurl url) returns string\n\texternal name url.""getUser"";"	"url"	1	1	false	false	false	2000
-5331	"getroboturl"	"create function getroboturl(theurl url) returns string\n\texternal name url.""getRobotURL"";"	"url"	1	1	false	false	false	2000
-5335	"isaurl"	"create function isaurl(theurl url) returns bool\n\texternal name url.""isaURL"";"	"url"	1	1	false	false	false	2000
-5339	"newurl"	"create function newurl(protocol string, hostname string, ""port"" int, file string)\n\treturns url\n\texternal name url.""new"";"	"url"	1	1	false	false	false	2000
-5346	"newurl"	"create function newurl(protocol string, hostname string, file string)\n\treturns url\n\texternal name url.""new"";"	"url"	1	1	false	false	false	2000
-5352	"str_to_date"	"-- This Source Code Form is subject to the terms of the Mozilla Public\n-- License, v. 2.0.  If a copy of the MPL was not distributed with this\n-- file, You can obtain one at http://mozilla.org/MPL/2.0/.\n--\n-- Copyright 2008-2015 MonetDB B.V.\n\ncreate function str_to_date(s string, format string) returns date\n\texternal name mtime.""str_to_date"";"	"mtime"	1	1	false	false	false	2000
-5357	"date_to_str"	"create function date_to_str(d date, format string) returns string\n\texternal name mtime.""date_to_str"";"	"mtime"	1	1	false	false	false	2000
-5362	"str_to_time"	"create function str_to_time(s string, format string) returns time\n\texternal name mtime.""str_to_time"";"	"mtime"	1	1	false	false	false	2000
-5367	"time_to_str"	"create function time_to_str(d time, format string) returns string\n\texternal name mtime.""time_to_str"";"	"mtime"	1	1	false	false	false	2000
-5372	"str_to_timestamp"	"create function str_to_timestamp(s string, format string) returns timestamp\n\texternal name mtime.""str_to_timestamp"";"	"mtime"	1	1	false	false	false	2000
-5377	"timestamp_to_str"	"create function timestamp_to_str(d timestamp, format string) returns string\n\texternal name mtime.""timestamp_to_str"";"	"mtime"	1	1	false	false	false	2000
-5383	"broadcast"	"create function ""broadcast"" (p inet) returns inet\n\texternal name inet.""broadcast"";"	"inet"	1	1	false	false	false	2000
-5387	"host"	"create function ""host"" (p inet) returns clob\n\texternal name inet.""host"";"	"inet"	1	1	false	false	false	2000
-5391	"masklen"	"create function ""masklen"" (p inet) returns int\n\texternal name inet.""masklen"";"	"inet"	1	1	false	false	false	2000
-5395	"setmasklen"	"create function ""setmasklen"" (p inet, mask int) returns inet\n\texternal name inet.""setmasklen"";"	"inet"	1	1	false	false	false	2000
-5400	"netmask"	"create function ""netmask"" (p inet) returns inet\n\texternal name inet.""netmask"";"	"inet"	1	1	false	false	false	2000
-5404	"hostmask"	"create function ""hostmask"" (p inet) returns inet\n\texternal name inet.""hostmask"";"	"inet"	1	1	false	false	false	2000
-5408	"network"	"create function ""network"" (p inet) returns inet\n\texternal name inet.""network"";"	"inet"	1	1	false	false	false	2000
-5412	"text"	"create function ""text"" (p inet) returns clob\n\texternal name inet.""text"";"	"inet"	1	1	false	false	false	2000
-5416	"abbrev"	"create function ""abbrev"" (p inet) returns clob\n\texternal name inet.""abbrev"";"	"inet"	1	1	false	false	false	2000
-5420	"left_shift"	"create function ""left_shift""(i1 inet, i2 inet) returns boolean\n\texternal name inet.""<<"";"	"inet"	1	1	false	false	false	2000
-5425	"right_shift"	"create function ""right_shift""(i1 inet, i2 inet) returns boolean\n\texternal name inet."">>"";"	"inet"	1	1	false	false	false	2000
-5430	"left_shift_assign"	"create function ""left_shift_assign""(i1 inet, i2 inet) returns boolean\n\texternal name inet.""<<="";"	"inet"	1	1	false	false	false	2000
-5435	"right_shift_assign"	"create function ""right_shift_assign""(i1 inet, i2 inet) returns boolean\n\texternal name inet."">>="";"	"inet"	1	1	false	false	false	2000
-5440	"querylog_catalog"	"-- This Source Code Form is subject to the terms of the Mozilla Public\n-- License, v. 2.0.  If a copy of the MPL was not distributed with this\n-- file, You can obtain one at http://mozilla.org/MPL/2.0/.\n--\n-- Copyright 2008-2015 MonetDB B.V.\n\n-- QUERY HISTORY\n-- The query history mechanism of MonetDB/SQL relies on a few hooks.\n-- The most important one is a global system variable which controls\n--  monitoring of all sessions.\n\ncreate function sys.querylog_catalog()\nreturns table(\n\tid oid,\n\towner string,\n\tdefined timestamp,\n\tquery string,\n\tpipe string,\n\t""plan"" string,\t\t-- Name of MAL plan\n\tmal int,\t\t-- size of MAL plan\n\toptimize bigint\t-- time in usec\n)\nexternal name sql.querylog_catalog;"	"sql"	1	5	false	false	false	2000
-5450	"querylog_calls"	"-- Each query call is stored in the table calls\n-- At regular intervals the query history table should be cleaned.\n-- This can be done manually on the SQL console, or be integrated\n-- in the keepQuery and keepCall upon need.\n-- The parameters are geared at understanding the resource claims\n-- They reflect the effect of the total workload mix during execution.\n-- The 'cpu' gives the average cpu load percentage over all cores on the\n-- server during execution phase.\n-- increasing cpu load indicates better use of multi-cores.\n-- The 'io' indicate IOs during complete query run.\n-- The 'space' is the total amount of intermediates created in MB.\n-- Reducing the space component improves performance/\n-- All timing in usec and all storage in bytes.\n\ncreate function sys.querylog_calls()\nreturns table(\n\tid oid,\t\t -- references query plan\n\t""start"" timestamp,\t-- time the statement was started\n\t""stop"" timestamp,\t-- time the statement was completely finished\n\targuments string,\t-- actual call structure\n\ttuples wrd,\t\t-- number of tuples in the result set\n\trun bigint,\t\t-- time spent (in usec)  until the result export\n\tship bigint,\t\t-- time spent (in usec)  to ship the result set\n\tcpu int,\t\t-- average cpu load percentage during execution\n\tio int\t\t\t-- percentage time waiting for IO to finish\n)\nexternal name sql.querylog_calls;"	"sql"	1	5	false	false	false	2000
-5500	"querylog_empty"	"-- reset history for a particular user\ncreate procedure sys.querylog_empty()\nexternal name sql.querylog_empty;"	"sql"	1	2	true	false	false	2000
-5502	"querylog_enable"	"-- manipulate the query logger\ncreate procedure sys.querylog_enable()\nexternal name sql.querylog_enable;"	"sql"	1	2	true	false	false	2000
-5504	"querylog_enable"	"create procedure sys.querylog_enable(threshold smallint)\nexternal name sql.querylog_enable_threshold;"	"sql"	1	2	true	false	false	2000
-5507	"querylog_disable"	"create procedure sys.querylog_disable()\nexternal name sql.querylog_disable;"	"sql"	1	2	true	false	false	2000
-5509	"tracelog"	"-- This Source Code Form is subject to the terms of the Mozilla Public\n-- License, v. 2.0.  If a copy of the MPL was not distributed with this\n-- file, You can obtain one at http://mozilla.org/MPL/2.0/.\n--\n-- Copyright 2008-2015 MonetDB B.V.\n\n-- make the offline tracing table available for inspection\ncreate function sys.tracelog()\n\treturns table (\n\t\tevent integer,\t\t-- event counter\n\t\tclk varchar(20),\t-- wallclock, no mtime in kernel\n\t\tpc varchar(50),\t-- module.function[nr]\n\t\tthread int,\t\t-- thread identifier\n\t\tticks bigint,\t\t-- time in microseconds\n\t\trrsmb bigint,\t\t-- resident memory in MB\n\t\tvmmb bigint,\t\t-- virtual size in MB\n\t\treads bigint,\t\t-- number of blocks read\n\t\twrites bigint,\t\t-- number of blocks written\n\t\tminflt bigint,\t\t-- minor page faults\n\t\tmajflt bigint,\t\t-- major page faults\n\t\tnvcsw bigint,\t\t-- non-volantary conext switch\n\t\tstmt string\t\t-- actual statement executed\n\t)\n\texternal name sql.dump_trace;"	"sql"	1	5	false	false	false	2000
-5539	"epoch"	"-- This Source Code Form is subject to the terms of the Mozilla Public\n-- License, v. 2.0.  If a copy of the MPL was not distributed with this\n-- file, You can obtain one at http://mozilla.org/MPL/2.0/.\n--\n-- Copyright 2008-2015 MonetDB B.V.\n\n-- assume milliseconds when converted to TIMESTAMP\ncreate function sys.""epoch""(sec bigint) returns timestamp\n\texternal name timestamp.""epoch"";"	"timestamp"	1	1	false	false	false	2000
-5543	"epoch"	"create function sys.""epoch""(sec int) returns timestamp\n\texternal name timestamp.""epoch"";"	"timestamp"	1	1	false	false	false	2000
-5547	"epoch"	"create function sys.""epoch""(ts timestamp) returns int\n\texternal name timestamp.""epoch"";"	"timestamp"	1	1	false	false	false	2000
-5551	"epoch"	"create function sys.""epoch""(ts timestamp with time zone) returns int\n\texternal name timestamp.""epoch"";"	"timestamp"	1	1	false	false	false	2000
-5555	"shrink"	"-- This Source Code Form is subject to the terms of the Mozilla Public\n-- License, v. 2.0.  If a copy of the MPL was not distributed with this\n-- file, You can obtain one at http://mozilla.org/MPL/2.0/.\n--\n-- Copyright 2008-2015 MonetDB B.V.\n\n-- Vacuum a relational table should be done with care.\n-- For, the oid's are used in join-indices.\n\n-- Vacuum of tables may improve IO performance and disk footprint.\n-- The foreign key constraints should be dropped before\n-- and re-established after the cluster operation.\n\ncreate procedure shrink(sys string, tab string)\n\texternal name sql.shrink;"	"sql"	1	2	true	false	false	2000
-5559	"reuse"	"create procedure reuse(sys string, tab string)\n\texternal name sql.reuse;"	"sql"	1	2	true	false	false	2000
-5563	"vacuum"	"create procedure vacuum(sys string, tab string)\n\texternal name sql.vacuum;"	"sql"	1	2	true	false	false	2000
-5567	"dependencies_schemas_on_users"	"-- This Source Code Form is subject to the terms of the Mozilla Public\n-- License, v. 2.0.  If a copy of the MPL was not distributed with this\n-- file, You can obtain one at http://mozilla.org/MPL/2.0/.\n--\n-- Copyright 2008-2015 MonetDB B.V.\n\n--Schema s has a dependency on user u\ncreate function dependencies_schemas_on_users()\nreturns table (sch varchar(100), usr varchar(100), dep_type varchar(32))\nreturn table (select s.name, u.name, 'DEP_USER' from schemas as s, users u where u.default_schema = s.id);"	"user"	2	5	false	false	false	2000
-5572	"dependencies_owners_on_schemas"	"--User (owner) has a dependency in schema s\ncreate function dependencies_owners_on_schemas()\nreturns table (sch varchar(100), usr varchar(100), dep_type varchar(32))\nreturn table (select a.name, s.name, 'DEP_SCHEMA' from schemas as s, auths a where s.owner = a.id);"	"user"	2	5	false	false	false	2000
-5577	"dependencies_tables_on_views"	"--Table t has a dependency on view v\ncreate function dependencies_tables_on_views()\nreturns table (sch varchar(100), usr varchar(100), dep_type varchar(32))\nreturn table (select t.name, v.name, 'DEP_VIEW' from tables as t, tables as v, dependencies as dep where t.id = dep.id and v.id = dep.depend_id and dep.depend_type = 5 and v.type = 1);"	"user"	2	5	false	false	false	2000
-5582	"dependencies_tables_on_indexes"	"--Table t has a dependency on index  i\ncreate function dependencies_tables_on_indexes()\nreturns table (sch varchar(100), usr varchar(100), dep_type varchar(32))\nreturn table (select t.name, i.name, 'DEP_INDEX' from tables as t, idxs as i where i.table_id = t.id and i.name not in (select name from keys) and t.type = 0);"	"user"	2	5	false	false	false	2000
-5587	"dependencies_tables_on_triggers"	"--Table t has a dependency on trigger tri\n\ncreate function dependencies_tables_on_triggers()\nreturns table (sch varchar(100), usr varchar(100), dep_type varchar(32))\nreturn table ((select t.name, tri.name, 'DEP_TRIGGER' from tables as t, triggers as tri where tri.table_id = t.id) union (select t.name, tri.name, 'DEP_TRIGGER' from triggers tri, tables t, dependencies dep where dep.id = t.id and dep.depend_id =tri.id and dep.depend_type = 8));"	"user"	2	5	false	false	false	2000
-5592	"dependencies_tables_on_foreignkeys"	"--Table t has a dependency on foreign key k\ncreate function dependencies_tables_on_foreignkeys()\nreturns table (sch varchar(100), usr varchar(100), dep_type varchar(32))\nreturn table (select t.name, fk.name, 'DEP_FKEY' from tables as t, keys as k, keys as fk where fk.rkey = k.id and k.table_id = t.id);"	"user"	2	5	false	false	false	2000
-5597	"dependencies_tables_on_functions"	"--Table t has a dependency on function f\ncreate function dependencies_tables_on_functions()\nreturns table (sch varchar(100), usr varchar(100), dep_type varchar(32))\nreturn table (select t.name, f.name, 'DEP_FUNC' from functions as f, tables as t, dependencies as dep where t.id = dep.id and f.id = dep.depend_id and dep.depend_type = 7 and t.type = 0);"	"user"	2	5	false	false	false	2000
-5602	"dependencies_columns_on_views"	"--Column c has a dependency on view v\ncreate function dependencies_columns_on_views()\nreturns table (sch varchar(100), usr varchar(100), dep_type varchar(32))\nreturn table (select c.name, v.name, 'DEP_VIEW' from columns as c, tables as v, dependencies as dep where c.id = dep.id and v.id = dep.depend_id and dep.depend_type = 5 and v.type = 1);"	"user"	2	5	false	false	false	2000
-5607	"dependencies_columns_on_keys"	"--Column c has a dependency on key k\ncreate function dependencies_columns_on_keys()\nreturns table (sch varchar(100), usr varchar(100), dep_type varchar(32))\nreturn table (select c.name, k.name, 'DEP_KEY' from columns as c, objects as kc, keys as k where kc.""name"" = c.name and kc.id = k.id and k.table_id = c.table_id and k.rkey = -1);"	"user"	2	5	false	false	false	2000
-5612	"dependencies_columns_on_indexes"	"--Column c has a dependency on index i\ncreate function dependencies_columns_on_indexes()\nreturns table (sch varchar(100), usr varchar(100), dep_type varchar(32))\nreturn table (select c.name, i.name, 'DEP_INDEX' from columns as c, objects as kc, idxs as i where kc.""name"" = c.name and kc.id = i.id and c.table_id = i.table_id and i.name not in (select name from keys));"	"user"	2	5	false	false	false	2000
-5617	"dependencies_columns_on_functions"	"--Column c has a dependency on function f\ncreate function dependencies_columns_on_functions()\nreturns table (sch varchar(100), usr varchar(100), dep_type varchar(32))\nreturn table (select c.name, f.name, 'DEP_FUNC' from functions as f, columns as c, dependencies as dep where c.id = dep.id and f.id = dep.depend_id and dep.depend_type = 7);"	"user"	2	5	false	false	false	2000
-5622	"dependencies_columns_on_triggers"	"--Column c has a dependency on trigger tri\ncreate function dependencies_columns_on_triggers()\nreturns table (sch varchar(100), usr varchar(100), dep_type varchar(32))\nreturn table (select c.name, tri.name, 'DEP_TRIGGER' from columns as c, triggers as tri, dependencies as dep where dep.id = c.id and dep.depend_id =tri.id and dep.depend_type = 8);"	"user"	2	5	false	false	false	2000
-5627	"dependencies_views_on_functions"	"--View v has a dependency on function f\ncreate function dependencies_views_on_functions()\nreturns table (sch varchar(100), usr varchar(100), dep_type varchar(32))\nreturn table (select v.name, f.name, 'DEP_FUNC' from functions as f, tables as v, dependencies as dep where v.id = dep.id and f.id = dep.depend_id and dep.depend_type = 7 and v.type = 1);"	"user"	2	5	false	false	false	2000
-5632	"dependencies_views_on_triggers"	"--View v has a dependency on trigger tri\ncreate function dependencies_views_on_triggers()\nreturns table (sch varchar(100), usr varchar(100), dep_type varchar(32))\nreturn table (select v.name, tri.name, 'DEP_TRIGGER' from tables as v, triggers as tri, dependencies as dep where dep.id = v.id and dep.depend_id =tri.id and dep.depend_type = 8 and v.type = 1);"	"user"	2	5	false	false	false	2000
-5637	"dependencies_functions_on_functions"	"--Function f1 has a dependency on function f2\ncreate function dependencies_functions_on_functions()\nreturns table (sch varchar(100), usr varchar(100), dep_type varchar(32))\nreturn table (select f1.name, f2.name, 'DEP_FUNC' from functions as f1, functions as f2, dependencies as dep where f1.id = dep.id and f2.id = dep.depend_id and dep.depend_type = 7);"	"user"	2	5	false	false	false	2000
-5642	"dependencies_functions_os_triggers"	"--Function f1 has a dependency on trigger tri\ncreate function dependencies_functions_os_triggers()\nreturns table (sch varchar(100), usr varchar(100), dep_type varchar(32))\nreturn table (select f.name, tri.name, 'DEP_TRIGGER' from functions as f, triggers as tri, dependencies as dep where dep.id = f.id and dep.depend_id =tri.id and dep.depend_type = 8);"	"user"	2	5	false	false	false	2000
-5647	"dependencies_keys_on_foreignkeys"	"--Key k has a dependency on foreign key fk\ncreate function dependencies_keys_on_foreignkeys()\nreturns table (sch varchar(100), usr varchar(100), dep_type varchar(32))\nreturn table (select k.name, fk.name, 'DEP_FKEY' from keys as k, keys as fk where fk.rkey = k.id);"	"user"	2	5	false	false	false	2000
-5652	"password_hash"	"-- This Source Code Form is subject to the terms of the Mozilla Public\n-- License, v. 2.0.  If a copy of the MPL was not distributed with this\n-- file, You can obtain one at http://mozilla.org/MPL/2.0/.\n--\n-- Copyright 2008-2015 MonetDB B.V.\n\ncreate function sys.password_hash (username string)\n\treturns string\n\texternal name sql.password;"	"sql"	1	1	false	false	false	2000
-5656	"sessions"	"create function sys.sessions()\nreturns table(""user"" string, ""login"" timestamp, ""sessiontimeout"" bigint, ""lastcommand"" timestamp, ""querytimeout"" bigint, ""active"" bool)\nexternal name sql.sessions;"	"sql"	1	5	false	false	false	2000
-5672	"shutdown"	"create procedure sys.shutdown(delay tinyint)\nexternal name sql.shutdown;"	"sql"	1	2	true	false	false	2000
-5675	"shutdown"	"create procedure sys.shutdown(delay tinyint, force bool)\nexternal name sql.shutdown;"	"sql"	1	2	true	false	false	2000
-5679	"settimeout"	"-- control the query and session time out\ncreate procedure sys.settimeout(""query"" bigint)\n\texternal name sql.settimeout;"	"sql"	1	2	true	false	false	2000
-5682	"settimeout"	"create procedure sys.settimeout(""query"" bigint, ""session"" bigint)\n\texternal name sql.settimeout;"	"sql"	1	2	true	false	false	2000
-5686	"setsession"	"create procedure sys.setsession(""timeout"" bigint)\n\texternal name sql.setsession;"	"sql"	1	2	true	false	false	2000
-5689	"ms_stuff"	"-- This Source Code Form is subject to the terms of the Mozilla Public\n-- License, v. 2.0.  If a copy of the MPL was not distributed with this\n-- file, You can obtain one at http://mozilla.org/MPL/2.0/.\n--\n-- Copyright 2008-2015 MonetDB B.V.\n\ncreate function ms_stuff( s1 varchar(32), st int, len int, s3 varchar(32))\nreturns varchar(32)\nbegin\n\tdeclare res varchar(32), aux varchar(32);\n\tdeclare ofset int;\n\n    if ( st < 0 or st > length(s1))\n        then return '';\n    end if;\n\n    set ofset = 1;\n    set res = substring(s1,ofset,st-1);\n    set res = res || s3;\n    set ofset = st + len;\n    set aux = substring(s1,ofset,length(s1)-ofset+1);\n\tset res = res || aux;\n\treturn res;\nend;"	"user"	2	1	false	false	false	2000
-5696	"ms_trunc"	"create function ms_trunc(num double, prc int)\nreturns double\nexternal name sql.ms_trunc;"	"sql"	1	1	false	false	false	2000
-5701	"ms_round"	"create function ms_round(num double, prc int, truncat int)\nreturns double\nbegin\n\tif (truncat = 0)\n\t\tthen return round(num, prc);\n\t\telse return ms_trunc(num, prc);\n\tend if;\nend;"	"user"	2	1	false	false	false	2000
-5707	"ms_str"	"create function ms_str(num float, prc int, truncat int)\nreturns string\nbegin\n        return cast(num as string);\nend;"	"user"	2	1	false	false	false	2000
-5713	"alpha"	"create function alpha(pdec double, pradius double)\nreturns double external name sql.alpha;"	"sql"	1	1	false	false	false	2000
-5718	"zorder_encode"	"-- This Source Code Form is subject to the terms of the Mozilla Public\n-- License, v. 2.0.  If a copy of the MPL was not distributed with this\n-- file, You can obtain one at http://mozilla.org/MPL/2.0/.\n--\n-- Copyright 2008-2015 MonetDB B.V.\n\ncreate function zorder_encode(x integer, y integer) returns oid\n    external name zorder.encode;"	"zorder"	1	1	false	false	false	2000
-5723	"zorder_decode_x"	"create function zorder_decode_x(z oid) returns integer\n    external name zorder.decode_x;"	"zorder"	1	1	false	false	false	2000
-5727	"zorder_decode_y"	"create function zorder_decode_y(z oid) returns integer\n    external name zorder.decode_y;"	"zorder"	1	1	false	false	false	2000
-5731	"optimizer_stats"	"-- This Source Code Form is subject to the terms of the Mozilla Public\n-- License, v. 2.0.  If a copy of the MPL was not distributed with this\n-- file, You can obtain one at http://mozilla.org/MPL/2.0/.\n--\n-- Copyright 2008-2015 MonetDB B.V.\n\n-- show the optimizer statistics maintained by the SQL frontend\ncreate function sys.optimizer_stats ()\n\treturns table (rewrite string, count int)\n\texternal name sql.dump_opt_stats;"	"sql"	1	5	false	false	false	2000
-5735	"querycache"	"-- SQL QUERY CACHE\n-- The SQL query cache returns a table with the query plans kept\n\ncreate function sys.querycache()\n\treturns table (query string, count int)\n\texternal name sql.dump_cache;"	"sql"	1	5	false	false	false	2000
-5739	"querylog"	"-- Trace the SQL input\ncreate procedure sys.querylog(filename string)\n\texternal name sql.logfile;"	"sql"	1	2	true	false	false	2000
-5742	"optimizers"	"-- MONETDB KERNEL SECTION\n-- optimizer pipe catalog\ncreate function sys.optimizers ()\n\treturns table (name string, def string, status string)\n\texternal name sql.optimizers;"	"sql"	1	5	false	false	false	2000
-5752	"environment"	"-- The environment table\ncreate function sys.environment()\n\treturns table (""name"" string, value string)\n\texternal name sql.sql_environment;"	"sql"	1	5	false	false	false	2000
-5760	"bbp"	"-- The BAT buffer pool overview\ncreate function sys.bbp ()\n\treturns table (id int, name string, \n\t\tttype string, count bigint, refcnt int, lrefcnt int,\n\t\tlocation string, heat int, dirty string,\n\t\tstatus string, kind string)\n\texternal name bbp.get;"	"bbp"	1	5	false	false	false	2000
-5773	"malfunctions"	"create function sys.malfunctions()\n\treturns table(""signature"" string, ""address"" string, ""comment"" string)\n\texternal name ""manual"".""functions"";"	"manual"	1	5	false	false	false	2000
-5778	"evalalgebra"	"create procedure sys.evalalgebra( ra_stmt string, opt bool)\n\texternal name sql.""evalAlgebra"";"	"sql"	1	2	true	false	false	2000
-5782	"flush_log"	"-- enqueue a flush log, ie as soon as no transactions are active \n-- flush the log and cleanup the used storage\ncreate procedure sys.flush_log ()\n\texternal name sql.""flush_log"";"	"sql"	1	2	true	false	false	2000
-5784	"debug"	"create function sys.debug(debug int) returns integer\n\texternal name mdb.""setDebug"";"	"mdb"	1	1	false	false	false	2000
-5788	"queue"	"-- This Source Code Form is subject to the terms of the Mozilla Public\n-- License, v. 2.0.  If a copy of the MPL was not distributed with this\n-- file, You can obtain one at http://mozilla.org/MPL/2.0/.\n--\n-- Copyright 2008-2015 MonetDB B.V.\n\n-- System monitoring\n\n-- show status of all active SQL queries.\ncreate function sys.queue()\nreturns table(\n\tqtag bigint,\n\t""user"" string,\n\tstarted timestamp,\n\testimate timestamp,\n\tprogress int,\n\tstatus string,\n\ttag oid,\n\tquery string\n)\nexternal name sql.sysmon_queue;"	"sql"	1	5	false	false	false	2000
-5808	"pause"	"-- operations to manipulate the state of havoc queries\ncreate procedure sys.pause(tag int)\nexternal name sql.sysmon_pause;"	"sql"	1	2	true	false	false	2000
-5811	"resume"	"create procedure sys.resume(tag int)\nexternal name sql.sysmon_resume;"	"sql"	1	2	true	false	false	2000
-5814	"stop"	"create procedure sys.stop(tag int)\nexternal name sql.sysmon_stop;"	"sql"	1	2	true	false	false	2000
-5817	"pause"	"create procedure sys.pause(tag bigint)\nexternal name sql.sysmon_pause;"	"sql"	1	2	true	false	false	2000
-5820	"resume"	"create procedure sys.resume(tag bigint)\nexternal name sql.sysmon_resume;"	"sql"	1	2	true	false	false	2000
-5823	"stop"	"create procedure sys.stop(tag bigint)\nexternal name sql.sysmon_stop;"	"sql"	1	2	true	false	false	2000
-5826	"rejects"	"-- This Source Code Form is subject to the terms of the Mozilla Public\n-- License, v. 2.0.  If a copy of the MPL was not distributed with this\n-- file, You can obtain one at http://mozilla.org/MPL/2.0/.\n--\n-- Copyright 2008-2015 MonetDB B.V.\n\n-- COPY into reject management\n\ncreate function sys.rejects()\nreturns table(\n\trowid bigint,\n\tfldid int,\n\t""message"" string,\n\t""input"" string\n)\nexternal name sql.copy_rejects;"	"sql"	1	5	false	false	false	2000
-5838	"clearrejects"	"create procedure sys.clearrejects()\nexternal name sql.copy_rejects_clear;"	"sql"	1	2	true	false	false	2000
-5840	"stddev_samp"	"-- This Source Code Form is subject to the terms of the Mozilla Public\n-- License, v. 2.0.  If a copy of the MPL was not distributed with this\n-- file, You can obtain one at http://mozilla.org/MPL/2.0/.\n--\n-- Copyright 2008-2015 MonetDB B.V.\n\ncreate aggregate stddev_samp(val tinyint) returns double\n\texternal name ""aggr"".""stdev"";"	"aggr"	1	3	false	false	false	2000
-5844	"stddev_samp"	"create aggregate stddev_samp(val smallint) returns double\n\texternal name ""aggr"".""stdev"";"	"aggr"	1	3	false	false	false	2000
-5848	"stddev_samp"	"create aggregate stddev_samp(val integer) returns double\n\texternal name ""aggr"".""stdev"";"	"aggr"	1	3	false	false	false	2000
-5852	"stddev_samp"	"create aggregate stddev_samp(val wrd) returns double\n\texternal name ""aggr"".""stdev"";"	"aggr"	1	3	false	false	false	2000
-5856	"stddev_samp"	"create aggregate stddev_samp(val bigint) returns double\n\texternal name ""aggr"".""stdev"";"	"aggr"	1	3	false	false	false	2000
-5860	"stddev_samp"	"create aggregate stddev_samp(val real) returns double\n\texternal name ""aggr"".""stdev"";"	"aggr"	1	3	false	false	false	2000
-5864	"stddev_samp"	"create aggregate stddev_samp(val double) returns double\n\texternal name ""aggr"".""stdev"";"	"aggr"	1	3	false	false	false	2000
-5868	"stddev_samp"	"create aggregate stddev_samp(val date) returns double\n\texternal name ""aggr"".""stdev"";"	"aggr"	1	3	false	false	false	2000
-5872	"stddev_samp"	"create aggregate stddev_samp(val time) returns double\n\texternal name ""aggr"".""stdev"";"	"aggr"	1	3	false	false	false	2000
-5876	"stddev_samp"	"create aggregate stddev_samp(val timestamp) returns double\n\texternal name ""aggr"".""stdev"";"	"aggr"	1	3	false	false	false	2000
-5880	"stddev_pop"	"create aggregate stddev_pop(val tinyint) returns double\n\texternal name ""aggr"".""stdevp"";"	"aggr"	1	3	false	false	false	2000
-5884	"stddev_pop"	"create aggregate stddev_pop(val smallint) returns double\n\texternal name ""aggr"".""stdevp"";"	"aggr"	1	3	false	false	false	2000
-5888	"stddev_pop"	"create aggregate stddev_pop(val integer) returns double\n\texternal name ""aggr"".""stdevp"";"	"aggr"	1	3	false	false	false	2000
-5892	"stddev_pop"	"create aggregate stddev_pop(val wrd) returns double\n\texternal name ""aggr"".""stdevp"";"	"aggr"	1	3	false	false	false	2000
-5896	"stddev_pop"	"create aggregate stddev_pop(val bigint) returns double\n\texternal name ""aggr"".""stdevp"";"	"aggr"	1	3	false	false	false	2000
-5900	"stddev_pop"	"create aggregate stddev_pop(val real) returns double\n\texternal name ""aggr"".""stdevp"";"	"aggr"	1	3	false	false	false	2000
-5904	"stddev_pop"	"create aggregate stddev_pop(val double) returns double\n\texternal name ""aggr"".""stdevp"";"	"aggr"	1	3	false	false	false	2000
-5908	"stddev_pop"	"create aggregate stddev_pop(val date) returns double\n\texternal name ""aggr"".""stdevp"";"	"aggr"	1	3	false	false	false	2000
-5912	"stddev_pop"	"create aggregate stddev_pop(val time) returns double\n\texternal name ""aggr"".""stdevp"";"	"aggr"	1	3	false	false	false	2000
-5916	"stddev_pop"	"create aggregate stddev_pop(val timestamp) returns double\n\texternal name ""aggr"".""stdevp"";"	"aggr"	1	3	false	false	false	2000
-5920	"var_samp"	"create aggregate var_samp(val tinyint) returns double\n\texternal name ""aggr"".""variance"";"	"aggr"	1	3	false	false	false	2000
-5924	"var_samp"	"create aggregate var_samp(val smallint) returns double\n\texternal name ""aggr"".""variance"";"	"aggr"	1	3	false	false	false	2000
-5928	"var_samp"	"create aggregate var_samp(val integer) returns double\n\texternal name ""aggr"".""variance"";"	"aggr"	1	3	false	false	false	2000
-5932	"var_samp"	"create aggregate var_samp(val wrd) returns double\n\texternal name ""aggr"".""variance"";"	"aggr"	1	3	false	false	false	2000
-5936	"var_samp"	"create aggregate var_samp(val bigint) returns double\n\texternal name ""aggr"".""variance"";"	"aggr"	1	3	false	false	false	2000
-5940	"var_samp"	"create aggregate var_samp(val real) returns double\n\texternal name ""aggr"".""variance"";"	"aggr"	1	3	false	false	false	2000
-5944	"var_samp"	"create aggregate var_samp(val double) returns double\n\texternal name ""aggr"".""variance"";"	"aggr"	1	3	false	false	false	2000
-5948	"var_samp"	"create aggregate var_samp(val date) returns double\n\texternal name ""aggr"".""variance"";"	"aggr"	1	3	false	false	false	2000
-5952	"var_samp"	"create aggregate var_samp(val time) returns double\n\texternal name ""aggr"".""variance"";"	"aggr"	1	3	false	false	false	2000
-5956	"var_samp"	"create aggregate var_samp(val timestamp) returns double\n\texternal name ""aggr"".""variance"";"	"aggr"	1	3	false	false	false	2000
-5960	"var_pop"	"create aggregate var_pop(val tinyint) returns double\n\texternal name ""aggr"".""variancep"";"	"aggr"	1	3	false	false	false	2000
-5964	"var_pop"	"create aggregate var_pop(val smallint) returns double\n\texternal name ""aggr"".""variancep"";"	"aggr"	1	3	false	false	false	2000
-5968	"var_pop"	"create aggregate var_pop(val integer) returns double\n\texternal name ""aggr"".""variancep"";"	"aggr"	1	3	false	false	false	2000
-5972	"var_pop"	"create aggregate var_pop(val wrd) returns double\n\texternal name ""aggr"".""variancep"";"	"aggr"	1	3	false	false	false	2000
-5976	"var_pop"	"create aggregate var_pop(val bigint) returns double\n\texternal name ""aggr"".""variancep"";"	"aggr"	1	3	false	false	false	2000
-5980	"var_pop"	"create aggregate var_pop(val real) returns double\n\texternal name ""aggr"".""variancep"";"	"aggr"	1	3	false	false	false	2000
-5984	"var_pop"	"create aggregate var_pop(val double) returns double\n\texternal name ""aggr"".""variancep"";"	"aggr"	1	3	false	false	false	2000
-5988	"var_pop"	"create aggregate var_pop(val date) returns double\n\texternal name ""aggr"".""variancep"";"	"aggr"	1	3	false	false	false	2000
-5992	"var_pop"	"create aggregate var_pop(val time) returns double\n\texternal name ""aggr"".""variancep"";"	"aggr"	1	3	false	false	false	2000
-5996	"var_pop"	"create aggregate var_pop(val timestamp) returns double\n\texternal name ""aggr"".""variancep"";"	"aggr"	1	3	false	false	false	2000
-6000	"median"	"create aggregate median(val tinyint) returns tinyint\n\texternal name ""aggr"".""median"";"	"aggr"	1	3	false	false	false	2000
-6004	"median"	"create aggregate median(val smallint) returns smallint\n\texternal name ""aggr"".""median"";"	"aggr"	1	3	false	false	false	2000
-6008	"median"	"create aggregate median(val integer) returns integer\n\texternal name ""aggr"".""median"";"	"aggr"	1	3	false	false	false	2000
-6012	"median"	"create aggregate median(val wrd) returns wrd\n\texternal name ""aggr"".""median"";"	"aggr"	1	3	false	false	false	2000
-6016	"median"	"create aggregate median(val bigint) returns bigint\n\texternal name ""aggr"".""median"";"	"aggr"	1	3	false	false	false	2000
-6020	"median"	"create aggregate median(val decimal) returns decimal\n\texternal name ""aggr"".""median"";"	"aggr"	1	3	false	false	false	2000
-6024	"median"	"create aggregate median(val real) returns real\n\texternal name ""aggr"".""median"";"	"aggr"	1	3	false	false	false	2000
-6028	"median"	"create aggregate median(val double) returns double\n\texternal name ""aggr"".""median"";"	"aggr"	1	3	false	false	false	2000
-6032	"median"	"create aggregate median(val date) returns date\n\texternal name ""aggr"".""median"";"	"aggr"	1	3	false	false	false	2000
-6036	"median"	"create aggregate median(val time) returns time\n\texternal name ""aggr"".""median"";"	"aggr"	1	3	false	false	false	2000
-6040	"median"	"create aggregate median(val timestamp) returns timestamp\n\texternal name ""aggr"".""median"";"	"aggr"	1	3	false	false	false	2000
-6044	"quantile"	"create aggregate quantile(val tinyint, q double) returns tinyint\n\texternal name ""aggr"".""quantile"";"	"aggr"	1	3	false	false	false	2000
-6049	"quantile"	"create aggregate quantile(val smallint, q double) returns smallint\n\texternal name ""aggr"".""quantile"";"	"aggr"	1	3	false	false	false	2000
-6054	"quantile"	"create aggregate quantile(val integer, q double) returns integer\n\texternal name ""aggr"".""quantile"";"	"aggr"	1	3	false	false	false	2000
-6059	"quantile"	"create aggregate quantile(val wrd, q double) returns wrd\n\texternal name ""aggr"".""quantile"";"	"aggr"	1	3	false	false	false	2000
-6064	"quantile"	"create aggregate quantile(val bigint, q double) returns bigint\n\texternal name ""aggr"".""quantile"";"	"aggr"	1	3	false	false	false	2000
-6069	"quantile"	"create aggregate quantile(val decimal, q double) returns decimal\n\texternal name ""aggr"".""quantile"";"	"aggr"	1	3	false	false	false	2000
-6074	"quantile"	"create aggregate quantile(val real, q double) returns real\n\texternal name ""aggr"".""quantile"";"	"aggr"	1	3	false	false	false	2000
-6079	"quantile"	"create aggregate quantile(val double, q double) returns double\n\texternal name ""aggr"".""quantile"";"	"aggr"	1	3	false	false	false	2000
-6084	"quantile"	"create aggregate quantile(val date, q double) returns date\n\texternal name ""aggr"".""quantile"";"	"aggr"	1	3	false	false	false	2000
-6089	"quantile"	"create aggregate quantile(val time, q double) returns time\n\texternal name ""aggr"".""quantile"";"	"aggr"	1	3	false	false	false	2000
-6094	"quantile"	"create aggregate quantile(val timestamp, q double) returns timestamp\n\texternal name ""aggr"".""quantile"";"	"aggr"	1	3	false	false	false	2000
-6099	"corr"	"create aggregate corr(e1 tinyint, e2 tinyint) returns tinyint\n\texternal name ""aggr"".""corr"";"	"aggr"	1	3	false	false	false	2000
-6104	"corr"	"create aggregate corr(e1 smallint, e2 smallint) returns smallint\n\texternal name ""aggr"".""corr"";"	"aggr"	1	3	false	false	false	2000
-6109	"corr"	"create aggregate corr(e1 integer, e2 integer) returns integer\n\texternal name ""aggr"".""corr"";"	"aggr"	1	3	false	false	false	2000
-6114	"corr"	"create aggregate corr(e1 wrd, e2 wrd) returns wrd\n\texternal name ""aggr"".""corr"";"	"aggr"	1	3	false	false	false	2000
-6119	"corr"	"create aggregate corr(e1 bigint, e2 bigint) returns bigint\n\texternal name ""aggr"".""corr"";"	"aggr"	1	3	false	false	false	2000
-6124	"corr"	"create aggregate corr(e1 real, e2 real) returns real\n\texternal name ""aggr"".""corr"";"	"aggr"	1	3	false	false	false	2000
-6129	"corr"	"create aggregate corr(e1 double, e2 double) returns double\n\texternal name ""aggr"".""corr"";"	"aggr"	1	3	false	false	false	2000
-6147	"mbr"	"-- currently we only use mbr instead of\n-- Envelope():Geometry\n-- as that returns Geometry objects, and we prefer the explicit mbr's\n-- minimum bounding rectangle (mbr)\ncreate function mbr (g geometry) returns mbr external name geom.mbr;"	"geom"	1	1	false	false	false	2000
-6151	"mbroverlaps"	"create function mbroverlaps(a mbr, b mbr) returns boolean external name geom.""mbroverlaps"";"	"geom"	1	1	false	false	false	2000
-6156	"geomfromtext"	"-- The srid in the *FromText Functions is currently not used\ncreate function geomfromtext(wkt string, srid smallint) returns geometry external name geom.""GeomFromText"";"	"geom"	1	1	false	false	false	2000
-6161	"pointfromtext"	"create function pointfromtext(wkt string, srid smallint) returns point external name geom.""PointFromText"";"	"geom"	1	1	false	false	false	2000
-6166	"linefromtext"	"create function linefromtext(wkt string, srid smallint) returns linestring external name geom.""LineFromText"";"	"geom"	1	1	false	false	false	2000
-6171	"polyfromtext"	"create function polyfromtext(wkt string, srid smallint) returns polygon external name geom.""PolyFromText"";"	"geom"	1	1	false	false	false	2000
-6176	"mpointfromtext"	"create function mpointfromtext(wkt string, srid smallint) returns multipoint external name geom.""MultiPointFromText"";"	"geom"	1	1	false	false	false	2000
-6181	"mlinefromtext"	"create function mlinefromtext(wkt string, srid smallint) returns multilinestring external name geom.""MultiLineFromText"";"	"geom"	1	1	false	false	false	2000
-6186	"mpolyfromtext"	"create function mpolyfromtext(wkt string, srid smallint) returns multipolygon external name geom.""MultiPolyFromText"";"	"geom"	1	1	false	false	false	2000
-6191	"geomcollectionfromtext"	"create function geomcollectionfromtext(wkt string, srid smallint) returns multipolygon external name geom.""GeomCollectionFromText"";"	"geom"	1	1	false	false	false	2000
-6196	"polygonfromtext"	"-- alias\ncreate function polygonfromtext(wkt string, srid smallint) returns polygon external name geom.""PolyFromText"";"	"geom"	1	1	false	false	false	2000
-6201	"astext"	"create function astext(g geometry) returns string external name geom.""AsText"";"	"geom"	1	1	false	false	false	2000
-6205	"x"	"create function x(g geometry) returns double external name geom.""X"";"	"geom"	1	1	false	false	false	2000
-6209	"y"	"create function y(g geometry) returns double external name geom.""Y"";"	"geom"	1	1	false	false	false	2000
-6213	"point"	"create function point(x double,y double) returns point external name geom.point;"	"geom"	1	1	false	false	false	2000
-6218	"dimension"	"-- CREATE FUNCTION Point(g Geometry) RETURNS Point external name geom.point;\n-- CREATE FUNCTION Curve(g Geometry) RETURNS Curve external name geom.curve;\n-- CREATE FUNCTION LineString(g Geometry) RETURNS LineString external name geom.linestring;\n-- CREATE FUNCTION Surface(g Geometry) RETURNS Surface external name geom.surface;\n-- CREATE FUNCTION Polygon(g Geometry) RETURNS Polygon external name geom.polygon;\n\n-- ogc basic methods\ncreate function dimension(g geometry) returns integer external name geom.""Dimension"";"	"geom"	1	1	false	false	false	2000
-6222	"geometrytypeid"	"create function geometrytypeid(g geometry) returns integer external name geom.""GeometryTypeId"";"	"geom"	1	1	false	false	false	2000
-6226	"srid"	"create function srid(g geometry) returns integer external name geom.""SRID"";"	"geom"	1	1	false	false	false	2000
-6230	"envelope"	"create function envelope(g geometry) returns geometry external name geom.""Envelope"";"	"geom"	1	1	false	false	false	2000
-6234	"isempty"	"create function isempty(g geometry) returns boolean external name geom.""IsEmpty"";"	"geom"	1	1	false	false	false	2000
-6238	"issimple"	"create function issimple(g geometry) returns boolean external name geom.""IsSimple"";"	"geom"	1	1	false	false	false	2000
-6242	"boundary"	"create function boundary(g geometry) returns geometry external name geom.""Boundary"";"	"geom"	1	1	false	false	false	2000
-6246	"equals"	"-- ogc spatial relation methods\ncreate function equals(a geometry, b geometry) returns boolean external name geom.""Equals"";"	"geom"	1	1	false	false	false	2000
-6251	"disjoint"	"create function disjoint(a geometry, b geometry) returns boolean external name geom.""Disjoint"";"	"geom"	1	1	false	false	false	2000
-6256	"Intersect"	"create function ""Intersect""(a geometry, b geometry) returns boolean external name geom.""Intersect"";"	"geom"	1	1	false	false	false	2000
-6261	"touches"	"create function touches(a geometry, b geometry) returns boolean external name geom.""Touches"";"	"geom"	1	1	false	false	false	2000
-6266	"crosses"	"create function crosses(a geometry, b geometry) returns boolean external name geom.""Crosses"";"	"geom"	1	1	false	false	false	2000
-6271	"within"	"create function within(a geometry, b geometry) returns boolean external name geom.""Within"";"	"geom"	1	1	false	false	false	2000
-6276	"contains"	"create function contains(a geometry, b geometry) returns boolean external name geom.""Contains"";"	"geom"	1	1	false	false	false	2000
-6281	"contains"	"create function contains(a geometry, x double, y double) returns boolean external name geom.""Contains"";"	"geom"	1	1	false	false	false	2000
-6287	"overlaps"	"create function overlaps(a geometry, b geometry) returns boolean external name geom.""Overlaps"";"	"geom"	1	1	false	false	false	2000
-6292	"relate"	"create function relate(a geometry, b geometry, pattern string) returns boolean external name geom.""Relate"";"	"geom"	1	1	false	false	false	2000
-6298	"area"	"-- ogc Spatial Analysis methods\n\ncreate function area(g geometry) returns float external name geom.""Area"";"	"geom"	1	1	false	false	false	2000
-6302	"length"	"create function length(g geometry) returns float external name geom.""Length"";"	"geom"	1	1	false	false	false	2000
-6306	"distance"	"create function distance(a geometry, b geometry) returns float external name geom.""Distance"";"	"geom"	1	1	false	false	false	2000
-6311	"buffer"	"create function buffer(a geometry, distance float) returns geometry external name geom.""Buffer"";"	"geom"	1	1	false	false	false	2000
-6316	"convexhull"	"create function convexhull(a geometry) returns geometry external name geom.""ConvexHull"";"	"geom"	1	1	false	false	false	2000
-6320	"intersection"	"create function intersection(a geometry, b geometry) returns geometry external name geom.""Intersection"";"	"geom"	1	1	false	false	false	2000
-6325	"Union"	"create function ""Union""(a geometry, b geometry) returns geometry external name geom.""Union"";"	"geom"	1	1	false	false	false	2000
-6330	"difference"	"create function difference(a geometry, b geometry) returns geometry external name geom.""Difference"";"	"geom"	1	1	false	false	false	2000
-6335	"symdifference"	"create function symdifference(a geometry, b geometry) returns geometry external name geom.""SymDifference"";"	"geom"	1	1	false	false	false	2000
-6342	"filter"	"-- access the top level key by name, return its value\ncreate function json.filter(js json, pathexpr string)\nreturns json external name json.filter;"	"json"	1	1	false	false	false	6339
-6347	"filter"	"create function json.filter(js json, name tinyint)\nreturns json external name json.filter;"	"json"	1	1	false	false	false	6339
-6352	"filter"	"create function json.filter(js json, name integer)\nreturns json external name json.filter;"	"json"	1	1	false	false	false	6339
-6357	"filter"	"create function json.filter(js json, name bigint)\nreturns json external name json.filter;"	"json"	1	1	false	false	false	6339
-6362	"text"	"create function json.text(js json, e string)\nreturns string external name json.text;"	"json"	1	1	false	false	false	6339
-6367	"number"	"create function json.number(js json)\nreturns float external name json.number;"	"json"	1	1	false	false	false	6339
-6371	"integer"	"create function json.""integer""(js json)\nreturns bigint external name json.""integer"";"	"json"	1	1	false	false	false	6339
-6375	"isvalid"	"-- test string for JSON compliancy\ncreate function json.isvalid(js string)\nreturns bool external name json.isvalid;"	"json"	1	1	false	false	false	6339
-6379	"isobject"	"create function json.isobject(js string)\nreturns bool external name json.isobject;"	"json"	1	1	false	false	false	6339
-6383	"isarray"	"create function json.isarray(js string)\nreturns bool external name json.isarray;"	"json"	1	1	false	false	false	6339
-6387	"isvalid"	"create function json.isvalid(js json)\nreturns bool external name json.isvalid;"	"json"	1	1	false	false	false	6339
-6391	"isobject"	"create function json.isobject(js json)\nreturns bool external name json.isobject;"	"json"	1	1	false	false	false	6339
-6395	"isarray"	"create function json.isarray(js json)\nreturns bool external name json.isarray;"	"json"	1	1	false	false	false	6339
-6399	"length"	"-- return the number of primary components\ncreate function json.length(js json)\nreturns integer external name json.length;"	"json"	1	1	false	false	false	6339
-6403	"keyarray"	"create function json.keyarray(js json)\nreturns json external name json.keyarray;"	"json"	1	1	false	false	false	6339
-6407	"valuearray"	"create function json.valuearray(js json)\nreturns  json external name json.valuearray;"	"json"	1	1	false	false	false	6339
-6411	"text"	"create function json.text(js json)\nreturns string external name json.text;"	"json"	1	1	false	false	false	6339
-6415	"text"	"create function json.text(js string)\nreturns string external name json.text;"	"json"	1	1	false	false	false	6339
-6419	"text"	"create function json.text(js int)\nreturns string external name json.text;"	"json"	1	1	false	false	false	6339
-6423	"output"	"-- The remainder awaits the implementation\n\ncreate aggregate json.output(js json)\nreturns string external name json.output;"	"json"	1	3	false	false	false	6339
-6427	"tojsonarray"	"-- create function json.object(*) returns json external name json.objectrender;\n\n-- create function json.array(*) returns json external name json.arrayrender;\n\n-- unnesting the JSON structure\n\n-- create function json.unnest(js json)\n-- returns table( id integer, k string, v string) external name json.unnest;\n\n-- create function json.unnest(js json)\n-- returns table( k string, v string) external name json.unnest;\n\n-- create function json.unnest(js json)\n-- returns table( v string) external name json.unnest;\n\n-- create function json.nest table( id integer, k string, v string)\n-- returns json external name json.nest;\n\ncreate aggregate json.tojsonarray( x string ) returns string external name aggr.jsonaggr;"	"aggr"	1	3	false	false	false	6339
-6431	"tojsonarray"	"create aggregate json.tojsonarray( x double ) returns string external name aggr.jsonaggr;"	"aggr"	1	3	false	false	false	6339
-6435	"md5"	"-- This Source Code Form is subject to the terms of the Mozilla Public\n-- License, v. 2.0.  If a copy of the MPL was not distributed with this\n-- file, You can obtain one at http://mozilla.org/MPL/2.0/.\n--\n-- Copyright 2008-2015 MonetDB B.V.\n\n-- (co) Arjen de Rijke\n\ncreate function sys.md5(v string)\nreturns string external name clients.md5sum;"	"clients"	1	1	false	false	false	2000
-6440	"uuid"	"-- generate a new uuid\ncreate function sys.uuid()\nreturns uuid external name uuid.""new"";"	"uuid"	1	1	false	false	false	2000
-6443	"isauuid"	"create function sys.isauuid(u uuid)\nreturns uuid external name uuid.""isaUUID"";"	"uuid"	1	1	false	false	false	2000
-6447	"isauuid"	"create function sys.isauuid(u string)\nreturns uuid external name uuid.""isaUUID"";"	"uuid"	1	1	false	false	false	2000
-6451	"chi2prob"	"-- This Source Code Form is subject to the terms of the Mozilla Public\n-- License, v. 2.0.  If a copy of the MPL was not distributed with this\n-- file, You can obtain one at http://mozilla.org/MPL/2.0/.\n--\n-- Copyright 2008-2015 MonetDB B.V.\n\n-- (co) Arjen de Rijke, Bart Scheers\n-- Use statistical functions from gsl library\n\n-- Calculate Chi squared probability\ncreate function sys.chi2prob(chi2 double, datapoints double)\nreturns double external name gsl.""chi2prob"";"	"gsl"	1	1	false	false	false	2000
-6457	"start"	"create procedure profiler.start() external name profiler.""start"";"	"profiler"	1	2	true	false	false	6455
-6459	"stop"	"create procedure profiler.stop() external name profiler.stop;"	"profiler"	1	2	true	false	false	6455
-6461	"setheartbeat"	"create procedure profiler.setheartbeat(beat int) external name profiler.setheartbeat;"	"profiler"	1	2	true	false	false	6455
-6464	"setpoolsize"	"create procedure profiler.setpoolsize(poolsize int) external name profiler.setpoolsize;"	"profiler"	1	2	true	false	false	6455
-6467	"setstream"	"create procedure profiler.setstream(host string, port int) external name profiler.setstream;"	"profiler"	1	2	true	false	false	6455
-6492	"listdir"	"\n\ncreate procedure listdir(dirname string) external name fits.listdir;"	"fits"	1	2	true	false	false	2000
-6495	"fitsattach"	"create procedure fitsattach(fname string) external name fits.attach;"	"fits"	1	2	true	false	false	2000
-6498	"fitsload"	"create procedure fitsload(tname string) external name fits.load;"	"fits"	1	2	true	false	false	2000
-6501	"listdirpat"	"create procedure listdirpat(dirname string,pat string) external name fits.listdirpattern;"	"fits"	1	2	true	false	false	2000
-6537	"netcdf_attach"	"-- gr_name is ""GLOBAL"" or ""ROOT"" for classic NetCDF files\n-- used for groups in HDF5 files\n-- global attributes have obj_name=""""\n\n-- create function netcdfvar (fname varchar(256)) \n--\treturns int external name netcdf.test;\n\ncreate procedure netcdf_attach(fname varchar(256))\n    external name netcdf.attach;"	"netcdf"	1	2	true	false	false	2000
-6540	"netcdf_importvar"	"create procedure netcdf_importvar(fid integer, varnname varchar(256))\n    external name netcdf.importvariable;"	"netcdf"	1	2	true	false	false	2000
-6544	"storage"	"-- This Source Code Form is subject to the terms of the Mozilla Public\n-- License, v. 2.0.  If a copy of the MPL was not distributed with this\n-- file, You can obtain one at http://mozilla.org/MPL/2.0/.\n--\n-- Copyright 2008-2015 MonetDB B.V.\n\n-- Author M.Kersten\n-- This script gives the database administrator insight in the actual\n-- footprint of the persistent tables and the maximum playground used\n-- when indices are introduced upon them.\n-- By changing the storagemodelinput table directly, the footprint for\n-- yet to be loaded databases can be assessed.\n\n-- The actual storage footprint of an existing database can be\n-- obtained by the table producing function storage()\n-- It represents the actual state of affairs, i.e. storage on disk\n-- of columns and foreign key indices, and possible temporary hash indices.\n-- For strings we take a sample to determine their average length.\n\ncreate function sys.""storage""()\nreturns table (\n\t""schema"" string,\n\t""table"" string,\n\t""column"" string,\n\t""type"" string,\n\t""mode"" string,\n\tlocation string,\n\t""count"" bigint,\n\ttypewidth int,\n\tcolumnsize bigint,\n\theapsize bigint,\n\thashes bigint,\n\tphash boolean,\n\timprints bigint,\n\tsorted boolean\n)\nexternal name sql.""storage"";"	"sql"	1	5	false	false	false	2000
-6588	"storagemodelinit"	"-- this table can be adjusted to reflect the anticipated final database size\n\n-- The model input can be derived from the current database using\ncreate procedure sys.storagemodelinit()\nbegin\n\tdelete from sys.storagemodelinput;\n\n\tinsert into sys.storagemodelinput\n\tselect x.""schema"", x.""table"", x.""column"", x.""type"", x.typewidth, x.count, 0, x.typewidth, false, x.sorted from sys.""storage""() x;\n\n\tupdate sys.storagemodelinput\n\tset reference = true\n\twhere concat(concat(""schema"",""table""), ""column"") in (\n\t\tselect concat( concat(""fkschema"".""name"", ""fktable"".""name""), ""fkkeycol"".""name"" )\n\t\tfrom\t""sys"".""keys"" as    ""fkkey"",\n\t\t\t\t""sys"".""objects"" as ""fkkeycol"",\n\t\t\t\t""sys"".""tables"" as  ""fktable"",\n\t\t\t\t""sys"".""schemas"" as ""fkschema""\n\t\twhere   ""fktable"".""id"" = ""fkkey"".""table_id""\n\t\t\tand ""fkkey"".""id"" = ""fkkeycol"".""id""\n\t\t\tand ""fkschema"".""id"" = ""fktable"".""schema_id""\n\t\t\tand ""fkkey"".""rkey"" > -1);\n\n\tupdate sys.storagemodelinput\n\tset ""distinct"" = ""count"" -- assume all distinct\n\twhere ""type"" = 'varchar' or ""type""='clob';\nend;"	"user"	2	2	true	false	false	2000
-6590	"columnsize"	"-- The predicted storage footprint of the complete database\n-- determines the amount of diskspace needed for persistent storage\n-- and the upperbound when all possible index structures are created.\n-- The storage requirement for foreign key joins is split amongst the participants.\n\ncreate function sys.columnsize(nme string, i bigint, d bigint)\nreturns bigint\nbegin\n\tcase\n\twhen nme = 'boolean' then return i;\n\twhen nme = 'char' then return 2*i;\n\twhen nme = 'smallint' then return 2 * i;\n\twhen nme = 'int' then return 4 * i;\n\twhen nme = 'bigint' then return 8 * i;\n\twhen nme = 'hugeint' then return 16 * i;\n\twhen nme = 'timestamp' then return 8 * i;\n\twhen  nme = 'varchar' then\n\t\tcase\n\t\twhen cast(d as bigint) << 8 then return i;\n\t\twhen cast(d as bigint) << 16 then return 2 * i;\n\t\twhen cast(d as bigint) << 32 then return 4 * i;\n\t\telse return 8 * i;\n\t\tend case;\n\telse return 8 * i;\n\tend case;\nend;"	"user"	2	1	false	false	false	2000
-6596	"heapsize"	"create function sys.heapsize(tpe string, i bigint, w int)\nreturns bigint\nbegin\n\tif  tpe <> 'varchar' and tpe <> 'clob'\n\tthen\n\t\treturn 0;\n\tend if;\n\treturn 10240 + i * w;\nend;"	"user"	2	1	false	false	false	2000
-6602	"hashsize"	"create function sys.hashsize(b boolean, i bigint)\nreturns bigint\nbegin\n\t-- assume non-compound keys\n\tif  b = true\n\tthen\n\t\treturn 8 * i;\n\tend if;\n\treturn 0;\nend;"	"user"	2	1	false	false	false	2000
-6607	"imprintsize"	"create function sys.imprintsize(i bigint, nme string)\nreturns bigint\nbegin\n\tif nme = 'boolean'\n\t\tor nme = 'tinyint'\n\t\tor nme = 'smallint'\n\t\tor nme = 'int'\n\t\tor nme = 'bigint'\n\t\tor nme = 'hugeint'\n\t\tor nme = 'decimal'\n\t\tor nme = 'date'\n\t\tor nme = 'timestamp'\n\t\tor nme = 'real'\n\t\tor nme = 'double'\n\tthen\n\t\treturn cast( i * 0.12 as bigint);\n\tend if ;\n\treturn 0;\nend;"	"user"	2	1	false	false	false	2000
-6612	"storagemodel"	"create function sys.storagemodel()\nreturns table (\n\t""schema"" string,\n\t""table"" string,\n\t""column"" string,\n\t""type"" string,\n\t""count"" bigint,\n\tcolumnsize bigint,\n\theapsize bigint,\n\thashes bigint,\n\timprints bigint,\n\tsorted boolean)\nbegin\n\treturn select i.""schema"", i.""table"", i.""column"", i.""type"", i.""count"",\n\tcolumnsize(i.""type"", i.count, i.""distinct""),\n\theapsize(i.""type"", i.""distinct"", i.""atomwidth""),\n\thashsize(i.""reference"", i.""count""),\n\timprintsize(i.""count"",i.""type""),\n\ti.sorted\n\tfrom sys.storagemodelinput i;\nend;"	"user"	2	5	false	false	false	2000
-6659	"analyze"	"create procedure sys.analyze(minmax int, ""sample"" bigint)\nexternal name sql.analyze;"	"sql"	1	2	true	false	false	2000
-6663	"analyze"	"create procedure sys.analyze(minmax int, ""sample"" bigint, sch string)\nexternal name sql.analyze;"	"sql"	1	2	true	false	false	2000
-6668	"analyze"	"create procedure sys.analyze(minmax int, ""sample"" bigint, sch string, tbl string)\nexternal name sql.analyze;"	"sql"	1	2	true	false	false	2000
-6674	"analyze"	"create procedure sys.analyze(minmax int, ""sample"" bigint, sch string, tbl string, col string)\nexternal name sql.analyze;"	"sql"	1	2	true	false	false	2000
-6681	"reverse"	"-- This Source Code Form is subject to the terms of the Mozilla Public\n-- License, v. 2.0.  If a copy of the MPL was not distributed with this\n-- file, You can obtain one at http://mozilla.org/MPL/2.0/.\n--\n-- Copyright 2008-2015 MonetDB B.V.\n\n-- add function signatures to SQL catalog\n\n\n-- Reverse a string\ncreate function reverse(src string)\nreturns string external name udf.reverse;"	"udf"	1	1	false	false	false	2000
-6685	"fuse"	"-- fuse two (1-byte) tinyint values into one (2-byte) smallint value\ncreate function fuse(one tinyint, two tinyint)\nreturns smallint external name udf.fuse;"	"udf"	1	1	false	false	false	2000
-6690	"fuse"	"-- fuse two (2-byte) smallint values into one (4-byte) integer value\ncreate function fuse(one smallint, two smallint)\nreturns integer external name udf.fuse;"	"udf"	1	1	false	false	false	2000
-6695	"fuse"	"-- fuse two (4-byte) integer values into one (8-byte) bigint value\ncreate function fuse(one integer, two integer)\nreturns bigint external name udf.fuse;"	"udf"	1	1	false	false	false	2000
-6701	"bam_loader_repos"	"create procedure bam.bam_loader_repos(bam_repos string, dbschema smallint)\nexternal name bam.bam_loader_repos;"	"bam"	1	2	true	false	false	6699
-6705	"bam_loader_files"	"create procedure bam.bam_loader_files(bam_files string, dbschema smallint)\nexternal name bam.bam_loader_files;"	"bam"	1	2	true	false	false	6699
-6709	"bam_loader_file"	"create procedure bam.bam_loader_file(bam_file string, dbschema smallint)\nexternal name bam.bam_loader_file;"	"bam"	1	2	true	false	false	6699
-6713	"bam_drop_file"	"create procedure bam.bam_drop_file(file_id bigint, dbschema smallint)\nexternal name bam.bam_drop_file;"	"bam"	1	2	true	false	false	6699
-6717	"bam_flag"	"create function bam.bam_flag(flag smallint, name string)\nreturns boolean external name bam.bam_flag;"	"bam"	1	1	false	false	false	6699
-6722	"reverse_seq"	"create function bam.reverse_seq(seq string)\nreturns string external name bam.reverse_seq;"	"bam"	1	1	false	false	false	6699
-6726	"reverse_qual"	"create function bam.reverse_qual(qual string)\nreturns string external name bam.reverse_qual;"	"bam"	1	1	false	false	false	6699
-6730	"seq_length"	"create function bam.seq_length(cigar string)\nreturns int external name bam.seq_length;"	"bam"	1	1	false	false	false	6699
-6734	"seq_char"	"create function bam.seq_char(ref_pos int, alg_seq string, alg_pos int, alg_cigar string)\nreturns char(1) external name bam.seq_char;"	"bam"	1	1	false	false	false	6699
-6741	"sam_export"	"create procedure bam.sam_export(output_path string)\nexternal name bam.sam_export;"	"bam"	1	2	true	false	false	6699
-6744	"bam_export"	"create procedure bam.bam_export(output_path string)\nexternal name bam.bam_export;"	"bam"	1	2	true	false	false	6699
-6814	"generate_series"	"-- This Source Code Form is subject to the terms of the Mozilla Public\n-- License, v. 2.0.  If a copy of the MPL was not distributed with this\n-- file, You can obtain one at http://mozilla.org/MPL/2.0/.\n--\n-- Copyright 2008-2015 MonetDB B.V.\n\n-- (c) Author M.Kersten\n\ncreate function sys.generate_series(first tinyint, last tinyint)\nreturns table (value tinyint)\nexternal name generator.series;"	"generator"	1	5	false	false	false	2000
-6819	"generate_series"	"create function sys.generate_series(first tinyint, last tinyint, stepsize tinyint)\nreturns table (value tinyint)\nexternal name generator.series;"	"generator"	1	5	false	false	false	2000
-6825	"generate_series"	"create function sys.generate_series(first smallint, last smallint)\nreturns table (value smallint)\nexternal name generator.series;"	"generator"	1	5	false	false	false	2000
-6830	"generate_series"	"create function sys.generate_series(first smallint, last smallint, stepsize smallint)\nreturns table (value smallint)\nexternal name generator.series;"	"generator"	1	5	false	false	false	2000
-6836	"generate_series"	"create function sys.generate_series(first int, last int)\nreturns table (value int)\nexternal name generator.series;"	"generator"	1	5	false	false	false	2000
-6841	"generate_series"	"create function sys.generate_series(first int, last int, stepsize int)\nreturns table (value int)\nexternal name generator.series;"	"generator"	1	5	false	false	false	2000
-6847	"generate_series"	"create function sys.generate_series(first bigint, last bigint)\nreturns table (value bigint)\nexternal name generator.series;"	"generator"	1	5	false	false	false	2000
-6852	"generate_series"	"create function sys.generate_series(first bigint, last bigint, stepsize bigint)\nreturns table (value bigint)\nexternal name generator.series;"	"generator"	1	5	false	false	false	2000
-6858	"generate_series"	"create function sys.generate_series(first real, last real, stepsize real)\nreturns table (value real)\nexternal name generator.series;"	"generator"	1	5	false	false	false	2000
-6864	"generate_series"	"create function sys.generate_series(first double, last double, stepsize double)\nreturns table (value double)\nexternal name generator.series;"	"generator"	1	5	false	false	false	2000
-6870	"generate_series"	"create function sys.generate_series(first decimal(10,2), last decimal(10,2), stepsize decimal(10,2))\nreturns table (value decimal(10,2))\nexternal name generator.series;"	"generator"	1	5	false	false	false	2000
-6876	"generate_series"	"create function sys.generate_series(first timestamp, last timestamp, stepsize interval second)\nreturns table (value timestamp)\nexternal name generator.series;"	"generator"	1	5	false	false	false	2000
->>>>>>> 3f642494
 COMMIT;
 START TRANSACTION;
 CREATE TABLE "sys"."idxs" (
@@ -12518,7 +8384,6 @@
 	"type"     INTEGER,
 	"name"     VARCHAR(1024)
 );
-<<<<<<< HEAD
 COPY 13 RECORDS INTO "sys"."idxs" FROM stdin USING DELIMITERS '\t','\n','"';
 6622	6627	0	"spatial_ref_sys_srid_pkey"
 7337	7338	0	"keywords_keyword_pkey"
@@ -12533,21 +8398,6 @@
 7656	7657	1	"rg_fkey_file_id"
 7666	7669	0	"pg_pkey_id_file_id"
 7668	7669	1	"pg_fkey_file_id"
-=======
-COPY 12 RECORDS INTO "sys"."idxs" FROM stdin USING DELIMITERS '\t','\n','"';
-6473	6474	0	"keywords_keyword_pkey"
-6478	6482	0	"table_types_table_type_id_pkey"
-6481	6482	0	"table_types_table_type_name_unique"
-6486	6490	0	"dependency_types_dependency_type_id_pkey"
-6489	6490	0	"dependency_types_dependency_type_name_unique"
-6754	6755	0	"files_pkey_file_id"
-6765	6768	0	"sq_pkey_sn_file_id"
-6767	6768	1	"sq_fkey_file_id"
-6784	6787	0	"rg_pkey_id_file_id"
-6786	6787	1	"rg_fkey_file_id"
-6796	6799	0	"pg_pkey_id_file_id"
-6798	6799	1	"pg_fkey_file_id"
->>>>>>> 3f642494
 COMMIT;
 START TRANSACTION;
 CREATE TABLE "sys"."keys" (
@@ -12558,7 +8408,6 @@
 	"rkey"     INTEGER,
 	"action"   INTEGER
 );
-<<<<<<< HEAD
 COPY 13 RECORDS INTO "sys"."keys" FROM stdin USING DELIMITERS '\t','\n','"';
 6621	6627	0	"spatial_ref_sys_srid_pkey"	-1	-1
 7336	7338	0	"keywords_keyword_pkey"	-1	-1
@@ -12573,21 +8422,6 @@
 7655	7657	2	"rg_fkey_file_id"	7623	514
 7665	7669	0	"pg_pkey_id_file_id"	-1	-1
 7667	7669	2	"pg_fkey_file_id"	7623	514
-=======
-COPY 12 RECORDS INTO "sys"."keys" FROM stdin USING DELIMITERS '\t','\n','"';
-6472	6474	0	"keywords_keyword_pkey"	-1	-1
-6477	6482	0	"table_types_table_type_id_pkey"	-1	-1
-6480	6482	1	"table_types_table_type_name_unique"	-1	-1
-6485	6490	0	"dependency_types_dependency_type_id_pkey"	-1	-1
-6488	6490	1	"dependency_types_dependency_type_name_unique"	-1	-1
-6753	6755	0	"files_pkey_file_id"	-1	-1
-6764	6768	0	"sq_pkey_sn_file_id"	-1	-1
-6766	6768	2	"sq_fkey_file_id"	6753	514
-6783	6787	0	"rg_pkey_id_file_id"	-1	-1
-6785	6787	2	"rg_fkey_file_id"	6753	514
-6795	6799	0	"pg_pkey_id_file_id"	-1	-1
-6797	6799	2	"pg_fkey_file_id"	6753	514
->>>>>>> 3f642494
 COMMIT;
 START TRANSACTION;
 CREATE TABLE "sys"."objects" (
@@ -12595,7 +8429,6 @@
 	"name" VARCHAR(1024),
 	"nr"   INTEGER
 );
-<<<<<<< HEAD
 COPY 32 RECORDS INTO "sys"."objects" FROM stdin USING DELIMITERS '\t','\n','"';
 6622	"srid"	0
 6621	"srid"	0
@@ -12629,39 +8462,6 @@
 7665	"id"	0
 7665	"file_id"	1
 7667	"file_id"	0
-=======
-COPY 30 RECORDS INTO "sys"."objects" FROM stdin USING DELIMITERS '\t','\n','"';
-6473	"keyword"	0
-6472	"keyword"	0
-6478	"table_type_id"	0
-6481	"table_type_name"	0
-6477	"table_type_id"	0
-6480	"table_type_name"	0
-6486	"dependency_type_id"	0
-6489	"dependency_type_name"	0
-6485	"dependency_type_id"	0
-6488	"dependency_type_name"	0
-6754	"file_id"	0
-6753	"file_id"	0
-6765	"sn"	0
-6765	"file_id"	1
-6767	"file_id"	0
-6764	"sn"	0
-6764	"file_id"	1
-6766	"file_id"	0
-6784	"id"	0
-6784	"file_id"	1
-6786	"file_id"	0
-6783	"id"	0
-6783	"file_id"	1
-6785	"file_id"	0
-6796	"id"	0
-6796	"file_id"	1
-6798	"file_id"	0
-6795	"id"	0
-6795	"file_id"	1
-6797	"file_id"	0
->>>>>>> 3f642494
 COMMIT;
 START TRANSACTION;
 CREATE TABLE "sys"."privileges" (
@@ -12685,48 +8485,12 @@
 2086	1	1	0	0
 2091	1	1	0	0
 2102	1	1	0	0
-<<<<<<< HEAD
 5681	1	1	0	0
 5691	1	1	0	0
 5717	1	1	0	0
 5720	1	1	0	0
 5724	1	1	0	0
 7753	1	1	3	0
-=======
-5204	1	1	0	0
-5214	1	1	0	0
-5240	1	1	0	0
-5243	1	1	0	0
-5247	1	1	0	0
-5254	1	16	3	0
-5259	1	16	3	0
-5264	1	16	3	0
-5268	1	16	3	0
-5272	1	16	3	0
-5276	1	16	3	0
-5280	1	16	3	0
-5352	1	16	3	0
-5357	1	16	3	0
-5362	1	16	3	0
-5367	1	16	3	0
-5372	1	16	3	0
-5377	1	16	3	0
-5539	1	16	3	0
-5543	1	16	3	0
-5547	1	16	3	0
-5551	1	16	3	0
-5689	1	16	3	0
-5696	1	16	3	0
-5701	1	16	3	0
-5707	1	16	3	0
-5713	1	16	3	0
-5718	1	16	3	0
-5723	1	16	3	0
-5727	1	16	3	0
-5826	1	16	3	0
-6435	1	16	3	0
-6883	1	1	3	0
->>>>>>> 3f642494
 COMMIT;
 START TRANSACTION;
 CREATE TABLE "sys"."schemas" (
@@ -12739,15 +8503,9 @@
 COPY 5 RECORDS INTO "sys"."schemas" FROM stdin USING DELIMITERS '\t','\n','"';
 2000	"sys"	2	3	true
 2106	"tmp"	2	3	true
-<<<<<<< HEAD
 7203	"json"	3	3	true
 7319	"profiler"	3	3	true
 7569	"bam"	3	3	true
-=======
-6339	"json"	3	3	true
-6455	"profiler"	3	3	true
-6699	"bam"	3	3	true
->>>>>>> 3f642494
 COMMIT;
 START TRANSACTION;
 CREATE TABLE "sys"."sequences" (
@@ -12795,13 +8553,7 @@
 CREATE TABLE "sys"."systemfunctions" (
 	"function_id" INTEGER
 );
-<<<<<<< HEAD
 COPY 1614 RECORDS INTO "sys"."systemfunctions" FROM stdin USING DELIMITERS '\t','\n','"';
-=======
-COPY 1370 RECORDS INTO "sys"."systemfunctions" FROM stdin USING DELIMITERS '\t','\n','"';
-28
-29
->>>>>>> 3f642494
 30
 31
 32
@@ -14014,7 +9766,6 @@
 86
 87
 88
-<<<<<<< HEAD
 89
 90
 91
@@ -14068,128 +9819,10 @@
 5844
 5849
 5854
-=======
-5225
-5228
-5234
-5254
-5259
-5264
-5268
-5272
-5276
-5280
-5283
-5287
-5291
-5295
-5299
-5303
-5307
-5311
-5315
-5319
-5323
-5327
-5331
-5335
-5339
-5346
-5352
-5357
-5362
-5367
-5372
-5377
-5383
-5387
-5391
-5395
-5400
-5404
-5408
-5412
-5416
-5420
-5425
-5430
-5435
-5440
-5450
-5500
-5502
-5504
-5507
-5509
-5539
-5543
-5547
-5551
-5555
-5559
-5563
-5567
-5572
-5577
-5582
-5587
-5592
-5597
-5602
-5607
-5612
-5617
-5622
-5627
-5632
-5637
-5642
-5647
-5652
-5656
-5672
-5675
-5679
-5682
-5686
-5689
-5696
-5701
-5707
-5713
-5718
-5723
-5727
-5731
-5735
-5739
-5742
-5752
-5760
-5773
-5778
-5782
-5784
-5788
-5808
-5811
-5814
-5817
-5820
-5823
-5826
-5838
-5840
-5844
-5848
-5852
-5856
->>>>>>> 3f642494
 5860
 5864
 5868
 5872
-<<<<<<< HEAD
 5877
 5881
 5885
@@ -14206,43 +9839,6 @@
 5981
 5984
 5986
-=======
-5876
-5880
-5884
-5888
-5892
-5896
-5900
-5904
-5908
-5912
-5916
-5920
-5924
-5928
-5932
-5936
-5940
-5944
-5948
-5952
-5956
-5960
-5964
-5968
-5972
-5976
-5980
-5984
-5988
-5992
-5996
-6000
-6004
-6008
-6012
->>>>>>> 3f642494
 6016
 6020
 6024
@@ -14268,7 +9864,6 @@
 6119
 6124
 6129
-<<<<<<< HEAD
 6133
 6149
 6152
@@ -14573,125 +10168,6 @@
 7734
 7740
 7746
-=======
-6147
-6151
-6156
-6161
-6166
-6171
-6176
-6181
-6186
-6191
-6196
-6201
-6205
-6209
-6213
-6218
-6222
-6226
-6230
-6234
-6238
-6242
-6246
-6251
-6256
-6261
-6266
-6271
-6276
-6281
-6287
-6292
-6298
-6302
-6306
-6311
-6316
-6320
-6325
-6330
-6335
-6342
-6347
-6352
-6357
-6362
-6367
-6371
-6375
-6379
-6383
-6387
-6391
-6395
-6399
-6403
-6407
-6411
-6415
-6419
-6423
-6427
-6431
-6435
-6440
-6443
-6447
-6451
-6457
-6459
-6461
-6464
-6467
-6492
-6495
-6498
-6501
-6537
-6540
-6544
-6588
-6590
-6596
-6602
-6607
-6612
-6659
-6663
-6668
-6674
-6681
-6685
-6690
-6695
-6701
-6705
-6709
-6713
-6717
-6722
-6726
-6730
-6734
-6741
-6744
-6814
-6819
-6825
-6830
-6836
-6841
-6847
-6852
-6858
-6864
-6870
-6876
->>>>>>> 3f642494
 COMMIT;
 START TRANSACTION;
 CREATE TABLE "sys"."triggers" (
@@ -14746,7 +10222,6 @@
 24	"timestamp"	"timestamp"	7	0	0	14	0
 25	"timestamp"	"timestamptz"	7	1	0	14	0
 26	"sqlblob"	"blob"	0	0	0	5	0
-<<<<<<< HEAD
 27	"wkb"	"geometry"	0	0	0	15	0
 28	"wkba"	"geometrya"	0	0	0	16	0
 29	"mbr"	"mbr"	0	0	0	16	0
@@ -14755,25 +10230,6 @@
 6637	"mbr"	"mbr"	0	0	0	16	2000
 7204	"json"	"json"	0	0	0	16	2000
 7302	"uuid"	"uuid"	0	0	0	16	2000
-=======
-5281	"url"	"url"	0	0	0	15	2000
-5381	"inet"	"inet"	0	0	0	15	2000
-6133	"wkb"	"point"	0	0	0	15	2000
-6134	"wkb"	"curve"	0	0	0	15	2000
-6135	"wkb"	"linestring"	0	0	0	15	2000
-6136	"wkb"	"surface"	0	0	0	15	2000
-6137	"wkb"	"polygon"	0	0	0	15	2000
-6138	"wkb"	"multipoint"	0	0	0	15	2000
-6139	"wkb"	"multicurve"	0	0	0	15	2000
-6140	"wkb"	"multilinestring"	0	0	0	15	2000
-6141	"wkb"	"multisurface"	0	0	0	15	2000
-6142	"wkb"	"multipolygon"	0	0	0	15	2000
-6143	"wkb"	"geometry"	0	0	0	15	2000
-6144	"wkb"	"geomcollection"	0	0	0	15	2000
-6145	"mbr"	"mbr"	0	0	0	15	2000
-6340	"json"	"json"	0	0	0	15	2000
-6438	"uuid"	"uuid"	0	0	0	15	2000
->>>>>>> 3f642494
 COMMIT;
 START TRANSACTION;
 CREATE TABLE "sys"."user_role" (
