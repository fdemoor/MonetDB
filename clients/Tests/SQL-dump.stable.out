--- conflicted
+++ resolved
@@ -1337,11 +1337,7 @@
 	"number"      INTEGER,
 	"storage"     VARCHAR(2048)
 );
-<<<<<<< HEAD
-COPY 356 RECORDS INTO "sys"."_columns" FROM stdin USING DELIMITERS '\t','\n','"';
-=======
-COPY 358 RECORDS INTO "sys"."_columns" FROM stdin USING DELIMITERS '\t','\n','"';
->>>>>>> 92ed300c
+COPY 362 RECORDS INTO "sys"."_columns" FROM stdin USING DELIMITERS '\t','\n','"';
 2002	"id"	"int"	32	0	2001	NULL	true	0	NULL
 2003	"name"	"varchar"	1024	0	2001	NULL	true	1	NULL
 2004	"authorization"	"int"	32	0	2001	NULL	true	2	NULL
@@ -1475,7 +1471,6 @@
 2151	"id"	"int"	32	0	2150	NULL	true	0	NULL
 2152	"name"	"varchar"	1024	0	2150	NULL	true	1	NULL
 2153	"nr"	"int"	32	0	2150	NULL	true	2	NULL
-<<<<<<< HEAD
 5196	"id"	"int"	32	0	5195	NULL	true	0	NULL
 5197	"name"	"varchar"	1024	0	5195	NULL	true	1	NULL
 5198	"schema_id"	"int"	32	0	5195	NULL	true	2	NULL
@@ -1699,233 +1694,6 @@
 6742	"seq"	"clob"	0	0	6744	NULL	false	9	NULL
 6743	"qual"	"clob"	0	0	6744	NULL	false	10	NULL
 6814	"function_id"	"int"	32	0	6815	NULL	true	0	NULL
-=======
-5202	"id"	"int"	32	0	5201	NULL	true	0	NULL
-5203	"name"	"varchar"	1024	0	5201	NULL	true	1	NULL
-5204	"schema_id"	"int"	32	0	5201	NULL	true	2	NULL
-5205	"query"	"varchar"	2048	0	5201	NULL	true	3	NULL
-5206	"type"	"smallint"	16	0	5201	NULL	true	4	NULL
-5207	"system"	"boolean"	1	0	5201	NULL	true	5	NULL
-5208	"commit_action"	"smallint"	16	0	5201	NULL	true	6	NULL
-5209	"access"	"smallint"	16	0	5201	NULL	true	7	NULL
-5210	"temporary"	"smallint"	16	0	5201	NULL	true	8	NULL
-5211	"table_type"	"smallint"	16	0	5201	NULL	true	9	NULL
-5213	"id"	"int"	32	0	5212	NULL	true	0	NULL
-5214	"name"	"varchar"	1024	0	5212	NULL	true	1	NULL
-5215	"type"	"varchar"	1024	0	5212	NULL	true	2	NULL
-5216	"type_digits"	"int"	32	0	5212	NULL	true	3	NULL
-5217	"type_scale"	"int"	32	0	5212	NULL	true	4	NULL
-5218	"table_id"	"int"	32	0	5212	NULL	true	5	NULL
-5219	"default"	"varchar"	2048	0	5212	NULL	true	6	NULL
-5220	"null"	"boolean"	1	0	5212	NULL	true	7	NULL
-5221	"number"	"int"	32	0	5212	NULL	true	8	NULL
-5222	"storage"	"varchar"	2048	0	5212	NULL	true	9	NULL
-5229	"name"	"varchar"	1024	0	5228	NULL	true	0	NULL
-5230	"fullname"	"varchar"	2048	0	5228	NULL	true	1	NULL
-5231	"default_schema"	"int"	9	0	5228	NULL	true	2	NULL
-5235	"name"	"varchar"	1024	0	5234	NULL	true	0	NULL
-5236	"fullname"	"varchar"	2024	0	5234	NULL	true	1	NULL
-5237	"default_schema"	"int"	9	0	5234	NULL	true	2	NULL
-5239	"login_id"	"int"	32	0	5238	NULL	true	0	NULL
-5240	"role_id"	"int"	32	0	5238	NULL	true	1	NULL
-5242	"id"	"int"	32	0	5241	NULL	true	0	NULL
-5243	"name"	"varchar"	1024	0	5241	NULL	true	1	NULL
-5244	"grantor"	"int"	32	0	5241	NULL	true	2	NULL
-5246	"obj_id"	"int"	32	0	5245	NULL	true	0	NULL
-5247	"auth_id"	"int"	32	0	5245	NULL	true	1	NULL
-5248	"privileges"	"int"	32	0	5245	NULL	true	2	NULL
-5249	"grantor"	"int"	32	0	5245	NULL	true	3	NULL
-5250	"grantable"	"int"	32	0	5245	NULL	true	4	NULL
-5459	"id"	"oid"	63	0	5467	NULL	true	0	NULL
-5460	"owner"	"clob"	0	0	5467	NULL	true	1	NULL
-5461	"defined"	"timestamp"	7	0	5467	NULL	true	2	NULL
-5462	"query"	"clob"	0	0	5467	NULL	true	3	NULL
-5463	"pipe"	"clob"	0	0	5467	NULL	true	4	NULL
-5464	"plan"	"clob"	0	0	5467	NULL	true	5	NULL
-5465	"mal"	"int"	32	0	5467	NULL	true	6	NULL
-5466	"optimize"	"bigint"	64	0	5467	NULL	true	7	NULL
-5469	"id"	"oid"	63	0	5478	NULL	true	0	NULL
-5470	"start"	"timestamp"	7	0	5478	NULL	true	1	NULL
-5471	"stop"	"timestamp"	7	0	5478	NULL	true	2	NULL
-5472	"arguments"	"clob"	0	0	5478	NULL	true	3	NULL
-5473	"tuples"	"wrd"	64	0	5478	NULL	true	4	NULL
-5474	"run"	"bigint"	64	0	5478	NULL	true	5	NULL
-5475	"ship"	"bigint"	64	0	5478	NULL	true	6	NULL
-5476	"cpu"	"int"	32	0	5478	NULL	true	7	NULL
-5477	"io"	"int"	32	0	5478	NULL	true	8	NULL
-5480	"id"	"oid"	63	0	5496	NULL	true	0	NULL
-5481	"owner"	"clob"	0	0	5496	NULL	true	1	NULL
-5482	"defined"	"timestamp"	7	0	5496	NULL	true	2	NULL
-5483	"query"	"clob"	0	0	5496	NULL	true	3	NULL
-5484	"pipe"	"clob"	0	0	5496	NULL	true	4	NULL
-5485	"plan"	"clob"	0	0	5496	NULL	true	5	NULL
-5486	"mal"	"int"	32	0	5496	NULL	true	6	NULL
-5487	"optimize"	"bigint"	64	0	5496	NULL	true	7	NULL
-5488	"start"	"timestamp"	7	0	5496	NULL	true	8	NULL
-5489	"stop"	"timestamp"	7	0	5496	NULL	true	9	NULL
-5490	"arguments"	"clob"	0	0	5496	NULL	true	10	NULL
-5491	"tuples"	"wrd"	64	0	5496	NULL	true	11	NULL
-5492	"run"	"bigint"	64	0	5496	NULL	true	12	NULL
-5493	"ship"	"bigint"	64	0	5496	NULL	true	13	NULL
-5494	"cpu"	"int"	32	0	5496	NULL	true	14	NULL
-5495	"io"	"int"	32	0	5496	NULL	true	15	NULL
-5522	"event"	"int"	32	0	5535	NULL	true	0	NULL
-5523	"clk"	"varchar"	20	0	5535	NULL	true	1	NULL
-5524	"pc"	"varchar"	50	0	5535	NULL	true	2	NULL
-5525	"thread"	"int"	32	0	5535	NULL	true	3	NULL
-5526	"ticks"	"bigint"	64	0	5535	NULL	true	4	NULL
-5527	"rrsmb"	"bigint"	64	0	5535	NULL	true	5	NULL
-5528	"vmmb"	"bigint"	64	0	5535	NULL	true	6	NULL
-5529	"reads"	"bigint"	64	0	5535	NULL	true	7	NULL
-5530	"writes"	"bigint"	64	0	5535	NULL	true	8	NULL
-5531	"minflt"	"bigint"	64	0	5535	NULL	true	9	NULL
-5532	"majflt"	"bigint"	64	0	5535	NULL	true	10	NULL
-5533	"nvcsw"	"bigint"	64	0	5535	NULL	true	11	NULL
-5534	"stmt"	"clob"	0	0	5535	NULL	true	12	NULL
-5665	"user"	"clob"	0	0	5671	NULL	true	0	NULL
-5666	"login"	"timestamp"	7	0	5671	NULL	true	1	NULL
-5667	"sessiontimeout"	"bigint"	64	0	5671	NULL	true	2	NULL
-5668	"lastcommand"	"timestamp"	7	0	5671	NULL	true	3	NULL
-5669	"querytimeout"	"bigint"	64	0	5671	NULL	true	4	NULL
-5670	"active"	"boolean"	1	0	5671	NULL	true	5	NULL
-5748	"name"	"clob"	0	0	5751	NULL	true	0	NULL
-5749	"def"	"clob"	0	0	5751	NULL	true	1	NULL
-5750	"status"	"clob"	0	0	5751	NULL	true	2	NULL
-5757	"name"	"clob"	0	0	5759	NULL	true	0	NULL
-5758	"value"	"clob"	0	0	5759	NULL	true	1	NULL
-5789	"qtag"	"bigint"	64	0	5797	NULL	true	0	NULL
-5790	"user"	"clob"	0	0	5797	NULL	true	1	NULL
-5791	"started"	"timestamp"	7	0	5797	NULL	true	2	NULL
-5792	"estimate"	"timestamp"	7	0	5797	NULL	true	3	NULL
-5793	"progress"	"int"	32	0	5797	NULL	true	4	NULL
-5794	"status"	"clob"	0	0	5797	NULL	true	5	NULL
-5795	"tag"	"oid"	63	0	5797	NULL	true	6	NULL
-5796	"query"	"clob"	0	0	5797	NULL	true	7	NULL
-6427	"keyword"	"varchar"	40	0	6430	NULL	false	0	NULL
-6432	"table_type_id"	"smallint"	16	0	6438	NULL	false	0	NULL
-6435	"table_type_name"	"varchar"	25	0	6438	NULL	false	1	NULL
-6440	"dependency_type_id"	"smallint"	16	0	6446	NULL	false	0	NULL
-6443	"dependency_type_name"	"varchar"	15	0	6446	NULL	false	1	NULL
-6461	"file_id"	"int"	32	0	6463	NULL	true	0	NULL
-6462	"location"	"char"	256	0	6463	NULL	true	1	NULL
-6465	"dim_id"	"int"	32	0	6469	NULL	true	0	NULL
-6466	"file_id"	"int"	32	0	6469	NULL	true	1	NULL
-6467	"name"	"varchar"	64	0	6469	NULL	true	2	NULL
-6468	"length"	"int"	32	0	6469	NULL	true	3	NULL
-6471	"var_id"	"int"	32	0	6477	NULL	true	0	NULL
-6472	"file_id"	"int"	32	0	6477	NULL	true	1	NULL
-6473	"name"	"varchar"	64	0	6477	NULL	true	2	NULL
-6474	"vartype"	"varchar"	64	0	6477	NULL	true	3	NULL
-6475	"ndim"	"int"	32	0	6477	NULL	true	4	NULL
-6476	"coord_dim_id"	"int"	32	0	6477	NULL	true	5	NULL
-6479	"var_id"	"int"	32	0	6483	NULL	true	0	NULL
-6480	"dim_id"	"int"	32	0	6483	NULL	true	1	NULL
-6481	"file_id"	"int"	32	0	6483	NULL	true	2	NULL
-6482	"dimpos"	"int"	32	0	6483	NULL	true	3	NULL
-6485	"obj_name"	"varchar"	256	0	6491	NULL	true	0	NULL
-6486	"att_name"	"varchar"	256	0	6491	NULL	true	1	NULL
-6487	"att_type"	"varchar"	64	0	6491	NULL	true	2	NULL
-6488	"value"	"clob"	0	0	6491	NULL	true	3	NULL
-6489	"file_id"	"int"	32	0	6491	NULL	true	4	NULL
-6490	"gr_name"	"varchar"	256	0	6491	NULL	true	5	NULL
-6516	"schema"	"clob"	0	0	6530	NULL	true	0	NULL
-6517	"table"	"clob"	0	0	6530	NULL	true	1	NULL
-6518	"column"	"clob"	0	0	6530	NULL	true	2	NULL
-6519	"type"	"clob"	0	0	6530	NULL	true	3	NULL
-6520	"mode"	"clob"	0	0	6530	NULL	true	4	NULL
-6521	"location"	"clob"	0	0	6530	NULL	true	5	NULL
-6522	"count"	"bigint"	64	0	6530	NULL	true	6	NULL
-6523	"typewidth"	"int"	32	0	6530	NULL	true	7	NULL
-6524	"columnsize"	"bigint"	64	0	6530	NULL	true	8	NULL
-6525	"heapsize"	"bigint"	64	0	6530	NULL	true	9	NULL
-6526	"hashes"	"bigint"	64	0	6530	NULL	true	10	NULL
-6527	"phash"	"boolean"	1	0	6530	NULL	true	11	NULL
-6528	"imprints"	"bigint"	64	0	6530	NULL	true	12	NULL
-6529	"sorted"	"boolean"	1	0	6530	NULL	true	13	NULL
-6532	"schema"	"clob"	0	0	6542	NULL	true	0	NULL
-6533	"table"	"clob"	0	0	6542	NULL	true	1	NULL
-6534	"column"	"clob"	0	0	6542	NULL	true	2	NULL
-6535	"type"	"clob"	0	0	6542	NULL	true	3	NULL
-6536	"typewidth"	"int"	32	0	6542	NULL	true	4	NULL
-6537	"count"	"bigint"	64	0	6542	NULL	true	5	NULL
-6538	"distinct"	"bigint"	64	0	6542	NULL	true	6	NULL
-6539	"atomwidth"	"int"	32	0	6542	NULL	true	7	NULL
-6540	"reference"	"boolean"	1	0	6542	NULL	true	8	NULL
-6541	"sorted"	"boolean"	1	0	6542	NULL	true	9	NULL
-6580	"schema"	"clob"	0	0	6590	NULL	true	0	NULL
-6581	"table"	"clob"	0	0	6590	NULL	true	1	NULL
-6582	"column"	"clob"	0	0	6590	NULL	true	2	NULL
-6583	"type"	"clob"	0	0	6590	NULL	true	3	NULL
-6584	"count"	"bigint"	64	0	6590	NULL	true	4	NULL
-6585	"columnsize"	"bigint"	64	0	6590	NULL	true	5	NULL
-6586	"heapsize"	"bigint"	64	0	6590	NULL	true	6	NULL
-6587	"hashes"	"bigint"	64	0	6590	NULL	true	7	NULL
-6588	"imprints"	"bigint"	64	0	6590	NULL	true	8	NULL
-6589	"sorted"	"boolean"	1	0	6590	NULL	true	9	NULL
-6592	"schema"	"clob"	0	0	6600	NULL	true	0	NULL
-6593	"table"	"clob"	0	0	6600	NULL	true	1	NULL
-6594	"count"	"bigint"	64	0	6600	NULL	true	2	NULL
-6595	"columnsize"	"bigint"	64	0	6600	NULL	true	3	NULL
-6596	"heapsize"	"bigint"	64	0	6600	NULL	true	4	NULL
-6597	"hashes"	"bigint"	64	0	6600	NULL	true	5	NULL
-6598	"imprints"	"bigint"	64	0	6600	NULL	true	6	NULL
-6599	"auxiliary"	"bigint"	64	0	6600	NULL	true	7	NULL
-6602	"column_id"	"int"	32	0	6613	NULL	true	0	NULL
-6603	"type"	"clob"	0	0	6613	NULL	true	1	NULL
-6604	"width"	"int"	32	0	6613	NULL	true	2	NULL
-6605	"stamp"	"timestamp"	7	0	6613	NULL	true	3	NULL
-6606	"sample"	"bigint"	64	0	6613	NULL	true	4	NULL
-6607	"count"	"bigint"	64	0	6613	NULL	true	5	NULL
-6608	"unique"	"bigint"	64	0	6613	NULL	true	6	NULL
-6609	"nils"	"bigint"	64	0	6613	NULL	true	7	NULL
-6610	"minval"	"clob"	0	0	6613	NULL	true	8	NULL
-6611	"maxval"	"clob"	0	0	6613	NULL	true	9	NULL
-6612	"sorted"	"boolean"	1	0	6613	NULL	true	10	NULL
-6708	"file_id"	"bigint"	64	0	6716	NULL	false	0	NULL
-6709	"file_location"	"clob"	0	0	6716	NULL	false	1	NULL
-6710	"dbschema"	"smallint"	16	0	6716	NULL	false	2	NULL
-6711	"format_version"	"varchar"	7	0	6716	NULL	true	3	NULL
-6712	"sorting_order"	"varchar"	10	0	6716	NULL	true	4	NULL
-6713	"comments"	"clob"	0	0	6716	NULL	true	5	NULL
-6718	"sn"	"clob"	0	0	6729	NULL	false	0	NULL
-6719	"file_id"	"bigint"	64	0	6729	NULL	false	1	NULL
-6720	"ln"	"int"	32	0	6729	NULL	true	2	NULL
-6721	"as"	"int"	32	0	6729	NULL	true	3	NULL
-6722	"m5"	"clob"	0	0	6729	NULL	true	4	NULL
-6723	"sp"	"clob"	0	0	6729	NULL	true	5	NULL
-6724	"ur"	"clob"	0	0	6729	NULL	true	6	NULL
-6731	"id"	"clob"	0	0	6748	NULL	false	0	NULL
-6732	"file_id"	"bigint"	64	0	6748	NULL	false	1	NULL
-6733	"cn"	"clob"	0	0	6748	NULL	true	2	NULL
-6734	"ds"	"clob"	0	0	6748	NULL	true	3	NULL
-6735	"dt"	"timestamp"	7	0	6748	NULL	true	4	NULL
-6736	"fo"	"clob"	0	0	6748	NULL	true	5	NULL
-6737	"ks"	"clob"	0	0	6748	NULL	true	6	NULL
-6738	"lb"	"clob"	0	0	6748	NULL	true	7	NULL
-6739	"pg"	"clob"	0	0	6748	NULL	true	8	NULL
-6740	"pi"	"int"	32	0	6748	NULL	true	9	NULL
-6741	"pl"	"clob"	0	0	6748	NULL	true	10	NULL
-6742	"pu"	"clob"	0	0	6748	NULL	true	11	NULL
-6743	"sm"	"clob"	0	0	6748	NULL	true	12	NULL
-6750	"id"	"clob"	0	0	6760	NULL	false	0	NULL
-6751	"file_id"	"bigint"	64	0	6760	NULL	false	1	NULL
-6752	"pn"	"clob"	0	0	6760	NULL	true	2	NULL
-6753	"cl"	"clob"	0	0	6760	NULL	true	3	NULL
-6754	"pp"	"clob"	0	0	6760	NULL	true	4	NULL
-6755	"vn"	"clob"	0	0	6760	NULL	true	5	NULL
-6762	"qname"	"clob"	0	0	6773	NULL	false	0	NULL
-6763	"flag"	"smallint"	16	0	6773	NULL	false	1	NULL
-6764	"rname"	"clob"	0	0	6773	NULL	false	2	NULL
-6765	"pos"	"int"	32	0	6773	NULL	false	3	NULL
-6766	"mapq"	"smallint"	16	0	6773	NULL	false	4	NULL
-6767	"cigar"	"clob"	0	0	6773	NULL	false	5	NULL
-6768	"rnext"	"clob"	0	0	6773	NULL	false	6	NULL
-6769	"pnext"	"int"	32	0	6773	NULL	false	7	NULL
-6770	"tlen"	"int"	32	0	6773	NULL	false	8	NULL
-6771	"seq"	"clob"	0	0	6773	NULL	false	9	NULL
-6772	"qual"	"clob"	0	0	6773	NULL	false	10	NULL
-6843	"function_id"	"int"	32	0	6844	NULL	true	0	NULL
->>>>>>> 92ed300c
 COMMIT;
 START TRANSACTION;
 CREATE TABLE "sys"."_tables" (
@@ -1938,11 +1706,7 @@
 	"commit_action" SMALLINT,
 	"access"        SMALLINT
 );
-<<<<<<< HEAD
-COPY 51 RECORDS INTO "sys"."_tables" FROM stdin USING DELIMITERS '\t','\n','"';
-=======
-COPY 53 RECORDS INTO "sys"."_tables" FROM stdin USING DELIMITERS '\t','\n','"';
->>>>>>> 92ed300c
+COPY 54 RECORDS INTO "sys"."_tables" FROM stdin USING DELIMITERS '\t','\n','"';
 2001	"schemas"	2000	NULL	0	true	0	0
 2007	"types"	2000	NULL	0	true	0	0
 2016	"functions"	2000	NULL	0	true	0	0
@@ -1962,7 +1726,6 @@
 2134	"idxs"	2106	NULL	0	true	2	0
 2139	"triggers"	2106	NULL	0	true	2	0
 2150	"objects"	2106	NULL	0	true	2	0
-<<<<<<< HEAD
 5195	"tables"	2000	"SELECT * FROM (SELECT p.*, 0 AS ""temporary"" FROM ""sys"".""_tables"" AS p UNION ALL SELECT t.*, 1 AS ""temporary"" FROM ""tmp"".""_tables"" AS t) AS tables where tables.type <> 2;"	1	true	0	0
 5205	"columns"	2000	"SELECT * FROM (SELECT p.* FROM ""sys"".""_columns"" AS p UNION ALL SELECT t.* FROM ""tmp"".""_columns"" AS t) AS columns;"	1	true	0	0
 5221	"db_user_info"	2000	NULL	0	true	0	0
@@ -1995,42 +1758,6 @@
 6731	"pg"	6636	NULL	0	true	0	0
 6744	"export"	6636	NULL	0	true	0	0
 6815	"systemfunctions"	2000	NULL	0	true	0	0
-=======
-5201	"tables"	2000	"SELECT * FROM (SELECT p.*, 0 AS ""temporary"", CAST(CASE WHEN system THEN type + 10 /* system table/view */ ELSE (CASE WHEN commit_action = 0 THEN type /* table/view */ ELSE type + 20 /* global temp table */ END) END AS SMALLINT) AS table_type FROM ""sys"".""_tables"" AS p UNION ALL SELECT t.*, 1 AS ""temporary"", CAST(type + 30 /* local temp table */ AS SMALLINT) AS table_type FROM ""tmp"".""_tables"" AS t) AS tables where tables.type <> 2;"	1	true	0	0
-5212	"columns"	2000	"SELECT * FROM (SELECT p.* FROM ""sys"".""_columns"" AS p UNION ALL SELECT t.* FROM ""tmp"".""_columns"" AS t) AS columns;"	1	true	0	0
-5228	"db_user_info"	2000	NULL	0	true	0	0
-5234	"users"	2000	"SELECT u.""name"" AS ""name"", ui.""fullname"", ui.""default_schema"" FROM db_users() AS u LEFT JOIN ""sys"".""db_user_info"" AS ui ON u.""name"" = ui.""name"" ;"	1	true	0	0
-5238	"user_role"	2000	NULL	0	true	0	0
-5241	"auths"	2000	NULL	0	true	0	0
-5245	"privileges"	2000	NULL	0	true	0	0
-5467	"querylog_catalog"	2000	"-- create table views for convenience\ncreate view sys.querylog_catalog as select * from sys.querylog_catalog();"	1	true	0	0
-5478	"querylog_calls"	2000	"create view sys.querylog_calls as select * from sys.querylog_calls();"	1	true	0	0
-5496	"querylog_history"	2000	"create view sys.querylog_history as\nselect qd.*, ql.""start"",ql.""stop"", ql.arguments, ql.tuples, ql.run, ql.ship, ql.cpu, ql.io\nfrom sys.querylog_catalog() qd, sys.querylog_calls() ql\nwhere qd.id = ql.id and qd.owner = user;"	1	true	0	0
-5535	"tracelog"	2000	"create view sys.tracelog as select * from sys.tracelog();"	1	true	0	0
-5671	"sessions"	2000	"create view sys.sessions as select * from sys.sessions();"	1	true	0	0
-5751	"optimizers"	2000	"create view sys.optimizers as select * from sys.optimizers();"	1	true	0	0
-5759	"environment"	2000	"create view sys.environment as select * from sys.environment();"	1	true	0	0
-5797	"queue"	2000	"create view sys.queue as select * from sys.queue();"	1	true	0	0
-6430	"keywords"	2000	NULL	0	true	0	0
-6438	"table_types"	2000	NULL	0	true	0	0
-6446	"dependency_types"	2000	NULL	0	true	0	0
-6463	"netcdf_files"	2000	NULL	0	true	0	0
-6469	"netcdf_dims"	2000	NULL	0	true	0	0
-6477	"netcdf_vars"	2000	NULL	0	true	0	0
-6483	"netcdf_vardim"	2000	NULL	0	true	0	0
-6491	"netcdf_attrs"	2000	NULL	0	true	0	0
-6530	"storage"	2000	"create view sys.""storage"" as select * from sys.""storage""();"	1	true	0	0
-6542	"storagemodelinput"	2000	NULL	0	true	0	0
-6590	"storagemodel"	2000	"create view sys.storagemodel as select * from sys.storagemodel();"	1	true	0	0
-6600	"tablestoragemodel"	2000	"-- A summary of the table storage requirement is is available as a table view.\n-- The auxiliary column denotes the maximum space if all non-sorted columns\n-- would be augmented with a hash (rare situation)\ncreate view sys.tablestoragemodel\nas select ""schema"",""table"",max(count) as ""count"",\n\tsum(columnsize) as columnsize,\n\tsum(heapsize) as heapsize,\n\tsum(hashes) as hashes,\n\tsum(imprints) as imprints,\n\tsum(case when sorted = false then 8 * count else 0 end) as auxiliary\nfrom sys.storagemodel() group by ""schema"",""table"";"	1	true	0	0
-6613	"statistics"	2000	NULL	0	true	0	0
-6716	"files"	6665	NULL	0	true	0	0
-6729	"sq"	6665	NULL	0	true	0	0
-6748	"rg"	6665	NULL	0	true	0	0
-6760	"pg"	6665	NULL	0	true	0	0
-6773	"export"	6665	NULL	0	true	0	0
-6844	"systemfunctions"	2000	NULL	0	true	0	0
->>>>>>> 92ed300c
 COMMIT;
 START TRANSACTION;
 CREATE TABLE "sys"."args" (
@@ -2043,11 +1770,7 @@
 	"inout"       TINYINT,
 	"number"      INTEGER
 );
-<<<<<<< HEAD
 COPY 3775 RECORDS INTO "sys"."args" FROM stdin USING DELIMITERS '\t','\n','"';
-=======
-COPY 3786 RECORDS INTO "sys"."args" FROM stdin USING DELIMITERS '\t','\n','"';
->>>>>>> 92ed300c
 2155	28	"res_0"	"oid"	63	0	0	0
 2156	28	"arg_1"	"wrd"	64	0	1	1
 2157	29	"res_0"	"oid"	63	0	0	0
@@ -2099,7 +1822,6 @@
 2203	50	"arg_1"	"boolean"	1	0	1	1
 2204	50	"arg_2"	"any"	0	0	1	2
 2205	50	"arg_3"	"any"	0	0	1	3
-<<<<<<< HEAD
 2206	69	"res_0"	"oid"	63	0	0	0
 2207	69	"arg_1"	"oid"	63	0	1	1
 2208	69	"arg_2"	"oid"	63	0	1	2
@@ -5824,3743 +5546,6 @@
 6810	6808	"first"	"timestamp"	7	0	1	1
 6811	6808	"last"	"timestamp"	7	0	1	2
 6812	6808	"stepsize"	"sec_interval"	13	0	1	3
-=======
-2206	68	"res_0"	"oid"	63	0	0	0
-2207	68	"arg_1"	"oid"	63	0	1	1
-2208	68	"arg_2"	"oid"	63	0	1	2
-2209	69	"res_0"	"tinyint"	8	0	0	0
-2210	69	"arg_1"	"tinyint"	8	0	1	1
-2211	69	"arg_2"	"tinyint"	8	0	1	2
-2212	70	"res_0"	"smallint"	16	0	0	0
-2213	70	"arg_1"	"smallint"	16	0	1	1
-2214	70	"arg_2"	"smallint"	16	0	1	2
-2215	71	"res_0"	"int"	32	0	0	0
-2216	71	"arg_1"	"int"	32	0	1	1
-2217	71	"arg_2"	"int"	32	0	1	2
-2218	72	"res_0"	"bigint"	64	0	0	0
-2219	72	"arg_1"	"bigint"	64	0	1	1
-2220	72	"arg_2"	"bigint"	64	0	1	2
-2221	73	"res_0"	"wrd"	64	0	0	0
-2222	73	"arg_1"	"wrd"	64	0	1	1
-2223	73	"arg_2"	"wrd"	64	0	1	2
-2224	74	"res_0"	"decimal"	2	0	0	0
-2225	74	"arg_1"	"decimal"	2	0	1	1
-2226	74	"arg_2"	"decimal"	2	0	1	2
-2227	75	"res_0"	"decimal"	4	0	0	0
-2228	75	"arg_1"	"decimal"	4	0	1	1
-2229	75	"arg_2"	"decimal"	4	0	1	2
-2230	76	"res_0"	"decimal"	9	0	0	0
-2231	76	"arg_1"	"decimal"	9	0	1	1
-2232	76	"arg_2"	"decimal"	9	0	1	2
-2233	77	"res_0"	"decimal"	19	0	0	0
-2234	77	"arg_1"	"decimal"	19	0	1	1
-2235	77	"arg_2"	"decimal"	19	0	1	2
-2236	78	"res_0"	"real"	24	0	0	0
-2237	78	"arg_1"	"real"	24	0	1	1
-2238	78	"arg_2"	"real"	24	0	1	2
-2239	79	"res_0"	"double"	53	0	0	0
-2240	79	"arg_1"	"double"	53	0	1	1
-2241	79	"arg_2"	"double"	53	0	1	2
-2242	87	"res_0"	"int"	32	0	0	0
-2243	87	"arg_1"	"any"	0	0	1	1
-2244	88	"res_0"	"int"	32	0	0	0
-2245	88	"arg_1"	"any"	0	0	1	1
-2246	89	"res_0"	"int"	32	0	0	0
-2247	89	"arg_1"	"any"	0	0	1	1
-2248	90	"res_0"	"any"	0	0	0	0
-2249	90	"arg_1"	"any"	0	0	1	1
-2250	91	"res_0"	"int"	32	0	0	0
-2251	91	"arg_1"	"any"	0	0	1	1
-2252	92	"res_0"	"int"	32	0	0	0
-2253	92	"arg_1"	"any"	0	0	1	1
-2254	92	"arg_2"	"oid"	63	0	1	2
-2255	92	"arg_3"	"any"	0	0	1	3
-2256	93	"res_0"	"int"	32	0	0	0
-2257	93	"arg_1"	"any"	0	0	1	1
-2258	93	"arg_2"	"oid"	63	0	1	2
-2259	93	"arg_3"	"any"	0	0	1	3
-2260	94	"res_0"	"int"	32	0	0	0
-2261	94	"arg_1"	"any"	0	0	1	1
-2262	94	"arg_2"	"oid"	63	0	1	2
-2263	94	"arg_3"	"any"	0	0	1	3
-2264	95	"res_0"	"any"	0	0	0	0
-2265	95	"arg_1"	"any"	0	0	1	1
-2266	95	"arg_2"	"oid"	63	0	1	2
-2267	95	"arg_3"	"any"	0	0	1	3
-2268	96	"res_0"	"int"	32	0	0	0
-2269	96	"arg_1"	"any"	0	0	1	1
-2270	96	"arg_2"	"oid"	63	0	1	2
-2271	96	"arg_3"	"any"	0	0	1	3
-2272	97	"res_0"	"int"	32	0	0	0
-2273	97	"arg_1"	"any"	0	0	1	1
-2274	97	"arg_2"	"oid"	63	0	1	2
-2275	97	"arg_3"	"oid"	63	0	1	3
-2276	97	"arg_4"	"oid"	63	0	1	4
-2277	98	"res_0"	"int"	32	0	0	0
-2278	98	"arg_1"	"any"	0	0	1	1
-2279	98	"arg_2"	"oid"	63	0	1	2
-2280	98	"arg_3"	"oid"	63	0	1	3
-2281	98	"arg_4"	"oid"	63	0	1	4
-2282	99	"res_0"	"int"	32	0	0	0
-2283	99	"arg_1"	"any"	0	0	1	1
-2284	99	"arg_2"	"oid"	63	0	1	2
-2285	99	"arg_3"	"oid"	63	0	1	3
-2286	99	"arg_4"	"oid"	63	0	1	4
-2287	100	"res_0"	"any"	0	0	0	0
-2288	100	"arg_1"	"any"	0	0	1	1
-2289	100	"arg_2"	"oid"	63	0	1	2
-2290	100	"arg_3"	"oid"	63	0	1	3
-2291	100	"arg_4"	"oid"	63	0	1	4
-2292	101	"res_0"	"int"	32	0	0	0
-2293	101	"arg_1"	"any"	0	0	1	1
-2294	101	"arg_2"	"oid"	63	0	1	2
-2295	101	"arg_3"	"oid"	63	0	1	3
-2296	101	"arg_4"	"oid"	63	0	1	4
-2297	102	"res_0"	"any"	0	0	0	0
-2298	102	"arg_1"	"any"	0	0	1	1
-2299	103	"res_0"	"any"	0	0	0	0
-2300	103	"arg_1"	"any"	0	0	1	1
-2301	104	"res_0"	"any"	0	0	0	0
-2302	104	"arg_1"	"any"	0	0	1	1
-2303	104	"arg_2"	"int"	32	0	1	2
-2304	105	"res_0"	"any"	0	0	0	0
-2305	105	"arg_1"	"any"	0	0	1	1
-2306	105	"arg_2"	"int"	32	0	1	2
-2307	106	"res_0"	"any"	0	0	0	0
-2308	106	"arg_1"	"any"	0	0	1	1
-2309	106	"arg_2"	"oid"	63	0	1	2
-2310	106	"arg_3"	"oid"	63	0	1	3
-2311	107	"res_0"	"any"	0	0	0	0
-2312	107	"arg_1"	"any"	0	0	1	1
-2313	107	"arg_2"	"oid"	63	0	1	2
-2314	107	"arg_3"	"oid"	63	0	1	3
-2315	108	"res_0"	"any"	0	0	0	0
-2316	108	"arg_1"	"any"	0	0	1	1
-2317	108	"arg_2"	"int"	32	0	1	2
-2318	108	"arg_3"	"oid"	63	0	1	3
-2319	108	"arg_4"	"oid"	63	0	1	4
-2320	109	"res_0"	"any"	0	0	0	0
-2321	109	"arg_1"	"any"	0	0	1	1
-2322	109	"arg_2"	"int"	32	0	1	2
-2323	109	"arg_3"	"oid"	63	0	1	3
-2324	109	"arg_4"	"oid"	63	0	1	4
-2325	110	"res_0"	"boolean"	1	0	0	0
-2326	110	"arg_1"	"boolean"	1	0	1	1
-2327	110	"arg_2"	"boolean"	1	0	1	2
-2328	111	"res_0"	"boolean"	1	0	0	0
-2329	111	"arg_1"	"boolean"	1	0	1	1
-2330	111	"arg_2"	"boolean"	1	0	1	2
-2331	112	"res_0"	"boolean"	1	0	0	0
-2332	112	"arg_1"	"boolean"	1	0	1	1
-2333	112	"arg_2"	"boolean"	1	0	1	2
-2334	113	"res_0"	"boolean"	1	0	0	0
-2335	113	"arg_1"	"boolean"	1	0	1	1
-2336	114	"res_0"	"oid"	63	0	0	0
-2337	114	"arg_1"	"oid"	63	0	1	1
-2338	114	"arg_2"	"oid"	63	0	1	2
-2339	115	"res_0"	"oid"	63	0	0	0
-2340	115	"arg_1"	"oid"	63	0	1	1
-2341	115	"arg_2"	"oid"	63	0	1	2
-2342	116	"res_0"	"oid"	63	0	0	0
-2343	116	"arg_1"	"oid"	63	0	1	1
-2344	116	"arg_2"	"oid"	63	0	1	2
-2345	117	"res_0"	"oid"	63	0	0	0
-2346	117	"arg_1"	"oid"	63	0	1	1
-2347	117	"arg_2"	"oid"	63	0	1	2
-2348	118	"res_0"	"oid"	63	0	0	0
-2349	118	"arg_1"	"oid"	63	0	1	1
-2350	118	"arg_2"	"oid"	63	0	1	2
-2351	119	"res_0"	"oid"	63	0	0	0
-2352	119	"arg_1"	"oid"	63	0	1	1
-2353	119	"arg_2"	"oid"	63	0	1	2
-2354	120	"res_0"	"oid"	63	0	0	0
-2355	120	"arg_1"	"oid"	63	0	1	1
-2356	120	"arg_2"	"oid"	63	0	1	2
-2357	121	"res_0"	"oid"	63	0	0	0
-2358	121	"arg_1"	"oid"	63	0	1	1
-2359	122	"res_0"	"oid"	63	0	0	0
-2360	122	"arg_1"	"oid"	63	0	1	1
-2361	122	"arg_2"	"int"	32	0	1	2
-2362	123	"res_0"	"oid"	63	0	0	0
-2363	123	"arg_1"	"oid"	63	0	1	1
-2364	123	"arg_2"	"int"	32	0	1	2
-2365	124	"res_0"	"oid"	63	0	0	0
-2366	124	"arg_1"	"oid"	63	0	1	1
-2367	125	"res_0"	"oid"	63	0	0	0
-2368	125	"arg_1"	"oid"	63	0	1	1
-2369	126	"res_0"	"tinyint"	8	0	0	0
-2370	126	"arg_1"	"oid"	63	0	1	1
-2371	127	"res_0"	"oid"	63	0	0	0
-2372	127	"arg_1"	"oid"	63	0	1	1
-2373	127	"arg_2"	"oid"	63	0	1	2
-2374	128	"res_0"	"oid"	63	0	0	0
-2375	128	"arg_1"	"oid"	63	0	1	1
-2376	128	"arg_2"	"oid"	63	0	1	2
-2377	129	"res_0"	"month_interval"	32	0	0	0
-2378	129	"arg_1"	"month_interval"	32	0	1	1
-2379	129	"arg_2"	"oid"	63	0	1	2
-2380	130	"res_0"	"month_interval"	32	0	0	0
-2381	130	"arg_1"	"month_interval"	32	0	1	1
-2382	130	"arg_2"	"oid"	63	0	1	2
-2383	131	"res_0"	"month_interval"	32	0	0	0
-2384	131	"arg_1"	"month_interval"	32	0	1	1
-2385	131	"arg_2"	"oid"	63	0	1	2
-2386	132	"res_0"	"month_interval"	32	0	0	0
-2387	132	"arg_1"	"month_interval"	32	0	1	1
-2388	132	"arg_2"	"oid"	63	0	1	2
-2389	133	"res_0"	"sec_interval"	19	0	0	0
-2390	133	"arg_1"	"sec_interval"	19	0	1	1
-2391	133	"arg_2"	"oid"	63	0	1	2
-2392	134	"res_0"	"sec_interval"	19	0	0	0
-2393	134	"arg_1"	"sec_interval"	19	0	1	1
-2394	134	"arg_2"	"oid"	63	0	1	2
-2395	135	"res_0"	"sec_interval"	19	0	0	0
-2396	135	"arg_1"	"sec_interval"	19	0	1	1
-2397	135	"arg_2"	"oid"	63	0	1	2
-2398	136	"res_0"	"sec_interval"	19	0	0	0
-2399	136	"arg_1"	"sec_interval"	19	0	1	1
-2400	136	"arg_2"	"oid"	63	0	1	2
-2401	137	"res_0"	"tinyint"	8	0	0	0
-2402	137	"arg_1"	"tinyint"	8	0	1	1
-2403	137	"arg_2"	"tinyint"	8	0	1	2
-2404	138	"res_0"	"tinyint"	8	0	0	0
-2405	138	"arg_1"	"tinyint"	8	0	1	1
-2406	138	"arg_2"	"tinyint"	8	0	1	2
-2407	139	"res_0"	"tinyint"	8	0	0	0
-2408	139	"arg_1"	"tinyint"	8	0	1	1
-2409	139	"arg_2"	"tinyint"	8	0	1	2
-2410	140	"res_0"	"tinyint"	8	0	0	0
-2411	140	"arg_1"	"tinyint"	8	0	1	1
-2412	140	"arg_2"	"tinyint"	8	0	1	2
-2413	141	"res_0"	"tinyint"	8	0	0	0
-2414	141	"arg_1"	"tinyint"	8	0	1	1
-2415	141	"arg_2"	"tinyint"	8	0	1	2
-2416	142	"res_0"	"tinyint"	8	0	0	0
-2417	142	"arg_1"	"tinyint"	8	0	1	1
-2418	142	"arg_2"	"tinyint"	8	0	1	2
-2419	143	"res_0"	"tinyint"	8	0	0	0
-2420	143	"arg_1"	"tinyint"	8	0	1	1
-2421	143	"arg_2"	"tinyint"	8	0	1	2
-2422	144	"res_0"	"tinyint"	8	0	0	0
-2423	144	"arg_1"	"tinyint"	8	0	1	1
-2424	145	"res_0"	"tinyint"	8	0	0	0
-2425	145	"arg_1"	"tinyint"	8	0	1	1
-2426	145	"arg_2"	"int"	32	0	1	2
-2427	146	"res_0"	"tinyint"	8	0	0	0
-2428	146	"arg_1"	"tinyint"	8	0	1	1
-2429	146	"arg_2"	"int"	32	0	1	2
-2430	147	"res_0"	"tinyint"	8	0	0	0
-2431	147	"arg_1"	"tinyint"	8	0	1	1
-2432	148	"res_0"	"tinyint"	8	0	0	0
-2433	148	"arg_1"	"tinyint"	8	0	1	1
-2434	149	"res_0"	"tinyint"	8	0	0	0
-2435	149	"arg_1"	"tinyint"	8	0	1	1
-2436	150	"res_0"	"tinyint"	8	0	0	0
-2437	150	"arg_1"	"tinyint"	8	0	1	1
-2438	150	"arg_2"	"tinyint"	8	0	1	2
-2439	151	"res_0"	"tinyint"	8	0	0	0
-2440	151	"arg_1"	"tinyint"	8	0	1	1
-2441	151	"arg_2"	"tinyint"	8	0	1	2
-2442	152	"res_0"	"month_interval"	32	0	0	0
-2443	152	"arg_1"	"month_interval"	32	0	1	1
-2444	152	"arg_2"	"tinyint"	8	0	1	2
-2445	153	"res_0"	"month_interval"	32	0	0	0
-2446	153	"arg_1"	"month_interval"	32	0	1	1
-2447	153	"arg_2"	"tinyint"	8	0	1	2
-2448	154	"res_0"	"month_interval"	32	0	0	0
-2449	154	"arg_1"	"month_interval"	32	0	1	1
-2450	154	"arg_2"	"tinyint"	8	0	1	2
-2451	155	"res_0"	"month_interval"	32	0	0	0
-2452	155	"arg_1"	"month_interval"	32	0	1	1
-2453	155	"arg_2"	"tinyint"	8	0	1	2
-2454	156	"res_0"	"sec_interval"	19	0	0	0
-2455	156	"arg_1"	"sec_interval"	19	0	1	1
-2456	156	"arg_2"	"tinyint"	8	0	1	2
-2457	157	"res_0"	"sec_interval"	19	0	0	0
-2458	157	"arg_1"	"sec_interval"	19	0	1	1
-2459	157	"arg_2"	"tinyint"	8	0	1	2
-2460	158	"res_0"	"sec_interval"	19	0	0	0
-2461	158	"arg_1"	"sec_interval"	19	0	1	1
-2462	158	"arg_2"	"tinyint"	8	0	1	2
-2463	159	"res_0"	"sec_interval"	19	0	0	0
-2464	159	"arg_1"	"sec_interval"	19	0	1	1
-2465	159	"arg_2"	"tinyint"	8	0	1	2
-2466	160	"res_0"	"smallint"	16	0	0	0
-2467	160	"arg_1"	"smallint"	16	0	1	1
-2468	160	"arg_2"	"smallint"	16	0	1	2
-2469	161	"res_0"	"smallint"	16	0	0	0
-2470	161	"arg_1"	"smallint"	16	0	1	1
-2471	161	"arg_2"	"smallint"	16	0	1	2
-2472	162	"res_0"	"smallint"	16	0	0	0
-2473	162	"arg_1"	"smallint"	16	0	1	1
-2474	162	"arg_2"	"smallint"	16	0	1	2
-2475	163	"res_0"	"smallint"	16	0	0	0
-2476	163	"arg_1"	"smallint"	16	0	1	1
-2477	163	"arg_2"	"smallint"	16	0	1	2
-2478	164	"res_0"	"smallint"	16	0	0	0
-2479	164	"arg_1"	"smallint"	16	0	1	1
-2480	164	"arg_2"	"smallint"	16	0	1	2
-2481	165	"res_0"	"smallint"	16	0	0	0
-2482	165	"arg_1"	"smallint"	16	0	1	1
-2483	165	"arg_2"	"smallint"	16	0	1	2
-2484	166	"res_0"	"smallint"	16	0	0	0
-2485	166	"arg_1"	"smallint"	16	0	1	1
-2486	166	"arg_2"	"smallint"	16	0	1	2
-2487	167	"res_0"	"smallint"	16	0	0	0
-2488	167	"arg_1"	"smallint"	16	0	1	1
-2489	168	"res_0"	"smallint"	16	0	0	0
-2490	168	"arg_1"	"smallint"	16	0	1	1
-2491	168	"arg_2"	"int"	32	0	1	2
-2492	169	"res_0"	"smallint"	16	0	0	0
-2493	169	"arg_1"	"smallint"	16	0	1	1
-2494	169	"arg_2"	"int"	32	0	1	2
-2495	170	"res_0"	"smallint"	16	0	0	0
-2496	170	"arg_1"	"smallint"	16	0	1	1
-2497	171	"res_0"	"smallint"	16	0	0	0
-2498	171	"arg_1"	"smallint"	16	0	1	1
-2499	172	"res_0"	"tinyint"	8	0	0	0
-2500	172	"arg_1"	"smallint"	16	0	1	1
-2501	173	"res_0"	"smallint"	16	0	0	0
-2502	173	"arg_1"	"smallint"	16	0	1	1
-2503	173	"arg_2"	"smallint"	16	0	1	2
-2504	174	"res_0"	"smallint"	16	0	0	0
-2505	174	"arg_1"	"smallint"	16	0	1	1
-2506	174	"arg_2"	"smallint"	16	0	1	2
-2507	175	"res_0"	"month_interval"	32	0	0	0
-2508	175	"arg_1"	"month_interval"	32	0	1	1
-2509	175	"arg_2"	"smallint"	16	0	1	2
-2510	176	"res_0"	"month_interval"	32	0	0	0
-2511	176	"arg_1"	"month_interval"	32	0	1	1
-2512	176	"arg_2"	"smallint"	16	0	1	2
-2513	177	"res_0"	"month_interval"	32	0	0	0
-2514	177	"arg_1"	"month_interval"	32	0	1	1
-2515	177	"arg_2"	"smallint"	16	0	1	2
-2516	178	"res_0"	"month_interval"	32	0	0	0
-2517	178	"arg_1"	"month_interval"	32	0	1	1
-2518	178	"arg_2"	"smallint"	16	0	1	2
-2519	179	"res_0"	"sec_interval"	19	0	0	0
-2520	179	"arg_1"	"sec_interval"	19	0	1	1
-2521	179	"arg_2"	"smallint"	16	0	1	2
-2522	180	"res_0"	"sec_interval"	19	0	0	0
-2523	180	"arg_1"	"sec_interval"	19	0	1	1
-2524	180	"arg_2"	"smallint"	16	0	1	2
-2525	181	"res_0"	"sec_interval"	19	0	0	0
-2526	181	"arg_1"	"sec_interval"	19	0	1	1
-2527	181	"arg_2"	"smallint"	16	0	1	2
-2528	182	"res_0"	"sec_interval"	19	0	0	0
-2529	182	"arg_1"	"sec_interval"	19	0	1	1
-2530	182	"arg_2"	"smallint"	16	0	1	2
-2531	183	"res_0"	"int"	32	0	0	0
-2532	183	"arg_1"	"int"	32	0	1	1
-2533	183	"arg_2"	"int"	32	0	1	2
-2534	184	"res_0"	"int"	32	0	0	0
-2535	184	"arg_1"	"int"	32	0	1	1
-2536	184	"arg_2"	"int"	32	0	1	2
-2537	185	"res_0"	"int"	32	0	0	0
-2538	185	"arg_1"	"int"	32	0	1	1
-2539	185	"arg_2"	"int"	32	0	1	2
-2540	186	"res_0"	"int"	32	0	0	0
-2541	186	"arg_1"	"int"	32	0	1	1
-2542	186	"arg_2"	"int"	32	0	1	2
-2543	187	"res_0"	"int"	32	0	0	0
-2544	187	"arg_1"	"int"	32	0	1	1
-2545	187	"arg_2"	"int"	32	0	1	2
-2546	188	"res_0"	"int"	32	0	0	0
-2547	188	"arg_1"	"int"	32	0	1	1
-2548	188	"arg_2"	"int"	32	0	1	2
-2549	189	"res_0"	"int"	32	0	0	0
-2550	189	"arg_1"	"int"	32	0	1	1
-2551	189	"arg_2"	"int"	32	0	1	2
-2552	190	"res_0"	"int"	32	0	0	0
-2553	190	"arg_1"	"int"	32	0	1	1
-2554	191	"res_0"	"int"	32	0	0	0
-2555	191	"arg_1"	"int"	32	0	1	1
-2556	191	"arg_2"	"int"	32	0	1	2
-2557	192	"res_0"	"int"	32	0	0	0
-2558	192	"arg_1"	"int"	32	0	1	1
-2559	192	"arg_2"	"int"	32	0	1	2
-2560	193	"res_0"	"int"	32	0	0	0
-2561	193	"arg_1"	"int"	32	0	1	1
-2562	194	"res_0"	"int"	32	0	0	0
-2563	194	"arg_1"	"int"	32	0	1	1
-2564	195	"res_0"	"tinyint"	8	0	0	0
-2565	195	"arg_1"	"int"	32	0	1	1
-2566	196	"res_0"	"int"	32	0	0	0
-2567	196	"arg_1"	"int"	32	0	1	1
-2568	196	"arg_2"	"int"	32	0	1	2
-2569	197	"res_0"	"int"	32	0	0	0
-2570	197	"arg_1"	"int"	32	0	1	1
-2571	197	"arg_2"	"int"	32	0	1	2
-2572	198	"res_0"	"month_interval"	32	0	0	0
-2573	198	"arg_1"	"month_interval"	32	0	1	1
-2574	198	"arg_2"	"int"	32	0	1	2
-2575	199	"res_0"	"month_interval"	32	0	0	0
-2576	199	"arg_1"	"month_interval"	32	0	1	1
-2577	199	"arg_2"	"int"	32	0	1	2
-2578	200	"res_0"	"month_interval"	32	0	0	0
-2579	200	"arg_1"	"month_interval"	32	0	1	1
-2580	200	"arg_2"	"int"	32	0	1	2
-2581	201	"res_0"	"month_interval"	32	0	0	0
-2582	201	"arg_1"	"month_interval"	32	0	1	1
-2583	201	"arg_2"	"int"	32	0	1	2
-2584	202	"res_0"	"sec_interval"	19	0	0	0
-2585	202	"arg_1"	"sec_interval"	19	0	1	1
-2586	202	"arg_2"	"int"	32	0	1	2
-2587	203	"res_0"	"sec_interval"	19	0	0	0
-2588	203	"arg_1"	"sec_interval"	19	0	1	1
-2589	203	"arg_2"	"int"	32	0	1	2
-2590	204	"res_0"	"sec_interval"	19	0	0	0
-2591	204	"arg_1"	"sec_interval"	19	0	1	1
-2592	204	"arg_2"	"int"	32	0	1	2
-2593	205	"res_0"	"sec_interval"	19	0	0	0
-2594	205	"arg_1"	"sec_interval"	19	0	1	1
-2595	205	"arg_2"	"int"	32	0	1	2
-2596	206	"res_0"	"bigint"	64	0	0	0
-2597	206	"arg_1"	"bigint"	64	0	1	1
-2598	206	"arg_2"	"bigint"	64	0	1	2
-2599	207	"res_0"	"bigint"	64	0	0	0
-2600	207	"arg_1"	"bigint"	64	0	1	1
-2601	207	"arg_2"	"bigint"	64	0	1	2
-2602	208	"res_0"	"bigint"	64	0	0	0
-2603	208	"arg_1"	"bigint"	64	0	1	1
-2604	208	"arg_2"	"bigint"	64	0	1	2
-2605	209	"res_0"	"bigint"	64	0	0	0
-2606	209	"arg_1"	"bigint"	64	0	1	1
-2607	209	"arg_2"	"bigint"	64	0	1	2
-2608	210	"res_0"	"bigint"	64	0	0	0
-2609	210	"arg_1"	"bigint"	64	0	1	1
-2610	210	"arg_2"	"bigint"	64	0	1	2
-2611	211	"res_0"	"bigint"	64	0	0	0
-2612	211	"arg_1"	"bigint"	64	0	1	1
-2613	211	"arg_2"	"bigint"	64	0	1	2
-2614	212	"res_0"	"bigint"	64	0	0	0
-2615	212	"arg_1"	"bigint"	64	0	1	1
-2616	212	"arg_2"	"bigint"	64	0	1	2
-2617	213	"res_0"	"bigint"	64	0	0	0
-2618	213	"arg_1"	"bigint"	64	0	1	1
-2619	214	"res_0"	"bigint"	64	0	0	0
-2620	214	"arg_1"	"bigint"	64	0	1	1
-2621	214	"arg_2"	"int"	32	0	1	2
-2622	215	"res_0"	"bigint"	64	0	0	0
-2623	215	"arg_1"	"bigint"	64	0	1	1
-2624	215	"arg_2"	"int"	32	0	1	2
-2625	216	"res_0"	"bigint"	64	0	0	0
-2626	216	"arg_1"	"bigint"	64	0	1	1
-2627	217	"res_0"	"bigint"	64	0	0	0
-2628	217	"arg_1"	"bigint"	64	0	1	1
-2629	218	"res_0"	"tinyint"	8	0	0	0
-2630	218	"arg_1"	"bigint"	64	0	1	1
-2631	219	"res_0"	"bigint"	64	0	0	0
-2632	219	"arg_1"	"bigint"	64	0	1	1
-2633	219	"arg_2"	"bigint"	64	0	1	2
-2634	220	"res_0"	"bigint"	64	0	0	0
-2635	220	"arg_1"	"bigint"	64	0	1	1
-2636	220	"arg_2"	"bigint"	64	0	1	2
-2637	221	"res_0"	"month_interval"	32	0	0	0
-2638	221	"arg_1"	"month_interval"	32	0	1	1
-2639	221	"arg_2"	"bigint"	64	0	1	2
-2640	222	"res_0"	"month_interval"	32	0	0	0
-2641	222	"arg_1"	"month_interval"	32	0	1	1
-2642	222	"arg_2"	"bigint"	64	0	1	2
-2643	223	"res_0"	"month_interval"	32	0	0	0
-2644	223	"arg_1"	"month_interval"	32	0	1	1
-2645	223	"arg_2"	"bigint"	64	0	1	2
-2646	224	"res_0"	"month_interval"	32	0	0	0
-2647	224	"arg_1"	"month_interval"	32	0	1	1
-2648	224	"arg_2"	"bigint"	64	0	1	2
-2649	225	"res_0"	"sec_interval"	19	0	0	0
-2650	225	"arg_1"	"sec_interval"	19	0	1	1
-2651	225	"arg_2"	"bigint"	64	0	1	2
-2652	226	"res_0"	"sec_interval"	19	0	0	0
-2653	226	"arg_1"	"sec_interval"	19	0	1	1
-2654	226	"arg_2"	"bigint"	64	0	1	2
-2655	227	"res_0"	"sec_interval"	19	0	0	0
-2656	227	"arg_1"	"sec_interval"	19	0	1	1
-2657	227	"arg_2"	"bigint"	64	0	1	2
-2658	228	"res_0"	"sec_interval"	19	0	0	0
-2659	228	"arg_1"	"sec_interval"	19	0	1	1
-2660	228	"arg_2"	"bigint"	64	0	1	2
-2661	229	"res_0"	"wrd"	64	0	0	0
-2662	229	"arg_1"	"wrd"	64	0	1	1
-2663	229	"arg_2"	"wrd"	64	0	1	2
-2664	230	"res_0"	"wrd"	64	0	0	0
-2665	230	"arg_1"	"wrd"	64	0	1	1
-2666	230	"arg_2"	"wrd"	64	0	1	2
-2667	231	"res_0"	"wrd"	64	0	0	0
-2668	231	"arg_1"	"wrd"	64	0	1	1
-2669	231	"arg_2"	"wrd"	64	0	1	2
-2670	232	"res_0"	"wrd"	64	0	0	0
-2671	232	"arg_1"	"wrd"	64	0	1	1
-2672	232	"arg_2"	"wrd"	64	0	1	2
-2673	233	"res_0"	"wrd"	64	0	0	0
-2674	233	"arg_1"	"wrd"	64	0	1	1
-2675	233	"arg_2"	"wrd"	64	0	1	2
-2676	234	"res_0"	"wrd"	64	0	0	0
-2677	234	"arg_1"	"wrd"	64	0	1	1
-2678	234	"arg_2"	"wrd"	64	0	1	2
-2679	235	"res_0"	"wrd"	64	0	0	0
-2680	235	"arg_1"	"wrd"	64	0	1	1
-2681	235	"arg_2"	"wrd"	64	0	1	2
-2682	236	"res_0"	"wrd"	64	0	0	0
-2683	236	"arg_1"	"wrd"	64	0	1	1
-2684	237	"res_0"	"wrd"	64	0	0	0
-2685	237	"arg_1"	"wrd"	64	0	1	1
-2686	237	"arg_2"	"int"	32	0	1	2
-2687	238	"res_0"	"wrd"	64	0	0	0
-2688	238	"arg_1"	"wrd"	64	0	1	1
-2689	238	"arg_2"	"int"	32	0	1	2
-2690	239	"res_0"	"wrd"	64	0	0	0
-2691	239	"arg_1"	"wrd"	64	0	1	1
-2692	240	"res_0"	"wrd"	64	0	0	0
-2693	240	"arg_1"	"wrd"	64	0	1	1
-2694	241	"res_0"	"tinyint"	8	0	0	0
-2695	241	"arg_1"	"wrd"	64	0	1	1
-2696	242	"res_0"	"wrd"	64	0	0	0
-2697	242	"arg_1"	"wrd"	64	0	1	1
-2698	242	"arg_2"	"wrd"	64	0	1	2
-2699	243	"res_0"	"wrd"	64	0	0	0
-2700	243	"arg_1"	"wrd"	64	0	1	1
-2701	243	"arg_2"	"wrd"	64	0	1	2
-2702	244	"res_0"	"month_interval"	32	0	0	0
-2703	244	"arg_1"	"month_interval"	32	0	1	1
-2704	244	"arg_2"	"wrd"	64	0	1	2
-2705	245	"res_0"	"month_interval"	32	0	0	0
-2706	245	"arg_1"	"month_interval"	32	0	1	1
-2707	245	"arg_2"	"wrd"	64	0	1	2
-2708	246	"res_0"	"month_interval"	32	0	0	0
-2709	246	"arg_1"	"month_interval"	32	0	1	1
-2710	246	"arg_2"	"wrd"	64	0	1	2
-2711	247	"res_0"	"month_interval"	32	0	0	0
-2712	247	"arg_1"	"month_interval"	32	0	1	1
-2713	247	"arg_2"	"wrd"	64	0	1	2
-2714	248	"res_0"	"sec_interval"	19	0	0	0
-2715	248	"arg_1"	"sec_interval"	19	0	1	1
-2716	248	"arg_2"	"wrd"	64	0	1	2
-2717	249	"res_0"	"sec_interval"	19	0	0	0
-2718	249	"arg_1"	"sec_interval"	19	0	1	1
-2719	249	"arg_2"	"wrd"	64	0	1	2
-2720	250	"res_0"	"sec_interval"	19	0	0	0
-2721	250	"arg_1"	"sec_interval"	19	0	1	1
-2722	250	"arg_2"	"wrd"	64	0	1	2
-2723	251	"res_0"	"sec_interval"	19	0	0	0
-2724	251	"arg_1"	"sec_interval"	19	0	1	1
-2725	251	"arg_2"	"wrd"	64	0	1	2
-2726	252	"res_0"	"decimal"	2	0	0	0
-2727	252	"arg_1"	"decimal"	2	0	1	1
-2728	252	"arg_2"	"decimal"	2	0	1	2
-2729	253	"res_0"	"decimal"	2	0	0	0
-2730	253	"arg_1"	"decimal"	2	0	1	1
-2731	253	"arg_2"	"decimal"	2	0	1	2
-2732	254	"res_0"	"decimal"	2	0	0	0
-2733	254	"arg_1"	"decimal"	2	0	1	1
-2734	254	"arg_2"	"decimal"	2	0	1	2
-2735	255	"res_0"	"decimal"	2	0	0	0
-2736	255	"arg_1"	"decimal"	2	0	1	1
-2737	255	"arg_2"	"decimal"	2	0	1	2
-2738	256	"res_0"	"decimal"	2	0	0	0
-2739	256	"arg_1"	"decimal"	2	0	1	1
-2740	256	"arg_2"	"decimal"	2	0	1	2
-2741	257	"res_0"	"decimal"	2	0	0	0
-2742	257	"arg_1"	"decimal"	2	0	1	1
-2743	257	"arg_2"	"decimal"	2	0	1	2
-2744	258	"res_0"	"decimal"	2	0	0	0
-2745	258	"arg_1"	"decimal"	2	0	1	1
-2746	258	"arg_2"	"decimal"	2	0	1	2
-2747	259	"res_0"	"decimal"	2	0	0	0
-2748	259	"arg_1"	"decimal"	2	0	1	1
-2749	260	"res_0"	"decimal"	2	0	0	0
-2750	260	"arg_1"	"decimal"	2	0	1	1
-2751	260	"arg_2"	"int"	32	0	1	2
-2752	261	"res_0"	"decimal"	2	0	0	0
-2753	261	"arg_1"	"decimal"	2	0	1	1
-2754	261	"arg_2"	"int"	32	0	1	2
-2755	262	"res_0"	"decimal"	2	0	0	0
-2756	262	"arg_1"	"decimal"	2	0	1	1
-2757	263	"res_0"	"decimal"	2	0	0	0
-2758	263	"arg_1"	"decimal"	2	0	1	1
-2759	264	"res_0"	"tinyint"	8	0	0	0
-2760	264	"arg_1"	"decimal"	2	0	1	1
-2761	265	"res_0"	"decimal"	2	0	0	0
-2762	265	"arg_1"	"decimal"	2	0	1	1
-2763	265	"arg_2"	"tinyint"	8	0	1	2
-2764	266	"res_0"	"decimal"	2	0	0	0
-2765	266	"arg_1"	"decimal"	2	0	1	1
-2766	266	"arg_2"	"tinyint"	8	0	1	2
-2767	267	"res_0"	"month_interval"	32	0	0	0
-2768	267	"arg_1"	"month_interval"	32	0	1	1
-2769	267	"arg_2"	"decimal"	2	0	1	2
-2770	268	"res_0"	"month_interval"	32	0	0	0
-2771	268	"arg_1"	"month_interval"	32	0	1	1
-2772	268	"arg_2"	"decimal"	2	0	1	2
-2773	269	"res_0"	"month_interval"	32	0	0	0
-2774	269	"arg_1"	"month_interval"	32	0	1	1
-2775	269	"arg_2"	"decimal"	2	0	1	2
-2776	270	"res_0"	"month_interval"	32	0	0	0
-2777	270	"arg_1"	"month_interval"	32	0	1	1
-2778	270	"arg_2"	"decimal"	2	0	1	2
-2779	271	"res_0"	"sec_interval"	19	0	0	0
-2780	271	"arg_1"	"sec_interval"	19	0	1	1
-2781	271	"arg_2"	"decimal"	2	0	1	2
-2782	272	"res_0"	"sec_interval"	19	0	0	0
-2783	272	"arg_1"	"sec_interval"	19	0	1	1
-2784	272	"arg_2"	"decimal"	2	0	1	2
-2785	273	"res_0"	"sec_interval"	19	0	0	0
-2786	273	"arg_1"	"sec_interval"	19	0	1	1
-2787	273	"arg_2"	"decimal"	2	0	1	2
-2788	274	"res_0"	"sec_interval"	19	0	0	0
-2789	274	"arg_1"	"sec_interval"	19	0	1	1
-2790	274	"arg_2"	"decimal"	2	0	1	2
-2791	275	"res_0"	"decimal"	4	0	0	0
-2792	275	"arg_1"	"decimal"	4	0	1	1
-2793	275	"arg_2"	"decimal"	4	0	1	2
-2794	276	"res_0"	"decimal"	4	0	0	0
-2795	276	"arg_1"	"decimal"	4	0	1	1
-2796	276	"arg_2"	"decimal"	4	0	1	2
-2797	277	"res_0"	"decimal"	4	0	0	0
-2798	277	"arg_1"	"decimal"	4	0	1	1
-2799	277	"arg_2"	"decimal"	4	0	1	2
-2800	278	"res_0"	"decimal"	4	0	0	0
-2801	278	"arg_1"	"decimal"	4	0	1	1
-2802	278	"arg_2"	"decimal"	4	0	1	2
-2803	279	"res_0"	"decimal"	4	0	0	0
-2804	279	"arg_1"	"decimal"	4	0	1	1
-2805	279	"arg_2"	"decimal"	4	0	1	2
-2806	280	"res_0"	"decimal"	4	0	0	0
-2807	280	"arg_1"	"decimal"	4	0	1	1
-2808	280	"arg_2"	"decimal"	4	0	1	2
-2809	281	"res_0"	"decimal"	4	0	0	0
-2810	281	"arg_1"	"decimal"	4	0	1	1
-2811	281	"arg_2"	"decimal"	4	0	1	2
-2812	282	"res_0"	"decimal"	4	0	0	0
-2813	282	"arg_1"	"decimal"	4	0	1	1
-2814	283	"res_0"	"decimal"	4	0	0	0
-2815	283	"arg_1"	"decimal"	4	0	1	1
-2816	283	"arg_2"	"int"	32	0	1	2
-2817	284	"res_0"	"decimal"	4	0	0	0
-2818	284	"arg_1"	"decimal"	4	0	1	1
-2819	284	"arg_2"	"int"	32	0	1	2
-2820	285	"res_0"	"decimal"	4	0	0	0
-2821	285	"arg_1"	"decimal"	4	0	1	1
-2822	286	"res_0"	"decimal"	4	0	0	0
-2823	286	"arg_1"	"decimal"	4	0	1	1
-2824	287	"res_0"	"tinyint"	8	0	0	0
-2825	287	"arg_1"	"decimal"	4	0	1	1
-2826	288	"res_0"	"decimal"	4	0	0	0
-2827	288	"arg_1"	"decimal"	4	0	1	1
-2828	288	"arg_2"	"smallint"	16	0	1	2
-2829	289	"res_0"	"decimal"	4	0	0	0
-2830	289	"arg_1"	"decimal"	4	0	1	1
-2831	289	"arg_2"	"smallint"	16	0	1	2
-2832	290	"res_0"	"month_interval"	32	0	0	0
-2833	290	"arg_1"	"month_interval"	32	0	1	1
-2834	290	"arg_2"	"decimal"	4	0	1	2
-2835	291	"res_0"	"month_interval"	32	0	0	0
-2836	291	"arg_1"	"month_interval"	32	0	1	1
-2837	291	"arg_2"	"decimal"	4	0	1	2
-2838	292	"res_0"	"month_interval"	32	0	0	0
-2839	292	"arg_1"	"month_interval"	32	0	1	1
-2840	292	"arg_2"	"decimal"	4	0	1	2
-2841	293	"res_0"	"month_interval"	32	0	0	0
-2842	293	"arg_1"	"month_interval"	32	0	1	1
-2843	293	"arg_2"	"decimal"	4	0	1	2
-2844	294	"res_0"	"sec_interval"	19	0	0	0
-2845	294	"arg_1"	"sec_interval"	19	0	1	1
-2846	294	"arg_2"	"decimal"	4	0	1	2
-2847	295	"res_0"	"sec_interval"	19	0	0	0
-2848	295	"arg_1"	"sec_interval"	19	0	1	1
-2849	295	"arg_2"	"decimal"	4	0	1	2
-2850	296	"res_0"	"sec_interval"	19	0	0	0
-2851	296	"arg_1"	"sec_interval"	19	0	1	1
-2852	296	"arg_2"	"decimal"	4	0	1	2
-2853	297	"res_0"	"sec_interval"	19	0	0	0
-2854	297	"arg_1"	"sec_interval"	19	0	1	1
-2855	297	"arg_2"	"decimal"	4	0	1	2
-2856	298	"res_0"	"decimal"	9	0	0	0
-2857	298	"arg_1"	"decimal"	9	0	1	1
-2858	298	"arg_2"	"decimal"	9	0	1	2
-2859	299	"res_0"	"decimal"	9	0	0	0
-2860	299	"arg_1"	"decimal"	9	0	1	1
-2861	299	"arg_2"	"decimal"	9	0	1	2
-2862	300	"res_0"	"decimal"	9	0	0	0
-2863	300	"arg_1"	"decimal"	9	0	1	1
-2864	300	"arg_2"	"decimal"	9	0	1	2
-2865	301	"res_0"	"decimal"	9	0	0	0
-2866	301	"arg_1"	"decimal"	9	0	1	1
-2867	301	"arg_2"	"decimal"	9	0	1	2
-2868	302	"res_0"	"decimal"	9	0	0	0
-2869	302	"arg_1"	"decimal"	9	0	1	1
-2870	302	"arg_2"	"decimal"	9	0	1	2
-2871	303	"res_0"	"decimal"	9	0	0	0
-2872	303	"arg_1"	"decimal"	9	0	1	1
-2873	303	"arg_2"	"decimal"	9	0	1	2
-2874	304	"res_0"	"decimal"	9	0	0	0
-2875	304	"arg_1"	"decimal"	9	0	1	1
-2876	304	"arg_2"	"decimal"	9	0	1	2
-2877	305	"res_0"	"decimal"	9	0	0	0
-2878	305	"arg_1"	"decimal"	9	0	1	1
-2879	306	"res_0"	"decimal"	9	0	0	0
-2880	306	"arg_1"	"decimal"	9	0	1	1
-2881	306	"arg_2"	"int"	32	0	1	2
-2882	307	"res_0"	"decimal"	9	0	0	0
-2883	307	"arg_1"	"decimal"	9	0	1	1
-2884	307	"arg_2"	"int"	32	0	1	2
-2885	308	"res_0"	"decimal"	9	0	0	0
-2886	308	"arg_1"	"decimal"	9	0	1	1
-2887	309	"res_0"	"decimal"	9	0	0	0
-2888	309	"arg_1"	"decimal"	9	0	1	1
-2889	310	"res_0"	"tinyint"	8	0	0	0
-2890	310	"arg_1"	"decimal"	9	0	1	1
-2891	311	"res_0"	"decimal"	9	0	0	0
-2892	311	"arg_1"	"decimal"	9	0	1	1
-2893	311	"arg_2"	"int"	32	0	1	2
-2894	312	"res_0"	"decimal"	9	0	0	0
-2895	312	"arg_1"	"decimal"	9	0	1	1
-2896	312	"arg_2"	"int"	32	0	1	2
-2897	313	"res_0"	"month_interval"	32	0	0	0
-2898	313	"arg_1"	"month_interval"	32	0	1	1
-2899	313	"arg_2"	"decimal"	9	0	1	2
-2900	314	"res_0"	"month_interval"	32	0	0	0
-2901	314	"arg_1"	"month_interval"	32	0	1	1
-2902	314	"arg_2"	"decimal"	9	0	1	2
-2903	315	"res_0"	"month_interval"	32	0	0	0
-2904	315	"arg_1"	"month_interval"	32	0	1	1
-2905	315	"arg_2"	"decimal"	9	0	1	2
-2906	316	"res_0"	"month_interval"	32	0	0	0
-2907	316	"arg_1"	"month_interval"	32	0	1	1
-2908	316	"arg_2"	"decimal"	9	0	1	2
-2909	317	"res_0"	"sec_interval"	19	0	0	0
-2910	317	"arg_1"	"sec_interval"	19	0	1	1
-2911	317	"arg_2"	"decimal"	9	0	1	2
-2912	318	"res_0"	"sec_interval"	19	0	0	0
-2913	318	"arg_1"	"sec_interval"	19	0	1	1
-2914	318	"arg_2"	"decimal"	9	0	1	2
-2915	319	"res_0"	"sec_interval"	19	0	0	0
-2916	319	"arg_1"	"sec_interval"	19	0	1	1
-2917	319	"arg_2"	"decimal"	9	0	1	2
-2918	320	"res_0"	"sec_interval"	19	0	0	0
-2919	320	"arg_1"	"sec_interval"	19	0	1	1
-2920	320	"arg_2"	"decimal"	9	0	1	2
-2921	321	"res_0"	"decimal"	19	0	0	0
-2922	321	"arg_1"	"decimal"	19	0	1	1
-2923	321	"arg_2"	"decimal"	19	0	1	2
-2924	322	"res_0"	"decimal"	19	0	0	0
-2925	322	"arg_1"	"decimal"	19	0	1	1
-2926	322	"arg_2"	"decimal"	19	0	1	2
-2927	323	"res_0"	"decimal"	19	0	0	0
-2928	323	"arg_1"	"decimal"	19	0	1	1
-2929	323	"arg_2"	"decimal"	19	0	1	2
-2930	324	"res_0"	"decimal"	19	0	0	0
-2931	324	"arg_1"	"decimal"	19	0	1	1
-2932	324	"arg_2"	"decimal"	19	0	1	2
-2933	325	"res_0"	"decimal"	19	0	0	0
-2934	325	"arg_1"	"decimal"	19	0	1	1
-2935	325	"arg_2"	"decimal"	19	0	1	2
-2936	326	"res_0"	"decimal"	19	0	0	0
-2937	326	"arg_1"	"decimal"	19	0	1	1
-2938	326	"arg_2"	"decimal"	19	0	1	2
-2939	327	"res_0"	"decimal"	19	0	0	0
-2940	327	"arg_1"	"decimal"	19	0	1	1
-2941	327	"arg_2"	"decimal"	19	0	1	2
-2942	328	"res_0"	"decimal"	19	0	0	0
-2943	328	"arg_1"	"decimal"	19	0	1	1
-2944	329	"res_0"	"decimal"	19	0	0	0
-2945	329	"arg_1"	"decimal"	19	0	1	1
-2946	329	"arg_2"	"int"	32	0	1	2
-2947	330	"res_0"	"decimal"	19	0	0	0
-2948	330	"arg_1"	"decimal"	19	0	1	1
-2949	330	"arg_2"	"int"	32	0	1	2
-2950	331	"res_0"	"decimal"	19	0	0	0
-2951	331	"arg_1"	"decimal"	19	0	1	1
-2952	332	"res_0"	"decimal"	19	0	0	0
-2953	332	"arg_1"	"decimal"	19	0	1	1
-2954	333	"res_0"	"tinyint"	8	0	0	0
-2955	333	"arg_1"	"decimal"	19	0	1	1
-2956	334	"res_0"	"decimal"	19	0	0	0
-2957	334	"arg_1"	"decimal"	19	0	1	1
-2958	334	"arg_2"	"bigint"	64	0	1	2
-2959	335	"res_0"	"decimal"	19	0	0	0
-2960	335	"arg_1"	"decimal"	19	0	1	1
-2961	335	"arg_2"	"bigint"	64	0	1	2
-2962	336	"res_0"	"month_interval"	32	0	0	0
-2963	336	"arg_1"	"month_interval"	32	0	1	1
-2964	336	"arg_2"	"decimal"	19	0	1	2
-2965	337	"res_0"	"month_interval"	32	0	0	0
-2966	337	"arg_1"	"month_interval"	32	0	1	1
-2967	337	"arg_2"	"decimal"	19	0	1	2
-2968	338	"res_0"	"month_interval"	32	0	0	0
-2969	338	"arg_1"	"month_interval"	32	0	1	1
-2970	338	"arg_2"	"decimal"	19	0	1	2
-2971	339	"res_0"	"month_interval"	32	0	0	0
-2972	339	"arg_1"	"month_interval"	32	0	1	1
-2973	339	"arg_2"	"decimal"	19	0	1	2
-2974	340	"res_0"	"sec_interval"	19	0	0	0
-2975	340	"arg_1"	"sec_interval"	19	0	1	1
-2976	340	"arg_2"	"decimal"	19	0	1	2
-2977	341	"res_0"	"sec_interval"	19	0	0	0
-2978	341	"arg_1"	"sec_interval"	19	0	1	1
-2979	341	"arg_2"	"decimal"	19	0	1	2
-2980	342	"res_0"	"sec_interval"	19	0	0	0
-2981	342	"arg_1"	"sec_interval"	19	0	1	1
-2982	342	"arg_2"	"decimal"	19	0	1	2
-2983	343	"res_0"	"sec_interval"	19	0	0	0
-2984	343	"arg_1"	"sec_interval"	19	0	1	1
-2985	343	"arg_2"	"decimal"	19	0	1	2
-2986	344	"res_0"	"real"	24	0	0	0
-2987	344	"arg_1"	"real"	24	0	1	1
-2988	344	"arg_2"	"real"	24	0	1	2
-2989	345	"res_0"	"real"	24	0	0	0
-2990	345	"arg_1"	"real"	24	0	1	1
-2991	345	"arg_2"	"real"	24	0	1	2
-2992	346	"res_0"	"real"	24	0	0	0
-2993	346	"arg_1"	"real"	24	0	1	1
-2994	346	"arg_2"	"real"	24	0	1	2
-2995	347	"res_0"	"real"	24	0	0	0
-2996	347	"arg_1"	"real"	24	0	1	1
-2997	347	"arg_2"	"real"	24	0	1	2
-2998	348	"res_0"	"real"	24	0	0	0
-2999	348	"arg_1"	"real"	24	0	1	1
-3000	349	"res_0"	"real"	24	0	0	0
-3001	349	"arg_1"	"real"	24	0	1	1
-3002	350	"res_0"	"tinyint"	8	0	0	0
-3003	350	"arg_1"	"real"	24	0	1	1
-3004	351	"res_0"	"real"	24	0	0	0
-3005	351	"arg_1"	"real"	24	0	1	1
-3006	351	"arg_2"	"real"	24	0	1	2
-3007	352	"res_0"	"real"	24	0	0	0
-3008	352	"arg_1"	"real"	24	0	1	1
-3009	352	"arg_2"	"real"	24	0	1	2
-3010	353	"res_0"	"month_interval"	32	0	0	0
-3011	353	"arg_1"	"month_interval"	32	0	1	1
-3012	353	"arg_2"	"real"	24	0	1	2
-3013	354	"res_0"	"month_interval"	32	0	0	0
-3014	354	"arg_1"	"month_interval"	32	0	1	1
-3015	354	"arg_2"	"real"	24	0	1	2
-3016	355	"res_0"	"month_interval"	32	0	0	0
-3017	355	"arg_1"	"month_interval"	32	0	1	1
-3018	355	"arg_2"	"real"	24	0	1	2
-3019	356	"res_0"	"month_interval"	32	0	0	0
-3020	356	"arg_1"	"month_interval"	32	0	1	1
-3021	356	"arg_2"	"real"	24	0	1	2
-3022	357	"res_0"	"sec_interval"	19	0	0	0
-3023	357	"arg_1"	"sec_interval"	19	0	1	1
-3024	357	"arg_2"	"real"	24	0	1	2
-3025	358	"res_0"	"sec_interval"	19	0	0	0
-3026	358	"arg_1"	"sec_interval"	19	0	1	1
-3027	358	"arg_2"	"real"	24	0	1	2
-3028	359	"res_0"	"sec_interval"	19	0	0	0
-3029	359	"arg_1"	"sec_interval"	19	0	1	1
-3030	359	"arg_2"	"real"	24	0	1	2
-3031	360	"res_0"	"sec_interval"	19	0	0	0
-3032	360	"arg_1"	"sec_interval"	19	0	1	1
-3033	360	"arg_2"	"real"	24	0	1	2
-3034	361	"res_0"	"double"	53	0	0	0
-3035	361	"arg_1"	"double"	53	0	1	1
-3036	361	"arg_2"	"double"	53	0	1	2
-3037	362	"res_0"	"double"	53	0	0	0
-3038	362	"arg_1"	"double"	53	0	1	1
-3039	362	"arg_2"	"double"	53	0	1	2
-3040	363	"res_0"	"double"	53	0	0	0
-3041	363	"arg_1"	"double"	53	0	1	1
-3042	363	"arg_2"	"double"	53	0	1	2
-3043	364	"res_0"	"double"	53	0	0	0
-3044	364	"arg_1"	"double"	53	0	1	1
-3045	364	"arg_2"	"double"	53	0	1	2
-3046	365	"res_0"	"double"	53	0	0	0
-3047	365	"arg_1"	"double"	53	0	1	1
-3048	366	"res_0"	"double"	53	0	0	0
-3049	366	"arg_1"	"double"	53	0	1	1
-3050	367	"res_0"	"tinyint"	8	0	0	0
-3051	367	"arg_1"	"double"	53	0	1	1
-3052	368	"res_0"	"double"	53	0	0	0
-3053	368	"arg_1"	"double"	53	0	1	1
-3054	368	"arg_2"	"double"	53	0	1	2
-3055	369	"res_0"	"double"	53	0	0	0
-3056	369	"arg_1"	"double"	53	0	1	1
-3057	369	"arg_2"	"double"	53	0	1	2
-3058	370	"res_0"	"month_interval"	32	0	0	0
-3059	370	"arg_1"	"month_interval"	32	0	1	1
-3060	370	"arg_2"	"double"	53	0	1	2
-3061	371	"res_0"	"month_interval"	32	0	0	0
-3062	371	"arg_1"	"month_interval"	32	0	1	1
-3063	371	"arg_2"	"double"	53	0	1	2
-3064	372	"res_0"	"month_interval"	32	0	0	0
-3065	372	"arg_1"	"month_interval"	32	0	1	1
-3066	372	"arg_2"	"double"	53	0	1	2
-3067	373	"res_0"	"month_interval"	32	0	0	0
-3068	373	"arg_1"	"month_interval"	32	0	1	1
-3069	373	"arg_2"	"double"	53	0	1	2
-3070	374	"res_0"	"sec_interval"	19	0	0	0
-3071	374	"arg_1"	"sec_interval"	19	0	1	1
-3072	374	"arg_2"	"double"	53	0	1	2
-3073	375	"res_0"	"sec_interval"	19	0	0	0
-3074	375	"arg_1"	"sec_interval"	19	0	1	1
-3075	375	"arg_2"	"double"	53	0	1	2
-3076	376	"res_0"	"sec_interval"	19	0	0	0
-3077	376	"arg_1"	"sec_interval"	19	0	1	1
-3078	376	"arg_2"	"double"	53	0	1	2
-3079	377	"res_0"	"sec_interval"	19	0	0	0
-3080	377	"arg_1"	"sec_interval"	19	0	1	1
-3081	377	"arg_2"	"double"	53	0	1	2
-3082	378	"res_0"	"month_interval"	32	0	0	0
-3083	378	"arg_1"	"month_interval"	32	0	1	1
-3084	378	"arg_2"	"month_interval"	32	0	1	2
-3085	379	"res_0"	"month_interval"	32	0	0	0
-3086	379	"arg_1"	"month_interval"	32	0	1	1
-3087	379	"arg_2"	"month_interval"	32	0	1	2
-3088	380	"res_0"	"month_interval"	32	0	0	0
-3089	380	"arg_1"	"month_interval"	32	0	1	1
-3090	380	"arg_2"	"month_interval"	32	0	1	2
-3091	381	"res_0"	"month_interval"	32	0	0	0
-3092	381	"arg_1"	"month_interval"	32	0	1	1
-3093	381	"arg_2"	"month_interval"	32	0	1	2
-3094	382	"res_0"	"month_interval"	32	0	0	0
-3095	382	"arg_1"	"month_interval"	32	0	1	1
-3096	383	"res_0"	"month_interval"	32	0	0	0
-3097	383	"arg_1"	"month_interval"	32	0	1	1
-3098	384	"res_0"	"tinyint"	8	0	0	0
-3099	384	"arg_1"	"month_interval"	32	0	1	1
-3100	385	"res_0"	"month_interval"	32	0	0	0
-3101	385	"arg_1"	"month_interval"	32	0	1	1
-3102	385	"arg_2"	"int"	32	0	1	2
-3103	386	"res_0"	"month_interval"	32	0	0	0
-3104	386	"arg_1"	"month_interval"	32	0	1	1
-3105	386	"arg_2"	"int"	32	0	1	2
-3106	387	"res_0"	"sec_interval"	19	0	0	0
-3107	387	"arg_1"	"sec_interval"	19	0	1	1
-3108	387	"arg_2"	"sec_interval"	19	0	1	2
-3109	388	"res_0"	"sec_interval"	19	0	0	0
-3110	388	"arg_1"	"sec_interval"	19	0	1	1
-3111	388	"arg_2"	"sec_interval"	19	0	1	2
-3112	389	"res_0"	"sec_interval"	19	0	0	0
-3113	389	"arg_1"	"sec_interval"	19	0	1	1
-3114	389	"arg_2"	"sec_interval"	19	0	1	2
-3115	390	"res_0"	"sec_interval"	19	0	0	0
-3116	390	"arg_1"	"sec_interval"	19	0	1	1
-3117	390	"arg_2"	"sec_interval"	19	0	1	2
-3118	391	"res_0"	"sec_interval"	19	0	0	0
-3119	391	"arg_1"	"sec_interval"	19	0	1	1
-3120	392	"res_0"	"sec_interval"	19	0	0	0
-3121	392	"arg_1"	"sec_interval"	19	0	1	1
-3122	393	"res_0"	"tinyint"	8	0	0	0
-3123	393	"arg_1"	"sec_interval"	19	0	1	1
-3124	394	"res_0"	"sec_interval"	19	0	0	0
-3125	394	"arg_1"	"sec_interval"	19	0	1	1
-3126	394	"arg_2"	"bigint"	64	0	1	2
-3127	395	"res_0"	"sec_interval"	19	0	0	0
-3128	395	"arg_1"	"sec_interval"	19	0	1	1
-3129	395	"arg_2"	"bigint"	64	0	1	2
-3130	396	"res_0"	"decimal"	4	0	0	0
-3131	396	"arg_1"	"decimal"	4	0	1	1
-3132	396	"arg_2"	"tinyint"	8	0	1	2
-3133	397	"res_0"	"decimal"	4	0	0	0
-3134	397	"arg_1"	"tinyint"	8	0	1	1
-3135	397	"arg_2"	"decimal"	4	0	1	2
-3136	398	"res_0"	"decimal"	4	0	0	0
-3137	398	"arg_1"	"decimal"	4	0	1	1
-3138	398	"arg_2"	"decimal"	2	0	1	2
-3139	399	"res_0"	"decimal"	4	0	0	0
-3140	399	"arg_1"	"decimal"	2	0	1	1
-3141	399	"arg_2"	"decimal"	4	0	1	2
-3142	400	"res_0"	"decimal"	9	0	0	0
-3143	400	"arg_1"	"decimal"	9	0	1	1
-3144	400	"arg_2"	"tinyint"	8	0	1	2
-3145	401	"res_0"	"decimal"	9	0	0	0
-3146	401	"arg_1"	"tinyint"	8	0	1	1
-3147	401	"arg_2"	"decimal"	9	0	1	2
-3148	402	"res_0"	"decimal"	9	0	0	0
-3149	402	"arg_1"	"decimal"	9	0	1	1
-3150	402	"arg_2"	"smallint"	16	0	1	2
-3151	403	"res_0"	"decimal"	9	0	0	0
-3152	403	"arg_1"	"smallint"	16	0	1	1
-3153	403	"arg_2"	"decimal"	9	0	1	2
-3154	404	"res_0"	"decimal"	9	0	0	0
-3155	404	"arg_1"	"decimal"	9	0	1	1
-3156	404	"arg_2"	"decimal"	2	0	1	2
-3157	405	"res_0"	"decimal"	9	0	0	0
-3158	405	"arg_1"	"decimal"	2	0	1	1
-3159	405	"arg_2"	"decimal"	9	0	1	2
-3160	406	"res_0"	"decimal"	9	0	0	0
-3161	406	"arg_1"	"decimal"	9	0	1	1
-3162	406	"arg_2"	"decimal"	4	0	1	2
-3163	407	"res_0"	"decimal"	9	0	0	0
-3164	407	"arg_1"	"decimal"	4	0	1	1
-3165	407	"arg_2"	"decimal"	9	0	1	2
-3166	408	"res_0"	"decimal"	19	0	0	0
-3167	408	"arg_1"	"decimal"	19	0	1	1
-3168	408	"arg_2"	"tinyint"	8	0	1	2
-3169	409	"res_0"	"decimal"	19	0	0	0
-3170	409	"arg_1"	"tinyint"	8	0	1	1
-3171	409	"arg_2"	"decimal"	19	0	1	2
-3172	410	"res_0"	"decimal"	19	0	0	0
-3173	410	"arg_1"	"decimal"	19	0	1	1
-3174	410	"arg_2"	"smallint"	16	0	1	2
-3175	411	"res_0"	"decimal"	19	0	0	0
-3176	411	"arg_1"	"smallint"	16	0	1	1
-3177	411	"arg_2"	"decimal"	19	0	1	2
-3178	412	"res_0"	"decimal"	19	0	0	0
-3179	412	"arg_1"	"decimal"	19	0	1	1
-3180	412	"arg_2"	"int"	32	0	1	2
-3181	413	"res_0"	"decimal"	19	0	0	0
-3182	413	"arg_1"	"int"	32	0	1	1
-3183	413	"arg_2"	"decimal"	19	0	1	2
-3184	414	"res_0"	"decimal"	19	0	0	0
-3185	414	"arg_1"	"decimal"	19	0	1	1
-3186	414	"arg_2"	"wrd"	64	0	1	2
-3187	415	"res_0"	"decimal"	19	0	0	0
-3188	415	"arg_1"	"wrd"	64	0	1	1
-3189	415	"arg_2"	"decimal"	19	0	1	2
-3190	416	"res_0"	"decimal"	19	0	0	0
-3191	416	"arg_1"	"decimal"	19	0	1	1
-3192	416	"arg_2"	"decimal"	2	0	1	2
-3193	417	"res_0"	"decimal"	19	0	0	0
-3194	417	"arg_1"	"decimal"	2	0	1	1
-3195	417	"arg_2"	"decimal"	19	0	1	2
-3196	418	"res_0"	"decimal"	19	0	0	0
-3197	418	"arg_1"	"decimal"	19	0	1	1
-3198	418	"arg_2"	"decimal"	4	0	1	2
-3199	419	"res_0"	"decimal"	19	0	0	0
-3200	419	"arg_1"	"decimal"	4	0	1	1
-3201	419	"arg_2"	"decimal"	19	0	1	2
-3202	420	"res_0"	"decimal"	19	0	0	0
-3203	420	"arg_1"	"decimal"	19	0	1	1
-3204	420	"arg_2"	"decimal"	9	0	1	2
-3205	421	"res_0"	"decimal"	19	0	0	0
-3206	421	"arg_1"	"decimal"	9	0	1	1
-3207	421	"arg_2"	"decimal"	19	0	1	2
-3208	422	"res_0"	"decimal"	2	0	0	0
-3209	422	"arg_1"	"decimal"	2	0	1	1
-3210	422	"arg_2"	"tinyint"	8	0	1	2
-3211	423	"res_0"	"decimal"	4	0	0	0
-3212	423	"arg_1"	"decimal"	4	0	1	1
-3213	423	"arg_2"	"tinyint"	8	0	1	2
-3214	424	"res_0"	"decimal"	9	0	0	0
-3215	424	"arg_1"	"decimal"	9	0	1	1
-3216	424	"arg_2"	"tinyint"	8	0	1	2
-3217	425	"res_0"	"decimal"	19	0	0	0
-3218	425	"arg_1"	"decimal"	19	0	1	1
-3219	425	"arg_2"	"tinyint"	8	0	1	2
-3220	426	"res_0"	"real"	24	0	0	0
-3221	426	"arg_1"	"real"	24	0	1	1
-3222	426	"arg_2"	"tinyint"	8	0	1	2
-3223	427	"res_0"	"double"	53	0	0	0
-3224	427	"arg_1"	"double"	53	0	1	1
-3225	427	"arg_2"	"tinyint"	8	0	1	2
-3226	428	"res_0"	"oid"	63	0	0	0
-3227	428	"arg_1"	"oid"	63	0	1	1
-3228	428	"arg_2"	"oid"	63	0	1	2
-3229	429	"res_0"	"oid"	63	0	0	0
-3230	429	"arg_1"	"tinyint"	8	0	1	1
-3231	429	"arg_2"	"oid"	63	0	1	2
-3232	430	"res_0"	"oid"	63	0	0	0
-3233	430	"arg_1"	"smallint"	16	0	1	1
-3234	430	"arg_2"	"oid"	63	0	1	2
-3235	431	"res_0"	"oid"	63	0	0	0
-3236	431	"arg_1"	"int"	32	0	1	1
-3237	431	"arg_2"	"oid"	63	0	1	2
-3238	432	"res_0"	"oid"	63	0	0	0
-3239	432	"arg_1"	"bigint"	64	0	1	1
-3240	432	"arg_2"	"oid"	63	0	1	2
-3241	433	"res_0"	"oid"	63	0	0	0
-3242	433	"arg_1"	"wrd"	64	0	1	1
-3243	433	"arg_2"	"oid"	63	0	1	2
-3244	434	"res_0"	"oid"	63	0	0	0
-3245	434	"arg_1"	"decimal"	2	0	1	1
-3246	434	"arg_2"	"oid"	63	0	1	2
-3247	435	"res_0"	"oid"	63	0	0	0
-3248	435	"arg_1"	"decimal"	4	0	1	1
-3249	435	"arg_2"	"oid"	63	0	1	2
-3250	436	"res_0"	"oid"	63	0	0	0
-3251	436	"arg_1"	"decimal"	9	0	1	1
-3252	436	"arg_2"	"oid"	63	0	1	2
-3253	437	"res_0"	"oid"	63	0	0	0
-3254	437	"arg_1"	"decimal"	19	0	1	1
-3255	437	"arg_2"	"oid"	63	0	1	2
-3256	438	"res_0"	"oid"	63	0	0	0
-3257	438	"arg_1"	"real"	24	0	1	1
-3258	438	"arg_2"	"oid"	63	0	1	2
-3259	439	"res_0"	"oid"	63	0	0	0
-3260	439	"arg_1"	"double"	53	0	1	1
-3261	439	"arg_2"	"oid"	63	0	1	2
-3262	440	"res_0"	"oid"	63	0	0	0
-3263	440	"arg_1"	"month_interval"	32	0	1	1
-3264	440	"arg_2"	"oid"	63	0	1	2
-3265	441	"res_0"	"oid"	63	0	0	0
-3266	441	"arg_1"	"sec_interval"	19	0	1	1
-3267	441	"arg_2"	"oid"	63	0	1	2
-3268	442	"res_0"	"oid"	63	0	0	0
-3269	442	"arg_1"	"time"	7	0	1	1
-3270	442	"arg_2"	"oid"	63	0	1	2
-3271	443	"res_0"	"oid"	63	0	0	0
-3272	443	"arg_1"	"timetz"	7	0	1	1
-3273	443	"arg_2"	"oid"	63	0	1	2
-3274	444	"res_0"	"oid"	63	0	0	0
-3275	444	"arg_1"	"date"	0	0	1	1
-3276	444	"arg_2"	"oid"	63	0	1	2
-3277	445	"res_0"	"oid"	63	0	0	0
-3278	445	"arg_1"	"timestamp"	7	0	1	1
-3279	445	"arg_2"	"oid"	63	0	1	2
-3280	446	"res_0"	"oid"	63	0	0	0
-3281	446	"arg_1"	"timestamptz"	7	0	1	1
-3282	446	"arg_2"	"oid"	63	0	1	2
-3283	447	"res_0"	"oid"	63	0	0	0
-3284	447	"arg_1"	"blob"	0	0	1	1
-3285	447	"arg_2"	"oid"	63	0	1	2
-3286	448	"res_0"	"tinyint"	8	0	0	0
-3287	448	"arg_1"	"oid"	63	0	1	1
-3288	448	"arg_2"	"tinyint"	8	0	1	2
-3289	449	"res_0"	"tinyint"	8	0	0	0
-3290	449	"arg_1"	"tinyint"	8	0	1	1
-3291	449	"arg_2"	"tinyint"	8	0	1	2
-3292	450	"res_0"	"tinyint"	8	0	0	0
-3293	450	"arg_1"	"smallint"	16	0	1	1
-3294	450	"arg_2"	"tinyint"	8	0	1	2
-3295	451	"res_0"	"tinyint"	8	0	0	0
-3296	451	"arg_1"	"int"	32	0	1	1
-3297	451	"arg_2"	"tinyint"	8	0	1	2
-3298	452	"res_0"	"tinyint"	8	0	0	0
-3299	452	"arg_1"	"bigint"	64	0	1	1
-3300	452	"arg_2"	"tinyint"	8	0	1	2
-3301	453	"res_0"	"tinyint"	8	0	0	0
-3302	453	"arg_1"	"wrd"	64	0	1	1
-3303	453	"arg_2"	"tinyint"	8	0	1	2
-3304	454	"res_0"	"tinyint"	8	0	0	0
-3305	454	"arg_1"	"decimal"	2	0	1	1
-3306	454	"arg_2"	"tinyint"	8	0	1	2
-3307	455	"res_0"	"tinyint"	8	0	0	0
-3308	455	"arg_1"	"decimal"	4	0	1	1
-3309	455	"arg_2"	"tinyint"	8	0	1	2
-3310	456	"res_0"	"tinyint"	8	0	0	0
-3311	456	"arg_1"	"decimal"	9	0	1	1
-3312	456	"arg_2"	"tinyint"	8	0	1	2
-3313	457	"res_0"	"tinyint"	8	0	0	0
-3314	457	"arg_1"	"decimal"	19	0	1	1
-3315	457	"arg_2"	"tinyint"	8	0	1	2
-3316	458	"res_0"	"tinyint"	8	0	0	0
-3317	458	"arg_1"	"real"	24	0	1	1
-3318	458	"arg_2"	"tinyint"	8	0	1	2
-3319	459	"res_0"	"tinyint"	8	0	0	0
-3320	459	"arg_1"	"double"	53	0	1	1
-3321	459	"arg_2"	"tinyint"	8	0	1	2
-3322	460	"res_0"	"tinyint"	8	0	0	0
-3323	460	"arg_1"	"month_interval"	32	0	1	1
-3324	460	"arg_2"	"tinyint"	8	0	1	2
-3325	461	"res_0"	"tinyint"	8	0	0	0
-3326	461	"arg_1"	"sec_interval"	19	0	1	1
-3327	461	"arg_2"	"tinyint"	8	0	1	2
-3328	462	"res_0"	"tinyint"	8	0	0	0
-3329	462	"arg_1"	"time"	7	0	1	1
-3330	462	"arg_2"	"tinyint"	8	0	1	2
-3331	463	"res_0"	"tinyint"	8	0	0	0
-3332	463	"arg_1"	"timetz"	7	0	1	1
-3333	463	"arg_2"	"tinyint"	8	0	1	2
-3334	464	"res_0"	"tinyint"	8	0	0	0
-3335	464	"arg_1"	"date"	0	0	1	1
-3336	464	"arg_2"	"tinyint"	8	0	1	2
-3337	465	"res_0"	"tinyint"	8	0	0	0
-3338	465	"arg_1"	"timestamp"	7	0	1	1
-3339	465	"arg_2"	"tinyint"	8	0	1	2
-3340	466	"res_0"	"tinyint"	8	0	0	0
-3341	466	"arg_1"	"timestamptz"	7	0	1	1
-3342	466	"arg_2"	"tinyint"	8	0	1	2
-3343	467	"res_0"	"tinyint"	8	0	0	0
-3344	467	"arg_1"	"blob"	0	0	1	1
-3345	467	"arg_2"	"tinyint"	8	0	1	2
-3346	468	"res_0"	"smallint"	16	0	0	0
-3347	468	"arg_1"	"oid"	63	0	1	1
-3348	468	"arg_2"	"smallint"	16	0	1	2
-3349	469	"res_0"	"smallint"	16	0	0	0
-3350	469	"arg_1"	"tinyint"	8	0	1	1
-3351	469	"arg_2"	"smallint"	16	0	1	2
-3352	470	"res_0"	"smallint"	16	0	0	0
-3353	470	"arg_1"	"smallint"	16	0	1	1
-3354	470	"arg_2"	"smallint"	16	0	1	2
-3355	471	"res_0"	"smallint"	16	0	0	0
-3356	471	"arg_1"	"int"	32	0	1	1
-3357	471	"arg_2"	"smallint"	16	0	1	2
-3358	472	"res_0"	"smallint"	16	0	0	0
-3359	472	"arg_1"	"bigint"	64	0	1	1
-3360	472	"arg_2"	"smallint"	16	0	1	2
-3361	473	"res_0"	"smallint"	16	0	0	0
-3362	473	"arg_1"	"wrd"	64	0	1	1
-3363	473	"arg_2"	"smallint"	16	0	1	2
-3364	474	"res_0"	"smallint"	16	0	0	0
-3365	474	"arg_1"	"decimal"	2	0	1	1
-3366	474	"arg_2"	"smallint"	16	0	1	2
-3367	475	"res_0"	"smallint"	16	0	0	0
-3368	475	"arg_1"	"decimal"	4	0	1	1
-3369	475	"arg_2"	"smallint"	16	0	1	2
-3370	476	"res_0"	"smallint"	16	0	0	0
-3371	476	"arg_1"	"decimal"	9	0	1	1
-3372	476	"arg_2"	"smallint"	16	0	1	2
-3373	477	"res_0"	"smallint"	16	0	0	0
-3374	477	"arg_1"	"decimal"	19	0	1	1
-3375	477	"arg_2"	"smallint"	16	0	1	2
-3376	478	"res_0"	"smallint"	16	0	0	0
-3377	478	"arg_1"	"real"	24	0	1	1
-3378	478	"arg_2"	"smallint"	16	0	1	2
-3379	479	"res_0"	"smallint"	16	0	0	0
-3380	479	"arg_1"	"double"	53	0	1	1
-3381	479	"arg_2"	"smallint"	16	0	1	2
-3382	480	"res_0"	"smallint"	16	0	0	0
-3383	480	"arg_1"	"month_interval"	32	0	1	1
-3384	480	"arg_2"	"smallint"	16	0	1	2
-3385	481	"res_0"	"smallint"	16	0	0	0
-3386	481	"arg_1"	"sec_interval"	19	0	1	1
-3387	481	"arg_2"	"smallint"	16	0	1	2
-3388	482	"res_0"	"smallint"	16	0	0	0
-3389	482	"arg_1"	"time"	7	0	1	1
-3390	482	"arg_2"	"smallint"	16	0	1	2
-3391	483	"res_0"	"smallint"	16	0	0	0
-3392	483	"arg_1"	"timetz"	7	0	1	1
-3393	483	"arg_2"	"smallint"	16	0	1	2
-3394	484	"res_0"	"smallint"	16	0	0	0
-3395	484	"arg_1"	"date"	0	0	1	1
-3396	484	"arg_2"	"smallint"	16	0	1	2
-3397	485	"res_0"	"smallint"	16	0	0	0
-3398	485	"arg_1"	"timestamp"	7	0	1	1
-3399	485	"arg_2"	"smallint"	16	0	1	2
-3400	486	"res_0"	"smallint"	16	0	0	0
-3401	486	"arg_1"	"timestamptz"	7	0	1	1
-3402	486	"arg_2"	"smallint"	16	0	1	2
-3403	487	"res_0"	"smallint"	16	0	0	0
-3404	487	"arg_1"	"blob"	0	0	1	1
-3405	487	"arg_2"	"smallint"	16	0	1	2
-3406	488	"res_0"	"int"	32	0	0	0
-3407	488	"arg_1"	"oid"	63	0	1	1
-3408	488	"arg_2"	"int"	32	0	1	2
-3409	489	"res_0"	"int"	32	0	0	0
-3410	489	"arg_1"	"tinyint"	8	0	1	1
-3411	489	"arg_2"	"int"	32	0	1	2
-3412	490	"res_0"	"int"	32	0	0	0
-3413	490	"arg_1"	"smallint"	16	0	1	1
-3414	490	"arg_2"	"int"	32	0	1	2
-3415	491	"res_0"	"int"	32	0	0	0
-3416	491	"arg_1"	"int"	32	0	1	1
-3417	491	"arg_2"	"int"	32	0	1	2
-3418	492	"res_0"	"int"	32	0	0	0
-3419	492	"arg_1"	"bigint"	64	0	1	1
-3420	492	"arg_2"	"int"	32	0	1	2
-3421	493	"res_0"	"int"	32	0	0	0
-3422	493	"arg_1"	"wrd"	64	0	1	1
-3423	493	"arg_2"	"int"	32	0	1	2
-3424	494	"res_0"	"int"	32	0	0	0
-3425	494	"arg_1"	"decimal"	2	0	1	1
-3426	494	"arg_2"	"int"	32	0	1	2
-3427	495	"res_0"	"int"	32	0	0	0
-3428	495	"arg_1"	"decimal"	4	0	1	1
-3429	495	"arg_2"	"int"	32	0	1	2
-3430	496	"res_0"	"int"	32	0	0	0
-3431	496	"arg_1"	"decimal"	9	0	1	1
-3432	496	"arg_2"	"int"	32	0	1	2
-3433	497	"res_0"	"int"	32	0	0	0
-3434	497	"arg_1"	"decimal"	19	0	1	1
-3435	497	"arg_2"	"int"	32	0	1	2
-3436	498	"res_0"	"int"	32	0	0	0
-3437	498	"arg_1"	"real"	24	0	1	1
-3438	498	"arg_2"	"int"	32	0	1	2
-3439	499	"res_0"	"int"	32	0	0	0
-3440	499	"arg_1"	"double"	53	0	1	1
-3441	499	"arg_2"	"int"	32	0	1	2
-3442	500	"res_0"	"int"	32	0	0	0
-3443	500	"arg_1"	"month_interval"	32	0	1	1
-3444	500	"arg_2"	"int"	32	0	1	2
-3445	501	"res_0"	"int"	32	0	0	0
-3446	501	"arg_1"	"sec_interval"	19	0	1	1
-3447	501	"arg_2"	"int"	32	0	1	2
-3448	502	"res_0"	"int"	32	0	0	0
-3449	502	"arg_1"	"time"	7	0	1	1
-3450	502	"arg_2"	"int"	32	0	1	2
-3451	503	"res_0"	"int"	32	0	0	0
-3452	503	"arg_1"	"timetz"	7	0	1	1
-3453	503	"arg_2"	"int"	32	0	1	2
-3454	504	"res_0"	"int"	32	0	0	0
-3455	504	"arg_1"	"date"	0	0	1	1
-3456	504	"arg_2"	"int"	32	0	1	2
-3457	505	"res_0"	"int"	32	0	0	0
-3458	505	"arg_1"	"timestamp"	7	0	1	1
-3459	505	"arg_2"	"int"	32	0	1	2
-3460	506	"res_0"	"int"	32	0	0	0
-3461	506	"arg_1"	"timestamptz"	7	0	1	1
-3462	506	"arg_2"	"int"	32	0	1	2
-3463	507	"res_0"	"int"	32	0	0	0
-3464	507	"arg_1"	"blob"	0	0	1	1
-3465	507	"arg_2"	"int"	32	0	1	2
-3466	508	"res_0"	"bigint"	64	0	0	0
-3467	508	"arg_1"	"oid"	63	0	1	1
-3468	508	"arg_2"	"bigint"	64	0	1	2
-3469	509	"res_0"	"bigint"	64	0	0	0
-3470	509	"arg_1"	"tinyint"	8	0	1	1
-3471	509	"arg_2"	"bigint"	64	0	1	2
-3472	510	"res_0"	"bigint"	64	0	0	0
-3473	510	"arg_1"	"smallint"	16	0	1	1
-3474	510	"arg_2"	"bigint"	64	0	1	2
-3475	511	"res_0"	"bigint"	64	0	0	0
-3476	511	"arg_1"	"int"	32	0	1	1
-3477	511	"arg_2"	"bigint"	64	0	1	2
-3478	512	"res_0"	"bigint"	64	0	0	0
-3479	512	"arg_1"	"bigint"	64	0	1	1
-3480	512	"arg_2"	"bigint"	64	0	1	2
-3481	513	"res_0"	"bigint"	64	0	0	0
-3482	513	"arg_1"	"wrd"	64	0	1	1
-3483	513	"arg_2"	"bigint"	64	0	1	2
-3484	514	"res_0"	"bigint"	64	0	0	0
-3485	514	"arg_1"	"decimal"	2	0	1	1
-3486	514	"arg_2"	"bigint"	64	0	1	2
-3487	515	"res_0"	"bigint"	64	0	0	0
-3488	515	"arg_1"	"decimal"	4	0	1	1
-3489	515	"arg_2"	"bigint"	64	0	1	2
-3490	516	"res_0"	"bigint"	64	0	0	0
-3491	516	"arg_1"	"decimal"	9	0	1	1
-3492	516	"arg_2"	"bigint"	64	0	1	2
-3493	517	"res_0"	"bigint"	64	0	0	0
-3494	517	"arg_1"	"decimal"	19	0	1	1
-3495	517	"arg_2"	"bigint"	64	0	1	2
-3496	518	"res_0"	"bigint"	64	0	0	0
-3497	518	"arg_1"	"real"	24	0	1	1
-3498	518	"arg_2"	"bigint"	64	0	1	2
-3499	519	"res_0"	"bigint"	64	0	0	0
-3500	519	"arg_1"	"double"	53	0	1	1
-3501	519	"arg_2"	"bigint"	64	0	1	2
-3502	520	"res_0"	"bigint"	64	0	0	0
-3503	520	"arg_1"	"month_interval"	32	0	1	1
-3504	520	"arg_2"	"bigint"	64	0	1	2
-3505	521	"res_0"	"bigint"	64	0	0	0
-3506	521	"arg_1"	"sec_interval"	19	0	1	1
-3507	521	"arg_2"	"bigint"	64	0	1	2
-3508	522	"res_0"	"bigint"	64	0	0	0
-3509	522	"arg_1"	"time"	7	0	1	1
-3510	522	"arg_2"	"bigint"	64	0	1	2
-3511	523	"res_0"	"bigint"	64	0	0	0
-3512	523	"arg_1"	"timetz"	7	0	1	1
-3513	523	"arg_2"	"bigint"	64	0	1	2
-3514	524	"res_0"	"bigint"	64	0	0	0
-3515	524	"arg_1"	"date"	0	0	1	1
-3516	524	"arg_2"	"bigint"	64	0	1	2
-3517	525	"res_0"	"bigint"	64	0	0	0
-3518	525	"arg_1"	"timestamp"	7	0	1	1
-3519	525	"arg_2"	"bigint"	64	0	1	2
-3520	526	"res_0"	"bigint"	64	0	0	0
-3521	526	"arg_1"	"timestamptz"	7	0	1	1
-3522	526	"arg_2"	"bigint"	64	0	1	2
-3523	527	"res_0"	"bigint"	64	0	0	0
-3524	527	"arg_1"	"blob"	0	0	1	1
-3525	527	"arg_2"	"bigint"	64	0	1	2
-3526	528	"res_0"	"wrd"	64	0	0	0
-3527	528	"arg_1"	"oid"	63	0	1	1
-3528	528	"arg_2"	"wrd"	64	0	1	2
-3529	529	"res_0"	"wrd"	64	0	0	0
-3530	529	"arg_1"	"tinyint"	8	0	1	1
-3531	529	"arg_2"	"wrd"	64	0	1	2
-3532	530	"res_0"	"wrd"	64	0	0	0
-3533	530	"arg_1"	"smallint"	16	0	1	1
-3534	530	"arg_2"	"wrd"	64	0	1	2
-3535	531	"res_0"	"wrd"	64	0	0	0
-3536	531	"arg_1"	"int"	32	0	1	1
-3537	531	"arg_2"	"wrd"	64	0	1	2
-3538	532	"res_0"	"wrd"	64	0	0	0
-3539	532	"arg_1"	"bigint"	64	0	1	1
-3540	532	"arg_2"	"wrd"	64	0	1	2
-3541	533	"res_0"	"wrd"	64	0	0	0
-3542	533	"arg_1"	"wrd"	64	0	1	1
-3543	533	"arg_2"	"wrd"	64	0	1	2
-3544	534	"res_0"	"wrd"	64	0	0	0
-3545	534	"arg_1"	"decimal"	2	0	1	1
-3546	534	"arg_2"	"wrd"	64	0	1	2
-3547	535	"res_0"	"wrd"	64	0	0	0
-3548	535	"arg_1"	"decimal"	4	0	1	1
-3549	535	"arg_2"	"wrd"	64	0	1	2
-3550	536	"res_0"	"wrd"	64	0	0	0
-3551	536	"arg_1"	"decimal"	9	0	1	1
-3552	536	"arg_2"	"wrd"	64	0	1	2
-3553	537	"res_0"	"wrd"	64	0	0	0
-3554	537	"arg_1"	"decimal"	19	0	1	1
-3555	537	"arg_2"	"wrd"	64	0	1	2
-3556	538	"res_0"	"wrd"	64	0	0	0
-3557	538	"arg_1"	"real"	24	0	1	1
-3558	538	"arg_2"	"wrd"	64	0	1	2
-3559	539	"res_0"	"wrd"	64	0	0	0
-3560	539	"arg_1"	"double"	53	0	1	1
-3561	539	"arg_2"	"wrd"	64	0	1	2
-3562	540	"res_0"	"wrd"	64	0	0	0
-3563	540	"arg_1"	"month_interval"	32	0	1	1
-3564	540	"arg_2"	"wrd"	64	0	1	2
-3565	541	"res_0"	"wrd"	64	0	0	0
-3566	541	"arg_1"	"sec_interval"	19	0	1	1
-3567	541	"arg_2"	"wrd"	64	0	1	2
-3568	542	"res_0"	"wrd"	64	0	0	0
-3569	542	"arg_1"	"time"	7	0	1	1
-3570	542	"arg_2"	"wrd"	64	0	1	2
-3571	543	"res_0"	"wrd"	64	0	0	0
-3572	543	"arg_1"	"timetz"	7	0	1	1
-3573	543	"arg_2"	"wrd"	64	0	1	2
-3574	544	"res_0"	"wrd"	64	0	0	0
-3575	544	"arg_1"	"date"	0	0	1	1
-3576	544	"arg_2"	"wrd"	64	0	1	2
-3577	545	"res_0"	"wrd"	64	0	0	0
-3578	545	"arg_1"	"timestamp"	7	0	1	1
-3579	545	"arg_2"	"wrd"	64	0	1	2
-3580	546	"res_0"	"wrd"	64	0	0	0
-3581	546	"arg_1"	"timestamptz"	7	0	1	1
-3582	546	"arg_2"	"wrd"	64	0	1	2
-3583	547	"res_0"	"wrd"	64	0	0	0
-3584	547	"arg_1"	"blob"	0	0	1	1
-3585	547	"arg_2"	"wrd"	64	0	1	2
-3586	548	"res_0"	"decimal"	2	0	0	0
-3587	548	"arg_1"	"oid"	63	0	1	1
-3588	548	"arg_2"	"decimal"	2	0	1	2
-3589	549	"res_0"	"decimal"	2	0	0	0
-3590	549	"arg_1"	"tinyint"	8	0	1	1
-3591	549	"arg_2"	"decimal"	2	0	1	2
-3592	550	"res_0"	"decimal"	2	0	0	0
-3593	550	"arg_1"	"smallint"	16	0	1	1
-3594	550	"arg_2"	"decimal"	2	0	1	2
-3595	551	"res_0"	"decimal"	2	0	0	0
-3596	551	"arg_1"	"int"	32	0	1	1
-3597	551	"arg_2"	"decimal"	2	0	1	2
-3598	552	"res_0"	"decimal"	2	0	0	0
-3599	552	"arg_1"	"bigint"	64	0	1	1
-3600	552	"arg_2"	"decimal"	2	0	1	2
-3601	553	"res_0"	"decimal"	2	0	0	0
-3602	553	"arg_1"	"wrd"	64	0	1	1
-3603	553	"arg_2"	"decimal"	2	0	1	2
-3604	554	"res_0"	"decimal"	2	0	0	0
-3605	554	"arg_1"	"decimal"	2	0	1	1
-3606	554	"arg_2"	"decimal"	2	0	1	2
-3607	555	"res_0"	"decimal"	2	0	0	0
-3608	555	"arg_1"	"decimal"	4	0	1	1
-3609	555	"arg_2"	"decimal"	2	0	1	2
-3610	556	"res_0"	"decimal"	2	0	0	0
-3611	556	"arg_1"	"decimal"	9	0	1	1
-3612	556	"arg_2"	"decimal"	2	0	1	2
-3613	557	"res_0"	"decimal"	2	0	0	0
-3614	557	"arg_1"	"decimal"	19	0	1	1
-3615	557	"arg_2"	"decimal"	2	0	1	2
-3616	558	"res_0"	"decimal"	2	0	0	0
-3617	558	"arg_1"	"real"	24	0	1	1
-3618	558	"arg_2"	"decimal"	2	0	1	2
-3619	559	"res_0"	"decimal"	2	0	0	0
-3620	559	"arg_1"	"double"	53	0	1	1
-3621	559	"arg_2"	"decimal"	2	0	1	2
-3622	560	"res_0"	"decimal"	2	0	0	0
-3623	560	"arg_1"	"month_interval"	32	0	1	1
-3624	560	"arg_2"	"decimal"	2	0	1	2
-3625	561	"res_0"	"decimal"	2	0	0	0
-3626	561	"arg_1"	"sec_interval"	19	0	1	1
-3627	561	"arg_2"	"decimal"	2	0	1	2
-3628	562	"res_0"	"decimal"	2	0	0	0
-3629	562	"arg_1"	"time"	7	0	1	1
-3630	562	"arg_2"	"decimal"	2	0	1	2
-3631	563	"res_0"	"decimal"	2	0	0	0
-3632	563	"arg_1"	"timetz"	7	0	1	1
-3633	563	"arg_2"	"decimal"	2	0	1	2
-3634	564	"res_0"	"decimal"	2	0	0	0
-3635	564	"arg_1"	"date"	0	0	1	1
-3636	564	"arg_2"	"decimal"	2	0	1	2
-3637	565	"res_0"	"decimal"	2	0	0	0
-3638	565	"arg_1"	"timestamp"	7	0	1	1
-3639	565	"arg_2"	"decimal"	2	0	1	2
-3640	566	"res_0"	"decimal"	2	0	0	0
-3641	566	"arg_1"	"timestamptz"	7	0	1	1
-3642	566	"arg_2"	"decimal"	2	0	1	2
-3643	567	"res_0"	"decimal"	2	0	0	0
-3644	567	"arg_1"	"blob"	0	0	1	1
-3645	567	"arg_2"	"decimal"	2	0	1	2
-3646	568	"res_0"	"decimal"	4	0	0	0
-3647	568	"arg_1"	"oid"	63	0	1	1
-3648	568	"arg_2"	"decimal"	4	0	1	2
-3649	569	"res_0"	"decimal"	4	0	0	0
-3650	569	"arg_1"	"tinyint"	8	0	1	1
-3651	569	"arg_2"	"decimal"	4	0	1	2
-3652	570	"res_0"	"decimal"	4	0	0	0
-3653	570	"arg_1"	"smallint"	16	0	1	1
-3654	570	"arg_2"	"decimal"	4	0	1	2
-3655	571	"res_0"	"decimal"	4	0	0	0
-3656	571	"arg_1"	"int"	32	0	1	1
-3657	571	"arg_2"	"decimal"	4	0	1	2
-3658	572	"res_0"	"decimal"	4	0	0	0
-3659	572	"arg_1"	"bigint"	64	0	1	1
-3660	572	"arg_2"	"decimal"	4	0	1	2
-3661	573	"res_0"	"decimal"	4	0	0	0
-3662	573	"arg_1"	"wrd"	64	0	1	1
-3663	573	"arg_2"	"decimal"	4	0	1	2
-3664	574	"res_0"	"decimal"	4	0	0	0
-3665	574	"arg_1"	"decimal"	2	0	1	1
-3666	574	"arg_2"	"decimal"	4	0	1	2
-3667	575	"res_0"	"decimal"	4	0	0	0
-3668	575	"arg_1"	"decimal"	4	0	1	1
-3669	575	"arg_2"	"decimal"	4	0	1	2
-3670	576	"res_0"	"decimal"	4	0	0	0
-3671	576	"arg_1"	"decimal"	9	0	1	1
-3672	576	"arg_2"	"decimal"	4	0	1	2
-3673	577	"res_0"	"decimal"	4	0	0	0
-3674	577	"arg_1"	"decimal"	19	0	1	1
-3675	577	"arg_2"	"decimal"	4	0	1	2
-3676	578	"res_0"	"decimal"	4	0	0	0
-3677	578	"arg_1"	"real"	24	0	1	1
-3678	578	"arg_2"	"decimal"	4	0	1	2
-3679	579	"res_0"	"decimal"	4	0	0	0
-3680	579	"arg_1"	"double"	53	0	1	1
-3681	579	"arg_2"	"decimal"	4	0	1	2
-3682	580	"res_0"	"decimal"	4	0	0	0
-3683	580	"arg_1"	"month_interval"	32	0	1	1
-3684	580	"arg_2"	"decimal"	4	0	1	2
-3685	581	"res_0"	"decimal"	4	0	0	0
-3686	581	"arg_1"	"sec_interval"	19	0	1	1
-3687	581	"arg_2"	"decimal"	4	0	1	2
-3688	582	"res_0"	"decimal"	4	0	0	0
-3689	582	"arg_1"	"time"	7	0	1	1
-3690	582	"arg_2"	"decimal"	4	0	1	2
-3691	583	"res_0"	"decimal"	4	0	0	0
-3692	583	"arg_1"	"timetz"	7	0	1	1
-3693	583	"arg_2"	"decimal"	4	0	1	2
-3694	584	"res_0"	"decimal"	4	0	0	0
-3695	584	"arg_1"	"date"	0	0	1	1
-3696	584	"arg_2"	"decimal"	4	0	1	2
-3697	585	"res_0"	"decimal"	4	0	0	0
-3698	585	"arg_1"	"timestamp"	7	0	1	1
-3699	585	"arg_2"	"decimal"	4	0	1	2
-3700	586	"res_0"	"decimal"	4	0	0	0
-3701	586	"arg_1"	"timestamptz"	7	0	1	1
-3702	586	"arg_2"	"decimal"	4	0	1	2
-3703	587	"res_0"	"decimal"	4	0	0	0
-3704	587	"arg_1"	"blob"	0	0	1	1
-3705	587	"arg_2"	"decimal"	4	0	1	2
-3706	588	"res_0"	"decimal"	9	0	0	0
-3707	588	"arg_1"	"oid"	63	0	1	1
-3708	588	"arg_2"	"decimal"	9	0	1	2
-3709	589	"res_0"	"decimal"	9	0	0	0
-3710	589	"arg_1"	"tinyint"	8	0	1	1
-3711	589	"arg_2"	"decimal"	9	0	1	2
-3712	590	"res_0"	"decimal"	9	0	0	0
-3713	590	"arg_1"	"smallint"	16	0	1	1
-3714	590	"arg_2"	"decimal"	9	0	1	2
-3715	591	"res_0"	"decimal"	9	0	0	0
-3716	591	"arg_1"	"int"	32	0	1	1
-3717	591	"arg_2"	"decimal"	9	0	1	2
-3718	592	"res_0"	"decimal"	9	0	0	0
-3719	592	"arg_1"	"bigint"	64	0	1	1
-3720	592	"arg_2"	"decimal"	9	0	1	2
-3721	593	"res_0"	"decimal"	9	0	0	0
-3722	593	"arg_1"	"wrd"	64	0	1	1
-3723	593	"arg_2"	"decimal"	9	0	1	2
-3724	594	"res_0"	"decimal"	9	0	0	0
-3725	594	"arg_1"	"decimal"	2	0	1	1
-3726	594	"arg_2"	"decimal"	9	0	1	2
-3727	595	"res_0"	"decimal"	9	0	0	0
-3728	595	"arg_1"	"decimal"	4	0	1	1
-3729	595	"arg_2"	"decimal"	9	0	1	2
-3730	596	"res_0"	"decimal"	9	0	0	0
-3731	596	"arg_1"	"decimal"	9	0	1	1
-3732	596	"arg_2"	"decimal"	9	0	1	2
-3733	597	"res_0"	"decimal"	9	0	0	0
-3734	597	"arg_1"	"decimal"	19	0	1	1
-3735	597	"arg_2"	"decimal"	9	0	1	2
-3736	598	"res_0"	"decimal"	9	0	0	0
-3737	598	"arg_1"	"real"	24	0	1	1
-3738	598	"arg_2"	"decimal"	9	0	1	2
-3739	599	"res_0"	"decimal"	9	0	0	0
-3740	599	"arg_1"	"double"	53	0	1	1
-3741	599	"arg_2"	"decimal"	9	0	1	2
-3742	600	"res_0"	"decimal"	9	0	0	0
-3743	600	"arg_1"	"month_interval"	32	0	1	1
-3744	600	"arg_2"	"decimal"	9	0	1	2
-3745	601	"res_0"	"decimal"	9	0	0	0
-3746	601	"arg_1"	"sec_interval"	19	0	1	1
-3747	601	"arg_2"	"decimal"	9	0	1	2
-3748	602	"res_0"	"decimal"	9	0	0	0
-3749	602	"arg_1"	"time"	7	0	1	1
-3750	602	"arg_2"	"decimal"	9	0	1	2
-3751	603	"res_0"	"decimal"	9	0	0	0
-3752	603	"arg_1"	"timetz"	7	0	1	1
-3753	603	"arg_2"	"decimal"	9	0	1	2
-3754	604	"res_0"	"decimal"	9	0	0	0
-3755	604	"arg_1"	"date"	0	0	1	1
-3756	604	"arg_2"	"decimal"	9	0	1	2
-3757	605	"res_0"	"decimal"	9	0	0	0
-3758	605	"arg_1"	"timestamp"	7	0	1	1
-3759	605	"arg_2"	"decimal"	9	0	1	2
-3760	606	"res_0"	"decimal"	9	0	0	0
-3761	606	"arg_1"	"timestamptz"	7	0	1	1
-3762	606	"arg_2"	"decimal"	9	0	1	2
-3763	607	"res_0"	"decimal"	9	0	0	0
-3764	607	"arg_1"	"blob"	0	0	1	1
-3765	607	"arg_2"	"decimal"	9	0	1	2
-3766	608	"res_0"	"decimal"	19	0	0	0
-3767	608	"arg_1"	"oid"	63	0	1	1
-3768	608	"arg_2"	"decimal"	19	0	1	2
-3769	609	"res_0"	"decimal"	19	0	0	0
-3770	609	"arg_1"	"tinyint"	8	0	1	1
-3771	609	"arg_2"	"decimal"	19	0	1	2
-3772	610	"res_0"	"decimal"	19	0	0	0
-3773	610	"arg_1"	"smallint"	16	0	1	1
-3774	610	"arg_2"	"decimal"	19	0	1	2
-3775	611	"res_0"	"decimal"	19	0	0	0
-3776	611	"arg_1"	"int"	32	0	1	1
-3777	611	"arg_2"	"decimal"	19	0	1	2
-3778	612	"res_0"	"decimal"	19	0	0	0
-3779	612	"arg_1"	"bigint"	64	0	1	1
-3780	612	"arg_2"	"decimal"	19	0	1	2
-3781	613	"res_0"	"decimal"	19	0	0	0
-3782	613	"arg_1"	"wrd"	64	0	1	1
-3783	613	"arg_2"	"decimal"	19	0	1	2
-3784	614	"res_0"	"decimal"	19	0	0	0
-3785	614	"arg_1"	"decimal"	2	0	1	1
-3786	614	"arg_2"	"decimal"	19	0	1	2
-3787	615	"res_0"	"decimal"	19	0	0	0
-3788	615	"arg_1"	"decimal"	4	0	1	1
-3789	615	"arg_2"	"decimal"	19	0	1	2
-3790	616	"res_0"	"decimal"	19	0	0	0
-3791	616	"arg_1"	"decimal"	9	0	1	1
-3792	616	"arg_2"	"decimal"	19	0	1	2
-3793	617	"res_0"	"decimal"	19	0	0	0
-3794	617	"arg_1"	"decimal"	19	0	1	1
-3795	617	"arg_2"	"decimal"	19	0	1	2
-3796	618	"res_0"	"decimal"	19	0	0	0
-3797	618	"arg_1"	"real"	24	0	1	1
-3798	618	"arg_2"	"decimal"	19	0	1	2
-3799	619	"res_0"	"decimal"	19	0	0	0
-3800	619	"arg_1"	"double"	53	0	1	1
-3801	619	"arg_2"	"decimal"	19	0	1	2
-3802	620	"res_0"	"decimal"	19	0	0	0
-3803	620	"arg_1"	"month_interval"	32	0	1	1
-3804	620	"arg_2"	"decimal"	19	0	1	2
-3805	621	"res_0"	"decimal"	19	0	0	0
-3806	621	"arg_1"	"sec_interval"	19	0	1	1
-3807	621	"arg_2"	"decimal"	19	0	1	2
-3808	622	"res_0"	"decimal"	19	0	0	0
-3809	622	"arg_1"	"time"	7	0	1	1
-3810	622	"arg_2"	"decimal"	19	0	1	2
-3811	623	"res_0"	"decimal"	19	0	0	0
-3812	623	"arg_1"	"timetz"	7	0	1	1
-3813	623	"arg_2"	"decimal"	19	0	1	2
-3814	624	"res_0"	"decimal"	19	0	0	0
-3815	624	"arg_1"	"date"	0	0	1	1
-3816	624	"arg_2"	"decimal"	19	0	1	2
-3817	625	"res_0"	"decimal"	19	0	0	0
-3818	625	"arg_1"	"timestamp"	7	0	1	1
-3819	625	"arg_2"	"decimal"	19	0	1	2
-3820	626	"res_0"	"decimal"	19	0	0	0
-3821	626	"arg_1"	"timestamptz"	7	0	1	1
-3822	626	"arg_2"	"decimal"	19	0	1	2
-3823	627	"res_0"	"decimal"	19	0	0	0
-3824	627	"arg_1"	"blob"	0	0	1	1
-3825	627	"arg_2"	"decimal"	19	0	1	2
-3826	628	"res_0"	"real"	24	0	0	0
-3827	628	"arg_1"	"oid"	63	0	1	1
-3828	628	"arg_2"	"real"	24	0	1	2
-3829	629	"res_0"	"real"	24	0	0	0
-3830	629	"arg_1"	"tinyint"	8	0	1	1
-3831	629	"arg_2"	"real"	24	0	1	2
-3832	630	"res_0"	"real"	24	0	0	0
-3833	630	"arg_1"	"smallint"	16	0	1	1
-3834	630	"arg_2"	"real"	24	0	1	2
-3835	631	"res_0"	"real"	24	0	0	0
-3836	631	"arg_1"	"int"	32	0	1	1
-3837	631	"arg_2"	"real"	24	0	1	2
-3838	632	"res_0"	"real"	24	0	0	0
-3839	632	"arg_1"	"bigint"	64	0	1	1
-3840	632	"arg_2"	"real"	24	0	1	2
-3841	633	"res_0"	"real"	24	0	0	0
-3842	633	"arg_1"	"wrd"	64	0	1	1
-3843	633	"arg_2"	"real"	24	0	1	2
-3844	634	"res_0"	"real"	24	0	0	0
-3845	634	"arg_1"	"decimal"	2	0	1	1
-3846	634	"arg_2"	"real"	24	0	1	2
-3847	635	"res_0"	"real"	24	0	0	0
-3848	635	"arg_1"	"decimal"	4	0	1	1
-3849	635	"arg_2"	"real"	24	0	1	2
-3850	636	"res_0"	"real"	24	0	0	0
-3851	636	"arg_1"	"decimal"	9	0	1	1
-3852	636	"arg_2"	"real"	24	0	1	2
-3853	637	"res_0"	"real"	24	0	0	0
-3854	637	"arg_1"	"decimal"	19	0	1	1
-3855	637	"arg_2"	"real"	24	0	1	2
-3856	638	"res_0"	"real"	24	0	0	0
-3857	638	"arg_1"	"real"	24	0	1	1
-3858	638	"arg_2"	"real"	24	0	1	2
-3859	639	"res_0"	"real"	24	0	0	0
-3860	639	"arg_1"	"double"	53	0	1	1
-3861	639	"arg_2"	"real"	24	0	1	2
-3862	640	"res_0"	"real"	24	0	0	0
-3863	640	"arg_1"	"month_interval"	32	0	1	1
-3864	640	"arg_2"	"real"	24	0	1	2
-3865	641	"res_0"	"real"	24	0	0	0
-3866	641	"arg_1"	"sec_interval"	19	0	1	1
-3867	641	"arg_2"	"real"	24	0	1	2
-3868	642	"res_0"	"real"	24	0	0	0
-3869	642	"arg_1"	"time"	7	0	1	1
-3870	642	"arg_2"	"real"	24	0	1	2
-3871	643	"res_0"	"real"	24	0	0	0
-3872	643	"arg_1"	"timetz"	7	0	1	1
-3873	643	"arg_2"	"real"	24	0	1	2
-3874	644	"res_0"	"real"	24	0	0	0
-3875	644	"arg_1"	"date"	0	0	1	1
-3876	644	"arg_2"	"real"	24	0	1	2
-3877	645	"res_0"	"real"	24	0	0	0
-3878	645	"arg_1"	"timestamp"	7	0	1	1
-3879	645	"arg_2"	"real"	24	0	1	2
-3880	646	"res_0"	"real"	24	0	0	0
-3881	646	"arg_1"	"timestamptz"	7	0	1	1
-3882	646	"arg_2"	"real"	24	0	1	2
-3883	647	"res_0"	"real"	24	0	0	0
-3884	647	"arg_1"	"blob"	0	0	1	1
-3885	647	"arg_2"	"real"	24	0	1	2
-3886	648	"res_0"	"double"	53	0	0	0
-3887	648	"arg_1"	"oid"	63	0	1	1
-3888	648	"arg_2"	"double"	53	0	1	2
-3889	649	"res_0"	"double"	53	0	0	0
-3890	649	"arg_1"	"tinyint"	8	0	1	1
-3891	649	"arg_2"	"double"	53	0	1	2
-3892	650	"res_0"	"double"	53	0	0	0
-3893	650	"arg_1"	"smallint"	16	0	1	1
-3894	650	"arg_2"	"double"	53	0	1	2
-3895	651	"res_0"	"double"	53	0	0	0
-3896	651	"arg_1"	"int"	32	0	1	1
-3897	651	"arg_2"	"double"	53	0	1	2
-3898	652	"res_0"	"double"	53	0	0	0
-3899	652	"arg_1"	"bigint"	64	0	1	1
-3900	652	"arg_2"	"double"	53	0	1	2
-3901	653	"res_0"	"double"	53	0	0	0
-3902	653	"arg_1"	"wrd"	64	0	1	1
-3903	653	"arg_2"	"double"	53	0	1	2
-3904	654	"res_0"	"double"	53	0	0	0
-3905	654	"arg_1"	"decimal"	2	0	1	1
-3906	654	"arg_2"	"double"	53	0	1	2
-3907	655	"res_0"	"double"	53	0	0	0
-3908	655	"arg_1"	"decimal"	4	0	1	1
-3909	655	"arg_2"	"double"	53	0	1	2
-3910	656	"res_0"	"double"	53	0	0	0
-3911	656	"arg_1"	"decimal"	9	0	1	1
-3912	656	"arg_2"	"double"	53	0	1	2
-3913	657	"res_0"	"double"	53	0	0	0
-3914	657	"arg_1"	"decimal"	19	0	1	1
-3915	657	"arg_2"	"double"	53	0	1	2
-3916	658	"res_0"	"double"	53	0	0	0
-3917	658	"arg_1"	"real"	24	0	1	1
-3918	658	"arg_2"	"double"	53	0	1	2
-3919	659	"res_0"	"double"	53	0	0	0
-3920	659	"arg_1"	"double"	53	0	1	1
-3921	659	"arg_2"	"double"	53	0	1	2
-3922	660	"res_0"	"double"	53	0	0	0
-3923	660	"arg_1"	"month_interval"	32	0	1	1
-3924	660	"arg_2"	"double"	53	0	1	2
-3925	661	"res_0"	"double"	53	0	0	0
-3926	661	"arg_1"	"sec_interval"	19	0	1	1
-3927	661	"arg_2"	"double"	53	0	1	2
-3928	662	"res_0"	"double"	53	0	0	0
-3929	662	"arg_1"	"time"	7	0	1	1
-3930	662	"arg_2"	"double"	53	0	1	2
-3931	663	"res_0"	"double"	53	0	0	0
-3932	663	"arg_1"	"timetz"	7	0	1	1
-3933	663	"arg_2"	"double"	53	0	1	2
-3934	664	"res_0"	"double"	53	0	0	0
-3935	664	"arg_1"	"date"	0	0	1	1
-3936	664	"arg_2"	"double"	53	0	1	2
-3937	665	"res_0"	"double"	53	0	0	0
-3938	665	"arg_1"	"timestamp"	7	0	1	1
-3939	665	"arg_2"	"double"	53	0	1	2
-3940	666	"res_0"	"double"	53	0	0	0
-3941	666	"arg_1"	"timestamptz"	7	0	1	1
-3942	666	"arg_2"	"double"	53	0	1	2
-3943	667	"res_0"	"double"	53	0	0	0
-3944	667	"arg_1"	"blob"	0	0	1	1
-3945	667	"arg_2"	"double"	53	0	1	2
-3946	668	"res_0"	"month_interval"	32	0	0	0
-3947	668	"arg_1"	"oid"	63	0	1	1
-3948	668	"arg_2"	"month_interval"	32	0	1	2
-3949	669	"res_0"	"month_interval"	32	0	0	0
-3950	669	"arg_1"	"tinyint"	8	0	1	1
-3951	669	"arg_2"	"month_interval"	32	0	1	2
-3952	670	"res_0"	"month_interval"	32	0	0	0
-3953	670	"arg_1"	"smallint"	16	0	1	1
-3954	670	"arg_2"	"month_interval"	32	0	1	2
-3955	671	"res_0"	"month_interval"	32	0	0	0
-3956	671	"arg_1"	"int"	32	0	1	1
-3957	671	"arg_2"	"month_interval"	32	0	1	2
-3958	672	"res_0"	"month_interval"	32	0	0	0
-3959	672	"arg_1"	"bigint"	64	0	1	1
-3960	672	"arg_2"	"month_interval"	32	0	1	2
-3961	673	"res_0"	"month_interval"	32	0	0	0
-3962	673	"arg_1"	"wrd"	64	0	1	1
-3963	673	"arg_2"	"month_interval"	32	0	1	2
-3964	674	"res_0"	"month_interval"	32	0	0	0
-3965	674	"arg_1"	"decimal"	2	0	1	1
-3966	674	"arg_2"	"month_interval"	32	0	1	2
-3967	675	"res_0"	"month_interval"	32	0	0	0
-3968	675	"arg_1"	"decimal"	4	0	1	1
-3969	675	"arg_2"	"month_interval"	32	0	1	2
-3970	676	"res_0"	"month_interval"	32	0	0	0
-3971	676	"arg_1"	"decimal"	9	0	1	1
-3972	676	"arg_2"	"month_interval"	32	0	1	2
-3973	677	"res_0"	"month_interval"	32	0	0	0
-3974	677	"arg_1"	"decimal"	19	0	1	1
-3975	677	"arg_2"	"month_interval"	32	0	1	2
-3976	678	"res_0"	"month_interval"	32	0	0	0
-3977	678	"arg_1"	"real"	24	0	1	1
-3978	678	"arg_2"	"month_interval"	32	0	1	2
-3979	679	"res_0"	"month_interval"	32	0	0	0
-3980	679	"arg_1"	"double"	53	0	1	1
-3981	679	"arg_2"	"month_interval"	32	0	1	2
-3982	680	"res_0"	"month_interval"	32	0	0	0
-3983	680	"arg_1"	"month_interval"	32	0	1	1
-3984	680	"arg_2"	"month_interval"	32	0	1	2
-3985	681	"res_0"	"month_interval"	32	0	0	0
-3986	681	"arg_1"	"sec_interval"	19	0	1	1
-3987	681	"arg_2"	"month_interval"	32	0	1	2
-3988	682	"res_0"	"month_interval"	32	0	0	0
-3989	682	"arg_1"	"time"	7	0	1	1
-3990	682	"arg_2"	"month_interval"	32	0	1	2
-3991	683	"res_0"	"month_interval"	32	0	0	0
-3992	683	"arg_1"	"timetz"	7	0	1	1
-3993	683	"arg_2"	"month_interval"	32	0	1	2
-3994	684	"res_0"	"month_interval"	32	0	0	0
-3995	684	"arg_1"	"date"	0	0	1	1
-3996	684	"arg_2"	"month_interval"	32	0	1	2
-3997	685	"res_0"	"month_interval"	32	0	0	0
-3998	685	"arg_1"	"timestamp"	7	0	1	1
-3999	685	"arg_2"	"month_interval"	32	0	1	2
-4000	686	"res_0"	"month_interval"	32	0	0	0
-4001	686	"arg_1"	"timestamptz"	7	0	1	1
-4002	686	"arg_2"	"month_interval"	32	0	1	2
-4003	687	"res_0"	"month_interval"	32	0	0	0
-4004	687	"arg_1"	"blob"	0	0	1	1
-4005	687	"arg_2"	"month_interval"	32	0	1	2
-4006	688	"res_0"	"sec_interval"	19	0	0	0
-4007	688	"arg_1"	"oid"	63	0	1	1
-4008	688	"arg_2"	"sec_interval"	19	0	1	2
-4009	689	"res_0"	"sec_interval"	19	0	0	0
-4010	689	"arg_1"	"tinyint"	8	0	1	1
-4011	689	"arg_2"	"sec_interval"	19	0	1	2
-4012	690	"res_0"	"sec_interval"	19	0	0	0
-4013	690	"arg_1"	"smallint"	16	0	1	1
-4014	690	"arg_2"	"sec_interval"	19	0	1	2
-4015	691	"res_0"	"sec_interval"	19	0	0	0
-4016	691	"arg_1"	"int"	32	0	1	1
-4017	691	"arg_2"	"sec_interval"	19	0	1	2
-4018	692	"res_0"	"sec_interval"	19	0	0	0
-4019	692	"arg_1"	"bigint"	64	0	1	1
-4020	692	"arg_2"	"sec_interval"	19	0	1	2
-4021	693	"res_0"	"sec_interval"	19	0	0	0
-4022	693	"arg_1"	"wrd"	64	0	1	1
-4023	693	"arg_2"	"sec_interval"	19	0	1	2
-4024	694	"res_0"	"sec_interval"	19	0	0	0
-4025	694	"arg_1"	"decimal"	2	0	1	1
-4026	694	"arg_2"	"sec_interval"	19	0	1	2
-4027	695	"res_0"	"sec_interval"	19	0	0	0
-4028	695	"arg_1"	"decimal"	4	0	1	1
-4029	695	"arg_2"	"sec_interval"	19	0	1	2
-4030	696	"res_0"	"sec_interval"	19	0	0	0
-4031	696	"arg_1"	"decimal"	9	0	1	1
-4032	696	"arg_2"	"sec_interval"	19	0	1	2
-4033	697	"res_0"	"sec_interval"	19	0	0	0
-4034	697	"arg_1"	"decimal"	19	0	1	1
-4035	697	"arg_2"	"sec_interval"	19	0	1	2
-4036	698	"res_0"	"sec_interval"	19	0	0	0
-4037	698	"arg_1"	"real"	24	0	1	1
-4038	698	"arg_2"	"sec_interval"	19	0	1	2
-4039	699	"res_0"	"sec_interval"	19	0	0	0
-4040	699	"arg_1"	"double"	53	0	1	1
-4041	699	"arg_2"	"sec_interval"	19	0	1	2
-4042	700	"res_0"	"sec_interval"	19	0	0	0
-4043	700	"arg_1"	"month_interval"	32	0	1	1
-4044	700	"arg_2"	"sec_interval"	19	0	1	2
-4045	701	"res_0"	"sec_interval"	19	0	0	0
-4046	701	"arg_1"	"sec_interval"	19	0	1	1
-4047	701	"arg_2"	"sec_interval"	19	0	1	2
-4048	702	"res_0"	"sec_interval"	19	0	0	0
-4049	702	"arg_1"	"time"	7	0	1	1
-4050	702	"arg_2"	"sec_interval"	19	0	1	2
-4051	703	"res_0"	"sec_interval"	19	0	0	0
-4052	703	"arg_1"	"timetz"	7	0	1	1
-4053	703	"arg_2"	"sec_interval"	19	0	1	2
-4054	704	"res_0"	"sec_interval"	19	0	0	0
-4055	704	"arg_1"	"date"	0	0	1	1
-4056	704	"arg_2"	"sec_interval"	19	0	1	2
-4057	705	"res_0"	"sec_interval"	19	0	0	0
-4058	705	"arg_1"	"timestamp"	7	0	1	1
-4059	705	"arg_2"	"sec_interval"	19	0	1	2
-4060	706	"res_0"	"sec_interval"	19	0	0	0
-4061	706	"arg_1"	"timestamptz"	7	0	1	1
-4062	706	"arg_2"	"sec_interval"	19	0	1	2
-4063	707	"res_0"	"sec_interval"	19	0	0	0
-4064	707	"arg_1"	"blob"	0	0	1	1
-4065	707	"arg_2"	"sec_interval"	19	0	1	2
-4066	708	"res_0"	"time"	7	0	0	0
-4067	708	"arg_1"	"oid"	63	0	1	1
-4068	708	"arg_2"	"time"	7	0	1	2
-4069	709	"res_0"	"time"	7	0	0	0
-4070	709	"arg_1"	"tinyint"	8	0	1	1
-4071	709	"arg_2"	"time"	7	0	1	2
-4072	710	"res_0"	"time"	7	0	0	0
-4073	710	"arg_1"	"smallint"	16	0	1	1
-4074	710	"arg_2"	"time"	7	0	1	2
-4075	711	"res_0"	"time"	7	0	0	0
-4076	711	"arg_1"	"int"	32	0	1	1
-4077	711	"arg_2"	"time"	7	0	1	2
-4078	712	"res_0"	"time"	7	0	0	0
-4079	712	"arg_1"	"bigint"	64	0	1	1
-4080	712	"arg_2"	"time"	7	0	1	2
-4081	713	"res_0"	"time"	7	0	0	0
-4082	713	"arg_1"	"wrd"	64	0	1	1
-4083	713	"arg_2"	"time"	7	0	1	2
-4084	714	"res_0"	"time"	7	0	0	0
-4085	714	"arg_1"	"decimal"	2	0	1	1
-4086	714	"arg_2"	"time"	7	0	1	2
-4087	715	"res_0"	"time"	7	0	0	0
-4088	715	"arg_1"	"decimal"	4	0	1	1
-4089	715	"arg_2"	"time"	7	0	1	2
-4090	716	"res_0"	"time"	7	0	0	0
-4091	716	"arg_1"	"decimal"	9	0	1	1
-4092	716	"arg_2"	"time"	7	0	1	2
-4093	717	"res_0"	"time"	7	0	0	0
-4094	717	"arg_1"	"decimal"	19	0	1	1
-4095	717	"arg_2"	"time"	7	0	1	2
-4096	718	"res_0"	"time"	7	0	0	0
-4097	718	"arg_1"	"real"	24	0	1	1
-4098	718	"arg_2"	"time"	7	0	1	2
-4099	719	"res_0"	"time"	7	0	0	0
-4100	719	"arg_1"	"double"	53	0	1	1
-4101	719	"arg_2"	"time"	7	0	1	2
-4102	720	"res_0"	"time"	7	0	0	0
-4103	720	"arg_1"	"month_interval"	32	0	1	1
-4104	720	"arg_2"	"time"	7	0	1	2
-4105	721	"res_0"	"time"	7	0	0	0
-4106	721	"arg_1"	"sec_interval"	19	0	1	1
-4107	721	"arg_2"	"time"	7	0	1	2
-4108	722	"res_0"	"time"	7	0	0	0
-4109	722	"arg_1"	"time"	7	0	1	1
-4110	722	"arg_2"	"time"	7	0	1	2
-4111	723	"res_0"	"time"	7	0	0	0
-4112	723	"arg_1"	"timetz"	7	0	1	1
-4113	723	"arg_2"	"time"	7	0	1	2
-4114	724	"res_0"	"time"	7	0	0	0
-4115	724	"arg_1"	"date"	0	0	1	1
-4116	724	"arg_2"	"time"	7	0	1	2
-4117	725	"res_0"	"time"	7	0	0	0
-4118	725	"arg_1"	"timestamp"	7	0	1	1
-4119	725	"arg_2"	"time"	7	0	1	2
-4120	726	"res_0"	"time"	7	0	0	0
-4121	726	"arg_1"	"timestamptz"	7	0	1	1
-4122	726	"arg_2"	"time"	7	0	1	2
-4123	727	"res_0"	"time"	7	0	0	0
-4124	727	"arg_1"	"blob"	0	0	1	1
-4125	727	"arg_2"	"time"	7	0	1	2
-4126	728	"res_0"	"timetz"	7	0	0	0
-4127	728	"arg_1"	"oid"	63	0	1	1
-4128	728	"arg_2"	"timetz"	7	0	1	2
-4129	729	"res_0"	"timetz"	7	0	0	0
-4130	729	"arg_1"	"tinyint"	8	0	1	1
-4131	729	"arg_2"	"timetz"	7	0	1	2
-4132	730	"res_0"	"timetz"	7	0	0	0
-4133	730	"arg_1"	"smallint"	16	0	1	1
-4134	730	"arg_2"	"timetz"	7	0	1	2
-4135	731	"res_0"	"timetz"	7	0	0	0
-4136	731	"arg_1"	"int"	32	0	1	1
-4137	731	"arg_2"	"timetz"	7	0	1	2
-4138	732	"res_0"	"timetz"	7	0	0	0
-4139	732	"arg_1"	"bigint"	64	0	1	1
-4140	732	"arg_2"	"timetz"	7	0	1	2
-4141	733	"res_0"	"timetz"	7	0	0	0
-4142	733	"arg_1"	"wrd"	64	0	1	1
-4143	733	"arg_2"	"timetz"	7	0	1	2
-4144	734	"res_0"	"timetz"	7	0	0	0
-4145	734	"arg_1"	"decimal"	2	0	1	1
-4146	734	"arg_2"	"timetz"	7	0	1	2
-4147	735	"res_0"	"timetz"	7	0	0	0
-4148	735	"arg_1"	"decimal"	4	0	1	1
-4149	735	"arg_2"	"timetz"	7	0	1	2
-4150	736	"res_0"	"timetz"	7	0	0	0
-4151	736	"arg_1"	"decimal"	9	0	1	1
-4152	736	"arg_2"	"timetz"	7	0	1	2
-4153	737	"res_0"	"timetz"	7	0	0	0
-4154	737	"arg_1"	"decimal"	19	0	1	1
-4155	737	"arg_2"	"timetz"	7	0	1	2
-4156	738	"res_0"	"timetz"	7	0	0	0
-4157	738	"arg_1"	"real"	24	0	1	1
-4158	738	"arg_2"	"timetz"	7	0	1	2
-4159	739	"res_0"	"timetz"	7	0	0	0
-4160	739	"arg_1"	"double"	53	0	1	1
-4161	739	"arg_2"	"timetz"	7	0	1	2
-4162	740	"res_0"	"timetz"	7	0	0	0
-4163	740	"arg_1"	"month_interval"	32	0	1	1
-4164	740	"arg_2"	"timetz"	7	0	1	2
-4165	741	"res_0"	"timetz"	7	0	0	0
-4166	741	"arg_1"	"sec_interval"	19	0	1	1
-4167	741	"arg_2"	"timetz"	7	0	1	2
-4168	742	"res_0"	"timetz"	7	0	0	0
-4169	742	"arg_1"	"time"	7	0	1	1
-4170	742	"arg_2"	"timetz"	7	0	1	2
-4171	743	"res_0"	"timetz"	7	0	0	0
-4172	743	"arg_1"	"timetz"	7	0	1	1
-4173	743	"arg_2"	"timetz"	7	0	1	2
-4174	744	"res_0"	"timetz"	7	0	0	0
-4175	744	"arg_1"	"date"	0	0	1	1
-4176	744	"arg_2"	"timetz"	7	0	1	2
-4177	745	"res_0"	"timetz"	7	0	0	0
-4178	745	"arg_1"	"timestamp"	7	0	1	1
-4179	745	"arg_2"	"timetz"	7	0	1	2
-4180	746	"res_0"	"timetz"	7	0	0	0
-4181	746	"arg_1"	"timestamptz"	7	0	1	1
-4182	746	"arg_2"	"timetz"	7	0	1	2
-4183	747	"res_0"	"timetz"	7	0	0	0
-4184	747	"arg_1"	"blob"	0	0	1	1
-4185	747	"arg_2"	"timetz"	7	0	1	2
-4186	748	"res_0"	"date"	0	0	0	0
-4187	748	"arg_1"	"oid"	63	0	1	1
-4188	748	"arg_2"	"date"	0	0	1	2
-4189	749	"res_0"	"date"	0	0	0	0
-4190	749	"arg_1"	"tinyint"	8	0	1	1
-4191	749	"arg_2"	"date"	0	0	1	2
-4192	750	"res_0"	"date"	0	0	0	0
-4193	750	"arg_1"	"smallint"	16	0	1	1
-4194	750	"arg_2"	"date"	0	0	1	2
-4195	751	"res_0"	"date"	0	0	0	0
-4196	751	"arg_1"	"int"	32	0	1	1
-4197	751	"arg_2"	"date"	0	0	1	2
-4198	752	"res_0"	"date"	0	0	0	0
-4199	752	"arg_1"	"bigint"	64	0	1	1
-4200	752	"arg_2"	"date"	0	0	1	2
-4201	753	"res_0"	"date"	0	0	0	0
-4202	753	"arg_1"	"wrd"	64	0	1	1
-4203	753	"arg_2"	"date"	0	0	1	2
-4204	754	"res_0"	"date"	0	0	0	0
-4205	754	"arg_1"	"decimal"	2	0	1	1
-4206	754	"arg_2"	"date"	0	0	1	2
-4207	755	"res_0"	"date"	0	0	0	0
-4208	755	"arg_1"	"decimal"	4	0	1	1
-4209	755	"arg_2"	"date"	0	0	1	2
-4210	756	"res_0"	"date"	0	0	0	0
-4211	756	"arg_1"	"decimal"	9	0	1	1
-4212	756	"arg_2"	"date"	0	0	1	2
-4213	757	"res_0"	"date"	0	0	0	0
-4214	757	"arg_1"	"decimal"	19	0	1	1
-4215	757	"arg_2"	"date"	0	0	1	2
-4216	758	"res_0"	"date"	0	0	0	0
-4217	758	"arg_1"	"real"	24	0	1	1
-4218	758	"arg_2"	"date"	0	0	1	2
-4219	759	"res_0"	"date"	0	0	0	0
-4220	759	"arg_1"	"double"	53	0	1	1
-4221	759	"arg_2"	"date"	0	0	1	2
-4222	760	"res_0"	"date"	0	0	0	0
-4223	760	"arg_1"	"month_interval"	32	0	1	1
-4224	760	"arg_2"	"date"	0	0	1	2
-4225	761	"res_0"	"date"	0	0	0	0
-4226	761	"arg_1"	"sec_interval"	19	0	1	1
-4227	761	"arg_2"	"date"	0	0	1	2
-4228	762	"res_0"	"date"	0	0	0	0
-4229	762	"arg_1"	"time"	7	0	1	1
-4230	762	"arg_2"	"date"	0	0	1	2
-4231	763	"res_0"	"date"	0	0	0	0
-4232	763	"arg_1"	"timetz"	7	0	1	1
-4233	763	"arg_2"	"date"	0	0	1	2
-4234	764	"res_0"	"date"	0	0	0	0
-4235	764	"arg_1"	"date"	0	0	1	1
-4236	764	"arg_2"	"date"	0	0	1	2
-4237	765	"res_0"	"date"	0	0	0	0
-4238	765	"arg_1"	"timestamp"	7	0	1	1
-4239	765	"arg_2"	"date"	0	0	1	2
-4240	766	"res_0"	"date"	0	0	0	0
-4241	766	"arg_1"	"timestamptz"	7	0	1	1
-4242	766	"arg_2"	"date"	0	0	1	2
-4243	767	"res_0"	"date"	0	0	0	0
-4244	767	"arg_1"	"blob"	0	0	1	1
-4245	767	"arg_2"	"date"	0	0	1	2
-4246	768	"res_0"	"timestamp"	7	0	0	0
-4247	768	"arg_1"	"oid"	63	0	1	1
-4248	768	"arg_2"	"timestamp"	7	0	1	2
-4249	769	"res_0"	"timestamp"	7	0	0	0
-4250	769	"arg_1"	"tinyint"	8	0	1	1
-4251	769	"arg_2"	"timestamp"	7	0	1	2
-4252	770	"res_0"	"timestamp"	7	0	0	0
-4253	770	"arg_1"	"smallint"	16	0	1	1
-4254	770	"arg_2"	"timestamp"	7	0	1	2
-4255	771	"res_0"	"timestamp"	7	0	0	0
-4256	771	"arg_1"	"int"	32	0	1	1
-4257	771	"arg_2"	"timestamp"	7	0	1	2
-4258	772	"res_0"	"timestamp"	7	0	0	0
-4259	772	"arg_1"	"bigint"	64	0	1	1
-4260	772	"arg_2"	"timestamp"	7	0	1	2
-4261	773	"res_0"	"timestamp"	7	0	0	0
-4262	773	"arg_1"	"wrd"	64	0	1	1
-4263	773	"arg_2"	"timestamp"	7	0	1	2
-4264	774	"res_0"	"timestamp"	7	0	0	0
-4265	774	"arg_1"	"decimal"	2	0	1	1
-4266	774	"arg_2"	"timestamp"	7	0	1	2
-4267	775	"res_0"	"timestamp"	7	0	0	0
-4268	775	"arg_1"	"decimal"	4	0	1	1
-4269	775	"arg_2"	"timestamp"	7	0	1	2
-4270	776	"res_0"	"timestamp"	7	0	0	0
-4271	776	"arg_1"	"decimal"	9	0	1	1
-4272	776	"arg_2"	"timestamp"	7	0	1	2
-4273	777	"res_0"	"timestamp"	7	0	0	0
-4274	777	"arg_1"	"decimal"	19	0	1	1
-4275	777	"arg_2"	"timestamp"	7	0	1	2
-4276	778	"res_0"	"timestamp"	7	0	0	0
-4277	778	"arg_1"	"real"	24	0	1	1
-4278	778	"arg_2"	"timestamp"	7	0	1	2
-4279	779	"res_0"	"timestamp"	7	0	0	0
-4280	779	"arg_1"	"double"	53	0	1	1
-4281	779	"arg_2"	"timestamp"	7	0	1	2
-4282	780	"res_0"	"timestamp"	7	0	0	0
-4283	780	"arg_1"	"month_interval"	32	0	1	1
-4284	780	"arg_2"	"timestamp"	7	0	1	2
-4285	781	"res_0"	"timestamp"	7	0	0	0
-4286	781	"arg_1"	"sec_interval"	19	0	1	1
-4287	781	"arg_2"	"timestamp"	7	0	1	2
-4288	782	"res_0"	"timestamp"	7	0	0	0
-4289	782	"arg_1"	"time"	7	0	1	1
-4290	782	"arg_2"	"timestamp"	7	0	1	2
-4291	783	"res_0"	"timestamp"	7	0	0	0
-4292	783	"arg_1"	"timetz"	7	0	1	1
-4293	783	"arg_2"	"timestamp"	7	0	1	2
-4294	784	"res_0"	"timestamp"	7	0	0	0
-4295	784	"arg_1"	"date"	0	0	1	1
-4296	784	"arg_2"	"timestamp"	7	0	1	2
-4297	785	"res_0"	"timestamp"	7	0	0	0
-4298	785	"arg_1"	"timestamp"	7	0	1	1
-4299	785	"arg_2"	"timestamp"	7	0	1	2
-4300	786	"res_0"	"timestamp"	7	0	0	0
-4301	786	"arg_1"	"timestamptz"	7	0	1	1
-4302	786	"arg_2"	"timestamp"	7	0	1	2
-4303	787	"res_0"	"timestamp"	7	0	0	0
-4304	787	"arg_1"	"blob"	0	0	1	1
-4305	787	"arg_2"	"timestamp"	7	0	1	2
-4306	788	"res_0"	"timestamptz"	7	0	0	0
-4307	788	"arg_1"	"oid"	63	0	1	1
-4308	788	"arg_2"	"timestamptz"	7	0	1	2
-4309	789	"res_0"	"timestamptz"	7	0	0	0
-4310	789	"arg_1"	"tinyint"	8	0	1	1
-4311	789	"arg_2"	"timestamptz"	7	0	1	2
-4312	790	"res_0"	"timestamptz"	7	0	0	0
-4313	790	"arg_1"	"smallint"	16	0	1	1
-4314	790	"arg_2"	"timestamptz"	7	0	1	2
-4315	791	"res_0"	"timestamptz"	7	0	0	0
-4316	791	"arg_1"	"int"	32	0	1	1
-4317	791	"arg_2"	"timestamptz"	7	0	1	2
-4318	792	"res_0"	"timestamptz"	7	0	0	0
-4319	792	"arg_1"	"bigint"	64	0	1	1
-4320	792	"arg_2"	"timestamptz"	7	0	1	2
-4321	793	"res_0"	"timestamptz"	7	0	0	0
-4322	793	"arg_1"	"wrd"	64	0	1	1
-4323	793	"arg_2"	"timestamptz"	7	0	1	2
-4324	794	"res_0"	"timestamptz"	7	0	0	0
-4325	794	"arg_1"	"decimal"	2	0	1	1
-4326	794	"arg_2"	"timestamptz"	7	0	1	2
-4327	795	"res_0"	"timestamptz"	7	0	0	0
-4328	795	"arg_1"	"decimal"	4	0	1	1
-4329	795	"arg_2"	"timestamptz"	7	0	1	2
-4330	796	"res_0"	"timestamptz"	7	0	0	0
-4331	796	"arg_1"	"decimal"	9	0	1	1
-4332	796	"arg_2"	"timestamptz"	7	0	1	2
-4333	797	"res_0"	"timestamptz"	7	0	0	0
-4334	797	"arg_1"	"decimal"	19	0	1	1
-4335	797	"arg_2"	"timestamptz"	7	0	1	2
-4336	798	"res_0"	"timestamptz"	7	0	0	0
-4337	798	"arg_1"	"real"	24	0	1	1
-4338	798	"arg_2"	"timestamptz"	7	0	1	2
-4339	799	"res_0"	"timestamptz"	7	0	0	0
-4340	799	"arg_1"	"double"	53	0	1	1
-4341	799	"arg_2"	"timestamptz"	7	0	1	2
-4342	800	"res_0"	"timestamptz"	7	0	0	0
-4343	800	"arg_1"	"month_interval"	32	0	1	1
-4344	800	"arg_2"	"timestamptz"	7	0	1	2
-4345	801	"res_0"	"timestamptz"	7	0	0	0
-4346	801	"arg_1"	"sec_interval"	19	0	1	1
-4347	801	"arg_2"	"timestamptz"	7	0	1	2
-4348	802	"res_0"	"timestamptz"	7	0	0	0
-4349	802	"arg_1"	"time"	7	0	1	1
-4350	802	"arg_2"	"timestamptz"	7	0	1	2
-4351	803	"res_0"	"timestamptz"	7	0	0	0
-4352	803	"arg_1"	"timetz"	7	0	1	1
-4353	803	"arg_2"	"timestamptz"	7	0	1	2
-4354	804	"res_0"	"timestamptz"	7	0	0	0
-4355	804	"arg_1"	"date"	0	0	1	1
-4356	804	"arg_2"	"timestamptz"	7	0	1	2
-4357	805	"res_0"	"timestamptz"	7	0	0	0
-4358	805	"arg_1"	"timestamp"	7	0	1	1
-4359	805	"arg_2"	"timestamptz"	7	0	1	2
-4360	806	"res_0"	"timestamptz"	7	0	0	0
-4361	806	"arg_1"	"timestamptz"	7	0	1	1
-4362	806	"arg_2"	"timestamptz"	7	0	1	2
-4363	807	"res_0"	"timestamptz"	7	0	0	0
-4364	807	"arg_1"	"blob"	0	0	1	1
-4365	807	"arg_2"	"timestamptz"	7	0	1	2
-4366	808	"res_0"	"blob"	0	0	0	0
-4367	808	"arg_1"	"oid"	63	0	1	1
-4368	808	"arg_2"	"blob"	0	0	1	2
-4369	809	"res_0"	"blob"	0	0	0	0
-4370	809	"arg_1"	"tinyint"	8	0	1	1
-4371	809	"arg_2"	"blob"	0	0	1	2
-4372	810	"res_0"	"blob"	0	0	0	0
-4373	810	"arg_1"	"smallint"	16	0	1	1
-4374	810	"arg_2"	"blob"	0	0	1	2
-4375	811	"res_0"	"blob"	0	0	0	0
-4376	811	"arg_1"	"int"	32	0	1	1
-4377	811	"arg_2"	"blob"	0	0	1	2
-4378	812	"res_0"	"blob"	0	0	0	0
-4379	812	"arg_1"	"bigint"	64	0	1	1
-4380	812	"arg_2"	"blob"	0	0	1	2
-4381	813	"res_0"	"blob"	0	0	0	0
-4382	813	"arg_1"	"wrd"	64	0	1	1
-4383	813	"arg_2"	"blob"	0	0	1	2
-4384	814	"res_0"	"blob"	0	0	0	0
-4385	814	"arg_1"	"decimal"	2	0	1	1
-4386	814	"arg_2"	"blob"	0	0	1	2
-4387	815	"res_0"	"blob"	0	0	0	0
-4388	815	"arg_1"	"decimal"	4	0	1	1
-4389	815	"arg_2"	"blob"	0	0	1	2
-4390	816	"res_0"	"blob"	0	0	0	0
-4391	816	"arg_1"	"decimal"	9	0	1	1
-4392	816	"arg_2"	"blob"	0	0	1	2
-4393	817	"res_0"	"blob"	0	0	0	0
-4394	817	"arg_1"	"decimal"	19	0	1	1
-4395	817	"arg_2"	"blob"	0	0	1	2
-4396	818	"res_0"	"blob"	0	0	0	0
-4397	818	"arg_1"	"real"	24	0	1	1
-4398	818	"arg_2"	"blob"	0	0	1	2
-4399	819	"res_0"	"blob"	0	0	0	0
-4400	819	"arg_1"	"double"	53	0	1	1
-4401	819	"arg_2"	"blob"	0	0	1	2
-4402	820	"res_0"	"blob"	0	0	0	0
-4403	820	"arg_1"	"month_interval"	32	0	1	1
-4404	820	"arg_2"	"blob"	0	0	1	2
-4405	821	"res_0"	"blob"	0	0	0	0
-4406	821	"arg_1"	"sec_interval"	19	0	1	1
-4407	821	"arg_2"	"blob"	0	0	1	2
-4408	822	"res_0"	"blob"	0	0	0	0
-4409	822	"arg_1"	"time"	7	0	1	1
-4410	822	"arg_2"	"blob"	0	0	1	2
-4411	823	"res_0"	"blob"	0	0	0	0
-4412	823	"arg_1"	"timetz"	7	0	1	1
-4413	823	"arg_2"	"blob"	0	0	1	2
-4414	824	"res_0"	"blob"	0	0	0	0
-4415	824	"arg_1"	"date"	0	0	1	1
-4416	824	"arg_2"	"blob"	0	0	1	2
-4417	825	"res_0"	"blob"	0	0	0	0
-4418	825	"arg_1"	"timestamp"	7	0	1	1
-4419	825	"arg_2"	"blob"	0	0	1	2
-4420	826	"res_0"	"blob"	0	0	0	0
-4421	826	"arg_1"	"timestamptz"	7	0	1	1
-4422	826	"arg_2"	"blob"	0	0	1	2
-4423	827	"res_0"	"blob"	0	0	0	0
-4424	827	"arg_1"	"blob"	0	0	1	1
-4425	827	"arg_2"	"blob"	0	0	1	2
-4426	828	"res_0"	"real"	24	0	0	0
-4427	828	"arg_1"	"real"	24	0	1	1
-4428	828	"arg_2"	"real"	24	0	1	2
-4429	829	"res_0"	"real"	24	0	0	0
-4430	829	"arg_1"	"real"	24	0	1	1
-4431	830	"res_0"	"real"	24	0	0	0
-4432	830	"arg_1"	"real"	24	0	1	1
-4433	831	"res_0"	"real"	24	0	0	0
-4434	831	"arg_1"	"real"	24	0	1	1
-4435	832	"res_0"	"real"	24	0	0	0
-4436	832	"arg_1"	"real"	24	0	1	1
-4437	833	"res_0"	"real"	24	0	0	0
-4438	833	"arg_1"	"real"	24	0	1	1
-4439	834	"res_0"	"real"	24	0	0	0
-4440	834	"arg_1"	"real"	24	0	1	1
-4441	835	"res_0"	"real"	24	0	0	0
-4442	835	"arg_1"	"real"	24	0	1	1
-4443	836	"res_0"	"real"	24	0	0	0
-4444	836	"arg_1"	"real"	24	0	1	1
-4445	837	"res_0"	"real"	24	0	0	0
-4446	837	"arg_1"	"real"	24	0	1	1
-4447	838	"res_0"	"real"	24	0	0	0
-4448	838	"arg_1"	"real"	24	0	1	1
-4449	838	"arg_2"	"real"	24	0	1	2
-4450	839	"res_0"	"real"	24	0	0	0
-4451	839	"arg_1"	"real"	24	0	1	1
-4452	840	"res_0"	"real"	24	0	0	0
-4453	840	"arg_1"	"real"	24	0	1	1
-4454	841	"res_0"	"real"	24	0	0	0
-4455	841	"arg_1"	"real"	24	0	1	1
-4456	842	"res_0"	"real"	24	0	0	0
-4457	842	"arg_1"	"real"	24	0	1	1
-4458	843	"res_0"	"real"	24	0	0	0
-4459	843	"arg_1"	"real"	24	0	1	1
-4460	844	"res_0"	"real"	24	0	0	0
-4461	844	"arg_1"	"real"	24	0	1	1
-4462	845	"res_0"	"real"	24	0	0	0
-4463	845	"arg_1"	"real"	24	0	1	1
-4464	846	"res_0"	"real"	24	0	0	0
-4465	846	"arg_1"	"real"	24	0	1	1
-4466	847	"res_0"	"double"	53	0	0	0
-4467	847	"arg_1"	"double"	53	0	1	1
-4468	847	"arg_2"	"double"	53	0	1	2
-4469	848	"res_0"	"double"	53	0	0	0
-4470	848	"arg_1"	"double"	53	0	1	1
-4471	849	"res_0"	"double"	53	0	0	0
-4472	849	"arg_1"	"double"	53	0	1	1
-4473	850	"res_0"	"double"	53	0	0	0
-4474	850	"arg_1"	"double"	53	0	1	1
-4475	851	"res_0"	"double"	53	0	0	0
-4476	851	"arg_1"	"double"	53	0	1	1
-4477	852	"res_0"	"double"	53	0	0	0
-4478	852	"arg_1"	"double"	53	0	1	1
-4479	853	"res_0"	"double"	53	0	0	0
-4480	853	"arg_1"	"double"	53	0	1	1
-4481	854	"res_0"	"double"	53	0	0	0
-4482	854	"arg_1"	"double"	53	0	1	1
-4483	855	"res_0"	"double"	53	0	0	0
-4484	855	"arg_1"	"double"	53	0	1	1
-4485	856	"res_0"	"double"	53	0	0	0
-4486	856	"arg_1"	"double"	53	0	1	1
-4487	857	"res_0"	"double"	53	0	0	0
-4488	857	"arg_1"	"double"	53	0	1	1
-4489	857	"arg_2"	"double"	53	0	1	2
-4490	858	"res_0"	"double"	53	0	0	0
-4491	858	"arg_1"	"double"	53	0	1	1
-4492	859	"res_0"	"double"	53	0	0	0
-4493	859	"arg_1"	"double"	53	0	1	1
-4494	860	"res_0"	"double"	53	0	0	0
-4495	860	"arg_1"	"double"	53	0	1	1
-4496	861	"res_0"	"double"	53	0	0	0
-4497	861	"arg_1"	"double"	53	0	1	1
-4498	862	"res_0"	"double"	53	0	0	0
-4499	862	"arg_1"	"double"	53	0	1	1
-4500	863	"res_0"	"double"	53	0	0	0
-4501	863	"arg_1"	"double"	53	0	1	1
-4502	864	"res_0"	"double"	53	0	0	0
-4503	864	"arg_1"	"double"	53	0	1	1
-4504	865	"res_0"	"double"	53	0	0	0
-4505	865	"arg_1"	"double"	53	0	1	1
-4506	866	"res_0"	"double"	53	0	0	0
-4507	867	"res_0"	"int"	32	0	0	0
-4508	868	"res_0"	"int"	32	0	0	0
-4509	868	"arg_1"	"int"	32	0	1	1
-4510	869	"res_0"	"date"	0	0	0	0
-4511	870	"res_0"	"date"	0	0	0	0
-4512	871	"res_0"	"timetz"	7	0	0	0
-4513	872	"res_0"	"timetz"	7	0	0	0
-4514	873	"res_0"	"timestamptz"	7	0	0	0
-4515	874	"res_0"	"time"	7	0	0	0
-4516	875	"res_0"	"timestamp"	7	0	0	0
-4517	876	"res_0"	"month_interval"	32	0	0	0
-4518	876	"arg_1"	"date"	0	0	1	1
-4519	876	"arg_2"	"date"	0	0	1	2
-4520	877	"res_0"	"sec_interval"	19	0	0	0
-4521	877	"arg_1"	"timetz"	7	0	1	1
-4522	877	"arg_2"	"timetz"	7	0	1	2
-4523	878	"res_0"	"sec_interval"	19	0	0	0
-4524	878	"arg_1"	"time"	7	0	1	1
-4525	878	"arg_2"	"time"	7	0	1	2
-4526	879	"res_0"	"sec_interval"	19	0	0	0
-4527	879	"arg_1"	"timestamptz"	7	0	1	1
-4528	879	"arg_2"	"timestamptz"	7	0	1	2
-4529	880	"res_0"	"sec_interval"	19	0	0	0
-4530	880	"arg_1"	"timestamp"	7	0	1	1
-4531	880	"arg_2"	"timestamp"	7	0	1	2
-4532	881	"res_0"	"date"	0	0	0	0
-4533	881	"arg_1"	"date"	0	0	1	1
-4534	881	"arg_2"	"sec_interval"	19	0	1	2
-4535	882	"res_0"	"date"	0	0	0	0
-4536	882	"arg_1"	"date"	0	0	1	1
-4537	882	"arg_2"	"month_interval"	32	0	1	2
-4538	883	"res_0"	"time"	7	0	0	0
-4539	883	"arg_1"	"time"	7	0	1	1
-4540	883	"arg_2"	"sec_interval"	19	0	1	2
-4541	884	"res_0"	"timetz"	7	0	0	0
-4542	884	"arg_1"	"timetz"	7	0	1	1
-4543	884	"arg_2"	"sec_interval"	19	0	1	2
-4544	885	"res_0"	"timestamp"	7	0	0	0
-4545	885	"arg_1"	"timestamp"	7	0	1	1
-4546	885	"arg_2"	"sec_interval"	19	0	1	2
-4547	886	"res_0"	"timestamp"	7	0	0	0
-4548	886	"arg_1"	"timestamp"	7	0	1	1
-4549	886	"arg_2"	"month_interval"	32	0	1	2
-4550	887	"res_0"	"timestamptz"	7	0	0	0
-4551	887	"arg_1"	"timestamptz"	7	0	1	1
-4552	887	"arg_2"	"sec_interval"	19	0	1	2
-4553	888	"res_0"	"timestamptz"	7	0	0	0
-4554	888	"arg_1"	"timestamptz"	7	0	1	1
-4555	888	"arg_2"	"month_interval"	32	0	1	2
-4556	889	"res_0"	"date"	0	0	0	0
-4557	889	"arg_1"	"date"	0	0	1	1
-4558	889	"arg_2"	"sec_interval"	19	0	1	2
-4559	890	"res_0"	"date"	0	0	0	0
-4560	890	"arg_1"	"date"	0	0	1	1
-4561	890	"arg_2"	"month_interval"	32	0	1	2
-4562	891	"res_0"	"timestamp"	7	0	0	0
-4563	891	"arg_1"	"timestamp"	7	0	1	1
-4564	891	"arg_2"	"sec_interval"	19	0	1	2
-4565	892	"res_0"	"timestamp"	7	0	0	0
-4566	892	"arg_1"	"timestamp"	7	0	1	1
-4567	892	"arg_2"	"month_interval"	32	0	1	2
-4568	893	"res_0"	"timestamptz"	7	0	0	0
-4569	893	"arg_1"	"timestamptz"	7	0	1	1
-4570	893	"arg_2"	"sec_interval"	19	0	1	2
-4571	894	"res_0"	"timestamptz"	7	0	0	0
-4572	894	"arg_1"	"timestamptz"	7	0	1	1
-4573	894	"arg_2"	"month_interval"	32	0	1	2
-4574	895	"res_0"	"time"	7	0	0	0
-4575	895	"arg_1"	"time"	7	0	1	1
-4576	895	"arg_2"	"sec_interval"	19	0	1	2
-4577	896	"res_0"	"timetz"	7	0	0	0
-4578	896	"arg_1"	"timetz"	7	0	1	1
-4579	896	"arg_2"	"sec_interval"	19	0	1	2
-4580	897	"res_0"	"sec_interval"	19	0	0	0
-4581	898	"res_0"	"int"	32	0	0	0
-4582	898	"arg_1"	"date"	0	0	1	1
-4583	899	"res_0"	"int"	32	0	0	0
-4584	899	"arg_1"	"date"	0	0	1	1
-4585	900	"res_0"	"int"	32	0	0	0
-4586	900	"arg_1"	"date"	0	0	1	1
-4587	901	"res_0"	"int"	32	0	0	0
-4588	901	"arg_1"	"time"	7	0	1	1
-4589	902	"res_0"	"int"	32	0	0	0
-4590	902	"arg_1"	"time"	7	0	1	1
-4591	903	"res_0"	"decimal"	9	3	0	0
-4592	903	"arg_1"	"time"	7	0	1	1
-4593	904	"res_0"	"int"	32	0	0	0
-4594	904	"arg_1"	"timetz"	7	0	1	1
-4595	905	"res_0"	"int"	32	0	0	0
-4596	905	"arg_1"	"timetz"	7	0	1	1
-4597	906	"res_0"	"decimal"	9	3	0	0
-4598	906	"arg_1"	"timetz"	7	0	1	1
-4599	907	"res_0"	"int"	32	0	0	0
-4600	907	"arg_1"	"timestamp"	7	0	1	1
-4601	908	"res_0"	"int"	32	0	0	0
-4602	908	"arg_1"	"timestamp"	7	0	1	1
-4603	909	"res_0"	"int"	32	0	0	0
-4604	909	"arg_1"	"timestamp"	7	0	1	1
-4605	910	"res_0"	"int"	32	0	0	0
-4606	910	"arg_1"	"timestamp"	7	0	1	1
-4607	911	"res_0"	"int"	32	0	0	0
-4608	911	"arg_1"	"timestamp"	7	0	1	1
-4609	912	"res_0"	"decimal"	9	3	0	0
-4610	912	"arg_1"	"timestamp"	7	0	1	1
-4611	913	"res_0"	"int"	32	0	0	0
-4612	913	"arg_1"	"timestamptz"	7	0	1	1
-4613	914	"res_0"	"int"	32	0	0	0
-4614	914	"arg_1"	"timestamptz"	7	0	1	1
-4615	915	"res_0"	"int"	32	0	0	0
-4616	915	"arg_1"	"timestamptz"	7	0	1	1
-4617	916	"res_0"	"int"	32	0	0	0
-4618	916	"arg_1"	"timestamptz"	7	0	1	1
-4619	917	"res_0"	"int"	32	0	0	0
-4620	917	"arg_1"	"timestamptz"	7	0	1	1
-4621	918	"res_0"	"decimal"	9	3	0	0
-4622	918	"arg_1"	"timestamptz"	7	0	1	1
-4623	919	"res_0"	"int"	32	0	0	0
-4624	919	"arg_1"	"month_interval"	32	0	1	1
-4625	920	"res_0"	"int"	32	0	0	0
-4626	920	"arg_1"	"month_interval"	32	0	1	1
-4627	921	"res_0"	"bigint"	64	0	0	0
-4628	921	"arg_1"	"sec_interval"	19	0	1	1
-4629	922	"res_0"	"int"	32	0	0	0
-4630	922	"arg_1"	"sec_interval"	19	0	1	1
-4631	923	"res_0"	"int"	32	0	0	0
-4632	923	"arg_1"	"sec_interval"	19	0	1	1
-4633	924	"res_0"	"int"	32	0	0	0
-4634	924	"arg_1"	"sec_interval"	19	0	1	1
-4635	925	"res_0"	"int"	32	0	0	0
-4636	925	"arg_1"	"date"	0	0	1	1
-4637	926	"res_0"	"int"	32	0	0	0
-4638	926	"arg_1"	"date"	0	0	1	1
-4639	927	"res_0"	"int"	32	0	0	0
-4640	927	"arg_1"	"date"	0	0	1	1
-4641	928	"res_0"	"int"	32	0	0	0
-4642	928	"arg_1"	"date"	0	0	1	1
-4643	929	"res_0"	"int"	32	0	0	0
-4644	929	"arg_1"	"date"	0	0	1	1
-4645	930	"res_0"	"bigint"	64	0	0	0
-4646	930	"arg_1"	"varchar"	0	0	1	1
-4647	930	"arg_2"	"varchar"	0	0	1	2
-4648	931	"res_0"	"bigint"	64	0	0	0
-4649	931	"arg_1"	"varchar"	0	0	1	1
-4650	931	"arg_2"	"varchar"	0	0	1	2
-4651	932	"res_0"	"bigint"	64	0	0	0
-4652	932	"arg_1"	"varchar"	0	0	1	1
-4653	932	"arg_2"	"varchar"	0	0	1	2
-4654	932	"arg_3"	"bigint"	64	0	1	3
-4655	933	"res_0"	"tinyint"	8	0	0	0
-4656	933	"arg_1"	"char"	0	0	1	1
-4657	933	"arg_2"	"boolean"	1	0	1	2
-4658	934	"res_0"	"smallint"	16	0	0	0
-4659	934	"arg_1"	"char"	0	0	1	1
-4660	934	"arg_2"	"boolean"	1	0	1	2
-4661	935	"res_0"	"int"	32	0	0	0
-4662	935	"arg_1"	"char"	0	0	1	1
-4663	935	"arg_2"	"boolean"	1	0	1	2
-4664	936	"res_0"	"char"	0	0	0	0
-4665	936	"arg_1"	"char"	0	0	1	1
-4666	937	"res_0"	"int"	32	0	0	0
-4667	937	"arg_1"	"char"	0	0	1	1
-4668	937	"arg_2"	"char"	0	0	1	2
-4669	938	"res_0"	"int"	32	0	0	0
-4670	938	"arg_1"	"char"	0	0	1	1
-4671	938	"arg_2"	"char"	0	0	1	2
-4672	938	"arg_3"	"int"	32	0	1	3
-4673	939	"res_0"	"char"	0	0	0	0
-4674	939	"arg_1"	"char"	0	0	1	1
-4675	939	"arg_2"	"int"	32	0	1	2
-4676	940	"res_0"	"char"	0	0	0	0
-4677	940	"arg_1"	"char"	0	0	1	1
-4678	940	"arg_2"	"int"	32	0	1	2
-4679	940	"arg_3"	"int"	32	0	1	3
-4680	941	"res_0"	"boolean"	1	0	0	0
-4681	941	"arg_1"	"char"	0	0	1	1
-4682	941	"arg_2"	"char"	0	0	1	2
-4683	942	"res_0"	"boolean"	1	0	0	0
-4684	942	"arg_1"	"char"	0	0	1	1
-4685	942	"arg_2"	"char"	0	0	1	2
-4686	942	"arg_3"	"char"	0	0	1	3
-4687	943	"res_0"	"boolean"	1	0	0	0
-4688	943	"arg_1"	"char"	0	0	1	1
-4689	943	"arg_2"	"char"	0	0	1	2
-4690	944	"res_0"	"boolean"	1	0	0	0
-4691	944	"arg_1"	"char"	0	0	1	1
-4692	944	"arg_2"	"char"	0	0	1	2
-4693	944	"arg_3"	"char"	0	0	1	3
-4694	945	"res_0"	"boolean"	1	0	0	0
-4695	945	"arg_1"	"char"	0	0	1	1
-4696	945	"arg_2"	"char"	0	0	1	2
-4697	946	"res_0"	"boolean"	1	0	0	0
-4698	946	"arg_1"	"char"	0	0	1	1
-4699	946	"arg_2"	"char"	0	0	1	2
-4700	946	"arg_3"	"char"	0	0	1	3
-4701	947	"res_0"	"boolean"	1	0	0	0
-4702	947	"arg_1"	"char"	0	0	1	1
-4703	947	"arg_2"	"char"	0	0	1	2
-4704	948	"res_0"	"boolean"	1	0	0	0
-4705	948	"arg_1"	"char"	0	0	1	1
-4706	948	"arg_2"	"char"	0	0	1	2
-4707	948	"arg_3"	"char"	0	0	1	3
-4708	949	"res_0"	"int"	32	0	0	0
-4709	949	"arg_1"	"char"	0	0	1	1
-4710	949	"arg_2"	"char"	0	0	1	2
-4711	950	"res_0"	"char"	0	0	0	0
-4712	950	"arg_1"	"char"	0	0	1	1
-4713	950	"arg_2"	"int"	32	0	1	2
-4714	951	"res_0"	"char"	0	0	0	0
-4715	951	"arg_1"	"char"	0	0	1	1
-4716	951	"arg_2"	"char"	0	0	1	2
-4717	952	"res_0"	"int"	32	0	0	0
-4718	952	"arg_1"	"char"	0	0	1	1
-4719	953	"res_0"	"char"	0	0	0	0
-4720	953	"arg_1"	"int"	32	0	1	1
-4721	954	"res_0"	"int"	32	0	0	0
-4722	954	"arg_1"	"char"	0	0	1	1
-4723	955	"res_0"	"char"	0	0	0	0
-4724	955	"arg_1"	"char"	0	0	1	1
-4725	955	"arg_2"	"int"	32	0	1	2
-4726	956	"res_0"	"char"	0	0	0	0
-4727	956	"arg_1"	"char"	0	0	1	1
-4728	956	"arg_2"	"int"	32	0	1	2
-4729	957	"res_0"	"char"	0	0	0	0
-4730	957	"arg_1"	"char"	0	0	1	1
-4731	958	"res_0"	"char"	0	0	0	0
-4732	958	"arg_1"	"char"	0	0	1	1
-4733	959	"res_0"	"char"	0	0	0	0
-4734	959	"arg_1"	"char"	0	0	1	1
-4735	960	"res_0"	"char"	0	0	0	0
-4736	960	"arg_1"	"char"	0	0	1	1
-4737	961	"res_0"	"char"	0	0	0	0
-4738	961	"arg_1"	"char"	0	0	1	1
-4739	962	"res_0"	"char"	0	0	0	0
-4740	962	"arg_1"	"char"	0	0	1	1
-4741	962	"arg_2"	"char"	0	0	1	2
-4742	963	"res_0"	"char"	0	0	0	0
-4743	963	"arg_1"	"char"	0	0	1	1
-4744	964	"res_0"	"char"	0	0	0	0
-4745	964	"arg_1"	"char"	0	0	1	1
-4746	964	"arg_2"	"char"	0	0	1	2
-4747	965	"res_0"	"char"	0	0	0	0
-4748	965	"arg_1"	"char"	0	0	1	1
-4749	966	"res_0"	"char"	0	0	0	0
-4750	966	"arg_1"	"char"	0	0	1	1
-4751	966	"arg_2"	"char"	0	0	1	2
-4752	967	"res_0"	"char"	0	0	0	0
-4753	967	"arg_1"	"char"	0	0	1	1
-4754	967	"arg_2"	"int"	32	0	1	2
-4755	968	"res_0"	"char"	0	0	0	0
-4756	968	"arg_1"	"char"	0	0	1	1
-4757	968	"arg_2"	"int"	32	0	1	2
-4758	968	"arg_3"	"char"	0	0	1	3
-4759	969	"res_0"	"char"	0	0	0	0
-4760	969	"arg_1"	"char"	0	0	1	1
-4761	969	"arg_2"	"int"	32	0	1	2
-4762	970	"res_0"	"char"	0	0	0	0
-4763	970	"arg_1"	"char"	0	0	1	1
-4764	970	"arg_2"	"int"	32	0	1	2
-4765	970	"arg_3"	"char"	0	0	1	3
-4766	971	"res_0"	"char"	0	0	0	0
-4767	971	"arg_1"	"char"	0	0	1	1
-4768	971	"arg_2"	"int"	32	0	1	2
-4769	971	"arg_3"	"int"	32	0	1	3
-4770	971	"arg_4"	"char"	0	0	1	4
-4771	972	"res_0"	"char"	0	0	0	0
-4772	972	"arg_1"	"char"	0	0	1	1
-4773	972	"arg_2"	"char"	0	0	1	2
-4774	972	"arg_3"	"char"	0	0	1	3
-4775	973	"res_0"	"char"	0	0	0	0
-4776	973	"arg_1"	"char"	0	0	1	1
-4777	973	"arg_2"	"int"	32	0	1	2
-4778	974	"res_0"	"char"	0	0	0	0
-4779	974	"arg_1"	"int"	32	0	1	1
-4780	975	"res_0"	"int"	32	0	0	0
-4781	975	"arg_1"	"char"	0	0	1	1
-4782	976	"res_0"	"int"	32	0	0	0
-4783	976	"arg_1"	"char"	0	0	1	1
-4784	977	"res_0"	"int"	32	0	0	0
-4785	977	"arg_1"	"char"	0	0	1	1
-4786	978	"res_0"	"char"	0	0	0	0
-4787	978	"arg_1"	"char"	0	0	1	1
-4788	979	"res_0"	"int"	32	0	0	0
-4789	979	"arg_1"	"char"	0	0	1	1
-4790	979	"arg_2"	"char"	0	0	1	2
-4791	980	"res_0"	"int"	32	0	0	0
-4792	980	"arg_1"	"char"	0	0	1	1
-4793	980	"arg_2"	"char"	0	0	1	2
-4794	981	"res_0"	"int"	32	0	0	0
-4795	981	"arg_1"	"char"	0	0	1	1
-4796	981	"arg_2"	"char"	0	0	1	2
-4797	982	"res_0"	"double"	53	0	0	0
-4798	982	"arg_1"	"char"	0	0	1	1
-4799	982	"arg_2"	"char"	0	0	1	2
-4800	983	"res_0"	"char"	0	0	0	0
-4801	983	"arg_1"	"char"	0	0	1	1
-4802	984	"res_0"	"int"	32	0	0	0
-4803	984	"arg_1"	"char"	0	0	1	1
-4804	984	"arg_2"	"char"	0	0	1	2
-4805	985	"res_0"	"int"	32	0	0	0
-4806	985	"arg_1"	"char"	0	0	1	1
-4807	985	"arg_2"	"char"	0	0	1	2
-4808	985	"arg_3"	"int"	32	0	1	3
-4809	985	"arg_4"	"int"	32	0	1	4
-4810	985	"arg_5"	"int"	32	0	1	5
-4811	986	"res_0"	"tinyint"	8	0	0	0
-4812	986	"arg_1"	"varchar"	0	0	1	1
-4813	986	"arg_2"	"boolean"	1	0	1	2
-4814	987	"res_0"	"smallint"	16	0	0	0
-4815	987	"arg_1"	"varchar"	0	0	1	1
-4816	987	"arg_2"	"boolean"	1	0	1	2
-4817	988	"res_0"	"int"	32	0	0	0
-4818	988	"arg_1"	"varchar"	0	0	1	1
-4819	988	"arg_2"	"boolean"	1	0	1	2
-4820	989	"res_0"	"varchar"	0	0	0	0
-4821	989	"arg_1"	"varchar"	0	0	1	1
-4822	990	"res_0"	"int"	32	0	0	0
-4823	990	"arg_1"	"varchar"	0	0	1	1
-4824	990	"arg_2"	"varchar"	0	0	1	2
-4825	991	"res_0"	"int"	32	0	0	0
-4826	991	"arg_1"	"varchar"	0	0	1	1
-4827	991	"arg_2"	"varchar"	0	0	1	2
-4828	991	"arg_3"	"int"	32	0	1	3
-4829	992	"res_0"	"varchar"	0	0	0	0
-4830	992	"arg_1"	"varchar"	0	0	1	1
-4831	992	"arg_2"	"int"	32	0	1	2
-4832	993	"res_0"	"varchar"	0	0	0	0
-4833	993	"arg_1"	"varchar"	0	0	1	1
-4834	993	"arg_2"	"int"	32	0	1	2
-4835	993	"arg_3"	"int"	32	0	1	3
-4836	994	"res_0"	"boolean"	1	0	0	0
-4837	994	"arg_1"	"varchar"	0	0	1	1
-4838	994	"arg_2"	"varchar"	0	0	1	2
-4839	995	"res_0"	"boolean"	1	0	0	0
-4840	995	"arg_1"	"varchar"	0	0	1	1
-4841	995	"arg_2"	"varchar"	0	0	1	2
-4842	995	"arg_3"	"varchar"	0	0	1	3
-4843	996	"res_0"	"boolean"	1	0	0	0
-4844	996	"arg_1"	"varchar"	0	0	1	1
-4845	996	"arg_2"	"varchar"	0	0	1	2
-4846	997	"res_0"	"boolean"	1	0	0	0
-4847	997	"arg_1"	"varchar"	0	0	1	1
-4848	997	"arg_2"	"varchar"	0	0	1	2
-4849	997	"arg_3"	"varchar"	0	0	1	3
-4850	998	"res_0"	"boolean"	1	0	0	0
-4851	998	"arg_1"	"varchar"	0	0	1	1
-4852	998	"arg_2"	"varchar"	0	0	1	2
-4853	999	"res_0"	"boolean"	1	0	0	0
-4854	999	"arg_1"	"varchar"	0	0	1	1
-4855	999	"arg_2"	"varchar"	0	0	1	2
-4856	999	"arg_3"	"varchar"	0	0	1	3
-4857	1000	"res_0"	"boolean"	1	0	0	0
-4858	1000	"arg_1"	"varchar"	0	0	1	1
-4859	1000	"arg_2"	"varchar"	0	0	1	2
-4860	1001	"res_0"	"boolean"	1	0	0	0
-4861	1001	"arg_1"	"varchar"	0	0	1	1
-4862	1001	"arg_2"	"varchar"	0	0	1	2
-4863	1001	"arg_3"	"varchar"	0	0	1	3
-4864	1002	"res_0"	"int"	32	0	0	0
-4865	1002	"arg_1"	"varchar"	0	0	1	1
-4866	1002	"arg_2"	"varchar"	0	0	1	2
-4867	1003	"res_0"	"varchar"	0	0	0	0
-4868	1003	"arg_1"	"varchar"	0	0	1	1
-4869	1003	"arg_2"	"int"	32	0	1	2
-4870	1004	"res_0"	"varchar"	0	0	0	0
-4871	1004	"arg_1"	"varchar"	0	0	1	1
-4872	1004	"arg_2"	"varchar"	0	0	1	2
-4873	1005	"res_0"	"int"	32	0	0	0
-4874	1005	"arg_1"	"varchar"	0	0	1	1
-4875	1006	"res_0"	"varchar"	0	0	0	0
-4876	1006	"arg_1"	"int"	32	0	1	1
-4877	1007	"res_0"	"int"	32	0	0	0
-4878	1007	"arg_1"	"varchar"	0	0	1	1
-4879	1008	"res_0"	"varchar"	0	0	0	0
-4880	1008	"arg_1"	"varchar"	0	0	1	1
-4881	1008	"arg_2"	"int"	32	0	1	2
-4882	1009	"res_0"	"varchar"	0	0	0	0
-4883	1009	"arg_1"	"varchar"	0	0	1	1
-4884	1009	"arg_2"	"int"	32	0	1	2
-4885	1010	"res_0"	"varchar"	0	0	0	0
-4886	1010	"arg_1"	"varchar"	0	0	1	1
-4887	1011	"res_0"	"varchar"	0	0	0	0
-4888	1011	"arg_1"	"varchar"	0	0	1	1
-4889	1012	"res_0"	"varchar"	0	0	0	0
-4890	1012	"arg_1"	"varchar"	0	0	1	1
-4891	1013	"res_0"	"varchar"	0	0	0	0
-4892	1013	"arg_1"	"varchar"	0	0	1	1
-4893	1014	"res_0"	"varchar"	0	0	0	0
-4894	1014	"arg_1"	"varchar"	0	0	1	1
-4895	1015	"res_0"	"varchar"	0	0	0	0
-4896	1015	"arg_1"	"varchar"	0	0	1	1
-4897	1015	"arg_2"	"varchar"	0	0	1	2
-4898	1016	"res_0"	"varchar"	0	0	0	0
-4899	1016	"arg_1"	"varchar"	0	0	1	1
-4900	1017	"res_0"	"varchar"	0	0	0	0
-4901	1017	"arg_1"	"varchar"	0	0	1	1
-4902	1017	"arg_2"	"varchar"	0	0	1	2
-4903	1018	"res_0"	"varchar"	0	0	0	0
-4904	1018	"arg_1"	"varchar"	0	0	1	1
-4905	1019	"res_0"	"varchar"	0	0	0	0
-4906	1019	"arg_1"	"varchar"	0	0	1	1
-4907	1019	"arg_2"	"varchar"	0	0	1	2
-4908	1020	"res_0"	"varchar"	0	0	0	0
-4909	1020	"arg_1"	"varchar"	0	0	1	1
-4910	1020	"arg_2"	"int"	32	0	1	2
-4911	1021	"res_0"	"varchar"	0	0	0	0
-4912	1021	"arg_1"	"varchar"	0	0	1	1
-4913	1021	"arg_2"	"int"	32	0	1	2
-4914	1021	"arg_3"	"varchar"	0	0	1	3
-4915	1022	"res_0"	"varchar"	0	0	0	0
-4916	1022	"arg_1"	"varchar"	0	0	1	1
-4917	1022	"arg_2"	"int"	32	0	1	2
-4918	1023	"res_0"	"varchar"	0	0	0	0
-4919	1023	"arg_1"	"varchar"	0	0	1	1
-4920	1023	"arg_2"	"int"	32	0	1	2
-4921	1023	"arg_3"	"varchar"	0	0	1	3
-4922	1024	"res_0"	"varchar"	0	0	0	0
-4923	1024	"arg_1"	"varchar"	0	0	1	1
-4924	1024	"arg_2"	"int"	32	0	1	2
-4925	1024	"arg_3"	"int"	32	0	1	3
-4926	1024	"arg_4"	"varchar"	0	0	1	4
-4927	1025	"res_0"	"varchar"	0	0	0	0
-4928	1025	"arg_1"	"varchar"	0	0	1	1
-4929	1025	"arg_2"	"varchar"	0	0	1	2
-4930	1025	"arg_3"	"varchar"	0	0	1	3
-4931	1026	"res_0"	"varchar"	0	0	0	0
-4932	1026	"arg_1"	"varchar"	0	0	1	1
-4933	1026	"arg_2"	"int"	32	0	1	2
-4934	1027	"res_0"	"varchar"	0	0	0	0
-4935	1027	"arg_1"	"int"	32	0	1	1
-4936	1028	"res_0"	"int"	32	0	0	0
-4937	1028	"arg_1"	"varchar"	0	0	1	1
-4938	1029	"res_0"	"int"	32	0	0	0
-4939	1029	"arg_1"	"varchar"	0	0	1	1
-4940	1030	"res_0"	"int"	32	0	0	0
-4941	1030	"arg_1"	"varchar"	0	0	1	1
-4942	1031	"res_0"	"varchar"	0	0	0	0
-4943	1031	"arg_1"	"varchar"	0	0	1	1
-4944	1032	"res_0"	"int"	32	0	0	0
-4945	1032	"arg_1"	"varchar"	0	0	1	1
-4946	1032	"arg_2"	"varchar"	0	0	1	2
-4947	1033	"res_0"	"int"	32	0	0	0
-4948	1033	"arg_1"	"varchar"	0	0	1	1
-4949	1033	"arg_2"	"varchar"	0	0	1	2
-4950	1034	"res_0"	"int"	32	0	0	0
-4951	1034	"arg_1"	"varchar"	0	0	1	1
-4952	1034	"arg_2"	"varchar"	0	0	1	2
-4953	1035	"res_0"	"double"	53	0	0	0
-4954	1035	"arg_1"	"varchar"	0	0	1	1
-4955	1035	"arg_2"	"varchar"	0	0	1	2
-4956	1036	"res_0"	"varchar"	0	0	0	0
-4957	1036	"arg_1"	"varchar"	0	0	1	1
-4958	1037	"res_0"	"int"	32	0	0	0
-4959	1037	"arg_1"	"varchar"	0	0	1	1
-4960	1037	"arg_2"	"varchar"	0	0	1	2
-4961	1038	"res_0"	"int"	32	0	0	0
-4962	1038	"arg_1"	"varchar"	0	0	1	1
-4963	1038	"arg_2"	"varchar"	0	0	1	2
-4964	1038	"arg_3"	"int"	32	0	1	3
-4965	1038	"arg_4"	"int"	32	0	1	4
-4966	1038	"arg_5"	"int"	32	0	1	5
-4967	1039	"res_0"	"tinyint"	8	0	0	0
-4968	1039	"arg_1"	"clob"	0	0	1	1
-4969	1039	"arg_2"	"boolean"	1	0	1	2
-4970	1040	"res_0"	"smallint"	16	0	0	0
-4971	1040	"arg_1"	"clob"	0	0	1	1
-4972	1040	"arg_2"	"boolean"	1	0	1	2
-4973	1041	"res_0"	"int"	32	0	0	0
-4974	1041	"arg_1"	"clob"	0	0	1	1
-4975	1041	"arg_2"	"boolean"	1	0	1	2
-4976	1042	"res_0"	"clob"	0	0	0	0
-4977	1042	"arg_1"	"clob"	0	0	1	1
-4978	1043	"res_0"	"int"	32	0	0	0
-4979	1043	"arg_1"	"clob"	0	0	1	1
-4980	1043	"arg_2"	"clob"	0	0	1	2
-4981	1044	"res_0"	"int"	32	0	0	0
-4982	1044	"arg_1"	"clob"	0	0	1	1
-4983	1044	"arg_2"	"clob"	0	0	1	2
-4984	1044	"arg_3"	"int"	32	0	1	3
-4985	1045	"res_0"	"clob"	0	0	0	0
-4986	1045	"arg_1"	"clob"	0	0	1	1
-4987	1045	"arg_2"	"int"	32	0	1	2
-4988	1046	"res_0"	"clob"	0	0	0	0
-4989	1046	"arg_1"	"clob"	0	0	1	1
-4990	1046	"arg_2"	"int"	32	0	1	2
-4991	1046	"arg_3"	"int"	32	0	1	3
-4992	1047	"res_0"	"boolean"	1	0	0	0
-4993	1047	"arg_1"	"clob"	0	0	1	1
-4994	1047	"arg_2"	"clob"	0	0	1	2
-4995	1048	"res_0"	"boolean"	1	0	0	0
-4996	1048	"arg_1"	"clob"	0	0	1	1
-4997	1048	"arg_2"	"clob"	0	0	1	2
-4998	1048	"arg_3"	"clob"	0	0	1	3
-4999	1049	"res_0"	"boolean"	1	0	0	0
-5000	1049	"arg_1"	"clob"	0	0	1	1
-5001	1049	"arg_2"	"clob"	0	0	1	2
-5002	1050	"res_0"	"boolean"	1	0	0	0
-5003	1050	"arg_1"	"clob"	0	0	1	1
-5004	1050	"arg_2"	"clob"	0	0	1	2
-5005	1050	"arg_3"	"clob"	0	0	1	3
-5006	1051	"res_0"	"boolean"	1	0	0	0
-5007	1051	"arg_1"	"clob"	0	0	1	1
-5008	1051	"arg_2"	"clob"	0	0	1	2
-5009	1052	"res_0"	"boolean"	1	0	0	0
-5010	1052	"arg_1"	"clob"	0	0	1	1
-5011	1052	"arg_2"	"clob"	0	0	1	2
-5012	1052	"arg_3"	"clob"	0	0	1	3
-5013	1053	"res_0"	"boolean"	1	0	0	0
-5014	1053	"arg_1"	"clob"	0	0	1	1
-5015	1053	"arg_2"	"clob"	0	0	1	2
-5016	1054	"res_0"	"boolean"	1	0	0	0
-5017	1054	"arg_1"	"clob"	0	0	1	1
-5018	1054	"arg_2"	"clob"	0	0	1	2
-5019	1054	"arg_3"	"clob"	0	0	1	3
-5020	1055	"res_0"	"int"	32	0	0	0
-5021	1055	"arg_1"	"clob"	0	0	1	1
-5022	1055	"arg_2"	"clob"	0	0	1	2
-5023	1056	"res_0"	"clob"	0	0	0	0
-5024	1056	"arg_1"	"clob"	0	0	1	1
-5025	1056	"arg_2"	"int"	32	0	1	2
-5026	1057	"res_0"	"clob"	0	0	0	0
-5027	1057	"arg_1"	"clob"	0	0	1	1
-5028	1057	"arg_2"	"clob"	0	0	1	2
-5029	1058	"res_0"	"int"	32	0	0	0
-5030	1058	"arg_1"	"clob"	0	0	1	1
-5031	1059	"res_0"	"clob"	0	0	0	0
-5032	1059	"arg_1"	"int"	32	0	1	1
-5033	1060	"res_0"	"int"	32	0	0	0
-5034	1060	"arg_1"	"clob"	0	0	1	1
-5035	1061	"res_0"	"clob"	0	0	0	0
-5036	1061	"arg_1"	"clob"	0	0	1	1
-5037	1061	"arg_2"	"int"	32	0	1	2
-5038	1062	"res_0"	"clob"	0	0	0	0
-5039	1062	"arg_1"	"clob"	0	0	1	1
-5040	1062	"arg_2"	"int"	32	0	1	2
-5041	1063	"res_0"	"clob"	0	0	0	0
-5042	1063	"arg_1"	"clob"	0	0	1	1
-5043	1064	"res_0"	"clob"	0	0	0	0
-5044	1064	"arg_1"	"clob"	0	0	1	1
-5045	1065	"res_0"	"clob"	0	0	0	0
-5046	1065	"arg_1"	"clob"	0	0	1	1
-5047	1066	"res_0"	"clob"	0	0	0	0
-5048	1066	"arg_1"	"clob"	0	0	1	1
-5049	1067	"res_0"	"clob"	0	0	0	0
-5050	1067	"arg_1"	"clob"	0	0	1	1
-5051	1068	"res_0"	"clob"	0	0	0	0
-5052	1068	"arg_1"	"clob"	0	0	1	1
-5053	1068	"arg_2"	"clob"	0	0	1	2
-5054	1069	"res_0"	"clob"	0	0	0	0
-5055	1069	"arg_1"	"clob"	0	0	1	1
-5056	1070	"res_0"	"clob"	0	0	0	0
-5057	1070	"arg_1"	"clob"	0	0	1	1
-5058	1070	"arg_2"	"clob"	0	0	1	2
-5059	1071	"res_0"	"clob"	0	0	0	0
-5060	1071	"arg_1"	"clob"	0	0	1	1
-5061	1072	"res_0"	"clob"	0	0	0	0
-5062	1072	"arg_1"	"clob"	0	0	1	1
-5063	1072	"arg_2"	"clob"	0	0	1	2
-5064	1073	"res_0"	"clob"	0	0	0	0
-5065	1073	"arg_1"	"clob"	0	0	1	1
-5066	1073	"arg_2"	"int"	32	0	1	2
-5067	1074	"res_0"	"clob"	0	0	0	0
-5068	1074	"arg_1"	"clob"	0	0	1	1
-5069	1074	"arg_2"	"int"	32	0	1	2
-5070	1074	"arg_3"	"clob"	0	0	1	3
-5071	1075	"res_0"	"clob"	0	0	0	0
-5072	1075	"arg_1"	"clob"	0	0	1	1
-5073	1075	"arg_2"	"int"	32	0	1	2
-5074	1076	"res_0"	"clob"	0	0	0	0
-5075	1076	"arg_1"	"clob"	0	0	1	1
-5076	1076	"arg_2"	"int"	32	0	1	2
-5077	1076	"arg_3"	"clob"	0	0	1	3
-5078	1077	"res_0"	"clob"	0	0	0	0
-5079	1077	"arg_1"	"clob"	0	0	1	1
-5080	1077	"arg_2"	"int"	32	0	1	2
-5081	1077	"arg_3"	"int"	32	0	1	3
-5082	1077	"arg_4"	"clob"	0	0	1	4
-5083	1078	"res_0"	"clob"	0	0	0	0
-5084	1078	"arg_1"	"clob"	0	0	1	1
-5085	1078	"arg_2"	"clob"	0	0	1	2
-5086	1078	"arg_3"	"clob"	0	0	1	3
-5087	1079	"res_0"	"clob"	0	0	0	0
-5088	1079	"arg_1"	"clob"	0	0	1	1
-5089	1079	"arg_2"	"int"	32	0	1	2
-5090	1080	"res_0"	"clob"	0	0	0	0
-5091	1080	"arg_1"	"int"	32	0	1	1
-5092	1081	"res_0"	"int"	32	0	0	0
-5093	1081	"arg_1"	"clob"	0	0	1	1
-5094	1082	"res_0"	"int"	32	0	0	0
-5095	1082	"arg_1"	"clob"	0	0	1	1
-5096	1083	"res_0"	"int"	32	0	0	0
-5097	1083	"arg_1"	"clob"	0	0	1	1
-5098	1084	"res_0"	"clob"	0	0	0	0
-5099	1084	"arg_1"	"clob"	0	0	1	1
-5100	1085	"res_0"	"int"	32	0	0	0
-5101	1085	"arg_1"	"clob"	0	0	1	1
-5102	1085	"arg_2"	"clob"	0	0	1	2
-5103	1086	"res_0"	"int"	32	0	0	0
-5104	1086	"arg_1"	"clob"	0	0	1	1
-5105	1086	"arg_2"	"clob"	0	0	1	2
-5106	1087	"res_0"	"int"	32	0	0	0
-5107	1087	"arg_1"	"clob"	0	0	1	1
-5108	1087	"arg_2"	"clob"	0	0	1	2
-5109	1088	"res_0"	"double"	53	0	0	0
-5110	1088	"arg_1"	"clob"	0	0	1	1
-5111	1088	"arg_2"	"clob"	0	0	1	2
-5112	1089	"res_0"	"clob"	0	0	0	0
-5113	1089	"arg_1"	"clob"	0	0	1	1
-5114	1090	"res_0"	"int"	32	0	0	0
-5115	1090	"arg_1"	"clob"	0	0	1	1
-5116	1090	"arg_2"	"clob"	0	0	1	2
-5117	1091	"res_0"	"int"	32	0	0	0
-5118	1091	"arg_1"	"clob"	0	0	1	1
-5119	1091	"arg_2"	"clob"	0	0	1	2
-5120	1091	"arg_3"	"int"	32	0	1	3
-5121	1091	"arg_4"	"int"	32	0	1	4
-5122	1091	"arg_5"	"int"	32	0	1	5
-5123	1092	"res_0"	"table"	0	0	0	0
-5124	1092	"arg_1"	"varchar"	0	0	1	1
-5125	1092	"arg_2"	"varchar"	0	0	1	2
-5126	1092	"arg_3"	"varchar"	0	0	1	3
-5127	1092	"arg_4"	"varchar"	0	0	1	4
-5128	1092	"arg_5"	"varchar"	0	0	1	5
-5129	1092	"arg_6"	"varchar"	0	0	1	6
-5130	1092	"arg_7"	"bigint"	64	0	1	7
-5131	1092	"arg_8"	"bigint"	64	0	1	8
-5132	1093	"res_0"	"table"	0	0	0	0
-5133	1093	"arg_1"	"varchar"	0	0	1	1
-5134	1093	"arg_2"	"varchar"	0	0	1	2
-5135	1093	"arg_3"	"varchar"	0	0	1	3
-5136	1093	"arg_4"	"varchar"	0	0	1	4
-5137	1093	"arg_5"	"varchar"	0	0	1	5
-5138	1093	"arg_6"	"bigint"	64	0	1	6
-5139	1093	"arg_7"	"bigint"	64	0	1	7
-5140	1094	"res_0"	"table"	0	0	0	0
-5141	1094	"arg_1"	"varchar"	0	0	1	1
-5142	1094	"arg_2"	"varchar"	0	0	1	2
-5143	27	"res"	"boolean"	1	0	0	0
-5144	27	"arg"	"oid"	63	0	1	1
-5145	39	"res"	"any"	0	0	0	0
-5146	39	"arg"	"any"	0	0	1	1
-5147	40	"res"	"boolean"	1	0	0	0
-5148	40	"arg"	"any"	0	0	1	1
-5149	41	"res"	"boolean"	1	0	0	0
-5150	41	"arg"	"any"	0	0	1	1
-5151	46	"res"	"any"	0	0	0	0
-5152	46	"arg"	"any"	0	0	1	1
-5153	47	"res"	"any"	0	0	0	0
-5154	47	"arg"	"any"	0	0	1	1
-5155	51	"res"	"bigint"	64	0	0	0
-5156	51	"arg"	"tinyint"	8	0	1	1
-5157	52	"res"	"bigint"	64	0	0	0
-5158	52	"arg"	"smallint"	16	0	1	1
-5159	53	"res"	"bigint"	64	0	0	0
-5160	53	"arg"	"int"	32	0	1	1
-5161	54	"res"	"bigint"	64	0	0	0
-5162	54	"arg"	"bigint"	64	0	1	1
-5163	55	"res"	"wrd"	64	0	0	0
-5164	55	"arg"	"wrd"	64	0	1	1
-5165	56	"res"	"decimal"	19	0	0	0
-5166	56	"arg"	"decimal"	2	0	1	1
-5167	57	"res"	"decimal"	19	0	0	0
-5168	57	"arg"	"decimal"	4	0	1	1
-5169	58	"res"	"decimal"	19	0	0	0
-5170	58	"arg"	"decimal"	9	0	1	1
-5171	59	"res"	"decimal"	19	0	0	0
-5172	59	"arg"	"decimal"	19	0	1	1
-5173	60	"res"	"bigint"	64	0	0	0
-5174	60	"arg"	"tinyint"	8	0	1	1
-5175	61	"res"	"bigint"	64	0	0	0
-5176	61	"arg"	"smallint"	16	0	1	1
-5177	62	"res"	"bigint"	64	0	0	0
-5178	62	"arg"	"int"	32	0	1	1
-5179	63	"res"	"bigint"	64	0	0	0
-5180	63	"arg"	"bigint"	64	0	1	1
-5181	64	"res"	"decimal"	19	0	0	0
-5182	64	"arg"	"decimal"	2	0	1	1
-5183	65	"res"	"decimal"	19	0	0	0
-5184	65	"arg"	"decimal"	4	0	1	1
-5185	66	"res"	"decimal"	19	0	0	0
-5186	66	"arg"	"decimal"	9	0	1	1
-5187	67	"res"	"decimal"	19	0	0	0
-5188	67	"arg"	"decimal"	19	0	1	1
-5189	80	"res"	"real"	24	0	0	0
-5190	80	"arg"	"real"	24	0	1	1
-5191	81	"res"	"real"	24	0	0	0
-5192	81	"arg"	"real"	24	0	1	1
-5193	82	"res"	"double"	53	0	0	0
-5194	82	"arg"	"double"	53	0	1	1
-5195	83	"res"	"double"	53	0	0	0
-5196	83	"arg"	"double"	53	0	1	1
-5197	84	"res"	"double"	53	0	0	0
-5198	84	"arg"	"double"	53	0	1	1
-5199	85	"res"	"wrd"	64	0	0	0
-5200	86	"res"	"wrd"	64	0	0	0
-5224	5223	"name"	"varchar"	1024	0	0	0
-5225	5223	"value"	"varchar"	2048	0	0	1
-5227	5226	"name"	"varchar"	1024	0	0	0
-5233	5232	"name"	"varchar"	2048	0	0	0
-5253	5252	"val"	"clob"	0	0	1	0
-5254	5252	"pat"	"clob"	0	0	1	1
-5255	5252	"esc"	"clob"	0	0	1	2
-5258	5257	"val"	"clob"	0	0	1	0
-5259	5257	"pat"	"clob"	0	0	1	1
-5260	5257	"esc"	"clob"	0	0	1	2
-5263	5262	"val"	"clob"	0	0	1	0
-5264	5262	"pat"	"clob"	0	0	1	1
-5267	5266	"val"	"clob"	0	0	1	0
-5268	5266	"pat"	"clob"	0	0	1	1
-5271	5270	"result"	"double"	53	0	0	0
-5272	5270	"r"	"double"	53	0	1	1
-5275	5274	"result"	"double"	53	0	0	0
-5276	5274	"d"	"double"	53	0	1	1
-5282	5281	"result"	"clob"	0	0	0	0
-5283	5281	"theurl"	"url"	0	0	1	1
-5286	5285	"result"	"clob"	0	0	0	0
-5287	5285	"theurl"	"url"	0	0	1	1
-5290	5289	"result"	"clob"	0	0	0	0
-5291	5289	"theurl"	"url"	0	0	1	1
-5294	5293	"result"	"clob"	0	0	0	0
-5295	5293	"theurl"	"url"	0	0	1	1
-5298	5297	"result"	"clob"	0	0	0	0
-5299	5297	"theurl"	"url"	0	0	1	1
-5302	5301	"result"	"clob"	0	0	0	0
-5303	5301	"theurl"	"url"	0	0	1	1
-5306	5305	"result"	"clob"	0	0	0	0
-5307	5305	"theurl"	"url"	0	0	1	1
-5310	5309	"result"	"clob"	0	0	0	0
-5311	5309	"theurl"	"url"	0	0	1	1
-5314	5313	"result"	"clob"	0	0	0	0
-5315	5313	"theurl"	"url"	0	0	1	1
-5318	5317	"result"	"clob"	0	0	0	0
-5319	5317	"theurl"	"url"	0	0	1	1
-5322	5321	"result"	"clob"	0	0	0	0
-5323	5321	"theurl"	"url"	0	0	1	1
-5326	5325	"result"	"clob"	0	0	0	0
-5327	5325	"theurl"	"url"	0	0	1	1
-5330	5329	"result"	"clob"	0	0	0	0
-5331	5329	"theurl"	"url"	0	0	1	1
-5334	5333	"result"	"boolean"	1	0	0	0
-5335	5333	"theurl"	"url"	0	0	1	1
-5338	5337	"result"	"url"	0	0	0	0
-5339	5337	"protocol"	"clob"	0	0	1	1
-5340	5337	"hostname"	"clob"	0	0	1	2
-5341	5337	"port"	"int"	32	0	1	3
-5342	5337	"file"	"clob"	0	0	1	4
-5345	5344	"result"	"url"	0	0	0	0
-5346	5344	"protocol"	"clob"	0	0	1	1
-5347	5344	"hostname"	"clob"	0	0	1	2
-5348	5344	"file"	"clob"	0	0	1	3
-5351	5350	"result"	"date"	0	0	0	0
-5352	5350	"s"	"clob"	0	0	1	1
-5353	5350	"format"	"clob"	0	0	1	2
-5356	5355	"result"	"clob"	0	0	0	0
-5357	5355	"d"	"date"	0	0	1	1
-5358	5355	"format"	"clob"	0	0	1	2
-5361	5360	"result"	"time"	1	0	0	0
-5362	5360	"s"	"clob"	0	0	1	1
-5363	5360	"format"	"clob"	0	0	1	2
-5366	5365	"result"	"clob"	0	0	0	0
-5367	5365	"d"	"time"	1	0	1	1
-5368	5365	"format"	"clob"	0	0	1	2
-5371	5370	"result"	"timestamp"	7	0	0	0
-5372	5370	"s"	"clob"	0	0	1	1
-5373	5370	"format"	"clob"	0	0	1	2
-5376	5375	"result"	"clob"	0	0	0	0
-5377	5375	"d"	"timestamp"	7	0	1	1
-5378	5375	"format"	"clob"	0	0	1	2
-5382	5381	"result"	"inet"	0	0	0	0
-5383	5381	"p"	"inet"	0	0	1	1
-5386	5385	"result"	"clob"	0	0	0	0
-5387	5385	"p"	"inet"	0	0	1	1
-5390	5389	"result"	"int"	32	0	0	0
-5391	5389	"p"	"inet"	0	0	1	1
-5394	5393	"result"	"inet"	0	0	0	0
-5395	5393	"p"	"inet"	0	0	1	1
-5396	5393	"mask"	"int"	32	0	1	2
-5399	5398	"result"	"inet"	0	0	0	0
-5400	5398	"p"	"inet"	0	0	1	1
-5403	5402	"result"	"inet"	0	0	0	0
-5404	5402	"p"	"inet"	0	0	1	1
-5407	5406	"result"	"inet"	0	0	0	0
-5408	5406	"p"	"inet"	0	0	1	1
-5411	5410	"result"	"clob"	0	0	0	0
-5412	5410	"p"	"inet"	0	0	1	1
-5415	5414	"result"	"clob"	0	0	0	0
-5416	5414	"p"	"inet"	0	0	1	1
-5419	5418	"result"	"boolean"	1	0	0	0
-5420	5418	"i1"	"inet"	0	0	1	1
-5421	5418	"i2"	"inet"	0	0	1	2
-5424	5423	"result"	"boolean"	1	0	0	0
-5425	5423	"i1"	"inet"	0	0	1	1
-5426	5423	"i2"	"inet"	0	0	1	2
-5429	5428	"result"	"boolean"	1	0	0	0
-5430	5428	"i1"	"inet"	0	0	1	1
-5431	5428	"i2"	"inet"	0	0	1	2
-5434	5433	"result"	"boolean"	1	0	0	0
-5435	5433	"i1"	"inet"	0	0	1	1
-5436	5433	"i2"	"inet"	0	0	1	2
-5439	5438	"id"	"oid"	63	0	0	0
-5440	5438	"owner"	"clob"	0	0	0	1
-5441	5438	"defined"	"timestamp"	7	0	0	2
-5442	5438	"query"	"clob"	0	0	0	3
-5443	5438	"pipe"	"clob"	0	0	0	4
-5444	5438	"plan"	"clob"	0	0	0	5
-5445	5438	"mal"	"int"	32	0	0	6
-5446	5438	"optimize"	"bigint"	64	0	0	7
-5449	5448	"id"	"oid"	63	0	0	0
-5450	5448	"start"	"timestamp"	7	0	0	1
-5451	5448	"stop"	"timestamp"	7	0	0	2
-5452	5448	"arguments"	"clob"	0	0	0	3
-5453	5448	"tuples"	"wrd"	64	0	0	4
-5454	5448	"run"	"bigint"	64	0	0	5
-5455	5448	"ship"	"bigint"	64	0	0	6
-5456	5448	"cpu"	"int"	32	0	0	7
-5457	5448	"io"	"int"	32	0	0	8
-5503	5502	"threshold"	"smallint"	16	0	1	0
-5508	5507	"event"	"int"	32	0	0	0
-5509	5507	"clk"	"varchar"	20	0	0	1
-5510	5507	"pc"	"varchar"	50	0	0	2
-5511	5507	"thread"	"int"	32	0	0	3
-5512	5507	"ticks"	"bigint"	64	0	0	4
-5513	5507	"rrsmb"	"bigint"	64	0	0	5
-5514	5507	"vmmb"	"bigint"	64	0	0	6
-5515	5507	"reads"	"bigint"	64	0	0	7
-5516	5507	"writes"	"bigint"	64	0	0	8
-5517	5507	"minflt"	"bigint"	64	0	0	9
-5518	5507	"majflt"	"bigint"	64	0	0	10
-5519	5507	"nvcsw"	"bigint"	64	0	0	11
-5520	5507	"stmt"	"clob"	0	0	0	12
-5538	5537	"host"	"clob"	0	0	1	0
-5539	5537	"port"	"int"	32	0	1	1
-5542	5541	"ticks"	"int"	32	0	1	0
-5545	5544	"result"	"timestamp"	7	0	0	0
-5546	5544	"sec"	"bigint"	64	0	1	1
-5549	5548	"result"	"timestamp"	7	0	0	0
-5550	5548	"sec"	"int"	32	0	1	1
-5553	5552	"result"	"int"	32	0	0	0
-5554	5552	"ts"	"timestamp"	7	0	1	1
-5557	5556	"sys"	"clob"	0	0	1	0
-5558	5556	"tab"	"clob"	0	0	1	1
-5561	5560	"sys"	"clob"	0	0	1	0
-5562	5560	"tab"	"clob"	0	0	1	1
-5565	5564	"sys"	"clob"	0	0	1	0
-5566	5564	"tab"	"clob"	0	0	1	1
-5569	5568	"sch"	"varchar"	100	0	0	0
-5570	5568	"usr"	"varchar"	100	0	0	1
-5571	5568	"dep_type"	"varchar"	32	0	0	2
-5574	5573	"sch"	"varchar"	100	0	0	0
-5575	5573	"usr"	"varchar"	100	0	0	1
-5576	5573	"dep_type"	"varchar"	32	0	0	2
-5579	5578	"sch"	"varchar"	100	0	0	0
-5580	5578	"usr"	"varchar"	100	0	0	1
-5581	5578	"dep_type"	"varchar"	32	0	0	2
-5584	5583	"sch"	"varchar"	100	0	0	0
-5585	5583	"usr"	"varchar"	100	0	0	1
-5586	5583	"dep_type"	"varchar"	32	0	0	2
-5589	5588	"sch"	"varchar"	100	0	0	0
-5590	5588	"usr"	"varchar"	100	0	0	1
-5591	5588	"dep_type"	"varchar"	32	0	0	2
-5594	5593	"sch"	"varchar"	100	0	0	0
-5595	5593	"usr"	"varchar"	100	0	0	1
-5596	5593	"dep_type"	"varchar"	32	0	0	2
-5599	5598	"sch"	"varchar"	100	0	0	0
-5600	5598	"usr"	"varchar"	100	0	0	1
-5601	5598	"dep_type"	"varchar"	32	0	0	2
-5604	5603	"sch"	"varchar"	100	0	0	0
-5605	5603	"usr"	"varchar"	100	0	0	1
-5606	5603	"dep_type"	"varchar"	32	0	0	2
-5609	5608	"sch"	"varchar"	100	0	0	0
-5610	5608	"usr"	"varchar"	100	0	0	1
-5611	5608	"dep_type"	"varchar"	32	0	0	2
-5614	5613	"sch"	"varchar"	100	0	0	0
-5615	5613	"usr"	"varchar"	100	0	0	1
-5616	5613	"dep_type"	"varchar"	32	0	0	2
-5619	5618	"sch"	"varchar"	100	0	0	0
-5620	5618	"usr"	"varchar"	100	0	0	1
-5621	5618	"dep_type"	"varchar"	32	0	0	2
-5624	5623	"sch"	"varchar"	100	0	0	0
-5625	5623	"usr"	"varchar"	100	0	0	1
-5626	5623	"dep_type"	"varchar"	32	0	0	2
-5629	5628	"sch"	"varchar"	100	0	0	0
-5630	5628	"usr"	"varchar"	100	0	0	1
-5631	5628	"dep_type"	"varchar"	32	0	0	2
-5634	5633	"sch"	"varchar"	100	0	0	0
-5635	5633	"usr"	"varchar"	100	0	0	1
-5636	5633	"dep_type"	"varchar"	32	0	0	2
-5639	5638	"sch"	"varchar"	100	0	0	0
-5640	5638	"usr"	"varchar"	100	0	0	1
-5641	5638	"dep_type"	"varchar"	32	0	0	2
-5644	5643	"sch"	"varchar"	100	0	0	0
-5645	5643	"usr"	"varchar"	100	0	0	1
-5646	5643	"dep_type"	"varchar"	32	0	0	2
-5649	5648	"sch"	"varchar"	100	0	0	0
-5650	5648	"usr"	"varchar"	100	0	0	1
-5651	5648	"dep_type"	"varchar"	32	0	0	2
-5654	5653	"result"	"clob"	0	0	0	0
-5655	5653	"username"	"clob"	0	0	1	1
-5658	5657	"user"	"clob"	0	0	0	0
-5659	5657	"login"	"timestamp"	7	0	0	1
-5660	5657	"sessiontimeout"	"bigint"	64	0	0	2
-5661	5657	"lastcommand"	"timestamp"	7	0	0	3
-5662	5657	"querytimeout"	"bigint"	64	0	0	4
-5663	5657	"active"	"boolean"	1	0	0	5
-5674	5673	"delay"	"tinyint"	8	0	1	0
-5677	5676	"delay"	"tinyint"	8	0	1	0
-5678	5676	"force"	"boolean"	1	0	1	1
-5681	5680	"query"	"bigint"	64	0	1	0
-5684	5683	"query"	"bigint"	64	0	1	0
-5685	5683	"session"	"bigint"	64	0	1	1
-5688	5687	"timeout"	"bigint"	64	0	1	0
-5691	5690	"result"	"varchar"	32	0	0	0
-5692	5690	"s1"	"varchar"	32	0	1	1
-5693	5690	"st"	"int"	32	0	1	2
-5694	5690	"len"	"int"	32	0	1	3
-5695	5690	"s3"	"varchar"	32	0	1	4
-5698	5697	"result"	"double"	53	0	0	0
-5699	5697	"num"	"double"	53	0	1	1
-5700	5697	"prc"	"int"	32	0	1	2
-5703	5702	"result"	"double"	53	0	0	0
-5704	5702	"num"	"double"	53	0	1	1
-5705	5702	"prc"	"int"	32	0	1	2
-5706	5702	"truncat"	"int"	32	0	1	3
-5709	5708	"result"	"clob"	0	0	0	0
-5710	5708	"num"	"double"	53	0	1	1
-5711	5708	"prc"	"int"	32	0	1	2
-5712	5708	"truncat"	"int"	32	0	1	3
-5715	5714	"result"	"double"	53	0	0	0
-5716	5714	"pdec"	"double"	53	0	1	1
-5717	5714	"pradius"	"double"	53	0	1	2
-5720	5719	"result"	"oid"	63	0	0	0
-5721	5719	"x"	"int"	32	0	1	1
-5722	5719	"y"	"int"	32	0	1	2
-5725	5724	"result"	"int"	32	0	0	0
-5726	5724	"z"	"oid"	63	0	1	1
-5729	5728	"result"	"int"	32	0	0	0
-5730	5728	"z"	"oid"	63	0	1	1
-5733	5732	"rewrite"	"clob"	0	0	0	0
-5734	5732	"count"	"int"	32	0	0	1
-5737	5736	"query"	"clob"	0	0	0	0
-5738	5736	"count"	"int"	32	0	0	1
-5741	5740	"filename"	"clob"	0	0	1	0
-5744	5743	"name"	"clob"	0	0	0	0
-5745	5743	"def"	"clob"	0	0	0	1
-5746	5743	"status"	"clob"	0	0	0	2
-5754	5753	"name"	"clob"	0	0	0	0
-5755	5753	"value"	"clob"	0	0	0	1
-5762	5761	"id"	"int"	32	0	0	0
-5763	5761	"name"	"clob"	0	0	0	1
-5764	5761	"htype"	"clob"	0	0	0	2
-5765	5761	"ttype"	"clob"	0	0	0	3
-5766	5761	"count"	"bigint"	64	0	0	4
-5767	5761	"refcnt"	"int"	32	0	0	5
-5768	5761	"lrefcnt"	"int"	32	0	0	6
-5769	5761	"location"	"clob"	0	0	0	7
-5770	5761	"heat"	"int"	32	0	0	8
-5771	5761	"dirty"	"clob"	0	0	0	9
-5772	5761	"status"	"clob"	0	0	0	10
-5773	5761	"kind"	"clob"	0	0	0	11
-5776	5775	"ra_stmt"	"clob"	0	0	1	0
-5777	5775	"opt"	"boolean"	1	0	1	1
-5780	5779	"qtag"	"bigint"	64	0	0	0
-5781	5779	"user"	"clob"	0	0	0	1
-5782	5779	"started"	"timestamp"	7	0	0	2
-5783	5779	"estimate"	"timestamp"	7	0	0	3
-5784	5779	"progress"	"int"	32	0	0	4
-5785	5779	"status"	"clob"	0	0	0	5
-5786	5779	"tag"	"oid"	63	0	0	6
-5787	5779	"query"	"clob"	0	0	0	7
-5800	5799	"tag"	"int"	32	0	1	0
-5803	5802	"tag"	"int"	32	0	1	0
-5806	5805	"tag"	"int"	32	0	1	0
-5809	5808	"tag"	"bigint"	64	0	1	0
-5812	5811	"tag"	"bigint"	64	0	1	0
-5815	5814	"tag"	"bigint"	64	0	1	0
-5818	5817	"result"	"double"	53	0	0	0
-5819	5817	"val"	"tinyint"	8	0	1	1
-5822	5821	"result"	"double"	53	0	0	0
-5823	5821	"val"	"smallint"	16	0	1	1
-5826	5825	"result"	"double"	53	0	0	0
-5827	5825	"val"	"int"	32	0	1	1
-5830	5829	"result"	"double"	53	0	0	0
-5831	5829	"val"	"wrd"	64	0	1	1
-5834	5833	"result"	"double"	53	0	0	0
-5835	5833	"val"	"bigint"	64	0	1	1
-5838	5837	"result"	"double"	53	0	0	0
-5839	5837	"val"	"real"	24	0	1	1
-5842	5841	"result"	"double"	53	0	0	0
-5843	5841	"val"	"double"	53	0	1	1
-5846	5845	"result"	"double"	53	0	0	0
-5847	5845	"val"	"date"	0	0	1	1
-5850	5849	"result"	"double"	53	0	0	0
-5851	5849	"val"	"time"	1	0	1	1
-5854	5853	"result"	"double"	53	0	0	0
-5855	5853	"val"	"timestamp"	7	0	1	1
-5858	5857	"result"	"double"	53	0	0	0
-5859	5857	"val"	"tinyint"	8	0	1	1
-5862	5861	"result"	"double"	53	0	0	0
-5863	5861	"val"	"smallint"	16	0	1	1
-5866	5865	"result"	"double"	53	0	0	0
-5867	5865	"val"	"int"	32	0	1	1
-5870	5869	"result"	"double"	53	0	0	0
-5871	5869	"val"	"wrd"	64	0	1	1
-5874	5873	"result"	"double"	53	0	0	0
-5875	5873	"val"	"bigint"	64	0	1	1
-5878	5877	"result"	"double"	53	0	0	0
-5879	5877	"val"	"real"	24	0	1	1
-5882	5881	"result"	"double"	53	0	0	0
-5883	5881	"val"	"double"	53	0	1	1
-5886	5885	"result"	"double"	53	0	0	0
-5887	5885	"val"	"date"	0	0	1	1
-5890	5889	"result"	"double"	53	0	0	0
-5891	5889	"val"	"time"	1	0	1	1
-5894	5893	"result"	"double"	53	0	0	0
-5895	5893	"val"	"timestamp"	7	0	1	1
-5898	5897	"result"	"double"	53	0	0	0
-5899	5897	"val"	"tinyint"	8	0	1	1
-5902	5901	"result"	"double"	53	0	0	0
-5903	5901	"val"	"smallint"	16	0	1	1
-5906	5905	"result"	"double"	53	0	0	0
-5907	5905	"val"	"int"	32	0	1	1
-5910	5909	"result"	"double"	53	0	0	0
-5911	5909	"val"	"wrd"	64	0	1	1
-5914	5913	"result"	"double"	53	0	0	0
-5915	5913	"val"	"bigint"	64	0	1	1
-5918	5917	"result"	"double"	53	0	0	0
-5919	5917	"val"	"real"	24	0	1	1
-5922	5921	"result"	"double"	53	0	0	0
-5923	5921	"val"	"double"	53	0	1	1
-5926	5925	"result"	"double"	53	0	0	0
-5927	5925	"val"	"date"	0	0	1	1
-5930	5929	"result"	"double"	53	0	0	0
-5931	5929	"val"	"time"	1	0	1	1
-5934	5933	"result"	"double"	53	0	0	0
-5935	5933	"val"	"timestamp"	7	0	1	1
-5938	5937	"result"	"double"	53	0	0	0
-5939	5937	"val"	"tinyint"	8	0	1	1
-5942	5941	"result"	"double"	53	0	0	0
-5943	5941	"val"	"smallint"	16	0	1	1
-5946	5945	"result"	"double"	53	0	0	0
-5947	5945	"val"	"int"	32	0	1	1
-5950	5949	"result"	"double"	53	0	0	0
-5951	5949	"val"	"wrd"	64	0	1	1
-5954	5953	"result"	"double"	53	0	0	0
-5955	5953	"val"	"bigint"	64	0	1	1
-5958	5957	"result"	"double"	53	0	0	0
-5959	5957	"val"	"real"	24	0	1	1
-5962	5961	"result"	"double"	53	0	0	0
-5963	5961	"val"	"double"	53	0	1	1
-5966	5965	"result"	"double"	53	0	0	0
-5967	5965	"val"	"date"	0	0	1	1
-5970	5969	"result"	"double"	53	0	0	0
-5971	5969	"val"	"time"	1	0	1	1
-5974	5973	"result"	"double"	53	0	0	0
-5975	5973	"val"	"timestamp"	7	0	1	1
-5978	5977	"result"	"tinyint"	8	0	0	0
-5979	5977	"val"	"tinyint"	8	0	1	1
-5982	5981	"result"	"smallint"	16	0	0	0
-5983	5981	"val"	"smallint"	16	0	1	1
-5986	5985	"result"	"int"	32	0	0	0
-5987	5985	"val"	"int"	32	0	1	1
-5990	5989	"result"	"wrd"	64	0	0	0
-5991	5989	"val"	"wrd"	64	0	1	1
-5994	5993	"result"	"bigint"	64	0	0	0
-5995	5993	"val"	"bigint"	64	0	1	1
-5998	5997	"result"	"decimal"	18	3	0	0
-5999	5997	"val"	"decimal"	18	3	1	1
-6002	6001	"result"	"real"	24	0	0	0
-6003	6001	"val"	"real"	24	0	1	1
-6006	6005	"result"	"double"	53	0	0	0
-6007	6005	"val"	"double"	53	0	1	1
-6010	6009	"result"	"date"	0	0	0	0
-6011	6009	"val"	"date"	0	0	1	1
-6014	6013	"result"	"time"	1	0	0	0
-6015	6013	"val"	"time"	1	0	1	1
-6018	6017	"result"	"timestamp"	7	0	0	0
-6019	6017	"val"	"timestamp"	7	0	1	1
-6022	6021	"result"	"tinyint"	8	0	0	0
-6023	6021	"val"	"tinyint"	8	0	1	1
-6024	6021	"q"	"double"	53	0	1	2
-6027	6026	"result"	"smallint"	16	0	0	0
-6028	6026	"val"	"smallint"	16	0	1	1
-6029	6026	"q"	"double"	53	0	1	2
-6032	6031	"result"	"int"	32	0	0	0
-6033	6031	"val"	"int"	32	0	1	1
-6034	6031	"q"	"double"	53	0	1	2
-6037	6036	"result"	"wrd"	64	0	0	0
-6038	6036	"val"	"wrd"	64	0	1	1
-6039	6036	"q"	"double"	53	0	1	2
-6042	6041	"result"	"bigint"	64	0	0	0
-6043	6041	"val"	"bigint"	64	0	1	1
-6044	6041	"q"	"double"	53	0	1	2
-6047	6046	"result"	"decimal"	18	3	0	0
-6048	6046	"val"	"decimal"	18	3	1	1
-6049	6046	"q"	"double"	53	0	1	2
-6052	6051	"result"	"real"	24	0	0	0
-6053	6051	"val"	"real"	24	0	1	1
-6054	6051	"q"	"double"	53	0	1	2
-6057	6056	"result"	"double"	53	0	0	0
-6058	6056	"val"	"double"	53	0	1	1
-6059	6056	"q"	"double"	53	0	1	2
-6062	6061	"result"	"date"	0	0	0	0
-6063	6061	"val"	"date"	0	0	1	1
-6064	6061	"q"	"double"	53	0	1	2
-6067	6066	"result"	"time"	1	0	0	0
-6068	6066	"val"	"time"	1	0	1	1
-6069	6066	"q"	"double"	53	0	1	2
-6072	6071	"result"	"timestamp"	7	0	0	0
-6073	6071	"val"	"timestamp"	7	0	1	1
-6074	6071	"q"	"double"	53	0	1	2
-6077	6076	"result"	"tinyint"	8	0	0	0
-6078	6076	"e1"	"tinyint"	8	0	1	1
-6079	6076	"e2"	"tinyint"	8	0	1	2
-6082	6081	"result"	"smallint"	16	0	0	0
-6083	6081	"e1"	"smallint"	16	0	1	1
-6084	6081	"e2"	"smallint"	16	0	1	2
-6087	6086	"result"	"int"	32	0	0	0
-6088	6086	"e1"	"int"	32	0	1	1
-6089	6086	"e2"	"int"	32	0	1	2
-6092	6091	"result"	"wrd"	64	0	0	0
-6093	6091	"e1"	"wrd"	64	0	1	1
-6094	6091	"e2"	"wrd"	64	0	1	2
-6097	6096	"result"	"bigint"	64	0	0	0
-6098	6096	"e1"	"bigint"	64	0	1	1
-6099	6096	"e2"	"bigint"	64	0	1	2
-6102	6101	"result"	"real"	24	0	0	0
-6103	6101	"e1"	"real"	24	0	1	1
-6104	6101	"e2"	"real"	24	0	1	2
-6107	6106	"result"	"double"	53	0	0	0
-6108	6106	"e1"	"double"	53	0	1	1
-6109	6106	"e2"	"double"	53	0	1	2
-6125	6124	"result"	"mbr"	0	0	0	0
-6126	6124	"g"	"geometry"	0	0	1	1
-6129	6128	"result"	"boolean"	1	0	0	0
-6130	6128	"a"	"mbr"	0	0	1	1
-6131	6128	"b"	"mbr"	0	0	1	2
-6134	6133	"result"	"geometry"	0	0	0	0
-6135	6133	"wkt"	"clob"	0	0	1	1
-6136	6133	"srid"	"smallint"	16	0	1	2
-6139	6138	"result"	"point"	0	0	0	0
-6140	6138	"wkt"	"clob"	0	0	1	1
-6141	6138	"srid"	"smallint"	16	0	1	2
-6144	6143	"result"	"linestring"	0	0	0	0
-6145	6143	"wkt"	"clob"	0	0	1	1
-6146	6143	"srid"	"smallint"	16	0	1	2
-6149	6148	"result"	"polygon"	0	0	0	0
-6150	6148	"wkt"	"clob"	0	0	1	1
-6151	6148	"srid"	"smallint"	16	0	1	2
-6154	6153	"result"	"multipoint"	0	0	0	0
-6155	6153	"wkt"	"clob"	0	0	1	1
-6156	6153	"srid"	"smallint"	16	0	1	2
-6159	6158	"result"	"multilinestring"	0	0	0	0
-6160	6158	"wkt"	"clob"	0	0	1	1
-6161	6158	"srid"	"smallint"	16	0	1	2
-6164	6163	"result"	"multipolygon"	0	0	0	0
-6165	6163	"wkt"	"clob"	0	0	1	1
-6166	6163	"srid"	"smallint"	16	0	1	2
-6169	6168	"result"	"multipolygon"	0	0	0	0
-6170	6168	"wkt"	"clob"	0	0	1	1
-6171	6168	"srid"	"smallint"	16	0	1	2
-6174	6173	"result"	"polygon"	0	0	0	0
-6175	6173	"wkt"	"clob"	0	0	1	1
-6176	6173	"srid"	"smallint"	16	0	1	2
-6179	6178	"result"	"clob"	0	0	0	0
-6180	6178	"g"	"geometry"	0	0	1	1
-6183	6182	"result"	"double"	53	0	0	0
-6184	6182	"g"	"geometry"	0	0	1	1
-6187	6186	"result"	"double"	53	0	0	0
-6188	6186	"g"	"geometry"	0	0	1	1
-6191	6190	"result"	"point"	0	0	0	0
-6192	6190	"x"	"double"	53	0	1	1
-6193	6190	"y"	"double"	53	0	1	2
-6196	6195	"result"	"int"	32	0	0	0
-6197	6195	"g"	"geometry"	0	0	1	1
-6200	6199	"result"	"int"	32	0	0	0
-6201	6199	"g"	"geometry"	0	0	1	1
-6204	6203	"result"	"int"	32	0	0	0
-6205	6203	"g"	"geometry"	0	0	1	1
-6208	6207	"result"	"geometry"	0	0	0	0
-6209	6207	"g"	"geometry"	0	0	1	1
-6212	6211	"result"	"boolean"	1	0	0	0
-6213	6211	"g"	"geometry"	0	0	1	1
-6216	6215	"result"	"boolean"	1	0	0	0
-6217	6215	"g"	"geometry"	0	0	1	1
-6220	6219	"result"	"geometry"	0	0	0	0
-6221	6219	"g"	"geometry"	0	0	1	1
-6224	6223	"result"	"boolean"	1	0	0	0
-6225	6223	"a"	"geometry"	0	0	1	1
-6226	6223	"b"	"geometry"	0	0	1	2
-6229	6228	"result"	"boolean"	1	0	0	0
-6230	6228	"a"	"geometry"	0	0	1	1
-6231	6228	"b"	"geometry"	0	0	1	2
-6234	6233	"result"	"boolean"	1	0	0	0
-6235	6233	"a"	"geometry"	0	0	1	1
-6236	6233	"b"	"geometry"	0	0	1	2
-6239	6238	"result"	"boolean"	1	0	0	0
-6240	6238	"a"	"geometry"	0	0	1	1
-6241	6238	"b"	"geometry"	0	0	1	2
-6244	6243	"result"	"boolean"	1	0	0	0
-6245	6243	"a"	"geometry"	0	0	1	1
-6246	6243	"b"	"geometry"	0	0	1	2
-6249	6248	"result"	"boolean"	1	0	0	0
-6250	6248	"a"	"geometry"	0	0	1	1
-6251	6248	"b"	"geometry"	0	0	1	2
-6254	6253	"result"	"boolean"	1	0	0	0
-6255	6253	"a"	"geometry"	0	0	1	1
-6256	6253	"b"	"geometry"	0	0	1	2
-6259	6258	"result"	"boolean"	1	0	0	0
-6260	6258	"a"	"geometry"	0	0	1	1
-6261	6258	"b"	"geometry"	0	0	1	2
-6264	6263	"result"	"boolean"	1	0	0	0
-6265	6263	"a"	"geometry"	0	0	1	1
-6266	6263	"b"	"geometry"	0	0	1	2
-6267	6263	"pattern"	"clob"	0	0	1	3
-6270	6269	"result"	"double"	53	0	0	0
-6271	6269	"g"	"geometry"	0	0	1	1
-6274	6273	"result"	"double"	53	0	0	0
-6275	6273	"g"	"geometry"	0	0	1	1
-6278	6277	"result"	"double"	53	0	0	0
-6279	6277	"a"	"geometry"	0	0	1	1
-6280	6277	"b"	"geometry"	0	0	1	2
-6283	6282	"result"	"geometry"	0	0	0	0
-6284	6282	"a"	"geometry"	0	0	1	1
-6285	6282	"distance"	"double"	53	0	1	2
-6288	6287	"result"	"geometry"	0	0	0	0
-6289	6287	"a"	"geometry"	0	0	1	1
-6292	6291	"result"	"geometry"	0	0	0	0
-6293	6291	"a"	"geometry"	0	0	1	1
-6294	6291	"b"	"geometry"	0	0	1	2
-6297	6296	"result"	"geometry"	0	0	0	0
-6298	6296	"a"	"geometry"	0	0	1	1
-6299	6296	"b"	"geometry"	0	0	1	2
-6302	6301	"result"	"geometry"	0	0	0	0
-6303	6301	"a"	"geometry"	0	0	1	1
-6304	6301	"b"	"geometry"	0	0	1	2
-6307	6306	"result"	"geometry"	0	0	0	0
-6308	6306	"a"	"geometry"	0	0	1	1
-6309	6306	"b"	"geometry"	0	0	1	2
-6314	6313	"result"	"json"	0	0	0	0
-6315	6313	"js"	"json"	0	0	1	1
-6316	6313	"pathexpr"	"clob"	0	0	1	2
-6319	6318	"result"	"json"	0	0	0	0
-6320	6318	"js"	"json"	0	0	1	1
-6321	6318	"name"	"tinyint"	8	0	1	2
-6324	6323	"result"	"json"	0	0	0	0
-6325	6323	"js"	"json"	0	0	1	1
-6326	6323	"name"	"int"	32	0	1	2
-6329	6328	"result"	"json"	0	0	0	0
-6330	6328	"js"	"json"	0	0	1	1
-6331	6328	"name"	"bigint"	64	0	1	2
-6334	6333	"result"	"clob"	0	0	0	0
-6335	6333	"js"	"json"	0	0	1	1
-6336	6333	"e"	"clob"	0	0	1	2
-6339	6338	"result"	"double"	53	0	0	0
-6340	6338	"js"	"json"	0	0	1	1
-6343	6342	"result"	"bigint"	64	0	0	0
-6344	6342	"js"	"json"	0	0	1	1
-6347	6346	"result"	"boolean"	1	0	0	0
-6348	6346	"js"	"clob"	0	0	1	1
-6351	6350	"result"	"boolean"	1	0	0	0
-6352	6350	"js"	"clob"	0	0	1	1
-6355	6354	"result"	"boolean"	1	0	0	0
-6356	6354	"js"	"clob"	0	0	1	1
-6359	6358	"result"	"boolean"	1	0	0	0
-6360	6358	"js"	"json"	0	0	1	1
-6363	6362	"result"	"boolean"	1	0	0	0
-6364	6362	"js"	"json"	0	0	1	1
-6367	6366	"result"	"boolean"	1	0	0	0
-6368	6366	"js"	"json"	0	0	1	1
-6371	6370	"result"	"int"	32	0	0	0
-6372	6370	"js"	"json"	0	0	1	1
-6375	6374	"result"	"json"	0	0	0	0
-6376	6374	"js"	"json"	0	0	1	1
-6379	6378	"result"	"json"	0	0	0	0
-6380	6378	"js"	"json"	0	0	1	1
-6383	6382	"result"	"clob"	0	0	0	0
-6384	6382	"js"	"json"	0	0	1	1
-6387	6386	"result"	"clob"	0	0	0	0
-6388	6386	"js"	"clob"	0	0	1	1
-6391	6390	"result"	"clob"	0	0	0	0
-6392	6390	"js"	"int"	32	0	1	1
-6395	6394	"result"	"clob"	0	0	0	0
-6396	6394	"js"	"json"	0	0	1	1
-6399	6398	"result"	"clob"	0	0	0	0
-6400	6398	"x"	"clob"	0	0	1	1
-6403	6402	"result"	"clob"	0	0	0	0
-6404	6402	"x"	"double"	53	0	1	1
-6407	6406	"result"	"clob"	0	0	0	0
-6408	6406	"v"	"clob"	0	0	1	1
-6412	6411	"result"	"uuid"	0	0	0	0
-6415	6414	"result"	"uuid"	0	0	0	0
-6416	6414	"u"	"uuid"	0	0	1	1
-6419	6418	"result"	"uuid"	0	0	0	0
-6420	6418	"u"	"clob"	0	0	1	1
-6423	6422	"result"	"double"	53	0	0	0
-6424	6422	"chi2"	"double"	53	0	1	1
-6425	6422	"datapoints"	"double"	53	0	1	2
-6449	6448	"dirname"	"clob"	0	0	1	0
-6452	6451	"fname"	"clob"	0	0	1	0
-6455	6454	"tname"	"clob"	0	0	1	0
-6458	6457	"dirname"	"clob"	0	0	1	0
-6459	6457	"pat"	"clob"	0	0	1	1
-6494	6493	"fname"	"varchar"	256	0	1	0
-6497	6496	"fid"	"int"	32	0	1	0
-6498	6496	"varnname"	"varchar"	256	0	1	1
-6501	6500	"schema"	"clob"	0	0	0	0
-6502	6500	"table"	"clob"	0	0	0	1
-6503	6500	"column"	"clob"	0	0	0	2
-6504	6500	"type"	"clob"	0	0	0	3
-6505	6500	"mode"	"clob"	0	0	0	4
-6506	6500	"location"	"clob"	0	0	0	5
-6507	6500	"count"	"bigint"	64	0	0	6
-6508	6500	"typewidth"	"int"	32	0	0	7
-6509	6500	"columnsize"	"bigint"	64	0	0	8
-6510	6500	"heapsize"	"bigint"	64	0	0	9
-6511	6500	"hashes"	"bigint"	64	0	0	10
-6512	6500	"phash"	"boolean"	1	0	0	11
-6513	6500	"imprints"	"bigint"	64	0	0	12
-6514	6500	"sorted"	"boolean"	1	0	0	13
-6547	6546	"result"	"bigint"	64	0	0	0
-6548	6546	"nme"	"clob"	0	0	1	1
-6549	6546	"i"	"bigint"	64	0	1	2
-6550	6546	"d"	"bigint"	64	0	1	3
-6553	6552	"result"	"bigint"	64	0	0	0
-6554	6552	"tpe"	"clob"	0	0	1	1
-6555	6552	"i"	"bigint"	64	0	1	2
-6556	6552	"w"	"int"	32	0	1	3
-6559	6558	"result"	"bigint"	64	0	0	0
-6560	6558	"b"	"boolean"	1	0	1	1
-6561	6558	"i"	"bigint"	64	0	1	2
-6564	6563	"result"	"bigint"	64	0	0	0
-6565	6563	"i"	"bigint"	64	0	1	1
-6566	6563	"nme"	"clob"	0	0	1	2
-6569	6568	"schema"	"clob"	0	0	0	0
-6570	6568	"table"	"clob"	0	0	0	1
-6571	6568	"column"	"clob"	0	0	0	2
-6572	6568	"type"	"clob"	0	0	0	3
-6573	6568	"count"	"bigint"	64	0	0	4
-6574	6568	"columnsize"	"bigint"	64	0	0	5
-6575	6568	"heapsize"	"bigint"	64	0	0	6
-6576	6568	"hashes"	"bigint"	64	0	0	7
-6577	6568	"imprints"	"bigint"	64	0	0	8
-6578	6568	"sorted"	"boolean"	1	0	0	9
-6618	6617	"tbl"	"clob"	0	0	1	0
-6621	6620	"sch"	"clob"	0	0	1	0
-6622	6620	"tbl"	"clob"	0	0	1	1
-6625	6624	"sch"	"clob"	0	0	1	0
-6626	6624	"tbl"	"clob"	0	0	1	1
-6627	6624	"col"	"clob"	0	0	1	2
-6630	6629	"sample"	"bigint"	64	0	1	0
-6633	6632	"tbl"	"clob"	0	0	1	0
-6634	6632	"sample"	"bigint"	64	0	1	1
-6637	6636	"sch"	"clob"	0	0	1	0
-6638	6636	"tbl"	"clob"	0	0	1	1
-6639	6636	"sample"	"bigint"	64	0	1	2
-6642	6641	"sch"	"clob"	0	0	1	0
-6643	6641	"tbl"	"clob"	0	0	1	1
-6644	6641	"col"	"clob"	0	0	1	2
-6645	6641	"sample"	"bigint"	64	0	1	3
-6648	6647	"result"	"clob"	0	0	0	0
-6649	6647	"src"	"clob"	0	0	1	1
-6652	6651	"result"	"smallint"	16	0	0	0
-6653	6651	"one"	"tinyint"	8	0	1	1
-6654	6651	"two"	"tinyint"	8	0	1	2
-6657	6656	"result"	"int"	32	0	0	0
-6658	6656	"one"	"smallint"	16	0	1	1
-6659	6656	"two"	"smallint"	16	0	1	2
-6662	6661	"result"	"bigint"	64	0	0	0
-6663	6661	"one"	"int"	32	0	1	1
-6664	6661	"two"	"int"	32	0	1	2
-6668	6667	"bam_repos"	"clob"	0	0	1	0
-6669	6667	"dbschema"	"smallint"	16	0	1	1
-6670	6667	"nr_threads"	"smallint"	16	0	1	2
-6673	6672	"bam_files"	"clob"	0	0	1	0
-6674	6672	"dbschema"	"smallint"	16	0	1	1
-6675	6672	"nr_threads"	"smallint"	16	0	1	2
-6678	6677	"bam_file"	"clob"	0	0	1	0
-6679	6677	"dbschema"	"smallint"	16	0	1	1
-6682	6681	"file_id"	"bigint"	64	0	1	0
-6683	6681	"dbschema"	"smallint"	16	0	1	1
-6686	6685	"result"	"boolean"	1	0	0	0
-6687	6685	"flag"	"smallint"	16	0	1	1
-6688	6685	"name"	"clob"	0	0	1	2
-6691	6690	"result"	"clob"	0	0	0	0
-6692	6690	"seq"	"clob"	0	0	1	1
-6695	6694	"result"	"clob"	0	0	0	0
-6696	6694	"qual"	"clob"	0	0	1	1
-6699	6698	"result"	"int"	32	0	0	0
-6700	6698	"cigar"	"clob"	0	0	1	1
-6703	6702	"output_path"	"clob"	0	0	1	0
-6706	6705	"output_path"	"clob"	0	0	1	0
-6776	6775	"value"	"tinyint"	8	0	0	0
-6777	6775	"first"	"tinyint"	8	0	1	1
-6778	6775	"last"	"tinyint"	8	0	1	2
-6781	6780	"value"	"tinyint"	8	0	0	0
-6782	6780	"first"	"tinyint"	8	0	1	1
-6783	6780	"last"	"tinyint"	8	0	1	2
-6784	6780	"stepsize"	"tinyint"	8	0	1	3
-6787	6786	"value"	"smallint"	16	0	0	0
-6788	6786	"first"	"smallint"	16	0	1	1
-6789	6786	"last"	"smallint"	16	0	1	2
-6792	6791	"value"	"smallint"	16	0	0	0
-6793	6791	"first"	"smallint"	16	0	1	1
-6794	6791	"last"	"smallint"	16	0	1	2
-6795	6791	"stepsize"	"smallint"	16	0	1	3
-6798	6797	"value"	"int"	32	0	0	0
-6799	6797	"first"	"int"	32	0	1	1
-6800	6797	"last"	"int"	32	0	1	2
-6803	6802	"value"	"int"	32	0	0	0
-6804	6802	"first"	"int"	32	0	1	1
-6805	6802	"last"	"int"	32	0	1	2
-6806	6802	"stepsize"	"int"	32	0	1	3
-6809	6808	"value"	"bigint"	64	0	0	0
-6810	6808	"first"	"bigint"	64	0	1	1
-6811	6808	"last"	"bigint"	64	0	1	2
-6814	6813	"value"	"bigint"	64	0	0	0
-6815	6813	"first"	"bigint"	64	0	1	1
-6816	6813	"last"	"bigint"	64	0	1	2
-6817	6813	"stepsize"	"bigint"	64	0	1	3
-6820	6819	"value"	"real"	24	0	0	0
-6821	6819	"first"	"real"	24	0	1	1
-6822	6819	"last"	"real"	24	0	1	2
-6823	6819	"stepsize"	"real"	24	0	1	3
-6826	6825	"value"	"double"	53	0	0	0
-6827	6825	"first"	"double"	53	0	1	1
-6828	6825	"last"	"double"	53	0	1	2
-6829	6825	"stepsize"	"double"	53	0	1	3
-6832	6831	"value"	"decimal"	10	2	0	0
-6833	6831	"first"	"decimal"	10	2	1	1
-6834	6831	"last"	"decimal"	10	2	1	2
-6835	6831	"stepsize"	"decimal"	10	2	1	3
-6838	6837	"value"	"timestamp"	7	0	0	0
-6839	6837	"first"	"timestamp"	7	0	1	1
-6840	6837	"last"	"timestamp"	7	0	1	2
-6841	6837	"stepsize"	"sec_interval"	13	0	1	3
->>>>>>> 92ed300c
 COMMIT;
 START TRANSACTION;
 CREATE TABLE "sys"."auths" (
@@ -9600,7 +5585,6 @@
 	"depend_id"   INTEGER,
 	"depend_type" SMALLINT
 );
-<<<<<<< HEAD
 COPY 228 RECORDS INTO "sys"."dependencies" FROM stdin USING DELIMITERS '\t','\n','"';
 364	5263	7
 365	5263	7
@@ -9830,244 +5814,6 @@
 6722	6727	4
 6685	6729	11
 6722	6729	11
-=======
-COPY 235 RECORDS INTO "sys"."dependencies" FROM stdin USING DELIMITERS '\t','\n','"';
-364	5270	7
-363	5270	7
-866	5270	7
-364	5274	7
-363	5274	7
-866	5274	7
-5438	5467	5
-5448	5478	5
-5438	5496	5
-5448	5496	5
-5507	5535	5
-2003	5568	7
-2001	5568	7
-2002	5568	7
-5234	5568	7
-5243	5573	7
-5241	5573	7
-5242	5573	7
-2005	5573	7
-2001	5573	7
-2003	5573	7
-5201	5578	7
-2047	5578	7
-2046	5578	7
-2049	5578	7
-2048	5578	7
-5201	5583	7
-2088	5583	7
-2086	5583	7
-2090	5583	7
-2083	5583	7
-2079	5583	7
-5201	5588	7
-2047	5588	7
-2046	5588	7
-2049	5588	7
-2092	5588	7
-2091	5588	7
-2048	5588	7
-2093	5588	7
-2094	5588	7
-5201	5593	7
-2081	5593	7
-2079	5593	7
-2084	5593	7
-2080	5593	7
-2083	5593	7
-5201	5598	7
-2047	5598	7
-2046	5598	7
-2049	5598	7
-2017	5598	7
-2016	5598	7
-2048	5598	7
-2018	5598	7
-5212	5603	7
-2047	5603	7
-2046	5603	7
-2049	5603	7
-2048	5603	7
-5201	5603	7
-5212	5608	7
-2081	5608	7
-2079	5608	7
-2084	5608	7
-2103	5608	7
-2102	5608	7
-2104	5608	7
-2080	5608	7
-2083	5608	7
-147	5608	7
-31	5608	7
-30	5608	7
-32	5608	7
-5212	5613	7
-2088	5613	7
-2086	5613	7
-2090	5613	7
-2083	5613	7
-2079	5613	7
-2087	5613	7
-2103	5613	7
-2102	5613	7
-2104	5613	7
-31	5613	7
-30	5613	7
-32	5613	7
-5212	5618	7
-2047	5618	7
-2046	5618	7
-2049	5618	7
-2048	5618	7
-2017	5618	7
-2016	5618	7
-2018	5618	7
-5212	5623	7
-2047	5623	7
-2046	5623	7
-2049	5623	7
-2092	5623	7
-2091	5623	7
-2048	5623	7
-2093	5623	7
-5201	5628	7
-2047	5628	7
-2046	5628	7
-2049	5628	7
-2017	5628	7
-2016	5628	7
-2048	5628	7
-2018	5628	7
-5201	5633	7
-2047	5633	7
-2046	5633	7
-2049	5633	7
-2092	5633	7
-2091	5633	7
-2048	5633	7
-2093	5633	7
-2018	5638	7
-2016	5638	7
-2017	5638	7
-2047	5638	7
-2046	5638	7
-2049	5638	7
-2048	5638	7
-2018	5643	7
-2016	5643	7
-2017	5643	7
-2047	5643	7
-2046	5643	7
-2049	5643	7
-2092	5643	7
-2091	5643	7
-2048	5643	7
-2093	5643	7
-2083	5648	7
-2079	5648	7
-2080	5648	7
-2084	5648	7
-5657	5671	5
-111	5690	7
-37	5690	7
-35	5690	7
-1007	5690	7
-993	5690	7
-206	5690	7
-1004	5690	7
-207	5690	7
-32	5702	7
-427	5702	7
-111	5702	7
-113	5702	7
-34	5702	7
-5697	5702	7
-5743	5751	5
-5753	5759	5
-5779	5797	5
-6427	6429	10
-6427	6428	4
-6432	6434	10
-6435	6437	10
-6432	6433	4
-6440	6442	10
-6443	6445	10
-6440	6441	4
-6500	6530	5
-6532	6544	13
-6542	6544	13
-6533	6544	13
-6534	6544	13
-6535	6544	13
-6536	6544	13
-6537	6544	13
-6538	6544	13
-6539	6544	13
-6540	6544	13
-6541	6544	13
-32	6546	7
-208	6546	7
-214	6546	7
-110	6552	7
-33	6552	7
-207	6552	7
-208	6552	7
-32	6558	7
-208	6558	7
-111	6563	7
-32	6563	7
-323	6563	7
-6532	6568	7
-6542	6568	7
-6533	6568	7
-6534	6568	7
-6535	6568	7
-6537	6568	7
-6538	6568	7
-6539	6568	7
-6540	6568	7
-6541	6568	7
-6546	6568	7
-6552	6568	7
-6558	6568	7
-6563	6568	7
-6568	6590	5
-6568	6600	5
-47	6600	5
-54	6600	5
-50	6600	5
-34	6600	5
-32	6600	5
-208	6600	5
-6708	6715	10
-6708	6714	4
-6718	6726	10
-6719	6726	10
-6719	6728	10
-6718	6725	4
-6719	6725	4
-6714	6727	11
-6719	6727	11
-6731	6745	10
-6732	6745	10
-6732	6747	10
-6731	6744	4
-6732	6744	4
-6714	6746	11
-6732	6746	11
-6750	6757	10
-6751	6757	10
-6751	6759	10
-6750	6756	4
-6751	6756	4
-6714	6758	11
-6751	6758	11
->>>>>>> 92ed300c
 COMMIT;
 START TRANSACTION;
 CREATE TABLE "sys"."functions" (
@@ -10082,11 +5828,7 @@
 	"vararg"      BOOLEAN,
 	"schema_id"   INTEGER
 );
-<<<<<<< HEAD
 COPY 1356 RECORDS INTO "sys"."functions" FROM stdin USING DELIMITERS '\t','\n','"';
-=======
-COPY 1357 RECORDS INTO "sys"."functions" FROM stdin USING DELIMITERS '\t','\n','"';
->>>>>>> 92ed300c
 28	"not_uniques"	"not_uniques"	"sql"	0	1	false	false	false	0
 29	"not_uniques"	"not_uniques"	"sql"	0	1	false	false	false	0
 30	"hash"	"hash"	"mkey"	0	1	false	false	false	0
@@ -11147,7 +6889,6 @@
 65	"prod"	"prod"	"aggr"	0	3	false	false	false	0
 66	"prod"	"prod"	"aggr"	0	3	false	false	false	0
 67	"prod"	"prod"	"aggr"	0	3	false	false	false	0
-<<<<<<< HEAD
 68	"prod"	"prod"	"aggr"	0	3	false	false	false	0
 81	"sum"	"sum"	"aggr"	0	3	false	false	false	0
 82	"prod"	"prod"	"aggr"	0	3	false	false	false	0
@@ -11444,304 +7185,6 @@
 6796	"generate_series"	"create function sys.generate_series(first double, last double, stepsize double)\nreturns table (value double)\nexternal name generator.series;"	"generator"	1	5	false	false	false	2000
 6802	"generate_series"	"create function sys.generate_series(first decimal(10,2), last decimal(10,2), stepsize decimal(10,2))\nreturns table (value decimal(10,2))\nexternal name generator.series;"	"generator"	1	5	false	false	false	2000
 6808	"generate_series"	"create function sys.generate_series(first timestamp, last timestamp, stepsize interval second)\nreturns table (value timestamp)\nexternal name generator.series;"	"generator"	1	5	false	false	false	2000
-=======
-80	"sum"	"sum"	"aggr"	0	3	false	false	false	0
-81	"prod"	"prod"	"aggr"	0	3	false	false	false	0
-82	"sum"	"sum"	"aggr"	0	3	false	false	false	0
-83	"prod"	"prod"	"aggr"	0	3	false	false	false	0
-84	"avg"	"avg"	"aggr"	0	3	false	false	false	0
-85	"count_no_nil"	"count_no_nil"	"aggr"	0	3	false	false	false	0
-86	"count"	"count"	"aggr"	0	3	false	false	false	0
-5223	"env"	"CREATE FUNCTION env () RETURNS TABLE( name varchar(1024), value varchar(2048)) EXTERNAL NAME sql.sql_environment;"	"sql"	2	5	false	false	false	2000
-5226	"var"	"CREATE FUNCTION var() RETURNS TABLE( name varchar(1024)) EXTERNAL NAME sql.sql_variables;"	"sql"	2	5	false	false	false	2000
-5232	"db_users"	"CREATE FUNCTION db_users () RETURNS TABLE( name varchar(2048)) EXTERNAL NAME sql.db_users;"	"sql"	2	5	false	false	false	2000
-5252	"like"	"-- This Source Code Form is subject to the terms of the Mozilla Public\n-- License, v. 2.0.  If a copy of the MPL was not distributed with this\n-- file, You can obtain one at http://mozilla.org/MPL/2.0/.\n--\n-- Copyright 2008-2015 MonetDB B.V.\n\ncreate filter function ""like""(val string, pat string, esc string) external name algebra.""like"";"	"algebra"	1	4	true	false	false	2000
-5257	"ilike"	"create filter function ""ilike""(val string, pat string, esc string) external name algebra.""ilike"";"	"algebra"	1	4	true	false	false	2000
-5262	"like"	"create filter function ""like""(val string, pat string) external name algebra.""like"";"	"algebra"	1	4	true	false	false	2000
-5266	"ilike"	"create filter function ""ilike""(val string, pat string) external name algebra.""ilike"";"	"algebra"	1	4	true	false	false	2000
-5270	"degrees"	"-- This Source Code Form is subject to the terms of the Mozilla Public\n-- License, v. 2.0.  If a copy of the MPL was not distributed with this\n-- file, You can obtain one at http://mozilla.org/MPL/2.0/.\n--\n-- Copyright 2008-2015 MonetDB B.V.\n\ncreate function degrees(r double)\nreturns double\n\treturn r*180/pi();"	"user"	2	1	false	false	false	2000
-5274	"radians"	"create function radians(d double)\nreturns double\n\treturn d*pi()/180;"	"user"	2	1	false	false	false	2000
-5278	"times"	"-- This Source Code Form is subject to the terms of the Mozilla Public\n-- License, v. 2.0.  If a copy of the MPL was not distributed with this\n-- file, You can obtain one at http://mozilla.org/MPL/2.0/.\n--\n-- Copyright 2008-2015 MonetDB B.V.\n\n-- Provide a simple equivalent for the UNIX times command\n-- times 0 ms user 0 ms system 0 ms 0 reads 0 writes\n\ncreate procedure times()\nexternal name sql.times;"	"sql"	1	2	true	false	false	2000
-5281	"getanchor"	"create function getanchor( theurl url ) returns string\n\texternal name url.""getAnchor"";"	"url"	1	1	false	false	false	2000
-5285	"getbasename"	"create function getbasename(theurl url) returns string\n\texternal name url.""getBasename"";"	"url"	1	1	false	false	false	2000
-5289	"getcontent"	"create function getcontent(theurl url)   returns string\n\texternal name url.""getContent"";"	"url"	1	1	false	false	false	2000
-5293	"getcontext"	"create function getcontext(theurl url)   returns string\n\texternal name url.""getContext"";"	"url"	1	1	false	false	false	2000
-5297	"getdomain"	"create function getdomain(theurl url) returns string\n\texternal name url.""getDomain"";"	"url"	1	1	false	false	false	2000
-5301	"getextension"	"create function getextension(theurl url) returns string\n\texternal name url.""getExtension"";"	"url"	1	1	false	false	false	2000
-5305	"getfile"	"create function getfile(theurl url) returns string\n\texternal name url.""getFile"";"	"url"	1	1	false	false	false	2000
-5309	"gethost"	"create function gethost(theurl url)   returns string\n\texternal name url.""getHost"";"	"url"	1	1	false	false	false	2000
-5313	"getport"	"create function getport(theurl url) returns string\n\texternal name url.""getPort"";"	"url"	1	1	false	false	false	2000
-5317	"getprotocol"	"create function getprotocol(theurl url) returns string\n\texternal name url.""getProtocol"";"	"url"	1	1	false	false	false	2000
-5321	"getquery"	"create function getquery(theurl url) returns string\n\texternal name url.""getQuery"";"	"url"	1	1	false	false	false	2000
-5325	"getuser"	"create function getuser(theurl url) returns string\n\texternal name url.""getUser"";"	"url"	1	1	false	false	false	2000
-5329	"getroboturl"	"create function getroboturl(theurl url) returns string\n\texternal name url.""getRobotURL"";"	"url"	1	1	false	false	false	2000
-5333	"isaurl"	"create function isaurl(theurl url) returns bool\n\texternal name url.""isaURL"";"	"url"	1	1	false	false	false	2000
-5337	"newurl"	"create function newurl(protocol string, hostname string, ""port"" int, file string)\n\treturns url\n\texternal name url.""new"";"	"url"	1	1	false	false	false	2000
-5344	"newurl"	"create function newurl(protocol string, hostname string, file string)\n\treturns url\n\texternal name url.""new"";"	"url"	1	1	false	false	false	2000
-5350	"str_to_date"	"-- This Source Code Form is subject to the terms of the Mozilla Public\n-- License, v. 2.0.  If a copy of the MPL was not distributed with this\n-- file, You can obtain one at http://mozilla.org/MPL/2.0/.\n--\n-- Copyright 2008-2015 MonetDB B.V.\n\ncreate function str_to_date(s string, format string) returns date\n\texternal name mtime.""str_to_date"";"	"mtime"	1	1	false	false	false	2000
-5355	"date_to_str"	"create function date_to_str(d date, format string) returns string\n\texternal name mtime.""date_to_str"";"	"mtime"	1	1	false	false	false	2000
-5360	"str_to_time"	"create function str_to_time(s string, format string) returns time\n\texternal name mtime.""str_to_time"";"	"mtime"	1	1	false	false	false	2000
-5365	"time_to_str"	"create function time_to_str(d time, format string) returns string\n\texternal name mtime.""time_to_str"";"	"mtime"	1	1	false	false	false	2000
-5370	"str_to_timestamp"	"create function str_to_timestamp(s string, format string) returns timestamp\n\texternal name mtime.""str_to_timestamp"";"	"mtime"	1	1	false	false	false	2000
-5375	"timestamp_to_str"	"create function timestamp_to_str(d timestamp, format string) returns string\n\texternal name mtime.""timestamp_to_str"";"	"mtime"	1	1	false	false	false	2000
-5381	"broadcast"	"create function ""broadcast"" (p inet) returns inet\n\texternal name inet.""broadcast"";"	"inet"	1	1	false	false	false	2000
-5385	"host"	"create function ""host"" (p inet) returns clob\n\texternal name inet.""host"";"	"inet"	1	1	false	false	false	2000
-5389	"masklen"	"create function ""masklen"" (p inet) returns int\n\texternal name inet.""masklen"";"	"inet"	1	1	false	false	false	2000
-5393	"setmasklen"	"create function ""setmasklen"" (p inet, mask int) returns inet\n\texternal name inet.""setmasklen"";"	"inet"	1	1	false	false	false	2000
-5398	"netmask"	"create function ""netmask"" (p inet) returns inet\n\texternal name inet.""netmask"";"	"inet"	1	1	false	false	false	2000
-5402	"hostmask"	"create function ""hostmask"" (p inet) returns inet\n\texternal name inet.""hostmask"";"	"inet"	1	1	false	false	false	2000
-5406	"network"	"create function ""network"" (p inet) returns inet\n\texternal name inet.""network"";"	"inet"	1	1	false	false	false	2000
-5410	"text"	"create function ""text"" (p inet) returns clob\n\texternal name inet.""text"";"	"inet"	1	1	false	false	false	2000
-5414	"abbrev"	"create function ""abbrev"" (p inet) returns clob\n\texternal name inet.""abbrev"";"	"inet"	1	1	false	false	false	2000
-5418	"left_shift"	"create function ""left_shift""(i1 inet, i2 inet) returns boolean\n\texternal name inet.""<<"";"	"inet"	1	1	false	false	false	2000
-5423	"right_shift"	"create function ""right_shift""(i1 inet, i2 inet) returns boolean\n\texternal name inet."">>"";"	"inet"	1	1	false	false	false	2000
-5428	"left_shift_assign"	"create function ""left_shift_assign""(i1 inet, i2 inet) returns boolean\n\texternal name inet.""<<="";"	"inet"	1	1	false	false	false	2000
-5433	"right_shift_assign"	"create function ""right_shift_assign""(i1 inet, i2 inet) returns boolean\n\texternal name inet."">>="";"	"inet"	1	1	false	false	false	2000
-5438	"querylog_catalog"	"-- This Source Code Form is subject to the terms of the Mozilla Public\n-- License, v. 2.0.  If a copy of the MPL was not distributed with this\n-- file, You can obtain one at http://mozilla.org/MPL/2.0/.\n--\n-- Copyright 2008-2015 MonetDB B.V.\n\n-- QUERY HISTORY\n-- The query history mechanism of MonetDB/SQL relies on a few hooks.\n-- The most important one is a global system variable which controls\n--  monitoring of all sessions.\n\ncreate function sys.querylog_catalog()\nreturns table(\n\tid oid,\n\towner string,\n\tdefined timestamp,\n\tquery string,\n\tpipe string,\n\t""plan"" string,\t\t-- Name of MAL plan\n\tmal int,\t\t-- size of MAL plan\n\toptimize bigint\t-- time in usec\n)\nexternal name sql.querylog_catalog;"	"sql"	1	5	false	false	false	2000
-5448	"querylog_calls"	"-- Each query call is stored in the table calls\n-- At regular intervals the query history table should be cleaned.\n-- This can be done manually on the SQL console, or be integrated\n-- in the keepQuery and keepCall upon need.\n-- The parameters are geared at understanding the resource claims\n-- They reflect the effect of the total workload mix during execution.\n-- The 'cpu' gives the average cpu load percentage over all cores on the\n-- server during execution phase.\n-- increasing cpu load indicates better use of multi-cores.\n-- The 'io' indicate IOs during complete query run.\n-- The 'space' is the total amount of intermediates created in MB.\n-- Reducing the space component improves performance/\n-- All timing in usec and all storage in bytes.\n\ncreate function sys.querylog_calls()\nreturns table(\n\tid oid,\t\t -- references query plan\n\t""start"" timestamp,\t-- time the statement was started\n\t""stop"" timestamp,\t-- time the statement was completely finished\n\targuments string,\t-- actual call structure\n\ttuples wrd,\t\t-- number of tuples in the result set\n\trun bigint,\t\t-- time spent (in usec)  until the result export\n\tship bigint,\t\t-- time spent (in usec)  to ship the result set\n\tcpu int,\t\t-- average cpu load percentage during execution\n\tio int\t\t\t-- percentage time waiting for IO to finish\n)\nexternal name sql.querylog_calls;"	"sql"	1	5	false	false	false	2000
-5498	"querylog_empty"	"-- reset history for a particular user\ncreate procedure sys.querylog_empty()\nexternal name sql.querylog_empty;"	"sql"	1	2	true	false	false	2000
-5500	"querylog_enable"	"-- manipulate the query logger\ncreate procedure sys.querylog_enable()\nexternal name sql.querylog_enable;"	"sql"	1	2	true	false	false	2000
-5502	"querylog_enable"	"create procedure sys.querylog_enable(threshold smallint)\nexternal name sql.querylog_enable_threshold;"	"sql"	1	2	true	false	false	2000
-5505	"querylog_disable"	"create procedure sys.querylog_disable()\nexternal name sql.querylog_disable;"	"sql"	1	2	true	false	false	2000
-5507	"tracelog"	"-- This Source Code Form is subject to the terms of the Mozilla Public\n-- License, v. 2.0.  If a copy of the MPL was not distributed with this\n-- file, You can obtain one at http://mozilla.org/MPL/2.0/.\n--\n-- Copyright 2008-2015 MonetDB B.V.\n\n-- make the offline tracing table available for inspection\ncreate function sys.tracelog()\n\treturns table (\n\t\tevent integer,\t\t-- event counter\n\t\tclk varchar(20),\t-- wallclock, no mtime in kernel\n\t\tpc varchar(50),\t-- module.function[nr]\n\t\tthread int,\t\t-- thread identifier\n\t\tticks bigint,\t\t-- time in microseconds\n\t\trrsmb bigint,\t\t-- resident memory in MB\n\t\tvmmb bigint,\t\t-- virtual size in MB\n\t\treads bigint,\t\t-- number of blocks read\n\t\twrites bigint,\t\t-- number of blocks written\n\t\tminflt bigint,\t\t-- minor page faults\n\t\tmajflt bigint,\t\t-- major page faults\n\t\tnvcsw bigint,\t\t-- non-volantary conext switch\n\t\tstmt string\t\t-- actual statement executed\n\t)\n\texternal name sql.dump_trace;"	"sql"	1	5	false	false	false	2000
-5537	"profiler_openstream"	"create procedure profiler_openstream(host string, port int) external name profiler.""openStream"";"	"profiler"	1	2	true	false	false	2000
-5541	"profiler_stethoscope"	"create procedure profiler_stethoscope(ticks int) external name profiler.stethoscope;"	"profiler"	1	2	true	false	false	2000
-5544	"epoch"	"-- This Source Code Form is subject to the terms of the Mozilla Public\n-- License, v. 2.0.  If a copy of the MPL was not distributed with this\n-- file, You can obtain one at http://mozilla.org/MPL/2.0/.\n--\n-- Copyright 2008-2015 MonetDB B.V.\n\n-- assume milliseconds when converted to TIMESTAMP\ncreate function ""epoch""(sec bigint) returns timestamp\n\texternal name timestamp.""epoch"";"	"timestamp"	1	1	false	false	false	2000
-5548	"epoch"	"create function ""epoch""(sec int) returns timestamp\n\texternal name timestamp.""epoch"";"	"timestamp"	1	1	false	false	false	2000
-5552	"epoch"	"create function ""epoch""(ts timestamp) returns int\n\texternal name timestamp.""epoch"";"	"timestamp"	1	1	false	false	false	2000
-5556	"shrink"	"-- This Source Code Form is subject to the terms of the Mozilla Public\n-- License, v. 2.0.  If a copy of the MPL was not distributed with this\n-- file, You can obtain one at http://mozilla.org/MPL/2.0/.\n--\n-- Copyright 2008-2015 MonetDB B.V.\n\n-- Vacuum a relational table should be done with care.\n-- For, the oid's are used in join-indices.\n\n-- Vacuum of tables may improve IO performance and disk footprint.\n-- The foreign key constraints should be dropped before\n-- and re-established after the cluster operation.\n\ncreate procedure shrink(sys string, tab string)\n\texternal name sql.shrink;"	"sql"	1	2	true	false	false	2000
-5560	"reuse"	"create procedure reuse(sys string, tab string)\n\texternal name sql.reuse;"	"sql"	1	2	true	false	false	2000
-5564	"vacuum"	"create procedure vacuum(sys string, tab string)\n\texternal name sql.vacuum;"	"sql"	1	2	true	false	false	2000
-5568	"dependencies_schemas_on_users"	"-- This Source Code Form is subject to the terms of the Mozilla Public\n-- License, v. 2.0.  If a copy of the MPL was not distributed with this\n-- file, You can obtain one at http://mozilla.org/MPL/2.0/.\n--\n-- Copyright 2008-2015 MonetDB B.V.\n\n--Schema s has a dependency on user u\ncreate function dependencies_schemas_on_users()\nreturns table (sch varchar(100), usr varchar(100), dep_type varchar(32))\nreturn table (select s.name, u.name, 'DEP_USER' from schemas as s, users u where u.default_schema = s.id);"	"user"	2	5	false	false	false	2000
-5573	"dependencies_owners_on_schemas"	"--User (owner) has a dependency in schema s\ncreate function dependencies_owners_on_schemas()\nreturns table (sch varchar(100), usr varchar(100), dep_type varchar(32))\nreturn table (select a.name, s.name, 'DEP_SCHEMA' from schemas as s, auths a where s.owner = a.id);"	"user"	2	5	false	false	false	2000
-5578	"dependencies_tables_on_views"	"--Table t has a dependency on view v\ncreate function dependencies_tables_on_views()\nreturns table (sch varchar(100), usr varchar(100), dep_type varchar(32))\nreturn table (select t.name, v.name, 'DEP_VIEW' from tables as t, tables as v, dependencies as dep where t.id = dep.id and v.id = dep.depend_id and dep.depend_type = 5 and v.type = 1);"	"user"	2	5	false	false	false	2000
-5583	"dependencies_tables_on_indexes"	"--Table t has a dependency on index  i\ncreate function dependencies_tables_on_indexes()\nreturns table (sch varchar(100), usr varchar(100), dep_type varchar(32))\nreturn table (select t.name, i.name, 'DEP_INDEX' from tables as t, idxs as i where i.table_id = t.id and i.name not in (select name from keys) and t.type = 0);"	"user"	2	5	false	false	false	2000
-5588	"dependencies_tables_on_triggers"	"--Table t has a dependency on trigger tri\n\ncreate function dependencies_tables_on_triggers()\nreturns table (sch varchar(100), usr varchar(100), dep_type varchar(32))\nreturn table ((select t.name, tri.name, 'DEP_TRIGGER' from tables as t, triggers as tri where tri.table_id = t.id) union (select t.name, tri.name, 'DEP_TRIGGER' from triggers tri, tables t, dependencies dep where dep.id = t.id and dep.depend_id =tri.id and dep.depend_type = 8));"	"user"	2	5	false	false	false	2000
-5593	"dependencies_tables_on_foreignkeys"	"--Table t has a dependency on foreign key k\ncreate function dependencies_tables_on_foreignkeys()\nreturns table (sch varchar(100), usr varchar(100), dep_type varchar(32))\nreturn table (select t.name, fk.name, 'DEP_FKEY' from tables as t, keys as k, keys as fk where fk.rkey = k.id and k.table_id = t.id);"	"user"	2	5	false	false	false	2000
-5598	"dependencies_tables_on_functions"	"--Table t has a dependency on function f\ncreate function dependencies_tables_on_functions()\nreturns table (sch varchar(100), usr varchar(100), dep_type varchar(32))\nreturn table (select t.name, f.name, 'DEP_FUNC' from functions as f, tables as t, dependencies as dep where t.id = dep.id and f.id = dep.depend_id and dep.depend_type = 7 and t.type = 0);"	"user"	2	5	false	false	false	2000
-5603	"dependencies_columns_on_views"	"--Column c has a dependency on view v\ncreate function dependencies_columns_on_views()\nreturns table (sch varchar(100), usr varchar(100), dep_type varchar(32))\nreturn table (select c.name, v.name, 'DEP_VIEW' from columns as c, tables as v, dependencies as dep where c.id = dep.id and v.id = dep.depend_id and dep.depend_type = 5 and v.type = 1);"	"user"	2	5	false	false	false	2000
-5608	"dependencies_columns_on_keys"	"--Column c has a dependency on key k\ncreate function dependencies_columns_on_keys()\nreturns table (sch varchar(100), usr varchar(100), dep_type varchar(32))\nreturn table (select c.name, k.name, 'DEP_KEY' from columns as c, objects as kc, keys as k where kc.""name"" = c.name and kc.id = k.id and k.table_id = c.table_id and k.rkey = -1);"	"user"	2	5	false	false	false	2000
-5613	"dependencies_columns_on_indexes"	"--Column c has a dependency on index i\ncreate function dependencies_columns_on_indexes()\nreturns table (sch varchar(100), usr varchar(100), dep_type varchar(32))\nreturn table (select c.name, i.name, 'DEP_INDEX' from columns as c, objects as kc, idxs as i where kc.""name"" = c.name and kc.id = i.id and c.table_id = i.table_id and i.name not in (select name from keys));"	"user"	2	5	false	false	false	2000
-5618	"dependencies_columns_on_functions"	"--Column c has a dependency on function f\ncreate function dependencies_columns_on_functions()\nreturns table (sch varchar(100), usr varchar(100), dep_type varchar(32))\nreturn table (select c.name, f.name, 'DEP_FUNC' from functions as f, columns as c, dependencies as dep where c.id = dep.id and f.id = dep.depend_id and dep.depend_type = 7);"	"user"	2	5	false	false	false	2000
-5623	"dependencies_columns_on_triggers"	"--Column c has a dependency on trigger tri\ncreate function dependencies_columns_on_triggers()\nreturns table (sch varchar(100), usr varchar(100), dep_type varchar(32))\nreturn table (select c.name, tri.name, 'DEP_TRIGGER' from columns as c, triggers as tri, dependencies as dep where dep.id = c.id and dep.depend_id =tri.id and dep.depend_type = 8);"	"user"	2	5	false	false	false	2000
-5628	"dependencies_views_on_functions"	"--View v has a dependency on function f\ncreate function dependencies_views_on_functions()\nreturns table (sch varchar(100), usr varchar(100), dep_type varchar(32))\nreturn table (select v.name, f.name, 'DEP_FUNC' from functions as f, tables as v, dependencies as dep where v.id = dep.id and f.id = dep.depend_id and dep.depend_type = 7 and v.type = 1);"	"user"	2	5	false	false	false	2000
-5633	"dependencies_views_on_triggers"	"--View v has a dependency on trigger tri\ncreate function dependencies_views_on_triggers()\nreturns table (sch varchar(100), usr varchar(100), dep_type varchar(32))\nreturn table (select v.name, tri.name, 'DEP_TRIGGER' from tables as v, triggers as tri, dependencies as dep where dep.id = v.id and dep.depend_id =tri.id and dep.depend_type = 8 and v.type = 1);"	"user"	2	5	false	false	false	2000
-5638	"dependencies_functions_on_functions"	"--Function f1 has a dependency on function f2\ncreate function dependencies_functions_on_functions()\nreturns table (sch varchar(100), usr varchar(100), dep_type varchar(32))\nreturn table (select f1.name, f2.name, 'DEP_FUNC' from functions as f1, functions as f2, dependencies as dep where f1.id = dep.id and f2.id = dep.depend_id and dep.depend_type = 7);"	"user"	2	5	false	false	false	2000
-5643	"dependencies_functions_os_triggers"	"--Function f1 has a dependency on trigger tri\ncreate function dependencies_functions_os_triggers()\nreturns table (sch varchar(100), usr varchar(100), dep_type varchar(32))\nreturn table (select f.name, tri.name, 'DEP_TRIGGER' from functions as f, triggers as tri, dependencies as dep where dep.id = f.id and dep.depend_id =tri.id and dep.depend_type = 8);"	"user"	2	5	false	false	false	2000
-5648	"dependencies_keys_on_foreignkeys"	"--Key k has a dependency on foreign key fk\ncreate function dependencies_keys_on_foreignkeys()\nreturns table (sch varchar(100), usr varchar(100), dep_type varchar(32))\nreturn table (select k.name, fk.name, 'DEP_FKEY' from keys as k, keys as fk where fk.rkey = k.id);"	"user"	2	5	false	false	false	2000
-5653	"password_hash"	"-- This Source Code Form is subject to the terms of the Mozilla Public\n-- License, v. 2.0.  If a copy of the MPL was not distributed with this\n-- file, You can obtain one at http://mozilla.org/MPL/2.0/.\n--\n-- Copyright 2008-2015 MonetDB B.V.\n\ncreate function sys.password_hash (username string)\n\treturns string\n\texternal name sql.password;"	"sql"	1	1	false	false	false	2000
-5657	"sessions"	"create function sys.sessions()\nreturns table(""user"" string, ""login"" timestamp, ""sessiontimeout"" bigint, ""lastcommand"" timestamp, ""querytimeout"" bigint, ""active"" bool)\nexternal name sql.sessions;"	"sql"	1	5	false	false	false	2000
-5673	"shutdown"	"create procedure sys.shutdown(delay tinyint)\nexternal name sql.shutdown;"	"sql"	1	2	true	false	false	2000
-5676	"shutdown"	"create procedure sys.shutdown(delay tinyint, force bool)\nexternal name sql.shutdown;"	"sql"	1	2	true	false	false	2000
-5680	"settimeout"	"-- control the query and session time out\ncreate procedure sys.settimeout(""query"" bigint)\n\texternal name sql.settimeout;"	"sql"	1	2	true	false	false	2000
-5683	"settimeout"	"create procedure sys.settimeout(""query"" bigint, ""session"" bigint)\n\texternal name sql.settimeout;"	"sql"	1	2	true	false	false	2000
-5687	"setsession"	"create procedure sys.setsession(""timeout"" bigint)\n\texternal name sql.setsession;"	"sql"	1	2	true	false	false	2000
-5690	"ms_stuff"	"-- This Source Code Form is subject to the terms of the Mozilla Public\n-- License, v. 2.0.  If a copy of the MPL was not distributed with this\n-- file, You can obtain one at http://mozilla.org/MPL/2.0/.\n--\n-- Copyright 2008-2015 MonetDB B.V.\n\ncreate function ms_stuff( s1 varchar(32), st int, len int, s3 varchar(32))\nreturns varchar(32)\nbegin\n\tdeclare res varchar(32), aux varchar(32);\n\tdeclare ofset int;\n\n    if ( st < 0 or st > length(s1))\n        then return '';\n    end if;\n\n    set ofset = 1;\n    set res = substring(s1,ofset,st-1);\n    set res = res || s3;\n    set ofset = st + len;\n    set aux = substring(s1,ofset,length(s1)-ofset+1);\n\tset res = res || aux;\n\treturn res;\nend;"	"user"	2	1	false	false	false	2000
-5697	"ms_trunc"	"create function ms_trunc(num double, prc int)\nreturns double\nexternal name sql.ms_trunc;"	"sql"	1	1	false	false	false	2000
-5702	"ms_round"	"create function ms_round(num double, prc int, truncat int)\nreturns double\nbegin\n\tif (truncat = 0)\n\t\tthen return round(num, prc);\n\t\telse return ms_trunc(num, prc);\n\tend if;\nend;"	"user"	2	1	false	false	false	2000
-5708	"ms_str"	"create function ms_str(num float, prc int, truncat int)\nreturns string\nbegin\n        return cast(num as string);\nend;"	"user"	2	1	false	false	false	2000
-5714	"alpha"	"create function alpha(pdec double, pradius double)\nreturns double external name sql.alpha;"	"sql"	1	1	false	false	false	2000
-5719	"zorder_encode"	"-- This Source Code Form is subject to the terms of the Mozilla Public\n-- License, v. 2.0.  If a copy of the MPL was not distributed with this\n-- file, You can obtain one at http://mozilla.org/MPL/2.0/.\n--\n-- Copyright 2008-2015 MonetDB B.V.\n\ncreate function zorder_encode(x integer, y integer) returns oid\n    external name zorder.encode;"	"zorder"	1	1	false	false	false	2000
-5724	"zorder_decode_x"	"create function zorder_decode_x(z oid) returns integer\n    external name zorder.decode_x;"	"zorder"	1	1	false	false	false	2000
-5728	"zorder_decode_y"	"create function zorder_decode_y(z oid) returns integer\n    external name zorder.decode_y;"	"zorder"	1	1	false	false	false	2000
-5732	"optimizer_stats"	"-- This Source Code Form is subject to the terms of the Mozilla Public\n-- License, v. 2.0.  If a copy of the MPL was not distributed with this\n-- file, You can obtain one at http://mozilla.org/MPL/2.0/.\n--\n-- Copyright 2008-2015 MonetDB B.V.\n\n-- show the optimizer statistics maintained by the SQL frontend\ncreate function sys.optimizer_stats ()\n\treturns table (rewrite string, count int)\n\texternal name sql.dump_opt_stats;"	"sql"	1	5	false	false	false	2000
-5736	"querycache"	"-- SQL QUERY CACHE\n-- The SQL query cache returns a table with the query plans kept\n\ncreate function sys.querycache()\n\treturns table (query string, count int)\n\texternal name sql.dump_cache;"	"sql"	1	5	false	false	false	2000
-5740	"querylog"	"-- Trace the SQL input\ncreate procedure sys.querylog(filename string)\n\texternal name sql.logfile;"	"sql"	1	2	true	false	false	2000
-5743	"optimizers"	"-- MONETDB KERNEL SECTION\n-- optimizer pipe catalog\ncreate function sys.optimizers ()\n\treturns table (name string, def string, status string)\n\texternal name sql.optimizers;"	"sql"	1	5	false	false	false	2000
-5753	"environment"	"-- The environment table\ncreate function sys.environment()\n\treturns table (""name"" string, value string)\n\texternal name sql.sql_environment;"	"sql"	1	5	false	false	false	2000
-5761	"bbp"	"-- The BAT buffer pool overview\ncreate function sys.bbp ()\n\treturns table (id int, name string, htype string,\n\t\tttype string, count bigint, refcnt int, lrefcnt int,\n\t\tlocation string, heat int, dirty string,\n\t\tstatus string, kind string)\n\texternal name bbp.get;"	"bbp"	1	5	false	false	false	2000
-5775	"evalalgebra"	"create procedure sys.evalalgebra( ra_stmt string, opt bool)\n\texternal name sql.""evalAlgebra"";"	"sql"	1	2	true	false	false	2000
-5779	"queue"	"-- This Source Code Form is subject to the terms of the Mozilla Public\n-- License, v. 2.0.  If a copy of the MPL was not distributed with this\n-- file, You can obtain one at http://mozilla.org/MPL/2.0/.\n--\n-- Copyright 2008-2015 MonetDB B.V.\n\n-- System monitoring\n\n-- show status of all active SQL queries.\ncreate function sys.queue()\nreturns table(\n\tqtag bigint,\n\t""user"" string,\n\tstarted timestamp,\n\testimate timestamp,\n\tprogress int,\n\tstatus string,\n\ttag oid,\n\tquery string\n)\nexternal name sql.sysmon_queue;"	"sql"	1	5	false	false	false	2000
-5799	"pause"	"-- operations to manipulate the state of havoc queries\ncreate procedure sys.pause(tag int)\nexternal name sql.sysmon_pause;"	"sql"	1	2	true	false	false	2000
-5802	"resume"	"create procedure sys.resume(tag int)\nexternal name sql.sysmon_resume;"	"sql"	1	2	true	false	false	2000
-5805	"stop"	"create procedure sys.stop(tag int)\nexternal name sql.sysmon_stop;"	"sql"	1	2	true	false	false	2000
-5808	"pause"	"create procedure sys.pause(tag bigint)\nexternal name sql.sysmon_pause;"	"sql"	1	2	true	false	false	2000
-5811	"resume"	"create procedure sys.resume(tag bigint)\nexternal name sql.sysmon_resume;"	"sql"	1	2	true	false	false	2000
-5814	"stop"	"create procedure sys.stop(tag bigint)\nexternal name sql.sysmon_stop;"	"sql"	1	2	true	false	false	2000
-5817	"stddev_samp"	"-- This Source Code Form is subject to the terms of the Mozilla Public\n-- License, v. 2.0.  If a copy of the MPL was not distributed with this\n-- file, You can obtain one at http://mozilla.org/MPL/2.0/.\n--\n-- Copyright 2008-2015 MonetDB B.V.\n\ncreate aggregate stddev_samp(val tinyint) returns double\n\texternal name ""aggr"".""stdev"";"	"aggr"	1	3	false	false	false	2000
-5821	"stddev_samp"	"create aggregate stddev_samp(val smallint) returns double\n\texternal name ""aggr"".""stdev"";"	"aggr"	1	3	false	false	false	2000
-5825	"stddev_samp"	"create aggregate stddev_samp(val integer) returns double\n\texternal name ""aggr"".""stdev"";"	"aggr"	1	3	false	false	false	2000
-5829	"stddev_samp"	"create aggregate stddev_samp(val wrd) returns double\n\texternal name ""aggr"".""stdev"";"	"aggr"	1	3	false	false	false	2000
-5833	"stddev_samp"	"create aggregate stddev_samp(val bigint) returns double\n\texternal name ""aggr"".""stdev"";"	"aggr"	1	3	false	false	false	2000
-5837	"stddev_samp"	"create aggregate stddev_samp(val real) returns double\n\texternal name ""aggr"".""stdev"";"	"aggr"	1	3	false	false	false	2000
-5841	"stddev_samp"	"create aggregate stddev_samp(val double) returns double\n\texternal name ""aggr"".""stdev"";"	"aggr"	1	3	false	false	false	2000
-5845	"stddev_samp"	"create aggregate stddev_samp(val date) returns double\n\texternal name ""aggr"".""stdev"";"	"aggr"	1	3	false	false	false	2000
-5849	"stddev_samp"	"create aggregate stddev_samp(val time) returns double\n\texternal name ""aggr"".""stdev"";"	"aggr"	1	3	false	false	false	2000
-5853	"stddev_samp"	"create aggregate stddev_samp(val timestamp) returns double\n\texternal name ""aggr"".""stdev"";"	"aggr"	1	3	false	false	false	2000
-5857	"stddev_pop"	"create aggregate stddev_pop(val tinyint) returns double\n\texternal name ""aggr"".""stdevp"";"	"aggr"	1	3	false	false	false	2000
-5861	"stddev_pop"	"create aggregate stddev_pop(val smallint) returns double\n\texternal name ""aggr"".""stdevp"";"	"aggr"	1	3	false	false	false	2000
-5865	"stddev_pop"	"create aggregate stddev_pop(val integer) returns double\n\texternal name ""aggr"".""stdevp"";"	"aggr"	1	3	false	false	false	2000
-5869	"stddev_pop"	"create aggregate stddev_pop(val wrd) returns double\n\texternal name ""aggr"".""stdevp"";"	"aggr"	1	3	false	false	false	2000
-5873	"stddev_pop"	"create aggregate stddev_pop(val bigint) returns double\n\texternal name ""aggr"".""stdevp"";"	"aggr"	1	3	false	false	false	2000
-5877	"stddev_pop"	"create aggregate stddev_pop(val real) returns double\n\texternal name ""aggr"".""stdevp"";"	"aggr"	1	3	false	false	false	2000
-5881	"stddev_pop"	"create aggregate stddev_pop(val double) returns double\n\texternal name ""aggr"".""stdevp"";"	"aggr"	1	3	false	false	false	2000
-5885	"stddev_pop"	"create aggregate stddev_pop(val date) returns double\n\texternal name ""aggr"".""stdevp"";"	"aggr"	1	3	false	false	false	2000
-5889	"stddev_pop"	"create aggregate stddev_pop(val time) returns double\n\texternal name ""aggr"".""stdevp"";"	"aggr"	1	3	false	false	false	2000
-5893	"stddev_pop"	"create aggregate stddev_pop(val timestamp) returns double\n\texternal name ""aggr"".""stdevp"";"	"aggr"	1	3	false	false	false	2000
-5897	"var_samp"	"create aggregate var_samp(val tinyint) returns double\n\texternal name ""aggr"".""variance"";"	"aggr"	1	3	false	false	false	2000
-5901	"var_samp"	"create aggregate var_samp(val smallint) returns double\n\texternal name ""aggr"".""variance"";"	"aggr"	1	3	false	false	false	2000
-5905	"var_samp"	"create aggregate var_samp(val integer) returns double\n\texternal name ""aggr"".""variance"";"	"aggr"	1	3	false	false	false	2000
-5909	"var_samp"	"create aggregate var_samp(val wrd) returns double\n\texternal name ""aggr"".""variance"";"	"aggr"	1	3	false	false	false	2000
-5913	"var_samp"	"create aggregate var_samp(val bigint) returns double\n\texternal name ""aggr"".""variance"";"	"aggr"	1	3	false	false	false	2000
-5917	"var_samp"	"create aggregate var_samp(val real) returns double\n\texternal name ""aggr"".""variance"";"	"aggr"	1	3	false	false	false	2000
-5921	"var_samp"	"create aggregate var_samp(val double) returns double\n\texternal name ""aggr"".""variance"";"	"aggr"	1	3	false	false	false	2000
-5925	"var_samp"	"create aggregate var_samp(val date) returns double\n\texternal name ""aggr"".""variance"";"	"aggr"	1	3	false	false	false	2000
-5929	"var_samp"	"create aggregate var_samp(val time) returns double\n\texternal name ""aggr"".""variance"";"	"aggr"	1	3	false	false	false	2000
-5933	"var_samp"	"create aggregate var_samp(val timestamp) returns double\n\texternal name ""aggr"".""variance"";"	"aggr"	1	3	false	false	false	2000
-5937	"var_pop"	"create aggregate var_pop(val tinyint) returns double\n\texternal name ""aggr"".""variancep"";"	"aggr"	1	3	false	false	false	2000
-5941	"var_pop"	"create aggregate var_pop(val smallint) returns double\n\texternal name ""aggr"".""variancep"";"	"aggr"	1	3	false	false	false	2000
-5945	"var_pop"	"create aggregate var_pop(val integer) returns double\n\texternal name ""aggr"".""variancep"";"	"aggr"	1	3	false	false	false	2000
-5949	"var_pop"	"create aggregate var_pop(val wrd) returns double\n\texternal name ""aggr"".""variancep"";"	"aggr"	1	3	false	false	false	2000
-5953	"var_pop"	"create aggregate var_pop(val bigint) returns double\n\texternal name ""aggr"".""variancep"";"	"aggr"	1	3	false	false	false	2000
-5957	"var_pop"	"create aggregate var_pop(val real) returns double\n\texternal name ""aggr"".""variancep"";"	"aggr"	1	3	false	false	false	2000
-5961	"var_pop"	"create aggregate var_pop(val double) returns double\n\texternal name ""aggr"".""variancep"";"	"aggr"	1	3	false	false	false	2000
-5965	"var_pop"	"create aggregate var_pop(val date) returns double\n\texternal name ""aggr"".""variancep"";"	"aggr"	1	3	false	false	false	2000
-5969	"var_pop"	"create aggregate var_pop(val time) returns double\n\texternal name ""aggr"".""variancep"";"	"aggr"	1	3	false	false	false	2000
-5973	"var_pop"	"create aggregate var_pop(val timestamp) returns double\n\texternal name ""aggr"".""variancep"";"	"aggr"	1	3	false	false	false	2000
-5977	"median"	"create aggregate median(val tinyint) returns tinyint\n\texternal name ""aggr"".""median"";"	"aggr"	1	3	false	false	false	2000
-5981	"median"	"create aggregate median(val smallint) returns smallint\n\texternal name ""aggr"".""median"";"	"aggr"	1	3	false	false	false	2000
-5985	"median"	"create aggregate median(val integer) returns integer\n\texternal name ""aggr"".""median"";"	"aggr"	1	3	false	false	false	2000
-5989	"median"	"create aggregate median(val wrd) returns wrd\n\texternal name ""aggr"".""median"";"	"aggr"	1	3	false	false	false	2000
-5993	"median"	"create aggregate median(val bigint) returns bigint\n\texternal name ""aggr"".""median"";"	"aggr"	1	3	false	false	false	2000
-5997	"median"	"create aggregate median(val decimal) returns decimal\n\texternal name ""aggr"".""median"";"	"aggr"	1	3	false	false	false	2000
-6001	"median"	"create aggregate median(val real) returns real\n\texternal name ""aggr"".""median"";"	"aggr"	1	3	false	false	false	2000
-6005	"median"	"create aggregate median(val double) returns double\n\texternal name ""aggr"".""median"";"	"aggr"	1	3	false	false	false	2000
-6009	"median"	"create aggregate median(val date) returns date\n\texternal name ""aggr"".""median"";"	"aggr"	1	3	false	false	false	2000
-6013	"median"	"create aggregate median(val time) returns time\n\texternal name ""aggr"".""median"";"	"aggr"	1	3	false	false	false	2000
-6017	"median"	"create aggregate median(val timestamp) returns timestamp\n\texternal name ""aggr"".""median"";"	"aggr"	1	3	false	false	false	2000
-6021	"quantile"	"create aggregate quantile(val tinyint, q double) returns tinyint\n\texternal name ""aggr"".""quantile"";"	"aggr"	1	3	false	false	false	2000
-6026	"quantile"	"create aggregate quantile(val smallint, q double) returns smallint\n\texternal name ""aggr"".""quantile"";"	"aggr"	1	3	false	false	false	2000
-6031	"quantile"	"create aggregate quantile(val integer, q double) returns integer\n\texternal name ""aggr"".""quantile"";"	"aggr"	1	3	false	false	false	2000
-6036	"quantile"	"create aggregate quantile(val wrd, q double) returns wrd\n\texternal name ""aggr"".""quantile"";"	"aggr"	1	3	false	false	false	2000
-6041	"quantile"	"create aggregate quantile(val bigint, q double) returns bigint\n\texternal name ""aggr"".""quantile"";"	"aggr"	1	3	false	false	false	2000
-6046	"quantile"	"create aggregate quantile(val decimal, q double) returns decimal\n\texternal name ""aggr"".""quantile"";"	"aggr"	1	3	false	false	false	2000
-6051	"quantile"	"create aggregate quantile(val real, q double) returns real\n\texternal name ""aggr"".""quantile"";"	"aggr"	1	3	false	false	false	2000
-6056	"quantile"	"create aggregate quantile(val double, q double) returns double\n\texternal name ""aggr"".""quantile"";"	"aggr"	1	3	false	false	false	2000
-6061	"quantile"	"create aggregate quantile(val date, q double) returns date\n\texternal name ""aggr"".""quantile"";"	"aggr"	1	3	false	false	false	2000
-6066	"quantile"	"create aggregate quantile(val time, q double) returns time\n\texternal name ""aggr"".""quantile"";"	"aggr"	1	3	false	false	false	2000
-6071	"quantile"	"create aggregate quantile(val timestamp, q double) returns timestamp\n\texternal name ""aggr"".""quantile"";"	"aggr"	1	3	false	false	false	2000
-6076	"corr"	"create aggregate corr(e1 tinyint, e2 tinyint) returns tinyint\n\texternal name ""aggr"".""corr"";"	"aggr"	1	3	false	false	false	2000
-6081	"corr"	"create aggregate corr(e1 smallint, e2 smallint) returns smallint\n\texternal name ""aggr"".""corr"";"	"aggr"	1	3	false	false	false	2000
-6086	"corr"	"create aggregate corr(e1 integer, e2 integer) returns integer\n\texternal name ""aggr"".""corr"";"	"aggr"	1	3	false	false	false	2000
-6091	"corr"	"create aggregate corr(e1 wrd, e2 wrd) returns wrd\n\texternal name ""aggr"".""corr"";"	"aggr"	1	3	false	false	false	2000
-6096	"corr"	"create aggregate corr(e1 bigint, e2 bigint) returns bigint\n\texternal name ""aggr"".""corr"";"	"aggr"	1	3	false	false	false	2000
-6101	"corr"	"create aggregate corr(e1 real, e2 real) returns real\n\texternal name ""aggr"".""corr"";"	"aggr"	1	3	false	false	false	2000
-6106	"corr"	"create aggregate corr(e1 double, e2 double) returns double\n\texternal name ""aggr"".""corr"";"	"aggr"	1	3	false	false	false	2000
-6124	"mbr"	"-- currently we only use mbr instead of\n-- Envelope():Geometry\n-- as that returns Geometry objects, and we prefer the explicit mbr's\n-- minimum bounding rectangle (mbr)\ncreate function mbr (g geometry) returns mbr external name geom.mbr;"	"geom"	1	1	false	false	false	2000
-6128	"mbroverlaps"	"create function mbroverlaps(a mbr, b mbr) returns boolean external name geom.""mbroverlaps"";"	"geom"	1	1	false	false	false	2000
-6133	"geomfromtext"	"-- The srid in the *FromText Functions is currently not used\ncreate function geomfromtext(wkt string, srid smallint) returns geometry external name geom.""GeomFromText"";"	"geom"	1	1	false	false	false	2000
-6138	"pointfromtext"	"create function pointfromtext(wkt string, srid smallint) returns point external name geom.""PointFromText"";"	"geom"	1	1	false	false	false	2000
-6143	"linefromtext"	"create function linefromtext(wkt string, srid smallint) returns linestring external name geom.""LineFromText"";"	"geom"	1	1	false	false	false	2000
-6148	"polyfromtext"	"create function polyfromtext(wkt string, srid smallint) returns polygon external name geom.""PolyFromText"";"	"geom"	1	1	false	false	false	2000
-6153	"mpointfromtext"	"create function mpointfromtext(wkt string, srid smallint) returns multipoint external name geom.""MultiPointFromText"";"	"geom"	1	1	false	false	false	2000
-6158	"mlinefromtext"	"create function mlinefromtext(wkt string, srid smallint) returns multilinestring external name geom.""MultiLineFromText"";"	"geom"	1	1	false	false	false	2000
-6163	"mpolyfromtext"	"create function mpolyfromtext(wkt string, srid smallint) returns multipolygon external name geom.""MultiPolyFromText"";"	"geom"	1	1	false	false	false	2000
-6168	"geomcollectionfromtext"	"create function geomcollectionfromtext(wkt string, srid smallint) returns multipolygon external name geom.""GeomCollectionFromText"";"	"geom"	1	1	false	false	false	2000
-6173	"polygonfromtext"	"-- alias\ncreate function polygonfromtext(wkt string, srid smallint) returns polygon external name geom.""PolyFromText"";"	"geom"	1	1	false	false	false	2000
-6178	"astext"	"create function astext(g geometry) returns string external name geom.""AsText"";"	"geom"	1	1	false	false	false	2000
-6182	"x"	"create function x(g geometry) returns double external name geom.""X"";"	"geom"	1	1	false	false	false	2000
-6186	"y"	"create function y(g geometry) returns double external name geom.""Y"";"	"geom"	1	1	false	false	false	2000
-6190	"point"	"create function point(x double,y double) returns point external name geom.point;"	"geom"	1	1	false	false	false	2000
-6195	"dimension"	"-- CREATE FUNCTION Point(g Geometry) RETURNS Point external name geom.point;\n-- CREATE FUNCTION Curve(g Geometry) RETURNS Curve external name geom.curve;\n-- CREATE FUNCTION LineString(g Geometry) RETURNS LineString external name geom.linestring;\n-- CREATE FUNCTION Surface(g Geometry) RETURNS Surface external name geom.surface;\n-- CREATE FUNCTION Polygon(g Geometry) RETURNS Polygon external name geom.polygon;\n\n-- ogc basic methods\ncreate function dimension(g geometry) returns integer external name geom.""Dimension"";"	"geom"	1	1	false	false	false	2000
-6199	"geometrytypeid"	"create function geometrytypeid(g geometry) returns integer external name geom.""GeometryTypeId"";"	"geom"	1	1	false	false	false	2000
-6203	"srid"	"create function srid(g geometry) returns integer external name geom.""SRID"";"	"geom"	1	1	false	false	false	2000
-6207	"envelope"	"create function envelope(g geometry) returns geometry external name geom.""Envelope"";"	"geom"	1	1	false	false	false	2000
-6211	"isempty"	"create function isempty(g geometry) returns boolean external name geom.""IsEmpty"";"	"geom"	1	1	false	false	false	2000
-6215	"issimple"	"create function issimple(g geometry) returns boolean external name geom.""IsSimple"";"	"geom"	1	1	false	false	false	2000
-6219	"boundary"	"create function boundary(g geometry) returns geometry external name geom.""Boundary"";"	"geom"	1	1	false	false	false	2000
-6223	"equals"	"-- ogc spatial relation methods\ncreate function equals(a geometry, b geometry) returns boolean external name geom.""Equals"";"	"geom"	1	1	false	false	false	2000
-6228	"disjoint"	"create function disjoint(a geometry, b geometry) returns boolean external name geom.""Disjoint"";"	"geom"	1	1	false	false	false	2000
-6233	"Intersect"	"create function ""Intersect""(a geometry, b geometry) returns boolean external name geom.""Intersect"";"	"geom"	1	1	false	false	false	2000
-6238	"touches"	"create function touches(a geometry, b geometry) returns boolean external name geom.""Touches"";"	"geom"	1	1	false	false	false	2000
-6243	"crosses"	"create function crosses(a geometry, b geometry) returns boolean external name geom.""Crosses"";"	"geom"	1	1	false	false	false	2000
-6248	"within"	"create function within(a geometry, b geometry) returns boolean external name geom.""Within"";"	"geom"	1	1	false	false	false	2000
-6253	"contains"	"create function contains(a geometry, b geometry) returns boolean external name geom.""Contains"";"	"geom"	1	1	false	false	false	2000
-6258	"overlaps"	"create function overlaps(a geometry, b geometry) returns boolean external name geom.""Overlaps"";"	"geom"	1	1	false	false	false	2000
-6263	"relate"	"create function relate(a geometry, b geometry, pattern string) returns boolean external name geom.""Relate"";"	"geom"	1	1	false	false	false	2000
-6269	"area"	"-- ogc Spatial Analysis methods\n\ncreate function area(g geometry) returns float external name geom.""Area"";"	"geom"	1	1	false	false	false	2000
-6273	"length"	"create function length(g geometry) returns float external name geom.""Length"";"	"geom"	1	1	false	false	false	2000
-6277	"distance"	"create function distance(a geometry, b geometry) returns float external name geom.""Distance"";"	"geom"	1	1	false	false	false	2000
-6282	"buffer"	"create function buffer(a geometry, distance float) returns geometry external name geom.""Buffer"";"	"geom"	1	1	false	false	false	2000
-6287	"convexhull"	"create function convexhull(a geometry) returns geometry external name geom.""ConvexHull"";"	"geom"	1	1	false	false	false	2000
-6291	"intersection"	"create function intersection(a geometry, b geometry) returns geometry external name geom.""Intersection"";"	"geom"	1	1	false	false	false	2000
-6296	"Union"	"create function ""Union""(a geometry, b geometry) returns geometry external name geom.""Union"";"	"geom"	1	1	false	false	false	2000
-6301	"difference"	"create function difference(a geometry, b geometry) returns geometry external name geom.""Difference"";"	"geom"	1	1	false	false	false	2000
-6306	"symdifference"	"create function symdifference(a geometry, b geometry) returns geometry external name geom.""SymDifference"";"	"geom"	1	1	false	false	false	2000
-6313	"filter"	"-- access the top level key by name, return its value\ncreate function json.filter(js json, pathexpr string)\nreturns json external name json.filter;"	"json"	1	1	false	false	false	6310
-6318	"filter"	"create function json.filter(js json, name tinyint)\nreturns json external name json.filter;"	"json"	1	1	false	false	false	6310
-6323	"filter"	"create function json.filter(js json, name integer)\nreturns json external name json.filter;"	"json"	1	1	false	false	false	6310
-6328	"filter"	"create function json.filter(js json, name bigint)\nreturns json external name json.filter;"	"json"	1	1	false	false	false	6310
-6333	"text"	"create function json.text(js json, e string)\nreturns string external name json.text;"	"json"	1	1	false	false	false	6310
-6338	"number"	"create function json.number(js json)\nreturns float external name json.number;"	"json"	1	1	false	false	false	6310
-6342	"integer"	"create function json.""integer""(js json)\nreturns bigint external name json.""integer"";"	"json"	1	1	false	false	false	6310
-6346	"isvalid"	"-- test string for JSON compliancy\ncreate function json.isvalid(js string)\nreturns bool external name json.isvalid;"	"json"	1	1	false	false	false	6310
-6350	"isobject"	"create function json.isobject(js string)\nreturns bool external name json.isobject;"	"json"	1	1	false	false	false	6310
-6354	"isarray"	"create function json.isarray(js string)\nreturns bool external name json.isarray;"	"json"	1	1	false	false	false	6310
-6358	"isvalid"	"create function json.isvalid(js json)\nreturns bool external name json.isvalid;"	"json"	1	1	false	false	false	6310
-6362	"isobject"	"create function json.isobject(js json)\nreturns bool external name json.isobject;"	"json"	1	1	false	false	false	6310
-6366	"isarray"	"create function json.isarray(js json)\nreturns bool external name json.isarray;"	"json"	1	1	false	false	false	6310
-6370	"length"	"-- return the number of primary components\ncreate function json.length(js json)\nreturns integer external name json.length;"	"json"	1	1	false	false	false	6310
-6374	"keyarray"	"create function json.keyarray(js json)\nreturns json external name json.keyarray;"	"json"	1	1	false	false	false	6310
-6378	"valuearray"	"create function json.valuearray(js json)\nreturns  json external name json.valuearray;"	"json"	1	1	false	false	false	6310
-6382	"text"	"create function json.text(js json)\nreturns string external name json.text;"	"json"	1	1	false	false	false	6310
-6386	"text"	"create function json.text(js string)\nreturns string external name json.text;"	"json"	1	1	false	false	false	6310
-6390	"text"	"create function json.text(js int)\nreturns string external name json.text;"	"json"	1	1	false	false	false	6310
-6394	"output"	"-- The remainder awaits the implementation\n\ncreate aggregate json.output(js json)\nreturns string external name json.output;"	"json"	1	3	false	false	false	6310
-6398	"tojsonarray"	"-- create function json.object(*) returns json external name json.objectrender;\n\n-- create function json.array(*) returns json external name json.arrayrender;\n\n-- unnesting the JSON structure\n\n-- create function json.unnest(js json)\n-- returns table( id integer, k string, v string) external name json.unnest;\n\n-- create function json.unnest(js json)\n-- returns table( k string, v string) external name json.unnest;\n\n-- create function json.unnest(js json)\n-- returns table( v string) external name json.unnest;\n\n-- create function json.nest table( id integer, k string, v string)\n-- returns json external name json.nest;\n\ncreate aggregate json.tojsonarray( x string ) returns string external name aggr.jsonaggr;"	"aggr"	1	3	false	false	false	6310
-6402	"tojsonarray"	"create aggregate json.tojsonarray( x double ) returns string external name aggr.jsonaggr;"	"aggr"	1	3	false	false	false	6310
-6406	"md5"	"-- This Source Code Form is subject to the terms of the Mozilla Public\n-- License, v. 2.0.  If a copy of the MPL was not distributed with this\n-- file, You can obtain one at http://mozilla.org/MPL/2.0/.\n--\n-- Copyright 2008-2015 MonetDB B.V.\n\n-- (co) Arjen de Rijke\n\ncreate function sys.md5(v string)\nreturns string external name clients.md5sum;"	"clients"	1	1	false	false	false	2000
-6411	"uuid"	"-- generate a new uuid\ncreate function sys.uuid()\nreturns uuid external name uuid.""new"";"	"uuid"	1	1	false	false	false	2000
-6414	"isauuid"	"create function sys.isauuid(u uuid)\nreturns uuid external name uuid.""isaUUID"";"	"uuid"	1	1	false	false	false	2000
-6418	"isauuid"	"create function sys.isauuid(u string)\nreturns uuid external name uuid.""isaUUID"";"	"uuid"	1	1	false	false	false	2000
-6422	"chi2prob"	"-- This Source Code Form is subject to the terms of the Mozilla Public\n-- License, v. 2.0.  If a copy of the MPL was not distributed with this\n-- file, You can obtain one at http://mozilla.org/MPL/2.0/.\n--\n-- Copyright 2008-2015 MonetDB B.V.\n\n-- (co) Arjen de Rijke, Bart Scheers\n-- Use statistical functions from gsl library\n\n-- Calculate Chi squared probability\ncreate function sys.chi2prob(chi2 double, datapoints double)\nreturns double external name gsl.""chi2prob"";"	"gsl"	1	1	false	false	false	2000
-6448	"listdir"	"\n\ncreate procedure listdir(dirname string) external name fits.listdir;"	"fits"	1	2	true	false	false	2000
-6451	"fitsattach"	"create procedure fitsattach(fname string) external name fits.attach;"	"fits"	1	2	true	false	false	2000
-6454	"fitsload"	"create procedure fitsload(tname string) external name fits.load;"	"fits"	1	2	true	false	false	2000
-6457	"listdirpat"	"create procedure listdirpat(dirname string,pat string) external name fits.listdirpattern;"	"fits"	1	2	true	false	false	2000
-6493	"netcdf_attach"	"-- gr_name is ""GLOBAL"" or ""ROOT"" for classic NetCDF files\n-- used for groups in HDF5 files\n-- global attributes have obj_name=""""\n\n-- create function netcdfvar (fname varchar(256)) \n--\treturns int external name netcdf.test;\n\ncreate procedure netcdf_attach(fname varchar(256))\n    external name netcdf.attach;"	"netcdf"	1	2	true	false	false	2000
-6496	"netcdf_importvar"	"create procedure netcdf_importvar(fid integer, varnname varchar(256))\n    external name netcdf.importvariable;"	"netcdf"	1	2	true	false	false	2000
-6500	"storage"	"-- This Source Code Form is subject to the terms of the Mozilla Public\n-- License, v. 2.0.  If a copy of the MPL was not distributed with this\n-- file, You can obtain one at http://mozilla.org/MPL/2.0/.\n--\n-- Copyright 2008-2015 MonetDB B.V.\n\n-- Author M.Kersten\n-- This script gives the database administrator insight in the actual\n-- footprint of the persistent tables and the maximum playground used\n-- when indices are introduced upon them.\n-- By chancing the storagemodelinput table directly, the footprint for\n-- yet to be loaded databases can be assessed.\n\n-- The actual storage footprint of an existing database can be\n-- obtained by the table procuding function storage()\n-- It represents the actual state of affairs, i.e. storage on disk\n-- of columns and foreign key indices, and possible temporary hash indices.\n-- For strings we take a sample to determine their average length.\n\ncreate function sys.""storage""()\nreturns table (""schema"" string, ""table"" string, ""column"" string, ""type"" string, ""mode"" string, location string, ""count"" bigint, typewidth int, columnsize bigint, heapsize bigint, hashes bigint, phash boolean, imprints bigint, sorted boolean)\nexternal name sql.""storage"";"	"sql"	1	5	false	false	false	2000
-6544	"storagemodelinit"	"-- this table can be adjusted to reflect the anticipated final database size\n\n-- The model input can be derived from the current database using\ncreate procedure sys.storagemodelinit()\nbegin\n\tdelete from sys.storagemodelinput;\n\n\tinsert into sys.storagemodelinput\n\tselect x.""schema"", x.""table"", x.""column"", x.""type"", x.typewidth, x.count, 0, x.typewidth, false, x.sorted from sys.""storage""() x;\n\n\tupdate sys.storagemodelinput\n\tset reference = true\n\twhere concat(concat(""schema"",""table""), ""column"") in (\n\t\tselect concat( concat(""fkschema"".""name"", ""fktable"".""name""), ""fkkeycol"".""name"" )\n\t\tfrom\t""sys"".""keys"" as    ""fkkey"",\n\t\t\t\t""sys"".""objects"" as ""fkkeycol"",\n\t\t\t\t""sys"".""tables"" as  ""fktable"",\n\t\t\t\t""sys"".""schemas"" as ""fkschema""\n\t\twhere   ""fktable"".""id"" = ""fkkey"".""table_id""\n\t\t\tand ""fkkey"".""id"" = ""fkkeycol"".""id""\n\t\t\tand ""fkschema"".""id"" = ""fktable"".""schema_id""\n\t\t\tand ""fkkey"".""rkey"" > -1);\n\n\tupdate sys.storagemodelinput\n\tset ""distinct"" = ""count"" -- assume all distinct\n\twhere ""type"" = 'varchar' or ""type""='clob';\nend;"	"user"	2	2	true	false	false	2000
-6546	"columnsize"	"-- The predicted storage footprint of the complete database\n-- determines the amount of diskspace needed for persistent storage\n-- and the upperbound when all possible index structures are created.\n-- The storage requirement for foreign key joins is split amongst the participants.\n\ncreate function sys.columnsize(nme string, i bigint, d bigint)\nreturns bigint\nbegin\n\tcase\n\twhen nme = 'boolean' then return i;\n\twhen nme = 'char' then return 2*i;\n\twhen nme = 'smallint' then return 2 * i;\n\twhen nme = 'int' then return 4 * i;\n\twhen nme = 'bigint' then return 8 * i;\n\twhen nme = 'hugeint' then return 16 * i;\n\twhen nme = 'timestamp' then return 8 * i;\n\twhen  nme = 'varchar' then\n\t\tcase\n\t\twhen cast(d as bigint) << 8 then return i;\n\t\twhen cast(d as bigint) << 16 then return 2 * i;\n\t\twhen cast(d as bigint) << 32 then return 4 * i;\n\t\telse return 8 * i;\n\t\tend case;\n\telse return 8 * i;\n\tend case;\nend;"	"user"	2	1	false	false	false	2000
-6552	"heapsize"	"create function sys.heapsize(tpe string, i bigint, w int)\nreturns bigint\nbegin\n\tif  tpe <> 'varchar' and tpe <> 'clob'\n\tthen\n\t\treturn 0;\n\tend if;\n\treturn 10240 + i * w;\nend;"	"user"	2	1	false	false	false	2000
-6558	"hashsize"	"create function sys.hashsize(b boolean, i bigint)\nreturns bigint\nbegin\n\t-- assume non-compound keys\n\tif  b = true\n\tthen\n\t\treturn 8 * i;\n\tend if;\n\treturn 0;\nend;"	"user"	2	1	false	false	false	2000
-6563	"imprintsize"	"create function sys.imprintsize(i bigint, nme string)\nreturns bigint\nbegin\n\tif nme = 'boolean'\n\t\tor nme = 'tinyint'\n\t\tor nme = 'smallint'\n\t\tor nme = 'int'\n\t\tor nme = 'bigint'\n\t\tor nme = 'hugeint'\n\t\tor nme = 'decimal'\n\t\tor nme = 'date'\n\t\tor nme = 'timestamp'\n\t\tor nme = 'real'\n\t\tor nme = 'double'\n\tthen\n\t\treturn cast( i * 0.12 as bigint);\n\tend if ;\n\treturn 0;\nend;"	"user"	2	1	false	false	false	2000
-6568	"storagemodel"	"create function sys.storagemodel()\nreturns table (\n\t""schema"" string,\n\t""table"" string,\n\t""column"" string,\n\t""type"" string,\n\t""count"" bigint,\n\tcolumnsize bigint,\n\theapsize bigint,\n\thashes bigint,\n\timprints bigint,\n\tsorted boolean)\nbegin\n\treturn select i.""schema"", i.""table"", i.""column"", i.""type"", i.""count"",\n\tcolumnsize(i.""type"", i.count, i.""distinct""),\n\theapsize(i.""type"", i.""distinct"", i.""atomwidth""),\n\thashsize(i.""reference"", i.""count""),\n\timprintsize(i.""count"",i.""type""),\n\ti.sorted\n\tfrom sys.storagemodelinput i;\nend;"	"user"	2	5	false	false	false	2000
-6615	"analyze"	"create procedure analyze()\nexternal name sql.analyze;"	"sql"	1	2	true	false	false	2000
-6617	"analyze"	"create procedure analyze(tbl string)\nexternal name sql.analyze;"	"sql"	1	2	true	false	false	2000
-6620	"analyze"	"create procedure analyze(sch string, tbl string)\nexternal name sql.analyze;"	"sql"	1	2	true	false	false	2000
-6624	"analyze"	"create procedure analyze(sch string, tbl string, col string)\nexternal name sql.analyze;"	"sql"	1	2	true	false	false	2000
-6629	"analyze"	"-- control the sample size\ncreate procedure analyze(""sample"" bigint)\nexternal name sql.analyze;"	"sql"	1	2	true	false	false	2000
-6632	"analyze"	"create procedure analyze(tbl string, ""sample"" bigint)\nexternal name sql.analyze;"	"sql"	1	2	true	false	false	2000
-6636	"analyze"	"create procedure analyze(sch string, tbl string, ""sample"" bigint)\nexternal name sql.analyze;"	"sql"	1	2	true	false	false	2000
-6641	"analyze"	"create procedure analyze(sch string, tbl string, col string, ""sample"" bigint)\nexternal name sql.analyze;"	"sql"	1	2	true	false	false	2000
-6647	"reverse"	"-- This Source Code Form is subject to the terms of the Mozilla Public\n-- License, v. 2.0.  If a copy of the MPL was not distributed with this\n-- file, You can obtain one at http://mozilla.org/MPL/2.0/.\n--\n-- Copyright 2008-2015 MonetDB B.V.\n\n-- add function signatures to SQL catalog\n\n\n-- Reverse a string\ncreate function reverse(src string)\nreturns string external name udf.reverse;"	"udf"	1	1	false	false	false	2000
-6651	"fuse"	"-- fuse two (1-byte) tinyint values into one (2-byte) smallint value\ncreate function fuse(one tinyint, two tinyint)\nreturns smallint external name udf.fuse;"	"udf"	1	1	false	false	false	2000
-6656	"fuse"	"-- fuse two (2-byte) smallint values into one (4-byte) integer value\ncreate function fuse(one smallint, two smallint)\nreturns integer external name udf.fuse;"	"udf"	1	1	false	false	false	2000
-6661	"fuse"	"-- fuse two (4-byte) integer values into one (8-byte) bigint value\ncreate function fuse(one integer, two integer)\nreturns bigint external name udf.fuse;"	"udf"	1	1	false	false	false	2000
-6667	"bam_loader_repos"	"create procedure bam.bam_loader_repos(bam_repos string, dbschema smallint, nr_threads smallint)\nexternal name bam.bam_loader_repos;"	"bam"	1	2	true	false	false	6665
-6672	"bam_loader_files"	"create procedure bam.bam_loader_files(bam_files string, dbschema smallint, nr_threads smallint)\nexternal name bam.bam_loader_files;"	"bam"	1	2	true	false	false	6665
-6677	"bam_loader_file"	"create procedure bam.bam_loader_file(bam_file string, dbschema smallint)\nexternal name bam.bam_loader_file;"	"bam"	1	2	true	false	false	6665
-6681	"bam_drop_file"	"create procedure bam.bam_drop_file(file_id bigint, dbschema smallint)\nexternal name bam.bam_drop_file;"	"bam"	1	2	true	false	false	6665
-6685	"bam_flag"	"create function bam.bam_flag(flag smallint, name string)\nreturns boolean external name bam.bam_flag;"	"bam"	1	1	false	false	false	6665
-6690	"reverse_seq"	"create function bam.reverse_seq(seq string)\nreturns string external name bam.reverse_seq;"	"bam"	1	1	false	false	false	6665
-6694	"reverse_qual"	"create function bam.reverse_qual(qual string)\nreturns string external name bam.reverse_qual;"	"bam"	1	1	false	false	false	6665
-6698	"seq_length"	"create function bam.seq_length(cigar string)\nreturns int external name bam.seq_length;"	"bam"	1	1	false	false	false	6665
-6702	"sam_export"	"create procedure bam.sam_export(output_path string)\nexternal name bam.sam_export;"	"bam"	1	2	true	false	false	6665
-6705	"bam_export"	"create procedure bam.bam_export(output_path string)\nexternal name bam.bam_export;"	"bam"	1	2	true	false	false	6665
-6775	"generate_series"	"-- This Source Code Form is subject to the terms of the Mozilla Public\n-- License, v. 2.0.  If a copy of the MPL was not distributed with this\n-- file, You can obtain one at http://mozilla.org/MPL/2.0/.\n--\n-- Copyright 2008-2015 MonetDB B.V.\n\n-- (c) Author M.Kersten\n\ncreate function sys.generate_series(first tinyint, last tinyint)\nreturns table (value tinyint)\nexternal name generator.series;"	"generator"	1	5	false	false	false	2000
-6780	"generate_series"	"create function sys.generate_series(first tinyint, last tinyint, stepsize tinyint)\nreturns table (value tinyint)\nexternal name generator.series;"	"generator"	1	5	false	false	false	2000
-6786	"generate_series"	"create function sys.generate_series(first smallint, last smallint)\nreturns table (value smallint)\nexternal name generator.series;"	"generator"	1	5	false	false	false	2000
-6791	"generate_series"	"create function sys.generate_series(first smallint, last smallint, stepsize smallint)\nreturns table (value smallint)\nexternal name generator.series;"	"generator"	1	5	false	false	false	2000
-6797	"generate_series"	"create function sys.generate_series(first int, last int)\nreturns table (value int)\nexternal name generator.series;"	"generator"	1	5	false	false	false	2000
-6802	"generate_series"	"create function sys.generate_series(first int, last int, stepsize int)\nreturns table (value int)\nexternal name generator.series;"	"generator"	1	5	false	false	false	2000
-6808	"generate_series"	"create function sys.generate_series(first bigint, last bigint)\nreturns table (value bigint)\nexternal name generator.series;"	"generator"	1	5	false	false	false	2000
-6813	"generate_series"	"create function sys.generate_series(first bigint, last bigint, stepsize bigint)\nreturns table (value bigint)\nexternal name generator.series;"	"generator"	1	5	false	false	false	2000
-6819	"generate_series"	"create function sys.generate_series(first real, last real, stepsize real)\nreturns table (value real)\nexternal name generator.series;"	"generator"	1	5	false	false	false	2000
-6825	"generate_series"	"create function sys.generate_series(first double, last double, stepsize double)\nreturns table (value double)\nexternal name generator.series;"	"generator"	1	5	false	false	false	2000
-6831	"generate_series"	"create function sys.generate_series(first decimal(10,2), last decimal(10,2), stepsize decimal(10,2))\nreturns table (value decimal(10,2))\nexternal name generator.series;"	"generator"	1	5	false	false	false	2000
-6837	"generate_series"	"create function sys.generate_series(first timestamp, last timestamp, stepsize interval second)\nreturns table (value timestamp)\nexternal name generator.series;"	"generator"	1	5	false	false	false	2000
->>>>>>> 92ed300c
 COMMIT;
 START TRANSACTION;
 CREATE TABLE "sys"."idxs" (
@@ -11750,7 +7193,6 @@
 	"type"     INTEGER,
 	"name"     VARCHAR(1024)
 );
-<<<<<<< HEAD
 COPY 7 RECORDS INTO "sys"."idxs" FROM stdin USING DELIMITERS '\t','\n','"';
 6686	6687	0	"files_pkey_file_id"
 6697	6700	0	"sq_pkey_sn_file_id"
@@ -11759,21 +7201,6 @@
 6718	6719	1	"rg_fkey_file_id"
 6728	6731	0	"pg_pkey_id_file_id"
 6730	6731	1	"pg_fkey_file_id"
-=======
-COPY 12 RECORDS INTO "sys"."idxs" FROM stdin USING DELIMITERS '\t','\n','"';
-6429	6430	0	"keywords_keyword_pkey"
-6434	6438	0	"table_types_table_type_id_pkey"
-6437	6438	0	"table_types_table_type_name_unique"
-6442	6446	0	"dependency_types_dependency_type_id_pkey"
-6445	6446	0	"dependency_types_dependency_type_name_unique"
-6715	6716	0	"files_pkey_file_id"
-6726	6729	0	"sq_pkey_sn_file_id"
-6728	6729	1	"sq_fkey_file_id"
-6745	6748	0	"rg_pkey_id_file_id"
-6747	6748	1	"rg_fkey_file_id"
-6757	6760	0	"pg_pkey_id_file_id"
-6759	6760	1	"pg_fkey_file_id"
->>>>>>> 92ed300c
 COMMIT;
 START TRANSACTION;
 CREATE TABLE "sys"."keys" (
@@ -11784,7 +7211,6 @@
 	"rkey"     INTEGER,
 	"action"   INTEGER
 );
-<<<<<<< HEAD
 COPY 7 RECORDS INTO "sys"."keys" FROM stdin USING DELIMITERS '\t','\n','"';
 6685	6687	0	"files_pkey_file_id"	-1	-1
 6696	6700	0	"sq_pkey_sn_file_id"	-1	-1
@@ -11793,21 +7219,6 @@
 6717	6719	2	"rg_fkey_file_id"	6685	514
 6727	6731	0	"pg_pkey_id_file_id"	-1	-1
 6729	6731	2	"pg_fkey_file_id"	6685	514
-=======
-COPY 12 RECORDS INTO "sys"."keys" FROM stdin USING DELIMITERS '\t','\n','"';
-6428	6430	0	"keywords_keyword_pkey"	-1	-1
-6433	6438	0	"table_types_table_type_id_pkey"	-1	-1
-6436	6438	1	"table_types_table_type_name_unique"	-1	-1
-6441	6446	0	"dependency_types_dependency_type_id_pkey"	-1	-1
-6444	6446	1	"dependency_types_dependency_type_name_unique"	-1	-1
-6714	6716	0	"files_pkey_file_id"	-1	-1
-6725	6729	0	"sq_pkey_sn_file_id"	-1	-1
-6727	6729	2	"sq_fkey_file_id"	6714	514
-6744	6748	0	"rg_pkey_id_file_id"	-1	-1
-6746	6748	2	"rg_fkey_file_id"	6714	514
-6756	6760	0	"pg_pkey_id_file_id"	-1	-1
-6758	6760	2	"pg_fkey_file_id"	6714	514
->>>>>>> 92ed300c
 COMMIT;
 START TRANSACTION;
 CREATE TABLE "sys"."objects" (
@@ -11815,7 +7226,6 @@
 	"name" VARCHAR(1024),
 	"nr"   INTEGER
 );
-<<<<<<< HEAD
 COPY 20 RECORDS INTO "sys"."objects" FROM stdin USING DELIMITERS '\t','\n','"';
 6686	"file_id"	0
 6685	"file_id"	0
@@ -11837,39 +7247,6 @@
 6727	"id"	0
 6727	"file_id"	1
 6729	"file_id"	0
-=======
-COPY 30 RECORDS INTO "sys"."objects" FROM stdin USING DELIMITERS '\t','\n','"';
-6429	"keyword"	0
-6428	"keyword"	0
-6434	"table_type_id"	0
-6437	"table_type_name"	0
-6433	"table_type_id"	0
-6436	"table_type_name"	0
-6442	"dependency_type_id"	0
-6445	"dependency_type_name"	0
-6441	"dependency_type_id"	0
-6444	"dependency_type_name"	0
-6715	"file_id"	0
-6714	"file_id"	0
-6726	"sn"	0
-6726	"file_id"	1
-6728	"file_id"	0
-6725	"sn"	0
-6725	"file_id"	1
-6727	"file_id"	0
-6745	"id"	0
-6745	"file_id"	1
-6747	"file_id"	0
-6744	"id"	0
-6744	"file_id"	1
-6746	"file_id"	0
-6757	"id"	0
-6757	"file_id"	1
-6759	"file_id"	0
-6756	"id"	0
-6756	"file_id"	1
-6758	"file_id"	0
->>>>>>> 92ed300c
 COMMIT;
 START TRANSACTION;
 CREATE TABLE "sys"."privileges" (
@@ -11893,21 +7270,12 @@
 2086	1	1	0	0
 2091	1	1	0	0
 2102	1	1	0	0
-<<<<<<< HEAD
 5195	1	1	0	0
 5205	1	1	0	0
 5231	1	1	0	0
 5234	1	1	0	0
 5238	1	1	0	0
 6815	1	1	3	0
-=======
-5201	1	1	0	0
-5212	1	1	0	0
-5238	1	1	0	0
-5241	1	1	0	0
-5245	1	1	0	0
-6844	1	1	3	0
->>>>>>> 92ed300c
 COMMIT;
 START TRANSACTION;
 CREATE TABLE "sys"."schemas" (
@@ -11920,13 +7288,8 @@
 COPY 4 RECORDS INTO "sys"."schemas" FROM stdin USING DELIMITERS '\t','\n','"';
 2000	"sys"	2	3	true
 2106	"tmp"	2	3	true
-<<<<<<< HEAD
 6302	"json"	3	3	true
 6636	"bam"	3	3	true
-=======
-6310	"json"	3	3	true
-6665	"bam"	3	3	true
->>>>>>> 92ed300c
 COMMIT;
 START TRANSACTION;
 CREATE TABLE "sys"."sequences" (
@@ -11974,11 +7337,7 @@
 CREATE TABLE "sys"."systemfunctions" (
 	"function_id" INTEGER
 );
-<<<<<<< HEAD
 COPY 1356 RECORDS INTO "sys"."systemfunctions" FROM stdin USING DELIMITERS '\t','\n','"';
-=======
-COPY 1357 RECORDS INTO "sys"."systemfunctions" FROM stdin USING DELIMITERS '\t','\n','"';
->>>>>>> 92ed300c
 28
 29
 30
@@ -13046,7 +8405,6 @@
 84
 85
 86
-<<<<<<< HEAD
 87
 5216
 5219
@@ -13155,114 +8513,6 @@
 5807
 5809
 5813
-=======
-5223
-5226
-5232
-5252
-5257
-5262
-5266
-5270
-5274
-5278
-5281
-5285
-5289
-5293
-5297
-5301
-5305
-5309
-5313
-5317
-5321
-5325
-5329
-5333
-5337
-5344
-5350
-5355
-5360
-5365
-5370
-5375
-5381
-5385
-5389
-5393
-5398
-5402
-5406
-5410
-5414
-5418
-5423
-5428
-5433
-5438
-5448
-5498
-5500
-5502
-5505
-5507
-5537
-5541
-5544
-5548
-5552
-5556
-5560
-5564
-5568
-5573
-5578
-5583
-5588
-5593
-5598
-5603
-5608
-5613
-5618
-5623
-5628
-5633
-5638
-5643
-5648
-5653
-5657
-5673
-5676
-5680
-5683
-5687
-5690
-5697
-5702
-5708
-5714
-5719
-5724
-5728
-5732
-5736
-5740
-5743
-5753
-5761
-5775
-5779
-5799
-5802
-5805
-5808
-5811
-5814
->>>>>>> 92ed300c
 5817
 5821
 5825
@@ -13313,7 +8563,6 @@
 6005
 6009
 6013
-<<<<<<< HEAD
 6018
 6023
 6028
@@ -13348,49 +8597,12 @@
 6182
 6187
 6191
-=======
-6017
-6021
-6026
-6031
-6036
-6041
-6046
-6051
-6056
-6061
-6066
-6071
-6076
-6081
-6086
-6091
-6096
-6101
-6106
-6124
-6128
-6133
-6138
-6143
-6148
-6153
-6158
-6163
-6168
-6173
-6178
-6182
-6186
-6190
->>>>>>> 92ed300c
 6195
 6199
 6203
 6207
 6211
 6215
-<<<<<<< HEAD
 6220
 6225
 6230
@@ -13415,32 +8627,6 @@
 6325
 6330
 6334
-=======
-6219
-6223
-6228
-6233
-6238
-6243
-6248
-6253
-6258
-6263
-6269
-6273
-6277
-6282
-6287
-6291
-6296
-6301
-6306
-6313
-6318
-6323
-6328
-6333
->>>>>>> 92ed300c
 6338
 6342
 6346
@@ -13461,7 +8647,6 @@
 6406
 6410
 6414
-<<<<<<< HEAD
 6419
 6422
 6425
@@ -13509,57 +8694,6 @@
 6796
 6802
 6808
-=======
-6418
-6422
-6448
-6451
-6454
-6457
-6493
-6496
-6500
-6544
-6546
-6552
-6558
-6563
-6568
-6615
-6617
-6620
-6624
-6629
-6632
-6636
-6641
-6647
-6651
-6656
-6661
-6667
-6672
-6677
-6681
-6685
-6690
-6694
-6698
-6702
-6705
-6775
-6780
-6786
-6791
-6797
-6802
-6808
-6813
-6819
-6825
-6831
-6837
->>>>>>> 92ed300c
 COMMIT;
 START TRANSACTION;
 CREATE TABLE "sys"."triggers" (
@@ -13614,7 +8748,6 @@
 24	"timestamp"	"timestamp"	7	0	0	14	0
 25	"timestamp"	"timestamptz"	7	1	0	14	0
 26	"sqlblob"	"blob"	0	0	0	5	0
-<<<<<<< HEAD
 5272	"url"	"url"	0	0	0	15	2000
 5357	"inet"	"inet"	0	0	0	15	2000
 6102	"wkb"	"point"	0	0	0	15	2000
@@ -13632,25 +8765,6 @@
 6114	"mbr"	"mbr"	0	0	0	15	2000
 6303	"json"	"json"	0	0	0	15	2000
 6401	"uuid"	"uuid"	0	0	0	15	2000
-=======
-5279	"url"	"url"	0	0	0	15	2000
-5379	"inet"	"inet"	0	0	0	15	2000
-6110	"wkb"	"point"	0	0	0	15	2000
-6111	"wkb"	"curve"	0	0	0	15	2000
-6112	"wkb"	"linestring"	0	0	0	15	2000
-6113	"wkb"	"surface"	0	0	0	15	2000
-6114	"wkb"	"polygon"	0	0	0	15	2000
-6115	"wkb"	"multipoint"	0	0	0	15	2000
-6116	"wkb"	"multicurve"	0	0	0	15	2000
-6117	"wkb"	"multilinestring"	0	0	0	15	2000
-6118	"wkb"	"multisurface"	0	0	0	15	2000
-6119	"wkb"	"multipolygon"	0	0	0	15	2000
-6120	"wkb"	"geometry"	0	0	0	15	2000
-6121	"wkb"	"geomcollection"	0	0	0	15	2000
-6122	"mbr"	"mbr"	0	0	0	15	2000
-6311	"json"	"json"	0	0	0	15	2000
-6409	"uuid"	"uuid"	0	0	0	15	2000
->>>>>>> 92ed300c
 COMMIT;
 START TRANSACTION;
 CREATE TABLE "sys"."user_role" (
