stdout of test 'malcheck` in directory 'clients` itself:


# 15:15:51 >  
# 15:15:51 >  "./malcheck.sh" "malcheck"
# 15:15:51 >  

<<<<<<< HEAD
BSKTdrop: missing for MAL command drop in sql/backends/monet5/iot/basket.mal
BSKTerror: missing for MAL command error in sql/backends/monet5/iot/iot.mal
PNstop: missing for MAL pattern stop in sql/backends/monet5/iot/iot.mal
PNstep: missing for MAL pattern step in sql/backends/monet5/iot/petrinet.mal
=======
OPTsetDebugStr: missing for MAL command mdb.traceOptimizer in monetdb5/optimizer/optimizer.mal
>>>>>>> 6f220b1b

# 15:16:26 >  
# 15:16:26 >  "Done."
# 15:16:26 >  
<|MERGE_RESOLUTION|>--- conflicted
+++ resolved
@@ -5,14 +5,11 @@
 # 15:15:51 >  "./malcheck.sh" "malcheck"
 # 15:15:51 >  
 
-<<<<<<< HEAD
+OPTsetDebugStr: missing for MAL command mdb.traceOptimizer in monetdb5/optimizer/optimizer.mal
 BSKTdrop: missing for MAL command drop in sql/backends/monet5/iot/basket.mal
 BSKTerror: missing for MAL command error in sql/backends/monet5/iot/iot.mal
 PNstop: missing for MAL pattern stop in sql/backends/monet5/iot/iot.mal
 PNstep: missing for MAL pattern step in sql/backends/monet5/iot/petrinet.mal
-=======
-OPTsetDebugStr: missing for MAL command mdb.traceOptimizer in monetdb5/optimizer/optimizer.mal
->>>>>>> 6f220b1b
 
 # 15:16:26 >  
 # 15:16:26 >  "Done."
