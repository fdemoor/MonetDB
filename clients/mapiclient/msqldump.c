--- conflicted
+++ resolved
@@ -104,11 +104,7 @@
 		{"functions", 0, 0, 'f'},
 		{"table", 1, 0, 't'},
 		{"inserts", 0, 0, 'N'},
-<<<<<<< HEAD
-		{"Xdebug", 2, 0, 'X'},
-=======
-		{"trace", 0, 0, 't'},
->>>>>>> 9722cc35
+		{"Xdebug", 0, 0, 'X'},
 		{"user", 1, 0, 'u'},
 		{"quiet", 0, 0, 'q'},
 		{"help", 0, 0, '?'},
@@ -176,11 +172,7 @@
 		mnstr_destroy(config);
 	}
 
-<<<<<<< HEAD
-	while ((c = getopt_long(argc, argv, "h:p:d:Dft:NX::u:q?", long_options, NULL)) != -1) {
-=======
-	while ((c = getopt_long(argc, argv, "u:p:d:DNfqh:t?", long_options, NULL)) != -1) {
->>>>>>> 9722cc35
+	while ((c = getopt_long(argc, argv, "h:p:d:Dft:NXu:q?", long_options, NULL)) != -1) {
 		switch (c) {
 		case 'u':
 			user = optarg;
