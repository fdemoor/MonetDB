/*
 * This Source Code Form is subject to the terms of the Mozilla Public
 * License, v. 2.0.  If a copy of the MPL was not distributed with this
 * file, You can obtain one at http://mozilla.org/MPL/2.0/.
 *
 * Copyright 2008-2015 MonetDB B.V.
 */

/* (c) M Kersten, S Manegold
 * The easiest calling method is something like:
 * tomograph -d demo --atlast=10
 * which connects to the demo database server and
 * will collect the tomograph pages for at most 10 SQL queries
 * For each page a gnuplot file, a data file, and the event trace
 * are collected for more focussed analysis.
 * 
*/

#include "monetdb_config.h"
#include "monet_options.h"
#include <mapi.h>
#include <stream.h>
#include <stdio.h>
#include <string.h>
#include <stdlib.h>
#include <sys/stat.h>
#include <errno.h>
#include <signal.h>
#include <unistd.h>
#include "mprompt.h"
#include "dotmonetdb.h"
#include "eventparser.h"

#ifndef HAVE_GETOPT_LONG
# include "monet_getopt.h"
#else
# ifdef HAVE_GETOPT_H
#  include "getopt.h"
# endif
#endif

#ifdef TIME_WITH_SYS_TIME
# include <sys/time.h>
# include <time.h>
#else
# ifdef HAVE_SYS_TIME_H
#  include <sys/time.h>
# else
#  include <time.h>
# endif
#endif
#ifdef NATIVE_WIN32
#include <direct.h>
#endif

#define die(dbh, hdl)						\
	do {							\
		(hdl ? mapi_explain_query(hdl, stderr) :	\
		 dbh ? mapi_explain(dbh, stderr) :		\
		 fprintf(stderr, "!! command failed\n"));	\
		goto stop_disconnect;				\
	} while (0)

#define doQ(X)								\
	do {								\
		if ((hdl = mapi_query(dbh, X)) == NULL ||	\
		    mapi_error(dbh) != MOK)			\
			die(dbh, hdl);			\
	} while (0)

static stream *conn = NULL;
static char hostname[128];
static char *dbname = NULL;
#ifdef NATIVE_WIN32
static char *dirpath= "cache\\";
#else
static char *dirpath= "cache/";
#endif
static char *prefix = "tomograph";
static char basefile[BUFSIZ];
static FILE *tracefd;
static lng startrange = 0, endrange = 0;
static char *inputfile = NULL;
static char *title = 0;
static char *query = 0;
static int beat = 5000;
static int cpus = 0;
static int atlas= 32;
static int atlaspage = 0;
static FILE *gnudata;
static Mapi dbh;
static MapiHdl hdl = NULL;

/*
 * Parsing the argument list of a MAL call to obtain un-quoted string values
 */
static int capturing=0;

#define MAXTHREADS 1048
#define MAXBOX 32678	 /* should be > MAXTHREADS */

static int crossings[MAXTHREADS][MAXTHREADS];
static int target[MAXTHREADS];
static int source[MAXTHREADS];

/* color map management, fixed */
/* see http://www.uni-hamburg.de/Wiss/FB/15/Sustainability/schneider/gnuplot/colors.htm */
/* The initial dictionary is geared towars TPCH-use */
typedef struct COLOR {
	int freq;
	lng timeused;
	char *mod, *fcn, *col;
} Color;

#define NUM_COLORS ((int) (sizeof(dictionary) / sizeof(RGB)))
#define MAX_LEGEND_SHORT 30 /* max. size of colormap / legend */
#define PERCENTAGE 0.01 /* threshold for time filter */

typedef struct {
	char *name;
	char *hsv;
	int red, green, blue;
} RGB;

/* the color table is randomized */
RGB
dictionary[] = {
/* 227 */	{ "saddlebrown", "#8B4513", 139, 69, 19 },
/* 557 */	{ "navyblue", "#9FAFDF", 159, 175, 223 },
/* 734 */	{ "lightyellow", "#FFFFE0", 255, 255, 224 },
/* 750 */	{ "azure", "#F0FFFF", 240, 255, 255 },
/* 496 */	{ "turquoise", "#40E0D0", 64, 224, 208 },
/* 750 */	{ "mintcream", "#F5FFFA", 245, 255, 250 },
/* 278 */	{ "darkcyan", "#008B8B", 0, 139, 139 },
/* 239 */	{ "darkolivegreen", "#556B2F", 85, 107, 47 },
/* 128 */	{ "maroon", "#800000", 128, 0, 0 },
/* 735 */	{ "whitesmoke", "#F5F5F5", 245, 245, 245 },
/* 315 */	{ "dimgray", "#696969", 105, 105, 105 },
/* 492 */	{ "salmon", "#FA8072", 250, 128, 114 },
/* 353 */	{ "mediumvioletred", "#C71585", 199, 21, 133 },
/* 477 */	{ "mediumaquamarine", "#66CDAA", 102, 205, 170 },
/* 139 */	{ "darkblue", "#00008B", 0, 0, 139 },
/* 710 */	{ "beige", "#F5F5DC", 245, 245, 220 },
/* 352 */	{ "mediumseagreen", "#3CB371", 60, 179, 113 },
/* 413 */	{ "cadetblue", "#5F9EA0", 95, 158, 160 },
/* 660 */	{ "gainsboro", "#DCDCDC", 220, 220, 220 },
/* 465 */	{ "mediumslateblue", "#7B68EE", 123, 104, 238 },
/* 623 */	{ "thistle", "#D8BFD8", 216, 191, 216 },
/* 745 */	{ "floralwhite", "#FFFAF0", 255, 250, 240 },
/* 710 */	{ "lemonchiffon", "#FFFACD", 255, 250, 205 },
/* 765 x 	{ "white", "#FFFFFF", 255, 255, 255 }, */
/* 256 */	{ "olive", "#808000", 128, 128, 0 },
/* 255 */	{ "red", "#FF0000", 255, 0, 0 },
/* 380 */	{ "steelblue", "#4682B4", 70, 130, 180 },
/* 664 */	{ "moccasin", "#FFE4B5", 255, 228, 181 },
/* 395 */	{ "darkorange", "#FF8C00", 255, 140, 0 },
/* 507 */	{ "darkgray", "#A9A9A9", 169, 169, 169 },
/* 272 */	{ "seagreen", "#2E8B57", 46, 139, 87 },
/* 755 */	{ "snow", "#FFFAFA", 255, 250, 250 },
/* 284 */	{ "olivedrab", "#6B8E23", 107, 142, 35 },
/* 382 */	{ "chartreuse", "#7FFF00", 127, 255, 0 },
/* 478 */	{ "palevioletred", "#DB7093", 219, 112, 147 },
/* 710 */	{ "lavender", "#E6E6FA", 230, 230, 250 },
/* 162 */	{ "midnightblue", "#191970", 25, 25, 112 },
/* 708 */	{ "mistyrose", "#FFE4E1", 255, 228, 225 },
/* 425 */	{ "tomato", "#FF6347", 255, 99, 71 },
/* 576 */	{ "skyblue", "#87CEEB", 135, 206, 235 },
/* 420 */	{ "orange", "#FFA500", 255, 165, 0 },
/* 128 */	{ "green", "#008000", 0, 128, 0 },
/* 740 */	{ "lavenderblush", "#FFF0F5", 255, 240, 245 },
/* 380 */	{ "lightseagreen", "#20B2AA", 32, 178, 170 },
/* 415 */	{ "darkturquoise", "#00CED1", 0, 206, 209 },
/* 526 */	{ "lightgreen", "#90EE90", 144, 238, 144 },
/* 395 */	{ "royalblue", "#4169E1", 65, 105, 225 },
/* 205 */	{ "darkslategray", "#2F4F4F", 47, 79, 79 },
/* 415 */	{ "goldenrod", "#DAA520", 218, 165, 32 },
/* 735 */	{ "honeydew", "#F0FFF0", 240, 255, 240 },
/* 246 */	{ "firebrick", "#B22222", 178, 34, 34 },
/* 255 */	{ "lime", "#00FF00", 0, 255, 0 },
/* 381 */	{ "gray", "#7F7F7F", 127, 127, 127 },
/* 128 */	{ "navy", "#000080", 0, 0, 128 },
/* 479 */	{ "darkkhaki", "#BDB76B", 189, 183, 107 },
/* 345 */	{ "chocolate", "#D2691E", 210, 105, 30 },
/* 474 */	{ "rosybrown", "#BC8F8F", 188, 143, 143 },
/* 255 */	{ "blue", "#0000FF", 0, 0, 255 },
/* 408 */	{ "lightslategray", "#778899", 119, 136, 153 },
/* 504 */	{ "sandybrown", "#F4A460", 244, 164, 96 },
/* 728 */	{ "oldlace", "#FDF5E6", 253, 245, 230 },
/* 249 */	{ "brown", "#A52A2A", 165, 42, 42 },
/* 743 */	{ "aliceblue", "#F0F8FF", 240, 248, 255 },
/* 630 */	{ "lightpink", "#FFB6C1", 255, 182, 193 },
/*   0  x	{ "black", "#000000", 0, 0, 0 }, */
/* 404 */	{ "mediumspringgreen", "#00FA9A", 0, 250, 154 },
/* 486 */	{ "cornflowerblue", "#6495ED", 100, 149, 237 },
/* 723 */	{ "cornsilk", "#FFF8DC", 255, 248, 220 },
/* 710 */	{ "lightgoldenrodyellow", "#FAFAD2", 250, 250, 210 },
/* 207 */	{ "forestgreen", "#228B22", 34, 139, 34 },
/* 707 */	{ "papayawhip", "#FFEFD5", 255, 239, 213 },
/* 640 */	{ "palegoldenrod", "#EEE8AA", 238, 232, 170 },
/* 278 */	{ "darkmagenta", "#8B008B", 139, 0, 139 },
/* 576 */	{ "silver", "#C0C0C0", 192, 192, 192 },
/* 305 */	{ "limegreen", "#32CD32", 50, 205, 50 },
/* 429 */	{ "dodgerblue", "#1E90FF", 30, 144, 255 },
/* 324 */	{ "orangered", "#FF4500", 255, 69, 0 },
/* 540 */	{ "hotpink", "#FF69B4", 255, 105, 180 },
/* 205 */	{ "mediumblue", "#0000CD", 0, 0, 205 },
/* 734 */	{ "lightcyan", "#E0FFFF", 224, 255, 255 },
/* 407 */	{ "blueviolet", "#8A2BE2", 138, 43, 226 },
/* 256 */	{ "purple", "#800080", 128, 0, 128 },
/* 389 */	{ "indianred", "#CD5C5C", 205, 92, 92 },
/* 384 */	{ "slategray", "#708090", 112, 128, 144 },
/* 750 */	{ "ivory", "#FFFFF0", 255, 255, 240 },
/* 650 */	{ "navajowhite", "#FFDEAD", 255, 222, 173 },
/* 382 */	{ "springgreen", "#00FF7F", 0, 255, 127 },
/* 606 */	{ "violet", "#EE82EE", 238, 130, 238 },
/* 510 */	{ "aqua", "#00FFFF", 0, 255, 255 },
/* 510 */	{ "cyan", "#00FFFF", 0, 255, 255 },
/* 359 */	{ "darkviolet", "#9400D3", 148, 0, 211 },
/* 602 */	{ "plum", "#DDA0DD", 221, 160, 221 },
/* 591 */	{ "lightskyblue", "#87CEFA", 135, 206, 250 },
/* 720 */	{ "linen", "#FAF0E6", 250, 240, 230 },
/* 555 */	{ "palegreen", "#98FB98", 152, 251, 152 },
/* 272 */	{ "darkslateblue", "#483D8B", 72, 61, 139 },
/* 462 */	{ "coral", "#FF7F50", 255, 127, 80 },
/* 544 */	{ "orchid", "#DA70D6", 218, 112, 214 },
/* 505 */	{ "darksalmon", "#E9967A", 233, 150, 122 },
/* 650 */	{ "pink", "#FFC0CB", 255, 192, 203 },
/* 300 */	{ "crimson", "#DC143C", 220, 20, 60 },
/* 394 */	{ "yellowgreen", "#9ACD32", 139, 205, 50 },
/* 700 */	{ "antiquewhite", "#FAEBD7", 250, 235, 215 },
/* 407 */	{ "darkorchid", "#9932CC", 153, 50, 204 },
/* 651 */	{ "paleturquoise", "#AFEEEE", 175, 238, 238 },
/* 633 */	{ "lightgrey", "#D3D3D3", 211, 211, 211 },
/* 679 */	{ "bisque", "#FFE4C4", 255, 228, 196 },
/* 422 */	{ "deeppink", "#FF1493", 255, 20, 147 },
/* 139 */	{ "darkred", "#8B0000", 139, 0, 0 },
/* 475 */	{ "greenyellow", "#ADFF2F", 173, 255, 47 },
/* 205 */	{ "indigo", "#4B0082", 75, 0, 130 },
/* 446 */	{ "deepskyblue", "#00BFFF", 0, 191, 255 },
/* 329 */	{ "darkgoldenrod", "#B8860B", 184, 134, 11 },
/* 470 */	{ "gold", "#FFD700", 255, 215, 0 },
/* 610 */	{ "khaki", "#F0E68C", 240, 230, 140 },
/* 485 */	{ "mediumturquoise", "#48D1CC", 72, 209, 204 },
/* 100 */	{ "darkgreen", "#006400", 0, 100, 0 },
/* 510 */	{ "fuchsia", "#FF00FF", 255, 0, 255 },
/* 510 */	{ "magenta", "#FF00FF", 255, 0, 255 },
/* 751 */	{ "ghostwhite", "#F8F8FF", 248, 248, 255 },
/* 658 */	{ "peachpuff", "#FFDAB9", 255, 218, 185 },
/* 478 */	{ "mediumpurple", "#9370DB", 147, 112, 219 },
/* 376 */	{ "lawngreen", "#7CFC00", 124, 252, 0 },
/* 401 */	{ "peru", "#CD853F", 205, 133, 63 },
/* 695 */	{ "blanchedalmond", "#FFEBCD", 255, 235, 205 },
/* 256 */	{ "teal", "#008080", 0, 128, 128 },
/* 594 */	{ "lightsteelblue", "#B0C4DE", 176, 196, 222 },
/* 474 */	{ "darkseagreen", "#8FBC8F", 143, 188, 143 },
/* 287 */	{ "sienna", "#A0522D", 160, 82, 45 },
/* 401 */	{ "slateblue", "#6A5ACD", 106, 90, 205 },
/* 646 */	{ "wheat", "#F5DEB3", 245, 222, 179 },
/* 738 */	{ "seashell", "#FFF5EE", 255, 245, 238 },
/* 530 */	{ "tan", "#D2B48C", 210, 180, 140 },
/* 510 */	{ "yellow", "#FFFF00", 255, 255, 0 },
/* 496 */	{ "lightcoral", "#F08080", 240, 128, 128 },
/* 630 */	{ "powderblue", "#B0E0E6", 176, 224, 230 },
/* 541 */	{ "burlywood", "#DEB887", 222, 184, 135 },
/* 594 */	{ "aquamarine", "#7FFFD4", 127, 255, 212 },
/* 619 */	{ "lightblue", "#ADD8E6", 173, 216, 230 },
/* 537 */	{ "lightsalmon", "#FFA07A", 255, 160, 122 },
/* 482 */	{ "mediumorchid", "#BA55D3", 186, 85, 211 },
};

/* initial mod.fcn list for adaptive colormap, this ensures ease of comparison */
Color
base_colors[NUM_COLORS] = {
	/* reserve (base_)colors[0] for generic "*.*" */
/* 99999 	{ 0, 0, "*", "*", 0 },*/
/* arbitrarily ordered by descending frequency in TPCH SF-100 with 32 threads */
/* 11054 */	{ 0, 0, "algebra", "leftfetchjoin", 0 },
/* 10355 */	{ 0, 0, "language", "pass", 0 },
/*  5941 */	{ 0, 0, "sql", "bind", 0 },
/*  5664 */	{ 0, 0, "mat", "packIncrement", 0 },
/*  4796 */	{ 0, 0, "algebra", "subselect", 0 },
/*  4789 */	{ 0, 0, "algebra", "join", 0 },
/*  4789 */	{ 0, 0, "algebra", "subjoin", 0 },
/*  2664 */	{ 0, 0, "sql", "projectdelta", 0 },
/*  2112 */	{ 0, 0, "batcalc", "!=", 0 },
/*  1886 */	{ 0, 0, "sql", "bind_idxbat", 0 },
/*  1881 */	{ 0, 0, "algebra", "leftfetchjoinPath", 0 },
/* 		 */	{ 0, 0, "algebra", "tinter", 0 },
/*  	 */	{ 0, 0, "algebra", "tdiff", 0 },
/*  1013 */	{ 0, 0, "sql", "tid", 0 },
/*   832 */	{ 0, 0, "bat", "mergecand", 0 },
/*   813 */	{ 0, 0, "sql", "delta", 0 },
/*   766 */	{ 0, 0, "aggr", "subsum", 0 },
/*   610 */	{ 0, 0, "batcalc", "*", 0 },
/*   577 */	{ 0, 0, "group", "subgroupdone", 0 },
/*   481 */	{ 0, 0, "sql", "subdelta", 0 },
/*   481 */	{ 0, 0, "sql", "subsort", 0 },
/*   448 */	{ 0, 0, "batcalc", "-", 0 },
/*   334 */	{ 0, 0, "bat", "mirror", 0 },
/*   300 */	{ 0, 0, "group", "subgroup", 0 },
/*   264 */	{ 0, 0, "batcalc", "==", 0 },
/*   260 */	{ 0, 0, "batcalc", "ifthenelse", 0 },
/*   209 */	{ 0, 0, "batcalc", "hge", 0 },
/*   209 */	{ 0, 0, "calc", "str", 0 },
/*   207 */	{ 0, 0, "aggr", "sum", 0 },
/*   200 */	{ 0, 0, "algebra", "thetasubselect", 0 },
/*   200 */	{ 0, 0, "algebra", "selectNotNil", 0 },
/*   197 */	{ 0, 0, "aggr", "subcount", 0 },
/*   166 */	{ 0, 0, "batcalc", "dbl", 0 },
/*   166 */	{ 0, 0, "algebra", "tinter", 0 },
/*   131 */	{ 0, 0, "algebra", "leftjoin", 0 },
/*   128 */	{ 0, 0, "batcalc", "isnil", 0 },
/*    98 */	{ 0, 0, "aggr", "count", 0 },
/*    97 */	{ 0, 0, "batcalc", ">", 0 },
/*    	 */	{ 0, 0, "bat", "mergecand", 0 },
/*    96 */	{ 0, 0, "batmtime", "year", 0 },
/*    96 */	{ 0, 0, "batcalc", "<", 0 },
/*    79 */	{ 0, 0, "sql", "assert", 0 },
/*    72 */	{ 0, 0, "sql", "rsColumn", 0 },
/*    72 */	{ 0, 0, "sql", "mvc", 0 },
/*    69 */	{ 0, 0, "mkey", "bulk_rotate_xor_hash", 0 },
/*    69 */	{ 0, 0, "calc", "lng", 0 },
/*    69 */	{ 0, 0, "batcalc", "hash", 0 },
/*    66 */	{ 0, 0, "pqueue", "utopn_max", 0 },
/*    66 */	{ 0, 0, "algebra", "tdiff", 0 },
/*    53 */	{ 0, 0, "calc", "int", 0 },
/*    47 */	{ 0, 0, "algebra", "likesubselect", 0 },
/*    44 */	{ 0, 0, "sql", "exportOperation", 0 },
/*    42 */	{ 0, 0, "algebra", "subslice", 0 },
/*    36 */	{ 0, 0, "pqueue", "utopn_min", 0 },
/*    36 */	{ 0, 0, "pqueue", "topn_max", 0 },
/*    33 */	{ 0, 0, "aggr", "submin", 0 },
/*    32 */	{ 0, 0, "batalgebra", "like", 0 },
/*    32 */	{ 0, 0, "batcalc", "or", 0 },
/*    32 */	{ 0, 0, "batcalc", "and", 0 },
/*    32 */	{ 0, 0, "batcalc", "+", 0 },
/*    24 */	{ 0, 0, "sql", "setVariable", 0 },
/*    23 */	{ 0, 0, "language", "dataflow", 0 },
/*    21 */	{ 0, 0, "algebra", "subsort", 0 },
/*    20 */	{ 0, 0, "sql", "catalog", 0 },
/*    19 */	{ 0, 0, "calc", "ptr", 0 },
/*    18 */	{ 0, 0, "sql", "resultSet", 0 },
/*    18 */	{ 0, 0, "sql", "exportResult", 0 },
/*    18 */	{ 0, 0, "io", "stdout", 0 },
/*    18 */	{ 0, 0, "calc", "!=", 0 },
/*    10 */	{ 0, 0, "sql", "update", 0 },
/*     9 */	{ 0, 0, "mtime", "addmonths", 0 },
/*     9 */	{ 0, 0, "calc", "ifthenelse", 0 },
/*     8 */	{ 0, 0, "sql", "copy_from", 0 },
/*     8 */	{ 0, 0, "sql", "affectedRows", 0 },
/*     8 */	{ 0, 0, "calc", "wrd", 0 },
/*     8 */	{ 0, 0, "calc", "isnil", 0 },
/*     7 */	{ 0, 0, "bat", "append", 0 },
/*     6 */	{ 0, 0, "mat", "pack", 0 },
/*     6 */	{ 0, 0, "bat", "new", 0 },
/*     5 */	{ 0, 0, "batcalc", "/", 0 },
/*     4 */	{ 0, 0, "sql", "exportValue", 0 },
/*     4 */	{ 0, 0, "calc", "date", 0 },
/*     4 */	{ 0, 0, "calc", "+", 0 },
/*     3 */	{ 0, 0, "calc", "/", 0 },
/*     3 */	{ 0, 0, "batstr", "substring", 0 },
/*     3 */	{ 0, 0, "batcalc", "lng", 0 },
/*     2 */	{ 0, 0, "calc", "min", 0 },
/*     2 */	{ 0, 0, "calc", "max", 0 },
/*     2 */	{ 0, 0, "calc", "bit", 0 },
/*     2 */	{ 0, 0, "calc", "*", 0 },
/*     2 */	{ 0, 0, "algebra", "thetajoin", 0 },
/*     2 */	{ 0, 0, "algebra", "subthetajoin", 0 },
/*     1 */	{ 0, 0, "sql", "dec_round", 0 },
/*     1 */	{ 0, 0, "pqueue", "topn_min", 0 },
/*     1 */	{ 0, 0, "mtime", "date_sub_msec_interval", 0 },
/*     1 */	{ 0, 0, "iterator", "next", 0 },
/*     1 */	{ 0, 0, "iterator", "new", 0 },
/*     1 */	{ 0, 0, "calc", "dbl", 0 },
/*     1 */	{ 0, 0, "calc", "-", 0 },
/*     1 */	{ 0, 0, "calc", "==", 0 },
/*     1 */	{ 0, 0, "bat", "reverse", 0 },
/*     1 */	{ 0, 0, "bat", "insert", 0 },
/*     1 */	{ 0, 0, "algebra", "project", 0 },
/*     1 */	{ 0, 0, "algebra", "fetch", 0 },
/*     1 */	{ 0, 0, "aggr", "max", 0 },
/*     ? */	{ 0, 0, "aggr", "avg", 0 },
/*     ? */	{ 0, 0, "aggr", "subavg", 0 },
/*     ? */	{ 0, 0, "aggr", "submedian", 0 },
/*     ? */	{ 0, 0, "aggr", "subquantile", 0 },
/*     ? */	{ 0, 0, "aggr", "substdev", 0 },
/*     ? */	{ 0, 0, "batcalc", "floor", 0 },
/*     ? */	{ 0, 0, "batcalc", "identity", 0 },
/*    ? */	{ 0, 0, "batmkey", "hash", 0 },
/*    ? */	{ 0, 0, "calc", "hge", 0 },
/*    ? */	{ 0, 0, "batcalc", "hge", 0 },
/*    ? */	{ 0, 0, "algebra", "firstn", 0 },
/*    ? */	{ 0, 0, "sql", "single", 0 },
/*    ? */	{ 0, 0, "algebra", "crossproduct", 0 },
/*    ? */	{ 0, 0, "profiler", "wait", 0 },
/*    ? */	{ 0, 0, "querylog", "define", 0 },
/*    ? */	{ 0, 0, "*", "*", 0 },
/*     0 */	{ 0, 0, 0, 0, 0 }
};


Color
colors[NUM_COLORS] = {{0,0,0,0,0}};

#ifdef NUMAprofiling
static void
showNumaHeatmap(void){
	int i,j =0;
	int max= 0;
	FILE *f;
	char buf[BUFSIZ];

	
	snprintf(buf,BUFSIZ,"%s_heatmap.csv",basefile);
	f= fopen(buf,"a");
	if( f == NULL){
		fprintf(stderr,"Can not create %s\n",buf);
		exit(-1);
	}
	for( i=0; i< MAXTHREADS; i++){
		if( target[i])
		for(j=MAXTHREADS-1; j>0 && crossings[i][j]; j--)
			;
		if (j > max) max =j;
	}
	for( i=0; i< max; i++)
	if( target[i] && source[i] ){
		for(j=0; j< max; j++)
		if( target[j] && source[j])
			fprintf(stderr,"%d\t", crossings[i][j]);
		fprintf(stderr,"\n");
	}

	for( i=0; i< MAXTHREADS; i++){
		for(j=0; j< MAXTHREADS; j++)
			crossings[i][j]=0;
		target[i]=0;
		source[i]=0;
	}
}
#endif

static void
usageTomograph(void)
{
	fprintf(stderr, "tomograph [options]\n");
	fprintf(stderr, "  -d | --dbname=<database_name>\n");
	fprintf(stderr, "  -u | --user=<user>\n");
	fprintf(stderr, "  -P | --password=<password>\n");
	fprintf(stderr, "  -p | --port=<portnr>\n");
	fprintf(stderr, "  -h | --host=<hostname>\n");
	fprintf(stderr, "  -T | --title=<plot title>\n");
	fprintf(stderr, "  -r | --range=<starttime>-<endtime>[ms,s]\n");
	fprintf(stderr, "  -i | --input=<profiler event file >\n");
	fprintf(stderr, "  -o | --output=<dir/file prefix > (default 'cache/<dbname>'\n");
	fprintf(stderr, "  -b | --beat=<delay> in milliseconds (default 5000)\n");
	fprintf(stderr, "  -A | --atlas=<number> maximum number of queries (default 1)\n");
	fprintf(stderr, "  -D | --debug\n");
	fprintf(stderr, "  -? | --help\n");
	exit(-1);
}

/* Any signal should be captured and turned into a graceful
 * termination of the profiling session. */
static void createTomogram(void);

static void
stopListening(int i)
{
#define BSIZE 64*1024
	char buf[BSIZE + BUFSIZ]={0};
	char pages[BSIZE]={0};
	int j, error =0, plen =0;
	if( i)
		fprintf(stderr,"signal %d received\n",i);
	if( dbh)
		doQ("profiler.stop();");
stop_disconnect:
	if (atlas != atlaspage  )
		createTomogram();
	// show follow up action only once
	if(atlaspage >= 1){
		for (i = 0; i < atlaspage;  i++){
			snprintf(buf, BUFSIZ, "gnuplot %s_%02d.gpl;", basefile, i);
			if( error == 0){
				fprintf(stderr,"-- exec:%s\n",buf);
				error = system(buf);
				if( error){
					fprintf(stderr, "To finish the atlas make sure gnuplot is available and run:\n");
					for (j=i; j< atlaspage;  j++)
						fprintf(stderr, "gnuplot %s_%02d.gpl\n", basefile, j);
				}
			}

			snprintf(buf, BUFSIZ, "%s_%02d.pdf ", basefile, i);
			plen += snprintf(pages + plen, BSIZE -plen,"%s",buf);
			if ( plen >= BSIZE-1){
				error = -1;
				break;
			} 
		}


		if( error == 0) {
			snprintf(buf, BSIZE, "gs -q -dNOPAUSE -sDEVICE=pdfwrite -sOUTPUTFILE=%s.pdf -dBATCH %s",basefile,pages);
			fprintf(stderr,"-- exec:%s\n",buf);
			error = system(buf);
		}
		if( error == 0) 
			fprintf(stderr,"-- done: %s.pdf\n", basefile);
		else
			fprintf(stderr, "gs -dNOPAUSE -sDEVICE=pdfwrite -sOUTPUTFILE=%s.pdf -dBATCH %s\n", basefile, pages);
	}

	if(dbh)
		mapi_disconnect(dbh);
	exit(0);
}

typedef struct BOX {
	int row;
	int color;
	int thread;
	lng clkstart, clkend;
	lng ticks;
	lng memstart, memend;
	lng footstart, tmpspace;
	lng inblock, oublock;
	lng majflt, nswap, csw;
	char *stmt;
	char *fcn;
	char *numa;
	int state;
} Box;

int threads[MAXTHREADS];
lng lastclk[MAXTHREADS];
Box *box= 0;
int topbox = 0;
int maxbox = 0;
int events = 0;

lng totalclkticks = 0; /* number of clock ticks reported */
lng totalexecticks = 0; /* number of ticks reported for processing */
lng lastclktick = 0;
lng totalticks = 0;
lng starttime = 0;
int figures = 0;
char *currentfunction= 0;
char *currentquery= 0;
int object = 1;

static void resetTomograph(void){
	static char buf[BUFSIZ];
	int i;

	snprintf(buf,BUFSIZ,"%s_%02d.trace", basefile, atlaspage);

	if( inputfile && strcmp(inputfile,buf) == 0 ){
		fprintf(stderr,"Should not overwrite existing trace file '%s'\n",buf);
		exit(-1);
	}
	if( inputfile == 0 ){
		// don't create another tracefile when input is given
		tracefd = fopen(buf,"w");
		if( tracefd == NULL){
			fprintf(stderr,"Could not create trace file '%s'\n",buf);
			exit(-1);
		}
	}
	if (debug)
		fprintf(stderr, "RESET tomograph %d\n", atlaspage);
	for( i =0; i < NUM_COLORS; i++){
		colors[i].freq = 0;
		colors[i].timeused = 0;
	}
	for(i=0; i< MAXTHREADS; i++)
		lastclk[i]=0;
	topbox =0;
	events = 0;
	for (i = 0; i < MAXTHREADS; i++)
		threads[i] = topbox++;
	for ( i=MAXTHREADS; i< maxbox; i++){
		if( box[i].fcn ){
			free(box[i].fcn);
			box[i].fcn=0;
		}
	}
	memset((char*) box, 0, sizeof(Box) * maxbox);

	totalclkticks = 0; 
	totalexecticks = 0;
	lastclktick = 0;
	figures = 0;
	currentfunction = 0;
	currentquery = 0;
	object = 1;
}

static lng
gnuXtics(int withlabels)
{
	const char * scalename = "MB";
	int digits;
	lng scale =1, tw, w = lastclktick - starttime;
	int i;

	if (w >= 10 * US_DD) {
		scale = US_DD;
		scalename = "d\0\0days";
	} else if (w >= 10 * US_HH) {
		scale = US_HH;
		scalename = "h\0\0hours";
	} else if (w >= 10 * US_MM) {
		scale = US_MM;
		scalename = "m\0\0minutes";
	} else if (w >= US_SS) {
		scale = US_SS;
		scalename = "s\0\0seconds";
	} else if (w >= US_MS) {
		scale = US_MS;
		scalename = "ms\0milliseconds";
	} else {
		scale = 1;
		scalename = "us\0microseconds";
	}
	for (tw = (scale / 10 > 1)? scale/10:1; 15 * tw < w; tw *= 10)
		;
	if (3 * tw > w)
		tw /= 4;
	else if (6 * tw > w)
		tw /= 2;
	if (w / scale >= 1000)
		digits = 0;
	else if (w / scale >= 100)
		digits = 1;
	else if (w / scale >= 10)
		digits = 2;
	else
		digits = 3;

	if(withlabels)
		fprintf(gnudata, "set xtics (\"0\" 0.0,");
	else
		fprintf(gnudata, "set xtics ( \"\" 0.0,");
	for (i = 1; i * tw < w - 2 * tw / 3; i++){
		if( withlabels)
		fprintf(gnudata, "\"%g\" "LLFMT".0,", ((double) i) * tw / scale, i * tw);
		else
		fprintf(gnudata, "\"\" "LLFMT".0,", i * tw);
	}
	if( withlabels)
		fprintf(gnudata, "\"%.*f %s\" "LLFMT".0", digits, ((double) w) / scale, scalename, w);
	else
		fprintf(gnudata, "\"\" "LLFMT".0",   w);
	fprintf(gnudata, ")\n");
	w /= 10;
	fprintf(gnudata, "set grid xtics\n");
	return w;
}

static void dumpbox(int i)
{
	fprintf(stderr,"object %d thread %d[%4d] row %d color %d ", object, box[i].thread,i, box[i].row, box[i].color);
	if (box[i].fcn)
		fprintf(stderr,"%s ", box[i].fcn);
	fprintf(stderr,"clk "LLFMT" - "LLFMT" ", box[i].clkstart, box[i].clkend);
	fprintf(stderr,"mem "LLFMT" - "LLFMT" ", box[i].memstart, box[i].memend);
	fprintf(stderr,"foot "LLFMT" - "LLFMT" ", box[i].footstart, box[i].tmpspace);
	fprintf(stderr,"ticks "LLFMT" ", box[i].ticks);
	if (box[i].stmt)
		fprintf(stderr,"\"%s\"", box[i].stmt);
	else
		fprintf(stderr,"MISSING");
	fprintf(stderr,"\n");
}

static int
cmp_clr(const void * _one , const void * _two)
{
	Color *one = (Color*) _one, *two = (Color*) _two;

	/* "*.*" should always be smallest / first */
	if (one->mod && one->fcn &&
	    one->mod[0] == '*' && one->mod[1] == '\0' &&
	    one->fcn[0] == '*' && one->fcn[1] == '\0')
		return -1;
	if (two->mod && two->fcn &&
	    two->mod[0] == '*' && two->mod[1] == '\0' &&
	    two->fcn[0] == '*' && two->fcn[1] == '\0')
		return 1;

	/* order on timeused; use freq as tiebreaker */
	return ((one->timeused < two->timeused) ? -1 :
		((one->timeused > two->timeused) ? 1 :
		 ((one->freq < two->freq) ? -1 :
		  ((one->freq > two->freq) ? 1 :
		   0))));
}

static void
initcolors(void)
{
	int i = 0;

	for (i = 0; i < NUM_COLORS && base_colors[i].mod; i++) {
		colors[i].mod = base_colors[i].mod;
		colors[i].fcn = base_colors[i].fcn;
		colors[i].freq = 0;
		colors[i].timeused = 0;
		colors[i].col = dictionary[i].hsv;
	}
	for (; i < NUM_COLORS; i++) {
		colors[i].mod = 0;
		colors[i].fcn = 0;
		colors[i].freq = 0;
		colors[i].timeused = 0;
		colors[i].col = dictionary[i].hsv;
	}
}

static void
dumpboxes(void)
{
	FILE *f = 0;
	char buf[BUFSIZ];
	int i;
	int written = 0;

	snprintf(buf, BUFSIZ, "%s_%02d.dat", basefile,atlaspage);
	f = fopen(buf, "w");
	if(f == NULL){
		fprintf(stderr,"Could not create file '%s'\n",buf);
		exit(-1);
	}

	for (i = 0; i < topbox; i++)
	if (box[i].clkend && box[i].fcn) {
			fprintf(f, ""LLFMT" %f %f "LLFMT" "LLFMT " " LLFMT " " LLFMT " " LLFMT"\n", box[i].clkstart, (box[i].memend / 1024.0), box[i].tmpspace/1024.0, box[i].inblock, box[i].oublock, box[i].majflt, box[i].nswap,box[i].csw);
			written++;
		}
	if( written == 0){
		topbox = 0;
		fprintf(stderr,"Insufficient data for %s\n",buf);
	}

	if (f)
		(void) fclose(f);
}

/* produce memory thread trace */
static void
showmemory(void)
{
	int i;
	lng max = 0, min = LLONG_MAX;
	double mx, mn, mm;
	double scale = 1.0;
	const char * scalename = "MB";
	int digits;

	for (i = 0; i < topbox; i++)
		if (box[i].clkend && box[i].fcn) {
			if (box[i].memstart > max)
				max = box[i].memstart;
			if (box[i].memend > max)
				max = box[i].memend;
			if (box[i].memstart < min)
				min = box[i].memstart;
			if (box[i].memend < min)
				min = box[i].memend;
		}
	if (min == max) {
		min -= 1;
		max += 1;
	}

	if (max >= 1024) {
		scale = 1024.0;
		scalename = "GB";
	}
	if (max / scale >= 100)
		digits = 0;
	else if (max / scale >= 10)
		digits = 1;
	else
		digits = 2;

	fprintf(gnudata, "\nset tmarg 1\n");
	fprintf(gnudata, "set bmarg 1\n");
	fprintf(gnudata, "set lmarg 10\n");
	fprintf(gnudata, "set rmarg 10\n");
	fprintf(gnudata, "set size 1,%s\n", "0.1");
	fprintf(gnudata, "set origin 0.0,0.87\n");

	fprintf(gnudata, "set xrange ["LLFMT".0:"LLFMT".0]\n", startrange, lastclktick - starttime);
	fprintf(gnudata, "set ylabel \"memory in %s\"\n", scalename);
	fprintf(gnudata, "unset xtics\n");
	fprintf(gnudata, "set border\n");
	gnuXtics(0);
	mn = min / 1024.0;
	mx = max / 1024.0;
	mm = (mx - mn) / 50.0; /* 2% top & bottom margin */
	fprintf(gnudata, "set yrange [%f:%f]\n", mn - mm, mx + mm);
	fprintf(gnudata, "set ytics (\"%.*f\" %f, \"%.*f\" %f) nomirror\n", digits, min / scale, mn, digits, max / scale, mx);
	fprintf(gnudata, "plot \"%s_%02d.dat\" using 1:2 notitle with dots linecolor rgb \"blue\"\n", basefile, atlaspage);
	fprintf(gnudata, "unset yrange\n");
}

static char *
getHeatColor(double load)
{
	if ( load > 0.9 ) return "red";
	if ( load > 0.75 ) return "orangered";
	if ( load > 0.5 ) return "orange";
	if ( load > 0.25 ) return "gold";
	if ( load > 0.02 ) return "yellow";
	return "white";
}

/* produce memory thread trace */
static void
showcpu(void)
{
	int prev= -1, i, j = 0;
	double cpuload[MAXTHREADS];
	char *s;

	for (i = 0; i < MAXTHREADS; i++)
		cpuload[i] = 0;
	fprintf(gnudata, "\nset tmarg 1\n");
	fprintf(gnudata, "set bmarg 0\n");
	fprintf(gnudata, "set lmarg 10\n");
	fprintf(gnudata, "set rmarg 10\n");
	fprintf(gnudata, "set size 1,0.084\n");
	fprintf(gnudata, "set origin 0.0, 0.8\n");
	fprintf(gnudata, "set ylabel \"%d cores\"\n",cpus);
	fprintf(gnudata, "unset xtics\n");
	fprintf(gnudata, "unset ytics\n");
	fprintf(gnudata, "set ytics 0, %d\n",cpus <48?(cpus <=8 ?4:8):12);
	fprintf(gnudata, "set grid ytics\n");

	fprintf(gnudata, "set border\n");
	gnuXtics(0);

	fprintf(gnudata, "set xrange ["LLFMT".0:"LLFMT".0]\n", startrange, (endrange? endrange:lastclktick - starttime));
	fprintf(gnudata, "set yrange [0:%d]\n", cpus);
	for (i = 0; i < topbox; i++)
		j+=(box[i].state == MDB_PING);
	if( debug)
		fprintf(stderr,"Pings for cpu heat:%d\n",j);
	for (i = 0; i < topbox; i++)
		if (box[i].state == MDB_PING) {
			// decode the cpu heat
			j = 0;
			s = box[i].stmt +1;
			while (s) {
				s = strchr(s + 1, ' ');
				while (s && isspace((int) *s))
					s++;
				if( s){
					cpuload[j++] = atof(s);
				}
			}
			// paint the heatmap, the load refers the previous time slot
			if( prev >= 0)
				for(j=0; j < cpus; j++)
					fprintf(gnudata,"set object %d rectangle from "LLFMT".0, %d.0 to "LLFMT".0, %d fillcolor rgb \"%s\" fillstyle solid 1.0 noborder\n",
						object++, box[prev].clkend, j , box[i].clkstart, (j+1) , getHeatColor(cpuload[j]) );
			prev = i;
		}
	if( cpus)
		fprintf(gnudata,"  plot 0 notitle with lines\n unset for[i=1:%d] object i\n",object);
	fprintf(gnudata, "set border\n");
	fprintf(gnudata, "unset yrange\n");
	fprintf(gnudata, "unset ytics\n");
	fprintf(gnudata, "unset grid\n");
}

/* produce memory thread trace */
/* The IO statistics are not provided anymore in LINUX unless you have root permissions */
static void
showio(void)
{
	int i,b = (beat? beat:1);
	lng max = 0;
	char *c, ch;

	for (i = 0; i < topbox; i++)
		if (box[i].clkend && box[i].state >= MDB_PING) {
			if (box[i].inblock > max)
				max = box[i].inblock;
			if (box[i].oublock > max)
				max = box[i].oublock;
			//if (box[i].majflt > max)
				//max = box[i].majflt;
			//if (box[i].nswap > max)
				//max = box[i].nswap;
		}
	max += b;


	fprintf(gnudata, "\nset tmarg 1\n");
	fprintf(gnudata, "set bmarg 1\n");
	fprintf(gnudata, "set lmarg 10\n");
	fprintf(gnudata, "set rmarg 10\n");
	fprintf(gnudata, "set size 1,%s\n", "0.1");
	fprintf(gnudata, "set origin 0.0,0.87\n");
	fprintf(gnudata, "set xrange ["LLFMT".0:"LLFMT".0]\n", startrange, lastclktick - starttime);
	fprintf(gnudata, "set yrange [0:"LLFMT".0]\n", max / b);
	fprintf(gnudata, "unset xtics\n");
	fprintf(gnudata, "unset ytics\n");
	fprintf(gnudata, "unset ylabel\n");
	fprintf(gnudata, "set y2tics in (0, "LLFMT".0) nomirror\n", max / b);
	fprintf(gnudata, "set y2label \"in/oublock\"\n");
	fprintf(gnudata, "set key font \",8\"\n");
	fprintf(gnudata, "set key bottom right horizontal\n");
	if( title){
		for (c = title; c && *c && i <100; c++, i++)
			if (*c == '_')// for gnuplot
				*c = '-';
		ch= *c; *c =0;
		fprintf(gnudata, "set title \"%s%s\"\n", title, (*c? "...":""));
		*c =ch;
	}  else
	if( dbname)
		fprintf(gnudata, "set title \"Database %s\"\n", dbname);
#ifdef GNUPLOT_463_BUG_ON_FEDORA_20
/* this is the original version, but on Fedora 20 with
 * gnuplot-4.6.3-6.fc20.x86_64 it produces a red background on most of
 * the page */
	fprintf(gnudata, "plot \"%s_%02d.dat\" using 1:($4/%d.0) notitle with dots fs solid linecolor rgb \"gray\" ,\\\n", basefile,  atlaspage, b);
	fprintf(gnudata, "\"%s_%02d.dat\" using ($1+4):($5/%d.0) notitle with dots solid linecolor rgb \"red\"\n", basefile,  atlaspage, b);
	//fprintf(gnudata, "\"%s_%02d.dat\" using ($1+8):($6/%d.0) notitle with dots linecolor rgb \"green\", \\\n", basefile,  atlaspage, b);
	//fprintf(gnudata, "\"%s_%02d.dat\" using ($1+12):($7/%d.0) notitle with dots linecolor rgb \"purple\"\n", basefile,  atlaspage, b);
#else
/* this is a slightly modified version that produces decent results on
 * all platforms */
	fprintf(gnudata, "plot \"%s_%02d.dat\" using 1:($4/%d.0) notitle with dots linecolor rgb \"gray\" ,\\\n", basefile,  atlaspage, b);
	fprintf(gnudata, "\"%s_%02d.dat\" using ($1+4):($5/%d.0) notitle with dots linecolor rgb \"red\"\n", basefile,  atlaspage, b);
	//fprintf(gnudata, "\"%s_%02d.dat\" using ($1+8):($6/%d.0) notitle with dots linecolor rgb \"green\", \\\n", basefile,  atlaspage, b);
	//fprintf(gnudata, "\"%s_%02d.dat\" using ($1+12):($7/%d.0) notitle with dots linecolor rgb \"purple\"\n", basefile,  atlaspage, b);
#endif
	fprintf(gnudata, "unset y2label\n");
	fprintf(gnudata, "unset y2tics\n");
	fprintf(gnudata, "unset y2range\n");
	fprintf(gnudata, "unset title\n");
}


/* print time (given in microseconds) in human-readable form
 * showing the highest two relevant units */
static void
fprintf_time(FILE *f, lng time)
{
	int TME = TME_DD|TME_HH|TME_MM|TME_SS|TME_MS|TME_US;
	int tail = 0;
	const char *fmt = NULL;

	if (TME & TME_DD && (tail || time >= US_DD)) {
		fmt = LLFMT"%s";
		fprintf(f, fmt, time / US_DD, " d ");
		time %= US_DD;
		TME &= TME_HH;
		tail = 1;
	}
	if (TME & TME_HH && (tail || time >= US_HH)) {
		fmt = tail ? "%02d%s" : "%d%s";
		fprintf(f, fmt, (int) (time / US_HH), " h ");
		time %= US_HH;
		TME &= TME_MM;
		tail = 1;
	}
	if (TME & TME_MM && (tail || time >= US_MM)) {
		fmt = tail ? "%02d%s" : "%d%s";
		fprintf(f, fmt, (int) (time / US_MM), " m ");
		time %= US_MM;
		TME &= TME_SS;
		tail = 1;
	}
	if (TME & TME_SS && (tail || time >= US_SS)) {
		fmt = tail ? "%02d%s" : "%d%s";
		fprintf(f, fmt, (int) (time / US_SS), (TME & TME_MS) ? "." : " s ");
		time %= US_SS;
		TME &= TME_MS;
		tail = 1;
	}
	if (TME & TME_MS && (tail || time >= US_MS)) {
		fmt = tail ? "%03d%s" : "%d%s";
		fprintf(f, fmt, (int) (time / US_MS), (TME & TME_US) ? "." : " s ");
		time %= US_MS;
		TME &= TME_US;
		tail = 1;
	}
	if (TME & TME_US) {
		fmt = tail ? "%03d%s" : "%d%s";
		fprintf(f, fmt, (int) time, tail ? " ms " : " us ");
	}
}

/* produce a legenda image for the color map */
#define COLUMNS 3

static void
showcolormap(char *filename, int all)
{
	FILE *f = 0;
	char buf[BUFSIZ];
	int i, k = 0,nl;
	int w = 380; // 600 for 3 columns
	int h = 590, h1=h;
	lng totfreq = 0, tottime = 0;
	Color *clrs = colors, *_clrs_ = NULL;
	char *c;
	time_t tm;
	char *date;
	lng longest = lastclktick > starttime? lastclktick - starttime: 0;
	double perc;

	tm = time(0);
	date = ctime(&tm);
	if (strchr(date, '\n'))
		*strchr(date, '\n') = 0;


	// count size of query text
	for (nl=0, c= currentquery; c && *c; c++)
		nl += *c == '\n';

	snprintf(buf, BUFSIZ, "%s_%02d.gpl", basefile, atlaspage);
	if (all) {
		f = fopen(buf, "w");
		if (f == NULL) {
			fprintf(stderr, "Could not create file '%s'\n", buf);
			exit(-1);
		}
		fprintf(f, "set terminal pdfcairo noenhanced color solid size 8.3, 11.7\n");
		fprintf(f, "set output \"%s.pdf\"\n", filename);
		fprintf(f, "set size 1,1\n");
		fprintf(f, "set xrange [0:1800]\n");
		fprintf(f, "set yrange [0:600]\n");
		fprintf(f, "unset xtics\n");
		fprintf(f, "unset ytics\n");
		fprintf(f, "unset colorbox\n");
		fprintf(f, "unset border\n");
		fprintf(f, "unset title\n");
		fprintf(f, "unset ylabel\n");
		fprintf(f, "unset xlabel\n");
		fprintf(f, "set origin 0.0,0.0\n");
	} else {
		f = gnudata;
		fprintf(f, "\nset tmarg 0\n");
		fprintf(f, "set bmarg 0\n");
		fprintf(f, "set lmarg 10\n");
		fprintf(f, "set rmarg 10\n");
		fprintf(f, "set size 1,0.4\n");
		fprintf(f, "set origin 0.0,%s\n", "-0.04");
		fprintf(f, "set xrange [0:1800]\n");
		fprintf(f, "set yrange [0:600]\n");
		fprintf(f, "unset xtics\n");
		fprintf(f, "unset ytics\n");
		fprintf(f, "unset colorbox\n");
		fprintf(f, "unset border\n");
		fprintf(f, "unset title\n");
		fprintf(f, "unset ylabel\n");
	}
	/* create copy of colormap and sort in ascending order of timeused;
	 * "*.*" stays first (colors[0]) */
	_clrs_ = (Color*) malloc(sizeof(colors));
	if (_clrs_) {
		memcpy(_clrs_, colors, sizeof(colors));
		qsort(_clrs_, NUM_COLORS, sizeof(Color), cmp_clr);
		clrs = _clrs_;
	}
	/* show colormap / legend in descending order of timeused;
	 * show max. the MAX_LEGEND_SHORT-1 most expensive function calls;
	 * show all remaining aggregated as "*.*" */
	for (i = NUM_COLORS - 1; i >= 0; i--)
		if (clrs[i].mod && (clrs[i].freq > 0 || all)) {
			if (all || k < MAX_LEGEND_SHORT - 1 || i == 0) {
				tottime += clrs[i].timeused;
				totfreq += clrs[i].freq;

				if (k % COLUMNS == 0 && i)
					h -= 35;
				fprintf(f, "set object %d rectangle from %.2f, %.2f to %.2f, %.2f fillcolor rgb \"%s\" fillstyle solid 1.0\n",
					object++, (double) (k % COLUMNS) * w, (double) h - 40, (double) ((k % COLUMNS) * w + 0.09 * w), (double) h - 15, clrs[i].col);
				fprintf(f, "set label %d \"%s.%s \" at %d,%d\n",
					object++, (clrs[i].mod?clrs[i].mod:""), clrs[i].fcn, (int) ((k % COLUMNS) * w + 0.1 * w), h - 20);
				fprintf(f, "set label %d \"%d call%s: ", object++, clrs[i].freq, clrs[i].freq>1?"s":"");
				fprintf_time(f, clrs[i].timeused);
				fprintf(f, "\" at %f,%f\n", (double) ((k % COLUMNS) * w + 0.1 * w), (double) h - 35);
				k++;
			} else {
				clrs[0].timeused += clrs[i].timeused;
				clrs[0].freq += clrs[i].freq;
			}
		}
	if (_clrs_) {
		clrs = colors;
		free(_clrs_);
		_clrs_ = NULL;
	}

	h -= 30;
	fprintf(f, "set label %d \"MAL instructions executed: "LLFMT, object++, totfreq);
	fprintf(f, "\" at 0.0,120\n");

	fprintf(f, "set label %d \"Total CPU core time: ", object++);
	fprintf_time(f, tottime);
	fprintf(f, "\" at 750.0,120.0\n");

	perc = (totalclkticks-longest) / ((cpus * longest) / 100.0);
	perc = perc <0?0.0:perc;
	fprintf(f, "set label %d \"Parallelism %.2f %%", object++, perc>100.0 ? 100.0:perc);
	fprintf(f, "\" at 1550.0,120.0\n");
	// show complete query text
	if( currentquery ){
		h = h1-40;
		//fprintf(gnudata, "set object %d rectangle from %d.0, 250.0 to %d.0,%d.0\n", object++, 3 * w, 5 *w , h -5);
		fprintf(f, "set label %d \"", object++);
		k=0;
		for (c= currentquery; *c; c++){
			if (*c == '"') fprintf(f,"\\"); else
			if (*c == '\t') fprintf(f,"  "); else
			if (*c == '\n') { fprintf(f,"\\n"); k=0; continue;} else
			if( ++k >60 && (*c == ' ' || *c =='\t')){
				fprintf(f,"\\n");
				k = 1;
			}
			fputc(*c,f);
		}
		fprintf(f, "\" at %d,%d\n", (int) ( 3 * w ), h - 17);
		h-= 17;
	}
	fprintf(f, "set label %d \"%d\" at 1750.0, 100.00\n", object++, atlaspage + 1);
	fprintf(f, "set label %d \"%s\" at 750.0, 100.00\n", object++, buf);
	fprintf(f, "set label %d \"%s\" at 0.0, 100.00\n", object++, date);
	fprintf(f, "plot 0 notitle with lines linecolor rgb \"white\"\n");
	if (all) {
		fclose(f);
	}
}

static void
updatecolormap(int idx)
{
	char *mod, *fcn, buf[BUFSIZ], *call = buf;
	int i, fnd = 0;

	if( box[idx].fcn == 0)
		return;
	
	snprintf(buf, sizeof(buf), "%s", box[idx].fcn);
	mod = call;
	fcn = strchr(call, '.');
	if (fcn) {
		*fcn = 0;
		fcn++;
	} else{
		fcn = "*";
	}
	if( strncmp(call,"end",3) == 0)
		mod ="*";
	/* find "mod.fcn" */
	for (i = 1; i < NUM_COLORS && colors[i].mod; i++)
		if (strcmp(mod, colors[i].mod) == 0 &&
			strcmp(fcn, colors[i].fcn) == 0) {
			fnd = i;
			break;
		}
	if (fnd == 0 && i < NUM_COLORS) {
		/* not found, but still free slot: add new one */
		fnd = i;
		colors[fnd].mod = mod?strdup(mod): 0;
		colors[fnd].fcn = strdup(fcn);
		if( debug) 
			fprintf(stderr,"-- Added function #%d: %s.%s\n", fnd, mod, fcn);
	}

	colors[fnd].freq++;
	colors[fnd].timeused += box[idx].clkend - box[idx].clkstart;
	box[idx].color = fnd;
}

/* gnuplot defaults */
static int height = 160;

#define LOGOFILE DATA_DIR "/doc/MonetDB/monetdblogo.png"

static char *
findlogo(void)
{
#ifdef _MSC_VER
	/* on Windows, convert \ to  / path separators since this path
	 * is added to gnuplot input */
	static char buf[sizeof(LOGOFILE)];
	int i;

	snprintf(buf, sizeof(buf), "%s", LOGOFILE);
	for (i = 0; buf[i]; i++)
		if (buf[i] == '\\')
			buf[i] = '/';
	return buf;
#else
	return LOGOFILE;
#endif
}

static void
gnuplotheader(char *filename)
{
	fprintf(gnudata, "set terminal pdfcairo noenhanced font 'verdana,10' color solid size 8.3,11.7\n");
	fprintf(gnudata, "set output \"%s.pdf\"\n", filename);
	fprintf(gnudata, "set size 1,1\n");
	fprintf(gnudata, "set tics front\n");
	fprintf(gnudata, "set multiplot\n");
	// try to inject the MonetDB logo and documentation
	fprintf(gnudata,"set tmarg 1\n");
	fprintf(gnudata,"set bmarg 1\n");
	fprintf(gnudata,"set lmarg 10\n");
	fprintf(gnudata,"set rmarg 10\n");
	fprintf(gnudata,"set size 0.450,0.11\n");
	fprintf(gnudata,"set origin 0.0,0.945\n");
	fprintf(gnudata,"set xrange [0.0:1125.0]\n");
	fprintf(gnudata,"set yrange [0:581.0]\n");
	fprintf(gnudata,"unset border\n");
	fprintf(gnudata,"unset xtics\n");
	fprintf(gnudata,"unset ytics\n");
	fprintf(gnudata,"plot \"%s\" binary filetype=png dx=0.5 dy=0.5 notitle with rgbimage\n", findlogo());
	fprintf(gnudata,"unset title\n");

}

static void
createTomogram(void)
{
	char buf[BUFSIZ];
	int rows[MAXTHREADS] = {0};
	int top = 0, rowoffset = 0;
	int i, j;
	int h, prevobject = 1;
	lng w = lastclktick - starttime;

	if( debug)
		fprintf(stderr,"create tomogram\n");
	if( events == 0){
		if( debug)
			fprintf(stderr,"No further events found\n");
		return;
	}
	snprintf(buf, BUFSIZ, "%s_%02d.gpl", basefile, atlaspage);
	gnudata = fopen(buf, "w");
	if (gnudata == 0) {
		printf("Could not create file '%s'\n", buf);
		exit(-1);
	}
	if( strrchr(buf,'.'))
		*strrchr(buf, '.') = 0;
	gnuplotheader(buf);
	object=1;
	dumpboxes();
	showio(); //DISABLED due to access permissions
	showmemory();
	showcpu();

	fprintf(gnudata, "\nset tmarg 1\n");
	fprintf(gnudata, "set bmarg 3\n");
	fprintf(gnudata, "set lmarg 10\n");
	fprintf(gnudata, "set rmarg 10\n");
	fprintf(gnudata, "set size 1,0.48\n");
	fprintf(gnudata, "set origin 0.0,%s\n", "0.33");
	fprintf(gnudata, "set xrange ["LLFMT".0:"LLFMT".0]\n", startrange, lastclktick - starttime);

	/* detect all different threads and assign them a row */
	for (i = 0; i < topbox; i++){
		if (box[i].clkend && box[i].state != MDB_PING) {
			for (j = 0; j < top; j++)
				if (rows[j] == box[i].thread)
					break;
			box[i].row = j;
			if (j == top){
				if( debug)
					fprintf(stderr,"Assign thread %d to %d\n", box[i].thread, top);
				rows[top++] = box[i].thread;
			}
			if( box[i].state != MDB_WAIT)
				updatecolormap(i);
		}
	}


	h = 10; /* unit height of bars */
	height = (cpus+1) * 2 * h;
	fprintf(gnudata, "set yrange [0:%d]\n", height);
	fprintf(gnudata, "set ylabel \"worker threads\"\n");
	fprintf(gnudata, "set key right\n");
	fprintf(gnudata, "unset colorbox\n");
	fprintf(gnudata, "unset title\n");

	w = gnuXtics(1);

	/* calculate the effective use of parallelism */
	totalticks = 0;
	for (i = 0; i < top; i++)
		totalticks += lastclk[rows[i]];

	/* fill the page from top to bottom */
	if( top <= cpus +1){
			rowoffset = cpus+1 - top;
		if ( top <= cpus/2+1){
			h *= 2;
			rowoffset = (cpus+2)/2 - top;
		}
		
	}

	fprintf(gnudata, "set ytics (");
	for (i = 0; i < top; i++)
		fprintf(gnudata, "\"%d\" %d%c", rows[i],  (rowoffset + i) * 2 * h + h / 2, (i < top - 1 ? ',' : ' '));
	fprintf(gnudata, ")\n");

	/* mark duration of each thread */
	for (i = 0; i < top; i++)
		fprintf(gnudata, "set object %d rectangle from %d, %d to "LLFMT".0, %d\n",
			object++, 0, (rowoffset +i) * 2 * h + h/3, lastclk[rows[i]], (rowoffset +i) * 2 * h + h - h/3);

	/* fill the duration of each instruction encountered that fit our range constraint */
	for (i = 0; i < topbox; i++)
		if (box[i].clkend)
			switch (box[i].state) {
			default:
				if (debug)
					dumpbox(i);
				// always show a start line
				if ( box[i].clkend - box[i].clkstart < w/200.0)
					fprintf(gnudata, "set object %d rectangle from "LLFMT".0, %d.0 to "LLFMT".0, %d.0 fillcolor rgb \"%s\" fillstyle solid 1.0\n",
						object++, box[i].clkstart, (rowoffset + box[i].row)  * 2 * h, box[i].clkstart+2, (rowoffset + box[i].row) * 2 * h + h, colors[box[i].color].col);
				else
					fprintf(gnudata, "set object %d rectangle from "LLFMT".0, %d.0 to "LLFMT".0, %d.0 fillcolor rgb \"%s\" fillstyle solid 1.0\n",
						object++, box[i].clkstart, (rowoffset + box[i].row)  * 2 * h, box[i].clkend, (rowoffset + box[i].row)  * 2 * h + h, colors[box[i].color].col);
				break;
			case MDB_PING:
				break;
			case MDB_WAIT:
				fprintf(gnudata, "set object %d rectangle from "LLFMT".0, %d.0 to %.2f,%.2f front fillcolor rgb \"red\" fillstyle solid 1.0\n",
					object++, box[i].clkstart, (rowoffset + box[i].row) * 2 * h+h/3, box[i].clkstart+ w /25.0, (rowoffset + box[i].row) *2 *h + h - 0.3 * h);
				break;
			}



	fprintf(gnudata, "plot 0 notitle with lines\n");
	fprintf(gnudata, "unset for[i=%d:%d] object i\n", prevobject, object - 1);
	prevobject = object - 1;
	showcolormap(0, 0);
	fprintf(gnudata, "unset multiplot\n");
	(void) fclose(gnudata);
	gnudata = 0;
	atlaspage++;
	if (atlas == atlaspage ) {
		stopListening(0);
	}
#ifdef NUMAprofiling
	showNumaHeatmap();
#endif
}

/* The intra-thread flow is collected for later presentation */


static void
updateNumaHeatmap(int thread, char *numa){
	char *c;
	int t;
	for( c= numa; *c && *c == '@';){
		c++;
		t =atoi(c);
		crossings[thread][t]++;
		target[thread]++;
		source[t]++;
		while(*c && *c !='@') c++;
	}
}


/* the main issue to deal with in the analysis is
 * that the tomograph start can appear while the
 * system is already processing. 
 * receiving 'done' events without matching 'start'
 *
 * A secondary issue is to properly count the functions
 * being monitored.
 */

static int ping = -1;

static void
update(char *line, EventRecord *ev)
{
	int idx, i;
	Box b;
	char *s;
	int uid = 0,qid = 0;
 
	if (topbox == maxbox || maxbox < topbox) {
	
		if( box == 0){
			box = (Box*) malloc(MAXBOX * sizeof(Box)); 
			memset((char*) box, 0, sizeof(Box) * MAXBOX);
		} else
			box = (Box*) realloc((void*)box, (maxbox + MAXBOX) * sizeof(Box)); 
		if( box == NULL){
			fprintf(stderr, "Out of space for trace, exceeds max entries %d\n", maxbox);
			fprintf(stderr, "Restart with a slower beat might help, e.g. --beat=5000  or --beat=0\n");
			exit(-1);
		}
		maxbox += MAXBOX;
	}
	/* handle a ping event, keep the current instruction in focus */
	if (ev->state >= MDB_PING ) {
		if (cpus == 0 && ev->state == MDB_PING) {
			char *s;
			if( (s= ev->stmt,'[')) 
				s++;
			else s = ev->stmt;
			while (s && isspace((int) *s))
				s++;
			while (s) {
				s = strchr(s + 1, ' ');
				while (s && isspace((int) *s))
					s++;
				if (s)
					cpus++;
			}
		}
		if( startrange && starttime && ev->clkticks-starttime < startrange)
			return;
		if( endrange && starttime && ev->clkticks-starttime > endrange)
			return;
		idx = threads[ev->thread];
		b = box[idx];
		box[idx].state = ev->state;
		box[idx].thread = ev->thread;
		//lastclk[thread] = clkticks-starttime;
		box[idx].clkend = box[idx].clkstart = ev->clkticks-starttime;
		box[idx].memend = box[idx].memstart = ev->memory;
		box[idx].footstart = box[idx].tmpspace = ev->tmpspace;
		box[idx].inblock = ev->inblock;
		box[idx].oublock = ev->oublock;
		box[idx].majflt = ev->majflt;
		box[idx].nswap = ev->swaps;
		box[idx].csw = ev->csw;
		s = strchr(ev->stmt, ']');
		if (s)
			*s = 0;
		box[idx].stmt = ev->stmt;

		if ( !capturing){
			ping = idx;
			return;
		}
		box[idx].fcn = ev->state == MDB_PING? strdup("profiler.ping"):strdup("profiler.wait");
		if( box[idx].fcn == NULL){
			fprintf(stderr,"Could not allocate blk->fcn\n");
			exit(-1);
		}
		threads[ev->thread] = ++topbox;
		idx = threads[ev->thread];
		box[idx] = b;
		if( tracefd)
			fprintf(tracefd,"%s\n",line);
		return;
	}

	if (debug)
		fprintf(stderr, "Update %s input %s stmt %s time " LLFMT" %s\n",(ev->state>=0?statenames[ev->state]:"unknown"),(ev->fcn?ev->fcn:"(null)"),(currentfunction?currentfunction:""),ev->clkticks -starttime,(ev->numa?ev->numa:""));

	if (starttime == 0) {
		if (ev->fcn == 0 ) {
			if (debug)
				fprintf(stderr, "Skip %s input %s\n",(ev->state>=0?statenames[ev->state]:"unknown"),ev->fcn);
			return;
		}
		if (debug)
			fprintf(stderr, "Start capturing updates %s\n",ev->fcn);
	}
	if (ev->clkticks < 0) {
		/* HACK: *TRY TO* compensate for the fact that the MAL
		 * profiler chops-off day information, and assume that
		 * clkticks is < starttime because the tomograph run
		 * crossed a day boundary (midnight);
		 * we simply add 1 day (24 hours) worth of microseconds.
		 * NOTE: this surely does NOT work correctly if the
		 * tomograph run takes 24 hours or more ...
		 */
		ev->clkticks += US_DD;
	}

	/* monitor top level function brackets, we restrict ourselves to SQL queries */
	if (!capturing && ev->state == MDB_START && ev->fcn && strncmp(ev->fcn, "function", 8) == 0) {
		if( (i = sscanf(ev->fcn + 9,"user.s%d_%d",&uid,&qid)) != 2){
			if( debug)
				fprintf(stderr,"Start phase parsing %d, uid %d qid %d\n",i,uid,qid);
			return;
		}
		if (capturing++ == 0)
			starttime = ev->clkticks;
		if( ping >= 0){
			box[ping].clkend = box[ping].clkstart = 0;
			ping = -1;
		}
		if (currentfunction == 0)
			currentfunction = strdup(ev->fcn+9);
		if (debug)
			fprintf(stderr, "Enter function %s capture %d\n", currentfunction, capturing);
		if( tracefd)
			fprintf(tracefd,"%s\n",line);
		return;
	}
	ev->clkticks -= starttime;

	if ( !capturing || ev->thread >= MAXTHREADS)
		return;
	idx = threads[ev->thread];
	lastclk[ev->thread] = endrange? endrange: ev->clkticks;

	/* track the input in the trace file */
	if( tracefd)
		fprintf(tracefd,"%s\n",line);
	/* start of instruction box */
	if (ev->state == MDB_START ) {
		if(debug)
			fprintf(stderr, "Start box %s clicks "LLFMT" stmt %s thread %d idx %d box %d\n", (ev->fcn?ev->fcn:""), ev->clkticks,currentfunction, ev->thread,idx,topbox);
		box[idx].state = ev->state;
		box[idx].thread = ev->thread;
		box[idx].clkstart = ev->clkticks? ev->clkticks:1;
		box[idx].clkend = ev->clkticks;
		box[idx].memstart = ev->memory;
		box[idx].memend = ev->memory;
		box[idx].numa = ev->numa;
		if(ev->numa) updateNumaHeatmap(ev->thread, ev->numa);
		box[idx].footstart = ev->tmpspace;
		box[idx].stmt = ev->stmt;
		box[idx].fcn = ev->fcn ? strdup(ev->fcn) : strdup("");
		if(ev->fcn && strstr(ev->fcn,"querylog.define") ){
			currentquery = stripQuotes(malarguments[malretc]);
			fprintf(stderr,"-- page %d :%s\n",atlaspage, currentquery);
		}
		return;
	}
	/* end the instruction box */
	if (ev->state == MDB_DONE && ev->fcn && strncmp(ev->fcn, "function", 8) == 0) {
		if (currentfunction && strcmp(currentfunction, ev->fcn+9) == 0) {
			if( capturing == 0){
				free(currentfunction);
				currentfunction = 0;
			}
			capturing--;
			if(debug)
				fprintf(stderr, "Leave function %s capture %d\n", currentfunction, capturing);
		} 
		if( capturing == 0){
			if( tracefd){
				fflush(tracefd);
				fclose(tracefd);
				tracefd = NULL;
			}

			createTomogram();
			resetTomograph();
			return;
		}
	}
	if (ev->state == MDB_DONE ){
		if( box[idx].clkstart == 0){
			// ignore incorrect pairs
			if(debug) fprintf(stderr, "INCORRECT START\n");
			return;
		}
		if( debug)
			fprintf(stderr, "End box [%d] %s clicks "LLFMT" : %s thread %d idx %d box %d\n", idx, (ev->fcn?ev->fcn:""), ev->clkticks, (currentfunction?currentfunction:""), ev->thread,idx,topbox);
		events++;
		box[idx].clkend = ev->clkticks;
		box[idx].memend = ev->memory;
		box[idx].tmpspace = ev->tmpspace;
		box[idx].ticks = ev->ticks;
		box[idx].state = MDB_DONE;
		box[idx].inblock = ev->inblock;
		box[idx].oublock = ev->oublock;
		box[idx].majflt = ev->majflt;
		box[idx].nswap = ev->swaps;
		box[idx].csw = ev->csw;
		/* focus on part of the time frame */
		if (endrange) {
			if( debug){
				fprintf(stderr,"range filter "LLFMT" " LLFMT"\n",startrange,endrange);
				fprintf(stderr,"expression  "LLFMT" " LLFMT"\n", box[idx].clkstart,  box[idx].clkend);
			}
			if (box[idx].clkend < startrange || box[idx].clkstart >endrange){
				fprintf(stderr,"reject "LLFMT":"LLFMT" out "LLFMT":"LLFMT"\n",box[idx].clkstart , box[idx].clkend, startrange, endrange);
				return;
			}
			if (box[idx].clkstart < startrange)
				box[idx].clkstart = startrange;
			if (box[idx].clkend > endrange)
				box[idx].clkend = endrange;
		}
		threads[ev->thread] = ++topbox;
		lastclktick = box[idx].clkend + starttime;
		totalclkticks += box[idx].clkend - box[idx].clkstart;
		totalexecticks += box[idx].ticks - box[idx].ticks;
	}
}


int
main(int argc, char **argv)
{
	int i;
	ssize_t m;
	size_t n, len, buflen;
	char *host = NULL;
	int portnr = 0;
	char *uri = NULL;
	char *user = NULL;
	char *password = NULL;
<<<<<<< HEAD
	char buf[BUFSIZ], *buffer, *e, *response;
	FILE *trace = NULL;
=======
	char buf[BUFSIZ], *e, *response;
>>>>>>> b2fe3b67
	FILE *inpfd;
	int colormap=0;
	EventRecord event;
	char *s;

	static struct option long_options[18] = {
		{ "dbname", 1, 0, 'd' },
		{ "user", 1, 0, 'u' },
		{ "port", 1, 0, 'p' },
		{ "password", 1, 0, 'P' },
		{ "host", 1, 0, 'h' },
		{ "help", 0, 0, '?' },
		{ "title", 1, 0, 'T' },
		{ "input", 1, 0, 'i' },
		{ "range", 1, 0, 'r' },
		{ "query", 1, 0, 'q' },
		{ "output", 1, 0, 'o' },
		{ "debug", 0, 0, 'D' },
		{ "beat", 1, 0, 'b' },
		{ "atlas", 1, 0, 'A' },
		{ "map", 1, 0, 'm' },
		{ 0, 0, 0, 0 }
	};

	/* parse config file first, command line options override */
	parse_dotmonetdb(&user, &password, NULL, NULL, NULL, NULL);

	if( argc == 1){
		usageTomograph();
		exit(-1);
	}
	while (1) {
		int option_index = 0;
		int c = getopt_long(argc, argv, "d:u:p:P:h:?T:i:r:s:q:o:c:Db:A:m",
				    long_options, &option_index);
		if (c == -1)
			break;
		switch (c) {
		case 'm':
			colormap =1;
			break;
		case 'A':
			atlas = atoi(optarg ? optarg : "1");
			break;
		case 'b':
			beat = atoi(optarg ? optarg : "5000");
			break;
		case 'D':
			debug = 1;
			break;
		case 'd':
			prefix = dbname = optarg;
			break;
		case 'q':
			query = optarg;
			atlas = 1;
			break;
		case 'i':
			inputfile = optarg;
			prefix = strdup("");
			break;
		case 'u':
			if (user)
				free(user);
			user = strdup(optarg);
			/* force password prompt */
			if (password)
				free(password);
			password = NULL;
			break;
		case 'P':
			if (password)
				free(password);
			password = strdup(optarg);
			break;
		case 'p':
			if (optarg)
				portnr = atoi(optarg);
			break;
		case 'h':
			host = optarg;
			break;
		case 'T':
			title = optarg;
			break;
		case 'o':
			//store the output files in a specific place
			prefix = strdup(optarg);
#ifdef NATIVE_WIN32
			s= strrchr(prefix, (int) '\\');
#else
			s= strrchr(prefix, (int) '/');
#endif
			if( s ){
				dirpath= prefix;
				prefix = strdup(prefix);
				*(s+1) = 0;
				prefix += s-dirpath;
			} 
			break;
		case 'r':
		{
			int cnt;
			if (optarg == 0)
				break;
			if( *optarg == '=')
				optarg++;
			cnt = sscanf(optarg,""LLFMT"-"LLFMT, &startrange,&endrange); 
			if( cnt != 2)
				usageTomograph();
				
			if( strstr(optarg,"ms") ){
				startrange *= 1000;
				endrange *= 1000;
			} else if( strchr(optarg,'s')){
				startrange *= 1000000;
				endrange *= 1000000;
			} else 
				usageTomograph();
			if( debug )
				fprintf(stderr,"Cut out slice "LLFMT" -"LLFMT"\n",startrange,endrange);
			break;
		}
		case '?':
			usageTomograph();
			/* a bit of a hack: look at the option that the
			   current `c' is based on and see if we recognize
			   it: if -? or --help, exit with 0, else with -1 */
			exit(strcmp(argv[optind - 1], "-?") == 0 || strcmp(argv[optind - 1], "--help") == 0 ? 0 : -1);
		default:
			usageTomograph();
			exit(-1);
		}
	}

	if ( dbname == NULL && inputfile == NULL){
		fprintf(stderr,"Database name and inputfile missing\n");
		usageTomograph();
		exit(-1);
	}
	if (dbname != NULL && strncmp(dbname, "mapi:monetdb://", 15) == 0) {
		uri = dbname;
		dbname = NULL;
	}

	/* reprocess an existing profiler trace, possibly producing the trace split   */
	printf("-- Output directed towards %s%s_*\n", dirpath, prefix);
	if (
#ifdef NATIVE_WIN32
	    _mkdir(dirpath) < 0
#else
	    mkdir(dirpath,0755)  < 0
#endif
	    && errno != EEXIST) {
		fprintf(stderr,"Failed to create dirpath '%s'\n",dirpath);
		exit(-1);
	}

	initcolors();

	if (colormap) {
		showcolormap(prefix, 1);
		printf("Color map file generated\n");
		exit(0);
	}

#ifdef SIGPIPE
	signal(SIGPIPE, stopListening);
#endif
#ifdef SIGHUP
	signal(SIGHUP, stopListening);
#endif
#ifdef SIGQUIT
	signal(SIGQUIT, stopListening);
#endif
	signal(SIGINT, stopListening);
	signal(SIGTERM, stopListening);
	close(0);

	if (inputfile) {
		inpfd = fopen(inputfile,"r");
		if (inpfd == NULL ){
			fprintf(stderr,"Can not access '%s'\n",inputfile);
			exit(-1);
		}
		if( strstr(inputfile,".trace"))
			*strstr(inputfile,".trace") = 0;
		snprintf(basefile,BUFSIZ,"%s",inputfile);
		len = 0;
		resetTomograph();
		while ((n = fread(buf + len, 1, BUFSIZ - len, inpfd)) > 0) {
			buf[len + n] = 0;
			response = buf;
			while ((e = strchr(response, '\n')) != NULL) {
				*e = 0;
				i = eventparser(response, &event);
				update(response, &event);
				if (debug  )
					fprintf(stderr, "PARSE %d:%s\n", i, response);
				response = e + 1;
			}
			/* handle last line in buffer */
			if (*response) {
				if (debug)
					fprintf(stderr,"LASTLINE:%s", response);
				len = strlen(response);
				strncpy(buf, response, len + 1);
			} else
				len = 0;
		}
		createTomogram();
		stopListening(0);
	} else {
		if (user == NULL)
			user = simple_prompt("user", BUFSIZ, 1, prompt_getlogin());
		if (password == NULL)
			password = simple_prompt("password", BUFSIZ, 0, NULL);

		/* our hostname, how remote servers have to contact us */
		gethostname(hostname, sizeof(hostname));

		/* set up the profiler */
		if (uri)
			dbh = mapi_mapiuri(uri, user, password, "mal");
		else
			dbh = mapi_mapi(host, portnr, user, password, "mal", dbname);
		if (dbh == NULL || mapi_error(dbh))
			die(dbh, hdl);
		mapi_reconnect(dbh);
		if (mapi_error(dbh))
			die(dbh, hdl);
		host = strdup(mapi_get_host(dbh));
		if(debug)
			fprintf(stderr,"-- connection with server %s\n", uri ? uri : host);

		for (portnr = 50010; portnr < 62010; portnr++) 
			if ((conn = udp_rastream(hostname, portnr, "profileStream")) != NULL)
				break;
		
		if ( conn == NULL) {
			fprintf(stderr, "!! opening stream failed: no free ports available\n");
			fflush(stderr);
			goto stop_disconnect;
		}

		fprintf(stderr,"-- Stop capturing with <cntrl-c> or after %d pages\n",atlas);

		snprintf(buf, BUFSIZ, " port := profiler.openStream(\"%s\", %d);", hostname, portnr);
		if( debug)
			fprintf(stderr,"--%s\n",buf);
		doQ(buf);

		snprintf(buf,BUFSIZ-1,"profiler.tomograph(%d);", beat);

		if( debug)
			fprintf(stderr,"-- %s\n",buf);
		doQ(buf);
	
		snprintf(basefile,BUFSIZ,"%s%s",dirpath, prefix);
		snprintf(buf,BUFSIZ,"%s_%02d.trace",basefile, atlaspage);
		tracefd = fopen(buf,"w");
		if( tracefd == NULL)
			fprintf(stderr,"Could not create file '%s'\n",buf);

		if(query){
			// fork and execute mclient session (TODO)
			snprintf(buf, BUFSIZ,"mclient -d %s -s \"%s\"",dbname,query);
			fprintf(stderr,"%s\n",buf);
			fprintf(stderr,"Not yet implemented\n");
		}
		len = 0;
		buflen = BUFSIZ;
		buffer = malloc(buflen);
		if( buffer == NULL){
			fprintf(stderr,"Could not create input buffer\n");
			exit(-1);
		}
		resetTomograph();
		while ((m = mnstr_read(conn, buffer + len, 1, buflen - len)) > 0) {
			buffer[len + m] = 0;
			response = buffer;
			while ((e = strchr(response, '\n')) != NULL) {
				*e = 0;
				i = eventparser(response,&event);
				update(response, &event);
				if (debug  )
					fprintf(stderr, "PARSE %d:%s\n", i, response);
<<<<<<< HEAD
				if( trace && i >=0 && capturing) 
					fprintf(trace,"%s\n",response);
				response = e + 1;
			}
			/* handle the case that the line is not yet completed */
			if( response == buffer){
				char *new = realloc(buffer, buflen + BUFSIZ);
				if( new == NULL){
					fprintf(stderr,"Could not extend input buffer\n");
					exit(-1);
				}
				buffer = new;
				buflen += BUFSIZ;
			}
=======
				response = e + 1;
			}
>>>>>>> b2fe3b67
			/* handle last line in buffer */
			if (response != buffer && *response) {
				if (debug)
					fprintf(stderr,"LASTLINE:%s", response);
				len = strlen(response);
				strncpy(buffer, response, len + 1);
			} else
				len = 0;
		}
	}

	if( !inputfile) 
		doQ("profiler.stop();");
  stop_disconnect:
	if( !inputfile) {
		mapi_disconnect(dbh);
		printf("-- connection with server %s closed\n", uri ? uri : host);
	}
	return 0;
}<|MERGE_RESOLUTION|>--- conflicted
+++ resolved
@@ -1625,12 +1625,7 @@
 	char *uri = NULL;
 	char *user = NULL;
 	char *password = NULL;
-<<<<<<< HEAD
 	char buf[BUFSIZ], *buffer, *e, *response;
-	FILE *trace = NULL;
-=======
-	char buf[BUFSIZ], *e, *response;
->>>>>>> b2fe3b67
 	FILE *inpfd;
 	int colormap=0;
 	EventRecord event;
@@ -1918,9 +1913,6 @@
 				update(response, &event);
 				if (debug  )
 					fprintf(stderr, "PARSE %d:%s\n", i, response);
-<<<<<<< HEAD
-				if( trace && i >=0 && capturing) 
-					fprintf(trace,"%s\n",response);
 				response = e + 1;
 			}
 			/* handle the case that the line is not yet completed */
@@ -1933,10 +1925,6 @@
 				buffer = new;
 				buflen += BUFSIZ;
 			}
-=======
-				response = e + 1;
-			}
->>>>>>> b2fe3b67
 			/* handle last line in buffer */
 			if (response != buffer && *response) {
 				if (debug)
