#!/usr/bin/env python -O

# The contents of this file are subject to the MonetDB Public License
# Version 1.1 (the "License"); you may not use this file except in
# compliance with the License. You may obtain a copy of the License at
# http://www.monetdb.org/Legal/MonetDBLicense
#
# Software distributed under the License is distributed on an "AS IS"
# basis, WITHOUT WARRANTY OF ANY KIND, either express or implied. See the
# License for the specific language governing rights and limitations
# under the License.
#
# The Original Code is the MonetDB Database System.
#
# The Initial Developer of the Original Code is CWI.
# Portions created by CWI are Copyright (C) 1997-July 2008 CWI.
# Copyright August 2008-2013 MonetDB B.V.
# All Rights Reserved.

""" Script to test database capabilities and the DB-API interface
    for functionality and memory leaks.

    Adapted from a script by M-A Lemburg and taken from the MySQL python driver.

"""
from time import time
import unittest
from monetdb.exceptions import ProgrammingError

class DatabaseTest(unittest.TestCase):

    db_module = None
    connect_args = ()
    connect_kwargs = dict()
    create_table_extra = ''
    rows = 10

    def setUp(self):
        db = self.db_module.connect(*self.connect_args, **self.connect_kwargs)
        self.connection = db
        self.cursor = db.cursor()
        self.BLOBText = ''.join([chr(i) for i in range(33,127)] * 100);
        self.BLOBBinary = self.db_module.Binary(''.join([chr(i) for i in range(256)] * 16))
        self.BLOBUText = str(''.join([chr(i) for i in range(1,16384)]))

    def tearDown(self):
        self.connection.close()

    def table_exists(self, name):
        try:
            self.cursor.execute('select * from %s where 1=0' % name)
        except:
            self.connection.rollback()
            return False
        else:
            return True

    def quote_identifier(self, ident):
        return '"%s"' % ident

    def new_table_name(self):
        i = id(self.cursor)
        while True:
            name = self.quote_identifier('tb%08x' % i)
            if not self.table_exists(name):
                return name
            i = i + 1

    def create_table(self, columndefs):
        """ Create a table using a list of column definitions given in
            columndefs.

            generator must be a function taking arguments (row_number,
            col_number) returning a suitable data object for insertion
            into the table.

        """
        self.table = self.new_table_name()
        self.cursor.execute('CREATE TABLE %s (%s) %s' %
                            (self.table,
                             ',\n'.join(columndefs),
                             self.create_table_extra))

    def check_data_integrity(self, columndefs, generator):
        self.create_table(columndefs)
        insert_statement = ('INSERT INTO %s VALUES (%s)' %
                            (self.table,
                             ','.join(['%s'] * len(columndefs))))
        data = [ [ generator(i,j) for j in range(len(columndefs)) ]
                 for i in range(self.rows) ]
        self.cursor.executemany(insert_statement, data)
        self.connection.commit()
        # verify
        self.cursor.execute('select * from %s' % self.table)
        l = self.cursor.fetchall()
        self.assertEqual(len(l), self.rows)
        try:
            for i in range(self.rows):
                for j in range(len(columndefs)):
                    self.assertEqual(l[i][j], generator(i,j))
        finally:
            self.cursor.execute('drop table %s' % (self.table))

    def test_transactions(self):
        columndefs = ( 'col1 INT', 'col2 VARCHAR(255)')
        def generator(row, col):
            if col == 0: return row
            else: return ('%i' % (row%10))*255
        self.create_table(columndefs)
        insert_statement = ('INSERT INTO %s VALUES (%s)' %
                            (self.table,
                             ','.join(['%s'] * len(columndefs))))
        data = [ [ generator(i,j) for j in range(len(columndefs)) ]
                 for i in range(self.rows) ]
        self.cursor.executemany(insert_statement, data)
        # verify
        self.connection.commit()
        self.cursor.execute('select * from %s' % self.table)
        l = self.cursor.fetchall()
        self.assertEqual(len(l), self.rows)
        for i in range(self.rows):
            for j in range(len(columndefs)):
                self.assertEqual(l[i][j], generator(i,j))
        delete_statement = 'delete from %s where col1=%%s' % self.table
        self.cursor.execute(delete_statement, (0,))
        self.cursor.execute('select col1 from %s where col1=%s' % \
                            (self.table, 0))
        l = self.cursor.fetchall()
        self.assertFalse(l, "DELETE didn't work")
        self.connection.rollback()
        self.cursor.execute('select col1 from %s where col1=%s' % \
                            (self.table, 0))
        l = self.cursor.fetchall()
        self.assertTrue(len(l) == 1, "ROLLBACK didn't work")
        self.cursor.execute('drop table %s' % (self.table))

    def test_truncation(self):
        columndefs = ( 'col1 INT', 'col2 VARCHAR(255)')
        def generator(row, col):
            if col == 0:
                return row
            else:
                return ('%i' % (row%10))*(int(255-self.rows/2)+row)
        self.create_table(columndefs)
        insert_statement = ('INSERT INTO %s VALUES (%s)' %
                            (self.table,
                             ','.join(['%s'] * len(columndefs))))
        try:
            self.cursor.execute(insert_statement, (0, '0'*256))
        except Warning:
            pass
        except self.connection.Error:
            pass
        else:
            self.fail("Over-long column did not generate warnings/exception with single insert")

        self.connection.rollback()
        self.create_table(columndefs)

        try:
            for i in range(self.rows):
                data = []
                for j in range(len(columndefs)):
                    data.append(generator(i,j))
                self.cursor.execute(insert_statement,tuple(data))
        except Warning:
            pass
        except self.connection.Error:
            pass
        else:
            self.fail("Over-long columns did not generate warnings/exception with execute()")

        self.connection.rollback()
        self.create_table(columndefs)

        try:
            data = [ [ generator(i,j) for j in range(len(columndefs)) ]
                     for i in range(self.rows) ]
            self.cursor.executemany(insert_statement, data)
        except Warning:
            pass
        except self.connection.Error:
            pass
        else:
            self.fail("Over-long columns did not generate warnings/exception with executemany()")

        self.connection.rollback()

    def test_CHAR(self):
        # Character data
        def generator(row,col):
            return ('%i' % ((row+col) % 10)) * 255
        self.check_data_integrity(
            ('col1 char(255)','col2 char(255)'),
            generator)

    def test_INT(self):
        # Number data
        def generator(row,col):
            return row*row
        self.check_data_integrity(
            ('col1 INT',),
            generator)

    def test_DECIMAL(self):
        # DECIMAL
        def generator(row,col):
            from decimal import Decimal
            return Decimal("%d.%02d" % (row, col))
        self.check_data_integrity(
            ('col1 DECIMAL(5,2)',),
            generator)

    def test_REAL(self):
        def generator(row,col):
            return row*1000.0
        self.check_data_integrity(
            ('col1 REAL',),
            generator)

    def test_DOUBLE(self):
        def generator(row,col):
            return row/1e-99
        self.check_data_integrity(
            ('col1 DOUBLE',),
            generator)

    def test_DATE(self):
        ticks = time()
        def generator(row,col):
            return self.db_module.DateFromTicks(ticks+row*86400-col*1313)
        self.check_data_integrity(
                 ('col1 DATE',),
                 generator)

    def test_TIME(self):
        ticks = time()
        def generator(row,col):
            return self.db_module.TimeFromTicks(ticks+row*86400-col*1313)
        self.check_data_integrity(
                 ('col1 TIME',),
                 generator)

    def test_DATETIME(self):
        ticks = time()
        def generator(row,col):
            return self.db_module.TimestampFromTicks(ticks+row*86400-col*1313)
        self.check_data_integrity(
                 ('col1 TIMESTAMP',),
                 generator)

    def test_TIMESTAMP(self):
        ticks = time()
        def generator(row,col):
            return self.db_module.TimestampFromTicks(ticks+row*86400-col*1313)
        self.check_data_integrity(
                 ('col1 TIMESTAMP',),
                 generator)

    def test_TIMESTAMPTZ(self):
        ticks = time()
        def generator(row,col):
            return self.db_module.TimestampFromTicks(ticks+row*86400-col*1313)
        self.check_data_integrity(
                 ('col1 TIMESTAMPTZ',),
                  generator)

    def test_fractional_TIMESTAMP(self):
        ticks = time()
        def generator(row,col):
            return self.db_module.TimestampFromTicks(ticks+row*86400-col*1313+row*0.7*col/3.0)
        self.check_data_integrity(
                 ('col1 TIMESTAMP',),
                 generator)

    def test_TEXT(self):
        def generator(row,col):
            return self.BLOBText # 'BLOB Text ' * 1024
        self.check_data_integrity(
                 ('col2 TEXT',),
                 generator)

    def test_BLOB(self):
        def generator(row,col):
            if col == 0:
                return row
            else:
                return self.BLOBBinary # 'BLOB\000Binary ' * 1024
        self.check_data_integrity(
                 ('col1 INT','col2 BLOB'),
                 generator)

    def test_TINYINT(self):
        # Number data
        def generator(row,col):
            v = (row*row) % 256
            if v > 127:
                v = v-256
            return v
        self.check_data_integrity(
            ('col1 TINYINT',),
            generator)

    def test_small_CHAR(self):
        # Character data
        def generator(row,col):
            i = (row*col+62)%256
            if i == 62: return ''
            if i == 63: return None
            return chr(i)
        self.check_data_integrity(
            ('col1 char(1)','col2 char(1)'),
            generator)

    def test_BOOL(self):
        def generator(row,col):
            return bool(row%2)
        self.check_data_integrity(
            ('col1 BOOL',),
            generator)

    def test_description(self):
        self.table = self.new_table_name()
        shouldbe = [
            ('c', 'varchar', None, 1024, None, None, None),
            ('d', 'decimal', None, 9, 9, 4, None),
            ('n', 'varchar', None, 1, None, None, None),
        ]
        try:
            self.cursor.execute("create table %s (c VARCHAR(1024), d DECIMAL(9,4), n VARCHAR(1) NOT NULL)" % self.table);
            self.cursor.execute("insert into %s VALUES ('test', 12345.1234, 'x')" % self.table)
            self.cursor.execute('select * from %s' % self.table)
            self.assertEqual(self.cursor.description, shouldbe, "cursor.description is incorrect")
        finally:
            self.cursor.execute('drop table %s' % (self.table))

    def test_bigresult(self):
        self.cursor.execute('select count(*) from tables')
        r = self.cursor.fetchone()
        n = r[0]
        self.cursor.arraysize=100000
        self.cursor.execute('select * from tables, tables')
        r = self.cursor.fetchall()
        self.assertEqual(len(r), n**2)

    def test_closecur(self):
        self.cursor.close()
        self.assertRaises(ProgrammingError, self.cursor.execute, "select * from tables")
        self.cursor = self.connection.cursor()

    def test_customtype(self):
        t = ["list", "test"]
        self.assertRaises(ProgrammingError, self.db_module.monetize.convert, t)
        self.db_module.monetize.mapping[list] = str
        self.assertEqual(self.db_module.monetize.convert(t), "['list', 'test']")

<<<<<<< HEAD
    def multiple_queries(self):
=======
    def test_multiple_queries(self):
>>>>>>> 29aeb984
        table1 = self.new_table_name()
        table2 = table1[:-1] + 'bla"'
        self.cursor.execute("create table %s (a int)" % table1)
        self.cursor.execute("create table %s (a int, b int)" % table2)
        self.cursor.execute("insert into %s VALUES (100)" % table1)
        self.cursor.execute("insert into %s VALUES (50, 50)" % table2)
        self.cursor.execute('select * from %s; select * from %s;' %
                            (table1, table2))
        result = self.cursor.fetchall()
        self.assertEqual(result, [(50, 50)])<|MERGE_RESOLUTION|>--- conflicted
+++ resolved
@@ -354,11 +354,7 @@
         self.db_module.monetize.mapping[list] = str
         self.assertEqual(self.db_module.monetize.convert(t), "['list', 'test']")
 
-<<<<<<< HEAD
-    def multiple_queries(self):
-=======
     def test_multiple_queries(self):
->>>>>>> 29aeb984
         table1 = self.new_table_name()
         table2 = table1[:-1] + 'bla"'
         self.cursor.execute("create table %s (a int)" % table1)
