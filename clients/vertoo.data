--- conflicted
+++ resolved
@@ -1,7 +1,2 @@
-<<<<<<< HEAD
-monetdb = major:1; minor:29; release:0; rc:x; build:1;
-clients = major:1; minor:33; release:0; rc:x; build:1;
-=======
 monetdb = major:1; minor:32; release:0; rc:x; build:1;
-clients = major:1; minor:32; release:0; rc:x; build:1;
->>>>>>> eb903b92
+clients = major:1; minor:33; release:0; rc:x; build:1;