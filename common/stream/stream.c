--- conflicted
+++ resolved
@@ -674,6 +674,7 @@
 	s->name = strdup(name);
 	s->stream_data.p = NULL;
 	s->errnr = MNSTR_NO__ERROR;
+	s->stream_data.p = NULL;
 	s->read = NULL;
 	s->write = NULL;
 	s->close = NULL;
@@ -1022,26 +1023,7 @@
 
 	if ((s = create_stream(filename)) == NULL)
 		return NULL;
-#ifdef HAVE__WFOPEN
-	{
-		wchar_t *wfname = utf8towchar(filename);
-		if (wfname != NULL) {
-			fp = gzopen_w(wfname, flags);
-			free(wfname);
-		} else
-			fp = NULL;
-	}
-#else
-	{
-		char *fname = cvfilename(filename);
-		if (fname) {
-			fp = gzopen(fname, flags);
-			free(fname);
-		} else
-			fp = NULL;
-	}
-#endif
-	if (fp == NULL) {
+	if ((fp = gzopen(filename, flags)) == NULL) {
 		destroy(s);
 		return NULL;
 	}
@@ -2671,6 +2653,10 @@
 
 #ifdef HAVE_ICONV
 
+#ifdef HAVE_ICONV_H
+#include <iconv.h>
+#endif
+
 struct icstream {
 	iconv_t cd;
 	stream *s;
@@ -4167,38 +4153,6 @@
 	return ns;
 }
 
-<<<<<<< HEAD
-static ssize_t
-stream_blackhole_write(stream *s, const void *buf, size_t elmsize, size_t cnt)
-{
-	s = (stream*)s;
-	buf = (const void*) buf;
-	elmsize = (size_t) elmsize;
-	return (ssize_t) cnt;
-}
-
-static void
-stream_blackhole_close(stream *s)
-{
-	s = (stream*)s;
-	// no resources to close
-}
-
-stream * stream_blackhole_create (void)
-{
-	stream *s;
-	if ((s = create_stream("blackhole")) == NULL) {
-		return NULL;
-	}
-
-	s->read = NULL;
-	s->write = stream_blackhole_write;
-	s->close = stream_blackhole_close;
-	s->flush = NULL;
-	s->access = ST_WRITE;
-	return s;
-}
-=======
 /* ------------------------------------------------------------------ */
 
 struct cbstream {
@@ -4280,4 +4234,36 @@
 		return NULL;
 	return (FILE *) s->stream_data.p;
 }
->>>>>>> dd3eb337
+
+
+static ssize_t
+stream_blackhole_write(stream *s, const void *buf, size_t elmsize, size_t cnt)
+{
+	s = (stream*)s;
+	buf = (const void*) buf;
+	elmsize = (size_t) elmsize;
+	return (ssize_t) cnt;
+}
+
+static void
+stream_blackhole_close(stream *s)
+{
+	s = (stream*)s;
+	// no resources to close
+}
+
+stream * stream_blackhole_create (void)
+{
+	stream *s;
+	if ((s = create_stream("blackhole")) == NULL) {
+		return NULL;
+	}
+
+	s->read = NULL;
+	s->write = stream_blackhole_write;
+	s->close = stream_blackhole_close;
+	s->flush = NULL;
+	s->access = ST_WRITE;
+	return s;
+}
+
