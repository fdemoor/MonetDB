/*
 * This Source Code Form is subject to the terms of the Mozilla Public
 * License, v. 2.0.  If a copy of the MPL was not distributed with this
 * file, You can obtain one at http://mozilla.org/MPL/2.0/.
 *
 * Copyright 2008-2015 MonetDB B.V.
 */

#ifndef _STREAM_H_
#define _STREAM_H_

/*
 * File: stream.h
 * Auteur: Niels J. Nes
 * Date: 09-01-2001
 *
 * Version 0.1: start
 *
 * This is the general interface to input/output. Each stream will
 * contains some stream info (for now only byteorder). This is
 * required for proper conversion on different byte order platforms.
 */

#include <unistd.h>
#include <ctype.h>
#include <stdio.h>

#include <stdlib.h>
#include <signal.h>
#include <limits.h>

/* avoid using "#ifdef WIN32" so that this file does not need our config.h */
#if defined(_MSC_VER) || defined(__CYGWIN__) || defined(__MINGW32__)
# ifndef LIBSTREAM
#  define stream_export extern __declspec(dllimport)
# else
#  define stream_export extern __declspec(dllexport)
# endif
# ifndef SIZEOF_LNG
typedef __int64 lng;
# endif
#else
# define stream_export extern
# ifndef SIZEOF_LNG
typedef long long lng;
# endif
#endif
#ifndef HAVE_HGE
# ifdef HAVE___INT128
#  define HAVE_HGE 1
typedef __int128 hge;
# else
#  ifdef HAVE___INT128_T
#   define HAVE_HGE 1
typedef __int128_t hge;
#  endif
# endif
#endif


/* Defines to help the compiler check printf-style format arguments.
 * These defines are also in our config.h, but we repeat them here so
 * that we don't need that for this file.*/
#if !defined(__GNUC__) || __GNUC__ < 2 || (__GNUC__ == 2 && __GNUC_MINOR__ < 5)
/* This feature is available in gcc versions 2.5 and later.  */
# ifndef __attribute__
#  define __attribute__(Spec) /* empty */
# endif
#else
/* The __-protected variants of `format' and `printf' attributes are
 * accepted by gcc versions 2.6.4 (effectively 2.7) and later.  */
# if !defined(__format__) && (__GNUC__ < 2 || (__GNUC__ == 2 && __GNUC_MINOR__ < 7))
#  define __format__ format
#  define __printf__ printf
# endif
#endif
#if !defined(_MSC_VER) && !defined(_In_z_)
# define _In_z_
# define _Printf_format_string_
#endif

#define EOT 4

#define ST_ASCII  0
#define ST_BIN 1

#define ST_READ  0
#define ST_WRITE 1

typedef struct stream stream;

/* some os specific initialization */
stream_export int mnstr_init(void);

/* all mnstr_readX/mnstr_writeX return
 *  0 on error
 * !0 on success
 */
stream_export int mnstr_readBte(stream *s, signed char *val);
stream_export int mnstr_writeBte(stream *s, signed char val);
stream_export int mnstr_readSht(stream *s, short *val);
stream_export int mnstr_writeSht(stream *s, short val);
stream_export int mnstr_readInt(stream *s, int *val);
stream_export int mnstr_writeInt(stream *s, int val);
stream_export int mnstr_readLng(stream *s, lng *val);
stream_export int mnstr_writeLng(stream *s, lng val);
#ifdef HAVE_HGE
stream_export int mnstr_readHge(stream *s, hge *val);
stream_export int mnstr_writeHge(stream *s, hge val);
#endif

stream_export int mnstr_readBteArray(stream *s, signed char *val, size_t cnt);
stream_export int mnstr_writeBteArray(stream *s, const signed char *val, size_t cnt);
stream_export int mnstr_readShtArray(stream *s, short *val, size_t cnt);
stream_export int mnstr_writeShtArray(stream *s, const short *val, size_t cnt);
stream_export int mnstr_readIntArray(stream *s, int *val, size_t cnt);
stream_export int mnstr_writeIntArray(stream *s, const int *val, size_t cnt);
stream_export int mnstr_readLngArray(stream *s, lng *val, size_t cnt);
stream_export int mnstr_writeLngArray(stream *s, const lng *val, size_t cnt);
#ifdef HAVE_HGE
stream_export int mnstr_readHgeArray(stream *s, hge *val, size_t cnt);
stream_export int mnstr_writeHgeArray(stream *s, const hge *val, size_t cnt);
#endif
stream_export int mnstr_printf(stream *s, _In_z_ _Printf_format_string_ const char *format, ...)
	__attribute__((__format__(__printf__, 2, 3)));
stream_export ssize_t mnstr_read(stream *s, void *buf, size_t elmsize, size_t cnt);
stream_export ssize_t mnstr_readline(stream *s, void *buf, size_t maxcnt);
stream_export ssize_t mnstr_write(stream *s, const void *buf, size_t elmsize, size_t cnt);
stream_export void mnstr_close(stream *s);
stream_export void mnstr_destroy(stream *s);
stream_export char *mnstr_error(stream *s);
stream_export int mnstr_flush(stream *s);
stream_export int mnstr_fsync(stream *s);
stream_export int mnstr_fgetpos(stream *s, lng *p);
stream_export int mnstr_fsetpos(stream *s, lng p);
stream_export char *mnstr_name(stream *s);
stream_export int mnstr_errnr(stream *s);
stream_export void mnstr_clearerr(stream *s);
stream_export int mnstr_type(stream *s);
stream_export int mnstr_byteorder(stream *s);
stream_export void mnstr_set_byteorder(stream *s, char bigendian);
stream_export stream *mnstr_rstream(stream *s);
stream_export stream *mnstr_wstream(stream *s);
stream_export void mnstr_settimeout(stream *s, unsigned int ms, int (*func)(void));

stream_export stream *open_rstream(const char *filename);
stream_export stream *open_wstream(const char *filename);

/* append to stream */
stream_export stream *append_wstream(const char *filename);

/* open in ascii stream in read mode */
stream_export stream *open_rastream(const char *filename);

/* open in ascii stream in write mode*/
stream_export stream *open_wastream(const char *filename);

/* append to ascii stream */
stream_export stream *append_wastream(const char *filename);

stream_export void close_stream(stream *s);

stream_export stream *open_urlstream(const char *url);

stream_export stream *udp_rastream(const char *hostname, int port, const char *name);
stream_export stream *udp_wastream(const char *hostname, int port, const char *name);

stream_export stream *file_rstream(FILE *fp, const char *name);
stream_export stream *file_wstream(FILE *fp, const char *name);
stream_export stream *file_rastream(FILE *fp, const char *name);
stream_export stream *file_wastream(FILE *fp, const char *name);

stream_export FILE *getFile(stream *s);
stream_export size_t getFileSize(stream *s);

stream_export stream *iconv_rstream(stream *ss, const char *charset, const char *name);
stream_export stream *iconv_wstream(stream *ss, const char *charset, const char *name);

typedef struct buffer {
	char *buf;
	size_t pos;
	size_t len;
} buffer;

stream_export void buffer_init(buffer *b, char *buf, size_t size);
stream_export buffer *buffer_create(size_t size);
stream_export char *buffer_get_buf(buffer *b);
stream_export void buffer_destroy(buffer *b);

stream_export stream *buffer_rastream(buffer *b, const char *name);
stream_export stream *buffer_wastream(buffer *b, const char *name);
stream_export buffer *mnstr_get_buffer(stream *s);

/* note, the size is fixed to 8K, you cannot simply change it to any
 * value */
#define BLOCK (8 * 1024 - 2)

/* Block stream is a stream which sends data in blocks of a known size
 * (BLOCK size or dynamically changed using CHANGE_BLOCK_SIZE msg).
 *
 * A block is written once more than BLOCK size data has been written
 * using the write commands or when the flush command is sent.
 *
 * All full blocks together with a single not full block form a major
 * block. Major blocks can be used to synchronize the communication.
 * Example server sends some reply, ie a major block consisting of
 * various minor blocks. The header of the major block can contain
 * special info which the client can interpret.
 *
 * Each read attempt tries to return the number of bytes. Once a lower
 * number of bytes can be read the end of the major block is
 * found. The next read will then start with a new major block.
 */
stream_export stream *wbstream(stream *s, size_t buflen);
stream_export stream *block_stream(stream *s);
stream_export int isa_block_stream(stream *s);
/* read block of data including the end of block marker */
stream_export ssize_t mnstr_read_block(stream *s, void *buf, size_t elmsize, size_t cnt);

typedef struct bstream {
	stream *s;
	char *buf;
	size_t size;		/* size of buf */
	size_t pos;		/* the data cursor (ie read uptil pos) */
	size_t len;		/* len of the data (could < size but usually == size) */
	int eof;
	int mode;		/* 0 line mode else size for block mode */
} bstream;

stream_export bstream *bstream_create(stream *rs, size_t chunk_size);
stream_export void bstream_destroy(bstream *s);
stream_export ssize_t bstream_read(bstream *s, size_t size);
stream_export ssize_t bstream_next(bstream *s);

typedef enum mnstr_errors {
	MNSTR_NO__ERROR = 0,
	MNSTR_OPEN_ERROR,
	MNSTR_READ_ERROR,
	MNSTR_WRITE_ERROR,
	MNSTR_TIMEOUT
} mnstr_errors;

<<<<<<< HEAD
stream_export stream* stream_blackhole_create(void);
=======
/* Callback stream is a read-only stream where the read function is
 * provided by the caller.  close and destroy are also provided.  The
 * private pointer is passed on to the callback functions when they
 * are invoked. */
stream_export stream *callback_stream(
	void *private,
	ssize_t (*read) (void *private, void *buf, size_t elmsize, size_t cnt),
	void (*close) (void *private),
	void (*destroy) (void *private),
	const char *name);
>>>>>>> dd3eb337

#endif /*_STREAM_H_*/<|MERGE_RESOLUTION|>--- conflicted
+++ resolved
@@ -240,9 +240,6 @@
 	MNSTR_TIMEOUT
 } mnstr_errors;
 
-<<<<<<< HEAD
-stream_export stream* stream_blackhole_create(void);
-=======
 /* Callback stream is a read-only stream where the read function is
  * provided by the caller.  close and destroy are also provided.  The
  * private pointer is passed on to the callback functions when they
@@ -253,6 +250,7 @@
 	void (*close) (void *private),
 	void (*destroy) (void *private),
 	const char *name);
->>>>>>> dd3eb337
+
+stream_export stream* stream_blackhole_create(void);
 
 #endif /*_STREAM_H_*/