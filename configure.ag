#                                               -*- Autoconf -*-
#                                               vim: ft=config :

dnl This Source Code Form is subject to the terms of the Mozilla Public
dnl License, v. 2.0.  If a copy of the MPL was not distributed with this
dnl file, You can obtain one at http://mozilla.org/MPL/2.0/.
dnl
dnl Copyright 1997 - July 2008 CWI, August 2008 - 2017 MonetDB B.V.

dnl Process this file with autoconf to produce a configure script.

dnl  Some help with the syntax:
dnl  AS_IF(test, body [, test, body]* [, body])
dnl     All tests are executed in order until one returns true, then
dnl     the corresponding body is executed, if no tests succeed, the
dnl     last body (if present) is executed.
dnl     This translates to a shell if statement with a bunch of elif
dnl     clauses and an else clause.

dnl  AS_CASE(word [, pattern, body]* [,body])
dnl     The word is tested against each successive pattern, the body
dnl     of the first matching pattern is executed, if no patterns
dnl     match, the final body (if present) is executed.
dnl     This translates to a shell case command with patterns and
dnl     bodies, the final body gets the pattern *.

dnl  AS_VERSION_COMPARE(version1, version2, lt-body, eq-body, gt-body)
dnl     The two versions are compared, the body corresponding with
dnl     whether the first version is less than, equal to, or greater
dnl     than the second version is executed.

dnl  AS_VAR_IF(var, word, eq-body, ne-body)
dnl     If $var is equal to word, execute eq-body, else execute ne-body.

dnl  @%:@
dnl     This is a quadrigraph for #.  We use this in C preprocessor
dnl     code that we inline in the script so that it doesn't get
dnl     confused with a start-of-comment.

dnl  Note that by using this syntax, there should not be any
dnl  unbalanced parentheses (due to there not being loose case
dnl  statements).  This makes editing easier.

dnl  Also note that comments that start with # are copied to the
dnl  configure file, whereas comments starting with dnl are elided
dnl  (including their trailing newline).

AC_PREREQ([2.63])
AC_INIT([MonetDB], [11.28.0], [https://bugs.monetdb.org/], [MonetDB], [https://www.monetdb.org/])
AC_CONFIG_AUX_DIR([buildtools/conf])
AC_CONFIG_MACRO_DIR([buildtools/conf])
AC_CANONICAL_HOST
AC_CANONICAL_TARGET
# use tar-ustar since we have long (longer than 99 characters) file names
AM_INIT_AUTOMAKE([tar-ustar no-dist-gzip dist-bzip2])
AC_CONFIG_SRCDIR([gdk/gdk.h])
AC_CONFIG_HEADERS([monetdb_config.h])
AC_SUBST([CONFIG_H], [monetdb_config.h])

HOST=[$target]
AC_DEFINE_UNQUOTED([HOST], ["$HOST"], [Host identifier])

AC_DEFINE([MONETDB_RELEASE], ["unreleased"], [Release name or "unreleased"])

AS_VAR_IF([target_os], [cygwin],
	[AC_DEFINE([WIN32], 1, [Define on Microsoft Windows (also under Cygwin)])])
AM_CONDITIONAL([NOT_WIN32], [test x"$target_os" != xcygwin])
AM_CONDITIONAL([NATIVE_WIN32], [false])

m4_ifndef([PKG_PROG_PKG_CONFIG],
  [m4_fatal([Could not locate the pkg-config autoconf
    macros. These are usually located in /usr/share/aclocal/pkg.m4.
    If your macros are in a different location, try setting the
    environment variable M4DIRS="-I/other/macro/dir" before running
    ./bootstrap or autoreconf again.])])

PKG_PROG_PKG_CONFIG

AS_VAR_IF([PKG_CONFIG], [],
	[AC_MSG_ERROR([pkg-config is required to configure MonetDB])])

# BUILD and SOURCE are *only* used for testing.

# The Q versions of various variables are used in places where \'s
# need to be escapes with an extra \.  Configure does not support \'s
# in path names, so there is no need to do anything special here
# except set the variables.  The command to set them in case we do
# need to escape the \'s is Qvar=`echo "$var" | sed 's/\\\\/\\\\\\\\/g'`
BUILD=[`pwd`]
AC_SUBST([BUILD])

SOURCE=[`(cd $srcdir && pwd)`]
AC_SUBST([SOURCE])

. $srcdir/libversions
AC_SUBST([GDK_VERSION])
AC_SUBST([MAPI_VERSION])
AC_SUBST([MONETDB5_VERSION])
AC_SUBST([STREAM_VERSION])

# if no --prefix option, we must set Qprefix to the default value
# the problem is that prefix is set very late in the process if it
# wasn't set by --prefix
AS_VAR_IF([prefix], [NONE],
	[Qprefix="${ac_default_prefix}"].
	[Qprefix="${prefix}"])

Qprefix=`echo "$Qprefix" | sed 's/\\\\/\\\\\\\\/g'`
AC_SUBST([Qprefix])
# exec_prefix is created very late, so let make do the expansion
AS_VAR_IF([exec_prefix], [NONE],
	[Qexec_prefix='${prefix}'],
	[Qexec_prefix=`echo "$exec_prefix" | sed 's/\\\\/\\\\\\\\/g'`])
AC_SUBST([Qexec_prefix])

# small hack to get icc -no-gcc, done here because AC_PROG_CC shouldn't
# set GCC=yes if we use icc.
AS_CASE([$CC],
	[*icc*-no-gcc*], [],
	[*icc*], [
		#  Since version 8.0, ecc/ecpc are also called icc/icpc,
		#  and icc/icpc requires "-no-gcc" to avoid predefining
		#  __GNUC__, __GNUC_MINOR__, and __GNUC_PATCHLEVEL__ macros.
		icc_ver=`$CC -dumpversion 2>/dev/null`
		AS_CASE([$icc_ver],
			[8.*], [CC="$CC -no-gcc"],
			[9.*], [CC="$CC -no-gcc"],
			[10.*], [CC="$CC -no-gcc"],
			[11.*], [CC="$CC -no-gcc"],
			[15.*], [CC="$CC -no-gcc"],
			[17.*], [CC="$CC -no-gcc"],
			[AC_MSG_WARN([icc ($CC) $icc_ver not handled, yet])])])

AS_IF([test -f "$srcdir"/vertoo.data],
	[
	# Developers compiling from Mercurial:
	# default is --enable-strict --enable-assert --enable-debug --disable-optimize --enable-developer
	dft_strict=yes
	dft_assert=yes
	dft_debug=yes
	dft_optimize=no
	dft_developer=yes],
	[
	# Users compiling from source tarball(s):
	# default is --disable-strict --disable-assert --disable-debug --disable-optimize --disable-developer
	dft_strict=no
	dft_assert=no
	dft_debug=no
	dft_optimize=no
	dft_developer=no])

AC_ARG_ENABLE([developer],
	[AS_HELP_STRING([--enable-developer],
		[enable support for MonetDB development (default=yes for development sources)])],
	[enable_developer=$enableval],
	[enable_developer=$dft_developer])

dft_testing=auto
AC_ARG_ENABLE([testing],
	[AS_HELP_STRING([--enable-testing],
		[enable support for testing (default=auto)])],
	[enable_testing=$enableval],
	[enable_testing=$dft_testing])

dft_mapi=yes
AC_ARG_ENABLE([mapi],
	[AS_HELP_STRING([--enable-mapi],
		[Enable MAPI (default=yes)])],
	[enable_mapi=$enableval],
	[enable_mapi=$dft_mapi])
AM_CONDITIONAL([HAVE_MAPI], [test x$enable_mapi != xno])
AS_VAR_IF([enable_mapi], [no],
	[],
	[AC_DEFINE([HAVE_MAPI], 1, [Enable MAPI])])

dft_odbc=auto
AC_ARG_ENABLE([odbc],
	[AS_HELP_STRING([--enable-odbc],
		[compile the MonetDB ODBC driver (default=auto)])],
	[enable_odbc=$enableval],
	[enable_odbc=$dft_odbc])

dft_gdk=yes
AC_ARG_ENABLE([gdk],
	[AS_HELP_STRING([--enable-gdk],
		[enable support for GDK (default=yes)])],
	[enable_gdk=$enableval],
	[enable_gdk=$dft_gdk])

dft_monetdb5=yes
AC_ARG_ENABLE([monetdb5],
	[AS_HELP_STRING([--enable-monetdb5],
		[enable support for MonetDB5 (default=yes)])],
	[enable_monetdb5=$enableval],
	[enable_monetdb5=$dft_monetdb5])
AS_CASE([$enable_gdk-$enable_monetdb5],
	[no-yes], [AC_MSG_ERROR([MonetDB5 requires GDK.])],
	[no-auto], [
		enable_monetdb5=no
		disable_monetdb5="(MonetDB5 requires GDK.)"])

dft_sql=yes
AC_ARG_ENABLE([sql],
	[AS_HELP_STRING([--enable-sql],
		[enable support for MonetDB/SQL (default=yes)])],
	[enable_sql=$enableval],
	[enable_sql=$dft_sql])
AS_CASE([$enable_monetdb5-$enable_sql],
[no-yes], [
	AC_MSG_ERROR([MonetDB/SQL requires MonetDB5.])],
[no-auto], [
	enable_sql=no
	disable_sql="(MonetDB/SQL requires MonetDB5.)"])

dft_geom=auto
AC_ARG_ENABLE([geom],
	[AS_HELP_STRING([--enable-geom],
		[enable support for geom module (default=auto)])],
	[enable_geom=$enableval],
	[enable_geom=$dft_geom])
AS_CASE([$enable_monetdb5-$enable_geom],
[no-yes], [
	AC_MSG_ERROR([geom module requires MonetDB5])],
[no-auto], [
	enable_geom=no
	disable_geom="(geom module requires MonetDB5)"])

dft_fits=auto
AC_ARG_ENABLE([fits],
	[AS_HELP_STRING([--enable-fits],
		[enable support for FITS (default=auto)])],
	[enable_fits=$enableval],
	[enable_fits=$dft_fits])

dft_netcdf=auto
AC_ARG_ENABLE([netcdf],
	[AS_HELP_STRING([--enable-netcdf],
		[enable support for netcdf (default=auto)])],
	[enable_netcdf=$enableval],
	[enable_netcdf=$dft_netcdf])

dft_lidar=auto
AC_ARG_ENABLE([lidar],
	[AS_HELP_STRING([--enable-lidar],
		[enable support for LiDAR data (default=auto)])],
	[have_lidar=$enableval],
	[have_lidar=$dft_lidar])

dft_gadget=auto
AC_ARG_ENABLE(gadget,
  AS_HELP_STRING([--enable-gadget],
    [enable support for GADGET data (default=auto)]),
  have_gadget=$enableval,
  have_gadget=$dft_gadget)

dft_shp=auto
AC_ARG_ENABLE([shp],
	[AS_HELP_STRING([--enable-shp],
		[enable support for ESRI Shapefiles (default=auto)])],
	[have_shp=$enableval],
	[have_shp=$dft_shp])
AS_CASE([$enable_geom-$have_shp],
[no-yes], [
	AC_MSG_ERROR([ESRI Shapefile vault requires the geom module])],
[no-auto], [
	have_shp=no
	disable_shp="(ESRI Shapefile vault requires the geom module)"])

dft_embedded=no
AC_ARG_ENABLE([embedded],
	[AS_HELP_STRING([--enable-embedded],
		[enable support for running MonetDB as a library (default=no)])],
	[enable_embedded=$enableval],
	[enable_embedded=$dft_embedded])
AM_CONDITIONAL([HAVE_EMBEDDED], [test x$enable_embedded != xno])
AS_VAR_IF([enable_embedded], [no], [],
	[AC_DEFINE([HAVE_EMBEDDED], 1, [Support for MonetDB as a library])])

dft_embedded_r=no
AC_ARG_ENABLE([embedded-r],
	[AS_HELP_STRING([--enable-embedded-r],
		[enable support for running MonetDB as a library for R (default=no)])],
	[enable_embedded_r=$enableval],
	[enable_embedded_r=$dft_embedded_r])
AM_CONDITIONAL([HAVE_EMBEDDED_R], [test x$enable_embedded_r != xno])
AS_VAR_IF([enable_embedded_r], [no], [],
	[AC_DEFINE([HAVE_EMBEDDED_R], 1, [Support for MonetDB as a library for R])])

dft_rintegration=auto
AC_ARG_ENABLE([rintegration],
	[AS_HELP_STRING([--enable-rintegration],
		[enable support for R integration into MonetDB (default=auto)])],
	[enable_rintegration=$enableval],
	[enable_rintegration=$dft_rintegration])

dft_pyintegration=auto
AC_ARG_ENABLE([pyintegration],
	[AS_HELP_STRING([--enable-pyintegration],
		[enable support for Python 2 integration into MonetDB (default=auto)])],
	[enable_pyintegration=$enableval],
	[enable_pyintegration=$dft_pyintegration])

dft_py3integration=auto
AC_ARG_ENABLE(py3integration,
	AS_HELP_STRING([--enable-py3integration],
		[enable support for Python 3 integration into MonetDB (default=auto)]),
	enable_py3integration=$enableval,
	enable_py3integration=$dft_py3integration)

# The console is a direct client hooked onto the kernel with full
# administrative privileges, bypassing any security checks.  It is
# handy only during development.
# We simply can't disable it for now because Testing gets hopelessly
# upset about it, but we can offer to the user to disable it for
# increased security.
dft_console=yes
AC_ARG_ENABLE([console],
	[AS_HELP_STRING([--enable-console],
		[enables direct console on the server (involves security risks) (default=yes)])],
	[enable_console="$enableval"],
	[enable_console=$dft_console])
AS_VAR_IF([enable_console], [no], [],
	[AC_DEFINE([HAVE_CONSOLE], 1, [If the console should be used])])

dft_int128=auto
AC_ARG_ENABLE([int128],
	[AS_HELP_STRING([--enable-int128],
		[enable support for 128-bit integers (default=auto)])],
	[enable_int128=$enableval],
	[enable_int128=$dft_int128])

AC_ARG_ENABLE([debug],
	[AS_HELP_STRING([--enable-debug],
		[enable full debugging (default=yes for development sources)])],
	[enable_debug=$enableval],
	[enable_debug=def_$dft_debug])

AC_ARG_ENABLE([assert],
	[AS_HELP_STRING([--enable-assert],
		[enable assertions in the code (default=yes for development sources)])],
	[enable_assert=$enableval],
	[enable_assert=def_$dft_assert])

AC_ARG_ENABLE([optimize],
	[AS_HELP_STRING([--enable-optimize],
		[enable extra optimization (default=no)])],
	[enable_optimize=$enableval],
	[enable_optimize=def_$dft_optimize])

AC_ARG_ENABLE([strict],
	[AS_HELP_STRING([--enable-strict],
		[enable strict compiler flags (default=yes for development sources)])],
	[enable_strict=$enableval],
	[enable_strict=$dft_strict])

dft_sanitizer=no
AC_ARG_ENABLE([sanitizer],
	[AS_HELP_STRING([--enable-sanitizer],
		[enable support for the GCC address sanitizer (default=no)])],
	[enable_sanitizer=$enableval],
	[enable_sanitizer=$dft_sanitizer])

AC_ARG_ENABLE([static-analysis],
	[AS_HELP_STRING([--enable-static-analysis], [configure for static code analysis (use only if you know what you are doing)])],
	AC_DEFINE([STATIC_CODE_ANALYSIS], 1, [compiling for static code analysis]))

need_profile=no
dft_profile=$need_profile
AC_ARG_ENABLE([profile],
	[AS_HELP_STRING([--enable-profile], [enable profiling (default=no)])],
	[enable_profile=$enableval],
	[enable_profile=def_$dft_profile])

need_instrument=no
dft_instrument=$need_instrument
AC_ARG_ENABLE([instrument],
	[AS_HELP_STRING([--enable-instrument],
		[enable instrument (default=no)])],
	[enable_instrument=$enableval],
	[enable_instrument=def_$dft_instrument])

# RIPEMD160 is patent free, academic and European, but unfortunately
# can't use it by default, as that would exclude JDBC usage (Java
# doesn't natively support RIPEMD160).
MONETDB5_PASSWDHASH="SHA512"
AC_ARG_WITH([password-backend],
	[AS_HELP_STRING([--with-password-backend=HASHALG],
		[password hash algorithm, one of MD5, SHA1, RIPEMD160, SHA224, SHA256, SHA384, SHA512, defaults to SHA512])],
	[password_backend="$withval"])
AS_CASE([$password_backend],
	[yes|no|auto|""],
		[],
	[MD5|SHA1|RIPEMD160|SHA224|SHA256|SHA384|SHA512],
		[MONETDB5_PASSWDHASH="$password_backend"],
	[AC_MSG_ERROR(['$password_backend' invalid, choose one of MD5, SHA1, RIPEMD160, SHA224, SHA256, SHA384, SHA512])])
AC_DEFINE_UNQUOTED([MONETDB5_PASSWDHASH], ["$MONETDB5_PASSWDHASH"],
	[The used password hash algorithm])
AC_DEFINE_UNQUOTED([MONETDB5_PASSWDHASH_TOKEN], [$MONETDB5_PASSWDHASH],
	[The used password hash algorithm])
AC_SUBST([MONETDB5_PASSWDHASH])

AC_DISABLE_STATIC
AC_ENABLE_SHARED
AM_CONDITIONAL([CROSS_COMPILING], [test x$cross_compiling = xyes])

# logs usually end up in /var/log
logdir='${localstatedir}/log/monetdb'
AC_ARG_WITH([logdir],
	[AS_HELP_STRING([--with-logdir=DIR],
		[Where to put log files (LOCALSTATEDIR/log/monetdb/)])],
	[AS_CASE([$withval],
		[yes|no|auto],
		[AC_MSG_WARN([--with-logdir called without argument - will use default])],
		[logdir="$withval"])])

# pidfiles usually end up in /var/run
rundir='${localstatedir}/run/monetdb'
AC_ARG_WITH([rundir],
	[AS_HELP_STRING([--with-rundir=DIR],
		[Where to put pid files (LOCALSTATEDIR/run/monetdb/)])],
	[AS_CASE([$withval],
		[yes|no|auto],
		[AC_MSG_WARN([--with-rundir called without argument - will use default])],
		[rundir="$withval"])])


#    checks for programs
AC_LANG([C])

# autoconf-2.60: enable extensions on systems that normally disable them
AC_USE_SYSTEM_EXTENSIONS()
# enable 64-bits file offsets, check this early, since it breaks other
# stuff (in particular on Solaris), which we do not want to detect as
# usable below in that case
AC_SYS_LARGEFILE

AC_PROG_CPP()
# check for compiler (also set GCC (yes/no)).
AC_PROG_CC()

# What do we need to get the msg_control and msg_controllen fields on
# struct msg (filedescriptor passing)?  In the future this could be a
# check to see if we can find it, such that we can disable it compile
# time if absent.  It looks however, as if it's available everywhere
# we try where UNIX domain sockets also exist.  So we go by the
# following simple implementation for now.
AS_CASE([$host],
	[*-solaris*], [
		# Solaris needs this to get msg_control and msg_controllen;
		# it disables, however, the availability of madvise, which is
		# in use use by GDK, so we cannot just AC_DEFINE this, but
		# rather have to enable it where it is necessary
		MSGCONTROL_FLAGS="-D_XPG4_2"
		AC_SUBST([MSGCONTROL_FLAGS])])

# (try to) determine compiler type (gcc, icc, clang) (and version)
# independent of call ($CC) and result of AC_PROG_CC() ($GCC)
# (e.g., on OSX, Apple pretends its clang is gcc)
AC_MSG_CHECKING([compiler type & version])
gcc_ver=""
icc_ver=""
CC_ver=""
CC_version=`$CC --version 2>&1`
AS_CASE([$CC_version],
	[*'(GCC)'*|*'Copyright (C) '*' Free Software Foundation, Inc.'*], [
		gcc_ver=`$CC -dumpversion 2>/dev/null`
		CC_ver="gcc-$gcc_ver"],
	[*'(ICC)'*|*'Copyright (C) '*' Intel Corporation.  All rights reserved.'*], [
		icc_ver=`$CC -dumpversion 2>/dev/null`
		CC_ver="icc-$icc_ver"],
	[*clang*], [
	# `clang -dumpversion` reports the original/old gcc version it is based on
		gcc_ver=`$CC -v 2>&1 | grep -w '[[Vv]]ersion [[0-9]]\+\.[[0-9]]\+' | sed 's|^.*[[Vv]]ersion \([[0-9]][[0-9]]*\(\.[[0-9]][[0-9]]*\)\(\.[[0-9]][[0-9]]*\)*\).*$|\1|'`
		CC_ver="clang-$gcc_ver"],
	[CC_V=`$CC -V 2>&1`
	AS_CASE([$CC_V],
		[*'Sun Ceres C '*|*'Sun C '*], [
			# developer/sunstudioexpress and
			# developer/sunstudio12u1 respectively
			CC_ver="suncc-`echo "$CC_version" | sed -n 's/.*Sun Ceres C \(.*\) SunOS.*/\1/p;s/.*Sun C \(.*\) SunOS.*/\1/p'`"
			CC_version="$CC_V"],
		[AC_MSG_WARN([compiler not recognized:
`$CC --version` says
$CC_version
`$CC -V` says
$CC_V])])])
AC_MSG_RESULT([$CC_ver])

# sanity/consistency check
AS_CASE([$GCC!$CC!$CC_ver],
	[yes!*clang*!clang-*], [],
	[yes!*gcc*!clang-*], [],
	[yes!*gcc*!gcc-*], [],
	[!*icc*!icc-*], [],
	[*!*!suncc-*], [],
	[AC_MSG_WARN([compiler potentially not (correctly) recognized:
GCC=$GCC
CC=$CC
CC_ver=$CC_ver
CC_version=
$CC_version])])

AC_CHECK_SIZEOF([long])
bits=`expr $ac_cv_sizeof_long \* 8`
AC_SUBST([bits])
AM_CONDITIONAL([BITS32], [test x"$bits" = x32])
AM_CONDITIONAL([BITS64], [test x"$bits" = x64])

AC_C_BIGENDIAN()

LINUX_DIST=''
AS_CASE([$host_os],
	[linux*], [
		# Please keep this aligned / in sync with testing/Mtest.py.in !
		AC_MSG_CHECKING([which Linux distribution we're using])
		AS_IF([test -s /etc/os-release], [
				# this is the new way of getting release information
				# works for Fedora >= 17, Ubuntu >= 12.04 (Precise Pangolin)
				LINUX_DIST=`source /etc/os-release; echo ${ID}:${VERSION_ID}`],
			[test -s /etc/fedora-release ], [
				LINUX_DIST=`cat /etc/fedora-release | head -n1 \
					| sed 's|^.*\(Fedora\).* release \([[0-9]][[^ \n]]*\)\( .*\)*$|\1:\2|'`],
			[test -s /etc/centos-release ], [
				LINUX_DIST=`cat /etc/centos-release | head -n1 \
					| sed 's|^\(CentOS\).* release \([[0-9]][[^ \n]]*\)\( .*\)*$|\1:\2|'`],
			[test -s /etc/yellowdog-release ], [
				LINUX_DIST=`cat /etc/yellowdog-release | head -n1 \
					| sed 's|^\(Yellow\) Dog Linux release \([[0-9]][[^ \n]]*\)\( .*\)*$|\1:\2|'`],
			[test -s /etc/redhat-release ], [
				LINUX_DIST=`cat /etc/redhat-release | head -n1 \
					| sed 's|^.*\(Red\) \(Hat\).* Linux *\([[A-Z]]*\) release \([[0-9]][[^ \n]]*\)\( .*\)*$|\1\2:\4\3|' \
					| sed 's|^Red Hat Enterprise Linux \([[AW]]S\) release \([[0-9]][[^ \n]]*\)\( .*\)*$|RHEL:\2\1|' \
					| sed 's|^\(CentOS\).* release \([[0-9]][[^ \n]]*\)\( .*\)*$|\1:\2|' \
					| sed 's|^\(Scientific\) Linux.* release \([[0-9]][[^ \n]]*\)\( .*\)*$|\1:\2|'`],
			[test -s /etc/SuSE-release ], [
				LINUX_DIST=`cat /etc/SuSE-release   | head -n1 \
					| sed 's|^.*\(S[[Uu]]SE\) LINUX Enterprise \([[SD]]\)[[ervsktop]]* \([[0-9]][[^ \n]]*\)\( .*\)*$|\1:\3E\2|' \
					| sed 's|^S[[Uu]]SE LINUX Enterprise \([[SD]]\)[[ervsktop]]* \([[0-9]][[^ \n]]*\)\( .*\)*$|SLE\1:\2|' \
					| sed 's|^.*\(S[[Uu]]SE\) [[Ll]][[Ii]][[Nn]][[Uu]][[Xx]].* \([[0-9]][[^ \n]]*\)\( .*\)*$|\1:\2|' \
					| sed 's|^open\(S[[Uu]]SE\) \([[0-9]][[^ \n]]*\)\( .*\)*$|\1:\2|'`],
			[test -s /etc/gentoo-release ], [
				LINUX_DIST=`cat /etc/gentoo-release | head -n1 \
					| sed 's|^.*\(Gentoo\) Base System.* [[versionrelease]]* \([[0-9]][[^ \n]]*\)\( .*\)*$|\1:\2|'`],
			[test -s /etc/lsb-release ], [
				LINUX_DIST=`grep '^DISTRIB_ID=' /etc/lsb-release | cut -d'=' -f2`:`grep '^DISTRIB_RELEASE=' /etc/lsb-release | cut -d'=' -f2`],
			[test -s /etc/debian_version ], [
				LINUX_DIST=Debian:`cat /etc/debian_version | head -n1`],
			[LINUX_DIST=`uname -s`:`uname -r | sed 's|^\([[0-9\.]]*\)\([[^0-9\.]].*\)$|\1|'`])
		LINUX_DIST=`echo "$LINUX_DIST" | sed 's|:||'`
		AC_MSG_RESULT([$LINUX_DIST])])
AC_SUBST([LINUX_DIST])

AC_DEFUN([MCHECK_ADD_FLAG], [
	cache_var=AS_TR_SH([m_cv_cc_has_$1])
	AC_CACHE_CHECK([whether ${CC} supports $1], [${cache_var}], [
		SAVE_FLAGS="${CFLAGS}"
		# compile a small program that has enough challenges to trigger
		# the compiler to actually do something, such that it needs to
		# actually look at the flags given
		CFLAGS="${SAVE_FLAGS} ${X_CFLAGS} $1"
		dnl  do not use AC_LANG_PROGRAM here, because it generates a program
		dnl  with "int main() {" function, which triggers
		dnl  old-style-definition warnings
		AC_LINK_IFELSE([
			AC_LANG_SOURCE([[
				@%:@include <stdio.h>
				@%:@include <stdlib.h>
				@%:@ifdef HAVE_STRING_H
				@%:@include <string.h>
				@%:@endif

				@%:@if -_LARGEFILE64_SOURCE - -1 == 1
				@%:@include <stdio.h>
				@%:@endif
				int main(int argc, char **av) {
					char buf[24];
					double d = atof("4.2");
					if (argc == 0 || strchr(av[0], av[0][0]) != NULL)
						snprintf(buf, sizeof(buf), "%f", d);
					return 0;
				}
				]])],
			[eval ${cache_var}=yes],
			[eval ${cache_var}=no])
		CFLAGS="${SAVE_FLAGS}"
		])
	eval "test \"x\$${cache_var}\" = xyes && X_CFLAGS=\"${X_CFLAGS} $1\""
])

# Set compiler switches.
# The idea/goal is to be as strict as possible, i.e., enable preferably
# *all* warnings and make them errors. This should help keep the code
# as clean and portable as possible.
# It turned out, though, that this, especially turning all warnings into
# errors, is a bit too ambitious for configure/autoconf. Hence, we set
# all flags that enable specific warnings and those that make the
# compiler die on them (-Werror) in X_CFLAGS, which are added to the
# standard CFLAGS once configure/autoconf are done with their job,
# i.e., at the end of this configure[.ag] script.
# Only GNU (gcc) and Intel ([ie]cc/[ie]cpc on Linux) are done so far.
AS_VAR_IF([enable_strict], [yes], [
	AS_CASE([$GCC-$CC-$host_os],
	[yes-*-*], [
		# keep this one first
		MCHECK_ADD_FLAG([-Werror])

		MCHECK_ADD_FLAG([-Wall])
		MCHECK_ADD_FLAG([-Wextra])
		MCHECK_ADD_FLAG([-W])
		MCHECK_ADD_FLAG([-Werror-implicit-function-declaration])

		MCHECK_ADD_FLAG([-Wpointer-arith])
		MCHECK_ADD_FLAG([-Wdeclaration-after-statement])
		MCHECK_ADD_FLAG([-Wundef])
		MCHECK_ADD_FLAG([-Wformat=2])
		MCHECK_ADD_FLAG([-Wno-format-nonliteral])
		MCHECK_ADD_FLAG([-Winit-self])
		MCHECK_ADD_FLAG([-Winvalid-pch])
		MCHECK_ADD_FLAG([-Wmissing-declarations])
		MCHECK_ADD_FLAG([-Wmissing-format-attribute])
		MCHECK_ADD_FLAG([-Wmissing-prototypes])
		MCHECK_ADD_FLAG([-Wold-style-definition])
		MCHECK_ADD_FLAG([-Wpacked])
		MCHECK_ADD_FLAG([-Wunknown-pragmas])
		MCHECK_ADD_FLAG([-Wvariadic-macros])
		MCHECK_ADD_FLAG([-fstack-protector-all])
		MCHECK_ADD_FLAG([-Wstack-protector])
		MCHECK_ADD_FLAG([-Wpacked-bitfield-compat])
		MCHECK_ADD_FLAG([-Wsync-nand])
		MCHECK_ADD_FLAG([-Wjump-misses-init])
		MCHECK_ADD_FLAG([-Wmissing-include-dirs])
		MCHECK_ADD_FLAG([-Wlogical-op])

		# With clang 2.8, 3.3, 5.0 (no other tested) and gcc < 4.5
		# (tested 3.4.6, 4.2.1, 4.3.2, 4.4.4, 4.4.5, 4.5.1, 4.5.2),
		# "-Wunreachable-code" triggers numerous "will never be
		# executed" (at least) in our stream code, mostly (if
		# not all) false positives, though, as well as in
		# YACC/BISON-generated code; thus, we do not use
		# "-Wunreachable-code" with clang and gcc < 4.5 .
		# At the same time, Apple deprecated OpenSSL in favour of
		# their own CommonCrypto API.  We don't mind about that.
		AS_CASE([$CC_ver],
			[clang-*|gcc-[[0-3]].*|gcc-4.[[0-4]].*],
				[MCHECK_ADD_FLAG([-Wno-deprecated-declarations])],
			[MCHECK_ADD_FLAG([-Wunreachable-code])])

		dnl  Our code is not (yet?) up to these:
		dnl  MCHECK_ADD_FLAG([-pedantic-errors])
		dnl  MCHECK_ADD_FLAG([-Wno-long-long])
		dnl  MCHECK_ADD_FLAG([-Waggregate-return])
		dnl  MCHECK_ADD_FLAG([-Wbad-function-cast])
		dnl  MCHECK_ADD_FLAG([-Wcast-qual])
		dnl  MCHECK_ADD_FLAG([-Wconversion])
		dnl  MCHECK_ADD_FLAG([-Wdisabled-optimization])
		dnl  MCHECK_ADD_FLAG([-Wfloat-equal])
		dnl  MCHECK_ADD_FLAG([-Winline])
		dnl  MCHECK_ADD_FLAG([-Wmissing-noreturn])
		dnl  MCHECK_ADD_FLAG([-Wnested-externs])
		dnl  MCHECK_ADD_FLAG([-Wpadded])
		dnl  MCHECK_ADD_FLAG([-Wredundant-decls])
		dnl  MCHECK_ADD_FLAG([-Wshadow])
		dnl  MCHECK_ADD_FLAG([-Wstrict-prototypes])
		dnl  MCHECK_ADD_FLAG([-Wswitch-default])
		dnl  MCHECK_ADD_FLAG([-Wswitch-enum])
		dnl  MCHECK_ADD_FLAG([-Wtraditional])
		dnl  MCHECK_ADD_FLAG([-Wtraditional-conversion])
		dnl  MCHECK_ADD_FLAG([-Wwrite-strings])
		dnl  MCHECK_ADD_FLAG([-Wc++-compat])
		dnl  MCHECK_ADD_FLAG([-Woverlength-strings])
		dnl  MCHECK_ADD_FLAG([-Wsign-conversion])
		dnl  MCHECK_ADD_FLAG([-Wstrict-overflow=5])
		dnl  MCHECK_ADD_FLAG([-Wvla])
		dnl  MCHECK_ADD_FLAG([-Wunsuffixed-float-constants])
	],
	[-*icc*-linux*|-*ecc*-linux*] ,[
		# Intel ([ie]cc/[ie]cpc on Linux)
		AS_CASE([$icc_ver],
			[?.*],	[LDFLAGS="$LDFLAGS -i_dynamic"],
			[??.*],	[LDFLAGS="$LDFLAGS -shared-intel"])
		# Let warning #140 "too many arguments in function call"
		# become an error to make configure tests work properly.
		CFLAGS="$CFLAGS -we140"
		# Let warning #147 "declaration is incompatible"
		# become an error to make configure tests work properly.
		CFLAGS="$CFLAGS -we147"
		# Check for PIC does not work with Version 8.1, unless we disable
		# remark #1418: external definition with no prior declaration ... !?
		AS_CASE([$icc_ver],
			[8.1*], [CFLAGS="$CFLAGS -wd1418"],
			[9.*],  [CFLAGS="$CFLAGS -wd1418"],
			[10.*], [CFLAGS="$CFLAGS -wd1418"],
			[11.*], [CFLAGS="$CFLAGS -wd1418"])
		# Version 8.* doesn't find sigset_t when -ansi is set... !?
		AS_CASE([$icc_ver],
			[8.*],  [],
			[9.*],  [],
			[10.*], [],
			[11.*], [],
			[15.*], [],
			[17.*], [],
			[CFLAGS="$CFLAGS -ansi"])
		# Be picky; "-Werror" seems to be too rigid for autoconf...
		CFLAGS="$CFLAGS -Wall -w2 -Wcheck"
		# Be rigid; MonetDB code is supposed to adhere to this... ;-)
		# Let the follows remarks and warning become errors:
		# #266: "function declared implicitly"
		# #181: "argument is incompatible with corresponding format string conversion"
		# #810: "conversion from "." to "." may lose significant bits"
		# #111: "statement is unreachable"
		# #271: "trailing comma is nonstandard"
		# #593: "variable "." was set but never used"
		X_CFLAGS="$X_CFLAGS -we266,181,810,271,593"
		X_CFLAGS="$X_CFLAGS -Werror -Werror-all"
		# ... however, some things aren't solved, yet:
		# (for the time being,) we need to disable some warnings (making them remarks doesn't seem to work with -Werror):
		X_CFLAGS="$X_CFLAGS -wd1418,1419,981,193,1357"
		# ICC 11 & 15 warn about non-pointer conversion from "<type>" to
		# "<smaller>" may lose significant bits, it does however, also for
		# constants like short s = 1234, which is too much
		AS_CASE([$icc_ver],
			[11.*], [X_CFLAGS="$X_CFLAGS,2259"],
			[15.*], [X_CFLAGS="$X_CFLAGS,2259"],
			[17.*], [X_CFLAGS="$X_CFLAGS,2259"])
		AS_CASE([$icc_ver],
			[8.[[1-9]]*], [X_CFLAGS="$X_CFLAGS,1572"],
			[9.[[1-9]]*], [X_CFLAGS="$X_CFLAGS,1572,1599"],
			[10.*],       [X_CFLAGS="$X_CFLAGS,1572,1599"],
			[11.*],       [X_CFLAGS="$X_CFLAGS,1572,1599"])
		# #1418: external definition with no prior declaration
		# #1419: external declaration in primary source file
		# # 981: operands are evaluated in unspecified order
		# # 193: zero used for undefined preprocessing identifier
		# #1357: optimization disabled due to excessive resource requirements; contact Intel Premier Support for assistance
		# #1572: floating-point equality and inequality comparisons are unreliable
		# #1599: declaration hides variable
		# #2259: non-pointer conversion from "." to "." may lose significant bits
	])
])
AS_VAR_IF([enable_sanitizer], [no], [], [
	AS_CASE([$GCC],
		[yes], [
			# if no specific sanitizer was specified, use
			# address sanitizer
			AS_VAR_IF([enable_sanitizer], [yes],
				[MCHECK_ADD_FLAG([-fsanitize=address])],
				[MCHECK_ADD_FLAG([-fsanitize=$enable_sanitizer])
				 AS_VAR_IF([enable_sanitizer], [thread],
					[X_CFLAGS="$X_CFLAGS -DNO_ATOMIC_INSTRUCTIONS"])])
			AS_CASE([$X_CFLAGS],
				[*-fsanitize=*],
				[],
				[AC_MSG_ERROR([--enable-sanitizer not supported by this compiler])])
			MCHECK_ADD_FLAG([-fno-omit-frame-pointer])],
		[AC_MSG_ERROR([--enable-sanitizer only supported with GCC])])])

AC_SUBST([CFLAGS])
AC_SUBST([X_CFLAGS])

# icc needs -fPIC (but the current autoconf still uses -KPIC)
AS_CASE([$GCC-$CC-$host_os],
	[-*icc*-linux*|-*ecc*-linux*], [
		AS_CASE([$icc_ver],
		[10.*], [CC="$CC -fPIC"],
		[11.*], [CC="$CC -fPIC"])])

# some dirty hacks
THREAD_SAVE_FLAGS="\$(thread_safe_flag_spec) -D_REENTRANT"
# only needed in monet
AS_CASE([$host_os],
	[solaris*], [
		AS_CASE([$GCC],
			[yes], [],
			[THREAD_SAVE_FLAGS="$THREAD_SAVE_FLAGS -mt"])],
	[aix*], [
		THREAD_SAVE_FLAGS="$THREAD_SAVE_FLAGS -D_THREAD_SAFE"
		AS_CASE([$GCC],
			[yes], [THREAD_SAVE_FLAGS="$THREAD_SAVE_FLAGS -mthreads"],
			[THREAD_SAVE_FLAGS="$THREAD_SAVE_FLAGS -qthreaded"])])
AC_SUBST([thread_safe_flag_spec])
AC_SUBST([THREAD_SAVE_FLAGS])

AC_PROG_INSTALL
AC_LIBTOOL_DLOPEN
AC_LIBTOOL_WIN32_DLL
AC_LIBTOOL_SETUP
AC_PROG_LIBTOOL
AM_PROG_LIBTOOL

READLINK='readlink -f'
AC_MSG_CHECKING([for $READLINK])
AS_IF([$READLINK /tmp >/dev/null 2>&1],
	[],
	[READLINK=echo])
AC_MSG_RESULT([$READLINK])
AC_SUBST([READLINK])

translatepath=echo
anttranslatepath=$READLINK

# --with-translatepath
AC_ARG_WITH([translatepath],
	[AS_HELP_STRING([--with-translatepath=PROG],
		[program to translate paths from configure-time format to execute-time format.  Take care that this program can be given paths like ${prefix}/etc which should be translated carefully.])],
	[translatepath="$withval"
	 anttranslatepath="$withval"],
	[AS_VAR_IF([cross_compiling], [yes],
		[AC_MSG_WARN([Cross compiling, but no --with-translatepath option given])])])
AC_SUBST([translatepath])

# --with-anttranslatepath
AC_ARG_WITH([anttranslatepath],
	[AS_HELP_STRING([--with-anttranslatepath=PROG],
		[program to translate paths from configure-time format to a format that can be given to the ant program (default: 'readlink -f' or value for --with-translatepath)])],
	[anttranslatepath="$withval"])
AC_SUBST([anttranslatepath])

# check whether no (explictly chosen) mutual exclusive combinations
# were made, compatability matrix:
#                deb  ass  opt  pro  ins
#  debug          \    C    X    C    C
#  assert         C    \    C    C    C
#  optimize       X    C    \    X    X
#  profile        C    C    X    \    C
#  instrument     C    C    X    C    \

# find conflicts
AS_CASE([x$enable_debug.$enable_optimize.$enable_profile.$enable_instrument],
	[xyes.yes.*.*],
		[AC_MSG_ERROR([combining --enable-optimize and --enable-debug is not possible])],
	[x*.yes.yes.*],
		[AC_MSG_ERROR([combining --enable-optimize and --enable-profile is not possible])],
	[x*.yes.*.yes],
		[AC_MSG_ERROR([combining --enable-optimize and --enable-instrument is not possible])],
	# handle defaults after user requests
	[xyes.*.*.*], [
		enable_debug=yes
		AS_VAR_IF([enable_optimize], [no], [],
			[disable_optimize="(as debug is enabled)"])
		enable_optimize=no
		enable_profile=`echo $enable_profile | sed 's:^def_::'`
		enable_instrument=`echo $enable_instrument | sed 's:^def_::'`
		],
	[x*.*.yes.*], [
		enable_debug=`echo $enable_debug | sed 's:^def_::'`
		AS_VAR_IF([enable_optimize], [no], [],
			[disable_optimize="(as profile is enabled)"])
		enable_optimize=no
		enable_profile=yes
		enable_instrument=`echo $enable_instrument | sed 's:^def_::'`
		],
	[x*.*.*.yes], [
		enable_debug=`echo $enable_debug | sed 's:^def_::'`
		AS_VAR_IF([enable_optimize], [no], [],
			[disable_optimize="(as instrument is enabled)"])
		enable_optimize=no
		enable_profile=`echo $enable_profile | sed 's:^def_::'`
		enable_instrument=yes
		],
	[x*.*no.*.*], [
		enable_debug=`echo $enable_debug | sed 's:^def_::'`
		enable_optimize=no
		enable_profile=`echo $enable_profile | sed 's:^def_::'`
		enable_instrument=`echo $enable_instrument | sed 's:^def_::'`
		],
	[x*.*yes.*.*], [
		# enable-optimize overrules other defaults
		enable_optimize=yes
		AS_VAR_IF([enable_debug], [no], [],
			[disable_debug="(as optimize is enabled)"])
		enable_debug=no
		AS_VAR_IF([enable_profile], [no], [],
			[disable_profile="(as optimize is enabled)"])
		enable_profile=no
		AS_VAR_IF([enable_instrument], [no], [],
			[disable_instrument="(as optimize is enabled)"])
		enable_instrument=no
		],
	[x*],
		[AC_MSG_WARN([unhandled configuration $enable_debug.$enable_optimize.$enable_profile.$enable_instrument, please file a bug on bugs.monetdb.org])])
# make defaults real for flags which don't conflict with anything
enable_assert=`echo $enable_assert | sed 's:^def_::'`

AC_MSG_CHECKING([for --enable-debug])
AS_VAR_IF([enable_debug], [yes], [
	origCFLAGS=$CFLAGS
	# remove "-Ox" as some compilers don't like "-g -Ox" combinations
	CFLAGS=" $CFLAGS "
	CFLAGS=`echo "$CFLAGS" | sed -e 's| -O[[0-9]] | |g' -e 's| -g | |g' -e 's|^ ||' -e 's| $||'`
	# add "-g"
	CFLAGS="$CFLAGS -g"
	AS_CASE([$GCC-$host_os],
		[yes-aix*], [CFLAGS="$CFLAGS -gxcoff"])
	changedCFLAGS=
	for flag in $origCFLAGS ; do
		AS_CASE([" $CFLAGS "],
			[*" $flag "*], [],
			[changedCFLAGS="$changedCFLAGS, removed $flag"])
	done
	for flag in $CFLAGS ; do
		AS_CASE([" $origCFLAGS "],
			[*" $flag "*], [],
			[changedCFLAGS="$changedCFLAGS, added $flag"])
	done
	changedCFLAGS=`echo $changedCFLAGS | sed -e 's|^, ||'`
	AC_MSG_RESULT([$enable_debug: $changedCFLAGS])],
	[AC_MSG_RESULT([no])])

AC_MSG_CHECKING([for --enable-assert])
AS_VAR_IF([enable_assert], [no], [
	AC_DEFINE([NDEBUG], 1, [Define if you do not want assertions])
	AC_MSG_RESULT([no])],
	[AC_MSG_RESULT([yes])])


AC_MSG_CHECKING([for --enable-optimize])
AS_VAR_IF([enable_optimize], [yes], [
	origCFLAGS="$CFLAGS"
	# remove "-g" as some compilers don't like "-g -Ox" combinations
	# remove "-O2" as we add "-Ox" and some compilers don't like "-Oy -Ox" combinations
	CFLAGS=" $CFLAGS "
	CFLAGS=`echo "$CFLAGS" | sed -e 's| -g | |g' -e 's| -O2 | |g' -e 's|^ ||' -e 's| $||'`
	# Optimization flags
	AS_CASE([$GCC-$CC_ver],
		[yes-clang-*],
			[CFLAGS="$CFLAGS -O3 -fomit-frame-pointer" # -finline-functions is no longer supported in llvm 3.6
			],
		[yes-*], [
			# -fomit-frame-pointer crashes memprof
			# -O1 on gcc enables all slight optimisations:
			#  -fauto-inc-dec -fcprop-registers -fdce -fdefer-pop
			#  -fdelayed-branch -fdse -fguess-branch-probability
			#  -fif-conversion2 -fif-conversion -fipa-pure-const
			#  -fipa-reference -fmerge-constants -fsplit-wide-types
			#  -ftree-builtin-call-dce -ftree-ccp -ftree-ch
			#  -ftree-copyrename -ftree-dce -ftree-dominator-opts
			#  -ftree-dse -ftree-forwprop -ftree-fre -ftree-phiprop
			#  -ftree-sra -ftree-pta -ftree-ter -funit-at-a-time
			# on top of this -fomit-frame-pointer is enabled on machines
			# where this does not interfere with debugging.
			# -O2 on gcc enables optimisations which do not involve a
			# speed-space tradeoff on top of -O1:
			#  -fthread-jumps -falign-functions  -falign-jumps
			#  -falign-loops -falign-labels -fcaller-saves -fcrossjumping
			#  -fcse-follow-jumps  -fcse-skip-blocks
			#  -fdelete-null-pointer-checks -fexpensive-optimizations
			#  -fgcse -fgcse-lm -finline-small-functions
			#  -findirect-inlining -fipa-sra -foptimize-sibling-calls
			#  -fpeephole2 -fregmove -freorder-blocks -freorder-functions
			#  -frerun-cse-after-loop -fsched-interblock -fsched-spec
			#  -fschedule-insns -fschedule-insns2 -fstrict-aliasing
			#  -fstrict-overflow -ftree-switch-conversion -ftree-pre
			#  -ftree-vrp
			# (Gentoo enables -D_FORTIFY_SOURCE=2 starting at -O2)
			# -O3 on gcc enables some more expensive optimisations on top
			# of -O2:
			# -finline-functions, -funswitch-loops,
			# -fpredictive-commoning, -fgcse-after-reload,
			# -ftree-vectorize and -fipa-cp-clone
			CFLAGS="-O3 -fomit-frame-pointer -pipe ${CFLAGS}"
			# because we explicitly disable debugging, we can explicitly
			# enable -fomit-frame-pointer here
			# notes on -funroll-all-loops:
			# - does nothing on i?86-linux and
			#  x86_64-linux
			# - speeds up and causes crashes on
			#  powerpc-linux
			# - slows down and makes output incorrect on
			#  sparc-solaris
			# - speeds up and fixes some outputs on
			#  sparcv9-solaris
			# notes on -fast for Darwin:
			# - ppc: -fast switch causes arithmetic
			#  differences, and slower running code for
			#  SQL, some faster for M5
			# - x86/x64: -fast switch results in json
			#  code producing wrong results, or
			#  segfaults (when used with Mtest)
			],
		[
		AS_CASE([$host-$icc_ver],
			dnl  handle non-Intel compilers ($icc_ver=""), first
			[*solaris*-],      [CFLAGS="$CFLAGS -xO5"],
			[*-*-*-],          [CFLAGS="$CFLAGS -O2"],
			dnl  With icc-8.*, Interprocedural (IP) Optimization does not seem to work with MonetDB:
			dnl  With "-ipo -ipo_obj", pass-through linker options ("-Wl,...") are not handled correctly,
			dnl  and with "-ip -ipo_obj", the resulting Mserver segfaults immediately.
			dnl  Hence, we skip Interprocedural (IP) Optimization with icc-8.*.
			[x86_64-*-*-8.*],  [CFLAGS="$CFLAGS -mp1 -O3 -restrict -unroll               -tpp7 -axWP   "],
			[x86_64-*-*-9.*],  [CFLAGS="$CFLAGS -mp1 -O3 -restrict -unroll               -tpp7 -axWP   "],

		  dnl   [x86_64-*-*-10.*], [CFLAGS="$CFLAGS -mp1 -O1 -restrict -unroll                     -axWPT  "], # K.O.!
		  dnl   [x86_64-*-*-10.*], [CFLAGS="$CFLAGS                                                        "], # OK.
		  dnl   [x86_64-*-*-10.*], [CFLAGS="$CFLAGS -mp1                                                   "], # OK.
		  dnl   [x86_64-*-*-10.*], [CFLAGS="$CFLAGS      -O1                                               "], # K.O.!
		  dnl   [x86_64-*-*-10.*], [CFLAGS="$CFLAGS      -O2                                               "], # OK.
			[x86_64-*-*-10.*], [CFLAGS="$CFLAGS      -O3                                               "], # OK.
		  dnl   [x86_64-*-*-10.*], [CFLAGS="$CFLAGS          -restrict                                     "],
		  dnl   [x86_64-*-*-10.*], [CFLAGS="$CFLAGS                    -unroll                             "],
		  dnl   [x86_64-*-*-10.*], [CFLAGS="$CFLAGS                                                -axWPT  "],

			# We need to use -mp instead of -mp1 as
			# otherwise nextafter() & nextafterf() do
			# not work correctly for 0
			[x86_64-*-*-11.*], [CFLAGS="$CFLAGS -mp  -O3 -restrict -unroll                     -axSSE4.2"],
			# -mp does no longer exist with icc 15;
			# using -mieee-fp, instead.  adding
			# -axSSE4.2 (or even -axCORE-AVX512)
			# results in errors like "error: ODBCFetch
			# has been targeted for automatic cpu
			# dispatch" ...
			[x86_64-*-*-15.*], [CFLAGS="$CFLAGS -mieee-fp -O3 -restrict -unroll -no-inline-max-size -no-inline-max-total-size -inline-level=1 -xHost"],

			[i*86-*-*-8.*],    [CFLAGS="$CFLAGS -mp1 -O3 -restrict -unroll               -tpp6 -axKWNPB"],
			[i*86-*-*-9.*],    [CFLAGS="$CFLAGS -mp1 -O3 -restrict -unroll               -tpp6 -axKWNPB"],

		  dnl   [i*86-*-*-10.*],   [CFLAGS="$CFLAGS -mp1 -O1 -restrict -unroll                     -axWPT  "], # K.O.!
		  dnl   [i*86-*-*-10.*],   [CFLAGS="$CFLAGS                                                        "], # OK.
		  dnl   [i*86-*-*-10.*],   [CFLAGS="$CFLAGS -mp1                                                   "], # OK.
		  dnl   [i*86-*-*-10.*],   [CFLAGS="$CFLAGS      -O1                                               "], # K.O.!
		  dnl   [i*86-*-*-10.*],   [CFLAGS="$CFLAGS      -O2                                               "], # OK.
			[i*86-*-*-10.*],   [CFLAGS="$CFLAGS      -O3                                               "], # OK.
		  dnl   [i*86-*-*-10.*],   [CFLAGS="$CFLAGS          -restrict                                     "],
		  dnl   [i*86-*-*-10.*],   [CFLAGS="$CFLAGS                    -unroll                             "],
		  dnl   [i*86-*-*-10.*],   [CFLAGS="$CFLAGS                                                -axWPT  "],

			[ia64-*-*-8.*],    [CFLAGS="$CFLAGS -mp1 -O2 -restrict -unroll               -tpp2 -mcpu=itanium2"],
			[ia64-*-*-9.*],    [CFLAGS="$CFLAGS -mp1 -O2 -restrict -unroll               -tpp2 -mcpu=itanium2"],

		  dnl   [ia64-*-*-10.*],   [CFLAGS="$CFLAGS -mp1 -O2 -restrict -unroll                     -mcpu=itanium2"], # OK.
			[ia64-*-*-10.*],   [CFLAGS="$CFLAGS -mp1 -O3 -restrict -unroll                     -mcpu=itanium2"],
		  dnl   [ia64-*-*-10.*],   [CFLAGS="$CFLAGS                                                              "],
		  dnl   [ia64-*-*-10.*],   [CFLAGS="$CFLAGS -mp1                                                         "],
		  dnl   [ia64-*-*-10.*],   [CFLAGS="$CFLAGS      -O1                                                     "],
		  dnl   [ia64-*-*-10.*],   [CFLAGS="$CFLAGS      -O2                                                     "],
		  dnl   [ia64-*-*-10.*],   [CFLAGS="$CFLAGS      -O3                                                     "],
		  dnl   [ia64-*-*-10.*],   [CFLAGS="$CFLAGS          -restrict                                           "],
		  dnl   [ia64-*-*-10.*],   [CFLAGS="$CFLAGS                    -unroll                                   "],
		  dnl   [ia64-*-*-10.*],   [CFLAGS="$CFLAGS                                                -mcpu=itanium2"],

			[i*86-*-*],        [CFLAGS="$CFLAGS -mp1 -O3 -restrict -unroll -ipo -ipo_obj -tpp6 -axiMKW"],
			[ia64-*-*],        [CFLAGS="$CFLAGS -mp1 -O2 -restrict -unroll -ipo -ipo_obj -tpp2 -mcpu=itanium2"]
			# With "-O3", ecc does not seem to produce stable/correct? binaries under Linux64
			# (Mserver produces some incorrect BATpropcheck warnings);
			# hence, we use only "-O2", here.
		)
	])
	# for stack-traces with assert, we DO want a frame-pointer
	AS_VAR_IF([enable_assert], [yes],
		[CFLAGS=`echo $CFLAGS | sed 's:-fomit-frame-pointer::'`])
	changedCFLAGS=
	for flag in $origCFLAGS ; do
		AS_CASE([" $CFLAGS "],
			[*" $flag "*], [],
			[changedCFLAGS="$changedCFLAGS, removed $flag"])
	done
	for flag in $CFLAGS ; do
		AS_CASE([" $origCFLAGS "],
			[*" $flag "*], [],
			[changedCFLAGS="$changedCFLAGS, added $flag"])
	done
	changedCFLAGS=`echo $changedCFLAGS | sed -e 's|^, ||'`
	AC_MSG_RESULT([yes: $changedCFLAGS])

	# The default configure invocation when doing an rpmbuild also uses this.
	# In fact, rpmbuild uses -Wp,-D_FORTIFY_SOURCE=2 (cf. /usr/lib/rpm/redhat/macros),
	# but clang 3.3 complains about "argument unused during compilation";
	# hence, we resort to plain "-D_FORTIFY_SOURCE=2", which appears to work fine
	# also with `make rpm`. Well, worst case is that we miss a check that during
	# "normal" build, that is then caught by '-Wp,-D_FORTIFY_SOURCE=2' during `make rpm`.
	MCHECK_ADD_FLAG([-D_FORTIFY_SOURCE=2])],
	[AC_MSG_RESULT([no])])

AC_MSG_CHECKING([for --enable-profile])
AS_VAR_IF([enable_profile], [yes], [
	AC_DEFINE([PROFILE], 1, [Compiler flag])
	need_profile=yes
	AS_VAR_IF([GCC], [yes], [
		CFLAGS="$CFLAGS -pg"
		AC_MSG_RESULT([yes: -pg])],
		[AC_MSG_RESULT([no])])],
	[AC_MSG_RESULT([no])])
AM_CONDITIONAL([PROFILING], [test "x$need_profile" = xyes])

AC_MSG_CHECKING([for --enable-instrument])
AS_VAR_IF([enable_instrument], [yes], [
	AC_DEFINE([PROFILE], 1, [Compiler flag])
	need_instrument=yes
	AS_VAR_IF([GCC], [yes], [
		CFLAGS="$CFLAGS -finstrument-functions -g"
		AC_MSG_RESULT([yes: -finstrument-functions -g])], [
		AC_MSG_RESULT([no])])],
		[AC_MSG_RESULT([no])])

AC_PATH_PROG([BASH], [bash], [/usr/bin/bash], [$PATH])
AC_CHECK_PROG([RM], [rm], [rm -f])
AC_CHECK_PROG([MV], [mv], [mv -f])
AC_PROG_LN_S
AC_CHECK_PROGS([DIFF], [gdiff diff])
AC_DEFINE_UNQUOTED([DIFF], ["$DIFF"], [Program to perform diffs])

AC_CHECK_PROGS([RPMBUILD], [rpmbuild])

# check major version of python
# check if python2 and python3 exist
# if python2 or python3 doesn't exist, use python if major matches

org_have_python2=auto
have_python2=$org_have_python2
PYTHON2=python2
org_have_python3=auto
have_python3=$org_have_python3
PYTHON3=python3

AC_ARG_WITH([python2],
	[AS_HELP_STRING([--with-python2=FILE], [python2 is installed as FILE])],
	[have_python2="$withval"])

AS_CASE([$have_python2],
	[yes|no|auto], [],
	[
		PYTHON2="$have_python2"])

AC_ARG_WITH([python3],
	[AS_HELP_STRING([--with-python3=FILE], [python3 is installed as FILE])],
	[have_python3="$withval"])

AS_CASE([$have_python3],
	[yes|no|auto], [],
	[
		PYTHON3="$have_python3"])

AC_ARG_WITH([py2config],
	[AS_HELP_STRING([--with-py2config=FILE], [python2-config is installed as FILE])],
	[have_py2config="$withval"])

AC_ARG_WITH(py3config,
	AS_HELP_STRING([--with-py3config=FILE], [python3-config is installed as FILE]),
	have_py3config="$withval")

# Figure out a default for PYTHON2 or PYTHON3
AC_PATH_PROG([PYTHON], [python], [no], [$PATH])
PYTHON_MAJ=unknown
AS_VAR_IF([PYTHON], [no], [], [
	AC_MSG_CHECKING([major version of $PYTHON])
	AS_CASE([`"$PYTHON" -V 2>&1`],
		["Python 2."[[67]]*], [
			PYTHON_MAJ=2],
		["Python 3."*], [
			PYTHON_MAJ=3])
	AC_MSG_RESULT([$PYTHON_MAJ])])

AS_VAR_IF([have_python2], [no],
	[],
	[AS_VAR_IF([cross_compiling], [yes],
		[],
		[AC_PATH_PROG([PYTHON2], [$PYTHON2], [no], [$PATH])
		 AS_VAR_IF([PYTHON2], [no],
			[AS_IF([( test "x$have_python2" = xyes || test "x$have_python2" = xauto ) && test "x$PYTHON_MAJ" = x2],
				[PYTHON2="$PYTHON"
				 have_python2=yes],
				[AS_VAR_IF([have_python], [auto],
					[have_python2=no
				 	 why_have_python2="(Python 2 executable not found)"],
					[AC_MSG_ERROR([Python 2 executable not found])])])],
			[AS_CASE([`"$PYTHON2" -V 2>&1`],
				["Python 2."[[67]]*], [],
				[AS_VAR_IF([have_python2], [auto], [
					have_python2=no
					why_have_python2="(Python 2 executable too old)"], [
					AC_MSG_ERROR([Python 2 executable too old])])])])])])

AS_VAR_IF([have_python2], [no],
	[# no Python 2 implies no Python 2 libraries
	 have_python2_libdir=no
	 PYTHON2_LIBDIR=""
	 # and no interpreter
	 PYTHON2=false],
	[have_python2_libdir=auto
	 AC_ARG_WITH([python2-libdir],
		[AS_HELP_STRING([--with-python2-libdir=DIR],
			[relative path for Python 2 library directory (where Python 2 modules should be installed)])],
		[have_python2_libdir="$withval"])
	 AS_CASE([$have_python2_libdir],
		[yes|auto], [
			AS_VAR_IF([cross_compiling], [yes],
				[AC_MSG_ERROR([Must specify --with-python2-libdir when cross compiling])])
			AS_CASE([$host_os-`"$PYTHON2" -V 2>&1`],
				[darwin9*-*2.5.1], [
					# This is the Python installed on OSX Leopard, in
					# later versions of OSX, Python is fixed to return
					# standard output
					PYTHON2_LIBDIR=`"$PYTHON2" -c 'import distutils.sysconfig; print distutils.sysconfig.get_python_lib(0,1,"'"$Qprefix"'")' 2>/dev/null`/site-packages],
				[
					# Use prefix field for Ubuntu Python, bug #3207
					PYTHON2_LIBDIR=`"$PYTHON2" -c 'import distutils.sysconfig; print distutils.sysconfig.get_python_lib(0,0,"'"$Qprefix"'")' 2>/dev/null`])
			PYTHON2_LIBDIR=`echo "$PYTHON2_LIBDIR" | sed "s|^$Qprefix/||"`],
		[no], [],
		[$Qprefix/*], [ # dubious
			PYTHON2_LIBDIR=`echo "$have_python2_libdir" | sed "s|^$Qprefix/||"`
			have_python2_libdir=yes],
		[	PYTHON2_LIBDIR="$have_python2_libdir"
			have_python2_libdir=yes])])

AC_SUBST([PYTHON2])
QPYTHON2="$PYTHON2"
XPYTHON2=`$translatepath "$QPYTHON2"`
QXPYTHON2=`echo "$XPYTHON2" | sed 's/\\\\/\\\\\\\\/g'`
AC_SUBST([QXPYTHON2])
AM_CONDITIONAL([HAVE_PYTHON2], [test x"$have_python2" != xno])
AC_SUBST([PYTHON2_LIBDIR])
QPYTHON2_LIBDIR="$PYTHON2_LIBDIR"
XPYTHON2_LIBDIR=`$translatepath "$QPYTHON2_LIBDIR"`
QXPYTHON2_LIBDIR=`echo "$XPYTHON2_LIBDIR" | sed 's/\\\\/\\\\\\\\/g'`
AC_SUBST([QXPYTHON2_LIBDIR])

AS_VAR_IF([have_python3], [no],
	[],
	[AS_VAR_IF([cross_compiling], [yes],
		[],
		[AC_PATH_PROG([PYTHON3], [$PYTHON3], [no], [$PATH])
		 AS_VAR_IF([PYTHON3], [no],
		 	[AS_IF([( test "x$have_python3" = xyes || test "x$have_python3" = xauto ) && test "x$PYTHON_MAJ" = x3],
				[PYTHON3="$PYTHON"
				 have_python3=yes],
				[AS_VAR_IF([have_python3], [auto],
					[have_python3=no
				 	 why_have_python3="(Python 3 executable not found)"],
					[AC_MSG_ERROR([Python3 executable not found])])])])])])

AS_VAR_IF([have_python3], [no],
	[# no Python 3 implies no Python 3 libraries
	 have_python3_libdir=no
	 PYTHON3_LIBDIR=""
	 # and no interpreter
	 PYTHON3=false],
	[have_python3_libdir=auto

	 AC_ARG_WITH([python3-libdir],
		[AS_HELP_STRING([--with-python3-libdir=DIR],
			[relative path for Python 3 library directory (where Python 3 modules should be installed)])],
		[have_python3_libdir="$withval"])

	 AS_CASE([$have_python3_libdir],
		[yes|auto], [
			AS_VAR_IF([cross_compiling], [yes],
				[AC_MSG_ERROR([Must specify --with-python3-libdir when cross compiling])])
			# Use prefix field for Ubuntu Python, bug #3207
			PYTHON3_LIBDIR=`"$PYTHON3" -c 'import distutils.sysconfig; print(distutils.sysconfig.get_python_lib(0,0,"'"$Qprefix"'"))' 2>/dev/null`
			PYTHON3_LIBDIR=`echo "$PYTHON3_LIBDIR" | sed "s|^$Qprefix/||"`],
		[no], [],
		[$Qprefix/*], [ # dubious
			PYTHON3_LIBDIR=`echo "$have_python3_libdir" | sed "s|^$Qprefix/||"`
			have_python3_libdir=yes],
		[	PYTHON3_LIBDIR="$have_python3_libdir"
			have_python3_libdir=yes])])

AC_SUBST([PYTHON3])
QPYTHON3="$PYTHON3"
XPYTHON3=`$translatepath "$QPYTHON3"`
QXPYTHON3=`echo "$XPYTHON3" | sed 's/\\\\/\\\\\\\\/g'`
AC_SUBST([QXPYTHON3])
AM_CONDITIONAL([HAVE_PYTHON3], [test x"$have_python3" != xno])
AC_SUBST([PYTHON3_LIBDIR])
QPYTHON3_LIBDIR="$PYTHON3_LIBDIR"
XPYTHON3_LIBDIR=`$translatepath "$QPYTHON3_LIBDIR"`
QXPYTHON3_LIBDIR=`echo "$XPYTHON3_LIBDIR" | sed 's/\\\\/\\\\\\\\/g'`
AC_SUBST([QXPYTHON3_LIBDIR])

AM_CONDITIONAL([HAVE_PYTHON], [test x"$have_python2" != xno -o x"$have_python3" != xno])

AS_VAR_IF([PYTHON], [no],
	[AS_VAR_IF([PYTHON2], [no],
		[AS_VAR_IF([PYTHON3], [no],
			[]
			[PYTHON="$PYTHON3"])],
		[PYTHON="$PYTHON2"])])
AC_SUBST([PYTHON])

# Mtest/Mfilter currently require Python 2
AS_VAR_IF([enable_testing], [no],
	[],
	[AS_VAR_IF([PYTHON2], [false],
		[enable_testing=no])])

AC_PROG_YACC
AS_CASE([$YACC],
	[bison*],
	[
		# Ubuntu still comes with an ancient bison that uses defines
		# without checking if they are defined.  This triggers a warning
		# from gcc with -Wundef.  If we have a bison < 2.4.3, then
		# disable the warning.
		BISON_VER=`$YACC --version | head -n1 | sed -e 's/^.* //'`
		AS_VERSION_COMPARE([$BISON_VER],
			[2.4.3],
			[X_CFLAGS=`echo ${X_CFLAGS} | sed -e 's/-Wundef//g'`])
	],
	[
		# in embedded mode, we ship the bison-generated files
		AS_VAR_IF([enable_embedded], [no], [
			AS_VAR_IF([enable_sql], [yes], [
				AC_MSG_ERROR([MonetDB/SQL requires bison])])
			enable_sql=no
			AS_VAR_IF([disable_sql], [], [
				disable_sql="(MonetDB/SQL requires bison)"])], [
			AC_MSG_WARN([ignoring missing bison in embedded configuration])])
	])

INSTALL_BACKUP=""
AC_MSG_CHECKING([$INSTALL --backup option])
AS_VAR_IF([INSTALL], [],
	[],
	[inst=`echo $INSTALL | sed 's/ .*//'`
	 AS_IF([test ! "`file $inst | grep 'shell script' 2>/dev/null`"],
		[echo "" > c 2>/dev/null
		 AS_IF([$INSTALL --backup=nil c d 1>/dev/null 2>/dev/null],
			[INSTALL_BACKUP="--backup=nil"])
		 AS_IF([$INSTALL -C --backup=nil c e 1>/dev/null 2>/dev/null],
			[INSTALL_BACKUP="-C --backup=nil"])
		 rm -f c d e 2>/dev/null])])
AC_MSG_RESULT([$INSTALL_BACKUP])
AC_SUBST([INSTALL_BACKUP])

SOPREF=lib
AS_CASE([$host_os],
[mac*], [
	# Mac OS 9 stuff
	DIRSEP=':'
	QDIRSEP=':'
	AC_MSG_ERROR([mac not supported])],
[*cygwin*], [
	DIRSEP='/'
	QDIRSEP='/'
	PATHSEP=':'
	SOEXT='-0.dll'
	SOPREF=cyg],
[*darwin*], [
	DIRSEP='/'
	QDIRSEP='/'
	PATHSEP=':'
	SOEXT='.dylib'],
[
	DIRSEP='/'
	QDIRSEP='/'
	PATHSEP=':'
	SOEXT='.so'])
AC_SUBST([DIRSEP])
AC_SUBST([QDIRSEP])
AC_SUBST([PATHSEP])
AC_SUBST([SOEXT])
AC_DEFINE_UNQUOTED([DIR_SEP], ['$QDIRSEP'], [Directory separator])
AC_DEFINE_UNQUOTED([DIR_SEP_STR], ["$QDIRSEP"], [Directory separator])
AC_DEFINE_UNQUOTED([PATH_SEP], ['$PATHSEP'], [Path separator])
AC_DEFINE_UNQUOTED([PATH_SEP_STR], ["$PATHSEP"], [Path separator])
AC_DEFINE_UNQUOTED([SO_PREFIX], ["$SOPREF"], [Shared Object prefix])
AC_DEFINE_UNQUOTED([SO_EXT], ["$SOEXT"], [Shared Object extension])

AS_CASE([$host_os],
    [cygwin*], [],
    [
	CYGPATH_W=echo
	CYGPATH_WP=echo
	AC_SUBST([CYGPATH_W])
	AC_SUBST([CYGPATH_WP])])

#    checks for libraries
# check for bz2 (de)compression library
org_have_bz2=auto
have_bz2=$org_have_bz2
BZ_CFLAGS=""
BZ_LIBS=""
AC_ARG_WITH([bz2],
	[AS_HELP_STRING([--with-bz2=DIR],
		[bz2 library is installed in DIR])],
	[have_bz2="$withval"])

AS_CASE([$have_bz2],
	[yes|no|auto], [],
	[
		BZ_CFLAGS="-I$withval/include"
		BZ_LIBS="-L$withval/lib"])

AC_MSG_CHECKING([for bzip2])
AS_VAR_IF([have_bz2], [no], [], [
	save_CPPFLAGS="$CPPFLAGS"
	CPPFLAGS="$CPPFLAGS $BZ_CFLAGS"
	save_LIBS="$LIBS"
	LIBS="$LIBS $BZ_LIBS -lbz2"
	AC_LINK_IFELSE([AC_LANG_PROGRAM([[@%:@include <stdio.h>
@%:@include <bzlib.h>]], [[(void)BZ2_bzopen("","");]])],
		BZ_LIBS="$BZ_LIBS -lbz2",
		[AS_VAR_IF([have_bz2], [auto], [], [
			AC_MSG_ERROR([bz2 library not found])])
		  have_bz2=no
		  why_have_bz2="(bz2 library not found)" ])
	LIBS="$save_LIBS"
	CPPFLAGS="$save_CPPFLAGS"])

AS_VAR_IF([have_bz2], [no],
	[BZ_CFLAGS=""
	 BZ_LIBS=""
	 AC_MSG_RESULT([no])],
	[AC_DEFINE([HAVE_LIBBZ2], 1, [Define if you have the bz2 library])
	 AC_MSG_RESULT([yes: $BZ_LIBS])])

AC_SUBST([BZ_CFLAGS])
AC_SUBST([BZ_LIBS])
AM_CONDITIONAL([HAVE_LIBBZ2], [test x$have_bz2 != xno])



dnl  check for snappy (de)compression library
org_have_snappy=auto
have_snappy=$org_have_snappy
snappy_CFLAGS=""
snappy_LIBS=""
AC_ARG_WITH([snappy],
	[AS_HELP_STRING([--with-snappy=DIR],
		[snappy library is installed in DIR])],
	[have_snappy="$withval"])

AS_CASE(["$have_snappy"],
	[yes|no|auto], [],
	[
		snappy_CFLAGS="-I$withval/include"
		snappy_LIBS="-L$withval/lib"])

AC_MSG_CHECKING([for snappy])
AS_VAR_IF([have_snappy], [no], [], [
	save_CPPFLAGS="$CPPFLAGS"
	CPPFLAGS="$CPPFLAGS $snappy_CFLAGS"
	save_LIBS="$LIBS"
	LIBS="$LIBS $snappy_LIBS -lsnappy"
	AC_LINK_IFELSE([AC_LANG_PROGRAM([[@%:@include <stdio.h>
@%:@include <snappy-c.h>]], [[(void)snappy_max_compressed_length(42);]])],
		snappy_LIBS="$snappy_LIBS -lsnappy",
		[ AS_VAR_IF([have_snappy], [auto], [], [
			AC_MSG_ERROR([snappy library not found])])
		  have_snappy=no
		  why_have_snappy="(snappy library not found)" ])
	LIBS="$save_LIBS"
	CPPFLAGS="$save_CPPFLAGS"])

AS_VAR_IF([have_snappy], [no], [], [
	AC_DEFINE([HAVE_LIBSNAPPY], 1, [Define if you have the snappy library])
	AC_MSG_RESULT([yes: $snappy_LIBS])], [
	snappy_CFLAGS=""
	snappy_LIBS=""
	AC_MSG_RESULT([no])])

AC_SUBST([snappy_CFLAGS])
AC_SUBST([snappy_LIBS])
AM_CONDITIONAL([HAVE_LIBSNAPPY], [test x$have_snappy != xno])


dnl  check for lz4 (de)compression library
org_have_lz4=auto
have_lz4=$org_have_lz4
lz4_CFLAGS=""
lz4_LIBS=""
AC_ARG_WITH([lz4],
	[AS_HELP_STRING([--with-lz4=DIR],
		[lz4 library is installed in DIR])],
	[have_lz4="$withval"])

AS_CASE(["$have_lz4"],
	[yes|no|auto], [],
	[
		lz4_CFLAGS="-I$withval/include"
		lz4_LIBS="-L$withval/lib"])

AC_MSG_CHECKING([for lz4])
AS_VAR_IF([have_lz4], [no], [], [
	save_CPPFLAGS="$CPPFLAGS"
	CPPFLAGS="$CPPFLAGS $lz4_CFLAGS"
	save_LIBS="$LIBS"
	LIBS="$LIBS $lz4_LIBS -llz4"
	AC_LINK_IFELSE([AC_LANG_PROGRAM([[@%:@include <stdio.h>
@%:@include <lz4.h>]], [[(void)LZ4_compressBound(42);]])],
		lz4_LIBS="$lz4_LIBS -llz4",
		[ AS_VAR_IF([have_lz4], [auto], [], [
			AC_MSG_ERROR([lz4 library not found])])
		  have_lz4=no
		  why_have_lz4="(lz4 library not found)" ])
	LIBS="$save_LIBS"
	CPPFLAGS="$save_CPPFLAGS"])

AS_VAR_IF([have_lz4], [no], [], [
	AC_DEFINE([HAVE_LIBLZ4], 1, [Define if you have the lz4 library])
	AC_MSG_RESULT([yes: $lz4_LIBS])], [
	lz4_CFLAGS=""
	lz4_LIBS=""
	AC_MSG_RESULT([no])])

AC_SUBST([lz4_CFLAGS])
AC_SUBST([lz4_LIBS])
AM_CONDITIONAL([HAVE_LIBLZ4], [test x$have_lz4 != xno])


DL_LIBS=""
AC_CHECK_LIB([dl], [dlopen], [DL_LIBS="-ldl" ] )
AC_SUBST([DL_LIBS])

MATH_LIBS=""
AC_CHECK_LIB([m], [sqrt], [MATH_LIBS="-lm" ] )
AC_SUBST([MATH_LIBS])

MALLOC_LIBS=""
AC_CHECK_LIB([umem], [malloc], [MALLOC_LIBS="-lumem" ],
	AC_CHECK_LIB([mtmalloc], [malloc], [MALLOC_LIBS="-lmtmalloc" ],
		AC_CHECK_LIB([malloc], [malloc], [MALLOC_LIBS="-lmalloc" ] )))
AC_SUBST([MALLOC_LIBS])

KVM_LIBS=""
AC_CHECK_LIB([kvm], [kvm_open], [KVM_LIBS="-lkvm" ] )
AC_SUBST([KVM_LIBS])

# libpthread
org_have_pthread=auto
have_pthread=$org_have_pthread
PTHREAD_LIBS=""
PTHREAD_INCS=""
PTHREAD_EXTRA=""
AC_ARG_WITH([pthread],
	[AS_HELP_STRING([--with-pthread=DIR],
		[pthread library is installed in DIR])],
	[have_pthread="$withval"])

AS_CASE([$have_pthread],
[yes|no|auto], [],
[
	PTHREAD_LIBS="-L$withval/lib"
	PTHREAD_INCS="-I$withval/include"])

AS_VAR_IF([have_pthread], [no], [], [

	save_CPPFLAGS="$CPPFLAGS"
	CPPFLAGS="$CPPFLAGS $PTHREAD_INCS $PTHREAD_EXTRA"
	AC_CHECK_HEADERS([pthread.h semaphore.h sched.h])
	CPPFLAGS="$save_CPPFLAGS"

	save_LIBS="$LIBS"
	save_CPPFLAGS="$CPPFLAGS"
	AS_CASE([$GCC-$have_pthread-$CC_ver],
		[yes-auto-clang-*|yes-yes-clang-*], [
			# clang 5.*/6.*/7.* (Xcode 6.0) does not
			# seem to have / require -pthread as compiler
			# option; on Mac OS X Yosamite, "Apple LLVM
			# version 6.0 (clang-600.0.51) (based on LLVM 3.5svn)"
			# complains about "error: argument unused during
			# compilation: '-pthread'".
			# However, disabling -pthread completely might be
			# too redical/harsh; see also
			# https://www.monetdb.org/pipermail/developers-list/2014-March/004264.html
			# a better alternative might be required but is
			# still pending ...
			AS_CASE([$host],
				[*-darwin*], [], [
			PTHREAD_INCS="-pthread"
			PTHREAD_LIBS="-pthread"
			CPPFLAGS="$CPPFLAGS $PTHREAD_INCS"
			LIBS="$LIBS $PTHREAD_LIBS"])],
		[yes-auto-*|yes-yes-*], [
			# use GCC's knowledge about the target platform, sets flags
			# for both the preprocessor as well as the linker
			PTHREAD_INCS="-pthread"
			PTHREAD_LIBS="-pthread"
			CPPFLAGS="$CPPFLAGS $PTHREAD_INCS"
			LIBS="$LIBS $PTHREAD_LIBS"],
		[
			# ok, do old-fashioned stuff
			CPPFLAGS="$CPPFLAGS $PTHREAD_INCS" # in case user did --with-pthreads
			LIBS="$LIBS $PTHREAD_LIBS"
			pthread_found=yes
			AC_SEARCH_LIBS([sem_init], [pthreadGC2 pthreadGC1 pthreadGC pthread],
				[test "$ac_cv_search_sem_init" = "none required" || LIBS="$LIBS $ac_cv_search_sem_init"],
				[pthread_found=no])
			AS_VAR_IF([pthread_found], [no], [
				pthread_found=yes
				# sun
				AC_SEARCH_LIBS([sem_post], [pthread],
					[LIBS="$LIBS -lpthread -lposix4"],
					[pthread_found=no],
					["-lposix4"])])
			AS_VAR_IF([pthread_found], [no], [
				pthread_found=yes
				# hp-ux
				AC_SEARCH_LIBS([sem_post], [pthread],
					[LIBS="$LIBS -lpthread -lrt"],
					[pthread_found=no],
					["-lrt"])])
			AS_VAR_IF([pthread_found], [no], [
				AS_VAR_IF([have_pthread], [auto], [], [
					AC_MSG_ERROR([pthread library not found])])
				have_pthread=no
				why_have_pthread="(pthread library not found)"])
			PTHREAD_LIBS="$LIBS"])

	AC_SEARCH_LIBS([pthread_kill], [],
		[AC_DEFINE([HAVE_PTHREAD_KILL], 1,
			[Define if you have the pthread_kill function])])
	AC_SEARCH_LIBS([pthread_sigmask], [],
		[AC_DEFINE([HAVE_PTHREAD_SIGMASK], 1,
			[Define if you have the pthread_sigmask function])])
	# this function very ugly is overloaded with semaphore stuff
	# so we DO need to check for it, for platforms which have it
	# in a separate lib, like Solaris
	AC_SEARCH_LIBS([sem_wait], [rt])

	LIBS="$save_LIBS"
	CPPFLAGS="$save_CPPFLAGS"
])
AC_MSG_CHECKING([whether we have pthread support])
AS_VAR_IF([have_pthread], [no],
	[PTHREAD_LIBS=""
	 PTHREAD_INCS=""
	 AC_MSG_RESULT([no])
	 AC_MSG_ERROR([MonetDB requires libpthread (try --with-pthreada)])],
	[AC_DEFINE([HAVE_LIBPTHREAD], 1, [Define if you have the pthread library])
	 PTHREAD_INCS="$PTHREAD_INCS $PTHREAD_EXTRA"
	 # CPPFLAGS="$CPPFLAGS $PTHREAD_INCS"
	 AC_MSG_RESULT([yes: $PTHREAD_INCS $PTHREAD_LIBS])])
AC_SUBST([PTHREAD_LIBS])
AC_SUBST([PTHREAD_INCS])

# libreadline
org_have_readline=auto
have_readline=$org_have_readline
READLINE_LIBS=""
READLINE_INCS=""
AC_ARG_WITH([readline],
	[AS_HELP_STRING([--with-readline=DIR],
		[readline library is installed in DIR])],
	[have_readline="$withval"])

AS_CASE([$have_readline],
	[yes|no|auto], [],
	[
		READLINE_LIBS="-L$have_readline/lib"
		READLINE_INCS="-I$have_readline/include"])

save_LIBS="$LIBS"
LIBS="$LIBS $READLINE_LIBS"
save_CPPFLAGS="$CPPFLAGS"
CPPFLAGS="$CPPFLAGS $READLINE_INCS"
AS_VAR_IF([have_readline], [no], [], [
	# use different functions in the cascade of AC_CHECK_LIB
	# calls since configure may cache the results
	AC_CHECK_HEADER([readline/readline.h],
		AC_CHECK_LIB([readline], [readline],
			[READLINE_LIBS="$READLINE_LIBS -lreadline"],
			[AC_CHECK_LIB([readline], [rl_history_search_forward],
				[READLINE_LIBS="$READLINE_LIBS -lreadline -ltermcap"],
				[AC_CHECK_LIB([readline], [rl_reverse_search_history],
					[READLINE_LIBS="$READLINE_LIBS -lreadline -lncurses"],
					[AS_VAR_IF([have_readline], [yes], [
						AC_MSG_ERROR([readline library not found])])
					  have_readline=no
					  why_have_readline="(readline library not found)" ],
					[-lncurses])],
				[-ltermcap])],
			),
		[AS_VAR_IF([have_readline], [yes], [
			AC_MSG_ERROR([readline header file not found])])
		  have_readline=no
		  why_have_readline="(readline header file not found)" ])])

AS_VAR_IF([have_readline], [no],
	[],
	[
	 # provide an ACTION-IF-FOUND, or else all subsequent checks
	 # that involve linking will fail!
	 AC_CHECK_LIB([readline], [rl_completion_matches],
		[AC_MSG_CHECKING([whether rl_completion_func_t exists])
		 AC_COMPILE_IFELSE(
		 	[AC_LANG_PROGRAM(
				[[$ac_includes_default
				  @%:@include <readline/readline.h>]],
		 		[[rl_completion_func_t *func = NULL;]])],
			[AC_MSG_RESULT([yes])],
			[AS_VAR_IF([have_readline], [auto],
				[AC_MSG_RESULT([no])
				 have_readline=no
				 why_have_readline="(readline/readline.h does not contain rl_completion_func_t, is it GNU readline?)"],
				[AC_MSG_ERROR([readline/readline.h does not contain rl_completion_func_t, is it GNU readline?])])])],
		[AS_VAR_IF([have_readline], [auto], [], [
			AC_MSG_ERROR([readline library does not contain rl_completion_matches])])
		 have_readline=no
		 why_have_readline="(readline library does not contain rl_completion_matches)" ],
		[$READLINE_LIBS])])
CPPFLAGS="$save_CPPFLAGS"
LIBS="$save_LIBS"

AS_VAR_IF([have_readline], [no],
	[READLINE_LIBS=""
	 READLINE_INCS=""],
	[AC_DEFINE([HAVE_LIBREADLINE], 1,
		[Define if you have the readline library])])
AC_SUBST([READLINE_LIBS])
AC_SUBST([READLINE_INCS])

m4_ifndef([AM_ICONV],
  [m4_fatal([Could not locate the iconv autoconf
	macros. These are usually located in /usr/share/aclocal/iconv.m4 and
	provided by the gettext package.  If your macros are in a different
	location, try setting the environment variable
	M4DIRS="-I/other/macro/dir" before running ./bootstrap or autoreconf
	again.])])

AM_ICONV

org_have_uuid=yes
have_uuid=$org_have_uuid
AC_ARG_WITH([uuid],
	[AS_HELP_STRING([--with-uuid],
		[include UUID support (default=yes)])],
	[have_uuid=$withval])
AS_VAR_IF([have_uuid], [no], [], [
	# UUID: remember that most UNIX systems have uuid_* functions in their
	#      libc, not as separate library, such as from util-linux.  We
	#      can't just use pkg-config check because of that.
	save_LIBS="$LIBS"
	LIBS=
	AC_SEARCH_LIBS([uuid_generate], [uuid], [AC_DEFINE([HAVE_UUID], 1, [uuid])])
	UUID_LIBS="$LIBS"
	LIBS="$save_LIBS"
	AC_SUBST([UUID_LIBS])])
AM_CONDITIONAL([HAVE_UUID], [test x"$have_uuid" != xno])


# OpenSSL or CommonCrypto library
AS_CASE([$host],
[*-darwin*], [
	AC_DEFINE([HAVE_COMMONCRYPTO], 1, [Define if you have the CommonCrypto library])
	AC_CHECK_FUNC([CC_MD5_Update], [AC_DEFINE([HAVE_MD5_UPDATE], 1, [Define to 1 if you have the `MD5_Update' function.])])
	AC_CHECK_FUNC([CC_RIPEMD160_Update], [AC_DEFINE([HAVE_RIPEMD160_UPDATE], 1, [Define to 1 if you have the `RIPEMD160_Update' function.])])
	AC_CHECK_FUNC([CC_SHA1_Update], [AC_DEFINE([HAVE_SHA1_UPDATE], 1, [Define to 1 if you have the `SHA1_Update' function.])])
	AC_CHECK_FUNC([CC_SHA224_Update], [AC_DEFINE([HAVE_SHA224_UPDATE], 1, [Define to 1 if you have the `SHA224_Update' function.])])
	AC_CHECK_FUNC([CC_SHA256_Update], [AC_DEFINE([HAVE_SHA256_UPDATE], 1, [Define to 1 if you have the `SHA256_Update' function.])])
	AC_CHECK_FUNC([CC_SHA384_Update], [AC_DEFINE([HAVE_SHA384_UPDATE], 1, [Define to 1 if you have the `SHA384_Update' function.])])
	AC_CHECK_FUNC([CC_SHA512_Update], [AC_DEFINE([HAVE_SHA512_UPDATE], 1, [Define to 1 if you have the `SHA512_Update' function.])])],
[
	org_have_openssl=yes
	have_openssl=$org_have_openssl
	AC_ARG_WITH([openssl],
		[AS_HELP_STRING([--with-openssl],
			[include OpenSSL support (default=yes)])],
		[have_openssl=$withval])
	AS_VAR_IF([have_openssl], [no], [], [
		PKG_CHECK_MODULES([openssl], [openssl],
				[have_openssl=yes],
				[have_openssl=no; why_have_openssl="(OpenSSL library not found)"])
		AS_CASE([$enable_monetdb5-$have_openssl],
		[yes-no], [
			AC_MSG_ERROR([OpenSSL library not found but required for MonetDB5])],
		[auto-no], [
			enable_monetdb5=no
			AS_VAR_IF([disable_monetdb5], [], [
				disable_monetdb5="(OpenSSL library not found but required for MonetDB5)"])],
		[*-yes], [
			save_LIBS="$LIBS"
			LIBS="$LIBS $openssl_LIBS"
			AC_CHECK_FUNCS([MD5_Update RIPEMD160_Update SHA1_Update SHA224_Update SHA256_Update SHA384_Update SHA512_Update])
			LIBS="$save_LIBS"
			AS_IF([eval test \"x\$ac_cv_func_${MONETDB5_PASSWDHASH}_Update\" != x"yes"], [
				AS_CASE([$enable_monetdb5],
				[yes], [
					AC_MSG_ERROR([OpenSSL library found but checksum algorithm required for MonetDB5 not found])],
				[auto], [
					enable_monetdb5=no
					AS_VAR_IF([disable_monetdb5], [], [
						disable_monetdb5="(OpenSSL library found but checksum algorithm required for MonetDB5 not found)"])],
				[
					AC_MSG_WARN([OpenSSL library found but required checksum algorithm not found, so disabling])])
				have_openssl=no
				why_have_openssl="(OpenSSL library found but required checksum algorithm not found)"])])
		AS_VAR_IF([have_openssl], [yes], [
			AC_DEFINE([HAVE_OPENSSL], 1, [Define if you have the OpenSSL library])])])])


org_have_regex=auto
dft_regex=auto
AC_ARG_WITH([regex],
	[AS_HELP_STRING([--with-regex=TYPE],
	[use either PRCE or POSIX regular expressions (default=PCRE if available)])],
	[AS_CASE([$withval],
		[pcre|PCRE], [have_regex=pcre],
		[posix|POSIX], [have_regex=posix],
		[auto|AUTO], [have_regex=auto],
		[AC_MSG_ERROR([--with-regex argument must be either PCRE or POSIX])])],
	[have_regex=$dft_regex])

AS_VAR_IF([have_regex], [posix],
	[have_pcre=no; why_have_pcre="(PCRE disabled)"],
	[
	# PCRE library
	# required on Windows, optional on POSIX systems with GNU regex
	req_pcre_ver='4.5'
	PKG_CHECK_MODULES([pcre], [libpcre >= $req_pcre_ver],
		[have_pcre=yes],
		[AS_VAR_IF([have_regex], [pcre],
			[AC_MSG_ERROR([PCRE library not found or not usable])],
			[have_pcre=no; why_have_pcre="(libpcre >= $req_pcre_ver not found)"])])
	AS_VAR_IF([have_pcre], [yes], [
		AC_MSG_CHECKING([whether pcre comes with UTF-8 support])
		save_LIBS="$LIBS"
		LIBS="$LIBS $pcre_LIBS"
		save_CFLAGS="$CFLAGS"
		CFLAGS="$CFLAGS $pcre_CFLAGS"
		AC_RUN_IFELSE([AC_LANG_PROGRAM(
			[[@%:@include <pcre.h>]],
			[[int rc; pcre_config(PCRE_CONFIG_UTF8, &rc); exit(!rc);]])],
			[AC_MSG_RESULT([yes])],
			[have_pcre=no; why_have_pcre="(libpcre found but no UTF-8 support)"; AC_MSG_RESULT([no])],
			[AC_MSG_RESULT([assuming yes])])
		LIBS="$save_LIBS"
		CFLAGS="$save_CFLAGS"
		have_regex=PCRE])
	])

AS_VAR_IF([have_pcre], [yes], [
	AC_DEFINE([HAVE_LIBPCRE], 1, [Define if you have the pcre library])])
AM_CONDITIONAL([HAVE_PCRE], [test x"$have_pcre" != xno])

have_gnuregex=yes
AS_VAR_IF([have_pcre], [no], [
	AC_MSG_CHECKING([whether for POSIX regex support])
	AC_RUN_IFELSE([AC_LANG_PROGRAM(
		[[@%:@include <regex.h>]],
		[[regex_t re; regcomp(&re, "hello", REG_EXTENDED|REG_NOSUB);]])],
		[AC_MSG_RESULT([yes]); have_regex=POSIX],
		[AC_MSG_RESULT([no]); have_gnuregex=no],
		[AC_MSG_RESULT([no]); have_gnuregex=no])
])

AS_CASE([$enable_monetdb5-$have_pcre-$have_gnuregex],
[yes-no-no], [
	AC_MSG_ERROR([PCRE library or GNU regex library not found but required for MonetDB5])],
[auto-no-no], [
	enable_monetdb5=no
	AS_VAR_IF([disable_monetdb5], [], [
		disable_monetdb5="(PCRE library or GNU regex library not found but required for MonetDB5)"])])

org_have_libxml2=yes
have_libxml2=$org_have_libxml2
AC_ARG_WITH([libxml2],
	[AS_HELP_STRING([--with-libxml2],
		[include libxml2 support (default=yes)])],
	[have_libxml2=$withval])
AS_VAR_IF([have_libxml2], [no], [], [
	PKG_CHECK_MODULES([libxml2], [libxml-2.0], [have_libxml2="yes"], [have_libxml2="no"; why_have_libxml2="(libxml2 not found)"])
	AS_CASE([$enable_monetdb5-$have_libxml2],
	[yes-no], [
		AC_MSG_ERROR([libxml2 library not found but required for MonetDB5])],
	[auto-no], [
		enable_monetdb5=no
		AS_VAR_IF([disable_monetdb5], [], [
			disable_monetdb5="(libxml2 library not found but required for MonetDB5)"])])
	AS_VAR_IF([have_libxml2], [yes], [
		AC_DEFINE([HAVE_LIBXML], 1, [Define if you have the xml library])])])
AM_CONDITIONAL([HAVE_LIBXML], [test x"$have_liblxml2" != xno])


org_have_curl=yes
have_curl=$org_have_curl
AC_ARG_WITH([curl],
	[AS_HELP_STRING([--with-curl],
		[include cURL support (default=yes)])],
	[have_curl=$withval])
AS_VAR_IF([have_curl], [no], [], [
	PKG_CHECK_MODULES([curl], [libcurl], [have_curl="yes"], [have_curl="no"; why_have_curl="(libcurl not found)"])
	AS_VAR_IF([have_curl], [yes], [
		AC_DEFINE([HAVE_CURL], 1, [Define if you have the cURL library])
		AC_SUBST([PKG_CURL], [libcurl])])])
AM_CONDITIONAL([HAVE_CURL], [test x"$have_curl" != xno])


PKG_CHECK_MODULES([zlib], [zlib], [have_zlib="yes"], [have_zlib="no"; why_have_zlib="(zlib not found)"])
AS_CASE([$have_zlib],
	[no],
		[# Solaris doesn't provide zlib.pc, but zlib may well be present
		 AC_CHECK_LIB([z], [gzopen], [have_zlib=yes zlib_LIBS="-lz" zlib_CFLAGS= ])],
	[yes],
		[AC_SUBST([PKG_ZLIB], [zlib])])
AS_VAR_IF([have_zlib], [yes], [
	AC_DEFINE([HAVE_LIBZ], 1, [Define if you have the z library])])
AM_CONDITIONAL([HAVE_LIBZ], [test x"$have_zlib" != xno])

org_have_lzma=yes
have_lzma=$org_have_lzma
AC_ARG_WITH([lzma],
	[AS_HELP_STRING([--with-lzma],
		[include lzma support (default=yes)])],
	[have_lzma=$withval])
AS_VAR_IF([have_lzma], [no], [], [
	PKG_CHECK_MODULES([liblzma], [liblzma], [have_liblzma="yes"], [have_liblzma="no"; why_have_liblzma="(liblzma not found, install xz-libs and xz-devel)"])
	AS_VAR_IF([have_liblzma], [yes], [
		AC_SUBST([PKG_LIBLZMA], [liblzma])])
	AS_VAR_IF([have_liblzma], [yes], [
		AC_DEFINE([HAVE_LIBLZMA], 1, [Define if you have the lzma library])])])
AM_CONDITIONAL([HAVE_LIBLZMA], [test x"$have_liblzma" != xno])

org_have_valgrind=no
have_valgrind=$org_have_valgrind
AC_ARG_WITH([valgrind],
	[AS_HELP_STRING([--with-valgrind],
		[include valgrind support (default=no)])],
	[have_valgrind=$withval])
AS_VAR_IF([have_valgrind], [no], [], [
	PKG_CHECK_MODULES([valgrind], [valgrind],
		[AC_DEFINE([HAVE_VALGRIND], 1, [Define if you have valgrind installed and want to use it])],
		[AS_VAR_IF([have_valgrind], [yes], [AC_MSG_ERROR([no valgrind support found])])])])

# R API (R UDFs)
have_libr=no
AS_VAR_IF([enable_rintegration], [no], [], [
	AS_CASE([$enable_rintegration],
		[yes|auto], [XPATH="$PATH"],
		[/*],  [XPATH="$enable_rintegration"
			enable_rintegration=yes],
		[AC_MSG_ERROR([--enable-rintegration value must be yes|no|auto|absolute path of R cmd])])
   	AC_PATH_PROG([RCMD], [R], [], [$XPATH])
   	AS_VAR_IF([RCMD], [],
		[AS_VAR_IF([enable_rintegration], [yes],
			[AC_MSG_ERROR([libR library required for R integration support])],
			[have_libr="no"
			 why_have_libr="(libR library not found)"
			 enable_rintegration=no
			 disable_rintegration="(libR library not found)"])],
		[AS_IF([RHOME=`$RCMD RHOME` && libr_CFLAGS=`$RCMD CMD config --cppflags` && libr_LIBS=`$RCMD CMD config --ldflags | sed -e 's|-fopenmp |-fopenmp=libgomp |'`],
			[have_libr=yes
			 AC_DEFINE([HAVE_LIBR], 1, [Define if you have libR installed])
			 AC_SUBST([libr_CFLAGS], [$libr_CFLAGS])
			 AC_SUBST([libr_LIBS], [$libr_LIBS])
			 AC_SUBST([RHOME], [$RHOME])
			 AC_DEFINE_UNQUOTED([RHOME], ["$RHOME"], [The home of R])])])])
AM_CONDITIONAL([HAVE_LIBR], [test x"$have_libr" != xno])

# Python API (Python UDFs)
have_libpy=no
AS_VAR_IF([enable_pyintegration], [no], [], [
	AS_CASE([$enable_pyintegration],
		[yes|auto], [XPATH="$PATH"],
		[/*], [XPATH="$enable_pyintegration"
		       enable_pyintegration=yes],
		[AC_MSG_ERROR([--enable-pyintegration value must be yes|no|auto|absolute path of python-config])])
	AS_VAR_IF([have_py2config], [], [
	   	AC_PATH_PROG([PY2CONFIG], [python2-config], [no], [$PATH])
	   	AS_VAR_IF([PY2CONFIG], [no], [
		   	AC_PATH_PROG([PYCMD2], [python-config], [no], [$PATH])
		   	AS_VAR_IF([PYCMD2], [no], [
		   		AS_VAR_IF([enable_pyintegration], [yes],
				[AC_MSG_ERROR([python2-config library required for Python integration support])],
				[have_libpy="no"
			 	why_have_libpy="(python2-config command not found)"
				enable_pyintegration="no"
				disable_pyintegration="(python2-config command not found)"
				])
			], [PY2CONFIG="$PYCMD2"])
	   	], [])
	], [PY2CONFIG="$have_py2config"])
	PYTHON_CMD=$PYTHON2
	NUMPYVER=`$PYTHON_CMD -c "import numpy; print(int(numpy.__version__.split('.').__getitem__(1)) >= 7)" 2> /dev/null`
	# check numpyconfig.h because autoconf tests includes by
	# compiling a small C program, and other numpy headers do
	# not compile without Python.h
	AC_CHECK_HEADER([numpy/numpyconfig.h],
		[NUMPYHEADERS=True],
		[NUMPYHEADERS=`$PYTHON_CMD -c "import numpy, os; print(os.path.isfile(os.path.join(numpy.get_include(), 'numpy/arrayobject.h')))" 2> /dev/null`])
	AS_IF([test "x$NUMPYVER" = x || test "x$NUMPYVER" = xFalse],
		[AS_VAR_IF([enable_pyintegration], [yes],
			[AC_MSG_ERROR([numpy version >= 1.7.0 required for Python integration support])],
			[have_libpy="no"
			 why_have_libpy="(numpy version >= 1.7.0 not found)"
			 enable_pyintegration="no"
			 disable_pyintegration="(numpy version >= 1.7.0 not found)"])],
		[test "x$NUMPYHEADERS" = xFalse ],
		[AS_VAR_IF([enable_pyintegration], [yes],
			[AC_MSG_ERROR([numpy/arrayobject.h not found])],
			[have_libpy="no"
			 why_have_libpy="(numpy/arrayobject.h not found)"
			 enable_pyintegration="no"
			 disable_pyintegration="(numpy/arrayobject.h not found)"])],
		[libpy_CFLAGS=`$PYTHON_CMD -c "from distutils.sysconfig import get_python_inc; import numpy; print(' -I' + get_python_inc() + ' -I' + numpy.get_include());" 2> /dev/null`
		 libpy_LIBS=`$PY2CONFIG --ldflags`
		 HAVEPYTHONHEADER=`$PYTHON_CMD -c "import distutils.sysconfig, os; print(os.path.isfile(os.path.join(distutils.sysconfig.get_python_inc(), 'Python.h')))" 2> /dev/null`
		 AS_VAR_IF([HAVEPYTHONHEADER], [True],
		 	[have_libpy=yes
			 AC_DEFINE([HAVE_LIBPY], 1, [Define if we can link to python])
			 AC_SUBST([libpy_CFLAGS], [$libpy_CFLAGS])
			 AC_SUBST([libpy_LIBS], [$libpy_LIBS])],
			[AS_VAR_IF([enable_pyintegration], [yes],
				[AC_MSG_ERROR([Python.h not found])],
				[have_libpy="no"
			 	 why_have_libpy="Python.h not found"
				 enable_pyintegration="no"
				 disable_pyintegration="Python.h not found"])])])])
AM_CONDITIONAL([HAVE_LIBPY], [test x"$have_libpy" != xno])


# Python 3 UDFs
have_libpy3=no
if test "x$enable_py3integration" != xno; then
	case "$enable_py3integration" in
	yes|auto)
		XPATH="$PATH"
		;;
	/*)
		XPATH="$enable_py3integration"
		enable_py3integration=yes
		;;
	*)
		AC_MSG_ERROR([--enable-py3integration value must be yes|no|auto|absolute path of python-config])
		;;
	esac
	if test "x$have_py3config" = x; then
		# for some god forsaken reason autoconf thinks python2-config and python3-config are the same program, so we have to explicitly tell it not to select python2-config when we want python3-config
	   	AC_PATH_PROG(PY3CONFIG,python3-config,,$XPATH,$PY2CONFIG)
	   	if test "x$PY3CONFIG" = x; then
	  		if test "x$enable_py3integration" = xyes; then
				AC_MSG_ERROR([python3-config required for Python3 integration support])
			else
				have_libpy3="no"
			 	why_have_libpy3="(python3-config command not found)"
				enable_py3integration=no
				disable_py3integration="(python3-config command not found)"
			fi
		fi
	else
		PY3CONFIG="$have_py3config"
	fi

	PYTHON_CMD=$PYTHON3

	NUMPYVER=`$PYTHON_CMD -c "import numpy; print(int(numpy.__version__.split('.').__getitem__(1)) >= 7)" 2> /dev/null`
	# check numpyconfig.h because autoconf tests includes by compiling a small C program, and other numpy headers do not compile without Python.h
	AC_CHECK_HEADER(
	    [numpy/numpyconfig.h], 
		[NUMPYHEADERS=True],
		[NUMPYHEADERS=`$PYTHON_CMD -c "import numpy, os; print(os.path.isfile(os.path.join(numpy.get_include(), 'numpy/arrayobject.h')))" 2> /dev/null`]
		)
	if [test "x$NUMPYVER" = x] || [test "x$NUMPYVER" = xFalse]; then
	  	if test "x$enable_py3integration" = xyes; then
			AC_MSG_ERROR([numpy version >= 1.7.0 required for Python3 integration support])
		else
			have_libpy3="no"
		 	why_have_libpy3="(numpy version >= 1.7.0 not found)"
			enable_py3integration=no
			disable_py3integration="(numpy version >= 1.7.0 not found)"
		fi
	elif [test "x$NUMPYHEADERS" = xFalse ]; then
		if test "x$enable_py3integration" = xyes; then
			AC_MSG_ERROR([numpy/arrayobject.h not found])
		else
			have_libpy3="no"
		 	why_have_libpy3="(numpy/arrayobject.h not found)"
			enable_py3integration=no
			disable_py3integration="(numpy/arrayobject.h not found)"
		fi
	else
		libpy3_CFLAGS=`$PYTHON_CMD -c "from distutils.sysconfig import get_python_inc; import numpy; print(' -I' + get_python_inc() + ' -I' + numpy.get_include());" 2> /dev/null`
		libpy3_LIBS=`$PY3CONFIG --ldflags`
		HAVEPYTHONHEADER=`$PYTHON_CMD -c "import distutils.sysconfig, os; print(os.path.isfile(os.path.join(distutils.sysconfig.get_python_inc(), 'Python.h')))" 2> /dev/null`
		if [test "x$HAVEPYTHONHEADER" = xTrue]; then
			have_libpy3=yes
			AC_DEFINE(HAVE_LIBPY3, 1, [Define if we can link to python])
			AC_SUBST(libpy3_CFLAGS, $libpy3_CFLAGS)
			AC_SUBST(libpy3_LIBS, $libpy3_LIBS)
		else
		  	if test "x$enable_py3integration" = xyes; then
				AC_MSG_ERROR([Python.h not found])
			else
				have_libpy3="no"
			 	why_have_libpy3="Python.h not found"
				enable_py3integration=no
				disable_py3integration="Python.h not found"
			fi
		fi
	fi
fi
AM_CONDITIONAL(HAVE_LIBPY3, test x"$have_libpy3" != xno)


AC_CHECK_HEADER([sys/sem.h], [SEMOP=True], [SEMOP=False])
AS_VAR_IF([SEMOP], [True],
	[AC_CHECK_FUNC([semtimedop],
		[AC_DEFINE([HAVE_SEMTIMEDOP], 1, [Define if semtimedop exists])],)
	 AC_CHECK_FUNC([fork],
	 	[AC_DEFINE([HAVE_FORK], 1, [Define if fork exists])])])

# ODBC, only used by ODBC driver
AS_VAR_IF([enable_odbc], [no],
	[have_unixodbc=no
	 why_have_unixodbc="(ODBC disabled)"],
	[have_unixodbc=auto
	 ODBC_INCS=''
	 ODBCINST_LIBS=''
	 ODBC_LIBS=''
	 AC_ARG_WITH([unixodbc],
		[AS_HELP_STRING([--with-unixodbc=DIR],
			[unixODBC library is installed in DIR])],
		[have_unixodbc="$withval"])
	 AS_VAR_IF([have_unixodbc], [no], [], [
		AS_CASE([$have_unixodbc],
		[yes|auto], [],
		[
			ODBC_INCS="-I$have_unixodbc/include"
			ODBCINST_LIBS="-L$have_unixodbc/lib"
			ODBC_LIBS="-L$have_unixodbc/lib"])
		save_CPPFLAGS="$CPPFLAGS"
		CPPFLAGS="$CPPFLAGS $ODBC_INCS"
		AC_CHECK_HEADER([odbcinst.h],
			[AC_DEFINE([HAVE_ODBCINST_H], 1, [Define to 1 if you have the <odbcinst.h> header file.])],
			[AS_VAR_IF([have_unixodbc], [auto], [], [AC_MSG_ERROR([odbcinst.h not found])])
			 have_unixodbc=no; why_have_unixodbc="(odbcinst.h not found)"])
		CPPFLAGS="$save_CPPFLAGS"])
	 AS_VAR_IF([have_unixodbc], [no], [], [
		save_LIBS="$LIBS"
		LIBS="$LIBS $ODBCINST_LIBS"
		AC_CHECK_LIB([odbcinst],
			[SQLGetPrivateProfileString], [:],
			[AS_VAR_IF([have_unixodbc], [auto], [], [AC_MSG_ERROR([-lodbcinst not found])])
			 have_unixodbc=no; why_have_unixodbc="(odbcinst library not found)"])
		LIBS="$save_LIBS"])
	 AS_VAR_IF([have_unixodbc], [no], [], [
		save_LIBS="$LIBS"
		LIBS="$LIBS $ODBC_LIBS"
		AC_CHECK_LIB([odbc],
			[SQLGetDiagRec], [:],
			[AS_VAR_IF([have_unixodbc], [auto], [], [AC_MSG_ERROR([-lodbc not found])])
			 have_unixodbc=no; why_have_unixodbc="(odbc library not found)"])
		LIBS="$save_LIBS"])
	 AS_VAR_IF([have_unixodbc], [no], [], [
		ODBCINST_LIBS="$ODBCINST_LIBS -lodbcinst"
		ODBC_LIBS="$ODBC_LIBS -lodbc"
		AC_DEFINE([HAVE_SQLGETPRIVATEPROFILESTRING], 1,
			[Define if you have the SQLGetPrivateProfileString function])])
	 AS_VAR_IF([have_unixodbc], [no], [], [
		AC_MSG_CHECKING([checking whether SQLColAttribute uses SQLLEN * or SQLPOINTER])
		save_CPPFLAGS="$CPPFLAGS"
		CPPFLAGS="$CPPFLAGS $ODBC_INCS"
		AC_COMPILE_IFELSE([
			AC_LANG_PROGRAM([[
				@%:@include <sql.h>
				SQLRETURN SQL_API
				SQLColAttribute(SQLHSTMT hStmt, SQLUSMALLINT nCol, SQLUSMALLINT nFieldIdentifier, SQLPOINTER pszValue, SQLSMALLINT nValueLengthMax, SQLSMALLINT *pnValueLength, SQLLEN *pnValue) {
					(void) hStmt;
					(void) nCol;
					(void) nFieldIdentifier;
					(void) pszValue;
					(void) nValueLengthMax;
					(void) pnValueLength;
					(void) pnValue;
					return SQL_SUCCESS;}]],
				[[SQLColAttribute(0,0,0,0,0,0,0);]])],
			[lenp_or_pointer_t='SQLLEN *'],
			[lenp_or_pointer_t=SQLPOINTER])
		CPPFLAGS="$save_CPPFLAGS"
		AC_MSG_RESULT([using "$lenp_or_pointer_t"])
		AC_DEFINE_UNQUOTED([LENP_OR_POINTER_T], [$lenp_or_pointer_t],
			[Define as SQLLEN * or SQLPOINTER depending on the include file])])
	 AC_SUBST([ODBC_INCS])
	 AC_SUBST([ODBCINST_LIBS])
	 AC_SUBST([ODBC_LIBS])
	 AS_CASE([x${enable_odbc}x${have_unixodbc}],
		[xautoxno], [
			enable_odbc=no
			disable_odbc="(unixODBC library required for ODBC driver)"],
		[xyesxno], [
			AC_MSG_ERROR([unixODBC required for building ODBC driver])])])
AM_CONDITIONAL([HAVE_ODBC], [test x$have_unixodbc != xno])

# proj only used in geom module
org_have_proj="auto"
have_proj=$org_have_proj
PROJ_INCS=''
PROJ_LIBS=''
AC_ARG_WITH([proj],
	[AS_HELP_STRING([--with-proj=DIR],
		[proj library is installed in DIR])],
	[have_proj="$withval"])
AS_VAR_IF([have_proj], [no], [], [
	AS_CASE([$have_proj],
	[auto|yes], [],
	[
		PROJ_INCS="-I$have_proj/include"
		PROJ_LIBS="-L$have_proj/lib -lproj"])
	save_CPPFLAGS="$CPPFLAGS"
	save_LDFLAGS="$LDFLAGS"
	CPPFLAGS="$CPPFLAGS $PROJ_INCS"
	LDFLAGS="$LDFLAGS $PROJ_LIBS"
	AC_CHECK_HEADER([proj_api.h],
		AC_CHECK_LIB([proj], [pj_init_plus],
			[AC_DEFINE([HAVE_PROJ], 1, [Define if the proj library exists])],
			[AS_VAR_IF([have_proj], [auto], [], [AC_MSG_ERROR([-lproj library not found])])
			have_proj=no; why_have_proj="(proj library not found)" ], ),
		[AS_VAR_IF([have_proj], [auto], [], [AC_MSG_ERROR([proj_api.h header not found])])
		have_proj=no; why_have_proj="(proj_api.h header not found)" ])
	LDFLAGS="$save_LDFLAGS"
	CPPFLAGS="$save_CPPFLAGS"
	AS_IF([test "x$have_proj" = "xyes" -o "x$have_proj" = "xauto"], [
	    PROJ_INCS=
	    PROJ_LIBS="-lproj"])])
AC_SUBST([PROJ_INCS])
AC_SUBST([PROJ_LIBS])
AM_CONDITIONAL([HAVE_PROJ], [test x"$have_proj" != xno])


# samtools, only used by sql
org_have_samtools="auto"
have_samtools=$org_have_samtools
AC_ARG_WITH([samtools],
	[AS_HELP_STRING([--with-samtools=DIR],
		[samtools (providing bam library) are installed in DIR])],
	[have_samtools="$withval"])
AS_VAR_IF([have_samtools], [no], [], [
	AS_CASE([$have_samtools],
	[auto|yes], [],
	[
		SAMTOOLS_CFLAGS="-I$have_samtools/include"
		SAMTOOLS_LIBS="-L$have_samtools/lib -lbam"])

	save_CPPFLAGS="$CPPFLAGS"
	save_LDFLAGS="$LDFLAGS"
	CPPFLAGS="$CPPFLAGS $SAMTOOLS_CFLAGS"
	LDFLAGS="$LDFLAGS $SAMTOOLS_LIBS"

	AC_CHECK_HEADER([samtools/bam.h],
		[why_have_samtools=; AC_DEFINE([HAVE_SAMTOOLS_BAM_H], 1, [Define to 1 if you have the <samtools/bam.h> header file.]) ],
		[why_have_samtools="bam.h header not found" ])
	AS_VAR_IF([why_have_samtools], [],
		[],
		[AC_CHECK_HEADER([bam/bam.h],
			[why_have_samtools=; AC_DEFINE([HAVE_BAM_BAM_H], 1, [Define to 1 if you have the <bam/bam.h> header file.]) ],
			[why_have_samtools="Neither samtools/bam.h nor bam/bam.h header found" ])])

	AS_VAR_IF([why_have_samtools], [],
		[AC_CHECK_HEADER([samtools/sam.h],
			[why_have_samtools=; AC_DEFINE([HAVE_SAMTOOLS_SAM_H], 1, [Define to 1 if you have the <samtools/sam.h> header file.]) ],
			[why_have_samtools="samtools/sam.h header not found" ])])
	AS_VAR_IF([why_have_samtools], [],
		[],
		[AC_CHECK_HEADER([bam/sam.h],
			[why_have_samtools=; AC_DEFINE([HAVE_BAM_SAM_H], 1, [Define to 1 if you have the <bam/sam.h> header file.]) ],
			[why_have_samtools="Neither samtools/sam.h nor bam/sam.h header found" ])])

	AS_VAR_IF([why_have_samtools], [],
		[AC_CHECK_HEADER([samtools/bgzf.h],
			[why_have_samtools=; AC_DEFINE([HAVE_SAMTOOLS_BGZF_H], 1, [Define to 1 if you have the <samtools/bgzf.h> header file.]) ],
			[why_have_samtools="samtools/bgzf.h header not found" ])])
	AS_VAR_IF([why_have_samtools], [],
		[],
		[AC_CHECK_HEADER([bam/bgzf.h],
			[why_have_samtools=; AC_DEFINE([HAVE_BAM_BGZF_H], 1, [Define to 1 if you have the <bam/bgzf.h> header file.]) ],
			[why_have_samtools="Neither samtool/bgzf.h nor bam/bgzf.h header found" ])])

	AS_VAR_IF([why_have_samtools], [],
		[AC_CHECK_LIB([bam], [bam_header_read],
			[AC_DEFINE([HAVE_SAMTOOLS], 1, [Define if you have the samtools version 0.1.x (providing the bam library)])],
			[why_have_samtools="bam library not found" ],
			[-lm -lpthread -lz])])

	AS_VAR_IF([why_have_samtools], [],
		[],
		[AS_VAR_IF([have_samtools], [auto],
			[],
			[AC_MSG_ERROR([$why_have_samtools])])
		 have_samtools=no
		 why_have_samtools="($why_have_samtools)"])
	LDFLAGS="$save_LDFLAGS"
	CPPFLAGS="$save_CPPFLAGS"
	AS_IF([test "x$have_samtools" = "xyes" -o "x$have_samtools" = "xauto"], [
		SAMTOOLS_CFLAGS=
		SAMTOOLS_LIBS="-lbam"
		AC_CHECK_HEADERS([samtools/kstring.h bam/kstring.h])])])
AC_SUBST([SAMTOOLS_CFLAGS], [$SAMTOOLS_CFLAGS])
AC_SUBST([SAMTOOLS_LIBS], [$SAMTOOLS_LIBS])
AM_CONDITIONAL([HAVE_SAMTOOLS], [test x"$have_samtools" != xno])

# geos, only used in geom module
org_have_geos=auto
have_geos=$org_have_geos
GEOS_INCS=''
GEOS_LIBS=''
AC_ARG_WITH([geos],
	[AS_HELP_STRING([--with-geos=DIR],
		[geos library is installed in DIR])],
	[have_geos="$withval"])
AS_CASE([$enable_geom],
[yes|auto], [
	# geos >= 3.4.0 required for (a.o.) GEOSDelaunayTriangulation()
	GEOS_VERSION_REQUIRED_MIN=3.4.0
	GEOS_CONFIG=''
	AS_VAR_IF([have_geos], [no], [], [
		AS_CASE([$have_geos],
		[yes|auto], [
			XPATH="$PATH"],
		[
			XPATH="$have_geos/bin"
			have_geos=yes])
		AC_PATH_PROG([GEOS_CONFIG], [geos-config], [], [$XPATH])
		AS_VAR_IF([GEOS_CONFIG], [], [
			AS_VAR_IF([have_geos], [yes], [
				AC_MSG_ERROR([geos-config not found in $XPATH])], [
				have_geos=no
				why_have_geos="(geos-config not found)"])])])
	AS_VAR_IF([have_geos], [no], [], [
		AC_MSG_CHECKING([for geos >= $GEOS_VERSION_REQUIRED_MIN])
		GEOS_VERSION=`$GEOS_CONFIG --version`
		AC_MSG_RESULT([found $GEOS_VERSION])
		AS_VERSION_COMPARE([$GEOS_VERSION], [$GEOS_VERSION_REQUIRED_MIN],
			[AS_VAR_IF([have_geos], [yes],
				[AC_MSG_ERROR([geos version $GEOS_VERSION is too old])],
				[have_geos=no
				why_have_geos="(geos version $GEOS_VERSION is older than required version $GEOS_VERSION_REQUIRED_MIN)"])])])
	AS_VAR_IF([have_geos], [no], [], [
		GEOS_INCS=`$GEOS_CONFIG --cflags`
		AS_IF([GEOS_LIBS=`$GEOS_CONFIG --clibs 2> /dev/null`],
			[],
			[GEOS_LIBS=`$GEOS_CONFIG --libs | sed 's:-lgeos:-lgeos_c:'`])])
	AS_VAR_IF([have_geos], [no], [
		AS_VAR_IF([enable_geom], [yes], [
			AC_MSG_ERROR([geos library required for geom module])])
		# no geos, so don't compile geom
		enable_geom=no
		AS_VAR_IF([disable_geom], [], [
			disable_geom=${why_have_geos:-"(geos library required for geom module)"}])])])
AC_SUBST([GEOS_INCS])
AC_SUBST([GEOS_LIBS])

# fits, only used by sql
org_have_fits=no
have_fits=$org_have_fits
AS_VAR_IF([enable_fits], [no], [], [
	PKG_CHECK_MODULES([cfitsio], [cfitsio],
		[have_fits="yes"; AC_DEFINE([HAVE_FITS], 1, [Define if the fits module is to be enabled])],
		[have_fits="no"; why_have_fits="(cfitsio library not found)"
		 AS_VAR_IF([enable_fits], [yes], [AC_MSG_ERROR([cfitsio library required for FITS support])]);
		 enable_fits=no; disable_fits="(cfitsio library not found)"])])
AM_CONDITIONAL([HAVE_FITS], [test x"$have_fits" != xno])

# netcdf, only used by sql
org_have_netcdf=no
have_netcdf=$org_have_netcdf
AS_VAR_IF([enable_netcdf], [no], [], [
	req_netcdf='4.2'
	PKG_CHECK_MODULES([netcdf], [netcdf],
		[have_netcdf="yes"; AC_DEFINE([HAVE_NETCDF], 1, [Define if the netcdf module is to be enabled])],
		[have_netcdf="no"; why_have_netcdf="(netcdf library not found)"
		 AS_VAR_IF([enable_netcdf], [yes], [AC_MSG_ERROR([netcdf library required for NetCDF support])])
		 enable_netcdf=no; disable_netcdf="(netcdf library not found)"])])
AM_CONDITIONAL([HAVE_NETCDF], [test x"$have_netcdf" != xno])

# liblas, only used in lidar module
org_have_liblas=auto
have_liblas=$org_have_liblas
LIBLAS_INCS=''
LIBLAS_LIBS=''
AC_ARG_WITH([liblas],
	[AS_HELP_STRING([--with-liblas=DIR],
		[liblas library is installed in DIR])],
	[have_liblas="$withval"])
AS_CASE([$have_lidar],
[yes|auto], [
	# liblas >= 1.8.0 required
	LIBLAS_VERSION_REQUIRED_MIN=1.8.0
	LIBLAS_CONFIG=''
	# locate liblas-config
	AS_VAR_IF([have_liblas], [no], [], [
		AS_CASE([$have_liblas],
		[yes|auto], [XPATH="$PATH"],
		[
			XPATH="$have_liblas/bin"
			have_liblas=yes])
		AC_PATH_PROG([LIBLAS_CONFIG], [liblas-config], [], [$XPATH])
		AS_VAR_IF([LIBLAS_CONFIG], [],
			[AS_VAR_IF([have_liblas], [yes],
				[AC_MSG_ERROR([liblas-config not found in $XPATH])],
				[have_liblas=no
				 why_have_liblas="(liblas-config not found)"])])])
	# check the version if liblas
	AS_VAR_IF([have_liblas], [no], [], [
		AC_MSG_CHECKING([for liblas >= $LIBLAS_VERSION_REQUIRED_MIN])
		LIBLAS_VERSION=`$LIBLAS_CONFIG --version`
		AC_MSG_RESULT([found $LIBLAS_VERSION])
		AS_VERSION_COMPARE([$LIBLAS_VERSION], [$LIBLAS_VERSION_REQUIRED_MIN],
			[AS_VAR_IF([have_liblas], [yes],
				[AC_MSG_ERROR([liblas version $LIBLAS_VERSION is too old])],
				[have_liblas=no
				 why_have_liblas="(liblas version $LIBLAS_VERSION is older than required version $LIBLAS_VERSION_REQUIRED_MIN)"])])])
	# read include dirs, libs and cflags
	AS_VAR_IF([have_liblas], [no], [], [
		LIBLAS_INCS=`$LIBLAS_CONFIG --includes`
		LIBLAS_LIBS=`$LIBLAS_CONFIG --libs`])
	# liblas-config and liblas/capi/liblas.h could be in different
	# packages (think Ubuntu) so we need to test for them both
	AS_VAR_IF([have_liblas], [no], [], [
		save_CPPFLAGS="$CPPFLAGS"
		save_LDFLAGS="$LDFLAGS"
		save_LIBS="$LIBS"
		CPPFLAGS="$CPPFLAGS $LIBLAS_INCS"
		LDFLAGS="$LDFLAGS $LIBLAS_LIBS"
		LIBS=""
		AC_CHECK_HEADER([liblas/capi/liblas.h], [],
			[have_liblas=no
			 why_have_liblas="(liblas/capi/liblas.h header file not found)"])
		CPPFLAGS="$save_CPPFLAGS"
		LDFLAGS="$save_LDFLAGS"
		LIBS="$save_LIBS"])
	# if lidar is enabled and liblas was not found abort
	AS_VAR_IF([have_liblas], [no], [
		AS_VAR_IF([have_lidar], [yes],
			[AC_MSG_ERROR([liblas library required for lidar module])])
		# no liblas, so don't compile lidar
		have_lidar=no
		AS_VAR_IF([disable_lidar], [],
			[disable_lidar=${why_have_liblas:-"(liblas library required for lidar module)"}])])],
[no], [
	have_lidar=no
	have_liblas=no
	why_have_liblas="(lidar module is disabled)"])
AS_VAR_IF([have_lidar], [no],
	[LIBLAS_RPM=without],
	[LIBLAS_RPM=with])
# this is only used in rpm.mk.in to maybe avoid building MonetDB-lidar
AC_SUBST([LIBLAS_RPM])

AC_SUBST([LIBLAS_INCS])
AC_SUBST([LIBLAS_LIBS])

AM_CONDITIONAL([HAVE_LIDAR], [test "x$have_lidar" = xyes -o "x$have_lidar" = xauto])

AM_CONDITIONAL(HAVE_GADGET, test "x$have_gadget" = xyes -o "x$have_gadget" = xauto)

# gdal
org_have_gdal="auto"
have_gdal=$org_have_gdal
AC_ARG_WITH([gdal],
	[AS_HELP_STRING([--with-gdal=DIR],
		[gdal library is installed in DIR])],
		[have_gdal="$withval"], [have_gdal="auto"])
# first autoconf for distributions that added a .pc file themselves (Fedora)
AS_VAR_IF([have_gdal], [no], [], [
	AS_CASE([$have_gdal],
	[auto|yes], [
		PKG_CHECK_MODULES([GDAL], [gdal], [have_gdal="pkgconf"], [have_gdal="$have_gdal"])],
	[
		GDAL_CFLAGS="-I$have_gdal/include"
		GDAL_LIBS="-L$have_gdal/lib"])])
# try to detect it manually like upstream provides it
AS_VAR_IF([have_gdal], [no],
	[],
	[AS_VAR_IF([have_gdal], [pkgconf],
		[have_gdal=yes],
		[save_CPPFLAGS="$CPPFLAGS"
		 save_LDFLAGS="$LDFLAGS"
		 save_LIBS="$LIBS"
		 CPPFLAGS="$CPPFLAGS $GDAL_CFLAGS"
		 LDFLAGS="$LDFLAGS $GDAL_LIBS"
		 LIBS=""
		 found_gdal_h=yes
		 AC_CHECK_HEADER([gdal.h], [],
			[AC_CHECK_HEADER([gdal/gdal.h],
				[AS_VAR_IF([GDAL_CFLAGS], [],
					[GDAL_CFLAGS="-I/usr/include/gdal"],
					[GDAL_CFLAGS="$GDAL_CFLAGS/gdal"])
				 CPPFLAGS="$save_CPPFLAGS $GDAL_CFLAGS"],
				[found_gdal_h=no])])
		 AS_VAR_IF([found_gdal_h], [yes],
		 	[AC_CHECK_LIB([gdal], [GDALAllRegister],
				[AC_DEFINE([HAVE_GDAL], 1, [Define if you have the gdal library])
					have_gdal=yes
					LIBS="$LIBS -lgdal"],
				[AS_VAR_IF([have_gdal], [auto],
					[],
					[AC_MSG_ERROR([-lgdal library not found])])
				 have_gdal=no
				 why_have_gdal="(gdal library not found)"],
				[$MATH_LIBS])],
			[AS_VAR_IF([have_gdal], [auto],
				[],
				[AC_MSG_ERROR([gdal.h header not found])])
			 have_gdal=no
			 why_have_gdal="(gdal.h header not found)"])
		 GDAL_LIBS="$GDAL_LIBS $LIBS"
		 LDFLAGS="$save_LDFLAGS"
		 CPPFLAGS="$save_CPPFLAGS"
		 LIBS="$save_LIBS"
		 AS_VAR_IF([have_gdal], [yes],
		 	[],
			[GDAL_CFLAGS=""
			 GDAL_LIBS=""])])])

AC_SUBST([gdal_CFLAGS], [$GDAL_CFLAGS])
AC_SUBST([gdal_LIBS], [$GDAL_LIBS])
AM_CONDITIONAL([HAVE_GDAL], [test x"$have_gdal" != xno])

# if shp is enabled and gdal was not found abort
AS_VAR_IF([have_gdal], [no], [
	AS_VAR_IF([have_shp], [yes], [
		AC_MSG_ERROR([gdal library required for ESRI Shapefile vault])])
	# no gdal, so don't compile shp
	have_shp=no
	AS_VAR_IF([disable_shp], [], [
		disable_shp=${why_have_shp:-"(gdal library required for ESRI Shapefile vault)"}])])
AM_CONDITIONAL([HAVE_SHP], [test x"$have_shp" != xno])

PKG_CHECK_MODULES([atomic_ops], [atomic_ops], [have_atomic_ops="yes"],
	[have_atomic_ops="no"; why_have_atomic_ops="(atomic_ops library not found)"])
AS_VAR_IF([have_atomic_ops], [yes], [
	AS_CASE([$GCC-$CC],
	[-*icc*], [
		# Even with libatomic_ops available, compilation with
		# atomic_ops enabled fails with Intel's icc (version 11.1);
		# hence, we refrain from from using atomic_ops with icc.
		have_atomic_ops="no"
		why_have_atomic_ops="(atomic_ops do not compile with Intel's icc)"],
	[
		# On some systems, notably OpenIndiana, atomic_ops may
		# seem to be installed in that there is a pkg-config
		# file for it, but that file contains incorrect
		# information, and can not, in fact, be used.  The
		# bogus pkg-config file for atomic_ops is part of the
		# library/gc package.
		save_CFLAGS="$CFLAGS"
		CFLAGS="$CFLAGS $atomic_ops_CFLAGS"
		AC_CHECK_HEADERS([atomic_ops.h], [have_atomic_ops=yes], [have_atomic_ops=no why_have_atomic_ops="(atomic_ops was incorrectly installed (happens on at least Solaris/OpenIndiana))"])
		CFAGS="$save_CFLAGS"
		AS_VAR_IF([have_atomic_ops], [yes], [
			AC_DEFINE([HAVE_LIBATOMIC_OPS], 1, [Define if you have the libatomic_ops library])
			CFLAGS="$CFLAGS $atomic_ops_CFLAGS"
			LIBS="$LIBS $atomic_ops_LIBS"])])])

#    checks for header files
AC_HEADER_STDBOOL
AC_HEADER_STDC
AC_HEADER_TIME
AC_HEADER_DIRENT
# NOTE: these header files are in alphabetical order to ease maintenance
AC_CHECK_HEADERS([ \
	dlfcn.h \
	execinfo.h \
	fcntl.h \
	fenv.h \
	getopt.h \
	iconv.h \
	ieeefp.h \
	io.h \
	kvm.h \
	langinfo.h \
	libgen.h \
	libintl.h \
	limits.h \
	locale.h \
	mach/mach_init.h \
	mach/task.h \
	mach-o/dyld.h \
	malloc.h \
	netdb.h \
	netinet/in.h \
	procfs.h \
	pwd.h \
	signal.h \
	stdint.h \
	string.h \
	strings.h \
	stropts.h \
	sys/file.h \
	sys/ioctl.h \
	sys/mman.h \
	sys/param.h \
	sys/resource.h \
	sys/socket.h \
	sys/sysctl.h \
	sys/time.h \
	sys/times.h \
	sys/types.h \
	sys/uio.h \
	sys/un.h \
	sys/utime.h \
	sys/wait.h \
	termios.h \
	time.h \
	unistd.h \
	uuid/uuid.h \
	winsock.h \
	])

# on OpenBSD, sys/sysctl.h requires sys/param.h to be included beforehand
AC_CHECK_HEADERS([sys/sysctl.h], [], [],
[
  @%:@ifdef HAVE_SYS_PARAM_H
  @%:@ include <sys/param.h>
  @%:@endif
])


SOCKET_LIBS=""
org_have_setsockopt=no
have_setsockopt=$org_have_setsockopt

AC_CHECK_FUNC([gethostbyname_r], [], [
  AC_CHECK_LIB([nsl_r], [gethostbyname_r], [SOCKET_LIBS="-lnsl_r" ],
	AC_CHECK_LIB([nsl], [gethostbyname_r], [SOCKET_LIBS="-lnsl"   ] ))])
AC_CHECK_FUNC([hstrerror], [], [
  AC_CHECK_LIB([resolv], [hstrerror], [SOCKET_LIBS="$SOCKET_LIBS -lresolv" ])])

AS_VAR_IF([have_setsockopt], [no], [
	AC_CHECK_FUNC([setsockopt], [],
	  AC_CHECK_LIB([socket], [setsockopt], [SOCKET_LIBS="-lsocket $SOCKET_LIBS"; have_setsockopt=yes; ]))])

org_have_getaddrinfo=no
have_getaddrinfo=$org_have_getaddrinfo
save_LIBS="$LIBS"
LIBS="$LIBS $SOCKET_LIBS"

AC_CHECK_FUNC([getaddrinfo], [have_getaddrinfo=yes ], [
  AC_CHECK_LIB([socket], [getaddrinfo], [SOCKET_LIBS="$SOCKET_LIBS -lsocket"; have_getaddrinfo=yes ],
	AC_CHECK_LIB([nsl],  [getaddrinfo], [SOCKET_LIBS="$SOCKET_LIBS -lnsl"   ; have_getaddrinfo=yes ] ))])
LIBS="$save_LIBS"

AS_VAR_IF([have_getaddrinfo], [yes], [
	AC_DEFINE([HAVE_GETADDRINFO], 1, [Define to 1 if you have the `getaddrinfo' function.])])

# On Windows we need to use try_link because Windows uses the
# Pascal style of function calls and naming scheme. Therefore the
# function needs to be compiled with the correct header
AC_CHECK_TYPE([SOCKET], [], [AC_DEFINE([SOCKET], [int], [type used for sockets])], [[@%:@ifdef HAVE_WINSOCK_H
@%:@include <winsock.h>
@%:@endif]])
AC_CHECK_TYPE([socklen_t],
	[AC_DEFINE([HAVE_SOCKLEN_T], 1, [Define to 1 if the system has the type `socklen_t'.])],
	[AC_DEFINE([socklen_t], [int], [type used by connect])],
	[[@%:@include <sys/types.h>
@%:@include <sys/socket.h>]])

# don't check for closesocket on Cygwin: it'll be found but we don't want to use it
AC_DEFINE([closesocket], [close], [function to close a socket])

AC_SUBST([SOCKET_LIBS])

#    checks for types
AC_TYPE_SIZE_T
AC_TYPE_SSIZE_T
AC_TYPE_PID_T
AC_TYPE_OFF_T

AC_CHECK_TYPES([__int64, long long])

AS_CASE([$enable_int128],
[yes|auto], [
	have_hge=no
	why_have_hge='(no 128-bit integer type found)'
	AC_CHECK_TYPES([__int128, __int128_t, __uint128_t],
		[have_hge=yes; why_have_hge=''])
	AS_VAR_IF([have_hge], [no],
		[AS_VAR_IF([enable_int128], [yes], [
			AC_MSG_ERROR([128-bit integers not supported by platform])])])],
[no], [
	have_hge=no
	why_have_hge='(128-bit integer support disabled)'])
AM_CONDITIONAL([HAVE_HGE], [test "x$have_hge" = xyes])

AC_CHECK_TYPES([ptrdiff_t],,,[@%:@include <stddef.h>])
AC_CHECK_TYPES([intptr_t])
AC_CHECK_TYPES([uintptr_t])

AC_CHECK_SIZEOF([char])
AC_CHECK_SIZEOF([short])
AC_CHECK_SIZEOF([int])
AC_CHECK_SIZEOF([long])
AC_CHECK_SIZEOF([void *])
AC_CHECK_SIZEOF([size_t])
AC_CHECK_SIZEOF([ssize_t])
AC_CHECK_SIZEOF([ptrdiff_t],,[@%:@include <stddef.h>])
AC_CHECK_SIZEOF([wchar_t],,[@%:@include <stddef.h>])
AC_CHECK_SIZEOF([long long])
AC_CHECK_SIZEOF([__int64])
AC_CHECK_SIZEOF([__int128])
AC_CHECK_SIZEOF([__int128_t])
AC_C_CHAR_UNSIGNED

AC_DEFINE([LLFMT], ["%lld"], [Format to print 64 bit signed integers.])
AC_DEFINE([ULLFMT], ["%llu"], [Format to print 64 bit unsigned integers.])

#    checks for structures
#    checks for compiler characteristics
AC_C_CONST
AC_C_INLINE
AC_C_RESTRICT
AC_C_VOLATILE
AC_C_FLEXIBLE_ARRAY_MEMBER

AC_MSG_CHECKING([if your compiler understands `__hidden'])
AC_COMPILE_IFELSE([AC_LANG_PROGRAM([[
	@%:@include <stdlib.h>

	__hidden void foo (const char *a, ...);

	void foo (const char *a, ...)
		{ (void)a; }
	]],
	[[ foo ("%s", ""); ]]
	)],
	[AC_MSG_RESULT([yes])],
	[AC_MSG_RESULT([no])
	AC_DEFINE([__hidden], [/* empty */],
		[Does your compiler support the `__hidden' specifier?])])

#    checks for library functions
AS_CASE([$host],
	[*-darwin1[[0123456]]*], [
		# OSX 10.6 (Snow Leopard) and up somehow makes
		# configure believe that fdatasync exists, in
		# reality however, it does not on this platform.
		ac_cv_func_fdatasync=no],
	[
		AC_CHECK_FUNCS([fdatasync])])
AS_VAR_IF([ac_cv_func_fdatasync], [yes],
	[AC_DEFINE([HAVE_FDATASYNC], 1, [If the system has a working fdatasync])])

AC_FUNC_FSEEKO
# NOTE: these functions are in alphabetical order to ease maintenance
save_LIBS="$LIBS"
LIBS="$LIBS $MATH_LIBS"
AC_CHECK_FUNCS([\
	asctime_r \
	backtrace \
	cbrt \
	clock_gettime \
	ctime_r \
	fabsf \
	fallocate \
	fcntl \
	fpclass \
	fpclassify \
	fsync \
	ftime \
	getexecname \
	getlogin \
	getopt \
	getopt_long \
	gettimeofday \
	getuid \
	isinf \
	llabs \
	localtime_r \
	lockf \
	madvise \
	mremap \
	nextafterf \
	nl_langinfo \
	_NSGetExecutablePath \
	popen \
	posix_fadvise \
	posix_fallocate \
	posix_madvise \
	putenv \
	round \
	setenv \
	setlocale \
	setsid \
	shutdown \
	sigaction \
	strcasestr \
	strftime \
	strncasecmp \
	strptime \
	strsignal \
	strtod \
	strtof \
	strtoll \
	strtoull \
	sysconf \
	task_info \
	times \
	trunc \
	uname \
	])
LIBS="$save_LIBS"

AC_MSG_CHECKING([__builtin_add_overflow])
# Test for __builtin_mul_overflow with __int128 arguments, since at
# the time of writing, there is a bug in Clang that "forgets" to link
# to the runtime that contains the required function __muloti4.  Also
# see https://llvm.org/bugs/show_bug.cgi?id=16404 which is a similar
# issue.
# Note that the program being compiled is complicated so that we work
# around a too smart clang optimizer.
AC_LINK_IFELSE(
	[AC_LANG_PROGRAM([[@%:@include <stdlib.h>
@%:@include <stdio.h>]], [[__int128 a=(__int128)atoll(getenv("a"))<<64, b=(__int128)atoll(getenv("b"))<<64, c; if (!__builtin_mul_overflow(a, b, &c)) printf("%lld %lld\n",(long long)(c>>64), (long long)c);]])],
	[AC_DEFINE([HAVE___BUILTIN_ADD_OVERFLOW], 1,
		[Define if you have the `__builtin_{add,sub,mul}_overflow' functions.])
	 AC_MSG_RESULT(yes)],
	[AC_MSG_RESULT(no)])

asctime_r3=yes
AC_MSG_CHECKING([asctime_r3])
AC_LINK_IFELSE(
	[AC_LANG_PROGRAM([[@%:@include <time.h>]],
		[[char buf[26]; struct tm t; asctime_r(&t,buf,26);]])],
	[AC_DEFINE([HAVE_ASCTIME_R3], 1,
		[Define if you have asctime_r(struct tm*,char *buf,size_t s)])],
	[asctime_r3=no])
AC_MSG_RESULT([$asctime_r3])

ctime_r3=yes
AC_MSG_CHECKING([ctime_r3])
AC_LINK_IFELSE(
	[AC_LANG_PROGRAM([[@%:@include <time.h>]],
		[[char buf[26]; time_t t; ctime_r(&t,buf,26);]])],
	[AC_DEFINE([HAVE_CTIME_R3], 1,
		[Define if you have ctime_r(time_t*,char *buf,size_t s)])],
	[ctime_r3=no])
AC_MSG_RESULT([$ctime_r3])

AC_CACHE_CHECK([for _sys_siglist], [mn_cv_have__sys_siglist], [
AC_LINK_IFELSE(
	[AC_LANG_PROGRAM([[]], [[printf("%s\n", _sys_siglist[0]);]])],
	[mn_cv_have__sys_siglist=yes],
	[mn_cv_have__sys_siglist=no])])
AS_VAR_IF([mn_cv_have__sys_siglist], [yes],
	[AC_DEFINE([HAVE__SYS_SIGLIST], 1, [Define if you have _sys_siglist])])

AC_STRUCT_TIMEZONE

# check dependencies (might need more than just SQL)
AS_VAR_IF([enable_sql], [yes],
	[AS_VAR_IF([enable_monetdb5], [no],
		[AC_MSG_ERROR([MonetDB/SQL requires MonetDB5${disable_monetdb5:+ $disable_monetdb5}.])])])
AS_VAR_IF([enable_sql], [auto],
	[AS_VAR_IF([enable_monetdb5], [no],
		[enable_sql=no
		 AS_VAR_IF([disable_sql], [],
			[disable_sql="(MonetDB/SQL requires MonetDB5)"])])])

#    output
AM_CONDITIONAL([HAVE_GDK], [test "x$enable_gdk" = xyes -o "x$enable_gdk" = xauto])
AM_CONDITIONAL([HAVE_MONETDB5], [test "x$enable_monetdb5" = xyes -o "x$enable_monetdb5" = xauto])
AM_CONDITIONAL([HAVE_SQL], [test "x$enable_sql" = xyes -o "x$enable_sql" = xauto])
AM_CONDITIONAL([HAVE_GEOM], [test "x$enable_geom" = xyes -o "x$enable_geom" = xauto])
AM_CONDITIONAL([HAVE_EMBEDDED], [test "x$enable_embedded" = xyes])
AM_CONDITIONAL([HAVE_TESTING], [test "x$enable_testing" = xyes -o "x$enable_testing" = xauto])
AM_CONDITIONAL([HAVE_DEVELOPER], [test "x$enable_developer" = xyes])

AC_SUBST([compilercall], ["$CC $CFLAGS $X_CFLAGS"])
AC_SUBST([linkercall], ["$LD $LDFLAGS"])
AC_SUBST([builtby], ["${USER}@`hostname`"])
pcreversion="not linked to any PCRE library"
AS_VAR_IF([have_pcre], [yes], [
        pcreversion="compiled with `pkg-config --modversion libpcre 2>/dev/null`"])
AC_SUBST([pcreversion])
opensslversion="not linked to any openssl library"
AS_VAR_IF([have_openssl], [yes], [
        opensslversion="compiled with `openssl version 2>/dev/null`"])
AC_SUBST([opensslversion])
libxml2version="not linked to any libxml2 library"
AS_VAR_IF([have_libxml2], [yes], [
        libxml2version="compiled with `pkg-config --modversion libxml-2.0 2>/dev/null`"])
AC_SUBST([libxml2version])

# provide different versions of the paths derived above
AS_VAR_IF([prefix], [NONE],
	[prefix="${ac_default_prefix}"
	 Xprefix=`$translatepath "$Qprefix"`
	 QXprefix=`echo "$Xprefix" | sed 's/\\\\/\\\\\\\\/g'`],
	[Xprefix=`$translatepath "$prefix"`
	 QXprefix=`echo "$Xprefix" | sed 's/\\\\/\\\\\\\\/g'`])
AS_VAR_IF([exec_prefix], [NONE],
	[Xexec_prefix=`$translatepath "$Qexec_prefix"`
	 QXexec_prefix=`echo "$Xexec_prefix" | sed 's/\\\\/\\\\\\\\/g'`],
	[Xexec_prefix=`$translatepath "$exec_prefix"`
	 QXexec_prefix=`echo "$Xexec_prefix" | sed 's/\\\\/\\\\\\\\/g'`])
AC_SUBST([Xprefix])
AC_SUBST([QXprefix])
AC_SUBST([Xexec_prefix])
AC_SUBST([QXexec_prefix])
Qsrcdir="$srcdir"
Xsrcdir=`$translatepath "$srcdir"`
QXsrcdir=`echo "$Xsrcdir" | sed 's/\\\\/\\\\\\\\/g'`
AC_SUBST([Qsrcdir])
AC_SUBST([Xsrcdir])
AC_SUBST([QXsrcdir])
Qlocalstatedir="$localstatedir"
Xlocalstatedir=`$translatepath "$localstatedir"`
QXlocalstatedir=`echo "$Xlocalstatedir" | sed 's/\\\\/\\\\\\\\/g'`
eval "Elocalstatedir=${Xlocalstatedir}"
QElocalstatedir=`echo "$Elocalstatedir" | sed 's/\\\\/\\\\\\\\/g'`
AC_SUBST([Qlocalstatedir])
AC_SUBST([Xlocalstatedir])
AC_SUBST([Elocalstatedir])
AC_SUBST([QXlocalstatedir])
Xlogdir=`$translatepath "$logdir"`
eval "Elogdir=${Xlogdir}"
# need second eval because localstatedir defaults to being ${prefix}/var
eval "Elogdir=${Elogdir}"
AC_SUBST([logdir])
AC_SUBST([Elogdir])
Xrundir=`$translatepath "$rundir"`
eval "Erundir=${Xrundir}"
# need second eval because localstatedir defaults to being ${prefix}/var
eval "Erundir=${Erundir}"
AC_SUBST([rundir])
AC_SUBST([Erundir])
Qlibdir="$libdir"
Xlibdir=`$translatepath "$libdir"`
QXlibdir=`echo "$Xlibdir" | sed 's/\\\\/\\\\\\\\/g'`
Elibdir=`echo "$Xlibdir" | sed 's/{exec_prefix}/{prefix}/'`
eval "Elibdir=${Elibdir}"
QElibdir=`echo "$Elibdir" | sed 's/\\\\/\\\\\\\\/g'`
AC_SUBST([Qlibdir])
AC_SUBST([Xlibdir])
AC_SUBST([QXlibdir])
Qsysconfdir="$sysconfdir"
Xsysconfdir=`$translatepath "$sysconfdir"`
QXsysconfdir=`echo "$Xsysconfdir" | sed 's/\\\\/\\\\\\\\/g'`
AC_SUBST([Qsysconfdir])
AC_SUBST([Xsysconfdir])
AC_SUBST([QXsysconfdir])
Qbindir="$bindir"
Xbindir=`$translatepath "$bindir"`
QXbindir=`echo "$Xbindir" | sed 's/\\\\/\\\\\\\\/g'`
Ebindir=`echo "$Xbindir" | sed 's/{exec_prefix}/{prefix}/'`
eval "Ebindir=${Ebindir}"
QEbindir=`echo "$Ebindir" | sed 's/\\\\/\\\\\\\\/g'`
AC_SUBST([Qbindir])
AC_SUBST([Xbindir])
AC_SUBST([Ebindir])
AC_SUBST([QXbindir])
Qlibexecdir="$libexecdir"
Xlibexecdir=`$translatepath "$libexecdir"`
QXlibexecdir=`echo "$Xlibexecdir" | sed 's/\\\\/\\\\\\\\/g'`
AC_SUBST([Qlibexecdir])
AC_SUBST([Xlibexecdir])
AC_SUBST([QXlibexecdir])
Qdatarootdir="$datarootdir"
Xdatarootdir=`$translatepath "$datarootdir"`
QXdatarootdir=`echo "$Xdatarootdir" | sed 's/\\\\/\\\\\\\\/g'`
AC_SUBST([Qdatarootdir])
AC_SUBST([Xdatarootdir])
AC_SUBST([QXdatarootdir])
AS_VAR_IF([datadir], ['${datarootdir}'],
	[datadir="${datarootdir}"])
Qdatadir="$datadir"
Xdatadir=`$translatepath "$datadir"`
QXdatadir=`echo "$Xdatadir" | sed 's/\\\\/\\\\\\\\/g'`
eval "Edatadir=${Xdatadir}"
QEdatadir=`echo "$Edatadir" | sed 's/\\\\/\\\\\\\\/g'`
AC_SUBST([Qdatadir])
AC_SUBST([Xdatadir])
AC_SUBST([QXdatadir])
Qmandir="$mandir"
Xmandir=`$translatepath "$mandir"`
QXmandir=`echo "$Xmandir" | sed 's/\\\\/\\\\\\\\/g'`
AC_SUBST([Qmandir])
AC_SUBST([Xmandir])
AC_SUBST([QXmandir])
Qincludedir="$includedir"
Xincludedir=`$translatepath "$includedir"`
QXincludedir=`echo "$Xincludedir" | sed 's/\\\\/\\\\\\\\/g'`
AC_SUBST([Qincludedir])
AC_SUBST([Xincludedir])
AC_SUBST([QXincludedir])
Qinfodir="$infodir"
Xinfodir=`$translatepath "$infodir"`
QXinfodir=`echo "$Xinfodir" | sed 's/\\\\/\\\\\\\\/g'`
AC_SUBST([Qinfodir])
AC_SUBST([Xinfodir])
AC_SUBST([QXinfodir])

QBUILD="$BUILD"
XBUILD=`$translatepath "$BUILD"`
QXBUILD=`echo "$XBUILD" | sed 's/\\\\/\\\\\\\\/g'`
AC_SUBST([QBUILD])
AC_SUBST([XBUILD])
AC_SUBST([QXBUILD])
QSOURCE="$SOURCE"
XSOURCE=`$translatepath "$SOURCE"`
QXSOURCE=`echo "$XSOURCE" | sed 's/\\\\/\\\\\\\\/g'`
AC_SUBST([QSOURCE])
AC_SUBST([XSOURCE])
AC_SUBST([QXSOURCE])
AC_DEFINE_UNQUOTED([LOCALSTATEDIR], ["$QElocalstatedir"], [modifiable single-machine data])
AC_DEFINE_UNQUOTED([DATA_DIR], ["$QEdatadir"], [read-only architecture-independent data])
AC_DEFINE_UNQUOTED([BINDIR], ["$QEbindir"], [location where binaries are installed])
AC_DEFINE_UNQUOTED([LIBDIR], ["$QElibdir"], [location where libraries are installed])

# On Solaris, libxml2 enables threading only when _REENTRANT, __MT__
# or _POSIX_C_SOURCE >= 199506L is defined.  The latter is only
# defined on POSIX compliant Solaris systems (latest of the latest
# as of this writing), hence defining that here would cause a
# redefinition error.  To work around it, we define __MT__ here, as
# _REENTRANT might also enable stuff in other software packages.
AS_CASE([$GCC-$host_os],
[yes-solaris2.11], [
	AC_DEFINE([__MT__], 1, [libxml2 enable threading compiler flag])])

# add some includes that we want to be there always (by default)
# this is kind of bad practice, but consider it legacy that would be
# good to clean up some day
AH_TOP([
@%:@ifndef _SEEN_MONETDB_CONFIG_H
@%:@define _SEEN_MONETDB_CONFIG_H 1
])
AH_BOTTOM([
@%:@ifdef HAVE_SYS_TYPES_H
@%:@ include <sys/types.h>
@%:@endif

@%:@include <stdio.h>		/* NULL, printf etc. */

@%:@include <stdlib.h>
@%:@include <errno.h>
@%:@include <stdarg.h>		/* va_alist.. */
@%:@ifdef HAVE_STDINT_H
@%:@include <stdint.h>
@%:@endif
@%:@ifndef HAVE_INTPTR_T
typedef ssize_t intptr_t;
@%:@endif
@%:@ifndef HAVE_UINTPTR_T
typedef size_t uintptr_t;
@%:@endif
@%:@ifdef HAVE_STDBOOL_H
@%:@include <stdbool.h>
@%:@endif
@%:@ifndef __bool_true_false_are_defined
@%:@define true 1
@%:@define false 0
@%:@define __bool_true_false_are_defined 1
@%:@endif

@%:@include <assert.h>

@%:@define SLASH_2_DIR_SEP(s) {char *t; for(t=strchr(s, '/'    ); t; t=strchr(t+1, '/'    )) *t=DIR_SEP;}
@%:@define DIR_SEP_2_SLASH(s) {char *t; for(t=strchr(s, DIR_SEP); t; t=strchr(t+1, DIR_SEP)) *t='/'    ;}

@%:@ifdef HAVE_LONG_LONG
typedef long long lng;
typedef unsigned long long ulng;
@%:@ define SIZEOF_LNG SIZEOF_LONG_LONG
@%:@else
@%:@ ifdef HAVE___INT64
typedef __int64 lng;
typedef unsigned __int64 ulng;
@%:@  define SIZEOF_LNG SIZEOF___INT64
@%:@ endif
@%:@endif

@%:@ifdef HAVE___INT128
typedef __int128 hge;
typedef unsigned __int128 uhge;
@%:@ define HAVE_HGE 1
@%:@ define SIZEOF_HGE SIZEOF___INT128
@%:@else
@%:@ if defined(HAVE___INT128_T) && defined(HAVE___UINT128_T)
typedef __int128_t hge;
typedef __uint128_t uhge;
@%:@  define HAVE_HGE 1
@%:@  define SIZEOF_HGE SIZEOF___INT128_T
@%:@ endif
@%:@endif


@%:@ifndef HAVE_PTRDIFF_T
@%:@ if SIZEOF_SIZE_T == SIZEOF_INT
typedef int ptrdiff_t;
@%:@ else
typedef lng ptrdiff_t;
@%:@ endif
@%:@endif

/* define printf formats for printing size_t and ssize_t variables */
@%:@if (defined(__STDC_VERSION__) && __STDC_VERSION__ >= 199901 && !defined(__svr4__) && !defined(WIN32) && !defined(__sgi)) || __GNUC__ > 3
@%:@ define SZFMT "%zu"
@%:@ define SSZFMT "%zd"
@%:@elif SIZEOF_SIZE_T == SIZEOF_INT
@%:@ define SZFMT "%u"
@%:@ define SSZFMT "%d"
@%:@elif SIZEOF_SIZE_T == SIZEOF_LONG
@%:@ define SZFMT "%lu"
@%:@ define SSZFMT "%ld"
@%:@elif SIZEOF_SIZE_T == SIZEOF_LONG_LONG || SIZEOF_SIZE_T == SIZEOF___INT64
@%:@ define SZFMT ULLFMT
@%:@ define SSZFMT LLFMT
@%:@else
@%:@ error no definition for SZFMT/SSZFMT
@%:@endif

/* define printf formats for printing ptrdiff_t variables */
@%:@if defined(__STDC_VERSION__) && __STDC_VERSION__ >= 199901 && !defined(__svr4__) && !defined(WIN32) && !defined(__sgi) || defined(__hpux)
@%:@define PDFMT "%td"
@%:@elif SIZEOF_PTRDIFF_T == SIZEOF_INT
@%:@define PDFMT "%d"
@%:@elif SIZEOF_PTRDIFF_T == SIZEOF_LONG
@%:@define PDFMT "%ld"
@%:@elif SIZEOF_PTRDIFF_T == SIZEOF_LONG_LONG || SIZEOF_PTRDIFF_T == SIZEOF___INT64
@%:@define PDFMT LLFMT
@%:@else
@%:@error no definition for PDFMT
@%:@endif

/* define printf format for printing pointer values */
@%:@if defined(__STDC_VERSION__) && __STDC_VERSION__ >= 199901
@%:@define PTRFMT		"%p"
@%:@define PTRFMTCAST		/* no cast needed */
@%:@elif defined(_MSC_VER)
@%:@define PTRFMT		"%p"
@%:@define PTRFMTCAST
@%:@elif SIZEOF_VOID_P == SIZEOF_INT
@%:@define PTRFMT		"%x"
@%:@define PTRFMTCAST	(unsigned int)
@%:@elif SIZEOF_VOID_P == SIZEOF_LONG
@%:@define PTRFMT		"%lx"
@%:@define PTRFMTCAST	(unsigned long)
@%:@elif SIZEOF_VOID_P == SIZEOF_LONG_LONG
@%:@define PTRFMT		"%llx"
@%:@define PTRFMTCAST	(unsigned long long)
@%:@else
@%:@error no definition for PTRFMT
@%:@endif

/* defines to help the compiler check printf-style format arguments */
@%:@if !defined(__GNUC__) || __GNUC__ < 2 || (__GNUC__ == 2 && __GNUC_MINOR__ < 5)
/* This feature is available in gcc versions 2.5 and later.  */
@%:@ ifndef __attribute__
@%:@  define __attribute__(Spec) /* empty */
@%:@ endif
@%:@else
/* The __-protected variants of `format' and `printf' attributes are
 * accepted by gcc versions 2.6.4 (effectively 2.7) and later.  */
@%:@ if !defined(__format__) && (__GNUC__ < 2 || (__GNUC__ == 2 && __GNUC_MINOR__ < 7))
@%:@  define __format__ format
@%:@  define __printf__ printf
@%:@ endif
@%:@endif
@%:@if !defined(_MSC_VER) && !defined(_In_z_)
@%:@ define _In_z_
@%:@ define _Printf_format_string_
@%:@ define __declspec(x)
@%:@endif

/* work around problem compiling batxml.c with clang
 * clang 3.5.0 claims to be GnuC 4.3, but doesn't accept
 * __attribute__((alloc_size(N))), as libml2 2.9.2 expects
 */
@%:@if defined(__GNUC__) && defined(__clang__)
@%:@define LIBXML_ATTR_ALLOC_SIZE(x)
@%:@endif

/* These are required to make MonetDB's source tree CRAN-compliant */
@%:@ifdef HAVE_EMBEDDED_R
@%:@include "tools/embedded/undef.h"
@%:@endif

@%:@define PROMPT1		"\001\001\n"	/* prompt: ready for new query */
@%:@define PROMPT2		"\001\002\n"	/* prompt: more data needed */

@%:@endif /* _SEEN_MONETDB_CONFIG_H */
])

# Disabling the following warning is only required for the Intel compiler
# and if assertions are enabled.
AS_CASE([$GCC-$CC-$enable_assert],
[-*icc*-yes|-*ecc*-yes], [
	# # 279: controlling expression is constant
	X_CFLAGS="$X_CFLAGS -wd279"])

# CFLAGS for our code are stricter than what autoconf can cope with.
CFLAGS="$CFLAGS \$(X_CFLAGS)"

# bootstrap adds a (long) list of file names inside the
# AC_CONFIG_FILES command
AC_CONFIG_FILES
AC_OUTPUT

echo
echo
echo "MonetDB is configured as follows:"
echo "* Compilation specifics:"
echo "    Host:     " ${ac_cv_host}
echo "    Compiler: " ${CC} "("${CC_ver}"; "${CC_version}")"
echo "    CFLAGS:   " ${CFLAGS}
echo "    X_CFLAGS: " ${X_CFLAGS}
echo "    LDFLAGS:  " ${LDFLAGS}
echo
echo "* Enabled/disabled build options:"
for comp in \
	'strict    ' \
	'assert    ' \
	'debug     ' \
	'optimize  ' \
	'developer ' \
	'sanitizer ' \
	'instrument' \
	'profile   ' \
; do
	eval "dft=\$dft_$comp"
	eval "enable=\$enable_$comp"
	eval "disable=\$disable_$comp"
	AS_CASE([$disable-$enable-$dft],
		[-no-no], [disable="(by default)"],
		[-no-*], [disable="(by command line option)"])
	echo $ECHO_N "    $comp is $ECHO_C"
	AS_VAR_IF([enable], [no], [echo "disabled $disable"], [echo "enabled"])
done
echo
echo "* Enabled/disabled components:"
for comp in \
	'gdk           ' \
	'monetdb5      ' \
	'sql           ' \
	'geom          ' \
	'console       ' \
	'pyintegration ' \
	'py3integration' \
	'rintegration  ' \
	'odbc          ' \
	'testing       ' \
	'embedded      ' \
; do
	eval "dft=\$dft_$comp"
	eval "enable=\$enable_$comp"
	eval "disable=\$disable_$comp"
	AS_CASE([$disable-$enable-$dft],
		[-no-no], [disable="(by default)"],
		[-no-*], [disable="(by command line option)"])
	echo $ECHO_N "    $comp is $ECHO_C"
	AS_VAR_IF([enable], [no], [echo "disabled $disable"], [echo "enabled"])
done
echo
echo "* Available features/extensions:"
for comp in \
<<<<<<< HEAD
	'atomic_ops   ' \
	'bz2          ' \
	'curl         ' \
	'fits         ' \
	'gadget       ' \
	'getaddrinfo  ' \
	'gdal         ' \
	'liblas       ' \
	'liblzma      ' \
	'libxml2      ' \
	'lidar        ' \
	'lz4          ' \
	'netcdf       ' \
	'openssl      ' \
	'proj         ' \
	'pthread      ' \
	'python2      ' \
	'python3      ' \
	'readline     ' \
	'regex        ' \
	'samtools     ' \
	'shp          ' \
	'snappy       ' \
	'unixodbc     ' \
	'valgrind     ' \
	'zlib         ' \
=======
	'atomic_ops ' \
	'bz2        ' \
	'curl       ' \
	'fits       ' \
	'getaddrinfo' \
	'gdal       ' \
	'liblas     ' \
	'liblzma    ' \
	'libxml2    ' \
	'lidar      ' \
	'lz4        ' \
	'netcdf     ' \
	'openssl    ' \
	'proj       ' \
	'pthread    ' \
	'python2    ' \
	'python3    ' \
	'readline   ' \
	'regex      ' \
	'samtools   ' \
	'shp        ' \
	'snappy     ' \
	'unixodbc   ' \
	'valgrind   ' \
	'zlib       ' \
>>>>>>> 10737b89
; do
	eval "org=\$org_have_$comp"
	eval "have=\$have_$comp"
	eval "why=\$why_have_$comp"

	AS_CASE([$why-$have-$org],
		[-no-no], [why="(by default)"],
		[-no-*], [why="(by command line option)"])
	echo $ECHO_N "    $comp = $ECHO_C"
	AS_VAR_IF([have], [no],
		[echo "no  $why"],
		[AS_VAR_IF([have], [auto], [echo "yes"], [echo "$have"])])
done
AS_VAR_IF([have_hge], [yes], [
	hge_bits='128'
	hge_digits=' 38'], [
	hge_bits=' 64'
	hge_digits=' 18'])
echo
echo "* Important options:"
echo "    OID size:              ${bits} bits"
echo "    largest integer type: ${hge_bits} bits"
echo "    largest decimal type: ${hge_digits} digits"
echo

# give some hints to the user
AS_VAR_IF([enable_embedded_r], [no],
	[AS_CASE([`make -v 2>&1`],
		['GNU Make '*], [],
		[echo "'make' not found in PATH or not GNU Make."
		 AS_CASE([`gmake -v 2>&1`],
			['GNU Make '*],
				[echo "Please use 'gmake' to build MonetDB."],
			[echo "'gmake' not found in PATH or not GNU Make."
			 echo "Please make sure you have GNU Make installed and use it to build MonetDB."])
		 echo])])<|MERGE_RESOLUTION|>--- conflicted
+++ resolved
@@ -3233,38 +3233,11 @@
 echo
 echo "* Available features/extensions:"
 for comp in \
-<<<<<<< HEAD
-	'atomic_ops   ' \
-	'bz2          ' \
-	'curl         ' \
-	'fits         ' \
-	'gadget       ' \
-	'getaddrinfo  ' \
-	'gdal         ' \
-	'liblas       ' \
-	'liblzma      ' \
-	'libxml2      ' \
-	'lidar        ' \
-	'lz4          ' \
-	'netcdf       ' \
-	'openssl      ' \
-	'proj         ' \
-	'pthread      ' \
-	'python2      ' \
-	'python3      ' \
-	'readline     ' \
-	'regex        ' \
-	'samtools     ' \
-	'shp          ' \
-	'snappy       ' \
-	'unixodbc     ' \
-	'valgrind     ' \
-	'zlib         ' \
-=======
 	'atomic_ops ' \
 	'bz2        ' \
 	'curl       ' \
 	'fits       ' \
+    'gadget     ' \
 	'getaddrinfo' \
 	'gdal       ' \
 	'liblas     ' \
@@ -3286,7 +3259,6 @@
 	'unixodbc   ' \
 	'valgrind   ' \
 	'zlib       ' \
->>>>>>> 10737b89
 ; do
 	eval "org=\$org_have_$comp"
 	eval "have=\$have_$comp"
