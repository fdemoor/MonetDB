--- conflicted
+++ resolved
@@ -208,7 +208,6 @@
 fi
 AM_CONDITIONAL(HAVE_EMBEDDED, test x"$enable_embedded" != xno)
 
-<<<<<<< HEAD
 dft_embedded_java=no
 AC_ARG_ENABLE(embedded-java,
 	AS_HELP_STRING([--enable-embedded-java],
@@ -223,9 +222,6 @@
 	AC_DEFINE(HAVE_EMBEDDED_JAVA, 1, [Support for MonetDB as a Java library])
 fi
 AM_CONDITIONAL(HAVE_EMBEDDED_JAVA, test x"$enable_embedded_java" != xno)
-=======
-
->>>>>>> d0bc8366
 
 dft_microhttpd=no
 AC_ARG_ENABLE(microhttpd,
@@ -2999,11 +2995,8 @@
 AM_CONDITIONAL(HAVE_SQL, test "x$enable_sql" = xyes -o "x$enable_sql" = xauto)
 AM_CONDITIONAL(HAVE_GEOM, test "x$enable_geom" = xyes -o "x$enable_geom" = xauto)
 AM_CONDITIONAL(HAVE_EMBEDDED, test "x$enable_embedded" = xyes)
-<<<<<<< HEAD
 AM_CONDITIONAL(HAVE_MEROVINGIAN, test "x$enable_merovingian" = xyes -o "x$enable_merovingian" = xauto)
 AM_CONDITIONAL(HAVE_MSERVER, test "x$enable_mserver" = xyes -o "x$enable_mserver" = xauto)
-=======
->>>>>>> d0bc8366
 AM_CONDITIONAL(HAVE_TESTING, test "x$enable_testing" = xyes -o "x$enable_testing" = xauto)
 AM_CONDITIONAL(HAVE_DEVELOPER, test "x$enable_developer" = xyes)
 
@@ -3381,10 +3374,7 @@
 	'assert      ' \
 	'optimize    ' \
 	'embedded    ' \
-<<<<<<< HEAD
 	'embedded-java' \
-=======
->>>>>>> d0bc8366
 ; do
 	eval "dft=\$dft_$comp"
 	eval "enable=\$enable_$comp"
