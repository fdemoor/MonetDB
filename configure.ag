--- conflicted
+++ resolved
@@ -1146,26 +1146,17 @@
 				AC_MSG_ERROR([Must specify --with-perl-libdir when cross compiling])])
 			PERL_LIBDIR=`"$PERL" -MConfig -e '$x=$Config{installvendorarch}; $x =~ s|$Config{vendorprefix}/||; print $x;' 2>/dev/null`
 			# On Darwin this starts with a slash, remove it
-<<<<<<< HEAD
 			PERL_LIBDIR="${PERL_LIBDIR@%:@/}"
+			AS_VAR_IF([PERL_LIBDIR], [], [
+				# if empty (e.g. on FreeBSD) try something else
+				PERL_LIBDIR=`"$PERL" -MConfig -e '$x=$Config{sitelib}; $x =~ s|$Config{prefix}/||; print $x;' 2>/dev/null`
+					AS_VAR_IF([PERL_LIBDIR], [], [
+						# if still empty, give up
+						have_perl=no
+						why_have_perl='(cannot determine location for files)'])])
 			],
 		[no], [],
 		[
-=======
-			PERL_LIBDIR="${PERL_LIBDIR#/}"
-			if test "x$PERL_LIBDIR" = x; then
-				# if empty (e.g. on FreeBSD) try something else
-				PERL_LIBDIR=`"$PERL" -MConfig -e '$x=$Config{sitelib}; $x =~ s|$Config{prefix}/||; print $x;' 2>/dev/null`
-				if test "x$PERL_LIBDIR" = x; then
-					# if still empty, give up
-					have_perl=no
-					why_have_perl='(cannot determine location for files)'
-				fi
-			fi
-			;;
-		no)	;;
-		*)
->>>>>>> c5f4ed09
 			PERL_LIBDIR="$have_perl_libdir"
 			have_perl_libdir=yes])])
 
