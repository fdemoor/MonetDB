#                                               -*- Autoconf -*-
#                                               vim: ft=config :

dnl This Source Code Form is subject to the terms of the Mozilla Public
dnl License, v. 2.0.  If a copy of the MPL was not distributed with this
dnl file, You can obtain one at http://mozilla.org/MPL/2.0/.
dnl
dnl Copyright 1997 - July 2008 CWI, August 2008 - 2016 MonetDB B.V.

# Process this file with autoconf to produce a configure script.

AC_PREREQ(2.60)
AC_INIT([MonetDB], [11.22.0], [info@monetdb.org], [MonetDB], [http://www.monetdb.org/])
AC_CONFIG_AUX_DIR([buildtools/conf])
AC_CONFIG_MACRO_DIR([buildtools/conf])
AC_CANONICAL_HOST
AC_CANONICAL_TARGET
dnl use tar-ustar since we have long (longer than 99 characters) file names
AM_INIT_AUTOMAKE([tar-ustar no-dist-gzip dist-bzip2])
AC_CONFIG_SRCDIR([gdk/gdk.h])
AC_CONFIG_HEADERS([monetdb_config.h])
AC_SUBST([CONFIG_H], [monetdb_config.h])

HOST=[$target]
AC_DEFINE_UNQUOTED(HOST, "$HOST", [Host identifier])

if test x"$target_os" = xcygwin; then
	AC_DEFINE(WIN32, 1, [Define on Microsoft Windows (also under Cygwin)])
fi
AM_CONDITIONAL(NOT_WIN32, test x"$target_os" != xcygwin)
AM_CONDITIONAL(NATIVE_WIN32, false)

m4_ifndef([PKG_PROG_PKG_CONFIG],
  [m4_fatal([Could not locate the pkg-config autoconf
    macros. These are usually located in /usr/share/aclocal/pkg.m4.
    If your macros are in a different location, try setting the
    environment variable M4DIRS="-I/other/macro/dir" before running
    ./bootstrap or autoreconf again.])])

PKG_PROG_PKG_CONFIG

if test x"$PKG_CONFIG" = x ; then
	AC_MSG_ERROR([pkg-config is required to configure MonetDB])
fi

dnl VERSION_TO_NUMBER macro (copied from libxslt)
AC_DEFUN([MONETDB_VERSION_TO_NUMBER],
[`$1 | sed 's|[[_\-]][[a-zA-Z0-9]]*$||' | awk 'BEGIN { FS = "."; } { printf "%d", ([$]1 * 1000 + [$]2) * 1000 + [$]3;}'`])

# BUILD and SOURCE are *only* used for monetdb-config and RunMserver
# SOURCE is the absolute path name of the source directory
# (srcdir can be relative)

# The Q versions of various variables are used in places where \'s
# need to be escapes with an extra \.  Configure does not support \'s
# in path names, so there is no need to do anything special here
# except set the variables.  The command to set them in case we do
# need to escape the \'s is Qvar=`echo "$var" | sed 's/\\\\/\\\\\\\\/g'`
BUILD=[`pwd`]
AC_SUBST(BUILD)

SOURCE=[`(cd $srcdir && pwd)`]
AC_SUBST(SOURCE)

. $srcdir/libversions
AC_SUBST(GDK_VERSION)
AC_SUBST(MAPI_VERSION)
AC_SUBST(MONETDB5_VERSION)
AC_SUBST(STREAM_VERSION)

# if no --prefix option, we must set Qprefix to the default value
# the problem is that prefix is set very late in the process if it
# wasn't set by --prefix
if test "${prefix}x" = "NONEx"; then
	Qprefix="${ac_default_prefix}"
else
	Qprefix="${prefix}"
fi
Qprefix="`echo "$Qprefix" | sed 's/\\\\/\\\\\\\\/g'`"
AC_SUBST(Qprefix)
# exec_prefix is created very late, so let make do the expansion
if test "${exec_prefix}x" = "NONEx"; then
	Qexec_prefix='${prefix}'
else
	Qexec_prefix="`echo "$exec_prefix" | sed 's/\\\\/\\\\\\\\/g'`"
fi
AC_SUBST(Qexec_prefix)

if test -f "$srcdir"/vertoo.data; then
	dnl  Developers compiling from Mercurial:
	dnl  default is --enable-strict --enable-assert --enable-debug --disable-optimize --enable-developer
	dft_strict=yes
	dft_assert=yes
	dft_debug=yes
	dft_optimize=no
	dft_developer=yes
else
	dnl  Users compiling from source tarball(s):
	dnl  default is --disable-strict --disable-assert --disable-debug --disable-optimize --disable-developer
	dft_strict=no
	dft_assert=no
	dft_debug=no
	dft_optimize=no
	dft_developer=no
fi

dnl small hack to get icc -no-gcc, done here because AC_PROG_CC shouldn't
dnl set GCC=yes if we use icc.
case "$CC" in
*icc*-no-gcc*) ;;
*icc*)
	dnl  Since version 8.0, ecc/ecpc are also called icc/icpc,
	dnl  and icc/icpc requires "-no-gcc" to avoid predefining
	dnl  __GNUC__, __GNUC_MINOR__, and __GNUC_PATCHLEVEL__ macros.
	icc_ver="`$CC -dumpversion 2>/dev/null`"
	case $icc_ver in
	8.*)	CC="$CC -no-gcc";;
	9.*)	CC="$CC -no-gcc";;
	10.*)	CC="$CC -no-gcc";;
	11.*)	CC="$CC -no-gcc";;
	15.*)	CC="$CC -no-gcc";;
	*)	AC_MSG_WARN([icc ($CC) $icc_ver not handled, yet]);;
	esac
	;;
esac

AC_DEFINE(MONETDB_RELEASE, "unreleased", [Release name or "unreleased"])

dft_gdk=yes
AC_ARG_ENABLE(gdk,
	AS_HELP_STRING([--enable-gdk],
		[enable support for GDK (default=yes)]),
	enable_gdk=$enableval,
	enable_gdk=$dft_gdk)

dft_monetdb5=yes
AC_ARG_ENABLE(monetdb5,
	AS_HELP_STRING([--enable-monetdb5],
		[enable support for MonetDB5 (default=yes)]),
	enable_monetdb5=$enableval,
	enable_monetdb5=$dft_monetdb5)
case "$enable_gdk-$enable_monetdb5" in
no-yes)
	AC_MSG_ERROR([MonetDB5 requires GDK.])
	;;
no-auto)
	enable_monetdb5=no
	disable_monetdb5="(MonetDB5 requires GDK.)"
	;;
esac

dft_fits=auto
AC_ARG_ENABLE(fits,
	AS_HELP_STRING([--enable-fits],
		[enable support for FITS (default=auto)]),
	enable_fits=$enableval,
	enable_fits=$dft_fits)

dft_netcdf=auto
AC_ARG_ENABLE(netcdf,
	AS_HELP_STRING([--enable-netcdf],
		[enable support for netcdf (default=auto)]),
	enable_netcdf=$enableval,
	enable_netcdf=$dft_netcdf)

dft_sql=yes
AC_ARG_ENABLE(sql,
	AS_HELP_STRING([--enable-sql],
		[enable support for MonetDB/SQL (default=yes)]),
	enable_sql=$enableval,
	enable_sql=$dft_sql)
case "$enable_monetdb5-$enable_sql" in
no-yes)
	AC_MSG_ERROR([MonetDB/SQL requires MonetDB5.])
	;;
no-auto)
	enable_sql=no
	disable_sql="(MonetDB/SQL requires MonetDB5.)"
	;;
esac

dft_geom=auto
AC_ARG_ENABLE(geom,
	AS_HELP_STRING([--enable-geom],
		[enable support for geom module (default=auto)]),
	enable_geom=$enableval,
	enable_geom=$dft_geom)
case "$enable_monetdb5-$enable_geom" in
no-yes)
	AC_MSG_ERROR([geom module requires MonetDB5])
	;;
no-auto)
	enable_geom=no
	disable_geom="(geom module requires MonetDB5)"
	;;
esac

dft_embedded=no
AC_ARG_ENABLE(embedded,
	AS_HELP_STRING([--enable-embedded],
		[enable support for running MonetDB as a library (default=no)]),
	enable_embedded=$enableval,
	enable_embedded=$dft_embedded)
AM_CONDITIONAL(HAVE_EMBEDDED, test x$enable_embedded != xno)

if test "x$enable_embedded" != xno; then
	AC_DEFINE(HAVE_EMBEDDED, 1, [Support for MonetDB as a library])
fi
AM_CONDITIONAL(HAVE_EMBEDDED, test x"$enable_embedded" != xno)

<<<<<<< HEAD
dft_embedded_java=no
AC_ARG_ENABLE(embedded-java,
	AS_HELP_STRING([--enable-embedded-java],
		[enable support for running MonetDB as a Java library (default=no)]),
	enable_embedded_java=$enableval,
	enable_embedded_java=$dft_embedded_java)

if test "x$enable_embedded" = xno; then
	enable_embedded_java=no
fi
if test "x$enable_embedded_java" != xno; then
	AC_DEFINE(HAVE_EMBEDDED_JAVA, 1, [Support for MonetDB as a Java library])
fi
AM_CONDITIONAL(HAVE_EMBEDDED_JAVA, test x"$enable_embedded_java" != xno)
=======
dft_embedded_r=no
AC_ARG_ENABLE(embedded-r,
	AS_HELP_STRING([--enable-embedded-r],
		[enable support for running MonetDB as a library for R (default=no)]),
	enable_embedded_r=$enableval,
	enable_embedded_r=$dft_embedded_r)
AM_CONDITIONAL(HAVE_EMBEDDED_R, test x$enable_embedded_r != xno)

if test "x$enable_embedded_r" != xno; then
	AC_DEFINE(HAVE_EMBEDDED_R, 1, [Support for MonetDB as a library for R])
fi
AM_CONDITIONAL(HAVE_EMBEDDED_R, test x"$enable_embedded_R" != xno)
>>>>>>> 834e5d8e

dft_microhttpd=no
AC_ARG_ENABLE(microhttpd,
	AS_HELP_STRING([--enable-microhttpd],
		[enable support for the builtin MircoHTTPD daemon]),
	enable_microhttpd=$enableval,
	enable_microhttpd=$dft_microhttpd)

dft_gsl=auto
AC_ARG_ENABLE(gsl,
	AS_HELP_STRING([--enable-gsl],
		[enable support for GSL (default=auto)]),
	enable_gsl=$enableval,
	enable_gsl=$dft_gsl)

dft_rintegration=auto
AC_ARG_ENABLE(rintegration,
	AS_HELP_STRING([--enable-rintegration],
		[enable support for R integration into MonetDB (default=auto)]),
	enable_rintegration=$enableval,
	enable_rintegration=$dft_rintegration)

dft_odbc=auto
AC_ARG_ENABLE(odbc,
	AS_HELP_STRING([--enable-odbc],
		[compile the MonetDB ODBC driver (default=auto)]),
	enable_odbc=$enableval,
	enable_odbc=$dft_odbc)

dft_testing=auto
AC_ARG_ENABLE(testing,
	AS_HELP_STRING([--enable-testing],
		[enable support for testing (default=auto)]),
	enable_testing=$enableval,
	enable_testing=$dft_testing)

AC_ARG_ENABLE(developer,
	AS_HELP_STRING([--enable-developer],
		[enable support for MonetDB development (default=yes for development sources)]),
	enable_developer=$enableval,
	enable_developer=$dft_developer)

dnl The console is a direct client hooked onto the kernel with full
dnl administrative privileges, bypassing any security checks.  It is
dnl handy only during development.
dnl We simply can't disable it for now because Testing gets hopelessly
dnl upset about it, but we can offer to the user to disable it for
dnl increased security.
dft_console=yes
AC_ARG_ENABLE(console,
	AS_HELP_STRING([--enable-console],
		[enables direct console on the server (involves security risks) (default=yes)]),
	enable_console="$enableval",
	enable_console=$dft_console)
if test x$enable_console != xno ; then
	AC_DEFINE([HAVE_CONSOLE], 1, [If the console should be used])
fi

dft_jdbc=auto
AC_ARG_ENABLE(jdbc,
	AS_HELP_STRING([--enable-jdbc], [build the MonetDB JDBC driver]),
	enable_jdbc="$enableval",
	enable_jdbc=$dft_jdbc)
case $enable_jdbc in
	yes|auto) ;;
	*) enable_jdbc=no;;
esac

dft_control=auto
AC_ARG_ENABLE(merocontrol,
	AS_HELP_STRING([--enable-merocontrol], [build the Merovingian control driver]),
	enable_control="$enableval",
	enable_control=$dft_control)
case $enable_control in
	yes|auto) ;;
	*) enable_control=no;;
esac

AC_ARG_ENABLE(static-analysis,
	AS_HELP_STRING([--enable-static-analysis], [configure for static code analysis (use only if you know what you are doing)]),
	AC_DEFINE([STATIC_CODE_ANALYSIS], 1, [compiling for static code analysis]))

dnl RIPEMD160 is patent free, academic and European, but unfortunately
dnl can't use it by default, as that would exclude JDBC usage (Java
dnl doesn't natively support RIPEMD160).
MONETDB5_PASSWDHASH="SHA512"
AC_ARG_WITH(password-backend,
	AS_HELP_STRING([--with-password-backend=HASHALG],
		[password hash algorithm, one of MD5, SHA1, RIPEMD160, SHA224, SHA256, SHA384, SHA512, defaults to SHA512]),
	password_backend="$withval")
case "$password_backend" in
yes|no|auto|"")
	;;
MD5|SHA1|RIPEMD160|SHA224|SHA256|SHA384|SHA512)
	MONETDB5_PASSWDHASH="$password_backend"
	;;
*)
	AC_MSG_ERROR(['$password_backend' invalid, choose one of MD5, SHA1, RIPEMD160, SHA224, SHA256, SHA384, SHA512])
	;;
esac
AC_DEFINE_UNQUOTED([MONETDB5_PASSWDHASH], "$MONETDB5_PASSWDHASH", [The used password hash algorithm])
AC_SUBST([MONETDB5_PASSWDHASH])

AC_DISABLE_STATIC
AC_ENABLE_SHARED
AM_CONDITIONAL(CROSS_COMPILING, test x$cross_compiling = xyes)

dnl logs usually end up in /var/log
logdir='${localstatedir}/log/monetdb'
AC_ARG_WITH(logdir,
	AS_HELP_STRING([--with-logdir=DIR],
		[Where to put log files (LOCALSTATEDIR/log/monetdb/)]),
	[case "$withval" in
		yes|no|auto)
			AC_MSG_WARN([--with-logdir called without argument - will use default])
		;;
		*)
			logdir="$withval"
		;;
	esac]
)

dnl pidfiles usually end up in /var/run
rundir='${localstatedir}/run/monetdb'
AC_ARG_WITH(rundir,
	AS_HELP_STRING([--with-rundir=DIR],
		[Where to put pid files (LOCALSTATEDIR/run/monetdb/)]),
	[case "$withval" in
		yes|no|auto)
			AC_MSG_WARN([--with-rundir called without argument - will use default])
		;;
		*)
			rundir="$withval"
		;;
	esac]
)


dnl     checks for programs
AC_LANG([C])

# autoconf-2.60: enable extensions on systems that normally disable them
AC_USE_SYSTEM_EXTENSIONS()
# enable 64-bits file offsets, check this early, since it breaks other
# stuff (in particular on Solaris), which we do not want to detect as
# usable below in that case
AC_SYS_LARGEFILE

AC_PROG_CPP()
dnl check for compiler (also set GCC (yes/no)).
AC_PROG_CC()

dnl What do we need to get the msg_control and msg_controllen fields on
dnl struct msg (filedescriptor passing)?  In the future this could be a
dnl check to see if we can find it, such that we can disable it compile
dnl time if absent.  It looks however, as if it's available everywhere
dnl we try where UNIX domain sockets also exist.  So we go by the
dnl following simple implementation for now.
case $host in
	*-solaris*)
		dnl Solaris needs this to get msg_control and msg_controllen
		dnl it disables, however, the availability of madvise, which is
		dnl in use use by GDK, so we cannot just AC_DEFINE this, but
		dnl rather have to enable it where it is necessary
		MSGCONTROL_FLAGS="-D_XOPEN_SOURCE=500"
		AC_SUBST(MSGCONTROL_FLAGS)
	;;
esac

dnl  (try to) determine compiler type (gcc, icc, clang) (and version)
dnl  independent of call ($CC) and result of AC_PROG_CC() ($GCC)
dnl  (e.g., on OSX, Apple pretends its clang is gcc)
AC_MSG_CHECKING([compiler type & version])
gcc_ver=""
icc_ver=""
CC_ver=""
CC_version="`$CC --version 2>&1`"
case "$CC_version" in
*\(GCC\)*|*Copyright\ \(C\)\ *\ Free\ Software\ Foundation,\ Inc.*)
	gcc_ver="`$CC -dumpversion 2>/dev/null`"
	CC_ver="gcc-$gcc_ver"
	;;
*\(ICC\)*|*Copyright\ \(C\)\ *\ Intel\ Corporation.\ \ All\ rights\ reserved.*)
	icc_ver="`$CC -dumpversion 2>/dev/null`"
	CC_ver="icc-$icc_ver"
	;;
*clang*)
	dnl  `clang -dumpversion` reports the original/old gcc version it is based on
	gcc_ver="`$CC -v 2>&1 | grep -w '[[Vv]]ersion [[0-9]]\+\.[[0-9]]\+' | sed 's|^.*[[Vv]]ersion \([[0-9]][[0-9]]*\(\.[[0-9]][[0-9]]*\)\(\.[[0-9]][[0-9]]*\)*\).*$|\1|'`"
	CC_ver="clang-$gcc_ver"
	;;
*)
	CC_V="`$CC -V 2>&1`"
	case "$CC_V" in
	*Sun\ Ceres\ C\ *|*Sun\ C\ *)
		# developer/sunstudioexpress and
		# developer/sunstudio12u1 respectively
		CC_ver="suncc-`echo "$CC_version" | sed -n 's/.*Sun Ceres C \(.*\) SunOS.*/\1/p;s/.*Sun C \(.*\) SunOS.*/\1/p'`"
		CC_version="$CC_V"
		;;
	*)
		AC_MSG_WARN([compiler not recognized:
`$CC --version` says
$CC_version
`$CC -V` says
$CC_V
	])
		;;
	esac
	;;
esac
AC_MSG_RESULT($CC_ver)

dnl  sanity/consistency check
case "$GCC!$CC!$CC_ver" in
yes!*clang*!clang-*)	;;
yes!*gcc*!clang-*)	;;
yes!*gcc*!gcc-*)	;;
!*icc*!icc-*)	;;
*!*!suncc-*)	;;
*)	AC_MSG_WARN([compiler potentially not (correctly) recognized:
GCC=$GCC
CC=$CC
CC_ver=$CC_ver
CC_version=
$CC_version
	]);;
esac

AC_CHECK_SIZEOF(long)
bits=`expr $ac_cv_sizeof_long \* 8`
AC_SUBST(bits)
AM_CONDITIONAL(BITS32, test x"$bits" = x32)
AM_CONDITIONAL(BITS64, test x"$bits" = x64)

oids=$bits
AC_ARG_ENABLE(oid32,
	AS_HELP_STRING([--enable-oid32],
		[use 32 bits for OIDs on a 64-bit architecture]),
	enable_oid32=$enableval,
	enable_oid32=no)
AC_MSG_CHECKING(size of OIDs)
case $bits-$enable_oid32 in
64-yes)	AC_DEFINE(MONET_OID32, 1, [Define if the oid type should use 32 bits on a 64-bit architecture])
	oids=32
	;;
esac
AM_CONDITIONAL(BITS64OID32, test x"$bits-$enable_oid32" = x64-yes)
AC_SUBST(oids)
AC_MSG_RESULT($oids bits)

AC_C_BIGENDIAN()

LINUX_DIST=''
case "$host_os" in
    linux*)
	dnl  Please keep this aligned / in sync with testing/Mtest.py.in !
	AC_MSG_CHECKING(which Linux distribution we're using)
	if test -s /etc/os-release; then
		# this is the new way of getting release information
		# works for Fedora >= 17, Ubuntu >= 12.04 (Precise Pangolin)
		LINUX_DIST=`source /etc/os-release; echo ${ID}:${VERSION_ID}`
	elif test -s /etc/fedora-release ; then
		LINUX_DIST="`cat /etc/fedora-release | head -n1 \
			| sed 's|^.*\(Fedora\).* release \([[0-9]][[^ \n]]*\)\( .*\)*$|\1:\2|'`" 
	elif test -s /etc/centos-release ; then
		LINUX_DIST="`cat /etc/centos-release | head -n1 \
			| sed 's|^\(CentOS\).* release \([[0-9]][[^ \n]]*\)\( .*\)*$|\1:\2|'`"
	elif test -s /etc/yellowdog-release ; then
		LINUX_DIST="`cat /etc/yellowdog-release | head -n1 \
			| sed 's|^\(Yellow\) Dog Linux release \([[0-9]][[^ \n]]*\)\( .*\)*$|\1:\2|'`"
	elif test -s /etc/redhat-release ; then
		LINUX_DIST="`cat /etc/redhat-release | head -n1 \
			| sed 's|^.*\(Red\) \(Hat\).* Linux *\([[A-Z]]*\) release \([[0-9]][[^ \n]]*\)\( .*\)*$|\1\2:\4\3|' \
			| sed 's|^Red Hat Enterprise Linux \([[AW]]S\) release \([[0-9]][[^ \n]]*\)\( .*\)*$|RHEL:\2\1|' \
			| sed 's|^\(CentOS\).* release \([[0-9]][[^ \n]]*\)\( .*\)*$|\1:\2|' \
			| sed 's|^\(Scientific\) Linux.* release \([[0-9]][[^ \n]]*\)\( .*\)*$|\1:\2|'`" 
	elif test -s /etc/SuSE-release ; then
		LINUX_DIST="`cat /etc/SuSE-release   | head -n1 \
			| sed 's|^.*\(S[[Uu]]SE\) LINUX Enterprise \([[SD]]\)[[ervsktop]]* \([[0-9]][[^ \n]]*\)\( .*\)*$|\1:\3E\2|' \
			| sed 's|^S[[Uu]]SE LINUX Enterprise \([[SD]]\)[[ervsktop]]* \([[0-9]][[^ \n]]*\)\( .*\)*$|SLE\1:\2|' \
			| sed 's|^.*\(S[[Uu]]SE\) [[Ll]][[Ii]][[Nn]][[Uu]][[Xx]].* \([[0-9]][[^ \n]]*\)\( .*\)*$|\1:\2|' \
			| sed 's|^open\(S[[Uu]]SE\) \([[0-9]][[^ \n]]*\)\( .*\)*$|\1:\2|'`"
	elif test -s /etc/gentoo-release ; then
		LINUX_DIST="`cat /etc/gentoo-release | head -n1 \
			| sed 's|^.*\(Gentoo\) Base System.* [[versionrelease]]* \([[0-9]][[^ \n]]*\)\( .*\)*$|\1:\2|'`" 
	elif test -s /etc/lsb-release ; then
		LINUX_DIST="`grep '^DISTRIB_ID=' /etc/lsb-release | cut -d'=' -f2`:`grep '^DISTRIB_RELEASE=' /etc/lsb-release | cut -d'=' -f2`"
	elif test -s /etc/debian_version ; then
		LINUX_DIST="Debian:`cat /etc/debian_version | head -n1`"
	else
		LINUX_DIST="`uname -s`:`uname -r | sed 's|^\([[0-9\.]]*\)\([[^0-9\.]].*\)$|\1|'`"
	fi
	LINUX_DIST="`echo "$LINUX_DIST" | sed 's|:||'`"
	AC_MSG_RESULT($LINUX_DIST)
	;;
esac
AC_SUBST(LINUX_DIST)

AC_DEFUN([MCHECK_ADD_FLAG],
[
	cache_var=AS_TR_SH([m_cv_cc_has_$1])
	AC_CACHE_CHECK([whether ${CC} supports $1], [${cache_var}],
	[
	SAVE_FLAGS="${CFLAGS}"
	# compile a small program that has enough challenges to trigger
	# the compiler to actually do something, such that it needs to
	# actually look at the flags given
	CFLAGS="${SAVE_FLAGS} ${X_CFLAGS} $1"
	dnl do not use AC_LANG_PROGRAM here, because it generates a program
	dnl with "int main() {" function, which triggers
	dnl old-style-definition warnings
	AC_LINK_IFELSE([AC_LANG_SOURCE([[
#include <stdio.h>
#include <stdlib.h>
#ifdef HAVE_STRING_H
#include <string.h>
#endif

#if -_LARGEFILE64_SOURCE - -1 == 1
#include <stdio.h>
#endif
int main(int argc, char **av) {
	char buf[24];
	double d = atof("4.2");
	if (argc == 0 || strchr(av[0], av[0][0]) != NULL)
		snprintf(buf, sizeof(buf), "%f", d);
	return 0;
}
					  ]])],
					  [eval ${cache_var}=yes],
					  [eval ${cache_var}=no])
	CFLAGS="${SAVE_FLAGS}"
	])
	eval "test \"x\$${cache_var}\" = xyes && X_CFLAGS=\"${X_CFLAGS} $1\""
])

dnl --enable-strict
AC_ARG_ENABLE(strict,
	AS_HELP_STRING([--enable-strict],
		[enable strict compiler flags (default=yes for development sources)]),
	enable_strict=$enableval,
	enable_strict=$dft_strict)
dnl  Set compiler switches.
dnl  The idea/goal is to be as strict as possible, i.e., enable preferably
dnl  *all* warnings and make them errors. This should help keep the code
dnl  as clean and portable as possible.
dnl  It turned out, though, that this, especially turning all warnings into 
dnl  errors, is a bit too ambitious for configure/autoconf. Hence, we set
dnl  all flags that enable specific warnings and those that make the
dnl  compiler die on them (-Werror) in X_CFLAGS, which are added to the
dnl  standard CFLAGS once configure/autoconf are done with their job,
dnl  i.e., at the end of this configure[.ag] script.
dnl  Only GNU (gcc) and Intel ([ie]cc/[ie]cpc on Linux) are done so far.
: ${X_CFLAGS=} # initialize to empty if not set
if test "x$enable_strict" = xyes; then
case "$GCC-$CC-$host_os" in
yes-*-*)
	MCHECK_ADD_FLAG([-Werror])  dnl keep this one first
	MCHECK_ADD_FLAG([-Wall])
	MCHECK_ADD_FLAG([-Wextra])
	MCHECK_ADD_FLAG([-W])
	MCHECK_ADD_FLAG([-Werror-implicit-function-declaration])

	MCHECK_ADD_FLAG([-Wpointer-arith])
	MCHECK_ADD_FLAG([-Wdeclaration-after-statement])
	MCHECK_ADD_FLAG([-Wundef])
	MCHECK_ADD_FLAG([-Wformat=2])
	MCHECK_ADD_FLAG([-Wno-format-nonliteral])
	MCHECK_ADD_FLAG([-Winit-self])
	MCHECK_ADD_FLAG([-Winvalid-pch])
	MCHECK_ADD_FLAG([-Wmissing-declarations])
	MCHECK_ADD_FLAG([-Wmissing-format-attribute])
	MCHECK_ADD_FLAG([-Wmissing-prototypes])
	MCHECK_ADD_FLAG([-Wold-style-definition])
	MCHECK_ADD_FLAG([-Wpacked])
	MCHECK_ADD_FLAG([-Wunknown-pragmas])
	MCHECK_ADD_FLAG([-Wvariadic-macros])
	MCHECK_ADD_FLAG([-fstack-protector-all])
	MCHECK_ADD_FLAG([-Wstack-protector])
	MCHECK_ADD_FLAG([-Wpacked-bitfield-compat])
	MCHECK_ADD_FLAG([-Wsync-nand])
	MCHECK_ADD_FLAG([-Wjump-misses-init])
	MCHECK_ADD_FLAG([-Wmissing-include-dirs])
	MCHECK_ADD_FLAG([-Wlogical-op])

	dnl  With clang 2.8, 3.3, 5.0 (no other tested) and gcc < 4.5
	dnl  (tested 3.4.6, 4.2.1, 4.3.2, 4.4.4, 4.4.5, 4.5.1, 4.5.2),
	dnl  "-Wunreachable-code" triggers numerous "will never be
	dnl  executed" (at least) in our stream code, mostly (if
	dnl  not all) false positives, though, as well as in
	dnl  YACC/BISON-generated code; thus, we do not use
	dnl  "-Wunreachable-code" with clang and gcc < 4.5 .
	dnl  At the same time, Apple deprecated OpenSSL in favour of
	dnl  their own CommonCrypto API.  We don't mind about that.
	case "$CC_ver" in
	clang-*|gcc-[[0-3]].*|gcc-4.[[0-4]].*)
		MCHECK_ADD_FLAG([-Wno-deprecated-declarations])
		;;
	*)
		MCHECK_ADD_FLAG([-Wunreachable-code])
		;;
	esac

	dnl  Our code is not (yet?) up to these:
	dnl MCHECK_ADD_FLAG([-pedantic-errors])
	dnl MCHECK_ADD_FLAG([-Wno-long-long])
	dnl MCHECK_ADD_FLAG([-Waggregate-return])
	dnl MCHECK_ADD_FLAG([-Wbad-function-cast])
	dnl MCHECK_ADD_FLAG([-Wcast-qual])
	dnl MCHECK_ADD_FLAG([-Wconversion])
	dnl MCHECK_ADD_FLAG([-Wdisabled-optimization])
	dnl MCHECK_ADD_FLAG([-Wfloat-equal])
	dnl MCHECK_ADD_FLAG([-Winline])
	dnl MCHECK_ADD_FLAG([-Wmissing-noreturn])
	dnl MCHECK_ADD_FLAG([-Wnested-externs])
	dnl MCHECK_ADD_FLAG([-Wpadded])
	dnl MCHECK_ADD_FLAG([-Wredundant-decls])
	dnl MCHECK_ADD_FLAG([-Wshadow])
	dnl MCHECK_ADD_FLAG([-Wstrict-prototypes])
	dnl MCHECK_ADD_FLAG([-Wswitch-default])
	dnl MCHECK_ADD_FLAG([-Wswitch-enum])
	dnl MCHECK_ADD_FLAG([-Wtraditional])
	dnl MCHECK_ADD_FLAG([-Wtraditional-conversion])
	dnl MCHECK_ADD_FLAG([-Wwrite-strings])
	dnl MCHECK_ADD_FLAG([-Wc++-compat])
	dnl MCHECK_ADD_FLAG([-Woverlength-strings])
	dnl MCHECK_ADD_FLAG([-Wsign-conversion])
	dnl MCHECK_ADD_FLAG([-Wstrict-overflow=5])
	dnl MCHECK_ADD_FLAG([-Wvla])
	dnl MCHECK_ADD_FLAG([-Wunsuffixed-float-constants])
	;;
-*icc*-linux*|-*ecc*-linux*)
	dnl  Intel ([ie]cc/[ie]cpc on Linux)
	case $icc_ver in
	?.*)	LDFLAGS="$LDFLAGS -i_dynamic";;
	??.*)	LDFLAGS="$LDFLAGS -shared-intel";;
	esac
	dnl  Let warning #140 "too many arguments in function call"
	dnl  become an error to make configure tests work properly.
	CFLAGS="$CFLAGS -we140"
	dnl  Let warning #147 "declaration is incompatible"
	dnl  become an error to make configure tests work properly.
	CFLAGS="$CFLAGS -we147"
	dnl  Check for PIC does not work with Version 8.1, unless we disable
	dnl  remark #1418: external definition with no prior declaration ... !?
	case $icc_ver in
	8.1*)	CFLAGS="$CFLAGS -wd1418" ;;
	9.*)	CFLAGS="$CFLAGS -wd1418" ;;
	10.*)	CFLAGS="$CFLAGS -wd1418" ;;
	11.*)	CFLAGS="$CFLAGS -wd1418" ;;
	*)	;;
	esac
	dnl  Version 8.* doesn't find sigset_t when -ansi is set... !?
	case $icc_ver in
	8.*)	;;
	9.*)	;;
	10.*)	;;
	11.*)	;;
	15.*)	;;
	*)	CFLAGS="$CFLAGS -ansi";;
	esac
	dnl  Be picky; "-Werror" seems to be too rigid for autoconf...
	CFLAGS="$CFLAGS -Wall -w2 -Wcheck"
	dnl  Be rigid; MonetDB code is supposed to adhere to this... ;-)
	dnl  Let the follows remarks and warning become errors:
	dnl  #266: "function declared implicitly"
	dnl  #181: "argument is incompatible with corresponding format string conversion"
	dnl  #810: "conversion from "." to "." may lose significant bits"
	dnl  #111: "statement is unreachable"
	dnl  #271: "trailing comma is nonstandard"
	dnl  #593: "variable "." was set but never used"
	X_CFLAGS="$X_CFLAGS -we266,181,810,271,593"
	X_CFLAGS="$X_CFLAGS -Werror -Werror-all"
	dnl  ... however, some things aren't solved, yet:
	dnl  (for the time being,) we need to disable some warnings (making them remarks doesn't seem to work with -Werror):
	X_CFLAGS="$X_CFLAGS -wd1418,1419,981,193,1357"
	dnl ICC 11 & 15 warn about non-pointer conversion from "<type>" to
	dnl "<smaller>" may lose significant bits, it does however, also for
	dnl constants like short s = 1234, which is too much
	case $icc_ver in
	11.*)       X_CFLAGS="$X_CFLAGS,2259" ;;
	15.*)       X_CFLAGS="$X_CFLAGS,2259" ;;
	esac
	case $icc_ver in
	8.[[1-9]]*)	X_CFLAGS="$X_CFLAGS,1572" ;;
	9.[[1-9]]*)	X_CFLAGS="$X_CFLAGS,1572,1599" ;;
	10.*)		X_CFLAGS="$X_CFLAGS,1572,1599" ;;
	11.*)		X_CFLAGS="$X_CFLAGS,1572,1599" ;;
	esac
	dnl  #1418: external definition with no prior declaration
	dnl  #1419: external declaration in primary source file
	dnl  # 981: operands are evaluated in unspecified order
	dnl  # 193: zero used for undefined preprocessing identifier
	dnl  #1357: optimization disabled due to excessive resource requirements; contact Intel Premier Support for assistance
	dnl  #1572: floating-point equality and inequality comparisons are unreliable
	dnl  #1599: declaration hides variable 
	dnl  #2259: non-pointer conversion from "." to "." may lose significant bits
	;;
esac
fi
AC_SUBST(CFLAGS)
AC_SUBST(X_CFLAGS)

dnl icc needs -fPIC (but the current autoconf still uses -KPIC)
case "$GCC-$CC-$host_os" in
-*icc*-linux*|-*ecc*-linux*)
	case $icc_ver in
	10.*) 	CC="$CC -fPIC"		 ;;
	11.*) 	CC="$CC -fPIC"		 ;;
	*)	;;
	esac
esac

dnl some dirty hacks
THREAD_SAVE_FLAGS="\$(thread_safe_flag_spec) -D_REENTRANT"
# only needed in monet
case "$host_os" in
solaris*)
    case "$GCC" in
      yes) ;;
      *) 
        THREAD_SAVE_FLAGS="$THREAD_SAVE_FLAGS -mt"
        ;;
    esac
    ;;
aix*)
    THREAD_SAVE_FLAGS="$THREAD_SAVE_FLAGS -D_THREAD_SAFE"
    case "$GCC" in
      yes)
        THREAD_SAVE_FLAGS="$THREAD_SAVE_FLAGS -mthreads"
        ;;
      *)
        THREAD_SAVE_FLAGS="$THREAD_SAVE_FLAGS -qthreaded"
        ;;
    esac
    ;;
esac
AC_SUBST(thread_safe_flag_spec)
AC_SUBST(THREAD_SAVE_FLAGS)

AC_PROG_INSTALL
AC_LIBTOOL_DLOPEN
AC_LIBTOOL_WIN32_DLL
AC_LIBTOOL_SETUP
AC_PROG_LIBTOOL
AM_PROG_LIBTOOL

READLINK='readlink -f'
AC_MSG_CHECKING([for $READLINK])
$READLINK /tmp >/dev/null 2>&1
if test $? -ne 0; then
	READLINK=echo
fi
AC_MSG_RESULT($READLINK)
AC_SUBST(READLINK)

translatepath=echo
anttranslatepath=$READLINK

dnl --with-translatepath
AC_ARG_WITH(translatepath,
	AS_HELP_STRING([--with-translatepath=PROG],
		[program to translate paths from configure-time format to execute-time format.  Take care that this program can be given paths like ${prefix}/etc which should be translated carefully.]),
	[translatepath="$withval"
	 anttranslatepath="$withval"],
	[if test x$cross_compiling = xyes; then
		AC_MSG_WARN([Cross compiling, but no --with-translatepath option given])
	fi])
AC_SUBST(translatepath)

dnl --with-anttranslatepath
AC_ARG_WITH(anttranslatepath,
	AS_HELP_STRING([--with-anttranslatepath=PROG],
		[program to translate paths from configure-time format to a format that can be given to the ant program (default: 'readlink -f' or value for --with-translatepath)]),
	anttranslatepath="$withval")
AC_SUBST(anttranslatepath)

AC_ARG_ENABLE(debug,
	AS_HELP_STRING([--enable-debug],
		[enable full debugging (default=yes for development sources)]),
	enable_debug=$enableval,
	enable_debug=def_$dft_debug)

AC_ARG_ENABLE(assert,
	AS_HELP_STRING([--enable-assert],
		[enable assertions in the code (default=yes for development sources)]),
	enable_assert=$enableval,
	enable_assert=def_$dft_assert)

AC_ARG_ENABLE(optimize,
	AS_HELP_STRING([--enable-optimize],
		[enable extra optimization (default=no)]),
	enable_optimize=$enableval,
	enable_optimize=def_$dft_optimize)

need_profile=no
dft_profile=$need_profile
AC_ARG_ENABLE(profile,
	AS_HELP_STRING([--enable-profile], [enable profiling (default=no)]),
	enable_profile=$enableval,
	enable_profile=def_$dft_profile)

need_instrument=no
dft_instrument=$need_instrument
AC_ARG_ENABLE(instrument,
	AS_HELP_STRING([--enable-instrument],
		[enable instrument (default=no)]),
	enable_instrument=$enableval,
	enable_instrument=def_$dft_instrument)

dnl check whether no (explictly chosen) mutual exclusive combinations
dnl were made, compatability matrix:
dnl                 deb  ass  opt  pro  ins
dnl   debug          \    C    X    C    C
dnl   assert         C    \    C    C    C
dnl   optimize       X    C    \    X    X
dnl   profile        C    C    X    \    C
dnl   instrument     C    C    X    C    \

case "x$enable_debug.$enable_optimize.$enable_profile.$enable_instrument" in
	# find conflicts
	xyes.yes.*.*)
		AC_MSG_ERROR([combining --enable-optimize and --enable-debug is not possible])
		;;
	x*.yes.yes.*)
		AC_MSG_ERROR([combining --enable-optimize and --enable-profile is not possible])
		;;
	x*.yes.*.yes)
		AC_MSG_ERROR([combining --enable-optimize and --enable-instrument is not possible])
		;;
	# handle defaults after user requests
	xyes.*.*.*)
		enable_debug=yes
		if test x$enable_optimize != xno ; then
			disable_optimize="(as debug is enabled)"
		fi
		enable_optimize=no
		enable_profile="`echo $enable_profile | sed 's:^def_::'`"
		enable_instrument="`echo $enable_instrument | sed 's:^def_::'`"
		;;
	x*.*.yes.*)
		enable_debug="`echo $enable_debug | sed 's:^def_::'`"
		if test x$enable_optimize != xno ; then
			disable_optimize="(as profile is enabled)"
		fi
		enable_optimize=no
		enable_profile=yes
		enable_instrument="`echo $enable_instrument | sed 's:^def_::'`"
		;;
	x*.*.*.yes)
		enable_debug="`echo $enable_debug | sed 's:^def_::'`"
		if test x$enable_optimize != xno ; then
			disable_optimize="(as instrument is enabled)"
		fi
		enable_optimize=no
		enable_profile="`echo $enable_profile | sed 's:^def_::'`"
		enable_instrument=yes
		;;
	x*.*no.*.*)
		enable_debug="`echo $enable_debug | sed 's:^def_::'`"
		enable_optimize=no
		enable_profile="`echo $enable_profile | sed 's:^def_::'`"
		enable_instrument="`echo $enable_instrument | sed 's:^def_::'`"
		;;
	x*.*yes.*.*) # enable-optimize overrules other defaults
		enable_optimize=yes
		if test x$enable_debug != xno ; then
			disable_debug="(as optimize is enabled)"
		fi
		enable_debug=no
		if test x$enable_profile != xno ; then
			disable_profile="(as optimize is enabled)"
		fi
		enable_profile=no
		if test x$enable_instrument != xno ; then
			disable_instrument="(as optimize is enabled)"
		fi
		enable_instrument=no
		;;
	x*)
		AC_MSG_WARN([unhandled configuration $enable_debug.$enable_optimize.$enable_profile.$enable_instrument, please file a bug on bugs.monetdb.org])
		;;
esac
# make defaults real for flags which don't conflict with anything
enable_assert="`echo $enable_assert | sed 's:^def_::'`"

AC_MSG_CHECKING([for --enable-debug])
if test "x$enable_debug" = xyes; then
	origCFLAGS=$CFLAGS
	dnl  remove "-Ox" as some compilers don't like "-g -Ox" combinations
	CFLAGS=" $CFLAGS "
	CFLAGS="`echo "$CFLAGS" | sed -e 's| -O[[0-9]] | |g' -e 's| -g | |g' -e 's|^ ||' -e 's| $||'`"
	JAVACFLAGS=" $JAVACFLAGS "
	JAVACFLAGS="`echo "$JAVACFLAGS" | sed -e 's| -O | |g' -e 's| -g | |g' -e 's| -g:[[a-z]]* | |g' -e 's|^ ||' -e 's| $||'`"
	dnl  add "-g"
	CFLAGS="$CFLAGS -g"
	JAVACFLAGS="$JAVACFLAGS -g"
	case "$GCC-$host_os" in
	  yes-aix*)
		CFLAGS="$CFLAGS -gxcoff"
		;;
	esac

	changedCFLAGS=
	for flag in $origCFLAGS ; do
		case " $CFLAGS " in
			*" $flag "*) ;;
			*) changedCFLAGS="$changedCFLAGS, removed $flag";;
		esac
	done
	for flag in $CFLAGS ; do
		case " $origCFLAGS " in
			*" $flag "*) ;;
			*) changedCFLAGS="$changedCFLAGS, added $flag";;
		esac
	done
	changedCFLAGS="`echo $changedCFLAGS | sed -e 's|^, ||'`"
	AC_MSG_RESULT([$enable_debug: $changedCFLAGS])
else
	AC_MSG_RESULT([no])
fi

AC_MSG_CHECKING([for --enable-assert])
if test "x$enable_assert" = xno; then
	AC_DEFINE(NDEBUG, 1, [Define if you do not want assertions])
	AC_MSG_RESULT([no])
else
	AC_MSG_RESULT([yes])
fi


AC_MSG_CHECKING([for --enable-optimize])
if test "x$enable_optimize" = xyes; then
	origCFLAGS="$CFLAGS"
	dnl  remove "-g" as some compilers don't like "-g -Ox" combinations
	dnl  remove "-O2" as we add "-Ox" and some compilers don't like "-Oy -Ox" combinations
	CFLAGS=" $CFLAGS "
	CFLAGS="`echo "$CFLAGS" | sed -e 's| -g | |g' -e 's| -O2 | |g' -e 's|^ ||' -e 's| $||'`"
	JAVACFLAGS=" $JAVACFLAGS "
	JAVACFLAGS="`echo "$JAVACFLAGS" | sed -e 's| -g | |g' -e 's| -g:[[a-z]]* | |g' -e 's|^ ||' -e 's| $||'`"
	dnl  Optimization flags
	JAVACFLAGS="$JAVACFLAGS -g:none -O"
	case "$GCC-$CC_ver" in
	yes-clang-*)
	  CFLAGS="$CFLAGS -O3 -fomit-frame-pointer" # -finline-functions is no longer supported in llvm 3.6 
	  ;;
	yes-*)
	  dnl -fomit-frame-pointer crashes memprof
	  # -O1 on gcc enables all slight optimisations:
	  #   -fauto-inc-dec -fcprop-registers -fdce -fdefer-pop
	  #   -fdelayed-branch -fdse -fguess-branch-probability
	  #   -fif-conversion2 -fif-conversion -fipa-pure-const
	  #   -fipa-reference -fmerge-constants -fsplit-wide-types
	  #   -ftree-builtin-call-dce -ftree-ccp -ftree-ch
	  #   -ftree-copyrename -ftree-dce -ftree-dominator-opts
	  #   -ftree-dse -ftree-forwprop -ftree-fre -ftree-phiprop
	  #   -ftree-sra -ftree-pta -ftree-ter -funit-at-a-time 
	  # on top of this -fomit-frame-pointer is enabled on machines
	  # where this does not interfere with debugging.
	  # -O2 on gcc enables optimisations which do not involve a
	  # speed-space tradeoff on top of -O1:
	  #   -fthread-jumps -falign-functions  -falign-jumps
	  #   -falign-loops -falign-labels -fcaller-saves -fcrossjumping
	  #   -fcse-follow-jumps  -fcse-skip-blocks
	  #   -fdelete-null-pointer-checks -fexpensive-optimizations
	  #   -fgcse -fgcse-lm -finline-small-functions
	  #   -findirect-inlining -fipa-sra -foptimize-sibling-calls
	  #   -fpeephole2 -fregmove -freorder-blocks -freorder-functions
	  #   -frerun-cse-after-loop -fsched-interblock -fsched-spec
	  #   -fschedule-insns -fschedule-insns2 -fstrict-aliasing
	  #   -fstrict-overflow -ftree-switch-conversion -ftree-pre
	  #   -ftree-vrp
	  # (Gentoo enables -D_FORTIFY_SOURCE=2 starting at -O2)
	  # -O3 on gcc enables some more expensive optimisations on top
	  # of -O2:
	  #  -finline-functions, -funswitch-loops,
	  #  -fpredictive-commoning, -fgcse-after-reload,
	  #  -ftree-vectorize and -fipa-cp-clone 
	  CFLAGS="-O3 -fomit-frame-pointer -pipe ${CFLAGS}"
	  # because we explicitly disable debugging, we can explicitly
	  # enable -fomit-frame-pointer here
	  # notes on -funroll-all-loops:
	  # - does nothing on i?86-linux and x86_64-linux
	  # - speeds up and causes crashes on powerpc-linux
	  # - slows down and makes output incorrect on sparc-solaris
	  # - speeds up and fixes some outputs on sparcv9-solaris
	  # notes on -fast for Darwin:
	  # - ppc: -fast switch causes arithmetic differences, and slower
	  #   running code for SQL, some faster for M5
	  # - x86/x64: -fast switch results in json code producing wrong
	  #   results, or segaults (when used with Mtest)
	  ;;
	*)
	      case "$host-$icc_ver" in
	      dnl handle non-Intel compilers ($icc_ver=""), first
	      *solaris*-)      CFLAGS="$CFLAGS -xO5"
			       ;;
	      *-*-*-)          CFLAGS="$CFLAGS -O2"
			       ;;

	      dnl  With icc-8.*, Interprocedural (IP) Optimization does not seem to work with MonetDB:
	      dnl  With "-ipo -ipo_obj", pass-through linker options ("-Wl,...") are not handled correctly,
	      dnl  and with "-ip -ipo_obj", the resulting Mserver segfaults immediately.
	      dnl  Hence, we skip Interprocedural (IP) Optimization with icc-8.*.
	      x86_64-*-*-8.*)  CFLAGS="$CFLAGS -mp1 -O3 -restrict -unroll               -tpp7 -axWP   ";;
	      x86_64-*-*-9.*)  CFLAGS="$CFLAGS -mp1 -O3 -restrict -unroll               -tpp7 -axWP   ";;

	#     x86_64-*-*-10.*) CFLAGS="$CFLAGS -mp1 -O1 -restrict -unroll                     -axWPT  ";; # K.O.!
	#     x86_64-*-*-10.*) CFLAGS="$CFLAGS                                                        ";; # OK.
	#     x86_64-*-*-10.*) CFLAGS="$CFLAGS -mp1                                                   ";; # OK.
	#     x86_64-*-*-10.*) CFLAGS="$CFLAGS      -O1                                               ";; # K.O.!
	#     x86_64-*-*-10.*) CFLAGS="$CFLAGS      -O2                                               ";; # OK.
	      x86_64-*-*-10.*) CFLAGS="$CFLAGS      -O3                                               ";; # OK.
	#     x86_64-*-*-10.*) CFLAGS="$CFLAGS          -restrict                                     ";;
	#     x86_64-*-*-10.*) CFLAGS="$CFLAGS                    -unroll                             ";;
	#     x86_64-*-*-10.*) CFLAGS="$CFLAGS                                                -axWPT  ";;

	      dnl  We need to use -mp instead of -mp1 as otherwise nextafter() & nextafterf() do not work correctly for 0
	      x86_64-*-*-11.*) CFLAGS="$CFLAGS -mp  -O3 -restrict -unroll                     -axSSE4.2	";; 
	      dnl  -mp does no longer exist with icc 15; using -mieee-fp, instead.
	      dnl  adding -axSSE4.2 (or even -axCORE-AVX512) results in errors like
	      dnl  "error: ODBCFetch has been targeted for automatic cpu dispatch" ...
	      x86_64-*-*-15.*) CFLAGS="$CFLAGS -mieee-fp -O3 -restrict -unroll -no-inline-max-size -no-inline-max-total-size -inline-level=1 -xHost";;

	      i*86-*-*-8.*)    CFLAGS="$CFLAGS -mp1 -O3 -restrict -unroll               -tpp6 -axKWNPB";;
	      i*86-*-*-9.*)    CFLAGS="$CFLAGS -mp1 -O3 -restrict -unroll               -tpp6 -axKWNPB";;

	#     i*86-*-*-10.*)   CFLAGS="$CFLAGS -mp1 -O1 -restrict -unroll                     -axWPT  ";; # K.O.!
	#     i*86-*-*-10.*)   CFLAGS="$CFLAGS                                                        ";; # OK.
	#     i*86-*-*-10.*)   CFLAGS="$CFLAGS -mp1                                                   ";; # OK.
	#     i*86-*-*-10.*)   CFLAGS="$CFLAGS      -O1                                               ";; # K.O.!
	#     i*86-*-*-10.*)   CFLAGS="$CFLAGS      -O2                                               ";; # OK.
	      i*86-*-*-10.*)   CFLAGS="$CFLAGS      -O3                                               ";; # OK.
	#     i*86-*-*-10.*)   CFLAGS="$CFLAGS          -restrict                                     ";;
	#     i*86-*-*-10.*)   CFLAGS="$CFLAGS                    -unroll                             ";;
	#     i*86-*-*-10.*)   CFLAGS="$CFLAGS                                                -axWPT  ";;

	      ia64-*-*-8.*)    CFLAGS="$CFLAGS -mp1 -O2 -restrict -unroll               -tpp2 -mcpu=itanium2";;
	      ia64-*-*-9.*)    CFLAGS="$CFLAGS -mp1 -O2 -restrict -unroll               -tpp2 -mcpu=itanium2";;

	#     ia64-*-*-10.*)   CFLAGS="$CFLAGS -mp1 -O2 -restrict -unroll                     -mcpu=itanium2" # OK.
	      ia64-*-*-10.*)   CFLAGS="$CFLAGS -mp1 -O3 -restrict -unroll                     -mcpu=itanium2"
	#     ia64-*-*-10.*)   CFLAGS="$CFLAGS                                                              "
	#     ia64-*-*-10.*)   CFLAGS="$CFLAGS -mp1                                                         "
	#     ia64-*-*-10.*)   CFLAGS="$CFLAGS      -O1                                                     "
	#     ia64-*-*-10.*)   CFLAGS="$CFLAGS      -O2                                                     "
	#     ia64-*-*-10.*)   CFLAGS="$CFLAGS      -O3                                                     "
	#     ia64-*-*-10.*)   CFLAGS="$CFLAGS          -restrict                                           "
	#     ia64-*-*-10.*)   CFLAGS="$CFLAGS                    -unroll                                   "
	#     ia64-*-*-10.*)   CFLAGS="$CFLAGS                                                -mcpu=itanium2"
			       ;;

	      i*86-*-*)        CFLAGS="$CFLAGS -mp1 -O3 -restrict -unroll -ipo -ipo_obj -tpp6 -axiMKW";;
	      ia64-*-*)        CFLAGS="$CFLAGS -mp1 -O2 -restrict -unroll -ipo -ipo_obj -tpp2 -mcpu=itanium2"
			       dnl  With "-O3", ecc does not seem to produce stable/correct? binaries under Linux64
			       dnl  (Mserver produces some incorrect BATpropcheck warnings);
			       dnl  hence, we use only "-O2", here.
			       ;;
	      esac   
	  ;;
	esac
	# for stack-traces with assert, we DO want a frame-pointer
	if test "x$enable_assert" = xyes ; then
		CFLAGS="`echo $CFLAGS | sed 's:-fomit-frame-pointer::'`"
	fi
	changedCFLAGS=
	for flag in $origCFLAGS ; do
		case " $CFLAGS " in
			*" $flag "*) ;;
			*) changedCFLAGS="$changedCFLAGS, removed $flag";;
		esac
	done
	for flag in $CFLAGS ; do
		case " $origCFLAGS " in
			*" $flag "*) ;;
			*) changedCFLAGS="$changedCFLAGS, added $flag";;
		esac
	done
	changedCFLAGS="`echo $changedCFLAGS | sed -e 's|^, ||'`"
	AC_MSG_RESULT([yes: $changedCFLAGS])

	# The default configure invocation when doing an rpmbuild also uses this.
	# In fact, rpmbuild uses -Wp,-D_FORTIFY_SOURCE=2 (cf. /usr/lib/rpm/redhat/macros),
	# but clang 3.3 complains about "argument unused during compilation";
	# hence, we resort to plain "-D_FORTIFY_SOURCE=2", which appears to work fine
	# also with `make rpm`. Well, worst case is that we miss a check that during
	# "normal" build, that is then caught by '-Wp,-D_FORTIFY_SOURCE=2' during `make rpm`.
	MCHECK_ADD_FLAG([-D_FORTIFY_SOURCE=2])
else
	AC_MSG_RESULT([no])
fi

AC_MSG_CHECKING([for --enable-profile])
if test "x$enable_profile" = xyes; then
	AC_DEFINE(PROFILE, 1, [Compiler flag])
	need_profile=yes
	if test "x$GCC" = xyes; then
		CFLAGS="$CFLAGS -pg"
		AC_MSG_RESULT([yes: -pg])
	else
		AC_MSG_RESULT([no])
	fi
else
	AC_MSG_RESULT([no])
fi
AM_CONDITIONAL(PROFILING,test "x$need_profile" = xyes)

AC_MSG_CHECKING([for --enable-instrument])
if test "x$enable_instrument" = xyes; then
	AC_DEFINE(PROFILE, 1, [Compiler flag])
	need_instrument=yes
	if test "x$GCC" = xyes; then
		CFLAGS="$CFLAGS -finstrument-functions -g"
		AC_MSG_RESULT([yes: -finstrument-functions -g])
	else
		AC_MSG_RESULT([no])
	fi
else
	AC_MSG_RESULT([no])
fi

AC_PATH_PROG(BASH,bash, /usr/bin/bash, $PATH)
AC_CHECK_PROG(RM,rm,rm -f)
AC_CHECK_PROG(MV,mv,mv -f)
AC_PROG_LN_S
AC_CHECK_PROGS(DIFF,gdiff diff)
AC_DEFINE_UNQUOTED([DIFF], "$DIFF", [Program to perform diffs])

AC_CHECK_PROGS(RPMBUILD,rpmbuild rpm)

org_have_perl=auto
have_perl=$org_have_perl
PERL=perl
AC_ARG_WITH(perl,
	AS_HELP_STRING([--with-perl=FILE], [perl is installed as FILE]),
	have_perl="$withval")

case "$have_perl" in
	yes|no|auto) ;;
	*)
		PERL="$have_perl"
		have_perl=yes
		;;
esac

if test "x$have_perl" != xno; then
	if test x$cross_compiling != xyes; then
		AC_PATH_PROG(PERL,$PERL,no,$PATH)
		if test "x$PERL" = xno; then
			if test "x$have_perl" != xauto; then
				AC_MSG_ERROR([No Perl executable found])
			fi
			have_perl=no
			why_have_perl="(no Perl executable found)"
		fi
	fi
fi

if test "x$have_perl" != xno; then
	have_perl_libdir=auto
	AC_ARG_WITH(perl-libdir,
		AS_HELP_STRING([--with-perl-libdir=DIR],
			[relative path for Perl library directory (where Perl modules should be installed)]),
		have_perl_libdir="$withval")

	case "$have_perl_libdir" in
		yes|auto)
			if test x$cross_compiling = xyes; then
				AC_MSG_ERROR([Must specify --with-perl-libdir when cross compiling])
			fi
			PERL_LIBDIR=`"$PERL" -MConfig -e '$x=$Config{installvendorarch}; $x =~ s|$Config{vendorprefix}/||; print $x;' 2>/dev/null`
			# On Darwin this starts with a slash, remove it
			PERL_LIBDIR="${PERL_LIBDIR#/}"
			;;
		no)	;;
		*)
			PERL_LIBDIR="$have_perl_libdir"
			have_perl_libdir=yes
			;;
	esac
else
	# no Perl implies no interpreter
	PERL=false
fi

AC_SUBST(PERL)
AM_CONDITIONAL(HAVE_PERL, test x"$have_perl" != xno)
AC_SUBST(PERL_LIBDIR)
QPERL_LIBDIR="$PERL_LIBDIR"
XPERL_LIBDIR="`$translatepath "$QPERL_LIBDIR"`"
QXPERL_LIBDIR="`echo "$XPERL_LIBDIR" | sed 's/\\\\/\\\\\\\\/g'`"
AC_SUBST(QXPERL_LIBDIR)

# check major version of python
# check if python2 and python3 exist
# if python2 or python3 doesn't exist, use python if major matches

org_have_python2=auto
have_python2=$org_have_python2
PYTHON2=python2
org_have_python3=auto
have_python3=$org_have_python3
PYTHON3=python3

AC_ARG_WITH(python2,
	AS_HELP_STRING([--with-python2=FILE], [python2 is installed as FILE]),
	have_python2="$withval")

case "$have_python2" in
	yes|no|auto) ;;
	*)
		PYTHON2="$have_python2"
		;;
esac

AC_ARG_WITH(python3,
	AS_HELP_STRING([--with-python3=FILE], [python3 is installed as FILE]),
	have_python3="$withval")

case "$have_python3" in
	yes|no|auto) ;;
	*)
		PYTHON3="$have_python3"
		;;
esac

dnl Figure out a default for PYTHON2 or PYTHON3
AC_PATH_PROG(PYTHON,python,no,$PATH)
PYTHON_MAJ=unknown
if test "x$PYTHON" != xno; then
	AC_MSG_CHECKING([major version of $PYTHON])
	case "`"$PYTHON" -V 2>&1`" in
		"Python 2."[[67]]*)
			PYTHON_MAJ=2
			;;
		"Python 3."*)
			PYTHON_MAJ=3
			;;
	esac
	AC_MSG_RESULT($PYTHON_MAJ)
fi

if test "x$have_python2" != xno; then
	if test x$cross_compiling != xyes; then
		AC_PATH_PROG(PYTHON2,$PYTHON2,no,$PATH)
		if test "x$PYTHON2" = xno; then
			if ( test "x$have_python2" = xyes || test "x$have_python2" = xauto ) && test "x$PYTHON_MAJ" = x2; then
				PYTHON2="$PYTHON"
				have_python2=yes
			elif test "x$have_python2" != xauto; then
				AC_MSG_ERROR([Python 2 executable not found])
			else
				have_python2=no
				why_have_python2="(Python 2 executable not found)"
			fi
		else
			case "`"$PYTHON2" -V 2>&1`" in
			"Python 2."[[67]]*)
				;;
			*)
				if test "x$have_python2" = xauto; then
					have_python2=no
					why_have_python2="(Python 2 executable too old)"
				else
					AC_MSG_ERROR([Python 2 executable too old])
				fi
				;;
			esac
		fi
	fi
fi

if test "x$have_python2" != xno; then
	have_python2_libdir=auto

	AC_ARG_WITH(python2-libdir,
		AS_HELP_STRING([--with-python2-libdir=DIR],
			[relative path for Python 2 library directory (where Python 2 modules should be installed)]),
		have_python2_libdir="$withval")

	case "$have_python2_libdir" in
		yes|auto)
			if test x$cross_compiling = xyes; then
				AC_MSG_ERROR([Must specify --with-python2-libdir when cross compiling])
			fi
			case "$host_os-`"$PYTHON2" -V 2>&1`" in
				darwin9*-*2.5.1)
					# This is the Python installed on OSX Leopard, in
					# later versions of OSX, Python is fixed to return
					# standard output
					PYTHON2_LIBDIR="`"$PYTHON2" -c 'import distutils.sysconfig; print distutils.sysconfig.get_python_lib(0,1,"'"$Qprefix"'")' 2>/dev/null`/site-packages";;
				*)
					# Use prefix field for Ubuntu Python, bug #3207
					PYTHON2_LIBDIR="`"$PYTHON2" -c 'import distutils.sysconfig; print distutils.sysconfig.get_python_lib(0,0,"'"$Qprefix"'")' 2>/dev/null`";;
			esac
			PYTHON2_LIBDIR=`echo "$PYTHON2_LIBDIR" | sed "s|^$Qprefix/||"`
			;;
		no)	;;
		$Qprefix/*) dnl dubious
			PYTHON2_LIBDIR=`echo "$have_python2_libdir" | sed "s|^$Qprefix/||"`
			have_python2_libdir=yes
			;;
		*)	PYTHON2_LIBDIR="$have_python2_libdir"
			have_python2_libdir=yes
			;;
	esac
else
	# no Python 2 implies no Python 2 libraries
	have_python2_libdir=no
	PYTHON2_LIBDIR=""
	# and no interpreter
	PYTHON2=false
fi

AC_SUBST(PYTHON2)
QPYTHON2="$PYTHON2"
XPYTHON2="`$translatepath "$QPYTHON2"`"
QXPYTHON2="`echo "$XPYTHON2" | sed 's/\\\\/\\\\\\\\/g'`"
AC_SUBST(QXPYTHON2)
AM_CONDITIONAL(HAVE_PYTHON2, test x"$have_python2" != xno)
AC_SUBST(PYTHON2_LIBDIR)
QPYTHON2_LIBDIR="$PYTHON2_LIBDIR"
XPYTHON2_LIBDIR="`$translatepath "$QPYTHON2_LIBDIR"`"
QXPYTHON2_LIBDIR="`echo "$XPYTHON2_LIBDIR" | sed 's/\\\\/\\\\\\\\/g'`"
AC_SUBST(QXPYTHON2_LIBDIR)

if test "x$have_python3" != xno; then
	if test x$cross_compiling != xyes; then
		AC_PATH_PROG(PYTHON3,$PYTHON3,no,$PATH)
		if test "x$PYTHON3" = xno; then
			if ( test "x$have_python3" = xyes || test "x$have_python3" = xauto ) && test "x$PYTHON_MAJ" = x3; then
				PYTHON3="$PYTHON"
				have_python3=yes
			elif test "x$have_python3" != xauto; then
				AC_MSG_ERROR([Python3 executable not found])
			else
				have_python3=no
				why_have_python3="(Python 3 executable not found)"
			fi
		fi
	fi
fi

if test "x$have_python3" != xno; then
	have_python3_libdir=auto

	AC_ARG_WITH(python3-libdir,
		AS_HELP_STRING([--with-python3-libdir=DIR],
			[relative path for Python 3 library directory (where Python 3 modules should be installed)]),
		have_python3_libdir="$withval")

	case "$have_python3_libdir" in
		yes|auto)
			if test x$cross_compiling = xyes; then
				AC_MSG_ERROR([Must specify --with-python3-libdir when cross compiling])
			fi
			# Use prefix field for Ubuntu Python, bug #3207
			PYTHON3_LIBDIR="`"$PYTHON3" -c 'import distutils.sysconfig; print(distutils.sysconfig.get_python_lib(0,0,"'"$Qprefix"'"))' 2>/dev/null`"
			PYTHON3_LIBDIR=`echo "$PYTHON3_LIBDIR" | sed "s|^$Qprefix/||"`
			;;
		no)	;;
		$Qprefix/*) dnl dubious
			PYTHON3_LIBDIR=`echo "$have_python3_libdir" | sed "s|^$Qprefix/||"`
			have_python3_libdir=yes
			;;
		*)	PYTHON3_LIBDIR="$have_python3_libdir"
			have_python3_libdir=yes
			;;
	esac
else
	# no Python 3 implies no Python 3 libraries
	have_python3_libdir=no
	PYTHON3_LIBDIR=""
	# and no interpreter
	PYTHON3=false
fi

AC_SUBST(PYTHON3)
QPYTHON3="$PYTHON3"
XPYTHON3="`$translatepath "$QPYTHON3"`"
QXPYTHON3="`echo "$XPYTHON3" | sed 's/\\\\/\\\\\\\\/g'`"
AC_SUBST(QXPYTHON3)
AM_CONDITIONAL(HAVE_PYTHON3, test x"$have_python3" != xno)
AC_SUBST(PYTHON3_LIBDIR)
QPYTHON3_LIBDIR="$PYTHON3_LIBDIR"
XPYTHON3_LIBDIR="`$translatepath "$QPYTHON3_LIBDIR"`"
QXPYTHON3_LIBDIR="`echo "$XPYTHON3_LIBDIR" | sed 's/\\\\/\\\\\\\\/g'`"
AC_SUBST(QXPYTHON3_LIBDIR)

AM_CONDITIONAL(HAVE_PYTHON, test x"$have_python2" != xno -o x"$have_python3" != xno)

if test "x$PYTHON" = xno; then
	if test "x$PYTHON2" != xno; then
		PYTHON="$PYTHON2"
	elif test "x$PYTHON3" != xno; then
		PYTHON="$PYTHON3"
	fi
fi
AC_SUBST(PYTHON)

# Mtest/Mfilter currently require Python 2
if test "x$enable_testing" != xno ; then
	if test "x$PYTHON2" = xfalse ; then
		enable_testing=no
	fi
fi

RUBY=ruby
AC_PATH_PROG(RUBY,$RUBY,no,$PATH)
have_rubygem_dir=auto
AC_ARG_WITH(rubygem-dir,
	AS_HELP_STRING([--with-rubygem-dir=DIR], [Ruby gems are installed in DIR]),
	have_rubygem_dir="$withval")

case "$have_rubygem_dir" in
	no) ;;
	*)
		if test "x$RUBY" = xno; then
			if test "x$have_rubygem_dir" != xauto; then
				AC_MSG_ERROR([No Ruby executable found])
			fi
			have_rubygem_dir=no
		else
			case "$have_rubygem_dir" in
				yes|auto)
					AC_MSG_CHECKING([where rubygems are stored])
					RUBY_DIR=
					d=`$RUBY -rrbconfig -e "puts RbConfig::CONFIG[['prefix']]" 2>/dev/null`
					RUBY_DIR=`$RUBY -rrbconfig -e "puts RbConfig::CONFIG[['sitelibdir']]" 2>/dev/null | sed -e "s|^$d/||" -e 's/site_ruby/gems/'`
					if test x"$RUBY_DIR" = x ; then
						if test x"$have_rubygem_dir" != xauto; then
							AC_MSG_ERROR([unable to determine rubygems location])
						else
							AC_MSG_RESULT([unable to determine rubygems location])
							RUBY=no
							have_rubygem_dir=no
						fi
					else
						AC_MSG_RESULT([$RUBY_DIR])
					fi
					;;
				*)
					RUBY_DIR="$have_rubygem_dir"
					;;
			esac
		fi
		;;
	*)
		;;
esac
case "$RUBY_DIR" in
${prefix}/*)
	RUBY_DIR="\${prefix}`echo "$RUBY_DIR" | sed "s|^$prefix||"`";;
/*)	RUBY_DIR="\${prefix}$RUBY_DIR";;
*)
	RUBY_DIR="\${prefix}/$RUBY_DIR";;
esac
AC_SUBST(RUBY_DIR)

RUBYGEM=gem
org_have_rubygem=auto
have_rubygem=$org_have_rubygem
AC_ARG_WITH(rubygem,
	AS_HELP_STRING([--with-rubygem=FILE], [ruby gem is installed as FILE]),
	have_rubygem="$withval")

case "$have_rubygem" in
	yes|no|auto)
		;;
	*)
		RUBYGEM="$have_rubygem"
		have_rubygem=yes
		;;
esac

if test "x$have_rubygem" != xno; then
	AC_PATH_PROG(RUBYGEM,$RUBYGEM,no,$PATH)
	if test "x$RUBYGEM" = xno; then
		if test "x$have_rubygem" != xauto; then
			AC_MSG_ERROR([No rubygem executable found])
		fi
		have_rubygem=no
		why_have_rubygem="(no rubygem executable found)"
	fi
fi
AC_SUBST(RUBYGEM)
AM_CONDITIONAL(HAVE_RUBYGEM, test x"$have_rubygem" != xno -a x"$have_rubygem_dir" != xno)

AC_PROG_YACC
case "$YACC" in
	bison*)
		# Ubuntu still comes with an ancient bison that uses defines
		# without checking if they are defined.  This triggers a warning
		# from gcc with -Wundef.  If we have a bison < 2.4.3, then
		# disable the warning.
		BISON_VER=`$YACC --version | head -n1 | sed -e 's/^.* //'`
		if test MONETDB_VERSION_TO_NUMBER(echo $BISON_VER) -lt MONETDB_VERSION_TO_NUMBER(echo 2.4.3); then
			X_CFLAGS="`echo ${X_CFLAGS} | sed -e 's/-Wundef//g'`"
		fi
	;;
	*)
		# in embedded mode, we ship the bison-generated files
		if test "x$enable_embedded" = xno; then
			if test "x$enable_sql" = xyes; then
				AC_MSG_ERROR([MonetDB/SQL requires bison])
			fi
			enable_sql=no
			if test "x$disable_sql" = x; then
				disable_sql="(MonetDB/SQL requires bison)"
			fi
		else
			AC_MSG_WARN([ignoring missing bison in embedded configuration])
		fi
	;;
esac

INSTALL_BACKUP=""
AC_MSG_CHECKING([$INSTALL --backup option])
[ if test "$INSTALL"; then
	inst=`echo $INSTALL | sed 's/ .*//'`
	if test ! "`file $inst | grep 'shell script' 2>/dev/null`" ; then
	    echo "" > c 2>/dev/null
	    $INSTALL --backup=nil c d 1>/dev/null 2>/dev/null
	    if test $? -eq 0; then
	        INSTALL_BACKUP="--backup=nil"
	    fi
	    $INSTALL -C --backup=nil c e 1>/dev/null 2>/dev/null
	    if test $? -eq 0; then
	        INSTALL_BACKUP="-C --backup=nil"
	    fi
	fi
	rm -f c d e 2>/dev/null
fi ]
AC_MSG_RESULT($INSTALL_BACKUP)
AC_SUBST(INSTALL_BACKUP)

SOPREF=lib
case "$host_os" in
mac*)
	dnl Mac OS 9 stuff
	DIRSEP=':'
	QDIRSEP=':'
	AC_ERROR([mac not supported])
	;;
*mingw*)
	DIRSEP='\'
	QDIRSEP='\\'
	PATHSEP=';'
	SOEXT='-0.dll'
	;;
*cygwin*)
	DIRSEP='/'
	QDIRSEP='/'
	PATHSEP=':'
	SOEXT='-0.dll'
	SOPREF=cyg
	;;
*darwin*)
	DIRSEP='/'
	QDIRSEP='/'
	PATHSEP=':'
	SOEXT='.dylib'
	;;
*)
	DIRSEP='/'
	QDIRSEP='/'
	PATHSEP=':'
	SOEXT='.so'
	;;
esac
AC_SUBST(DIRSEP)
AC_SUBST(QDIRSEP)
AC_SUBST(PATHSEP)
AC_SUBST(SOEXT)
AC_DEFINE_UNQUOTED([DIR_SEP], '$QDIRSEP', [Directory separator])
AC_DEFINE_UNQUOTED([DIR_SEP_STR], "$QDIRSEP", [Directory separator])
AC_DEFINE_UNQUOTED([PATH_SEP], '$PATHSEP', [Path separator])
AC_DEFINE_UNQUOTED([PATH_SEP_STR], "$PATHSEP", [Path separator])
AC_DEFINE_UNQUOTED([SO_PREFIX], "$SOPREF", [Shared Object prefix])
AC_DEFINE_UNQUOTED([SO_EXT], "$SOEXT", [Shared Object extension])

case "$host_os" in
    cygwin*)
	;;
    *)
	CYGPATH_W=echo
	CYGPATH_WP=echo
	AC_SUBST(CYGPATH_W)
	AC_SUBST(CYGPATH_WP)
	;;
esac

AC_ARG_WITH(ant,
	AS_HELP_STRING([--with-ant=FILE], [ant is installed as FILE]),
	ANT="$withval",
	ANT=ant)
case "$ANT" in
yes|auto)
	ANT=ant
	;;
esac
case "$ANT" in
no)	;;
/*)
	AC_MSG_CHECKING(whether $ANT exists and is executable)
	if test -x "$ANT"; then
		AC_MSG_RESULT(yes)
	else
		AC_MSG_RESULT(no)
		ANT=no
	fi
	;;
*)
	AC_PATH_PROG(ANT,$ANT,no,$PATH)
	;;
esac
AC_SUBST(ANT)

dnl  default javac flags
JAVACFLAGS="$JAVACFLAGS -g:none -O"
AC_SUBST(JAVACFLAGS)

JAVA_VERSION=""
JAVA="java"
JAVAC="javac"
JAR="jar"
JAVADOC="javadoc"
org_have_java=auto
AC_ARG_WITH(java,
	AS_HELP_STRING([--with-java=DIR],
		[java, javac, jar and javadoc are installed in DIR/bin]),
	have_java="$withval",
	have_java=$org_have_java)
JPATH=$PATH
case $have_java in
yes|no|auto)
	;;
*)
	JPATH="$withval/bin:$JPATH"
	;;
esac
if test "x$have_java" != xno; then
	AC_PATH_PROG(JAVA,java,,$JPATH)
	if test "x$JAVA" != "x"; then
		JAVA_VERSION=[`"$JAVA" -version 2>&1 | grep '[0-9]\.[0-9]' | head -n1 | sed -e 's|^[^0-9]*||' -e 's|[^0-9]*$||'`]
	fi

	AC_PATH_PROG(JAVAC,javac,,$JPATH)
	AC_PATH_PROG(JAR,jar,,$JPATH)
	AC_PATH_PROG(JAVADOC,javadoc,,$JPATH)
	AC_PATH_PROG(JAVAH,javah,,$JPATH)
	if test "x$have_java" = xyes; then
		JAVA_HOME="`echo $JAVAC | sed 's:/bin/javac$::'`"
	fi
	if test "x$JAVAC" = "x"; then
		if test "x$have_java" = xyes; then
			AC_MSG_ERROR([No javac found])
		fi
		have_java=no
		why_have_java="(no javac found)"
	elif test "x$JAR" = "x"; then
		if test "x$have_java" = xyes; then
			AC_MSG_ERROR([No jar found])
		fi
		have_java=no
		why_have_java="(no jar found)"
	elif test "x$JAVAC" = "x"; then
		if test "x$enable_embedded_java" = xyes; then
			AC_MSG_ERROR([No javah found])
		fi
		have_java=no
		why_have_java="(no javah found)"
	else
		have_java=yes
		javah_CFLAGS="-I$JAVA_HOME/include -I`ls -d $JAVA_HOME/include/*/`"
	fi

	if test "x$have_java" != xyes; then
		JAVA_VERSION=""
		JAVA=""
		JAVAC=""
		JAR=""
		JAVADOC=""
		CLASSPATH=""
		JAVA_HOME=""
	fi
	if test x"$ANT" = xno; then
		have_java="no"
		why_have_java="(no ant found)"
	fi
fi
AC_SUBST(JAVA_VERSION)
AC_SUBST(JAVA)
AC_SUBST(JAVAC)
AC_SUBST(JAR)
AC_SUBST(JAVADOC)
AC_SUBST(JAVAH)
AC_SUBST(CLASSPATH)
AC_SUBST(JAVA_HOME)
AC_SUBST(javah_CFLAGS)

org_have_java_jdbc=no
have_java_jdbc=$org_have_java_jdbc
case $have_java-$enable_jdbc in
*-no)
	;;
no-yes)
	AC_MSG_ERROR([MonetDB JDBC requires ant and Java])
	;;
no-*)
	enable_jdbc=no
	if test x$ANT = xno ; then
		disable_jdbc="(ant is required to build MonetDB JDBC)"
	else
		disable_jdbc="(Java is required to build MonetDB JDBC)"
	fi
	;;
*)
	if test MONETDB_VERSION_TO_NUMBER(echo $JAVA_VERSION) -ge MONETDB_VERSION_TO_NUMBER(echo "1.7") ; then
		have_java_jdbc=yes
	else
		if test "x$enable_jdbc" = xyes; then
			AC_MSG_ERROR([MonetDB JDBC requires ant and Java 7 or higher])
		else
			enable_jdbc=no
			disable_jdbc="(MonetDB JDBC currently requires Java 7 or higher to build)"
		fi
	fi
	;;
esac
AM_CONDITIONAL(HAVE_JAVAJDBC,test x$have_java_jdbc != xno)

org_have_java_control=no
have_java_control=$org_have_java_control
case $have_java-$enable_control in
*-no)
	;;
no-yes)
	AC_MSG_ERROR([Merovingian control requires ant and Java])
	;;
no-*)
	enable_control=no
	if test x$ANT = xno ; then
		disable_control="(ant is required to build merovingian Java control library)"
	else
		disable_control="(Java is required to build merovingian Java control library)"
	fi
	;;
*)
	req_java_ver_min=1.7 # >= $req_java_ver_min required
	if test MONETDB_VERSION_TO_NUMBER(echo $JAVA_VERSION) -ge MONETDB_VERSION_TO_NUMBER(echo "$req_java_ver_min"); then
		have_java_control=yes
	else
		if test "x$enable_control" = xyes; then
			AC_MSG_ERROR([Merovingian control requires ant and Java >= $req_java_ver_min.])
		else
			enable_control=no
			disable_control="(merovingian Java control library requires Java >= $req_java_ver_min)"
		fi
	fi
	;;
esac
AM_CONDITIONAL(HAVE_JAVAMEROCONTROL,test x$have_java_control != xno)

if test x$have_java_jdbc = xno -a x$have_java_control = xno; then
	# no point doing anything with Java if all Java packages are disabled
	have_java=no
	if test "x$why_have_java" = x ; then
		why_have_java="(have_java_jdbc = no && have_java_control = no)"
	fi
fi
AM_CONDITIONAL(HAVE_JAVA,test x$have_java != xno)

dnl     checks for libraries
dnl check for bz2 (de)compression library
org_have_bz2=auto
have_bz2=$org_have_bz2
BZ_CFLAGS=""
BZ_LIBS=""
AC_ARG_WITH(bz2,
	AS_HELP_STRING([--with-bz2=DIR],
		[bz2 library is installed in DIR]),
	have_bz2="$withval")

case "$have_bz2" in
	yes|no|auto) ;;
	*)
		BZ_CFLAGS="-I$withval/include"
		BZ_LIBS="-L$withval/lib"
		;;
esac

AC_MSG_CHECKING(for bzip2) 
if test "x$have_bz2" != xno; then
	save_CPPFLAGS="$CPPFLAGS"
	CPPFLAGS="$CPPFLAGS $BZ_CFLAGS"
	save_LIBS="$LIBS"
	LIBS="$LIBS $BZ_LIBS -lbz2"
	AC_LINK_IFELSE([AC_LANG_PROGRAM([[#include <stdio.h>
#include <bzlib.h>]], [[(void)BZ2_bzopen("","");]])],
		BZ_LIBS="$BZ_LIBS -lbz2",
		[ if test "x$have_bz2" != xauto; then
			AC_MSG_ERROR([bz2 library not found])
		  fi
		  have_bz2=no
		  why_have_bz2="(bz2 library not found)" ])
	LIBS="$save_LIBS"
	CPPFLAGS="$save_CPPFLAGS"
fi

if test "x$have_bz2" != xno; then
	AC_DEFINE(HAVE_LIBBZ2, 1, [Define if you have the bz2 library])
	AC_MSG_RESULT([yes: $BZ_LIBS])
else
	BZ_CFLAGS=""
	BZ_LIBS=""
	AC_MSG_RESULT([no])
fi

AC_SUBST(BZ_CFLAGS)
AC_SUBST(BZ_LIBS)
AM_CONDITIONAL(HAVE_LIBBZ2,test x$have_bz2 != xno)

DL_LIBS=""
AC_CHECK_LIB(dl, dlopen, [ DL_LIBS="-ldl" ] )
AC_SUBST(DL_LIBS)

MATH_LIBS=""
AC_CHECK_LIB(m, sqrt, [ MATH_LIBS="-lm" ] )
AC_SUBST(MATH_LIBS)

MALLOC_LIBS=""
AC_CHECK_LIB(umem, malloc, [ MALLOC_LIBS="-lumem" ],
	AC_CHECK_LIB(mtmalloc, malloc, [ MALLOC_LIBS="-lmtmalloc" ],
		AC_CHECK_LIB(malloc, malloc, [ MALLOC_LIBS="-lmalloc" ] )))
AC_SUBST(MALLOC_LIBS)

KVM_LIBS=""
AC_CHECK_LIB(kvm, kvm_open, [ KVM_LIBS="-lkvm" ] )
AC_SUBST(KVM_LIBS)

save_LIBS="$LIBS"
LIBS="$LIBS $MALLOC_LIBS"
AC_CHECK_FUNCS(mallopt)
AC_CHECK_FUNC(mallinfo, AC_TRY_COMPILE([$ac_includes_default
#include <malloc.h>], [struct mallinfo m;int x[[1+sizeof(m.usmblks)-sizeof(void *)]]], AC_DEFINE(HAVE_USEFUL_MALLINFO, 1, [Define if you have mallinfo])))
LIBS="$save_LIBS"

dnl libpthread
org_have_pthread=auto
have_pthread=$org_have_pthread
PTHREAD_LIBS=""
PTHREAD_INCS=""
PTHREAD_EXTRA=""
AC_ARG_WITH(pthread,
	AS_HELP_STRING([--with-pthread=DIR],
		[pthread library is installed in DIR]), 
	have_pthread="$withval")

case "$have_pthread" in
yes|no|auto)
	;;
*)
	PTHREAD_LIBS="-L$withval/lib"
	PTHREAD_INCS="-I$withval/include"
	;;
esac

if test "x$have_pthread" != xno; then

	save_CPPFLAGS="$CPPFLAGS"
	case $host_os in
		*mingw*)
			PTHREAD_EXTRA="-D_DDL"
			CPPFLAGS="$CPPFLAGS $PTHREAD_INCS/pthread $PTHREAD_EXTRA"
			AC_CHECK_HEADER(pthread.h,[AC_DEFINE(HAVE_PTHREAD_H, 1,
								[Define if you have the pthread.h])
					AC_CHECK_HEADERS(pthread.h semaphore.h sched.h) 
					PTHREAD_INCS="$PTHREAD_INCS/pthread"]) 
			;;
		*)
			CPPFLAGS="$CPPFLAGS $PTHREAD_INCS $PTHREAD_EXTRA"
			AC_CHECK_HEADERS(pthread.h semaphore.h sched.h) 
			;;
	esac
	CPPFLAGS="$save_CPPFLAGS"

	save_LIBS="$LIBS"
	save_CPPFLAGS="$CPPFLAGS"
	case $GCC-$have_pthread-$CC_ver in
		yes-auto-clang-5.*|yes-yes-clang-5.*|yes-auto-clang-6.*|yes-yes-clang-6.*|yes-auto-clang-7.*|yes-yes-clang-7.*)
			# clang 5.*/6.*/7.* (Xcode 6.0) does not
			# seem to have / require -pthread as compiler
			# option; on Mac OS X Yosamite, "Apple LLVM 
			# version 6.0 (clang-600.0.51) (based on LLVM 3.5svn)"
			# complains about "error: argument unused during
			# compilation: '-pthread'".
			# However, disabling -pthread completely might be
			# too redical/harsh; see also
			# https://www.monetdb.org/pipermail/developers-list/2014-March/004264.html
			# a better alternative might be required but is
			# still pending ...
		;;
		yes-auto-*|yes-yes-*)
			# use GCC's knowledge about the target platform, sets flags
			# for both the preprocessor as well as the linker
			PTHREAD_INCS="-pthread"
			PTHREAD_LIBS="-pthread"
			CPPFLAGS="$CPPFLAGS $PTHREAD_INCS"
			LIBS="$LIBS $PTHREAD_LIBS"
		;;
		*)
			# ok, do old-fashioned stuff
			CPPFLAGS="$CPPFLAGS $PTHREAD_INCS" # in case user did --with-pthreads
			LIBS="$LIBS $PTHREAD_LIBS"
			pthread_found=yes
			AC_SEARCH_LIBS([sem_init], [pthreadGC2 pthreadGC1 pthreadGC pthread],
				[test "$ac_cv_search_sem_init" = "none required" || LIBS="$LIBS $ac_cv_search_sem_init"],
				[pthread_found=no])
			if test x"$pthread_found" = xno ; then
				pthread_found=yes
				dnl sun
				AC_SEARCH_LIBS([sem_post], [pthread],
					[LIBS="$LIBS -lpthread -lposix4"],
					[pthread_found=no],
					"-lposix4")
			fi
			if test x"$pthread_found" = xno ; then
				pthread_found=yes
				dnl hp-ux
				AC_SEARCH_LIBS([sem_post], [pthread],
					[LIBS="$LIBS -lpthread -lrt"],
					[pthread_found=no],
					"-lrt")
			fi
			if test x"$pthread_found" = xno ; then
				if test "x$have_pthread" != xauto ; then
					AC_MSG_ERROR([pthread library not found])
				fi
				have_pthread=no
				why_have_pthread="(pthread library not found)"
			fi
			PTHREAD_LIBS="$LIBS"
		;;
	esac

	AC_SEARCH_LIBS(pthread_kill, , 
		AC_DEFINE(HAVE_PTHREAD_KILL, 1,
			[Define if you have the pthread_kill function]))
	AC_SEARCH_LIBS(pthread_sigmask, , 
		AC_DEFINE(HAVE_PTHREAD_SIGMASK, 1,
			[Define if you have the pthread_sigmask function]))
	AC_SEARCH_LIBS(pthread_kill_other_threads_np, , 
		AC_DEFINE(HAVE_PTHREAD_KILL_OTHER_THREADS_NP, 1,
			[Define if you have the pthread_kill_other_threads_np function]))
	AC_SEARCH_LIBS(pthread_setschedprio, , 
		AC_DEFINE(HAVE_PTHREAD_SETSCHEDPRIO, 1,
			[Define if you have the pthread_setschedprio function]))
	dnl this function very ugly is overloaded with semaphore stuff
	dnl so we DO need to check for it, for platforms which have it
	dnl in a separate lib, like Solaris
	AC_SEARCH_LIBS(sem_wait, rt)

	LIBS="$save_LIBS"
	CPPFLAGS="$save_CPPFLAGS"

fi
AC_MSG_CHECKING([whether we have pthread support])
if test "x$have_pthread" != xno; then
	AC_DEFINE(HAVE_LIBPTHREAD, 1, [Define if you have the pthread library])
	PTHREAD_INCS="$PTHREAD_INCS $PTHREAD_EXTRA"
	dnl CPPFLAGS="$CPPFLAGS $PTHREAD_INCS"
	AC_MSG_RESULT([yes: $PTHREAD_INCS $PTHREAD_LIBS])
else
	PTHREAD_LIBS=""
	PTHREAD_INCS=""
	AC_MSG_RESULT([no])
	AC_MSG_ERROR("MonetDB requires libpthread (try --with-pthread)")
fi
AC_SUBST(PTHREAD_LIBS)
AC_SUBST(PTHREAD_INCS)

dnl libreadline
org_have_readline=auto
have_readline=$org_have_readline
READLINE_LIBS=""
READLINE_INCS=""
AC_ARG_WITH(readline,
	AS_HELP_STRING([--with-readline=DIR],
		[readline library is installed in DIR]), 
	have_readline="$withval")

case "$have_readline" in
	yes|no|auto) ;;
	*)
		READLINE_LIBS="-L$have_readline/lib"
		READLINE_INCS="-I$have_readline/include"
		;;
esac

save_LIBS="$LIBS"
LIBS="$LIBS $READLINE_LIBS"
save_CPPFLAGS="$CPPFLAGS"
CPPFLAGS="$CPPFLAGS $READLINE_INCS"
if test "x$have_readline" != xno; then
	dnl use different functions in the cascade of AC_CHECK_LIB
	dnl calls since configure may cache the results
	AC_CHECK_HEADER(readline/readline.h,
		AC_CHECK_LIB(readline, readline,
			READLINE_LIBS="$READLINE_LIBS -lreadline",
			[ AC_CHECK_LIB(readline, rl_history_search_forward,
				READLINE_LIBS="$READLINE_LIBS -lreadline -ltermcap",
				[ AC_CHECK_LIB(readline, rl_reverse_search_history,
					READLINE_LIBS="$READLINE_LIBS -lreadline -lncurses",
					[ if test "x$have_readline" = xyes; then
						AC_MSG_ERROR([readline library not found])
					  fi
					  have_readline=no
					  why_have_readline="(readline library not found)" ],
					-lncurses)],
				-ltermcap)],
			),
		[ if test "x$have_readline" = xyes; then
			AC_MSG_ERROR([readline header file not found])
		  fi
		  have_readline=no
		  why_have_readline="(readline header file not found)" ])
fi

if test "x$have_readline" != xno; then
	dnl provide an ACTION-IF-FOUND, or else all subsequent checks
	dnl that involve linking will fail!
	AC_CHECK_LIB(readline, rl_completion_matches,
		[AC_MSG_CHECKING([whether rl_completion_func_t exists])
		 AC_TRY_COMPILE([$ac_includes_default
#include <readline/readline.h>],[
	rl_completion_func_t *func = NULL;],
			[AC_MSG_RESULT([yes])],
			[ if test "x$have_readline" != xauto; then
				AC_MSG_ERROR([readline/readline.h does not contain rl_completion_func_t, is it GNU readline?])
			  else
				AC_MSG_RESULT([no])
			  fi
			  have_readline=no
			  why_have_readline="(readline/readline.h does not contain rl_completion_func_t, is it GNU readline?)" ])],
		[ if test "x$have_readline" != xauto; then
			AC_MSG_ERROR([readline library does not contain rl_completion_matches])
		  fi
		  have_readline=no
		  why_have_readline="(readline library does not contain rl_completion_matches)" ],
		  $READLINE_LIBS)
fi
CPPFLAGS="$save_CPPFLAGS"
LIBS="$save_LIBS"

if test "x$have_readline" != xno; then
	AC_DEFINE(HAVE_LIBREADLINE, 1,
		[Define if you have the readline library])
else
	READLINE_LIBS=""
	READLINE_INCS=""
fi
AC_SUBST(READLINE_LIBS)
AC_SUBST(READLINE_INCS)

m4_ifndef([AM_ICONV],
  [m4_fatal([Could not locate the iconv autoconf
	macros. These are usually located in /usr/share/aclocal/iconv.m4 and
	provided by the gettext package.  If your macros are in a different
	location, try setting the environment variable
	M4DIRS="-I/other/macro/dir" before running ./bootstrap or autoreconf
	again.])])

AM_ICONV

dnl UUID: remember that most UNIX systems have uuid_* functions in their
dnl       libc, not as separate library, such as from util-linux.  We
dnl       can't just use pkg-config check because of that.
save_LIBS="$LIBS"
LIBS=
AC_SEARCH_LIBS([uuid_generate], [uuid], [AC_DEFINE([HAVE_UUID], 1, [uuid])])
UUID_LIBS="$LIBS"
LIBS="$save_LIBS"
AC_SUBST(UUID_LIBS)

dnl OpenSSL library
dnl required for MonetDB5 (and SQL), optional otherwise
PKG_CHECK_MODULES([openssl], [openssl],
		[have_openssl=yes],
		[have_openssl=no; why_have_openssl="(OpenSSL library not found)"])
# in embedded mode, we do not need OpenSSL
if test "x$enable_embedded" = xno; then
	case "$enable_monetdb5-$have_openssl" in
	yes-no)
		AC_MSG_ERROR([OpenSSL library not found but required for MonetDB5])
		;;
	auto-no)
		enable_monetdb5=no
		if test "x$disable_monetdb5" = x; then
			disable_monetdb5="(OpenSSL library not found but required for MonetDB5)"
		fi
		;;
	*-yes)
		save_LIBS="$LIBS"
		LIBS="$LIBS $openssl_LIBS"
		AC_CHECK_FUNCS([MD5 RIPEMD160 SHA1 SHA224 SHA256 SHA384 SHA512])
		LIBS="$save_LIBS"
		if eval test \"x\$ac_cv_func_$MONETDB5_PASSWDHASH\" != x"yes"; then
			case "$enable_monetdb5" in
			yes)
				AC_MSG_ERROR([OpenSSL library found but checksum algorithm required for MonetDB5 not found])
				;;
			auto)
				enable_monetdb5=no
				if test "x$disable_monetdb5" = x; then
					disable_monetdb5="(OpenSSL library found but checksum algorithm required for MonetDB5 not found)"
				fi
				;;
			*)
				AC_MSG_WARN([OpenSSL library found but required checksum algorithm not found, so disabling])
				;;
			esac
			have_openssl=no
			why_have_openssl="(OpenSSL library found but required checksum algorithm not found)"
		fi
		;;
	esac
	if test x"$have_openssl" = x"yes"; then
		AC_DEFINE(HAVE_OPENSSL, 1, [Define if you have the OpenSSL library])
	fi
else
	AC_MSG_WARN([Not requiring OpenSSL in embedded configuration])
fi

dnl PCRE library
dnl required for MonetDB5 (and SQL), optional otherwise
req_pcre_ver='4.5'
PKG_CHECK_MODULES([pcre], [libpcre >= $req_pcre_ver],
	[have_pcre=yes], [have_pcre=no; why_have_pcre="(libpcre >= $req_pcre_ver not found)"])
if test "x$have_pcre" = xyes; then
	AC_MSG_CHECKING(whether pcre comes with UTF-8 support)
	save_LIBS="$LIBS"
	LIBS="$LIBS $pcre_LIBS"
	save_CFLAGS="$CFLAGS"
	CFLAGS="$CFLAGS $pcre_CFLAGS"
	AC_RUN_IFELSE([AC_LANG_PROGRAM(
		[[#include <pcre.h>]],
		[[int rc; pcre_config(PCRE_CONFIG_UTF8, &rc); exit(!rc);]])],
		AC_MSG_RESULT([yes]),
		have_pcre=no; why_have_pcre="(libpcre found but no UTF-8 support)"; AC_MSG_RESULT([no]),
		AC_MSG_RESULT([assuming yes]))
	LIBS="$save_LIBS"
	CFLAGS="$save_CFLAGS"
fi
if test "x$have_pcre" = xyes; then
	AC_DEFINE(HAVE_LIBPCRE, 1, [Define if you have the pcre library])
fi
AM_CONDITIONAL(HAVE_PCRE, test x"$have_pcre" != xno)
case "$enable_monetdb5-$have_pcre" in
yes-no)
	AC_MSG_ERROR([PCRE library not found but required for MonetDB5])
	;;
auto-no)
	enable_monetdb5=no
	if test "x$disable_monetdb5" = x; then
		disable_monetdb5="(PCRE library not found but required for MonetDB5)"
	fi
	;;
esac


PKG_CHECK_MODULES([libxml2], [libxml-2.0], [have_libxml2="yes"], [have_libxml2="no"; why_have_libxml2="(libxml2 not found)"])
# in embedded mode, we do not want this libxml2 dependency
if test "x$enable_embedded" = xno; then
	case "$enable_monetdb5-$have_libxml2" in
	yes-no)
		AC_MSG_ERROR([libxml2 library not found but required for MonetDB5])
		;;
	auto-no)
		enable_monetdb5=no
		if test "x$disable_monetdb5" = x; then
			disable_monetdb5="(libxml2 library not found but required for MonetDB5)"
		fi
		;;
	esac
else
	AC_MSG_WARN([Not requiring libxml2 in embedded configuration])
fi

PKG_CHECK_MODULES([curl], [libcurl], [have_curl="yes"], [have_curl="no"; why_have_curl="(libcurl not found)"])
if test x"$have_curl" = x"yes" ; then
	AC_DEFINE(HAVE_CURL, 1, [Define if you have the cURL library])
	AC_SUBST(PKG_CURL, libcurl)
fi
AM_CONDITIONAL(HAVE_CURL, test x"$have_curl" != xno)

PKG_CHECK_MODULES([zlib], [zlib], [have_zlib="yes"], [have_zlib="no"; why_have_zlib="(zlib not found)"])
if test x"$have_zlib" = x"no" ; then
	# Solaris doesn't provide zlib.pc, but zlib may well be present
	AC_CHECK_LIB(z, gzopen, [ have_zlib=yes zlib_LIBS="-lz" zlib_CFLAGS= ])
elif test x"$have_zlib" = x"yes" ; then
	AC_SUBST(PKG_ZLIB, zlib)
fi
if test x"$have_zlib" = x"yes" ; then
	AC_DEFINE(HAVE_LIBZ, 1, [Define if you have the z library])
fi
AM_CONDITIONAL(HAVE_LIBZ, test x"$have_zlib" != xno)

PKG_CHECK_MODULES([liblzma], [liblzma], [have_liblzma="yes"], [have_liblzma="no"; why_have_liblzma="(liblzma not found, install xz-libs and xz-devel)"])
if test x"$have_liblzma" = x"yes" ; then
	AC_SUBST(PKG_LIBLZMA, liblzma)
fi
if test x"$have_liblzma" = x"yes" ; then
	AC_DEFINE(HAVE_LIBLZMA, 1, [Define if you have the lzma library])
fi
AM_CONDITIONAL(HAVE_LIBLZMA, test x"$have_liblzma" != xno)

org_have_valgrind=no
have_valgrind=$org_have_valgrind
AC_ARG_WITH(valgrind,
	AS_HELP_STRING([--with-valgrind],
		[include valgrind support (default=no)]),
	have_valgrind=$withval)
if test "x$have_valgrind" != xno; then
	PKG_CHECK_MODULES([valgrind], [valgrind],
		[AC_DEFINE(HAVE_VALGRIND, 1, [Define if you have valgrind installed and want to use it])],
		[if test "x$have_valgrind" = xyes; then AC_MSG_ERROR([no valgrind support found]); fi])
fi

# check for sphinxclient
org_have_sphinxclient="auto"
have_sphinxclient=$org_have_sphinxclient
AC_ARG_WITH(sphinxclient,
    AS_HELP_STRING([--with-sphinxclient=DIR],[sphinxclient library is installed in DIR]),
    [have_sphinxclient="$withval"])
if test "x$have_sphinxclient" != xno; then
	case "$have_sphinxclient" in
	auto|yes)
	    ;;
	*)
	    SPHINXCLIENT_CFLAGS="-I$have_sphinxclient/include"
	    SPHINXCLIENT_LIBS="-L$have_sphinxclient/lib"
	    ;;
	esac

	save_CPPFLAGS="$CPPFLAGS"
	save_LDFLAGS="$LDFLAGS"
	CPPFLAGS="$CPPFLAGS $SPHINXCLIENT_CFLAGS"
	LDFLAGS="$LDFLAGS $SPHINXCLIENT_LIBS"
	AC_CHECK_HEADER(sphinxclient.h,
		AC_CHECK_LIB(sphinxclient, sphinx_create,
			AC_DEFINE(HAVE_SPHINXCLIENT, 1, [Define if you have the sphinxclient library])
			have_sphinxclient=yes
			SPHINXCLIENT_LIBS="$SPHINXCLIENT_LIBS -lsphinxclient",
			[ if test "x$have_sphinxclient" != xauto; then AC_MSG_ERROR([-lsphinxclient library not found]); fi
			  have_sphinxclient=no; why_have_sphinxclient="(sphinxclient library not found)" ]),
		[ if test "x$have_sphinxclient" != xauto; then AC_MSG_ERROR([sphinxclient.h header not found]); fi
		  have_sphinxclient=no; why_have_sphinxclient="(sphinxclient.h header not found)" ])
	LDFLAGS="$save_LDFLAGS"
	CPPFLAGS="$save_CPPFLAGS"
fi
AC_SUBST(SPHINXCLIENT_CFLAGS, $SPHINXCLIENT_CFLAGS)
AC_SUBST(SPHINXCLIENT_LIBS, $SPHINXCLIENT_LIBS)
AM_CONDITIONAL(HAVE_SPHINXCLIENT, test x"$have_sphinxclient" != xno)

have_libr=no
if test "x$enable_rintegration" != xno; then
	case "$enable_rintegration" in
	yes|auto)
		XPATH="$PATH"
		;;
	/*)
		XPATH="$enable_rintegration"
		enable_rintegration=yes
		;;
	*)
		AC_MSG_ERROR([--enable-rintegration value must be yes|no|auto|absolute path of R cmd])
		;;
	esac
   	AC_PATH_PROG(RCMD,R,,$XPATH)
   	if test "x$RCMD" = x; then
      		if test "x$enable_rintegration" = xyes; then
			AC_MSG_ERROR([libR library required for R integration support])
		else
			have_libr="no"
		 	why_have_libr="(libR library not found)"
			enable_rintegration=no
			disable_rintegration="(libR library not found)"
		fi
	elif RHOME=`$RCMD RHOME` && libr_CFLAGS=`$RCMD CMD config --cppflags` && libr_LIBS=`$RCMD CMD config --ldflags`; then
		have_libr=yes
		AC_DEFINE(HAVE_LIBR, 1, [Define if you have libR installed])
		AC_SUBST(libr_CFLAGS, $libr_CFLAGS)
		AC_SUBST(libr_LIBS, $libr_LIBS)
		AC_SUBST(RHOME, $RHOME)
		AC_DEFINE_UNQUOTED(RHOME, "$RHOME", [The home of R])
	fi
fi
AM_CONDITIONAL(HAVE_LIBR, test x"$have_libr" != xno)


# ODBC, only used by ODBC driver
if test "x$enable_odbc" != xno; then
	have_unixodbc=auto
	ODBC_INCS=''
	ODBCINST_LIBS=''
	ODBC_LIBS=''
	AC_ARG_WITH(unixodbc,
		AS_HELP_STRING([--with-unixodbc=DIR],
			[unixODBC library is installed in DIR]),
		have_unixodbc="$withval")
	if test "x$have_unixodbc" != xno; then
		case "$have_unixodbc" in
		yes|auto)
			;;
		*)
			ODBC_INCS="-I$have_unixodbc/include"
			ODBCINST_LIBS="-L$have_unixodbc/lib"
			ODBC_LIBS="-L$have_unixodbc/lib"
			;;
		esac
		save_CPPFLAGS="$CPPFLAGS"
		CPPFLAGS="$CPPFLAGS $ODBC_INCS"
		AC_CHECK_HEADER(odbcinst.h,
			AC_DEFINE(HAVE_ODBCINST_H, 1, [Define to 1 if you have the <odbcinst.h> header file.]),
			[if test "x$have_unixodbc" != xauto; then AC_MSG_ERROR([odbcinst.h not found]); fi
			 have_unixodbc=no; why_have_unixodbc="(odbcinst.h not found)"])
		CPPFLAGS="$save_CPPFLAGS"
	fi
	if test "x$have_unixodbc" != xno; then
		save_LIBS="$LIBS"
		LIBS="$LIBS $ODBCINST_LIBS"
		AC_CHECK_LIB(odbcinst,
			SQLGetPrivateProfileString, :,
			[if test "x$have_unixodbc" != xauto; then AC_MSG_ERROR([-lodbcinst not found]); fi
			 have_unixodbc=no; why_have_unixodbc="(odbcinst library not found)"])
		LIBS="$save_LIBS"
	fi
	if test "x$have_unixodbc" != xno; then
		save_LIBS="$LIBS"
		LIBS="$LIBS $ODBC_LIBS"
		AC_CHECK_LIB(odbc,
			SQLGetDiagRec, :,
			[if test "x$have_unixodbc" != xauto; then AC_MSG_ERROR([-lodbc not found]); fi
			 have_unixodbc=no; why_have_unixodbc="(odbc library not found)"])
		LIBS="$save_LIBS"
	fi
	if test "x$have_unixodbc" != xno; then
		ODBCINST_LIBS="$ODBCINST_LIBS -lodbcinst"
		ODBC_LIBS="$ODBC_LIBS -lodbc"
		AC_DEFINE(HAVE_SQLGETPRIVATEPROFILESTRING, 1,
			[Define if you have the SQLGetPrivateProfileString function])
	fi
	if test "x$have_unixodbc" != xno; then
		AC_MSG_CHECKING([checking whether SQLColAttribute uses SQLLEN * or SQLPOINTER])
		save_CPPFLAGS="$CPPFLAGS"
		CPPFLAGS="$CPPFLAGS $ODBC_INCS"
		AC_COMPILE_IFELSE([
			AC_LANG_PROGRAM([[
				#include <sql.h>
				SQLRETURN SQL_API
				SQLColAttribute(SQLHSTMT hStmt, SQLUSMALLINT nCol, SQLUSMALLINT nFieldIdentifier, SQLPOINTER pszValue, SQLSMALLINT nValueLengthMax, SQLSMALLINT *pnValueLength, SQLLEN *pnValue) {
					(void) hStmt;
					(void) nCol;
					(void) nFieldIdentifier;
					(void) pszValue;
					(void) nValueLengthMax;
					(void) pnValueLength;
					(void) pnValue;
					return SQL_SUCCESS;}]],
				[[SQLColAttribute(0,0,0,0,0,0,0);]])],
			[lenp_or_pointer_t='SQLLEN *'],
			[lenp_or_pointer_t=SQLPOINTER])
		CPPFLAGS="$save_CPPFLAGS"
		AC_MSG_RESULT([using "$lenp_or_pointer_t"])
		AC_DEFINE_UNQUOTED(LENP_OR_POINTER_T, $lenp_or_pointer_t,
			[Define as SQLLEN * or SQLPOINTER depending on the include file])
	fi
	AC_SUBST(ODBC_INCS)
	AC_SUBST(ODBCINST_LIBS)
	AC_SUBST(ODBC_LIBS)
	case "x${enable_odbc}x${have_unixodbc}" in
		xautoxno)
			enable_odbc=no
			disable_odbc="(unixODBC library required for ODBC driver)"
			;;
		xyesxno)
			AC_MSG_ERROR([unixODBC required for building ODBC driver])
			;;
	esac
else
	have_unixodbc=no
	why_have_unixodbc="(ODBC disabled)"
fi
AM_CONDITIONAL(HAVE_ODBC, test x$have_unixodbc != xno)

# samtools, only used by sql
org_have_samtools="auto"
have_samtools=$org_have_samtools
AC_ARG_WITH(samtools,
	AS_HELP_STRING([--with-samtools=DIR],
		[samtools (providing bam library) are installed in DIR]),
	[have_samtools="$withval"])
if test "x$have_samtools" != xno; then
	case "$have_samtools" in
	auto|yes)
		;;
	*)
		SAMTOOLS_CFLAGS="-I$have_samtools/include"
		SAMTOOLS_LIBS="-L$have_samtools/lib -lbam"
		;;
	esac

	save_CPPFLAGS="$CPPFLAGS"
	save_LDFLAGS="$LDFLAGS"
	CPPFLAGS="$CPPFLAGS $SAMTOOLS_CFLAGS"
	LDFLAGS="$LDFLAGS $SAMTOOLS_LIBS"

	AC_CHECK_HEADER(samtools/bam.h,
		[ why_have_samtools= ],
		[ why_have_samtools="samtools/bam.h header not found" ])
	if test -z "$why_have_samtools"; then
		AC_CHECK_HEADER(samtools/bgzf.h,
			[ why_have_samtools= ],
			[ why_have_samtools="samtools/bgzf.h header not found" ])
	fi
	if test -z "$why_have_samtools"; then
		AC_CHECK_LIB(bam, bam_header_read,
			AC_DEFINE(HAVE_SAMTOOLS, 1, [Define if you have the samtools (providing the bam library)]),
			[ why_have_samtools="bam library not found" ],
			[-lm -lpthread -lz])
	fi
	if test -n "$why_have_samtools"; then
		if test "x$have_samtools" != xauto; then
			AC_MSG_ERROR([$why_have_samtools])
		fi
		have_samtools=no
		why_have_samtools="($why_have_samtools)"
	fi
	LDFLAGS="$save_LDFLAGS"
	CPPFLAGS="$save_CPPFLAGS"
	if test "x$have_samtools" = "xyes" -o "x$have_samtools" = "xauto"; then
		SAMTOOLS_CFLAGS=
		SAMTOOLS_LIBS="-lbam"
		AC_CHECK_HEADERS([samtools/kstring.h])
	fi
fi
AC_SUBST(SAMTOOLS_CFLAGS, $SAMTOOLS_CFLAGS)
AC_SUBST(SAMTOOLS_LIBS, $SAMTOOLS_LIBS)
AM_CONDITIONAL(HAVE_SAMTOOLS, test x"$have_samtools" != xno)

# geos, only used in geom module
org_have_geos=auto
have_geos=$org_have_geos
GEOS_INCS=''
GEOS_LIBS=''
AC_ARG_WITH(geos,
	AS_HELP_STRING([--with-geos=DIR],
		[geos library is installed in DIR]),
	have_geos="$withval")
case "$enable_geom" in
yes|auto)
	GEOS_VERSION_REQUIRED_MIN=3.0.0
	GEOS_CONFIG=''
	if test "x$have_geos" != xno; then
		case "$have_geos" in
		yes|auto)
			XPATH="$PATH"
			;;
		*)
			XPATH="$have_geos/bin"
			have_geos=yes
			;;
		esac
		AC_PATH_PROG(GEOS_CONFIG,geos-config,,$XPATH)
		if test "x$GEOS_CONFIG" = x; then
			if test "x$have_geos" = "xyes" ; then
				AC_MSG_ERROR([geos-config not found in $XPATH])
			else
				have_geos=no
				why_have_geos="(geos-config not found)"
			fi
		fi
	fi
	if test "x$have_geos" != xno; then
		AC_MSG_CHECKING([for geos >= $GEOS_VERSION_REQUIRED_MIN])
		GEOS_VERSION="`$GEOS_CONFIG --version`"
		AC_MSG_RESULT(found $GEOS_VERSION)
		if test MONETDB_VERSION_TO_NUMBER(echo $GEOS_VERSION) -lt MONETDB_VERSION_TO_NUMBER(echo $GEOS_VERSION_REQUIRED_MIN); then
			if test "x$have_geos" = "xyes" ; then
				AC_MSG_ERROR([geos version $GEOS_VERSION is too old])
			else
				have_geos=no
				why_have_geos="(geos version $GEOS_VERSION is older than required version $GEOS_VERSION_REQUIRED_MIN)"
			fi
		fi
	fi
	if test "x$have_geos" != xno; then
		GEOS_INCS="`$GEOS_CONFIG --cflags`"
		if GEOS_LIBS="`$GEOS_CONFIG --clibs 2> /dev/null`"; then
			:
		else
			GEOS_LIBS="`$GEOS_CONFIG --libs | sed 's:-lgeos:-lgeos_c:'`"
		fi
	fi
	if test "x$have_geos" = xno; then
		if test "x$enable_geom" = xyes; then
			AC_MSG_ERROR([geos library required for geom module])
		fi
		# no geos, so don't compile geom
		enable_geom=no
		if test "x$disable_geom" = x; then
			disable_geom=${why_have_geos:-"(geos library required for geom module)"}
		fi
	fi
	;;
esac
AC_SUBST(GEOS_INCS)
AC_SUBST(GEOS_LIBS)

org_have_cfitsio=no
have_cfitsio=$org_have_cfitsio
if test "x$enable_fits" != xno; then
	PKG_CHECK_MODULES([cfitsio], [cfitsio],
		[have_cfitsio=yes; AC_DEFINE(HAVE_FITS, 1, [Define if the fits module is to be enabled])],
		[have_cfitsio=no; why_have_cfitsio="(cfitsio library not found)"
		 if test "x$enable_fits" = xyes; then AC_MSG_ERROR([cfitsio library required for FITS support]); fi;
		 enable_fits=no; disable_fits="(cfitsio library not found)"])
fi
AM_CONDITIONAL(HAVE_FITS, test x"$have_cfitsio" != xno)

org_have_netcdf=no
have_netcdf=$org_have_netcdf
if test "x$enable_netcdf" != xno; then
	req_netcdf='4.2'
	PKG_CHECK_MODULES([netcdf], [netcdf],
		[have_netcdf="yes"; AC_DEFINE(HAVE_NETCDF, 1, [Define if the netcdf module is to be enabled])],
		[have_netcdf="no"; why_have_netcdf="(netcdf library not found)"
		 if test "x$enable_netcdf" = xyes; then AC_MSG_ERROR([netcdf library required for NetCDF support]); fi
		 enable_netcdf=no; disable_netcdf="(netcdf library not found)"])
fi
AM_CONDITIONAL(HAVE_NETCDF, test x"$have_netcdf" != xno)

# liblas, only used in lidar module
org_have_liblas=auto
have_liblas=$org_have_liblas
LIBLAS_INCS=''
LIBLAS_LIBS=''
AC_ARG_WITH(liblas,
	AS_HELP_STRING([--with-liblas=DIR],
		[liblas library is installed in DIR]),
	have_liblas="$withval")
case "$enable_lidar" in
yes|auto)
	# liblas >= 1.8.0 required
	LIBLAS_VERSION_REQUIRED_MIN=1.8.0
	LIBLAS_CONFIG=''
	# locate liblas-config
	if test "x$have_liblas" != xno; then
		case "$have_liblas" in
		yes|auto)
			XPATH="$PATH"
			;;
		*)
			XPATH="$have_liblas/bin"
			have_liblas=yes
			;;
		esac
		AC_PATH_PROG(LIBLAS_CONFIG,liblas-config,,$XPATH)
		if test "x$LIBLAS_CONFIG" = x; then
			if test "x$have_liblas" = "xyes" ; then
				AC_MSG_ERROR([liblas-config not found in $XPATH])
			else
				have_liblas=no
				why_have_liblas="(liblas-config not found)"
			fi
		fi
	fi
	# check the version if liblas
	if test "x$have_liblas" != xno; then
		AC_MSG_CHECKING([for liblas >= $LIBLAS_VERSION_REQUIRED_MIN])
		LIBLAS_VERSION="`$LIBLAS_CONFIG --version`"
		AC_MSG_RESULT(found $LIBLAS_VERSION)
		if test MONETDB_VERSION_TO_NUMBER(echo $LIBLAS_VERSION) -lt MONETDB_VERSION_TO_NUMBER(echo $LIBLAS_VERSION_REQUIRED_MIN); then
			if test "x$have_liblas" = "xyes" ; then
				AC_MSG_ERROR([liblas version $LIBLAS_VERSION is too old])
			else
				have_liblas=no
				why_have_liblas="(liblas version $LIBLAS_VERSION is older than required version $LIBLAS_VERSION_REQUIRED_MIN)"
			fi
		fi
	fi
	# read include dirs, libs and cflags
	if test "x$have_liblas" != xno; then
		LIBLAS_INCS="`$LIBLAS_CONFIG --includes`" 
		LIBLAS_LIBS="`$LIBLAS_CONFIG --libs`"
	fi
	# if lidar is enabled and liblas was not found abort
	if test "x$have_liblas" = xno; then
		if test "x$enable_lidar" = xyes; then
			AC_MSG_ERROR([liblas library required for lidar module])
		fi
		# no liblas, so don't compile lidar
		enable_lidar=no
		if test "x$disable_lidar" = x; then
			disable_lidar=${why_have_liblas:-"(liblas library required for lidar module)"}
		fi
	fi
	;;
no)
	enable_lidar=no
	have_liblas=no
	why_have_liblas="(lidar module is disabled)"
	;;
esac
AC_SUBST(LIBLAS_INCS)
AC_SUBST(LIBLAS_LIBS)

AC_MSG_CHECKING(['enable lidar: $enable_lidar'])
AM_CONDITIONAL(HAVE_LIDAR, test "x$enable_lidar" = xyes -o "x$enable_lidar" = xauto)

PKG_CHECK_MODULES([atomic_ops], [atomic_ops], [have_atomic_ops="yes"],
	[have_atomic_ops="no"; why_have_atomic_ops="(atomic_ops library not found)"])
if test x"$have_atomic_ops" = x"yes" ; then
	case $GCC-$CC in
	-*icc*)
		# Even with libatomic_ops available, compilation with
		# atomic_ops enabled fails with Intel's icc (version 11.1);
		# hence, we refrain from from using atomic_ops with icc.
		have_atomic_ops="no"
		why_have_atomic_ops="(atomic_ops do not compile with Intel's icc)"
		;;
	*)
		# On some systems, notably OpenIndiana, atomic_ops may
		# seem to be installed in that there is a pkg-config
		# file for it, but that file contains incorrect
		# information, and can not, in fact, be used.  The
		# bogus pkg-config file for atomic_ops is part of the
		# library/gc package.
		save_CFLAGS="$CFLAGS"
		CFLAGS="$CFLAGS $atomic_ops_CFLAGS"
		AC_CHECK_HEADERS([atomic_ops.h],[have_atomic_ops=yes],[have_atomic_ops=no why_have_atomic_ops="(atomic_ops was incorrectly installed (happens on at least Solaris/OpenIndiana))"])
		CFAGS="$save_CFLAGS"
		if test x"$have_atomic_ops" = x"yes" ; then
			AC_DEFINE(HAVE_LIBATOMIC_OPS, 1, [Define if you have the libatomic_ops library])
			CFLAGS="$CFLAGS $atomic_ops_CFLAGS"
			LIBS="$LIBS $atomic_ops_LIBS"
		fi
		;;
	esac
fi

dnl MicroHTTPD library
dnl optional
org_have_libmicrohttpd=auto
have_libmicrohttpd=$org_have_libmicrohttpd
if test "x$enable_microhttpd" != xno; then
	PKG_CHECK_MODULES([libmicrohttpd], [libmicrohttpd],
		[have_libmicrohttpd=yes],
		[have_libmicrohttpd=no
		 why_have_libmicrohttpd="(libmicrohttpd not found)"
		 if test "x$enable_microhttpd" = xyes; then
			AC_MSG_ERROR([libmicrohttpd not found])
		 fi
		 disable_microhttpd=$why_have_libmicrohttpd
		 enable_microhttpd=no])
fi
if test x$enable_microhttpd != xno; then
	AC_DEFINE(HAVE_MICROHTTPD, 1, [Define if the microhttpd server is to be enabled])
fi

dnl Check for gsl library for statistical functions
org_have_gsl=no
have_gsl=$org_have_gsl
if test "x$enable_gsl" != xno; then
	PKG_CHECK_MODULES([gsl], [gsl],
		[have_gsl=yes; AC_DEFINE(HAVE_GSL, 1, [Define if you have the gsl library])],
		[have_gsl=no; why_have_gsl="(gsl library not found)"
		 if test "x$enable_gsl" = xyes; then AC_MSG_ERROR([gsl library required for GSL support]); fi;
		 enable_gsl=no; disable_gsl="(gsl library not found)"])
fi
AM_CONDITIONAL(HAVE_GSL, test x"$have_gsl" != xno)

dnl     checks for header files
AC_HEADER_STDBOOL
AC_HEADER_STDC
AC_HEADER_TIME
AC_HEADER_DIRENT
# NOTE: these header files are in alphabetical order to ease maintenance
AC_CHECK_HEADERS([ \
	dlfcn.h \
	execinfo.h \
	fcntl.h \
	fenv.h \
	getopt.h \
	iconv.h \
	ieeefp.h \
	io.h \
	kvm.h \
	langinfo.h \
	libgen.h \
	libintl.h \
	limits.h \
	locale.h \
	mach-o/dyld.h \
	mach/mach_init.h \
	mach/task.h \
	malloc.h \
	netdb.h \
	netinet/in.h \
	procfs.h \
	pwd.h \
	regex.h \
	rlimit.h \
	signal.h \
	stddef.h \
	stdint.h \
	string.h \
	strings.h \
	stropts.h \
	sys/file.h \
	sys/ioctl.h \
	sys/mman.h \
	sys/param.h \
	sys/resource.h \
	sys/socket.h \
	sys/sysctl.h \
	sys/time.h \
	sys/times.h \
	sys/types.h \
	sys/uio.h \
	sys/un.h \
	sys/utime.h \
	sys/wait.h \
	termios.h \
	time.h \
	unistd.h \
	utime.h \
	uuid/uuid.h \
	winsock.h \
	xmmintrin.h \
	])

dnl on OpenBSD, sys/sysctl.h requires sys/param.h to be included beforehand
AC_CHECK_HEADERS([sys/sysctl.h], [], [],
[
  #ifdef HAVE_SYS_PARAM_H
  # include <sys/param.h>
  #endif
])


SOCKET_LIBS=""
org_have_setsockopt=no
have_setsockopt=$org_have_setsockopt
org_have_winsock2=no
have_winsock2=$org_have_winsock2

case "$host_os" in
	*mingw*)
		AC_CHECK_HEADERS([winsock2.h],[have_winsock2=yes],
			[have_winsock2=no; why_have_winsock2="(winsock2.h header not found)"])
		save_LIBS="$LIBS"
		LIBS="$LIBS -lws2_32"
		AC_MSG_CHECKING(for setsockopt in winsock2)
		AC_TRY_LINK([#ifdef HAVE_WINSOCK2_H
#include <winsock2.h>
#endif],[setsockopt(0,0,0,NULL,0);],[SOCKET_LIBS="-lws2_32"; have_setsockopt=yes;],[])
		AC_MSG_RESULT($have_setsockopt)
		LIBS="$save_LIBS"
		;;
	*)
		AC_CHECK_FUNC(gethostbyname_r, [], [
		  AC_CHECK_LIB(nsl_r, gethostbyname_r, [ SOCKET_LIBS="-lnsl_r" ],
			AC_CHECK_LIB(nsl, gethostbyname_r, [ SOCKET_LIBS="-lnsl"   ] ))])
		AC_CHECK_FUNC(hstrerror, [], [
		  AC_CHECK_LIB(resolv, hstrerror, [ SOCKET_LIBS="$SOCKET_LIBS -lresolv" ])])
		;;
esac

if test "x$have_setsockopt" = xno; then
	AC_CHECK_FUNC(setsockopt, [], 
	  AC_CHECK_LIB(socket, setsockopt, [ SOCKET_LIBS="-lsocket $SOCKET_LIBS"; have_setsockopt=yes; ]))
fi

org_have_getaddrinfo=no
have_getaddrinfo=$org_have_getaddrinfo
save_LIBS="$LIBS"
LIBS="$LIBS $SOCKET_LIBS"

AC_CHECK_FUNC(getaddrinfo, [ have_getaddrinfo=yes ], [
  AC_CHECK_LIB(socket, getaddrinfo, [ SOCKET_LIBS="$SOCKET_LIBS -lsocket"; have_getaddrinfo=yes ],
	AC_CHECK_LIB(nsl,  getaddrinfo, [ SOCKET_LIBS="$SOCKET_LIBS -lnsl"   ; have_getaddrinfo=yes ] ))])
LIBS="$save_LIBS"

if test "x$have_getaddrinfo" = xyes; then
	AC_DEFINE([HAVE_GETADDRINFO], 1, [Define to 1 if you have the `getaddrinfo' function.])
fi

dnl incase of windows we need to use try_link because windows uses the
dnl pascal style of function calls and naming scheme. Therefore the 
dnl function needs to be compiled with the correct header
AC_CHECK_TYPE(SOCKET, , AC_DEFINE(SOCKET,int,[type used for sockets]), [#ifdef HAVE_WINSOCK_H
#include <winsock.h>
#endif])
AC_CHECK_TYPE(socklen_t,
	AC_DEFINE(HAVE_SOCKLEN_T, 1, [Define to 1 if the system has the type `socklen_t'.]),
	AC_DEFINE(socklen_t,int,[type used by connect]),
	[#include <sys/types.h>
#include <sys/socket.h>])

case $host_os in
	*mingw*)
		save_LIBS="$LIBS"
		LIBS="$LIBS $SOCKET_LIBS"
		AC_MSG_CHECKING(for closesocket)
		AC_TRY_LINK([#ifdef HAVE_WINSOCK2_H
#include <winsock2.h>
#endif],[closesocket((SOCKET)0);], [AC_MSG_RESULT(yes)], [AC_MSG_RESULT(no);AC_DEFINE(closesocket,close,[function to close a socket])])
		LIBS="$save_LIBS"
		;;
	*)
		dnl don't check for closesocket on Cygwin: it'll be found but we don't want to use it
		AC_DEFINE(closesocket,close,[function to close a socket])
		;;
esac

AC_SUBST(SOCKET_LIBS)

dnl     checks for types
AC_TYPE_SIZE_T
AC_TYPE_SSIZE_T
AC_TYPE_PID_T
AC_TYPE_OFF_T

AC_CHECK_TYPES([__int64, long long])

dft_int128=auto
AC_ARG_ENABLE(int128,
	AS_HELP_STRING([--enable-int128],
		[enable support for 128-bit integers (default=auto)]),
	enable_int128=$enableval,
	enable_int128=$dft_int128)

case "$enable_int128" in
yes|auto)
	have_hge=no
	why_have_hge='(no 128-bit integer type found)'
	AC_CHECK_TYPES([__int128, __int128_t, __uint128_t], [have_hge=yes; why_have_hge=''],
		[if test x$enable_int128 = xyes; then AC_MSG_ERROR([128-bit integers not supported by platform]); fi])
	;;
no)
	have_hge=no
	why_have_hge='(128-bit integer support disabled)'
	;;
esac
AM_CONDITIONAL(HAVE_HGE, test "x$have_hge" = xyes)

AC_CHECK_TYPES([ptrdiff_t],,,[#include <stddef.h>
#include <sys/types.h>])
dnl check for uintptr_t so that we can compile with rintegration on 32 bit arch
AC_CHECK_TYPES(uintptr_t)

AC_CHECK_SIZEOF(char)
AC_CHECK_SIZEOF(short)
AC_CHECK_SIZEOF(int)
AC_CHECK_SIZEOF(long)
AC_CHECK_SIZEOF(void *)
AC_CHECK_SIZEOF(size_t)
AC_CHECK_SIZEOF(ssize_t)
AC_CHECK_SIZEOF(ptrdiff_t,,[#include <stddef.h>
#include <sys/types.h>])
AC_CHECK_SIZEOF(wchar_t)
AC_CHECK_SIZEOF(long long)
AC_CHECK_SIZEOF(__int64)
AC_CHECK_SIZEOF(__int128)
AC_CHECK_SIZEOF(__int128_t)
AC_C_CHAR_UNSIGNED

case $host_os in
	*mingw*)
		AC_DEFINE([LLFMT],["%I64d"],[Format to print 64 bit signed integers.])
		AC_DEFINE([ULLFMT],["%I64u"],[Format to print 64 bit unsigned integers.])
		;;
	*)
		AC_DEFINE([LLFMT],["%lld"],[Format to print 64 bit signed integers.])
		AC_DEFINE([ULLFMT],["%llu"],[Format to print 64 bit unsigned integers.])
		;;
esac

AC_TRY_COMPILE([$ac_includes_default
#include <malloc.h>], [struct mallinfo m;], AC_DEFINE(HAVE_STRUCT_MALLINFO, 1, [Define if you have struct mallinfo])

AC_TRY_COMPILE([$ac_includes_default
#include <malloc.h>], [struct mallinfo m = {0};
/* compilers that don't like <0 comparisons on unsigned data *
 * will fail here (but then not in src/gdk/gdk_utils.c)     */
int x = (m.usmblks < 0);], AC_DEFINE(HAVE_SIGNED_MALLINFO, 1, [Define if your mallinfo struct has signed elements])
))

dnl     checks for structures
dnl     checks for compiler characteristics
AC_C_CONST
AC_C_INLINE
AC_C_RESTRICT
AC_C_VOLATILE
AC_C_FLEXIBLE_ARRAY_MEMBER

AC_MSG_CHECKING([if your compiler understands `__hidden'])
AC_COMPILE_IFELSE([AC_LANG_PROGRAM([[
#include <stdlib.h>

__hidden void foo (const char *a, ...);

void foo (const char *a, ...)
	{ (void)a; }
]],
[[ foo ("%s", ""); ]]
)],
[AC_MSG_RESULT(yes)],
[AC_MSG_RESULT(no)
AC_DEFINE([__hidden], [/* empty */],
  [Does your compiler support the `__hidden' specifier?])])

dnl     checks for library functions
case $host in
	*-darwin1[[012345]]*)
		# OSX 10.6 (Snow Leopard) and up somehow makes configure believe
		# that fdatasync exists, in reality however, it does not on this
		# platform.
		ac_cv_func_fdatasync=no
	;;
	*)
		AC_CHECK_FUNCS([fdatasync])
	;;
esac
AS_IF([test "x${ac_cv_func_fdatasync}" = "xyes"],
  [AC_DEFINE([HAVE_FDATASYNC],[1],[If the system has a working fdatasync])])

AC_FUNC_FSEEKO
# NOTE: these functions are in alphabetical order to ease maintenance
save_LIBS="$LIBS"
LIBS="$LIBS $MATH_LIBS"
AC_CHECK_FUNCS([\
				asctime_r \
				backtrace \
				ctime_r \
				fabsf \
				fallocate \
				fcntl \
				fpclass \
				fpclassify \
				fsync \
				ftime \
				getexecname \
				getlogin \
				getopt \
				getopt_long \
				GetSystemInfo \
				gettimeofday \
				getuid \
				isinf \
				kill \
				llabs \
				localtime_r \
				lockf \
				madvise \
				mremap \
				nextafterf \
				nl_langinfo \
				_NSGetExecutablePath \
				pipe \
				popen \
				posix_fadvise \
				posix_fallocate \
				posix_madvise \
				putenv \
				round \
				sbrk \
				setenv \
				setlocale \
				setsid \
				shutdown \
				sigaction \
				strcasestr \
				strftime \
				strncasecmp \
				strptime \
				strsignal \
				strtod \
				strtof \
				strtoll \
				strtoull \
				sysconf \
				task_info \
				times \
				trunc \
				uname \
				])
LIBS="$save_LIBS"

dnl check for getopt in standard library
AC_CHECK_HEADERS([getopt.h])
AC_CHECK_FUNCS(getopt_long , need_getopt=, need_getopt=getopt; need_getopt=getopt1)
if test x$need_getopt = xgetopt; then
	AC_LIBOBJ(getopt)
elif test x$need_getopt = xgetopt1; then
	AC_LIBOBJ(getopt1)
fi

asctime_r3=yes
AC_MSG_CHECKING(asctime_r3)
AC_TRY_LINK([$ac_includes_default
#include <time.h>],
[char buf[26]; struct tm t; asctime_r(&t,buf,26);],
[AC_DEFINE(HAVE_ASCTIME_R3, 1, [Define if you have asctime_r(struct tm*,char *buf,size_t s)])], [asctime_r3=no])
AC_MSG_RESULT($asctime_r3)

ctime_r3=yes
AC_MSG_CHECKING(ctime_r3)
AC_TRY_LINK([$ac_includes_default
#include <time.h>],
[char buf[26]; time_t t; ctime_r(&t,buf,26);],
[AC_DEFINE(HAVE_CTIME_R3, 1, [Define if you have ctime_r(time_t*,char *buf,size_t s)])], [ctime_r3=no])
AC_MSG_RESULT($ctime_r3)

AC_CACHE_CHECK(for _sys_siglist, mn_cv_have__sys_siglist, [
AC_TRY_LINK([$ac_includes_default], [printf("%s\n", _sys_siglist[0]);], mn_cv_have__sys_siglist=yes, mn_cv_have__sys_siglist=no)])
if test $mn_cv_have__sys_siglist = yes; then
	AC_DEFINE(HAVE__SYS_SIGLIST, 1, [Define if you have _sys_siglist])
fi

dnl check dependencies (might need more than just SQL)
if test x"$enable_sql" = xyes && test x"$enable_monetdb5" = x"no" ; then
	AC_MSG_ERROR([MonetDB/SQL requires MonetDB5${disable_monetdb5:+ $disable_monetdb5}.])
fi
if test x"$enable_sql" = xauto && test x"$enable_monetdb5" = x"no" ; then
	enable_sql=no
	if test "x$disable_sql" = x; then
		disable_sql="(MonetDB/SQL requires MonetDB5)"
	fi
fi
if test x"$enable_monetdb5" = xyes || test x"$enable_monetdb5" = xauto ; then
	enable_mserver=auto
	if test x"$enable_embedded" = x"yes" ; then
		enable_mserver=no
	fi
fi
if test x"$target_os" != xcygwin ; then
	enable_merovingian=auto
	if test x"$enable_embedded" = x"yes" ; then
		enable_merovingian=no
	fi
fi

dnl     output
AM_CONDITIONAL(HAVE_GDK, test "x$enable_gdk" = xyes -o "x$enable_gdk" = xauto)
AM_CONDITIONAL(HAVE_MONETDB5, test "x$enable_monetdb5" = xyes -o "x$enable_monetdb5" = xauto)
AM_CONDITIONAL(HAVE_SQL, test "x$enable_sql" = xyes -o "x$enable_sql" = xauto)
AM_CONDITIONAL(HAVE_GEOM, test "x$enable_geom" = xyes -o "x$enable_geom" = xauto)
AM_CONDITIONAL(HAVE_EMBEDDED, test "x$enable_embedded" = xyes)
AM_CONDITIONAL(HAVE_MEROVINGIAN, test "x$enable_merovingian" = xyes -o "x$enable_merovingian" = xauto)
AM_CONDITIONAL(HAVE_MSERVER, test "x$enable_mserver" = xyes -o "x$enable_mserver" = xauto)
AM_CONDITIONAL(HAVE_TESTING, test "x$enable_testing" = xyes -o "x$enable_testing" = xauto)
AM_CONDITIONAL(HAVE_DEVELOPER, test "x$enable_developer" = xyes)

AC_SUBST(compilercall, ["$CC $CFLAGS $X_CFLAGS"])
AC_SUBST(linkercall, ["$LD $LDFLAGS"])
AC_SUBST(builtby, ["${USER}@`hostname`"])
pcreversion="not linked to any PCRE library"
if test "x$have_pcre" = xyes; then
        pcreversion="compiled with `pkg-config --modversion libpcre 2>/dev/null`"
fi
AC_SUBST(pcreversion)
opensslversion="not linked to any openssl library"
if test "x$have_openssl" = xyes; then
        opensslversion="compiled with `openssl version 2>/dev/null`"
fi
AC_SUBST(opensslversion)
libxml2version="not linked to any libxml2 library"
if test "x$have_libxml2" = xyes; then
        libxml2version="compiled with `pkg-config --modversion libxml-2.0 2>/dev/null`"
fi
AC_SUBST(libxml2version)

dnl provide different versions of the paths derived above
if test "${prefix}x" = "NONEx"; then
	prefix="${ac_default_prefix}"
	Xprefix="`$translatepath "$Qprefix"`"
	QXprefix="`echo "$Xprefix" | sed 's/\\\\/\\\\\\\\/g'`"
else
	Xprefix="`$translatepath "$prefix"`"
	QXprefix="`echo "$Xprefix" | sed 's/\\\\/\\\\\\\\/g'`"
fi
if test "${exec_prefix}x" = "NONEx"; then
	Xexec_prefix="`$translatepath "$Qexec_prefix"`"
	QXexec_prefix="`echo "$Xexec_prefix" | sed 's/\\\\/\\\\\\\\/g'`"
else
	Xexec_prefix="`$translatepath "$exec_prefix"`"
	QXexec_prefix="`echo "$Xexec_prefix" | sed 's/\\\\/\\\\\\\\/g'`"
fi
AC_SUBST(Xprefix)
AC_SUBST(QXprefix)
AC_SUBST(Xexec_prefix)
AC_SUBST(QXexec_prefix)
Qsrcdir="$srcdir"
Xsrcdir="`$translatepath "$srcdir"`"
QXsrcdir="`echo "$Xsrcdir" | sed 's/\\\\/\\\\\\\\/g'`"
AC_SUBST(Qsrcdir)
AC_SUBST(Xsrcdir)
AC_SUBST(QXsrcdir)
Qlocalstatedir="$localstatedir"
Xlocalstatedir="`$translatepath "$localstatedir"`"
QXlocalstatedir="`echo "$Xlocalstatedir" | sed 's/\\\\/\\\\\\\\/g'`"
eval "Elocalstatedir=${Xlocalstatedir}"
QElocalstatedir="`echo "$Elocalstatedir" | sed 's/\\\\/\\\\\\\\/g'`"
AC_SUBST(Qlocalstatedir)
AC_SUBST(Xlocalstatedir)
AC_SUBST(Elocalstatedir)
AC_SUBST(QXlocalstatedir)
Xlogdir="`$translatepath "$logdir"`"
eval "Elogdir=${Xlogdir}"
# need second eval because localstatedir defaults to being ${prefix}/var
eval "Elogdir=${Elogdir}"
AC_SUBST(logdir)
AC_SUBST(Elogdir)
Xrundir="`$translatepath "$rundir"`"
eval "Erundir=${Xrundir}"
# need second eval because localstatedir defaults to being ${prefix}/var
eval "Erundir=${Erundir}"
AC_SUBST(rundir)
AC_SUBST(Erundir)
Qlibdir="$libdir"
Xlibdir="`$translatepath "$libdir"`"
QXlibdir="`echo "$Xlibdir" | sed 's/\\\\/\\\\\\\\/g'`"
AC_SUBST(Qlibdir)
AC_SUBST(Xlibdir)
AC_SUBST(QXlibdir)
Qsysconfdir="$sysconfdir"
Xsysconfdir="`$translatepath "$sysconfdir"`"
QXsysconfdir="`echo "$Xsysconfdir" | sed 's/\\\\/\\\\\\\\/g'`"
AC_SUBST(Qsysconfdir)
AC_SUBST(Xsysconfdir)
AC_SUBST(QXsysconfdir)
Qbindir="$bindir"
Xbindir="`$translatepath "$bindir"`"
QXbindir="`echo "$Xbindir" | sed 's/\\\\/\\\\\\\\/g'`"
Ebindir="`echo "$Xbindir" | sed 's/{exec_prefix}/{prefix}/'`"
eval "Ebindir=${Ebindir}"
QEbindir="`echo "$Ebindir" | sed 's/\\\\/\\\\\\\\/g'`"
AC_SUBST(Qbindir)
AC_SUBST(Xbindir)
AC_SUBST(QXbindir)
Qlibexecdir="$libexecdir"
Xlibexecdir="`$translatepath "$libexecdir"`"
QXlibexecdir="`echo "$Xlibexecdir" | sed 's/\\\\/\\\\\\\\/g'`"
AC_SUBST(Qlibexecdir)
AC_SUBST(Xlibexecdir)
AC_SUBST(QXlibexecdir)
Qdatarootdir="$datarootdir"
Xdatarootdir="`$translatepath "$datarootdir"`"
QXdatarootdir="`echo "$Xdatarootdir" | sed 's/\\\\/\\\\\\\\/g'`"
AC_SUBST(Qdatarootdir)
AC_SUBST(Xdatarootdir)
AC_SUBST(QXdatarootdir)
if test "${datadir}" = '${datarootdir}'; then
	datadir="${datarootdir}"
fi
Qdatadir="$datadir"
Xdatadir="`$translatepath "$datadir"`"
QXdatadir="`echo "$Xdatadir" | sed 's/\\\\/\\\\\\\\/g'`"
eval "Edatadir=${Xdatadir}"
QEdatadir="`echo "$Edatadir" | sed 's/\\\\/\\\\\\\\/g'`"
AC_SUBST(Qdatadir)
AC_SUBST(Xdatadir)
AC_SUBST(QXdatadir)
Qmandir="$mandir"
Xmandir="`$translatepath "$mandir"`"
QXmandir="`echo "$Xmandir" | sed 's/\\\\/\\\\\\\\/g'`"
AC_SUBST(Qmandir)
AC_SUBST(Xmandir)
AC_SUBST(QXmandir)
Qincludedir="$includedir"
Xincludedir="`$translatepath "$includedir"`"
QXincludedir="`echo "$Xincludedir" | sed 's/\\\\/\\\\\\\\/g'`"
AC_SUBST(Qincludedir)
AC_SUBST(Xincludedir)
AC_SUBST(QXincludedir)
Qinfodir="$infodir"
Xinfodir="`$translatepath "$infodir"`"
QXinfodir="`echo "$Xinfodir" | sed 's/\\\\/\\\\\\\\/g'`"
AC_SUBST(Qinfodir)
AC_SUBST(Xinfodir)
AC_SUBST(QXinfodir)

QBUILD="$BUILD"
XBUILD="`$translatepath "$BUILD"`"
QXBUILD="`echo "$XBUILD" | sed 's/\\\\/\\\\\\\\/g'`"
AC_SUBST(QBUILD)
AC_SUBST(XBUILD)
AC_SUBST(QXBUILD)
QSOURCE="$SOURCE"
XSOURCE="`$translatepath "$SOURCE"`"
QXSOURCE="`echo "$XSOURCE" | sed 's/\\\\/\\\\\\\\/g'`"
AC_SUBST(QSOURCE)
AC_SUBST(XSOURCE)
AC_SUBST(QXSOURCE)
AC_DEFINE_UNQUOTED(LOCALSTATEDIR,"$QElocalstatedir",[modifiable single-machine data])
AC_DEFINE_UNQUOTED(DATA_DIR,"$QEdatadir",[read-only architecture-independent data])
AC_DEFINE_UNQUOTED(BINDIR,"$QEbindir",[location where binaries are installed])

dnl  On Solaris, libxml2 enables threading only when _REENTRANT, __MT__
dnl  or _POSIX_C_SOURCE >= 199506L is defined.  The latter is only
dnl  defined on POSIX compliant Solaris systems (latest of the latest
dnl  as of this writing), hence defining that here would cause a
dnl  redefinition error.  To work around it, we define __MT__ here, as
dnl  _REENTRANT might also enable stuff in other software packages.
case "$GCC-$host_os" in
yes-solaris2.11)
	AC_DEFINE(__MT__, 1, [libxml2 enable threading compiler flag])
	;;
esac

dnl add some includes that we want to be there always (by default)
dnl this is kind of bad practice, but consider it legacy that would be
dnl good to clean up some day
AH_TOP([
#ifndef _SEEN_MONETDB_CONFIG_H
#define _SEEN_MONETDB_CONFIG_H 1
])
AH_BOTTOM([
#ifdef HAVE_SYS_TYPES_H
# include <sys/types.h>
#endif

#include <stdio.h>		/* NULL, printf etc. */

#include <stdlib.h>
#include <errno.h>
#include <stdarg.h>		/* va_alist.. */
#ifdef HAVE_STDINT_H
#include <stdint.h>
#endif
#ifndef HAVE_UINTPTR_T
typedef size_t uintptr_t;
#endif
#ifdef HAVE_STDBOOL_H
#include <stdbool.h>
#endif
#ifndef __bool_true_false_are_defined
#define true 1
#define false 0
#define __bool_true_false_are_defined 1
#endif

#include <assert.h>

#define SLASH_2_DIR_SEP(s) {char *t; for(t=strchr(s, '/'    ); t; t=strchr(t+1, '/'    )) *t=DIR_SEP;}
#define DIR_SEP_2_SLASH(s) {char *t; for(t=strchr(s, DIR_SEP); t; t=strchr(t+1, DIR_SEP)) *t='/'    ;}

#ifdef HAVE_LONG_LONG
typedef long long lng;
typedef unsigned long long ulng;
# define SIZEOF_LNG SIZEOF_LONG_LONG
#else
# ifdef HAVE___INT64
typedef __int64 lng;
typedef unsigned __int64 ulng;
#  define SIZEOF_LNG SIZEOF___INT64
# endif
#endif

#ifdef HAVE___INT128
typedef __int128 hge;
typedef unsigned __int128 uhge;
# define HAVE_HGE 1
# define SIZEOF_HGE SIZEOF___INT128
#else
# if defined(HAVE___INT128_T) && defined(HAVE___UINT128_T)
typedef __int128_t hge;
typedef __uint128_t uhge;
#  define HAVE_HGE 1
#  define SIZEOF_HGE SIZEOF___INT128_T
# endif
#endif


#ifndef HAVE_PTRDIFF_T
# if SIZEOF_SIZE_T == SIZEOF_INT
typedef int ptrdiff_t;
# else
typedef lng ptrdiff_t;
# endif
#endif

/* define printf formats for printing size_t and ssize_t variables */
#if (defined(__STDC_VERSION__) && __STDC_VERSION__ >= 199901 && !defined(__svr4__) && !defined(WIN32) && !defined(__sgi)) || __GNUC__ > 3
# define SZFMT "%zu"
# define SSZFMT "%zd"
#elif defined(__MINGW32__)
# define SZFMT "%u"
# define SSZFMT "%ld"
#elif SIZEOF_SIZE_T == SIZEOF_INT
# define SZFMT "%u"
# define SSZFMT "%d"
#elif SIZEOF_SIZE_T == SIZEOF_LONG
# define SZFMT "%lu"
# define SSZFMT "%ld"
#elif SIZEOF_SIZE_T == SIZEOF_LONG_LONG || SIZEOF_SIZE_T == SIZEOF___INT64
# define SZFMT ULLFMT
# define SSZFMT LLFMT
#else
# error no definition for SZFMT/SSZFMT
#endif

/* define printf formats for printing ptrdiff_t variables */
#if defined(__STDC_VERSION__) && __STDC_VERSION__ >= 199901 && !defined(__svr4__) && !defined(WIN32) && !defined(__sgi) || defined(__hpux)
#define PDFMT "%td"
#elif SIZEOF_PTRDIFF_T == SIZEOF_INT
#define PDFMT "%d"
#elif SIZEOF_PTRDIFF_T == SIZEOF_LONG
#define PDFMT "%ld"
#elif SIZEOF_PTRDIFF_T == SIZEOF_LONG_LONG || SIZEOF_PTRDIFF_T == SIZEOF___INT64
#define PDFMT LLFMT
#else
#error no definition for PDFMT
#endif

/* define printf format for printing pointer values */
#if defined(__STDC_VERSION__) && __STDC_VERSION__ >= 199901
#define PTRFMT		"%p"
#define PTRFMTCAST		/* no cast needed */
#elif defined(_MSC_VER)
#define PTRFMT		"%p"
#define PTRFMTCAST
#elif SIZEOF_VOID_P == SIZEOF_INT
#define PTRFMT		"%x"
#define PTRFMTCAST	(unsigned int)
#elif SIZEOF_VOID_P == SIZEOF_LONG
#define PTRFMT		"%lx"
#define PTRFMTCAST	(unsigned long)
#elif SIZEOF_VOID_P == SIZEOF_LONG_LONG
#define PTRFMT		"%llx"
#define PTRFMTCAST	(unsigned long long)
#else
#error no definition for PTRFMT
#endif

/* defines to help the compiler check printf-style format arguments */
#if !defined(__GNUC__) || __GNUC__ < 2 || (__GNUC__ == 2 && __GNUC_MINOR__ < 5)
/* This feature is available in gcc versions 2.5 and later.  */
# ifndef __attribute__
#  define __attribute__(Spec) /* empty */
# endif
#else
/* The __-protected variants of `format' and `printf' attributes are
 * accepted by gcc versions 2.6.4 (effectively 2.7) and later.  */
# if !defined(__format__) && (__GNUC__ < 2 || (__GNUC__ == 2 && __GNUC_MINOR__ < 7))
#  define __format__ format
#  define __printf__ printf
# endif
#endif
#if !defined(_MSC_VER) && !defined(_In_z_)
# define _In_z_
# define _Printf_format_string_
# define __declspec(x)
#endif

#endif /* _SEEN_MONETDB_CONFIG_H */
])

dnl  Disabling the following warning is only required for the Intel compiler
dnl  and if assertions are enabled.
case "$GCC-$CC-$enable_assert" in
-*icc*-yes|-*ecc*-yes)
	dnl  # 279: controlling expression is constant
	X_CFLAGS="$X_CFLAGS -wd279";;
esac

dnl  CFLAGS for our code are stricter than what autoconf can cope with.
CFLAGS="$CFLAGS \$(X_CFLAGS)"

dnl bootstrap adds a (long) list of file names inside the
dnl AC_CONFIG_FILES command
AC_CONFIG_FILES
AC_OUTPUT

echo
echo
echo "MonetDB is configured as follows:"
echo "* Compilation specifics:"
echo "    Host:     " ${ac_cv_host}
echo "    Compiler: " ${CC} "("${CC_ver}"; "${CC_version}")"
echo "    CFLAGS:   " ${CFLAGS}
echo "    X_CFLAGS: " ${X_CFLAGS}
echo "    LDFLAGS:  " ${LDFLAGS}
echo
echo "* Enabled/disabled build options:"
for comp in \
	'strict    ' \
	'assert    ' \
	'debug     ' \
	'optimize  ' \
	'developer ' \
	'instrument' \
	'profile   ' \
; do
	eval "dft=\$dft_$comp"
	eval "enable=\$enable_$comp"
	eval "disable=\$disable_$comp"
	case "$disable-$enable-$dft" in
		-no-no)	disable="(by default)";;
		-no-*)	disable="(by command line option)";;
	esac
	echo $ECHO_N "    $comp is $ECHO_C"
	if test "x$enable" = xno ; then echo "disabled $disable"; else echo "enabled"; fi
done
echo
echo "* Enabled/disabled components:"
for comp in \
	'gdk         ' \
	'monetdb5    ' \
	'sql         ' \
	'geom        ' \
	'console     ' \
	'gsl         ' \
	'fits        ' \
	'netcdf      ' \
	'microhttpd  ' \
	'rintegration' \
	'odbc        ' \
	'jdbc        ' \
	'control     ' \
	'testing     ' \
	'developer   ' \
	'strict      ' \
	'debug       ' \
	'assert      ' \
	'optimize    ' \
	'embedded    ' \
	'embedded-java' \
; do
	eval "dft=\$dft_$comp"
	eval "enable=\$enable_$comp"
	eval "disable=\$disable_$comp"
	case "$disable-$enable-$dft" in
		-no-no)	disable="(by default)";;
		-no-*)	disable="(by command line option)";;
	esac
	echo $ECHO_N "    $comp is $ECHO_C"
	if test "x$enable" = xno ; then echo "disabled $disable"; else echo "enabled"; fi
done
echo
echo "* Available features/extensions:"
for comp in \
	'atomic_ops   ' \
	'bz2          ' \
	'curl         ' \
	'getaddrinfo  ' \
	'gsl          ' \
	'java         ' \
	'java_control ' \
	'java_jdbc    ' \
	'libxml2      ' \
	'openssl      ' \
	'pcre         ' \
	'perl         ' \
	'pthread      ' \
	'python2      ' \
	'python3      ' \
	'readline     ' \
	'rubygem      ' \
	'samtools     ' \
	'sphinxclient ' \
	'unixodbc     ' \
	'valgrind     ' \
	'zlib         ' \
; do
	eval "org=\$org_have_$comp"
	eval "have=\$have_$comp"
	eval "why=\$why_have_$comp"
	case "$why-$have-$org" in
		-no-no)	why="(by default)";;
		-no-*)	why="(by command line option)";;
	esac
	echo $ECHO_N "    $comp = $ECHO_C"
	if test "x$have" != xno ; then echo "yes"; else echo "no  $why"; fi
done
if test "x$have_hge" = xyes ; then
	hge_bits='128'
	hge_digits=' 38'
else
	hge_bits=' 64'
	hge_digits=' 18'
fi
echo
echo "* Important options:"
echo "    OID size:              ${oids} bits"
echo "    largest integer type: ${hge_bits} bits"
echo "    largest decimal type: ${hge_digits} digits"
echo

dnl give some hints to the user
case "`make -v 2>&1`" in
'GNU Make '*)
	;;
*)
	echo "'make' not found in PATH or not GNU Make."
	case "`gmake -v 2>&1`" in
	'GNU Make '*)
		echo "Please use 'gmake' to build MonetDB."
		;;
	*)
		echo "'gmake' not found in PATH or not GNU Make."
		echo "Please make sure you have GNU Make installed and use it to build MonetDB."
		;;
	esac
	echo
	;;
esac<|MERGE_RESOLUTION|>--- conflicted
+++ resolved
@@ -208,22 +208,6 @@
 fi
 AM_CONDITIONAL(HAVE_EMBEDDED, test x"$enable_embedded" != xno)
 
-<<<<<<< HEAD
-dft_embedded_java=no
-AC_ARG_ENABLE(embedded-java,
-	AS_HELP_STRING([--enable-embedded-java],
-		[enable support for running MonetDB as a Java library (default=no)]),
-	enable_embedded_java=$enableval,
-	enable_embedded_java=$dft_embedded_java)
-
-if test "x$enable_embedded" = xno; then
-	enable_embedded_java=no
-fi
-if test "x$enable_embedded_java" != xno; then
-	AC_DEFINE(HAVE_EMBEDDED_JAVA, 1, [Support for MonetDB as a Java library])
-fi
-AM_CONDITIONAL(HAVE_EMBEDDED_JAVA, test x"$enable_embedded_java" != xno)
-=======
 dft_embedded_r=no
 AC_ARG_ENABLE(embedded-r,
 	AS_HELP_STRING([--enable-embedded-r],
@@ -236,7 +220,22 @@
 	AC_DEFINE(HAVE_EMBEDDED_R, 1, [Support for MonetDB as a library for R])
 fi
 AM_CONDITIONAL(HAVE_EMBEDDED_R, test x"$enable_embedded_R" != xno)
->>>>>>> 834e5d8e
+
+dft_embedded_java=no
+AC_ARG_ENABLE(embedded-java,
+	AS_HELP_STRING([--enable-embedded-java],
+		[enable support for running MonetDB as a Java library (default=no)]),
+	enable_embedded_java=$enableval,
+	enable_embedded_java=$dft_embedded_java)
+AM_CONDITIONAL(HAVE_EMBEDDED_JAVA, test x$enable_embedded_r != xno)
+
+if test "x$enable_embedded" = xno; then
+	enable_embedded_java=no
+fi
+if test "x$enable_embedded_java" != xno; then
+	AC_DEFINE(HAVE_EMBEDDED_JAVA, 1, [Support for MonetDB as a Java library])
+fi
+AM_CONDITIONAL(HAVE_EMBEDDED_JAVA, test x"$enable_embedded_java" != xno)
 
 dft_microhttpd=no
 AC_ARG_ENABLE(microhttpd,
@@ -1704,7 +1703,7 @@
 		fi
 		have_java=no
 		why_have_java="(no jar found)"
-	elif test "x$JAVAC" = "x"; then
+	elif test "x$JAVAH" = "x"; then
 		if test "x$enable_embedded_java" = xyes; then
 			AC_MSG_ERROR([No javah found])
 		fi
