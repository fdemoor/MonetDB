/*
 * The contents of this file are subject to the MonetDB Public License
 * Version 1.1 (the "License"); you may not use this file except in
 * compliance with the License. You may obtain a copy of the License at
 * http://www.monetdb.org/Legal/MonetDBLicense
 *
 * Software distributed under the License is distributed on an "AS IS"
 * basis, WITHOUT WARRANTY OF ANY KIND, either express or implied. See the
 * License for the specific language governing rights and limitations
 * under the License.
 *
 * The Original Code is the MonetDB Database System.
 *
 * The Initial Developer of the Original Code is CWI.
 * Portions created by CWI are Copyright (C) 1997-July 2008 CWI.
 * Copyright August 2008-2014 MonetDB B.V.
 * All Rights Reserved.
 */

/*
 * @t The Goblin Database Kernel
 * @v Version 3.05
 * @a Martin L. Kersten, Peter Boncz, Niels Nes
 *
 * @+ The Inner Core
 * The innermost library of the MonetDB database system is formed by
 * the library called GDK, an abbreviation of Goblin Database Kernel.
 * Its development was originally rooted in the design of a pure
 * active-object-oriented programming language, before development
 * was shifted towards a re-usable database kernel engine.
 *
 * GDK is a C library that provides ACID properties on a DSM model
 * @tex
 * [@cite{Copeland85}]
 * @end tex
 * , using main-memory
 * database algorithms
 * @tex
 * [@cite{Garcia-Molina92}]
 * @end tex
 *  built on virtual-memory
 * OS primitives and multi-threaded parallelism.
 * Its implementation has undergone various changes over its decade
 * of development, many of which were driven by external needs to
 * obtain a robust and fast database system.
 *
 * The coding scheme explored in GDK has also laid a foundation to
 * communicate over time experiences and to provide (hopefully)
 * helpful advice near to the place where the code-reader needs it.
 * Of course, over such a long time the documentation diverges from
 * reality. Especially in areas where the environment of this package
 * is being described.
 * Consider such deviations as historic landmarks, e.g. crystallization
 * of brave ideas and mistakes rectified at a later stage.
 *
 * @+ Short Outline
 * The facilities provided in this implementation are:
 * @itemize
 * @item
 * GDK or Goblin Database Kernel routines for session management
 * @item
 *  BAT routines that define the primitive operations on the
 * database tables (BATs).
 * @item
 *  BBP routines to manage the BAT Buffer Pool (BBP).
 * @item
 *  ATOM routines to manipulate primitive types, define new types
 * using an ADT interface.
 * @item
 *  HEAP routines for manipulating heaps: linear spaces of memory
 * that are GDK's vehicle of mass storage (on which BATs are built).
 * @item
 *  DELTA routines to access inserted/deleted elements within a
 * transaction.
 * @item
 *  HASH routines for manipulating GDK's built-in linear-chained
 * hash tables, for accelerating lookup searches on BATs.
 * @item
 *  TM routines that provide basic transaction management primitives.
 * @item
 *  TRG routines that provided active database support. [DEPRECATED]
 * @item
 *  ALIGN routines that implement BAT alignment management.
 * @end itemize
 *
 * The Binary Association Table (BAT) is the lowest level of storage
 * considered in the Goblin runtime system
 * @tex
 * [@cite{Goblin}]
 * @end tex
 * .  A BAT is a
 * self-descriptive main-memory structure that represents the
 * @strong{binary relationship} between two atomic types.  The
 * association can be defined over:
 * @table @code
 * @item void:
 *  virtual-OIDs: a densely ascending column of OIDs (takes zero-storage).
 * @item bit:
 *  Booleans, implemented as one byte values.
 * @item bte:
 *  Tiny (1-byte) integers (8-bit @strong{integer}s).
 * @item sht:
 *  Short integers (16-bit @strong{integer}s).
 * @item int:
 *  This is the C @strong{int} type (32-bit).
 * @item oid:
 *  Unique @strong{long int} values uses as object identifier. Highest
 *	    bit cleared always.  Thus, oids-s are 31-bit numbers on
 *	    32-bit systems, and 63-bit numbers on 64-bit systems.
 * @item wrd:
 *  Machine-word sized integers
 *  (32-bit on 32-bit systems, 64-bit on 64-bit systems).
 * @item ptr:
 * Memory pointer values. DEPRECATED.  Can only be stored in transient
 * BATs.
 * @item flt:
 *  The IEEE @strong{float} type.
 * @item dbl:
 *  The IEEE @strong{double} type.
 * @item lng:
 *  Longs: the C @strong{long long} type (64-bit integers).
 * @item str:
 *  UTF-8 strings (Unicode). A zero-terminated byte sequence.
 * @item bat:
 *  Bat descriptor. This allows for recursive administered tables, but
 *  severely complicates transaction management. Therefore, they CAN
 *  ONLY BE STORED IN TRANSIENT BATs.
 * @end table
 *
 * This model can be used as a back-end model underlying other -higher
 * level- models, in order to achieve @strong{better performance} and
 * @strong{data independence} in one go. The relational model and the
 * object-oriented model can be mapped on BATs by vertically splitting
 * every table (or class) for each attribute. Each such a column is
 * then stored in a BAT with type @strong{bat[oid,attribute]}, where
 * the unique object identifiers link tuples in the different BATs.
 * Relationship attributes in the object-oriented model hence are
 * mapped to @strong{bat[oid,oid]} tables, being equivalent to the
 * concept of @emph{join indexes} @tex [@cite{Valduriez87}] @end tex .
 *
 * The set of built-in types can be extended with user-defined types
 * through an ADT interface.  They are linked with the kernel to
 * obtain an enhanced library, or they are dynamically loaded upon
 * request.
 *
 * Types can be derived from other types. They represent something
 * different than that from which they are derived, but their internal
 * storage management is equal. This feature facilitates the work of
 * extension programmers, by enabling reuse of implementation code,
 * but is also used to keep the GDK code portable from 32-bits to
 * 64-bits machines: the @strong{oid} and @strong{ptr} types are
 * derived from @strong{int} on 32-bits machines, but is derived from
 * @strong{lng} on 64 bits machines. This requires changes in only two
 * lines of code each.
 *
 * To accelerate lookup and search in BATs, GDK supports one built-in
 * search accelerator: hash tables. We choose an implementation
 * efficient for main-memory: bucket chained hash
 * @tex
 * [@cite{LehCar86,Analyti92}]
 * @end tex
 * . Alternatively, when the table is sorted, it will resort to
 * merge-scan operations or binary lookups.
 *
 * BATs are built on the concept of heaps, which are large pieces of
 * main memory. They can also consist of virtual memory, in case the
 * working set exceeds main-memory. In this case, GDK supports
 * operations that cluster the heaps of a BAT, in order to improve
 * performance of its main-memory.
 *
 *
 * @- Rationale
 * The rationale for choosing a BAT as the building block for both
 * relational and object-oriented system is based on the following
 * observations:
 *
 * @itemize
 * @item -
 * Given the fact that CPU speed and main-memory increase in current
 * workstation hardware for the last years has been exceeding IO
 * access speed increase, traditional disk-page oriented algorithms do
 * no longer take best advantage of hardware, in most database
 * operations.
 *
 * Instead of having a disk-block oriented kernel with a large memory
 * cache, we choose to build a main-memory kernel, that only under
 * large data volumes slowly degrades to IO-bound performance,
 * comparable to traditional systems
 * @tex
 * [@cite{boncz95,boncz96}]
 * @end tex
 * .
 *
 * @item -
 * Traditional (disk-based) relational systems move too much data
 * around to save on (main-memory) join operations.
 *
 * The fully decomposed store (DSM
 * @tex
 * [@cite{Copeland85})]
 * @end tex
 * assures that only those attributes of a relation that are needed,
 * will have to be accessed.
 *
 * @item -
 * The data management issues for a binary association is much
 * easier to deal with than traditional @emph{struct}-based approaches
 * encountered in relational systems.
 *
 * @item -
 * Object-oriented systems often maintain a double cache, one with the
 * disk-based representation and a C pointer-based main-memory
 * structure.  This causes expensive conversions and replicated
 * storage management.  GDK does not do such `pointer swizzling'. It
 * used virtual-memory (@strong{mmap()}) and buffer management advice
 * (@strong{madvise()}) OS primitives to cache only once. Tables take
 * the same form in memory as on disk, making the use of this
 * technique transparent
 * @tex
 * [@cite{oo7}]
 * @end tex
 * .
 * @end itemize
 *
 * A RDBMS or OODBMS based on BATs strongly depends on our ability to
 * efficiently support tuples and to handle small joins, respectively.
 *
 * The remainder of this document describes the Goblin Database kernel
 * implementation at greater detail. It is organized as follows:
 * @table @code
 * @item @strong{GDK Interface}:
 *
 * It describes the global interface with which GDK sessions can be
 * started and ended, and environment variables used.
 *
 * @item @strong{Binary Association Tables}:
 *
 * As already mentioned, these are the primary data structure of GDK.
 * This chapter describes the kernel operations for creation,
 * destruction and basic manipulation of BATs and BUNs (i.e. tuples:
 * Binary UNits).
 *
 * @item @strong{BAT Buffer Pool:}
 *
 * All BATs are registered in the BAT Buffer Pool. This directory is
 * used to guide swapping in and out of BATs. Here we find routines
 * that guide this swapping process.
 *
 * @item @strong{GDK Extensibility:}
 *
 * Atoms can be defined using a unified ADT interface.  There is also
 * an interface to extend the GDK library with dynamically linked
 * object code.
 *
 * @item @strong{GDK Utilities:}
 *
 * Memory allocation and error handling primitives are
 * provided. Layers built on top of GDK should use them, for proper
 * system monitoring.  Thread management is also included here.
 *
 * @item @strong{Transaction Management:}
 *
 * For the time being, we just provide BAT-grained concurrency and
 * global transactions. Work is needed here.
 *
 * @item @strong{BAT Alignment:}
 * Due to the mapping of multi-ary datamodels onto the BAT model, we
 * expect many correspondences among BATs, e.g.
 * @emph{bat(oid,attr1),..  bat(oid,attrN)} vertical
 * decompositions. Frequent activities will be to jump from one
 * attribute to the other (`bunhopping'). If the head columns are
 * equal lists in two BATs, merge or even array lookups can be used
 * instead of hash lookups. The alignment interface makes these
 * relations explicitly manageable.
 *
 * In GDK, complex data models are mapped with DSM on binary tables.
 * Usually, one decomposes @emph{N}-ary relations into @emph{N} BATs
 * with an @strong{oid} in the head column, and the attribute in the
 * tail column.  There may well be groups of tables that have the same
 * sets of @strong{oid}s, equally ordered. The alignment interface is
 * intended to make this explicit.  Implementations can use this
 * interface to detect this situation, and use cheaper algorithms
 * (like merge-join, or even array lookup) instead.
 *
 * @item @strong{BAT Iterators:}
 *
 * Iterators are C macros that generally encapsulate a complex
 * for-loop.  They would be the equivalent of cursors in the SQL
 * model. The macro interface (instead of a function call interface)
 * is chosen to achieve speed when iterating main-memory tables.
 *
 * @item @strong{Common BAT Operations:}
 *
 * These are much used operations on BATs, such as aggregate functions
 * and relational operators. They are implemented in terms of BAT- and
 * BUN-manipulation GDK primitives.
 * @end table
 *
 * @+ Interface Files
 * In this section we summarize the user interface to the GDK library.
 * It consist of a header file (gdk.h) and an object library
 * (gdklib.a), which implements the required functionality. The header
 * file must be included in any program that uses the library. The
 * library must be linked with such a program.
 *
 * @- Database Context
 *
 * The MonetDB environment settings are collected in a configuration
 * file. Amongst others it contains the location of the database
 * directory.  First, the database directory is closed for other
 * servers running at the same time.  Second, performance enhancements
 * may take effect, such as locking the code into memory (if the OS
 * permits) and preloading the data dictionary.  An error at this
 * stage normally lead to an abort.
 */

#ifndef _GDK_H_
#define _GDK_H_

/* standard includes upon which all configure tests depend */
#include <stdio.h>
#ifdef HAVE_SYS_TYPES_H
# include <sys/types.h>
#endif
#ifdef HAVE_SYS_STAT_H
# include <sys/stat.h>
#endif
#ifdef STDC_HEADERS
# include <stdlib.h>
# include <stddef.h>
#else
# ifdef HAVE_STDLIB_H
#  include <stdlib.h>
# endif
#endif
#ifdef HAVE_STRING_H
# if !defined(STDC_HEADERS) && defined(HAVE_MEMORY_H)
#  include <memory.h>
# endif
# include <string.h>
#endif
#ifdef HAVE_STRINGS_H
# include <strings.h>
#endif
#ifdef HAVE_INTTYPES_H
# include <inttypes.h>
#else
# ifdef HAVE_STDINT_H
#  include <stdint.h>
# endif
#endif
#ifdef HAVE_UNISTD_H
# include <unistd.h>
#endif

#include <ctype.h>		/* isspace etc. */

#ifdef HAVE_SYS_FILE_H
# include <sys/file.h>
#endif
#ifdef HAVE_SYS_PARAM_H
# include <sys/param.h>		/* MAXPATHLEN */
#endif

#ifdef HAVE_DIRENT_H
# include <dirent.h>
#else
# define dirent direct
# ifdef HAVE_SYS_NDIR_H
#  include <sys/ndir.h>
# endif
# ifdef HAVE_SYS_DIR_H
#  include <sys/dir.h>
# endif
# ifdef HAVE_NDIR_H
#  include <ndir.h>
# endif
#endif

#include <limits.h>		/* for *_MIN and *_MAX */
#include <float.h>		/* for FLT_MAX and DBL_MAX */
#ifndef LLONG_MAX
#ifdef LONGLONG_MAX
#define LLONG_MAX LONGLONG_MAX
#define LLONG_MIN LONGLONG_MIN
#else
#define LLONG_MAX LL_CONSTANT(9223372036854775807)
#define LLONG_MIN (-LL_CONSTANT(9223372036854775807) - LL_CONSTANT(1))
#endif
#endif

#include "gdk_system.h"
#include "gdk_posix.h"
#include <stream.h>

#undef MIN
#undef MAX
#define MAX(A,B)	((A)<(B)?(B):(A))
#define MIN(A,B)	((A)>(B)?(B):(A))

/* defines from ctype with casts that allow passing char values */
#define GDKisprint(c)	isprint((int) (unsigned char) (c))
#define GDKisspace(c)	isspace((int) (unsigned char) (c))
#define GDKisalnum(c)	isalnum((int) (unsigned char) (c))
#define GDKisgraph(c)	isgraph((int) (unsigned char) (c))
#define GDKisdigit(c)	(((unsigned char) (c)) >= '0' && ((unsigned char) (c)) <= '9')
#define GDKisxcntrl(c)  (((unsigned char) (c)) >= 128 && ((unsigned char) (c)) <= 160)
#define GDKisspecial(c) (((unsigned char) (c)) >= 161 && ((unsigned char) (c)) <= 191)
#define GDKisupperl(c)  (((unsigned char) (c)) >= 192 && ((unsigned char) (c)) <= 223)
#define GDKislowerl(c)  (((unsigned char) (c)) >= 224 && ((unsigned char) (c)) <= 255)

#define GDKPROP		6	/* use one spare! */
#define MONETHOME	"MONETHOME"
#ifndef NATIVE_WIN32
#define BATDIR		"bat"
#define DELDIR		"bat/DELETE_ME"
#define BAKDIR		"bat/BACKUP"
#define SUBDIR		"bat/BACKUP/SUBCOMMIT"
#define LEFTDIR		"bat/LEFTOVERS"
#define HCDIR		"bat/HC"
#else
#define BATDIR		"bat"
#define DELDIR		"bat\\DELETE_ME"
#define BAKDIR		"bat\\BACKUP"
#define SUBDIR		"bat\\BACKUP\\SUBCOMMIT"
#define LEFTDIR		"bat\\LEFTOVERS"
#define HCDIR		"bat\\HC"
#endif

#ifdef MAXPATHLEN
#define PATHLENGTH	MAXPATHLEN
#else
#define PATHLENGTH	1024	/* maximum file pathname length */
#endif

/*
   See `man mserver5` or tools/mserver/mserver5.1
   for a documentation of the following debug options.
*/

#define THRDMASK	(1)
#define CHECKMASK	(1<<1)
#define CHECKDEBUG	if (GDKdebug & CHECKMASK)
#define MEMMASK		(1<<2)
#define MEMDEBUG	if (GDKdebug & MEMMASK)
#define PROPMASK	(1<<3)
#define PROPDEBUG	if (GDKdebug & PROPMASK)
#define IOMASK		(1<<4)
#define IODEBUG		if (GDKdebug & IOMASK)
#define BATMASK		(1<<5)
#define BATDEBUG	if (GDKdebug & BATMASK)
/* PARSEMASK not used anymore
#define PARSEMASK	(1<<6)
#define PARSEDEBUG	if (GDKdebug & PARSEMASK)
*/
#define PARMASK		(1<<7)
#define PARDEBUG	if (GDKdebug & PARMASK)
#define HEADLESSMASK	(1<<8)
#define HEADLESSDEBUG	if (GDKdebug & HEADLESSMASK)
#define TMMASK		(1<<9)
#define TMDEBUG		if (GDKdebug & TMMASK)
#define TEMMASK		(1<<10)
#define TEMDEBUG	if (GDKdebug & TEMMASK)
/* DLMASK not used anymore
#define DLMASK		(1<<11)
#define DLDEBUG		if (GDKdebug & DLMASK)
*/
#define PERFMASK	(1<<12)
#define PERFDEBUG	if (GDKdebug & PERFMASK)
#define DELTAMASK	(1<<13)
#define DELTADEBUG	if (GDKdebug & DELTAMASK)
#define LOADMASK	(1<<14)
#define LOADDEBUG	if (GDKdebug & LOADMASK)
/* YACCMASK not used anymore
#define YACCMASK	(1<<15)
#define YACCDEBUG	if (GDKdebug & YACCMASK)
*/
/*
#define ?tcpip?		if (GDKdebug&(1<<16))
#define ?monet_multiplex?	if (GDKdebug&(1<<17))
#define ?ddbench?	if (GDKdebug&(1<<18))
#define ?ddbench?	if (GDKdebug&(1<<19))
#define ?ddbench?	if (GDKdebug&(1<<20))
*/
#define ALGOMASK	(1<<21)
#define ALGODEBUG	if (GDKdebug & ALGOMASK)
#define ESTIMASK	(1<<22)
#define ESTIDEBUG	if (GDKdebug & ESTIMASK)
/* XPROPMASK not used anymore
#define XPROPMASK	(1<<23)
#define XPROPDEBUG	if (GDKdebug & XPROPMASK)
*/

#define JOINPROPMASK	(1<<24)
#define JOINPROPCHK	if (!(GDKdebug & JOINPROPMASK))
#define DEADBEEFMASK	(1<<25)
#define DEADBEEFCHK	if (!(GDKdebug & DEADBEEFMASK))

#define ALLOCMASK	(1<<26)
#define ALLOCDEBUG	if (GDKdebug & ALLOCMASK)

/* M5, only; cf.,
 * monetdb5/mal/mal.h
 */
#define OPTMASK		(1<<27)
#define OPTDEBUG	if (GDKdebug & OPTMASK)

#define HEAPMASK	(1<<28)
#define HEAPDEBUG	if (GDKdebug & HEAPMASK)

#define FORCEMITOMASK	(1<<29)
#define FORCEMITODEBUG	if (GDKdebug & FORCEMITOMASK)

/*
 * @- GDK session handling
 * @multitable @columnfractions 0.08 0.7
 * @item int
 * @tab GDKinit (char *db, char *dbpath, int allocmap)
 * @item int
 * @tab GDKexit (int status)
 * @end multitable
 *
 * The session is bracketed by GDKinit and GDKexit. Initialization
 * involves setting up the administration for database access, such as
 * memory allocation for the database buffer pool.  During the exit
 * phase any pending transaction is aborted and the database is freed
 * for access by other users.  A zero is returned upon encountering an
 * erroneous situation.
 *
 * @- Definitions
 * The interface definitions for the application programs are shown
 * below.  The global variables should not be modified directly.
 */
#ifndef TRUE
#define TRUE		1
#define FALSE		0
#endif
#define BOUND2BTRUE	2	/* TRUE, and bound to be so */

#define IDLENGTH	64	/* maximum BAT id length */
#define BATMARGIN	1.2	/* extra free margin for new heaps */
#define BATTINY_BITS	8
#define BATTINY		((BUN)1<<BATTINY_BITS)	/* minimum allocation buncnt for a BAT */

#define TYPE_void	0
#define TYPE_bit	1
#define TYPE_bte	2
#define TYPE_sht	3
#define TYPE_bat	4	/* BAT id: index in BBPcache */
#define TYPE_int	5
#define TYPE_oid	6
#define TYPE_wrd	7
#define TYPE_ptr	8	/* C pointer! */
#define TYPE_flt	9
#define TYPE_dbl	10
#define TYPE_lng	11
#define TYPE_str	12
#define TYPE_any	255	/* limit types to <255! */

typedef signed char bit;
typedef signed char bte;
typedef short sht;

#ifdef MONET_OID32
#define SIZEOF_OID	SIZEOF_INT
typedef unsigned int oid;
#else
#define SIZEOF_OID	SIZEOF_SIZE_T
typedef size_t oid;
#endif
#if SIZEOF_OID == SIZEOF_SIZE_T
#define OIDFMT		SZFMT
#else
#if SIZEOF_OID == SIZEOF_INT
#define OIDFMT		"%u"
#else
#define OIDFMT		ULLFMT
#endif
#endif

#define SIZEOF_WRD	SIZEOF_SSIZE_T
typedef ssize_t wrd;
typedef int bat;		/* Index into BBP */
typedef void *ptr;		/* Internal coding of types */

#define SIZEOF_PTR	SIZEOF_VOID_P
typedef float flt;
typedef double dbl;
typedef char *str;

#if SIZEOF_INT==8
#	define LL_CONSTANT(val)	(val)
#elif SIZEOF_LONG==8
#	define LL_CONSTANT(val)	(val##L)
#elif defined(HAVE_LONG_LONG)
#	define LL_CONSTANT(val)	(val##LL)
#elif defined(HAVE___INT64)
#	define LL_CONSTANT(val)	(val##i64)
#endif

typedef oid var_t;		/* type used for heap index of var-sized BAT */
#define SIZEOF_VAR_T	SIZEOF_OID
#define VARFMT		OIDFMT

#if SIZEOF_VAR_T == SIZEOF_INT	/* a type compatible with var_t */
#define TYPE_var	TYPE_int
#define VAR_MAX		((var_t) INT_MAX)
#else
#define TYPE_var	TYPE_lng
#define VAR_MAX		((var_t) LLONG_MAX)
#endif

typedef oid BUN;		/* BUN position */
#define SIZEOF_BUN	SIZEOF_OID
#define BUNFMT		OIDFMT
/* alternatively:
typedef size_t BUN;
#define SIZEOF_BUN	SIZEOF_SIZE_T
#define BUNFMT		SZFMT
*/
#if SIZEOF_BUN == SIZEOF_INT
#define BUN_NONE ((BUN) INT_MAX)
#else
#define BUN_NONE ((BUN) LLONG_MAX)
#endif
#define BUN_MAX (BUN_NONE - 1)	/* maximum allowed size of a BAT */

#define BUN1 1
#define BUN2 2
#define BUN4 4
#if SIZEOF_BUN > 4
#define BUN8 8
#endif
typedef uint8_t  BUN1type;
typedef uint16_t BUN2type;
typedef uint32_t BUN4type;
#if SIZEOF_BUN > 4
typedef uint64_t BUN8type;
#endif
#define BUN1_NONE ((BUN1type) 0xFF)
#define BUN2_NONE ((BUN2type) 0xFFFF)
#define BUN4_NONE ((BUN4type) 0xFFFFFFFF)
#if SIZEOF_BUN > 4
#define BUN8_NONE ((BUN8type) LL_CONSTANT(0xFFFFFFFFFFFFFFFF))
#endif


/*
 * @- Checking and Error definitions:
 */
typedef enum { GDK_FAIL, GDK_SUCCEED } gdk_return;

#define ERRORcheck(tst,	msg) do if (tst) { GDKerror(msg); return 0; } while (0)
#define BATcheck(tst,	msg)						\
	do {								\
		if ((tst) == NULL) {					\
			if (strchr((msg), ':'))				\
				GDKerror("%s.\n", (msg));		\
			else						\
				GDKerror("%s: BAT required.\n", (msg));	\
			return 0;					\
		}							\
	} while (0)

#define ATOMextern(t)	(ATOMstorage(t) >= TYPE_str)

#define TYPEcastable(t1,t2)	(ATOMtype(t1)==ATOMtype(t2))
#define TYPEequal(t1,t2)	(ATOMtype(t1)==ATOMtype(t2))
#define TYPEcomp(t1,t2)	(ATOMstorage(ATOMtype(t1))==ATOMstorage(ATOMtype(t2)))
#define TYPEerror(t1,t2)	(!TYPEcomp(t1,t2))
#define TYPEcheck(t1,t2)						\
	do {								\
		if (TYPEerror(t1, t2)) {				\
			GDKerror("TYPEcheck: Incompatible types %s and %s.\n", \
				ATOMname(t2), ATOMname(t1));		\
			return 0;					\
		} else if (!TYPEcomp(t1, t2)) {				\
			CHECKDEBUG THRprintf(GDKstdout,"#Interpreting %s as %s.\n", \
				ATOMname(t2), ATOMname(t1));		\
		}							\
	} while (0)
#define BATcompatible(P1,P2)						\
	do {								\
		ERRORcheck((P1) == NULL, "BATcompatible: BAT required\n"); \
		ERRORcheck((P2) == NULL, "BATcompatible: BAT required\n"); \
		if (TYPEerror(BAThtype(P1),BAThtype(P2)) ||		\
		    TYPEerror(BATttype(P1),BATttype(P2)))		\
		{							\
			GDKerror("Incompatible operands.\n");		\
			return 0;					\
		}							\
		if (BAThtype(P1) != BAThtype(P2) &&			\
		    ATOMtype((P1)->htype) != ATOMtype((P2)->htype)) {	\
			CHECKDEBUG THRprintf(GDKstdout,"#Interpreting %s as %s.\n", \
				ATOMname(BAThtype(P2)), ATOMname(BAThtype(P1))); \
		}							\
		if (BATttype(P1) != BATttype(P2) &&			\
		    ATOMtype((P1)->ttype) != ATOMtype((P2)->ttype)) {	\
			CHECKDEBUG THRprintf(GDKstdout,"#Interpreting %s as %s.\n", \
				ATOMname(BATttype(P2)), ATOMname(BATttype(P1))); \
		}							\
	} while (0)

/* Heap storage modes */
typedef enum {
	STORE_MEM = 0,		/* load into GDKmalloced memory */
	STORE_MMAP = 1,		/* mmap() into virtual memory */
	STORE_PRIV = 2,		/* BAT copy of copy-on-write mmap */
	STORE_INVALID		/* invalid value, used to indicate error */
} storage_t;

typedef struct {
	size_t free;		/* index where free area starts. */
	size_t size;		/* size of the heap (bytes) */
	char *base;		/* base pointer in memory. */
	str filename;		/* file containing image of the heap */

	unsigned int copied:1,	/* a copy of an existing map. */
		      hashash:1,/* the string heap contains hash values */
		      forcemap:1;  /* force STORE_MMAP even if heap exists */
	storage_t storage;	/* storage mode (mmap/malloc). */
	storage_t newstorage;	/* new desired storage mode at re-allocation. */
	bte dirty;		/* specific heap dirty marker */
	bte farmid;		/* id of farm where heap is located */
	bat parentid;		/* cache id of VIEW parent bat */
} Heap;

typedef struct {
	int type;		/* type of index entity */
	int width;		/* width of hash entries */
	BUN nil;		/* nil representation */
	BUN lim;		/* collision list size */
	BUN mask;		/* number of hash buckets-1 (power of 2) */
	void *Hash;		/* hash table */
	void *Link;		/* collision list */
	Heap *heap;		/* heap where the hash is stored */
} Hash;

typedef struct Imprints Imprints;


/*
 * @+ Binary Association Tables
 * Having gone to the previous preliminary definitions, we will now
 * introduce the structure of Binary Association Tables (BATs) in
 * detail. They are the basic storage unit on which GDK is modeled.
 *
 * The BAT holds an unlimited number of binary associations, called
 * BUNs (@strong{Binary UNits}).  The two attributes of a BUN are
 * called @strong{head} (left) and @strong{tail} (right) in the
 * remainder of this document.
 *
 *  @c image{http://monetdb.cwi.nl/projects/monetdb-mk/imgs/bat1,,,,feps}
 *
 * The above figure shows what a BAT looks like. It consists of two
 * columns, called head and tail, such that we have always binary
 * tuples (BUNs). The overlooking structure is the @strong{BAT
 * record}.  It points to a heap structure called the @strong{BUN
 * heap}.  This heap contains the atomic values inside the two
 * columns. If they are fixed-sized atoms, these atoms reside directly
 * in the BUN heap. If they are variable-sized atoms (such as string
 * or polygon), however, the columns has an extra heap for storing
 * those (such @strong{variable-sized atom heaps} are then referred to
 * as @strong{Head Heap}s and @strong{Tail Heap}s). The BUN heap then
 * contains integer byte-offsets (fixed-sized, of course) into a head-
 * or tail-heap.
 *
 * The BUN heap contains a contiguous range of BUNs. It starts after
 * the @strong{first} pointer, and finishes at the end in the
 * @strong{free} area of the BUN. All BUNs after the @strong{inserted}
 * pointer have been added in the last transaction (and will be
 * deleted on a transaction abort). All BUNs between the
 * @strong{deleted} pointer and the @strong{first} have been deleted
 * in this transaction (and will be reinserted at a transaction
 * abort).
 *
 * The location of a certain BUN in a BAT may change between
 * successive library routine invocations.  Therefore, one should
 * avoid keeping references into the BAT storage area for long
 * periods.
 *
 * Passing values between the library routines and the enclosing C
 * program is primarily through value pointers of type ptr. Pointers
 * into the BAT storage area should only be used for retrieval. Direct
 * updates of data stored in a BAT is forbidden. The user should
 * adhere to the interface conventions to guarantee the integrity
 * rules and to maintain the (hidden) auxiliary search structures.
 *
 * @- GDK variant record type
 * When manipulating values, MonetDB puts them into value records.
 * The built-in types have a direct entry in the union. Others should
 * be represented as a pointer of memory in pval or as a string, which
 * is basically the same. In such cases the len field indicates the
 * size of this piece of memory.
 */
typedef struct {
	union {			/* storage is first in the record */
		int ival;
		oid oval;
		sht shval;
		bte btval;
		wrd wval;
		flt fval;
		ptr pval;
		struct BAT *Bval; /* this field is only used by mel */
		bat bval;
		str sval;
		dbl dval;
		lng lval;
	} val;
	int len, vtype;
} *ValPtr, ValRecord;

/* definition of VALptr lower down in file after include of gdk_atoms.h */
#define VALnil(v,t) VALset(v,t,ATOMextern(t)?ATOMnil(t):ATOMnilptr(t))

/* interface definitions */
gdk_export ptr VALconvert(int typ, ValPtr t);
gdk_export int VALformat(char **buf, const ValRecord *res);
gdk_export ValPtr VALcopy(ValPtr dst, const ValRecord *src);
gdk_export ValPtr VALinit(ValPtr d, int tpe, const void *s);
gdk_export void VALempty(ValPtr v);
gdk_export void VALclear(ValPtr v);
gdk_export ValPtr VALset(ValPtr v, int t, ptr p);
gdk_export void *VALget(ValPtr v);
gdk_export int VALcmp(const ValRecord *p, const ValRecord *q);
gdk_export int VALisnil(const ValRecord *v);

/*
 * @- The BAT record
 * The elements of the BAT structure are introduced in the remainder.
 * Instead of using the underlying types hidden beneath it, one should
 * use a @emph{BAT} type that is supposed to look like this:
 * @verbatim
 * typedef struct {
 *           // static BAT properties
 *           bat    batCacheid;       // bat id: index in BBPcache
 *           int    batPersistence;   // persistence mode
 *           bit    batCopiedtodisk;  // BAT is saved on disk?
 *           // dynamic BAT properties
 *           int    batHeat;          // heat of BAT in the BBP
 *           sht    batDirty;         // BAT modified after last commit?
 *           bit    batDirtydesc;     // BAT descriptor specific dirty flag
 *           Heap*  batBuns;          // Heap where the buns are stored
 *           // DELTA status
 *           BUN    batDeleted;       // first deleted BUN
 *           BUN    batFirst;         // empty BUN before the first alive BUN
 *           BUN    batInserted;      // first inserted BUN
 *           BUN    batCount;         // Tuple count
 *           // Head properties
 *           int    htype;            // Head type number
 *           str    hident;           // name for head column
 *           bit    hkey;             // head values should be unique?
 *           bit    hsorted;          // are head values currently ordered?
 *           bit    hvarsized;        // for speed: head type is varsized?
 *           bit    hnonil;           // head has no nils
 *           oid    halign;          // alignment OID for head.
 *           // Head storage
 *           int    hloc;             // byte-offset in BUN for head elements
 *           Heap   *hheap;           // heap for varsized head values
 *           Hash   *hhash;           // linear chained hash table on head
 *           Imprints *himprints;     // column imprints index on head
 *           // Tail properties
 *           int    ttype;            // Tail type number
 *           str    tident;           // name for tail column
 *           bit    tkey;             // tail values should be unique?
 *           bit    tnonil;           // tail has no nils
 *           bit    tsorted;          // are tail values currently ordered?
 *           bit    tvarsized;        // for speed: tail type is varsized?
 *           oid    talign;           // alignment OID for head.
 *           // Tail storage
 *           int    tloc;             // byte-offset in BUN for tail elements
 *           Heap   *theap;           // heap for varsized tail values
 *           Hash   *thash;           // linear chained hash table on tail
 *           Imprints *timprints;     // column imprints index on tail
 *  } BAT;
 * @end verbatim
 *
 * The internal structure of the @strong{BAT} record is in fact much
 * more complex, but GDK programmers should refrain of making use of
 * that.
 *
 * The reason for this complex structure is to allow for a BAT to
 * exist in two incarnations at the time: the @emph{normal view} and
 * the @emph{reversed view}. Each bat @emph{b} has a
 * BATmirror(@emph{b}) which has the negative @strong{cacheid} of b in
 * the BBP.
 *
 * Since we don't want to pay cost to keep both views in line with
 * each other under BAT updates, we work with shared pieces of memory
 * between the two views. An update to one will thus automatically
 * update the other.  In the same line, we allow @strong{synchronized
 * BATs} (BATs with identical head columns, and marked as such in the
 * @strong{BAT Alignment} interface) now to be clustered horizontally.
 *
 *  @c image{http://monetdb.cwi.nl/projects/monetdb-mk/imgs/bat2,,,,feps}
 */

typedef struct {
	/* dynamic bat properties */
	MT_Id tid;		/* which thread created it */
	int stamp;		/* BAT recent creation stamp */
	unsigned int
	 copiedtodisk:1,	/* once written */
	 dirty:2,		/* dirty wrt disk? */
	 dirtyflushed:1,	/* was dirty before commit started? */
	 descdirty:1,		/* bat descriptor dirty marker */
	 restricted:2,		/* access privileges */
	 persistence:1,		/* should the BAT persist on disk? */
	 role:8,		/* role of the bat */
	 unused:15;		/* value=0 for now */
	int sharecnt;		/* incoming view count */
	char map_head;		/* mmap mode for head bun heap */
	char map_tail;		/* mmap mode for tail bun heap */
	char map_hheap;		/* mmap mode for head atom heap */
	char map_theap;		/* mmap mode for tail atom heap */

	/* delta status administration */
	BUN deleted;		/* start of deleted elements */
	BUN first;		/* to store next deletion */
	BUN inserted;		/* start of inserted elements */
	BUN count;		/* tuple count */
	BUN capacity;		/* tuple capacity */
} BATrec;

typedef struct PROPrec PROPrec;

/* see also comment near BATassertProps() for more information about
 * the properties */
typedef struct {
	str id;				/* label for head/tail column */

	unsigned short width;	/* byte-width of the atom array */
	bte type;			/* type id. */
	bte shift;			/* log2 of bunwidth */
	unsigned int
	 varsized:1,		/* varsized (1) or fixedsized (0) */
	 key:2,				/* duplicates allowed? */
	 dense:1,			/* OID only: only consecutive values */
	 nonil:1,			/* nonil isn't propchecked yet */
	 nil:1,				/* there is a nil in the column */
	 sorted:1,			/* column is sorted in ascending order */
	 revsorted:1;		/* column is sorted in descending order */
	oid align;			/* OID for sync alignment */
	BUN nokey[2];		/* positions that prove key ==FALSE */
	BUN nosorted;		/* position that proves sorted==FALSE */
	BUN norevsorted;	/* position that proves revsorted==FALSE */
	BUN nodense;		/* position that proves dense==FALSE */
	oid seq;			/* start of dense head sequence */

	Heap heap;			/* space for the column. */
	Heap *vheap;		/* space for the varsized data. */
	Hash *hash;			/* hash table */
	Imprints *imprints;	/* column imprints index */

	PROPrec *props;		/* list of dynamic properties stored in the bat descriptor */
} COLrec;

/* assert that atom width is power of 2, i.e., width == 1<<shift */
#define assert_shift_width(shift,width) assert(((shift) == 0 && (width) == 0) || ((unsigned)1<<(shift)) == (unsigned)(width))

#define GDKLIBRARY_PRE_VARWIDTH 061023  /* backward compatible version */
#define GDKLIBRARY_CHR		061024	/* version that still had chr type */
#define GDKLIBRARY_SORTED_BYTE	061025	/* version that still had byte-sized sorted flag */
#define GDKLIBRARY		061026

typedef struct BAT {
	/* static bat properties */
	bat batCacheid;		/* index into BBP */

	/* dynamic column properties */
	COLrec *H;		/* column info */
	COLrec *T;		/* column info */

	BATrec *S;		/* the BAT properties */
} BAT;

typedef struct BATiter {
	BAT *b;
	oid hvid, tvid;
} BATiter;

typedef struct BATstore BATstore;
#define BATSTORESIZE	(2 * (sizeof(BAT) + sizeof(COLrec)) + sizeof(BATrec))

typedef int (*GDKfcn) ();

/* macros's to hide complexity of BAT structure */
#define batPersistence	S->persistence
#define batCopiedtodisk	S->copiedtodisk
#define batDirty	S->dirty
#define batConvert	S->convert
#define batDirtyflushed	S->dirtyflushed
#define batDirtydesc	S->descdirty
#define batFirst	S->first
#define batInserted	S->inserted
#define batDeleted	S->deleted
#define batCount	S->count
#define batCapacity	S->capacity
#define batStamp	S->stamp
#define batSharecnt	S->sharecnt
#define batRestricted	S->restricted
#define batRole		S->role
#define creator_tid	S->tid
#define htype		H->type
#define ttype		T->type
#define hkey		H->key
#define tkey		T->key
#define hvarsized	H->varsized
#define tvarsized	T->varsized
#define hseqbase	H->seq
#define tseqbase	T->seq
#define hsorted		H->sorted
#define hrevsorted	H->revsorted
#define tsorted		T->sorted
#define trevsorted	T->revsorted
#define hdense		H->dense
#define tdense		T->dense
#define hident		H->id
#define tident		T->id
#define halign		H->align
#define talign		T->align

#define batMaphead	S->map_head
#define batMaptail	S->map_tail
#define batMaphheap	S->map_hheap
#define batMaptheap	S->map_theap
/*
 * @- Heap Management
 * Heaps are the low-level entities of mass storage in
 * BATs. Currently, they can either be stored on disk, loaded into
 * memory, or memory mapped.
 * @multitable @columnfractions 0.08 0.7
 * @item int
 * @tab
 *  HEAPalloc (Heap *h, size_t nitems, size_t itemsize);
 * @item int
 * @tab
 *  HEAPfree (Heap *h);
 * @item int
 * @tab
 *  HEAPextend (Heap *h, size_t size, int mayshare);
 * @item int
 * @tab
 *  HEAPload (Heap *h, str nme,ext, int trunc);
 * @item int
 * @tab
 *  HEAPsave (Heap *h, str nme,ext);
 * @item int
 * @tab
 *  HEAPcopy (Heap *dst,*src);
 * @item int
 * @tab
 *  HEAPdelete (Heap *dst, str o, str ext);
 * @item int
 * @tab
 *  HEAPwarm (Heap *h);
 * @end multitable
 *
 *
 * These routines should be used to alloc free or extend heaps; they
 * isolate you from the different ways heaps can be accessed.
 */
gdk_export int HEAPfree(Heap *h);
gdk_export int HEAPextend(Heap *h, size_t size, int mayshare);
gdk_export size_t HEAPvmsize(Heap *h);
gdk_export size_t HEAPmemsize(Heap *h);

/*
 * @- Internal HEAP Chunk Management
 * Heaps are used in BATs to store data for variable-size atoms.  The
 * implementor must manage malloc()/free() functionality for atoms in
 * this heap. A standard implementation is provided here.
 *
 * @table @code
 * @item void
 * HEAP_initialize  (Heap* h, size_t nbytes, size_t nprivate, int align )
 * @item void
 * HEAP_destroy     (Heap* h)
 * @item var_t
 * HEAP_malloc      (Heap* heap, size_t nbytes)
 * @item void
 * HEAP_free        (Heap *heap, var_t block)
 * @item int
 * HEAP_private     (Heap* h)
 * @item void
 * HEAP_printstatus (Heap* h)
 * @end table
 *
 * The heap space starts with a private space that is left untouched
 * by the normal chunk allocation.  You can use this private space
 * e.g. to store the root of an rtree HEAP_malloc allocates a chunk of
 * memory on the heap, and returns an index to it.  HEAP_free frees a
 * previously allocated chunk HEAP_private returns an integer index to
 * private space.
 */

gdk_export void HEAP_initialize(
	Heap *heap,		/* nbytes -- Initial size of the heap. */
	size_t nbytes,		/* alignment -- for objects on the heap. */
	size_t nprivate,	/* nprivate -- Size of private space */
	int alignment		/* alignment restriction for allocated chunks */
	);

gdk_export var_t HEAP_malloc(Heap *heap, size_t nbytes);
gdk_export void HEAP_free(Heap *heap, var_t block);

/*
 * @- BAT construction
 * @multitable @columnfractions 0.08 0.7
 * @item @code{BAT* }
 * @tab BATnew (int headtype, int tailtype, BUN cap, int role)
 * @item @code{BAT* }
 * @tab BATextend (BAT *b, BUN newcap)
 * @end multitable
 *
 * A temporary BAT is instantiated using BATnew with the type aliases
 * of the required binary association. The aliases include the
 * built-in types, such as TYPE_int....TYPE_ptr, and the atomic types
 * introduced by the user. The initial capacity to be accommodated
 * within a BAT is indicated by cap.  Their extend is automatically
 * incremented upon storage overflow.  Failure to create the BAT
 * results in a NULL pointer.
 *
 * The routine BATclone creates an empty BAT storage area with the
 * properties inherited from its argument.
 */
#define BATDELETE	(-9999)

<<<<<<< HEAD
gdk_export BAT *BATnew(int hdtype, int tltype, BUN capacity, int role);
=======
gdk_export BAT *BATnew(int hdtype, int tltype, BUN capacity)
	__attribute__((warn_unused_result));
>>>>>>> 5e82733b
gdk_export BAT *BATextend(BAT *b, BUN newcap);

/* internal */
gdk_export bte ATOMelmshift(int sz);

/*
 * @- BUN manipulation
 * @multitable @columnfractions 0.08 0.7
 * @item BAT*
 * @tab BATins (BAT *b, BAT *c, bit force)
 * @item BAT*
 * @tab BATappend (BAT *b, BAT *c, bit force)
 * @item BAT*
 * @tab BATdel (BAT *b, BAT *c, bit force)
 * @item BAT*
 * @tab BUNins (BAT *b, ptr left, ptr right, bit force)
 * @item BAT*
 * @tab BUNappend (BAT *b, ptr right, bit force)
 * @item BAT*
 * @tab BUNreplace (BAT *b, ptr left, ptr right, bit force)
 * @item int
 * @tab BUNdel (BAT *b, ptr left, ptr right, bit force)
 * @item int
 * @tab BUNdelHead (BAT *b, ptr left, bit force)
 * @item BUN
 * @tab BUNfnd (BAT *b, ptr head)
 * @item void
 * @tab BUNfndOID (BUN result, BATiter bi, oid *head)
 * @item void
 * @tab BUNfndSTD (BUN result, BATiter bi, ptr head)
 * @item BUN
 * @tab BUNlocate (BAT *b, ptr head, ptr tail)
 * @item ptr
 * @tab BUNhead (BAT *b, BUN p)
 * @item ptr
 * @tab BUNtail (BAT *b, BUN p)
 * @end multitable
 *
 * The BATs contain a number of fixed-sized slots to store the binary
 * associations.  These slots are called BUNs or BAT units. A BUN
 * variable is a pointer into the storage area of the BAT, but it has
 * limited validity. After a BAT modification, previously obtained
 * BUNs may no longer reside at the same location.
 *
 * The association list does not contain holes.  This density permits
 * users to quickly access successive elements without the need to
 * test the items for validity. Moreover, it simplifies transport to
 * disk and other systems. The negative effect is that the user should
 * be aware of the evolving nature of the sequence, which may require
 * copying the BAT first.
 *
 * The update operations come in three flavors. Element-wise updates
 * can use BUNins, BUNappend, BUNreplace, BUNdel, and BUNdelHead.  The
 * batch update operations are BATins, BATappend and BATdel.
 *
 * Only experts interested in speed may use BUNfastins, since it skips
 * most consistency checks, does not update search accelerators, and
 * does not maintain properties such as the hsorted and tsorted
 * flags. Beware!
 *
 * The routine BUNfnd provides fast access to a single BUN providing a
 * value for the head of the binary association.  A very fast shortcut
 * for BUNfnd if the selection type is known to be integer or OID, is
 * provided in the form of the macro BUNfndOID.
 *
 * To select on a tail, one should use the reverse view obtained by
 * BATmirror.
 *
 * The routines BUNhead and BUNtail return a pointer to the first and
 * second value in an association, respectively.  To guard against
 * side effects on the BAT, one should normally copy this value into a
 * scratch variable for further processing.
 *
 * Behind the interface we use several macros to access the BUN fixed
 * part and the variable part. The BUN operators always require a BAT
 * pointer and BUN identifier.
 * @itemize
 * @item
 * BAThtype(b) and  BATttype(b) find out the head and tail type of a BAT.
 * @item
 * BUNfirst(b) returns a BUN pointer to the first BUN as a BAT.
 * @item
 * BUNlast(b) returns the BUN pointer directly after the last BUN
 * in the BAT.
 * @item
 * BUNhead(b, p) and BUNtail(b, p) return pointers to the
 * head-value and tail-value in a given BUN.
 * @item
 * BUNhloc(b, p) and BUNtloc(b, p) do the same thing, but knowing
 * in advance that the head-atom resp. tail-atom of a BAT is fixed size.
 * @item
 * BUNhvar(b, p) and BUNtvar(b, p) do the same thing, but knowing
 * in advance that the head-atom resp. tail-atom of a BAT is variable sized.
 * @end itemize
 */
/* NOTE: `p' is evaluated after a possible upgrade of the heap */
#define HTputvalue(b, p, v, copyall, HT)				\
	do {								\
		if ((b)->HT->varsized && (b)->HT->type) {		\
			var_t _d;					\
			ptr _ptr;					\
			ATOMputVAR((b)->HT->type, (b)->HT->vheap, &_d, v); \
			if ((b)->HT->width < SIZEOF_VAR_T &&		\
			    ((b)->HT->width <= 2 ? _d - GDK_VAROFFSET : _d) >= ((size_t) 1 << (8 * (b)->HT->width))) { \
				/* doesn't fit in current heap, upgrade it */ \
				if (GDKupgradevarheap((b)->HT, _d, (copyall), (b)->batRestricted == BAT_READ) == GDK_FAIL) \
					goto bunins_failed;		\
			}						\
			_ptr = (p);					\
			switch ((b)->HT->width) {			\
			case 1:						\
				* (unsigned char *) _ptr = (unsigned char) (_d - GDK_VAROFFSET); \
				break;					\
			case 2:						\
				* (unsigned short *) _ptr = (unsigned short) (_d - GDK_VAROFFSET); \
				break;					\
			case 4:						\
				* (unsigned int *) _ptr = (unsigned int) _d; \
				break;					\
			case 8:						\
				* (var_t *) _ptr = _d;			\
				break;					\
			}						\
		} else {						\
			ATOMputFIX((b)->HT->type, (b)->HT->vheap, (p), v); \
		}							\
	} while (0)
#define Hputvalue(b, p, v, copyall)	HTputvalue(b, p, v, copyall, H)
#define Tputvalue(b, p, v, copyall)	HTputvalue(b, p, v, copyall, T)
#define HTreplacevalue(b, p, v, HT)					\
	do {								\
		if ((b)->HT->varsized && (b)->HT->type) {		\
			var_t _d;					\
			ptr _ptr;					\
			_ptr = (p);					\
			switch ((b)->HT->width) {			\
			case 1:						\
				_d = (var_t) * (unsigned char *) _ptr + GDK_VAROFFSET; \
				break;					\
			case 2:						\
				_d = (var_t) * (unsigned short *) _ptr + GDK_VAROFFSET; \
				break;					\
			case 4:						\
				_d = (var_t) * (unsigned int *) _ptr;	\
				break;					\
			case 8:						\
				_d = * (var_t *) _ptr;			\
				break;					\
			}						\
			ATOMreplaceVAR((b)->HT->type, (b)->HT->vheap, &_d, v); \
			if ((b)->HT->width < SIZEOF_VAR_T &&		\
			    ((b)->HT->width <= 2 ? _d - GDK_VAROFFSET : _d) >= ((size_t) 1 << (8 * (b)->HT->width))) { \
				/* doesn't fit in current heap, upgrade it */ \
				if (GDKupgradevarheap((b)->HT, _d, 0, (b)->batRestricted == BAT_READ) == GDK_FAIL) \
					goto bunins_failed;		\
			}						\
			_ptr = (p);					\
			switch ((b)->HT->width) {			\
			case 1:						\
				* (unsigned char *) _ptr = (unsigned char) (_d - GDK_VAROFFSET); \
				break;					\
			case 2:						\
				* (unsigned short *) _ptr = (unsigned short) (_d - GDK_VAROFFSET); \
				break;					\
			case 4:						\
				* (unsigned int *) _ptr = (unsigned int) _d; \
				break;					\
			case 8:						\
				* (var_t *) _ptr = _d;			\
				break;					\
			}						\
		} else {						\
			ATOMreplaceFIX((b)->HT->type, (b)->HT->vheap, (p), v); \
		}							\
	} while (0)
#define Hreplacevalue(b, p, v)		HTreplacevalue(b, p, v, H)
#define Treplacevalue(b, p, v)		HTreplacevalue(b, p, v, T)
#define HTfastins_nocheck(b, p, v, s, HT)			\
	do {							\
		assert((b)->HT->width == (s));			\
		(b)->HT->heap.free += (s);			\
		HTputvalue((b), HT##loc((b), (p)), (v), 0, HT);	\
	} while (0)
#define hfastins_nocheck(b, p, v, s)	HTfastins_nocheck(b, p, v, s, H)
#define tfastins_nocheck(b, p, v, s)	HTfastins_nocheck(b, p, v, s, T)

#define bunfastins_nocheck(b, p, h, t, hs, ts)		\
	do {						\
		hfastins_nocheck(b, p, h, hs);		\
		tfastins_nocheck(b, p, t, ts);		\
		(b)->batCount++;			\
	} while (0)

#define bunfastins_nocheck_inc(b, p, h, t)				\
	do {								\
		bunfastins_nocheck(b, p, h, t, Hsize(b), Tsize(b));	\
		p++;							\
	} while (0)

#define bunfastins(b, h, t)						\
	do {								\
		register BUN _p = BUNlast(b);				\
		if (_p >= BATcapacity(b)) {				\
			if (_p == BUN_MAX || BATcount(b) == BUN_MAX) {	\
				GDKerror("bunfastins: too many elements to accomodate (" BUNFMT ")\n", BUN_MAX); \
				goto bunins_failed;			\
			}						\
			if (BATextend((b), BATgrows(b)) == NULL)	\
				goto bunins_failed;			\
		}							\
		bunfastins_nocheck(b, _p, h, t, Hsize(b), Tsize(b));	\
	} while (0)

#define bunfastapp_nocheck(b, p, t, ts)		\
	do {					\
		tfastins_nocheck(b, p, t, ts);	\
		(b)->batCount++;		\
	} while (0)

#define bunfastapp(b, t)						\
	do {								\
		register BUN _p = BUNlast(b);				\
		assert((b)->htype == TYPE_void);			\
		if (_p >= BATcapacity(b)) {				\
			if (_p == BUN_MAX || BATcount(b) == BUN_MAX) {	\
				GDKerror("bunfastapp: too many elements to accomodate (" BUNFMT ")\n", BUN_MAX); \
				goto bunins_failed;			\
			}						\
			if (BATextend((b), BATgrows(b)) == NULL)	\
				goto bunins_failed;			\
		}							\
		bunfastapp_nocheck(b, _p, t, Tsize(b));			\
	} while (0)

gdk_export int GDKupgradevarheap(COLrec *c, var_t v, int copyall, int mayshare);
gdk_export BAT *BUNfastins(BAT *b, const void *left, const void *right);
gdk_export BAT *BUNins(BAT *b, const void *left, const void *right, bit force);
gdk_export BAT *BUNappend(BAT *b, const void *right, bit force);
gdk_export BAT *BATins(BAT *b, BAT *c, bit force);
gdk_export BAT *BATappend(BAT *b, BAT *c, bit force);
gdk_export BAT *BUNdel(BAT *b, const void *left, const void *right, bit force);
gdk_export BAT *BUNdelHead(BAT *b, const void *left, bit force);
gdk_export BUN BUNdelete(BAT *b, BUN p, bit force);
gdk_export BAT *BATdel(BAT *b, BAT *c, bit force);
gdk_export BAT *BATdelHead(BAT *b, BAT *c, bit force);

gdk_export BAT *BUNreplace(BAT *b, const void *left, const void *right, bit force);
gdk_export BAT *BUNinplace(BAT *b, BUN p, const void *left, const void *right, bit force);
gdk_export BAT *BATreplace(BAT *b, BAT *n, bit force);

gdk_export BUN BUNfnd(BAT *b, const void *left);

#define BUNfndVOID(p,bi,v)						\
	do {								\
		BUN result = BUNfirst((bi).b) + (BUN) (*(const oid*)(v) - (bi).b->hseqbase); \
		int check =						\
			(((*(const oid*)(v) == oid_nil) ^ ((bi).b->hseqbase == oid_nil)) | \
			 (*(const oid*) (v) < (bi).b->hseqbase) |		\
			 (*(const oid*) (v) >= (bi).b->hseqbase + (bi).b->batCount));	\
		(p) = check?BUN_NONE:result; /* and with 0xFF...FF or 0x00..00 */ \
	} while (0)

#define BUNfndOID(p,bi,v)			\
	do {					\
		if (BAThdense(bi.b)) {		\
			BUNfndVOID(p,bi,v);	\
		} else {			\
			HASHfnd_oid(p,bi,v);	\
		}				\
	} while (0)
#define BUNfndSTD(p,bi,v) ((p) = BUNfnd(bi.b,v))

#define BAThtype(b)	((b)->htype == TYPE_void && (b)->hseqbase != oid_nil ? \
			 TYPE_oid : (b)->htype)
#define BATttype(b)	((b)->ttype == TYPE_void && (b)->tseqbase != oid_nil ? \
			 TYPE_oid : (b)->ttype)
#define BAThstore(b)	(BAThdense(b) ? TYPE_void : (b)->htype)
#define BATtstore(b)	(BATtdense(b) ? TYPE_void : (b)->ttype)
#define Hbase(b)	((b)->H->vheap->base)
#define Tbase(b)	((b)->T->vheap->base)

#define Hsize(b)	((b)->H->width)
#define Tsize(b)	((b)->T->width)

/* new semantics ! */
#define headsize(b,p)	((b)->H->type?((size_t)(p))<<(b)->H->shift:0)
#define tailsize(b,p)	((b)->T->type?((size_t)(p))<<(b)->T->shift:0)

#define Hloc(b,p)	((b)->H->heap.base+((p)<<(b)->H->shift))
#define Tloc(b,p)	((b)->T->heap.base+((p)<<(b)->T->shift))

#if SIZEOF_VAR_T < SIZEOF_VOID_P
/* NEW 11/4/2009: when compiled with 32-bits oids/var_t on 64-bits
 * systems, align heap strings on 8 byte boundaries always (wasting 4
 * padding bytes on avg). Note that in heaps where duplicate
 * elimination is successful, such padding occurs anyway (as an aside,
 * a better implementation with two-bytes pointers in the string heap
 * hash table, could reduce that padding to avg 1 byte wasted -- see
 * TODO below).
 *
 * This 8 byte alignment allows the offset in the fixed part of the
 * BAT string column to be interpreted as an index, which should be
 * multiplied by 8 to get the position (VARSHIFT). The overall effect
 * is that 32GB heaps can be addressed even when oids are limited to
 * 4G tuples.
 *
 * In the future, we might extend this such that the string alignment
 * is set in the BAT header (columns with long strings take more
 * storage space, but could tolerate more padding).  It would mostly
 * work, only the sort routine and strPut/strLocate (which do not see
 * the BAT header) extra parameters would be needed in their APIs.
 */
typedef unsigned short stridx_t;
#define SIZEOF_STRIDX_T SIZEOF_SHORT
#define GDK_VARSHIFT 3
#define GDK_VARALIGN (1<<GDK_VARSHIFT)
#else
typedef var_t stridx_t; /* TODO: should also be unsigned short, but kept at var_t not to break BAT images */
#define SIZEOF_STRIDX_T SIZEOF_VAR_T
#define GDK_VARSHIFT 0
#define GDK_VARALIGN SIZEOF_STRIDX_T
#endif

#if SIZEOF_VAR_T == 8
#define VarHeapValRaw(b,p,w)						\
	((w) == 1 ? (var_t) ((unsigned char *) (b))[p] + GDK_VAROFFSET : \
	 (w) == 2 ? (var_t) ((unsigned short *) (b))[p] + GDK_VAROFFSET : \
	 (w) == 4 ? (var_t) ((unsigned int *) (b))[p] :			\
	 ((var_t *) (b))[p])
#else
#define VarHeapValRaw(b,p,w)						\
	((w) == 1 ? (var_t) ((unsigned char *) (b))[p] + GDK_VAROFFSET : \
	 (w) == 2 ? (var_t) ((unsigned short *) (b))[p] + GDK_VAROFFSET : \
	 ((var_t *) (b))[p])
#endif
#define VarHeapVal(b,p,w) ((size_t) VarHeapValRaw(b,p,w)  << GDK_VARSHIFT)
#define BUNhvaroff(bi,p) VarHeapVal((bi).b->H->heap.base, (p), (bi).b->H->width)
#define BUNtvaroff(bi,p) VarHeapVal((bi).b->T->heap.base, (p), (bi).b->T->width)

#define BUNhloc(bi,p)	Hloc((bi).b,p)
#define BUNtloc(bi,p)	Tloc((bi).b,p)
#define BUNhpos(bi,p)	(Hpos(&(bi),p))
#define BUNtpos(bi,p)	(Tpos(&(bi),p))
#define BUNhvar(bi,p)	((bi).b->htype?Hbase((bi).b)+BUNhvaroff(bi,p):BUNhpos(bi,p))
#define BUNtvar(bi,p)	((bi).b->ttype?Tbase((bi).b)+BUNtvaroff(bi,p):BUNtpos(bi,p))
#define BUNhead(bi,p)	((bi).b->hvarsized?BUNhvar(bi,p):BUNhloc(bi,p))
#define BUNtail(bi,p)	((bi).b->tvarsized?BUNtvar(bi,p):BUNtloc(bi,p))

static inline BATiter
bat_iterator(BAT *b)
{
	BATiter bi;

	bi.b = b;
	bi.hvid = bi.tvid = 0;
	return bi;
}

#define BUNfirst(b)	(assert((b)->batFirst <= BUN_MAX), (b)->batFirst)
#define BUNlast(b)	(assert((b)->batFirst <= BUN_MAX),		\
			 assert((b)->batCount <= BUN_MAX),		\
			 assert((b)->batCount <= BUN_MAX - (b)->batFirst), \
			 (b)->batFirst + (b)->batCount)

#define BATcount(b)	((b)->batCount)

/*
 * @- BAT properties
 * @multitable @columnfractions 0.08 0.7
 * @item BUN
 * @tab BATcount (BAT *b)
 * @item void
 * @tab BATsetcapacity (BAT *b, BUN cnt)
 * @item void
 * @tab BATsetcount (BAT *b, BUN cnt)
 * @item BUN
 * @tab BATrename (BAT *b, str nme)
 * @item BAT *
 * @tab BATkey (BAT *b, int onoff)
 * @item BAT *
 * @tab BATmode (BAT *b, int mode)
 * @item BAT *
 * @tab BATsetaccess (BAT *b, int mode)
 * @item int
 * @tab BATdirty (BAT *b)
 * @item int
 * @tab BATgetaccess (BAT *b)
 * @end multitable
 *
 * The function BATcount returns the number of associations stored in
 * the BAT.
 *
 * The BAT is given a new logical name using BATrename.
 *
 * The integrity properties to be maintained for the BAT are
 * controlled separately.  A key property indicates that duplicates in
 * the association dimension are not permitted.
 *
 * The persistency indicator tells the retention period of BATs.  The
 * system support three modes: PERSISTENT and TRANSIENT.
 * The PERSISTENT BATs are automatically saved upon session boundary
 * or transaction commit.  TRANSIENT BATs are removed upon transaction
 * boundary.  All BATs are initially TRANSIENT unless their mode is
 * changed using the routine BATmode.
 *
 * The BAT properties may be changed at any time using BATkey
 * and BATmode.
 *
 * Valid BAT access properties can be set with BATsetaccess and
 * BATgetaccess: BAT_READ, BAT_APPEND, and BAT_WRITE.  BATs can be
 * designated to be read-only. In this case some memory optimizations
 * may be made (slice and fragment bats can point to stable subsets of
 * a parent bat).  A special mode is append-only. It is then allowed
 * to insert BUNs at the end of the BAT, but not to modify anything
 * that already was in there.
 */
#ifndef BATcount
gdk_export BUN BATcount(BAT *b);
#endif
gdk_export BUN BATcount_no_nil(BAT *b);
gdk_export void BATsetcapacity(BAT *b, BUN cnt);
gdk_export void BATsetcount(BAT *b, BUN cnt);
gdk_export BUN BATgrows(BAT *b);
gdk_export BAT *BATkey(BAT *b, int onoff);
gdk_export BAT *BATmode(BAT *b, int onoff);
gdk_export BAT *BATroles(BAT *b, const char *hnme, const char *tnme);
gdk_export int BATname(BAT *b, const char *nme);
gdk_export BAT *BATseqbase(BAT *b, oid o);
gdk_export BAT *BATsetaccess(BAT *b, int mode);
gdk_export int BATgetaccess(BAT *b);


#define BATdirty(b)	((b)->batCopiedtodisk == 0 || (b)->batDirty ||	\
			 (b)->batDirtydesc ||				\
			 (b)->H->heap.dirty || (b)->T->heap.dirty ||	\
			 ((b)->H->vheap?(b)->H->vheap->dirty:0) ||	\
			 ((b)->T->vheap?(b)->T->vheap->dirty:0))

#define PERSISTENT		0
#define TRANSIENT		1

#define BAT_WRITE		0	/* all kinds of access allowed */
#define BAT_READ		1	/* only read-access allowed */
#define BAT_APPEND		2	/* only reads and appends allowed */

#define BATcapacity(b)	(b)->batCapacity
/*
 * @- BAT manipulation
 * @multitable @columnfractions 0.08 0.7
 * @item BAT *
 * @tab BATclear (BAT *b, int force)
 * @item BAT *
 * @tab BATcopy (BAT *b, int ht, int tt, int writeable, int role)
 * @item BAT *
 * @tab BATmark (BAT *b, oid base)
 * @item BAT *
 * @tab BATmark_grp (BAT *b, BAT *g, oid *s)
 * @item BAT *
 * @tab BATmirror (BAT *b)
 * @item BAT *
 * @end multitable
 *
 * The routine BATclear removes the binary associations, leading to an
 * empty, but (re-)initialized BAT. Its properties are retained.  A
 * temporary copy is obtained with BATcopy. The new BAT has an unique
 * name.  The routine BATmark creates a binary association that
 * introduces a new tail column of fresh densely ascending OIDs.  The
 * base OID can be given explicitly, or if oid_nil is passed, is
 * chosen as a new unique range by the system.
 *
 * The routine BATmirror returns the mirror image BAT (where tail is
 * head and head is tail) of that same BAT. This does not involve a
 * state change in the BAT (as previously): both views on the BAT
 * exist at the same time.
 */
gdk_export BAT *BATclear(BAT *b, int force);
gdk_export BAT *BATcopy(BAT *b, int ht, int tt, int writeable, int role);
gdk_export BAT *BATmark(BAT *b, oid base);
gdk_export BAT *BATmark_grp(BAT *b, BAT *g, oid *base);

gdk_export gdk_return BATgroup(BAT **groups, BAT **extents, BAT **histo, BAT *b, BAT *g, BAT *e, BAT *h);

/*
 * @- BAT Input/Output
 * @multitable @columnfractions 0.08 0.7
 * @item BAT *
 * @tab BATload (str name)
 * @item BAT *
 * @tab BATsave (BAT *b)
 * @item int
 * @tab BATmmap (BAT *b, int hb, int tb, int hh, int th, int force )
 * @item int
 * @tab BATdelete (BAT *b)
 * @end multitable
 *
 * A BAT created by BATnew is considered temporary until one calls the
 * routine BATsave or BATmode.  This routine reserves disk space and
 * checks for name clashes in the BAT directory. It also makes the BAT
 * persistent. The empty BAT is initially marked as ordered on both
 * columns.
 *
 * Failure to read or write the BAT results in a NULL, otherwise it
 * returns the BAT pointer.
 *
 * @- Heap Storage Modes
 * The discriminative storage modes are memory-mapped, compressed, or
 * loaded in memory.  The @strong{BATmmap()} changes the storage mode
 * of each heap associated to a BAT.  As can be seen in the bat
 * record, each BAT has one BUN-heap (@emph{bn}), and possibly two
 * heaps (@emph{hh} and @emph{th}) for variable-sized atoms.
 */

gdk_export BAT *BATsave(BAT *b);
gdk_export int BATmmap(BAT *b, int hb, int tb, int hh, int th, int force);
gdk_export int BATdelete(BAT *b);
gdk_export size_t BATmemsize(BAT *b, int dirty);

gdk_export char *GDKfilepath(int farmid, const char *dir, const char *nme, const char *ext);
gdk_export int GDKcreatedir(const char *nme);

/*
 * @- Printing
 * @multitable @columnfractions 0.08 0.7
 * @item int
 * @tab BATprintf (stream *f, BAT *b)
 * @item int
 * @tab BATmultiprintf (stream *f, int argc, BAT *b[], int printoid,
 * int order, int printorderby)
 * @end multitable
 *
 * The functions to convert BATs into ASCII and the reverse use
 * internally defined formats. They are primarily meant for ease of
 * debugging and to a lesser extent for output processing.  Printing a
 * BAT is done essentially by looping through its components, printing
 * each association.  If an index is available, it will be used.
 *
 * The BATmultiprintf command assumes a set of BATs with corresponding
 * oid-s in the head columns. It performs the multijoin over them, and
 * prints the multi-column result on the file.
 */
gdk_export gdk_return BATprintcols(stream *s, int argc, BAT *argv[]);
gdk_export gdk_return BATprint(BAT *b);
gdk_export gdk_return BATprintf(stream *f, BAT *b);
gdk_export gdk_return BATmultiprintf(stream *f, int argc, BAT *argv[], int printoid, int order, int printorderby);

/*
 * @- BAT clustering
 * @multitable @columnfractions 0.08 0.7
 * @item BAT *
 * @tab BATsort (BAT *b)
 * @item BAT *
 * @tab BATsort_rev (BAT *b)
 * @item BAT *
 * @tab BATorder (BAT *b)
 * @item BAT *
 * @tab BATorder_rev (BAT *b)
 * @item BAT *
 * @tab BATrevert (BAT *b)
 * @item int
 * @tab BATordered (BAT *b)
 * @end multitable
 *
 * When working in a main-memory situation, clustering of data on
 * disk-pages is not important. Whenever mmap()-ed data is used
 * intensively, reducing the number of page faults is a hot issue.
 *
 * The above functions rearrange data in MonetDB heaps (used for
 * storing BUNs var-sized atoms, or accelerators). Applying these
 * clusterings will allow that MonetDB's main-memory oriented
 * algorithms work efficiently also in a disk-oriented context.
 *
 * The BATsort functions return a copy of the input BAT, sorted in
 * ascending order on the head column. BATordered starts a check on
 * the head values to see if they are ordered. The result is returned
 * and stored in the hsorted field of the BAT.  BATorder is similar to
 * BATsort, but sorts the BAT itself, rather than returning a copy
 * (BEWARE: this operation destroys the delta
 * information. TODO:fix). The BATrevert puts all the live BUNs of a
 * BAT in reverse order. It just reverses the sequence, so this does
 * not necessarily mean that they are sorted in reverse order!
 */
gdk_export BAT *BATsort(BAT *b);
gdk_export BAT *BATsort_rev(BAT *b);
gdk_export BAT *BATorder(BAT *b);
gdk_export BAT *BATorder_rev(BAT *b);
gdk_export BAT *BATrevert(BAT *b);
gdk_export int BATordered(BAT *b);
gdk_export int BATordered_rev(BAT *b);
gdk_export BAT *BATssort(BAT *b);
gdk_export BAT *BATssort_rev(BAT *b);
gdk_export gdk_return BATsubsort(BAT **sorted, BAT **order, BAT **groups, BAT *b, BAT *o, BAT *g, int reverse, int stable);


gdk_export void GDKqsort(void *h, void *t, const void *base, size_t n, int hs, int ts, int tpe);
gdk_export void GDKqsort_rev(void *h, void *t, const void *base, size_t n, int hs, int ts, int tpe);

#define BAThordered(b)	((b)->htype == TYPE_void || (b)->hsorted)
#define BATtordered(b)	((b)->ttype == TYPE_void || (b)->tsorted)
#define BAThrevordered(b) (((b)->htype == TYPE_void && (b)->hseqbase == oid_nil) || (b)->hrevsorted)
#define BATtrevordered(b) (((b)->ttype == TYPE_void && (b)->tseqbase == oid_nil) || (b)->trevsorted)
#define BAThdense(b)	(BAThvoid(b) && (b)->hseqbase != oid_nil)
#define BATtdense(b)	(BATtvoid(b) && (b)->tseqbase != oid_nil)
#define BAThvoid(b)	(((b)->hdense && (b)->hsorted) || (b)->htype==TYPE_void)
#define BATtvoid(b)	(((b)->tdense && (b)->tsorted) || (b)->ttype==TYPE_void)
#define BAThkey(b)	(b->hkey != FALSE || BAThdense(b))
#define BATtkey(b)	(b->tkey != FALSE || BATtdense(b))

/* set some properties that are trivial to deduce */
#define COLsettrivprop(b, col)						\
	do {								\
		if ((col)->type == TYPE_void) {				\
			if ((col)->seq == oid_nil) {			\
				(col)->nonil = (b)->batCount == 0;	\
				(col)->nil = !(col)->nonil;		\
				(col)->revsorted = 1;			\
				(col)->key = (b)->batCount <= 1;	\
				(col)->dense = 0;			\
			} else {					\
				(col)->dense = 1;			\
				(col)->nonil = 1;			\
				(col)->nil = 0;				\
				(col)->key = 1;				\
				(col)->revsorted = (b)->batCount <= 1;	\
			}						\
			(col)->sorted = 1;				\
		} else if ((b)->batCount <= 1) {			\
			if (BATatoms[(col)->type].linear) {		\
				(col)->sorted = 1;			\
				(col)->revsorted = 1;			\
			}						\
			(col)->key = 1;					\
			if ((b)->batCount == 0) {			\
				(col)->nonil = 1;			\
				(col)->nil = 0;				\
				if ((col)->type == TYPE_oid) {		\
					(col)->dense = 1;		\
					(col)->seq = 0;			\
				}					\
			} else if ((col)->type == TYPE_oid) {		\
				/* b->batCount == 1 */			\
				oid sqbs;				\
				if ((sqbs = ((oid *) (col)->heap.base)[(b)->batFirst]) == oid_nil) { \
					(col)->dense = 0;		\
					(col)->nonil = 0;		\
					(col)->nil = 1;			\
				} else {				\
					(col)->dense = 1;		\
					(col)->nonil = 1;		\
					(col)->nil = 0;			\
				}					\
				(col)->seq = sqbs;			\
			}						\
		}							\
		if (!BATatoms[(col)->type].linear) {			\
			(col)->sorted = 0;				\
			(col)->revsorted = 0;				\
		}							\
	} while (0)
#define BATsettrivprop(b)						\
	do {								\
		(b)->batDirtydesc = 1;	/* likely already set */	\
		COLsettrivprop((b), (b)->H);				\
		COLsettrivprop((b), (b)->T);				\
	} while (0)

/*
 * @+ BAT Buffer Pool
 * @multitable @columnfractions 0.08 0.7
 * @item int
 * @tab BBPfix (bat bi)
 * @item int
 * @tab BBPunfix (bat bi)
 * @item int
 * @tab BBPincref (bat bi, int logical)
 * @item int
 * @tab BBPdecref (bat bi, int logical)
 * @item void
 * @tab BBPhot (bat bi)
 * @item void
 * @tab BBPcold (bat bi)
 * @item str
 * @tab BBPname (bat bi)
 * @item bat
 * @tab BBPindex  (str nme)
 * @item BAT*
 * @tab BATdescriptor (bat bi)
 * @item bat
 * @tab BBPcacheid (BAT *b)
 * @end multitable
 *
 * The BAT Buffer Pool module contains the code to manage the storage
 * location of BATs. It uses two tables BBPlogical and BBphysical to
 * relate the BAT name with its corresponding file system name.  This
 * information is retained in an ASCII file within the database home
 * directory for ease of inspection. It is loaded upon restart of the
 * server and saved upon transaction commit (if necessary).
 *
 * The remaining BBP tables contain status information to load, swap
 * and migrate the BATs. The core table is BBPcache which contains a
 * pointer to the BAT descriptor with its heaps.  A zero entry means
 * that the file resides on disk. Otherwise it has been read or mapped
 * into memory.
 *
 * BATs loaded into memory are retained in a BAT buffer pool.  They
 * retain their position within the cache during their life cycle,
 * which make indexing BATs a stable operation.  Their descriptor can
 * be obtained using BBPcacheid.
 *
 * The BBPindex routine checks if a BAT with a certain name is
 * registered in the buffer pools. If so, it returns its BAT id.  The
 * BATdescriptor routine has a BAT id parameter, and returns a pointer
 * to the corresponding BAT record (after incrementing the reference
 * count). The BAT will be loaded into memory, if necessary.
 *
 * The structure of the BBP file obeys the tuple format for GDK.
 *
 * The status and BAT persistency information is encoded in the status
 * field.
 */
typedef struct {
	BAT *cache[2];		/* if loaded: BAT* handle + reverse */
	str logical[2];		/* logical name + reverse */
	str bak[2];		/* logical name + reverse backups */
	bat next[2];		/* next BBP slot in linked list */
	BATstore *desc;		/* the BAT descriptor */
	str physical;		/* dir + basename for storage */
	str options;		/* A string list of options */
	int refs;		/* in-memory references on which the loaded status of a BAT relies */
	int lrefs;		/* logical references on which the existence of a BAT relies */
	int lastused;		/* BBP LRU stamp */
	volatile int status;	/* status mask used for spin locking */
	/* MT_Id pid;           non-zero thread-id if this BAT is private */
} BBPrec;

gdk_export bat BBPlimit;
#define N_BBPINIT	1000
#if SIZEOF_VOID_P == 4
#define BBPINITLOG	11
#else
#define BBPINITLOG	14
#endif
#define BBPINIT		(1 << BBPINITLOG)
/* absolute maximum number of BATs is N_BBPINIT * BBPINIT */
gdk_export BBPrec *BBP[N_BBPINIT];

/* fast defines without checks; internal use only  */
#define BBP_cache(i)	BBP[abs(i)>>BBPINITLOG][abs(i)&(BBPINIT-1)].cache[(i)<0]
#define BBP_logical(i)	BBP[abs(i)>>BBPINITLOG][abs(i)&(BBPINIT-1)].logical[(i)<0]
#define BBP_bak(i)	BBP[abs(i)>>BBPINITLOG][abs(i)&(BBPINIT-1)].bak[(i)<0]
#define BBP_next(i)	BBP[abs(i)>>BBPINITLOG][abs(i)&(BBPINIT-1)].next[(i)<0]
#define BBP_physical(i)	BBP[abs(i)>>BBPINITLOG][abs(i)&(BBPINIT-1)].physical
#define BBP_options(i)	BBP[abs(i)>>BBPINITLOG][abs(i)&(BBPINIT-1)].options
#define BBP_desc(i)	BBP[abs(i)>>BBPINITLOG][abs(i)&(BBPINIT-1)].desc
#define BBP_refs(i)	BBP[abs(i)>>BBPINITLOG][abs(i)&(BBPINIT-1)].refs
#define BBP_lrefs(i)	BBP[abs(i)>>BBPINITLOG][abs(i)&(BBPINIT-1)].lrefs
#define BBP_lastused(i)	BBP[abs(i)>>BBPINITLOG][abs(i)&(BBPINIT-1)].lastused
#define BBP_status(i)	BBP[abs(i)>>BBPINITLOG][abs(i)&(BBPINIT-1)].status
#define BBP_pid(i)	BBP[abs(i)>>BBPINITLOG][abs(i)&(BBPINIT-1)].pid

/* macros that nicely check parameters */
#define BBPcacheid(b)	((b)->batCacheid)
#define BBPstatus(i)	(BBPcheck((i),"BBPstatus")?BBP_status(i):-1)
gdk_export int BBPcurstamp(void);
#define BBPrefs(i)	(BBPcheck((i),"BBPrefs")?BBP_refs(i):-1)
#define BBPcache(i)	(BBPcheck((i),"BBPcache")?BBP_cache(i):(BAT*) NULL)
/* we use abs(i) instead of -(i) here because of a bug in gcc 4.8.2
 * (at least) with optimization enabled; it incorrectly complains
 * about an array bound error in monetdb5/modules/kernel/status.c */
#define BBPname(i)							\
	(BBPcheck((i), "BBPname") ?					\
	 ((i) > 0 ?							\
	  BBP[(i) >> BBPINITLOG][(i) & (BBPINIT - 1)].logical[0] :	\
	  (BBP[abs(i) >> BBPINITLOG][abs(i) & (BBPINIT - 1)].logical[1] ? \
	   BBP[abs(i) >> BBPINITLOG][abs(i) & (BBPINIT - 1)].logical[1] : \
	   BBP[abs(i) >> BBPINITLOG][abs(i) & (BBPINIT - 1)].logical[0])) : \
	 "")
#define BBPvalid(i)	(BBP_logical(i) != NULL && *BBP_logical(i) != '.')
#define BATgetId(b)	BBPname((b)->batCacheid)
#define BBPfix(i)	BBPincref((i), FALSE)
#define BBPunfix(i)	BBPdecref((i), FALSE)

#define BBPRENAME_ALREADY	(-1)
#define BBPRENAME_ILLEGAL	(-2)
#define BBPRENAME_LONG		(-3)

gdk_export void BBPlock(const char *s);

gdk_export void BBPhot(bat b);
gdk_export void BBPcold(bat b);
gdk_export void BBPunlock(const char *s);

gdk_export str BBPlogical(bat b, str buf);
gdk_export str BBPphysical(bat b, str buf);
gdk_export BAT *BBPquickdesc(bat b, int delaccess);

/*
 * @+ GDK Extensibility
 * GDK can be extended with new atoms, search accelerators and storage
 * modes.
 *
 * @- Atomic Type Descriptors
 * The atomic types over which the binary associations are maintained
 * are described by an atom descriptor.
 *  @multitable @columnfractions 0.08 0.7
 * @item void
 * @tab ATOMallocate    (str   nme);
 * @item int
 * @tab ATOMindex       (char *nme);
 * @item int
 * @tab ATOMdump        ();
 * @item void
 * @tab ATOMdelete      (int id);
 * @item str
 * @tab ATOMname        (int id);
 * @item int
 * @tab ATOMsize        (int id);
 * @item int
 * @tab ATOMalign       (int id);
 * @item int
 * @tab ATOMvarsized    (int id);
 * @item ptr
 * @tab ATOMnilptr      (int id);
 * @item int
 * @tab ATOMfromstr     (int id, str s, int* len, ptr* v_dst);
 * @item int
 * @tab ATOMtostr       (int id, str s, int* len, ptr* v_dst);
 * @item hash_t
 * @tab ATOMhash        (int id, ptr val, in mask);
 * @item int
 * @tab ATOMcmp         (int id, ptr val_1, ptr val_2);
 * @item int
 * @tab ATOMfix         (int id, ptr v);
 * @item int
 * @tab ATOMunfix       (int id, ptr v);
 * @item int
 * @tab ATOMheap        (int id, Heap *hp, size_t cap);
 * @item int
 * @tab ATOMput         (int id, Heap *hp, BUN pos_dst, ptr val_src);
 * @item int
 * @tab ATOMdel         (int id, Heap *hp, BUN v_src);
 * @item int
 * @tab ATOMlen         (int id, ptr val);
 * @item ptr
 * @tab ATOMnil         (int id);
 * @item int
 * @tab ATOMformat      (int id, ptr val, char** buf);
 * @item int
 * @tab ATOMprint       (int id, ptr val, stream *fd);
 * @item ptr
 * @tab ATOMdup         (int id, ptr val );
 * @end multitable
 *
 * @- Atom Definition
 * User defined atomic types can be added to a running system with the
 * following interface:.
 *
 * @itemize
 * @item @emph{ATOMallocate()} registers a new atom definition if
 * there is no atom registered yet under that name.
 *
 * @item @emph{ATOMdelete()} unregisters an atom definition.
 *
 * @item @emph{ATOMindex()} looks up the atom descriptor with a certain name.
 * @end itemize
 *
 * @- Atom Manipulation
 *
 * @itemize
 * @item The @emph{ATOMname()} operation retrieves the name of an atom
 * using its id.
 *
 * @item The @emph{ATOMsize()} operation returns the atoms fixed size.
 *
 * @item The @emph{ATOMalign()} operation returns the atoms minimum
 * alignment. If the alignment info was not specified explicitly
 * during atom install, it assumes the maximum value of @verb{ {
 * }1,2,4,8@verb{ } } smaller than the atom size.
 *
 * @item The @emph{ATOMnilptr()} operation returns a pointer to the
 * nil-value of an atom. We usually take one dedicated value halfway
 * down the negative extreme of the atom range (if such a concept
 * fits), as the nil value.
 *
 * @item The @emph{ATOMnil()} operation returns a copy of the nil
 * value, allocated with GDKmalloc().
 *
 * @item The @emph{ATOMheap()} operation creates a new var-sized atom
 * heap in 'hp' with capacity 'cap'.
 *
 * @item The @emph{ATOMhash()} computes a hash index for a
 * value. `val' is a direct pointer to the atom value. Its return
 * value should be an hash_t between 0 and 'mask'.
 *
 * @item The @emph{ATOMcmp()} operation computes two atomic
 * values. Its parameters are pointers to atomic values.
 *
 * @item The @emph{ATOMlen()} operation computes the byte length for a
 * value.  `val' is a direct pointer to the atom value. Its return
 * value should be an integer between 0 and 'mask'.
 *
 * @item The @emph{ATOMdel()} operation deletes a var-sized atom from
 * its heap `hp'.  The integer byte-index of this value in the heap is
 * pointed to by `val_src'.
 *
 * @item The @emph{ATOMput()} operation inserts an atom `src_val' in a
 * BUN at `dst_pos'. This involves copying the fixed sized part in the
 * BUN. In case of a var-sized atom, this fixed sized part is an
 * integer byte-index into a heap of var-sized atoms. The atom is then
 * also copied into that heap `hp'.
 *
 * @item The @emph{ATOMfix()} and @emph{ATOMunfix()} operations do
 * bookkeeping on the number of references that a GDK application
 * maintains to the atom.  In MonetDB, we use this to count the number
 * of references directly, or through BATs that have columns of these
 * atoms. The only operator for which this is currently relevant is
 * BAT. The operators return the POST reference count to the
 * atom. BATs with fixable atoms may not be stored persistently.
 *
 * @item The @emph{ATOMfromstr()} parses an atom value from string
 * `s'. The memory allocation policy is the same as in
 * @emph{ATOMget()}. The return value is the number of parsed
 * characters.
 *
 * @item The @emph{ATOMprint()} prints an ASCII description of the
 * atom value pointed to by `val' on file descriptor `fd'. The return
 * value is the number of parsed characters.
 *
 * @item The @emph{ATOMformat()} is similar to @emph{ATOMprint()}. It
 * prints an atom on a newly allocated string. It must later be freed
 * with @strong{GDKfree}.  The number of characters written is
 * returned. This is minimally the size of the allocated buffer.
 *
 * @item The @emph{ATOMdup()} makes a copy of the given atom. The
 * storage needed for this is allocated and should be removed by the
 * user.
 * @end itemize
 *
 * These wrapper functions correspond closely to the interface
 * functions one has to provide for a user-defined atom. They
 * basically (with exception of @emph{ATOMput()}, @emph{ATOMprint()}
 * and @emph{ATOMformat()}) just have the atom id parameter prepended
 * to them.
 */
typedef struct {
	/* simple attributes */
	char name[IDLENGTH];
	int storage;		/* stored as another type? */
	short linear;		/* atom can be ordered linearly */
	short size;		/* fixed size of atom */
	short align;		/* alignment condition for values */

	/* automatically generated fields */
	ptr atomNull;		/* global nil value */

	/* generic (fixed + varsized atom) ADT functions */
	int (*atomFromStr) (const char *src, int *len, ptr *dst);
	int (*atomToStr) (str *dst, int *len, const void *src);
	void *(*atomRead) (void *dst, stream *s, size_t cnt);
	int (*atomWrite) (const void *src, stream *s, size_t cnt);
	int (*atomCmp) (const void *v1, const void *v2);
	BUN (*atomHash) (const void *v);
	/* optional functions */
	int (*atomFix) (const void *atom);
	int (*atomUnfix) (const void *atom);

	/* varsized atom-only ADT functions */
	var_t (*atomPut) (Heap *, var_t *off, const void *src);
	void (*atomDel) (Heap *, var_t *atom);
	int (*atomLen) (const void *atom);
	void (*atomHeap) (Heap *, size_t);
} atomDesc;

gdk_export atomDesc BATatoms[];
gdk_export int GDKatomcnt;

gdk_export int ATOMallocate(const char *nme);
gdk_export int ATOMindex(const char *nme);

gdk_export str ATOMname(int id);
gdk_export int ATOMlen(int id, const void *v);
gdk_export ptr ATOMnil(int id);
gdk_export int ATOMcmp(int id, const void *v_1, const void *v_2);
gdk_export int ATOMprint(int id, const void *val, stream *fd);
gdk_export int ATOMformat(int id, const void *val, char **buf);

gdk_export ptr ATOMdup(int id, const void *val);

/*
 * @- Unique OIDs
 * @multitable @columnfractions 0.08 0.7
 * @item oid
 * @tab
 * OIDseed (oid seed);
 * @item oid
 * @tab
 * OIDnew (oid inc);
 * @end multitable
 *
 * OIDs are special kinds of unsigned integers because the system
 * guarantees uniqueness. For system simplicity and performance, OIDs
 * are now represented as (signed) integers; however this is hidden in
 * the system internals and shouldn't affect semantics.
 *
 * The OIDnew(N) claims a range of N contiguous unique, unused OIDs,
 * and returns the starting value of this range.  The highest OIDBITS
 * designate site. [ DEPRECATED]
 */
gdk_export oid OIDbase(oid base);
gdk_export oid OIDnew(oid inc);

/*
 * @- Built-in Accelerator Functions
 *
 * @multitable @columnfractions 0.08 0.7
 * @item BAT*
 * @tab
 *  BAThash (BAT *b, BUN masksize)
 * @end multitable
 *
 * The current BAT implementation supports one search accelerator:
 * hashing. The routine BAThash makes sure that a hash accelerator on
 * the head of the BAT exists. A zero is returned upon failure to
 * create the supportive structures.
 *
 * The hash data structures are currently maintained during update
 * operations.
 */
gdk_export BAT *BAThash(BAT *b, BUN masksize);

/* low level functions */

#define BATprepareHash(X) (((X)->H->hash == NULL) && !BAThash(X, 0))

/*
 * @- Column Imprints Functions
 *
 * @multitable @columnfractions 0.08 0.7
 * @item BAT*
 * @tab
 *  BATimprints (BAT *b)
 * @end multitable
 *
 * The column imprints index structure.
 *
 */

gdk_export void IMPSdestroy(BAT *b);
gdk_export BAT *BATimprints(BAT *b);
gdk_export lng IMPSimprintsize(BAT *b);

/*
 * @- Multilevel Storage Modes
 *
 * We should bring in the compressed mode as the first, maybe
 * built-in, mode. We could than add for instance HTTP remote storage,
 * SQL storage, and READONLY (cd-rom) storage.
 *
 * @+ GDK Utilities
 * Interfaces for memory management, error handling, thread management
 * and system information.
 *
 * @- GDK memory management
 * @multitable @columnfractions 0.08 0.8
 * @item void*
 * @tab GDKmalloc (size_t size)
 * @item void*
 * @tab GDKzalloc (size_t size)
 * @item void*
 * @tab GDKmallocmax (size_t size, size_t *maxsize, int emergency)
 * @item void*
 * @tab GDKrealloc (void* pold, size_t size)
 * @item void*
 * @tab GDKreallocmax (void* pold, size_t size, size_t *maxsize, int emergency)
 * @item void
 * @tab GDKfree (void* blk)
 * @item str
 * @tab GDKstrdup (str s)
 * @item str
 * @tab GDKstrndup (str s, size_t n)
 * @end multitable
 *
 * These utilities are primarily used to maintain control over
 * critical interfaces to the C library.  Moreover, the statistic
 * routines help in identifying performance and bottlenecks in the
 * current implementation.
 *
 * Compiled with -DMEMLEAKS the GDK memory management log their
 * activities, and are checked on inconsistent frees and memory leaks.
 */
#define GDK_HISTO_MAX_BIT	((int) (sizeof(size_t)<<3))

/* we prefer to use vm_alloc routines on size > GDKmmap */
gdk_export void *GDKmmap(const char *path, int mode, size_t len);

gdk_export size_t GDK_mem_maxsize;	/* max allowed size of committed memory */
gdk_export size_t GDK_vm_maxsize;	/* max allowed size of reserved vm */
gdk_export int	GDK_vm_trim;		/* allow trimming */

gdk_export size_t GDKmem_cursize(void);	/* RAM/swapmem that MonetDB has claimed from OS */
gdk_export size_t GDKvm_cursize(void);	/* current MonetDB VM address space usage */

gdk_export void *GDKmalloc(size_t size);
gdk_export void *GDKzalloc(size_t size);
gdk_export void *GDKrealloc(void *pold, size_t size);
gdk_export void GDKfree(void *blk);
gdk_export str GDKstrdup(const char *s);
gdk_export str GDKstrndup(const char *s, size_t n);

#if !defined(NDEBUG) && !defined(STATIC_CODE_ANALYSIS)
/* In debugging mode, replace GDKmalloc and other functions with a
 * version that optionally prints calling information.
 *
 * We have two versions of this code: one using a GNU C extension, and
 * one using traditional C.  The GNU C version also prints the name of
 * the calling function.
 */
#ifdef __GNUC__
#define GDKmalloc(s)							\
	({								\
		size_t _size = (s);					\
		void *_res = GDKmalloc(_size);				\
		ALLOCDEBUG						\
			fprintf(stderr,					\
				"#GDKmalloc(" SZFMT ") -> " PTRFMT	\
				" %s[%s:%d]\n",				\
				_size, PTRFMTCAST _res,			\
				__func__, __FILE__, __LINE__);		\
		_res;							\
	})
#define GDKzalloc(s)							\
	({								\
		size_t _size = (s);					\
		void *_res = GDKzalloc(_size);				\
		ALLOCDEBUG						\
			fprintf(stderr,					\
				"#GDKzalloc(" SZFMT ") -> " PTRFMT	\
				" %s[%s:%d]\n",				\
				_size, PTRFMTCAST _res,			\
				__func__, __FILE__, __LINE__);		\
		_res;							\
	})
#define GDKrealloc(p, s)						\
	({								\
		void *_ptr = (p);					\
		size_t _size = (s);					\
		void *_res = GDKrealloc(_ptr, _size);			\
		ALLOCDEBUG						\
			fprintf(stderr,					\
				"#GDKrealloc(" PTRFMT "," SZFMT ") -> " PTRFMT \
				" %s[%s:%d]\n",				\
				PTRFMTCAST _ptr, _size, PTRFMTCAST _res, \
				__func__, __FILE__, __LINE__);		\
		_res;							\
	 })
#define GDKfree(p)							\
	({								\
		void *_ptr = (p);					\
		ALLOCDEBUG						\
			fprintf(stderr,					\
				"#GDKfree(" PTRFMT ")"			\
				" %s[%s:%d]\n",				\
				PTRFMTCAST _ptr,			\
				__func__, __FILE__, __LINE__);		\
		GDKfree(_ptr);						\
	})
#define GDKstrdup(s)							\
	({								\
		const char *_str = (s);					\
		void *_res = GDKstrdup(_str);				\
		ALLOCDEBUG						\
			fprintf(stderr,					\
				"#GDKstrdup(len=" SZFMT ") -> " PTRFMT	\
				" %s[%s:%d]\n",				\
				strlen(_str),				\
				PTRFMTCAST _res,			\
				__func__, __FILE__, __LINE__);		\
		_res;							\
	})
#define GDKstrndup(s, n)						\
	({								\
		const char *_str = (s);					\
		size_t _n = (n);					\
		void *_res = GDKstrndup(_str, _n);			\
		ALLOCDEBUG						\
			fprintf(stderr,					\
				"#GDKstrndup(len=" SZFMT ") -> " PTRFMT	\
				" %s[%s:%d]\n",				\
				_n,					\
				PTRFMTCAST _res,			\
				__func__, __FILE__, __LINE__);		\
		_res;							\
	})
#define GDKmmap(p, m, l)						\
	({								\
		const char *_path = (p);				\
		int _mode = (m);					\
		size_t _len = (l);					\
		void *_res = GDKmmap(_path, _mode, _len);		\
		ALLOCDEBUG						\
			fprintf(stderr,					\
				"#GDKmmap(%s,0x%x," SZFMT ") -> " PTRFMT \
				" %s[%s:%d]\n",				\
				_path ? _path : "NULL", _mode, _len,	\
				PTRFMTCAST _res,			\
				__func__, __FILE__, __LINE__);		\
		_res;							\
	 })
#define malloc(s)							\
	({								\
		size_t _size = (s);					\
		void *_res = malloc(_size);				\
		ALLOCDEBUG						\
			fprintf(stderr,					\
				"#malloc(" SZFMT ") -> " PTRFMT		\
				" %s[%s:%d]\n",				\
				_size, PTRFMTCAST _res,			\
				__func__, __FILE__, __LINE__);		\
		_res;							\
	})
#define calloc(n, s)							\
	({								\
		size_t _nmemb = (n);					\
		size_t _size = (s);					\
		void *_res = calloc(_nmemb,_size);			\
		ALLOCDEBUG						\
			fprintf(stderr,					\
				"#calloc(" SZFMT "," SZFMT ") -> " PTRFMT \
				" %s[%s:%d]\n",				\
				_nmemb, _size, PTRFMTCAST _res,		\
				__func__, __FILE__, __LINE__);		\
		_res;							\
	})
#define realloc(p, s)							\
	({								\
		void *_ptr = (p);					\
		size_t _size = (s);					\
		void *_res = realloc(_ptr, _size);			\
		ALLOCDEBUG						\
			fprintf(stderr,					\
				"#realloc(" PTRFMT "," SZFMT ") -> " PTRFMT \
				" %s[%s:%d]\n",				\
				PTRFMTCAST _ptr, _size, PTRFMTCAST _res, \
				__func__, __FILE__, __LINE__);		\
		_res;							\
	 })
#define free(p)								\
	({								\
		void *_ptr = (p);					\
		ALLOCDEBUG						\
			fprintf(stderr,					\
				"#free(" PTRFMT ")"			\
				" %s[%s:%d]\n",				\
				PTRFMTCAST _ptr,			\
				__func__, __FILE__, __LINE__);		\
		free(_ptr);						\
	})
#else
static inline void *
GDKmalloc_debug(size_t size, const char *filename, int lineno)
{
	void *res = GDKmalloc(size);
	ALLOCDEBUG fprintf(stderr,
			   "#GDKmalloc(" SZFMT ") -> " PTRFMT " [%s:%d]\n",
			   size, PTRFMTCAST res, filename, lineno);
	return res;
}
#define GDKmalloc(s)	GDKmalloc_debug((s), __FILE__, __LINE__)
static inline void *
GDKzalloc_debug(size_t size, const char *filename, int lineno)
{
	void *res = GDKzalloc(size);
	ALLOCDEBUG fprintf(stderr,
			   "#GDKzalloc(" SZFMT ") -> " PTRFMT " [%s:%d]\n",
			   size, PTRFMTCAST res, filename, lineno);
	return res;
}
#define GDKzalloc(s)	GDKzalloc_debug((s), __FILE__, __LINE__)
static inline void *
GDKrealloc_debug(void *ptr, size_t size, const char *filename, int lineno)
{
	void *res = GDKrealloc(ptr, size);
	ALLOCDEBUG fprintf(stderr,
			   "#GDKrealloc(" PTRFMT "," SZFMT ") -> "
			   PTRFMT " [%s:%d]\n",
			   PTRFMTCAST ptr, size, PTRFMTCAST res,
			   filename, lineno);
	return res;
}
#define GDKrealloc(p, s)	GDKrealloc_debug((p), (s), __FILE__, __LINE__)
static inline void
GDKfree_debug(void *ptr, const char *filename, int lineno)
{
	ALLOCDEBUG fprintf(stderr, "#GDKfree(" PTRFMT ") [%s:%d]\n",
			   PTRFMTCAST ptr, filename, lineno);
	GDKfree(ptr);
}
#define GDKfree(p)	GDKfree_debug((p), __FILE__, __LINE__)
static inline char *
GDKstrdup_debug(const char *str, const char *filename, int lineno)
{
	void *res = GDKstrdup(str);
	ALLOCDEBUG fprintf(stderr, "#GDKstrdup(len=" SZFMT ") -> "
			   PTRFMT " [%s:%d]\n",
			   strlen(str), PTRFMTCAST res, filename, lineno);
	return res;
}
#define GDKstrdup(s)	GDKstrdup_debug((s), __FILE__, __LINE__)
static inline char *
GDKstrndup_debug(const char *str, size_t n, const char *filename, int lineno)
{
	void *res = GDKstrndup(str, n);
	ALLOCDEBUG fprintf(stderr, "#GDKstrndup(len=" SZFMT ") -> "
			   PTRFMT " [%s:%d]\n",
			   n, PTRFMTCAST res, filename, lineno);
	return res;
}
#define GDKstrndup(s, n)	GDKstrndup_debug((s), (n), __FILE__, __LINE__)
static inline void *
GDKmmap_debug(const char *path, int mode, size_t len, const char *filename, int lineno)
{
	void *res = GDKmmap(path, mode, len);
	ALLOCDEBUG fprintf(stderr,
			   "#GDKmmap(%s,0x%x," SZFMT ") -> "
			   PTRFMT " [%s:%d]\n",
			   path ? path : "NULL", mode, len,
			   PTRFMTCAST res, filename, lineno);
	return res;
}
#define GDKmmap(p, m, l)	GDKmmap_debug((p), (m), (l), __FILE__, __LINE__)
static inline void *
malloc_debug(size_t size, const char *filename, int lineno)
{
	void *res = malloc(size);
	ALLOCDEBUG fprintf(stderr,
			   "#malloc(" SZFMT ") -> " PTRFMT " [%s:%d]\n",
			   size, PTRFMTCAST res, filename, lineno);
	return res;
}
#define malloc(s)	malloc_debug((s), __FILE__, __LINE__)
static inline void *
calloc_debug(size_t nmemb, size_t size, const char *filename, int lineno)
{
	void *res = calloc(nmemb, size);
	ALLOCDEBUG fprintf(stderr,
			   "#calloc(" SZFMT "," SZFMT ") -> "
			   PTRFMT " [%s:%d]\n",
			   nmemb, size, PTRFMTCAST res, filename, lineno);
	return res;
}
#define calloc(n, s)	calloc_debug((n), (s), __FILE__, __LINE__)
static inline void *
realloc_debug(void *ptr, size_t size, const char *filename, int lineno)
{
	void *res = realloc(ptr, size);
	ALLOCDEBUG fprintf(stderr,
			   "#realloc(" PTRFMT "," SZFMT ") -> "
			   PTRFMT " [%s:%d]\n",
			   PTRFMTCAST ptr, size, PTRFMTCAST res,
			   filename, lineno);
	return res;
}
#define realloc(p, s)	realloc_debug((p), (s), __FILE__, __LINE__)
static inline void
free_debug(void *ptr, const char *filename, int lineno)
{
	ALLOCDEBUG fprintf(stderr, "#free(" PTRFMT ") [%s:%d]\n",
			   PTRFMTCAST ptr, filename, lineno);
	free(ptr);
}
#define free(p)	free_debug((p), __FILE__, __LINE__)
#endif
#endif

/*
 * @- GDK error handling
 *  @multitable @columnfractions 0.08 0.7
 * @item str
 * @tab
 *  GDKmessage
 * @item bit
 * @tab
 *  GDKfatal(str msg)
 * @item int
 * @tab
 *  GDKwarning(str msg)
 * @item int
 * @tab
 *  GDKerror (str msg)
 * @item int
 * @tab
 *  GDKgoterrors ()
 * @item int
 * @tab
 *  GDKsyserror (str msg)
 * @item str
 * @tab
 *  GDKerrbuf
 *  @item
 * @tab GDKsetbuf (str buf)
 * @end multitable
 *
 * The error handling mechanism is not sophisticated yet. Experience
 * should show if this mechanism is sufficient.  Most routines return
 * a pointer with zero to indicate an error.
 *
 * The error messages are also copied to standard output.  The last
 * error message is kept around in a global variable.
 *
 * Error messages can also be collected in a user-provided buffer,
 * instead of being echoed to a stream. This is a thread-specific
 * issue; you want to decide on the error mechanism on a
 * thread-specific basis.  This effect is established with
 * GDKsetbuf. The memory (de)allocation of this buffer, that must at
 * least be 1024 chars long, is entirely by the user. A pointer to
 * this buffer is kept in the pseudo-variable GDKerrbuf. Normally,
 * this is a NULL pointer.
 */
#define GDKMAXERRLEN	10240
#define GDKWARNING	"!WARNING: "
#define GDKERROR	"!ERROR: "
#define GDKMESSAGE	"!OS: "
#define GDKFATAL	"!FATAL: "

/* Data Distilleries uses ICU for internationalization of some MonetDB error messages */

gdk_export int GDKerror(_In_z_ _Printf_format_string_ const char *format, ...)
	__attribute__((__format__(__printf__, 1, 2)));
gdk_export int GDKsyserror(_In_z_ _Printf_format_string_ const char *format, ...)
	__attribute__((__format__(__printf__, 1, 2)));
__declspec(noreturn) gdk_export void GDKfatal(_In_z_ _Printf_format_string_ const char *format, ...)
	__attribute__((__format__(__printf__, 1, 2)))
	__attribute__((__noreturn__));

/*
 * @
 */
#include "gdk_delta.h"
#include "gdk_search.h"
#include "gdk_atoms.h"
#include "gdk_bbp.h"
#include "gdk_utils.h"

/* functions defined in gdk_bat.c */
gdk_export BUN void_replace_bat(BAT *b, BAT *u, bit force);
gdk_export int void_inplace(BAT *b, oid id, const void *val, bit force);
gdk_export BAT *BATattach(int tt, const char *heapfile, int role);

#ifdef NATIVE_WIN32
#ifdef _MSC_VER
#define fileno _fileno
#endif
#define fdopen _fdopen
#define putenv _putenv
#endif

/* also see VALget */
static inline const void *
VALptr(const ValRecord *v)
{
	switch (ATOMstorage(v->vtype)) {
	case TYPE_void: return (const void *) &v->val.oval;
	case TYPE_bte: return (const void *) &v->val.btval;
	case TYPE_sht: return (const void *) &v->val.shval;
	case TYPE_int: return (const void *) &v->val.ival;
	case TYPE_flt: return (const void *) &v->val.fval;
	case TYPE_dbl: return (const void *) &v->val.dval;
	case TYPE_lng: return (const void *) &v->val.lval;
	case TYPE_str: return (const void *) v->val.sval;
	default:       return (const void *) v->val.pval;
	}
}

/*
 * The kernel maintains a central table of all active threads.  They
 * are indexed by their tid. The structure contains information on the
 * input/output file descriptors, which should be set before a
 * database operation is started. It ensures that output is delivered
 * to the proper client.
 *
 * The Thread structure should be ideally made directly accessible to
 * each thread. This speeds up access to tid and file descriptors.
 */
#define THREADS	1024
#define THREADDATA	16

typedef struct threadStruct {
	int tid;		/* logical ID by MonetDB; val == index into this array + 1 (0 is invalid) */
	MT_Id pid;		/* physical thread id (pointer-sized) from the OS thread library */
	str name;
	ptr data[THREADDATA];
	size_t sp;
} ThreadRec, *Thread;


gdk_export ThreadRec GDKthreads[THREADS];

gdk_export int THRgettid(void);
gdk_export Thread THRget(int tid);
gdk_export Thread THRnew(str name);
gdk_export void THRdel(Thread t);
gdk_export void THRsetdata(int, ptr);
gdk_export void *THRgetdata(int);
gdk_export int THRhighwater(void);
gdk_export int THRprintf(stream *s, _In_z_ _Printf_format_string_ const char *format, ...)
	__attribute__((__format__(__printf__, 2, 3)));

gdk_export void *THRdata[16];

#define GDKstdout	((stream*)THRdata[0])
#define GDKstdin	((stream*)THRdata[1])

#define GDKout		((stream*)THRgetdata(0))
#define GDKin		((stream*)THRgetdata(1))
#define GDKerrbuf	((char*)THRgetdata(2))
#define GDKsetbuf(x)	THRsetdata(2,(ptr)(x))
#define GDKerr		GDKout

#define THRget_errbuf(t)	((char*)t->data[2])
#define THRset_errbuf(t,b)	(t->data[2] = b)

#ifndef GDK_NOLINK

static inline bat
BBPcheck(register bat x, register const char *y)
{
	if (x && x != bat_nil) {
		register bat z = abs(x);

		if (z >= getBBPsize() || BBP_logical(z) == NULL) {
			CHECKDEBUG THRprintf(GDKstdout,"#%s: range error %d\n", y, (int) x);
		} else {
			return z;
		}
	}
	return 0;
}

static inline BAT *
BATdescriptor(register bat i)
{
	register BAT *b = NULL;

	if (BBPcheck(i, "BATdescriptor")) {
		BBPfix(i);
		b = BBP_cache(i);
		if (b == NULL)
			b = BBPdescriptor(i);
	}
	return b;
}

static inline char *
Hpos(BATiter *bi, BUN p)
{
	bi->hvid = bi->b->hseqbase;
	if (bi->hvid != oid_nil)
		bi->hvid += p - BUNfirst(bi->b);
	return (char*)&bi->hvid;
}

static inline char *
Tpos(BATiter *bi, BUN p)
{
	bi->tvid = bi->b->tseqbase;
	if (bi->tvid != oid_nil)
		bi->tvid += p - BUNfirst(bi->b);
	return (char*)&bi->tvid;
}

static inline BAT *
BATmirror(register BAT *b)
{
	if (b == NULL)
		return NULL;
	return BBP_cache(-b->batCacheid);
}

#endif

/*
 * @+ Transaction Management
 * @multitable @columnfractions 0.08 0.7
 * @item int
 * @tab
 *  TMcommit ()
 * @item int
 * @tab
 *  TMabort ()
 * @item int
 * @tab
 *  TMsubcommit ()
 * @end multitable
 *
 * MonetDB by default offers a global transaction environment.  The
 * global transaction involves all activities on all persistent BATs
 * by all threads.  Each global transaction ends with either TMabort
 * or TMcommit, and immediately starts a new transaction.  TMcommit
 * implements atomic commit to disk on the collection of all
 * persistent BATs. For all persistent BATs, the global commit also
 * flushes the delta status for these BATs (see
 * BATcommit/BATabort). This allows to perform TMabort quickly in
 * memory (without re-reading all disk images from disk).  The
 * collection of which BATs is persistent is also part of the global
 * transaction state. All BATs that where persistent at the last
 * commit, but were made transient since then, are made persistent
 * again by TMabort.  In other words, BATs that are deleted, are only
 * physically deleted at TMcommit time. Until that time, rollback
 * (TMabort) is possible.
 *
 * Use of TMabort is currently NOT RECOMMENDED due to two bugs:
 *
 * @itemize
 * @item
 * TMabort after a failed %TMcommit@ does not bring us back to the
 * previous committed state; but to the state at the failed TMcommit.
 * @item
 * At runtime, TMabort does not undo BAT name changes, whereas a cold
 * MonetDB restart does.
 * @end itemize
 *
 * In effect, the problems with TMabort reduce the functionality of
 * the global transaction mechanism to consistent checkpointing at
 * each TMcommit. For many applications, consistent checkpointingis
 * enough.
 *
 * Extension modules exist that provide fine grained locking (lock
 * module) and Write Ahead Logging (sqlserver).  Applications that
 * need more fine-grained transactions, should build this on top of
 * these extension primitives.
 *
 * TMsubcommit is intended to quickly add or remove BATs from the
 * persistent set. In both cases, rollback is not necessary, such that
 * the commit protocol can be accelerated. It comes down to writing a
 * new BBP.dir.
 *
 * Its parameter is a BAT-of-BATs (in the tail); the persistence
 * status of that BAT is committed. We assume here that the calling
 * thread has exclusive access to these bats.  An error is reported if
 * you try to partially commit an already committed persistent BAT (it
 * needs the rollback mechanism).
 */
gdk_export int TMcommit(void);
gdk_export int TMabort(void);
gdk_export int TMsubcommit(BAT *bl);
gdk_export int TMsubcommit_list(bat *subcommit, int cnt);

/*
 * @- Delta Management
 *  @multitable @columnfractions 0.08 0.6
 * @item BAT *
 * @tab BATcommit (BAT *b)
 * @item BAT *
 * @tab BATfakeCommit (BAT *b)
 * @item BAT *
 * @tab BATundo (BAT *b)
 * @item BAT *
 * @tab BATprev (BAT *b)
 * @item BAT *
 * @tab BATalpha (BAT *b)
 * @item BAT *
 * @tab BATdelta (BAT *b)
 * @end multitable
 *
 * The BAT keeps track of updates with respect to a 'previous state'.
 * Do not confuse 'previous state' with 'stable' or
 * 'commited-on-disk', because these concepts are not always the
 * same. In particular, they diverge when BATcommit, BATfakecommit,
 * and BATundo are called explictly, bypassing the normal global
 * TMcommit protocol (some applications need that flexibility).
 *
 * BATcommit make the current BAT state the new 'stable state'.  This
 * happens inside the global TMcommit on all persistent BATs previous
 * to writing all bats to persistent storage using a BBPsync.
 *
 * EXPERT USE ONLY: The routine BATfakeCommit updates the delta
 * information on BATs and clears the dirty bit. This avoids any
 * copying to disk.  Expert usage only, as it bypasses the global
 * commit protocol, and changes may be lost after quitting or crashing
 * MonetDB.
 *
 * BATabort undo-s all changes since the previous state. The global
 * TMabort achieves a rollback to the previously committed state by
 * doing BATabort on all persistent bats.
 *
 * BUG: after a failed TMcommit, TMabort does not do anything because
 * TMcommit does the BATcommits @emph{before} attempting to sync to
 * disk instead of @sc{after} doing this.
 *
 * The previous state can also be queried. BATprev is a view on the
 * current BAT as it was in the previous state.  BATalpha shows only
 * the BUNs inserted since the previous state, and BATdelta the
 * deleted buns.
 *
 * CAVEAT: BATprev, BATalpha and BATdelta only return views if the
 * underlying BATs are read-only (often not the case when BATs are
 * being updated).  Otherwise, copies must be made anyway.
 */
gdk_export BAT *BATcommit(BAT *b);
gdk_export BAT *BATfakeCommit(BAT *b);
gdk_export BAT *BATundo(BAT *b);
gdk_export BAT *BATalpha(BAT *b);
gdk_export BAT *BATdelta(BAT *b);
gdk_export BAT *BATprev(BAT *b);

/*
 * @+ BAT Alignment and BAT views
 * @multitable @columnfractions 0.08 0.7
 * @item int
 * @tab ALIGNsynced (BAT* b1, BAT* b2)
 * @item int
 * @tab ALIGNsync   (BAT *b1, BAT *b2)
 * @item int
 * @tab ALIGNrelated (BAT *b1, BAT *b2)
 * @item int
 * @tab ALIGNsetH    ((BAT *dst, BAT *src)
 *
 * @item BAT*
 * @tab VIEWcreate   (BAT *h, BAT *t)
 * @item int
 * @tab isVIEW   (BAT *b)
 * @item bat
 * @tab VIEWhparent   (BAT *b)
 * @item bat
 * @tab VIEWtparent   (BAT *b)
 * @item BAT*
 * @tab VIEWhead     (BAT *b)
 * @item BAT*
 * @tab VIEWcombine  (BAT *b)
 * @item BAT*
 * @tab VIEWreset    (BAT *b)
 * @item BAT*
 * @tab BATmaterialize  (BAT *b)
 * @end multitable
 *
 * Alignments of two columns of a BAT means that the system knows
 * whether these two columns are exactly equal. Relatedness of two
 * BATs means that one pair of columns (either head or tail) of both
 * BATs is aligned. The first property is checked by ALIGNsynced, the
 * latter by ALIGNrelated.
 *
 * All algebraic BAT commands propagate the properties - including
 * alignment properly on their results.
 *
 * VIEW BATs are BATs that lend their storage from a parent BAT.  They
 * are just a descriptor that points to the data in this parent BAT. A
 * view is created with VIEWcreate. The cache id of the parent (if
 * any) is returned by VIEWhparent and VIEWtparent (otherwise it
 * returns 0).
 *
 * VIEW bats are read-only!!
 *
 * The VIEWcombine gives a view on a BAT that has two head columns of
 * the parent.  The VIEWhead constructs a BAT view that has the same
 * head column as the parent, but has a void column with seqbase=nil
 * in the tail. VIEWreset creates a normal BAT with the same contents
 * as its view parameter (it converts void columns with seqbase!=nil
 * to materialized oid columns).
 *
 * The BATmaterialize materializes a VIEW (TODO) or void bat inplace.
 * This is useful as materialization is usually needed for updates.
 */
gdk_export int ALIGNsynced(BAT *b1, BAT *b2);

gdk_export void BATassertProps(BAT *b);
gdk_export void BATderiveProps(BAT *b, int expensive);
gdk_export void BATderiveHeadProps(BAT *b, int expensive);

#define BATPROPS_QUICK  0	/* only derive easy (non-resource consuming) properties */
#define BATPROPS_ALL	1	/* derive all possible properties; no matter what cost (key=hash) */
#define BATPROPS_CHECK  3	/* BATPROPS_ALL, but start from scratch and report illegally set properties */

gdk_export BAT *VIEWcreate(BAT *h, BAT *t);
gdk_export BAT *VIEWcreate_(BAT *h, BAT *t, int stable);
gdk_export BAT *VIEWhead(BAT *b);
gdk_export BAT *VIEWhead_(BAT *b, int mode);
gdk_export BAT *VIEWcombine(BAT *b);
gdk_export BAT *BATmaterialize(BAT *b);
gdk_export BAT *BATmaterializeh(BAT *b);
gdk_export void VIEWbounds(BAT *b, BAT *view, BUN l, BUN h);

/* low level functions */
gdk_export int ALIGNsetH(BAT *b1, BAT *b2);

#define ALIGNset(x,y)	do {ALIGNsetH(x,y);ALIGNsetT(x,y);} while (0)
#define ALIGNsetT(x,y)	ALIGNsetH(BATmirror(x),BATmirror(y))
#define ALIGNins(x,y,f)	do {if (!(f)) VIEWchk(x,y,BAT_READ);(x)->halign=(x)->talign=0; } while (0)
#define ALIGNdel(x,y,f)	do {if (!(f)) VIEWchk(x,y,BAT_READ|BAT_APPEND);(x)->halign=(x)->talign=0; } while (0)
#define ALIGNinp(x,y,f) do {if (!(f)) VIEWchk(x,y,BAT_READ|BAT_APPEND);(x)->talign=0; } while (0)
#define ALIGNapp(x,y,f) do {if (!(f)) VIEWchk(x,y,BAT_READ);(x)->talign=0; } while (0)

#define BAThrestricted(b) (VIEWhparent(b) ? BBP_cache(VIEWhparent(b))->batRestricted : (b)->batRestricted)
#define BATtrestricted(b) (VIEWtparent(b) ? BBP_cache(VIEWtparent(b))->batRestricted : (b)->batRestricted)

/* The batRestricted field indicates whether a BAT is readonly.
 * we have modes: BAT_WRITE  = all permitted
 *                BAT_APPEND = append-only
 *                BAT_READ   = read-only
 * VIEW bats are always mapped read-only.
 */
#define	VIEWchk(x,y,z)							\
	do {								\
		if ((((x)->batRestricted & (z)) != 0) | ((x)->batSharecnt > 0)) { \
			GDKerror("%s: access denied to %s, aborting.\n", \
				 (y), BATgetId(x));			\
			return 0;					\
		}							\
	} while (0)

/* the parentid in a VIEW is correct for the normal view. We must
 * correct for the reversed view. A special case are the VIEWcombine
 * bats, these always refer to the same parent column (i.e. no
 * correction needed)
 */
#define isVIEW(x)							\
	((x)->H->heap.parentid ||					\
	 (x)->T->heap.parentid ||					\
	 ((x)->H->vheap && (x)->H->vheap->parentid != abs((x)->batCacheid)) || \
	 ((x)->T->vheap && (x)->T->vheap->parentid != abs((x)->batCacheid)))

#define isVIEWCOMBINE(x) ((x)->H == (x)->T)
#define VIEWhparent(x)	((x)->H->heap.parentid)
#define VIEWvhparent(x)	(((x)->H->vheap==NULL||(x)->H->vheap->parentid==abs((x)->batCacheid))?0:(x)->H->vheap->parentid)
#define VIEWtparent(x)	((x)->T->heap.parentid)
#define VIEWvtparent(x)	(((x)->T->vheap==NULL||(x)->T->vheap->parentid==abs((x)->batCacheid))?0:(x)->T->vheap->parentid)

/* VIEWparentcol(b) tells whether the head column was inherited from
 * the parent "as is". We must check whether the type was not
 * overridden in the view.
 */
#define VIEWparentcol(b)					\
	((VIEWhparent(b) && (b)->htype				\
	  && (b)->htype == BBP_cache(VIEWhparent(b))->htype)	\
	 ?VIEWhparent(b):0)
/*
 * @+ BAT Iterators
 *  @multitable @columnfractions 0.15 0.7
 * @item BATloop
 * @tab
 *  (BAT *b; BUN p, BUN q)
 * @item BATloopDEL
 * @tab
 *  (BAT *b; BUN p; BUN q; int dummy)
 * @item DELloop
 * @tab
 *  (BAT *b; BUN p, BUN q, int dummy)
 * @item HASHloop
 * @tab
 *  (BAT *b; Hash *h, size_t dummy; ptr value)
 * @item HASHloop_bit
 * @tab
 *  (BAT *b; Hash *h, size_t idx; bit *value, BUN w)
 * @item HASHloop_bte
 * @tab
 *  (BAT *b; Hash *h, size_t idx; bte *value, BUN w)
 * @item HASHloop_sht
 * @tab
 *  (BAT *b; Hash *h, size_t idx; sht *value, BUN w)
 * @item HASHloop_bat
 * @tab
 *  (BAT *b; Hash *h, size_t idx; bat *value, BUN w)
 * @item HASHloop_ptr
 * @tab
 *  (BAT *b; Hash *h, size_t idx; ptr *value, BUN w)
 * @item HASHloop_int
 * @tab
 *  (BAT *b; Hash *h, size_t idx; int *value, BUN w)
 * @item HASHloop_oid
 * @tab
 *  (BAT *b; Hash *h, size_t idx; oid *value, BUN w)
 * @item HASHloop_wrd
 * @tab
 *  (BAT *b; Hash *h, size_t idx; wrd *value, BUN w)
 * @item HASHloop_flt
 * @tab
 *  (BAT *b; Hash *h, size_t idx; flt *value, BUN w)
 * @item HASHloop_lng
 * @tab
 *  (BAT *b; Hash *h, size_t idx; lng *value, BUN w)
 * @item HASHloop_dbl
 * @tab
 *  (BAT *b; Hash *h, size_t idx; dbl *value, BUN w)
 * @item  HASHloop_str
 * @tab
 *  (BAT *b; Hash *h, size_t idx; str value, BUN w)
 * @item HASHlooploc
 * @tab
 *  (BAT *b; Hash *h, size_t idx; ptr value, BUN w)
 * @item HASHloopvar
 * @tab
 *  (BAT *b; Hash *h, size_t idx; ptr value, BUN w)
 * @item SORTloop
 * @tab
 *  (BAT *b,p,q,tl,th,s)
 * @end multitable
 *
 * The @emph{BATloop()} looks like a function call, but is actually a
 * macro.  The following example gives an indication of how they are
 * to be used:
 * @verbatim
 * void
 * print_a_bat(BAT *b)
 * {
 *	BATiter bi = bat_iterator(b);
 *	BUN p, q;
 *
 *	BATloop(b, p, q)
 *		printf("Element %3d has value %d\n",
 *			   *(int*) BUNhead(bi, p), *(int*) BUNtail(bi, p));
 * }
 * @end verbatim
 *
 * @- simple sequential scan
 * The first parameter is a BAT, the p and q are BUN pointers, where p
 * is the iteration variable.
 */
#define BATloop(r, p, q)					\
	for (q = BUNlast(r), p = BUNfirst(r);p < q; p++)

/*
 * @- batloop where the current element can be deleted/updated
 * Normally it is strictly forbidden to update the BAT over which is
 * being iterated, or delete the current element. This can only be
 * done with the specialized batloop below. When doing a delete, do
 * not forget to update the current pointer with a p = BUNdelete(b,p)
 * (the delete may modify the current pointer p).  After the
 * delete/update has taken place, the pointer p is in an inconsistent
 * state till the next iteration of the batloop starts.
 */
#define BATloopDEL(r, p, q)						\
	for (p = BUNfirst(r), q = BUNlast(r); p < q; q = MIN(q,BUNlast(r)), p++)

/*
 * @- sequential scan over deleted BUNs
 * Stable BUNS that were deleted, are conserved to transaction
 * end. You may inspect these data items.  Again, the b is a BAT, p
 * and q are BUNs, where p is the iteration variable.
 */
#define DELloop(b, p, q)						\
	for (q = (b)->batFirst, p = (b)->batDeleted; p < q; p++)

/*
 * @- hash-table supported loop over BUNs
 * The first parameter `b' is a BAT, the second (`h') should point to
 * `b->H->hash', and `v' a pointer to an atomic value (corresponding
 * to the head column of `b'). The 'hb' is an integer index, pointing
 * out the `hb'-th BUN.
 */
#define GDK_STREQ(l,r) (*(char*) (l) == *(char*) (r) && !strcmp(l,r))

#define HASHloop(bi, h, hb, v)					\
	for (hb = HASHget(h, HASHprobe((h), v));		\
	     hb != HASHnil(h);					\
	     hb = HASHgetlink(h,hb))				\
		if (ATOMcmp(h->type, v, BUNhead(bi, hb)) == 0)
#define HASHloop_str_hv(bi, h, hb, v)				\
	for (hb = HASHget((h),((BUN *) (v))[-1]&(h)->mask);	\
	     hb != HASHnil(h);					\
	     hb = HASHgetlink(h,hb))				\
		if (GDK_STREQ(v, BUNhvar(bi, hb)))
#define HASHloop_str(bi, h, hb, v)			\
	for (hb = HASHget((h),strHash(v)&(h)->mask);	\
	     hb != HASHnil(h);				\
	     hb = HASHgetlink(h,hb))			\
		if (GDK_STREQ(v, BUNhvar(bi, hb)))

/*
 * For string search, we can optimize if the string heap has
 * eliminated all doubles. This is the case when not too many
 * different strings are stored in the heap. You can check this with
 * the macro strElimDoubles() If so, we can just compare integer index
 * numbers instead of strings:
 */
#define HASHloop_fstr(bi, h, hb, idx, v)				\
	for (hb = HASHget(h, strHash(v)&h->mask), idx = strLocate((bi.b)->H->vheap,v); \
	     hb != HASHnil(h); hb = HASHgetlink(h,hb))				\
		if (VarHeapValRaw((bi).b->H->heap.base, hb, (bi).b->H->width) == idx)
/*
 * The following example shows how the hashloop is used:
 *
 * @verbatim
 * void
 * print_books(BAT *author_books, str author)
 * {
 *         BAT *b = author_books;
 *         BUN i;
 *
 *         printf("%s\n==================\n", author);
 *         HASHloop(b, (b)->H->hash, i, author)
 *			printf("%s\n", ((str) BUNtail(b, i));
 * }
 * @end verbatim
 *
 * Note that for optimization purposes, we could have used a
 * HASHloop_str instead, and also a BUNtvar instead of a BUNtail
 * (since we know the tail-type of author_books is string, hence
 * variable-sized). However, this would make the code less general.
 *
 * @- specialized hashloops
 * HASHloops come in various flavors, from the general HASHloop, as
 * above, to specialized versions (for speed) where the type is known
 * (e.g. HASHloop_int), or the fact that the atom is fixed-sized
 * (HASHlooploc) or variable-sized (HASHloopvar).
 */
#define HASHlooploc(bi, h, hb, v)				\
	for (hb = HASHget(h, HASHprobe(h, v));			\
	     hb != HASHnil(h);					\
	     hb = HASHgetlink(h,hb))				\
		if (ATOMcmp(h->type, v, BUNhloc(bi, hb)) == 0)
#define HASHloopvar(bi, h, hb, v)				\
	for (hb = HASHget(h,HASHprobe(h, v));			\
	     hb != HASHnil(h);					\
	     hb = HASHgetlink(h,hb))				\
		if (ATOMcmp(h->type, v, BUNhvar(bi, hb)) == 0)

#define HASHloop_TYPE(bi, h, hb, v, TYPE)			\
	for (hb = HASHget(h, hash_##TYPE(h, v));		\
	     hb != HASHnil(h);					\
	     hb = HASHgetlink(h,hb))				\
		if (simple_EQ(v, BUNhloc(bi, hb), TYPE))

#define HASHloop_bit(bi, h, hb, v)	HASHloop_TYPE(bi, h, hb, v, bte)
#define HASHloop_bte(bi, h, hb, v)	HASHloop_TYPE(bi, h, hb, v, bte)
#define HASHloop_sht(bi, h, hb, v)	HASHloop_TYPE(bi, h, hb, v, sht)
#define HASHloop_int(bi, h, hb, v)	HASHloop_TYPE(bi, h, hb, v, int)
#define HASHloop_wrd(bi, h, hb, v)	HASHloop_TYPE(bi, h, hb, v, wrd)
#define HASHloop_lng(bi, h, hb, v)	HASHloop_TYPE(bi, h, hb, v, lng)
#define HASHloop_oid(bi, h, hb, v)	HASHloop_TYPE(bi, h, hb, v, oid)
#define HASHloop_bat(bi, h, hb, v)	HASHloop_TYPE(bi, h, hb, v, bat)
#define HASHloop_flt(bi, h, hb, v)	HASHloop_TYPE(bi, h, hb, v, flt)
#define HASHloop_dbl(bi, h, hb, v)	HASHloop_TYPE(bi, h, hb, v, dbl)
#define HASHloop_ptr(bi, h, hb, v)	HASHloop_TYPE(bi, h, hb, v, ptr)

#define HASHloop_any(bi, h, hb, v)				\
	for (hb = HASHget(h, hash_any(h, v));			\
	     hb != HASHnil(h);					\
	     hb = HASHgetlink(h,hb))				\
		if (atom_EQ(v, BUNhead(bi, hb), (bi).b->htype))

/*
 * @- loop over a BAT with ordered tail
 * Here we loop over a BAT with an ordered tail column (see for
 * instance BATsort). Again, 'p' and 'q' are iteration variables,
 * where 'p' points at the current BUN. 'tl' and 'th' are pointers to
 * atom corresponding to the minimum (included) and maximum (included)
 * bound in the selected range of BUNs. A nil-value means that there
 * is no bound.  The 's' finally is an integer denoting the bunsize,
 * used for speed.
 */
#define SORTloop(b, p, q, tl, th)					\
	if (!BATtordered(b))						\
		GDKerror("SORTloop: BAT not sorted.\n");		\
	else for (p = (ATOMcmp((b)->ttype, tl, ATOMnilptr((b)->ttype)) ? \
		       SORTfndfirst((b), tl) : BUNfirst(b)),		\
		  q = (ATOMcmp((b)->ttype, th, ATOMnilptr((b)->ttype)) ? \
		       SORTfndlast((b), th) : BUNlast(b));		\
		  p < q;						\
		  p++)

/*
 * @+ Common BAT Operations
 * Much used, but not necessarily kernel-operations on BATs.
 *
 * @- BAT aggregates
 * @multitable @columnfractions 0.08 0.7
 * @item BAT*
 * @tab
 *  BAThistogram(BAT *b)
 * @item BAT*
 * @end multitable
 *
 * The routine BAThistogram produces a new BAT with a frequency
 * distribution of the tail of its operand.
 *
 * For each BAT we maintain its dimensions as separately accessible
 * properties. They can be used to improve query processing at higher
 * levels.
 */

#define GDK_AGGR_SIZE 1
#define GDK_AGGR_CARD 2
#define GDK_MIN_VALUE 3
#define GDK_MAX_VALUE 4

gdk_export void PROPdestroy(PROPrec *p);
gdk_export PROPrec *BATgetprop(BAT *b, int idx);
gdk_export void BATsetprop(BAT *b, int idx, int type, void *v);
gdk_export BAT *BAThistogram(BAT *b);
gdk_export int BATtopN(BAT *b, BUN topN);	/* used in monet5/src/modules/kernel/algebra.mx */

/*
 * @- Alignment transformations
 * Some classes of algebraic operators transform a sequence in an
 * input BAT always in the same way in the output result. An example
 * are the @{X@}() function (including histogram(b), which is
 * identical to @{count@}(b.reverse)).  That is to say, if
 * synced(b2,b2) => synced(@{X@}(b1),@{Y@}(b2))
 *
 * Another example is b.fetch(position-bat). If synced(b2,b2) and the
 * same position-bat is fetched with, the results will again be
 * synced.  This can be mimicked by transforming the
 * @emph{alignment-id} of the input BAT with a one-way function onto
 * the result.
 *
 * We use @strong{output->halign = NOID_AGGR(input->halign)} for the
 * @strong{output = @{X@}(input)} case, and @strong{output->align =
 * NOID_MULT(input1->align,input2->halign)} for the fetch.
 */
#define AGGR_MAGIC	111
#define NOID(x)		((oid)(x))
#define NOID_AGGR(x)	NOID_MULT(AGGR_MAGIC,x)
#define NOID_MULT(x,y)	NOID( (lng)(y)*(lng)(x) )

/*
 * @- BAT relational operators
 *  @multitable @columnfractions 0.08 0.7
 * @item BAT *
 * @tab BATjoin (BAT *l, BAT *r, BUN estimate)
 * @item BAT *
 * @tab BATouterjoin (BAT *l, BAT *r, BUN estimate)
 * @item BAT *
 * @tab BATthetajoin (BAT *l, BAT *r, int mode, BUN estimate)
 * @item BAT *
 * @tab BATsemijoin (BAT *l, BAT *r)
 * @item BAT *
 * @tab BATselect (BAT *b, ptr tl, ptr th)
 * @item BAT *
 * @tab BATfragment (BAT *b, ptr l, ptr h, ptr L, ptr H)
 * @item
 * @item BAT *
 * @tab BATkunique (BAT *b)
 * @item BAT *
 * @tab BATkunion (BAT *b, BAT *c)
 * @item BAT *
 * @tab BATkintersect (BAT *b, BAT *c)
 * @item BAT *
 * @tab BATkdiff (BAT *b, BAT *c)
 * @end multitable
 *
 * The BAT library comes with a full-fledged collection of relational
 * operators. The two selection operators BATselect and BATfragment
 * produce a partial copy of the BAT. The former performs a search on
 * the tail; the latter considers both dimensions.  The BATselect
 * operation takes two inclusive ranges as search arguments.
 * Interpretation of a NULL argument depends on the position, i.e. a
 * domain lower or upper bound.
 *
 * The operation BATsort sorts the BAT on the header and produces a
 * new BAT. A side effect is the clustering of the BAT store on the
 * sort key.
 *
 * The BATjoin over R[A, B] and S[C, D] performs an equi-join over B
 * and C. It results in a BAT over A and D.  The BATouterjoin
 * implements a left outerjoin over the BATs involved.  The
 * BATsemijoin over R[A, B] and S[C, D] produces the subset of R[A, B]
 * that satisfies the semijoin over A and C.
 *
 * The full-materialization policy intermediate results in MonetDB
 * means that a join can produce an arbitrarily large result and choke
 * the system. The Data Distilleries tool therefore first computes the
 * join result size before the actual join (better waste time than
 * crash the server). To exploit that perfect result size knowledge,
 * an result-size estimate parameter was added to all equi-join
 * implementations.  TODO: add this for
 * semijoin/select/unique/diff/intersect
 *
 * The routine BATtunique considers only the head column, and produces
 * a unique head column.
 *
 * @- modes for thethajoin
 */
#define JOIN_EQ		0
#define JOIN_LT		(-1)
#define JOIN_LE		(-2)
#define JOIN_GT		1
#define JOIN_GE		2
#define JOIN_BAND	3
#define JOIN_NE		(-3)

gdk_export BAT *BATsubselect(BAT *b, BAT *s, const void *tl, const void *th, int li, int hi, int anti);
gdk_export BAT *BATthetasubselect(BAT *b, BAT *s, const void *val, const char *op);
gdk_export BAT *BATselect_(BAT *b, const void *tl, const void *th, bit li, bit hi);
gdk_export BAT *BATuselect_(BAT *b, const void *tl, const void *th, bit li, bit hi);
gdk_export BAT *BATantiuselect_(BAT *b, const void *tl, const void *th, bit li, bit hi);
gdk_export BAT *BATselect(BAT *b, const void *tl, const void *th);
gdk_export BAT *BATuselect(BAT *b, const void *tl, const void *th);

gdk_export BAT *BATconstant(int tt, const void *val, BUN cnt, int role);
gdk_export BAT *BATconst(BAT *l, int tt, const void *val, int role);
gdk_export BAT *BATthetajoin(BAT *l, BAT *r, int mode, BUN estimate);
gdk_export BAT *BATsemijoin(BAT *l, BAT *r);
gdk_export BAT *BATjoin(BAT *l, BAT *r, BUN estimate);
gdk_export BAT *BATantijoin(BAT *l, BAT *r);
gdk_export BAT *BATleftjoin(BAT *l, BAT *r, BUN estimate);
gdk_export BAT *BATouterjoin(BAT *l, BAT *r, BUN estimate);
gdk_export gdk_return BATcross1(BAT **r1p, BAT **r2p, BAT *l, BAT *r);
gdk_export gdk_return BATsubcross(BAT **r1p, BAT **r2p, BAT *l, BAT *r, BAT *sl, BAT *sr);
gdk_export BAT *BATcross(BAT *l, BAT *r);
gdk_export BAT *BATbandjoin(BAT *l, BAT *r, const void *mnus, const void *plus, bit li, bit hi);
gdk_export BAT *BATrangejoin(BAT *l, BAT *rl, BAT *rh, bit li, bit hi);

gdk_export gdk_return BATsubleftjoin(BAT **r1p, BAT **r2p, BAT *l, BAT *r, BAT *sl, BAT *sr, int nil_matches, BUN estimate);
gdk_export gdk_return BATsubouterjoin(BAT **r1p, BAT **r2p, BAT *l, BAT *r, BAT *sl, BAT *sr, int nil_matches, BUN estimate);
gdk_export gdk_return BATsubthetajoin(BAT **r1p, BAT **r2p, BAT *l, BAT *r, BAT *sl, BAT *sr, int op, int nil_matches, BUN estimate);
gdk_export gdk_return BATsubsemijoin(BAT **r1p, BAT **r2p, BAT *l, BAT *r, BAT *sl, BAT *sr, int nil_matches, BUN estimate);
gdk_export gdk_return BATsubjoin(BAT **r1p, BAT **r2p, BAT *l, BAT *r, BAT *sl, BAT *sr, int nil_matches, BUN estimate);
gdk_export gdk_return BATsubleftfetchjoin(BAT **r1p, BAT **r2p, BAT *l, BAT *r, BAT *sl, BAT *sr, int nil_matches, BUN estimate);
gdk_export gdk_return BATsubbandjoin(BAT **r1p, BAT **r2p, BAT *l, BAT *r, BAT *sl, BAT *sr, const void *c1, const void *c2, int li, int hi, BUN estimate);
gdk_export gdk_return BATsubrangejoin(BAT **r1p, BAT **r2p, BAT *l, BAT *rl, BAT *rh, BAT *sl, BAT *sr, int li, int hi, BUN estimate);
gdk_export BAT *BATproject(BAT *l, BAT *r);

gdk_export BAT *BATslice(BAT *b, BUN low, BUN high);
gdk_export BAT *BATleftfetchjoin(BAT *b, BAT *s, BUN estimate);

gdk_export BAT *BATsubunique(BAT *b, BAT *s);

gdk_export BAT *BATkunique(BAT *b);
gdk_export BAT *BATkintersect(BAT *b, BAT *c);
gdk_export BAT *BATkunion(BAT *b, BAT *c);
gdk_export BAT *BATkdiff(BAT *b, BAT *c);

gdk_export BAT *BATmergecand(BAT *a, BAT *b);
gdk_export BAT *BATintersectcand(BAT *a, BAT *b);

gdk_export gdk_return BATfirstn(BAT **topn, BAT **gids, BAT *b, BAT *cands, BAT *grps, BUN n, int asc);

#include "gdk_calc.h"

/*
 * @- BAT sample operators
 *
 * @multitable @columnfractions 0.08 0.7
 * @item BAT *
 * @tab BATsample (BAT *b, n)
 * @end multitable
 *
 * The routine BATsample returns a random sample on n BUNs of a BAT.
 *
 */
gdk_export BAT *BATsample(BAT *b, BUN n);

/*
 *
 */
#define ILLEGALVALUE	((ptr)-1L)
#define MAXPARAMS	32

#ifndef NDEBUG
#ifdef __GNUC__
/* in debug builds, complain (warn) about usage of legacy functions */

#define _COL_TYPE(c)	((c)->type == TYPE_void ?			\
				(c)->seq == oid_nil ? "nil" : "void" :	\
			 (c)->type == TYPE_oid ?			\
				(c)->dense ? "dense" : "oid" :		\
			 ATOMname((c)->type))

#define BATorder(b)							\
	({								\
		BAT *_b = (b);						\
		HEADLESSDEBUG fprintf(stderr,				\
			"#BATorder([%s,%s]#"BUNFMT") %s[%s:%d]\n",	\
			_COL_TYPE(_b->H), _COL_TYPE(_b->T), BATcount(_b), \
			__func__, __FILE__, __LINE__);			\
		BATorder(_b);						\
	})

#define BATorder_rev(b)							\
	({								\
		BAT *_b = (b);						\
		HEADLESSDEBUG fprintf(stderr,				\
			"#BATorder_rev([%s,%s]#"BUNFMT") %s[%s:%d]\n",	\
			_COL_TYPE(_b->H), _COL_TYPE(_b->T), BATcount(_b), \
			__func__, __FILE__, __LINE__);			\
		BATorder_rev(_b);					\
	})

#define BATsort(b)							\
	({								\
		BAT *_b = (b);						\
		HEADLESSDEBUG fprintf(stderr,				\
			"#BATsort([%s,%s]#"BUNFMT") %s[%s:%d]\n",	\
			_COL_TYPE(_b->H), _COL_TYPE(_b->T), BATcount(_b), \
			__func__, __FILE__, __LINE__);			\
		BATsort(_b);						\
	})

#define BATsort_rev(b)							\
	({								\
		BAT *_b = (b);						\
		HEADLESSDEBUG fprintf(stderr,				\
			"#BATsort_rev([%s,%s]#"BUNFMT") %s[%s:%d]\n",	\
			_COL_TYPE(_b->H), _COL_TYPE(_b->T), BATcount(_b), \
			__func__, __FILE__, __LINE__);			\
		BATsort_rev(_b);					\
	})

#define BATssort(b)							\
	({								\
		BAT *_b = (b);						\
		HEADLESSDEBUG fprintf(stderr,				\
			"#BATssort([%s,%s]#"BUNFMT") %s[%s:%d]\n",	\
			_COL_TYPE(_b->H), _COL_TYPE(_b->T), BATcount(_b), \
			__func__, __FILE__, __LINE__);			\
		BATssort(_b);						\
	})

#define BATssort_rev(b)							\
	({								\
		BAT *_b = (b);						\
		HEADLESSDEBUG fprintf(stderr,				\
			"#BATssort_rev([%s,%s]#"BUNFMT") %s[%s:%d]\n",	\
			_COL_TYPE(_b->H), _COL_TYPE(_b->T), BATcount(_b), \
			__func__, __FILE__, __LINE__);			\
		BATssort_rev(_b);					\
	})

#define BATselect_(b, h, t, li, hi)					\
	({								\
		BAT *_b = (b);						\
		HEADLESSDEBUG fprintf(stderr,				\
			"#BATselect_([%s,%s]#"BUNFMT") %s[%s:%d]\n",	\
			_COL_TYPE(_b->H), _COL_TYPE(_b->T), BATcount(_b), \
			__func__, __FILE__, __LINE__);			\
		BATselect_(_b, (h), (t), (li), (hi));			\
	})

#define BATuselect_(b, h, t, li, hi)					\
	({								\
		BAT *_b = (b);						\
		HEADLESSDEBUG fprintf(stderr,				\
			"#BATuselect_([%s,%s]#"BUNFMT") %s[%s:%d]\n",	\
			_COL_TYPE(_b->H), _COL_TYPE(_b->T), BATcount(_b), \
			__func__, __FILE__, __LINE__);			\
		BATuselect_(_b, (h), (t), (li), (hi));			\
	})

#define BATantiuselect_(b, h, t, li, hi)				\
	({								\
		BAT *_b = (b);						\
		HEADLESSDEBUG fprintf(stderr,				\
			"#BATantiuselect_([%s,%s]#"BUNFMT") %s[%s:%d]\n", \
			_COL_TYPE(_b->H), _COL_TYPE(_b->T), BATcount(_b), \
			__func__, __FILE__, __LINE__);			\
		BATantiuselect_(_b, (h), (t), (li), (hi));		\
	})

#define BATselect(b, h, t)						\
	({								\
		BAT *_b = (b);						\
		HEADLESSDEBUG fprintf(stderr,				\
			"#BATselect([%s,%s]#"BUNFMT") %s[%s:%d]\n",	\
			_COL_TYPE(_b->H), _COL_TYPE(_b->T), BATcount(_b), \
			__func__, __FILE__, __LINE__);			\
		BATselect(_b, (h), (t));				\
	})

#define BATuselect(b, h, t)						\
	({								\
		BAT *_b = (b);						\
		HEADLESSDEBUG fprintf(stderr,				\
			"#BATuselect([%s,%s]#"BUNFMT") %s[%s:%d]\n",	\
			_COL_TYPE(_b->H), _COL_TYPE(_b->T), BATcount(_b), \
			__func__, __FILE__, __LINE__);			\
		BATuselect(_b, (h), (t));				\
	})

#define BATsample(b, n)							\
	({								\
		BAT *_b = (b);						\
		HEADLESSDEBUG fprintf(stderr,				\
			"#BATsample([%s,%s]#"BUNFMT") %s[%s:%d]\n",	\
			_COL_TYPE(_b->H), _COL_TYPE(_b->T), BATcount(_b), \
			__func__, __FILE__, __LINE__);			\
		BATsample(_b, (n));					\
	})

#define BATsemijoin(l, r)						\
	({								\
		BAT *_l = (l), *_r = (r);				\
		HEADLESSDEBUG fprintf(stderr,				\
			"#BATsemijoin([%s,%s]#"BUNFMT",[%s,%s]#"BUNFMT") %s[%s:%d]\n", \
			_COL_TYPE(_l->H), _COL_TYPE(_l->T), BATcount(_l), \
			_COL_TYPE(_r->H), _COL_TYPE(_r->T), BATcount(_r), \
			__func__, __FILE__, __LINE__);			\
		BATsemijoin(_l, _r);					\
	})

#define BATjoin(l, r, estimate)						\
	({								\
		BAT *_l = (l), *_r = (r);				\
		HEADLESSDEBUG fprintf(stderr,				\
			"#BATjoin([%s,%s]#"BUNFMT",[%s,%s]#"BUNFMT") %s[%s:%d]\n", \
			_COL_TYPE(_l->H), _COL_TYPE(_l->T), BATcount(_l), \
			_COL_TYPE(_r->H), _COL_TYPE(_r->T), BATcount(_r), \
			__func__, __FILE__, __LINE__);			\
		BATjoin(_l, _r, (estimate));				\
	})

#define BATleftjoin(l, r, estimate)					\
	({								\
		BAT *_l = (l), *_r = (r);				\
		HEADLESSDEBUG fprintf(stderr,				\
			"#BATleftjoin([%s,%s]#"BUNFMT",[%s,%s]#"BUNFMT") %s[%s:%d]\n", \
			_COL_TYPE(_l->H), _COL_TYPE(_l->T), BATcount(_l), \
			_COL_TYPE(_r->H), _COL_TYPE(_r->T), BATcount(_r), \
			__func__, __FILE__, __LINE__);			\
		BATleftjoin(_l, _r, (estimate));			\
	})

#define BATthetajoin(l, r, op, estimate)				\
	({								\
		BAT *_l = (l), *_r = (r);				\
		HEADLESSDEBUG fprintf(stderr,				\
			"#BATthetajoin([%s,%s]#"BUNFMT",[%s,%s]#"BUNFMT") %s[%s:%d]\n",	\
			_COL_TYPE(_l->H), _COL_TYPE(_l->T), BATcount(_l), \
			_COL_TYPE(_r->H), _COL_TYPE(_r->T), BATcount(_r), \
			__func__, __FILE__, __LINE__);			\
		BATthetajoin(_l, _r, (op), (estimate));			\
	})

#define BATouterjoin(l, r, estimate)					\
	({								\
		BAT *_l = (l), *_r = (r);				\
		HEADLESSDEBUG fprintf(stderr,				\
			"#BATouterjoin([%s,%s]#"BUNFMT",[%s,%s]#"BUNFMT") %s[%s:%d]\n",	\
			_COL_TYPE(_l->H), _COL_TYPE(_l->T), BATcount(_l), \
			_COL_TYPE(_r->H), _COL_TYPE(_r->T), BATcount(_r), \
			__func__, __FILE__, __LINE__);			\
		BATouterjoin(_l, _r, (estimate));			\
	})

#define BATleftfetchjoin(l, r, estimate)				\
	({								\
		BAT *_l = (l), *_r = (r);				\
		HEADLESSDEBUG fprintf(stderr,				\
			"#BATleftfetchjoin([%s,%s]#"BUNFMT",[%s,%s]#"BUNFMT") %s[%s:%d]\n", \
			_COL_TYPE(_l->H), _COL_TYPE(_l->T), BATcount(_l), \
			_COL_TYPE(_r->H), _COL_TYPE(_r->T), BATcount(_r), \
			__func__, __FILE__, __LINE__);			\
		BATleftfetchjoin(_l, _r, (estimate));			\
	})

#define BATantijoin(l, r)						\
	({								\
		BAT *_l = (l), *_r = (r);				\
		HEADLESSDEBUG fprintf(stderr,				\
			"#BATantijoin([%s,%s]#"BUNFMT",[%s,%s]#"BUNFMT") %s[%s:%d]\n", \
			_COL_TYPE(_l->H), _COL_TYPE(_l->T), BATcount(_l), \
			_COL_TYPE(_r->H), _COL_TYPE(_r->T), BATcount(_r), \
			__func__, __FILE__, __LINE__);			\
		BATantijoin(_l, _r);					\
	})

#define BATbandjoin(l, r, c1, c2, li, hi)				\
	({								\
		BAT *_l = (l), *_r = (r);				\
		HEADLESSDEBUG fprintf(stderr,				\
			"#BATbandjoin([%s,%s]#"BUNFMT",[%s,%s]#"BUNFMT") %s[%s:%d]\n", \
			_COL_TYPE(_l->H), _COL_TYPE(_l->T), BATcount(_l), \
			_COL_TYPE(_r->H), _COL_TYPE(_r->T), BATcount(_r), \
			__func__, __FILE__, __LINE__);			\
		BATbandjoin(_l, _r, (c1), (c2), (li), (hi));		\
	})

#define BATrangejoin(l, rl, rh, li, hi)					\
	({								\
		BAT *_l = (l), *_rl = (rl), *_rh = (rh);		\
		HEADLESSDEBUG fprintf(stderr,				\
			"#BATrangejoin([%s,%s]#"BUNFMT",[%s,%s]#"BUNFMT",[%s,%s]#"BUNFMT") %s[%s:%d]\n", \
			_COL_TYPE(_l->H), _COL_TYPE(_l->T), BATcount(_l), \
			_COL_TYPE(_rl->H), _COL_TYPE(_rl->T), BATcount(_rl), \
			_COL_TYPE(_rh->H), _COL_TYPE(_rh->T), BATcount(_rh), \
			__func__, __FILE__, __LINE__);			\
		BATrangejoin(_l, _rl, _rh, (li), (hi));			\
	})

#endif
#endif

#endif /* _GDK_H_ */<|MERGE_RESOLUTION|>--- conflicted
+++ resolved
@@ -1127,12 +1127,8 @@
  */
 #define BATDELETE	(-9999)
 
-<<<<<<< HEAD
-gdk_export BAT *BATnew(int hdtype, int tltype, BUN capacity, int role);
-=======
-gdk_export BAT *BATnew(int hdtype, int tltype, BUN capacity)
+gdk_export BAT *BATnew(int hdtype, int tltype, BUN capacity, int role)
 	__attribute__((warn_unused_result));
->>>>>>> 5e82733b
 gdk_export BAT *BATextend(BAT *b, BUN newcap);
 
 /* internal */
