--- conflicted
+++ resolved
@@ -1258,13 +1258,9 @@
 gdk_export gdk_return BUNappend(BAT *b, const void *right, bit force);
 gdk_export gdk_return BATappend(BAT *b, BAT *c, bit force);
 
-<<<<<<< HEAD
-gdk_export gdk_return BUNreplace(BAT *b, const void *left, const void *right, bit force);
-=======
 gdk_export gdk_return BUNdelete(BAT *b, oid o);
 gdk_export gdk_return BATdel(BAT *b, BAT *d);
 
->>>>>>> 242cceaf
 gdk_export gdk_return BUNinplace(BAT *b, BUN p, const void *right, bit force);
 gdk_export gdk_return BATreplace(BAT *b, BAT *p, BAT *n, bit force);
 
