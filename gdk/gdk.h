--- conflicted
+++ resolved
@@ -969,13 +969,9 @@
 /* assert that atom width is power of 2, i.e., width == 1<<shift */
 #define assert_shift_width(shift,width) assert(((shift) == 0 && (width) == 0) || ((unsigned)1<<(shift)) == (unsigned)(width))
 
-<<<<<<< HEAD
-#define GDKLIBRARY_64_BIT_INT	061026	/* version that had no 128-bit integer option, yet */
-#define GDKLIBRARY_NOCOMPRESS	061027	/* version without compression (mosaic) */
-=======
 #define GDKLIBRARY_INET_COMPARE	061026	/* version with missing inet cmp func */
 #define GDKLIBRARY_64_BIT_INT	061027	/* version that had no 128-bit integer option, yet */
->>>>>>> a1ae9b41
+#define GDKLIBRARY_NOCOMPRESS	061027	/* version without compression (mosaic) */
 #define GDKLIBRARY		061030
 
 typedef struct BAT {
