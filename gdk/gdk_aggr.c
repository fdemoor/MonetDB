--- conflicted
+++ resolved
@@ -1574,19 +1574,11 @@
 				/* a + r/n == average(x[0],...,x[n]); */ \
 				/* 0 <= r < n */			\
 				if (cand) {				\
-<<<<<<< HEAD
-					if (i < *cand - b->hseqbase)	\
-						continue;		\
-					assert(i == *cand - b->hseqbase); \
-					if (++cand == candend)		\
-						end = i + 1;		\
-=======
 					if (cand == candend)		\
 						break;			\
 					i = *cand++ - b->hseqbase;	\
 				} else {				\
 					i = start++;			\
->>>>>>> 0f4ddf03
 				}					\
 				if (i >= end)				\
 					break;				\
