--- conflicted
+++ resolved
@@ -67,7 +67,7 @@
 static int
 mskCmp(const msk *l, const msk *r)
 {
-	return simple_CMP(l, r, lng);
+	return (*l > *r) - (*l < *r);
 }
 
 #ifdef HAVE_HGE
@@ -250,17 +250,9 @@
 }
 
 
-<<<<<<< HEAD
-const bte bte_nil = GDK_bte_min;
-const msk msk_nil = 0;
-const sht sht_nil = GDK_sht_min;
-const int int_nil = GDK_int_min;
-const flt flt_nil = GDK_flt_min;
-const dbl dbl_nil = GDK_dbl_min;
-const lng lng_nil = GDK_lng_min;
-=======
 const bte bte_nil = GDK_bte_min-1;
 const sht sht_nil = GDK_sht_min-1;
+const msk msk_nil = 0;
 const int int_nil = GDK_int_min-1;
 #ifdef __INTEL_COMPILER
 /* stupid Intel compiler uses a value that cannot be used in an
@@ -272,7 +264,6 @@
 const dbl dbl_nil = NAN;
 #endif
 const lng lng_nil = GDK_lng_min-1;
->>>>>>> 8d542231
 #ifdef HAVE_HGE
 const hge hge_nil = GDK_hge_min-1;
 #endif
@@ -316,36 +307,6 @@
 	return GDK_SUCCEED;
 }
 
-<<<<<<< HEAD
-int
-ATOMcmp(int t, const void *l, const void *r)
-{
-	switch (ATOMbasetype(t)) {
-	case TYPE_bte:
-		return simple_CMP(l, r, bte);
-	case TYPE_sht:
-		return simple_CMP(l, r, sht);
-	case TYPE_int:
-		return simple_CMP(l, r, int);
-	case TYPE_flt:
-		return simple_CMP(l, r, flt);
-	case TYPE_lng:
-		return simple_CMP(l, r, lng);
-#ifdef HAVE_HGE
-	case TYPE_hge:
-		return simple_CMP(l, r, hge);
-#endif
-	case TYPE_dbl:
-		return simple_CMP(l, r, dbl);
-	case TYPE_msk:
-		return simple_CMP(l, r, msk);
-	default:
-		return (l == r) ? 0 : atom_CMP(l, r, t);
-	}
-}
-
-=======
->>>>>>> 8d542231
 /*
  * Atom print avoids coercion to strings for built-in types.
  * The comparison against the NULL value is hard coded for speed.
