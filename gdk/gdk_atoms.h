/*
 * This Source Code Form is subject to the terms of the Mozilla Public
 * License, v. 2.0.  If a copy of the MPL was not distributed with this
 * file, You can obtain one at http://mozilla.org/MPL/2.0/.
 *
 * Copyright 1997 - July 2008 CWI, August 2008 - 2017 MonetDB B.V.
 */

#ifndef _GDK_ATOMS_H_
#define _GDK_ATOMS_H_

#define MAXATOMS	128

/*
 * @- maximum atomic string lengths
 */
#define bitStrlen	8
#define bteStrlen	8
#define shtStrlen	12
#define intStrlen	24
#if SIZEOF_OID == SIZEOF_INT
#define oidStrlen	24
#else
#define oidStrlen	48
#endif
#if SIZEOF_PTR == SIZEOF_INT
#define ptrStrlen	24
#else
#define ptrStrlen	48
#endif
#define lngStrlen	48
#ifdef HAVE_HGE
#define hgeStrlen	96
#endif
#define fltStrlen	48
#define dblStrlen	96
#define mskStrlen	8

/*
 * The system comes with the traditional atomic types: int (4 bytes),
 * bool(1 byte) and str (variable). In addition, we support the notion
 * of an OID type, which ensures uniqueness of its members.  This
 * leads to the following type descriptor table.
 */

#ifdef HAVE_HGE
gdk_export ssize_t hgeFromStr(const char *src, size_t *len, hge **dst);
gdk_export ssize_t hgeToStr(str *dst, size_t *len, const hge *src);
#endif
gdk_export ssize_t lngFromStr(const char *src, size_t *len, lng **dst);
gdk_export ssize_t lngToStr(str *dst, size_t *len, const lng *src);
gdk_export ssize_t intFromStr(const char *src, size_t *len, int **dst);
gdk_export ssize_t intToStr(str *dst, size_t *len, const int *src);
gdk_export ssize_t batFromStr(const char *src, size_t *len, bat **dst);
gdk_export ssize_t batToStr(str *dst, size_t *len, const bat *src);
gdk_export ssize_t ptrFromStr(const char *src, size_t *len, ptr **dst);
gdk_export ssize_t ptrToStr(str *dst, size_t *len, const ptr *src);
gdk_export ssize_t bitFromStr(const char *src, size_t *len, bit **dst);
gdk_export ssize_t bitToStr(str *dst, size_t *len, const bit *src);
gdk_export ssize_t OIDfromStr(const char *src, size_t *len, oid **dst);
gdk_export ssize_t OIDtoStr(str *dst, size_t *len, const oid *src);
gdk_export ssize_t shtFromStr(const char *src, size_t *len, sht **dst);
gdk_export ssize_t shtToStr(str *dst, size_t *len, const sht *src);
gdk_export ssize_t bteFromStr(const char *src, size_t *len, bte **dst);
gdk_export ssize_t bteToStr(str *dst, size_t *len, const bte *src);
gdk_export ssize_t fltFromStr(const char *src, size_t *len, flt **dst);
gdk_export ssize_t fltToStr(str *dst, size_t *len, const flt *src);
gdk_export ssize_t dblFromStr(const char *src, size_t *len, dbl **dst);
gdk_export ssize_t dblToStr(str *dst, size_t *len, const dbl *src);
<<<<<<< HEAD
gdk_export ssize_t mskFromStr(const char *src, size_t *len, msk **dst);
gdk_export ssize_t mskToStr(str *dst, size_t *len, const msk *src);
gdk_export ssize_t GDKstrFromStr(unsigned char *dst, const unsigned char *src, ssize_t len);
gdk_export ssize_t strFromStr(const char *src, size_t *len, str *dst);
=======
gdk_export ssize_t GDKstrFromStr(unsigned char *restrict dst, const unsigned char *restrict src, ssize_t len);
gdk_export ssize_t strFromStr(const char *restrict src, size_t *restrict len, str *restrict dst);
>>>>>>> 8d542231
gdk_export BUN strHash(const char *s);
gdk_export size_t strLen(const char *s);
gdk_export int strNil(const char *s);
gdk_export size_t escapedStrlen(const char *restrict src, const char *sep1, const char *sep2, int quote);
gdk_export size_t escapedStr(char *restrict dst, const char *restrict src, size_t dstlen, const char *sep1, const char *sep2, int quote);
/*
 * @- nil values
 * All types have a single value designated as a NIL value. It
 * designates a missing value and it is ignored (forbidden) in several
 * primitives.  The current policy is to use the smallest value in any
 * ordered domain.  The routine atomnil returns a pointer to the nil
 * value representation.
 */
#define GDK_bit_max ((bit) 1)
#define GDK_bit_min ((bit) 0)
#define GDK_bte_max ((bte) SCHAR_MAX)
#define GDK_bte_min ((bte) SCHAR_MIN+1)
#define GDK_sht_max ((sht) SHRT_MAX)
#define GDK_sht_min ((sht) SHRT_MIN+1)
#define GDK_int_max INT_MAX
#define GDK_int_min (INT_MIN+1)
#define GDK_flt_max ((flt) FLT_MAX)
#define GDK_flt_min ((flt) -FLT_MAX)
#define GDK_lng_max ((lng) LLONG_MAX)
#define GDK_lng_min ((lng) LLONG_MIN+1)
#ifdef HAVE_HGE
#define GDK_hge_max ((((hge) 1) << 126) - 1 + \
                     (((hge) 1) << 126))
#define GDK_hge_min (-GDK_hge_max)
#endif
#define GDK_msk_max ((msk) UCHAR_MAX)
#define GDK_msk_min ((msk) 0)
#define GDK_dbl_max ((dbl) DBL_MAX)
#define GDK_dbl_min ((dbl) -DBL_MAX)
/* GDK_oid_max see below */
#define GDK_oid_min ((oid) 0)
/* representation of the nil */
gdk_export const bte bte_nil;
gdk_export const sht sht_nil;
gdk_export const int int_nil;
#ifdef __INTEL_COMPILER
/* stupid Intel compiler uses a value that cannot be used in an
 * initializer for NAN, so we have to initialize at run time */
#define NANCONST
#else
#define NANCONST const
#endif
gdk_export NANCONST flt flt_nil;
gdk_export NANCONST dbl dbl_nil;
gdk_export const lng lng_nil;
#ifdef HAVE_HGE
gdk_export const hge hge_nil;
#endif
gdk_export const msk msk_nil;
gdk_export const oid oid_nil;
gdk_export const char str_nil[2];
gdk_export const ptr ptr_nil;

/* derived NIL values - OIDDEPEND */
#define bit_nil	((bit) bte_nil)
#define bat_nil	((bat) int_nil)
#if SIZEOF_OID == SIZEOF_INT
#define GDK_oid_max ((oid) GDK_int_max)
#else
#define GDK_oid_max ((oid) GDK_lng_max)
#endif

#define void_nil	oid_nil

#define is_bit_nil(v)	((v) == bit_nil)
#define is_bte_nil(v)	((v) == bte_nil)
#define is_sht_nil(v)	((v) == sht_nil)
#define is_int_nil(v)	((v) == int_nil)
#define is_lng_nil(v)	((v) == lng_nil)
#ifdef HAVE_HGE
#define is_hge_nil(v)	((v) == hge_nil)
#endif
#define is_oid_nil(v)	((v) == oid_nil)
#define is_flt_nil(v)	isnan(v)
#define is_dbl_nil(v)	isnan(v)
#define is_bat_nil(v)	((v) == bat_nil || (v) == 0)

#include <math.h>

#if defined(_MSC_VER) && !defined(__INTEL_COMPILER) && _MSC_VER < 1800
#include <float.h>
#define isnan(x)	_isnan(x)
#define isinf(x)	(_fpclass(x) & (_FPCLASS_NINF | _FPCLASS_PINF))
#define isfinite(x)	_finite(x)
#endif

/*
 * @- Derived types
 * In all algorithms across GDK, you will find switches on the types
 * (bte, sht, int, flt, dbl, lng, hge, str). They respectively
 * represent an octet, a 16-bit int, a 32-bit int, a 32-bit float, a
 * 64-bit double, a 64-bit int, and a pointer-sized location of a
 * char-buffer (ended by a zero char).
 *
 * In contrast, the types (bit, ptr, bat, oid) are derived types. They
 * do not occur in the switches. The ATOMstorage macro maps them
 * respectively onto a @code{ bte}, @code{ int} (pointers are 32-bit),
 * @code{ int}, and @code{ int}. OIDs are 32-bit.
 *
 * This approach makes it tractable to switch to 64-bits OIDs, or to a
 * fully 64-bits OS easily. One only has to map the @code{ oid} and
 * @code{ ptr} types to @code{ lng} instead of @code{ int}.
 *
 * Derived types mimic their fathers in many ways. They inherit the
 * @code{ size}, @code{ linear}, and @code{ null}
 * properties of their father.  The same goes for the
 * ADT functions HASH, CMP, PUT, NULL, DEL, LEN, and HEAP. So, a
 * derived type differs in only two ways from its father:
 * @table @code
 * @item [string representation]
 * the only two ADT operations specific for a derived type are FROMSTR
 * and TOSTR.
 * @item [identity]
 * (a @code{ bit} is really of a different type than @code{ bte}). The
 * set of operations on derived type values or BATs of such types may
 * differ from the sets of operations on the father type.
 * @end table
 */
/* use "do ... while(0)" so that lhs can safely be used in if statements */
#define ATOMstorage(t)		BATatoms[t].storage
#define ATOMsize(t)		BATatoms[t].size
#define ATOMfromstr(t,s,l,src)	BATatoms[t].atomFromStr(src,l,s)
#define ATOMnilptr(t)		BATatoms[t].atomNull
#define ATOMcompare(t)		BATatoms[t].atomCmp
#define ATOMcmp(t,l,r)		((*ATOMcompare(t))(l, r))
#define ATOMhash(t,src)		BATatoms[t].atomHash(src)
#define ATOMdel(t,hp,src)	do if (BATatoms[t].atomDel) BATatoms[t].atomDel(hp,src); while (0)
#define ATOMvarsized(t)		(BATatoms[t].atomPut != NULL)
#define ATOMlinear(t)		BATatoms[t].linear
#define ATOMtype(t)		((t == TYPE_void)?TYPE_oid:t)
#define ATOMfix(t,v)		do if (BATatoms[t].atomFix) BATatoms[t].atomFix(v); while (0)
#define ATOMunfix(t,v)		do if (BATatoms[t].atomUnfix) BATatoms[t].atomUnfix(v); while (0)

/* The base type is the storage type if the comparison function and
 * nil values are the same as those of the storage type; otherwise it
 * is the type itself. */
#define ATOMbasetype(t)	((t) != ATOMstorage(t) &&			\
			 ATOMnilptr(t) == ATOMnilptr(ATOMstorage(t)) && \
			 ATOMcompare(t) == ATOMcompare(ATOMstorage(t)) && \
			 BATatoms[t].atomHash == BATatoms[ATOMstorage(t)].atomHash ? \
			 ATOMstorage(t) : (t))

/*
 * In case that atoms are added to a bat, their logical reference
 * count should be incremented (and decremented if deleted). Notice
 * that BATs with atomic types that have logical references (e.g. BATs
 * of BATs but also BATs of ODMG odSet) can never be persistent, as
 * this would make the commit tremendously complicated.
 */
#ifdef HAVE_HGE
#define ATOM_CASE_16_hge						\
		case 16:						\
			* (hge *) d_ = * (hge *) s_;			\
			break
#else
#define ATOM_CASE_16_hge
#endif

#define ATOMputVAR(type, heap, dst, src)				\
	do {								\
		assert(BATatoms[type].atomPut != NULL);			\
		if ((*BATatoms[type].atomPut)(heap, dst, src) == 0)	\
			goto bunins_failed;				\
	} while (0)
#define ATOMputFIX(type, dst, src)			\
	do {						\
		int t_ = (type);			\
		void *d_ = (dst);			\
		const void *s_ = (src);			\
							\
		assert(BATatoms[t_].atomPut == NULL);	\
		ATOMfix(t_, s_);			\
		switch (ATOMsize(t_)) {			\
		case 0:		/* void */		\
			break;				\
		case 1:					\
			* (bte *) d_ = * (bte *) s_;	\
			break;				\
		case 2:					\
			* (sht *) d_ = * (sht *) s_;	\
			break;				\
		case 4:					\
			* (int *) d_ = * (int *) s_;	\
			break;				\
		case 8:					\
			* (lng *) d_ = * (lng *) s_;	\
			break;				\
		ATOM_CASE_16_hge;			\
		default:				\
			memcpy(d_, s_, ATOMsize(t_));	\
			break;				\
		}					\
	} while (0)

#define ATOMreplaceVAR(type, heap, dst, src)				\
	do {								\
		int t_ = (type);					\
		var_t *d_ = (var_t *) (dst);				\
		const void *s_ = (src);					\
		var_t loc_ = *d_;					\
		Heap *h_ = (heap);					\
									\
		assert(BATatoms[t_].atomPut != NULL);			\
		if ((*BATatoms[t_].atomPut)(h_, &loc_, s_) == 0)	\
			goto bunins_failed;				\
		ATOMunfix(t_, d_);					\
		ATOMdel(t_, h_, d_);					\
		*d_ = loc_;						\
		ATOMfix(t_, s_);					\
	} while (0)
#define ATOMreplaceFIX(type, dst, src)			\
	do {						\
		int t_ = (type);			\
		void *d_ = (dst);			\
		const void *s_ = (src);			\
							\
		assert(BATatoms[t_].atomPut == NULL);	\
		ATOMfix(t_, s_);			\
		ATOMunfix(t_, d_);			\
		switch (ATOMsize(t_)) {			\
		case 0:	     /* void */			\
			break;				\
		case 1:					\
			* (bte *) d_ = * (bte *) s_;	\
			break;				\
		case 2:					\
			* (sht *) d_ = * (sht *) s_;	\
			break;				\
		case 4:					\
			* (int *) d_ = * (int *) s_;	\
			break;				\
		case 8:					\
			* (lng *) d_ = * (lng *) s_;	\
			break;				\
		ATOM_CASE_16_hge;			\
		default:				\
			memcpy(d_, s_, ATOMsize(t_));	\
			break;				\
		}					\
	} while (0)

/* string heaps:
 * - strings are 8 byte aligned
 * - start with a 1024 bucket hash table
 * - heaps < 64KiB are fully duplicate eliminated with this hash tables
 * - heaps >= 64KiB are opportunistically (imperfect) duplicate
 *   eliminated as only the last 128KiB chunk is considered and there
 *   is no linked list
 * - buckets and next pointers are unsigned short "indices"
 * - indices should be multiplied by 8 and takes from ELIMBASE to get
 *   an offset
 * Note that a 64KiB chunk of the heap contains at most 8K 8-byte
 * aligned strings. The 1K bucket list means that in worst load, the
 * list length is 8 (OK).
 */
#define GDK_STRHASHTABLE	(1<<10)	/* 1024 */
#define GDK_STRHASHMASK		(GDK_STRHASHTABLE-1)
#define GDK_STRHASHSIZE		(GDK_STRHASHTABLE * sizeof(stridx_t))
#define GDK_ELIMPOWER		16	/* 64KiB is the threshold */
#define GDK_ELIMDOUBLES(h)	((h)->free < GDK_ELIMLIMIT)
#define GDK_ELIMLIMIT		(1<<GDK_ELIMPOWER)	/* equivalently: ELIMBASE == 0 */
#define GDK_ELIMBASE(x)		(((x) >> GDK_ELIMPOWER) << GDK_ELIMPOWER)
#define GDK_VAROFFSET		((var_t) GDK_STRHASHSIZE)

/*
 * @- String Comparison, NILs and UTF-8
 *
 * Using the char* type for strings is handy as this is the type of
 * any constant strings in a C/C++ program. Therefore, MonetDB uses
 * this definition for str.  However, different compilers and
 * platforms use either signed or unsigned characters for the char
 * type.  It is required that string ordering in MonetDB is consistent
 * over platforms though.
 *
 * As for the choice how strings should be ordered, our support for
 * UTF-8 actually imposes that it should follow 'unsigned char'
 * doctrine (like in the AIX native compiler). In this semantics,
 * though we have to take corrective action to ensure that str(nil) is
 * the smallest value of the domain.
 */
#define GDK_STRNIL(s)    ((s) == NULL || *(const char*) (s) == '\200')
#define GDK_STRLEN(s)    ((GDK_STRNIL(s)?1:strlen(s))+1)
#define GDK_STRCMP(l,r)  (GDK_STRNIL(l)?(GDK_STRNIL(r)?0:-1):GDK_STRNIL(r)?1: \
			  (*(const unsigned char*)(l) < *(const unsigned char*)(r))?-1: \
			  (*(const unsigned char*)(l) > *(const unsigned char*)(r))?1: \
			  strCmpNoNil((const unsigned char*)(l),(const unsigned char*)(r)))
/*
 * @- Hash Function
 * The string hash function is a very simple hash function that xors
 * and rotates all characters together. It is optimized to process 2
 * characters at a time (adding 16-bits to the hash value each
 * iteration).
 */
#define GDK_STRHASH(x,y)				\
	do {						\
		const char *_key = (const char *) (x);	\
		BUN _i;					\
		for (_i = y = 0; _key[_i]; _i++) {	\
		    y += _key[_i];			\
		    y += (y << 10);			\
		    y ^= (y >> 6);			\
		}					\
		y += (y << 3);				\
		y ^= (y >> 11);				\
		y += (y << 15);				\
	} while (0)

#endif /* _GDK_ATOMS_H_ */<|MERGE_RESOLUTION|>--- conflicted
+++ resolved
@@ -67,15 +67,10 @@
 gdk_export ssize_t fltToStr(str *dst, size_t *len, const flt *src);
 gdk_export ssize_t dblFromStr(const char *src, size_t *len, dbl **dst);
 gdk_export ssize_t dblToStr(str *dst, size_t *len, const dbl *src);
-<<<<<<< HEAD
 gdk_export ssize_t mskFromStr(const char *src, size_t *len, msk **dst);
 gdk_export ssize_t mskToStr(str *dst, size_t *len, const msk *src);
-gdk_export ssize_t GDKstrFromStr(unsigned char *dst, const unsigned char *src, ssize_t len);
-gdk_export ssize_t strFromStr(const char *src, size_t *len, str *dst);
-=======
 gdk_export ssize_t GDKstrFromStr(unsigned char *restrict dst, const unsigned char *restrict src, ssize_t len);
 gdk_export ssize_t strFromStr(const char *restrict src, size_t *restrict len, str *restrict dst);
->>>>>>> 8d542231
 gdk_export BUN strHash(const char *s);
 gdk_export size_t strLen(const char *s);
 gdk_export int strNil(const char *s);
