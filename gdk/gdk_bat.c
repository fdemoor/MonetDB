--- conflicted
+++ resolved
@@ -778,19 +778,9 @@
 			oid cur = b->tseqbase, *dst = (oid *) bn->T->heap.base;
 			oid inc = (cur != oid_nil);
 
-<<<<<<< HEAD
 			bn->H->heap.free = 0;
 			bn->T->heap.free = bunstocopy * sizeof(oid);
-=======
-			bn->H->heap.free = bn->T->heap.free = 0;
-			if (ht) {
-				bn->H->heap.free = bunstocopy * sizeof(oid);
-				bn->H->heap.dirty |= bunstocopy > 0;
-			} else {
-				bn->T->heap.free = bunstocopy * sizeof(oid);
-				bn->T->heap.dirty |= bunstocopy > 0;
-			}
->>>>>>> 738e42e1
+			bn->T->heap.dirty |= bunstocopy > 0;
 			while (bunstocopy--) {
 				*dst++ = cur;
 				cur += inc;
@@ -799,22 +789,10 @@
 			/* case (4): optimized for simple array copy */
 			BUN p = BUNfirst(b);
 
-<<<<<<< HEAD
 			bn->H->heap.free = 0;
 			bn->T->heap.free = bunstocopy * Tsize(bn);
+			bn->T->heap.dirty |= bunstocopy > 0;
 			memcpy(Tloc(bn, 0), Tloc(b, p), bn->T->heap.free);
-=======
-			bn->H->heap.free = bn->T->heap.free = 0;
-			if (ht) {
-				bn->H->heap.free = bunstocopy * Hsize(bn);
-				bn->H->heap.dirty |= bunstocopy > 0;
-				memcpy(Hloc(bn, 0), Hloc(b, p), bn->H->heap.free);
-			} else {
-				bn->T->heap.free = bunstocopy * Tsize(bn);
-				bn->T->heap.dirty |= bunstocopy > 0;
-				memcpy(Tloc(bn, 0), Tloc(b, p), bn->T->heap.free);
-			}
->>>>>>> 738e42e1
 		}
 		/* copy all properties (size+other) from the source bat */
 		BATsetcount(bn, cnt);
