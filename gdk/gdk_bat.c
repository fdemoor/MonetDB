/*
 * The contents of this file are subject to the MonetDB Public License
 * Version 1.1 (the "License"); you may not use this file except in
 * compliance with the License. You may obtain a copy of the License at
 * http://www.monetdb.org/Legal/MonetDBLicense
 *
 * Software distributed under the License is distributed on an "AS IS"
 * basis, WITHOUT WARRANTY OF ANY KIND, either express or implied. See the
 * License for the specific language governing rights and limitations
 * under the License.
 *
 * The Original Code is the MonetDB Database System.
 *
 * The Initial Developer of the Original Code is CWI.
 * Portions created by CWI are Copyright (C) 1997-July 2008 CWI.
 * Copyright August 2008-2013 MonetDB B.V.
 * All Rights Reserved.
 */

/*
 * @a M. L. Kersten, P. Boncz, N. Nes
 * @* BAT Module
 * In this Chapter we describe the BAT implementation in more detail.
 * The routines mentioned are primarily meant to simplify the library
 * implementation.
 *
 * @+ BAT Construction
 * BATs are implemented in several blocks of memory, prepared for disk
 * storage and easy shipment over a network.
 *
 * The BAT starts with a descriptor, which indicates the required BAT
 * library version and the BAT administration details.  In particular,
 * it describes the binary relationship maintained and the location of
 * fields required for storage.
 *
 * The general layout of the BAT in this implementation is as follows.
 * Each BAT comes with a heap for the loc-size buns and, optionally,
 * with heaps to manage the variable-sized data items of both
 * dimensions.  The buns are assumed to be stored as loc-size objects.
 * This is essentially an array of structs to store the associations.
 * The size is determined at BAT creation time using an upper bound on
 * the number of elements to be accommodated.  In case of overflow,
 * its storage space is extended automatically.
 *
 * The capacity of a BAT places an upper limit on the number of BUNs
 * to be stored initially. The actual space set aside may be quite
 * large.  Moreover, the size is aligned to int boundaries to speedup
 * access and avoid some machine limitations.
 *
 * Initialization of the variable parts rely on type specific routines
 * called atomHeap.
 */
#include "monetdb_config.h"
#include "gdk.h"
#include "gdk_private.h"

#ifdef ALIGN
#undef ALIGN
#endif
#define ALIGN(n,b)	((b)?(b)*(1+(((n)-1)/(b))):n)

#define ATOMneedheap(tpe) (BATatoms[tpe].atomHeap != NULL)

char *BATstring_h = "h";
char *BATstring_t = "t";

static int
default_ident(char *s)
{
	return ((s) == BATstring_h || (s) == BATstring_t);
}

void
BATinit_idents(BAT *bn)
{
	bn->hident = (char *) BATstring_h;
	bn->tident = (char *) BATstring_t;
}

BATstore *
BATcreatedesc(int ht, int tt, int heapnames)
{
	BAT *bn;

	/*
	 * Alloc space for the BAT and its dependent records.
	 */
	BATstore *bs = (BATstore *) GDKzalloc(sizeof(BATstore));

	if (bs == NULL)
		return NULL;
	HEADLESSDEBUG {
		if ( ht != TYPE_void && ht != TYPE_oid)
			fprintf(stderr, "#headless violation in BATcreatedesc %d\n", ht);

	}
	/*
	 * assert needed in the kernel to get symbol eprintf resolved.
	 * Else modules using assert fail to load.
	 */
	assert(ht >= 0 && tt >= 0);
	bs->BM.H = &bs->T;
	bs->BM.T = &bs->H;
	bs->BM.P = &bs->P;
	bs->BM.U = &bs->U;
	bs->B.H = &bs->H;
	bs->B.T = &bs->T;
	bs->B.P = &bs->P;
	bs->B.U = &bs->U;

	bn = &bs->B;

	/*
	 * Fill in basic column info
	 */
	bn->htype = ht;
	bn->ttype = tt;
	bn->hkey = FALSE;
	bn->tkey = FALSE;
	bn->H->nonil = TRUE;
	bn->T->nonil = TRUE;
	bn->hsorted = bn->hrevsorted = ATOMlinear(ht) != 0;
	bn->tsorted = bn->trevsorted = ATOMlinear(tt) != 0;

	bn->hident = (char *) BATstring_h;
	bn->tident = (char *) BATstring_t;
	bn->halign = OIDnew(2);
	bn->talign = bn->halign + 1;
	bn->hseqbase = (ht == TYPE_void) ? oid_nil : 0;
	bn->tseqbase = (tt == TYPE_void) ? oid_nil : 0;
	bn->batPersistence = TRANSIENT;
	bn->H->props = bn->T->props = NULL;
	/*
	 * add to BBP
	 */
	BBPinsert(bs);
	/*
	 * fill in heap names, so HEAPallocs can resort to disk for
	 * very large writes.
	 */
	assert(bn->batCacheid > 0);
	bn->H->heap.filename = NULL;
	bn->T->heap.filename = NULL;
	bn->batMaphead = 0;
	bn->batMaptail = 0;
	bn->batMaphheap = 0;
	bn->batMaptheap = 0;
	if (heapnames) {
		str nme = BBP_physical(bn->batCacheid);

		if (ht) {
			bn->H->heap.filename = (str) GDKmalloc(strlen(nme) + 12);
			if (bn->H->heap.filename == NULL)
				goto bailout;
			GDKfilepath(bn->H->heap.filename, NULL, nme, "head");
		}

		if (tt) {
			bn->T->heap.filename = (str) GDKmalloc(strlen(nme) + 12);
			if (bn->T->heap.filename == NULL)
				goto bailout;
			GDKfilepath(bn->T->heap.filename, NULL, nme, "tail");
		}

		if (ATOMneedheap(ht)) {
			if ((bn->H->vheap = (Heap *) GDKzalloc(sizeof(Heap))) == NULL || (bn->H->vheap->filename = (str) GDKmalloc(strlen(nme) + 12)) == NULL)
				goto bailout;
			GDKfilepath(bn->H->vheap->filename, NULL, nme, "hheap");
			bn->H->vheap->parentid = bn->batCacheid;
		}

		if (ATOMneedheap(tt)) {
			if ((bn->T->vheap = (Heap *) GDKzalloc(sizeof(Heap))) == NULL || (bn->T->vheap->filename = (str) GDKmalloc(strlen(nme) + 12)) == NULL)
				goto bailout;
			GDKfilepath(bn->T->vheap->filename, NULL, nme, "theap");
			bn->T->vheap->parentid = bn->batCacheid;
		}
	}
	bn->batDirty = TRUE;
	return bs;
      bailout:
	if (ht)
		HEAPfree(&bn->H->heap);
	if (tt)
		HEAPfree(&bn->T->heap);
	if (bn->H->vheap) {
		HEAPfree(bn->H->vheap);
		GDKfree(bn->H->vheap);
	}
	if (bn->T->vheap) {
		HEAPfree(bn->T->vheap);
		GDKfree(bn->T->vheap);
	}
	GDKfree(bs);
	return NULL;
}

bte
ATOMelmshift(int sz)
{
	bte sh;
	int i = sz >> 1;

	for (sh = 0; i != 0; sh++) {
		i >>= 1;
	}
	return sh;
}


void
BATsetdims(BAT *b)
{
	if (b->htype == TYPE_str)
		b->H->width = 1;
	else
		b->H->width = ATOMsize(b->htype);
	if (b->ttype == TYPE_str)
		b->T->width = 1;
	else
		b->T->width = ATOMsize(b->ttype);
	b->H->shift = ATOMelmshift(Hsize(b));
	b->T->shift = ATOMelmshift(Tsize(b));
	assert_shift_width(b->H->shift, b->H->width);
	assert_shift_width(b->T->shift, b->T->width);
	b->H->varsized = BATatoms[b->htype].varsized;
	b->T->varsized = BATatoms[b->ttype].varsized;
}

/*
 * @- BAT allocation
 * Allocate BUN heap and variable-size atomheaps (see e.g. strHeap).
 * We now initialize new BATs with their heapname such that the
 * modified HEAPalloc/HEAPextend primitives can possibly use memory
 * mapped files as temporary heap storage.
 *
 * In case of huge bats, we want HEAPalloc to write a file to disk,
 * and memory map it. To make this possible, we must provide it with
 * filenames.
 */
static BATstore *
BATnewstorage(int ht, int tt, BUN cap)
{
	BATstore *bs;
	BAT *bn;

	assert(cap <= BUN_MAX);
	/* and in case we don't have assertions enabled: limit the size */
	if (cap > BUN_MAX)
		cap = BUN_MAX;
	bs = BATcreatedesc(ht, tt, (ht || tt));
	if (bs == NULL)
		return NULL;
	bn = &bs->B;

	BATsetdims(bn);
	bn->U->capacity = cap;

	/* alloc the main heaps */
	if (ht && HEAPalloc(&bn->H->heap, cap, bn->H->width) < 0) {
		return NULL;
	}
	if (tt && HEAPalloc(&bn->T->heap, cap, bn->T->width) < 0) {
		if (ht)
			HEAPfree(&bn->H->heap);
		return NULL;
	}

	if (ATOMheap(ht, bn->H->vheap, cap) < 0) {
		if (ht)
			HEAPfree(&bn->H->heap);
		if (tt)
			HEAPfree(&bn->T->heap);
		GDKfree(bn->H->vheap);
		if (bn->T->vheap)
			GDKfree(bn->T->vheap);
		return NULL;
	}
	if (ATOMheap(tt, bn->T->vheap, cap) < 0) {
		if (ht)
			HEAPfree(&bn->H->heap);
		if (tt)
			HEAPfree(&bn->T->heap);
		if (bn->H->vheap) {
			HEAPfree(bn->H->vheap);
			GDKfree(bn->H->vheap);
		}
		GDKfree(bn->T->vheap);
		return NULL;
	}
	DELTAinit(bn);
	BBPcacheit(bs, 1);
	return bs;
}

BAT *
BATnew(int ht, int tt, BUN cap)
{
	BATstore *bs;

	assert(cap <= BUN_MAX);
	assert(ht != TYPE_bat);
	assert(tt != TYPE_bat);
	ERRORcheck((ht < 0) || (ht > GDKatomcnt), "BATnew:ht error\n");
	ERRORcheck((tt < 0) || (tt > GDKatomcnt), "BATnew:tt error\n");

	/* round up to multiple of BATTINY */
	if (cap < BUN_MAX - BATTINY)
		cap = (cap + BATTINY - 1) & ~(BATTINY - 1);
	if (cap < BATTINY)
		cap = BATTINY;
	/* and in case we don't have assertions enabled: limit the size */
	if (cap > BUN_MAX)
		cap = BUN_MAX;
	bs = BATnewstorage(ht, tt, cap);
	return bs == NULL ? NULL : &bs->B;
}

BAT *
BATattach(int tt, const char *heapfile)
{
	BATstore *bs;
	BAT *bn;
	struct stat st;
	int atomsize;
	BUN cap;
	char path[PATHLENGTH];

	ERRORcheck(tt <= 0 , "BATattach: bad tail type (<=0)\n");
	ERRORcheck(ATOMvarsized(tt), "BATattach: bad tail type (varsized)\n");
	ERRORcheck(heapfile == 0, "BATattach: bad heapfile name\n");
	if (lstat(heapfile, &st) < 0) {
		GDKerror("BATattach: cannot stat heapfile\n");
		return 0;
	}
	ERRORcheck(!S_ISREG(st.st_mode), "BATattach: heapfile must be a regular file\n");
	ERRORcheck(st.st_nlink != 1, "BATattach: heapfile must have only one link\n");
	atomsize = ATOMsize(tt);
	ERRORcheck(st.st_size % atomsize != 0, "BATattach: heapfile size not integral number of atoms\n");
	ERRORcheck(st.st_size / atomsize > (off_t) BUN_MAX, "BATattach: heapfile too large\n");
	cap = (BUN) (st.st_size / atomsize);
	bs = BATcreatedesc(TYPE_void, tt, 1);
	if (bs == NULL)
		return NULL;
	bn = &bs->B;
	BATsetdims(bn);
	GDKfilepath(path, BATDIR, bn->T->heap.filename, "new");
	GDKcreatedir(path);
	if (rename(heapfile, path) < 0) {
		GDKsyserror("BATattach: cannot rename heapfile\n");
		HEAPfree(&bn->T->heap);
		GDKfree(bs);
		return NULL;
	}
	bn->hseqbase = 0;
	BATkey(bn, TRUE);
	BATsetcapacity(bn, cap);
	BATsetcount(bn, cap);
	if (cap > 1) {
		bn->tsorted = 0;
		bn->trevsorted = 0;
		bn->tdense = 0;
		bn->tkey = 0;
	}
	bn->batRestricted = BAT_READ;
	bn->T->heap.size = (size_t) st.st_size;
	bn->T->heap.newstorage = bn->T->heap.storage = (bn->T->heap.size < REMAP_PAGE_MAXSIZE) ? STORE_MEM : STORE_MMAP;
	if (HEAPload(&bn->T->heap, BBP_physical(bn->batCacheid), "tail", TRUE) < 0) {
		HEAPfree(&bn->T->heap);
		GDKfree(bs);
		return NULL;
	}
	BBPcacheit(bs, 1);
	return bn;
}

/*
 * The routine BATclone creates a bat with the same types as b.
 */
BAT *
BATclone(BAT *b, BUN cap)
{
	BAT *c = BATnew(b->htype, b->ttype, cap);

	if (c && c->htype == TYPE_void && b->hseqbase != oid_nil)
		BATseqbase(c, b->hseqbase);
	if (c && c->ttype == TYPE_void && b->tseqbase != oid_nil)
		BATseqbase(BATmirror(c), b->tseqbase);
	return c;
}

/*
 * If the BAT runs out of storage for BUNS it will reallocate space.
 * For memory mapped BATs we simple extend the administration after
 * having an assurance that the BAT still can be safely stored away.
 *
 * Most BAT operations use a BAT to assemble the result. In several
 * cases it is rather difficult to give a precise estimate of the
 * required space.  The routine BATguess is used internally for this
 * purpose.  It balances the cost of small BATs with their probability
 * of occurrence.  Small results BATs are more likely than 100M BATs.
 *
 * Likewise, the routines Hgrows and Tgrows provides a heuristic to
 * enlarge the space.
 */
BUN
BATguess(BAT *b)
{
	BUN newcap;

	BATcheck(b, "BATguess");
	newcap = b->batCount;
	if (newcap < 10 * BATTINY)
		return newcap;
	if (newcap < 50 * BATTINY)
		return newcap / 2;
	if (newcap < 100 * BATTINY)
		return newcap / 10;
	return newcap / 100;
}

BUN
BATgrows(BAT *b)
{
	BUN oldcap, newcap;

	BATcheck(b, "BATgrows");

	newcap = oldcap = BATcapacity(b);
	if (newcap < BATTINY)
		newcap = 2 * BATTINY;
	else if (newcap < 10 * BATTINY)
		newcap = 4 * newcap;
	else if (newcap < 50 * BATTINY)
		newcap = 2 * newcap;
	else if ((double) newcap * BATMARGIN <= (double) BUN_MAX)
		newcap = (BUN) ((double) newcap * BATMARGIN);
	else
		newcap = BUN_MAX;
	if (newcap == oldcap) {
		if (newcap <= BUN_MAX - 10)
			newcap += 10;
		else
			newcap = BUN_MAX;
	}
	return newcap;
}

/*
 * The routine should ensure that the BAT keeps its location in the
 * BAT buffer.
 *
 * Overflow in the other heaps are dealt with in the atom routines.
 * Here we merely copy their references into the new administration
 * space.
 */
BAT *
BATextend(BAT *b, BUN newcap)
{
	size_t hheap_size = newcap, theap_size = newcap;

	assert(newcap <= BUN_MAX);
	BATcheck(b, "BATextend");
	/*
	 * The main issue is to properly predict the new BAT size.
	 * storage overflow. The assumption taken is that capacity
	 * overflow is rare. It is changed only when the position of
	 * the next available BUN surpasses the free area marker.  Be
	 * aware that the newcap should be greater than the old value,
	 * otherwise you may easily corrupt the administration of
	 * malloc.
	 */
	if (newcap <= BATcapacity(b)) {
		return b;
	}

	b->batCapacity = newcap;

	hheap_size *= Hsize(b);
	if (b->H->heap.base && GDKdebug & HEAPMASK)
		fprintf(stderr, "#HEAPextend in BATextend %s " SZFMT " " SZFMT "\n", b->H->heap.filename, b->H->heap.size, hheap_size);
	if (b->H->heap.base && HEAPextend(&b->H->heap, hheap_size) < 0)
		return NULL;
	theap_size *= Tsize(b);
	if (b->T->heap.base && GDKdebug & HEAPMASK)
		fprintf(stderr, "#HEAPextend in BATextend %s " SZFMT " " SZFMT "\n", b->T->heap.filename, b->T->heap.size, theap_size);
	if (b->T->heap.base && HEAPextend(&b->T->heap, theap_size) < 0)
		return NULL;
	HASHdestroy(b);
	return b;
}



/*
 * @+ BAT destruction
 * BATclear quickly removes all elements from a BAT. It must respect
 * the transaction rules; so stable elements must be moved to the
 * "deleted" section of the BAT (they cannot be fully deleted
 * yet). For the elements that really disappear, we must free
 * heapspace and unfix the atoms if they have fix/unfix handles. As an
 * optimization, in the case of no stable elements, we quickly empty
 * the heaps by copying a standard small empty image over them.
 */
BAT *
BATclear(BAT *b, int force)
{
	BUN p, q;
	int voidbat;
	BAT *bm;

	BATcheck(b, "BATclear");

	voidbat = 0;
	bm = BATmirror(b);

	if (BAThdense(b) && b->htype == TYPE_void) {
		voidbat = 1;
	}
	if (BATtdense(b) && b->ttype == TYPE_void) {
		voidbat = 1;
	}

	/* small BAT: delete all elements by hand */
	if (!force && !voidbat && b->batCount < 20) {
		BATloopDEL(b, p, q) {
			p = BUNdelete(b, p, FALSE);
		}
		return b;
	}

	/* kill all search accelerators */
	if (b->H->hash) {
		HASHremove(b);
	}
	if (b->T->hash) {
		HASHremove(bm);
	}

	/* we must dispose of all inserted atoms */
	if (b->batDeleted == b->batInserted &&
	    BATatoms[b->htype].atomDel == NULL &&
	    BATatoms[b->ttype].atomDel == NULL) {
		Heap hh, th;

		/* no stable elements: we do a quick heap clean */
		/* need to clean heap which keep data even though the
		   BUNs got removed. This means reinitialize when
		   free > 0
		*/
		size_t cap = 0;

		memset(&hh, 0, sizeof(hh));
		memset(&th, 0, sizeof(th));
		if (b->H->vheap &&
		    b->H->vheap->free > 0 &&
		    ATOMheap(b->htype, &hh, cap) < 0) {
			return NULL;
		}
		if (b->T->vheap &&
		    b->T->vheap->free > 0 &&
		    ATOMheap(b->ttype, &th, cap) < 0) {
			if (b->H->vheap && b->H->vheap->free > 0)
				HEAPfree(&hh);
			return NULL;
		}
		assert(b->H->vheap == NULL || b->H->vheap->parentid == ABS(b->batCacheid));
		if (b->H->vheap && b->H->vheap->free > 0) {
			hh.parentid = b->H->vheap->parentid;
			HEAPfree(b->H->vheap);
			*b->H->vheap = hh;
		}
		assert(b->T->vheap == NULL || b->T->vheap->parentid == ABS(b->batCacheid));
		if (b->T->vheap && b->T->vheap->free > 0) {
			th.parentid = b->T->vheap->parentid;
			HEAPfree(b->T->vheap);
			*b->T->vheap = th;
		}
	} else {
		/* do heap-delete of all inserted atoms */
		void (*hatmdel)(Heap*,var_t*) = BATatoms[b->htype].atomDel;
		void (*tatmdel)(Heap*,var_t*) = BATatoms[b->ttype].atomDel;

		/* TYPE_str has no del method, so we shouldn't get here */
		assert(hatmdel == NULL || b->H->width == sizeof(var_t));
		assert(tatmdel == NULL || b->T->width == sizeof(var_t));
		if (hatmdel || tatmdel) {
			BATiter bi = bat_iterator(b);

			for(p = b->batInserted, q = BUNlast(b); p < q; p++) {
				if (hatmdel)
					(*hatmdel)(b->H->vheap, (var_t*) BUNhloc(bi,p));
				if (tatmdel)
					(*tatmdel)(b->T->vheap, (var_t*) BUNtloc(bi,p));
			}
		}
	}

	if (force)
                b->batFirst = b->batDeleted = b->batInserted = 0;
	else
		b->batFirst = b->batInserted;
	BATsetcount(b,0);
	b->batDirty = TRUE;
	BATsettrivprop(b);
	return b;
}

/* free a cached BAT; leave the bat descriptor cached */
int
BATfree(BAT *b)
{
	BATcheck(b, "BATfree");

	/* deallocate all memory for a bat */
	if (b->batCacheid < 0)
		b = BBP_cache(-(b->batCacheid));
	if (b->hident && !default_ident(b->hident))
		GDKfree(b->hident);
	b->hident = BATstring_h;
	if (b->tident && !default_ident(b->tident))
		GDKfree(b->tident);
	b->tident = BATstring_t;
	if (b->H->props)
		PROPdestroy(b->H->props);
	b->H->props = NULL;
	if (b->T->props)
		PROPdestroy(b->T->props);
	b->T->props = NULL;
	HASHdestroy(b);
	if (b->htype)
		HEAPfree(&b->H->heap);
	else
		assert(!b->H->heap.base);
	if (b->ttype)
		HEAPfree(&b->T->heap);
	else
		assert(!b->T->heap.base);
	if (b->H->vheap) {
		assert(b->H->vheap->parentid == b->batCacheid);
		HEAPfree(b->H->vheap);
	}
	if (b->T->vheap) {
		assert(b->T->vheap->parentid == b->batCacheid);
		HEAPfree(b->T->vheap);
	}

	b = BBP_cache(-b->batCacheid);
	if (b) {
		BBP_cache(b->batCacheid) = NULL;
	}
	return 0;
}

/* free a cached BAT descriptor */
void
BATdestroy( BATstore *bs )
{
	if (bs->H.id && !default_ident(bs->H.id))
		GDKfree(bs->H.id);
	bs->H.id = BATstring_h;
	if (bs->T.id && !default_ident(bs->T.id))
		GDKfree(bs->T.id);
	bs->T.id = BATstring_t;
	if (bs->H.vheap)
		GDKfree(bs->H.vheap);
	if (bs->T.vheap)
		GDKfree(bs->T.vheap);
	if (bs->H.props)
		PROPdestroy(bs->H.props);
	if (bs->T.props)
		PROPdestroy(bs->T.props);
	GDKfree(bs);
}

/*
 * @+ BAT copying
 *
 * BAT copying is an often used operation. So it deserves attention.
 * When making a copy of a BAT, the following aspects are of
 * importance:
 *
 * - the requested head and tail types. The purpose of the copy may be
 *   to slightly change these types (e.g. void <-> oid). We may also
 *   remap between types as long as they share the same
 *   ATOMstorage(type), i.e. the types have the same physical
 *   implementation. We may even want to allow 'dirty' trick such as
 *   viewing a flt-column suddenly as int.
 *
 *   To allow such changes, the desired head- and tail-types are a
 *   parameter of BATcopy.
 *
 * - access mode. If we want a read-only copy of a read-only BAT, a
 *   VIEW may do (in this case, the user may be after just an
 *   independent BAT header and id). This is indicated by the
 *   parameter (writable = FALSE).
 *
 *   In other cases, we really want an independent physical copy
 *   (writable = TRUE).  Changing the mode to BAT_WRITE will be a
 *   zero-cost operation if the BAT was copied with (writable = TRUE).
 *
 * In GDK, the result is a BAT that is BAT_WRITE iff (writable ==
 * TRUE).
 *
 * In these cases the copy becomes a logical view on the original,
 * which ensures that the original cannot be modified or destroyed
 * (which could affect the shared heaps).
 */
static int
heapcopy(BAT *bn, char *ext, Heap *dst, Heap *src)
{
	if (src->filename && src->newstorage != STORE_MEM) {
		str nme = BBP_physical(bn->batCacheid);

		if ((dst->filename = (str) GDKmalloc(strlen(nme) + 12)) == NULL)
			return -1;
		GDKfilepath(dst->filename, NULL, nme, ext);
	}
	return HEAPcopy(dst, src);
}

static void
heapfree(Heap *dst, Heap *src)
{
	if (src->filename == NULL) {
		src->filename = dst->filename;
		dst->filename = NULL;
	}
	HEAPfree(dst);
	*dst = *src;
}

static int
wrongtype(int t1, int t2)
{
	/* check if types are compatible. be extremely forgiving */
	if (t1) {
		t1 = ATOMtype(ATOMstorage(t1));
		t2 = ATOMtype(ATOMstorage(t2));
		if (t1 != t2) {
			if (ATOMvarsized(t1) ||
			    ATOMvarsized(t2) ||
			    ATOMsize(t1) != ATOMsize(t2) ||
			    ATOMalign(t1) != ATOMalign(t2) ||
			    BATatoms[t1].atomFix ||
			    BATatoms[t2].atomFix)
				return TRUE;
		}
	}
	return FALSE;
}

/*
 * There are four main implementation cases:
 * (1) we are allowed to return a view (zero effort),
 * (2) the result is void,void (zero effort),
 * (3) we can copy the heaps (memcopy, or even VM page sharing)
 * (4) we must insert BUN-by-BUN into the result (fallback)
 * The latter case is still optimized for the case that the result
 * is bat[void,T] for a simple fixed-size type T. In that case we
 * do inline array[T] inserts.
 */
/* TODO make it simpler, ie copy per column */
BAT *
BATcopy(BAT *b, int ht, int tt, int writable)
{
	BUN bunstocopy = BUN_NONE;
	BUN cnt;
	BAT *bn = NULL;

	BATcheck(b, "BATcopy");
	assert(ht != TYPE_bat);
	assert(tt != TYPE_bat);
	cnt = b->batCount;

	/* maybe a bit ugly to change the requested bat types?? */
	if (b->htype == TYPE_void && !writable)
		ht = TYPE_void;
	if (b->ttype == TYPE_void && !writable)
		tt = TYPE_void;

	if (ht != b->htype && wrongtype(ht, b->htype)) {
		GDKerror("BATcopy: wrong head-type requested\n");
		return NULL;
	}
	if (tt != b->ttype && wrongtype(tt, b->ttype)) {
		GDKerror("BATcopy: wrong tail-type requested\n");
		return NULL;
	}

	/* first try case (1); create a view, possibly with different atom-types */
	if (BAThrestricted(b) == BAT_READ && BATtrestricted(b) == BAT_READ && !writable) {
		bn = VIEWcreate(b, b);
		if (bn == NULL)
			return NULL;
		if (ht != bn->htype) {
			assert(bn->H != bn->T);
			bn->htype = ht;
			bn->hvarsized = ATOMvarsized(ht);
			bn->hseqbase = b->hseqbase;
		}
		if (tt != bn->ttype) {
			assert(bn->H != bn->T);
			bn->ttype = tt;
			bn->tvarsized = ATOMvarsized(tt);
			bn->tseqbase = b->tseqbase;
		}
	} else {
		/* check whether we need case (4); BUN-by-BUN copy (by
		 * setting bunstocopy != BUN_NONE) */
		if (ATOMsize(ht) != ATOMsize(b->htype) ||
		    ATOMsize(tt) != ATOMsize(b->ttype)) {
			/* oops, void materialization */
			bunstocopy = cnt;
		} else if (BATatoms[ht].atomFix || BATatoms[tt].atomFix) {
			/* oops, we need to fix/unfix atoms */
			bunstocopy = cnt;
		} else if (isVIEW(b)) {
			/* extra checks needed for views */
			bat hp = VIEWhparent(b), tp = VIEWtparent(b);

			if (isVIEWCOMBINE(b) ||	/* oops, mirror view! */
			    /* reduced slice view: do not copy too
			     * much garbage */
			    (hp != 0 && BATcapacity(BBP_cache(hp)) > cnt + cnt) ||
			    (tp != 0 && BATcapacity(BBP_cache(tp)) > cnt + cnt))
				bunstocopy = cnt;
		}

		bn = BATnew(ht, tt, MAX(1, bunstocopy == BUN_NONE ? 0 : bunstocopy));
		if (bn == NULL)
			return NULL;

		if (bn->hvarsized && bn->htype) {
			bn->H->shift = b->H->shift;
			bn->H->width = b->H->width;
			if (HEAPextend(&bn->H->heap, BATcapacity(bn) << bn->H->shift) < 0)
				goto bunins_failed;
		}
		if (bn->tvarsized && bn->ttype) {
			bn->T->shift = b->T->shift;
			bn->T->width = b->T->width;
			if (HEAPextend(&bn->T->heap, BATcapacity(bn) << bn->T->shift) < 0)
				goto bunins_failed;
		}

		if (ht == TYPE_void && tt == TYPE_void) {
			/* case (2): a void,void result => nothing to
			 * copy! */
			bn->H->heap.free = 0;
			bn->T->heap.free = 0;
		} else if (bunstocopy == BUN_NONE) {
			/* case (3): just copy the heaps; if possible
			 * with copy-on-write VM support */
			BUN hcap = 0, tcap = 0;
			Heap bhhp, bthp, hhp, thp;
			memset(&bhhp, 0, sizeof(Heap));
			memset(&bthp, 0, sizeof(Heap));
			memset(&hhp, 0, sizeof(Heap));
			memset(&thp, 0, sizeof(Heap));

			if ((b->htype && heapcopy(bn, "head", &bhhp, &b->H->heap) < 0) ||
			    (b->ttype && heapcopy(bn, "tail", &bthp, &b->T->heap) < 0) ||
			    (bn->H->vheap && heapcopy(bn, "hheap", &hhp, b->H->vheap) < 0) ||
			    (bn->T->vheap && heapcopy(bn, "theap", &thp, b->T->vheap) < 0)) {
				HEAPfree(&thp);
				HEAPfree(&hhp);
				HEAPfree(&bthp);
				HEAPfree(&bhhp);
				BBPreclaim(bn);
				return NULL;
			}
			/* succeeded; replace dummy small heaps by the
			 * real ones */
			heapfree(&bn->H->heap, &bhhp);
			heapfree(&bn->T->heap, &bthp);
			hhp.parentid = bn->batCacheid;
			thp.parentid = bn->batCacheid;
			if (bn->H->vheap)
				heapfree(bn->H->vheap, &hhp);
			if (bn->T->vheap)
				heapfree(bn->T->vheap, &thp);

			/* make sure we use the correct capacity */
			hcap = (BUN) (bn->htype ? bn->H->heap.size >> bn->H->shift : 0);
			tcap = (BUN) (bn->ttype ? bn->T->heap.size >> bn->T->shift : 0);
			if (hcap && tcap)
				bn->U->capacity = MIN(hcap, tcap);
			else if (hcap)
				bn->U->capacity = hcap;
			else
				bn->U->capacity = tcap;


			/* first/inserted must point equally far into
			 * the heap as in the source */
			bn->batFirst = b->batFirst;
			bn->batInserted = b->batInserted;
		} else if (BATatoms[ht].atomFix || BATatoms[tt].atomFix || (ht && tt) || ATOMstorage(MAX(ht, tt)) >= TYPE_str) {
			/* case (4): one-by-one BUN insert (really slow) */
			BUN p, q, r = BUNfirst(bn);
			BATiter bi = bat_iterator(b);

			BATloop(b, p, q) {
				const void *h = BUNhead(bi, p);
				const void *t = BUNtail(bi, p);

				bunfastins_nocheck(bn, r, h, t, Hsize(bn), Tsize(bn));
				r++;
			}
		} else if ((ht && b->htype == TYPE_void) || (tt && b->ttype == TYPE_void)) {
			/* case (4): optimized for unary void
			 * materialization */
			oid cur = ht ? b->hseqbase : b->tseqbase, *dst = (oid *) (ht ? bn->H->heap.base : bn->T->heap.base);
			oid inc = (cur != oid_nil);

			bn->H->heap.free = bn->T->heap.free = 0;
			if (ht)
				bn->H->heap.free = bunstocopy * sizeof(oid);
			else
				bn->T->heap.free = bunstocopy * sizeof(oid);
			while (bunstocopy--) {
				*dst++ = cur;
				cur += inc;
			}
		} else {
			/* case (4): optimized for simple array copy */
			int tpe = ATOMstorage(ht | tt);
			BUN p = BUNfirst(b);
			char *cur = (ht ? Hloc(b, p) : Tloc(b, p));
			char *d = (ht ? Hloc(bn, 0) : Tloc(bn, 0));

			bn->H->heap.free = bn->T->heap.free = 0;
			if (ht)
				bn->H->heap.free = bunstocopy * Hsize(bn);
			else
				bn->T->heap.free = bunstocopy * Tsize(bn);

			if (tpe == TYPE_bte) {
				bte *src = (bte *) cur, *dst = (bte *) d;

				while (bunstocopy--) {
					*dst++ = *src++;
				}
			} else if (tpe == TYPE_sht) {
				sht *src = (sht *) cur, *dst = (sht *) d;

				while (bunstocopy--) {
					*dst++ = *src++;
				}
			} else if ((tpe == TYPE_int) || (tpe == TYPE_flt)) {
				int *src = (int *) cur, *dst = (int *) d;

				while (bunstocopy--) {
					*dst++ = *src++;
				}
			} else {
				lng *src = (lng *) cur, *dst = (lng *) d;

				while (bunstocopy--) {
					*dst++ = *src++;
				}
			}
		}
		/* copy all properties (size+other) from the source bat */
		BATsetcount(bn, cnt);
	}
	/* set properties (note that types may have changed in the copy) */
	if (ATOMtype(ht) == ATOMtype(b->htype)) {
		ALIGNsetH(bn, b);
	} else if (ATOMtype(ATOMstorage(ht)) == ATOMtype(ATOMstorage(b->htype))) {
		bn->hsorted = b->hsorted || (cnt <= 1 && BATatoms[b->htype].linear);
		bn->hrevsorted = b->hrevsorted || (cnt <= 1 && BATatoms[b->htype].linear);
		bn->hdense = b->hdense;
		if (b->hkey)
			BATkey(bn, TRUE);
		bn->H->nonil = b->H->nonil;
	} else {
		bn->hsorted = bn->hrevsorted = (cnt <= 1 && BATatoms[b->htype].linear);
		bn->hdense = bn->H->nonil = 0;
	}
	if (ATOMtype(tt) == ATOMtype(b->ttype)) {
		ALIGNsetT(bn, b);
	} else if (ATOMtype(ATOMstorage(tt)) == ATOMtype(ATOMstorage(b->ttype))) {
		bn->tsorted = b->tsorted || (cnt <= 1 && BATatoms[b->ttype].linear);
		bn->trevsorted = b->trevsorted || (cnt <= 1 && BATatoms[b->ttype].linear);
		bn->tdense = b->tdense;
		if (b->tkey)
			BATkey(BATmirror(bn), TRUE);
		bn->T->nonil = b->T->nonil;
	} else {
		bn->tsorted = bn->trevsorted = (cnt <= 1 && BATatoms[b->ttype].linear);
		bn->tdense = bn->T->nonil = 0;
	}
	if (writable != TRUE)
		bn->batRestricted = BAT_READ;
	return bn;
      bunins_failed:
	BBPreclaim(bn);
	return NULL;
}

#define un_move(src, dst, sz)						\
	do {								\
		if (sz == 8) {						\
			* (lng *) dst = * (lng *) src;			\
		} else if (sz == 4) {					\
			* (int *) dst = * (int *) src;			\
		} else {						\
			str _dst = (str) dst, _src = (str) src, _end = _src + sz; \
									\
			while (_src < _end)				\
				*_dst++ = *_src++;			\
		}							\
	} while (0)
#define hacc_update(func, get, p, idx)					\
	do {								\
		if (b->H->hash) {					\
			func(b->H->hash, idx, get(bi, p), p < last);	\
		}							\
	} while (0)
#define tacc_update(func, get, p, idx)					\
	do {								\
		if (b->T->hash) {					\
			func(b->T->hash, idx, get(bi, p), p < last);	\
		}							\
	} while (0)
#define acc_move(l, p, idx2, idx1)					\
	do {								\
		char tmp[16];						\
		/* avoid compiler warning: dereferencing type-punned pointer \
		 * will break strict-aliasing rules */			\
		char *tmpp = tmp;					\
									\
		assert(hs <= 16);					\
		assert(ts <= 16);					\
		if (b->H->hash) {					\
			HASHmove(b->H->hash, idx2, idx1, BUNhead(bi, l), l < last); \
		}							\
		if (b->T->hash) {					\
			HASHmove(b->T->hash, idx2, idx1, BUNtail(bi, l), l < last); \
		}							\
									\
		/* move first to tmp */					\
		un_move(Hloc(b, l), tmpp, hs);				\
		/* move delete to first */				\
		un_move(Hloc(b, p), Hloc(b, l), hs);			\
		/* move first to deleted */				\
		un_move(tmpp, Hloc(b, p), hs);				\
									\
		/* move first to tmp */					\
		un_move(Tloc(b, l), tmpp, ts);				\
		/* move delete to first */				\
		un_move(Tloc(b, p), Tloc(b, l), ts);			\
		/* move first to deleted */				\
		un_move(tmpp, Tloc(b, p), ts);				\
	} while (0)

/*
 * @- BUN Insertion
 * Insertion into a BAT is split into two operations BUNins and
 * BUNfastins.  The former should be used when integrity enforcement
 * and index maintenance is required.  The latter is used to quickly
 * insert the BUN into the result without any additional check.  For
 * those cases where speed is required, the type decoding can be
 * circumvented by asking for a BUN using BATbunalloc and fill it
 * directly. See gdk.mx for the bunfastins(b,h,t) macros.
 */
BAT *
BUNfastins(BAT *b, const void *h, const void *t)
{
	bunfastins(b, h, t);
	if (!b->batDirty)
		b->batDirty = TRUE;
	return b;
      bunins_failed:
	return NULL;
}


static void
setcolprops(BAT *b, COLrec *col, const void *x)
{
	int isnil = col->type != TYPE_void &&
		atom_CMP(x, ATOMnilptr(col->type), col->type) == 0;
	BATiter bi;
	BUN pos;
	const void *prv;
	int cmp;

	/* x may only be NULL if the column type is VOID */
	assert(x != NULL || col->type == TYPE_void);
	if (b->batCount == 0) {
		/* first value */
		col->sorted = col->revsorted = BATatoms[col->type].linear != 0;
		col->key |= 1;
		if (col->type == TYPE_void) {
			if (x) {
				col->seq = * (const oid *) x;
			}
			col->nil = col->seq == oid_nil;
			col->nonil = !col->nil;
		} else {
			col->nil = isnil;
			col->nonil = !isnil;
			if (col->type == TYPE_oid) {
				col->dense = !isnil;
				col->seq = * (const oid *) x;
			}
		}
	} else if (col->type == TYPE_void) {
		/* not the first value in a VOID column: we keep the
		 * seqbase and x is not used, so only some properties
		 * are affected */
		if (col->seq != oid_nil) {
			col->revsorted = 0;
			col->nil = 0;
			col->nonil = 1;
		} else {
			col->key = 0;
			col->nil = 1;
			col->nonil = 0;
		}
	} else {
		bi = bat_iterator(b);
		pos = BUNlast(b);
		prv = col == b->H ? BUNhead(bi, pos - 1) : BUNtail(bi, pos - 1);
		cmp = atom_CMP(prv, x, col->type);

		if (col->key == 1 && /* assume outside check if BOUND2BTRUE */
		    (cmp == 0 || /* definitely not KEY */
		     (b->batCount > 1 && /* can't guarantee KEY if unordered */
		      ((col->sorted && cmp > 0) ||
		       (col->revsorted && cmp < 0) ||
		       (!col->sorted && !col->revsorted))))) {
			col->key = 0;
			col->nokey[0] = pos - 1;
			col->nokey[1] = pos;
		}
		if (col->sorted && cmp > 0) {
			/* out of order */
			col->sorted = 0;
			col->nosorted = pos;
		}
		if (col->revsorted && cmp < 0) {
			/* out of order */
			col->revsorted = 0;
			col->norevsorted = pos;
		}
		if (col->dense && (cmp >= 0 || * (const oid *) prv + 1 != * (const oid *) x)) {
			col->dense = 0;
			col->nodense = pos;
		}
		if (isnil) {
			col->nonil = 0;
			col->nil = 1;
		}
	}
}

/* maybe materialize a VOID column */
#define void_materialize(b, x)						\
	do {								\
		if ((b)->x##type == TYPE_void &&			\
		    (b)->x##seqbase != oid_nil) {			\
			if (* (oid *) x == oid_nil ||			\
			    ((b)->batCount > 0 &&			\
			     (b)->x##seqbase + (b)->batCount != *(oid *) x)) { \
				if (((b) = BATmaterialize##x(b)) == NULL) \
					return NULL;			\
				countonly = 0;				\
			} else if ((b)->batCount == 0) {		\
				(b)->x##seqbase = * (oid *) x;	\
			}						\
		}							\
	} while (0)

/*
 * The interface routine should also perform integrity checks.  Null
 * values should have been obtained at a higher level.  This code
 * assumes that new elements are appended to the BUN list.
 */
BAT *
BUNins(BAT *b, const void *h, const void *t, bit force)
{
	int countonly;
	BUN p;
	BAT *bm;

	BATcheck(b, "BUNins");
	BATcheck(h, "BUNins: head value is nil");

	countonly = (b->htype == TYPE_void && b->ttype == TYPE_void);
	bm = BBP_cache(-b->batCacheid);

	void_materialize(b, h);
	void_materialize(b, t);

	if (b->batSet && BUNlocate(b, h, t) != BUN_NONE) {
		return b;
	}
	if ((b->hkey & BOUND2BTRUE) && (p = BUNfnd(b, h)) != BUN_NONE) {
		if (BUNinplace(b, p, h, t, force) == NULL)
			return NULL;
	} else if ((b->tkey & BOUND2BTRUE) && (p = BUNfnd(bm, t)) != BUN_NONE) {
		if (BUNinplace(bm, p, t, h, force) == NULL)
			return NULL;
	} else {
		size_t hsize = 0, tsize = 0;

		p = BUNlast(b);	/* insert at end */
		if (p == BUN_MAX || b->batCount == BUN_MAX) {
			GDKerror("BUNins: bat too large\n");
			return NULL;
		}

		ALIGNins(b, "BUNins", force);
		b->batDirty = 1;
		if (b->H->hash && b->H->vheap)
			hsize = b->H->vheap->size;
		if (b->T->hash && b->T->vheap)
			tsize = b->T->vheap->size;

		setcolprops(b, b->H, h);
		setcolprops(b, b->T, t);

		if (!countonly) {
			bunfastins(b, h, t);
		} else {
			BATsetcount(b, b->batCount + 1);
		}

		if (b->H->hash) {
			HASHins(b, p, h);
			if (hsize && hsize != b->H->vheap->size)
				HEAPwarm(b->H->vheap);
		}
		if (b->T->hash) {
			HASHins(bm, p, t);

			if (tsize && tsize != b->T->vheap->size)
				HEAPwarm(b->T->vheap);
		}
	}
	return b;
      bunins_failed:
	return NULL;
}

oid
MAXoid(BAT *i)
{
	BATiter ii = bat_iterator(i);
	oid o = i->hseqbase - 1;

	if (i->batCount)
		o = *(oid *) BUNhead(ii, BUNlast(i) - 1);
	if (!BAThordered(i)) {
		BUN r, s;

		BATloop(i, r, s) {
			oid v = *(oid *) BUNhead(ii, r);

			if (v > o)
				o = v;
		}
	}
	return o;
}

/*
 * @+ BUNappend
 * The BUNappend function can be used to add a single value to void
 * and oid headed bats. The new head value will be a unique number,
 * (max(bat)+1).
 */
BAT *
BUNappend(BAT *b, const void *t, bit force)
{
	BUN i;
	BUN p;
	BAT *bm;
	const void *h = NULL;
	oid id = 0;
	int countonly;
	size_t hsize = 0, tsize = 0;

	BATcheck(b, "BUNappend");

	if (b->htype != TYPE_void && b->htype != TYPE_oid) {
		GDKerror("BUNappend: can only append to void and oid bats\n");
		return NULL;
	}

	bm = BBP_cache(-b->batCacheid);
	if ((b->tkey & BOUND2BTRUE) && BUNfnd(bm, t) != BUN_NONE) {
		return b;
	}

	p = BUNlast(b);		/* insert at end */
	if (p == BUN_MAX || b->batCount == BUN_MAX) {
		GDKerror("BUNappend: bat too large\n");
		return NULL;
	}

	i = p;
	ALIGNapp(b, "BUNappend", force);
	b->batDirty = 1;
	countonly = (b->htype == TYPE_void && b->ttype == TYPE_void);
	if (b->H->hash && b->H->vheap)
		hsize = b->H->vheap->size;
	if (b->T->hash && b->T->vheap)
		tsize = b->T->vheap->size;

	if (b->htype == TYPE_oid) {
		h = &id;
		id = b->batCount == 0 ? 0 : MAXoid(b) + 1;
	}
	void_materialize(b, t);

	setcolprops(b, b->H, h);
	setcolprops(b, b->T, t);

	if (!countonly) {
		bunfastins(b, h, t);
	} else {
		BATsetcount(b, b->batCount + 1);
	}

	/* first adapt the hashes; then the user-defined accelerators.
	 * REASON: some accelerator updates (qsignature) use the hashes!
	 */
	if (b->H->hash && h) {
		HASHins(b, i, h);
		if (hsize && hsize != b->H->vheap->size)
			HEAPwarm(b->H->vheap);
	}
	if (b->T->hash) {
		HASHins(bm, i, t);

		if (tsize && tsize != b->T->vheap->size)
			HEAPwarm(b->T->vheap);
	}
	return b;
      bunins_failed:
	return NULL;
}


/*
 * @- BUN Delete
 * Deletes should maintain the BAT as a contiguous array. This
 * implementation permits using a BATloop for(;;) construction to use
 * the BUNdelete routines, by not modifying what is in front of the
 * deleted bun.
 *
 * This routine returns the next BUN in b after deletion of p.  Note:
 * to cause less trouble when updating BATs with void columns the
 * delete policy has been changed. Deleted volatile elements are now
 * being overwritten by the last element; instead of causing a cascade
 * of moves. The sequential deletability property is changed somewhat:
 * instead of doing
 * 	BATloop(b,p,q) BUNdelete(b,p,FALSE)
 * one now must do:
 *	BATloopDEL(b,p) p = BUNdelete(b,p,FALSE)
 */
#define hashins(h,i,v,n) HASHins_any(h,i,v)
#define hashdel(h,i,v,n) HASHdel(h,i,v,n)

static inline BUN
BUNdelete_(BAT *b, BUN p, bit force)
{
	BATiter bi = bat_iterator(b);
	BAT *bm = BBP_cache(-b->batCacheid);
	BUN l, last = BUNlast(b) - 1;
	BUN idx1, idx2;

	ALIGNdel(b, "BUNdelete", force);	/* zap alignment info */

	/*
	 * @- Committed Delete.
	 * Deleting a (committed) bun: the first and deleted swap position.
	 */
	if (p < b->batInserted && !force) {
		idx1 = p;
		if (p == b->batFirst) {	/* first can simply be discarded */
			hacc_update(hashdel,BUNhead,p,idx1);
			tacc_update(hashdel,BUNtail,p,idx1);

			if (BAThdense(b)) {
				bm->tseqbase = ++b->hseqbase;
			}
			if (BATtdense(b)) {
				bm->hseqbase = ++b->tseqbase;
			}
		} else {
			unsigned short hs = Hsize(b), ts = Tsize(b);

			hacc_update(hashdel,BUNhead,p,idx1);
			tacc_update(hashdel,BUNtail,p,idx1);

			l = BUNfirst(b);
			idx2 = l;
			acc_move(l,p,idx2,idx1);
			if (b->hsorted) {
				b->hsorted = FALSE;
				b->H->nosorted = idx1;
			}
			if (b->hrevsorted) {
				b->hrevsorted = FALSE;
				b->H->norevsorted = idx1;
			}
			if (b->hdense) {
				b->hdense = FALSE;
				b->H->nodense = idx1;
			}
			if (b->tsorted) {
				b->tsorted = FALSE;
				b->T->nosorted = idx1;
			}
			if (b->trevsorted) {
				b->trevsorted = FALSE;
				b->T->norevsorted = idx1;
			}
			if (b->tdense) {
				b->tdense = FALSE;
				b->T->nodense = idx1;
			}
		}
		b->batFirst++;
	} else {
		/*
		 * @- Uncommitted Delete.
		 * This bun was not committed, and should therefore
		 * disappear. The last inserted bun (if present) is
		 * copied over it.
		 */
		int (*hunfix) (const void *) = BATatoms[b->htype].atomUnfix;
		int (*tunfix) (const void *) = BATatoms[b->ttype].atomUnfix;
		void (*hatmdel) (Heap *, var_t *) = BATatoms[b->htype].atomDel;
		void (*tatmdel) (Heap *, var_t *) = BATatoms[b->ttype].atomDel;

		if (hunfix) {
			(*hunfix) (BUNhead(bi, p));
		}
		if (tunfix) {
			(*tunfix) (BUNtail(bi, p));
		}
		if (hatmdel) {
			assert(b->H->width == sizeof(var_t));
			(*hatmdel) (b->H->vheap, (var_t *) BUNhloc(bi, p));
		}
		if (tatmdel) {
			assert(b->T->width == sizeof(var_t));
			(*tatmdel) (b->T->vheap, (var_t *) BUNtloc(bi, p));
		}
		idx1 = p;
		hacc_update(hashdel,BUNhead,p,idx1);
		tacc_update(hashdel,BUNtail,p,idx1);
		idx2 = last;
		if (p != last) {
			unsigned short hs = Hsize(b), ts = Tsize(b);
			BATiter bi2 = bat_iterator(b);

			acc_move(last,p,idx2,idx1);
			/* If a column was sorted before the BUN was
			   deleted, check whether it is still sorted
			   afterward.  This is done by comparing the
			   value that was put in place of the deleted
			   value is still ordered correctly with
			   respect to the following value.  Note that
			   if p+1==last, the new value is now the
			   last, so no comparison is needed. */
			if (b->hsorted) {
				if (p + 1 < last &&
				    ATOMcmp(b->htype, BUNhead(bi, p), BUNhead(bi2, p + 1)) > 0) {
					b->hsorted = FALSE;
					b->H->nosorted = idx1;
				}
				if (b->hdense) {
					b->hdense = FALSE;
					b->H->nodense = idx1;
				}
			}
			if (b->hrevsorted) {
				if (p + 1 < last &&
				    ATOMcmp(b->htype, BUNhead(bi, p), BUNhead(bi2, p + 1)) < 0) {
					b->hrevsorted = FALSE;
					b->H->norevsorted = idx1;
				}
			}
			if (b->tsorted) {
				if (p + 1 < last &&
				    ATOMcmp(b->ttype, BUNtail(bi, p), BUNtail(bi2, p + 1)) > 0) {
					b->tsorted = FALSE;
					b->H->nosorted = idx1;
				}
				if (b->tdense) {
					b->tdense = FALSE;
					b->T->nodense = idx1;
				}
			}
			if (b->trevsorted) {
				if (p + 1 < last &&
				    ATOMcmp(b->ttype, BUNtail(bi, p), BUNtail(bi2, p + 1)) < 0) {
					b->trevsorted = FALSE;
					b->H->norevsorted = idx1;
				}
			}
		}
		b->H->heap.free -= Hsize(b);
		b->T->heap.free -= Tsize(b);
		p--;
	}
	b->batCount--;
	b->batDirty = 1;	/* bat is dirty */
	return p;
}

BUN
BUNdelete(BAT *b, BUN p, bit force)
{
	if (p == BUN_NONE) {
		return p;
	}
	if ((b->htype == TYPE_void && b->hseqbase != oid_nil) || (b->ttype == TYPE_void && b->tseqbase != oid_nil)) {
		BUN last = BUNlast(b) - 1;

		if ((p < b->batInserted || p != last) && !force) {
			b = BATmaterialize(b);
			if (b == NULL)
				return BUN_NONE;
		}
	}
	return BUNdelete_(b, p, force);
}

BAT *
BUNdel(BAT *b, const void *x, const void *y, bit force)
{
	BUN p;

	BATcheck(b, "BUNdel");
	BATcheck(x, "BUNdel: head value is nil");

	if ((p = BUNlocate(b, x, y)) != BUN_NONE) {
		ALIGNdel(b, "BUNdel", force);	/* zap alignment info */
		BUNdelete(b, p, force);
		return b;
	}
	return 0;
}

/*
 * The routine BUNdelHead is similar, but removes all BUNs whose head
 * matches the argument passed.
 */
BAT *
BUNdelHead(BAT *b, const void *x, bit force)
{
	BUN p;

	BATcheck(b, "BUNdelHead");

	if (x == NULL) {
		x = ATOMnilptr(b->htype);
	}
	if ((p = BUNfnd(b, x)) != BUN_NONE) {
		ALIGNdel(b, "BUNdelHead", force);	/* zap alignment info */
		do {
			BUNdelete(b, p, force);
		} while ((p = BUNfnd(b, x)) != BUN_NONE);
	}
	return b;
}

/*
 * Deletion of strings leads to garbage on the variable stack.  This
 * can be removed by compaction of the BAT through copying it.
 *
 * @-  BUN replace
 * The last operation in this context is BUN replace. It assumes that
 * the header denotes a key. The old value association is destroyed
 * (if it exists in the first place) and the new value takes its
 * place.
 *
 * In order to make updates on void columns workable; replaces on them
 * are always done in-place. Performing them without bun-movements
 * greatly simplifies the problem. The 'downside' is that when
 * transaction management has to be performed, replaced values should
 * be saved explicitly.
 */
BAT *
BUNinplace(BAT *b, BUN p, const void *h, const void *t, bit force)
{
	if (p >= b->batInserted || force) {
		/* uncommitted BUN elements */
		BUN last = BUNlast(b) - 1;
		BAT *bm = BBP_cache(-b->batCacheid);
		BUN pit = p;
		BATiter bi = bat_iterator(b);
		size_t tsize = b->tvarsized ? b->T->vheap->size : 0;
		int tt;
		BUN prv, nxt;

		ALIGNinp(b, "BUNreplace", force);	/* zap alignment info */
		if (b->T->nil &&
		    atom_CMP(BUNtail(bi, p), ATOMnilptr(b->ttype), b->ttype) == 0 &&
		    atom_CMP(t, ATOMnilptr(b->ttype), b->ttype) != 0) {
			/* if old value is nil and new value isn't,
			 * we're not sure anymore about the nil
			 * property, so we must clear it */
			b->T->nil = 0;
		}
		tacc_update(hashdel,BUNtail,p,pit);
		Treplacevalue(b, BUNtloc(bi, p), t);
		tacc_update(hashins,BUNtail,p,pit);

		tt = b->ttype;
		prv = p > b->batFirst ? p - 1 : BUN_NONE;
		nxt = p < last ? p + 1 : BUN_NONE;

		if (BATtordered(b)) {
			if ((prv != BUN_NONE &&
			     ATOMcmp(tt, t, BUNtail(bi, prv)) < 0) ||
			    (nxt != BUN_NONE &&
			     ATOMcmp(tt, t, BUNtail(bi, nxt)) > 0)) {
				b->tsorted = FALSE;
				b->T->nosorted = pit;
			} else if (b->ttype != TYPE_void && b->tdense) {
				if ((prv != BUN_NONE &&
				     1 + * (oid *) BUNtloc(bi, prv) != * (oid *) t) ||
				    (nxt != BUN_NONE &&
				     * (oid *) BUNtloc(bi, nxt) != 1 + * (oid *) t)) {
					b->tdense = FALSE;
					b->T->nodense = pit;
				} else if (prv == BUN_NONE &&
					   nxt == BUN_NONE) {
					bm->hseqbase = b->tseqbase = * (oid *) t;
				}
			}
		}
		if (BATtrevordered(b)) {
			if ((prv != BUN_NONE &&
			     ATOMcmp(tt, t, BUNtail(bi, prv)) > 0) ||
			    (nxt != BUN_NONE &&
			     ATOMcmp(tt, t, BUNtail(bi, nxt)) < 0)) {
				b->trevsorted = FALSE;
				b->T->norevsorted = pit;
			}
		}
		if (b->tvarsized && b->T->hash && tsize != b->T->vheap->size)
			HEAPwarm(b->T->vheap);
		if (((b->ttype != TYPE_void) & b->tkey & !(b->tkey & BOUND2BTRUE)) && b->batCount > 1) {
			BATkey(bm, FALSE);
		}
		if (b->T->nonil)
			b->T->nonil = t && atom_CMP(t, ATOMnilptr(b->ttype), b->ttype) != 0;
		b->T->heap.dirty = TRUE;
		if (b->T->vheap)
			b->T->vheap->dirty = TRUE;
	} else {
		/* committed BUN */
		BUNdelete(b, p, force);
		if (BUNins(b, h, t, force) == NULL) {
		      bunins_failed:
			return NULL;
		}
	}
	return b;
}

BAT *
BUNreplace(BAT *b, const void *h, const void *t, bit force)
{
	BUN p;

	BATcheck(b, "BUNreplace");
	BATcheck(h, "BUNreplace: head value is nil");
	BATcheck(t, "BUNreplace: tail value is nil");

	if ((p = BUNfnd(b, h)) == BUN_NONE)
		return b;

	if ((b->tkey & BOUND2BTRUE) && BUNfnd(BATmirror(b), t) != BUN_NONE) {
		return b;
	}
	if (b->ttype == TYPE_void) {
		BUN i;

		/* no need to materialize if value doesn't change */
		if (b->tseqbase == oid_nil || (b->hseqbase + p) == *(oid *) t)
			return b;
		i = p;
		b = BATmaterializet(b);
		if (b == NULL)
			return NULL;
		p = i;
	}

	return BUNinplace(b, p, h, t, force);
}

int
void_inplace(BAT *b, oid id, const void *val, bit force)
{
	int res = GDK_SUCCEED;
	BUN p = BUN_NONE;
	BUN oldInserted = b->batInserted;
	BATiter bi = bat_iterator(b);

	assert(b->htype == TYPE_void);
	assert(b->hseqbase != oid_nil);
	assert(b->batCount > (id -b->hseqbase));

	b->batInserted = 0;
	BUNfndVOID(p, bi, (ptr) &id);

	assert(p >= b->batInserted);	/* we don't want delete/ins */
	assert(force || !b->batRestricted);
	if (!BUNinplace(b, p, (ptr) &id, val, force))
		 res = GDK_FAIL;

	b->batInserted = oldInserted;
	return res;
}

BUN
void_replace_bat(BAT *b, BAT *u, bit force)
{
	BUN nr = 0;
	BUN r, s;
	BATiter ui = bat_iterator(u);

	BATloop(u, r, s) {
		oid updid = *(oid *) BUNhead(ui, r);
		const void *val = BUNtail(ui, r);

		if (void_inplace(b, updid, val, force) == GDK_FAIL)
			return BUN_NONE;
		nr++;
	}
	return nr;
}

/*
 * @- BUN Lookup
 * Location of a BUN using a value should use the available indexes to
 * speed up access. If indexes are lacking then a hash index is
 * constructed under the assumption that 1) multiple access to the BAT
 * can be expected and 2) building the hash is only slightly more
 * expensive than the full linear scan.  BUN_NONE is returned if no
 * such element could be found.  In those cases where the type is
 * known and a hash index is available, one should use the inline
 * functions to speed-up processing.
 */
BUN
BUNfnd(BAT *b, const void *v)
{
	BUN r = BUN_NONE;
	BATiter bi = bat_iterator(b);

	BATcheck(b, "BUNfnd");
	if (!v)
		return r;
	if (BAThvoid(b)) {
		BUNfndVOID(r, bi, v);
		return r;
	}
	if (!b->H->hash) {
		if (BAThordered(b) || BAThrevordered(b))
			return SORTfnd(b, v);
	}
	switch (ATOMstorage(b->htype)) {
	case TYPE_bte:
		HASHfnd_bte(r, bi, v);
		break;
	case TYPE_sht:
		HASHfnd_sht(r, bi, v);
		break;
	case TYPE_int:
	case TYPE_flt:
		HASHfnd_int(r, bi, v);
		break;
	case TYPE_dbl:
	case TYPE_lng:
		HASHfnd_lng(r, bi, v);
		break;
	case TYPE_str:
		HASHfnd_str(r, bi, v);
		break;
	default:
		HASHfnd(r, bi, v);
	}
	return r;
}

#define usemirror()						\
	do {							\
		int (*_cmp) (const void *, const void *);	\
		const void *_p;					\
								\
		_cmp = hcmp;					\
		hcmp = tcmp;					\
		tcmp = _cmp;					\
		_p = x;						\
		x = y;						\
		y = _p;						\
		bi.b = b = BATmirror(b);			\
	} while (0)

#define dohash(hp)        (ATOMstorage(hp->type) != TYPE_bte &&		\
			   (ATOMstorage(hp->type) != TYPE_str ||	\
			    !GDK_ELIMDOUBLES(hp->vheap)))

BUN
BUNlocate(BAT *b, const void *x, const void *y)
{
	BATiter bi = bat_iterator(b);
	int (*hcmp) (const void *, const void *);
	int (*tcmp) (const void *, const void *);
	int htpe, ttpe, hint = 0, tint = 0, hlng = 0, tlng = 0;
	union {
		var_t v;
		int i;
		lng l;
	} hidx, tidx;
	BUN p, q;
	BAT *v = NULL;

	BATcheck(b, "BUNlocate: BAT parameter required");
	BATcheck(x, "BUNlocate: value parameter required");
	hcmp = BATatoms[b->htype].atomCmp;
	tcmp = BATatoms[b->ttype].atomCmp;
	p = BUNfirst(b);
	q = BUNlast(b);
	if (p == q)
		return BUN_NONE;	/* empty bat */

	/* sometimes BUNlocate is just about a single column */
	if (y &&
	    BAThordered(b) &&
	    (*hcmp) (x, BUNhead(bi, p)) == 0 &&
	    (*hcmp) (x, BUNhead(bi, q - 1)) == 0)
		usemirror();
	if (y == NULL ||
	    (BATtordered(b) &&
	     (*tcmp) (y, BUNtail(bi, p)) == 0 &&
	     (*tcmp) (y, BUNtail(bi, q - 1)) == 0)) {
		return BUNfnd(b, x);
	}

	/* positional lookup is always the best choice */
	if (BATtdense(b))
		usemirror();
	if (BAThdense(b)) {
		BUN i = (BUN) (*(oid *) x - b->hseqbase);

		if (i < b->batCount) {
			i += BUNfirst(b);
			p = i;
			if ((*tcmp) (y, BUNtail(bi, p)) == 0)
				return p;
		}
		return BUN_NONE;
	}

	/* next, try to restrict the range using sorted columns */
	if (BATtordered(b) || BATtrevordered(b)) {
		p = SORTfndfirst(b, y);
		q = SORTfndlast(b, y);
	}
	if (BAThordered(b) || BAThrevordered(b)) {
		BUN mp = SORTfndfirst(BATmirror(b), x);
		BUN mq = SORTfndlast(BATmirror(b), x);

		if (mp > p)
			p = mp;
		if (mq < p)
			q = mq;
	}
	if (p >= q)
		return BUN_NONE;	/* value combination cannot occur */

	/* if the range is still larger than 32 BUNs, consider
	 * investing in a hash table */
	if ((q - p) > (1 << 5)) {
		/* regrettably MonetDB support only single-column hashes
		 * strategy: create a hash on both columns, and select
		 * the column with the best distribution
		 */
		if ((b->T->hash && b->H->hash == NULL) || !dohash(b->H))
			usemirror();
		if (b->H->hash == NULL && (v = VIEWcreate_(b, b, TRUE)) != NULL) {
			/* As we are going to remove the worst hash
			 * table later, we must do everything in a
			 * view, as it is not permitted to remove a
			 * hash table from a read-only operation (like
			 * BUNlocate). Other threads might then crash.
			 */
			if (dohash(v->H))
				(void) BATprepareHash(v);
			if (dohash(v->T))
				(void) BATprepareHash(BATmirror(v));
			if (v->H->hash && v->T->hash) {	/* we can choose between two hash tables */
				BUN hcnt = 0, tcnt = 0;
				BUN i;

				for (i = 0; i <= v->H->hash->mask; i++)
					hcnt += (v->H->hash->hash[i] != BUN_NONE);
				for (i = 0; i <= v->T->hash->mask; i++)
					tcnt += (v->T->hash->hash[i] != BUN_NONE);
				if (hcnt < tcnt) {
					usemirror();
					v = BATmirror(v);
				}
				/* remove the least selective hash table */
				HASHremove(BATmirror(v));
			}
			if (v->H->hash == NULL) {
				usemirror();
				v = BATmirror(v);
			}
			if (v->H->hash) {
				MT_lock_set(&GDKhashLock(ABS(b->batCacheid)), "BUNlocate");
				if (b->H->hash == NULL) {	/* give it to the parent */
					b->H->hash = v->H->hash;
				}
				MT_lock_unset(&GDKhashLock(ABS(b->batCacheid)), "BUNlocate");
			}
			BBPreclaim(v);
			v = NULL;
		}
	}

	/* exploit string double elimination, when present */
	htpe = ATOMstorage(b->htype);
	ttpe = ATOMstorage(b->ttype);
	if (htpe == TYPE_str && GDK_ELIMDOUBLES(b->H->vheap) && b->H->width > 2) {
		hidx.v = strLocate(b->H->vheap, x);
		if (hidx.v == 0)
			return BUN_NONE;	/* x does not occur */
		if (b->H->hash == NULL) {
			switch (b->H->width) {
			case SIZEOF_INT:
				hidx.i = (int) hidx.v;
				x = &hidx.i;
				htpe = TYPE_int;
				break;
			case SIZEOF_LNG:
				hidx.l = (lng) hidx.v;
				x = &hidx.l;
				htpe = TYPE_lng;
				break;
			}
		}
	}
	if (ttpe == TYPE_str && GDK_ELIMDOUBLES(b->T->vheap) && b->T->width > 2) {
		tidx.v = strLocate(b->T->vheap, y);
		if (tidx.v == 0)
			return BUN_NONE;	/* y does not occur */
		if (b->T->hash == NULL) {
			switch (b->T->width) {
			case SIZEOF_INT:
				tidx.i = (int) tidx.v;
				y = &tidx.i;
				ttpe = TYPE_int;
				break;
			case SIZEOF_LNG:
				tidx.l = (lng) tidx.v;
				y = &tidx.l;
				ttpe = TYPE_lng;
				break;
			}
		}
	}

	/* type analysis. For equi-lookup {flt,dbl,wrd,oid} can all be
	 * treated as either int or lng */
	if (!ATOMvarsized(htpe)) {
		hint = (ATOMsize(htpe) == sizeof(int));
		hlng = (ATOMsize(htpe) == sizeof(lng));
	}
	if (!ATOMvarsized(ttpe)) {
		tint = (ATOMsize(ttpe) == sizeof(int));
		tlng = (ATOMsize(ttpe) == sizeof(lng));
	}

	/* hashloop over head values, check tail values */
	if (b->H->hash) {
		BUN h;

		if (hint && tint) {
			HASHloop_int(bi, b->H->hash, h, x)
			    if (*(int *) y == *(int *) BUNtloc(bi, h))
				return h;
		} else if (hint && tlng) {
			HASHloop_int(bi, b->H->hash, h, x)
			    if (*(lng *) y == *(lng *) BUNtloc(bi, h))
				return h;
		} else if (hlng && tint) {
			HASHloop_lng(bi, b->H->hash, h, x)
			    if (*(int *) y == *(int *) BUNtloc(bi, h))
				return h;
		} else if (hlng && tlng) {
			HASHloop_lng(bi, b->H->hash, h, x)
			    if (*(lng *) y == *(lng *) BUNtloc(bi, h))
				return h;
		} else {
			HASHloop(bi, b->H->hash, h, x)
			    if ((*tcmp) (y, BUNtail(bi, h)) == 0)
				return h;
		}
		return BUN_NONE;
	}

	/* linear check; we get here for small ranges, [bte,bte] bats,
	 * and hash alloc failure */
	if (ATOMstorage(b->htype) == TYPE_bte && ATOMstorage(b->ttype) == TYPE_bte) {
		for (; p < q; p++)
			if (*(bte *) BUNhloc(bi, p) == *(bte *) x &&
			    *(bte *) BUNtloc(bi, p) == *(bte *) y)
				return p;
	} else if (hint && tint) {
		for (; p < q; p++)
			if (*(int *) BUNhloc(bi, p) == *(int *) x &&
			    *(int *) BUNtloc(bi, p) == *(int *) y)
				return p;
	} else if (hint && tlng) {
		for (; p < q; p++)
			if (*(int *) BUNhloc(bi, p) == *(int *) x &&
			    *(lng *) BUNtloc(bi, p) == *(lng *) y)
				return p;
	} else if (hlng && tint) {
		for (; p < q; p++)
			if (*(lng *) BUNhloc(bi, p) == *(lng *) x &&
			    *(int *) BUNtloc(bi, p) == *(int *) y)
				return p;
	} else if (hlng && tlng) {
		for (; p < q; p++)
			if (*(lng *) BUNhloc(bi, p) == *(lng *) x &&
			    *(lng *) BUNtloc(bi, p) == *(lng *) y)
				return p;
	} else {
		for (; p < q; p++)
			if ((*hcmp) (x, BUNhead(bi, p)) == 0 &&
			    (*tcmp) (y, BUNtail(bi, p)) == 0)
				return p;
	}
	return BUN_NONE;
}



/*
 * @+ BAT Property Management
 *
 * The function BATcount returns the number of active elements in a
 * BAT.  Counting is type independent.  It can be implemented quickly,
 * because the system ensures a dense BUN list.
 */
void
BATsetcapacity(BAT *b, BUN cnt)
{
	b->U->capacity = cnt;
	assert(b->batCount <= cnt);
}

void
BATsetcount(BAT *b, BUN cnt)
{
	b->batCount = cnt;
	b->batDirtydesc = TRUE;
	b->H->heap.free = headsize(b, BUNfirst(b) + cnt);
	b->T->heap.free = tailsize(b, BUNfirst(b) + cnt);
	if (b->H->type == TYPE_void && b->T->type == TYPE_void)
		b->batCapacity = cnt;
	assert(b->batCapacity >= cnt);
}

/*
 * The alternative routine is BATbuncount, which calculates the total
 * buns in use.
 */
BUN
BATbuncount(BAT *b)
{
	BATcheck(b, "BATbuncount");
	return BUNlast(b);
}

size_t
BATvmsize(BAT *b, int dirty)
{
	BATcheck(b, "BATvmsize");
	if (b->batDirty || (b->batPersistence != TRANSIENT && !b->batCopiedtodisk))
		dirty = 0;
	return (!dirty || b->H->heap.dirty ? HEAPvmsize(&b->H->heap) : 0) +
		(!dirty || b->T->heap.dirty ? HEAPvmsize(&b->T->heap) : 0) +
		((!dirty || b->H->heap.dirty) && b->H->hash ? HEAPvmsize(b->H->hash->heap) : 0) +
		((!dirty || b->T->heap.dirty) && b->T->hash ? HEAPvmsize(b->T->hash->heap) : 0) +
		(b->H->vheap && (!dirty || b->H->vheap->dirty) ? HEAPvmsize(b->H->vheap) : 0) +
		(b->T->vheap && (!dirty || b->T->vheap->dirty) ? HEAPvmsize(b->T->vheap) : 0);
}

size_t
BATmemsize(BAT *b, int dirty)
{
	BATcheck(b, "BATmemsize");
	if (b->batDirty ||
	    (b->batPersistence != TRANSIENT && !b->batCopiedtodisk))
		dirty = 0;
	return (!dirty || b->batDirtydesc ? sizeof(BATstore) : 0) +
		(!dirty || b->H->heap.dirty ? HEAPmemsize(&b->H->heap) : 0) +
		(!dirty || b->T->heap.dirty ? HEAPmemsize(&b->T->heap) : 0) +
		((!dirty || b->H->heap.dirty) && b->H->hash ? HEAPmemsize(b->H->hash->heap) : 0) +
		((!dirty || b->T->heap.dirty) && b->T->hash ? HEAPmemsize(b->T->hash->heap) : 0) +
		(b->H->vheap && (!dirty || b->H->vheap->dirty) ? HEAPmemsize(b->H->vheap) : 0) +
		(b->T->vheap && (!dirty || b->T->vheap->dirty) ? HEAPmemsize(b->T->vheap) : 0);
}

/*
 * The key and name properties can be changed at any time.  Keyed
 * dimensions are automatically supported by an auxiliary hash-based
 * access structure to speed up searching. Turning off the key
 * integrity property does not cause the index to disappear. It can
 * still be used to speed-up retrieval. The routine BATkey sets the
 * key property of the association head.
 */
BAT *
BATkey(BAT *b, int flag)
{
	bat parent;

	BATcheck(b, "BATkey");
	parent = VIEWparentcol(b);
	if (b->htype == TYPE_void) {
		if (b->hseqbase == oid_nil && flag == BOUND2BTRUE) {
			GDKerror("BATkey: nil-column cannot be kept unique.\n");
		}
		if (b->hseqbase != oid_nil && flag == FALSE) {
			GDKerror("BATkey: dense column must be unique.\n");
		}
		if (b->hseqbase == oid_nil && flag == TRUE && b->batCount > 1) {
			GDKerror("BATkey: void column cannot be unique.\n");
		}
	}
	if (flag)
		flag |= (1 | b->hkey);
	if (b->hkey != flag)
		b->batDirtydesc = TRUE;
	b->hkey = flag;
	if (!flag)
		b->hdense = 0;
	if (flag && parent && ALIGNsynced(b, BBP_cache(parent)))
		BATkey(BBP_cache(parent), TRUE);
	return b;
}


BAT *
BATset(BAT *b, int flag)
{
	BATcheck(b, "BATset");
	if (b->htype == TYPE_void) {
		if (b->hseqbase == oid_nil && flag == BOUND2BTRUE)
			BATkey(BATmirror(b), flag);
	} else if (b->ttype == TYPE_void) {
		if (b->tseqbase == oid_nil && flag == BOUND2BTRUE)
			BATkey(b, flag);
	} else {
		if (flag)
			flag = TRUE;
		if (b->batSet != flag)
			b->batDirtydesc = TRUE;
		b->batSet = flag;
	}
	return b;
}

BAT *
BATseqbase(BAT *b, oid o)
{
	BATcheck(b, "BATseqbase");
	assert(o <= oid_nil);
	if (ATOMtype(b->htype) == TYPE_oid) {
		if (b->hseqbase != o) {
			b->batDirtydesc = TRUE;
			/* zap alignment if column is changed by new
			 * seqbase */
			if (b->htype == TYPE_void)
				b->halign = 0;
		}
		b->hseqbase = o;

		/* adapt keyness */
		if (BAThvoid(b)) {
			if (o == oid_nil) {
				b->hkey = b->U->count <= 1;
				b->H->nonil = b->U->count == 0;
				b->H->nil = b->U->count > 0;
				b->hsorted = b->hrevsorted = 1;
			} else {
				if (!b->hkey) {
					b->hkey = TRUE;
					b->H->nokey[0] = b->H->nokey[1] = 0;
				}
				b->H->nonil = 1;
				b->H->nil = 0;
				b->hsorted = 1;
				b->hrevsorted = b->U->count <= 1;
			}
		}
	}
	return b;
}

/*
 * BATs have a logical name that is independent of their location in
 * the file system (this depends on batCacheid).  The dimensions of
 * the BAT can be given a separate name.  It helps front-ends in
 * identifying the column of interest.  The new name should be
 * recognizable as an identifier.  Otherwise interaction through the
 * front-ends becomes complicated.
 */
int
BATname(BAT *b, const char *nme)
{
	BATcheck(b, "BATname");
	return BBPrename(b->batCacheid, nme);
}

str
BATrename(BAT *b, const char *nme)
{
	int ret;

	BATcheck(b, "BATrename");
	ret = BATname(b, nme);
	if (ret == 1) {
		GDKerror("BATrename: identifier expected: %s\n", nme);
	} else if (ret == BBPRENAME_ALREADY) {
		GDKerror("BATrename: name is in use: '%s'.\n", nme);
	} else if (ret == BBPRENAME_ILLEGAL) {
		GDKerror("BATrename: illegal temporary name: '%s'\n", nme);
	} else if (ret == BBPRENAME_LONG) {
		GDKerror("BATrename: name too long: '%s'\n", nme);
	}
	return BBPname(b->batCacheid);
}


BAT *
BATroles(BAT *b, const char *hnme, const char *tnme)
{
	BATcheck(b, "BATroles");
	if (b->hident && !default_ident(b->hident))
		GDKfree(b->hident);
	if (hnme)
		b->hident = GDKstrdup(hnme);
	else
		b->hident = BATstring_h;
	if (b->tident && !default_ident(b->tident))
		GDKfree(b->tident);
	if (tnme)
		b->tident = GDKstrdup(tnme);
	else
		b->tident = BATstring_t;
	return b;
}

BAT *
BATcol_name(BAT *b, const char *tnme)
{
	BATcheck(b, "BATcol_name");
	if (b->tident && !default_ident(b->tident))
		GDKfree(b->tident);
	if (tnme)
		b->tident = GDKstrdup(tnme);
	else
		b->tident = BATstring_t;
	return b;
}


/*
 * @- BATmmap
 * Changing the storage status of heaps in a BAT is done in BATmmap.
 * The new semantics is to do nothing: the new mapping only takes
 * effect the next time the bat is loaded or extended. The latter is
 * needed for loading large data sets. These transient bats should
 * switch cheaply between malloced and memory mapped modes.
 *
 * We modify the hp->storage fields using HEAPnewstorage and store
 * that we want malloced or memory mapped heaps in special binary
 * batMap fields that are used when the BAT descriptor is saved.
 */
/* TODO niels: merge with BATsetmodes in gdk_storage */
#define STORE_MODE(m,r,e,s,f) (((m) == STORE_MEM)?STORE_MEM:((r)&&(e)&&!(f))||(s)==STORE_PRIV?STORE_PRIV:STORE_MMAP)
static void
HEAPnewstorage(BAT *b, int force)
{
	int existing = (BBPstatus(b->batCacheid) & BBPEXISTING);
	int brestrict = (b->batRestricted == BAT_WRITE);

	if (b->batMaphead) {
		b->H->heap.newstorage = STORE_MODE(b->batMaphead, brestrict, existing, b->H->heap.storage, force);
		if (force)
			b->H->heap.forcemap = 1;
	}
	if (b->batMaptail) {
		b->T->heap.newstorage = STORE_MODE(b->batMaptail, brestrict, existing, b->T->heap.storage, force);
		if (force)
			b->T->heap.forcemap = 1;
	}
	if (b->H->vheap && b->batMaphheap) {
		int hrestrict = (b->batRestricted == BAT_APPEND) && ATOMappendpriv(b->htype, b->H->vheap);
		b->H->vheap->newstorage = STORE_MODE(b->batMaphheap, brestrict || hrestrict, existing, b->H->vheap->storage, force);
		if (force)
			b->H->vheap->forcemap = 1;
	}
	if (b->T->vheap && b->batMaptheap) {
		int trestrict = (b->batRestricted == BAT_APPEND) && ATOMappendpriv(b->ttype, b->T->vheap);
		b->T->vheap->newstorage = STORE_MODE(b->batMaptheap, brestrict || trestrict, existing, b->T->vheap->storage, force);
		if (force)
			b->T->vheap->forcemap = 1;
	}
}

int
BATmmap(BAT *b, int hb, int tb, int hhp, int thp, int force)
{
	BATcheck(b, "BATmmap");
	IODEBUG THRprintf(GDKstdout, "#BATmmap(%s,%d,%d,%d,%d%s)\n", BATgetId(b), hb, tb, hhp, thp, force ? ",force" : "");

	/* Reverse back if required, as this determines which heap is
	 * saved in the "hheap" file and which in the "theap" file.
	 */
	if (b->batCacheid < 0) {
		int swap = hb;
		hb = tb;
		tb = swap;
		swap = hhp;
		hhp = thp;
		thp = swap;
		b = BATmirror(b);
	}
	b->batMaphead = hb;
	b->batMaptail = tb;
	b->batMaphheap = hhp;
	b->batMaptheap = thp;
	HEAPnewstorage(b, force);
	b->batDirtydesc = 1;
	return 0;
}

/*
 * @- BATmadvise
 * deprecated
 */
int
BATmadvise(BAT *b, int hb, int tb, int hhp, int thp)
{
	(void) b;
	(void) hb;
	(void) tb;
	(void) hhp;
	(void) thp;
	BATcheck(b, "BATmadvise");

	return 0;
}

/*
 * @- Change the BAT access permissions (read, append, write)
 * Regrettably, BAT access-permissions, persistent status and memory
 * map modes, interact in ways that makes one's brain sizzle. This
 * makes BATsetaccess and TMcommit (where a change in BAT persistence
 * mode is made permanent) points in which the memory map status of
 * bats needs to be carefully re-assessed and ensured.
 *
 * Another complication is the fact that during commit, concurrent
 * users may access the heaps, such that the simple solution
 * unmap;re-map is out of the question.
 * Even worse, it is not possible to even rename an open mmap file in
 * Windows. For this purpose, we dropped the old .priv scheme, which
 * relied on file moves. Now, the file that is opened with mmap is
 * always the X file, in case of newstorage=STORE_PRIV, we save in a
 * new file X.new
 *
 * we must consider the following dimensions:
 *
 * persistence:
 *     not simply the current persistence mode but whether the bat *was*
 *     present at the last commit point (BBP status & BBPEXISTING).
 *     The crucial issue is namely whether we must guarantee recovery
 *     to a previous sane state.
 *
 * access:
 *     whether the BAT is BAT_READ or BAT_WRITE. Note that BAT_APPEND
 *     is usually the same as BAT_READ (as our concern are only data pages
 *     that already existed at the last commit).
 *
 * storage:
 *     the current way the heap file X is memory-mapped;
 *     STORE_MMAP uses direct mapping (so dirty pages may be flushed
 *     at any time to disk), STORE_PRIV uses copy-on-write.
 *
 * newstorage:
 *     the current save-regime. STORE_MMAP calls msync() on the heap X,
 *     whereas STORE_PRIV writes the *entire* heap in a file: X.new
 *     If a BAT is loaded from disk, the field newstorage is used
 *     to set storage as well (so before change-access and commit-
 *     persistence mayhem, we always have newstorage=storage).
 *
 * change-access:
 *     what happens if the bat-access mode is changed from
 *     BAT_READ into BAT_WRITE (or vice versa).
 *
 * commit-persistence:
 *     what happens during commit if the bat-persistence mode was
 *     changed (from TRANSIENT into PERSISTENT, or vice versa).
 *
 * this is the scheme:
 *
 *  persistence access    newstorage storage    change-access commit-persistence
 *  =========== ========= ========== ========== ============= ==================
 * 0 transient  BAT_READ  STORE_MMAP STORE_MMAP =>2           =>4
 * 1 transient  BAT_READ  STORE_PRIV STORE_PRIV =>3           =>5
 * 2 transient  BAT_WRITE STORE_MMAP STORE_MMAP =>0           =>6+
 * 3 transient  BAT_WRITE STORE_PRIV STORE_PRIV =>1           =>7
 * 4 persistent BAT_READ  STORE_MMAP STORE_MMAP =>6+          =>0
 * 5 persistent BAT_READ  STORE_PRIV STORE_PRIV =>7           =>1
 * 6 persistent BAT_WRITE STORE_PRIV STORE_MMAP del X.new=>4+ del X.new;=>2+
 * 7 persistent BAT_WRITE STORE_PRIV STORE_PRIV =>5           =>3
 *
 * exception states:
 * a transient  BAT_READ  STORE_PRIV STORE_MMAP =>b           =>c
 * b transient  BAT_WRITE STORE_PRIV STORE_MMAP =>a           =>6
 * c persistent BAT_READ  STORE_PRIV STORE_MMAP =>6           =>a
 *
 * (+) indicates that we must ensure that the heap gets saved in its new mode
 *
 * Note that we now allow a heap with save-regime STORE_PRIV that was
 * actually mapped STORE_MMAP. In effect, the potential corruption of
 * the X file is compensated by writing out full X.new files that take
 * precedence.  When transitioning out of this state towards one with
 * both storage regime and OS as STORE_MMAP we need to move the X.new
 * files into the backup directory. Then msync the X file and (on
 * success) remove the X.new; see backup_new().
 *
 * Exception states are only reachable if the commit fails and those
 * new persistent bats have already been processed (but never become
 * part of a committed state). In that case a transition 2=>6 may end
 * up 2=>b.  Exception states a and c are reachable from b.
 *
 * Errors in HEAPchangeaccess() can be handled atomically inside the
 * routine.  The work on changing mmap modes HEAPcommitpersistence()
 * is done during the BBPsync() for all bats that are newly persistent
 * (BBPNEW). After the TMcommit(), it is done for those bats that are
 * no longer persistent after the commit (BBPDELETED), only if it
 * succeeds.  Such transient bats cannot be processed before the
 * commit, because the commit may fail and then the more unsafe
 * transient mmap modes would be present on a persistent bat.
 *
 * See dirty_bat() in BBPsync() -- gdk_bbp.mx and epilogue() in
 * gdk_tm.mx
 *
 * Including the exception states, we have 11 of the 16
 * combinations. As for the 5 avoided states, all four
 * (persistence,access) states with (STORE_MMAP,STORE_PRIV) are
 * omitted (this would amount to an msync() save regime on a
 * copy-on-write heap -- which does not work). The remaining avoided
 * state is the patently unsafe
 * (persistent,BAT_WRITE,STORE_MMAP,STORE_MMAP).
 *
 * Note that after a server restart exception states are gone, as on
 * BAT loads the saved descriptor is inspected again (which will
 * reproduce the state at the last succeeded commit).
 *
 * To avoid exception states, a TMsubcommit protocol would need to be
 * used which is too heavy for BATsetaccess().
 *
 * Note that this code is not about making heaps mmap-ed in the first
 * place.  It is just about determining which flavor of mmap should be
 * used. The MAL user is oblivious of such details.
 *
 * The route for making heaps mmapped in the first place (or make them
 * no longer so) is to request a mode change with BATmmap. The
 * requested modes are remembered in b->batMap*. At the next re-load
 * of the BAT, they are applied after a sanity check (DESCsetmodes()
 * in gdk_storage.mx).  @end verbatim
 */
/* rather than deleting X.new, we comply with the commit protocol and
 * move it to backup storage */
static int
backup_new(Heap *hp, int lockbat)
{
	int batret, bakret, xx, ret = 0;
	long_str batpath, bakpath;
	struct stat st;

	/* file actions here interact with the global commits */
	for (xx = 0; xx <= lockbat; xx++)
		MT_lock_set(&GDKtrimLock(xx), "TMsubcommit");

	/* check for an existing X.new in BATDIR, BAKDIR and SUBDIR */
	GDKfilepath(batpath, BATDIR, hp->filename, ".new");
	GDKfilepath(bakpath, BAKDIR, hp->filename, ".new");
	batret = stat(batpath, &st);
	bakret = stat(bakpath, &st);

	if (batret == 0 && bakret) {
		/* no backup yet, so move the existing X.new there out
		 * of the way */
		ret = rename(batpath, bakpath);
		IODEBUG THRprintf(GDKstdout, "#rename(%s,%s) = %d\n", batpath, bakpath, ret);
	} else if (batret == 0) {
		/* there is a backup already; just remove the X.new */
		ret = unlink(batpath);
		IODEBUG THRprintf(GDKstdout, "#unlink(%s) = %d\n", batpath, ret);
	}
	for (xx = lockbat; xx >= 0; xx--)
		MT_lock_unset(&GDKtrimLock(xx), "TMsubcommit");
	return ret;
}

#define ACCESSMODE(wr,rd) ((wr)?BAT_WRITE:(rd)?BAT_READ:-1)

/* transition heap from readonly to writable */
static storage_t
HEAPchangeaccess(Heap *hp, int dstmode, int existing)
{
	if (hp->base == NULL || hp->newstorage == STORE_MEM || !existing || dstmode == -1)
		return hp->newstorage;	/* 0<=>2,1<=>3,a<=>b */

	if (dstmode == BAT_WRITE) {
		if (hp->storage != STORE_PRIV)
			hp->dirty = 1;	/* exception c does not make it dirty */
		return STORE_PRIV;	/* 4=>6,5=>7,c=>6 persistent BAT_WRITE needs STORE_PRIV */
	}
	if (hp->storage == STORE_MMAP) {	/* 6=>4 */
		hp->dirty = 1;
		return backup_new(hp, BBP_THREADMASK) ? STORE_INVALID : STORE_MMAP;	/* only called for existing bats */
	}
	return hp->storage;	/* 7=>5 */
}

/* heap changes persistence mode (at commit point) */
static storage_t
HEAPcommitpersistence(Heap *hp, int writable, int existing)
{
	if (existing) {		/* existing, ie will become transient */
		if (hp->storage == STORE_MMAP && hp->newstorage == STORE_PRIV && writable) {	/* 6=>2 */
			hp->dirty = 1;
			return backup_new(hp, -1) ? STORE_INVALID : STORE_MMAP;	/* only called for existing bats */
		}
		return hp->newstorage;	/* 4=>0,5=>1,7=>3,c=>a no change */
	}
	/* !existing, ie will become persistent */
	if (hp->newstorage == STORE_MEM)
		return hp->newstorage;
	if (hp->newstorage == STORE_MMAP && !writable)
		return STORE_MMAP;	/* 0=>4 STORE_MMAP */

	if (hp->newstorage == STORE_MMAP)
		hp->dirty = 1;	/* 2=>6 */
	return STORE_PRIV;	/* 1=>5,2=>6,3=>7,a=>c,b=>6 states */
}


/* change the heap modes at a commit */
int
BATcheckmodes(BAT *b, int existing)
{
	int wr = (b->batRestricted == BAT_WRITE);
	storage_t m0 = STORE_MEM, m1 = STORE_MEM, m2 = STORE_MEM, m3 = STORE_MEM;
	int dirty = 0;

	BATcheck(b, "BATcheckmodes");

	if (b->htype) {
		m0 = HEAPcommitpersistence(&b->H->heap, wr, existing);
		dirty |= (b->H->heap.newstorage != m0);
	}

	if (b->ttype) {
		m1 = HEAPcommitpersistence(&b->T->heap, wr, existing);
		dirty |= (b->T->heap.newstorage != m1);
	}

	if (b->H->vheap) {
		int ha = (b->batRestricted == BAT_APPEND) && ATOMappendpriv(b->htype, b->H->vheap);
		m2 = HEAPcommitpersistence(b->H->vheap, wr || ha, existing);
		dirty |= (b->H->vheap->newstorage != m2);
	}
	if (b->T->vheap) {
		int ta = (b->batRestricted == BAT_APPEND) && ATOMappendpriv(b->ttype, b->T->vheap);
		m3 = HEAPcommitpersistence(b->T->vheap, wr || ta, existing);
		dirty |= (b->T->vheap->newstorage != m3);
	}
	if (m0 == STORE_INVALID || m1 == STORE_INVALID ||
	    m2 == STORE_INVALID || m3 == STORE_INVALID)
		return -1;

	if (dirty) {
		b->batDirtydesc = 1;
		b->H->heap.newstorage = m0;
		b->T->heap.newstorage = m1;
		if (b->H->vheap)
			b->H->vheap->newstorage = m2;
		if (b->T->vheap)
			b->T->vheap->newstorage = m3;
	}
	return 0;
}

#define heap_unshare(heap, heapname, id)				\
	do {								\
		if ((heap)->copied) {					\
			Heap hp;					\
									\
			memset(&hp, 0, sizeof(Heap));			\
			if (HEAPcopy(&hp, (heap)) < 0) {		\
				GDKerror("%s: remapped " #heapname	\
					 " of %s could not be copied.\n", \
					 fcn, BATgetId(b));		\
				return -1;				\
									\
			}						\
			hp.parentid = (id);				\
			if ((heap)->parentid == (id))			\
				HEAPfree(heap);				\
			else						\
				BBPunshare((heap)->parentid);		\
			* (heap) = hp;					\
			(heap)->copied = 0;				\
		}							\
	} while (0)

BAT *
BATsetaccess(BAT *b, int newmode)
{
	int bakmode, bakdirty;
	BATcheck(b, "BATsetaccess");
	if (isVIEW(b) && newmode != BAT_READ) {
		if (VIEWreset(b) == NULL)
			return NULL;
	}
	bakmode = b->batRestricted;
	bakdirty = b->batDirtydesc;
	if (bakmode != newmode || (b->batSharecnt && newmode != BAT_READ)) {
		int existing = BBP_status(b->batCacheid) & BBPEXISTING;
		int wr = (newmode == BAT_WRITE);
		int rd = (bakmode == BAT_WRITE);
		storage_t m0, m1, m2 = STORE_MEM, m3 = STORE_MEM;
		storage_t b0, b1, b2 = STORE_MEM, b3 = STORE_MEM;

		if (b->batSharecnt && newmode != BAT_READ) {
			BATDEBUG THRprintf(GDKout, "#BATsetaccess: %s has %d views; creating a copy\n", BATgetId(b), b->batSharecnt);
			b = BATsetaccess(BATcopy(b, b->htype, b->ttype, TRUE), newmode);
			if (b && b->batStamp > 0)
				b->batStamp = -b->batStamp;	/* prevent MIL setaccess */
			return b;
		}

		b0 = b->H->heap.newstorage;
		m0 = HEAPchangeaccess(&b->H->heap, ACCESSMODE(wr, rd), existing);
		b1 = b->T->heap.newstorage;
		m1 = HEAPchangeaccess(&b->T->heap, ACCESSMODE(wr, rd), existing);
		if (b->H->vheap) {
			int ha = (newmode == BAT_APPEND && ATOMappendpriv(b->htype, b->H->vheap));
			b2 = b->H->vheap->newstorage;
			m2 = HEAPchangeaccess(b->H->vheap, ACCESSMODE(wr && ha, rd && ha), existing);
		}
		if (b->T->vheap) {
			int ta = (newmode == BAT_APPEND && ATOMappendpriv(b->ttype, b->T->vheap));
			b3 = b->T->vheap->newstorage;
			m3 = HEAPchangeaccess(b->T->vheap, ACCESSMODE(wr && ta, rd && ta), existing);
		}
		if (m0 == STORE_INVALID || m1 == STORE_INVALID ||
		    m2 == STORE_INVALID || m3 == STORE_INVALID)
			return NULL;

		/* set new access mode and mmap modes */
		b->batRestricted = newmode;
		b->batDirtydesc = TRUE;
		b->H->heap.newstorage = m0;
		b->T->heap.newstorage = m1;
		if (b->H->vheap)
			b->H->vheap->newstorage = m2;
		if (b->T->vheap)
			b->T->vheap->newstorage = m3;

		if (existing && BBPsave(b) < 0) {
			/* roll back all changes */
			b->batRestricted = bakmode;
			b->batDirtydesc = bakdirty;
			b->H->heap.newstorage = b0;
			b->T->heap.newstorage = b1;
			if (b->H->vheap)
				b->H->vheap->newstorage = b2;
			if (b->T->vheap)
				b->T->vheap->newstorage = b3;
			return NULL;
		}
	}
	return b;
}

int
BATgetaccess(BAT *b)
{
	BATcheck(b, "BATgetaccess");
	return b->batRestricted;
}

/*
 * @- change BAT persistency (persistent,session,transient)
 * In the past, we prevented BATS with certain types from being saved at all:
 * - BATs of BATs, as having recursive bats creates cascading
 *   complexities in commits/aborts.
 * - any atom with refcounts, as the BBP has no overview of such
 *   user-defined refcounts.
 * - pointer types, as the values they point to are bound to be transient.
 *
 * However, nowadays we do allow such saves, as the BBP swapping
 * mechanism was altered to be able to save transient bats temporarily
 * to disk in order to make room.  Thus, we must be able to save any
 * transient BAT to disk.
 *
 * What we don't allow is to make such bats persistent.
 *
 * Although the persistent state does influence the allowed mmap
 * modes, this only goes for the *real* committed persistent
 * state. Making the bat persistent with BATmode does not matter for
 * the heap modes until the commit point is reached. So we do not need
 * to do anything with heap modes yet at this point.
 */
#define check_type(tp)							\
	do {								\
		if (ATOMisdescendant((tp), TYPE_ptr) ||			\
		    BATatoms[tp].atomUnfix ||				\
		    BATatoms[tp].atomFix) {				\
			GDKerror("BATmode: %s type implies that %s[%s,%s] " \
				 "cannot be made persistent.\n",	\
				 ATOMname(tp), BATgetId(b),		\
				 ATOMname(b->htype), ATOMname(b->ttype)); \
			return NULL;					\
		}							\
	} while (0)

BAT *
BATmode(BAT *b, int mode)
{
	BATcheck(b, "BATmode");

	if (mode != b->batPersistence) {
		bat bid = ABS(b->batCacheid);

		if (mode == PERSISTENT) {
			check_type(b->htype);
			check_type(b->ttype);
		}
		BBPdirty(1);

		if (mode == PERSISTENT && isVIEW(b)) {
			VIEWreset(b);
		}
		/* persistent BATs get a logical reference */
		if (mode == PERSISTENT) {
			BBPincref(bid, TRUE);
		} else if (b->batPersistence == PERSISTENT) {
			BBPdecref(bid, TRUE);
		}
		MT_lock_set(&GDKswapLock(bid), "BATmode");
		if (mode == PERSISTENT) {
			if (!(BBP_status(bid) & BBPDELETED))
				BBP_status_on(bid, BBPNEW, "BATmode");
			else
				BBP_status_on(bid, BBPEXISTING, "BATmode");
			BBP_status_off(bid, BBPDELETED, "BATmode");
		} else if (b->batPersistence == PERSISTENT) {
			if (!(BBP_status(bid) & BBPNEW))
				BBP_status_on(bid, BBPDELETED, "BATmode");
			BBP_status_off(bid, BBPPERSISTENT, "BATmode");
		}
		/* session bats or persistent bats that did not
		 * witness a commit yet may have been saved */
		if (b->batCopiedtodisk) {
			if (mode == PERSISTENT) {
				BBP_status_off(bid, BBPTMP, "BATmode");
			} else {
				/* TMcommit must remove it to
				 * guarantee free space */
				BBP_status_on(bid, BBPTMP, "BATmode");
			}
		}
		b->batPersistence = mode;
		MT_lock_unset(&GDKswapLock(bid), "BATmode");
	}
	return b;
}

/* BATassertProps checks whether properties are set correctly.  Under
 * no circumstances will it change any properties.  Note that the
 * "set" property is not checked.  Also note that the "nil" property
 * is not actually used anywhere, but it is checked. */

#ifndef NDEBUG
static void
BATassertHeadProps(BAT *b)
{
	BATiter bi = bat_iterator(b);
	BUN p, q;
	int (*cmpf)(const void *, const void *);
	int cmp;
	const void *prev = NULL, *valp, *nilp;
	int seennil = 0;

	assert(b != NULL);
	assert(b->htype >= TYPE_void);
	assert(b->htype < GDKatomcnt);
	assert(b->htype != TYPE_bat);

	cmpf = BATatoms[b->htype].atomCmp;
	nilp = ATOMnilptr(b->htype);
	p = BUNfirst(b);
	q = BUNlast(b);

	assert(b->H->heap.size <= b->H->heap.maxsize);
	if (b->htype != TYPE_void) {
		assert(b->batCount <= b->batCapacity);
		assert(b->H->heap.size >= b->H->heap.free);
		assert(b->H->heap.size >> b->H->shift >= b->batCapacity);
	}

	/* void and str imply varsized */
	if (b->htype == TYPE_void ||
	    ATOMstorage(b->htype) == TYPE_str)
		assert(b->hvarsized);
	/* other "known" types are not varsized */
	if (ATOMstorage(b->htype) > TYPE_void &&
	    ATOMstorage(b->htype) < TYPE_str)
		assert(!b->hvarsized);
	/* shift and width have a particular relationship */
	assert(b->H->shift >= 0);
	if (b->hdense)
		assert(b->htype == TYPE_oid || b->htype == TYPE_void);
	/* a column cannot both have and not have NILs */
	assert(!b->H->nil || !b->H->nonil);
	assert(b->hseqbase <= oid_nil);
	if (b->htype == TYPE_void) {
		assert(b->H->shift == 0);
		assert(b->H->width == 0);
		if (b->hseqbase == oid_nil) {
			assert(BATcount(b) == 0 || !b->H->nonil);
			assert(BATcount(b) <= 1 || !b->hkey);
			/* assert(!b->hdense); */
			assert(b->hsorted);
			assert(b->hrevsorted);
		} else {
			assert(BATcount(b) == 0 || !b->H->nil);
			assert(BATcount(b) <= 1 || !b->hrevsorted);
			/* assert(b->hdense); */
			assert(b->hkey);
			assert(b->hsorted);
		}
		return;
	}
	if (ATOMstorage(b->htype) == TYPE_str)
		assert(b->H->width >= 1 && b->H->width <= ATOMsize(b->htype));
	else
		assert(b->H->width == ATOMsize(b->htype));
	assert(1 << b->H->shift == b->H->width);
	if (b->htype == TYPE_oid && b->hdense) {
		assert(b->hsorted);
		assert(b->hseqbase != oid_nil);
		if (b->batCount > 0) {
			assert(b->hseqbase != oid_nil);
			assert(* (oid *) BUNhead(bi, p) == b->hseqbase);
		}
	}
	/* only linear atoms can be sorted */
	assert(!b->hsorted || BATatoms[b->htype].linear);
	assert(!b->hrevsorted || BATatoms[b->htype].linear);

	if (!b->hkey && !b->hsorted && !b->hrevsorted &&
	    !b->H->nonil && !b->H->nil) {
		/* nothing more to prove */
		return;
	}

	PROPDEBUG { /* only do a scan if property checking is requested */
		if (b->hsorted || b->hrevsorted || !b->hkey) {
			/* if sorted (either way), or we don't have to
			 * prove uniqueness, we can do a simple
			 * scan */
			/* only call compare function if we have to */
			int cmpprv = b->hsorted | b->hrevsorted | b->hkey;
			int cmpnil = b->H->nonil | b->H->nil;

			BATloop(b, p, q) {
				valp = BUNhead(bi, p);
				if (prev && cmpprv) {
					cmp = cmpf(prev, valp);
					assert(!b->hsorted || cmp <= 0);
					assert(!b->hrevsorted || cmp >= 0);
					assert(!b->hkey || cmp != 0);
					assert(!b->hdense || * (oid *) prev + 1 == * (oid *) valp);
				}
				if (cmpnil) {
					cmp = cmpf(valp, nilp);
					assert(!b->H->nonil || cmp != 0);
					if (cmp == 0) {
						/* we found a nil:
						 * we're done checking
						 * for them */
						seennil = 1;
						cmpnil = 0;
						if (!cmpprv) {
							/* we were
							 * only
							 * checking
							 * for nils,
							 * so nothing
							 * more to
							 * do */
							break;
						}
					}
				}
				prev = valp;
			}
		} else {	/* b->hkey && !b->hsorted && !b->hrevsorted */
			/* we need to check for uniqueness the hard
			 * way (i.e. using a hash table) */
			const char *nme = BBP_physical(b->batCacheid);
			char *ext;
			size_t nmelen = strlen(nme);
			Heap *hp;
			Hash *hs;

			if ((hp = GDKzalloc(sizeof(Heap))) == NULL ||
			    (hp->filename = GDKmalloc(nmelen + 30)) == NULL) {
				if (hp)
					GDKfree(hp);
				THRprintf(GDKstdout,
					  "#BATassertProps: cannot allocate "
					  "hash table\n");
				goto abort_check;
			}
			snprintf(hp->filename, nmelen + 30,
				 "%s.hash" SZFMT, nme, MT_getpid());
			ext = GDKstrdup(hp->filename + nmelen + 1);
			if ((hs = HASHnew(hp, b->htype, BUNlast(b),
					  HASHmask(b->batCount))) == NULL) {
				GDKfree(ext);
				GDKfree(hp->filename);
				GDKfree(hp);
				THRprintf(GDKstdout,
					  "#BATassertProps: cannot allocate "
					  "hash table\n");
				goto abort_check;
			}
			BATloop(b, p, q) {
				BUN hb;
				BUN prb;
				valp = BUNhead(bi, p);
				prb = HASHprobe(hs, valp);
				for (hb = hs->hash[prb];
				     hb != BUN_NONE;
				     hb = hs->link[hb])
					if (cmpf(valp, BUNhead(bi, hb)) == 0)
						assert(!b->hkey);
				hs->link[p] = hs->hash[prb];
				hs->hash[prb] = p;
				cmp = cmpf(valp, nilp);
				assert(!b->H->nonil || cmp != 0);
				if (cmp == 0)
					seennil = 1;
			}
			if (hp->storage == STORE_MEM)
				HEAPfree(hp);
			else
				HEAPdelete(hp, nme, ext);
			GDKfree(hp);
			GDKfree(hs);
			GDKfree(ext);
		}
	  abort_check:
		assert(!b->H->nil || seennil);
	}
}
#endif

/* Assert that properties are set correctly.
 *
 * A BAT can have a bunch of properties set.  Mostly, the property
 * bits are set if we *know* the property holds, and not set if we
 * don't know whether the property holds (or if we know it doesn't
 * hold).  Most properties are per column, only the "set" property is
 * over two columns.
 *
 * The properties currently maintained are:
 *
 * dense	Only valid for TYPE_oid columns: each value in the
 *		column is exactly one more than the previous value.
 *		This implies sorted, key, nonil.
 * nil		There is at least one NIL value in the column.
 * nonil	There are no NIL values in the column.
 * key		All values in the column are distinct.
 * sorted	The column is sorted (ascending).  If also revsorted,
 *		then all values are equal.
 * revsorted	The column is reversely sorted (descending).  If
 *		also sorted, then all values are equal.
 * set		The combinations of head and tail values are distinct.
 *
 * The "key" property consists of two bits.  The lower bit, when set,
 * indicates that all values in the column are distinct.  The upper
 * bit, when set, indicates that all values must be distinct
 * (BOUND2BTRUE).
 *
 * Note also that the "set" property is somewhat confused.  On the one
 * hand, some comments suggest it is merely an indication of the
 * current state of affairs, i.e. all head/tail combinations are
 * distinct.  The code in BUNins suggests that it means that the
 * combinations must be distinct.
 *
 * Note that the functions BATseqbase and BATkey also set more
 * properties than you might suspect.  When setting properties on a
 * newly created and filled BAT, you may want to first make sure the
 * batCount is set correctly (e.g. by calling BATsetcount), then use
 * BATseqbase and BATkey, and finally set the other properties.
 */

void
BATassertProps(BAT *b)
{
#ifndef NDEBUG
	BAT *bm;
	int bbpstatus;

	/* general BAT sanity */
	assert(b != NULL);
	bm = BATmirror(b);
	assert(bm != NULL);
	assert(b->H == bm->T);
	assert(b->T == bm->H);
	assert(b->U == bm->U);
	assert(b->P == bm->P);
	assert(b->batDeleted < BUN_MAX);
	assert(b->batFirst >= b->batDeleted);
	assert(b->batInserted >= b->batFirst);
	assert(b->batFirst + b->batCount >= b->batInserted);
<<<<<<< HEAD
	assert(b->U->first == 0);
=======
	bbpstatus = BBP_status(b->batCacheid);
	/* only at most one of BBPDELETED, BBPEXISTING, BBPNEW may be set */
	assert(((bbpstatus & BBPDELETED) != 0) +
	       ((bbpstatus & BBPEXISTING) != 0) +
	       ((bbpstatus & BBPNEW) != 0) <= 1);
>>>>>>> 68882764

	BATassertHeadProps(b);
	if (b->H != bm->H)
		BATassertHeadProps(bm);
#else
	(void) b;
#endif
}

/* derive properties that can be derived with a simple scan: sorted,
 * revsorted, dense; if expensive is set, we also check the key
 * property
 * note that we don't check nil/nonil: we usually know pretty quickly
 * that a column is not sorted, but we usually need a full scan for
 * nonil.
 */
void
BATderiveHeadProps(BAT *b, int expensive)
{
	BATiter bi = bat_iterator(b);
	BUN p, q;
	int (*cmpf)(const void *, const void *);
	int cmp;
	const void *prev = NULL, *valp, *nilp;
	int sorted, revsorted, key, dense;
	const char *nme = NULL;
	char *ext = NULL;
	size_t nmelen;
	Heap *hp = NULL;
	Hash *hs = NULL;
	BUN hb, prb;
	oid sqbs = oid_nil;

	assert(b != NULL);
	if (b == NULL)
		return;
	assert((b->hkey & BOUND2BTRUE) == 0);
	COLsettrivprop(b, b->H);
	cmpf = BATatoms[b->htype].atomCmp;
	nilp = ATOMnilptr(b->htype);
	b->batDirtydesc = 1;	/* we will be changing things */
	if (b->htype == TYPE_void || b->batCount <= 1) {
		/* COLsettrivprop has already taken care of all
		 * properties except for (no)nil if count == 1 */
		if (b->batCount == 1) {
			valp = BUNhead(bi, BUNfirst(b));
			if (cmpf(valp, nilp) == 0) {
				b->H->nil = 1;
				b->H->nonil = 0;
			} else {
				b->H->nil = 0;
				b->H->nonil = 1;
			}
		}
		return;
	}
	/* tentatively set until proven otherwise */
	key = 1;
	sorted = revsorted = (BATatoms[b->htype].linear != 0);
	dense = (b->htype == TYPE_oid);
	/* if no* props already set correctly, we can maybe speed
	 * things up, if not set correctly, reset them now and set
	 * them later */
	if (!b->hkey &&
	    b->H->nokey[0] >= b->batFirst &&
	    b->H->nokey[0] < b->batFirst + b->batCount &&
	    b->H->nokey[1] >= b->batFirst &&
	    b->H->nokey[1] < b->batFirst + b->batCount &&
	    b->H->nokey[0] != b->H->nokey[1] &&
	    cmpf(BUNhead(bi, b->H->nokey[0]),
		 BUNhead(bi, b->H->nokey[1])) == 0) {
		/* we found proof that the column doesn't deserve the
		 * key property, no need to check the hard way */
		expensive = 0;
		key = 0;
	} else {
		b->H->nokey[0] = 0;
		b->H->nokey[1] = 0;
	}
	if (!b->hsorted &&
	    b->H->nosorted > b->batFirst &&
	    b->H->nosorted < b->batFirst + b->batCount &&
	    cmpf(BUNhead(bi, b->H->nosorted - 1),
		 BUNhead(bi, b->H->nosorted)) > 0) {
		sorted = 0;
		dense = 0;
	} else {
		b->H->nosorted = 0;
	}
	if (!b->hrevsorted &&
	    b->H->norevsorted > b->batFirst &&
	    b->H->norevsorted < b->batFirst + b->batCount &&
	    cmpf(BUNhead(bi, b->H->norevsorted - 1),
		 BUNhead(bi, b->H->norevsorted)) < 0) {
		revsorted = 0;
	} else {
		b->H->norevsorted = 0;
	}
	if (dense &&
	    !b->hdense &&
	    b->H->nodense >= b->batFirst &&
	    b->H->nodense < b->batFirst + b->batCount &&
	    (b->H->nodense == b->batFirst ?
	     * (oid *) BUNhead(bi, b->H->nodense) == oid_nil :
	     * (oid *) BUNhead(bi, b->H->nodense - 1) + 1 != * (oid *) BUNhead(bi, b->H->nodense))) {
		dense = 0;
	} else {
		b->H->nodense = 0;
	}
	if (expensive) {
		nme = BBP_physical(b->batCacheid);
		nmelen = strlen(nme);
		if ((hp = GDKzalloc(sizeof(Heap))) == NULL ||
		    (hp->filename = GDKmalloc(nmelen + 30)) == NULL ||
		    snprintf(hp->filename, nmelen + 30,
			     "%s.hash" SZFMT, nme, MT_getpid()) < 0 ||
		    (ext = GDKstrdup(hp->filename + nmelen + 1)) == NULL ||
		    (hs = HASHnew(hp, b->htype, BUNlast(b),
				  HASHmask(b->batCount))) == NULL) {
			if (hp) {
				if (hp->filename)
					GDKfree(hp->filename);
				GDKfree(hp);
			}
			if (ext)
				GDKfree(ext);
			hp = NULL;
			ext = NULL;
			THRprintf(GDKstdout,
				  "#BATderiveProps: cannot allocate "
				  "hash table: not doing full check\n");
		}
	}
	for (q = BUNlast(b), p = BUNfirst(b);
	     p < q && (sorted || revsorted || (key && hs));
	     p++) {
		valp = BUNhead(bi, p);
		if (prev) {
			cmp = cmpf(prev, valp);
			if (cmp < 0) {
				revsorted = 0;
				if (b->H->norevsorted == 0)
					b->H->norevsorted = p;
				if (dense &&
				    * (oid *) prev + 1 != * (oid *) valp) {
					dense = 0;
					if (b->H->nodense == 0)
						b->H->nodense = p;
				}
			} else {
				if (cmp > 0) {
					sorted = 0;
					if (b->H->nosorted == 0)
						b->H->nosorted = p;
				} else {
					key = 0;
					if (b->H->nokey[0] == 0 &&
					    b->H->nokey[1] == 0) {
						b->H->nokey[0] = p - 1;
						b->H->nokey[1] = p;
					}
				}
				if (dense) {
					dense = 0;
					if (b->H->nodense == 0)
						b->H->nodense = p;
				}
			}
		} else if (dense && (sqbs = * (oid *) valp) == oid_nil) {
			dense = 0;
			b->H->nodense = p;
		}
		prev = valp;
		if (key && hs) {
			prb = HASHprobe(hs, valp);
			for (hb = hs->hash[prb];
			     hb != BUN_NONE;
			     hb = hs->link[hb]) {
				if (cmpf(valp, BUNhead(bi, hb)) == 0) {
					key = 0;
					b->H->nokey[0] = hb;
					b->H->nokey[1] = p;
					break;
				}
			}
			hs->link[p] = hs->hash[prb];
			hs->hash[prb] = p;
		}
	}
	if (hs) {
		if (hp->storage == STORE_MEM)
			HEAPfree(hp);
		else
			HEAPdelete(hp, nme, ext);
		GDKfree(hp);
		GDKfree(hs);
		GDKfree(ext);
	}
	b->hsorted = sorted;
	b->hrevsorted = revsorted;
	b->hdense = dense;
	if (dense)
		b->hseqbase = sqbs;
	if (hs) {
		b->hkey = key;
	} else {
		/* we can only say something about keyness if the
		 * column is sorted */
		b->hkey = key & (sorted | revsorted);
	}
	if (sorted || revsorted) {
		/* if sorted, we only need to check the extremes to
		 * know whether there are any nils */
		if (cmpf(BUNhead(bi, BUNfirst(b)), nilp) != 0 &&
		    cmpf(BUNhead(bi, BUNlast(b) - 1), nilp) != 0) {
			b->H->nonil = 1;
			b->H->nil = 0;
		} else {
			b->H->nonil = 0;
			b->H->nil = 1;
		}
	}
#ifndef NDEBUG
	BATassertHeadProps(b);
#endif
}

void
BATderiveProps(BAT *b, int expensive)
{
	assert(b != NULL);

	if (b == NULL)
		return;
	BATderiveHeadProps(b, expensive);
	if (b->H != b->T)
		BATderiveHeadProps(BATmirror(b), expensive);
}<|MERGE_RESOLUTION|>--- conflicted
+++ resolved
@@ -3053,15 +3053,12 @@
 	assert(b->batFirst >= b->batDeleted);
 	assert(b->batInserted >= b->batFirst);
 	assert(b->batFirst + b->batCount >= b->batInserted);
-<<<<<<< HEAD
 	assert(b->U->first == 0);
-=======
 	bbpstatus = BBP_status(b->batCacheid);
 	/* only at most one of BBPDELETED, BBPEXISTING, BBPNEW may be set */
 	assert(((bbpstatus & BBPDELETED) != 0) +
 	       ((bbpstatus & BBPEXISTING) != 0) +
 	       ((bbpstatus & BBPNEW) != 0) <= 1);
->>>>>>> 68882764
 
 	BATassertHeadProps(b);
 	if (b->H != bm->H)
