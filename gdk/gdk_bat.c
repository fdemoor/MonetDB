--- conflicted
+++ resolved
@@ -1123,12 +1123,9 @@
 			b->T->nonil = 1;
 		}
 	}
-<<<<<<< HEAD
-	MOSdestroy(b);
-=======
 	IMPSdestroy(b);
 	HASHdestroy(b);
->>>>>>> 883f74e8
+	MOSdestroy(b);
 	return GDK_SUCCEED;
 }
 
