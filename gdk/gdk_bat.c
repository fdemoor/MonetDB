/*
 * This Source Code Form is subject to the terms of the Mozilla Public
 * License, v. 2.0.  If a copy of the MPL was not distributed with this
 * file, You can obtain one at http://mozilla.org/MPL/2.0/.
 *
 * Copyright 2008-2015 MonetDB B.V.
 */

/*
 * @a M. L. Kersten, P. Boncz, N. Nes
 * @* BAT Module
 * In this Chapter we describe the BAT implementation in more detail.
 * The routines mentioned are primarily meant to simplify the library
 * implementation.
 *
 * @+ BAT Construction
 * BATs are implemented in several blocks of memory, prepared for disk
 * storage and easy shipment over a network.
 *
 * The BAT starts with a descriptor, which indicates the required BAT
 * library version and the BAT administration details.  In particular,
 * it describes the binary relationship maintained and the location of
 * fields required for storage.
 *
 * The general layout of the BAT in this implementation is as follows.
 * Each BAT comes with a heap for the loc-size buns and, optionally,
 * with heaps to manage the variable-sized data items of both
 * dimensions.  The buns are assumed to be stored as loc-size objects.
 * This is essentially an array of structs to store the associations.
 * The size is determined at BAT creation time using an upper bound on
 * the number of elements to be accommodated.  In case of overflow,
 * its storage space is extended automatically.
 *
 * The capacity of a BAT places an upper limit on the number of BUNs
 * to be stored initially. The actual space set aside may be quite
 * large.  Moreover, the size is aligned to int boundaries to speedup
 * access and avoid some machine limitations.
 *
 * Initialization of the variable parts rely on type specific routines
 * called atomHeap.
 */
#include "monetdb_config.h"
#include "gdk.h"
#include "gdk_private.h"

#ifdef ALIGN
#undef ALIGN
#endif
#define ALIGN(n,b)	((b)?(b)*(1+(((n)-1)/(b))):n)

#define ATOMneedheap(tpe) (BATatoms[tpe].atomHeap != NULL)

static char *BATstring_h = "h";
static char *BATstring_t = "t";

static inline int
default_ident(char *s)
{
	return (s == BATstring_h || s == BATstring_t);
}

void
BATinit_idents(BAT *bn)
{
	bn->hident = BATstring_h;
	bn->tident = BATstring_t;
}

BATstore *
BATcreatedesc(int tt, int heapnames, int role)
{
	BAT *bn;
	BATstore *bs;

	/*
	 * Alloc space for the BAT and its dependent records.
	 */
	assert(tt >= 0);
	assert(role >= 0 && role < 32);

	bs = (BATstore *) GDKzalloc(sizeof(BATstore));

	if (bs == NULL)
		return NULL;

	/*
	 * assert needed in the kernel to get symbol eprintf resolved.
	 * Else modules using assert fail to load.
	 */
	bs->BM.H = &bs->T;
	bs->BM.T = &bs->H;
	bs->BM.S = &bs->S;
	bs->B.H = &bs->H;
	bs->B.T = &bs->T;
	bs->B.S = &bs->S;

	bn = &bs->B;

	/*
	 * Fill in basic column info
	 */
	bn->htype = TYPE_void;
	bn->ttype = tt;
	bn->hkey = TRUE | BOUND2BTRUE;
	bn->tkey = FALSE;
	bn->H->nonil = TRUE;
	bn->T->nonil = TRUE;
	bn->H->nil = FALSE;
	bn->T->nil = FALSE;
	bn->hsorted = bn->hrevsorted = 1;
	bn->tsorted = bn->trevsorted = ATOMlinear(tt) != 0;

	bn->hident = BATstring_h;
	bn->tident = BATstring_t;
	bn->halign = OIDnew(2);
	bn->talign = bn->halign + 1;
	bn->hseqbase = 0;
	bn->tseqbase = (tt == TYPE_void) ? oid_nil : 0;
	bn->batRole = role;
	bn->batPersistence = TRANSIENT;
	bn->H->props = bn->T->props = NULL;
	/*
	 * add to BBP
	 */
	BBPinsert(bs);
	/*
	 * fill in heap names, so HEAPallocs can resort to disk for
	 * very large writes.
	 */
	assert(bn->batCacheid > 0);
	bn->H->heap.filename = NULL;
	bn->T->heap.filename = NULL;
	bn->H->heap.farmid = BBPselectfarm(role, bn->htype, offheap);
	bn->T->heap.farmid = BBPselectfarm(role, bn->ttype, offheap);
	bn->batMaphead = 0;
	bn->batMaptail = 0;
	bn->batMaphheap = 0;
	bn->batMaptheap = 0;
	if (heapnames) {
		const char *nme = BBP_physical(bn->batCacheid);

		if (tt) {
			bn->T->heap.filename = GDKfilepath(NOFARM, NULL, nme, "tail");
			if (bn->T->heap.filename == NULL)
				goto bailout;
		}

		if (ATOMneedheap(tt)) {
			if ((bn->T->vheap = (Heap *) GDKzalloc(sizeof(Heap))) == NULL ||
			    (bn->T->vheap->filename = GDKfilepath(NOFARM, NULL, nme, "theap")) == NULL)
				goto bailout;
			bn->T->vheap->parentid = bn->batCacheid;
			bn->T->vheap->farmid = BBPselectfarm(role, bn->ttype, varheap);
		}
	}
	bn->batDirty = TRUE;
	return bs;
      bailout:
	if (tt)
		HEAPfree(&bn->T->heap, 1);
	if (bn->T->vheap) {
		HEAPfree(bn->T->vheap, 1);
		GDKfree(bn->T->vheap);
	}
	GDKfree(bs);
	return NULL;
}

bte
ATOMelmshift(int sz)
{
	bte sh;
	int i = sz >> 1;

	for (sh = 0; i != 0; sh++) {
		i >>= 1;
	}
	return sh;
}


void
BATsetdims(BAT *b)
{
	assert(b->htype == TYPE_void);
	b->H->width = 0;
	b->H->shift = 0;
	b->H->varsized = 1;

	b->T->width = b->ttype == TYPE_str ? 1 : ATOMsize(b->ttype);
	b->T->shift = ATOMelmshift(Tsize(b));
	assert_shift_width(b->T->shift, b->T->width);
	b->T->varsized = b->ttype == TYPE_void || BATatoms[b->ttype].atomPut != NULL;
}

/*
 * @- BAT allocation
 * Allocate BUN heap and variable-size atomheaps (see e.g. strHeap).
 * We now initialize new BATs with their heapname such that the
 * modified HEAPalloc/HEAPextend primitives can possibly use memory
 * mapped files as temporary heap storage.
 *
 * In case of huge bats, we want HEAPalloc to write a file to disk,
 * and memory map it. To make this possible, we must provide it with
 * filenames.
 */
static BATstore *
BATnewstorage(int tt, BUN cap, int role)
{
	BATstore *bs;
	BAT *bn;

	/* and in case we don't have assertions enabled: limit the size */
	if (cap > BUN_MAX) {
		/* shouldn't happen, but if it does... */
		assert(0);
		cap = BUN_MAX;
	}
	bs = BATcreatedesc(tt, tt != TYPE_void, role);
	if (bs == NULL)
		return NULL;
	bn = &bs->B;

	BATsetdims(bn);
	bn->batCapacity = cap;

	/* alloc the main heaps */
	if (tt && HEAPalloc(&bn->T->heap, cap, bn->T->width) != GDK_SUCCEED) {
		return NULL;
	}

	if (ATOMheap(tt, bn->T->vheap, cap) != GDK_SUCCEED) {
		if (tt)
			HEAPfree(&bn->T->heap, 1);
		GDKfree(bn->T->vheap);
		return NULL;
	}
	DELTAinit(bn);
	BBPcacheit(bs, 1);
	return bs;
}

BAT *
BATnew(int ht, int tt, BUN cap, int role)
{
	BATstore *bs;

	assert(cap <= BUN_MAX);
	assert(ht == TYPE_void);
	assert(tt != TYPE_bat);
	ERRORcheck((ht < 0) || (ht > GDKatomcnt), "BATnew:ht error\n", NULL);
	ERRORcheck((tt < 0) || (tt > GDKatomcnt), "BATnew:tt error\n", NULL);
	ERRORcheck(role < 0 || role >= 32, "BATnew:role error\n", NULL);

	(void) ht;		/* always TYPE_void */
	/* round up to multiple of BATTINY */
	if (cap < BUN_MAX - BATTINY)
		cap = (cap + BATTINY - 1) & ~(BATTINY - 1);
	if (cap < BATTINY)
		cap = BATTINY;
	/* and in case we don't have assertions enabled: limit the size */
	if (cap > BUN_MAX)
		cap = BUN_MAX;
	bs = BATnewstorage(tt, cap, role);
	return bs == NULL ? NULL : &bs->B;
}

BAT *
BATdense(oid hseq, oid tseq, BUN cnt)
{
	BAT *bn;

	bn = BATnew(TYPE_void, TYPE_void, 0, TRANSIENT);
	if (bn == NULL)
		return NULL;
	BATseqbase(bn, hseq);
	BATseqbase(BATmirror(bn), tseq);
	BATsetcount(bn, cnt);
	return bn;
}

BAT *
BATattach(int tt, const char *heapfile, int role)
{
	BATstore *bs;
	BAT *bn;
	struct stat st;
	int atomsize;
	BUN cap;
	char *path;

	ERRORcheck(tt <= 0 , "BATattach: bad tail type (<=0)\n", NULL);
	ERRORcheck(ATOMvarsized(tt), "BATattach: bad tail type (varsized)\n", NULL);
	ERRORcheck(heapfile == 0, "BATattach: bad heapfile name\n", NULL);
	ERRORcheck(role < 0 || role >= 32, "BATattach: role error\n", NULL);
	if (lstat(heapfile, &st) < 0) {
		GDKsyserror("BATattach: cannot stat heapfile\n");
		return NULL;
	}
	ERRORcheck(!S_ISREG(st.st_mode), "BATattach: heapfile must be a regular file\n", NULL);
	ERRORcheck(st.st_nlink != 1, "BATattach: heapfile must have only one link\n", NULL);
	atomsize = ATOMsize(tt);
	ERRORcheck(st.st_size % atomsize != 0, "BATattach: heapfile size not integral number of atoms\n", NULL);
	ERRORcheck((size_t) (st.st_size / atomsize) > (size_t) BUN_MAX, "BATattach: heapfile too large\n", NULL);
	cap = (BUN) (st.st_size / atomsize);
	bs = BATcreatedesc(tt, 1, role);
	if (bs == NULL)
		return NULL;
	bn = &bs->B;
	BATsetdims(bn);
	path = GDKfilepath(bn->T->heap.farmid, BATDIR, bn->T->heap.filename, "new");
	GDKcreatedir(path);
	if (rename(heapfile, path) < 0) {
		GDKsyserror("BATattach: cannot rename heapfile\n");
		GDKfree(path);
		HEAPfree(&bn->T->heap, 1);
		GDKfree(bs);
		return NULL;
	}
	GDKfree(path);
	bn->hseqbase = 0;
	BATkey(bn, TRUE);
	BATsetcapacity(bn, cap);
	BATsetcount(bn, cap);
	if (cap > 1) {
		bn->tsorted = 0;
		bn->trevsorted = 0;
		bn->tdense = 0;
		bn->tkey = 0;
	}
	bn->batRestricted = BAT_READ;
	bn->T->heap.size = (size_t) st.st_size;
	bn->T->heap.newstorage = bn->T->heap.storage = (bn->T->heap.size < GDK_mmap_minsize) ? STORE_MEM : STORE_MMAP;
	if (HEAPload(&bn->T->heap, BBP_physical(bn->batCacheid), "tail", TRUE) != GDK_SUCCEED) {
		HEAPfree(&bn->T->heap, 1);
		GDKfree(bs);
		return NULL;
	}
	BBPcacheit(bs, 1);
	return bn;
}

/*
 * If the BAT runs out of storage for BUNS it will reallocate space.
 * For memory mapped BATs we simple extend the administration after
 * having an assurance that the BAT still can be safely stored away.
 */
BUN
BATgrows(BAT *b)
{
	BUN oldcap, newcap;

	BATcheck(b, "BATgrows", 0);

	newcap = oldcap = BATcapacity(b);
	if (newcap < BATTINY)
		newcap = 2 * BATTINY;
	else if (newcap < 10 * BATTINY)
		newcap = 4 * newcap;
	else if (newcap < 50 * BATTINY)
		newcap = 2 * newcap;
	else if ((double) newcap * BATMARGIN <= (double) BUN_MAX)
		newcap = (BUN) ((double) newcap * BATMARGIN);
	else
		newcap = BUN_MAX;
	if (newcap == oldcap) {
		if (newcap <= BUN_MAX - 10)
			newcap += 10;
		else
			newcap = BUN_MAX;
	}
	return newcap;
}

/*
 * The routine should ensure that the BAT keeps its location in the
 * BAT buffer.
 *
 * Overflow in the other heaps are dealt with in the atom routines.
 * Here we merely copy their references into the new administration
 * space.
 */
gdk_return
BATextend(BAT *b, BUN newcap)
{
	size_t theap_size = newcap;

	assert(newcap <= BUN_MAX);
	BATcheck(b, "BATextend", GDK_FAIL);
	assert(b->htype == TYPE_void);
	/*
	 * The main issue is to properly predict the new BAT size.
	 * storage overflow. The assumption taken is that capacity
	 * overflow is rare. It is changed only when the position of
	 * the next available BUN surpasses the free area marker.  Be
	 * aware that the newcap should be greater than the old value,
	 * otherwise you may easily corrupt the administration of
	 * malloc.
	 */
	if (newcap <= BATcapacity(b)) {
		return GDK_SUCCEED;
	}

	b->batCapacity = newcap;

	theap_size *= Tsize(b);
	if (b->T->heap.base && GDKdebug & HEAPMASK)
		fprintf(stderr, "#HEAPextend in BATextend %s " SZFMT " " SZFMT "\n", b->T->heap.filename, b->T->heap.size, theap_size);
	if (b->T->heap.base &&
	    HEAPextend(&b->T->heap, theap_size, b->batRestricted == BAT_READ) != GDK_SUCCEED)
		return GDK_FAIL;
	HASHdestroy(b);
	IMPSdestroy(b);
	return GDK_SUCCEED;
}



/*
 * @+ BAT destruction
 * BATclear quickly removes all elements from a BAT. It must respect
 * the transaction rules; so stable elements must be moved to the
 * "deleted" section of the BAT (they cannot be fully deleted
 * yet). For the elements that really disappear, we must free
 * heapspace and unfix the atoms if they have fix/unfix handles. As an
 * optimization, in the case of no stable elements, we quickly empty
 * the heaps by copying a standard small empty image over them.
 */
gdk_return
BATclear(BAT *b, int force)
{
	BUN p, q;

	BATcheck(b, "BATclear", GDK_FAIL);
	assert(b->htype == TYPE_void);

	/* kill all search accelerators */
	HASHdestroy(b);
	IMPSdestroy(b);

	/* we must dispose of all inserted atoms */
	if ((b->batDeleted == b->batInserted || force) &&
	    BATatoms[b->ttype].atomDel == NULL) {
		Heap th;

		/* no stable elements: we do a quick heap clean */
		/* need to clean heap which keeps data even though the
		   BUNs got removed. This means reinitialize when
		   free > 0
		*/
		memset(&th, 0, sizeof(th));
		if (b->T->vheap) {
			th.farmid = b->T->vheap->farmid;
			if (b->T->vheap->free > 0 &&
			    ATOMheap(b->ttype, &th, 0) != GDK_SUCCEED)
				return GDK_FAIL;
		}
		assert(b->T->vheap == NULL || b->T->vheap->parentid == abs(b->batCacheid));
		if (b->T->vheap && b->T->vheap->free > 0) {
			th.parentid = b->T->vheap->parentid;
			HEAPfree(b->T->vheap, 0);
			*b->T->vheap = th;
		}
	} else {
		/* do heap-delete of all inserted atoms */
		void (*tatmdel)(Heap*,var_t*) = BATatoms[b->ttype].atomDel;

		/* TYPE_str has no del method, so we shouldn't get here */
		assert(tatmdel == NULL || b->T->width == sizeof(var_t));
		if (tatmdel) {
			BATiter bi = bat_iterator(b);

			for(p = b->batInserted, q = BUNlast(b); p < q; p++)
				(*tatmdel)(b->T->vheap, (var_t*) BUNtloc(bi,p));
		}
	}

	if (force)
		b->batFirst = b->batDeleted = b->batInserted = 0;
	else
		b->batFirst = b->batInserted;
	BATsetcount(b,0);
	BATseqbase(b, 0);
	BATseqbase(BATmirror(b), 0);
	b->batDirty = TRUE;
	BATsettrivprop(b);
	return GDK_SUCCEED;
}

/* free a cached BAT; leave the bat descriptor cached */
void
BATfree(BAT *b)
{
	if (b == NULL)
		return;

	/* deallocate all memory for a bat */
	if (b->batCacheid < 0)
		b = BBP_cache(-(b->batCacheid));
	if (b->hident && !default_ident(b->hident))
		GDKfree(b->hident);
	b->hident = BATstring_h;
	if (b->tident && !default_ident(b->tident))
		GDKfree(b->tident);
	b->tident = BATstring_t;
	if (b->H->props)
		PROPdestroy(b->H->props);
	b->H->props = NULL;
	if (b->T->props)
		PROPdestroy(b->T->props);
	b->T->props = NULL;
	HASHfree(b);
	IMPSfree(b);
	if (b->htype)
		HEAPfree(&b->H->heap, 0);
	else
		assert(!b->H->heap.base);
	if (b->ttype)
		HEAPfree(&b->T->heap, 0);
	else
		assert(!b->T->heap.base);
	if (b->H->vheap) {
		assert(b->H->vheap->parentid == b->batCacheid);
		HEAPfree(b->H->vheap, 0);
	}
	if (b->T->vheap) {
		assert(b->T->vheap->parentid == b->batCacheid);
		HEAPfree(b->T->vheap, 0);
	}

	b = BBP_cache(-b->batCacheid);
	if (b) {
		BBP_cache(b->batCacheid) = NULL;
	}
}

/* free a cached BAT descriptor */
void
BATdestroy( BATstore *bs )
{
	if (bs->H.id && !default_ident(bs->H.id))
		GDKfree(bs->H.id);
	bs->H.id = BATstring_h;
	if (bs->T.id && !default_ident(bs->T.id))
		GDKfree(bs->T.id);
	bs->T.id = BATstring_t;
	if (bs->H.vheap)
		GDKfree(bs->H.vheap);
	if (bs->T.vheap)
		GDKfree(bs->T.vheap);
	if (bs->H.props)
		PROPdestroy(bs->H.props);
	if (bs->T.props)
		PROPdestroy(bs->T.props);
	GDKfree(bs);
}

/*
 * @+ BAT copying
 *
 * BAT copying is an often used operation. So it deserves attention.
 * When making a copy of a BAT, the following aspects are of
 * importance:
 *
 * - the requested head and tail types. The purpose of the copy may be
 *   to slightly change these types (e.g. void <-> oid). We may also
 *   remap between types as long as they share the same
 *   ATOMstorage(type), i.e. the types have the same physical
 *   implementation. We may even want to allow 'dirty' trick such as
 *   viewing a flt-column suddenly as int.
 *
 *   To allow such changes, the desired column-types is a
 *   parameter of COLcopy.
 *
 * - access mode. If we want a read-only copy of a read-only BAT, a
 *   VIEW may do (in this case, the user may be after just an
 *   independent BAT header and id). This is indicated by the
 *   parameter (writable = FALSE).
 *
 *   In other cases, we really want an independent physical copy
 *   (writable = TRUE).  Changing the mode to BAT_WRITE will be a
 *   zero-cost operation if the BAT was copied with (writable = TRUE).
 *
 * In GDK, the result is a BAT that is BAT_WRITE iff (writable ==
 * TRUE).
 *
 * In these cases the copy becomes a logical view on the original,
 * which ensures that the original cannot be modified or destroyed
 * (which could affect the shared heaps).
 */
static gdk_return
heapcopy(BAT *bn, char *ext, Heap *dst, Heap *src)
{
	if (src->filename && src->newstorage != STORE_MEM) {
		const char *nme = BBP_physical(bn->batCacheid);

		if ((dst->filename = GDKfilepath(NOFARM, NULL, nme, ext)) == NULL)
			return GDK_FAIL;
	}
	return HEAPcopy(dst, src);
}

static void
heapmove(Heap *dst, Heap *src)
{
	if (src->filename == NULL) {
		src->filename = dst->filename;
		dst->filename = NULL;
	}
	HEAPfree(dst, 0);
	*dst = *src;
}

static int
wrongtype(int t1, int t2)
{
	/* check if types are compatible. be extremely forgiving */
	if (t1 != TYPE_void) {
		t1 = ATOMtype(ATOMstorage(t1));
		t2 = ATOMtype(ATOMstorage(t2));
		if (t1 != t2) {
			if (ATOMvarsized(t1) ||
			    ATOMvarsized(t2) ||
			    ATOMsize(t1) != ATOMsize(t2) ||
			    ATOMalign(t1) != ATOMalign(t2) ||
			    BATatoms[t1].atomFix ||
			    BATatoms[t2].atomFix)
				return TRUE;
		}
	}
	return FALSE;
}

/*
 * There are four main implementation cases:
 * (1) we are allowed to return a view (zero effort),
 * (2) the result is void,void (zero effort),
 * (3) we can copy the heaps (memcopy, or even VM page sharing)
 * (4) we must insert BUN-by-BUN into the result (fallback)
 * The latter case is still optimized for the case that the result
 * is bat[void,T] for a simple fixed-size type T. In that case we
 * do inline array[T] inserts.
 */
/* TODO make it simpler, ie copy per column */
BAT *
COLcopy(BAT *b, int tt, int writable, int role)
{
	BUN bunstocopy = BUN_NONE;
	BUN cnt;
	BAT *bn = NULL;

	BATcheck(b, "BATcopy", NULL);
	assert(tt != TYPE_bat);
	cnt = b->batCount;

	/* maybe a bit ugly to change the requested bat type?? */
	if (b->ttype == TYPE_void && !writable)
		tt = TYPE_void;

	if (tt != b->ttype && wrongtype(tt, b->ttype)) {
		GDKerror("BATcopy: wrong tail-type requested\n");
		return NULL;
	}

	/* first try case (1); create a view, possibly with different
	 * atom-types */
	if (role == b->batRole &&
	    BAThrestricted(b) == BAT_READ &&
	    BATtrestricted(b) == BAT_READ &&
	    !writable) {
		bn = VIEWcreate(b->hseqbase, b);
		if (bn == NULL)
			return NULL;
		if (bn->htype != TYPE_void) {
			/* legacy BAT, transform to "headless" */
			assert(bn->H != bn->T);
			bn->htype = TYPE_void;
			bn->hvarsized = ATOMvarsized(TYPE_void);
			bn->hseqbase = b->hseqbase;
		}
		if (tt != bn->ttype) {
			assert(bn->H != bn->T);
			bn->ttype = tt;
			bn->tvarsized = ATOMvarsized(tt);
			bn->tseqbase = b->tseqbase;
		}
	} else {
		/* check whether we need case (4); BUN-by-BUN copy (by
		 * setting bunstocopy != BUN_NONE) */
		if (ATOMsize(b->htype) != 0 ||
		    ATOMsize(tt) != ATOMsize(b->ttype)) {
			/* oops, void materialization */
			bunstocopy = cnt;
		} else if (BATatoms[tt].atomFix) {
			/* oops, we need to fix/unfix atoms */
			bunstocopy = cnt;
		} else if (isVIEW(b)) {
			/* extra checks needed for views */
			bat hp = VIEWhparent(b), tp = VIEWtparent(b);

			if (isVIEWCOMBINE(b) ||	/* oops, mirror view! */
			    /* reduced slice view: do not copy too
			     * much garbage */
			    (hp != 0 && BATcapacity(BBP_cache(hp)) > cnt + cnt) ||
			    (tp != 0 && BATcapacity(BBP_cache(tp)) > cnt + cnt))
				bunstocopy = cnt;
		}

		bn = BATnew(TYPE_void, tt, MAX(1, bunstocopy == BUN_NONE ? 0 : bunstocopy), role);
		if (bn == NULL)
			return NULL;

		if (bn->tvarsized && bn->ttype && bunstocopy == BUN_NONE) {
			bn->T->shift = b->T->shift;
			bn->T->width = b->T->width;
			if (HEAPextend(&bn->T->heap, BATcapacity(bn) << bn->T->shift, TRUE) != GDK_SUCCEED)
				goto bunins_failed;
		}

		if (tt == TYPE_void) {
			/* case (2): a void,void result => nothing to
			 * copy! */
			bn->H->heap.free = 0;
			bn->T->heap.free = 0;
		} else if (bunstocopy == BUN_NONE) {
			/* case (3): just copy the heaps; if possible
			 * with copy-on-write VM support */
			Heap bthp, thp;

			assert(b->htype == TYPE_void);
			memset(&bthp, 0, sizeof(Heap));
			memset(&thp, 0, sizeof(Heap));

			bthp.farmid = BBPselectfarm(role, b->ttype, offheap);
			thp.farmid = BBPselectfarm(role, b->ttype, varheap);
			if ((b->ttype && heapcopy(bn, "tail", &bthp, &b->T->heap) != GDK_SUCCEED) ||
			    (bn->T->vheap && heapcopy(bn, "theap", &thp, b->T->vheap) != GDK_SUCCEED)) {
				HEAPfree(&thp, 1);
				HEAPfree(&bthp, 1);
				BBPreclaim(bn);
				return NULL;
			}
			/* succeeded; replace dummy small heaps by the
			 * real ones */
			heapmove(&bn->T->heap, &bthp);
			thp.parentid = bn->batCacheid;
			if (bn->T->vheap)
				heapmove(bn->T->vheap, &thp);

			/* make sure we use the correct capacity */
			bn->batCapacity = (BUN) (bn->ttype ? bn->T->heap.size >> bn->T->shift : 0);


			/* first/inserted must point equally far into
			 * the heap as in the source */
			bn->batFirst = b->batFirst;
			bn->batInserted = b->batInserted;
		} else if (BATatoms[tt].atomFix || tt != TYPE_void || ATOMextern(tt)) {
			/* case (4): one-by-one BUN insert (really slow) */
			BUN p, q, r = BUNfirst(bn);
			BATiter bi = bat_iterator(b);

			BATloop(b, p, q) {
				const void *h = BUNhead(bi, p);
				const void *t = BUNtail(bi, p);

				bunfastins_nocheck(bn, r, h, t, Hsize(bn), Tsize(bn));
				r++;
			}
		} else if (tt != TYPE_void && b->ttype == TYPE_void) {
			/* case (4): optimized for unary void
			 * materialization */
			oid cur = b->tseqbase, *dst = (oid *) bn->T->heap.base;
			oid inc = (cur != oid_nil);

			bn->H->heap.free = 0;
			bn->T->heap.free = bunstocopy * sizeof(oid);
			while (bunstocopy--) {
				*dst++ = cur;
				cur += inc;
			}
		} else {
			/* case (4): optimized for simple array copy */
			BUN p = BUNfirst(b);

			bn->H->heap.free = 0;
			bn->T->heap.free = bunstocopy * Tsize(bn);
			memcpy(Tloc(bn, 0), Tloc(b, p), bn->T->heap.free);
		}
		/* copy all properties (size+other) from the source bat */
		BATsetcount(bn, cnt);
	}
	/* set properties (note that types may have changed in the copy) */
	ALIGNsetH(bn, b);
	if (ATOMtype(tt) == ATOMtype(b->ttype)) {
		ALIGNsetT(bn, b);
	} else if (ATOMstorage(tt) == ATOMstorage(b->ttype) &&
		   ATOMcompare(tt) == ATOMcompare(b->ttype)) {
		bn->tsorted = b->tsorted;
		bn->trevsorted = b->trevsorted;
		bn->tdense = b->tdense && ATOMtype(bn->ttype) == TYPE_oid;
		if (b->tkey)
			BATkey(BATmirror(bn), TRUE);
		bn->T->nonil = b->T->nonil;
	} else {
		bn->tsorted = bn->trevsorted = 0; /* set based on count later */
		bn->tdense = bn->T->nonil = 0;
	}
	if (BATcount(bn) <= 1) {
		bn->hsorted = ATOMlinear(b->htype);
		bn->hrevsorted = ATOMlinear(b->htype);
		bn->hkey = 1;
		bn->tsorted = ATOMlinear(b->ttype);
		bn->trevsorted = ATOMlinear(b->ttype);
		bn->tkey = 1;
	}
	if (writable != TRUE)
		bn->batRestricted = BAT_READ;
	return bn;
      bunins_failed:
	BBPreclaim(bn);
	return NULL;
}

#ifdef HAVE_HGE
#define un_move_sz16(src, dst, sz)					\
		if (sz == 16) {						\
			* (hge *) dst = * (hge *) src;			\
		} else
#else
#define un_move_sz16(src, dst, sz)
#endif

#define un_move(src, dst, sz)						\
	do {								\
		un_move_sz16(src,dst,sz)				\
		if (sz == 8) {						\
			* (lng *) dst = * (lng *) src;			\
		} else if (sz == 4) {					\
			* (int *) dst = * (int *) src;			\
		} else if (sz > 0) {					\
			char *_dst = (char *) dst;			\
			char *_src = (char *) src;			\
			char *_end = _src + sz;				\
									\
			while (_src < _end)				\
				*_dst++ = *_src++;			\
		}							\
	} while (0)
#define acc_move(l, p)							\
	do {								\
		char tmp[16];						\
		/* avoid compiler warning: dereferencing type-punned pointer \
		 * will break strict-aliasing rules */			\
		char *tmpp = tmp;					\
									\
		assert(ts <= 16);					\
									\
		/* move first to tmp */					\
		un_move(Tloc(b, l), tmpp, ts);				\
		/* move delete to first */				\
		un_move(Tloc(b, p), Tloc(b, l), ts);			\
		/* move first to deleted */				\
		un_move(tmpp, Tloc(b, p), ts);				\
	} while (0)

static void
setcolprops(BAT *b, COLrec *col, const void *x)
{
	int isnil = col->type != TYPE_void &&
		atom_CMP(x, ATOMnilptr(col->type), col->type) == 0;
	BATiter bi;
	BUN pos;
	const void *prv;
	int cmp;

	/* x may only be NULL if the column type is VOID */
	assert(x != NULL || col->type == TYPE_void);
	if (b->batCount == 0) {
		/* first value */
		col->sorted = col->revsorted = ATOMlinear(col->type) != 0;
		col->key |= 1;
		if (col->type == TYPE_void) {
			if (x) {
				col->seq = * (const oid *) x;
			}
			col->nil = col->seq == oid_nil;
			col->nonil = !col->nil;
		} else {
			col->nil = isnil;
			col->nonil = !isnil;
			if (col->type == TYPE_oid) {
				col->dense = !isnil;
				col->seq = * (const oid *) x;
			}
		}
	} else if (col->type == TYPE_void) {
		/* not the first value in a VOID column: we keep the
		 * seqbase and x is not used, so only some properties
		 * are affected */
		if (col->seq != oid_nil) {
			col->revsorted = 0;
			col->nil = 0;
			col->nonil = 1;
		} else {
			col->key = 0;
			col->nil = 1;
			col->nonil = 0;
		}
	} else {
		bi = bat_iterator(b);
		pos = BUNlast(b);
		prv = col == b->H ? BUNhead(bi, pos - 1) : BUNtail(bi, pos - 1);
		cmp = atom_CMP(prv, x, col->type);

		if (col->key == 1 && /* assume outside check if BOUND2BTRUE */
		    (cmp == 0 || /* definitely not KEY */
		     (b->batCount > 1 && /* can't guarantee KEY if unordered */
		      ((col->sorted && cmp > 0) ||
		       (col->revsorted && cmp < 0) ||
		       (!col->sorted && !col->revsorted))))) {
			col->key = 0;
			col->nokey[0] = pos - 1;
			col->nokey[1] = pos;
		}
		if (col->sorted && cmp > 0) {
			/* out of order */
			col->sorted = 0;
			col->nosorted = pos;
		}
		if (col->revsorted && cmp < 0) {
			/* out of order */
			col->revsorted = 0;
			col->norevsorted = pos;
		}
		if (col->dense && (cmp >= 0 || * (const oid *) prv + 1 != * (const oid *) x)) {
			col->dense = 0;
			col->nodense = pos;
		}
		if (isnil) {
			col->nonil = 0;
			col->nil = 1;
		}
	}
}

oid
MAXoid(BAT *i)
{
	BATiter ii = bat_iterator(i);
	oid o = i->hseqbase - 1;

	if (i->batCount)
		o = *(oid *) BUNhead(ii, BUNlast(i) - 1);
	if (!BAThordered(i)) {
		BUN r, s;

		BATloop(i, r, s) {
			oid v = *(oid *) BUNhead(ii, r);

			if (v > o)
				o = v;
		}
	}
	return o;
}

/*
 * @+ BUNappend
 * The BUNappend function can be used to add a single value to void
 * and oid headed bats. The new head value will be a unique number,
 * (max(bat)+1).
 */
gdk_return
BUNappend(BAT *b, const void *t, bit force)
{
	BUN p;
	size_t tsize = 0;

	BATcheck(b, "BUNappend", GDK_FAIL);
	assert(b->htype == TYPE_void);

	assert(!isVIEW(b));
	if ((b->tkey & BOUND2BTRUE) && BUNfnd(b, t) != BUN_NONE) {
		return GDK_SUCCEED;
	}

	p = BUNlast(b);		/* insert at end */
	if (p == BUN_MAX || b->batCount == BUN_MAX) {
		GDKerror("BUNappend: bat too large\n");
		return GDK_FAIL;
	}

	ALIGNapp(b, "BUNappend", force, GDK_FAIL);
	b->batDirty = 1;
	if (b->T->hash && b->T->vheap)
		tsize = b->T->vheap->size;

	if (b->ttype == TYPE_void && b->tseqbase != oid_nil) {
		if (b->batCount == 0) {
			b->tseqbase = * (const oid *) t;
		} else if (* (oid *) t == oid_nil ||
			   b->tseqbase + b->batCount != *(const oid *) t) {
			if (BATmaterialize(b) != GDK_SUCCEED)
				return GDK_FAIL;
		}
	}

	if (unshare_string_heap(b) != GDK_SUCCEED) {
		return GDK_FAIL;
	}

	b->hrevsorted = b->batCount == 0; /* count before append */
	setcolprops(b, b->T, t);

	if (b->ttype != TYPE_void) {
		bunfastapp(b, t);
	} else {
		BATsetcount(b, b->batCount + 1);
	}


	IMPSdestroy(b); /* no support for inserts in imprints yet */

	/* first adapt the hashes; then the user-defined accelerators.
	 * REASON: some accelerator updates (qsignature) use the hashes!
	 */
	if (b->T->hash) {
		HASHins(b, p, t);
		if (tsize && tsize != b->T->vheap->size)
			HEAPwarm(b->T->vheap);
	}
	return GDK_SUCCEED;
      bunins_failed:
	return GDK_FAIL;
}

gdk_return
BUNdelete(BAT *b, oid o)
{
	BUN p;
	BATiter bi = bat_iterator(b);

	assert(b->htype == TYPE_void);
	assert(b->hseqbase != oid_nil || BATcount(b) == 0);
	if (o < b->hseqbase || o >= b->hseqbase + BATcount(b)) {
		/* value already not there */
		return GDK_SUCCEED;
	}
	assert(BATcount(b) > 0); /* follows from "if" above */
	p = o - b->hseqbase + BUNfirst(b);
	if (p < b->batInserted) {
		GDKerror("BUNdelete: cannot delete committed value\n");
		return GDK_FAIL;
	}
	b->batDirty = 1;
	ATOMunfix(b->ttype, BUNtail(bi, p));
	ATOMdel(b->ttype, b->T->vheap, (var_t *) BUNtloc(bi, p));
	if (p != BUNlast(b) - 1 &&
	    (b->ttype != TYPE_void || b->tseqbase != oid_nil)) {
		/* replace to-be-delete BUN with last BUN; materialize
		 * void column before doing so */
		if (b->ttype == TYPE_void &&
		    BATmaterialize(b) != GDK_SUCCEED)
			return GDK_FAIL;
		memcpy(Tloc(b, p), Tloc(b, BUNlast(b) - 1), Tsize(b));
		/* no longer sorted */
		b->tsorted = b->trevsorted = 0;
	}
	b->batCount--;
	if (b->batCount <= 1) {
		/* some trivial properties */
		b->tkey |= 1;
		b->tsorted = b->trevsorted = 1;
		if (b->batCount == 0) {
			b->T->nil = 0;
			b->T->nonil = 1;
		}
	}
	return GDK_SUCCEED;
}

/* @-  BUN replace
 * The last operation in this context is BUN replace. It assumes that
 * the header denotes a key. The old value association is destroyed
 * (if it exists in the first place) and the new value takes its
 * place.
 *
 * In order to make updates on void columns workable; replaces on them
 * are always done in-place. Performing them without bun-movements
 * greatly simplifies the problem. The 'downside' is that when
 * transaction management has to be performed, replaced values should
 * be saved explicitly.
 */
gdk_return
BUNinplace(BAT *b, BUN p, const void *t, bit force)
{
	BUN last = BUNlast(b) - 1;
	BAT *bm = BBP_cache(-b->batCacheid);
	BUN pit = p;
	BATiter bi = bat_iterator(b);
	int tt;
	BUN prv, nxt;

	assert(p >= b->batInserted || force);

	/* uncommitted BUN elements */

	ALIGNinp(b, "BUNinplace", force, GDK_FAIL);	/* zap alignment info */
	if (b->T->nil &&
	    atom_CMP(BUNtail(bi, p), ATOMnilptr(b->ttype), b->ttype) == 0 &&
	    atom_CMP(t, ATOMnilptr(b->ttype), b->ttype) != 0) {
		/* if old value is nil and new value isn't, we're not
		 * sure anymore about the nil property, so we must
		 * clear it */
		b->T->nil = 0;
	}
	HASHremove(b);
	Treplacevalue(b, BUNtloc(bi, p), t);

	tt = b->ttype;
	prv = p > b->batFirst ? p - 1 : BUN_NONE;
	nxt = p < last ? p + 1 : BUN_NONE;

	if (BATtordered(b)) {
		if ((prv != BUN_NONE &&
		     ATOMcmp(tt, t, BUNtail(bi, prv)) < 0) ||
		    (nxt != BUN_NONE &&
		     ATOMcmp(tt, t, BUNtail(bi, nxt)) > 0)) {
			b->tsorted = FALSE;
			b->T->nosorted = pit;
		} else if (b->ttype != TYPE_void && b->tdense) {
			if ((prv != BUN_NONE &&
			     1 + * (oid *) BUNtloc(bi, prv) != * (oid *) t) ||
			    (nxt != BUN_NONE &&
			     * (oid *) BUNtloc(bi, nxt) != 1 + * (oid *) t)) {
				b->tdense = FALSE;
				b->T->nodense = pit;
			} else if (prv == BUN_NONE &&
				   nxt == BUN_NONE) {
				bm->hseqbase = b->tseqbase = * (oid *) t;
			}
		}
	}
	if (BATtrevordered(b)) {
		if ((prv != BUN_NONE &&
		     ATOMcmp(tt, t, BUNtail(bi, prv)) > 0) ||
		    (nxt != BUN_NONE &&
		     ATOMcmp(tt, t, BUNtail(bi, nxt)) < 0)) {
			b->trevsorted = FALSE;
			b->T->norevsorted = pit;
		}
	}
	if (((b->ttype != TYPE_void) & b->tkey & !(b->tkey & BOUND2BTRUE)) && b->batCount > 1) {
		BATkey(bm, FALSE);
	}
	if (b->T->nonil)
		b->T->nonil = t && atom_CMP(t, ATOMnilptr(b->ttype), b->ttype) != 0;
	b->T->heap.dirty = TRUE;
	if (b->T->vheap)
		b->T->vheap->dirty = TRUE;

	return GDK_SUCCEED;

  bunins_failed:
	return GDK_FAIL;
}

/* very much like void_inplace, except this materializes a void tail
 * column if necessarry */
gdk_return
BUNreplace(BAT *b, oid id, const void *t, bit force)
{
	BATcheck(b, "BUNreplace", GDK_FAIL);
	BATcheck(t, "BUNreplace: tail value is nil", GDK_FAIL);

	if (id < b->hseqbase || id >= b->hseqbase + BATcount(b))
		return GDK_SUCCEED;

	if ((b->tkey & BOUND2BTRUE) && BUNfnd(b, t) != BUN_NONE) {
		return GDK_SUCCEED;
	}
	if (b->ttype == TYPE_void) {
		/* no need to materialize if value doesn't change */
		if (b->tseqbase == oid_nil ||
		    b->tseqbase + id - b->hseqbase == *(const oid *) t)
			return GDK_SUCCEED;
		if (BATmaterialize(b) != GDK_SUCCEED)
			return GDK_FAIL;
	}

	return BUNinplace(b, id - b->hseqbase + BUNfirst(b), t, force);
}

/* very much like BUNreplace, but this doesn't make any changes if the
 * tail column is void */
gdk_return
void_inplace(BAT *b, oid id, const void *val, bit force)
{
	assert(id >= b->hseqbase && id < b->hseqbase + BATcount(b));
	if (id < b->hseqbase || id >= b->hseqbase + BATcount(b)) {
		GDKerror("void_inplace: id out of range\n");
		return GDK_FAIL;
	}
	if ((b->tkey & BOUND2BTRUE) && BUNfnd(b, val) != BUN_NONE)
		return GDK_SUCCEED;
	if (b->ttype == TYPE_void)
		return GDK_SUCCEED;
	return BUNinplace(b, id - b->hseqbase + BUNfirst(b), val, force);
}

BUN
void_replace_bat(BAT *b, BAT *p, BAT *u, bit force)
{
	BUN nr = 0;
	BUN r, s;
	BATiter uii = bat_iterator(p);
	BATiter uvi = bat_iterator(u);

	BATloop(u, r, s) {
		oid updid = *(oid *) BUNtail(uii, r);
		const void *val = BUNtail(uvi, r);

		if (void_inplace(b, updid, val, force) != GDK_SUCCEED)
			return BUN_NONE;
		nr++;
	}
	return nr;
}

/*
 * @- BUN Lookup
 * Location of a BUN using a value should use the available indexes to
 * speed up access. If indexes are lacking then a hash index is
 * constructed under the assumption that 1) multiple access to the BAT
 * can be expected and 2) building the hash is only slightly more
 * expensive than the full linear scan.  BUN_NONE is returned if no
 * such element could be found.  In those cases where the type is
 * known and a hash index is available, one should use the inline
 * functions to speed-up processing.
 */
static BUN
slowfnd(BAT *b, const void *v)
{
	BATiter bi = bat_iterator(b);
	BUN p, q;
	int (*cmp)(const void *, const void *) = ATOMcompare(b->ttype);

	BATloop(b, p, q) {
		if ((*cmp)(v, BUNtail(bi, p)) == 0)
			return p;
	}
	return BUN_NONE;
}

BUN
BUNfnd(BAT *b, const void *v)
{
	BUN r = BUN_NONE;
	BATiter bi;

	BATcheck(b, "BUNfnd", 0);
	if (!v)
		return r;
	if (BATtvoid(b))
		return BUNfndVOID(b, v);
	if (!BATcheckhash(b)) {
		if (BATtordered(b) || BATtrevordered(b))
			return SORTfnd(b, v);
	}
	bi = bat_iterator(b);
	switch (ATOMstorage(b->ttype)) {
	case TYPE_bte:
		HASHfnd_bte(r, bi, v);
		break;
	case TYPE_sht:
		HASHfnd_sht(r, bi, v);
		break;
	case TYPE_int:
	case TYPE_flt:
		HASHfnd_int(r, bi, v);
		break;
	case TYPE_dbl:
	case TYPE_lng:
		HASHfnd_lng(r, bi, v);
		break;
#ifdef HAVE_HGE
	case TYPE_hge:
		HASHfnd_hge(r, bi, v);
		break;
#endif
	case TYPE_str:
		HASHfnd_str(r, bi, v);
		break;
	default:
		HASHfnd(r, bi, v);
	}
	return r;
  hashfnd_failed:
	/* can't build hash table, search the slow way */
	return slowfnd(b, v);
}

<<<<<<< HEAD
#define usemirror()						\
	do {							\
		int (*_cmp) (const void *, const void *);	\
		const void *_p;					\
								\
		_cmp = hcmp;					\
		hcmp = tcmp;					\
		tcmp = _cmp;					\
		_p = x;						\
		x = y;						\
		y = _p;						\
		bi.b = b = BATmirror(b);			\
	} while (0)

#define dohash(hp)	(ATOMstorage(hp->type) != TYPE_bte &&	\
			 (ATOMstorage(hp->type) != TYPE_str ||	\
			  !GDK_ELIMDOUBLES(hp->vheap)))

static BUN
BUNlocate(BAT *b, const void *x, const void *y)
{
	BATiter bi = bat_iterator(b);
	int (*hcmp) (const void *, const void *);
	int (*tcmp) (const void *, const void *);
	int htpe, ttpe, hint = 0, tint = 0, hlng = 0, tlng = 0;
	union {
		var_t v;
		int i;
		lng l;
	} hidx, tidx;
	BUN p, q;

	BATcheck(b, "BUNlocate: BAT parameter required", 0);
	BATcheck(x, "BUNlocate: value parameter required", 0);
	hcmp = ATOMcompare(b->htype);
	tcmp = ATOMcompare(b->ttype);
	p = BUNfirst(b);
	q = BUNlast(b);
	if (p == q)
		return BUN_NONE;	/* empty bat */

	/* sometimes BUNlocate is just about a single column */
	if (y &&
	    BAThordered(b) &&
	    (*hcmp) (x, BUNhead(bi, p)) == 0 &&
	    (*hcmp) (x, BUNhead(bi, q - 1)) == 0)
		usemirror();
	if (y == NULL ||
	    (BATtordered(b) &&
	     (*tcmp) (y, BUNtail(bi, p)) == 0 &&
	     (*tcmp) (y, BUNtail(bi, q - 1)) == 0)) {
		return BUNfnd(BATmirror(b), x);
	}

	/* positional lookup is always the best choice */
	if (BATtdense(b) && !BAThdense(b))
		usemirror();
	if (BAThdense(b)) {
		BUN i = (BUN) (*(oid *) x - b->hseqbase);

		if (i < b->batCount) {
			i += BUNfirst(b);
			p = i;
			if ((*tcmp) (y, BUNtail(bi, p)) == 0)
				return p;
		}
		return BUN_NONE;
	}

	/* next, try to restrict the range using sorted columns */
	if (BATtordered(b) || BATtrevordered(b)) {
		p = SORTfndfirst(b, y);
		q = SORTfndlast(b, y);
	}
	if (BAThordered(b) || BAThrevordered(b)) {
		BUN mp = SORTfndfirst(BATmirror(b), x);
		BUN mq = SORTfndlast(BATmirror(b), x);

		if (mp > p)
			p = mp;
		if (mq < p)
			q = mq;
	}
	if (p >= q)
		return BUN_NONE;	/* value combination cannot occur */

	/* exploit string double elimination, when present */
	htpe = ATOMbasetype(b->htype);
	ttpe = ATOMbasetype(b->ttype);
	if (ATOMstorage(htpe) == TYPE_str &&
	    GDK_ELIMDOUBLES(b->H->vheap) &&
	    b->H->width > 2) {
		hidx.v = strLocate(b->H->vheap, x);
		if (hidx.v == 0)
			return BUN_NONE;	/* x does not occur */
		if (b->H->hash == NULL) {
			switch (b->H->width) {
			case SIZEOF_INT:
				hidx.i = (int) hidx.v;
				x = &hidx.i;
				htpe = TYPE_int;
				break;
			case SIZEOF_LNG:
				hidx.l = (lng) hidx.v;
				x = &hidx.l;
				htpe = TYPE_lng;
				break;
#ifdef HAVE_HGE
			case SIZEOF_HGE:
				/* does this occur? do we need to handle it? */
				assert(0);
				break;
#endif
			}
		}
	}
	if (ATOMstorage(ttpe) == TYPE_str &&
	    GDK_ELIMDOUBLES(b->T->vheap) &&
	    b->T->width > 2) {
		tidx.v = strLocate(b->T->vheap, y);
		if (tidx.v == 0)
			return BUN_NONE;	/* y does not occur */
		if (b->T->hash == NULL) {
			switch (b->T->width) {
			case SIZEOF_INT:
				tidx.i = (int) tidx.v;
				y = &tidx.i;
				ttpe = TYPE_int;
				break;
			case SIZEOF_LNG:
				tidx.l = (lng) tidx.v;
				y = &tidx.l;
				ttpe = TYPE_lng;
				break;
#ifdef HAVE_HGE
			case SIZEOF_HGE:
				/* does this occur? do we need to handle it? */
				assert(0);
				break;
#endif
			}
		}
	}

	/* type analysis. For equi-lookup {flt,dbl,wrd,oid} can all be
	 * treated as either int or lng */
	if (!ATOMvarsized(htpe)) {
		hint = (ATOMsize(htpe) == sizeof(int));
		hlng = (ATOMsize(htpe) == sizeof(lng));
#ifdef HAVE_HGE
		/* does this occur? do we need to handle it? */
		assert(ATOMsize(htpe) != sizeof(hge));
#endif
	}
	if (!ATOMvarsized(ttpe)) {
		tint = (ATOMsize(ttpe) == sizeof(int));
		tlng = (ATOMsize(ttpe) == sizeof(lng));
#ifdef HAVE_HGE
		/* does this occur? do we need to handle it? */
		assert(ATOMsize(ttpe) != sizeof(hge));
#endif
	}

	/* hashloop over head values, check tail values */
	if (b->H->hash) {
		BUN h;
		BUN prb = HASHprobe(b->H->hash, x);
		int pcs;

		bi = bat_iterator(BATmirror(b)); /* HASHloop works on tail */
		if (hint && tint) {
			HASHloop_int(bi, b->H->hash, prb, x, h, pcs)
			    if (*(int *) y == *(int *) BUNhloc(bi, h))
				return h;
		} else if (hint && tlng) {
			HASHloop_int(bi, b->H->hash, prb, x, h, pcs)
			    if (*(lng *) y == *(lng *) BUNhloc(bi, h))
				return h;
		} else if (hlng && tint) {
			HASHloop_lng(bi, b->H->hash, prb, x, h, pcs)
			    if (*(int *) y == *(int *) BUNhloc(bi, h))
				return h;
		} else if (hlng && tlng) {
			HASHloop_lng(bi, b->H->hash, prb, x, h, pcs)
			    if (*(lng *) y == *(lng *) BUNhloc(bi, h))
				return h;
		} else {
			HASHloop(bi, b->H->hash, prb, x, h, pcs)
			    if ((*tcmp) (y, BUNhead(bi, h)) == 0)
				return h;
		}
		return BUN_NONE;
	}

	/* linear check; we get here for small ranges, [bte,bte] bats,
	 * and hash alloc failure */
	if (htpe == TYPE_bte && ttpe == TYPE_bte) {
		for (; p < q; p++)
			if (*(bte *) BUNhloc(bi, p) == *(bte *) x &&
			    *(bte *) BUNtloc(bi, p) == *(bte *) y)
				return p;
	} else if (hint && tint) {
		for (; p < q; p++)
			if (*(int *) BUNhloc(bi, p) == *(int *) x &&
			    *(int *) BUNtloc(bi, p) == *(int *) y)
				return p;
	} else if (hint && tlng) {
		for (; p < q; p++)
			if (*(int *) BUNhloc(bi, p) == *(int *) x &&
			    *(lng *) BUNtloc(bi, p) == *(lng *) y)
				return p;
	} else if (hlng && tint) {
		for (; p < q; p++)
			if (*(lng *) BUNhloc(bi, p) == *(lng *) x &&
			    *(int *) BUNtloc(bi, p) == *(int *) y)
				return p;
	} else if (hlng && tlng) {
		for (; p < q; p++)
			if (*(lng *) BUNhloc(bi, p) == *(lng *) x &&
			    *(lng *) BUNtloc(bi, p) == *(lng *) y)
				return p;
	} else {
		for (; p < q; p++)
			if ((*hcmp) (x, BUNhead(bi, p)) == 0 &&
			    (*tcmp) (y, BUNtail(bi, p)) == 0)
				return p;
	}
	return BUN_NONE;
}



=======
>>>>>>> 3f642494
/*
 * @+ BAT Property Management
 *
 * The function BATcount returns the number of active elements in a
 * BAT.  Counting is type independent.  It can be implemented quickly,
 * because the system ensures a dense BUN list.
 */
void
BATsetcapacity(BAT *b, BUN cnt)
{
	b->batCapacity = cnt;
	assert(b->batCount <= cnt);
}

void
BATsetcount(BAT *b, BUN cnt)
{
	b->batCount = cnt;
	b->batDirtydesc = TRUE;
	b->H->heap.free = headsize(b, BUNfirst(b) + cnt);
	b->T->heap.free = tailsize(b, BUNfirst(b) + cnt);
	if (b->H->type == TYPE_void && b->T->type == TYPE_void)
		b->batCapacity = cnt;
	if (cnt <= 1) {
		b->hsorted = b->hrevsorted = ATOMlinear(b->htype) != 0;
		b->tsorted = b->trevsorted = ATOMlinear(b->ttype) != 0;
	}
	if (b->htype == TYPE_void) {
		b->hsorted = 1;
		if (b->hseqbase == oid_nil) { /* unlikely */
			b->hkey = cnt <= 1;
			b->hrevsorted = 1;
			b->H->nil = 1;
			b->H->nonil = 0;
		} else {
			b->hkey = 1;
			b->hrevsorted = cnt <= 1;
			b->H->nil = 0;
			b->H->nonil = 1;
		}
	}
	if (b->ttype == TYPE_void) {
		b->tsorted = 1;
		if (b->tseqbase == oid_nil) {
			b->tkey = cnt <= 1;
			b->trevsorted = 1;
			b->T->nil = 1;
			b->T->nonil = 0;
		} else {
			b->tkey = 1;
			b->trevsorted = cnt <= 1;
			b->T->nil = 0;
			b->T->nonil = 1;
		}
	}
	assert(b->batCapacity >= cnt);
}

size_t
BATvmsize(BAT *b, int dirty)
{
	BATcheck(b, "BATvmsize", 0);
	if (b->batDirty || (b->batPersistence != TRANSIENT && !b->batCopiedtodisk))
		dirty = 0;
	return (!dirty || b->H->heap.dirty ? HEAPvmsize(&b->H->heap) : 0) +
		(!dirty || b->T->heap.dirty ? HEAPvmsize(&b->T->heap) : 0) +
		((!dirty || b->H->heap.dirty) && b->H->hash && b->H->hash != (Hash *) 1 ? HEAPvmsize(b->H->hash->heap) : 0) +
		((!dirty || b->T->heap.dirty) && b->T->hash && b->T->hash != (Hash *) 1 ? HEAPvmsize(b->T->hash->heap) : 0) +
		(b->H->vheap && (!dirty || b->H->vheap->dirty) ? HEAPvmsize(b->H->vheap) : 0) +
		(b->T->vheap && (!dirty || b->T->vheap->dirty) ? HEAPvmsize(b->T->vheap) : 0);
}

size_t
BATmemsize(BAT *b, int dirty)
{
	BATcheck(b, "BATmemsize", 0);
	if (b->batDirty ||
	    (b->batPersistence != TRANSIENT && !b->batCopiedtodisk))
		dirty = 0;
	return (!dirty || b->batDirtydesc ? sizeof(BATstore) : 0) +
		(!dirty || b->H->heap.dirty ? HEAPmemsize(&b->H->heap) : 0) +
		(!dirty || b->T->heap.dirty ? HEAPmemsize(&b->T->heap) : 0) +
		((!dirty || b->H->heap.dirty) && b->H->hash && b->H->hash != (Hash *) 1 ? HEAPmemsize(b->H->hash->heap) : 0) +
		((!dirty || b->T->heap.dirty) && b->T->hash && b->T->hash != (Hash *) 1 ? HEAPmemsize(b->T->hash->heap) : 0) +
		(b->H->vheap && (!dirty || b->H->vheap->dirty) ? HEAPmemsize(b->H->vheap) : 0) +
		(b->T->vheap && (!dirty || b->T->vheap->dirty) ? HEAPmemsize(b->T->vheap) : 0);
}

/*
 * The key and name properties can be changed at any time.  Keyed
 * dimensions are automatically supported by an auxiliary hash-based
 * access structure to speed up searching. Turning off the key
 * integrity property does not cause the index to disappear. It can
 * still be used to speed-up retrieval. The routine BATkey sets the
 * key property of the association head.
 */
gdk_return
BATkey(BAT *b, int flag)
{
	bat parent;

	BATcheck(b, "BATkey", GDK_FAIL);
	parent = VIEWparentcol(b);
	if (b->htype == TYPE_void) {
		if (b->hseqbase == oid_nil && flag == BOUND2BTRUE) {
			GDKerror("BATkey: nil-column cannot be kept unique.\n");
			return GDK_FAIL;
		}
		if (b->hseqbase != oid_nil && flag == FALSE) {
			GDKerror("BATkey: dense column must be unique.\n");
			return GDK_FAIL;
		}
		if (b->hseqbase == oid_nil && flag == TRUE && b->batCount > 1) {
			GDKerror("BATkey: void column cannot be unique.\n");
			return GDK_FAIL;
		}
	}
	if (flag)
		flag |= (1 | b->hkey);
	if (b->hkey != flag)
		b->batDirtydesc = TRUE;
	b->hkey = flag;
	if (!flag)
		b->hdense = 0;
	if (flag && parent && ALIGNsynced(b, BBP_cache(parent)))
		return BATkey(BBP_cache(parent), TRUE);
	return GDK_SUCCEED;
}


void
BATseqbase(BAT *b, oid o)
{
	if (b == NULL)
		return;
	assert(o <= oid_nil);
	if (ATOMtype(b->htype) == TYPE_oid) {
		if (b->hseqbase != o) {
			b->batDirtydesc = TRUE;
			/* zap alignment if column is changed by new
			 * seqbase */
			if (b->htype == TYPE_void)
				b->halign = 0;
		}
		b->hseqbase = o;
		if (b->htype == TYPE_oid && o == oid_nil)
			b->hdense = 0;

		/* adapt keyness */
		if (BAThvoid(b)) {
			if (o == oid_nil) {
				b->hkey = b->batCount <= 1;
				b->H->nonil = b->batCount == 0;
				b->H->nil = b->batCount > 0;
				b->hsorted = b->hrevsorted = 1;
			} else {
				if (!b->hkey) {
					b->hkey = TRUE;
					b->H->nokey[0] = b->H->nokey[1] = 0;
				}
				b->H->nonil = 1;
				b->H->nil = 0;
				b->hsorted = 1;
				b->hrevsorted = b->batCount <= 1;
			}
		}
	}
}

/*
 * BATs have a logical name that is independent of their location in
 * the file system (this depends on batCacheid).  The dimensions of
 * the BAT can be given a separate name.  It helps front-ends in
 * identifying the column of interest.  The new name should be
 * recognizable as an identifier.  Otherwise interaction through the
 * front-ends becomes complicated.
 */
int
BATname(BAT *b, const char *nme)
{
	BATcheck(b, "BATname", 0);
	return BBPrename(b->batCacheid, nme);
}

str
BATrename(BAT *b, const char *nme)
{
	int ret;

	BATcheck(b, "BATrename", NULL);
	ret = BATname(b, nme);
	if (ret == 1) {
		GDKerror("BATrename: identifier expected: %s\n", nme);
	} else if (ret == BBPRENAME_ALREADY) {
		GDKerror("BATrename: name is in use: '%s'.\n", nme);
	} else if (ret == BBPRENAME_ILLEGAL) {
		GDKerror("BATrename: illegal temporary name: '%s'\n", nme);
	} else if (ret == BBPRENAME_LONG) {
		GDKerror("BATrename: name too long: '%s'\n", nme);
	}
	return BBPname(b->batCacheid);
}


void
BATroles(BAT *b, const char *hnme, const char *tnme)
{
	if (b == NULL)
		return;
	if (b->hident && !default_ident(b->hident))
		GDKfree(b->hident);
	if (hnme)
		b->hident = GDKstrdup(hnme);
	else
		b->hident = BATstring_h;
	if (b->tident && !default_ident(b->tident))
		GDKfree(b->tident);
	if (tnme)
		b->tident = GDKstrdup(tnme);
	else
		b->tident = BATstring_t;
}

/*
 * @- BATmmap
 * Changing the storage status of heaps in a BAT is done in BATmmap.
 * The new semantics is to do nothing: the new mapping only takes
 * effect the next time the bat is loaded or extended. The latter is
 * needed for loading large data sets. These transient bats should
 * switch cheaply between malloced and memory mapped modes.
 *
 * We modify the hp->storage fields using HEAPnewstorage and store
 * that we want malloced or memory mapped heaps in special binary
 * batMap fields that are used when the BAT descriptor is saved.
 */
/* TODO niels: merge with BATsetmodes in gdk_storage */
#define STORE_MODE(m,r,e,s,f) (((m) == STORE_MEM)?STORE_MEM:((r)&&(e)&&!(f))||(s)==STORE_PRIV?STORE_PRIV:STORE_MMAP)
static void
HEAPnewstorage(BAT *b, int force)
{
	int existing = (BBPstatus(b->batCacheid) & BBPEXISTING);
	int brestrict = (b->batRestricted == BAT_WRITE);

	if (b->batMaphead) {
		b->H->heap.newstorage = STORE_MODE(b->batMaphead, brestrict, existing, b->H->heap.storage, force);
		if (force)
			b->H->heap.forcemap = 1;
	}
	if (b->batMaptail) {
		b->T->heap.newstorage = STORE_MODE(b->batMaptail, brestrict, existing, b->T->heap.storage, force);
		if (force)
			b->T->heap.forcemap = 1;
	}
	if (b->H->vheap && b->batMaphheap) {
		int hrestrict = (b->batRestricted == BAT_APPEND) && ATOMappendpriv(b->htype, b->H->vheap);
		b->H->vheap->newstorage = STORE_MODE(b->batMaphheap, brestrict || hrestrict, existing, b->H->vheap->storage, force);
		if (force)
			b->H->vheap->forcemap = 1;
	}
	if (b->T->vheap && b->batMaptheap) {
		int trestrict = (b->batRestricted == BAT_APPEND) && ATOMappendpriv(b->ttype, b->T->vheap);
		b->T->vheap->newstorage = STORE_MODE(b->batMaptheap, brestrict || trestrict, existing, b->T->vheap->storage, force);
		if (force)
			b->T->vheap->forcemap = 1;
	}
}

void
BATmmap(BAT *b, int hb, int tb, int hhp, int thp, int force)
{
	if (b == NULL)
		return;
	IODEBUG fprintf(stderr, "#BATmmap(%s,%d,%d,%d,%d%s)\n", BATgetId(b), hb, tb, hhp, thp, force ? ",force" : "");

	/* Reverse back if required, as this determines which heap is
	 * saved in the "hheap" file and which in the "theap" file.
	 */
	if (b->batCacheid < 0) {
		int swap = hb;
		hb = tb;
		tb = swap;
		swap = hhp;
		hhp = thp;
		thp = swap;
		b = BATmirror(b);
	}
	b->batMaphead = hb;
	b->batMaptail = tb;
	b->batMaphheap = hhp;
	b->batMaptheap = thp;
	HEAPnewstorage(b, force);
	b->batDirtydesc = 1;
}

/*
 * @- Change the BAT access permissions (read, append, write)
 * Regrettably, BAT access-permissions, persistent status and memory
 * map modes, interact in ways that makes one's brain sizzle. This
 * makes BATsetaccess and TMcommit (where a change in BAT persistence
 * mode is made permanent) points in which the memory map status of
 * bats needs to be carefully re-assessed and ensured.
 *
 * Another complication is the fact that during commit, concurrent
 * users may access the heaps, such that the simple solution
 * unmap;re-map is out of the question.
 * Even worse, it is not possible to even rename an open mmap file in
 * Windows. For this purpose, we dropped the old .priv scheme, which
 * relied on file moves. Now, the file that is opened with mmap is
 * always the X file, in case of newstorage=STORE_PRIV, we save in a
 * new file X.new
 *
 * we must consider the following dimensions:
 *
 * persistence:
 *     not simply the current persistence mode but whether the bat *was*
 *     present at the last commit point (BBP status & BBPEXISTING).
 *     The crucial issue is namely whether we must guarantee recovery
 *     to a previous sane state.
 *
 * access:
 *     whether the BAT is BAT_READ or BAT_WRITE. Note that BAT_APPEND
 *     is usually the same as BAT_READ (as our concern are only data pages
 *     that already existed at the last commit).
 *
 * storage:
 *     the current way the heap file X is memory-mapped;
 *     STORE_MMAP uses direct mapping (so dirty pages may be flushed
 *     at any time to disk), STORE_PRIV uses copy-on-write.
 *
 * newstorage:
 *     the current save-regime. STORE_MMAP calls msync() on the heap X,
 *     whereas STORE_PRIV writes the *entire* heap in a file: X.new
 *     If a BAT is loaded from disk, the field newstorage is used
 *     to set storage as well (so before change-access and commit-
 *     persistence mayhem, we always have newstorage=storage).
 *
 * change-access:
 *     what happens if the bat-access mode is changed from
 *     BAT_READ into BAT_WRITE (or vice versa).
 *
 * commit-persistence:
 *     what happens during commit if the bat-persistence mode was
 *     changed (from TRANSIENT into PERSISTENT, or vice versa).
 *
 * this is the scheme:
 *
 *  persistence access    newstorage storage    change-access commit-persistence
 *  =========== ========= ========== ========== ============= ==================
 * 0 transient  BAT_READ  STORE_MMAP STORE_MMAP =>2           =>4
 * 1 transient  BAT_READ  STORE_PRIV STORE_PRIV =>3           =>5
 * 2 transient  BAT_WRITE STORE_MMAP STORE_MMAP =>0           =>6+
 * 3 transient  BAT_WRITE STORE_PRIV STORE_PRIV =>1           =>7
 * 4 persistent BAT_READ  STORE_MMAP STORE_MMAP =>6+          =>0
 * 5 persistent BAT_READ  STORE_PRIV STORE_PRIV =>7           =>1
 * 6 persistent BAT_WRITE STORE_PRIV STORE_MMAP del X.new=>4+ del X.new;=>2+
 * 7 persistent BAT_WRITE STORE_PRIV STORE_PRIV =>5           =>3
 *
 * exception states:
 * a transient  BAT_READ  STORE_PRIV STORE_MMAP =>b           =>c
 * b transient  BAT_WRITE STORE_PRIV STORE_MMAP =>a           =>6
 * c persistent BAT_READ  STORE_PRIV STORE_MMAP =>6           =>a
 *
 * (+) indicates that we must ensure that the heap gets saved in its new mode
 *
 * Note that we now allow a heap with save-regime STORE_PRIV that was
 * actually mapped STORE_MMAP. In effect, the potential corruption of
 * the X file is compensated by writing out full X.new files that take
 * precedence.  When transitioning out of this state towards one with
 * both storage regime and OS as STORE_MMAP we need to move the X.new
 * files into the backup directory. Then msync the X file and (on
 * success) remove the X.new; see backup_new().
 *
 * Exception states are only reachable if the commit fails and those
 * new persistent bats have already been processed (but never become
 * part of a committed state). In that case a transition 2=>6 may end
 * up 2=>b.  Exception states a and c are reachable from b.
 *
 * Errors in HEAPchangeaccess() can be handled atomically inside the
 * routine.  The work on changing mmap modes HEAPcommitpersistence()
 * is done during the BBPsync() for all bats that are newly persistent
 * (BBPNEW). After the TMcommit(), it is done for those bats that are
 * no longer persistent after the commit (BBPDELETED), only if it
 * succeeds.  Such transient bats cannot be processed before the
 * commit, because the commit may fail and then the more unsafe
 * transient mmap modes would be present on a persistent bat.
 *
 * See dirty_bat() in BBPsync() -- gdk_bbp.mx and epilogue() in
 * gdk_tm.mx
 *
 * Including the exception states, we have 11 of the 16
 * combinations. As for the 5 avoided states, all four
 * (persistence,access) states with (STORE_MMAP,STORE_PRIV) are
 * omitted (this would amount to an msync() save regime on a
 * copy-on-write heap -- which does not work). The remaining avoided
 * state is the patently unsafe
 * (persistent,BAT_WRITE,STORE_MMAP,STORE_MMAP).
 *
 * Note that after a server restart exception states are gone, as on
 * BAT loads the saved descriptor is inspected again (which will
 * reproduce the state at the last succeeded commit).
 *
 * To avoid exception states, a TMsubcommit protocol would need to be
 * used which is too heavy for BATsetaccess().
 *
 * Note that this code is not about making heaps mmap-ed in the first
 * place.  It is just about determining which flavor of mmap should be
 * used. The MAL user is oblivious of such details.
 *
 * The route for making heaps mmapped in the first place (or make them
 * no longer so) is to request a mode change with BATmmap. The
 * requested modes are remembered in b->batMap*. At the next re-load
 * of the BAT, they are applied after a sanity check (DESCsetmodes()
 * in gdk_storage.mx).  @end verbatim
 */
/* rather than deleting X.new, we comply with the commit protocol and
 * move it to backup storage */
static gdk_return
backup_new(Heap *hp, int lockbat)
{
	int batret, bakret, xx, ret = 0;
	char *batpath, *bakpath;
	struct stat st;

	/* file actions here interact with the global commits */
	for (xx = 0; xx <= lockbat; xx++)
		MT_lock_set(&GDKtrimLock(xx));

	/* check for an existing X.new in BATDIR, BAKDIR and SUBDIR */
	batpath = GDKfilepath(hp->farmid, BATDIR, hp->filename, ".new");
	bakpath = GDKfilepath(hp->farmid, BAKDIR, hp->filename, ".new");
	batret = stat(batpath, &st);
	bakret = stat(bakpath, &st);

	if (batret == 0 && bakret) {
		/* no backup yet, so move the existing X.new there out
		 * of the way */
		if ((ret = rename(batpath, bakpath)) < 0)
			GDKsyserror("backup_new: rename %s to %s failed\n",
				    batpath, bakpath);
		IODEBUG fprintf(stderr, "#rename(%s,%s) = %d\n", batpath, bakpath, ret);
	} else if (batret == 0) {
		/* there is a backup already; just remove the X.new */
		if ((ret = unlink(batpath)) < 0)
			GDKsyserror("backup_new: unlink %s failed\n", batpath);
		IODEBUG fprintf(stderr, "#unlink(%s) = %d\n", batpath, ret);
	}
	GDKfree(batpath);
	GDKfree(bakpath);
	for (xx = lockbat; xx >= 0; xx--)
		MT_lock_unset(&GDKtrimLock(xx));
	return ret ? GDK_FAIL : GDK_SUCCEED;
}

#define ACCESSMODE(wr,rd) ((wr)?BAT_WRITE:(rd)?BAT_READ:-1)

/* transition heap from readonly to writable */
static storage_t
HEAPchangeaccess(Heap *hp, int dstmode, int existing)
{
	if (hp->base == NULL || hp->newstorage == STORE_MEM || !existing || dstmode == -1)
		return hp->newstorage;	/* 0<=>2,1<=>3,a<=>b */

	if (dstmode == BAT_WRITE) {
		if (hp->storage != STORE_PRIV)
			hp->dirty = 1;	/* exception c does not make it dirty */
		return STORE_PRIV;	/* 4=>6,5=>7,c=>6 persistent BAT_WRITE needs STORE_PRIV */
	}
	if (hp->storage == STORE_MMAP) {	/* 6=>4 */
		hp->dirty = 1;
		return backup_new(hp, BBP_THREADMASK) != GDK_SUCCEED ? STORE_INVALID : STORE_MMAP;	/* only called for existing bats */
	}
	return hp->storage;	/* 7=>5 */
}

/* heap changes persistence mode (at commit point) */
static storage_t
HEAPcommitpersistence(Heap *hp, int writable, int existing)
{
	if (existing) {		/* existing, ie will become transient */
		if (hp->storage == STORE_MMAP && hp->newstorage == STORE_PRIV && writable) {	/* 6=>2 */
			hp->dirty = 1;
			return backup_new(hp, -1) != GDK_SUCCEED ? STORE_INVALID : STORE_MMAP;	/* only called for existing bats */
		}
		return hp->newstorage;	/* 4=>0,5=>1,7=>3,c=>a no change */
	}
	/* !existing, ie will become persistent */
	if (hp->newstorage == STORE_MEM)
		return hp->newstorage;
	if (hp->newstorage == STORE_MMAP && !writable)
		return STORE_MMAP;	/* 0=>4 STORE_MMAP */

	if (hp->newstorage == STORE_MMAP)
		hp->dirty = 1;	/* 2=>6 */
	return STORE_PRIV;	/* 1=>5,2=>6,3=>7,a=>c,b=>6 states */
}


/* change the heap modes at a commit */
gdk_return
BATcheckmodes(BAT *b, int existing)
{
	int wr = (b->batRestricted == BAT_WRITE);
	storage_t m0 = STORE_MEM, m1 = STORE_MEM, m2 = STORE_MEM, m3 = STORE_MEM;
	int dirty = 0;

	BATcheck(b, "BATcheckmodes", GDK_FAIL);

	if (b->htype) {
		m0 = HEAPcommitpersistence(&b->H->heap, wr, existing);
		dirty |= (b->H->heap.newstorage != m0);
	}

	if (b->ttype) {
		m1 = HEAPcommitpersistence(&b->T->heap, wr, existing);
		dirty |= (b->T->heap.newstorage != m1);
	}

	if (b->H->vheap) {
		int ha = (b->batRestricted == BAT_APPEND) && ATOMappendpriv(b->htype, b->H->vheap);
		m2 = HEAPcommitpersistence(b->H->vheap, wr || ha, existing);
		dirty |= (b->H->vheap->newstorage != m2);
	}
	if (b->T->vheap) {
		int ta = (b->batRestricted == BAT_APPEND) && ATOMappendpriv(b->ttype, b->T->vheap);
		m3 = HEAPcommitpersistence(b->T->vheap, wr || ta, existing);
		dirty |= (b->T->vheap->newstorage != m3);
	}
	if (m0 == STORE_INVALID || m1 == STORE_INVALID ||
	    m2 == STORE_INVALID || m3 == STORE_INVALID)
		return GDK_FAIL;

	if (dirty) {
		b->batDirtydesc = 1;
		b->H->heap.newstorage = m0;
		b->T->heap.newstorage = m1;
		if (b->H->vheap)
			b->H->vheap->newstorage = m2;
		if (b->T->vheap)
			b->T->vheap->newstorage = m3;
	}
	return GDK_SUCCEED;
}

gdk_return
BATsetaccess(BAT *b, int newmode)
{
	int bakmode, bakdirty;
	BATcheck(b, "BATsetaccess", GDK_FAIL);
	if (isVIEW(b) && newmode != BAT_READ) {
		if (VIEWreset(b) != GDK_SUCCEED)
			return GDK_FAIL;
	}
	bakmode = b->batRestricted;
	bakdirty = b->batDirtydesc;
	if (bakmode != newmode || (b->batSharecnt && newmode != BAT_READ)) {
		int existing = BBP_status(b->batCacheid) & BBPEXISTING;
		int wr = (newmode == BAT_WRITE);
		int rd = (bakmode == BAT_WRITE);
		storage_t m0, m1, m2 = STORE_MEM, m3 = STORE_MEM;
		storage_t b0, b1, b2 = STORE_MEM, b3 = STORE_MEM;

		if (b->batSharecnt && newmode != BAT_READ) {
			BATDEBUG THRprintf(GDKout, "#BATsetaccess: %s has %d views; try creating a copy\n", BATgetId(b), b->batSharecnt);
			GDKerror("BATsetaccess: %s has %d views\n",
				 BATgetId(b), b->batSharecnt);
			return GDK_FAIL;
		}

		b0 = b->H->heap.newstorage;
		m0 = HEAPchangeaccess(&b->H->heap, ACCESSMODE(wr, rd), existing);
		b1 = b->T->heap.newstorage;
		m1 = HEAPchangeaccess(&b->T->heap, ACCESSMODE(wr, rd), existing);
		if (b->H->vheap) {
			int ha = (newmode == BAT_APPEND && ATOMappendpriv(b->htype, b->H->vheap));
			b2 = b->H->vheap->newstorage;
			m2 = HEAPchangeaccess(b->H->vheap, ACCESSMODE(wr && ha, rd && ha), existing);
		}
		if (b->T->vheap) {
			int ta = (newmode == BAT_APPEND && ATOMappendpriv(b->ttype, b->T->vheap));
			b3 = b->T->vheap->newstorage;
			m3 = HEAPchangeaccess(b->T->vheap, ACCESSMODE(wr && ta, rd && ta), existing);
		}
		if (m0 == STORE_INVALID || m1 == STORE_INVALID ||
		    m2 == STORE_INVALID || m3 == STORE_INVALID)
			return GDK_FAIL;

		/* set new access mode and mmap modes */
		b->batRestricted = newmode;
		b->batDirtydesc = TRUE;
		b->H->heap.newstorage = m0;
		b->T->heap.newstorage = m1;
		if (b->H->vheap)
			b->H->vheap->newstorage = m2;
		if (b->T->vheap)
			b->T->vheap->newstorage = m3;

		if (existing && BBPsave(b) != GDK_SUCCEED) {
			/* roll back all changes */
			b->batRestricted = bakmode;
			b->batDirtydesc = bakdirty;
			b->H->heap.newstorage = b0;
			b->T->heap.newstorage = b1;
			if (b->H->vheap)
				b->H->vheap->newstorage = b2;
			if (b->T->vheap)
				b->T->vheap->newstorage = b3;
			return GDK_FAIL;
		}
	}
	return GDK_SUCCEED;
}

int
BATgetaccess(BAT *b)
{
	BATcheck(b, "BATgetaccess", 0);
	return b->batRestricted;
}

/*
 * @- change BAT persistency (persistent,session,transient)
 * In the past, we prevented BATS with certain types from being saved at all:
 * - BATs of BATs, as having recursive bats creates cascading
 *   complexities in commits/aborts.
 * - any atom with refcounts, as the BBP has no overview of such
 *   user-defined refcounts.
 * - pointer types, as the values they point to are bound to be transient.
 *
 * However, nowadays we do allow such saves, as the BBP swapping
 * mechanism was altered to be able to save transient bats temporarily
 * to disk in order to make room.  Thus, we must be able to save any
 * transient BAT to disk.
 *
 * What we don't allow is to make such bats persistent.
 *
 * Although the persistent state does influence the allowed mmap
 * modes, this only goes for the *real* committed persistent
 * state. Making the bat persistent with BATmode does not matter for
 * the heap modes until the commit point is reached. So we do not need
 * to do anything with heap modes yet at this point.
 */
#define check_type(tp)							\
	do {								\
		if (ATOMisdescendant((tp), TYPE_ptr) ||			\
		    BATatoms[tp].atomUnfix ||				\
		    BATatoms[tp].atomFix) {				\
			GDKerror("BATmode: %s type implies that %s[%s,%s] " \
				 "cannot be made persistent.\n",	\
				 ATOMname(tp), BATgetId(b),		\
				 ATOMname(b->htype), ATOMname(b->ttype)); \
			return GDK_FAIL;				\
		}							\
	} while (0)

gdk_return
BATmode(BAT *b, int mode)
{
	BATcheck(b, "BATmode", GDK_FAIL);

	/* can only make a bat PERSISTENT if its role is already
	 * PERSISTENT */
	assert(mode == PERSISTENT || mode == TRANSIENT);
	assert(mode == TRANSIENT || b->batRole == PERSISTENT);

	if (b->batRole == TRANSIENT && mode != TRANSIENT) {
		GDKerror("cannot change mode of BAT in TRANSIENT farm.\n");
		return GDK_FAIL;
	}

	if (mode != b->batPersistence) {
		bat bid = abs(b->batCacheid);

		if (mode == PERSISTENT) {
			check_type(b->htype);
			check_type(b->ttype);
		}
		BBPdirty(1);

		if (mode == PERSISTENT && isVIEW(b)) {
			if (VIEWreset(b) != GDK_SUCCEED) {
				return GDK_FAIL;
			}
		}
		/* persistent BATs get a logical reference */
		if (mode == PERSISTENT) {
			BBPincref(bid, TRUE);
		} else if (b->batPersistence == PERSISTENT) {
			BBPdecref(bid, TRUE);
		}
		MT_lock_set(&GDKswapLock(bid));
		if (mode == PERSISTENT) {
			if (!(BBP_status(bid) & BBPDELETED))
				BBP_status_on(bid, BBPNEW, "BATmode");
			else
				BBP_status_on(bid, BBPEXISTING, "BATmode");
			BBP_status_off(bid, BBPDELETED, "BATmode");
		} else if (b->batPersistence == PERSISTENT) {
			if (!(BBP_status(bid) & BBPNEW))
				BBP_status_on(bid, BBPDELETED, "BATmode");
			BBP_status_off(bid, BBPPERSISTENT, "BATmode");
		}
		/* session bats or persistent bats that did not
		 * witness a commit yet may have been saved */
		if (b->batCopiedtodisk) {
			if (mode == PERSISTENT) {
				BBP_status_off(bid, BBPTMP, "BATmode");
			} else {
				/* TMcommit must remove it to
				 * guarantee free space */
				BBP_status_on(bid, BBPTMP, "BATmode");
			}
		}
		b->batPersistence = mode;
		MT_lock_unset(&GDKswapLock(bid));
	}
	return GDK_SUCCEED;
}

/* BATassertProps checks whether properties are set correctly.  Under
 * no circumstances will it change any properties.  Note that the
 * "nil" property is not actually used anywhere, but it is checked. */

#ifdef NDEBUG
/* assertions are disabled, turn failing tests into a message */
#undef assert
#define assert(test)	((void) ((test) || fprintf(stderr, "!WARNING: %s:%d: assertion `%s' failed\n", __FILE__, __LINE__, #test)))
#endif

static void
BATassertTailProps(BAT *b)
{
	BATiter bi = bat_iterator(b);
	BUN p, q;
	int (*cmpf)(const void *, const void *);
	int cmp;
	const void *prev = NULL, *valp, *nilp;
	int seennil = 0;

	assert(b != NULL);
	assert(b->ttype >= TYPE_void);
	assert(b->ttype < GDKatomcnt);
	assert(b->ttype != TYPE_bat);
	/* if BOUND2BTRUE is set, then so must the low order bit */
	assert(!(b->tkey & BOUND2BTRUE) || (b->tkey & 1)); /* tkey != 2 */
	assert(isVIEW(b) ||
	       b->ttype == TYPE_void ||
	       BBPfarms[b->T->heap.farmid].roles & (1 << b->batRole));
	assert(isVIEW(b) ||
	       b->T->vheap == NULL ||
	       (BBPfarms[b->T->vheap->farmid].roles & (1 << b->batRole)));

	cmpf = ATOMcompare(b->ttype);
	nilp = ATOMnilptr(b->ttype);
	p = BUNfirst(b);
	q = BUNlast(b);

	assert(b->T->heap.free >= tailsize(b, BUNlast(b)));
	if (b->ttype != TYPE_void) {
		assert(b->batCount <= b->batCapacity);
		assert(b->T->heap.size >= b->T->heap.free);
		assert(b->T->heap.size >> b->T->shift >= b->batCapacity);
	}

	/* void and str imply varsized */
	if (b->ttype == TYPE_void ||
	    ATOMstorage(b->ttype) == TYPE_str)
		assert(b->tvarsized);
	/* other "known" types are not varsized */
	if (ATOMstorage(b->ttype) > TYPE_void &&
	    ATOMstorage(b->ttype) < TYPE_str)
		assert(!b->tvarsized);
	/* shift and width have a particular relationship */
	assert(b->T->shift >= 0);
	if (b->tdense)
		assert(b->ttype == TYPE_oid || b->ttype == TYPE_void);
	/* a column cannot both have and not have NILs */
	assert(!b->T->nil || !b->T->nonil);
	assert(b->tseqbase <= oid_nil);
	if (b->ttype == TYPE_void) {
		assert(b->T->shift == 0);
		assert(b->T->width == 0);
		if (b->tseqbase == oid_nil) {
			assert(BATcount(b) == 0 || !b->T->nonil);
			assert(BATcount(b) <= 1 || !b->tkey);
			/* assert(!b->tdense); */
			assert(b->tsorted);
			assert(b->trevsorted);
		} else {
			assert(BATcount(b) == 0 || !b->T->nil);
			assert(BATcount(b) <= 1 || !b->trevsorted);
			/* assert(b->tdense); */
			assert(b->tkey);
			assert(b->tsorted);
		}
		return;
	}
	if (ATOMstorage(b->ttype) == TYPE_str)
		assert(b->T->width >= 1 && b->T->width <= ATOMsize(b->ttype));
	else
		assert(b->T->width == ATOMsize(b->ttype));
	assert(1 << b->T->shift == b->T->width);
	if (b->ttype == TYPE_oid && b->tdense) {
		assert(b->tsorted);
		assert(b->tseqbase != oid_nil);
		if (b->batCount > 0) {
			assert(b->tseqbase != oid_nil);
			assert(* (oid *) BUNtail(bi, p) == b->tseqbase);
		}
	}
	/* only linear atoms can be sorted */
	assert(!b->tsorted || ATOMlinear(b->ttype));
	assert(!b->trevsorted || ATOMlinear(b->ttype));
	/* var heaps must have sane sizes */
	assert(b->T->vheap == NULL || b->T->vheap->free <= b->T->vheap->size);

	if (!b->tkey && !b->tsorted && !b->trevsorted &&
	    !b->T->nonil && !b->T->nil) {
		/* nothing more to prove */
		return;
	}

	PROPDEBUG { /* only do a scan if property checking is requested */
<<<<<<< HEAD
		if (b->hsorted || b->hrevsorted || !b->hkey || BATcount(b) == 0) {
=======
		if (b->tsorted || b->trevsorted || !b->tkey) {
>>>>>>> 3f642494
			/* if sorted (either way), or we don't have to
			 * prove uniqueness, we can do a simple
			 * scan */
			/* only call compare function if we have to */
			int cmpprv = b->tsorted | b->trevsorted | b->tkey;
			int cmpnil = b->T->nonil | b->T->nil;

			BATloop(b, p, q) {
				valp = BUNtail(bi, p);
				if (prev && cmpprv) {
					cmp = cmpf(prev, valp);
					assert(!b->tsorted || cmp <= 0);
					assert(!b->trevsorted || cmp >= 0);
					assert(!b->tkey || cmp != 0);
					assert(!b->tdense || * (oid *) prev + 1 == * (oid *) valp);
				}
				if (cmpnil) {
					cmp = cmpf(valp, nilp);
					assert(!b->T->nonil || cmp != 0);
					if (cmp == 0) {
						/* we found a nil:
						 * we're done checking
						 * for them */
						seennil = 1;
						cmpnil = 0;
						if (!cmpprv) {
							/* we were
							 * only
							 * checking
							 * for nils,
							 * so nothing
							 * more to
							 * do */
							break;
						}
					}
				}
				prev = valp;
			}
		} else {	/* b->tkey && !b->tsorted && !b->trevsorted */
			/* we need to check for uniqueness the hard
			 * way (i.e. using a hash table) */
			const char *nme = BBP_physical(b->batCacheid);
			size_t nmelen = strlen(nme);
			Heap *hp;
			Hash *hs = NULL;

			if ((hp = GDKzalloc(sizeof(Heap))) == NULL ||
			    (hp->farmid = BBPselectfarm(TRANSIENT, b->htype,
							hashheap)) < 0 ||
			    (hp->filename = GDKmalloc(nmelen + 30)) == NULL) {
				GDKfree(hp);
				fprintf(stderr,
					"#BATassertProps: cannot allocate "
					"hash table\n");
				goto abort_check;
			}
			snprintf(hp->filename, nmelen + 30,
				 "%s.hash" SZFMT, nme, MT_getpid());
<<<<<<< HEAD
			if ((hs = HASHnew(hp, b->htype, 1,
					  BUNlast(b), BATcount(b))) == NULL) {
=======
			ext = GDKstrdup(hp->filename + nmelen + 1);
			if (ATOMsize(b->ttype) == 1)
				mask = 1 << 8;
			else if (ATOMsize(b->ttype) == 2)
				mask = 1 << 16;
			else
				mask = HASHmask(b->batCount);
			if ((hp->farmid = BBPselectfarm(TRANSIENT, b->ttype,
							hashheap)) < 0 ||
			    (hs = HASHnew(hp, b->ttype, BUNlast(b),
					  mask, BUN_NONE)) == NULL) {
				GDKfree(ext);
>>>>>>> 3f642494
				GDKfree(hp->filename);
				GDKfree(hp);
				fprintf(stderr,
					"#BATassertProps: cannot allocate "
					"hash table\n");
				goto abort_check;
			}
			BATloop(b, p, q) {
				BUN hb;
				BUN prb;
				valp = BUNtail(bi, p);
				prb = HASHprobe(hs, valp);
				for (hb = HASHget(hs, 0, prb);
				     hb != HASHnil(hs);
<<<<<<< HEAD
				     hb = HASHgetlink(hs, hb))
					if (cmpf(valp, BUNhead(bi, hb)) == 0)
						assert(!b->hkey);
				switch (hs->width) {
				case BUN2:
					((BUN2type *) hs->Link)[p] = ((BUN2type *) hs->Hash)[prb];
					((BUN2type *) hs->Hash)[prb] = (BUN2type) p;
					break;
				case BUN4:
					((BUN4type *) hs->Link)[p] = ((BUN4type *) hs->Hash)[prb];
					((BUN4type *) hs->Hash)[prb] = (BUN4type) p;
					break;
#ifdef BUN8
				case BUN8:
					((BUN8type *) hs->Link)[p] = ((BUN8type *) hs->Hash)[prb];
					((BUN8type *) hs->Hash)[prb] = (BUN8type) p;
					break;
#endif
				}
=======
				     hb = HASHgetlink(hs,hb))
					if (cmpf(valp, BUNtail(bi, hb)) == 0)
						assert(!b->tkey);
				HASHputlink(hs,p, HASHget(hs,prb));
				HASHput(hs,prb,p);
>>>>>>> 3f642494
				cmp = cmpf(valp, nilp);
				assert(!b->T->nonil || cmp != 0);
				if (cmp == 0)
					seennil = 1;
			}
			HEAPfree(hp, 1);
			GDKfree(hp);
			GDKfree(hs);
		}
	  abort_check:
		assert(!b->T->nil || seennil);
	}
}

/* Assert that properties are set correctly.
 *
 * A BAT can have a bunch of properties set.  Mostly, the property
 * bits are set if we *know* the property holds, and not set if we
 * don't know whether the property holds (or if we know it doesn't
 * hold).  All properties are per column.
 *
 * The properties currently maintained are:
 *
 * dense	Only valid for TYPE_oid columns: each value in the
 *		column is exactly one more than the previous value.
 *		This implies sorted, key, nonil.
 * nil		There is at least one NIL value in the column.
 * nonil	There are no NIL values in the column.
 * key		All values in the column are distinct.
 * sorted	The column is sorted (ascending).  If also revsorted,
 *		then all values are equal.
 * revsorted	The column is reversely sorted (descending).  If
 *		also sorted, then all values are equal.
 *
 * The "key" property consists of two bits.  The lower bit, when set,
 * indicates that all values in the column are distinct.  The upper
 * bit, when set, indicates that all values must be distinct
 * (BOUND2BTRUE).
 *
 * Note that the functions BATseqbase and BATkey also set more
 * properties than you might suspect.  When setting properties on a
 * newly created and filled BAT, you may want to first make sure the
 * batCount is set correctly (e.g. by calling BATsetcount), then use
 * BATseqbase and BATkey, and finally set the other properties.
 */

void
BATassertProps(BAT *b)
{
	BAT *bm;
	int bbpstatus;

	/* general BAT sanity */
	assert(b != NULL);
	assert(b->batCacheid > 0);
	assert(VIEWhparent(b) == 0);
	assert(VIEWvhparent(b) == 0);
	bm = BATmirror(b);
	assert(bm != NULL);
	assert(b->H == bm->T);
	assert(b->T == bm->H);
	assert(b->S == bm->S);
	assert(b->batDeleted < BUN_MAX);
	assert(b->batFirst >= b->batDeleted);
	assert(b->batInserted >= b->batFirst);
	assert(b->batFirst + b->batCount >= b->batInserted);

	/* headless */
	assert(b->batFirst == 0);
	assert(b->htype == TYPE_void);
	assert(b->hseqbase != oid_nil);

	bbpstatus = BBP_status(b->batCacheid);
	/* only at most one of BBPDELETED, BBPEXISTING, BBPNEW may be set */
	assert(((bbpstatus & BBPDELETED) != 0) +
	       ((bbpstatus & BBPEXISTING) != 0) +
	       ((bbpstatus & BBPNEW) != 0) <= 1);

	BATassertTailProps(b);
	if (b->H != bm->H)
		BATassertTailProps(bm);
}

/* derive properties that can be derived with a simple scan: sorted,
 * revsorted, dense; if expensive is set, we also check the key
 * property
 * note that we don't check nil/nonil: we usually know pretty quickly
 * that a column is not sorted, but we usually need a full scan for
 * nonil.
 */
void
BATderiveTailProps(BAT *b, int expensive)
{
	BATiter bi = bat_iterator(b);
	BUN p, q;
	int (*cmpf)(const void *, const void *);
	int cmp;
	const void *prev = NULL, *valp, *nilp;
	int sorted, revsorted, key, dense;
	const char *nme = NULL;
	size_t nmelen;
	Heap *hp = NULL;
	Hash *hs = NULL;
	BUN hb, prb;
	oid sqbs = oid_nil;

	if (b == NULL) {
		assert(0);
		return;
	}
	assert((b->tkey & BOUND2BTRUE) == 0);
	COLsettrivprop(b, b->T);
	cmpf = ATOMcompare(b->ttype);
	nilp = ATOMnilptr(b->ttype);
	b->batDirtydesc = 1;	/* we will be changing things */
	if (b->ttype == TYPE_void || b->batCount <= 1) {
		/* COLsettrivprop has already taken care of all
		 * properties except for (no)nil if count == 1 */
		if (b->batCount == 1) {
			valp = BUNtail(bi, BUNfirst(b));
			if (cmpf(valp, nilp) == 0) {
				b->T->nil = 1;
				b->T->nonil = 0;
			} else {
				b->T->nil = 0;
				b->T->nonil = 1;
			}
		}
		return;
	}
	/* tentatively set until proven otherwise */
	key = 1;
	sorted = revsorted = (ATOMlinear(b->ttype) != 0);
	dense = (b->ttype == TYPE_oid);
	/* if no* props already set correctly, we can maybe speed
	 * things up, if not set correctly, reset them now and set
	 * them later */
	if (!b->tkey &&
	    b->T->nokey[0] >= b->batFirst &&
	    b->T->nokey[0] < b->batFirst + b->batCount &&
	    b->T->nokey[1] >= b->batFirst &&
	    b->T->nokey[1] < b->batFirst + b->batCount &&
	    b->T->nokey[0] != b->T->nokey[1] &&
	    cmpf(BUNtail(bi, b->T->nokey[0]),
		 BUNtail(bi, b->T->nokey[1])) == 0) {
		/* we found proof that the column doesn't deserve the
		 * key property, no need to check the hard way */
		expensive = 0;
		key = 0;
	} else {
		b->T->nokey[0] = 0;
		b->T->nokey[1] = 0;
	}
	if (!b->tsorted &&
	    b->T->nosorted > b->batFirst &&
	    b->T->nosorted < b->batFirst + b->batCount &&
	    cmpf(BUNtail(bi, b->T->nosorted - 1),
		 BUNtail(bi, b->T->nosorted)) > 0) {
		sorted = 0;
		dense = 0;
	} else {
		b->T->nosorted = 0;
	}
	if (!b->trevsorted &&
	    b->T->norevsorted > b->batFirst &&
	    b->T->norevsorted < b->batFirst + b->batCount &&
	    cmpf(BUNtail(bi, b->T->norevsorted - 1),
		 BUNtail(bi, b->T->norevsorted)) < 0) {
		revsorted = 0;
	} else {
		b->T->norevsorted = 0;
	}
	if (dense &&
	    !b->tdense &&
	    b->T->nodense >= b->batFirst &&
	    b->T->nodense < b->batFirst + b->batCount &&
	    (b->T->nodense == b->batFirst ?
	     * (oid *) BUNtail(bi, b->T->nodense) == oid_nil :
	     * (oid *) BUNtail(bi, b->T->nodense - 1) + 1 != * (oid *) BUNtail(bi, b->T->nodense))) {
		dense = 0;
	} else {
		b->T->nodense = 0;
	}
	if (expensive) {
		nme = BBP_physical(b->batCacheid);
		nmelen = strlen(nme);
<<<<<<< HEAD
		if ((hp = GDKzalloc(sizeof(Heap))) == NULL ||
		    (hp->farmid = BBPselectfarm(TRANSIENT, b->htype, hashheap)) < 0 ||
		    (hp->filename = GDKmalloc(nmelen + 30)) == NULL ||
		    snprintf(hp->filename, nmelen + 30,
			     "%s.hash" SZFMT, nme, MT_getpid()) < 0 ||
		    (hs = HASHnew(hp, b->htype, 1,
				  BUNlast(b), BATcount(b))) == NULL) {
=======
		if (ATOMsize(b->ttype) == 1)
			mask = 1 << 8;
		else if (ATOMsize(b->ttype) == 2)
			mask = 1 << 16;
		else
			mask = HASHmask(b->batCount);
		if ((hp = GDKzalloc(sizeof(Heap))) == NULL ||
		    (hp->filename = GDKmalloc(nmelen + 30)) == NULL ||
		    (hp->farmid = BBPselectfarm(TRANSIENT, b->ttype, hashheap)) < 0 ||
		    snprintf(hp->filename, nmelen + 30,
			     "%s.hash" SZFMT, nme, MT_getpid()) < 0 ||
		    (ext = GDKstrdup(hp->filename + nmelen + 1)) == NULL ||
		    (hs = HASHnew(hp, b->ttype, BUNlast(b), mask, BUN_NONE)) == NULL) {
>>>>>>> 3f642494
			if (hp) {
				GDKfree(hp->filename);
				GDKfree(hp);
			}
			hp = NULL;
			fprintf(stderr,
				"#BATderiveProps: cannot allocate "
				"hash table: not doing full check\n");
		}
	}
	for (q = BUNlast(b), p = BUNfirst(b);
	     p < q && (sorted || revsorted || (key && hs));
	     p++) {
		valp = BUNtail(bi, p);
		if (prev) {
			cmp = cmpf(prev, valp);
			if (cmp < 0) {
				revsorted = 0;
				if (b->T->norevsorted == 0)
					b->T->norevsorted = p;
				if (dense &&
				    * (oid *) prev + 1 != * (oid *) valp) {
					dense = 0;
					if (b->T->nodense == 0)
						b->T->nodense = p;
				}
			} else {
				if (cmp > 0) {
					sorted = 0;
					if (b->T->nosorted == 0)
						b->T->nosorted = p;
				} else {
					key = 0;
					if (b->T->nokey[0] == 0 &&
					    b->T->nokey[1] == 0) {
						b->T->nokey[0] = p - 1;
						b->T->nokey[1] = p;
					}
				}
				if (dense) {
					dense = 0;
					if (b->T->nodense == 0)
						b->T->nodense = p;
				}
			}
		} else if (dense && (sqbs = * (oid *) valp) == oid_nil) {
			dense = 0;
			b->T->nodense = p;
		}
		prev = valp;
		if (key && hs) {
			prb = HASHprobe(hs, valp);
			for (hb = HASHget(hs, 0, prb);
			     hb != HASHnil(hs);
<<<<<<< HEAD
			     hb = HASHgetlink(hs, hb)) {
				if (cmpf(valp, BUNhead(bi, hb)) == 0) {
=======
			     hb = HASHgetlink(hs,hb)) {
				if (cmpf(valp, BUNtail(bi, hb)) == 0) {
>>>>>>> 3f642494
					key = 0;
					b->T->nokey[0] = hb;
					b->T->nokey[1] = p;
					break;
				}
			}
			switch (hs->width) {
			case BUN2:
				((BUN2type *) hs->Link)[p] = ((BUN2type *) hs->Hash)[prb];
				((BUN2type *) hs->Hash)[prb] = (BUN2type) p;
				break;
			case BUN4:
				((BUN4type *) hs->Link)[p] = ((BUN4type *) hs->Hash)[prb];
				((BUN4type *) hs->Hash)[prb] = (BUN4type) p;
				break;
#ifdef BUN8
			case BUN8:
				((BUN8type *) hs->Link)[p] = ((BUN8type *) hs->Hash)[prb];
				((BUN8type *) hs->Hash)[prb] = (BUN8type) p;
				break;
#endif
			}
		}
	}
	if (hs) {
		HEAPfree(hp, 1);
		GDKfree(hp);
		GDKfree(hs);
	}
	b->tsorted = sorted;
	b->trevsorted = revsorted;
	b->tdense = dense;
	if (dense)
		b->tseqbase = sqbs;
	if (hs) {
		b->tkey = key;
	} else {
		/* we can only say something about keyness if the
		 * column is sorted */
		b->tkey = key & (sorted | revsorted);
	}
	if (sorted || revsorted) {
		/* if sorted, we only need to check the extremes to
		 * know whether there are any nils */
		if (cmpf(BUNtail(bi, BUNfirst(b)), nilp) != 0 &&
		    cmpf(BUNtail(bi, BUNlast(b) - 1), nilp) != 0) {
			b->T->nonil = 1;
			b->T->nil = 0;
		} else {
			b->T->nonil = 0;
			b->T->nil = 1;
		}
	}
#ifndef NDEBUG
	BATassertTailProps(b);
#endif
}

void
BATderiveProps(BAT *b, int expensive)
{
	if (b == NULL) {
		assert(0);
		return;
	}
	BATderiveTailProps(b, expensive);
	if (b->H != b->T)
		BATderiveTailProps(BATmirror(b), expensive);
}<|MERGE_RESOLUTION|>--- conflicted
+++ resolved
@@ -1301,241 +1301,6 @@
 	return slowfnd(b, v);
 }
 
-<<<<<<< HEAD
-#define usemirror()						\
-	do {							\
-		int (*_cmp) (const void *, const void *);	\
-		const void *_p;					\
-								\
-		_cmp = hcmp;					\
-		hcmp = tcmp;					\
-		tcmp = _cmp;					\
-		_p = x;						\
-		x = y;						\
-		y = _p;						\
-		bi.b = b = BATmirror(b);			\
-	} while (0)
-
-#define dohash(hp)	(ATOMstorage(hp->type) != TYPE_bte &&	\
-			 (ATOMstorage(hp->type) != TYPE_str ||	\
-			  !GDK_ELIMDOUBLES(hp->vheap)))
-
-static BUN
-BUNlocate(BAT *b, const void *x, const void *y)
-{
-	BATiter bi = bat_iterator(b);
-	int (*hcmp) (const void *, const void *);
-	int (*tcmp) (const void *, const void *);
-	int htpe, ttpe, hint = 0, tint = 0, hlng = 0, tlng = 0;
-	union {
-		var_t v;
-		int i;
-		lng l;
-	} hidx, tidx;
-	BUN p, q;
-
-	BATcheck(b, "BUNlocate: BAT parameter required", 0);
-	BATcheck(x, "BUNlocate: value parameter required", 0);
-	hcmp = ATOMcompare(b->htype);
-	tcmp = ATOMcompare(b->ttype);
-	p = BUNfirst(b);
-	q = BUNlast(b);
-	if (p == q)
-		return BUN_NONE;	/* empty bat */
-
-	/* sometimes BUNlocate is just about a single column */
-	if (y &&
-	    BAThordered(b) &&
-	    (*hcmp) (x, BUNhead(bi, p)) == 0 &&
-	    (*hcmp) (x, BUNhead(bi, q - 1)) == 0)
-		usemirror();
-	if (y == NULL ||
-	    (BATtordered(b) &&
-	     (*tcmp) (y, BUNtail(bi, p)) == 0 &&
-	     (*tcmp) (y, BUNtail(bi, q - 1)) == 0)) {
-		return BUNfnd(BATmirror(b), x);
-	}
-
-	/* positional lookup is always the best choice */
-	if (BATtdense(b) && !BAThdense(b))
-		usemirror();
-	if (BAThdense(b)) {
-		BUN i = (BUN) (*(oid *) x - b->hseqbase);
-
-		if (i < b->batCount) {
-			i += BUNfirst(b);
-			p = i;
-			if ((*tcmp) (y, BUNtail(bi, p)) == 0)
-				return p;
-		}
-		return BUN_NONE;
-	}
-
-	/* next, try to restrict the range using sorted columns */
-	if (BATtordered(b) || BATtrevordered(b)) {
-		p = SORTfndfirst(b, y);
-		q = SORTfndlast(b, y);
-	}
-	if (BAThordered(b) || BAThrevordered(b)) {
-		BUN mp = SORTfndfirst(BATmirror(b), x);
-		BUN mq = SORTfndlast(BATmirror(b), x);
-
-		if (mp > p)
-			p = mp;
-		if (mq < p)
-			q = mq;
-	}
-	if (p >= q)
-		return BUN_NONE;	/* value combination cannot occur */
-
-	/* exploit string double elimination, when present */
-	htpe = ATOMbasetype(b->htype);
-	ttpe = ATOMbasetype(b->ttype);
-	if (ATOMstorage(htpe) == TYPE_str &&
-	    GDK_ELIMDOUBLES(b->H->vheap) &&
-	    b->H->width > 2) {
-		hidx.v = strLocate(b->H->vheap, x);
-		if (hidx.v == 0)
-			return BUN_NONE;	/* x does not occur */
-		if (b->H->hash == NULL) {
-			switch (b->H->width) {
-			case SIZEOF_INT:
-				hidx.i = (int) hidx.v;
-				x = &hidx.i;
-				htpe = TYPE_int;
-				break;
-			case SIZEOF_LNG:
-				hidx.l = (lng) hidx.v;
-				x = &hidx.l;
-				htpe = TYPE_lng;
-				break;
-#ifdef HAVE_HGE
-			case SIZEOF_HGE:
-				/* does this occur? do we need to handle it? */
-				assert(0);
-				break;
-#endif
-			}
-		}
-	}
-	if (ATOMstorage(ttpe) == TYPE_str &&
-	    GDK_ELIMDOUBLES(b->T->vheap) &&
-	    b->T->width > 2) {
-		tidx.v = strLocate(b->T->vheap, y);
-		if (tidx.v == 0)
-			return BUN_NONE;	/* y does not occur */
-		if (b->T->hash == NULL) {
-			switch (b->T->width) {
-			case SIZEOF_INT:
-				tidx.i = (int) tidx.v;
-				y = &tidx.i;
-				ttpe = TYPE_int;
-				break;
-			case SIZEOF_LNG:
-				tidx.l = (lng) tidx.v;
-				y = &tidx.l;
-				ttpe = TYPE_lng;
-				break;
-#ifdef HAVE_HGE
-			case SIZEOF_HGE:
-				/* does this occur? do we need to handle it? */
-				assert(0);
-				break;
-#endif
-			}
-		}
-	}
-
-	/* type analysis. For equi-lookup {flt,dbl,wrd,oid} can all be
-	 * treated as either int or lng */
-	if (!ATOMvarsized(htpe)) {
-		hint = (ATOMsize(htpe) == sizeof(int));
-		hlng = (ATOMsize(htpe) == sizeof(lng));
-#ifdef HAVE_HGE
-		/* does this occur? do we need to handle it? */
-		assert(ATOMsize(htpe) != sizeof(hge));
-#endif
-	}
-	if (!ATOMvarsized(ttpe)) {
-		tint = (ATOMsize(ttpe) == sizeof(int));
-		tlng = (ATOMsize(ttpe) == sizeof(lng));
-#ifdef HAVE_HGE
-		/* does this occur? do we need to handle it? */
-		assert(ATOMsize(ttpe) != sizeof(hge));
-#endif
-	}
-
-	/* hashloop over head values, check tail values */
-	if (b->H->hash) {
-		BUN h;
-		BUN prb = HASHprobe(b->H->hash, x);
-		int pcs;
-
-		bi = bat_iterator(BATmirror(b)); /* HASHloop works on tail */
-		if (hint && tint) {
-			HASHloop_int(bi, b->H->hash, prb, x, h, pcs)
-			    if (*(int *) y == *(int *) BUNhloc(bi, h))
-				return h;
-		} else if (hint && tlng) {
-			HASHloop_int(bi, b->H->hash, prb, x, h, pcs)
-			    if (*(lng *) y == *(lng *) BUNhloc(bi, h))
-				return h;
-		} else if (hlng && tint) {
-			HASHloop_lng(bi, b->H->hash, prb, x, h, pcs)
-			    if (*(int *) y == *(int *) BUNhloc(bi, h))
-				return h;
-		} else if (hlng && tlng) {
-			HASHloop_lng(bi, b->H->hash, prb, x, h, pcs)
-			    if (*(lng *) y == *(lng *) BUNhloc(bi, h))
-				return h;
-		} else {
-			HASHloop(bi, b->H->hash, prb, x, h, pcs)
-			    if ((*tcmp) (y, BUNhead(bi, h)) == 0)
-				return h;
-		}
-		return BUN_NONE;
-	}
-
-	/* linear check; we get here for small ranges, [bte,bte] bats,
-	 * and hash alloc failure */
-	if (htpe == TYPE_bte && ttpe == TYPE_bte) {
-		for (; p < q; p++)
-			if (*(bte *) BUNhloc(bi, p) == *(bte *) x &&
-			    *(bte *) BUNtloc(bi, p) == *(bte *) y)
-				return p;
-	} else if (hint && tint) {
-		for (; p < q; p++)
-			if (*(int *) BUNhloc(bi, p) == *(int *) x &&
-			    *(int *) BUNtloc(bi, p) == *(int *) y)
-				return p;
-	} else if (hint && tlng) {
-		for (; p < q; p++)
-			if (*(int *) BUNhloc(bi, p) == *(int *) x &&
-			    *(lng *) BUNtloc(bi, p) == *(lng *) y)
-				return p;
-	} else if (hlng && tint) {
-		for (; p < q; p++)
-			if (*(lng *) BUNhloc(bi, p) == *(lng *) x &&
-			    *(int *) BUNtloc(bi, p) == *(int *) y)
-				return p;
-	} else if (hlng && tlng) {
-		for (; p < q; p++)
-			if (*(lng *) BUNhloc(bi, p) == *(lng *) x &&
-			    *(lng *) BUNtloc(bi, p) == *(lng *) y)
-				return p;
-	} else {
-		for (; p < q; p++)
-			if ((*hcmp) (x, BUNhead(bi, p)) == 0 &&
-			    (*tcmp) (y, BUNtail(bi, p)) == 0)
-				return p;
-	}
-	return BUN_NONE;
-}
-
-
-
-=======
->>>>>>> 3f642494
 /*
  * @+ BAT Property Management
  *
@@ -2358,11 +2123,7 @@
 	}
 
 	PROPDEBUG { /* only do a scan if property checking is requested */
-<<<<<<< HEAD
-		if (b->hsorted || b->hrevsorted || !b->hkey || BATcount(b) == 0) {
-=======
-		if (b->tsorted || b->trevsorted || !b->tkey) {
->>>>>>> 3f642494
+		if (b->tsorted || b->trevsorted || !b->tkey || BATcount(b) == 0) {
 			/* if sorted (either way), or we don't have to
 			 * prove uniqueness, we can do a simple
 			 * scan */
@@ -2411,7 +2172,7 @@
 			Hash *hs = NULL;
 
 			if ((hp = GDKzalloc(sizeof(Heap))) == NULL ||
-			    (hp->farmid = BBPselectfarm(TRANSIENT, b->htype,
+			    (hp->farmid = BBPselectfarm(TRANSIENT, b->ttype,
 							hashheap)) < 0 ||
 			    (hp->filename = GDKmalloc(nmelen + 30)) == NULL) {
 				GDKfree(hp);
@@ -2422,23 +2183,8 @@
 			}
 			snprintf(hp->filename, nmelen + 30,
 				 "%s.hash" SZFMT, nme, MT_getpid());
-<<<<<<< HEAD
-			if ((hs = HASHnew(hp, b->htype, 1,
+			if ((hs = HASHnew(hp, b->ttype, 1,
 					  BUNlast(b), BATcount(b))) == NULL) {
-=======
-			ext = GDKstrdup(hp->filename + nmelen + 1);
-			if (ATOMsize(b->ttype) == 1)
-				mask = 1 << 8;
-			else if (ATOMsize(b->ttype) == 2)
-				mask = 1 << 16;
-			else
-				mask = HASHmask(b->batCount);
-			if ((hp->farmid = BBPselectfarm(TRANSIENT, b->ttype,
-							hashheap)) < 0 ||
-			    (hs = HASHnew(hp, b->ttype, BUNlast(b),
-					  mask, BUN_NONE)) == NULL) {
-				GDKfree(ext);
->>>>>>> 3f642494
 				GDKfree(hp->filename);
 				GDKfree(hp);
 				fprintf(stderr,
@@ -2453,10 +2199,9 @@
 				prb = HASHprobe(hs, valp);
 				for (hb = HASHget(hs, 0, prb);
 				     hb != HASHnil(hs);
-<<<<<<< HEAD
 				     hb = HASHgetlink(hs, hb))
-					if (cmpf(valp, BUNhead(bi, hb)) == 0)
-						assert(!b->hkey);
+					if (cmpf(valp, BUNtail(bi, hb)) == 0)
+						assert(!b->tkey);
 				switch (hs->width) {
 				case BUN2:
 					((BUN2type *) hs->Link)[p] = ((BUN2type *) hs->Hash)[prb];
@@ -2473,13 +2218,6 @@
 					break;
 #endif
 				}
-=======
-				     hb = HASHgetlink(hs,hb))
-					if (cmpf(valp, BUNtail(bi, hb)) == 0)
-						assert(!b->tkey);
-				HASHputlink(hs,p, HASHget(hs,prb));
-				HASHput(hs,prb,p);
->>>>>>> 3f642494
 				cmp = cmpf(valp, nilp);
 				assert(!b->T->nonil || cmp != 0);
 				if (cmp == 0)
@@ -2666,29 +2404,13 @@
 	if (expensive) {
 		nme = BBP_physical(b->batCacheid);
 		nmelen = strlen(nme);
-<<<<<<< HEAD
 		if ((hp = GDKzalloc(sizeof(Heap))) == NULL ||
-		    (hp->farmid = BBPselectfarm(TRANSIENT, b->htype, hashheap)) < 0 ||
+		    (hp->farmid = BBPselectfarm(TRANSIENT, b->ttype, hashheap)) < 0 ||
 		    (hp->filename = GDKmalloc(nmelen + 30)) == NULL ||
 		    snprintf(hp->filename, nmelen + 30,
 			     "%s.hash" SZFMT, nme, MT_getpid()) < 0 ||
-		    (hs = HASHnew(hp, b->htype, 1,
+		    (hs = HASHnew(hp, b->ttype, 1,
 				  BUNlast(b), BATcount(b))) == NULL) {
-=======
-		if (ATOMsize(b->ttype) == 1)
-			mask = 1 << 8;
-		else if (ATOMsize(b->ttype) == 2)
-			mask = 1 << 16;
-		else
-			mask = HASHmask(b->batCount);
-		if ((hp = GDKzalloc(sizeof(Heap))) == NULL ||
-		    (hp->filename = GDKmalloc(nmelen + 30)) == NULL ||
-		    (hp->farmid = BBPselectfarm(TRANSIENT, b->ttype, hashheap)) < 0 ||
-		    snprintf(hp->filename, nmelen + 30,
-			     "%s.hash" SZFMT, nme, MT_getpid()) < 0 ||
-		    (ext = GDKstrdup(hp->filename + nmelen + 1)) == NULL ||
-		    (hs = HASHnew(hp, b->ttype, BUNlast(b), mask, BUN_NONE)) == NULL) {
->>>>>>> 3f642494
 			if (hp) {
 				GDKfree(hp->filename);
 				GDKfree(hp);
@@ -2743,13 +2465,8 @@
 			prb = HASHprobe(hs, valp);
 			for (hb = HASHget(hs, 0, prb);
 			     hb != HASHnil(hs);
-<<<<<<< HEAD
 			     hb = HASHgetlink(hs, hb)) {
-				if (cmpf(valp, BUNhead(bi, hb)) == 0) {
-=======
-			     hb = HASHgetlink(hs,hb)) {
 				if (cmpf(valp, BUNtail(bi, hb)) == 0) {
->>>>>>> 3f642494
 					key = 0;
 					b->T->nokey[0] = hb;
 					b->T->nokey[1] = p;
