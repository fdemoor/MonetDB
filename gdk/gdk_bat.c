/*
 * The contents of this file are subject to the MonetDB Public License
 * Version 1.1 (the "License"); you may not use this file except in
 * compliance with the License. You may obtain a copy of the License at
 * http://www.monetdb.org/Legal/MonetDBLicense
 *
 * Software distributed under the License is distributed on an "AS IS"
 * basis, WITHOUT WARRANTY OF ANY KIND, either express or implied. See the
 * License for the specific language governing rights and limitations
 * under the License.
 *
 * The Original Code is the MonetDB Database System.
 *
 * The Initial Developer of the Original Code is CWI.
 * Portions created by CWI are Copyright (C) 1997-July 2008 CWI.
 * Copyright August 2008-2013 MonetDB B.V.
 * All Rights Reserved.
 */

/*
 * @a M. L. Kersten, P. Boncz, N. Nes
 * @* BAT Module
 * In this Chapter we describe the BAT implementation in more detail.
 * The routines mentioned are primarily meant to simplify the library
 * implementation.
 *
 * @+ BAT Construction
 * BATs are implemented in several blocks of memory, prepared for disk
 * storage and easy shipment over a network.
 *
 * The BAT starts with a descriptor, which indicates the required BAT
 * library version and the BAT administration details.  In particular,
 * it describes the binary relationship maintained and the location of
 * fields required for storage.
 *
 * The general layout of the BAT in this implementation is as follows.
 * Each BAT comes with a heap for the loc-size buns and, optionally,
 * with heaps to manage the variable-sized data items of both
 * dimensions.  The buns are assumed to be stored as loc-size objects.
 * This is essentially an array of structs to store the associations.
 * The size is determined at BAT creation time using an upper bound on
 * the number of elements to be accommodated.  In case of overflow,
 * its storage space is extended automatically.
 *
 * The capacity of a BAT places an upper limit on the number of BUNs
 * to be stored initially. The actual space set aside may be quite
 * large.  Moreover, the size is aligned to int boundaries to speedup
 * access and avoid some machine limitations.
 *
 * Initialization of the variable parts rely on type specific routines
 * called atomHeap.
 */
#include "monetdb_config.h"
#include "gdk.h"
#include "gdk_private.h"

#ifdef ALIGN
#undef ALIGN
#endif
#define ALIGN(n,b)	((b)?(b)*(1+(((n)-1)/(b))):n)

#define ATOMneedheap(tpe) (BATatoms[tpe].atomHeap != NULL)

char *BATstring_h = "h";
char *BATstring_t = "t";

static int
default_ident(char *s)
{
	return ((s) == BATstring_h || (s) == BATstring_t);
}

void
BATinit_idents(BAT *bn)
{
	bn->hident = (char *) BATstring_h;
	bn->tident = (char *) BATstring_t;
}

BATstore *
BATcreatedesc(int ht, int tt, int heapnames)
{
	BAT *bn;

	/*
	 * Alloc space for the BAT and its dependent records.
	 */
	BATstore *bs = (BATstore *) GDKzalloc(sizeof(BATstore));

	if (bs == NULL)
		return NULL;
	HEADLESSDEBUG {
		if ( ht != TYPE_void && ht != TYPE_oid)
			fprintf(stderr, "#headless violation in BATcreatedesc %d\n", ht);

	}
	/*
	 * assert needed in the kernel to get symbol eprintf resolved.
	 * Else modules using assert fail to load.
	 */
	assert(ht >= 0 && tt >= 0);
	bs->BM.H = &bs->T;
	bs->BM.T = &bs->H;
	bs->BM.P = &bs->P;
	bs->BM.U = &bs->U;
	bs->B.H = &bs->H;
	bs->B.T = &bs->T;
	bs->B.P = &bs->P;
	bs->B.U = &bs->U;

	bn = &bs->B;

	/*
	 * Fill in basic column info
	 */
	bn->htype = ht;
	bn->ttype = tt;
	bn->hkey = FALSE;
	bn->tkey = FALSE;
	bn->H->nonil = TRUE;
	bn->T->nonil = TRUE;
	bn->hsorted = bn->hrevsorted = ATOMlinear(ht) != 0;
	bn->tsorted = bn->trevsorted = ATOMlinear(tt) != 0;

	bn->hident = (char *) BATstring_h;
	bn->tident = (char *) BATstring_t;
	bn->halign = OIDnew(2);
	bn->talign = bn->halign + 1;
	bn->hseqbase = (ht == TYPE_void) ? oid_nil : 0;
	bn->tseqbase = (tt == TYPE_void) ? oid_nil : 0;
	bn->batPersistence = TRANSIENT;
	bn->H->props = bn->T->props = NULL;
	/*
	 * add to BBP
	 */
	BBPinsert(bs);
	/*
	 * fill in heap names, so HEAPallocs can resort to disk for
	 * very large writes.
	 */
	assert(bn->batCacheid > 0);
	bn->H->heap.filename = NULL;
	bn->T->heap.filename = NULL;
	bn->batMaphead = 0;
	bn->batMaptail = 0;
	bn->batMaphheap = 0;
	bn->batMaptheap = 0;
	if (heapnames) {
		const char *nme = BBP_physical(bn->batCacheid);

		if (ht) {
			bn->H->heap.filename = GDKmalloc(strlen(nme) + 12);
			if (bn->H->heap.filename == NULL)
				goto bailout;
			GDKfilepath(bn->H->heap.filename, NULL, nme, "head");
		}

		if (tt) {
			bn->T->heap.filename = GDKmalloc(strlen(nme) + 12);
			if (bn->T->heap.filename == NULL)
				goto bailout;
			GDKfilepath(bn->T->heap.filename, NULL, nme, "tail");
		}

		if (ATOMneedheap(ht)) {
			if ((bn->H->vheap = (Heap *) GDKzalloc(sizeof(Heap))) == NULL || (bn->H->vheap->filename = GDKmalloc(strlen(nme) + 12)) == NULL)
				goto bailout;
			GDKfilepath(bn->H->vheap->filename, NULL, nme, "hheap");
			bn->H->vheap->parentid = bn->batCacheid;
		}

		if (ATOMneedheap(tt)) {
			if ((bn->T->vheap = (Heap *) GDKzalloc(sizeof(Heap))) == NULL || (bn->T->vheap->filename = GDKmalloc(strlen(nme) + 12)) == NULL)
				goto bailout;
			GDKfilepath(bn->T->vheap->filename, NULL, nme, "theap");
			bn->T->vheap->parentid = bn->batCacheid;
		}
	}
	bn->batDirty = TRUE;
	return bs;
      bailout:
	if (ht)
		HEAPfree(&bn->H->heap);
	if (tt)
		HEAPfree(&bn->T->heap);
	if (bn->H->vheap) {
		HEAPfree(bn->H->vheap);
		GDKfree(bn->H->vheap);
	}
	if (bn->T->vheap) {
		HEAPfree(bn->T->vheap);
		GDKfree(bn->T->vheap);
	}
	GDKfree(bs);
	return NULL;
}

bte
ATOMelmshift(int sz)
{
	bte sh;
	int i = sz >> 1;

	for (sh = 0; i != 0; sh++) {
		i >>= 1;
	}
	return sh;
}


void
BATsetdims(BAT *b)
{
	if (b->htype == TYPE_str)
		b->H->width = 1;
	else
		b->H->width = ATOMsize(b->htype);
	if (b->ttype == TYPE_str)
		b->T->width = 1;
	else
		b->T->width = ATOMsize(b->ttype);
	b->H->shift = ATOMelmshift(Hsize(b));
	b->T->shift = ATOMelmshift(Tsize(b));
	assert_shift_width(b->H->shift, b->H->width);
	assert_shift_width(b->T->shift, b->T->width);
	b->H->varsized = b->htype == TYPE_void || BATatoms[b->htype].atomPut != NULL;
	b->T->varsized = b->ttype == TYPE_void || BATatoms[b->ttype].atomPut != NULL;
}

/*
 * @- BAT allocation
 * Allocate BUN heap and variable-size atomheaps (see e.g. strHeap).
 * We now initialize new BATs with their heapname such that the
 * modified HEAPalloc/HEAPextend primitives can possibly use memory
 * mapped files as temporary heap storage.
 *
 * In case of huge bats, we want HEAPalloc to write a file to disk,
 * and memory map it. To make this possible, we must provide it with
 * filenames.
 */
static BATstore *
BATnewstorage(int ht, int tt, BUN cap)
{
	BATstore *bs;
	BAT *bn;

	assert(cap <= BUN_MAX);
	/* and in case we don't have assertions enabled: limit the size */
	if (cap > BUN_MAX)
		cap = BUN_MAX;
	bs = BATcreatedesc(ht, tt, (ht || tt));
	if (bs == NULL)
		return NULL;
	bn = &bs->B;

	BATsetdims(bn);
	bn->U->capacity = cap;

	/* alloc the main heaps */
	if (ht && HEAPalloc(&bn->H->heap, cap, bn->H->width) < 0) {
		return NULL;
	}
	if (tt && HEAPalloc(&bn->T->heap, cap, bn->T->width) < 0) {
		if (ht)
			HEAPfree(&bn->H->heap);
		return NULL;
	}

	if (ATOMheap(ht, bn->H->vheap, cap) < 0) {
		if (ht)
			HEAPfree(&bn->H->heap);
		if (tt)
			HEAPfree(&bn->T->heap);
		GDKfree(bn->H->vheap);
		if (bn->T->vheap)
			GDKfree(bn->T->vheap);
		return NULL;
	}
	if (ATOMheap(tt, bn->T->vheap, cap) < 0) {
		if (ht)
			HEAPfree(&bn->H->heap);
		if (tt)
			HEAPfree(&bn->T->heap);
		if (bn->H->vheap) {
			HEAPfree(bn->H->vheap);
			GDKfree(bn->H->vheap);
		}
		GDKfree(bn->T->vheap);
		return NULL;
	}
	DELTAinit(bn);
	BBPcacheit(bs, 1);
	return bs;
}

BAT *
BATnew(int ht, int tt, BUN cap)
{
	BATstore *bs;

	assert(cap <= BUN_MAX);
	assert(ht != TYPE_bat);
	assert(tt != TYPE_bat);
	ERRORcheck((ht < 0) || (ht > GDKatomcnt), "BATnew:ht error\n");
	ERRORcheck((tt < 0) || (tt > GDKatomcnt), "BATnew:tt error\n");

	/* round up to multiple of BATTINY */
	if (cap < BUN_MAX - BATTINY)
		cap = (cap + BATTINY - 1) & ~(BATTINY - 1);
	if (cap < BATTINY)
		cap = BATTINY;
	/* and in case we don't have assertions enabled: limit the size */
	if (cap > BUN_MAX)
		cap = BUN_MAX;
	bs = BATnewstorage(ht, tt, cap);
	return bs == NULL ? NULL : &bs->B;
}

BAT *
BATattach(int tt, const char *heapfile)
{
	BATstore *bs;
	BAT *bn;
	struct stat st;
	int atomsize;
	BUN cap;
	char path[PATHLENGTH];

	ERRORcheck(tt <= 0 , "BATattach: bad tail type (<=0)\n");
	ERRORcheck(ATOMvarsized(tt), "BATattach: bad tail type (varsized)\n");
	ERRORcheck(heapfile == 0, "BATattach: bad heapfile name\n");
	if (lstat(heapfile, &st) < 0) {
		GDKerror("BATattach: cannot stat heapfile\n");
		return 0;
	}
	ERRORcheck(!S_ISREG(st.st_mode), "BATattach: heapfile must be a regular file\n");
	ERRORcheck(st.st_nlink != 1, "BATattach: heapfile must have only one link\n");
	atomsize = ATOMsize(tt);
	ERRORcheck(st.st_size % atomsize != 0, "BATattach: heapfile size not integral number of atoms\n");
	ERRORcheck(st.st_size / atomsize > (off_t) BUN_MAX, "BATattach: heapfile too large\n");
	cap = (BUN) (st.st_size / atomsize);
	bs = BATcreatedesc(TYPE_void, tt, 1);
	if (bs == NULL)
		return NULL;
	bn = &bs->B;
	BATsetdims(bn);
	GDKfilepath(path, BATDIR, bn->T->heap.filename, "new");
	GDKcreatedir(path);
	if (rename(heapfile, path) < 0) {
		GDKsyserror("BATattach: cannot rename heapfile\n");
		HEAPfree(&bn->T->heap);
		GDKfree(bs);
		return NULL;
	}
	bn->hseqbase = 0;
	BATkey(bn, TRUE);
	BATsetcapacity(bn, cap);
	BATsetcount(bn, cap);
	if (cap > 1) {
		bn->tsorted = 0;
		bn->trevsorted = 0;
		bn->tdense = 0;
		bn->tkey = 0;
	}
	bn->batRestricted = BAT_READ;
	bn->T->heap.size = (size_t) st.st_size;
	bn->T->heap.newstorage = bn->T->heap.storage = (bn->T->heap.size < REMAP_PAGE_MAXSIZE) ? STORE_MEM : STORE_MMAP;
	if (HEAPload(&bn->T->heap, BBP_physical(bn->batCacheid), "tail", TRUE) < 0) {
		HEAPfree(&bn->T->heap);
		GDKfree(bs);
		return NULL;
	}
	BBPcacheit(bs, 1);
	return bn;
}

/*
 * The routine BATclone creates a bat with the same types as b.
 */
BAT *
BATclone(BAT *b, BUN cap)
{
	BAT *c = BATnew(b->htype, b->ttype, cap);

	if (c && c->htype == TYPE_void && b->hseqbase != oid_nil)
		BATseqbase(c, b->hseqbase);
	if (c && c->ttype == TYPE_void && b->tseqbase != oid_nil)
		BATseqbase(BATmirror(c), b->tseqbase);
	return c;
}

/*
 * If the BAT runs out of storage for BUNS it will reallocate space.
 * For memory mapped BATs we simple extend the administration after
 * having an assurance that the BAT still can be safely stored away.
 *
 * Most BAT operations use a BAT to assemble the result. In several
 * cases it is rather difficult to give a precise estimate of the
 * required space.  The routine BATguess is used internally for this
 * purpose.  It balances the cost of small BATs with their probability
 * of occurrence.  Small results BATs are more likely than 100M BATs.
 *
 * Likewise, the routines Hgrows and Tgrows provides a heuristic to
 * enlarge the space.
 */
BUN
BATguess(BAT *b)
{
	BUN newcap;

	BATcheck(b, "BATguess");
	newcap = b->batCount;
	if (newcap < 10 * BATTINY)
		return newcap;
	if (newcap < 50 * BATTINY)
		return newcap / 2;
	if (newcap < 100 * BATTINY)
		return newcap / 10;
	return newcap / 100;
}

BUN
BATgrows(BAT *b)
{
	BUN oldcap, newcap;

	BATcheck(b, "BATgrows");

	newcap = oldcap = BATcapacity(b);
	if (newcap < BATTINY)
		newcap = 2 * BATTINY;
	else if (newcap < 10 * BATTINY)
		newcap = 4 * newcap;
	else if (newcap < 50 * BATTINY)
		newcap = 2 * newcap;
	else if ((double) newcap * BATMARGIN <= (double) BUN_MAX)
		newcap = (BUN) ((double) newcap * BATMARGIN);
	else
		newcap = BUN_MAX;
	if (newcap == oldcap) {
		if (newcap <= BUN_MAX - 10)
			newcap += 10;
		else
			newcap = BUN_MAX;
	}
	return newcap;
}

/*
 * The routine should ensure that the BAT keeps its location in the
 * BAT buffer.
 *
 * Overflow in the other heaps are dealt with in the atom routines.
 * Here we merely copy their references into the new administration
 * space.
 */
BAT *
BATextend(BAT *b, BUN newcap)
{
	size_t hheap_size = newcap, theap_size = newcap;

	assert(newcap <= BUN_MAX);
	BATcheck(b, "BATextend");
	/*
	 * The main issue is to properly predict the new BAT size.
	 * storage overflow. The assumption taken is that capacity
	 * overflow is rare. It is changed only when the position of
	 * the next available BUN surpasses the free area marker.  Be
	 * aware that the newcap should be greater than the old value,
	 * otherwise you may easily corrupt the administration of
	 * malloc.
	 */
	if (newcap <= BATcapacity(b)) {
		return b;
	}

	b->batCapacity = newcap;

	hheap_size *= Hsize(b);
	if (b->H->heap.base && GDKdebug & HEAPMASK)
		fprintf(stderr, "#HEAPextend in BATextend %s " SZFMT " " SZFMT "\n", b->H->heap.filename, b->H->heap.size, hheap_size);
	if (b->H->heap.base && HEAPextend(&b->H->heap, hheap_size) < 0)
		return NULL;
	theap_size *= Tsize(b);
	if (b->T->heap.base && GDKdebug & HEAPMASK)
		fprintf(stderr, "#HEAPextend in BATextend %s " SZFMT " " SZFMT "\n", b->T->heap.filename, b->T->heap.size, theap_size);
	if (b->T->heap.base && HEAPextend(&b->T->heap, theap_size) < 0)
		return NULL;
	HASHdestroy(b);
	IMPSdestroy(b);
	return b;
}



/*
 * @+ BAT destruction
 * BATclear quickly removes all elements from a BAT. It must respect
 * the transaction rules; so stable elements must be moved to the
 * "deleted" section of the BAT (they cannot be fully deleted
 * yet). For the elements that really disappear, we must free
 * heapspace and unfix the atoms if they have fix/unfix handles. As an
 * optimization, in the case of no stable elements, we quickly empty
 * the heaps by copying a standard small empty image over them.
 */
BAT *
BATclear(BAT *b, int force)
{
	BUN p, q;
	int voidbat;
	BAT *bm;

	BATcheck(b, "BATclear");

	voidbat = 0;
	bm = BATmirror(b);

	if (BAThdense(b) && b->htype == TYPE_void) {
		voidbat = 1;
	}
	if (BATtdense(b) && b->ttype == TYPE_void) {
		voidbat = 1;
	}

	/* small BAT: delete all elements by hand */
	if (!force && !voidbat && b->batCount < 20) {
		BATloopDEL(b, p, q) {
			p = BUNdelete(b, p, FALSE);
		}
		return b;
	}

	/* kill all search accelerators */
	if (b->H->hash) {
		HASHremove(b);
	}
	if (b->T->hash) {
		HASHremove(bm);
	}
	IMPSdestroy(b);

	/* we must dispose of all inserted atoms */
	if (b->batDeleted == b->batInserted &&
	    BATatoms[b->htype].atomDel == NULL &&
	    BATatoms[b->ttype].atomDel == NULL) {
		Heap hh, th;

		/* no stable elements: we do a quick heap clean */
		/* need to clean heap which keep data even though the
		   BUNs got removed. This means reinitialize when
		   free > 0
		*/
		size_t cap = 0;

		memset(&hh, 0, sizeof(hh));
		memset(&th, 0, sizeof(th));
		if (b->H->vheap &&
		    b->H->vheap->free > 0 &&
		    ATOMheap(b->htype, &hh, cap) < 0) {
			return NULL;
		}
		if (b->T->vheap &&
		    b->T->vheap->free > 0 &&
		    ATOMheap(b->ttype, &th, cap) < 0) {
			if (b->H->vheap && b->H->vheap->free > 0)
				HEAPfree(&hh);
			return NULL;
		}
		assert(b->H->vheap == NULL || b->H->vheap->parentid == ABS(b->batCacheid));
		if (b->H->vheap && b->H->vheap->free > 0) {
			hh.parentid = b->H->vheap->parentid;
			HEAPfree(b->H->vheap);
			*b->H->vheap = hh;
		}
		assert(b->T->vheap == NULL || b->T->vheap->parentid == ABS(b->batCacheid));
		if (b->T->vheap && b->T->vheap->free > 0) {
			th.parentid = b->T->vheap->parentid;
			HEAPfree(b->T->vheap);
			*b->T->vheap = th;
		}
	} else {
		/* do heap-delete of all inserted atoms */
		void (*hatmdel)(Heap*,var_t*) = BATatoms[b->htype].atomDel;
		void (*tatmdel)(Heap*,var_t*) = BATatoms[b->ttype].atomDel;

		/* TYPE_str has no del method, so we shouldn't get here */
		assert(hatmdel == NULL || b->H->width == sizeof(var_t));
		assert(tatmdel == NULL || b->T->width == sizeof(var_t));
		if (hatmdel || tatmdel) {
			BATiter bi = bat_iterator(b);

			for(p = b->batInserted, q = BUNlast(b); p < q; p++) {
				if (hatmdel)
					(*hatmdel)(b->H->vheap, (var_t*) BUNhloc(bi,p));
				if (tatmdel)
					(*tatmdel)(b->T->vheap, (var_t*) BUNtloc(bi,p));
			}
		}
	}

	if (force)
                b->batFirst = b->batDeleted = b->batInserted = 0;
	else
		b->batFirst = b->batInserted;
	BATsetcount(b,0);
	b->batDirty = TRUE;
	BATsettrivprop(b);
	return b;
}

/* free a cached BAT; leave the bat descriptor cached */
int
BATfree(BAT *b)
{
	BATcheck(b, "BATfree");

	/* deallocate all memory for a bat */
	if (b->batCacheid < 0)
		b = BBP_cache(-(b->batCacheid));
	if (b->hident && !default_ident(b->hident))
		GDKfree(b->hident);
	b->hident = BATstring_h;
	if (b->tident && !default_ident(b->tident))
		GDKfree(b->tident);
	b->tident = BATstring_t;
	if (b->H->props)
		PROPdestroy(b->H->props);
	b->H->props = NULL;
	if (b->T->props)
		PROPdestroy(b->T->props);
	b->T->props = NULL;
	HASHdestroy(b);
	IMPSdestroy(b);
	if (b->htype)
		HEAPfree(&b->H->heap);
	else
		assert(!b->H->heap.base);
	if (b->ttype)
		HEAPfree(&b->T->heap);
	else
		assert(!b->T->heap.base);
	if (b->H->vheap) {
		assert(b->H->vheap->parentid == b->batCacheid);
		HEAPfree(b->H->vheap);
	}
	if (b->T->vheap) {
		assert(b->T->vheap->parentid == b->batCacheid);
		HEAPfree(b->T->vheap);
	}

	b = BBP_cache(-b->batCacheid);
	if (b) {
		BBP_cache(b->batCacheid) = NULL;
	}
	return 0;
}

/* free a cached BAT descriptor */
void
BATdestroy( BATstore *bs )
{
	if (bs->H.id && !default_ident(bs->H.id))
		GDKfree(bs->H.id);
	bs->H.id = BATstring_h;
	if (bs->T.id && !default_ident(bs->T.id))
		GDKfree(bs->T.id);
	bs->T.id = BATstring_t;
	if (bs->H.vheap)
		GDKfree(bs->H.vheap);
	if (bs->T.vheap)
		GDKfree(bs->T.vheap);
	if (bs->H.props)
		PROPdestroy(bs->H.props);
	if (bs->T.props)
		PROPdestroy(bs->T.props);
	GDKfree(bs);
}

/*
 * @+ BAT copying
 *
 * BAT copying is an often used operation. So it deserves attention.
 * When making a copy of a BAT, the following aspects are of
 * importance:
 *
 * - the requested head and tail types. The purpose of the copy may be
 *   to slightly change these types (e.g. void <-> oid). We may also
 *   remap between types as long as they share the same
 *   ATOMstorage(type), i.e. the types have the same physical
 *   implementation. We may even want to allow 'dirty' trick such as
 *   viewing a flt-column suddenly as int.
 *
 *   To allow such changes, the desired head- and tail-types are a
 *   parameter of BATcopy.
 *
 * - access mode. If we want a read-only copy of a read-only BAT, a
 *   VIEW may do (in this case, the user may be after just an
 *   independent BAT header and id). This is indicated by the
 *   parameter (writable = FALSE).
 *
 *   In other cases, we really want an independent physical copy
 *   (writable = TRUE).  Changing the mode to BAT_WRITE will be a
 *   zero-cost operation if the BAT was copied with (writable = TRUE).
 *
 * In GDK, the result is a BAT that is BAT_WRITE iff (writable ==
 * TRUE).
 *
 * In these cases the copy becomes a logical view on the original,
 * which ensures that the original cannot be modified or destroyed
 * (which could affect the shared heaps).
 */
static int
heapcopy(BAT *bn, char *ext, Heap *dst, Heap *src)
{
	if (src->filename && src->newstorage != STORE_MEM) {
		const char *nme = BBP_physical(bn->batCacheid);

		if ((dst->filename = GDKmalloc(strlen(nme) + 12)) == NULL)
			return -1;
		GDKfilepath(dst->filename, NULL, nme, ext);
	}
	return HEAPcopy(dst, src);
}

static void
heapfree(Heap *dst, Heap *src)
{
	if (src->filename == NULL) {
		src->filename = dst->filename;
		dst->filename = NULL;
	}
	HEAPfree(dst);
	*dst = *src;
}

static int
wrongtype(int t1, int t2)
{
	/* check if types are compatible. be extremely forgiving */
	if (t1) {
		t1 = ATOMtype(ATOMstorage(t1));
		t2 = ATOMtype(ATOMstorage(t2));
		if (t1 != t2) {
			if (ATOMvarsized(t1) ||
			    ATOMvarsized(t2) ||
			    ATOMsize(t1) != ATOMsize(t2) ||
			    ATOMalign(t1) != ATOMalign(t2) ||
			    BATatoms[t1].atomFix ||
			    BATatoms[t2].atomFix)
				return TRUE;
		}
	}
	return FALSE;
}

/*
 * There are four main implementation cases:
 * (1) we are allowed to return a view (zero effort),
 * (2) the result is void,void (zero effort),
 * (3) we can copy the heaps (memcopy, or even VM page sharing)
 * (4) we must insert BUN-by-BUN into the result (fallback)
 * The latter case is still optimized for the case that the result
 * is bat[void,T] for a simple fixed-size type T. In that case we
 * do inline array[T] inserts.
 */
/* TODO make it simpler, ie copy per column */
BAT *
BATcopy(BAT *b, int ht, int tt, int writable)
{
	BUN bunstocopy = BUN_NONE;
	BUN cnt;
	BAT *bn = NULL;

	BATcheck(b, "BATcopy");
	assert(ht != TYPE_bat);
	assert(tt != TYPE_bat);
	cnt = b->batCount;

	/* maybe a bit ugly to change the requested bat types?? */
	if (b->htype == TYPE_void && !writable)
		ht = TYPE_void;
	if (b->ttype == TYPE_void && !writable)
		tt = TYPE_void;

	if (ht != b->htype && wrongtype(ht, b->htype)) {
		GDKerror("BATcopy: wrong head-type requested\n");
		return NULL;
	}
	if (tt != b->ttype && wrongtype(tt, b->ttype)) {
		GDKerror("BATcopy: wrong tail-type requested\n");
		return NULL;
	}

	/* first try case (1); create a view, possibly with different atom-types */
	if (BAThrestricted(b) == BAT_READ && BATtrestricted(b) == BAT_READ && !writable) {
		bn = VIEWcreate(b, b);
		if (bn == NULL)
			return NULL;
		if (ht != bn->htype) {
			assert(bn->H != bn->T);
			bn->htype = ht;
			bn->hvarsized = ATOMvarsized(ht);
			bn->hseqbase = b->hseqbase;
		}
		if (tt != bn->ttype) {
			assert(bn->H != bn->T);
			bn->ttype = tt;
			bn->tvarsized = ATOMvarsized(tt);
			bn->tseqbase = b->tseqbase;
		}
	} else {
		/* check whether we need case (4); BUN-by-BUN copy (by
		 * setting bunstocopy != BUN_NONE) */
		if (ATOMsize(ht) != ATOMsize(b->htype) ||
		    ATOMsize(tt) != ATOMsize(b->ttype)) {
			/* oops, void materialization */
			bunstocopy = cnt;
		} else if (BATatoms[ht].atomFix || BATatoms[tt].atomFix) {
			/* oops, we need to fix/unfix atoms */
			bunstocopy = cnt;
		} else if (isVIEW(b)) {
			/* extra checks needed for views */
			bat hp = VIEWhparent(b), tp = VIEWtparent(b);

			if (isVIEWCOMBINE(b) ||	/* oops, mirror view! */
			    /* reduced slice view: do not copy too
			     * much garbage */
			    (hp != 0 && BATcapacity(BBP_cache(hp)) > cnt + cnt) ||
			    (tp != 0 && BATcapacity(BBP_cache(tp)) > cnt + cnt))
				bunstocopy = cnt;
		}

		bn = BATnew(ht, tt, MAX(1, bunstocopy == BUN_NONE ? 0 : bunstocopy));
		if (bn == NULL)
			return NULL;

		if (bn->hvarsized && bn->htype) {
			bn->H->shift = b->H->shift;
			bn->H->width = b->H->width;
			if (HEAPextend(&bn->H->heap, BATcapacity(bn) << bn->H->shift) < 0)
				goto bunins_failed;
		}
		if (bn->tvarsized && bn->ttype) {
			bn->T->shift = b->T->shift;
			bn->T->width = b->T->width;
			if (HEAPextend(&bn->T->heap, BATcapacity(bn) << bn->T->shift) < 0)
				goto bunins_failed;
		}

		if (ht == TYPE_void && tt == TYPE_void) {
			/* case (2): a void,void result => nothing to
			 * copy! */
			bn->H->heap.free = 0;
			bn->T->heap.free = 0;
		} else if (bunstocopy == BUN_NONE) {
			/* case (3): just copy the heaps; if possible
			 * with copy-on-write VM support */
			BUN hcap = 0, tcap = 0;
			Heap bhhp, bthp, hhp, thp;
			memset(&bhhp, 0, sizeof(Heap));
			memset(&bthp, 0, sizeof(Heap));
			memset(&hhp, 0, sizeof(Heap));
			memset(&thp, 0, sizeof(Heap));

			if ((b->htype && heapcopy(bn, "head", &bhhp, &b->H->heap) < 0) ||
			    (b->ttype && heapcopy(bn, "tail", &bthp, &b->T->heap) < 0) ||
			    (bn->H->vheap && heapcopy(bn, "hheap", &hhp, b->H->vheap) < 0) ||
			    (bn->T->vheap && heapcopy(bn, "theap", &thp, b->T->vheap) < 0)) {
				HEAPfree(&thp);
				HEAPfree(&hhp);
				HEAPfree(&bthp);
				HEAPfree(&bhhp);
				BBPreclaim(bn);
				return NULL;
			}
			/* succeeded; replace dummy small heaps by the
			 * real ones */
			heapfree(&bn->H->heap, &bhhp);
			heapfree(&bn->T->heap, &bthp);
			hhp.parentid = bn->batCacheid;
			thp.parentid = bn->batCacheid;
			if (bn->H->vheap)
				heapfree(bn->H->vheap, &hhp);
			if (bn->T->vheap)
				heapfree(bn->T->vheap, &thp);

			/* make sure we use the correct capacity */
			hcap = (BUN) (bn->htype ? bn->H->heap.size >> bn->H->shift : 0);
			tcap = (BUN) (bn->ttype ? bn->T->heap.size >> bn->T->shift : 0);
			if (hcap && tcap)
				bn->U->capacity = MIN(hcap, tcap);
			else if (hcap)
				bn->U->capacity = hcap;
			else
				bn->U->capacity = tcap;


			/* first/inserted must point equally far into
			 * the heap as in the source */
			bn->batFirst = b->batFirst;
			bn->batInserted = b->batInserted;
		} else if (BATatoms[ht].atomFix || BATatoms[tt].atomFix || (ht && tt) || ATOMstorage(MAX(ht, tt)) >= TYPE_str) {
			/* case (4): one-by-one BUN insert (really slow) */
			BUN p, q, r = BUNfirst(bn);
			BATiter bi = bat_iterator(b);

			BATloop(b, p, q) {
				const void *h = BUNhead(bi, p);
				const void *t = BUNtail(bi, p);

				bunfastins_nocheck(bn, r, h, t, Hsize(bn), Tsize(bn));
				r++;
			}
		} else if ((ht && b->htype == TYPE_void) || (tt && b->ttype == TYPE_void)) {
			/* case (4): optimized for unary void
			 * materialization */
			oid cur = ht ? b->hseqbase : b->tseqbase, *dst = (oid *) (ht ? bn->H->heap.base : bn->T->heap.base);
			oid inc = (cur != oid_nil);

			bn->H->heap.free = bn->T->heap.free = 0;
			if (ht)
				bn->H->heap.free = bunstocopy * sizeof(oid);
			else
				bn->T->heap.free = bunstocopy * sizeof(oid);
			while (bunstocopy--) {
				*dst++ = cur;
				cur += inc;
			}
		} else {
			/* case (4): optimized for simple array copy */
			BUN p = BUNfirst(b);

			bn->H->heap.free = bn->T->heap.free = 0;
			if (ht) {
				bn->H->heap.free = bunstocopy * Hsize(bn);
<<<<<<< HEAD
			else
				bn->T->heap.free = bunstocopy * Tsize(bn);

			if (tpe == TYPE_bte) {
				bte *src = (bte *) cur, *dst = (bte *) d;

				while (bunstocopy--) {
					*dst++ = *src++;
				}
			} else if (tpe == TYPE_sht) {
				sht *src = (sht *) cur, *dst = (sht *) d;

				while (bunstocopy--) {
					*dst++ = *src++;
				}
			} else if ((tpe == TYPE_int) || (tpe == TYPE_flt)) {
				int *src = (int *) cur, *dst = (int *) d;

				while (bunstocopy--) {
					*dst++ = *src++;
				}
			} else if ((tpe == TYPE_lng) || (tpe == TYPE_dbl)) {
				lng *src = (lng *) cur, *dst = (lng *) d;

				while (bunstocopy--) {
					*dst++ = *src++;
				}
			} else {
#ifdef HAVE_HGE
				hge *src = (hge *) cur, *dst = (hge *) d;

				while (bunstocopy--) {
					*dst++ = *src++;
				}
#else
				assert(0);
#endif

=======
				memcpy(Hloc(bn, 0), Hloc(b, p), bn->H->heap.free);
			} else {
				bn->T->heap.free = bunstocopy * Tsize(bn);
				memcpy(Tloc(bn, 0), Tloc(b, p), bn->T->heap.free);
>>>>>>> 22bfbc31
			}
		}
		/* copy all properties (size+other) from the source bat */
		BATsetcount(bn, cnt);
	}
	/* set properties (note that types may have changed in the copy) */
	if (ATOMtype(ht) == ATOMtype(b->htype)) {
		ALIGNsetH(bn, b);
	} else if (ATOMtype(ATOMstorage(ht)) == ATOMtype(ATOMstorage(b->htype))) {
		bn->hsorted = b->hsorted || (cnt <= 1 && BATatoms[b->htype].linear);
		bn->hrevsorted = b->hrevsorted || (cnt <= 1 && BATatoms[b->htype].linear);
		bn->hdense = b->hdense && ATOMtype(bn->htype) == TYPE_oid;
		if (b->hkey)
			BATkey(bn, TRUE);
		bn->H->nonil = b->H->nonil;
	} else {
		bn->hsorted = bn->hrevsorted = (cnt <= 1 && BATatoms[b->htype].linear);
		bn->hdense = bn->H->nonil = 0;
	}
	if (ATOMtype(tt) == ATOMtype(b->ttype)) {
		ALIGNsetT(bn, b);
	} else if (ATOMtype(ATOMstorage(tt)) == ATOMtype(ATOMstorage(b->ttype))) {
		bn->tsorted = b->tsorted || (cnt <= 1 && BATatoms[b->ttype].linear);
		bn->trevsorted = b->trevsorted || (cnt <= 1 && BATatoms[b->ttype].linear);
		bn->tdense = b->tdense && ATOMtype(bn->ttype) == TYPE_oid;
		if (b->tkey)
			BATkey(BATmirror(bn), TRUE);
		bn->T->nonil = b->T->nonil;
	} else {
		bn->tsorted = bn->trevsorted = (cnt <= 1 && BATatoms[b->ttype].linear);
		bn->tdense = bn->T->nonil = 0;
	}
	if (writable != TRUE)
		bn->batRestricted = BAT_READ;
	return bn;
      bunins_failed:
	BBPreclaim(bn);
	return NULL;
}

#ifdef HAVE_HGE
#define un_move_sz16(src, dst, sz)					\
		if (sz == 16) {						\
			* (hge *) dst = * (hge *) src;			\
		} else
#else
#define un_move_sz16(src, dst, sz)
#endif

#define un_move(src, dst, sz)						\
	do {								\
		un_move_sz16(src,dst,sz)				\
		if (sz == 8) {						\
			* (lng *) dst = * (lng *) src;			\
		} else if (sz == 4) {					\
			* (int *) dst = * (int *) src;			\
		} else {						\
			str _dst = (str) dst, _src = (str) src, _end = _src + sz; \
									\
			while (_src < _end)				\
				*_dst++ = *_src++;			\
		}							\
	} while (0)
#define hacc_update(func, get, p, idx)					\
	do {								\
		if (b->H->hash) {					\
			func(b->H->hash, idx, get(bi, p), p < last);	\
		}							\
	} while (0)
#define tacc_update(func, get, p, idx)					\
	do {								\
		if (b->T->hash) {					\
			func(b->T->hash, idx, get(bi, p), p < last);	\
		}							\
	} while (0)
#define acc_move(l, p, idx2, idx1)					\
	do {								\
		char tmp[16];						\
		/* avoid compiler warning: dereferencing type-punned pointer \
		 * will break strict-aliasing rules */			\
		char *tmpp = tmp;					\
									\
		assert(hs <= 16);					\
		assert(ts <= 16);					\
		if (b->H->hash) {					\
			HASHmove(b->H->hash, idx2, idx1, BUNhead(bi, l), l < last); \
		}							\
		if (b->T->hash) {					\
			HASHmove(b->T->hash, idx2, idx1, BUNtail(bi, l), l < last); \
		}							\
									\
		/* move first to tmp */					\
		un_move(Hloc(b, l), tmpp, hs);				\
		/* move delete to first */				\
		un_move(Hloc(b, p), Hloc(b, l), hs);			\
		/* move first to deleted */				\
		un_move(tmpp, Hloc(b, p), hs);				\
									\
		/* move first to tmp */					\
		un_move(Tloc(b, l), tmpp, ts);				\
		/* move delete to first */				\
		un_move(Tloc(b, p), Tloc(b, l), ts);			\
		/* move first to deleted */				\
		un_move(tmpp, Tloc(b, p), ts);				\
	} while (0)

/*
 * @- BUN Insertion
 * Insertion into a BAT is split into two operations BUNins and
 * BUNfastins.  The former should be used when integrity enforcement
 * and index maintenance is required.  The latter is used to quickly
 * insert the BUN into the result without any additional check.  For
 * those cases where speed is required, the type decoding can be
 * circumvented by asking for a BUN using BATbunalloc and fill it
 * directly. See gdk.mx for the bunfastins(b,h,t) macros.
 */
BAT *
BUNfastins(BAT *b, const void *h, const void *t)
{
	bunfastins(b, h, t);
	if (!b->batDirty)
		b->batDirty = TRUE;
	return b;
      bunins_failed:
	return NULL;
}


static void
setcolprops(BAT *b, COLrec *col, const void *x)
{
	int isnil = col->type != TYPE_void &&
		atom_CMP(x, ATOMnilptr(col->type), col->type) == 0;
	BATiter bi;
	BUN pos;
	const void *prv;
	int cmp;

	/* x may only be NULL if the column type is VOID */
	assert(x != NULL || col->type == TYPE_void);
	if (b->batCount == 0) {
		/* first value */
		col->sorted = col->revsorted = BATatoms[col->type].linear != 0;
		col->key |= 1;
		if (col->type == TYPE_void) {
			if (x) {
				col->seq = * (const oid *) x;
			}
			col->nil = col->seq == oid_nil;
			col->nonil = !col->nil;
		} else {
			col->nil = isnil;
			col->nonil = !isnil;
			if (col->type == TYPE_oid) {
				col->dense = !isnil;
				col->seq = * (const oid *) x;
			}
		}
	} else if (col->type == TYPE_void) {
		/* not the first value in a VOID column: we keep the
		 * seqbase and x is not used, so only some properties
		 * are affected */
		if (col->seq != oid_nil) {
			col->revsorted = 0;
			col->nil = 0;
			col->nonil = 1;
		} else {
			col->key = 0;
			col->nil = 1;
			col->nonil = 0;
		}
	} else {
		bi = bat_iterator(b);
		pos = BUNlast(b);
		prv = col == b->H ? BUNhead(bi, pos - 1) : BUNtail(bi, pos - 1);
		cmp = atom_CMP(prv, x, col->type);

		if (col->key == 1 && /* assume outside check if BOUND2BTRUE */
		    (cmp == 0 || /* definitely not KEY */
		     (b->batCount > 1 && /* can't guarantee KEY if unordered */
		      ((col->sorted && cmp > 0) ||
		       (col->revsorted && cmp < 0) ||
		       (!col->sorted && !col->revsorted))))) {
			col->key = 0;
			col->nokey[0] = pos - 1;
			col->nokey[1] = pos;
		}
		if (col->sorted && cmp > 0) {
			/* out of order */
			col->sorted = 0;
			col->nosorted = pos;
		}
		if (col->revsorted && cmp < 0) {
			/* out of order */
			col->revsorted = 0;
			col->norevsorted = pos;
		}
		if (col->dense && (cmp >= 0 || * (const oid *) prv + 1 != * (const oid *) x)) {
			col->dense = 0;
			col->nodense = pos;
		}
		if (isnil) {
			col->nonil = 0;
			col->nil = 1;
		}
	}
}

/* maybe materialize a VOID column */
#define void_materialize(b, x)						\
	do {								\
		if ((b)->x##type == TYPE_void &&			\
		    (b)->x##seqbase != oid_nil) {			\
			if (* (oid *) x == oid_nil ||			\
			    ((b)->batCount > 0 &&			\
			     (b)->x##seqbase + (b)->batCount != *(oid *) x)) { \
				if (((b) = BATmaterialize##x(b)) == NULL) \
					return NULL;			\
				countonly = 0;				\
			} else if ((b)->batCount == 0) {		\
				(b)->x##seqbase = * (oid *) x;	\
			}						\
		}							\
	} while (0)

/*
 * The interface routine should also perform integrity checks.  Null
 * values should have been obtained at a higher level.  This code
 * assumes that new elements are appended to the BUN list.
 */
BAT *
BUNins(BAT *b, const void *h, const void *t, bit force)
{
	int countonly;
	BUN p;
	BAT *bm;

	BATcheck(b, "BUNins");
	BATcheck(h, "BUNins: head value is nil");

	countonly = (b->htype == TYPE_void && b->ttype == TYPE_void);
	bm = BBP_cache(-b->batCacheid);

	void_materialize(b, h);
	void_materialize(b, t);

	if (b->batSet && BUNlocate(b, h, t) != BUN_NONE) {
		return b;
	}
	if ((b->hkey & BOUND2BTRUE) && (p = BUNfnd(b, h)) != BUN_NONE) {
		if (BUNinplace(b, p, h, t, force) == NULL)
			return NULL;
	} else if ((b->tkey & BOUND2BTRUE) && (p = BUNfnd(bm, t)) != BUN_NONE) {
		if (BUNinplace(bm, p, t, h, force) == NULL)
			return NULL;
	} else {
		size_t hsize = 0, tsize = 0;

		p = BUNlast(b);	/* insert at end */
		if (p == BUN_MAX || b->batCount == BUN_MAX) {
			GDKerror("BUNins: bat too large\n");
			return NULL;
		}

		ALIGNins(b, "BUNins", force);
		b->batDirty = 1;
		if (b->H->hash && b->H->vheap)
			hsize = b->H->vheap->size;
		if (b->T->hash && b->T->vheap)
			tsize = b->T->vheap->size;

		setcolprops(b, b->H, h);
		setcolprops(b, b->T, t);

		if (!countonly) {
			bunfastins(b, h, t);
		} else {
			BATsetcount(b, b->batCount + 1);
		}

		if (b->H->hash) {
			HASHins(b, p, h);
			if (hsize && hsize != b->H->vheap->size)
				HEAPwarm(b->H->vheap);
		}
		if (b->T->hash) {
			HASHins(bm, p, t);

			if (tsize && tsize != b->T->vheap->size)
				HEAPwarm(b->T->vheap);
		}
	}
	IMPSdestroy(b); /* no support for inserts in imprints yet */
	return b;
      bunins_failed:
	return NULL;
}

oid
MAXoid(BAT *i)
{
	BATiter ii = bat_iterator(i);
	oid o = i->hseqbase - 1;

	if (i->batCount)
		o = *(oid *) BUNhead(ii, BUNlast(i) - 1);
	if (!BAThordered(i)) {
		BUN r, s;

		BATloop(i, r, s) {
			oid v = *(oid *) BUNhead(ii, r);

			if (v > o)
				o = v;
		}
	}
	return o;
}

/*
 * @+ BUNappend
 * The BUNappend function can be used to add a single value to void
 * and oid headed bats. The new head value will be a unique number,
 * (max(bat)+1).
 */
BAT *
BUNappend(BAT *b, const void *t, bit force)
{
	BUN i;
	BUN p;
	BAT *bm;
	const void *h = NULL;
	oid id = 0;
	int countonly;
	size_t hsize = 0, tsize = 0;

	BATcheck(b, "BUNappend");

	if (b->htype != TYPE_void && b->htype != TYPE_oid) {
		GDKerror("BUNappend: can only append to void and oid bats\n");
		return NULL;
	}

	bm = BBP_cache(-b->batCacheid);
	if ((b->tkey & BOUND2BTRUE) && BUNfnd(bm, t) != BUN_NONE) {
		return b;
	}

	p = BUNlast(b);		/* insert at end */
	if (p == BUN_MAX || b->batCount == BUN_MAX) {
		GDKerror("BUNappend: bat too large\n");
		return NULL;
	}

	i = p;
	ALIGNapp(b, "BUNappend", force);
	b->batDirty = 1;
	countonly = (b->htype == TYPE_void && b->ttype == TYPE_void);
	if (b->H->hash && b->H->vheap)
		hsize = b->H->vheap->size;
	if (b->T->hash && b->T->vheap)
		tsize = b->T->vheap->size;

	if (b->htype == TYPE_oid) {
		h = &id;
		id = b->batCount == 0 ? 0 : MAXoid(b) + 1;
	}
	void_materialize(b, t);

	setcolprops(b, b->H, h);
	setcolprops(b, b->T, t);

	if (!countonly) {
		bunfastins(b, h, t);
	} else {
		BATsetcount(b, b->batCount + 1);
	}


	IMPSdestroy(b); /* no support for inserts in imprints yet */

	/* first adapt the hashes; then the user-defined accelerators.
	 * REASON: some accelerator updates (qsignature) use the hashes!
	 */
	if (b->H->hash && h) {
		HASHins(b, i, h);
		if (hsize && hsize != b->H->vheap->size)
			HEAPwarm(b->H->vheap);
	}
	if (b->T->hash) {
		HASHins(bm, i, t);

		if (tsize && tsize != b->T->vheap->size)
			HEAPwarm(b->T->vheap);
	}
	return b;
      bunins_failed:
	return NULL;
}


/*
 * @- BUN Delete
 * Deletes should maintain the BAT as a contiguous array. This
 * implementation permits using a BATloop for(;;) construction to use
 * the BUNdelete routines, by not modifying what is in front of the
 * deleted bun.
 *
 * This routine returns the next BUN in b after deletion of p.  Note:
 * to cause less trouble when updating BATs with void columns the
 * delete policy has been changed. Deleted volatile elements are now
 * being overwritten by the last element; instead of causing a cascade
 * of moves. The sequential deletability property is changed somewhat:
 * instead of doing
 * 	BATloop(b,p,q) BUNdelete(b,p,FALSE)
 * one now must do:
 *	BATloopDEL(b,p) p = BUNdelete(b,p,FALSE)
 */
#define hashins(h,i,v,n) HASHins_any(h,i,v)
#define hashdel(h,i,v,n) HASHdel(h,i,v,n)

static inline BUN
BUNdelete_(BAT *b, BUN p, bit force)
{
	BATiter bi = bat_iterator(b);
	BAT *bm = BBP_cache(-b->batCacheid);
	BUN l, last = BUNlast(b) - 1;
	BUN idx1, idx2;

	ALIGNdel(b, "BUNdelete", force);	/* zap alignment info */

	/*
	 * @- Committed Delete.
	 * Deleting a (committed) bun: the first and deleted swap position.
	 */
	if (p < b->batInserted && !force) {
		idx1 = p;
		if (p == b->batFirst) {	/* first can simply be discarded */
			hacc_update(hashdel,BUNhead,p,idx1);
			tacc_update(hashdel,BUNtail,p,idx1);

			if (BAThdense(b)) {
				bm->tseqbase = ++b->hseqbase;
			}
			if (BATtdense(b)) {
				bm->hseqbase = ++b->tseqbase;
			}
		} else {
			unsigned short hs = Hsize(b), ts = Tsize(b);

			hacc_update(hashdel,BUNhead,p,idx1);
			tacc_update(hashdel,BUNtail,p,idx1);

			l = BUNfirst(b);
			idx2 = l;
			acc_move(l,p,idx2,idx1);
			if (b->hsorted) {
				b->hsorted = FALSE;
				b->H->nosorted = idx1;
			}
			if (b->hrevsorted) {
				b->hrevsorted = FALSE;
				b->H->norevsorted = idx1;
			}
			if (b->hdense) {
				b->hdense = FALSE;
				b->H->nodense = idx1;
			}
			if (b->tsorted) {
				b->tsorted = FALSE;
				b->T->nosorted = idx1;
			}
			if (b->trevsorted) {
				b->trevsorted = FALSE;
				b->T->norevsorted = idx1;
			}
			if (b->tdense) {
				b->tdense = FALSE;
				b->T->nodense = idx1;
			}
		}
		b->batFirst++;
	} else {
		/*
		 * @- Uncommitted Delete.
		 * This bun was not committed, and should therefore
		 * disappear. The last inserted bun (if present) is
		 * copied over it.
		 */
		int (*hunfix) (const void *) = BATatoms[b->htype].atomUnfix;
		int (*tunfix) (const void *) = BATatoms[b->ttype].atomUnfix;
		void (*hatmdel) (Heap *, var_t *) = BATatoms[b->htype].atomDel;
		void (*tatmdel) (Heap *, var_t *) = BATatoms[b->ttype].atomDel;

		if (hunfix) {
			(*hunfix) (BUNhead(bi, p));
		}
		if (tunfix) {
			(*tunfix) (BUNtail(bi, p));
		}
		if (hatmdel) {
			assert(b->H->width == sizeof(var_t));
			(*hatmdel) (b->H->vheap, (var_t *) BUNhloc(bi, p));
		}
		if (tatmdel) {
			assert(b->T->width == sizeof(var_t));
			(*tatmdel) (b->T->vheap, (var_t *) BUNtloc(bi, p));
		}
		idx1 = p;
		hacc_update(hashdel,BUNhead,p,idx1);
		tacc_update(hashdel,BUNtail,p,idx1);
		idx2 = last;
		if (p != last) {
			unsigned short hs = Hsize(b), ts = Tsize(b);
			BATiter bi2 = bat_iterator(b);

			acc_move(last,p,idx2,idx1);
			/* If a column was sorted before the BUN was
			   deleted, check whether it is still sorted
			   afterward.  This is done by comparing the
			   value that was put in place of the deleted
			   value is still ordered correctly with
			   respect to the following value.  Note that
			   if p+1==last, the new value is now the
			   last, so no comparison is needed. */
			if (b->hsorted) {
				if (p + 1 < last &&
				    ATOMcmp(b->htype, BUNhead(bi, p), BUNhead(bi2, p + 1)) > 0) {
					b->hsorted = FALSE;
					b->H->nosorted = idx1;
				}
				if (b->hdense) {
					b->hdense = FALSE;
					b->H->nodense = idx1;
				}
			}
			if (b->hrevsorted) {
				if (p + 1 < last &&
				    ATOMcmp(b->htype, BUNhead(bi, p), BUNhead(bi2, p + 1)) < 0) {
					b->hrevsorted = FALSE;
					b->H->norevsorted = idx1;
				}
			}
			if (b->tsorted) {
				if (p + 1 < last &&
				    ATOMcmp(b->ttype, BUNtail(bi, p), BUNtail(bi2, p + 1)) > 0) {
					b->tsorted = FALSE;
					b->H->nosorted = idx1;
				}
				if (b->tdense) {
					b->tdense = FALSE;
					b->T->nodense = idx1;
				}
			}
			if (b->trevsorted) {
				if (p + 1 < last &&
				    ATOMcmp(b->ttype, BUNtail(bi, p), BUNtail(bi2, p + 1)) < 0) {
					b->trevsorted = FALSE;
					b->H->norevsorted = idx1;
				}
			}
		}
		b->H->heap.free -= Hsize(b);
		b->T->heap.free -= Tsize(b);
		p--;
	}
	b->batCount--;
	b->batDirty = 1;	/* bat is dirty */
	IMPSdestroy(b); /* no support for inserts in imprints yet */
	return p;
}

BUN
BUNdelete(BAT *b, BUN p, bit force)
{
	if (p == BUN_NONE) {
		return p;
	}
	if ((b->htype == TYPE_void && b->hseqbase != oid_nil) || (b->ttype == TYPE_void && b->tseqbase != oid_nil)) {
		BUN last = BUNlast(b) - 1;

		if ((p < b->batInserted || p != last) && !force) {
			b = BATmaterialize(b);
			if (b == NULL)
				return BUN_NONE;
		}
	}
	return BUNdelete_(b, p, force);
}

BAT *
BUNdel(BAT *b, const void *x, const void *y, bit force)
{
	BUN p;

	BATcheck(b, "BUNdel");
	BATcheck(x, "BUNdel: head value is nil");

	if ((p = BUNlocate(b, x, y)) != BUN_NONE) {
		ALIGNdel(b, "BUNdel", force);	/* zap alignment info */
		BUNdelete(b, p, force);
		return b;
	}
	return 0;
}

/*
 * The routine BUNdelHead is similar, but removes all BUNs whose head
 * matches the argument passed.
 */
BAT *
BUNdelHead(BAT *b, const void *x, bit force)
{
	BUN p;

	BATcheck(b, "BUNdelHead");

	if (x == NULL) {
		x = ATOMnilptr(b->htype);
	}
	if ((p = BUNfnd(b, x)) != BUN_NONE) {
		ALIGNdel(b, "BUNdelHead", force);	/* zap alignment info */
		do {
			BUNdelete(b, p, force);
		} while ((p = BUNfnd(b, x)) != BUN_NONE);
	}
	return b;
}

/*
 * Deletion of strings leads to garbage on the variable stack.  This
 * can be removed by compaction of the BAT through copying it.
 *
 * @-  BUN replace
 * The last operation in this context is BUN replace. It assumes that
 * the header denotes a key. The old value association is destroyed
 * (if it exists in the first place) and the new value takes its
 * place.
 *
 * In order to make updates on void columns workable; replaces on them
 * are always done in-place. Performing them without bun-movements
 * greatly simplifies the problem. The 'downside' is that when
 * transaction management has to be performed, replaced values should
 * be saved explicitly.
 */
BAT *
BUNinplace(BAT *b, BUN p, const void *h, const void *t, bit force)
{
	if (p >= b->batInserted || force) {
		/* uncommitted BUN elements */
		BUN last = BUNlast(b) - 1;
		BAT *bm = BBP_cache(-b->batCacheid);
		BUN pit = p;
		BATiter bi = bat_iterator(b);
		size_t tsize = b->tvarsized ? b->T->vheap->size : 0;
		int tt;
		BUN prv, nxt;

		ALIGNinp(b, "BUNreplace", force);	/* zap alignment info */
		if (b->T->nil &&
		    atom_CMP(BUNtail(bi, p), ATOMnilptr(b->ttype), b->ttype) == 0 &&
		    atom_CMP(t, ATOMnilptr(b->ttype), b->ttype) != 0) {
			/* if old value is nil and new value isn't,
			 * we're not sure anymore about the nil
			 * property, so we must clear it */
			b->T->nil = 0;
		}
		tacc_update(hashdel,BUNtail,p,pit);
		Treplacevalue(b, BUNtloc(bi, p), t);
		tacc_update(hashins,BUNtail,p,pit);

		tt = b->ttype;
		prv = p > b->batFirst ? p - 1 : BUN_NONE;
		nxt = p < last ? p + 1 : BUN_NONE;

		if (BATtordered(b)) {
			if ((prv != BUN_NONE &&
			     ATOMcmp(tt, t, BUNtail(bi, prv)) < 0) ||
			    (nxt != BUN_NONE &&
			     ATOMcmp(tt, t, BUNtail(bi, nxt)) > 0)) {
				b->tsorted = FALSE;
				b->T->nosorted = pit;
			} else if (b->ttype != TYPE_void && b->tdense) {
				if ((prv != BUN_NONE &&
				     1 + * (oid *) BUNtloc(bi, prv) != * (oid *) t) ||
				    (nxt != BUN_NONE &&
				     * (oid *) BUNtloc(bi, nxt) != 1 + * (oid *) t)) {
					b->tdense = FALSE;
					b->T->nodense = pit;
				} else if (prv == BUN_NONE &&
					   nxt == BUN_NONE) {
					bm->hseqbase = b->tseqbase = * (oid *) t;
				}
			}
		}
		if (BATtrevordered(b)) {
			if ((prv != BUN_NONE &&
			     ATOMcmp(tt, t, BUNtail(bi, prv)) > 0) ||
			    (nxt != BUN_NONE &&
			     ATOMcmp(tt, t, BUNtail(bi, nxt)) < 0)) {
				b->trevsorted = FALSE;
				b->T->norevsorted = pit;
			}
		}
		if (b->tvarsized && b->T->hash && tsize != b->T->vheap->size)
			HEAPwarm(b->T->vheap);
		if (((b->ttype != TYPE_void) & b->tkey & !(b->tkey & BOUND2BTRUE)) && b->batCount > 1) {
			BATkey(bm, FALSE);
		}
		if (b->T->nonil)
			b->T->nonil = t && atom_CMP(t, ATOMnilptr(b->ttype), b->ttype) != 0;
		b->T->heap.dirty = TRUE;
		if (b->T->vheap)
			b->T->vheap->dirty = TRUE;
	} else {
		/* committed BUN */
		BUNdelete(b, p, force);
		if (BUNins(b, h, t, force) == NULL) {
		      bunins_failed:
			return NULL;
		}
	}
	return b;
}

BAT *
BUNreplace(BAT *b, const void *h, const void *t, bit force)
{
	BUN p;

	BATcheck(b, "BUNreplace");
	BATcheck(h, "BUNreplace: head value is nil");
	BATcheck(t, "BUNreplace: tail value is nil");

	if ((p = BUNfnd(b, h)) == BUN_NONE)
		return b;

	if ((b->tkey & BOUND2BTRUE) && BUNfnd(BATmirror(b), t) != BUN_NONE) {
		return b;
	}
	if (b->ttype == TYPE_void) {
		BUN i;

		/* no need to materialize if value doesn't change */
		if (b->tseqbase == oid_nil || (b->hseqbase + p) == *(oid *) t)
			return b;
		i = p;
		b = BATmaterializet(b);
		if (b == NULL)
			return NULL;
		p = i;
	}

	return BUNinplace(b, p, h, t, force);
}

int
void_inplace(BAT *b, oid id, const void *val, bit force)
{
	int res = GDK_SUCCEED;
	BUN p = BUN_NONE;
	BUN oldInserted = b->batInserted;
	BATiter bi = bat_iterator(b);

	assert(b->htype == TYPE_void);
	assert(b->hseqbase != oid_nil);
	assert(b->batCount > (id -b->hseqbase));

	b->batInserted = 0;
	BUNfndVOID(p, bi, (ptr) &id);

	assert(force || p >= b->batInserted);	/* we don't want delete/ins */
	assert(force || !b->batRestricted);
	if (!BUNinplace(b, p, (ptr) &id, val, force))
		 res = GDK_FAIL;

	b->batInserted = oldInserted;
	return res;
}

BUN
void_replace_bat(BAT *b, BAT *u, bit force)
{
	BUN nr = 0;
	BUN r, s;
	BATiter ui = bat_iterator(u);

	BATloop(u, r, s) {
		oid updid = *(oid *) BUNhead(ui, r);
		const void *val = BUNtail(ui, r);

		if (void_inplace(b, updid, val, force) == GDK_FAIL)
			return BUN_NONE;
		nr++;
	}
	return nr;
}

/*
 * @- BUN Lookup
 * Location of a BUN using a value should use the available indexes to
 * speed up access. If indexes are lacking then a hash index is
 * constructed under the assumption that 1) multiple access to the BAT
 * can be expected and 2) building the hash is only slightly more
 * expensive than the full linear scan.  BUN_NONE is returned if no
 * such element could be found.  In those cases where the type is
 * known and a hash index is available, one should use the inline
 * functions to speed-up processing.
 */
BUN
BUNfnd(BAT *b, const void *v)
{
	BUN r = BUN_NONE;
	BATiter bi = bat_iterator(b);

	BATcheck(b, "BUNfnd");
	if (!v)
		return r;
	if (BAThvoid(b)) {
		BUNfndVOID(r, bi, v);
		return r;
	}
	if (!b->H->hash) {
		if (BAThordered(b) || BAThrevordered(b))
			return SORTfnd(b, v);
	}
	switch (ATOMstorage(b->htype)) {
	case TYPE_bte:
		HASHfnd_bte(r, bi, v);
		break;
	case TYPE_sht:
		HASHfnd_sht(r, bi, v);
		break;
	case TYPE_int:
	case TYPE_flt:
		HASHfnd_int(r, bi, v);
		break;
	case TYPE_dbl:
	case TYPE_lng:
		HASHfnd_lng(r, bi, v);
		break;
#ifdef HAVE_HGE
	case TYPE_hge:
		HASHfnd_hge(r, bi, v);
		break;
#endif
	case TYPE_str:
		HASHfnd_str(r, bi, v);
		break;
	default:
		HASHfnd(r, bi, v);
	}
	return r;
}

#define usemirror()						\
	do {							\
		int (*_cmp) (const void *, const void *);	\
		const void *_p;					\
								\
		_cmp = hcmp;					\
		hcmp = tcmp;					\
		tcmp = _cmp;					\
		_p = x;						\
		x = y;						\
		y = _p;						\
		bi.b = b = BATmirror(b);			\
	} while (0)

#define dohash(hp)        (ATOMstorage(hp->type) != TYPE_bte &&		\
			   (ATOMstorage(hp->type) != TYPE_str ||	\
			    !GDK_ELIMDOUBLES(hp->vheap)))

BUN
BUNlocate(BAT *b, const void *x, const void *y)
{
	BATiter bi = bat_iterator(b);
	int (*hcmp) (const void *, const void *);
	int (*tcmp) (const void *, const void *);
	int htpe, ttpe, hint = 0, tint = 0, hlng = 0, tlng = 0;
	union {
		var_t v;
		int i;
		lng l;
	} hidx, tidx;
	BUN p, q;
	BAT *v = NULL;

	BATcheck(b, "BUNlocate: BAT parameter required");
	BATcheck(x, "BUNlocate: value parameter required");
	hcmp = BATatoms[b->htype].atomCmp;
	tcmp = BATatoms[b->ttype].atomCmp;
	p = BUNfirst(b);
	q = BUNlast(b);
	if (p == q)
		return BUN_NONE;	/* empty bat */

	/* sometimes BUNlocate is just about a single column */
	if (y &&
	    BAThordered(b) &&
	    (*hcmp) (x, BUNhead(bi, p)) == 0 &&
	    (*hcmp) (x, BUNhead(bi, q - 1)) == 0)
		usemirror();
	if (y == NULL ||
	    (BATtordered(b) &&
	     (*tcmp) (y, BUNtail(bi, p)) == 0 &&
	     (*tcmp) (y, BUNtail(bi, q - 1)) == 0)) {
		return BUNfnd(b, x);
	}

	/* positional lookup is always the best choice */
	if (BATtdense(b))
		usemirror();
	if (BAThdense(b)) {
		BUN i = (BUN) (*(oid *) x - b->hseqbase);

		if (i < b->batCount) {
			i += BUNfirst(b);
			p = i;
			if ((*tcmp) (y, BUNtail(bi, p)) == 0)
				return p;
		}
		return BUN_NONE;
	}

	/* next, try to restrict the range using sorted columns */
	if (BATtordered(b) || BATtrevordered(b)) {
		p = SORTfndfirst(b, y);
		q = SORTfndlast(b, y);
	}
	if (BAThordered(b) || BAThrevordered(b)) {
		BUN mp = SORTfndfirst(BATmirror(b), x);
		BUN mq = SORTfndlast(BATmirror(b), x);

		if (mp > p)
			p = mp;
		if (mq < p)
			q = mq;
	}
	if (p >= q)
		return BUN_NONE;	/* value combination cannot occur */

	/* if the range is still larger than 32 BUNs, consider
	 * investing in a hash table */
	if ((q - p) > (1 << 5)) {
		/* regrettably MonetDB support only single-column hashes
		 * strategy: create a hash on both columns, and select
		 * the column with the best distribution
		 */
		if ((b->T->hash && b->H->hash == NULL) || !dohash(b->H))
			usemirror();
		if (b->H->hash == NULL && (v = VIEWcreate_(b, b, TRUE)) != NULL) {
			/* As we are going to remove the worst hash
			 * table later, we must do everything in a
			 * view, as it is not permitted to remove a
			 * hash table from a read-only operation (like
			 * BUNlocate). Other threads might then crash.
			 */
			if (dohash(v->H))
				(void) BATprepareHash(v);
			if (dohash(v->T))
				(void) BATprepareHash(BATmirror(v));
			if (v->H->hash && v->T->hash) {	/* we can choose between two hash tables */
				BUN hcnt = 0, tcnt = 0;
				BUN i;

				for (i = 0; i <= v->H->hash->mask; i++)
					hcnt += HASHget(v->H->hash,i) != HASHnil(v->H->hash);
				for (i = 0; i <= v->T->hash->mask; i++)
					tcnt += HASHget(v->T->hash,i) != HASHnil(v->T->hash);
				if (hcnt < tcnt) {
					usemirror();
					v = BATmirror(v);
				}
				/* remove the least selective hash table */
				HASHremove(BATmirror(v));
			}
			if (v->H->hash == NULL) {
				usemirror();
				v = BATmirror(v);
			}
			if (v->H->hash) {
				MT_lock_set(&GDKhashLock(ABS(b->batCacheid)), "BUNlocate");
				if (b->H->hash == NULL) {	/* give it to the parent */
					b->H->hash = v->H->hash;
				}
				MT_lock_unset(&GDKhashLock(ABS(b->batCacheid)), "BUNlocate");
			}
			BBPreclaim(v);
			v = NULL;
		}
	}

	/* exploit string double elimination, when present */
	htpe = ATOMstorage(b->htype);
	ttpe = ATOMstorage(b->ttype);
	if (htpe == TYPE_str && GDK_ELIMDOUBLES(b->H->vheap) && b->H->width > 2) {
		hidx.v = strLocate(b->H->vheap, x);
		if (hidx.v == 0)
			return BUN_NONE;	/* x does not occur */
		if (b->H->hash == NULL) {
			switch (b->H->width) {
			case SIZEOF_INT:
				hidx.i = (int) hidx.v;
				x = &hidx.i;
				htpe = TYPE_int;
				break;
			case SIZEOF_LNG:
				hidx.l = (lng) hidx.v;
				x = &hidx.l;
				htpe = TYPE_lng;
				break;
#ifdef HAVE_HGE
			case SIZEOF_HGE:
				/* does this occur? do we need to handle it? */
				assert(0);
				break;
#endif
			}
		}
	}
	if (ttpe == TYPE_str && GDK_ELIMDOUBLES(b->T->vheap) && b->T->width > 2) {
		tidx.v = strLocate(b->T->vheap, y);
		if (tidx.v == 0)
			return BUN_NONE;	/* y does not occur */
		if (b->T->hash == NULL) {
			switch (b->T->width) {
			case SIZEOF_INT:
				tidx.i = (int) tidx.v;
				y = &tidx.i;
				ttpe = TYPE_int;
				break;
			case SIZEOF_LNG:
				tidx.l = (lng) tidx.v;
				y = &tidx.l;
				ttpe = TYPE_lng;
				break;
#ifdef HAVE_HGE
			case SIZEOF_HGE:
				/* does this occur? do we need to handle it? */
				assert(0);
				break;
#endif
			}
		}
	}

	/* type analysis. For equi-lookup {flt,dbl,wrd,oid} can all be
	 * treated as either int or lng */
	if (!ATOMvarsized(htpe)) {
		hint = (ATOMsize(htpe) == sizeof(int));
		hlng = (ATOMsize(htpe) == sizeof(lng));
#ifdef HAVE_HGE
		/* does this occur? do we need to handle it? */
		assert(ATOMsize(htpe) != sizeof(hge));
#endif
	}
	if (!ATOMvarsized(ttpe)) {
		tint = (ATOMsize(ttpe) == sizeof(int));
		tlng = (ATOMsize(ttpe) == sizeof(lng));
#ifdef HAVE_HGE
		/* does this occur? do we need to handle it? */
		assert(ATOMsize(ttpe) != sizeof(hge));
#endif
	}

	/* hashloop over head values, check tail values */
	if (b->H->hash) {
		BUN h;

		if (hint && tint) {
			HASHloop_int(bi, b->H->hash, h, x)
			    if (*(int *) y == *(int *) BUNtloc(bi, h))
				return h;
		} else if (hint && tlng) {
			HASHloop_int(bi, b->H->hash, h, x)
			    if (*(lng *) y == *(lng *) BUNtloc(bi, h))
				return h;
		} else if (hlng && tint) {
			HASHloop_lng(bi, b->H->hash, h, x)
			    if (*(int *) y == *(int *) BUNtloc(bi, h))
				return h;
		} else if (hlng && tlng) {
			HASHloop_lng(bi, b->H->hash, h, x)
			    if (*(lng *) y == *(lng *) BUNtloc(bi, h))
				return h;
		} else {
			HASHloop(bi, b->H->hash, h, x)
			    if ((*tcmp) (y, BUNtail(bi, h)) == 0)
				return h;
		}
		return BUN_NONE;
	}

	/* linear check; we get here for small ranges, [bte,bte] bats,
	 * and hash alloc failure */
	if (ATOMstorage(b->htype) == TYPE_bte && ATOMstorage(b->ttype) == TYPE_bte) {
		for (; p < q; p++)
			if (*(bte *) BUNhloc(bi, p) == *(bte *) x &&
			    *(bte *) BUNtloc(bi, p) == *(bte *) y)
				return p;
	} else if (hint && tint) {
		for (; p < q; p++)
			if (*(int *) BUNhloc(bi, p) == *(int *) x &&
			    *(int *) BUNtloc(bi, p) == *(int *) y)
				return p;
	} else if (hint && tlng) {
		for (; p < q; p++)
			if (*(int *) BUNhloc(bi, p) == *(int *) x &&
			    *(lng *) BUNtloc(bi, p) == *(lng *) y)
				return p;
	} else if (hlng && tint) {
		for (; p < q; p++)
			if (*(lng *) BUNhloc(bi, p) == *(lng *) x &&
			    *(int *) BUNtloc(bi, p) == *(int *) y)
				return p;
	} else if (hlng && tlng) {
		for (; p < q; p++)
			if (*(lng *) BUNhloc(bi, p) == *(lng *) x &&
			    *(lng *) BUNtloc(bi, p) == *(lng *) y)
				return p;
	} else {
		for (; p < q; p++)
			if ((*hcmp) (x, BUNhead(bi, p)) == 0 &&
			    (*tcmp) (y, BUNtail(bi, p)) == 0)
				return p;
	}
	return BUN_NONE;
}



/*
 * @+ BAT Property Management
 *
 * The function BATcount returns the number of active elements in a
 * BAT.  Counting is type independent.  It can be implemented quickly,
 * because the system ensures a dense BUN list.
 */
void
BATsetcapacity(BAT *b, BUN cnt)
{
	b->U->capacity = cnt;
	assert(b->batCount <= cnt);
}

void
BATsetcount(BAT *b, BUN cnt)
{
	b->batCount = cnt;
	b->batDirtydesc = TRUE;
	b->H->heap.free = headsize(b, BUNfirst(b) + cnt);
	b->T->heap.free = tailsize(b, BUNfirst(b) + cnt);
	if (b->H->type == TYPE_void && b->T->type == TYPE_void)
		b->batCapacity = cnt;
	assert(b->batCapacity >= cnt);
}

size_t
BATvmsize(BAT *b, int dirty)
{
	BATcheck(b, "BATvmsize");
	if (b->batDirty || (b->batPersistence != TRANSIENT && !b->batCopiedtodisk))
		dirty = 0;
	return (!dirty || b->H->heap.dirty ? HEAPvmsize(&b->H->heap) : 0) +
		(!dirty || b->T->heap.dirty ? HEAPvmsize(&b->T->heap) : 0) +
		((!dirty || b->H->heap.dirty) && b->H->hash ? HEAPvmsize(b->H->hash->heap) : 0) +
		((!dirty || b->T->heap.dirty) && b->T->hash ? HEAPvmsize(b->T->hash->heap) : 0) +
		(b->H->vheap && (!dirty || b->H->vheap->dirty) ? HEAPvmsize(b->H->vheap) : 0) +
		(b->T->vheap && (!dirty || b->T->vheap->dirty) ? HEAPvmsize(b->T->vheap) : 0);
}

size_t
BATmemsize(BAT *b, int dirty)
{
	BATcheck(b, "BATmemsize");
	if (b->batDirty ||
	    (b->batPersistence != TRANSIENT && !b->batCopiedtodisk))
		dirty = 0;
	return (!dirty || b->batDirtydesc ? sizeof(BATstore) : 0) +
		(!dirty || b->H->heap.dirty ? HEAPmemsize(&b->H->heap) : 0) +
		(!dirty || b->T->heap.dirty ? HEAPmemsize(&b->T->heap) : 0) +
		((!dirty || b->H->heap.dirty) && b->H->hash ? HEAPmemsize(b->H->hash->heap) : 0) +
		((!dirty || b->T->heap.dirty) && b->T->hash ? HEAPmemsize(b->T->hash->heap) : 0) +
		(b->H->vheap && (!dirty || b->H->vheap->dirty) ? HEAPmemsize(b->H->vheap) : 0) +
		(b->T->vheap && (!dirty || b->T->vheap->dirty) ? HEAPmemsize(b->T->vheap) : 0);
}

/*
 * The key and name properties can be changed at any time.  Keyed
 * dimensions are automatically supported by an auxiliary hash-based
 * access structure to speed up searching. Turning off the key
 * integrity property does not cause the index to disappear. It can
 * still be used to speed-up retrieval. The routine BATkey sets the
 * key property of the association head.
 */
BAT *
BATkey(BAT *b, int flag)
{
	bat parent;

	BATcheck(b, "BATkey");
	parent = VIEWparentcol(b);
	if (b->htype == TYPE_void) {
		if (b->hseqbase == oid_nil && flag == BOUND2BTRUE) {
			GDKerror("BATkey: nil-column cannot be kept unique.\n");
		}
		if (b->hseqbase != oid_nil && flag == FALSE) {
			GDKerror("BATkey: dense column must be unique.\n");
		}
		if (b->hseqbase == oid_nil && flag == TRUE && b->batCount > 1) {
			GDKerror("BATkey: void column cannot be unique.\n");
		}
	}
	if (flag)
		flag |= (1 | b->hkey);
	if (b->hkey != flag)
		b->batDirtydesc = TRUE;
	b->hkey = flag;
	if (!flag)
		b->hdense = 0;
	if (flag && parent && ALIGNsynced(b, BBP_cache(parent)))
		BATkey(BBP_cache(parent), TRUE);
	return b;
}


BAT *
BATset(BAT *b, int flag)
{
	BATcheck(b, "BATset");
	if (b->htype == TYPE_void) {
		if (b->hseqbase == oid_nil && flag == BOUND2BTRUE)
			BATkey(BATmirror(b), flag);
	} else if (b->ttype == TYPE_void) {
		if (b->tseqbase == oid_nil && flag == BOUND2BTRUE)
			BATkey(b, flag);
	} else {
		if (flag)
			flag = TRUE;
		if (b->batSet != flag)
			b->batDirtydesc = TRUE;
		b->batSet = flag;
	}
	return b;
}

BAT *
BATseqbase(BAT *b, oid o)
{
	BATcheck(b, "BATseqbase");
	assert(o <= oid_nil);
	if (ATOMtype(b->htype) == TYPE_oid) {
		if (b->hseqbase != o) {
			b->batDirtydesc = TRUE;
			/* zap alignment if column is changed by new
			 * seqbase */
			if (b->htype == TYPE_void)
				b->halign = 0;
		}
		b->hseqbase = o;
		if (b->htype == TYPE_oid && o == oid_nil)
			b->hdense = 0;

		/* adapt keyness */
		if (BAThvoid(b)) {
			if (o == oid_nil) {
				b->hkey = b->U->count <= 1;
				b->H->nonil = b->U->count == 0;
				b->H->nil = b->U->count > 0;
				b->hsorted = b->hrevsorted = 1;
			} else {
				if (!b->hkey) {
					b->hkey = TRUE;
					b->H->nokey[0] = b->H->nokey[1] = 0;
				}
				b->H->nonil = 1;
				b->H->nil = 0;
				b->hsorted = 1;
				b->hrevsorted = b->U->count <= 1;
			}
		}
	}
	return b;
}

/*
 * BATs have a logical name that is independent of their location in
 * the file system (this depends on batCacheid).  The dimensions of
 * the BAT can be given a separate name.  It helps front-ends in
 * identifying the column of interest.  The new name should be
 * recognizable as an identifier.  Otherwise interaction through the
 * front-ends becomes complicated.
 */
int
BATname(BAT *b, const char *nme)
{
	BATcheck(b, "BATname");
	return BBPrename(b->batCacheid, nme);
}

str
BATrename(BAT *b, const char *nme)
{
	int ret;

	BATcheck(b, "BATrename");
	ret = BATname(b, nme);
	if (ret == 1) {
		GDKerror("BATrename: identifier expected: %s\n", nme);
	} else if (ret == BBPRENAME_ALREADY) {
		GDKerror("BATrename: name is in use: '%s'.\n", nme);
	} else if (ret == BBPRENAME_ILLEGAL) {
		GDKerror("BATrename: illegal temporary name: '%s'\n", nme);
	} else if (ret == BBPRENAME_LONG) {
		GDKerror("BATrename: name too long: '%s'\n", nme);
	}
	return BBPname(b->batCacheid);
}


BAT *
BATroles(BAT *b, const char *hnme, const char *tnme)
{
	BATcheck(b, "BATroles");
	if (b->hident && !default_ident(b->hident))
		GDKfree(b->hident);
	if (hnme)
		b->hident = GDKstrdup(hnme);
	else
		b->hident = BATstring_h;
	if (b->tident && !default_ident(b->tident))
		GDKfree(b->tident);
	if (tnme)
		b->tident = GDKstrdup(tnme);
	else
		b->tident = BATstring_t;
	return b;
}

/*
 * @- BATmmap
 * Changing the storage status of heaps in a BAT is done in BATmmap.
 * The new semantics is to do nothing: the new mapping only takes
 * effect the next time the bat is loaded or extended. The latter is
 * needed for loading large data sets. These transient bats should
 * switch cheaply between malloced and memory mapped modes.
 *
 * We modify the hp->storage fields using HEAPnewstorage and store
 * that we want malloced or memory mapped heaps in special binary
 * batMap fields that are used when the BAT descriptor is saved.
 */
/* TODO niels: merge with BATsetmodes in gdk_storage */
#define STORE_MODE(m,r,e,s,f) (((m) == STORE_MEM)?STORE_MEM:((r)&&(e)&&!(f))||(s)==STORE_PRIV?STORE_PRIV:STORE_MMAP)
static void
HEAPnewstorage(BAT *b, int force)
{
	int existing = (BBPstatus(b->batCacheid) & BBPEXISTING);
	int brestrict = (b->batRestricted == BAT_WRITE);

	if (b->batMaphead) {
		b->H->heap.newstorage = STORE_MODE(b->batMaphead, brestrict, existing, b->H->heap.storage, force);
		if (force)
			b->H->heap.forcemap = 1;
	}
	if (b->batMaptail) {
		b->T->heap.newstorage = STORE_MODE(b->batMaptail, brestrict, existing, b->T->heap.storage, force);
		if (force)
			b->T->heap.forcemap = 1;
	}
	if (b->H->vheap && b->batMaphheap) {
		int hrestrict = (b->batRestricted == BAT_APPEND) && ATOMappendpriv(b->htype, b->H->vheap);
		b->H->vheap->newstorage = STORE_MODE(b->batMaphheap, brestrict || hrestrict, existing, b->H->vheap->storage, force);
		if (force)
			b->H->vheap->forcemap = 1;
	}
	if (b->T->vheap && b->batMaptheap) {
		int trestrict = (b->batRestricted == BAT_APPEND) && ATOMappendpriv(b->ttype, b->T->vheap);
		b->T->vheap->newstorage = STORE_MODE(b->batMaptheap, brestrict || trestrict, existing, b->T->vheap->storage, force);
		if (force)
			b->T->vheap->forcemap = 1;
	}
}

int
BATmmap(BAT *b, int hb, int tb, int hhp, int thp, int force)
{
	BATcheck(b, "BATmmap");
	IODEBUG THRprintf(GDKstdout, "#BATmmap(%s,%d,%d,%d,%d%s)\n", BATgetId(b), hb, tb, hhp, thp, force ? ",force" : "");

	/* Reverse back if required, as this determines which heap is
	 * saved in the "hheap" file and which in the "theap" file.
	 */
	if (b->batCacheid < 0) {
		int swap = hb;
		hb = tb;
		tb = swap;
		swap = hhp;
		hhp = thp;
		thp = swap;
		b = BATmirror(b);
	}
	b->batMaphead = hb;
	b->batMaptail = tb;
	b->batMaphheap = hhp;
	b->batMaptheap = thp;
	HEAPnewstorage(b, force);
	b->batDirtydesc = 1;
	return 0;
}

/*
 * @- BATmadvise
 * deprecated
 */
int
BATmadvise(BAT *b, int hb, int tb, int hhp, int thp)
{
	(void) b;
	(void) hb;
	(void) tb;
	(void) hhp;
	(void) thp;
	BATcheck(b, "BATmadvise");

	return 0;
}

/*
 * @- Change the BAT access permissions (read, append, write)
 * Regrettably, BAT access-permissions, persistent status and memory
 * map modes, interact in ways that makes one's brain sizzle. This
 * makes BATsetaccess and TMcommit (where a change in BAT persistence
 * mode is made permanent) points in which the memory map status of
 * bats needs to be carefully re-assessed and ensured.
 *
 * Another complication is the fact that during commit, concurrent
 * users may access the heaps, such that the simple solution
 * unmap;re-map is out of the question.
 * Even worse, it is not possible to even rename an open mmap file in
 * Windows. For this purpose, we dropped the old .priv scheme, which
 * relied on file moves. Now, the file that is opened with mmap is
 * always the X file, in case of newstorage=STORE_PRIV, we save in a
 * new file X.new
 *
 * we must consider the following dimensions:
 *
 * persistence:
 *     not simply the current persistence mode but whether the bat *was*
 *     present at the last commit point (BBP status & BBPEXISTING).
 *     The crucial issue is namely whether we must guarantee recovery
 *     to a previous sane state.
 *
 * access:
 *     whether the BAT is BAT_READ or BAT_WRITE. Note that BAT_APPEND
 *     is usually the same as BAT_READ (as our concern are only data pages
 *     that already existed at the last commit).
 *
 * storage:
 *     the current way the heap file X is memory-mapped;
 *     STORE_MMAP uses direct mapping (so dirty pages may be flushed
 *     at any time to disk), STORE_PRIV uses copy-on-write.
 *
 * newstorage:
 *     the current save-regime. STORE_MMAP calls msync() on the heap X,
 *     whereas STORE_PRIV writes the *entire* heap in a file: X.new
 *     If a BAT is loaded from disk, the field newstorage is used
 *     to set storage as well (so before change-access and commit-
 *     persistence mayhem, we always have newstorage=storage).
 *
 * change-access:
 *     what happens if the bat-access mode is changed from
 *     BAT_READ into BAT_WRITE (or vice versa).
 *
 * commit-persistence:
 *     what happens during commit if the bat-persistence mode was
 *     changed (from TRANSIENT into PERSISTENT, or vice versa).
 *
 * this is the scheme:
 *
 *  persistence access    newstorage storage    change-access commit-persistence
 *  =========== ========= ========== ========== ============= ==================
 * 0 transient  BAT_READ  STORE_MMAP STORE_MMAP =>2           =>4
 * 1 transient  BAT_READ  STORE_PRIV STORE_PRIV =>3           =>5
 * 2 transient  BAT_WRITE STORE_MMAP STORE_MMAP =>0           =>6+
 * 3 transient  BAT_WRITE STORE_PRIV STORE_PRIV =>1           =>7
 * 4 persistent BAT_READ  STORE_MMAP STORE_MMAP =>6+          =>0
 * 5 persistent BAT_READ  STORE_PRIV STORE_PRIV =>7           =>1
 * 6 persistent BAT_WRITE STORE_PRIV STORE_MMAP del X.new=>4+ del X.new;=>2+
 * 7 persistent BAT_WRITE STORE_PRIV STORE_PRIV =>5           =>3
 *
 * exception states:
 * a transient  BAT_READ  STORE_PRIV STORE_MMAP =>b           =>c
 * b transient  BAT_WRITE STORE_PRIV STORE_MMAP =>a           =>6
 * c persistent BAT_READ  STORE_PRIV STORE_MMAP =>6           =>a
 *
 * (+) indicates that we must ensure that the heap gets saved in its new mode
 *
 * Note that we now allow a heap with save-regime STORE_PRIV that was
 * actually mapped STORE_MMAP. In effect, the potential corruption of
 * the X file is compensated by writing out full X.new files that take
 * precedence.  When transitioning out of this state towards one with
 * both storage regime and OS as STORE_MMAP we need to move the X.new
 * files into the backup directory. Then msync the X file and (on
 * success) remove the X.new; see backup_new().
 *
 * Exception states are only reachable if the commit fails and those
 * new persistent bats have already been processed (but never become
 * part of a committed state). In that case a transition 2=>6 may end
 * up 2=>b.  Exception states a and c are reachable from b.
 *
 * Errors in HEAPchangeaccess() can be handled atomically inside the
 * routine.  The work on changing mmap modes HEAPcommitpersistence()
 * is done during the BBPsync() for all bats that are newly persistent
 * (BBPNEW). After the TMcommit(), it is done for those bats that are
 * no longer persistent after the commit (BBPDELETED), only if it
 * succeeds.  Such transient bats cannot be processed before the
 * commit, because the commit may fail and then the more unsafe
 * transient mmap modes would be present on a persistent bat.
 *
 * See dirty_bat() in BBPsync() -- gdk_bbp.mx and epilogue() in
 * gdk_tm.mx
 *
 * Including the exception states, we have 11 of the 16
 * combinations. As for the 5 avoided states, all four
 * (persistence,access) states with (STORE_MMAP,STORE_PRIV) are
 * omitted (this would amount to an msync() save regime on a
 * copy-on-write heap -- which does not work). The remaining avoided
 * state is the patently unsafe
 * (persistent,BAT_WRITE,STORE_MMAP,STORE_MMAP).
 *
 * Note that after a server restart exception states are gone, as on
 * BAT loads the saved descriptor is inspected again (which will
 * reproduce the state at the last succeeded commit).
 *
 * To avoid exception states, a TMsubcommit protocol would need to be
 * used which is too heavy for BATsetaccess().
 *
 * Note that this code is not about making heaps mmap-ed in the first
 * place.  It is just about determining which flavor of mmap should be
 * used. The MAL user is oblivious of such details.
 *
 * The route for making heaps mmapped in the first place (or make them
 * no longer so) is to request a mode change with BATmmap. The
 * requested modes are remembered in b->batMap*. At the next re-load
 * of the BAT, they are applied after a sanity check (DESCsetmodes()
 * in gdk_storage.mx).  @end verbatim
 */
/* rather than deleting X.new, we comply with the commit protocol and
 * move it to backup storage */
static int
backup_new(Heap *hp, int lockbat)
{
	int batret, bakret, xx, ret = 0;
	long_str batpath, bakpath;
	struct stat st;

	/* file actions here interact with the global commits */
	for (xx = 0; xx <= lockbat; xx++)
		MT_lock_set(&GDKtrimLock(xx), "TMsubcommit");

	/* check for an existing X.new in BATDIR, BAKDIR and SUBDIR */
	GDKfilepath(batpath, BATDIR, hp->filename, ".new");
	GDKfilepath(bakpath, BAKDIR, hp->filename, ".new");
	batret = stat(batpath, &st);
	bakret = stat(bakpath, &st);

	if (batret == 0 && bakret) {
		/* no backup yet, so move the existing X.new there out
		 * of the way */
		ret = rename(batpath, bakpath);
		IODEBUG THRprintf(GDKstdout, "#rename(%s,%s) = %d\n", batpath, bakpath, ret);
	} else if (batret == 0) {
		/* there is a backup already; just remove the X.new */
		ret = unlink(batpath);
		IODEBUG THRprintf(GDKstdout, "#unlink(%s) = %d\n", batpath, ret);
	}
	for (xx = lockbat; xx >= 0; xx--)
		MT_lock_unset(&GDKtrimLock(xx), "TMsubcommit");
	return ret;
}

#define ACCESSMODE(wr,rd) ((wr)?BAT_WRITE:(rd)?BAT_READ:-1)

/* transition heap from readonly to writable */
static storage_t
HEAPchangeaccess(Heap *hp, int dstmode, int existing)
{
	if (hp->base == NULL || hp->newstorage == STORE_MEM || !existing || dstmode == -1)
		return hp->newstorage;	/* 0<=>2,1<=>3,a<=>b */

	if (dstmode == BAT_WRITE) {
		if (hp->storage != STORE_PRIV)
			hp->dirty = 1;	/* exception c does not make it dirty */
		return STORE_PRIV;	/* 4=>6,5=>7,c=>6 persistent BAT_WRITE needs STORE_PRIV */
	}
	if (hp->storage == STORE_MMAP) {	/* 6=>4 */
		hp->dirty = 1;
		return backup_new(hp, BBP_THREADMASK) ? STORE_INVALID : STORE_MMAP;	/* only called for existing bats */
	}
	return hp->storage;	/* 7=>5 */
}

/* heap changes persistence mode (at commit point) */
static storage_t
HEAPcommitpersistence(Heap *hp, int writable, int existing)
{
	if (existing) {		/* existing, ie will become transient */
		if (hp->storage == STORE_MMAP && hp->newstorage == STORE_PRIV && writable) {	/* 6=>2 */
			hp->dirty = 1;
			return backup_new(hp, -1) ? STORE_INVALID : STORE_MMAP;	/* only called for existing bats */
		}
		return hp->newstorage;	/* 4=>0,5=>1,7=>3,c=>a no change */
	}
	/* !existing, ie will become persistent */
	if (hp->newstorage == STORE_MEM)
		return hp->newstorage;
	if (hp->newstorage == STORE_MMAP && !writable)
		return STORE_MMAP;	/* 0=>4 STORE_MMAP */

	if (hp->newstorage == STORE_MMAP)
		hp->dirty = 1;	/* 2=>6 */
	return STORE_PRIV;	/* 1=>5,2=>6,3=>7,a=>c,b=>6 states */
}


/* change the heap modes at a commit */
int
BATcheckmodes(BAT *b, int existing)
{
	int wr = (b->batRestricted == BAT_WRITE);
	storage_t m0 = STORE_MEM, m1 = STORE_MEM, m2 = STORE_MEM, m3 = STORE_MEM;
	int dirty = 0;

	BATcheck(b, "BATcheckmodes");

	if (b->htype) {
		m0 = HEAPcommitpersistence(&b->H->heap, wr, existing);
		dirty |= (b->H->heap.newstorage != m0);
	}

	if (b->ttype) {
		m1 = HEAPcommitpersistence(&b->T->heap, wr, existing);
		dirty |= (b->T->heap.newstorage != m1);
	}

	if (b->H->vheap) {
		int ha = (b->batRestricted == BAT_APPEND) && ATOMappendpriv(b->htype, b->H->vheap);
		m2 = HEAPcommitpersistence(b->H->vheap, wr || ha, existing);
		dirty |= (b->H->vheap->newstorage != m2);
	}
	if (b->T->vheap) {
		int ta = (b->batRestricted == BAT_APPEND) && ATOMappendpriv(b->ttype, b->T->vheap);
		m3 = HEAPcommitpersistence(b->T->vheap, wr || ta, existing);
		dirty |= (b->T->vheap->newstorage != m3);
	}
	if (m0 == STORE_INVALID || m1 == STORE_INVALID ||
	    m2 == STORE_INVALID || m3 == STORE_INVALID)
		return -1;

	if (dirty) {
		b->batDirtydesc = 1;
		b->H->heap.newstorage = m0;
		b->T->heap.newstorage = m1;
		if (b->H->vheap)
			b->H->vheap->newstorage = m2;
		if (b->T->vheap)
			b->T->vheap->newstorage = m3;
	}
	return 0;
}

#define heap_unshare(heap, heapname, id)				\
	do {								\
		if ((heap)->copied) {					\
			Heap hp;					\
									\
			memset(&hp, 0, sizeof(Heap));			\
			if (HEAPcopy(&hp, (heap)) < 0) {		\
				GDKerror("%s: remapped " #heapname	\
					 " of %s could not be copied.\n", \
					 fcn, BATgetId(b));		\
				return -1;				\
									\
			}						\
			hp.parentid = (id);				\
			if ((heap)->parentid == (id))			\
				HEAPfree(heap);				\
			else						\
				BBPunshare((heap)->parentid);		\
			* (heap) = hp;					\
			(heap)->copied = 0;				\
		}							\
	} while (0)

BAT *
BATsetaccess(BAT *b, int newmode)
{
	int bakmode, bakdirty;
	BATcheck(b, "BATsetaccess");
	if (isVIEW(b) && newmode != BAT_READ) {
		if (VIEWreset(b) == NULL)
			return NULL;
	}
	bakmode = b->batRestricted;
	bakdirty = b->batDirtydesc;
	if (bakmode != newmode || (b->batSharecnt && newmode != BAT_READ)) {
		int existing = BBP_status(b->batCacheid) & BBPEXISTING;
		int wr = (newmode == BAT_WRITE);
		int rd = (bakmode == BAT_WRITE);
		storage_t m0, m1, m2 = STORE_MEM, m3 = STORE_MEM;
		storage_t b0, b1, b2 = STORE_MEM, b3 = STORE_MEM;

		if (b->batSharecnt && newmode != BAT_READ) {
			BATDEBUG THRprintf(GDKout, "#BATsetaccess: %s has %d views; creating a copy\n", BATgetId(b), b->batSharecnt);
			b = BATsetaccess(BATcopy(b, b->htype, b->ttype, TRUE), newmode);
			if (b && b->batStamp > 0)
				b->batStamp = -b->batStamp;	/* prevent MIL setaccess */
			return b;
		}

		b0 = b->H->heap.newstorage;
		m0 = HEAPchangeaccess(&b->H->heap, ACCESSMODE(wr, rd), existing);
		b1 = b->T->heap.newstorage;
		m1 = HEAPchangeaccess(&b->T->heap, ACCESSMODE(wr, rd), existing);
		if (b->H->vheap) {
			int ha = (newmode == BAT_APPEND && ATOMappendpriv(b->htype, b->H->vheap));
			b2 = b->H->vheap->newstorage;
			m2 = HEAPchangeaccess(b->H->vheap, ACCESSMODE(wr && ha, rd && ha), existing);
		}
		if (b->T->vheap) {
			int ta = (newmode == BAT_APPEND && ATOMappendpriv(b->ttype, b->T->vheap));
			b3 = b->T->vheap->newstorage;
			m3 = HEAPchangeaccess(b->T->vheap, ACCESSMODE(wr && ta, rd && ta), existing);
		}
		if (m0 == STORE_INVALID || m1 == STORE_INVALID ||
		    m2 == STORE_INVALID || m3 == STORE_INVALID)
			return NULL;

		/* set new access mode and mmap modes */
		b->batRestricted = newmode;
		b->batDirtydesc = TRUE;
		b->H->heap.newstorage = m0;
		b->T->heap.newstorage = m1;
		if (b->H->vheap)
			b->H->vheap->newstorage = m2;
		if (b->T->vheap)
			b->T->vheap->newstorage = m3;

		if (existing && BBPsave(b) < 0) {
			/* roll back all changes */
			b->batRestricted = bakmode;
			b->batDirtydesc = bakdirty;
			b->H->heap.newstorage = b0;
			b->T->heap.newstorage = b1;
			if (b->H->vheap)
				b->H->vheap->newstorage = b2;
			if (b->T->vheap)
				b->T->vheap->newstorage = b3;
			return NULL;
		}
	}
	return b;
}

int
BATgetaccess(BAT *b)
{
	BATcheck(b, "BATgetaccess");
	return b->batRestricted;
}

/*
 * @- change BAT persistency (persistent,session,transient)
 * In the past, we prevented BATS with certain types from being saved at all:
 * - BATs of BATs, as having recursive bats creates cascading
 *   complexities in commits/aborts.
 * - any atom with refcounts, as the BBP has no overview of such
 *   user-defined refcounts.
 * - pointer types, as the values they point to are bound to be transient.
 *
 * However, nowadays we do allow such saves, as the BBP swapping
 * mechanism was altered to be able to save transient bats temporarily
 * to disk in order to make room.  Thus, we must be able to save any
 * transient BAT to disk.
 *
 * What we don't allow is to make such bats persistent.
 *
 * Although the persistent state does influence the allowed mmap
 * modes, this only goes for the *real* committed persistent
 * state. Making the bat persistent with BATmode does not matter for
 * the heap modes until the commit point is reached. So we do not need
 * to do anything with heap modes yet at this point.
 */
#define check_type(tp)							\
	do {								\
		if (ATOMisdescendant((tp), TYPE_ptr) ||			\
		    BATatoms[tp].atomUnfix ||				\
		    BATatoms[tp].atomFix) {				\
			GDKerror("BATmode: %s type implies that %s[%s,%s] " \
				 "cannot be made persistent.\n",	\
				 ATOMname(tp), BATgetId(b),		\
				 ATOMname(b->htype), ATOMname(b->ttype)); \
			return NULL;					\
		}							\
	} while (0)

BAT *
BATmode(BAT *b, int mode)
{
	BATcheck(b, "BATmode");

	if (mode != b->batPersistence) {
		bat bid = ABS(b->batCacheid);

		if (mode == PERSISTENT) {
			check_type(b->htype);
			check_type(b->ttype);
		}
		BBPdirty(1);

		if (mode == PERSISTENT && isVIEW(b)) {
			VIEWreset(b);
		}
		/* persistent BATs get a logical reference */
		if (mode == PERSISTENT) {
			BBPincref(bid, TRUE);
		} else if (b->batPersistence == PERSISTENT) {
			BBPdecref(bid, TRUE);
		}
		MT_lock_set(&GDKswapLock(bid), "BATmode");
		if (mode == PERSISTENT) {
			if (!(BBP_status(bid) & BBPDELETED))
				BBP_status_on(bid, BBPNEW, "BATmode");
			else
				BBP_status_on(bid, BBPEXISTING, "BATmode");
			BBP_status_off(bid, BBPDELETED, "BATmode");
		} else if (b->batPersistence == PERSISTENT) {
			if (!(BBP_status(bid) & BBPNEW))
				BBP_status_on(bid, BBPDELETED, "BATmode");
			BBP_status_off(bid, BBPPERSISTENT, "BATmode");
		}
		/* session bats or persistent bats that did not
		 * witness a commit yet may have been saved */
		if (b->batCopiedtodisk) {
			if (mode == PERSISTENT) {
				BBP_status_off(bid, BBPTMP, "BATmode");
			} else {
				/* TMcommit must remove it to
				 * guarantee free space */
				BBP_status_on(bid, BBPTMP, "BATmode");
			}
		}
		b->batPersistence = mode;
		MT_lock_unset(&GDKswapLock(bid), "BATmode");
	}
	return b;
}

/* BATassertProps checks whether properties are set correctly.  Under
 * no circumstances will it change any properties.  Note that the
 * "set" property is not checked.  Also note that the "nil" property
 * is not actually used anywhere, but it is checked. */

#ifdef NDEBUG
/* assertions are disabled, turn failing tests into a message */
#undef assert
#define assert(test)	((void) ((test) || fprintf(stderr, "!WARNING: %s:%d: assertion `%s' failed\n", __FILE__, __LINE__, #test)))
#endif

static void
BATassertHeadProps(BAT *b)
{
	BATiter bi = bat_iterator(b);
	BUN p, q;
	int (*cmpf)(const void *, const void *);
	int cmp;
	const void *prev = NULL, *valp, *nilp;
	int seennil = 0;

	assert(b != NULL);
	assert(b->htype >= TYPE_void);
	assert(b->htype < GDKatomcnt);
	assert(b->htype != TYPE_bat);

	cmpf = BATatoms[b->htype].atomCmp;
	nilp = ATOMnilptr(b->htype);
	p = BUNfirst(b);
	q = BUNlast(b);

	assert(b->H->heap.free >= headsize(b, BUNlast(b)));
	if (b->htype != TYPE_void) {
		assert(b->batCount <= b->batCapacity);
		assert(b->H->heap.size >= b->H->heap.free);
		assert(b->H->heap.size >> b->H->shift >= b->batCapacity);
	}

	/* void and str imply varsized */
	if (b->htype == TYPE_void ||
	    ATOMstorage(b->htype) == TYPE_str)
		assert(b->hvarsized);
	/* other "known" types are not varsized */
	if (ATOMstorage(b->htype) > TYPE_void &&
	    ATOMstorage(b->htype) < TYPE_str)
		assert(!b->hvarsized);
	/* shift and width have a particular relationship */
	assert(b->H->shift >= 0);
	if (b->hdense)
		assert(b->htype == TYPE_oid || b->htype == TYPE_void);
	/* a column cannot both have and not have NILs */
	assert(!b->H->nil || !b->H->nonil);
	assert(b->hseqbase <= oid_nil);
	if (b->htype == TYPE_void) {
		assert(b->H->shift == 0);
		assert(b->H->width == 0);
		if (b->hseqbase == oid_nil) {
			assert(BATcount(b) == 0 || !b->H->nonil);
			assert(BATcount(b) <= 1 || !b->hkey);
			/* assert(!b->hdense); */
			assert(b->hsorted);
			assert(b->hrevsorted);
		} else {
			assert(BATcount(b) == 0 || !b->H->nil);
			assert(BATcount(b) <= 1 || !b->hrevsorted);
			/* assert(b->hdense); */
			assert(b->hkey);
			assert(b->hsorted);
		}
		return;
	}
	if (ATOMstorage(b->htype) == TYPE_str)
		assert(b->H->width >= 1 && b->H->width <= ATOMsize(b->htype));
	else
		assert(b->H->width == ATOMsize(b->htype));
	assert(1 << b->H->shift == b->H->width);
	if (b->htype == TYPE_oid && b->hdense) {
		assert(b->hsorted);
		assert(b->hseqbase != oid_nil);
		if (b->batCount > 0) {
			assert(b->hseqbase != oid_nil);
			assert(* (oid *) BUNhead(bi, p) == b->hseqbase);
		}
	}
	/* only linear atoms can be sorted */
	assert(!b->hsorted || BATatoms[b->htype].linear);
	assert(!b->hrevsorted || BATatoms[b->htype].linear);

	if (!b->hkey && !b->hsorted && !b->hrevsorted &&
	    !b->H->nonil && !b->H->nil) {
		/* nothing more to prove */
		return;
	}

	PROPDEBUG { /* only do a scan if property checking is requested */
		if (b->hsorted || b->hrevsorted || !b->hkey) {
			/* if sorted (either way), or we don't have to
			 * prove uniqueness, we can do a simple
			 * scan */
			/* only call compare function if we have to */
			int cmpprv = b->hsorted | b->hrevsorted | b->hkey;
			int cmpnil = b->H->nonil | b->H->nil;

			BATloop(b, p, q) {
				valp = BUNhead(bi, p);
				if (prev && cmpprv) {
					cmp = cmpf(prev, valp);
					assert(!b->hsorted || cmp <= 0);
					assert(!b->hrevsorted || cmp >= 0);
					assert(!b->hkey || cmp != 0);
					assert(!b->hdense || * (oid *) prev + 1 == * (oid *) valp);
				}
				if (cmpnil) {
					cmp = cmpf(valp, nilp);
					assert(!b->H->nonil || cmp != 0);
					if (cmp == 0) {
						/* we found a nil:
						 * we're done checking
						 * for them */
						seennil = 1;
						cmpnil = 0;
						if (!cmpprv) {
							/* we were
							 * only
							 * checking
							 * for nils,
							 * so nothing
							 * more to
							 * do */
							break;
						}
					}
				}
				prev = valp;
			}
		} else {	/* b->hkey && !b->hsorted && !b->hrevsorted */
			/* we need to check for uniqueness the hard
			 * way (i.e. using a hash table) */
			const char *nme = BBP_physical(b->batCacheid);
			char *ext;
			size_t nmelen = strlen(nme);
			Heap *hp;
			Hash *hs;

			if ((hp = GDKzalloc(sizeof(Heap))) == NULL ||
			    (hp->filename = GDKmalloc(nmelen + 30)) == NULL) {
				if (hp)
					GDKfree(hp);
				THRprintf(GDKstdout,
					  "#BATassertProps: cannot allocate "
					  "hash table\n");
				goto abort_check;
			}
			snprintf(hp->filename, nmelen + 30,
				 "%s.hash" SZFMT, nme, MT_getpid());
			ext = GDKstrdup(hp->filename + nmelen + 1);
			if ((hs = HASHnew(hp, b->htype, BUNlast(b),
					  HASHmask(b->batCount))) == NULL) {
				GDKfree(ext);
				GDKfree(hp->filename);
				GDKfree(hp);
				THRprintf(GDKstdout,
					  "#BATassertProps: cannot allocate "
					  "hash table\n");
				goto abort_check;
			}
			BATloop(b, p, q) {
				BUN hb;
				BUN prb;
				valp = BUNhead(bi, p);
				prb = HASHprobe(hs, valp);
				for (hb = HASHget(hs,prb);
				     hb != HASHnil(hs);
				     hb = HASHgetlink(hs,hb))
					if (cmpf(valp, BUNhead(bi, hb)) == 0)
						assert(!b->hkey);
				HASHputlink(hs,p, HASHget(hs,prb));
				HASHput(hs,prb,p);
				cmp = cmpf(valp, nilp);
				assert(!b->H->nonil || cmp != 0);
				if (cmp == 0)
					seennil = 1;
			}
			if (hp->storage == STORE_MEM)
				HEAPfree(hp);
			else
				HEAPdelete(hp, nme, ext);
			GDKfree(hp);
			GDKfree(hs);
			GDKfree(ext);
		}
	  abort_check:
		assert(!b->H->nil || seennil);
	}
}

/* Assert that properties are set correctly.
 *
 * A BAT can have a bunch of properties set.  Mostly, the property
 * bits are set if we *know* the property holds, and not set if we
 * don't know whether the property holds (or if we know it doesn't
 * hold).  Most properties are per column, only the "set" property is
 * over two columns.
 *
 * The properties currently maintained are:
 *
 * dense	Only valid for TYPE_oid columns: each value in the
 *		column is exactly one more than the previous value.
 *		This implies sorted, key, nonil.
 * nil		There is at least one NIL value in the column.
 * nonil	There are no NIL values in the column.
 * key		All values in the column are distinct.
 * sorted	The column is sorted (ascending).  If also revsorted,
 *		then all values are equal.
 * revsorted	The column is reversely sorted (descending).  If
 *		also sorted, then all values are equal.
 * set		The combinations of head and tail values are distinct.
 *
 * The "key" property consists of two bits.  The lower bit, when set,
 * indicates that all values in the column are distinct.  The upper
 * bit, when set, indicates that all values must be distinct
 * (BOUND2BTRUE).
 *
 * Note also that the "set" property is somewhat confused.  On the one
 * hand, some comments suggest it is merely an indication of the
 * current state of affairs, i.e. all head/tail combinations are
 * distinct.  The code in BUNins suggests that it means that the
 * combinations must be distinct.
 *
 * Note that the functions BATseqbase and BATkey also set more
 * properties than you might suspect.  When setting properties on a
 * newly created and filled BAT, you may want to first make sure the
 * batCount is set correctly (e.g. by calling BATsetcount), then use
 * BATseqbase and BATkey, and finally set the other properties.
 */

void
BATassertProps(BAT *b)
{
	BAT *bm;
	int bbpstatus;

	/* general BAT sanity */
	assert(b != NULL);
	bm = BATmirror(b);
	assert(bm != NULL);
	assert(b->H == bm->T);
	assert(b->T == bm->H);
	assert(b->U == bm->U);
	assert(b->P == bm->P);
	assert(b->batDeleted < BUN_MAX);
	assert(b->batFirst >= b->batDeleted);
	assert(b->batInserted >= b->batFirst);
	assert(b->batFirst + b->batCount >= b->batInserted);
	assert(b->U->first == 0);
	bbpstatus = BBP_status(b->batCacheid);
	/* only at most one of BBPDELETED, BBPEXISTING, BBPNEW may be set */
	assert(((bbpstatus & BBPDELETED) != 0) +
	       ((bbpstatus & BBPEXISTING) != 0) +
	       ((bbpstatus & BBPNEW) != 0) <= 1);

	BATassertHeadProps(b);
	if (b->H != bm->H)
		BATassertHeadProps(bm);
}

/* derive properties that can be derived with a simple scan: sorted,
 * revsorted, dense; if expensive is set, we also check the key
 * property
 * note that we don't check nil/nonil: we usually know pretty quickly
 * that a column is not sorted, but we usually need a full scan for
 * nonil.
 */
void
BATderiveHeadProps(BAT *b, int expensive)
{
	BATiter bi = bat_iterator(b);
	BUN p, q;
	int (*cmpf)(const void *, const void *);
	int cmp;
	const void *prev = NULL, *valp, *nilp;
	int sorted, revsorted, key, dense;
	const char *nme = NULL;
	char *ext = NULL;
	size_t nmelen;
	Heap *hp = NULL;
	Hash *hs = NULL;
	BUN hb, prb;
	oid sqbs = oid_nil;

	assert(b != NULL);
	if (b == NULL)
		return;
	assert((b->hkey & BOUND2BTRUE) == 0);
	COLsettrivprop(b, b->H);
	cmpf = BATatoms[b->htype].atomCmp;
	nilp = ATOMnilptr(b->htype);
	b->batDirtydesc = 1;	/* we will be changing things */
	if (b->htype == TYPE_void || b->batCount <= 1) {
		/* COLsettrivprop has already taken care of all
		 * properties except for (no)nil if count == 1 */
		if (b->batCount == 1) {
			valp = BUNhead(bi, BUNfirst(b));
			if (cmpf(valp, nilp) == 0) {
				b->H->nil = 1;
				b->H->nonil = 0;
			} else {
				b->H->nil = 0;
				b->H->nonil = 1;
			}
		}
		return;
	}
	/* tentatively set until proven otherwise */
	key = 1;
	sorted = revsorted = (BATatoms[b->htype].linear != 0);
	dense = (b->htype == TYPE_oid);
	/* if no* props already set correctly, we can maybe speed
	 * things up, if not set correctly, reset them now and set
	 * them later */
	if (!b->hkey &&
	    b->H->nokey[0] >= b->batFirst &&
	    b->H->nokey[0] < b->batFirst + b->batCount &&
	    b->H->nokey[1] >= b->batFirst &&
	    b->H->nokey[1] < b->batFirst + b->batCount &&
	    b->H->nokey[0] != b->H->nokey[1] &&
	    cmpf(BUNhead(bi, b->H->nokey[0]),
		 BUNhead(bi, b->H->nokey[1])) == 0) {
		/* we found proof that the column doesn't deserve the
		 * key property, no need to check the hard way */
		expensive = 0;
		key = 0;
	} else {
		b->H->nokey[0] = 0;
		b->H->nokey[1] = 0;
	}
	if (!b->hsorted &&
	    b->H->nosorted > b->batFirst &&
	    b->H->nosorted < b->batFirst + b->batCount &&
	    cmpf(BUNhead(bi, b->H->nosorted - 1),
		 BUNhead(bi, b->H->nosorted)) > 0) {
		sorted = 0;
		dense = 0;
	} else {
		b->H->nosorted = 0;
	}
	if (!b->hrevsorted &&
	    b->H->norevsorted > b->batFirst &&
	    b->H->norevsorted < b->batFirst + b->batCount &&
	    cmpf(BUNhead(bi, b->H->norevsorted - 1),
		 BUNhead(bi, b->H->norevsorted)) < 0) {
		revsorted = 0;
	} else {
		b->H->norevsorted = 0;
	}
	if (dense &&
	    !b->hdense &&
	    b->H->nodense >= b->batFirst &&
	    b->H->nodense < b->batFirst + b->batCount &&
	    (b->H->nodense == b->batFirst ?
	     * (oid *) BUNhead(bi, b->H->nodense) == oid_nil :
	     * (oid *) BUNhead(bi, b->H->nodense - 1) + 1 != * (oid *) BUNhead(bi, b->H->nodense))) {
		dense = 0;
	} else {
		b->H->nodense = 0;
	}
	if (expensive) {
		nme = BBP_physical(b->batCacheid);
		nmelen = strlen(nme);
		if ((hp = GDKzalloc(sizeof(Heap))) == NULL ||
		    (hp->filename = GDKmalloc(nmelen + 30)) == NULL ||
		    snprintf(hp->filename, nmelen + 30,
			     "%s.hash" SZFMT, nme, MT_getpid()) < 0 ||
		    (ext = GDKstrdup(hp->filename + nmelen + 1)) == NULL ||
		    (hs = HASHnew(hp, b->htype, BUNlast(b),
				  HASHmask(b->batCount))) == NULL) {
			if (hp) {
				if (hp->filename)
					GDKfree(hp->filename);
				GDKfree(hp);
			}
			if (ext)
				GDKfree(ext);
			hp = NULL;
			ext = NULL;
			THRprintf(GDKstdout,
				  "#BATderiveProps: cannot allocate "
				  "hash table: not doing full check\n");
		}
	}
	for (q = BUNlast(b), p = BUNfirst(b);
	     p < q && (sorted || revsorted || (key && hs));
	     p++) {
		valp = BUNhead(bi, p);
		if (prev) {
			cmp = cmpf(prev, valp);
			if (cmp < 0) {
				revsorted = 0;
				if (b->H->norevsorted == 0)
					b->H->norevsorted = p;
				if (dense &&
				    * (oid *) prev + 1 != * (oid *) valp) {
					dense = 0;
					if (b->H->nodense == 0)
						b->H->nodense = p;
				}
			} else {
				if (cmp > 0) {
					sorted = 0;
					if (b->H->nosorted == 0)
						b->H->nosorted = p;
				} else {
					key = 0;
					if (b->H->nokey[0] == 0 &&
					    b->H->nokey[1] == 0) {
						b->H->nokey[0] = p - 1;
						b->H->nokey[1] = p;
					}
				}
				if (dense) {
					dense = 0;
					if (b->H->nodense == 0)
						b->H->nodense = p;
				}
			}
		} else if (dense && (sqbs = * (oid *) valp) == oid_nil) {
			dense = 0;
			b->H->nodense = p;
		}
		prev = valp;
		if (key && hs) {
			prb = HASHprobe(hs, valp);
			for (hb = HASHget(hs,prb);
			     hb != HASHnil(hs);
			     hb = HASHgetlink(hs,hb)) {
				if (cmpf(valp, BUNhead(bi, hb)) == 0) {
					key = 0;
					b->H->nokey[0] = hb;
					b->H->nokey[1] = p;
					break;
				}
			}
			HASHputlink(hs,p, HASHget(hs,prb));
			HASHput(hs,prb,p);
		}
	}
	if (hs) {
		if (hp->storage == STORE_MEM)
			HEAPfree(hp);
		else
			HEAPdelete(hp, nme, ext);
		GDKfree(hp);
		GDKfree(hs);
		GDKfree(ext);
	}
	b->hsorted = sorted;
	b->hrevsorted = revsorted;
	b->hdense = dense;
	if (dense)
		b->hseqbase = sqbs;
	if (hs) {
		b->hkey = key;
	} else {
		/* we can only say something about keyness if the
		 * column is sorted */
		b->hkey = key & (sorted | revsorted);
	}
	if (sorted || revsorted) {
		/* if sorted, we only need to check the extremes to
		 * know whether there are any nils */
		if (cmpf(BUNhead(bi, BUNfirst(b)), nilp) != 0 &&
		    cmpf(BUNhead(bi, BUNlast(b) - 1), nilp) != 0) {
			b->H->nonil = 1;
			b->H->nil = 0;
		} else {
			b->H->nonil = 0;
			b->H->nil = 1;
		}
	}
#ifndef NDEBUG
	BATassertHeadProps(b);
#endif
}

void
BATderiveProps(BAT *b, int expensive)
{
	assert(b != NULL);

	if (b == NULL)
		return;
	BATderiveHeadProps(b, expensive);
	if (b->H != b->T)
		BATderiveHeadProps(BATmirror(b), expensive);
}<|MERGE_RESOLUTION|>--- conflicted
+++ resolved
@@ -933,51 +933,10 @@
 			bn->H->heap.free = bn->T->heap.free = 0;
 			if (ht) {
 				bn->H->heap.free = bunstocopy * Hsize(bn);
-<<<<<<< HEAD
-			else
-				bn->T->heap.free = bunstocopy * Tsize(bn);
-
-			if (tpe == TYPE_bte) {
-				bte *src = (bte *) cur, *dst = (bte *) d;
-
-				while (bunstocopy--) {
-					*dst++ = *src++;
-				}
-			} else if (tpe == TYPE_sht) {
-				sht *src = (sht *) cur, *dst = (sht *) d;
-
-				while (bunstocopy--) {
-					*dst++ = *src++;
-				}
-			} else if ((tpe == TYPE_int) || (tpe == TYPE_flt)) {
-				int *src = (int *) cur, *dst = (int *) d;
-
-				while (bunstocopy--) {
-					*dst++ = *src++;
-				}
-			} else if ((tpe == TYPE_lng) || (tpe == TYPE_dbl)) {
-				lng *src = (lng *) cur, *dst = (lng *) d;
-
-				while (bunstocopy--) {
-					*dst++ = *src++;
-				}
-			} else {
-#ifdef HAVE_HGE
-				hge *src = (hge *) cur, *dst = (hge *) d;
-
-				while (bunstocopy--) {
-					*dst++ = *src++;
-				}
-#else
-				assert(0);
-#endif
-
-=======
 				memcpy(Hloc(bn, 0), Hloc(b, p), bn->H->heap.free);
 			} else {
 				bn->T->heap.free = bunstocopy * Tsize(bn);
 				memcpy(Tloc(bn, 0), Tloc(b, p), bn->T->heap.free);
->>>>>>> 22bfbc31
 			}
 		}
 		/* copy all properties (size+other) from the source bat */
