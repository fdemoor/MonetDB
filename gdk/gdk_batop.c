/*
 * This Source Code Form is subject to the terms of the Mozilla Public
 * License, v. 2.0.  If a copy of the MPL was not distributed with this
 * file, You can obtain one at http://mozilla.org/MPL/2.0/.
 *
 * Copyright 1997 - July 2008 CWI, August 2008 - 2016 MonetDB B.V.
 */

/*
 * (c) M. L. Kersten, P. Boncz, S. Manegold, N. Nes, K.S. Mullender
 * Common BAT Operations
 * We factor out all possible overhead by inlining code.  This
 * includes the macros BUNhead and BUNtail, which do a test to see
 * whether the atom resides in the buns or in a variable storage
 * heap.
 */
#include "monetdb_config.h"
#include "gdk.h"
#include "gdk_private.h"

gdk_return
unshare_string_heap(BAT *b)
{
	assert(b->batCacheid > 0);
	if (b->ttype == TYPE_str &&
	    b->tvheap->parentid != b->batCacheid) {
		Heap *h = GDKzalloc(sizeof(Heap));
		if (h == NULL)
			return GDK_FAIL;
		h->parentid = b->batCacheid;
		h->farmid = BBPselectfarm(b->batRole, TYPE_str, varheap);
		if (b->tvheap->filename) {
			char *nme = BBP_physical(b->batCacheid);
			h->filename = GDKfilepath(NOFARM, NULL, nme, "theap");
			if (h->filename == NULL) {
				GDKfree(h);
				return GDK_FAIL;
			}
		}
		if (HEAPcopy(h, b->tvheap) != GDK_SUCCEED) {
			HEAPfree(h, 1);
			GDKfree(h);
			return GDK_FAIL;
		}
		BBPunshare(b->tvheap->parentid);
		b->tvheap = h;
	}
	return GDK_SUCCEED;
}

/* We try to be clever when appending one string bat to another.
 * First of all, we try to actually share the string heap so that we
 * don't need an extra copy, and if that can't be done, we see whether
 * it makes sense to just quickly copy the whole string heap instead
 * of inserting individual strings.  See the comments in the code for
 * more information. */
static gdk_return
insert_string_bat(BAT *b, BAT *n, int force)
{
	BATiter ni;		/* iterator */
	int tt;			/* tail type */
	size_t toff = ~(size_t) 0;	/* tail offset */
	BUN p, q;		/* loop variables */
	oid o = 0;		/* in case we're appending */
	const void *tp;		/* tail value pointer */
	unsigned char tbv;	/* tail value-as-bte */
	unsigned short tsv;	/* tail value-as-sht */
#if SIZEOF_VAR_T == 8
	unsigned int tiv;	/* tail value-as-int */
#endif
	var_t v;		/* value */
	size_t off;		/* offset within n's string heap */

	if (n->batCount == 0)
		return GDK_SUCCEED;
	ni = bat_iterator(n);
	tp = NULL;
	tt = b->ttype;
	if (tt == TYPE_str &&
	    (!GDK_ELIMDOUBLES(b->tvheap) || b->batCount == 0) &&
	    !GDK_ELIMDOUBLES(n->tvheap) &&
	    b->tvheap->hashash == n->tvheap->hashash &&
	    /* if needs to be kept unique, take slow path */
	    (b->tkey & BOUND2BTRUE) == 0) {
		if (b->batRole == TRANSIENT) {
			/* If b is in the transient farm (i.e. b will
			 * never become persistent), we try some
			 * clever tricks to avoid copying:
			 * - if b is empty, we just let it share the
                         *   string heap with n;
			 * - otherwise, if b's string heap and n's
                         *   string heap are the same (i.e. shared),
                         *   we leave it that way;
			 * - otherwise, if b shares its string heap
                         *   with some other bat, we materialize it
                         *   and we will have to copy strings.
			 */
			bat bid = b->batCacheid;

			if (b->batCount == 0) {
				if (b->tvheap->parentid != bid) {
					BBPunshare(b->tvheap->parentid);
				} else {
					HEAPfree(b->tvheap, 1);
					GDKfree(b->tvheap);
				}
				BBPshare(n->tvheap->parentid);
				b->tvheap = n->tvheap;
				toff = 0;
			} else if (b->tvheap->parentid == n->tvheap->parentid) {
				toff = 0;
			} else if (b->tvheap->parentid != bid &&
				   unshare_string_heap(b) != GDK_SUCCEED) {
				return GDK_FAIL;
			}
		}
		if (toff == ~(size_t) 0 && n->batCount > 1024) {
			/* If b and n aren't sharing their string
			 * heaps, we try to determine whether to copy
			 * n's whole string heap to the end of b's, or
			 * whether we will insert each string from n
			 * individually.  We do this by testing a
			 * sample of n's strings and extrapolating
			 * from that sample whether n uses a
			 * significant part of its string heap for its
			 * strings (i.e. whether there are many unused
			 * strings in n's string heap).  If n doesn't
			 * have many strings in the first place, we
			 * skip this and just insert them all
			 * individually.  We also check whether a
			 * significant number of n's strings happen to
			 * have the same offset in b.  In the latter
			 * case we also want to insert strings
			 * individually, but reusing the string in b's
			 * string heap. */
			int match = 0, i;
			size_t len = b->tvheap->hashash ? 1024 * EXTRALEN : 0;
			for (i = 0; i < 1024; i++) {
				p = (BUN) (((double) rand() / RAND_MAX) * (BATcount(n) - 1));
				off = BUNtvaroff(ni, p);
				if (off < b->tvheap->free &&
				    strcmp(b->tvheap->base + off, n->tvheap->base + off) == 0 &&
				    (!b->tvheap->hashash ||
				     ((BUN *) (b->tvheap->base + off))[-1] == (n->tvheap->hashash ? ((BUN *) (n->tvheap->base + off))[-1] : strHash(n->tvheap->base + off))))
					match++;
				len += (strlen(n->tvheap->base + off) + 8) & ~7;
			}
			if (match < 768 && (size_t) (BATcount(n) * (double) len / 1024) >= n->tvheap->free / 2) {
				/* append string heaps */
				toff = b->batCount == 0 ? 0 : b->tvheap->free;
				/* make sure we get alignment right */
				toff = (toff + GDK_VARALIGN - 1) & ~(GDK_VARALIGN - 1);
				assert(((toff >> GDK_VARSHIFT) << GDK_VARSHIFT) == toff);
				/* if in "force" mode, the heap may be shared when
				 * memory mapped */
				if (HEAPextend(b->tvheap, toff + n->tvheap->size, force) != GDK_SUCCEED) {
					toff = ~(size_t) 0;
					goto bunins_failed;
				}
				memcpy(b->tvheap->base + toff, n->tvheap->base, n->tvheap->free);
				b->tvheap->free = toff + n->tvheap->free;
				/* flush double-elimination hash table */
				memset(b->tvheap->base, 0, GDK_STRHASHSIZE);
			}
		}
		if (toff != ~(size_t) 0) {
			/* we only have to copy the offsets from n to
			 * b, possibly with an offset (if toff != 0),
			 * so set up some variables and set up b's
			 * tail so that it looks like it's a fixed
			 * size column.  Of course, we must make sure
			 * first that the width of b's offset heap can
			 * accommodate all values. */
			if (b->twidth < SIZEOF_VAR_T &&
			    ((size_t) 1 << 8 * b->twidth) <= (b->twidth <= 2 ? (b->tvheap->size >> GDK_VARSHIFT) - GDK_VAROFFSET : (b->tvheap->size >> GDK_VARSHIFT))) {
				/* offsets aren't going to fit, so
				 * widen offset heap */
				if (GDKupgradevarheap(b, (var_t) (b->tvheap->size >> GDK_VARSHIFT), 0, force) != GDK_SUCCEED) {
					toff = ~(size_t) 0;
					goto bunins_failed;
				}
			}
			switch (b->twidth) {
			case 1:
				tt = TYPE_bte;
				tp = &tbv;
				break;
			case 2:
				tt = TYPE_sht;
				tp = &tsv;
				break;
#if SIZEOF_VAR_T == 8
			case 4:
				tt = TYPE_int;
				tp = &tiv;
				break;
			case 8:
				tt = TYPE_lng;
				tp = &v;
				break;
#else
			case 4:
				tt = TYPE_int;
				tp = &v;
				break;
#endif
			default:
				assert(0);
			}
			b->tvarsized = 0;
			b->ttype = tt;
		}
	}
	if (toff == 0 && n->twidth == b->twidth) {
		/* we don't need to do any translation of offset
		 * values, nor do we need to do any calculations for
		 * the head column, so we can use fast memcpy */
		memcpy(Tloc(b, BUNlast(b)), Tloc(n, 0),
		       BATcount(n) * n->twidth);
		BATsetcount(b, BATcount(b) + BATcount(n));
	} else if (toff != ~(size_t) 0) {
		/* we don't need to insert any actual strings since we
		 * have already made sure that they are all in b's
		 * string heap at known locations (namely the offset
		 * in n added to toff), so insert offsets from n after
		 * adding toff into b */
		/* note the use of the "restrict" qualifier here: all
		 * four pointers below point to the same value, but
		 * only one of them will actually be used, hence we
		 * still obey the rule for restrict-qualified
		 * pointers */
		const unsigned char *restrict tbp = (const unsigned char *) Tloc(n, 0);
		const unsigned short *restrict tsp = (const unsigned short *) Tloc(n, 0);
#if SIZEOF_VAR_T == 8
		const unsigned int *restrict tip = (const unsigned int *) Tloc(n, 0);
#endif
		const var_t *restrict tvp = (const var_t *) Tloc(n, 0);

		BATloop(n, p, q) {
			switch (n->twidth) {
			case 1:
				v = (var_t) *tbp++ + GDK_VAROFFSET;
				break;
			case 2:
				v = (var_t) *tsp++ + GDK_VAROFFSET;
				break;
#if SIZEOF_VAR_T == 8
			case 4:
				v = (var_t) *tip++;
				break;
#endif
			default:
				v = *tvp++;
				break;
			}
			v = (var_t) ((((size_t) v << GDK_VARSHIFT) + toff) >> GDK_VARSHIFT);
			assert(v >= GDK_VAROFFSET);
			assert(((size_t) v << GDK_VARSHIFT) < b->tvheap->free);
			switch (b->twidth) {
			case 1:
				assert(v - GDK_VAROFFSET < ((var_t) 1 << 8));
				tbv = (unsigned char) (v - GDK_VAROFFSET);
				break;
			case 2:
				assert(v - GDK_VAROFFSET < ((var_t) 1 << 16));
				tsv = (unsigned short) (v - GDK_VAROFFSET);
				break;
#if SIZEOF_VAR_T == 8
			case 4:
				assert(v < ((var_t) 1 << 32));
				tiv = (unsigned int) v;
				break;
#endif
			default:
				break;
			}
			bunfastapp(b, tp);
			o++;
		}
	} else {
		/* Insert values from n individually into b; however,
		 * we check whether there is a string in b's string
		 * heap at the same offset as the string is in n's
		 * string heap (in case b's string heap is a copy of
		 * n's).  If this is the case, we just copy the
		 * offset, otherwise we insert normally.  */
		BATloop(n, p, q) {
			off = BUNtvaroff(ni, p); /* the offset */
			tp = n->tvheap->base + off; /* the string */
			if (off < b->tvheap->free &&
			    strcmp(b->tvheap->base + off, tp) == 0 &&
			    (!b->tvheap->hashash ||
			     ((BUN *) (b->tvheap->base + off))[-1] == (n->tvheap->hashash ? ((BUN *) tp)[-1] : strHash(tp)))) {
				/* we found the string at the same
				 * offset in b's string heap as it was
				 * in n's string heap, so we don't
				 * have to insert a new string into b:
				 * we can just copy the offset */
				v = (var_t) (off >> GDK_VARSHIFT);
				if (b->twidth < SIZEOF_VAR_T &&
				    ((size_t) 1 << 8 * b->twidth) <= (b->twidth <= 2 ? v - GDK_VAROFFSET : v)) {
					/* offset isn't going to fit,
					 * so widen offset heap */
					if (GDKupgradevarheap(b, v, 0, force) != GDK_SUCCEED) {
						goto bunins_failed;
					}
				}
				switch (b->twidth) {
				case 1:
					assert(v - GDK_VAROFFSET < ((var_t) 1 << 8));
					*(unsigned char *)Tloc(b, BUNlast(b)) = (unsigned char) (v - GDK_VAROFFSET);
					b->theap.free += 1;
					break;
				case 2:
					assert(v - GDK_VAROFFSET < ((var_t) 1 << 16));
					*(unsigned short *)Tloc(b, BUNlast(b)) = (unsigned short) (v - GDK_VAROFFSET);
					b->theap.free += 2;
					break;
#if SIZEOF_VAR_T == 8
				case 4:
					assert(v < ((var_t) 1 << 32));
					*(unsigned int *)Tloc(b, BUNlast(b)) = (unsigned int) v;
					b->theap.free += 4;
					break;
#endif
				default:
					*(var_t *)Tloc(b, BUNlast(b)) = v;
					b->theap.free += SIZEOF_VAR_T;
					break;
				}
				b->batCount++;
			} else {
				bunfastapp(b, tp);
			}
			o++;
		}
	}
	if (toff != ~(size_t) 0) {
		b->tvarsized = 1;
		b->ttype = TYPE_str;
	}
	return GDK_SUCCEED;
      bunins_failed:
	if (toff != ~(size_t) 0) {
		b->tvarsized = 1;
		b->ttype = TYPE_str;
	}
	return GDK_FAIL;
}

/* Append the contents of BAT n to BAT b.  The head values of n are
 * not used, except when b is empty.  If b is empty, b will get the
 * seqbase of n. */
gdk_return
BATappend(BAT *b, BAT *n, bit force)
{
	BUN sz;
	int fastpath = 1;

	if (b == NULL || n == NULL || (sz = BATcount(n)) == 0) {
		return GDK_SUCCEED;
	}
	assert(b->batCacheid > 0);
	/* almost: assert(!isVIEW(b)); */
	assert(b->theap.parentid == 0 &&
	       (b->tvheap == NULL || b->tvheap->parentid == b->batCacheid || b->ttype == TYPE_str));

	ALIGNapp(b, "BATappend", force, GDK_FAIL);
	BATcompatible(b, n, GDK_FAIL, "BATappend");

	if (BUNlast(b) + BATcount(n) > BUN_MAX) {
		GDKerror("BATappend: combined BATs too large\n");
		return GDK_FAIL;
	}

	b->batDirty = 1;

	if (sz > BATcapacity(b) - BUNlast(b)) {
		/* if needed space exceeds a normal growth extend just
		 * with what's needed */
		BUN ncap = BUNlast(b) + sz;
		BUN grows = BATgrows(b);

		if (ncap > grows)
			grows = ncap;
		if (BATextend(b, grows) != GDK_SUCCEED)
			goto bunins_failed;
	}

	IMPSdestroy(b);		/* imprints do not support updates yet */
	OIDXdestroy(b);

	/* append two void,void bats */
	if (b->ttype == TYPE_void && BATtdense(b)) {
		oid f = n->tseqbase;

		if (n->ttype != TYPE_void)
			f = *(oid *) BUNtloc(bat_iterator(n), 0);

		if (BATcount(b) == 0 && f != oid_nil)
			BATtseqbase(b, f);
		if (BATtdense(n) && BATcount(b) + b->tseqbase == f) {
			sz += BATcount(b);
			BATsetcount(b, sz);
			return GDK_SUCCEED;
		}
		/* we need to materialize the tail */
		if (BATmaterialize(b) != GDK_SUCCEED)
			return GDK_FAIL;
	}

	/* if growing too much, remove the hash, else we maintain it */
	if (BATcheckhash(b) && (2 * b->thash->mask) < (BATcount(b) + sz)) {
		HASHdestroy(b);
	}
	if (b->thash != NULL || (b->tkey & BOUND2BTRUE) != 0)
		fastpath = 0;

	if (fastpath) {
		BUN p, q, r = BUNlast(b);

		if (BATcount(b) == 0) {
			BATiter ni = bat_iterator(n);

			ALIGNsetT(b, n);
			b->tseqbase = n->tseqbase;

			if (n->tdense && n->ttype == TYPE_oid) {
				b->tseqbase = *(oid *) BUNtail(ni, 0);
			}
			b->tdense = n->tdense;
			b->tnodense = n->tnodense;
			b->tkey |= (n->tkey & TRUE);
			b->tnokey[0] = n->tnokey[0];
			b->tnokey[1] = n->tnokey[1];
			b->tnonil = n->tnonil;
		} else {
			BUN last = BUNlast(b) - 1;
			BATiter ni = bat_iterator(n);
			BATiter bi = bat_iterator(b);
			int xx = ATOMcmp(b->ttype, BUNtail(ni, 0), BUNtail(bi, last));
			if (BATtordered(b) && (!BATtordered(n) || xx < 0)) {
				b->tsorted = FALSE;
				b->tnosorted = 0;
				if (b->tdense) {
					b->tdense = FALSE;
					b->tnodense = r;
				}
			}
			if (BATtrevordered(b) &&
			    (!BATtrevordered(n) || xx > 0)) {
				b->trevsorted = FALSE;
				b->tnorevsorted = 0;
			}
			if (b->tkey &&
			    (!(BATtordered(b) || BATtrevordered(b)) ||
			     n->tkey == 0 || xx == 0)) {
				BATkey(b, FALSE);
			}
			if (b->ttype != TYPE_void && b->tsorted && b->tdense &&
			    (BATtdense(n) == 0 ||
			     1 + *(oid *) BUNtloc(bi, last) != *(oid *) BUNtail(ni, 0))) {
				b->tdense = FALSE;
				b->tnodense = r;
			}
		}
		if (b->ttype == TYPE_str &&
		    (b->batCount == 0 || !GDK_ELIMDOUBLES(b->tvheap)) &&
		    !GDK_ELIMDOUBLES(n->tvheap) &&
		    b->tvheap->hashash == n->tvheap->hashash) {
			if (insert_string_bat(b, n, force) != GDK_SUCCEED)
				return GDK_FAIL;
		} else {
			if (!ATOMvarsized(b->ttype) &&
			    BATatoms[b->ttype].atomFix == NULL &&
			    b->ttype != TYPE_void && n->ttype != TYPE_void) {
				/* use fast memcpy if we can */
				memcpy(Tloc(b, BUNlast(b)),
				       Tloc(n, 0),
				       BATcount(n) * Tsize(n));
				BATsetcount(b, BATcount(b) + BATcount(n));
			} else {
				BATiter ni = bat_iterator(n);

				BATloop(n, p, q) {
					bunfastapp_nocheck(b, r, BUNtail(ni, p), Tsize(b));
					r++;
				}
			}
		}
	} else {
		BUN p, q;
		BUN i = BUNlast(b);
		BATiter ni = bat_iterator(n);

		if (b->tkey & BOUND2BTRUE) {
			b->tdense = b->tsorted = b->trevsorted = 0;
			BATloop(n, p, q) {
				const void *t = BUNtail(ni, p);

				if (BUNfnd(b, t) == BUN_NONE) {
					bunfastapp(b, t);
					if (b->thash) {
						HASHins(b, i, t);
					}
					i++;
				}
			}
		} else {
			if (b->hseqbase + BATcount(b) + BATcount(n) >= GDK_oid_max) {
				GDKerror("BATappend: overflow of head value\n");
				return GDK_FAIL;
			}

			BATloop(n, p, q) {
				const void *t = BUNtail(ni, p);

				bunfastapp(b, t);
				if (b->thash) {
					HASHins(b, i, t);
				}
				i++;
			}
			BATkey(b, FALSE);
			b->tdense = b->tsorted = b->trevsorted = 0;
		}
	}
	b->tnonil &= n->tnonil;
	return GDK_SUCCEED;
      bunins_failed:
	return GDK_FAIL;
}

gdk_return
BATdel(BAT *b, BAT *d)
{
	int (*unfix) (const void *) = BATatoms[b->ttype].atomUnfix;
	void (*atmdel) (Heap *, var_t *) = BATatoms[b->ttype].atomDel;
	BATiter bi = bat_iterator(b);

	assert(ATOMtype(d->ttype) == TYPE_oid);
	assert(d->tsorted);
	assert(d->tkey & 1);
	if (BATcount(d) == 0)
		return GDK_SUCCEED;
	if (BATtdense(d)) {
		oid o = d->tseqbase;
		BUN c = BATcount(d);

		if (o + c <= b->hseqbase)
			return GDK_SUCCEED;
		if (o < b->hseqbase) {
			c -= b->hseqbase - o;
			o = b->hseqbase;
		}
		if (o - b->hseqbase < b->batInserted) {
			GDKerror("BATdelete: cannot delete committed values\n");
			return GDK_FAIL;
		}
		if (o + c > b->hseqbase + BATcount(b))
			c = b->hseqbase + BATcount(b) - o;
		if (c == 0)
			return GDK_SUCCEED;
		if (unfix || atmdel) {
			BUN p = o - b->hseqbase;
			BUN q = p + c;
			while (p < q) {
				if (unfix)
					(*unfix)(BUNtail(bi, p));
				if (atmdel)
					(*atmdel)(b->tvheap, (var_t *) BUNtloc(bi, p));
				p++;
			}
		}
		if (BATtdense(b) && BATmaterialize(b) != GDK_SUCCEED)
			return GDK_FAIL;
		if (o + c < b->hseqbase + BATcount(b)) {
			memmove(Tloc(b, o - b->hseqbase),
				Tloc(b, o + c - b->hseqbase),
				Tsize(b) * (BATcount(b) - (o + c - b->hseqbase)));
		}
		b->batCount -= c;
	} else {
		const oid *o = (const oid *) Tloc(d, 0);
		const oid *s;
		BUN c = BATcount(d);
		BUN nd = 0;
		char *p;

		if (o[c - 1] <= b->hseqbase)
			return GDK_SUCCEED;
		while (*o < b->hseqbase) {
			o++;
			c--;
		}
		if (*o - b->hseqbase < b->batInserted) {
			GDKerror("BATdelete: cannot delete committed values\n");
			return GDK_FAIL;
		}
		if (BATtdense(b) && BATmaterialize(b) != GDK_SUCCEED)
			return GDK_FAIL;
		s = o;
		p = Tloc(b, *o - b->hseqbase);
		while (c > 0 && *o < b->hseqbase + BATcount(b)) {
			size_t n;
			if (unfix)
				(*unfix)(BUNtail(bi, *o - b->hseqbase));
			if (atmdel)
				(*atmdel)(b->tvheap, (var_t *) BUNtloc(bi, *o - b->hseqbase));
			o++;
			c--;
			nd++;
			if (c == 0 || *o - b->hseqbase >= BATcount(b))
				n = b->hseqbase + BATcount(b) - o[-1] - 1;
			else if ((oid) (o - s) < *o - *s)
				n = o[0] - o[-1] - 1;
			else
				n = 0;
			if (n > 0) {
				n *= Tsize(b);
				memmove(p,
					Tloc(b, o[-1] + 1 - b->hseqbase),
					n);
				p += n;
				s = o;
			}
		}
		b->batCount -= nd;
	}
	if (b->batCount <= 1) {
		/* some trivial properties */
		b->tkey |= 1;
		b->tsorted = b->trevsorted = 1;
		if (b->batCount == 0) {
			b->tnil = 0;
			b->tnonil = 1;
		}
	}
	/* not sure about these anymore */
	b->tnosorted = b->tnorevsorted = 0;
	b->tnokey[0] = b->tnokey[1] = 0;

	return GDK_SUCCEED;
}

#define TYPEcheck(t1,t2,func)						\
	do {								\
		if (TYPEerror(t1, t2)) {				\
			GDKerror("%s: Incompatible types %s and %s.\n", \
				 func, ATOMname(t2), ATOMname(t1));	\
			return GDK_FAIL;				\
		}							\
	} while (0)

/*
 * The last in this series is a BATreplace, which replaces all the
 * buns mentioned.
 */
gdk_return
BATreplace(BAT *b, BAT *p, BAT *n, bit force)
{
	if (b == NULL || p == NULL || n == NULL || BATcount(n) == 0) {
		return GDK_SUCCEED;
	}
	if (void_replace_bat(b, p, n, force) == BUN_NONE)
		return GDK_FAIL;
	return GDK_SUCCEED;
}


/*
 *  BAT Selections
 * The BAT selectors are among the most heavily used operators.
 * Their efficient implementation is therefore mandatory.
 *
 * BAT slice
 * This function returns a horizontal slice from a BAT. It optimizes
 * execution by avoiding to copy when the BAT is memory mapped (in
 * this case, an independent submap is created) or else when it is
 * read-only, then a VIEW bat is created as a result.
 *
 * If a new copy has to be created, this function takes care to
 * preserve void-columns (in this case, the seqbase has to be
 * recomputed in the result).
 *
 * NOTE new semantics, the selected range is excluding the high value.
 */
BAT *
BATslice(BAT *b, BUN l, BUN h)
{
	BUN low = l;
	BAT *bn;
	BATiter bni, bi = bat_iterator(b);
	oid foid;		/* first oid value if oid column */

	BATcheck(b, "BATslice", NULL);
	if (h > BATcount(b))
		h = BATcount(b);
	if (h < l)
		h = l;

	if (l > BUN_MAX || h > BUN_MAX) {
		GDKerror("BATslice: boundary out of range\n");
		return NULL;
	}

	/* If the source BAT is readonly, then we can obtain a VIEW
	 * that just reuses the memory of the source. */
	if (BAThrestricted(b) == BAT_READ && BATtrestricted(b) == BAT_READ) {
		bn = VIEWcreate_(b->hseqbase + low, b, TRUE);
		if (bn == NULL)
			return NULL;
		VIEWbounds(b, bn, l, h);
	} else {
		/* create a new BAT and put everything into it */
		BUN p = l;
		BUN q = h;

		bn = COLnew((oid) (b->hseqbase + low), BATtdense(b) ? TYPE_void : b->ttype, h - l, TRANSIENT);
		if (bn == NULL) {
			return bn;
		}
		if (bn->ttype == TYPE_void ||
		    (!bn->tvarsized &&
		     BATatoms[bn->ttype].atomPut == NULL &&
		     BATatoms[bn->ttype].atomFix == NULL)) {
			if (bn->ttype)
				memcpy(Tloc(bn, 0), Tloc(b, p),
				       (q - p) * Tsize(bn));
			BATsetcount(bn, h - l);
		} else {
			for (; p < q; p++) {
				bunfastapp(bn, BUNtail(bi, p));
			}
		}
		bn->tsorted = b->tsorted;
		bn->trevsorted = b->trevsorted;
		bn->tkey = b->tkey & 1;
		bn->tnonil = b->tnonil;
		if (b->tnosorted > l && b->tnosorted < h)
			bn->tnosorted = b->tnosorted - l;
		else
			bn->tnosorted = 0;
		if (b->tnorevsorted > l && b->tnorevsorted < h)
			bn->tnorevsorted = b->tnorevsorted - l;
		else
			bn->tnorevsorted = 0;
		if (b->tnodense > l && b->tnodense < h)
			bn->tnodense = b->tnodense - l;
		else
			bn->tnodense = 0;
		if (b->tnokey[0] >= l && b->tnokey[0] < h &&
		    b->tnokey[1] >= l && b->tnokey[1] < h &&
		    b->tnokey[0] != b->tnokey[1]) {
			bn->tnokey[0] = b->tnokey[0] - l;
			bn->tnokey[1] = b->tnokey[1] - l;
		} else {
			bn->tnokey[0] = bn->tnokey[1] = 0;
		}
	}
	bni = bat_iterator(bn);
	if (BATtdense(b)) {
		bn->tdense = TRUE;
		BATtseqbase(bn, (oid) (b->tseqbase + low));
	} else if (bn->tkey && bn->ttype == TYPE_oid) {
		if (BATcount(bn) == 0) {
			bn->tdense = TRUE;
			BATtseqbase(bn, 0);
		} else if (bn->tsorted &&
			   (foid = *(oid *) BUNtloc(bni, 0)) != oid_nil &&
			   foid + BATcount(bn) - 1 == *(oid *) BUNtloc(bni, BUNlast(bn) - 1)) {
			bn->tdense = TRUE;
			BATtseqbase(bn, *(oid *) BUNtloc(bni, 0));
		}
	}
	if (bn->batCount <= 1) {
		bn->tsorted = ATOMlinear(b->ttype);
		bn->trevsorted = ATOMlinear(b->ttype);
		BATkey(bn, 1);
	} else {
		bn->tsorted = b->tsorted;
		bn->trevsorted = b->trevsorted;
		BATkey(bn, BATtkey(b));
	}
	bn->tnonil = b->tnonil || bn->batCount == 0;
	bn->tnil = 0;		/* we just don't know */
	bn->tnosorted = 0;
	bn->tnodense = 0;
	bn->tnokey[0] = bn->tnokey[1] = 0;
	return bn;
      bunins_failed:
	BBPreclaim(bn);
	return NULL;
}

/* Return whether the BAT is ordered or not.  If we don't know, invest
 * in a scan and record the results in the bat descriptor.  If during
 * the scan we happen to find evidence that the BAT is not reverse
 * sorted, we record the location.  */
int
BATordered(BAT *b)
{
	lng t0 = GDKusec();

	if (b->ttype == TYPE_void)
		return 1;
	/* In order that multiple threads don't scan the same BAT at
	 * the same time (happens a lot with mitosis/mergetable), we
	 * use a lock.  We reuse the hash lock for this, not because
	 * this scanning interferes with hashes, but because it's
	 * there, and not so likely to be used at the same time. */
	MT_lock_set(&GDKhashLock(b->batCacheid));
	if (!b->tsorted && b->tnosorted == 0) {
		BATiter bi = bat_iterator(b);
		int (*cmpf)(const void *, const void *) = ATOMcompare(b->ttype);
		BUN p, q;
		b->batDirtydesc = 1;
		switch (ATOMbasetype(b->ttype)) {
		case TYPE_int: {
			const int *iptr = (const int *) Tloc(b, 0);
			for (q = BUNlast(b), p = 1; p < q; p++) {
				if (iptr[p - 1] > iptr[p]) {
					b->tnosorted = p;
					ALGODEBUG fprintf(stderr, "#BATordered: fixed nosorted(" BUNFMT ") for %s#" BUNFMT " (" LLFMT " usec)\n", p, BATgetId(b), BATcount(b), GDKusec() - t0);
					goto doreturn;
				} else if (!b->trevsorted &&
					   b->tnorevsorted == 0 &&
					   iptr[p - 1] < iptr[p]) {
					b->tnorevsorted = p;
					ALGODEBUG fprintf(stderr, "#BATordered: fixed norevsorted(" BUNFMT ") for %s#" BUNFMT "\n", p, BATgetId(b), BATcount(b));
				}
			}
			break;
		}
		case TYPE_lng: {
			const lng *lptr = (const lng *) Tloc(b, 0);
			for (q = BUNlast(b), p = 1; p < q; p++) {
				if (lptr[p - 1] > lptr[p]) {
					b->tnosorted = p;
					ALGODEBUG fprintf(stderr, "#BATordered: fixed nosorted(" BUNFMT ") for %s#" BUNFMT " (" LLFMT " usec)\n", p, BATgetId(b), BATcount(b), GDKusec() - t0);
					goto doreturn;
				} else if (!b->trevsorted &&
					   b->tnorevsorted == 0 &&
					   lptr[p - 1] < lptr[p]) {
					b->tnorevsorted = p;
					ALGODEBUG fprintf(stderr, "#BATordered: fixed norevsorted(" BUNFMT ") for %s#" BUNFMT "\n", p, BATgetId(b), BATcount(b));
				}
			}
			break;
		}
		default:
			for (q = BUNlast(b), p = 1; p < q; p++) {
				int c;
				if ((c = cmpf(BUNtail(bi, p - 1), BUNtail(bi, p))) > 0) {
					b->tnosorted = p;
					ALGODEBUG fprintf(stderr, "#BATordered: fixed nosorted(" BUNFMT ") for %s#" BUNFMT " (" LLFMT " usec)\n", p, BATgetId(b), BATcount(b), GDKusec() - t0);
					goto doreturn;
				} else if (!b->trevsorted &&
					   b->tnorevsorted == 0 &&
					   c < 0) {
					b->tnorevsorted = p;
					ALGODEBUG fprintf(stderr, "#BATordered: fixed norevsorted(" BUNFMT ") for %s#" BUNFMT "\n", p, BATgetId(b), BATcount(b));
				}
			}
			break;
		}
		/* we only get here if we completed the scan; note
		 * that if we didn't record evidence about *reverse*
		 * sortedness, we know that the BAT is also reverse
		 * sorted */
		b->tsorted = 1;
		ALGODEBUG fprintf(stderr, "#BATordered: fixed sorted for %s#" BUNFMT " (" LLFMT " usec)\n", BATgetId(b), BATcount(b), GDKusec() - t0);
		if (!b->trevsorted && b->tnorevsorted == 0) {
			b->trevsorted = 1;
			ALGODEBUG fprintf(stderr, "#BATordered: fixed revsorted for %s#" BUNFMT "\n", BATgetId(b), BATcount(b));
		}
	}
  doreturn:
	MT_lock_unset(&GDKhashLock(b->batCacheid));
	return b->tsorted;
}

/* Return whether the BAT is reverse ordered or not.  If we don't
 * know, invest in a scan and record the results in the bat
 * descriptor.  */
int
BATordered_rev(BAT *b)
{
	lng t0 = GDKusec();

	if (b == NULL)
		return 0;
	if (b->ttype == TYPE_void)
		return b->tseqbase == oid_nil;
	MT_lock_set(&GDKhashLock(b->batCacheid));
	if (!b->trevsorted && b->tnorevsorted == 0) {
		BATiter bi = bat_iterator(b);
		int (*cmpf)(const void *, const void *) = ATOMcompare(b->ttype);
		BUN p, q;
		b->batDirtydesc = 1;
		for (q = BUNlast(b), p = 1; p < q; p++) {
			if (cmpf(BUNtail(bi, p - 1), BUNtail(bi, p)) < 0) {
				b->tnorevsorted = p;
				ALGODEBUG fprintf(stderr, "#BATordered_rev: fixed norevsorted(" BUNFMT ") for %s#" BUNFMT " (" LLFMT " usec)\n", p, BATgetId(b), BATcount(b), GDKusec() - t0);
				goto doreturn;
			}
		}
		b->trevsorted = 1;
		ALGODEBUG fprintf(stderr, "#BATordered_rev: fixed revsorted for %s#" BUNFMT " (" LLFMT " usec)\n", BATgetId(b), BATcount(b), GDKusec() - t0);
	}
  doreturn:
	MT_lock_unset(&GDKhashLock(b->batCacheid));
	return b->trevsorted;
}

/* figure out which sort function is to be called
 * stable sort can produce an error (not enough memory available),
 * "quick" sort does not produce errors */
static gdk_return
do_sort(void *h, void *t, const void *base, size_t n, int hs, int ts, int tpe,
	int reverse, int stable)
{
	if (n <= 1)		/* trivially sorted */
		return GDK_SUCCEED;
	if (reverse) {
		if (stable) {
			if (GDKssort_rev(h, t, base, n, hs, ts, tpe) < 0) {
				return GDK_FAIL;
			}
		} else {
			GDKqsort_rev(h, t, base, n, hs, ts, tpe);
		}
	} else {
		if (stable) {
			if (GDKssort(h, t, base, n, hs, ts, tpe) < 0) {
				return GDK_FAIL;
			}
		} else {
			GDKqsort(h, t, base, n, hs, ts, tpe);
		}
	}
	return GDK_SUCCEED;
}

/* Sort the bat b according to both o and g.  The stable and reverse
 * parameters indicate whether the sort should be stable or descending
 * respectively.  The parameter b is required, o and g are optional
 * (i.e., they may be NULL).
 *
 * A sorted copy is returned through the sorted parameter, the new
 * ordering is returned through the order parameter, group information
 * is returned through the groups parameter.  All three output
 * parameters may be NULL.  If they're all NULL, this function does
 * nothing.
 *
 * All BATs involved must be dense-headed.
 *
 * If o is specified, it is used to first rearrange b according to the
 * order specified in o, after which b is sorted taking g into
 * account.
 *
 * If g is specified, it indicates groups which should be individually
 * ordered.  Each row of consecutive equal values in g indicates a
 * group which is sorted according to stable and reverse.  g is used
 * after the order in b was rearranged according to o.
 *
 * The outputs order and groups can be used in subsequent calls to
 * this function.  This can be used if multiple BATs need to be sorted
 * together.  The BATs should then be sorted in order of significance,
 * and each following call should use the original unordered BAT plus
 * the order and groups bat from the previous call.  In this case, the
 * sorted BATs are not of much use, so the sorted output parameter
 * does not need to be specified.
 * Apart from error checking and maintaining reference counts, sorting
 * three columns (col1, col2, col3) could look like this with the
 * sorted results in (col1s, col2s, col3s):
 *	BATsort(&col1s, &ord1, &grp1, col1, NULL, NULL, 0, 0);
 *	BATsort(&col2s, &ord2, &grp2, col2, ord1, grp1, 0, 0);
 *	BATsort(&col3s, NULL, NULL, col3, ord2, grp2, 0, 0);
 * Note that the "reverse" parameter can be different for each call.
 */
gdk_return
BATsort(BAT **sorted, BAT **order, BAT **groups,
	   BAT *b, BAT *o, BAT *g, int reverse, int stable)
{
	BAT *bn = NULL, *on = NULL, *gn;
	oid *restrict grps, prev;
	BUN p, q, r;

	if (b == NULL) {
		GDKerror("BATsort: b must exist\n");
		return GDK_FAIL;
	}
	if (o != NULL &&
	    (ATOMtype(o->ttype) != TYPE_oid || /* oid tail */
	     BATcount(o) != BATcount(b) ||     /* same size as b */
	     (o->ttype == TYPE_void &&	       /* no nil tail */
	      BATcount(o) != 0 &&
	      o->tseqbase == oid_nil))) {
		GDKerror("BATsort: o must be [dense,oid] and same size as b\n");
		return GDK_FAIL;
	}
	if (g != NULL &&
	    (ATOMtype(g->ttype) != TYPE_oid || /* oid tail */
	     !g->tsorted ||		       /* sorted */
	     BATcount(o) != BATcount(b) ||     /* same size as b */
	     (g->ttype == TYPE_void &&	       /* no nil tail */
	      BATcount(g) != 0 &&
	      g->tseqbase == oid_nil))) {
		GDKerror("BATsort: g must be [dense,oid], sorted on the tail, and same size as b\n");
		return GDK_FAIL;
	}
	assert(reverse == 0 || reverse == 1);
	assert(stable == 0 || stable == 1);
	if (sorted == NULL && order == NULL && groups == NULL) {
		/* no place to put result, so we're done quickly */
		return GDK_SUCCEED;
	}
	if (BATcount(b) <= 1 ||
	    ((reverse ? BATtrevordered(b) : BATtordered(b)) &&
	     o == NULL && g == NULL &&
	     (groups == NULL || BATtkey(b) ||
	      (reverse ? BATtordered(b) : BATtrevordered(b))))) {
		/* trivially (sub)sorted, and either we don't need to
		 * return group information, or we can trivially
		 * deduce the groups */
		if (sorted) {
			bn = COLcopy(b, b->ttype, 0, TRANSIENT);
			if (bn == NULL)
				goto error;
			*sorted = bn;
		}
		if (order) {
			on = COLnew(b->hseqbase, TYPE_void, BATcount(b), TRANSIENT);
			if (on == NULL)
				goto error;
			BATsetcount(on, BATcount(b));
			BATtseqbase(on, b->hseqbase);
			*order = on;
		}
		if (groups) {
			if (BATtkey(b)) {
				/* singleton groups */
				gn = COLnew(0, TYPE_void, BATcount(b), TRANSIENT);
				if (gn == NULL)
					goto error;
				BATsetcount(gn, BATcount(b));
				BATtseqbase(gn, 0);
			} else {
				/* single group */
				const oid *o = 0;
				assert(BATcount(b) == 1 ||
				       (BATtordered(b) && BATtrevordered(b)));
				gn = BATconstant(0, TYPE_oid, &o, BATcount(b), TRANSIENT);
				if (gn == NULL)
					goto error;
			}
			*groups = gn;
		}
		return GDK_SUCCEED;
	}
	if (o) {
		bn = BATproject(o, b);
		if (bn == NULL)
			goto error;
		if (bn->ttype == TYPE_void || isVIEW(bn)) {
			b = COLcopy(bn, ATOMtype(bn->ttype), TRUE, TRANSIENT);
			BBPunfix(bn->batCacheid);
			bn = b;
		}
	} else {
		bn = COLcopy(b, b->ttype, TRUE, TRANSIENT);
	}
	if (bn == NULL)
		goto error;
	if (order) {
		/* prepare order bat */
		if (o) {
			/* make copy of input so that we can refine it;
			 * copy can be read-only if we take the shortcut
			 * below in the case g is "key" */
			on = COLcopy(o, TYPE_oid,
				     g == NULL ||
				     !(g->tkey || g->ttype == TYPE_void),
				     TRANSIENT);
			if (on == NULL)
				goto error;
			BAThseqbase(on, b->hseqbase);
		} else {
			/* create new order */
			on = COLnew(b->hseqbase, TYPE_oid, BATcount(bn), TRANSIENT);
			if (on == NULL)
				goto error;
			grps = (oid *) Tloc(on, 0);
			for (p = 0, q = BATcount(bn); p < q; p++)
				grps[p] = p + b->hseqbase;
			BATsetcount(on, BATcount(bn));
			on->tkey = 1;
			on->tnil = 0;
			on->tnonil = 1;
		}
		on->tsorted = on->trevsorted = 0; /* it won't be sorted */
		on->tdense = 0;			  /* and hence not dense */
		on->tnosorted = on->tnorevsorted = on->tnodense = 0;
		*order = on;
	}
	if (g) {
		if (g->tkey || g->ttype == TYPE_void) {
			/* if g is "key", all groups are size 1, so no
			 * subsorting needed */
			if (sorted) {
				*sorted = bn;
			} else {
				BBPunfix(bn->batCacheid);
			}
			if (order) {
				*order = on;
				if (o) {
					/* we can inherit sortedness
					 * after all */
					on->tsorted = o->tsorted;
					on->trevsorted = o->trevsorted;
					if (o->tnosorted)
						on->tnosorted = o->tnosorted;
					if (o->tnorevsorted)
						on->tnorevsorted = o->tnorevsorted;
				} else {
					/* we didn't rearrange, so
					 * still sorted */
					on->tsorted = 1;
					on->trevsorted = 0;
				}
				if (BATcount(on) <= 1) {
					on->tsorted = 1;
					on->trevsorted = 1;
				}
			}
			if (groups) {
				gn = COLcopy(g, g->ttype, 0, TRANSIENT);
				if (gn == NULL)
					goto error;
				*groups = gn;
			}
			return GDK_SUCCEED;
		}
		assert(g->ttype == TYPE_oid);
		grps = (oid *) Tloc(g, 0);
		prev = grps[0];
		if (BATmaterialize(bn) != GDK_SUCCEED)
			goto error;
		for (r = 0, p = 1, q = BATcount(g); p < q; p++) {
			if (grps[p] != prev) {
				/* sub sort [r,p) */
				if (do_sort(Tloc(bn, r),
					    on ? Tloc(on, r) : NULL,
					    bn->tvheap ? bn->tvheap->base : NULL,
					    p - r, Tsize(bn), on ? Tsize(on) : 0,
					    bn->ttype, reverse, stable) != GDK_SUCCEED)
					goto error;
				r = p;
				prev = grps[p];
			}
		}
		/* sub sort [r,q) */
		if (do_sort(Tloc(bn, r),
			    on ? Tloc(on, r) : NULL,
			    bn->tvheap ? bn->tvheap->base : NULL,
			    p - r, Tsize(bn), on ? Tsize(on) : 0,
			    bn->ttype, reverse, stable) != GDK_SUCCEED)
			goto error;
		/* if single group (r==0) the result is (rev)sorted,
		 * otherwise (maybe) not */
		bn->tsorted = r == 0 && !reverse;
		bn->trevsorted = r == 0 && reverse;
	} else {
		if (b->ttype == TYPE_void) {
			b->tsorted = 1;
			b->trevsorted = b->tseqbase == oid_nil || b->batCount <= 1;
			b->tkey |= b->tseqbase != oid_nil;
		} else if (b->batCount <= 1) {
			b->tsorted = b->trevsorted = 1;
		}
		if (!(reverse ? bn->trevsorted : bn->tsorted) &&
<<<<<<< HEAD
		    do_sort(Tloc(bn, 0),
			    on ? Tloc(on, 0) : NULL,
			    bn->tvheap ? bn->tvheap->base : NULL,
			    BATcount(bn), Tsize(bn), on ? Tsize(on) : 0,
			    bn->ttype, reverse, stable) != GDK_SUCCEED)
=======
		    (BATmaterialize(bn) != GDK_SUCCEED ||
		     do_sort(Tloc(bn, BUNfirst(bn)),
			     on ? Tloc(on, BUNfirst(on)) : NULL,
			     bn->T->vheap ? bn->T->vheap->base : NULL,
			     BATcount(bn), Tsize(bn), on ? Tsize(on) : 0,
			     bn->ttype, reverse, stable) != GDK_SUCCEED))
>>>>>>> 366207e8
			goto error;
		bn->tsorted = !reverse;
		bn->trevsorted = reverse;
	}
	bn->tnosorted = 0;
	bn->tnorevsorted = 0;
	if (groups) {
		if (BATgroup_internal(groups, NULL, NULL, bn, g, NULL, NULL, 1) != GDK_SUCCEED)
			goto error;
		if ((*groups)->tkey &&
		    (g == NULL || (g->tsorted && g->trevsorted))) {
			/* if new groups bat is key and the input
			 * group bat has a single value (both sorted
			 * and revsorted), we know the result bat is
			 * key */
			bn->tkey = 1;
		}
	}

	if (sorted)
		*sorted = bn;
	else
		BBPunfix(bn->batCacheid);

	return GDK_SUCCEED;

  error:
	if (bn)
		BBPunfix(bn->batCacheid);
	BBPreclaim(on);
	if (sorted)
		*sorted = NULL;
	if (order)
		*order = NULL;
	if (groups)
		*groups = NULL;
	return GDK_FAIL;
}

/* return a new BAT of length n with a dense head with seqbase hseq,
 * and the constant v in the tail */
BAT *
BATconstant(oid hseq, int tailtype, const void *v, BUN n, int role)
{
	BAT *bn;
	void *restrict p;
	BUN i;

	if (v == NULL)
		return NULL;
	bn = COLnew(hseq, tailtype, n, role);
	if (bn == NULL)
		return NULL;
	p = Tloc(bn, 0);
	switch (ATOMstorage(tailtype)) {
	case TYPE_void:
		v = &oid_nil;
		BATtseqbase(bn, oid_nil);
		break;
	case TYPE_bte:
		for (i = 0; i < n; i++)
			((bte *) p)[i] = *(bte *) v;
		break;
	case TYPE_sht:
		for (i = 0; i < n; i++)
			((sht *) p)[i] = *(sht *) v;
		break;
	case TYPE_int:
	case TYPE_flt:
		assert(sizeof(int) == sizeof(flt));
		for (i = 0; i < n; i++)
			((int *) p)[i] = *(int *) v;
		break;
	case TYPE_lng:
	case TYPE_dbl:
		assert(sizeof(lng) == sizeof(dbl));
		for (i = 0; i < n; i++)
			((lng *) p)[i] = *(lng *) v;
		break;
#ifdef HAVE_HGE
	case TYPE_hge:
		for (i = 0; i < n; i++)
			((hge *) p)[i] = *(hge *) v;
		break;
#endif
	default:
		for (i = 0, n += i; i < n; i++)
			tfastins_nocheck(bn, i, v, Tsize(bn));
		break;
	}
	bn->tnil = n >= 1 && (*ATOMcompare(tailtype))(v, ATOMnilptr(tailtype)) == 0;
	BATsetcount(bn, n);
	bn->tsorted = 1;
	bn->trevsorted = 1;
	bn->tnonil = !bn->tnil;
	bn->tkey = BATcount(bn) <= 1;
	return bn;

  bunins_failed:
	BBPreclaim(bn);
	return NULL;
}

/*
 * BAT Aggregates
 *
 * We retain the size() and card() aggregate results in the column
 * descriptor.  We would like to have such functionality in an
 * extensible way for many aggregates, for DD (1) we do not want to
 * change the binary BAT format on disk and (2) aggr and size are the
 * most relevant aggregates.
 *
 * It is all hacked into the aggr[3] records; three adjacent integers
 * that were left over in the column record. We refer to these as if
 * it where an int aggr[3] array.  The below routines set and retrieve
 * the aggregate values from the tail of the BAT, as many
 * aggregate-manipulating BAT functions work on tail.
 *
 * The rules are as follows: aggr[0] contains the alignment ID of the
 * column (if set i.e. nonzero).  Hence, if this value is nonzero and
 * equal to b->talign, the precomputed aggregate values in
 * aggr[GDK_AGGR_SIZE] and aggr[GDK_AGGR_CARD] hold. However, only one
 * of them may be set at the time. This is encoded by the value
 * int_nil, which cannot occur in these two aggregates.
 *
 * This was now extended to record the property whether we know there
 * is a nil value present by mis-using the highest bits of both
 * GDK_AGGR_SIZE and GDK_AGGR_CARD.
 */

void
PROPdestroy(PROPrec *p)
{
	PROPrec *n;

	while (p) {
		n = p->next;
		if (p->v.vtype == TYPE_str)
			GDKfree(p->v.val.sval);
		GDKfree(p);
		p = n;
	}
}

PROPrec *
BATgetprop(BAT *b, int idx)
{
	PROPrec *p = b->tprops;

	while (p) {
		if (p->id == idx)
			return p;
		p = p->next;
	}
	return NULL;
}

void
BATsetprop(BAT *b, int idx, int type, void *v)
{
	ValRecord vr;
	PROPrec *p = BATgetprop(b, idx);

	if (p == NULL &&
	    (p = (PROPrec *) GDKmalloc(sizeof(PROPrec))) != NULL) {
		p->id = idx;
		p->next = b->tprops;
		p->v.vtype = 0;
		b->tprops = p;
	}
	if (p) {
		VALset(&vr, type, v);
		VALcopy(&p->v, &vr);
		b->batDirtydesc = TRUE;
	}
}


/*
 * The BATcount_no_nil function counts all BUN in a BAT that have a
 * non-nil tail value.
 */
BUN
BATcount_no_nil(BAT *b)
{
	BUN cnt = 0;
	BUN i, n;
	const void *restrict p, *restrict nil;
	const char *restrict base;
	int t;
	int (*cmp)(const void *, const void *);

	BATcheck(b, "BATcnt", 0);
	n = BATcount(b);
	if (b->tnonil)
		return n;
	p = Tloc(b, 0);
	t = ATOMbasetype(b->ttype);
	switch (t) {
	case TYPE_void:
		cnt = b->tseqbase == oid_nil ? 0 : n;
		break;
	case TYPE_bte:
		for (i = 0; i < n; i++)
			cnt += ((const bte *) p)[i] != bte_nil;
		break;
	case TYPE_sht:
		for (i = 0; i < n; i++)
			cnt += ((const sht *) p)[i] != sht_nil;
		break;
	case TYPE_int:
		for (i = 0; i < n; i++)
			cnt += ((const int *) p)[i] != int_nil;
		break;
	case TYPE_lng:
		for (i = 0; i < n; i++)
			cnt += ((const lng *) p)[i] != lng_nil;
		break;
#ifdef HAVE_HGE
	case TYPE_hge:
		for (i = 0; i < n; i++)
			cnt += ((const hge *) p)[i] != hge_nil;
		break;
#endif
	case TYPE_flt:
		for (i = 0; i < n; i++)
			cnt += ((const flt *) p)[i] != flt_nil;
		break;
	case TYPE_dbl:
		for (i = 0; i < n; i++)
			cnt += ((const dbl *) p)[i] != dbl_nil;
		break;
	case TYPE_str:
		base = b->tvheap->base;
		switch (b->twidth) {
		case 1:
			for (i = 0; i < n; i++)
				cnt += base[((var_t) ((const unsigned char *) p)[i] + GDK_VAROFFSET) << GDK_VARSHIFT] != '\200';
			break;
		case 2:
			for (i = 0; i < n; i++)
				cnt += base[((var_t) ((const unsigned short *) p)[i] + GDK_VAROFFSET) << GDK_VARSHIFT] != '\200';
			break;
#if SIZEOF_VAR_T != SIZEOF_INT
		case 4:
			for (i = 0; i < n; i++)
				cnt += base[(var_t) ((const unsigned int *) p)[i] << GDK_VARSHIFT] != '\200';
			break;
#endif
		default:
			for (i = 0; i < n; i++)
				cnt += base[((const var_t *) p)[i] << GDK_VARSHIFT] != '\200';
			break;
		}
		break;
	default:
		nil = ATOMnilptr(t);
		cmp = ATOMcompare(t);
		if (b->tvarsized) {
			base = b->tvheap->base;
			for (i = 0; i < n; i++)
				cnt += (*cmp)(nil, base + ((const var_t *) p)[i]) != 0;
		} else {
			for (i = 0, n += i; i < n; i++)
				cnt += (*cmp)(Tloc(b, i), nil) != 0;
		}
		break;
	}
	if (cnt == BATcount(b)) {
		/* we learned something */
		b->tnonil = 1;
		assert(b->tnil == 0);
		b->tnil = 0;
	}
	return cnt;
}

static BAT *
newdensecand(oid first, oid last)
{
	BAT *bn;

	if ((bn = COLnew(0, TYPE_void, 0, TRANSIENT)) == NULL)
		return NULL;
	if (last < first)
		first = last = 0; /* empty range */
	BATsetcount(bn, last - first + 1);
	BATtseqbase(bn, first);
	return bn;
}

/* merge two candidate lists and produce a new one
 *
 * candidate lists are VOID-headed BATs with an OID tail which is
 * sorted and unique.
 */
BAT *
BATmergecand(BAT *a, BAT *b)
{
	BAT *bn;
	const oid *restrict ap, *restrict bp, *ape, *bpe;
	oid *restrict p, i;
	oid af, al, bf, bl;
	BATiter ai, bi;
	bit ad, bd;

	BATcheck(a, "BATmergecand", NULL);
	BATcheck(b, "BATmergecand", NULL);
	assert(ATOMtype(a->ttype) == TYPE_oid);
	assert(ATOMtype(b->ttype) == TYPE_oid);
	assert(BATcount(a) <= 1 || a->tsorted);
	assert(BATcount(b) <= 1 || b->tsorted);
	assert(BATcount(a) <= 1 || a->tkey);
	assert(BATcount(b) <= 1 || b->tkey);
	assert(a->tnonil);
	assert(b->tnonil);

	/* we can return a if b is empty (and v.v.) */
	if (BATcount(a) == 0) {
		return COLcopy(b, b->ttype, 0, TRANSIENT);
	}
	if (BATcount(b) == 0) {
		return COLcopy(a, a->ttype, 0, TRANSIENT);
	}
	/* we can return a if a fully covers b (and v.v) */
	ai = bat_iterator(a);
	bi = bat_iterator(b);
	af = *(oid*) BUNtail(ai, 0);
	bf = *(oid*) BUNtail(bi, 0);
	al = *(oid*) BUNtail(ai, BUNlast(a) - 1);
	bl = *(oid*) BUNtail(bi, BUNlast(b) - 1);
	ad = (af + BATcount(a) - 1 == al); /* i.e., dense */
	bd = (bf + BATcount(b) - 1 == bl); /* i.e., dense */
	if (ad && bd) {
		/* both are dense */
		if (af <= bf && bf <= al + 1) {
			/* partial overlap starting with a, or b is
			 * smack bang after a */
			return newdensecand(af, al < bl ? bl : al);
		}
		if (bf <= af && af <= bl + 1) {
			/* partial overlap starting with b, or a is
			 * smack bang after b */
			return newdensecand(bf, al < bl ? bl : al);
		}
	}
	if (ad && af <= bf && al >= bl) {
		return newdensecand(af, al);
	}
	if (bd && bf <= af && bl >= al) {
		return newdensecand(bf, bl);
	}

	bn = COLnew(0, TYPE_oid, BATcount(a) + BATcount(b), TRANSIENT);
	if (bn == NULL)
		return NULL;
	p = (oid *) Tloc(bn, 0);
	if (a->ttype == TYPE_void && b->ttype == TYPE_void) {
		/* both lists are VOID */
		if (a->tseqbase > b->tseqbase) {
			BAT *t = a;

			a = b;
			b = t;
		}
		/* a->tseqbase <= b->tseqbase */
		for (i = a->tseqbase; i < a->tseqbase + BATcount(a); i++)
			*p++ = i;
		for (i = MAX(b->tseqbase, i);
		     i < b->tseqbase + BATcount(b);
		     i++)
			*p++ = i;
	} else if (a->ttype == TYPE_void || b->ttype == TYPE_void) {
		if (b->ttype == TYPE_void) {
			BAT *t = a;

			a = b;
			b = t;
		}
		/* a->ttype == TYPE_void, b->ttype == TYPE_oid */
		bp = (const oid *) Tloc(b, 0);
		bpe = bp + BATcount(b);
		while (bp < bpe && *bp < a->tseqbase)
			*p++ = *bp++;
		for (i = a->tseqbase; i < a->tseqbase + BATcount(a); i++)
			*p++ = i;
		while (bp < bpe && *bp < i)
			bp++;
		while (bp < bpe)
			*p++ = *bp++;
	} else {
		/* a->ttype == TYPE_oid, b->ttype == TYPE_oid */
		ap = (const oid *) Tloc(a, 0);
		ape = ap + BATcount(a);
		bp = (const oid *) Tloc(b, 0);
		bpe = bp + BATcount(b);
		while (ap < ape && bp < bpe) {
			if (*ap < *bp)
				*p++ = *ap++;
			else if (*ap > *bp)
				*p++ = *bp++;
			else {
				*p++ = *ap++;
				bp++;
			}
		}
		while (ap < ape)
			*p++ = *ap++;
		while (bp < bpe)
			*p++ = *bp++;
	}

	/* properties */
	BATsetcount(bn, (BUN) (p - (oid *) Tloc(bn, 0)));
	bn->trevsorted = BATcount(bn) <= 1;
	bn->tsorted = 1;
	bn->tkey = 1;
	bn->tnil = 0;
	bn->tnonil = 1;
	return virtualize(bn);
}

/* intersect two candidate lists and produce a new one
 *
 * candidate lists are VOID-headed BATs with an OID tail which is
 * sorted and unique.
 */
BAT *
BATintersectcand(BAT *a, BAT *b)
{
	BAT *bn;
	const oid *restrict ap, *restrict bp, *ape, *bpe;
	oid *restrict p;
	oid af, al, bf, bl;
	BATiter ai, bi;

	BATcheck(a, "BATintersectcand", NULL);
	BATcheck(b, "BATintersectcand", NULL);
	assert(ATOMtype(a->ttype) == TYPE_oid);
	assert(ATOMtype(b->ttype) == TYPE_oid);
	assert(a->tsorted);
	assert(b->tsorted);
	assert(a->tkey);
	assert(b->tkey);
	assert(a->tnonil);
	assert(b->tnonil);

	if (BATcount(a) == 0 || BATcount(b) == 0) {
		return newdensecand(0, 0);
	}

	ai = bat_iterator(a);
	bi = bat_iterator(b);
	af = *(oid*) BUNtail(ai, 0);
	bf = *(oid*) BUNtail(bi, 0);
	al = *(oid*) BUNtail(ai, BUNlast(a) - 1);
	bl = *(oid*) BUNtail(bi, BUNlast(b) - 1);

	if ((af + BATcount(a) - 1 == al) && (bf + BATcount(b) - 1 == bl)) {
		/* both lists are VOID */
		return newdensecand(MAX(af, bf), MIN(al, bl));
	}

	bn = COLnew(0, TYPE_oid, MIN(BATcount(a), BATcount(b)), TRANSIENT);
	if (bn == NULL)
		return NULL;
	p = (oid *) Tloc(bn, 0);
	if (a->ttype == TYPE_void || b->ttype == TYPE_void) {
		if (b->ttype == TYPE_void) {
			BAT *t = a;

			a = b;
			b = t;
		}
		/* a->ttype == TYPE_void, b->ttype == TYPE_oid */
		bp = (const oid *) Tloc(b, 0);
		bpe = bp + BATcount(b);
		while (bp < bpe && *bp < a->tseqbase)
			bp++;
		while (bp < bpe && *bp < a->tseqbase + BATcount(a))
			*p++ = *bp++;
	} else {
		/* a->ttype == TYPE_oid, b->ttype == TYPE_oid */
		ap = (const oid *) Tloc(a, 0);
		ape = ap + BATcount(a);
		bp = (const oid *) Tloc(b, 0);
		bpe = bp + BATcount(b);
		while (ap < ape && bp < bpe) {
			if (*ap < *bp)
				ap++;
			else if (*ap > *bp)
				bp++;
			else {
				*p++ = *ap++;
				bp++;
			}
		}
	}

	/* properties */
	BATsetcount(bn, (BUN) (p - (oid *) Tloc(bn, 0)));
	bn->trevsorted = BATcount(bn) <= 1;
	bn->tsorted = 1;
	bn->tkey = 1;
	bn->tnil = 0;
	bn->tnonil = 1;
	return virtualize(bn);
}<|MERGE_RESOLUTION|>--- conflicted
+++ resolved
@@ -1181,20 +1181,12 @@
 			b->tsorted = b->trevsorted = 1;
 		}
 		if (!(reverse ? bn->trevsorted : bn->tsorted) &&
-<<<<<<< HEAD
-		    do_sort(Tloc(bn, 0),
-			    on ? Tloc(on, 0) : NULL,
-			    bn->tvheap ? bn->tvheap->base : NULL,
-			    BATcount(bn), Tsize(bn), on ? Tsize(on) : 0,
-			    bn->ttype, reverse, stable) != GDK_SUCCEED)
-=======
 		    (BATmaterialize(bn) != GDK_SUCCEED ||
-		     do_sort(Tloc(bn, BUNfirst(bn)),
-			     on ? Tloc(on, BUNfirst(on)) : NULL,
-			     bn->T->vheap ? bn->T->vheap->base : NULL,
+		     do_sort(Tloc(bn, 0),
+			     on ? Tloc(on, 0) : NULL,
+			     bn->tvheap ? bn->tvheap->base : NULL,
 			     BATcount(bn), Tsize(bn), on ? Tsize(on) : 0,
 			     bn->ttype, reverse, stable) != GDK_SUCCEED))
->>>>>>> 366207e8
 			goto error;
 		bn->tsorted = !reverse;
 		bn->trevsorted = reverse;
