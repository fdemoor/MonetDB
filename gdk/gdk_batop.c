/*
 * This Source Code Form is subject to the terms of the Mozilla Public
 * License, v. 2.0.  If a copy of the MPL was not distributed with this
 * file, You can obtain one at http://mozilla.org/MPL/2.0/.
 *
 * Copyright 1997 - July 2008 CWI, August 2008 - 2016 MonetDB B.V.
 */

/*
 * (c) M. L. Kersten, P. Boncz, S. Manegold, N. Nes, K.S. Mullender
 * Common BAT Operations
 * We factor out all possible overhead by inlining code.  This
 * includes the macros BUNhead and BUNtail, which do a test to see
 * whether the atom resides in the buns or in a variable storage
 * heap.
 */
#include "monetdb_config.h"
#include "gdk.h"
#include "gdk_private.h"

gdk_return
unshare_string_heap(BAT *b)
{
	assert(b->batCacheid > 0);
	if (b->ttype == TYPE_str &&
	    b->tvheap->parentid != b->batCacheid) {
		Heap *h = GDKzalloc(sizeof(Heap));
		if (h == NULL)
			return GDK_FAIL;
		h->parentid = b->batCacheid;
		h->farmid = BBPselectfarm(b->batRole, TYPE_str, varheap);
		if (b->tvheap->filename) {
			char *nme = BBP_physical(b->batCacheid);
			h->filename = GDKfilepath(NOFARM, NULL, nme, "theap");
			if (h->filename == NULL) {
				GDKfree(h);
				return GDK_FAIL;
			}
		}
		if (HEAPcopy(h, b->tvheap) != GDK_SUCCEED) {
			HEAPfree(h, 1);
			GDKfree(h);
			return GDK_FAIL;
		}
		BBPunshare(b->tvheap->parentid);
		b->tvheap = h;
	}
	return GDK_SUCCEED;
}

/* We try to be clever when appending one string bat to another.
 * First of all, we try to actually share the string heap so that we
 * don't need an extra copy, and if that can't be done, we see whether
 * it makes sense to just quickly copy the whole string heap instead
 * of inserting individual strings.  See the comments in the code for
 * more information. */
static gdk_return
insert_string_bat(BAT *b, BAT *n, int force)
{
	BATiter ni;		/* iterator */
	size_t toff = ~(size_t) 0;	/* tail offset */
	BUN p, q;		/* loop variables */
<<<<<<< HEAD
	oid o = 0;		/* in case we're appending */
=======
>>>>>>> 3553460f
	const void *tp;		/* tail value pointer */
	unsigned char tbv;	/* tail value-as-bte */
	unsigned short tsv;	/* tail value-as-sht */
#if SIZEOF_VAR_T == 8
	unsigned int tiv;	/* tail value-as-int */
#endif
	var_t v;		/* value */
	size_t off;		/* offset within n's string heap */

<<<<<<< HEAD
=======
	assert(b->htype == TYPE_void);
	assert(b->ttype == TYPE_str);
	/* only transient bats can use some other bat's string heap */
	assert(b->batRole == TRANSIENT ||
	       b->T->vheap->parentid == abs(b->batCacheid));
>>>>>>> 3553460f
	if (n->batCount == 0)
		return GDK_SUCCEED;
	ni = bat_iterator(n);
	tp = NULL;
<<<<<<< HEAD
	tt = b->ttype;
	if (tt == TYPE_str &&
	    (!GDK_ELIMDOUBLES(b->tvheap) || b->batCount == 0) &&
	    !GDK_ELIMDOUBLES(n->tvheap) &&
	    b->tvheap->hashash == n->tvheap->hashash &&
	    /* if needs to be kept unique, take slow path */
	    (b->tkey & BOUND2BTRUE) == 0) {
		if (b->batRole == TRANSIENT) {
=======
	if ((b->T->vheap == n->T->vheap ||
	     ((!GDK_ELIMDOUBLES(b->T->vheap) || b->batCount == 0) &&
	      !GDK_ELIMDOUBLES(n->T->vheap) &&
	      b->T->vheap->hashash == n->T->vheap->hashash)) &&
	    /* if needs to be kept unique, take slow path */
	    (b->tkey & BOUND2BTRUE) == 0) {
		if (b->S->role == TRANSIENT || b->T->vheap == n->T->vheap) {
>>>>>>> 3553460f
			/* If b is in the transient farm (i.e. b will
			 * never become persistent), we try some
			 * clever tricks to avoid copying:
			 * - if b is empty, we just let it share the
                         *   string heap with n;
			 * - otherwise, if b's string heap and n's
                         *   string heap are the same (i.e. shared),
                         *   we leave it that way (this includes the
                         *   case that b is persistent and n shares
                         *   its string heap with b);
			 * - otherwise, if b shares its string heap
                         *   with some other bat, we materialize it
                         *   and we will have to copy strings.
			 */
			bat bid = b->batCacheid;

<<<<<<< HEAD
			if (b->batCount == 0) {
				if (b->tvheap->parentid != bid) {
					BBPunshare(b->tvheap->parentid);
=======
			if (b->batCount == 0 && b->T->vheap != n->T->vheap) {
				if (b->T->vheap->parentid != bid) {
					BBPunshare(b->T->vheap->parentid);
>>>>>>> 3553460f
				} else {
					HEAPfree(b->tvheap, 1);
					GDKfree(b->tvheap);
				}
				BBPshare(n->tvheap->parentid);
				b->tvheap = n->tvheap;
				toff = 0;
			} else if (b->tvheap->parentid == n->tvheap->parentid) {
				toff = 0;
			} else if (b->tvheap->parentid != bid &&
				   unshare_string_heap(b) != GDK_SUCCEED) {
				return GDK_FAIL;
			}
		}
		if (toff == ~(size_t) 0 && n->batCount > 1024) {
			/* If b and n aren't sharing their string
			 * heaps, we try to determine whether to copy
			 * n's whole string heap to the end of b's, or
			 * whether we will insert each string from n
			 * individually.  We do this by testing a
			 * sample of n's strings and extrapolating
			 * from that sample whether n uses a
			 * significant part of its string heap for its
			 * strings (i.e. whether there are many unused
			 * strings in n's string heap).  If n doesn't
			 * have many strings in the first place, we
			 * skip this and just insert them all
			 * individually.  We also check whether a
			 * significant number of n's strings happen to
			 * have the same offset in b.  In the latter
			 * case we also want to insert strings
			 * individually, but reusing the string in b's
			 * string heap. */
			int match = 0, i;
			size_t len = b->tvheap->hashash ? 1024 * EXTRALEN : 0;
			for (i = 0; i < 1024; i++) {
				p = (BUN) (((double) rand() / RAND_MAX) * (BATcount(n) - 1));
				off = BUNtvaroff(ni, p);
				if (off < b->tvheap->free &&
				    strcmp(b->tvheap->base + off, n->tvheap->base + off) == 0 &&
				    (!b->tvheap->hashash ||
				     ((BUN *) (b->tvheap->base + off))[-1] == (n->tvheap->hashash ? ((BUN *) (n->tvheap->base + off))[-1] : strHash(n->tvheap->base + off))))
					match++;
				len += (strlen(n->tvheap->base + off) + 8) & ~7;
			}
			if (match < 768 && (size_t) (BATcount(n) * (double) len / 1024) >= n->tvheap->free / 2) {
				/* append string heaps */
				toff = b->batCount == 0 ? 0 : b->tvheap->free;
				/* make sure we get alignment right */
				toff = (toff + GDK_VARALIGN - 1) & ~(GDK_VARALIGN - 1);
				assert(((toff >> GDK_VARSHIFT) << GDK_VARSHIFT) == toff);
<<<<<<< HEAD
				/* if in "force" mode, the heap may be shared when
				 * memory mapped */
				if (HEAPextend(b->tvheap, toff + n->tvheap->size, force) != GDK_SUCCEED) {
=======
				/* if in "force" mode, the heap may be
				 * shared when memory mapped */
				if (HEAPextend(b->T->vheap, toff + n->T->vheap->size, force) != GDK_SUCCEED) {
>>>>>>> 3553460f
					toff = ~(size_t) 0;
					goto bunins_failed;
				}
				memcpy(b->tvheap->base + toff, n->tvheap->base, n->tvheap->free);
				b->tvheap->free = toff + n->tvheap->free;
				/* flush double-elimination hash table */
				memset(b->tvheap->base, 0, GDK_STRHASHSIZE);
			}
		}
		if (toff != ~(size_t) 0) {
			/* we only have to copy the offsets from n to
			 * b, possibly with an offset (if toff != 0),
			 * so set up some variables and set up b's
			 * tail so that it looks like it's a fixed
			 * size column.  Of course, we must make sure
			 * first that the width of b's offset heap can
			 * accommodate all values. */
			if (b->twidth < SIZEOF_VAR_T &&
			    ((size_t) 1 << 8 * b->twidth) <= (b->twidth <= 2 ? (b->tvheap->size >> GDK_VARSHIFT) - GDK_VAROFFSET : (b->tvheap->size >> GDK_VARSHIFT))) {
				/* offsets aren't going to fit, so
				 * widen offset heap */
				if (GDKupgradevarheap(b, (var_t) (b->tvheap->size >> GDK_VARSHIFT), 0, force) != GDK_SUCCEED) {
					toff = ~(size_t) 0;
					goto bunins_failed;
				}
			}
			switch (b->twidth) {
			case 1:
				b->ttype = TYPE_bte;
				tp = &tbv;
				break;
			case 2:
				b->ttype = TYPE_sht;
				tp = &tsv;
				break;
#if SIZEOF_VAR_T == 8
			case 4:
				b->ttype = TYPE_int;
				tp = &tiv;
				break;
<<<<<<< HEAD
			case 8:
				tt = TYPE_lng;
				tp = &v;
				break;
#else
			case 4:
				tt = TYPE_int;
=======
#endif
			default:
				b->ttype = TYPE_var;
>>>>>>> 3553460f
				tp = &v;
				break;
#endif
			default:
				assert(0);
			}
			b->tvarsized = 0;
		}
	}
<<<<<<< HEAD
	if (toff == 0 && n->twidth == b->twidth) {
		/* we don't need to do any translation of offset
		 * values, nor do we need to do any calculations for
		 * the head column, so we can use fast memcpy */
		memcpy(Tloc(b, BUNlast(b)), Tloc(n, 0),
		       BATcount(n) * n->twidth);
=======
	if (toff == 0 && n->T->width == b->T->width) {
		/* we don't need to do any translation of offset
		 * values, so we can use fast memcpy */
		memcpy(Tloc(b, BUNlast(b)), Tloc(n, BUNfirst(n)),
		       BATcount(n) * n->T->width);
>>>>>>> 3553460f
		BATsetcount(b, BATcount(b) + BATcount(n));
	} else if (toff != ~(size_t) 0) {
		/* we don't need to insert any actual strings since we
		 * have already made sure that they are all in b's
		 * string heap at known locations (namely the offset
		 * in n added to toff), so insert offsets from n after
		 * adding toff into b */
		/* note the use of the "restrict" qualifier here: all
		 * four pointers below point to the same value, but
		 * only one of them will actually be used, hence we
		 * still obey the rule for restrict-qualified
		 * pointers */
		const unsigned char *restrict tbp = (const unsigned char *) Tloc(n, 0);
		const unsigned short *restrict tsp = (const unsigned short *) Tloc(n, 0);
#if SIZEOF_VAR_T == 8
		const unsigned int *restrict tip = (const unsigned int *) Tloc(n, 0);
#endif
		const var_t *restrict tvp = (const var_t *) Tloc(n, 0);

		BATloop(n, p, q) {
<<<<<<< HEAD
			switch (n->twidth) {
=======
			switch (n->T->width) {
>>>>>>> 3553460f
			case 1:
				v = (var_t) *tbp++ + GDK_VAROFFSET;
				break;
			case 2:
				v = (var_t) *tsp++ + GDK_VAROFFSET;
				break;
#if SIZEOF_VAR_T == 8
			case 4:
				v = (var_t) *tip++;
				break;
#endif
			default:
				v = *tvp++;
				break;
			}
			v = (var_t) ((((size_t) v << GDK_VARSHIFT) + toff) >> GDK_VARSHIFT);
			assert(v >= GDK_VAROFFSET);
			assert(((size_t) v << GDK_VARSHIFT) < b->tvheap->free);
			switch (b->twidth) {
			case 1:
				assert(v - GDK_VAROFFSET < ((var_t) 1 << 8));
				tbv = (unsigned char) (v - GDK_VAROFFSET);
				break;
			case 2:
				assert(v - GDK_VAROFFSET < ((var_t) 1 << 16));
				tsv = (unsigned short) (v - GDK_VAROFFSET);
				break;
#if SIZEOF_VAR_T == 8
			case 4:
				assert(v < ((var_t) 1 << 32));
				tiv = (unsigned int) v;
				break;
#endif
			default:
				break;
			}
			bunfastapp(b, tp);
<<<<<<< HEAD
			o++;
=======
		}
	} else if (b->tkey & BOUND2BTRUE) {
		BUN i = BUNlast(b);
		/* if no duplicate values allowed, insert one-by-one */
		BATloop(n, p, q) {
			tp = BUNtvar(ni, p);
			if (BUNfnd(b, tp) == BUN_NONE) {
				bunfastapp(b, tp);
				if (b->T->hash) {
					HASHins(b, i, tp);
				}
				i++;
			}
		}
	} else if (b->T->vheap->free < n->T->vheap->free / 2) {
		/* if b's string heap is much smaller than n's string
		 * heap, don't bother checking whether n's string
		 * values occur in b's string heap */
		BATloop(n, p, q) {
			bunfastapp(b, BUNtvar(ni, p));
>>>>>>> 3553460f
		}
	} else {
		/* Insert values from n individually into b; however,
		 * we check whether there is a string in b's string
		 * heap at the same offset as the string is in n's
		 * string heap (in case b's string heap is a copy of
		 * n's).  If this is the case, we just copy the
		 * offset, otherwise we insert normally.  */
		BATloop(n, p, q) {
			off = BUNtvaroff(ni, p); /* the offset */
			tp = n->tvheap->base + off; /* the string */
			if (off < b->tvheap->free &&
			    strcmp(b->tvheap->base + off, tp) == 0 &&
			    (!b->tvheap->hashash ||
			     ((BUN *) (b->tvheap->base + off))[-1] == (n->tvheap->hashash ? ((BUN *) tp)[-1] : strHash(tp)))) {
				/* we found the string at the same
				 * offset in b's string heap as it was
				 * in n's string heap, so we don't
				 * have to insert a new string into b:
				 * we can just copy the offset */
				v = (var_t) (off >> GDK_VARSHIFT);
				if (b->twidth < SIZEOF_VAR_T &&
				    ((size_t) 1 << 8 * b->twidth) <= (b->twidth <= 2 ? v - GDK_VAROFFSET : v)) {
					/* offset isn't going to fit,
					 * so widen offset heap */
					if (GDKupgradevarheap(b, v, 0, force) != GDK_SUCCEED) {
						goto bunins_failed;
					}
				}
				switch (b->twidth) {
				case 1:
					assert(v - GDK_VAROFFSET < ((var_t) 1 << 8));
					*(unsigned char *)Tloc(b, BUNlast(b)) = (unsigned char) (v - GDK_VAROFFSET);
					b->theap.free += 1;
					break;
				case 2:
					assert(v - GDK_VAROFFSET < ((var_t) 1 << 16));
					*(unsigned short *)Tloc(b, BUNlast(b)) = (unsigned short) (v - GDK_VAROFFSET);
					b->theap.free += 2;
					break;
#if SIZEOF_VAR_T == 8
				case 4:
					assert(v < ((var_t) 1 << 32));
					*(unsigned int *)Tloc(b, BUNlast(b)) = (unsigned int) v;
					b->theap.free += 4;
					break;
#endif
				default:
					*(var_t *)Tloc(b, BUNlast(b)) = v;
					b->theap.free += SIZEOF_VAR_T;
					break;
				}
				b->batCount++;
			} else {
				bunfastapp(b, tp);
			}
		}
	}
	b->tvarsized = 1;
	b->ttype = TYPE_str;
	return GDK_SUCCEED;
      bunins_failed:
	b->tvarsized = 1;
	b->ttype = TYPE_str;
	return GDK_FAIL;
}

/* Append the contents of BAT n to BAT b.  The head values of n are
 * not used, except when b is empty.  If b is empty, b will get the
 * seqbase of n. */
gdk_return
BATappend(BAT *b, BAT *n, bit force)
{
	BUN sz;
	int fastpath = 1;

	if (b == NULL || n == NULL || (sz = BATcount(n)) == 0) {
		return GDK_SUCCEED;
	}
	assert(b->batCacheid > 0);
	/* almost: assert(!isVIEW(b)); */
	assert(b->theap.parentid == 0 &&
	       (b->tvheap == NULL || b->tvheap->parentid == b->batCacheid || b->ttype == TYPE_str));

	ALIGNapp(b, "BATappend", force, GDK_FAIL);
	BATcompatible(b, n, GDK_FAIL, "BATappend");

	if (BUNlast(b) + BATcount(n) > BUN_MAX) {
		GDKerror("BATappend: combined BATs too large\n");
		return GDK_FAIL;
	}

	b->batDirty = 1;

	if (sz > BATcapacity(b) - BUNlast(b)) {
		/* if needed space exceeds a normal growth extend just
		 * with what's needed */
		BUN ncap = BUNlast(b) + sz;
		BUN grows = BATgrows(b);

		if (ncap > grows)
			grows = ncap;
		if (BATextend(b, grows) != GDK_SUCCEED)
			goto bunins_failed;
	}

	IMPSdestroy(b);		/* imprints do not support updates yet */
	OIDXdestroy(b);

	/* append two void,void bats */
	if (b->ttype == TYPE_void && BATtdense(b)) {
		oid f = n->tseqbase;

		if (n->ttype != TYPE_void)
			f = *(oid *) BUNtloc(bat_iterator(n), 0);

		if (BATcount(b) == 0 && f != oid_nil)
			BATtseqbase(b, f);
		if (BATtdense(n) && BATcount(b) + b->tseqbase == f) {
			sz += BATcount(b);
			BATsetcount(b, sz);
			return GDK_SUCCEED;
		}
		/* we need to materialize the tail */
		if (BATmaterialize(b) != GDK_SUCCEED)
			return GDK_FAIL;
	}

	/* if growing too much, remove the hash, else we maintain it */
	if (BATcheckhash(b) && (2 * b->thash->mask) < (BATcount(b) + sz)) {
		HASHdestroy(b);
	}
	if (b->thash != NULL || (b->tkey & BOUND2BTRUE) != 0)
		fastpath = 0;

	if (fastpath) {
		BUN p, q, r = BUNlast(b);

		if (BATcount(b) == 0) {
			BATiter ni = bat_iterator(n);

			ALIGNsetT(b, n);
			b->tseqbase = n->tseqbase;

			if (n->tdense && n->ttype == TYPE_oid) {
				b->tseqbase = *(oid *) BUNtail(ni, 0);
			}
			b->tdense = n->tdense;
			b->tnodense = n->tnodense;
			b->tkey |= (n->tkey & TRUE);
			b->tnokey[0] = n->tnokey[0];
			b->tnokey[1] = n->tnokey[1];
			b->tnonil = n->tnonil;
		} else {
			BUN last = BUNlast(b) - 1;
			BATiter ni = bat_iterator(n);
			BATiter bi = bat_iterator(b);
			int xx = ATOMcmp(b->ttype, BUNtail(ni, 0), BUNtail(bi, last));
			if (BATtordered(b) && (!BATtordered(n) || xx < 0)) {
				b->tsorted = FALSE;
				b->tnosorted = 0;
				if (b->tdense) {
					b->tdense = FALSE;
					b->tnodense = r;
				}
			}
			if (BATtrevordered(b) &&
			    (!BATtrevordered(n) || xx > 0)) {
				b->trevsorted = FALSE;
				b->tnorevsorted = 0;
			}
			if (b->tkey &&
			    (!(BATtordered(b) || BATtrevordered(b)) ||
			     n->tkey == 0 || xx == 0)) {
				BATkey(b, FALSE);
			}
			if (b->ttype != TYPE_void && b->tsorted && b->tdense &&
			    (BATtdense(n) == 0 ||
			     1 + *(oid *) BUNtloc(bi, last) != *(oid *) BUNtail(ni, 0))) {
				b->tdense = FALSE;
				b->tnodense = r;
			}
		}
<<<<<<< HEAD
		if (b->ttype == TYPE_str &&
		    (b->batCount == 0 || !GDK_ELIMDOUBLES(b->tvheap)) &&
		    !GDK_ELIMDOUBLES(n->tvheap) &&
		    b->tvheap->hashash == n->tvheap->hashash) {
=======
		if (b->ttype == TYPE_str) {
>>>>>>> 3553460f
			if (insert_string_bat(b, n, force) != GDK_SUCCEED)
				return GDK_FAIL;
		} else {
			if (!ATOMvarsized(b->ttype) &&
			    BATatoms[b->ttype].atomFix == NULL &&
			    b->ttype != TYPE_void && n->ttype != TYPE_void) {
				/* use fast memcpy if we can */
				memcpy(Tloc(b, BUNlast(b)),
				       Tloc(n, 0),
				       BATcount(n) * Tsize(n));
				BATsetcount(b, BATcount(b) + BATcount(n));
			} else {
				BATiter ni = bat_iterator(n);

				BATloop(n, p, q) {
					bunfastapp_nocheck(b, r, BUNtail(ni, p), Tsize(b));
					r++;
				}
			}
		}
	} else {
		BUN p, q;
		BUN i = BUNlast(b);
		BATiter ni = bat_iterator(n);

		if (b->tkey & BOUND2BTRUE) {
			b->tdense = b->tsorted = b->trevsorted = 0;
			BATloop(n, p, q) {
				const void *t = BUNtail(ni, p);

				if (BUNfnd(b, t) == BUN_NONE) {
					bunfastapp(b, t);
					if (b->thash) {
						HASHins(b, i, t);
					}
					i++;
				}
			}
		} else {
			if (b->hseqbase + BATcount(b) + BATcount(n) >= GDK_oid_max) {
				GDKerror("BATappend: overflow of head value\n");
				return GDK_FAIL;
			}

			BATloop(n, p, q) {
				const void *t = BUNtail(ni, p);

				bunfastapp(b, t);
				if (b->thash) {
					HASHins(b, i, t);
				}
				i++;
			}
			BATkey(b, FALSE);
			b->tdense = b->tsorted = b->trevsorted = 0;
		}
	}
	b->tnonil &= n->tnonil;
	return GDK_SUCCEED;
      bunins_failed:
	return GDK_FAIL;
}

gdk_return
BATdel(BAT *b, BAT *d)
{
	int (*unfix) (const void *) = BATatoms[b->ttype].atomUnfix;
	void (*atmdel) (Heap *, var_t *) = BATatoms[b->ttype].atomDel;
	BATiter bi = bat_iterator(b);

	assert(ATOMtype(d->ttype) == TYPE_oid);
	assert(d->tsorted);
	assert(d->tkey & 1);
	if (BATcount(d) == 0)
		return GDK_SUCCEED;
	if (BATtdense(d)) {
		oid o = d->tseqbase;
		BUN c = BATcount(d);

		if (o + c <= b->hseqbase)
			return GDK_SUCCEED;
		if (o < b->hseqbase) {
			c -= b->hseqbase - o;
			o = b->hseqbase;
		}
		if (o - b->hseqbase < b->batInserted) {
			GDKerror("BATdelete: cannot delete committed values\n");
			return GDK_FAIL;
		}
		if (o + c > b->hseqbase + BATcount(b))
			c = b->hseqbase + BATcount(b) - o;
		if (c == 0)
			return GDK_SUCCEED;
		if (unfix || atmdel) {
			BUN p = o - b->hseqbase;
			BUN q = p + c;
			while (p < q) {
				if (unfix)
					(*unfix)(BUNtail(bi, p));
				if (atmdel)
					(*atmdel)(b->tvheap, (var_t *) BUNtloc(bi, p));
				p++;
			}
		}
		if (BATtdense(b) && BATmaterialize(b) != GDK_SUCCEED)
			return GDK_FAIL;
		if (o + c < b->hseqbase + BATcount(b)) {
			memmove(Tloc(b, o - b->hseqbase),
				Tloc(b, o + c - b->hseqbase),
				Tsize(b) * (BATcount(b) - (o + c - b->hseqbase)));
		}
		b->batCount -= c;
	} else {
		const oid *o = (const oid *) Tloc(d, 0);
		const oid *s;
		BUN c = BATcount(d);
		BUN nd = 0;
		char *p;

		if (o[c - 1] <= b->hseqbase)
			return GDK_SUCCEED;
		while (*o < b->hseqbase) {
			o++;
			c--;
		}
		if (*o - b->hseqbase < b->batInserted) {
			GDKerror("BATdelete: cannot delete committed values\n");
			return GDK_FAIL;
		}
		if (BATtdense(b) && BATmaterialize(b) != GDK_SUCCEED)
			return GDK_FAIL;
		s = o;
		p = Tloc(b, *o - b->hseqbase);
		while (c > 0 && *o < b->hseqbase + BATcount(b)) {
			size_t n;
			if (unfix)
				(*unfix)(BUNtail(bi, *o - b->hseqbase));
			if (atmdel)
				(*atmdel)(b->tvheap, (var_t *) BUNtloc(bi, *o - b->hseqbase));
			o++;
			c--;
			nd++;
			if (c == 0 || *o - b->hseqbase >= BATcount(b))
				n = b->hseqbase + BATcount(b) - o[-1] - 1;
			else if ((oid) (o - s) < *o - *s)
				n = o[0] - o[-1] - 1;
			else
				n = 0;
			if (n > 0) {
				n *= Tsize(b);
				memmove(p,
					Tloc(b, o[-1] + 1 - b->hseqbase),
					n);
				p += n;
				s = o;
			}
		}
		b->batCount -= nd;
	}
	if (b->batCount <= 1) {
		/* some trivial properties */
		b->tkey |= 1;
		b->tsorted = b->trevsorted = 1;
		if (b->batCount == 0) {
			b->tnil = 0;
			b->tnonil = 1;
		}
	}
	/* not sure about these anymore */
	b->tnosorted = b->tnorevsorted = 0;
	b->tnokey[0] = b->tnokey[1] = 0;

	return GDK_SUCCEED;
}

#define TYPEcheck(t1,t2,func)						\
	do {								\
		if (TYPEerror(t1, t2)) {				\
			GDKerror("%s: Incompatible types %s and %s.\n", \
				 func, ATOMname(t2), ATOMname(t1));	\
			return GDK_FAIL;				\
		}							\
	} while (0)

/*
 * The last in this series is a BATreplace, which replaces all the
 * buns mentioned.
 */
gdk_return
BATreplace(BAT *b, BAT *p, BAT *n, bit force)
{
	if (b == NULL || p == NULL || n == NULL || BATcount(n) == 0) {
		return GDK_SUCCEED;
	}
	if (void_replace_bat(b, p, n, force) == BUN_NONE)
		return GDK_FAIL;
	return GDK_SUCCEED;
}


/*
 *  BAT Selections
 * The BAT selectors are among the most heavily used operators.
 * Their efficient implementation is therefore mandatory.
 *
 * BAT slice
 * This function returns a horizontal slice from a BAT. It optimizes
 * execution by avoiding to copy when the BAT is memory mapped (in
 * this case, an independent submap is created) or else when it is
 * read-only, then a VIEW bat is created as a result.
 *
 * If a new copy has to be created, this function takes care to
 * preserve void-columns (in this case, the seqbase has to be
 * recomputed in the result).
 *
 * NOTE new semantics, the selected range is excluding the high value.
 */
BAT *
BATslice(BAT *b, BUN l, BUN h)
{
	BUN low = l;
	BAT *bn;
	BATiter bni, bi = bat_iterator(b);
	oid foid;		/* first oid value if oid column */

	BATcheck(b, "BATslice", NULL);
	if (h > BATcount(b))
		h = BATcount(b);
	if (h < l)
		h = l;

	if (l > BUN_MAX || h > BUN_MAX) {
		GDKerror("BATslice: boundary out of range\n");
		return NULL;
	}

	/* If the source BAT is readonly, then we can obtain a VIEW
	 * that just reuses the memory of the source. */
	if (BAThrestricted(b) == BAT_READ && BATtrestricted(b) == BAT_READ) {
		bn = VIEWcreate_(b->hseqbase + low, b, TRUE);
		if (bn == NULL)
			return NULL;
		VIEWbounds(b, bn, l, h);
	} else {
		/* create a new BAT and put everything into it */
		BUN p = l;
		BUN q = h;

		bn = COLnew((oid) (b->hseqbase + low), BATtdense(b) ? TYPE_void : b->ttype, h - l, TRANSIENT);
		if (bn == NULL) {
			return bn;
		}
		if (bn->ttype == TYPE_void ||
		    (!bn->tvarsized &&
		     BATatoms[bn->ttype].atomPut == NULL &&
		     BATatoms[bn->ttype].atomFix == NULL)) {
			if (bn->ttype)
				memcpy(Tloc(bn, 0), Tloc(b, p),
				       (q - p) * Tsize(bn));
			BATsetcount(bn, h - l);
		} else {
			for (; p < q; p++) {
				bunfastapp(bn, BUNtail(bi, p));
			}
		}
		bn->tsorted = b->tsorted;
		bn->trevsorted = b->trevsorted;
		bn->tkey = b->tkey & 1;
		bn->tnonil = b->tnonil;
		if (b->tnosorted > l && b->tnosorted < h)
			bn->tnosorted = b->tnosorted - l;
		else
			bn->tnosorted = 0;
		if (b->tnorevsorted > l && b->tnorevsorted < h)
			bn->tnorevsorted = b->tnorevsorted - l;
		else
			bn->tnorevsorted = 0;
		if (b->tnodense > l && b->tnodense < h)
			bn->tnodense = b->tnodense - l;
		else
			bn->tnodense = 0;
		if (b->tnokey[0] >= l && b->tnokey[0] < h &&
		    b->tnokey[1] >= l && b->tnokey[1] < h &&
		    b->tnokey[0] != b->tnokey[1]) {
			bn->tnokey[0] = b->tnokey[0] - l;
			bn->tnokey[1] = b->tnokey[1] - l;
		} else {
			bn->tnokey[0] = bn->tnokey[1] = 0;
		}
	}
	bni = bat_iterator(bn);
	if (BATtdense(b)) {
		bn->tdense = TRUE;
		BATtseqbase(bn, (oid) (b->tseqbase + low));
	} else if (bn->tkey && bn->ttype == TYPE_oid) {
		if (BATcount(bn) == 0) {
			bn->tdense = TRUE;
			BATtseqbase(bn, 0);
		} else if (bn->tsorted &&
			   (foid = *(oid *) BUNtloc(bni, 0)) != oid_nil &&
			   foid + BATcount(bn) - 1 == *(oid *) BUNtloc(bni, BUNlast(bn) - 1)) {
			bn->tdense = TRUE;
			BATtseqbase(bn, *(oid *) BUNtloc(bni, 0));
		}
	}
	if (bn->batCount <= 1) {
		bn->tsorted = ATOMlinear(b->ttype);
		bn->trevsorted = ATOMlinear(b->ttype);
		BATkey(bn, 1);
	} else {
		bn->tsorted = b->tsorted;
		bn->trevsorted = b->trevsorted;
		BATkey(bn, BATtkey(b));
	}
	bn->tnonil = b->tnonil || bn->batCount == 0;
	bn->tnil = 0;		/* we just don't know */
	bn->tnosorted = 0;
	bn->tnodense = 0;
	bn->tnokey[0] = bn->tnokey[1] = 0;
	return bn;
      bunins_failed:
	BBPreclaim(bn);
	return NULL;
}

/* Return whether the BAT is ordered or not.  If we don't know, invest
 * in a scan and record the results in the bat descriptor.  If during
 * the scan we happen to find evidence that the BAT is not reverse
 * sorted, we record the location.  */
int
BATordered(BAT *b)
{
	lng t0 = GDKusec();

	if (b->ttype == TYPE_void)
		return 1;
	/* In order that multiple threads don't scan the same BAT at
	 * the same time (happens a lot with mitosis/mergetable), we
	 * use a lock.  We reuse the hash lock for this, not because
	 * this scanning interferes with hashes, but because it's
	 * there, and not so likely to be used at the same time. */
	MT_lock_set(&GDKhashLock(b->batCacheid));
	if (!b->tsorted && b->tnosorted == 0) {
		BATiter bi = bat_iterator(b);
		int (*cmpf)(const void *, const void *) = ATOMcompare(b->ttype);
		BUN p, q;
		b->batDirtydesc = 1;
		switch (ATOMbasetype(b->ttype)) {
		case TYPE_int: {
			const int *iptr = (const int *) Tloc(b, 0);
			for (q = BUNlast(b), p = 1; p < q; p++) {
				if (iptr[p - 1] > iptr[p]) {
					b->tnosorted = p;
					ALGODEBUG fprintf(stderr, "#BATordered: fixed nosorted(" BUNFMT ") for %s#" BUNFMT " (" LLFMT " usec)\n", p, BATgetId(b), BATcount(b), GDKusec() - t0);
					goto doreturn;
				} else if (!b->trevsorted &&
					   b->tnorevsorted == 0 &&
					   iptr[p - 1] < iptr[p]) {
					b->tnorevsorted = p;
					ALGODEBUG fprintf(stderr, "#BATordered: fixed norevsorted(" BUNFMT ") for %s#" BUNFMT "\n", p, BATgetId(b), BATcount(b));
				}
			}
			break;
		}
		case TYPE_lng: {
			const lng *lptr = (const lng *) Tloc(b, 0);
			for (q = BUNlast(b), p = 1; p < q; p++) {
				if (lptr[p - 1] > lptr[p]) {
					b->tnosorted = p;
					ALGODEBUG fprintf(stderr, "#BATordered: fixed nosorted(" BUNFMT ") for %s#" BUNFMT " (" LLFMT " usec)\n", p, BATgetId(b), BATcount(b), GDKusec() - t0);
					goto doreturn;
				} else if (!b->trevsorted &&
					   b->tnorevsorted == 0 &&
					   lptr[p - 1] < lptr[p]) {
					b->tnorevsorted = p;
					ALGODEBUG fprintf(stderr, "#BATordered: fixed norevsorted(" BUNFMT ") for %s#" BUNFMT "\n", p, BATgetId(b), BATcount(b));
				}
			}
			break;
		}
		default:
			for (q = BUNlast(b), p = 1; p < q; p++) {
				int c;
				if ((c = cmpf(BUNtail(bi, p - 1), BUNtail(bi, p))) > 0) {
					b->tnosorted = p;
					ALGODEBUG fprintf(stderr, "#BATordered: fixed nosorted(" BUNFMT ") for %s#" BUNFMT " (" LLFMT " usec)\n", p, BATgetId(b), BATcount(b), GDKusec() - t0);
					goto doreturn;
				} else if (!b->trevsorted &&
					   b->tnorevsorted == 0 &&
					   c < 0) {
					b->tnorevsorted = p;
					ALGODEBUG fprintf(stderr, "#BATordered: fixed norevsorted(" BUNFMT ") for %s#" BUNFMT "\n", p, BATgetId(b), BATcount(b));
				}
			}
			break;
		}
		/* we only get here if we completed the scan; note
		 * that if we didn't record evidence about *reverse*
		 * sortedness, we know that the BAT is also reverse
		 * sorted */
		b->tsorted = 1;
		ALGODEBUG fprintf(stderr, "#BATordered: fixed sorted for %s#" BUNFMT " (" LLFMT " usec)\n", BATgetId(b), BATcount(b), GDKusec() - t0);
		if (!b->trevsorted && b->tnorevsorted == 0) {
			b->trevsorted = 1;
			ALGODEBUG fprintf(stderr, "#BATordered: fixed revsorted for %s#" BUNFMT "\n", BATgetId(b), BATcount(b));
		}
	}
  doreturn:
	MT_lock_unset(&GDKhashLock(b->batCacheid));
	return b->tsorted;
}

/* Return whether the BAT is reverse ordered or not.  If we don't
 * know, invest in a scan and record the results in the bat
 * descriptor.  */
int
BATordered_rev(BAT *b)
{
	lng t0 = GDKusec();

	if (b == NULL)
		return 0;
	if (b->ttype == TYPE_void)
		return b->tseqbase == oid_nil;
	MT_lock_set(&GDKhashLock(b->batCacheid));
	if (!b->trevsorted && b->tnorevsorted == 0) {
		BATiter bi = bat_iterator(b);
		int (*cmpf)(const void *, const void *) = ATOMcompare(b->ttype);
		BUN p, q;
		b->batDirtydesc = 1;
		for (q = BUNlast(b), p = 1; p < q; p++) {
			if (cmpf(BUNtail(bi, p - 1), BUNtail(bi, p)) < 0) {
				b->tnorevsorted = p;
				ALGODEBUG fprintf(stderr, "#BATordered_rev: fixed norevsorted(" BUNFMT ") for %s#" BUNFMT " (" LLFMT " usec)\n", p, BATgetId(b), BATcount(b), GDKusec() - t0);
				goto doreturn;
			}
		}
		b->trevsorted = 1;
		ALGODEBUG fprintf(stderr, "#BATordered_rev: fixed revsorted for %s#" BUNFMT " (" LLFMT " usec)\n", BATgetId(b), BATcount(b), GDKusec() - t0);
	}
  doreturn:
	MT_lock_unset(&GDKhashLock(b->batCacheid));
	return b->trevsorted;
}

/* figure out which sort function is to be called
 * stable sort can produce an error (not enough memory available),
 * "quick" sort does not produce errors */
static gdk_return
do_sort(void *h, void *t, const void *base, size_t n, int hs, int ts, int tpe,
	int reverse, int stable)
{
	if (n <= 1)		/* trivially sorted */
		return GDK_SUCCEED;
	if (reverse) {
		if (stable) {
			if (GDKssort_rev(h, t, base, n, hs, ts, tpe) < 0) {
				return GDK_FAIL;
			}
		} else {
			GDKqsort_rev(h, t, base, n, hs, ts, tpe);
		}
	} else {
		if (stable) {
			if (GDKssort(h, t, base, n, hs, ts, tpe) < 0) {
				return GDK_FAIL;
			}
		} else {
			GDKqsort(h, t, base, n, hs, ts, tpe);
		}
	}
	return GDK_SUCCEED;
}

/* Sort the bat b according to both o and g.  The stable and reverse
 * parameters indicate whether the sort should be stable or descending
 * respectively.  The parameter b is required, o and g are optional
 * (i.e., they may be NULL).
 *
 * A sorted copy is returned through the sorted parameter, the new
 * ordering is returned through the order parameter, group information
 * is returned through the groups parameter.  All three output
 * parameters may be NULL.  If they're all NULL, this function does
 * nothing.
 *
 * All BATs involved must be dense-headed.
 *
 * If o is specified, it is used to first rearrange b according to the
 * order specified in o, after which b is sorted taking g into
 * account.
 *
 * If g is specified, it indicates groups which should be individually
 * ordered.  Each row of consecutive equal values in g indicates a
 * group which is sorted according to stable and reverse.  g is used
 * after the order in b was rearranged according to o.
 *
 * The outputs order and groups can be used in subsequent calls to
 * this function.  This can be used if multiple BATs need to be sorted
 * together.  The BATs should then be sorted in order of significance,
 * and each following call should use the original unordered BAT plus
 * the order and groups bat from the previous call.  In this case, the
 * sorted BATs are not of much use, so the sorted output parameter
 * does not need to be specified.
 * Apart from error checking and maintaining reference counts, sorting
 * three columns (col1, col2, col3) could look like this with the
 * sorted results in (col1s, col2s, col3s):
 *	BATsort(&col1s, &ord1, &grp1, col1, NULL, NULL, 0, 0);
 *	BATsort(&col2s, &ord2, &grp2, col2, ord1, grp1, 0, 0);
 *	BATsort(&col3s, NULL, NULL, col3, ord2, grp2, 0, 0);
 * Note that the "reverse" parameter can be different for each call.
 */
gdk_return
BATsort(BAT **sorted, BAT **order, BAT **groups,
	   BAT *b, BAT *o, BAT *g, int reverse, int stable)
{
	BAT *bn = NULL, *on = NULL, *gn;
	oid *restrict grps, prev;
	BUN p, q, r;

	if (b == NULL) {
		GDKerror("BATsort: b must exist\n");
		return GDK_FAIL;
	}
	if (o != NULL &&
	    (ATOMtype(o->ttype) != TYPE_oid || /* oid tail */
	     BATcount(o) != BATcount(b) ||     /* same size as b */
	     (o->ttype == TYPE_void &&	       /* no nil tail */
	      BATcount(o) != 0 &&
	      o->tseqbase == oid_nil))) {
		GDKerror("BATsort: o must be [dense,oid] and same size as b\n");
		return GDK_FAIL;
	}
	if (g != NULL &&
	    (ATOMtype(g->ttype) != TYPE_oid || /* oid tail */
	     !g->tsorted ||		       /* sorted */
	     BATcount(o) != BATcount(b) ||     /* same size as b */
	     (g->ttype == TYPE_void &&	       /* no nil tail */
	      BATcount(g) != 0 &&
	      g->tseqbase == oid_nil))) {
		GDKerror("BATsort: g must be [dense,oid], sorted on the tail, and same size as b\n");
		return GDK_FAIL;
	}
	assert(reverse == 0 || reverse == 1);
	assert(stable == 0 || stable == 1);
	if (sorted == NULL && order == NULL && groups == NULL) {
		/* no place to put result, so we're done quickly */
		return GDK_SUCCEED;
	}
	if (BATcount(b) <= 1 ||
	    ((reverse ? BATtrevordered(b) : BATtordered(b)) &&
	     o == NULL && g == NULL &&
	     (groups == NULL || BATtkey(b) ||
	      (reverse ? BATtordered(b) : BATtrevordered(b))))) {
		/* trivially (sub)sorted, and either we don't need to
		 * return group information, or we can trivially
		 * deduce the groups */
		if (sorted) {
			bn = COLcopy(b, b->ttype, 0, TRANSIENT);
			if (bn == NULL)
				goto error;
			*sorted = bn;
		}
		if (order) {
			on = COLnew(b->hseqbase, TYPE_void, BATcount(b), TRANSIENT);
			if (on == NULL)
				goto error;
			BATsetcount(on, BATcount(b));
			BATtseqbase(on, b->hseqbase);
			*order = on;
		}
		if (groups) {
			if (BATtkey(b)) {
				/* singleton groups */
				gn = COLnew(0, TYPE_void, BATcount(b), TRANSIENT);
				if (gn == NULL)
					goto error;
				BATsetcount(gn, BATcount(b));
				BATtseqbase(gn, 0);
			} else {
				/* single group */
				const oid *o = 0;
				assert(BATcount(b) == 1 ||
				       (BATtordered(b) && BATtrevordered(b)));
				gn = BATconstant(0, TYPE_oid, &o, BATcount(b), TRANSIENT);
				if (gn == NULL)
					goto error;
			}
			*groups = gn;
		}
		return GDK_SUCCEED;
	}
	if (o) {
		bn = BATproject(o, b);
		if (bn == NULL)
			goto error;
		if (bn->ttype == TYPE_void || isVIEW(bn)) {
			b = COLcopy(bn, ATOMtype(bn->ttype), TRUE, TRANSIENT);
			BBPunfix(bn->batCacheid);
			bn = b;
		}
	} else {
		bn = COLcopy(b, b->ttype, TRUE, TRANSIENT);
	}
	if (bn == NULL)
		goto error;
	if (order) {
		/* prepare order bat */
		if (o) {
			/* make copy of input so that we can refine it;
			 * copy can be read-only if we take the shortcut
			 * below in the case g is "key" */
			on = COLcopy(o, TYPE_oid,
				     g == NULL ||
				     !(g->tkey || g->ttype == TYPE_void),
				     TRANSIENT);
			if (on == NULL)
				goto error;
			BAThseqbase(on, b->hseqbase);
		} else {
			/* create new order */
			on = COLnew(b->hseqbase, TYPE_oid, BATcount(bn), TRANSIENT);
			if (on == NULL)
				goto error;
			grps = (oid *) Tloc(on, 0);
			for (p = 0, q = BATcount(bn); p < q; p++)
				grps[p] = p + b->hseqbase;
			BATsetcount(on, BATcount(bn));
			on->tkey = 1;
			on->tnil = 0;
			on->tnonil = 1;
		}
		on->tsorted = on->trevsorted = 0; /* it won't be sorted */
		on->tdense = 0;			  /* and hence not dense */
		on->tnosorted = on->tnorevsorted = on->tnodense = 0;
		*order = on;
	}
	if (g) {
		if (g->tkey || g->ttype == TYPE_void) {
			/* if g is "key", all groups are size 1, so no
			 * subsorting needed */
			if (sorted) {
				*sorted = bn;
			} else {
				BBPunfix(bn->batCacheid);
			}
			if (order) {
				*order = on;
				if (o) {
					/* we can inherit sortedness
					 * after all */
					on->tsorted = o->tsorted;
					on->trevsorted = o->trevsorted;
					if (o->tnosorted)
						on->tnosorted = o->tnosorted;
					if (o->tnorevsorted)
						on->tnorevsorted = o->tnorevsorted;
				} else {
					/* we didn't rearrange, so
					 * still sorted */
					on->tsorted = 1;
					on->trevsorted = 0;
				}
				if (BATcount(on) <= 1) {
					on->tsorted = 1;
					on->trevsorted = 1;
				}
			}
			if (groups) {
				gn = COLcopy(g, g->ttype, 0, TRANSIENT);
				if (gn == NULL)
					goto error;
				*groups = gn;
			}
			return GDK_SUCCEED;
		}
		assert(g->ttype == TYPE_oid);
		grps = (oid *) Tloc(g, 0);
		prev = grps[0];
		if (BATmaterialize(bn) != GDK_SUCCEED)
			goto error;
		for (r = 0, p = 1, q = BATcount(g); p < q; p++) {
			if (grps[p] != prev) {
				/* sub sort [r,p) */
				if (do_sort(Tloc(bn, r),
					    on ? Tloc(on, r) : NULL,
					    bn->tvheap ? bn->tvheap->base : NULL,
					    p - r, Tsize(bn), on ? Tsize(on) : 0,
					    bn->ttype, reverse, stable) != GDK_SUCCEED)
					goto error;
				r = p;
				prev = grps[p];
			}
		}
		/* sub sort [r,q) */
		if (do_sort(Tloc(bn, r),
			    on ? Tloc(on, r) : NULL,
			    bn->tvheap ? bn->tvheap->base : NULL,
			    p - r, Tsize(bn), on ? Tsize(on) : 0,
			    bn->ttype, reverse, stable) != GDK_SUCCEED)
			goto error;
		/* if single group (r==0) the result is (rev)sorted,
		 * otherwise (maybe) not */
		bn->tsorted = r == 0 && !reverse;
		bn->trevsorted = r == 0 && reverse;
	} else {
		if (b->ttype == TYPE_void) {
			b->tsorted = 1;
			b->trevsorted = b->tseqbase == oid_nil || b->batCount <= 1;
			b->tkey |= b->tseqbase != oid_nil;
		} else if (b->batCount <= 1) {
			b->tsorted = b->trevsorted = 1;
		}
		if (!(reverse ? bn->trevsorted : bn->tsorted) &&
		    (BATmaterialize(bn) != GDK_SUCCEED ||
		     do_sort(Tloc(bn, 0),
			     on ? Tloc(on, 0) : NULL,
			     bn->tvheap ? bn->tvheap->base : NULL,
			     BATcount(bn), Tsize(bn), on ? Tsize(on) : 0,
			     bn->ttype, reverse, stable) != GDK_SUCCEED))
			goto error;
		bn->tsorted = !reverse;
		bn->trevsorted = reverse;
	}
	bn->tnosorted = 0;
	bn->tnorevsorted = 0;
	if (groups) {
		if (BATgroup_internal(groups, NULL, NULL, bn, g, NULL, NULL, 1) != GDK_SUCCEED)
			goto error;
		if ((*groups)->tkey &&
		    (g == NULL || (g->tsorted && g->trevsorted))) {
			/* if new groups bat is key and the input
			 * group bat has a single value (both sorted
			 * and revsorted), we know the result bat is
			 * key */
			bn->tkey = 1;
		}
	}

	if (sorted)
		*sorted = bn;
	else
		BBPunfix(bn->batCacheid);

	return GDK_SUCCEED;

  error:
	if (bn)
		BBPunfix(bn->batCacheid);
	BBPreclaim(on);
	if (sorted)
		*sorted = NULL;
	if (order)
		*order = NULL;
	if (groups)
		*groups = NULL;
	return GDK_FAIL;
}

/* return a new BAT of length n with a dense head with seqbase hseq,
 * and the constant v in the tail */
BAT *
BATconstant(oid hseq, int tailtype, const void *v, BUN n, int role)
{
	BAT *bn;
	void *restrict p;
	BUN i;

	if (v == NULL)
		return NULL;
	bn = COLnew(hseq, tailtype, n, role);
	if (bn == NULL)
		return NULL;
	p = Tloc(bn, 0);
	switch (ATOMstorage(tailtype)) {
	case TYPE_void:
		v = &oid_nil;
		BATtseqbase(bn, oid_nil);
		break;
	case TYPE_bte:
		for (i = 0; i < n; i++)
			((bte *) p)[i] = *(bte *) v;
		break;
	case TYPE_sht:
		for (i = 0; i < n; i++)
			((sht *) p)[i] = *(sht *) v;
		break;
	case TYPE_int:
	case TYPE_flt:
		assert(sizeof(int) == sizeof(flt));
		for (i = 0; i < n; i++)
			((int *) p)[i] = *(int *) v;
		break;
	case TYPE_lng:
	case TYPE_dbl:
		assert(sizeof(lng) == sizeof(dbl));
		for (i = 0; i < n; i++)
			((lng *) p)[i] = *(lng *) v;
		break;
#ifdef HAVE_HGE
	case TYPE_hge:
		for (i = 0; i < n; i++)
			((hge *) p)[i] = *(hge *) v;
		break;
#endif
	default:
		for (i = 0, n += i; i < n; i++)
			tfastins_nocheck(bn, i, v, Tsize(bn));
		break;
	}
	bn->tnil = n >= 1 && (*ATOMcompare(tailtype))(v, ATOMnilptr(tailtype)) == 0;
	BATsetcount(bn, n);
	bn->tsorted = 1;
	bn->trevsorted = 1;
	bn->tnonil = !bn->tnil;
	bn->tkey = BATcount(bn) <= 1;
	return bn;

  bunins_failed:
	BBPreclaim(bn);
	return NULL;
}

/*
 * BAT Aggregates
 *
 * We retain the size() and card() aggregate results in the column
 * descriptor.  We would like to have such functionality in an
 * extensible way for many aggregates, for DD (1) we do not want to
 * change the binary BAT format on disk and (2) aggr and size are the
 * most relevant aggregates.
 *
 * It is all hacked into the aggr[3] records; three adjacent integers
 * that were left over in the column record. We refer to these as if
 * it where an int aggr[3] array.  The below routines set and retrieve
 * the aggregate values from the tail of the BAT, as many
 * aggregate-manipulating BAT functions work on tail.
 *
 * The rules are as follows: aggr[0] contains the alignment ID of the
 * column (if set i.e. nonzero).  Hence, if this value is nonzero and
 * equal to b->talign, the precomputed aggregate values in
 * aggr[GDK_AGGR_SIZE] and aggr[GDK_AGGR_CARD] hold. However, only one
 * of them may be set at the time. This is encoded by the value
 * int_nil, which cannot occur in these two aggregates.
 *
 * This was now extended to record the property whether we know there
 * is a nil value present by mis-using the highest bits of both
 * GDK_AGGR_SIZE and GDK_AGGR_CARD.
 */

void
PROPdestroy(PROPrec *p)
{
	PROPrec *n;

	while (p) {
		n = p->next;
		if (p->v.vtype == TYPE_str)
			GDKfree(p->v.val.sval);
		GDKfree(p);
		p = n;
	}
}

PROPrec *
BATgetprop(BAT *b, int idx)
{
	PROPrec *p = b->tprops;

	while (p) {
		if (p->id == idx)
			return p;
		p = p->next;
	}
	return NULL;
}

void
BATsetprop(BAT *b, int idx, int type, void *v)
{
	ValRecord vr;
	PROPrec *p = BATgetprop(b, idx);

	if (p == NULL &&
	    (p = (PROPrec *) GDKmalloc(sizeof(PROPrec))) != NULL) {
		p->id = idx;
		p->next = b->tprops;
		p->v.vtype = 0;
		b->tprops = p;
	}
	if (p) {
		VALset(&vr, type, v);
		VALcopy(&p->v, &vr);
		b->batDirtydesc = TRUE;
	}
}


/*
 * The BATcount_no_nil function counts all BUN in a BAT that have a
 * non-nil tail value.
 */
BUN
BATcount_no_nil(BAT *b)
{
	BUN cnt = 0;
	BUN i, n;
	const void *restrict p, *restrict nil;
	const char *restrict base;
	int t;
	int (*cmp)(const void *, const void *);

	BATcheck(b, "BATcnt", 0);
	n = BATcount(b);
	if (b->tnonil)
		return n;
	p = Tloc(b, 0);
	t = ATOMbasetype(b->ttype);
	switch (t) {
	case TYPE_void:
		cnt = b->tseqbase == oid_nil ? 0 : n;
		break;
	case TYPE_bte:
		for (i = 0; i < n; i++)
			cnt += ((const bte *) p)[i] != bte_nil;
		break;
	case TYPE_sht:
		for (i = 0; i < n; i++)
			cnt += ((const sht *) p)[i] != sht_nil;
		break;
	case TYPE_int:
		for (i = 0; i < n; i++)
			cnt += ((const int *) p)[i] != int_nil;
		break;
	case TYPE_lng:
		for (i = 0; i < n; i++)
			cnt += ((const lng *) p)[i] != lng_nil;
		break;
#ifdef HAVE_HGE
	case TYPE_hge:
		for (i = 0; i < n; i++)
			cnt += ((const hge *) p)[i] != hge_nil;
		break;
#endif
	case TYPE_flt:
		for (i = 0; i < n; i++)
			cnt += ((const flt *) p)[i] != flt_nil;
		break;
	case TYPE_dbl:
		for (i = 0; i < n; i++)
			cnt += ((const dbl *) p)[i] != dbl_nil;
		break;
	case TYPE_str:
		base = b->tvheap->base;
		switch (b->twidth) {
		case 1:
			for (i = 0; i < n; i++)
				cnt += base[((var_t) ((const unsigned char *) p)[i] + GDK_VAROFFSET) << GDK_VARSHIFT] != '\200';
			break;
		case 2:
			for (i = 0; i < n; i++)
				cnt += base[((var_t) ((const unsigned short *) p)[i] + GDK_VAROFFSET) << GDK_VARSHIFT] != '\200';
			break;
#if SIZEOF_VAR_T != SIZEOF_INT
		case 4:
			for (i = 0; i < n; i++)
				cnt += base[(var_t) ((const unsigned int *) p)[i] << GDK_VARSHIFT] != '\200';
			break;
#endif
		default:
			for (i = 0; i < n; i++)
				cnt += base[((const var_t *) p)[i] << GDK_VARSHIFT] != '\200';
			break;
		}
		break;
	default:
		nil = ATOMnilptr(t);
		cmp = ATOMcompare(t);
		if (b->tvarsized) {
			base = b->tvheap->base;
			for (i = 0; i < n; i++)
				cnt += (*cmp)(nil, base + ((const var_t *) p)[i]) != 0;
		} else {
			for (i = 0, n += i; i < n; i++)
				cnt += (*cmp)(Tloc(b, i), nil) != 0;
		}
		break;
	}
	if (cnt == BATcount(b)) {
		/* we learned something */
		b->tnonil = 1;
		assert(b->tnil == 0);
		b->tnil = 0;
	}
	return cnt;
}

static BAT *
newdensecand(oid first, oid last)
{
	BAT *bn;

	if ((bn = COLnew(0, TYPE_void, 0, TRANSIENT)) == NULL)
		return NULL;
	if (last < first)
		first = last = 0; /* empty range */
	BATsetcount(bn, last - first + 1);
	BATtseqbase(bn, first);
	return bn;
}

/* merge two candidate lists and produce a new one
 *
 * candidate lists are VOID-headed BATs with an OID tail which is
 * sorted and unique.
 */
BAT *
BATmergecand(BAT *a, BAT *b)
{
	BAT *bn;
	const oid *restrict ap, *restrict bp, *ape, *bpe;
	oid *restrict p, i;
	oid af, al, bf, bl;
	BATiter ai, bi;
	bit ad, bd;

	BATcheck(a, "BATmergecand", NULL);
	BATcheck(b, "BATmergecand", NULL);
	assert(ATOMtype(a->ttype) == TYPE_oid);
	assert(ATOMtype(b->ttype) == TYPE_oid);
	assert(BATcount(a) <= 1 || a->tsorted);
	assert(BATcount(b) <= 1 || b->tsorted);
	assert(BATcount(a) <= 1 || a->tkey);
	assert(BATcount(b) <= 1 || b->tkey);
	assert(a->tnonil);
	assert(b->tnonil);

	/* we can return a if b is empty (and v.v.) */
	if (BATcount(a) == 0) {
		return COLcopy(b, b->ttype, 0, TRANSIENT);
	}
	if (BATcount(b) == 0) {
		return COLcopy(a, a->ttype, 0, TRANSIENT);
	}
	/* we can return a if a fully covers b (and v.v) */
	ai = bat_iterator(a);
	bi = bat_iterator(b);
	af = *(oid*) BUNtail(ai, 0);
	bf = *(oid*) BUNtail(bi, 0);
	al = *(oid*) BUNtail(ai, BUNlast(a) - 1);
	bl = *(oid*) BUNtail(bi, BUNlast(b) - 1);
	ad = (af + BATcount(a) - 1 == al); /* i.e., dense */
	bd = (bf + BATcount(b) - 1 == bl); /* i.e., dense */
	if (ad && bd) {
		/* both are dense */
		if (af <= bf && bf <= al + 1) {
			/* partial overlap starting with a, or b is
			 * smack bang after a */
			return newdensecand(af, al < bl ? bl : al);
		}
		if (bf <= af && af <= bl + 1) {
			/* partial overlap starting with b, or a is
			 * smack bang after b */
			return newdensecand(bf, al < bl ? bl : al);
		}
	}
	if (ad && af <= bf && al >= bl) {
		return newdensecand(af, al);
	}
	if (bd && bf <= af && bl >= al) {
		return newdensecand(bf, bl);
	}

	bn = COLnew(0, TYPE_oid, BATcount(a) + BATcount(b), TRANSIENT);
	if (bn == NULL)
		return NULL;
	p = (oid *) Tloc(bn, 0);
	if (a->ttype == TYPE_void && b->ttype == TYPE_void) {
		/* both lists are VOID */
		if (a->tseqbase > b->tseqbase) {
			BAT *t = a;

			a = b;
			b = t;
		}
		/* a->tseqbase <= b->tseqbase */
		for (i = a->tseqbase; i < a->tseqbase + BATcount(a); i++)
			*p++ = i;
		for (i = MAX(b->tseqbase, i);
		     i < b->tseqbase + BATcount(b);
		     i++)
			*p++ = i;
	} else if (a->ttype == TYPE_void || b->ttype == TYPE_void) {
		if (b->ttype == TYPE_void) {
			BAT *t = a;

			a = b;
			b = t;
		}
		/* a->ttype == TYPE_void, b->ttype == TYPE_oid */
		bp = (const oid *) Tloc(b, 0);
		bpe = bp + BATcount(b);
		while (bp < bpe && *bp < a->tseqbase)
			*p++ = *bp++;
		for (i = a->tseqbase; i < a->tseqbase + BATcount(a); i++)
			*p++ = i;
		while (bp < bpe && *bp < i)
			bp++;
		while (bp < bpe)
			*p++ = *bp++;
	} else {
		/* a->ttype == TYPE_oid, b->ttype == TYPE_oid */
		ap = (const oid *) Tloc(a, 0);
		ape = ap + BATcount(a);
		bp = (const oid *) Tloc(b, 0);
		bpe = bp + BATcount(b);
		while (ap < ape && bp < bpe) {
			if (*ap < *bp)
				*p++ = *ap++;
			else if (*ap > *bp)
				*p++ = *bp++;
			else {
				*p++ = *ap++;
				bp++;
			}
		}
		while (ap < ape)
			*p++ = *ap++;
		while (bp < bpe)
			*p++ = *bp++;
	}

	/* properties */
	BATsetcount(bn, (BUN) (p - (oid *) Tloc(bn, 0)));
	bn->trevsorted = BATcount(bn) <= 1;
	bn->tsorted = 1;
	bn->tkey = 1;
	bn->tnil = 0;
	bn->tnonil = 1;
	return virtualize(bn);
}

/* intersect two candidate lists and produce a new one
 *
 * candidate lists are VOID-headed BATs with an OID tail which is
 * sorted and unique.
 */
BAT *
BATintersectcand(BAT *a, BAT *b)
{
	BAT *bn;
	const oid *restrict ap, *restrict bp, *ape, *bpe;
	oid *restrict p;
	oid af, al, bf, bl;
	BATiter ai, bi;

	BATcheck(a, "BATintersectcand", NULL);
	BATcheck(b, "BATintersectcand", NULL);
	assert(ATOMtype(a->ttype) == TYPE_oid);
	assert(ATOMtype(b->ttype) == TYPE_oid);
	assert(a->tsorted);
	assert(b->tsorted);
	assert(a->tkey);
	assert(b->tkey);
	assert(a->tnonil);
	assert(b->tnonil);

	if (BATcount(a) == 0 || BATcount(b) == 0) {
		return newdensecand(0, 0);
	}

	ai = bat_iterator(a);
	bi = bat_iterator(b);
	af = *(oid*) BUNtail(ai, 0);
	bf = *(oid*) BUNtail(bi, 0);
	al = *(oid*) BUNtail(ai, BUNlast(a) - 1);
	bl = *(oid*) BUNtail(bi, BUNlast(b) - 1);

	if ((af + BATcount(a) - 1 == al) && (bf + BATcount(b) - 1 == bl)) {
		/* both lists are VOID */
		return newdensecand(MAX(af, bf), MIN(al, bl));
	}

	bn = COLnew(0, TYPE_oid, MIN(BATcount(a), BATcount(b)), TRANSIENT);
	if (bn == NULL)
		return NULL;
	p = (oid *) Tloc(bn, 0);
	if (a->ttype == TYPE_void || b->ttype == TYPE_void) {
		if (b->ttype == TYPE_void) {
			BAT *t = a;

			a = b;
			b = t;
		}
		/* a->ttype == TYPE_void, b->ttype == TYPE_oid */
		bp = (const oid *) Tloc(b, 0);
		bpe = bp + BATcount(b);
		while (bp < bpe && *bp < a->tseqbase)
			bp++;
		while (bp < bpe && *bp < a->tseqbase + BATcount(a))
			*p++ = *bp++;
	} else {
		/* a->ttype == TYPE_oid, b->ttype == TYPE_oid */
		ap = (const oid *) Tloc(a, 0);
		ape = ap + BATcount(a);
		bp = (const oid *) Tloc(b, 0);
		bpe = bp + BATcount(b);
		while (ap < ape && bp < bpe) {
			if (*ap < *bp)
				ap++;
			else if (*ap > *bp)
				bp++;
			else {
				*p++ = *ap++;
				bp++;
			}
		}
	}

	/* properties */
	BATsetcount(bn, (BUN) (p - (oid *) Tloc(bn, 0)));
	bn->trevsorted = BATcount(bn) <= 1;
	bn->tsorted = 1;
	bn->tkey = 1;
	bn->tnil = 0;
	bn->tnonil = 1;
	return virtualize(bn);
}<|MERGE_RESOLUTION|>--- conflicted
+++ resolved
@@ -60,10 +60,6 @@
 	BATiter ni;		/* iterator */
 	size_t toff = ~(size_t) 0;	/* tail offset */
 	BUN p, q;		/* loop variables */
-<<<<<<< HEAD
-	oid o = 0;		/* in case we're appending */
-=======
->>>>>>> 3553460f
 	const void *tp;		/* tail value pointer */
 	unsigned char tbv;	/* tail value-as-bte */
 	unsigned short tsv;	/* tail value-as-sht */
@@ -73,36 +69,20 @@
 	var_t v;		/* value */
 	size_t off;		/* offset within n's string heap */
 
-<<<<<<< HEAD
-=======
-	assert(b->htype == TYPE_void);
 	assert(b->ttype == TYPE_str);
 	/* only transient bats can use some other bat's string heap */
 	assert(b->batRole == TRANSIENT ||
-	       b->T->vheap->parentid == abs(b->batCacheid));
->>>>>>> 3553460f
+	       b->tvheap->parentid == abs(b->batCacheid));
 	if (n->batCount == 0)
 		return GDK_SUCCEED;
 	ni = bat_iterator(n);
 	tp = NULL;
-<<<<<<< HEAD
-	tt = b->ttype;
-	if (tt == TYPE_str &&
-	    (!GDK_ELIMDOUBLES(b->tvheap) || b->batCount == 0) &&
+	if ((!GDK_ELIMDOUBLES(b->tvheap) || b->batCount == 0) &&
 	    !GDK_ELIMDOUBLES(n->tvheap) &&
 	    b->tvheap->hashash == n->tvheap->hashash &&
 	    /* if needs to be kept unique, take slow path */
 	    (b->tkey & BOUND2BTRUE) == 0) {
-		if (b->batRole == TRANSIENT) {
-=======
-	if ((b->T->vheap == n->T->vheap ||
-	     ((!GDK_ELIMDOUBLES(b->T->vheap) || b->batCount == 0) &&
-	      !GDK_ELIMDOUBLES(n->T->vheap) &&
-	      b->T->vheap->hashash == n->T->vheap->hashash)) &&
-	    /* if needs to be kept unique, take slow path */
-	    (b->tkey & BOUND2BTRUE) == 0) {
-		if (b->S->role == TRANSIENT || b->T->vheap == n->T->vheap) {
->>>>>>> 3553460f
+		if (b->batRole == TRANSIENT || b->tvheap == n->tvheap) {
 			/* If b is in the transient farm (i.e. b will
 			 * never become persistent), we try some
 			 * clever tricks to avoid copying:
@@ -119,15 +99,9 @@
 			 */
 			bat bid = b->batCacheid;
 
-<<<<<<< HEAD
-			if (b->batCount == 0) {
+			if (b->batCount == 0 && b->tvheap != n->tvheap) {
 				if (b->tvheap->parentid != bid) {
 					BBPunshare(b->tvheap->parentid);
-=======
-			if (b->batCount == 0 && b->T->vheap != n->T->vheap) {
-				if (b->T->vheap->parentid != bid) {
-					BBPunshare(b->T->vheap->parentid);
->>>>>>> 3553460f
 				} else {
 					HEAPfree(b->tvheap, 1);
 					GDKfree(b->tvheap);
@@ -179,15 +153,9 @@
 				/* make sure we get alignment right */
 				toff = (toff + GDK_VARALIGN - 1) & ~(GDK_VARALIGN - 1);
 				assert(((toff >> GDK_VARSHIFT) << GDK_VARSHIFT) == toff);
-<<<<<<< HEAD
-				/* if in "force" mode, the heap may be shared when
-				 * memory mapped */
-				if (HEAPextend(b->tvheap, toff + n->tvheap->size, force) != GDK_SUCCEED) {
-=======
 				/* if in "force" mode, the heap may be
 				 * shared when memory mapped */
-				if (HEAPextend(b->T->vheap, toff + n->T->vheap->size, force) != GDK_SUCCEED) {
->>>>>>> 3553460f
+				if (HEAPextend(b->tvheap, toff + n->tvheap->size, force) != GDK_SUCCEED) {
 					toff = ~(size_t) 0;
 					goto bunins_failed;
 				}
@@ -228,19 +196,13 @@
 				b->ttype = TYPE_int;
 				tp = &tiv;
 				break;
-<<<<<<< HEAD
 			case 8:
-				tt = TYPE_lng;
+				b->ttype = TYPE_lng;
 				tp = &v;
 				break;
 #else
 			case 4:
-				tt = TYPE_int;
-=======
-#endif
-			default:
-				b->ttype = TYPE_var;
->>>>>>> 3553460f
+				b->ttype = TYPE_int;
 				tp = &v;
 				break;
 #endif
@@ -250,20 +212,11 @@
 			b->tvarsized = 0;
 		}
 	}
-<<<<<<< HEAD
 	if (toff == 0 && n->twidth == b->twidth) {
 		/* we don't need to do any translation of offset
-		 * values, nor do we need to do any calculations for
-		 * the head column, so we can use fast memcpy */
+		 * values, so we can use fast memcpy */
 		memcpy(Tloc(b, BUNlast(b)), Tloc(n, 0),
 		       BATcount(n) * n->twidth);
-=======
-	if (toff == 0 && n->T->width == b->T->width) {
-		/* we don't need to do any translation of offset
-		 * values, so we can use fast memcpy */
-		memcpy(Tloc(b, BUNlast(b)), Tloc(n, BUNfirst(n)),
-		       BATcount(n) * n->T->width);
->>>>>>> 3553460f
 		BATsetcount(b, BATcount(b) + BATcount(n));
 	} else if (toff != ~(size_t) 0) {
 		/* we don't need to insert any actual strings since we
@@ -284,11 +237,7 @@
 		const var_t *restrict tvp = (const var_t *) Tloc(n, 0);
 
 		BATloop(n, p, q) {
-<<<<<<< HEAD
 			switch (n->twidth) {
-=======
-			switch (n->T->width) {
->>>>>>> 3553460f
 			case 1:
 				v = (var_t) *tbp++ + GDK_VAROFFSET;
 				break;
@@ -326,9 +275,6 @@
 				break;
 			}
 			bunfastapp(b, tp);
-<<<<<<< HEAD
-			o++;
-=======
 		}
 	} else if (b->tkey & BOUND2BTRUE) {
 		BUN i = BUNlast(b);
@@ -337,19 +283,18 @@
 			tp = BUNtvar(ni, p);
 			if (BUNfnd(b, tp) == BUN_NONE) {
 				bunfastapp(b, tp);
-				if (b->T->hash) {
+				if (b->thash) {
 					HASHins(b, i, tp);
 				}
 				i++;
 			}
 		}
-	} else if (b->T->vheap->free < n->T->vheap->free / 2) {
+	} else if (b->tvheap->free < n->tvheap->free / 2) {
 		/* if b's string heap is much smaller than n's string
 		 * heap, don't bother checking whether n's string
 		 * values occur in b's string heap */
 		BATloop(n, p, q) {
 			bunfastapp(b, BUNtvar(ni, p));
->>>>>>> 3553460f
 		}
 	} else {
 		/* Insert values from n individually into b; however,
@@ -533,14 +478,7 @@
 				b->tnodense = r;
 			}
 		}
-<<<<<<< HEAD
-		if (b->ttype == TYPE_str &&
-		    (b->batCount == 0 || !GDK_ELIMDOUBLES(b->tvheap)) &&
-		    !GDK_ELIMDOUBLES(n->tvheap) &&
-		    b->tvheap->hashash == n->tvheap->hashash) {
-=======
 		if (b->ttype == TYPE_str) {
->>>>>>> 3553460f
 			if (insert_string_bat(b, n, force) != GDK_SUCCEED)
 				return GDK_FAIL;
 		} else {
