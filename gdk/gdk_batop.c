/*
 * This Source Code Form is subject to the terms of the Mozilla Public
 * License, v. 2.0.  If a copy of the MPL was not distributed with this
 * file, You can obtain one at http://mozilla.org/MPL/2.0/.
 *
 * Copyright 1997 - July 2008 CWI, August 2008 - 2016 MonetDB B.V.
 */

/*
 * (c) M. L. Kersten, P. Boncz, S. Manegold, N. Nes, K.S. Mullender
 * Common BAT Operations
 * We factor out all possible overhead by inlining code.  This
 * includes the macros BUNhead and BUNtail, which do a test to see
 * whether the atom resides in the buns or in a variable storage
 * heap.
 */
#include "monetdb_config.h"
#include "gdk.h"
#include "gdk_private.h"
#include "gdk_cand.h"

gdk_return
unshare_string_heap(BAT *b)
{
	assert(b->batCacheid > 0);
	if (b->ttype == TYPE_str &&
	    b->tvheap->parentid != b->batCacheid) {
		Heap *h = GDKzalloc(sizeof(Heap));
		if (h == NULL)
			return GDK_FAIL;
		h->parentid = b->batCacheid;
		h->farmid = BBPselectfarm(b->batRole, TYPE_str, varheap);
		if (b->tvheap->filename) {
			char *nme = BBP_physical(b->batCacheid);
			h->filename = GDKfilepath(NOFARM, NULL, nme, "theap");
			if (h->filename == NULL) {
				GDKfree(h);
				return GDK_FAIL;
			}
		}
		if (HEAPcopy(h, b->tvheap) != GDK_SUCCEED) {
			HEAPfree(h, 1);
			GDKfree(h);
			return GDK_FAIL;
		}
		BBPunshare(b->tvheap->parentid);
		b->tvheap = h;
	}
	return GDK_SUCCEED;
}

/* We try to be clever when appending one string bat to another.
 * First of all, we try to actually share the string heap so that we
 * don't need an extra copy, and if that can't be done, we see whether
 * it makes sense to just quickly copy the whole string heap instead
 * of inserting individual strings.  See the comments in the code for
 * more information. */
static gdk_return
insert_string_bat(BAT *b, BAT *n, BAT *s, int force)
{
	BATiter ni;		/* iterator */
	size_t toff = ~(size_t) 0;	/* tail offset */
	BUN p, r;		/* loop variables */
	const void *tp;		/* tail value pointer */
	unsigned char tbv;	/* tail value-as-bte */
	unsigned short tsv;	/* tail value-as-sht */
#if SIZEOF_VAR_T == 8
	unsigned int tiv;	/* tail value-as-int */
#endif
	var_t v;		/* value */
	size_t off;		/* offset within n's string heap */
	BUN start, end, cnt;
	const oid *restrict cand = NULL, *candend = NULL;

	assert(b->ttype == TYPE_str);
	/* only transient bats can use some other bat's string heap */
	assert(b->batRole == TRANSIENT ||
	       b->tvheap->parentid == abs(b->batCacheid));
	if (n->batCount == 0 || (s && s->batCount == 0))
		return GDK_SUCCEED;
	ni = bat_iterator(n);
	tp = NULL;
	CANDINIT(n, s, start, end, cnt, cand, candend);
	cnt = cand ? (BUN) (candend - cand) : end - start;
	if (cnt == 0)
		return GDK_SUCCEED;
	if ((!GDK_ELIMDOUBLES(b->tvheap) || b->batCount == 0) &&
	    !GDK_ELIMDOUBLES(n->tvheap) &&
	    b->tvheap->hashash == n->tvheap->hashash) {
		if (b->batRole == TRANSIENT || b->tvheap == n->tvheap) {
			/* If b is in the transient farm (i.e. b will
			 * never become persistent), we try some
			 * clever tricks to avoid copying:
			 * - if b is empty, we just let it share the
                         *   string heap with n;
			 * - otherwise, if b's string heap and n's
                         *   string heap are the same (i.e. shared),
                         *   we leave it that way (this includes the
                         *   case that b is persistent and n shares
                         *   its string heap with b);
			 * - otherwise, if b shares its string heap
                         *   with some other bat, we materialize it
                         *   and we will have to copy strings.
			 */
			bat bid = b->batCacheid;

			/* if cand != NULL, there is no wholesale
			 * copying of n's offset heap, but we may
			 * still be able to share the string heap */
			if (b->batCount == 0 &&
			    b->tvheap != n->tvheap &&
			    cand == NULL) {
				if (b->tvheap->parentid != bid) {
					BBPunshare(b->tvheap->parentid);
				} else {
					HEAPfree(b->tvheap, 1);
					GDKfree(b->tvheap);
				}
				BBPshare(n->tvheap->parentid);
				b->tvheap = n->tvheap;
				toff = 0;
			} else if (b->tvheap->parentid == n->tvheap->parentid &&
				   cand == NULL) {
				toff = 0;
			} else if (b->tvheap->parentid != bid &&
				   unshare_string_heap(b) != GDK_SUCCEED) {
				return GDK_FAIL;
			}
		}
		if (toff == ~(size_t) 0 && cnt > 1024) {
			/* If b and n aren't sharing their string
			 * heaps, we try to determine whether to copy
			 * n's whole string heap to the end of b's, or
			 * whether we will insert each string from n
			 * individually.  We do this by testing a
			 * sample of n's strings and extrapolating
			 * from that sample whether n uses a
			 * significant part of its string heap for its
			 * strings (i.e. whether there are many unused
			 * strings in n's string heap).  If n doesn't
			 * have many strings in the first place, we
			 * skip this and just insert them all
			 * individually.  We also check whether a
			 * significant number of n's strings happen to
			 * have the same offset in b.  In the latter
			 * case we also want to insert strings
			 * individually, but reusing the string in b's
			 * string heap. */
			int match = 0, i;
			size_t len = b->tvheap->hashash ? 1024 * EXTRALEN : 0;
			for (i = 0; i < 1024; i++) {
				p = (BUN) (((double) rand() / RAND_MAX) * (cnt - 1));
				if (cand)
					p = cand[p] - n->hseqbase;
				else
					p += start;
				off = BUNtvaroff(ni, p);
				if (off < b->tvheap->free &&
				    strcmp(b->tvheap->base + off, n->tvheap->base + off) == 0 &&
				    (!b->tvheap->hashash ||
				     ((BUN *) (b->tvheap->base + off))[-1] == (n->tvheap->hashash ? ((BUN *) (n->tvheap->base + off))[-1] : strHash(n->tvheap->base + off))))
					match++;
				len += (strlen(n->tvheap->base + off) + 8) & ~7;
			}
			if (match < 768 && (size_t) (BATcount(n) * (double) len / 1024) >= n->tvheap->free / 2) {
				/* append string heaps */
				toff = b->batCount == 0 ? 0 : b->tvheap->free;
				/* make sure we get alignment right */
				toff = (toff + GDK_VARALIGN - 1) & ~(GDK_VARALIGN - 1);
				assert(((toff >> GDK_VARSHIFT) << GDK_VARSHIFT) == toff);
				/* if in "force" mode, the heap may be
				 * shared when memory mapped */
				if (HEAPextend(b->tvheap, toff + n->tvheap->size, force) != GDK_SUCCEED) {
					toff = ~(size_t) 0;
					goto bunins_failed;
				}
				memcpy(b->tvheap->base + toff, n->tvheap->base, n->tvheap->free);
				b->tvheap->free = toff + n->tvheap->free;
				/* flush double-elimination hash table */
				memset(b->tvheap->base, 0, GDK_STRHASHSIZE);
			}
		}
		if (toff != ~(size_t) 0) {
			/* we only have to copy the offsets from n to
			 * b, possibly with an offset (if toff != 0),
			 * so set up some variables and set up b's
			 * tail so that it looks like it's a fixed
			 * size column.  Of course, we must make sure
			 * first that the width of b's offset heap can
			 * accommodate all values. */
			if (b->twidth < SIZEOF_VAR_T &&
			    ((size_t) 1 << 8 * b->twidth) <= (b->twidth <= 2 ? (b->tvheap->size >> GDK_VARSHIFT) - GDK_VAROFFSET : (b->tvheap->size >> GDK_VARSHIFT))) {
				/* offsets aren't going to fit, so
				 * widen offset heap */
				if (GDKupgradevarheap(b, (var_t) (b->tvheap->size >> GDK_VARSHIFT), 0, force) != GDK_SUCCEED) {
					toff = ~(size_t) 0;
					goto bunins_failed;
				}
			}
			switch (b->twidth) {
			case 1:
				b->ttype = TYPE_bte;
				tp = &tbv;
				break;
			case 2:
				b->ttype = TYPE_sht;
				tp = &tsv;
				break;
#if SIZEOF_VAR_T == 8
			case 4:
				b->ttype = TYPE_int;
				tp = &tiv;
				break;
			case 8:
				b->ttype = TYPE_lng;
				tp = &v;
				break;
#else
			case 4:
				b->ttype = TYPE_int;
				tp = &v;
				break;
#endif
			default:
				assert(0);
			}
			b->tvarsized = 0;
		}
	} else if (unshare_string_heap(b) != GDK_SUCCEED)
		return GDK_FAIL;
	if (toff == 0 && n->twidth == b->twidth) {
		/* we don't need to do any translation of offset
		 * values, so we can use fast memcpy */
		memcpy(Tloc(b, BUNlast(b)), Tloc(n, start),
		       cnt * n->twidth);
		BATsetcount(b, BATcount(b) + cnt);
	} else if (toff != ~(size_t) 0) {
		/* we don't need to insert any actual strings since we
		 * have already made sure that they are all in b's
		 * string heap at known locations (namely the offset
		 * in n added to toff), so insert offsets from n after
		 * adding toff into b */
		/* note the use of the "restrict" qualifier here: all
		 * four pointers below point to the same value, but
		 * only one of them will actually be used, hence we
		 * still obey the rule for restrict-qualified
		 * pointers */
		const unsigned char *restrict tbp = (const unsigned char *) Tloc(n, 0);
		const unsigned short *restrict tsp = (const unsigned short *) Tloc(n, 0);
#if SIZEOF_VAR_T == 8
		const unsigned int *restrict tip = (const unsigned int *) Tloc(n, 0);
#endif
		const var_t *restrict tvp = (const var_t *) Tloc(n, 0);

		for (;;) {
			if (cand) {
				if (cand == candend)
					break;
				p = *cand++ - n->hseqbase;
			} else {
				p = start++;
			}
			if (p >= end)
				break;
			switch (n->twidth) {
			case 1:
				v = (var_t) tbp[p] + GDK_VAROFFSET;
				break;
			case 2:
				v = (var_t) tsp[p] + GDK_VAROFFSET;
				break;
#if SIZEOF_VAR_T == 8
			case 4:
				v = (var_t) tip[p];
				break;
#endif
			default:
				v = tvp[p];
				break;
			}
			v = (var_t) ((((size_t) v << GDK_VARSHIFT) + toff) >> GDK_VARSHIFT);
			assert(v >= GDK_VAROFFSET);
			assert(((size_t) v << GDK_VARSHIFT) < b->tvheap->free);
			switch (b->twidth) {
			case 1:
				assert(v - GDK_VAROFFSET < ((var_t) 1 << 8));
				tbv = (unsigned char) (v - GDK_VAROFFSET);
				break;
			case 2:
				assert(v - GDK_VAROFFSET < ((var_t) 1 << 16));
				tsv = (unsigned short) (v - GDK_VAROFFSET);
				break;
#if SIZEOF_VAR_T == 8
			case 4:
				assert(v < ((var_t) 1 << 32));
				tiv = (unsigned int) v;
				break;
#endif
			default:
				break;
			}
			bunfastapp(b, tp);
		}
	} else if (b->tvheap->free < n->tvheap->free / 2) {
		/* if b's string heap is much smaller than n's string
		 * heap, don't bother checking whether n's string
		 * values occur in b's string heap */
		r = BUNlast(b);
		if (cand) {
			oid hseq = n->hseqbase;
			while (cand < candend) {
				tp = BUNtvar(ni, *cand - hseq);
				bunfastapp(b, tp);
				HASHins(b, r, tp);
				r++;
				cand++;
			}
		} else {
			while (start < end) {
				tp = BUNtvar(ni, start);
				bunfastapp(b, tp);
				HASHins(b, r, tp);
				r++;
				start++;
			}
		}
	} else {
		/* Insert values from n individually into b; however,
		 * we check whether there is a string in b's string
		 * heap at the same offset as the string is in n's
		 * string heap (in case b's string heap is a copy of
		 * n's).  If this is the case, we just copy the
		 * offset, otherwise we insert normally.  */
		r = BUNlast(b);
		for (;;) {
			if (cand) {
				if (cand == candend)
					break;
				p = *cand++ - n->hseqbase;
			} else {
				p = start++;
			}
			if (p >= end)
				break;
			off = BUNtvaroff(ni, p); /* the offset */
			tp = n->tvheap->base + off; /* the string */
			if (off < b->tvheap->free &&
			    strcmp(b->tvheap->base + off, tp) == 0 &&
			    (!b->tvheap->hashash ||
			     ((BUN *) (b->tvheap->base + off))[-1] == (n->tvheap->hashash ? ((BUN *) tp)[-1] : strHash(tp)))) {
				/* we found the string at the same
				 * offset in b's string heap as it was
				 * in n's string heap, so we don't
				 * have to insert a new string into b:
				 * we can just copy the offset */
				v = (var_t) (off >> GDK_VARSHIFT);
				if (b->twidth < SIZEOF_VAR_T &&
				    ((size_t) 1 << 8 * b->twidth) <= (b->twidth <= 2 ? v - GDK_VAROFFSET : v)) {
					/* offset isn't going to fit,
					 * so widen offset heap */
					if (GDKupgradevarheap(b, v, 0, force) != GDK_SUCCEED) {
						goto bunins_failed;
					}
				}
				switch (b->twidth) {
				case 1:
					assert(v - GDK_VAROFFSET < ((var_t) 1 << 8));
					*(unsigned char *)Tloc(b, BUNlast(b)) = (unsigned char) (v - GDK_VAROFFSET);
					b->theap.free += 1;
					break;
				case 2:
					assert(v - GDK_VAROFFSET < ((var_t) 1 << 16));
					*(unsigned short *)Tloc(b, BUNlast(b)) = (unsigned short) (v - GDK_VAROFFSET);
					b->theap.free += 2;
					break;
#if SIZEOF_VAR_T == 8
				case 4:
					assert(v < ((var_t) 1 << 32));
					*(unsigned int *)Tloc(b, BUNlast(b)) = (unsigned int) v;
					b->theap.free += 4;
					break;
#endif
				default:
					*(var_t *)Tloc(b, BUNlast(b)) = v;
					b->theap.free += SIZEOF_VAR_T;
					break;
				}
				b->batCount++;
			} else {
				bunfastapp(b, tp);
			}
			HASHins(b, r, tp);
			r++;
		}
	}
	b->tvarsized = 1;
	b->ttype = TYPE_str;
	return GDK_SUCCEED;
      bunins_failed:
	b->tvarsized = 1;
	b->ttype = TYPE_str;
	return GDK_FAIL;
}

/* Append the contents of BAT n (subject to the optional candidate
 * list s) to BAT b.  If b is empty, b will get the seqbase of s if it
 * was passed in, and else the seqbase of n. */
gdk_return
BATappend(BAT *b, BAT *n, BAT *s, bit force)
{
	BUN start, end, cnt;
	BUN r;
	const oid *restrict cand = NULL, *candend = NULL;

	if (b == NULL || n == NULL || (cnt = BATcount(n)) == 0) {
		return GDK_SUCCEED;
	}
	assert(b->batCacheid > 0);
	/* almost: assert(!isVIEW(b)); */
	assert(b->theap.parentid == 0 &&
	       (b->tvheap == NULL || b->tvheap->parentid == b->batCacheid || b->ttype == TYPE_str));

	ALIGNapp(b, "BATappend", force, GDK_FAIL);
	BATcompatible(b, n, GDK_FAIL, "BATappend");

	if (BATcount(b) == 0)
		BAThseqbase(b, s ? s->hseqbase : n->hseqbase);

	if (b->tunique) {
		/* if b has the unique bit set, only insert values
		 * from n that don't already occur in b, and make sure
		 * we don't insert any duplicates either; we do this
		 * by calculating a subset of n that complies with
		 * this */
		BAT *d;

		d = BATdiff(n, b, s, NULL, 1, BUN_NONE);
		if (d == NULL)
			return GDK_FAIL;
		s = BATunique(n, d);
		BBPunfix(d->batCacheid);
		if (s == NULL)
			return GDK_FAIL;
		if (BATcount(s) == 0) {
			/* no new values in subset of n */
			BBPunfix(s->batCacheid);
			return GDK_SUCCEED;
		}
	}

	CANDINIT(n, s, start, end, cnt, cand, candend);
	if (start == end) {
		assert(!b->tunique);
		return GDK_SUCCEED;
	}
	/* fix cnt to be number of values we're goind to add to b */
	if (cand)
		cnt = (BUN) (candend - cand);
	else
		cnt = end - start;

	if (BUNlast(b) + cnt > BUN_MAX) {
		if (b->tunique)
			BBPunfix(s->batCacheid);
		GDKerror("BATappend: combined BATs too large\n");
		return GDK_FAIL;
	}

	if (b->hseqbase + BATcount(b) + cnt >= GDK_oid_max) {
		if (b->tunique)
			BBPunfix(s->batCacheid);
		GDKerror("BATappend: overflow of head value\n");
		return GDK_FAIL;
	}

	b->batDirty = 1;

	if (cnt > BATcapacity(b) - BUNlast(b)) {
		/* if needed space exceeds a normal growth extend just
		 * with what's needed */
		BUN ncap = BUNlast(b) + cnt;
		BUN grows = BATgrows(b);

		if (ncap > grows)
			grows = ncap;
		if (BATextend(b, grows) != GDK_SUCCEED)
			goto bunins_failed;
	}

	IMPSdestroy(b);		/* imprints do not support updates yet */
	OIDXdestroy(b);
<<<<<<< HEAD
	MOSdestroy(b);
=======
	if (b->thash == (Hash *) 1 || BATcount(b) == 0) {
		/* don't bother first loading the hash to then change
		 * it, or updating the hash if we replace the heap */
		HASHdestroy(b);
	}
>>>>>>> a8030ac8

	if (b->ttype == TYPE_void) {
		if (BATtdense(n) && cand == NULL) {
			/* append two void,void bats */
			oid f = n->tseqbase + start;

			if (n->ttype != TYPE_void)
				f = *(oid *) Tloc(n, start);

			if (BATcount(b) == 0 && f != oid_nil)
				BATtseqbase(b, f);
			if (BATcount(b) + b->tseqbase == f) {
				BATsetcount(b, BATcount(b) + cnt);
				if (b->tunique)
					BBPunfix(s->batCacheid);
				return GDK_SUCCEED;
			}
		}

		/* we need to materialize the tail */
		if (BATmaterialize(b) != GDK_SUCCEED) {
			if (b->tunique)
				BBPunfix(s->batCacheid);
			return GDK_FAIL;
		}
	}

	/* if growing too much, remove the hash, else we maintain it */
	if (BATcheckhash(b) && (2 * b->thash->mask) < (BATcount(b) + cnt)) {
		HASHdestroy(b);
	}

	r = BUNlast(b);

	if (BATcount(b) == 0 && cand == NULL) {
		BATiter ni = bat_iterator(n);

		b->tsorted = n->tsorted;
		b->tnosorted = start <= n->tnosorted && n->tnosorted < end ? n->tnosorted - start : 0;
		b->trevsorted = n->trevsorted;
		b->tnorevsorted = start <= n->tnorevsorted && n->tnorevsorted < end ? n->tnorevsorted - start : 0;
		b->tdense = n->tdense && cand == NULL;
		b->tnodense = start <= n->tnodense && n->tnodense < end ? n->tnodense - start : 0;
		b->tnonil = n->tnonil;
		b->tnil = n->tnil && cnt == BATcount(n);
		b->tseqbase = oid_nil;
		if (cand == NULL) {
			if (n->tdense && n->ttype == TYPE_oid)
				b->tseqbase = *(oid *) BUNtail(ni, start);
			else if (n->ttype == TYPE_void &&
				 n->tseqbase != oid_nil)
				b->tseqbase = n->tseqbase + start;
		}
		/* if tunique, uniqueness is guaranteed above */
		b->tkey = n->tkey | b->tunique;
		if (!b->tunique && cnt == BATcount(n)) {
			b->tnokey[0] = n->tnokey[0];
			b->tnokey[1] = n->tnokey[1];
		} else {
			b->tnokey[0] = b->tnokey[1] = 0;
		}
	} else {
		BUN last = BUNlast(b) - 1;
		BATiter ni = bat_iterator(n);
		BATiter bi = bat_iterator(b);
		int xx = ATOMcmp(b->ttype, BUNtail(ni, start), BUNtail(bi, last));
		if (BATtordered(b) && (!BATtordered(n) || xx < 0)) {
			b->tsorted = FALSE;
			b->tnosorted = 0;
			if (b->tdense) {
				b->tdense = FALSE;
				b->tnodense = r;
			}
		}
		if (BATtrevordered(b) &&
		    (!BATtrevordered(n) || xx > 0)) {
			b->trevsorted = FALSE;
			b->tnorevsorted = 0;
		}
		if (!b->tunique && /* uniqueness is guaranteed above */
		    b->tkey &&
		    (!(BATtordered(b) || BATtrevordered(b)) ||
		     !n->tkey || xx == 0)) {
			BATkey(b, FALSE);
		}
		if (b->ttype != TYPE_void && b->tsorted && b->tdense &&
		    (BATtdense(n) == 0 ||
		     cand != NULL ||
		     1 + *(oid *) BUNtloc(bi, last) != *(oid *) BUNtail(ni, start))) {
			b->tdense = FALSE;
			b->tnodense = cand ? 0 : r;
		}
		b->tnonil &= n->tnonil;
		b->tnil |= n->tnil && cnt == BATcount(n);
	}
	if (b->ttype == TYPE_str) {
		if (insert_string_bat(b, n, s, force) != GDK_SUCCEED) {
			if (b->tunique)
				BBPunfix(s->batCacheid);
			return GDK_FAIL;
		}
	} else {
		if (!ATOMvarsized(b->ttype) &&
		    BATatoms[b->ttype].atomFix == NULL &&
		    b->ttype != TYPE_void &&
		    n->ttype != TYPE_void &&
		    cand == NULL) {
			/* use fast memcpy if we can, but then we
			 * can't maintain the hash */
			HASHdestroy(b);
			memcpy(Tloc(b, BUNlast(b)),
			       Tloc(n, start),
			       cnt * Tsize(n));
			BATsetcount(b, BATcount(b) + cnt);
		} else {
			BATiter ni = bat_iterator(n);

			if (cand) {
				oid hseq = n->hseqbase;
				while (cand < candend) {
					const void *t = BUNtail(ni, *cand - hseq);
					bunfastapp_nocheck(b, r, t, Tsize(b));
					HASHins(b, r, t);
					r++;
					cand++;
				}
			} else {
				while (start < end) {
					const void *t = BUNtail(ni, start);
					bunfastapp_nocheck(b, r, t, Tsize(b));
					HASHins(b, r, t);
					r++;
					start++;
				}
			}
		}
	}
	if (b->tunique)
		BBPunfix(s->batCacheid);
	return GDK_SUCCEED;
      bunins_failed:
	if (b->tunique)
		BBPunfix(s->batCacheid);
	return GDK_FAIL;
}

gdk_return
BATdel(BAT *b, BAT *d)
{
	int (*unfix) (const void *) = BATatoms[b->ttype].atomUnfix;
	void (*atmdel) (Heap *, var_t *) = BATatoms[b->ttype].atomDel;
	BATiter bi = bat_iterator(b);

	assert(ATOMtype(d->ttype) == TYPE_oid);
	assert(d->tsorted);
	assert(d->tkey);
	if (BATcount(d) == 0)
		return GDK_SUCCEED;
	if (BATtdense(d)) {
		oid o = d->tseqbase;
		BUN c = BATcount(d);

		if (o + c <= b->hseqbase)
			return GDK_SUCCEED;
		if (o < b->hseqbase) {
			c -= b->hseqbase - o;
			o = b->hseqbase;
		}
		if (o - b->hseqbase < b->batInserted) {
			GDKerror("BATdelete: cannot delete committed values\n");
			return GDK_FAIL;
		}
		if (o + c > b->hseqbase + BATcount(b))
			c = b->hseqbase + BATcount(b) - o;
		if (c == 0)
			return GDK_SUCCEED;
		if (unfix || atmdel) {
			BUN p = o - b->hseqbase;
			BUN q = p + c;
			while (p < q) {
				if (unfix)
					(*unfix)(BUNtail(bi, p));
				if (atmdel)
					(*atmdel)(b->tvheap, (var_t *) BUNtloc(bi, p));
				p++;
			}
		}
		if (BATtdense(b) && BATmaterialize(b) != GDK_SUCCEED)
			return GDK_FAIL;
		if (o + c < b->hseqbase + BATcount(b)) {
			memmove(Tloc(b, o - b->hseqbase),
				Tloc(b, o + c - b->hseqbase),
				Tsize(b) * (BATcount(b) - (o + c - b->hseqbase)));
		}
		b->batCount -= c;
	} else {
		const oid *o = (const oid *) Tloc(d, 0);
		const oid *s;
		BUN c = BATcount(d);
		BUN nd = 0;
		char *p;

		if (o[c - 1] <= b->hseqbase)
			return GDK_SUCCEED;
		while (*o < b->hseqbase) {
			o++;
			c--;
		}
		if (*o - b->hseqbase < b->batInserted) {
			GDKerror("BATdelete: cannot delete committed values\n");
			return GDK_FAIL;
		}
		if (BATtdense(b) && BATmaterialize(b) != GDK_SUCCEED)
			return GDK_FAIL;
		s = o;
		p = Tloc(b, *o - b->hseqbase);
		while (c > 0 && *o < b->hseqbase + BATcount(b)) {
			size_t n;
			if (unfix)
				(*unfix)(BUNtail(bi, *o - b->hseqbase));
			if (atmdel)
				(*atmdel)(b->tvheap, (var_t *) BUNtloc(bi, *o - b->hseqbase));
			o++;
			c--;
			nd++;
			if (c == 0 || *o - b->hseqbase >= BATcount(b))
				n = b->hseqbase + BATcount(b) - o[-1] - 1;
			else if ((oid) (o - s) < *o - *s)
				n = o[0] - o[-1] - 1;
			else
				n = 0;
			if (n > 0) {
				n *= Tsize(b);
				memmove(p,
					Tloc(b, o[-1] + 1 - b->hseqbase),
					n);
				p += n;
				s = o;
			}
		}
		b->batCount -= nd;
	}
	if (b->batCount <= 1) {
		/* some trivial properties */
		b->tkey = 1;
		b->tsorted = b->trevsorted = 1;
		if (b->batCount == 0) {
			b->tnil = 0;
			b->tnonil = 1;
		}
	}
	/* not sure about these anymore */
	b->tnosorted = b->tnorevsorted = 0;
	b->tnokey[0] = b->tnokey[1] = 0;

	return GDK_SUCCEED;
}

#define TYPEcheck(t1,t2,func)						\
	do {								\
		if (TYPEerror(t1, t2)) {				\
			GDKerror("%s: Incompatible types %s and %s.\n", \
				 func, ATOMname(t2), ATOMname(t1));	\
			return GDK_FAIL;				\
		}							\
	} while (0)

/*
 * The last in this series is a BATreplace, which replaces all the
 * buns mentioned.
 */
gdk_return
BATreplace(BAT *b, BAT *p, BAT *n, bit force)
{
	if (b == NULL || p == NULL || n == NULL || BATcount(n) == 0) {
		return GDK_SUCCEED;
	}
	if (void_replace_bat(b, p, n, force) == BUN_NONE)
		return GDK_FAIL;
	return GDK_SUCCEED;
}


/*
 *  BAT Selections
 * The BAT selectors are among the most heavily used operators.
 * Their efficient implementation is therefore mandatory.
 *
 * BAT slice
 * This function returns a horizontal slice from a BAT. It optimizes
 * execution by avoiding to copy when the BAT is memory mapped (in
 * this case, an independent submap is created) or else when it is
 * read-only, then a VIEW bat is created as a result.
 *
 * If a new copy has to be created, this function takes care to
 * preserve void-columns (in this case, the seqbase has to be
 * recomputed in the result).
 *
 * NOTE new semantics, the selected range is excluding the high value.
 */
BAT *
BATslice(BAT *b, BUN l, BUN h)
{
	BUN low = l;
	BAT *bn;
	BATiter bni, bi = bat_iterator(b);
	oid foid;		/* first oid value if oid column */

	BATcheck(b, "BATslice", NULL);
	if (h > BATcount(b))
		h = BATcount(b);
	if (h < l)
		h = l;

	if (l > BUN_MAX || h > BUN_MAX) {
		GDKerror("BATslice: boundary out of range\n");
		return NULL;
	}

	/* If the source BAT is readonly, then we can obtain a VIEW
	 * that just reuses the memory of the source. */
	if (BAThrestricted(b) == BAT_READ && BATtrestricted(b) == BAT_READ) {
		bn = VIEWcreate_(b->hseqbase + low, b, TRUE);
		if (bn == NULL)
			return NULL;
		VIEWbounds(b, bn, l, h);
	} else {
		/* create a new BAT and put everything into it */
		BUN p = l;
		BUN q = h;

		bn = COLnew((oid) (b->hseqbase + low), BATtdense(b) ? TYPE_void : b->ttype, h - l, TRANSIENT);
		if (bn == NULL) {
			return bn;
		}
		if (bn->ttype == TYPE_void ||
		    (!bn->tvarsized &&
		     BATatoms[bn->ttype].atomPut == NULL &&
		     BATatoms[bn->ttype].atomFix == NULL)) {
			if (bn->ttype)
				memcpy(Tloc(bn, 0), Tloc(b, p),
				       (q - p) * Tsize(bn));
			BATsetcount(bn, h - l);
		} else {
			for (; p < q; p++) {
				bunfastapp(bn, BUNtail(bi, p));
			}
		}
		bn->tsorted = b->tsorted;
		bn->trevsorted = b->trevsorted;
		bn->tkey = b->tkey;
		bn->tnonil = b->tnonil;
		if (b->tnosorted > l && b->tnosorted < h)
			bn->tnosorted = b->tnosorted - l;
		else
			bn->tnosorted = 0;
		if (b->tnorevsorted > l && b->tnorevsorted < h)
			bn->tnorevsorted = b->tnorevsorted - l;
		else
			bn->tnorevsorted = 0;
		if (b->tnodense > l && b->tnodense < h)
			bn->tnodense = b->tnodense - l;
		else
			bn->tnodense = 0;
		if (b->tnokey[0] >= l && b->tnokey[0] < h &&
		    b->tnokey[1] >= l && b->tnokey[1] < h &&
		    b->tnokey[0] != b->tnokey[1]) {
			bn->tnokey[0] = b->tnokey[0] - l;
			bn->tnokey[1] = b->tnokey[1] - l;
		} else {
			bn->tnokey[0] = bn->tnokey[1] = 0;
		}
	}
	bni = bat_iterator(bn);
	if (BATtdense(b)) {
		bn->tdense = TRUE;
		BATtseqbase(bn, (oid) (b->tseqbase + low));
	} else if (bn->tkey && bn->ttype == TYPE_oid) {
		if (BATcount(bn) == 0) {
			bn->tdense = TRUE;
			BATtseqbase(bn, 0);
		} else if (bn->tsorted &&
			   (foid = *(oid *) BUNtloc(bni, 0)) != oid_nil &&
			   foid + BATcount(bn) - 1 == *(oid *) BUNtloc(bni, BUNlast(bn) - 1)) {
			bn->tdense = TRUE;
			BATtseqbase(bn, *(oid *) BUNtloc(bni, 0));
		}
	}
	if (bn->batCount <= 1) {
		bn->tsorted = ATOMlinear(b->ttype);
		bn->trevsorted = ATOMlinear(b->ttype);
		BATkey(bn, 1);
	} else {
		bn->tsorted = b->tsorted;
		bn->trevsorted = b->trevsorted;
		BATkey(bn, BATtkey(b));
	}
	bn->tnonil = b->tnonil || bn->batCount == 0;
	bn->tnil = 0;		/* we just don't know */
	bn->tnosorted = 0;
	bn->tnodense = 0;
	bn->tnokey[0] = bn->tnokey[1] = 0;
	return bn;
      bunins_failed:
	BBPreclaim(bn);
	return NULL;
}

/* Return whether the BAT has all unique values or not.  It we don't
 * know, invest in a proper check and record the results in the bat
 * descriptor.  */
int
BATkeyed(BAT *b)
{
	lng t0 = GDKusec();
	BATiter bi = bat_iterator(b);
	int (*cmpf)(const void *, const void *) = ATOMcompare(b->ttype);
	BUN p, q, hb;
	Hash *hs = NULL;

	if (b->ttype == TYPE_void)
		return b->tseqbase != oid_nil || BATcount(b) <= 1;
	if (BATcount(b) <= 1)
		return 1;
	if (b->twidth < SIZEOF_BUN &&
	    BATcount(b) > (BUN) 1 << (8 * b->twidth)) {
		/* more rows than possible bit combinations in the atom */
		assert(!b->tkey);
		return 0;
	}

	/* In order that multiple threads don't scan the same BAT at
	 * the same time (happens a lot with mitosis/mergetable), we
	 * use a lock.  We reuse the hash lock for this, not because
	 * this scanning interferes with hashes, but because it's
	 * there, and not so likely to be used at the same time. */
	MT_lock_set(&GDKhashLock(b->batCacheid));
	b->batDirtydesc = 1;
	if (!b->tkey && b->tnokey[0] == 0 && b->tnokey[1] == 0) {
		if (b->tsorted || b->trevsorted) {
			const void *prev = BUNtail(bi, 0);
			const void *cur;
			for (q = BUNlast(b), p = 1; p < q; p++) {
				cur = BUNtail(bi, p);
				if ((*cmpf)(prev, cur) == 0) {
					b->tnokey[0] = p - 1;
					b->tnokey[1] = p;
					ALGODEBUG fprintf(stderr, "#BATkeyed: fixed nokey(" BUNFMT "," BUNFMT ") for %s#" BUNFMT " (" LLFMT " usec)\n", p - 1, p, BATgetId(b), BATcount(b), GDKusec() - t0);
					goto doreturn;
				}
				prev = cur;
			}
			/* we completed the scan: no duplicates */
			b->tkey = 1;
		} else if (BATcheckhash(b) ||
			   (b->batPersistence == PERSISTENT &&
			    BAThash(b, 0) == GDK_SUCCEED)
#ifndef DISABLE_PARENT_HASH
			   || ((parent = VIEWtparent(b)) != 0 &&
			       BATcheckhash(BBPdescriptor(parent)))
#endif
			) {
			/* we already have a hash table on b, or b is
			 * persistent and we could create a hash
			 * table, or b is a view on a bat that already
			 * has a hash table */
			BUN lo = 0;

			hs = b->thash;
#ifndef DISABLE_PARENT_HASH
			if (b->thash == NULL && (parent = VIEWtparent(b)) != 0) {
				BAT *b2 = BBPdescriptor(parent);
				lo = (BUN) ((b->theap.base - b2->theap.base) >> b->tshift);
				hs = b2->thash;
			}
#endif
			for (q = BUNlast(b), p = 0; p < q; p++) {
				const void *v = BUNtail(bi, p);
				for (hb = HASHgetlink(hs, p + lo);
				     hb != HASHnil(hs) && hb >= lo;
				     hb = HASHgetlink(hs, hb)) {
					assert(hb < p + lo);
					if ((*cmpf)(v, BUNtail(bi, hb - lo)) == 0) {
						b->tnokey[0] = hb - lo;
						b->tnokey[1] = p;
					ALGODEBUG fprintf(stderr, "#BATkeyed: fixed nokey(" BUNFMT "," BUNFMT ") for %s#" BUNFMT " (" LLFMT " usec)\n", hb - lo, p, BATgetId(b), BATcount(b), GDKusec() - t0);
						goto doreturn;
					}
				}
			}
			/* we completed the scan: no duplicates */
			b->tkey = 1;
		} else {
			const char *nme;
			size_t nmelen;
			BUN prb;
			BUN mask;
			char *ext = NULL;
			Heap *hp = NULL;

			GDKclrerr(); /* not interested in BAThash errors */
			nme = BBP_physical(b->batCacheid);
			nmelen = strlen(nme);
			if (ATOMbasetype(b->ttype) == TYPE_bte) {
				mask = (BUN) 1 << 8;
				cmpf = NULL; /* no compare needed, "hash" is perfect */
			} else if (ATOMbasetype(b->ttype) == TYPE_sht) {
				mask = (BUN) 1 << 16;
				cmpf = NULL; /* no compare needed, "hash" is perfect */
			} else {
				mask = HASHmask(b->batCount);
				if (mask < ((BUN) 1 << 16))
					mask = (BUN) 1 << 16;
			}
			if ((hp = GDKzalloc(sizeof(Heap))) == NULL ||
			    (hp->filename = GDKmalloc(nmelen + 30)) == NULL ||
			    snprintf(hp->filename, nmelen + 30,
				     "%s.hash" SZFMT, nme, MT_getpid()) < 0 ||
			    (ext = GDKstrdup(hp->filename + nmelen + 1)) == NULL ||
			    (hs = HASHnew(hp, b->ttype, BUNlast(b), mask, BUN_NONE)) == NULL) {
				if (hp) {
					if (hp->filename)
						GDKfree(hp->filename);
					GDKfree(hp);
				}
				GDKfree(ext);
				/* err on the side of caution: not keyed */
				goto doreturn;
			}
			for (q = BUNlast(b), p = 0; p < q; p++) {
				const void *v = BUNtail(bi, p);
				prb = HASHprobe(hs, v);
				for (hb = HASHget(hs, prb);
				     hb != HASHnil(hs);
				     hb = HASHgetlink(hs, hb)) {
					if (cmpf == NULL ||
					    (*cmpf)(v, BUNtail(bi, hb)) == 0) {
						b->tnokey[0] = hb;
						b->tnokey[1] = p;
						ALGODEBUG fprintf(stderr, "#BATkeyed: fixed nokey(" BUNFMT "," BUNFMT ") for %s#" BUNFMT " (" LLFMT " usec)\n", hb, p, BATgetId(b), BATcount(b), GDKusec() - t0);
						goto doreturn_free;
					}
				}
				/* enter into hash table */
				HASHputlink(hs, p, HASHget(hs, prb));
				HASHput(hs, prb, p);
			}
		  doreturn_free:
			HEAPfree(hp, 1);
			GDKfree(hp);
			GDKfree(hs);
			GDKfree(ext);
			if (p == q) {
				/* we completed the complete scan: no
				 * duplicates */
				b->tkey = 1;
			}
		}
	}
  doreturn:
	MT_lock_unset(&GDKhashLock(b->batCacheid));
	return b->tkey;
}

/* Return whether the BAT is ordered or not.  If we don't know, invest
 * in a scan and record the results in the bat descriptor.  If during
 * the scan we happen to find evidence that the BAT is not reverse
 * sorted, we record the location.  */
int
BATordered(BAT *b)
{
	lng t0 = GDKusec();

	if (b->ttype == TYPE_void)
		return 1;
	/* In order that multiple threads don't scan the same BAT at
	 * the same time (happens a lot with mitosis/mergetable), we
	 * use a lock.  We reuse the hash lock for this, not because
	 * this scanning interferes with hashes, but because it's
	 * there, and not so likely to be used at the same time. */
	MT_lock_set(&GDKhashLock(b->batCacheid));
	if (!b->tsorted && b->tnosorted == 0) {
		BATiter bi = bat_iterator(b);
		int (*cmpf)(const void *, const void *) = ATOMcompare(b->ttype);
		BUN p, q;
		b->batDirtydesc = 1;
		switch (ATOMbasetype(b->ttype)) {
		case TYPE_int: {
			const int *iptr = (const int *) Tloc(b, 0);
			for (q = BUNlast(b), p = 1; p < q; p++) {
				if (iptr[p - 1] > iptr[p]) {
					b->tnosorted = p;
					ALGODEBUG fprintf(stderr, "#BATordered: fixed nosorted(" BUNFMT ") for %s#" BUNFMT " (" LLFMT " usec)\n", p, BATgetId(b), BATcount(b), GDKusec() - t0);
					goto doreturn;
				} else if (!b->trevsorted &&
					   b->tnorevsorted == 0 &&
					   iptr[p - 1] < iptr[p]) {
					b->tnorevsorted = p;
					ALGODEBUG fprintf(stderr, "#BATordered: fixed norevsorted(" BUNFMT ") for %s#" BUNFMT "\n", p, BATgetId(b), BATcount(b));
				}
			}
			break;
		}
		case TYPE_lng: {
			const lng *lptr = (const lng *) Tloc(b, 0);
			for (q = BUNlast(b), p = 1; p < q; p++) {
				if (lptr[p - 1] > lptr[p]) {
					b->tnosorted = p;
					ALGODEBUG fprintf(stderr, "#BATordered: fixed nosorted(" BUNFMT ") for %s#" BUNFMT " (" LLFMT " usec)\n", p, BATgetId(b), BATcount(b), GDKusec() - t0);
					goto doreturn;
				} else if (!b->trevsorted &&
					   b->tnorevsorted == 0 &&
					   lptr[p - 1] < lptr[p]) {
					b->tnorevsorted = p;
					ALGODEBUG fprintf(stderr, "#BATordered: fixed norevsorted(" BUNFMT ") for %s#" BUNFMT "\n", p, BATgetId(b), BATcount(b));
				}
			}
			break;
		}
		default:
			for (q = BUNlast(b), p = 1; p < q; p++) {
				int c;
				if ((c = cmpf(BUNtail(bi, p - 1), BUNtail(bi, p))) > 0) {
					b->tnosorted = p;
					ALGODEBUG fprintf(stderr, "#BATordered: fixed nosorted(" BUNFMT ") for %s#" BUNFMT " (" LLFMT " usec)\n", p, BATgetId(b), BATcount(b), GDKusec() - t0);
					goto doreturn;
				} else if (!b->trevsorted &&
					   b->tnorevsorted == 0 &&
					   c < 0) {
					b->tnorevsorted = p;
					ALGODEBUG fprintf(stderr, "#BATordered: fixed norevsorted(" BUNFMT ") for %s#" BUNFMT "\n", p, BATgetId(b), BATcount(b));
				}
			}
			break;
		}
		/* we only get here if we completed the scan; note
		 * that if we didn't record evidence about *reverse*
		 * sortedness, we know that the BAT is also reverse
		 * sorted */
		b->tsorted = 1;
		ALGODEBUG fprintf(stderr, "#BATordered: fixed sorted for %s#" BUNFMT " (" LLFMT " usec)\n", BATgetId(b), BATcount(b), GDKusec() - t0);
		if (!b->trevsorted && b->tnorevsorted == 0) {
			b->trevsorted = 1;
			ALGODEBUG fprintf(stderr, "#BATordered: fixed revsorted for %s#" BUNFMT "\n", BATgetId(b), BATcount(b));
		}
	}
  doreturn:
	MT_lock_unset(&GDKhashLock(b->batCacheid));
	return b->tsorted;
}

/* Return whether the BAT is reverse ordered or not.  If we don't
 * know, invest in a scan and record the results in the bat
 * descriptor.  */
int
BATordered_rev(BAT *b)
{
	lng t0 = GDKusec();

	if (b == NULL)
		return 0;
	if (b->ttype == TYPE_void)
		return b->tseqbase == oid_nil;
	MT_lock_set(&GDKhashLock(b->batCacheid));
	if (!b->trevsorted && b->tnorevsorted == 0) {
		BATiter bi = bat_iterator(b);
		int (*cmpf)(const void *, const void *) = ATOMcompare(b->ttype);
		BUN p, q;
		b->batDirtydesc = 1;
		for (q = BUNlast(b), p = 1; p < q; p++) {
			if (cmpf(BUNtail(bi, p - 1), BUNtail(bi, p)) < 0) {
				b->tnorevsorted = p;
				ALGODEBUG fprintf(stderr, "#BATordered_rev: fixed norevsorted(" BUNFMT ") for %s#" BUNFMT " (" LLFMT " usec)\n", p, BATgetId(b), BATcount(b), GDKusec() - t0);
				goto doreturn;
			}
		}
		b->trevsorted = 1;
		ALGODEBUG fprintf(stderr, "#BATordered_rev: fixed revsorted for %s#" BUNFMT " (" LLFMT " usec)\n", BATgetId(b), BATcount(b), GDKusec() - t0);
	}
  doreturn:
	MT_lock_unset(&GDKhashLock(b->batCacheid));
	return b->trevsorted;
}

/* figure out which sort function is to be called
 * stable sort can produce an error (not enough memory available),
 * "quick" sort does not produce errors */
static gdk_return
do_sort(void *h, void *t, const void *base, size_t n, int hs, int ts, int tpe,
	int reverse, int stable)
{
	if (n <= 1)		/* trivially sorted */
		return GDK_SUCCEED;
	if (reverse) {
		if (stable) {
			if (GDKssort_rev(h, t, base, n, hs, ts, tpe) < 0) {
				return GDK_FAIL;
			}
		} else {
			GDKqsort_rev(h, t, base, n, hs, ts, tpe);
		}
	} else {
		if (stable) {
			if (GDKssort(h, t, base, n, hs, ts, tpe) < 0) {
				return GDK_FAIL;
			}
		} else {
			GDKqsort(h, t, base, n, hs, ts, tpe);
		}
	}
	return GDK_SUCCEED;
}

/* Sort the bat b according to both o and g.  The stable and reverse
 * parameters indicate whether the sort should be stable or descending
 * respectively.  The parameter b is required, o and g are optional
 * (i.e., they may be NULL).
 *
 * A sorted copy is returned through the sorted parameter, the new
 * ordering is returned through the order parameter, group information
 * is returned through the groups parameter.  All three output
 * parameters may be NULL.  If they're all NULL, this function does
 * nothing.
 *
 * All BATs involved must be dense-headed.
 *
 * If o is specified, it is used to first rearrange b according to the
 * order specified in o, after which b is sorted taking g into
 * account.
 *
 * If g is specified, it indicates groups which should be individually
 * ordered.  Each row of consecutive equal values in g indicates a
 * group which is sorted according to stable and reverse.  g is used
 * after the order in b was rearranged according to o.
 *
 * The outputs order and groups can be used in subsequent calls to
 * this function.  This can be used if multiple BATs need to be sorted
 * together.  The BATs should then be sorted in order of significance,
 * and each following call should use the original unordered BAT plus
 * the order and groups bat from the previous call.  In this case, the
 * sorted BATs are not of much use, so the sorted output parameter
 * does not need to be specified.
 * Apart from error checking and maintaining reference counts, sorting
 * three columns (col1, col2, col3) could look like this with the
 * sorted results in (col1s, col2s, col3s):
 *	BATsort(&col1s, &ord1, &grp1, col1, NULL, NULL, 0, 0);
 *	BATsort(&col2s, &ord2, &grp2, col2, ord1, grp1, 0, 0);
 *	BATsort(&col3s, NULL, NULL, col3, ord2, grp2, 0, 0);
 * Note that the "reverse" parameter can be different for each call.
 */
gdk_return
BATsort(BAT **sorted, BAT **order, BAT **groups,
	   BAT *b, BAT *o, BAT *g, int reverse, int stable)
{
	BAT *bn = NULL, *on = NULL, *gn;
	oid *restrict grps, prev;
	BUN p, q, r;

	if (b == NULL) {
		GDKerror("BATsort: b must exist\n");
		return GDK_FAIL;
	}
	if (o != NULL &&
	    (ATOMtype(o->ttype) != TYPE_oid || /* oid tail */
	     BATcount(o) != BATcount(b) ||     /* same size as b */
	     (o->ttype == TYPE_void &&	       /* no nil tail */
	      BATcount(o) != 0 &&
	      o->tseqbase == oid_nil))) {
		GDKerror("BATsort: o must be [dense,oid] and same size as b\n");
		return GDK_FAIL;
	}
	if (g != NULL &&
	    (ATOMtype(g->ttype) != TYPE_oid || /* oid tail */
	     !g->tsorted ||		       /* sorted */
	     BATcount(o) != BATcount(b) ||     /* same size as b */
	     (g->ttype == TYPE_void &&	       /* no nil tail */
	      BATcount(g) != 0 &&
	      g->tseqbase == oid_nil))) {
		GDKerror("BATsort: g must be [dense,oid], sorted on the tail, and same size as b\n");
		return GDK_FAIL;
	}
	assert(reverse == 0 || reverse == 1);
	assert(stable == 0 || stable == 1);
	if (sorted == NULL && order == NULL && groups == NULL) {
		/* no place to put result, so we're done quickly */
		return GDK_SUCCEED;
	}
	if (BATcount(b) <= 1 ||
	    ((reverse ? BATtrevordered(b) : BATtordered(b)) &&
	     o == NULL && g == NULL &&
	     (groups == NULL || BATtkey(b) ||
	      (reverse ? BATtordered(b) : BATtrevordered(b))))) {
		/* trivially (sub)sorted, and either we don't need to
		 * return group information, or we can trivially
		 * deduce the groups */
		if (sorted) {
			bn = COLcopy(b, b->ttype, 0, TRANSIENT);
			if (bn == NULL)
				goto error;
			*sorted = bn;
		}
		if (order) {
			on = COLnew(b->hseqbase, TYPE_void, BATcount(b), TRANSIENT);
			if (on == NULL)
				goto error;
			BATsetcount(on, BATcount(b));
			BATtseqbase(on, b->hseqbase);
			*order = on;
		}
		if (groups) {
			if (BATtkey(b)) {
				/* singleton groups */
				gn = COLnew(0, TYPE_void, BATcount(b), TRANSIENT);
				if (gn == NULL)
					goto error;
				BATsetcount(gn, BATcount(b));
				BATtseqbase(gn, 0);
			} else {
				/* single group */
				const oid *o = 0;
				assert(BATcount(b) == 1 ||
				       (BATtordered(b) && BATtrevordered(b)));
				gn = BATconstant(0, TYPE_oid, &o, BATcount(b), TRANSIENT);
				if (gn == NULL)
					goto error;
			}
			*groups = gn;
		}
		return GDK_SUCCEED;
	}
	if (o) {
		bn = BATproject(o, b);
		if (bn == NULL)
			goto error;
		if (bn->ttype == TYPE_void || isVIEW(bn)) {
			b = COLcopy(bn, ATOMtype(bn->ttype), TRUE, TRANSIENT);
			BBPunfix(bn->batCacheid);
			bn = b;
		}
	} else {
		bn = COLcopy(b, b->ttype, TRUE, TRANSIENT);
	}
	if (bn == NULL)
		goto error;
	if (order) {
		/* prepare order bat */
		if (o) {
			/* make copy of input so that we can refine it;
			 * copy can be read-only if we take the shortcut
			 * below in the case g is "key" */
			on = COLcopy(o, TYPE_oid,
				     g == NULL ||
				     !(g->tkey || g->ttype == TYPE_void),
				     TRANSIENT);
			if (on == NULL)
				goto error;
			BAThseqbase(on, b->hseqbase);
		} else {
			/* create new order */
			on = COLnew(b->hseqbase, TYPE_oid, BATcount(bn), TRANSIENT);
			if (on == NULL)
				goto error;
			grps = (oid *) Tloc(on, 0);
			for (p = 0, q = BATcount(bn); p < q; p++)
				grps[p] = p + b->hseqbase;
			BATsetcount(on, BATcount(bn));
			on->tkey = 1;
			on->tnil = 0;
			on->tnonil = 1;
		}
		on->tsorted = on->trevsorted = 0; /* it won't be sorted */
		on->tdense = 0;			  /* and hence not dense */
		on->tnosorted = on->tnorevsorted = on->tnodense = 0;
		*order = on;
	}
	if (g) {
		if (g->tkey || g->ttype == TYPE_void) {
			/* if g is "key", all groups are size 1, so no
			 * subsorting needed */
			if (sorted) {
				*sorted = bn;
			} else {
				BBPunfix(bn->batCacheid);
			}
			if (order) {
				*order = on;
				if (o) {
					/* we can inherit sortedness
					 * after all */
					on->tsorted = o->tsorted;
					on->trevsorted = o->trevsorted;
					if (o->tnosorted)
						on->tnosorted = o->tnosorted;
					if (o->tnorevsorted)
						on->tnorevsorted = o->tnorevsorted;
				} else {
					/* we didn't rearrange, so
					 * still sorted */
					on->tsorted = 1;
					on->trevsorted = 0;
				}
				if (BATcount(on) <= 1) {
					on->tsorted = 1;
					on->trevsorted = 1;
				}
			}
			if (groups) {
				gn = COLcopy(g, g->ttype, 0, TRANSIENT);
				if (gn == NULL)
					goto error;
				*groups = gn;
			}
			return GDK_SUCCEED;
		}
		assert(g->ttype == TYPE_oid);
		grps = (oid *) Tloc(g, 0);
		prev = grps[0];
		if (BATmaterialize(bn) != GDK_SUCCEED)
			goto error;
		for (r = 0, p = 1, q = BATcount(g); p < q; p++) {
			if (grps[p] != prev) {
				/* sub sort [r,p) */
				if (do_sort(Tloc(bn, r),
					    on ? Tloc(on, r) : NULL,
					    bn->tvheap ? bn->tvheap->base : NULL,
					    p - r, Tsize(bn), on ? Tsize(on) : 0,
					    bn->ttype, reverse, stable) != GDK_SUCCEED)
					goto error;
				r = p;
				prev = grps[p];
			}
		}
		/* sub sort [r,q) */
		if (do_sort(Tloc(bn, r),
			    on ? Tloc(on, r) : NULL,
			    bn->tvheap ? bn->tvheap->base : NULL,
			    p - r, Tsize(bn), on ? Tsize(on) : 0,
			    bn->ttype, reverse, stable) != GDK_SUCCEED)
			goto error;
		/* if single group (r==0) the result is (rev)sorted,
		 * otherwise (maybe) not */
		bn->tsorted = r == 0 && !reverse;
		bn->trevsorted = r == 0 && reverse;
	} else {
		if (b->ttype == TYPE_void) {
			b->tsorted = 1;
			b->trevsorted = b->tseqbase == oid_nil || b->batCount <= 1;
			b->tkey = b->tseqbase != oid_nil;
		} else if (b->batCount <= 1) {
			b->tsorted = b->trevsorted = 1;
		}
		if (!(reverse ? bn->trevsorted : bn->tsorted) &&
		    (BATmaterialize(bn) != GDK_SUCCEED ||
		     do_sort(Tloc(bn, 0),
			     on ? Tloc(on, 0) : NULL,
			     bn->tvheap ? bn->tvheap->base : NULL,
			     BATcount(bn), Tsize(bn), on ? Tsize(on) : 0,
			     bn->ttype, reverse, stable) != GDK_SUCCEED))
			goto error;
		bn->tsorted = !reverse;
		bn->trevsorted = reverse;
	}
	bn->tnosorted = 0;
	bn->tnorevsorted = 0;
	if (groups) {
		if (BATgroup_internal(groups, NULL, NULL, bn, g, NULL, NULL, 1) != GDK_SUCCEED)
			goto error;
		if ((*groups)->tkey &&
		    (g == NULL || (g->tsorted && g->trevsorted))) {
			/* if new groups bat is key and the input
			 * group bat has a single value (both sorted
			 * and revsorted), we know the result bat is
			 * key */
			bn->tkey = 1;
		}
	}

	if (sorted)
		*sorted = bn;
	else
		BBPunfix(bn->batCacheid);

	return GDK_SUCCEED;

  error:
	if (bn)
		BBPunfix(bn->batCacheid);
	BBPreclaim(on);
	if (sorted)
		*sorted = NULL;
	if (order)
		*order = NULL;
	if (groups)
		*groups = NULL;
	return GDK_FAIL;
}

/* return a new BAT of length n with a dense head with seqbase hseq,
 * and the constant v in the tail */
BAT *
BATconstant(oid hseq, int tailtype, const void *v, BUN n, int role)
{
	BAT *bn;
	void *restrict p;
	BUN i;

	if (v == NULL)
		return NULL;
	bn = COLnew(hseq, tailtype, n, role);
	if (bn == NULL)
		return NULL;
	p = Tloc(bn, 0);
	switch (ATOMstorage(tailtype)) {
	case TYPE_void:
		v = &oid_nil;
		BATtseqbase(bn, oid_nil);
		break;
	case TYPE_bte:
		for (i = 0; i < n; i++)
			((bte *) p)[i] = *(bte *) v;
		break;
	case TYPE_sht:
		for (i = 0; i < n; i++)
			((sht *) p)[i] = *(sht *) v;
		break;
	case TYPE_int:
	case TYPE_flt:
		assert(sizeof(int) == sizeof(flt));
		for (i = 0; i < n; i++)
			((int *) p)[i] = *(int *) v;
		break;
	case TYPE_lng:
	case TYPE_dbl:
		assert(sizeof(lng) == sizeof(dbl));
		for (i = 0; i < n; i++)
			((lng *) p)[i] = *(lng *) v;
		break;
#ifdef HAVE_HGE
	case TYPE_hge:
		for (i = 0; i < n; i++)
			((hge *) p)[i] = *(hge *) v;
		break;
#endif
	default:
		for (i = 0, n += i; i < n; i++)
			tfastins_nocheck(bn, i, v, Tsize(bn));
		break;
	}
	bn->tnil = n >= 1 && (*ATOMcompare(tailtype))(v, ATOMnilptr(tailtype)) == 0;
	BATsetcount(bn, n);
	bn->tsorted = 1;
	bn->trevsorted = 1;
	bn->tnonil = !bn->tnil;
	bn->tkey = BATcount(bn) <= 1;
	return bn;

  bunins_failed:
	BBPreclaim(bn);
	return NULL;
}

/*
 * BAT Aggregates
 *
 * We retain the size() and card() aggregate results in the column
 * descriptor.  We would like to have such functionality in an
 * extensible way for many aggregates, for DD (1) we do not want to
 * change the binary BAT format on disk and (2) aggr and size are the
 * most relevant aggregates.
 *
 * It is all hacked into the aggr[3] records; three adjacent integers
 * that were left over in the column record. We refer to these as if
 * it where an int aggr[3] array.  The below routines set and retrieve
 * the aggregate values from the tail of the BAT, as many
 * aggregate-manipulating BAT functions work on tail.
 *
 * The rules are as follows: aggr[0] contains the alignment ID of the
 * column (if set i.e. nonzero).  Hence, if this value is nonzero and
 * equal to b->talign, the precomputed aggregate values in
 * aggr[GDK_AGGR_SIZE] and aggr[GDK_AGGR_CARD] hold. However, only one
 * of them may be set at the time. This is encoded by the value
 * int_nil, which cannot occur in these two aggregates.
 *
 * This was now extended to record the property whether we know there
 * is a nil value present by mis-using the highest bits of both
 * GDK_AGGR_SIZE and GDK_AGGR_CARD.
 */

void
PROPdestroy(PROPrec *p)
{
	PROPrec *n;

	while (p) {
		n = p->next;
		if (p->v.vtype == TYPE_str)
			GDKfree(p->v.val.sval);
		GDKfree(p);
		p = n;
	}
}

PROPrec *
BATgetprop(BAT *b, int idx)
{
	PROPrec *p = b->tprops;

	while (p) {
		if (p->id == idx)
			return p;
		p = p->next;
	}
	return NULL;
}

void
BATsetprop(BAT *b, int idx, int type, void *v)
{
	ValRecord vr;
	PROPrec *p = BATgetprop(b, idx);

	if (p == NULL &&
	    (p = (PROPrec *) GDKmalloc(sizeof(PROPrec))) != NULL) {
		p->id = idx;
		p->next = b->tprops;
		p->v.vtype = 0;
		b->tprops = p;
	}
	if (p) {
		VALset(&vr, type, v);
		VALcopy(&p->v, &vr);
		b->batDirtydesc = TRUE;
	}
}


/*
 * The BATcount_no_nil function counts all BUN in a BAT that have a
 * non-nil tail value.
 */
BUN
BATcount_no_nil(BAT *b)
{
	BUN cnt = 0;
	BUN i, n;
	const void *restrict p, *restrict nil;
	const char *restrict base;
	int t;
	int (*cmp)(const void *, const void *);

	BATcheck(b, "BATcnt", 0);
	n = BATcount(b);
	if (b->tnonil)
		return n;
	p = Tloc(b, 0);
	t = ATOMbasetype(b->ttype);
	switch (t) {
	case TYPE_void:
		cnt = b->tseqbase == oid_nil ? 0 : n;
		break;
	case TYPE_bte:
		for (i = 0; i < n; i++)
			cnt += ((const bte *) p)[i] != bte_nil;
		break;
	case TYPE_sht:
		for (i = 0; i < n; i++)
			cnt += ((const sht *) p)[i] != sht_nil;
		break;
	case TYPE_int:
		for (i = 0; i < n; i++)
			cnt += ((const int *) p)[i] != int_nil;
		break;
	case TYPE_lng:
		for (i = 0; i < n; i++)
			cnt += ((const lng *) p)[i] != lng_nil;
		break;
#ifdef HAVE_HGE
	case TYPE_hge:
		for (i = 0; i < n; i++)
			cnt += ((const hge *) p)[i] != hge_nil;
		break;
#endif
	case TYPE_flt:
		for (i = 0; i < n; i++)
			cnt += ((const flt *) p)[i] != flt_nil;
		break;
	case TYPE_dbl:
		for (i = 0; i < n; i++)
			cnt += ((const dbl *) p)[i] != dbl_nil;
		break;
	case TYPE_str:
		base = b->tvheap->base;
		switch (b->twidth) {
		case 1:
			for (i = 0; i < n; i++)
				cnt += base[((var_t) ((const unsigned char *) p)[i] + GDK_VAROFFSET) << GDK_VARSHIFT] != '\200';
			break;
		case 2:
			for (i = 0; i < n; i++)
				cnt += base[((var_t) ((const unsigned short *) p)[i] + GDK_VAROFFSET) << GDK_VARSHIFT] != '\200';
			break;
#if SIZEOF_VAR_T != SIZEOF_INT
		case 4:
			for (i = 0; i < n; i++)
				cnt += base[(var_t) ((const unsigned int *) p)[i] << GDK_VARSHIFT] != '\200';
			break;
#endif
		default:
			for (i = 0; i < n; i++)
				cnt += base[((const var_t *) p)[i] << GDK_VARSHIFT] != '\200';
			break;
		}
		break;
	default:
		nil = ATOMnilptr(t);
		cmp = ATOMcompare(t);
		if (b->tvarsized) {
			base = b->tvheap->base;
			for (i = 0; i < n; i++)
				cnt += (*cmp)(nil, base + ((const var_t *) p)[i]) != 0;
		} else {
			for (i = 0, n += i; i < n; i++)
				cnt += (*cmp)(Tloc(b, i), nil) != 0;
		}
		break;
	}
	if (cnt == BATcount(b)) {
		/* we learned something */
		b->tnonil = 1;
		assert(b->tnil == 0);
		b->tnil = 0;
	}
	return cnt;
}

static BAT *
newdensecand(oid first, oid last)
{
	BAT *bn;

	if ((bn = COLnew(0, TYPE_void, 0, TRANSIENT)) == NULL)
		return NULL;
	if (last < first)
		first = last = 0; /* empty range */
	BATsetcount(bn, last - first + 1);
	BATtseqbase(bn, first);
	return bn;
}

/* merge two candidate lists and produce a new one
 *
 * candidate lists are VOID-headed BATs with an OID tail which is
 * sorted and unique.
 */
BAT *
BATmergecand(BAT *a, BAT *b)
{
	BAT *bn;
	const oid *restrict ap, *restrict bp, *ape, *bpe;
	oid *restrict p, i;
	oid af, al, bf, bl;
	BATiter ai, bi;
	bit ad, bd;

	BATcheck(a, "BATmergecand", NULL);
	BATcheck(b, "BATmergecand", NULL);
	assert(ATOMtype(a->ttype) == TYPE_oid);
	assert(ATOMtype(b->ttype) == TYPE_oid);
	assert(BATcount(a) <= 1 || a->tsorted);
	assert(BATcount(b) <= 1 || b->tsorted);
	assert(BATcount(a) <= 1 || a->tkey);
	assert(BATcount(b) <= 1 || b->tkey);
	assert(a->tnonil);
	assert(b->tnonil);

	/* we can return a if b is empty (and v.v.) */
	if (BATcount(a) == 0) {
		return COLcopy(b, b->ttype, 0, TRANSIENT);
	}
	if (BATcount(b) == 0) {
		return COLcopy(a, a->ttype, 0, TRANSIENT);
	}
	/* we can return a if a fully covers b (and v.v) */
	ai = bat_iterator(a);
	bi = bat_iterator(b);
	af = *(oid*) BUNtail(ai, 0);
	bf = *(oid*) BUNtail(bi, 0);
	al = *(oid*) BUNtail(ai, BUNlast(a) - 1);
	bl = *(oid*) BUNtail(bi, BUNlast(b) - 1);
	ad = (af + BATcount(a) - 1 == al); /* i.e., dense */
	bd = (bf + BATcount(b) - 1 == bl); /* i.e., dense */
	if (ad && bd) {
		/* both are dense */
		if (af <= bf && bf <= al + 1) {
			/* partial overlap starting with a, or b is
			 * smack bang after a */
			return newdensecand(af, al < bl ? bl : al);
		}
		if (bf <= af && af <= bl + 1) {
			/* partial overlap starting with b, or a is
			 * smack bang after b */
			return newdensecand(bf, al < bl ? bl : al);
		}
	}
	if (ad && af <= bf && al >= bl) {
		return newdensecand(af, al);
	}
	if (bd && bf <= af && bl >= al) {
		return newdensecand(bf, bl);
	}

	bn = COLnew(0, TYPE_oid, BATcount(a) + BATcount(b), TRANSIENT);
	if (bn == NULL)
		return NULL;
	p = (oid *) Tloc(bn, 0);
	if (a->ttype == TYPE_void && b->ttype == TYPE_void) {
		/* both lists are VOID */
		if (a->tseqbase > b->tseqbase) {
			BAT *t = a;

			a = b;
			b = t;
		}
		/* a->tseqbase <= b->tseqbase */
		for (i = a->tseqbase; i < a->tseqbase + BATcount(a); i++)
			*p++ = i;
		for (i = MAX(b->tseqbase, i);
		     i < b->tseqbase + BATcount(b);
		     i++)
			*p++ = i;
	} else if (a->ttype == TYPE_void || b->ttype == TYPE_void) {
		if (b->ttype == TYPE_void) {
			BAT *t = a;

			a = b;
			b = t;
		}
		/* a->ttype == TYPE_void, b->ttype == TYPE_oid */
		bp = (const oid *) Tloc(b, 0);
		bpe = bp + BATcount(b);
		while (bp < bpe && *bp < a->tseqbase)
			*p++ = *bp++;
		for (i = a->tseqbase; i < a->tseqbase + BATcount(a); i++)
			*p++ = i;
		while (bp < bpe && *bp < i)
			bp++;
		while (bp < bpe)
			*p++ = *bp++;
	} else {
		/* a->ttype == TYPE_oid, b->ttype == TYPE_oid */
		ap = (const oid *) Tloc(a, 0);
		ape = ap + BATcount(a);
		bp = (const oid *) Tloc(b, 0);
		bpe = bp + BATcount(b);
		while (ap < ape && bp < bpe) {
			if (*ap < *bp)
				*p++ = *ap++;
			else if (*ap > *bp)
				*p++ = *bp++;
			else {
				*p++ = *ap++;
				bp++;
			}
		}
		while (ap < ape)
			*p++ = *ap++;
		while (bp < bpe)
			*p++ = *bp++;
	}

	/* properties */
	BATsetcount(bn, (BUN) (p - (oid *) Tloc(bn, 0)));
	bn->trevsorted = BATcount(bn) <= 1;
	bn->tsorted = 1;
	bn->tkey = 1;
	bn->tnil = 0;
	bn->tnonil = 1;
	return virtualize(bn);
}

/* intersect two candidate lists and produce a new one
 *
 * candidate lists are VOID-headed BATs with an OID tail which is
 * sorted and unique.
 */
BAT *
BATintersectcand(BAT *a, BAT *b)
{
	BAT *bn;
	const oid *restrict ap, *restrict bp, *ape, *bpe;
	oid *restrict p;
	oid af, al, bf, bl;
	BATiter ai, bi;

	BATcheck(a, "BATintersectcand", NULL);
	BATcheck(b, "BATintersectcand", NULL);
	assert(ATOMtype(a->ttype) == TYPE_oid);
	assert(ATOMtype(b->ttype) == TYPE_oid);
	assert(a->tsorted);
	assert(b->tsorted);
	assert(a->tkey);
	assert(b->tkey);
	assert(a->tnonil);
	assert(b->tnonil);

	if (BATcount(a) == 0 || BATcount(b) == 0) {
		return newdensecand(0, 0);
	}

	ai = bat_iterator(a);
	bi = bat_iterator(b);
	af = *(oid*) BUNtail(ai, 0);
	bf = *(oid*) BUNtail(bi, 0);
	al = *(oid*) BUNtail(ai, BUNlast(a) - 1);
	bl = *(oid*) BUNtail(bi, BUNlast(b) - 1);

	if ((af + BATcount(a) - 1 == al) && (bf + BATcount(b) - 1 == bl)) {
		/* both lists are VOID */
		return newdensecand(MAX(af, bf), MIN(al, bl));
	}

	bn = COLnew(0, TYPE_oid, MIN(BATcount(a), BATcount(b)), TRANSIENT);
	if (bn == NULL)
		return NULL;
	p = (oid *) Tloc(bn, 0);
	if (a->ttype == TYPE_void || b->ttype == TYPE_void) {
		if (b->ttype == TYPE_void) {
			BAT *t = a;

			a = b;
			b = t;
		}
		/* a->ttype == TYPE_void, b->ttype == TYPE_oid */
		bp = (const oid *) Tloc(b, 0);
		bpe = bp + BATcount(b);
		while (bp < bpe && *bp < a->tseqbase)
			bp++;
		while (bp < bpe && *bp < a->tseqbase + BATcount(a))
			*p++ = *bp++;
	} else {
		/* a->ttype == TYPE_oid, b->ttype == TYPE_oid */
		ap = (const oid *) Tloc(a, 0);
		ape = ap + BATcount(a);
		bp = (const oid *) Tloc(b, 0);
		bpe = bp + BATcount(b);
		while (ap < ape && bp < bpe) {
			if (*ap < *bp)
				ap++;
			else if (*ap > *bp)
				bp++;
			else {
				*p++ = *ap++;
				bp++;
			}
		}
	}

	/* properties */
	BATsetcount(bn, (BUN) (p - (oid *) Tloc(bn, 0)));
	bn->trevsorted = BATcount(bn) <= 1;
	bn->tsorted = 1;
	bn->tkey = 1;
	bn->tnil = 0;
	bn->tnonil = 1;
	return virtualize(bn);
}<|MERGE_RESOLUTION|>--- conflicted
+++ resolved
@@ -489,15 +489,11 @@
 
 	IMPSdestroy(b);		/* imprints do not support updates yet */
 	OIDXdestroy(b);
-<<<<<<< HEAD
 	MOSdestroy(b);
-=======
-	if (b->thash == (Hash *) 1 || BATcount(b) == 0) {
 		/* don't bother first loading the hash to then change
 		 * it, or updating the hash if we replace the heap */
 		HASHdestroy(b);
 	}
->>>>>>> a8030ac8
 
 	if (b->ttype == TYPE_void) {
 		if (BATtdense(n) && cand == NULL) {
