/*
 * This Source Code Form is subject to the terms of the Mozilla Public
 * License, v. 2.0.  If a copy of the MPL was not distributed with this
 * file, You can obtain one at http://mozilla.org/MPL/2.0/.
 *
 * Copyright 2008-2015 MonetDB B.V.
 */

/*
 * @a M. L. Kersten, P. Boncz, N. J. Nes
 * @* BAT Buffer Pool (BBP)
 * The BATs created and loaded are collected in a BAT buffer pool.
 * The Bat Buffer Pool has a number of functions:
 * @table @code
 *
 * @item administration and lookup
 * The BBP is a directory which contains status information about all
 * known BATs.  This interface may be used very heavily, by
 * data-intensive applications.  To eliminate all overhead, read-only
 * access to the BBP may be done by table-lookups. The integer index
 * type for these lookups is @emph{bat}, as retrieved by
 * @emph{BBPcacheid(b)}. The @emph{bat} zero is reserved for the nil
 * bat.
 *
 * @item persistence
 * The BBP is made persistent by saving it to the dictionary file
 * called @emph{BBP.dir} in the database.
 *
 * When the number of BATs rises, having all files in one directory
 * becomes a bottleneck.  The BBP therefore implements a scheme that
 * distributes all BATs in a growing directory tree with at most 64
 * BATs stored in one node.
 *
 * @item buffer management
 * The BBP is responsible for loading and saving of BATs to disk. It
 * also contains routines to unload BATs from memory when memory
 * resources get scarce. For this purpose, it administers BAT memory
 * reference counts (to know which BATs can be unloaded) and BAT usage
 * statistics (it unloads the least recently used BATs).
 *
 * @item recovery
 * When the database is closed or during a run-time syncpoint, the
 * system tables must be written to disk in a safe way, that is immune
 * for system failures (like disk full). To do so, the BBP implements
 * an atomic commit and recovery protocol: first all files to be
 * overwritten are moved to a BACKUP/ dir. If that succeeds, the
 * writes are done. If that also fully succeeds the BACKUP/ dir is
 * renamed to DELETE_ME/ and subsequently deleted.  If not, all files
 * in BACKUP/ are moved back to their original location.
 *
 * @item unloading
 * Bats which have a logical reference (ie. a lrefs > 0) but no memory
 * reference (refcnt == 0) can be unloaded. Unloading dirty bats
 * means, moving the original (committed version) to the BACKUP/ dir
 * and saving the bat. This complicates the commit and recovery/abort
 * issues.  The commit has to check if the bat is already moved. And
 * The recovery has to always move back the files from the BACKUP/
 * dir.
 *
 * @item reference counting
 * Bats use have two kinds of references: logical and physical
 * (pointer) ones.  Both are administered with the BBPincref/BBPdecref
 * routines. For backward compatibility, we maintain BBPfix/BBPunfix
 * as shorthands for the adjusting the pointer references.
 *
 * @item share counting
 * Views use the heaps of there parent bats. To save guard this, the
 * parent has a shared counter, which is incremented and decremented
 * using BBPshare and BBPunshare. These functions make sure the parent
 * is memory resident as required because of the 'pointer' sharing.
 * @end table
 */

#include "monetdb_config.h"
#include "gdk.h"
#include "gdk_private.h"
#include "gdk_storage.h"
#include "mutils.h"
/*
 * The BBP has a fixed address, so re-allocation due to a growing BBP
 * caused by one thread does not disturb reads to the old entries by
 * another.  This is implemented using anonymous virtual memory;
 * extensions on the same address are guaranteed because a large
 * non-committed VM area is requested initially. New slots in the BBP
 * are found in O(1) by keeping a freelist that uses the 'next' field
 * in the BBPrec records.
 */
BBPrec *BBP[N_BBPINIT];		/* fixed base VM address of BBP array */
bat BBPlimit = 0;		/* current committed VM BBP array */
#ifdef ATOMIC_LOCK
static MT_Lock BBPsizeLock MT_LOCK_INITIALIZER("BBPsizeLock");
#endif
static volatile ATOMIC_TYPE BBPsize = 0; /* current used size of BBP array */

struct BBPfarm_t BBPfarms[MAXFARMS];

#define KITTENNAP 4 	/* used to suspend processing */
#define BBPNONAME "."		/* filler for no name in BBP.dir */
/*
 * The hash index uses a bucket index (int array) of size mask that is
 * tuned for perfect hashing (1 lookup). The bucket chain uses the
 * 'next' field in the BBPrec records.
 */
bat *BBP_hash = NULL;		/* BBP logical name hash buckets */
bat BBP_mask = 0;		/* number of buckets = & mask */

static void BBPspin(bat bid, const char *debug, int event);
static gdk_return BBPfree(BAT *b, const char *calledFrom);
static void BBPdestroy(BAT *b);
static void BBPuncacheit(bat bid, int unloaddesc);
static gdk_return BBPprepare(bit subcommit);
static BAT *getBBPdescriptor(bat i, int lock);
static gdk_return BBPbackup(BAT *b, bit subcommit);
static gdk_return BBPdir(int cnt, bat *subcommit);

#define BBPnamecheck(s) (BBPtmpcheck(s) ? ((s)[3] == '_' ? strtol((s) + 4, NULL, 8) : -strtol((s) + 5, NULL, 8)) : 0)

#ifdef ATOMIC_LOCK
static MT_Lock stampLock MT_LOCK_INITIALIZER("stampLock");
#endif
static volatile ATOMIC_TYPE stamp = 0;
static inline int
BBPstamp(void)
{
	return (int) ATOMIC_INC(stamp, stampLock);
}

static void
BBPsetstamp(int newstamp)
{
	ATOMIC_SET(stamp, newstamp, stampLock);
}


static void
BBP_insert(bat i)
{
	bat idx = (bat) (strHash(BBP_logical(i)) & BBP_mask);

	BBP_next(i) = BBP_hash[idx];
	BBP_hash[idx] = i;
}

static void
BBP_delete(bat i)
{
	bat *h = BBP_hash;
	const char *s = BBP_logical(i);
	bat idx = (bat) (strHash(s) & BBP_mask);

	for (h += idx; (i = *h) != 0; h = &BBP_next(i)) {
		if (strcmp(BBP_logical(i), s) == 0) {
			*h = BBP_next(i);
			break;
		}
	}
}

bat
getBBPsize(void)
{
	return (bat) ATOMIC_GET(BBPsize, BBPsizeLock);
}


/*
 * other globals
 */
#ifdef ATOMIC_LOCK
static MT_Lock BBP_curstampLock MT_LOCK_INITIALIZER("BBP_curstampLock");
#endif
static volatile ATOMIC_TYPE BBP_curstamp = 0; /* unique stamp for creation of a bat */
MT_Id BBP_notrim = ~((MT_Id) 0);	/* avoids BBPtrim when we really do not want it */
int BBP_dirty = 0;		/* BBP structures modified? */
int BBPin = 0;			/* bats loaded statistic */
int BBPout = 0;			/* bats saved statistic */

/*
 * @+ BBP Consistency and Concurrency
 * While GDK provides the basic building blocks for an ACID system, in
 * itself it is not such a system, as we this would entail too much
 * overhead that is often not needed. Hence, some consistency control
 * is left to the user. The first important user constraint is that if
 * a user updates a BAT, (s)he himself must assure that no-one else
 * accesses this BAT.
 *
 * Concerning buffer management, the BBP carries out a swapping
 * policy.  BATs are kept in memory till the memory is full. If the
 * memory is full, the malloc functions initiate BBP trim actions,
 * that unload the coldest BATs that have a zero reference count. The
 * second important user constraint is therefore that a user may only
 * manipulate live BAT data in memory if it is sure that there is at
 * least one reference count to that BAT.
 *
 * The main BBP array is protected by two locks:
 * @table @code
 * @item GDKcacheLock]
 * this lock guards the free slot management in the BBP array.  The
 * BBP operations that allocate a new slot for a new BAT
 * (@emph{BBPinit},@emph{BBPcacheit}), delete the slot of a destroyed
 * BAT (@emph{BBPreclaim}), or rename a BAT (@emph{BBPrename}), hold
 * this lock. It also protects all BAT (re)naming actions include
 * (read and write) in the hash table with BAT names.
 * @item GDKswapLock
 * this lock guards the swap (loaded/unloaded) status of the
 * BATs. Hence, all BBP routines that influence the swapping policy,
 * or actually carry out the swapping policy itself, acquire this lock
 * (e.g. @emph{BBPfix},@emph{BBPunfix}).  Note that this also means
 * that updates to the BBP_status indicator array must be protected by
 * GDKswapLock.
 *
 * To reduce contention GDKswapLock was split into multiple locks; it
 * is now an array of lock pointers which is accessed by
 * GDKswapLock(abs(bat))
 * @end table
 *
 * Routines that need both locks should first acquire the locks in the
 * GDKswapLock array (in ascending order) and then GDKcacheLock (and
 * release them in reverse order).
 *
 * To obtain maximum speed, read operations to existing elements in
 * the BBP are unguarded. As said, it is the users responsibility that
 * the BAT that is being read is not being modified. BBP update
 * actions that modify the BBP data structure itself are locked by the
 * BBP functions themselves. Hence, multiple concurrent BBP read
 * operations may be ongoing while at the same time at most one BBP
 * write operation @strong{on a different BAT} is executing.  This
 * holds for accesses to the public (quasi-) arrays @emph{BBPcache},
 * @emph{BBPstatus}, @emph{BBPrefs}, @emph{BBPlogical} and
 * @emph{BBPphysical}. These arrays are called quasi as now they are
 * actually stored together in one big BBPrec array called BBP, that
 * is allocated in anonymous VM space, so we can reallocate this
 * structure without changing the base address (a crucial feature if
 * read actions are to go on unlocked while other entries in the BBP
 * may be modified).
 */
static volatile MT_Id locked_by = 0;

#define BBP_unload_inc(bid, nme)		\
	do {					\
		MT_lock_set(&GDKunloadLock);	\
		BBPunloadCnt++;			\
		MT_lock_unset(&GDKunloadLock);	\
	} while (0)

#define BBP_unload_dec(bid, nme)		\
	do {					\
		MT_lock_set(&GDKunloadLock);	\
		--BBPunloadCnt;			\
		assert(BBPunloadCnt >= 0);	\
		MT_lock_unset(&GDKunloadLock);	\
	} while (0)

static int BBPunloadCnt = 0;
static MT_Lock GDKunloadLock MT_LOCK_INITIALIZER("GDKunloadLock");

void
BBPlock(const char *nme)
{
	int i;

	/* wait for all pending unloads to finish */
	(void) nme;
	MT_lock_set(&GDKunloadLock);
	while (BBPunloadCnt > 0) {
		MT_lock_unset(&GDKunloadLock);
		MT_sleep_ms(1);
		MT_lock_set(&GDKunloadLock);
	}

	for (i = 0; i <= BBP_THREADMASK; i++)
		MT_lock_set(&GDKtrimLock(i));
	BBP_notrim = MT_getpid();
	for (i = 0; i <= BBP_THREADMASK; i++)
		MT_lock_set(&GDKcacheLock(i));
	for (i = 0; i <= BBP_BATMASK; i++)
		MT_lock_set(&GDKswapLock(i));
	locked_by = BBP_notrim;

	MT_lock_unset(&GDKunloadLock);
}

void
BBPunlock(const char *nme)
{
	int i;

	(void) nme;
	for (i = BBP_BATMASK; i >= 0; i--)
		MT_lock_unset(&GDKswapLock(i));
	for (i = BBP_THREADMASK; i >= 0; i--)
		MT_lock_unset(&GDKcacheLock(i));
	BBP_notrim = 0;
	locked_by = 0;
	for (i = BBP_THREADMASK; i >= 0; i--)
		MT_lock_unset(&GDKtrimLock(i));
}


static void
BBPinithash(int j)
{
	bat i = (bat) ATOMIC_GET(BBPsize, BBPsizeLock);

	assert(j >= 0 && j <= BBP_THREADMASK);
	for (BBP_mask = 1; (BBP_mask << 1) <= BBPlimit; BBP_mask <<= 1)
		;
	BBP_hash = (bat *) GDKzalloc(BBP_mask * sizeof(bat));
	if (BBP_hash == NULL)
		GDKfatal("BBPinithash: cannot allocate memory\n");
	BBP_mask--;

	while (--i > 0) {
		const char *s = BBP_logical(i);

		if (s) {
			const char *sm = BBP_logical(-i);

			if (*s != '.' && BBPtmpcheck(s) == 0) {
				BBP_insert(i);
			}
			if (sm && *sm != '.' && BBPtmpcheck(sm) == 0) {
				BBP_insert(-i);
			}
		} else {
			BBP_next(i) = BBP_free(j);
			BBP_free(j) = i;
			if (++j > BBP_THREADMASK)
				j = 0;
		}
	}
}

int
BBPselectfarm(int role, int type, enum heaptype hptype)
{
	int i;

	assert(role >= 0 && role < 32);
	(void) type;		/* may use in future */
	(void) hptype;		/* may use in future */
	for (i = 0; i < MAXFARMS; i++)
		if (BBPfarms[i].dirname && BBPfarms[i].roles & (1 << role))
			return i;
	/* must be able to find farms for TRANSIENT and PERSISTENT */
	assert(role != TRANSIENT && role != PERSISTENT);
	return -1;
}

/*
 * BBPextend must take the trimlock, as it is called when other BBP
 * locks are held and it will allocate memory. This could trigger a
 * BBPtrim, causing deadlock.
 */
static void
BBPextend(int idx, int buildhash)
{
	BBP_notrim = MT_getpid();

	if ((bat) ATOMIC_GET(BBPsize, BBPsizeLock) >= N_BBPINIT * BBPINIT)
		GDKfatal("BBPextend: trying to extend BAT pool beyond the "
			 "limit (%d)\n", N_BBPINIT * BBPINIT);

	/* make sure the new size is at least BBPsize large */
	while (BBPlimit < (bat) ATOMIC_GET(BBPsize, BBPsizeLock)) {
		assert(BBP[BBPlimit >> BBPINITLOG] == NULL);
		BBP[BBPlimit >> BBPINITLOG] = GDKzalloc(BBPINIT * sizeof(BBPrec));
		if (BBP[BBPlimit >> BBPINITLOG] == NULL)
			GDKfatal("BBPextend: failed to extend BAT pool\n");
		BBPlimit += BBPINIT;
	}

	if (buildhash) {
		int i;

		GDKfree(BBP_hash);
		BBP_hash = NULL;
		for (i = 0; i <= BBP_THREADMASK; i++)
			BBP_free(i) = 0;
		BBPinithash(idx);
	}
	BBP_notrim = 0;
}

static inline str
BBPtmpname(str s, int len, bat i)
{
	int reverse = i < 0;

	if (reverse)
		i = -i;
	s[--len] = 0;
	while (i > 0) {
		s[--len] = '0' + (i & 7);
		i >>= 3;
	}
	s[--len] = '_';
	if (reverse)
		s[--len] = 'r';
	s[--len] = 'p';
	s[--len] = 'm';
	s[--len] = 't';
	return s + len;
}

static inline str
BBPphysicalname(str s, int len, bat i)
{
	s[--len] = 0;
	while (i > 0) {
		s[--len] = '0' + (i & 7);
		i >>= 3;
	}
	return s + len;
}

static gdk_return
recover_dir(int farmid, int direxists)
{
	if (direxists) {
		/* just try; don't care about these non-vital files */
		(void) GDKunlink(farmid, BATDIR, "BBP", "bak");
		(void) GDKmove(farmid, BATDIR, "BBP", "dir", BATDIR, "BBP", "bak");
	}
	return GDKmove(farmid, BAKDIR, "BBP", "dir", BATDIR, "BBP", "dir");
}

static gdk_return BBPrecover(int farmid);
static gdk_return BBPrecover_subdir(void);
static int BBPdiskscan(const char *);

#if SIZEOF_SIZE_T == 8 && SIZEOF_OID == 8
/* Convert 32-bit OIDs to 64 bits.
 * This function must be called at the end of BBPinit(), just before
 * "normal processing" starts.  All errors that happen during the
 * conversion are fatal.  This function is "safe" in the sense that
 * when it is interrupted, recovery will just start over.  No
 * permanent changes are made to the database until all string heaps
 * have been converted, and then the changes are made atomically.
 *
 * In addition to doing the conversion to all BATs with OID or STR
 * columns (the latter since the format of the string heap is
 * different for 64/32 and 64/64 configurations), we also look out for
 * the *_catalog BATs that are used by gdk_logger.  If we encounter
 * such a BAT, we create a file based on the name of that BAT
 * (i.e. using the first part of the name) to inform the logger that
 * it too needs to convert 32 bit OIDs to 64 bits.  If the process
 * here gets interrupted, the logger is never called, and if we get
 * then restarted, we just create the file again, so this process is
 * safe. */

static void
fixoidheapcolumn(BAT *b, const char *srcdir, const char *nme,
		 const char *filename, const char *headtail,
		 const char *htheap)
{
	bat bid = abs(b->batCacheid);
	Heap h1, h2;
	int *old;
	oid *new;
	BUN i;
	char *s;
	unsigned short w;
	const char *bnme;
	int ht;

	if ((bnme = strrchr(nme, DIR_SEP)) != NULL)
		bnme++;
	else
		bnme = nme;

	if (GDKmove(b->H->heap.farmid, srcdir, bnme, headtail, BAKDIR, bnme, headtail) != GDK_SUCCEED)
		GDKfatal("fixoidheap: cannot make backup of %s.%s\n", nme, headtail);

	if ((ht = b->H->type) < 0) {
		const char *anme;

		/* as yet unknown head column type */
		anme = ATOMunknown_name(ht);
		if (strcmp(anme, "url") == 0)
			b->H->type = TYPE_str;
		else if (strcmp(anme, "sqlblob") == 0 ||
			 strcmp(anme, "wkb") == 0)
			b->H->type = TYPE_int;
		else
			GDKfatal("fixoidheap: unrecognized column "
				 "type %s for BAT %d\n", anme, bid);
	}

	if (b->H->type == TYPE_str) {
		if (GDKmove(b->H->vheap->farmid, srcdir, bnme, htheap, BAKDIR, bnme, htheap) != GDK_SUCCEED)
			GDKfatal("fixoidheap: cannot make backup of %s.%s\n", nme, htheap);

		h1 = b->H->heap;
		h1.filename = NULL;
		h1.base = NULL;
		h1.dirty = 0;
		h2 = *b->H->vheap;
		h2.filename = NULL;
		h2.base = NULL;
		h2.dirty = 0;

		/* load old string heap */
		if (HEAPload(&h1, filename, headtail, 0) != GDK_SUCCEED)
			GDKfatal("fixoidheap: loading old %s heap "
				 "for BAT %d failed\n", headtail, bid);
		if (HEAPload(&h2, filename, htheap, 0) != GDK_SUCCEED)
			GDKfatal("fixoidheap: loading old string heap "
				 "for BAT %d failed\n", bid);

		/* create new string heap */
		b->H->heap.filename = GDKfilepath(NOFARM, NULL, nme, headtail);
		if (b->H->heap.filename == NULL)
			GDKfatal("fixoidheap: GDKmalloc failed\n");
		w = b->H->width; /* remember old width */
		b->H->width = 1;
		b->H->shift = 0;
		if (HEAPalloc(&b->H->heap, b->batCapacity, SIZEOF_OID) != GDK_SUCCEED)
			GDKfatal("fixoidheap: allocating new %s heap "
				 "for BAT %d failed\n", headtail, bid);

		b->H->heap.dirty = TRUE;
		b->H->vheap->filename = GDKfilepath(NOFARM, NULL, nme, htheap);
		if (b->H->vheap->filename == NULL)
			GDKfatal("fixoidheap: GDKmalloc failed\n");
		if (ATOMheap(TYPE_str, b->H->vheap, b->batCapacity) != GDK_SUCCEED)
			GDKfatal("fixoidheap: initializing new string "
				 "heap for BAT %d failed\n", bid);
		b->H->vheap->parentid = bid;

		/* do the conversion */
		b->H->heap.dirty = TRUE;
		b->H->vheap->dirty = TRUE;
		for (i = 0; i < b->batCount; i++) {
			/* s = h2.base + VarHeapVal(h1.base, i, w); */
			switch (w) {
			case 1:
				s = h2.base + (((var_t) ((unsigned char *) h1.base)[i] + ((GDK_STRHASHTABLE * sizeof(unsigned short)) >> 3)) << 3);
				break;
			case 2:
				s = h2.base + (((var_t) ((unsigned short *) h1.base)[i] + ((GDK_STRHASHTABLE * sizeof(unsigned short)) >> 3)) << 3);
				break;
			case 4:
				s = h2.base + ((var_t) ((unsigned int *) h1.base)[i] << 3);
				break;
			default:
				assert(0);
				/* cannot happen, but compiler doesn't know */
				s = NULL;
			}
			b->H->heap.free += b->H->width;
			Hputvalue(b, Hloc(b, i), s, 0);
		}
		HEAPfree(&h1, 0);
		HEAPfree(&h2, 0);
		HEAPsave(b->H->vheap, nme, htheap);
		HEAPfree(b->H->vheap, 0);
	} else {
		assert(b->H->type == TYPE_oid ||
		       (b->H->type != TYPE_void && b->H->varsized));
		h1 = b->H->heap;
		h1.filename = NULL;
		h1.base = NULL;
		h1.dirty = 0;
		h1.parentid = 0;

		/* load old heap */
		if (HEAPload(&h1, filename, headtail, 0) != GDK_SUCCEED)
			GDKfatal("fixoidheap: loading old %s heap "
				 "for BAT %d failed\n", headtail, bid);

		/* create new heap */
		b->H->heap.filename = GDKfilepath(NOFARM, NULL, nme, headtail);
		if (b->H->heap.filename == NULL)
			GDKfatal("fixoidheap: GDKmalloc failed\n");
		b->H->width = SIZEOF_OID;
		b->H->shift = 3;
		assert(b->H->width == (1 << b->H->shift));
		if (HEAPalloc(&b->H->heap, b->batCapacity, SIZEOF_OID) != GDK_SUCCEED)
			GDKfatal("fixoidheap: allocating new %s heap "
				 "for BAT %d failed\n", headtail, bid);

		b->H->heap.dirty = TRUE;
		old = (int *) h1.base + b->batFirst;
		new = (oid *) b->H->heap.base + b->batFirst;
		if (b->H->varsized)
			for (i = 0; i < b->batCount; i++)
				new[i] = (oid) old[i] << 3;
		else
			for (i = 0; i < b->batCount; i++)
				new[i] = old[i] == int_nil ? oid_nil : (oid) old[i];
		b->H->heap.free = h1.free << 1;
		HEAPfree(&h1, 0);
	}
	HEAPsave(&b->H->heap, nme, headtail);
	HEAPfree(&b->H->heap, 0);

	if (ht < 0)
		b->H->type = ht;

	return;

  bunins_failed:
	GDKfatal("fixoidheap: memory allocation failed\n");
}

static void
fixoidheap(void)
{
	bat bid;
	BATstore *bs;
	const char *nme, *bnme;
	char *srcdir;
	long_str filename;
	size_t len;
	FILE *fp;

	fprintf(stderr,
		"# upgrading database from 32 bit OIDs to 64 bit OIDs\n");
	fflush(stderr);

	for (bid = 1; bid < (bat) ATOMIC_GET(BBPsize, BBPsizeLock); bid++) {
		if ((bs = BBP_desc(bid)) == NULL)
			continue;	/* not a valid BAT */
		if (BBP_logical(bid) &&
		    (len = strlen(BBP_logical(bid))) > 8 &&
		    strcmp(BBP_logical(bid) + len - 8, "_catalog") == 0) {
			/* this is one of the files used by the
			 * logger.  We need to communicate to the
			 * logger that it also needs to do a
			 * conversion.  That is done by creating a
			 * file here based on the name of this BAT. */
			snprintf(filename, sizeof(filename),
				 "%.*s_32-64-convert",
				 (int) (len - 8), BBP_logical(bid));
			fp = fopen(filename, "w");
			if (fp == NULL)
				GDKfatal("fixoidheap: cannot create file %s\n",
					 filename);
			fclose(fp);
		}

		/* OID and (non-void) varsized columns have to be rewritten */
		if (bs->H.type != TYPE_oid &&
		    (bs->H.type == TYPE_void || !bs->H.varsized) &&
		    bs->T.type != TYPE_oid &&
		    (bs->T.type == TYPE_void || !bs->T.varsized))
			continue; /* nothing to do for this BAT */

		nme = BBP_physical(bid);
		if ((bnme = strrchr(nme, DIR_SEP)) == NULL)
			bnme = nme;
		else
			bnme++;
		sprintf(filename, "BACKUP%c%s", DIR_SEP, bnme);
		srcdir = GDKfilepath(bs->H.heap.farmid, BATDIR, nme, NULL);
		*strrchr(srcdir, DIR_SEP) = 0;

		if (bs->H.type == TYPE_oid ||
		    (bs->H.varsized && bs->H.type != TYPE_void)) {
			assert(bs->H.type != TYPE_oid || bs->H.width == 4);
			fixoidheapcolumn(&bs->B, srcdir, nme, filename, "head", "hheap");
		}
		GDKfree(srcdir);
		srcdir = GDKfilepath(bs->T.heap.farmid, BATDIR, nme, NULL);
		*strrchr(srcdir, DIR_SEP) = 0;
		if (bs->T.type == TYPE_oid ||
		    (bs->T.varsized && bs->T.type != TYPE_void)) {
			assert(bs->T.type != TYPE_oid || bs->T.width == 4);
			fixoidheapcolumn(&bs->BM, srcdir, nme, filename, "tail", "theap");
		}
		GDKfree(srcdir);
	}

	/* make permanent */
	if (TMcommit() != GDK_SUCCEED)
		GDKfatal("fixoidheap: commit failed\n");
}
#endif

/*
 * A read only BAT can be shared in a file system by reading its
 * descriptor separately.  The default src=0 is to read the full
 * BBPdir file.
 */
static int
heapinit(COLrec *col, const char *buf, int *hashash, const char *HT, int oidsize, int bbpversion, bat bid)
{
	int t;
	char type[11];
	unsigned short width;
	unsigned short var;
	unsigned short properties;
	lng nokey0;
	lng nokey1;
	lng nosorted;
	lng norevsorted;
	lng base;
	lng align;
	lng free;
	lng size;
	unsigned short storage;
	int n;

	(void) oidsize;		/* only used when SIZEOF_OID==8 */
	(void) bbpversion;	/* could be used to implement compatibility */

	norevsorted = 0; /* default for first case */
	if (sscanf(buf,
		   " %10s %hu %hu %hu %lld %lld %lld %lld %lld %lld %lld %lld %hu"
		   "%n",
		   type, &width, &var, &properties, &nokey0,
		   &nokey1, &nosorted, &norevsorted, &base,
		   &align, &free, &size, &storage,
		   &n) < 13)
		GDKfatal("BBPinit: invalid format for BBP.dir\n%s", buf);

	if (properties & ~0x0F81)
		GDKfatal("BBPinit: unknown properties are set: incompatible database\n");
	*hashash = var & 2;
	var &= ~2;
	/* silently convert chr columns to bte */
	if (strcmp(type, "chr") == 0)
		strcpy(type, "bte");
	if ((t = ATOMindex(type)) < 0)
		t = ATOMunknown_find(type);
	else if (var != (t == TYPE_void || BATatoms[t].atomPut != NULL))
		GDKfatal("BBPinit: inconsistent entry in BBP.dir: %s.varsized mismatch for BAT %d\n", HT, (int) bid);
	else if (var && t != 0 ?
		 ATOMsize(t) < width ||
		 (width != 1 && width != 2 && width != 4
#if SIZEOF_VAR_T == 8
		  && width != 8
#endif
			 ) :
		 ATOMsize(t) != width
#if SIZEOF_SIZE_T == 8 && SIZEOF_OID == 8
		 && (t != TYPE_oid || oidsize == 0 || width != oidsize)
#endif
		)
		GDKfatal("BBPinit: inconsistent entry in BBP.dir: %s.size mismatch for BAT %d\n", HT, (int) bid);
	col->type = t;
	col->width = width;
	col->varsized = var != 0;
	col->shift = ATOMelmshift(width);
	assert_shift_width(col->shift,col->width);
	col->nokey[0] = (BUN) nokey0;
	col->nokey[1] = (BUN) nokey1;
	col->sorted = (bit) ((properties & 0x0001) != 0);
	col->revsorted = (bit) ((properties & 0x0080) != 0);
	col->key = (properties & 0x0100) != 0;
	col->dense = (properties & 0x0200) != 0;
	col->nonil = (properties & 0x0400) != 0;
	col->nil = (properties & 0x0800) != 0;
	col->nosorted = (BUN) nosorted;
	col->norevsorted = (BUN) norevsorted;
	col->seq = base < 0 ? oid_nil : (oid) base;
	col->align = (oid) align;
	col->heap.free = (size_t) free;
	col->heap.size = (size_t) size;
	col->heap.base = NULL;
	col->heap.filename = NULL;
	col->heap.storage = (storage_t) storage;
	col->heap.copied = 0;
	col->heap.newstorage = (storage_t) storage;
	col->heap.farmid = BBPselectfarm(PERSISTENT, col->type, offheap);
	col->heap.dirty = 0;
	if (bbpversion <= GDKLIBRARY_INET_COMPARE && strcmp(type, "inet") == 0) {
		/* don't trust ordering information on inet columns */
		col->sorted = 0;
		col->revsorted = 0;
	}
	if (col->heap.free > col->heap.size)
		GDKfatal("BBPinit: \"free\" value larger than \"size\" in heap of bat %d\n", (int) bid);
	return n;
}

static int
vheapinit(COLrec *col, const char *buf, int hashash, bat bid)
{
	int n = 0;
	lng free, size;
	unsigned short storage;

	if (col->varsized && col->type != TYPE_void) {
		col->vheap = GDKzalloc(sizeof(Heap));
		if (col->vheap == NULL)
			GDKfatal("BBPinit: cannot allocate memory for heap.");
		if (sscanf(buf,
			   " %lld %lld %hu"
			   "%n",
			   &free, &size, &storage, &n) < 3)
			GDKfatal("BBPinit: invalid format for BBP.dir\n%s", buf);
		col->vheap->free = (size_t) free;
		col->vheap->size = (size_t) size;
		col->vheap->base = NULL;
		col->vheap->filename = NULL;
		col->vheap->storage = (storage_t) storage;
		col->vheap->copied = 0;
		col->vheap->hashash = hashash != 0;
		col->vheap->newstorage = (storage_t) storage;
		col->vheap->dirty = 0;
		col->vheap->parentid = bid;
		col->vheap->farmid = BBPselectfarm(PERSISTENT, col->type, varheap);
		if (col->vheap->free > col->vheap->size)
			GDKfatal("BBPinit: \"free\" value larger than \"size\" in var heap of bat %d\n", (int) bid);
	}
	return n;
}

static void
BBPreadEntries(FILE *fp, int *min_stamp, int *max_stamp, int oidsize, int bbpversion)
{
	bat bid = 0;
	char buf[4096];
	BATstore *bs;

	/* read the BBP.dir and insert the BATs into the BBP */
	while (fgets(buf, sizeof(buf), fp) != NULL) {
		lng batid;
		unsigned short status;
		char headname[129];
		char tailname[129];
		char filename[129];
		unsigned int properties;
		int lastused;
		int nread;
		char *s, *options = NULL;
		char logical[1024];
		lng inserted, deleted, first, count, capacity;
		unsigned short map_head, map_tail, map_hheap, map_theap;
		int Hhashash, Thashash;

		if ((s = strchr(buf, '\r')) != NULL) {
			/* convert \r\n into just \n */
			if (s[1] != '\n')
				GDKfatal("BBPinit: invalid format for BBP.dir");
			*s++ = '\n';
			*s = 0;
		}

		if (sscanf(buf,
			   "%lld %hu %128s %128s %128s %d %u %lld %lld %lld %lld %lld %hu %hu %hu %hu"
			   "%n",
			   &batid, &status, headname, tailname, filename,
			   &lastused, &properties, &inserted, &deleted, &first,
			   &count, &capacity, &map_head, &map_tail, &map_hheap,
			   &map_theap,
			   &nread) < 16)
			GDKfatal("BBPinit: invalid format for BBP.dir%s", buf);

		/* convert both / and \ path separators to our own DIR_SEP */
#if DIR_SEP != '/'
		s = filename;
		while ((s = strchr(s, '/')) != NULL)
			*s++ = DIR_SEP;
#endif
#if DIR_SEP != '\\'
		s = filename;
		while ((s = strchr(s, '\\')) != NULL)
			*s++ = DIR_SEP;
#endif

		bid = (bat) batid;
		if (batid >= (lng) ATOMIC_GET(BBPsize, BBPsizeLock)) {
			ATOMIC_SET(BBPsize, (ATOMIC_TYPE) (batid + 1), BBPsizeLock);
			if ((bat) ATOMIC_GET(BBPsize, BBPsizeLock) >= BBPlimit)
				BBPextend(0, FALSE);
		}
		if (BBP_desc(bid) != NULL)
			GDKfatal("BBPinit: duplicate entry in BBP.dir.");
		bs = GDKzalloc(sizeof(BATstore));
		if (bs == NULL)
			GDKfatal("BBPinit: cannot allocate memory for BATstore.");
		bs->B.H = &bs->H;
		bs->B.T = &bs->T;
		bs->B.S = &bs->S;
		bs->B.batCacheid = bid;
		bs->BM.H = &bs->T;
		bs->BM.T = &bs->H;
		bs->BM.S = &bs->S;
		bs->BM.batCacheid = -bid;
		BATroles(&bs->B, NULL, NULL);
		bs->S.persistence = PERSISTENT;
		bs->S.copiedtodisk = 1;
		bs->S.restricted = (properties & 0x06) >> 1;
		bs->S.inserted = (BUN) inserted;
		bs->S.deleted = (BUN) deleted;
		bs->S.first = (BUN) first;
		bs->S.count = (BUN) count;
		bs->S.capacity = (BUN) capacity;
		bs->S.map_head = (char) map_head;
		bs->S.map_tail = (char) map_tail;
		bs->S.map_hheap = (char) map_hheap;
		bs->S.map_theap = (char) map_theap;

		nread += heapinit(&bs->H, buf + nread, &Hhashash, "H", oidsize, bbpversion, bid);
		nread += heapinit(&bs->T, buf + nread, &Thashash, "T", oidsize, bbpversion, bid);
		nread += vheapinit(&bs->H, buf + nread, Hhashash, bid);
		nread += vheapinit(&bs->T, buf + nread, Thashash, bid);

		if (buf[nread] != '\n' && buf[nread] != ' ')
			GDKfatal("BBPinit: invalid format for BBP.dir\n%s", buf);
		if (buf[nread] == ' ')
			options = buf + nread + 1;

		BBP_desc(bid) = bs;
		BBP_status(bid) = BBPEXISTING;	/* do we need other status bits? */
		if ((s = strchr(headname, '~')) != NULL && s == headname) {
			s = BBPtmpname(logical, sizeof(logical), bid);
		} else {
			if (s)
				*s = 0;
			strncpy(logical, headname, sizeof(logical));
			s = logical;
		}
		BBP_logical(bid) = GDKstrdup(s);
		if (strcmp(tailname, BBPNONAME) != 0)
			BBP_logical(-bid) = GDKstrdup(tailname);
		else
			BBP_logical(-bid) = GDKstrdup(BBPtmpname(tailname, sizeof(tailname), -bid));
		BBP_physical(bid) = GDKstrdup(filename);
		BBP_options(bid) = NULL;
		if (options)
			BBP_options(bid) = GDKstrdup(options);
		BBP_lastused(bid) = lastused;
		if (lastused > *max_stamp)
			*max_stamp = lastused;
		if (lastused < *min_stamp)
			*min_stamp = lastused;
		BBP_refs(bid) = 0;
		BBP_lrefs(bid) = 1;	/* any BAT we encounter here is persistent, so has a logical reference */
	}
}

#ifdef HAVE_HGE
#define SIZEOF_MAX_INT SIZEOF_HGE
#else
#define SIZEOF_MAX_INT SIZEOF_LNG
#endif

static int
BBPheader(FILE *fp, oid *BBPoid, int *OIDsize)
{
	char buf[BUFSIZ];
	int sz, bbpversion, ptrsize, oidsize, intsize;
	char *s;

	if (fgets(buf, sizeof(buf), fp) == NULL) {
		GDKfatal("BBPinit: BBP.dir is empty");
	}
	if (sscanf(buf, "BBP.dir, GDKversion %d\n", &bbpversion) != 1) {
		GDKerror("BBPinit: old BBP without version number");
		GDKerror("dump the database using a compatible version,");
		GDKerror("then restore into new database using this version.\n");
		exit(1);
	}
	if (bbpversion != GDKLIBRARY &&
	    bbpversion != GDKLIBRARY_64_BIT_INT) {
		GDKfatal("BBPinit: incompatible BBP version: expected 0%o, got 0%o.", GDKLIBRARY, bbpversion);
	}
	if (fgets(buf, sizeof(buf), fp) == NULL) {
		GDKfatal("BBPinit: short BBP");
	}
	if (bbpversion <= GDKLIBRARY_64_BIT_INT) {
		if (sscanf(buf, "%d %d", &ptrsize, &oidsize) != 2) {
			GDKfatal("BBPinit: BBP.dir has incompatible format: pointer and OID sizes are missing");
		}
		intsize = SIZEOF_LNG;
	} else {
		if (sscanf(buf, "%d %d %d", &ptrsize, &oidsize, &intsize) != 3) {
			GDKfatal("BBPinit: BBP.dir has incompatible format: pointer, OID, and max. integer sizes are missing");
		}
	}
	if (ptrsize != SIZEOF_SIZE_T || oidsize != SIZEOF_OID) {
#if SIZEOF_SIZE_T == 8 && SIZEOF_OID == 8
		if (ptrsize != SIZEOF_SIZE_T || oidsize != SIZEOF_INT)
#endif
		GDKfatal("BBPinit: database created with incompatible server:\n"
			 "expected pointer size %d, got %d, expected OID size %d, got %d.",
			 SIZEOF_SIZE_T, ptrsize, SIZEOF_OID, oidsize);
	}
	if (intsize > SIZEOF_MAX_INT) {
		GDKfatal("BBPinit: database created with incompatible server:\n"
			 "expected max. integer size %d, got %d.",
			 SIZEOF_MAX_INT, intsize);
	}
	if (OIDsize)
		*OIDsize = oidsize;
	if (fgets(buf, sizeof(buf), fp) == NULL) {
		GDKfatal("BBPinit: short BBP");
	}
	*BBPoid = OIDread(buf);
	if ((s = strstr(buf, "BBPsize")) != NULL) {
		sscanf(s, "BBPsize=%d", &sz);
		sz = (int) (sz * BATMARGIN);
		if (sz > (bat) ATOMIC_GET(BBPsize, BBPsizeLock))
			ATOMIC_SET(BBPsize, sz, BBPsizeLock);
	}
	return bbpversion;
}

/* all errors are fatal */
void
BBPaddfarm(const char *dirname, int rolemask)
{
	struct stat st;
	int i;

	if (strchr(dirname, '\n') != NULL) {
		GDKfatal("BBPaddfarm: no newline allowed in directory name\n");
	}
	if (rolemask == 0 || (rolemask & 1 && BBPfarms[0].dirname != NULL)) {
		GDKfatal("BBPaddfarm: bad rolemask\n");
	}
	if (mkdir(dirname, 0755) < 0) {
		if (errno == EEXIST) {
			if (stat(dirname, &st) == -1 || !S_ISDIR(st.st_mode)) {
				GDKfatal("BBPaddfarm: %s: not a directory\n", dirname);
			}
		} else {
			GDKfatal("BBPaddfarm: %s: cannot create directory\n", dirname);
		}
	}
	for (i = 0; i < MAXFARMS; i++) {
		if (BBPfarms[i].dirname == NULL) {
			BBPfarms[i].dirname = GDKstrdup(dirname);
			BBPfarms[i].roles = rolemask;
			return;
		}
	}
	GDKfatal("BBPaddfarm: too many farms\n");
}

gdk_export void BBPresetfarms() {
	BBPexit();
	BBPunlock("BBPexit");
	BBPsize = 0;
	if (BBPfarms[0].dirname != NULL) {
		GDKfree((void*) BBPfarms[0].dirname);
	}
	BBPfarms[0].dirname = NULL;
	BBPfarms[0].roles = 0;
}


void
BBPinit(void)
{
	FILE *fp = NULL;
	struct stat st;
	int min_stamp = 0x7fffffff, max_stamp = 0;
	bat bid;
	int bbpversion;
	int oidsize;
	oid BBPoid;
	str bbpdirstr = GDKfilepath(0, BATDIR, "BBP", "dir");
	str backupbbpdirstr = GDKfilepath(0, BAKDIR, "BBP", "dir");

#ifdef NEED_MT_LOCK_INIT
	MT_lock_init(&GDKunloadLock, "GDKunloadLock");
	ATOMIC_INIT(stampLock);
	ATOMIC_INIT(BBPsizeLock);
#endif

	if (BBPfarms[0].dirname == NULL)
		BBPaddfarm(".", (1 << PERSISTENT) | (1 << TRANSIENT));

	GDKremovedir(0, DELDIR);

	/* first move everything from SUBDIR to BAKDIR (its parent) */
	if (BBPrecover_subdir() != GDK_SUCCEED)
		GDKfatal("BBPinit: cannot properly recover_subdir process %s. Please check whether your disk is full or write-protected", SUBDIR);

	/* try to obtain a BBP.dir from bakdir */
	if (stat(backupbbpdirstr, &st) == 0) {
		/* backup exists; *must* use it */
		if (recover_dir(0, stat(bbpdirstr, &st) == 0) != GDK_SUCCEED)
			goto bailout;
		if ((fp = GDKfilelocate(0, "BBP", "r", "dir")) == NULL)
			GDKfatal("BBPinit: cannot open recovered BBP.dir.");
	} else if ((fp = GDKfilelocate(0, "BBP", "r", "dir")) == NULL) {
		/* there was no BBP.dir either. Panic! try to use a
		 * BBP.bak */
		if (stat(backupbbpdirstr, &st) < 0) {
			/* no BBP.bak (nor BBP.dir or BACKUP/BBP.dir):
			 * create a new one */
			IODEBUG fprintf(stderr, "#BBPdir: initializing BBP.\n");	/* BBPdir instead of BBPinit for backward compatibility of error messages */
			if (BBPdir(0, NULL) != GDK_SUCCEED)
				goto bailout;
		} else if (GDKmove(0, BATDIR, "BBP", "bak", BATDIR, "BBP", "dir") == GDK_SUCCEED)
			IODEBUG fprintf(stderr, "#BBPinit: reverting to dir saved in BBP.bak.\n");

		if ((fp = GDKfilelocate(0, "BBP", "r", "dir")) == NULL)
			goto bailout;
	}
	assert(fp != NULL);

	/* scan the BBP.dir to obtain current size */
	BBPlimit = 0;
	memset(BBP, 0, sizeof(BBP));
	ATOMIC_SET(BBPsize, 1, BBPsizeLock);

	bbpversion = BBPheader(fp, &BBPoid, &oidsize);

	BBPextend(0, FALSE);		/* allocate BBP records */
	ATOMIC_SET(BBPsize, 1, BBPsizeLock);

	BBPreadEntries(fp, &min_stamp, &max_stamp, oidsize, bbpversion);
	fclose(fp);

	/* normalize saved LRU stamps */
	if (min_stamp <= max_stamp) {
		for (bid = 1; bid < (bat) ATOMIC_GET(BBPsize, BBPsizeLock); bid++)
			if (BBPvalid(bid))
				BBP_lastused(bid) -= min_stamp;
		BBPsetstamp(max_stamp - min_stamp);
	}

	BBPinithash(0);
	BBP_notrim = 0;

	OIDbase(BBPoid);

	/* will call BBPrecover if needed */
	if (BBPprepare(FALSE) != GDK_SUCCEED)
		GDKfatal("BBPinit: cannot properly prepare process %s. Please check whether your disk is full or write-protected", BAKDIR);

	/* cleanup any leftovers (must be done after BBPrecover) */
	BBPdiskscan(GDKfilepath(0, NULL, BATDIR, NULL));

#if SIZEOF_SIZE_T == 8 && SIZEOF_OID == 8
	if (oidsize == SIZEOF_INT)
		fixoidheap();
#else
	(void) oidsize;
#endif
	if (bbpversion < GDKLIBRARY)
		TMcommit();
	GDKfree(bbpdirstr);
	GDKfree(backupbbpdirstr);
	return;

      bailout:
	/* now it is time for real panic */
	GDKfatal("BBPinit: could not write %s%cBBP.dir. Please check whether your disk is full or write-protected", BATDIR, DIR_SEP);
}

/*
 * During the exit phase all non-persistent BATs are removed.  Upon
 * exit the status of the BBP tables is saved on disk.  This function
 * is called once and during the shutdown of the server. Since
 * shutdown may be issued from any thread (dangerous) it may lead to
 * interference in a parallel session.
 */

static int backup_files = 0, backup_dir = 0, backup_subdir = 0;

void
BBPexit(void)
{
	bat i;
	int skipped;

	BBPlock("BBPexit");	/* stop all threads ever touching more descriptors */

	/* free all memory (just for leak-checking in Purify) */
	do {
		skipped = 0;
		for (i = 0; i < (bat) ATOMIC_GET(BBPsize, BBPsizeLock); i++) {
			if (BBPvalid(i)) {
				BAT *b = BBP_cache(i);

				if (b) {
					if (b->batSharecnt > 0) {
						skipped = 1;
						continue;
					}
					/* NIELS ?? Why reduce share count, it's done in VIEWdestroy !!
					if (isVIEW(b)) {
						bat hp = VIEWhparent(b), tp = VIEWtparent(b);
						bat vhp = VIEWvhparent(b), vtp = VIEWvtparent(b);
						if (hp) {
							BBP_cache(hp)->batSharecnt--;
							--BBP_lrefs(hp);
						}
						if (tp) {
							BBP_cache(tp)->batSharecnt--;
							--BBP_lrefs(tp);
						}
						if (vhp) {
							BBP_cache(vhp)->batSharecnt--;
							--BBP_lrefs(vhp);
						}
						if (vtp) {
							BBP_cache(vtp)->batSharecnt--;
							--BBP_lrefs(vtp);
						}
					}*/
					if (isVIEW(b))
						VIEWdestroy(b);
					else
						BATfree(b);
				}
				BBPuncacheit(i, TRUE);
				if (BBP_logical(i) != BBP_bak(i))
					GDKfree(BBP_bak(i));
				BBP_bak(i) = NULL;
				GDKfree(BBP_logical(i));
				BBP_logical(i) = NULL;
				GDKfree(BBP_logical(-i));
				BBP_logical(-i) = NULL;
			}
			if (BBP_physical(i)) {
				GDKfree(BBP_physical(i));
				BBP_physical(i) = NULL;
			}
			if (BBP_bak(i))
				GDKfree(BBP_bak(i));
			BBP_bak(i) = NULL;
		}
	} while (skipped);
	GDKfree(BBP_hash);
	BBP_hash = 0;
	// these need to be NULL, otherwise no new ones get created
	backup_files = 0;
	backup_dir = 0;
	backup_subdir = 0;

}

/*
 * The routine BBPdir creates the BAT pool dictionary file.  It
 * includes some information about the current state of affair in the
 * pool.  The location in the buffer pool is saved for later use as
 * well.  This is merely done for ease of debugging and of no
 * importance to front-ends.  The tail of non-used entries is
 * reclaimed as well.
 */
static inline int
heap_entry(FILE *fp, COLrec *col)
{
	return fprintf(fp, " %s %d %d %d " BUNFMT " " BUNFMT " " BUNFMT " "
		       BUNFMT " " OIDFMT " " OIDFMT " " SZFMT " " SZFMT " %d",
		       col->type >= 0 ? BATatoms[col->type].name : ATOMunknown_name(col->type),
		       col->width,
		       col->varsized | (col->vheap ? col->vheap->hashash << 1 : 0),
		       (unsigned short) col->sorted |
			   ((unsigned short) col->revsorted << 7) |
			   (((unsigned short) col->key & 0x01) << 8) |
			   ((unsigned short) col->dense << 9) |
			   ((unsigned short) col->nonil << 10) |
			   ((unsigned short) col->nil << 11),
		       col->nokey[0],
		       col->nokey[1],
		       col->nosorted,
		       col->norevsorted,
		       col->seq,
		       col->align,
		       col->heap.free,
		       col->heap.size,
		       (int) col->heap.newstorage);
}

static inline int
vheap_entry(FILE *fp, Heap *h)
{
	if (h == NULL)
		return 0;
	return fprintf(fp, " " SZFMT " " SZFMT " %d",
		       h->free, h->size, (int) h->newstorage);
}

static gdk_return
new_bbpentry(FILE *fp, bat i)
{
#ifndef NDEBUG
	assert(i > 0);
	assert(i < (bat) ATOMIC_GET(BBPsize, BBPsizeLock));
	assert(BBP_desc(i));
	assert(BBP_desc(i)->B.batCacheid == i);
	assert(BBP_desc(i)->S.role == PERSISTENT);
	assert(0 <= BBP_desc(i)->H.heap.farmid && BBP_desc(i)->H.heap.farmid < MAXFARMS);
	assert(BBPfarms[BBP_desc(i)->H.heap.farmid].roles & (1 << PERSISTENT));
	assert(0 <= BBP_desc(i)->T.heap.farmid && BBP_desc(i)->T.heap.farmid < MAXFARMS);
	assert(BBPfarms[BBP_desc(i)->T.heap.farmid].roles & (1 << PERSISTENT));
	if (BBP_desc(i)->H.vheap) {
		assert(0 <= BBP_desc(i)->H.vheap->farmid && BBP_desc(i)->H.vheap->farmid < MAXFARMS);
		assert(BBPfarms[BBP_desc(i)->H.vheap->farmid].roles & (1 << PERSISTENT));
	}
	if (BBP_desc(i)->T.vheap) {
		assert(0 <= BBP_desc(i)->T.vheap->farmid && BBP_desc(i)->T.vheap->farmid < MAXFARMS);
		assert(BBPfarms[BBP_desc(i)->T.vheap->farmid].roles & (1 << PERSISTENT));
	}
#endif

	if (fprintf(fp, SSZFMT " %d %s %s %s %d %d " BUNFMT " " BUNFMT " "
		    BUNFMT " " BUNFMT " " BUNFMT " %d %d %d %d", /* BAT info */
		    (ssize_t) i,
		    BBP_status(i) & BBPPERSISTENT,
		    BBP_logical(i),
		    BBP_logical(-i) ? BBP_logical(-i) : BBPNONAME,
		    BBP_physical(i),
		    BBP_lastused(i),
		    BBP_desc(i)->S.restricted << 1,
		    BBP_desc(i)->S.inserted,
		    BBP_desc(i)->S.deleted,
		    BBP_desc(i)->S.first,
		    BBP_desc(i)->S.count,
		    BBP_desc(i)->S.capacity,
		    (unsigned char) BBP_desc(i)->S.map_head,
		    (unsigned char) BBP_desc(i)->S.map_tail,
		    (unsigned char) BBP_desc(i)->S.map_hheap,
		    (unsigned char) BBP_desc(i)->S.map_theap) < 0 ||
	    heap_entry(fp, &BBP_desc(i)->H) < 0 ||
	    heap_entry(fp, &BBP_desc(i)->T) < 0 ||
	    vheap_entry(fp, BBP_desc(i)->H.vheap) < 0 ||
	    vheap_entry(fp, BBP_desc(i)->T.vheap) < 0 ||
	    (BBP_options(i) &&
	     fprintf(fp, " %s", BBP_options(i)) < 0) ||
	    fprintf(fp, "\n") < 0) {
		GDKsyserror("new_bbpentry: Writing BBP.dir entry failed\n");
		return GDK_FAIL;
	}

	return GDK_SUCCEED;
}

static gdk_return
BBPdir_header(FILE *f, int n)
{
	if (fprintf(f, "BBP.dir, GDKversion %d\n%d %d %d\n",
		    GDKLIBRARY, SIZEOF_SIZE_T, SIZEOF_OID, SIZEOF_MAX_INT) < 0 ||
	    OIDwrite(f) < 0 ||
	    fprintf(f, " BBPsize=%d\n", n) < 0 ||
	    ferror(f)) {
		GDKsyserror("BBPdir_header: Writing BBP.dir header failed\n");
		return GDK_FAIL;
	}
	return GDK_SUCCEED;
}

static gdk_return
BBPdir_subcommit(int cnt, bat *subcommit)
{
	FILE *obbpf, *nbbpf;
	bat j = 1;
	char buf[3000];
	char *p;
	int n;

	assert(subcommit != NULL);

	if ((nbbpf = GDKfilelocate(0, "BBP", "w", "dir")) == NULL)
		return GDK_FAIL;

	n = (bat) ATOMIC_GET(BBPsize, BBPsizeLock);

	/* we need to copy the backup BBP.dir to the new, but
	 * replacing the entries for the subcommitted bats */
	if ((obbpf = GDKfileopen(0, SUBDIR, "BBP", "dir", "r")) == NULL) {
		if ((obbpf = GDKfileopen(0, BAKDIR, "BBP", "dir", "r")) == NULL)
			GDKfatal("BBPdir: subcommit attempted without backup BBP.dir.");
	}
	/* read first three lines */
	if (fgets(buf, sizeof(buf), obbpf) == NULL || /* BBP.dir, GDKversion %d */
	    fgets(buf, sizeof(buf), obbpf) == NULL || /* SIZEOF_SIZE_T SIZEOF_OID SIZEOF_MAX_INT */
	    fgets(buf, sizeof(buf), obbpf) == NULL) /* BBPsize=%d */
		GDKfatal("BBPdir: subcommit attempted with invalid backup BBP.dir.");
	/* third line contains BBPsize */
	if ((p = strstr(buf, "BBPsize")) != NULL)
		sscanf(p, "BBPsize=%d", &n);
	if (n < (bat) ATOMIC_GET(BBPsize, BBPsizeLock))
		n = (bat) ATOMIC_GET(BBPsize, BBPsizeLock);

	if (GDKdebug & (IOMASK | THRDMASK))
		fprintf(stderr, "#BBPdir: writing BBP.dir (%d bats).\n", n);
	IODEBUG {
		fprintf(stderr, "#BBPdir start oid=");
		OIDwrite(stderr);
		fprintf(stderr, "\n");
	}

	if (BBPdir_header(nbbpf, n) != GDK_SUCCEED) {
		goto bailout;
	}
	n = 0;
	for (;;) {
		/* but for subcommits, all except the bats in the list
		 * retain their existing mode */
		if (n == 0 && obbpf != NULL) {
			if (fgets(buf, sizeof(buf), obbpf) == NULL) {
				fclose(obbpf);
				obbpf = NULL;
			} else if (sscanf(buf, "%d", &n) != 1 || n <= 0)
				GDKfatal("BBPdir: subcommit attempted with invalid backup BBP.dir.");
			/* at this point, obbpf == NULL, or n > 0 */
		}
		if (j == cnt && n == 0) {
			assert(obbpf == NULL);
			break;
		}
		if (j < cnt && (n == 0 || subcommit[j] <= n || obbpf == NULL)) {
			bat i = subcommit[j];
			/* BBP.dir consists of all persistent bats only */
			if (BBP_status(i) & BBPPERSISTENT) {
				if (new_bbpentry(nbbpf, i) != GDK_SUCCEED) {
					goto bailout;
				}
				IODEBUG new_bbpentry(stderr, i);
			}
			if (i == n)
				n = 0;	/* read new entry (i.e. skip this one from old BBP.dir */
			do
				/* go to next, skipping duplicates */
				j++;
			while (j < cnt && subcommit[j] == i);
		} else {
			if (fprintf(nbbpf, "%s", buf) < 0) {
				GDKsyserror("BBPdir_subcommit: Copying BBP.dir entry failed\n");
				goto bailout;
			}
			IODEBUG fprintf(stderr, "%s", buf);
			n = 0;
		}
	}

	if (fflush(nbbpf) == EOF ||
	    (!(GDKdebug & FORCEMITOMASK) &&
#ifdef NATIVE_WIN32
	     _commit(_fileno(nbbpf)) < 0
#else
#ifdef HAVE_FDATASYNC
	     fdatasync(fileno(nbbpf)) < 0
#else
#ifdef HAVE_FSYNC
	     fsync(fileno(nbbpf)) < 0
#endif
#endif
#endif
		    )) {
		GDKsyserror("BBPdir_subcommit: Syncing BBP.dir file failed\n");
		goto bailout;
	}
	if (fclose(nbbpf) == EOF) {
		GDKsyserror("BBPdir_subcommit: Closing BBP.dir file failed\n");
		goto bailout;
	}

	IODEBUG fprintf(stderr, "#BBPdir end\n");

	return GDK_SUCCEED;

      bailout:
	if (obbpf != NULL)
		fclose(obbpf);
	if (nbbpf != NULL)
		fclose(nbbpf);
	return GDK_FAIL;
}

gdk_return
BBPdir(int cnt, bat *subcommit)
{
	FILE *fp;
	bat i;

	if (subcommit)
		return BBPdir_subcommit(cnt, subcommit);

	if (GDKdebug & (IOMASK | THRDMASK))
		fprintf(stderr, "#BBPdir: writing BBP.dir (%d bats).\n", (int) (bat) ATOMIC_GET(BBPsize, BBPsizeLock));
	IODEBUG {
		fprintf(stderr, "#BBPdir start oid=");
		OIDwrite(stderr);
		fprintf(stderr, "\n");
	}
	if ((fp = GDKfilelocate(0, "BBP", "w", "dir")) == NULL) {
		goto bailout;
	}

	if (BBPdir_header(fp, (bat) ATOMIC_GET(BBPsize, BBPsizeLock)) != GDK_SUCCEED) {
		goto bailout;
	}

	for (i = 1; i < (bat) ATOMIC_GET(BBPsize, BBPsizeLock); i++) {
		/* write the entry
		 * BBP.dir consists of all persistent bats */
		if (BBP_status(i) & BBPPERSISTENT) {
			if (new_bbpentry(fp, i) != GDK_SUCCEED) {
				goto bailout;
			}
			IODEBUG new_bbpentry(stderr, i);
		}
	}

	if (fflush(fp) == EOF ||
#ifdef NATIVE_WIN32
	    _commit(_fileno(fp)) < 0
#else
#ifdef HAVE_FDATASYNC
	    fdatasync(fileno(fp)) < 0
#else
#ifdef HAVE_FSYNC
	    fsync(fileno(fp)) < 0
#endif
#endif
#endif
		) {
		GDKsyserror("BBPdir: Syncing BBP.dir file failed\n");
		goto bailout;
	}
	if (fclose(fp) == EOF) {
		GDKsyserror("BBPdir: Closing BBP.dir file failed\n");
		return GDK_FAIL;
	}

	IODEBUG fprintf(stderr, "#BBPdir end\n");

	if (i < (bat) ATOMIC_GET(BBPsize, BBPsizeLock))
		return GDK_FAIL;

	return GDK_SUCCEED;

      bailout:
	if (fp != NULL)
		fclose(fp);
	return GDK_FAIL;
}

/* function used for debugging */
void
BBPdump(void)
{
	bat i;
	size_t mem = 0, vm = 0;
	size_t cmem = 0, cvm = 0;
	int n = 0, nc = 0;

	for (i = 0; i < (bat) ATOMIC_GET(BBPsize, BBPsizeLock); i++) {
		BAT *b = BBP_cache(i);
		if (b == NULL)
			continue;
		fprintf(stderr,
			"# %d[%s,%s]: nme=['%s','%s'] refs=%d lrefs=%d "
			"status=%d count=" BUNFMT " "
			"Hheap=[" SZFMT "," SZFMT "] "
			"Hvheap=[" SZFMT "," SZFMT "] "
			"Hhash=[" SZFMT "," SZFMT "] "
			"Theap=[" SZFMT "," SZFMT "] "
			"Tvheap=[" SZFMT "," SZFMT "] "
			"Thash=[" SZFMT "," SZFMT "]\n",
			i,
			ATOMname(b->H->type),
			ATOMname(b->T->type),
			BBP_logical(i) ? BBP_logical(i) : "<NULL>",
			BBP_logical(-i) ? BBP_logical(-i) : "<NULL>",
			BBP_refs(i),
			BBP_lrefs(i),
			BBP_status(i),
			b->batCount,
			HEAPmemsize(&b->H->heap),
			HEAPvmsize(&b->H->heap),
			HEAPmemsize(b->H->vheap),
			HEAPvmsize(b->H->vheap),
			b->H->hash && b->H->hash != (Hash *) -1 ? HEAPmemsize(b->H->hash->heap) : 0,
			b->H->hash && b->H->hash != (Hash *) -1 ? HEAPvmsize(b->H->hash->heap) : 0,
			HEAPmemsize(&b->T->heap),
			HEAPvmsize(&b->T->heap),
			HEAPmemsize(b->T->vheap),
			HEAPvmsize(b->T->vheap),
			b->T->hash && b->T->hash != (Hash *) -1 ? HEAPmemsize(b->T->hash->heap) : 0,
			b->T->hash && b->T->hash != (Hash *) -1 ? HEAPvmsize(b->T->hash->heap) : 0);
		if (BBP_logical(i) && BBP_logical(i)[0] == '.') {
			cmem += HEAPmemsize(&b->H->heap);
			cvm += HEAPvmsize(&b->H->heap);
			nc++;
		} else {
			mem += HEAPmemsize(&b->H->heap);
			vm += HEAPvmsize(&b->H->heap);
			n++;
		}
		if (b->H->vheap) {
			if (BBP_logical(i) && BBP_logical(i)[0] == '.') {
				cmem += HEAPmemsize(b->H->vheap);
				cvm += HEAPvmsize(b->H->vheap);
			} else {
				mem += HEAPmemsize(b->H->vheap);
				vm += HEAPvmsize(b->H->vheap);
			}
		}
		if (b->H->hash && b->H->hash != (Hash *) -1) {
			if (BBP_logical(i) && BBP_logical(i)[0] == '.') {
				cmem += HEAPmemsize(b->H->hash->heap);
				cvm += HEAPvmsize(b->H->hash->heap);
			} else {
				mem += HEAPmemsize(b->H->hash->heap);
				vm += HEAPvmsize(b->H->hash->heap);
			}
		}
		if (BBP_logical(i) && BBP_logical(i)[0] == '.') {
			cmem += HEAPmemsize(&b->T->heap);
			cvm += HEAPvmsize(&b->T->heap);
		} else {
			mem += HEAPmemsize(&b->T->heap);
			vm += HEAPvmsize(&b->T->heap);
		}
		if (b->T->vheap) {
			if (BBP_logical(i) && BBP_logical(i)[0] == '.') {
				cmem += HEAPmemsize(b->T->vheap);
				cvm += HEAPvmsize(b->T->vheap);
			} else {
				mem += HEAPmemsize(b->T->vheap);
				vm += HEAPvmsize(b->T->vheap);
			}
		}
		if (b->T->hash && b->T->hash != (Hash *) -1) {
			if (BBP_logical(i) && BBP_logical(i)[0] == '.') {
				cmem += HEAPmemsize(b->T->hash->heap);
				cvm += HEAPvmsize(b->T->hash->heap);
			} else {
				mem += HEAPmemsize(b->T->hash->heap);
				vm += HEAPvmsize(b->T->hash->heap);
			}
		}
	}
	fprintf(stderr,
		"# %d bats: mem=" SZFMT ", vm=" SZFMT " %d cached bats: mem=" SZFMT ", vm=" SZFMT "\n",
		n, mem, vm, nc, cmem, cvm);
	fflush(stderr);
}

/*
 * @+ BBP Readonly Interface
 *
 * These interface functions do not change the BBP tables. If they
 * only access one specific BAT, the caller must have ensured that no
 * other thread is modifying that BAT, therefore such functions do not
 * need locking.
 *
 * BBP index lookup by BAT name:
 */
static inline bat
BBP_find(const char *nme, int lock)
{
	bat i = BBPnamecheck(nme);

	if (i != 0) {
		/* for tmp_X and tmpr_X BATs, we already know X */
		const char *s;

		if (abs(i) >= (bat) ATOMIC_GET(BBPsize, BBPsizeLock) || (s = BBP_logical(i)) == NULL || strcmp(s, nme)) {
			i = 0;
		}
	} else if (*nme != '.') {
		/* must lock since hash-lookup traverses other BATs */
		if (lock)
			MT_lock_set(&GDKnameLock);
		for (i = BBP_hash[strHash(nme) & BBP_mask]; i; i = BBP_next(i)) {
			if (strcmp(BBP_logical(i), nme) == 0)
				break;
		}
		if (lock)
			MT_lock_unset(&GDKnameLock);
	}
	return i;
}

bat
BBPindex(const char *nme)
{
	return BBP_find(nme, TRUE);
}

BATstore *
BBPgetdesc(bat i)
{
	if (i == bat_nil)
		return NULL;
	if (i < 0)
		i = -i;
	if (i != 0 && i < (bat) ATOMIC_GET(BBPsize, BBPsizeLock) && i && BBP_logical(i)) {
		return BBP_desc(i);
	}
	return NULL;
}

str
BBPlogical(bat bid, str buf)
{
	if (buf == NULL) {
		return NULL;
	} else if (BBPcheck(bid, "BBPlogical")) {
		if (bid < 0 && BBP_logical(bid) == NULL)
			bid = -bid;
		strcpy(buf, BBP_logical(bid));
	} else {
		*buf = 0;
	}
	return buf;
}

str
BBPphysical(bat bid, str buf)
{
	if (buf == NULL) {
		return NULL;
	} else if (BBPcheck(bid, "BBPphysical")) {
		strcpy(buf, BBP_physical(abs(bid)));
	} else {
		*buf = 0;
	}
	return buf;
}

/*
 * @+ BBP Update Interface
 * Operations to insert, delete, clear, and modify BBP entries.
 * Our policy for the BBP is to provide unlocked BBP access for
 * speed, but still write operations have to be locked.
 * #ifdef DEBUG_THREADLOCAL_BATS
 * Create the shadow version (reversed) of a bat.
 *
 * An existing BAT is inserted into the BBP
 */
static inline str
BBPsubdir_recursive(str s, bat i)
{
	i >>= 6;
	if (i >= 0100) {
		s = BBPsubdir_recursive(s, i);
		*s++ = DIR_SEP;
	}
	i &= 077;
	*s++ = '0' + (i >> 3);
	*s++ = '0' + (i & 7);
	return s;
}

static inline void
BBPgetsubdir(str s, bat i)
{
	if (i >= 0100) {
		s = BBPsubdir_recursive(s, i);
	}
	*s = 0;
}

int
BBPcurstamp(void)
{
	return ATOMIC_GET(BBP_curstamp, BBP_curstampLock) & 0x7fffffff;
}

/* There are BBP_THREADMASK+1 (64) free lists, and ours (idx) is
 * empty.  Here we find a longish free list (at least 20 entries), and
 * if we can find one, we take one entry from that list.  If no long
 * enough list can be found, we create a new entry by either just
 * increasing BBPsize (up to BBPlimit) or extending the BBP (which
 * increases BBPlimit).  Every time this function is called we start
 * searching in a following free list (variable "last"). */
static void
maybeextend(int idx)
{
	int t, m;
	int n, l;
	bat i;
	static int last = 0;

	l = 0;			/* length of longest list */
	m = 0;			/* index of longest list */
	/* find a longish free list */
	for (t = 0; t <= BBP_THREADMASK && l <= 20; t++) {
		n = 0;
		for (i = BBP_free((t + last) & BBP_THREADMASK);
		     i != 0 && n <= 20;
		     i = BBP_next(i))
			n++;
		if (n > l) {
			m = (t + last) & BBP_THREADMASK;
			l = n;
		}
	}
	if (l > 20) {
		/* list is long enough, get an entry from there */
		i = BBP_free(m);
		BBP_free(m) = BBP_next(i);
		BBP_next(i) = 0;
		BBP_free(idx) = i;
	} else {
		/* let the longest list alone, get a fresh entry */
		if ((bat) ATOMIC_ADD(BBPsize, 1, BBPsizeLock) >= BBPlimit) {
			BBPextend(idx, TRUE);
		} else {
			BBP_free(idx) = (bat) ATOMIC_GET(BBPsize, BBPsizeLock) - 1;
		}
	}
	last = (last + 1) & BBP_THREADMASK;
}

bat
BBPinsert(BATstore *bs)
{
	MT_Id pid = MT_getpid();
	int lock = locked_by ? pid != locked_by : 1;
	const char *s;
	long_str dirname;
	bat i;
	int idx = threadmask(pid);

	assert(bs->B.H != NULL);
	assert(bs->B.T != NULL);
	assert(bs->B.H == bs->BM.T);
	assert(bs->B.T == bs->BM.H);

	/* critical section: get a new BBP entry */
	if (lock) {
		MT_lock_set(&GDKtrimLock(idx));
		MT_lock_set(&GDKcacheLock(idx));
	}

	/* find an empty slot */
	if (BBP_free(idx) <= 0) {
		/* we need to extend the BBP */
		if (lock) {
			/* we must take all locks in a consistent
			 * order so first unset the one we've already
			 * got */
			MT_lock_unset(&GDKcacheLock(idx));
			for (i = 0; i <= BBP_THREADMASK; i++)
				MT_lock_set(&GDKcacheLock(i));
		}
		MT_lock_set(&GDKnameLock);
		/* check again in case some other thread extended
		 * while we were waiting */
		if (BBP_free(idx) <= 0) {
			maybeextend(idx);
		}
		MT_lock_unset(&GDKnameLock);
		if (lock)
			for (i = BBP_THREADMASK; i >= 0; i--)
				if (i != idx)
					MT_lock_unset(&GDKcacheLock(i));
	}
	i = BBP_free(idx);
	assert(i > 0);
	BBP_free(idx) = BBP_next(i);

	if (lock) {
		MT_lock_unset(&GDKcacheLock(idx));
		MT_lock_unset(&GDKtrimLock(idx));
	}
	/* rest of the work outside the lock , as GDKstrdup/GDKmalloc
	 * may trigger a BBPtrim */

	/* fill in basic BBP fields for the new bat */

	bs->S.stamp = ATOMIC_INC(BBP_curstamp, BBP_curstampLock) & 0x7fffffff;
	bs->B.batCacheid = i;
	bs->BM.batCacheid = -i;
	bs->S.tid = MT_getpid();

	BBP_status_set(i, BBPDELETING, "BBPinsert");
	BBP_cache(i) = NULL;
	BBP_desc(i) = NULL;
	BBP_refs(i) = 1;	/* new bats have 1 pin */
	BBP_lrefs(i) = 0;	/* ie. no logical refs */

	if (BBP_bak(i) == NULL) {
		s = BBPtmpname(dirname, 64, i);
		BBP_logical(i) = GDKstrdup(s);
		BBP_bak(i) = BBP_logical(i);
	} else
		BBP_logical(i) = BBP_bak(i);
	s = BBPtmpname(dirname, 64, -i);
	BBP_logical(-i) = GDKstrdup(s);

	/* Keep the physical location around forever */
	if (BBP_physical(i) == NULL) {
		char name[64], *nme;

		BBPgetsubdir(dirname, i);
		nme = BBPphysicalname(name, 64, i);

		BBP_physical(i) = GDKfilepath(NOFARM, dirname, nme, NULL);

		BATDEBUG fprintf(stderr, "#%d = new %s(%s,%s)\n", (int) i, BBPname(i), ATOMname(bs->H.type), ATOMname(bs->T.type));
	}

	return i;
}

void
BBPcacheit(BATstore *bs, int lock)
{
	bat i = bs->B.batCacheid;
	int mode;

	if (lock)
		lock = locked_by ? MT_getpid() != locked_by : 1;

	if (i) {
		assert(i > 0);
	} else {
		i = BBPinsert(bs);	/* bat was not previously entered */
		if (bs->H.vheap)
			bs->H.vheap->parentid = i;
		if (bs->T.vheap)
			bs->T.vheap->parentid = i;
	}
	assert(bs->B.batCacheid > 0);
	assert(bs->BM.batCacheid < 0);
	assert(bs->B.batCacheid == -bs->BM.batCacheid);

	if (lock)
		MT_lock_set(&GDKswapLock(i));
	mode = (BBP_status(i) | BBPLOADED) & ~(BBPLOADING | BBPDELETING);
	BBP_status_set(i, mode, "BBPcacheit");
	BBP_lastused(i) = BBPLASTUSED(BBPstamp() + ((mode == BBPLOADED) ? 150 : 0));
	BBP_desc(i) = bs;

	/* cache it! */
	BBP_cache(i) = &bs->B;
	BBP_cache(-i) = &bs->BM;

	if (lock)
		MT_lock_unset(&GDKswapLock(i));
}

/*
 * BBPuncacheit changes the BBP status to swapped out.  Currently only
 * used in BBPfree (bat swapped out) and BBPclear (bat destroyed
 * forever).
 */

static void
BBPuncacheit(bat i, int unloaddesc)
{
	if (i < 0)
		i = -i;
	if (BBPcheck(i, "BBPuncacheit")) {
		BATstore *bs = BBP_desc(i);

		if (bs) {
			if (BBP_cache(i)) {
				BATDEBUG fprintf(stderr, "#uncache %d (%s)\n", (int) i, BBPname(i));

				BBP_cache(i) = BBP_cache(-i) = NULL;

				/* clearing bits can be done without the lock */
				BBP_status_off(i, BBPLOADED, "BBPuncacheit");
			}
			if (unloaddesc) {
				BBP_desc(i) = NULL;
				BATdestroy(bs);
			}
		}
	}
}

/*
 * @- BBPclear
 * BBPclear removes a BAT from the BBP directory forever.
 */
static inline void
bbpclear(bat i, int idx, const char *lock)
{
	BATDEBUG {
		fprintf(stderr, "#clear %d (%s)\n", (int) i, BBPname(i));
	}
	BBPuncacheit(i, TRUE);
	BATDEBUG {
		fprintf(stderr, "#BBPclear set to unloading %d\n", i);
	}
	BBP_status_set(i, BBPUNLOADING, "BBPclear");
	BBP_refs(i) = 0;
	BBP_lrefs(i) = 0;
	if (lock)
		MT_lock_set(&GDKcacheLock(idx));

	if (BBPtmpcheck(BBP_logical(i)) == 0) {
		MT_lock_set(&GDKnameLock);
		BBP_delete(i);
		MT_lock_unset(&GDKnameLock);
	}
	if (BBPtmpcheck(BBP_logical(-i)) == 0) {
		MT_lock_set(&GDKnameLock);
		BBP_delete(-i);
		MT_lock_unset(&GDKnameLock);
	}
	if (BBP_logical(i) != BBP_bak(i))
		GDKfree(BBP_logical(i));
	if (BBP_logical(-i) != BBP_bak(-i))
		GDKfree(BBP_logical(-i));
	BBP_status_set(i, 0, "BBPclear");
	BBP_logical(i) = NULL;
	BBP_logical(-i) = NULL;
	BBP_next(i) = BBP_free(idx);
	BBP_free(idx) = i;
	if (lock)
		MT_lock_unset(&GDKcacheLock(idx));
}

void
BBPclear(bat i)
{
	MT_Id pid = MT_getpid();
	int lock = locked_by ? pid != locked_by : 1;

	if (BBPcheck(i, "BBPclear")) {
		bbpclear(abs(i), threadmask(pid), lock ? "BBPclear" : NULL);
	}
}

/*
 * @- BBP rename
 *
 * Each BAT has a logical name that is globally unique. Its reverse
 * view can also be assigned a name, that also has to be globally
 * unique.  The batId is the same as the logical BAT name.
 *
 * The default logical name of a BAT is tmp_X, where X is the
 * batCacheid.  Apart from being globally unique, new logical bat
 * names cannot be of the form tmp_X, unless X is the batCacheid.
 *
 * Physical names consist of a directory name followed by a logical
 * name suffix.  The directory name is derived from the batCacheid,
 * and is currently organized in a hierarchy that puts max 64 bats in
 * each directory (see BBPgetsubdir).
 *
 * Concerning the physical suffix: it is almost always bat_X. This
 * saves us a whole lot of trouble, as bat_X is always unique and no
 * conflicts can occur.  Other suffixes are only supported in order
 * just for backward compatibility with old repositories (you won't
 * see them anymore in new repositories).
 */
int
BBPrename(bat bid, const char *nme)
{
	BAT *b = BBPdescriptor(bid);
	long_str dirname;
	bat tmpid = 0, i;
	int idx;

	if (b == NULL)
		return 0;

	/* If name stays same, do nothing */
	if (BBP_logical(bid) && strcmp(BBP_logical(bid), nme) == 0)
		return 0;

	BBPgetsubdir(dirname, abs(bid));

	if ((tmpid = BBPnamecheck(nme)) && (bid < 0 || tmpid != bid)) {
		return BBPRENAME_ILLEGAL;
	}
	if (strlen(dirname) + strLen(nme) + 1 >= IDLENGTH) {
		return BBPRENAME_LONG;
	}
	idx = threadmask(MT_getpid());
	MT_lock_set(&GDKtrimLock(idx));
	MT_lock_set(&GDKnameLock);
	i = BBP_find(nme, FALSE);
	if (i != 0) {
		MT_lock_unset(&GDKnameLock);
		MT_lock_unset(&GDKtrimLock(idx));
		return BBPRENAME_ALREADY;
	}
	BBP_notrim = MT_getpid();

	/* carry through the name change */
	if (BBP_logical(bid) && BBPtmpcheck(BBP_logical(bid)) == 0) {
		BBP_delete(bid);
	}
	if (BBP_logical(bid) != BBP_bak(bid))
		GDKfree(BBP_logical(bid));
	BBP_logical(bid) = GDKstrdup(nme);
	if (tmpid == 0) {
		BBP_insert(bid);
	}
	b->batDirtydesc = 1;
	if (b->batPersistence == PERSISTENT) {
		int lock = locked_by ? MT_getpid() != locked_by : 1;

		if (lock)
			MT_lock_set(&GDKswapLock(i));
		BBP_status_on(abs(bid), BBPRENAMED, "BBPrename");
		if (lock)
			MT_lock_unset(&GDKswapLock(i));
		BBPdirty(1);
	}
	MT_lock_unset(&GDKnameLock);
	BBP_notrim = 0;
	MT_lock_unset(&GDKtrimLock(idx));
	return 0;
}

/*
 * @+ BBP swapping Policy
 * The BAT can be moved back to disk using the routine BBPfree.  It
 * frees the storage for other BATs. After this call BAT* references
 * maintained for the BAT are wrong.  We should keep track of dirty
 * unloaded BATs. They may have to be committed later on, which may
 * include reading them in again.
 *
 * BBPswappable: may this bat be unloaded?  Only real bats without
 * memory references can be unloaded.
 */
static inline void
BBPspin(bat i, const char *s, int event)
{
	if (BBPcheck(i, "BBPspin") && (BBP_status(i) & event)) {
		lng spin = LL_CONSTANT(0);

		while (BBP_status(i) & event) {
			MT_sleep_ms(KITTENNAP);
			spin++;
		}
		BATDEBUG fprintf(stderr, "#BBPspin(%d,%s,%d): " LLFMT " loops\n", (int) i, s, event, spin);
	}
}

static inline int
incref(bat i, int logical, int lock)
{
	int refs;
	bat hp, tp, hvp, tvp;
	BATstore *bs;
	BAT *b;
	int load = 0;

	if (i == bat_nil) {
		/* Stefan: May this happen? Or should we better call
		 * GDKerror(), here? */
		/* GDKerror("BBPincref() called with bat_nil!\n"); */
		return 0;
	}
	if (i < 0)
		i = -i;

	if (!BBPcheck(i, "BBPincref"))
		return 0;

	if (lock) {
		for (;;) {
			MT_lock_set(&GDKswapLock(i));
			if (!(BBP_status(i) & (BBPUNSTABLE|BBPLOADING)))
				break;
			/* the BATs is "unstable", try again */
			MT_lock_unset(&GDKswapLock(i));
			MT_sleep_ms(KITTENNAP);
		}
	}
	/* we have the lock */

	bs = BBP_desc(i);
	if ( bs == 0) {
		/* should not have happened */
		if (lock)
			MT_lock_unset(&GDKswapLock(i));
		return 0;
	}

	assert(BBP_refs(i) + BBP_lrefs(i) ||
	       BBP_status(i) & (BBPDELETED | BBPSWAPPED));
	if (logical) {
		/* parent BATs are not relevant for logical refs */
		hp = tp = hvp = tvp = 0;
		refs = ++BBP_lrefs(i);
	} else {
		hp = bs->B.H->heap.parentid;
		tp = bs->B.T->heap.parentid;
		hvp = bs->B.H->vheap == 0 || bs->B.H->vheap->parentid == i ? 0 : bs->B.H->vheap->parentid;
		tvp = bs->B.T->vheap == 0 || bs->B.T->vheap->parentid == i ? 0 : bs->B.T->vheap->parentid;
		refs = ++BBP_refs(i);
		if (refs == 1 && (hp || tp || hvp || tvp)) {
			/* If this is a view, we must load the parent
			 * BATs, but we must do that outside of the
			 * lock.  Set the BBPLOADING flag so that
			 * other threads will wait until we're
			 * done. */
			BBP_status_on(i, BBPLOADING, "BBPincref");
			load = 1;
		}
	}
	if (lock)
		MT_lock_unset(&GDKswapLock(i));

	if (load) {
		/* load the parent BATs and set the heap base pointers
		 * to the correct values */
		assert(!logical);
		if (hp) {
			incref(hp, 0, lock);
			b = getBBPdescriptor(hp, lock);
			bs->B.H->heap.base = b->H->heap.base + (size_t) bs->B.H->heap.base;
			/* if we shared the hash before, share
			 * it again note that if the parent's
			 * hash is destroyed, we also don't
			 * have a hash anymore */
			if (bs->B.H->hash == (Hash *) -1)
				bs->B.H->hash = b->H->hash;
		}
		if (tp) {
			incref(tp, 0, lock);
			b = getBBPdescriptor(tp, lock);
			if (bs->B.H != bs->B.T) {  /* mirror? */
				bs->B.T->heap.base = b->H->heap.base + (size_t) bs->B.T->heap.base;
				/* if we shared the hash before, share
				 * it again note that if the parent's
				 * hash is destroyed, we also don't
				 * have a hash anymore */
				if (bs->B.T->hash == (Hash *) -1)
					bs->B.T->hash = b->H->hash;
			}
		}
		if (hvp) {
			incref(hvp, 0, lock);
			(void) getBBPdescriptor(hvp, lock);
		}
		if (tvp) {
			incref(tvp, 0, lock);
			(void) getBBPdescriptor(tvp, lock);
		}
		/* done loading, release descriptor */
		BBP_status_off(i, BBPLOADING, "BBPincref");
	}
	return refs;
}

int
BBPincref(bat i, int logical)
{
	int lock = locked_by ? MT_getpid() != locked_by : 1;

	return incref(i, logical, lock);
}

void
BBPshare(bat parent)
{
	int lock = locked_by ? MT_getpid() != locked_by : 1;

	if (parent < 0)
		parent = -parent;
	if (lock)
		MT_lock_set(&GDKswapLock(parent));
	(void) incref(parent, TRUE, 0);
	++BBP_cache(parent)->batSharecnt;
	assert(BBP_refs(parent) > 0);
	(void) incref(parent, FALSE, 0);
	if (lock)
		MT_lock_unset(&GDKswapLock(parent));
}

static inline int
decref(bat i, int logical, int releaseShare, int lock)
{
	int refs = 0, swap = 0;
	bat hp = 0, tp = 0, hvp = 0, tvp = 0;
	BAT *b;

	assert(i > 0);
	if (lock)
		MT_lock_set(&GDKswapLock(i));
	assert(!BBP_cache(i) || BBP_cache(i)->batSharecnt >= releaseShare);
	if (releaseShare) {
		--BBP_desc(i)->S.sharecnt;
		if (lock)
			MT_lock_unset(&GDKswapLock(i));
		return refs;
	}

	while (BBP_status(i) & BBPUNLOADING) {
		if (lock)
			MT_lock_unset(&GDKswapLock(i));
		BBPspin(i, "BBPdecref", BBPUNLOADING);
		if (lock)
			MT_lock_set(&GDKswapLock(i));
	}

	b = BBP_cache(i);

	/* decrement references by one */
	if (logical) {
		if (BBP_lrefs(i) == 0) {
			GDKerror("BBPdecref: %s does not have logical references.\n", BBPname(i));
			assert(0);
		} else {
			refs = --BBP_lrefs(i);
		}
	} else {
		if (BBP_refs(i) == 0) {
			GDKerror("BBPdecref: %s does not have pointer fixes.\n", BBPname(i));
			assert(0);
		} else {
			assert(b == NULL || b->H->heap.parentid == 0 || BBP_refs(b->H->heap.parentid) > 0);
			assert(b == NULL || b->T->heap.parentid == 0 || BBP_refs(b->T->heap.parentid) > 0);
			assert(b == NULL || b->H->vheap == NULL || b->H->vheap->parentid == 0 || BBP_refs(b->H->vheap->parentid) > 0);
			assert(b == NULL || b->T->vheap == NULL || b->T->vheap->parentid == 0 || BBP_refs(b->T->vheap->parentid) > 0);
			refs = --BBP_refs(i);
			if (b && refs == 0) {
				if ((hp = b->H->heap.parentid) != 0)
					b->H->heap.base = (char *) (b->H->heap.base - BBP_cache(hp)->H->heap.base);
				if ((tp = b->T->heap.parentid) != 0 &&
				    b->H != b->T)
					b->T->heap.base = (char *) (b->T->heap.base - BBP_cache(tp)->H->heap.base);
				/* if a view shared the hash with its
				 * parent, indicate this, but only if
				 * view isn't getting destroyed */
				if (hp && b->H->hash &&
				    b->H->hash == BBP_cache(hp)->H->hash)
					b->H->hash = (Hash *) -1;
				if (tp && b->T->hash &&
				    b->T->hash == BBP_cache(tp)->H->hash)
					b->T->hash = (Hash *) -1;
				hvp = VIEWvhparent(b);
				tvp = VIEWvtparent(b);
			}
		}
	}

	/* we destroy transients asap and unload persistent bats only
	 * if they have been made cold */
	if (BBP_refs(i) > 0 || (BBP_lrefs(i) > 0 && BBP_lastused(i) != 0)) {
		/* bat cannot be swapped out. renew its last usage
		 * stamp for the BBP LRU policy */
		int sec = BBPLASTUSED(BBPstamp());

		if (sec > BBPLASTUSED(BBP_lastused(i)))
			BBP_lastused(i) = sec;
	} else if (b || (BBP_status(i) & BBPTMP)) {
		/* bat will be unloaded now. set the UNLOADING bit
		 * while locked so no other thread thinks it's
		 * available anymore */
		assert((BBP_status(i) & BBPUNLOADING) == 0);
		BATDEBUG {
			fprintf(stderr, "#BBPdecref set to unloading BAT %d\n", i);
		}
		BBP_status_on(i, BBPUNLOADING, "BBPdecref");
		swap = TRUE;
	}

	/* unlock before re-locking in unload; as saving a dirty
	 * persistent bat may take a long time */
	if (lock)
		MT_lock_unset(&GDKswapLock(i));

	if (swap && b != NULL) {
		if (BBP_lrefs(i) == 0 && (BBP_status(i) & BBPDELETED) == 0) {
			/* free memory (if loaded) and delete from
			 * disk (if transient but saved) */
			BBPdestroy(b);
		} else {
			BATDEBUG {
				fprintf(stderr, "#BBPdecref unload and free bat %d\n", i);
			}
			BBP_unload_inc(i, "BBPdecref");
			/* free memory of transient */
			if (BBPfree(b, "BBPdecref") != GDK_SUCCEED)
				return -1;	/* indicate failure */
		}
	}
	if (hp)
		decref(abs(hp), FALSE, FALSE, lock);
	if (tp)
		decref(abs(tp), FALSE, FALSE, lock);
	if (hvp)
		decref(abs(hvp), FALSE, FALSE, lock);
	if (tvp)
		decref(abs(tvp), FALSE, FALSE, lock);
	return refs;
}

#undef BBPdecref
int
BBPdecref(bat i, int logical)
{
	if (BBPcheck(i, "BBPdecref") == 0) {
		return -1;
	}
	if (i < 0)
		i = -i;
	return decref(i, logical, FALSE, TRUE);
}

/*
 * M5 often changes the physical ref into a logical reference.  This
 * state change consist of the sequence BBPincref(b,TRUE);BBPunfix(b).
 * A faster solution is given below, because it does not trigger the
 * BBP management actions, such as garbage collecting the bats.
 * [first step, initiate code change]
 */
void
BBPkeepref(bat i)
{
	if (i == bat_nil)
		return;
	if (i < 0)
		i = -i;
	if (BBPcheck(i, "BBPkeepref")) {
		int lock = locked_by ? MT_getpid() != locked_by : 1;
		BAT *b;

		if ((b = BBPdescriptor(i)) != NULL) {
			BATsettrivprop(b);
			if (GDKdebug & (CHECKMASK | PROPMASK))
				BATassertProps(b);
		}

		incref(i, TRUE, lock);
		assert(BBP_refs(i));
		decref(i, FALSE, FALSE, lock);
	}
}

static inline void
GDKunshare(bat parent)
{
	if (parent < 0)
		parent = -parent;
	(void) decref(parent, FALSE, TRUE, TRUE);
	(void) decref(parent, TRUE, FALSE, TRUE);
}

void
BBPunshare(bat parent)
{
	GDKunshare(parent);
}

/*
 * BBPreclaim is a user-exported function; the common way to destroy a
 * BAT the hard way.
 *
 * Return values:
 * -1 = bat cannot be unloaded (it has more than your own memory fix)
 *  0 = unloaded successfully
 *  1 = unload failed (due to write-to-disk failure)
 */
int
BBPreclaim(BAT *b)
{
	bat i;
	int lock = locked_by ? MT_getpid() != locked_by : 1;

	if (b == NULL)
		return -1;
	i = abs(b->batCacheid);

	assert(BBP_refs(i) == 1);

	return decref(i, 0, 0, lock) <0;
}

/*
 * BBPdescriptor checks whether BAT needs loading and does so if
 * necessary. You must have at least one fix on the BAT before calling
 * this.
 */
static BAT *
getBBPdescriptor(bat i, int lock)
{
	int load = FALSE;
	bat j = abs(i);
	BAT *b = NULL;

	if (!BBPcheck(i, "BBPdescriptor")) {
		return NULL;
	}
	assert(BBP_refs(i));
	if ((b = BBP_cache(i)) == NULL) {

		if (lock)
			MT_lock_set(&GDKswapLock(j));
		while (BBP_status(j) & BBPWAITING) {	/* wait for bat to be loaded by other thread */
			if (lock)
				MT_lock_unset(&GDKswapLock(j));
			MT_sleep_ms(KITTENNAP);
			if (lock)
				MT_lock_set(&GDKswapLock(j));
		}
		if (BBPvalid(j)) {
			b = BBP_cache(i);
			if (b == NULL) {
				load = TRUE;
				BATDEBUG {
					fprintf(stderr, "#BBPdescriptor set to unloading BAT %d\n", j);
				}
				BBP_status_on(j, BBPLOADING, "BBPdescriptor");
			}
		}
		if (lock)
			MT_lock_unset(&GDKswapLock(j));
	}
	if (load) {
		IODEBUG fprintf(stderr, "#load %s\n", BBPname(i));

		b = BATload_intern(i, lock);
		BBPin++;

		/* clearing bits can be done without the lock */
		BBP_status_off(j, BBPLOADING, "BBPdescriptor");
	}
	return b;
}

BAT *
BBPdescriptor(bat i)
{
	int lock = locked_by ? MT_getpid() != locked_by : 1;

	return getBBPdescriptor(i, lock);
}

/*
 * In BBPsave executes unlocked; it just marks the BBP_status of the
 * BAT to BBPsaving, so others that want to save or unload this BAT
 * must spin lock on the BBP_status field.
 */
gdk_return
BBPsave(BAT *b)
{
	int lock = locked_by ? MT_getpid() != locked_by : 1;
	bat bid = abs(b->batCacheid);
	gdk_return ret = GDK_SUCCEED;

	if (BBP_lrefs(bid) == 0 || isVIEW(b) || !BATdirty(b))
		/* do nothing */
		return GDK_SUCCEED;

	if (lock)
		MT_lock_set(&GDKswapLock(bid));

	if (BBP_status(bid) & BBPSAVING) {
		/* wait until save in other thread completes */
		if (lock)
			MT_lock_unset(&GDKswapLock(bid));
		BBPspin(bid, "BBPsave", BBPSAVING);
	} else {
		/* save it */
		int flags = BBPSAVING;

		if (DELTAdirty(b)) {
			flags |= BBPSWAPPED;
			BBPdirty(1);
		}
		if (b->batPersistence != PERSISTENT) {
			flags |= BBPTMP;
		}
		BBP_status_on(bid, flags, "BBPsave");
		if (lock)
			MT_lock_unset(&GDKswapLock(bid));

		IODEBUG fprintf(stderr, "#save %s\n", BATgetId(b));

		/* do the time-consuming work unlocked */
		if (BBP_status(bid) & BBPEXISTING)
			ret = BBPbackup(b, FALSE);
		if (ret == GDK_SUCCEED) {
			BBPout++;
			ret = BATsave(b);
		}
		/* clearing bits can be done without the lock */
		BBP_status_off(bid, BBPSAVING, "BBPsave");
	}
	return ret;
}

/*
 * TODO merge BBPfree with BATfree? Its function is to prepare a BAT
 * for being unloaded (or even destroyed, if the BAT is not
 * persistent).
 */
static void
BBPdestroy(BAT *b)
{
	bat hp = b->H->heap.parentid, tp = b->T->heap.parentid;
	bat vhp = VIEWvhparent(b), vtp = VIEWvtparent(b);

	if (isVIEW(b)) {	/* a physical view */
		VIEWdestroy(b);
	} else {
		/* bats that get destroyed must unfix their atoms */
		int (*hunfix) (const void *) = BATatoms[b->htype].atomUnfix;
		int (*tunfix) (const void *) = BATatoms[b->ttype].atomUnfix;
		BUN p, q;
		BATiter bi = bat_iterator(b);

		assert(b->batSharecnt == 0);
		if (hunfix) {
			DELloop(b, p, q) {
				(*hunfix) (BUNhead(bi, p));
			}
			BATloop(b, p, q) {
				(*hunfix) (BUNhead(bi, p));
			}
		}
		if (tunfix) {
			DELloop(b, p, q) {
				(*tunfix) (BUNtail(bi, p));
			}
			BATloop(b, p, q) {
				(*tunfix) (BUNtail(bi, p));
			}
		}
		BATdelete(b);	/* handles persistent case also (file deletes) */
	}
	BBPclear(b->batCacheid);	/* if destroyed; de-register from BBP */

	/* parent released when completely done with child */
	if (hp)
		GDKunshare(hp);
	if (vhp)
		GDKunshare(vhp);
	if (tp)
		GDKunshare(tp);
	if (vtp)
		GDKunshare(vtp);
}

static gdk_return
BBPfree(BAT *b, const char *calledFrom)
{
	bat bid = abs(b->batCacheid), hp = VIEWhparent(b), tp = VIEWtparent(b), vhp = VIEWvhparent(b), vtp = VIEWvtparent(b);
	gdk_return ret;

	assert(BBPswappable(b));
	(void) calledFrom;

	/* write dirty BATs before being unloaded */
	ret = BBPsave(b);
	if (ret == GDK_SUCCEED) {
		if (isVIEW(b)) {	/* physical view */
			VIEWdestroy(b);
		} else {
			if (BBP_cache(bid))
				BATfree(b);	/* free memory */
		}
		BBPuncacheit(bid, FALSE);
	}
	/* clearing bits can be done without the lock */
	BATDEBUG {
		fprintf(stderr, "#BBPfree turn off unloading %d\n", bid);
	}
	BBP_status_off(bid, BBPUNLOADING, calledFrom);
	BBP_unload_dec(bid, calledFrom);

	/* parent released when completely done with child */
	if (ret == GDK_SUCCEED && hp)
		GDKunshare(hp);
	if (ret == GDK_SUCCEED && tp)
		GDKunshare(tp);
	if (ret == GDK_SUCCEED && vhp)
		GDKunshare(vhp);
	if (ret == GDK_SUCCEED && vtp)
		GDKunshare(vtp);
	return ret;
}

/*
 * @- Storage trimming
 * BBPtrim unloads the least recently used BATs to free memory
 * resources.  It gets passed targets in bytes of physical memory and
 * logical virtual memory resources to free. Overhead costs are
 * reduced by making just one scan, analyzing the first BBPMAXTRIM
 * bats and keeping the result in a list for later use (the oldest bat
 * now is going to be the oldest bat in the future as well).  This
 * list is sorted on last-used timestamp. BBPtrim keeps unloading BATs
 * till the targets are met or there are no more BATs to unload.
 *
 * In determining whether a BAT will be unloaded, first it has to be
 * BBPswappable, and second its resources occupied must be of the
 * requested type. The algorithm actually makes two passes, in the
 * first only clean bats are unloaded (in order of their stamp).
 *
 * In order to keep this under control with multiple threads all
 * running out of memory at the same time, we make sure that
 * @itemize
 * @item
 * just one thread does a BBPtrim at a time (by having a BBPtrimLock
 * set).
 * @item
 * while decisions are made as to which bats to unload (1) the BBP is
 * scanned, and (2) unload decisions are made. Due to these
 * properties, the search&decide phase of BBPtrim acquires both
 * GDKcacheLock (due to (1)) and all GDKswapLocks (due to (2)). They
 * must be released during the actual unloading.  (as otherwise
 * deadlock occurs => unloading a bat may e.g. kill an accelerator
 * that is a BAT, which in turn requires BBP lock acquisition).
 * @item
 * to avoid further deadlock, the update functions in BBP that hold
 * either GDKcacheLock or a GDKswapLock may never cause a BBPtrim
 * (notice that BBPtrim could theoretically be set off just by
 * allocating a little piece of memory, e.g.  GDKstrdup()). If these
 * routines must alloc memory, they must set the BBP_notrim variable,
 * acquiring the addition GDKtrimLock, in order to prevent such
 * deadlock.
 * @item
 * the BBPtrim is atomic; only releases its locks when all BAT unload
 * work is done. This ensures that if all memory requests that
 * triggered BBPtrim could possible be satisfied by unloading BATs,
 * this will succeed.
 * @end itemize
 *
 * The scan phase was optimized further in order to stop early when it
 * is a priori known that the targets are met (which is the case if
 * the BBPtrim is not due to memory shortage but due to the ndesc
 * quota).  Note that scans may always stop before BBPsize as the
 * BBPMAXTRIM is a fixed number which may be smaller. As such, a
 * mechanism was added to resume a broken off scan at the point where
 * scanning was broken off rather than always starting at BBP[1] (this
 * does more justice to the lower numbered bats and will more quickly
 * find fresh unload candidates).
 *
 * We also refined the swap criterion. If the BBPtrim was initiated
 * due to:
 * - too much descriptors: small bats are unloaded first (from LRU
 *   cold to hot)
 * - too little memory: big bats are unloaded first (from LRU cold to
 *   hot).
 * Unloading-first is enforced by subtracting @math{2^31} from the
 * stamp in the field where the candidates are sorted on.
 *
 * BBPtrim is abandoned when the application has indicated that it
 * does not need it anymore.
 */
#define BBPMAXTRIM 40000
#define BBPSMALLBAT 1000

typedef struct {
	bat bid;		/* bat id */
	int next;		/* next position in list */
	BUN cnt;		/* bat count */
#if SIZEOF_BUN == SIZEOF_INT
	BUN dummy;		/* padding to power-of-two size */
#endif
} bbptrim_t;

static unsigned lastused[BBPMAXTRIM]; /* bat lastused stamp; sort on this field */
static bbptrim_t bbptrim[BBPMAXTRIM];
static int bbptrimfirst = BBPMAXTRIM, bbptrimlast = 0, bbpunloadtail, bbpunload, bbptrimmax = BBPMAXTRIM, bbpscanstart = 1;

static bat
BBPtrim_scan(bat bbppos, bat bbplim)
{
	bbptrimlast = 0;
	bbptrimmax = BBPMAXTRIM;
	MEMDEBUG fprintf(stderr, "#TRIMSCAN: start=%d, limit=%d\n", (int) bbppos, (int) bbplim);

	if (bbppos < (bat) ATOMIC_GET(BBPsize, BBPsizeLock))
		do {
			if (BBPvalid(bbppos)) {
				BAT *b = BBP_cache(bbppos);

				if (BBPtrimmable(b)) {
					/* when unloading for memory,
					 * treat small BATs with a
					 * preference over big ones.
					 * rationale: I/O penalty for
					 * cache miss is relatively
					 * higher for small bats
					 */
					BUN cnt = BATcount(b);
					unsigned swap_first = (cnt >= BBPSMALLBAT);

					/* however, when we are
					 * looking to decrease the
					 * number of descriptors, try
					 * to put the small bats in
					 * front of the load list
					 * instead..
					 */

					/* subtract 2-billion to make
					 * sure the swap_first class
					 * bats are unloaded first */
					lastused[bbptrimlast] = (unsigned) BBPLASTUSED(BBP_lastused(bbppos)) | (swap_first << 31);
					bbptrim[bbptrimlast].bid = bbppos;
					bbptrim[bbptrimlast].cnt = cnt;
					if (++bbptrimlast == bbptrimmax)
						break;
				}
			}
			if (++bbppos == (bat) ATOMIC_GET(BBPsize, BBPsizeLock))
				bbppos = 1;	/* treat BBP as a circular buffer */
		} while (bbppos != bbplim);

	if (bbptrimlast > 0) {
		int i;
		/* sort lastused array as (signed) int */
		GDKqsort(lastused, bbptrim, NULL, bbptrimlast,
			 sizeof(lastused[0]), sizeof(bbptrim[0]), TYPE_int);
		for (i = bbptrimfirst = 0; i < bbptrimlast; i++) {
			MEMDEBUG fprintf(stderr, "#TRIMSCAN: %11d%c %9d=%s\t(#" BUNFMT ")\n", (int) BBPLASTUSED(lastused[i]), lastused[i] & ((unsigned) 1 << 31) ? '*' : ' ', i, BBPname(bbptrim[i].bid), bbptrim[i].cnt);

			bbptrim[i].next = i + 1;
		}
		bbptrim[bbptrimlast - 1].next = BBPMAXTRIM;
	} else {
		bbptrimfirst = BBPMAXTRIM;
	}
	MEMDEBUG fprintf(stderr, "#TRIMSCAN: end at %d (size=%d)\n", bbppos, (int) (bat) ATOMIC_GET(BBPsize, BBPsizeLock));

	return bbppos;
}


/* insert BATs to unload from bbptrim list into bbpunload list;
 * rebuild bbptrimlist only with the useful leftovers */
static size_t
BBPtrim_select(size_t target, int dirty)
{
	int bbptrimtail = BBPMAXTRIM, next = bbptrimfirst;

	MEMDEBUG fprintf(stderr, "#TRIMSELECT: dirty = %d\n", dirty);

	/* make the bbptrim-list empty; we will insert the untouched
	 * elements in it */
	bbptrimfirst = BBPMAXTRIM;

	while (next != BBPMAXTRIM) {
		int cur = next;	/* cur is the entry in the old bbptrimlist we are processing */
		int untouched = BBPLASTUSED(BBP_lastused(bbptrim[cur].bid)) <= (int) BBPLASTUSED(lastused[cur]);
		BAT *b = BBP_cache(bbptrim[cur].bid);

		next = bbptrim[cur].next;	/* do now, because we overwrite bbptrim[cur].next below */

		MEMDEBUG if (b) {
			fprintf(stderr,
				"#TRIMSELECT: candidate=%s BAT*=" PTRFMT "\n",
				BBPname(bbptrim[cur].bid),
				PTRFMTCAST(void *)b);

			fprintf(stderr,
				"#            (cnt=" BUNFMT ", mode=%d, "
				"refs=%d, wait=%d, parent=%d,%d, "
				"lastused=%d,%d,%d)\n",
				bbptrim[cur].cnt,
				(int) b->batPersistence,
				BBP_refs(b->batCacheid),
				(BBP_status(b->batCacheid) & BBPWAITING) != 0,
				VIEWhparent(b),
				VIEWtparent(b),
				BBP_lastused(b->batCacheid),
				(int) BBPLASTUSED(lastused[cur]),
				(int) lastused[cur]);
		}
		/* recheck if conditions encountered by trimscan in
		 * the past still hold */
		if (BBPtrimmable(b) && untouched) {
			size_t memdelta = BATmemsize(b, FALSE) + BATvmsize(b, FALSE);
			size_t memdirty = BATmemsize(b, TRUE) + BATvmsize(b, TRUE);

			if (((b->batPersistence == TRANSIENT &&
			      BBP_lrefs(bbptrim[cur].bid) == 0) || /* needs not be saved when unloaded, OR.. */
			     memdirty <= sizeof(BATstore) || /* the BAT is actually clean, OR.. */
			     dirty) /* we are allowed to cause I/O (second run).. */
			    &&	/* AND ... */
			    target > 0 && memdelta > 0)
				/* there is some reward in terms of
				 * memory requirements */
			{
				/* only then we unload! */
				MEMDEBUG {
					fprintf(stderr,
						"#TRIMSELECT: unload %s [" SZFMT "] bytes [" SZFMT "] dirty\n",
						BBPname(b->batCacheid),
						memdelta,
						memdirty);
				}
				BATDEBUG {
					fprintf(stderr,
						"#BBPtrim_select set to unloading BAT %d\n",
						bbptrim[cur].bid);
				}
				BBP_status_on(bbptrim[cur].bid, BBPUNLOADING, "BBPtrim_select");
				BBP_unload_inc(bbptrim[cur].bid, "BBPtrim_select");
				target = target > memdelta ? target - memdelta : 0;

				/* add to bbpunload list */
				if (bbpunload == BBPMAXTRIM) {
					bbpunload = cur;
				} else {
					bbptrim[bbpunloadtail].next = cur;
				}
				bbptrim[cur].next = BBPMAXTRIM;
				bbpunloadtail = cur;
			} else if (!dirty) {
				/* do not unload now, but keep around;
				 * insert at the end of the new
				 * bbptrim list */
				MEMDEBUG {
					fprintf(stderr,
						"#TRIMSELECT: keep %s [" SZFMT "] bytes [" SZFMT "] dirty target(" SZFMT ")\n",
						BBPname(b->batCacheid),
						memdelta,
						memdirty,
						MAX(0, target));
				}
				if (bbptrimtail == BBPMAXTRIM) {
					bbptrimfirst = cur;
				} else {
					bbptrim[bbptrimtail].next = cur;
				}
				bbptrim[cur].next = BBPMAXTRIM;
				bbptrimtail = cur;
			} else {
				/* bats that even in the second
				 * (dirty) run are not selected,
				 * should be acquitted from the
				 * trimlist until a next scan */
				MEMDEBUG fprintf(stderr, "#TRIMSELECT: delete %s from trimlist (does not match trim needs)\n", BBPname(bbptrim[cur].bid));
			}
		} else {
			/* BAT was touched (or unloaded) since
			 * trimscan => it is discarded from both
			 * lists */
			char buf[80], *bnme = BBP_logical(bbptrim[cur].bid);

			if (bnme == NULL) {
				bnme = BBPtmpname(buf, 64, bbptrim[cur].bid);
			}
			MEMDEBUG fprintf(stderr,
					 "#TRIMSELECT: delete %s from trimlist (has been %s)\n",
					 bnme,
					 b ? "touched since last scan" : "unloaded already");
		}

		if (target == 0) {
			/* we're done; glue the rest of the old
			 * bbptrim list to the new bbptrim list */
			if (bbptrimtail == BBPMAXTRIM) {
				bbptrimfirst = next;
			} else {
				bbptrim[bbptrimtail].next = next;
			}
			break;
		}
	}
	MEMDEBUG fprintf(stderr, "#TRIMSELECT: end\n");
	return target;
}

void
BBPtrim(size_t target)
{
	int i, limit, scan, did_scan = FALSE, done = BBP_THREADMASK;
	int msec = 0, bats_written = 0, bats_unloaded = 0;	/* performance info */
	MT_Id t = MT_getpid();

	PERFDEBUG msec = GDKms();

	if (BBP_notrim == t)
		return;		/* avoid deadlock by one thread going here twice */

	for (i = 0; i <= BBP_THREADMASK; i++)
		MT_lock_set(&GDKtrimLock(i));
	BBP_notrim = t;

	/* recheck targets to see whether the work was already done by
	 * another thread */
	if (target && target != BBPTRIM_ALL) {
		size_t rss2 = MT_getrss() / 2;
		target = GDKvm_cursize();
		if (target > rss2)
			target -= rss2;
		else
			target = 0;
	}
	MEMDEBUG fprintf(stderr,
			 "#BBPTRIM_ENTER: memsize=" SZFMT ",vmsize=" SZFMT "\n",
			 GDKmem_cursize(), GDKvm_cursize());

	MEMDEBUG fprintf(stderr, "#BBPTRIM: target=" SZFMT "\n", target);
	PERFDEBUG fprintf(stderr, "#BBPtrim(mem=%d)\n", target > 0);

	scan = (bbptrimfirst == BBPMAXTRIM);
	if (bbpscanstart >= (bat) ATOMIC_GET(BBPsize, BBPsizeLock))
		bbpscanstart = 1;	/* sometimes, the BBP shrinks! */
	limit = bbpscanstart;

	while (target > 0) {
		/* check for runtime overruling */
		if (GDK_vm_trim == 0)
			break;
		if (done-- < 0)
			break;
		/* acquire the BBP locks */
		for (i = 0; i <= BBP_THREADMASK; i++)
			MT_lock_set(&GDKcacheLock(i));
		for (i = 0; i <= BBP_BATMASK; i++)
			MT_lock_set(&GDKswapLock(i));

		/* gather a list of unload candidate BATs, but try to
		 * avoid scanning by reusing previous leftovers
		 * first */
		if (scan) {
			did_scan = TRUE;
			bbpscanstart = BBPtrim_scan(bbpscanstart, limit);
			scan = (bbpscanstart != limit);
		} else {
			scan = TRUE;
		}

		/* decide which of the candidates to unload using LRU */
		bbpunload = BBPMAXTRIM;
		target = BBPtrim_select(target, FALSE);	/* first try to select only clean BATs */
		if (did_scan && target > 0) {
			target = BBPtrim_select(target, TRUE);	/* if that is not enough, also unload dirty BATs */
		}

		/* release the BBP locks */
		for (i = 0; i <= BBP_BATMASK; i++)
			MT_lock_unset(&GDKswapLock(i));
		for (i = 0; i <= BBP_THREADMASK; i++)
			MT_lock_unset(&GDKcacheLock(i));

		/* do the unload work unlocked */
		MEMDEBUG fprintf(stderr, "#BBPTRIM: %s\n",
				 (bbpunload != BBPMAXTRIM) ? " lastused   batid name" : "no more unload candidates!");

		for (i = bbpunload; i != BBPMAXTRIM; i = bbptrim[i].next) {
			BAT *b = BBP_cache(bbptrim[i].bid);

			if (b == NULL || !(BBP_status(bbptrim[i].bid) & BBPUNLOADING)) {
				IODEBUG fprintf(stderr,
						"BBPtrim: bat(%d) gone\n",
						bbptrim[i].bid);
				continue;
			}
			MEMDEBUG fprintf(stderr, "#BBPTRIM: %8d%c %7d %s\n",
					 (int) BBPLASTUSED(lastused[i]),
					 lastused[i] & ((unsigned) 1 << 31) ? '*' : ' ',
					 (int) bbptrim[i].bid,
					 BBPname(bbptrim[i].bid));

			bats_written += (b->batPersistence != TRANSIENT && BATdirty(b));
			bats_unloaded++;
			BATDEBUG {
				fprintf(stderr,
					"#BBPtrim unloaded and free bat %d\n",
					b->batCacheid);
			}
			BBPfree(b, "BBPtrim");
		}
		/* continue while we can scan for more candiates */
		if (!scan)
			break;
	}
	/* done trimming */
	MEMDEBUG fprintf(stderr, "#BBPTRIM_EXIT: memsize=" SZFMT ",vmsize=" SZFMT "\n", GDKmem_cursize(), GDKvm_cursize());
	PERFDEBUG fprintf(stderr, "#BBPtrim(did_scan=%d, bats_unloaded=%d, bats_written=%d) %d ms\n", did_scan, bats_unloaded, bats_written, GDKms() - msec);

	BBP_notrim = 0;
	for (i = BBP_THREADMASK; i >= 0; i--)
		MT_lock_unset(&GDKtrimLock(i));
}

void
BBPhot(bat i)
{
	if (i < 0)
		i = -i;
	if (BBPcheck(i, "BBPhot")) {
		int lock = locked_by ? MT_getpid() != locked_by : 1;

		if (lock)
			MT_lock_set(&GDKswapLock(i));
		BBP_lastused(i) = BBPLASTUSED(BBPstamp() + 30000);
		if (lock)
			MT_lock_unset(&GDKswapLock(i));
	}
}

void
BBPcold(bat i)
{
	if (i < 0)
		i = -i;
	if (BBPcheck(i, "BBPcold")) {
		MT_Id pid = MT_getpid();
		int idx = threadmask(pid);
		int lock = locked_by ? pid != locked_by : 1;

		MT_lock_set(&GDKtrimLock(idx));
		if (lock)
			MT_lock_set(&GDKswapLock(i));
		/* make very cold and insert on top of trim list */
		BBP_lastused(i) = 0;
		if (BBP_cache(i) && bbptrimlast < bbptrimmax) {
			lastused[--bbptrimmax] = 0;
			bbptrim[bbptrimmax].bid = i;
			bbptrim[bbptrimmax].next = bbptrimfirst;
			bbptrimfirst = bbptrimmax;
		}
		if (lock)
			MT_lock_unset(&GDKswapLock(i));
		MT_lock_unset(&GDKtrimLock(idx));
	}
}

/*
 * BBPquickdesc loads a BAT descriptor without loading the entire BAT,
 * of which the result be used only for a *limited* number of
 * purposes. Specifically, during the global sync/commit, we do not
 * want to load any BATs that are not already loaded, both because
 * this costs performance, and because getting into memory shortage
 * during a commit is extremely dangerous, as the global sync has all
 * the BBPlocks, so no BBPtrim() can be done to free memory when
 * needed. Loading a BAT tends not to be required, since the commit
 * actions mostly involve moving some pointers in the BAT
 * descriptor. However, some column types do require loading the full
 * bat. This is tested by the complexatom() routine. Such columns are
 * those of which the type has a fix/unfix method, or those that have
 * HeapDelete methods. The HeapDelete actions are not always required
 * and therefore the BBPquickdesc is parametrized.
 */
static int
complexatom(int t, int delaccess)
{
	if (t >= 0 && (BATatoms[t].atomFix || (delaccess && BATatoms[t].atomDel))) {
		return TRUE;
	}
	return FALSE;
}

BAT *
BBPquickdesc(bat bid, int delaccess)
{
	BAT *b;

	if (bid == bat_nil || bid == 0)
		return NULL;
	if (bid < 0) {
		GDKerror("BBPquickdesc: called with negative batid.\n");
		assert(0);
		return NULL;
	}
	if ((b = BBP_cache(bid)) != NULL)
		return b;	/* already cached */
	b = (BAT *) BBPgetdesc(bid);
	if (b == NULL ||
	    complexatom(b->htype, delaccess) ||
	    complexatom(b->ttype, delaccess)) {
		b = BATload_intern(bid, 1);
		BBPin++;
	}
	return b;
}

/*
 * @+ Global Commit
 */
static BAT *
dirty_bat(bat *i, int subcommit)
{
	if (BBPvalid(*i)) {
		BAT *b;
		BBPspin(*i, "dirty_bat", BBPSAVING);
		b = BBP_cache(*i);
		if (b != NULL) {
			if ((BBP_status(*i) & BBPNEW) &&
			    BATcheckmodes(b, FALSE) != GDK_SUCCEED) /* check mmap modes */
				*i = 0;	/* error */
			if ((BBP_status(*i) & BBPPERSISTENT) &&
			    (subcommit || BATdirty(b)))
				return b;	/* the bat is loaded, persistent and dirty */
		} else if (BBP_status(*i) & BBPSWAPPED) {
			b = (BAT *) BBPquickdesc(*i, TRUE);
			if (b && (subcommit || b->batDirtydesc))
				return b;	/* only the desc is loaded & dirty */
		}
	}
	return NULL;
}

/*
 * @- backup-bat
 * Backup-bat moves all files of a BAT to a backup directory. Only
 * after this succeeds, it may be saved. If some failure occurs
 * halfway saving, we can thus always roll back.
 */
static gdk_return
file_move(int farmid, const char *srcdir, const char *dstdir, const char *name, const char *ext)
{
	if (GDKmove(farmid, srcdir, name, ext, dstdir, name, ext) == GDK_SUCCEED) {
		return GDK_SUCCEED;
	} else {
		char *path;
		struct stat st;

		path = GDKfilepath(farmid, srcdir, name, ext);
		if (path == NULL)
			return GDK_FAIL;
		if (stat(path, &st)) {
			/* source file does not exist; the best
			 * recovery is to give an error but continue
			 * by considering the BAT as not saved; making
			 * sure that this time it does get saved.
			 */
			GDKsyserror("file_move: cannot stat %s\n", path);
			GDKfree(path);
			return GDK_FAIL;	/* fishy, but not fatal */
		}
		GDKfree(path);
	}
	return GDK_FAIL;
}

/* returns 1 if the file exists */
static int
file_exists(int farmid, const char *dir, const char *name, const char *ext)
{
	char *path;
	struct stat st;
	int ret = -1;

	path = GDKfilepath(farmid, dir, name, ext);
	if (path) {
		ret = stat(path, &st);
		IODEBUG fprintf(stderr, "#stat(%s) = %d\n", path, ret);
		GDKfree(path);
	}
	return (ret == 0);
}

static gdk_return
heap_move(Heap *hp, const char *srcdir, const char *dstdir, const char *nme, const char *ext)
{
	/* see doc at BATsetaccess()/gdk_bat.mx for an expose on mmap
	 * heap modes */
	if (file_exists(hp->farmid, dstdir, nme, ext)) {
		/* dont overwrite heap with the committed state
		 * already in dstdir */
		return GDK_SUCCEED;
	} else if (hp->filename &&
		   hp->newstorage == STORE_PRIV &&
		   !file_exists(hp->farmid, srcdir, nme, ext)) {

		/* In order to prevent half-saved X.new files
		 * surviving a recover we create a dummy file in the
		 * BACKUP(dstdir) whose presence will trigger
		 * BBPrecover to remove them.  Thus, X will prevail
		 * where it otherwise wouldn't have.  If X already has
		 * a saved X.new, that one is backed up as normal.
		 */

		FILE *fp;
		long_str kill_ext;
		char *path;

		snprintf(kill_ext, sizeof(kill_ext), "%s.kill", ext);
		path = GDKfilepath(hp->farmid, dstdir, nme, kill_ext);
		if (path == NULL)
			return GDK_FAIL;
		fp = fopen(path, "w");
		if (fp == NULL)
			GDKsyserror("heap_move: cannot open file %s\n", path);
		IODEBUG fprintf(stderr, "#open %s = %d\n", path, fp ? 0 : -1);
		GDKfree(path);

		if (fp != NULL) {
			fclose(fp);
			return GDK_SUCCEED;
		} else {
			return GDK_FAIL;
		}
	}
	return file_move(hp->farmid, srcdir, dstdir, nme, ext);
}

/*
 * @- BBPprepare
 *
 * this routine makes sure there is a BAKDIR/, and initiates one if
 * not.  For subcommits, it does the same with SUBDIR.
 *
 * It is now locked, to get proper file counters, and also to prevent
 * concurrent BBPrecovers, etc.
 *
 * backup_dir == 0 => no backup BBP.dir
 * backup_dir == 1 => BBP.dir saved in BACKUP/
 * backup_dir == 2 => BBP.dir saved in SUBCOMMIT/
 */

static gdk_return
BBPprepare(bit subcommit)
{
	int start_subcommit, set = 1 + subcommit;
	str bakdirpath = GDKfilepath(0, NULL, BAKDIR, NULL);
	str subdirpath = GDKfilepath(0, NULL, SUBDIR, NULL);

	gdk_return ret = GDK_SUCCEED;

	/* tmLock is only used here, helds usually very shortly just
	 * to protect the file counters */
	MT_lock_set(&GDKtmLock);

	start_subcommit = (subcommit && backup_subdir == 0);
	if (start_subcommit) {
		/* starting a subcommit. Make sure SUBDIR and DELDIR
		 * are clean */
		ret = BBPrecover_subdir();
	}
	if (backup_files == 0) {
		backup_dir = 0;
		ret = BBPrecover(0);
		if (ret == GDK_SUCCEED) {
			if (mkdir(bakdirpath, 0755) < 0 && errno != EEXIST) {
				GDKsyserror("BBPprepare: cannot create directory %s\n", bakdirpath);
				ret = GDK_FAIL;
			}
			/* if BAKDIR already exists, don't signal error */
			IODEBUG fprintf(stderr, "#mkdir %s = %d\n", bakdirpath, (int) ret);
		}
	}
	if (ret == GDK_SUCCEED && start_subcommit) {
		/* make a new SUBDIR (subdir of BAKDIR) */
		if (mkdir(subdirpath, 0755) < 0) {
			GDKsyserror("BBPprepare: cannot create directory %s\n", subdirpath);
			ret = GDK_FAIL;
		}
		IODEBUG fprintf(stderr, "#mkdir %s = %d\n", subdirpath, (int) ret);
	}
	if (ret == GDK_SUCCEED && backup_dir != set) {
		/* a valid backup dir *must* at least contain BBP.dir */
		if ((ret = GDKmove(0, backup_dir ? BAKDIR : BATDIR, "BBP", "dir", subcommit ? SUBDIR : BAKDIR, "BBP", "dir")) == GDK_SUCCEED) {
			backup_dir = set;
		}
	}
	/* increase counters */
	if (ret == GDK_SUCCEED) {
		backup_subdir += subcommit;
		backup_files++;
	}
<<<<<<< HEAD
	MT_lock_unset(&GDKtmLock, "BBPprepare");
	GDKfree(bakdirpath);
	GDKfree(subdirpath);
=======
	MT_lock_unset(&GDKtmLock);

>>>>>>> f794b62e
	return ret;
}

static gdk_return
do_backup(const char *srcdir, const char *nme, const char *extbase,
	  Heap *h, int tp, int dirty, bit subcommit)
{
	gdk_return ret = GDK_SUCCEED;

	 /* direct mmap is unprotected (readonly usage, or has WAL
	  * protection); however, if we're backing up for subcommit
	  * and a backup already exists in the main backup directory
	  * (see GDKupgradevarheap), move the file */
	if (subcommit && file_exists(h->farmid, BAKDIR, nme, extbase)) {
		if (file_move(h->farmid, BAKDIR, SUBDIR, nme, extbase) != GDK_SUCCEED)
			return GDK_FAIL;
	} else if (h->storage != STORE_MMAP) {
		/* STORE_PRIV saves into X.new files. Two cases could
		 * happen. The first is when a valid X.new exists
		 * because of an access change or a previous
		 * commit. This X.new should be backed up as
		 * usual. The second case is when X.new doesn't
		 * exist. In that case we could have half written
		 * X.new files (after a crash). To protect against
		 * these we write X.new.kill files in the backup
		 * directory (see heap_move). */
		char ext[16];
		gdk_return mvret = GDK_SUCCEED;

		if (h->filename && h->newstorage == STORE_PRIV)
			snprintf(ext, sizeof(ext), "%s.new", extbase);
		else
			snprintf(ext, sizeof(ext), "%s", extbase);
		if (tp && dirty && !file_exists(h->farmid, BAKDIR, nme, ext)) {
			/* file will be saved (is dirty), move the old
			 * image into backup */
			mvret = heap_move(h, srcdir, subcommit ? SUBDIR : BAKDIR, nme, ext);
		} else if (subcommit && tp &&
			   (dirty || file_exists(h->farmid, BAKDIR, nme, ext))) {
			/* file is clean. move the backup into the
			 * subcommit dir (commit should eliminate
			 * backup) */
			mvret = file_move(h->farmid, BAKDIR, SUBDIR, nme, ext);
		}
		/* there is a situation where the move may fail,
		 * namely if this heap was not supposed to be existing
		 * before, i.e. after a BATmaterialize on a persistent
		 * bat as a workaround, do not complain about move
		 * failure if the source file is nonexistent
		 */
		if (mvret != GDK_SUCCEED && file_exists(h->farmid, srcdir, nme, ext)) {
			ret = GDK_FAIL;
		}
		if (subcommit &&
		    (h->storage == STORE_PRIV || h->newstorage == STORE_PRIV)) {
			long_str kill_ext;

			snprintf(kill_ext, sizeof(kill_ext), "%s.new.kill", ext);
			if (file_exists(h->farmid, BAKDIR, nme, kill_ext) &&
			    file_move(h->farmid, BAKDIR, SUBDIR, nme, kill_ext) != GDK_SUCCEED) {
				ret = GDK_FAIL;
			}
		}
	}
	return ret;
}

static gdk_return
BBPbackup(BAT *b, bit subcommit)
{
	char *srcdir;
	long_str nme;
	const char *s = BBP_physical(b->batCacheid);

	if (BBPprepare(subcommit) != GDK_SUCCEED) {
		return GDK_FAIL;
	}
	if (b->batCopiedtodisk == 0 || b->batPersistence != PERSISTENT) {
		return GDK_SUCCEED;
	}
	/* determine location dir and physical suffix */
	srcdir = GDKfilepath(NOFARM, BATDIR, s, NULL);
	s = strrchr(srcdir, DIR_SEP);
	if (!s)
		goto fail;
	strncpy(nme, ++s, sizeof(nme));
	nme[sizeof(nme) - 1] = 0;
	srcdir[s - srcdir] = 0;

	if (do_backup(srcdir, nme, "head", &b->H->heap, b->htype,
		      b->batDirty || b->H->heap.dirty, subcommit) != GDK_SUCCEED)
		goto fail;
	if (do_backup(srcdir, nme, "tail", &b->T->heap, b->ttype,
		      b->batDirty || b->T->heap.dirty, subcommit) != GDK_SUCCEED)
		goto fail;
	if (b->H->vheap &&
	    do_backup(srcdir, nme, "hheap", b->H->vheap,
		      b->htype && b->hvarsized,
		      b->batDirty || b->H->vheap->dirty, subcommit) != GDK_SUCCEED)
		goto fail;
	if (b->T->vheap &&
	    do_backup(srcdir, nme, "theap", b->T->vheap,
		      b->ttype && b->tvarsized,
		      b->batDirty || b->T->vheap->dirty, subcommit) != GDK_SUCCEED)
		goto fail;
	GDKfree(srcdir);
	return GDK_SUCCEED;
  fail:
	GDKfree(srcdir);
	return GDK_FAIL;
}

/*
 * @+ Atomic Write
 * The atomic BBPsync() function first safeguards the old images of
 * all files to be written in BAKDIR. It then saves all files. If that
 * succeeds fully, BAKDIR is renamed to DELDIR. The rename is
 * considered an atomic action. If it succeeds, the DELDIR is removed.
 * If something fails, the pre-sync status can be obtained by moving
 * back all backed up files; this is done by BBPrecover().
 *
 * The BBP.dir is also moved into the BAKDIR.
 */
gdk_return
BBPsync(int cnt, bat *subcommit)
{
	gdk_return ret = GDK_SUCCEED;
	int bbpdirty = 0;
	int t0 = 0, t1 = 0;

	str bakdir = GDKfilepath(0, NULL, subcommit ? SUBDIR : BAKDIR, NULL);
	str deldir = GDKfilepath(0, NULL, DELDIR, NULL);

	PERFDEBUG t0 = t1 = GDKms();

	ret = BBPprepare(subcommit != NULL);

	/* PHASE 1: safeguard everything in a backup-dir */
	bbpdirty = BBP_dirty;
	if (OIDdirty()) {
		bbpdirty = BBP_dirty = 1;
	}
	if (ret == GDK_SUCCEED) {
		int idx = 0;

		while (++idx < cnt) {
			bat i = subcommit ? subcommit[idx] : idx;
			BAT *b = dirty_bat(&i, subcommit != NULL);
			if (i <= 0)
				break;
			if (BBP_status(i) & BBPEXISTING) {
				if (b != NULL && BBPbackup(b, subcommit != NULL) != GDK_SUCCEED)
					break;
			}
		}
		if (idx < cnt)
			ret = GDK_FAIL;
	}
	PERFDEBUG fprintf(stderr, "#BBPsync (move time %d) %d files\n", (t1 = GDKms()) - t0, backup_files);

	/* PHASE 2: save the repository */
	if (ret == GDK_SUCCEED) {
		int idx = 0;

		while (++idx < cnt) {
			bat i = subcommit ? subcommit[idx] : idx;

			if (BBP_status(i) & BBPPERSISTENT) {
				BAT *b = dirty_bat(&i, subcommit != NULL);
				if (i <= 0)
					break;
				if (b != NULL && BATsave(b) != GDK_SUCCEED)
					break;	/* write error */
			}
		}
		if (idx < cnt)
			ret = GDK_FAIL;
	}

	PERFDEBUG fprintf(stderr, "#BBPsync (write time %d)\n", (t0 = GDKms()) - t1);

	if (ret == GDK_SUCCEED) {
		if (bbpdirty) {
			ret = BBPdir(cnt, subcommit);
		} else if (backup_dir && GDKmove(0, (backup_dir == 1) ? BAKDIR : SUBDIR, "BBP", "dir", BATDIR, "BBP", "dir") != GDK_SUCCEED) {
			ret = GDK_FAIL;	/* tried a cheap way to get BBP.dir; but it failed */
		} else {
			/* commit might still fail; we must remember
			 * that we moved BBP.dir out of BAKDIR */
			backup_dir = 0;
		}
	}

	PERFDEBUG fprintf(stderr, "#BBPsync (dir time %d) %d bats\n", (t1 = GDKms()) - t0, (bat) ATOMIC_GET(BBPsize, BBPsizeLock));

	if (bbpdirty || backup_files > 0) {
		if (ret == GDK_SUCCEED) {

			/* atomic switchover */
			/* this is the big one: this call determines
			 * whether the operation of this function
			 * succeeded, so no changing of ret after this
			 * call anymore */

			if (rename(bakdir, deldir) < 0)
				ret = GDK_FAIL;
			if (ret != GDK_SUCCEED &&
			    GDKremovedir(0, DELDIR) == GDK_SUCCEED && /* maybe there was an old deldir */
			    rename(bakdir, deldir) < 0)
				ret = GDK_FAIL;
			if (ret != GDK_SUCCEED)
				GDKsyserror("BBPsync: rename(%s,%s) failed.\n", bakdir, deldir);
			IODEBUG fprintf(stderr, "#BBPsync: rename %s %s = %d\n", bakdir, deldir, (int) ret);
		}

		/* AFTERMATH */
		if (ret == GDK_SUCCEED) {
			BBP_dirty = 0;
			backup_files = subcommit ? (backup_files - backup_subdir) : 0;
			backup_dir = backup_subdir = 0;
			(void) GDKremovedir(0, DELDIR);
			(void) BBPprepare(0);	/* (try to) remove DELDIR and set up new BAKDIR */
			if (backup_files > 1) {
				PERFDEBUG fprintf(stderr, "#BBPsync (backup_files %d > 1)\n", backup_files);
				backup_files = 1;
			}
		}
	}
	PERFDEBUG fprintf(stderr, "#BBPsync (ready time %d)\n", (t0 = GDKms()) - t1);
	GDKfree(bakdir);
	GDKfree(deldir);
	return ret;
}

/*
 * Recovery just moves all files back to their original location. this
 * is an incremental process: if something fails, just stop with still
 * files left for moving in BACKUP/.  The recovery process can resume
 * later with the left over files.
 */
static gdk_return
force_move(int farmid, const char *srcdir, const char *dstdir, const char *name)
{
	const char *p;
	char *dstpath, *killfile;
	gdk_return ret = GDK_SUCCEED;

	if ((p = strrchr(name, '.')) != NULL && strcmp(p, ".kill") == 0) {
		/* Found a X.new.kill file, ie remove the X.new file */
		ptrdiff_t len = p - name;
		long_str srcpath;

		strncpy(srcpath, name, len);
		srcpath[len] = '\0';
		dstpath = GDKfilepath(farmid, dstdir, srcpath, NULL);

		/* step 1: remove the X.new file that is going to be
		 * overridden by X */
		if (unlink(dstpath) < 0 && errno != ENOENT) {
			/* if it exists and cannot be removed, all
			 * this is going to fail */
			GDKsyserror("force_move: unlink(%s)\n", dstpath);
			GDKfree(dstpath);
			return GDK_FAIL;
		}
		GDKfree(dstpath);

		/* step 2: now remove the .kill file. This one is
		 * crucial, otherwise we'll never finish recovering */
		killfile = GDKfilepath(farmid, srcdir, name, NULL);
		if (unlink(killfile) < 0) {
			ret = GDK_FAIL;
			GDKsyserror("force_move: unlink(%s)\n", killfile);
		}
		GDKfree(killfile);
		return ret;
	}
	/* try to rename it */
	ret = GDKmove(farmid, srcdir, name, NULL, dstdir, name, NULL);

	if (ret != GDK_SUCCEED) {
		char *srcpath;

		/* two legal possible causes: file exists or dir
		 * doesn't exist */
		dstpath = GDKfilepath(farmid, dstdir, name, NULL);
		srcpath = GDKfilepath(farmid, srcdir, name, NULL);
		if (unlink(dstpath) < 0)	/* clear destination */
			ret = GDK_FAIL;
		IODEBUG fprintf(stderr, "#unlink %s = %d\n", dstpath, (int) ret);

		(void) GDKcreatedir(dstdir); /* if fails, move will fail */
		ret = GDKmove(farmid, srcdir, name, NULL, dstdir, name, NULL);
		IODEBUG fprintf(stderr, "#link %s %s = %d\n", srcpath, dstpath, (int) ret);
		GDKfree(dstpath);
		GDKfree(srcpath);
	}
	return ret;
}

gdk_return
BBPrecover(int farmid)
{
	str bakdirpath = GDKfilepath(farmid, NULL, BAKDIR, NULL);
	str leftdirpath = GDKfilepath(farmid, NULL, LEFTDIR, NULL);

	DIR *dirp = opendir(bakdirpath);
	struct dirent *dent;
	long_str path, dstpath;
	bat i;
	size_t j = strlen(BATDIR);
	gdk_return ret = GDK_SUCCEED;
	int dirseen = FALSE;
	str dstdir;

	if (dirp == NULL) {
		return GDK_SUCCEED;	/* nothing to do */
	}
	memcpy(dstpath, BATDIR, j);
	dstpath[j] = DIR_SEP;
	dstpath[++j] = 0;
	dstdir = dstpath + j;
	IODEBUG fprintf(stderr, "#BBPrecover(start)\n");

	if (mkdir(leftdirpath, 0755) < 0 && errno != EEXIST) {
		GDKsyserror("BBPrecover: cannot create directory %s\n", leftdirpath);
		closedir(dirp);
		return GDK_FAIL;
	}

	/* move back all files */
	while ((dent = readdir(dirp)) != NULL) {
		const char *q = strchr(dent->d_name, '.');

		if (q == dent->d_name) {
			char *fn;

			if (strcmp(dent->d_name, ".") == 0 ||
			    strcmp(dent->d_name, "..") == 0)
				continue;
			fn = GDKfilepath(farmid, BAKDIR, dent->d_name, NULL);
			if (fn) {
				int uret = unlink(fn);
				IODEBUG fprintf(stderr, "#unlink %s = %d\n",
						fn, uret);
				GDKfree(fn);
			}
			continue;
		} else if (strcmp(dent->d_name, "BBP.dir") == 0) {
			dirseen = TRUE;
			continue;
		}
		if (q == NULL)
			q = dent->d_name + strlen(dent->d_name);
		if ((j = q - dent->d_name) + 1 > sizeof(path)) {
			/* name too long: ignore */
			continue;
		}
		strncpy(path, dent->d_name, j);
		path[j] = 0;
		if (GDKisdigit(*path)) {
			i = strtol(path, NULL, 8);
		} else {
			i = BBP_find(path, FALSE);
			if (i < 0)
				i = -i;
		}
		if (i == 0 || i >= (bat) ATOMIC_GET(BBPsize, BBPsizeLock) || !BBPvalid(i)) {
			force_move(farmid, BAKDIR, LEFTDIR, dent->d_name);
		} else {
			BBPgetsubdir(dstdir, i);
			if (force_move(farmid, BAKDIR, dstpath, dent->d_name) != GDK_SUCCEED)
				ret = GDK_FAIL;
		}
	}
	closedir(dirp);
	if (dirseen && ret == GDK_SUCCEED) {	/* we have a saved BBP.dir; it should be moved back!! */
		struct stat st;
		char *fn;

		fn = GDKfilepath(farmid, BATDIR, "BBP", "dir");
		ret = recover_dir(farmid, stat(fn, &st) == 0);
		GDKfree(fn);
	}

	if (ret == GDK_SUCCEED) {
		if (rmdir(bakdirpath) < 0) {
			GDKsyserror("BBPrecover: cannot remove directory %s\n", bakdirpath);
			ret = GDK_FAIL;
		}
		IODEBUG fprintf(stderr, "#rmdir %s = %d\n", bakdirpath, (int) ret);
	}
	if (ret != GDK_SUCCEED)
		GDKerror("BBPrecover: recovery failed. Please check whether your disk is full or write-protected.\n");

	IODEBUG fprintf(stderr, "#BBPrecover(end)\n");
	GDKfree(bakdirpath);
	GDKfree(leftdirpath);
	return ret;
}

/*
 * SUBDIR recovery is quite mindlessly moving all files back to the
 * parent (BAKDIR).  We do recognize moving back BBP.dir and set
 * backed_up_subdir accordingly.
 */
gdk_return
BBPrecover_subdir(void)
{
	str subdirpath = GDKfilepath(0, NULL, SUBDIR, NULL);
	DIR *dirp = opendir(subdirpath);
	struct dirent *dent;
	gdk_return ret = GDK_SUCCEED;

	if (dirp == NULL) {
		return GDK_SUCCEED;	/* nothing to do */
	}
	IODEBUG fprintf(stderr, "#BBPrecover_subdir(start)\n");

	/* move back all files */
	while ((dent = readdir(dirp)) != NULL) {
		if (dent->d_name[0] == '.')
			continue;
		ret = GDKmove(0, SUBDIR, dent->d_name, NULL, BAKDIR, dent->d_name, NULL);
		if (ret == GDK_SUCCEED && strcmp(dent->d_name, "BBP.dir") == 0)
			backup_dir = 1;
		if (ret != GDK_SUCCEED)
			break;
	}
	closedir(dirp);

	/* delete the directory */
	if (ret == GDK_SUCCEED) {
		ret = GDKremovedir(0, SUBDIR);
		if (backup_dir == 2) {
			IODEBUG fprintf(stderr, "BBPrecover_subdir: %s%cBBP.dir had disappeared!", SUBDIR, DIR_SEP);
			backup_dir = 0;
		}
	}
	IODEBUG fprintf(stderr, "#BBPrecover_subdir(end) = %d\n", (int) ret);

	if (ret != GDK_SUCCEED)
		GDKerror("BBPrecover_subdir: recovery failed. Please check whether your disk is full or write-protected.\n");
	GDKfree(subdirpath);
	return ret;
}

/*
 * @- The diskscan
 * The BBPdiskscan routine walks through the BAT dir, cleans up
 * leftovers, and measures disk occupancy.  Leftovers are files that
 * cannot belong to a BAT. in order to establish this for [ht]heap
 * files, the BAT descriptor is loaded in order to determine whether
 * these files are still required.
 *
 * The routine gathers all bat sizes in a bat that contains bat-ids
 * and bytesizes. The return value is the number of bytes of space
 * freed.
 */
static int
persistent_bat(bat bid)
{
	if (bid >= 0 && bid < (bat) ATOMIC_GET(BBPsize, BBPsizeLock) && BBPvalid(bid)) {
		BAT *b = BBP_cache(bid);

		if (b == NULL || b->batCopiedtodisk) {
			return TRUE;
		}
	}
	return FALSE;
}

static BAT *
getdesc(bat bid)
{
	BATstore *bs = BBPgetdesc(bid);

	if (bs == NULL)
		BBPclear(bid);
	return &bs->B;
}

static int
BBPdiskscan(const char *parent)
{
	DIR *dirp = opendir(parent);
	struct dirent *dent;
	char fullname[PATHLENGTH];
	str dst = fullname;
	size_t dstlen = sizeof(fullname);
	const char *src = parent;

	if (dirp == NULL)
		return -1;	/* nothing to do */

	while (*src) {
		*dst++ = *src++;
		dstlen--;
	}
	if (dst > fullname && dst[-1] != DIR_SEP) {
		*dst++ = DIR_SEP;
		dstlen--;
	}

	while ((dent = readdir(dirp)) != NULL) {
		const char *p;
		bat bid;
		int ok, delete;

		if (dent->d_name[0] == '.')
			continue;	/* ignore .dot files and directories (. ..) */

		if (strncmp(dent->d_name, "BBP.", 4) == 0 &&
		    (strcmp(parent, BATDIR) == 0 ||
		     strncmp(parent, BAKDIR, strlen(BAKDIR)) == 0 ||
		     strncmp(parent, SUBDIR, strlen(SUBDIR)) == 0))
			continue;

		p = strchr(dent->d_name, '.');
		bid = strtol(dent->d_name, NULL, 8);
		ok = p && bid;
		delete = FALSE;

		if (strlen(dent->d_name) >= dstlen) {
			/* found a file with too long a name
			   (i.e. unknown); stop pruning in this
			   subdir */
			IODEBUG fprintf(stderr, "BBPdiskscan: unexpected file %s, leaving %s.\n", dent->d_name, parent);
			break;
		}
		strncpy(dst, dent->d_name, dstlen);
		fullname[sizeof(fullname) - 1] = 0;

		if (p == NULL && BBPdiskscan(fullname) == 0) {
			/* it was a directory */
			continue;
		}

		if (ok == FALSE || !persistent_bat(bid)) {
			delete = TRUE;
		} else if (strstr(p + 1, ".tmp")) {
			delete = 1;	/* throw away any .tmp file */
		} else if (strncmp(p + 1, "head", 4) == 0) {
			BAT *b = getdesc(bid);
			delete = (b == NULL || !b->htype || b->batCopiedtodisk == 0);
		} else if (strncmp(p + 1, "tail", 4) == 0) {
			BAT *b = getdesc(bid);
			delete = (b == NULL || !b->ttype || b->batCopiedtodisk == 0);
		} else if (strncmp(p + 1, "hheap", 5) == 0) {
			BAT *b = getdesc(bid);
			delete = (b == NULL || !b->H->vheap || b->batCopiedtodisk == 0);
		} else if (strncmp(p + 1, "theap", 5) == 0) {
			BAT *b = getdesc(bid);
			delete = (b == NULL || !b->T->vheap || b->batCopiedtodisk == 0);
		} else if (strncmp(p + 1, "hhash", 5) == 0) {
			BAT *b = getdesc(bid);
			delete = b == NULL;
		} else if (strncmp(p + 1, "thash", 5) == 0) {
			BAT *b = getdesc(bid);
			delete = b == NULL;
		} else if (strncmp(p + 1, "himprints", 9) == 0) {
			BAT *b = getdesc(bid);
			delete = b == NULL;
		} else if (strncmp(p + 1, "timprints", 9) == 0) {
			BAT *b = getdesc(bid);
			delete = b == NULL;
		} else if (strncmp(p + 1, "priv", 4) != 0 && strncmp(p + 1, "new", 3) != 0 && strncmp(p + 1, "head", 4) != 0 && strncmp(p + 1, "tail", 4) != 0) {
			ok = FALSE;
		}
		if (!ok) {
			/* found an unknown file; stop pruning in this
			 * subdir */
			IODEBUG fprintf(stderr, "BBPdiskscan: unexpected file %s, leaving %s.\n", dent->d_name, parent);
			break;
		}
		if (delete) {
			if (unlink(fullname) < 0 && errno != ENOENT) {
				GDKsyserror("BBPdiskscan: unlink(%s)", fullname);
				continue;
			}
			IODEBUG fprintf(stderr, "#BBPcleanup: unlink(%s) = 0\n", fullname);
		}
	}
	closedir(dirp);
	return 0;
}

#if 0
void
BBPatom_drop(int atom)
{
	int i;
	const char *nme = ATOMname(atom);
	int unknown = ATOMunknown_add(nme);

	BBPlock("BBPatom_drop");
	for (i = 0; i < (bat) ATOMIC_GET(BBPsize, BBPsizeLock); i++) {
		if (BBPvalid(i)) {
			BATstore *b = BBP_desc(i);

			if (!b)
				continue;

			if (b->B.htype == atom)
				b->B.htype = unknown;
			if (b->B.ttype == atom)
				b->B.ttype = unknown;
		}
	}
	BBPunlock("BBPatom_drop");
}

void
BBPatom_load(int atom)
{
	const char *nme;
	int i, unknown;

	BBPlock("BBPatom_load");
	nme = ATOMname(atom);
	unknown = ATOMunknown_find(nme);
	ATOMunknown_del(unknown);
	for (i = 0; i < (bat) ATOMIC_GET(BBPsize, BBPsizeLock); i++) {
		if (BBPvalid(i)) {
			BATstore *b = BBP_desc(i);

			if (!b)
				continue;

			if (b->B.htype == unknown)
				b->B.htype = atom;
			if (b->B.ttype == unknown)
				b->B.ttype = atom;
		}
	}
	BBPunlock("BBPatom_load");
}
#endif
<|MERGE_RESOLUTION|>--- conflicted
+++ resolved
@@ -3334,14 +3334,9 @@
 		backup_subdir += subcommit;
 		backup_files++;
 	}
-<<<<<<< HEAD
-	MT_lock_unset(&GDKtmLock, "BBPprepare");
+	MT_lock_unset(&GDKtmLock);
 	GDKfree(bakdirpath);
 	GDKfree(subdirpath);
-=======
-	MT_lock_unset(&GDKtmLock);
-
->>>>>>> f794b62e
 	return ret;
 }
 
