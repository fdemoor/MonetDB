/*
 * This Source Code Form is subject to the terms of the Mozilla Public
 * License, v. 2.0.  If a copy of the MPL was not distributed with this
 * file, You can obtain one at http://mozilla.org/MPL/2.0/.
 *
 * Copyright 2008-2015 MonetDB B.V.
 */

/*
 * @a M. L. Kersten, P. Boncz, N. J. Nes
 * @* BAT Buffer Pool (BBP)
 * The BATs created and loaded are collected in a BAT buffer pool.
 * The Bat Buffer Pool has a number of functions:
 * @table @code
 *
 * @item administration and lookup
 * The BBP is a directory which contains status information about all
 * known BATs.  This interface may be used very heavily, by
 * data-intensive applications.  To eliminate all overhead, read-only
 * access to the BBP may be done by table-lookups. The integer index
 * type for these lookups is @emph{bat}, as retrieved by
 * @emph{BBPcacheid(b)}. The @emph{bat} zero is reserved for the nil
 * bat.
 *
 * @item persistence
 * The BBP is made persistent by saving it to the dictionary file
 * called @emph{BBP.dir} in the database.
 *
 * When the number of BATs rises, having all files in one directory
 * becomes a bottleneck.  The BBP therefore implements a scheme that
 * distributes all BATs in a growing directory tree with at most 64
 * BATs stored in one node.
 *
 * @item buffer management
 * The BBP is responsible for loading and saving of BATs to disk. It
 * also contains routines to unload BATs from memory when memory
 * resources get scarce. For this purpose, it administers BAT memory
 * reference counts (to know which BATs can be unloaded) and BAT usage
 * statistics (it unloads the least recently used BATs).
 *
 * @item recovery
 * When the database is closed or during a run-time syncpoint, the
 * system tables must be written to disk in a safe way, that is immune
 * for system failures (like disk full). To do so, the BBP implements
 * an atomic commit and recovery protocol: first all files to be
 * overwritten are moved to a BACKUP/ dir. If that succeeds, the
 * writes are done. If that also fully succeeds the BACKUP/ dir is
 * renamed to DELETE_ME/ and subsequently deleted.  If not, all files
 * in BACKUP/ are moved back to their original location.
 *
 * @item unloading
 * Bats which have a logical reference (ie. a lrefs > 0) but no memory
 * reference (refcnt == 0) can be unloaded. Unloading dirty bats
 * means, moving the original (committed version) to the BACKUP/ dir
 * and saving the bat. This complicates the commit and recovery/abort
 * issues.  The commit has to check if the bat is already moved. And
 * The recovery has to always move back the files from the BACKUP/
 * dir.
 *
 * @item reference counting
 * Bats use have two kinds of references: logical and physical
 * (pointer) ones.  Both are administered with the BBPincref/BBPdecref
 * routines. For backward compatibility, we maintain BBPfix/BBPunfix
 * as shorthands for the adjusting the pointer references.
 *
 * @item share counting
 * Views use the heaps of there parent bats. To save guard this, the
 * parent has a shared counter, which is incremented and decremented
 * using BBPshare and BBPunshare. These functions make sure the parent
 * is memory resident as required because of the 'pointer' sharing.
 * @end table
 */

#include "monetdb_config.h"
#include "gdk.h"
#include "gdk_private.h"
#include "gdk_storage.h"
#include "mutils.h"
/*
 * The BBP has a fixed address, so re-allocation due to a growing BBP
 * caused by one thread does not disturb reads to the old entries by
 * another.  This is implemented using anonymous virtual memory;
 * extensions on the same address are guaranteed because a large
 * non-committed VM area is requested initially. New slots in the BBP
 * are found in O(1) by keeping a freelist that uses the 'next' field
 * in the BBPrec records.
 */
BBPrec *BBP[N_BBPINIT];		/* fixed base VM address of BBP array */
bat BBPlimit = 0;		/* current committed VM BBP array */
#ifdef ATOMIC_LOCK
static MT_Lock BBPsizeLock MT_LOCK_INITIALIZER("BBPsizeLock");
#endif
static volatile ATOMIC_TYPE BBPsize = 0; /* current used size of BBP array */

struct BBPfarm_t BBPfarms[MAXFARMS];

#define KITTENNAP 4 	/* used to suspend processing */
#define BBPNONAME "."		/* filler for no name in BBP.dir */
/*
 * The hash index uses a bucket index (int array) of size mask that is
 * tuned for perfect hashing (1 lookup). The bucket chain uses the
 * 'next' field in the BBPrec records.
 */
bat *BBP_hash = NULL;		/* BBP logical name hash buckets */
bat BBP_mask = 0;		/* number of buckets = & mask */

static void BBPspin(bat bid, const char *debug, int event);
static gdk_return BBPfree(BAT *b, const char *calledFrom);
static void BBPdestroy(BAT *b);
static void BBPuncacheit(bat bid, int unloaddesc);
static gdk_return BBPprepare(bit subcommit);
static BAT *getBBPdescriptor(bat i, int lock);
static gdk_return BBPbackup(BAT *b, bit subcommit);
static gdk_return BBPdir(int cnt, bat *subcommit);

#define BBPnamecheck(s) (BBPtmpcheck(s) ? ((s)[3] == '_' ? strtol((s) + 4, NULL, 8) : -strtol((s) + 5, NULL, 8)) : 0)

#ifdef ATOMIC_LOCK
static MT_Lock stampLock MT_LOCK_INITIALIZER("stampLock");
#endif
static volatile ATOMIC_TYPE stamp = 0;
static inline int
BBPstamp(void)
{
	return (int) ATOMIC_INC(stamp, stampLock);
}

static void
BBPsetstamp(int newstamp)
{
	ATOMIC_SET(stamp, newstamp, stampLock);
}


static void
BBP_insert(bat i)
{
	bat idx = (bat) (strHash(BBP_logical(i)) & BBP_mask);

	BBP_next(i) = BBP_hash[idx];
	BBP_hash[idx] = i;
}

static void
BBP_delete(bat i)
{
	bat *h = BBP_hash;
	const char *s = BBP_logical(i);
	bat idx = (bat) (strHash(s) & BBP_mask);

	for (h += idx; (i = *h) != 0; h = &BBP_next(i)) {
		if (strcmp(BBP_logical(i), s) == 0) {
			*h = BBP_next(i);
			break;
		}
	}
}

bat
getBBPsize(void)
{
	return (bat) ATOMIC_GET(BBPsize, BBPsizeLock);
}


/*
 * other globals
 */
#ifdef ATOMIC_LOCK
static MT_Lock BBP_curstampLock MT_LOCK_INITIALIZER("BBP_curstampLock");
#endif
static volatile ATOMIC_TYPE BBP_curstamp = 0; /* unique stamp for creation of a bat */
MT_Id BBP_notrim = ~((MT_Id) 0);	/* avoids BBPtrim when we really do not want it */
int BBP_dirty = 0;		/* BBP structures modified? */
int BBPin = 0;			/* bats loaded statistic */
int BBPout = 0;			/* bats saved statistic */

/*
 * @+ BBP Consistency and Concurrency
 * While GDK provides the basic building blocks for an ACID system, in
 * itself it is not such a system, as we this would entail too much
 * overhead that is often not needed. Hence, some consistency control
 * is left to the user. The first important user constraint is that if
 * a user updates a BAT, (s)he himself must assure that no-one else
 * accesses this BAT.
 *
 * Concerning buffer management, the BBP carries out a swapping
 * policy.  BATs are kept in memory till the memory is full. If the
 * memory is full, the malloc functions initiate BBP trim actions,
 * that unload the coldest BATs that have a zero reference count. The
 * second important user constraint is therefore that a user may only
 * manipulate live BAT data in memory if it is sure that there is at
 * least one reference count to that BAT.
 *
 * The main BBP array is protected by two locks:
 * @table @code
 * @item GDKcacheLock]
 * this lock guards the free slot management in the BBP array.  The
 * BBP operations that allocate a new slot for a new BAT
 * (@emph{BBPinit},@emph{BBPcacheit}), delete the slot of a destroyed
 * BAT (@emph{BBPreclaim}), or rename a BAT (@emph{BBPrename}), hold
 * this lock. It also protects all BAT (re)naming actions include
 * (read and write) in the hash table with BAT names.
 * @item GDKswapLock
 * this lock guards the swap (loaded/unloaded) status of the
 * BATs. Hence, all BBP routines that influence the swapping policy,
 * or actually carry out the swapping policy itself, acquire this lock
 * (e.g. @emph{BBPfix},@emph{BBPunfix}).  Note that this also means
 * that updates to the BBP_status indicator array must be protected by
 * GDKswapLock.
 *
 * To reduce contention GDKswapLock was split into multiple locks; it
 * is now an array of lock pointers which is accessed by
 * GDKswapLock(abs(bat))
 * @end table
 *
 * Routines that need both locks should first acquire the locks in the
 * GDKswapLock array (in ascending order) and then GDKcacheLock (and
 * release them in reverse order).
 *
 * To obtain maximum speed, read operations to existing elements in
 * the BBP are unguarded. As said, it is the users responsibility that
 * the BAT that is being read is not being modified. BBP update
 * actions that modify the BBP data structure itself are locked by the
 * BBP functions themselves. Hence, multiple concurrent BBP read
 * operations may be ongoing while at the same time at most one BBP
 * write operation @strong{on a different BAT} is executing.  This
 * holds for accesses to the public (quasi-) arrays @emph{BBPcache},
 * @emph{BBPstatus}, @emph{BBPrefs}, @emph{BBPlogical} and
 * @emph{BBPphysical}. These arrays are called quasi as now they are
 * actually stored together in one big BBPrec array called BBP, that
 * is allocated in anonymous VM space, so we can reallocate this
 * structure without changing the base address (a crucial feature if
 * read actions are to go on unlocked while other entries in the BBP
 * may be modified).
 */
static volatile MT_Id locked_by = 0;

#define BBP_unload_inc(bid, nme)		\
	do {					\
		MT_lock_set(&GDKunloadLock);	\
		BBPunloadCnt++;			\
		MT_lock_unset(&GDKunloadLock);	\
	} while (0)

#define BBP_unload_dec(bid, nme)		\
	do {					\
		MT_lock_set(&GDKunloadLock);	\
		--BBPunloadCnt;			\
		assert(BBPunloadCnt >= 0);	\
		MT_lock_unset(&GDKunloadLock);	\
	} while (0)

static int BBPunloadCnt = 0;
static MT_Lock GDKunloadLock MT_LOCK_INITIALIZER("GDKunloadLock");

void
BBPlock(const char *nme)
{
	int i;

	/* wait for all pending unloads to finish */
	(void) nme;
	MT_lock_set(&GDKunloadLock);
	while (BBPunloadCnt > 0) {
		MT_lock_unset(&GDKunloadLock);
		MT_sleep_ms(1);
		MT_lock_set(&GDKunloadLock);
	}

	for (i = 0; i <= BBP_THREADMASK; i++)
		MT_lock_set(&GDKtrimLock(i));
	BBP_notrim = MT_getpid();
	for (i = 0; i <= BBP_THREADMASK; i++)
		MT_lock_set(&GDKcacheLock(i));
	for (i = 0; i <= BBP_BATMASK; i++)
		MT_lock_set(&GDKswapLock(i));
	locked_by = BBP_notrim;

	MT_lock_unset(&GDKunloadLock);
}

void
BBPunlock(const char *nme)
{
	int i;

	(void) nme;
	for (i = BBP_BATMASK; i >= 0; i--)
		MT_lock_unset(&GDKswapLock(i));
	for (i = BBP_THREADMASK; i >= 0; i--)
		MT_lock_unset(&GDKcacheLock(i));
	BBP_notrim = 0;
	locked_by = 0;
	for (i = BBP_THREADMASK; i >= 0; i--)
		MT_lock_unset(&GDKtrimLock(i));
}


static void
BBPinithash(int j)
{
	bat i = (bat) ATOMIC_GET(BBPsize, BBPsizeLock);

	assert(j >= 0 && j <= BBP_THREADMASK);
	for (BBP_mask = 1; (BBP_mask << 1) <= BBPlimit; BBP_mask <<= 1)
		;
	BBP_hash = (bat *) GDKzalloc(BBP_mask * sizeof(bat));
	if (BBP_hash == NULL)
		GDKfatal("BBPinithash: cannot allocate memory\n");
	BBP_mask--;

	while (--i > 0) {
		const char *s = BBP_logical(i);

		if (s) {
			const char *sm = BBP_logical(-i);

			if (*s != '.' && BBPtmpcheck(s) == 0) {
				BBP_insert(i);
			}
			if (sm && *sm != '.' && BBPtmpcheck(sm) == 0) {
				BBP_insert(-i);
			}
		} else {
			BBP_next(i) = BBP_free(j);
			BBP_free(j) = i;
			if (++j > BBP_THREADMASK)
				j = 0;
		}
	}
}

int
BBPselectfarm(int role, int type, enum heaptype hptype)
{
	int i;

	assert(role >= 0 && role < 32);
	(void) type;		/* may use in future */
	(void) hptype;		/* may use in future */
	for (i = 0; i < MAXFARMS; i++)
		if (BBPfarms[i].dirname && BBPfarms[i].roles & (1 << role))
			return i;
	/* must be able to find farms for TRANSIENT and PERSISTENT */
	assert(role != TRANSIENT && role != PERSISTENT);
	return -1;
}

/*
 * BBPextend must take the trimlock, as it is called when other BBP
 * locks are held and it will allocate memory. This could trigger a
 * BBPtrim, causing deadlock.
 */
static void
BBPextend(int idx, int buildhash)
{
	BBP_notrim = MT_getpid();

	if ((bat) ATOMIC_GET(BBPsize, BBPsizeLock) >= N_BBPINIT * BBPINIT)
		GDKfatal("BBPextend: trying to extend BAT pool beyond the "
			 "limit (%d)\n", N_BBPINIT * BBPINIT);

	/* make sure the new size is at least BBPsize large */
	while (BBPlimit < (bat) ATOMIC_GET(BBPsize, BBPsizeLock)) {
		assert(BBP[BBPlimit >> BBPINITLOG] == NULL);
		BBP[BBPlimit >> BBPINITLOG] = GDKzalloc(BBPINIT * sizeof(BBPrec));
		if (BBP[BBPlimit >> BBPINITLOG] == NULL)
			GDKfatal("BBPextend: failed to extend BAT pool\n");
		BBPlimit += BBPINIT;
	}

	if (buildhash) {
		int i;

		GDKfree(BBP_hash);
		BBP_hash = NULL;
		for (i = 0; i <= BBP_THREADMASK; i++)
			BBP_free(i) = 0;
		BBPinithash(idx);
	}
	BBP_notrim = 0;
}

static inline str
BBPtmpname(str s, int len, bat i)
{
	int reverse = i < 0;

	if (reverse)
		i = -i;
	s[--len] = 0;
	while (i > 0) {
		s[--len] = '0' + (i & 7);
		i >>= 3;
	}
	s[--len] = '_';
	if (reverse)
		s[--len] = 'r';
	s[--len] = 'p';
	s[--len] = 'm';
	s[--len] = 't';
	return s + len;
}

static inline str
BBPphysicalname(str s, int len, bat i)
{
	s[--len] = 0;
	while (i > 0) {
		s[--len] = '0' + (i & 7);
		i >>= 3;
	}
	return s + len;
}

static gdk_return
recover_dir(int farmid, int direxists)
{
	if (direxists) {
		/* just try; don't care about these non-vital files */
		(void) GDKunlink(farmid, BATDIR, "BBP", "bak");
		(void) GDKmove(farmid, BATDIR, "BBP", "dir", BATDIR, "BBP", "bak");
	}
	return GDKmove(farmid, BAKDIR, "BBP", "dir", BATDIR, "BBP", "dir");
}

static gdk_return BBPrecover(int farmid);
static gdk_return BBPrecover_subdir(void);
static int BBPdiskscan(const char *);

#if SIZEOF_SIZE_T == 8 && SIZEOF_OID == 8
/* Convert 32-bit OIDs to 64 bits.
 * This function must be called at the end of BBPinit(), just before
 * "normal processing" starts.  All errors that happen during the
 * conversion are fatal.  This function is "safe" in the sense that
 * when it is interrupted, recovery will just start over.  No
 * permanent changes are made to the database until all string heaps
 * have been converted, and then the changes are made atomically.
 *
 * In addition to doing the conversion to all BATs with OID or STR
 * columns (the latter since the format of the string heap is
 * different for 64/32 and 64/64 configurations), we also look out for
 * the *_catalog BATs that are used by gdk_logger.  If we encounter
 * such a BAT, we create a file based on the name of that BAT
 * (i.e. using the first part of the name) to inform the logger that
 * it too needs to convert 32 bit OIDs to 64 bits.  If the process
 * here gets interrupted, the logger is never called, and if we get
 * then restarted, we just create the file again, so this process is
 * safe. */

static void
fixoidheapcolumn(BAT *b, const char *srcdir, const char *nme,
		 const char *filename, const char *headtail,
		 const char *htheap)
{
	bat bid = abs(b->batCacheid);
	Heap h1, h2;
	int *old;
	oid *new;
	BUN i;
	char *s;
	unsigned short w;
	const char *bnme;
	int ht;

	if ((bnme = strrchr(nme, DIR_SEP)) != NULL)
		bnme++;
	else
		bnme = nme;

	if (GDKmove(b->H->heap.farmid, srcdir, bnme, headtail, BAKDIR, bnme, headtail) != GDK_SUCCEED)
		GDKfatal("fixoidheap: cannot make backup of %s.%s\n", nme, headtail);

	if ((ht = b->H->type) < 0) {
		const char *anme;

		/* as yet unknown head column type */
		anme = ATOMunknown_name(ht);
		if (strcmp(anme, "url") == 0)
			b->H->type = TYPE_str;
		else if (strcmp(anme, "sqlblob") == 0 ||
			 strcmp(anme, "wkb") == 0)
			b->H->type = TYPE_int;
		else
			GDKfatal("fixoidheap: unrecognized column "
				 "type %s for BAT %d\n", anme, bid);
	}

	if (b->H->type == TYPE_str) {
		if (GDKmove(b->H->vheap->farmid, srcdir, bnme, htheap, BAKDIR, bnme, htheap) != GDK_SUCCEED)
			GDKfatal("fixoidheap: cannot make backup of %s.%s\n", nme, htheap);

		h1 = b->H->heap;
		h1.filename = NULL;
		h1.base = NULL;
		h1.dirty = 0;
		h2 = *b->H->vheap;
		h2.filename = NULL;
		h2.base = NULL;
		h2.dirty = 0;

		/* load old string heap */
		if (HEAPload(&h1, filename, headtail, 0) != GDK_SUCCEED)
			GDKfatal("fixoidheap: loading old %s heap "
				 "for BAT %d failed\n", headtail, bid);
		if (HEAPload(&h2, filename, htheap, 0) != GDK_SUCCEED)
			GDKfatal("fixoidheap: loading old string heap "
				 "for BAT %d failed\n", bid);

		/* create new string heap */
		b->H->heap.filename = GDKfilepath(NOFARM, NULL, nme, headtail);
		if (b->H->heap.filename == NULL)
			GDKfatal("fixoidheap: GDKmalloc failed\n");
		w = b->H->width; /* remember old width */
		b->H->width = 1;
		b->H->shift = 0;
		if (HEAPalloc(&b->H->heap, b->batCapacity, SIZEOF_OID) != GDK_SUCCEED)
			GDKfatal("fixoidheap: allocating new %s heap "
				 "for BAT %d failed\n", headtail, bid);

		b->H->heap.dirty = TRUE;
		b->H->vheap->filename = GDKfilepath(NOFARM, NULL, nme, htheap);
		if (b->H->vheap->filename == NULL)
			GDKfatal("fixoidheap: GDKmalloc failed\n");
		if (ATOMheap(TYPE_str, b->H->vheap, b->batCapacity) != GDK_SUCCEED)
			GDKfatal("fixoidheap: initializing new string "
				 "heap for BAT %d failed\n", bid);
		b->H->vheap->parentid = bid;

		/* do the conversion */
		b->H->heap.dirty = TRUE;
		b->H->vheap->dirty = TRUE;
		for (i = 0; i < b->batCount; i++) {
			/* s = h2.base + VarHeapVal(h1.base, i, w); */
			switch (w) {
			case 1:
				s = h2.base + (((var_t) ((unsigned char *) h1.base)[i] + ((GDK_STRHASHTABLE * sizeof(unsigned short)) >> 3)) << 3);
				break;
			case 2:
				s = h2.base + (((var_t) ((unsigned short *) h1.base)[i] + ((GDK_STRHASHTABLE * sizeof(unsigned short)) >> 3)) << 3);
				break;
			case 4:
				s = h2.base + ((var_t) ((unsigned int *) h1.base)[i] << 3);
				break;
			default:
				assert(0);
				/* cannot happen, but compiler doesn't know */
				s = NULL;
			}
			b->H->heap.free += b->H->width;
			Hputvalue(b, Hloc(b, i), s, 0);
		}
		HEAPfree(&h1, 0);
		HEAPfree(&h2, 0);
		HEAPsave(b->H->vheap, nme, htheap);
		HEAPfree(b->H->vheap, 0);
	} else {
		assert(b->H->type == TYPE_oid ||
		       (b->H->type != TYPE_void && b->H->varsized));
		h1 = b->H->heap;
		h1.filename = NULL;
		h1.base = NULL;
		h1.dirty = 0;
		h1.parentid = 0;

		/* load old heap */
		if (HEAPload(&h1, filename, headtail, 0) != GDK_SUCCEED)
			GDKfatal("fixoidheap: loading old %s heap "
				 "for BAT %d failed\n", headtail, bid);

		/* create new heap */
		b->H->heap.filename = GDKfilepath(NOFARM, NULL, nme, headtail);
		if (b->H->heap.filename == NULL)
			GDKfatal("fixoidheap: GDKmalloc failed\n");
		b->H->width = SIZEOF_OID;
		b->H->shift = 3;
		assert(b->H->width == (1 << b->H->shift));
		if (HEAPalloc(&b->H->heap, b->batCapacity, SIZEOF_OID) != GDK_SUCCEED)
			GDKfatal("fixoidheap: allocating new %s heap "
				 "for BAT %d failed\n", headtail, bid);

		b->H->heap.dirty = TRUE;
		old = (int *) h1.base + b->batFirst;
		new = (oid *) b->H->heap.base + b->batFirst;
		if (b->H->varsized)
			for (i = 0; i < b->batCount; i++)
				new[i] = (oid) old[i] << 3;
		else
			for (i = 0; i < b->batCount; i++)
				new[i] = old[i] == int_nil ? oid_nil : (oid) old[i];
		b->H->heap.free = h1.free << 1;
		HEAPfree(&h1, 0);
	}
	HEAPsave(&b->H->heap, nme, headtail);
	HEAPfree(&b->H->heap, 0);

	if (ht < 0)
		b->H->type = ht;

	return;

  bunins_failed:
	GDKfatal("fixoidheap: memory allocation failed\n");
}

static void
fixoidheap(void)
{
	bat bid;
	BATstore *bs;
	const char *nme, *bnme;
	char *srcdir;
	long_str filename;
	size_t len;
	FILE *fp;

	fprintf(stderr,
		"# upgrading database from 32 bit OIDs to 64 bit OIDs\n");
	fflush(stderr);

	for (bid = 1; bid < (bat) ATOMIC_GET(BBPsize, BBPsizeLock); bid++) {
		if ((bs = BBP_desc(bid)) == NULL)
			continue;	/* not a valid BAT */
		if (BBP_logical(bid) &&
		    (len = strlen(BBP_logical(bid))) > 8 &&
		    strcmp(BBP_logical(bid) + len - 8, "_catalog") == 0) {
			/* this is one of the files used by the
			 * logger.  We need to communicate to the
			 * logger that it also needs to do a
			 * conversion.  That is done by creating a
			 * file here based on the name of this BAT. */
			snprintf(filename, sizeof(filename),
				 "%.*s_32-64-convert",
				 (int) (len - 8), BBP_logical(bid));
			fp = fopen(filename, "w");
			if (fp == NULL)
				GDKfatal("fixoidheap: cannot create file %s\n",
					 filename);
			fclose(fp);
		}

		/* OID and (non-void) varsized columns have to be rewritten */
		if (bs->H.type != TYPE_oid &&
		    (bs->H.type == TYPE_void || !bs->H.varsized) &&
		    bs->T.type != TYPE_oid &&
		    (bs->T.type == TYPE_void || !bs->T.varsized))
			continue; /* nothing to do for this BAT */

		nme = BBP_physical(bid);
		if ((bnme = strrchr(nme, DIR_SEP)) == NULL)
			bnme = nme;
		else
			bnme++;
		sprintf(filename, "BACKUP%c%s", DIR_SEP, bnme);
		srcdir = GDKfilepath(bs->H.heap.farmid, BATDIR, nme, NULL);
		*strrchr(srcdir, DIR_SEP) = 0;

		if (bs->H.type == TYPE_oid ||
		    (bs->H.varsized && bs->H.type != TYPE_void)) {
			assert(bs->H.type != TYPE_oid || bs->H.width == 4);
			fixoidheapcolumn(&bs->B, srcdir, nme, filename, "head", "hheap");
		}
		GDKfree(srcdir);
		srcdir = GDKfilepath(bs->T.heap.farmid, BATDIR, nme, NULL);
		*strrchr(srcdir, DIR_SEP) = 0;
		if (bs->T.type == TYPE_oid ||
		    (bs->T.varsized && bs->T.type != TYPE_void)) {
			assert(bs->T.type != TYPE_oid || bs->T.width == 4);
			fixoidheapcolumn(&bs->BM, srcdir, nme, filename, "tail", "theap");
		}
		GDKfree(srcdir);
	}

	/* make permanent */
	if (TMcommit() != GDK_SUCCEED)
		GDKfatal("fixoidheap: commit failed\n");
}
#endif

/*
 * A read only BAT can be shared in a file system by reading its
 * descriptor separately.  The default src=0 is to read the full
 * BBPdir file.
 */
static int
heapinit(COLrec *col, const char *buf, int *hashash, const char *HT, int oidsize, int bbpversion, bat bid)
{
	int t;
	char type[11];
	unsigned short width;
	unsigned short var;
	unsigned short properties;
	lng nokey0;
	lng nokey1;
	lng nosorted;
	lng norevsorted;
	lng base;
	lng align;
	lng free;
	lng size;
	unsigned short storage;
	int n;

	(void) oidsize;		/* only used when SIZEOF_OID==8 */
	(void) bbpversion;	/* could be used to implement compatibility */

	norevsorted = 0; /* default for first case */
	if (sscanf(buf,
		   " %10s %hu %hu %hu %lld %lld %lld %lld %lld %lld %lld %lld %hu"
		   "%n",
		   type, &width, &var, &properties, &nokey0,
		   &nokey1, &nosorted, &norevsorted, &base,
		   &align, &free, &size, &storage,
		   &n) < 13)
		GDKfatal("BBPinit: invalid format for BBP.dir\n%s", buf);

	if (properties & ~0x0F81)
		GDKfatal("BBPinit: unknown properties are set: incompatible database\n");
	*hashash = var & 2;
	var &= ~2;
	/* silently convert chr columns to bte */
	if (strcmp(type, "chr") == 0)
		strcpy(type, "bte");
	if ((t = ATOMindex(type)) < 0)
		t = ATOMunknown_find(type);
	else if (var != (t == TYPE_void || BATatoms[t].atomPut != NULL))
		GDKfatal("BBPinit: inconsistent entry in BBP.dir: %s.varsized mismatch for BAT %d\n", HT, (int) bid);
	else if (var && t != 0 ?
		 ATOMsize(t) < width ||
		 (width != 1 && width != 2 && width != 4
#if SIZEOF_VAR_T == 8
		  && width != 8
#endif
			 ) :
		 ATOMsize(t) != width
#if SIZEOF_SIZE_T == 8 && SIZEOF_OID == 8
		 && (t != TYPE_oid || oidsize == 0 || width != oidsize)
#endif
		)
		GDKfatal("BBPinit: inconsistent entry in BBP.dir: %s.size mismatch for BAT %d\n", HT, (int) bid);
	col->type = t;
	col->width = width;
	col->varsized = var != 0;
	col->shift = ATOMelmshift(width);
	assert_shift_width(col->shift,col->width);
	col->nokey[0] = (BUN) nokey0;
	col->nokey[1] = (BUN) nokey1;
	col->sorted = (bit) ((properties & 0x0001) != 0);
	col->revsorted = (bit) ((properties & 0x0080) != 0);
	col->key = (properties & 0x0100) != 0;
	col->dense = (properties & 0x0200) != 0;
	col->nonil = (properties & 0x0400) != 0;
	col->nil = (properties & 0x0800) != 0;
	col->nosorted = (BUN) nosorted;
	col->norevsorted = (BUN) norevsorted;
	col->seq = base < 0 ? oid_nil : (oid) base;
	col->align = (oid) align;
	col->heap.free = (size_t) free;
	col->heap.size = (size_t) size;
	col->heap.base = NULL;
	col->heap.filename = NULL;
	col->heap.storage = (storage_t) storage;
	col->heap.copied = 0;
	col->heap.newstorage = (storage_t) storage;
	col->heap.farmid = BBPselectfarm(PERSISTENT, col->type, offheap);
	col->heap.dirty = 0;
	if (bbpversion <= GDKLIBRARY_INET_COMPARE && strcmp(type, "inet") == 0) {
		/* don't trust ordering information on inet columns */
		col->sorted = 0;
		col->revsorted = 0;
	}
	if (col->heap.free > col->heap.size)
		GDKfatal("BBPinit: \"free\" value larger than \"size\" in heap of bat %d\n", (int) bid);
	return n;
}

static int
vheapinit(COLrec *col, const char *buf, int hashash, bat bid)
{
	int n = 0;
	lng free, size;
	unsigned short storage;

	if (col->varsized && col->type != TYPE_void) {
		col->vheap = GDKzalloc(sizeof(Heap));
		if (col->vheap == NULL)
			GDKfatal("BBPinit: cannot allocate memory for heap.");
		if (sscanf(buf,
			   " %lld %lld %hu"
			   "%n",
			   &free, &size, &storage, &n) < 3)
			GDKfatal("BBPinit: invalid format for BBP.dir\n%s", buf);
		col->vheap->free = (size_t) free;
		col->vheap->size = (size_t) size;
		col->vheap->base = NULL;
		col->vheap->filename = NULL;
		col->vheap->storage = (storage_t) storage;
		col->vheap->copied = 0;
		col->vheap->hashash = hashash != 0;
		col->vheap->newstorage = (storage_t) storage;
		col->vheap->dirty = 0;
		col->vheap->parentid = bid;
		col->vheap->farmid = BBPselectfarm(PERSISTENT, col->type, varheap);
		if (col->vheap->free > col->vheap->size)
			GDKfatal("BBPinit: \"free\" value larger than \"size\" in var heap of bat %d\n", (int) bid);
	}
	return n;
}

static int
BBPreadEntries(FILE *fp, int *min_stamp, int *max_stamp, int oidsize, int bbpversion)
{
	bat bid = 0;
	char buf[4096];
	BATstore *bs;
	int needcommit = 0;

	/* read the BBP.dir and insert the BATs into the BBP */
	while (fgets(buf, sizeof(buf), fp) != NULL) {
		lng batid;
		unsigned short status;
		char headname[129];
		char tailname[129];
		char filename[129];
		unsigned int properties;
		int lastused;
		int nread;
		char *s, *options = NULL;
		char logical[1024];
		lng inserted, deleted, first, count, capacity;
		unsigned short map_head, map_tail, map_hheap, map_theap;
		int Hhashash, Thashash;

		if ((s = strchr(buf, '\r')) != NULL) {
			/* convert \r\n into just \n */
			if (s[1] != '\n')
				GDKfatal("BBPinit: invalid format for BBP.dir");
			*s++ = '\n';
			*s = 0;
		}

		if (sscanf(buf,
			   "%lld %hu %128s %128s %128s %d %u %lld %lld %lld %lld %lld %hu %hu %hu %hu"
			   "%n",
			   &batid, &status, headname, tailname, filename,
			   &lastused, &properties, &inserted, &deleted, &first,
			   &count, &capacity, &map_head, &map_tail, &map_hheap,
			   &map_theap,
			   &nread) < 16)
			GDKfatal("BBPinit: invalid format for BBP.dir%s", buf);

		/* convert both / and \ path separators to our own DIR_SEP */
#if DIR_SEP != '/'
		s = filename;
		while ((s = strchr(s, '/')) != NULL)
			*s++ = DIR_SEP;
#endif
#if DIR_SEP != '\\'
		s = filename;
		while ((s = strchr(s, '\\')) != NULL)
			*s++ = DIR_SEP;
#endif

		bid = (bat) batid;
		if (batid >= (lng) ATOMIC_GET(BBPsize, BBPsizeLock)) {
			ATOMIC_SET(BBPsize, (ATOMIC_TYPE) (batid + 1), BBPsizeLock);
			if ((bat) ATOMIC_GET(BBPsize, BBPsizeLock) >= BBPlimit)
				BBPextend(0, FALSE);
		}
		if (BBP_desc(bid) != NULL)
			GDKfatal("BBPinit: duplicate entry in BBP.dir.");
		bs = GDKzalloc(sizeof(BATstore));
		if (bs == NULL)
			GDKfatal("BBPinit: cannot allocate memory for BATstore.");
		bs->B.H = &bs->H;
		bs->B.T = &bs->T;
		bs->B.S = &bs->S;
		bs->B.batCacheid = bid;
		bs->BM.H = &bs->T;
		bs->BM.T = &bs->H;
		bs->BM.S = &bs->S;
		bs->BM.batCacheid = -bid;
		BATroles(&bs->B, NULL, NULL);
		bs->S.persistence = PERSISTENT;
		bs->S.copiedtodisk = 1;
		bs->S.restricted = (properties & 0x06) >> 1;
		bs->S.inserted = (BUN) inserted;
		bs->S.deleted = (BUN) deleted;
		bs->S.first = (BUN) first;
		bs->S.count = (BUN) count;
		bs->S.capacity = (BUN) capacity;
		bs->S.map_head = (char) map_head;
		bs->S.map_tail = (char) map_tail;
		bs->S.map_hheap = (char) map_hheap;
		bs->S.map_theap = (char) map_theap;

		nread += heapinit(&bs->H, buf + nread, &Hhashash, "H", oidsize, bbpversion, bid);
		nread += heapinit(&bs->T, buf + nread, &Thashash, "T", oidsize, bbpversion, bid);
		nread += vheapinit(&bs->H, buf + nread, Hhashash, bid);
		nread += vheapinit(&bs->T, buf + nread, Thashash, bid);

		if (bs->S.count > 1) {
			/* fix result of bug in BATappend not clearing
			 * revsorted property */
			if (bs->H.type == TYPE_void && bs->H.seq != oid_nil && bs->H.revsorted) {
				bs->H.revsorted = 0;
				bs->S.descdirty = 1;
				needcommit = 1;
			}
			if (bs->T.type == TYPE_void && bs->T.seq != oid_nil && bs->T.revsorted) {
				bs->T.revsorted = 0;
				bs->S.descdirty = 1;
				needcommit = 1;
			}
		}

		if (buf[nread] != '\n' && buf[nread] != ' ')
			GDKfatal("BBPinit: invalid format for BBP.dir\n%s", buf);
		if (buf[nread] == ' ')
			options = buf + nread + 1;

		BBP_desc(bid) = bs;
		BBP_status(bid) = BBPEXISTING;	/* do we need other status bits? */
		if ((s = strchr(headname, '~')) != NULL && s == headname) {
			s = BBPtmpname(logical, sizeof(logical), bid);
		} else {
			if (s)
				*s = 0;
			strncpy(logical, headname, sizeof(logical));
			s = logical;
		}
		BBP_logical(bid) = GDKstrdup(s);
		if (strcmp(tailname, BBPNONAME) != 0)
			BBP_logical(-bid) = GDKstrdup(tailname);
		else
			BBP_logical(-bid) = GDKstrdup(BBPtmpname(tailname, sizeof(tailname), -bid));
		BBP_physical(bid) = GDKstrdup(filename);
		BBP_options(bid) = NULL;
		if (options)
			BBP_options(bid) = GDKstrdup(options);
		BBP_lastused(bid) = lastused;
		if (lastused > *max_stamp)
			*max_stamp = lastused;
		if (lastused < *min_stamp)
			*min_stamp = lastused;
		BBP_refs(bid) = 0;
		BBP_lrefs(bid) = 1;	/* any BAT we encounter here is persistent, so has a logical reference */
	}
	return needcommit;
}

#ifdef HAVE_HGE
#define SIZEOF_MAX_INT SIZEOF_HGE
#else
#define SIZEOF_MAX_INT SIZEOF_LNG
#endif

static int
BBPheader(FILE *fp, oid *BBPoid, int *OIDsize)
{
	char buf[BUFSIZ];
	int sz, bbpversion, ptrsize, oidsize, intsize;
	char *s;

	if (fgets(buf, sizeof(buf), fp) == NULL) {
		GDKfatal("BBPinit: BBP.dir is empty");
	}
	if (sscanf(buf, "BBP.dir, GDKversion %d\n", &bbpversion) != 1) {
		GDKerror("BBPinit: old BBP without version number");
		GDKerror("dump the database using a compatible version,");
		GDKerror("then restore into new database using this version.\n");
		exit(1);
	}
	if (bbpversion != GDKLIBRARY &&
	    bbpversion != GDKLIBRARY_64_BIT_INT) {
		GDKfatal("BBPinit: incompatible BBP version: expected 0%o, got 0%o.", GDKLIBRARY, bbpversion);
	}
	if (fgets(buf, sizeof(buf), fp) == NULL) {
		GDKfatal("BBPinit: short BBP");
	}
	if (bbpversion <= GDKLIBRARY_64_BIT_INT) {
		if (sscanf(buf, "%d %d", &ptrsize, &oidsize) != 2) {
			GDKfatal("BBPinit: BBP.dir has incompatible format: pointer and OID sizes are missing");
		}
		intsize = SIZEOF_LNG;
	} else {
		if (sscanf(buf, "%d %d %d", &ptrsize, &oidsize, &intsize) != 3) {
			GDKfatal("BBPinit: BBP.dir has incompatible format: pointer, OID, and max. integer sizes are missing");
		}
	}
	if (ptrsize != SIZEOF_SIZE_T || oidsize != SIZEOF_OID) {
#if SIZEOF_SIZE_T == 8 && SIZEOF_OID == 8
		if (ptrsize != SIZEOF_SIZE_T || oidsize != SIZEOF_INT)
#endif
		GDKfatal("BBPinit: database created with incompatible server:\n"
			 "expected pointer size %d, got %d, expected OID size %d, got %d.",
			 SIZEOF_SIZE_T, ptrsize, SIZEOF_OID, oidsize);
	}
	if (intsize > SIZEOF_MAX_INT) {
		GDKfatal("BBPinit: database created with incompatible server:\n"
			 "expected max. integer size %d, got %d.",
			 SIZEOF_MAX_INT, intsize);
	}
	if (OIDsize)
		*OIDsize = oidsize;
	if (fgets(buf, sizeof(buf), fp) == NULL) {
		GDKfatal("BBPinit: short BBP");
	}
	*BBPoid = OIDread(buf);
	if ((s = strstr(buf, "BBPsize")) != NULL) {
		sscanf(s, "BBPsize=%d", &sz);
		sz = (int) (sz * BATMARGIN);
		if (sz > (bat) ATOMIC_GET(BBPsize, BBPsizeLock))
			ATOMIC_SET(BBPsize, sz, BBPsizeLock);
	}
	return bbpversion;
}

/* all errors are fatal */
void
BBPaddfarm(const char *dirname, int rolemask)
{
	struct stat st;
	int i;

	if (strchr(dirname, '\n') != NULL) {
		GDKfatal("BBPaddfarm: no newline allowed in directory name\n");
	}
	if (rolemask == 0 || (rolemask & 1 && BBPfarms[0].dirname != NULL)) {
		GDKfatal("BBPaddfarm: bad rolemask\n");
	}
	if (mkdir(dirname, 0755) < 0) {
		if (errno == EEXIST) {
			if (stat(dirname, &st) == -1 || !S_ISDIR(st.st_mode)) {
				GDKfatal("BBPaddfarm: %s: not a directory\n", dirname);
			}
		} else {
			GDKfatal("BBPaddfarm: %s: cannot create directory\n", dirname);
		}
	}
	for (i = 0; i < MAXFARMS; i++) {
		if (BBPfarms[i].dirname == NULL) {
			BBPfarms[i].dirname = GDKstrdup(dirname);
			BBPfarms[i].roles = rolemask;
			return;
		}
	}
	GDKfatal("BBPaddfarm: too many farms\n");
}

gdk_export void BBPresetfarms() {
	BBPexit();
	BBPunlock("BBPexit");
	BBPsize = 0;
	if (BBPfarms[0].dirname != NULL) {
		GDKfree((void*) BBPfarms[0].dirname);
	}
	BBPfarms[0].dirname = NULL;
	BBPfarms[0].roles = 0;
}


void
BBPinit(void)
{
	FILE *fp = NULL;
	struct stat st;
	int min_stamp = 0x7fffffff, max_stamp = 0;
	bat bid;
	int bbpversion;
	int oidsize;
	oid BBPoid;
<<<<<<< HEAD
	str bbpdirstr = GDKfilepath(0, BATDIR, "BBP", "dir");
	str backupbbpdirstr = GDKfilepath(0, BAKDIR, "BBP", "dir");
=======
	int needcommit;
>>>>>>> 11b8326f

#ifdef NEED_MT_LOCK_INIT
	MT_lock_init(&GDKunloadLock, "GDKunloadLock");
	ATOMIC_INIT(stampLock);
	ATOMIC_INIT(BBPsizeLock);
#endif

	if (BBPfarms[0].dirname == NULL)
		BBPaddfarm(".", (1 << PERSISTENT) | (1 << TRANSIENT));

	GDKremovedir(0, DELDIR);

	/* first move everything from SUBDIR to BAKDIR (its parent) */
	if (BBPrecover_subdir() != GDK_SUCCEED)
		GDKfatal("BBPinit: cannot properly recover_subdir process %s. Please check whether your disk is full or write-protected", SUBDIR);

	/* try to obtain a BBP.dir from bakdir */
	if (stat(backupbbpdirstr, &st) == 0) {
		/* backup exists; *must* use it */
		if (recover_dir(0, stat(bbpdirstr, &st) == 0) != GDK_SUCCEED)
			goto bailout;
		if ((fp = GDKfilelocate(0, "BBP", "r", "dir")) == NULL)
			GDKfatal("BBPinit: cannot open recovered BBP.dir.");
	} else if ((fp = GDKfilelocate(0, "BBP", "r", "dir")) == NULL) {
		/* there was no BBP.dir either. Panic! try to use a
		 * BBP.bak */
		if (stat(backupbbpdirstr, &st) < 0) {
			/* no BBP.bak (nor BBP.dir or BACKUP/BBP.dir):
			 * create a new one */
			IODEBUG fprintf(stderr, "#BBPdir: initializing BBP.\n");	/* BBPdir instead of BBPinit for backward compatibility of error messages */
			if (BBPdir(0, NULL) != GDK_SUCCEED)
				goto bailout;
		} else if (GDKmove(0, BATDIR, "BBP", "bak", BATDIR, "BBP", "dir") == GDK_SUCCEED)
			IODEBUG fprintf(stderr, "#BBPinit: reverting to dir saved in BBP.bak.\n");

		if ((fp = GDKfilelocate(0, "BBP", "r", "dir")) == NULL)
			goto bailout;
	}
	assert(fp != NULL);

	/* scan the BBP.dir to obtain current size */
	BBPlimit = 0;
	memset(BBP, 0, sizeof(BBP));
	ATOMIC_SET(BBPsize, 1, BBPsizeLock);

	bbpversion = BBPheader(fp, &BBPoid, &oidsize);

	BBPextend(0, FALSE);		/* allocate BBP records */
	ATOMIC_SET(BBPsize, 1, BBPsizeLock);

	needcommit = BBPreadEntries(fp, &min_stamp, &max_stamp, oidsize, bbpversion);
	fclose(fp);

	/* normalize saved LRU stamps */
	if (min_stamp <= max_stamp) {
		for (bid = 1; bid < (bat) ATOMIC_GET(BBPsize, BBPsizeLock); bid++)
			if (BBPvalid(bid))
				BBP_lastused(bid) -= min_stamp;
		BBPsetstamp(max_stamp - min_stamp);
	}

	BBPinithash(0);
	BBP_notrim = 0;

	OIDbase(BBPoid);

	/* will call BBPrecover if needed */
	if (BBPprepare(FALSE) != GDK_SUCCEED)
		GDKfatal("BBPinit: cannot properly prepare process %s. Please check whether your disk is full or write-protected", BAKDIR);

	/* cleanup any leftovers (must be done after BBPrecover) */
	BBPdiskscan(GDKfilepath(0, NULL, BATDIR, NULL));

#if SIZEOF_SIZE_T == 8 && SIZEOF_OID == 8
	if (oidsize == SIZEOF_INT)
		fixoidheap();
#else
	(void) oidsize;
#endif
	if (bbpversion < GDKLIBRARY || needcommit)
		TMcommit();
	GDKfree(bbpdirstr);
	GDKfree(backupbbpdirstr);
	return;

      bailout:
	/* now it is time for real panic */
	GDKfatal("BBPinit: could not write %s%cBBP.dir. Please check whether your disk is full or write-protected", BATDIR, DIR_SEP);
}

/*
 * During the exit phase all non-persistent BATs are removed.  Upon
 * exit the status of the BBP tables is saved on disk.  This function
 * is called once and during the shutdown of the server. Since
 * shutdown may be issued from any thread (dangerous) it may lead to
 * interference in a parallel session.
 */

static int backup_files = 0, backup_dir = 0, backup_subdir = 0;

void
BBPexit(void)
{
	bat i;
	int skipped;

	BBPlock("BBPexit");	/* stop all threads ever touching more descriptors */

	/* free all memory (just for leak-checking in Purify) */
	do {
		skipped = 0;
		for (i = 0; i < (bat) ATOMIC_GET(BBPsize, BBPsizeLock); i++) {
			if (BBPvalid(i)) {
				BAT *b = BBP_cache(i);

				if (b) {
					if (b->batSharecnt > 0) {
						skipped = 1;
						continue;
					}
					/* NIELS ?? Why reduce share count, it's done in VIEWdestroy !!
					if (isVIEW(b)) {
						bat hp = VIEWhparent(b), tp = VIEWtparent(b);
						bat vhp = VIEWvhparent(b), vtp = VIEWvtparent(b);
						if (hp) {
							BBP_cache(hp)->batSharecnt--;
							--BBP_lrefs(hp);
						}
						if (tp) {
							BBP_cache(tp)->batSharecnt--;
							--BBP_lrefs(tp);
						}
						if (vhp) {
							BBP_cache(vhp)->batSharecnt--;
							--BBP_lrefs(vhp);
						}
						if (vtp) {
							BBP_cache(vtp)->batSharecnt--;
							--BBP_lrefs(vtp);
						}
					}*/
					if (isVIEW(b))
						VIEWdestroy(b);
					else
						BATfree(b);
				}
				BBPuncacheit(i, TRUE);
				if (BBP_logical(i) != BBP_bak(i))
					GDKfree(BBP_bak(i));
				BBP_bak(i) = NULL;
				GDKfree(BBP_logical(i));
				BBP_logical(i) = NULL;
				GDKfree(BBP_logical(-i));
				BBP_logical(-i) = NULL;
			}
			if (BBP_physical(i)) {
				GDKfree(BBP_physical(i));
				BBP_physical(i) = NULL;
			}
			if (BBP_bak(i))
				GDKfree(BBP_bak(i));
			BBP_bak(i) = NULL;
		}
	} while (skipped);
	GDKfree(BBP_hash);
	BBP_hash = 0;
	// these need to be NULL, otherwise no new ones get created
	backup_files = 0;
	backup_dir = 0;
	backup_subdir = 0;

}

/*
 * The routine BBPdir creates the BAT pool dictionary file.  It
 * includes some information about the current state of affair in the
 * pool.  The location in the buffer pool is saved for later use as
 * well.  This is merely done for ease of debugging and of no
 * importance to front-ends.  The tail of non-used entries is
 * reclaimed as well.
 */
static inline int
heap_entry(FILE *fp, COLrec *col)
{
	return fprintf(fp, " %s %d %d %d " BUNFMT " " BUNFMT " " BUNFMT " "
		       BUNFMT " " OIDFMT " " OIDFMT " " SZFMT " " SZFMT " %d",
		       col->type >= 0 ? BATatoms[col->type].name : ATOMunknown_name(col->type),
		       col->width,
		       col->varsized | (col->vheap ? col->vheap->hashash << 1 : 0),
		       (unsigned short) col->sorted |
			   ((unsigned short) col->revsorted << 7) |
			   (((unsigned short) col->key & 0x01) << 8) |
			   ((unsigned short) col->dense << 9) |
			   ((unsigned short) col->nonil << 10) |
			   ((unsigned short) col->nil << 11),
		       col->nokey[0],
		       col->nokey[1],
		       col->nosorted,
		       col->norevsorted,
		       col->seq,
		       col->align,
		       col->heap.free,
		       col->heap.size,
		       (int) col->heap.newstorage);
}

static inline int
vheap_entry(FILE *fp, Heap *h)
{
	if (h == NULL)
		return 0;
	return fprintf(fp, " " SZFMT " " SZFMT " %d",
		       h->free, h->size, (int) h->newstorage);
}

static gdk_return
new_bbpentry(FILE *fp, bat i)
{
#ifndef NDEBUG
	assert(i > 0);
	assert(i < (bat) ATOMIC_GET(BBPsize, BBPsizeLock));
	assert(BBP_desc(i));
	assert(BBP_desc(i)->B.batCacheid == i);
	assert(BBP_desc(i)->S.role == PERSISTENT);
	assert(0 <= BBP_desc(i)->H.heap.farmid && BBP_desc(i)->H.heap.farmid < MAXFARMS);
	assert(BBPfarms[BBP_desc(i)->H.heap.farmid].roles & (1 << PERSISTENT));
	assert(0 <= BBP_desc(i)->T.heap.farmid && BBP_desc(i)->T.heap.farmid < MAXFARMS);
	assert(BBPfarms[BBP_desc(i)->T.heap.farmid].roles & (1 << PERSISTENT));
	if (BBP_desc(i)->H.vheap) {
		assert(0 <= BBP_desc(i)->H.vheap->farmid && BBP_desc(i)->H.vheap->farmid < MAXFARMS);
		assert(BBPfarms[BBP_desc(i)->H.vheap->farmid].roles & (1 << PERSISTENT));
	}
	if (BBP_desc(i)->T.vheap) {
		assert(0 <= BBP_desc(i)->T.vheap->farmid && BBP_desc(i)->T.vheap->farmid < MAXFARMS);
		assert(BBPfarms[BBP_desc(i)->T.vheap->farmid].roles & (1 << PERSISTENT));
	}
#endif

	if (fprintf(fp, SSZFMT " %d %s %s %s %d %d " BUNFMT " " BUNFMT " "
		    BUNFMT " " BUNFMT " " BUNFMT " %d %d %d %d", /* BAT info */
		    (ssize_t) i,
		    BBP_status(i) & BBPPERSISTENT,
		    BBP_logical(i),
		    BBP_logical(-i) ? BBP_logical(-i) : BBPNONAME,
		    BBP_physical(i),
		    BBP_lastused(i),
		    BBP_desc(i)->S.restricted << 1,
		    BBP_desc(i)->S.inserted,
		    BBP_desc(i)->S.deleted,
		    BBP_desc(i)->S.first,
		    BBP_desc(i)->S.count,
		    BBP_desc(i)->S.capacity,
		    (unsigned char) BBP_desc(i)->S.map_head,
		    (unsigned char) BBP_desc(i)->S.map_tail,
		    (unsigned char) BBP_desc(i)->S.map_hheap,
		    (unsigned char) BBP_desc(i)->S.map_theap) < 0 ||
	    heap_entry(fp, &BBP_desc(i)->H) < 0 ||
	    heap_entry(fp, &BBP_desc(i)->T) < 0 ||
	    vheap_entry(fp, BBP_desc(i)->H.vheap) < 0 ||
	    vheap_entry(fp, BBP_desc(i)->T.vheap) < 0 ||
	    (BBP_options(i) &&
	     fprintf(fp, " %s", BBP_options(i)) < 0) ||
	    fprintf(fp, "\n") < 0) {
		GDKsyserror("new_bbpentry: Writing BBP.dir entry failed\n");
		return GDK_FAIL;
	}

	return GDK_SUCCEED;
}

static gdk_return
BBPdir_header(FILE *f, int n)
{
	if (fprintf(f, "BBP.dir, GDKversion %d\n%d %d %d\n",
		    GDKLIBRARY, SIZEOF_SIZE_T, SIZEOF_OID, SIZEOF_MAX_INT) < 0 ||
	    OIDwrite(f) < 0 ||
	    fprintf(f, " BBPsize=%d\n", n) < 0 ||
	    ferror(f)) {
		GDKsyserror("BBPdir_header: Writing BBP.dir header failed\n");
		return GDK_FAIL;
	}
	return GDK_SUCCEED;
}

static gdk_return
BBPdir_subcommit(int cnt, bat *subcommit)
{
	FILE *obbpf, *nbbpf;
	bat j = 1;
	char buf[3000];
	char *p;
	int n;

	assert(subcommit != NULL);

	if ((nbbpf = GDKfilelocate(0, "BBP", "w", "dir")) == NULL)
		return GDK_FAIL;

	n = (bat) ATOMIC_GET(BBPsize, BBPsizeLock);

	/* we need to copy the backup BBP.dir to the new, but
	 * replacing the entries for the subcommitted bats */
	if ((obbpf = GDKfileopen(0, SUBDIR, "BBP", "dir", "r")) == NULL) {
		if ((obbpf = GDKfileopen(0, BAKDIR, "BBP", "dir", "r")) == NULL)
			GDKfatal("BBPdir: subcommit attempted without backup BBP.dir.");
	}
	/* read first three lines */
	if (fgets(buf, sizeof(buf), obbpf) == NULL || /* BBP.dir, GDKversion %d */
	    fgets(buf, sizeof(buf), obbpf) == NULL || /* SIZEOF_SIZE_T SIZEOF_OID SIZEOF_MAX_INT */
	    fgets(buf, sizeof(buf), obbpf) == NULL) /* BBPsize=%d */
		GDKfatal("BBPdir: subcommit attempted with invalid backup BBP.dir.");
	/* third line contains BBPsize */
	if ((p = strstr(buf, "BBPsize")) != NULL)
		sscanf(p, "BBPsize=%d", &n);
	if (n < (bat) ATOMIC_GET(BBPsize, BBPsizeLock))
		n = (bat) ATOMIC_GET(BBPsize, BBPsizeLock);

	if (GDKdebug & (IOMASK | THRDMASK))
		fprintf(stderr, "#BBPdir: writing BBP.dir (%d bats).\n", n);
	IODEBUG {
		fprintf(stderr, "#BBPdir start oid=");
		OIDwrite(stderr);
		fprintf(stderr, "\n");
	}

	if (BBPdir_header(nbbpf, n) != GDK_SUCCEED) {
		goto bailout;
	}
	n = 0;
	for (;;) {
		/* but for subcommits, all except the bats in the list
		 * retain their existing mode */
		if (n == 0 && obbpf != NULL) {
			if (fgets(buf, sizeof(buf), obbpf) == NULL) {
				fclose(obbpf);
				obbpf = NULL;
			} else if (sscanf(buf, "%d", &n) != 1 || n <= 0)
				GDKfatal("BBPdir: subcommit attempted with invalid backup BBP.dir.");
			/* at this point, obbpf == NULL, or n > 0 */
		}
		if (j == cnt && n == 0) {
			assert(obbpf == NULL);
			break;
		}
		if (j < cnt && (n == 0 || subcommit[j] <= n || obbpf == NULL)) {
			bat i = subcommit[j];
			/* BBP.dir consists of all persistent bats only */
			if (BBP_status(i) & BBPPERSISTENT) {
				if (new_bbpentry(nbbpf, i) != GDK_SUCCEED) {
					goto bailout;
				}
				IODEBUG new_bbpentry(stderr, i);
			}
			if (i == n)
				n = 0;	/* read new entry (i.e. skip this one from old BBP.dir */
			do
				/* go to next, skipping duplicates */
				j++;
			while (j < cnt && subcommit[j] == i);
		} else {
			if (fprintf(nbbpf, "%s", buf) < 0) {
				GDKsyserror("BBPdir_subcommit: Copying BBP.dir entry failed\n");
				goto bailout;
			}
			IODEBUG fprintf(stderr, "%s", buf);
			n = 0;
		}
	}

	if (fflush(nbbpf) == EOF ||
	    (!(GDKdebug & FORCEMITOMASK) &&
#ifdef NATIVE_WIN32
	     _commit(_fileno(nbbpf)) < 0
#else
#ifdef HAVE_FDATASYNC
	     fdatasync(fileno(nbbpf)) < 0
#else
#ifdef HAVE_FSYNC
	     fsync(fileno(nbbpf)) < 0
#endif
#endif
#endif
		    )) {
		GDKsyserror("BBPdir_subcommit: Syncing BBP.dir file failed\n");
		goto bailout;
	}
	if (fclose(nbbpf) == EOF) {
		GDKsyserror("BBPdir_subcommit: Closing BBP.dir file failed\n");
		goto bailout;
	}

	IODEBUG fprintf(stderr, "#BBPdir end\n");

	return GDK_SUCCEED;

      bailout:
	if (obbpf != NULL)
		fclose(obbpf);
	if (nbbpf != NULL)
		fclose(nbbpf);
	return GDK_FAIL;
}

gdk_return
BBPdir(int cnt, bat *subcommit)
{
	FILE *fp;
	bat i;

	if (subcommit)
		return BBPdir_subcommit(cnt, subcommit);

	if (GDKdebug & (IOMASK | THRDMASK))
		fprintf(stderr, "#BBPdir: writing BBP.dir (%d bats).\n", (int) (bat) ATOMIC_GET(BBPsize, BBPsizeLock));
	IODEBUG {
		fprintf(stderr, "#BBPdir start oid=");
		OIDwrite(stderr);
		fprintf(stderr, "\n");
	}
	if ((fp = GDKfilelocate(0, "BBP", "w", "dir")) == NULL) {
		goto bailout;
	}

	if (BBPdir_header(fp, (bat) ATOMIC_GET(BBPsize, BBPsizeLock)) != GDK_SUCCEED) {
		goto bailout;
	}

	for (i = 1; i < (bat) ATOMIC_GET(BBPsize, BBPsizeLock); i++) {
		/* write the entry
		 * BBP.dir consists of all persistent bats */
		if (BBP_status(i) & BBPPERSISTENT) {
			if (new_bbpentry(fp, i) != GDK_SUCCEED) {
				goto bailout;
			}
			IODEBUG new_bbpentry(stderr, i);
		}
	}

	if (fflush(fp) == EOF ||
#ifdef NATIVE_WIN32
	    _commit(_fileno(fp)) < 0
#else
#ifdef HAVE_FDATASYNC
	    fdatasync(fileno(fp)) < 0
#else
#ifdef HAVE_FSYNC
	    fsync(fileno(fp)) < 0
#endif
#endif
#endif
		) {
		GDKsyserror("BBPdir: Syncing BBP.dir file failed\n");
		goto bailout;
	}
	if (fclose(fp) == EOF) {
		GDKsyserror("BBPdir: Closing BBP.dir file failed\n");
		return GDK_FAIL;
	}

	IODEBUG fprintf(stderr, "#BBPdir end\n");

	if (i < (bat) ATOMIC_GET(BBPsize, BBPsizeLock))
		return GDK_FAIL;

	return GDK_SUCCEED;

      bailout:
	if (fp != NULL)
		fclose(fp);
	return GDK_FAIL;
}

/* function used for debugging */
void
BBPdump(void)
{
	bat i;
	size_t mem = 0, vm = 0;
	size_t cmem = 0, cvm = 0;
	int n = 0, nc = 0;

	for (i = 0; i < (bat) ATOMIC_GET(BBPsize, BBPsizeLock); i++) {
		BAT *b = BBP_cache(i);
		if (b == NULL)
			continue;
		fprintf(stderr,
			"# %d[%s,%s]: nme=['%s','%s'] refs=%d lrefs=%d "
			"status=%d count=" BUNFMT " "
			"Hheap=[" SZFMT "," SZFMT "] "
			"Hvheap=[" SZFMT "," SZFMT "] "
			"Hhash=[" SZFMT "," SZFMT "] "
			"Theap=[" SZFMT "," SZFMT "] "
			"Tvheap=[" SZFMT "," SZFMT "] "
			"Thash=[" SZFMT "," SZFMT "]\n",
			i,
			ATOMname(b->H->type),
			ATOMname(b->T->type),
			BBP_logical(i) ? BBP_logical(i) : "<NULL>",
			BBP_logical(-i) ? BBP_logical(-i) : "<NULL>",
			BBP_refs(i),
			BBP_lrefs(i),
			BBP_status(i),
			b->batCount,
			HEAPmemsize(&b->H->heap),
			HEAPvmsize(&b->H->heap),
			HEAPmemsize(b->H->vheap),
			HEAPvmsize(b->H->vheap),
			b->H->hash && b->H->hash != (Hash *) -1 ? HEAPmemsize(b->H->hash->heap) : 0,
			b->H->hash && b->H->hash != (Hash *) -1 ? HEAPvmsize(b->H->hash->heap) : 0,
			HEAPmemsize(&b->T->heap),
			HEAPvmsize(&b->T->heap),
			HEAPmemsize(b->T->vheap),
			HEAPvmsize(b->T->vheap),
			b->T->hash && b->T->hash != (Hash *) -1 ? HEAPmemsize(b->T->hash->heap) : 0,
			b->T->hash && b->T->hash != (Hash *) -1 ? HEAPvmsize(b->T->hash->heap) : 0);
		if (BBP_logical(i) && BBP_logical(i)[0] == '.') {
			cmem += HEAPmemsize(&b->H->heap);
			cvm += HEAPvmsize(&b->H->heap);
			nc++;
		} else {
			mem += HEAPmemsize(&b->H->heap);
			vm += HEAPvmsize(&b->H->heap);
			n++;
		}
		if (b->H->vheap) {
			if (BBP_logical(i) && BBP_logical(i)[0] == '.') {
				cmem += HEAPmemsize(b->H->vheap);
				cvm += HEAPvmsize(b->H->vheap);
			} else {
				mem += HEAPmemsize(b->H->vheap);
				vm += HEAPvmsize(b->H->vheap);
			}
		}
		if (b->H->hash && b->H->hash != (Hash *) -1) {
			if (BBP_logical(i) && BBP_logical(i)[0] == '.') {
				cmem += HEAPmemsize(b->H->hash->heap);
				cvm += HEAPvmsize(b->H->hash->heap);
			} else {
				mem += HEAPmemsize(b->H->hash->heap);
				vm += HEAPvmsize(b->H->hash->heap);
			}
		}
		if (BBP_logical(i) && BBP_logical(i)[0] == '.') {
			cmem += HEAPmemsize(&b->T->heap);
			cvm += HEAPvmsize(&b->T->heap);
		} else {
			mem += HEAPmemsize(&b->T->heap);
			vm += HEAPvmsize(&b->T->heap);
		}
		if (b->T->vheap) {
			if (BBP_logical(i) && BBP_logical(i)[0] == '.') {
				cmem += HEAPmemsize(b->T->vheap);
				cvm += HEAPvmsize(b->T->vheap);
			} else {
				mem += HEAPmemsize(b->T->vheap);
				vm += HEAPvmsize(b->T->vheap);
			}
		}
		if (b->T->hash && b->T->hash != (Hash *) -1) {
			if (BBP_logical(i) && BBP_logical(i)[0] == '.') {
				cmem += HEAPmemsize(b->T->hash->heap);
				cvm += HEAPvmsize(b->T->hash->heap);
			} else {
				mem += HEAPmemsize(b->T->hash->heap);
				vm += HEAPvmsize(b->T->hash->heap);
			}
		}
	}
	fprintf(stderr,
		"# %d bats: mem=" SZFMT ", vm=" SZFMT " %d cached bats: mem=" SZFMT ", vm=" SZFMT "\n",
		n, mem, vm, nc, cmem, cvm);
	fflush(stderr);
}

/*
 * @+ BBP Readonly Interface
 *
 * These interface functions do not change the BBP tables. If they
 * only access one specific BAT, the caller must have ensured that no
 * other thread is modifying that BAT, therefore such functions do not
 * need locking.
 *
 * BBP index lookup by BAT name:
 */
static inline bat
BBP_find(const char *nme, int lock)
{
	bat i = BBPnamecheck(nme);

	if (i != 0) {
		/* for tmp_X and tmpr_X BATs, we already know X */
		const char *s;

		if (abs(i) >= (bat) ATOMIC_GET(BBPsize, BBPsizeLock) || (s = BBP_logical(i)) == NULL || strcmp(s, nme)) {
			i = 0;
		}
	} else if (*nme != '.') {
		/* must lock since hash-lookup traverses other BATs */
		if (lock)
			MT_lock_set(&GDKnameLock);
		for (i = BBP_hash[strHash(nme) & BBP_mask]; i; i = BBP_next(i)) {
			if (strcmp(BBP_logical(i), nme) == 0)
				break;
		}
		if (lock)
			MT_lock_unset(&GDKnameLock);
	}
	return i;
}

bat
BBPindex(const char *nme)
{
	return BBP_find(nme, TRUE);
}

BATstore *
BBPgetdesc(bat i)
{
	if (i == bat_nil)
		return NULL;
	if (i < 0)
		i = -i;
	if (i != 0 && i < (bat) ATOMIC_GET(BBPsize, BBPsizeLock) && i && BBP_logical(i)) {
		return BBP_desc(i);
	}
	return NULL;
}

str
BBPlogical(bat bid, str buf)
{
	if (buf == NULL) {
		return NULL;
	} else if (BBPcheck(bid, "BBPlogical")) {
		if (bid < 0 && BBP_logical(bid) == NULL)
			bid = -bid;
		strcpy(buf, BBP_logical(bid));
	} else {
		*buf = 0;
	}
	return buf;
}

str
BBPphysical(bat bid, str buf)
{
	if (buf == NULL) {
		return NULL;
	} else if (BBPcheck(bid, "BBPphysical")) {
		strcpy(buf, BBP_physical(abs(bid)));
	} else {
		*buf = 0;
	}
	return buf;
}

/*
 * @+ BBP Update Interface
 * Operations to insert, delete, clear, and modify BBP entries.
 * Our policy for the BBP is to provide unlocked BBP access for
 * speed, but still write operations have to be locked.
 * #ifdef DEBUG_THREADLOCAL_BATS
 * Create the shadow version (reversed) of a bat.
 *
 * An existing BAT is inserted into the BBP
 */
static inline str
BBPsubdir_recursive(str s, bat i)
{
	i >>= 6;
	if (i >= 0100) {
		s = BBPsubdir_recursive(s, i);
		*s++ = DIR_SEP;
	}
	i &= 077;
	*s++ = '0' + (i >> 3);
	*s++ = '0' + (i & 7);
	return s;
}

static inline void
BBPgetsubdir(str s, bat i)
{
	if (i >= 0100) {
		s = BBPsubdir_recursive(s, i);
	}
	*s = 0;
}

int
BBPcurstamp(void)
{
	return ATOMIC_GET(BBP_curstamp, BBP_curstampLock) & 0x7fffffff;
}

/* There are BBP_THREADMASK+1 (64) free lists, and ours (idx) is
 * empty.  Here we find a longish free list (at least 20 entries), and
 * if we can find one, we take one entry from that list.  If no long
 * enough list can be found, we create a new entry by either just
 * increasing BBPsize (up to BBPlimit) or extending the BBP (which
 * increases BBPlimit).  Every time this function is called we start
 * searching in a following free list (variable "last"). */
static void
maybeextend(int idx)
{
	int t, m;
	int n, l;
	bat i;
	static int last = 0;

	l = 0;			/* length of longest list */
	m = 0;			/* index of longest list */
	/* find a longish free list */
	for (t = 0; t <= BBP_THREADMASK && l <= 20; t++) {
		n = 0;
		for (i = BBP_free((t + last) & BBP_THREADMASK);
		     i != 0 && n <= 20;
		     i = BBP_next(i))
			n++;
		if (n > l) {
			m = (t + last) & BBP_THREADMASK;
			l = n;
		}
	}
	if (l > 20) {
		/* list is long enough, get an entry from there */
		i = BBP_free(m);
		BBP_free(m) = BBP_next(i);
		BBP_next(i) = 0;
		BBP_free(idx) = i;
	} else {
		/* let the longest list alone, get a fresh entry */
		if ((bat) ATOMIC_ADD(BBPsize, 1, BBPsizeLock) >= BBPlimit) {
			BBPextend(idx, TRUE);
		} else {
			BBP_free(idx) = (bat) ATOMIC_GET(BBPsize, BBPsizeLock) - 1;
		}
	}
	last = (last + 1) & BBP_THREADMASK;
}

bat
BBPinsert(BATstore *bs)
{
	MT_Id pid = MT_getpid();
	int lock = locked_by ? pid != locked_by : 1;
	const char *s;
	long_str dirname;
	bat i;
	int idx = threadmask(pid);

	assert(bs->B.H != NULL);
	assert(bs->B.T != NULL);
	assert(bs->B.H == bs->BM.T);
	assert(bs->B.T == bs->BM.H);

	/* critical section: get a new BBP entry */
	if (lock) {
		MT_lock_set(&GDKtrimLock(idx));
		MT_lock_set(&GDKcacheLock(idx));
	}

	/* find an empty slot */
	if (BBP_free(idx) <= 0) {
		/* we need to extend the BBP */
		if (lock) {
			/* we must take all locks in a consistent
			 * order so first unset the one we've already
			 * got */
			MT_lock_unset(&GDKcacheLock(idx));
			for (i = 0; i <= BBP_THREADMASK; i++)
				MT_lock_set(&GDKcacheLock(i));
		}
		MT_lock_set(&GDKnameLock);
		/* check again in case some other thread extended
		 * while we were waiting */
		if (BBP_free(idx) <= 0) {
			maybeextend(idx);
		}
		MT_lock_unset(&GDKnameLock);
		if (lock)
			for (i = BBP_THREADMASK; i >= 0; i--)
				if (i != idx)
					MT_lock_unset(&GDKcacheLock(i));
	}
	i = BBP_free(idx);
	assert(i > 0);
	BBP_free(idx) = BBP_next(i);

	if (lock) {
		MT_lock_unset(&GDKcacheLock(idx));
		MT_lock_unset(&GDKtrimLock(idx));
	}
	/* rest of the work outside the lock , as GDKstrdup/GDKmalloc
	 * may trigger a BBPtrim */

	/* fill in basic BBP fields for the new bat */

	bs->S.stamp = ATOMIC_INC(BBP_curstamp, BBP_curstampLock) & 0x7fffffff;
	bs->B.batCacheid = i;
	bs->BM.batCacheid = -i;
	bs->S.tid = MT_getpid();

	BBP_status_set(i, BBPDELETING, "BBPinsert");
	BBP_cache(i) = NULL;
	BBP_desc(i) = NULL;
	BBP_refs(i) = 1;	/* new bats have 1 pin */
	BBP_lrefs(i) = 0;	/* ie. no logical refs */

	if (BBP_bak(i) == NULL) {
		s = BBPtmpname(dirname, 64, i);
		BBP_logical(i) = GDKstrdup(s);
		BBP_bak(i) = BBP_logical(i);
	} else
		BBP_logical(i) = BBP_bak(i);
	s = BBPtmpname(dirname, 64, -i);
	BBP_logical(-i) = GDKstrdup(s);

	/* Keep the physical location around forever */
	if (BBP_physical(i) == NULL) {
		char name[64], *nme;

		BBPgetsubdir(dirname, i);
		nme = BBPphysicalname(name, 64, i);

		BBP_physical(i) = GDKfilepath(NOFARM, dirname, nme, NULL);

		BATDEBUG fprintf(stderr, "#%d = new %s(%s,%s)\n", (int) i, BBPname(i), ATOMname(bs->H.type), ATOMname(bs->T.type));
	}

	return i;
}

void
BBPcacheit(BATstore *bs, int lock)
{
	bat i = bs->B.batCacheid;
	int mode;

	if (lock)
		lock = locked_by ? MT_getpid() != locked_by : 1;

	if (i) {
		assert(i > 0);
	} else {
		i = BBPinsert(bs);	/* bat was not previously entered */
		if (bs->H.vheap)
			bs->H.vheap->parentid = i;
		if (bs->T.vheap)
			bs->T.vheap->parentid = i;
	}
	assert(bs->B.batCacheid > 0);
	assert(bs->BM.batCacheid < 0);
	assert(bs->B.batCacheid == -bs->BM.batCacheid);

	if (lock)
		MT_lock_set(&GDKswapLock(i));
	mode = (BBP_status(i) | BBPLOADED) & ~(BBPLOADING | BBPDELETING);
	BBP_status_set(i, mode, "BBPcacheit");
	BBP_lastused(i) = BBPLASTUSED(BBPstamp() + ((mode == BBPLOADED) ? 150 : 0));
	BBP_desc(i) = bs;

	/* cache it! */
	BBP_cache(i) = &bs->B;
	BBP_cache(-i) = &bs->BM;

	if (lock)
		MT_lock_unset(&GDKswapLock(i));
}

/*
 * BBPuncacheit changes the BBP status to swapped out.  Currently only
 * used in BBPfree (bat swapped out) and BBPclear (bat destroyed
 * forever).
 */

static void
BBPuncacheit(bat i, int unloaddesc)
{
	if (i < 0)
		i = -i;
	if (BBPcheck(i, "BBPuncacheit")) {
		BATstore *bs = BBP_desc(i);

		if (bs) {
			if (BBP_cache(i)) {
				BATDEBUG fprintf(stderr, "#uncache %d (%s)\n", (int) i, BBPname(i));

				BBP_cache(i) = BBP_cache(-i) = NULL;

				/* clearing bits can be done without the lock */
				BBP_status_off(i, BBPLOADED, "BBPuncacheit");
			}
			if (unloaddesc) {
				BBP_desc(i) = NULL;
				BATdestroy(bs);
			}
		}
	}
}

/*
 * @- BBPclear
 * BBPclear removes a BAT from the BBP directory forever.
 */
static inline void
bbpclear(bat i, int idx, const char *lock)
{
	BATDEBUG {
		fprintf(stderr, "#clear %d (%s)\n", (int) i, BBPname(i));
	}
	BBPuncacheit(i, TRUE);
	BATDEBUG {
		fprintf(stderr, "#BBPclear set to unloading %d\n", i);
	}
	BBP_status_set(i, BBPUNLOADING, "BBPclear");
	BBP_refs(i) = 0;
	BBP_lrefs(i) = 0;
	if (lock)
		MT_lock_set(&GDKcacheLock(idx));

	if (BBPtmpcheck(BBP_logical(i)) == 0) {
		MT_lock_set(&GDKnameLock);
		BBP_delete(i);
		MT_lock_unset(&GDKnameLock);
	}
	if (BBPtmpcheck(BBP_logical(-i)) == 0) {
		MT_lock_set(&GDKnameLock);
		BBP_delete(-i);
		MT_lock_unset(&GDKnameLock);
	}
	if (BBP_logical(i) != BBP_bak(i))
		GDKfree(BBP_logical(i));
	if (BBP_logical(-i) != BBP_bak(-i))
		GDKfree(BBP_logical(-i));
	BBP_status_set(i, 0, "BBPclear");
	BBP_logical(i) = NULL;
	BBP_logical(-i) = NULL;
	BBP_next(i) = BBP_free(idx);
	BBP_free(idx) = i;
	if (lock)
		MT_lock_unset(&GDKcacheLock(idx));
}

void
BBPclear(bat i)
{
	MT_Id pid = MT_getpid();
	int lock = locked_by ? pid != locked_by : 1;

	if (BBPcheck(i, "BBPclear")) {
		bbpclear(abs(i), threadmask(pid), lock ? "BBPclear" : NULL);
	}
}

/*
 * @- BBP rename
 *
 * Each BAT has a logical name that is globally unique. Its reverse
 * view can also be assigned a name, that also has to be globally
 * unique.  The batId is the same as the logical BAT name.
 *
 * The default logical name of a BAT is tmp_X, where X is the
 * batCacheid.  Apart from being globally unique, new logical bat
 * names cannot be of the form tmp_X, unless X is the batCacheid.
 *
 * Physical names consist of a directory name followed by a logical
 * name suffix.  The directory name is derived from the batCacheid,
 * and is currently organized in a hierarchy that puts max 64 bats in
 * each directory (see BBPgetsubdir).
 *
 * Concerning the physical suffix: it is almost always bat_X. This
 * saves us a whole lot of trouble, as bat_X is always unique and no
 * conflicts can occur.  Other suffixes are only supported in order
 * just for backward compatibility with old repositories (you won't
 * see them anymore in new repositories).
 */
int
BBPrename(bat bid, const char *nme)
{
	BAT *b = BBPdescriptor(bid);
	long_str dirname;
	bat tmpid = 0, i;
	int idx;

	if (b == NULL)
		return 0;

	/* If name stays same, do nothing */
	if (BBP_logical(bid) && strcmp(BBP_logical(bid), nme) == 0)
		return 0;

	BBPgetsubdir(dirname, abs(bid));

	if ((tmpid = BBPnamecheck(nme)) && (bid < 0 || tmpid != bid)) {
		return BBPRENAME_ILLEGAL;
	}
	if (strlen(dirname) + strLen(nme) + 1 >= IDLENGTH) {
		return BBPRENAME_LONG;
	}
	idx = threadmask(MT_getpid());
	MT_lock_set(&GDKtrimLock(idx));
	MT_lock_set(&GDKnameLock);
	i = BBP_find(nme, FALSE);
	if (i != 0) {
		MT_lock_unset(&GDKnameLock);
		MT_lock_unset(&GDKtrimLock(idx));
		return BBPRENAME_ALREADY;
	}
	BBP_notrim = MT_getpid();

	/* carry through the name change */
	if (BBP_logical(bid) && BBPtmpcheck(BBP_logical(bid)) == 0) {
		BBP_delete(bid);
	}
	if (BBP_logical(bid) != BBP_bak(bid))
		GDKfree(BBP_logical(bid));
	BBP_logical(bid) = GDKstrdup(nme);
	if (tmpid == 0) {
		BBP_insert(bid);
	}
	b->batDirtydesc = 1;
	if (b->batPersistence == PERSISTENT) {
		int lock = locked_by ? MT_getpid() != locked_by : 1;

		if (lock)
			MT_lock_set(&GDKswapLock(i));
		BBP_status_on(abs(bid), BBPRENAMED, "BBPrename");
		if (lock)
			MT_lock_unset(&GDKswapLock(i));
		BBPdirty(1);
	}
	MT_lock_unset(&GDKnameLock);
	BBP_notrim = 0;
	MT_lock_unset(&GDKtrimLock(idx));
	return 0;
}

/*
 * @+ BBP swapping Policy
 * The BAT can be moved back to disk using the routine BBPfree.  It
 * frees the storage for other BATs. After this call BAT* references
 * maintained for the BAT are wrong.  We should keep track of dirty
 * unloaded BATs. They may have to be committed later on, which may
 * include reading them in again.
 *
 * BBPswappable: may this bat be unloaded?  Only real bats without
 * memory references can be unloaded.
 */
static inline void
BBPspin(bat i, const char *s, int event)
{
	if (BBPcheck(i, "BBPspin") && (BBP_status(i) & event)) {
		lng spin = LL_CONSTANT(0);

		while (BBP_status(i) & event) {
			MT_sleep_ms(KITTENNAP);
			spin++;
		}
		BATDEBUG fprintf(stderr, "#BBPspin(%d,%s,%d): " LLFMT " loops\n", (int) i, s, event, spin);
	}
}

static inline int
incref(bat i, int logical, int lock)
{
	int refs;
	bat hp, tp, hvp, tvp;
	BATstore *bs;
	BAT *b;
	int load = 0;

	if (i == bat_nil) {
		/* Stefan: May this happen? Or should we better call
		 * GDKerror(), here? */
		/* GDKerror("BBPincref() called with bat_nil!\n"); */
		return 0;
	}
	if (i < 0)
		i = -i;

	if (!BBPcheck(i, "BBPincref"))
		return 0;

	if (lock) {
		for (;;) {
			MT_lock_set(&GDKswapLock(i));
			if (!(BBP_status(i) & (BBPUNSTABLE|BBPLOADING)))
				break;
			/* the BATs is "unstable", try again */
			MT_lock_unset(&GDKswapLock(i));
			MT_sleep_ms(KITTENNAP);
		}
	}
	/* we have the lock */

	bs = BBP_desc(i);
	if ( bs == 0) {
		/* should not have happened */
		if (lock)
			MT_lock_unset(&GDKswapLock(i));
		return 0;
	}

	assert(BBP_refs(i) + BBP_lrefs(i) ||
	       BBP_status(i) & (BBPDELETED | BBPSWAPPED));
	if (logical) {
		/* parent BATs are not relevant for logical refs */
		hp = tp = hvp = tvp = 0;
		refs = ++BBP_lrefs(i);
	} else {
		hp = bs->B.H->heap.parentid;
		tp = bs->B.T->heap.parentid;
		hvp = bs->B.H->vheap == 0 || bs->B.H->vheap->parentid == i ? 0 : bs->B.H->vheap->parentid;
		tvp = bs->B.T->vheap == 0 || bs->B.T->vheap->parentid == i ? 0 : bs->B.T->vheap->parentid;
		refs = ++BBP_refs(i);
		if (refs == 1 && (hp || tp || hvp || tvp)) {
			/* If this is a view, we must load the parent
			 * BATs, but we must do that outside of the
			 * lock.  Set the BBPLOADING flag so that
			 * other threads will wait until we're
			 * done. */
			BBP_status_on(i, BBPLOADING, "BBPincref");
			load = 1;
		}
	}
	if (lock)
		MT_lock_unset(&GDKswapLock(i));

	if (load) {
		/* load the parent BATs and set the heap base pointers
		 * to the correct values */
		assert(!logical);
		if (hp) {
			incref(hp, 0, lock);
			b = getBBPdescriptor(hp, lock);
			bs->B.H->heap.base = b->H->heap.base + (size_t) bs->B.H->heap.base;
			/* if we shared the hash before, share
			 * it again note that if the parent's
			 * hash is destroyed, we also don't
			 * have a hash anymore */
			if (bs->B.H->hash == (Hash *) -1)
				bs->B.H->hash = b->H->hash;
		}
		if (tp) {
			incref(tp, 0, lock);
			b = getBBPdescriptor(tp, lock);
			if (bs->B.H != bs->B.T) {  /* mirror? */
				bs->B.T->heap.base = b->H->heap.base + (size_t) bs->B.T->heap.base;
				/* if we shared the hash before, share
				 * it again note that if the parent's
				 * hash is destroyed, we also don't
				 * have a hash anymore */
				if (bs->B.T->hash == (Hash *) -1)
					bs->B.T->hash = b->H->hash;
			}
		}
		if (hvp) {
			incref(hvp, 0, lock);
			(void) getBBPdescriptor(hvp, lock);
		}
		if (tvp) {
			incref(tvp, 0, lock);
			(void) getBBPdescriptor(tvp, lock);
		}
		/* done loading, release descriptor */
		BBP_status_off(i, BBPLOADING, "BBPincref");
	}
	return refs;
}

int
BBPincref(bat i, int logical)
{
	int lock = locked_by ? MT_getpid() != locked_by : 1;

	return incref(i, logical, lock);
}

void
BBPshare(bat parent)
{
	int lock = locked_by ? MT_getpid() != locked_by : 1;

	if (parent < 0)
		parent = -parent;
	if (lock)
		MT_lock_set(&GDKswapLock(parent));
	(void) incref(parent, TRUE, 0);
	++BBP_cache(parent)->batSharecnt;
	assert(BBP_refs(parent) > 0);
	(void) incref(parent, FALSE, 0);
	if (lock)
		MT_lock_unset(&GDKswapLock(parent));
}

static inline int
decref(bat i, int logical, int releaseShare, int lock)
{
	int refs = 0, swap = 0;
	bat hp = 0, tp = 0, hvp = 0, tvp = 0;
	BAT *b;

	assert(i > 0);
	if (lock)
		MT_lock_set(&GDKswapLock(i));
	assert(!BBP_cache(i) || BBP_cache(i)->batSharecnt >= releaseShare);
	if (releaseShare) {
		--BBP_desc(i)->S.sharecnt;
		if (lock)
			MT_lock_unset(&GDKswapLock(i));
		return refs;
	}

	while (BBP_status(i) & BBPUNLOADING) {
		if (lock)
			MT_lock_unset(&GDKswapLock(i));
		BBPspin(i, "BBPdecref", BBPUNLOADING);
		if (lock)
			MT_lock_set(&GDKswapLock(i));
	}

	b = BBP_cache(i);

	/* decrement references by one */
	if (logical) {
		if (BBP_lrefs(i) == 0) {
			GDKerror("BBPdecref: %s does not have logical references.\n", BBPname(i));
			assert(0);
		} else {
			refs = --BBP_lrefs(i);
		}
	} else {
		if (BBP_refs(i) == 0) {
			GDKerror("BBPdecref: %s does not have pointer fixes.\n", BBPname(i));
			assert(0);
		} else {
			assert(b == NULL || b->H->heap.parentid == 0 || BBP_refs(b->H->heap.parentid) > 0);
			assert(b == NULL || b->T->heap.parentid == 0 || BBP_refs(b->T->heap.parentid) > 0);
			assert(b == NULL || b->H->vheap == NULL || b->H->vheap->parentid == 0 || BBP_refs(b->H->vheap->parentid) > 0);
			assert(b == NULL || b->T->vheap == NULL || b->T->vheap->parentid == 0 || BBP_refs(b->T->vheap->parentid) > 0);
			refs = --BBP_refs(i);
			if (b && refs == 0) {
				if ((hp = b->H->heap.parentid) != 0)
					b->H->heap.base = (char *) (b->H->heap.base - BBP_cache(hp)->H->heap.base);
				if ((tp = b->T->heap.parentid) != 0 &&
				    b->H != b->T)
					b->T->heap.base = (char *) (b->T->heap.base - BBP_cache(tp)->H->heap.base);
				/* if a view shared the hash with its
				 * parent, indicate this, but only if
				 * view isn't getting destroyed */
				if (hp && b->H->hash &&
				    b->H->hash == BBP_cache(hp)->H->hash)
					b->H->hash = (Hash *) -1;
				if (tp && b->T->hash &&
				    b->T->hash == BBP_cache(tp)->H->hash)
					b->T->hash = (Hash *) -1;
				hvp = VIEWvhparent(b);
				tvp = VIEWvtparent(b);
			}
		}
	}

	/* we destroy transients asap and unload persistent bats only
	 * if they have been made cold */
	if (BBP_refs(i) > 0 || (BBP_lrefs(i) > 0 && BBP_lastused(i) != 0)) {
		/* bat cannot be swapped out. renew its last usage
		 * stamp for the BBP LRU policy */
		int sec = BBPLASTUSED(BBPstamp());

		if (sec > BBPLASTUSED(BBP_lastused(i)))
			BBP_lastused(i) = sec;
	} else if (b || (BBP_status(i) & BBPTMP)) {
		/* bat will be unloaded now. set the UNLOADING bit
		 * while locked so no other thread thinks it's
		 * available anymore */
		assert((BBP_status(i) & BBPUNLOADING) == 0);
		BATDEBUG {
			fprintf(stderr, "#BBPdecref set to unloading BAT %d\n", i);
		}
		BBP_status_on(i, BBPUNLOADING, "BBPdecref");
		swap = TRUE;
	}

	/* unlock before re-locking in unload; as saving a dirty
	 * persistent bat may take a long time */
	if (lock)
		MT_lock_unset(&GDKswapLock(i));

	if (swap && b != NULL) {
		if (BBP_lrefs(i) == 0 && (BBP_status(i) & BBPDELETED) == 0) {
			/* free memory (if loaded) and delete from
			 * disk (if transient but saved) */
			BBPdestroy(b);
		} else {
			BATDEBUG {
				fprintf(stderr, "#BBPdecref unload and free bat %d\n", i);
			}
			BBP_unload_inc(i, "BBPdecref");
			/* free memory of transient */
			if (BBPfree(b, "BBPdecref") != GDK_SUCCEED)
				return -1;	/* indicate failure */
		}
	}
	if (hp)
		decref(abs(hp), FALSE, FALSE, lock);
	if (tp)
		decref(abs(tp), FALSE, FALSE, lock);
	if (hvp)
		decref(abs(hvp), FALSE, FALSE, lock);
	if (tvp)
		decref(abs(tvp), FALSE, FALSE, lock);
	return refs;
}

#undef BBPdecref
int
BBPdecref(bat i, int logical)
{
	if (BBPcheck(i, "BBPdecref") == 0) {
		return -1;
	}
	if (i < 0)
		i = -i;
	return decref(i, logical, FALSE, TRUE);
}

/*
 * M5 often changes the physical ref into a logical reference.  This
 * state change consist of the sequence BBPincref(b,TRUE);BBPunfix(b).
 * A faster solution is given below, because it does not trigger the
 * BBP management actions, such as garbage collecting the bats.
 * [first step, initiate code change]
 */
void
BBPkeepref(bat i)
{
	if (i == bat_nil)
		return;
	if (i < 0)
		i = -i;
	if (BBPcheck(i, "BBPkeepref")) {
		int lock = locked_by ? MT_getpid() != locked_by : 1;
		BAT *b;

		if ((b = BBPdescriptor(i)) != NULL) {
			BATsettrivprop(b);
			if (GDKdebug & (CHECKMASK | PROPMASK))
				BATassertProps(b);
		}

		incref(i, TRUE, lock);
		assert(BBP_refs(i));
		decref(i, FALSE, FALSE, lock);
	}
}

static inline void
GDKunshare(bat parent)
{
	if (parent < 0)
		parent = -parent;
	(void) decref(parent, FALSE, TRUE, TRUE);
	(void) decref(parent, TRUE, FALSE, TRUE);
}

void
BBPunshare(bat parent)
{
	GDKunshare(parent);
}

/*
 * BBPreclaim is a user-exported function; the common way to destroy a
 * BAT the hard way.
 *
 * Return values:
 * -1 = bat cannot be unloaded (it has more than your own memory fix)
 *  0 = unloaded successfully
 *  1 = unload failed (due to write-to-disk failure)
 */
int
BBPreclaim(BAT *b)
{
	bat i;
	int lock = locked_by ? MT_getpid() != locked_by : 1;

	if (b == NULL)
		return -1;
	i = abs(b->batCacheid);

	assert(BBP_refs(i) == 1);

	return decref(i, 0, 0, lock) <0;
}

/*
 * BBPdescriptor checks whether BAT needs loading and does so if
 * necessary. You must have at least one fix on the BAT before calling
 * this.
 */
static BAT *
getBBPdescriptor(bat i, int lock)
{
	int load = FALSE;
	bat j = abs(i);
	BAT *b = NULL;

	if (!BBPcheck(i, "BBPdescriptor")) {
		return NULL;
	}
	assert(BBP_refs(i));
	if ((b = BBP_cache(i)) == NULL) {

		if (lock)
			MT_lock_set(&GDKswapLock(j));
		while (BBP_status(j) & BBPWAITING) {	/* wait for bat to be loaded by other thread */
			if (lock)
				MT_lock_unset(&GDKswapLock(j));
			MT_sleep_ms(KITTENNAP);
			if (lock)
				MT_lock_set(&GDKswapLock(j));
		}
		if (BBPvalid(j)) {
			b = BBP_cache(i);
			if (b == NULL) {
				load = TRUE;
				BATDEBUG {
					fprintf(stderr, "#BBPdescriptor set to unloading BAT %d\n", j);
				}
				BBP_status_on(j, BBPLOADING, "BBPdescriptor");
			}
		}
		if (lock)
			MT_lock_unset(&GDKswapLock(j));
	}
	if (load) {
		IODEBUG fprintf(stderr, "#load %s\n", BBPname(i));

		b = BATload_intern(i, lock);
		BBPin++;

		/* clearing bits can be done without the lock */
		BBP_status_off(j, BBPLOADING, "BBPdescriptor");
		CHECKDEBUG BATassertProps(b);
	}
	return b;
}

BAT *
BBPdescriptor(bat i)
{
	int lock = locked_by ? MT_getpid() != locked_by : 1;

	return getBBPdescriptor(i, lock);
}

/*
 * In BBPsave executes unlocked; it just marks the BBP_status of the
 * BAT to BBPsaving, so others that want to save or unload this BAT
 * must spin lock on the BBP_status field.
 */
gdk_return
BBPsave(BAT *b)
{
	int lock = locked_by ? MT_getpid() != locked_by : 1;
	bat bid = abs(b->batCacheid);
	gdk_return ret = GDK_SUCCEED;

	if (BBP_lrefs(bid) == 0 || isVIEW(b) || !BATdirty(b))
		/* do nothing */
		return GDK_SUCCEED;

	if (lock)
		MT_lock_set(&GDKswapLock(bid));

	if (BBP_status(bid) & BBPSAVING) {
		/* wait until save in other thread completes */
		if (lock)
			MT_lock_unset(&GDKswapLock(bid));
		BBPspin(bid, "BBPsave", BBPSAVING);
	} else {
		/* save it */
		int flags = BBPSAVING;

		if (DELTAdirty(b)) {
			flags |= BBPSWAPPED;
			BBPdirty(1);
		}
		if (b->batPersistence != PERSISTENT) {
			flags |= BBPTMP;
		}
		BBP_status_on(bid, flags, "BBPsave");
		if (lock)
			MT_lock_unset(&GDKswapLock(bid));

		IODEBUG fprintf(stderr, "#save %s\n", BATgetId(b));

		/* do the time-consuming work unlocked */
		if (BBP_status(bid) & BBPEXISTING)
			ret = BBPbackup(b, FALSE);
		if (ret == GDK_SUCCEED) {
			BBPout++;
			ret = BATsave(b);
		}
		/* clearing bits can be done without the lock */
		BBP_status_off(bid, BBPSAVING, "BBPsave");
	}
	return ret;
}

/*
 * TODO merge BBPfree with BATfree? Its function is to prepare a BAT
 * for being unloaded (or even destroyed, if the BAT is not
 * persistent).
 */
static void
BBPdestroy(BAT *b)
{
	bat hp = b->H->heap.parentid, tp = b->T->heap.parentid;
	bat vhp = VIEWvhparent(b), vtp = VIEWvtparent(b);

	if (isVIEW(b)) {	/* a physical view */
		VIEWdestroy(b);
	} else {
		/* bats that get destroyed must unfix their atoms */
		int (*hunfix) (const void *) = BATatoms[b->htype].atomUnfix;
		int (*tunfix) (const void *) = BATatoms[b->ttype].atomUnfix;
		BUN p, q;
		BATiter bi = bat_iterator(b);

		assert(b->batSharecnt == 0);
		if (hunfix) {
			DELloop(b, p, q) {
				(*hunfix) (BUNhead(bi, p));
			}
			BATloop(b, p, q) {
				(*hunfix) (BUNhead(bi, p));
			}
		}
		if (tunfix) {
			DELloop(b, p, q) {
				(*tunfix) (BUNtail(bi, p));
			}
			BATloop(b, p, q) {
				(*tunfix) (BUNtail(bi, p));
			}
		}
		BATdelete(b);	/* handles persistent case also (file deletes) */
	}
	BBPclear(b->batCacheid);	/* if destroyed; de-register from BBP */

	/* parent released when completely done with child */
	if (hp)
		GDKunshare(hp);
	if (vhp)
		GDKunshare(vhp);
	if (tp)
		GDKunshare(tp);
	if (vtp)
		GDKunshare(vtp);
}

static gdk_return
BBPfree(BAT *b, const char *calledFrom)
{
	bat bid = abs(b->batCacheid), hp = VIEWhparent(b), tp = VIEWtparent(b), vhp = VIEWvhparent(b), vtp = VIEWvtparent(b);
	gdk_return ret;

	assert(BBPswappable(b));
	(void) calledFrom;

	/* write dirty BATs before being unloaded */
	ret = BBPsave(b);
	if (ret == GDK_SUCCEED) {
		if (isVIEW(b)) {	/* physical view */
			VIEWdestroy(b);
		} else {
			if (BBP_cache(bid))
				BATfree(b);	/* free memory */
		}
		BBPuncacheit(bid, FALSE);
	}
	/* clearing bits can be done without the lock */
	BATDEBUG {
		fprintf(stderr, "#BBPfree turn off unloading %d\n", bid);
	}
	BBP_status_off(bid, BBPUNLOADING, calledFrom);
	BBP_unload_dec(bid, calledFrom);

	/* parent released when completely done with child */
	if (ret == GDK_SUCCEED && hp)
		GDKunshare(hp);
	if (ret == GDK_SUCCEED && tp)
		GDKunshare(tp);
	if (ret == GDK_SUCCEED && vhp)
		GDKunshare(vhp);
	if (ret == GDK_SUCCEED && vtp)
		GDKunshare(vtp);
	return ret;
}

/*
 * @- Storage trimming
 * BBPtrim unloads the least recently used BATs to free memory
 * resources.  It gets passed targets in bytes of physical memory and
 * logical virtual memory resources to free. Overhead costs are
 * reduced by making just one scan, analyzing the first BBPMAXTRIM
 * bats and keeping the result in a list for later use (the oldest bat
 * now is going to be the oldest bat in the future as well).  This
 * list is sorted on last-used timestamp. BBPtrim keeps unloading BATs
 * till the targets are met or there are no more BATs to unload.
 *
 * In determining whether a BAT will be unloaded, first it has to be
 * BBPswappable, and second its resources occupied must be of the
 * requested type. The algorithm actually makes two passes, in the
 * first only clean bats are unloaded (in order of their stamp).
 *
 * In order to keep this under control with multiple threads all
 * running out of memory at the same time, we make sure that
 * @itemize
 * @item
 * just one thread does a BBPtrim at a time (by having a BBPtrimLock
 * set).
 * @item
 * while decisions are made as to which bats to unload (1) the BBP is
 * scanned, and (2) unload decisions are made. Due to these
 * properties, the search&decide phase of BBPtrim acquires both
 * GDKcacheLock (due to (1)) and all GDKswapLocks (due to (2)). They
 * must be released during the actual unloading.  (as otherwise
 * deadlock occurs => unloading a bat may e.g. kill an accelerator
 * that is a BAT, which in turn requires BBP lock acquisition).
 * @item
 * to avoid further deadlock, the update functions in BBP that hold
 * either GDKcacheLock or a GDKswapLock may never cause a BBPtrim
 * (notice that BBPtrim could theoretically be set off just by
 * allocating a little piece of memory, e.g.  GDKstrdup()). If these
 * routines must alloc memory, they must set the BBP_notrim variable,
 * acquiring the addition GDKtrimLock, in order to prevent such
 * deadlock.
 * @item
 * the BBPtrim is atomic; only releases its locks when all BAT unload
 * work is done. This ensures that if all memory requests that
 * triggered BBPtrim could possible be satisfied by unloading BATs,
 * this will succeed.
 * @end itemize
 *
 * The scan phase was optimized further in order to stop early when it
 * is a priori known that the targets are met (which is the case if
 * the BBPtrim is not due to memory shortage but due to the ndesc
 * quota).  Note that scans may always stop before BBPsize as the
 * BBPMAXTRIM is a fixed number which may be smaller. As such, a
 * mechanism was added to resume a broken off scan at the point where
 * scanning was broken off rather than always starting at BBP[1] (this
 * does more justice to the lower numbered bats and will more quickly
 * find fresh unload candidates).
 *
 * We also refined the swap criterion. If the BBPtrim was initiated
 * due to:
 * - too much descriptors: small bats are unloaded first (from LRU
 *   cold to hot)
 * - too little memory: big bats are unloaded first (from LRU cold to
 *   hot).
 * Unloading-first is enforced by subtracting @math{2^31} from the
 * stamp in the field where the candidates are sorted on.
 *
 * BBPtrim is abandoned when the application has indicated that it
 * does not need it anymore.
 */
#define BBPMAXTRIM 40000
#define BBPSMALLBAT 1000

typedef struct {
	bat bid;		/* bat id */
	int next;		/* next position in list */
	BUN cnt;		/* bat count */
#if SIZEOF_BUN == SIZEOF_INT
	BUN dummy;		/* padding to power-of-two size */
#endif
} bbptrim_t;

static unsigned lastused[BBPMAXTRIM]; /* bat lastused stamp; sort on this field */
static bbptrim_t bbptrim[BBPMAXTRIM];
static int bbptrimfirst = BBPMAXTRIM, bbptrimlast = 0, bbpunloadtail, bbpunload, bbptrimmax = BBPMAXTRIM, bbpscanstart = 1;

static bat
BBPtrim_scan(bat bbppos, bat bbplim)
{
	bbptrimlast = 0;
	bbptrimmax = BBPMAXTRIM;
	MEMDEBUG fprintf(stderr, "#TRIMSCAN: start=%d, limit=%d\n", (int) bbppos, (int) bbplim);

	if (bbppos < (bat) ATOMIC_GET(BBPsize, BBPsizeLock))
		do {
			if (BBPvalid(bbppos)) {
				BAT *b = BBP_cache(bbppos);

				if (BBPtrimmable(b)) {
					/* when unloading for memory,
					 * treat small BATs with a
					 * preference over big ones.
					 * rationale: I/O penalty for
					 * cache miss is relatively
					 * higher for small bats
					 */
					BUN cnt = BATcount(b);
					unsigned swap_first = (cnt >= BBPSMALLBAT);

					/* however, when we are
					 * looking to decrease the
					 * number of descriptors, try
					 * to put the small bats in
					 * front of the load list
					 * instead..
					 */

					/* subtract 2-billion to make
					 * sure the swap_first class
					 * bats are unloaded first */
					lastused[bbptrimlast] = (unsigned) BBPLASTUSED(BBP_lastused(bbppos)) | (swap_first << 31);
					bbptrim[bbptrimlast].bid = bbppos;
					bbptrim[bbptrimlast].cnt = cnt;
					if (++bbptrimlast == bbptrimmax)
						break;
				}
			}
			if (++bbppos == (bat) ATOMIC_GET(BBPsize, BBPsizeLock))
				bbppos = 1;	/* treat BBP as a circular buffer */
		} while (bbppos != bbplim);

	if (bbptrimlast > 0) {
		int i;
		/* sort lastused array as (signed) int */
		GDKqsort(lastused, bbptrim, NULL, bbptrimlast,
			 sizeof(lastused[0]), sizeof(bbptrim[0]), TYPE_int);
		for (i = bbptrimfirst = 0; i < bbptrimlast; i++) {
			MEMDEBUG fprintf(stderr, "#TRIMSCAN: %11d%c %9d=%s\t(#" BUNFMT ")\n", (int) BBPLASTUSED(lastused[i]), lastused[i] & ((unsigned) 1 << 31) ? '*' : ' ', i, BBPname(bbptrim[i].bid), bbptrim[i].cnt);

			bbptrim[i].next = i + 1;
		}
		bbptrim[bbptrimlast - 1].next = BBPMAXTRIM;
	} else {
		bbptrimfirst = BBPMAXTRIM;
	}
	MEMDEBUG fprintf(stderr, "#TRIMSCAN: end at %d (size=%d)\n", bbppos, (int) (bat) ATOMIC_GET(BBPsize, BBPsizeLock));

	return bbppos;
}


/* insert BATs to unload from bbptrim list into bbpunload list;
 * rebuild bbptrimlist only with the useful leftovers */
static size_t
BBPtrim_select(size_t target, int dirty)
{
	int bbptrimtail = BBPMAXTRIM, next = bbptrimfirst;

	MEMDEBUG fprintf(stderr, "#TRIMSELECT: dirty = %d\n", dirty);

	/* make the bbptrim-list empty; we will insert the untouched
	 * elements in it */
	bbptrimfirst = BBPMAXTRIM;

	while (next != BBPMAXTRIM) {
		int cur = next;	/* cur is the entry in the old bbptrimlist we are processing */
		int untouched = BBPLASTUSED(BBP_lastused(bbptrim[cur].bid)) <= (int) BBPLASTUSED(lastused[cur]);
		BAT *b = BBP_cache(bbptrim[cur].bid);

		next = bbptrim[cur].next;	/* do now, because we overwrite bbptrim[cur].next below */

		MEMDEBUG if (b) {
			fprintf(stderr,
				"#TRIMSELECT: candidate=%s BAT*=" PTRFMT "\n",
				BBPname(bbptrim[cur].bid),
				PTRFMTCAST(void *)b);

			fprintf(stderr,
				"#            (cnt=" BUNFMT ", mode=%d, "
				"refs=%d, wait=%d, parent=%d,%d, "
				"lastused=%d,%d,%d)\n",
				bbptrim[cur].cnt,
				(int) b->batPersistence,
				BBP_refs(b->batCacheid),
				(BBP_status(b->batCacheid) & BBPWAITING) != 0,
				VIEWhparent(b),
				VIEWtparent(b),
				BBP_lastused(b->batCacheid),
				(int) BBPLASTUSED(lastused[cur]),
				(int) lastused[cur]);
		}
		/* recheck if conditions encountered by trimscan in
		 * the past still hold */
		if (BBPtrimmable(b) && untouched) {
			size_t memdelta = BATmemsize(b, FALSE) + BATvmsize(b, FALSE);
			size_t memdirty = BATmemsize(b, TRUE) + BATvmsize(b, TRUE);

			if (((b->batPersistence == TRANSIENT &&
			      BBP_lrefs(bbptrim[cur].bid) == 0) || /* needs not be saved when unloaded, OR.. */
			     memdirty <= sizeof(BATstore) || /* the BAT is actually clean, OR.. */
			     dirty) /* we are allowed to cause I/O (second run).. */
			    &&	/* AND ... */
			    target > 0 && memdelta > 0)
				/* there is some reward in terms of
				 * memory requirements */
			{
				/* only then we unload! */
				MEMDEBUG {
					fprintf(stderr,
						"#TRIMSELECT: unload %s [" SZFMT "] bytes [" SZFMT "] dirty\n",
						BBPname(b->batCacheid),
						memdelta,
						memdirty);
				}
				BATDEBUG {
					fprintf(stderr,
						"#BBPtrim_select set to unloading BAT %d\n",
						bbptrim[cur].bid);
				}
				BBP_status_on(bbptrim[cur].bid, BBPUNLOADING, "BBPtrim_select");
				BBP_unload_inc(bbptrim[cur].bid, "BBPtrim_select");
				target = target > memdelta ? target - memdelta : 0;

				/* add to bbpunload list */
				if (bbpunload == BBPMAXTRIM) {
					bbpunload = cur;
				} else {
					bbptrim[bbpunloadtail].next = cur;
				}
				bbptrim[cur].next = BBPMAXTRIM;
				bbpunloadtail = cur;
			} else if (!dirty) {
				/* do not unload now, but keep around;
				 * insert at the end of the new
				 * bbptrim list */
				MEMDEBUG {
					fprintf(stderr,
						"#TRIMSELECT: keep %s [" SZFMT "] bytes [" SZFMT "] dirty target(" SZFMT ")\n",
						BBPname(b->batCacheid),
						memdelta,
						memdirty,
						MAX(0, target));
				}
				if (bbptrimtail == BBPMAXTRIM) {
					bbptrimfirst = cur;
				} else {
					bbptrim[bbptrimtail].next = cur;
				}
				bbptrim[cur].next = BBPMAXTRIM;
				bbptrimtail = cur;
			} else {
				/* bats that even in the second
				 * (dirty) run are not selected,
				 * should be acquitted from the
				 * trimlist until a next scan */
				MEMDEBUG fprintf(stderr, "#TRIMSELECT: delete %s from trimlist (does not match trim needs)\n", BBPname(bbptrim[cur].bid));
			}
		} else {
			/* BAT was touched (or unloaded) since
			 * trimscan => it is discarded from both
			 * lists */
			char buf[80], *bnme = BBP_logical(bbptrim[cur].bid);

			if (bnme == NULL) {
				bnme = BBPtmpname(buf, 64, bbptrim[cur].bid);
			}
			MEMDEBUG fprintf(stderr,
					 "#TRIMSELECT: delete %s from trimlist (has been %s)\n",
					 bnme,
					 b ? "touched since last scan" : "unloaded already");
		}

		if (target == 0) {
			/* we're done; glue the rest of the old
			 * bbptrim list to the new bbptrim list */
			if (bbptrimtail == BBPMAXTRIM) {
				bbptrimfirst = next;
			} else {
				bbptrim[bbptrimtail].next = next;
			}
			break;
		}
	}
	MEMDEBUG fprintf(stderr, "#TRIMSELECT: end\n");
	return target;
}

void
BBPtrim(size_t target)
{
	int i, limit, scan, did_scan = FALSE, done = BBP_THREADMASK;
	int msec = 0, bats_written = 0, bats_unloaded = 0;	/* performance info */
	MT_Id t = MT_getpid();

	PERFDEBUG msec = GDKms();

	if (BBP_notrim == t)
		return;		/* avoid deadlock by one thread going here twice */

	for (i = 0; i <= BBP_THREADMASK; i++)
		MT_lock_set(&GDKtrimLock(i));
	BBP_notrim = t;

	/* recheck targets to see whether the work was already done by
	 * another thread */
	if (target && target != BBPTRIM_ALL) {
		size_t rss2 = MT_getrss() / 2;
		target = GDKvm_cursize();
		if (target > rss2)
			target -= rss2;
		else
			target = 0;
	}
	MEMDEBUG fprintf(stderr,
			 "#BBPTRIM_ENTER: memsize=" SZFMT ",vmsize=" SZFMT "\n",
			 GDKmem_cursize(), GDKvm_cursize());

	MEMDEBUG fprintf(stderr, "#BBPTRIM: target=" SZFMT "\n", target);
	PERFDEBUG fprintf(stderr, "#BBPtrim(mem=%d)\n", target > 0);

	scan = (bbptrimfirst == BBPMAXTRIM);
	if (bbpscanstart >= (bat) ATOMIC_GET(BBPsize, BBPsizeLock))
		bbpscanstart = 1;	/* sometimes, the BBP shrinks! */
	limit = bbpscanstart;

	while (target > 0) {
		/* check for runtime overruling */
		if (GDK_vm_trim == 0)
			break;
		if (done-- < 0)
			break;
		/* acquire the BBP locks */
		for (i = 0; i <= BBP_THREADMASK; i++)
			MT_lock_set(&GDKcacheLock(i));
		for (i = 0; i <= BBP_BATMASK; i++)
			MT_lock_set(&GDKswapLock(i));

		/* gather a list of unload candidate BATs, but try to
		 * avoid scanning by reusing previous leftovers
		 * first */
		if (scan) {
			did_scan = TRUE;
			bbpscanstart = BBPtrim_scan(bbpscanstart, limit);
			scan = (bbpscanstart != limit);
		} else {
			scan = TRUE;
		}

		/* decide which of the candidates to unload using LRU */
		bbpunload = BBPMAXTRIM;
		target = BBPtrim_select(target, FALSE);	/* first try to select only clean BATs */
		if (did_scan && target > 0) {
			target = BBPtrim_select(target, TRUE);	/* if that is not enough, also unload dirty BATs */
		}

		/* release the BBP locks */
		for (i = 0; i <= BBP_BATMASK; i++)
			MT_lock_unset(&GDKswapLock(i));
		for (i = 0; i <= BBP_THREADMASK; i++)
			MT_lock_unset(&GDKcacheLock(i));

		/* do the unload work unlocked */
		MEMDEBUG fprintf(stderr, "#BBPTRIM: %s\n",
				 (bbpunload != BBPMAXTRIM) ? " lastused   batid name" : "no more unload candidates!");

		for (i = bbpunload; i != BBPMAXTRIM; i = bbptrim[i].next) {
			BAT *b = BBP_cache(bbptrim[i].bid);

			if (b == NULL || !(BBP_status(bbptrim[i].bid) & BBPUNLOADING)) {
				IODEBUG fprintf(stderr,
						"BBPtrim: bat(%d) gone\n",
						bbptrim[i].bid);
				continue;
			}
			MEMDEBUG fprintf(stderr, "#BBPTRIM: %8d%c %7d %s\n",
					 (int) BBPLASTUSED(lastused[i]),
					 lastused[i] & ((unsigned) 1 << 31) ? '*' : ' ',
					 (int) bbptrim[i].bid,
					 BBPname(bbptrim[i].bid));

			bats_written += (b->batPersistence != TRANSIENT && BATdirty(b));
			bats_unloaded++;
			BATDEBUG {
				fprintf(stderr,
					"#BBPtrim unloaded and free bat %d\n",
					b->batCacheid);
			}
			BBPfree(b, "BBPtrim");
		}
		/* continue while we can scan for more candiates */
		if (!scan)
			break;
	}
	/* done trimming */
	MEMDEBUG fprintf(stderr, "#BBPTRIM_EXIT: memsize=" SZFMT ",vmsize=" SZFMT "\n", GDKmem_cursize(), GDKvm_cursize());
	PERFDEBUG fprintf(stderr, "#BBPtrim(did_scan=%d, bats_unloaded=%d, bats_written=%d) %d ms\n", did_scan, bats_unloaded, bats_written, GDKms() - msec);

	BBP_notrim = 0;
	for (i = BBP_THREADMASK; i >= 0; i--)
		MT_lock_unset(&GDKtrimLock(i));
}

void
BBPhot(bat i)
{
	if (i < 0)
		i = -i;
	if (BBPcheck(i, "BBPhot")) {
		int lock = locked_by ? MT_getpid() != locked_by : 1;

		if (lock)
			MT_lock_set(&GDKswapLock(i));
		BBP_lastused(i) = BBPLASTUSED(BBPstamp() + 30000);
		if (lock)
			MT_lock_unset(&GDKswapLock(i));
	}
}

void
BBPcold(bat i)
{
	if (i < 0)
		i = -i;
	if (BBPcheck(i, "BBPcold")) {
		MT_Id pid = MT_getpid();
		int idx = threadmask(pid);
		int lock = locked_by ? pid != locked_by : 1;

		MT_lock_set(&GDKtrimLock(idx));
		if (lock)
			MT_lock_set(&GDKswapLock(i));
		/* make very cold and insert on top of trim list */
		BBP_lastused(i) = 0;
		if (BBP_cache(i) && bbptrimlast < bbptrimmax) {
			lastused[--bbptrimmax] = 0;
			bbptrim[bbptrimmax].bid = i;
			bbptrim[bbptrimmax].next = bbptrimfirst;
			bbptrimfirst = bbptrimmax;
		}
		if (lock)
			MT_lock_unset(&GDKswapLock(i));
		MT_lock_unset(&GDKtrimLock(idx));
	}
}

/*
 * BBPquickdesc loads a BAT descriptor without loading the entire BAT,
 * of which the result be used only for a *limited* number of
 * purposes. Specifically, during the global sync/commit, we do not
 * want to load any BATs that are not already loaded, both because
 * this costs performance, and because getting into memory shortage
 * during a commit is extremely dangerous, as the global sync has all
 * the BBPlocks, so no BBPtrim() can be done to free memory when
 * needed. Loading a BAT tends not to be required, since the commit
 * actions mostly involve moving some pointers in the BAT
 * descriptor. However, some column types do require loading the full
 * bat. This is tested by the complexatom() routine. Such columns are
 * those of which the type has a fix/unfix method, or those that have
 * HeapDelete methods. The HeapDelete actions are not always required
 * and therefore the BBPquickdesc is parametrized.
 */
static int
complexatom(int t, int delaccess)
{
	if (t >= 0 && (BATatoms[t].atomFix || (delaccess && BATatoms[t].atomDel))) {
		return TRUE;
	}
	return FALSE;
}

BAT *
BBPquickdesc(bat bid, int delaccess)
{
	BAT *b;

	if (bid == bat_nil || bid == 0)
		return NULL;
	if (bid < 0) {
		GDKerror("BBPquickdesc: called with negative batid.\n");
		assert(0);
		return NULL;
	}
	if ((b = BBP_cache(bid)) != NULL)
		return b;	/* already cached */
	b = (BAT *) BBPgetdesc(bid);
	if (b == NULL ||
	    complexatom(b->htype, delaccess) ||
	    complexatom(b->ttype, delaccess)) {
		b = BATload_intern(bid, 1);
		BBPin++;
	}
	return b;
}

/*
 * @+ Global Commit
 */
static BAT *
dirty_bat(bat *i, int subcommit)
{
	if (BBPvalid(*i)) {
		BAT *b;
		BBPspin(*i, "dirty_bat", BBPSAVING);
		b = BBP_cache(*i);
		if (b != NULL) {
			if ((BBP_status(*i) & BBPNEW) &&
			    BATcheckmodes(b, FALSE) != GDK_SUCCEED) /* check mmap modes */
				*i = 0;	/* error */
			if ((BBP_status(*i) & BBPPERSISTENT) &&
			    (subcommit || BATdirty(b)))
				return b;	/* the bat is loaded, persistent and dirty */
		} else if (BBP_status(*i) & BBPSWAPPED) {
			b = (BAT *) BBPquickdesc(*i, TRUE);
			if (b && (subcommit || b->batDirtydesc))
				return b;	/* only the desc is loaded & dirty */
		}
	}
	return NULL;
}

/*
 * @- backup-bat
 * Backup-bat moves all files of a BAT to a backup directory. Only
 * after this succeeds, it may be saved. If some failure occurs
 * halfway saving, we can thus always roll back.
 */
static gdk_return
file_move(int farmid, const char *srcdir, const char *dstdir, const char *name, const char *ext)
{
	if (GDKmove(farmid, srcdir, name, ext, dstdir, name, ext) == GDK_SUCCEED) {
		return GDK_SUCCEED;
	} else {
		char *path;
		struct stat st;

		path = GDKfilepath(farmid, srcdir, name, ext);
		if (path == NULL)
			return GDK_FAIL;
		if (stat(path, &st)) {
			/* source file does not exist; the best
			 * recovery is to give an error but continue
			 * by considering the BAT as not saved; making
			 * sure that this time it does get saved.
			 */
			GDKsyserror("file_move: cannot stat %s\n", path);
			GDKfree(path);
			return GDK_FAIL;	/* fishy, but not fatal */
		}
		GDKfree(path);
	}
	return GDK_FAIL;
}

/* returns 1 if the file exists */
static int
file_exists(int farmid, const char *dir, const char *name, const char *ext)
{
	char *path;
	struct stat st;
	int ret = -1;

	path = GDKfilepath(farmid, dir, name, ext);
	if (path) {
		ret = stat(path, &st);
		IODEBUG fprintf(stderr, "#stat(%s) = %d\n", path, ret);
		GDKfree(path);
	}
	return (ret == 0);
}

static gdk_return
heap_move(Heap *hp, const char *srcdir, const char *dstdir, const char *nme, const char *ext)
{
	/* see doc at BATsetaccess()/gdk_bat.mx for an expose on mmap
	 * heap modes */
	if (file_exists(hp->farmid, dstdir, nme, ext)) {
		/* dont overwrite heap with the committed state
		 * already in dstdir */
		return GDK_SUCCEED;
	} else if (hp->filename &&
		   hp->newstorage == STORE_PRIV &&
		   !file_exists(hp->farmid, srcdir, nme, ext)) {

		/* In order to prevent half-saved X.new files
		 * surviving a recover we create a dummy file in the
		 * BACKUP(dstdir) whose presence will trigger
		 * BBPrecover to remove them.  Thus, X will prevail
		 * where it otherwise wouldn't have.  If X already has
		 * a saved X.new, that one is backed up as normal.
		 */

		FILE *fp;
		long_str kill_ext;
		char *path;

		snprintf(kill_ext, sizeof(kill_ext), "%s.kill", ext);
		path = GDKfilepath(hp->farmid, dstdir, nme, kill_ext);
		if (path == NULL)
			return GDK_FAIL;
		fp = fopen(path, "w");
		if (fp == NULL)
			GDKsyserror("heap_move: cannot open file %s\n", path);
		IODEBUG fprintf(stderr, "#open %s = %d\n", path, fp ? 0 : -1);
		GDKfree(path);

		if (fp != NULL) {
			fclose(fp);
			return GDK_SUCCEED;
		} else {
			return GDK_FAIL;
		}
	}
	return file_move(hp->farmid, srcdir, dstdir, nme, ext);
}

/*
 * @- BBPprepare
 *
 * this routine makes sure there is a BAKDIR/, and initiates one if
 * not.  For subcommits, it does the same with SUBDIR.
 *
 * It is now locked, to get proper file counters, and also to prevent
 * concurrent BBPrecovers, etc.
 *
 * backup_dir == 0 => no backup BBP.dir
 * backup_dir == 1 => BBP.dir saved in BACKUP/
 * backup_dir == 2 => BBP.dir saved in SUBCOMMIT/
 */

static gdk_return
BBPprepare(bit subcommit)
{
	int start_subcommit, set = 1 + subcommit;
	str bakdirpath = GDKfilepath(0, NULL, BAKDIR, NULL);
	str subdirpath = GDKfilepath(0, NULL, SUBDIR, NULL);

	gdk_return ret = GDK_SUCCEED;

	/* tmLock is only used here, helds usually very shortly just
	 * to protect the file counters */
	MT_lock_set(&GDKtmLock);

	start_subcommit = (subcommit && backup_subdir == 0);
	if (start_subcommit) {
		/* starting a subcommit. Make sure SUBDIR and DELDIR
		 * are clean */
		ret = BBPrecover_subdir();
	}
	if (backup_files == 0) {
		backup_dir = 0;
		ret = BBPrecover(0);
		if (ret == GDK_SUCCEED) {
			if (mkdir(bakdirpath, 0755) < 0 && errno != EEXIST) {
				GDKsyserror("BBPprepare: cannot create directory %s\n", bakdirpath);
				ret = GDK_FAIL;
			}
			/* if BAKDIR already exists, don't signal error */
			IODEBUG fprintf(stderr, "#mkdir %s = %d\n", bakdirpath, (int) ret);
		}
	}
	if (ret == GDK_SUCCEED && start_subcommit) {
		/* make a new SUBDIR (subdir of BAKDIR) */
		if (mkdir(subdirpath, 0755) < 0) {
			GDKsyserror("BBPprepare: cannot create directory %s\n", subdirpath);
			ret = GDK_FAIL;
		}
		IODEBUG fprintf(stderr, "#mkdir %s = %d\n", subdirpath, (int) ret);
	}
	if (ret == GDK_SUCCEED && backup_dir != set) {
		/* a valid backup dir *must* at least contain BBP.dir */
		if ((ret = GDKmove(0, backup_dir ? BAKDIR : BATDIR, "BBP", "dir", subcommit ? SUBDIR : BAKDIR, "BBP", "dir")) == GDK_SUCCEED) {
			backup_dir = set;
		}
	}
	/* increase counters */
	if (ret == GDK_SUCCEED) {
		backup_subdir += subcommit;
		backup_files++;
	}
	MT_lock_unset(&GDKtmLock);
	GDKfree(bakdirpath);
	GDKfree(subdirpath);
	return ret;
}

static gdk_return
do_backup(const char *srcdir, const char *nme, const char *extbase,
	  Heap *h, int tp, int dirty, bit subcommit)
{
	gdk_return ret = GDK_SUCCEED;

	 /* direct mmap is unprotected (readonly usage, or has WAL
	  * protection); however, if we're backing up for subcommit
	  * and a backup already exists in the main backup directory
	  * (see GDKupgradevarheap), move the file */
	if (subcommit && file_exists(h->farmid, BAKDIR, nme, extbase)) {
		if (file_move(h->farmid, BAKDIR, SUBDIR, nme, extbase) != GDK_SUCCEED)
			return GDK_FAIL;
	} else if (h->storage != STORE_MMAP) {
		/* STORE_PRIV saves into X.new files. Two cases could
		 * happen. The first is when a valid X.new exists
		 * because of an access change or a previous
		 * commit. This X.new should be backed up as
		 * usual. The second case is when X.new doesn't
		 * exist. In that case we could have half written
		 * X.new files (after a crash). To protect against
		 * these we write X.new.kill files in the backup
		 * directory (see heap_move). */
		char ext[16];
		gdk_return mvret = GDK_SUCCEED;

		if (h->filename && h->newstorage == STORE_PRIV)
			snprintf(ext, sizeof(ext), "%s.new", extbase);
		else
			snprintf(ext, sizeof(ext), "%s", extbase);
		if (tp && dirty && !file_exists(h->farmid, BAKDIR, nme, ext)) {
			/* file will be saved (is dirty), move the old
			 * image into backup */
			mvret = heap_move(h, srcdir, subcommit ? SUBDIR : BAKDIR, nme, ext);
		} else if (subcommit && tp &&
			   (dirty || file_exists(h->farmid, BAKDIR, nme, ext))) {
			/* file is clean. move the backup into the
			 * subcommit dir (commit should eliminate
			 * backup) */
			mvret = file_move(h->farmid, BAKDIR, SUBDIR, nme, ext);
		}
		/* there is a situation where the move may fail,
		 * namely if this heap was not supposed to be existing
		 * before, i.e. after a BATmaterialize on a persistent
		 * bat as a workaround, do not complain about move
		 * failure if the source file is nonexistent
		 */
		if (mvret != GDK_SUCCEED && file_exists(h->farmid, srcdir, nme, ext)) {
			ret = GDK_FAIL;
		}
		if (subcommit &&
		    (h->storage == STORE_PRIV || h->newstorage == STORE_PRIV)) {
			long_str kill_ext;

			snprintf(kill_ext, sizeof(kill_ext), "%s.new.kill", ext);
			if (file_exists(h->farmid, BAKDIR, nme, kill_ext) &&
			    file_move(h->farmid, BAKDIR, SUBDIR, nme, kill_ext) != GDK_SUCCEED) {
				ret = GDK_FAIL;
			}
		}
	}
	return ret;
}

static gdk_return
BBPbackup(BAT *b, bit subcommit)
{
	char *srcdir;
	long_str nme;
	const char *s = BBP_physical(b->batCacheid);

	if (BBPprepare(subcommit) != GDK_SUCCEED) {
		return GDK_FAIL;
	}
	if (b->batCopiedtodisk == 0 || b->batPersistence != PERSISTENT) {
		return GDK_SUCCEED;
	}
	/* determine location dir and physical suffix */
	srcdir = GDKfilepath(NOFARM, BATDIR, s, NULL);
	s = strrchr(srcdir, DIR_SEP);
	if (!s)
		goto fail;
	strncpy(nme, ++s, sizeof(nme));
	nme[sizeof(nme) - 1] = 0;
	srcdir[s - srcdir] = 0;

	if (do_backup(srcdir, nme, "head", &b->H->heap, b->htype,
		      b->batDirty || b->H->heap.dirty, subcommit) != GDK_SUCCEED)
		goto fail;
	if (do_backup(srcdir, nme, "tail", &b->T->heap, b->ttype,
		      b->batDirty || b->T->heap.dirty, subcommit) != GDK_SUCCEED)
		goto fail;
	if (b->H->vheap &&
	    do_backup(srcdir, nme, "hheap", b->H->vheap,
		      b->htype && b->hvarsized,
		      b->batDirty || b->H->vheap->dirty, subcommit) != GDK_SUCCEED)
		goto fail;
	if (b->T->vheap &&
	    do_backup(srcdir, nme, "theap", b->T->vheap,
		      b->ttype && b->tvarsized,
		      b->batDirty || b->T->vheap->dirty, subcommit) != GDK_SUCCEED)
		goto fail;
	GDKfree(srcdir);
	return GDK_SUCCEED;
  fail:
	GDKfree(srcdir);
	return GDK_FAIL;
}

/*
 * @+ Atomic Write
 * The atomic BBPsync() function first safeguards the old images of
 * all files to be written in BAKDIR. It then saves all files. If that
 * succeeds fully, BAKDIR is renamed to DELDIR. The rename is
 * considered an atomic action. If it succeeds, the DELDIR is removed.
 * If something fails, the pre-sync status can be obtained by moving
 * back all backed up files; this is done by BBPrecover().
 *
 * The BBP.dir is also moved into the BAKDIR.
 */
gdk_return
BBPsync(int cnt, bat *subcommit)
{
	gdk_return ret = GDK_SUCCEED;
	int bbpdirty = 0;
	int t0 = 0, t1 = 0;

	str bakdir = GDKfilepath(0, NULL, subcommit ? SUBDIR : BAKDIR, NULL);
	str deldir = GDKfilepath(0, NULL, DELDIR, NULL);

	PERFDEBUG t0 = t1 = GDKms();

	ret = BBPprepare(subcommit != NULL);

	/* PHASE 1: safeguard everything in a backup-dir */
	bbpdirty = BBP_dirty;
	if (OIDdirty()) {
		bbpdirty = BBP_dirty = 1;
	}
	if (ret == GDK_SUCCEED) {
		int idx = 0;

		while (++idx < cnt) {
			bat i = subcommit ? subcommit[idx] : idx;
			BAT *b = dirty_bat(&i, subcommit != NULL);
			if (i <= 0)
				break;
			if (BBP_status(i) & BBPEXISTING) {
				if (b != NULL && BBPbackup(b, subcommit != NULL) != GDK_SUCCEED)
					break;
			}
		}
		if (idx < cnt)
			ret = GDK_FAIL;
	}
	PERFDEBUG fprintf(stderr, "#BBPsync (move time %d) %d files\n", (t1 = GDKms()) - t0, backup_files);

	/* PHASE 2: save the repository */
	if (ret == GDK_SUCCEED) {
		int idx = 0;

		while (++idx < cnt) {
			bat i = subcommit ? subcommit[idx] : idx;

			if (BBP_status(i) & BBPPERSISTENT) {
				BAT *b = dirty_bat(&i, subcommit != NULL);
				if (i <= 0)
					break;
				if (b != NULL && BATsave(b) != GDK_SUCCEED)
					break;	/* write error */
			}
		}
		if (idx < cnt)
			ret = GDK_FAIL;
	}

	PERFDEBUG fprintf(stderr, "#BBPsync (write time %d)\n", (t0 = GDKms()) - t1);

	if (ret == GDK_SUCCEED) {
		if (bbpdirty) {
			ret = BBPdir(cnt, subcommit);
		} else if (backup_dir && GDKmove(0, (backup_dir == 1) ? BAKDIR : SUBDIR, "BBP", "dir", BATDIR, "BBP", "dir") != GDK_SUCCEED) {
			ret = GDK_FAIL;	/* tried a cheap way to get BBP.dir; but it failed */
		} else {
			/* commit might still fail; we must remember
			 * that we moved BBP.dir out of BAKDIR */
			backup_dir = 0;
		}
	}

	PERFDEBUG fprintf(stderr, "#BBPsync (dir time %d) %d bats\n", (t1 = GDKms()) - t0, (bat) ATOMIC_GET(BBPsize, BBPsizeLock));

	if (bbpdirty || backup_files > 0) {
		if (ret == GDK_SUCCEED) {

			/* atomic switchover */
			/* this is the big one: this call determines
			 * whether the operation of this function
			 * succeeded, so no changing of ret after this
			 * call anymore */

			if (rename(bakdir, deldir) < 0)
				ret = GDK_FAIL;
			if (ret != GDK_SUCCEED &&
			    GDKremovedir(0, DELDIR) == GDK_SUCCEED && /* maybe there was an old deldir */
			    rename(bakdir, deldir) < 0)
				ret = GDK_FAIL;
			if (ret != GDK_SUCCEED)
				GDKsyserror("BBPsync: rename(%s,%s) failed.\n", bakdir, deldir);
			IODEBUG fprintf(stderr, "#BBPsync: rename %s %s = %d\n", bakdir, deldir, (int) ret);
		}

		/* AFTERMATH */
		if (ret == GDK_SUCCEED) {
			BBP_dirty = 0;
			backup_files = subcommit ? (backup_files - backup_subdir) : 0;
			backup_dir = backup_subdir = 0;
			(void) GDKremovedir(0, DELDIR);
			(void) BBPprepare(0);	/* (try to) remove DELDIR and set up new BAKDIR */
			if (backup_files > 1) {
				PERFDEBUG fprintf(stderr, "#BBPsync (backup_files %d > 1)\n", backup_files);
				backup_files = 1;
			}
		}
	}
	PERFDEBUG fprintf(stderr, "#BBPsync (ready time %d)\n", (t0 = GDKms()) - t1);
	GDKfree(bakdir);
	GDKfree(deldir);
	return ret;
}

/*
 * Recovery just moves all files back to their original location. this
 * is an incremental process: if something fails, just stop with still
 * files left for moving in BACKUP/.  The recovery process can resume
 * later with the left over files.
 */
static gdk_return
force_move(int farmid, const char *srcdir, const char *dstdir, const char *name)
{
	const char *p;
	char *dstpath, *killfile;
	gdk_return ret = GDK_SUCCEED;

	if ((p = strrchr(name, '.')) != NULL && strcmp(p, ".kill") == 0) {
		/* Found a X.new.kill file, ie remove the X.new file */
		ptrdiff_t len = p - name;
		long_str srcpath;

		strncpy(srcpath, name, len);
		srcpath[len] = '\0';
		dstpath = GDKfilepath(farmid, dstdir, srcpath, NULL);

		/* step 1: remove the X.new file that is going to be
		 * overridden by X */
		if (unlink(dstpath) < 0 && errno != ENOENT) {
			/* if it exists and cannot be removed, all
			 * this is going to fail */
			GDKsyserror("force_move: unlink(%s)\n", dstpath);
			GDKfree(dstpath);
			return GDK_FAIL;
		}
		GDKfree(dstpath);

		/* step 2: now remove the .kill file. This one is
		 * crucial, otherwise we'll never finish recovering */
		killfile = GDKfilepath(farmid, srcdir, name, NULL);
		if (unlink(killfile) < 0) {
			ret = GDK_FAIL;
			GDKsyserror("force_move: unlink(%s)\n", killfile);
		}
		GDKfree(killfile);
		return ret;
	}
	/* try to rename it */
	ret = GDKmove(farmid, srcdir, name, NULL, dstdir, name, NULL);

	if (ret != GDK_SUCCEED) {
		char *srcpath;

		/* two legal possible causes: file exists or dir
		 * doesn't exist */
		dstpath = GDKfilepath(farmid, dstdir, name, NULL);
		srcpath = GDKfilepath(farmid, srcdir, name, NULL);
		if (unlink(dstpath) < 0)	/* clear destination */
			ret = GDK_FAIL;
		IODEBUG fprintf(stderr, "#unlink %s = %d\n", dstpath, (int) ret);

		(void) GDKcreatedir(dstdir); /* if fails, move will fail */
		ret = GDKmove(farmid, srcdir, name, NULL, dstdir, name, NULL);
		IODEBUG fprintf(stderr, "#link %s %s = %d\n", srcpath, dstpath, (int) ret);
		GDKfree(dstpath);
		GDKfree(srcpath);
	}
	return ret;
}

gdk_return
BBPrecover(int farmid)
{
	str bakdirpath = GDKfilepath(farmid, NULL, BAKDIR, NULL);
	str leftdirpath = GDKfilepath(farmid, NULL, LEFTDIR, NULL);

	DIR *dirp = opendir(bakdirpath);
	struct dirent *dent;
	long_str path, dstpath;
	bat i;
	size_t j = strlen(BATDIR);
	gdk_return ret = GDK_SUCCEED;
	int dirseen = FALSE;
	str dstdir;

	if (dirp == NULL) {
		return GDK_SUCCEED;	/* nothing to do */
	}
	memcpy(dstpath, BATDIR, j);
	dstpath[j] = DIR_SEP;
	dstpath[++j] = 0;
	dstdir = dstpath + j;
	IODEBUG fprintf(stderr, "#BBPrecover(start)\n");

	if (mkdir(leftdirpath, 0755) < 0 && errno != EEXIST) {
		GDKsyserror("BBPrecover: cannot create directory %s\n", leftdirpath);
		closedir(dirp);
		return GDK_FAIL;
	}

	/* move back all files */
	while ((dent = readdir(dirp)) != NULL) {
		const char *q = strchr(dent->d_name, '.');

		if (q == dent->d_name) {
			char *fn;

			if (strcmp(dent->d_name, ".") == 0 ||
			    strcmp(dent->d_name, "..") == 0)
				continue;
			fn = GDKfilepath(farmid, BAKDIR, dent->d_name, NULL);
			if (fn) {
				int uret = unlink(fn);
				IODEBUG fprintf(stderr, "#unlink %s = %d\n",
						fn, uret);
				GDKfree(fn);
			}
			continue;
		} else if (strcmp(dent->d_name, "BBP.dir") == 0) {
			dirseen = TRUE;
			continue;
		}
		if (q == NULL)
			q = dent->d_name + strlen(dent->d_name);
		if ((j = q - dent->d_name) + 1 > sizeof(path)) {
			/* name too long: ignore */
			continue;
		}
		strncpy(path, dent->d_name, j);
		path[j] = 0;
		if (GDKisdigit(*path)) {
			i = strtol(path, NULL, 8);
		} else {
			i = BBP_find(path, FALSE);
			if (i < 0)
				i = -i;
		}
		if (i == 0 || i >= (bat) ATOMIC_GET(BBPsize, BBPsizeLock) || !BBPvalid(i)) {
			force_move(farmid, BAKDIR, LEFTDIR, dent->d_name);
		} else {
			BBPgetsubdir(dstdir, i);
			if (force_move(farmid, BAKDIR, dstpath, dent->d_name) != GDK_SUCCEED)
				ret = GDK_FAIL;
		}
	}
	closedir(dirp);
	if (dirseen && ret == GDK_SUCCEED) {	/* we have a saved BBP.dir; it should be moved back!! */
		struct stat st;
		char *fn;

		fn = GDKfilepath(farmid, BATDIR, "BBP", "dir");
		ret = recover_dir(farmid, stat(fn, &st) == 0);
		GDKfree(fn);
	}

	if (ret == GDK_SUCCEED) {
		if (rmdir(bakdirpath) < 0) {
			GDKsyserror("BBPrecover: cannot remove directory %s\n", bakdirpath);
			ret = GDK_FAIL;
		}
		IODEBUG fprintf(stderr, "#rmdir %s = %d\n", bakdirpath, (int) ret);
	}
	if (ret != GDK_SUCCEED)
		GDKerror("BBPrecover: recovery failed. Please check whether your disk is full or write-protected.\n");

	IODEBUG fprintf(stderr, "#BBPrecover(end)\n");
	GDKfree(bakdirpath);
	GDKfree(leftdirpath);
	return ret;
}

/*
 * SUBDIR recovery is quite mindlessly moving all files back to the
 * parent (BAKDIR).  We do recognize moving back BBP.dir and set
 * backed_up_subdir accordingly.
 */
gdk_return
BBPrecover_subdir(void)
{
	str subdirpath = GDKfilepath(0, NULL, SUBDIR, NULL);
	DIR *dirp = opendir(subdirpath);
	struct dirent *dent;
	gdk_return ret = GDK_SUCCEED;

	if (dirp == NULL) {
		return GDK_SUCCEED;	/* nothing to do */
	}
	IODEBUG fprintf(stderr, "#BBPrecover_subdir(start)\n");

	/* move back all files */
	while ((dent = readdir(dirp)) != NULL) {
		if (dent->d_name[0] == '.')
			continue;
		ret = GDKmove(0, SUBDIR, dent->d_name, NULL, BAKDIR, dent->d_name, NULL);
		if (ret == GDK_SUCCEED && strcmp(dent->d_name, "BBP.dir") == 0)
			backup_dir = 1;
		if (ret != GDK_SUCCEED)
			break;
	}
	closedir(dirp);

	/* delete the directory */
	if (ret == GDK_SUCCEED) {
		ret = GDKremovedir(0, SUBDIR);
		if (backup_dir == 2) {
			IODEBUG fprintf(stderr, "BBPrecover_subdir: %s%cBBP.dir had disappeared!", SUBDIR, DIR_SEP);
			backup_dir = 0;
		}
	}
	IODEBUG fprintf(stderr, "#BBPrecover_subdir(end) = %d\n", (int) ret);

	if (ret != GDK_SUCCEED)
		GDKerror("BBPrecover_subdir: recovery failed. Please check whether your disk is full or write-protected.\n");
	GDKfree(subdirpath);
	return ret;
}

/*
 * @- The diskscan
 * The BBPdiskscan routine walks through the BAT dir, cleans up
 * leftovers, and measures disk occupancy.  Leftovers are files that
 * cannot belong to a BAT. in order to establish this for [ht]heap
 * files, the BAT descriptor is loaded in order to determine whether
 * these files are still required.
 *
 * The routine gathers all bat sizes in a bat that contains bat-ids
 * and bytesizes. The return value is the number of bytes of space
 * freed.
 */
static int
persistent_bat(bat bid)
{
	if (bid >= 0 && bid < (bat) ATOMIC_GET(BBPsize, BBPsizeLock) && BBPvalid(bid)) {
		BAT *b = BBP_cache(bid);

		if (b == NULL || b->batCopiedtodisk) {
			return TRUE;
		}
	}
	return FALSE;
}

static BAT *
getdesc(bat bid)
{
	BATstore *bs = BBPgetdesc(bid);

	if (bs == NULL)
		BBPclear(bid);
	return &bs->B;
}

static int
BBPdiskscan(const char *parent)
{
	DIR *dirp = opendir(parent);
	struct dirent *dent;
	char fullname[PATHLENGTH];
	str dst = fullname;
	size_t dstlen = sizeof(fullname);
	const char *src = parent;

	if (dirp == NULL)
		return -1;	/* nothing to do */

	while (*src) {
		*dst++ = *src++;
		dstlen--;
	}
	if (dst > fullname && dst[-1] != DIR_SEP) {
		*dst++ = DIR_SEP;
		dstlen--;
	}

	while ((dent = readdir(dirp)) != NULL) {
		const char *p;
		bat bid;
		int ok, delete;

		if (dent->d_name[0] == '.')
			continue;	/* ignore .dot files and directories (. ..) */

		if (strncmp(dent->d_name, "BBP.", 4) == 0 &&
		    (strcmp(parent, BATDIR) == 0 ||
		     strncmp(parent, BAKDIR, strlen(BAKDIR)) == 0 ||
		     strncmp(parent, SUBDIR, strlen(SUBDIR)) == 0))
			continue;

		p = strchr(dent->d_name, '.');
		bid = strtol(dent->d_name, NULL, 8);
		ok = p && bid;
		delete = FALSE;

		if (strlen(dent->d_name) >= dstlen) {
			/* found a file with too long a name
			   (i.e. unknown); stop pruning in this
			   subdir */
			IODEBUG fprintf(stderr, "BBPdiskscan: unexpected file %s, leaving %s.\n", dent->d_name, parent);
			break;
		}
		strncpy(dst, dent->d_name, dstlen);
		fullname[sizeof(fullname) - 1] = 0;

		if (p == NULL && BBPdiskscan(fullname) == 0) {
			/* it was a directory */
			continue;
		}

		if (ok == FALSE || !persistent_bat(bid)) {
			delete = TRUE;
		} else if (strstr(p + 1, ".tmp")) {
			delete = 1;	/* throw away any .tmp file */
		} else if (strncmp(p + 1, "head", 4) == 0) {
			BAT *b = getdesc(bid);
			delete = (b == NULL || !b->htype || b->batCopiedtodisk == 0);
		} else if (strncmp(p + 1, "tail", 4) == 0) {
			BAT *b = getdesc(bid);
			delete = (b == NULL || !b->ttype || b->batCopiedtodisk == 0);
		} else if (strncmp(p + 1, "hheap", 5) == 0) {
			BAT *b = getdesc(bid);
			delete = (b == NULL || !b->H->vheap || b->batCopiedtodisk == 0);
		} else if (strncmp(p + 1, "theap", 5) == 0) {
			BAT *b = getdesc(bid);
			delete = (b == NULL || !b->T->vheap || b->batCopiedtodisk == 0);
		} else if (strncmp(p + 1, "hhash", 5) == 0) {
			BAT *b = getdesc(bid);
			delete = b == NULL;
		} else if (strncmp(p + 1, "thash", 5) == 0) {
			BAT *b = getdesc(bid);
			delete = b == NULL;
		} else if (strncmp(p + 1, "himprints", 9) == 0) {
			BAT *b = getdesc(bid);
			delete = b == NULL;
		} else if (strncmp(p + 1, "timprints", 9) == 0) {
			BAT *b = getdesc(bid);
			delete = b == NULL;
		} else if (strncmp(p + 1, "priv", 4) != 0 && strncmp(p + 1, "new", 3) != 0 && strncmp(p + 1, "head", 4) != 0 && strncmp(p + 1, "tail", 4) != 0) {
			ok = FALSE;
		}
		if (!ok) {
			/* found an unknown file; stop pruning in this
			 * subdir */
			IODEBUG fprintf(stderr, "BBPdiskscan: unexpected file %s, leaving %s.\n", dent->d_name, parent);
			break;
		}
		if (delete) {
			if (unlink(fullname) < 0 && errno != ENOENT) {
				GDKsyserror("BBPdiskscan: unlink(%s)", fullname);
				continue;
			}
			IODEBUG fprintf(stderr, "#BBPcleanup: unlink(%s) = 0\n", fullname);
		}
	}
	closedir(dirp);
	return 0;
}

#if 0
void
BBPatom_drop(int atom)
{
	int i;
	const char *nme = ATOMname(atom);
	int unknown = ATOMunknown_add(nme);

	BBPlock("BBPatom_drop");
	for (i = 0; i < (bat) ATOMIC_GET(BBPsize, BBPsizeLock); i++) {
		if (BBPvalid(i)) {
			BATstore *b = BBP_desc(i);

			if (!b)
				continue;

			if (b->B.htype == atom)
				b->B.htype = unknown;
			if (b->B.ttype == atom)
				b->B.ttype = unknown;
		}
	}
	BBPunlock("BBPatom_drop");
}

void
BBPatom_load(int atom)
{
	const char *nme;
	int i, unknown;

	BBPlock("BBPatom_load");
	nme = ATOMname(atom);
	unknown = ATOMunknown_find(nme);
	ATOMunknown_del(unknown);
	for (i = 0; i < (bat) ATOMIC_GET(BBPsize, BBPsizeLock); i++) {
		if (BBPvalid(i)) {
			BATstore *b = BBP_desc(i);

			if (!b)
				continue;

			if (b->B.htype == unknown)
				b->B.htype = atom;
			if (b->B.ttype == unknown)
				b->B.ttype = atom;
		}
	}
	BBPunlock("BBPatom_load");
}
#endif
<|MERGE_RESOLUTION|>--- conflicted
+++ resolved
@@ -1071,12 +1071,9 @@
 	int bbpversion;
 	int oidsize;
 	oid BBPoid;
-<<<<<<< HEAD
 	str bbpdirstr = GDKfilepath(0, BATDIR, "BBP", "dir");
 	str backupbbpdirstr = GDKfilepath(0, BAKDIR, "BBP", "dir");
-=======
 	int needcommit;
->>>>>>> 11b8326f
 
 #ifdef NEED_MT_LOCK_INIT
 	MT_lock_init(&GDKunloadLock, "GDKunloadLock");
