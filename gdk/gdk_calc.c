--- conflicted
+++ resolved
@@ -9445,35 +9445,7 @@
 	return nils;							\
 }
 
-<<<<<<< HEAD
 #define CONVERT_reduce(TYPE1, TYPE2)					\
-=======
-/* Special version of the above for converting from floating point.
- * The final assignment rounds the value which can still come out to
- * the NIL representation, so we need to check for that. */
-#ifdef TRUNCATE_NUMBERS
-#define roundflt(x)	(x)
-#define rounddbl(x)	(x)
-#else
-#define roundflt(x)	roundf(x)
-#define rounddbl(x)	round(x)
-#endif
-
-#ifndef HAVE_ROUND
-static inline double
-round(double val)
-{
-	/* round to nearest integer, away from zero */
-	if (val < 0)
-		return -floor(-val + 0.5);
-	else
-		return floor(val + 0.5);
-}
-#define roundf(x)	((float)round((double)(x)))
-#endif
-
-#define convertimpl_reduce_float(TYPE1, TYPE2)				\
->>>>>>> 0e499288
 static BUN								\
 convert_##TYPE1##_##TYPE2(const TYPE1 *src, TYPE2 *restrict dst,	\
 			  const oid *restrict cand, BUN start, BUN cnt, \
@@ -9493,15 +9465,57 @@
 				CONV_OVERFLOW(TYPE1, TYPE2, v1);	\
 			dst[i] = TYPE2##_nil;				\
 			nils++;						\
-<<<<<<< HEAD
 		} else {						\
 			dst[i] = (TYPE2) v1;				\
 		}							\
-=======
-		} else if ((dst[i] = (TYPE2) round##TYPE1(src[i])) == TYPE2##_nil && \
-			   abort_on_error)				\
-			CONV_OVERFLOW(TYPE1, #TYPE2, src[i]);		\
->>>>>>> 0e499288
+	}								\
+	return nils;							\
+}
+
+#ifdef TRUNCATE_NUMBERS
+#define roundflt(x)	(x)
+#define rounddbl(x)	(x)
+#else
+#define roundflt(x)	roundf(x)
+#define rounddbl(x)	round(x)
+#endif
+
+#ifndef HAVE_ROUND
+static inline double
+round(double val)
+{
+	/* round to nearest integer, away from zero */
+	if (val < 0)
+		return -floor(-val + 0.5);
+	else
+		return floor(val + 0.5);
+}
+#define roundf(x)	((float)round((double)(x)))
+#endif
+
+#define CONVERT_float(TYPE1, TYPE2)					\
+static BUN								\
+convert_##TYPE1##_##TYPE2(const TYPE1 *src, TYPE2 *restrict dst,	\
+			  const oid *restrict cand, BUN start, BUN cnt, \
+			  oid hoff, TYPE2 min, TYPE2 max, int abort_on_error) \
+{									\
+	TYPE1 v1;							\
+	BUN nils = 0;							\
+	BUN i;								\
+									\
+	for (i = 0; i < cnt; i++) {					\
+		v1 = src[cand ? cand[i] - hoff : start + i];		\
+		if (v1 == TYPE1##_nil) {				\
+			dst[i] = TYPE2##_nil;				\
+			nils++;						\
+		} else if (v1 < (TYPE1) min || v1 > (TYPE1) max) {	\
+			if (abort_on_error)				\
+				CONV_OVERFLOW(TYPE1, TYPE2, v1);	\
+			dst[i] = TYPE2##_nil;				\
+			nils++;						\
+		} else {						\
+			dst[i] = (TYPE2) round##TYPE1(v1);		\
+		}							\
 	}								\
 	return nils;							\
 }
@@ -9585,31 +9599,23 @@
 #endif
 
 CONVERT_2bit(flt)
-CONVERT_reduce(flt, bte)
-CONVERT_reduce(flt, sht)
-CONVERT_reduce(flt, int)
-CONVERT_reduce(flt, lng)
-#ifdef HAVE_HGE
-CONVERT_reduce(flt, hge)
-#endif
-<<<<<<< HEAD
+CONVERT_float(flt, bte)
+CONVERT_float(flt, sht)
+CONVERT_float(flt, int)
+CONVERT_float(flt, lng)
+#ifdef HAVE_HGE
+CONVERT_float(flt, hge)
+#endif
 CONVERT_reduce(flt, flt)
 CONVERT_enlarge(flt, dbl)
-=======
-#undef rounddbl
-/* no rounding here */
-#define rounddbl(x)	(x)
-convertimpl_reduce_float(dbl, flt)
-convertimpl_copy(dbl)
->>>>>>> 0e499288
 
 CONVERT_2bit(dbl)
-CONVERT_reduce(dbl, bte)
-CONVERT_reduce(dbl, sht)
-CONVERT_reduce(dbl, int)
-CONVERT_reduce(dbl, lng)
-#ifdef HAVE_HGE
-CONVERT_reduce(dbl, hge)
+CONVERT_float(dbl, bte)
+CONVERT_float(dbl, sht)
+CONVERT_float(dbl, int)
+CONVERT_float(dbl, lng)
+#ifdef HAVE_HGE
+CONVERT_float(dbl, hge)
 #endif
 CONVERT_reduce(dbl, flt)
 CONVERT_reduce(dbl, dbl)
