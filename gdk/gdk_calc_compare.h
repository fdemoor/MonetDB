--- conflicted
+++ resolved
@@ -24,7 +24,6 @@
 		goto unsupported;
 	}
 
-<<<<<<< HEAD
 	switch (ATOMbasetype(tp1)) {
 	default: {
 		BATiter b1i;
@@ -49,23 +48,6 @@
 			if (cmp(v1p, nil) == 0 || cmp(v2p, nil) == 0) {
 				dst[i] = tpe_nil;
 				nils++;
-=======
-		assert(incr1 == 1);
-		assert(tp2 == TYPE_oid || incr2 == 1); /* if void, incr2==1 */
-		if (lft)
-			v = * (const oid *) lft;
-		CANDLOOP(dst, k, TPE_nil, 0, start);
-		if (is_oid_nil(v) || tp2 == TYPE_void) {
-			TPE res = is_oid_nil(v) || is_oid_nil(* (const oid *) rgt) ?
-				TPE_nil :
-				OP(v, * (const oid *) rgt);
-
-			if (is_TPE_nil(res) || cand == NULL) {
-				for (k = start; k < end; k++)
-					dst[k] = res;
-				if (is_TPE_nil(res))
-					nils = end - start;
->>>>>>> d69ba8e6
 			} else {
 				dst[i] = OP(cmp(v1p, v2p), 0);
 			}
@@ -92,7 +74,6 @@
 				assert(0);
 				return BUN_NONE;
 			}
-<<<<<<< HEAD
 			break;
 		case TYPE_oid:
 			if (v2p)
@@ -100,16 +81,8 @@
 			for (i = 0; i < cnt; i++) {
 				if (src2)
 					v2 = ((const oid *) src2)[projected == 2 ? i : cand ? cand[i] - hoff : start + i];
-				if (v2 == oid_nil) {
+				if (is_oid_nil(v2)) {
 					dst[i] = tpe_nil;
-=======
-		} else {
-			for (v += start, j = start * incr2, k = start;
-			     k < end;
-			     v++, j += incr2, k++) {
-				CHECKCAND(dst, k, candoff, TPE_nil);
-				if (is_oid_nil(((const oid *) rgt)[j])) {
->>>>>>> d69ba8e6
 					nils++;
 				} else {
 					dst[i] = OP(v1 + (projected == 1 ? i : cand[i] - hoff), v2);
@@ -133,7 +106,7 @@
 			for (i = 0; i < cnt; i++) {
 				if (src1)
 					v1 = ((const oid *) src1)[projected == 1 ? i : cand ? cand[i] - hoff : start + i];
-				if (v1 == oid_nil) {
+				if (is_oid_nil(v1)) {
 					dst[i] = tpe_nil;
 					nils++;
 				} else {
@@ -352,109 +325,6 @@
 			goto unsupported;
 		}
 		break;
-<<<<<<< HEAD
-=======
-	case TYPE_oid:
-		if (tp2 == TYPE_void) {
-			oid v;
-
-			v = * (const oid *) rgt;
-			if (is_oid_nil(v)) {
-				for (k = 0; k < cnt; k++)
-					dst[k] = TPE_nil;
-				nils = cnt;
-			} else {
-				CANDLOOP(dst, k, TPE_nil, 0, start);
-				for (i = start * incr1, v += start, k = start;
-				     k < end; i += incr1, v++, k++) {
-					CHECKCAND(dst, k, candoff, TPE_nil);
-					if (is_oid_nil(((const oid *) lft)[i])) {
-						nils++;
-						dst[k] = TPE_nil;
-					} else {
-						dst[k] = OP(((const oid *) lft)[i], v);
-					}
-				}
-				CANDLOOP(dst, k, TPE_nil, end, cnt);
-			}
-		} else if (tp2 == TYPE_oid) {
-			if (nonil)
-				BINARY_3TYPE_FUNC_nonil(oid, oid, TPE, OP);
-			else
-				BINARY_3TYPE_FUNC(oid, oid, TPE, OP);
-		} else {
-			goto unsupported;
-		}
-		break;
-	case TYPE_str:
-		if (tp1 != tp2)
-			goto unsupported;
-		CANDLOOP(dst, k, TPE_nil, 0, start);
-		for (i = start * incr1, j = start * incr2, k = start;
-		     k < end; i += incr1, j += incr2, k++) {
-			const char *s1, *s2;
-			CHECKCAND(dst, k, candoff, TPE_nil);
-			s1 = hp1 ? hp1 + VarHeapVal(lft, i, wd1) : (const char *) lft;
-			s2 = hp2 ? hp2 + VarHeapVal(rgt, j, wd2) : (const char *) rgt;
-			if (s1 == NULL || strcmp(s1, str_nil) == 0 ||
-			    s2 == NULL || strcmp(s2, str_nil) == 0) {
-				nils++;
-				dst[k] = TPE_nil;
-			} else {
-				int x = strcmp(s1, s2);
-				dst[k] = OP(x, 0);
-			}
-		}
-		CANDLOOP(dst, k, TPE_nil, end, cnt);
-		break;
-	default:
-		if (tp1 != tp2 ||
-		    !ATOMlinear(tp1) ||
-		    (atomcmp = ATOMcompare(tp1)) == NULL)
-			goto unsupported;
-		/* a bit of a hack: for inherited types, use
-		 * type-expanded version if comparison function is
-		 * equal to the inherited-from comparison function,
-		 * and yes, we jump right into the middle of a switch,
-		 * but that is legal (although not encouraged) C */
-		if (atomcmp == ATOMcompare(TYPE_bte))
-			goto btebte;
-		if (atomcmp == ATOMcompare(TYPE_sht))
-			goto shtsht;
-		if (atomcmp == ATOMcompare(TYPE_int))
-			goto intint;
-		if (atomcmp == ATOMcompare(TYPE_lng))
-			goto lnglng;
-#ifdef HAVE_HGE
-		if (atomcmp == ATOMcompare(TYPE_hge))
-			goto hgehge;
-#endif
-		if (atomcmp == ATOMcompare(TYPE_flt))
-			goto fltflt;
-		if (atomcmp == ATOMcompare(TYPE_dbl))
-			goto dbldbl;
-		nil = ATOMnilptr(tp1);
-		CANDLOOP(dst, k, TPE_nil, 0, start);
-		for (i = start * incr1, j = start * incr2, k = start;
-		     k < end; i += incr1, j += incr2, k++,
-		     loff+= wd1, roff+= wd2) {
-			const void *p1, *p2;
-			CHECKCAND(dst, k, candoff, TPE_nil);
-			p1 = hp1 ? (const void *) (hp1 + VarHeapVal(lft, i, wd1)) : (const void *) ((const char *) lft + loff);
-			p2 = hp2 ? (const void *) (hp2 + VarHeapVal(rgt, j, wd2)) : (const void *) ((const char *) rgt + roff);
-			if (p1 == NULL || p2 == NULL ||
-			    (*atomcmp)(p1, nil) == 0 ||
-			    (*atomcmp)(p2, nil) == 0) {
-				nils++;
-				dst[k] = TPE_nil;
-			} else {
-				int x = (*atomcmp)(p1, p2);
-				dst[k] = OP(x, 0);
-			}
-		}
-		CANDLOOP(dst, k, TPE_nil, end, cnt);
-		break;
->>>>>>> d69ba8e6
 	}
 	return nils;
 
@@ -475,7 +345,7 @@
 	CALC_POSTINIT(b1, b2);
 
 	if (b1->ttype == TYPE_void && b2->ttype == TYPE_void) {
-		if (b1->tseqbase == oid_nil || b2->tseqbase == oid_nil) {
+		if (is_oid_nil(b1->tseqbase) || is_oid_nil(b2->tseqbase)) {
 			tpe v = tpe_nil;
 			return BATconstant(hseq, TYPE_tpe, &v, cnt, TRANSIENT);
 		} else if (projected == 0) {
@@ -514,7 +384,7 @@
 
 	CALC_INIT(b);
 
-	if (b->ttype == TYPE_void && b->tseqbase == oid_nil) {
+	if (b->ttype == TYPE_void && is_oid_nil(b->tseqbase)) {
 		tpe v = tpe_nil;
 		return BATconstant(hseq, TYPE_tpe, &v, cnt, TRANSIENT);
 	}
@@ -523,135 +393,14 @@
 	if (bn == NULL)
 		return NULL;
 
-<<<<<<< HEAD
 	nils = opswitch(b, b->ttype, b->ttype == TYPE_void ? &b->tseqbase : (oid *) Tloc(b, 0), NULL,
 			NULL, v->vtype, NULL, VALptr(v),
 			(tpe *) Tloc(bn, 0), hoff, start, cnt, cand, 0, __func__);
-=======
-		if (is_oid_nil(b1->tseqbase) || is_oid_nil(b2->tseqbase))
-			res = TPE_nil;
-		else
-			res = OP(b1->tseqbase, b2->tseqbase);
->>>>>>> d69ba8e6
 
 	if (nils == BUN_NONE) {
 		BBPreclaim(bn);
 		return NULL;
 	}
-
-<<<<<<< HEAD
-	BATsetcount(bn, cnt);
-	bn->tnil = nils != 0;
-	bn->tnonil = nils == 0;
-	bn->tsorted = cnt <= 1 || nils == cnt;
-	bn->trevsorted = cnt <= 1 || nils == cnt;
-	bn->tkey = cnt <= 1;
-=======
-	bn = BATcalcop_intern(b1->ttype == TYPE_void ? (const void *) &b1->tseqbase : (const void *) Tloc(b1, 0),
-			      ATOMtype(b1->ttype) == TYPE_oid ? b1->ttype : ATOMbasetype(b1->ttype),
-			      1,
-			      b1->tvheap ? b1->tvheap->base : NULL,
-			      b1->twidth,
-			      b2->ttype == TYPE_void ? (const void *) &b2->tseqbase : (const void *) Tloc(b2, 0),
-			      ATOMtype(b2->ttype) == TYPE_oid ? b2->ttype : ATOMbasetype(b2->ttype),
-			      1,
-			      b2->tvheap ? b2->tvheap->base : NULL,
-			      b2->twidth,
-			      cnt,
-			      start,
-			      end,
-			      cand,
-			      candend,
-			      b1->hseqbase,
-			      cand == NULL && b1->tnonil && b2->tnonil,
-			      b1->hseqbase,
-			      __func__);
-
->>>>>>> d69ba8e6
-	return bn;
-}
-
-BAT *
-BATcalccstop(const ValRecord *v, BAT *b, BAT *s)
-{
-	BAT *bn;
-	CALC_DECL;
-
-	CALC_INIT(b);
-
-<<<<<<< HEAD
-	if (b->ttype == TYPE_void && b->tseqbase == oid_nil) {
-		tpe v = tpe_nil;
-		return BATconstant(hseq, TYPE_tpe, &v, cnt, TRANSIENT);
-	}
-=======
-	CANDINIT(b, s, start, end, cnt, cand, candend);
-
-	bn = BATcalcop_intern(b->ttype == TYPE_void ? (const void *) &b->tseqbase : (const void *) Tloc(b, 0),
-			      ATOMtype(b->ttype) == TYPE_oid ? b->ttype : ATOMbasetype(b->ttype),
-			      1,
-			      b->tvheap ? b->tvheap->base : NULL,
-			      b->twidth,
-			      VALptr(v),
-			      ATOMtype(v->vtype) == TYPE_oid ? v->vtype : ATOMbasetype(v->vtype),
-			      0,
-			      NULL,
-			      0,
-			      cnt,
-			      start,
-			      end,
-			      cand,
-			      candend,
-			      b->hseqbase,
-			      cand == NULL && b->tnonil && ATOMcmp(v->vtype, VALptr(v), ATOMnilptr(v->vtype)) != 0,
-			      b->hseqbase,
-			      __func__);
-
-	return bn;
-}
-
-BAT *
-BATcalccstop(const ValRecord *v, BAT *b, BAT *s)
-{
-	BAT *bn;
-	BUN start, end, cnt;
-	const oid *restrict cand = NULL, *candend = NULL;
->>>>>>> d69ba8e6
-
-	bn = COLnew(hseq, TYPE_tpe, cnt, TRANSIENT);
-	if (bn == NULL)
-		return NULL;
-
-	nils = opswitch(NULL, v->vtype, NULL, VALptr(v),
-			b, b->ttype, b->ttype == TYPE_void ? &b->tseqbase : (oid *) Tloc(b, 0), NULL,
-			(tpe *) Tloc(bn, 0), hoff, start, cnt, cand, 0, __func__);
-
-<<<<<<< HEAD
-	if (nils == BUN_NONE) {
-		BBPreclaim(bn);
-		return NULL;
-	}
-=======
-	bn = BATcalcop_intern(VALptr(v),
-			      ATOMtype(v->vtype) == TYPE_oid ? v->vtype : ATOMbasetype(v->vtype),
-			      0,
-			      NULL,
-			      0,
-			      b->ttype == TYPE_void ? (const void *) &b->tseqbase : (const void *) Tloc(b, 0),
-			      ATOMtype(b->ttype) == TYPE_oid ? b->ttype : ATOMbasetype(b->ttype),
-			      1,
-			      b->tvheap ? b->tvheap->base : NULL,
-			      b->twidth,
-			      cnt,
-			      start,
-			      end,
-			      cand,
-			      candend,
-			      b->hseqbase,
-			      cand == NULL && b->tnonil && ATOMcmp(v->vtype, VALptr(v), ATOMnilptr(v->vtype)) != 0,
-			      b->hseqbase,
-			      __func__);
->>>>>>> d69ba8e6
 
 	BATsetcount(bn, cnt);
 	bn->tnil = nils != 0;
@@ -662,36 +411,48 @@
 	return bn;
 }
 
+BAT *
+BATcalccstop(const ValRecord *v, BAT *b, BAT *s)
+{
+	BAT *bn;
+	CALC_DECL;
+
+	CALC_INIT(b);
+
+	if (b->ttype == TYPE_void && is_oid_nil(b->tseqbase)) {
+		tpe v = tpe_nil;
+		return BATconstant(hseq, TYPE_tpe, &v, cnt, TRANSIENT);
+	}
+
+	bn = COLnew(hseq, TYPE_tpe, cnt, TRANSIENT);
+	if (bn == NULL)
+		return NULL;
+
+	nils = opswitch(NULL, v->vtype, NULL, VALptr(v),
+			b, b->ttype, b->ttype == TYPE_void ? &b->tseqbase : (oid *) Tloc(b, 0), NULL,
+			(tpe *) Tloc(bn, 0), hoff, start, cnt, cand, 0, __func__);
+
+	if (nils == BUN_NONE) {
+		BBPreclaim(bn);
+		return NULL;
+	}
+
+	BATsetcount(bn, cnt);
+	bn->tnil = nils != 0;
+	bn->tnonil = nils == 0;
+	bn->tsorted = cnt <= 1 || nils == cnt;
+	bn->trevsorted = cnt <= 1 || nils == cnt;
+	bn->tkey = cnt <= 1;
+	return bn;
+}
+
 gdk_return
 VARcalcop(ValPtr ret, const ValRecord *lft, const ValRecord *rgt)
 {
-<<<<<<< HEAD
 	ret->vtype = TYPE_tpe;
 	if (opswitch(NULL, lft->vtype, NULL, VALptr(lft),
 		     NULL, rgt->vtype, NULL, VALptr(rgt),
 		     VALget(ret), 0, 0, 1, NULL, 0, __func__) == BUN_NONE)
-=======
-	ret->vtype = TYPE_TPE;
-	if (op_typeswitchloop(VALptr(lft),
-			      ATOMtype(lft->vtype) == TYPE_oid ? lft->vtype : ATOMbasetype(lft->vtype),
-			      0,
-			      NULL,
-			      0,
-			      VALptr(rgt),
-			      ATOMtype(rgt->vtype) == TYPE_oid ? rgt->vtype : ATOMbasetype(rgt->vtype),
-			      0,
-			      NULL,
-			      0,
-			      VALget(ret),
-			      1,
-			      0,
-			      1,
-			      NULL,
-			      NULL,
-			      0,
-			      0,
-			      __func__) == BUN_NONE)
->>>>>>> d69ba8e6
 		return GDK_FAIL;
 	return GDK_SUCCEED;
 }