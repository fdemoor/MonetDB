/*
 * This Source Code Form is subject to the terms of the Mozilla Public
 * License, v. 2.0.  If a copy of the MPL was not distributed with this
 * file, You can obtain one at http://mozilla.org/MPL/2.0/.
 *
 * Copyright 1997 - July 2008 CWI, August 2008 - 2017 MonetDB B.V.
 */

#include "monetdb_config.h"
#include "gdk.h"
#include "gdk_private.h"
#include "gdk_cand.h"

/* how much to extend the extent and histo bats when we run out of space */
#define GROUPBATINCR	8192

/* BATgroup returns three bats that indicate the grouping of the input
 * bat.
 *
 * Grouping means that all equal values are in the same group, and
 * differing values are in different groups.  If specified, the input
 * bat g gives a pre-existing grouping which is then subdivided.  If a
 * candidate list s is specified, groups (both the pre-existing
 * grouping in g and the output grouping) are aligned with the
 * candidate list, else they are aligned with b.
 *
 * The outputs are as follows.
 *
 * The groups bat is aligned with the candidate list s, or the input
 * bat b if there is no candidate list, and the tail has group id's
 * (type oid).
 *
 * The extents and histo bats are indexed by group id.  The tail of
 * extents is the head oid from b of a representative of the group.
 * The tail of histo is of type lng and contains the number of
 * elements from b that are member of the group.  The extents BAT can
 * be used as a candidate list (sorted and unique).
 *
 * The extents and histo bats are optionally created.  The groups bat
 * is always created.  In other words, the groups argument may not be
 * NULL, but the extents and histo arguments may be NULL.
 *
 * There are six different implementations of the grouping code.
 *
 * If it can be trivially determined that all groups are singletons,
 * we can produce the outputs trivially.
 *
 * If all values in b are known to be equal (both sorted and reverse
 * sorted), we produce a single group or copy the input group.
 *
 * If the input bats b and g are sorted (either direction) or g is not
 * specified and b is sorted, or if the subsorted flag is set (only
 * used by BATsort), we only need to compare consecutive values.
 *
 * If the input bat b is sorted, but g is not, we can compare
 * consecutive values in b and need to scan sections of g for equal
 * groups.
 *
 * If a hash table already exists on b, we can make use of it.
 *
 * Otherwise we build a partial hash table on the fly.
 *
 * A decision should be made on the order in which grouping occurs.
 * Let |b| have << different values than |g| then the linked lists
 * gets extremely long, leading to a n^2 algorithm.
 * At the MAL level, the multigroup function would perform the dynamic
 * optimization.
 */

#define GRPnotfound()							\
	do {								\
		/* no equal found: start new group */			\
		if (ngrp == maxgrps) {					\
			/* we need to extend extents and histo bats, */	\
			/* do it at most once */			\
			maxgrps = BATcount(b);				\
			if (extents) {					\
				BATsetcount(en, ngrp);			\
				if (BATextend(en, maxgrps) != GDK_SUCCEED) \
					goto error;			\
				exts = (oid *) Tloc(en, 0);		\
			}						\
			if (histo) {					\
				BATsetcount(hn, ngrp);			\
				if (BATextend(hn, maxgrps) != GDK_SUCCEED) \
					goto error;			\
				cnts = (lng *) Tloc(hn, 0);		\
			}						\
		}							\
		if (extents)						\
			exts[ngrp] = hseqb + p;				\
		if (histo)						\
			cnts[ngrp] = 1;					\
		ngrps[r] = ngrp++;					\
	} while (0)


#define GRP_compare_consecutive_values(INIT_0,INIT_1,COMP,KEEP)		\
	do {								\
		INIT_0;							\
		for (r = 0; r < cnt; r++) {				\
			if (cand) {					\
				p = *cand++ - b->hseqbase;		\
			} else {					\
				p = start++;				\
			}						\
			assert(p < end);				\
			INIT_1;						\
			if (ngrp == 0 || (grps && grps[r] != prev) || COMP) { \
				GRPnotfound();				\
			} else {					\
				ngrps[r] = ngrp - 1;			\
				if (histo)				\
					cnts[ngrp - 1]++;		\
			}						\
			KEEP;						\
			if (grps)					\
				prev = grps[r];				\
		}							\
	} while(0)

#define GRP_compare_consecutive_values_tpe(TYPE)		\
	GRP_compare_consecutive_values(				\
	/* INIT_0 */	const TYPE *w = (TYPE *) Tloc(b, 0);	\
			TYPE pw = 0			,	\
	/* INIT_1 */					,	\
	/* COMP   */	w[p] != pw			,	\
	/* KEEP   */	pw = w[p]				\
	)

#define GRP_compare_consecutive_values_any()			\
	GRP_compare_consecutive_values(				\
	/* INIT_0 */	pv = NULL			,	\
	/* INIT_1 */	v = BUNtail(bi, p)		,	\
	/* COMP   */	cmp(v, pv) != 0			,	\
	/* KEEP   */	pv = v					\
	)


#define GRP_subscan_old_groups(INIT_0,INIT_1,COMP,KEEP)			\
	do {								\
		INIT_0;							\
		pgrp[grps[0]] = 0;					\
		j = 0;							\
		for (r = 0; r < cnt; r++) {				\
			if (cand) {					\
				p = *cand++ - b->hseqbase;		\
			} else {					\
				p = start++;				\
			}						\
			assert(p < end);				\
			INIT_1;						\
			if (ngrp != 0 && COMP) {			\
				/* range [j, r) is all same value */	\
				/* i is position where we saw r's */	\
				/* old group last */			\
				i = pgrp[grps[r]];			\
				/* p is new position where we saw this	\
				 * group */				\
				pgrp[grps[r]] = r;			\
				if (j <= i && i < r)	{		\
					/* i is position of equal */	\
					/* value in same old group */	\
					/* as r, so r gets same new */	\
					/* group as i */		\
					oid grp = ngrps[i];		\
					ngrps[r] = grp;			\
					if (histo)			\
						cnts[grp]++;		\
					if (gn->tsorted &&		\
					    grp != ngrp - 1)		\
						gn->tsorted = 0;	\
					/* we found the value/group */	\
					/* combination, go to next */	\
					/* value */			\
					continue;			\
				}					\
			} else {					\
				/* value differs from previous value */	\
				/* (or is the first) */			\
				j = r;					\
				KEEP;					\
				pgrp[grps[r]] = r;			\
			}						\
			/* start a new group */				\
			GRPnotfound();					\
		}							\
	} while(0)

#define GRP_subscan_old_groups_tpe(TYPE)			\
	GRP_subscan_old_groups(					\
	/* INIT_0 */	const TYPE *w = (TYPE *) Tloc(b, 0);	\
		    	TYPE pw = 0			,	\
	/* INIT_1 */					,	\
	/* COMP   */	w[p] == pw			,	\
	/* KEEP   */	pw = w[p]				\
	)

#define GRP_subscan_old_groups_any()				\
	GRP_subscan_old_groups(					\
	/* INIT_0 */	pv = NULL			,	\
	/* INIT_1 */	v = BUNtail(bi, p)		,	\
	/* COMP   */	cmp(v, pv) == 0			,	\
	/* KEEP   */	pv = v					\
	)

/* If a hash table exists on b we use it.
 *
 * The algorithm is simple.  We go through b and for each value we
 * follow the hash chain starting at the next element after that value
 * to find one that is equal to the value we're currently looking at.
 * If we found such a value (including the preexisting group if we're
 * refining), we add the value to the same group.  If we reach the end
 * of the chain, we create a new group.
 *
 * If b (the original, that is) is a view on another BAT, and this
 * other BAT has a hash, we use that.  The lo and hi values are the
 * bounds of the parent BAT that we're considering.
 *
 * Note this algorithm depends critically on the fact that our hash
 * chains go from higher to lower BUNs.
 */
#define GRP_use_existing_hash_table(INIT_0,INIT_1,COMP)			\
	do {								\
		INIT_0;							\
<<<<<<< HEAD
		for (r = 0; r < cnt; r++) {				\
			if (cand) {					\
				p = cand[r] - hseqb + lo;		\
			} else {					\
				p = start + r;				\
			}						\
			assert(p < end);				\
			INIT_1;						\
			/* this loop is similar, but not equal, to */	\
			/* HASHloop: the difference is that we only */	\
			/* consider BUNs smaller than the one we're */	\
			/* looking up (p), and that we also consider */	\
			/* the input groups */				\
			if (grps) {					\
=======
		if (grps) {						\
			for (r = lo, p = r, q = hi;			\
			     p < q;					\
			     p++) {					\
				INIT_1;					\
				/* this loop is similar, but not */	\
				/* equal, to HASHloop: the difference */ \
				/* is that we only consider BUNs */	\
				/* smaller than the one we're looking */ \
				/* up (p), and that we also consider */	\
				/* the input groups */			\
>>>>>>> 29e89ba3
				for (hb = HASHgetlink(hs, p);		\
				     hb != HASHnil(hs) && hb >= start;	\
				     hb = HASHgetlink(hs, hb)) {	\
					oid grp;			\
					assert(hb < p);			\
					if (cand) {			\
						q = r;			\
						while (q != 0 && cand[--q] - hseqb > hb - lo) \
							;		\
						if (cand[q] - hseqb != hb - lo)	\
							continue;	\
						if (grps[q] != grps[r])	\
							continue;	\
						grp = ngrps[q];		\
					} else {			\
						if (grps[hb - lo] != grps[r]) \
							continue;	\
						grp = ngrps[hb - lo];	\
					}				\
					if (COMP) {			\
						ngrps[r] = grp;		\
						if (histo)		\
							cnts[grp]++;	\
						if (gn->tsorted &&	\
						    grp != ngrp - 1)	\
							gn->tsorted = 0; \
						break;			\
					}				\
				}					\
				if (hb == HASHnil(hs) || hb < lo) {	\
					GRPnotfound();			\
				}					\
			}						\
		} else {						\
			for (r = lo, p = r, q = hi;			\
			     p < q;					\
			     p++) {					\
				INIT_1;					\
				/* this loop is similar, but not */	\
				/* equal, to HASHloop: the difference */ \
				/* is that we only consider BUNs */	\
				/* smaller than the one we're looking */ \
				/* up (p) */				\
				for (hb = HASHgetlink(hs, p);		\
				     hb != HASHnil(hs) && hb >= start;	\
				     hb = HASHgetlink(hs, hb)) {	\
					oid grp;			\
					assert(hb < p);			\
					if (cand) {			\
						q = r;			\
						while (q != 0 && cand[--q] > hb) \
							;		\
						if (cand[q] - hseqb != hb - lo)	\
							continue;	\
						grp = ngrps[q];		\
					} else {			\
						grp = ngrps[hb - lo];	\
					}				\
					if (COMP) {			\
						ngrps[r] = grp;		\
						if (histo)		\
							cnts[grp]++;	\
						if (gn->tsorted &&	\
						    grp != ngrp - 1)	\
							gn->tsorted = 0; \
						break;			\
					}				\
				}					\
				if (hb == HASHnil(hs) || hb < lo) {	\
					GRPnotfound();			\
				}					\
			}						\
		}							\
	} while(0)

#define GRP_use_existing_hash_table_tpe(TYPE)			\
	GRP_use_existing_hash_table(				\
	/* INIT_0 */	const TYPE *w = (TYPE *) Tloc(b, 0),	\
	/* INIT_1 */					,	\
	/* COMP   */	w[p] == w[hb]				\
	)

#define GRP_use_existing_hash_table_any()			\
	GRP_use_existing_hash_table(				\
	/* INIT_0 */					,	\
	/* INIT_1 */	v = BUNtail(bi, p)		,	\
	/* COMP   */	cmp(v, BUNtail(bi, hb)) == 0		\
	)


#define GRP_create_partial_hash_table(INIT_0,INIT_1,HASH,COMP)		\
	do {								\
		oid grp;						\
		INIT_0;							\
<<<<<<< HEAD
		for (r = 0; r < cnt; r++) {				\
			if (cand) {					\
				p = cand[r] - b->hseqbase;		\
			} else {					\
				p = start + r;				\
			}						\
			assert(p < end);				\
			INIT_1;						\
			prb = HASH;					\
			if (gc) {					\
				for (hb = HASHget(hs, prb);		\
				     hb != HASHnil(hs) && hb >= start;	\
				     hb = HASHgetlink(hs, hb)) {	\
					assert(HASHgetlink(hs, hb) == HASHnil(hs) \
					       || HASHgetlink(hs, hb) < hb); \
					if (cand) {			\
						q = r;			\
						while (q != 0 && cand[--q] - b->hseqbase > hb) \
							;		\
						if (cand[q] - b->hseqbase != hb) \
							continue;	\
						if (grps[q] != grps[r])	{ \
							hb = HASHnil(hs); \
							break;		\
						}			\
						grp = ngrps[q];		\
					} else {			\
						if (grps[hb] != grps[r]) { \
							hb = HASHnil(hs); \
							break;		\
						}			\
						grp = ngrps[hb];	\
					}				\
					if (COMP) {			\
						ngrps[r] = grp; 	\
=======
		if (gc) {						\
			for (r = 0, p = r, q = r + BATcount(b);		\
			     p < q;					\
			     p++) {					\
				INIT_1;					\
				prb = HASH;				\
				for (hb = HASHget(hs,prb);		\
				     hb != HASHnil(hs) &&		\
					     grps[hb - r] == grps[p - r]; \
				     hb = HASHgetlink(hs,hb)) {		\
					assert(HASHgetlink(hs,hb) == HASHnil(hs) \
					       || HASHgetlink(hs,hb) < hb); \
					if (COMP) {			\
						oid grp = ngrps[hb - r]; \
						ngrps[p - r] = grp;	\
>>>>>>> 29e89ba3
						if (histo)		\
							cnts[grp]++;	\
						if (gn->tsorted &&	\
						    grp != ngrp - 1)	\
							gn->tsorted = 0; \
						break;			\
					}				\
				}					\
<<<<<<< HEAD
			} else if (grps) {				\
				prb = (prb ^ (BUN) grps[r] << bits) & hs->mask; \
				for (hb = HASHget(hs, prb);		\
				     hb != HASHnil(hs) && hb >= start;	\
				     hb = HASHgetlink(hs, hb)) {	\
					if (cand) {			\
						q = r;			\
						while (q != 0 && cand[--q] - b->hseqbase > hb) \
							;		\
						if (cand[q] - b->hseqbase != hb) \
							continue;	\
						if (grps[q] != grps[r])	\
							continue;	\
						grp = ngrps[q];		\
					} else {			\
						if (grps[hb] != grps[r]) \
							continue;	\
						grp = ngrps[hb];	\
					}				\
					if (COMP) {			\
						ngrps[r] = grp;		\
=======
				if (hb == HASHnil(hs) ||		\
				    grps[hb - r] != grps[p - r]) {	\
					GRPnotfound();			\
					/* enter new group into hash table */ \
					HASHputlink(hs,p, HASHget(hs,prb)); \
					HASHput(hs,prb,p);		\
				}					\
			}						\
		} else if (grps) {					\
			for (r = 0, p = r, q = r + BATcount(b);		\
			     p < q;					\
			     p++) {					\
				INIT_1;					\
				prb = HASH;				\
				prb = (prb ^ (BUN) grps[p-r] << bits) & hs->mask; \
				for (hb = HASHget(hs,prb);		\
				     hb != HASHnil(hs);			\
				     hb = HASHgetlink(hs,hb)) {		\
					if (grps[hb - r] == grps[p - r] && \
					    COMP) {			\
						oid grp = ngrps[hb - r]; \
						ngrps[p - r] = grp;	\
>>>>>>> 29e89ba3
						if (histo)		\
							cnts[grp]++;	\
						if (gn->tsorted &&	\
						    grp != ngrp - 1)	\
							gn->tsorted = 0; \
						break;			\
					}				\
				}					\
<<<<<<< HEAD
			} else {					\
				for (hb = HASHget(hs, prb);		\
				     hb != HASHnil(hs) && hb >= start;	\
				     hb = HASHgetlink(hs, hb)) {	\
					if (cand) {			\
						q = r;			\
						while (q != 0 && cand[--q] - b->hseqbase > hb) \
							;		\
						if (cand[q] - b->hseqbase != hb) \
							continue;	\
						grp = ngrps[q];		\
					} else {			\
						grp = ngrps[hb];	\
					}				\
					if (COMP) {			\
						ngrps[r] = grp;	\
=======
				if (hb == HASHnil(hs)) {		\
					GRPnotfound();			\
					/* enter new group into hash table */ \
					HASHputlink(hs,p, HASHget(hs,prb)); \
					HASHput(hs,prb,p);		\
				}					\
			}						\
		} else {						\
			for (r = 0, p = r, q = r + BATcount(b);		\
			     p < q;					\
			     p++) {					\
				INIT_1;					\
				prb = HASH;				\
				for (hb = HASHget(hs,prb);		\
				     hb != HASHnil(hs);			\
				     hb = HASHgetlink(hs,hb)) {		\
					if (COMP) {			\
						oid grp = ngrps[hb - r]; \
						ngrps[p - r] = grp;	\
>>>>>>> 29e89ba3
						if (histo)		\
							cnts[grp]++;	\
						if (gn->tsorted &&	\
						    grp != ngrp - 1)	\
							gn->tsorted = 0; \
						break;			\
					}				\
				}					\
<<<<<<< HEAD
			}						\
			if (hb == HASHnil(hs) || hb < start) {		\
				GRPnotfound();				\
				/* enter new group into hash table */	\
				HASHputlink(hs, p, HASHget(hs, prb));	\
				HASHput(hs, prb, p); 			\
=======
				if (hb == HASHnil(hs)) {		\
					GRPnotfound();			\
					/* enter new group into hash table */ \
					HASHputlink(hs,p, HASHget(hs,prb)); \
					HASHput(hs,prb,p);		\
				}					\
>>>>>>> 29e89ba3
			}						\
		}							\
	} while (0)

#define GRP_create_partial_hash_table_tpe(TYPE)			\
	GRP_create_partial_hash_table(				\
	/* INIT_0 */	const TYPE *w = (TYPE *) Tloc(b, 0),	\
	/* INIT_1 */					,	\
	/* HASH   */	hash_##TYPE(hs, &w[p])		,	\
	/* COMP   */	w[p] == w[hb]				\
	)

#define GRP_create_partial_hash_table_any()			\
	GRP_create_partial_hash_table(				\
	/* INIT_0 */					,	\
	/* INIT_1 */	v = BUNtail(bi, p)		,	\
	/* HASH   */	hash_any(hs, v)			,	\
	/* COMP   */	cmp(v, BUNtail(bi, hb)) == 0		\
	)


gdk_return
BATgroup_internal(BAT **groups, BAT **extents, BAT **histo,
		  BAT *b, BAT *s, BAT *g, BAT *e, BAT *h, int subsorted)
{
	BAT *gn = NULL, *en = NULL, *hn = NULL;
	int t;
	int (*cmp)(const void *, const void *);
	const oid *grps = NULL;
	oid *restrict ngrps, ngrp, prev = 0, hseqb = 0;
	oid *restrict exts = NULL;
	lng *restrict cnts = NULL;
	BUN p, q, r;
	const void *v, *pv;
	BATiter bi;
	char *ext = NULL;
	Hash *hs = NULL;
	BUN hb;
	BUN maxgrps;
#ifndef DISABLE_PARENT_HASH
	bat parent;
#endif
	BUN start, end, cnt;
	const oid *restrict cand, *candend;

	if (b == NULL) {
		GDKerror("BATgroup: b must exist\n");
		return GDK_FAIL;
	}
	assert(s == NULL || BATttype(s) == TYPE_oid);
	CANDINIT(b, s, start, end, cnt, cand, candend);
	/* set cnt to number of output rows (and number of input rows
	 * to be considered) */
	cnt = cand ? (BUN) (candend - cand) : end - start;

	/* g is NULL or [oid(dense),oid] and same size as b or s */
	assert(g == NULL || BATttype(g) == TYPE_oid || BATcount(g) == 0);
	assert(g == NULL || BATcount(g) == cnt);
	assert(g == NULL || BATcount(b) == 0 || (s ? g->hseqbase == s->hseqbase : g->hseqbase == b->hseqbase));
	/* e is NULL or [oid(dense),oid] */
	assert(e == NULL || BATttype(e) == TYPE_oid);
	/* h is NULL or [oid(dense),lng] */
	assert(h == NULL || h->ttype == TYPE_lng);
	/* e and h are aligned */
	assert(e == NULL || h == NULL || BATcount(e) == BATcount(h));
	assert(e == NULL || h == NULL || e->hseqbase == h->hseqbase);
	/* we want our output to go somewhere */
	assert(groups != NULL);

	if (cnt == 0) {
		hseqb = 0;
	} else if (cand) {
		assert(s != NULL);
		hseqb = s->hseqbase + cand - (const oid *) Tloc(s, 0);
	} else if (s) {
		assert(BATtdense(s));
		hseqb = s->hseqbase + start - s->tseqbase;
	} else {
		hseqb = b->hseqbase;
	}
	if (b->tkey || cnt <= 1 || (g && (g->tkey || BATtdense(g)))) {
		/* grouping is trivial: 1 element per group */
		ALGODEBUG fprintf(stderr, "#BATgroup(b=%s#" BUNFMT ","
				  "s=%s#" BUNFMT ","
				  "g=%s#" BUNFMT ","
				  "e=%s#" BUNFMT ","
				  "h=%s#" BUNFMT ",subsorted=%d): "
				  "trivial case: 1 element per group\n",
				  BATgetId(b), BATcount(b),
				  s ? BATgetId(s) : "NULL", s ? BATcount(s) : 0,
				  g ? BATgetId(g) : "NULL", g ? BATcount(g) : 0,
				  e ? BATgetId(e) : "NULL", e ? BATcount(e) : 0,
				  h ? BATgetId(h) : "NULL", h ? BATcount(h) : 0,
				  subsorted);
		ngrp = cnt == 0  ? 0 : cand ? s->hseqbase + (cand - (const oid *) Tloc(s, 0)) : s ? s->hseqbase + start - s->tseqbase : b->hseqbase;
		gn = COLnew(hseqb, TYPE_void, BATcount(b), TRANSIENT);
		if (gn == NULL)
			goto error;
		BATsetcount(gn, BATcount(b));
		BATtseqbase(gn, 0);
		*groups = gn;
		if (extents) {
			en = COLnew(0, TYPE_void, BATcount(b), TRANSIENT);
			if (en == NULL)
				goto error;
			BATsetcount(en, cnt);
			BATtseqbase(en, ngrp);
			*extents = en;
		}
		if (histo) {
			lng one = 1;

			hn = BATconstant(0, TYPE_lng, &one, cnt, TRANSIENT);
			if (hn == NULL)
				goto error;
			*histo = hn;
		}
		return GDK_SUCCEED;
	}
	if (BATordered(b) && BATordered_rev(b)) {
		/* all values are equal */
		if (g == NULL || (BATordered(g) && BATordered_rev(g))) {
			/* there's only a single group: 0 */
			ALGODEBUG fprintf(stderr, "#BATgroup(b=%s#" BUNFMT ","
				  "s=%s#" BUNFMT ","
				  "g=%s#" BUNFMT ","
				  "e=%s#" BUNFMT ","
				  "h=%s#" BUNFMT ",subsorted=%d): "
					  "trivial case: single output group\n",
				  BATgetId(b), BATcount(b),
				  s ? BATgetId(s) : "NULL", s ? BATcount(s) : 0,
				  g ? BATgetId(g) : "NULL", g ? BATcount(g) : 0,
				  e ? BATgetId(e) : "NULL", e ? BATcount(e) : 0,
				  h ? BATgetId(h) : "NULL", h ? BATcount(h) : 0,
				  subsorted);
			ngrp = 0;
			gn = BATconstant(hseqb, TYPE_oid, &ngrp, cnt, TRANSIENT);
			if (gn == NULL)
				goto error;
			*groups = gn;
			if (extents) {
				ngrp = gn->hseqbase;
				en = BATconstant(0, TYPE_void, &ngrp, 1, TRANSIENT);
				if (en == NULL)
					goto error;
				BATtseqbase(en, ngrp);
				*extents = en;
			}
			if (histo) {
				lng lcnt = (lng) cnt;

				hn = BATconstant(0, TYPE_lng, &lcnt, 1, TRANSIENT);
				if (hn == NULL)
					goto error;
				*histo = hn;
			}
			return GDK_SUCCEED;
		}
		if ((extents == NULL) == (e == NULL) &&
		    (histo == NULL) == (h == NULL)) {
			/* inherit given grouping; note that if
			 * extents/histo is to be returned, we need
			 * e/h available in order to copy them,
			 * otherwise we will need to calculate them
			 * which we will do using the "normal" case */
			ALGODEBUG fprintf(stderr, "#BATgroup(b=%s#" BUNFMT ","
				  "s=%s#" BUNFMT ","
				  "g=%s#" BUNFMT ","
				  "e=%s#" BUNFMT ","
				  "h=%s#" BUNFMT ",subsorted=%d): "
					  "trivial case: copy input groups\n",
				  BATgetId(b), BATcount(b),
				  s ? BATgetId(s) : "NULL", s ? BATcount(s) : 0,
				  g ? BATgetId(g) : "NULL", g ? BATcount(g) : 0,
				  e ? BATgetId(e) : "NULL", e ? BATcount(e) : 0,
				  h ? BATgetId(h) : "NULL", h ? BATcount(h) : 0,
				  subsorted);
			gn = COLcopy(g, g->ttype, 0, TRANSIENT);
			if (gn == NULL)
				goto error;
			*groups = gn;
			if (extents) {
				en = COLcopy(e, e->ttype, 0, TRANSIENT);
				if (en == NULL)
					goto error;
				*extents = en;
			}
			if (histo) {
				hn = COLcopy(h, h->ttype, 0, TRANSIENT);
				if (hn == NULL)
					goto error;
				*histo = hn;
			}
			return GDK_SUCCEED;
		}
	}
	assert(g == NULL || !BATtdense(g)); /* i.e. g->ttype == TYPE_oid */
	bi = bat_iterator(b);
	cmp = ATOMcompare(b->ttype);
	gn = COLnew(hseqb, TYPE_oid, cnt, TRANSIENT);
	if (gn == NULL)
		goto error;
	ngrps = (oid *) Tloc(gn, 0);
	maxgrps = cnt / 10;
	if (e && maxgrps < BATcount(e))
		maxgrps += BATcount(e);
	if (h && maxgrps < BATcount(h))
		maxgrps += BATcount(h);
	if (maxgrps < GROUPBATINCR)
		maxgrps = GROUPBATINCR;
	if (b->twidth <= 2 &&
	    maxgrps > ((BUN) 1 << (8 << (b->twidth == 2))))
		maxgrps = (BUN) 1 << (8 << (b->twidth == 2));
	if (extents) {
		en = COLnew(0, TYPE_oid, maxgrps, TRANSIENT);
		if (en == NULL)
			goto error;
		exts = (oid *) Tloc(en, 0);
	}
	if (histo) {
		hn = COLnew(0, TYPE_lng, maxgrps, TRANSIENT);
		if (hn == NULL)
			goto error;
		cnts = (lng *) Tloc(hn, 0);
	}
	ngrp = 0;
	BATsetcount(gn, cnt);
	if (g)
		grps = (const oid *) Tloc(g, 0);

	/* figure out if we can use the storage type also for
	 * comparing values */
	t = ATOMbasetype(b->ttype);
	/* for strings we can use the offset instead of the actual
	 * string values if we know that the strings in the string
	 * heap are unique */
	if (t == TYPE_str && GDK_ELIMDOUBLES(b->tvheap)) {
		switch (b->twidth) {
		case 1:
			t = TYPE_bte;
			break;
		case 2:
			t = TYPE_sht;
			break;
		case 4:
			t = TYPE_int;
			break;
#if SIZEOF_VAR_T == 8
		case 8:
			t = TYPE_lng;
			break;
#endif
		default:
			assert(0);
		}
	}

	if (subsorted ||
	    ((BATordered(b) || BATordered_rev(b)) &&
	     (g == NULL || BATordered(g) || BATordered_rev(g)))) {
		/* we only need to compare each entry with the previous */
		ALGODEBUG fprintf(stderr, "#BATgroup(b=%s#" BUNFMT ","
				  "s=%s#" BUNFMT ","
				  "g=%s#" BUNFMT ","
				  "e=%s#" BUNFMT ","
				  "h=%s#" BUNFMT ",subsorted=%d): "
				  "compare consecutive values\n",
				  BATgetId(b), BATcount(b),
				  s ? BATgetId(s) : "NULL", s ? BATcount(s) : 0,
				  g ? BATgetId(g) : "NULL", g ? BATcount(g) : 0,
				  e ? BATgetId(e) : "NULL", e ? BATcount(e) : 0,
				  h ? BATgetId(h) : "NULL", h ? BATcount(h) : 0,
				  subsorted);

		switch (t) {
		case TYPE_bte:
			GRP_compare_consecutive_values_tpe(bte);
			break;
		case TYPE_sht:
			GRP_compare_consecutive_values_tpe(sht);
			break;
		case TYPE_int:
			GRP_compare_consecutive_values_tpe(int);
			break;
		case TYPE_lng:
			GRP_compare_consecutive_values_tpe(lng);
			break;
#ifdef HAVE_HGE
		case TYPE_hge:
			GRP_compare_consecutive_values_tpe(hge);
			break;
#endif
		case TYPE_flt:
			GRP_compare_consecutive_values_tpe(flt);
			break;
		case TYPE_dbl:
			GRP_compare_consecutive_values_tpe(dbl);
			break;
		default:
			GRP_compare_consecutive_values_any();
			break;
		}

		gn->tsorted = 1;
		*groups = gn;
	} else if (BATordered(b) || BATordered_rev(b)) {
		BUN i, j;
		BUN *pgrp;

		assert(g);	/* if g == NULL, we used the code above */
		/* for each value, we need to scan all previous equal
		 * values (a consecutive, possibly empty, range) to
		 * see if we can find one in the same old group
		 *
		 * we do this by maintaining for each old group the
		 * last time we saw that group, so if the last time we
		 * saw the old group of the current value is within
		 * this range, we can reuse the new group */
		ALGODEBUG fprintf(stderr, "#BATgroup(b=%s#" BUNFMT ","
				  "s=%s#" BUNFMT ","
				  "g=%s#" BUNFMT ","
				  "e=%s#" BUNFMT ","
				  "h=%s#" BUNFMT ",subsorted=%d): "
				  "subscan old groups\n",
				  BATgetId(b), BATcount(b),
				  s ? BATgetId(s) : "NULL", s ? BATcount(s) : 0,
				  g ? BATgetId(g) : "NULL", g ? BATcount(g) : 0,
				  e ? BATgetId(e) : "NULL", e ? BATcount(e) : 0,
				  h ? BATgetId(h) : "NULL", h ? BATcount(h) : 0,
				  subsorted);
		/* determine how many old groups there are */
		if (e) {
			j = BATcount(e) + (BUN) e->hseqbase;
		} else if (h) {
			j = BATcount(h) + (BUN) h->hseqbase;
		} else {
			oid m = 0;
			for (i = 0, j= BATcount(g); i < j; i++)
				m = MAX(m , grps[i]);
			j = (BUN) m + 1;
		}
		/* array to maintain last time we saw each old group */
		pgrp = GDKmalloc(sizeof(BUN) * j);
		if (pgrp == NULL)
			goto error;
		/* initialize to impossible position */
		memset(pgrp, ~0, sizeof(BUN) * j);

		gn->tsorted = 1; /* be optimistic */

		switch (t) {
		case TYPE_bte:
			GRP_subscan_old_groups_tpe(bte);
			break;
		case TYPE_sht:
			GRP_subscan_old_groups_tpe(sht);
			break;
		case TYPE_int:
			GRP_subscan_old_groups_tpe(int);
			break;
		case TYPE_lng:
			GRP_subscan_old_groups_tpe(lng);
			break;
#ifdef HAVE_HGE
		case TYPE_hge:
			GRP_subscan_old_groups_tpe(hge);
			break;
#endif
		case TYPE_flt:
			GRP_subscan_old_groups_tpe(flt);
			break;
		case TYPE_dbl:
			GRP_subscan_old_groups_tpe(dbl);
			break;
		default:
			GRP_subscan_old_groups_any();
			break;
		}

		GDKfree(pgrp);
	} else if (g == NULL && t == TYPE_bte) {
		/* byte-sized values, use 256 entry array to keep
		 * track of doled out group ids; note that we can't
		 * possibly have more than 256 groups, so the group id
		 * fits in an unsigned char */
		unsigned char *restrict bgrps = GDKmalloc(256);
		const unsigned char *restrict w = (const unsigned char *) Tloc(b, 0);
		unsigned char v;

		if (bgrps == NULL)
			goto error;
		memset(bgrps, 0xFF, 256);
		if (histo)
			memset(cnts, 0, maxgrps * sizeof(lng));
		ngrp = 0;
		gn->tsorted = 1;
		r = 0;
		for (;;) {
			if (cand) {
				if (cand == candend)
					break;
				p = *cand++ - b->hseqbase;
			} else {
				p = start++;
			}
			if (p >= end)
				break;
			if ((v = bgrps[w[p]]) == 0xFF && ngrp < 256) {
				bgrps[w[p]] = v = (unsigned char) ngrp++;
				if (extents)
					exts[v] = b->hseqbase + (oid) p;
			}
			ngrps[r] = v;
			if (r > 0 && v < ngrps[r - 1])
				gn->tsorted = 0;
			if (histo)
				cnts[v]++;
			r++;
		}
		GDKfree(bgrps);
	} else if (g == NULL && t == TYPE_sht) {
		/* short-sized values, use 65536 entry array to keep
		 * track of doled out group ids; note that we can't
		 * possibly have more than 65536 groups, so the group
		 * id fits in an unsigned short */
		unsigned short *restrict sgrps = GDKmalloc(65536 * sizeof(short));
		const unsigned short *restrict w = (const unsigned short *) Tloc(b, 0);
		unsigned short v;

		if (sgrps == NULL)
			goto error;
		memset(sgrps, 0xFF, 65536 * sizeof(short));
		if (histo)
			memset(cnts, 0, maxgrps * sizeof(lng));
		ngrp = 0;
		gn->tsorted = 1;
		r = 0;
		for (;;) {
			if (cand) {
				if (cand == candend)
					break;
				p = *cand++ - b->hseqbase;
			} else {
				p = start++;
			}
			if (p >= end)
				break;
			if ((v = sgrps[w[p]]) == 0xFFFF && ngrp < 65536) {
				sgrps[w[p]] = v = (unsigned short) ngrp++;
				if (extents)
					exts[v] = b->hseqbase + (oid) p;
			}
			ngrps[r] = v;
			if (r > 0 && v < ngrps[r - 1])
				gn->tsorted = 0;
			if (histo)
				cnts[v]++;
			r++;
		}
		GDKfree(sgrps);
	} else if (BATcheckhash(b) ||
		   (b->batPersistence == PERSISTENT &&
		    BAThash(b, 0) == GDK_SUCCEED)
#ifndef DISABLE_PARENT_HASH
		   || ((parent = VIEWtparent(b)) != 0 &&
		       BATcheckhash(BBPdescriptor(parent)))
#endif
		) {
		BUN lo;

		/* we already have a hash table on b, or b is
		 * persistent and we could create a hash table, or b
		 * is a view on a bat that already has a hash table */
		ALGODEBUG fprintf(stderr, "#BATgroup(b=%s#" BUNFMT ","
				  "s=%s#" BUNFMT ","
				  "g=%s#" BUNFMT ","
				  "e=%s#" BUNFMT ","
				  "h=%s#" BUNFMT ",subsorted=%d): "
				  "use existing hash table\n",
				  BATgetId(b), BATcount(b),
				  s ? BATgetId(s) : "NULL", s ? BATcount(s) : 0,
				  g ? BATgetId(g) : "NULL", g ? BATcount(g) : 0,
				  e ? BATgetId(e) : "NULL", e ? BATcount(e) : 0,
				  h ? BATgetId(h) : "NULL", h ? BATcount(h) : 0,
				  subsorted);
		hseqb = b->hseqbase;
#ifndef DISABLE_PARENT_HASH
		if (b->thash == NULL && (parent = VIEWtparent(b)) != 0) {
			/* b is a view on another bat (b2 for now).
			 * calculate the bounds [lo, lo+BATcount(b))
			 * in the parent that b uses */
			BAT *b2 = BBPdescriptor(parent);
			lo = (BUN) ((b->theap.base - b2->theap.base) >> b->tshift);
			b = b2;
			bi = bat_iterator(b);
			start += lo;
			end += lo;
		} else
#endif
		{
			lo = 0;
		}
		hs = b->thash;
		gn->tsorted = 1; /* be optimistic */

		switch (t) {
		case TYPE_bte:
			GRP_use_existing_hash_table_tpe(bte);
			break;
		case TYPE_sht:
			GRP_use_existing_hash_table_tpe(sht);
			break;
		case TYPE_int:
			GRP_use_existing_hash_table_tpe(int);
			break;
		case TYPE_lng:
			GRP_use_existing_hash_table_tpe(lng);
			break;
#ifdef HAVE_HGE
		case TYPE_hge:
			GRP_use_existing_hash_table_tpe(hge);
			break;
#endif
		case TYPE_flt:
			GRP_use_existing_hash_table_tpe(flt);
			break;
		case TYPE_dbl:
			GRP_use_existing_hash_table_tpe(dbl);
			break;
		default:
			GRP_use_existing_hash_table_any();
			break;
		}
	} else {
		bit gc = g && (BATordered(g) || BATordered_rev(g));
		const char *nme;
		size_t nmelen;
		Heap *hp = NULL;
		BUN prb;
<<<<<<< HEAD
		BUN mask = HASHmask(cnt) >> 3;
		int bits = 3;
=======
		BUN mask;
		int bits;
>>>>>>> 29e89ba3

		GDKclrerr();	/* not interested in BAThash errors */

		/* not sorted, and no pre-existing hash table: we'll
		 * build an incomplete hash table on the fly--also see
		 * BATassertProps for similar code; we also exploit if
		 * g is clustered */
		ALGODEBUG fprintf(stderr, "#BATgroup(b=%s#" BUNFMT ","
				  "s=%s#" BUNFMT ","
				  "g=%s#" BUNFMT ","
				  "e=%s#" BUNFMT ","
				  "h=%s#" BUNFMT ",subsorted=%d): "
				  "create partial hash table%s\n",
				  BATgetId(b), BATcount(b),
				  s ? BATgetId(s) : "NULL", s ? BATcount(s) : 0,
				  g ? BATgetId(g) : "NULL", g ? BATcount(g) : 0,
				  e ? BATgetId(e) : "NULL", e ? BATcount(e) : 0,
				  h ? BATgetId(h) : "NULL", h ? BATcount(h) : 0,
				  subsorted, gc ? " (g clustered)" : "");
		nme = BBP_physical(b->batCacheid);
		nmelen = strlen(nme);
		if (ATOMsize(t) == 1) {
			mask = 1 << 16;
			bits = 8;
		} else if (ATOMsize(t) == 2) {
			mask = 1 << 16;
			bits = 8;
		} else {
<<<<<<< HEAD
			mask = HASHmask(cnt);
			bits = 0;
=======
			/* when combining value and group-id hashes,
			 * we left-shift one of them by half the
			 * hash-mask width to better spread bits and
			 * use the entire hash-mask, and thus reduce
			 * collisions */
			mask = HASHmask(b->batCount) >> 3;
			bits = 3;
			while (mask >>= 1)
				bits++;
			bits /= 2;
			mask = HASHmask(b->batCount);
>>>>>>> 29e89ba3
		}
		if ((hp = GDKzalloc(sizeof(Heap))) == NULL ||
		    (hp->farmid = BBPselectfarm(TRANSIENT, b->ttype, hashheap)) < 0 ||
		    (hp->filename = GDKmalloc(nmelen + 30)) == NULL ||
		    snprintf(hp->filename, nmelen + 30,
			     "%s.hash" SZFMT, nme, MT_getpid()) < 0 ||
		    (ext = GDKstrdup(hp->filename + nmelen + 1)) == NULL ||
		    (hs = HASHnew(hp, b->ttype, BUNlast(b),
				  MAX(HASHmask(cnt), 1 << 16), BUN_NONE)) == NULL) {
			if (hp) {
				if (hp->filename)
					GDKfree(hp->filename);
				GDKfree(hp);
			}
			if (ext)
				GDKfree(ext);
			hp = NULL;
			ext = NULL;
			GDKerror("BATgroup: cannot allocate hash table\n");
			goto error;
		}
		gn->tsorted = 1; /* be optimistic */

		switch (t) {
		case TYPE_bte:
			GRP_create_partial_hash_table_tpe(bte);
			break;
		case TYPE_sht:
			GRP_create_partial_hash_table_tpe(sht);
			break;
		case TYPE_int:
			GRP_create_partial_hash_table_tpe(int);
			break;
		case TYPE_lng:
			GRP_create_partial_hash_table_tpe(lng);
			break;
#ifdef HAVE_HGE
		case TYPE_hge:
			GRP_create_partial_hash_table_tpe(hge);
			break;
#endif
		case TYPE_flt:
			GRP_create_partial_hash_table_tpe(flt);
			break;
		case TYPE_dbl:
			GRP_create_partial_hash_table_tpe(dbl);
			break;
		default:
			GRP_create_partial_hash_table_any();
		}

		HEAPfree(hp, 1);
		GDKfree(hp);
		GDKfree(hs);
		GDKfree(ext);
	}
	if (extents) {
		BATsetcount(en, (BUN) ngrp);
		en->tkey = 1;
		en->tsorted = 1;
		en->trevsorted = ngrp == 1;
		en->tnonil = 1;
		en->tnil = 0;
		*extents = virtualize(en);
	}
	if (histo) {
		BATsetcount(hn, (BUN) ngrp);
		if (ngrp == cnt || ngrp == 1) {
			hn->tkey = ngrp == 1;
			hn->tsorted = 1;
			hn->trevsorted = 1;
		} else {
			hn->tkey = 0;
			hn->tsorted = 0;
			hn->trevsorted = 0;
		}
		hn->tnonil = 1;
		hn->tnil = 0;
		*histo = hn;
	}
	gn->tkey = ngrp == BATcount(gn);
	gn->trevsorted = ngrp == 1 || BATcount(gn) <= 1;
	gn->tnonil = 1;
	gn->tnil = 0;
	*groups = gn;
	return GDK_SUCCEED;
  error:
	if (gn)
		BBPunfix(gn->batCacheid);
	if (en)
		BBPunfix(en->batCacheid);
	if (hn)
		BBPunfix(hn->batCacheid);
	return GDK_FAIL;
}

gdk_return
BATgroup(BAT **groups, BAT **extents, BAT **histo,
	 BAT *b, BAT *s, BAT *g, BAT *e, BAT *h)
{
	return BATgroup_internal(groups, extents, histo, b, s, g, e, h, 0);
}<|MERGE_RESOLUTION|>--- conflicted
+++ resolved
@@ -223,26 +223,14 @@
 #define GRP_use_existing_hash_table(INIT_0,INIT_1,COMP)			\
 	do {								\
 		INIT_0;							\
-<<<<<<< HEAD
-		for (r = 0; r < cnt; r++) {				\
-			if (cand) {					\
-				p = cand[r] - hseqb + lo;		\
-			} else {					\
-				p = start + r;				\
-			}						\
-			assert(p < end);				\
-			INIT_1;						\
-			/* this loop is similar, but not equal, to */	\
-			/* HASHloop: the difference is that we only */	\
-			/* consider BUNs smaller than the one we're */	\
-			/* looking up (p), and that we also consider */	\
-			/* the input groups */				\
-			if (grps) {					\
-=======
 		if (grps) {						\
-			for (r = lo, p = r, q = hi;			\
-			     p < q;					\
-			     p++) {					\
+			for (r = 0; r < cnt; r++) {			\
+				if (cand) {				\
+					p = cand[r] - hseqb + lo;	\
+				} else {				\
+					p = start + r;			\
+				}					\
+				assert(p < end);			\
 				INIT_1;					\
 				/* this loop is similar, but not */	\
 				/* equal, to HASHloop: the difference */ \
@@ -250,7 +238,6 @@
 				/* smaller than the one we're looking */ \
 				/* up (p), and that we also consider */	\
 				/* the input groups */			\
->>>>>>> 29e89ba3
 				for (hb = HASHgetlink(hs, p);		\
 				     hb != HASHnil(hs) && hb >= start;	\
 				     hb = HASHgetlink(hs, hb)) {	\
@@ -285,9 +272,13 @@
 				}					\
 			}						\
 		} else {						\
-			for (r = lo, p = r, q = hi;			\
-			     p < q;					\
-			     p++) {					\
+			for (r = 0; r < cnt; r++) {			\
+				if (cand) {				\
+					p = cand[r] - hseqb + lo;	\
+				} else {				\
+					p = start + r;			\
+				}					\
+				assert(p < end);			\
 				INIT_1;					\
 				/* this loop is similar, but not */	\
 				/* equal, to HASHloop: the difference */ \
@@ -319,9 +310,9 @@
 						break;			\
 					}				\
 				}					\
-				if (hb == HASHnil(hs) || hb < lo) {	\
-					GRPnotfound();			\
-				}					\
+			}						\
+			if (hb == HASHnil(hs) || hb < lo) {		\
+				GRPnotfound();				\
 			}						\
 		}							\
 	} while(0)
@@ -345,17 +336,16 @@
 	do {								\
 		oid grp;						\
 		INIT_0;							\
-<<<<<<< HEAD
-		for (r = 0; r < cnt; r++) {				\
-			if (cand) {					\
-				p = cand[r] - b->hseqbase;		\
-			} else {					\
-				p = start + r;				\
-			}						\
-			assert(p < end);				\
-			INIT_1;						\
-			prb = HASH;					\
-			if (gc) {					\
+		if (gc) {						\
+			for (r = 0; r < cnt; r++) {			\
+				if (cand) {				\
+					p = cand[r] - b->hseqbase;	\
+				} else {				\
+					p = start + r;			\
+				}					\
+				assert(p < end);			\
+				INIT_1;					\
+				prb = HASH;				\
 				for (hb = HASHget(hs, prb);		\
 				     hb != HASHnil(hs) && hb >= start;	\
 				     hb = HASHgetlink(hs, hb)) {	\
@@ -380,24 +370,7 @@
 						grp = ngrps[hb];	\
 					}				\
 					if (COMP) {			\
-						ngrps[r] = grp; 	\
-=======
-		if (gc) {						\
-			for (r = 0, p = r, q = r + BATcount(b);		\
-			     p < q;					\
-			     p++) {					\
-				INIT_1;					\
-				prb = HASH;				\
-				for (hb = HASHget(hs,prb);		\
-				     hb != HASHnil(hs) &&		\
-					     grps[hb - r] == grps[p - r]; \
-				     hb = HASHgetlink(hs,hb)) {		\
-					assert(HASHgetlink(hs,hb) == HASHnil(hs) \
-					       || HASHgetlink(hs,hb) < hb); \
-					if (COMP) {			\
-						oid grp = ngrps[hb - r]; \
-						ngrps[p - r] = grp;	\
->>>>>>> 29e89ba3
+						ngrps[r] = grp;		\
 						if (histo)		\
 							cnts[grp]++;	\
 						if (gn->tsorted &&	\
@@ -406,9 +379,24 @@
 						break;			\
 					}				\
 				}					\
-<<<<<<< HEAD
-			} else if (grps) {				\
-				prb = (prb ^ (BUN) grps[r] << bits) & hs->mask; \
+				if (hb == HASHnil(hs) || hb < start) {	\
+					GRPnotfound();			\
+					/* enter new group into hash table */ \
+					HASHputlink(hs, p, HASHget(hs, prb)); \
+					HASHput(hs, prb, p);		\
+				}					\
+			}						\
+		} else if (grps) {					\
+			for (r = 0; r < cnt; r++) {			\
+				if (cand) {				\
+					p = cand[r] - b->hseqbase;	\
+				} else {				\
+					p = start + r;			\
+				}					\
+				assert(p < end);			\
+				INIT_1;					\
+				prb = HASH;				\
+				prb = (prb ^ (BUN) grps[r] << bits) & hs->mask;	\
 				for (hb = HASHget(hs, prb);		\
 				     hb != HASHnil(hs) && hb >= start;	\
 				     hb = HASHgetlink(hs, hb)) {	\
@@ -428,30 +416,6 @@
 					}				\
 					if (COMP) {			\
 						ngrps[r] = grp;		\
-=======
-				if (hb == HASHnil(hs) ||		\
-				    grps[hb - r] != grps[p - r]) {	\
-					GRPnotfound();			\
-					/* enter new group into hash table */ \
-					HASHputlink(hs,p, HASHget(hs,prb)); \
-					HASHput(hs,prb,p);		\
-				}					\
-			}						\
-		} else if (grps) {					\
-			for (r = 0, p = r, q = r + BATcount(b);		\
-			     p < q;					\
-			     p++) {					\
-				INIT_1;					\
-				prb = HASH;				\
-				prb = (prb ^ (BUN) grps[p-r] << bits) & hs->mask; \
-				for (hb = HASHget(hs,prb);		\
-				     hb != HASHnil(hs);			\
-				     hb = HASHgetlink(hs,hb)) {		\
-					if (grps[hb - r] == grps[p - r] && \
-					    COMP) {			\
-						oid grp = ngrps[hb - r]; \
-						ngrps[p - r] = grp;	\
->>>>>>> 29e89ba3
 						if (histo)		\
 							cnts[grp]++;	\
 						if (gn->tsorted &&	\
@@ -460,8 +424,23 @@
 						break;			\
 					}				\
 				}					\
-<<<<<<< HEAD
-			} else {					\
+				if (hb == HASHnil(hs) || hb < start) {	\
+					GRPnotfound();			\
+					/* enter new group into hash table */ \
+					HASHputlink(hs, p, HASHget(hs, prb)); \
+					HASHput(hs, prb, p);		\
+				}					\
+			}						\
+		} else {						\
+			for (r = 0; r < cnt; r++) {			\
+				if (cand) {				\
+					p = cand[r] - b->hseqbase;	\
+				} else {				\
+					p = start + r;			\
+				}					\
+				assert(p < end);			\
+				INIT_1;					\
+				prb = HASH;				\
 				for (hb = HASHget(hs, prb);		\
 				     hb != HASHnil(hs) && hb >= start;	\
 				     hb = HASHgetlink(hs, hb)) {	\
@@ -476,28 +455,7 @@
 						grp = ngrps[hb];	\
 					}				\
 					if (COMP) {			\
-						ngrps[r] = grp;	\
-=======
-				if (hb == HASHnil(hs)) {		\
-					GRPnotfound();			\
-					/* enter new group into hash table */ \
-					HASHputlink(hs,p, HASHget(hs,prb)); \
-					HASHput(hs,prb,p);		\
-				}					\
-			}						\
-		} else {						\
-			for (r = 0, p = r, q = r + BATcount(b);		\
-			     p < q;					\
-			     p++) {					\
-				INIT_1;					\
-				prb = HASH;				\
-				for (hb = HASHget(hs,prb);		\
-				     hb != HASHnil(hs);			\
-				     hb = HASHgetlink(hs,hb)) {		\
-					if (COMP) {			\
-						oid grp = ngrps[hb - r]; \
-						ngrps[p - r] = grp;	\
->>>>>>> 29e89ba3
+						ngrps[r] = grp;		\
 						if (histo)		\
 							cnts[grp]++;	\
 						if (gn->tsorted &&	\
@@ -506,21 +464,12 @@
 						break;			\
 					}				\
 				}					\
-<<<<<<< HEAD
 			}						\
 			if (hb == HASHnil(hs) || hb < start) {		\
 				GRPnotfound();				\
 				/* enter new group into hash table */	\
 				HASHputlink(hs, p, HASHget(hs, prb));	\
-				HASHput(hs, prb, p); 			\
-=======
-				if (hb == HASHnil(hs)) {		\
-					GRPnotfound();			\
-					/* enter new group into hash table */ \
-					HASHputlink(hs,p, HASHget(hs,prb)); \
-					HASHput(hs,prb,p);		\
-				}					\
->>>>>>> 29e89ba3
+				HASHput(hs, prb, p);			\
 			}						\
 		}							\
 	} while (0)
@@ -1060,13 +1009,8 @@
 		size_t nmelen;
 		Heap *hp = NULL;
 		BUN prb;
-<<<<<<< HEAD
-		BUN mask = HASHmask(cnt) >> 3;
-		int bits = 3;
-=======
 		BUN mask;
 		int bits;
->>>>>>> 29e89ba3
 
 		GDKclrerr();	/* not interested in BAThash errors */
 
@@ -1095,22 +1039,17 @@
 			mask = 1 << 16;
 			bits = 8;
 		} else {
-<<<<<<< HEAD
-			mask = HASHmask(cnt);
-			bits = 0;
-=======
 			/* when combining value and group-id hashes,
 			 * we left-shift one of them by half the
 			 * hash-mask width to better spread bits and
 			 * use the entire hash-mask, and thus reduce
 			 * collisions */
-			mask = HASHmask(b->batCount) >> 3;
+			mask = HASHmask(cnt) >> 3;
 			bits = 3;
 			while (mask >>= 1)
 				bits++;
 			bits /= 2;
-			mask = HASHmask(b->batCount);
->>>>>>> 29e89ba3
+			mask = HASHmask(cnt);
 		}
 		if ((hp = GDKzalloc(sizeof(Heap))) == NULL ||
 		    (hp->farmid = BBPselectfarm(TRANSIENT, b->ttype, hashheap)) < 0 ||
