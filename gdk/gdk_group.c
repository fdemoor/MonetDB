--- conflicted
+++ resolved
@@ -816,18 +816,12 @@
 		GDKfree(sgrps);
 	} else if (BATcheckhash(b) ||
 		   (b->batPersistence == PERSISTENT &&
-<<<<<<< HEAD
-		    BAThash(b) == GDK_SUCCEED) ||
-		   ((parent = VIEWtparent(b)) != 0 &&
-		    BATcheckhash(BBPdescriptor(-parent)))) {
-=======
-		    BAThash(b, 0) == GDK_SUCCEED)
+		    BAThash(b) == GDK_SUCCEED)
 #ifndef DISABLE_PARENT_HASH
 		   || ((parent = VIEWtparent(b)) != 0 &&
 		       BATcheckhash(BBPdescriptor(-parent)))
 #endif
 		) {
->>>>>>> dec1b330
 		BUN lo, hi;
 		BUN prb;
 		int pcs;
