/*
 * This Source Code Form is subject to the terms of the Mozilla Public
 * License, v. 2.0.  If a copy of the MPL was not distributed with this
 * file, You can obtain one at http://mozilla.org/MPL/2.0/.
 *
 * Copyright 2008-2015 MonetDB B.V.
 */

#include "monetdb_config.h"
#include "gdk.h"
#include "gdk_private.h"

/* how much to extend the extent and histo bats when we run out of space */
#define GROUPBATINCR	8192

/* BATgroup returns three bats that indicate the grouping of the input
 * bat.  All input and output bats (must) have dense head columns.
 * Grouping means that all equal values are in the same group, and
 * differing values are in different groups.  If specified, the input
 * bat g gives a pre-existing grouping.  This bat must be aligned with
 * b.
 *
 * The outputs are as follows.
 * The groups bat has a dense head which is aligned with the input bat
 * b, and the tail has group id's (type oid).
 * The extents and histo bats have the group id in the head (a dense
 * sequence starting at 0).  The tail of extents is the head oid from
 * b of a representative of the group.  The tail of histo is of type
 * wrd and contains the number of elements from b that are member of
 * the group.
 *
 * The extents and histo bats are optionally created.  The groups bat
 * is always created.  In other words, the groups argument may not be
 * NULL, but the extents and histo arguments may be NULL.
 *
 * There are six different implementations of the grouping code.
 *
 * If it can be trivially determined that all groups are singletons,
 * we can produce the outputs trivially.
 *
 * If all values in b are known to be equal (both sorted and reverse
 * sorted), we produce a single group or copy the input group.
 *
 * If the input bats b and g are sorted, or if the subsorted flag is
 * set (only used by BATsubsort), we only need to compare consecutive
 * values.
 *
 * If the input bat b is sorted, but g is not, we can compare
 * consecutive values in b and need to scan sections of g for equal
 * groups.
 *
 * If a hash table already exists on b, we can make use of it.
 *
 * Otherwise we build a partial hash table on the fly.
 *
 * A decision should be made on the order in which grouping occurs.
 * Let |b| have << different values than |g| then the linked lists
 * gets extremely long, leading to a n^2 algorithm.
 * At the MAL level, the multigroup function would perform the dynamic
 * optimization.
 */

#define GRPnotfound()							\
	do {								\
		/* no equal found: start new group */			\
		if (ngrp == maxgrps) {					\
			/* we need to extend extents and histo bats, */	\
			/* do it at most once */			\
			maxgrps = BATcount(b);				\
			if (extents) {					\
				BATsetcount(en, ngrp);			\
<<<<<<< HEAD
				BATextend(en, maxgrps);			\
=======
				if (BATextend(en, maxgrps) == NULL)	\
					goto error;			\
>>>>>>> 571b7c3e
				exts = (oid *) Tloc(en, BUNfirst(en));	\
			}						\
			if (histo) {					\
				BATsetcount(hn, ngrp);			\
<<<<<<< HEAD
				BATextend(hn, maxgrps);			\
=======
				if (BATextend(hn, maxgrps) == NULL)	\
					goto error;			\
>>>>>>> 571b7c3e
				cnts = (wrd *) Tloc(hn, BUNfirst(hn));	\
			}						\
		}							\
		if (extents)						\
			exts[ngrp] = b->hseqbase + (oid) (p - r);	\
		if (histo)						\
			cnts[ngrp] = 1;					\
		ngrps[p - r] = ngrp;					\
		ngrp++;							\
	} while (0)


#define GRP_compare_consecutive_values(INIT_0,INIT_1,COMP,KEEP)		\
	do {								\
		INIT_0;							\
		for (r = BUNfirst(b), p = r + 1, q = r + BATcount(b);	\
		     p < q;						\
		     p++) {						\
			INIT_1;						\
			if ((grps && *grps != prev) || COMP) {		\
				GRPnotfound();				\
			} else {					\
				ngrps[p - r] = ngrp - 1;		\
				if (histo)				\
					cnts[ngrp - 1]++;		\
			}						\
			KEEP;						\
			if (grps)					\
				prev = *grps++;				\
		}							\
	} while(0)

#define GRP_compare_consecutive_values_tpe(TYPE)		\
	GRP_compare_consecutive_values(				\
	/* INIT_0 */	const TYPE *w = (TYPE *) Tloc(b, 0);	\
			TYPE pw = w[BUNfirst(b)]	,	\
	/* INIT_1 */					,	\
	/* COMP   */	w[p] != pw			,	\
	/* KEEP   */	pw = w[p]				\
	)

#define GRP_compare_consecutive_values_any()			\
	GRP_compare_consecutive_values(				\
	/* INIT_0 */	pv = BUNtail(bi, BUNfirst(b))	,	\
	/* INIT_1 */	v = BUNtail(bi, p)		,	\
	/* COMP   */	cmp(v, pv) != 0			,	\
	/* KEEP   */	pv = v					\
	)


#define GRP_subscan_old_groups(INIT_0,INIT_1,COMP,KEEP)			\
	do {								\
		INIT_0;							\
		pgrp[grps[0]] = BUNfirst(b);				\
		for (j = r = BUNfirst(b), p = r + 1, q = r + BATcount(b); \
		     p < q;						\
		     p++) {						\
			INIT_1;						\
			if (COMP) {					\
				/* range [j, p) is all same value */	\
				/* i is position where we saw p's old	\
				 * group last */			\
				i = pgrp[grps[p - r]];			\
				/* p is new position where we saw this	\
				 * group */				\
				pgrp[grps[p - r]] = p;			\
				if (j <= i && i < p)	{		\
					/* i is position of equal	\
					 * value in same old group as	\
					 * p, so p gets same new group	\
					 * as i */			\
					oid grp = ngrps[i - r];		\
					ngrps[p - r] = grp;		\
					if (histo)			\
						cnts[grp]++;		\
					if (gn->tsorted &&		\
					    grp != ngrp - 1)		\
						gn->tsorted = 0;	\
					/* we found the value/group	\
					 * combination, go to next	\
					 * value */			\
					continue;			\
				}					\
			} else {					\
				/* value differs from previous value */	\
				j = p;					\
				KEEP;					\
				pgrp[grps[p - r]] = p;			\
			}						\
			/* start a new group */				\
			GRPnotfound();					\
		}							\
	} while(0)

#define GRP_subscan_old_groups_tpe(TYPE)			\
	GRP_subscan_old_groups(					\
	/* INIT_0 */	const TYPE *w = (TYPE *) Tloc(b, 0);	\
		    	TYPE pw = w[BUNfirst(b)]	,	\
	/* INIT_1 */					,	\
	/* COMP   */	w[p] == pw			,	\
	/* KEEP   */	pw = w[p]				\
	)

#define GRP_subscan_old_groups_any()				\
	GRP_subscan_old_groups(					\
	/* INIT_0 */	pv = BUNtail(bi, BUNfirst(b))	,	\
	/* INIT_1 */	v = BUNtail(bi, p)		,	\
	/* COMP   */	cmp(v, pv) == 0			,	\
	/* KEEP   */	pv = v					\
	)

/* If a hash table exists on b we use it.
 *
 * The algorithm is simple.  We go through b and for each value we
 * follow the hash chain starting at the next element after that value
 * to find one that is equal to the value we're currently looking at.
 * If we found such a value (including the preexisting group if we're
 * refining), we add the value to the same group.  If we reach the end
 * of the chain, we create a new group.
 *
 * If b (the original, that is) is a view on another BAT, and this
 * other BAT has a hash, we use that.  The lo and hi values are the
 * bounds of the parent BAT that we're considering.
 *
 * Note this algorithm depends critically on the fact that our hash
 * chains go from higher to lower BUNs.
 */
#define GRP_use_existing_hash_table(INIT_0,INIT_1,COMP)			\
	do {								\
		INIT_0;							\
		for (r = lo, p = r, q = hi;				\
		     p < q;						\
		     p++) {						\
			INIT_1;						\
			/* this loop is similar, but not equal, to */	\
			/* HASHloop: the difference is that we only */	\
			/* consider BUNs smaller than the one we're */	\
			/* looking up (p), and that we also consider */	\
			/* the input groups */				\
			if (grps) {					\
				for (hb = HASHgetlink(hs, p);		\
				     hb != HASHnil(hs) && hb >= lo;	\
				     hb = HASHgetlink(hs, hb)) {	\
					assert(hb < p);			\
					if (grps[hb - r] == grps[p - r] && \
					    COMP) {			\
						oid grp = ngrps[hb - r]; \
						ngrps[p - r] = grp;	\
						if (histo)		\
							cnts[grp]++;	\
						if (gn->tsorted &&	\
						    grp != ngrp - 1)	\
							gn->tsorted = 0; \
						break;			\
					}				\
				}					\
			} else {					\
				for (hb = HASHgetlink(hs, p);		\
				     hb != HASHnil(hs) && hb >= lo;	\
				     hb = HASHgetlink(hs, hb)) {	\
					assert(hb < p);			\
					if (COMP) {			\
						oid grp = ngrps[hb - r]; \
						ngrps[p - r] = grp;	\
						if (histo)		\
							cnts[grp]++;	\
						if (gn->tsorted &&	\
						    grp != ngrp - 1)	\
							gn->tsorted = 0; \
						break;			\
					}				\
				}					\
			}						\
			if (hb == HASHnil(hs) || hb < lo) {		\
				GRPnotfound();				\
			}						\
		}							\
	} while(0)

#define GRP_use_existing_hash_table_tpe(TYPE)			\
	GRP_use_existing_hash_table(				\
	/* INIT_0 */	const TYPE *w = (TYPE *) Tloc(b, 0),	\
	/* INIT_1 */					,	\
	/* COMP   */	w[p] == w[hb]				\
	)

#define GRP_use_existing_hash_table_any()			\
	GRP_use_existing_hash_table(				\
	/* INIT_0 */					,	\
	/* INIT_1 */	v = BUNtail(bi, p)		,	\
	/* COMP   */	cmp(v, BUNtail(bi, hb)) == 0		\
	)


#define GRP_create_partial_hash_table(INIT_0,INIT_1,HASH,COMP)		\
	do {								\
		INIT_0;							\
		for (r = BUNfirst(b), p = r, q = r + BATcount(b); 	\
		     p < q;						\
		     p++) { 						\
			INIT_1;						\
			prb = HASH;					\
			if (gc) {					\
				for (hb = HASHget(hs,prb);		\
				     hb != HASHnil(hs) &&		\
				      grps[hb - r] == grps[p - r];	\
				     hb = HASHgetlink(hs,hb)) {		\
					assert(HASHgetlink(hs,hb) == HASHnil(hs) \
					       || HASHgetlink(hs,hb) < hb); \
					if (COMP) {		\
						oid grp = ngrps[hb - r]; \
						ngrps[p - r] = grp; 	\
						if (histo)		\
							cnts[grp]++;	\
						if (gn->tsorted &&	\
						    grp != ngrp - 1)	\
							gn->tsorted = 0; \
						break;			\
					}				\
				}					\
				if (hb != HASHnil(hs) &&		\
				    grps[hb - r] != grps[p - r]) {	\
					/* no group assigned yet */	\
					hb = HASHnil(hs);		\
				}					\
			} else if (grps) {				\
				prb = (prb ^ (BUN) grps[p-r] << bits) & hs->mask; \
				for (hb = HASHget(hs,prb);		\
				     hb != HASHnil(hs);			\
				     hb = HASHgetlink(hs,hb)) {		\
					if (grps[hb - r] == grps[p - r] && \
					    COMP) {			\
						oid grp = ngrps[hb - r]; \
						ngrps[p - r] = grp;	\
						if (histo)		\
							cnts[grp]++;	\
						if (gn->tsorted &&	\
						    grp != ngrp - 1)	\
							gn->tsorted = 0; \
						break;			\
					}				\
				}					\
			} else {					\
				for (hb = HASHget(hs,prb);		\
				     hb != HASHnil(hs);			\
				     hb = HASHgetlink(hs,hb)) {		\
					if (COMP) {		\
						oid grp = ngrps[hb - r]; \
						ngrps[p - r] = grp;	\
						if (histo)		\
							cnts[grp]++;	\
						if (gn->tsorted &&	\
						    grp != ngrp - 1)	\
							gn->tsorted = 0; \
						break;			\
					}				\
				}					\
			}						\
			if (hb == HASHnil(hs)) {			\
				GRPnotfound();				\
				/* enter new group into hash table */	\
				HASHputlink(hs,p, HASHget(hs,prb));	\
				HASHput(hs,prb,p); 			\
			}						\
		}							\
	} while (0)

#define GRP_create_partial_hash_table_tpe(TYPE)			\
	GRP_create_partial_hash_table(				\
	/* INIT_0 */	const TYPE *w = (TYPE *) Tloc(b, 0),	\
	/* INIT_1 */					,	\
	/* HASH   */	hash_##TYPE(hs, &w[p])		,	\
	/* COMP   */	w[p] == w[hb]				\
	)

#define GRP_create_partial_hash_table_any()			\
	GRP_create_partial_hash_table(				\
	/* INIT_0 */					,	\
	/* INIT_1 */	v = BUNtail(bi, p)		,	\
	/* HASH   */	hash_any(hs, v)			,	\
	/* COMP   */	cmp(v, BUNtail(bi, hb)) == 0		\
	)


gdk_return
BATgroup_internal(BAT **groups, BAT **extents, BAT **histo,
		  BAT *b, BAT *g, BAT *e, BAT *h, int subsorted)
{
	BAT *gn = NULL, *en = NULL, *hn = NULL;
	int t;
	int (*cmp)(const void *, const void *);
	const oid *grps = NULL;
	oid *restrict ngrps, ngrp, prev = 0;
	oid *restrict exts = NULL;
	wrd *restrict cnts = NULL;
	BUN p, q, r;
	const void *v, *pv;
	BATiter bi;
	char *ext = NULL;
	Hash *hs = NULL;
	BUN hb;
	BUN maxgrps;
	bat parent;

	if (b == NULL || !BAThdense(b)) {
		GDKerror("BATgroup: b must be dense-headed\n");
		return GDK_FAIL;
	}
	/* g is NULL or [oid(dense),oid] and same size as b */
	assert(g == NULL || BAThdense(g));
	assert(g == NULL || BATttype(g) == TYPE_oid || BATcount(g) == 0);
	assert(g == NULL || BATcount(b) == BATcount(g));
	assert(g == NULL || BATcount(b) == 0 || b->hseqbase == g->hseqbase);
	/* e is NULL or [oid(dense),oid] */
	assert(e == NULL || BAThdense(e));
	assert(e == NULL || BATttype(e) == TYPE_oid);
	/* h is NULL or [oid(dense),wrd] */
	assert(h == NULL || BAThdense(h));
	assert(h == NULL || h->ttype == TYPE_wrd);
	/* e and h are aligned */
	assert(e == NULL || h == NULL || BATcount(e) == BATcount(h));
	assert(e == NULL || h == NULL || e->hseqbase == h->hseqbase);
	/* we want our output to go somewhere */
	assert(groups != NULL);

	if (b->tkey || BATcount(b) <= 1 || (g && (g->tkey || BATtdense(g)))) {
		/* grouping is trivial: 1 element per group */
		ALGODEBUG fprintf(stderr, "#BATgroup(b=%s#" BUNFMT ","
				  "g=%s#" BUNFMT ","
				  "e=%s#" BUNFMT ","
				  "h=%s#" BUNFMT ",subsorted=%d): "
				  "trivial case: 1 element per group\n",
				  BATgetId(b), BATcount(b),
				  g ? BATgetId(g) : "NULL", g ? BATcount(g) : 0,
				  e ? BATgetId(e) : "NULL", e ? BATcount(e) : 0,
				  h ? BATgetId(h) : "NULL", h ? BATcount(h) : 0,
				  subsorted);
		ngrp = BATcount(b) == 0 ? 0 : b->hseqbase;
		gn = BATnew(TYPE_void, TYPE_void, BATcount(b), TRANSIENT);
		if (gn == NULL)
			goto error;
		BATsetcount(gn, BATcount(b));
		BATseqbase(gn, ngrp);
		BATseqbase(BATmirror(gn), 0);
		*groups = gn;
		if (extents) {
			en = BATnew(TYPE_void, TYPE_void, BATcount(b), TRANSIENT);
			if (en == NULL)
				goto error;
			BATsetcount(en, BATcount(b));
			BATseqbase(en, 0);
			BATseqbase(BATmirror(en), ngrp);
			*extents = en;
		}
		if (histo) {
			wrd one = 1;

			hn = BATconstant(TYPE_wrd, &one, BATcount(b), TRANSIENT);
			if (hn == NULL)
				goto error;
			*histo = hn;
		}
		return GDK_SUCCEED;
	}
	if (b->tsorted && b->trevsorted) {
		/* all values are equal */
		if (g == NULL) {
			/* there's only a single group: 0 */
			ALGODEBUG fprintf(stderr, "#BATgroup(b=%s#" BUNFMT ","
				  "g=%s#" BUNFMT ","
				  "e=%s#" BUNFMT ","
				  "h=%s#" BUNFMT ",subsorted=%d): "
					  "trivial case: single output group\n",
				  BATgetId(b), BATcount(b),
				  g ? BATgetId(g) : "NULL", g ? BATcount(g) : 0,
				  e ? BATgetId(e) : "NULL", e ? BATcount(e) : 0,
				  h ? BATgetId(h) : "NULL", h ? BATcount(h) : 0,
				  subsorted);
			ngrp = 0;
			gn = BATconstant(TYPE_oid, &ngrp, BATcount(b), TRANSIENT);
			if (gn == NULL)
				goto error;
			BATseqbase(gn, b->hseqbase);
			*groups = gn;
			if (extents) {
				ngrp = gn->hseqbase;
				en = BATconstant(TYPE_void, &ngrp, 1, TRANSIENT);
				if (en == NULL)
					goto error;
				BATseqbase(BATmirror(en), ngrp);
				*extents = en;
			}
			if (histo) {
				wrd cnt = (wrd) BATcount(b);

				hn = BATconstant(TYPE_wrd, &cnt, 1, TRANSIENT);
				if (hn == NULL)
					goto error;
				*histo = hn;
			}
			return GDK_SUCCEED;
		}
		if ((extents == NULL) == (e == NULL) &&
		    (histo == NULL) == (h == NULL)) {
			/* inherit given grouping; note that if
			 * extents/histo is to be returned, we need
			 * e/h available in order to copy them,
			 * otherwise we will need to calculate them
			 * which we will do using the "normal" case */
			ALGODEBUG fprintf(stderr, "#BATgroup(b=%s#" BUNFMT ","
				  "g=%s#" BUNFMT ","
				  "e=%s#" BUNFMT ","
				  "h=%s#" BUNFMT ",subsorted=%d): "
					  "trivial case: copy input groups\n",
				  BATgetId(b), BATcount(b),
				  g ? BATgetId(g) : "NULL", g ? BATcount(g) : 0,
				  e ? BATgetId(e) : "NULL", e ? BATcount(e) : 0,
				  h ? BATgetId(h) : "NULL", h ? BATcount(h) : 0,
				  subsorted);
			gn = BATcopy(g, g->htype, g->ttype, 0, TRANSIENT);
			if (gn == NULL)
				goto error;
			*groups = gn;
			if (extents) {
				en = BATcopy(e, e->htype, e->ttype, 0, TRANSIENT);
				if (en == NULL)
					goto error;
				*extents = en;
			}
			if (histo) {
				hn = BATcopy(h, h->htype, h->ttype, 0, TRANSIENT);
				if (hn == NULL)
					goto error;
				*histo = hn;
			}
			return GDK_SUCCEED;
		}
	}
	assert(g == NULL || !BATtdense(g)); /* i.e. g->ttype == TYPE_oid */
	bi = bat_iterator(b);
	cmp = ATOMcompare(b->ttype);
	gn = BATnew(TYPE_void, TYPE_oid, BATcount(b), TRANSIENT);
	if (gn == NULL)
		goto error;
	ngrps = (oid *) Tloc(gn, BUNfirst(gn));
	maxgrps = BATcount(b) / 10;
	if (e && maxgrps < BATcount(e))
		maxgrps += BATcount(e);
	if (h && maxgrps < BATcount(h))
		maxgrps += BATcount(h);
	if (maxgrps < GROUPBATINCR)
		maxgrps = GROUPBATINCR;
	if (b->T->width <= 2 &&
	    maxgrps > ((BUN) 1 << (8 << (b->T->width == 2))))
		maxgrps = (BUN) 1 << (8 << (b->T->width == 2));
	if (extents) {
		en = BATnew(TYPE_void, TYPE_oid, maxgrps, TRANSIENT);
		if (en == NULL)
			goto error;
		exts = (oid *) Tloc(en, BUNfirst(en));
	}
	if (histo) {
		hn = BATnew(TYPE_void, TYPE_wrd, maxgrps, TRANSIENT);
		if (hn == NULL)
			goto error;
		cnts = (wrd *) Tloc(hn, BUNfirst(hn));
	}
	ngrp = 0;
	BATsetcount(gn, BATcount(b));
	BATseqbase(gn, b->hseqbase);
	if (g)
		grps = (const oid *) Tloc(g, BUNfirst(g));

	/* figure out if we can use the storage type also for
	 * comparing values */
	t = ATOMbasetype(b->ttype);
	/* for strings we can use the offset instead of the actual
	 * string values if we know that the strings in the string
	 * heap are unique */
	if (t == TYPE_str && GDK_ELIMDOUBLES(b->T->vheap)) {
		switch (b->T->width) {
		case 1:
			t = TYPE_bte;
			break;
		case 2:
			t = TYPE_sht;
			break;
#if SIZEOF_VAR_T == 8
		case 4:
			t = TYPE_int;
			break;
#endif
		default:
			t = TYPE_var;
			break;
		}
	}

	if (((b->tsorted || b->trevsorted) &&
	     (g == NULL || g->tsorted || g->trevsorted)) ||
	    subsorted) {
		/* we only need to compare each entry with the previous */
		ALGODEBUG fprintf(stderr, "#BATgroup(b=%s#" BUNFMT ","
				  "g=%s#" BUNFMT ","
				  "e=%s#" BUNFMT ","
				  "h=%s#" BUNFMT ",subsorted=%d): "
				  "compare consecutive values\n",
				  BATgetId(b), BATcount(b),
				  g ? BATgetId(g) : "NULL", g ? BATcount(g) : 0,
				  e ? BATgetId(e) : "NULL", e ? BATcount(e) : 0,
				  h ? BATgetId(h) : "NULL", h ? BATcount(h) : 0,
				  subsorted);
		if (grps)
			prev = *grps++;
		ngrps[0] = ngrp;
		ngrp++;
		if (extents)
			exts[0] = b->hseqbase;
		if (histo)
			cnts[0] = 1;

		switch (t) {
		case TYPE_bte:
			GRP_compare_consecutive_values_tpe(bte);
			break;
		case TYPE_sht:
			GRP_compare_consecutive_values_tpe(sht);
			break;
		case TYPE_int:
			GRP_compare_consecutive_values_tpe(int);
			break;
		case TYPE_lng:
			GRP_compare_consecutive_values_tpe(lng);
			break;
#ifdef HAVE_HGE
		case TYPE_hge:
			GRP_compare_consecutive_values_tpe(hge);
			break;
#endif
		case TYPE_flt:
			GRP_compare_consecutive_values_tpe(flt);
			break;
		case TYPE_dbl:
			GRP_compare_consecutive_values_tpe(dbl);
			break;
		default:
			GRP_compare_consecutive_values_any();
		}

		gn->tsorted = 1;
		*groups = gn;
	} else if (b->tsorted || b->trevsorted) {
		BUN i, j;
		BUN *pgrp;

		/* for each value, we need to scan all previous equal
		 * values (a consecutive, possibly empty, range) to
		 * see if we can find one in the same old group
		 *
		 * we do this by maintaining for each old group the
		 * last time we saw that group, so if the last time we
		 * saw the old group of the current value is within
		 * this range, we can reuse the new group */
		ALGODEBUG fprintf(stderr, "#BATgroup(b=%s#" BUNFMT ","
				  "g=%s#" BUNFMT ","
				  "e=%s#" BUNFMT ","
				  "h=%s#" BUNFMT ",subsorted=%d): "
				  "subscan old groups\n",
				  BATgetId(b), BATcount(b),
				  g ? BATgetId(g) : "NULL", g ? BATcount(g) : 0,
				  e ? BATgetId(e) : "NULL", e ? BATcount(e) : 0,
				  h ? BATgetId(h) : "NULL", h ? BATcount(h) : 0,
				  subsorted);
		/* determine how many old groups there are */
		if (e) {
			j = BATcount(e) + (BUN) e->hseqbase;
		} else if (h) {
			j = BATcount(h) + (BUN) h->hseqbase;
		} else {
			oid m = 0;
			for (i = 0, j= BATcount(g); i < j; i++)
				m = MAX( m , grps[i] );
			j = (BUN) m + 1;
		}
		/* array to maintain last time we saw each old group */
		pgrp = GDKmalloc(sizeof(BUN) * j);
		if (pgrp == NULL)
			goto error;
		/* initialize to impossible position */
		memset(pgrp, ~0, sizeof(BUN) * j);

		ngrps[0] = ngrp;
		if (extents)
			exts[0] = b->hseqbase;
		if (histo)
			cnts[0] = 1;
		ngrp++;		/* the next group to be assigned */
		gn->tsorted = 1; /* be optimistic */

		switch (t) {
		case TYPE_bte:
			GRP_subscan_old_groups_tpe(bte);
			break;
		case TYPE_sht:
			GRP_subscan_old_groups_tpe(sht);
			break;
		case TYPE_int:
			GRP_subscan_old_groups_tpe(int);
			break;
		case TYPE_lng:
			GRP_subscan_old_groups_tpe(lng);
			break;
#ifdef HAVE_HGE
		case TYPE_hge:
			GRP_subscan_old_groups_tpe(hge);
			break;
#endif
		case TYPE_flt:
			GRP_subscan_old_groups_tpe(flt);
			break;
		case TYPE_dbl:
			GRP_subscan_old_groups_tpe(dbl);
			break;
		default:
			GRP_subscan_old_groups_any();
		}

		GDKfree(pgrp);
	} else if (g == NULL && t == TYPE_bte) {
		/* byte-sized values, use 256 entry array to keep
		 * track of doled out group ids; note that we can't
		 * possibly have more than 256 groups, so the group id
		 * fits in an unsigned char */
		unsigned char *restrict bgrps = GDKmalloc(256);
		const unsigned char *restrict w = (const unsigned char *) Tloc(b, BUNfirst(b));
		unsigned char v;
		memset(bgrps, 0xFF, 256);
		if (histo)
			memset(cnts, 0, maxgrps * sizeof(wrd));
		ngrp = 0;
		gn->tsorted = 1;
		for (p = 0, q = BATcount(b); p < q; p++) {
			if ((v = bgrps[w[p]]) == 0xFF && ngrp < 256) {
				bgrps[w[p]] = v = (unsigned char) ngrp++;
				if (extents)
					exts[v] = b->hseqbase + (oid) p;
			}
			ngrps[p] = v;
			if (p > 0 &&v < ngrps[p - 1])
				gn->tsorted = 0;
			if (histo)
				cnts[v]++;
		}
		GDKfree(bgrps);
	} else if (g == NULL && t == TYPE_sht) {
		/* short-sized values, use 65536 entry array to keep
		 * track of doled out group ids; note that we can't
		 * possibly have more than 65536 groups, so the group
		 * id fits in an unsigned short */
		unsigned short *restrict sgrps = GDKmalloc(65536 * sizeof(short));
		const unsigned short *restrict w = (const unsigned short *) Tloc(b, BUNfirst(b));
		unsigned short v;
		memset(sgrps, 0xFF, 65536 * sizeof(short));
		if (histo)
			memset(cnts, 0, maxgrps * sizeof(wrd));
		ngrp = 0;
		gn->tsorted = 1;
		for (p = 0, q = BATcount(b); p < q; p++) {
			if ((v = sgrps[w[p]]) == 0xFFFF && ngrp < 65536) {
				sgrps[w[p]] = v = (unsigned short) ngrp++;
				if (extents)
					exts[v] = b->hseqbase + (oid) p;
			}
			ngrps[p] = v;
			if (p > 0 && v < ngrps[p - 1])
				gn->tsorted = 0;
			if (histo)
				cnts[v]++;
		}
		GDKfree(sgrps);
	} else if (BATcheckhash(b) ||
		   (b->batPersistence == PERSISTENT &&
		    BAThash(b, 0) == GDK_SUCCEED) ||
		   ((parent = VIEWtparent(b)) != 0 &&
		    BATcheckhash(BBPdescriptor(-parent)))) {
		BUN lo, hi;

		/* we already have a hash table on b, or b is
		 * persistent and we could create a hash table, or b
		 * is a view on a bat that already has a hash table */
		ALGODEBUG fprintf(stderr, "#BATgroup(b=%s#" BUNFMT ","
				  "g=%s#" BUNFMT ","
				  "e=%s#" BUNFMT ","
				  "h=%s#" BUNFMT ",subsorted=%d): "
				  "use existing hash table\n",
				  BATgetId(b), BATcount(b),
				  g ? BATgetId(g) : "NULL", g ? BATcount(g) : 0,
				  e ? BATgetId(e) : "NULL", e ? BATcount(e) : 0,
				  h ? BATgetId(h) : "NULL", h ? BATcount(h) : 0,
				  subsorted);
		if ((parent = VIEWtparent(b)) != 0) {
			/* b is a view on another bat (b2 for now).
			 * calculate the bounds [lo, hi) in the parent
			 * that b uses */
			BAT *b2 = BBPdescriptor(-parent);
			lo = (BUN) ((b->T->heap.base - b2->T->heap.base) >> b->T->shift) + BUNfirst(b);
			hi = lo + BATcount(b);
			b = b2;
			bi = bat_iterator(b);
		} else {
			lo = BUNfirst(b);
			hi = BUNlast(b);
		}
		hs = b->T->hash;
		gn->tsorted = 1; /* be optimistic */

		switch (t) {
		case TYPE_bte:
			GRP_use_existing_hash_table_tpe(bte);
			break;
		case TYPE_sht:
			GRP_use_existing_hash_table_tpe(sht);
			break;
		case TYPE_int:
			GRP_use_existing_hash_table_tpe(int);
			break;
		case TYPE_lng:
			GRP_use_existing_hash_table_tpe(lng);
			break;
#ifdef HAVE_HGE
		case TYPE_hge:
			GRP_use_existing_hash_table_tpe(hge);
			break;
#endif
		case TYPE_flt:
			GRP_use_existing_hash_table_tpe(flt);
			break;
		case TYPE_dbl:
			GRP_use_existing_hash_table_tpe(dbl);
			break;
		default:
			GRP_use_existing_hash_table_any();
			break;
		}
	} else {
		bit gc = g && (g->tsorted || g->trevsorted);
		const char *nme;
		size_t nmelen;
		Heap *hp = NULL;
		BUN prb;
		BUN mask = HASHmask(b->batCount) >> 3;
		int bits = 3;

		/* when combining value and group-id hashes,
		 * we left-shift one of them by half the hash-mask width
		 * to better spread bits and use the entire hash-mask,
		 * and thus reduce collisions */
		while (mask >>= 1)
			bits++;
		bits /= 2;

		/* not sorted, and no pre-existing hash table: we'll
		 * build an incomplete hash table on the fly--also see
		 * BATassertHeadProps and BATderiveHeadProps for
		 * similar code;
		 * we also exploit if g is clustered */
		ALGODEBUG fprintf(stderr, "#BATgroup(b=%s#" BUNFMT ","
				  "g=%s#" BUNFMT ","
				  "e=%s#" BUNFMT ","
				  "h=%s#" BUNFMT ",subsorted=%d): "
				  "create partial hash table%s\n",
				  BATgetId(b), BATcount(b),
				  g ? BATgetId(g) : "NULL", g ? BATcount(g) : 0,
				  e ? BATgetId(e) : "NULL", e ? BATcount(e) : 0,
				  h ? BATgetId(h) : "NULL", h ? BATcount(h) : 0,
				  subsorted, gc ? " (g clustered)" : "");
		nme = BBP_physical(b->batCacheid);
		nmelen = strlen(nme);
		if (ATOMsize(t) == 1) {
			mask = 1 << 16;
			bits = 8;
		} else if (ATOMsize(t) == 2) {
			mask = 1 << 16;
			bits = 8;
		} else {
			mask = HASHmask(b->batCount);
			bits = 0;
		}
		if ((hp = GDKzalloc(sizeof(Heap))) == NULL ||
		    (hp->farmid = BBPselectfarm(TRANSIENT, b->ttype, hashheap)) < 0 ||
		    (hp->filename = GDKmalloc(nmelen + 30)) == NULL ||
		    snprintf(hp->filename, nmelen + 30,
			     "%s.hash" SZFMT, nme, MT_getpid()) < 0 ||
		    (ext = GDKstrdup(hp->filename + nmelen + 1)) == NULL ||
		    (hs = HASHnew(hp, b->ttype, BUNlast(b),
				  MAX(HASHmask(b->batCount), 1 << 16), BUN_NONE)) == NULL) {
			if (hp) {
				if (hp->filename)
					GDKfree(hp->filename);
				GDKfree(hp);
			}
			if (ext)
				GDKfree(ext);
			hp = NULL;
			ext = NULL;
			GDKerror("BATgroup: cannot allocate hash table\n");
			goto error;
		}
		gn->tsorted = 1; /* be optimistic */

		switch (t) {
		case TYPE_bte:
			GRP_create_partial_hash_table_tpe(bte);
			break;
		case TYPE_sht:
			GRP_create_partial_hash_table_tpe(sht);
			break;
		case TYPE_int:
			GRP_create_partial_hash_table_tpe(int);
			break;
		case TYPE_lng:
			GRP_create_partial_hash_table_tpe(lng);
			break;
#ifdef HAVE_HGE
		case TYPE_hge:
			GRP_create_partial_hash_table_tpe(hge);
			break;
#endif
		case TYPE_flt:
			GRP_create_partial_hash_table_tpe(flt);
			break;
		case TYPE_dbl:
			GRP_create_partial_hash_table_tpe(dbl);
			break;
		default:
			GRP_create_partial_hash_table_any();
		}

		HEAPfree(hp, 1);
		GDKfree(hp);
		GDKfree(hs);
		GDKfree(ext);
	}
	if (extents) {
		BATsetcount(en, (BUN) ngrp);
		BATseqbase(en, 0);
		en->tkey = 1;
		en->tsorted = 1;
		en->trevsorted = BATcount(en) <= 1;
		en->T->nonil = 1;
		en->T->nil = 0;
		*extents = en;
	}
	if (histo) {
		BATsetcount(hn, (BUN) ngrp);
		BATseqbase(hn, 0);
		if (BATcount(hn) <= 1) {
			hn->tkey = 1;
			hn->tsorted = 1;
			hn->trevsorted = 1;
		} else {
			hn->tkey = 0;
			hn->tsorted = 0;
			hn->trevsorted = 0;
		}
		hn->T->nonil = 1;
		hn->T->nil = 0;
		*histo = hn;
	}
	gn->tkey = ngrp == BATcount(gn);
	gn->trevsorted = BATcount(gn) <= 1;
	gn->T->nonil = 1;
	gn->T->nil = 0;
	*groups = gn;
	return GDK_SUCCEED;
  error:
	if (gn)
		BBPunfix(gn->batCacheid);
	if (en)
		BBPunfix(en->batCacheid);
	if (hn)
		BBPunfix(hn->batCacheid);
	return GDK_FAIL;
}

gdk_return
BATgroup(BAT **groups, BAT **extents, BAT **histo,
	 BAT *b, BAT *g, BAT *e, BAT *h)
{
	return BATgroup_internal(groups, extents, histo, b, g, e, h, 0);
}<|MERGE_RESOLUTION|>--- conflicted
+++ resolved
@@ -69,22 +69,14 @@
 			maxgrps = BATcount(b);				\
 			if (extents) {					\
 				BATsetcount(en, ngrp);			\
-<<<<<<< HEAD
-				BATextend(en, maxgrps);			\
-=======
-				if (BATextend(en, maxgrps) == NULL)	\
+				if (BATextend(en, maxgrps) != GDK_SUCCEED) \
 					goto error;			\
->>>>>>> 571b7c3e
 				exts = (oid *) Tloc(en, BUNfirst(en));	\
 			}						\
 			if (histo) {					\
 				BATsetcount(hn, ngrp);			\
-<<<<<<< HEAD
-				BATextend(hn, maxgrps);			\
-=======
-				if (BATextend(hn, maxgrps) == NULL)	\
+				if (BATextend(hn, maxgrps) != GDK_SUCCEED) \
 					goto error;			\
->>>>>>> 571b7c3e
 				cnts = (wrd *) Tloc(hn, BUNfirst(hn));	\
 			}						\
 		}							\
