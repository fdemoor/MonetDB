--- conflicted
+++ resolved
@@ -84,18 +84,10 @@
 void
 HEAPcacheInit(void)
 {
-<<<<<<< HEAD
-#if HEAP_CACHE_SIZE > 0
-	int i;
-
-	assert(hc.sz == 0);
 #ifdef NEED_MT_LOCK_INIT
 	MT_lock_init(&HEAPcacheLock, "HEAPcache_init");
 #endif
-=======
-	MT_lock_init(&HEAPcacheLock, "HEAPcache_init");
 #if HEAP_CACHE_SIZE > 0
->>>>>>> e4cc989a
 	MT_lock_set(&HEAPcacheLock, "HEAPcache_init");
 	assert(hc.sz == 0);
 	hc.used = 0;
@@ -647,14 +639,9 @@
 {
 	if (h->base) {
 		if (h->storage == STORE_MEM) {	/* plain memory */
-<<<<<<< HEAD
-			HEAPDEBUG fprintf(stderr, "#HEAPfree " SZFMT " " PTRFMT "\n", h->size, PTRFMTCAST h->base);
-=======
-			HEAPDEBUG fprintf(stderr, "#HEAPfree " SZFMT " " SZFMT
+			HEAPDEBUG fprintf(stderr, "#HEAPfree " SZFMT
 					  " " PTRFMT "\n",
-					  h->size, h->maxsize,
-					  PTRFMTCAST h->base);
->>>>>>> e4cc989a
+					  h->size, PTRFMTCAST h->base);
 			GDKfree(h->base);
 		} else {	/* mapped file, or STORE_PRIV */
 			int ret = HEAPcacheAdd(h->base, h->size, h->filename,
