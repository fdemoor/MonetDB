--- conflicted
+++ resolved
@@ -3231,14 +3231,7 @@
 		if (BATcount(l) <= BATcount(r))
 			return mergejoin(r1, r2, l, r, sl, sr, nil_matches, 0, 0, 0, maxsize);
 		else
-<<<<<<< HEAD
-			return mergejoin(r2, r1, r, l, sr, sl, nil_matches, 0, 0, 0, 0, maxsize);
-=======
 			return mergejoin(r2, r1, r, l, sr, sl, nil_matches, 0, 0, 0, maxsize);
-	} else if (lhash && rhash) {
-		/* both have hash, smallest on right */
-		swap = lcount < rcount;
->>>>>>> 3f642494
 	} else if (lhash) {
 		if (rhash) {
 			/* both have hash, smallest on right */
