--- conflicted
+++ resolved
@@ -2588,23 +2588,6 @@
 		nr++;							\
 	} while (0)
 
-<<<<<<< HEAD
-=======
-#define HASHloop_bound(bi, h, hb, v, lo, hi)		\
-	for (hb = HASHget(h, HASHprobe((h), v));	\
-	     hb != HASHnil(h);				\
-	     hb = HASHgetlink(h,hb))			\
-		if (hb >= (lo) && hb < (hi) &&		\
-		    (cmp == NULL ||			\
-		     (*cmp)(v, BUNtail(bi, hb)) == 0))
-
-#define HASHloop_bound_TYPE(bi, h, hb, v, lo, hi, TYPE)		\
-	for (hb = HASHget(h, hash_##TYPE(h, v));		\
-	     hb != HASHnil(h);					\
-	     hb = HASHgetlink(h,hb))				\
-		if (hb >= (lo) && hb < (hi) &&			\
-		    simple_EQ(v, BUNtloc(bi, hb), TYPE))
-
 #define HASHJOIN(TYPE, WIDTH)						\
 	do {								\
 		BUN hashnil = HASHnil(hsh);				\
@@ -2615,14 +2598,20 @@
 			lstart++;					\
 			nr = 0;						\
 			if (*(const TYPE*)v != TYPE##_nil) {		\
-				for (rb = HASHget##WIDTH(hsh, hash_##TYPE(hsh, v)); \
-				     rb != hashnil;			\
-				     rb = HASHgetlink##WIDTH(hsh, rb))	\
-					if (rb >= rl && rb < rh &&	\
-					    * (const TYPE *) v == ((const TYPE *) base)[rb]) { \
-						ro = (oid) (rb - rl + rseq); \
-						HASHLOOPBODY();		\
+				for (pcs = (int) ((rh + hsh->chunk - 1) / hsh->chunk), \
+					     pcs = pcs >= hsh->pieces ? hsh->pieces - 1 : pcs; \
+				     pcs >= (int) (rl / hsh->chunk) || pcs == hsh->pieces - 1; \
+				     pcs--) {				\
+					for (rb = HASHget##WIDTH(hsh, pcs, hash_##TYPE(hsh, v)); \
+					     rb != hashnil;		\
+					     rb = HASHgetlink##WIDTH(hsh, rb)) { \
+						if (rb >= rl && rb < rh && \
+						    * (const TYPE *) v == ((const TYPE *) base)[rb]) { \
+							ro = (oid) (rb - rl + rseq); \
+							HASHLOOPBODY();	\
+						}			\
 					}				\
+				}					\
 			}						\
 			if (nr == 0) {					\
 				lskipped = BATcount(r1) > 0;		\
@@ -2640,7 +2629,6 @@
 		}							\
 	} while (0)
 
->>>>>>> 49e3929c
 static gdk_return
 hashjoin(BAT *r1, BAT *r2, BAT *l, BAT *r, BAT *sl, BAT *sr, int nil_matches,
 	 int nil_on_miss, int semi, int only_misses, BUN maxsize, lng t0,
@@ -2664,13 +2652,10 @@
 	oid lval = oid_nil;	/* hold value if l has dense tail */
 	const char *v = (const char *) &lval;
 	int lskipped = 0;	/* whether we skipped values in l */
-<<<<<<< HEAD
 	BUN prb;
 	int pcs;
-=======
 	const Hash *restrict hsh;
 	int t;
->>>>>>> 49e3929c
 
 	ALGODEBUG fprintf(stderr, "#hashjoin(l=%s#" BUNFMT "[%s]%s%s%s,"
 			  "r=%s#" BUNFMT "[%s]%s%s%s,sl=%s#" BUNFMT "%s%s%s,"
@@ -2831,11 +2816,7 @@
 			if (!nil_matches && cmp(v, nil) == 0) {
 				/* no match */
 			} else if (rcand) {
-<<<<<<< HEAD
-				HASHloop_bound(ri, r->T->hash, prb, v, rl, rh, rb, pcs) {
-=======
-				HASHloop_bound(ri, hsh, rb, v, rl, rh) {
->>>>>>> 49e3929c
+				HASHloop_bound(ri, hsh, prb, v, rl, rh, rb, pcs) {
 					ro = (oid) (rb - rl + rseq);
 					if (!binsearchcand(rcand, 0, nrcand, ro))
 						break;
@@ -2848,11 +2829,7 @@
 						goto breakloop1;
 				}
 			} else {
-<<<<<<< HEAD
-				HASHloop_bound(ri, r->T->hash, prb, v, rl, rh, rb, pcs) {
-=======
-				HASHloop_bound(ri, hsh, rb, v, rl, rh) {
->>>>>>> 49e3929c
+				HASHloop_bound(ri, hsh, prb, v, rl, rh, rb, pcs) {
 					ro = (oid) (rb - rl + rseq);
 					if (only_misses) {
 						nr++;
@@ -2936,11 +2913,7 @@
 			 * use break */
 			if (rcand) {
 				if (nil_matches || cmp(v, nil) != 0) {
-<<<<<<< HEAD
-					HASHloop_bound(ri, r->T->hash, prb, v, rl, rh, rb, pcs) {
-=======
-					HASHloop_bound(ri, hsh, rb, v, rl, rh) {
->>>>>>> 49e3929c
+					HASHloop_bound(ri, hsh, prb, v, rl, rh, rb, pcs) {
 						ro = (oid) (rb - rl + rseq);
 						if (!binsearchcand(rcand, 0, nrcand, ro))
 							break;
@@ -2957,11 +2930,7 @@
 				switch (t) {
 				case TYPE_int:
 					if (nil_matches || *(const int*)v != int_nil) {
-<<<<<<< HEAD
-						HASHloop_bound_TYPE(ri, r->T->hash, prb, v, rl, rh, rb, pcs, int) {
-=======
-						HASHloop_bound_TYPE(ri, hsh, rb, v, rl, rh, int) {
->>>>>>> 49e3929c
+						HASHloop_bound_TYPE(ri, hsh, prb, v, rl, rh, rb, pcs, int) {
 							ro = (oid) (rb - rl + rseq);
 							if (only_misses) {
 								nr++;
@@ -2975,11 +2944,7 @@
 					break;
 				case TYPE_lng:
 					if (nil_matches || *(const lng*)v != lng_nil) {
-<<<<<<< HEAD
-						HASHloop_bound_TYPE(ri, r->T->hash, prb, v, rl, rh, rb, pcs, lng) {
-=======
-						HASHloop_bound_TYPE(ri, hsh, rb, v, rl, rh, lng) {
->>>>>>> 49e3929c
+						HASHloop_bound_TYPE(ri, hsh, prb, v, rl, rh, rb, pcs, lng) {
 							ro = (oid) (rb - rl + rseq);
 							if (only_misses) {
 								nr++;
@@ -2994,11 +2959,7 @@
 #ifdef HAVE_HGE
 				case TYPE_hge:
 					if (nil_matches || *(const hge*)v != hge_nil) {
-<<<<<<< HEAD
-						HASHloop_bound_TYPE(ri, r->T->hash, prb, v, rl, rh, rb, pcs, hge) {
-=======
-						HASHloop_bound_TYPE(ri, hsh, rb, v, rl, rh, hge) {
->>>>>>> 49e3929c
+						HASHloop_bound_TYPE(ri, hsh, prb, v, rl, rh, rb, pcs, hge) {
 							ro = (oid) (rb - rl + rseq);
 							if (only_misses) {
 								nr++;
@@ -3013,11 +2974,7 @@
 #endif
 				default:
 					if (nil_matches || cmp(v, nil) != 0) {
-<<<<<<< HEAD
-						HASHloop_bound(ri, r->T->hash, prb, v, rl, rh, rb, pcs) {
-=======
-						HASHloop_bound(ri, hsh, rb, v, rl, rh) {
->>>>>>> 49e3929c
+						HASHloop_bound(ri, hsh, prb, v, rl, rh, rb, pcs) {
 							ro = (oid) (rb - rl + rseq);
 							if (only_misses) {
 								nr++;
@@ -4018,23 +3975,6 @@
 		return mergejoin_void(r1, r2, l, r, sl, sr, 0, 0, t0);
 	} else if (BATtdense(l) && (sl == NULL || BATtdense(sl))) {
 		/* use special implementation for dense right-hand side */
-<<<<<<< HEAD
-		return mergejoin_void(r2, r1, r, l, sr, sl, 0, 0);
-	} else if ((l->tsorted || l->trevsorted) && (r->tsorted || r->trevsorted)) {
-		/* both sorted, smallest on left */
-		if (BATcount(l) <= BATcount(r))
-			return mergejoin(r1, r2, l, r, sl, sr, nil_matches, 0, 0, 0, maxsize);
-		else
-			return mergejoin(r2, r1, r, l, sr, sl, nil_matches, 0, 0, 0, maxsize);
-	} else if (lhash) {
-		if (rhash) {
-			/* both have hash, smallest on right */
-			swap = lcount < rcount;
-		} else {
-			/* only left has hash, swap */
-			swap = 1;
-		}
-=======
 		return mergejoin_void(r2, r1, r, l, sr, sl, 0, 0, t0);
 	} else if ((BATordered(l) || BATordered_rev(l)) &&
 		   (BATordered(r) || BATordered_rev(r))) {
@@ -4048,7 +3988,6 @@
 		/* only left has hash, swap */
 		swap = 1;
 		reason = "left has hash";
->>>>>>> 49e3929c
 	} else if (rhash) {
 		/* only right has hash, don't swap */
 		swap = 0;
