--- conflicted
+++ resolved
@@ -2708,13 +2708,9 @@
 		return nomatch(r1, r2, l, r, lstart, lend, lcand, lcandend,
 			       nil_on_miss, only_misses, "hashjoin", t0);
 
-<<<<<<< HEAD
 	t0 = GDKusec();
-
-	rl = BUNfirst(r);
-=======
 	rl = 0;
->>>>>>> d4d98436
+
 #ifndef DISABLE_PARENT_HASH
 	if (VIEWtparent(r)) {
 		BAT *b = BBPdescriptor(VIEWtparent(r));
