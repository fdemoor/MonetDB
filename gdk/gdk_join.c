/*
 * This Source Code Form is subject to the terms of the Mozilla Public
 * License, v. 2.0.  If a copy of the MPL was not distributed with this
 * file, You can obtain one at http://mozilla.org/MPL/2.0/.
 *
 * Copyright 2008-2015 MonetDB B.V.
 */

#include "monetdb_config.h"
#include "gdk.h"
#include "gdk_private.h"
#include "gdk_calc_private.h"

/*
 * All "sub" join variants produce some sort of join on two input
 * BATs, optionally subject to up to two candidate lists.  Only values
 * in the input BATs that are mentioned in the associated candidate
 * list (if provided) are eligible.  They all return two output BATs
 * in the first two arguments.  The join operations differ in the way
 * in which tuples from the two inputs are matched.
 *
 * All inputs BATs must be dense headed, the output BATs will also be
 * dense headed.  The outputs consist of two aligned BATs (i.e. same
 * length and same seqbase in the head column (0@0)) that contain in
 * their tails the OIDs of the input BATs that match.  The candidate
 * lists, if given, contain in their tail the OIDs of the associated
 * input BAT which must be considered for matching.  The input BATs
 * must have the same tail type.
 *
 * All functions also have a parameter nil_matches which indicates
 * whether NIL must be considered an ordinary value that can match, or
 * whether NIL must be considered to never match.
 *
 * The join functions that are provided here are:
 * BATsubjoin
 *	normal equi-join
 * BATsubleftjoin
 *	normal equi-join, but the left output is sorted
 * BATsubleftfetchjoin
 *	normal equi-join, but the left output is sorted, and all
 *	values in the left input must match at least one value in the
 *	right input
 * BATsubouterjoin
 *	equi-join, but the left output is sorted, and if there is no
 *	match for a value in the left input, there is still an output
 *	with NIL in the right output
 * BATsubsemijoin
 *	equi-join, but the left output is sorted, and if there are
 *	multiple matches, only one is returned (i.e., the left output
 *	is also key)
 * BATsubthetajoin
 *	theta-join: an extra operator must be provided encoded as an
 *	integer (macros JOIN_EQ, JOIN_NE, JOIN_LT, JOIN_LE, JOIN_GT,
 *	JOIN_GE); value match if the left input has the given
 *	relationship with the right input; order of the outputs is not
 *	guaranteed
 * BATsubbandjoin
 *	band-join: two extra input values (c1, c2) must be provided as
 *	well as Booleans (li, hi) that indicate whether the value
 *	ranges are inclusive or not; values in the left and right
 *	inputs match if right - c1 <[=] left <[=] right + c2; if c1 or
 *	c2 is NIL, there are no matches
 * BATsubrangejoin
 *	range-join: the right input consists of two aligned BATs,
 *	values match if the left value is between two corresponding
 *	right values; two extra Boolean parameters, li and hi,
 *	indicate whether equal values match
 *
 * In addition to these functions, there are two more functions that
 * are closely related:
 * BATsubdiff
 *	difference: return a candidate list compatible list of OIDs of
 *	tuples in the left input whose value does not occur in the
 *	right input
 * BATproject
 *	projection: return a BAT aligned with the left input whose
 *	values are the values from the right input that were referred
 *	to by the OIDs in the tail of the left input
 */

/* Perform a bunch of sanity checks on the inputs to a join. */
static gdk_return
joinparamcheck(BAT *l, BAT *r1, BAT *r2, BAT *sl, BAT *sr, const char *func)
{
	if (!BAThdense(l) || !BAThdense(r1) || (r2 && !BAThdense(r2))) {
		GDKerror("%s: inputs must have dense head.\n", func);
		return GDK_FAIL;
	}
	if (ATOMtype(l->ttype) != ATOMtype(r1->ttype) ||
	    (r2 && ATOMtype(l->ttype) != ATOMtype(r2->ttype))) {
		GDKerror("%s: inputs not compatible.\n", func);
		return GDK_FAIL;
	}
	if (r2 &&
	    (BATcount(r1) != BATcount(r2) || r1->hseqbase != r2->hseqbase)) {
		GDKerror("%s: right inputs not aligned.\n", func);
		return GDK_FAIL;
	}
	if ((sl && !BAThdense(sl)) || (sr && !BAThdense(sr))) {
		GDKerror("%s: candidate lists must have dense head.\n", func);
		return GDK_FAIL;
	}
	if ((sl && ATOMtype(sl->ttype) != TYPE_oid) ||
	    (sr && ATOMtype(sr->ttype) != TYPE_oid)) {
		GDKerror("%s: candidate lists must have OID tail.\n", func);
		return GDK_FAIL;
	}
	if ((sl && !BATtordered(sl)) ||
	    (sr && !BATtordered(sr))) {
		GDKerror("%s: candidate lists must be sorted.\n", func);
		return GDK_FAIL;
	}
	if ((sl && !BATtkey(sl)) ||
	    (sr && !BATtkey(sr))) {
		GDKerror("%s: candidate lists must be unique.\n", func);
		return GDK_FAIL;
	}
	return GDK_SUCCEED;
}

/* Create the result bats for a join, returns the absolute maximum
 * number of outputs that could possibly be generated. */
static BUN
joininitresults(BAT **r1p, BAT **r2p, BUN lcnt, BUN rcnt, int lkey, int rkey,
		int semi, int nil_on_miss, int only_misses, BUN estimate,
		const char *func)
{
	BAT *r1, *r2;
	BUN maxsize, size;

	lkey |= lcnt <= 1;
	rkey |= rcnt <= 1;

	*r1p = NULL;
	if (r2p)
		*r2p = NULL;
	if (rkey | semi | only_misses) {
		/* each entry left matches at most one on right, in
		 * case nil_on_miss is also set, each entry matches
		 * exactly one */
		maxsize = lcnt;
	} else if (lkey) {
		/* each entry on right is matched at most once */
		if (nil_on_miss) {
			/* one entry left could match all right, and
			 * all other entries left match nil */
			maxsize = lcnt + rcnt - 1;
		} else {
			maxsize = rcnt;
		}
	} else {
		/* in the worst case we have a full cross product */
		if (lcnt == 0 || rcnt == 0)
			maxsize = nil_on_miss ? lcnt : 0;
		else if (BUN_MAX / lcnt >= rcnt)
			maxsize = BUN_MAX;
		else
			maxsize = lcnt * rcnt;
	}
	size = estimate == BUN_NONE ? lcnt : estimate;
	if (size > maxsize)
		size = maxsize;
	if ((rkey | semi | only_misses) & nil_on_miss) {
		/* see comment above: each entry left matches exactly
		 * once */
		size = maxsize;
	}

	r1 = BATnew(TYPE_void, TYPE_oid, size, TRANSIENT);
	if (r1 == NULL) {
		GDKerror("%s: cannot create output BATs.\n", func);
		return BUN_NONE;
	}
	BATseqbase(r1, 0);
	r1->T->nil = 0;
	r1->T->nonil = 1;
	r1->tkey = 1;
	r1->tsorted = 1;
	r1->trevsorted = 1;
	r1->tdense = 1;
	*r1p = r1;
	if (r2p) {
		r2 = BATnew(TYPE_void, TYPE_oid, size, TRANSIENT);
		if (r2 == NULL) {
			BBPreclaim(r1);
			GDKerror("%s: cannot create output BATs.\n", func);
			return BUN_NONE;
		}
		BATseqbase(r2, 0);
		r2->T->nil = 0;
		r2->T->nonil = 1;
		r2->tkey = 1;
		r2->tsorted = 1;
		r2->trevsorted = 1;
		r2->tdense = 1;
		*r2p = r2;
	}
	return maxsize;
}

#define VALUE(s, x)	(s##vars ? \
			 s##vars + VarHeapVal(s##vals, (x), s##width) : \
			 s##vals + ((x) * s##width))
#define FVALUE(s, x)	(s##vals + ((x) * s##width))

#define BINSEARCHFUNC(TYPE)						\
static inline BUN							\
binsearch_##TYPE(const oid *rcand, oid offset, const TYPE *rvals,	\
		 BUN lo, BUN hi, const void *vp, int ordering, int last) \
{									\
	BUN mid;							\
	TYPE v, x;							\
									\
	assert(ordering == 1 || ordering == -1);			\
	assert(lo <= hi);						\
									\
	v = *(const TYPE *) vp;		/* value we're searching for */	\
									\
	if (ordering > 0) {						\
		if (rcand) {						\
			if (last) {					\
				if ((x = rvals[rcand[lo] - offset]) > v) \
					return lo;			\
				if ((x = rvals[rcand[hi] - offset]) < v || \
				    x == v)				\
					return hi + 1;			\
									\
				/* loop invariant: */			\
				/* value@lo <= v < value@hi */		\
				while (hi - lo > 1) {			\
					mid = (hi + lo) / 2;		\
					if (rvals[rcand[mid] - offset] > v) \
						hi = mid;		\
					else				\
						lo = mid;		\
				}					\
			} else {					\
				if ((x = rvals[rcand[lo] - offset]) > v || \
				    x == v)				\
					return lo;			\
				if ((x = rvals[rcand[hi] - offset]) < v) \
					return hi + 1;			\
									\
				/* loop invariant: */			\
				/* value@lo < v <= value@hi */		\
				while (hi - lo > 1) {			\
					mid = (hi + lo) / 2;		\
					if (rvals[rcand[mid] - offset] >= v) \
						hi = mid;		\
					else				\
						lo = mid;		\
				}					\
			}						\
		} else {						\
			if (last) {					\
				if ((x = rvals[lo]) > v)		\
					return lo;			\
				if ((x = rvals[hi]) < v || x == v)	\
					return hi + 1;			\
									\
				/* loop invariant: */			\
				/* value@lo <= v < value@hi */		\
				while (hi - lo > 1) {			\
					mid = (hi + lo) / 2;		\
					if (rvals[mid] > v)		\
						hi = mid;		\
					else				\
						lo = mid;		\
				}					\
			} else {					\
				if ((x = rvals[lo]) > v || x == v)	\
					return lo;			\
				if ((x = rvals[hi]) < v)		\
					return hi + 1;			\
									\
				/* loop invariant: */			\
				/* value@lo < v <= value@hi */		\
				while (hi - lo > 1) {			\
					mid = (hi + lo) / 2;		\
					if (rvals[mid] >= v)		\
						hi = mid;		\
					else				\
						lo = mid;		\
				}					\
			}						\
		}							\
	} else {							\
		if (rcand) {						\
			if (last) {					\
				if ((x = rvals[rcand[lo] - offset]) < v) \
					return lo;			\
				if ((x = rvals[rcand[hi] - offset]) > v || \
				    x == v)				\
					return hi + 1;			\
									\
				/* loop invariant: */			\
				/* value@lo >= v > value@hi */		\
				while (hi - lo > 1) {			\
					mid = (hi + lo) / 2;		\
					if (rvals[rcand[mid] - offset] < v) \
						hi = mid;		\
					else				\
						lo = mid;		\
				}					\
			} else {					\
				if ((x = rvals[rcand[lo] - offset]) < v || \
				    x == v)				\
					return lo;			\
				if ((x = rvals[rcand[hi] - offset]) > v) \
					return hi + 1;			\
									\
				/* loop invariant: */			\
				/* value@lo > v >= value@hi */		\
				while (hi - lo > 1) {			\
					mid = (hi + lo) / 2;		\
					if (rvals[rcand[mid] - offset] <= v) \
						hi = mid;		\
					else				\
						lo = mid;		\
				}					\
			}						\
		} else {						\
			if (last) {					\
				if ((x = rvals[lo]) < v)		\
					return lo;			\
				if ((x = rvals[hi]) > v || x == v)	\
					return hi + 1;			\
									\
				/* loop invariant: */			\
				/* value@lo >= v > value@hi */		\
				while (hi - lo > 1) {			\
					mid = (hi + lo) / 2;		\
					if (rvals[mid] < v)		\
						hi = mid;		\
					else				\
						lo = mid;		\
				}					\
			} else {					\
				if ((x = rvals[lo]) < v || x == v)	\
					return lo;			\
				if ((x = rvals[hi]) > v)		\
					return hi + 1;			\
									\
				/* loop invariant: */			\
				/* value@lo > v >= value@hi */		\
				while (hi - lo > 1) {			\
					mid = (hi + lo) / 2;		\
					if (rvals[mid] <= v)		\
						hi = mid;		\
					else				\
						lo = mid;		\
				}					\
			}						\
		}							\
	}								\
	return hi;							\
}

BINSEARCHFUNC(bte)
BINSEARCHFUNC(sht)
BINSEARCHFUNC(int)
BINSEARCHFUNC(lng)
#ifdef HAVE_HGE
BINSEARCHFUNC(hge)
#endif
BINSEARCHFUNC(flt)
BINSEARCHFUNC(dbl)
#if SIZEOF_OID == SIZEOF_INT
#define binsearch_oid(rcand, offset, rvals, lo, hi, vp, ordering, last) binsearch_int(rcand, offset, (const int *) rvals, lo, hi, (const int *) (vp), ordering, last)
#endif
#if SIZEOF_OID == SIZEOF_LNG
#define binsearch_oid(rcand, offset, rvals, lo, hi, vp, ordering, last) binsearch_lng(rcand, offset, (const lng *) rvals, lo, hi, (const lng *) (vp), ordering, last)
#endif

/* Do a binary search for the first/last occurrence of v between lo and hi
 * (lo inclusive, hi not inclusive) in rvals/rvars.
 * If last is set, return the index of the first value > v; if last is
 * not set, return the index of the first value >= v.
 * If ordering is -1, the values are sorted in reverse order and hence
 * all comparisons are reversed.
 */
static BUN
binsearch(const oid *rcand, oid offset,
	  int type, const char *rvals, const char *rvars,
	  int rwidth, BUN lo, BUN hi, const char *v,
	  int (*cmp)(const void *, const void *), int ordering, int last)
{
	BUN mid;
	int c;

	assert(ordering == 1 || ordering == -1);
	assert(lo < hi);

	--hi;			/* now hi is inclusive */

	switch (type) {
	case TYPE_bte:
		return binsearch_bte(rcand, offset, (const bte *) rvals,
				     lo, hi, (const bte *) v, ordering, last);
	case TYPE_sht:
		return binsearch_sht(rcand, offset, (const sht *) rvals,
				     lo, hi, (const sht *) v, ordering, last);
	case TYPE_int:
#if SIZEOF_WRD == SIZEOF_INT
	case TYPE_wrd:
#endif
#if SIZEOF_OID == SIZEOF_INT
	case TYPE_oid:
#endif
		return binsearch_int(rcand, offset, (const int *) rvals,
				     lo, hi, (const int *) v, ordering, last);
	case TYPE_lng:
#if SIZEOF_WRD == SIZEOF_LNG
	case TYPE_wrd:
#endif
#if SIZEOF_OID == SIZEOF_LNG
	case TYPE_oid:
#endif
		return binsearch_lng(rcand, offset, (const lng *) rvals,
				     lo, hi, (const lng *) v, ordering, last);
#ifdef HAVE_HGE
	case TYPE_hge:
		return binsearch_hge(rcand, offset, (const hge *) rvals,
				     lo, hi, (const hge *) v, ordering, last);
#endif
	case TYPE_flt:
		return binsearch_flt(rcand, offset, (const flt *) rvals,
				     lo, hi, (const flt *) v, ordering, last);
	case TYPE_dbl:
		return binsearch_dbl(rcand, offset, (const dbl *) rvals,
				     lo, hi, (const dbl *) v, ordering, last);
	}

	if ((c = ordering * cmp(VALUE(r, rcand ? rcand[lo] - offset : lo), v)) > 0 ||
	    (!last && c == 0))
		return lo;
	if ((c = ordering * cmp(VALUE(r, rcand ? rcand[hi] - offset : hi), v)) < 0 ||
	    (last && c == 0))
		return hi + 1;

	/* loop invariant:
	 * last ? value@lo <= v < value@hi : value@lo < v <= value@hi
	 *
	 * This version does some more work in the inner loop than the
	 * type-expanded versions (ordering and rcand checks) but is
	 * slow due to the function call and the needed check for
	 * rvars (in VALUE()) already, so we're beyond caring. */
	while (hi - lo > 1) {
		mid = (hi + lo) / 2;
		if ((c = ordering * cmp(VALUE(r, rcand ? rcand[mid] - offset : mid), v)) > 0 ||
		    (!last && c == 0))
			hi = mid;
		else
			lo = mid;
	}
	return hi;
}

#define APPEND(b, o)		(((oid *) b->T->heap.base)[b->batFirst + b->batCount++] = (o))

static gdk_return
nomatch(BAT *r1, BAT *r2, BAT *l, BAT *r, BUN lstart, BUN lend,
	const oid *lcand, const oid *lcandend,
	int nil_on_miss, int only_misses, int must_match, const char *func)
{
	BUN cnt;

	if (lstart == lend || (!must_match && !(nil_on_miss | only_misses))) {
		virtualize(r1);
		virtualize(r2);
		return GDK_SUCCEED;
	}
	if (must_match) {
		GDKerror("%s(%s,%s) does not hit always => can't use fetchjoin.\n",
			 func, BATgetId(l), BATgetId(r));
		BBPreclaim(r1);
		BBPreclaim(r2);
		return GDK_FAIL;
	}
	if (lcand) {
		cnt = (BUN) (lcandend - lcand);
		BATextend(r1, cnt);
		memcpy(Tloc(r1, BUNfirst(r1)), lcand, (lcandend - lcand) * sizeof(oid));
		BATsetcount(r1, cnt);
		r1->tkey = 1;
		r1->tsorted = 1;
		r1->trevsorted = BATcount(r1) <= 1;
		r1->tdense = 0;
		r1->T->nil = 0;
		r1->T->nonil = 1;
	} else {
		cnt = lend - lstart;
		HEAPfree(&r1->T->heap, 1);
		r1->ttype = TYPE_void;
		r1->tvarsized = 1;
		r1->T->width = 0;
		r1->T->shift = 0;
		r1->tdense = 0;
		BATextend(r1, cnt);
		BATsetcount(r1, cnt);
		BATseqbase(BATmirror(r1), lstart + l->hseqbase);
	}
	BATseqbase(r1, 0);
	if (r2) {
		HEAPfree(&r2->T->heap, 1);
		r2->ttype = TYPE_void;
		r2->tvarsized = 1;
		r2->T->width = 0;
		r2->T->shift = 0;
		r2->tdense = 0;
		BATextend(r2, cnt);
		BATsetcount(r2, cnt);
		BATseqbase(BATmirror(r2), oid_nil);
		BATseqbase(r2, 0);
	}
	ALGODEBUG fprintf(stderr,
			  "#%s(l=%s,r=%s)=(%s#"BUNFMT"%s%s,%s#"BUNFMT"%s%s) -- nomatch\n",
			  func,
			  BATgetId(l), BATgetId(r),
			  BATgetId(r1), BATcount(r1),
			  r1->tsorted ? "-sorted" : "",
			  r1->trevsorted ? "-revsorted" : "",
			  r2 ? BATgetId(r2) : "--", r2 ? BATcount(r2) : 0,
			  r2 && r2->tsorted ? "-sorted" : "",
			  r2 && r2->trevsorted ? "-revsorted" : "");
	return GDK_SUCCEED;
}

static gdk_return
mergejoin_void(BAT *r1, BAT *r2, BAT *l, BAT *r, BAT *sl, BAT *sr,
	       int nil_on_miss, int only_misses, int must_match)
{
	oid lo, hi;
	BUN cnt, i;
	const oid *lvals;
	oid o, seq;

	/* r has a dense tail, and if there is a candidate list, it
	 * too is dense.  This means we don't have to do any searches,
	 * we only need to compare ranges to know whether a value from
	 * l has a match in r */
	assert(BAThdense(l));
	assert(BAThdense(r));
	assert(ATOMtype(l->ttype) == ATOMtype(r->ttype));
	assert(r->tsorted || r->trevsorted);
	assert(sl == NULL || sl->tsorted);
	assert(sr == NULL || sr->tsorted);
	assert(!nil_on_miss || !must_match); /* can't have both */
	assert(BATcount(l) > 0);
	assert(BATtdense(r));
	assert(BATcount(r) > 0);
	/* figure out range [lo..hi) of values in r that we need to match */
	lo = r->tseqbase;
	hi = lo + BATcount(r);
	if (sr) {
		assert(BAThdense(sr));
		assert(BATtdense(sr));
		assert(BATcount(sr) > 0);
		/* restrict [lo..hi) range further using candidate
		 * list */
		if (sr->tseqbase > r->hseqbase)
			lo += sr->tseqbase - r->hseqbase;
		if (sr->tseqbase + BATcount(sr) < r->hseqbase + BATcount(r))
			hi -= r->hseqbase + BATcount(r) - sr->tseqbase - BATcount(sr);
	}
	/* at this point, the matchable values in r are [lo..hi) */
	assert(BAThdense(l));
	if (BATtdense(l)) {
		/* if l has a dense tail, we can further restrict the
		 * [lo..hi) range to values in l that match with
		 * values in r */
		i = hi - lo;	/* remember these for nil_on_miss case below */
		o = lo;
		if (l->tseqbase > lo)
			lo = l->tseqbase;
		if (l->tseqbase + BATcount(l) < hi)
			hi = l->tseqbase + BATcount(l);
		if (sl == NULL || BATtdense(sl)) {
			/* l has a dense tail, and so does the left
			 * candidate list (if it exists); this means
			 * we don't have to actually look at any
			 * values in l: we can just do some
			 * arithmetic; it also means that r1 will be
			 * dense, and if nil_on_miss is not set, or if
			 * all values in l match, r2 will too */
			seq = l->hseqbase;
			cnt = BATcount(l);
			if (sl) {
				/* still further restrict lo and hi
				 * based on the left candidate list */
				if (sl->tseqbase > l->hseqbase + (lo - l->tseqbase))
					lo += sl->tseqbase - (l->hseqbase + (lo - l->tseqbase));
				if (sl->tseqbase + BATcount(sl) < l->hseqbase + (hi - l->tseqbase))
					hi -= l->hseqbase + (hi - l->tseqbase) - sl->tseqbase - BATcount(sl);
				if (sl->tseqbase > l->hseqbase) {
					cnt -= sl->tseqbase - l->hseqbase;
					seq = sl->tseqbase;
				}
				if (sl->tseqbase + BATcount(sl) < l->hseqbase + BATcount(l))
					cnt -= l->hseqbase + BATcount(l) - sl->tseqbase - BATcount(sl);
			}

			if (hi <= lo)
				return nomatch(r1, r2, l, r,
					       seq - l->hseqbase,
					       seq + cnt - l->hseqbase,
					       NULL, NULL, nil_on_miss,
					       only_misses, must_match,
					       "mergejoin_void");
			if (must_match && hi - lo < cnt) {
				GDKerror("mergejoin_void(%s,%s) does not hit always => can't use fetchjoin.\n", BATgetId(l), BATgetId(r));
				goto bailout;
			}

			/* at this point, the matched values in l and
			 * r (taking candidate lists into account) are
			 * [lo..hi) which we can translate back to the
			 * respective head values that we can store in
			 * r1 and r2; note that r1 will have a dense
			 * tail since all values in l will match
			 * something (even if nil if nil_on_miss is
			 * set) */
			if (only_misses) {
				/* the return values are
				 * [seq..lo') + [hi'..seq+cnt)
				 * where lo' and hi' are lo and hi
				 * translated back to l's head
				 * values */
				lo = lo + l->hseqbase - l->tseqbase; /* lo' */
				hi = hi + l->hseqbase - l->tseqbase; /* hi' */
				assert(lo >= seq);
				assert(hi <= seq + cnt);
				if (lo == seq || hi == seq + cnt) {
					/* one of [seq..lo') and
					 * [hi'..seq+cnt) is empty, so
					 * the result is the other
					 * range and thus dense */
					HEAPfree(&r1->T->heap, 1);
					r1->ttype = TYPE_void;
					r1->tvarsized = 1;
					r1->T->width = 0;
					r1->T->shift = 0;
					r1->tdense = 0;
					BATextend(r1, cnt - (hi - lo));
					BATsetcount(r1, cnt - (hi - lo));
					BATseqbase(BATmirror(r1), lo == seq ? hi : seq);
				} else {
					if (BATextend(r1, cnt - (hi - lo)) != GDK_SUCCEED)
						goto bailout;
					for (o = seq; o < lo; o++)
						APPEND(r1, o);
					seq += cnt;
					for (o = hi; o < seq; o++)
						APPEND(r1, o);
					BATsetcount(r1, cnt - (hi - lo));
					r1->tsorted = 1;
					r1->trevsorted = 0;
					r1->tdense = 0;
					r1->tkey = 1;
					r1->T->nil = 0;
					r1->T->nonil = 1;
				}
				goto doreturn;
			}
			r1->tdense = 1;
			HEAPfree(&r1->T->heap, 1);
			r1->ttype = TYPE_void;
			r1->tvarsized = 1;
			r1->T->width = 0;
			r1->T->shift = 0;
			if (nil_on_miss && hi - lo < cnt) {
				/* we need to fill in nils in r2 for
				 * missing values */
				BATsetcount(r1, cnt);
				BATseqbase(BATmirror(r1), seq);
				if (BATextend(r2, cnt) != GDK_SUCCEED)
					goto bailout;
				for (o = seq - l->hseqbase + l->tseqbase; o < lo; o++)
					APPEND(r2, oid_nil);
				for (o = lo; o < hi; o++)
					APPEND(r2, o - r->tseqbase + r->hseqbase);
				for (o = BATcount(r2); o < cnt; o++)
					APPEND(r2, oid_nil);
				BATsetcount(r2, BATcount(r2));
				r2->T->nonil = 0;
				r2->T->nil = 1;
				if (BATcount(r2) <= 1) {
					r2->tsorted = 1;
					r2->trevsorted = 1;
					r2->tdense = 1;
					if (BATcount(r2) == 0)
						BATseqbase(BATmirror(r2), 0);
					else
						BATseqbase(BATmirror(r2), *(oid*)Tloc(r2, BUNfirst(r2)));
				} else {
					r2->tsorted = 0;
					r2->trevsorted = 0;
					r2->tdense = 0;
					r2->tseqbase = oid_nil;
				}
				/* (hi - lo) different OIDs in r2,
				 * plus one for nil */
				r2->tkey = hi - lo + 1 == cnt;
				goto doreturn;
			}
			BATsetcount(r1, hi - lo);
			BATseqbase(BATmirror(r1), l->hseqbase + lo - l->tseqbase);
			if (r2) {
				r2->tdense = 1;
				HEAPfree(&r2->T->heap, 1);
				r2->ttype = TYPE_void;
				r2->tvarsized = 1;
				r2->T->width = 0;
				r2->T->shift = 0;
				BATsetcount(r2, hi - lo);
				BATseqbase(BATmirror(r2), r->hseqbase + lo - r->tseqbase);
			}
			goto doreturn;
		}
		/* l has a dense tail, but the candidate list exists
		 * and does not have a dense tail; we can, by
		 * manipulating the range [lo..hi), just look at the
		 * candidate list values */
		assert(!BATtdense(sl));
		lvals = (const oid *) Tloc(sl, BUNfirst(sl));
		/* translate lo and hi to l's head values that now
		 * need to match */
		lo = lo - l->tseqbase + l->hseqbase;
		hi = hi - l->tseqbase + l->hseqbase;
		cnt = BATcount(sl);
		if (BATextend(r1, cnt) != GDK_SUCCEED)
			goto bailout;
		if (r2) {
			r2->T->nil = 0;
			r2->T->nonil = 1;
			r2->tkey = 1;
			r2->tsorted = 1;
			if (BATextend(r2, cnt) != GDK_SUCCEED)
				goto bailout;
		}
		if (only_misses) {
			for (i = 0; i < cnt && lvals[i] < lo; i++)
				APPEND(r1, lvals[i]);
			i = binsearch_oid(NULL, 0, lvals, 0, cnt - 1, &hi, 1, 0);
			for (; i < cnt; i++)
				APPEND(r1, lvals[i]);
		} else {
			if (nil_on_miss) {
				for (i = 0; i < cnt && lvals[i] < lo; i++) {
					APPEND(r1, lvals[i]);
					APPEND(r2, oid_nil);
				}
				if (i > 0) {
					r2->T->nil = 1;
					r2->T->nonil = 0;
					r2->tkey = i > 1;
				}
			} else {
				i = binsearch_oid(NULL, 0, lvals, 0, cnt - 1, &lo, 1, 0);
				if (must_match && i > 0) {
					GDKerror("mergejoin_void(%s,%s) does not hit always => can't use fetchjoin.\n", BATgetId(l), BATgetId(r));
					goto bailout;
				}
			}
			for (; i < cnt && lvals[i] < hi; i++) {
				APPEND(r1, lvals[i]);
				if (r2)
					APPEND(r2, lvals[i] - l->hseqbase + l->tseqbase - r->tseqbase + r->hseqbase);
			}
			if (nil_on_miss) {
				if (i < cnt) {
					r2->tkey = r2->T->nil || (cnt - i > 1);
					r2->T->nil = 1;
					r2->T->nonil = 0;
					r2->tsorted = 0;
				}
				for (; i < cnt; i++) {
					APPEND(r1, lvals[i]);
					APPEND(r2, oid_nil);
				}
			} else if (must_match && i < cnt) {
				GDKerror("mergejoin_void(%s,%s) does not hit always => can't use fetchjoin.\n", BATgetId(l), BATgetId(r));
				goto bailout;
			}
		}
		BATsetcount(r1, BATcount(r1));
		r1->tdense = BATcount(r1) <= 1;
		r1->tsorted = 1;
		r1->trevsorted = BATcount(r1) <= 1;
		r1->T->nil = 0;
		r1->T->nonil = 1;
		r1->tkey = 1;
		if (r2) {
			BATsetcount(r2, BATcount(r2));
			r2->tdense = BATcount(r2) <= 1;
			r2->trevsorted = BATcount(r2) <= 1;
		}
		goto doreturn;
	}
	/* l does not have a dense tail, so we need to look at the
	 * values and check whether they are in the range [lo..hi) */
	lvals = (const oid *) Tloc(l, BUNfirst(l));
	seq = l->hseqbase;
	cnt = BATcount(l);
	if (sl) {
		if (!BATtdense(sl)) {
			/* candidate list not dense, we need to do
			 * indirection through the candidate list to
			 * look at the value */
			const oid *lcand = (const oid *) Tloc(sl, BUNfirst(sl));

			cnt = BATcount(sl);

			/* first restrict candidate list (lcand and
			 * cnt) to section that refers to l */
			o = l->hseqbase;
			i = binsearch_oid(NULL, 0, lcand, 0, cnt - 1, &o, 1, 0);
			lcand += i;
			cnt -= i;
			o = l->hseqbase + BATcount(l);
			i = binsearch_oid(NULL, 0, lcand, 0, cnt - 1, &o, 1, 0);
			cnt -= i;

			if (BATextend(r1, cnt) != GDK_SUCCEED)
				goto bailout;
			if (r2) {
				if (BATextend(r2, cnt) != GDK_SUCCEED)
					goto bailout;
				r2->T->nil = 0;
				r2->T->nonil = 1;
			}
			for (i = 0; i < cnt; i++) {
				oid c = lcand[i];

				if (c >= l->hseqbase && c < l->hseqbase + BATcount(l)) {
					o = lvals[c - l->hseqbase];
					if (o >= lo && o < hi) {
						if (!only_misses) {
							APPEND(r1, c);
							if (r2)
								APPEND(r2, o - r->tseqbase + r->hseqbase);
						}
					} else if (must_match) {
						GDKerror("mergejoin_void(%s,%s) does not hit always => can't use fetchjoin.\n", BATgetId(l), BATgetId(r));
						goto bailout;
					} else if (only_misses) {
						APPEND(r1, c);
					} else if (nil_on_miss) {
						APPEND(r1, c);
						APPEND(r2, oid_nil);
						r2->T->nil = 1;
						r2->T->nonil = 0;
					}
				}
			}
			BATsetcount(r1, BATcount(r1));
			r1->tsorted = 1;
			r1->trevsorted = BATcount(r1) <= 1;
			r1->tkey = 1;
			r1->tdense = 0;
			r1->T->nil = 0;
			r1->T->nonil = 1;
			if (r2) {
				BATsetcount(r2, BATcount(r2));
				r2->tsorted = l->tsorted || BATcount(r2) <= 1;
				r2->trevsorted = l->trevsorted || BATcount(r2) <= 1;
				r2->tkey = (l->tkey & 1) || BATcount(r2) <= 1;
				r2->tdense = 0;
			}
			goto doreturn;
		}
		/* candidate list exists and has a dense tail,
		 * we can try to restrict the values in l that
		 * we need to look at */
		if (sl->tseqbase > l->hseqbase) {
			/* we don't need to start at the
			 * beginning of l */
			lvals += sl->tseqbase - l->hseqbase;
			seq += sl->tseqbase - l->hseqbase;
			cnt -= sl->tseqbase - l->hseqbase;
		}
		if (sl->tseqbase + BATcount(sl) < l->hseqbase + BATcount(l)) {
			/* we don't have to continue to the
			 * end of l */
			if (cnt < l->hseqbase + BATcount(l) - sl->tseqbase - BATcount(sl))
				cnt = 0;
			else
				cnt -= l->hseqbase + BATcount(l) - sl->tseqbase - BATcount(sl);
		}
	}
	if (BATextend(r1, cnt) != GDK_SUCCEED)
		goto bailout;
	r1->tdense = 1;
	r1->tseqbase = seq;
	r1->tkey = 1;
	r1->tsorted = 1;
	r1->T->nil = 0;
	r1->T->nonil = 1;
	if (r2) {
		if (BATextend(r2, cnt) != GDK_SUCCEED)
			goto bailout;
		r2->T->nil = 0;
		r2->T->nonil = 1;
	}
	for (i = 0; i < cnt; i++) {
		o = lvals[i];
		if (o >= lo && o < hi) {
			if (!only_misses) {
				APPEND(r1, i + seq);
				if (r2)
					APPEND(r2, o - r->tseqbase + r->hseqbase);
			} else if (r1->tdense) {
				r1->tdense = 0;
				r1->tseqbase = oid_nil;
			}
		} else if (must_match) {
			GDKerror("mergejoin_void(%s,%s) does not hit always => can't use fetchjoin.\n", BATgetId(l), BATgetId(r));
			goto bailout;
		} else if (only_misses) {
			APPEND(r1, i + seq);
		} else if (nil_on_miss) {
			APPEND(r1, i + seq);
			APPEND(r2, oid_nil);
			r2->T->nil = 1;
			r2->T->nonil = 0;
		} else if (r1->tdense) {
			r1->tdense = 0;
			r1->tseqbase = oid_nil;
		}
	}
	BATsetcount(r1, BATcount(r1));
	r1->trevsorted = BATcount(r1) <= 1;
	if (BATcount(r1) <= 1) {
		r1->trevsorted = 1;
		if (BATcount(r1) == 0) {
			r1->tseqbase = 0;
		} else {
			r1->tseqbase = *(oid *) Tloc(r1, BUNfirst(r1));
		}
	} else {
		r1->trevsorted = 0;
	}
	if (r2) {
		BATsetcount(r2, BATcount(r2));
		if (BATcount(r2) <= 1) {
			r2->tdense = r2->T->nonil;
			if (BATcount(r2) == 0) {
				r2->tseqbase = 0;
			} else {
				r2->tseqbase = *(oid *) Tloc(r2, BUNfirst(r2));
			}
			r2->tkey = 1;
			r2->tsorted = 1;
			r2->trevsorted = 1;
			r2->tdense = 1;
		} else {
			if (r2->T->nil) {
				r2->tkey = 0;
				r2->tsorted = 0;
				r2->trevsorted = 0;
			} else {
				r2->tkey = l->tkey & 1;
				r2->tsorted = l->tsorted;
				r2->trevsorted = l->trevsorted;
			}
			r2->tdense = 0;
			r2->tseqbase = oid_nil;
		}
	}
  doreturn:
	BATseqbase(r1, 0);
	if (r2)
		BATseqbase(r2, 0);
	if (r1->tkey)
		virtualize(r1);
	if (r2 && r2->tkey && r2->tsorted)
		virtualize(r2);
	ALGODEBUG fprintf(stderr, "#mergejoin_void(l=%s,r=%s)=(%s#"BUNFMT"%s%s%s,%s#"BUNFMT"%s%s%s)\n",
			  BATgetId(l), BATgetId(r),
			  BATgetId(r1), BATcount(r1),
			  r1->tsorted ? "-sorted" : "",
			  r1->trevsorted ? "-revsorted" : "",
			  r1->tdense ? "-dense" : "",
			  r2 ? BATgetId(r2) : "--", r2 ? BATcount(r2) : 0,
			  r2 && r2->tsorted ? "-sorted" : "",
			  r2 && r2->trevsorted ? "-revsorted" : "",
			  r2 && r2->tdense ? "-dense" : "");
	return GDK_SUCCEED;
  bailout:
	BBPreclaim(r1);
	BBPreclaim(r2);
	return GDK_FAIL;
}

/* Perform a "merge" join on l and r (if both are sorted) with
 * optional candidate lists, or join using binary search on r if l is
 * not sorted.  The return BATs have already been created by the
 * caller.
 *
 * If nil_matches is set, nil values are treated as ordinary values
 * that can match; otherwise nil values never match.
 *
 * If nil_on_miss is set, a nil value is returned in r2 if there is no
 * match in r for a particular value in l (left outer join).
 *
 * If semi is set, only a single set of values in r1/r2 is returned if
 * there is a match of l in r, no matter how many matches there are in
 * r; otherwise all matches are returned.
 */
static gdk_return
mergejoin(BAT *r1, BAT *r2, BAT *l, BAT *r, BAT *sl, BAT *sr,
	  int nil_matches, int nil_on_miss, int semi, int only_misses,
	  int must_match, BUN maxsize)
{
	BUN lstart, lend, lcnt;
	const oid *lcand, *lcandend;
	BUN rstart, rend, rcnt, rstartorig;
	const oid *rcand, *rcandend, *rcandorig;
	BUN lscan, rscan;
	const char *lvals, *rvals;
	const char *lvars, *rvars;
	int lwidth, rwidth;
	const void *nil = ATOMnilptr(l->ttype);
	int (*cmp)(const void *, const void *) = ATOMcompare(l->ttype);
	const char *v, *prev = NULL;
	BUN nl, nr;
	BUN total;		/* number of rows in l we scan */
	int insert_nil;
	/* equal_order is set if we can scan both BATs in the same
	 * order, so when both are sorted or both are reverse sorted
	 * -- important to know in order to skip over values; if l is
	 * not sorted, this must be set to 1 and we will always do a
	 * binary search on all of r */
	int equal_order;
	/* [lr]ordering is either 1 or -1 depending on the order of
	 * l/r: it determines the comparison function used */
	int lordering, rordering;
	oid lv;
	BUN i;
	int lskipped = 0;	/* whether we skipped values in l */
	wrd loff = 0, roff = 0;
	oid lval = oid_nil, rval = oid_nil;

	ALGODEBUG fprintf(stderr, "#mergejoin(l=%s#" BUNFMT "[%s]%s%s,"
			  "r=%s#" BUNFMT "[%s]%s%s,sl=%s#" BUNFMT "%s%s,"
			  "sr=%s#" BUNFMT "%s%s,nil_matches=%d,"
			  "nil_on_miss=%d,semi=%d,must_match=%d)\n",
			  BATgetId(l), BATcount(l), ATOMname(l->ttype),
			  l->tsorted ? "-sorted" : "",
			  l->trevsorted ? "-revsorted" : "",
			  BATgetId(r), BATcount(r), ATOMname(r->ttype),
			  r->tsorted ? "-sorted" : "",
			  r->trevsorted ? "-revsorted" : "",
			  sl ? BATgetId(sl) : "NULL", sl ? BATcount(sl) : 0,
			  sl && sl->tsorted ? "-sorted" : "",
			  sl && sl->trevsorted ? "-revsorted" : "",
			  sr ? BATgetId(sr) : "NULL", sr ? BATcount(sr) : 0,
			  sr && sr->tsorted ? "-sorted" : "",
			  sr && sr->trevsorted ? "-revsorted" : "",
			  nil_matches, nil_on_miss, semi, must_match);

	assert(BAThdense(l));
	assert(BAThdense(r));
	assert(ATOMtype(l->ttype) == ATOMtype(r->ttype));
	assert(r->tsorted || r->trevsorted);
	assert(sl == NULL || sl->tsorted);
	assert(sr == NULL || sr->tsorted);
	assert(!nil_on_miss || !must_match); /* can't have both */

	CANDINIT(l, sl, lstart, lend, lcnt, lcand, lcandend);
	CANDINIT(r, sr, rstart, rend, rcnt, rcand, rcandend);
	total = lcand ? (BUN) (lcandend - lcand) : lend - lstart;
	lvals = l->ttype == TYPE_void ? NULL : (const char *) Tloc(l, BUNfirst(l));
	rvals = r->ttype == TYPE_void ? NULL : (const char *) Tloc(r, BUNfirst(r));
	if (l->tvarsized && l->ttype) {
		assert(r->tvarsized && r->ttype);
		lvars = l->T->vheap->base;
		rvars = r->T->vheap->base;
	} else {
		assert(!r->tvarsized || !r->ttype);
		lvars = rvars = NULL;
	}
	lwidth = l->T->width;
	rwidth = r->T->width;

	/* basic properties will be adjusted if necessary later on,
	 * they were initially set by joininitresults() */

	if (lstart == lend ||
	    rstart == rend ||
	    (!nil_matches &&
	     ((l->ttype == TYPE_void && l->tseqbase == oid_nil) ||
	      (r->ttype == TYPE_void && r->tseqbase == oid_nil))) ||
	    (l->ttype == TYPE_void && l->tseqbase == oid_nil &&
	     (r->T->nonil ||
	      (r->ttype == TYPE_void && r->tseqbase != oid_nil))) ||
	    (r->ttype == TYPE_void && r->tseqbase == oid_nil &&
	     (l->T->nonil ||
	      (l->ttype == TYPE_void && l->tseqbase != oid_nil)))) {
		/* there are no matches */
		return nomatch(r1, r2, l, r, lstart, lend, lcand, lcandend,
			       nil_on_miss, only_misses, must_match,
			       "mergejoin");
	}

	if (l->tsorted || l->trevsorted) {
		/* determine opportunistic scan window for l */
		for (nl = lcand ? (BUN) (lcandend - lcand) : lend - lstart,
			     lscan = 4;
		     nl > 0;
		     lscan++)
			nl >>= 1;
		equal_order = (l->tsorted && r->tsorted) ||
			(l->trevsorted && r->trevsorted &&
			 l->ttype != TYPE_void && r->ttype != TYPE_void);
		lordering = l->tsorted && (r->tsorted || !equal_order) ? 1 : -1;
		rordering = equal_order ? lordering : -lordering;
	} else {
		/* if l not sorted, we will always use binary search
		 * on r */
		assert(l->ttype != TYPE_void); /* void is always sorted */
		lscan = 0;
		equal_order = 1;
		lordering = 1;
		rordering = r->tsorted ? 1 : -1;
		/* if l not sorted, we only know for sure that r2 is
		 * key if l is, and that r1 is key if r is */
		if (r2)
			r2->tkey = l->tkey != 0;
		r1->tkey = r->tkey != 0;
	}
	/* determine opportunistic scan window for r; if l is not
	 * sorted this is only used to find range of equal values */
	for (nl = rcand ? (BUN) (rcandend - rcand) : rend - rstart, rscan = 4;
	     nl > 0;
	     rscan++)
		nl >>= 1;

	if (l->ttype == TYPE_void) {
		if (lcand) {
			lstart = 0;
			lend = (BUN) (lcandend - lcand);
			lvals = (const char *) lcand;
			lcand = NULL;
			lwidth = SIZEOF_OID;
		}
		if (l->tseqbase == oid_nil)
			loff = wrd_nil;
		else
			loff = (wrd) l->tseqbase - (wrd) l->hseqbase;
	}
	if (r->ttype == TYPE_void) {
		if (rcand) {
			rstart = 0;
			rend = (BUN) (rcandend - rcand);
			rvals = (const char *) rcand;
			rcand = NULL;
			rwidth = SIZEOF_OID;
		}
		if (r->tseqbase == oid_nil)
			roff = wrd_nil;
		else
			roff = (wrd) r->tseqbase - (wrd) r->hseqbase;
	}
	assert(lvals != NULL || lcand == NULL);
	assert(rvals != NULL || rcand == NULL);

	rcandorig = rcand;
	rstartorig = rstart;

	if (sl)
		r1->tdense = sl->tdense;
	while (lcand ? lcand < lcandend : lstart < lend) {
		if (lscan == 0) {
			/* always search r completely */
			rcand = rcandorig;
			rstart = rstartorig;
		} else {
			/* If l is sorted (lscan > 0), we look at the
			 * next value in r to see whether we can jump
			 * over a large section of l using binary
			 * search.  We do this by looking ahead in l
			 * (lscan far, to be precise) and seeing if
			 * the value there is still too "small"
			 * (definition depends on sort order of l).
			 * If it is, we use binary search on l,
			 * otherwise we scan l for the next position
			 * with a value greater than or equal to the
			 * value in r.
			 * The next value to match in r is the first
			 * if equal_order is set, the last
			 * otherwise. */
			BUN nlx = 0; /* number of non-matching values in l */

			if (rcand) {
				if (rcand == rcandend)
					v = NULL;
				else
					v = VALUE(r, (equal_order ? rcand[0] : rcandend[-1]) - r->hseqbase);
			} else {
				if (rstart == rend) {
					v = NULL;
				} else if (rvals) {
					v = VALUE(r, equal_order ? rstart : rend - 1);
					if (roff == wrd_nil) {
						rval = oid_nil;
						v = (const char *) &rval;
					} else if (roff != 0) {
						rval = (oid) (*(const oid *)v + roff);
						v = (const char *) &rval;
					}
				} else {
					if (roff == wrd_nil)
						rval = oid_nil;
					else if (equal_order)
						rval = rstart + r->tseqbase;
					else
						rval = rend - 1 + r->tseqbase;
					v = (const char *) &rval;
				}
			}
			/* here, v points to next value in r, or if
			 * we're at the end of r, v is NULL */
			if (v == NULL) {
				if (lcand) {
					nlx = lcandend - lcand;
					lcand = lcandend;
				} else {
					nlx = lend - lstart;
					lstart = lend;
				}
			} else if (lcand) {
				if (lscan < (BUN) (lcandend - lcand) &&
				    lordering * cmp(VALUE(l, lcand[lscan] - l->hseqbase),
						    v) < 0) {
					nlx = binsearch(lcand, l->hseqbase,
							l->ttype, lvals, lvars,
							lwidth, lscan,
							(BUN) (lcandend - lcand), v,
							cmp, lordering, 0);
					lcand += nlx;
					if (lcand == lcandend)
						v = NULL;
				}
			} else if (lvals) {
				if (lscan < lend - lstart &&
				    lordering * cmp(VALUE(l, lstart + lscan),
						    v) < 0) {
					nlx = lstart;
					lstart = binsearch(NULL, 0,
							   l->ttype, lvals, lvars,
							   lwidth,
							   lstart + lscan,
							   lend, v,
							   cmp, lordering, 0);
					nlx = lstart - nlx;
					if (lstart == lend)
						v = NULL;
				}
			} else if (*(const oid *)v != oid_nil) {
				if (l->tseqbase == oid_nil) {
					/* there cannot be any more
					 * matches since r's next
					 * value is not nil and hence
					 * all other values in r are
					 * also not nil, and all
					 * values in l are nil */
					nlx = lend - lstart;
					lstart = lend;
					v = NULL;
				} else if (*(const oid *)v > l->tseqbase) {
					nlx = lstart;
					lstart = *(const oid *)v - l->tseqbase;
					if (lstart >= lend) {
						lstart = lend;
						v = NULL;
					}
					nlx = lstart - nlx;
				}
			}
			if (nlx > 0) {
				if (must_match) {
					GDKerror("mergejoin(%s,%s) does not hit always => can't use fetchjoin.\n", BATgetId(l), BATgetId(r));
					goto bailout;
				}
				if (only_misses) {
					if (lcand) {
						while (nlx > 0) {
							APPEND(r1, lcand[-(ssize_t)nlx]);
							nlx--;
						}
					} else {
						while (nlx > 0) {
							APPEND(r1, lstart + l->hseqbase - nlx);
							nlx--;
						}
					}
					if (lskipped)
						r1->tdense = 0;
					if (r1->trevsorted && BATcount(r1) > 1)
						r1->trevsorted = 0;
				} else if (nil_on_miss) {
					if (r2->T->nonil) {
						r2->T->nil = 1;
						r2->T->nonil = 0;
						r2->tdense = 0;
						r2->tsorted = 0;
						r2->trevsorted = 0;
					}
					if (lcand) {
						while (nlx > 0) {
							APPEND(r1, lcand[-(ssize_t)nlx]);
							APPEND(r2, oid_nil);
							nlx--;
						}
					} else {
						while (nlx > 0) {
							APPEND(r1, lstart + l->hseqbase - nlx);
							APPEND(r2, oid_nil);
							nlx--;
						}
					}
				} else {
					lskipped = BATcount(r1) > 0;
				}
			}
			if (v == NULL) {
				/* we have exhausted the inputs */
				break;
			}
		}
		/* Here we determine the next value in l that we are
		 * going to try to match in r.  We will also count the
		 * number of occurrences in l of that value.
		 * Afterwards, v points to the value and nl is the
		 * number of times it occurs.  Also, lstart/lcand will
		 * point to the next value to be considered (ready for
		 * the next iteration).
		 * If there are many equal values in l (more than
		 * lscan), we will use binary search to find the end
		 * of the sequence.  Obviously, we can do this only if
		 * l is actually sorted (lscan > 0). */
		nl = 1;		/* we'll match (at least) one in l */
		nr = 0;		/* maybe we won't match anything in r */
		if (lcand) {
			v = VALUE(l, lcand[0] - l->hseqbase);
			if (l->tkey) {
				/* if l is key, there is a single value */
				lcand++;
			} else if (lscan > 0 &&
				   lscan < (BUN) (lcandend - lcand) &&
				   cmp(v, VALUE(l, lcand[lscan] - l->hseqbase)) == 0) {
				/* lots of equal values: use binary
				 * search to find end */
				nl = binsearch(lcand, l->hseqbase, l->ttype, lvals, lvars, lwidth, lscan, (BUN) (lcandend - lcand), v, cmp, lordering, 1);
				lcand += nl;
			} else {
				while (++lcand < lcandend &&
				       cmp(v, VALUE(l, lcand[0] - l->hseqbase)) == 0)
					nl++;
			}
		} else if (lvals) {
			if (loff == wrd_nil) {
				/* all values are nil */
				lval = oid_nil;
				nl = lend - lstart;
				lstart = lend;
				v = (const char *) &lval;
			} else {
				/* compare values without offset */
				v = VALUE(l, lstart);
				if (l->tkey) {
					/* if l is key, there is a
					 * single value */
					lstart++;
				} else if (lscan > 0 &&
					   lscan < lend - lstart &&
					   cmp(v, VALUE(l, lstart + lscan)) == 0) {
					/* lots of equal values: use
					 * binary search to find
					 * end */
					nl = binsearch(NULL, 0, l->ttype, lvals, lvars,
						       lwidth, lstart + lscan,
						       lend, v, cmp, lordering,
						       1);
					nl -= lstart;
					lstart += nl;
				} else {
					while (++lstart < lend &&
					       cmp(v, VALUE(l, lstart)) == 0)
						nl++;
				}
				/* now fix offset */
				if (loff != 0) {
					lval = (oid) (*(const oid *)v + loff);
					v = (const char *) &lval;
				}
			}
		} else {
			if (loff == wrd_nil) {
				lval = oid_nil;
				nl = lend - lstart;
				lstart = lend;
			} else {
				lval = lstart + l->tseqbase;
				lstart++;
			}
			v = (const char *) &lval;
		}
		/* lcand/lstart points one beyond the value we're
		 * going to match: ready for the next iteration. */
		if (!nil_matches && !l->T->nonil && cmp(v, nil) == 0) {
			/* v is nil and nils don't match anything, set
			 * to NULL to indicate nil */
			v = NULL;
		}
		/* First we find the "first" value in r that is "at
		 * least as large" as v, then we find the "first"
		 * value in r that is "larger" than v.  The difference
		 * is the number of values equal to v and is stored in
		 * nr.  The definitions of "larger" and "first" depend
		 * on the orderings of l and r.  If equal_order is
		 * set, we go through r from low to high, changing
		 * rstart/rcand (this includes the case that l is not
		 * sorted); otherwise we go through r from high to
		 * low, changing rend/rcandend.
		 * In either case, we will use binary search on r to
		 * find both ends of the sequence of values that are
		 * equal to v in case the position is "too far" (more
		 * than rscan away). */
		if (v == NULL) {
			nr = 0;
		} else if (equal_order) {
			if (rcand) {
				/* first find the location of the
				 * first value in r that is >= v, then
				 * find the location of the first
				 * value in r that is > v; the
				 * difference is the number of values
				 * equal v */
				/* look ahead a little (rscan) in r to
				 * see whether we're better off doing
				 * a binary search */
				if (rscan < (BUN) (rcandend - rcand) &&
				    rordering * cmp(v, VALUE(r, rcand[rscan] - r->hseqbase)) > 0) {
					/* value too far away in r:
					 * use binary search */
					rcand += binsearch(rcand, r->hseqbase,
							   r->ttype, rvals, rvars,
							   rwidth, rscan,
							   (BUN) (rcandend - rcand), v,
							   cmp, rordering, 0);
				} else {
					/* scan r for v */
					while (rcand < rcandend &&
					       rordering * cmp(v, VALUE(r, rcand[0] - r->hseqbase)) > 0)
						rcand++;
				}
				/* if r is key, there is zero or one
				 * match, otherwise look ahead a
				 * little (rscan) in r to see whether
				 * we're better off doing a binary
				 * search */
				if (r->tkey) {
					if (rcand < rcandend &&
					    cmp(v, VALUE(r, rcand[0] - r->hseqbase)) == 0) {
						nr = 1;
						rcand++;
					}
				} else if (rscan < (BUN) (rcandend - rcand) &&
					   cmp(v, VALUE(r, rcand[rscan] - r->hseqbase)) == 0) {
					/* range too large: use binary
					 * search */
					nr = binsearch(rcand, r->hseqbase,
						       r->ttype, rvals, rvars, rwidth,
						       rscan, (BUN) (rcandend - rcand),
						       v, cmp, rordering, 1);
					rcand += nr;
				} else {
					/* scan r for end of range */
					while (rcand < rcandend &&
					       cmp(v, VALUE(r, rcand[0] - r->hseqbase)) == 0) {
						nr++;
						rcand++;
					}
				}
			} else if (rvals) {
				/* first find the location of the
				 * first value in r that is >= v, then
				 * find the location of the first
				 * value in r that is > v; the
				 * difference is the number of values
				 * equal v */
				/* look ahead a little (rscan) in r to
				 * see whether we're better off doing
				 * a binary search */
				if (rscan < rend - rstart &&
				    rordering * cmp(v, VALUE(r, rstart + rscan)) > 0) {
					/* value too far away in r:
					 * use binary search */
					rstart = binsearch(NULL, 0, r->ttype, rvals,
							   rvars, rwidth,
							   rstart + rscan,
							   rend, v, cmp,
							   rordering, 0);
				} else {
					/* scan r for v */
					while (rstart < rend &&
					       rordering * cmp(v, VALUE(r, rstart)) > 0)
						rstart++;
				}
				/* if r is key, there is zero or one
				 * match, otherwise look ahead a
				 * little (rscan) in r to see whether
				 * we're better off doing a binary
				 * search */
				if (r->tkey) {
					if (rstart < rend &&
					    cmp(v, VALUE(r, rstart)) == 0) {
						nr = 1;
						rstart++;
					}
				} else if (rscan < rend - rstart &&
					   cmp(v, VALUE(r, rstart + rscan)) == 0) {
					/* range too large: use binary
					 * search */
					nr = binsearch(NULL, 0, r->ttype, rvals, rvars,
						       rwidth, rstart + rscan,
						       rend, v, cmp,
						       rordering, 1);
					nr -= rstart;
					rstart += nr;
				} else {
					/* scan r for end of range */
					while (rstart < rend &&
					       cmp(v, VALUE(r, rstart)) == 0) {
						nr++;
						rstart++;
					}
				}
			} else {
				/* r is dense or void-nil, so we don't
				 * need to search, we know there is
				 * either zero or one match, or
				 * everything matches (nil) */
				if (r->tseqbase == oid_nil) {
					if (*(const oid *)v == oid_nil) {
						/* both sides are nil:
						 * everything matches */
						nr = rend - rstart;
						rstart = rend;
					}
				} else if (*(const oid *)v != oid_nil &&
					   *(const oid *)v >= rstart + r->tseqbase) {
					if (*(const oid *)v < rend + r->tseqbase) {
						/* within range: a
						 * single match */
						nr = 1;
						rstart = *(const oid *)v - r->tseqbase + 1;
					} else {
						/* beyond the end: no match */
						rstart = rend;
					}
				}
			}
			/* rstart or rcand points to first value > v
			 * or end of r, and nr is the number of values
			 * in r that are equal to v */
		} else {
			if (rcand) {
				/* first find the location of the
				 * first value in r that is > v, then
				 * find the location of the first
				 * value in r that is >= v; the
				 * difference is the number of values
				 * equal v */
				/* look ahead a little (rscan) in r to
				 * see whether we're better off doing
				 * a binary search */
				if (rscan < (BUN) (rcandend - rcand) &&
				    rordering * cmp(v, VALUE(r, rcandend[-(ssize_t)rscan - 1] - r->hseqbase)) < 0) {
					/* value too far away in r:
					 * use binary search */
					rcandend = rcand + binsearch(rcand,
								     r->hseqbase,
								     r->ttype, rvals,
								     rvars,
								     rwidth, 0,
								     (BUN) (rcandend - rcand) - rscan,
								     v, cmp,
								     rordering,
								     1);
				} else {
					/* scan r for v */
					while (rcand < rcandend &&
					       rordering * cmp(v, VALUE(r, rcandend[-1] - r->hseqbase)) < 0)
						rcandend--;
				}
				/* if r is key, there is zero or one
				 * match, otherwise look ahead a
				 * little (rscan) in r to see whether
				 * we're better off doing a binary
				 * search */
				if (r->tkey) {
					if (rcand < rcandend &&
					    cmp(v, VALUE(r, rcandend[-1] - r->hseqbase)) == 0) {
						nr = 1;
						rcandend--;
					}
				} else if (rscan < (BUN) (rcandend - rcand) &&
					   cmp(v, VALUE(r, rcandend[-(ssize_t)rscan - 1] - r->hseqbase)) == 0) {
					nr = binsearch(rcand, r->hseqbase,
						       r->ttype, rvals, rvars, rwidth, 0,
						       (BUN) (rcandend - rcand) - rscan,
						       v, cmp, rordering, 0);
					nr = (BUN) (rcandend - rcand) - nr;
					rcandend -= nr;
				} else {
					/* scan r for start of range */
					while (rcand < rcandend &&
					       cmp(v, VALUE(r, rcandend[-1] - r->hseqbase)) == 0) {
						nr++;
						rcandend--;
					}
				}
			} else if (rvals) {
				/* first find the location of the
				 * first value in r that is > v, then
				 * find the location of the first
				 * value in r that is >= v; the
				 * difference is the number of values
				 * equal v */
				/* look ahead a little (rscan) in r to
				 * see whether we're better off doing
				 * a binary search */
				if (rscan < rend - rstart &&
				    rordering * cmp(v, VALUE(r, rend - rscan - 1)) < 0) {
					/* value too far away in r:
					 * use binary search */
					rend = binsearch(NULL, 0, r->ttype, rvals, rvars,
							 rwidth, rstart,
							 rend - rscan, v, cmp,
							 rordering, 1);
				} else {
					/* scan r for v */
					while (rstart < rend &&
					       rordering * cmp(v, VALUE(r, rend - 1)) < 0)
						rend--;
				}
				/* if r is key, there is zero or one
				 * match, otherwise look ahead a
				 * little (rscan) in r to see whether
				 * we're better off doing a binary
				 * search */
				if (r->tkey) {
					if (rstart < rend &&
					    cmp(v, VALUE(r, rend - 1)) == 0) {
						nr = 1;
						rend--;
					}
				} else if (rscan < rend - rstart &&
					   cmp(v, VALUE(r, rend - rscan - 1)) == 0) {
					nr = binsearch(NULL, 0, r->ttype, rvals, rvars, rwidth, rstart, rend - rscan, v, cmp, rordering, 0);
					nr = rend - nr;
					rend -= nr;
				} else {
					/* scan r for start of range */
					while (rstart < rend &&
					       cmp(v, VALUE(r, rend - 1)) == 0) {
						nr++;
						rend--;
					}
				}
			} else {
				/* r is dense or void-nil, so we don't
				 * need to search, we know there is
				 * either zero or one match, or
				 * everything matches (nil) */
				if (r->tseqbase == oid_nil) {
					if (*(const oid *)v == oid_nil) {
						/* both sides are nil:
						 * everything matches */
						nr = rend - rstart;
						rend = rstart;
					}
				} else if (*(const oid *)v != oid_nil &&
					   *(const oid *)v < rend + r->tseqbase) {
					if (*(const oid *)v >= rstart + r->tseqbase) {
						/* within range: a
						 * single match */
						nr = 1;
						rend = *(const oid *)v - r->tseqbase;
					} else {
						/* before the start:
						 * no match */
						rend = rstart;
					}
				}
			}
			/* rend/rcandend now points to first value >= v
			 * or start of r */
		}
		if (nr == 0) {
			/* no entries in r found */
			if (must_match) {
				GDKerror("mergejoin(%s,%s) does not hit always => can't use fetchjoin.\n", BATgetId(l), BATgetId(r));
				goto bailout;
			}
			if (!(nil_on_miss | only_misses)) {
				if (lscan > 0 &&
				    (rcand ? rcand == rcandend : rstart == rend)) {
					/* nothing more left to match
					 * in r */
					break;
				}
				lskipped = BATcount(r1) > 0;
				continue;
			}
			/* insert a nil to indicate a non-match */
			insert_nil = 1;
			nr = 1;
			if (r2) {
				r2->T->nil = 1;
				r2->T->nonil = 0;
				r2->tsorted = 0;
				r2->trevsorted = 0;
				r2->tdense = 0;
			}
		} else if (only_misses) {
			/* we had a match, so we're not interested */
			lskipped = BATcount(r1) > 0;
			continue;
		} else {
			insert_nil = 0;
			if (semi) {
				/* for semi-join, only insert single
				 * value */
				nr = 1;
			}
			if (lcand &&
			    nl > 1 &&
			    lcand[-1] != lcand[-1 - (ssize_t) nl] + nl) {
				/* not all values in the range are
				 * candidates */
				lskipped = 1;
			}
		}
		/* make space: nl values in l match nr values in r, so
		 * we need to add nl * nr values in the results */
		if (BATcount(r1) + nl * nr > BATcapacity(r1)) {
			/* make some extra space by extrapolating how
			 * much more we need (fraction of l we've seen
			 * so far is used as the fraction of the
			 * expected result size we've produced so
			 * far) */
			BUN newcap = (BUN) ((double) total / (total - (lcand ? (BUN) (lcandend - lcand) : (lend - lstart))) * (BATcount(r1) + nl * nr) * 1.1);
			if (newcap < nl * nr + BATcount(r1))
				newcap = nl * nr + BATcount(r1) + 1024;
			if (newcap > maxsize)
				newcap = maxsize;
			/* make sure heap.free is set properly before
			 * extending */
			BATsetcount(r1, BATcount(r1));
			if (BATextend(r1, newcap) != GDK_SUCCEED)
				goto bailout;
			if (r2) {
				BATsetcount(r2, BATcount(r2));
				if (BATextend(r2, newcap) != GDK_SUCCEED)
					goto bailout;
				assert(BATcapacity(r1) == BATcapacity(r2));
			}
		}

		/* maintain properties */
		if (nl > 1) {
			if (r2) {
				/* value occurs multiple times in l,
				 * so entry in r will be repeated
				 * multiple times: hence r2 is not key
				 * and not dense */
				r2->tkey = 0;
				r2->tdense = 0;
			}
			/* multiple different values will be inserted
			 * in r1 (always in order), so not reverse
			 * ordered anymore */
			r1->trevsorted = 0;
		}
		if (nr > 1) {
			/* value occurs multiple times in r, so entry
			 * in l will be repeated multiple times: hence
			 * r1 is not key and not dense */
			r1->tkey = 0;
			r1->tdense = 0;
			if (r2) {
				/* multiple different values will be
				 * inserted in r2 (in order), so not
				 * reverse ordered anymore */
				r2->trevsorted = 0;
				if (nl > 1) {
					/* multiple values in l match
					 * multiple values in r, so an
					 * ordered sequence will be
					 * inserted multiple times in
					 * r2, so r2 is not ordered
					 * anymore */
					r2->tsorted = 0;
				}
			}
		}
		if (lscan == 0) {
			/* deduce relative positions of r matches for
			 * this and previous value in v */
			if (prev && r2) {
				if (rordering * cmp(prev, v) < 0) {
					/* previous value in l was
					 * less than current */
					r2->trevsorted = 0;
				} else {
					r2->tsorted = 0;
				}
			}
			prev = v;
		}
		if (BATcount(r1) > 0) {
			/* a new, higher value will be inserted into
			 * r1, so r1 is not reverse ordered anymore */
			r1->trevsorted = 0;
			if (r2) {
				/* depending on whether l and r are
				 * ordered the same or not, a new
				 * higher or lower value will be added
				 * to r2 */
				if (equal_order)
					r2->trevsorted = 0;
				else {
					r2->tsorted = 0;
					r2->tdense = 0;
				}
			}
			if (r1->tdense && lskipped)
				r1->tdense = 0;
		}

		/* insert values: first the left output */
		for (i = nl; i > 0; i--) {
			BUN j;

			lv = lcand ? lcand[-(ssize_t)i] : lstart + l->hseqbase - i;
			for (j = 0; j < nr; j++)
				APPEND(r1, lv);
		}
		/* then the right output, various different ways of
		 * doing it */
		if (r2 == NULL) {
			/* nothing to do */
		} else if (insert_nil) {
			do {
				for (i = 0; i < nr; i++) {
					APPEND(r2, oid_nil);
				}
			} while (--nl > 0);
		} else if (rcand && equal_order) {
			if (r2->batCount > 0 &&
			    r2->tdense &&
			    ((oid *) r2->T->heap.base)[r2->batFirst + r2->batCount - 1] + 1 != rcand[-(ssize_t)nr])
				r2->tdense = 0;
			do {
				for (i = nr; i > 0; i--) {
					APPEND(r2, rcand[-(ssize_t)i]);
				}
			} while (--nl > 0);
		} else if (rcand) {
			if (r2->batCount > 0 &&
			    r2->tdense &&
			    ((oid *) r2->T->heap.base)[r2->batFirst + r2->batCount - 1] + 1 != rcandend[0])
				r2->tdense = 0;
			do {
				for (i = 0; i < nr; i++) {
					APPEND(r2, rcandend[i]);
				}
			} while (--nl > 0);
		} else if (equal_order) {
			if (r2->batCount > 0 &&
			    r2->tdense &&
			    ((oid *) r2->T->heap.base)[r2->batFirst + r2->batCount - 1] + 1 != rstart + r->hseqbase - nr)
				r2->tdense = 0;
			do {
				for (i = nr; i > 0; i--) {
					APPEND(r2, rstart + r->hseqbase - i);
				}
			} while (--nl > 0);
		} else {
			if (r2->batCount > 0 &&
			    r2->tdense &&
			    ((oid *) r2->T->heap.base)[r2->batFirst + r2->batCount - 1] + 1 != rend + r->hseqbase)
				r2->tdense = 0;
			do {
				for (i = 0; i < nr; i++) {
					APPEND(r2, rend + r->hseqbase + i);
				}
			} while (--nl > 0);
		}
	}
	/* also set other bits of heap to correct value to indicate size */
	BATsetcount(r1, BATcount(r1));
	if (r2) {
		BATsetcount(r2, BATcount(r2));
		assert(BATcount(r1) == BATcount(r2));
	}
	if (BATcount(r1) > 0) {
		if (r1->tdense)
			r1->tseqbase = ((oid *) r1->T->heap.base)[r1->batFirst];
		if (r2 && r2->tdense)
			r2->tseqbase = ((oid *) r2->T->heap.base)[r2->batFirst];
	}
	BATseqbase(r1, 0);
	if (r2)
		BATseqbase(r2, 0);
	ALGODEBUG fprintf(stderr, "#mergejoin(l=%s,r=%s)=(%s#"BUNFMT"%s%s%s,%s#"BUNFMT"%s%s%s)\n",
			  BATgetId(l), BATgetId(r),
			  BATgetId(r1), BATcount(r1),
			  r1->tsorted ? "-sorted" : "",
			  r1->trevsorted ? "-revsorted" : "",
			  r1->tdense ? "-dense" : "",
			  r2 ? BATgetId(r2) : "--", r2 ? BATcount(r2) : 0,
			  r2 && r2->tsorted ? "-sorted" : "",
			  r2 && r2->trevsorted ? "-revsorted" : "",
			  r2 && r2->tdense ? "-dense" : "");
	return GDK_SUCCEED;

  bailout:
	BBPreclaim(r1);
	BBPreclaim(r2);
	return GDK_FAIL;
}

/* binary search in a candidate list, return 1 if found, 0 if not */
static inline int
binsearchcand(const oid *cand, BUN lo, BUN hi, oid v)
{
	BUN mid;

	--hi;			/* now hi is inclusive */
	if (v < cand[lo] || v > cand[hi])
		return 0;
	while (hi > lo) {
		mid = (lo + hi) / 2;
		if (cand[mid] == v)
			return 1;
		if (cand[mid] < v)
			lo = mid + 1;
		else
			hi = mid - 1;
	}
	return cand[lo] == v;
}

#define HASHLOOPBODY()							\
	do {								\
		if (BUNlast(r1) == BATcapacity(r1)) {			\
			newcap = BATgrows(r1);				\
			if (newcap > maxsize)				\
				newcap = maxsize;			\
			BATsetcount(r1, BATcount(r1));			\
			if (BATextend(r1, newcap) != GDK_SUCCEED)	\
				goto bailout;				\
			if (r2) {					\
				BATsetcount(r2, BATcount(r2));		\
				if (BATextend(r2, newcap) != GDK_SUCCEED) \
					goto bailout;			\
				assert(BATcapacity(r1) == BATcapacity(r2)); \
			}						\
		}							\
		APPEND(r1, lo);						\
		if (r2)							\
			APPEND(r2, ro);					\
		nr++;							\
	} while (0)

static gdk_return
hashjoin(BAT *r1, BAT *r2, BAT *l, BAT *r, BAT *sl, BAT *sr, int nil_matches,
	 int nil_on_miss, int semi, int only_misses, int must_match,
	 BUN maxsize)
{
	BUN lstart, lend, lcnt;
	const oid *lcand = NULL, *lcandend = NULL;
	BUN rstart, rend, rcnt;
	const oid *rcand = NULL, *rcandend = NULL;
	oid lo, ro;
	BATiter ri;
	BUN rb;
	BUN rl, rh;
	oid rseq;
	BUN nr, nrcand, newcap;
	const char *lvals;
	const char *lvars;
	int lwidth;
	const void *nil = ATOMnilptr(l->ttype);
	int (*cmp)(const void *, const void *) = ATOMcompare(l->ttype);
	oid lval = oid_nil;	/* hold value if l has dense tail */
	const char *v = (const char *) &lval;
	int lskipped = 0;	/* whether we skipped values in l */
	BUN prb;
	int pcs;

	ALGODEBUG fprintf(stderr, "#hashjoin(l=%s#" BUNFMT "[%s]%s%s,"
			  "r=%s#" BUNFMT "[%s]%s%s,sl=%s#" BUNFMT "%s%s,"
			  "sr=%s#" BUNFMT "%s%s,nil_matches=%d,"
			  "nil_on_miss=%d,semi=%d,must_match=%d)\n",
			  BATgetId(l), BATcount(l), ATOMname(l->ttype),
			  l->tsorted ? "-sorted" : "",
			  l->trevsorted ? "-revsorted" : "",
			  BATgetId(r), BATcount(r), ATOMname(r->ttype),
			  r->tsorted ? "-sorted" : "",
			  r->trevsorted ? "-revsorted" : "",
			  sl ? BATgetId(sl) : "NULL", sl ? BATcount(sl) : 0,
			  sl && sl->tsorted ? "-sorted" : "",
			  sl && sl->trevsorted ? "-revsorted" : "",
			  sr ? BATgetId(sr) : "NULL", sr ? BATcount(sr) : 0,
			  sr && sr->tsorted ? "-sorted" : "",
			  sr && sr->trevsorted ? "-revsorted" : "",
			  nil_matches, nil_on_miss, semi, must_match);

	assert(BAThdense(l));
	assert(BAThdense(r));
	assert(r->ttype != TYPE_void);
	assert(ATOMtype(l->ttype) == ATOMtype(r->ttype));
	assert(sl == NULL || sl->tsorted);
	assert(sr == NULL || sr->tsorted);
	assert(!nil_on_miss || !must_match); /* can't have both */

	CANDINIT(l, sl, lstart, lend, lcnt, lcand, lcandend);
	CANDINIT(r, sr, rstart, rend, rcnt, rcand, rcandend);
	lwidth = l->T->width;
	lvals = (const char *) Tloc(l, BUNfirst(l));
	if (l->tvarsized && l->ttype) {
		assert(r->tvarsized && r->ttype);
		lvars = l->T->vheap->base;
	} else {
		assert(!r->tvarsized || !r->ttype);
		lvars = NULL;
	}
	/* offset to convert BUN for value in right tail column to OID
	 * in right head column */
	rseq = r->hseqbase;

	/* basic properties will be adjusted if necessary later on,
	 * they were initially set by joininitresults() */

	/* if an input columns is key, the opposite output column will
	 * be key, and if semi or only_misses is set, the left output
	 * will also be key */
	r1->tkey = (r->tkey != 0) | semi | only_misses;
	if (r2) {
		r2->tkey = l->tkey != 0;
		/* r2 is not likely to be sorted (although it is
		 * certainly possible) */
		r2->tsorted = 0;
		r2->trevsorted = 0;
		r2->tdense = 0;
	}

	if (sl)
		r1->tdense = sl->tdense;

	if (lstart == lend || rstart == rend)
		return nomatch(r1, r2, l, r, lstart, lend, lcand, lcandend,
			       nil_on_miss, only_misses, must_match,
			       "hashjoin");

	rl = BUNfirst(r);
#ifndef DISABLE_PARENT_HASH
	if (VIEWtparent(r)) {
		BAT *b = BBPdescriptor(-VIEWtparent(r));
		if (b->batPersistence == PERSISTENT || BATcheckhash(b)) {
			/* only use parent's hash if it is persistent
			 * or already has a hash */
			ALGODEBUG
				fprintf(stderr, "#hashjoin(%s#"BUNFMT"): "
					"using parent(%s#"BUNFMT") for hash\n",
					BATgetId(r), BATcount(r),
					BATgetId(b), BATcount(b));
			rl = (BUN) ((r->T->heap.base - b->T->heap.base) >> r->T->shift) + BUNfirst(r);
			r = b;
		} else {
			ALGODEBUG
				fprintf(stderr, "#hashjoin(%s#"BUNFMT"): not "
					"using parent(%s#"BUNFMT") for hash\n",
					BATgetId(r), BATcount(r),
					BATgetId(b), BATcount(b));
		}
	}
#endif
	rh = rl + rend;
	rl += rstart;
	rseq += rstart;

	if (BAThash(r) != GDK_SUCCEED)
		goto bailout;
	ri = bat_iterator(r);
	nrcand = (BUN) (rcandend - rcand);

	if (lcand) {
		while (lcand < lcandend) {
			lo = *lcand++;
			if (l->ttype == TYPE_void) {
				if (l->tseqbase != oid_nil)
					lval = lo - l->hseqbase + l->tseqbase;
			} else {
				v = VALUE(l, lo - l->hseqbase);
			}
			nr = 0;
<<<<<<< HEAD
			prb = HASHprobe(r->T->hash, v);
			/* note that the HASHloop* macros are two
			 * nested for loops, so if we want to break
			 * out, we need to use goto */
			if (rcand) {
				HASHloop_bound(ri, r->T->hash, prb, v, rl, rh, rb, pcs) {
=======
			if (!nil_matches && cmp(v, nil) == 0) {
				/* no match */
			} else if (rcand) {
				HASHloop_bound(ri, r->T->hash, rb, v, rl, rh) {
>>>>>>> dec1b330
					ro = (oid) (rb - rl + rseq);
					if (!binsearchcand(rcand, 0, nrcand, ro))
						continue;
					if (only_misses) {
						nr++;
						break;
					}
					HASHLOOPBODY();
					if (semi)
						goto breakloop1;
				}
			} else {
				HASHloop_bound(ri, r->T->hash, prb, v, rl, rh, rb, pcs) {
					ro = (oid) (rb - rl + rseq);
					if (only_misses) {
						nr++;
						break;
					}
					HASHLOOPBODY();
					if (semi)
						goto breakloop1;
				}
			}
		  breakloop1:
			if (nr == 0) {
				if (must_match) {
					GDKerror("hashjoin(%s,%s) does not hit always => can't use fetchjoin.\n", BATgetId(l), BATgetId(r));
					goto bailout;
				} else if (only_misses) {
					nr = 1;
					if (BUNlast(r1) == BATcapacity(r1)) {
						newcap = BATgrows(r1);
						if (newcap > maxsize)
							newcap = maxsize;
						BATsetcount(r1, BATcount(r1));
						if (BATextend(r1, newcap) != GDK_SUCCEED)
							goto bailout;
					}
					APPEND(r1, lo);
					if (lskipped)
						r1->tdense = 0;
				} else if (nil_on_miss) {
					nr = 1;
					r2->T->nil = 1;
					r2->T->nonil = 0;
					r2->tkey = 0;
					if (BUNlast(r1) == BATcapacity(r1)) {
						newcap = BATgrows(r1);
						if (newcap > maxsize)
							newcap = maxsize;
						BATsetcount(r1, BATcount(r1));
						BATsetcount(r2, BATcount(r2));
						if (BATextend(r1, newcap) != GDK_SUCCEED ||
						    BATextend(r2, newcap) != GDK_SUCCEED)
							goto bailout;
						assert(BATcapacity(r1) == BATcapacity(r2));
					}
					APPEND(r1, lo);
					APPEND(r2, oid_nil);
				} else {
					lskipped = BATcount(r1) > 0;
				}
			} else if (only_misses) {
				lskipped = BATcount(r1) > 0;
			} else {
				if (lskipped) {
					/* note, we only get here in
					 * an iteration *after*
					 * lskipped was first set to
					 * 1, i.e. we did indeed skip
					 * values in l */
					r1->tdense = 0;
				}
				if (nr > 1) {
					r1->tkey = 0;
					r1->tdense = 0;
				}
			}
			if (nr > 0 && BATcount(r1) > nr)
				r1->trevsorted = 0;
		}
	} else {
		int t = ATOMbasetype(r->ttype);

		for (lo = lstart - BUNfirst(l) + l->hseqbase; lstart < lend; lo++) {
			if (l->ttype == TYPE_void) {
				if (l->tseqbase != oid_nil)
					lval = lo - l->hseqbase + l->tseqbase;
			} else {
				v = VALUE(l, lstart);
			}
			lstart++;
			nr = 0;
			prb = HASHprobe(r->T->hash, v);
			/* note that the HASHloop* macros are two
			 * nested for loops, so if we want to break
			 * out, we need to use goto */
			if (rcand) {
<<<<<<< HEAD
				if (!nil_matches && cmp(v, nil) == 0) {
					lskipped = BATcount(r1) > 0;
					continue;
				}
				HASHloop_bound(ri, r->T->hash, prb, v, rl, rh, rb, pcs) {
					ro = (oid) (rb - rl + rseq);
					if (!binsearchcand(rcand, 0, nrcand, ro))
						continue;
					HASHLOOPBODY();
					if (semi)
						goto breakloop2;
				}
			} else {
				switch (t) {
				case TYPE_int:
					if (!nil_matches && *(const int*)v == int_nil) {
						lskipped = BATcount(r1) > 0;
						continue;
					}
					HASHloop_bound_TYPE(ri, r->T->hash, prb, v, rl, rh, rb, pcs, int) {
=======
				if (nil_matches || cmp(v, nil) != 0) {
					HASHloop_bound(ri, r->T->hash, rb, v, rl, rh) {
>>>>>>> dec1b330
						ro = (oid) (rb - rl + rseq);
						if (!binsearchcand(rcand, 0, nrcand, ro))
							continue;
						if (only_misses) {
							nr++;
							break;
						}
						HASHLOOPBODY();
						if (semi)
							goto breakloop2;
					}
				}
			} else {
				switch (t) {
				case TYPE_int:
					if (nil_matches || *(const int*)v != int_nil) {
						HASHloop_bound_TYPE(ri, r->T->hash, rb, v, rl, rh, int) {
							ro = (oid) (rb - rl + rseq);
							if (only_misses) {
								nr++;
								break;
							}
							HASHLOOPBODY();
							if (semi)
								break;
						}
					}
					break;
				case TYPE_lng:
<<<<<<< HEAD
					if (!nil_matches && *(const lng*)v == lng_nil) {
						lskipped = BATcount(r1) > 0;
						continue;
					}
					HASHloop_bound_TYPE(ri, r->T->hash, prb, v, rl, rh, rb, pcs, lng) {
						ro = (oid) (rb - rl + rseq);
						HASHLOOPBODY();
						if (semi)
							goto breakloop2;
=======
					if (nil_matches || *(const lng*)v != lng_nil) {
						HASHloop_bound_TYPE(ri, r->T->hash, rb, v, rl, rh, lng) {
							ro = (oid) (rb - rl + rseq);
							if (only_misses) {
								nr++;
								break;
							}
							HASHLOOPBODY();
							if (semi)
								break;
						}
>>>>>>> dec1b330
					}
					break;
#ifdef HAVE_HGE
				case TYPE_hge:
<<<<<<< HEAD
					if (!nil_matches && *(const hge*)v == hge_nil) {
						lskipped = BATcount(r1) > 0;
						continue;
					}
					HASHloop_bound_TYPE(ri, r->T->hash, prb, v, rl, rh, rb, pcs, hge) {
						ro = (oid) (rb - rl + rseq);
						HASHLOOPBODY();
						if (semi)
							goto breakloop2;
=======
					if (nil_matches || *(const hge*)v != hge_nil) {
						HASHloop_bound_TYPE(ri, r->T->hash, rb, v, rl, rh, hge) {
							ro = (oid) (rb - rl + rseq);
							if (only_misses) {
								nr++;
								break;
							}
							HASHLOOPBODY();
							if (semi)
								break;
						}
>>>>>>> dec1b330
					}
					break;
#endif
				default:
<<<<<<< HEAD
					if (!nil_matches && cmp(v, nil) == 0) {
						lskipped = BATcount(r1) > 0;
						continue;
					}
					HASHloop_bound(ri, r->T->hash, prb, v, rl, rh, rb, pcs) {
						ro = (oid) (rb - rl + rseq);
						HASHLOOPBODY();
						if (semi)
							goto breakloop2;
=======
					if (nil_matches || cmp(v, nil) != 0) {
						HASHloop_bound(ri, r->T->hash, rb, v, rl, rh) {
							ro = (oid) (rb - rl + rseq);
							if (only_misses) {
								nr++;
								break;
							}
							HASHLOOPBODY();
							if (semi)
								break;
						}
>>>>>>> dec1b330
					}
					break;
				}
			}
		  breakloop2:
			if (nr == 0) {
				if (must_match) {
					GDKerror("hashjoin(%s,%s) does not hit always => can't use fetchjoin.\n", BATgetId(l), BATgetId(r));
					goto bailout;
				} else if (only_misses) {
					nr = 1;
					if (BUNlast(r1) == BATcapacity(r1)) {
						newcap = BATgrows(r1);
						if (newcap > maxsize)
							newcap = maxsize;
						BATsetcount(r1, BATcount(r1));
						if (BATextend(r1, newcap) != GDK_SUCCEED)
							goto bailout;
					}
					APPEND(r1, lo);
					if (lskipped)
						r1->tdense = 0;
				} else if (nil_on_miss) {
					nr = 1;
					r2->T->nil = 1;
					r2->T->nonil = 0;
					r2->tkey = 0;
					if (BUNlast(r1) == BATcapacity(r1)) {
						newcap = BATgrows(r1);
						if (newcap > maxsize)
							newcap = maxsize;
						BATsetcount(r1, BATcount(r1));
						BATsetcount(r2, BATcount(r2));
						if (BATextend(r1, newcap) != GDK_SUCCEED ||
						    BATextend(r2, newcap) != GDK_SUCCEED)
							goto bailout;
						assert(BATcapacity(r1) == BATcapacity(r2));
					}
					APPEND(r1, lo);
					APPEND(r2, oid_nil);
				} else {
					lskipped = BATcount(r1) > 0;
				}
			} else if (only_misses) {
				lskipped = BATcount(r1) > 0;
			} else {
				if (lskipped) {
					/* note, we only get here in
					 * an iteration *after*
					 * lskipped was first set to
					 * 1, i.e. we did indeed skip
					 * values in l */
					r1->tdense = 0;
				}
				if (nr > 1) {
					r1->tkey = 0;
					r1->tdense = 0;
				}
			}
			if (nr > 0 && BATcount(r1) > nr)
				r1->trevsorted = 0;
		}
	}
	/* also set other bits of heap to correct value to indicate size */
	BATsetcount(r1, BATcount(r1));
	if (BATcount(r1) <= 1) {
		r1->tsorted = 1;
		r1->trevsorted = 1;
		r1->tkey = 1;
		r1->tdense = 1;
	}
	if (r2) {
		BATsetcount(r2, BATcount(r2));
		assert(BATcount(r1) == BATcount(r2));
		if (BATcount(r2) <= 1) {
			r2->tsorted = 1;
			r2->trevsorted = 1;
			r2->tkey = 1;
			r2->tdense = 1;
		}
	}
	if (BATcount(r1) > 0) {
		if (r1->tdense)
			r1->tseqbase = ((oid *) r1->T->heap.base)[r1->batFirst];
		if (r2 && r2->tdense)
			r2->tseqbase = ((oid *) r2->T->heap.base)[r2->batFirst];
	}
	BATseqbase(r1, 0);
	if (r2)
		BATseqbase(r2, 0);
	ALGODEBUG fprintf(stderr, "#hashjoin(l=%s,r=%s)=(%s#"BUNFMT"%s%s%s,%s#"BUNFMT"%s%s%s)\n",
			  BATgetId(l), BATgetId(r),
			  BATgetId(r1), BATcount(r1),
			  r1->tsorted ? "-sorted" : "",
			  r1->trevsorted ? "-revsorted" : "",
			  r1->tdense ? "-dense" : "",
			  r2 ? BATgetId(r2) : "--", r2 ? BATcount(r2) : 0,
			  r2 && r2->tsorted ? "-sorted" : "",
			  r2 && r2->trevsorted ? "-revsorted" : "",
			  r2 && r2->tdense ? "-dense" : "");
	return GDK_SUCCEED;

  bailout:
	BBPreclaim(r1);
	BBPreclaim(r2);
	return GDK_FAIL;
}

#define MASK_EQ		1
#define MASK_LT		2
#define MASK_GT		4
#define MASK_LE		(MASK_EQ | MASK_LT)
#define MASK_GE		(MASK_EQ | MASK_GT)
#define MASK_NE		(MASK_LT | MASK_GT)

static gdk_return
thetajoin(BAT *r1, BAT *r2, BAT *l, BAT *r, BAT *sl, BAT *sr, int opcode, BUN maxsize)
{
	BUN lstart, lend, lcnt;
	const oid *lcand = NULL, *lcandend = NULL;
	BUN rstart, rend, rcnt;
	const oid *rcand = NULL, *rcandend = NULL;
	const char *lvals, *rvals;
	const char *lvars, *rvars;
	int lwidth, rwidth;
	const void *nil = ATOMnilptr(l->ttype);
	int (*cmp)(const void *, const void *) = ATOMcompare(l->ttype);
	const char *vl, *vr;
	const oid *p;
	oid lastr = 0;		/* last value inserted into r2 */
	BUN n, nr;
	BUN newcap;
	oid lo, ro;
	int c;
	int lskipped = 0;	/* whether we skipped values in l */
	wrd loff = 0, roff = 0;
	oid lval = oid_nil, rval = oid_nil;

	ALGODEBUG fprintf(stderr, "#thetajoin(l=%s#" BUNFMT "[%s]%s%s,"
			  "r=%s#" BUNFMT "[%s]%s%s,sl=%s#" BUNFMT "%s%s,"
			  "sr=%s#" BUNFMT "%s%s,op=%s%s%s)\n",
			  BATgetId(l), BATcount(l), ATOMname(l->ttype),
			  l->tsorted ? "-sorted" : "",
			  l->trevsorted ? "-revsorted" : "",
			  BATgetId(r), BATcount(r), ATOMname(r->ttype),
			  r->tsorted ? "-sorted" : "",
			  r->trevsorted ? "-revsorted" : "",
			  sl ? BATgetId(sl) : "NULL", sl ? BATcount(sl) : 0,
			  sl && sl->tsorted ? "-sorted" : "",
			  sl && sl->trevsorted ? "-revsorted" : "",
			  sr ? BATgetId(sr) : "NULL", sr ? BATcount(sr) : 0,
			  sr && sr->tsorted ? "-sorted" : "",
			  sr && sr->trevsorted ? "-revsorted" : "",
			  opcode & MASK_LT ? "<" : "",
			  opcode & MASK_GT ? ">" : "",
			  opcode & MASK_EQ ? "=" : "");

	assert(BAThdense(l));
	assert(BAThdense(r));
	assert(ATOMtype(l->ttype) == ATOMtype(r->ttype));
	assert(sl == NULL || sl->tsorted);
	assert(sr == NULL || sr->tsorted);
	assert((opcode & (MASK_EQ | MASK_LT | MASK_GT)) != 0);

	CANDINIT(l, sl, lstart, lend, lcnt, lcand, lcandend);
	CANDINIT(r, sr, rstart, rend, rcnt, rcand, rcandend);

	lvals = l->ttype == TYPE_void ? NULL : (const char *) Tloc(l, BUNfirst(l));
	rvals = r->ttype == TYPE_void ? NULL : (const char *) Tloc(r, BUNfirst(r));
	if (l->tvarsized && l->ttype) {
		assert(r->tvarsized && r->ttype);
		lvars = l->T->vheap->base;
		rvars = r->T->vheap->base;
	} else {
		assert(!r->tvarsized || !r->ttype);
		lvars = rvars = NULL;
	}
	lwidth = l->T->width;
	rwidth = r->T->width;

	if (l->ttype == TYPE_void) {
		if (l->tseqbase == oid_nil) {
			/* trivial: nils don't match anything */
			return GDK_SUCCEED;
		}
		if (lcand) {
			lstart = 0;
			lend = (BUN) (lcandend - lcand);
			lvals = (const char *) lcand;
			lcand = NULL;
			lwidth = SIZEOF_OID;
		}
		loff = (wrd) l->tseqbase - (wrd) l->hseqbase;
	}
	if (r->ttype == TYPE_void) {
		if (r->tseqbase == oid_nil) {
			/* trivial: nils don't match anything */
			return GDK_SUCCEED;
		}
		if (rcand) {
			rstart = 0;
			rend = (BUN) (rcandend - rcand);
			rvals = (const char *) rcand;
			rcand = NULL;
			rwidth = SIZEOF_OID;
		}
		roff = (wrd) r->tseqbase - (wrd) r->hseqbase;
	}
	assert(lvals != NULL || lcand == NULL);
	assert(rvals != NULL || rcand == NULL);

	r1->tkey = 1;
	r1->tsorted = 1;
	r1->trevsorted = 1;
	r2->tkey = 1;
	r2->tsorted = 1;
	r2->trevsorted = 1;

	/* nested loop implementation for theta join */
	for (;;) {
		if (lcand) {
			if (lcand == lcandend)
				break;
			lo = *lcand++;
			vl = VALUE(l, lo - l->hseqbase);
		} else {
			if (lstart == lend)
				break;
			if (lvals) {
				vl = VALUE(l, lstart);
				if (loff != 0) {
					lval = (oid) (*(const oid *)vl + loff);
					vl = (const char *) &lval;
				}
			} else {
				lval = lstart + l->tseqbase;
				vl = (const char *) &lval;
			}
			lo = lstart++ + l->hseqbase;
		}
		if (cmp(vl, nil) == 0)
			continue;
		nr = 0;
		p = rcand;
		n = rstart;
		for (;;) {
			if (rcand) {
				if (p == rcandend)
					break;
				ro = *p++;
				vr = VALUE(r, ro - r->hseqbase);
			} else {
				if (n == rend)
					break;
				if (rvals) {
					vr = VALUE(r, n);
					if (roff != 0) {
						rval = (oid) (*(const oid *)vr + roff);
						vr = (const char *) &rval;
					}
				} else {
					rval = n + r->tseqbase;
					vr = (const char *) &rval;
				}
				ro = n++ + r->hseqbase;
			}
			if (cmp(vr, nil) == 0)
				continue;
			c = cmp(vl, vr);
			if (!((opcode & MASK_LT && c < 0) ||
			      (opcode & MASK_GT && c > 0) ||
			      (opcode & MASK_EQ && c == 0)))
				continue;
			if (BUNlast(r1) == BATcapacity(r1)) {
				newcap = BATgrows(r1);
				if (newcap > maxsize)
					newcap = maxsize;
				BATsetcount(r1, BATcount(r1));
				BATsetcount(r2, BATcount(r2));
				if (BATextend(r1, newcap) != GDK_SUCCEED ||
				    BATextend(r2, newcap) != GDK_SUCCEED)
					goto bailout;
				assert(BATcapacity(r1) == BATcapacity(r2));
			}
			if (BATcount(r2) > 0) {
				if (lastr + 1 != ro)
					r2->tdense = 0;
				if (nr == 0) {
					r1->trevsorted = 0;
					if (lastr > ro) {
						r2->tsorted = 0;
						r2->tkey = 0;
					} else if (lastr < ro) {
						r2->trevsorted = 0;
					} else {
						r2->tkey = 0;
					}
				}
			}
			APPEND(r1, lo);
			APPEND(r2, ro);
			lastr = ro;
			nr++;
		}
		if (nr > 1) {
			r1->tkey = 0;
			r1->tdense = 0;
			r2->trevsorted = 0;
		} else if (nr == 0) {
			lskipped = BATcount(r1) > 0;
		} else if (lskipped) {
			r1->tdense = 0;
		}
	}
	assert(BATcount(r1) == BATcount(r2));
	/* also set other bits of heap to correct value to indicate size */
	BATsetcount(r1, BATcount(r1));
	BATsetcount(r2, BATcount(r2));
	if (BATcount(r1) > 0) {
		if (r1->tdense)
			r1->tseqbase = ((oid *) r1->T->heap.base)[r1->batFirst];
		if (r2->tdense)
			r2->tseqbase = ((oid *) r2->T->heap.base)[r2->batFirst];
	}
	BATseqbase(r1, 0);
	BATseqbase(r2, 0);
	ALGODEBUG fprintf(stderr, "#thetajoin(l=%s,r=%s)=(%s#"BUNFMT"%s%s,%s#"BUNFMT"%s%s)\n",
		  BATgetId(l), BATgetId(r),
		  BATgetId(r1), BATcount(r1),
		  r1->tsorted ? "-sorted" : "",
		  r1->trevsorted ? "-revsorted" : "",
		  BATgetId(r2), BATcount(r2),
		  r2->tsorted ? "-sorted" : "",
		  r2->trevsorted ? "-revsorted" : "");
	return GDK_SUCCEED;

  bailout:
	BBPreclaim(r1);
	BBPreclaim(r2);
	return GDK_FAIL;
}

static gdk_return
bandjoin(BAT *r1, BAT *r2, BAT *l, BAT *r, BAT *sl, BAT *sr,
	 const void *c1, const void *c2, int li, int hi, BUN maxsize)
{
	BUN lstart, lend, lcnt;
	const oid *lcand = NULL, *lcandend = NULL;
	BUN rstart, rend, rcnt;
	const oid *rcand = NULL, *rcandend = NULL;
	const char *lvals, *rvals;
	int lwidth, rwidth;
	int t;
	const void *nil = ATOMnilptr(l->ttype);
	int (*cmp)(const void *, const void *) = ATOMcompare(l->ttype);
	const char *vl, *vr;
	const oid *p;
	oid lastr = 0;		/* last value inserted into r2 */
	BUN n, nr;
	BUN newcap;
	oid lo, ro;
	int lskipped = 0;	/* whether we skipped values in l */
	BUN nils = 0;		/* needed for XXX_WITH_CHECK macros */

	ALGODEBUG fprintf(stderr, "#bandjoin(l=%s#" BUNFMT "[%s]%s%s,"
			  "r=%s#" BUNFMT "[%s]%s%s,sl=%s#" BUNFMT "%s%s,"
			  "sr=%s#" BUNFMT "%s%s)\n",
			  BATgetId(l), BATcount(l), ATOMname(l->ttype),
			  l->tsorted ? "-sorted" : "",
			  l->trevsorted ? "-revsorted" : "",
			  BATgetId(r), BATcount(r), ATOMname(r->ttype),
			  r->tsorted ? "-sorted" : "",
			  r->trevsorted ? "-revsorted" : "",
			  sl ? BATgetId(sl) : "NULL", sl ? BATcount(sl) : 0,
			  sl && sl->tsorted ? "-sorted" : "",
			  sl && sl->trevsorted ? "-revsorted" : "",
			  sr ? BATgetId(sr) : "NULL", sr ? BATcount(sr) : 0,
			  sr && sr->tsorted ? "-sorted" : "",
			  sr && sr->trevsorted ? "-revsorted" : "");

	assert(BAThdense(l));
	assert(BAThdense(r));
	assert(ATOMtype(l->ttype) == ATOMtype(r->ttype));
	assert(sl == NULL || sl->tsorted);
	assert(sr == NULL || sr->tsorted);

	t = ATOMtype(l->ttype);
	t = ATOMbasetype(t);

	switch (t) {
	case TYPE_bte:
		if (*(const bte *)c1 == bte_nil ||
		    *(const bte *)c2 == bte_nil ||
		    -*(const bte *)c1 > *(const bte *)c2 ||
		    ((!hi || !li) && -*(const bte *)c1 == *(const bte *)c2))
			return GDK_SUCCEED;
		break;
	case TYPE_sht:
		if (*(const sht *)c1 == sht_nil ||
		    *(const sht *)c2 == sht_nil ||
		    -*(const sht *)c1 > *(const sht *)c2 ||
		    ((!hi || !li) && -*(const sht *)c1 == *(const sht *)c2))
			return GDK_SUCCEED;
		break;
	case TYPE_int:
		if (*(const int *)c1 == int_nil ||
		    *(const int *)c2 == int_nil ||
		    -*(const int *)c1 > *(const int *)c2 ||
		    ((!hi || !li) && -*(const int *)c1 == *(const int *)c2))
			return GDK_SUCCEED;
		break;
	case TYPE_lng:
		if (*(const lng *)c1 == lng_nil ||
		    *(const lng *)c2 == lng_nil ||
		    -*(const lng *)c1 > *(const lng *)c2 ||
		    ((!hi || !li) && -*(const lng *)c1 == *(const lng *)c2))
			return GDK_SUCCEED;
		break;
#ifdef HAVE_HGE
	case TYPE_hge:
		if (*(const hge *)c1 == hge_nil ||
		    *(const hge *)c2 == hge_nil ||
		    -*(const hge *)c1 > *(const hge *)c2 ||
		    ((!hi || !li) && -*(const hge *)c1 == *(const hge *)c2))
			return GDK_SUCCEED;
		break;
#endif
	case TYPE_flt:
		if (*(const flt *)c1 == flt_nil ||
		    *(const flt *)c2 == flt_nil ||
		    -*(const flt *)c1 > *(const flt *)c2 ||
		    ((!hi || !li) && -*(const flt *)c1 == *(const flt *)c2))
			return GDK_SUCCEED;
		break;
	case TYPE_dbl:
		if (*(const dbl *)c1 == dbl_nil ||
		    *(const dbl *)c2 == dbl_nil ||
		    -*(const dbl *)c1 > *(const dbl *)c2 ||
		    ((!hi || !li) && -*(const dbl *)c1 == *(const dbl *)c2))
			return GDK_SUCCEED;
		break;
	default:
		goto bailout;
	}

	CANDINIT(l, sl, lstart, lend, lcnt, lcand, lcandend);
	CANDINIT(r, sr, rstart, rend, rcnt, rcand, rcandend);

	lvals = (const char *) Tloc(l, BUNfirst(l));
	rvals = (const char *) Tloc(r, BUNfirst(r));
	assert(!r->tvarsized);
	lwidth = l->T->width;
	rwidth = r->T->width;

	assert(lvals != NULL);
	assert(rvals != NULL);

	r1->tkey = 1;
	r1->tsorted = 1;
	r1->trevsorted = 1;
	r2->tkey = 1;
	r2->tsorted = 1;
	r2->trevsorted = 1;

	/* nested loop implementation for band join */
	for (;;) {
		if (lcand) {
			if (lcand == lcandend)
				break;
			lo = *lcand++;
			vl = FVALUE(l, lo - l->hseqbase);
		} else {
			if (lstart == lend)
				break;
			vl = FVALUE(l, lstart);
			lo = lstart++ + l->hseqbase;
		}
		if (cmp(vl, nil) == 0)
			continue;
		nr = 0;
		p = rcand;
		n = rstart;
		for (;;) {
			if (rcand) {
				if (p == rcandend)
					break;
				ro = *p++;
				vr = FVALUE(r, ro - r->hseqbase);
			} else {
				if (n == rend)
					break;
				vr = FVALUE(r, n);
				ro = n++ + r->hseqbase;
			}
			switch (ATOMtype(l->ttype)) {
			case TYPE_bte: {
				sht v1 = (sht) *(const bte *) vr, v2;

				if (v1 == bte_nil)
					continue;
				v2 = v1;
				v1 -= *(const bte *)c1;
				if (*(const bte *)vl <= v1 &&
				    (!li || *(const bte *)vl != v1))
					continue;
				v2 += *(const bte *)c2;
				if (*(const bte *)vl >= v2 &&
				    (!hi || *(const bte *)vl != v2))
					continue;
				break;
			}
			case TYPE_sht: {
				int v1 = (int) *(const sht *) vr, v2;

				if (v1 == sht_nil)
					continue;
				v2 = v1;
				v1 -= *(const sht *)c1;
				if (*(const sht *)vl <= v1 &&
				    (!li || *(const sht *)vl != v1))
					continue;
				v2 += *(const sht *)c2;
				if (*(const sht *)vl >= v2 &&
				    (!hi || *(const sht *)vl != v2))
					continue;
				break;
			}
			case TYPE_int: {
				lng v1 = (lng) *(const int *) vr, v2;

				if (v1 == int_nil)
					continue;
				v2 = v1;
				v1 -= *(const int *)c1;
				if (*(const int *)vl <= v1 &&
				    (!li || *(const int *)vl != v1))
					continue;
				v2 += *(const int *)c2;
				if (*(const int *)vl >= v2 &&
				    (!hi || *(const int *)vl != v2))
					continue;
				break;
			}
#ifdef HAVE_HGE
			case TYPE_lng: {
				hge v1 = (hge) *(const lng *) vr, v2;

				if (v1 == lng_nil)
					continue;
				v2 = v1;
				v1 -= *(const lng *)c1;
				if (*(const lng *)vl <= v1 &&
				    (!li || *(const lng *)vl != v1))
					continue;
				v2 += *(const lng *)c2;
				if (*(const lng *)vl >= v2 &&
				    (!hi || *(const lng *)vl != v2))
					continue;
				break;
			}
#else
#ifdef HAVE___INT128
			case TYPE_lng: {
				__int128 v1 = (__int128) *(const lng *) vr, v2;

				if (v1 == lng_nil)
					continue;
				v2 = v1;
				v1 -= *(const lng *)c1;
				if (*(const lng *)vl <= v1 &&
				    (!li || *(const lng *)vl != v1))
					continue;
				v2 += *(const lng *)c2;
				if (*(const lng *)vl >= v2 &&
				    (!hi || *(const lng *)vl != v2))
					continue;
				break;
			}
#else
			case TYPE_lng: {
				lng v1, v2;
				int abort_on_error = 1;

				if (*(const lng *)vr == lng_nil)
					continue;
				SUB_WITH_CHECK(lng, *(const lng *)vr,
					       lng, *(const lng *)c1,
					       lng, v1,
					       do{if(*(const lng*)c1<0)goto nolmatch;else goto lmatch1;}while(0));
				if (*(const lng *)vl <= v1 &&
				    (!li || *(const lng *)vl != v1))
					continue;
			  lmatch1:
				ADD_WITH_CHECK(lng, *(const lng *)vr,
					       lng, *(const lng *)c2,
					       lng, v2,
					       do{if(*(const lng*)c2>0)goto nolmatch;else goto lmatch2;}while(0));
				if (*(const lng *)vl >= v2 &&
				    (!hi || *(const lng *)vl != v2))
					continue;
			  lmatch2:
				break;
			  nolmatch:
				continue;
			}
#endif
#endif
#ifdef HAVE_HGE
			case TYPE_hge: {
				hge v1, v2;
				int abort_on_error = 1;

				if (*(const hge *)vr == hge_nil)
					continue;
				SUB_WITH_CHECK(hge, *(const hge *)vr,
					       hge, *(const hge *)c1,
					       hge, v1,
					       do{if(*(const hge*)c1<0)goto nohmatch;else goto hmatch1;}while(0));
				if (*(const hge *)vl <= v1 &&
				    (!li || *(const hge *)vl != v1))
					continue;
			  hmatch1:
				ADD_WITH_CHECK(hge, *(const hge *)vr,
					       hge, *(const hge *)c2,
					       hge, v2,
					       do{if(*(const hge*)c2>0)goto nohmatch;else goto hmatch2;}while(0));
				if (*(const hge *)vl >= v2 &&
				    (!hi || *(const hge *)vl != v2))
					continue;
			  hmatch2:
				break;
			  nohmatch:
				continue;
			}
#endif
			case TYPE_flt: {
				dbl v1 = (dbl) *(const flt *) vr, v2;

				if (v1 == flt_nil)
					continue;
				v2 = v1;
				v1 -= *(const flt *)c1;
				if (*(const flt *)vl <= v1 &&
				    (!li || *(const flt *)vl != v1))
					continue;
				v2 += *(const flt *)c2;
				if (*(const flt *)vl >= v2 &&
				    (!hi || *(const flt *)vl != v2))
					continue;
				break;
			}
			case TYPE_dbl: {
				dbl v1, v2;
				int abort_on_error = 1;

				if (*(const dbl *)vr == dbl_nil)
					continue;
				SUB_WITH_CHECK(dbl, *(const dbl *)vr,
					       dbl, *(const dbl *)c1,
					       dbl, v1,
					       do{if(*(const dbl*)c1<0)goto nodmatch;else goto dmatch1;}while(0));
				if (*(const dbl *)vl <= v1 &&
				    (!li || *(const dbl *)vl != v1))
					continue;
			  dmatch1:
				ADD_WITH_CHECK(dbl, *(const dbl *)vr,
					       dbl, *(const dbl *)c2,
					       dbl, v2,
					       do{if(*(const dbl*)c2>0)goto nodmatch;else goto dmatch2;}while(0));
				if (*(const dbl *)vl >= v2 &&
				    (!hi || *(const dbl *)vl != v2))
					continue;
			  dmatch2:
				break;
			  nodmatch:
				continue;
			}
			}
			if (BUNlast(r1) == BATcapacity(r1)) {
				newcap = BATgrows(r1);
				if (newcap > maxsize)
					newcap = maxsize;
				BATsetcount(r1, BATcount(r1));
				BATsetcount(r2, BATcount(r2));
				if (BATextend(r1, newcap) != GDK_SUCCEED ||
				    BATextend(r2, newcap) != GDK_SUCCEED)
					goto bailout;
				assert(BATcapacity(r1) == BATcapacity(r2));
			}
			if (BATcount(r2) > 0) {
				if (lastr + 1 != ro)
					r2->tdense = 0;
				if (nr == 0) {
					r1->trevsorted = 0;
					if (lastr > ro) {
						r2->tsorted = 0;
						r2->tkey = 0;
					} else if (lastr < ro) {
						r2->trevsorted = 0;
					} else {
						r2->tkey = 0;
					}
				}
			}
			APPEND(r1, lo);
			APPEND(r2, ro);
			lastr = ro;
			nr++;
		}
		if (nr > 1) {
			r1->tkey = 0;
			r1->tdense = 0;
			r2->trevsorted = 0;
		} else if (nr == 0) {
			lskipped = BATcount(r1) > 0;
		} else if (lskipped) {
			r1->tdense = 0;
		}
	}
	assert(BATcount(r1) == BATcount(r2));
	/* also set other bits of heap to correct value to indicate size */
	BATsetcount(r1, BATcount(r1));
	BATsetcount(r2, BATcount(r2));
	if (BATcount(r1) > 0) {
		if (r1->tdense)
			r1->tseqbase = ((oid *) r1->T->heap.base)[r1->batFirst];
		if (r2->tdense)
			r2->tseqbase = ((oid *) r2->T->heap.base)[r2->batFirst];
	}
	BATseqbase(r1, 0);
	BATseqbase(r2, 0);
	ALGODEBUG fprintf(stderr, "#bandjoin(l=%s,r=%s)=(%s#"BUNFMT"%s%s,%s#"BUNFMT"%s%s)\n",
		  BATgetId(l), BATgetId(r),
		  BATgetId(r1), BATcount(r1),
		  r1->tsorted ? "-sorted" : "",
		  r1->trevsorted ? "-revsorted" : "",
		  BATgetId(r2), BATcount(r2),
		  r2->tsorted ? "-sorted" : "",
		  r2->trevsorted ? "-revsorted" : "");
	return GDK_SUCCEED;

  bailout:
	BBPreclaim(r1);
	BBPreclaim(r2);
	return GDK_FAIL;
}

/* Make the implementation choices for various left joins. */
static gdk_return
subleftjoin(BAT **r1p, BAT **r2p, BAT *l, BAT *r, BAT *sl, BAT *sr,
	    int nil_matches, int nil_on_miss, int semi, int only_misses,
	    int must_match, BUN estimate, const char *name)
{
	BAT *r1, *r2 = NULL;
	BUN lcount, rcount, maxsize;

	/* only_misses implies left output only */
	assert(!only_misses || r2p == NULL);
	/* only no right output allowed for semijoin and diff */
	assert(r2p != NULL || (semi | only_misses));
	/* if nil_on_miss is set, we really need a right output */
	assert(!nil_on_miss || r2p != NULL);
	*r1p = NULL;
	if (r2p)
		*r2p = NULL;
	if (joinparamcheck(l, r, NULL, sl, sr, name) != GDK_SUCCEED)
		return GDK_FAIL;

	lcount = BATcount(l);
	if (sl)
		lcount = MIN(lcount, BATcount(sl));
	rcount = BATcount(r);
	if (sr)
		rcount = MIN(rcount, BATcount(sr));

	if ((maxsize = joininitresults(&r1, r2p ? &r2 : NULL, lcount, rcount,
				       l->tkey, r->tkey, semi, nil_on_miss,
				       only_misses, estimate,
				       name)) == BUN_NONE)
		return GDK_FAIL;
	*r1p = r1;
	if (r2p)
		*r2p = r2;
	if (BATtdense(r) && (sr == NULL || BATtdense(sr)) && lcount > 0 && rcount > 0) {
		/* use special implementation for dense right-hand side */
		return mergejoin_void(r1, r2, l, r, sl, sr,
				      nil_on_miss, only_misses, must_match);
	} else if ((r->tsorted || r->trevsorted) &&
		   (BATtdense(r) ||
		    lcount < 1024 ||
		    BATcount(r) * (Tsize(r) + (r->T->vheap ? r->T->vheap->size : 0) + 2 * sizeof(BUN)) > GDK_mem_maxsize / (GDKnr_threads ? GDKnr_threads : 1)))
		return mergejoin(r1, r2, l, r, sl, sr, nil_matches,
				 nil_on_miss, semi, only_misses, must_match,
				 maxsize);
	return hashjoin(r1, r2, l, r, sl, sr, nil_matches,
			nil_on_miss, semi, only_misses, must_match, maxsize);
}

/* Perform an equi-join over l and r.  Returns two new, aligned,
 * dense-headed bats with in the tail the oids (head column values) of
 * matching tuples.  The result is in the same order as l (i.e. r1 is
 * sorted). */
gdk_return
BATsubleftjoin(BAT **r1p, BAT **r2p, BAT *l, BAT *r, BAT *sl, BAT *sr, int nil_matches, BUN estimate)
{
	return subleftjoin(r1p, r2p, l, r, sl, sr, nil_matches,
			   0, 0, 0, 0, estimate, "BATsubleftjoin");
}

/* Perform an equi-join over l and r.  Returns two new, aligned,
 * dense-headed bats with in the tail the oids (head column values) of
 * matching tuples.  The result is in the same order as l (i.e. r1 is
 * sorted).  All values in l must match at least one value in r. */
gdk_return
BATsubleftfetchjoin(BAT **r1p, BAT **r2p, BAT *l, BAT *r, BAT *sl, BAT *sr, int nil_matches, BUN estimate)
{
	return subleftjoin(r1p, r2p, l, r, sl, sr, nil_matches,
			   0, 0, 0, 1, estimate, "BATsubleftfetchjoin");
}

/* Performs a left outer join over l and r.  Returns two new, aligned,
 * dense-headed bats with in the tail the oids (head column values) of
 * matching tuples, or the oid in the first output bat and nil in the
 * second output bat if the value in l does not occur in r.  The
 * result is in the same order as l (i.e. r1 is sorted). */
gdk_return
BATsubouterjoin(BAT **r1p, BAT **r2p, BAT *l, BAT *r, BAT *sl, BAT *sr, int nil_matches, BUN estimate)
{
	return subleftjoin(r1p, r2p, l, r, sl, sr, nil_matches,
			   1, 0, 0, 0, estimate, "BATsubouterjoin");
}

/* Perform a semi-join over l and r.  Returns two new, aligned,
 * dense-headed bats with in the tail the oids (head column values) of
 * matching tuples.  The result is in the same order as l (i.e. r1 is
 * sorted). */
gdk_return
BATsubsemijoin(BAT **r1p, BAT **r2p, BAT *l, BAT *r, BAT *sl, BAT *sr, int nil_matches, BUN estimate)
{
	return subleftjoin(r1p, r2p, l, r, sl, sr, nil_matches,
			   0, 1, 0, 0, estimate, "BATsubsemijoin");
}

/* Return the difference of l and r.  The result is a BAT with in the
 * tail the oids of those values in l that do not occur in r.  This is
 * what you might call an anti-semi-join.  The result can be used as a
 * candidate list. */
BAT *
BATsubdiff(BAT *l, BAT *r, BAT *sl, BAT *sr, int nil_matches, BUN estimate)
{
	BAT *bn;

	if (subleftjoin(&bn, NULL, l, r, sl, sr, nil_matches,
			0, 0, 1, 0, estimate, "BATsubdiff") == GDK_SUCCEED)
		return bn;
	return NULL;
}

gdk_return
BATsubthetajoin(BAT **r1p, BAT **r2p, BAT *l, BAT *r, BAT *sl, BAT *sr, int op, int nil_matches, BUN estimate)
{
	BAT *r1, *r2;
	BUN maxsize;
	int opcode = 0;

	/* encode operator as a bit mask into opcode */
	switch (op) {
	case JOIN_EQ:
		return BATsubjoin(r1p, r2p, l, r, sl, sr, nil_matches, estimate);
	case JOIN_NE:
		opcode = MASK_NE;
		break;
	case JOIN_LT:
		opcode = MASK_LT;
		break;
	case JOIN_LE:
		opcode = MASK_LE;
		break;
	case JOIN_GT:
		opcode = MASK_GT;
		break;
	case JOIN_GE:
		opcode = MASK_GE;
		break;
	default:
		GDKerror("BATsubthetajoin: unknown operator %d.\n", op);
		return GDK_FAIL;
	}

	*r1p = NULL;
	*r2p = NULL;
	if (joinparamcheck(l, r, NULL, sl, sr, "BATsubthetajoin") != GDK_SUCCEED)
		return GDK_FAIL;
	if ((maxsize = joininitresults(&r1, &r2, sl ? BATcount(sl) : BATcount(l), sr ? BATcount(sr) : BATcount(r), 0, 0, 0, 0, 0, estimate, "BATsubthetajoin")) == BUN_NONE)
		return GDK_FAIL;
	*r1p = r1;
	*r2p = r2;

	return thetajoin(r1, r2, l, r, sl, sr, opcode, maxsize);
}

gdk_return
BATsubjoin(BAT **r1p, BAT **r2p, BAT *l, BAT *r, BAT *sl, BAT *sr, int nil_matches, BUN estimate)
{
	BAT *r1, *r2;
	BUN lcount, rcount, lpcount, rpcount;
	BUN lsize, rsize;
	BUN maxsize;
	int lhash, rhash;
#ifndef DISABLE_PARENT_HASH
	bat lparent, rparent;
#endif
	int swap;
	size_t mem_size;

	*r1p = NULL;
	*r2p = NULL;
	if (joinparamcheck(l, r, NULL, sl, sr, "BATsubjoin") != GDK_SUCCEED)
		return GDK_FAIL;
	lcount = BATcount(l);
	if (sl)
		lcount = MIN(lcount, BATcount(sl));
	rcount = BATcount(r);
	if (sr)
		rcount = MIN(rcount, BATcount(sr));
	if (lcount == 0 || rcount == 0) {
		r1 = BATnew(TYPE_void, TYPE_void, 0, TRANSIENT);
		r2 = BATnew(TYPE_void, TYPE_void, 0, TRANSIENT);
		if (r1 == NULL || r2 == NULL) {
			BBPreclaim(r1);
			BBPreclaim(r2);
			return GDK_FAIL;
		}
		BATseqbase(r1, 0);
		BATseqbase(BATmirror(r1), 0);
		BATseqbase(r2, 0);
		BATseqbase(BATmirror(r2), 0);
		*r1p = r1;
		*r2p = r2;
		return GDK_SUCCEED;
	}
	if ((maxsize = joininitresults(&r1, &r2, lcount, rcount, l->tkey, r->tkey, 0, 0, 0, estimate, "BATsubjoin")) == BUN_NONE)
		return GDK_FAIL;
	*r1p = r1;
	*r2p = r2;
	swap = 0;

	/* some statistics to help us decide */
	lsize = (BUN) (BATcount(l) * (Tsize(l)) + (l->T->vheap ? l->T->vheap->size : 0) + 2 * sizeof(BUN));
	rsize = (BUN) (BATcount(r) * (Tsize(r)) + (r->T->vheap ? r->T->vheap->size : 0) + 2 * sizeof(BUN));
	mem_size = GDK_mem_maxsize / (GDKnr_threads ? GDKnr_threads : 1);

#ifndef DISABLE_PARENT_HASH
	lparent = VIEWtparent(l);
	if (lparent) {
		lpcount = BATcount(BBPdescriptor(lparent));
		lhash = BATcheckhash(l) || BATcheckhash(BBPdescriptor(-lparent));
	} else
#endif
	{
		lpcount = BATcount(l);
		lhash = BATcheckhash(l);
	}
#ifndef DISABLE_PARENT_HASH
	rparent = VIEWtparent(r);
	if (rparent) {
		rpcount = BATcount(BBPdescriptor(rparent));
		rhash = BATcheckhash(r) || BATcheckhash(BBPdescriptor(-rparent));
	} else
#endif
	{
		rpcount = BATcount(r);
		rhash = BATcheckhash(r);
	}
	if (BATtdense(r) && (sr == NULL || BATtdense(sr))) {
		/* use special implementation for dense right-hand side */
		return mergejoin_void(r1, r2, l, r, sl, sr, 0, 0, 0);
	} else if (BATtdense(l) && (sl == NULL || BATtdense(sl))) {
		/* use special implementation for dense right-hand side */
		return mergejoin_void(r2, r1, r, l, sr, sl, 0, 0, 0);
	} else if ((l->tsorted || l->trevsorted) && (r->tsorted || r->trevsorted)) {
		/* both sorted, smallest on left */
		if (BATcount(l) <= BATcount(r))
			return mergejoin(r1, r2, l, r, sl, sr, nil_matches, 0, 0, 0, 0, maxsize);
		else
<<<<<<< HEAD
			return mergejoin(r2, r1, r, l, sr, sl, nil_matches, 0, 0, 0);
=======
			return mergejoin(r2, r1, r, l, sr, sl, nil_matches, 0, 0, 0, 0, maxsize);
	} else if (lhash && rhash) {
		/* both have hash, smallest on right */
		swap = lcount < rcount;
>>>>>>> dec1b330
	} else if (lhash) {
		if (rhash) {
			/* both have hash, smallest on right */
			swap = lcount < rcount;
		} else {
			/* only left has hash, swap */
			swap = 1;
		}
	} else if (rhash) {
		/* only right has hash, don't swap */
		swap = 0;
	} else if ((l->tsorted || l->trevsorted) &&
		   (l->ttype == TYPE_void || rcount < 1024 || MIN(lsize, rsize) > mem_size)) {
		/* only left is sorted, swap; but only if right is
		 * "large" and the smaller of the two isn't too large
		 * (i.e. prefer hash over binary search, but only if
		 * the hash table doesn't cause thrashing) */
		return mergejoin(r2, r1, r, l, sr, sl, nil_matches, 0, 0, 0, 0, maxsize);
	} else if ((r->tsorted || r->trevsorted) &&
		   (r->ttype == TYPE_void || lcount < 1024 || MIN(lsize, rsize) > mem_size)) {
		/* only right is sorted, don't swap; but only if left
		 * is "large" and the smaller of the two isn't too
		 * large (i.e. prefer hash over binary search, but
		 * only if the hash table doesn't cause thrashing) */
		return mergejoin(r1, r2, l, r, sl, sr, nil_matches, 0, 0, 0, 0, maxsize);
	} else if ((l->batPersistence == PERSISTENT
#ifndef DISABLE_PARENT_HASH
		     || (lparent != 0 &&
			 BBPquickdesc(abs(lparent), 0)->batPersistence == PERSISTENT)
#endif
			   ) &&
		   !(r->batPersistence == PERSISTENT
#ifndef DISABLE_PARENT_HASH
		     || (rparent != 0 &&
			 BBPquickdesc(abs(rparent), 0)->batPersistence == PERSISTENT)
#endif
			   )) {
		/* l (or its parent) is persistent and r is not,
		 * create hash on l since it may be reused */
		swap = 1;
	} else if (!(l->batPersistence == PERSISTENT
#ifndef DISABLE_PARENT_HASH
		     || (lparent != 0 &&
			 BBPquickdesc(abs(lparent), 0)->batPersistence == PERSISTENT)
#endif
			   ) &&
		   (r->batPersistence == PERSISTENT
#ifndef DISABLE_PARENT_HASH
		    || (rparent != 0 &&
			BBPquickdesc(abs(rparent), 0)->batPersistence == PERSISTENT)
#endif
			   )) {
		/* l (and its parent) is not persistent but r (or its
		 * parent) is, create hash on r since it may be
		 * reused */
		/* nothing */;
	} else if (lpcount < rpcount) {
		/* no hashes, not sorted, create hash on smallest BAT */
		swap = 1;
	}
	if (swap) {
		return hashjoin(r2, r1, r, l, sr, sl, nil_matches, 0, 0, 0, 0, maxsize);
	} else {
		return hashjoin(r1, r2, l, r, sl, sr, nil_matches, 0, 0, 0, 0, maxsize);
	}
}

gdk_return
BATsubbandjoin(BAT **r1p, BAT **r2p, BAT *l, BAT *r, BAT *sl, BAT *sr,
	       const void *c1, const void *c2, int li, int hi, BUN estimate)
{
	BAT *r1, *r2;
	BUN maxsize;

	*r1p = NULL;
	*r2p = NULL;
	if (joinparamcheck(l, r, NULL, sl, sr, "BATsubbandjoin") != GDK_SUCCEED)
		return GDK_FAIL;
	if ((maxsize = joininitresults(&r1, &r2, sl ? BATcount(sl) : BATcount(l), sr ? BATcount(sr) : BATcount(r), 0, 0, 0, 0, 0, estimate, "BATsubbandjoin")) == BUN_NONE)
		return GDK_FAIL;
	*r1p = r1;
	*r2p = r2;

	return bandjoin(r1, r2, l, r, sl, sr, c1, c2, li, hi, maxsize);
}

gdk_return
BATsubrangejoin(BAT **r1p, BAT **r2p, BAT *l, BAT *rl, BAT *rh,
		BAT *sl, BAT *sr, int li, int hi, BUN estimate)
{
	BAT *r1, *r2;
	BUN maxsize;

	*r1p = NULL;
	*r2p = NULL;
	if (joinparamcheck(l, rl, rh, sl, sr, "BATsubrangejoin") != GDK_SUCCEED)
		return GDK_FAIL;
	if ((maxsize = joininitresults(&r1, &r2, sl ? BATcount(sl) : BATcount(l), sr ? BATcount(sr) : BATcount(rl), 0, 0, 0, 0, 0, estimate, "BATsubrangejoin")) == BUN_NONE)
		return GDK_FAIL;
	*r1p = r1;
	*r2p = r2;

	/* note, the rangejoin implementation is in gdk_select.c since
	 * it uses the imprints code there */
	return rangejoin(r1, r2, l, rl, rh, sl, sr, li, hi, maxsize);
}

#define project_loop(TYPE)						\
static gdk_return							\
project_##TYPE(BAT *bn, BAT *l, BAT *r, int nilcheck, int sortcheck)	\
{									\
	oid lo, hi;							\
	const TYPE *restrict rt;					\
	TYPE *restrict bt;						\
	TYPE v, prev = 0;						\
	const oid *restrict o;						\
	oid rseq, rend;							\
									\
	o = (const oid *) Tloc(l, BUNfirst(l));				\
	rt = (const TYPE *) Tloc(r, BUNfirst(r));			\
	bt = (TYPE *) Tloc(bn, BUNfirst(bn));				\
	rseq = r->hseqbase;						\
	rend = rseq + BATcount(r);					\
	for (lo = 0, hi = lo + BATcount(l); lo < hi; lo++) {		\
		if (o[lo] < rseq || o[lo] >= rend) {			\
			if (o[lo] == oid_nil) {				\
				bt[lo] = TYPE##_nil;			\
				bn->T->nonil = 0;			\
				bn->T->nil = 1;				\
				bn->tsorted = 0;			\
				bn->trevsorted = 0;			\
				bn->tkey = 0;				\
			} else {					\
				GDKerror("BATproject: does not match always\n"); \
				return GDK_FAIL;			\
			}						\
		} else {						\
			v = rt[o[lo] - rseq];				\
			bt[lo] = v;					\
			if (nilcheck && v == TYPE##_nil && bn->T->nonil) { \
				bn->T->nonil = 0;			\
				bn->T->nil = 1;				\
				nilcheck = 0;				\
			}						\
			if (sortcheck && lo &&				\
			    (bn->trevsorted | bn->tsorted | bn->tkey)) { \
				if (v > prev) {				\
					bn->trevsorted = 0;		\
					if (!bn->tsorted) {		\
						bn->tkey = 0; /* can't be sure */ \
						sortcheck = 0;		\
					}				\
				} else if (v < prev) {			\
					bn->tsorted = 0;		\
					if (!bn->trevsorted) {		\
						bn->tkey = 0; /* can't be sure */ \
						sortcheck = 0;		\
					}				\
				} else {				\
					bn->tkey = 0; /* definitely */	\
				}					\
			}						\
			prev = v;					\
		}							\
	}								\
	assert((BUN) lo == BATcount(l));				\
	BATsetcount(bn, (BUN) lo);					\
	return GDK_SUCCEED;						\
}


/* project type switch */
project_loop(bte)
project_loop(sht)
project_loop(int)
project_loop(flt)
project_loop(dbl)
project_loop(lng)
#ifdef HAVE_HGE
project_loop(hge)
#endif

static gdk_return
project_void(BAT *bn, BAT *l, BAT *r)
{
	oid lo, hi;
	oid *restrict bt;
	const oid *o;
	oid rseq, rend;

	assert(r->tseqbase != oid_nil);
	o = (const oid *) Tloc(l, BUNfirst(l));
	bt = (oid *) Tloc(bn, BUNfirst(bn));
	bn->tsorted = l->tsorted;
	bn->trevsorted = l->trevsorted;
	bn->tkey = l->tkey & 1;
	bn->T->nonil = 1;
	bn->T->nil = 0;
	rseq = r->hseqbase;
	rend = rseq + BATcount(r);
	for (lo = 0, hi = lo + BATcount(l); lo < hi; lo++) {
		if (o[lo] < rseq || o[lo] >= rend) {
			if (o[lo] == oid_nil) {
				bt[lo] = oid_nil;
				bn->T->nonil = 0;
				bn->T->nil = 1;
				bn->tsorted = 0;
				bn->trevsorted = 0;
				bn->tkey = 0;
			} else {
				GDKerror("BATproject: does not match always\n");
				return GDK_FAIL;
			}
		} else {
			bt[lo] = o[lo] - rseq + r->tseqbase;
		}
	}
	assert((BUN) lo == BATcount(l));
	BATsetcount(bn, (BUN) lo);
	return GDK_SUCCEED;
}

static gdk_return
project_any(BAT *bn, BAT *l, BAT *r, int nilcheck)
{
	BUN n;
	oid lo, hi;
	BATiter ri, bni;
	int (*cmp)(const void *, const void *) = ATOMcompare(r->ttype);
	const void *nil = ATOMnilptr(r->ttype);
	const void *v;
	BUN prev = BUN_NONE;
	const oid *o;
	int c;
	oid rseq, rend;

	o = (const oid *) Tloc(l, BUNfirst(l));
	n = BUNfirst(bn);
	ri = bat_iterator(r);
	bni = bat_iterator(bn);
	rseq = r->hseqbase;
	rend = rseq + BATcount(r);
	for (lo = 0, hi = lo + BATcount(l); lo < hi; lo++, n++) {
		if (o[lo] < rseq || o[lo] >= rend) {
			if (o[lo] == oid_nil) {
				tfastins_nocheck(bn, n, nil, Tsize(bn));
				bn->T->nonil = 0;
				bn->T->nil = 1;
				bn->tsorted = 0;
				bn->trevsorted = 0;
				bn->tkey = 0;
			} else {
				GDKerror("BATproject: does not match always\n");
				goto bunins_failed;
			}
		} else {
			v = BUNtail(ri, o[lo] - rseq + BUNfirst(r));
			tfastins_nocheck(bn, n, v, Tsize(bn));
			if (nilcheck && bn->T->nonil && cmp(v, nil) == 0) {
				bn->T->nonil = 0;
				bn->T->nil = 1;
			}
			if (prev != BUN_NONE &&
			    (bn->trevsorted | bn->tsorted | bn->tkey)) {
				c = cmp(BUNtail(bni, prev), v);
				if (c < 0) {
					bn->trevsorted = 0;
					if (!bn->tsorted)
						bn->tkey = 0; /* can't be sure */
				} else if (c > 0) {
					bn->tsorted = 0;
					if (!bn->trevsorted)
						bn->tkey = 0; /* can't be sure */
				} else {
					bn->tkey = 0; /* definitely */
				}
			}
			prev = n;
		}
	}
	assert(n == BATcount(l));
	BATsetcount(bn, n);
	return GDK_SUCCEED;
bunins_failed:
	return GDK_FAIL;
}

BAT *
BATproject(BAT *l, BAT *r)
{
	BAT *bn;
	oid lo, hi;
	gdk_return res;
	int tpe = ATOMtype(r->ttype), nilcheck = 1, sortcheck = 1, stringtrick = 0;
	BUN lcount = BATcount(l), rcount = BATcount(r);

	ALGODEBUG fprintf(stderr, "#BATproject(l=%s#" BUNFMT "%s%s,"
			  "r=%s#" BUNFMT "[%s]%s%s)\n",
			  BATgetId(l), BATcount(l),
			  l->tsorted ? "-sorted" : "",
			  l->trevsorted ? "-revsorted" : "",
			  BATgetId(r), BATcount(r), ATOMname(r->ttype),
			  r->tsorted ? "-sorted" : "",
			  r->trevsorted ? "-revsorted" : "");

	assert(BAThdense(l));
	assert(BAThdense(r));
	assert(ATOMtype(l->ttype) == TYPE_oid);

	if (BATtdense(l) && BATcount(l) > 0) {
		lo = l->tseqbase;
		hi = l->tseqbase + BATcount(l);
		if (lo < r->hseqbase || hi > r->hseqbase + BATcount(r)) {
			GDKerror("BATproject: does not match always\n");
			return NULL;
		}
		bn = BATslice(r, lo - r->hseqbase, hi - r->hseqbase);
		if (bn == NULL)
			return NULL;
		BATseqbase(bn, l->hseqbase + (lo - l->tseqbase));
		ALGODEBUG fprintf(stderr, "#BATproject(l=%s,r=%s)=%s#"BUNFMT"%s%s\n",
			  BATgetId(l), BATgetId(r), BATgetId(bn), BATcount(bn),
			  bn->tsorted ? "-sorted" : "",
			  bn->trevsorted ? "-revsorted" : "");
		assert(bn->htype == TYPE_void);
		return bn;
	}
	if (l->ttype == TYPE_void || BATcount(l) == 0 ||
	    (r->ttype == TYPE_void && r->tseqbase == oid_nil)) {
		/* trivial: all values are nil */
		const void *nil = ATOMnilptr(r->ttype);

		bn = BATconstant(r->ttype == TYPE_oid ? TYPE_void : r->ttype,
				 nil, BATcount(l), TRANSIENT);
		if (bn == NULL)
			return NULL;
		BATseqbase(bn, l->hseqbase);
		if (ATOMtype(bn->ttype) == TYPE_oid &&
		    BATcount(bn) == 0) {
			bn->tdense = 1;
			BATseqbase(BATmirror(bn), 0);
		}
		ALGODEBUG fprintf(stderr, "#BATproject(l=%s,r=%s)=%s#"BUNFMT"%s%s\n",
				  BATgetId(l), BATgetId(r),
				  BATgetId(bn), BATcount(bn),
				  bn->tsorted ? "-sorted" : "",
				  bn->trevsorted ? "-revsorted" : "");
		return bn;
	}
	assert(l->ttype == TYPE_oid);

	if (ATOMstorage(tpe) == TYPE_str &&
	    l->T->nonil &&
	    (rcount == 0 ||
	     lcount > (rcount >> 3) ||
	     r->batRestricted == BAT_READ)) {
		/* insert strings as ints, we need to copy the string
		 * heap whole sale; we can not do this if there are
		 * nils in the left column, and we will not do it if
		 * the left is much smaller than the right and the
		 * right is writable (meaning we have to actually copy
		 * the right string heap) */
		tpe = r->T->width == 1 ? TYPE_bte : (r->T->width == 2 ? TYPE_sht : (r->T->width == 4 ? TYPE_int : TYPE_lng));
		/* int's nil representation is a valid offset, so
		 * don't check for nils */
		nilcheck = 0;
		sortcheck = 0;
		stringtrick = 1;
	}
	bn = BATnew(TYPE_void, tpe, BATcount(l), TRANSIENT);
	if (bn == NULL)
		return NULL;
	if (stringtrick) {
		/* "string type" */
		bn->tsorted = 0;
		bn->trevsorted = 0;
		bn->tkey = 0;
		bn->T->nonil = 0;
	} else {
		/* be optimistic, we'll clear these if necessary later */
		bn->T->nonil = 1;
		bn->tsorted = 1;
		bn->trevsorted = 1;
		bn->tkey = 1;
		if (l->T->nonil && r->T->nonil)
			nilcheck = 0; /* don't bother checking: no nils */
		if (tpe != TYPE_oid &&
		    tpe != ATOMstorage(tpe) &&
		    !ATOMvarsized(tpe) &&
		    ATOMcompare(tpe) == ATOMcompare(ATOMstorage(tpe)) &&
		    (!nilcheck ||
		     ATOMnilptr(tpe) == ATOMnilptr(ATOMstorage(tpe)))) {
			/* use base type if we can:
			 * only fixed sized (no advantage for variable sized),
			 * compare function identical (for sorted check),
			 * either no nils, or nil representation identical,
			 * not oid (separate case for those) */
			tpe = ATOMstorage(tpe);
		}
	}
	bn->T->nil = 0;

	switch (tpe) {
	case TYPE_bte:
		res = project_bte(bn, l, r, nilcheck, sortcheck);
		break;
	case TYPE_sht:
		res = project_sht(bn, l, r, nilcheck, sortcheck);
		break;
	case TYPE_int:
		res = project_int(bn, l, r, nilcheck, sortcheck);
		break;
	case TYPE_flt:
		res = project_flt(bn, l, r, nilcheck, sortcheck);
		break;
	case TYPE_dbl:
		res = project_dbl(bn, l, r, nilcheck, sortcheck);
		break;
	case TYPE_lng:
		res = project_lng(bn, l, r, nilcheck, sortcheck);
		break;
#ifdef HAVE_HGE
	case TYPE_hge:
		res = project_hge(bn, l, r, nilcheck, sortcheck);
		break;
#endif
	case TYPE_oid:
		if (r->ttype == TYPE_void) {
			res = project_void(bn, l, r);
		} else {
#if SIZEOF_OID == SIZEOF_INT
			res = project_int(bn, l, r, nilcheck, sortcheck);
#else
			res = project_lng(bn, l, r, nilcheck, sortcheck);
#endif
		}
		break;
	default:
		res = project_any(bn, l, r, nilcheck);
		break;
	}

	if (res != GDK_SUCCEED)
		goto bailout;

	/* handle string trick */
	if (stringtrick) {
		if (r->batRestricted == BAT_READ) {
			/* really share string heap */
			assert(r->T->vheap->parentid > 0);
			BBPshare(r->T->vheap->parentid);
			bn->T->vheap = r->T->vheap;
		} else {
			/* make copy of string heap */
			bn->T->vheap = (Heap *) GDKzalloc(sizeof(Heap));
			if (bn->T->vheap == NULL)
				goto bailout;
			bn->T->vheap->parentid = bn->batCacheid;
			bn->T->vheap->farmid = BBPselectfarm(bn->batRole, TYPE_str, varheap);
			if (r->T->vheap->filename) {
				char *nme = BBP_physical(bn->batCacheid);
				bn->T->vheap->filename = GDKfilepath(NOFARM, NULL, nme, "theap");
				if (bn->T->vheap->filename == NULL)
					goto bailout;
			}
			if (HEAPcopy(bn->T->vheap, r->T->vheap) != GDK_SUCCEED)
				goto bailout;
		}
		bn->ttype = r->ttype;
		bn->tvarsized = 1;
		bn->T->width = r->T->width;
		bn->T->shift = r->T->shift;

		bn->T->nil = 0; /* we don't know */
	}
	/* some properties follow from certain combinations of input
	 * properties */
	if (BATcount(bn) <= 1) {
		bn->tkey = 1;
		bn->tsorted = 1;
		bn->trevsorted = 1;
	} else {
		bn->tkey |= l->tkey && r->tkey;
		bn->tsorted |= (l->tsorted & r->tsorted) | (l->trevsorted & r->trevsorted);
		bn->trevsorted |= (l->tsorted & r->trevsorted) | (l->trevsorted & r->tsorted);
	}
	bn->T->nonil |= l->T->nonil & r->T->nonil;

	BATseqbase(bn, l->hseqbase);
	if (!BATtdense(r))
		BATseqbase(BATmirror(bn), oid_nil);
	ALGODEBUG fprintf(stderr, "#BATproject(l=%s,r=%s)=%s#"BUNFMT"%s%s%s\n",
		  BATgetId(l), BATgetId(r), BATgetId(bn), BATcount(bn),
		  bn->tsorted ? "-sorted" : "",
		  bn->trevsorted ? "-revsorted" : "",
		  bn->ttype == TYPE_str && bn->T->vheap == r->T->vheap ? " shared string heap" : "");
	return bn;

  bailout:
	BBPreclaim(bn);
	return NULL;
}<|MERGE_RESOLUTION|>--- conflicted
+++ resolved
@@ -2111,25 +2111,22 @@
 				v = VALUE(l, lo - l->hseqbase);
 			}
 			nr = 0;
-<<<<<<< HEAD
 			prb = HASHprobe(r->T->hash, v);
 			/* note that the HASHloop* macros are two
 			 * nested for loops, so if we want to break
-			 * out, we need to use goto */
-			if (rcand) {
-				HASHloop_bound(ri, r->T->hash, prb, v, rl, rh, rb, pcs) {
-=======
+			 * out, we need to use goto and if we want to
+			 * continue with the next value, we need to
+			 * use break */
 			if (!nil_matches && cmp(v, nil) == 0) {
 				/* no match */
 			} else if (rcand) {
-				HASHloop_bound(ri, r->T->hash, rb, v, rl, rh) {
->>>>>>> dec1b330
+				HASHloop_bound(ri, r->T->hash, prb, v, rl, rh, rb, pcs) {
 					ro = (oid) (rb - rl + rseq);
 					if (!binsearchcand(rcand, 0, nrcand, ro))
-						continue;
+						break;
 					if (only_misses) {
 						nr++;
-						break;
+						goto breakloop1;
 					}
 					HASHLOOPBODY();
 					if (semi)
@@ -2140,7 +2137,7 @@
 					ro = (oid) (rb - rl + rseq);
 					if (only_misses) {
 						nr++;
-						break;
+						goto breakloop1;
 					}
 					HASHLOOPBODY();
 					if (semi)
@@ -2220,39 +2217,18 @@
 			prb = HASHprobe(r->T->hash, v);
 			/* note that the HASHloop* macros are two
 			 * nested for loops, so if we want to break
-			 * out, we need to use goto */
+			 * out, we need to use goto and if we want to
+			 * continue with the next value, we need to
+			 * use break */
 			if (rcand) {
-<<<<<<< HEAD
-				if (!nil_matches && cmp(v, nil) == 0) {
-					lskipped = BATcount(r1) > 0;
-					continue;
-				}
-				HASHloop_bound(ri, r->T->hash, prb, v, rl, rh, rb, pcs) {
-					ro = (oid) (rb - rl + rseq);
-					if (!binsearchcand(rcand, 0, nrcand, ro))
-						continue;
-					HASHLOOPBODY();
-					if (semi)
-						goto breakloop2;
-				}
-			} else {
-				switch (t) {
-				case TYPE_int:
-					if (!nil_matches && *(const int*)v == int_nil) {
-						lskipped = BATcount(r1) > 0;
-						continue;
-					}
-					HASHloop_bound_TYPE(ri, r->T->hash, prb, v, rl, rh, rb, pcs, int) {
-=======
 				if (nil_matches || cmp(v, nil) != 0) {
-					HASHloop_bound(ri, r->T->hash, rb, v, rl, rh) {
->>>>>>> dec1b330
+					HASHloop_bound(ri, r->T->hash, prb, v, rl, rh, rb, pcs) {
 						ro = (oid) (rb - rl + rseq);
 						if (!binsearchcand(rcand, 0, nrcand, ro))
-							continue;
+							break;
 						if (only_misses) {
 							nr++;
-							break;
+							goto breakloop2;
 						}
 						HASHLOOPBODY();
 						if (semi)
@@ -2263,7 +2239,36 @@
 				switch (t) {
 				case TYPE_int:
 					if (nil_matches || *(const int*)v != int_nil) {
-						HASHloop_bound_TYPE(ri, r->T->hash, rb, v, rl, rh, int) {
+						HASHloop_bound_TYPE(ri, r->T->hash, prb, v, rl, rh, rb, pcs, int) {
+							ro = (oid) (rb - rl + rseq);
+							if (only_misses) {
+								nr++;
+								goto breakloop2;
+							}
+							HASHLOOPBODY();
+							if (semi)
+								goto breakloop2;
+						}
+					}
+					break;
+				case TYPE_lng:
+					if (nil_matches || *(const lng*)v != lng_nil) {
+						HASHloop_bound_TYPE(ri, r->T->hash, prb, v, rl, rh, rb, pcs, lng) {
+							ro = (oid) (rb - rl + rseq);
+							if (only_misses) {
+								nr++;
+								goto breakloop2;
+							}
+							HASHLOOPBODY();
+							if (semi)
+								goto breakloop2;
+						}
+					}
+					break;
+#ifdef HAVE_HGE
+				case TYPE_hge:
+					if (nil_matches || *(const hge*)v != hge_nil) {
+						HASHloop_bound_TYPE(ri, r->T->hash, prb, v, rl, rh, rb, pcs, hge) {
 							ro = (oid) (rb - rl + rseq);
 							if (only_misses) {
 								nr++;
@@ -2275,20 +2280,10 @@
 						}
 					}
 					break;
-				case TYPE_lng:
-<<<<<<< HEAD
-					if (!nil_matches && *(const lng*)v == lng_nil) {
-						lskipped = BATcount(r1) > 0;
-						continue;
-					}
-					HASHloop_bound_TYPE(ri, r->T->hash, prb, v, rl, rh, rb, pcs, lng) {
-						ro = (oid) (rb - rl + rseq);
-						HASHLOOPBODY();
-						if (semi)
-							goto breakloop2;
-=======
-					if (nil_matches || *(const lng*)v != lng_nil) {
-						HASHloop_bound_TYPE(ri, r->T->hash, rb, v, rl, rh, lng) {
+#endif
+				default:
+					if (nil_matches || cmp(v, nil) != 0) {
+						HASHloop_bound(ri, r->T->hash, prb, v, rl, rh, rb, pcs) {
 							ro = (oid) (rb - rl + rseq);
 							if (only_misses) {
 								nr++;
@@ -2298,61 +2293,6 @@
 							if (semi)
 								break;
 						}
->>>>>>> dec1b330
-					}
-					break;
-#ifdef HAVE_HGE
-				case TYPE_hge:
-<<<<<<< HEAD
-					if (!nil_matches && *(const hge*)v == hge_nil) {
-						lskipped = BATcount(r1) > 0;
-						continue;
-					}
-					HASHloop_bound_TYPE(ri, r->T->hash, prb, v, rl, rh, rb, pcs, hge) {
-						ro = (oid) (rb - rl + rseq);
-						HASHLOOPBODY();
-						if (semi)
-							goto breakloop2;
-=======
-					if (nil_matches || *(const hge*)v != hge_nil) {
-						HASHloop_bound_TYPE(ri, r->T->hash, rb, v, rl, rh, hge) {
-							ro = (oid) (rb - rl + rseq);
-							if (only_misses) {
-								nr++;
-								break;
-							}
-							HASHLOOPBODY();
-							if (semi)
-								break;
-						}
->>>>>>> dec1b330
-					}
-					break;
-#endif
-				default:
-<<<<<<< HEAD
-					if (!nil_matches && cmp(v, nil) == 0) {
-						lskipped = BATcount(r1) > 0;
-						continue;
-					}
-					HASHloop_bound(ri, r->T->hash, prb, v, rl, rh, rb, pcs) {
-						ro = (oid) (rb - rl + rseq);
-						HASHLOOPBODY();
-						if (semi)
-							goto breakloop2;
-=======
-					if (nil_matches || cmp(v, nil) != 0) {
-						HASHloop_bound(ri, r->T->hash, rb, v, rl, rh) {
-							ro = (oid) (rb - rl + rseq);
-							if (only_misses) {
-								nr++;
-								break;
-							}
-							HASHLOOPBODY();
-							if (semi)
-								break;
-						}
->>>>>>> dec1b330
 					}
 					break;
 				}
@@ -3338,14 +3278,7 @@
 		if (BATcount(l) <= BATcount(r))
 			return mergejoin(r1, r2, l, r, sl, sr, nil_matches, 0, 0, 0, 0, maxsize);
 		else
-<<<<<<< HEAD
-			return mergejoin(r2, r1, r, l, sr, sl, nil_matches, 0, 0, 0);
-=======
 			return mergejoin(r2, r1, r, l, sr, sl, nil_matches, 0, 0, 0, 0, maxsize);
-	} else if (lhash && rhash) {
-		/* both have hash, smallest on right */
-		swap = lcount < rcount;
->>>>>>> dec1b330
 	} else if (lhash) {
 		if (rhash) {
 			/* both have hash, smallest on right */
