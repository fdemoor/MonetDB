/*
 * The contents of this file are subject to the MonetDB Public License
 * Version 1.1 (the "License"); you may not use this file except in
 * compliance with the License. You may obtain a copy of the License at
 * http://www.monetdb.org/Legal/MonetDBLicense
 *
 * Software distributed under the License is distributed on an "AS IS"
 * basis, WITHOUT WARRANTY OF ANY KIND, either express or implied. See the
 * License for the specific language governing rights and limitations
 * under the License.
 *
 * The Original Code is the MonetDB Database System.
 *
 * The Initial Developer of the Original Code is CWI.
 * Portions created by CWI are Copyright (C) 1997-July 2008 CWI.
 * Copyright August 2008-2014 MonetDB B.V.
 * All Rights Reserved.
 */

#include "monetdb_config.h"
#include "gdk.h"
#include "gdk_private.h"
#include "gdk_calc_private.h"

/*
 * All "sub" join variants produce some sort of join on two input
 * BATs, optionally subject to up to two candidate lists.  Only values
 * in the input BATs that are mentioned in the associated candidate
 * list (if provided) are eligible.  They all return two output BATs
 * in the first two arguments.  The join operations differ in the way
 * in which tuples from the two inputs are matched.
 *
 * All inputs BATs must be dense headed, the output BATs will also be
 * dense headed.  The outputs consist of two aligned BATs (i.e. same
 * length and same seqbase in the head column (0@0)) that contain in
 * their tails the OIDs of the input BATs that match.  The candidate
 * lists, if given, contain in their tail the OIDs of the associated
 * input BAT which must be considered for matching.  The input BATs
 * must have the same tail type.
 *
 * All functions also have a parameter nil_matches which indicates
 * whether NIL must be considered an ordinary value that can match, or
 * whether NIL must be considered to never match.
 *
 * The join functions that are provided here are:
 * BATsubjoin
 *	normal equi-join
 * BATsubleftjoin
 *	normal equi-join, but the left output is sorted
 * BATsubleftfetchjoin
 *	normal equi-join, but the left output is sorted, and all
 *	values in the left input must match at least one value in the
 *	right input
 * BATsubouterjoin
 *	equi-join, but the left output is sorted, and if there is no
 *	match for a value in the left input, there is still an output
 *	with NIL in the right output
 * BATsubsemijoin
 *	equi-join, but the left output is sorted, and if there are
 *	multiple matches, only one is returned (i.e., the left output
 *	is also key)
 * BATsubthetajoin
 *	theta-join: an extra operator must be provided encoded as an
 *	integer (macros JOIN_EQ, JOIN_NE, JOIN_LT, JOIN_LE, JOIN_GT,
 *	JOIN_GE); value match if the left input has the given
 *	relationship with the right input; order of the outputs is not
 *	guaranteed
 * BATsubbandjoin
 *	band-join: two extra input values (c1, c2) must be provided as
 *	well as Booleans (li, hi) that indicate whether the value
 *	ranges are inclusive or not; values in the left and right
 *	inputs match if right - c1 <[=] left <[=] right + c2; if c1 or
 *	c2 is NIL, there are no matches
 * BATsubrangejoin
 *	range-join: the right input consists of two aligned BATs,
 *	values match if the left value is between two corresponding
 *	right values; two extra Boolean parameters, li and hi,
 *	indicate whether equal values match
 */

/* Perform a bunch of sanity checks on the inputs to a join. */
static gdk_return
joinparamcheck(BAT *l, BAT *r1, BAT *r2, BAT *sl, BAT *sr, const char *func)
{
	if (!BAThdense(l) || !BAThdense(r1) || (r2 && !BAThdense(r2))) {
		GDKerror("%s: inputs must have dense head.\n", func);
		return GDK_FAIL;
	}
	if (ATOMtype(l->ttype) != ATOMtype(r1->ttype) ||
	    (r2 && ATOMtype(l->ttype) != ATOMtype(r2->ttype))) {
		GDKerror("%s: inputs not compatible.\n", func);
		return GDK_FAIL;
	}
	if (r2 &&
	    (BATcount(r1) != BATcount(r2) || r1->hseqbase != r2->hseqbase)) {
		GDKerror("%s: right inputs not aligned.\n", func);
		return GDK_FAIL;
	}
	if ((sl && !BAThdense(sl)) || (sr && !BAThdense(sr))) {
		GDKerror("%s: candidate lists must have dense head.\n", func);
		return GDK_FAIL;
	}
	if ((sl && ATOMtype(sl->ttype) != TYPE_oid) ||
	    (sr && ATOMtype(sr->ttype) != TYPE_oid)) {
		GDKerror("%s: candidate lists must have OID tail.\n", func);
		return GDK_FAIL;
	}
	if ((sl && !BATtordered(sl)) ||
	    (sr && !BATtordered(sr))) {
		GDKerror("%s: candidate lists must be sorted.\n", func);
		return GDK_FAIL;
	}
	if ((sl && !BATtkey(sl)) ||
	    (sr && !BATtkey(sr))) {
		GDKerror("%s: candidate lists must be unique.\n", func);
		return GDK_FAIL;
	}
	return GDK_SUCCEED;
}

/* Create the result bats for a join. */
static gdk_return
joininitresults(BAT **r1p, BAT **r2p, BUN size, const char *func)
{
	BAT *r1, *r2;

	r1 = BATnew(TYPE_void, TYPE_oid, size, TRANSIENT);
	r2 = BATnew(TYPE_void, TYPE_oid, size, TRANSIENT);
	if (r1 == NULL || r2 == NULL) {
		if (r1)
			BBPreclaim(r1);
		if (r2)
			BBPreclaim(r2);
		*r1p = *r2p = NULL;
		GDKerror("%s: cannot create output BATs.\n", func);
		return GDK_FAIL;
	}
	BATseqbase(r1, 0);
	BATseqbase(r2, 0);
	r1->T->nil = 0;
	r1->T->nonil = 1;
	r1->tkey = 1;
	r1->tsorted = 1;
	r1->trevsorted = 1;
	r1->tdense = 1;
	r2->T->nil = 0;
	r2->T->nonil = 1;
	r2->tkey = 1;
	r2->tsorted = 1;
	r2->trevsorted = 1;
	r2->tdense = 1;
	*r1p = r1;
	*r2p = r2;
	return GDK_SUCCEED;
}

#define VALUE(s, x)	(s##vars ? \
			 s##vars + VarHeapVal(s##vals, (x), s##width) : \
			 s##vals + ((x) * s##width))
#define FVALUE(s, x)	(s##vals + ((x) * s##width))

/* Do a binary search for the first/last occurrence of v between lo and hi
 * (lo inclusive, hi not inclusive) in rvals/rvars.
 * If last is set, return the index of the first value > v; if last is
 * not set, return the index of the first value >= v.
 * If ordering is -1, the values are sorted in reverse order and hence
 * all comparisons are reversed.
 */
#define BINSEARCHBODY(OP)						\
	do {								\
		if (rcand) {						\
			while (hi - lo > 1) {				\
				mid = (hi + lo) / 2;			\
				if (rvals[rcand[mid] - offset] OP v)	\
					hi = mid;			\
				else					\
					lo = mid;			\
			}						\
		} else {						\
			while (hi - lo > 1) {				\
				mid = (hi + lo) / 2;			\
				if (rvals[mid] OP v)			\
					hi = mid;			\
				else					\
					lo = mid;			\
			}						\
		}							\
	} while (0)

#define BINSEARCHFUNC(TYPE)						\
static inline BUN							\
binsearch_##TYPE(const oid *rcand, oid offset, const TYPE *rvals,	\
	      BUN lo, BUN hi, const TYPE *vp, int ordering, int last)	\
{									\
	BUN mid;							\
	TYPE v, x;							\
									\
	assert(ordering == 1 || ordering == -1);			\
	assert(lo <= hi);						\
									\
	v = *vp;		/* value we're searching for */		\
									\
	if (ordering > 0) {						\
		if ((x = rvals[rcand ? rcand[lo] - offset : lo]) > v ||	\
		    (!last && x == v))					\
			return lo;					\
		if ((x = rvals[rcand ? rcand[hi] - offset : hi]) < v ||	\
		    (last && x == v))					\
			return hi + 1;					\
									\
		if (last) {						\
			/* loop invariant: */				\
			/* value@lo <= v < value@hi */			\
			BINSEARCHBODY(>);				\
		} else {						\
			/* loop invariant: */				\
			/* value@lo < v <= value@hi */			\
			BINSEARCHBODY(>=);				\
		}							\
	} else {							\
		if ((x = rvals[rcand ? rcand[lo] - offset : lo]) < v ||	\
		    (!last && x == v))					\
			return lo;					\
		if ((x = rvals[rcand ? rcand[hi] - offset : hi]) > v ||	\
		    (last && x == v))					\
			return hi + 1;					\
									\
		if (last) {						\
			/* loop invariant: */				\
			/* value@lo >= v > value@hi */			\
			BINSEARCHBODY(<);				\
		} else {						\
			/* loop invariant: */				\
			/* value@lo > v >= value@hi */			\
			BINSEARCHBODY(<=);				\
		}							\
	}								\
	return hi;							\
}

BINSEARCHFUNC(bte)
BINSEARCHFUNC(sht)
BINSEARCHFUNC(int)
BINSEARCHFUNC(lng)
#ifdef HAVE_HGE
BINSEARCHFUNC(hge)
#endif
BINSEARCHFUNC(flt)
BINSEARCHFUNC(dbl)

static BUN
binsearch(const oid *rcand, oid offset,
	  int type, const char *rvals, const char *rvars,
	  int rwidth, BUN lo, BUN hi, const char *v,
	  int (*cmp)(const void *, const void *), int ordering, int last)
{
	BUN mid;
	int c;

	assert(ordering == 1 || ordering == -1);
	assert(lo < hi);

	--hi;			/* now hi is inclusive */

	switch (type) {
	case TYPE_bte:
		return binsearch_bte(rcand, offset, (const bte *) rvals,
				     lo, hi, (const bte *) v, ordering, last);
	case TYPE_sht:
		return binsearch_sht(rcand, offset, (const sht *) rvals,
				     lo, hi, (const sht *) v, ordering, last);
	case TYPE_int:
#if SIZEOF_WRD == SIZEOF_INT
	case TYPE_wrd:
#endif
#if SIZEOF_OID == SIZEOF_INT
	case TYPE_oid:
#endif
		return binsearch_int(rcand, offset, (const int *) rvals,
				     lo, hi, (const int *) v, ordering, last);
	case TYPE_lng:
#if SIZEOF_WRD == SIZEOF_LNG
	case TYPE_wrd:
#endif
#if SIZEOF_OID == SIZEOF_LNG
	case TYPE_oid:
#endif
		return binsearch_lng(rcand, offset, (const lng *) rvals,
				     lo, hi, (const lng *) v, ordering, last);
#ifdef HAVE_HGE
	case TYPE_hge:
		return binsearch_hge(rcand, offset, (const hge *) rvals,
				     lo, hi, (const hge *) v, ordering, last);
#endif
	case TYPE_flt:
		return binsearch_flt(rcand, offset, (const flt *) rvals,
				     lo, hi, (const flt *) v, ordering, last);
	case TYPE_dbl:
		return binsearch_dbl(rcand, offset, (const dbl *) rvals,
				     lo, hi, (const dbl *) v, ordering, last);
	}

	if ((c = ordering * cmp(VALUE(r, rcand ? rcand[lo] - offset : lo), v)) > 0 ||
	    (!last && c == 0))
		return lo;
	if ((c = ordering * cmp(VALUE(r, rcand ? rcand[hi] - offset : hi), v)) < 0 ||
	    (last && c == 0))
		return hi + 1;

	/* loop invariant:
	 * last ? value@lo <= v < value@hi : value@lo < v <= value@hi
	 *
	 * This version does some more work in the inner loop than the
	 * type-expanded versions (ordering and rcand checks) but is
	 * slow due to the function call and the needed check for
	 * rvars (in VALUE()) already, so we're beyond caring. */
	while (hi - lo > 1) {
		mid = (hi + lo) / 2;
		if ((c = ordering * cmp(VALUE(r, rcand ? rcand[mid] - offset : mid), v)) > 0 ||
		    (!last && c == 0))
			hi = mid;
		else
			lo = mid;
	}
	return hi;
}

#define APPEND(b, o)		(((oid *) b->T->heap.base)[b->batFirst + b->batCount++] = (o))

/* Perform a "merge" join on l and r (if both are sorted) with
 * optional candidate lists, or join using binary search on r if l is
 * not sorted.  The return BATs have already been created by the
 * caller.
 *
 * If nil_matches is set, nil values are treated as ordinary values
 * that can match; otherwise nil values never match.
 *
 * If nil_on_miss is set, a nil value is returned in r2 if there is no
 * match in r for a particular value in l (left outer join).
 *
 * If semi is set, only a single set of values in t1/r2 is returned if
 * there is a match of l in r, no matter how many matches there are in
 * r; otherwise all matches are returned.
 */
static gdk_return
mergejoin(BAT *r1, BAT *r2, BAT *l, BAT *r, BAT *sl, BAT *sr,
	  int nil_matches, int nil_on_miss, int semi, int must_match)
{
	BUN lstart, lend, lcnt;
	const oid *lcand, *lcandend;
	BUN rstart, rend, rcnt, rstartorig;
	const oid *rcand, *rcandend, *rcandorig;
	BUN lscan, rscan;
	const char *lvals, *rvals;
	const char *lvars, *rvars;
	int lwidth, rwidth;
	const void *nil = ATOMnilptr(l->ttype);
	int (*cmp)(const void *, const void *) = BATatoms[l->ttype].atomCmp;
	const char *v, *prev = NULL;
	BUN nl, nr;
	int insert_nil;
	/* equal_order is set if we can scan both BATs in the same
	 * order, so when both are sorted or both are reverse sorted
	 * -- important to know in order to skip over values; if l is
	 * not sorted, this must be set to 1 and we will always do a
	 * binary search on all of r */
	int equal_order;
	/* [lr]ordering is either 1 or -1 depending on the order of
	 * l/r: it determines the comparison function used */
	int lordering, rordering;
	oid lv;
	BUN i;
	int lskipped = 0;	/* whether we skipped values in l */
	wrd loff = 0, roff = 0;
	oid lval = oid_nil, rval = oid_nil;

	ALGODEBUG fprintf(stderr, "#mergejoin(l=%s#" BUNFMT "[%s]%s%s,"
			  "r=%s#" BUNFMT "[%s]%s%s,sl=%s#" BUNFMT "%s%s,"
			  "sr=%s#" BUNFMT "%s%s,nil_matches=%d,"
			  "nil_on_miss=%d,semi=%d,must_match=%d)\n",
			  BATgetId(l), BATcount(l), ATOMname(l->ttype),
			  l->tsorted ? "-sorted" : "",
			  l->trevsorted ? "-revsorted" : "",
			  BATgetId(r), BATcount(r), ATOMname(r->ttype),
			  r->tsorted ? "-sorted" : "",
			  r->trevsorted ? "-revsorted" : "",
			  sl ? BATgetId(sl) : "NULL", sl ? BATcount(sl) : 0,
			  sl && sl->tsorted ? "-sorted" : "",
			  sl && sl->trevsorted ? "-revsorted" : "",
			  sr ? BATgetId(sr) : "NULL", sr ? BATcount(sr) : 0,
			  sr && sr->tsorted ? "-sorted" : "",
			  sr && sr->trevsorted ? "-revsorted" : "",
			  nil_matches, nil_on_miss, semi, must_match);

	assert(BAThdense(l));
	assert(BAThdense(r));
	assert(ATOMtype(l->ttype) == ATOMtype(r->ttype));
	assert(r->tsorted || r->trevsorted);
	assert(sl == NULL || sl->tsorted);
	assert(sr == NULL || sr->tsorted);
	assert(!nil_on_miss || !must_match); /* can't have both */

	CANDINIT(l, sl, lstart, lend, lcnt, lcand, lcandend);
	CANDINIT(r, sr, rstart, rend, rcnt, rcand, rcandend);
	lvals = l->ttype == TYPE_void ? NULL : (const char *) Tloc(l, BUNfirst(l));
	rvals = r->ttype == TYPE_void ? NULL : (const char *) Tloc(r, BUNfirst(r));
	if (l->tvarsized && l->ttype) {
		assert(r->tvarsized && r->ttype);
		lvars = l->T->vheap->base;
		rvars = r->T->vheap->base;
	} else {
		assert(!r->tvarsized || !r->ttype);
		lvars = rvars = NULL;
	}
	lwidth = l->T->width;
	rwidth = r->T->width;

	/* basic properties will be adjusted if necessary later on,
	 * they were initially set by joininitresults() */

	if (lstart == lend || (!nil_on_miss && rstart == rend)) {
		/* nothing to do: there are no matches */
		if (must_match && lstart < lend) {
			GDKerror("mergejoin(%s,%s) does not hit always => can't use fetchjoin.\n", BATgetId(l), BATgetId(r));
			goto bailout;
		}
		ALGODEBUG fprintf(stderr, "#mergejoin(l=%s,r=%s)=(%s#"BUNFMT"%s%s,%s#"BUNFMT"%s%s\n",
			  BATgetId(l), BATgetId(r),
			  BATgetId(r1), BATcount(r1),
			  r1->tsorted ? "-sorted" : "",
			  r1->trevsorted ? "-revsorted" : "",
			  BATgetId(r2), BATcount(r2),
			  r2->tsorted ? "-sorted" : "",
			  r2->trevsorted ? "-revsorted" : "");
		return GDK_SUCCEED;
	}
	if (!nil_on_miss) {
		/* if nil_on_miss is set we still have to return
		 * results */
		if (!nil_matches &&
		    ((l->ttype == TYPE_void && l->tseqbase == oid_nil) ||
		     (r->ttype == TYPE_void && r->tseqbase == oid_nil))) {
			/* nothing to do: all values in either l or r
			 * (or both) are nil, and we don't have to
			 * match nil values */
			if (must_match) {
				GDKerror("mergejoin(%s,%s) does not hit always => can't use fetchjoin.\n", BATgetId(l), BATgetId(r));
				goto bailout;
			}
			ALGODEBUG fprintf(stderr, "#mergejoin(l=%s,r=%s)=(%s#"BUNFMT"%s%s,%s#"BUNFMT"%s%s\n",
				  BATgetId(l), BATgetId(r),
				  BATgetId(r1), BATcount(r1),
				  r1->tsorted ? "-sorted" : "",
				  r1->trevsorted ? "-revsorted" : "",
				  BATgetId(r2), BATcount(r2),
				  r2->tsorted ? "-sorted" : "",
				  r2->trevsorted ? "-revsorted" : "");
			return GDK_SUCCEED;
		}
		if ((l->ttype == TYPE_void && l->tseqbase == oid_nil &&
		     (r->T->nonil ||
		      r->ttype != TYPE_void || r->tseqbase != oid_nil)) ||
		    (r->ttype == TYPE_void && r->tseqbase == oid_nil &&
		     (l->T->nonil ||
		      l->ttype != TYPE_void || l->tseqbase != oid_nil))) {
			/* nothing to do: all values in l are nil, and
			 * we can guarantee there are no nil values in
			 * r, or vice versa */
			if (must_match) {
				GDKerror("mergejoin(%s,%s) does not hit always => can't use fetchjoin.\n", BATgetId(l), BATgetId(r));
				goto bailout;
			}
			ALGODEBUG fprintf(stderr, "#mergejoin(l=%s,r=%s)=(%s#"BUNFMT"%s%s,%s#"BUNFMT"%s%s\n",
				  BATgetId(l), BATgetId(r),
				  BATgetId(r1), BATcount(r1),
				  r1->tsorted ? "-sorted" : "",
				  r1->trevsorted ? "-revsorted" : "",
				  BATgetId(r2), BATcount(r2),
				  r2->tsorted ? "-sorted" : "",
				  r2->trevsorted ? "-revsorted" : "");
			return GDK_SUCCEED;
		}
	}

	if (l->tsorted || l->trevsorted) {
		/* determine opportunistic scan window for l */
		for (nl = lcand ? (BUN) (lcandend - lcand) : lend - lstart,
			     lscan = 4;
		     nl > 0;
		     lscan++)
			nl >>= 1;
		equal_order = (l->tsorted && r->tsorted) ||
			(l->trevsorted && r->trevsorted &&
			 l->ttype != TYPE_void && r->ttype != TYPE_void);
		lordering = l->tsorted && (r->tsorted || !equal_order) ? 1 : -1;
		rordering = equal_order ? lordering : -lordering;
	} else {
		/* if l not sorted, we will always use binary search
		 * on r */
		assert(l->ttype != TYPE_void); /* void is always sorted */
		lscan = 0;
		equal_order = 1;
		lordering = 1;
		rordering = r->tsorted ? 1 : -1;
		/* if l not sorted, we only know for sure that r2 is
		 * key if l is, and that r1 is key if r is */
		r2->tkey = l->tkey != 0;
		r1->tkey = r->tkey != 0;
	}
	/* determine opportunistic scan window for r; if l is not
	 * sorted this is only used to find range of equal values */
	for (nl = rcand ? (BUN) (rcandend - rcand) : rend - rstart, rscan = 4;
	     nl > 0;
	     rscan++)
		nl >>= 1;

	if (l->ttype == TYPE_void) {
		if (lcand) {
			lstart = 0;
			lend = (BUN) (lcandend - lcand);
			lvals = (const char *) lcand;
			lcand = NULL;
			lwidth = SIZEOF_OID;
		}
		if (l->tseqbase == oid_nil)
			loff = wrd_nil;
		else
			loff = (wrd) l->tseqbase - (wrd) l->hseqbase;
	}
	if (r->ttype == TYPE_void) {
		if (rcand) {
			rstart = 0;
			rend = (BUN) (rcandend - rcand);
			rvals = (const char *) rcand;
			rcand = NULL;
			rwidth = SIZEOF_OID;
		}
		if (r->tseqbase == oid_nil)
			roff = wrd_nil;
		else
			roff = (wrd) r->tseqbase - (wrd) r->hseqbase;
	}
	assert(lvals != NULL || lcand == NULL);
	assert(rvals != NULL || rcand == NULL);

	rcandorig = rcand;
	rstartorig = rstart;
	while (lcand ? lcand < lcandend : lstart < lend) {
		if (!nil_on_miss && !must_match && lscan > 0) {
			/* If l is sorted (lscan > 0), we look at the
			 * next value in r to see whether we can jump
			 * over a large section of l using binary
			 * search.  We do this by looking ahead in l
			 * (lscan far, to be precise) and seeing if
			 * the value there is still too "small"
			 * (definition depends on sort order of l).
			 * If it is, we use binary search on l,
			 * otherwise we scan l for the next position
			 * with a value greater than or equal to the
			 * value in r.  Obviously, we can only do this
			 * if we're not inserting NILs for missing
			 * values in r (nil_on_miss set, i.e., outer
			 * join).
			 * The next value to match in r is the first
			 * if equal_order is set, the last
			 * otherwise. */
			if (rcand) {
				if (rcand == rcandend)
					break;
				v = VALUE(r, (equal_order ? rcand[0] : rcandend[-1]) - r->hseqbase);
			} else {
				if (rstart == rend)
					break;
				if (rvals) {
					v = VALUE(r, equal_order ? rstart : rend - 1);
					if (roff == wrd_nil) {
						rval = oid_nil;
						v = (const char *) &rval;
					} else if (roff != 0) {
						rval = (oid) (*(const oid *)v + roff);
						v = (const char *) &rval;
					}
				} else {
					if (roff == wrd_nil)
						rval = oid_nil;
					else if (equal_order)
						rval = rstart + r->tseqbase;
					else
						rval = rend - 1 + r->tseqbase;
					v = (const char *) &rval;
				}
			}
			/* here, v points to next value in r */
			if (lcand) {
				if (lscan < (BUN) (lcandend - lcand) &&
				    lordering * cmp(VALUE(l, lcand[lscan] - l->hseqbase),
						    v) < 0) {
					lcand += binsearch(lcand, l->hseqbase,
							   l->ttype, lvals, lvars,
							   lwidth, lscan,
							   (BUN) (lcandend - lcand), v,
							   cmp, lordering, 0);
					if (lcand == lcandend)
						break;
					lskipped = BATcount(r1) > 0;
				}
			} else if (lvals) {
				if (lscan < lend - lstart &&
				    lordering * cmp(VALUE(l, lstart + lscan),
						    v) < 0) {
					lstart = binsearch(NULL, 0,
							   l->ttype, lvals, lvars,
							   lwidth,
							   lstart + lscan,
							   lend, v,
							   cmp, lordering, 0);
					if (lstart == lend)
						break;
					lskipped = BATcount(r1) > 0;
				}
			} else if (*(const oid *)v != oid_nil) {
				if (l->tseqbase == oid_nil) {
					/* there cannot be any more
					 * matches since r's next
					 * value is not nil and hence
					 * all other values in r are
					 * also not nil, and all
					 * values in l are nil */
					lstart = lend;
					break;
				}
				if (*(const oid *)v > l->tseqbase) {
					BUN olstart = lstart;
					lstart = *(const oid *)v - l->tseqbase;
					if (lstart >= lend)
						break;
					if (lstart > olstart)
						lskipped = BATcount(r1) > 0;
				}
			}
		} else if (lscan == 0) {
			/* always search r completely */
			rcand = rcandorig;
			rstart = rstartorig;
		}
		/* Here we determine the next value in l that we are
		 * going to try to match in r.  We will also count the
		 * number of occurrences in l of that value.
		 * Afterwards, v points to the value and nl is the
		 * number of times it occurs.  Also, lstart/lcand will
		 * point to the next value to be considered (ready for
		 * the next iteration).
		 * If there are many equal values in l (more than
		 * lscan), we will use binary search to find the end
		 * of the sequence.  Obviously, we can do this only if
		 * l is actually sorted (lscan > 0). */
		nl = 1;		/* we'll match (at least) one in l */
		nr = 0;		/* maybe we won't match anything in r */
		if (lcand) {
			v = VALUE(l, lcand[0] - l->hseqbase);
			if (l->tkey) {
				/* if l is key, there is a single value */
				lcand++;
			} else if (lscan > 0 &&
				   lscan < (BUN) (lcandend - lcand) &&
				   cmp(v, VALUE(l, lcand[lscan] - l->hseqbase)) == 0) {
				/* lots of equal values: use binary
				 * search to find end */
				nl = binsearch(lcand, l->hseqbase, l->ttype, lvals, lvars, lwidth, lscan, (BUN) (lcandend - lcand), v, cmp, lordering, 1);
				lcand += nl;
			} else {
				while (++lcand < lcandend &&
				       cmp(v, VALUE(l, lcand[0] - l->hseqbase)) == 0)
					nl++;
			}
		} else if (lvals) {
			v = VALUE(l, lstart);
			if (loff == wrd_nil) {
				/* all values are nil */
				lval = oid_nil;
				nl = lend - lstart;
				lstart = lend;
				v = (const char *) &lval;
			} else {
				/* compare values without offset */
				if (l->tkey) {
					/* if l is key, there is a
					 * single value */
					lstart++;
				} else if (lscan > 0 &&
					   lscan < lend - lstart &&
					   cmp(v, VALUE(l, lstart + lscan)) == 0) {
					/* lots of equal values: use
					 * binary search to find
					 * end */
					nl = binsearch(NULL, 0, l->ttype, lvals, lvars,
						       lwidth, lstart + lscan,
						       lend, v, cmp, lordering,
						       1);
					nl -= lstart;
					lstart += nl;
				} else {
					while (++lstart < lend &&
					       cmp(v, VALUE(l, lstart)) == 0)
						nl++;
				}
				/* now fix offset */
				if (loff != 0) {
					lval = (oid) (*(const oid *)v + loff);
					v = (const char *) &lval;
				}
			}
		} else {
			if (loff == wrd_nil) {
				lval = oid_nil;
				nl = lend - lstart;
				lstart = lend;
			} else {
				lval = lstart + l->tseqbase;
				lstart++;
			}
			v = (const char *) &lval;
		}
		/* lcand/lstart points one beyond the value we're
		 * going to match: ready for the next iteration. */
		if (!nil_matches && cmp(v, nil) == 0) {
			/* v is nil and nils don't match anything */
			if (must_match) {
				GDKerror("mergejoin(%s,%s) does not hit always => can't use fetchjoin.\n", BATgetId(l), BATgetId(r));
				goto bailout;
			}
			continue;
		}
		/* First we find the "first" value in r that is "at
		 * least as large" as v, then we find the "first"
		 * value in r that is "larger" than v.  The difference
		 * is the number of values equal to v and is stored in
		 * nr.  The definitions of "larger" and "first" depend
		 * on the orderings of l and r.  If equal_order is
		 * set, we go through r from low to high, changing
		 * rstart/rcand (this includes the case that l is not
		 * sorted); otherwise we go through r from high to
		 * low, changing rend/rcandend.
		 * In either case, we will use binary search on r to
		 * find both ends of the sequence of values that are
		 * equal to v in case the position is "too far" (more
		 * than rscan away). */
		if (equal_order) {
			if (rcand) {
				/* first find the location of the
				 * first value in r that is >= v, then
				 * find the location of the first
				 * value in r that is > v; the
				 * difference is the number of values
				 * equal v */
				/* look ahead a little (rscan) in r to
				 * see whether we're better off doing
				 * a binary search */
				if (rscan < (BUN) (rcandend - rcand) &&
				    rordering * cmp(v, VALUE(r, rcand[rscan] - r->hseqbase)) > 0) {
					/* value too far away in r:
					 * use binary search */
					rcand += binsearch(rcand, r->hseqbase,
							   r->ttype, rvals, rvars,
							   rwidth, rscan,
							   (BUN) (rcandend - rcand), v,
							   cmp, rordering, 0);
				} else {
					/* scan r for v */
					while (rcand < rcandend &&
					       rordering * cmp(v, VALUE(r, rcand[0] - r->hseqbase)) > 0)
						rcand++;
				}
				/* if r is key, there is zero or one
				 * match, otherwise look ahead a
				 * little (rscan) in r to see whether
				 * we're better off doing a binary
				 * search */
				if (r->tkey) {
					if (rcand < rcandend &&
					    cmp(v, VALUE(r, rcand[0] - r->hseqbase)) == 0) {
						nr = 1;
						rcand++;
					}
				} else if (rscan < (BUN) (rcandend - rcand) &&
					   cmp(v, VALUE(r, rcand[rscan] - r->hseqbase)) == 0) {
					/* range too large: use binary
					 * search */
					nr = binsearch(rcand, r->hseqbase,
						       r->ttype, rvals, rvars, rwidth,
						       rscan, (BUN) (rcandend - rcand),
						       v, cmp, rordering, 1);
					rcand += nr;
				} else {
					/* scan r for end of range */
					while (rcand < rcandend &&
					       cmp(v, VALUE(r, rcand[0] - r->hseqbase)) == 0) {
						nr++;
						rcand++;
					}
				}
			} else if (rvals) {
				/* first find the location of the
				 * first value in r that is >= v, then
				 * find the location of the first
				 * value in r that is > v; the
				 * difference is the number of values
				 * equal v */
				/* look ahead a little (rscan) in r to
				 * see whether we're better off doing
				 * a binary search */
				if (rscan < rend - rstart &&
				    rordering * cmp(v, VALUE(r, rstart + rscan)) > 0) {
					/* value too far away in r:
					 * use binary search */
					rstart = binsearch(NULL, 0, r->ttype, rvals,
							   rvars, rwidth,
							   rstart + rscan,
							   rend, v, cmp,
							   rordering, 0);
				} else {
					/* scan r for v */
					while (rstart < rend &&
					       rordering * cmp(v, VALUE(r, rstart)) > 0)
						rstart++;
				}
				/* if r is key, there is zero or one
				 * match, otherwise look ahead a
				 * little (rscan) in r to see whether
				 * we're better off doing a binary
				 * search */
				if (r->tkey) {
					if (rstart < rend &&
					    cmp(v, VALUE(r, rstart)) == 0) {
						nr = 1;
						rstart++;
					}
				} else if (rscan < rend - rstart &&
					   cmp(v, VALUE(r, rstart + rscan)) == 0) {
					/* range too large: use binary
					 * search */
					nr = binsearch(NULL, 0, r->ttype, rvals, rvars,
						       rwidth, rstart + rscan,
						       rend, v, cmp,
						       rordering, 1);
					nr -= rstart;
					rstart += nr;
				} else {
					/* scan r for end of range */
					while (rstart < rend &&
					       cmp(v, VALUE(r, rstart)) == 0) {
						nr++;
						rstart++;
					}
				}
			} else {
				/* r is dense or void-nil, so we don't
				 * need to search, we know there is
				 * either zero or one match, or
				 * everything matches (nil) */
				if (r->tseqbase == oid_nil) {
					if (*(const oid *)v == oid_nil) {
						/* both sides are nil:
						 * everything matches */
						nr = rend - rstart;
						rstart = rend;
					}
				} else if (*(const oid *)v != oid_nil &&
					   *(const oid *)v >= rstart + r->tseqbase) {
					if (*(const oid *)v < rend + r->tseqbase) {
						/* within range: a
						 * single match */
						nr = 1;
						rstart = *(const oid *)v - r->tseqbase + 1;
					} else {
						/* beyond the end: no match */
						rstart = rend;
					}
				}
			}
			/* rstart or rcand points to first value > v
			 * or end of r, and nr is the number of values
			 * in r that are equal to v */
		} else {
			if (rcand) {
				/* first find the location of the
				 * first value in r that is > v, then
				 * find the location of the first
				 * value in r that is >= v; the
				 * difference is the number of values
				 * equal v */
				/* look ahead a little (rscan) in r to
				 * see whether we're better off doing
				 * a binary search */
				if (rscan < (BUN) (rcandend - rcand) &&
				    rordering * cmp(v, VALUE(r, rcandend[-(ssize_t)rscan - 1] - r->hseqbase)) < 0) {
					/* value too far away in r:
					 * use binary search */
					rcandend = rcand + binsearch(rcand,
								     r->hseqbase,
								     r->ttype, rvals,
								     rvars,
								     rwidth, 0,
								     (BUN) (rcandend - rcand) - rscan,
								     v, cmp,
								     rordering,
								     1);
				} else {
					/* scan r for v */
					while (rcand < rcandend &&
					       rordering * cmp(v, VALUE(r, rcandend[-1] - r->hseqbase)) < 0)
						rcandend--;
				}
				/* if r is key, there is zero or one
				 * match, otherwise look ahead a
				 * little (rscan) in r to see whether
				 * we're better off doing a binary
				 * search */
				if (r->tkey) {
					if (rcand < rcandend &&
					    cmp(v, VALUE(r, rcandend[-1] - r->hseqbase)) == 0) {
						nr = 1;
						rcandend--;
					}
				} else if (rscan < (BUN) (rcandend - rcand) &&
					   cmp(v, VALUE(r, rcandend[-(ssize_t)rscan - 1] - r->hseqbase)) == 0) {
					nr = binsearch(rcand, r->hseqbase,
						       r->ttype, rvals, rvars, rwidth, 0,
						       (BUN) (rcandend - rcand) - rscan,
						       v, cmp, rordering, 0);
					nr = (BUN) (rcandend - rcand) - nr;
					rcandend -= nr;
				} else {
					/* scan r for start of range */
					while (rcand < rcandend &&
					       cmp(v, VALUE(r, rcandend[-1] - r->hseqbase)) == 0) {
						nr++;
						rcandend--;
					}
				}
			} else if (rvals) {
				/* first find the location of the
				 * first value in r that is > v, then
				 * find the location of the first
				 * value in r that is >= v; the
				 * difference is the number of values
				 * equal v */
				/* look ahead a little (rscan) in r to
				 * see whether we're better off doing
				 * a binary search */
				if (rscan < rend - rstart &&
				    rordering * cmp(v, VALUE(r, rend - rscan - 1)) < 0) {
					/* value too far away in r:
					 * use binary search */
					rend = binsearch(NULL, 0, r->ttype, rvals, rvars,
							 rwidth, rstart,
							 rend - rscan, v, cmp,
							 rordering, 1);
				} else {
					/* scan r for v */
					while (rstart < rend &&
					       rordering * cmp(v, VALUE(r, rend - 1)) < 0)
						rend--;
				}
				/* if r is key, there is zero or one
				 * match, otherwise look ahead a
				 * little (rscan) in r to see whether
				 * we're better off doing a binary
				 * search */
				if (r->tkey) {
					if (rstart < rend &&
					    cmp(v, VALUE(r, rend - 1)) == 0) {
						nr = 1;
						rend--;
					}
				} else if (rscan < rend - rstart &&
					   cmp(v, VALUE(r, rend - rscan - 1)) == 0) {
					nr = binsearch(NULL, 0, r->ttype, rvals, rvars, rwidth, rstart, rend - rscan, v, cmp, rordering, 0);
					nr = rend - nr;
					rend -= nr;
				} else {
					/* scan r for start of range */
					while (rstart < rend &&
					       cmp(v, VALUE(r, rend - 1)) == 0) {
						nr++;
						rend--;
					}
				}
			} else {
				/* r is dense or void-nil, so we don't
				 * need to search, we know there is
				 * either zero or one match, or
				 * everything matches (nil) */
				if (r->tseqbase == oid_nil) {
					if (*(const oid *)v == oid_nil) {
						/* both sides are nil:
						 * everything matches */
						nr = rend - rstart;
						rend = rstart;
					}
				} else if (*(const oid *)v != oid_nil &&
					   *(const oid *)v < rend + r->tseqbase) {
					if (*(const oid *)v >= rstart + r->tseqbase) {
						/* within range: a
						 * single match */
						nr = 1;
						rend = *(const oid *)v - r->tseqbase;
					} else {
						/* before the start:
						 * no match */
						rend = rstart;
					}
				}
			}
			/* rend/rcandend now points to first value >= v
			 * or start of r */
		}
		if (nr == 0) {
			/* no entries in r found */
			if (must_match) {
				GDKerror("mergejoin(%s,%s) does not hit always => can't use fetchjoin.\n", BATgetId(l), BATgetId(r));
				goto bailout;
			}
			if (!nil_on_miss) {
				if (lscan > 0 &&
				    (rcand ? rcand == rcandend : rstart == rend)) {
					/* nothing more left to match
					 * in r */
					break;
				}
				lskipped = BATcount(r1) > 0;
				continue;
			}
			/* insert a nil to indicate a non-match */
			insert_nil = 1;
			nr = 1;
			r2->T->nil = 1;
			r2->T->nonil = 0;
			r2->tsorted = 0;
			r2->trevsorted = 0;
			r2->tdense = 0;
		} else {
			insert_nil = 0;
			if (semi) {
				/* for semi-join, only insert single
				 * value */
				nr = 1;
			}
			if (lcand &&
			    nl > 1 &&
			    lcand[-1] != lcand[-1 - nl] + nl) {
				/* not all values in the range are
				 * candidates */
				lskipped = 1;
			}
		}
		/* make space: nl values in l match nr values in r, so
		 * we need to add nl * nr values in the results */
		if (BATcount(r1) + nl * nr > BATcapacity(r1)) {
			/* make some extra space by extrapolating how
			 * much more we need */
			BUN newcap = BATcount(r1) + nl * nr * (lcand ? (BUN) (lcandend + 1 - lcand) : lend + 1 - lstart);
			BATsetcount(r1, BATcount(r1));
			BATsetcount(r2, BATcount(r2));
			r1 = BATextend(r1, newcap);
			r2 = BATextend(r2, newcap);
			if (r1 == NULL || r2 == NULL) {
				goto bailout;
			}
			assert(BATcapacity(r1) == BATcapacity(r2));
		}

		/* maintain properties */
		if (nl > 1) {
			/* value occurs multiple times in l, so entry
			 * in r will be repeated multiple times: hence
			 * r2 is not key and not dense */
			r2->tkey = 0;
			r2->tdense = 0;
			/* multiple different values will be inserted
			 * in r1 (always in order), so not reverse
			 * ordered anymore */
			r1->trevsorted = 0;
		}
		if (nr > 1) {
			/* value occurs multiple times in r, so entry
			 * in l will be repeated multiple times: hence
			 * r1 is not key and not dense */
			r1->tkey = 0;
			r1->tdense = 0;
			/* multiple different values will be inserted
			 * in r2 (in order), so not reverse ordered
			 * anymore */
			r2->trevsorted = 0;
			if (nl > 1) {
				/* multiple values in l match multiple
				 * values in r, so an ordered sequence
				 * will be inserted multiple times in
				 * r2, so r2 is not ordered anymore */
				r2->tsorted = 0;
			}
		}
		if (lscan == 0) {
			/* deduce relative positions of r matches for
			 * this and previous value in v */
			if (prev) {
				if (rordering * cmp(prev, v) < 0) {
					/* previous value in l was
					 * less than current */
					r2->trevsorted = 0;
				} else {
					r2->tsorted = 0;
				}
			}
			prev = v;
		}
		if (BATcount(r1) > 0) {
			/* a new, higher value will be inserted into
			 * r1, so r1 is not reverse ordered anymore */
			r1->trevsorted = 0;
			/* depending on whether l and r are ordered
			 * the same or not, a new higher or lower
			 * value will be added to r2 */
			if (equal_order)
				r2->trevsorted = 0;
			else {
				r2->tsorted = 0;
				r2->tdense = 0;
			}
			if (r1->tdense && lskipped)
				r1->tdense = 0;
		}

		/* insert values: various different ways of doing it */
		if (insert_nil) {
			do {
				lv = lcand ? lcand[-(ssize_t)nl] : lstart + l->hseqbase - nl;

				for (i = 0; i < nr; i++) {
					APPEND(r1, lv);
					APPEND(r2, oid_nil);
				}
			} while (--nl > 0);
		} else if (rcand && equal_order) {
			if (r2->batCount > 0 &&
			    r2->tdense &&
			    ((oid *) r2->T->heap.base)[r2->batFirst + r2->batCount - 1] + 1 != rcand[-(ssize_t)nr])
				r2->tdense = 0;
			do {
				lv = lcand ? lcand[-(ssize_t)nl] : lstart + l->hseqbase - nl;

				for (i = nr; i > 0; i--) {
					APPEND(r1, lv);
					APPEND(r2, rcand[-(ssize_t)i]);
				}
			} while (--nl > 0);
		} else if (rcand) {
			if (r2->batCount > 0 &&
			    r2->tdense &&
			    ((oid *) r2->T->heap.base)[r2->batFirst + r2->batCount - 1] + 1 != rcandend[0])
				r2->tdense = 0;
			do {
				lv = lcand ? lcand[-(ssize_t)nl] : lstart + l->hseqbase - nl;

				for (i = 0; i < nr; i++) {
					APPEND(r1, lv);
					APPEND(r2, rcandend[i]);
				}
			} while (--nl > 0);
		} else if (equal_order) {
			if (r2->batCount > 0 &&
			    r2->tdense &&
			    ((oid *) r2->T->heap.base)[r2->batFirst + r2->batCount - 1] + 1 != rstart + r->hseqbase - nr)
				r2->tdense = 0;
			do {
				lv = lcand ? lcand[-(ssize_t)nl] : lstart + l->hseqbase - nl;

				for (i = nr; i > 0; i--) {
					APPEND(r1, lv);
					APPEND(r2, rstart + r->hseqbase - i);
				}
			} while (--nl > 0);
		} else {
			if (r2->batCount > 0 &&
			    r2->tdense &&
			    ((oid *) r2->T->heap.base)[r2->batFirst + r2->batCount - 1] + 1 != rend + r->hseqbase)
				r2->tdense = 0;
			do {
				lv = lcand ? lcand[-(ssize_t)nl] : lstart + l->hseqbase - nl;

				for (i = 0; i < nr; i++) {
					APPEND(r1, lv);
					APPEND(r2, rend + r->hseqbase + i);
				}
			} while (--nl > 0);
		}
	}
	assert(BATcount(r1) == BATcount(r2));
	/* also set other bits of heap to correct value to indicate size */
	BATsetcount(r1, BATcount(r1));
	BATsetcount(r2, BATcount(r2));
	if (BATcount(r1) > 0) {
		if (r1->tdense)
			r1->tseqbase = ((oid *) r1->T->heap.base)[r1->batFirst];
		if (r2->tdense)
			r2->tseqbase = ((oid *) r2->T->heap.base)[r2->batFirst];
	}
	ALGODEBUG fprintf(stderr, "#mergejoin(l=%s,r=%s)=(%s#"BUNFMT"%s%s,%s#"BUNFMT"%s%s\n",
		  BATgetId(l), BATgetId(r),
		  BATgetId(r1), BATcount(r1),
		  r1->tsorted ? "-sorted" : "",
		  r1->trevsorted ? "-revsorted" : "",
		  BATgetId(r2), BATcount(r2),
		  r2->tsorted ? "-sorted" : "",
		  r2->trevsorted ? "-revsorted" : "");
	return GDK_SUCCEED;

  bailout:
	if (r1)
		BBPreclaim(r1);
	if (r2)
		BBPreclaim(r2);
	return GDK_FAIL;
}

/* binary search in a candidate list, return 1 if found, 0 if not */
static inline int
binsearchcand(const oid *cand, BUN lo, BUN hi, oid v)
{
	BUN mid;

	--hi;			/* now hi is inclusive */
	if (v < cand[lo] || v > cand[hi])
		return 0;
	while (hi > lo) {
		mid = (lo + hi) / 2;
		if (cand[mid] == v)
			return 1;
		if (cand[mid] < v)
			lo = mid + 1;
		else
			hi = mid - 1;
	}
	return cand[lo] == v;
}

#define HASHLOOPBODY()							\
	do {								\
		if (BUNlast(r1) == BATcapacity(r1)) {			\
			newcap = BATgrows(r1);				\
			BATsetcount(r1, BATcount(r1));			\
			BATsetcount(r2, BATcount(r2));			\
			r1 = BATextend(r1, newcap);			\
			r2 = BATextend(r2, newcap);			\
			if (r1 == NULL || r2 == NULL)			\
				goto bailout;				\
			assert(BATcapacity(r1) == BATcapacity(r2));	\
		}							\
		APPEND(r1, lo);						\
		APPEND(r2, ro);						\
		nr++;							\
	} while (0)

static gdk_return
hashjoin(BAT *r1, BAT *r2, BAT *l, BAT *r, BAT *sl, BAT *sr, int nil_matches, int nil_on_miss, int semi, int must_match)
{
	BUN lstart, lend, lcnt;
	const oid *lcand = NULL, *lcandend = NULL;
	BUN rstart, rend, rcnt;
	const oid *rcand = NULL, *rcandend = NULL;
	oid lo, ro;
	BATiter ri;
	BUN rb, rb0;
	wrd rbun2oid;
	BUN nr, nrcand, newcap;
	const char *lvals;
	const char *lvars;
	int lwidth;
	const void *nil = ATOMnilptr(l->ttype);
	int (*cmp)(const void *, const void *) = BATatoms[l->ttype].atomCmp;
	oid lval = oid_nil;	/* hold value if l has dense tail */
	const char *v = (const char *) &lval;
	int lskipped = 0;	/* whether we skipped values in l */

	ALGODEBUG fprintf(stderr, "#hashjoin(l=%s#" BUNFMT "[%s]%s%s,"
			  "r=%s#" BUNFMT "[%s]%s%s,sl=%s#" BUNFMT "%s%s,"
			  "sr=%s#" BUNFMT "%s%s,nil_matches=%d,"
			  "nil_on_miss=%d,semi=%d,must_match=%d)\n",
			  BATgetId(l), BATcount(l), ATOMname(l->ttype),
			  l->tsorted ? "-sorted" : "",
			  l->trevsorted ? "-revsorted" : "",
			  BATgetId(r), BATcount(r), ATOMname(r->ttype),
			  r->tsorted ? "-sorted" : "",
			  r->trevsorted ? "-revsorted" : "",
			  sl ? BATgetId(sl) : "NULL", sl ? BATcount(sl) : 0,
			  sl && sl->tsorted ? "-sorted" : "",
			  sl && sl->trevsorted ? "-revsorted" : "",
			  sr ? BATgetId(sr) : "NULL", sr ? BATcount(sr) : 0,
			  sr && sr->tsorted ? "-sorted" : "",
			  sr && sr->trevsorted ? "-revsorted" : "",
			  nil_matches, nil_on_miss, semi, must_match);

	assert(BAThdense(l));
	assert(BAThdense(r));
	assert(r->ttype != TYPE_void);
	assert(ATOMtype(l->ttype) == ATOMtype(r->ttype));
	assert(sl == NULL || sl->tsorted);
	assert(sr == NULL || sr->tsorted);
	assert(!nil_on_miss || !must_match); /* can't have both */

	CANDINIT(l, sl, lstart, lend, lcnt, lcand, lcandend);
	CANDINIT(r, sr, rstart, rend, rcnt, rcand, rcandend);
	lwidth = l->T->width;
	lvals = (const char *) Tloc(l, BUNfirst(l));
	if (l->tvarsized && l->ttype) {
		assert(r->tvarsized && r->ttype);
		lvars = l->T->vheap->base;
	} else {
		assert(!r->tvarsized || !r->ttype);
		lvars = NULL;
	}
	/* offset to convert BUN for value in right tail column to OID
	 * in right head column */
	rbun2oid = (wrd) r->hseqbase - (wrd) BUNfirst(r);

	/* basic properties will be adjusted if necessary later on,
	 * they were initially set by joininitresults() */

	/* if an input columns is key, the opposite output column will
	 * be key */
	r1->tkey = r->tkey != 0;
	r2->tkey = l->tkey != 0;
	/* r2 is not likely to be sorted (although it is certainly
	 * possible) */
	r2->tsorted = 0;
	r2->trevsorted = 0;
	r2->tdense = 0;

	if (lstart == lend || (!nil_on_miss && rstart == rend)) {
		/* nothing to do: there are no matches */
		if (must_match && lstart < lend) {
			GDKerror("hashjoin(%s,%s) does not hit always => can't use fetchjoin.\n", BATgetId(l), BATgetId(r));
			goto bailout;
		}
		ALGODEBUG fprintf(stderr, "#hashjoin(l=%s,r=%s)=(%s#"BUNFMT"%s%s,%s#"BUNFMT"%s%s\n",
			  BATgetId(l), BATgetId(r),
			  BATgetId(r1), BATcount(r1),
			  r1->tsorted ? "-sorted" : "",
			  r1->trevsorted ? "-revsorted" : "",
			  BATgetId(r2), BATcount(r2),
			  r2->tsorted ? "-sorted" : "",
			  r2->trevsorted ? "-revsorted" : "");
		return GDK_SUCCEED;
	}

	/* hashes work on HEAD column */
	r = BATmirror(r);
	if (BATprepareHash(r))
		goto bailout;
	ri = bat_iterator(r);
	nrcand = (BUN) (rcandend - rcand);

	if (lcand) {
		while (lcand < lcandend) {
			lo = *lcand++;
			if (l->ttype == TYPE_void) {
				if (l->tseqbase != oid_nil)
					lval = lo - l->hseqbase + l->tseqbase;
			} else {
				v = VALUE(l, lo - l->hseqbase);
			}
			if (!nil_matches && cmp(v, nil) == 0) {
				lskipped = BATcount(r1) > 0;
				continue;
			}
			nr = 0;
			if (rcand) {
				HASHloop(ri, r->H->hash, rb, v) {
					ro = (oid) (rb + rbun2oid);
					if (!binsearchcand(rcand, 0, nrcand, ro))
						continue;
					HASHLOOPBODY();
					if (semi)
						break;
				}
			} else {
				HASHloop(ri, r->H->hash, rb, v) {
					rb0 = rb - BUNfirst(r); /* zero-based */
					if (rb0 < rstart || rb0 >= rend)
						continue;
					ro = (oid) (rb + rbun2oid);
					HASHLOOPBODY();
					if (semi)
						break;
				}
			}
			if (nr == 0) {
				if (nil_on_miss) {
					nr = 1;
					r2->T->nil = 1;
					r2->T->nonil = 0;
					r2->tkey = 0;
					if (BUNlast(r1) == BATcapacity(r1)) {
						newcap = BATgrows(r1);
						BATsetcount(r1, BATcount(r1));
						BATsetcount(r2, BATcount(r2));
						r1 = BATextend(r1, newcap);
						r2 = BATextend(r2, newcap);
						if (r1 == NULL || r2 == NULL)
							goto bailout;
						assert(BATcapacity(r1) == BATcapacity(r2));
					}
					APPEND(r1, lo);
					APPEND(r2, oid_nil);
				} else if (must_match) {
					GDKerror("hashjoin(%s,%s) does not hit always => can't use fetchjoin.\n", BATgetId(l), BATgetId(r));
					goto bailout;
				} else {
					lskipped = BATcount(r1) > 0;
				}
			} else {
				if (lskipped) {
					/* note, we only get here in
					 * an iteration *after*
					 * lskipped was first set to
					 * 1, i.e. we did indeed skip
					 * values in l */
					r1->tdense = 0;
				}
				if (nr > 1) {
					r1->tkey = 0;
					r1->tdense = 0;
				}
			}
			if (nr > 0 && BATcount(r1) > nr)
				r1->trevsorted = 0;
		}
	} else {
		for (lo = lstart - BUNfirst(l) + l->hseqbase; lstart < lend; lo++) {
			if (l->ttype == TYPE_void) {
				if (l->tseqbase != oid_nil)
					lval = lo - l->hseqbase + l->tseqbase;
			} else {
				v = VALUE(l, lstart);
			}
			lstart++;
			nr = 0;
			if (rcand) {
				if (!nil_matches && cmp(v, nil) == 0) {
					lskipped = BATcount(r1) > 0;
					continue;
				}
				HASHloop(ri, r->H->hash, rb, v) {
					ro = (oid) (rb + rbun2oid);
					if (!binsearchcand(rcand, 0, nrcand, ro))
						continue;
					HASHLOOPBODY();
					if (semi)
						break;
				}
			} else {
				int t = r->htype;
				if (t != ATOMstorage(t) &&
				    ATOMnilptr(ATOMstorage(t)) == ATOMnilptr(t) &&
				    BATatoms[ATOMstorage(t)].atomCmp == BATatoms[t].atomCmp &&
				    BATatoms[ATOMstorage(t)].atomHash == BATatoms[t].atomHash)
					t = ATOMstorage(t);

				switch (t) {
				case TYPE_int:
					if (!nil_matches && *(const int*)v == int_nil) {
						lskipped = BATcount(r1) > 0;
						continue;
					}
					HASHloop_int(ri, r->H->hash, rb, v) {
						rb0 = rb - BUNfirst(r); /* zero-based */
						if (rb0 < rstart || rb0 >= rend)
							continue;
						ro = (oid) (rb + rbun2oid);
						HASHLOOPBODY();
						if (semi)
							break;
					}
					break;
				case TYPE_lng:
					if (!nil_matches && *(const lng*)v == lng_nil) {
						lskipped = BATcount(r1) > 0;
						continue;
					}
					HASHloop_lng(ri, r->H->hash, rb, v) {
						rb0 = rb - BUNfirst(r); /* zero-based */
						if (rb0 < rstart || rb0 >= rend)
							continue;
						ro = (oid) (rb + rbun2oid);
						HASHLOOPBODY();
						if (semi)
							break;
					}
					break;
#ifdef HAVE_HGE
				case TYPE_hge:
					if (!nil_matches && *(const hge*)v == hge_nil) {
						lskipped = BATcount(r1) > 0;
						continue;
					}
					HASHloop_hge(ri, r->H->hash, rb, v) {
						rb0 = rb - BUNfirst(r); /* zero-based */
						if (rb0 < rstart || rb0 >= rend)
							continue;
						ro = (oid) (rb + rbun2oid);
						HASHLOOPBODY();
						if (semi)
							break;
					}
					break;
#endif
				default:
					if (!nil_matches && cmp(v, nil) == 0) {
						lskipped = BATcount(r1) > 0;
						continue;
					}
					HASHloop(ri, r->H->hash, rb, v) {
						rb0 = rb - BUNfirst(r); /* zero-based */
						if (rb0 < rstart || rb0 >= rend)
							continue;
						ro = (oid) (rb + rbun2oid);
						HASHLOOPBODY();
						if (semi)
							break;
					}
					break;
				}
			}
			if (nr == 0) {
				if (nil_on_miss) {
					nr = 1;
					r2->T->nil = 1;
					r2->T->nonil = 0;
					if (BUNlast(r1) == BATcapacity(r1)) {
						newcap = BATgrows(r1);
						BATsetcount(r1, BATcount(r1));
						BATsetcount(r2, BATcount(r2));
						r1 = BATextend(r1, newcap);
						r2 = BATextend(r2, newcap);
						if (r1 == NULL || r2 == NULL)
							goto bailout;
						assert(BATcapacity(r1) == BATcapacity(r2));
					}
					APPEND(r1, lo);
					APPEND(r2, oid_nil);
				} else if (must_match) {
					GDKerror("hashjoin(%s,%s) does not hit always => can't use fetchjoin.\n", BATgetId(l), BATgetId(r));
					goto bailout;
				} else {
					lskipped = BATcount(r1) > 0;
				}
			} else {
				if (lskipped) {
					/* note, we only get here in
					 * an iteration *after*
					 * lskipped was first set to
					 * 1, i.e. we did indeed skip
					 * values in l */
					r1->tdense = 0;
				}
				if (nr > 1) {
					r1->tkey = 0;
					r1->tdense = 0;
				}
			}
			if (nr > 0 && BATcount(r1) > nr)
				r1->trevsorted = 0;
		}
	}
	assert(BATcount(r1) == BATcount(r2));
	/* also set other bits of heap to correct value to indicate size */
	BATsetcount(r1, BATcount(r1));
	BATsetcount(r2, BATcount(r2));
	if (BATcount(r1) <= 1) {
		r1->tsorted = 1;
		r1->trevsorted = 1;
		r1->tkey = 1;
		r1->tdense = 1;
		r2->tsorted = 1;
		r2->trevsorted = 1;
		r2->tkey = 1;
		r2->tdense = 1;
	}
	if (BATcount(r1) > 0) {
		if (r1->tdense)
			r1->tseqbase = ((oid *) r1->T->heap.base)[r1->batFirst];
		if (r2->tdense)
			r2->tseqbase = ((oid *) r2->T->heap.base)[r2->batFirst];
	}
	ALGODEBUG fprintf(stderr, "#hashjoin(l=%s,r=%s)=(%s#"BUNFMT"%s%s,%s#"BUNFMT"%s%s\n",
		  BATgetId(l), BATgetId(r),
		  BATgetId(r1), BATcount(r1),
		  r1->tsorted ? "-sorted" : "",
		  r1->trevsorted ? "-revsorted" : "",
		  BATgetId(r2), BATcount(r2),
		  r2->tsorted ? "-sorted" : "",
		  r2->trevsorted ? "-revsorted" : "");
	return GDK_SUCCEED;

  bailout:
	if (r1)
		BBPreclaim(r1);
	if (r2)
		BBPreclaim(r2);
	return GDK_FAIL;
}

#define MASK_EQ		1
#define MASK_LT		2
#define MASK_GT		4
#define MASK_LE		(MASK_EQ | MASK_LT)
#define MASK_GE		(MASK_EQ | MASK_GT)
#define MASK_NE		(MASK_LT | MASK_GT)

static gdk_return
thetajoin(BAT *r1, BAT *r2, BAT *l, BAT *r, BAT *sl, BAT *sr, int opcode)
{
	BUN lstart, lend, lcnt;
	const oid *lcand = NULL, *lcandend = NULL;
	BUN rstart, rend, rcnt;
	const oid *rcand = NULL, *rcandend = NULL;
	const char *lvals, *rvals;
	const char *lvars, *rvars;
	int lwidth, rwidth;
	const void *nil = ATOMnilptr(l->ttype);
	int (*cmp)(const void *, const void *) = BATatoms[l->ttype].atomCmp;
	const char *vl, *vr;
	const oid *p;
	oid lastr = 0;		/* last value inserted into r2 */
	BUN n, nr;
	BUN newcap;
	oid lo, ro;
	int c;
	int lskipped = 0;	/* whether we skipped values in l */
	wrd loff = 0, roff = 0;
	oid lval = oid_nil, rval = oid_nil;

	ALGODEBUG fprintf(stderr, "#thetajoin(l=%s#" BUNFMT "[%s]%s%s,"
			  "r=%s#" BUNFMT "[%s]%s%s,sl=%s#" BUNFMT "%s%s,"
			  "sr=%s#" BUNFMT "%s%s,op=%s%s%s)\n",
			  BATgetId(l), BATcount(l), ATOMname(l->ttype),
			  l->tsorted ? "-sorted" : "",
			  l->trevsorted ? "-revsorted" : "",
			  BATgetId(r), BATcount(r), ATOMname(r->ttype),
			  r->tsorted ? "-sorted" : "",
			  r->trevsorted ? "-revsorted" : "",
			  sl ? BATgetId(sl) : "NULL", sl ? BATcount(sl) : 0,
			  sl && sl->tsorted ? "-sorted" : "",
			  sl && sl->trevsorted ? "-revsorted" : "",
			  sr ? BATgetId(sr) : "NULL", sr ? BATcount(sr) : 0,
			  sr && sr->tsorted ? "-sorted" : "",
			  sr && sr->trevsorted ? "-revsorted" : "",
			  opcode & MASK_LT ? "<" : "",
			  opcode & MASK_GT ? ">" : "",
			  opcode & MASK_EQ ? "=" : "");

	assert(BAThdense(l));
	assert(BAThdense(r));
	assert(ATOMtype(l->ttype) == ATOMtype(r->ttype));
	assert(sl == NULL || sl->tsorted);
	assert(sr == NULL || sr->tsorted);
	assert((opcode & (MASK_EQ | MASK_LT | MASK_GT)) != 0);

	CANDINIT(l, sl, lstart, lend, lcnt, lcand, lcandend);
	CANDINIT(r, sr, rstart, rend, rcnt, rcand, rcandend);

	lvals = l->ttype == TYPE_void ? NULL : (const char *) Tloc(l, BUNfirst(l));
	rvals = r->ttype == TYPE_void ? NULL : (const char *) Tloc(r, BUNfirst(r));
	if (l->tvarsized && l->ttype) {
		assert(r->tvarsized && r->ttype);
		lvars = l->T->vheap->base;
		rvars = r->T->vheap->base;
	} else {
		assert(!r->tvarsized || !r->ttype);
		lvars = rvars = NULL;
	}
	lwidth = l->T->width;
	rwidth = r->T->width;

	if (l->ttype == TYPE_void) {
		if (l->tseqbase == oid_nil) {
			/* trivial: nils don't match anything */
			return GDK_SUCCEED;
		}
		if (lcand) {
			lstart = 0;
			lend = (BUN) (lcandend - lcand);
			lvals = (const char *) lcand;
			lcand = NULL;
			lwidth = SIZEOF_OID;
		}
		loff = (wrd) l->tseqbase - (wrd) l->hseqbase;
	}
	if (r->ttype == TYPE_void) {
		if (r->tseqbase == oid_nil) {
			/* trivial: nils don't match anything */
			return GDK_SUCCEED;
		}
		if (rcand) {
			rstart = 0;
			rend = (BUN) (rcandend - rcand);
			rvals = (const char *) rcand;
			rcand = NULL;
			rwidth = SIZEOF_OID;
		}
		roff = (wrd) r->tseqbase - (wrd) r->hseqbase;
	}
	assert(lvals != NULL || lcand == NULL);
	assert(rvals != NULL || rcand == NULL);

	r1->tkey = 1;
	r1->tsorted = 1;
	r1->trevsorted = 1;
	r2->tkey = 1;
	r2->tsorted = 1;
	r2->trevsorted = 1;

	/* nested loop implementation for theta join */
	for (;;) {
		if (lcand) {
			if (lcand == lcandend)
				break;
			lo = *lcand++;
			vl = VALUE(l, lo - l->hseqbase);
		} else {
			if (lstart == lend)
				break;
			if (lvals) {
				vl = VALUE(l, lstart);
				if (loff != 0) {
					lval = (oid) (*(const oid *)vl + loff);
					vl = (const char *) &lval;
				}
			} else {
				lval = lstart + l->tseqbase;
				vl = (const char *) &lval;
			}
			lo = lstart++ + l->hseqbase;
		}
		if (cmp(vl, nil) == 0)
			continue;
		nr = 0;
		p = rcand;
		n = rstart;
		for (;;) {
			if (rcand) {
				if (p == rcandend)
					break;
				ro = *p++;
				vr = VALUE(r, ro - r->hseqbase);
			} else {
				if (n == rend)
					break;
				if (rvals) {
					vr = VALUE(r, n);
					if (roff != 0) {
						rval = (oid) (*(const oid *)vr + roff);
						vr = (const char *) &rval;
					}
				} else {
					rval = n + r->tseqbase;
					vr = (const char *) &rval;
				}
				ro = n++ + r->hseqbase;
			}
			if (cmp(vr, nil) == 0)
				continue;
			c = cmp(vl, vr);
			if (!((opcode & MASK_LT && c < 0) ||
			      (opcode & MASK_GT && c > 0) ||
			      (opcode & MASK_EQ && c == 0)))
				continue;
			if (BUNlast(r1) == BATcapacity(r1)) {
				newcap = BATgrows(r1);
				BATsetcount(r1, BATcount(r1));
				BATsetcount(r2, BATcount(r2));
				r1 = BATextend(r1, newcap);
				r2 = BATextend(r2, newcap);
				if (r1 == NULL || r2 == NULL)
					goto bailout;
				assert(BATcapacity(r1) == BATcapacity(r2));
			}
			if (BATcount(r2) > 0) {
				if (lastr + 1 != ro)
					r2->tdense = 0;
				if (nr == 0) {
					r1->trevsorted = 0;
					if (lastr > ro) {
						r2->tsorted = 0;
						r2->tkey = 0;
					} else if (lastr < ro) {
						r2->trevsorted = 0;
					} else {
						r2->tkey = 0;
					}
				}
			}
			APPEND(r1, lo);
			APPEND(r2, ro);
			lastr = ro;
			nr++;
		}
		if (nr > 1) {
			r1->tkey = 0;
			r1->tdense = 0;
			r2->trevsorted = 0;
		} else if (nr == 0) {
			lskipped = BATcount(r1) > 0;
		} else if (lskipped) {
			r1->tdense = 0;
		}
	}
	assert(BATcount(r1) == BATcount(r2));
	/* also set other bits of heap to correct value to indicate size */
	BATsetcount(r1, BATcount(r1));
	BATsetcount(r2, BATcount(r2));
	if (BATcount(r1) > 0) {
		if (r1->tdense)
			r1->tseqbase = ((oid *) r1->T->heap.base)[r1->batFirst];
		if (r2->tdense)
			r2->tseqbase = ((oid *) r2->T->heap.base)[r2->batFirst];
	}
	ALGODEBUG fprintf(stderr, "#thetajoin(l=%s,r=%s)=(%s#"BUNFMT"%s%s,%s#"BUNFMT"%s%s\n",
		  BATgetId(l), BATgetId(r),
		  BATgetId(r1), BATcount(r1),
		  r1->tsorted ? "-sorted" : "",
		  r1->trevsorted ? "-revsorted" : "",
		  BATgetId(r2), BATcount(r2),
		  r2->tsorted ? "-sorted" : "",
		  r2->trevsorted ? "-revsorted" : "");
	return GDK_SUCCEED;

  bailout:
	if (r1)
		BBPreclaim(r1);
	if (r2)
		BBPreclaim(r2);
	return GDK_FAIL;
}

static gdk_return
bandjoin(BAT *r1, BAT *r2, BAT *l, BAT *r, BAT *sl, BAT *sr,
	 const void *c1, const void *c2, int li, int hi)
{
	BUN lstart, lend, lcnt;
	const oid *lcand = NULL, *lcandend = NULL;
	BUN rstart, rend, rcnt;
	const oid *rcand = NULL, *rcandend = NULL;
	const char *lvals, *rvals;
	int lwidth, rwidth;
	int t;
	const void *nil = ATOMnilptr(l->ttype);
	int (*cmp)(const void *, const void *) = BATatoms[l->ttype].atomCmp;
	const char *vl, *vr;
	const oid *p;
	oid lastr = 0;		/* last value inserted into r2 */
	BUN n, nr;
	BUN newcap;
	oid lo, ro;
	int lskipped = 0;	/* whether we skipped values in l */
	BUN nils = 0;		/* needed for XXX_WITH_CHECK macros */

	ALGODEBUG fprintf(stderr, "#bandjoin(l=%s#" BUNFMT "[%s]%s%s,"
			  "r=%s#" BUNFMT "[%s]%s%s,sl=%s#" BUNFMT "%s%s,"
			  "sr=%s#" BUNFMT "%s%s)\n",
			  BATgetId(l), BATcount(l), ATOMname(l->ttype),
			  l->tsorted ? "-sorted" : "",
			  l->trevsorted ? "-revsorted" : "",
			  BATgetId(r), BATcount(r), ATOMname(r->ttype),
			  r->tsorted ? "-sorted" : "",
			  r->trevsorted ? "-revsorted" : "",
			  sl ? BATgetId(sl) : "NULL", sl ? BATcount(sl) : 0,
			  sl && sl->tsorted ? "-sorted" : "",
			  sl && sl->trevsorted ? "-revsorted" : "",
			  sr ? BATgetId(sr) : "NULL", sr ? BATcount(sr) : 0,
			  sr && sr->tsorted ? "-sorted" : "",
			  sr && sr->trevsorted ? "-revsorted" : "");

	assert(BAThdense(l));
	assert(BAThdense(r));
	assert(ATOMtype(l->ttype) == ATOMtype(r->ttype));
	assert(sl == NULL || sl->tsorted);
	assert(sr == NULL || sr->tsorted);

	t = ATOMtype(l->ttype);
	if (t != ATOMstorage(t) &&
	    ATOMnilptr(ATOMstorage(t)) == nil &&
	    BATatoms[ATOMstorage(t)].atomCmp == cmp)
		t = ATOMstorage(t);

	switch (t) {
	case TYPE_bte:
		if (*(const bte *)c1 == bte_nil ||
		    *(const bte *)c2 == bte_nil ||
		    -*(const bte *)c1 > *(const bte *)c2 ||
		    ((!hi || !li) && -*(const bte *)c1 == *(const bte *)c2))
			return GDK_SUCCEED;
		break;
	case TYPE_sht:
		if (*(const sht *)c1 == sht_nil ||
		    *(const sht *)c2 == sht_nil ||
		    -*(const sht *)c1 > *(const sht *)c2 ||
		    ((!hi || !li) && -*(const sht *)c1 == *(const sht *)c2))
			return GDK_SUCCEED;
		break;
	case TYPE_int:
		if (*(const int *)c1 == int_nil ||
		    *(const int *)c2 == int_nil ||
		    -*(const int *)c1 > *(const int *)c2 ||
		    ((!hi || !li) && -*(const int *)c1 == *(const int *)c2))
			return GDK_SUCCEED;
		break;
	case TYPE_lng:
		if (*(const lng *)c1 == lng_nil ||
		    *(const lng *)c2 == lng_nil ||
		    -*(const lng *)c1 > *(const lng *)c2 ||
		    ((!hi || !li) && -*(const lng *)c1 == *(const lng *)c2))
			return GDK_SUCCEED;
		break;
#ifdef HAVE_HGE
	case TYPE_hge:
		if (*(const hge *)c1 == hge_nil ||
		    *(const hge *)c2 == hge_nil ||
		    -*(const hge *)c1 > *(const hge *)c2 ||
		    ((!hi || !li) && -*(const hge *)c1 == *(const hge *)c2))
			return GDK_SUCCEED;
		break;
#endif
	case TYPE_flt:
		if (*(const flt *)c1 == flt_nil ||
		    *(const flt *)c2 == flt_nil ||
		    -*(const flt *)c1 > *(const flt *)c2 ||
		    ((!hi || !li) && -*(const flt *)c1 == *(const flt *)c2))
			return GDK_SUCCEED;
		break;
	case TYPE_dbl:
		if (*(const dbl *)c1 == dbl_nil ||
		    *(const dbl *)c2 == dbl_nil ||
		    -*(const dbl *)c1 > *(const dbl *)c2 ||
		    ((!hi || !li) && -*(const dbl *)c1 == *(const dbl *)c2))
			return GDK_SUCCEED;
		break;
	default:
		goto bailout;
	}

	CANDINIT(l, sl, lstart, lend, lcnt, lcand, lcandend);
	CANDINIT(r, sr, rstart, rend, rcnt, rcand, rcandend);

	lvals = (const char *) Tloc(l, BUNfirst(l));
	rvals = (const char *) Tloc(r, BUNfirst(r));
	assert(!r->tvarsized);
	lwidth = l->T->width;
	rwidth = r->T->width;

	assert(lvals != NULL);
	assert(rvals != NULL);

	r1->tkey = 1;
	r1->tsorted = 1;
	r1->trevsorted = 1;
	r2->tkey = 1;
	r2->tsorted = 1;
	r2->trevsorted = 1;

	/* nested loop implementation for band join */
	for (;;) {
		if (lcand) {
			if (lcand == lcandend)
				break;
			lo = *lcand++;
			vl = FVALUE(l, lo - l->hseqbase);
		} else {
			if (lstart == lend)
				break;
			vl = FVALUE(l, lstart);
			lo = lstart++ + l->hseqbase;
		}
		if (cmp(vl, nil) == 0)
			continue;
		nr = 0;
		p = rcand;
		n = rstart;
		for (;;) {
			if (rcand) {
				if (p == rcandend)
					break;
				ro = *p++;
				vr = FVALUE(r, ro - r->hseqbase);
			} else {
				if (n == rend)
					break;
				vr = FVALUE(r, n);
				ro = n++ + r->hseqbase;
			}
			switch (ATOMtype(l->ttype)) {
			case TYPE_bte: {
				sht v1 = (sht) *(const bte *) vr, v2;

				if (v1 == bte_nil)
					continue;
				v2 = v1;
				v1 -= *(const bte *)c1;
				if (*(const bte *)vl <= v1 &&
				    (!li || *(const bte *)vl != v1))
					continue;
				v2 += *(const bte *)c2;
				if (*(const bte *)vl >= v2 &&
				    (!hi || *(const bte *)vl != v2))
					continue;
				break;
			}
			case TYPE_sht: {
				int v1 = (int) *(const sht *) vr, v2;

				if (v1 == sht_nil)
					continue;
				v2 = v1;
				v1 -= *(const sht *)c1;
				if (*(const sht *)vl <= v1 &&
				    (!li || *(const sht *)vl != v1))
					continue;
				v2 += *(const sht *)c2;
				if (*(const sht *)vl >= v2 &&
				    (!hi || *(const sht *)vl != v2))
					continue;
				break;
			}
			case TYPE_int: {
				lng v1 = (lng) *(const int *) vr, v2;

				if (v1 == int_nil)
					continue;
				v2 = v1;
				v1 -= *(const int *)c1;
				if (*(const int *)vl <= v1 &&
				    (!li || *(const int *)vl != v1))
					continue;
				v2 += *(const int *)c2;
				if (*(const int *)vl >= v2 &&
				    (!hi || *(const int *)vl != v2))
					continue;
				break;
			}
#ifdef HAVE_HGE
			case TYPE_lng: {
				hge v1 = (hge) *(const lng *) vr, v2;

				if (v1 == lng_nil)
					continue;
				v2 = v1;
				v1 -= *(const lng *)c1;
				if (*(const lng *)vl <= v1 &&
				    (!li || *(const lng *)vl != v1))
					continue;
				v2 += *(const lng *)c2;
				if (*(const lng *)vl >= v2 &&
				    (!hi || *(const lng *)vl != v2))
					continue;
				break;
			}
#else
#ifdef HAVE___INT128
			case TYPE_lng: {
				__int128 v1 = (__int128) *(const lng *) vr, v2;

				if (v1 == lng_nil)
					continue;
				v2 = v1;
				v1 -= *(const lng *)c1;
				if (*(const lng *)vl <= v1 &&
				    (!li || *(const lng *)vl != v1))
					continue;
				v2 += *(const lng *)c2;
				if (*(const lng *)vl >= v2 &&
				    (!hi || *(const lng *)vl != v2))
					continue;
				break;
			}
#else
			case TYPE_lng: {
				lng v1, v2;
				int abort_on_error = 1;

				if (*(const lng *)vr == lng_nil)
					continue;
				SUB_WITH_CHECK(lng, *(const lng *)vr,
					       lng, *(const lng *)c1,
					       lng, v1,
					       do{if(*(const lng*)c1<0)goto nolmatch;else goto lmatch1;}while(0));
				if (*(const lng *)vl <= v1 &&
				    (!li || *(const lng *)vl != v1))
					continue;
			  lmatch1:
				ADD_WITH_CHECK(lng, *(const lng *)vr,
					       lng, *(const lng *)c2,
					       lng, v2,
					       do{if(*(const lng*)c2>0)goto nolmatch;else goto lmatch2;}while(0));
				if (*(const lng *)vl >= v2 &&
				    (!hi || *(const lng *)vl != v2))
					continue;
			  lmatch2:
				break;
			  nolmatch:
				continue;
			}
#endif
#endif
#ifdef HAVE_HAVE
			case TYPE_hge: {
				hge v1, v2;
				int abort_on_error = 1;

				if (*(const hge *)vr == hge_nil)
					continue;
				SUB_WITH_CHECK(hge, *(const hge *)vr,
					       hge, *(const hge *)c1,
					       hge, v1,
					       do{if(*(const hge*)c1<0)goto nohmatch;else goto hmatch1;}while(0));
				if (*(const hge *)vl <= v1 &&
				    (!li || *(const hge *)vl != v1))
					continue;
			  hmatch1:
				ADD_WITH_CHECK(hge, *(const hge *)vr,
					       hge, *(const hge *)c2,
					       hge, v2,
					       do{if(*(const hge*)c2>0)goto nohmatch;else goto hmatch2;}while(0));
				if (*(const hge *)vl >= v2 &&
				    (!hi || *(const hge *)vl != v2))
					continue;
			  hmatch2:
				break;
			  nohmatch:
				continue;
			}
#endif
			case TYPE_flt: {
				dbl v1 = (dbl) *(const flt *) vr, v2;

				if (v1 == flt_nil)
					continue;
				v2 = v1;
				v1 -= *(const flt *)c1;
				if (*(const flt *)vl <= v1 &&
				    (!li || *(const flt *)vl != v1))
					continue;
				v2 += *(const flt *)c2;
				if (*(const flt *)vl >= v2 &&
				    (!hi || *(const flt *)vl != v2))
					continue;
				break;
			}
			case TYPE_dbl: {
				dbl v1, v2;
				int abort_on_error = 1;

				if (*(const dbl *)vr == dbl_nil)
					continue;
				SUB_WITH_CHECK(dbl, *(const dbl *)vr,
					       dbl, *(const dbl *)c1,
					       dbl, v1,
					       do{if(*(const dbl*)c1<0)goto nodmatch;else goto dmatch1;}while(0));
				if (*(const dbl *)vl <= v1 &&
				    (!li || *(const dbl *)vl != v1))
					continue;
			  dmatch1:
				ADD_WITH_CHECK(dbl, *(const dbl *)vr,
					       dbl, *(const dbl *)c2,
					       dbl, v2,
					       do{if(*(const dbl*)c2>0)goto nodmatch;else goto dmatch2;}while(0));
				if (*(const dbl *)vl >= v2 &&
				    (!hi || *(const dbl *)vl != v2))
					continue;
			  dmatch2:
				break;
			  nodmatch:
				continue;
			}
			}
			if (BUNlast(r1) == BATcapacity(r1)) {
				newcap = BATgrows(r1);
				BATsetcount(r1, BATcount(r1));
				BATsetcount(r2, BATcount(r2));
				r1 = BATextend(r1, newcap);
				r2 = BATextend(r2, newcap);
				if (r1 == NULL || r2 == NULL)
					goto bailout;
				assert(BATcapacity(r1) == BATcapacity(r2));
			}
			if (BATcount(r2) > 0) {
				if (lastr + 1 != ro)
					r2->tdense = 0;
				if (nr == 0) {
					r1->trevsorted = 0;
					if (lastr > ro) {
						r2->tsorted = 0;
						r2->tkey = 0;
					} else if (lastr < ro) {
						r2->trevsorted = 0;
					} else {
						r2->tkey = 0;
					}
				}
			}
			APPEND(r1, lo);
			APPEND(r2, ro);
			lastr = ro;
			nr++;
		}
		if (nr > 1) {
			r1->tkey = 0;
			r1->tdense = 0;
			r2->trevsorted = 0;
		} else if (nr == 0) {
			lskipped = BATcount(r1) > 0;
		} else if (lskipped) {
			r1->tdense = 0;
		}
	}
	assert(BATcount(r1) == BATcount(r2));
	/* also set other bits of heap to correct value to indicate size */
	BATsetcount(r1, BATcount(r1));
	BATsetcount(r2, BATcount(r2));
	if (BATcount(r1) > 0) {
		if (r1->tdense)
			r1->tseqbase = ((oid *) r1->T->heap.base)[r1->batFirst];
		if (r2->tdense)
			r2->tseqbase = ((oid *) r2->T->heap.base)[r2->batFirst];
	}
	ALGODEBUG fprintf(stderr, "#bandjoin(l=%s,r=%s)=(%s#"BUNFMT"%s%s,%s#"BUNFMT"%s%s\n",
		  BATgetId(l), BATgetId(r),
		  BATgetId(r1), BATcount(r1),
		  r1->tsorted ? "-sorted" : "",
		  r1->trevsorted ? "-revsorted" : "",
		  BATgetId(r2), BATcount(r2),
		  r2->tsorted ? "-sorted" : "",
		  r2->trevsorted ? "-revsorted" : "");
	return GDK_SUCCEED;

  bailout:
	if (r1)
		BBPreclaim(r1);
	if (r2)
		BBPreclaim(r2);
	return GDK_FAIL;
}

static gdk_return
rangejoin(BAT *r1, BAT *r2, BAT *l, BAT *rl, BAT *rh, BAT *sl, BAT *sr, int li, int hi)
{
	BUN lstart, lend, lcnt;
	const oid *lcand = NULL, *lcandend = NULL;
	BUN rstart, rend, rcnt;
	const oid *rcand = NULL, *rcandend = NULL;
	const char *lvals, *rlvals, *rhvals;
	const char *lvars, *rlvars, *rhvars;
	int lwidth, rlwidth, rhwidth;
	const void *nil = ATOMnilptr(l->ttype);
	int (*cmp)(const void *, const void *) = BATatoms[l->ttype].atomCmp;
	int t;
	const char *vl, *vrl, *vrh;
	const oid *p;
	oid lastr = 0;
	BUN n, nr, newcap;
	oid lo, ro;
	int c;
	int lskipped = 0;
	wrd loff = 0;
	oid lval = oid_nil, rlval = oid_nil, rhval = oid_nil;

	assert(BAThdense(l));
	assert(BAThdense(rl));
	assert(BAThdense(rh));
	assert(ATOMtype(l->ttype) == ATOMtype(rl->ttype));
	assert(ATOMtype(l->ttype) == ATOMtype(rh->ttype));
	assert(sl == NULL || sl->tsorted);
	assert(sr == NULL || sr->tsorted);

	ALGODEBUG fprintf(stderr, "#rangejoin(l=%s#" BUNFMT "[%s]%s%s,"
			  "rl=%s#" BUNFMT "[%s]%s%s,rh=%s#" BUNFMT "[%s]%s%s,"
			  "sl=%s#" BUNFMT "%s%s,sr=%s#" BUNFMT "%s%s)\n",
			  BATgetId(l), BATcount(l), ATOMname(l->ttype),
			  l->tsorted ? "-sorted" : "",
			  l->trevsorted ? "-revsorted" : "",
			  BATgetId(rl), BATcount(rl), ATOMname(rl->ttype),
			  rl->tsorted ? "-sorted" : "",
			  rl->trevsorted ? "-revsorted" : "",
			  BATgetId(rh), BATcount(rh), ATOMname(rh->ttype),
			  rh->tsorted ? "-sorted" : "",
			  rh->trevsorted ? "-revsorted" : "",
			  sl ? BATgetId(sl) : "NULL", sl ? BATcount(sl) : 0,
			  sl && sl->tsorted ? "-sorted" : "",
			  sl && sl->trevsorted ? "-revsorted" : "",
			  sr ? BATgetId(sr) : "NULL", sr ? BATcount(sr) : 0,
			  sr && sr->tsorted ? "-sorted" : "",
			  sr && sr->trevsorted ? "-revsorted" : "");

	CANDINIT(l, sl, lstart, lend, lcnt, lcand, lcandend);
	CANDINIT(rl, sr, rstart, rend, rcnt, rcand, rcandend);

	lvals = l->ttype == TYPE_void ? NULL : (const char *) Tloc(l, BUNfirst(l));
	rlvals = rl->ttype == TYPE_void ? NULL : (const char *) Tloc(rl, BUNfirst(rl));
	rhvals = rh->ttype == TYPE_void ? NULL : (const char *) Tloc(rh, BUNfirst(rh));
	if (l->tvarsized && l->ttype) {
		assert(rl->tvarsized && rl->ttype);
		assert(rh->tvarsized && rh->ttype);
		lvars = l->T->vheap->base;
		rlvars = rl->T->vheap->base;
		rhvars = rh->T->vheap->base;
	} else {
		assert(!rl->tvarsized || !rl->ttype);
		assert(!rh->tvarsized || !rh->ttype);
		lvars = rlvars = rhvars = NULL;
	}
	lwidth = l->T->width;
	rlwidth = rl->T->width;
	rhwidth = rh->T->width;

	if (l->ttype == TYPE_void) {
		if (l->tseqbase == oid_nil) {
			/* trivial: nils don't match anything */
			return GDK_SUCCEED;
		}
		if (lcand) {
			lstart = 0;
			lend = (BUN) (lcandend - lcand);
			lvals = (const char *) lcand;
			lcand = NULL;
			lwidth = SIZEOF_OID;
		}
		loff = (wrd) l->tseqbase - (wrd) l->hseqbase;
	}

	t = ATOMtype(l->ttype);
	if (t != ATOMstorage(t) &&
	    ATOMnilptr(ATOMstorage(t)) == nil &&
	    BATatoms[ATOMstorage(t)].atomCmp == cmp)
		t = ATOMstorage(t);

	/* nested loop implementation for range join */
	for (;;) {
		if (lcand) {
			if (lcand == lcandend)
				break;
			lo = *lcand++;
			vl = VALUE(l, lstart);
		} else {
			if (lstart == lend)
				break;
			if (lvals) {
				vl = VALUE(l, lstart);
				if (loff != 0) {
					lval = (oid) (*(const oid *)vl + loff);
					vl = (const char *) &lval;
				}
			} else {
				lval = lstart + l->tseqbase;
				vl = (const char *) &lval;
			}
			lo = lstart++ + l->hseqbase;
		}
		if (cmp(vl, nil) == 0)
			continue;
		nr = 0;
		p = rcand;
		n = rstart;
		for (;;) {
			if (rcand) {
				if (p == rcandend)
					break;
				ro = *p++;
				if (rlvals)
					vrl = VALUE(rl, ro - rl->hseqbase);
				else {
					/* TYPE_void */
					rlval = ro;
					vrl = (const char *) &rlval;
				}
				if (rhvals)
					vrh = VALUE(rh, ro - rh->hseqbase);
				else {
					/* TYPE_void */
					rhval = ro;
					vrh = (const char *) &rhval;
				}
			} else {
				if (n == rend)
					break;
				if (rlvals) {
					vrl = VALUE(rl, n);
				} else {
					/* TYPE_void */
					rlval = n + rl->tseqbase;
					vrl = (const char *) &rlval;
				}
				if (rhvals) {
					vrh = VALUE(rh, n);
				} else {
					/* TYPE_void */
					rhval = n + rh->tseqbase;
					vrh = (const char *) &rhval;
				}
				ro = n++ + rl->hseqbase;
			}
			switch (t) {
			case TYPE_bte:
				if (*(const bte*)vrl == bte_nil ||
				    *(const bte*)vrh == bte_nil ||
				    *(const bte*)vl < *(const bte*)vrl ||
				    *(const bte*)vl > *(const bte*)vrh ||
				    (!li && *(const bte*)vl == *(const bte*)vrl) ||
				    (!hi && *(const bte*)vl == *(const bte*)vrh))
					continue;
				break;
			case TYPE_sht:
				if (*(const sht*)vrl == sht_nil ||
				    *(const sht*)vrh == sht_nil ||
				    *(const sht*)vl < *(const sht*)vrl ||
				    *(const sht*)vl > *(const sht*)vrh ||
				    (!li && *(const sht*)vl == *(const sht*)vrl) ||
				    (!hi && *(const sht*)vl == *(const sht*)vrh))
					continue;
				break;
			case TYPE_int:
				if (*(const int*)vrl == int_nil ||
				    *(const int*)vrh == int_nil ||
				    *(const int*)vl < *(const int*)vrl ||
				    *(const int*)vl > *(const int*)vrh ||
				    (!li && *(const int*)vl == *(const int*)vrl) ||
				    (!hi && *(const int*)vl == *(const int*)vrh))
					continue;
				break;
			case TYPE_lng:
				if (*(const lng*)vrl == lng_nil ||
				    *(const lng*)vrh == lng_nil ||
				    *(const lng*)vl < *(const lng*)vrl ||
				    *(const lng*)vl > *(const lng*)vrh ||
				    (!li && *(const lng*)vl == *(const lng*)vrl) ||
				    (!hi && *(const lng*)vl == *(const lng*)vrh))
					continue;
				break;
<<<<<<< HEAD
#ifdef HAVE_HGE
			case TYPE_hge:
				if (*(const hge*)vrl == hge_nil ||
				    *(const hge*)vrh == hge_nil ||
				    *(const hge*)vl < *(const hge*)vrl ||
				    *(const hge*)vl > *(const hge*)vrh ||
				    (!li && *(const hge*)vl == *(const hge*)vrl) ||
				    (!hi && *(const hge*)vl == *(const hge*)vrh))
					continue;
				break;
#endif
			case TYPE_oid:
				if (*(const oid*)vrl == oid_nil ||
				    *(const oid*)vrh == oid_nil ||
				    *(const oid*)vl < *(const oid*)vrl ||
				    *(const oid*)vl > *(const oid*)vrh ||
				    (!li && *(const oid*)vl == *(const oid*)vrl) ||
				    (!hi && *(const oid*)vl == *(const oid*)vrh))
					continue;
				break;
=======
>>>>>>> dc00913e
			case TYPE_flt:
				if (*(const flt*)vrl == flt_nil ||
				    *(const flt*)vrh == flt_nil ||
				    *(const flt*)vl < *(const flt*)vrl ||
				    *(const flt*)vl > *(const flt*)vrh ||
				    (!li && *(const flt*)vl == *(const flt*)vrl) ||
				    (!hi && *(const flt*)vl == *(const flt*)vrh))
					continue;
				break;
			case TYPE_dbl:
				if (*(const dbl*)vrl == dbl_nil ||
				    *(const dbl*)vrh == dbl_nil ||
				    *(const dbl*)vl < *(const dbl*)vrl ||
				    *(const dbl*)vl > *(const dbl*)vrh ||
				    (!li && *(const dbl*)vl == *(const dbl*)vrl) ||
				    (!hi && *(const dbl*)vl == *(const dbl*)vrh))
					continue;
				break;
			default:
				assert(t != TYPE_oid);
				assert(t != TYPE_wrd);
				if (cmp(vrl, nil) == 0 || cmp(vrh, nil) == 0)
					continue;
				c = cmp(vl, vrl);
				if (c < 0 || (c == 0 && !li))
					continue;
				c = cmp(vl, vrh);
				if (c > 0 || (c == 0 && !hi))
					continue;
				break;
			}
			if (BUNlast(r1) == BATcapacity(r1)) {
				newcap = BATgrows(r1);
				BATsetcount(r1, BATcount(r1));
				BATsetcount(r2, BATcount(r2));
				r1 = BATextend(r1, newcap);
				r2 = BATextend(r2, newcap);
				if (r1 == NULL || r2 == NULL)
					goto bailout;
				assert(BATcapacity(r1) == BATcapacity(r2));
			}
			if (BATcount(r2) > 0) {
				if (lastr + 1 != ro)
					r2->tdense = 0;
				if (nr == 0) {
					r1->trevsorted = 0;
					if (lastr > ro) {
						r2->tsorted = 0;
						r2->tkey = 0;
					} else if (lastr < ro) {
						r2->trevsorted = 0;
					} else {
						r2->tkey = 0;
					}
				}
			}
			APPEND(r1, lo);
			APPEND(r2, ro);
			lastr = ro;
			nr++;
		}
		if (nr > 1) {
			r1->tkey = 0;
			r1->tdense = 0;
			r2->trevsorted = 0;
		} else if (nr == 0) {
			lskipped = BATcount(r1) > 0;
		} else if (lskipped) {
			r1->tdense = 0;
		}
	}
	assert(BATcount(r1) == BATcount(r2));
	/* also set other bits of heap to correct value to indicate size */
	BATsetcount(r1, BATcount(r1));
	BATsetcount(r2, BATcount(r2));
	if (BATcount(r1) > 0) {
		if (r1->tdense)
			r1->tseqbase = ((oid *) r1->T->heap.base)[r1->batFirst];
		if (r2->tdense)
			r2->tseqbase = ((oid *) r2->T->heap.base)[r2->batFirst];
	}
	ALGODEBUG fprintf(stderr, "#rangejoin(l=%s,rl=%s,rh=%s)="
			  "(%s#"BUNFMT"%s%s,%s#"BUNFMT"%s%s\n",
			  BATgetId(l), BATgetId(rl), BATgetId(rh),
			  BATgetId(r1), BATcount(r1),
			  r1->tsorted ? "-sorted" : "",
			  r1->trevsorted ? "-revsorted" : "",
			  BATgetId(r2), BATcount(r2),
			  r2->tsorted ? "-sorted" : "",
			  r2->trevsorted ? "-revsorted" : "");
	return GDK_SUCCEED;

  bailout:
	if (r1)
		BBPreclaim(r1);
	if (r2)
		BBPreclaim(r2);
	return GDK_FAIL;
}

/* Make the implementation choices for various left joins. */
static gdk_return
subleftjoin(BAT **r1p, BAT **r2p, BAT *l, BAT *r, BAT *sl, BAT *sr, int nil_matches, BUN estimate, int nil_on_miss, int semi, int must_match, const char *name)
{
	BAT *r1, *r2;
	BUN lcount, rcount;

	*r1p = NULL;
	*r2p = NULL;
	if (joinparamcheck(l, r, NULL, sl, sr, name) == GDK_FAIL)
		return GDK_FAIL;

	lcount = BATcount(l);
	if (sl)
		lcount = MIN(lcount, BATcount(sl));
	rcount = BATcount(r);
	if (sr)
		rcount = MIN(rcount, BATcount(sr));
	if (lcount == 0 || rcount == 0) {
		r1 = BATnew(TYPE_void, TYPE_void, 0, TRANSIENT);
		r2 = BATnew(TYPE_void, TYPE_void, 0, TRANSIENT);
		if (r1 == NULL || r2 == NULL) {
			BBPreclaim(r1);
			BBPreclaim(r2);
			return GDK_FAIL;
		}
		BATseqbase(r1, 0);
		BATseqbase(BATmirror(r1), 0);
		BATseqbase(r2, 0);
		BATseqbase(BATmirror(r2), 0);
		*r1p = r1;
		*r2p = r2;
		return GDK_SUCCEED;
	}

	if (joininitresults(&r1, &r2, estimate != BUN_NONE ? estimate : sl ? BATcount(sl) : BATcount(l), name) == GDK_FAIL)
		return GDK_FAIL;
	*r1p = r1;
	*r2p = r2;
	if ((r->tsorted || r->trevsorted) &&
	    (r->ttype == TYPE_void ||
	     lcount < 1024 ||
	     BATcount(r) * (Tsize(r) + (r->T->vheap ? r->T->vheap->size : 0) + 2 * sizeof(BUN)) > GDK_mem_maxsize / (GDKnr_threads ? GDKnr_threads : 1)))
		return mergejoin(r1, r2, l, r, sl, sr, nil_matches,
				 nil_on_miss, semi, must_match);
	return hashjoin(r1, r2, l, r, sl, sr, nil_matches,
			nil_on_miss, semi, must_match);
}

/* Perform an equi-join over l and r.  Returns two new, aligned,
 * dense-headed bats with in the tail the oids (head column values) of
 * matching tuples.  The result is in the same order as l (i.e. r1 is
 * sorted). */
gdk_return
BATsubleftjoin(BAT **r1p, BAT **r2p, BAT *l, BAT *r, BAT *sl, BAT *sr, int nil_matches, BUN estimate)
{
	return subleftjoin(r1p, r2p, l, r, sl, sr, nil_matches, estimate,
			   0, 0, 0, "BATsubleftjoin");
}

/* Perform an equi-join over l and r.  Returns two new, aligned,
 * dense-headed bats with in the tail the oids (head column values) of
 * matching tuples.  The result is in the same order as l (i.e. r1 is
 * sorted).  All values in l must match at least one value in r. */
gdk_return
BATsubleftfetchjoin(BAT **r1p, BAT **r2p, BAT *l, BAT *r, BAT *sl, BAT *sr, int nil_matches, BUN estimate)
{
	return subleftjoin(r1p, r2p, l, r, sl, sr, nil_matches, estimate,
			   0, 0, 1, "BATsubleftfetchjoin");
}

/* Performs a left outer join over l and r.  Returns two new, aligned,
 * dense-headed bats with in the tail the oids (head column values) of
 * matching tuples, or the oid in the first output bat and nil in the
 * second output bat if the value in l does not occur in r.  The
 * result is in the same order as l (i.e. r1 is sorted). */
gdk_return
BATsubouterjoin(BAT **r1p, BAT **r2p, BAT *l, BAT *r, BAT *sl, BAT *sr, int nil_matches, BUN estimate)
{
	return subleftjoin(r1p, r2p, l, r, sl, sr, nil_matches, estimate,
			   1, 0, 0, "BATsubouterjoin");
}

/* Perform a semi-join over l and r.  Returns two new, aligned,
 * dense-headed bats with in the tail the oids (head column values) of
 * matching tuples.  The result is in the same order as l (i.e. r1 is
 * sorted). */
gdk_return
BATsubsemijoin(BAT **r1p, BAT **r2p, BAT *l, BAT *r, BAT *sl, BAT *sr, int nil_matches, BUN estimate)
{
	return subleftjoin(r1p, r2p, l, r, sl, sr, nil_matches, estimate,
			   0, 1, 0, "BATsubsemijoin");
}

gdk_return
BATsubthetajoin(BAT **r1p, BAT **r2p, BAT *l, BAT *r, BAT *sl, BAT *sr, int op, int nil_matches, BUN estimate)
{
	BAT *r1, *r2;
	int opcode = 0;

	/* encode operator as a bit mask into opcode */
	switch (op) {
	case JOIN_EQ:
		return BATsubjoin(r1p, r2p, l, r, sl, sr, nil_matches, estimate);
	case JOIN_NE:
		opcode = MASK_NE;
		break;
	case JOIN_LT:
		opcode = MASK_LT;
		break;
	case JOIN_LE:
		opcode = MASK_LE;
		break;
	case JOIN_GT:
		opcode = MASK_GT;
		break;
	case JOIN_GE:
		opcode = MASK_GE;
		break;
	default:
		GDKerror("BATsubthetajoin: unknown operator %d.\n", op);
		return GDK_FAIL;
	}

	*r1p = NULL;
	*r2p = NULL;
	if (joinparamcheck(l, r, NULL, sl, sr, "BATsubthetajoin") == GDK_FAIL)
		return GDK_FAIL;
	if (joininitresults(&r1, &r2,
			    estimate != BUN_NONE ? estimate :
			    (sl ? BATcount(sl) : BATcount(l)) * (sr ? BATcount(sr) : BATcount(r)),
			    "BATsubthetajoin") == GDK_FAIL)
		return GDK_FAIL;
	*r1p = r1;
	*r2p = r2;

	return thetajoin(r1, r2, l, r, sl, sr, opcode);
}

gdk_return
BATsubjoin(BAT **r1p, BAT **r2p, BAT *l, BAT *r, BAT *sl, BAT *sr, int nil_matches, BUN estimate)
{
	BAT *r1, *r2;
	BUN lcount, rcount;
	BUN lsize, rsize;
	int swap;
	size_t mem_size;

	*r1p = NULL;
	*r2p = NULL;
	if (joinparamcheck(l, r, NULL, sl, sr, "BATsubjoin") == GDK_FAIL)
		return GDK_FAIL;
	lcount = BATcount(l);
	if (sl)
		lcount = MIN(lcount, BATcount(sl));
	rcount = BATcount(r);
	if (sr)
		rcount = MIN(rcount, BATcount(sr));
	if (lcount == 0 || rcount == 0) {
		r1 = BATnew(TYPE_void, TYPE_void, 0, TRANSIENT);
		r2 = BATnew(TYPE_void, TYPE_void, 0, TRANSIENT);
		if (r1 == NULL || r2 == NULL) {
			BBPreclaim(r1);
			BBPreclaim(r2);
			return GDK_FAIL;
		}
		BATseqbase(r1, 0);
		BATseqbase(BATmirror(r1), 0);
		BATseqbase(r2, 0);
		BATseqbase(BATmirror(r2), 0);
		*r1p = r1;
		*r2p = r2;
		return GDK_SUCCEED;
	}
	if (joininitresults(&r1, &r2, estimate != BUN_NONE ? estimate : sl ? BATcount(sl) : BATcount(l), "BATsubjoin") == GDK_FAIL)
		return GDK_FAIL;
	*r1p = r1;
	*r2p = r2;
	swap = 0;

	/* some statistics to help us decide */
	lsize = (BUN) (BATcount(l) * (Tsize(l) + (l->T->vheap ? l->T->vheap->size : 0) + 2 * sizeof(BUN)));
	rsize = (BUN) (BATcount(r) * (Tsize(r) + (r->T->vheap ? r->T->vheap->size : 0) + 2 * sizeof(BUN)));
	mem_size = GDK_mem_maxsize / (GDKnr_threads ? GDKnr_threads : 1);

	if ((l->tsorted || l->trevsorted) && (r->tsorted || r->trevsorted)) {
		/* both sorted, smallest on left */
		if (BATcount(l) <= BATcount(r))
			return mergejoin(r1, r2, l, r, sl, sr, nil_matches, 0, 0, 0);
		else
			return mergejoin(r2, r1, r, l, sr, sl, nil_matches, 0, 0, 0);
	} else if (l->T->hash && r->T->hash) {
		/* both have hash, smallest on right */
		swap = lcount < rcount;
	} else if (l->T->hash) {
		/* only left has hash, swap */
		swap = 1;
	} else if (r->T->hash) {
		/* only right has hash, don't swap */
		swap = 0;
	} else if ((l->tsorted || l->trevsorted) &&
		   (l->ttype == TYPE_void || rcount < 1024 || MIN(lsize, rsize) > mem_size)) {
		/* only left is sorted, swap; but only if right is
		 * "large" and the smaller of the two isn't too large
		 * (i.e. prefer hash over binary search, but only if
		 * the hash table doesn't cause thrashing) */
		return mergejoin(r2, r1, r, l, sr, sl, nil_matches, 0, 0, 0);
	} else if ((r->tsorted || r->trevsorted) &&
		   (r->ttype == TYPE_void || lcount < 1024 || MIN(lsize, rsize) > mem_size)) {
		/* only right is sorted, don't swap; but only if left
		 * is "large" and the smaller of the two isn't too
		 * large (i.e. prefer hash over binary search, but
		 * only if the hash table doesn't cause thrashing) */
		return mergejoin(r1, r2, l, r, sl, sr, nil_matches, 0, 0, 0);
	} else if (BATcount(l) < BATcount(r)) {
		/* no hashes, not sorted, create hash on smallest BAT */
		swap = 1;
	}
	if (swap) {
		return hashjoin(r2, r1, r, l, sr, sl, nil_matches, 0, 0, 0);
	} else {
		return hashjoin(r1, r2, l, r, sl, sr, nil_matches, 0, 0, 0);
	}
}

gdk_return
BATsubbandjoin(BAT **r1p, BAT **r2p, BAT *l, BAT *r, BAT *sl, BAT *sr,
	       const void *c1, const void *c2, int li, int hi, BUN estimate)
{
	BAT *r1, *r2;

	*r1p = NULL;
	*r2p = NULL;
	if (joinparamcheck(l, r, NULL, sl, sr, "BATsubbandjoin") == GDK_FAIL)
		return GDK_FAIL;
	if (joininitresults(&r1, &r2,
			    estimate != BUN_NONE ? estimate :
			    (sl ? BATcount(sl) : BATcount(l)) * (sr ? BATcount(sr) : BATcount(r)),
			    "BATsubbandjoin") == GDK_FAIL)
		return GDK_FAIL;
	*r1p = r1;
	*r2p = r2;

	return bandjoin(r1, r2, l, r, sl, sr, c1, c2, li, hi);
}

gdk_return
BATsubrangejoin(BAT **r1p, BAT **r2p, BAT *l, BAT *rl, BAT *rh,
		BAT *sl, BAT *sr, int li, int hi, BUN estimate)
{
	BAT *r1, *r2;

	*r1p = NULL;
	*r2p = NULL;
	if (joinparamcheck(l, rl, rh, sl, sr, "BATsubrangejoin") == GDK_FAIL)
		return GDK_FAIL;
	if (joininitresults(&r1, &r2,
			    estimate != BUN_NONE ? estimate :
			    (sl ? BATcount(sl) : BATcount(l)) * (sr ? BATcount(sr) : BATcount(rl)),
			    "BATsubrangejoin") == GDK_FAIL)
		return GDK_FAIL;
	*r1p = r1;
	*r2p = r2;

	return rangejoin(r1, r2, l, rl, rh, sl, sr, li, hi);
}

#define project_loop(TYPE)						\
static int								\
project_##TYPE(BAT *bn, BAT *l, BAT *r, int nilcheck, int sortcheck)	\
{									\
	oid lo, hi;							\
	const TYPE *rt;							\
	TYPE *bt;							\
	TYPE v, prev = 0;						\
	const oid *o;							\
									\
	o = (const oid *) Tloc(l, BUNfirst(l));				\
	rt = (const TYPE *) Tloc(r, BUNfirst(r));			\
	bt = (TYPE *) Tloc(bn, BUNfirst(bn));				\
	for (lo = 0, hi = lo + BATcount(l); lo < hi; lo++, o++, bt++) { \
		if (*o == oid_nil) {					\
			*bt = TYPE##_nil;				\
			bn->T->nonil = 0;				\
			bn->T->nil = 1;					\
			bn->tsorted = 0;				\
			bn->trevsorted = 0;				\
			bn->tkey = 0;					\
		} else if (*o < r->hseqbase ||				\
		   	*o >= r->hseqbase + BATcount(r)) {		\
			GDKerror("BATproject: does not match always\n"); \
			return GDK_FAIL;				\
		} else {						\
			v = rt[*o - r->hseqbase];			\
			*bt = v;					\
			if (nilcheck && v == TYPE##_nil && bn->T->nonil) { \
				bn->T->nonil = 0;			\
				bn->T->nil = 1;				\
			}						\
			if (sortcheck && lo &&				\
			    (bn->trevsorted | bn->tsorted | bn->tkey)) { \
				if (v > prev) {				\
					bn->trevsorted = 0;		\
					if (!bn->tsorted)		\
						bn->tkey = 0; /* can't be sure */ \
				} else if (v < prev) {			\
					bn->tsorted = 0;		\
					if (!bn->trevsorted)		\
						bn->tkey = 0; /* can't be sure */ \
				} else {				\
					bn->tkey = 0; /* definitely */	\
				}					\
			}						\
			prev = v;					\
		}							\
	}								\
	assert((BUN) lo == BATcount(l));				\
	BATsetcount(bn, (BUN) lo);					\
	return GDK_SUCCEED;						\
}


/* project type switch */
project_loop(bte)
project_loop(sht)
project_loop(int)
project_loop(flt)
project_loop(dbl)
project_loop(lng)
#ifdef HAVE_HGE
project_loop(hge)
#endif

static int
project_void(BAT *bn, BAT *l, BAT *r)
{
	oid lo, hi;
	oid v = oid_nil, prev = oid_nil;
	oid *bt;
	const oid *o;

	assert(r->tseqbase != oid_nil);
	o = (const oid *) Tloc(l, BUNfirst(l));
	bt = (oid *) Tloc(bn, BUNfirst(bn));
	for (lo = 0, hi = lo + BATcount(l); lo < hi; lo++, o++, bt++) {
		if (*o == oid_nil) {
			*bt = oid_nil;
			bn->T->nonil = 0;
			bn->T->nil = 1;
			bn->tsorted = 0;
			bn->trevsorted = 0;
			bn->tkey = 0;
		} else if (*o < r->hseqbase ||
			   *o >= r->hseqbase + BATcount(r)) {
			GDKerror("BATproject: does not match always\n");
			return GDK_FAIL;
		} else {
			*bt = v = *o - r->hseqbase + r->tseqbase;
			if (lo && (bn->trevsorted | bn->tsorted | bn->tkey)) {
				if (prev < v) {
					bn->trevsorted = 0;
					if (!bn->tsorted)
						bn->tkey = 0; /* can't be sure */
				} else if (prev > v) {
					bn->tsorted = 0;
					if (!bn->trevsorted)
						bn->tkey = 0; /* can't be sure */
				} else {
					bn->tkey = 0; /* definitely */
				}
			}
			prev = v;
		}
	}
	assert((BUN) lo == BATcount(l));
	BATsetcount(bn, (BUN) lo);
	return GDK_SUCCEED;
}

static int
project_any(BAT *bn, BAT *l, BAT *r, int nilcheck)
{
	BUN n;
	oid lo, hi;
	BATiter ri, bni;
	int (*cmp)(const void *, const void *) = BATatoms[r->ttype].atomCmp;
	const void *nil = ATOMnilptr(r->ttype);
	const void *v;
	BUN prev = BUN_NONE;
	const oid *o;
	int c;

	o = (const oid *) Tloc(l, BUNfirst(l));
	n = BUNfirst(bn);
	ri = bat_iterator(r);
	bni = bat_iterator(bn);
	for (lo = 0, hi = lo + BATcount(l); lo < hi; lo++, o++, n++) {
		if (*o == oid_nil) {
			tfastins_nocheck(bn, n, nil, Tsize(bn));
			bn->T->nonil = 0;
			bn->T->nil = 1;
			bn->tsorted = 0;
			bn->trevsorted = 0;
			bn->tkey = 0;
		} else if (*o < r->hseqbase ||
		   	*o >= r->hseqbase + BATcount(r)) {
			GDKerror("BATproject: does not match always\n");
			goto bunins_failed;
		} else {
			v = BUNtail(ri, *o - r->hseqbase + BUNfirst(r));
			tfastins_nocheck(bn, n, v, Tsize(bn));
			if (nilcheck && bn->T->nonil && cmp(v, nil) == 0) {
				bn->T->nonil = 0;
				bn->T->nil = 1;
			}
			if (prev != BUN_NONE &&
			    (bn->trevsorted | bn->tsorted | bn->tkey)) {
				c = cmp(BUNtail(bni, prev), v);
				if (c < 0) {
					bn->trevsorted = 0;
					if (!bn->tsorted)
						bn->tkey = 0; /* can't be sure */
				} else if (c > 0) {
					bn->tsorted = 0;
					if (!bn->trevsorted)
						bn->tkey = 0; /* can't be sure */
				} else {
					bn->tkey = 0; /* definitely */
				}
			}
			prev = n;
		}
	}
	assert(n == BATcount(l));
	BATsetcount(bn, n);
	return GDK_SUCCEED;
bunins_failed:
	return GDK_FAIL;
}

BAT *
BATproject(BAT *l, BAT *r)
{
	BAT *bn;
	oid lo, hi;
	int res, tpe = ATOMtype(r->ttype), nilcheck = 1, sortcheck = 1, stringtrick = 0;
	BUN lcount = BATcount(l), rcount = BATcount(r);

	ALGODEBUG fprintf(stderr, "#BATproject(l=%s#" BUNFMT "%s%s,"
			  "r=%s#" BUNFMT "[%s]%s%s)\n",
			  BATgetId(l), BATcount(l),
			  l->tsorted ? "-sorted" : "",
			  l->trevsorted ? "-revsorted" : "",
			  BATgetId(r), BATcount(r), ATOMname(r->ttype),
			  r->tsorted ? "-sorted" : "",
			  r->trevsorted ? "-revsorted" : "");

	assert(BAThdense(l));
	assert(BAThdense(r));
	assert(ATOMtype(l->ttype) == TYPE_oid);

	if (BATtdense(l) && BATcount(l) > 0) {
		lo = l->tseqbase;
		hi = l->tseqbase + BATcount(l);
		if (lo < r->hseqbase || hi > r->hseqbase + BATcount(r)) {
			GDKerror("BATproject: does not match always\n");
			return NULL;
		}
		bn = BATslice(r, lo - r->hseqbase, hi - r->hseqbase);
		if (bn == NULL)
			return NULL;
		bn = BATseqbase(bn, l->hseqbase + (lo - l->tseqbase));
		ALGODEBUG fprintf(stderr, "#BATproject(l=%s,r=%s)=%s#"BUNFMT"%s%s\n",
			  BATgetId(l), BATgetId(r), BATgetId(bn), BATcount(bn),
			  bn->tsorted ? "-sorted" : "",
			  bn->trevsorted ? "-revsorted" : "");
		assert(bn->htype == TYPE_void);
		return bn;
	}
	if (l->ttype == TYPE_void || BATcount(l) == 0 ||
	    (r->ttype == TYPE_void && r->tseqbase == oid_nil)) {
		/* trivial: all values are nil */
		const void *nil = ATOMnilptr(r->ttype);

		bn = BATconstant(r->ttype == TYPE_oid ? TYPE_void : r->ttype,
				 nil, BATcount(l), TRANSIENT);
		if (bn == NULL)
			return NULL;
		bn = BATseqbase(bn, l->hseqbase);
		if (ATOMtype(bn->ttype) == TYPE_oid &&
		    BATcount(bn) == 0) {
			bn->tdense = 1;
			BATseqbase(BATmirror(bn), 0);
		}
		ALGODEBUG fprintf(stderr, "#BATproject(l=%s,r=%s)=%s#"BUNFMT"%s%s\n",
				  BATgetId(l), BATgetId(r),
				  BATgetId(bn), BATcount(bn),
				  bn->tsorted ? "-sorted" : "",
				  bn->trevsorted ? "-revsorted" : "");
		return bn;
	}
	assert(l->ttype == TYPE_oid);

	if (ATOMstorage(tpe) == TYPE_str &&
	    (rcount == 0 || lcount > (rcount >> 3))) {
		/* insert strings as ints, we need to copy the string
		 * heap whole sale */
		tpe = r->T->width == 1 ? TYPE_bte : (r->T->width == 2 ? TYPE_sht : (r->T->width == 4 ? TYPE_int : TYPE_lng));
		/* int's nil representation is a valid offset, so
		 * don't check for nils */
		nilcheck = 0;
		sortcheck = 0;
		stringtrick = 1;
	}
	bn = BATnew(TYPE_void, tpe, BATcount(l), TRANSIENT);
	if (bn == NULL)
		return NULL;
	if (stringtrick) {
		/* "string type" */
		bn->tsorted = 0;
		bn->trevsorted = 0;
		bn->tkey = 0;
		bn->T->nonil = 0;
	} else {
		/* be optimistic, we'll clear these if necessary later */
		bn->T->nonil = 1;
		bn->tsorted = 1;
		bn->trevsorted = 1;
		bn->tkey = 1;
		if (l->T->nonil && r->T->nonil)
			nilcheck = 0; /* don't bother checking: no nils */
	}
	bn->T->nil = 0;

	switch (tpe) {
	case TYPE_bte:
		res = project_bte(bn, l, r, nilcheck, sortcheck);
		break;
	case TYPE_sht:
		res = project_sht(bn, l, r, nilcheck, sortcheck);
		break;
	case TYPE_int:
		res = project_int(bn, l, r, nilcheck, sortcheck);
		break;
	case TYPE_flt:
		res = project_flt(bn, l, r, nilcheck, sortcheck);
		break;
	case TYPE_dbl:
		res = project_dbl(bn, l, r, nilcheck, sortcheck);
		break;
	case TYPE_lng:
		res = project_lng(bn, l, r, nilcheck, sortcheck);
		break;
#ifdef HAVE_HGE
	case TYPE_hge:
		res = project_hge(bn, l, r, nilcheck, sortcheck);
		break;
#endif
	case TYPE_oid:
		if (r->ttype == TYPE_void) {
			res = project_void(bn, l, r);
		} else {
#if SIZEOF_OID == SIZEOF_INT
			res = project_int(bn, l, r, nilcheck, sortcheck);
#else
			res = project_lng(bn, l, r, nilcheck, sortcheck);
#endif
		}
		break;
	default:
		res = project_any(bn, l, r, nilcheck);
		break;
	}

	if (res == GDK_FAIL)
		goto bailout;

	/* handle string trick */
	if (stringtrick) {
		if (r->batRestricted == BAT_READ) {
			/* really share string heap */
			assert(r->T->vheap->parentid > 0);
			BBPshare(r->T->vheap->parentid);
			bn->T->vheap = r->T->vheap;
		} else {
			/* make copy of string heap */
			bn->T->vheap = (Heap *) GDKzalloc(sizeof(Heap));
			if (bn->T->vheap == NULL)
				goto bailout;
			bn->T->vheap->parentid = bn->batCacheid;
			bn->T->vheap->farmid = BBPselectfarm(bn->batRole, TYPE_str, varheap);
			if (r->T->vheap->filename) {
				char *nme = BBP_physical(bn->batCacheid);
				bn->T->vheap->filename = GDKfilepath(-1, NULL, nme, "theap");
				if (bn->T->vheap->filename == NULL)
					goto bailout;
			}
			if (HEAPcopy(bn->T->vheap, r->T->vheap) < 0)
				goto bailout;
		}
		bn->ttype = r->ttype;
		bn->tvarsized = 1;
		bn->T->width = r->T->width;
		bn->T->shift = r->T->shift;

		bn->T->nil = 0; /* we don't know */
	}
	/* some properties follow from certain combinations of input
	 * properties */
	bn->tkey |= l->tkey && r->tkey;
	bn->tsorted |= (l->tsorted & r->tsorted) | (l->trevsorted & r->trevsorted);
	bn->trevsorted |= (l->tsorted & r->trevsorted) | (l->trevsorted & r->tsorted);
	bn->T->nonil |= l->T->nonil & r->T->nonil;

	BATseqbase(bn, l->hseqbase);
	if (!BATtdense(r))
		BATseqbase(BATmirror(bn), oid_nil);
	ALGODEBUG fprintf(stderr, "#BATproject(l=%s,r=%s)=%s#"BUNFMT"%s%s%s\n",
		  BATgetId(l), BATgetId(r), BATgetId(bn), BATcount(bn),
		  bn->tsorted ? "-sorted" : "",
		  bn->trevsorted ? "-revsorted" : "",
		  bn->ttype == TYPE_str && bn->T->vheap == r->T->vheap ? " shared string heap" : "");
	return bn;

  bailout:
	BBPreclaim(bn);
	return NULL;
}<|MERGE_RESOLUTION|>--- conflicted
+++ resolved
@@ -2444,7 +2444,6 @@
 				    (!hi && *(const lng*)vl == *(const lng*)vrh))
 					continue;
 				break;
-<<<<<<< HEAD
 #ifdef HAVE_HGE
 			case TYPE_hge:
 				if (*(const hge*)vrl == hge_nil ||
@@ -2456,17 +2455,6 @@
 					continue;
 				break;
 #endif
-			case TYPE_oid:
-				if (*(const oid*)vrl == oid_nil ||
-				    *(const oid*)vrh == oid_nil ||
-				    *(const oid*)vl < *(const oid*)vrl ||
-				    *(const oid*)vl > *(const oid*)vrh ||
-				    (!li && *(const oid*)vl == *(const oid*)vrl) ||
-				    (!hi && *(const oid*)vl == *(const oid*)vrh))
-					continue;
-				break;
-=======
->>>>>>> dc00913e
 			case TYPE_flt:
 				if (*(const flt*)vrl == flt_nil ||
 				    *(const flt*)vrh == flt_nil ||
