/*
 * This Source Code Form is subject to the terms of the Mozilla Public
 * License, v. 2.0.  If a copy of the MPL was not distributed with this
 * file, You can obtain one at http://mozilla.org/MPL/2.0/.
 *
 * Copyright 1997 - July 2008 CWI, August 2008 - 2017 MonetDB B.V.
 */

/*
 * (author) N. J. Nes
 *
 * In the philosophy of MonetDB, transaction management overhead
 * should only be paid when necessary. Transaction management is for
 * this purpose implemented as a separate module and applications are
 * required to obey the transaction policy, e.g. obtaining/releasing
 * locks.
 *
 * This module is designed to support efficient logging of the SQL
 * database.  Once loaded, the SQL compiler will insert the proper
 * calls at transaction commit to include the changes in the log file.
 *
 * The logger uses a directory to store its log files. One master log
 * file stores information about the version of the logger and the
 * transaction log files. This file is a simple ascii file with the
 * following format:
 *  {6DIGIT-VERSION\n[log file number \n]*]*}
 * The transaction log files have a binary format, which stores fixed
 * size logformat headers (flag,nr,bid), where the flag is the type of
 * update logged.  The nr field indicates how many changes there were
 * (in case of inserts/deletes).  The bid stores the bid identifier.
 *
 * The key decision to be made by the user is the location of the log
 * file.  Ideally, it should be stored in fail-safe environment, or at
 * least the log and databases should be on separate disk columns.
 *
 * This file system may reside on the same hardware as the database
 * server and therefore the writes are done to the same disk, but
 * could also reside on another system and then the changes are
 * flushed through the network.  The logger works under the assumption
 * that it is called to safeguard updates on the database when it has
 * an exclusive lock on the latest version. This lock should be
 * guaranteed by the calling transaction manager first.
 *
 * Finding the updates applied to a BAT is relatively easy, because
 * each BAT contains a delta structure. On commit these changes are
 * written to the log file and the delta management is reset. Since
 * each commit is written to the same log file, the beginning and end
 * are marked by a log identifier.
 *
 * A server restart should only (re)process blocks which are
 * completely written to disk. A log replay therefore ends in a commit
 * or abort on the changed bats. Once all logs have been read, the
 * changes to the bats are made persistent, i.e. a bbp sub-commit is
 * done.
 */
#include "monetdb_config.h"
#include "gdk.h"
#include "gdk_private.h"
#include "gdk_logger.h"
#include <string.h>

/*
 * The log record encoding is geared at reduced storage space, but at
 * the expense of readability. A user can not easily inspect the log a
 * posteriori to check what has happened.
 *
 */
#define LOG_START	1
#define LOG_END		2
#define LOG_INSERT	3
#define LOG_UPDATE	5
#define LOG_CREATE	6
#define LOG_DESTROY	7
#define LOG_USE		8
#define LOG_CLEAR	9
#define LOG_SEQ		10

#ifdef HAVE_EMBEDDED
#define printf(fmt,...) ((void) 0)
#endif

static char *log_commands[] = {
	NULL,
	"LOG_START",
	"LOG_END",
	"LOG_INSERT",
	"LOG_DELETE",
	"LOG_UPDATE",
	"LOG_CREATE",
	"LOG_DESTROY",
	"LOG_USE",
	"LOG_CLEAR",
	"LOG_SEQ",
};

typedef struct logformat_t {
	char flag;
	int tid;
	lng nr;
} logformat;

/* When reading an old format database, we may need to read the geom
 * Well-known Binary (WKB) type differently.  This variable is used to
 * indicate that to the function wkbREAD during reading of the log. */
static int geomisoldversion;

static int bm_commit(logger *lg);
static int tr_grow(trans *tr);

static BUN
log_find(BAT *b, BAT *d, int val)
{
	BATiter cni = bat_iterator(b);
	BUN p;

	assert(b->ttype == TYPE_int);
	assert(d->ttype == TYPE_oid);
	if (BAThash(b, 0) == GDK_SUCCEED) {
		HASHloop_int(cni, cni.b->thash, p, &val) {
			oid pos = p;
			if (BUNfnd(d, &pos) == BUN_NONE)
				return p;
		}
	} else {		/* unlikely: BAThash failed */
		BUN q;
		int *t = (int *) Tloc(b, 0);

		for (p = 0, q = BUNlast(b); p < q; p++) {
			if (t[p] == val) {
				oid pos = p;
				if (BUNfnd(d, &pos) == BUN_NONE)
					return p;
			}
		}
	}
	return BUN_NONE;
}

static void
logbat_destroy(BAT *b)
{
	if (b)
		BBPunfix(b->batCacheid);
}

static BAT *
logbat_new(int tt, BUN size, int role)
{
	BAT *nb = COLnew(0, tt, size, role);

	if (nb) {
		if (role == PERSISTENT)
			BATmode(nb, PERSISTENT);
	} else {
		fprintf(stderr, "!ERROR: logbat_new: creating new BAT[void:%s]#" BUNFMT " failed\n", ATOMname(tt), size);
	}
	return nb;
}

static int
log_read_format(logger *l, logformat *data)
{
	return mnstr_read(l->log, &data->flag, 1, 1) == 1 &&
		mnstr_readLng(l->log, &data->nr) == 1 &&
		mnstr_readInt(l->log, &data->tid) == 1;
}

static int
log_write_format(logger *l, logformat *data)
{
	if (mnstr_write(l->log, &data->flag, 1, 1) == 1 &&
	    mnstr_writeLng(l->log, data->nr) &&
	    mnstr_writeInt(l->log, data->tid))
		return LOG_OK;
	fprintf(stderr, "!ERROR: log_write_format: write failed\n");
	return LOG_ERR;
}

static char *
log_read_string(logger *l)
{
	int len;
	ssize_t nr;
	char *buf;

	if (mnstr_readInt(l->log, &len) != 1) {
		fprintf(stderr, "!ERROR: log_read_string: read failed\n");
//MK This leads to non-repeatable log structure?
		return NULL;
	}
	if (len == 0)
		return NULL;
	buf = GDKmalloc(len);
	if (buf == NULL) {
		fprintf(stderr, "!ERROR: log_read_string: malloc failed\n");
		return NULL;
	}

	if ((nr = mnstr_read(l->log, buf, 1, len)) != (ssize_t) len) {
		buf[len - 1] = 0;
		fprintf(stderr, "!ERROR: log_read_string: couldn't read name (%s) " SSZFMT "\n", buf, nr);
		GDKfree(buf);
		return NULL;
	}
	buf[len - 1] = 0;
	return buf;
}

static int
log_write_string(logger *l, const char *n)
{
	size_t len = strlen(n) + 1;	/* log including EOS */

	assert(len > 1);
	assert(len <= INT_MAX);
	if (!mnstr_writeInt(l->log, (int) len) ||
	    mnstr_write(l->log, n, 1, len) != (ssize_t) len) {
		fprintf(stderr, "!ERROR: log_write_string: write failed\n");
		return LOG_ERR;
	}
	return LOG_OK;
}

static void
log_read_clear(logger *lg, trans *tr, char *name)
{
	if (lg->debug & 1)
		fprintf(stderr, "#logger found log_read_clear %s\n", name);

	if (tr_grow(tr)) {
		tr->changes[tr->nr].type = LOG_CLEAR;
		tr->changes[tr->nr].name = GDKstrdup(name);
		tr->nr++;
	}
}

static int
avoid_snapshot(logger *lg, log_bid bid)
{
	if (BATcount(lg->snapshots_bid)-BATcount(lg->dsnapshots)) {
		BUN p = log_find(lg->snapshots_bid, lg->dsnapshots, bid);

		if (p != BUN_NONE) {
			int tid = *(int *) Tloc(lg->snapshots_tid, p);

			if (lg->tid <= tid)
				return 1;
		}
	}
	return 0;
}

static void
la_bat_clear(logger *lg, logaction *la)
{
	log_bid bid = logger_find_bat(lg, la->name);
	BAT *b;

	if (lg->debug & 1)
		fprintf(stderr, "#la_bat_clear %s\n", la->name);

	/* do we need to skip these old updates */
	if (avoid_snapshot(lg, bid))
		return;

	b = BATdescriptor(bid);
	if (b) {
		int access = b->batRestricted;
		b->batRestricted = BAT_WRITE;
		BATclear(b, TRUE);
		b->batRestricted = access;
		logbat_destroy(b);
	}
}

static int
log_read_seq(logger *lg, logformat *l)
{
	int seq = (int) l->nr;
	lng val;
	BUN p;

	assert(l->nr <= (lng) INT_MAX);
	if (mnstr_readLng(lg->log, &val) != 1) {
		fprintf(stderr, "!ERROR: log_read_seq: read failed\n");
		return LOG_ERR;
	}

	if ((p = log_find(lg->seqs_id, lg->dseqs, seq)) != BUN_NONE &&
	    p >= lg->seqs_id->batInserted) {
		BUNinplace(lg->seqs_val, p, &val, FALSE);
	} else {
		if (p != BUN_NONE) {
			oid pos = p;
			BUNappend(lg->dseqs, &pos, FALSE);
		}
		BUNappend(lg->seqs_id, &seq, FALSE);
		BUNappend(lg->seqs_val, &val, FALSE);
	}
	return LOG_OK;
}

static int
log_read_updates(logger *lg, trans *tr, logformat *l, char *name)
{
	log_bid bid = logger_find_bat(lg, name);
	BAT *b = BATdescriptor(bid);
	int res = LOG_OK;
	int ht = -1, tt = -1, tseq = 0;

	if (lg->debug & 1)
		fprintf(stderr, "#logger found log_read_updates %s %s " LLFMT "\n", name, l->flag == LOG_INSERT ? "insert" : "update", l->nr);

	if (b) {
		ht = TYPE_void;
		tt = b->ttype;
		if (tt == TYPE_void && b->tseqbase != oid_nil)
			tseq = 1;
	} else {		/* search trans action for create statement */
		int i;

		for (i = 0; i < tr->nr; i++) {
			if (tr->changes[i].type == LOG_CREATE && strcmp(tr->changes[i].name, name) == 0) {
				ht = tr->changes[i].ht;
				if (ht < 0) {
					ht = TYPE_void;
				}
				tt = tr->changes[i].tt;
				if (tt < 0) {
					tseq = 1;
					tt = TYPE_void;
				}
				break;
			}
		}
	}
	assert((ht == TYPE_void && l->flag == LOG_INSERT) ||
	       ((ht == TYPE_oid || !ht) && l->flag == LOG_UPDATE));
	if (ht >= 0 && tt >= 0) {
		BAT *uid = NULL;
		BAT *r;
		void *(*rt) (ptr, stream *, size_t) = BATatoms[tt].atomRead;
		void *tv = NULL;

		if (tt < TYPE_str)
			tv = lg->buf;
		else if (tt > TYPE_str)
			tv = ATOMnil(tt);
		assert(l->nr <= (lng) BUN_MAX);
		if (l->flag == LOG_UPDATE) {
			uid = COLnew(0, ht, (BUN) l->nr, PERSISTENT);
			r = COLnew(0, tt, (BUN) l->nr, PERSISTENT);
		} else {
			assert(ht == TYPE_void);
			r = COLnew(0, tt, (BUN) l->nr, PERSISTENT);
		}

		if (tseq)
			BATtseqbase(r, 0);

		if (ht == TYPE_void && l->flag == LOG_INSERT) {
			for (; l->nr > 0; l->nr--) {
				void *t = rt(tv, lg->log, 1);

				if (!t) {
					res = LOG_ERR;
					break;
				}
				BUNappend(r, t, TRUE);
				if (t != tv)
					GDKfree(t);
			}
		} else {
			void *(*rh) (ptr, stream *, size_t) = ht == TYPE_void ? BATatoms[TYPE_oid].atomRead : BATatoms[ht].atomRead;
			void *hv = ATOMnil(ht);

			for (; l->nr > 0; l->nr--) {
				void *h = rh(hv, lg->log, 1);
				void *t = rt(tv, lg->log, 1);

				if (!h || !t) {
					res = LOG_ERR;
					break;
				}
				BUNappend(uid, h, TRUE);
				BUNappend(r, t, TRUE);
				if (t != tv)
					GDKfree(t);
			}
			GDKfree(hv);
		}
		if (tv != lg->buf)
			GDKfree(tv);
		logbat_destroy(b);

		if (tr_grow(tr)) {
			tr->changes[tr->nr].type = l->flag;
			tr->changes[tr->nr].nr = l->nr;
			tr->changes[tr->nr].ht = ht;
			tr->changes[tr->nr].tt = tt;
			tr->changes[tr->nr].name = GDKstrdup(name);
			tr->changes[tr->nr].b = r;
			tr->changes[tr->nr].uid = uid;
			tr->nr++;
		}
	} else {
		/* bat missing ERROR or ignore ? currently error. */
		res = LOG_ERR;
	}
	return res;
}

static void
la_bat_updates(logger *lg, logaction *la)
{
	log_bid bid = logger_find_bat(lg, la->name);
	BAT *b;

	if (bid == 0)
		return;		/* ignore bats no longer in the catalog */

	/* do we need to skip these old updates */
	if (avoid_snapshot(lg, bid))
		return;

	b = BATdescriptor(bid);
	assert(b);
	if (b) {
		if (la->type == LOG_INSERT) {
			BATappend(b, la->b, NULL, TRUE);
		} else if (la->type == LOG_UPDATE) {
			BATiter vi = bat_iterator(la->b);
			BATiter ii = bat_iterator(la->uid);
			BUN p, q;

			BATloop(la->b, p, q) {
				oid h = * (const oid *) BUNtail(ii, p);
				const void *t = BUNtail(vi, p);

				if (h < b->hseqbase || h >= b->hseqbase + BATcount(b)) {
					/* if value doesn't exist,
					 * insert it; if b void headed,
					 * maintain that by inserting
					 * nils */
					if (b->batCount == 0 && h != oid_nil)
						b->hseqbase = h;
					if (b->hseqbase != oid_nil && h != oid_nil) {
						const void *tv = ATOMnilptr(b->ttype);

						while (b->hseqbase + b->batCount < h)
							BUNappend(b, tv, TRUE);
					}
					BUNappend(b, t, TRUE);
				} else {
					BUNreplace(b, h, t, TRUE);
				}
			}
		}
		logbat_destroy(b);
	}
}

static void
log_read_destroy(logger *lg, trans *tr, char *name)
{
	(void) lg;
	if (tr_grow(tr)) {
		tr->changes[tr->nr].type = LOG_DESTROY;
		tr->changes[tr->nr].name = GDKstrdup(name);
		tr->nr++;
	}
}

static void
la_bat_destroy(logger *lg, logaction *la)
{
	log_bid bid = logger_find_bat(lg, la->name);

	if (bid) {
		BUN p;

		logger_del_bat(lg, bid);

		if ((p = log_find(lg->snapshots_bid, lg->dsnapshots, bid)) != BUN_NONE) {
#ifndef NDEBUG
			assert(BBP_desc(bid)->batRole == PERSISTENT);
			assert(0 <= BBP_desc(bid)->theap.farmid && BBP_desc(bid)->theap.farmid < MAXFARMS);
			assert(BBPfarms[BBP_desc(bid)->theap.farmid].roles & (1 << PERSISTENT));
			if (BBP_desc(bid)->tvheap) {
				assert(0 <= BBP_desc(bid)->tvheap->farmid && BBP_desc(bid)->tvheap->farmid < MAXFARMS);
				assert(BBPfarms[BBP_desc(bid)->tvheap->farmid].roles & (1 << PERSISTENT));
			}
#endif
			BUNappend(lg->dsnapshots, &p, FALSE);
		}
	}
}

static int
log_read_create(logger *lg, trans *tr, char *name)
{
	char *buf = log_read_string(lg);

	if (lg->debug & 1)
		fprintf(stderr, "#log_read_create %s\n", name);

	if (!buf) {
		return LOG_ERR;
	} else {
		int ht, tt;
		char *ha = buf, *ta = strchr(buf, ',');

		if (!ta) {
			fprintf(stderr, "!ERROR: log_read_create: inconsistent data read\n");
			return LOG_ERR;
		}
		*ta = 0;
		ta++;		/* skip over , */
		if (strcmp(ha, "wrd") == 0) {
#if SIZEOF_SSIZE_T == SIZEOF_INT
			ha = "int";
#else
			ha = "lng";
#endif
		}
		if (strcmp(ha, "vid") == 0) {
			ht = -1;
		} else {
			ht = ATOMindex(ha);
		}
		if (strcmp(ta, "wrd") == 0) {
#if SIZEOF_SSIZE_T == SIZEOF_INT
			ta = "int";
#else
			ta = "lng";
#endif
		}
		if (strcmp(ta, "vid") == 0) {
			tt = -1;
		} else {
			tt = ATOMindex(ta);
		}
		if (tr_grow(tr)) {
			tr->changes[tr->nr].type = LOG_CREATE;
			tr->changes[tr->nr].ht = ht;
			tr->changes[tr->nr].tt = tt;
			tr->changes[tr->nr].name = GDKstrdup(name);
			tr->changes[tr->nr].b = NULL;
			tr->nr++;
		}
	}
	if (buf)
		GDKfree(buf);
	return LOG_OK;
}

static void
la_bat_create(logger *lg, logaction *la)
{
	int tt = (la->tt < 0) ? TYPE_void : la->tt;
	BAT *b;

	/* formerly head column type, should be void */
	assert(((la->ht < 0) ? TYPE_void : la->ht) == TYPE_void);
	b = COLnew(0, tt, BATSIZE, PERSISTENT);

	if (b != NULL) {
		if (la->tt < 0)
			BATtseqbase(b, 0);

		BATsetaccess(b, BAT_READ);
		logger_add_bat(lg, b, la->name);
		logbat_destroy(b);
	}
}

static void
log_read_use(logger *lg, trans *tr, logformat *l, char *name)
{
	(void) lg;
	if (tr_grow(tr)) {
		tr->changes[tr->nr].type = LOG_USE;
		tr->changes[tr->nr].nr = l->nr;
		tr->changes[tr->nr].name = GDKstrdup(name);
		tr->changes[tr->nr].b = NULL;
		tr->nr++;
	}
}

static void
la_bat_use(logger *lg, logaction *la)
{
	log_bid bid = (log_bid) la->nr;
	BAT *b = BATdescriptor(bid);
	BUN p;

	assert(la->nr <= (lng) INT_MAX);
	if (!b) {
		GDKerror("logger: could not use bat (%d) for %s\n", (int) bid, la->name);
		return;
	}
	logger_add_bat(lg, b, la->name);
#ifndef NDEBUG
	assert(b->batRole == PERSISTENT);
	assert(0 <= b->theap.farmid && b->theap.farmid < MAXFARMS);
	assert(BBPfarms[b->theap.farmid].roles & (1 << PERSISTENT));
	if (b->tvheap) {
		assert(0 <= b->tvheap->farmid && b->tvheap->farmid < MAXFARMS);
		assert(BBPfarms[b->tvheap->farmid].roles & (1 << PERSISTENT));
	}
#endif
	if ((p = log_find(lg->snapshots_bid, lg->dsnapshots, b->batCacheid)) != BUN_NONE &&
	    p >= lg->snapshots_bid->batInserted) {
		BUNinplace(lg->snapshots_tid, p, &lg->tid, FALSE);
	} else {
		if (p != BUN_NONE) {
			oid pos = p;
			BUNappend(lg->dsnapshots, &pos, FALSE);
		}
		/* move to the dirty new part of the snapshots list,
		 * new snapshots will get flushed to disk */
		BUNappend(lg->snapshots_bid, &b->batCacheid, FALSE);
		BUNappend(lg->snapshots_tid, &lg->tid, FALSE);
	}
	logbat_destroy(b);
}


#define TR_SIZE		1024

static trans *
tr_create(trans *tr, int tid)
{
	trans *ntr = GDKmalloc(sizeof(trans));

	if (ntr == NULL)
		return NULL;
	ntr->tid = tid;
	ntr->sz = TR_SIZE;
	ntr->nr = 0;
	ntr->changes = GDKmalloc(sizeof(logaction) * TR_SIZE);
	if (ntr->changes == NULL) {
		GDKfree(ntr);
		return NULL;
	}
	ntr->tr = tr;
	return ntr;
}

static trans *
tr_find(trans *tr, int tid)
/* finds the tid and reorders the chain list, puts trans with tid first */
{
	trans *t = tr, *p = NULL;

	while (t && t->tid != tid) {
		p = t;
		t = t->tr;
	}
	if (!t)
		return NULL;	/* BAD missing transaction */
	if (t == tr)
		return tr;
	if (t->tr)		/* get this tid out of the list */
		p->tr = t->tr;
	t->tr = tr;		/* and move it to the front */
	return t;
}

static void
la_apply(logger *lg, logaction *c)
{
	switch (c->type) {
	case LOG_INSERT:
	case LOG_UPDATE:
		la_bat_updates(lg, c);
		break;
	case LOG_CREATE:
		la_bat_create(lg, c);
		break;
	case LOG_USE:
		la_bat_use(lg, c);
		break;
	case LOG_DESTROY:
		la_bat_destroy(lg, c);
		break;
	case LOG_CLEAR:
		la_bat_clear(lg, c);
		break;
	}
	lg->changes++;
}

static void
la_destroy(logaction *c)
{
	if (c->name)
		GDKfree(c->name);
	if (c->b)
		logbat_destroy(c->b);
}

static int
tr_grow(trans *tr)
{
	if (tr->nr == tr->sz) {
		tr->sz <<= 1;
		tr->changes = (logaction *) GDKrealloc(tr->changes, tr->sz * sizeof(logaction));
		if (tr->changes == NULL)
			return 0;
	}
	/* cleanup the next */
	tr->changes[tr->nr].name = NULL;
	tr->changes[tr->nr].b = NULL;
	return 1;
}

static trans *
tr_destroy(trans *tr)
{
	trans *r = tr->tr;

	GDKfree(tr->changes);
	GDKfree(tr);
	return r;
}

static trans *
tr_commit(logger *lg, trans *tr)
{
	int i;

	if (lg->debug & 1)
		fprintf(stderr, "#tr_commit\n");

	for (i = 0; i < tr->nr; i++) {
		la_apply(lg, &tr->changes[i]);
		la_destroy(&tr->changes[i]);
	}
	return tr_destroy(tr);
}

static trans *
tr_abort(logger *lg, trans *tr)
{
	int i;

	if (lg->debug & 1)
		fprintf(stderr, "#tr_abort\n");

	for (i = 0; i < tr->nr; i++)
		la_destroy(&tr->changes[i]);
	return tr_destroy(tr);
}

static int log_sequence_nrs(logger *lg);

#ifdef _MSC_VER
#define access(file, mode)	_access(file, mode)
#endif

/* Update the last transaction id written in the catalog file.
 * Only used by the shared logger. */
static int
logger_update_catalog_file(logger *lg, const char *dir, const char *filename, int role)
{
	FILE *fp;
	int bak_exists;
	int farmid = BBPselectfarm(role, 0, offheap);

	bak_exists = 0;
	/* check if an older file exists and move bak it up */
	if (access(filename, 0) != -1) {
		bak_exists = 1;
		if (GDKmove(farmid, dir, filename, NULL, dir, filename, "bak") == GDK_FAIL) {
			fprintf(stderr, "!ERROR: logger_update_catalog_file: rename %s to %s.bak in %s failed\n", filename, filename, dir);
			return LOG_ERR;
		}
	}

	if ((fp = GDKfileopen(farmid, dir, filename, NULL, "w")) != NULL) {
		if (fprintf(fp, "%06d\n\n", lg->version) < 0) {
			fprintf(stderr, "!ERROR: logger_update_catalog_file: write to %s failed\n", filename);
			return LOG_ERR;
		}

		if (fprintf(fp, LLFMT "\n", lg->id) < 0 || fclose(fp) < 0) {
			fprintf(stderr, "!ERROR: logger_update_catalog_file: write/flush to %s failed\n", filename);
			return LOG_ERR;
		}

		/* cleanup the bak file, if it exists*/
		if (bak_exists) {
			GDKunlink(farmid, dir, filename, "bak");
		}
	} else {
		fprintf(stderr, "!ERROR: logger_update_catalog_file: could not create %s\n", filename);
		GDKerror("logger_update_catalog_file: could not open %s\n", filename);
		return LOG_ERR;
	}
	return LOG_OK;
}

static int
logger_open(logger *lg)
{
	char id[BUFSIZ];
	char *filename;
	bat bid;

	snprintf(id, sizeof(id), LLFMT, lg->id);
	filename = GDKfilepath(BBPselectfarm(lg->dbfarm_role, 0, offheap), lg->dir, LOGFILE, id);

	lg->log = open_wstream(filename);
	lg->end = 0;

	if (lg->log == NULL || mnstr_errnr(lg->log) || log_sequence_nrs(lg) != LOG_OK) {
		fprintf(stderr, "!ERROR: logger_open: creating %s failed\n", filename);
		GDKfree(filename);
		return LOG_ERR;
	}
	GDKfree(filename);
	if ((bid = logger_find_bat(lg, "seqs_id")) != 0) {
		int dbg = GDKdebug;
		BAT *b;
		GDKdebug &= ~CHECKMASK;
		b = BATdescriptor(bid);
		BATmode(b, TRANSIENT);
		logger_del_bat(lg, bid);
		logbat_destroy(b);
		bid = logger_find_bat(lg, "seqs_val");
		b = BATdescriptor(bid);
		BATmode(b, TRANSIENT);
		logger_del_bat(lg, bid);
		logbat_destroy(b);
		GDKdebug = dbg;
		if (bm_commit(lg) != LOG_OK)
			return LOG_ERR;
	}
	return LOG_OK;
}

static void
logger_close(logger *lg)
{
	stream *log = lg->log;

	if (log) {
		close_stream(log);
	}
	lg->log = NULL;
}

static int
logger_readlog(logger *lg, char *filename)
{
	trans *tr = NULL;
	logformat l;
	int err = 0;
	time_t t0, t1;
	struct stat sb;
	lng fpos;

	if (lg->debug & 1) {
		fprintf(stderr, "#logger_readlog opening %s\n", filename);
	}

	lg->log = open_rstream(filename);

	/* if the file doesn't exist, there is nothing to be read back */
	if (!lg->log || mnstr_errnr(lg->log)) {
		if (lg->log)
			mnstr_destroy(lg->log);
		lg->log = NULL;
		return LOG_ERR;
	}
	if (fstat(fileno(getFile(lg->log)), &sb) < 0) {
		fprintf(stderr, "!ERROR: logger_readlog: fstat on opened file %s failed\n", filename);
		mnstr_destroy(lg->log);
		lg->log = NULL;
		/* If we can't read the files, it might simply be empty.
		 * In that case we can't return LOG_ERR, since it's actually fine */
		return 1;
	}
	t0 = time(NULL);
	if (lg->debug & 1) {
		printf("# Start reading the write-ahead log '%s'\n", filename);
		fflush(stdout);
	}
	while (!err && log_read_format(lg, &l)) {
		char *name = NULL;

		t1 = time(NULL);
		if (t1 - t0 > 10) {
			t0 = t1;
			/* not more than once every 10 seconds */
			if (mnstr_fgetpos(lg->log, &fpos) == 0) {
				printf("# still reading write-ahead log \"%s\" (%d%% done)\n", filename, (int) ((fpos * 100 + 50) / sb.st_size));
				fflush(stdout);
			}
		}
		if (l.flag != LOG_START && l.flag != LOG_END && l.flag != LOG_SEQ) {
			name = log_read_string(lg);

			if (!name) {
				err = -1;
				break;
			}
		}
		if (lg->debug & 1) {
			fprintf(stderr, "#logger_readlog: ");
			if (l.flag > 0 &&
			    l.flag < (char) (sizeof(log_commands) / sizeof(log_commands[0])))
				fprintf(stderr, "%s", log_commands[(int) l.flag]);
			else
				fprintf(stderr, "%d", l.flag);
			fprintf(stderr, " %d " LLFMT, l.tid, l.nr);
			if (name)
				fprintf(stderr, " %s", name);
			fprintf(stderr, "\n");
		}
		/* find proper transaction record */
		if (l.flag != LOG_START)
			tr = tr_find(tr, l.tid);
		switch (l.flag) {
		case LOG_START:
			assert(l.nr <= (lng) INT_MAX);
			if (l.nr > lg->tid)
				lg->tid = (int)l.nr;
			tr = tr_create(tr, (int)l.nr);
			if (lg->debug & 1)
				fprintf(stderr, "#logger tstart %d\n", tr->tid);
			break;
		case LOG_END:
			if (tr == NULL)
				err = 1;
			else if (l.tid != l.nr)	/* abort record */
				tr = tr_abort(lg, tr);
			else
				tr = tr_commit(lg, tr);
			break;
		case LOG_SEQ:
			err = (log_read_seq(lg, &l) != LOG_OK);
			break;
		case LOG_INSERT:
		case LOG_UPDATE:
			if (name == NULL || tr == NULL)
				err = 1;
			else
				err = (log_read_updates(lg, tr, &l, name) != LOG_OK);
			break;
		case LOG_CREATE:
			if (name == NULL || tr == NULL)
				err = 1;
			else
				err = (log_read_create(lg, tr, name) != LOG_OK);
			break;
		case LOG_USE:
			if (name == NULL || tr == NULL)
				err = 1;
			else
				log_read_use(lg, tr, &l, name);
			break;
		case LOG_DESTROY:
			if (name == NULL || tr == NULL)
				err = 1;
			else
				log_read_destroy(lg, tr, name);
			break;
		case LOG_CLEAR:
			if (name == NULL || tr == NULL)
				err = 1;
			else
				log_read_clear(lg, tr, name);
			break;
		default:
			err = -2;
		}
		if (name)
			GDKfree(name);
	}
	logger_close(lg);

	/* remaining transactions are not committed, ie abort */
	while (tr)
		tr = tr_abort(lg, tr);
	t0 = time(NULL);
	if (lg->debug & 1) {
		printf("# Finished reading the write-ahead log '%s'\n", filename);
		fflush(stdout);
	}
	return LOG_OK;
}

/*
 * The log files are incrementally numbered, starting from 2. They are
 * processed in the same sequence.
 */
static int
logger_readlogs(logger *lg, FILE *fp, char *filename)
{
	int res = LOG_OK;
	char id[BUFSIZ];

	if (lg->debug & 1) {
		fprintf(stderr, "#logger_readlogs logger id is " LLFMT "\n", lg->id);
	}

	while (fgets(id, sizeof(id), fp) != NULL) {
		char log_filename[PATHLENGTH];
		lng lid = strtoll(id, NULL, 10);

		if (lg->debug & 1) {
			fprintf(stderr, "#logger_readlogs last logger id written in %s is " LLFMT "\n", filename, lid);
		}

		if (!lg->shared && lid >= lg->id) {
			lg->id = lid;
			snprintf(log_filename, sizeof(log_filename), "%s." LLFMT, filename, lg->id);
			if ((res = logger_readlog(lg, log_filename)) != 0) {
				/* we cannot distinguish errors from
				 * incomplete transactions (even if we
				 * would log aborts in the logs). So
				 * we simply abort and move to the
				 * next log file */
				(void) res;
			}
		} else {
			while (lid >= lg->id && res != LOG_ERR) {
				snprintf(log_filename, sizeof(log_filename), "%s." LLFMT, filename, lg->id);
				if ((logger_readlog(lg, log_filename)) == LOG_ERR && lg->shared && lg->id > 1) {
					/* The only special case is if
					 * the files is missing
					 * altogether and the logger
					 * is a shared one, then we
					 * have missing transactions
					 * and we should abort.  Yeah,
					 * and we also ignore the 1st
					 * files it most likely never
					 * exists. */
					res = LOG_ERR;
					fprintf(stderr, "#logger_readlogs missing shared logger file %s. Aborting\n", log_filename);
				}
				/* Increment the id only at the end,
				 * since we want to re-read the last
				 * file.  That is because last time we
				 * read it, it was empty, since the
				 * logger creates empty files and
				 * fills them in later. */
				lg->id++;
			}
			if (lid < lg->id) {
				lg->id = lid;
			}
			if (lg->shared) {
				/* if this is a shared logger, write the id in
				 * the shared file */
				logger_update_catalog_file(lg, lg->local_dir, LOGFILE_SHARED, lg->local_dbfarm_role);
			}
		}
	}
	return res;
}

static int
logger_commit(logger *lg)
{
	int id = LOG_SID;
	BUN p;

	if (lg->debug & 1)
		fprintf(stderr, "#logger_commit\n");

	p = log_find(lg->seqs_id, lg->dseqs, id);
	if (p >= lg->seqs_val->batInserted) {
		BUNinplace(lg->seqs_val, p, &lg->id, FALSE);
	} else {
		oid pos = p;
		BUNappend(lg->dseqs, &pos, FALSE);
		BUNappend(lg->seqs_id, &id, FALSE);
		BUNappend(lg->seqs_val, &lg->id, FALSE);
	}

	/* cleanup old snapshots */
	if (BATcount(lg->snapshots_bid)) {
		BATclear(lg->snapshots_bid, TRUE);
		BATclear(lg->snapshots_tid, TRUE);
		BATclear(lg->dsnapshots, TRUE);
		BATcommit(lg->snapshots_bid);
		BATcommit(lg->snapshots_tid);
		BATcommit(lg->dsnapshots);
	}
	return bm_commit(lg);
}

static gdk_return
check_version(logger *lg, FILE *fp)
{
	int version = 0;

	if (fscanf(fp, "%6d", &version) != 1) {
		GDKerror("Could not read the version number from the file '%s/log'.\n",
			 lg->dir);

		return GDK_FAIL;
	}
	if (version != lg->version) {
		if (lg->prefuncp == NULL ||
		    (*lg->prefuncp)(version, lg->version) != 0) {
			GDKfatal("Incompatible database version %06d, "
				 "this server supports version %06d.\n%s",
				 version, lg->version,
				 version < lg->version ? "Maybe you need to upgrade to an intermediate release first.\n" : "");

			return GDK_FAIL;
		}
	} else
		lg->postfuncp = NULL;	 /* don't call */
	if (fgetc(fp) != '\n' ||	 /* skip \n */
	    fgetc(fp) != '\n')		 /* skip \n */
		return GDK_FAIL;
	return GDK_SUCCEED;
}

static BAT *
bm_tids(BAT *b, BAT *d)
{
	BUN sz = BATcount(b);
	BAT *tids = COLnew(0, TYPE_void, 0, TRANSIENT);

	if (tids == NULL)
		return NULL;

	BATtseqbase(tids, 0);
	BATsetcount(tids, sz);
	tids->trevsorted = 0;

	tids->tkey = 1;
	tids->tdense = 1;

	if (BATcount(d)) {
		BAT *diff = BATdiff(tids, d, NULL, NULL, 0, BUN_NONE);
		logbat_destroy(tids);
		tids = diff;
	}
	return tids;
}


static void
logger_fatal(const char *format, const char *arg1, const char *arg2, const char *arg3)
{
	char *buf;

	GDKfatal(format, arg1, arg2, arg3);
	GDKlog(format, arg1, arg2, arg3);
	if ((buf = GDKerrbuf) != NULL) {
		fprintf(stderr, "%s", buf);
		fflush(stderr);
	}
	GDKexit(1);
}

static void
logger_switch_bat( BAT *old, BAT *new, const char *fn, const char *name)
{
	char bak[BUFSIZ];

	if (BATmode(old, TRANSIENT) != GDK_SUCCEED)
		logger_fatal("Logger_new: cannot convert old %s to transient", name, 0, 0);
	snprintf(bak, sizeof(bak), "tmp_%o", old->batCacheid);
	if (BBPrename(old->batCacheid, bak) != 0)
		logger_fatal("Logger_new: cannot rename old %s", name, 0, 0);
	snprintf(bak, sizeof(bak), "%s_%s", fn, name);
	if (BBPrename(new->batCacheid, bak) != 0)
		logger_fatal("Logger_new: cannot rename new %s", name, 0, 0);
}

static gdk_return
bm_subcommit(logger *lg, BAT *list_bid, BAT *list_nme, BAT *catalog_bid, BAT *catalog_nme, BAT *dcatalog, BAT *extra, int debug)
{
	BUN p, q;
	BUN nn = 6 + BATcount(list_bid) + (extra ? BATcount(extra) : 0);
	bat *n = GDKmalloc(sizeof(bat) * nn);
	int i = 0;
	BATiter iter = (list_nme)?bat_iterator(list_nme):bat_iterator(list_bid);
	gdk_return res;

	if (n == NULL)
		return GDK_FAIL;

	n[i++] = 0;		/* n[0] is not used */
	BATloop(list_bid, p, q) {
		bat col = *(log_bid *) Tloc(list_bid, p);
		oid pos = p;

		if (list_bid == catalog_bid && BUNfnd(dcatalog, &pos) != BUN_NONE)
			continue;
		if (debug & 1)
			fprintf(stderr, "#commit new %s (%d) %s\n",
				BBPname(col), col,
				(list_bid == catalog_bid) ? BUNtail(iter, p) : "snapshot");
		assert(col);
		n[i++] = col;
	}
	if (extra) {
		iter = bat_iterator(extra);
		BATloop(extra, p, q) {
			str name = (str) BUNtvar(iter, p);

			if (debug & 1)
				fprintf(stderr, "#commit extra %s %s\n",
					name,
					(list_bid == catalog_bid) ? BUNtvar(iter, p) : "snapshot");
			assert(BBPindex(name));
			n[i++] = abs(BBPindex(name));
		}
	}
	/* now commit catalog, so it's also up to date on disk */
	n[i++] = catalog_bid->batCacheid;
	n[i++] = catalog_nme->batCacheid;
	n[i++] = dcatalog->batCacheid;
<<<<<<< HEAD
	if (BATcount(dcatalog) > (BATcount(catalog_nme)/2) && catalog_bid == list_bid && catalog_nme == list_nme && lg->catalog_bid == catalog_bid) {
		BAT *bids, *nmes, *tids = bm_tids(catalog_bid, dcatalog);
=======
	if (BATcount(dcatalog) > (BATcount(catalog_nme)/2) &&
	    catalog_bid == list_bid &&
	    catalog_nme == list_nme &&
	    lg->catalog_bid == catalog_bid) {
		BAT *bids, *nmes, *tids, *b;
>>>>>>> 04d59e44

		tids = bm_tids(catalog_bid, dcatalog);
		bids = logbat_new(TYPE_int, BATSIZE, PERSISTENT);
		nmes = logbat_new(TYPE_str, BATSIZE, PERSISTENT);
<<<<<<< HEAD
		BATappend(bids, catalog_bid, tids, TRUE);
		BATappend(nmes, catalog_nme, tids, TRUE);
=======
		if (tids == NULL || bids == NULL || nmes == NULL) {
			if (tids)
				BBPunfix(tids->batCacheid);
			BBPreclaim(bids);
			BBPreclaim(nmes);
			GDKfree(n);
			return GDK_FAIL;
		}
		b = BATproject(tids, catalog_bid);
		BATappend(bids, b, TRUE);
		logbat_destroy(b);
		b = BATproject(tids, catalog_nme);
		BATappend(nmes, b, TRUE);
		logbat_destroy(b);
>>>>>>> 04d59e44
		logbat_destroy(tids);
		BATclear(dcatalog, TRUE);

		logger_switch_bat(catalog_bid, bids, lg->fn, "catalog_bid");
		logger_switch_bat(catalog_nme, nmes, lg->fn, "catalog_nme");
		n[i++] = bids->batCacheid;
		n[i++] = nmes->batCacheid;

		logbat_destroy(lg->catalog_bid);
		logbat_destroy(lg->catalog_nme);

		lg->catalog_bid = catalog_bid = bids;
		lg->catalog_nme = catalog_nme = nmes;
	}
	assert((BUN) i <= nn);
	BATcommit(catalog_bid);
	BATcommit(catalog_nme);
	BATcommit(dcatalog);
	res = TMsubcommit_list(n, i);
	GDKfree(n);
	if (res != GDK_SUCCEED)
		fprintf(stderr, "!ERROR: bm_subcommit: commit failed\n");
	return res;
}

/* Set the logdir path, add a dbfarm if needed.
 * Returns the role of the dbfarm containing the logdir.
 */
static int
logger_set_logdir_path(char *filename, const char *fn,
		       const char *logdir, int shared)
{
	int role = PERSISTENT; /* default role is persistent, i.e. the default dbfarm */

	if (MT_path_absolute(logdir)) {
		char logdir_parent_path[PATHLENGTH] = "";
		char logdir_name[PATHLENGTH] = "";

		/* split the logdir string into absolute parent dir
		 * path and (relative) log dir name */
		if (GDKextractParentAndLastDirFromPath(logdir, logdir_parent_path, logdir_name) == GDK_SUCCEED) {
			/* set the new relative logdir location
			 * including the logger function name
			 * subdir */
			snprintf(filename, PATHLENGTH, "%s%c%s%c",
				 logdir_name, DIR_SEP, fn, DIR_SEP);

			/* add a new dbfarm for the logger directory
			 * using the parent dir path, assuming it is
			 * set, s.t. the logs are stored in a location
			 * other than the default dbfarm, or at least
			 * it appears so to (multi)dbfarm aware
			 * functions */
			role = shared ? SHARED_LOG_DIR : LOG_DIR;
			BBPaddfarm(logdir_parent_path, 1 << role);
		} else {
			logger_fatal("logger_set_logdir_path: logdir path is not correct (%s)."
				     "Make sure you specify a valid absolute or relative path.\n", logdir, 0, 0);
		}
	} else {
		/* just concat the logdir and fn with appropriate separators */
		snprintf(filename, PATHLENGTH, "%s%c%s%c",
			 logdir, DIR_SEP, fn, DIR_SEP);
	}

	return role;
}

/* Load data from the logger logdir
 * Initialize new directories and catalog files if none are present, unless running in read-only mode
 * Load data and persist it in the BATs
 * Convert 32bit data to 64bit, unless running in read-only mode */
static int
logger_load(int debug, const char *fn, char filename[PATHLENGTH], logger *lg)
{
	int id = LOG_SID;
	FILE *fp;
	char bak[PATHLENGTH];
	str filenamestr = NULL;
	log_bid snapshots_bid = 0;
	bat catalog_bid, catalog_nme, dcatalog, bid;
	int farmid = BBPselectfarm(lg->dbfarm_role, 0, offheap);

	filenamestr = GDKfilepath(farmid, lg->dir, LOGFILE, NULL);
	snprintf(filename, PATHLENGTH, "%s", filenamestr);
	snprintf(bak, sizeof(bak), "%s.bak", filename);
	GDKfree(filenamestr);

	/* try to open logfile backup, or failing that, the file
	 * itself. we need to know whether this file exists when
	 * checking the database consistency later on */
	if ((fp = fopen(bak, "r")) != NULL) {
		fclose(fp);
		(void) GDKunlink(farmid, lg->dir, LOGFILE, NULL);
		if (GDKmove(farmid, lg->dir, LOGFILE, "bak", lg->dir, LOGFILE, NULL) != GDK_SUCCEED)
			logger_fatal("logger_new: cannot move log.bak "
				     "file back.\n", 0, 0, 0);
	}
	fp = fopen(filename, "r");

	snprintf(bak, sizeof(bak), "%s_catalog", fn);
	bid = BBPindex(bak);

	snprintf(bak, sizeof(bak), "%s_catalog_bid", fn);
	catalog_bid = BBPindex(bak);

	if (bid != 0 && catalog_bid == 0)
		logger_fatal("logger_load: ancient database, please upgrade "
			     "first to Jan2014 (11.17.X) release", 0, 0, 0);

	/* this is intentional - even if catalog_bid is 0, but the logger is shared,
	 * force it to find the persistent catalog */
	if (catalog_bid == 0 &&	!lg->shared) {
		/* catalog does not exist, so the log file also
		 * shouldn't exist */
		if (fp != NULL) {
			logger_fatal("logger_load: there is no logger catalog, "
				     "but there is a log file.\n"
				     "Are you sure you are using the correct "
				     "combination of database\n"
				     "(--dbpath) and log directory "
				     "(--set %s_logdir)?\n", fn, 0, 0);
		}

		lg->catalog_bid = logbat_new(TYPE_int, BATSIZE, PERSISTENT);
		lg->catalog_nme = logbat_new(TYPE_str, BATSIZE, PERSISTENT);
		lg->dcatalog = logbat_new(TYPE_oid, BATSIZE, PERSISTENT);
		if (lg->catalog_bid == NULL || lg->catalog_nme == NULL || lg->dcatalog == NULL)
			logger_fatal("logger_load: cannot create catalog bats",
				     0, 0, 0);
		if (debug & 1)
			fprintf(stderr, "#create %s catalog\n", fn);

		/* give the catalog bats names so we can find them
		 * next time */
		BBPretain(lg->catalog_bid->batCacheid);
		snprintf(bak, sizeof(bak), "%s_catalog_bid", fn);
		if (BBPrename(lg->catalog_bid->batCacheid, bak) < 0)
			logger_fatal("logger_load: BBPrename to %s failed",
				     bak, 0, 0);

		BBPretain(lg->catalog_nme->batCacheid);
		snprintf(bak, sizeof(bak), "%s_catalog_nme", fn);
		if (BBPrename(lg->catalog_nme->batCacheid, bak) < 0)
			logger_fatal("logger_load: BBPrename to %s failed",
				     bak, 0, 0);

		BBPretain(lg->dcatalog->batCacheid);
		snprintf(bak, sizeof(bak), "%s_dcatalog", fn);
		if (BBPrename(lg->dcatalog->batCacheid, bak) < 0)
			logger_fatal("logger_load: BBPrename to %s failed",
				     bak, 0, 0);

		if (GDKcreatedir(filename) != GDK_SUCCEED) {
			logger_fatal("logger_load: cannot create directory for log file %s\n",
				     filename, 0, 0);
		}
		if ((fp = fopen(filename, "w")) == NULL) {
			logger_fatal("logger_load: cannot create log file %s\n",
				     filename, 0, 0);
		}
		lg->id ++;
		if (fprintf(fp, "%06d\n\n" LLFMT "\n", lg->version, lg->id) < 0) {
			fclose(fp);
			unlink(filename);
			logger_fatal("logger_load: writing log file %s failed",
				     filename, 0, 0);
		}
		if (fflush(fp) < 0 ||
#if defined(_MSC_VER)
		    _commit(_fileno(fp)) < 0 ||
#elif defined(HAVE_FDATASYNC)
		    fdatasync(fileno(fp)) < 0 ||
#elif defined(HAVE_FSYNC)
		    fsync(fileno(fp)) < 0 ||
#endif
		    fclose(fp) < 0) {
			unlink(filename);
			logger_fatal("logger_load: closing log file %s failed",
				     filename, 0, 0);
		}
		fp = NULL;

		if (bm_subcommit(lg, lg->catalog_bid, lg->catalog_nme, lg->catalog_bid, lg->catalog_nme, lg->dcatalog, NULL, lg->debug) != GDK_SUCCEED) {
			/* cannot commit catalog, so remove log */
			unlink(filename);
			goto error;
		}
	} else {
		/* find the persistent catalog. As non persistent bats
		 * require a logical reference we also add a logical
		 * reference for the persistent bats */
		BUN p, q;
		BAT *b = BATdescriptor(catalog_bid), *n, *d;

		if (b == 0)
			logger_fatal("logger_load: inconsistent database, catalog does not exist", 0, 0, 0);

		snprintf(bak, sizeof(bak), "%s_catalog_nme", fn);
		catalog_nme = BBPindex(bak);
		n = BATdescriptor(catalog_nme);
		if (n == 0)
			logger_fatal("logger_load: inconsistent database, catalog_nme does not exist", 0, 0, 0);

		snprintf(bak, sizeof(bak), "%s_dcatalog", fn);
		dcatalog = BBPindex(bak);
		d = BATdescriptor(dcatalog);
		if (d == 0) {
			/* older database: create dcatalog and convert
			 * catalog_bid and catalog_nme to
			 * dense-headed */
			d = logbat_new(TYPE_oid, BATSIZE, PERSISTENT);
			if (d == NULL)
				logger_fatal("Logger_new: cannot create "
					     "dcatalog bat", 0, 0, 0);
			if (BBPrename(d->batCacheid, bak) < 0)
				logger_fatal("logger_load: BBPrename to %s failed", bak, 0, 0);
		}

		/* the catalog exists, and so should the log file */
		if (fp == NULL) {
			logger_fatal("logger_load: there is a logger catalog, but no log file.\n"
				     "Are you sure you are using the correct combination of database\n"
				     "(--dbpath) and log directory (--set %s_logdir)?\n"
				     "If you have done a recent update of the server, it may be that your\n"
				     "logs are in an old location.  You should then either use\n"
				     "--set %s_logdir=<path to old log directory> or move the old log\n"
				     "directory to the new location (%s).\n",
				     fn, fn, lg->dir);
		}
		lg->catalog_bid = b;
		lg->catalog_nme = n;
		lg->dcatalog = d;
		BBPretain(lg->catalog_bid->batCacheid);
		BBPretain(lg->catalog_nme->batCacheid);
		BBPretain(lg->dcatalog->batCacheid);
		BATloop(b, p, q) {
			bat bid = *(log_bid *) Tloc(b, p);
			oid pos = p;

			if (BUNfnd(lg->dcatalog, &pos) == BUN_NONE)
				BBPretain(bid);
		}
	}
	lg->freed = logbat_new(TYPE_int, 1, TRANSIENT);
	if (lg->freed == NULL)
		logger_fatal("Logger_new: failed to create freed bat", 0, 0, 0);
	snprintf(bak, sizeof(bak), "%s_freed", fn);
	/* do not rename it if this is a shared logger */
	if (!lg->shared && BBPrename(lg->freed->batCacheid, bak) < 0)
		logger_fatal("logger_load: BBPrename to %s failed", bak, 0, 0);
	snapshots_bid = logger_find_bat(lg, "snapshots_bid");
	if (snapshots_bid == 0) {
		lg->seqs_id = logbat_new(TYPE_int, 1, TRANSIENT);
		lg->seqs_val = logbat_new(TYPE_lng, 1, TRANSIENT);
		lg->dseqs = logbat_new(TYPE_oid, 1, TRANSIENT);
		if (lg->seqs_id == NULL ||
		    lg->seqs_val == NULL ||
		    lg->dseqs == NULL)
			logger_fatal("Logger_new: cannot create seqs bats",
				     0, 0, 0);

		/* create LOG_SID sequence number */
		if (BUNappend(lg->seqs_id, &id, FALSE) != GDK_SUCCEED ||
		    BUNappend(lg->seqs_val, &lg->id, FALSE) != GDK_SUCCEED)
			logger_fatal("logger_load: failed to append value to "
				     "sequences bat", 0, 0, 0);

		lg->snapshots_bid = logbat_new(TYPE_int, 1, PERSISTENT);
		lg->snapshots_tid = logbat_new(TYPE_int, 1, PERSISTENT);
		lg->dsnapshots = logbat_new(TYPE_oid, 1, PERSISTENT);
		if (lg->snapshots_bid == NULL ||
		    lg->snapshots_tid == NULL ||
		    lg->dsnapshots == NULL)
			logger_fatal("Logger_new: failed to create snapshots "
				     "bats", 0, 0, 0);

		snprintf(bak, sizeof(bak), "%s_snapshots_bid", fn);
		if (BBPrename(lg->snapshots_bid->batCacheid, bak) < 0)
			logger_fatal("logger_load: BBPrename to %s failed",
				     bak, 0, 0);
		logger_add_bat(lg, lg->snapshots_bid, "snapshots_bid");

		snprintf(bak, sizeof(bak), "%s_snapshots_tid", fn);
		if (BBPrename(lg->snapshots_tid->batCacheid, bak) < 0)
			logger_fatal("logger_load: BBPrename to %s failed",
				     bak, 0, 0);
		logger_add_bat(lg, lg->snapshots_tid, "snapshots_tid");

		snprintf(bak, sizeof(bak), "%s_dsnapshots", fn);
		if (BBPrename(lg->dsnapshots->batCacheid, bak) < 0)
			logger_fatal("Logger_new: BBPrename to %s failed",
				     bak, 0, 0);
		logger_add_bat(lg, lg->dsnapshots, "dsnapshots");

		if (bm_subcommit(lg, lg->catalog_bid, lg->catalog_nme, lg->catalog_bid, lg->catalog_nme, lg->dcatalog, NULL, lg->debug) != GDK_SUCCEED)
			logger_fatal("Logger_new: commit failed", 0, 0, 0);
	} else {
		bat seqs_id = logger_find_bat(lg, "seqs_id");
		bat seqs_val = logger_find_bat(lg, "seqs_val");
		bat snapshots_tid = logger_find_bat(lg, "snapshots_tid");
		bat dsnapshots = logger_find_bat(lg, "dsnapshots");
		int needcommit = 0;
		int dbg = GDKdebug;

		if (seqs_id) {
			BAT *o_id;
			BAT *o_val;

			/* don't check these bats since they will be fixed */
			GDKdebug &= ~CHECKMASK;
			o_id = BATdescriptor(seqs_id);
			o_val = BATdescriptor(seqs_val);
			GDKdebug = dbg;

			if (o_id == NULL || o_val == NULL)
				logger_fatal("Logger_new: inconsistent database: cannot find seqs bats", 0, 0, 0);

			lg->seqs_id = COLcopy(o_id, TYPE_int, 1, TRANSIENT);
			lg->seqs_val = COLcopy(o_val, TYPE_lng, 1, TRANSIENT);
			BBPunfix(o_id->batCacheid);
			BBPunfix(o_val->batCacheid);
			BAThseqbase(lg->seqs_id, 0);
			BAThseqbase(lg->seqs_val, 0);
		} else {
			lg->seqs_id = logbat_new(TYPE_int, 1, TRANSIENT);
			lg->seqs_val = logbat_new(TYPE_lng, 1, TRANSIENT);
		}
		lg->dseqs = logbat_new(TYPE_oid, 1, TRANSIENT);
		if (lg->seqs_id == NULL ||
		    lg->seqs_val == NULL ||
		    lg->dseqs == NULL)
			logger_fatal("Logger_new: cannot create seqs bats",
				     0, 0, 0);

		GDKdebug &= ~CHECKMASK;
		lg->snapshots_bid = BATdescriptor(snapshots_bid);
		if (lg->snapshots_bid == 0)
			logger_fatal("logger_load: inconsistent database, snapshots_bid does not exist", 0, 0, 0);
		lg->snapshots_tid = BATdescriptor(snapshots_tid);
		if (lg->snapshots_tid == 0)
			logger_fatal("logger_load: inconsistent database, snapshots_tid does not exist", 0, 0, 0);
		GDKdebug = dbg;

		if (dsnapshots) {
			lg->dsnapshots = BATdescriptor(dsnapshots);
			if (lg->dsnapshots == 0)
				logger_fatal("Logger_new: inconsistent database, snapshots_tid does not exist", 0, 0, 0);
		} else {
			lg->dsnapshots = logbat_new(TYPE_oid, 1, PERSISTENT);
			snprintf(bak, sizeof(bak), "%s_dsnapshots", fn);
			if (BBPrename(lg->dsnapshots->batCacheid, bak) < 0)
				logger_fatal("Logger_new: BBPrename to %s failed", bak, 0, 0);
			logger_add_bat(lg, lg->dsnapshots, "dsnapshots");
			needcommit = 1;
		}
		GDKdebug &= ~CHECKMASK;
		if (needcommit && bm_commit(lg) != LOG_OK)
			logger_fatal("Logger_new: commit failed", 0, 0, 0);
		GDKdebug = dbg;
	}

	if (fp != NULL) {
		if (check_version(lg, fp) != GDK_SUCCEED) {
			goto error;
		}

<<<<<<< HEAD
=======
#if SIZEOF_OID == 8
		/* When a file *_32-64-convert exists in the database,
		 * it was left there by the BBP initialization code
		 * when it did a conversion of 32-bit OIDs to 64 bits
		 * (see the comment above fixoidheapcolumn and
		 * fixoidheap in gdk_bbp).  It the file exists, we
		 * first create a file called convert-32-64 in the log
		 * directory and we write the current log ID into that
		 * file.  After this file is created, we delete the
		 * *_32-64-convert file in the database.  We then know
		 * that while reading the logs, we have to read OID
		 * values as 32 bits (this is indicated by setting the
		 * read32bitoid flag).  When we're done reading the
		 * logs, we remove the file (and reset the flag).  If
		 * we get interrupted before we have written this
		 * file, the file in the database will still exist, so
		 * the next time we're started, BBPinit will not
		 * convert OIDs (that was done before we got
		 * interrupted), but we will still know to convert the
		 * OIDs ourselves.  If we get interrupted after we
		 * have deleted the file from the database, we check
		 * whether the file convert-32-64 exists and if it
		 * contains the expected ID.  If it does, we again
		 * know that we have to convert.  If the ID is not
		 * what we expect, the conversion was apparently done
		 * already, and so we can delete the file. */

		/* Do not do conversion if logger is shared/read-only */
		if (!lg->shared) {
			snprintf(cvfile, sizeof(cvfile), "%sconvert-32-64", lg->dir);
			snprintf(bak, sizeof(bak), "%s_32-64-convert", fn);
			{
				FILE *fp1;
				long off; /* type long required by ftell() & fseek() */
				int curid;

				/* read the current log id without disturbing
				 * the file pointer */
				off = ftell(fp);
				if (off < 0) /* should never happen */
					goto error;
				if (fscanf(fp, "%d", &curid) != 1)
					curid = -1; /* shouldn't happen? */
				if (fseek(fp, off, SEEK_SET) < 0)
					goto error; /* shouldn't happen */


				if ((fp1 = GDKfileopen(farmid, NULL, bak, NULL, "r")) != NULL) {
					/* file indicating that we need to do
					 * a 32->64 bit OID conversion exists;
					 * record the fact in case we get
					 * interrupted, and set the flag so
					 * that we actually do what's asked */
					fclose(fp1);
					/* first create a versioned file using
					 * the current log id */
					if ((fp1 = GDKfileopen(farmid, NULL, cvfile, NULL, "w")) == NULL ||
					    fprintf(fp1, "%d\n", curid) < 2 ||
					    fflush(fp1) != 0 || /* make sure it's save on disk */
#if defined(_MSC_VER)
					    _commit(_fileno(fp1)) < 0 ||
#elif defined(HAVE_FDATASYNC)
					    fdatasync(fileno(fp1)) < 0 ||
#elif defined(HAVE_FSYNC)
					    fsync(fileno(fp1)) < 0 ||
#endif
					    fclose(fp1) != 0)
						logger_fatal("logger_load: failed to write %s\n", cvfile, 0, 0);
					/* then remove the unversioned file
					 * that gdk_bbp created (in this
					 * order!) */
					unlink(bak);
					/* set the flag that we need to convert */
					lg->read32bitoid = 1;
				} else if ((fp1 = GDKfileopen(farmid, NULL, cvfile, NULL, "r")) != NULL) {
					/* the versioned conversion file
					 * exists: check version */
					int newid;

					if (fscanf(fp1, "%d", &newid) == 1 &&
					    newid == curid) {
						/* versions match, we need to
						 * convert */
						lg->read32bitoid = 1;
					}
					fclose(fp1);
					if (!lg->read32bitoid) {
						/* no conversion, so we can
						 * remove the versioned
						 * file */
						unlink(cvfile);
					}
				}
			}
		}
#endif
>>>>>>> 04d59e44
		if (logger_readlogs(lg, fp, filename) == LOG_ERR) {
			goto error;
		}
		fclose(fp);
		fp = NULL;
		if (lg->postfuncp)
			(*lg->postfuncp)(lg);

		/* done reading the log, revert to "normal" behavior */
		geomisoldversion = 0;
	}

	return LOG_OK;
  error:
	if (fp)
		fclose(fp);
	GDKfree(lg->fn);
	GDKfree(lg->dir);
	GDKfree(lg->local_dir);
	GDKfree(lg->buf);
	GDKfree(lg);
	return LOG_ERR;
}

/* Initialize a new logger
 * It will load any data in the logdir and persist it in the BATs*/
static logger *
logger_new(int debug, const char *fn, const char *logdir, int version, preversionfix_fptr prefuncp, postversionfix_fptr postfuncp, int shared, const char *local_logdir)
{
	logger *lg = (struct logger *) GDKmalloc(sizeof(struct logger));
	char filename[PATHLENGTH];
	char shared_log_filename[PATHLENGTH];

	if (lg == NULL) {
		fprintf(stderr, "!ERROR: logger_new: allocating logger structure failed\n");
		return NULL;
	}

	lg->debug = debug;
	lg->shared = shared;
	lg->local_dbfarm_role = 0; /* only used if lg->shared */

	lg->changes = 0;
	lg->version = version;
	lg->id = 1;

	lg->tid = 0;

	lg->dbfarm_role = logger_set_logdir_path(filename, fn, logdir, shared);;
	lg->fn = GDKstrdup(fn);
	lg->dir = GDKstrdup(filename);
	lg->bufsize = 64*1024;
	lg->buf = GDKmalloc(lg->bufsize);
	if (lg->fn == NULL || lg->dir == NULL || lg->buf == NULL) {
		fprintf(stderr, "!ERROR: logger_new: strdup failed\n");
		GDKfree(lg->fn);
		GDKfree(lg->dir);
		GDKfree(lg->buf);
		GDKfree(lg);
		return NULL;
	}
	if (lg->debug & 1) {
		fprintf(stderr, "#logger_new dir set to %s\n", lg->dir);
	}
	lg->local_dir = NULL;

	if (shared) {
		/* set the local logdir as well
		 * here we pass 0 for the shared flag, since we want these file(s) to be stored in the default logdir */
		lg->local_dbfarm_role = logger_set_logdir_path(filename, fn, local_logdir, 0);
		if ((lg->local_dir = GDKstrdup(filename)) == NULL) {
			fprintf(stderr, "!ERROR: logger_new: strdup failed\n");
			GDKfree(lg->fn);
			GDKfree(lg->dir);
			GDKfree(lg->buf);
			GDKfree(lg);
			return NULL;
		}
		if (lg->debug & 1) {
			fprintf(stderr, "#logger_new local_dir set to %s\n", lg->local_dir);
		}

		/* get last shared logger id from the local log dir,
		 * but first check if the file exists */
		snprintf(shared_log_filename, sizeof(shared_log_filename), "%s%s", lg->local_dir, LOGFILE_SHARED);
		if (access(shared_log_filename, 0) != -1) {
			lng res = logger_read_last_transaction_id(lg, lg->local_dir, LOGFILE_SHARED, lg->local_dbfarm_role);
			if (res == LOG_ERR) {
				fprintf(stderr, "!ERROR: logger_new: failed to read previous shared logger id form %s\n", LOGFILE_SHARED);
				GDKfree(lg->fn);
				GDKfree(lg->dir);
				GDKfree(lg->local_dir);
				GDKfree(lg->buf);
				GDKfree(lg);
				return NULL;
			}

			lg->id = res;
			if (lg->debug & 1) {
				fprintf(stderr, "#logger_new last shared transactions is read form %s is " LLFMT "\n", shared_log_filename, lg->id);
			}
		} else {
			if (lg->debug & 1) {
				fprintf(stderr, "#logger_new no previous %s found\n", LOGFILE_SHARED);
			}
		}
	}

	lg->prefuncp = prefuncp;
	lg->postfuncp = postfuncp;
	lg->log = NULL;
	lg->end = 0;
	lg->catalog_bid = NULL;
	lg->catalog_nme = NULL;
	lg->dcatalog = NULL;
	lg->snapshots_bid = NULL;
	lg->snapshots_tid = NULL;
	lg->dsnapshots = NULL;
	lg->seqs_id = NULL;
	lg->seqs_val = NULL;
	lg->dseqs = NULL;

	if (logger_load(debug, fn, filename, lg) == LOG_OK) {
		return lg;
	}
	return NULL;
}

/* Reload (shared) logger
 * It will load any data in the logdir and persist it in the BATs */
int
logger_reload(logger *lg)
{
	char filename[PATHLENGTH];

	snprintf(filename, sizeof(filename), "%s", lg->dir);
	if (lg->debug & 1) {
		fprintf(stderr, "#logger_reload %s\n", filename);
	}

	return logger_load(lg->debug, lg->fn, filename, lg);
}

/* Create a new logger */
logger *
logger_create(int debug, const char *fn, const char *logdir, int version, preversionfix_fptr prefuncp, postversionfix_fptr postfuncp, int keep_persisted_log_files)
{
	logger *lg;
	lg = logger_new(debug, fn, logdir, version, prefuncp, postfuncp, 0, NULL);
	if (!lg)
			return NULL;
	if (lg->debug & 1) {
		printf("# Started processing logs %s/%s version %d\n",fn,logdir,version);
		fflush(stdout);
	}
	if (logger_open(lg) == LOG_ERR) {
		logger_destroy(lg);
		return NULL;
	}
	if (lg->debug & 1) {
		printf("# Finished processing logs %s/%s\n",fn,logdir);
	}
	GDKsetenv("recovery","finished");
	fflush(stdout);
	if (lg->changes &&
	    (logger_restart(lg) != LOG_OK ||
	     logger_cleanup(lg, keep_persisted_log_files) != LOG_OK)) {
		logger_destroy(lg);

		return NULL;
	}
	return lg;
}

/* Create a new shared logger, that is for slaves reading the master log directory.
 * Assumed to be read-only */
logger *
logger_create_shared(int debug, const char *fn, const char *logdir, const char *local_logdir, int version, preversionfix_fptr prefuncp, postversionfix_fptr postfuncp)
{
	logger *lg;
	lg = logger_new(debug, fn, logdir, version, prefuncp, postfuncp, 1, local_logdir);
	if (lg->debug & 1) {
		printf("# Started processing logs %s/%s version %d\n",fn,logdir,version);
		fflush(stdout);
	}
	return lg;
}

void
logger_destroy(logger *lg)
{
	if (lg->catalog_bid) {
		BUN p, q;
		BAT *b = lg->catalog_bid;

		logger_cleanup(lg, 0);

		/* free resources */
		BATloop(b, p, q) {
			bat bid = *(log_bid *) Tloc(b, p);
			oid pos = p;

			if (BUNfnd(lg->dcatalog, &pos) == BUN_NONE)
				BBPrelease(bid);
		}

		BBPrelease(lg->catalog_bid->batCacheid);
		BBPrelease(lg->catalog_nme->batCacheid);
		BBPrelease(lg->dcatalog->batCacheid);
		logbat_destroy(lg->catalog_bid);
		logbat_destroy(lg->catalog_nme);
		logbat_destroy(lg->dcatalog);
		logbat_destroy(lg->freed);
	}
	GDKfree(lg->fn);
	GDKfree(lg->dir);
	logger_close(lg);
	GDKfree(lg);
}

int
logger_exit(logger *lg)
{
	FILE *fp;
	char filename[PATHLENGTH];
	int farmid = BBPselectfarm(lg->dbfarm_role, 0, offheap);

	logger_close(lg);
	if (GDKmove(farmid, lg->dir, LOGFILE, NULL, lg->dir, LOGFILE, "bak") != GDK_SUCCEED) {
		fprintf(stderr, "!ERROR: logger_exit: rename %s to %s.bak in %s failed\n",
			LOGFILE, LOGFILE, lg->dir);
		return LOG_ERR;
	}

	snprintf(filename, sizeof(filename), "%s%s", lg->dir, LOGFILE);
	if ((fp = GDKfileopen(farmid, NULL, filename, NULL, "w")) != NULL) {
		char ext[PATHLENGTH];

		if (fprintf(fp, "%06d\n\n", lg->version) < 0) {
			(void) fclose(fp);
			fprintf(stderr, "!ERROR: logger_exit: write to %s failed\n",
				filename);
			return LOG_ERR;
		}
		lg->id ++;

		if (logger_commit(lg) != LOG_OK) {
			(void) fclose(fp);
			fprintf(stderr, "!ERROR: logger_exit: logger_commit failed\n");
			return LOG_ERR;
		}

		if (fprintf(fp, LLFMT "\n", lg->id) < 0) {
			(void) fclose(fp);
			fprintf(stderr, "!ERROR: logger_exit: write to %s failed\n",
				filename);
			return LOG_ERR;
		}

		if (fflush(fp) < 0 ||
#if defined(WIN32)
		    _commit(_fileno(fp)) < 0
#elif defined(HAVE_FDATASYNC)
		    fdatasync(fileno(fp)) < 0
#elif defined(HAVE_FSYNC)
		    fsync(fileno(fp)) < 0
#endif
			) {
			(void) fclose(fp);
			fprintf(stderr, "!ERROR: logger_exit: flush of %s failed\n",
				filename);
			return LOG_ERR;
		}
		if (fclose(fp) < 0) {
			fprintf(stderr, "!ERROR: logger_exit: flush of %s failed\n",
				filename);
			return LOG_ERR;
		}

		/* atomic action, switch to new log, keep old for
		 * later cleanup actions */
		snprintf(ext, sizeof(ext), "bak-" LLFMT, lg->id);

		if (GDKmove(farmid, lg->dir, LOGFILE, "bak", lg->dir, LOGFILE, ext) != GDK_SUCCEED) {
			fprintf(stderr, "!ERROR: logger_exit: rename %s.bak to %s.%s failed\n",
				LOGFILE, LOGFILE, ext);
			return LOG_ERR;
		}

		lg->changes = 0;
	} else {
		fprintf(stderr, "!ERROR: logger_exit: could not create %s\n",
			filename);
		GDKerror("logger_exit: could not open %s\n", filename);
		return LOG_ERR;
	}
	return LOG_OK;
}

int
logger_restart(logger *lg)
{
	int res = 0;

	if ((res = logger_exit(lg)) == LOG_OK)
		res = logger_open(lg);

	return res;
}

/* Clean-up write-ahead log files already persisted in the BATs.
 * Update the LOGFILE and delete all bak- files as well.
 */
static int
logger_cleanup_old(logger *lg, int keep_persisted_log_files)
{
	char buf[BUFSIZ];
	lng id;
	int farmid = BBPselectfarm(lg->dbfarm_role, 0, offheap);
	int cleanupResultLog = 0;
	int cleanupResultBak = 0;

	// Calculate offset based on the number of files to keep
	id = lg->id - keep_persisted_log_files - 1;

	// Stop cleaning up once bak- files are no longer found
	while (id > 0 && (cleanupResultLog == LOG_OK || cleanupResultBak == LOG_OK)) {
		// clean up the WAL file
		if (lg->debug & 1) {
			snprintf(buf, sizeof(buf), "%s%s." LLFMT, lg->dir, LOGFILE, id);
			fprintf(stderr, "#logger_cleanup_old %s\n", buf);
		}
		snprintf(buf, sizeof(buf), LLFMT, id);
		cleanupResultLog = GDKunlink(farmid, lg->dir, LOGFILE, buf);

		// clean up the bak- WAL files
		if (lg->debug & 1) {
			snprintf(buf, sizeof(buf), "%s%s.bak-" LLFMT, lg->dir, LOGFILE, id);
			fprintf(stderr, "#logger_cleanup_old %s\n", buf);
		}
		snprintf(buf, sizeof(buf), "bak-" LLFMT, id);
		cleanupResultBak = GDKunlink(farmid, lg->dir, LOGFILE, buf);

		id = id - 1;
	}
	return LOG_OK;
}

int
logger_cleanup(logger *lg, int keep_persisted_log_files)
{
	char buf[BUFSIZ];
	char id[BUFSIZ];
	FILE *fp = NULL;
	int farmid = BBPselectfarm(lg->dbfarm_role, 0, offheap);

	snprintf(buf, sizeof(buf), "%s%s.bak-" LLFMT, lg->dir, LOGFILE, lg->id);

	if (lg->debug & 1) {
		fprintf(stderr, "#logger_cleanup keeping %d WAL files\n", keep_persisted_log_files);
		fprintf(stderr, "#logger_cleanup %s\n", buf);
	}

	if (keep_persisted_log_files == 0) {
		// If keep_persisted_log_files is 0, remove the last persisted WAL files as well
		// to reduce the work for the logger_cleanup_old()
		if ((fp = GDKfileopen(farmid, NULL, buf, NULL, "r")) == NULL) {
			fprintf(stderr, "!ERROR: logger_cleanup: cannot open file %s\n", buf);
			return LOG_ERR;
		}

		/* skip catalog */
		while (fgets(id, sizeof(id), fp) != NULL && id[0] != '\n')
			;

		while (fgets(id, sizeof(id), fp) != NULL) {
			char *e = strchr(id, '\n');

			if (e)
				*e = 0;
			GDKunlink(farmid, lg->dir, LOGFILE, id);
		}
		fclose(fp);
	}

	snprintf(buf, sizeof(buf), "bak-" LLFMT, lg->id);

	GDKunlink(farmid, lg->dir, LOGFILE, buf);

	if (keep_persisted_log_files > 0) {
		// Clean up the old WAL files as well, if any
		// We will ignore the output of logger_cleanup_old
		logger_cleanup_old(lg, keep_persisted_log_files);
	}

	return LOG_OK;
}

/* Clean-up write-ahead log files already persisted in the BATs, leaving only the most recent one.
 * Keeps only the number of files set in lg->keep_persisted_log_files.
 * Only the bak- files are deleted for the preserved WAL files.
 */
lng
logger_changes(logger *lg)
{
	return lg->changes;
}

/* Read the last recorded transactions id from a logfile */
lng
logger_read_last_transaction_id(logger *lg, char *dir, char *logger_file, int role)
{
	char filename[PATHLENGTH];
	FILE *fp;
	char id[BUFSIZ];
	lng lid = LOG_ERR;
	int farmid = BBPselectfarm(role, 0, offheap);

	snprintf(filename, sizeof(filename), "%s%s", dir, logger_file);
	if ((fp = GDKfileopen(farmid, NULL, filename, NULL, "r")) == NULL) {
		fprintf(stderr, "!ERROR: logger_read_last_transaction_id: unable to open file %s\n", filename);
		return LOG_ERR;
	}

	if (check_version(lg, fp) != GDK_SUCCEED) {
		fprintf(stderr, "!ERROR: logger_read_last_transaction_id: inconsistent log version for file %s\n", filename);
		fclose(fp);
		return LOG_ERR;
	}

	/* read the last id */
	while (fgets(id, sizeof(id), fp) != NULL) {
		lid = strtoll(id, NULL, 10);
		if (lg->debug & 1) {
			fprintf(stderr, "#logger_read_last_transaction_id last logger id written in %s is " LLFMT "\n", filename, lid);
		}
	}
	fclose(fp);
	return lid;
}

int
logger_sequence(logger *lg, int seq, lng *id)
{
	BUN p = log_find(lg->seqs_id, lg->dseqs, seq);

	if (p != BUN_NONE) {
		*id = *(lng *) Tloc(lg->seqs_val, p);

		return 1;
	}
	return 0;
}

/*
 * Changes made to the BAT descriptor should be stored in the log
 * files.  Actually, we need to save the descriptor file, perhaps we
 * should simply introduce a versioning scheme.
 */
int
log_bat_persists(logger *lg, BAT *b, const char *name)
{
	char *ha, *ta;
	int len;
	char buf[BUFSIZ];
	logformat l;
	int flag = (b->batPersistence == PERSISTENT) ? LOG_USE : LOG_CREATE;
	BUN p;

	l.nr = 0;
	if (flag == LOG_USE) {
#ifndef NDEBUG
		assert(b->batRole == PERSISTENT);
		assert(0 <= b->theap.farmid && b->theap.farmid < MAXFARMS);
		assert(BBPfarms[b->theap.farmid].roles & (1 << PERSISTENT));
		if (b->tvheap) {
			assert(0 <= b->tvheap->farmid && b->tvheap->farmid < MAXFARMS);
			assert(BBPfarms[b->tvheap->farmid].roles & (1 << PERSISTENT));
		}
#endif
		l.nr = b->batCacheid;
	}
	l.flag = flag;
	l.tid = lg->tid;
	lg->changes++;
	if (log_write_format(lg, &l) == LOG_ERR ||
	    log_write_string(lg, name) == LOG_ERR)
		return LOG_ERR;

	if (lg->debug & 1)
		fprintf(stderr, "#persists bat %s (%d) %s\n",
			name, b->batCacheid,
			(flag == LOG_USE) ? "use" : "create");

	if (flag == LOG_USE) {
		assert(b->batRole == PERSISTENT);
		assert(b->theap.farmid == 0);
		assert(b->tvheap == NULL ||
		       BBPfarms[b->tvheap->farmid].roles & (1 << PERSISTENT));
		if ((p = log_find(lg->snapshots_bid, lg->dsnapshots, b->batCacheid)) != BUN_NONE &&
		    p >= lg->snapshots_tid->batInserted) {
			BUNinplace(lg->snapshots_tid, p, &lg->tid, FALSE);
		} else {
			if (p != BUN_NONE) {
				oid pos = p;
				BUNappend(lg->dsnapshots, &pos, FALSE);
			}
			BUNappend(lg->snapshots_bid, &b->batCacheid, FALSE);
			BUNappend(lg->snapshots_tid, &lg->tid, FALSE);
		}
		return LOG_OK;
	}

	ha = "vid";
	ta = ATOMname(b->ttype);
	len = snprintf(buf, sizeof(buf), "%s,%s", ha, ta);
	len++;			/* include EOS */
	if (!mnstr_writeInt(lg->log, len) ||
	    mnstr_write(lg->log, buf, 1, len) != (ssize_t) len) {
		fprintf(stderr, "!ERROR: log_bat_persists: write failed\n");
		return LOG_ERR;
	}

	if (lg->debug & 1)
		fprintf(stderr, "#Logged new bat [%s,%s] %s " BUNFMT " (%d)\n",
			ha, ta, name, BATcount(b), b->batCacheid);
	return log_bat(lg, b, name);
}

int
log_bat_transient(logger *lg, const char *name)
{
	log_bid bid = logger_find_bat(lg, name);
	logformat l;
	BUN p;

	l.flag = LOG_DESTROY;
	l.tid = lg->tid;
	l.nr = 0;
	lg->changes++;

	/* if this is a snapshot bat, we need to skip all changes */
	if ((p = log_find(lg->snapshots_bid, lg->dsnapshots, bid)) != BUN_NONE) {
		//	int tid = *(int*)Tloc(lg->snapshots_tid, p);
#ifndef NDEBUG
		assert(BBP_desc(bid)->batRole == PERSISTENT);
		assert(0 <= BBP_desc(bid)->theap.farmid && BBP_desc(bid)->theap.farmid < MAXFARMS);
		assert(BBPfarms[BBP_desc(bid)->theap.farmid].roles & (1 << PERSISTENT));
		if (BBP_desc(bid)->tvheap) {
			assert(0 <= BBP_desc(bid)->tvheap->farmid && BBP_desc(bid)->tvheap->farmid < MAXFARMS);
			assert(BBPfarms[BBP_desc(bid)->tvheap->farmid].roles & (1 << PERSISTENT));
		}
#endif
		//	if (lg->tid == tid)
		if (p >= lg->snapshots_tid->batInserted) {
			BUNinplace(lg->snapshots_tid, p, &lg->tid, FALSE);
		} else {
			oid pos = p;
			BUNappend(lg->dsnapshots, &pos, FALSE);
			BUNappend(lg->snapshots_tid, &lg->tid, FALSE);
			BUNappend(lg->snapshots_bid, &bid, FALSE);
		}
		//	else
		//		printf("%d != %d\n", lg->tid, tid);
		//	assert(lg->tid == tid);
	}

	if (log_write_format(lg, &l) == LOG_ERR ||
	    log_write_string(lg, name) == LOG_ERR) {
		fprintf(stderr, "!ERROR: log_bat_transient: write failed\n");
		return LOG_ERR;
	}

	if (lg->debug & 1)
		fprintf(stderr, "#Logged destroyed bat %s\n", name);
	return LOG_OK;
}

int
log_delta(logger *lg, BAT *uid, BAT *uval, const char *name)
{
	gdk_return ok = GDK_SUCCEED;
	logformat l;
	BUN p;

	assert(uid->ttype == TYPE_oid || uid->ttype == TYPE_void);
	if (lg->debug & 128) {
		/* logging is switched off */
		return LOG_OK;
	}

	l.tid = lg->tid;
	l.nr = (BUNlast(uval));
	lg->changes += l.nr;

	if (l.nr) {
		BATiter ii = bat_iterator(uid);
		BATiter vi = bat_iterator(uval);
		gdk_return (*wh) (const void *, stream *, size_t) = BATatoms[TYPE_oid].atomWrite;
		gdk_return (*wt) (const void *, stream *, size_t) = BATatoms[uval->ttype].atomWrite;

		l.flag = LOG_UPDATE;
		if (log_write_format(lg, &l) == LOG_ERR ||
		    log_write_string(lg, name) == LOG_ERR)
			return LOG_ERR;

		for (p = 0; p < BUNlast(uid) && ok == GDK_SUCCEED; p++) {
			const void *id = BUNtail(ii, p);
			const void *val = BUNtail(vi, p);

			ok = wh(id, lg->log, 1);
			ok = (ok != GDK_SUCCEED) ? ok : wt(val, lg->log, 1);
		}

		if (lg->debug & 1)
			fprintf(stderr, "#Logged %s " LLFMT " inserts\n", name, l.nr);
	}
	if (ok != GDK_SUCCEED)
		fprintf(stderr, "!ERROR: log_delta: write failed\n");
	return (ok == GDK_SUCCEED) ? LOG_OK : LOG_ERR;
}

int
log_bat(logger *lg, BAT *b, const char *name)
{
	gdk_return ok = GDK_SUCCEED;
	logformat l;
	BUN p;

	if (lg->debug & 128) {
		/* logging is switched off */
		return LOG_OK;
	}

	l.tid = lg->tid;
	l.nr = (BUNlast(b) - b->batInserted);
	lg->changes += l.nr;

	if (l.nr) {
		BATiter bi = bat_iterator(b);
		gdk_return (*wt) (const void *, stream *, size_t) = BATatoms[b->ttype].atomWrite;

		l.flag = LOG_INSERT;
		if (log_write_format(lg, &l) == LOG_ERR ||
		    log_write_string(lg, name) == LOG_ERR)
			return LOG_ERR;

		if (b->ttype > TYPE_void &&
		    b->ttype < TYPE_str &&
		    !isVIEW(b)) {
			const void *t = BUNtail(bi, b->batInserted);

			ok = wt(t, lg->log, (size_t)l.nr);
		} else {
			for (p = b->batInserted; p < BUNlast(b) && ok == GDK_SUCCEED; p++) {
				const void *t = BUNtail(bi, p);

				ok = wt(t, lg->log, 1);
			}
		}

		if (lg->debug & 1)
			fprintf(stderr, "#Logged %s " LLFMT " inserts\n", name, l.nr);
	}

	if (ok != GDK_SUCCEED)
		fprintf(stderr, "!ERROR: log_bat: write failed\n");
	return (ok == GDK_SUCCEED) ? LOG_OK : LOG_ERR;
}

int
log_bat_clear(logger *lg, const char *name)
{
	logformat l;

	if (lg->debug & 128) {
		/* logging is switched off */
		return LOG_OK;
	}

	l.nr = 1;
	l.tid = lg->tid;
	lg->changes += l.nr;

	l.flag = LOG_CLEAR;
	if (log_write_format(lg, &l) == LOG_ERR ||
	    log_write_string(lg, name) == LOG_ERR)
		return LOG_ERR;

	if (lg->debug & 1)
		fprintf(stderr, "#Logged clear %s\n", name);

	return LOG_OK;
}

int
log_tstart(logger *lg)
{
	logformat l;

	l.flag = LOG_START;
	l.tid = ++lg->tid;
	l.nr = lg->tid;

	if (lg->debug & 1)
		fprintf(stderr, "#log_tstart %d\n", lg->tid);

	return log_write_format(lg, &l);
}

#define DBLKSZ 8192
#define DBLKMASK 8191
#define SEGSZ 64*DBLKSZ
static char zeros[DBLKSZ] = { 0 };

static gdk_return
pre_allocate(logger *lg)
{
	// FIXME: this causes serious issues on Windows at least with MinGW
#ifndef WIN32
	lng p;
	if (mnstr_fgetpos(lg->log, &p) != 0)
		return GDK_FAIL;
	if (p + DBLKSZ > lg->end) {
		lng s = p;

		if (p > lg->end) {
			lg->end = (p & ~DBLKMASK);
			if (p > DBLKSZ)
				p -= DBLKSZ;
		}
		if (p < lg->end) {
			p = (lg->end - p);
			if (mnstr_write(lg->log, zeros, (size_t) p, 1) < 0)
				return GDK_FAIL;
			lg->end += p;
			p = 0;
		}
		for (; p < SEGSZ; p += DBLKSZ, lg->end += DBLKSZ) {
			if (mnstr_write(lg->log, zeros, DBLKSZ, 1) < 0)
				return GDK_FAIL;
		}
		if (mnstr_fsetpos(lg->log, s) < 0)
			return GDK_FAIL;
	}
#else
	(void) lg;
#endif
	return GDK_SUCCEED;
}

int
log_tend(logger *lg)
{
	logformat l;
	gdk_return res = GDK_SUCCEED;

	if (lg->debug & 1)
		fprintf(stderr, "#log_tend %d\n", lg->tid);

	if (DELTAdirty(lg->snapshots_bid)) {
		/* sub commit all new snapshots */
		BAT *cands, *tids, *bids;

		tids = bm_tids(lg->snapshots_tid, lg->dsnapshots);
		if (tids == NULL) {
			fprintf(stderr, "!ERROR: log_tend: bm_tids failed\n");
			return LOG_ERR;
		}
		cands = BATselect(lg->snapshots_tid, tids, &lg->tid, &lg->tid,
				     TRUE, TRUE, FALSE);
		if (cands == NULL) {
			fprintf(stderr, "!ERROR: log_tend: subselect failed\n");
			return LOG_ERR;
		}
		bids = BATproject(cands, lg->snapshots_bid);
		BBPunfix(cands->batCacheid);
		BBPunfix(tids->batCacheid);
		if (bids == NULL) {
			fprintf(stderr, "!ERROR: log_tend: semijoin failed\n");
			return LOG_ERR;
		}
		res = bm_subcommit(lg, bids, NULL, lg->snapshots_bid,
				   lg->snapshots_tid, lg->dsnapshots, NULL, lg->debug);
		BBPunfix(bids->batCacheid);
	}
	l.flag = LOG_END;
	l.tid = lg->tid;
	l.nr = lg->tid;

	if (res != GDK_SUCCEED ||
	    log_write_format(lg, &l) == LOG_ERR ||
	    mnstr_flush(lg->log) ||
	    mnstr_fsync(lg->log) ||
	    pre_allocate(lg) != GDK_SUCCEED) {
		fprintf(stderr, "!ERROR: log_tend: write failed\n");
		return LOG_ERR;
	}
	return LOG_OK;
}

int
log_abort(logger *lg)
{
	logformat l;

	if (lg->debug & 1)
		fprintf(stderr, "#log_abort %d\n", lg->tid);

	l.flag = LOG_END;
	l.tid = lg->tid;
	l.nr = -1;

	if (log_write_format(lg, &l) == LOG_ERR)
		return LOG_ERR;

	return LOG_OK;
}

static int
log_sequence_(logger *lg, int seq, lng val, int flush)
{
	logformat l;

	l.flag = LOG_SEQ;
	l.tid = lg->tid;
	l.nr = seq;

	if (lg->debug & 1)
		fprintf(stderr, "#log_sequence_ (%d," LLFMT ")\n", seq, val);

	if (log_write_format(lg, &l) == LOG_ERR ||
	    !mnstr_writeLng(lg->log, val) ||
	    (flush && mnstr_flush(lg->log)) ||
	    (flush && mnstr_fsync(lg->log)) ||
	    pre_allocate(lg) != GDK_SUCCEED) {
		fprintf(stderr, "!ERROR: log_sequence_: write failed\n");
		return LOG_ERR;
	}
	return LOG_OK;
}

static int
log_sequence_nrs(logger *lg)
{
	BATiter sii = bat_iterator(lg->seqs_id);
	BATiter svi = bat_iterator(lg->seqs_val);
	BUN p, q;
	int ok = LOG_OK;

	BATloop(lg->seqs_id, p, q) {
		const int *id = (const int *) BUNtloc(sii, p);
		const lng *val = (const lng *) BUNtloc(svi, p);
		oid pos = p;

		if (BUNfnd(lg->dseqs, &pos) == BUN_NONE)
			ok |= log_sequence_(lg, *id, *val, 0);
	}
	if (ok != LOG_OK ||
	    mnstr_flush(lg->log) ||
	    mnstr_fsync(lg->log)) {
		fprintf(stderr, "!ERROR: log_sequence_nrs: write failed\n");
		return LOG_ERR;
	}
	return ok;
}

/* a transaction in it self */
int
log_sequence(logger *lg, int seq, lng val)
{
	BUN p;

	if (lg->debug & 1)
		fprintf(stderr, "#log_sequence (%d," LLFMT ")\n", seq, val);

	if ((p = log_find(lg->seqs_id, lg->dseqs, seq)) != BUN_NONE &&
	    p >= lg->seqs_id->batInserted) {
		BUNinplace(lg->seqs_val, p, &val, FALSE);
	} else {
		if (p != BUN_NONE) {
			oid pos = p;
			BUNappend(lg->dseqs, &pos, FALSE);
		}
		BUNappend(lg->seqs_id, &seq, FALSE);
		BUNappend(lg->seqs_val, &val, FALSE);
	}
	return log_sequence_(lg, seq, val, 1);
}

static int
bm_commit(logger *lg)
{
	BUN p, q;
	BAT *b = lg->catalog_bid;
	BAT *n = logbat_new(TYPE_str, BATcount(lg->freed), TRANSIENT);
	gdk_return res;

	/* subcommit the freed bats */
	if (BATcount(lg->freed)) {

		BATloop(lg->freed, p, q) {
			bat bid = *(log_bid *) Tloc(lg->freed, p);
			BAT *lb = BATdescriptor(bid);
			str name = BBPname(bid);

			BATmode(lb, TRANSIENT);
			logbat_destroy(lb);
			if (lg->debug & 1)
				fprintf(stderr,
					"#commit deleted (snapshot) %s (%d)\n",
					name, bid);
			BUNappend(n, name, FALSE);
			BBPrelease(bid);
		}
	}

	for (p = b->batInserted; p < BUNlast(b); p++) {
		log_bid bid = *(log_bid *) Tloc(b, p);
		BAT *lb;
		oid pos = p;

		if (BUNfnd(lg->dcatalog, &pos) != BUN_NONE)
			continue;

		if (bid == lg->dsnapshots->batCacheid)
			continue;

		lb = BATdescriptor(bid);

		assert(lb);
		BATmode(lb, PERSISTENT);
		assert(lb->batRestricted > BAT_WRITE);
		logbat_destroy(lb);

		if (lg->debug & 1)
			fprintf(stderr, "#bm_commit: create %d (%d)\n",
				bid, BBP_lrefs(bid));
	}
	res = bm_subcommit(lg, lg->catalog_bid, lg->catalog_nme, lg->catalog_bid, lg->catalog_nme, lg->dcatalog, n, lg->debug);
	BBPreclaim(n);
	BATclear(lg->freed, FALSE);
	BATcommit(lg->freed);
	return res != GDK_SUCCEED ? LOG_ERR : LOG_OK;
}

log_bid
logger_add_bat(logger *lg, BAT *b, const char *name)
{
	log_bid bid = logger_find_bat(lg, name);

	assert(b->batRestricted > 0 ||
	       b == lg->snapshots_bid ||
	       b == lg->snapshots_tid ||
	       b == lg->dsnapshots ||
	       b == lg->catalog_bid ||
	       b == lg->catalog_nme ||
	       b == lg->dcatalog ||
	       b == lg->seqs_id ||
	       b == lg->seqs_val ||
	       b == lg->dseqs);
	assert(b->batRole == PERSISTENT);
	if (bid) {
		if (bid != b->batCacheid) {
			logger_del_bat(lg, bid);
		} else {
			return bid;
		}
	}
	bid = b->batCacheid;
	if (lg->debug & 1)
		fprintf(stderr, "#create %s\n", name);
	assert(log_find(lg->catalog_bid, lg->dcatalog, bid) == BUN_NONE);
	lg->changes += BATcount(b) + 1;
	BUNappend(lg->catalog_bid, &bid, FALSE);
	BUNappend(lg->catalog_nme, name, FALSE);
	BBPretain(bid);
	return bid;
}

void
logger_del_bat(logger *lg, log_bid bid)
{
	BAT *b = BATdescriptor(bid);
	BUN p = log_find(lg->catalog_bid, lg->dcatalog, bid), q;

	assert(p != BUN_NONE);

	/* if this is a not logger commited snapshot bat, make it
	 * transient */
	if (p >= lg->catalog_bid->batInserted &&
	    (q = log_find(lg->snapshots_bid, lg->dsnapshots, bid)) != BUN_NONE) {

		BUNappend(lg->dsnapshots, &q, FALSE);
		if (lg->debug & 1)
			fprintf(stderr,
				"#logger_del_bat release snapshot %d (%d)\n",
				bid, BBP_lrefs(bid));
		BUNappend(lg->freed, &bid, FALSE);
	} else if (p >= lg->catalog_bid->batInserted) {
		BBPrelease(bid);
	} else {
		BUNappend(lg->freed, &bid, FALSE);
	}
	if (b) {
		lg->changes += BATcount(b) + 1;
		BBPunfix(b->batCacheid);
	}
	BUNappend(lg->dcatalog, &p, FALSE);
/*assert(BBP_lrefs(bid) == 0);*/
}

log_bid
logger_find_bat(logger *lg, const char *name)
{
	BATiter cni = bat_iterator(lg->catalog_nme);
	BUN p;

	if (BAThash(lg->catalog_nme, 0) == GDK_SUCCEED) {
		HASHloop_str(cni, cni.b->thash, p, name) {
			oid pos = p;
			if (BUNfnd(lg->dcatalog, &pos) == BUN_NONE)
				return *(log_bid *) Tloc(lg->catalog_bid, p);
		}
	}
	return 0;
}

static geomcatalogfix_fptr geomcatalogfix = NULL;
static geomsqlfix_fptr geomsqlfix = NULL;

void
geomcatalogfix_set(geomcatalogfix_fptr f)
{
	geomcatalogfix = f;
}

geomcatalogfix_fptr
geomcatalogfix_get(void)
{
	return geomcatalogfix;
}

void
geomsqlfix_set(geomsqlfix_fptr f)
{
	geomsqlfix = f;
}

geomsqlfix_fptr
geomsqlfix_get(void)
{
	return geomsqlfix;
}

void
geomversion_set(void)
{
	geomisoldversion = 1;
}
int geomversion_get(void)
{
	return geomisoldversion;
}<|MERGE_RESOLUTION|>--- conflicted
+++ resolved
@@ -1220,24 +1220,15 @@
 	n[i++] = catalog_bid->batCacheid;
 	n[i++] = catalog_nme->batCacheid;
 	n[i++] = dcatalog->batCacheid;
-<<<<<<< HEAD
-	if (BATcount(dcatalog) > (BATcount(catalog_nme)/2) && catalog_bid == list_bid && catalog_nme == list_nme && lg->catalog_bid == catalog_bid) {
-		BAT *bids, *nmes, *tids = bm_tids(catalog_bid, dcatalog);
-=======
 	if (BATcount(dcatalog) > (BATcount(catalog_nme)/2) &&
 	    catalog_bid == list_bid &&
 	    catalog_nme == list_nme &&
 	    lg->catalog_bid == catalog_bid) {
-		BAT *bids, *nmes, *tids, *b;
->>>>>>> 04d59e44
+		BAT *bids, *nmes, *tids;
 
 		tids = bm_tids(catalog_bid, dcatalog);
 		bids = logbat_new(TYPE_int, BATSIZE, PERSISTENT);
 		nmes = logbat_new(TYPE_str, BATSIZE, PERSISTENT);
-<<<<<<< HEAD
-		BATappend(bids, catalog_bid, tids, TRUE);
-		BATappend(nmes, catalog_nme, tids, TRUE);
-=======
 		if (tids == NULL || bids == NULL || nmes == NULL) {
 			if (tids)
 				BBPunfix(tids->batCacheid);
@@ -1246,13 +1237,8 @@
 			GDKfree(n);
 			return GDK_FAIL;
 		}
-		b = BATproject(tids, catalog_bid);
-		BATappend(bids, b, TRUE);
-		logbat_destroy(b);
-		b = BATproject(tids, catalog_nme);
-		BATappend(nmes, b, TRUE);
-		logbat_destroy(b);
->>>>>>> 04d59e44
+		BATappend(bids, catalog_bid, tids, TRUE);
+		BATappend(nmes, catalog_nme, tids, TRUE);
 		logbat_destroy(tids);
 		BATclear(dcatalog, TRUE);
 
@@ -1620,105 +1606,6 @@
 			goto error;
 		}
 
-<<<<<<< HEAD
-=======
-#if SIZEOF_OID == 8
-		/* When a file *_32-64-convert exists in the database,
-		 * it was left there by the BBP initialization code
-		 * when it did a conversion of 32-bit OIDs to 64 bits
-		 * (see the comment above fixoidheapcolumn and
-		 * fixoidheap in gdk_bbp).  It the file exists, we
-		 * first create a file called convert-32-64 in the log
-		 * directory and we write the current log ID into that
-		 * file.  After this file is created, we delete the
-		 * *_32-64-convert file in the database.  We then know
-		 * that while reading the logs, we have to read OID
-		 * values as 32 bits (this is indicated by setting the
-		 * read32bitoid flag).  When we're done reading the
-		 * logs, we remove the file (and reset the flag).  If
-		 * we get interrupted before we have written this
-		 * file, the file in the database will still exist, so
-		 * the next time we're started, BBPinit will not
-		 * convert OIDs (that was done before we got
-		 * interrupted), but we will still know to convert the
-		 * OIDs ourselves.  If we get interrupted after we
-		 * have deleted the file from the database, we check
-		 * whether the file convert-32-64 exists and if it
-		 * contains the expected ID.  If it does, we again
-		 * know that we have to convert.  If the ID is not
-		 * what we expect, the conversion was apparently done
-		 * already, and so we can delete the file. */
-
-		/* Do not do conversion if logger is shared/read-only */
-		if (!lg->shared) {
-			snprintf(cvfile, sizeof(cvfile), "%sconvert-32-64", lg->dir);
-			snprintf(bak, sizeof(bak), "%s_32-64-convert", fn);
-			{
-				FILE *fp1;
-				long off; /* type long required by ftell() & fseek() */
-				int curid;
-
-				/* read the current log id without disturbing
-				 * the file pointer */
-				off = ftell(fp);
-				if (off < 0) /* should never happen */
-					goto error;
-				if (fscanf(fp, "%d", &curid) != 1)
-					curid = -1; /* shouldn't happen? */
-				if (fseek(fp, off, SEEK_SET) < 0)
-					goto error; /* shouldn't happen */
-
-
-				if ((fp1 = GDKfileopen(farmid, NULL, bak, NULL, "r")) != NULL) {
-					/* file indicating that we need to do
-					 * a 32->64 bit OID conversion exists;
-					 * record the fact in case we get
-					 * interrupted, and set the flag so
-					 * that we actually do what's asked */
-					fclose(fp1);
-					/* first create a versioned file using
-					 * the current log id */
-					if ((fp1 = GDKfileopen(farmid, NULL, cvfile, NULL, "w")) == NULL ||
-					    fprintf(fp1, "%d\n", curid) < 2 ||
-					    fflush(fp1) != 0 || /* make sure it's save on disk */
-#if defined(_MSC_VER)
-					    _commit(_fileno(fp1)) < 0 ||
-#elif defined(HAVE_FDATASYNC)
-					    fdatasync(fileno(fp1)) < 0 ||
-#elif defined(HAVE_FSYNC)
-					    fsync(fileno(fp1)) < 0 ||
-#endif
-					    fclose(fp1) != 0)
-						logger_fatal("logger_load: failed to write %s\n", cvfile, 0, 0);
-					/* then remove the unversioned file
-					 * that gdk_bbp created (in this
-					 * order!) */
-					unlink(bak);
-					/* set the flag that we need to convert */
-					lg->read32bitoid = 1;
-				} else if ((fp1 = GDKfileopen(farmid, NULL, cvfile, NULL, "r")) != NULL) {
-					/* the versioned conversion file
-					 * exists: check version */
-					int newid;
-
-					if (fscanf(fp1, "%d", &newid) == 1 &&
-					    newid == curid) {
-						/* versions match, we need to
-						 * convert */
-						lg->read32bitoid = 1;
-					}
-					fclose(fp1);
-					if (!lg->read32bitoid) {
-						/* no conversion, so we can
-						 * remove the versioned
-						 * file */
-						unlink(cvfile);
-					}
-				}
-			}
-		}
-#endif
->>>>>>> 04d59e44
 		if (logger_readlogs(lg, fp, filename) == LOG_ERR) {
 			goto error;
 		}
