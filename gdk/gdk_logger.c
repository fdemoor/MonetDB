/*
 * This Source Code Form is subject to the terms of the Mozilla Public
 * License, v. 2.0.  If a copy of the MPL was not distributed with this
 * file, You can obtain one at http://mozilla.org/MPL/2.0/.
 *
 * Copyright 1997 - July 2008 CWI, August 2008 - 2016 MonetDB B.V.
 */

/*
 * (author) N. J. Nes
 *
 * In the philosophy of MonetDB, transaction management overhead
 * should only be paid when necessary. Transaction management is for
 * this purpose implemented as a separate module and applications are
 * required to obey the transaction policy, e.g. obtaining/releasing
 * locks.
 *
 * This module is designed to support efficient logging of the SQL
 * database.  Once loaded, the SQL compiler will insert the proper
 * calls at transaction commit to include the changes in the log file.
 *
 * The logger uses a directory to store its log files. One master log
 * file stores information about the version of the logger and the
 * transaction log files. This file is a simple ascii file with the
 * following format:
 *  {6DIGIT-VERSION\n[log file number \n]*]*}
 * The transaction log files have a binary format, which stores fixed
 * size logformat headers (flag,nr,bid), where the flag is the type of
 * update logged.  The nr field indicates how many changes there were
 * (in case of inserts/deletes).  The bid stores the bid identifier.
 *
 * The key decision to be made by the user is the location of the log
 * file.  Ideally, it should be stored in fail-safe environment, or at
 * least the log and databases should be on separate disk columns.
 *
 * This file system may reside on the same hardware as the database
 * server and therefore the writes are done to the same disk, but
 * could also reside on another system and then the changes are
 * flushed through the network.  The logger works under the assumption
 * that it is called to safeguard updates on the database when it has
 * an exclusive lock on the latest version. This lock should be
 * guaranteed by the calling transaction manager first.
 *
 * Finding the updates applied to a BAT is relatively easy, because
 * each BAT contains a delta structure. On commit these changes are
 * written to the log file and the delta management is reset. Since
 * each commit is written to the same log file, the beginning and end
 * are marked by a log identifier.
 *
 * A server restart should only (re)process blocks which are
 * completely written to disk. A log replay therefore ends in a commit
 * or abort on the changed bats. Once all logs have been read, the
 * changes to the bats are made persistent, i.e. a bbp sub-commit is
 * done.
 */
#include "monetdb_config.h"
#include "gdk.h"
#include "gdk_private.h"
#include "gdk_logger.h"
#include <string.h>

/*
 * The log record encoding is geared at reduced storage space, but at
 * the expense of readability. A user can not easily inspect the log a
 * posteriori to check what has happened.
 *
 */
#define LOG_START	1
#define LOG_END		2
#define LOG_INSERT	3
#define LOG_UPDATE	5
#define LOG_CREATE	6
#define LOG_DESTROY	7
#define LOG_USE		8
#define LOG_CLEAR	9
#define LOG_SEQ		10

#ifdef HAVE_EMBEDDED
#define printf(fmt,...) ((void) 0)
#endif

static char *log_commands[] = {
	NULL,
	"LOG_START",
	"LOG_END",
	"LOG_INSERT",
	"LOG_DELETE",
	"LOG_UPDATE",
	"LOG_CREATE",
	"LOG_DESTROY",
	"LOG_USE",
	"LOG_CLEAR",
	"LOG_SEQ",
};

typedef struct logformat_t {
	char flag;
	int tid;
	lng nr;
} logformat;

/* When reading an old format database, we may need to read the geom
 * Well-known Binary (WKB) type differently.  This variable is used to
 * indicate that to the function wkbREAD during reading of the log. */
static int geomisoldversion;

static int bm_commit(logger *lg);
static int tr_grow(trans *tr);

static BUN
log_find(BAT *b, BAT *d, int val)
{
	BATiter cni = bat_iterator(b);
	BUN p;

	assert(b->ttype == TYPE_int);
	assert(d->ttype == TYPE_oid);
	if (BAThash(b, 0) == GDK_SUCCEED) {
		HASHloop_int(cni, cni.b->T->hash, p, &val) {
			oid pos = p;
			if (BUNfnd(d, &pos) == BUN_NONE)
				return p;
		}
	} else {		/* unlikely: BAThash failed */
		BUN q;
		int *t = (int *) Tloc(b, 0);

		for (p = BUNfirst(b), q = BUNlast(b); p < q; p++) {
			if (t[p] == val) {
				oid pos = p;
				if (BUNfnd(d, &pos) == BUN_NONE)
					return p;
			}
		}
	}
	return BUN_NONE;
}

static void
logbat_destroy(BAT *b)
{
	if (b)
		BBPunfix(b->batCacheid);
}

static BAT *
logbat_new(int tt, BUN size, int role)
{
	BAT *nb = BATnew(TYPE_void, tt, size, role);

	if (nb) {
		BATseqbase(nb, 0);
		if (role == PERSISTENT)
			BATmode(nb, PERSISTENT);
	} else {
		fprintf(stderr, "!ERROR: logbat_new: creating new BAT[void:%s]#" BUNFMT " failed\n", ATOMname(tt), size);
	}
	return nb;
}

static int
log_read_format(logger *l, logformat *data)
{
	return mnstr_read(l->log, &data->flag, 1, 1) == 1 &&
		mnstr_readLng(l->log, &data->nr) == 1 &&
		mnstr_readInt(l->log, &data->tid) == 1;
}

static int
log_write_format(logger *l, logformat *data)
{
	if (mnstr_write(l->log, &data->flag, 1, 1) == 1 &&
	    mnstr_writeLng(l->log, data->nr) &&
	    mnstr_writeInt(l->log, data->tid))
		return LOG_OK;
	fprintf(stderr, "!ERROR: log_write_format: write failed\n");
	return LOG_ERR;
}

static char *
log_read_string(logger *l)
{
	int len;
	ssize_t nr;
	char *buf;

	if (mnstr_readInt(l->log, &len) != 1) {
		fprintf(stderr, "!ERROR: log_read_string: read failed\n");
//MK This leads to non-repeatable log structure?
		return NULL;
	}
	if (len == 0)
		return NULL;
	buf = GDKmalloc(len);
	if (buf == NULL) {
		fprintf(stderr, "!ERROR: log_read_string: malloc failed\n");
		return NULL;
	}

	if ((nr = mnstr_read(l->log, buf, 1, len)) != (ssize_t) len) {
		buf[len - 1] = 0;
		fprintf(stderr, "!ERROR: log_read_string: couldn't read name (%s) " SSZFMT "\n", buf, nr);
		GDKfree(buf);
		return NULL;
	}
	buf[len - 1] = 0;
	return buf;
}

static int
log_write_string(logger *l, const char *n)
{
	size_t len = strlen(n) + 1;	/* log including EOS */

	assert(len > 1);
	assert(len <= INT_MAX);
	if (!mnstr_writeInt(l->log, (int) len) ||
	    mnstr_write(l->log, n, 1, len) != (ssize_t) len) {
		fprintf(stderr, "!ERROR: log_write_string: write failed\n");
		return LOG_ERR;
	}
	return LOG_OK;
}

static void
log_read_clear(logger *lg, trans *tr, char *name)
{
	if (lg->debug & 1)
		fprintf(stderr, "#logger found log_read_clear %s\n", name);

	if (tr_grow(tr)) {
		tr->changes[tr->nr].type = LOG_CLEAR;
		tr->changes[tr->nr].name = GDKstrdup(name);
		tr->nr++;
	}
}

static int
avoid_snapshot(logger *lg, log_bid bid)
{
	if (BATcount(lg->snapshots_bid)-BATcount(lg->dsnapshots)) {
		BUN p = log_find(lg->snapshots_bid, lg->dsnapshots, bid);

		if (p != BUN_NONE) {
			int tid = *(int *) Tloc(lg->snapshots_tid, p);

			if (lg->tid <= tid)
				return 1;
		}
	}
	return 0;
}

static void
la_bat_clear(logger *lg, logaction *la)
{
	log_bid bid = logger_find_bat(lg, la->name);
	BAT *b;

	if (lg->debug & 1)
		fprintf(stderr, "#la_bat_clear %s\n", la->name);

	/* do we need to skip these old updates */
	if (avoid_snapshot(lg, bid))
		return;

	b = BATdescriptor(bid);
	if (b) {
		int access = b->batRestricted;
		b->batRestricted = BAT_WRITE;
		BATclear(b, TRUE);
		b->batRestricted = access;
		logbat_destroy(b);
	}
}

static int
log_read_seq(logger *lg, logformat *l)
{
	int seq = (int) l->nr;
	lng val;
	BUN p;

	assert(l->nr <= (lng) INT_MAX);
	if (mnstr_readLng(lg->log, &val) != 1) {
		fprintf(stderr, "!ERROR: log_read_seq: read failed\n");
		return LOG_ERR;
	}

	if ((p = log_find(lg->seqs_id, lg->dseqs, seq)) != BUN_NONE &&
	    p >= lg->seqs_id->batInserted) {
		BUNinplace(lg->seqs_val, p, &val, FALSE);
	} else {
		if (p != BUN_NONE) {
			oid pos = p;
			BUNappend(lg->dseqs, &pos, FALSE);
		}
		BUNappend(lg->seqs_id, &seq, FALSE);
		BUNappend(lg->seqs_val, &val, FALSE);
	}
	return LOG_OK;
}

static int
log_read_updates(logger *lg, trans *tr, logformat *l, char *name)
{
	log_bid bid = logger_find_bat(lg, name);
	BAT *b = BATdescriptor(bid);
	int res = LOG_OK;
	int ht = -1, tt = -1, hseq = 0, tseq = 0;

	if (lg->debug & 1)
		fprintf(stderr, "#logger found log_read_updates %s %s " LLFMT "\n", name, l->flag == LOG_INSERT ? "insert" : "update", l->nr);

	if (b) {
		ht = b->htype;
		if (ht == TYPE_void && b->hseqbase != oid_nil)
			hseq = 1;
		tt = b->ttype;
		if (tt == TYPE_void && b->tseqbase != oid_nil)
			tseq = 1;
	} else {		/* search trans action for create statement */
		int i;

		for (i = 0; i < tr->nr; i++) {
			if (tr->changes[i].type == LOG_CREATE && strcmp(tr->changes[i].name, name) == 0) {
				ht = tr->changes[i].ht;
				if (ht < 0) {
					hseq = 1;
					ht = TYPE_void;
				}
				tt = tr->changes[i].tt;
				if (tt < 0) {
					tseq = 1;
					tt = TYPE_void;
				}
				break;
			}
		}
	}
	assert((ht == TYPE_void && l->flag == LOG_INSERT) ||
	       ((ht == TYPE_oid || !ht) && l->flag == LOG_UPDATE));
	if (ht >= 0 && tt >= 0) {
		BAT *uid = NULL;
		BAT *r;
		void *(*rt) (ptr, stream *, size_t) = BATatoms[tt].atomRead;
		void *tv = NULL;

		if (tt < TYPE_str)
			tv = lg->buf;
		else if (tt > TYPE_str)
			tv = ATOMnil(tt);
#if SIZEOF_OID == 8
		if (tt == TYPE_oid && lg->read32bitoid)
			rt = BATatoms[TYPE_int].atomRead;
#endif
		assert(l->nr <= (lng) BUN_MAX);
		if (l->flag == LOG_UPDATE) {
			uid = BATnew(TYPE_void, ht, (BUN) l->nr, PERSISTENT);
			r = BATnew(TYPE_void, tt, (BUN) l->nr, PERSISTENT);
		} else {
			assert(ht == TYPE_void);
			r = BATnew(TYPE_void, tt, (BUN) l->nr, PERSISTENT);
		}

		if (hseq)
			BATseqbase(r, 0);
		if (tseq)
			BATseqbase(BATmirror(r), 0);

		if (ht == TYPE_void && l->flag == LOG_INSERT) {
			for (; l->nr > 0; l->nr--) {
				void *t = rt(tv, lg->log, 1);

				if (!t) {
					res = LOG_ERR;
					break;
				}
#if SIZEOF_OID == 8
				if (tt == TYPE_oid && lg->read32bitoid) {
					int vi = * (int *) t;
					if (vi == int_nil)
						* (oid *) t = oid_nil;
					else
						* (oid *) t = vi;
				}
#endif
				BUNappend(r, t, TRUE);
				if (t != tv)
					GDKfree(t);
			}
		} else {
			void *(*rh) (ptr, stream *, size_t) = ht == TYPE_void ? BATatoms[TYPE_oid].atomRead : BATatoms[ht].atomRead;
			void *hv = ATOMnil(ht);

#if SIZEOF_OID == 8
			if ((ht == TYPE_oid || ht == TYPE_void) &&
			    lg->read32bitoid)
				rh = BATatoms[TYPE_int].atomRead;
#endif
			for (; l->nr > 0; l->nr--) {
				void *h = rh(hv, lg->log, 1);
				void *t = rt(tv, lg->log, 1);

				if (!h || !t) {
					res = LOG_ERR;
					break;
				}
#if SIZEOF_OID == 8
				if (lg->read32bitoid) {
					if (ht == TYPE_void || ht == TYPE_oid) {
						int vi = * (int *) h;
						if (vi == int_nil)
							* (oid *) h = oid_nil;
						else
							* (oid *) h = vi;
					}
					if (tt == TYPE_oid) {
						int vi = * (int *) t;
						if (vi == int_nil)
							* (oid *) t = oid_nil;
						else
							* (oid *) t = vi;
					}
				}
#endif
				BUNappend(uid, h, TRUE);
				BUNappend(r, t, TRUE);
				if (t != tv)
					GDKfree(t);
			}
			GDKfree(hv);
		}
		if (tv != lg->buf)
			GDKfree(tv);
		logbat_destroy(b);

		if (tr_grow(tr)) {
			tr->changes[tr->nr].type = l->flag;
			tr->changes[tr->nr].nr = l->nr;
			tr->changes[tr->nr].ht = ht;
			tr->changes[tr->nr].tt = tt;
			tr->changes[tr->nr].name = GDKstrdup(name);
			tr->changes[tr->nr].b = r;
			tr->changes[tr->nr].uid = uid;
			tr->nr++;
		}
	} else {
		/* bat missing ERROR or ignore ? currently error. */
		res = LOG_ERR;
	}
	return res;
}

static void
la_bat_updates(logger *lg, logaction *la)
{
	log_bid bid = logger_find_bat(lg, la->name);
	BAT *b;

	if (bid == 0)
		return;		/* ignore bats no longer in the catalog */

	/* do we need to skip these old updates */
	if (avoid_snapshot(lg, bid))
		return;

	b = BATdescriptor(bid);
	assert(b);
	if (b) {
		if (b->htype == TYPE_void && la->type == LOG_INSERT) {
			BATappend(b, la->b, TRUE);
		} else if (la->type == LOG_UPDATE) {
			BATiter vi = bat_iterator(la->b);
			BATiter ii = bat_iterator(la->uid);
			BUN p, q;

			BATloop(la->b, p, q) {
				oid h = * (const oid *) BUNtail(ii, p);
				const void *t = BUNtail(vi, p);

				assert(b->htype == TYPE_void);
				if (h < b->hseqbase || h >= b->hseqbase + BATcount(b)) {
					/* if value doesn't exist,
					 * insert it; if b void headed,
					 * maintain that by inserting
					 * nils */
					if (b->batCount == 0 && h != oid_nil)
						b->hseqbase = h;
					if (b->hseqbase != oid_nil && h != oid_nil) {
						const void *tv = ATOMnilptr(b->ttype);

						while (b->hseqbase + b->batCount < h)
							BUNappend(b, tv, TRUE);
					}
					BUNappend(b, t, TRUE);
				} else {
					BUNreplace(b, h, t, TRUE);
				}
			}
		}
		logbat_destroy(b);
	}
}

static void
log_read_destroy(logger *lg, trans *tr, char *name)
{
	(void) lg;
	if (tr_grow(tr)) {
		tr->changes[tr->nr].type = LOG_DESTROY;
		tr->changes[tr->nr].name = GDKstrdup(name);
		tr->nr++;
	}
}

static void
la_bat_destroy(logger *lg, logaction *la)
{
	log_bid bid = logger_find_bat(lg, la->name);

	if (bid) {
		BUN p;

		logger_del_bat(lg, bid);

		if ((p = log_find(lg->snapshots_bid, lg->dsnapshots, bid)) != BUN_NONE) {
#ifndef NDEBUG
			assert(BBP_desc(bid)->S.role == PERSISTENT);
			assert(0 <= BBP_desc(bid)->H.heap.farmid && BBP_desc(bid)->H.heap.farmid < MAXFARMS);
			assert(BBPfarms[BBP_desc(bid)->H.heap.farmid].roles & (1 << PERSISTENT));
			if (BBP_desc(bid)->H.vheap) {
				assert(0 <= BBP_desc(bid)->H.vheap->farmid && BBP_desc(bid)->H.vheap->farmid < MAXFARMS);
				assert(BBPfarms[BBP_desc(bid)->H.vheap->farmid].roles & (1 << PERSISTENT));
			}
			assert(0 <= BBP_desc(bid)->T.heap.farmid && BBP_desc(bid)->T.heap.farmid < MAXFARMS);
			assert(BBPfarms[BBP_desc(bid)->T.heap.farmid].roles & (1 << PERSISTENT));
			if (BBP_desc(bid)->T.vheap) {
				assert(0 <= BBP_desc(bid)->T.vheap->farmid && BBP_desc(bid)->T.vheap->farmid < MAXFARMS);
				assert(BBPfarms[BBP_desc(bid)->T.vheap->farmid].roles & (1 << PERSISTENT));
			}
#endif
			BUNappend(lg->dsnapshots, &p, FALSE);
		}
	}
}

static int
log_read_create(logger *lg, trans *tr, char *name)
{
	char *buf = log_read_string(lg);

	if (lg->debug & 1)
		fprintf(stderr, "#log_read_create %s\n", name);

	if (!buf) {
		return LOG_ERR;
	} else {
		int ht, tt;
		char *ha = buf, *ta = strchr(buf, ',');

		if (!ta) {
			fprintf(stderr, "!ERROR: log_read_create: inconsistent data read\n");
			return LOG_ERR;
		}
		*ta = 0;
		ta++;		/* skip over , */
		if (strcmp(ha, "vid") == 0) {
			ht = -1;
		} else {
			ht = ATOMindex(ha);
		}
		if (strcmp(ta, "vid") == 0) {
			tt = -1;
		} else {
			tt = ATOMindex(ta);
		}
		if (tr_grow(tr)) {
			tr->changes[tr->nr].type = LOG_CREATE;
			tr->changes[tr->nr].ht = ht;
			tr->changes[tr->nr].tt = tt;
			tr->changes[tr->nr].name = GDKstrdup(name);
			tr->changes[tr->nr].b = NULL;
			tr->nr++;
		}
	}
	if (buf)
		GDKfree(buf);
	return LOG_OK;
}

static void
la_bat_create(logger *lg, logaction *la)
{
	int ht = (la->ht < 0) ? TYPE_void : la->ht;
	int tt = (la->tt < 0) ? TYPE_void : la->tt;
	BAT *b = BATnew(ht, tt, BATSIZE, PERSISTENT);

	if (b != NULL) {
		if (la->ht < 0)
			BATseqbase(b, 0);
		if (la->tt < 0)
			BATseqbase(BATmirror(b), 0);

		BATsetaccess(b, BAT_READ);
		logger_add_bat(lg, b, la->name);
		logbat_destroy(b);
	}
}

static void
log_read_use(logger *lg, trans *tr, logformat *l, char *name)
{
	(void) lg;
	if (tr_grow(tr)) {
		tr->changes[tr->nr].type = LOG_USE;
		tr->changes[tr->nr].nr = l->nr;
		tr->changes[tr->nr].name = GDKstrdup(name);
		tr->changes[tr->nr].b = NULL;
		tr->nr++;
	}
}

static void
la_bat_use(logger *lg, logaction *la)
{
	log_bid bid = (log_bid) la->nr;
	BAT *b = BATdescriptor(bid);
	BUN p;

	assert(la->nr <= (lng) INT_MAX);
	if (!b) {
		GDKerror("logger: could not use bat (%d) for %s\n", (int) bid, la->name);
		return;
	}
	logger_add_bat(lg, b, la->name);
#ifndef NDEBUG
	assert(b->batRole == PERSISTENT);
	assert(0 <= b->H->heap.farmid && b->H->heap.farmid < MAXFARMS);
	assert(BBPfarms[b->H->heap.farmid].roles & (1 << PERSISTENT));
	if (b->H->vheap) {
		assert(0 <= b->H->vheap->farmid && b->H->vheap->farmid < MAXFARMS);
		assert(BBPfarms[b->H->vheap->farmid].roles & (1 << PERSISTENT));
	}
	assert(0 <= b->T->heap.farmid && b->T->heap.farmid < MAXFARMS);
	assert(BBPfarms[b->T->heap.farmid].roles & (1 << PERSISTENT));
	if (b->T->vheap) {
		assert(0 <= b->T->vheap->farmid && b->T->vheap->farmid < MAXFARMS);
		assert(BBPfarms[b->T->vheap->farmid].roles & (1 << PERSISTENT));
	}
#endif
	if ((p = log_find(lg->snapshots_bid, lg->dsnapshots, b->batCacheid)) != BUN_NONE &&
	    p >= lg->snapshots_bid->batInserted) {
		BUNinplace(lg->snapshots_tid, p, &lg->tid, FALSE);
	} else {
		if (p != BUN_NONE) {
			oid pos = p;
			BUNappend(lg->dsnapshots, &pos, FALSE);
		}
		/* move to the dirty new part of the snapshots list,
		 * new snapshots will get flushed to disk */
		BUNappend(lg->snapshots_bid, &b->batCacheid, FALSE);
		BUNappend(lg->snapshots_tid, &lg->tid, FALSE);
	}
	logbat_destroy(b);
}


#define TR_SIZE		1024

static trans *
tr_create(trans *tr, int tid)
{
	trans *ntr = GDKmalloc(sizeof(trans));

	if (ntr == NULL)
		return NULL;
	ntr->tid = tid;
	ntr->sz = TR_SIZE;
	ntr->nr = 0;
	ntr->changes = GDKmalloc(sizeof(logaction) * TR_SIZE);
	if (ntr->changes == NULL) {
		GDKfree(ntr);
		return NULL;
	}
	ntr->tr = tr;
	return ntr;
}

static trans *
tr_find(trans *tr, int tid)
/* finds the tid and reorders the chain list, puts trans with tid first */
{
	trans *t = tr, *p = NULL;

	while (t && t->tid != tid) {
		p = t;
		t = t->tr;
	}
	if (!t)
		return NULL;	/* BAD missing transaction */
	if (t == tr)
		return tr;
	if (t->tr)		/* get this tid out of the list */
		p->tr = t->tr;
	t->tr = tr;		/* and move it to the front */
	return t;
}

static void
la_apply(logger *lg, logaction *c)
{
	switch (c->type) {
	case LOG_INSERT:
	case LOG_UPDATE:
		la_bat_updates(lg, c);
		break;
	case LOG_CREATE:
		la_bat_create(lg, c);
		break;
	case LOG_USE:
		la_bat_use(lg, c);
		break;
	case LOG_DESTROY:
		la_bat_destroy(lg, c);
		break;
	case LOG_CLEAR:
		la_bat_clear(lg, c);
		break;
	}
	lg->changes++;
}

static void
la_destroy(logaction *c)
{
	if (c->name)
		GDKfree(c->name);
	if (c->b)
		logbat_destroy(c->b);
}

static int
tr_grow(trans *tr)
{
	if (tr->nr == tr->sz) {
		tr->sz <<= 1;
		tr->changes = (logaction *) GDKrealloc(tr->changes, tr->sz * sizeof(logaction));
		if (tr->changes == NULL)
			return 0;
	}
	/* cleanup the next */
	tr->changes[tr->nr].name = NULL;
	tr->changes[tr->nr].b = NULL;
	return 1;
}

static trans *
tr_destroy(trans *tr)
{
	trans *r = tr->tr;

	GDKfree(tr->changes);
	GDKfree(tr);
	return r;
}

static trans *
tr_commit(logger *lg, trans *tr)
{
	int i;

	if (lg->debug & 1)
		fprintf(stderr, "#tr_commit\n");

	for (i = 0; i < tr->nr; i++) {
		la_apply(lg, &tr->changes[i]);
		la_destroy(&tr->changes[i]);
	}
	return tr_destroy(tr);
}

static trans *
tr_abort(logger *lg, trans *tr)
{
	int i;

	if (lg->debug & 1)
		fprintf(stderr, "#tr_abort\n");

	for (i = 0; i < tr->nr; i++)
		la_destroy(&tr->changes[i]);
	return tr_destroy(tr);
}

static int log_sequence_nrs(logger *lg);

#ifdef _MSC_VER
#define access(file, mode)	_access(file, mode)
#endif

/* Update the last transaction id written in the catalog file.
 * Only used by the shared logger. */
static int
logger_update_catalog_file(logger *lg, const char *dir, const char *filename, int role)
{
	FILE *fp;
	int bak_exists;
	int farmid = BBPselectfarm(role, 0, offheap);

	bak_exists = 0;
	/* check if an older file exists and move bak it up */
	if (access(filename, 0) != -1) {
		bak_exists = 1;
		if (GDKmove(farmid, dir, filename, NULL, dir, filename, "bak") == GDK_FAIL) {
			fprintf(stderr, "!ERROR: logger_update_catalog_file: rename %s to %s.bak in %s failed\n", filename, filename, dir);
			return LOG_ERR;
		}
	}

	if ((fp = GDKfileopen(farmid, dir, filename, NULL, "w")) != NULL) {
		if (fprintf(fp, "%06d\n\n", lg->version) < 0) {
			fprintf(stderr, "!ERROR: logger_update_catalog_file: write to %s failed\n", filename);
			return LOG_ERR;
		}

		if (fprintf(fp, LLFMT "\n", lg->id) < 0 || fclose(fp) < 0) {
			fprintf(stderr, "!ERROR: logger_update_catalog_file: write/flush to %s failed\n", filename);
			return LOG_ERR;
		}

		/* cleanup the bak file, if it exists*/
		if (bak_exists) {
			GDKunlink(farmid, dir, filename, "bak");
		}
	} else {
		fprintf(stderr, "!ERROR: logger_update_catalog_file: could not create %s\n", filename);
		GDKerror("logger_update_catalog_file: could not open %s\n", filename);
		return LOG_ERR;
	}
	return LOG_OK;
}

static int
logger_open(logger *lg)
{
	char id[BUFSIZ];
	char *filename;
	bat bid;

	snprintf(id, sizeof(id), LLFMT, lg->id);
	filename = GDKfilepath(BBPselectfarm(lg->dbfarm_role, 0, offheap), lg->dir, LOGFILE, id);

	lg->log = open_wstream(filename);
	GDKfree(filename);
	lg->end = 0;

	if (lg->log == NULL || mnstr_errnr(lg->log) || log_sequence_nrs(lg) != LOG_OK) {
		fprintf(stderr, "!ERROR: logger_open: creating %s failed\n", filename);
		return LOG_ERR;
	}
	if ((bid = logger_find_bat(lg, "seqs_id")) != 0) {
		int dbg = GDKdebug;
		BAT *b;
		GDKdebug &= ~CHECKMASK;
		b = BATdescriptor(bid);
		BATmode(b, TRANSIENT);
		logger_del_bat(lg, bid);
		logbat_destroy(b);
		bid = logger_find_bat(lg, "seqs_val");
		b = BATdescriptor(bid);
		BATmode(b, TRANSIENT);
		logger_del_bat(lg, bid);
		logbat_destroy(b);
		GDKdebug = dbg;
		if (bm_commit(lg) != LOG_OK)
			return LOG_ERR;
	}
	return LOG_OK;
}

static void
logger_close(logger *lg)
{
	stream *log = lg->log;

	if (log) {
		close_stream(log);
	}
	lg->log = NULL;
}

static int
logger_readlog(logger *lg, char *filename)
{
	trans *tr = NULL;
	logformat l;
	int err = 0;
	time_t t0, t1;
	struct stat sb;
	lng fpos;

	if (lg->debug & 1) {
		fprintf(stderr, "#logger_readlog opening %s\n", filename);
	}

	lg->log = open_rstream(filename);

	/* if the file doesn't exist, there is nothing to be read back */
	if (!lg->log || mnstr_errnr(lg->log)) {
		if (lg->log)
			mnstr_destroy(lg->log);
		lg->log = NULL;
		return LOG_ERR;
	}
	if (fstat(fileno(getFile(lg->log)), &sb) < 0) {
		fprintf(stderr, "!ERROR: logger_readlog: fstat on opened file %s failed\n", filename);
		mnstr_destroy(lg->log);
		lg->log = NULL;
		/* If we can't read the files, it might simply be empty.
		 * In that case we can't return LOG_ERR, since it's actually fine */
		return 1;
	}
	t0 = time(NULL);
	if (lg->debug & 1) {
		printf("# Start reading the write-ahead log '%s'\n", filename);
		fflush(stdout);
	}
	while (!err && log_read_format(lg, &l)) {
		char *name = NULL;

		t1 = time(NULL);
		if (t1 - t0 > 10) {
			t0 = t1;
			/* not more than once every 10 seconds */
			if (mnstr_fgetpos(lg->log, &fpos) == 0) {
				printf("# still reading write-ahead log \"%s\" (%d%% done)\n", filename, (int) ((fpos * 100 + 50) / sb.st_size));
				fflush(stdout);
			}
		}
		if (l.flag != LOG_START && l.flag != LOG_END && l.flag != LOG_SEQ) {
			name = log_read_string(lg);

			if (!name) {
				err = -1;
				break;
			}
		}
		if (lg->debug & 1) {
			fprintf(stderr, "#logger_readlog: ");
			if (l.flag > 0 &&
			    l.flag < (char) (sizeof(log_commands) / sizeof(log_commands[0])))
				fprintf(stderr, "%s", log_commands[(int) l.flag]);
			else
				fprintf(stderr, "%d", l.flag);
			fprintf(stderr, " %d " LLFMT, l.tid, l.nr);
			if (name)
				fprintf(stderr, " %s", name);
			fprintf(stderr, "\n");
		}
		/* find proper transaction record */
		if (l.flag != LOG_START)
			tr = tr_find(tr, l.tid);
		switch (l.flag) {
		case LOG_START:
			assert(l.nr <= (lng) INT_MAX);
			if (l.nr > lg->tid)
				lg->tid = (int)l.nr;
			tr = tr_create(tr, (int)l.nr);
			if (lg->debug & 1)
				fprintf(stderr, "#logger tstart %d\n", tr->tid);
			break;
		case LOG_END:
			if (tr == NULL)
				err = 1;
			else if (l.tid != l.nr)	/* abort record */
				tr = tr_abort(lg, tr);
			else
				tr = tr_commit(lg, tr);
			break;
		case LOG_SEQ:
			err = (log_read_seq(lg, &l) != LOG_OK);
			break;
		case LOG_INSERT:
		case LOG_UPDATE:
			if (name == NULL || tr == NULL)
				err = 1;
			else
				err = (log_read_updates(lg, tr, &l, name) != LOG_OK);
			break;
		case LOG_CREATE:
			if (name == NULL || tr == NULL)
				err = 1;
			else
				err = (log_read_create(lg, tr, name) != LOG_OK);
			break;
		case LOG_USE:
			if (name == NULL || tr == NULL)
				err = 1;
			else
				log_read_use(lg, tr, &l, name);
			break;
		case LOG_DESTROY:
			if (name == NULL || tr == NULL)
				err = 1;
			else
				log_read_destroy(lg, tr, name);
			break;
		case LOG_CLEAR:
			if (name == NULL || tr == NULL)
				err = 1;
			else
				log_read_clear(lg, tr, name);
			break;
		default:
			err = -2;
		}
		if (name)
			GDKfree(name);
	}
	logger_close(lg);

	/* remaining transactions are not committed, ie abort */
	while (tr)
		tr = tr_abort(lg, tr);
	t0 = time(NULL);
	if (lg->debug & 1) {
		printf("# Finished reading the write-ahead log '%s'\n", filename);
		fflush(stdout);
	}
	return LOG_OK;
}

/*
 * The log files are incrementally numbered, starting from 2. They are
 * processed in the same sequence.
 */
static int
logger_readlogs(logger *lg, FILE *fp, char *filename)
{
	int res = LOG_OK;
	char id[BUFSIZ];

	if (lg->debug & 1) {
		fprintf(stderr, "#logger_readlogs logger id is " LLFMT "\n", lg->id);
	}

	while (fgets(id, sizeof(id), fp) != NULL) {
		char log_filename[PATHLENGTH];
		lng lid = strtoll(id, NULL, 10);

		if (lg->debug & 1) {
			fprintf(stderr, "#logger_readlogs last logger id written in %s is " LLFMT "\n", filename, lid);
		}

		if (!lg->shared && lid >= lg->id) {
			lg->id = lid;
			snprintf(log_filename, sizeof(log_filename), "%s." LLFMT, filename, lg->id);
			if ((res = logger_readlog(lg, log_filename)) != 0) {
				/* we cannot distinguish errors from
				 * incomplete transactions (even if we
				 * would log aborts in the logs). So
				 * we simply abort and move to the
				 * next log file */
				(void) res;
			}
		} else {
			while (lid >= lg->id && res != LOG_ERR) {
				snprintf(log_filename, sizeof(log_filename), "%s." LLFMT, filename, lg->id);
				if ((logger_readlog(lg, log_filename)) == LOG_ERR && lg->shared && lg->id > 1) {
					/* The only special case is if
					 * the files is missing
					 * altogether and the logger
					 * is a shared one, then we
					 * have missing transactions
					 * and we should abort.  Yeah,
					 * and we also ignore the 1st
					 * files it most likely never
					 * exists. */
					res = LOG_ERR;
					fprintf(stderr, "#logger_readlogs missing shared logger file %s. Aborting\n", log_filename);
				}
				/* Increment the id only at the end,
				 * since we want to re-read the last
				 * file.  That is because last time we
				 * read it, it was empty, since the
				 * logger creates empty files and
				 * fills them in later. */
				lg->id++;
			}
			if (lid < lg->id) {
				lg->id = lid;
			}
			/* if this is a shared logger, write the id in
			 * the shared file */
			logger_update_catalog_file(lg, lg->local_dir, LOGFILE_SHARED, lg->local_dbfarm_role);
		}
	}
	return res;
}

static int
logger_commit(logger *lg)
{
	int id = LOG_SID;
	BUN p;

	if (lg->debug & 1)
		fprintf(stderr, "#logger_commit\n");

	p = log_find(lg->seqs_id, lg->dseqs, id);
	if (p >= lg->seqs_val->batInserted) {
		BUNinplace(lg->seqs_val, p, &lg->id, FALSE);
	} else {
		oid pos = p;
		BUNappend(lg->dseqs, &pos, FALSE);
		BUNappend(lg->seqs_id, &id, FALSE);
		BUNappend(lg->seqs_val, &lg->id, FALSE);
	}

	/* cleanup old snapshots */
	if (BATcount(lg->snapshots_bid)) {
		BATclear(lg->snapshots_bid, TRUE);
		BATclear(lg->snapshots_tid, TRUE);
		BATclear(lg->dsnapshots, TRUE);
		BATcommit(lg->snapshots_bid);
		BATcommit(lg->snapshots_tid);
		BATcommit(lg->dsnapshots);
	}
	return bm_commit(lg);
}

static gdk_return
check_version(logger *lg, FILE *fp)
{
	int version = 0;

	if (fscanf(fp, "%6d", &version) != 1) {
		GDKerror("Could not read the version number from the file '%s/log'.\n",
			 lg->dir);

		return GDK_FAIL;
	}
	if (version != lg->version) {
		if (lg->prefuncp == NULL ||
		    (*lg->prefuncp)(version, lg->version) != 0) {
			GDKfatal("Incompatible database version %06d, "
				 "this server supports version %06d.\n%s",
				 version, lg->version,
				 version < lg->version ? "Maybe you need to upgrade to an intermediate release first.\n" : "");

			return GDK_FAIL;
		}
	} else
		lg->postfuncp = NULL;	 /* don't call */
	if (fgetc(fp) != '\n' ||	 /* skip \n */
	    fgetc(fp) != '\n')		 /* skip \n */
		return GDK_FAIL;
	return GDK_SUCCEED;
}

static BAT *
bm_tids(BAT *b, BAT *d)
{
	BUN sz = BATcount(b);
	BAT *tids = BATnew(TYPE_void, TYPE_void, 0, TRANSIENT);

	tids->H->seq = 0;
	tids->T->seq = 0;
	BATsetcount(tids, sz);
	tids->H->revsorted = 0;
	tids->T->revsorted = 0;

	tids->T->key = 1;
	tids->T->dense = 1;
	tids->H->key = 1;
	tids->H->dense = 1;

	if (BATcount(d)) {
		BAT *diff = BATdiff(tids, d, NULL, NULL, 0, BUN_NONE);
		logbat_destroy(tids);
		tids = diff;
	}
	return tids;
}

static void
logger_fatal(const char *format, const char *arg1, const char *arg2, const char *arg3)
{
	char *buf;

	GDKfatal(format, arg1, arg2, arg3);
	GDKlog(format, arg1, arg2, arg3);
	if ((buf = GDKerrbuf) != NULL) {
		fprintf(stderr, "%s", buf);
		fflush(stderr);
	}
	GDKexit(1);
}

static void
logger_switch_bat( BAT *old, BAT *new, const char *fn, const char *name)
{
	char bak[BUFSIZ];

	if (BATmode(old, TRANSIENT) != GDK_SUCCEED)
		logger_fatal("Logger_new: cannot convert old %s to transient", name, 0, 0);
	snprintf(bak, sizeof(bak), "tmp_%o", old->batCacheid);
	if (BBPrename(old->batCacheid, bak) != 0)
		logger_fatal("Logger_new: cannot rename old %s", name, 0, 0);
	snprintf(bak, sizeof(bak), "%s_%s", fn, name);
	if (BBPrename(new->batCacheid, bak) != 0)
		logger_fatal("Logger_new: cannot rename new %s", name, 0, 0);
}

static gdk_return
bm_subcommit(logger *lg, BAT *list_bid, BAT *list_nme, BAT *catalog_bid, BAT *catalog_nme, BAT *dcatalog, BAT *extra, int debug)
{
	BUN p, q;
	BUN nn = 6 + BATcount(list_bid) + (extra ? BATcount(extra) : 0);
	bat *n = GDKmalloc(sizeof(bat) * nn);
	int i = 0;
	BATiter iter = (list_nme)?bat_iterator(list_nme):bat_iterator(list_bid);
	gdk_return res;

	n[i++] = 0;		/* n[0] is not used */
	BATloop(list_bid, p, q) {
		bat col = *(log_bid *) Tloc(list_bid, p);
		oid pos = p;

		if (list_bid == catalog_bid && BUNfnd(dcatalog, &pos) != BUN_NONE)
			continue;
		if (debug & 1)
			fprintf(stderr, "#commit new %s (%d) %s\n",
				BBPname(col), col,
				(list_bid == catalog_bid) ? BUNtail(iter, p) : "snapshot");
		assert(col);
		n[i++] = abs(col);
	}
	if (extra) {
		iter = bat_iterator(extra);
		BATloop(extra, p, q) {
			str name = (str) BUNtvar(iter, p);

			if (debug & 1)
				fprintf(stderr, "#commit extra %s %s\n",
					name,
					(list_bid == catalog_bid) ? BUNtvar(iter, p) : "snapshot");
			assert(BBPindex(name));
			n[i++] = abs(BBPindex(name));
		}
	}
	/* now commit catalog, so it's also up to date on disk */
	n[i++] = abs(catalog_bid->batCacheid);
	n[i++] = abs(catalog_nme->batCacheid);
	n[i++] = abs(dcatalog->batCacheid);
	assert((BUN) i <= nn);
	if (BATcount(dcatalog) > (BATcount(catalog_nme)/2) && catalog_bid == list_bid && catalog_nme == list_nme && lg->catalog_bid == catalog_bid) {
		BAT *bids, *nmes, *tids = bm_tids(catalog_bid, dcatalog), *b;

		bids = logbat_new(TYPE_int, BATSIZE, PERSISTENT);
		nmes = logbat_new(TYPE_str, BATSIZE, PERSISTENT);
		b = BATproject(tids, catalog_bid);
		BATappend(bids, b, TRUE);
		logbat_destroy(b);
		b = BATproject(tids, catalog_nme);
		BATappend(nmes, b, TRUE);
		logbat_destroy(b);
		logbat_destroy(tids);
		BATclear(dcatalog, TRUE);

		logger_switch_bat(catalog_bid, bids, lg->fn, "catalog_bid");
		logger_switch_bat(catalog_nme, nmes, lg->fn, "catalog_nme");
		n[i++] = bids->batCacheid;
		n[i++] = nmes->batCacheid;

		logbat_destroy(lg->catalog_bid);
		logbat_destroy(lg->catalog_nme);

		lg->catalog_bid = catalog_bid = bids;
		lg->catalog_nme = catalog_nme = nmes;
	}
	BATcommit(catalog_bid);
	BATcommit(catalog_nme);
	BATcommit(dcatalog);
	res = TMsubcommit_list(n, i);
	GDKfree(n);
	if (res != GDK_SUCCEED)
		fprintf(stderr, "!ERROR: bm_subcommit: commit failed\n");
	return res;
}

<<<<<<< HEAD
static void
logger_fatal(const char *format, const char *arg1, const char *arg2, const char *arg3)
{
	char *buf;

	GDKfatal(format, arg1, arg2, arg3);
	GDKlog(format, arg1, arg2, arg3);
	if ((buf = GDKerrbuf) != NULL) {
		fprintf(stderr, "%s", buf);
		fflush(stderr);
	}
	GDKexit(1);
}

/* Set the logdir path, add a dbfarm if needed.
 * Returns the role of the dbfarm containing the logdir.
 */
static int
logger_set_logdir_path(char *filename, const char *fn,
		       const char *logdir, int shared)
{
	int role = PERSISTENT; /* default role is persistent, i.e. the default dbfarm */

	if (MT_path_absolute(logdir)) {
		char logdir_parent_path[PATHLENGTH] = "";
		char logdir_name[PATHLENGTH] = "";

		/* split the logdir string into absolute parent dir
		 * path and (relative) log dir name */
		if (GDKextractParentAndLastDirFromPath(logdir, logdir_parent_path, logdir_name) == GDK_SUCCEED) {
			/* set the new relative logdir location
			 * including the logger function name
			 * subdir */
			snprintf(filename, PATHLENGTH, "%s%c%s%c",
				 logdir_name, DIR_SEP, fn, DIR_SEP);

			/* add a new dbfarm for the logger directory
			 * using the parent dir path, assuming it is
			 * set, s.t. the logs are stored in a location
			 * other than the default dbfarm, or at least
			 * it appears so to (multi)dbfarm aware
			 * functions */
			role = shared ? SHARED_LOG_DIR : LOG_DIR;
			BBPaddfarm(logdir_parent_path, 1 << role);
		} else {
			logger_fatal("logger_set_logdir_path: logdir path is not correct (%s)."
				     "Make sure you specify a valid absolute or relative path.\n", logdir, 0, 0);
		}
	} else {
		/* just concat the logdir and fn with appropriate separators */
		snprintf(filename, PATHLENGTH, "%s%c%s%c",
			 logdir, DIR_SEP, fn, DIR_SEP);
	}

	return role;
}

/* Load data from the logger logdir
 * Initialize new directories and catalog files if none are present, unless running in read-only mode
 * Load data and persist it in the BATs
 * Convert 32bit data to 64bit, unless running in read-only mode */
static int
logger_load(int debug, const char* fn, char filename[PATHLENGTH], logger* lg)
=======
static logger *
logger_new(int debug, const char *fn, const char *logdir, int version, preversionfix_fptr prefuncp, postversionfix_fptr postfuncp)
>>>>>>> a37d55c6
{
	int id = LOG_SID;
	FILE *fp;
	char bak[PATHLENGTH];
	str filenamestr = NULL;
	log_bid snapshots_bid = 0;
	bat catalog_bid, catalog_nme, dcatalog, bid;
	int farmid = BBPselectfarm(lg->dbfarm_role, 0, offheap);

	filenamestr = GDKfilepath(farmid, lg->dir, LOGFILE, NULL);
	snprintf(filename, PATHLENGTH, "%s", filenamestr);
	snprintf(bak, sizeof(bak), "%s.bak", filename);
	GDKfree(filenamestr);

	/* try to open logfile backup, or failing that, the file
	 * itself. we need to know whether this file exists when
	 * checking the database consistency later on */
	if ((fp = fopen(bak, "r")) != NULL) {
		fclose(fp);
		(void) GDKunlink(farmid, lg->dir, LOGFILE, NULL);
		if (GDKmove(farmid, lg->dir, LOGFILE, "bak", lg->dir, LOGFILE, NULL) != GDK_SUCCEED)
			logger_fatal("logger_new: cannot move log.bak "
				     "file back.\n", 0, 0, 0);
	}
	fp = fopen(filename, "r");

	snprintf(bak, sizeof(bak), "%s_catalog", fn);
	bid = BBPindex(bak);

	snprintf(bak, sizeof(bak), "%s_catalog_bid", fn);
	catalog_bid = BBPindex(bak);

	if (bid != 0 && catalog_bid == 0)
		logger_fatal("logger_load: ancient database, please upgrade "
			     "first to Jan2014 (11.17.X) release", 0, 0, 0);

	/* this is intentional - even if catalog_bid is 0, but the logger is shared,
	 * force it to find the persistent catalog */
	if (catalog_bid == 0 &&	!lg->shared) {
		log_bid bid = 0;

		/* catalog does not exist, so the log file also
		 * shouldn't exist */
		if (fp != NULL) {
			logger_fatal("logger_load: there is no logger catalog, "
				     "but there is a log file.\n"
				     "Are you sure you are using the correct "
				     "combination of database\n"
				     "(--dbpath) and log directory "
				     "(--set %s_logdir)?\n", fn, 0, 0);
		}

		lg->catalog_bid = logbat_new(TYPE_int, BATSIZE, PERSISTENT);
		lg->catalog_nme = logbat_new(TYPE_str, BATSIZE, PERSISTENT);
		lg->dcatalog = logbat_new(TYPE_oid, BATSIZE, PERSISTENT);
		if (lg->catalog_bid == NULL || lg->catalog_nme == NULL || lg->dcatalog == NULL)
			logger_fatal("logger_load: cannot create catalog bats",
				     0, 0, 0);
		if (debug & 1)
			fprintf(stderr, "#create %s catalog\n", fn);

		/* give the catalog bats names so we can find them
		 * next time */
		bid = lg->catalog_bid->batCacheid;
		BBPincref(bid, TRUE);
		snprintf(bak, sizeof(bak), "%s_catalog_bid", fn);
		if (BBPrename(lg->catalog_bid->batCacheid, bak) < 0)
			logger_fatal("logger_load: BBPrename to %s failed",
				     bak, 0, 0);

		bid = lg->catalog_nme->batCacheid;
		BBPincref(bid, TRUE);
		snprintf(bak, sizeof(bak), "%s_catalog_nme", fn);
		if (BBPrename(lg->catalog_nme->batCacheid, bak) < 0)
			logger_fatal("logger_load: BBPrename to %s failed",
				     bak, 0, 0);

		bid = lg->dcatalog->batCacheid;
		BBPincref(bid, TRUE);
		snprintf(bak, sizeof(bak), "%s_dcatalog", fn);
		if (BBPrename(lg->dcatalog->batCacheid, bak) < 0)
			logger_fatal("logger_load: BBPrename to %s failed",
				     bak, 0, 0);

		if (GDKcreatedir(filename) != GDK_SUCCEED) {
			logger_fatal("logger_load: cannot create directory for log file %s\n",
				     filename, 0, 0);
		}
		if ((fp = fopen(filename, "w")) == NULL) {
			logger_fatal("logger_load: cannot create log file %s\n",
				     filename, 0, 0);
		}
		lg->id ++;
		if (fprintf(fp, "%06d\n\n" LLFMT "\n", lg->version, lg->id) < 0) {
			fclose(fp);
			unlink(filename);
			logger_fatal("logger_load: writing log file %s failed",
				     filename, 0, 0);
		}
		if (fflush(fp) < 0 ||
#if defined(_MSC_VER)
		    _commit(_fileno(fp)) < 0 ||
#elif defined(HAVE_FDATASYNC)
		    fdatasync(fileno(fp)) < 0 ||
#elif defined(HAVE_FSYNC)
		    fsync(fileno(fp)) < 0 ||
#endif
		    fclose(fp) < 0) {
			unlink(filename);
			logger_fatal("logger_load: closing log file %s failed",
				     filename, 0, 0);
		}
		fp = NULL;

		if (bm_subcommit(lg, lg->catalog_bid, lg->catalog_nme, lg->catalog_bid, lg->catalog_nme, lg->dcatalog, NULL, lg->debug) != GDK_SUCCEED) {
			/* cannot commit catalog, so remove log */
			unlink(filename);
			goto error;
		}
	} else {
		/* find the persistent catalog. As non persistent bats
		 * require a logical reference we also add a logical
		 * reference for the persistent bats */
		BUN p, q;
		BAT *b = BATdescriptor(catalog_bid), *n, *d;

		if (b == 0)
			logger_fatal("logger_load: inconsistent database, catalog does not exist", 0, 0, 0);

		snprintf(bak, sizeof(bak), "%s_catalog_nme", fn);
		catalog_nme = BBPindex(bak);
		n = BATdescriptor(catalog_nme);
		if (n == 0)
			logger_fatal("logger_load: inconsistent database, catalog_nme does not exist", 0, 0, 0);

		snprintf(bak, sizeof(bak), "%s_dcatalog", fn);
		dcatalog = BBPindex(bak);
		d = BATdescriptor(dcatalog);
		if (d == 0) {
			/* older database: create dcatalog and convert
			 * catalog_bid and catalog_nme to
			 * dense-headed */
			d = logbat_new(TYPE_oid, BATSIZE, PERSISTENT);
			if (d == NULL)
				logger_fatal("Logger_new: cannot create "
					     "dcatalog bat", 0, 0, 0);
			BBPincref(d->batCacheid, TRUE);
			if (BBPrename(d->batCacheid, bak) < 0)
				logger_fatal("logger_load: BBPrename to %s failed", bak, 0, 0);
			if (!BAThdense(b) || !BAThdense(n)) {
				/* we need to convert catalog_bid and
				 * catalog_nme to be dense-headed; we
				 * do this by replacing the two with
				 * new, dense versions */
				BATiter bi, ni;
				BUN r;
				const oid *o;
				BAT *b2, *n2;
				bat list[5];

				list[0] = 0;
				list[1] = b->batCacheid;
				list[2] = n->batCacheid;
				if ((b2 = logbat_new(b->ttype, BATSIZE, PERSISTENT)) == NULL)
					logger_fatal("logger_load: cannot create BAT", 0, 0, 0);
				if ((n2 = logbat_new(n->ttype, BATSIZE, PERSISTENT)) == NULL)
					logger_fatal("logger_load: cannot create BAT", 0, 0, 0);
				list[3] = b2->batCacheid;
				list[4] = n2->batCacheid;
<<<<<<< HEAD
				if (BATmode(b, TRANSIENT) != GDK_SUCCEED)
					logger_fatal("logger_load: cannot convert old catalog_bid to transient", 0, 0, 0);
				if (BATmode(n, TRANSIENT) != GDK_SUCCEED)
					logger_fatal("logger_load: cannot convert old catalog_nme to transient", 0, 0, 0);
				snprintf(bak, sizeof(bak), "tmp_%o", b->batCacheid);
				if (BBPrename(b->batCacheid, bak) != 0)
					logger_fatal("logger_load: cannot rename old catalog_bid", 0, 0, 0);
				snprintf(bak, sizeof(bak), "tmp_%o", n->batCacheid);
				if (BBPrename(n->batCacheid, bak) != 0)
					logger_fatal("logger_load: cannot rename old catalog_nme", 0, 0, 0);
				snprintf(bak, sizeof(bak), "%s_catalog_bid", fn);
				if (BBPrename(b2->batCacheid, bak) != 0)
					logger_fatal("logger_load: cannot rename new catalog_bid", 0, 0, 0);
				snprintf(bak, sizeof(bak), "%s_catalog_nme", fn);
				if (BBPrename(n2->batCacheid, bak) != 0)
					logger_fatal("logger_load: cannot rename new catalog_nme", 0, 0, 0);
=======
				logger_switch_bat(b, b2, fn, "catalog_bid");
				logger_switch_bat(n, n2, fn, "catalog_bid");
>>>>>>> a37d55c6
				bi = bat_iterator(b);
				ni = bat_iterator(n);
				BATloop(b, p, q) {
					o = (const oid *) BUNhloc(bi, p);
					r = BUNfnd(BATmirror(n), o);
					if (r != BUN_NONE) {
						if (BUNappend(b2, BUNtloc(bi, p), 0) != GDK_SUCCEED ||
						    BUNappend(n2, BUNtvar(ni, r), 0) != GDK_SUCCEED)
							logger_fatal("logger_load: cannot append to new catalog BATs", 0, 0, 0);
					}
				}
				BBPunfix(b->batCacheid);
				BBPunfix(n->batCacheid);
				b = b2;
				n = n2;
				if (TMsubcommit_list(list, 5) != GDK_SUCCEED)
					logger_fatal("logger_load: committing new catalog_bid/catalog_nme failed", 0, 0, 0);
			}
		}

		/* the catalog exists, and so should the log file */
		if (fp == NULL) {
			logger_fatal("logger_load: there is a logger catalog, but no log file.\n"
				     "Are you sure you are using the correct combination of database\n"
				     "(--dbpath) and log directory (--set %s_logdir)?\n"
				     "If you have done a recent update of the server, it may be that your\n"
				     "logs are in an old location.  You should then either use\n"
				     "--set %s_logdir=<path to old log directory> or move the old log\n"
				     "directory to the new location (%s).\n",
				     fn, fn, lg->dir);
		}
		lg->catalog_bid = b;
		lg->catalog_nme = n;
		lg->dcatalog = d;
		BATloop(b, p, q) {
			bat bid = *(log_bid *) Tloc(b, p);
			oid pos = p;

			if (BUNfnd(lg->dcatalog, &pos) == BUN_NONE)
				BBPincref(bid, TRUE);
		}
	}
	lg->freed = logbat_new(TYPE_int, 1, TRANSIENT);
	if (lg->freed == NULL)
		logger_fatal("Logger_new: failed to create freed bat", 0, 0, 0);
	snprintf(bak, sizeof(bak), "%s_freed", fn);
	/* do not rename it if this is a shared logger */
	if (!lg->shared && BBPrename(lg->freed->batCacheid, bak) < 0)
		logger_fatal("logger_load: BBPrename to %s failed", bak, 0, 0);
	snapshots_bid = logger_find_bat(lg, "snapshots_bid");
	if (snapshots_bid == 0) {
		lg->seqs_id = logbat_new(TYPE_int, 1, TRANSIENT);
		lg->seqs_val = logbat_new(TYPE_lng, 1, TRANSIENT);
		lg->dseqs = logbat_new(TYPE_oid, 1, TRANSIENT);
		if (lg->seqs_id == NULL ||
		    lg->seqs_val == NULL ||
		    lg->dseqs == NULL)
			logger_fatal("Logger_new: cannot create seqs bats",
				     0, 0, 0);

		/* create LOG_SID sequence number */
		if (BUNappend(lg->seqs_id, &id, FALSE) != GDK_SUCCEED ||
		    BUNappend(lg->seqs_val, &lg->id, FALSE) != GDK_SUCCEED)
			logger_fatal("logger_load: failed to append value to "
				     "sequences bat", 0, 0, 0);

		lg->snapshots_bid = logbat_new(TYPE_int, 1, PERSISTENT);
		lg->snapshots_tid = logbat_new(TYPE_int, 1, PERSISTENT);
		lg->dsnapshots = logbat_new(TYPE_oid, 1, PERSISTENT);
		if (lg->snapshots_bid == NULL ||
		    lg->snapshots_tid == NULL ||
		    lg->dsnapshots == NULL)
			logger_fatal("Logger_new: failed to create snapshots "
				     "bats", 0, 0, 0);

		snprintf(bak, sizeof(bak), "%s_snapshots_bid", fn);
		if (BBPrename(lg->snapshots_bid->batCacheid, bak) < 0)
			logger_fatal("logger_load: BBPrename to %s failed",
				     bak, 0, 0);
		logger_add_bat(lg, lg->snapshots_bid, "snapshots_bid");

		snprintf(bak, sizeof(bak), "%s_snapshots_tid", fn);
		if (BBPrename(lg->snapshots_tid->batCacheid, bak) < 0)
			logger_fatal("logger_load: BBPrename to %s failed",
				     bak, 0, 0);
		logger_add_bat(lg, lg->snapshots_tid, "snapshots_tid");

		snprintf(bak, sizeof(bak), "%s_dsnapshots", fn);
		if (BBPrename(lg->dsnapshots->batCacheid, bak) < 0)
			logger_fatal("Logger_new: BBPrename to %s failed",
				     bak, 0, 0);
		logger_add_bat(lg, lg->dsnapshots, "dsnapshots");

		if (bm_subcommit(lg, lg->catalog_bid, lg->catalog_nme, lg->catalog_bid, lg->catalog_nme, lg->dcatalog, NULL, lg->debug) != GDK_SUCCEED)
			logger_fatal("Logger_new: commit failed", 0, 0, 0);
	} else {
		bat seqs_id = logger_find_bat(lg, "seqs_id");
		bat seqs_val = logger_find_bat(lg, "seqs_val");
		bat snapshots_tid = logger_find_bat(lg, "snapshots_tid");
		bat dsnapshots = logger_find_bat(lg, "dsnapshots");
		int needcommit = 0;
		int dbg = GDKdebug;

		if (seqs_id) {
			BAT *o_id;
			BAT *o_val;

			/* don't check these bats since they will be fixed */
			GDKdebug &= ~CHECKMASK;
			o_id = BATdescriptor(seqs_id);
			o_val = BATdescriptor(seqs_val);
			GDKdebug = dbg;

			if (o_id == NULL || o_val == NULL)
				logger_fatal("Logger_new: inconsistent database: cannot find seqs bats", 0, 0, 0);

			lg->seqs_id = COLcopy(o_id, TYPE_int, 1, TRANSIENT);
			lg->seqs_val = COLcopy(o_val, TYPE_lng, 1, TRANSIENT);
			BBPunfix(o_id->batCacheid);
			BBPunfix(o_val->batCacheid);
			BATseqbase(lg->seqs_id, 0);
			BATseqbase(lg->seqs_val, 0);
		} else {
			lg->seqs_id = logbat_new(TYPE_int, 1, TRANSIENT);
			lg->seqs_val = logbat_new(TYPE_lng, 1, TRANSIENT);
		}
		lg->dseqs = logbat_new(TYPE_oid, 1, TRANSIENT);
		if (lg->seqs_id == NULL ||
		    lg->seqs_val == NULL ||
		    lg->dseqs == NULL)
			logger_fatal("Logger_new: cannot create seqs bats",
				     0, 0, 0);

		GDKdebug &= ~CHECKMASK;
		lg->snapshots_bid = BATdescriptor(snapshots_bid);
		if (lg->snapshots_bid == 0)
			logger_fatal("logger_load: inconsistent database, snapshots_bid does not exist", 0, 0, 0);
		lg->snapshots_tid = BATdescriptor(snapshots_tid);
		if (lg->snapshots_tid == 0)
			logger_fatal("logger_load: inconsistent database, snapshots_tid does not exist", 0, 0, 0);
		GDKdebug = dbg;
		if (lg->snapshots_bid->htype == TYPE_oid) {
			BAT *b;
			assert(lg->snapshots_tid->htype == TYPE_oid);
			b = COLcopy(lg->snapshots_bid, lg->snapshots_bid->ttype, 1, PERSISTENT);
			BATseqbase(b, 0);
			BATsetaccess(b, BAT_READ);
			snprintf(bak, sizeof(bak), "tmp_%o", lg->snapshots_bid->batCacheid);
			BBPrename(lg->snapshots_bid->batCacheid, bak);
			BATmode(lg->snapshots_bid, TRANSIENT);
			snprintf(bak, sizeof(bak), "%s_snapshots_bid", fn);
			BBPrename(b->batCacheid, bak);
			logbat_destroy(lg->snapshots_bid);
			lg->snapshots_bid = b;
			logger_add_bat(lg, b, "snapshots_bid");
			b = COLcopy(lg->snapshots_tid, lg->snapshots_tid->ttype, 1, PERSISTENT);
			BATseqbase(b, 0);
			BATsetaccess(b, BAT_READ);
			snprintf(bak, sizeof(bak), "tmp_%o", lg->snapshots_tid->batCacheid);
			BBPrename(lg->snapshots_tid->batCacheid, bak);
			BATmode(lg->snapshots_tid, TRANSIENT);
			snprintf(bak, sizeof(bak), "%s_snapshots_tid", fn);
			BBPrename(b->batCacheid, bak);
			logbat_destroy(lg->snapshots_tid);
			lg->snapshots_tid = b;
			logger_add_bat(lg, b, "snapshots_tid");
			needcommit = 1;
		}

		if (dsnapshots) {
			lg->dsnapshots = BATdescriptor(dsnapshots);
			if (lg->dsnapshots == 0)
				logger_fatal("Logger_new: inconsistent database, snapshots_tid does not exist", 0, 0, 0);
		} else {
			lg->dsnapshots = logbat_new(TYPE_oid, 1, PERSISTENT);
			snprintf(bak, sizeof(bak), "%s_dsnapshots", fn);
			if (BBPrename(lg->dsnapshots->batCacheid, bak) < 0)
				logger_fatal("Logger_new: BBPrename to %s failed", bak, 0, 0);
			logger_add_bat(lg, lg->dsnapshots, "dsnapshots");
			needcommit = 1;
		}
		GDKdebug &= ~CHECKMASK;
		if (needcommit && bm_commit(lg) != LOG_OK)
			logger_fatal("Logger_new: commit failed", 0, 0, 0);
		GDKdebug = dbg;
	}

	if (fp != NULL) {
#if SIZEOF_OID == 8
		char cvfile[PATHLENGTH];
#endif

		if (check_version(lg, fp) != GDK_SUCCEED) {
			goto error;
		}

#if SIZEOF_OID == 8
		/* When a file *_32-64-convert exists in the database,
		 * it was left there by the BBP initialization code
		 * when it did a conversion of 32-bit OIDs to 64 bits
		 * (see the comment above fixoidheapcolumn and
		 * fixoidheap in gdk_bbp).  It the file exists, we
		 * first create a file called convert-32-64 in the log
		 * directory and we write the current log ID into that
		 * file.  After this file is created, we delete the
		 * *_32-64-convert file in the database.  We then know
		 * that while reading the logs, we have to read OID
		 * values as 32 bits (this is indicated by setting the
		 * read32bitoid flag).  When we're done reading the
		 * logs, we remove the file (and reset the flag).  If
		 * we get interrupted before we have written this
		 * file, the file in the database will still exist, so
		 * the next time we're started, BBPinit will not
		 * convert OIDs (that was done before we got
		 * interrupted), but we will still know to convert the
		 * OIDs ourselves.  If we get interrupted after we
		 * have deleted the file from the database, we check
		 * whether the file convert-32-64 exists and if it
		 * contains the expected ID.  If it does, we again
		 * know that we have to convert.  If the ID is not
		 * what we expect, the conversion was apparently done
		 * already, and so we can delete the file. */

		/* Do not do conversion logger is shared/read-only */
		if (!lg->shared) {
			snprintf(cvfile, sizeof(cvfile), "%sconvert-32-64", lg->dir);
			snprintf(bak, sizeof(bak), "%s_32-64-convert", fn);
			{
				FILE *fp1;
				long off; /* type long required by ftell() & fseek() */
				int curid;

				/* read the current log id without disturbing
				 * the file pointer */
				off = ftell(fp);
				if (fscanf(fp, "%d", &curid) != 1)
					curid = -1; /* shouldn't happen? */
				fseek(fp, off, SEEK_SET);


				if ((fp1 = GDKfileopen(farmid, NULL, bak, NULL, "r")) != NULL) {
					/* file indicating that we need to do
					 * a 32->64 bit OID conversion exists;
					 * record the fact in case we get
					 * interrupted, and set the flag so
					 * that we actually do what's asked */
					fclose(fp1);
					/* first create a versioned file using
					 * the current log id */
					if ((fp1 = GDKfileopen(farmid, NULL, cvfile, NULL, "w")) == NULL ||
					    fprintf(fp1, "%d\n", curid) < 2 ||
					    fflush(fp1) != 0 || /* make sure it's save on disk */
#if defined(_MSC_VER)
					    _commit(_fileno(fp1)) < 0 ||
#elif defined(HAVE_FDATASYNC)
					    fdatasync(fileno(fp1)) < 0 ||
#elif defined(HAVE_FSYNC)
					    fsync(fileno(fp1)) < 0 ||
#endif
					    fclose(fp1) != 0)
						logger_fatal("logger_load: failed to write %s\n", cvfile, 0, 0);
					/* then remove the unversioned file
					 * that gdk_bbp created (in this
					 * order!) */
					unlink(bak);
					/* set the flag that we need to convert */
					lg->read32bitoid = 1;
				} else if ((fp1 = GDKfileopen(farmid, NULL, cvfile, NULL, "r")) != NULL) {
					/* the versioned conversion file
					 * exists: check version */
					int newid;

					if (fscanf(fp1, "%d", &newid) == 1 &&
					    newid == curid) {
						/* versions match, we need to
						 * convert */
						lg->read32bitoid = 1;
					}
					fclose(fp1);
					if (!lg->read32bitoid) {
						/* no conversion, so we can
						 * remove the versioned
						 * file */
						unlink(cvfile);
					}
				}
			}
		}
#endif
		if (logger_readlogs(lg, fp, filename) == LOG_ERR) {
			goto error;
		}
		fclose(fp);
		fp = NULL;
#if SIZEOF_OID == 8
		if (lg->read32bitoid && !lg->shared) {
			/* we converted, remove versioned file and
			 * reset conversion flag */
			unlink(cvfile);
			lg->read32bitoid = 0;
		}
#endif
		if (lg->postfuncp)
			(*lg->postfuncp)(lg);

		/* done reading the log, revert to "normal" behavior */
		geomisoldversion = 0;
	}

	return LOG_OK;
  error:
	if (fp)
		fclose(fp);
	if (lg)
		GDKfree(lg);
	return LOG_ERR;
}

/* Initialize a new logger
 * It will load any data in the logdir and persist it in the BATs*/
static logger *
logger_new(int debug, const char *fn, const char *logdir, int version, preversionfix_fptr prefuncp, postversionfix_fptr postfuncp, int shared, const char *local_logdir)
{
	logger *lg = (struct logger *) GDKmalloc(sizeof(struct logger));
	char filename[PATHLENGTH];
	char shared_log_filename[PATHLENGTH];

	if (lg == NULL) {
		fprintf(stderr, "!ERROR: logger_new: allocating logger structure failed\n");
		return NULL;
	}

	lg->debug = debug;
	lg->shared = shared;

	lg->changes = 0;
	lg->version = version;
	lg->id = 1;

	lg->tid = 0;
#if SIZEOF_OID == 8
	lg->read32bitoid = 0;
#endif

	lg->dbfarm_role = logger_set_logdir_path(filename, fn, logdir, shared);;
	lg->fn = GDKstrdup(fn);
	lg->dir = GDKstrdup(filename);
	lg->bufsize = 64*1024;
	lg->buf = GDKmalloc(lg->bufsize);
	if (lg->fn == NULL || lg->dir == NULL || lg->buf == NULL) {
		fprintf(stderr, "!ERROR: logger_new: strdup failed\n");
		GDKfree(lg->fn);
		GDKfree(lg->dir);
		GDKfree(lg->buf);
		GDKfree(lg);
		return NULL;
	}
	if (lg->debug & 1) {
		fprintf(stderr, "#logger_new dir set to %s\n", lg->dir);
	}
	lg->local_dir = NULL;

	if (shared) {
		/* set the local logdir as well
		 * here we pass 0 for the shared flag, since we want these file(s) to be stored in the default logdir */
		lg->local_dbfarm_role = logger_set_logdir_path(filename, fn, local_logdir, 0);
		if ((lg->local_dir = GDKstrdup(filename)) == NULL) {
			fprintf(stderr, "!ERROR: logger_new: strdup failed\n");
			GDKfree(lg->fn);
			GDKfree(lg->dir);
			GDKfree(lg->local_dir);
			GDKfree(lg);
			return NULL;
		}
		if (lg->debug & 1) {
			fprintf(stderr, "#logger_new local_dir set to %s\n", lg->local_dir);
		}

		/* get last shared logger id from the local log dir,
		 * but first check if the file exists */
		snprintf(shared_log_filename, sizeof(shared_log_filename), "%s%s", lg->local_dir, LOGFILE_SHARED);
		if (access(shared_log_filename, 0) != -1) {
			lng res = logger_read_last_transaction_id(lg, lg->local_dir, LOGFILE_SHARED, lg->local_dbfarm_role);
			if (res == LOG_ERR) {
				fprintf(stderr, "!ERROR: logger_new: failed to read previous shared logger id form %s\n", LOGFILE_SHARED);
				GDKfree(lg->fn);
				GDKfree(lg->dir);
				GDKfree(lg->local_dir);
				GDKfree(lg);
				return NULL;
			}

			lg->id = res;
			if (lg->debug & 1) {
				fprintf(stderr, "#logger_new last shared transactions is read form %s is " LLFMT "\n", shared_log_filename, lg->id);
			}
		} else {
			if (lg->debug & 1) {
				fprintf(stderr, "#logger_new no previous %s found\n", LOGFILE_SHARED);
			}
		}
	}

	lg->prefuncp = prefuncp;
	lg->postfuncp = postfuncp;
	lg->log = NULL;
	lg->end = 0;
	lg->catalog_bid = NULL;
	lg->catalog_nme = NULL;
	lg->dcatalog = NULL;
	lg->snapshots_bid = NULL;
	lg->snapshots_tid = NULL;
	lg->dsnapshots = NULL;
	lg->seqs_id = NULL;
	lg->seqs_val = NULL;
	lg->dseqs = NULL;

	if (logger_load(debug, fn, filename, lg) == LOG_OK) {
		return lg;
	}
	return NULL;
}

/* Reload (shared) logger
 * It will load any data in the logdir and persist it in the BATs */
int
logger_reload(logger *lg)
{
	char filename[PATHLENGTH];

	snprintf(filename, sizeof(filename), "%s", lg->dir);
	if (lg->debug & 1) {
		fprintf(stderr, "#logger_reload %s\n", filename);
	}

	return logger_load(lg->debug, lg->fn, filename, lg);
}

/* Create a new logger */
logger *
logger_create(int debug, const char *fn, const char *logdir, int version, preversionfix_fptr prefuncp, postversionfix_fptr postfuncp, int keep_persisted_log_files)
{
	logger *lg;
	lg = logger_new(debug, fn, logdir, version, prefuncp, postfuncp, 0, NULL);
	if (!lg)
			return NULL;
	if (lg->debug & 1) {
		printf("# Started processing logs %s/%s version %d\n",fn,logdir,version);
		fflush(stdout);
	}
	if (logger_open(lg) == LOG_ERR) {
		logger_destroy(lg);
		return NULL;
	}
	if (lg->debug & 1) {
		printf("# Finished processing logs %s/%s\n",fn,logdir);
	}
	GDKsetenv("recovery","finished");
	fflush(stdout);
	if (lg->changes &&
	    (logger_restart(lg) != LOG_OK ||
	     logger_cleanup(lg, keep_persisted_log_files) != LOG_OK)) {
		logger_destroy(lg);

		return NULL;
	}
	return lg;
}

/* Create a new shared logger, that is for slaves reading the master log directory.
 * Assumed to be read-only */
logger *
logger_create_shared(int debug, const char *fn, const char *logdir, const char *local_logdir, int version, preversionfix_fptr prefuncp, postversionfix_fptr postfuncp)
{
	logger *lg;
	lg = logger_new(debug, fn, logdir, version, prefuncp, postfuncp, 1, local_logdir);
	if (lg->debug & 1) {
		printf("# Started processing logs %s/%s version %d\n",fn,logdir,version);
		fflush(stdout);
	}
	return lg;
}

void
logger_destroy(logger *lg)
{
	if (lg->catalog_bid) {
		BUN p, q;
		BAT *b = lg->catalog_bid;

		logger_cleanup(lg, 0);

		/* free resources */
		BATloop(b, p, q) {
			bat bid = *(log_bid *) Tloc(b, p);
			oid pos = p;

			if (BUNfnd(lg->dcatalog, &pos) == BUN_NONE)
				BBPdecref(bid, TRUE);
		}

		BBPdecref(lg->catalog_bid->batCacheid, TRUE);
		BBPdecref(lg->catalog_nme->batCacheid, TRUE);
		BBPdecref(lg->dcatalog->batCacheid, TRUE);
		logbat_destroy(lg->catalog_bid);
		logbat_destroy(lg->catalog_nme);
		logbat_destroy(lg->dcatalog);
		logbat_destroy(lg->freed);
	}
	GDKfree(lg->fn);
	GDKfree(lg->dir);
	logger_close(lg);
	GDKfree(lg);
}

int
logger_exit(logger *lg)
{
	FILE *fp;
	char filename[PATHLENGTH];
	int farmid = BBPselectfarm(lg->dbfarm_role, 0, offheap);

	logger_close(lg);
	if (GDKmove(farmid, lg->dir, LOGFILE, NULL, lg->dir, LOGFILE, "bak") != GDK_SUCCEED) {
		fprintf(stderr, "!ERROR: logger_exit: rename %s to %s.bak in %s failed\n",
			LOGFILE, LOGFILE, lg->dir);
		return LOG_ERR;
	}

	snprintf(filename, sizeof(filename), "%s%s", lg->dir, LOGFILE);
	if ((fp = GDKfileopen(farmid, NULL, filename, NULL, "w")) != NULL) {
		char ext[PATHLENGTH];

		if (fprintf(fp, "%06d\n\n", lg->version) < 0) {
			(void) fclose(fp);
			fprintf(stderr, "!ERROR: logger_exit: write to %s failed\n",
				filename);
			return LOG_ERR;
		}
		lg->id ++;

		if (logger_commit(lg) != LOG_OK) {
			(void) fclose(fp);
			fprintf(stderr, "!ERROR: logger_exit: logger_commit failed\n");
			return LOG_ERR;
		}

		if (fprintf(fp, LLFMT "\n", lg->id) < 0) {
			(void) fclose(fp);
			fprintf(stderr, "!ERROR: logger_exit: write to %s failed\n",
				filename);
			return LOG_ERR;
		}

		if (fflush(fp) < 0 ||
#if defined(_MSC_VER)
		    _commit(_fileno(fp)) < 0 ||
#elif defined(HAVE_FDATASYNC)
		    fdatasync(fileno(fp)) < 0 ||
#elif defined(HAVE_FSYNC)
		    fsync(fileno(fp)) < 0 ||
#endif
		    fclose(fp) < 0) {
			fprintf(stderr, "!ERROR: logger_exit: flush of %s failed\n",
				filename);
			return LOG_ERR;
		}

		/* atomic action, switch to new log, keep old for
		 * later cleanup actions */
		snprintf(ext, sizeof(ext), "bak-" LLFMT, lg->id);

		if (GDKmove(farmid, lg->dir, LOGFILE, "bak", lg->dir, LOGFILE, ext) != GDK_SUCCEED) {
			fprintf(stderr, "!ERROR: logger_exit: rename %s.bak to %s.%s failed\n",
				LOGFILE, LOGFILE, ext);
			return LOG_ERR;
		}

		lg->changes = 0;
	} else {
		fprintf(stderr, "!ERROR: logger_exit: could not create %s\n",
			filename);
		GDKerror("logger_exit: could not open %s\n", filename);
		return LOG_ERR;
	}
	return LOG_OK;
}

int
logger_restart(logger *lg)
{
	int res = 0;

	if ((res = logger_exit(lg)) == LOG_OK)
		res = logger_open(lg);

	return res;
}

/* Clean-up write-ahead log files already persisted in the BATs.
 * Update the LOGFILE and delete all bak- files as well.
 */
static int
logger_cleanup_old(logger *lg, int keep_persisted_log_files)
{
	char buf[BUFSIZ];
	lng id;
	int farmid = BBPselectfarm(lg->dbfarm_role, 0, offheap);
	int cleanupResultLog = 0;
	int cleanupResultBak = 0;

	// Calculate offset based on the number of files to keep
	id = lg->id - keep_persisted_log_files - 1;

	// Stop cleaning up once bak- files are no longer found
	while (id > 0 && (cleanupResultLog == LOG_OK || cleanupResultBak == LOG_OK)) {
		// clean up the WAL file
		if (lg->debug & 1) {
			snprintf(buf, sizeof(buf), "%s%s." LLFMT, lg->dir, LOGFILE, id);
			fprintf(stderr, "#logger_cleanup_old %s\n", buf);
		}
		snprintf(buf, sizeof(buf), LLFMT, id);
		cleanupResultLog = GDKunlink(farmid, lg->dir, LOGFILE, buf);

		// clean up the bak- WAL files
		if (lg->debug & 1) {
			snprintf(buf, sizeof(buf), "%s%s.bak-" LLFMT, lg->dir, LOGFILE, id);
			fprintf(stderr, "#logger_cleanup_old %s\n", buf);
		}
		snprintf(buf, sizeof(buf), "bak-" LLFMT, id);
		cleanupResultBak = GDKunlink(farmid, lg->dir, LOGFILE, buf);

		id = id - 1;
	}
	return LOG_OK;
}

int
logger_cleanup(logger *lg, int keep_persisted_log_files)
{
	char buf[BUFSIZ];
	char id[BUFSIZ];
	FILE *fp = NULL;
	int farmid = BBPselectfarm(lg->dbfarm_role, 0, offheap);

	snprintf(buf, sizeof(buf), "%s%s.bak-" LLFMT, lg->dir, LOGFILE, lg->id);

	if (lg->debug & 1) {
		fprintf(stderr, "#logger_cleanup keeping %d WAL files\n", keep_persisted_log_files);
		fprintf(stderr, "#logger_cleanup %s\n", buf);
	}

	if (keep_persisted_log_files == 0) {
		// If keep_persisted_log_files is 0, remove the last persisted WAL files as well
		// to reduce the work for the logger_cleanup_old()
		if ((fp = GDKfileopen(farmid, NULL, buf, NULL, "r")) == NULL) {
			fprintf(stderr, "!ERROR: logger_cleanup: cannot open file %s\n", buf);
			return LOG_ERR;
		}

		/* skip catalog */
		while (fgets(id, sizeof(id), fp) != NULL && id[0] != '\n')
			;

		while (fgets(id, sizeof(id), fp) != NULL) {
			char *e = strchr(id, '\n');

			if (e)
				*e = 0;
			GDKunlink(farmid, lg->dir, LOGFILE, id);
		}
		fclose(fp);
	}

	snprintf(buf, sizeof(buf), "bak-" LLFMT, lg->id);

	GDKunlink(farmid, lg->dir, LOGFILE, buf);

	if (keep_persisted_log_files > 0) {
		// Clean up the old WAL files as well, if any
		// We will ignore the output of logger_cleanup_old
		logger_cleanup_old(lg, keep_persisted_log_files);
	}

	return LOG_OK;
}

/* Clean-up write-ahead log files already persisted in the BATs, leaving only the most recent one.
 * Keeps only the number of files set in lg->keep_persisted_log_files.
 * Only the bak- files are deleted for the preserved WAL files.
 */
lng
logger_changes(logger *lg)
{
	return lg->changes;
}

/* Read the last recorded transactions id from a logfile */
lng
logger_read_last_transaction_id(logger *lg, char *dir, char *logger_file, int role)
{
	char filename[PATHLENGTH];
	FILE *fp;
	char id[BUFSIZ];
	lng lid = LOG_ERR;
	int farmid = BBPselectfarm(role, 0, offheap);

	snprintf(filename, sizeof(filename), "%s%s", dir, logger_file);
	if ((fp = GDKfileopen(farmid, NULL, filename, NULL, "r")) == NULL) {
		fprintf(stderr, "!ERROR: logger_read_last_transaction_id: unable to open file %s\n", filename);
		goto error;
	}

	if (check_version(lg, fp) != GDK_SUCCEED) {
		fprintf(stderr, "!ERROR: logger_read_last_transaction_id: inconsistent log version for file %s\n", filename);
		goto error;
	}

	/* read the last id */
	while (fgets(id, sizeof(id), fp) != NULL) {
		lid = strtoll(id, NULL, 10);
		if (lg->debug & 1) {
			fprintf(stderr, "#logger_read_last_transaction_id last logger id written in %s is " LLFMT "\n", filename, lid);
		}
	}

	return lid;

  error:
	if (fp)
		fclose(fp);
	if (lg)
		GDKfree(lg);
	return LOG_ERR;
}

int
logger_sequence(logger *lg, int seq, lng *id)
{
	BUN p = log_find(lg->seqs_id, lg->dseqs, seq);

	if (p != BUN_NONE) {
		*id = *(lng *) Tloc(lg->seqs_val, p);

		return 1;
	}
	return 0;
}

/*
 * Changes made to the BAT descriptor should be stored in the log
 * files.  Actually, we need to save the descriptor file, perhaps we
 * should simply introduce a versioning scheme.
 */
int
log_bat_persists(logger *lg, BAT *b, const char *name)
{
	char *ha, *ta;
	int len;
	char buf[BUFSIZ];
	logformat l;
	int havevoid = 0;
	int flag = (b->batPersistence == PERSISTENT) ? LOG_USE : LOG_CREATE;
	BUN p;

	l.nr = 0;
	if (flag == LOG_USE) {
#ifndef NDEBUG
		assert(b->batRole == PERSISTENT);
		assert(0 <= b->H->heap.farmid && b->H->heap.farmid < MAXFARMS);
		assert(BBPfarms[b->H->heap.farmid].roles & (1 << PERSISTENT));
		if (b->H->vheap) {
			assert(0 <= b->H->vheap->farmid && b->H->vheap->farmid < MAXFARMS);
			assert(BBPfarms[b->H->vheap->farmid].roles & (1 << PERSISTENT));
		}
		assert(0 <= b->T->heap.farmid && b->T->heap.farmid < MAXFARMS);
		assert(BBPfarms[b->T->heap.farmid].roles & (1 << PERSISTENT));
		if (b->T->vheap) {
			assert(0 <= b->T->vheap->farmid && b->T->vheap->farmid < MAXFARMS);
			assert(BBPfarms[b->T->vheap->farmid].roles & (1 << PERSISTENT));
		}
#endif
		l.nr = b->batCacheid;
	}
	l.flag = flag;
	l.tid = lg->tid;
	lg->changes++;
	if (log_write_format(lg, &l) == LOG_ERR ||
	    log_write_string(lg, name) == LOG_ERR)
		return LOG_ERR;

	if (lg->debug & 1)
		fprintf(stderr, "#persists bat %s (%d) %s\n",
			name, b->batCacheid,
			(flag == LOG_USE) ? "use" : "create");

	if (flag == LOG_USE) {
		assert(b->batRole == PERSISTENT);
		assert(b->H->heap.farmid == 0);
		assert(b->H->vheap == NULL ||
		       BBPfarms[b->H->vheap->farmid].roles & (1 << PERSISTENT));
		assert(b->T->heap.farmid == 0);
		assert(b->T->vheap == NULL ||
		       BBPfarms[b->T->vheap->farmid].roles & (1 << PERSISTENT));
		if ((p = log_find(lg->snapshots_bid, lg->dsnapshots, b->batCacheid)) != BUN_NONE &&
		    p >= lg->snapshots_tid->batInserted) {
			BUNinplace(lg->snapshots_tid, p, &lg->tid, FALSE);
		} else {
			if (p != BUN_NONE) {
				oid pos = p;
				BUNappend(lg->dsnapshots, &pos, FALSE);
			}
			BUNappend(lg->snapshots_bid, &b->batCacheid, FALSE);
			BUNappend(lg->snapshots_tid, &lg->tid, FALSE);
		}
		return LOG_OK;
	}

	ha = ATOMname(b->htype);
	if (b->htype == TYPE_void && BAThdense(b)) {
		ha = "vid";
		havevoid = 1;
	}
	ta = ATOMname(b->ttype);
	if (!havevoid && b->ttype == TYPE_void && BATtdense(b)) {
		ta = "vid";
	}
	len = snprintf(buf, sizeof(buf), "%s,%s", ha, ta);
	len++;			/* include EOS */
	if (!mnstr_writeInt(lg->log, len) ||
	    mnstr_write(lg->log, buf, 1, len) != (ssize_t) len) {
		fprintf(stderr, "!ERROR: log_bat_persists: write failed\n");
		return LOG_ERR;
	}

	if (lg->debug & 1)
		fprintf(stderr, "#Logged new bat [%s,%s] %s " BUNFMT " (%d)\n",
			ha, ta, name, BATcount(b), b->batCacheid);
	return log_bat(lg, b, name);
}

int
log_bat_transient(logger *lg, const char *name)
{
	log_bid bid = logger_find_bat(lg, name);
	logformat l;
	BUN p;

	l.flag = LOG_DESTROY;
	l.tid = lg->tid;
	l.nr = 0;
	lg->changes++;

	/* if this is a snapshot bat, we need to skip all changes */
	if ((p = log_find(lg->snapshots_bid, lg->dsnapshots, bid)) != BUN_NONE) {
		//	int tid = *(int*)Tloc(lg->snapshots_tid, p);
#ifndef NDEBUG
		assert(BBP_desc(bid)->S.role == PERSISTENT);
		assert(0 <= BBP_desc(bid)->H.heap.farmid && BBP_desc(bid)->H.heap.farmid < MAXFARMS);
		assert(BBPfarms[BBP_desc(bid)->H.heap.farmid].roles & (1 << PERSISTENT));
		if (BBP_desc(bid)->H.vheap) {
			assert(0 <= BBP_desc(bid)->H.vheap->farmid && BBP_desc(bid)->H.vheap->farmid < MAXFARMS);
			assert(BBPfarms[BBP_desc(bid)->H.vheap->farmid].roles & (1 << PERSISTENT));
		}
		assert(0 <= BBP_desc(bid)->T.heap.farmid && BBP_desc(bid)->T.heap.farmid < MAXFARMS);
		assert(BBPfarms[BBP_desc(bid)->T.heap.farmid].roles & (1 << PERSISTENT));
		if (BBP_desc(bid)->T.vheap) {
			assert(0 <= BBP_desc(bid)->T.vheap->farmid && BBP_desc(bid)->T.vheap->farmid < MAXFARMS);
			assert(BBPfarms[BBP_desc(bid)->T.vheap->farmid].roles & (1 << PERSISTENT));
		}
#endif
		//	if (lg->tid == tid)
		if (p >= lg->snapshots_tid->batInserted) {
			BUNinplace(lg->snapshots_tid, p, &lg->tid, FALSE);
		} else {
			oid pos = p;
			BUNappend(lg->dsnapshots, &pos, FALSE);
			BUNappend(lg->snapshots_tid, &lg->tid, FALSE);
			BUNappend(lg->snapshots_bid, &bid, FALSE);
		}
		//	else
		//		printf("%d != %d\n", lg->tid, tid);
		//	assert(lg->tid == tid);
	}

	if (log_write_format(lg, &l) == LOG_ERR ||
	    log_write_string(lg, name) == LOG_ERR) {
		fprintf(stderr, "!ERROR: log_bat_transient: write failed\n");
		return LOG_ERR;
	}

	if (lg->debug & 1)
		fprintf(stderr, "#Logged destroyed bat %s\n", name);
	return LOG_OK;
}

int
log_delta(logger *lg, BAT *uid, BAT *uval, const char *name)
{
	gdk_return ok = GDK_SUCCEED;
	logformat l;
	BUN p;

	assert(uid->ttype == TYPE_oid || uid->ttype == TYPE_void);
	if (lg->debug & 128) {
		/* logging is switched off */
		return LOG_OK;
	}

	l.tid = lg->tid;
	l.nr = (BUNlast(uval) - BUNfirst(uval));
	lg->changes += l.nr;

	if (l.nr) {
		BATiter ii = bat_iterator(uid);
		BATiter vi = bat_iterator(uval);
		gdk_return (*wh) (const void *, stream *, size_t) = BATatoms[TYPE_oid].atomWrite;
		gdk_return (*wt) (const void *, stream *, size_t) = BATatoms[uval->ttype].atomWrite;

		l.flag = LOG_UPDATE;
		if (log_write_format(lg, &l) == LOG_ERR ||
		    log_write_string(lg, name) == LOG_ERR)
			return LOG_ERR;

		for (p = BUNfirst(uid); p < BUNlast(uid) && ok == GDK_SUCCEED; p++) {
			const void *id = BUNtail(ii, p);
			const void *val = BUNtail(vi, p);

			ok = wh(id, lg->log, 1);
			ok = (ok != GDK_SUCCEED) ? ok : wt(val, lg->log, 1);
		}

		if (lg->debug & 1)
			fprintf(stderr, "#Logged %s " LLFMT " inserts\n", name, l.nr);
	}
	if (ok != GDK_SUCCEED)
		fprintf(stderr, "!ERROR: log_delta: write failed\n");
	return (ok == GDK_SUCCEED) ? LOG_OK : LOG_ERR;
}

int
log_bat(logger *lg, BAT *b, const char *name)
{
	gdk_return ok = GDK_SUCCEED;
	logformat l;
	BUN p;

	if (lg->debug & 128) {
		/* logging is switched off */
		return LOG_OK;
	}

	l.tid = lg->tid;
	l.nr = (BUNlast(b) - b->batInserted);
	lg->changes += l.nr;

	if (l.nr) {
		BATiter bi = bat_iterator(b);
		gdk_return (*wh) (const void *, stream *, size_t) = BATatoms[b->htype].atomWrite;
		gdk_return (*wt) (const void *, stream *, size_t) = BATatoms[b->ttype].atomWrite;

		l.flag = LOG_INSERT;
		if (log_write_format(lg, &l) == LOG_ERR ||
		    log_write_string(lg, name) == LOG_ERR)
			return LOG_ERR;

		if (b->htype == TYPE_void &&
		    b->ttype > TYPE_void &&
		    b->ttype < TYPE_str &&
		    !isVIEW(b)) {
			const void *t = BUNtail(bi, b->batInserted);

			ok = wt(t, lg->log, (size_t)l.nr);
		} else {
			for (p = b->batInserted; p < BUNlast(b) && ok == GDK_SUCCEED; p++) {
				const void *h = BUNhead(bi, p);
				const void *t = BUNtail(bi, p);

				ok = wh(h, lg->log, 1);
				ok = (ok != GDK_SUCCEED) ? ok : wt(t, lg->log, 1);
			}
		}

		if (lg->debug & 1)
			fprintf(stderr, "#Logged %s " LLFMT " inserts\n", name, l.nr);
	}
	assert(b->batFirst == b->batDeleted);

	if (ok != GDK_SUCCEED)
		fprintf(stderr, "!ERROR: log_bat: write failed\n");
	return (ok == GDK_SUCCEED) ? LOG_OK : LOG_ERR;
}

int
log_bat_clear(logger *lg, const char *name)
{
	logformat l;

	if (lg->debug & 128) {
		/* logging is switched off */
		return LOG_OK;
	}

	l.nr = 1;
	l.tid = lg->tid;
	lg->changes += l.nr;

	l.flag = LOG_CLEAR;
	if (log_write_format(lg, &l) == LOG_ERR ||
	    log_write_string(lg, name) == LOG_ERR)
		return LOG_ERR;

	if (lg->debug & 1)
		fprintf(stderr, "#Logged clear %s\n", name);

	return LOG_OK;
}

int
log_tstart(logger *lg)
{
	logformat l;

	l.flag = LOG_START;
	l.tid = ++lg->tid;
	l.nr = lg->tid;

	if (lg->debug & 1)
		fprintf(stderr, "#log_tstart %d\n", lg->tid);

	return log_write_format(lg, &l);
}

#define DBLKSZ 8192
#define DBLKMASK 8191
#define SEGSZ 64*DBLKSZ
static char zeros[DBLKSZ] = { 0 };

static gdk_return
pre_allocate(logger *lg)
{
	// FIXME: this causes serious issues on Windows at least with MinGW
#ifndef WIN32
	lng p;
	if (mnstr_fgetpos(lg->log, &p) != 0)
		return GDK_FAIL;
	if (p + DBLKSZ > lg->end) {
		lng s = p;

		if (p > lg->end) {
			lg->end = (p & ~DBLKMASK);
			if (p > DBLKSZ)
				p -= DBLKSZ;
		}
		if (p < lg->end) {
			p = (lg->end - p);
			if (mnstr_write(lg->log, zeros, (size_t) p, 1) < 0)
				return GDK_FAIL;
			lg->end += p;
			p = 0;
		}
		for (; p < SEGSZ; p += DBLKSZ, lg->end += DBLKSZ) {
			if (mnstr_write(lg->log, zeros, DBLKSZ, 1) < 0)
				return GDK_FAIL;
		}
		if (mnstr_fsetpos(lg->log, s) < 0)
			return GDK_FAIL;
	}
#else
	(void) lg;
#endif
	return GDK_SUCCEED;
}

int
log_tend(logger *lg)
{
	logformat l;
	gdk_return res = GDK_SUCCEED;

	if (lg->debug & 1)
		fprintf(stderr, "#log_tend %d\n", lg->tid);

	if (DELTAdirty(lg->snapshots_bid)) {
		/* sub commit all new snapshots */
		BAT *cands, *tids, *bids;

		tids = bm_tids(lg->snapshots_tid, lg->dsnapshots);
		cands = BATselect(lg->snapshots_tid, tids, &lg->tid, &lg->tid,
				     TRUE, TRUE, FALSE);
		if (tids == NULL || cands == NULL) {
			fprintf(stderr, "!ERROR: log_tend: subselect failed\n");
			return LOG_ERR;
		}
		bids = BATproject(cands, lg->snapshots_bid);
		BBPunfix(cands->batCacheid);
		BBPunfix(tids->batCacheid);
		if (bids == NULL) {
			fprintf(stderr, "!ERROR: log_tend: semijoin failed\n");
			return LOG_ERR;
		}
		res = bm_subcommit(lg, bids, NULL, lg->snapshots_bid,
				   lg->snapshots_tid, lg->dsnapshots, NULL, lg->debug);
		BBPunfix(bids->batCacheid);
	}
	l.flag = LOG_END;
	l.tid = lg->tid;
	l.nr = lg->tid;

	if (res != GDK_SUCCEED ||
	    log_write_format(lg, &l) == LOG_ERR ||
	    mnstr_flush(lg->log) ||
	    mnstr_fsync(lg->log) ||
	    pre_allocate(lg) != GDK_SUCCEED) {
		fprintf(stderr, "!ERROR: log_tend: write failed\n");
		return LOG_ERR;
	}
	return LOG_OK;
}

int
log_abort(logger *lg)
{
	logformat l;

	if (lg->debug & 1)
		fprintf(stderr, "#log_abort %d\n", lg->tid);

	l.flag = LOG_END;
	l.tid = lg->tid;
	l.nr = -1;

	if (log_write_format(lg, &l) == LOG_ERR)
		return LOG_ERR;

	return LOG_OK;
}

static int
log_sequence_(logger *lg, int seq, lng val, int flush)
{
	logformat l;

	l.flag = LOG_SEQ;
	l.tid = lg->tid;
	l.nr = seq;

	if (lg->debug & 1)
		fprintf(stderr, "#log_sequence_ (%d," LLFMT ")\n", seq, val);

	if (log_write_format(lg, &l) == LOG_ERR ||
	    !mnstr_writeLng(lg->log, val) ||
	    (flush && mnstr_flush(lg->log)) ||
	    (flush && mnstr_fsync(lg->log)) ||
	    pre_allocate(lg) != GDK_SUCCEED) {
		fprintf(stderr, "!ERROR: log_sequence_: write failed\n");
		return LOG_ERR;
	}
	return LOG_OK;
}

static int
log_sequence_nrs(logger *lg)
{
	BATiter sii = bat_iterator(lg->seqs_id);
	BATiter svi = bat_iterator(lg->seqs_val);
	BUN p, q;
	int ok = LOG_OK;

	BATloop(lg->seqs_id, p, q) {
		const int *id = (const int *) BUNtloc(sii, p);
		const lng *val = (const lng *) BUNtloc(svi, p);
		oid pos = p;

		if (BUNfnd(lg->dseqs, &pos) == BUN_NONE)
			ok |= log_sequence_(lg, *id, *val, 0);
	}
	if (ok != LOG_OK ||
	    mnstr_flush(lg->log) ||
	    mnstr_fsync(lg->log)) {
		fprintf(stderr, "!ERROR: log_sequence_nrs: write failed\n");
		return LOG_ERR;
	}
	return ok;
}

/* a transaction in it self */
int
log_sequence(logger *lg, int seq, lng val)
{
	BUN p;

	if (lg->debug & 1)
		fprintf(stderr, "#log_sequence (%d," LLFMT ")\n", seq, val);

	if ((p = log_find(lg->seqs_id, lg->dseqs, seq)) != BUN_NONE &&
	    p >= lg->seqs_id->batInserted) {
		BUNinplace(lg->seqs_val, p, &val, FALSE);
	} else {
		if (p != BUN_NONE) {
			oid pos = p;
			BUNappend(lg->dseqs, &pos, FALSE);
		}
		BUNappend(lg->seqs_id, &seq, FALSE);
		BUNappend(lg->seqs_val, &val, FALSE);
	}
	return log_sequence_(lg, seq, val, 1);
}

static int
bm_commit(logger *lg)
{
	BUN p, q;
	BAT *b = lg->catalog_bid;
	BAT *n = logbat_new(TYPE_str, BATcount(lg->freed), TRANSIENT);
	gdk_return res;

	/* subcommit the freed bats */
	BATseqbase(n, 0);
	if (BATcount(lg->freed)) {

		BATloop(lg->freed, p, q) {
			bat bid = *(log_bid *) Tloc(lg->freed, p);
			BAT *lb = BATdescriptor(bid);
			str name = BBPname(bid);

			BATmode(lb, TRANSIENT);
			logbat_destroy(lb);
			if (lg->debug & 1)
				fprintf(stderr,
					"#commit deleted (snapshot) %s (%d)\n",
					name, bid);
			BUNappend(n, name, FALSE);
			BBPdecref(bid, TRUE);
		}
	}

	for (p = b->batInserted; p < BUNlast(b); p++) {
		log_bid bid = *(log_bid *) Tloc(b, p);
		BAT *lb;
		oid pos = p;

		if (BUNfnd(lg->dcatalog, &pos) != BUN_NONE)
			continue;

		if (bid == lg->dsnapshots->batCacheid)
			continue;

		lb = BATdescriptor(bid);

		assert(lb);
		BATmode(lb, PERSISTENT);
		assert(lb->batRestricted > BAT_WRITE);
		logbat_destroy(lb);

		if (lg->debug & 1)
			fprintf(stderr, "#bm_commit: create %d (%d)\n",
				bid, BBP_lrefs(bid));
	}
	res = bm_subcommit(lg, lg->catalog_bid, lg->catalog_nme, lg->catalog_bid, lg->catalog_nme, lg->dcatalog, n, lg->debug);
	BBPreclaim(n);
	BATclear(lg->freed, FALSE);
	BATcommit(lg->freed);
	return res != GDK_SUCCEED ? LOG_ERR : LOG_OK;
}

log_bid
logger_add_bat(logger *lg, BAT *b, const char *name)
{
	log_bid bid = logger_find_bat(lg, name);

	assert(b->batRestricted > 0 ||
	       b == lg->snapshots_bid ||
	       b == lg->snapshots_tid ||
	       b == lg->dsnapshots ||
	       b == lg->catalog_bid ||
	       b == lg->catalog_nme ||
	       b == lg->dcatalog ||
	       b == lg->seqs_id ||
	       b == lg->seqs_val ||
	       b == lg->dseqs);
	assert(b->batRole == PERSISTENT);
	if (bid) {
		if (bid != b->batCacheid) {
			logger_del_bat(lg, bid);
		} else {
			return bid;
		}
	}
	bid = b->batCacheid;
	if (lg->debug & 1)
		fprintf(stderr, "#create %s\n", name);
	lg->changes += BATcount(b) + 1;
	BUNappend(lg->catalog_bid, &bid, FALSE);
	BUNappend(lg->catalog_nme, name, FALSE);
	BBPincref(bid, TRUE);
	return bid;
}

void
logger_del_bat(logger *lg, log_bid bid)
{
	BAT *b = BATdescriptor(bid);
	BUN p = log_find(lg->catalog_bid, lg->dcatalog, bid), q;

	assert(p != BUN_NONE);

	/* if this is a not logger commited snapshot bat, make it
	 * transient */
	if (p >= lg->catalog_bid->batInserted &&
	    (q = log_find(lg->snapshots_bid, lg->dsnapshots, bid)) != BUN_NONE) {

		BUNappend(lg->dsnapshots, &q, FALSE);
		if (lg->debug & 1)
			fprintf(stderr,
				"#logger_del_bat release snapshot %d (%d)\n",
				bid, BBP_lrefs(bid));
		BUNappend(lg->freed, &bid, FALSE);
	} else if (p >= lg->catalog_bid->batInserted) {
		BBPdecref(bid, TRUE);
	} else {
		BUNappend(lg->freed, &bid, FALSE);
	}
	if (b) {
		lg->changes += BATcount(b) + 1;
		BBPunfix(b->batCacheid);
	}
	BUNappend(lg->dcatalog, &p, FALSE);
/*assert(BBP_lrefs(bid) == 0);*/
}

log_bid
logger_find_bat(logger *lg, const char *name)
{
	BATiter cni = bat_iterator(lg->catalog_nme);
	BUN p;

	if (BAThash(lg->catalog_nme, 0) == GDK_SUCCEED) {
		HASHloop_str(cni, cni.b->T->hash, p, name) {
			oid pos = p;
			if (BUNfnd(lg->dcatalog, &pos) == BUN_NONE)
				return *(log_bid *) Tloc(lg->catalog_bid, p);
		}
	}
	return 0;
}

static geomcatalogfix_fptr geomcatalogfix = NULL;
static geomsqlfix_fptr geomsqlfix = NULL;

void
geomcatalogfix_set(geomcatalogfix_fptr f)
{
	geomcatalogfix = f;
}

geomcatalogfix_fptr
geomcatalogfix_get(void)
{
	return geomcatalogfix;
}

void
geomsqlfix_set(geomsqlfix_fptr f)
{
	geomsqlfix = f;
}

geomsqlfix_fptr
geomsqlfix_get(void)
{
	return geomsqlfix;
}

void
geomversion_set(void)
{
	geomisoldversion = 1;
}
int geomversion_get(void)
{
	return geomisoldversion;
}<|MERGE_RESOLUTION|>--- conflicted
+++ resolved
@@ -1184,6 +1184,7 @@
 	return tids;
 }
 
+
 static void
 logger_fatal(const char *format, const char *arg1, const char *arg2, const char *arg3)
 {
@@ -1288,21 +1289,6 @@
 	if (res != GDK_SUCCEED)
 		fprintf(stderr, "!ERROR: bm_subcommit: commit failed\n");
 	return res;
-}
-
-<<<<<<< HEAD
-static void
-logger_fatal(const char *format, const char *arg1, const char *arg2, const char *arg3)
-{
-	char *buf;
-
-	GDKfatal(format, arg1, arg2, arg3);
-	GDKlog(format, arg1, arg2, arg3);
-	if ((buf = GDKerrbuf) != NULL) {
-		fprintf(stderr, "%s", buf);
-		fflush(stderr);
-	}
-	GDKexit(1);
 }
 
 /* Set the logdir path, add a dbfarm if needed.
@@ -1354,10 +1340,6 @@
  * Convert 32bit data to 64bit, unless running in read-only mode */
 static int
 logger_load(int debug, const char* fn, char filename[PATHLENGTH], logger* lg)
-=======
-static logger *
-logger_new(int debug, const char *fn, const char *logdir, int version, preversionfix_fptr prefuncp, postversionfix_fptr postfuncp)
->>>>>>> a37d55c6
 {
 	int id = LOG_SID;
 	FILE *fp;
@@ -1527,27 +1509,8 @@
 					logger_fatal("logger_load: cannot create BAT", 0, 0, 0);
 				list[3] = b2->batCacheid;
 				list[4] = n2->batCacheid;
-<<<<<<< HEAD
-				if (BATmode(b, TRANSIENT) != GDK_SUCCEED)
-					logger_fatal("logger_load: cannot convert old catalog_bid to transient", 0, 0, 0);
-				if (BATmode(n, TRANSIENT) != GDK_SUCCEED)
-					logger_fatal("logger_load: cannot convert old catalog_nme to transient", 0, 0, 0);
-				snprintf(bak, sizeof(bak), "tmp_%o", b->batCacheid);
-				if (BBPrename(b->batCacheid, bak) != 0)
-					logger_fatal("logger_load: cannot rename old catalog_bid", 0, 0, 0);
-				snprintf(bak, sizeof(bak), "tmp_%o", n->batCacheid);
-				if (BBPrename(n->batCacheid, bak) != 0)
-					logger_fatal("logger_load: cannot rename old catalog_nme", 0, 0, 0);
-				snprintf(bak, sizeof(bak), "%s_catalog_bid", fn);
-				if (BBPrename(b2->batCacheid, bak) != 0)
-					logger_fatal("logger_load: cannot rename new catalog_bid", 0, 0, 0);
-				snprintf(bak, sizeof(bak), "%s_catalog_nme", fn);
-				if (BBPrename(n2->batCacheid, bak) != 0)
-					logger_fatal("logger_load: cannot rename new catalog_nme", 0, 0, 0);
-=======
 				logger_switch_bat(b, b2, fn, "catalog_bid");
 				logger_switch_bat(n, n2, fn, "catalog_bid");
->>>>>>> a37d55c6
 				bi = bat_iterator(b);
 				ni = bat_iterator(n);
 				BATloop(b, p, q) {
