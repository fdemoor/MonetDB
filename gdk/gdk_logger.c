/*
 * This Source Code Form is subject to the terms of the Mozilla Public
 * License, v. 2.0.  If a copy of the MPL was not distributed with this
 * file, You can obtain one at http://mozilla.org/MPL/2.0/.
 *
 * Copyright 2008-2015 MonetDB B.V.
 */

/*
 * (author) N. J. Nes
 *
 * In the philosophy of MonetDB, transaction management overhead
 * should only be paid when necessary. Transaction management is for
 * this purpose implemented as a separate module and applications are
 * required to obey the transaction policy, e.g. obtaining/releasing
 * locks.
 *
 * This module is designed to support efficient logging of the SQL
 * database.  Once loaded, the SQL compiler will insert the proper
 * calls at transaction commit to include the changes in the log file.
 *
 * The logger uses a directory to store its log files. One master log
 * file stores information about the version of the logger and the
 * transaction log files. This file is a simple ascii file with the
 * following format:
 *  {6DIGIT-VERSION\n[log file number \n]*]*}
 * The transaction log files have a binary format, which stores fixed
 * size logformat headers (flag,nr,bid), where the flag is the type of
 * update logged.  The nr field indicates how many changes there were
 * (in case of inserts/deletes).  The bid stores the bid identifier.
 *
 * The key decision to be made by the user is the location of the log
 * file.  Ideally, it should be stored in fail-safe environment, or at
 * least the log and databases should be on separate disk columns.
 *
 * This file system may reside on the same hardware as the database
 * server and therefore the writes are done to the same disk, but
 * could also reside on another system and then the changes are
 * flushed through the network.  The logger works under the assumption
 * that it is called to safeguard updates on the database when it has
 * an exclusive lock on the latest version. This lock should be
 * guaranteed by the calling transaction manager first.
 *
 * Finding the updates applied to a BAT is relatively easy, because
 * each BAT contains a delta structure. On commit these changes are
 * written to the log file and the delta management is reset. Since
 * each commit is written to the same log file, the beginning and end
 * are marked by a log identifier.
 *
 * A server restart should only (re)process blocks which are
 * completely written to disk. A log replay therefore ends in a commit
 * or abort on the changed bats. Once all logs have been read, the
 * changes to the bats are made persistent, i.e. a bbp sub-commit is
 * done.
 */
#include "monetdb_config.h"
#include "gdk.h"
#include "gdk_private.h"
#include "gdk_logger.h"
#include <string.h>

/*
 * The log record encoding is geared at reduced storage space, but at
 * the expense of readability. A user can not easily inspect the log a
 * posteriori to check what has happened.
 *
 */
#define LOG_START	1
#define LOG_END		2
#define LOG_INSERT	3
#define LOG_DELETE	4
#define LOG_UPDATE	5
#define LOG_CREATE	6
#define LOG_DESTROY	7
#define LOG_USE		8
#define LOG_CLEAR	9
#define LOG_SEQ		10

static char *log_commands[] = {
	NULL,
	"LOG_START",
	"LOG_END",
	"LOG_INSERT",
	"LOG_DELETE",
	"LOG_UPDATE",
	"LOG_CREATE",
	"LOG_DESTROY",
	"LOG_USE",
	"LOG_CLEAR",
	"LOG_SEQ",
};

typedef struct logformat_t {
	char flag;
	int tid;
	lng nr;
} logformat;

static int bm_commit(logger *lg);
static int tr_grow(trans *tr);

static BUN
log_find_int(BAT *b, BAT *d, int val)
{
#if 0
	BUN p, q;
	int *t = (int *) Tloc(b, BUNfirst(b));

	for (p = 0, q = BATcount(b); p < q; p++) {
		oid pos = p + BUNfirst(b);

		if (t[p] == val && BUNfnd(d, &pos) == BUN_NONE)
			return pos;
	}
	return BUN_NONE;
#else
	BATiter cni = bat_iterator(b);
	BUN p;

	if (b->T->hash || BAThash(b, 0) == GDK_SUCCEED) {
		HASHloop_int(cni, cni.b->T->hash, p, &val) {
			oid pos = p;
			if (BUNfnd(d, &pos) == BUN_NONE)
				return p;
//MK So, if the BAThash construction fails, the BAT b still could have information
//?? protect against failing BAThash() with non-empty b required
		}
	}
	return BUN_NONE;
#endif
}

static BUN
log_find_bid(BAT *b, BAT *d, log_bid val)
{
#if 0
	BUN p, q;
	log_bid *t = (log_bid *) Tloc(b, BUNfirst(b));

	for (p = 0, q = BATcount(b); p < q; p++) {
		oid pos = p + BUNfirst(b);

		if (t[p] == val && BUNfnd(d, &pos) == BUN_NONE)
			return pos;
	}
	return BUN_NONE;
#else
	BATiter cni = bat_iterator(b);
	BUN p;

	if (b->T->hash || BAThash(b, 0) == GDK_SUCCEED) {
		HASHloop_int(cni, cni.b->T->hash, p, &val) {
			oid pos = p;
			if (BUNfnd(d, &pos) == BUN_NONE)
				return p;
		}
	}
	return BUN_NONE;
#endif
}

static void
logbat_destroy(BAT *b)
{
	if (b)
		BBPunfix(b->batCacheid);
}

static BAT *
logbat_new(int tt, BUN size, int role)
{
	BAT *nb = BATnew(TYPE_void, tt, size, role);

	if (nb) {
		BATseqbase(nb, 0);
		if (role == PERSISTENT)
			BATmode(nb, PERSISTENT);
	} else {
		fprintf(stderr, "!ERROR: logbat_new: creating new BAT[void:%s]#" BUNFMT " failed\n", ATOMname(tt), size);
	}
	return nb;
}

static int
log_read_format(logger *l, logformat *data)
{
	return mnstr_read(l->log, &data->flag, 1, 1) == 1 &&
		mnstr_readLng(l->log, &data->nr) == 1 &&
		mnstr_readInt(l->log, &data->tid) == 1;
}

static int
log_write_format(logger *l, logformat *data)
{
	if (mnstr_write(l->log, &data->flag, 1, 1) == 1 &&
	    mnstr_writeLng(l->log, data->nr) &&
	    mnstr_writeInt(l->log, data->tid))
		return LOG_OK;
	fprintf(stderr, "!ERROR: log_write_format: write failed\n");
	return LOG_ERR;
}

static char *
log_read_string(logger *l)
{
	int len;
	ssize_t nr;
	char *buf;

	if (mnstr_readInt(l->log, &len) != 1) {
		fprintf(stderr, "!ERROR: log_read_string: read failed\n");
//MK This leads to non-repeatable log structure?
		return NULL;
	}
	if (len == 0)
		return NULL;
	buf = GDKmalloc(len);
	if (buf == NULL) {
		fprintf(stderr, "!ERROR: log_read_string: malloc failed\n");
		return NULL;
	}

	if ((nr = mnstr_read(l->log, buf, 1, len)) != (ssize_t) len) {
		buf[len - 1] = 0;
		fprintf(stderr, "!ERROR: log_read_string: couldn't read name (%s) " SSZFMT "\n", buf, nr);
		GDKfree(buf);
		return NULL;
	}
	buf[len - 1] = 0;
	return buf;
}

static int
log_write_string(logger *l, const char *n)
{
	size_t len = strlen(n) + 1;	/* log including EOS */

	assert(len > 1);
	assert(len <= INT_MAX);
	if (!mnstr_writeInt(l->log, (int) len) ||
	    mnstr_write(l->log, n, 1, len) != (ssize_t) len) {
		fprintf(stderr, "!ERROR: log_write_string: write failed\n");
		return LOG_ERR;
	}
	return LOG_OK;
}

static void
log_read_clear(logger *lg, trans *tr, char *name)
{
	if (lg->debug & 1)
		fprintf(stderr, "#logger found log_read_clear %s\n", name);

	if (tr_grow(tr)) {
		tr->changes[tr->nr].type = LOG_CLEAR;
		tr->changes[tr->nr].name = GDKstrdup(name);
		tr->nr++;
	}
}

static int
avoid_snapshot(logger *lg, log_bid bid)
{
	if (BATcount(lg->snapshots_bid)-BATcount(lg->dsnapshots)) {
		BUN p = log_find_bid(lg->snapshots_bid, lg->dsnapshots, bid);

		if (p != BUN_NONE) {
			int tid = *(int *) Tloc(lg->snapshots_tid, p);

			if (lg->tid <= tid)
				return 1;
		}
	}
	return 0;
}

static void
la_bat_clear(logger *lg, logaction *la)
{
	log_bid bid = logger_find_bat(lg, la->name);
	BAT *b;

	if (lg->debug & 1)
		fprintf(stderr, "#la_bat_clear %s\n", la->name);

	/* do we need to skip these old updates */
	if (avoid_snapshot(lg, bid))
		return;

	b = BATdescriptor(bid);
	if (b) {
		int access = b->batRestricted;
		b->batRestricted = BAT_WRITE;
		BATclear(b, TRUE);
		b->batRestricted = access;
		logbat_destroy(b);
	}
}

static int
log_read_seq(logger *lg, logformat *l)
{
	int seq = (int) l->nr;
	lng val;
	BUN p;

	assert(l->nr <= (lng) INT_MAX);
	if (mnstr_readLng(lg->log, &val) != 1) {
		fprintf(stderr, "!ERROR: log_read_seq: read failed\n");
		return LOG_ERR;
	}

	if ((p = log_find_int(lg->seqs_id, lg->dseqs, seq)) != BUN_NONE &&
	    p >= lg->seqs_id->batInserted) {
		BUNinplace(lg->seqs_val, p, NULL, &val, FALSE);
	} else {
		if (p != BUN_NONE) {
			oid pos = p;
			BUNappend(lg->dseqs, &pos, FALSE);
		}
		BUNappend(lg->seqs_id, &seq, FALSE);
		BUNappend(lg->seqs_val, &val, FALSE);
	}
	return LOG_OK;
}

static int
log_read_updates(logger *lg, trans *tr, logformat *l, char *name)
{
	log_bid bid = logger_find_bat(lg, name);
	BAT *b = BATdescriptor(bid);
	int res = LOG_OK;
	int ht = -1, tt = -1, hseq = 0, tseq = 0;

	if (lg->debug & 1)
		fprintf(stderr, "#logger found log_read_updates %s %s " LLFMT "\n", name, l->flag == LOG_INSERT ? "insert" : l->flag == LOG_DELETE ? "delete" : "update", l->nr);

	if (b) {
		ht = b->htype;
		if (ht == TYPE_void && b->hseqbase != oid_nil)
			hseq = 1;
		tt = b->ttype;
		if (tt == TYPE_void && b->tseqbase != oid_nil)
			tseq = 1;
	} else {		/* search trans action for create statement */
		int i;

		for (i = 0; i < tr->nr; i++) {
			if (tr->changes[i].type == LOG_CREATE && strcmp(tr->changes[i].name, name) == 0) {
				ht = tr->changes[i].ht;
				if (ht < 0) {
					hseq = 1;
					ht = TYPE_void;
				}
				tt = tr->changes[i].tt;
				if (tt < 0) {
					tseq = 1;
					tt = TYPE_void;
				}
				break;
			}
		}
	}
	assert((ht == TYPE_void && l->flag == LOG_INSERT) ||
	       (ht == TYPE_void && l->flag == LOG_DELETE) ||
	       ((ht == TYPE_oid || !ht) && l->flag == LOG_UPDATE));
	if (ht >= 0 && tt >= 0) {
		BAT *uid = NULL;
		BAT *r;
		void *(*rt) (ptr, stream *, size_t) = BATatoms[tt].atomRead;
		void *tv = NULL;

		if (tt < TYPE_str)
			tv = lg->buf;
		else if (tt > TYPE_str)
			tv = ATOMnil(tt);
#if SIZEOF_OID == 8
		if (tt == TYPE_oid && lg->read32bitoid)
			rt = BATatoms[TYPE_int].atomRead;
#endif
		assert(l->nr <= (lng) BUN_MAX);
		if (l->flag == LOG_UPDATE) {
			uid = BATnew(TYPE_void, ht, (BUN) l->nr, PERSISTENT);
			r = BATnew(TYPE_void, tt, (BUN) l->nr, PERSISTENT);
		} else {
			assert(ht == TYPE_void);
			r = BATnew(TYPE_void, tt, (BUN) l->nr, PERSISTENT);
		}

		if (hseq)
			BATseqbase(r, 0);
		if (tseq)
			BATseqbase(BATmirror(r), 0);

		if (ht == TYPE_void && l->flag == LOG_INSERT) {
			for (; l->nr > 0; l->nr--) {
				void *t = rt(tv, lg->log, 1);

				if (!t) {
					res = LOG_ERR;
					break;
				}
#if SIZEOF_OID == 8
				if (tt == TYPE_oid && lg->read32bitoid) {
					int vi = * (int *) t;
					if (vi == int_nil)
						* (oid *) t = oid_nil;
					else
						* (oid *) t = vi;
				}
#endif
				BUNappend(r, t, TRUE);
				if (t != tv)
					GDKfree(t);
			}
		} else if (ht == TYPE_void && l->flag == LOG_DELETE) {
			for (; l->nr > 0; l->nr--) {
				void *t = rt(tv, lg->log, 1);

				if (!t) {
					res = LOG_ERR;
					break;
				}
#if SIZEOF_OID == 8
				if (tt == TYPE_oid && lg->read32bitoid) {
					int vi = * (int *) t;
					if (vi == int_nil)
						* (oid *) t = oid_nil;
					else
						* (oid *) t = vi;
				}
#endif
				BUNappend(r, t, TRUE);
				if (t != tv)
					GDKfree(t);
			}
		} else {
			void *(*rh) (ptr, stream *, size_t) = ht == TYPE_void ? BATatoms[TYPE_oid].atomRead : BATatoms[ht].atomRead;
			void *hv = ATOMnil(ht);

#if SIZEOF_OID == 8
			if ((ht == TYPE_oid || ht == TYPE_void) &&
			    lg->read32bitoid)
				rh = BATatoms[TYPE_int].atomRead;
#endif
			for (; l->nr > 0; l->nr--) {
				void *h = rh(hv, lg->log, 1);
				void *t = rt(tv, lg->log, 1);

				if (!h || !t) {
					res = LOG_ERR;
					break;
				}
#if SIZEOF_OID == 8
				if (lg->read32bitoid) {
					if (ht == TYPE_void || ht == TYPE_oid) {
						int vi = * (int *) h;
						if (vi == int_nil)
							* (oid *) h = oid_nil;
						else
							* (oid *) h = vi;
					}
					if (tt == TYPE_oid) {
						int vi = * (int *) t;
						if (vi == int_nil)
							* (oid *) t = oid_nil;
						else
							* (oid *) t = vi;
					}
				}
#endif
				BUNappend(uid, h, TRUE);
				BUNappend(r, t, TRUE);
				if (t != tv)
					GDKfree(t);
			}
			GDKfree(hv);
		}
		if (tv != lg->buf)
			GDKfree(tv);
		logbat_destroy(b);

		if (tr_grow(tr)) {
			tr->changes[tr->nr].type = l->flag;
			tr->changes[tr->nr].nr = l->nr;
			tr->changes[tr->nr].ht = ht;
			tr->changes[tr->nr].tt = tt;
			tr->changes[tr->nr].name = GDKstrdup(name);
			tr->changes[tr->nr].b = r;
			tr->changes[tr->nr].uid = uid;
			tr->nr++;
		}
	} else {
		/* bat missing ERROR or ignore ? currently error. */
		res = LOG_ERR;
	}
	return res;
}

static void
la_bat_updates(logger *lg, logaction *la)
{
	log_bid bid = logger_find_bat(lg, la->name);
	BAT *b;

	if (bid == 0)
		return;		/* ignore bats no longer in the catalog */

	/* do we need to skip these old updates */
	if (avoid_snapshot(lg, bid))
		return;

	b = BATdescriptor(bid);
	assert(b);
	if (b) {
		if (b->htype == TYPE_void && la->type == LOG_INSERT) {
			BATappend(b, la->b, TRUE);
		} else {
			if (la->type == LOG_INSERT)
				BATins(b, la->b, TRUE);
			else if (la->type == LOG_DELETE)
				BATdel(b, la->b, TRUE);
			else if (la->type == LOG_UPDATE) {
				BATiter vi = bat_iterator(la->b);
				BATiter ii = bat_iterator(la->uid);
				BUN p, q;

				BATloop(la->b, p, q) {
					const void *h = BUNtail(ii, p);
					const void *t = BUNtail(vi, p);

					assert(b->htype == TYPE_void);
					if (BUNfnd(BATmirror(b), h) == BUN_NONE) {
						/* if value doesn't
						 * exist, insert it if
						 * b void headed,
						 * maintain that by
						 * inserting nils */
						if (b->batCount == 0 && *(const oid *) h != oid_nil)
							b->hseqbase = *(const oid *) h;
						if (b->hseqbase != oid_nil && *(const oid *) h != oid_nil) {
							const void *tv = ATOMnilptr(b->ttype);

							while (b->hseqbase + b->batCount < *(const oid *) h)
								BUNappend(b, tv, TRUE);
						}
						BUNappend(b, t, TRUE);
					} else {
						BUNreplace(b, h, t, TRUE);
					}
				}
			}
		}
		logbat_destroy(b);
	}
}

static void
log_read_destroy(logger *lg, trans *tr, char *name)
{
	(void) lg;
	if (tr_grow(tr)) {
		tr->changes[tr->nr].type = LOG_DESTROY;
		tr->changes[tr->nr].name = GDKstrdup(name);
		tr->nr++;
	}
}

static void
la_bat_destroy(logger *lg, logaction *la)
{
	log_bid bid = logger_find_bat(lg, la->name);

	if (bid) {
		BUN p;

		logger_del_bat(lg, bid);

		if ((p = log_find_bid(lg->snapshots_bid, lg->dsnapshots, bid)) != BUN_NONE) {
#ifndef NDEBUG
			assert(BBP_desc(bid)->S.role == PERSISTENT);
			assert(0 <= BBP_desc(bid)->H.heap.farmid && BBP_desc(bid)->H.heap.farmid < MAXFARMS);
			assert(BBPfarms[BBP_desc(bid)->H.heap.farmid].roles & (1 << PERSISTENT));
			if (BBP_desc(bid)->H.vheap) {
				assert(0 <= BBP_desc(bid)->H.vheap->farmid && BBP_desc(bid)->H.vheap->farmid < MAXFARMS);
				assert(BBPfarms[BBP_desc(bid)->H.vheap->farmid].roles & (1 << PERSISTENT));
			}
			assert(0 <= BBP_desc(bid)->T.heap.farmid && BBP_desc(bid)->T.heap.farmid < MAXFARMS);
			assert(BBPfarms[BBP_desc(bid)->T.heap.farmid].roles & (1 << PERSISTENT));
			if (BBP_desc(bid)->T.vheap) {
				assert(0 <= BBP_desc(bid)->T.vheap->farmid && BBP_desc(bid)->T.vheap->farmid < MAXFARMS);
				assert(BBPfarms[BBP_desc(bid)->T.vheap->farmid].roles & (1 << PERSISTENT));
			}
#endif
			BUNappend(lg->dsnapshots, &p, FALSE);
		}
	}
}

static int
log_read_create(logger *lg, trans *tr, char *name)
{
	char *buf = log_read_string(lg);

	if (lg->debug & 1)
		fprintf(stderr, "#log_read_create %s\n", name);

	if (!buf) {
		return LOG_ERR;
	} else {
		int ht, tt;
		char *ha = buf, *ta = strchr(buf, ',');

		if (!ta) {
			fprintf(stderr, "!ERROR: log_read_create: inconsistent data read\n");
			return LOG_ERR;
		}
		*ta = 0;
		ta++;		/* skip over , */
		if (strcmp(ha, "vid") == 0) {
			ht = -1;
		} else {
			ht = ATOMindex(ha);
		}
		if (strcmp(ta, "vid") == 0) {
			tt = -1;
		} else {
			tt = ATOMindex(ta);
		}
		if (tr_grow(tr)) {
			tr->changes[tr->nr].type = LOG_CREATE;
			tr->changes[tr->nr].ht = ht;
			tr->changes[tr->nr].tt = tt;
			tr->changes[tr->nr].name = GDKstrdup(name);
			tr->changes[tr->nr].b = NULL;
			tr->nr++;
		}
	}
	if (buf)
		GDKfree(buf);
	return LOG_OK;
}

static void
la_bat_create(logger *lg, logaction *la)
{
	int ht = (la->ht < 0) ? TYPE_void : la->ht;
	int tt = (la->tt < 0) ? TYPE_void : la->tt;
	BAT *b = BATnew(ht, tt, BATSIZE, PERSISTENT);

	if (b != NULL) {
		if (la->ht < 0)
			BATseqbase(b, 0);
		if (la->tt < 0)
			BATseqbase(BATmirror(b), 0);

		BATsetaccess(b, BAT_READ);
		logger_add_bat(lg, b, la->name);
		logbat_destroy(b);
	}
}

static void
log_read_use(logger *lg, trans *tr, logformat *l, char *name)
{
	(void) lg;
	if (tr_grow(tr)) {
		tr->changes[tr->nr].type = LOG_USE;
		tr->changes[tr->nr].nr = l->nr;
		tr->changes[tr->nr].name = GDKstrdup(name);
		tr->changes[tr->nr].b = NULL;
		tr->nr++;
	}
}

static void
la_bat_use(logger *lg, logaction *la)
{
	log_bid bid = (log_bid) la->nr;
	BAT *b = BATdescriptor(bid);
	BUN p;

	assert(la->nr <= (lng) INT_MAX);
	if (!b) {
		GDKerror("logger: could not use bat (%d) for %s\n", (int) bid, la->name);
		return;
	}
	logger_add_bat(lg, b, la->name);
#ifndef NDEBUG
	assert(b->batRole == PERSISTENT);
	assert(0 <= b->H->heap.farmid && b->H->heap.farmid < MAXFARMS);
	assert(BBPfarms[b->H->heap.farmid].roles & (1 << PERSISTENT));
	if (b->H->vheap) {
		assert(0 <= b->H->vheap->farmid && b->H->vheap->farmid < MAXFARMS);
		assert(BBPfarms[b->H->vheap->farmid].roles & (1 << PERSISTENT));
	}
	assert(0 <= b->T->heap.farmid && b->T->heap.farmid < MAXFARMS);
	assert(BBPfarms[b->T->heap.farmid].roles & (1 << PERSISTENT));
	if (b->T->vheap) {
		assert(0 <= b->T->vheap->farmid && b->T->vheap->farmid < MAXFARMS);
		assert(BBPfarms[b->T->vheap->farmid].roles & (1 << PERSISTENT));
	}
#endif
	if ((p = log_find_bid(lg->snapshots_bid, lg->dsnapshots, b->batCacheid)) != BUN_NONE &&
	    p >= lg->snapshots_bid->batInserted) {
		BUNinplace(lg->snapshots_tid, p, NULL, &lg->tid, FALSE);
	} else {
		if (p != BUN_NONE) {
			oid pos = p;
			BUNappend(lg->dsnapshots, &pos, FALSE);
		}
		/* move to the dirty new part of the snapshots list,
		 * new snapshots will get flushed to disk */
		BUNappend(lg->snapshots_bid, &b->batCacheid, FALSE);
		BUNappend(lg->snapshots_tid, &lg->tid, FALSE);
	}
	logbat_destroy(b);
}


#define TR_SIZE		1024

static trans *
tr_create(trans *tr, int tid)
{
	trans *ntr = GDKmalloc(sizeof(trans));

	if (ntr == NULL)
		return NULL;
	ntr->tid = tid;
	ntr->sz = TR_SIZE;
	ntr->nr = 0;
	ntr->changes = GDKmalloc(sizeof(logaction) * TR_SIZE);
	if (ntr->changes == NULL) {
		GDKfree(ntr);
		return NULL;
	}
	ntr->tr = tr;
	return ntr;
}

static trans *
tr_find(trans *tr, int tid)
/* finds the tid and reorders the chain list, puts trans with tid first */
{
	trans *t = tr, *p = NULL;

	while (t && t->tid != tid) {
		p = t;
		t = t->tr;
	}
	if (!t)
		return NULL;	/* BAD missing transaction */
	if (t == tr)
		return tr;
	if (t->tr)		/* get this tid out of the list */
		p->tr = t->tr;
	t->tr = tr;		/* and move it to the front */
	return t;
}

static void
la_apply(logger *lg, logaction *c)
{
	switch (c->type) {
	case LOG_INSERT:
	case LOG_DELETE:
	case LOG_UPDATE:
		la_bat_updates(lg, c);
		break;
	case LOG_CREATE:
		la_bat_create(lg, c);
		break;
	case LOG_USE:
		la_bat_use(lg, c);
		break;
	case LOG_DESTROY:
		la_bat_destroy(lg, c);
		break;
	case LOG_CLEAR:
		la_bat_clear(lg, c);
		break;
	}
	lg->changes++;
}

static void
la_destroy(logaction *c)
{
	if (c->name)
		GDKfree(c->name);
	if (c->b)
		logbat_destroy(c->b);
}

static int
tr_grow(trans *tr)
{
	if (tr->nr == tr->sz) {
		tr->sz <<= 1;
		tr->changes = (logaction *) GDKrealloc(tr->changes, tr->sz * sizeof(logaction));
		if (tr->changes == NULL)
			return 0;
	}
	/* cleanup the next */
	tr->changes[tr->nr].name = NULL;
	tr->changes[tr->nr].b = NULL;
	return 1;
}

static trans *
tr_destroy(trans *tr)
{
	trans *r = tr->tr;

	GDKfree(tr->changes);
	GDKfree(tr);
	return r;
}

static trans *
tr_commit(logger *lg, trans *tr)
{
	int i;

	if (lg->debug & 1)
		fprintf(stderr, "#tr_commit\n");

	for (i = 0; i < tr->nr; i++) {
		la_apply(lg, &tr->changes[i]);
		la_destroy(&tr->changes[i]);
	}
	return tr_destroy(tr);
}

static trans *
tr_abort(logger *lg, trans *tr)
{
	int i;

	if (lg->debug & 1)
		fprintf(stderr, "#tr_abort\n");

	for (i = 0; i < tr->nr; i++)
		la_destroy(&tr->changes[i]);
	return tr_destroy(tr);
}

static int log_sequence_nrs(logger *lg);

#ifdef _MSC_VER
#define access(file, mode)	_access(file, mode)
#endif

/* Update the last transaction id written in the catalog file.
 * Only used by the shared logger. */
static int
logger_update_catalog_file(logger *lg, const char *dir, const char *filename, int role)
{
	FILE *fp;
	int bak_exists;
	int farmid = BBPselectfarm(role, 0, offheap);

	bak_exists = 0;
	/* check if an older file exists and move bak it up */
	if (access(filename, 0) != -1) {
		bak_exists = 1;
		if (GDKmove(farmid, dir, filename, NULL, dir, filename, "bak") == GDK_FAIL) {
			fprintf(stderr, "!ERROR: logger_update_catalog_file: rename %s to %s.bak in %s failed\n", filename, filename, dir);
			return LOG_ERR;
		}
	}

	if ((fp = GDKfileopen(farmid, dir, filename, NULL, "w")) != NULL) {
		if (fprintf(fp, "%06d\n\n", lg->version) < 0) {
			fprintf(stderr, "!ERROR: logger_update_catalog_file: write to %s failed\n", filename);
			return LOG_ERR;
		}

		if (fprintf(fp, LLFMT "\n", lg->id) < 0 || fclose(fp) < 0) {
			fprintf(stderr, "!ERROR: logger_update_catalog_file: write/flush to %s failed\n", filename);
			return LOG_ERR;
		}

		/* cleanup the bak file, if it exists*/
		if (bak_exists) {
			GDKunlink(farmid, dir, filename, "bak");
		}
	} else {
		fprintf(stderr, "!ERROR: logger_update_catalog_file: could not create %s\n", filename);
		GDKerror("logger_update_catalog_file: could not open %s\n", filename);
		return LOG_ERR;
	}
	return LOG_OK;
}

static int
logger_open(logger *lg)
{
	char id[BUFSIZ];
	char *filename;

	snprintf(id, sizeof(id), LLFMT, lg->id);
	filename = GDKfilepath(BBPselectfarm(lg->dbfarm_role, 0, offheap), lg->dir, LOGFILE, id);

	lg->log = open_wstream(filename);
	GDKfree(filename);
	lg->end = 0;

	if (lg->log == NULL || mnstr_errnr(lg->log) || log_sequence_nrs(lg) != LOG_OK) {
		fprintf(stderr, "!ERROR: logger_open: creating %s failed\n", filename);
		return LOG_ERR;
	}
	return LOG_OK;
}

static void
logger_close(logger *lg)
{
	stream *log = lg->log;

	if (log) {
		close_stream(log);
	}
	lg->log = NULL;
}

static int
logger_readlog(logger *lg, char *filename)
{
	trans *tr = NULL;
	logformat l;
	int err = 0;
	time_t t0, t1;
	struct stat sb;
	lng fpos;
	char *path = GDKfilepath(BBPselectfarm(lg->dbfarm_role, 0, offheap), NULL, filename, NULL);

	if (lg->debug & 1) {
		fprintf(stderr, "#logger_readlog opening %s\n", filename);
	}

	lg->log = open_rstream(path);
	GDKfree(path);

	/* if the file doesn't exist, there is nothing to be read back */
	if (!lg->log || mnstr_errnr(lg->log)) {
		if (lg->log)
			mnstr_destroy(lg->log);
		lg->log = NULL;
		return LOG_ERR;
	}
	if (fstat(fileno(getFile(lg->log)), &sb) < 0) {
		fprintf(stderr, "!ERROR: logger_readlog: fstat on opened file %s failed\n", filename);
		mnstr_destroy(lg->log);
		lg->log = NULL;
		/* If we can't read the files, it might simply be empty.
		 * In that case we can't return LOG_ERR, since it's actually fine */
		return 1;
	}
	t0 = time(NULL);
	printf("# Start reading the write-ahead log '%s'\n", filename);
	fflush(stdout);
	while (!err && log_read_format(lg, &l)) {
		char *name = NULL;

		t1 = time(NULL);
		if (t1 - t0 > 10) {
			t0 = t1;
			/* not more than once every 10 seconds */
			if (mnstr_fgetpos(lg->log, &fpos) == 0) {
				printf("# still reading write-ahead log \"%s\" (%d%% done)\n", filename, (int) ((fpos * 100 + 50) / sb.st_size));
				fflush(stdout);
			}
		}
		if (l.flag != LOG_START && l.flag != LOG_END && l.flag != LOG_SEQ) {
			name = log_read_string(lg);

			if (!name) {
				err = -1;
				break;
			}
		}
		if (lg->debug & 1) {
			fprintf(stderr, "#logger_readlog: ");
			if (l.flag > 0 &&
			    l.flag < (char) (sizeof(log_commands) / sizeof(log_commands[0])))
				fprintf(stderr, "%s", log_commands[(int) l.flag]);
			else
				fprintf(stderr, "%d", l.flag);
			fprintf(stderr, " %d " LLFMT, l.tid, l.nr);
			if (name)
				fprintf(stderr, " %s", name);
			fprintf(stderr, "\n");
		}
		/* find proper transaction record */
		if (l.flag != LOG_START)
			tr = tr_find(tr, l.tid);
		switch (l.flag) {
		case LOG_START:
			assert(l.nr <= (lng) INT_MAX);
			if (l.nr > lg->tid)
				lg->tid = (int)l.nr;
			tr = tr_create(tr, (int)l.nr);
			if (lg->debug & 1)
				fprintf(stderr, "#logger tstart %d\n", tr->tid);
			break;
		case LOG_END:
			if (tr == NULL)
				err = 1;
			else if (l.tid != l.nr)	/* abort record */
				tr = tr_abort(lg, tr);
			else
				tr = tr_commit(lg, tr);
			break;
		case LOG_SEQ:
			err = (log_read_seq(lg, &l) != LOG_OK);
			break;
		case LOG_INSERT:
		case LOG_DELETE:
		case LOG_UPDATE:
			if (name == NULL || tr == NULL)
				err = 1;
			else
				err = (log_read_updates(lg, tr, &l, name) != LOG_OK);
			break;
		case LOG_CREATE:
			if (name == NULL || tr == NULL)
				err = 1;
			else
				err = (log_read_create(lg, tr, name) != LOG_OK);
			break;
		case LOG_USE:
			if (name == NULL || tr == NULL)
				err = 1;
			else
				log_read_use(lg, tr, &l, name);
			break;
		case LOG_DESTROY:
			if (name == NULL || tr == NULL)
				err = 1;
			else
				log_read_destroy(lg, tr, name);
			break;
		case LOG_CLEAR:
			if (name == NULL || tr == NULL)
				err = 1;
			else
				log_read_clear(lg, tr, name);
			break;
		default:
			err = -2;
		}
		if (name)
			GDKfree(name);
	}
	logger_close(lg);

	/* remaining transactions are not committed, ie abort */
	while (tr)
		tr = tr_abort(lg, tr);
	t0 = time(NULL);
	printf("# Finished reading the write-ahead log '%s'\n", filename);
	fflush(stdout);
	return LOG_OK;
}

/*
 * The log files are incrementally numbered, starting from 2. They are
 * processed in the same sequence.
 */
static int
logger_readlogs(logger *lg, FILE *fp, char *filename)
{
	int res = LOG_OK;
	char id[BUFSIZ];

	if (lg->debug & 1) {
		fprintf(stderr, "#logger_readlogs logger id is " LLFMT "\n", lg->id);
	}

	while (fgets(id, sizeof(id), fp) != NULL) {
		char log_filename[PATHLENGTH];
		lng lid = strtoll(id, NULL, 10);

		if (lg->debug & 1) {
			fprintf(stderr, "#logger_readlogs last logger id written in %s is " LLFMT "\n", filename, lid);
		}

		if (!lg->shared && lid >= lg->id) {
			lg->id = lid;
			snprintf(log_filename, sizeof(log_filename), "%s." LLFMT, filename, lg->id);
			if ((res = logger_readlog(lg, log_filename)) != 0) {
				/* we cannot distinguish errors from
				 * incomplete transactions (even if we
				 * would log aborts in the logs). So
				 * we simply abort and move to the
				 * next log file */
				(void) res;
			}
		} else {
			while (lid >= lg->id && res != LOG_ERR) {
				snprintf(log_filename, sizeof(log_filename), "%s." LLFMT, filename, lg->id);
				if ((logger_readlog(lg, log_filename)) == LOG_ERR && lg->shared && lg->id > 1) {
					/* The only special case is if
					 * the files is missing
					 * altogether and the logger
					 * is a shared one, then we
					 * have missing transactions
					 * and we should abort.  Yeah,
					 * and we also ignore the 1st
					 * files it most likely never
					 * exists. */
					res = LOG_ERR;
					fprintf(stderr, "#logger_readlogs missing shared logger file %s. Aborting\n", log_filename);
				}
				/* Increment the id only at the end,
				 * since we want to re-read the last
				 * file.  That is because last time we
				 * read it, it was empty, since the
				 * logger creates empty files and
				 * fills them in later. */
				lg->id++;
			}
			if (lid < lg->id) {
				lg->id = lid;
			}
			/* if this is a shared logger, write the id in
			 * the shared file */
			logger_update_catalog_file(lg, lg->local_dir, LOGFILE_SHARED, lg->local_dbfarm_role);
		}
	}
	return res;
}

static int
logger_commit(logger *lg)
{
	int id = LOG_SID;
	BUN p;

	if (lg->debug & 1)
		fprintf(stderr, "#logger_commit\n");

	p = log_find_int(lg->seqs_id, lg->dseqs, id);
	if (p >= lg->seqs_val->batInserted) {
		BUNinplace(lg->seqs_val, p, NULL, &lg->id, FALSE);
	} else {
		oid pos = p;
		BUNappend(lg->dseqs, &pos, FALSE);
		BUNappend(lg->seqs_id, &id, FALSE);
		BUNappend(lg->seqs_val, &lg->id, FALSE);
	}

	/* cleanup old snapshots */
	if (BATcount(lg->snapshots_bid)) {
		BATclear(lg->snapshots_bid, TRUE);
		BATclear(lg->snapshots_tid, TRUE);
		BATclear(lg->dsnapshots, TRUE);
		BATcommit(lg->snapshots_bid);
		BATcommit(lg->snapshots_tid);
		BATcommit(lg->dsnapshots);
	}
	return bm_commit(lg);
}

static gdk_return
check_version(logger *lg, FILE *fp)
{
	int version = 0;

	if (fscanf(fp, "%6d", &version) != 1) {
		GDKerror("Could not read the version number from the file '%s/log'.\n",
			 lg->dir);

		return GDK_FAIL;
	}
	if (version != lg->version) {
		if (lg->prefuncp == NULL ||
		    (*lg->prefuncp)(version, lg->version) != 0) {
			GDKfatal("Incompatible database version %06d, "
				 "this server supports version %06d.\n%s",
				 version, lg->version,
				 version < lg->version ? "Maybe you need to upgrade to an intermediate release first.\n" : "");

			return GDK_FAIL;
		}
	} else
		lg->postfuncp = NULL;	 /* don't call */
	if (fgetc(fp) != '\n' ||	 /* skip \n */
	    fgetc(fp) != '\n')		 /* skip \n */
		return GDK_FAIL;
	return GDK_SUCCEED;
}

static BAT *
bm_tids(BAT *b, BAT *d)
{
	BUN sz = BATcount(b);
	BAT *tids = BATnew(TYPE_void, TYPE_void, 0, TRANSIENT);

	tids->H->seq = 0;
	tids->T->seq = 0;
	BATsetcount(tids, sz);
	tids->H->revsorted = 0;
	tids->T->revsorted = 0;

	tids->T->key = 1;
	tids->T->dense = 1;
	tids->H->key = 1;
	tids->H->dense = 1;

	if (BATcount(d)) {
		BAT *diff = BATsubdiff(tids, d, NULL, NULL, 0, BUN_NONE);
		logbat_destroy(tids);
		tids = diff;
	}
	return tids;
}


static gdk_return
bm_subcommit(BAT *list_bid, BAT *list_nme, BAT *catalog_bid, BAT *catalog_nme, BAT *dcatalog, BAT *extra, int debug)
{
	BUN p, q;
	BUN nn = 4 + BATcount(list_bid) + (extra ? BATcount(extra) : 0);
	bat *n = GDKmalloc(sizeof(bat) * nn);
	int i = 0;
	BATiter iter = (list_nme)?bat_iterator(list_nme):bat_iterator(list_bid);
	gdk_return res;

	n[i++] = 0;		/* n[0] is not used */
	BATloop(list_bid, p, q) {
		bat col = *(log_bid *) Tloc(list_bid, p);
		oid pos = p;

		if (list_bid == catalog_bid && BUNfnd(dcatalog, &pos) != BUN_NONE)
			continue;
		if (debug & 1)
			fprintf(stderr, "#commit new %s (%d) %s\n",
				BBPname(col), col,
				(list_bid == catalog_bid) ? BUNtail(iter, p) : "snapshot");
		assert(col);
		n[i++] = abs(col);
	}
	if (extra) {
		iter = bat_iterator(extra);
		BATloop(extra, p, q) {
			str name = (str) BUNtvar(iter, p);

			if (debug & 1)
				fprintf(stderr, "#commit extra %s %s\n",
					name,
					(list_bid == catalog_bid) ? BUNtvar(iter, p) : "snapshot");
			assert(BBPindex(name));
			n[i++] = abs(BBPindex(name));
		}
	}
	/* now commit catalog, so it's also up to date on disk */
	n[i++] = abs(catalog_bid->batCacheid);
	n[i++] = abs(catalog_nme->batCacheid);
	n[i++] = abs(dcatalog->batCacheid);
	assert((BUN) i <= nn);
	if (BATcount(dcatalog) && catalog_bid == list_bid && catalog_nme == list_nme) {
		BAT *bids, *nmes, *tids = bm_tids(catalog_bid, dcatalog);

		bids = BATproject(tids, catalog_bid);
		nmes = BATproject(tids, catalog_nme);
		logbat_destroy(tids);
		BATclear(catalog_bid, TRUE);
		BATclear(catalog_nme, TRUE);
		BATclear(dcatalog, TRUE);

		BATappend(catalog_bid, bids, FALSE);
		BATappend(catalog_nme, nmes, FALSE);
		logbat_destroy(bids);
		logbat_destroy(nmes);
	}
	BATcommit(catalog_bid);
	BATcommit(catalog_nme);
	BATcommit(dcatalog);
	res = TMsubcommit_list(n, i);
	GDKfree(n);
	if (res != GDK_SUCCEED)
		fprintf(stderr, "!ERROR: bm_subcommit: commit failed\n");
	return res;
}

static void
logger_fatal(const char *format, const char *arg1, const char *arg2, const char *arg3)
{
	char *buf;

	GDKfatal(format, arg1, arg2, arg3);
	GDKlog(format, arg1, arg2, arg3);
	if ((buf = GDKerrbuf) != NULL) {
		fprintf(stderr, "%s", buf);
		fflush(stderr);
	}
	GDKexit(1);
}

/* Set the logdir path, add a dbfarm if needed.
 * Returns the role of the dbfarm containing the logdir.
 */
static int
logger_set_logdir_path(char *filename, const char *fn,
		       const char *logdir, int shared)
{
	int role = PERSISTENT; /* default role is persistent, i.e. the default dbfarm */

	if (MT_path_absolute(logdir)) {
		char logdir_parent_path[PATHLENGTH] = "";
		char logdir_name[PATHLENGTH] = "";

		/* split the logdir string into absolute parent dir
		 * path and (relative) log dir name */
		if (GDKextractParentAndLastDirFromPath(logdir, logdir_parent_path, logdir_name) == GDK_SUCCEED) {
			/* set the new relative logdir location
			 * including the logger function name
			 * subdir */
			snprintf(filename, PATHLENGTH, "%s%c%s%c",
				 logdir_name, DIR_SEP, fn, DIR_SEP);

			/* add a new dbfarm for the logger directory
			 * using the parent dir path, assuming it is
			 * set, s.t. the logs are stored in a location
			 * other than the default dbfarm, or at least
			 * it appears so to (multi)dbfarm aware
			 * functions */
			role = shared ? SHARED_LOG_DIR : LOG_DIR;
			BBPaddfarm(logdir_parent_path, 1 << role);
		} else {
			logger_fatal("logger_set_logdir_path: logdir path is not correct (%s)."
				     "Make sure you specify a valid absolute or relative path.\n", logdir, 0, 0);
		}
	} else {
		/* just concat the logdir and fn with appropriate separators */
		snprintf(filename, PATHLENGTH, "%s%c%s%c",
			 logdir, DIR_SEP, fn, DIR_SEP);
	}

	return role;
}

/* Load data from the logger logdir
 * Initialize new directories and catalog files if none are present, unless running in read-only mode
 * Load data and persist it in the BATs
 * Convert 32bit data to 64bit, unless running in read-only mode */
static int
logger_load(int debug, const char* fn, char filename[PATHLENGTH], logger* lg)
{
	int id = LOG_SID;
	FILE *fp;
	char bak[PATHLENGTH];
	log_bid snapshots_bid = 0;
	bat catalog_bid, catalog_nme, dcatalog, bid;
	int farmid = BBPselectfarm(lg->dbfarm_role, 0, offheap);

	snprintf(filename, PATHLENGTH, "%s%s", lg->dir, LOGFILE);
	snprintf(bak, sizeof(bak), "%s.bak", filename);

	/* try to open logfile backup, or failing that, the file
	 * itself. we need to know whether this file exists when
	 * checking the database consistency later on */
	if ((fp = GDKfileopen(farmid, NULL, bak, NULL, "r")) != NULL) {
		fclose(fp);
		(void) GDKunlink(farmid, lg->dir, LOGFILE, NULL);
		if (GDKmove(farmid, lg->dir, LOGFILE, "bak", lg->dir, LOGFILE, NULL) != GDK_SUCCEED)
			logger_fatal("logger_new: cannot move log.bak "
				     "file back.\n", 0, 0, 0);
	}
	fp = GDKfileopen(farmid, NULL, filename, NULL, "r");

	snprintf(bak, sizeof(bak), "%s_catalog", fn);
	bid = BBPindex(bak);

	snprintf(bak, sizeof(bak), "%s_catalog_bid", fn);
	catalog_bid = BBPindex(bak);

	if (bid != 0 && catalog_bid == 0)
		logger_fatal("logger_load: ancient database, please upgrade "
			     "first to Jan2014 (11.17.X) release", 0, 0, 0);

	/* this is intentional - even if catalog_bid is 0, but the logger is shared,
	 * force it to find the persistent catalog */
	if (catalog_bid == 0 &&	!lg->shared) {
		log_bid bid = 0;

		/* catalog does not exist, so the log file also
		 * shouldn't exist */
		if (fp != NULL) {
			logger_fatal("logger_load: there is no logger catalog, "
				     "but there is a log file.\n"
				     "Are you sure you are using the correct "
				     "combination of database\n"
				     "(--dbpath) and log directory "
				     "(--set %s_logdir)?\n", fn, 0, 0);
		}

		lg->catalog_bid = logbat_new(TYPE_int, BATSIZE, PERSISTENT);
		lg->catalog_nme = logbat_new(TYPE_str, BATSIZE, PERSISTENT);
		lg->dcatalog = logbat_new(TYPE_oid, BATSIZE, PERSISTENT);
		if (lg->catalog_bid == NULL || lg->catalog_nme == NULL || lg->dcatalog == NULL)
			logger_fatal("logger_load: cannot create catalog bats",
				     0, 0, 0);
		if (debug & 1)
			fprintf(stderr, "#create %s catalog\n", fn);

		/* give the catalog bats names so we can find them
		 * next time */
		bid = lg->catalog_bid->batCacheid;
		BBPincref(bid, TRUE);
		snprintf(bak, sizeof(bak), "%s_catalog_bid", fn);
		if (BBPrename(lg->catalog_bid->batCacheid, bak) < 0)
			logger_fatal("logger_load: BBPrename to %s failed",
				     bak, 0, 0);

		bid = lg->catalog_nme->batCacheid;
		BBPincref(bid, TRUE);
		snprintf(bak, sizeof(bak), "%s_catalog_nme", fn);
		if (BBPrename(lg->catalog_nme->batCacheid, bak) < 0)
			logger_fatal("logger_load: BBPrename to %s failed",
				     bak, 0, 0);

		bid = lg->dcatalog->batCacheid;
		BBPincref(bid, TRUE);
		snprintf(bak, sizeof(bak), "%s_dcatalog", fn);
		if (BBPrename(lg->dcatalog->batCacheid, bak) < 0)
			logger_fatal("logger_load: BBPrename to %s failed",
				     bak, 0, 0);

		if (GDKcreatedir(filename) != GDK_SUCCEED) {
			logger_fatal("logger_load: cannot create directory for log file %s\n",
				     filename, 0, 0);
		}
		if ((fp = fopen(filename, "w")) == NULL) {
			logger_fatal("logger_load: cannot create log file %s\n",
				     filename, 0, 0);
		}
		lg->id ++;
		if (fprintf(fp, "%06d\n\n" LLFMT "\n", lg->version, lg->id) < 0) {
			fclose(fp);
			unlink(filename);
			logger_fatal("logger_load: writing log file %s failed",
				     filename, 0, 0);
		}
		if (fclose(fp) < 0) {
			unlink(filename);
			logger_fatal("logger_load: closing log file %s failed",
				     filename, 0, 0);
		}
		fp = NULL;

		if (bm_subcommit(lg->catalog_bid, lg->catalog_nme, lg->catalog_bid, lg->catalog_nme, lg->dcatalog, NULL, lg->debug) != GDK_SUCCEED) {
			/* cannot commit catalog, so remove log */
			unlink(filename);
			goto error;
		}
	} else {
		/* find the persistent catalog. As non persistent bats
		 * require a logical reference we also add a logical
		 * reference for the persistent bats */
		BUN p, q;
		BAT *b = BATdescriptor(catalog_bid), *n, *d;

		if (b == 0)
			logger_fatal("logger_load: inconsistent database, catalog does not exist", 0, 0, 0);

		snprintf(bak, sizeof(bak), "%s_catalog_nme", fn);
		catalog_nme = BBPindex(bak);
		n = BATdescriptor(catalog_nme);
		if (n == 0)
			logger_fatal("logger_load: inconsistent database, catalog_nme does not exist", 0, 0, 0);

		snprintf(bak, sizeof(bak), "%s_dcatalog", fn);
		dcatalog = BBPindex(bak);
		d = BATdescriptor(dcatalog);
		if (d == 0) {
			/* older database: create dcatalog and convert
			 * catalog_bid and catalog_nme to
			 * dense-headed */
			d = logbat_new(TYPE_oid, BATSIZE, PERSISTENT);
			if (d == NULL)
				logger_fatal("Logger_new: cannot create "
					     "dcatalog bat", 0, 0, 0);
			BBPincref(d->batCacheid, TRUE);
			if (BBPrename(d->batCacheid, bak) < 0)
				logger_fatal("logger_load: BBPrename to %s failed", bak, 0, 0);
			if (!BAThdense(b) || !BAThdense(n)) {
				/* we need to convert catalog_bid and
				 * catalog_nme to be dense-headed; we
				 * do this by replacing the two with
				 * new, dense versions */
				BATiter bi, ni;
				BUN r;
				const oid *o;
				BAT *b2, *n2;
				bat list[5];

				list[0] = 0;
				list[1] = b->batCacheid;
				list[2] = n->batCacheid;
				if ((b2 = logbat_new(b->ttype, BATSIZE, PERSISTENT)) == NULL)
					logger_fatal("logger_load: cannot create BAT", 0, 0, 0);
				if ((n2 = logbat_new(n->ttype, BATSIZE, PERSISTENT)) == NULL)
					logger_fatal("logger_load: cannot create BAT", 0, 0, 0);
				list[3] = b2->batCacheid;
				list[4] = n2->batCacheid;
				if (BATmode(b, TRANSIENT) != GDK_SUCCEED)
					logger_fatal("logger_load: cannot convert old catalog_bid to transient", 0, 0, 0);
				if (BATmode(n, TRANSIENT) != GDK_SUCCEED)
					logger_fatal("logger_load: cannot convert old catalog_nme to transient", 0, 0, 0);
				snprintf(bak, sizeof(bak), "tmp_%o", b->batCacheid);
				if (BBPrename(b->batCacheid, bak) != 0)
					logger_fatal("logger_load: cannot rename old catalog_bid", 0, 0, 0);
				snprintf(bak, sizeof(bak), "tmp_%o", n->batCacheid);
				if (BBPrename(n->batCacheid, bak) != 0)
					logger_fatal("logger_load: cannot rename old catalog_nme", 0, 0, 0);
				snprintf(bak, sizeof(bak), "%s_catalog_bid", fn);
				if (BBPrename(b2->batCacheid, bak) != 0)
					logger_fatal("logger_load: cannot rename new catalog_bid", 0, 0, 0);
				snprintf(bak, sizeof(bak), "%s_catalog_nme", fn);
				if (BBPrename(n2->batCacheid, bak) != 0)
					logger_fatal("logger_load: cannot rename new catalog_nme", 0, 0, 0);
				bi = bat_iterator(b);
				ni = bat_iterator(n);
				BATloop(b, p, q) {
					o = (const oid *) BUNhloc(bi, p);
					r = BUNfnd(BATmirror(n), o);
					if (r != BUN_NONE) {
						if (BUNappend(b2, BUNtloc(bi, p), 0) != GDK_SUCCEED ||
						    BUNappend(n2, BUNtvar(ni, r), 0) != GDK_SUCCEED)
							logger_fatal("logger_load: cannot append to new catalog BATs", 0, 0, 0);
					}
				}
				BBPunfix(b->batCacheid);
				BBPunfix(n->batCacheid);
				b = b2;
				n = n2;
				if (TMsubcommit_list(list, 5) != GDK_SUCCEED)
					logger_fatal("logger_load: committing new catalog_bid/catalog_nme failed", 0, 0, 0);
			}
		}

		/* the catalog exists, and so should the log file */
		if (fp == NULL) {
			logger_fatal("logger_load: there is a logger catalog, but no log file.\n"
				     "Are you sure you are using the correct combination of database\n"
				     "(--dbpath) and log directory (--set %s_logdir)?\n"
				     "If you have done a recent update of the server, it may be that your\n"
				     "logs are in an old location.  You should then either use\n"
				     "--set %s_logdir=<path to old log directory> or move the old log\n"
				     "directory to the new location (%s).\n",
				     fn, fn, lg->dir);
		}
		lg->catalog_bid = b;
		lg->catalog_nme = n;
		lg->dcatalog = d;
		BATloop(b, p, q) {
			bat bid = *(log_bid *) Tloc(b, p);
			oid pos = p;

			if (BUNfnd(lg->dcatalog, &pos) == BUN_NONE)
				BBPincref(bid, TRUE);
		}
	}

	snapshots_bid = logger_find_bat(lg, "snapshots_bid");
	if (snapshots_bid == 0) {
		lg->seqs_id = logbat_new(TYPE_int, 1, TRANSIENT);
		lg->seqs_val = logbat_new(TYPE_lng, 1, TRANSIENT);
		lg->dseqs = logbat_new(TYPE_oid, 1, TRANSIENT);
		if (lg->seqs_id == NULL ||
		    lg->seqs_val == NULL ||
		    lg->dseqs == NULL)
			logger_fatal("Logger_new: cannot create seqs bats",
				     0, 0, 0);

		/* create LOG_SID sequence number */
		if (BUNappend(lg->seqs_id, &id, FALSE) != GDK_SUCCEED ||
		    BUNappend(lg->seqs_val, &lg->id, FALSE) != GDK_SUCCEED)
			logger_fatal("logger_load: failed to append value to "
				     "sequences bat", 0, 0, 0);

		lg->snapshots_bid = logbat_new(TYPE_int, 1, PERSISTENT);
		lg->snapshots_tid = logbat_new(TYPE_int, 1, PERSISTENT);
		lg->dsnapshots = logbat_new(TYPE_oid, 1, PERSISTENT);
		if (lg->snapshots_bid == NULL ||
		    lg->snapshots_tid == NULL ||
		    lg->dsnapshots == NULL)
			logger_fatal("Logger_new: failed to create snapshots "
				     "bats", 0, 0, 0);

		snprintf(bak, sizeof(bak), "%s_snapshots_bid", fn);
		if (BBPrename(lg->snapshots_bid->batCacheid, bak) < 0)
			logger_fatal("logger_load: BBPrename to %s failed",
				     bak, 0, 0);
		logger_add_bat(lg, lg->snapshots_bid, "snapshots_bid");

		snprintf(bak, sizeof(bak), "%s_snapshots_tid", fn);
		if (BBPrename(lg->snapshots_tid->batCacheid, bak) < 0)
			logger_fatal("logger_load: BBPrename to %s failed",
				     bak, 0, 0);
		logger_add_bat(lg, lg->snapshots_tid, "snapshots_tid");

		snprintf(bak, sizeof(bak), "%s_dsnapshots", fn);
		if (BBPrename(lg->dsnapshots->batCacheid, bak) < 0)
			logger_fatal("Logger_new: BBPrename to %s failed",
				     bak, 0, 0);
		logger_add_bat(lg, lg->dsnapshots, "dsnapshots");

		if (bm_subcommit(lg->catalog_bid, lg->catalog_nme, lg->catalog_bid, lg->catalog_nme, lg->dcatalog, NULL, lg->debug) != GDK_SUCCEED)
			logger_fatal("Logger_new: commit failed", 0, 0, 0);
	} else {
		bat seqs_id = logger_find_bat(lg, "seqs_id");
		bat seqs_val = logger_find_bat(lg, "seqs_val");
		bat snapshots_tid = logger_find_bat(lg, "snapshots_tid");
		bat dsnapshots = logger_find_bat(lg, "dsnapshots");

		if (seqs_id) {
			BAT *o_id = BATdescriptor(seqs_id);
			BAT *o_val = BATdescriptor(seqs_val);

			if (o_id == NULL || o_val == NULL)
				logger_fatal("Logger_new: inconsistent database: cannot find seqs bats", 0, 0, 0);

			BATseqbase(o_id, 0);
			BATseqbase(o_val, 0);
			lg->seqs_id = BATcopy(o_id, TYPE_void, TYPE_int, 1, TRANSIENT);
			lg->seqs_val = BATcopy(o_val, TYPE_void, TYPE_lng, 1, TRANSIENT);
			BBPunfix(o_id->batCacheid);
			BBPunfix(o_val->batCacheid);
		} else {
			lg->seqs_id = logbat_new(TYPE_int, 1, TRANSIENT);
			lg->seqs_val = logbat_new(TYPE_lng, 1, TRANSIENT);
		}
		lg->dseqs = logbat_new(TYPE_oid, 1, TRANSIENT);
		if (lg->seqs_id == NULL ||
		    lg->seqs_val == NULL ||
		    lg->dseqs == NULL)
			logger_fatal("Logger_new: cannot create seqs bats",
				     0, 0, 0);

		lg->snapshots_bid = BATdescriptor(snapshots_bid);
		if (lg->snapshots_bid == 0)
			logger_fatal("logger_load: inconsistent database, snapshots_bid does not exist", 0, 0, 0);
		lg->snapshots_tid = BATdescriptor(snapshots_tid);
		if (lg->snapshots_tid == 0)
			logger_fatal("logger_load: inconsistent database, snapshots_tid does not exist", 0, 0, 0);

		if (dsnapshots) {
			lg->dsnapshots = BATdescriptor(dsnapshots);
			if (lg->dsnapshots == 0)
				logger_fatal("Logger_new: inconsistent database, snapshots_tid does not exist", 0, 0, 0);
		} else {
			lg->dsnapshots = logbat_new(TYPE_oid, 1, PERSISTENT);
			snprintf(bak, sizeof(bak), "%s_dsnapshots", fn);
			if (BBPrename(lg->dsnapshots->batCacheid, bak) < 0)
				logger_fatal("Logger_new: BBPrename to %s failed", bak, 0, 0);
			logger_add_bat(lg, lg->dsnapshots, "dsnapshots");

			if (bm_subcommit(lg->catalog_bid, lg->catalog_nme, lg->catalog_bid, lg->catalog_nme, lg->dcatalog, NULL, lg->debug) != GDK_SUCCEED)
				logger_fatal("Logger_new: commit failed", 0, 0, 0);
		}
	}
	lg->freed = logbat_new(TYPE_int, 1, TRANSIENT);
	if (lg->freed == NULL)
		logger_fatal("logger_load: failed to create freed bat", 0, 0, 0);
	snprintf(bak, sizeof(bak), "%s_freed", fn);
	/* do not rename it if this is a shared logger */
	if (!lg->shared && BBPrename(lg->freed->batCacheid, bak) < 0)
		logger_fatal("logger_load: BBPrename to %s failed", bak, 0, 0);

	if (fp != NULL) {
#if SIZEOF_OID == 8
		char cvfile[PATHLENGTH];
#endif

		if (check_version(lg, fp) != GDK_SUCCEED) {
			goto error;
		}

#if SIZEOF_OID == 8
		/* When a file *_32-64-convert exists in the database,
		 * it was left there by the BBP initialization code
		 * when it did a conversion of 32-bit OIDs to 64 bits
		 * (see the comment above fixoidheapcolumn and
		 * fixoidheap in gdk_bbp).  It the file exists, we
		 * first create a file called convert-32-64 in the log
		 * directory and we write the current log ID into that
		 * file.  After this file is created, we delete the
		 * *_32-64-convert file in the database.  We then know
		 * that while reading the logs, we have to read OID
		 * values as 32 bits (this is indicated by setting the
		 * read32bitoid flag).  When we're done reading the
		 * logs, we remove the file (and reset the flag).  If
		 * we get interrupted before we have written this
		 * file, the file in the database will still exist, so
		 * the next time we're started, BBPinit will not
		 * convert OIDs (that was done before we got
		 * interrupted), but we will still know to convert the
		 * OIDs ourselves.  If we get interrupted after we
		 * have deleted the file from the database, we check
		 * whether the file convert-32-64 exists and if it
		 * contains the expected ID.  If it does, we again
		 * know that we have to convert.  If the ID is not
		 * what we expect, the conversion was apparently done
		 * already, and so we can delete the file. */

<<<<<<< HEAD
		/* Do not do conversion logger is shared/read-only */
		if (!lg->shared) {
			snprintf(cvfile, sizeof(cvfile), "%sconvert-32-64", lg->dir);
			snprintf(bak, sizeof(bak), "%s_32-64-convert", fn);
			{
				FILE *fp1;
				long off;
				int curid;

				/* read the current log id without disturbing
				 * the file pointer */
				off = ftell(fp);
				if (fscanf(fp, "%d", &curid) != 1)
					curid = -1; /* shouldn't happen? */
				fseek(fp, off, SEEK_SET);


				if ((fp1 = GDKfileopen(farmid, NULL, bak, NULL, "r")) != NULL) {
					/* file indicating that we need to do
					 * a 32->64 bit OID conversion exists;
					 * record the fact in case we get
					 * interrupted, and set the flag so
					 * that we actually do what's asked */
					fclose(fp1);
					/* first create a versioned file using
					 * the current log id */
					if ((fp1 = GDKfileopen(farmid, NULL, cvfile, NULL, "w")) == NULL ||
					    fprintf(fp1, "%d\n", curid) < 2 ||
					    fflush(fp1) != 0 || /* make sure it's save on disk */
=======
		snprintf(cvfile, sizeof(cvfile),
			 "%s%c%s%c%s%cconvert-32-64",
			 GDKgetenv("gdk_dbpath"),
			 DIR_SEP, logdir, DIR_SEP, fn, DIR_SEP);
		snprintf(bak, sizeof(bak), "%s_32-64-convert", fn);
		{
			FILE *fp1;
			long off; /* type long required by ftell() & fseek() */
			int curid;

			/* read the current log id without disturbing
			 * the file pointer */
			off = ftell(fp);
			if (fscanf(fp, "%d", &curid) != 1)
				curid = -1; /* shouldn't happen? */
			fseek(fp, off, SEEK_SET);

			if ((fp1 = fopen(bak, "r")) != NULL) {
				/* file indicating that we need to do
				 * a 32->64 bit OID conversion exists;
				 * record the fact in case we get
				 * interrupted, and set the flag so
				 * that we actually do what's asked */
				fclose(fp1);
				/* first create a versioned file using
				 * the current log id */
				if ((fp1 = fopen(cvfile, "w")) == NULL ||
				    fprintf(fp1, "%d\n", curid) < 2 ||
				    fflush(fp1) != 0 || /* make sure it's save on disk */
>>>>>>> e3393f2a
#if defined(_MSC_VER)
					    _commit(_fileno(fp1)) < 0 ||
#elif defined(HAVE_FDATASYNC)
					    fdatasync(fileno(fp1)) < 0 ||
#elif defined(HAVE_FSYNC)
					    fsync(fileno(fp1)) < 0 ||
#endif
					    fclose(fp1) != 0)
						logger_fatal("logger_load: failed to write %s\n", cvfile, 0, 0);
					/* then remove the unversioned file
					 * that gdk_bbp created (in this
					 * order!) */
					unlink(bak);
					/* set the flag that we need to convert */
					lg->read32bitoid = 1;
				} else if ((fp1 = GDKfileopen(farmid, NULL, cvfile, NULL, "r")) != NULL) {
					/* the versioned conversion file
					 * exists: check version */
					int newid;

					if (fscanf(fp1, "%d", &newid) == 1 &&
					    newid == curid) {
						/* versions match, we need to
						 * convert */
						lg->read32bitoid = 1;
					}
					fclose(fp1);
					if (!lg->read32bitoid) {
						/* no conversion, so we can
						 * remove the versioned
						 * file */
						unlink(cvfile);
					}
				}
			}
		}
#endif
		if (logger_readlogs(lg, fp, filename) == LOG_ERR) {
			goto error;
		}
		fclose(fp);
		fp = NULL;
#if SIZEOF_OID == 8
		if (lg->read32bitoid && !lg->shared) {
			/* we converted, remove versioned file and
			 * reset conversion flag */
			unlink(cvfile);
			lg->read32bitoid = 0;
		}
#endif
		if (lg->postfuncp)
			(*lg->postfuncp)(lg);
	}

	return LOG_OK;
  error:
	if (fp)
		fclose(fp);
	if (lg)
		GDKfree(lg);
	return LOG_ERR;
}

/* Initialize a new logger
 * It will load any data in the logdir and persist it in the BATs*/
static logger *
logger_new(int debug, const char *fn, const char *logdir, int version, preversionfix_fptr prefuncp, postversionfix_fptr postfuncp, int shared, const char *local_logdir)
{
	logger *lg = (struct logger *) GDKmalloc(sizeof(struct logger));
	char filename[PATHLENGTH];
	char shared_log_filename[PATHLENGTH];

	if (lg == NULL) {
		fprintf(stderr, "!ERROR: logger_new: allocating logger structure failed\n");
		return NULL;
	}

	lg->debug = debug;
	lg->shared = shared;

	lg->changes = 0;
	lg->version = version;
	lg->id = 1;

	lg->tid = 0;
#if SIZEOF_OID == 8
	lg->read32bitoid = 0;
#endif

	lg->dbfarm_role = logger_set_logdir_path(filename, fn, logdir, shared);
	lg->fn = GDKstrdup(fn);
	lg->dir = GDKstrdup(filename);
	lg->bufsize = 64*1024;
	lg->buf = GDKmalloc(lg->bufsize);
	if (lg->fn == NULL || lg->dir == NULL || lg->buf == NULL) {
		fprintf(stderr, "!ERROR: logger_new: strdup failed\n");
		GDKfree(lg->fn);
		GDKfree(lg->dir);
		GDKfree(lg->buf);
		GDKfree(lg);
		return NULL;
	}
	if (lg->debug & 1) {
		fprintf(stderr, "#logger_new dir set to %s\n", lg->dir);
	}
	lg->local_dir = NULL;

	if (shared) {
		/* set the local logdir as well
		 * here we pass 0 for the shared flag, since we want these file(s) to be stored in the default logdir */
		lg->local_dbfarm_role = logger_set_logdir_path(filename, fn, local_logdir, 0);
		if ((lg->local_dir = GDKstrdup(filename)) == NULL) {
			fprintf(stderr, "!ERROR: logger_new: strdup failed\n");
			GDKfree(lg->fn);
			GDKfree(lg->dir);
			GDKfree(lg->local_dir);
			GDKfree(lg);
			return NULL;
		}
		if (lg->debug & 1) {
			fprintf(stderr, "#logger_new local_dir set to %s\n", lg->local_dir);
		}

		/* get last shared logger id from the local log dir,
		 * but first check if the file exists */
		snprintf(shared_log_filename, sizeof(shared_log_filename), "%s%s", lg->local_dir, LOGFILE_SHARED);
		if (access(shared_log_filename, 0) != -1) {
			lng res = logger_read_last_transaction_id(lg, lg->local_dir, LOGFILE_SHARED, lg->local_dbfarm_role);
			if (res == LOG_ERR) {
				fprintf(stderr, "!ERROR: logger_new: failed to read previous shared logger id form %s\n", LOGFILE_SHARED);
				GDKfree(lg->fn);
				GDKfree(lg->dir);
				GDKfree(lg->local_dir);
				GDKfree(lg);
				return NULL;
			}

			lg->id = res;
			if (lg->debug & 1) {
				fprintf(stderr, "#logger_new last shared transactions is read form %s is " LLFMT "\n", shared_log_filename, lg->id);
			}
		} else {
			if (lg->debug & 1) {
				fprintf(stderr, "#logger_new no previous %s found\n", LOGFILE_SHARED);
			}
		}
	}

	lg->prefuncp = prefuncp;
	lg->postfuncp = postfuncp;
	lg->log = NULL;
	lg->end = 0;
	lg->catalog_bid = NULL;
	lg->catalog_nme = NULL;
	lg->dcatalog = NULL;
	lg->snapshots_bid = NULL;
	lg->snapshots_tid = NULL;
	lg->dsnapshots = NULL;
	lg->seqs_id = NULL;
	lg->seqs_val = NULL;
	lg->dseqs = NULL;

	if (logger_load(debug, fn, filename, lg) == LOG_OK) {
		return lg;
	}
	return NULL;
}

/* Reload (shared) logger
 * It will load any data in the logdir and persist it in the BATs */
int
logger_reload(logger *lg)
{
	char filename[PATHLENGTH];

	snprintf(filename, sizeof(filename), "%s", lg->dir);
	if (lg->debug & 1) {
		fprintf(stderr, "#logger_reload %s\n", filename);
	}

	return logger_load(lg->debug, lg->fn, filename, lg);
}

/* Create a new logger */
logger *
logger_create(int debug, const char *fn, const char *logdir, int version, preversionfix_fptr prefuncp, postversionfix_fptr postfuncp, int keep_persisted_log_files)
{
	logger *lg;

	printf("# Start processing logs %s/%s version %d\n",fn,logdir,version);
	fflush(stdout);
	lg = logger_new(debug, fn, logdir, version, prefuncp, postfuncp, 0, NULL);

	if (!lg)
		return NULL;
	if (logger_open(lg) == LOG_ERR) {
		logger_destroy(lg);

		return NULL;
	}
	printf("# Finished processing logs %s/%s\n",fn,logdir);
	GDKsetenv("recovery","finished");
	fflush(stdout);
	if (lg->changes &&
	    (logger_restart(lg) != LOG_OK ||
	     logger_cleanup(lg, keep_persisted_log_files) != LOG_OK)) {
		logger_destroy(lg);

		return NULL;
	}
	return lg;
}

/* Create a new shared logger, that is for slaves reading the master log directory.
 * Assumed to be read-only */
logger *
logger_create_shared(int debug, const char *fn, const char *logdir, const char *local_logdir, int version, preversionfix_fptr prefuncp, postversionfix_fptr postfuncp)
{
	logger *lg;

	printf("# Start processing logs %s/%s version %d\n",fn,logdir,version);
	fflush(stdout);
	lg = logger_new(debug, fn, logdir, version, prefuncp, postfuncp, 1, local_logdir);

	return lg;
}

void
logger_destroy(logger *lg)
{
	if (lg->catalog_bid) {
		BUN p, q;
		BAT *b = lg->catalog_bid;

		logger_cleanup(lg, 0);

		/* free resources */
		BATloop(b, p, q) {
			bat bid = *(log_bid *) Tloc(b, p);
			oid pos = p;

			if (BUNfnd(lg->dcatalog, &pos) == BUN_NONE)
				BBPdecref(bid, TRUE);
		}

		BBPdecref(lg->catalog_bid->batCacheid, TRUE);
		BBPdecref(lg->catalog_nme->batCacheid, TRUE);
		BBPdecref(lg->dcatalog->batCacheid, TRUE);
		logbat_destroy(lg->catalog_bid);
		logbat_destroy(lg->catalog_nme);
		logbat_destroy(lg->dcatalog);
		logbat_destroy(lg->freed);
	}
	GDKfree(lg->fn);
	GDKfree(lg->dir);
	logger_close(lg);
	GDKfree(lg);
}

int
logger_exit(logger *lg)
{
	FILE *fp;
	char filename[PATHLENGTH];
	int farmid = BBPselectfarm(lg->dbfarm_role, 0, offheap);

	logger_close(lg);
	if (GDKmove(farmid, lg->dir, LOGFILE, NULL, lg->dir, LOGFILE, "bak") != GDK_SUCCEED) {
		fprintf(stderr, "!ERROR: logger_exit: rename %s to %s.bak in %s failed\n",
			LOGFILE, LOGFILE, lg->dir);
		return LOG_ERR;
	}

	snprintf(filename, sizeof(filename), "%s%s", lg->dir, LOGFILE);
	if ((fp = GDKfileopen(farmid, NULL, filename, NULL, "w")) != NULL) {
		char ext[PATHLENGTH];

		if (fprintf(fp, "%06d\n\n", lg->version) < 0) {
			(void) fclose(fp);
			fprintf(stderr, "!ERROR: logger_exit: write to %s failed\n",
				filename);
			return LOG_ERR;
		}
		lg->id ++;

		if (logger_commit(lg) != LOG_OK) {
			(void) fclose(fp);
			fprintf(stderr, "!ERROR: logger_exit: logger_commit failed\n");
			return LOG_ERR;
		}

		if (fprintf(fp, LLFMT "\n", lg->id) < 0) {
			(void) fclose(fp);
			fprintf(stderr, "!ERROR: logger_exit: write to %s failed\n",
				filename);
			return LOG_ERR;
		}

		if (fclose(fp) < 0) {
			fprintf(stderr, "!ERROR: logger_exit: flush of %s failed\n",
				filename);
			return LOG_ERR;
		}

		/* atomic action, switch to new log, keep old for
		 * later cleanup actions */
		snprintf(ext, sizeof(ext), "bak-" LLFMT, lg->id);

		if (GDKmove(farmid, lg->dir, LOGFILE, "bak", lg->dir, LOGFILE, ext) != GDK_SUCCEED) {
			fprintf(stderr, "!ERROR: logger_exit: rename %s.bak to %s.%s failed\n",
				LOGFILE, LOGFILE, ext);
			return LOG_ERR;
		}

		lg->changes = 0;
	} else {
		fprintf(stderr, "!ERROR: logger_exit: could not create %s\n",
			filename);
		GDKerror("logger_exit: could not open %s\n", filename);
		return LOG_ERR;
	}
	return LOG_OK;
}

int
logger_restart(logger *lg)
{
	int res = 0;

	if ((res = logger_exit(lg)) == LOG_OK)
		res = logger_open(lg);

	return res;
}

/* Clean-up write-ahead log files already persisted in the BATs.
 * Update the LOGFILE and delete all bak- files as well.
 */
static int
logger_cleanup_old(logger *lg, int keep_persisted_log_files)
{
	char buf[BUFSIZ];
	lng id;
	int farmid = BBPselectfarm(lg->dbfarm_role, 0, offheap);
	int cleanupResultLog = 0;
	int cleanupResultBak = 0;

	// Calculate offset based on the number of files to keep
	id = lg->id - keep_persisted_log_files - 1;

	// Stop cleaning up once bak- files are no longer found
	while (id > 0 && (cleanupResultLog == LOG_OK || cleanupResultBak == LOG_OK)) {
		// clean up the WAL file
		if (lg->debug & 1) {
			snprintf(buf, sizeof(buf), "%s%s." LLFMT, lg->dir, LOGFILE, id);
			fprintf(stderr, "#logger_cleanup_old %s\n", buf);
		}
		snprintf(buf, sizeof(buf), LLFMT, id);
		cleanupResultLog = GDKunlink(farmid, lg->dir, LOGFILE, buf);

		// clean up the bak- WAL files
		if (lg->debug & 1) {
			snprintf(buf, sizeof(buf), "%s%s.bak-" LLFMT, lg->dir, LOGFILE, id);
			fprintf(stderr, "#logger_cleanup_old %s\n", buf);
		}
		snprintf(buf, sizeof(buf), "bak-" LLFMT, id);
		cleanupResultBak = GDKunlink(farmid, lg->dir, LOGFILE, buf);

		id = id - 1;
	}
	return LOG_OK;
}

int
logger_cleanup(logger *lg, int keep_persisted_log_files)
{
	char buf[BUFSIZ];
	char id[BUFSIZ];
	FILE *fp = NULL;
	int farmid = BBPselectfarm(lg->dbfarm_role, 0, offheap);

	snprintf(buf, sizeof(buf), "%s%s.bak-" LLFMT, lg->dir, LOGFILE, lg->id);

	if (lg->debug & 1) {
		fprintf(stderr, "#logger_cleanup keeping %d WAL files\n", keep_persisted_log_files);
		fprintf(stderr, "#logger_cleanup %s\n", buf);
	}

	if (keep_persisted_log_files == 0) {
		// If keep_persisted_log_files is 0, remove the last persisted WAL files as well
		// to reduce the work for the logger_cleanup_old()
		if ((fp = GDKfileopen(farmid, NULL, buf, NULL, "r")) == NULL) {
			fprintf(stderr, "!ERROR: logger_cleanup: cannot open file %s\n", buf);
			return LOG_ERR;
		}

		/* skip catalog */
		while (fgets(id, sizeof(id), fp) != NULL && id[0] != '\n')
			;

		while (fgets(id, sizeof(id), fp) != NULL) {
			char *e = strchr(id, '\n');

			if (e)
				*e = 0;
			GDKunlink(farmid, lg->dir, LOGFILE, id);
		}
		fclose(fp);
	}

	snprintf(buf, sizeof(buf), "bak-" LLFMT, lg->id);

	GDKunlink(farmid, lg->dir, LOGFILE, buf);

	if (keep_persisted_log_files > 0) {
		// Clean up the old WAL files as well, if any
		// We will ignore the output of logger_cleanup_old
		logger_cleanup_old(lg, keep_persisted_log_files);
	}

	return LOG_OK;
}

/* Clean-up write-ahead log files already persisted in the BATs, leaving only the most recent one.
 * Keeps only the number of files set in lg->keep_persisted_log_files.
 * Only the bak- files are deleted for the preserved WAL files.
 */
lng
logger_changes(logger *lg)
{
	return lg->changes;
}

/* Read the last recorded transactions id from a logfile */
lng
logger_read_last_transaction_id(logger *lg, char *dir, char *logger_file, int role)
{
	char filename[PATHLENGTH];
	FILE *fp;
	char id[BUFSIZ];
	lng lid = LOG_ERR;
	int farmid = BBPselectfarm(role, 0, offheap);

	snprintf(filename, sizeof(filename), "%s%s", dir, logger_file);
	if ((fp = GDKfileopen(farmid, NULL, filename, NULL, "r")) == NULL) {
		fprintf(stderr, "!ERROR: logger_read_last_transaction_id: unable to open file %s\n", filename);
		goto error;
	}

	if (check_version(lg, fp) != GDK_SUCCEED) {
		fprintf(stderr, "!ERROR: logger_read_last_transaction_id: inconsistent log version for file %s\n", filename);
		goto error;
	}

	/* read the last id */
	while (fgets(id, sizeof(id), fp) != NULL) {
		lid = strtoll(id, NULL, 10);
		if (lg->debug & 1) {
			fprintf(stderr, "#logger_read_last_transaction_id last logger id written in %s is " LLFMT "\n", filename, lid);
		}
	}

	return lid;

  error:
	if (fp)
		fclose(fp);
	if (lg)
		GDKfree(lg);
	return LOG_ERR;
}

int
logger_sequence(logger *lg, int seq, lng *id)
{
	BUN p = log_find_int(lg->seqs_id, lg->dseqs, seq);

	if (p != BUN_NONE) {
		*id = *(lng *) Tloc(lg->seqs_val, p);

		return 1;
	}
	return 0;
}

/*
 * Changes made to the BAT descriptor should be stored in the log
 * files.  Actually, we need to save the descriptor file, perhaps we
 * should simply introduce a versioning scheme.
 */
int
log_bat_persists(logger *lg, BAT *b, const char *name)
{
	char *ha, *ta;
	int len;
	char buf[BUFSIZ];
	logformat l;
	int havevoid = 0;
	int flag = (b->batPersistence == PERSISTENT) ? LOG_USE : LOG_CREATE;
	BUN p;

	l.nr = 0;
	if (flag == LOG_USE) {
#ifndef NDEBUG
		assert(b->batRole == PERSISTENT);
		assert(0 <= b->H->heap.farmid && b->H->heap.farmid < MAXFARMS);
		assert(BBPfarms[b->H->heap.farmid].roles & (1 << PERSISTENT));
		if (b->H->vheap) {
			assert(0 <= b->H->vheap->farmid && b->H->vheap->farmid < MAXFARMS);
			assert(BBPfarms[b->H->vheap->farmid].roles & (1 << PERSISTENT));
		}
		assert(0 <= b->T->heap.farmid && b->T->heap.farmid < MAXFARMS);
		assert(BBPfarms[b->T->heap.farmid].roles & (1 << PERSISTENT));
		if (b->T->vheap) {
			assert(0 <= b->T->vheap->farmid && b->T->vheap->farmid < MAXFARMS);
			assert(BBPfarms[b->T->vheap->farmid].roles & (1 << PERSISTENT));
		}
#endif
		l.nr = b->batCacheid;
	}
	l.flag = flag;
	l.tid = lg->tid;
	lg->changes++;
	if (log_write_format(lg, &l) == LOG_ERR ||
	    log_write_string(lg, name) == LOG_ERR)
		return LOG_ERR;

	if (lg->debug & 1)
		fprintf(stderr, "#persists bat %s (%d) %s\n",
			name, b->batCacheid,
			(flag == LOG_USE) ? "use" : "create");

	if (flag == LOG_USE) {
		assert(b->batRole == PERSISTENT);
		assert(b->H->heap.farmid == 0);
		assert(b->H->vheap == NULL ||
		       BBPfarms[b->H->vheap->farmid].roles & (1 << PERSISTENT));
		assert(b->T->heap.farmid == 0);
		assert(b->T->vheap == NULL ||
		       BBPfarms[b->T->vheap->farmid].roles & (1 << PERSISTENT));
		if ((p = log_find_bid(lg->snapshots_bid, lg->dsnapshots, b->batCacheid)) != BUN_NONE &&
		    p >= lg->snapshots_tid->batInserted) {
			BUNinplace(lg->snapshots_tid, p, NULL, &lg->tid, FALSE);
		} else {
			if (p != BUN_NONE) {
				oid pos = p;
				BUNappend(lg->dsnapshots, &pos, FALSE);
			}
			BUNappend(lg->snapshots_bid, &b->batCacheid, FALSE);
			BUNappend(lg->snapshots_tid, &lg->tid, FALSE);
		}
		return LOG_OK;
	}

	ha = ATOMname(b->htype);
	if (b->htype == TYPE_void && BAThdense(b)) {
		ha = "vid";
		havevoid = 1;
	}
	ta = ATOMname(b->ttype);
	if (!havevoid && b->ttype == TYPE_void && BATtdense(b)) {
		ta = "vid";
	}
	len = snprintf(buf, sizeof(buf), "%s,%s", ha, ta);
	len++;			/* include EOS */
	if (!mnstr_writeInt(lg->log, len) ||
	    mnstr_write(lg->log, buf, 1, len) != (ssize_t) len) {
		fprintf(stderr, "!ERROR: log_bat_persists: write failed\n");
		return LOG_ERR;
	}

	if (lg->debug & 1)
		fprintf(stderr, "#Logged new bat [%s,%s] %s " BUNFMT " (%d)\n",
			ha, ta, name, BATcount(b), b->batCacheid);
	return log_bat(lg, b, name);
}

int
log_bat_transient(logger *lg, const char *name)
{
	log_bid bid = logger_find_bat(lg, name);
	logformat l;
	BUN p;

	l.flag = LOG_DESTROY;
	l.tid = lg->tid;
	l.nr = 0;
	lg->changes++;

	/* if this is a snapshot bat, we need to skip all changes */
	if ((p = log_find_bid(lg->snapshots_bid, lg->dsnapshots, bid)) != BUN_NONE) {
		//	int tid = *(int*)Tloc(lg->snapshots_tid, p);
#ifndef NDEBUG
		assert(BBP_desc(bid)->S.role == PERSISTENT);
		assert(0 <= BBP_desc(bid)->H.heap.farmid && BBP_desc(bid)->H.heap.farmid < MAXFARMS);
		assert(BBPfarms[BBP_desc(bid)->H.heap.farmid].roles & (1 << PERSISTENT));
		if (BBP_desc(bid)->H.vheap) {
			assert(0 <= BBP_desc(bid)->H.vheap->farmid && BBP_desc(bid)->H.vheap->farmid < MAXFARMS);
			assert(BBPfarms[BBP_desc(bid)->H.vheap->farmid].roles & (1 << PERSISTENT));
		}
		assert(0 <= BBP_desc(bid)->T.heap.farmid && BBP_desc(bid)->T.heap.farmid < MAXFARMS);
		assert(BBPfarms[BBP_desc(bid)->T.heap.farmid].roles & (1 << PERSISTENT));
		if (BBP_desc(bid)->T.vheap) {
			assert(0 <= BBP_desc(bid)->T.vheap->farmid && BBP_desc(bid)->T.vheap->farmid < MAXFARMS);
			assert(BBPfarms[BBP_desc(bid)->T.vheap->farmid].roles & (1 << PERSISTENT));
		}
#endif
		//	if (lg->tid == tid)
		if (p >= lg->snapshots_tid->batInserted) {
			BUNinplace(lg->snapshots_tid, p, NULL, &lg->tid, FALSE);
		} else {
			oid pos = p;
			BUNappend(lg->dsnapshots, &pos, FALSE);
			BUNappend(lg->snapshots_tid, &lg->tid, FALSE);
			BUNappend(lg->snapshots_bid, &bid, FALSE);
		}
		//	else
		//		printf("%d != %d\n", lg->tid, tid);
		//	assert(lg->tid == tid);
	}

	if (log_write_format(lg, &l) == LOG_ERR ||
	    log_write_string(lg, name) == LOG_ERR) {
		fprintf(stderr, "!ERROR: log_bat_transient: write failed\n");
		return LOG_ERR;
	}

	if (lg->debug & 1)
		fprintf(stderr, "#Logged destroyed bat %s\n", name);
	return LOG_OK;
}

int
log_delta(logger *lg, BAT *uid, BAT *uval, const char *name)
{
	gdk_return ok = GDK_SUCCEED;
	logformat l;
	BUN p;

	assert(uid->ttype == TYPE_oid || !uid->ttype);
	if (lg->debug & 128) {
		/* logging is switched off */
		return LOG_OK;
	}

	l.tid = lg->tid;
	l.nr = (BUNlast(uval) - BUNfirst(uval));
	lg->changes += l.nr;

	if (l.nr) {
		BATiter ii = bat_iterator(uid);
		BATiter vi = bat_iterator(uval);
		gdk_return (*wh) (const void *, stream *, size_t) = BATatoms[TYPE_oid].atomWrite;
		gdk_return (*wt) (const void *, stream *, size_t) = BATatoms[uval->ttype].atomWrite;

		l.flag = LOG_UPDATE;
		if (log_write_format(lg, &l) == LOG_ERR ||
		    log_write_string(lg, name) == LOG_ERR)
			return LOG_ERR;

		for (p = BUNfirst(uid); p < BUNlast(uid) && ok == GDK_SUCCEED; p++) {
			const void *id = BUNtail(ii, p);
			const void *val = BUNtail(vi, p);

			ok = wh(id, lg->log, 1);
			ok = (ok != GDK_SUCCEED) ? ok : wt(val, lg->log, 1);
		}

		if (lg->debug & 1)
			fprintf(stderr, "#Logged %s " LLFMT " inserts\n", name, l.nr);
	}
	if (ok != GDK_SUCCEED)
		fprintf(stderr, "!ERROR: log_delta: write failed\n");
	return (ok == GDK_SUCCEED) ? LOG_OK : LOG_ERR;
}

int
log_bat(logger *lg, BAT *b, const char *name)
{
	gdk_return ok = GDK_SUCCEED;
	logformat l;
	BUN p;

	if (lg->debug & 128) {
		/* logging is switched off */
		return LOG_OK;
	}

	l.tid = lg->tid;
	l.nr = (BUNlast(b) - b->batInserted);
	lg->changes += l.nr;

	if (l.nr) {
		BATiter bi = bat_iterator(b);
		gdk_return (*wh) (const void *, stream *, size_t) = BATatoms[b->htype].atomWrite;
		gdk_return (*wt) (const void *, stream *, size_t) = BATatoms[b->ttype].atomWrite;

		l.flag = LOG_INSERT;
		if (log_write_format(lg, &l) == LOG_ERR ||
		    log_write_string(lg, name) == LOG_ERR)
			return LOG_ERR;

		if (b->htype == TYPE_void &&
		    b->ttype > TYPE_void &&
		    b->ttype < TYPE_str &&
		    !isVIEW(b)) {
			const void *t = BUNtail(bi, b->batInserted);

			ok = wt(t, lg->log, (size_t)l.nr);
		} else {
			for (p = b->batInserted; p < BUNlast(b) && ok == GDK_SUCCEED; p++) {
				const void *h = BUNhead(bi, p);
				const void *t = BUNtail(bi, p);

				ok = wh(h, lg->log, 1);
				ok = (ok != GDK_SUCCEED) ? ok : wt(t, lg->log, 1);
			}
		}

		if (lg->debug & 1)
			fprintf(stderr, "#Logged %s " LLFMT " inserts\n", name, l.nr);
	}
	l.nr = (b->batFirst - b->batDeleted);
	lg->changes += l.nr;

	if (l.nr && ok == GDK_SUCCEED) {
		BATiter bi = bat_iterator(b);
		gdk_return (*wh) (const void *, stream *, size_t) = BATatoms[b->htype].atomWrite;
		gdk_return (*wt) (const void *, stream *, size_t) = BATatoms[b->ttype].atomWrite;

		l.flag = LOG_DELETE;
		if (log_write_format(lg, &l) == LOG_ERR ||
		    log_write_string(lg, name) == LOG_ERR)
			return LOG_ERR;

		for (p = b->batDeleted; p < b->batFirst && ok == GDK_SUCCEED; p++) {
			const void *h = BUNhead(bi, p);
			const void *t = BUNtail(bi, p);

			ok = wh(h, lg->log, 1);
			ok = (ok != GDK_SUCCEED) ? ok : wt(t, lg->log, 1);
		}

		if (lg->debug & 1)
			fprintf(stderr, "#Logged %s " LLFMT " deletes\n", name, l.nr);
	}
	if (ok != GDK_SUCCEED)
		fprintf(stderr, "!ERROR: log_bat: write failed\n");
	return (ok == GDK_SUCCEED) ? LOG_OK : LOG_ERR;
}

int
log_bat_clear(logger *lg, const char *name)
{
	logformat l;

	if (lg->debug & 128) {
		/* logging is switched off */
		return LOG_OK;
	}

	l.nr = 1;
	l.tid = lg->tid;
	lg->changes += l.nr;

	l.flag = LOG_CLEAR;
	if (log_write_format(lg, &l) == LOG_ERR ||
	    log_write_string(lg, name) == LOG_ERR)
		return LOG_ERR;

	if (lg->debug & 1)
		fprintf(stderr, "#Logged clear %s\n", name);

	return LOG_OK;
}

int
log_tstart(logger *lg)
{
	logformat l;

	l.flag = LOG_START;
	l.tid = ++lg->tid;
	l.nr = lg->tid;

	if (lg->debug & 1)
		fprintf(stderr, "#log_tstart %d\n", lg->tid);

	return log_write_format(lg, &l);
}

#define DBLKSZ 8192
#define DBLKMASK 8191
#define SEGSZ 64*DBLKSZ
static char zeros[DBLKSZ] = { 0 };

static gdk_return
pre_allocate(logger *lg)
{
	lng p;

	if (mnstr_fgetpos(lg->log, &p) != 0)
		return GDK_FAIL;
	if (p + DBLKSZ > lg->end) {
		lng s = p;

		if (p > lg->end) {
			lg->end = (p & ~DBLKMASK);
			if (p > DBLKSZ)
				p -= DBLKSZ;
		}
		if (p < lg->end) {
			p = (lg->end - p);
			if (mnstr_write(lg->log, zeros, (size_t) p, 1) < 0)
				return GDK_FAIL;
			lg->end += p;
			p = 0;
		}
		for (; p < SEGSZ; p += DBLKSZ, lg->end += DBLKSZ) {
			if (mnstr_write(lg->log, zeros, DBLKSZ, 1) < 0)
				return GDK_FAIL;
		}
		if (mnstr_fsetpos(lg->log, s) < 0)
			return GDK_FAIL;
	}
	return GDK_SUCCEED;
}

int
log_tend(logger *lg)
{
	logformat l;
	gdk_return res = GDK_SUCCEED;

	if (lg->debug & 1)
		fprintf(stderr, "#log_tend %d\n", lg->tid);

	if (DELTAdirty(lg->snapshots_bid)) {
		/* sub commit all new snapshots */
		BAT *cands, *tids, *bids;

		tids = bm_tids(lg->snapshots_tid, lg->dsnapshots);
		cands = BATsubselect(lg->snapshots_tid, tids, &lg->tid, &lg->tid,
				     TRUE, TRUE, FALSE);
		if (tids == NULL || cands == NULL) {
			fprintf(stderr, "!ERROR: log_tend: subselect failed\n");
			return LOG_ERR;
		}
		bids = BATproject(cands, lg->snapshots_bid);
		BBPunfix(cands->batCacheid);
		BBPunfix(tids->batCacheid);
		if (bids == NULL) {
			fprintf(stderr, "!ERROR: log_tend: semijoin failed\n");
			return LOG_ERR;
		}
		res = bm_subcommit(bids, NULL, lg->snapshots_bid,
				   lg->snapshots_tid, lg->dsnapshots, NULL, lg->debug);
		BBPunfix(bids->batCacheid);
	}
	l.flag = LOG_END;
	l.tid = lg->tid;
	l.nr = lg->tid;
	if (res != GDK_SUCCEED ||
	    log_write_format(lg, &l) == LOG_ERR ||
	    mnstr_flush(lg->log) ||
	    mnstr_fsync(lg->log) ||
	    pre_allocate(lg) != GDK_SUCCEED) {
		fprintf(stderr, "!ERROR: log_tend: write failed\n");
		return LOG_ERR;
	}
	return LOG_OK;
}

int
log_abort(logger *lg)
{
	logformat l;

	if (lg->debug & 1)
		fprintf(stderr, "#log_abort %d\n", lg->tid);

	l.flag = LOG_END;
	l.tid = lg->tid;
	l.nr = -1;

	if (log_write_format(lg, &l) == LOG_ERR)
		return LOG_ERR;

	return LOG_OK;
}

static int
log_sequence_(logger *lg, int seq, lng val)
{
	logformat l;

	l.flag = LOG_SEQ;
	l.tid = lg->tid;
	l.nr = seq;

	if (lg->debug & 1)
		fprintf(stderr, "#log_sequence_ (%d," LLFMT ")\n", seq, val);

	if (log_write_format(lg, &l) == LOG_ERR ||
	    !mnstr_writeLng(lg->log, val) ||
	    mnstr_flush(lg->log) ||
	    mnstr_fsync(lg->log) ||
	    pre_allocate(lg) != GDK_SUCCEED) {
		fprintf(stderr, "!ERROR: log_sequence_: write failed\n");
		return LOG_ERR;
	}
	return LOG_OK;
}

static int
log_sequence_nrs(logger *lg)
{
	BATiter sii = bat_iterator(lg->seqs_id);
	BATiter svi = bat_iterator(lg->seqs_val);
	BUN p, q;
	int ok = LOG_OK;

	BATloop(lg->seqs_id, p, q) {
		const int *id = (const int *) BUNtloc(sii, p);
		const lng *val = (const lng *) BUNtloc(svi, p);
		oid pos = p;

		if (BUNfnd(lg->dseqs, &pos) == BUN_NONE)
			ok &= log_sequence_(lg, *id, *val);
	}
	return ok;
}

/* a transaction in it self */
int
log_sequence(logger *lg, int seq, lng val)
{
	BUN p;

	if (lg->debug & 1)
		fprintf(stderr, "#log_sequence (%d," LLFMT ")\n", seq, val);

	if ((p = log_find_int(lg->seqs_id, lg->dseqs, seq)) != BUN_NONE &&
	    p >= lg->seqs_id->batInserted) {
		BUNinplace(lg->seqs_val, p, NULL, &val, FALSE);
	} else {
		if (p != BUN_NONE) {
			oid pos = p;
			BUNappend(lg->dseqs, &pos, FALSE);
		}
		BUNappend(lg->seqs_id, &seq, FALSE);
		BUNappend(lg->seqs_val, &val, FALSE);
	}
	return log_sequence_(lg, seq, val);
}

static int
bm_commit(logger *lg)
{
	BUN p, q;
	BAT *b = lg->catalog_bid;
	BAT *n = logbat_new(TYPE_str, BATcount(lg->freed), TRANSIENT);
	gdk_return res;

	/* subcommit the freed bats */
	BATseqbase(n, 0);
	if (BATcount(lg->freed)) {

		BATloop(lg->freed, p, q) {
			bat bid = *(log_bid *) Tloc(lg->freed, p);
			BAT *lb = BATdescriptor(bid);
			str name = BBPname(bid);

			BATmode(lb, TRANSIENT);
			logbat_destroy(lb);
			if (lg->debug & 1)
				fprintf(stderr,
					"#commit deleted (snapshot) %s (%d)\n",
					name, bid);
			BUNappend(n, name, FALSE);
			BBPdecref(bid, TRUE);
		}
	}

	for (p = b->batInserted; p < BUNlast(b); p++) {
		log_bid bid = *(log_bid *) Tloc(b, p);
		BAT *lb;
		oid pos = p;

		if (BUNfnd(lg->dcatalog, &pos) != BUN_NONE)
			continue;

		if (bid == lg->dsnapshots->batCacheid)
			continue;

		lb = BATdescriptor(bid);

		assert(lb);
		BATmode(lb, PERSISTENT);
		assert(lb->batRestricted > BAT_WRITE);
		logbat_destroy(lb);

		if (lg->debug & 1)
			fprintf(stderr, "#bm_commit: create %d (%d)\n",
				bid, BBP_lrefs(bid));
	}
	res = bm_subcommit(lg->catalog_bid, lg->catalog_nme, lg->catalog_bid, lg->catalog_nme, lg->dcatalog, n, lg->debug);
	BBPreclaim(n);
	BATclear(lg->freed, FALSE);
	BATcommit(lg->freed);
	return res != GDK_SUCCEED ? LOG_ERR : LOG_OK;
}

log_bid
logger_add_bat(logger *lg, BAT *b, const char *name)
{
	log_bid bid = logger_find_bat(lg, name);

	assert(b->batRestricted > 0 ||
	       b == lg->snapshots_bid ||
	       b == lg->snapshots_tid ||
	       b == lg->dsnapshots ||
	       b == lg->catalog_bid ||
	       b == lg->catalog_nme ||
	       b == lg->dcatalog ||
	       b == lg->seqs_id ||
	       b == lg->seqs_val ||
	       b == lg->dseqs);
	assert(b->batRole == PERSISTENT);
	if (bid) {
		if (bid != b->batCacheid) {
			logger_del_bat(lg, bid);
		} else {
			return bid;
		}
	}
	bid = b->batCacheid;
	if (lg->debug & 1)
		fprintf(stderr, "#create %s\n", name);
	lg->changes += BATcount(b) + 1;
	BUNappend(lg->catalog_bid, &bid, FALSE);
	BUNappend(lg->catalog_nme, name, FALSE);
	BBPincref(bid, TRUE);
	return bid;
}

void
logger_del_bat(logger *lg, log_bid bid)
{
	BAT *b = BATdescriptor(bid);
	BUN p = log_find_bid(lg->catalog_bid, lg->dcatalog, bid), q;

	assert(p != BUN_NONE);

	/* if this is a not logger commited snapshot bat, make it
	 * transient */
	if (p >= lg->catalog_bid->batInserted &&
	    (q = log_find_bid(lg->snapshots_bid, lg->dsnapshots, bid)) != BUN_NONE) {

		BUNappend(lg->dsnapshots, &q, FALSE);
		if (lg->debug & 1)
			fprintf(stderr,
				"#logger_del_bat release snapshot %d (%d)\n",
				bid, BBP_lrefs(bid));
		BUNappend(lg->freed, &bid, FALSE);
	} else if (p >= lg->catalog_bid->batInserted) {
		BBPdecref(bid, TRUE);
	} else {
		BUNappend(lg->freed, &bid, FALSE);
	}
	if (b) {
		lg->changes += BATcount(b) + 1;
		BBPunfix(b->batCacheid);
	}
	BUNappend(lg->dcatalog, &p, FALSE);
/*assert(BBP_lrefs(bid) == 0);*/
}

log_bid
logger_find_bat(logger *lg, const char *name)
{
	BATiter cni = bat_iterator(lg->catalog_nme);
	BUN p;

	if (lg->catalog_nme->T->hash || BAThash(lg->catalog_nme, 0) == GDK_SUCCEED) {
		HASHloop_str(cni, cni.b->T->hash, p, name) {
			oid pos = p;
			if (BUNfnd(lg->dcatalog, &pos) == BUN_NONE)
				return *(log_bid *) Tloc(lg->catalog_bid, p);
		}
	}
	return 0;
}<|MERGE_RESOLUTION|>--- conflicted
+++ resolved
@@ -1708,14 +1708,13 @@
 		 * what we expect, the conversion was apparently done
 		 * already, and so we can delete the file. */
 
-<<<<<<< HEAD
 		/* Do not do conversion logger is shared/read-only */
 		if (!lg->shared) {
 			snprintf(cvfile, sizeof(cvfile), "%sconvert-32-64", lg->dir);
 			snprintf(bak, sizeof(bak), "%s_32-64-convert", fn);
 			{
 				FILE *fp1;
-				long off;
+				long off; /* type long required by ftell() & fseek() */
 				int curid;
 
 				/* read the current log id without disturbing
@@ -1738,37 +1737,6 @@
 					if ((fp1 = GDKfileopen(farmid, NULL, cvfile, NULL, "w")) == NULL ||
 					    fprintf(fp1, "%d\n", curid) < 2 ||
 					    fflush(fp1) != 0 || /* make sure it's save on disk */
-=======
-		snprintf(cvfile, sizeof(cvfile),
-			 "%s%c%s%c%s%cconvert-32-64",
-			 GDKgetenv("gdk_dbpath"),
-			 DIR_SEP, logdir, DIR_SEP, fn, DIR_SEP);
-		snprintf(bak, sizeof(bak), "%s_32-64-convert", fn);
-		{
-			FILE *fp1;
-			long off; /* type long required by ftell() & fseek() */
-			int curid;
-
-			/* read the current log id without disturbing
-			 * the file pointer */
-			off = ftell(fp);
-			if (fscanf(fp, "%d", &curid) != 1)
-				curid = -1; /* shouldn't happen? */
-			fseek(fp, off, SEEK_SET);
-
-			if ((fp1 = fopen(bak, "r")) != NULL) {
-				/* file indicating that we need to do
-				 * a 32->64 bit OID conversion exists;
-				 * record the fact in case we get
-				 * interrupted, and set the flag so
-				 * that we actually do what's asked */
-				fclose(fp1);
-				/* first create a versioned file using
-				 * the current log id */
-				if ((fp1 = fopen(cvfile, "w")) == NULL ||
-				    fprintf(fp1, "%d\n", curid) < 2 ||
-				    fflush(fp1) != 0 || /* make sure it's save on disk */
->>>>>>> e3393f2a
 #if defined(_MSC_VER)
 					    _commit(_fileno(fp1)) < 0 ||
 #elif defined(HAVE_FDATASYNC)
