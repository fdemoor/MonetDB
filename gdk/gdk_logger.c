--- conflicted
+++ resolved
@@ -2158,12 +2158,8 @@
 	l.flag = LOG_END;
 	l.tid = lg->tid;
 	l.nr = lg->tid;
-<<<<<<< HEAD
 	l.htm_id = -1;
-	if (res ||
-=======
 	if (res != GDK_SUCCEED ||
->>>>>>> 1ec64cfa
 	    log_write_format(lg, &l) == LOG_ERR ||
 	    mnstr_flush(lg->log) ||
 	    mnstr_fsync(lg->log) ||
