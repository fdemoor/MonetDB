--- conflicted
+++ resolved
@@ -1389,15 +1389,9 @@
 			logger_fatal("logger_load: inconsistent database, seqs_id does not exist", 0, 0, 0);
 		lg->seqs_val = BATdescriptor(seqs_val);
 		if (lg->seqs_val == 0)
-<<<<<<< HEAD
 			logger_fatal("logger_load: inconsistent database, seqs_val does not exist", 0, 0, 0);
 		if (BATcount(lg->seqs_id) && !lg->shared) {
-			BUN p = BUNfndT(lg->seqs_id, &id);
-=======
-			logger_fatal("Logger_new: inconsistent database, seqs_val does not exist", 0, 0, 0);
-		if (BATcount(lg->seqs_id)) {
 			BUN p = BUNfnd(lg->seqs_id, &id);
->>>>>>> f746531e
 			lg->id = *(lng *) Tloc(lg->seqs_val, p);
 			if (lg->debug & 1) {
 				fprintf(stderr, "#logger_load setting new logger id to " LLFMT "\n", lg->id);
