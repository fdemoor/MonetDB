--- conflicted
+++ resolved
@@ -1247,16 +1247,9 @@
 		}
 	}
 	/* now commit catalog, so it's also up to date on disk */
-<<<<<<< HEAD
 	n[i++] = catalog_bid->batCacheid;
 	n[i++] = catalog_nme->batCacheid;
 	n[i++] = dcatalog->batCacheid;
-	assert((BUN) i <= nn);
-=======
-	n[i++] = abs(catalog_bid->batCacheid);
-	n[i++] = abs(catalog_nme->batCacheid);
-	n[i++] = abs(dcatalog->batCacheid);
->>>>>>> c0e430fc
 	if (BATcount(dcatalog) > (BATcount(catalog_nme)/2) && catalog_bid == list_bid && catalog_nme == list_nme && lg->catalog_bid == catalog_bid) {
 		BAT *bids, *nmes, *tids = bm_tids(catalog_bid, dcatalog), *b;
 
