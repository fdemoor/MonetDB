/*
 * This Source Code Form is subject to the terms of the Mozilla Public
 * License, v. 2.0.  If a copy of the MPL was not distributed with this
 * file, You can obtain one at http://mozilla.org/MPL/2.0/.
 *
 * Copyright 2008-2015 MonetDB B.V.
 */

/*
 * (author) N. J. Nes
 *
 * In the philosophy of MonetDB, transaction management overhead
 * should only be paid when necessary. Transaction management is for
 * this purpose implemented as a separate module and applications are
 * required to obey the transaction policy, e.g. obtaining/releasing
 * locks.
 *
 * This module is designed to support efficient logging of the SQL
 * database.  Once loaded, the SQL compiler will insert the proper
 * calls at transaction commit to include the changes in the log file.
 *
 * The logger uses a directory to store its log files. One master log
 * file stores information about the version of the logger and the
 * transaction log files. This file is a simple ascii file with the
 * following format:
 *  {6DIGIT-VERSION\n[log file number \n]*]*}
 * The transaction log files have a binary format, which stores fixed
 * size logformat headers (flag,nr,bid), where the flag is the type of
 * update logged.  The nr field indicates how many changes there were
 * (in case of inserts/deletes).  The bid stores the bid identifier.
 *
 * The key decision to be made by the user is the location of the log
 * file.  Ideally, it should be stored in fail-safe environment, or at
 * least the log and databases should be on separate disk columns.
 *
 * This file system may reside on the same hardware as the database
 * server and therefore the writes are done to the same disk, but
 * could also reside on another system and then the changes are
 * flushed through the network.  The logger works under the assumption
 * that it is called to safeguard updates on the database when it has
 * an exclusive lock on the latest version. This lock should be
 * guaranteed by the calling transaction manager first.
 *
 * Finding the updates applied to a BAT is relatively easy, because
 * each BAT contains a delta structure. On commit these changes are
 * written to the log file and the delta management is reset. Since
 * each commit is written to the same log file, the beginning and end
 * are marked by a log identifier.
 *
 * A server restart should only (re)process blocks which are
 * completely written to disk. A log replay therefore ends in a commit
 * or abort on the changed bats. Once all logs have been read, the
 * changes to the bats are made persistent, i.e. a bbp sub-commit is
 * done.
 */
#include "monetdb_config.h"
#include "gdk.h"
#include "gdk_private.h"
#include "gdk_logger.h"
#include <string.h>

/*
 * The log record encoding is geared at reduced storage space, but at
 * the expense of readability. A user can not easily inspect the log a
 * posteriori to check what has happened.
 *
 */
#define LOG_START	1
#define LOG_END		2
#define LOG_INSERT	3
#define LOG_UPDATE	5
#define LOG_CREATE	6
#define LOG_DESTROY	7
#define LOG_USE		8
#define LOG_CLEAR	9
#define LOG_SEQ		10

static char *log_commands[] = {
	NULL,
	"LOG_START",
	"LOG_END",
	"LOG_INSERT",
	"LOG_DELETE",
	"LOG_UPDATE",
	"LOG_CREATE",
	"LOG_DESTROY",
	"LOG_USE",
	"LOG_CLEAR",
	"LOG_SEQ",
};

typedef struct logformat_t {
	char flag;
	int tid;
	lng nr;
} logformat;

static int bm_commit(logger *lg);
static int tr_grow(trans *tr);

static BUN
log_find(BAT *b, BAT *d, int val)
{
	BATiter cni = bat_iterator(b);
	BUN p;

<<<<<<< HEAD
	if (b->T->hash || BAThash(b) == GDK_SUCCEED) {
		BUN prb = HASHprobe(cni.b->T->hash, &val);
		int pcs;
		HASHloop_int(cni, cni.b->T->hash, prb, &val, p, pcs) {
=======
	assert(b->ttype == TYPE_int);
	assert(d->ttype == TYPE_oid);
	if (BAThash(b, 0) == GDK_SUCCEED) {
		HASHloop_int(cni, cni.b->T->hash, p, &val) {
>>>>>>> 3f642494
			oid pos = p;
			if (BUNfnd(d, &pos) == BUN_NONE)
				return p;
		}
	} else {		/* unlikely: BAThash failed */
		BUN q;
		int *t = (int *) Tloc(b, 0);

<<<<<<< HEAD
static BUN
log_find_bid(BAT *b, BAT *d, log_bid val)
{
#if 0
	BUN p, q;
	log_bid *t = (log_bid *) Tloc(b, BUNfirst(b));

	for (p = 0, q = BATcount(b); p < q; p++) {
		oid pos = p + BUNfirst(b);

		if (t[p] == val && BUNfnd(d, &pos) == BUN_NONE)
			return pos;
	}
	return BUN_NONE;
#else
	BATiter cni = bat_iterator(b);
	BUN p;

	if (b->T->hash || BAThash(b) == GDK_SUCCEED) {
		BUN prb = HASHprobe(cni.b->T->hash, &val);
		int pcs;
		HASHloop_int(cni, cni.b->T->hash, prb, &val, p, pcs) {
			oid pos = p;
			if (BUNfnd(d, &pos) == BUN_NONE)
				return p;
=======
		for (p = BUNfirst(b), q = BUNlast(b); p < q; p++) {
			if (t[p] == val) {
				oid pos = p;
				if (BUNfnd(d, &pos) == BUN_NONE)
					return p;
			}
>>>>>>> 3f642494
		}
	}
	return BUN_NONE;
}

static void
logbat_destroy(BAT *b)
{
	if (b)
		BBPunfix(b->batCacheid);
}

static BAT *
logbat_new(int tt, BUN size, int role)
{
	BAT *nb = BATnew(TYPE_void, tt, size, role);

	if (nb) {
		BATseqbase(nb, 0);
		if (role == PERSISTENT)
			BATmode(nb, PERSISTENT);
	} else {
		fprintf(stderr, "!ERROR: logbat_new: creating new BAT[void:%s]#" BUNFMT " failed\n", ATOMname(tt), size);
	}
	return nb;
}

static int
log_read_format(logger *l, logformat *data)
{
	return mnstr_read(l->log, &data->flag, 1, 1) == 1 &&
		mnstr_readLng(l->log, &data->nr) == 1 &&
		mnstr_readInt(l->log, &data->tid) == 1;
}

static int
log_write_format(logger *l, logformat *data)
{
	if (mnstr_write(l->log, &data->flag, 1, 1) == 1 &&
	    mnstr_writeLng(l->log, data->nr) &&
	    mnstr_writeInt(l->log, data->tid))
		return LOG_OK;
	fprintf(stderr, "!ERROR: log_write_format: write failed\n");
	return LOG_ERR;
}

static char *
log_read_string(logger *l)
{
	int len;
	ssize_t nr;
	char *buf;

	if (mnstr_readInt(l->log, &len) != 1) {
		fprintf(stderr, "!ERROR: log_read_string: read failed\n");
//MK This leads to non-repeatable log structure?
		return NULL;
	}
	if (len == 0)
		return NULL;
	buf = GDKmalloc(len);
	if (buf == NULL) {
		fprintf(stderr, "!ERROR: log_read_string: malloc failed\n");
		return NULL;
	}

	if ((nr = mnstr_read(l->log, buf, 1, len)) != (ssize_t) len) {
		buf[len - 1] = 0;
		fprintf(stderr, "!ERROR: log_read_string: couldn't read name (%s) " SSZFMT "\n", buf, nr);
		GDKfree(buf);
		return NULL;
	}
	buf[len - 1] = 0;
	return buf;
}

static int
log_write_string(logger *l, const char *n)
{
	size_t len = strlen(n) + 1;	/* log including EOS */

	assert(len > 1);
	assert(len <= INT_MAX);
	if (!mnstr_writeInt(l->log, (int) len) ||
	    mnstr_write(l->log, n, 1, len) != (ssize_t) len) {
		fprintf(stderr, "!ERROR: log_write_string: write failed\n");
		return LOG_ERR;
	}
	return LOG_OK;
}

static void
log_read_clear(logger *lg, trans *tr, char *name)
{
	if (lg->debug & 1)
		fprintf(stderr, "#logger found log_read_clear %s\n", name);

	if (tr_grow(tr)) {
		tr->changes[tr->nr].type = LOG_CLEAR;
		tr->changes[tr->nr].name = GDKstrdup(name);
		tr->nr++;
	}
}

static int
avoid_snapshot(logger *lg, log_bid bid)
{
	if (BATcount(lg->snapshots_bid)-BATcount(lg->dsnapshots)) {
		BUN p = log_find(lg->snapshots_bid, lg->dsnapshots, bid);

		if (p != BUN_NONE) {
			int tid = *(int *) Tloc(lg->snapshots_tid, p);

			if (lg->tid <= tid)
				return 1;
		}
	}
	return 0;
}

static void
la_bat_clear(logger *lg, logaction *la)
{
	log_bid bid = logger_find_bat(lg, la->name);
	BAT *b;

	if (lg->debug & 1)
		fprintf(stderr, "#la_bat_clear %s\n", la->name);

	/* do we need to skip these old updates */
	if (avoid_snapshot(lg, bid))
		return;

	b = BATdescriptor(bid);
	if (b) {
		int access = b->batRestricted;
		b->batRestricted = BAT_WRITE;
		BATclear(b, TRUE);
		b->batRestricted = access;
		logbat_destroy(b);
	}
}

static int
log_read_seq(logger *lg, logformat *l)
{
	int seq = (int) l->nr;
	lng val;
	BUN p;

	assert(l->nr <= (lng) INT_MAX);
	if (mnstr_readLng(lg->log, &val) != 1) {
		fprintf(stderr, "!ERROR: log_read_seq: read failed\n");
		return LOG_ERR;
	}

	if ((p = log_find(lg->seqs_id, lg->dseqs, seq)) != BUN_NONE &&
	    p >= lg->seqs_id->batInserted) {
		BUNinplace(lg->seqs_val, p, &val, FALSE);
	} else {
		if (p != BUN_NONE) {
			oid pos = p;
			BUNappend(lg->dseqs, &pos, FALSE);
		}
		BUNappend(lg->seqs_id, &seq, FALSE);
		BUNappend(lg->seqs_val, &val, FALSE);
	}
	return LOG_OK;
}

static int
log_read_updates(logger *lg, trans *tr, logformat *l, char *name)
{
	log_bid bid = logger_find_bat(lg, name);
	BAT *b = BATdescriptor(bid);
	int res = LOG_OK;
	int ht = -1, tt = -1, hseq = 0, tseq = 0;

	if (lg->debug & 1)
		fprintf(stderr, "#logger found log_read_updates %s %s " LLFMT "\n", name, l->flag == LOG_INSERT ? "insert" : "update", l->nr);

	if (b) {
		ht = b->htype;
		if (ht == TYPE_void && b->hseqbase != oid_nil)
			hseq = 1;
		tt = b->ttype;
		if (tt == TYPE_void && b->tseqbase != oid_nil)
			tseq = 1;
	} else {		/* search trans action for create statement */
		int i;

		for (i = 0; i < tr->nr; i++) {
			if (tr->changes[i].type == LOG_CREATE && strcmp(tr->changes[i].name, name) == 0) {
				ht = tr->changes[i].ht;
				if (ht < 0) {
					hseq = 1;
					ht = TYPE_void;
				}
				tt = tr->changes[i].tt;
				if (tt < 0) {
					tseq = 1;
					tt = TYPE_void;
				}
				break;
			}
		}
	}
	assert((ht == TYPE_void && l->flag == LOG_INSERT) ||
	       ((ht == TYPE_oid || !ht) && l->flag == LOG_UPDATE));
	if (ht >= 0 && tt >= 0) {
		BAT *uid = NULL;
		BAT *r;
		void *(*rt) (ptr, stream *, size_t) = BATatoms[tt].atomRead;
		void *tv = NULL;

		if (tt < TYPE_str)
			tv = lg->buf;
		else if (tt > TYPE_str)
			tv = ATOMnil(tt);
#if SIZEOF_OID == 8
		if (tt == TYPE_oid && lg->read32bitoid)
			rt = BATatoms[TYPE_int].atomRead;
#endif
		assert(l->nr <= (lng) BUN_MAX);
		if (l->flag == LOG_UPDATE) {
			uid = BATnew(TYPE_void, ht, (BUN) l->nr, PERSISTENT);
			r = BATnew(TYPE_void, tt, (BUN) l->nr, PERSISTENT);
		} else {
			assert(ht == TYPE_void);
			r = BATnew(TYPE_void, tt, (BUN) l->nr, PERSISTENT);
		}

		if (hseq)
			BATseqbase(r, 0);
		if (tseq)
			BATseqbase(BATmirror(r), 0);

		if (ht == TYPE_void && l->flag == LOG_INSERT) {
			for (; l->nr > 0; l->nr--) {
				void *t = rt(tv, lg->log, 1);

				if (!t) {
					res = LOG_ERR;
					break;
				}
#if SIZEOF_OID == 8
				if (tt == TYPE_oid && lg->read32bitoid) {
					int vi = * (int *) t;
					if (vi == int_nil)
						* (oid *) t = oid_nil;
					else
						* (oid *) t = vi;
				}
#endif
				BUNappend(r, t, TRUE);
				if (t != tv)
					GDKfree(t);
			}
		} else {
			void *(*rh) (ptr, stream *, size_t) = ht == TYPE_void ? BATatoms[TYPE_oid].atomRead : BATatoms[ht].atomRead;
			void *hv = ATOMnil(ht);

#if SIZEOF_OID == 8
			if ((ht == TYPE_oid || ht == TYPE_void) &&
			    lg->read32bitoid)
				rh = BATatoms[TYPE_int].atomRead;
#endif
			for (; l->nr > 0; l->nr--) {
				void *h = rh(hv, lg->log, 1);
				void *t = rt(tv, lg->log, 1);

				if (!h || !t) {
					res = LOG_ERR;
					break;
				}
#if SIZEOF_OID == 8
				if (lg->read32bitoid) {
					if (ht == TYPE_void || ht == TYPE_oid) {
						int vi = * (int *) h;
						if (vi == int_nil)
							* (oid *) h = oid_nil;
						else
							* (oid *) h = vi;
					}
					if (tt == TYPE_oid) {
						int vi = * (int *) t;
						if (vi == int_nil)
							* (oid *) t = oid_nil;
						else
							* (oid *) t = vi;
					}
				}
#endif
				BUNappend(uid, h, TRUE);
				BUNappend(r, t, TRUE);
				if (t != tv)
					GDKfree(t);
			}
			GDKfree(hv);
		}
		if (tv != lg->buf)
			GDKfree(tv);
		logbat_destroy(b);

		if (tr_grow(tr)) {
			tr->changes[tr->nr].type = l->flag;
			tr->changes[tr->nr].nr = l->nr;
			tr->changes[tr->nr].ht = ht;
			tr->changes[tr->nr].tt = tt;
			tr->changes[tr->nr].name = GDKstrdup(name);
			tr->changes[tr->nr].b = r;
			tr->changes[tr->nr].uid = uid;
			tr->nr++;
		}
	} else {
		/* bat missing ERROR or ignore ? currently error. */
		res = LOG_ERR;
	}
	return res;
}

static void
la_bat_updates(logger *lg, logaction *la)
{
	log_bid bid = logger_find_bat(lg, la->name);
	BAT *b;

	if (bid == 0)
		return;		/* ignore bats no longer in the catalog */

	/* do we need to skip these old updates */
	if (avoid_snapshot(lg, bid))
		return;

	b = BATdescriptor(bid);
	assert(b);
	if (b) {
		if (b->htype == TYPE_void && la->type == LOG_INSERT) {
			BATappend(b, la->b, TRUE);
		} else if (la->type == LOG_UPDATE) {
			BATiter vi = bat_iterator(la->b);
			BATiter ii = bat_iterator(la->uid);
			BUN p, q;

			BATloop(la->b, p, q) {
				oid h = * (const oid *) BUNtail(ii, p);
				const void *t = BUNtail(vi, p);

				assert(b->htype == TYPE_void);
				if (h < b->hseqbase || h >= b->hseqbase + BATcount(b)) {
					/* if value doesn't exist,
					 * insert it; if b void headed,
					 * maintain that by inserting
					 * nils */
					if (b->batCount == 0 && h != oid_nil)
						b->hseqbase = h;
					if (b->hseqbase != oid_nil && h != oid_nil) {
						const void *tv = ATOMnilptr(b->ttype);

						while (b->hseqbase + b->batCount < h)
							BUNappend(b, tv, TRUE);
					}
					BUNappend(b, t, TRUE);
				} else {
					BUNreplace(b, h, t, TRUE);
				}
			}
		}
		logbat_destroy(b);
	}
}

static void
log_read_destroy(logger *lg, trans *tr, char *name)
{
	(void) lg;
	if (tr_grow(tr)) {
		tr->changes[tr->nr].type = LOG_DESTROY;
		tr->changes[tr->nr].name = GDKstrdup(name);
		tr->nr++;
	}
}

static void
la_bat_destroy(logger *lg, logaction *la)
{
	log_bid bid = logger_find_bat(lg, la->name);

	if (bid) {
		BUN p;

		logger_del_bat(lg, bid);

		if ((p = log_find(lg->snapshots_bid, lg->dsnapshots, bid)) != BUN_NONE) {
#ifndef NDEBUG
			assert(BBP_desc(bid)->S.role == PERSISTENT);
			assert(0 <= BBP_desc(bid)->H.heap.farmid && BBP_desc(bid)->H.heap.farmid < MAXFARMS);
			assert(BBPfarms[BBP_desc(bid)->H.heap.farmid].roles & (1 << PERSISTENT));
			if (BBP_desc(bid)->H.vheap) {
				assert(0 <= BBP_desc(bid)->H.vheap->farmid && BBP_desc(bid)->H.vheap->farmid < MAXFARMS);
				assert(BBPfarms[BBP_desc(bid)->H.vheap->farmid].roles & (1 << PERSISTENT));
			}
			assert(0 <= BBP_desc(bid)->T.heap.farmid && BBP_desc(bid)->T.heap.farmid < MAXFARMS);
			assert(BBPfarms[BBP_desc(bid)->T.heap.farmid].roles & (1 << PERSISTENT));
			if (BBP_desc(bid)->T.vheap) {
				assert(0 <= BBP_desc(bid)->T.vheap->farmid && BBP_desc(bid)->T.vheap->farmid < MAXFARMS);
				assert(BBPfarms[BBP_desc(bid)->T.vheap->farmid].roles & (1 << PERSISTENT));
			}
#endif
			BUNappend(lg->dsnapshots, &p, FALSE);
		}
	}
}

static int
log_read_create(logger *lg, trans *tr, char *name)
{
	char *buf = log_read_string(lg);

	if (lg->debug & 1)
		fprintf(stderr, "#log_read_create %s\n", name);

	if (!buf) {
		return LOG_ERR;
	} else {
		int ht, tt;
		char *ha = buf, *ta = strchr(buf, ',');

		if (!ta) {
			fprintf(stderr, "!ERROR: log_read_create: inconsistent data read\n");
			return LOG_ERR;
		}
		*ta = 0;
		ta++;		/* skip over , */
		if (strcmp(ha, "vid") == 0) {
			ht = -1;
		} else {
			ht = ATOMindex(ha);
		}
		if (strcmp(ta, "vid") == 0) {
			tt = -1;
		} else {
			tt = ATOMindex(ta);
		}
		if (tr_grow(tr)) {
			tr->changes[tr->nr].type = LOG_CREATE;
			tr->changes[tr->nr].ht = ht;
			tr->changes[tr->nr].tt = tt;
			tr->changes[tr->nr].name = GDKstrdup(name);
			tr->changes[tr->nr].b = NULL;
			tr->nr++;
		}
	}
	if (buf)
		GDKfree(buf);
	return LOG_OK;
}

static void
la_bat_create(logger *lg, logaction *la)
{
	int ht = (la->ht < 0) ? TYPE_void : la->ht;
	int tt = (la->tt < 0) ? TYPE_void : la->tt;
	BAT *b = BATnew(ht, tt, BATSIZE, PERSISTENT);

	if (b != NULL) {
		if (la->ht < 0)
			BATseqbase(b, 0);
		if (la->tt < 0)
			BATseqbase(BATmirror(b), 0);

		BATsetaccess(b, BAT_READ);
		logger_add_bat(lg, b, la->name);
		logbat_destroy(b);
	}
}

static void
log_read_use(logger *lg, trans *tr, logformat *l, char *name)
{
	(void) lg;
	if (tr_grow(tr)) {
		tr->changes[tr->nr].type = LOG_USE;
		tr->changes[tr->nr].nr = l->nr;
		tr->changes[tr->nr].name = GDKstrdup(name);
		tr->changes[tr->nr].b = NULL;
		tr->nr++;
	}
}

static void
la_bat_use(logger *lg, logaction *la)
{
	log_bid bid = (log_bid) la->nr;
	BAT *b = BATdescriptor(bid);
	BUN p;

	assert(la->nr <= (lng) INT_MAX);
	if (!b) {
		GDKerror("logger: could not use bat (%d) for %s\n", (int) bid, la->name);
		return;
	}
	logger_add_bat(lg, b, la->name);
#ifndef NDEBUG
	assert(b->batRole == PERSISTENT);
	assert(0 <= b->H->heap.farmid && b->H->heap.farmid < MAXFARMS);
	assert(BBPfarms[b->H->heap.farmid].roles & (1 << PERSISTENT));
	if (b->H->vheap) {
		assert(0 <= b->H->vheap->farmid && b->H->vheap->farmid < MAXFARMS);
		assert(BBPfarms[b->H->vheap->farmid].roles & (1 << PERSISTENT));
	}
	assert(0 <= b->T->heap.farmid && b->T->heap.farmid < MAXFARMS);
	assert(BBPfarms[b->T->heap.farmid].roles & (1 << PERSISTENT));
	if (b->T->vheap) {
		assert(0 <= b->T->vheap->farmid && b->T->vheap->farmid < MAXFARMS);
		assert(BBPfarms[b->T->vheap->farmid].roles & (1 << PERSISTENT));
	}
#endif
	if ((p = log_find(lg->snapshots_bid, lg->dsnapshots, b->batCacheid)) != BUN_NONE &&
	    p >= lg->snapshots_bid->batInserted) {
		BUNinplace(lg->snapshots_tid, p, &lg->tid, FALSE);
	} else {
		if (p != BUN_NONE) {
			oid pos = p;
			BUNappend(lg->dsnapshots, &pos, FALSE);
		}
		/* move to the dirty new part of the snapshots list,
		 * new snapshots will get flushed to disk */
		BUNappend(lg->snapshots_bid, &b->batCacheid, FALSE);
		BUNappend(lg->snapshots_tid, &lg->tid, FALSE);
	}
	logbat_destroy(b);
}


#define TR_SIZE		1024

static trans *
tr_create(trans *tr, int tid)
{
	trans *ntr = GDKmalloc(sizeof(trans));

	if (ntr == NULL)
		return NULL;
	ntr->tid = tid;
	ntr->sz = TR_SIZE;
	ntr->nr = 0;
	ntr->changes = GDKmalloc(sizeof(logaction) * TR_SIZE);
	if (ntr->changes == NULL) {
		GDKfree(ntr);
		return NULL;
	}
	ntr->tr = tr;
	return ntr;
}

static trans *
tr_find(trans *tr, int tid)
/* finds the tid and reorders the chain list, puts trans with tid first */
{
	trans *t = tr, *p = NULL;

	while (t && t->tid != tid) {
		p = t;
		t = t->tr;
	}
	if (!t)
		return NULL;	/* BAD missing transaction */
	if (t == tr)
		return tr;
	if (t->tr)		/* get this tid out of the list */
		p->tr = t->tr;
	t->tr = tr;		/* and move it to the front */
	return t;
}

static void
la_apply(logger *lg, logaction *c)
{
	switch (c->type) {
	case LOG_INSERT:
	case LOG_UPDATE:
		la_bat_updates(lg, c);
		break;
	case LOG_CREATE:
		la_bat_create(lg, c);
		break;
	case LOG_USE:
		la_bat_use(lg, c);
		break;
	case LOG_DESTROY:
		la_bat_destroy(lg, c);
		break;
	case LOG_CLEAR:
		la_bat_clear(lg, c);
		break;
	}
	lg->changes++;
}

static void
la_destroy(logaction *c)
{
	if (c->name)
		GDKfree(c->name);
	if (c->b)
		logbat_destroy(c->b);
}

static int
tr_grow(trans *tr)
{
	if (tr->nr == tr->sz) {
		tr->sz <<= 1;
		tr->changes = (logaction *) GDKrealloc(tr->changes, tr->sz * sizeof(logaction));
		if (tr->changes == NULL)
			return 0;
	}
	/* cleanup the next */
	tr->changes[tr->nr].name = NULL;
	tr->changes[tr->nr].b = NULL;
	return 1;
}

static trans *
tr_destroy(trans *tr)
{
	trans *r = tr->tr;

	GDKfree(tr->changes);
	GDKfree(tr);
	return r;
}

static trans *
tr_commit(logger *lg, trans *tr)
{
	int i;

	if (lg->debug & 1)
		fprintf(stderr, "#tr_commit\n");

	for (i = 0; i < tr->nr; i++) {
		la_apply(lg, &tr->changes[i]);
		la_destroy(&tr->changes[i]);
	}
	return tr_destroy(tr);
}

static trans *
tr_abort(logger *lg, trans *tr)
{
	int i;

	if (lg->debug & 1)
		fprintf(stderr, "#tr_abort\n");

	for (i = 0; i < tr->nr; i++)
		la_destroy(&tr->changes[i]);
	return tr_destroy(tr);
}

static int log_sequence_nrs(logger *lg);

#ifdef _MSC_VER
#define access(file, mode)	_access(file, mode)
#endif

/* Update the last transaction id written in the catalog file.
 * Only used by the shared logger. */
static int
logger_update_catalog_file(logger *lg, const char *dir, const char *filename, int role)
{
	FILE *fp;
	int bak_exists;
	int farmid = BBPselectfarm(role, 0, offheap);

	bak_exists = 0;
	/* check if an older file exists and move bak it up */
	if (access(filename, 0) != -1) {
		bak_exists = 1;
		if (GDKmove(farmid, dir, filename, NULL, dir, filename, "bak") == GDK_FAIL) {
			fprintf(stderr, "!ERROR: logger_update_catalog_file: rename %s to %s.bak in %s failed\n", filename, filename, dir);
			return LOG_ERR;
		}
	}

	if ((fp = GDKfileopen(farmid, dir, filename, NULL, "w")) != NULL) {
		if (fprintf(fp, "%06d\n\n", lg->version) < 0) {
			fprintf(stderr, "!ERROR: logger_update_catalog_file: write to %s failed\n", filename);
			return LOG_ERR;
		}

		if (fprintf(fp, LLFMT "\n", lg->id) < 0 || fclose(fp) < 0) {
			fprintf(stderr, "!ERROR: logger_update_catalog_file: write/flush to %s failed\n", filename);
			return LOG_ERR;
		}

		/* cleanup the bak file, if it exists*/
		if (bak_exists) {
			GDKunlink(farmid, dir, filename, "bak");
		}
	} else {
		fprintf(stderr, "!ERROR: logger_update_catalog_file: could not create %s\n", filename);
		GDKerror("logger_update_catalog_file: could not open %s\n", filename);
		return LOG_ERR;
	}
	return LOG_OK;
}

static int
logger_open(logger *lg)
{
	char id[BUFSIZ];
	char *filename;
	bat bid;

	snprintf(id, sizeof(id), LLFMT, lg->id);
	filename = GDKfilepath(BBPselectfarm(lg->dbfarm_role, 0, offheap), lg->dir, LOGFILE, id);

	lg->log = open_wstream(filename);
	GDKfree(filename);
	lg->end = 0;

	if (lg->log == NULL || mnstr_errnr(lg->log) || log_sequence_nrs(lg) != LOG_OK) {
		fprintf(stderr, "!ERROR: logger_open: creating %s failed\n", filename);
		return LOG_ERR;
	}
	if ((bid = logger_find_bat(lg, "seqs_id")) != 0) {
		int dbg = GDKdebug;
		BAT *b;
		GDKdebug &= ~CHECKMASK;
		b = BATdescriptor(bid);
		BATmode(b, TRANSIENT);
		logger_del_bat(lg, bid);
		logbat_destroy(b);
		bid = logger_find_bat(lg, "seqs_val");
		b = BATdescriptor(bid);
		BATmode(b, TRANSIENT);
		logger_del_bat(lg, bid);
		logbat_destroy(b);
		GDKdebug = dbg;
		if (bm_commit(lg) != LOG_OK)
			return LOG_ERR;
	}
	return LOG_OK;
}

static void
logger_close(logger *lg)
{
	stream *log = lg->log;

	if (log) {
		close_stream(log);
	}
	lg->log = NULL;
}

static int
logger_readlog(logger *lg, char *filename)
{
	trans *tr = NULL;
	logformat l;
	int err = 0;
	time_t t0, t1;
	struct stat sb;
	lng fpos;
	char *path = GDKfilepath(BBPselectfarm(lg->dbfarm_role, 0, offheap), NULL, filename, NULL);

	if (lg->debug & 1) {
		fprintf(stderr, "#logger_readlog opening %s\n", filename);
	}

	lg->log = open_rstream(path);
	GDKfree(path);

	/* if the file doesn't exist, there is nothing to be read back */
	if (!lg->log || mnstr_errnr(lg->log)) {
		if (lg->log)
			mnstr_destroy(lg->log);
		lg->log = NULL;
		return LOG_ERR;
	}
	if (fstat(fileno(getFile(lg->log)), &sb) < 0) {
		fprintf(stderr, "!ERROR: logger_readlog: fstat on opened file %s failed\n", filename);
		mnstr_destroy(lg->log);
		lg->log = NULL;
		/* If we can't read the files, it might simply be empty.
		 * In that case we can't return LOG_ERR, since it's actually fine */
		return 1;
	}
	t0 = time(NULL);
	printf("# Start reading the write-ahead log '%s'\n", filename);
	fflush(stdout);
	while (!err && log_read_format(lg, &l)) {
		char *name = NULL;

		t1 = time(NULL);
		if (t1 - t0 > 10) {
			t0 = t1;
			/* not more than once every 10 seconds */
			if (mnstr_fgetpos(lg->log, &fpos) == 0) {
				printf("# still reading write-ahead log \"%s\" (%d%% done)\n", filename, (int) ((fpos * 100 + 50) / sb.st_size));
				fflush(stdout);
			}
		}
		if (l.flag != LOG_START && l.flag != LOG_END && l.flag != LOG_SEQ) {
			name = log_read_string(lg);

			if (!name) {
				err = -1;
				break;
			}
		}
		if (lg->debug & 1) {
			fprintf(stderr, "#logger_readlog: ");
			if (l.flag > 0 &&
			    l.flag < (char) (sizeof(log_commands) / sizeof(log_commands[0])))
				fprintf(stderr, "%s", log_commands[(int) l.flag]);
			else
				fprintf(stderr, "%d", l.flag);
			fprintf(stderr, " %d " LLFMT, l.tid, l.nr);
			if (name)
				fprintf(stderr, " %s", name);
			fprintf(stderr, "\n");
		}
		/* find proper transaction record */
		if (l.flag != LOG_START)
			tr = tr_find(tr, l.tid);
		switch (l.flag) {
		case LOG_START:
			assert(l.nr <= (lng) INT_MAX);
			if (l.nr > lg->tid)
				lg->tid = (int)l.nr;
			tr = tr_create(tr, (int)l.nr);
			if (lg->debug & 1)
				fprintf(stderr, "#logger tstart %d\n", tr->tid);
			break;
		case LOG_END:
			if (tr == NULL)
				err = 1;
			else if (l.tid != l.nr)	/* abort record */
				tr = tr_abort(lg, tr);
			else
				tr = tr_commit(lg, tr);
			break;
		case LOG_SEQ:
			err = (log_read_seq(lg, &l) != LOG_OK);
			break;
		case LOG_INSERT:
		case LOG_UPDATE:
			if (name == NULL || tr == NULL)
				err = 1;
			else
				err = (log_read_updates(lg, tr, &l, name) != LOG_OK);
			break;
		case LOG_CREATE:
			if (name == NULL || tr == NULL)
				err = 1;
			else
				err = (log_read_create(lg, tr, name) != LOG_OK);
			break;
		case LOG_USE:
			if (name == NULL || tr == NULL)
				err = 1;
			else
				log_read_use(lg, tr, &l, name);
			break;
		case LOG_DESTROY:
			if (name == NULL || tr == NULL)
				err = 1;
			else
				log_read_destroy(lg, tr, name);
			break;
		case LOG_CLEAR:
			if (name == NULL || tr == NULL)
				err = 1;
			else
				log_read_clear(lg, tr, name);
			break;
		default:
			err = -2;
		}
		if (name)
			GDKfree(name);
	}
	logger_close(lg);

	/* remaining transactions are not committed, ie abort */
	while (tr)
		tr = tr_abort(lg, tr);
	t0 = time(NULL);
	printf("# Finished reading the write-ahead log '%s'\n", filename);
	fflush(stdout);
	return LOG_OK;
}

/*
 * The log files are incrementally numbered, starting from 2. They are
 * processed in the same sequence.
 */
static int
logger_readlogs(logger *lg, FILE *fp, char *filename)
{
	int res = LOG_OK;
	char id[BUFSIZ];

	if (lg->debug & 1) {
		fprintf(stderr, "#logger_readlogs logger id is " LLFMT "\n", lg->id);
	}

	while (fgets(id, sizeof(id), fp) != NULL) {
		char log_filename[PATHLENGTH];
		lng lid = strtoll(id, NULL, 10);

		if (lg->debug & 1) {
			fprintf(stderr, "#logger_readlogs last logger id written in %s is " LLFMT "\n", filename, lid);
		}

		if (!lg->shared && lid >= lg->id) {
			lg->id = lid;
			snprintf(log_filename, sizeof(log_filename), "%s." LLFMT, filename, lg->id);
			if ((res = logger_readlog(lg, log_filename)) != 0) {
				/* we cannot distinguish errors from
				 * incomplete transactions (even if we
				 * would log aborts in the logs). So
				 * we simply abort and move to the
				 * next log file */
				(void) res;
			}
		} else {
			while (lid >= lg->id && res != LOG_ERR) {
				snprintf(log_filename, sizeof(log_filename), "%s." LLFMT, filename, lg->id);
				if ((logger_readlog(lg, log_filename)) == LOG_ERR && lg->shared && lg->id > 1) {
					/* The only special case is if
					 * the files is missing
					 * altogether and the logger
					 * is a shared one, then we
					 * have missing transactions
					 * and we should abort.  Yeah,
					 * and we also ignore the 1st
					 * files it most likely never
					 * exists. */
					res = LOG_ERR;
					fprintf(stderr, "#logger_readlogs missing shared logger file %s. Aborting\n", log_filename);
				}
				/* Increment the id only at the end,
				 * since we want to re-read the last
				 * file.  That is because last time we
				 * read it, it was empty, since the
				 * logger creates empty files and
				 * fills them in later. */
				lg->id++;
			}
			if (lid < lg->id) {
				lg->id = lid;
			}
			/* if this is a shared logger, write the id in
			 * the shared file */
			logger_update_catalog_file(lg, lg->local_dir, LOGFILE_SHARED, lg->local_dbfarm_role);
		}
	}
	return res;
}

static int
logger_commit(logger *lg)
{
	int id = LOG_SID;
	BUN p;

	if (lg->debug & 1)
		fprintf(stderr, "#logger_commit\n");

	p = log_find(lg->seqs_id, lg->dseqs, id);
	if (p >= lg->seqs_val->batInserted) {
		BUNinplace(lg->seqs_val, p, &lg->id, FALSE);
	} else {
		oid pos = p;
		BUNappend(lg->dseqs, &pos, FALSE);
		BUNappend(lg->seqs_id, &id, FALSE);
		BUNappend(lg->seqs_val, &lg->id, FALSE);
	}

	/* cleanup old snapshots */
	if (BATcount(lg->snapshots_bid)) {
		BATclear(lg->snapshots_bid, TRUE);
		BATclear(lg->snapshots_tid, TRUE);
		BATclear(lg->dsnapshots, TRUE);
		BATcommit(lg->snapshots_bid);
		BATcommit(lg->snapshots_tid);
		BATcommit(lg->dsnapshots);
	}
	return bm_commit(lg);
}

static gdk_return
check_version(logger *lg, FILE *fp)
{
	int version = 0;

	if (fscanf(fp, "%6d", &version) != 1) {
		GDKerror("Could not read the version number from the file '%s/log'.\n",
			 lg->dir);

		return GDK_FAIL;
	}
	if (version != lg->version) {
		if (lg->prefuncp == NULL ||
		    (*lg->prefuncp)(version, lg->version) != 0) {
			GDKfatal("Incompatible database version %06d, "
				 "this server supports version %06d.\n%s",
				 version, lg->version,
				 version < lg->version ? "Maybe you need to upgrade to an intermediate release first.\n" : "");

			return GDK_FAIL;
		}
	} else
		lg->postfuncp = NULL;	 /* don't call */
	if (fgetc(fp) != '\n' ||	 /* skip \n */
	    fgetc(fp) != '\n')		 /* skip \n */
		return GDK_FAIL;
	return GDK_SUCCEED;
}

static BAT *
bm_tids(BAT *b, BAT *d)
{
	BUN sz = BATcount(b);
	BAT *tids = BATnew(TYPE_void, TYPE_void, 0, TRANSIENT);

	tids->H->seq = 0;
	tids->T->seq = 0;
	BATsetcount(tids, sz);
	tids->H->revsorted = 0;
	tids->T->revsorted = 0;

	tids->T->key = 1;
	tids->T->dense = 1;
	tids->H->key = 1;
	tids->H->dense = 1;

	if (BATcount(d)) {
		BAT *diff = BATdiff(tids, d, NULL, NULL, 0, BUN_NONE);
		logbat_destroy(tids);
		tids = diff;
	}
	return tids;
}


static gdk_return
bm_subcommit(BAT *list_bid, BAT *list_nme, BAT *catalog_bid, BAT *catalog_nme, BAT *dcatalog, BAT *extra, int debug)
{
	BUN p, q;
	BUN nn = 4 + BATcount(list_bid) + (extra ? BATcount(extra) : 0);
	bat *n = GDKmalloc(sizeof(bat) * nn);
	int i = 0;
	BATiter iter = (list_nme)?bat_iterator(list_nme):bat_iterator(list_bid);
	gdk_return res;

	n[i++] = 0;		/* n[0] is not used */
	BATloop(list_bid, p, q) {
		bat col = *(log_bid *) Tloc(list_bid, p);
		oid pos = p;

		if (list_bid == catalog_bid && BUNfnd(dcatalog, &pos) != BUN_NONE)
			continue;
		if (debug & 1)
			fprintf(stderr, "#commit new %s (%d) %s\n",
				BBPname(col), col,
				(list_bid == catalog_bid) ? BUNtail(iter, p) : "snapshot");
		assert(col);
		n[i++] = abs(col);
	}
	if (extra) {
		iter = bat_iterator(extra);
		BATloop(extra, p, q) {
			str name = (str) BUNtvar(iter, p);

			if (debug & 1)
				fprintf(stderr, "#commit extra %s %s\n",
					name,
					(list_bid == catalog_bid) ? BUNtvar(iter, p) : "snapshot");
			assert(BBPindex(name));
			n[i++] = abs(BBPindex(name));
		}
	}
	/* now commit catalog, so it's also up to date on disk */
	n[i++] = abs(catalog_bid->batCacheid);
	n[i++] = abs(catalog_nme->batCacheid);
	n[i++] = abs(dcatalog->batCacheid);
	assert((BUN) i <= nn);
	if (BATcount(dcatalog) && catalog_bid == list_bid && catalog_nme == list_nme) {
		BAT *bids, *nmes, *tids = bm_tids(catalog_bid, dcatalog);

		bids = BATproject(tids, catalog_bid);
		nmes = BATproject(tids, catalog_nme);
		logbat_destroy(tids);
		BATclear(catalog_bid, TRUE);
		BATclear(catalog_nme, TRUE);
		BATclear(dcatalog, TRUE);

		BATappend(catalog_bid, bids, FALSE);
		BATappend(catalog_nme, nmes, FALSE);
		logbat_destroy(bids);
		logbat_destroy(nmes);
	}
	BATcommit(catalog_bid);
	BATcommit(catalog_nme);
	BATcommit(dcatalog);
	res = TMsubcommit_list(n, i);
	GDKfree(n);
	if (res != GDK_SUCCEED)
		fprintf(stderr, "!ERROR: bm_subcommit: commit failed\n");
	return res;
}

static void
logger_fatal(const char *format, const char *arg1, const char *arg2, const char *arg3)
{
	char *buf;

	GDKfatal(format, arg1, arg2, arg3);
	GDKlog(format, arg1, arg2, arg3);
	if ((buf = GDKerrbuf) != NULL) {
		fprintf(stderr, "%s", buf);
		fflush(stderr);
	}
	GDKexit(1);
}

/* Set the logdir path, add a dbfarm if needed.
 * Returns the role of the dbfarm containing the logdir.
 */
static int
logger_set_logdir_path(char *filename, const char *fn,
		       const char *logdir, int shared)
{
	int role = PERSISTENT; /* default role is persistent, i.e. the default dbfarm */

	if (MT_path_absolute(logdir)) {
		char logdir_parent_path[PATHLENGTH] = "";
		char logdir_name[PATHLENGTH] = "";

		/* split the logdir string into absolute parent dir
		 * path and (relative) log dir name */
		if (GDKextractParentAndLastDirFromPath(logdir, logdir_parent_path, logdir_name) == GDK_SUCCEED) {
			/* set the new relative logdir location
			 * including the logger function name
			 * subdir */
			snprintf(filename, PATHLENGTH, "%s%c%s%c",
				 logdir_name, DIR_SEP, fn, DIR_SEP);

			/* add a new dbfarm for the logger directory
			 * using the parent dir path, assuming it is
			 * set, s.t. the logs are stored in a location
			 * other than the default dbfarm, or at least
			 * it appears so to (multi)dbfarm aware
			 * functions */
			role = shared ? SHARED_LOG_DIR : LOG_DIR;
			BBPaddfarm(logdir_parent_path, 1 << role);
		} else {
			logger_fatal("logger_set_logdir_path: logdir path is not correct (%s)."
				     "Make sure you specify a valid absolute or relative path.\n", logdir, 0, 0);
		}
	} else {
		/* just concat the logdir and fn with appropriate separators */
		snprintf(filename, PATHLENGTH, "%s%c%s%c",
			 logdir, DIR_SEP, fn, DIR_SEP);
	}

	return role;
}

/* Load data from the logger logdir
 * Initialize new directories and catalog files if none are present, unless running in read-only mode
 * Load data and persist it in the BATs
 * Convert 32bit data to 64bit, unless running in read-only mode */
static int
logger_load(int debug, const char* fn, char filename[PATHLENGTH], logger* lg)
{
	int id = LOG_SID;
	FILE *fp;
	char bak[PATHLENGTH];
	log_bid snapshots_bid = 0;
	bat catalog_bid, catalog_nme, dcatalog, bid;
	int farmid = BBPselectfarm(lg->dbfarm_role, 0, offheap);

	snprintf(filename, PATHLENGTH, "%s%s", lg->dir, LOGFILE);
	snprintf(bak, sizeof(bak), "%s.bak", filename);

	/* try to open logfile backup, or failing that, the file
	 * itself. we need to know whether this file exists when
	 * checking the database consistency later on */
	if ((fp = GDKfileopen(farmid, NULL, bak, NULL, "r")) != NULL) {
		fclose(fp);
		(void) GDKunlink(farmid, lg->dir, LOGFILE, NULL);
		if (GDKmove(farmid, lg->dir, LOGFILE, "bak", lg->dir, LOGFILE, NULL) != GDK_SUCCEED)
			logger_fatal("logger_new: cannot move log.bak "
				     "file back.\n", 0, 0, 0);
	}
	fp = GDKfileopen(farmid, NULL, filename, NULL, "r");

	snprintf(bak, sizeof(bak), "%s_catalog", fn);
	bid = BBPindex(bak);

	snprintf(bak, sizeof(bak), "%s_catalog_bid", fn);
	catalog_bid = BBPindex(bak);

	if (bid != 0 && catalog_bid == 0)
		logger_fatal("logger_load: ancient database, please upgrade "
			     "first to Jan2014 (11.17.X) release", 0, 0, 0);

	/* this is intentional - even if catalog_bid is 0, but the logger is shared,
	 * force it to find the persistent catalog */
	if (catalog_bid == 0 &&	!lg->shared) {
		log_bid bid = 0;

		/* catalog does not exist, so the log file also
		 * shouldn't exist */
		if (fp != NULL) {
			logger_fatal("logger_load: there is no logger catalog, "
				     "but there is a log file.\n"
				     "Are you sure you are using the correct "
				     "combination of database\n"
				     "(--dbpath) and log directory "
				     "(--set %s_logdir)?\n", fn, 0, 0);
		}

		lg->catalog_bid = logbat_new(TYPE_int, BATSIZE, PERSISTENT);
		lg->catalog_nme = logbat_new(TYPE_str, BATSIZE, PERSISTENT);
		lg->dcatalog = logbat_new(TYPE_oid, BATSIZE, PERSISTENT);
		if (lg->catalog_bid == NULL || lg->catalog_nme == NULL || lg->dcatalog == NULL)
			logger_fatal("logger_load: cannot create catalog bats",
				     0, 0, 0);
		if (debug & 1)
			fprintf(stderr, "#create %s catalog\n", fn);

		/* give the catalog bats names so we can find them
		 * next time */
		bid = lg->catalog_bid->batCacheid;
		BBPincref(bid, TRUE);
		snprintf(bak, sizeof(bak), "%s_catalog_bid", fn);
		if (BBPrename(lg->catalog_bid->batCacheid, bak) < 0)
			logger_fatal("logger_load: BBPrename to %s failed",
				     bak, 0, 0);

		bid = lg->catalog_nme->batCacheid;
		BBPincref(bid, TRUE);
		snprintf(bak, sizeof(bak), "%s_catalog_nme", fn);
		if (BBPrename(lg->catalog_nme->batCacheid, bak) < 0)
			logger_fatal("logger_load: BBPrename to %s failed",
				     bak, 0, 0);

		bid = lg->dcatalog->batCacheid;
		BBPincref(bid, TRUE);
		snprintf(bak, sizeof(bak), "%s_dcatalog", fn);
		if (BBPrename(lg->dcatalog->batCacheid, bak) < 0)
			logger_fatal("logger_load: BBPrename to %s failed",
				     bak, 0, 0);

		if (GDKcreatedir(filename) != GDK_SUCCEED) {
			logger_fatal("logger_load: cannot create directory for log file %s\n",
				     filename, 0, 0);
		}
		if ((fp = fopen(filename, "w")) == NULL) {
			logger_fatal("logger_load: cannot create log file %s\n",
				     filename, 0, 0);
		}
		lg->id ++;
		if (fprintf(fp, "%06d\n\n" LLFMT "\n", lg->version, lg->id) < 0) {
			fclose(fp);
			unlink(filename);
			logger_fatal("logger_load: writing log file %s failed",
				     filename, 0, 0);
		}
		if (fclose(fp) < 0) {
			unlink(filename);
			logger_fatal("logger_load: closing log file %s failed",
				     filename, 0, 0);
		}
		fp = NULL;

		if (bm_subcommit(lg->catalog_bid, lg->catalog_nme, lg->catalog_bid, lg->catalog_nme, lg->dcatalog, NULL, lg->debug) != GDK_SUCCEED) {
			/* cannot commit catalog, so remove log */
			unlink(filename);
			goto error;
		}
	} else {
		/* find the persistent catalog. As non persistent bats
		 * require a logical reference we also add a logical
		 * reference for the persistent bats */
		BUN p, q;
		BAT *b = BATdescriptor(catalog_bid), *n, *d;

		if (b == 0)
			logger_fatal("logger_load: inconsistent database, catalog does not exist", 0, 0, 0);

		snprintf(bak, sizeof(bak), "%s_catalog_nme", fn);
		catalog_nme = BBPindex(bak);
		n = BATdescriptor(catalog_nme);
		if (n == 0)
			logger_fatal("logger_load: inconsistent database, catalog_nme does not exist", 0, 0, 0);

		snprintf(bak, sizeof(bak), "%s_dcatalog", fn);
		dcatalog = BBPindex(bak);
		d = BATdescriptor(dcatalog);
		if (d == 0) {
			/* older database: create dcatalog and convert
			 * catalog_bid and catalog_nme to
			 * dense-headed */
			d = logbat_new(TYPE_oid, BATSIZE, PERSISTENT);
			if (d == NULL)
				logger_fatal("Logger_new: cannot create "
					     "dcatalog bat", 0, 0, 0);
			BBPincref(d->batCacheid, TRUE);
			if (BBPrename(d->batCacheid, bak) < 0)
				logger_fatal("logger_load: BBPrename to %s failed", bak, 0, 0);
			if (!BAThdense(b) || !BAThdense(n)) {
				/* we need to convert catalog_bid and
				 * catalog_nme to be dense-headed; we
				 * do this by replacing the two with
				 * new, dense versions */
				BATiter bi, ni;
				BUN r;
				const oid *o;
				BAT *b2, *n2;
				bat list[5];

				list[0] = 0;
				list[1] = b->batCacheid;
				list[2] = n->batCacheid;
				if ((b2 = logbat_new(b->ttype, BATSIZE, PERSISTENT)) == NULL)
					logger_fatal("logger_load: cannot create BAT", 0, 0, 0);
				if ((n2 = logbat_new(n->ttype, BATSIZE, PERSISTENT)) == NULL)
					logger_fatal("logger_load: cannot create BAT", 0, 0, 0);
				list[3] = b2->batCacheid;
				list[4] = n2->batCacheid;
				if (BATmode(b, TRANSIENT) != GDK_SUCCEED)
					logger_fatal("logger_load: cannot convert old catalog_bid to transient", 0, 0, 0);
				if (BATmode(n, TRANSIENT) != GDK_SUCCEED)
					logger_fatal("logger_load: cannot convert old catalog_nme to transient", 0, 0, 0);
				snprintf(bak, sizeof(bak), "tmp_%o", b->batCacheid);
				if (BBPrename(b->batCacheid, bak) != 0)
					logger_fatal("logger_load: cannot rename old catalog_bid", 0, 0, 0);
				snprintf(bak, sizeof(bak), "tmp_%o", n->batCacheid);
				if (BBPrename(n->batCacheid, bak) != 0)
					logger_fatal("logger_load: cannot rename old catalog_nme", 0, 0, 0);
				snprintf(bak, sizeof(bak), "%s_catalog_bid", fn);
				if (BBPrename(b2->batCacheid, bak) != 0)
					logger_fatal("logger_load: cannot rename new catalog_bid", 0, 0, 0);
				snprintf(bak, sizeof(bak), "%s_catalog_nme", fn);
				if (BBPrename(n2->batCacheid, bak) != 0)
					logger_fatal("logger_load: cannot rename new catalog_nme", 0, 0, 0);
				bi = bat_iterator(b);
				ni = bat_iterator(n);
				BATloop(b, p, q) {
					o = (const oid *) BUNhloc(bi, p);
					r = BUNfnd(BATmirror(n), o);
					if (r != BUN_NONE) {
						if (BUNappend(b2, BUNtloc(bi, p), 0) != GDK_SUCCEED ||
						    BUNappend(n2, BUNtvar(ni, r), 0) != GDK_SUCCEED)
							logger_fatal("logger_load: cannot append to new catalog BATs", 0, 0, 0);
					}
				}
				BBPunfix(b->batCacheid);
				BBPunfix(n->batCacheid);
				b = b2;
				n = n2;
				if (TMsubcommit_list(list, 5) != GDK_SUCCEED)
					logger_fatal("logger_load: committing new catalog_bid/catalog_nme failed", 0, 0, 0);
			}
		}

		/* the catalog exists, and so should the log file */
		if (fp == NULL) {
			logger_fatal("logger_load: there is a logger catalog, but no log file.\n"
				     "Are you sure you are using the correct combination of database\n"
				     "(--dbpath) and log directory (--set %s_logdir)?\n"
				     "If you have done a recent update of the server, it may be that your\n"
				     "logs are in an old location.  You should then either use\n"
				     "--set %s_logdir=<path to old log directory> or move the old log\n"
				     "directory to the new location (%s).\n",
				     fn, fn, lg->dir);
		}
		lg->catalog_bid = b;
		lg->catalog_nme = n;
		lg->dcatalog = d;
		BATloop(b, p, q) {
			bat bid = *(log_bid *) Tloc(b, p);
			oid pos = p;

			if (BUNfnd(lg->dcatalog, &pos) == BUN_NONE)
				BBPincref(bid, TRUE);
		}
	}
	lg->freed = logbat_new(TYPE_int, 1, TRANSIENT);
	if (lg->freed == NULL)
		logger_fatal("Logger_new: failed to create freed bat", 0, 0, 0);
	snprintf(bak, sizeof(bak), "%s_freed", fn);
	/* do not rename it if this is a shared logger */
	if (!lg->shared && BBPrename(lg->freed->batCacheid, bak) < 0)
		logger_fatal("logger_load: BBPrename to %s failed", bak, 0, 0);
	snapshots_bid = logger_find_bat(lg, "snapshots_bid");
	if (snapshots_bid == 0) {
		lg->seqs_id = logbat_new(TYPE_int, 1, TRANSIENT);
		lg->seqs_val = logbat_new(TYPE_lng, 1, TRANSIENT);
		lg->dseqs = logbat_new(TYPE_oid, 1, TRANSIENT);
		if (lg->seqs_id == NULL ||
		    lg->seqs_val == NULL ||
		    lg->dseqs == NULL)
			logger_fatal("Logger_new: cannot create seqs bats",
				     0, 0, 0);

		/* create LOG_SID sequence number */
		if (BUNappend(lg->seqs_id, &id, FALSE) != GDK_SUCCEED ||
		    BUNappend(lg->seqs_val, &lg->id, FALSE) != GDK_SUCCEED)
			logger_fatal("logger_load: failed to append value to "
				     "sequences bat", 0, 0, 0);

		lg->snapshots_bid = logbat_new(TYPE_int, 1, PERSISTENT);
		lg->snapshots_tid = logbat_new(TYPE_int, 1, PERSISTENT);
		lg->dsnapshots = logbat_new(TYPE_oid, 1, PERSISTENT);
		if (lg->snapshots_bid == NULL ||
		    lg->snapshots_tid == NULL ||
		    lg->dsnapshots == NULL)
			logger_fatal("Logger_new: failed to create snapshots "
				     "bats", 0, 0, 0);

		snprintf(bak, sizeof(bak), "%s_snapshots_bid", fn);
		if (BBPrename(lg->snapshots_bid->batCacheid, bak) < 0)
			logger_fatal("logger_load: BBPrename to %s failed",
				     bak, 0, 0);
		logger_add_bat(lg, lg->snapshots_bid, "snapshots_bid");

		snprintf(bak, sizeof(bak), "%s_snapshots_tid", fn);
		if (BBPrename(lg->snapshots_tid->batCacheid, bak) < 0)
			logger_fatal("logger_load: BBPrename to %s failed",
				     bak, 0, 0);
		logger_add_bat(lg, lg->snapshots_tid, "snapshots_tid");

		snprintf(bak, sizeof(bak), "%s_dsnapshots", fn);
		if (BBPrename(lg->dsnapshots->batCacheid, bak) < 0)
			logger_fatal("Logger_new: BBPrename to %s failed",
				     bak, 0, 0);
		logger_add_bat(lg, lg->dsnapshots, "dsnapshots");

		if (bm_subcommit(lg->catalog_bid, lg->catalog_nme, lg->catalog_bid, lg->catalog_nme, lg->dcatalog, NULL, lg->debug) != GDK_SUCCEED)
			logger_fatal("Logger_new: commit failed", 0, 0, 0);
	} else {
		bat seqs_id = logger_find_bat(lg, "seqs_id");
		bat seqs_val = logger_find_bat(lg, "seqs_val");
		bat snapshots_tid = logger_find_bat(lg, "snapshots_tid");
		bat dsnapshots = logger_find_bat(lg, "dsnapshots");
		int needcommit = 0;
		int dbg = GDKdebug;

		if (seqs_id) {
			BAT *o_id;
			BAT *o_val;

			/* don't check these bats since they will be fixed */
			GDKdebug &= ~CHECKMASK;
			o_id = BATdescriptor(seqs_id);
			o_val = BATdescriptor(seqs_val);
			GDKdebug = dbg;

			if (o_id == NULL || o_val == NULL)
				logger_fatal("Logger_new: inconsistent database: cannot find seqs bats", 0, 0, 0);

			lg->seqs_id = COLcopy(o_id, TYPE_int, 1, TRANSIENT);
			lg->seqs_val = COLcopy(o_val, TYPE_lng, 1, TRANSIENT);
			BBPunfix(o_id->batCacheid);
			BBPunfix(o_val->batCacheid);
			BATseqbase(lg->seqs_id, 0);
			BATseqbase(lg->seqs_val, 0);
		} else {
			lg->seqs_id = logbat_new(TYPE_int, 1, TRANSIENT);
			lg->seqs_val = logbat_new(TYPE_lng, 1, TRANSIENT);
		}
		lg->dseqs = logbat_new(TYPE_oid, 1, TRANSIENT);
		if (lg->seqs_id == NULL ||
		    lg->seqs_val == NULL ||
		    lg->dseqs == NULL)
			logger_fatal("Logger_new: cannot create seqs bats",
				     0, 0, 0);

		GDKdebug &= ~CHECKMASK;
		lg->snapshots_bid = BATdescriptor(snapshots_bid);
		if (lg->snapshots_bid == 0)
			logger_fatal("logger_load: inconsistent database, snapshots_bid does not exist", 0, 0, 0);
		lg->snapshots_tid = BATdescriptor(snapshots_tid);
		if (lg->snapshots_tid == 0)
			logger_fatal("logger_load: inconsistent database, snapshots_tid does not exist", 0, 0, 0);
		GDKdebug = dbg;
		if (lg->snapshots_bid->htype == TYPE_oid) {
			BAT *b;
			assert(lg->snapshots_tid->htype == TYPE_oid);
			b = COLcopy(lg->snapshots_bid, lg->snapshots_bid->ttype, 1, PERSISTENT);
			BATseqbase(b, 0);
			BATsetaccess(b, BAT_READ);
			snprintf(bak, sizeof(bak), "tmp_%o", lg->snapshots_bid->batCacheid);
			BBPrename(lg->snapshots_bid->batCacheid, bak);
			BATmode(lg->snapshots_bid, TRANSIENT);
			snprintf(bak, sizeof(bak), "%s_snapshots_bid", fn);
			BBPrename(b->batCacheid, bak);
			logbat_destroy(lg->snapshots_bid);
			lg->snapshots_bid = b;
			logger_add_bat(lg, b, "snapshots_bid");
			b = COLcopy(lg->snapshots_tid, lg->snapshots_tid->ttype, 1, PERSISTENT);
			BATseqbase(b, 0);
			BATsetaccess(b, BAT_READ);
			snprintf(bak, sizeof(bak), "tmp_%o", lg->snapshots_tid->batCacheid);
			BBPrename(lg->snapshots_tid->batCacheid, bak);
			BATmode(lg->snapshots_tid, TRANSIENT);
			snprintf(bak, sizeof(bak), "%s_snapshots_tid", fn);
			BBPrename(b->batCacheid, bak);
			logbat_destroy(lg->snapshots_tid);
			lg->snapshots_tid = b;
			logger_add_bat(lg, b, "snapshots_tid");
			needcommit = 1;
		}

		if (dsnapshots) {
			lg->dsnapshots = BATdescriptor(dsnapshots);
			if (lg->dsnapshots == 0)
				logger_fatal("Logger_new: inconsistent database, snapshots_tid does not exist", 0, 0, 0);
		} else {
			lg->dsnapshots = logbat_new(TYPE_oid, 1, PERSISTENT);
			snprintf(bak, sizeof(bak), "%s_dsnapshots", fn);
			if (BBPrename(lg->dsnapshots->batCacheid, bak) < 0)
				logger_fatal("Logger_new: BBPrename to %s failed", bak, 0, 0);
			logger_add_bat(lg, lg->dsnapshots, "dsnapshots");
			needcommit = 1;
		}
		GDKdebug &= ~CHECKMASK;
		if (needcommit && bm_commit(lg) != LOG_OK)
			logger_fatal("Logger_new: commit failed", 0, 0, 0);
		GDKdebug = dbg;
	}

	if (fp != NULL) {
#if SIZEOF_OID == 8
		char cvfile[PATHLENGTH];
#endif

		if (check_version(lg, fp) != GDK_SUCCEED) {
			goto error;
		}

#if SIZEOF_OID == 8
		/* When a file *_32-64-convert exists in the database,
		 * it was left there by the BBP initialization code
		 * when it did a conversion of 32-bit OIDs to 64 bits
		 * (see the comment above fixoidheapcolumn and
		 * fixoidheap in gdk_bbp).  It the file exists, we
		 * first create a file called convert-32-64 in the log
		 * directory and we write the current log ID into that
		 * file.  After this file is created, we delete the
		 * *_32-64-convert file in the database.  We then know
		 * that while reading the logs, we have to read OID
		 * values as 32 bits (this is indicated by setting the
		 * read32bitoid flag).  When we're done reading the
		 * logs, we remove the file (and reset the flag).  If
		 * we get interrupted before we have written this
		 * file, the file in the database will still exist, so
		 * the next time we're started, BBPinit will not
		 * convert OIDs (that was done before we got
		 * interrupted), but we will still know to convert the
		 * OIDs ourselves.  If we get interrupted after we
		 * have deleted the file from the database, we check
		 * whether the file convert-32-64 exists and if it
		 * contains the expected ID.  If it does, we again
		 * know that we have to convert.  If the ID is not
		 * what we expect, the conversion was apparently done
		 * already, and so we can delete the file. */

		/* Do not do conversion logger is shared/read-only */
		if (!lg->shared) {
			snprintf(cvfile, sizeof(cvfile), "%sconvert-32-64", lg->dir);
			snprintf(bak, sizeof(bak), "%s_32-64-convert", fn);
			{
				FILE *fp1;
				long off; /* type long required by ftell() & fseek() */
				int curid;

				/* read the current log id without disturbing
				 * the file pointer */
				off = ftell(fp);
				if (fscanf(fp, "%d", &curid) != 1)
					curid = -1; /* shouldn't happen? */
				fseek(fp, off, SEEK_SET);


				if ((fp1 = GDKfileopen(farmid, NULL, bak, NULL, "r")) != NULL) {
					/* file indicating that we need to do
					 * a 32->64 bit OID conversion exists;
					 * record the fact in case we get
					 * interrupted, and set the flag so
					 * that we actually do what's asked */
					fclose(fp1);
					/* first create a versioned file using
					 * the current log id */
					if ((fp1 = GDKfileopen(farmid, NULL, cvfile, NULL, "w")) == NULL ||
					    fprintf(fp1, "%d\n", curid) < 2 ||
					    fflush(fp1) != 0 || /* make sure it's save on disk */
#if defined(_MSC_VER)
					    _commit(_fileno(fp1)) < 0 ||
#elif defined(HAVE_FDATASYNC)
					    fdatasync(fileno(fp1)) < 0 ||
#elif defined(HAVE_FSYNC)
					    fsync(fileno(fp1)) < 0 ||
#endif
					    fclose(fp1) != 0)
						logger_fatal("logger_load: failed to write %s\n", cvfile, 0, 0);
					/* then remove the unversioned file
					 * that gdk_bbp created (in this
					 * order!) */
					unlink(bak);
					/* set the flag that we need to convert */
					lg->read32bitoid = 1;
				} else if ((fp1 = GDKfileopen(farmid, NULL, cvfile, NULL, "r")) != NULL) {
					/* the versioned conversion file
					 * exists: check version */
					int newid;

					if (fscanf(fp1, "%d", &newid) == 1 &&
					    newid == curid) {
						/* versions match, we need to
						 * convert */
						lg->read32bitoid = 1;
					}
					fclose(fp1);
					if (!lg->read32bitoid) {
						/* no conversion, so we can
						 * remove the versioned
						 * file */
						unlink(cvfile);
					}
				}
			}
		}
#endif
		if (logger_readlogs(lg, fp, filename) == LOG_ERR) {
			goto error;
		}
		fclose(fp);
		fp = NULL;
#if SIZEOF_OID == 8
		if (lg->read32bitoid && !lg->shared) {
			/* we converted, remove versioned file and
			 * reset conversion flag */
			unlink(cvfile);
			lg->read32bitoid = 0;
		}
#endif
		if (lg->postfuncp)
			(*lg->postfuncp)(lg);
	}

	return LOG_OK;
  error:
	if (fp)
		fclose(fp);
	if (lg)
		GDKfree(lg);
	return LOG_ERR;
}

/* Initialize a new logger
 * It will load any data in the logdir and persist it in the BATs*/
static logger *
logger_new(int debug, const char *fn, const char *logdir, int version, preversionfix_fptr prefuncp, postversionfix_fptr postfuncp, int shared, const char *local_logdir)
{
	logger *lg = (struct logger *) GDKmalloc(sizeof(struct logger));
	char filename[PATHLENGTH];
	char shared_log_filename[PATHLENGTH];

	if (lg == NULL) {
		fprintf(stderr, "!ERROR: logger_new: allocating logger structure failed\n");
		return NULL;
	}

	lg->debug = debug;
	lg->shared = shared;

	lg->changes = 0;
	lg->version = version;
	lg->id = 1;

	lg->tid = 0;
#if SIZEOF_OID == 8
	lg->read32bitoid = 0;
#endif

	lg->dbfarm_role = logger_set_logdir_path(filename, fn, logdir, shared);
	lg->fn = GDKstrdup(fn);
	lg->dir = GDKstrdup(filename);
	lg->bufsize = 64*1024;
	lg->buf = GDKmalloc(lg->bufsize);
	if (lg->fn == NULL || lg->dir == NULL || lg->buf == NULL) {
		fprintf(stderr, "!ERROR: logger_new: strdup failed\n");
		GDKfree(lg->fn);
		GDKfree(lg->dir);
		GDKfree(lg->buf);
		GDKfree(lg);
		return NULL;
	}
	if (lg->debug & 1) {
		fprintf(stderr, "#logger_new dir set to %s\n", lg->dir);
	}
	lg->local_dir = NULL;

	if (shared) {
		/* set the local logdir as well
		 * here we pass 0 for the shared flag, since we want these file(s) to be stored in the default logdir */
		lg->local_dbfarm_role = logger_set_logdir_path(filename, fn, local_logdir, 0);
		if ((lg->local_dir = GDKstrdup(filename)) == NULL) {
			fprintf(stderr, "!ERROR: logger_new: strdup failed\n");
			GDKfree(lg->fn);
			GDKfree(lg->dir);
			GDKfree(lg->local_dir);
			GDKfree(lg);
			return NULL;
		}
		if (lg->debug & 1) {
			fprintf(stderr, "#logger_new local_dir set to %s\n", lg->local_dir);
		}

		/* get last shared logger id from the local log dir,
		 * but first check if the file exists */
		snprintf(shared_log_filename, sizeof(shared_log_filename), "%s%s", lg->local_dir, LOGFILE_SHARED);
		if (access(shared_log_filename, 0) != -1) {
			lng res = logger_read_last_transaction_id(lg, lg->local_dir, LOGFILE_SHARED, lg->local_dbfarm_role);
			if (res == LOG_ERR) {
				fprintf(stderr, "!ERROR: logger_new: failed to read previous shared logger id form %s\n", LOGFILE_SHARED);
				GDKfree(lg->fn);
				GDKfree(lg->dir);
				GDKfree(lg->local_dir);
				GDKfree(lg);
				return NULL;
			}

			lg->id = res;
			if (lg->debug & 1) {
				fprintf(stderr, "#logger_new last shared transactions is read form %s is " LLFMT "\n", shared_log_filename, lg->id);
			}
		} else {
			if (lg->debug & 1) {
				fprintf(stderr, "#logger_new no previous %s found\n", LOGFILE_SHARED);
			}
		}
	}

	lg->prefuncp = prefuncp;
	lg->postfuncp = postfuncp;
	lg->log = NULL;
	lg->end = 0;
	lg->catalog_bid = NULL;
	lg->catalog_nme = NULL;
	lg->dcatalog = NULL;
	lg->snapshots_bid = NULL;
	lg->snapshots_tid = NULL;
	lg->dsnapshots = NULL;
	lg->seqs_id = NULL;
	lg->seqs_val = NULL;
	lg->dseqs = NULL;

	if (logger_load(debug, fn, filename, lg) == LOG_OK) {
		return lg;
	}
	return NULL;
}

/* Reload (shared) logger
 * It will load any data in the logdir and persist it in the BATs */
int
logger_reload(logger *lg)
{
	char filename[PATHLENGTH];

	snprintf(filename, sizeof(filename), "%s", lg->dir);
	if (lg->debug & 1) {
		fprintf(stderr, "#logger_reload %s\n", filename);
	}

	return logger_load(lg->debug, lg->fn, filename, lg);
}

/* Create a new logger */
logger *
logger_create(int debug, const char *fn, const char *logdir, int version, preversionfix_fptr prefuncp, postversionfix_fptr postfuncp, int keep_persisted_log_files)
{
	logger *lg;

	printf("# Start processing logs %s/%s version %d\n",fn,logdir,version);
	fflush(stdout);
	lg = logger_new(debug, fn, logdir, version, prefuncp, postfuncp, 0, NULL);

	if (!lg)
		return NULL;
	if (logger_open(lg) == LOG_ERR) {
		logger_destroy(lg);

		return NULL;
	}
	printf("# Finished processing logs %s/%s\n",fn,logdir);
	GDKsetenv("recovery","finished");
	fflush(stdout);
	if (lg->changes &&
	    (logger_restart(lg) != LOG_OK ||
	     logger_cleanup(lg, keep_persisted_log_files) != LOG_OK)) {
		logger_destroy(lg);

		return NULL;
	}
	return lg;
}

/* Create a new shared logger, that is for slaves reading the master log directory.
 * Assumed to be read-only */
logger *
logger_create_shared(int debug, const char *fn, const char *logdir, const char *local_logdir, int version, preversionfix_fptr prefuncp, postversionfix_fptr postfuncp)
{
	logger *lg;

	printf("# Start processing logs %s/%s version %d\n",fn,logdir,version);
	fflush(stdout);
	lg = logger_new(debug, fn, logdir, version, prefuncp, postfuncp, 1, local_logdir);

	return lg;
}

void
logger_destroy(logger *lg)
{
	if (lg->catalog_bid) {
		BUN p, q;
		BAT *b = lg->catalog_bid;

		logger_cleanup(lg, 0);

		/* free resources */
		BATloop(b, p, q) {
			bat bid = *(log_bid *) Tloc(b, p);
			oid pos = p;

			if (BUNfnd(lg->dcatalog, &pos) == BUN_NONE)
				BBPdecref(bid, TRUE);
		}

		BBPdecref(lg->catalog_bid->batCacheid, TRUE);
		BBPdecref(lg->catalog_nme->batCacheid, TRUE);
		BBPdecref(lg->dcatalog->batCacheid, TRUE);
		logbat_destroy(lg->catalog_bid);
		logbat_destroy(lg->catalog_nme);
		logbat_destroy(lg->dcatalog);
		logbat_destroy(lg->freed);
	}
	GDKfree(lg->fn);
	GDKfree(lg->dir);
	logger_close(lg);
	GDKfree(lg);
}

int
logger_exit(logger *lg)
{
	FILE *fp;
	char filename[PATHLENGTH];
	int farmid = BBPselectfarm(lg->dbfarm_role, 0, offheap);

	logger_close(lg);
	if (GDKmove(farmid, lg->dir, LOGFILE, NULL, lg->dir, LOGFILE, "bak") != GDK_SUCCEED) {
		fprintf(stderr, "!ERROR: logger_exit: rename %s to %s.bak in %s failed\n",
			LOGFILE, LOGFILE, lg->dir);
		return LOG_ERR;
	}

	snprintf(filename, sizeof(filename), "%s%s", lg->dir, LOGFILE);
	if ((fp = GDKfileopen(farmid, NULL, filename, NULL, "w")) != NULL) {
		char ext[PATHLENGTH];

		if (fprintf(fp, "%06d\n\n", lg->version) < 0) {
			(void) fclose(fp);
			fprintf(stderr, "!ERROR: logger_exit: write to %s failed\n",
				filename);
			return LOG_ERR;
		}
		lg->id ++;

		if (logger_commit(lg) != LOG_OK) {
			(void) fclose(fp);
			fprintf(stderr, "!ERROR: logger_exit: logger_commit failed\n");
			return LOG_ERR;
		}

		if (fprintf(fp, LLFMT "\n", lg->id) < 0) {
			(void) fclose(fp);
			fprintf(stderr, "!ERROR: logger_exit: write to %s failed\n",
				filename);
			return LOG_ERR;
		}

		if (fclose(fp) < 0) {
			fprintf(stderr, "!ERROR: logger_exit: flush of %s failed\n",
				filename);
			return LOG_ERR;
		}

		/* atomic action, switch to new log, keep old for
		 * later cleanup actions */
		snprintf(ext, sizeof(ext), "bak-" LLFMT, lg->id);

		if (GDKmove(farmid, lg->dir, LOGFILE, "bak", lg->dir, LOGFILE, ext) != GDK_SUCCEED) {
			fprintf(stderr, "!ERROR: logger_exit: rename %s.bak to %s.%s failed\n",
				LOGFILE, LOGFILE, ext);
			return LOG_ERR;
		}

		lg->changes = 0;
	} else {
		fprintf(stderr, "!ERROR: logger_exit: could not create %s\n",
			filename);
		GDKerror("logger_exit: could not open %s\n", filename);
		return LOG_ERR;
	}
	return LOG_OK;
}

int
logger_restart(logger *lg)
{
	int res = 0;

	if ((res = logger_exit(lg)) == LOG_OK)
		res = logger_open(lg);

	return res;
}

/* Clean-up write-ahead log files already persisted in the BATs.
 * Update the LOGFILE and delete all bak- files as well.
 */
static int
logger_cleanup_old(logger *lg, int keep_persisted_log_files)
{
	char buf[BUFSIZ];
	lng id;
	int farmid = BBPselectfarm(lg->dbfarm_role, 0, offheap);
	int cleanupResultLog = 0;
	int cleanupResultBak = 0;

	// Calculate offset based on the number of files to keep
	id = lg->id - keep_persisted_log_files - 1;

	// Stop cleaning up once bak- files are no longer found
	while (id > 0 && (cleanupResultLog == LOG_OK || cleanupResultBak == LOG_OK)) {
		// clean up the WAL file
		if (lg->debug & 1) {
			snprintf(buf, sizeof(buf), "%s%s." LLFMT, lg->dir, LOGFILE, id);
			fprintf(stderr, "#logger_cleanup_old %s\n", buf);
		}
		snprintf(buf, sizeof(buf), LLFMT, id);
		cleanupResultLog = GDKunlink(farmid, lg->dir, LOGFILE, buf);

		// clean up the bak- WAL files
		if (lg->debug & 1) {
			snprintf(buf, sizeof(buf), "%s%s.bak-" LLFMT, lg->dir, LOGFILE, id);
			fprintf(stderr, "#logger_cleanup_old %s\n", buf);
		}
		snprintf(buf, sizeof(buf), "bak-" LLFMT, id);
		cleanupResultBak = GDKunlink(farmid, lg->dir, LOGFILE, buf);

		id = id - 1;
	}
	return LOG_OK;
}

int
logger_cleanup(logger *lg, int keep_persisted_log_files)
{
	char buf[BUFSIZ];
	char id[BUFSIZ];
	FILE *fp = NULL;
	int farmid = BBPselectfarm(lg->dbfarm_role, 0, offheap);

	snprintf(buf, sizeof(buf), "%s%s.bak-" LLFMT, lg->dir, LOGFILE, lg->id);

	if (lg->debug & 1) {
		fprintf(stderr, "#logger_cleanup keeping %d WAL files\n", keep_persisted_log_files);
		fprintf(stderr, "#logger_cleanup %s\n", buf);
	}

	if (keep_persisted_log_files == 0) {
		// If keep_persisted_log_files is 0, remove the last persisted WAL files as well
		// to reduce the work for the logger_cleanup_old()
		if ((fp = GDKfileopen(farmid, NULL, buf, NULL, "r")) == NULL) {
			fprintf(stderr, "!ERROR: logger_cleanup: cannot open file %s\n", buf);
			return LOG_ERR;
		}

		/* skip catalog */
		while (fgets(id, sizeof(id), fp) != NULL && id[0] != '\n')
			;

		while (fgets(id, sizeof(id), fp) != NULL) {
			char *e = strchr(id, '\n');

			if (e)
				*e = 0;
			GDKunlink(farmid, lg->dir, LOGFILE, id);
		}
		fclose(fp);
	}

	snprintf(buf, sizeof(buf), "bak-" LLFMT, lg->id);

	GDKunlink(farmid, lg->dir, LOGFILE, buf);

	if (keep_persisted_log_files > 0) {
		// Clean up the old WAL files as well, if any
		// We will ignore the output of logger_cleanup_old
		logger_cleanup_old(lg, keep_persisted_log_files);
	}

	return LOG_OK;
}

/* Clean-up write-ahead log files already persisted in the BATs, leaving only the most recent one.
 * Keeps only the number of files set in lg->keep_persisted_log_files.
 * Only the bak- files are deleted for the preserved WAL files.
 */
lng
logger_changes(logger *lg)
{
	return lg->changes;
}

/* Read the last recorded transactions id from a logfile */
lng
logger_read_last_transaction_id(logger *lg, char *dir, char *logger_file, int role)
{
	char filename[PATHLENGTH];
	FILE *fp;
	char id[BUFSIZ];
	lng lid = LOG_ERR;
	int farmid = BBPselectfarm(role, 0, offheap);

	snprintf(filename, sizeof(filename), "%s%s", dir, logger_file);
	if ((fp = GDKfileopen(farmid, NULL, filename, NULL, "r")) == NULL) {
		fprintf(stderr, "!ERROR: logger_read_last_transaction_id: unable to open file %s\n", filename);
		goto error;
	}

	if (check_version(lg, fp) != GDK_SUCCEED) {
		fprintf(stderr, "!ERROR: logger_read_last_transaction_id: inconsistent log version for file %s\n", filename);
		goto error;
	}

	/* read the last id */
	while (fgets(id, sizeof(id), fp) != NULL) {
		lid = strtoll(id, NULL, 10);
		if (lg->debug & 1) {
			fprintf(stderr, "#logger_read_last_transaction_id last logger id written in %s is " LLFMT "\n", filename, lid);
		}
	}

	return lid;

  error:
	if (fp)
		fclose(fp);
	if (lg)
		GDKfree(lg);
	return LOG_ERR;
}

int
logger_sequence(logger *lg, int seq, lng *id)
{
	BUN p = log_find(lg->seqs_id, lg->dseqs, seq);

	if (p != BUN_NONE) {
		*id = *(lng *) Tloc(lg->seqs_val, p);

		return 1;
	}
	return 0;
}

/*
 * Changes made to the BAT descriptor should be stored in the log
 * files.  Actually, we need to save the descriptor file, perhaps we
 * should simply introduce a versioning scheme.
 */
int
log_bat_persists(logger *lg, BAT *b, const char *name)
{
	char *ha, *ta;
	int len;
	char buf[BUFSIZ];
	logformat l;
	int havevoid = 0;
	int flag = (b->batPersistence == PERSISTENT) ? LOG_USE : LOG_CREATE;
	BUN p;

	l.nr = 0;
	if (flag == LOG_USE) {
#ifndef NDEBUG
		assert(b->batRole == PERSISTENT);
		assert(0 <= b->H->heap.farmid && b->H->heap.farmid < MAXFARMS);
		assert(BBPfarms[b->H->heap.farmid].roles & (1 << PERSISTENT));
		if (b->H->vheap) {
			assert(0 <= b->H->vheap->farmid && b->H->vheap->farmid < MAXFARMS);
			assert(BBPfarms[b->H->vheap->farmid].roles & (1 << PERSISTENT));
		}
		assert(0 <= b->T->heap.farmid && b->T->heap.farmid < MAXFARMS);
		assert(BBPfarms[b->T->heap.farmid].roles & (1 << PERSISTENT));
		if (b->T->vheap) {
			assert(0 <= b->T->vheap->farmid && b->T->vheap->farmid < MAXFARMS);
			assert(BBPfarms[b->T->vheap->farmid].roles & (1 << PERSISTENT));
		}
#endif
		l.nr = b->batCacheid;
	}
	l.flag = flag;
	l.tid = lg->tid;
	lg->changes++;
	if (log_write_format(lg, &l) == LOG_ERR ||
	    log_write_string(lg, name) == LOG_ERR)
		return LOG_ERR;

	if (lg->debug & 1)
		fprintf(stderr, "#persists bat %s (%d) %s\n",
			name, b->batCacheid,
			(flag == LOG_USE) ? "use" : "create");

	if (flag == LOG_USE) {
		assert(b->batRole == PERSISTENT);
		assert(b->H->heap.farmid == 0);
		assert(b->H->vheap == NULL ||
		       BBPfarms[b->H->vheap->farmid].roles & (1 << PERSISTENT));
		assert(b->T->heap.farmid == 0);
		assert(b->T->vheap == NULL ||
		       BBPfarms[b->T->vheap->farmid].roles & (1 << PERSISTENT));
		if ((p = log_find(lg->snapshots_bid, lg->dsnapshots, b->batCacheid)) != BUN_NONE &&
		    p >= lg->snapshots_tid->batInserted) {
			BUNinplace(lg->snapshots_tid, p, &lg->tid, FALSE);
		} else {
			if (p != BUN_NONE) {
				oid pos = p;
				BUNappend(lg->dsnapshots, &pos, FALSE);
			}
			BUNappend(lg->snapshots_bid, &b->batCacheid, FALSE);
			BUNappend(lg->snapshots_tid, &lg->tid, FALSE);
		}
		return LOG_OK;
	}

	ha = ATOMname(b->htype);
	if (b->htype == TYPE_void && BAThdense(b)) {
		ha = "vid";
		havevoid = 1;
	}
	ta = ATOMname(b->ttype);
	if (!havevoid && b->ttype == TYPE_void && BATtdense(b)) {
		ta = "vid";
	}
	len = snprintf(buf, sizeof(buf), "%s,%s", ha, ta);
	len++;			/* include EOS */
	if (!mnstr_writeInt(lg->log, len) ||
	    mnstr_write(lg->log, buf, 1, len) != (ssize_t) len) {
		fprintf(stderr, "!ERROR: log_bat_persists: write failed\n");
		return LOG_ERR;
	}

	if (lg->debug & 1)
		fprintf(stderr, "#Logged new bat [%s,%s] %s " BUNFMT " (%d)\n",
			ha, ta, name, BATcount(b), b->batCacheid);
	return log_bat(lg, b, name);
}

int
log_bat_transient(logger *lg, const char *name)
{
	log_bid bid = logger_find_bat(lg, name);
	logformat l;
	BUN p;

	l.flag = LOG_DESTROY;
	l.tid = lg->tid;
	l.nr = 0;
	lg->changes++;

	/* if this is a snapshot bat, we need to skip all changes */
	if ((p = log_find(lg->snapshots_bid, lg->dsnapshots, bid)) != BUN_NONE) {
		//	int tid = *(int*)Tloc(lg->snapshots_tid, p);
#ifndef NDEBUG
		assert(BBP_desc(bid)->S.role == PERSISTENT);
		assert(0 <= BBP_desc(bid)->H.heap.farmid && BBP_desc(bid)->H.heap.farmid < MAXFARMS);
		assert(BBPfarms[BBP_desc(bid)->H.heap.farmid].roles & (1 << PERSISTENT));
		if (BBP_desc(bid)->H.vheap) {
			assert(0 <= BBP_desc(bid)->H.vheap->farmid && BBP_desc(bid)->H.vheap->farmid < MAXFARMS);
			assert(BBPfarms[BBP_desc(bid)->H.vheap->farmid].roles & (1 << PERSISTENT));
		}
		assert(0 <= BBP_desc(bid)->T.heap.farmid && BBP_desc(bid)->T.heap.farmid < MAXFARMS);
		assert(BBPfarms[BBP_desc(bid)->T.heap.farmid].roles & (1 << PERSISTENT));
		if (BBP_desc(bid)->T.vheap) {
			assert(0 <= BBP_desc(bid)->T.vheap->farmid && BBP_desc(bid)->T.vheap->farmid < MAXFARMS);
			assert(BBPfarms[BBP_desc(bid)->T.vheap->farmid].roles & (1 << PERSISTENT));
		}
#endif
		//	if (lg->tid == tid)
		if (p >= lg->snapshots_tid->batInserted) {
			BUNinplace(lg->snapshots_tid, p, &lg->tid, FALSE);
		} else {
			oid pos = p;
			BUNappend(lg->dsnapshots, &pos, FALSE);
			BUNappend(lg->snapshots_tid, &lg->tid, FALSE);
			BUNappend(lg->snapshots_bid, &bid, FALSE);
		}
		//	else
		//		printf("%d != %d\n", lg->tid, tid);
		//	assert(lg->tid == tid);
	}

	if (log_write_format(lg, &l) == LOG_ERR ||
	    log_write_string(lg, name) == LOG_ERR) {
		fprintf(stderr, "!ERROR: log_bat_transient: write failed\n");
		return LOG_ERR;
	}

	if (lg->debug & 1)
		fprintf(stderr, "#Logged destroyed bat %s\n", name);
	return LOG_OK;
}

int
log_delta(logger *lg, BAT *uid, BAT *uval, const char *name)
{
	gdk_return ok = GDK_SUCCEED;
	logformat l;
	BUN p;

	assert(uid->ttype == TYPE_oid || uid->ttype == TYPE_void);
	if (lg->debug & 128) {
		/* logging is switched off */
		return LOG_OK;
	}

	l.tid = lg->tid;
	l.nr = (BUNlast(uval) - BUNfirst(uval));
	lg->changes += l.nr;

	if (l.nr) {
		BATiter ii = bat_iterator(uid);
		BATiter vi = bat_iterator(uval);
		gdk_return (*wh) (const void *, stream *, size_t) = BATatoms[TYPE_oid].atomWrite;
		gdk_return (*wt) (const void *, stream *, size_t) = BATatoms[uval->ttype].atomWrite;

		l.flag = LOG_UPDATE;
		if (log_write_format(lg, &l) == LOG_ERR ||
		    log_write_string(lg, name) == LOG_ERR)
			return LOG_ERR;

		for (p = BUNfirst(uid); p < BUNlast(uid) && ok == GDK_SUCCEED; p++) {
			const void *id = BUNtail(ii, p);
			const void *val = BUNtail(vi, p);

			ok = wh(id, lg->log, 1);
			ok = (ok != GDK_SUCCEED) ? ok : wt(val, lg->log, 1);
		}

		if (lg->debug & 1)
			fprintf(stderr, "#Logged %s " LLFMT " inserts\n", name, l.nr);
	}
	if (ok != GDK_SUCCEED)
		fprintf(stderr, "!ERROR: log_delta: write failed\n");
	return (ok == GDK_SUCCEED) ? LOG_OK : LOG_ERR;
}

int
log_bat(logger *lg, BAT *b, const char *name)
{
	gdk_return ok = GDK_SUCCEED;
	logformat l;
	BUN p;

	if (lg->debug & 128) {
		/* logging is switched off */
		return LOG_OK;
	}

	l.tid = lg->tid;
	l.nr = (BUNlast(b) - b->batInserted);
	lg->changes += l.nr;

	if (l.nr) {
		BATiter bi = bat_iterator(b);
		gdk_return (*wh) (const void *, stream *, size_t) = BATatoms[b->htype].atomWrite;
		gdk_return (*wt) (const void *, stream *, size_t) = BATatoms[b->ttype].atomWrite;

		l.flag = LOG_INSERT;
		if (log_write_format(lg, &l) == LOG_ERR ||
		    log_write_string(lg, name) == LOG_ERR)
			return LOG_ERR;

		if (b->htype == TYPE_void &&
		    b->ttype > TYPE_void &&
		    b->ttype < TYPE_str &&
		    !isVIEW(b)) {
			const void *t = BUNtail(bi, b->batInserted);

			ok = wt(t, lg->log, (size_t)l.nr);
		} else {
			for (p = b->batInserted; p < BUNlast(b) && ok == GDK_SUCCEED; p++) {
				const void *h = BUNhead(bi, p);
				const void *t = BUNtail(bi, p);

				ok = wh(h, lg->log, 1);
				ok = (ok != GDK_SUCCEED) ? ok : wt(t, lg->log, 1);
			}
		}

		if (lg->debug & 1)
			fprintf(stderr, "#Logged %s " LLFMT " inserts\n", name, l.nr);
	}
	assert(b->batFirst == b->batDeleted);

	if (ok != GDK_SUCCEED)
		fprintf(stderr, "!ERROR: log_bat: write failed\n");
	return (ok == GDK_SUCCEED) ? LOG_OK : LOG_ERR;
}

int
log_bat_clear(logger *lg, const char *name)
{
	logformat l;

	if (lg->debug & 128) {
		/* logging is switched off */
		return LOG_OK;
	}

	l.nr = 1;
	l.tid = lg->tid;
	lg->changes += l.nr;

	l.flag = LOG_CLEAR;
	if (log_write_format(lg, &l) == LOG_ERR ||
	    log_write_string(lg, name) == LOG_ERR)
		return LOG_ERR;

	if (lg->debug & 1)
		fprintf(stderr, "#Logged clear %s\n", name);

	return LOG_OK;
}

int
log_tstart(logger *lg)
{
	logformat l;

	l.flag = LOG_START;
	l.tid = ++lg->tid;
	l.nr = lg->tid;

	if (lg->debug & 1)
		fprintf(stderr, "#log_tstart %d\n", lg->tid);

	return log_write_format(lg, &l);
}

#define DBLKSZ 8192
#define DBLKMASK 8191
#define SEGSZ 64*DBLKSZ
static char zeros[DBLKSZ] = { 0 };

static gdk_return
pre_allocate(logger *lg)
{
	lng p;

	if (mnstr_fgetpos(lg->log, &p) != 0)
		return GDK_FAIL;
	if (p + DBLKSZ > lg->end) {
		lng s = p;

		if (p > lg->end) {
			lg->end = (p & ~DBLKMASK);
			if (p > DBLKSZ)
				p -= DBLKSZ;
		}
		if (p < lg->end) {
			p = (lg->end - p);
			if (mnstr_write(lg->log, zeros, (size_t) p, 1) < 0)
				return GDK_FAIL;
			lg->end += p;
			p = 0;
		}
		for (; p < SEGSZ; p += DBLKSZ, lg->end += DBLKSZ) {
			if (mnstr_write(lg->log, zeros, DBLKSZ, 1) < 0)
				return GDK_FAIL;
		}
		if (mnstr_fsetpos(lg->log, s) < 0)
			return GDK_FAIL;
	}
	return GDK_SUCCEED;
}

int
log_tend(logger *lg)
{
	logformat l;
	gdk_return res = GDK_SUCCEED;

	if (lg->debug & 1)
		fprintf(stderr, "#log_tend %d\n", lg->tid);

	if (DELTAdirty(lg->snapshots_bid)) {
		/* sub commit all new snapshots */
		BAT *cands, *tids, *bids;

		tids = bm_tids(lg->snapshots_tid, lg->dsnapshots);
		cands = BATselect(lg->snapshots_tid, tids, &lg->tid, &lg->tid,
				     TRUE, TRUE, FALSE);
		if (tids == NULL || cands == NULL) {
			fprintf(stderr, "!ERROR: log_tend: subselect failed\n");
			return LOG_ERR;
		}
		bids = BATproject(cands, lg->snapshots_bid);
		BBPunfix(cands->batCacheid);
		BBPunfix(tids->batCacheid);
		if (bids == NULL) {
			fprintf(stderr, "!ERROR: log_tend: semijoin failed\n");
			return LOG_ERR;
		}
		res = bm_subcommit(bids, NULL, lg->snapshots_bid,
				   lg->snapshots_tid, lg->dsnapshots, NULL, lg->debug);
		BBPunfix(bids->batCacheid);
	}
	l.flag = LOG_END;
	l.tid = lg->tid;
	l.nr = lg->tid;
	if (res != GDK_SUCCEED ||
	    log_write_format(lg, &l) == LOG_ERR ||
	    mnstr_flush(lg->log) ||
	    mnstr_fsync(lg->log) ||
	    pre_allocate(lg) != GDK_SUCCEED) {
		fprintf(stderr, "!ERROR: log_tend: write failed\n");
		return LOG_ERR;
	}
	return LOG_OK;
}

int
log_abort(logger *lg)
{
	logformat l;

	if (lg->debug & 1)
		fprintf(stderr, "#log_abort %d\n", lg->tid);

	l.flag = LOG_END;
	l.tid = lg->tid;
	l.nr = -1;

	if (log_write_format(lg, &l) == LOG_ERR)
		return LOG_ERR;

	return LOG_OK;
}

static int
log_sequence_(logger *lg, int seq, lng val, int flush)
{
	logformat l;

	l.flag = LOG_SEQ;
	l.tid = lg->tid;
	l.nr = seq;

	if (lg->debug & 1)
		fprintf(stderr, "#log_sequence_ (%d," LLFMT ")\n", seq, val);

	if (log_write_format(lg, &l) == LOG_ERR ||
	    !mnstr_writeLng(lg->log, val) ||
	    (flush && mnstr_flush(lg->log)) ||
	    (flush && mnstr_fsync(lg->log)) ||
	    pre_allocate(lg) != GDK_SUCCEED) {
		fprintf(stderr, "!ERROR: log_sequence_: write failed\n");
		return LOG_ERR;
	}
	return LOG_OK;
}

static int
log_sequence_nrs(logger *lg)
{
	BATiter sii = bat_iterator(lg->seqs_id);
	BATiter svi = bat_iterator(lg->seqs_val);
	BUN p, q;
	int ok = LOG_OK;

	BATloop(lg->seqs_id, p, q) {
		const int *id = (const int *) BUNtloc(sii, p);
		const lng *val = (const lng *) BUNtloc(svi, p);
		oid pos = p;

		if (BUNfnd(lg->dseqs, &pos) == BUN_NONE)
			ok |= log_sequence_(lg, *id, *val, 0);
	}
	if (ok != LOG_OK ||
	    mnstr_flush(lg->log) ||
	    mnstr_fsync(lg->log)) {
		fprintf(stderr, "!ERROR: log_sequence_nrs: write failed\n");
		return LOG_ERR;
	}
	return ok;
}

/* a transaction in it self */
int
log_sequence(logger *lg, int seq, lng val)
{
	BUN p;

	if (lg->debug & 1)
		fprintf(stderr, "#log_sequence (%d," LLFMT ")\n", seq, val);

	if ((p = log_find(lg->seqs_id, lg->dseqs, seq)) != BUN_NONE &&
	    p >= lg->seqs_id->batInserted) {
		BUNinplace(lg->seqs_val, p, &val, FALSE);
	} else {
		if (p != BUN_NONE) {
			oid pos = p;
			BUNappend(lg->dseqs, &pos, FALSE);
		}
		BUNappend(lg->seqs_id, &seq, FALSE);
		BUNappend(lg->seqs_val, &val, FALSE);
	}
	return log_sequence_(lg, seq, val, 1);
}

static int
bm_commit(logger *lg)
{
	BUN p, q;
	BAT *b = lg->catalog_bid;
	BAT *n = logbat_new(TYPE_str, BATcount(lg->freed), TRANSIENT);
	gdk_return res;

	/* subcommit the freed bats */
	BATseqbase(n, 0);
	if (BATcount(lg->freed)) {

		BATloop(lg->freed, p, q) {
			bat bid = *(log_bid *) Tloc(lg->freed, p);
			BAT *lb = BATdescriptor(bid);
			str name = BBPname(bid);

			BATmode(lb, TRANSIENT);
			logbat_destroy(lb);
			if (lg->debug & 1)
				fprintf(stderr,
					"#commit deleted (snapshot) %s (%d)\n",
					name, bid);
			BUNappend(n, name, FALSE);
			BBPdecref(bid, TRUE);
		}
	}

	for (p = b->batInserted; p < BUNlast(b); p++) {
		log_bid bid = *(log_bid *) Tloc(b, p);
		BAT *lb;
		oid pos = p;

		if (BUNfnd(lg->dcatalog, &pos) != BUN_NONE)
			continue;

		if (bid == lg->dsnapshots->batCacheid)
			continue;

		lb = BATdescriptor(bid);

		assert(lb);
		BATmode(lb, PERSISTENT);
		assert(lb->batRestricted > BAT_WRITE);
		logbat_destroy(lb);

		if (lg->debug & 1)
			fprintf(stderr, "#bm_commit: create %d (%d)\n",
				bid, BBP_lrefs(bid));
	}
	res = bm_subcommit(lg->catalog_bid, lg->catalog_nme, lg->catalog_bid, lg->catalog_nme, lg->dcatalog, n, lg->debug);
	BBPreclaim(n);
	BATclear(lg->freed, FALSE);
	BATcommit(lg->freed);
	return res != GDK_SUCCEED ? LOG_ERR : LOG_OK;
}

log_bid
logger_add_bat(logger *lg, BAT *b, const char *name)
{
	log_bid bid = logger_find_bat(lg, name);

	assert(b->batRestricted > 0 ||
	       b == lg->snapshots_bid ||
	       b == lg->snapshots_tid ||
	       b == lg->dsnapshots ||
	       b == lg->catalog_bid ||
	       b == lg->catalog_nme ||
	       b == lg->dcatalog ||
	       b == lg->seqs_id ||
	       b == lg->seqs_val ||
	       b == lg->dseqs);
	assert(b->batRole == PERSISTENT);
	if (bid) {
		if (bid != b->batCacheid) {
			logger_del_bat(lg, bid);
		} else {
			return bid;
		}
	}
	bid = b->batCacheid;
	if (lg->debug & 1)
		fprintf(stderr, "#create %s\n", name);
	lg->changes += BATcount(b) + 1;
	BUNappend(lg->catalog_bid, &bid, FALSE);
	BUNappend(lg->catalog_nme, name, FALSE);
	BBPincref(bid, TRUE);
	return bid;
}

void
logger_del_bat(logger *lg, log_bid bid)
{
	BAT *b = BATdescriptor(bid);
	BUN p = log_find(lg->catalog_bid, lg->dcatalog, bid), q;

	assert(p != BUN_NONE);

	/* if this is a not logger commited snapshot bat, make it
	 * transient */
	if (p >= lg->catalog_bid->batInserted &&
	    (q = log_find(lg->snapshots_bid, lg->dsnapshots, bid)) != BUN_NONE) {

		BUNappend(lg->dsnapshots, &q, FALSE);
		if (lg->debug & 1)
			fprintf(stderr,
				"#logger_del_bat release snapshot %d (%d)\n",
				bid, BBP_lrefs(bid));
		BUNappend(lg->freed, &bid, FALSE);
	} else if (p >= lg->catalog_bid->batInserted) {
		BBPdecref(bid, TRUE);
	} else {
		BUNappend(lg->freed, &bid, FALSE);
	}
	if (b) {
		lg->changes += BATcount(b) + 1;
		BBPunfix(b->batCacheid);
	}
	BUNappend(lg->dcatalog, &p, FALSE);
/*assert(BBP_lrefs(bid) == 0);*/
}

log_bid
logger_find_bat(logger *lg, const char *name)
{
	BATiter cni = bat_iterator(lg->catalog_nme);
	BUN p;

<<<<<<< HEAD
	if (lg->catalog_nme->T->hash || BAThash(lg->catalog_nme) == GDK_SUCCEED) {
		BUN prb = strHash(name) & cni.b->T->hash->mask;
		int pcs;
		HASHloop_str(cni, cni.b->T->hash, prb, name, p, pcs) {
=======
	if (BAThash(lg->catalog_nme, 0) == GDK_SUCCEED) {
		HASHloop_str(cni, cni.b->T->hash, p, name) {
>>>>>>> 3f642494
			oid pos = p;
			if (BUNfnd(lg->dcatalog, &pos) == BUN_NONE)
				return *(log_bid *) Tloc(lg->catalog_bid, p);
		}
	}
	return 0;
}<|MERGE_RESOLUTION|>--- conflicted
+++ resolved
@@ -104,59 +104,26 @@
 	BATiter cni = bat_iterator(b);
 	BUN p;
 
-<<<<<<< HEAD
-	if (b->T->hash || BAThash(b) == GDK_SUCCEED) {
-		BUN prb = HASHprobe(cni.b->T->hash, &val);
-		int pcs;
-		HASHloop_int(cni, cni.b->T->hash, prb, &val, p, pcs) {
-=======
 	assert(b->ttype == TYPE_int);
 	assert(d->ttype == TYPE_oid);
-	if (BAThash(b, 0) == GDK_SUCCEED) {
-		HASHloop_int(cni, cni.b->T->hash, p, &val) {
->>>>>>> 3f642494
-			oid pos = p;
-			if (BUNfnd(d, &pos) == BUN_NONE)
-				return p;
-		}
-	} else {		/* unlikely: BAThash failed */
-		BUN q;
-		int *t = (int *) Tloc(b, 0);
-
-<<<<<<< HEAD
-static BUN
-log_find_bid(BAT *b, BAT *d, log_bid val)
-{
-#if 0
-	BUN p, q;
-	log_bid *t = (log_bid *) Tloc(b, BUNfirst(b));
-
-	for (p = 0, q = BATcount(b); p < q; p++) {
-		oid pos = p + BUNfirst(b);
-
-		if (t[p] == val && BUNfnd(d, &pos) == BUN_NONE)
-			return pos;
-	}
-	return BUN_NONE;
-#else
-	BATiter cni = bat_iterator(b);
-	BUN p;
-
-	if (b->T->hash || BAThash(b) == GDK_SUCCEED) {
+	if (BAThash(b) == GDK_SUCCEED) {
 		BUN prb = HASHprobe(cni.b->T->hash, &val);
 		int pcs;
 		HASHloop_int(cni, cni.b->T->hash, prb, &val, p, pcs) {
 			oid pos = p;
 			if (BUNfnd(d, &pos) == BUN_NONE)
 				return p;
-=======
+		}
+	} else {		/* unlikely: BAThash failed */
+		BUN q;
+		int *t = (int *) Tloc(b, 0);
+
 		for (p = BUNfirst(b), q = BUNlast(b); p < q; p++) {
 			if (t[p] == val) {
 				oid pos = p;
 				if (BUNfnd(d, &pos) == BUN_NONE)
 					return p;
 			}
->>>>>>> 3f642494
 		}
 	}
 	return BUN_NONE;
@@ -2833,15 +2800,10 @@
 	BATiter cni = bat_iterator(lg->catalog_nme);
 	BUN p;
 
-<<<<<<< HEAD
-	if (lg->catalog_nme->T->hash || BAThash(lg->catalog_nme) == GDK_SUCCEED) {
+	if (BAThash(lg->catalog_nme) == GDK_SUCCEED) {
 		BUN prb = strHash(name) & cni.b->T->hash->mask;
 		int pcs;
 		HASHloop_str(cni, cni.b->T->hash, prb, name, p, pcs) {
-=======
-	if (BAThash(lg->catalog_nme, 0) == GDK_SUCCEED) {
-		HASHloop_str(cni, cni.b->T->hash, p, name) {
->>>>>>> 3f642494
 			oid pos = p;
 			if (BUNfnd(lg->dcatalog, &pos) == BUN_NONE)
 				return *(log_bid *) Tloc(lg->catalog_bid, p);
