--- conflicted
+++ resolved
@@ -1459,7 +1459,6 @@
 		 * what we expect, the conversion was apparently done
 		 * already, and so we can delete the file. */
 
-<<<<<<< HEAD
 		/* Do not do conversion logger is shared/read-only */
 		if (!lg->shared) {
 			snprintf(cvfile, sizeof(cvfile), "%sconvert-32-64", lg->dir);
@@ -1475,41 +1474,6 @@
 				if (fscanf(fp, "%d", &curid) != 1)
 					curid = -1; /* shouldn't happen? */
 				fseek(fp, off, SEEK_SET);
-
-				if ((fp1 = fopen(bak, "r")) != NULL) {
-					/* file indicating that we need to do
-					 * a 32->64 bit OID conversion exists;
-					 * record the fact in case we get
-					 * interrupted, and set the flag so
-					 * that we actually do what's asked */
-					fclose(fp1);
-					/* first create a versioned file using
-					 * the current log id */
-					fp1 = fopen(cvfile, "w");
-					fprintf(fp1, "%d\n", curid);
-					fclose(fp1);
-					/* then remove the unversioned file
-					 * that gdk_bbp created (in this
-					 * order!) */
-					unlink(bak);
-					/* set the flag that we need to convert */
-=======
-		snprintf(cvfile, sizeof(cvfile),
-			 "%s%c%s%c%s%cconvert-32-64",
-			 GDKgetenv("gdk_dbpath"),
-			 DIR_SEP, logdir, DIR_SEP, fn, DIR_SEP);
-		snprintf(bak, sizeof(bak), "%s_32-64-convert", fn);
-		{
-			FILE *fp1;
-			long off;
-			int curid;
-
-			/* read the current log id without disturbing
-			 * the file pointer */
-			off = ftell(fp);
-			if (fscanf(fp, "%d", &curid) != 1)
-				curid = -1; /* shouldn't happen? */
-			fseek(fp, off, SEEK_SET);
 
 			if ((fp1 = fopen(bak, "r")) != NULL) {
 				/* file indicating that we need to do
@@ -1543,17 +1507,6 @@
 				 * exists: check version */
 				int newid;
 
-				if (fscanf(fp1, "%d", &newid) == 1 &&
-				    newid == curid) {
-					/* versions match, we need to
-					 * convert */
->>>>>>> aa917976
-					lg->read32bitoid = 1;
-				} else if ((fp1 = fopen(cvfile, "r")) != NULL) {
-					/* the versioned conversion file
-					 * exists: check version */
-					int newid;
-
 					if (fscanf(fp1, "%d", &newid) == 1 &&
 						newid == curid) {
 						/* versions match, we need to
