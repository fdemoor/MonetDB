/*
 * This Source Code Form is subject to the terms of the Mozilla Public
 * License, v. 2.0.  If a copy of the MPL was not distributed with this
 * file, You can obtain one at http://mozilla.org/MPL/2.0/.
 *
 * Copyright 1997 - July 2008 CWI, August 2008 - 2016 MonetDB B.V.
 */

/*
 * (author) N. J. Nes
 *
 * In the philosophy of MonetDB, transaction management overhead
 * should only be paid when necessary. Transaction management is for
 * this purpose implemented as a separate module and applications are
 * required to obey the transaction policy, e.g. obtaining/releasing
 * locks.
 *
 * This module is designed to support efficient logging of the SQL
 * database.  Once loaded, the SQL compiler will insert the proper
 * calls at transaction commit to include the changes in the log file.
 *
 * The logger uses a directory to store its log files. One master log
 * file stores information about the version of the logger and the
 * transaction log files. This file is a simple ascii file with the
 * following format:
 *  {6DIGIT-VERSION\n[log file number \n]*]*}
 * The transaction log files have a binary format, which stores fixed
 * size logformat headers (flag,nr,bid), where the flag is the type of
 * update logged.  The nr field indicates how many changes there were
 * (in case of inserts/deletes).  The bid stores the bid identifier.
 *
 * The key decision to be made by the user is the location of the log
 * file.  Ideally, it should be stored in fail-safe environment, or at
 * least the log and databases should be on separate disk columns.
 *
 * This file system may reside on the same hardware as the database
 * server and therefore the writes are done to the same disk, but
 * could also reside on another system and then the changes are
 * flushed through the network.  The logger works under the assumption
 * that it is called to safeguard updates on the database when it has
 * an exclusive lock on the latest version. This lock should be
 * guaranteed by the calling transaction manager first.
 *
 * Finding the updates applied to a BAT is relatively easy, because
 * each BAT contains a delta structure. On commit these changes are
 * written to the log file and the delta management is reset. Since
 * each commit is written to the same log file, the beginning and end
 * are marked by a log identifier.
 *
 * A server restart should only (re)process blocks which are
 * completely written to disk. A log replay therefore ends in a commit
 * or abort on the changed bats. Once all logs have been read, the
 * changes to the bats are made persistent, i.e. a bbp sub-commit is
 * done.
 */
#include "monetdb_config.h"
#include "gdk.h"
#include "gdk_private.h"
#include "gdk_logger.h"
#include <string.h>

/*
 * The log record encoding is geared at reduced storage space, but at
 * the expense of readability. A user can not easily inspect the log a
 * posteriori to check what has happened.
 *
 */
#define LOG_START	1
#define LOG_END		2
#define LOG_INSERT	3
#define LOG_UPDATE	5
#define LOG_CREATE	6
#define LOG_DESTROY	7
#define LOG_USE		8
#define LOG_CLEAR	9
#define LOG_SEQ		10

static char *log_commands[] = {
	NULL,
	"LOG_START",
	"LOG_END",
	"LOG_INSERT",
	"LOG_DELETE",
	"LOG_UPDATE",
	"LOG_CREATE",
	"LOG_DESTROY",
	"LOG_USE",
	"LOG_CLEAR",
	"LOG_SEQ",
};

typedef struct logformat_t {
	char flag;
	int tid;
	lng nr;
	lng precommit_id;
	int persistcommit;
} logformat;

static int bm_commit(logger *lg);
static int tr_grow(trans *tr);

static BUN
log_find(BAT *b, BAT *d, int val)
{
	BATiter cni = bat_iterator(b);
	BUN p;

	assert(b->ttype == TYPE_int);
	assert(d->ttype == TYPE_oid);
	if (BAThash(b, 0) == GDK_SUCCEED) {
		HASHloop_int(cni, cni.b->T->hash, p, &val) {
			oid pos = p;
			if (BUNfnd(d, &pos) == BUN_NONE)
				return p;
		}
	} else {		/* unlikely: BAThash failed */
		BUN q;
		int *t = (int *) Tloc(b, 0);

		for (p = BUNfirst(b), q = BUNlast(b); p < q; p++) {
			if (t[p] == val) {
				oid pos = p;
				if (BUNfnd(d, &pos) == BUN_NONE)
					return p;
			}
		}
	}
	return BUN_NONE;
}

static void
logbat_destroy(BAT *b)
{
	if (b)
		BBPunfix(b->batCacheid);
}

static BAT *
logbat_new(int tt, BUN size, int role)
{
	BAT *nb = BATnew(TYPE_void, tt, size, role);

	if (nb) {
		BATseqbase(nb, 0);
		if (role == PERSISTENT)
			BATmode(nb, PERSISTENT);
	} else {
		fprintf(stderr, "!ERROR: logbat_new: creating new BAT[void:%s]#" BUNFMT " failed\n", ATOMname(tt), size);
	}
	return nb;
}

static int
log_read_format(logger *l, logformat *data)
{
	return mnstr_read(l->log, &data->flag, 1, 1) == 1 &&
		mnstr_readLng(l->log, &data->nr) == 1 &&
		mnstr_readInt(l->log, &data->tid) == 1 &&
		mnstr_readLng(l->log, &data->precommit_id) == 1 &&
		mnstr_readInt(l->log, &data->persistcommit) == 1;
}

static int
log_write_format(logger *l, logformat *data)
{
	if (mnstr_write(l->log, &data->flag, 1, 1) == 1 &&
	    mnstr_writeLng(l->log, data->nr) &&
	    mnstr_writeInt(l->log, data->tid) &&
	    mnstr_writeLng(l->log, data->precommit_id) &&
		mnstr_writeInt(l->log, data->persistcommit))
		return LOG_OK;
	fprintf(stderr, "!ERROR: log_write_format: write failed\n");
	return LOG_ERR;
}

static char *
log_read_string(logger *l)
{
	int len;
	ssize_t nr;
	char *buf;

	if (mnstr_readInt(l->log, &len) != 1) {
		fprintf(stderr, "!ERROR: log_read_string: read failed\n");
//MK This leads to non-repeatable log structure?
		return NULL;
	}
	if (len == 0)
		return NULL;
	buf = GDKmalloc(len);
	if (buf == NULL) {
		fprintf(stderr, "!ERROR: log_read_string: malloc failed\n");
		return NULL;
	}

	if ((nr = mnstr_read(l->log, buf, 1, len)) != (ssize_t) len) {
		buf[len - 1] = 0;
		fprintf(stderr, "!ERROR: log_read_string: couldn't read name (%s) " SSZFMT "\n", buf, nr);
		GDKfree(buf);
		return NULL;
	}
	buf[len - 1] = 0;
	return buf;
}

static int
log_write_string(logger *l, const char *n)
{
	size_t len = strlen(n) + 1;	/* log including EOS */

	assert(len > 1);
	assert(len <= INT_MAX);
	if (!mnstr_writeInt(l->log, (int) len) ||
	    mnstr_write(l->log, n, 1, len) != (ssize_t) len) {
		fprintf(stderr, "!ERROR: log_write_string: write failed\n");
		return LOG_ERR;
	}
	return LOG_OK;
}

static void
log_read_clear(logger *lg, trans *tr, char *name)
{
	if (lg->debug & 1)
		fprintf(stderr, "#logger found log_read_clear %s\n", name);

	if (tr_grow(tr)) {
		tr->changes[tr->nr].type = LOG_CLEAR;
		tr->changes[tr->nr].name = GDKstrdup(name);
		tr->nr++;
	}
}

static int
avoid_snapshot(logger *lg, log_bid bid)
{
	if (BATcount(lg->snapshots_bid)-BATcount(lg->dsnapshots)) {
		BUN p = log_find(lg->snapshots_bid, lg->dsnapshots, bid);

		if (p != BUN_NONE) {
			int tid = *(int *) Tloc(lg->snapshots_tid, p);

			if (lg->tid <= tid)
				return 1;
		}
	}
	return 0;
}

static void
la_bat_clear(logger *lg, logaction *la)
{
	log_bid bid = logger_find_bat(lg, la->name);
	BAT *b;

	if (lg->debug & 1)
		fprintf(stderr, "#la_bat_clear %s\n", la->name);

	/* do we need to skip these old updates */
	if (avoid_snapshot(lg, bid))
		return;

	b = BATdescriptor(bid);
	if (b) {
		int access = b->batRestricted;
		b->batRestricted = BAT_WRITE;
		BATclear(b, TRUE);
		b->batRestricted = access;
		logbat_destroy(b);
	}
}

static int
log_read_seq(logger *lg, logformat *l)
{
	int seq = (int) l->nr;
	lng val;
	BUN p;

	assert(l->nr <= (lng) INT_MAX);
	if (mnstr_readLng(lg->log, &val) != 1) {
		fprintf(stderr, "!ERROR: log_read_seq: read failed\n");
		return LOG_ERR;
	}

	if ((p = log_find(lg->seqs_id, lg->dseqs, seq)) != BUN_NONE &&
	    p >= lg->seqs_id->batInserted) {
		BUNinplace(lg->seqs_val, p, &val, FALSE);
	} else {
		if (p != BUN_NONE) {
			oid pos = p;
			BUNappend(lg->dseqs, &pos, FALSE);
		}
		BUNappend(lg->seqs_id, &seq, FALSE);
		BUNappend(lg->seqs_val, &val, FALSE);
	}
	return LOG_OK;
}

static int
log_read_updates(logger *lg, trans *tr, logformat *l, char *name)
{
	log_bid bid = logger_find_bat(lg, name);
	BAT *b = BATdescriptor(bid);
	int res = LOG_OK;
	int ht = -1, tt = -1, hseq = 0, tseq = 0;

	if (lg->debug & 1)
		fprintf(stderr, "#logger found log_read_updates %s %s " LLFMT "\n", name, l->flag == LOG_INSERT ? "insert" : "update", l->nr);

	if (b) {
		ht = b->htype;
		if (ht == TYPE_void && b->hseqbase != oid_nil)
			hseq = 1;
		tt = b->ttype;
		if (tt == TYPE_void && b->tseqbase != oid_nil)
			tseq = 1;
	} else {		/* search trans action for create statement */
		int i;

		for (i = 0; i < tr->nr; i++) {
			if (tr->changes[i].type == LOG_CREATE && strcmp(tr->changes[i].name, name) == 0) {
				ht = tr->changes[i].ht;
				if (ht < 0) {
					hseq = 1;
					ht = TYPE_void;
				}
				tt = tr->changes[i].tt;
				if (tt < 0) {
					tseq = 1;
					tt = TYPE_void;
				}
				break;
			}
		}
	}
	assert((ht == TYPE_void && l->flag == LOG_INSERT) ||
	       ((ht == TYPE_oid || !ht) && l->flag == LOG_UPDATE));
	if (ht >= 0 && tt >= 0) {
		BAT *uid = NULL;
		BAT *r;
		void *(*rt) (ptr, stream *, size_t) = BATatoms[tt].atomRead;
		void *tv = NULL;

		if (tt < TYPE_str)
			tv = lg->buf;
		else if (tt > TYPE_str)
			tv = ATOMnil(tt);
#if SIZEOF_OID == 8
		if (tt == TYPE_oid && lg->read32bitoid)
			rt = BATatoms[TYPE_int].atomRead;
#endif
		assert(l->nr <= (lng) BUN_MAX);
		if (l->flag == LOG_UPDATE) {
			uid = BATnew(TYPE_void, ht, (BUN) l->nr, PERSISTENT);
			r = BATnew(TYPE_void, tt, (BUN) l->nr, PERSISTENT);
		} else {
			assert(ht == TYPE_void);
			r = BATnew(TYPE_void, tt, (BUN) l->nr, PERSISTENT);
		}

		if (hseq)
			BATseqbase(r, 0);
		if (tseq)
			BATseqbase(BATmirror(r), 0);

		if (ht == TYPE_void && l->flag == LOG_INSERT) {
			for (; l->nr > 0; l->nr--) {
				void *t = rt(tv, lg->log, 1);

				if (!t) {
					res = LOG_ERR;
					break;
				}
#if SIZEOF_OID == 8
				if (tt == TYPE_oid && lg->read32bitoid) {
					int vi = * (int *) t;
					if (vi == int_nil)
						* (oid *) t = oid_nil;
					else
						* (oid *) t = vi;
				}
#endif
				BUNappend(r, t, TRUE);
				if (t != tv)
					GDKfree(t);
			}
		} else {
			void *(*rh) (ptr, stream *, size_t) = ht == TYPE_void ? BATatoms[TYPE_oid].atomRead : BATatoms[ht].atomRead;
			void *hv = ATOMnil(ht);

#if SIZEOF_OID == 8
			if ((ht == TYPE_oid || ht == TYPE_void) &&
			    lg->read32bitoid)
				rh = BATatoms[TYPE_int].atomRead;
#endif
			for (; l->nr > 0; l->nr--) {
				void *h = rh(hv, lg->log, 1);
				void *t = rt(tv, lg->log, 1);

				if (!h || !t) {
					res = LOG_ERR;
					break;
				}
#if SIZEOF_OID == 8
				if (lg->read32bitoid) {
					if (ht == TYPE_void || ht == TYPE_oid) {
						int vi = * (int *) h;
						if (vi == int_nil)
							* (oid *) h = oid_nil;
						else
							* (oid *) h = vi;
					}
					if (tt == TYPE_oid) {
						int vi = * (int *) t;
						if (vi == int_nil)
							* (oid *) t = oid_nil;
						else
							* (oid *) t = vi;
					}
				}
#endif
				BUNappend(uid, h, TRUE);
				BUNappend(r, t, TRUE);
				if (t != tv)
					GDKfree(t);
			}
			GDKfree(hv);
		}
		if (tv != lg->buf)
			GDKfree(tv);
		logbat_destroy(b);

		if (tr_grow(tr)) {
			tr->changes[tr->nr].type = l->flag;
			tr->changes[tr->nr].nr = l->nr;
			tr->changes[tr->nr].ht = ht;
			tr->changes[tr->nr].tt = tt;
			tr->changes[tr->nr].name = GDKstrdup(name);
			tr->changes[tr->nr].b = r;
			tr->changes[tr->nr].uid = uid;
			tr->nr++;
		}
	} else {
		/* bat missing ERROR or ignore ? currently error. */
		res = LOG_ERR;
	}
	return res;
}

static void
la_bat_updates(logger *lg, logaction *la)
{
	log_bid bid = logger_find_bat(lg, la->name);
	BAT *b;

	if (bid == 0)
		return;		/* ignore bats no longer in the catalog */

	/* do we need to skip these old updates */
	if (avoid_snapshot(lg, bid))
		return;

	b = BATdescriptor(bid);
	assert(b);
	if (b) {
		if (b->htype == TYPE_void && la->type == LOG_INSERT) {
			BATappend(b, la->b, TRUE);
		} else if (la->type == LOG_UPDATE) {
			BATiter vi = bat_iterator(la->b);
			BATiter ii = bat_iterator(la->uid);
			BUN p, q;

			BATloop(la->b, p, q) {
				oid h = * (const oid *) BUNtail(ii, p);
				const void *t = BUNtail(vi, p);

				assert(b->htype == TYPE_void);
				if (h < b->hseqbase || h >= b->hseqbase + BATcount(b)) {
					/* if value doesn't exist,
					 * insert it; if b void headed,
					 * maintain that by inserting
					 * nils */
					if (b->batCount == 0 && h != oid_nil)
						b->hseqbase = h;
					if (b->hseqbase != oid_nil && h != oid_nil) {
						const void *tv = ATOMnilptr(b->ttype);

						while (b->hseqbase + b->batCount < h)
							BUNappend(b, tv, TRUE);
					}
					BUNappend(b, t, TRUE);
				} else {
					BUNreplace(b, h, t, TRUE);
				}
			}
		}
		logbat_destroy(b);
	}
}

static void
log_read_destroy(logger *lg, trans *tr, char *name)
{
	(void) lg;
	if (tr_grow(tr)) {
		tr->changes[tr->nr].type = LOG_DESTROY;
		tr->changes[tr->nr].name = GDKstrdup(name);
		tr->nr++;
	}
}

static void
la_bat_destroy(logger *lg, logaction *la)
{
	log_bid bid = logger_find_bat(lg, la->name);

	if (bid) {
		BUN p;

		logger_del_bat(lg, bid);

		if ((p = log_find(lg->snapshots_bid, lg->dsnapshots, bid)) != BUN_NONE) {
#ifndef NDEBUG
			assert(BBP_desc(bid)->S.role == PERSISTENT);
			assert(0 <= BBP_desc(bid)->H.heap.farmid && BBP_desc(bid)->H.heap.farmid < MAXFARMS);
			assert(BBPfarms[BBP_desc(bid)->H.heap.farmid].roles & (1 << PERSISTENT));
			if (BBP_desc(bid)->H.vheap) {
				assert(0 <= BBP_desc(bid)->H.vheap->farmid && BBP_desc(bid)->H.vheap->farmid < MAXFARMS);
				assert(BBPfarms[BBP_desc(bid)->H.vheap->farmid].roles & (1 << PERSISTENT));
			}
			assert(0 <= BBP_desc(bid)->T.heap.farmid && BBP_desc(bid)->T.heap.farmid < MAXFARMS);
			assert(BBPfarms[BBP_desc(bid)->T.heap.farmid].roles & (1 << PERSISTENT));
			if (BBP_desc(bid)->T.vheap) {
				assert(0 <= BBP_desc(bid)->T.vheap->farmid && BBP_desc(bid)->T.vheap->farmid < MAXFARMS);
				assert(BBPfarms[BBP_desc(bid)->T.vheap->farmid].roles & (1 << PERSISTENT));
			}
#endif
			BUNappend(lg->dsnapshots, &p, FALSE);
		}
	}
}

static int
log_read_create(logger *lg, trans *tr, char *name)
{
	char *buf = log_read_string(lg);

	if (lg->debug & 1)
		fprintf(stderr, "#log_read_create %s\n", name);

	if (!buf) {
		return LOG_ERR;
	} else {
		int ht, tt;
		char *ha = buf, *ta = strchr(buf, ',');

		if (!ta) {
			fprintf(stderr, "!ERROR: log_read_create: inconsistent data read\n");
			return LOG_ERR;
		}
		*ta = 0;
		ta++;		/* skip over , */
		if (strcmp(ha, "vid") == 0) {
			ht = -1;
		} else {
			ht = ATOMindex(ha);
		}
		if (strcmp(ta, "vid") == 0) {
			tt = -1;
		} else {
			tt = ATOMindex(ta);
		}
		if (tr_grow(tr)) {
			tr->changes[tr->nr].type = LOG_CREATE;
			tr->changes[tr->nr].ht = ht;
			tr->changes[tr->nr].tt = tt;
			tr->changes[tr->nr].name = GDKstrdup(name);
			tr->changes[tr->nr].b = NULL;
			tr->nr++;
		}
	}
	if (buf)
		GDKfree(buf);
	return LOG_OK;
}

static void
la_bat_create(logger *lg, logaction *la)
{
	int ht = (la->ht < 0) ? TYPE_void : la->ht;
	int tt = (la->tt < 0) ? TYPE_void : la->tt;
	BAT *b = BATnew(ht, tt, BATSIZE, PERSISTENT);

	if (b != NULL) {
		if (la->ht < 0)
			BATseqbase(b, 0);
		if (la->tt < 0)
			BATseqbase(BATmirror(b), 0);

		BATsetaccess(b, BAT_READ);
		logger_add_bat(lg, b, la->name);
		logbat_destroy(b);
	}
}

static void
log_read_use(logger *lg, trans *tr, logformat *l, char *name)
{
	(void) lg;
	if (tr_grow(tr)) {
		tr->changes[tr->nr].type = LOG_USE;
		tr->changes[tr->nr].nr = l->nr;
		tr->changes[tr->nr].name = GDKstrdup(name);
		tr->changes[tr->nr].b = NULL;
		tr->nr++;
	}
}

static void
la_bat_use(logger *lg, logaction *la)
{
	log_bid bid = (log_bid) la->nr;
	BAT *b = BATdescriptor(bid);
	BUN p;

	assert(la->nr <= (lng) INT_MAX);
	if (!b) {
		GDKerror("logger: could not use bat (%d) for %s\n", (int) bid, la->name);
		return;
	}
	logger_add_bat(lg, b, la->name);
#ifndef NDEBUG
	assert(b->batRole == PERSISTENT);
	assert(0 <= b->H->heap.farmid && b->H->heap.farmid < MAXFARMS);
	assert(BBPfarms[b->H->heap.farmid].roles & (1 << PERSISTENT));
	if (b->H->vheap) {
		assert(0 <= b->H->vheap->farmid && b->H->vheap->farmid < MAXFARMS);
		assert(BBPfarms[b->H->vheap->farmid].roles & (1 << PERSISTENT));
	}
	assert(0 <= b->T->heap.farmid && b->T->heap.farmid < MAXFARMS);
	assert(BBPfarms[b->T->heap.farmid].roles & (1 << PERSISTENT));
	if (b->T->vheap) {
		assert(0 <= b->T->vheap->farmid && b->T->vheap->farmid < MAXFARMS);
		assert(BBPfarms[b->T->vheap->farmid].roles & (1 << PERSISTENT));
	}
#endif
	if ((p = log_find(lg->snapshots_bid, lg->dsnapshots, b->batCacheid)) != BUN_NONE &&
	    p >= lg->snapshots_bid->batInserted) {
		BUNinplace(lg->snapshots_tid, p, &lg->tid, FALSE);
	} else {
		if (p != BUN_NONE) {
			oid pos = p;
			BUNappend(lg->dsnapshots, &pos, FALSE);
		}
		/* move to the dirty new part of the snapshots list,
		 * new snapshots will get flushed to disk */
		BUNappend(lg->snapshots_bid, &b->batCacheid, FALSE);
		BUNappend(lg->snapshots_tid, &lg->tid, FALSE);
	}
	logbat_destroy(b);
}


#define TR_SIZE		1024

static trans *
tr_create(trans *tr, int tid)
{
	trans *ntr = GDKmalloc(sizeof(trans));

	if (ntr == NULL)
		return NULL;
	ntr->tid = tid;
	ntr->sz = TR_SIZE;
	ntr->nr = 0;
	ntr->changes = GDKmalloc(sizeof(logaction) * TR_SIZE);
	if (ntr->changes == NULL) {
		GDKfree(ntr);
		return NULL;
	}
	ntr->tr = tr;
	return ntr;
}

static trans *
tr_find(trans *tr, int tid)
/* finds the tid and reorders the chain list, puts trans with tid first */
{
	trans *t = tr, *p = NULL;

	while (t && t->tid != tid) {
		p = t;
		t = t->tr;
	}
	if (!t)
		return NULL;	/* BAD missing transaction */
	if (t == tr)
		return tr;
	if (t->tr)		/* get this tid out of the list */
		p->tr = t->tr;
	t->tr = tr;		/* and move it to the front */
	return t;
}

static void
la_apply(logger *lg, logaction *c)
{
	switch (c->type) {
	case LOG_INSERT:
	case LOG_UPDATE:
		la_bat_updates(lg, c);
		break;
	case LOG_CREATE:
		la_bat_create(lg, c);
		break;
	case LOG_USE:
		la_bat_use(lg, c);
		break;
	case LOG_DESTROY:
		la_bat_destroy(lg, c);
		break;
	case LOG_CLEAR:
		la_bat_clear(lg, c);
		break;
	}
	lg->changes++;
}

static void
la_destroy(logaction *c)
{
	if (c->name)
		GDKfree(c->name);
	if (c->b)
		logbat_destroy(c->b);
}

static int
tr_grow(trans *tr)
{
	if (tr->nr == tr->sz) {
		tr->sz <<= 1;
		tr->changes = (logaction *) GDKrealloc(tr->changes, tr->sz * sizeof(logaction));
		if (tr->changes == NULL)
			return 0;
	}
	/* cleanup the next */
	tr->changes[tr->nr].name = NULL;
	tr->changes[tr->nr].b = NULL;
	return 1;
}

static trans *
tr_destroy(trans *tr)
{
	trans *r = tr->tr;

	GDKfree(tr->changes);
	GDKfree(tr);
	return r;
}

static trans *
tr_commit(logger *lg, trans *tr)
{
	int i;

	if (lg->debug & 1)
		fprintf(stderr, "#tr_commit\n");

	for (i = 0; i < tr->nr; i++) {
		la_apply(lg, &tr->changes[i]);
		la_destroy(&tr->changes[i]);
	}
	return tr_destroy(tr);
}

static trans *
tr_abort(logger *lg, trans *tr)
{
	int i;

	if (lg->debug & 1)
		fprintf(stderr, "#tr_abort\n");

	for (i = 0; i < tr->nr; i++)
		la_destroy(&tr->changes[i]);
	return tr_destroy(tr);
}

static int log_sequence_nrs(logger *lg);

#ifdef _MSC_VER
#define access(file, mode)	_access(file, mode)
#endif

/* Update the last transaction id written in the catalog file.
 * Only used by the shared logger. */
//static int
//logger_update_catalog_file(logger *lg, const char *dir, const char *filename, int role)
//{
//	FILE *fp;
//	int bak_exists;
//	int farmid = BBPselectfarm(role, 0, offheap);
//
//	bak_exists = 0;
//	/* check if an older file exists and move bak it up */
//	if (access(filename, 0) != -1) {
//		bak_exists = 1;
//		if (GDKmove(farmid, dir, filename, NULL, dir, filename, "bak") == GDK_FAIL) {
//			fprintf(stderr, "!ERROR: logger_update_catalog_file: rename %s to %s.bak in %s failed\n", filename, filename, dir);
//			return LOG_ERR;
//		}
//	}
//
//	if ((fp = GDKfileopen(farmid, dir, filename, NULL, "w")) != NULL) {
//		if (fprintf(fp, "%06d\n\n", lg->version) < 0) {
//			fprintf(stderr, "!ERROR: logger_update_catalog_file: write to %s failed\n", filename);
//			return LOG_ERR;
//		}
//
//		if (fprintf(fp, LLFMT "\n", lg->id) < 0 || fclose(fp) < 0) {
//			fprintf(stderr, "!ERROR: logger_update_catalog_file: write/flush to %s failed\n", filename);
//			return LOG_ERR;
//		}
//
//		/* cleanup the bak file, if it exists*/
//		if (bak_exists) {
//			GDKunlink(farmid, dir, filename, "bak");
//		}
//	} else {
//		fprintf(stderr, "!ERROR: logger_update_catalog_file: could not create %s\n", filename);
//		GDKerror("logger_update_catalog_file: could not open %s\n", filename);
//		return LOG_ERR;
//	}
//	return LOG_OK;
//}

static int
logger_open(logger *lg)
{
	char id[BUFSIZ];
	char *filename;
	bat bid;

	snprintf(id, sizeof(id), LLFMT, lg->id);
	filename = GDKfilepath(BBPselectfarm(lg->dbfarm_role, 0, offheap), lg->dir, LOGFILE, id);

	lg->log = open_wstream(filename);
	GDKfree(filename);
	lg->end = 0;

	if (lg->log == NULL || mnstr_errnr(lg->log) || log_sequence_nrs(lg) != LOG_OK) {
		fprintf(stderr, "!ERROR: logger_open: creating %s failed\n", filename);
		return LOG_ERR;
	}
	if ((bid = logger_find_bat(lg, "seqs_id")) != 0) {
		int dbg = GDKdebug;
		BAT *b;
		GDKdebug &= ~CHECKMASK;
		b = BATdescriptor(bid);
		BATmode(b, TRANSIENT);
		logger_del_bat(lg, bid);
		logbat_destroy(b);
		bid = logger_find_bat(lg, "seqs_val");
		b = BATdescriptor(bid);
		BATmode(b, TRANSIENT);
		logger_del_bat(lg, bid);
		logbat_destroy(b);
		GDKdebug = dbg;
		if (bm_commit(lg) != LOG_OK)
			return LOG_ERR;
	}
	return LOG_OK;
}

static void
logger_close(logger *lg)
{
	stream *log = lg->log;

	if (log) {
		close_stream(log);
	}
	lg->log = NULL;
}

static int
logger_readlog(logger *lg, char *filename)
{
	trans *tr = NULL;
	logformat l;
	int err = 0;
	time_t t0, t1;
	struct stat sb;
	lng fpos;
	char *path = GDKfilepath(BBPselectfarm(lg->dbfarm_role, 0, offheap), NULL, filename, NULL);

	if (lg->debug & 1) {
		fprintf(stderr, "#logger_readlog opening %s\n", filename);
	}

	lg->log = open_rstream(path);
	GDKfree(path);

	/* if the file doesn't exist, there is nothing to be read back */
	if (!lg->log || mnstr_errnr(lg->log)) {
		if (lg->log)
			mnstr_destroy(lg->log);
		lg->log = NULL;
		return LOG_ERR;
	}
	if (fstat(fileno(getFile(lg->log)), &sb) < 0) {
		fprintf(stderr, "!ERROR: logger_readlog: fstat on opened file %s failed\n", filename);
		mnstr_destroy(lg->log);
		lg->log = NULL;
		/* If we can't read the files, it might simply be empty.
		 * In that case we can't return LOG_ERR, since it's actually fine */
		return 1;
	}
	t0 = time(NULL);
	printf("# Start reading the write-ahead log '%s'\n", filename);
	fflush(stdout);
	while (!err && log_read_format(lg, &l)) {
		char *name = NULL;

		t1 = time(NULL);
		if (t1 - t0 > 10) {
			t0 = t1;
			/* not more than once every 10 seconds */
			if (mnstr_fgetpos(lg->log, &fpos) == 0) {
				printf("# still reading write-ahead log \"%s\" (%d%% done)\n", filename, (int) ((fpos * 100 + 50) / sb.st_size));
				fflush(stdout);
			}
		}
		if (l.flag != LOG_START && l.flag != LOG_END && l.flag != LOG_SEQ) {
			name = log_read_string(lg);

			if (!name) {
				err = -1;
				break;
			}
		}
		if (lg->debug & 1) {
			fprintf(stderr, "#logger_readlog: ");
			if (l.flag > 0 &&
			    l.flag < (char) (sizeof(log_commands) / sizeof(log_commands[0])))
				fprintf(stderr, "%s", log_commands[(int) l.flag]);
			else
				fprintf(stderr, "%d", l.flag);
			fprintf(stderr, " %d " LLFMT, l.tid, l.nr);
			if (name)
				fprintf(stderr, " %s", name);
			fprintf(stderr, "\n");
		}
		/* find proper transaction record */
		if (l.flag != LOG_START)
			tr = tr_find(tr, l.tid);
		switch (l.flag) {
		case LOG_START:
			assert(l.nr <= (lng) INT_MAX);
			if (l.nr > lg->tid)
				lg->tid = (int)l.nr;
			tr = tr_create(tr, (int)l.nr);
			if (lg->debug & 1)
				fprintf(stderr, "#logger tstart %d\n", tr->tid);
			break;
		case LOG_END:
			if (tr == NULL)
				err = 1;
			else if (l.tid != l.nr)	/* abort record */
				tr = tr_abort(lg, tr);
//			else if (l.precommit_id == 0 || (l.precommit_id > 0 && l.persistcommit == 1))
            else if (l.precommit_id >= 0)
                /* precommit_id == 0: not a 2-phase transaction
                 otherwise the transaction might must be globally committed to re-commit */
				tr = tr_commit(lg, tr);
			break;
		case LOG_SEQ:
			err = (log_read_seq(lg, &l) != LOG_OK);
			break;
		case LOG_INSERT:
		case LOG_UPDATE:
			if (name == NULL || tr == NULL)
				err = 1;
			else
				err = (log_read_updates(lg, tr, &l, name) != LOG_OK);
			break;
		case LOG_CREATE:
			if (name == NULL || tr == NULL)
				err = 1;
			else
				err = (log_read_create(lg, tr, name) != LOG_OK);
			break;
		case LOG_USE:
			if (name == NULL || tr == NULL)
				err = 1;
			else
				log_read_use(lg, tr, &l, name);
			break;
		case LOG_DESTROY:
			if (name == NULL || tr == NULL)
				err = 1;
			else
				log_read_destroy(lg, tr, name);
			break;
		case LOG_CLEAR:
			if (name == NULL || tr == NULL)
				err = 1;
			else
				log_read_clear(lg, tr, name);
			break;
		default:
			err = -2;
		}
		if (name)
			GDKfree(name);
	}
	logger_close(lg);

	/* remaining transactions are not committed, ie abort */
	while (tr)
		tr = tr_abort(lg, tr);
	t0 = time(NULL);
	printf("# Finished reading the write-ahead log '%s'\n", filename);
	fflush(stdout);
	return LOG_OK;
}

/*
 * The log files are incrementally numbered, starting from 2. They are
 * processed in the same sequence.
 */
static int
logger_readlogs(logger *lg, FILE *fp, char *filename)
{
	int res = LOG_OK;
	char id[BUFSIZ];

	if (lg->debug & 1) {
		fprintf(stderr, "#logger_readlogs logger id is " LLFMT "\n", lg->id);
	}

	while (fgets(id, sizeof(id), fp) != NULL) {
		char log_filename[PATHLENGTH];
		lng lid = strtoll(id, NULL, 10);

		if (lg->debug & 1) {
			fprintf(stderr, "#logger_readlogs last logger id written in %s is " LLFMT "\n", filename, lid);
		}

		if (!lg->shared && lid >= lg->id) {
			lg->id = lid;
			snprintf(log_filename, sizeof(log_filename), "%s." LLFMT, filename, lg->id);
			if ((res = logger_readlog(lg, log_filename)) != 0) {
				/* we cannot distinguish errors from
				 * incomplete transactions (even if we
				 * would log aborts in the logs). So
				 * we simply abort and move to the
				 * next log file */
				(void) res;
			}
		} else {
			while (lid >= lg->id && res != LOG_ERR) {
				snprintf(log_filename, sizeof(log_filename), "%s." LLFMT, filename, lg->id);
				if ((logger_readlog(lg, log_filename)) == LOG_ERR && lg->shared && lg->id > 1) {
					/* The only special case is if
					 * the files is missing
					 * altogether and the logger
					 * is a shared one, then we
					 * have missing transactions
					 * and we should abort.  Yeah,
					 * and we also ignore the 1st
					 * files it most likely never
					 * exists. */
					res = LOG_ERR;
					fprintf(stderr, "#logger_readlogs missing shared logger file %s. Aborting\n", log_filename);
				}
				/* Increment the id only at the end,
				 * since we want to re-read the last
				 * file.  That is because last time we
				 * read it, it was empty, since the
				 * logger creates empty files and
				 * fills them in later. */
				lg->id++;
			}
			if (lid < lg->id) {
				lg->id = lid;
			}
<<<<<<< HEAD
			/* if this is a shared logger, write the id in the shared file */
//			logger_update_catalog_file(lg, lg->local_dir, LOGFILE_SHARED, lg->local_dbfarm_role);
=======
			/* if this is a shared logger, write the id in
			 * the shared file */
			logger_update_catalog_file(lg, lg->local_dir, LOGFILE_SHARED, lg->local_dbfarm_role);
>>>>>>> 8d6b54c3
		}
	}
	return res;
}

static int
logger_commit(logger *lg)
{
	int id = LOG_SID;
	BUN p;

	if (lg->debug & 1)
		fprintf(stderr, "#logger_commit\n");

	p = log_find(lg->seqs_id, lg->dseqs, id);
	if (p >= lg->seqs_val->batInserted) {
		BUNinplace(lg->seqs_val, p, &lg->id, FALSE);
	} else {
		oid pos = p;
		BUNappend(lg->dseqs, &pos, FALSE);
		BUNappend(lg->seqs_id, &id, FALSE);
		BUNappend(lg->seqs_val, &lg->id, FALSE);
	}

	/* cleanup old snapshots */
	if (BATcount(lg->snapshots_bid)) {
		BATclear(lg->snapshots_bid, TRUE);
		BATclear(lg->snapshots_tid, TRUE);
		BATclear(lg->dsnapshots, TRUE);
		BATcommit(lg->snapshots_bid);
		BATcommit(lg->snapshots_tid);
		BATcommit(lg->dsnapshots);
	}
	return bm_commit(lg);
}

static gdk_return
check_version(logger *lg, FILE *fp)
{
	int version = 0;

	if (fscanf(fp, "%6d", &version) != 1) {
		GDKerror("Could not read the version number from the file '%s/log'.\n",
			 lg->dir);

		return GDK_FAIL;
	}
	if (version != lg->version) {
		if (lg->prefuncp == NULL ||
		    (*lg->prefuncp)(version, lg->version) != 0) {
			GDKfatal("Incompatible database version %06d, "
				 "this server supports version %06d.\n%s",
				 version, lg->version,
				 version < lg->version ? "Maybe you need to upgrade to an intermediate release first.\n" : "");

			return GDK_FAIL;
		}
	} else
		lg->postfuncp = NULL;	 /* don't call */
	if (fgetc(fp) != '\n' ||	 /* skip \n */
	    fgetc(fp) != '\n')		 /* skip \n */
		return GDK_FAIL;
	return GDK_SUCCEED;
}

static BAT *
bm_tids(BAT *b, BAT *d)
{
	BUN sz = BATcount(b);
	BAT *tids = BATnew(TYPE_void, TYPE_void, 0, TRANSIENT);

	tids->H->seq = 0;
	tids->T->seq = 0;
	BATsetcount(tids, sz);
	tids->H->revsorted = 0;
	tids->T->revsorted = 0;

	tids->T->key = 1;
	tids->T->dense = 1;
	tids->H->key = 1;
	tids->H->dense = 1;

	if (BATcount(d)) {
		BAT *diff = BATdiff(tids, d, NULL, NULL, 0, BUN_NONE);
		logbat_destroy(tids);
		tids = diff;
	}
	return tids;
}


static gdk_return
bm_subcommit(BAT *list_bid, BAT *list_nme, BAT *catalog_bid, BAT *catalog_nme, BAT *dcatalog, BAT *extra, int debug)
{
	BUN p, q;
	BUN nn = 4 + BATcount(list_bid) + (extra ? BATcount(extra) : 0);
	bat *n = GDKmalloc(sizeof(bat) * nn);
	int i = 0;
	BATiter iter = (list_nme)?bat_iterator(list_nme):bat_iterator(list_bid);
	gdk_return res;

	n[i++] = 0;		/* n[0] is not used */
	BATloop(list_bid, p, q) {
		bat col = *(log_bid *) Tloc(list_bid, p);
		oid pos = p;

		if (list_bid == catalog_bid && BUNfnd(dcatalog, &pos) != BUN_NONE)
			continue;
		if (debug & 1)
			fprintf(stderr, "#commit new %s (%d) %s\n",
				BBPname(col), col,
				(list_bid == catalog_bid) ? BUNtail(iter, p) : "snapshot");
		assert(col);
		n[i++] = abs(col);
	}
	if (extra) {
		iter = bat_iterator(extra);
		BATloop(extra, p, q) {
			str name = (str) BUNtvar(iter, p);

			if (debug & 1)
				fprintf(stderr, "#commit extra %s %s\n",
					name,
					(list_bid == catalog_bid) ? BUNtvar(iter, p) : "snapshot");
			assert(BBPindex(name));
			n[i++] = abs(BBPindex(name));
		}
	}
	/* now commit catalog, so it's also up to date on disk */
	n[i++] = abs(catalog_bid->batCacheid);
	n[i++] = abs(catalog_nme->batCacheid);
	n[i++] = abs(dcatalog->batCacheid);
	assert((BUN) i <= nn);
	if (BATcount(dcatalog) && catalog_bid == list_bid && catalog_nme == list_nme) {
		BAT *bids, *nmes, *tids = bm_tids(catalog_bid, dcatalog);

		bids = BATproject(tids, catalog_bid);
		nmes = BATproject(tids, catalog_nme);
		logbat_destroy(tids);
		BATclear(catalog_bid, TRUE);
		BATclear(catalog_nme, TRUE);
		BATclear(dcatalog, TRUE);

		BATappend(catalog_bid, bids, FALSE);
		BATappend(catalog_nme, nmes, FALSE);
		logbat_destroy(bids);
		logbat_destroy(nmes);
	}
	BATcommit(catalog_bid);
	BATcommit(catalog_nme);
	BATcommit(dcatalog);
	res = TMsubcommit_list(n, i);
	GDKfree(n);
	if (res != GDK_SUCCEED)
		fprintf(stderr, "!ERROR: bm_subcommit: commit failed\n");
	return res;
}

static void
logger_fatal(const char *format, const char *arg1, const char *arg2, const char *arg3)
{
	char *buf;

	GDKfatal(format, arg1, arg2, arg3);
	GDKlog(format, arg1, arg2, arg3);
	if ((buf = GDKerrbuf) != NULL) {
		fprintf(stderr, "%s", buf);
		fflush(stderr);
	}
	GDKexit(1);
}

/* Set the logdir path, add a dbfarm if needed.
 * Returns the role of the dbfarm containing the logdir.
 */
static int
logger_set_logdir_path(char *filename, const char *fn,
		       const char *logdir, int shared)
{
	int role = PERSISTENT; /* default role is persistent, i.e. the default dbfarm */

	if (MT_path_absolute(logdir)) {
		char logdir_parent_path[PATHLENGTH] = "";
		char logdir_name[PATHLENGTH] = "";

		/* split the logdir string into absolute parent dir
		 * path and (relative) log dir name */
		if (GDKextractParentAndLastDirFromPath(logdir, logdir_parent_path, logdir_name) == GDK_SUCCEED) {
			/* set the new relative logdir location
			 * including the logger function name
			 * subdir */
			snprintf(filename, PATHLENGTH, "%s%c%s%c",
				 logdir_name, DIR_SEP, fn, DIR_SEP);

			/* add a new dbfarm for the logger directory
			 * using the parent dir path, assuming it is
			 * set, s.t. the logs are stored in a location
			 * other than the default dbfarm, or at least
			 * it appears so to (multi)dbfarm aware
			 * functions */
			role = shared ? SHARED_LOG_DIR : LOG_DIR;
			BBPaddfarm(logdir_parent_path, 1 << role);
		} else {
			logger_fatal("logger_set_logdir_path: logdir path is not correct (%s)."
				     "Make sure you specify a valid absolute or relative path.\n", logdir, 0, 0);
		}
	} else {
		/* just concat the logdir and fn with appropriate separators */
		snprintf(filename, PATHLENGTH, "%s%c%s%c",
			 logdir, DIR_SEP, fn, DIR_SEP);
	}

	return role;
}

/* Load data from the logger logdir
 * Initialize new directories and catalog files if none are present, unless running in read-only mode
 * Load data and persist it in the BATs
 * Convert 32bit data to 64bit, unless running in read-only mode */
static int
logger_load(int debug, const char* fn, char filename[PATHLENGTH], logger* lg)
{
	int id = LOG_SID;
	FILE *fp;
	char bak[PATHLENGTH];
	log_bid snapshots_bid = 0;
	bat catalog_bid, catalog_nme, dcatalog, bid;
	int farmid = BBPselectfarm(lg->dbfarm_role, 0, offheap);

	snprintf(filename, PATHLENGTH, "%s%s", lg->dir, LOGFILE);
	snprintf(bak, sizeof(bak), "%s.bak", filename);

	/* try to open logfile backup, or failing that, the file
	 * itself. we need to know whether this file exists when
	 * checking the database consistency later on */
	if ((fp = GDKfileopen(farmid, NULL, bak, NULL, "r")) != NULL) {
		fclose(fp);
		(void) GDKunlink(farmid, lg->dir, LOGFILE, NULL);
		if (GDKmove(farmid, lg->dir, LOGFILE, "bak", lg->dir, LOGFILE, NULL) != GDK_SUCCEED)
			logger_fatal("logger_new: cannot move log.bak "
				     "file back.\n", 0, 0, 0);
	}
	fp = GDKfileopen(farmid, NULL, filename, NULL, "r");

	snprintf(bak, sizeof(bak), "%s_catalog", fn);
	bid = BBPindex(bak);

	snprintf(bak, sizeof(bak), "%s_catalog_bid", fn);
	catalog_bid = BBPindex(bak);

	if (bid != 0 && catalog_bid == 0)
		logger_fatal("logger_load: ancient database, please upgrade "
			     "first to Jan2014 (11.17.X) release", 0, 0, 0);

	/* this is intentional - even if catalog_bid is 0, but the logger is shared,
	 * force it to find the persistent catalog */
	if (catalog_bid == 0 &&	!lg->shared) {
		log_bid bid = 0;

		/* catalog does not exist, so the log file also
		 * shouldn't exist */
		if (fp != NULL) {
			logger_fatal("logger_load: there is no logger catalog, "
				     "but there is a log file.\n"
				     "Are you sure you are using the correct "
				     "combination of database\n"
				     "(--dbpath) and log directory "
				     "(--set %s_logdir)?\n", fn, 0, 0);
		}

		lg->catalog_bid = logbat_new(TYPE_int, BATSIZE, PERSISTENT);
		lg->catalog_nme = logbat_new(TYPE_str, BATSIZE, PERSISTENT);
		lg->dcatalog = logbat_new(TYPE_oid, BATSIZE, PERSISTENT);
		if (lg->catalog_bid == NULL || lg->catalog_nme == NULL || lg->dcatalog == NULL)
			logger_fatal("logger_load: cannot create catalog bats",
				     0, 0, 0);
		if (debug & 1)
			fprintf(stderr, "#create %s catalog\n", fn);

		/* give the catalog bats names so we can find them
		 * next time */
		bid = lg->catalog_bid->batCacheid;
		BBPincref(bid, TRUE);
		snprintf(bak, sizeof(bak), "%s_catalog_bid", fn);
		if (BBPrename(lg->catalog_bid->batCacheid, bak) < 0)
			logger_fatal("logger_load: BBPrename to %s failed",
				     bak, 0, 0);

		bid = lg->catalog_nme->batCacheid;
		BBPincref(bid, TRUE);
		snprintf(bak, sizeof(bak), "%s_catalog_nme", fn);
		if (BBPrename(lg->catalog_nme->batCacheid, bak) < 0)
			logger_fatal("logger_load: BBPrename to %s failed",
				     bak, 0, 0);

		bid = lg->dcatalog->batCacheid;
		BBPincref(bid, TRUE);
		snprintf(bak, sizeof(bak), "%s_dcatalog", fn);
		if (BBPrename(lg->dcatalog->batCacheid, bak) < 0)
			logger_fatal("logger_load: BBPrename to %s failed",
				     bak, 0, 0);

		if (GDKcreatedir(filename) != GDK_SUCCEED) {
			logger_fatal("logger_load: cannot create directory for log file %s\n",
				     filename, 0, 0);
		}
		if ((fp = fopen(filename, "w")) == NULL) {
			logger_fatal("logger_load: cannot create log file %s\n",
				     filename, 0, 0);
		}
		lg->id ++;
		if (fprintf(fp, "%06d\n\n" LLFMT "\n", lg->version, lg->id) < 0) {
			fclose(fp);
			unlink(filename);
			logger_fatal("logger_load: writing log file %s failed",
				     filename, 0, 0);
		}
		if (fclose(fp) < 0) {
			unlink(filename);
			logger_fatal("logger_load: closing log file %s failed",
				     filename, 0, 0);
		}
		fp = NULL;

		if (bm_subcommit(lg->catalog_bid, lg->catalog_nme, lg->catalog_bid, lg->catalog_nme, lg->dcatalog, NULL, lg->debug) != GDK_SUCCEED) {
			/* cannot commit catalog, so remove log */
			unlink(filename);
			goto error;
		}
	} else {
		/* find the persistent catalog. As non persistent bats
		 * require a logical reference we also add a logical
		 * reference for the persistent bats */
		BUN p, q;
		BAT *b = BATdescriptor(catalog_bid), *n, *d;

		if (b == 0)
			logger_fatal("logger_load: inconsistent database, catalog does not exist", 0, 0, 0);

		snprintf(bak, sizeof(bak), "%s_catalog_nme", fn);
		catalog_nme = BBPindex(bak);
		n = BATdescriptor(catalog_nme);
		if (n == 0)
			logger_fatal("logger_load: inconsistent database, catalog_nme does not exist", 0, 0, 0);

		snprintf(bak, sizeof(bak), "%s_dcatalog", fn);
		dcatalog = BBPindex(bak);
		d = BATdescriptor(dcatalog);
		if (d == 0) {
			/* older database: create dcatalog and convert
			 * catalog_bid and catalog_nme to
			 * dense-headed */
			d = logbat_new(TYPE_oid, BATSIZE, PERSISTENT);
			if (d == NULL)
				logger_fatal("Logger_new: cannot create "
					     "dcatalog bat", 0, 0, 0);
			BBPincref(d->batCacheid, TRUE);
			if (BBPrename(d->batCacheid, bak) < 0)
				logger_fatal("logger_load: BBPrename to %s failed", bak, 0, 0);
			if (!BAThdense(b) || !BAThdense(n)) {
				/* we need to convert catalog_bid and
				 * catalog_nme to be dense-headed; we
				 * do this by replacing the two with
				 * new, dense versions */
				BATiter bi, ni;
				BUN r;
				const oid *o;
				BAT *b2, *n2;
				bat list[5];

				list[0] = 0;
				list[1] = b->batCacheid;
				list[2] = n->batCacheid;
				if ((b2 = logbat_new(b->ttype, BATSIZE, PERSISTENT)) == NULL)
					logger_fatal("logger_load: cannot create BAT", 0, 0, 0);
				if ((n2 = logbat_new(n->ttype, BATSIZE, PERSISTENT)) == NULL)
					logger_fatal("logger_load: cannot create BAT", 0, 0, 0);
				list[3] = b2->batCacheid;
				list[4] = n2->batCacheid;
				if (BATmode(b, TRANSIENT) != GDK_SUCCEED)
					logger_fatal("logger_load: cannot convert old catalog_bid to transient", 0, 0, 0);
				if (BATmode(n, TRANSIENT) != GDK_SUCCEED)
					logger_fatal("logger_load: cannot convert old catalog_nme to transient", 0, 0, 0);
				snprintf(bak, sizeof(bak), "tmp_%o", b->batCacheid);
				if (BBPrename(b->batCacheid, bak) != 0)
					logger_fatal("logger_load: cannot rename old catalog_bid", 0, 0, 0);
				snprintf(bak, sizeof(bak), "tmp_%o", n->batCacheid);
				if (BBPrename(n->batCacheid, bak) != 0)
					logger_fatal("logger_load: cannot rename old catalog_nme", 0, 0, 0);
				snprintf(bak, sizeof(bak), "%s_catalog_bid", fn);
				if (BBPrename(b2->batCacheid, bak) != 0)
					logger_fatal("logger_load: cannot rename new catalog_bid", 0, 0, 0);
				snprintf(bak, sizeof(bak), "%s_catalog_nme", fn);
				if (BBPrename(n2->batCacheid, bak) != 0)
					logger_fatal("logger_load: cannot rename new catalog_nme", 0, 0, 0);
				bi = bat_iterator(b);
				ni = bat_iterator(n);
				BATloop(b, p, q) {
					o = (const oid *) BUNhloc(bi, p);
					r = BUNfnd(BATmirror(n), o);
					if (r != BUN_NONE) {
						if (BUNappend(b2, BUNtloc(bi, p), 0) != GDK_SUCCEED ||
						    BUNappend(n2, BUNtvar(ni, r), 0) != GDK_SUCCEED)
							logger_fatal("logger_load: cannot append to new catalog BATs", 0, 0, 0);
					}
				}
				BBPunfix(b->batCacheid);
				BBPunfix(n->batCacheid);
				b = b2;
				n = n2;
				if (TMsubcommit_list(list, 5) != GDK_SUCCEED)
					logger_fatal("logger_load: committing new catalog_bid/catalog_nme failed", 0, 0, 0);
			}
		}

		/* the catalog exists, and so should the log file */
		if (fp == NULL) {
			logger_fatal("logger_load: there is a logger catalog, but no log file.\n"
				     "Are you sure you are using the correct combination of database\n"
				     "(--dbpath) and log directory (--set %s_logdir)?\n"
				     "If you have done a recent update of the server, it may be that your\n"
				     "logs are in an old location.  You should then either use\n"
				     "--set %s_logdir=<path to old log directory> or move the old log\n"
				     "directory to the new location (%s).\n",
				     fn, fn, lg->dir);
		}
		lg->catalog_bid = b;
		lg->catalog_nme = n;
		lg->dcatalog = d;
		BATloop(b, p, q) {
			bat bid = *(log_bid *) Tloc(b, p);
			oid pos = p;

			if (BUNfnd(lg->dcatalog, &pos) == BUN_NONE)
				BBPincref(bid, TRUE);
		}
	}
	lg->freed = logbat_new(TYPE_int, 1, TRANSIENT);
	if (lg->freed == NULL)
		logger_fatal("Logger_new: failed to create freed bat", 0, 0, 0);
	snprintf(bak, sizeof(bak), "%s_freed", fn);
	/* do not rename it if this is a shared logger */
	if (!lg->shared && BBPrename(lg->freed->batCacheid, bak) < 0)
		logger_fatal("logger_load: BBPrename to %s failed", bak, 0, 0);
	snapshots_bid = logger_find_bat(lg, "snapshots_bid");
	if (snapshots_bid == 0) {
		lg->seqs_id = logbat_new(TYPE_int, 1, TRANSIENT);
		lg->seqs_val = logbat_new(TYPE_lng, 1, TRANSIENT);
		lg->dseqs = logbat_new(TYPE_oid, 1, TRANSIENT);
		if (lg->seqs_id == NULL ||
		    lg->seqs_val == NULL ||
		    lg->dseqs == NULL)
			logger_fatal("Logger_new: cannot create seqs bats",
				     0, 0, 0);

		/* create LOG_SID sequence number */
		if (BUNappend(lg->seqs_id, &id, FALSE) != GDK_SUCCEED ||
		    BUNappend(lg->seqs_val, &lg->id, FALSE) != GDK_SUCCEED)
			logger_fatal("logger_load: failed to append value to "
				     "sequences bat", 0, 0, 0);

		lg->snapshots_bid = logbat_new(TYPE_int, 1, PERSISTENT);
		lg->snapshots_tid = logbat_new(TYPE_int, 1, PERSISTENT);
		lg->dsnapshots = logbat_new(TYPE_oid, 1, PERSISTENT);
		if (lg->snapshots_bid == NULL ||
		    lg->snapshots_tid == NULL ||
		    lg->dsnapshots == NULL)
			logger_fatal("Logger_new: failed to create snapshots "
				     "bats", 0, 0, 0);

		snprintf(bak, sizeof(bak), "%s_snapshots_bid", fn);
		if (BBPrename(lg->snapshots_bid->batCacheid, bak) < 0)
			logger_fatal("logger_load: BBPrename to %s failed",
				     bak, 0, 0);
		logger_add_bat(lg, lg->snapshots_bid, "snapshots_bid");

		snprintf(bak, sizeof(bak), "%s_snapshots_tid", fn);
		if (BBPrename(lg->snapshots_tid->batCacheid, bak) < 0)
			logger_fatal("logger_load: BBPrename to %s failed",
				     bak, 0, 0);
		logger_add_bat(lg, lg->snapshots_tid, "snapshots_tid");

		snprintf(bak, sizeof(bak), "%s_dsnapshots", fn);
		if (BBPrename(lg->dsnapshots->batCacheid, bak) < 0)
			logger_fatal("Logger_new: BBPrename to %s failed",
				     bak, 0, 0);
		logger_add_bat(lg, lg->dsnapshots, "dsnapshots");

		if (bm_subcommit(lg->catalog_bid, lg->catalog_nme, lg->catalog_bid, lg->catalog_nme, lg->dcatalog, NULL, lg->debug) != GDK_SUCCEED)
			logger_fatal("Logger_new: commit failed", 0, 0, 0);
	} else {
		bat seqs_id = logger_find_bat(lg, "seqs_id");
		bat seqs_val = logger_find_bat(lg, "seqs_val");
		bat snapshots_tid = logger_find_bat(lg, "snapshots_tid");
		bat dsnapshots = logger_find_bat(lg, "dsnapshots");
		int needcommit = 0;
		int dbg = GDKdebug;

		if (seqs_id) {
			BAT *o_id;
			BAT *o_val;

			/* don't check these bats since they will be fixed */
			GDKdebug &= ~CHECKMASK;
			o_id = BATdescriptor(seqs_id);
			o_val = BATdescriptor(seqs_val);
			GDKdebug = dbg;

			if (o_id == NULL || o_val == NULL)
				logger_fatal("Logger_new: inconsistent database: cannot find seqs bats", 0, 0, 0);

			lg->seqs_id = COLcopy(o_id, TYPE_int, 1, TRANSIENT);
			lg->seqs_val = COLcopy(o_val, TYPE_lng, 1, TRANSIENT);
			BBPunfix(o_id->batCacheid);
			BBPunfix(o_val->batCacheid);
			BATseqbase(lg->seqs_id, 0);
			BATseqbase(lg->seqs_val, 0);
		} else {
			lg->seqs_id = logbat_new(TYPE_int, 1, TRANSIENT);
			lg->seqs_val = logbat_new(TYPE_lng, 1, TRANSIENT);
		}
		lg->dseqs = logbat_new(TYPE_oid, 1, TRANSIENT);
		if (lg->seqs_id == NULL ||
		    lg->seqs_val == NULL ||
		    lg->dseqs == NULL)
			logger_fatal("Logger_new: cannot create seqs bats",
				     0, 0, 0);

		GDKdebug &= ~CHECKMASK;
		lg->snapshots_bid = BATdescriptor(snapshots_bid);
		if (lg->snapshots_bid == 0)
			logger_fatal("logger_load: inconsistent database, snapshots_bid does not exist", 0, 0, 0);
		lg->snapshots_tid = BATdescriptor(snapshots_tid);
		if (lg->snapshots_tid == 0)
			logger_fatal("logger_load: inconsistent database, snapshots_tid does not exist", 0, 0, 0);
		GDKdebug = dbg;
		if (lg->snapshots_bid->htype == TYPE_oid) {
			BAT *b;
			assert(lg->snapshots_tid->htype == TYPE_oid);
			b = COLcopy(lg->snapshots_bid, lg->snapshots_bid->ttype, 1, PERSISTENT);
			BATseqbase(b, 0);
			BATsetaccess(b, BAT_READ);
			snprintf(bak, sizeof(bak), "tmp_%o", lg->snapshots_bid->batCacheid);
			BBPrename(lg->snapshots_bid->batCacheid, bak);
			BATmode(lg->snapshots_bid, TRANSIENT);
			snprintf(bak, sizeof(bak), "%s_snapshots_bid", fn);
			BBPrename(b->batCacheid, bak);
			logbat_destroy(lg->snapshots_bid);
			lg->snapshots_bid = b;
			logger_add_bat(lg, b, "snapshots_bid");
			b = COLcopy(lg->snapshots_tid, lg->snapshots_tid->ttype, 1, PERSISTENT);
			BATseqbase(b, 0);
			BATsetaccess(b, BAT_READ);
			snprintf(bak, sizeof(bak), "tmp_%o", lg->snapshots_tid->batCacheid);
			BBPrename(lg->snapshots_tid->batCacheid, bak);
			BATmode(lg->snapshots_tid, TRANSIENT);
			snprintf(bak, sizeof(bak), "%s_snapshots_tid", fn);
			BBPrename(b->batCacheid, bak);
			logbat_destroy(lg->snapshots_tid);
			lg->snapshots_tid = b;
			logger_add_bat(lg, b, "snapshots_tid");
			needcommit = 1;
		}

		if (dsnapshots) {
			lg->dsnapshots = BATdescriptor(dsnapshots);
			if (lg->dsnapshots == 0)
				logger_fatal("Logger_new: inconsistent database, snapshots_tid does not exist", 0, 0, 0);
		} else {
			lg->dsnapshots = logbat_new(TYPE_oid, 1, PERSISTENT);
			snprintf(bak, sizeof(bak), "%s_dsnapshots", fn);
			if (BBPrename(lg->dsnapshots->batCacheid, bak) < 0)
				logger_fatal("Logger_new: BBPrename to %s failed", bak, 0, 0);
			logger_add_bat(lg, lg->dsnapshots, "dsnapshots");
			needcommit = 1;
		}
		GDKdebug &= ~CHECKMASK;
		if (needcommit && bm_commit(lg) != LOG_OK)
			logger_fatal("Logger_new: commit failed", 0, 0, 0);
		GDKdebug = dbg;
	}

	if (fp != NULL) {
#if SIZEOF_OID == 8
		char cvfile[PATHLENGTH];
#endif

		if (check_version(lg, fp) != GDK_SUCCEED) {
			goto error;
		}

#if SIZEOF_OID == 8
		/* When a file *_32-64-convert exists in the database,
		 * it was left there by the BBP initialization code
		 * when it did a conversion of 32-bit OIDs to 64 bits
		 * (see the comment above fixoidheapcolumn and
		 * fixoidheap in gdk_bbp).  It the file exists, we
		 * first create a file called convert-32-64 in the log
		 * directory and we write the current log ID into that
		 * file.  After this file is created, we delete the
		 * *_32-64-convert file in the database.  We then know
		 * that while reading the logs, we have to read OID
		 * values as 32 bits (this is indicated by setting the
		 * read32bitoid flag).  When we're done reading the
		 * logs, we remove the file (and reset the flag).  If
		 * we get interrupted before we have written this
		 * file, the file in the database will still exist, so
		 * the next time we're started, BBPinit will not
		 * convert OIDs (that was done before we got
		 * interrupted), but we will still know to convert the
		 * OIDs ourselves.  If we get interrupted after we
		 * have deleted the file from the database, we check
		 * whether the file convert-32-64 exists and if it
		 * contains the expected ID.  If it does, we again
		 * know that we have to convert.  If the ID is not
		 * what we expect, the conversion was apparently done
		 * already, and so we can delete the file. */

		/* Do not do conversion logger is shared/read-only */
		if (!lg->shared) {
			snprintf(cvfile, sizeof(cvfile), "%sconvert-32-64", lg->dir);
			snprintf(bak, sizeof(bak), "%s_32-64-convert", fn);
			{
				FILE *fp1;
				long off; /* type long required by ftell() & fseek() */
				int curid;

				/* read the current log id without disturbing
				 * the file pointer */
				off = ftell(fp);
				if (fscanf(fp, "%d", &curid) != 1)
					curid = -1; /* shouldn't happen? */
				fseek(fp, off, SEEK_SET);


				if ((fp1 = GDKfileopen(farmid, NULL, bak, NULL, "r")) != NULL) {
					/* file indicating that we need to do
					 * a 32->64 bit OID conversion exists;
					 * record the fact in case we get
					 * interrupted, and set the flag so
					 * that we actually do what's asked */
					fclose(fp1);
					/* first create a versioned file using
					 * the current log id */
					if ((fp1 = GDKfileopen(farmid, NULL, cvfile, NULL, "w")) == NULL ||
					    fprintf(fp1, "%d\n", curid) < 2 ||
					    fflush(fp1) != 0 || /* make sure it's save on disk */
#if defined(_MSC_VER)
					    _commit(_fileno(fp1)) < 0 ||
#elif defined(HAVE_FDATASYNC)
					    fdatasync(fileno(fp1)) < 0 ||
#elif defined(HAVE_FSYNC)
					    fsync(fileno(fp1)) < 0 ||
#endif
					    fclose(fp1) != 0)
						logger_fatal("logger_load: failed to write %s\n", cvfile, 0, 0);
					/* then remove the unversioned file
					 * that gdk_bbp created (in this
					 * order!) */
					unlink(bak);
					/* set the flag that we need to convert */
					lg->read32bitoid = 1;
				} else if ((fp1 = GDKfileopen(farmid, NULL, cvfile, NULL, "r")) != NULL) {
					/* the versioned conversion file
					 * exists: check version */
					int newid;

					if (fscanf(fp1, "%d", &newid) == 1 &&
					    newid == curid) {
						/* versions match, we need to
						 * convert */
						lg->read32bitoid = 1;
					}
					fclose(fp1);
					if (!lg->read32bitoid) {
						/* no conversion, so we can
						 * remove the versioned
						 * file */
						unlink(cvfile);
					}
				}
			}
		}
#endif
		if (logger_readlogs(lg, fp, filename) == LOG_ERR) {
			goto error;
		}
		fclose(fp);
		fp = NULL;
#if SIZEOF_OID == 8
		if (lg->read32bitoid && !lg->shared) {
			/* we converted, remove versioned file and
			 * reset conversion flag */
			unlink(cvfile);
			lg->read32bitoid = 0;
		}
#endif
		if (lg->postfuncp)
			(*lg->postfuncp)(lg);
	}

	return LOG_OK;
  error:
	if (fp)
		fclose(fp);
	if (lg)
		GDKfree(lg);
	return LOG_ERR;
}

/* Initialize a new logger
 * It will load any data in the logdir and persist it in the BATs*/
static logger *
logger_new(int debug, const char *fn, const char *logdir, int version, preversionfix_fptr prefuncp, postversionfix_fptr postfuncp, int shared, const char *local_logdir)
{
	logger *lg = (struct logger *) GDKmalloc(sizeof(struct logger));
	char filename[PATHLENGTH];
	char shared_log_filename[PATHLENGTH];

	if (lg == NULL) {
		fprintf(stderr, "!ERROR: logger_new: allocating logger structure failed\n");
		return NULL;
	}

	lg->debug = debug;
	lg->shared = shared;

	lg->changes = 0;
	lg->version = version;
	lg->id = 1;

	lg->tid = 0;
	lg->precommit_id = -1;
#if SIZEOF_OID == 8
	lg->read32bitoid = 0;
#endif

	lg->dbfarm_role = logger_set_logdir_path(filename, fn, logdir, shared);
    lg->local_dbfarm_role = logger_set_logdir_path(filename, fn, logdir, shared);
	lg->fn = GDKstrdup(fn);
	lg->dir = GDKstrdup(filename);
	lg->bufsize = 64*1024;
	lg->buf = GDKmalloc(lg->bufsize);
	if (lg->fn == NULL || lg->dir == NULL || lg->buf == NULL) {
		fprintf(stderr, "!ERROR: logger_new: strdup failed\n");
		GDKfree(lg->fn);
		GDKfree(lg->dir);
		GDKfree(lg->buf);
		GDKfree(lg);
		return NULL;
	}
	if (lg->debug & 1) {
		fprintf(stderr, "#logger_new dir set to %s\n", lg->dir);
	}
	lg->local_dir = NULL;

	if (shared) {
		/* set the local logdir as well
		 * here we pass 0 for the shared flag, since we want these file(s) to be stored in the default logdir */
		lg->local_dbfarm_role = logger_set_logdir_path(filename, fn, local_logdir, 0);
		if ((lg->local_dir = GDKstrdup(filename)) == NULL) {
			fprintf(stderr, "!ERROR: logger_new: strdup failed\n");
			GDKfree(lg->fn);
			GDKfree(lg->dir);
			GDKfree(lg->local_dir);
			GDKfree(lg);
			return NULL;
		}
		if (lg->debug & 1) {
			fprintf(stderr, "#logger_new local_dir set to %s\n", lg->local_dir);
		}

		/* get last shared logger id from the local log dir,
		 * but first check if the file exists */
		snprintf(shared_log_filename, sizeof(shared_log_filename), "%s%s", lg->local_dir, LOGFILE_SHARED);
		if (access(shared_log_filename, 0) != -1) {
			lng res = logger_read_last_transaction_id(lg, lg->local_dir, LOGFILE_SHARED, lg->local_dbfarm_role);
			if (res == LOG_ERR) {
				fprintf(stderr, "!ERROR: logger_new: failed to read previous shared logger id form %s\n", LOGFILE_SHARED);
				GDKfree(lg->fn);
				GDKfree(lg->dir);
				GDKfree(lg->local_dir);
				GDKfree(lg);
				return NULL;
			}

			lg->id = res;
			if (lg->debug & 1) {
				fprintf(stderr, "#logger_new last shared transactions is read form %s is " LLFMT "\n", shared_log_filename, lg->id);
			}
		} else {
			if (lg->debug & 1) {
				fprintf(stderr, "#logger_new no previous %s found\n", LOGFILE_SHARED);
			}
		}
	}

	lg->prefuncp = prefuncp;
	lg->postfuncp = postfuncp;
	lg->log = NULL;
	lg->end = 0;
	lg->catalog_bid = NULL;
	lg->catalog_nme = NULL;
	lg->dcatalog = NULL;
	lg->snapshots_bid = NULL;
	lg->snapshots_tid = NULL;
	lg->dsnapshots = NULL;
	lg->seqs_id = NULL;
	lg->seqs_val = NULL;
	lg->dseqs = NULL;

	if (logger_load(debug, fn, filename, lg) == LOG_OK) {
		return lg;
	}
	return NULL;
}

/* Reload (shared) logger
 * It will load any data in the logdir and persist it in the BATs */
int
logger_reload(logger *lg)
{
<<<<<<< HEAD
    int res;
	char filename[BUFSIZ];
=======
	char filename[PATHLENGTH];
>>>>>>> 8d6b54c3

	snprintf(filename, sizeof(filename), "%s", lg->dir);
	if (lg->debug & 1) {
		fprintf(stderr, "#logger_reload %s\n", filename);
	}

    lg->shared = 1;
    res = logger_load(lg->debug, lg->fn, filename, lg);
    lg->shared = 0;
    return res;
}

/* Create a new logger */
logger *
logger_create(int debug, const char *fn, const char *logdir, int version, preversionfix_fptr prefuncp, postversionfix_fptr postfuncp, int keep_persisted_log_files)
{
	logger *lg;

	printf("# Start processing logs %s/%s version %d\n",fn,logdir,version);
	fflush(stdout);
	lg = logger_new(debug, fn, logdir, version, prefuncp, postfuncp, 0, NULL);

	if (!lg)
		return NULL;
	if (logger_open(lg) == LOG_ERR) {
		logger_destroy(lg);

		return NULL;
	}
	printf("# Finished processing logs %s/%s\n",fn,logdir);
	GDKsetenv("recovery","finished");
	fflush(stdout);
	if (lg->changes &&
	    (logger_restart(lg) != LOG_OK ||
	     logger_cleanup(lg, keep_persisted_log_files) != LOG_OK)) {
		logger_destroy(lg);

		return NULL;
	}
	return lg;
}

/* Create a new shared logger, that is for slaves reading the master log directory.
 * Assumed to be read-only */
logger *
logger_create_shared(int debug, const char *fn, const char *logdir, const char *local_logdir, int version, preversionfix_fptr prefuncp, postversionfix_fptr postfuncp)
{
	logger *lg;

	printf("# Start processing logs %s/%s version %d\n",fn,logdir,version);
	fflush(stdout);
	lg = logger_new(debug, fn, logdir, version, prefuncp, postfuncp, 1, local_logdir);

	return lg;
}

void
logger_destroy(logger *lg)
{
	if (lg->catalog_bid) {
		BUN p, q;
		BAT *b = lg->catalog_bid;

		logger_cleanup(lg, 0);

		/* free resources */
		BATloop(b, p, q) {
			bat bid = *(log_bid *) Tloc(b, p);
			oid pos = p;

			if (BUNfnd(lg->dcatalog, &pos) == BUN_NONE)
				BBPdecref(bid, TRUE);
		}

		BBPdecref(lg->catalog_bid->batCacheid, TRUE);
		BBPdecref(lg->catalog_nme->batCacheid, TRUE);
		BBPdecref(lg->dcatalog->batCacheid, TRUE);
		logbat_destroy(lg->catalog_bid);
		logbat_destroy(lg->catalog_nme);
		logbat_destroy(lg->dcatalog);
		logbat_destroy(lg->freed);
	}
	GDKfree(lg->fn);
	GDKfree(lg->dir);
	logger_close(lg);
	GDKfree(lg);
}

int
logger_exit(logger *lg)
{
	FILE *fp;
	char filename[PATHLENGTH];
	int farmid = BBPselectfarm(lg->dbfarm_role, 0, offheap);

	logger_close(lg);
	if (GDKmove(farmid, lg->dir, LOGFILE, NULL, lg->dir, LOGFILE, "bak") != GDK_SUCCEED) {
		fprintf(stderr, "!ERROR: logger_exit: rename %s to %s.bak in %s failed\n",
			LOGFILE, LOGFILE, lg->dir);
		return LOG_ERR;
	}

	snprintf(filename, sizeof(filename), "%s%s", lg->dir, LOGFILE);
	if ((fp = GDKfileopen(farmid, NULL, filename, NULL, "w")) != NULL) {
		char ext[PATHLENGTH];

		if (fprintf(fp, "%06d\n\n", lg->version) < 0) {
			(void) fclose(fp);
			fprintf(stderr, "!ERROR: logger_exit: write to %s failed\n",
				filename);
			return LOG_ERR;
		}
		lg->id ++;

		if (logger_commit(lg) != LOG_OK) {
			(void) fclose(fp);
			fprintf(stderr, "!ERROR: logger_exit: logger_commit failed\n");
			return LOG_ERR;
		}

		if (fprintf(fp, LLFMT "\n", lg->id) < 0) {
			(void) fclose(fp);
			fprintf(stderr, "!ERROR: logger_exit: write to %s failed\n",
				filename);
			return LOG_ERR;
		}

		if (fclose(fp) < 0) {
			fprintf(stderr, "!ERROR: logger_exit: flush of %s failed\n",
				filename);
			return LOG_ERR;
		}

		/* atomic action, switch to new log, keep old for
		 * later cleanup actions */
		snprintf(ext, sizeof(ext), "bak-" LLFMT, lg->id);

		if (GDKmove(farmid, lg->dir, LOGFILE, "bak", lg->dir, LOGFILE, ext) != GDK_SUCCEED) {
			fprintf(stderr, "!ERROR: logger_exit: rename %s.bak to %s.%s failed\n",
				LOGFILE, LOGFILE, ext);
			return LOG_ERR;
		}

		lg->changes = 0;
	} else {
		fprintf(stderr, "!ERROR: logger_exit: could not create %s\n",
			filename);
		GDKerror("logger_exit: could not open %s\n", filename);
		return LOG_ERR;
	}
	return LOG_OK;
}

int
logger_restart(logger *lg)
{
	int res = 0;

	if ((res = logger_exit(lg)) == LOG_OK)
		res = logger_open(lg);

	return res;
}

/* Clean-up write-ahead log files already persisted in the BATs.
 * Update the LOGFILE and delete all bak- files as well.
 */
static int
logger_cleanup_old(logger *lg, int keep_persisted_log_files)
{
	char buf[BUFSIZ];
	lng id;
	int farmid = BBPselectfarm(lg->dbfarm_role, 0, offheap);
	int cleanupResultLog = 0;
	int cleanupResultBak = 0;

	// Calculate offset based on the number of files to keep
	id = lg->id - keep_persisted_log_files - 1;

	// Stop cleaning up once bak- files are no longer found
	while (id > 0 && (cleanupResultLog == LOG_OK || cleanupResultBak == LOG_OK)) {
		// clean up the WAL file
		if (lg->debug & 1) {
			snprintf(buf, sizeof(buf), "%s%s." LLFMT, lg->dir, LOGFILE, id);
			fprintf(stderr, "#logger_cleanup_old %s\n", buf);
		}
		snprintf(buf, sizeof(buf), LLFMT, id);
		cleanupResultLog = GDKunlink(farmid, lg->dir, LOGFILE, buf);

		// clean up the bak- WAL files
		if (lg->debug & 1) {
			snprintf(buf, sizeof(buf), "%s%s.bak-" LLFMT, lg->dir, LOGFILE, id);
			fprintf(stderr, "#logger_cleanup_old %s\n", buf);
		}
		snprintf(buf, sizeof(buf), "bak-" LLFMT, id);
		cleanupResultBak = GDKunlink(farmid, lg->dir, LOGFILE, buf);

		id = id - 1;
	}
	return LOG_OK;
}

int
logger_cleanup(logger *lg, int keep_persisted_log_files)
{
	char buf[BUFSIZ];
	char id[BUFSIZ];
	FILE *fp = NULL;
	int farmid = BBPselectfarm(lg->dbfarm_role, 0, offheap);

	snprintf(buf, sizeof(buf), "%s%s.bak-" LLFMT, lg->dir, LOGFILE, lg->id);

	if (lg->debug & 1) {
		fprintf(stderr, "#logger_cleanup keeping %d WAL files\n", keep_persisted_log_files);
		fprintf(stderr, "#logger_cleanup %s\n", buf);
	}

	if (keep_persisted_log_files == 0) {
		// If keep_persisted_log_files is 0, remove the last persisted WAL files as well
		// to reduce the work for the logger_cleanup_old()
		if ((fp = GDKfileopen(farmid, NULL, buf, NULL, "r")) == NULL) {
			fprintf(stderr, "!ERROR: logger_cleanup: cannot open file %s\n", buf);
			return LOG_ERR;
		}

		/* skip catalog */
		while (fgets(id, sizeof(id), fp) != NULL && id[0] != '\n')
			;

		while (fgets(id, sizeof(id), fp) != NULL) {
			char *e = strchr(id, '\n');

			if (e)
				*e = 0;
			GDKunlink(farmid, lg->dir, LOGFILE, id);
		}
		fclose(fp);
	}

	snprintf(buf, sizeof(buf), "bak-" LLFMT, lg->id);

	GDKunlink(farmid, lg->dir, LOGFILE, buf);

	if (keep_persisted_log_files > 0) {
		// Clean up the old WAL files as well, if any
		// We will ignore the output of logger_cleanup_old
		logger_cleanup_old(lg, keep_persisted_log_files);
	}

	return LOG_OK;
}

/* Clean-up write-ahead log files already persisted in the BATs, leaving only the most recent one.
 * Keeps only the number of files set in lg->keep_persisted_log_files.
 * Only the bak- files are deleted for the preserved WAL files.
 */
lng
logger_changes(logger *lg)
{
	return lg->changes;
}

/* Read the last recorded transactions id from a logfile */
lng
logger_read_last_transaction_id(logger *lg, char *dir, char *logger_file, int role)
{
	char filename[PATHLENGTH];
	FILE *fp;
	char id[BUFSIZ];
	lng lid = LOG_ERR;
	int farmid = BBPselectfarm(role, 0, offheap);

	snprintf(filename, sizeof(filename), "%s%s", dir, logger_file);
	if ((fp = GDKfileopen(farmid, NULL, filename, NULL, "r")) == NULL) {
		fprintf(stderr, "!ERROR: logger_read_last_transaction_id: unable to open file %s\n", filename);
		goto error;
	}

	if (check_version(lg, fp) != GDK_SUCCEED) {
		fprintf(stderr, "!ERROR: logger_read_last_transaction_id: inconsistent log version for file %s\n", filename);
		goto error;
	}

	/* read the last id */
	while (fgets(id, sizeof(id), fp) != NULL) {
		lid = strtoll(id, NULL, 10);
		if (lg->debug & 1) {
			fprintf(stderr, "#logger_read_last_transaction_id last logger id written in %s is " LLFMT "\n", filename, lid);
		}
	}

	return lid;

  error:
	if (fp)
		fclose(fp);
	if (lg)
		GDKfree(lg);
	return LOG_ERR;
}

int
logger_sequence(logger *lg, int seq, lng *id)
{
	BUN p = log_find(lg->seqs_id, lg->dseqs, seq);

	if (p != BUN_NONE) {
		*id = *(lng *) Tloc(lg->seqs_val, p);

		return 1;
	}
	return 0;
}

/*
 * Changes made to the BAT descriptor should be stored in the log
 * files.  Actually, we need to save the descriptor file, perhaps we
 * should simply introduce a versioning scheme.
 */
int
log_bat_persists(logger *lg, BAT *b, const char *name)
{
	char *ha, *ta;
	int len;
	char buf[BUFSIZ];
	logformat l;
	int havevoid = 0;
	int flag = (b->batPersistence == PERSISTENT) ? LOG_USE : LOG_CREATE;
	BUN p;

	l.nr = 0;
	if (flag == LOG_USE) {
#ifndef NDEBUG
		assert(b->batRole == PERSISTENT);
		assert(0 <= b->H->heap.farmid && b->H->heap.farmid < MAXFARMS);
		assert(BBPfarms[b->H->heap.farmid].roles & (1 << PERSISTENT));
		if (b->H->vheap) {
			assert(0 <= b->H->vheap->farmid && b->H->vheap->farmid < MAXFARMS);
			assert(BBPfarms[b->H->vheap->farmid].roles & (1 << PERSISTENT));
		}
		assert(0 <= b->T->heap.farmid && b->T->heap.farmid < MAXFARMS);
		assert(BBPfarms[b->T->heap.farmid].roles & (1 << PERSISTENT));
		if (b->T->vheap) {
			assert(0 <= b->T->vheap->farmid && b->T->vheap->farmid < MAXFARMS);
			assert(BBPfarms[b->T->vheap->farmid].roles & (1 << PERSISTENT));
		}
#endif
		l.nr = b->batCacheid;
	}
	l.flag = flag;
	l.tid = lg->tid;
	l.precommit_id = lg->precommit_id;
	l.persistcommit = 0;
	lg->changes++;
	if (log_write_format(lg, &l) == LOG_ERR ||
	    log_write_string(lg, name) == LOG_ERR)
		return LOG_ERR;

	if (lg->debug & 1)
		fprintf(stderr, "#persists bat %s (%d) %s\n",
			name, b->batCacheid,
			(flag == LOG_USE) ? "use" : "create");

	if (flag == LOG_USE) {
		assert(b->batRole == PERSISTENT);
		assert(b->H->heap.farmid == 0);
		assert(b->H->vheap == NULL ||
		       BBPfarms[b->H->vheap->farmid].roles & (1 << PERSISTENT));
		assert(b->T->heap.farmid == 0);
		assert(b->T->vheap == NULL ||
		       BBPfarms[b->T->vheap->farmid].roles & (1 << PERSISTENT));
		if ((p = log_find(lg->snapshots_bid, lg->dsnapshots, b->batCacheid)) != BUN_NONE &&
		    p >= lg->snapshots_tid->batInserted) {
			BUNinplace(lg->snapshots_tid, p, &lg->tid, FALSE);
		} else {
			if (p != BUN_NONE) {
				oid pos = p;
				BUNappend(lg->dsnapshots, &pos, FALSE);
			}
			BUNappend(lg->snapshots_bid, &b->batCacheid, FALSE);
			BUNappend(lg->snapshots_tid, &lg->tid, FALSE);
		}
		return LOG_OK;
	}

	ha = ATOMname(b->htype);
	if (b->htype == TYPE_void && BAThdense(b)) {
		ha = "vid";
		havevoid = 1;
	}
	ta = ATOMname(b->ttype);
	if (!havevoid && b->ttype == TYPE_void && BATtdense(b)) {
		ta = "vid";
	}
	len = snprintf(buf, sizeof(buf), "%s,%s", ha, ta);
	len++;			/* include EOS */
	if (!mnstr_writeInt(lg->log, len) ||
	    mnstr_write(lg->log, buf, 1, len) != (ssize_t) len) {
		fprintf(stderr, "!ERROR: log_bat_persists: write failed\n");
		return LOG_ERR;
	}

	if (lg->debug & 1)
		fprintf(stderr, "#Logged new bat [%s,%s] %s " BUNFMT " (%d)\n",
			ha, ta, name, BATcount(b), b->batCacheid);
	return log_bat(lg, b, name);
}

int
log_bat_transient(logger *lg, const char *name)
{
	log_bid bid = logger_find_bat(lg, name);
	logformat l;
	BUN p;

	l.flag = LOG_DESTROY;
	l.tid = lg->tid;
	l.nr = 0;
	l.precommit_id = lg->precommit_id;
	l.persistcommit = 0;
	lg->changes++;

	/* if this is a snapshot bat, we need to skip all changes */
	if ((p = log_find(lg->snapshots_bid, lg->dsnapshots, bid)) != BUN_NONE) {
		//	int tid = *(int*)Tloc(lg->snapshots_tid, p);
#ifndef NDEBUG
		assert(BBP_desc(bid)->S.role == PERSISTENT);
		assert(0 <= BBP_desc(bid)->H.heap.farmid && BBP_desc(bid)->H.heap.farmid < MAXFARMS);
		assert(BBPfarms[BBP_desc(bid)->H.heap.farmid].roles & (1 << PERSISTENT));
		if (BBP_desc(bid)->H.vheap) {
			assert(0 <= BBP_desc(bid)->H.vheap->farmid && BBP_desc(bid)->H.vheap->farmid < MAXFARMS);
			assert(BBPfarms[BBP_desc(bid)->H.vheap->farmid].roles & (1 << PERSISTENT));
		}
		assert(0 <= BBP_desc(bid)->T.heap.farmid && BBP_desc(bid)->T.heap.farmid < MAXFARMS);
		assert(BBPfarms[BBP_desc(bid)->T.heap.farmid].roles & (1 << PERSISTENT));
		if (BBP_desc(bid)->T.vheap) {
			assert(0 <= BBP_desc(bid)->T.vheap->farmid && BBP_desc(bid)->T.vheap->farmid < MAXFARMS);
			assert(BBPfarms[BBP_desc(bid)->T.vheap->farmid].roles & (1 << PERSISTENT));
		}
#endif
		//	if (lg->tid == tid)
		if (p >= lg->snapshots_tid->batInserted) {
			BUNinplace(lg->snapshots_tid, p, &lg->tid, FALSE);
		} else {
			oid pos = p;
			BUNappend(lg->dsnapshots, &pos, FALSE);
			BUNappend(lg->snapshots_tid, &lg->tid, FALSE);
			BUNappend(lg->snapshots_bid, &bid, FALSE);
		}
		//	else
		//		printf("%d != %d\n", lg->tid, tid);
		//	assert(lg->tid == tid);
	}

	if (log_write_format(lg, &l) == LOG_ERR ||
	    log_write_string(lg, name) == LOG_ERR) {
		fprintf(stderr, "!ERROR: log_bat_transient: write failed\n");
		return LOG_ERR;
	}

	if (lg->debug & 1)
		fprintf(stderr, "#Logged destroyed bat %s\n", name);
	return LOG_OK;
}

int
log_delta(logger *lg, BAT *uid, BAT *uval, const char *name)
{
	gdk_return ok = GDK_SUCCEED;
	logformat l;
	BUN p;

	assert(uid->ttype == TYPE_oid || uid->ttype == TYPE_void);
	if (lg->debug & 128) {
		/* logging is switched off */
		return LOG_OK;
	}

	l.tid = lg->tid;
	l.nr = (BUNlast(uval) - BUNfirst(uval));
	l.precommit_id = lg->precommit_id;
	l.persistcommit = 0;
	lg->changes += l.nr;

	if (l.nr) {
		BATiter ii = bat_iterator(uid);
		BATiter vi = bat_iterator(uval);
		gdk_return (*wh) (const void *, stream *, size_t) = BATatoms[TYPE_oid].atomWrite;
		gdk_return (*wt) (const void *, stream *, size_t) = BATatoms[uval->ttype].atomWrite;

		l.flag = LOG_UPDATE;
		if (log_write_format(lg, &l) == LOG_ERR ||
		    log_write_string(lg, name) == LOG_ERR)
			return LOG_ERR;

		for (p = BUNfirst(uid); p < BUNlast(uid) && ok == GDK_SUCCEED; p++) {
			const void *id = BUNtail(ii, p);
			const void *val = BUNtail(vi, p);

			ok = wh(id, lg->log, 1);
			ok = (ok != GDK_SUCCEED) ? ok : wt(val, lg->log, 1);
		}

		if (lg->debug & 1)
			fprintf(stderr, "#Logged %s " LLFMT " inserts\n", name, l.nr);
	}
	if (ok != GDK_SUCCEED)
		fprintf(stderr, "!ERROR: log_delta: write failed\n");
	return (ok == GDK_SUCCEED) ? LOG_OK : LOG_ERR;
}

int
log_bat(logger *lg, BAT *b, const char *name)
{
	gdk_return ok = GDK_SUCCEED;
	logformat l;
	BUN p;

	if (lg->debug & 128) {
		/* logging is switched off */
		return LOG_OK;
	}

	l.tid = lg->tid;
	l.nr = (BUNlast(b) - b->batInserted);
	l.precommit_id = lg->precommit_id;
	l.persistcommit = 0;
	lg->changes += l.nr;

	if (l.nr) {
		BATiter bi = bat_iterator(b);
		gdk_return (*wh) (const void *, stream *, size_t) = BATatoms[b->htype].atomWrite;
		gdk_return (*wt) (const void *, stream *, size_t) = BATatoms[b->ttype].atomWrite;

		l.flag = LOG_INSERT;
		if (log_write_format(lg, &l) == LOG_ERR ||
		    log_write_string(lg, name) == LOG_ERR)
			return LOG_ERR;

		if (b->htype == TYPE_void &&
		    b->ttype > TYPE_void &&
		    b->ttype < TYPE_str &&
		    !isVIEW(b)) {
			const void *t = BUNtail(bi, b->batInserted);

			ok = wt(t, lg->log, (size_t)l.nr);
		} else {
			for (p = b->batInserted; p < BUNlast(b) && ok == GDK_SUCCEED; p++) {
				const void *h = BUNhead(bi, p);
				const void *t = BUNtail(bi, p);

				ok = wh(h, lg->log, 1);
				ok = (ok != GDK_SUCCEED) ? ok : wt(t, lg->log, 1);
			}
		}

		if (lg->debug & 1)
			fprintf(stderr, "#Logged %s " LLFMT " inserts\n", name, l.nr);
	}
	assert(b->batFirst == b->batDeleted);

	if (ok != GDK_SUCCEED)
		fprintf(stderr, "!ERROR: log_bat: write failed\n");
	return (ok == GDK_SUCCEED) ? LOG_OK : LOG_ERR;
}

int
log_bat_clear(logger *lg, const char *name)
{
	logformat l;

	if (lg->debug & 128) {
		/* logging is switched off */
		return LOG_OK;
	}

	l.nr = 1;
	l.tid = lg->tid;
	l.precommit_id = lg->precommit_id;
	l.persistcommit = 0;
	lg->changes += l.nr;

	l.flag = LOG_CLEAR;
	if (log_write_format(lg, &l) == LOG_ERR ||
	    log_write_string(lg, name) == LOG_ERR)
		return LOG_ERR;

	if (lg->debug & 1)
		fprintf(stderr, "#Logged clear %s\n", name);

	return LOG_OK;
}

int
log_tstart(logger *lg, lng precommit_id)
{
	logformat l;

	l.flag = LOG_START;
	l.tid = ++lg->tid;
	l.nr = lg->tid;
	lg->precommit_id = precommit_id;
	l.precommit_id = lg->precommit_id;
	l.persistcommit = 0;

	if (lg->debug & 1)
		fprintf(stderr, "#log_tstart %d:" LLFMT "\n", lg->tid, precommit_id);

	return log_write_format(lg, &l);
}

int
log_persist_precommit(logger *lg, lng precommit_id)
{
	logformat l;

	l.flag = LOG_END;
	l.tid =	lg->tid;
	l.nr = lg->tid;
	l.precommit_id = precommit_id;
	l.persistcommit = 1;

	if (lg->debug & 1)
		fprintf(stderr, "#log_globalpersist %d:" LLFMT "\n", lg->tid, precommit_id);

	if (log_write_format(lg, &l) == LOG_ERR ||
			mnstr_flush(lg->log) ||
			mnstr_fsync(lg->log)) {
		return LOG_ERR;
	}
	return LOG_OK;
}

#define DBLKSZ 8192
#define DBLKMASK 8191
#define SEGSZ 64*DBLKSZ
static char zeros[DBLKSZ] = { 0 };

static gdk_return
pre_allocate(logger *lg)
{
	lng p;

	if (mnstr_fgetpos(lg->log, &p) != 0)
		return GDK_FAIL;
	if (p + DBLKSZ > lg->end) {
		lng s = p;

		if (p > lg->end) {
			lg->end = (p & ~DBLKMASK);
			if (p > DBLKSZ)
				p -= DBLKSZ;
		}
		if (p < lg->end) {
			p = (lg->end - p);
			if (mnstr_write(lg->log, zeros, (size_t) p, 1) < 0)
				return GDK_FAIL;
			lg->end += p;
			p = 0;
		}
		for (; p < SEGSZ; p += DBLKSZ, lg->end += DBLKSZ) {
			if (mnstr_write(lg->log, zeros, DBLKSZ, 1) < 0)
				return GDK_FAIL;
		}
		if (mnstr_fsetpos(lg->log, s) < 0)
			return GDK_FAIL;
	}
	return GDK_SUCCEED;
}

int
log_tend(logger *lg)
{
	logformat l;
	gdk_return res = GDK_SUCCEED;

	if (lg->debug & 1)
		fprintf(stderr, "#log_tend %d\n", lg->tid);

	if (DELTAdirty(lg->snapshots_bid)) {
		/* sub commit all new snapshots */
		BAT *cands, *tids, *bids;

		tids = bm_tids(lg->snapshots_tid, lg->dsnapshots);
		cands = BATselect(lg->snapshots_tid, tids, &lg->tid, &lg->tid,
				     TRUE, TRUE, FALSE);
		if (tids == NULL || cands == NULL) {
			fprintf(stderr, "!ERROR: log_tend: subselect failed\n");
			return LOG_ERR;
		}
		bids = BATproject(cands, lg->snapshots_bid);
		BBPunfix(cands->batCacheid);
		BBPunfix(tids->batCacheid);
		if (bids == NULL) {
			fprintf(stderr, "!ERROR: log_tend: semijoin failed\n");
			return LOG_ERR;
		}
		res = bm_subcommit(bids, NULL, lg->snapshots_bid,
				   lg->snapshots_tid, lg->dsnapshots, NULL, lg->debug);
		BBPunfix(bids->batCacheid);
	}
	l.flag = LOG_END;
	l.tid = lg->tid;
	l.nr = lg->tid;
	l.precommit_id = lg->precommit_id;
	l.persistcommit = 0;
	if (res != GDK_SUCCEED ||
	    log_write_format(lg, &l) == LOG_ERR ||
	    mnstr_flush(lg->log) ||
	    mnstr_fsync(lg->log) ||
	    pre_allocate(lg) != GDK_SUCCEED) {
		fprintf(stderr, "!ERROR: log_tend: write failed\n");
		return LOG_ERR;
	}
	return LOG_OK;
}

int
log_abort(logger *lg)
{
	logformat l;

	if (lg->debug & 1)
		fprintf(stderr, "#log_abort %d\n", lg->tid);

	l.flag = LOG_END;
	l.tid = lg->tid;
	l.nr = -1;
	l.precommit_id = lg->precommit_id;
	l.persistcommit = 0;

	if (log_write_format(lg, &l) == LOG_ERR ||
			mnstr_flush(lg->log) ||
			mnstr_fsync(lg->log)) {
		return LOG_ERR;
	}
	return LOG_OK;
}

static int
log_sequence_(logger *lg, int seq, lng val, int flush)
{
	logformat l;

	l.flag = LOG_SEQ;
	l.tid = lg->tid;
	l.nr = seq;
	l.precommit_id = lg->precommit_id;
	l.persistcommit = 0;

	if (lg->debug & 1)
		fprintf(stderr, "#log_sequence_ (%d," LLFMT ")\n", seq, val);

	if (log_write_format(lg, &l) == LOG_ERR ||
	    !mnstr_writeLng(lg->log, val) ||
	    (flush && mnstr_flush(lg->log)) ||
	    (flush && mnstr_fsync(lg->log)) ||
	    pre_allocate(lg) != GDK_SUCCEED) {
		fprintf(stderr, "!ERROR: log_sequence_: write failed\n");
		return LOG_ERR;
	}
	return LOG_OK;
}

static int
log_sequence_nrs(logger *lg)
{
	BATiter sii = bat_iterator(lg->seqs_id);
	BATiter svi = bat_iterator(lg->seqs_val);
	BUN p, q;
	int ok = LOG_OK;

	BATloop(lg->seqs_id, p, q) {
		const int *id = (const int *) BUNtloc(sii, p);
		const lng *val = (const lng *) BUNtloc(svi, p);
		oid pos = p;

		if (BUNfnd(lg->dseqs, &pos) == BUN_NONE)
			ok |= log_sequence_(lg, *id, *val, 0);
	}
	if (ok != LOG_OK ||
	    mnstr_flush(lg->log) ||
	    mnstr_fsync(lg->log)) {
		fprintf(stderr, "!ERROR: log_sequence_nrs: write failed\n");
		return LOG_ERR;
	}
	return ok;
}

/* a transaction in it self */
int
log_sequence(logger *lg, int seq, lng val)
{
	BUN p;

	if (lg->debug & 1)
		fprintf(stderr, "#log_sequence (%d," LLFMT ")\n", seq, val);

	if ((p = log_find(lg->seqs_id, lg->dseqs, seq)) != BUN_NONE &&
	    p >= lg->seqs_id->batInserted) {
		BUNinplace(lg->seqs_val, p, &val, FALSE);
	} else {
		if (p != BUN_NONE) {
			oid pos = p;
			BUNappend(lg->dseqs, &pos, FALSE);
		}
		BUNappend(lg->seqs_id, &seq, FALSE);
		BUNappend(lg->seqs_val, &val, FALSE);
	}
	return log_sequence_(lg, seq, val, 1);
}

static int
bm_commit(logger *lg)
{
	BUN p, q;
	BAT *b = lg->catalog_bid;
	BAT *n = logbat_new(TYPE_str, BATcount(lg->freed), TRANSIENT);
	gdk_return res;

	/* subcommit the freed bats */
	BATseqbase(n, 0);
	if (BATcount(lg->freed)) {

		BATloop(lg->freed, p, q) {
			bat bid = *(log_bid *) Tloc(lg->freed, p);
			BAT *lb = BATdescriptor(bid);
			str name = BBPname(bid);

			BATmode(lb, TRANSIENT);
			logbat_destroy(lb);
			if (lg->debug & 1)
				fprintf(stderr,
					"#commit deleted (snapshot) %s (%d)\n",
					name, bid);
			BUNappend(n, name, FALSE);
			BBPdecref(bid, TRUE);
		}
	}

	for (p = b->batInserted; p < BUNlast(b); p++) {
		log_bid bid = *(log_bid *) Tloc(b, p);
		BAT *lb;
		oid pos = p;

		if (BUNfnd(lg->dcatalog, &pos) != BUN_NONE)
			continue;

		if (bid == lg->dsnapshots->batCacheid)
			continue;

		lb = BATdescriptor(bid);

		assert(lb);
		BATmode(lb, PERSISTENT);
		assert(lb->batRestricted > BAT_WRITE);
		logbat_destroy(lb);

		if (lg->debug & 1)
			fprintf(stderr, "#bm_commit: create %d (%d)\n",
				bid, BBP_lrefs(bid));
	}
	res = bm_subcommit(lg->catalog_bid, lg->catalog_nme, lg->catalog_bid, lg->catalog_nme, lg->dcatalog, n, lg->debug);
	BBPreclaim(n);
	BATclear(lg->freed, FALSE);
	BATcommit(lg->freed);
	return res != GDK_SUCCEED ? LOG_ERR : LOG_OK;
}

log_bid
logger_add_bat(logger *lg, BAT *b, const char *name)
{
	log_bid bid = logger_find_bat(lg, name);

	assert(b->batRestricted > 0 ||
	       b == lg->snapshots_bid ||
	       b == lg->snapshots_tid ||
	       b == lg->dsnapshots ||
	       b == lg->catalog_bid ||
	       b == lg->catalog_nme ||
	       b == lg->dcatalog ||
	       b == lg->seqs_id ||
	       b == lg->seqs_val ||
	       b == lg->dseqs);
	assert(b->batRole == PERSISTENT);
	if (bid) {
		if (bid != b->batCacheid) {
			logger_del_bat(lg, bid);
		} else {
			return bid;
		}
	}
	bid = b->batCacheid;
	if (lg->debug & 1)
		fprintf(stderr, "#create %s\n", name);
	lg->changes += BATcount(b) + 1;
	BUNappend(lg->catalog_bid, &bid, FALSE);
	BUNappend(lg->catalog_nme, name, FALSE);
	BBPincref(bid, TRUE);
	return bid;
}

void
logger_del_bat(logger *lg, log_bid bid)
{
	BAT *b = BATdescriptor(bid);
	BUN p = log_find(lg->catalog_bid, lg->dcatalog, bid), q;

	assert(p != BUN_NONE);

	/* if this is a not logger commited snapshot bat, make it
	 * transient */
	if (p >= lg->catalog_bid->batInserted &&
	    (q = log_find(lg->snapshots_bid, lg->dsnapshots, bid)) != BUN_NONE) {

		BUNappend(lg->dsnapshots, &q, FALSE);
		if (lg->debug & 1)
			fprintf(stderr,
				"#logger_del_bat release snapshot %d (%d)\n",
				bid, BBP_lrefs(bid));
		BUNappend(lg->freed, &bid, FALSE);
	} else if (p >= lg->catalog_bid->batInserted) {
		BBPdecref(bid, TRUE);
	} else {
		BUNappend(lg->freed, &bid, FALSE);
	}
	if (b) {
		lg->changes += BATcount(b) + 1;
		BBPunfix(b->batCacheid);
	}
	BUNappend(lg->dcatalog, &p, FALSE);
/*assert(BBP_lrefs(bid) == 0);*/
}

log_bid
logger_find_bat(logger *lg, const char *name)
{
	BATiter cni = bat_iterator(lg->catalog_nme);
	BUN p;

	if (BAThash(lg->catalog_nme, 0) == GDK_SUCCEED) {
		HASHloop_str(cni, cni.b->T->hash, p, name) {
			oid pos = p;
			if (BUNfnd(lg->dcatalog, &pos) == BUN_NONE)
				return *(log_bid *) Tloc(lg->catalog_bid, p);
		}
	}
	return 0;
}<|MERGE_RESOLUTION|>--- conflicted
+++ resolved
@@ -798,45 +798,45 @@
 
 /* Update the last transaction id written in the catalog file.
  * Only used by the shared logger. */
-//static int
-//logger_update_catalog_file(logger *lg, const char *dir, const char *filename, int role)
-//{
-//	FILE *fp;
-//	int bak_exists;
-//	int farmid = BBPselectfarm(role, 0, offheap);
-//
-//	bak_exists = 0;
-//	/* check if an older file exists and move bak it up */
-//	if (access(filename, 0) != -1) {
-//		bak_exists = 1;
-//		if (GDKmove(farmid, dir, filename, NULL, dir, filename, "bak") == GDK_FAIL) {
-//			fprintf(stderr, "!ERROR: logger_update_catalog_file: rename %s to %s.bak in %s failed\n", filename, filename, dir);
-//			return LOG_ERR;
-//		}
-//	}
-//
-//	if ((fp = GDKfileopen(farmid, dir, filename, NULL, "w")) != NULL) {
-//		if (fprintf(fp, "%06d\n\n", lg->version) < 0) {
-//			fprintf(stderr, "!ERROR: logger_update_catalog_file: write to %s failed\n", filename);
-//			return LOG_ERR;
-//		}
-//
-//		if (fprintf(fp, LLFMT "\n", lg->id) < 0 || fclose(fp) < 0) {
-//			fprintf(stderr, "!ERROR: logger_update_catalog_file: write/flush to %s failed\n", filename);
-//			return LOG_ERR;
-//		}
-//
-//		/* cleanup the bak file, if it exists*/
-//		if (bak_exists) {
-//			GDKunlink(farmid, dir, filename, "bak");
-//		}
-//	} else {
-//		fprintf(stderr, "!ERROR: logger_update_catalog_file: could not create %s\n", filename);
-//		GDKerror("logger_update_catalog_file: could not open %s\n", filename);
-//		return LOG_ERR;
-//	}
-//	return LOG_OK;
-//}
+static int
+logger_update_catalog_file(logger *lg, const char *dir, const char *filename, int role)
+{
+	FILE *fp;
+	int bak_exists;
+	int farmid = BBPselectfarm(role, 0, offheap);
+
+	bak_exists = 0;
+	/* check if an older file exists and move bak it up */
+	if (access(filename, 0) != -1) {
+		bak_exists = 1;
+		if (GDKmove(farmid, dir, filename, NULL, dir, filename, "bak") == GDK_FAIL) {
+			fprintf(stderr, "!ERROR: logger_update_catalog_file: rename %s to %s.bak in %s failed\n", filename, filename, dir);
+			return LOG_ERR;
+		}
+	}
+
+	if ((fp = GDKfileopen(farmid, dir, filename, NULL, "w")) != NULL) {
+		if (fprintf(fp, "%06d\n\n", lg->version) < 0) {
+			fprintf(stderr, "!ERROR: logger_update_catalog_file: write to %s failed\n", filename);
+			return LOG_ERR;
+		}
+
+		if (fprintf(fp, LLFMT "\n", lg->id) < 0 || fclose(fp) < 0) {
+			fprintf(stderr, "!ERROR: logger_update_catalog_file: write/flush to %s failed\n", filename);
+			return LOG_ERR;
+		}
+
+		/* cleanup the bak file, if it exists*/
+		if (bak_exists) {
+			GDKunlink(farmid, dir, filename, "bak");
+		}
+	} else {
+		fprintf(stderr, "!ERROR: logger_update_catalog_file: could not create %s\n", filename);
+		GDKerror("logger_update_catalog_file: could not open %s\n", filename);
+		return LOG_ERR;
+	}
+	return LOG_OK;
+}
 
 static int
 logger_open(logger *lg)
@@ -1089,14 +1089,9 @@
 			if (lid < lg->id) {
 				lg->id = lid;
 			}
-<<<<<<< HEAD
-			/* if this is a shared logger, write the id in the shared file */
-//			logger_update_catalog_file(lg, lg->local_dir, LOGFILE_SHARED, lg->local_dbfarm_role);
-=======
 			/* if this is a shared logger, write the id in
 			 * the shared file */
 			logger_update_catalog_file(lg, lg->local_dir, LOGFILE_SHARED, lg->local_dbfarm_role);
->>>>>>> 8d6b54c3
 		}
 	}
 	return res;
@@ -1919,12 +1914,8 @@
 int
 logger_reload(logger *lg)
 {
-<<<<<<< HEAD
     int res;
-	char filename[BUFSIZ];
-=======
 	char filename[PATHLENGTH];
->>>>>>> 8d6b54c3
 
 	snprintf(filename, sizeof(filename), "%s", lg->dir);
 	if (lg->debug & 1) {
