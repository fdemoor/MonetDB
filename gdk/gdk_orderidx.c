/*
 * This Source Code Form is subject to the terms of the Mozilla Public
 * License, v. 2.0.  If a copy of the MPL was not distributed with this
 * file, You can obtain one at http://mozilla.org/MPL/2.0/.
 *
 * Copyright 1997 - July 2008 CWI, August 2008 - 2016 MonetDB B.V.
 */

#include "monetdb_config.h"
#include "gdk.h"
#include "gdk_private.h"

#define ORDERIDX_VERSION	((oid) 1)

#ifdef PERSISTENTIDX
struct idxsync {
	Heap *hp;
	bat id;
	const char *func;
};

static void
BATidxsync(void *arg)
{
	struct idxsync *hs = arg;
	Heap *hp = hs->hp;
	int fd;
	lng t0 = GDKusec();

	if (HEAPsave(hp, hp->filename, NULL) != GDK_SUCCEED ||
	    (fd = GDKfdlocate(hp->farmid, hp->filename, "rb+", NULL)) < 0) {
		BBPunfix(hs->id);
		GDKfree(arg);
		return;
	}
	((oid *) hp->base)[0] |= (oid) 1 << 24;
	if (write(fd, hp->base, SIZEOF_SIZE_T) < 0)
		perror("write orderidx");
	if (!(GDKdebug & FORCEMITOMASK)) {
#if defined(NATIVE_WIN32)
		_commit(fd);
#elif defined(HAVE_FDATASYNC)
		fdatasync(fd);
#elif defined(HAVE_FSYNC)
		fsync(fd);
#endif
	}
	close(fd);
	BBPunfix(hs->id);
	ALGODEBUG fprintf(stderr, "#%s: persisting orderidx %s (" LLFMT " usec)\n", hs->func, hp->filename, GDKusec() - t0);
	GDKfree(arg);
}
#endif

/* return TRUE if we have a orderidx on the tail, even if we need to read
 * one from disk */
int
BATcheckorderidx(BAT *b)
{
	int ret;
	lng t;

	assert(b->batCacheid > 0);
	t = GDKusec();
	MT_lock_set(&GDKhashLock(b->batCacheid));
	if (b->torderidx == (Heap *) 1) {
		Heap *hp;
		const char *nme = BBP_physical(b->batCacheid);
		int fd;

		b->torderidx = NULL;
		if ((hp = GDKzalloc(sizeof(*hp))) != NULL &&
		    (hp->farmid = BBPselectfarm(b->batRole, b->ttype, orderidxheap)) >= 0 &&
		    (hp->filename = GDKmalloc(strlen(nme) + 10)) != NULL) {
			sprintf(hp->filename, "%s.torderidx", nme);

			/* check whether a persisted orderidx can be found */
			if ((fd = GDKfdlocate(hp->farmid, nme, "rb+", "torderidx")) >= 0) {
				struct stat st;
				oid hdata[ORDERIDXOFF];

				if (read(fd, hdata, sizeof(hdata)) == sizeof(hdata) &&
				    hdata[0] == (
#ifdef PERSISTENTIDX
					    ((oid) 1 << 24) |
#endif
					    ORDERIDX_VERSION) &&
				    hdata[1] == (oid) BATcount(b) &&
				    fstat(fd, &st) == 0 &&
				    st.st_size >= (off_t) (hp->size = hp->free = (ORDERIDXOFF + hdata[1]) * SIZEOF_OID) &&
				    HEAPload(hp, nme, "torderidx", 0) == GDK_SUCCEED) {
					close(fd);
					b->torderidx = hp;
					ALGODEBUG fprintf(stderr, "#BATcheckorderidx: reusing persisted orderidx %d\n", b->batCacheid);
<<<<<<< HEAD
					IDXACCESS fprintf(stderr, "[%d,%d]:%d (" BUNFMT ") #BATcheckorderidx: load persistent order index (usec " LLFMT
					                          ")\n", b->batCacheid,-VIEWtparent(b), b->ttype, BATcount(b), GDKusec() - t);
					MT_lock_unset(&GDKhashLock(abs(b->batCacheid)));
=======
					MT_lock_unset(&GDKhashLock(b->batCacheid));
>>>>>>> d4d98436
					return 1;
				}
				close(fd);
				/* unlink unusable file */
				GDKunlink(hp->farmid, BATDIR, nme, "torderidx");
			}
			GDKfree(hp->filename);
		}
		GDKfree(hp);
		GDKclrerr();	/* we're not currently interested in errors */
	}
<<<<<<< HEAD
	ret = b->T->orderidx != NULL;
	MT_lock_unset(&GDKhashLock(abs(b->batCacheid)));
	ALGODEBUG if (ret) fprintf(stderr, "#BATcheckorderidx: already has orderidx %d, waited " LLFMT " usec\n", b->batCacheid, t);
=======
	ret = b->torderidx != NULL;
	MT_lock_unset(&GDKhashLock(b->batCacheid));
	ALGODEBUG if (ret) fprintf(stderr, "#BATcheckorderidx: already has orderidx %d, waited " LLFMT " usec\n", b->batCacheid, GDKusec() - t);
>>>>>>> d4d98436
	return ret;
}

gdk_return
BATorderidx(BAT *b, int stable)
{
	Heap *m;
	size_t nmelen;
	oid *restrict mv;
	const char *nme;
	oid seq;
	BUN p, q;
	lng t0 = 0, t1 = 0;

	if (BATcheckorderidx(b))
		return GDK_SUCCEED;
	MT_lock_set(&GDKhashLock(b->batCacheid));
	if (b->torderidx) {
		MT_lock_unset(&GDKhashLock(b->batCacheid));
		return GDK_SUCCEED;
	}
	t0 = GDKusec();
	nme = BBP_physical(b->batCacheid);
	nmelen = strlen(nme) + 12;
	if ((m = GDKzalloc(sizeof(Heap))) == NULL ||
	    (m->farmid = BBPselectfarm(b->batRole, b->ttype, orderidxheap)) < 0 ||
	    (m->filename = GDKmalloc(nmelen)) == NULL ||
	    snprintf(m->filename, nmelen, "%s.torderidx", nme) < 0 ||
	    HEAPalloc(m, BATcount(b) + ORDERIDXOFF, SIZEOF_OID) != GDK_SUCCEED) {
		if (m)
			GDKfree(m->filename);
		GDKfree(m);
		MT_lock_unset(&GDKhashLock(b->batCacheid));
		return GDK_FAIL;
	}
	m->free = (BATcount(b) + ORDERIDXOFF) * SIZEOF_OID;

	mv = (oid *) m->base;
	*mv++ = ORDERIDX_VERSION;
	*mv++ = (oid) BATcount(b);

	seq = b->hseqbase;
	for (p = 0, q = BATcount(b); p < q; p++)
		mv[p] = seq + p;

	if (!BATtdense(b)) {
		/* we need to sort a copy of the column so as not to
		 * change the original */
		BAT *bn = COLcopy(b, b->ttype, TRUE, TRANSIENT);
		if (bn == NULL) {
			HEAPfree(m, 1);
			GDKfree(m);
			MT_lock_unset(&GDKhashLock(b->batCacheid));
			return GDK_FAIL;
		}
		if (stable) {
			if (GDKssort(Tloc(bn, 0), mv,
				     bn->tvheap ? bn->tvheap->base : NULL,
				     BATcount(bn), Tsize(bn), SIZEOF_OID,
				     bn->ttype) < 0) {
				HEAPfree(m, 1);
				GDKfree(m);
				MT_lock_unset(&GDKhashLock(b->batCacheid));
				BBPunfix(bn->batCacheid);
				return GDK_FAIL;
			}
		} else {
			GDKqsort(Tloc(bn, 0), mv,
				 bn->tvheap ? bn->tvheap->base : NULL,
				 BATcount(bn), Tsize(bn), SIZEOF_OID,
				 bn->ttype);
		}
		BBPunfix(bn->batCacheid);
	}

#ifdef PERSISTENTIDX
	if ((BBP_status(b->batCacheid) & BBPEXISTING) &&
	    b->batInserted == b->batCount) {
		MT_Id tid;
		struct idxsync *hs = GDKmalloc(sizeof(*hs));
		if (hs != NULL) {
			BBPfix(b->batCacheid);
			hs->id = b->batCacheid;
			hs->hp = m;
			hs->func = "BATorderidx";
			MT_create_thread(&tid, BATidxsync, hs, MT_THR_DETACHED);
		}
	} else
		ALGODEBUG fprintf(stderr, "#BATorderidx: NOT persisting index %d\n", b->batCacheid);
#endif

	b->batDirtydesc = TRUE;
	b->torderidx = m;
<<<<<<< HEAD
	t1 = GDKusec();
	MT_lock_unset(&GDKhashLock(abs(b->batCacheid)));
=======
	MT_lock_unset(&GDKhashLock(b->batCacheid));
>>>>>>> d4d98436

	IDXACCESS fprintf(stderr, "[%d,%d]:%d (" BUNFMT ") #BATorderidx: create order index (usec " LLFMT ")\n", b->batCacheid,-VIEWtparent(b), b->ttype, BATcount(b), t1 - t0);

	return GDK_SUCCEED;
}

#define UNARY_MERGE(TYPE)						\
	do {								\
		TYPE *v = (TYPE *) Tloc(b, 0);				\
		if (p < q) {						\
			*mv++ = *p++;					\
		}							\
		while (p < q) {						\
			*mv = *p++;					\
			if (v[*mv - b->hseqbase] != v[*(mv-1) - b->hseqbase]) {	\
				*(mv-1) |= BUN_MSK;			\
			}						\
			mv++;						\
		}							\
		*(mv-1) |= BUN_MSK;					\
	} while (0)

#define BINARY_MERGE(TYPE)						\
	do {								\
		TYPE *v = (TYPE *) Tloc(b, 0);				\
		if (p0 < q0 && p1 < q1) {				\
			if (v[*p0 - b->hseqbase] <= v[*p1 - b->hseqbase]) { \
				*mv++ = *p0++;				\
			} else {					\
				*mv++ = *p1++;				\
			}						\
		} else if (p0 < q0) {					\
			assert(p1 == q1);				\
			*mv++ = *p0++;					\
		} else if (p1 < q1) {					\
			assert(p0 == q0);				\
			*mv++ = *p1++;					\
		} else {						\
			assert(p0 == q0 && p1 == q1);			\
			break;						\
		}							\
		while (p0 < q0 && p1 < q1) {				\
			if (v[*p0 - b->hseqbase] <= v[*p1 - b->hseqbase]) { \
				*mv = *p0++;				\
				if (v[*mv - b->hseqbase] != v[*(mv-1) - b->hseqbase]) {	\
					*(mv-1) |= BUN_MSK;		\
				}					\
				mv++;					\
			} else {					\
				*mv = *p1++;				\
				if (v[*mv - b->hseqbase] != v[*(mv-1) - b->hseqbase]) {	\
					*(mv-1) |= BUN_MSK;		\
				}					\
				mv++;					\
			}						\
		}							\
		while (p0 < q0) {					\
			*mv = *p0++;					\
			if (v[*mv - b->hseqbase] != v[*(mv-1) - b->hseqbase]) {	\
				*(mv-1) |= BUN_MSK;			\
			}						\
			mv++;						\
		}							\
		while (p1 < q1) {					\
			*mv = *p1++;					\
			if (v[*mv - b->hseqbase] != v[*(mv-1) - b->hseqbase]) {	\
				*(mv-1) |= BUN_MSK;			\
			}						\
			mv++;						\
		}							\
		*(mv-1) |= BUN_MSK;					\
	} while(0)

#define swap(X,Y,TMP)  (TMP)=(X);(X)=(Y);(Y)=(TMP)

#define left_child(X)  (2*(X)+1)
#define right_child(X) (2*(X)+2)

#define HEAPIFY(X)							\
	do {								\
		int cur, min = X, chld;					\
		do {							\
			cur = min;					\
			if ((chld = left_child(cur)) < n_ar &&		\
			    (minhp[chld] < minhp[min] ||		\
			     (minhp[chld] == minhp[min] &&		\
			      *p[cur] < *p[min]))) {			\
				min = chld;				\
			}						\
			if ((chld = right_child(cur)) < n_ar &&		\
			    (minhp[chld] < minhp[min] ||		\
			     (minhp[chld] == minhp[min] &&		\
			      *p[cur] < *p[min]))) {			\
				min = chld;				\
			}						\
			if (min != cur) {				\
				swap(minhp[cur], minhp[min], t);	\
				swap(p[cur], p[min], t_oid);		\
				swap(q[cur], q[min], t_oid);		\
			}						\
		} while (cur != min);					\
	} while (0)

#define NWAY_MERGE(TYPE)						\
	do {								\
		TYPE *minhp, t;						\
		TYPE *v = (TYPE *) Tloc(b, 0);				\
		if ((minhp = (TYPE *) GDKmalloc(sizeof(TYPE)*n_ar)) == NULL) { \
			goto bailout;					\
		}							\
		/* init min heap */					\
		for (i = 0; i < n_ar; i++) {				\
			minhp[i] = v[*p[i] - b->hseqbase];		\
		}							\
		for (i = n_ar/2; i >=0 ; i--) {				\
			HEAPIFY(i);					\
		}							\
		/* merge */						\
		*mv++ = *(p[0])++;					\
		if (p[0] < q[0]) {					\
			minhp[0] = v[*p[0] - b->hseqbase];		\
			HEAPIFY(0);					\
		} else {						\
			swap(minhp[0], minhp[n_ar-1], t);		\
			swap(p[0], p[n_ar-1], t_oid);			\
			swap(q[0], q[n_ar-1], t_oid);			\
			n_ar--;						\
			HEAPIFY(0);					\
		}							\
		while (n_ar > 1) {					\
			*mv = *(p[0])++;				\
			if (v[*mv - b->hseqbase] != v[*(mv-1) - b->hseqbase]) {	\
				*(mv-1) |= BUN_MSK;			\
			}						\
			mv++;						\
			if (p[0] < q[0]) {				\
				minhp[0] = v[*p[0] - b->hseqbase];	\
				HEAPIFY(0);				\
			} else {					\
				swap(minhp[0], minhp[n_ar-1], t);	\
				swap(p[0], p[n_ar-1], t_oid);		\
				swap(q[0], q[n_ar-1], t_oid);		\
				n_ar--;					\
				HEAPIFY(0);				\
			}						\
		}							\
		while (p[0] < q[0]) {					\
			*mv = *(p[0])++;				\
			if (v[*mv - b->hseqbase] != v[*(mv-1) - b->hseqbase]) {	\
				*(mv-1) |= BUN_MSK;			\
			}						\
			mv++;						\
		}							\
		*(mv-1) |= BUN_MSK;					\
		GDKfree(minhp);						\
	} while (0)

gdk_return
GDKmergeidx(BAT *b, BAT**a, int n_ar)
{
	Heap *m;
	int i;
	size_t nmelen;
	oid *restrict mv;
	const char *nme = BBP_physical(b->batCacheid);
	lng t0 = 0, t1 = 0;

	if (BATcheckorderidx(b))
		return GDK_SUCCEED;
	MT_lock_set(&GDKhashLock(b->batCacheid));
	if (b->torderidx) {
		MT_lock_unset(&GDKhashLock(b->batCacheid));
		return GDK_SUCCEED;
	}
	t0 = GDKusec();
	nmelen = strlen(nme) + 12;
	if ((m = GDKzalloc(sizeof(Heap))) == NULL ||
	    (m->farmid = BBPselectfarm(b->batRole, b->ttype, orderidxheap)) < 0 ||
	    (m->filename = GDKmalloc(nmelen)) == NULL ||
	    snprintf(m->filename, nmelen, "%s.torderidx", nme) < 0 ||
	    HEAPalloc(m, BATcount(b) + ORDERIDXOFF, SIZEOF_OID) != GDK_SUCCEED) {
		if (m)
			GDKfree(m->filename);
		GDKfree(m);
		MT_lock_unset(&GDKhashLock(b->batCacheid));
		return GDK_FAIL;
	}
	m->free = (BATcount(b) + ORDERIDXOFF) * SIZEOF_OID;

	mv = (oid *) m->base;
	*mv++ = ORDERIDX_VERSION;
	*mv++ = (oid) BATcount(b);

	if (n_ar == 1) {
		const oid *restrict p, *q;
		/* One oid order bat, nothing to merge */
		assert(BATcount(a[0]) == BATcount(b));
		assert((VIEWtparent(a[0]) == b->batCacheid ||
			VIEWtparent(a[0]) == VIEWtparent(b)) &&
		       a[0]->torderidx);
		p = (const oid *) a[0]->torderidx->base + ORDERIDXOFF;
		q = p + BATcount(a[0]);
		switch (ATOMstorage(b->ttype)) {
		case TYPE_bte: UNARY_MERGE(bte); break;
		case TYPE_sht: UNARY_MERGE(sht); break;
		case TYPE_int: UNARY_MERGE(int); break;
		case TYPE_lng: UNARY_MERGE(lng); break;
#ifdef HAVE_HGE
		case TYPE_hge: UNARY_MERGE(hge); break;
#endif
		case TYPE_flt: UNARY_MERGE(flt); break;
		case TYPE_dbl: UNARY_MERGE(dbl); break;
		case TYPE_str:
		default:
			/* TODO: support strings, date, timestamps etc. */
			assert(0);
			HEAPfree(m, 1);
			GDKfree(m);
			MT_lock_unset(&GDKhashLock(b->batCacheid));
			return GDK_FAIL;
		}
	} else if (n_ar == 2) {
		/* sort merge with 1 comparison per BUN */
		const oid *restrict p0, *restrict p1, *q0, *q1;
		assert(BATcount(a[0]) + BATcount(a[1]) == BATcount(b));
		assert((VIEWtparent(a[0]) == b->batCacheid ||
			VIEWtparent(a[0]) == VIEWtparent(b)) &&
		       a[0]->torderidx);
		assert((VIEWtparent(a[1]) == b->batCacheid ||
			VIEWtparent(a[1]) == VIEWtparent(b)) &&
		       a[1]->torderidx);
		p0 = (const oid *) a[0]->torderidx->base + ORDERIDXOFF;
		p1 = (const oid *) a[1]->torderidx->base + ORDERIDXOFF;
		q0 = p0 + BATcount(a[0]);
		q1 = p1 + BATcount(a[1]);

		switch (ATOMstorage(b->ttype)) {
		case TYPE_bte: BINARY_MERGE(bte); break;
		case TYPE_sht: BINARY_MERGE(sht); break;
		case TYPE_int: BINARY_MERGE(int); break;
		case TYPE_lng: BINARY_MERGE(lng); break;
#ifdef HAVE_HGE
		case TYPE_hge: BINARY_MERGE(hge); break;
#endif
		case TYPE_flt: BINARY_MERGE(flt); break;
		case TYPE_dbl: BINARY_MERGE(dbl); break;
		case TYPE_str:
		default:
			/* TODO: support strings, date, timestamps etc. */
			assert(0);
			HEAPfree(m, 1);
			GDKfree(m);
			MT_lock_unset(&GDKhashLock(b->batCacheid));
			return GDK_FAIL;
		}

	} else {
		/* use min-heap */
		oid **p, **q, *t_oid;

		p = (oid **) GDKmalloc(n_ar*sizeof(oid *));
		q = (oid **) GDKmalloc(n_ar*sizeof(oid *));
		if (p == NULL || q == NULL) {
		  bailout:
			GDKfree(p);
			GDKfree(q);
			HEAPfree(m, 1);
			GDKfree(m);
			MT_lock_unset(&GDKhashLock(b->batCacheid));
			return GDK_FAIL;
		}
		for (i = 0; i < n_ar; i++) {
			assert((VIEWtparent(a[i]) == b->batCacheid ||
				VIEWtparent(a[i]) == VIEWtparent(b)) &&
			       a[i]->torderidx);
			p[i] = (oid *) a[i]->torderidx->base + ORDERIDXOFF;
			q[i] = p[i] + BATcount(a[i]);
		}

		switch (ATOMstorage(b->ttype)) {
		case TYPE_bte: NWAY_MERGE(bte); break;
		case TYPE_sht: NWAY_MERGE(sht); break;
		case TYPE_int: NWAY_MERGE(int); break;
		case TYPE_lng: NWAY_MERGE(lng); break;
#ifdef HAVE_HGE
		case TYPE_hge: NWAY_MERGE(hge); break;
#endif
		case TYPE_flt: NWAY_MERGE(flt); break;
		case TYPE_dbl: NWAY_MERGE(dbl); break;
		case TYPE_void:
		case TYPE_str:
		case TYPE_ptr:
		default:
			/* TODO: support strings, date, timestamps etc. */
			assert(0);
			goto bailout;
		}
		GDKfree(p);
		GDKfree(q);
	}

#ifdef PERSISTENTIDX
	if ((BBP_status(b->batCacheid) & BBPEXISTING) &&
	    b->batInserted == b->batCount) {
		MT_Id tid;
		struct idxsync *hs = GDKmalloc(sizeof(*hs));
		if (hs != NULL) {
			BBPfix(b->batCacheid);
			hs->id = b->batCacheid;
			hs->hp = m;
			hs->func = "GDKmergeidx";
			MT_create_thread(&tid, BATidxsync, hs, MT_THR_DETACHED);
		}
	} else
		ALGODEBUG fprintf(stderr, "#GDKmergeidx: NOT persisting index %d\n", b->batCacheid);
#endif

	b->batDirtydesc = TRUE;
	b->torderidx = m;
<<<<<<< HEAD
	t1 = GDKusec();
	MT_lock_unset(&GDKhashLock(abs(b->batCacheid)));
	IDXACCESS fprintf(stderr, "[%d,%d]:%d (" BUNFMT ") #GDKmergeidx: merge order index (usec " LLFMT ")\n", b->batCacheid,-VIEWtparent(b), b->ttype, BATcount(b), t1 - t0);
=======
	MT_lock_unset(&GDKhashLock(b->batCacheid));
>>>>>>> d4d98436
	return GDK_SUCCEED;
}

void
OIDXfree(BAT *b)
{
	if (b) {
		Heap *hp;

		MT_lock_set(&GDKhashLock(b->batCacheid));
		if ((hp = b->torderidx) != NULL && hp != (Heap *) 1) {
			b->torderidx = (Heap *) 1;
			HEAPfree(hp, 0);
			GDKfree(hp);
		}
		MT_lock_unset(&GDKhashLock(b->batCacheid));
	}
}

void
OIDXdestroy(BAT *b)
{
	if (b) {
		Heap *hp;

		MT_lock_set(&GDKhashLock(b->batCacheid));
		if ((hp = b->torderidx) == (Heap *) 1) {
			GDKunlink(BBPselectfarm(b->batRole, b->ttype, orderidxheap),
				  BATDIR,
				  BBP_physical(b->batCacheid),
				  "torderidx");
		} else if (hp != NULL) {
			HEAPdelete(hp, BBP_physical(b->batCacheid), "torderidx");
			GDKfree(hp);
		}
		b->torderidx = NULL;
		MT_lock_unset(&GDKhashLock(b->batCacheid));
	}
}<|MERGE_RESOLUTION|>--- conflicted
+++ resolved
@@ -92,13 +92,9 @@
 					close(fd);
 					b->torderidx = hp;
 					ALGODEBUG fprintf(stderr, "#BATcheckorderidx: reusing persisted orderidx %d\n", b->batCacheid);
-<<<<<<< HEAD
 					IDXACCESS fprintf(stderr, "[%d,%d]:%d (" BUNFMT ") #BATcheckorderidx: load persistent order index (usec " LLFMT
 					                          ")\n", b->batCacheid,-VIEWtparent(b), b->ttype, BATcount(b), GDKusec() - t);
 					MT_lock_unset(&GDKhashLock(abs(b->batCacheid)));
-=======
-					MT_lock_unset(&GDKhashLock(b->batCacheid));
->>>>>>> d4d98436
 					return 1;
 				}
 				close(fd);
@@ -110,15 +106,9 @@
 		GDKfree(hp);
 		GDKclrerr();	/* we're not currently interested in errors */
 	}
-<<<<<<< HEAD
-	ret = b->T->orderidx != NULL;
-	MT_lock_unset(&GDKhashLock(abs(b->batCacheid)));
-	ALGODEBUG if (ret) fprintf(stderr, "#BATcheckorderidx: already has orderidx %d, waited " LLFMT " usec\n", b->batCacheid, t);
-=======
 	ret = b->torderidx != NULL;
 	MT_lock_unset(&GDKhashLock(b->batCacheid));
-	ALGODEBUG if (ret) fprintf(stderr, "#BATcheckorderidx: already has orderidx %d, waited " LLFMT " usec\n", b->batCacheid, GDKusec() - t);
->>>>>>> d4d98436
+	ALGODEBUG if (ret) fprintf(stderr, "#BATcheckorderidx: already has orderidx %d, waited " LLFMT " usec\n", b->batCacheid, t);
 	return ret;
 }
 
@@ -212,12 +202,8 @@
 
 	b->batDirtydesc = TRUE;
 	b->torderidx = m;
-<<<<<<< HEAD
 	t1 = GDKusec();
-	MT_lock_unset(&GDKhashLock(abs(b->batCacheid)));
-=======
 	MT_lock_unset(&GDKhashLock(b->batCacheid));
->>>>>>> d4d98436
 
 	IDXACCESS fprintf(stderr, "[%d,%d]:%d (" BUNFMT ") #BATorderidx: create order index (usec " LLFMT ")\n", b->batCacheid,-VIEWtparent(b), b->ttype, BATcount(b), t1 - t0);
 
@@ -537,13 +523,9 @@
 
 	b->batDirtydesc = TRUE;
 	b->torderidx = m;
-<<<<<<< HEAD
 	t1 = GDKusec();
-	MT_lock_unset(&GDKhashLock(abs(b->batCacheid)));
+	MT_lock_unset(&GDKhashLock(b->batCacheid));
 	IDXACCESS fprintf(stderr, "[%d,%d]:%d (" BUNFMT ") #GDKmergeidx: merge order index (usec " LLFMT ")\n", b->batCacheid,-VIEWtparent(b), b->ttype, BATcount(b), t1 - t0);
-=======
-	MT_lock_unset(&GDKhashLock(b->batCacheid));
->>>>>>> d4d98436
 	return GDK_SUCCEED;
 }
 
