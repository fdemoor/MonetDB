--- conflicted
+++ resolved
@@ -12,12 +12,8 @@
 #error this file should not be included outside its source directory
 #endif
 
-<<<<<<< HEAD
 /* #define DISABLE_PARENT_HASH 1 */
-=======
-#define DISABLE_PARENT_HASH 1
 /* #define PERSISTENTHASH 1 */
->>>>>>> 49e3929c
 
 #include "gdk_system_private.h"
 
