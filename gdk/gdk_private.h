/*
 * This Source Code Form is subject to the terms of the Mozilla Public
 * License, v. 2.0.  If a copy of the MPL was not distributed with this
 * file, You can obtain one at http://mozilla.org/MPL/2.0/.
 *
 * Copyright 1997 - July 2008 CWI, August 2008 - 2016 MonetDB B.V.
 */

/* This file should not be included in any file outside of this directory */

#ifndef LIBGDK
#error this file should not be included outside its source directory
#endif

#define DISABLE_PARENT_HASH 1
<<<<<<< HEAD
=======
/* #define PERSISTENTHASH 1 */
>>>>>>> dabe157a

#include "gdk_system_private.h"

enum heaptype {
	offheap,
	varheap,
	hashheap,
	imprintsheap
};

/*
 * The different parts of which a BAT consists are physically stored
 * next to each other in the BATstore type.
 */
struct BATstore {
	BAT B;			/* storage for BAT descriptor */
	BAT BM;			/* mirror (reverse) BAT */
	COLrec H;		/* storage for head column */
	COLrec T;		/* storage for tail column */
	BATrec S;		/* the BAT properties */
};

__hidden void ALIGNcommit(BAT *b)
	__attribute__((__visibility__("hidden")));
__hidden gdk_return ATOMheap(int id, Heap *hp, size_t cap)
	__attribute__((__visibility__("hidden")));
__hidden int ATOMisdescendant(int id, int parentid)
	__attribute__((__visibility__("hidden")));
__hidden int ATOMunknown_add(const char *nme)
	__attribute__((__visibility__("hidden")));
__hidden int ATOMunknown_del(int a)
	__attribute__((__visibility__("hidden")));
__hidden int ATOMunknown_find(const char *nme)
	__attribute__((__visibility__("hidden")));
__hidden str ATOMunknown_name(int a)
	__attribute__((__visibility__("hidden")));
__hidden int BATcheckhash(BAT *b)
	__attribute__((__visibility__("hidden")));
__hidden int BATcheckimprints(BAT *b)
	__attribute__((__visibility__("hidden")));
__hidden gdk_return BATcheckmodes(BAT *b, int persistent)
	__attribute__((__visibility__("hidden")));
__hidden BATstore *BATcreatedesc(int tt, int heapnames, int role)
	__attribute__((__visibility__("hidden")));
__hidden void BATdelete(BAT *b)
	__attribute__((__visibility__("hidden")));
__hidden void BATdestroy(BATstore *bs)
	__attribute__((__visibility__("hidden")));
__hidden void BATfree(BAT *b)
	__attribute__((__visibility__("hidden")));
__hidden gdk_return BATgroup_internal(BAT **groups, BAT **extents, BAT **histo, BAT *b, BAT *g, BAT *e, BAT *h, int subsorted)
	__attribute__((__visibility__("hidden")));
__hidden void BATinit_idents(BAT *bn)
	__attribute__((__visibility__("hidden")));
__hidden BAT *BATload_intern(bat bid, int lock)
	__attribute__((__visibility__("hidden")));
__hidden gdk_return BATmaterialize(BAT *b)
	__attribute__((__visibility__("hidden")));
__hidden str BATrename(BAT *b, const char *nme)
	__attribute__((__visibility__("hidden")));
__hidden void BATsetdims(BAT *b)
	__attribute__((__visibility__("hidden")));
__hidden size_t BATvmsize(BAT *b, int dirty)
	__attribute__((__visibility__("hidden")));
__hidden void BBPcacheit(BATstore *bs, int lock)
	__attribute__((__visibility__("hidden")));
void BBPdump(void);		/* never called: for debugging only */
__hidden void BBPexit(void)
	__attribute__((__visibility__("hidden")));
__hidden BATstore *BBPgetdesc(bat i)
	__attribute__((__visibility__("hidden")));
__hidden void BBPinit(void)
	__attribute__((__visibility__("hidden")));
__hidden bat BBPinsert(BATstore *bs)
	__attribute__((__visibility__("hidden")));
__hidden int BBPselectfarm(int role, int type, enum heaptype hptype)
	__attribute__((__visibility__("hidden")));
__hidden void BBPtrim(size_t delta)
	__attribute__((__visibility__("hidden")));
__hidden void BBPunshare(bat b)
	__attribute__((__visibility__("hidden")));
__hidden void gdk_bbp_reset(void)
	__attribute__((__visibility__("hidden")));
__hidden gdk_return BUNreplace(BAT *b, oid left, const void *right, bit force)
	__attribute__((__visibility__("hidden")));
__hidden void GDKclrerr(void)
	__attribute__((__visibility__("hidden")));
__hidden gdk_return GDKextend(const char *fn, size_t size)
	__attribute__((__visibility__("hidden")));
__hidden gdk_return GDKextendf(int fd, size_t size, const char *fn)
	__attribute__((__visibility__("hidden")));
__hidden  gdk_return GDKextractParentAndLastDirFromPath(const char *path, char *last_dir_parent, char *last_dir)
	__attribute__((__visibility__("hidden")));
__hidden int GDKfdlocate(int farmid, const char *nme, const char *mode, const char *ext)
	__attribute__((__visibility__("hidden")));
__hidden FILE *GDKfilelocate(int farmid, const char *nme, const char *mode, const char *ext)
	__attribute__((__visibility__("hidden")));
__hidden FILE *GDKfileopen(int farmid, const char *dir, const char *name, const char *extension, const char *mode)
	__attribute__((__visibility__("hidden")));
__hidden char *GDKload(int farmid, const char *nme, const char *ext, size_t size, size_t *maxsize, storage_t mode)
	__attribute__((__visibility__("hidden")));
__hidden void GDKlog(_In_z_ _Printf_format_string_ const char *format, ...)
	__attribute__((__format__(__printf__, 1, 2)))
	__attribute__((__visibility__("hidden")));
__hidden void *GDKmallocmax(size_t size, size_t *maxsize, int emergency)
	__attribute__((__visibility__("hidden")));
__hidden gdk_return GDKmove(int farmid, const char *dir1, const char *nme1, const char *ext1, const char *dir2, const char *nme2, const char *ext2)
	__attribute__((__visibility__("hidden")));
__hidden void *GDKmremap(const char *path, int mode, void *old_address, size_t old_size, size_t *new_size)
	__attribute__((__visibility__("hidden")));
__hidden gdk_return GDKmunmap(void *addr, size_t len)
	__attribute__((__visibility__("hidden")));
__hidden void *GDKreallocmax(void *pold, size_t size, size_t *maxsize, int emergency)
	__attribute__((__visibility__("hidden")));
__hidden gdk_return GDKremovedir(int farmid, const char *nme)
	__attribute__((__visibility__("hidden")));
__hidden gdk_return GDKsave(int farmid, const char *nme, const char *ext, void *buf, size_t size, storage_t mode)
	__attribute__((__visibility__("hidden")));
__hidden int GDKssort_rev(void *h, void *t, const void *base, size_t n, int hs, int ts, int tpe)
	__attribute__((__visibility__("hidden")));
__hidden int GDKssort(void *h, void *t, const void *base, size_t n, int hs, int ts, int tpe)
	__attribute__((__visibility__("hidden")));
__hidden gdk_return GDKunlink(int farmid, const char *dir, const char *nme, const char *extension)
	__attribute__((__visibility__("hidden")));
__hidden void HASHfree(BAT *b)
	__attribute__((__visibility__("hidden")));
__hidden int HASHgonebad(BAT *b, const void *v)
	__attribute__((__visibility__("hidden")));
__hidden BUN HASHmask(BUN cnt)
	__attribute__((__visibility__("hidden")));
__hidden Hash *HASHnew(Heap *hp, int tpe, BUN size, BUN mask, BUN count)
	__attribute__((__visibility__("hidden")));
__hidden void HASHremove(BAT *b)
	__attribute__((__visibility__("hidden")));
__hidden gdk_return HEAPalloc(Heap *h, size_t nitems, size_t itemsize)
	__attribute__((__visibility__("hidden")));
__hidden gdk_return HEAPcopy(Heap *dst, Heap *src)
	__attribute__((__visibility__("hidden")));
__hidden int HEAPdelete(Heap *h, const char *o, const char *ext)
	__attribute__((__visibility__("hidden")));
__hidden void HEAPfree(Heap *h, int remove)
	__attribute__((__visibility__("hidden")));
__hidden gdk_return HEAPload(Heap *h, const char *nme, const char *ext, int trunc)
	__attribute__((__visibility__("hidden")));
__hidden gdk_return HEAPsave(Heap *h, const char *nme, const char *ext)
	__attribute__((__visibility__("hidden")));
__hidden gdk_return HEAPshrink(Heap *h, size_t size)
	__attribute__((__visibility__("hidden")));
__hidden int HEAPwarm(Heap *h)
	__attribute__((__visibility__("hidden")));
__hidden void IMPSdestroy(BAT *b)
	__attribute__((__visibility__("hidden")));
__hidden void IMPSfree(BAT *b)
	__attribute__((__visibility__("hidden")));
__hidden int IMPSgetbin(int tpe, bte bits, const char *restrict bins, const void *restrict v)
	__attribute__((__visibility__("hidden")));
#ifndef NDEBUG
__hidden void IMPSprint(BAT *b)
	__attribute__((__visibility__("hidden")));
#endif
__hidden gdk_return unshare_string_heap(BAT *b)
	__attribute__((__visibility__("hidden")));
__hidden oid MAXoid(BAT *i)
	__attribute__((__visibility__("hidden")));
__hidden void MT_init_posix(void)
	__attribute__((__visibility__("hidden")));
__hidden void *MT_mremap(const char *path, int mode, void *old_address, size_t old_size, size_t *new_size)
	__attribute__((__visibility__("hidden")));
__hidden int MT_msync(void *p, size_t len)
	__attribute__((__visibility__("hidden")));
__hidden int OIDdirty(void)
	__attribute__((__visibility__("hidden")));
__hidden int OIDinit(void)
	__attribute__((__visibility__("hidden")));
__hidden oid OIDread(str buf)
	__attribute__((__visibility__("hidden")));
__hidden int OIDwrite(FILE *f)
	__attribute__((__visibility__("hidden")));
__hidden gdk_return rangejoin(BAT *r1, BAT *r2, BAT *l, BAT *rl, BAT *rh, BAT *sl, BAT *sr, int li, int hi, BUN maxsize)
	__attribute__((__visibility__("hidden")));
__hidden void strCleanHash(Heap *hp, int rebuild)
	__attribute__((__visibility__("hidden")));
__hidden int strCmpNoNil(const unsigned char *l, const unsigned char *r)
	__attribute__((__visibility__("hidden")));
__hidden int strElimDoubles(Heap *h)
	__attribute__((__visibility__("hidden")));
__hidden var_t strLocate(Heap *h, const char *v)
	__attribute__((__visibility__("hidden")));
__hidden void VIEWdestroy(BAT *b)
	__attribute__((__visibility__("hidden")));
__hidden gdk_return VIEWreset(BAT *b)
	__attribute__((__visibility__("hidden")));
__hidden BAT *virtualize(BAT *bn)
	__attribute__((__visibility__("hidden")));
__hidden void gdk_bbp_reset(void)
	__attribute__((__visibility__("hidden")));
__hidden void gdk_system_reset(void)
	__attribute__((__visibility__("hidden")));

#define BBP_BATMASK	511
#define BBP_THREADMASK	63

struct PROPrec {
	int id;
	ValRecord v;
	struct PROPrec *next;	/* simple chain of properties */
};

struct Imprints {
	bte bits;		/* how many bits in imprints */
	Heap *imprints;
	void *bins;		/* pointer into imprints heap (bins borders)  */
	BUN *stats;		/* pointer into imprints heap (stats per bin) */
	void *imps;		/* pointer into imprints heap (bit vectors)   */
	void *dict;		/* pointer into imprints heap (dictionary)    */
	BUN impcnt;		/* counter for imprints                       */
	BUN dictcnt;		/* counter for cache dictionary               */
};

typedef struct {
	MT_Lock swap;
	MT_Lock hash;
	MT_Lock imprints;
} batlock_t;

typedef struct {
	MT_Lock alloc;
	MT_Lock trim;
	bat free;
} bbplock_t;

typedef char long_str[IDLENGTH];	/* standard GDK static string */

#define MAXFARMS       32

extern struct BBPfarm_t {
	unsigned int roles;	/* bitmask of allowed roles */
	const char *dirname;	/* farm directory */
} BBPfarms[MAXFARMS];

extern int BBP_dirty;	/* BBP table dirty? */
extern batlock_t GDKbatLock[BBP_BATMASK + 1];
extern bbplock_t GDKbbpLock[BBP_THREADMASK + 1];
extern size_t GDK_mmap_minsize;	/* size after which we use memory mapped files */
extern size_t GDK_mmap_pagesize; /* mmap granularity */
extern MT_Lock GDKnameLock;
extern MT_Lock GDKthreadLock;
extern MT_Lock GDKtmLock;
extern MT_Lock MT_system_lock;

#define ATOMappendpriv(t, h) (ATOMstorage(t) != TYPE_str || GDK_ELIMDOUBLES(h))

#define BBPdirty(x)	(BBP_dirty=(x))

#define BATcheck(tst, msg, err)						\
	do {								\
		if ((tst) == NULL) {					\
			if (strchr((msg), ':'))				\
				GDKerror("%s.\n", (msg));		\
			else						\
				GDKerror("%s: BAT required.\n", (msg));	\
			return (err);					\
		}							\
	} while (0)
#define ERRORcheck(tst,	msg, err)		\
	do {					\
		if (tst) {			\
			GDKerror(msg);		\
			return (err);		\
		}				\
	} while (0)
#define BATcompatible(P1,P2,E,F)					\
	do {								\
		ERRORcheck((P1) == NULL, F ": BAT required\n", E);	\
		ERRORcheck((P2) == NULL, F ": BAT required\n", E);	\
		if (TYPEerror(BAThtype(P1),BAThtype(P2)) ||		\
		    TYPEerror(BATttype(P1),BATttype(P2)))		\
		{							\
			GDKerror("Incompatible operands.\n");		\
			return (E);					\
		}							\
		if (BAThtype(P1) != BAThtype(P2) &&			\
		    ATOMtype((P1)->htype) != ATOMtype((P2)->htype)) {	\
			CHECKDEBUG fprintf(stderr,"#Interpreting %s as %s.\n", \
				ATOMname(BAThtype(P2)), ATOMname(BAThtype(P1))); \
		}							\
		if (BATttype(P1) != BATttype(P2) &&			\
		    ATOMtype((P1)->ttype) != ATOMtype((P2)->ttype)) {	\
			CHECKDEBUG fprintf(stderr,"#Interpreting %s as %s.\n", \
				ATOMname(BATttype(P2)), ATOMname(BATttype(P1))); \
		}							\
	} while (0)
#define TYPEerror(t1,t2)	(ATOMstorage(ATOMtype(t1)) != ATOMstorage(ATOMtype(t2)))

#define GDKswapLock(x)  GDKbatLock[(x)&BBP_BATMASK].swap
#define GDKhashLock(x)  GDKbatLock[(x)&BBP_BATMASK].hash
#define GDKimprintsLock(x)  GDKbatLock[(x)&BBP_BATMASK].imprints
#if SIZEOF_SIZE_T == 8
#define threadmask(y)	((int) ((mix_int((unsigned int) y) ^ mix_int((unsigned int) (y >> 32))) & BBP_THREADMASK))
#else
#define threadmask(y)	((int) (mix_int(y) & BBP_THREADMASK))
#endif
#define GDKtrimLock(y)	GDKbbpLock[y].trim
#define GDKcacheLock(y)	GDKbbpLock[y].alloc
#define BBP_free(y)	GDKbbpLock[y].free

#define Hputvalue(b, p, v, copyall)	HTputvalue(b, p, v, copyall, H)

#define hfastins_nocheck(b, p, v, s)	HTfastins_nocheck(b, p, v, s, H)

#define bunfastins_nocheck(b, p, h, t, hs, ts)		\
	do {						\
		hfastins_nocheck(b, p, h, hs);		\
		tfastins_nocheck(b, p, t, ts);		\
		(b)->batCount++;			\
	} while (0)

#define bunfastins_nocheck_inc(b, p, h, t)				\
	do {								\
		bunfastins_nocheck(b, p, h, t, Hsize(b), Tsize(b));	\
		p++;							\
	} while (0)

#define bunfastins(b, h, t)						\
	do {								\
		register BUN _p = BUNlast(b);				\
		if (_p >= BATcapacity(b)) {				\
			if (_p == BUN_MAX || BATcount(b) == BUN_MAX) {	\
				GDKerror("bunfastins: too many elements to accomodate (" BUNFMT ")\n", BUN_MAX); \
				goto bunins_failed;			\
			}						\
			if (BATextend((b), BATgrows(b)) != GDK_SUCCEED)	\
				goto bunins_failed;			\
		}							\
		bunfastins_nocheck(b, _p, h, t, Hsize(b), Tsize(b));	\
	} while (0)

/* extra space in front of strings in string heaps when hashash is set
 * if at least (2*SIZEOF_BUN), also store length (heaps are then
 * incompatible) */
#define EXTRALEN ((SIZEOF_BUN + GDK_VARALIGN - 1) & ~(GDK_VARALIGN - 1))

#if !defined(NDEBUG) && !defined(STATIC_CODE_ANALYSIS)
/* see comment in gdk.h */
#ifdef __GNUC__
#define GDKmallocmax(s,ps,e)						\
	({								\
		size_t _size = (s);					\
		size_t *_psize  = (ps);					\
		void *_res = GDKmallocmax(_size,_psize,e);		\
		ALLOCDEBUG						\
			fprintf(stderr,					\
				"#GDKmallocmax(" SZFMT ",(" SZFMT ")) -> " \
				PTRFMT " %s[%s:%d]\n",			\
				_size, *_psize, PTRFMTCAST _res,	\
				__func__, __FILE__, __LINE__);		\
		_res;							\
	 })
#define GDKmunmap(p, l)							\
	({	void *_ptr = (p);					\
		size_t _len = (l);					\
		gdk_return _res = GDKmunmap(_ptr, _len);		\
		ALLOCDEBUG						\
			fprintf(stderr,					\
				"#GDKmunmap(" PTRFMT "," SZFMT ") -> %d" \
				" %s[%s:%d]\n",				\
				PTRFMTCAST _ptr, _len, _res,		\
				__func__, __FILE__, __LINE__);		\
		_res;							\
	})
#define GDKreallocmax(p,s,ps,e)						\
	({								\
		void *_ptr = (p);					\
		size_t _size = (s);					\
		size_t *_psize  = (ps);					\
		void *_res = GDKreallocmax(_ptr,_size,_psize,e);	\
		ALLOCDEBUG						\
			fprintf(stderr,					\
				"#GDKreallocmax(" PTRFMT "," SZFMT \
				",(" SZFMT ")) -> " PTRFMT		\
				" %s[%s:%d]\n", PTRFMTCAST _ptr,	\
				_size, *_psize, PTRFMTCAST _res,	\
				__func__, __FILE__, __LINE__);		\
		_res;							\
	 })
#define GDKmremap(p, m, oa, os, ns)					\
	({								\
		const char *_path = (p);				\
		int _mode = (m);					\
		void *_oa = (oa);					\
		size_t _os = (os);					\
		size_t *_ns = (ns);					\
		size_t _ons = *_ns;					\
		void *_res = GDKmremap(_path, _mode, _oa, _os, _ns);	\
		ALLOCDEBUG						\
			fprintf(stderr,					\
				"#GDKmremap(%s,0x%x," PTRFMT "," SZFMT "," SZFMT " > " SZFMT ") -> " PTRFMT \
				" %s[%s:%d]\n",				\
				_path ? _path : "NULL", _mode,		\
				PTRFMTCAST _oa, _os, _ons, *_ns,	\
				PTRFMTCAST _res,			\
				__func__, __FILE__, __LINE__);		\
		_res;							\
	 })
#else
static inline void *
GDKmallocmax_debug(size_t size, size_t *psize, int emergency,
		   const char *filename, int lineno)
{
	void *res = GDKmallocmax(size, psize, emergency);
	ALLOCDEBUG fprintf(stderr,
			   "#GDKmallocmax(" SZFMT ",(" SZFMT ")) -> "
			   PTRFMT " [%s:%d]\n",
			   size, *psize, PTRFMTCAST res, filename, lineno);
	return res;
}
#define GDKmallocmax(s, ps, e)	GDKmallocmax_debug((s), (ps), (e), __FILE__, __LINE__)
static inline gdk_return
GDKmunmap_debug(void *ptr, size_t len, const char *filename, int lineno)
{
	gdk_return res = GDKmunmap(ptr, len);
	ALLOCDEBUG fprintf(stderr,
			   "#GDKmunmap(" PTRFMT "," SZFMT ") -> %d [%s:%d]\n",
			   PTRFMTCAST ptr, len, (int) res, filename, lineno);
	return res;
}
#define GDKmunmap(p, l)		GDKmunmap_debug((p), (l), __FILE__, __LINE__)
static inline void *
GDKreallocmax_debug(void *ptr, size_t size, size_t *psize, int emergency,
		    const char *filename, int lineno)
{
	void *res = GDKreallocmax(ptr, size, psize, emergency);
	ALLOCDEBUG fprintf(stderr,
			   "#GDKreallocmax(" PTRFMT "," SZFMT
			   ",(" SZFMT ")) -> " PTRFMT " [%s:%d]\n",
			   PTRFMTCAST ptr, size, *psize, PTRFMTCAST res,
			   filename, lineno);
	return res;
}
#define GDKreallocmax(p, s, ps, e)	GDKreallocmax_debug((p), (s), (ps), (e), __FILE__, __LINE__)
static inline void *
GDKmremap_debug(const char *path, int mode, void *old_address, size_t old_size, size_t *new_size, const char *filename, int lineno)
{
	size_t orig_new_size = *new_size;
	void *res = GDKmremap(path, mode, old_address, old_size, new_size);
	ALLOCDEBUG
		fprintf(stderr,
			"#GDKmremap(%s,0x%x," PTRFMT "," SZFMT "," SZFMT " > " SZFMT ") -> " PTRFMT
			" [%s:%d]\n",
			path ? path : "NULL", mode,
			PTRFMTCAST old_address, old_size, orig_new_size, *new_size,
			PTRFMTCAST res,
			filename, lineno);
	return res;
}
#define GDKmremap(p, m, oa, os, ns)	GDKmremap_debug(p, m, oa, os, ns, __FILE__, __LINE__)

#endif
#endif<|MERGE_RESOLUTION|>--- conflicted
+++ resolved
@@ -13,10 +13,7 @@
 #endif
 
 #define DISABLE_PARENT_HASH 1
-<<<<<<< HEAD
-=======
 /* #define PERSISTENTHASH 1 */
->>>>>>> dabe157a
 
 #include "gdk_system_private.h"
 
