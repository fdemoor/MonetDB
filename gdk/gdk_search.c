--- conflicted
+++ resolved
@@ -264,15 +264,9 @@
 				if ((h = GDKmalloc(sizeof(*h))) != NULL &&
 				    read(fd, hdata, sizeof(hdata)) == sizeof(hdata) &&
 				    hdata[0] == (
-<<<<<<< HEAD
-#ifdef PERSISTENTHASH					    
-					    ((size_t) 1 << 24) | 
-#endif					    
-=======
 #ifdef PERSISTENTHASH
 					    ((size_t) 1 << 24) |
 #endif
->>>>>>> dabe157a
 					    HASH_VERSION) &&
 				    hdata[4] == (size_t) BATcount(b) &&
 				    fstat(fd, &st) == 0 &&
@@ -335,13 +329,7 @@
 	if (BATcheckhash(b)) {
 		return GDK_SUCCEED;
 	}
-<<<<<<< HEAD
-
-
-	MT_lock_set(&GDKhashLock(abs(b->batCacheid)), "BAThash");
-=======
 	MT_lock_set(&GDKhashLock(abs(b->batCacheid)));
->>>>>>> dabe157a
 	if (b->T->hash == NULL) {
 		unsigned int tpe = ATOMbasetype(b->ttype);
 		BUN cnt = BATcount(b);
@@ -352,15 +340,9 @@
 		const char *nme = BBP_physical(b->batCacheid);
 		const char *ext = b->batCacheid > 0 ? "thash" : "hhash";
 		BATiter bi = bat_iterator(b);
-<<<<<<< HEAD
-#ifdef PERSISTENTHASH		
-		int fd;
-#endif		
-=======
 #ifdef PERSISTENTHASH
 		int fd;
 #endif
->>>>>>> dabe157a
 
 		ALGODEBUG fprintf(stderr, "#BAThash: create hash(%s#" BUNFMT ");\n", BATgetId(b), BATcount(b));
 		if ((hp = GDKzalloc(sizeof(*hp))) == NULL ||
@@ -533,11 +515,7 @@
 			}
 			break;
 		}
-<<<<<<< HEAD
-#ifdef PERSISTENTHASH		
-=======
 #ifdef PERSISTENTHASH
->>>>>>> dabe157a
 		if ((BBP_status(b->batCacheid) & BBPEXISTING) &&
 		    b->batInserted == b->batCount &&
 		    HEAPsave(hp, nme, ext) == GDK_SUCCEED &&
@@ -558,11 +536,7 @@
 			close(fd);
 		} else
 			ALGODEBUG fprintf(stderr, "#BAThash: NOT persisting hash %d\n", b->batCacheid);
-<<<<<<< HEAD
-#endif		
-=======
-#endif
->>>>>>> dabe157a
+#endif
 		b->T->hash = h;
 		t1 = GDKusec();
 		ALGODEBUG fprintf(stderr, "#BAThash: hash construction " LLFMT " usec\n", t1 - t0);
