--- conflicted
+++ resolved
@@ -26,16 +26,11 @@
 #define HASHfnd_str(x,y,z)						\
 	do {								\
 		(x) = BUN_NONE;						\
-<<<<<<< HEAD
-		if ((y).b->T->hash || BAThash((y).b) == GDK_SUCCEED) {	\
+		if (BAThash((y).b) == GDK_SUCCEED) {			\
 			BUN _i;						\
 			BUN _prb = HASHprobe((y).b->T->hash, (z));	\
 			int _pcs;					\
 			HASHloop_str((y), (y).b->T->hash, _prb, (z), _i, _pcs) { \
-=======
-		if (BAThash((y).b, 0) == GDK_SUCCEED) {			\
-			HASHloop_str((y), (y).b->T->hash, _i, (z)) {	\
->>>>>>> 3f642494
 				(x) = _i;				\
 				_pcs = 0; /* causes exit of outer loop */ \
 				break;					\
@@ -46,16 +41,11 @@
 #define HASHfnd(x,y,z)							\
 	do {								\
 		(x) = BUN_NONE;						\
-<<<<<<< HEAD
-		if ((y).b->T->hash || BAThash((y).b) == GDK_SUCCEED) { \
+		if (BAThash((y).b) == GDK_SUCCEED) {			\
 			BUN _i;						\
 			BUN _prb = HASHprobe((y).b->T->hash, (z));	\
 			int _pcs;					\
 			HASHloop((y), (y).b->T->hash, _prb, (z), _i, _pcs) { \
-=======
-		if (BAThash((y).b, 0) == GDK_SUCCEED) {			\
-			HASHloop((y), (y).b->T->hash, _i, (z)) {	\
->>>>>>> 3f642494
 				(x) = _i;				\
 				_pcs = 0; /* causes exit of outer loop */ \
 				break;					\
@@ -66,16 +56,11 @@
 #define HASHfnd_TYPE(x,y,z,TYPE)					\
 	do {								\
 		(x) = BUN_NONE;						\
-<<<<<<< HEAD
-		if ((y).b->T->hash || BAThash((y).b) == GDK_SUCCEED) { \
+		if (BAThash((y).b) == GDK_SUCCEED) {			\
 			BUN _i;						\
 			BUN _prb = HASHprobe((y).b->T->hash, (z));	\
 			int _pcs;					\
 			HASHloop_##TYPE((y), (y).b->T->hash, _prb, (z), _i, _pcs) { \
-=======
-		if (BAThash((y).b, 0) == GDK_SUCCEED) {			\
-			HASHloop_##TYPE((y), (y).b->T->hash, _i, (z)) {	\
->>>>>>> 3f642494
 				(x) = _i;				\
 				_pcs = 0; /* causes exit of outer loop */ \
 				break;					\
@@ -91,34 +76,6 @@
 #define HASHfnd_hge(x,y,z)	HASHfnd_TYPE(x,y,z,hge)
 #endif
 
-<<<<<<< HEAD
-=======
-/*
- * A new entry is added with HASHins using the BAT, the BUN index, and
- * a pointer to the value to be stored.
- *
- * HASHins receives a BAT* param and is adaptive, killing wrongly
- * configured hash tables.
- * Use HASHins_any or HASHins_<tpe> instead if you know what you're
- * doing or want to keep the hash. */
-#define HASHins(b,i,v)							\
-	do {								\
-		if ((b)->T->hash == (Hash *) 1 ||			\
-		    (((i) & 1023) == 1023 && HASHgonebad((b), (v)))) {	\
-			HASHremove(b);					\
-		} else {						\
-			BUN _c = HASHprobe((b)->T->hash, (v));		\
-			HASHputall((b)->T->hash, (i), _c);		\
-		}							\
-	} while (0)
-
-#define HASHins_oid(h,i,v)			\
-	do {					\
-		BUN _c = hash_oid(h,v);		\
-		HASHputall(h,i,_c);		\
-	} while (0)
-
->>>>>>> 3f642494
 /* Functions to perform a binary search on a sorted BAT.
  * See gdk_search.c for details. */
 gdk_export BUN SORTfnd(BAT *b, const void *v);
