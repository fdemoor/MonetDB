--- conflicted
+++ resolved
@@ -405,11 +405,7 @@
 do {									\
 	assert(imprints);						\
 	ALGODEBUG fprintf(stderr,					\
-<<<<<<< HEAD
-			  "#BATsubselect(b=%s#"BUNFMT",s=%s#"BUNFMT"%s,anti=%d): " \
-=======
-			  "#BATselect(b=%s#"BUNFMT",s=%s%s,anti=%d): " \
->>>>>>> 3f642494
+			  "#BATselect(b=%s#"BUNFMT",s=%s#"BUNFMT"%s,anti=%d): " \
 			  "imprints select %s\n", BATgetId(b), BATcount(b), \
 			  s ? BATgetId(s) : "NULL",			\
 			  s ? BATcount(s) : 0,				\
@@ -430,11 +426,7 @@
 #define scanloop(NAME,CAND,TEST)					\
 do {									\
 	ALGODEBUG fprintf(stderr,					\
-<<<<<<< HEAD
-			  "#BATsubselect(b=%s#"BUNFMT",s=%s#"BUNFMT"%s,anti=%d): " \
-=======
-			  "#BATselect(b=%s#"BUNFMT",s=%s%s,anti=%d): " \
->>>>>>> 3f642494
+			  "#BATselect(b=%s#"BUNFMT",s=%s#"BUNFMT"%s,anti=%d): " \
 			  "%s %s\n", BATgetId(b), BATcount(b),		\
 			  s ? BATgetId(s) : "NULL",			\
 			  s ? BATcount(s) : 0,				\
@@ -603,11 +595,7 @@
 	(void) use_imprints;
 	if (equi) {
 		ALGODEBUG fprintf(stderr,
-<<<<<<< HEAD
-				  "#BATsubselect(b=%s#"BUNFMT",s=%s#"BUNFMT"%s,anti=%d): "
-=======
-				  "#BATselect(b=%s#"BUNFMT",s=%s%s,anti=%d): "
->>>>>>> 3f642494
+				  "#BATselect(b=%s#"BUNFMT",s=%s#"BUNFMT"%s,anti=%d): "
 				  "candscan equi\n", BATgetId(b), BATcount(b),
 				  BATgetId(s), BATcount(s),
 				  BATtdense(s) ? "(dense)" : "",
@@ -626,11 +614,7 @@
 		}
 	} else if (anti) {
 		ALGODEBUG fprintf(stderr,
-<<<<<<< HEAD
-				  "#BATsubselect(b=%s#"BUNFMT",s=%s#"BUNFMT"%s,anti=%d): "
-=======
-				  "#BATselect(b=%s#"BUNFMT",s=%s%s,anti=%d): "
->>>>>>> 3f642494
+				  "#BATselect(b=%s#"BUNFMT",s=%s#"BUNFMT"%s,anti=%d): "
 				  "candscan anti\n", BATgetId(b), BATcount(b),
 				  BATgetId(s), BATcount(s),
 				  BATtdense(s) ? "(dense)" : "",
@@ -655,11 +639,7 @@
 		}
 	} else {
 		ALGODEBUG fprintf(stderr,
-<<<<<<< HEAD
-				  "#BATsubselect(b=%s#"BUNFMT",s=%s#"BUNFMT"%s,anti=%d): "
-=======
-				  "#BATselect(b=%s#"BUNFMT",s=%s%s,anti=%d): "
->>>>>>> 3f642494
+				  "#BATselect(b=%s#"BUNFMT",s=%s#"BUNFMT"%s,anti=%d): "
 				  "candscan range\n", BATgetId(b), BATcount(b),
 				  BATgetId(s), BATcount(s),
 				  BATtdense(s) ? "(dense)" : "",
@@ -706,11 +686,7 @@
 
 	if (equi) {
 		ALGODEBUG fprintf(stderr,
-<<<<<<< HEAD
-				  "#BATsubselect(b=%s#"BUNFMT",s=%s#"BUNFMT"%s,anti=%d): "
-=======
-				  "#BATselect(b=%s#"BUNFMT",s=%s%s,anti=%d): "
->>>>>>> 3f642494
+				  "#BATselect(b=%s#"BUNFMT",s=%s#"BUNFMT"%s,anti=%d): "
 				  "fullscan equi\n", BATgetId(b), BATcount(b),
 				  s ? BATgetId(s) : "NULL",
 				  s ? BATcount(s) : 0,
@@ -729,11 +705,7 @@
 		}
 	} else if (anti) {
 		ALGODEBUG fprintf(stderr,
-<<<<<<< HEAD
-				  "#BATsubselect(b=%s#"BUNFMT",s=%s#"BUNFMT"%s,anti=%d): "
-=======
-				  "#BATselect(b=%s#"BUNFMT",s=%s%s,anti=%d): "
->>>>>>> 3f642494
+				  "#BATselect(b=%s#"BUNFMT",s=%s#"BUNFMT"%s,anti=%d): "
 				  "fullscan anti\n", BATgetId(b), BATcount(b),
 				  s ? BATgetId(s) : "NULL",
 				  s ? BATcount(s) : 0,
@@ -758,11 +730,7 @@
 		}
 	} else {
 		ALGODEBUG fprintf(stderr,
-<<<<<<< HEAD
-				  "#BATsubselect(b=%s#"BUNFMT",s=%s#"BUNFMT"%s,anti=%d): "
-=======
-				  "#BATselect(b=%s#"BUNFMT",s=%s%s,anti=%d): "
->>>>>>> 3f642494
+				  "#BATselect(b=%s#"BUNFMT",s=%s#"BUNFMT"%s,anti=%d): "
 				  "fullscan range\n", BATgetId(b), BATcount(b),
 				  s ? BATgetId(s) : "NULL",
 				  s ? BATcount(s) : 0,
@@ -804,11 +772,7 @@
 				    lval, hval, r, q, cnt, off, dst,
 				    candlist, maximum, use_imprints);
 	ALGODEBUG fprintf(stderr,
-<<<<<<< HEAD
-			  "#BATsubselect(b=%s#"BUNFMT",s=%s#"BUNFMT"%s,anti=%d): "
-=======
-			  "#BATselect(b=%s#"BUNFMT",s=%s%s,anti=%d): "
->>>>>>> 3f642494
+			  "#BATselect(b=%s#"BUNFMT",s=%s#"BUNFMT"%s,anti=%d): "
 			  "fullscan equi strelim\n", BATgetId(b), BATcount(b),
 			  s ? BATgetId(s) : "NULL",
 			  s ? BATcount(s) : 0,
@@ -1298,13 +1262,8 @@
 		    (s->tseqbase >= b->hseqbase + BATcount(b) ||
 		     s->tseqbase + BATcount(s) <= b->hseqbase))))) {
 		/* trivially empty result */
-<<<<<<< HEAD
-		ALGODEBUG fprintf(stderr, "#BATsubselect(b=%s#" BUNFMT
+		ALGODEBUG fprintf(stderr, "#BATselect(b=%s#" BUNFMT
 				  ",s=%s#"BUNFMT"%s,anti=%d): trivially empty\n",
-=======
-		ALGODEBUG fprintf(stderr, "#BATselect(b=%s#" BUNFMT
-				  ",s=%s%s,anti=%d): trivially empty\n",
->>>>>>> 3f642494
 				  BATgetId(b), BATcount(b),
 				  s ? BATgetId(s) : "NULL",
 				  s ? BATcount(s) : 0,
@@ -1347,13 +1306,8 @@
 			hval = ti;
 			lnil = ATOMcmp(t, tl, nil) == 0;
 			anti = 0;
-<<<<<<< HEAD
-			ALGODEBUG fprintf(stderr, "#BATsubselect(b=%s#" BUNFMT
+			ALGODEBUG fprintf(stderr, "#BATselect(b=%s#" BUNFMT
 					  ",s=%s#"BUNFMT"%s,anti=%d): anti: "
-=======
-			ALGODEBUG fprintf(stderr, "#BATselect(b=%s#" BUNFMT
-					  ",s=%s%s,anti=%d): anti: "
->>>>>>> 3f642494
 					  "switch ranges\n",
 					  BATgetId(b), BATcount(b),
 					  s ? BATgetId(s) : "NULL",
@@ -1364,13 +1318,8 @@
 			/* antiselect for nil-nil range: all non-nil
 			 * values are in range; we must return all
 			 * other non-nil values, i.e. nothing */
-<<<<<<< HEAD
-			ALGODEBUG fprintf(stderr, "#BATsubselect(b=%s#" BUNFMT
+			ALGODEBUG fprintf(stderr, "#BATselect(b=%s#" BUNFMT
 					  ",s=%s#"BUNFMT"%s,anti=%d): anti: "
-=======
-			ALGODEBUG fprintf(stderr, "#BATselect(b=%s#" BUNFMT
-					  ",s=%s%s,anti=%d): anti: "
->>>>>>> 3f642494
 					  "nil-nil range, nonil\n",
 					  BATgetId(b), BATcount(b),
 					  s ? BATgetId(s) : "NULL",
@@ -1386,13 +1335,8 @@
 			anti = 0;
 			lval = 0;
 			hval = 0;
-<<<<<<< HEAD
-			ALGODEBUG fprintf(stderr, "#BATsubselect(b=%s#" BUNFMT
+			ALGODEBUG fprintf(stderr, "#BATselect(b=%s#" BUNFMT
 					  ",s=%s#"BUNFMT"%s,anti=0): anti-nil\n",
-=======
-			ALGODEBUG fprintf(stderr, "#BATselect(b=%s#" BUNFMT
-					  ",s=%s%s,anti=0): anti-nil\n",
->>>>>>> 3f642494
 					  BATgetId(b), BATcount(b),
 					  s ? BATgetId(s) : "NULL",
 					  s ? BATcount(s) : 0,
@@ -1406,13 +1350,8 @@
 				anti = 0;
 				lval = 0;
 				hval = 0;
-<<<<<<< HEAD
-				ALGODEBUG fprintf(stderr, "#BATsubselect(b=%s#"
+				ALGODEBUG fprintf(stderr, "#BATselect(b=%s#"
 						  BUNFMT ",s=%s#"BUNFMT"%s,anti=0): "
-=======
-				ALGODEBUG fprintf(stderr, "#BATselect(b=%s#"
-						  BUNFMT ",s=%s%s,anti=0): "
->>>>>>> 3f642494
 						  "anti-nothing\n",
 						  BATgetId(b), BATcount(b),
 						  s ? BATgetId(s) : "NULL",
@@ -1427,13 +1366,8 @@
 
 	if (hval && ((equi && !(li && hi)) || ATOMcmp(t, tl, th) > 0)) {
 		/* empty range */
-<<<<<<< HEAD
-		ALGODEBUG fprintf(stderr, "#BATsubselect(b=%s#" BUNFMT
+		ALGODEBUG fprintf(stderr, "#BATselect(b=%s#" BUNFMT
 				  ",s=%s#"BUNFMT"%s,anti=%d): empty range\n",
-=======
-		ALGODEBUG fprintf(stderr, "#BATselect(b=%s#" BUNFMT
-				  ",s=%s%s,anti=%d): empty range\n",
->>>>>>> 3f642494
 				  BATgetId(b), BATcount(b),
 				  s ? BATgetId(s) : "NULL",
 				  s ? BATcount(s) : 0,
@@ -1442,13 +1376,8 @@
 	}
 	if (equi && lnil && b->T->nonil) {
 		/* return all nils, but there aren't any */
-<<<<<<< HEAD
-		ALGODEBUG fprintf(stderr, "#BATsubselect(b=%s#" BUNFMT
+		ALGODEBUG fprintf(stderr, "#BATselect(b=%s#" BUNFMT
 				  ",s=%s#"BUNFMT"%s,anti=%d): equi-nil, nonil\n",
-=======
-		ALGODEBUG fprintf(stderr, "#BATselect(b=%s#" BUNFMT
-				  ",s=%s%s,anti=%d): equi-nil, nonil\n",
->>>>>>> 3f642494
 				  BATgetId(b), BATcount(b),
 				  s ? BATgetId(s) : "NULL",
 				  s ? BATcount(s) : 0,
@@ -1459,13 +1388,8 @@
 	if (!equi && !lval && !hval && lnil && b->T->nonil) {
 		/* return all non-nils from a BAT that doesn't have
 		 * any: i.e. return everything */
-<<<<<<< HEAD
-		ALGODEBUG fprintf(stderr, "#BATsubselect(b=%s#" BUNFMT
+		ALGODEBUG fprintf(stderr, "#BATselect(b=%s#" BUNFMT
 				  ",s=%s#"BUNFMT"%s,anti=%d): everything, nonil\n",
-=======
-		ALGODEBUG fprintf(stderr, "#BATselect(b=%s#" BUNFMT
-				  ",s=%s%s,anti=%d): everything, nonil\n",
->>>>>>> 3f642494
 				  BATgetId(b), BATcount(b),
 				  s ? BATgetId(s) : "NULL",
 				  s ? BATcount(s) : 0,
@@ -1519,13 +1443,8 @@
 			oid h, l;
 			assert(b->T->nonil);
 			assert(b->tsorted);
-<<<<<<< HEAD
-			ALGODEBUG fprintf(stderr, "#BATsubselect(b=%s#" BUNFMT
+			ALGODEBUG fprintf(stderr, "#BATselect(b=%s#" BUNFMT
 					  ",s=%s#"BUNFMT"%s,anti=%d): dense\n",
-=======
-			ALGODEBUG fprintf(stderr, "#BATselect(b=%s#" BUNFMT
-					  ",s=%s%s,anti=%d): dense\n",
->>>>>>> 3f642494
 					  BATgetId(b), BATcount(b),
 					  s ? BATgetId(s) : "NULL",
 					  s ? BATcount(s) : 0,
@@ -1549,13 +1468,8 @@
 			if (low > high)
 				low = high;
 		} else if (b->tsorted) {
-<<<<<<< HEAD
-			ALGODEBUG fprintf(stderr, "#BATsubselect(b=%s#" BUNFMT
+			ALGODEBUG fprintf(stderr, "#BATselect(b=%s#" BUNFMT
 					  ",s=%s#"BUNFMT"%s,anti=%d): sorted\n",
-=======
-			ALGODEBUG fprintf(stderr, "#BATselect(b=%s#" BUNFMT
-					  ",s=%s%s,anti=%d): sorted\n",
->>>>>>> 3f642494
 					  BATgetId(b), BATcount(b),
 					  s ? BATgetId(s) : "NULL",
 					  s ? BATcount(s) : 0,
@@ -1580,13 +1494,8 @@
 			}
 		} else {
 			assert(b->trevsorted);
-<<<<<<< HEAD
-			ALGODEBUG fprintf(stderr, "#BATsubselect(b=%s#" BUNFMT
+			ALGODEBUG fprintf(stderr, "#BATselect(b=%s#" BUNFMT
 					  ",s=%s#"BUNFMT"%s,anti=%d): reverse sorted\n",
-=======
-			ALGODEBUG fprintf(stderr, "#BATselect(b=%s#" BUNFMT
-					  ",s=%s%s,anti=%d): reverse sorted\n",
->>>>>>> 3f642494
 					  BATgetId(b), BATcount(b),
 					  s ? BATgetId(s) : "NULL",
 					  s ? BATcount(s) : 0,
@@ -1799,13 +1708,8 @@
 		return NULL;
 
 	if (equi && hash) {
-<<<<<<< HEAD
-		ALGODEBUG fprintf(stderr, "#BATsubselect(b=%s#" BUNFMT
+		ALGODEBUG fprintf(stderr, "#BATselect(b=%s#" BUNFMT
 				  ",s=%s#"BUNFMT"%s,anti=%d): hash select\n",
-=======
-		ALGODEBUG fprintf(stderr, "#BATselect(b=%s#" BUNFMT
-				  ",s=%s%s,anti=%d): hash select\n",
->>>>>>> 3f642494
 				  BATgetId(b), BATcount(b),
 				  s ? BATgetId(s) : "NULL",
 				  s ? BATcount(s) : 0,
