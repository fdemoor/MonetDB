/*
 * This Source Code Form is subject to the terms of the Mozilla Public
 * License, v. 2.0.  If a copy of the MPL was not distributed with this
 * file, You can obtain one at http://mozilla.org/MPL/2.0/.
 *
 * Copyright 2008-2015 MonetDB B.V.
 */

#include "monetdb_config.h"
#include "gdk.h"
#include "gdk_cand.h"
#include "gdk_private.h"
#include <math.h>

#ifndef HAVE_NEXTAFTERF
#define nextafter	_nextafter
float nextafterf(float x, float y);
#endif

/* auxiliary functions and structs for imprints */
#include "gdk_imprints.h"

#define buninsfix(B,A,I,V,G,M,R)				\
	do {							\
		if ((I) == BATcapacity(B)) {			\
			BATsetcount((B), (I));			\
			if (BATextend((B),			\
				      MIN(BATcapacity(B) + (G),	\
					  (M))) == GDK_FAIL) {	\
				BBPreclaim(B);			\
				return (R);			\
			}					\
			A = (oid *) Tloc((B), BUNfirst(B));	\
		}						\
		A[(I)] = (V);					\
	} while (0)

BAT *
virtualize(BAT *bn)
{
	/* input must be a valid candidate list or NULL */
	assert(bn == NULL ||
	       (((bn->ttype == TYPE_void && bn->tseqbase != oid_nil) ||
		 bn->ttype == TYPE_oid) &&
		bn->tkey && bn->tsorted));
	/* since bn has unique and strictly ascending tail values, we
	 * can easily check whether the tail is dense */
	if (bn && bn->ttype == TYPE_oid &&
	    (BATcount(bn) == 0 ||
	     * (const oid *) Tloc(bn, BUNfirst(bn)) + BATcount(bn) - 1 ==
	     * (const oid *) Tloc(bn, BUNlast(bn) - 1))) {
		/* tail is dense, replace by virtual oid */
		ALGODEBUG fprintf(stderr, "#virtualize(bn=%s#"BUNFMT",seq="OIDFMT")\n",
				  BATgetId(bn), BATcount(bn),
				  * (const oid *) Tloc(bn, BUNfirst(bn)));
		if (BATcount(bn) == 0)
			bn->tseqbase = 0;
		else
			bn->tseqbase = * (const oid *) Tloc(bn, BUNfirst(bn));
		bn->tdense = 1;
		HEAPfree(&bn->T->heap, 1);
		bn->ttype = TYPE_void;
		bn->tvarsized = 1;
		bn->T->width = 0;
		bn->T->shift = 0;
	}

	return bn;
}

static BAT *
newempty(const char *func)
{
	BAT *bn = BATnew(TYPE_void, TYPE_void, 0, TRANSIENT);
	if (bn == NULL) {
		GDKerror("%s: memory allocation error", func);
		return NULL;
	}
	BATseqbase(bn, 0);
	BATseqbase(BATmirror(bn), 0);
	return bn;
}

static BAT *
doublerange(oid l1, oid h1, oid l2, oid h2)
{
	BAT *bn;
	oid *restrict p;

	assert(l1 <= h1);
	assert(l2 <= h2);
	assert(h1 <= l2);
	if (l1 == h1 || l2 == h2) {
		bn = BATnew(TYPE_void, TYPE_void, h1 - l1 + h2 - l2, TRANSIENT);
		if (bn == NULL)
			return NULL;
		BATsetcount(bn, h1 - l1 + h2 - l2);
		BATseqbase(bn, 0);
		BATseqbase(BATmirror(bn), l1 == h1 ? l2 : l1);
		return bn;
	}
	bn = BATnew(TYPE_void, TYPE_oid, h1 - l1 + h2 - l2, TRANSIENT);
	if (bn == NULL)
		return NULL;
	BATsetcount(bn, h1 - l1 + h2 - l2);
	BATseqbase(bn, 0);
	p = (oid *) Tloc(bn, BUNfirst(bn));
	while (l1 < h1)
		*p++ = l1++;
	while (l2 < h2)
		*p++ = l2++;
	bn->tkey = 1;
	bn->tsorted = 1;
	bn->trevsorted = BATcount(bn) <= 1;
	bn->T->nil = 0;
	bn->T->nonil = 1;
	return bn;
}

static BAT *
doubleslice(BAT *b, BUN l1, BUN h1, BUN l2, BUN h2)
{
	BAT *bn;
	oid *restrict p;
	const oid *restrict o;

	assert(l1 <= h1);
	assert(l2 <= h2);
	assert(h1 <= l2);
	assert(b->tsorted);
	assert(b->tkey);
	if (b->ttype == TYPE_void)
		return doublerange(l1 + b->tseqbase, h1 + b->tseqbase,
				   l2 + b->tseqbase, h2 + b->tseqbase);
	bn = BATnew(TYPE_void, TYPE_oid, h1 - l1 + h2 - l2, TRANSIENT);
	if (bn == NULL)
		return NULL;
	BATsetcount(bn, h1 - l1 + h2 - l2);
	BATseqbase(bn, 0);
	p = (oid *) Tloc(bn, BUNfirst(bn));
	o = (const oid *) Tloc(b, BUNfirst(b) + l1);
	while (l1++ < h1)
		*p++ = *o++;
	o = (const oid *) Tloc(b, BUNfirst(b) + l2);
	while (l2++ < h2)
		*p++ = *o++;
	bn->tkey = 1;
	bn->tsorted = 1;
	bn->trevsorted = BATcount(bn) <= 1;
	bn->T->nil = 0;
	bn->T->nonil = 1;
	return virtualize(bn);
}

#define HASHloop_bound(bi, h, hb, v, lo, hi)			\
	for (hb = HASHget(h, HASHprobe((h), v));		\
	     hb != HASHnil(h);					\
	     hb = HASHgetlink(h,hb))				\
		if (hb >= (lo) && hb < (hi) &&			\
		    ATOMcmp(h->type, v, BUNtail(bi, hb)) == 0)

static BAT *
BAT_hashselect(BAT *b, BAT *s, BAT *bn, const void *tl, BUN maximum)
{
	BATiter bi;
	BUN i, cnt;
	oid o, *restrict dst;
	BUN l, h;
	oid seq;

	assert(bn->htype == TYPE_void);
	assert(bn->ttype == TYPE_oid);
	assert(BAThdense(b));
	seq = b->hseqbase;
	if (VIEWtparent(b)) {
		BAT *b2 = BBPdescriptor(-VIEWtparent(b));
		l = (BUN) ((b->T->heap.base - b2->T->heap.base) >> b->T->shift) + BUNfirst(b);
		h = l + BATcount(b);
		b = b2;
	} else {
		l = BUNfirst(b);
		h = BUNlast(b);
	}
<<<<<<< HEAD
=======
	if (s && BATtdense(s)) {
		/* no need for binary search in s, we just adjust the
		 * boundaries */
		if (s->tseqbase > seq)
			l += s->tseqbase - seq;
		if (s->tseqbase + BATcount(s) < seq + (h - l))
			h -= seq + BATcount(b) - (s->tseqbase + BATcount(s));
		s = NULL;
	}
	b = BATmirror(b);	/* BATprepareHash works on HEAD column */
>>>>>>> 56fe1cfe
	if (BATprepareHash(b)) {
		BBPreclaim(bn);
		return NULL;
	}
	bi = bat_iterator(b);
	dst = (oid *) Tloc(bn, BUNfirst(bn));
	cnt = 0;
	if (s) {
		assert(s->tsorted);
		HASHloop_bound(bi, b->T->hash, i, tl, l, h) {
			o = (oid) (i - l + seq);
			if (SORTfnd(s, &o) != BUN_NONE) {
				buninsfix(bn, dst, cnt, o,
					  maximum - BATcapacity(bn),
					  maximum, NULL);
				cnt++;
			}
		}
	} else {
		HASHloop_bound(bi, b->T->hash, i, tl, l, h) {
			o = (oid) (i - l + seq);
			buninsfix(bn, dst, cnt, o,
				  maximum - BATcapacity(bn),
				  maximum, NULL);
			cnt++;
		}
	}
	BATsetcount(bn, cnt);
	bn->tkey = 1;
	if (cnt > 1) {
		/* hash chains produce results in the order high to
		 * low, so we just need to reverse */
		for (l = BUNfirst(bn), h = BUNlast(bn) - 1; l < h; l++, h--) {
			o = dst[l];
			dst[l] = dst[h];
			dst[h] = o;
		}
	}
	bn->tsorted = 1;
	bn->tdense = bn->trevsorted = bn->batCount <= 1;
	if (bn->batCount == 1)
		bn->tseqbase = *dst;
	BATseqbase(bn, 0);
	return bn;
}

/* Imprints select code */

/* inner check */
#define impscheck(CAND,TEST,ADD)			\
do {							\
	e = (BUN) (i+limit-pr_off+off);			\
	if (im[icnt] & mask) {				\
		if ((im[icnt] & ~innermask) == 0) {	\
			while (p < q && o < e) {	\
				v = src[o-off];		\
				ADD;			\
				cnt++;			\
				p++;			\
				if (p < q)		\
					CAND;		\
			}				\
		} else {				\
			while (p < q && o < e) {	\
				v = src[o-off];		\
				ADD;			\
				cnt += (TEST);		\
				p++;			\
				if (p < q)		\
					CAND;		\
			}				\
		}					\
	} else {					\
		while (p <= q && o < e) {		\
			p++;				\
			CAND;				\
		}					\
	}						\
} while (0)

/* main loop for imprints */
/*
 * icnt is the iterator for imprints
 * dcnt is the iterator for dictionary entries
 * i    is the iterator for the values in imprints
 */
#define impsloop(CAND,TEST,ADD)						\
do {									\
	BUN dcnt, icnt, limit, i, l, e;					\
	cchdc_t *restrict d = (cchdc_t *) imprints->dict;		\
	bte rpp    = ATOMelmshift(IMPS_PAGE >> b->T->shift);		\
	CAND;								\
	for (i = 0, dcnt = 0, icnt = 0;					\
	     dcnt < imprints->dictcnt && i + off < w + pr_off && p < q; \
	     dcnt++) {							\
		limit = ((BUN) d[dcnt].cnt) << rpp;			\
		while (i + limit + off <= o + pr_off) {			\
			i += limit;					\
			icnt += d[dcnt].repeat ? 1 : d[dcnt].cnt;	\
			dcnt++;						\
			limit = ((BUN) d[dcnt].cnt) << rpp;		\
		}							\
		if (!d[dcnt].repeat) {					\
			limit = (BUN) 1 << rpp;				\
			l = icnt + d[dcnt].cnt;				\
			while (i + limit + off <= o + pr_off) {		\
				icnt++;					\
				i += limit;				\
			}						\
			for (;						\
			     icnt < l && i + off < w + pr_off;		\
			     icnt++) {					\
				impscheck(CAND,TEST,ADD);		\
				i += limit;				\
			}						\
		}							\
		else {							\
			impscheck(CAND,TEST,ADD);			\
			i += limit;					\
			icnt++;						\
		}							\
	}								\
} while (0)

#define quickins(dst, cnt, o, bn)			\
	do {						\
		assert((cnt) < BATcapacity(bn));	\
		dst[cnt] = (o);				\
	} while (0)

/* construct the mask */
#define impsmask(CAND,TEST,B)						\
do {									\
	uint##B##_t *restrict im = (uint##B##_t *) imprints->imps;	\
	uint##B##_t mask = 0, innermask;				\
	int lbin, hbin;							\
	int tpe = ATOMbasetype(b->ttype);				\
	lbin = IMPSgetbin(tpe, imprints->bits, imprints->bins, tl);	\
	hbin = IMPSgetbin(tpe, imprints->bits, imprints->bins, th);	\
	/* note: (1<<n)-1 gives a sequence of n one bits */		\
	/* to set bits hbin..lbin inclusive, we would do: */		\
	/* mask = ((1 << (hbin + 1)) - 1) - ((1 << lbin) - 1); */	\
	/* except ((1 << (hbin + 1)) - 1) is not defined if */		\
	/* hbin == sizeof(uint##B##_t)*8 - 1 */				\
	/* the following does work, however */				\
	mask = (((((uint##B##_t) 1 << hbin) - 1) << 1) | 1) - (((uint##B##_t) 1 << lbin) - 1); \
	innermask = mask;						\
	if (!b->T->nonil || vl != minval)				\
		innermask = IMPSunsetBit(B, innermask, lbin);		\
	if (vh != maxval)						\
		innermask = IMPSunsetBit(B, innermask, hbin);		\
	if (anti) {							\
		uint##B##_t tmp = mask;					\
		mask = ~innermask;					\
		innermask = ~tmp;					\
	}								\
									\
	if (BATcapacity(bn) < maximum) {				\
		impsloop(CAND, TEST,					\
			 buninsfix(bn, dst, cnt, o,			\
				   (BUN) ((dbl) cnt / (dbl) (p-r)	\
					  * (dbl) (q-p) * 1.1 + 1024),	\
				   BATcapacity(bn) + q - p, BUN_NONE));	\
	} else {							\
		impsloop(CAND, TEST, quickins(dst, cnt, o, bn));	\
	}								\
} while (0)

#define checkMINMAX(B)							\
do {									\
	int ii;								\
	BUN *restrict imp_cnt = imprints->stats + 128;			\
	imp_min = imp_max = nil;					\
	for (ii = 0; ii < B; ii++) {					\
		if ((imp_min == nil) && (imp_cnt[ii])) {		\
			imp_min = basesrc[imprints->stats[ii]];		\
		}							\
		if ((imp_max == nil) && (imp_cnt[B-1-ii])) {		\
			imp_max = basesrc[imprints->stats[64+B-1-ii]];	\
		}							\
	}								\
	assert((imp_min != nil) && (imp_max != nil));			\
	if (anti ?							\
	    vl < imp_min && vh > imp_max :				\
	    vl > imp_max || vh < imp_min) {				\
		return 0;						\
	}								\
} while (0)

/* choose number of bits */
#define bitswitch(CAND,TEST)						\
do {									\
	assert(imprints);						\
	ALGODEBUG fprintf(stderr,					\
			  "#BATsubselect(b=%s#"BUNFMT",s=%s%s,anti=%d): " \
			  "imprints select %s\n", BATgetId(b), BATcount(b), \
			  s ? BATgetId(s) : "NULL",			\
			  s && BATtdense(s) ? "(dense)" : "",		\
			  anti, #TEST);					\
	switch (imprints->bits) {					\
	case 8:  checkMINMAX(8); impsmask(CAND,TEST,8); break;		\
	case 16: checkMINMAX(16); impsmask(CAND,TEST,16); break;	\
	case 32: checkMINMAX(32); impsmask(CAND,TEST,32); break;	\
	case 64: checkMINMAX(64); impsmask(CAND,TEST,64); break;	\
	default: assert(0); break;					\
	}								\
} while (0)

/* scan select without imprints */

/* core scan select loop with & without candidates */
#define scanloop(NAME,CAND,TEST)					\
do {									\
	ALGODEBUG fprintf(stderr,					\
			  "#BATsubselect(b=%s#"BUNFMT",s=%s%s,anti=%d): " \
			  "%s %s\n", BATgetId(b), BATcount(b),		\
			  s ? BATgetId(s) : "NULL",			\
			  s && BATtdense(s) ? "(dense)" : "",		\
			  anti, #NAME, #TEST);				\
	if (BATcapacity(bn) < maximum) {				\
		while (p < q) {						\
			CAND;						\
			v = src[o-off];					\
			buninsfix(bn, dst, cnt, o,			\
				  (BUN) ((dbl) cnt / (dbl) (p-r)	\
					 * (dbl) (q-p) * 1.1 + 1024),	\
				  BATcapacity(bn) + q - p, BUN_NONE);	\
			cnt += (TEST);					\
			p++;						\
		}							\
	} else {							\
		while (p < q) {						\
			CAND;						\
			v = src[o-off];					\
			assert(cnt < BATcapacity(bn));			\
			dst[cnt] = o;					\
			cnt += (TEST);					\
			p++;						\
		}							\
	}								\
} while (0)

/* argument list for type-specific core scan select function call */
#define scanargs							\
	b, s, bn, tl, th, li, hi, equi, anti, lval, hval, p, q, cnt, off, \
	dst, candlist, maximum, use_imprints

#define PREVVALUEbte(x)	((x) - 1)
#define PREVVALUEsht(x)	((x) - 1)
#define PREVVALUEint(x)	((x) - 1)
#define PREVVALUElng(x)	((x) - 1)
#ifdef HAVE_HGE
#define PREVVALUEhge(x)	((x) - 1)
#endif
#define PREVVALUEoid(x)	((x) - 1)
#define PREVVALUEflt(x)	nextafterf((x), -GDK_flt_max)
#define PREVVALUEdbl(x)	nextafter((x), -GDK_dbl_max)

#define NEXTVALUEbte(x)	((x) + 1)
#define NEXTVALUEsht(x)	((x) + 1)
#define NEXTVALUEint(x)	((x) + 1)
#define NEXTVALUElng(x)	((x) + 1)
#ifdef HAVE_HGE
#define NEXTVALUEhge(x)	((x) + 1)
#endif
#define NEXTVALUEoid(x)	((x) + 1)
#define NEXTVALUEflt(x)	nextafterf((x), GDK_flt_max)
#define NEXTVALUEdbl(x)	nextafter((x), GDK_dbl_max)

#define MINVALUEbte	NEXTVALUEbte(GDK_bte_min)
#define MINVALUEsht	NEXTVALUEsht(GDK_sht_min)
#define MINVALUEint	NEXTVALUEint(GDK_int_min)
#define MINVALUElng	NEXTVALUElng(GDK_lng_min)
#ifdef HAVE_HGE
#define MINVALUEhge	NEXTVALUEhge(GDK_hge_min)
#endif
#define MINVALUEoid	GDK_oid_min
#define MINVALUEflt	NEXTVALUEflt(GDK_flt_min)
#define MINVALUEdbl	NEXTVALUEdbl(GDK_dbl_min)

#define MAXVALUEbte	GDK_bte_max
#define MAXVALUEsht	GDK_sht_max
#define MAXVALUEint	GDK_int_max
#define MAXVALUElng	GDK_lng_max
#ifdef HAVE_HGE
#define MAXVALUEhge	GDK_hge_max
#endif
#define MAXVALUEoid	GDK_oid_max
#define MAXVALUEflt	GDK_flt_max
#define MAXVALUEdbl	GDK_dbl_max

#define choose(NAME, CAND, TEST)			\
	do {						\
		if (use_imprints) {			\
			bitswitch(CAND, TEST);		\
		} else {				\
			scanloop(NAME, CAND, TEST);	\
		}					\
	} while (0)

/* definition of type-specific core scan select function */
#define scanfunc(NAME, TYPE, CAND, END)					\
static BUN								\
NAME##_##TYPE(BAT *b, BAT *s, BAT *bn, const TYPE *tl, const TYPE *th,	\
	      int li, int hi, int equi, int anti, int lval, int hval,	\
	      BUN r, BUN q, BUN cnt, wrd off, oid *restrict dst,	\
	      const oid *candlist, BUN maximum, int use_imprints)	\
{									\
	TYPE vl = *tl;							\
	TYPE vh = *th;							\
	TYPE imp_min;							\
	TYPE imp_max;							\
	TYPE v;								\
	TYPE nil = TYPE##_nil;						\
	TYPE minval = MINVALUE##TYPE;					\
	TYPE maxval = MAXVALUE##TYPE;					\
	const TYPE *src = (const TYPE *) Tloc(b, 0);			\
	const TYPE *basesrc;						\
	oid o;								\
	BUN w, p = r;							\
	BUN pr_off = 0;							\
	Imprints *imprints;						\
	(void) candlist;						\
	(void) li;							\
	(void) hi;							\
	(void) lval;							\
	(void) hval;							\
	assert(li == !anti);						\
	assert(hi == !anti);						\
	assert(lval);							\
	assert(hval);							\
	if (use_imprints && VIEWtparent(b)) {				\
		BAT *parent = BATmirror(BATdescriptor(VIEWtparent(b)));	\
		basesrc = (const TYPE *) Tloc(parent, BUNfirst(parent)); \
		imprints = parent->T->imprints;				\
		pr_off = (BUN) ((TYPE *)Tloc(b,0) -			\
				(TYPE *)Tloc(parent,0)+BUNfirst(parent)); \
		BBPunfix(parent->batCacheid);				\
	} else {							\
		imprints= b->T->imprints;				\
		basesrc = (const TYPE *) Tloc(b, BUNfirst(b));		\
	}								\
	END;								\
	if (equi) {							\
		assert(!use_imprints);					\
		scanloop(NAME, CAND, v == vl);				\
	} else if (anti) {						\
		if (b->T->nonil) {					\
			choose(NAME,CAND,(v <= vl || v >= vh));		\
		} else {						\
			choose(NAME,CAND,(v <= vl || v >= vh) && v != nil); \
		}							\
	} else if (b->T->nonil && vl == minval) {			\
		choose(NAME,CAND,v <= vh);				\
	} else if (vh == maxval) {					\
		choose(NAME,CAND,v >= vl);				\
	} else {							\
		choose(NAME,CAND,v >= vl && v <= vh);			\
	}								\
	return cnt;							\
}

static BUN
candscan_any (BAT *b, BAT *s, BAT *bn, const void *tl, const void *th,
	      int li, int hi, int equi, int anti, int lval, int hval,
	      BUN r, BUN q, BUN cnt, wrd off, oid *restrict dst,
	      const oid *candlist, BUN maximum, int use_imprints)
{
	const void *v;
	const void *nil = ATOMnilptr(b->ttype);
	int (*cmp)(const void *, const void *) = BATatoms[b->ttype].atomCmp;
	BATiter bi = bat_iterator(b);
	oid o;
	BUN p = r;
	int c;

	(void) maximum;
	(void) use_imprints;
	if (equi) {
		ALGODEBUG fprintf(stderr,
				  "#BATsubselect(b=%s#"BUNFMT",s=%s%s,anti=%d): "
				  "candscan equi\n", BATgetId(b), BATcount(b),
				  BATgetId(s), BATtdense(s) ? "(dense)" : "",
				  anti);
		while (p < q) {
			o = *candlist++;
			v = BUNtail(bi,(BUN)(o-off));
			buninsfix(bn, dst, cnt, o,
				  (BUN) ((dbl) cnt / (dbl) (p-r)
					 * (dbl) (q-p) * 1.1 + 1024),
				  BATcapacity(bn) + q - p, BUN_NONE);
			cnt += ((*cmp)(tl, v) == 0);
			p++;
		}
	} else if (anti) {
		ALGODEBUG fprintf(stderr,
				  "#BATsubselect(b=%s#"BUNFMT",s=%s%s,anti=%d): "
				  "candscan anti\n", BATgetId(b), BATcount(b),
				  BATgetId(s), BATtdense(s) ? "(dense)" : "",
				  anti);
		while (p < q) {
			o = *candlist++;
			v = BUNtail(bi,(BUN)(o-off));
			buninsfix(bn, dst, cnt, o,
				  (BUN) ((dbl) cnt / (dbl) (p-r)
					 * (dbl) (q-p) * 1.1 + 1024),
				  BATcapacity(bn) + q - p, BUN_NONE);
			cnt += ((nil == NULL || (*cmp)(v, nil) != 0) &&
			     ((lval &&
			       ((c = (*cmp)(tl, v)) > 0 ||
				(!li && c == 0))) ||
			      (hval &&
			       ((c = (*cmp)(th, v)) < 0 ||
				(!hi && c == 0)))));
			p++;
		}
	} else {
		ALGODEBUG fprintf(stderr,
				  "#BATsubselect(b=%s#"BUNFMT",s=%s%s,anti=%d): "
				  "candscan range\n", BATgetId(b), BATcount(b),
				  BATgetId(s), BATtdense(s) ? "(dense)" : "",
				  anti);
		while (p < q) {
			o = *candlist++;
			v = BUNtail(bi,(BUN)(o-off));
			buninsfix(bn, dst, cnt, o,
				  (BUN) ((dbl) cnt / (dbl) (p-r)
					 * (dbl) (q-p) * 1.1 + 1024),
				  BATcapacity(bn) + q - p, BUN_NONE);
			cnt += ((nil == NULL || (*cmp)(v, nil) != 0) &&
			     ((!lval ||
			       (c = cmp(tl, v)) < 0 ||
			       (li && c == 0)) &&
			      (!hval ||
			       (c = cmp(th, v)) > 0 ||
			       (hi && c == 0))));
			p++;
		}
	}
	return cnt;
}

static BUN
fullscan_any(BAT *b, BAT *s, BAT *bn, const void *tl, const void *th,
	     int li, int hi, int equi, int anti, int lval, int hval,
	     BUN r, BUN q, BUN cnt, wrd off, oid *restrict dst,
	     const oid *candlist, BUN maximum, int use_imprints)
{
	const void *v;
	const void *restrict nil = ATOMnilptr(b->ttype);
	int (*cmp)(const void *, const void *) = BATatoms[b->ttype].atomCmp;
	BATiter bi = bat_iterator(b);
	oid o;
	BUN p = r;
	int c;

	(void) candlist;
	(void) maximum;
	(void) use_imprints;

	if (equi) {
		ALGODEBUG fprintf(stderr,
				  "#BATsubselect(b=%s#"BUNFMT",s=%s%s,anti=%d): "
				  "fullscan equi\n", BATgetId(b), BATcount(b),
				  s ? BATgetId(s) : "NULL",
				  s && BATtdense(s) ? "(dense)" : "", anti);
		while (p < q) {
			o = (oid)(p + off);
			v = BUNtail(bi,(BUN)(o-off));
			buninsfix(bn, dst, cnt, o,
				  (BUN) ((dbl) cnt / (dbl) (p-r)
					 * (dbl) (q-p) * 1.1 + 1024),
				  BATcapacity(bn) + q - p, BUN_NONE);
			cnt += ((*cmp)(tl, v) == 0);
			p++;
		}
	} else if (anti) {
		ALGODEBUG fprintf(stderr,
				  "#BATsubselect(b=%s#"BUNFMT",s=%s%s,anti=%d): "
				  "fullscan anti\n", BATgetId(b), BATcount(b),
				  s ? BATgetId(s) : "NULL",
				  s && BATtdense(s) ? "(dense)" : "", anti);
		while (p < q) {
			o = (oid)(p + off);
			v = BUNtail(bi,(BUN)(o-off));
			buninsfix(bn, dst, cnt, o,
				  (BUN) ((dbl) cnt / (dbl) (p-r)
					 * (dbl) (q-p) * 1.1 + 1024),
				  BATcapacity(bn) + q - p, BUN_NONE);
			cnt += ((nil == NULL || (*cmp)(v, nil) != 0) &&
			     ((lval &&
			       ((c = (*cmp)(tl, v)) > 0 ||
				(!li && c == 0))) ||
			      (hval &&
			       ((c = (*cmp)(th, v)) < 0 ||
				(!hi && c == 0)))));
			p++;
		}
	} else {
		ALGODEBUG fprintf(stderr,
				  "#BATsubselect(b=%s#"BUNFMT",s=%s%s,anti=%d): "
				  "fullscan range\n", BATgetId(b), BATcount(b),
				  s ? BATgetId(s) : "NULL",
				  s && BATtdense(s) ? "(dense)" : "", anti);
		while (p < q) {
			o = (oid)(p + off);
			v = BUNtail(bi,(BUN)(o-off));
			buninsfix(bn, dst, cnt, o,
				  (BUN) ((dbl) cnt / (dbl) (p-r)
					 * (dbl) (q-p) * 1.1 + 1024),
				  BATcapacity(bn) + q - p, BUN_NONE);
			cnt += ((nil == NULL || (*cmp)(v, nil) != 0) &&
			     ((!lval ||
			       (c = cmp(tl, v)) < 0 ||
			       (li && c == 0)) &&
			      (!hval ||
			       (c = cmp(th, v)) > 0 ||
			       (hi && c == 0))));
			p++;
		}
	}
	return cnt;
}

/* scan select type switch */
#ifdef HAVE_HGE
#define scanfunc_hge(NAME, CAND, END)	\
	scanfunc(NAME, hge, CAND, END)
#else
#define scanfunc_hge(NAME, CAND, END)
#endif
#define scan_sel(NAME, CAND, END)		\
	scanfunc(NAME, bte, CAND, END)		\
	scanfunc(NAME, sht, CAND, END)		\
	scanfunc(NAME, int, CAND, END)		\
	scanfunc(NAME, flt, CAND, END)		\
	scanfunc(NAME, dbl, CAND, END)		\
	scanfunc(NAME, lng, CAND, END)		\
	scanfunc_hge(NAME, CAND, END)

/* scan/imprints select with candidates */
scan_sel(candscan, o = *candlist++, w = (BUN) ((*(oid *) Tloc(s,q?(q - 1):0)) + 1))
/* scan/imprints select without candidates */
scan_sel(fullscan, o = (oid) (p+off), w = (BUN) (q+off))


static BAT *
BAT_scanselect(BAT *b, BAT *s, BAT *bn, const void *tl, const void *th,
	       int li, int hi, int equi, int anti, int lval, int hval,
	       BUN maximum, int use_imprints)
{
#ifndef NDEBUG
	int (*cmp)(const void *, const void *);
#endif
	int t;
	BUN p, q, cnt;
	oid o, *restrict dst;
	/* off must be signed as it can be negative,
	 * e.g., if b->hseqbase == 0 and b->batFirst > 0;
	 * instead of wrd, we could also use ssize_t or int/lng with
	 * 32/64-bit OIDs */
	wrd off;
	const oid *candlist;

	assert(b != NULL);
	assert(bn != NULL);
	assert(bn->htype == TYPE_void);
	assert(bn->ttype == TYPE_oid);
	assert(anti == 0 || anti == 1);
	assert(!lval || tl != NULL);
	assert(!hval || th != NULL);
	assert(!equi || (li && hi && !anti));
	assert(!anti || lval || hval);
	assert( anti || lval || hval || !b->T->nonil);
	assert(b->ttype != TYPE_void || equi || b->T->nonil);

#ifndef NDEBUG
	cmp = BATatoms[b->ttype].atomCmp;
#endif

	assert(!lval || !hval || (*cmp)(tl, th) <= 0);

	/* build imprints if they do not exist */
	if (use_imprints && (BATimprints(b) == GDK_FAIL)) {
		use_imprints = 0;
	}

	off = b->hseqbase - BUNfirst(b);
	dst = (oid *) Tloc(bn, BUNfirst(bn));
	cnt = 0;

	t = ATOMbasetype(b->ttype);

	if (s && !BATtdense(s)) {

		assert(s->tsorted);
		assert(s->tkey);
		/* setup candscanloop loop vars to only iterate over
		 * part of s that has values that are in range of b */
		o = b->hseqbase + BATcount(b);
		q = SORTfndfirst(s, &o);
		p = SORTfndfirst(s, &b->hseqbase);
		/* should we return an error if p > BUNfirst(s) || q <
		 * BUNlast(s) (i.e. s not fully used)? */
		candlist = (const oid *) Tloc(s, p);
		/* call type-specific core scan select function */
		assert(b->batCapacity >= BATcount(b));
		assert(s->batCapacity >= BATcount(s));
		switch (t) {
		case TYPE_bte:
			cnt = candscan_bte(scanargs);
			break;
		case TYPE_sht:
			cnt = candscan_sht(scanargs);
			break;
		case TYPE_int:
			cnt = candscan_int(scanargs);
			break;
		case TYPE_flt:
			cnt = candscan_flt(scanargs);
			break;
		case TYPE_dbl:
			cnt = candscan_dbl(scanargs);
			break;
		case TYPE_lng:
			cnt = candscan_lng(scanargs);
			break;
#ifdef HAVE_HGE
		case TYPE_hge:
			cnt = candscan_hge(scanargs);
			break;
#endif
		default:
			cnt = candscan_any(scanargs);
			break;
		}
	} else {
		if (s) {
			assert(BATtdense(s));
			p = (BUN) s->tseqbase;
			q = p + BATcount(s);
			if ((oid) p < b->hseqbase)
				p = (BUN) b->hseqbase;
			if ((oid) q > b->hseqbase + BATcount(b))
				q = (BUN) b->hseqbase + BATcount(b);
			p = (BUN) (p - off);
			q = (BUN) (q - off);
		} else {
			p = BUNfirst(b);
			q = BUNlast(b);
		}
		candlist = NULL;
		/* call type-specific core scan select function */
		switch (t) {
		case TYPE_bte:
			cnt = fullscan_bte(scanargs);
			break;
		case TYPE_sht:
			cnt = fullscan_sht(scanargs);
			break;
		case TYPE_int:
			cnt = fullscan_int(scanargs);
			break;
		case TYPE_flt:
			cnt = fullscan_flt(scanargs);
			break;
		case TYPE_dbl:
			cnt = fullscan_dbl(scanargs);
			break;
		case TYPE_lng:
			cnt = fullscan_lng(scanargs);
			break;
#ifdef HAVE_HGE
		case TYPE_hge:
			cnt = fullscan_hge(scanargs);
			break;
#endif
		default:
			cnt = fullscan_any(scanargs);
			break;
		}
	}
	if (cnt == BUN_NONE)
		return NULL;
	assert(bn->batCapacity >= cnt);

	BATsetcount(bn, cnt);
	bn->tsorted = 1;
	bn->trevsorted = bn->batCount <= 1;
	bn->tkey = 1;
	bn->tdense = bn->batCount <= 1;
	if (bn->batCount == 1)
		bn->tseqbase = *(oid *) Tloc(bn, BUNfirst(bn));
	bn->hsorted = 1;
	bn->hdense = 1;
	bn->hseqbase = 0;
	bn->hkey = 1;
	bn->hrevsorted = bn->batCount <= 1;

	return bn;
}

/* generic range select
 *
 * Return a dense-headed BAT with the OID values of b in the tail for
 * qualifying tuples.  The return BAT is sorted on the tail value
 * (i.e. in the same order as the input BAT).
 *
 * If s[dense,OID] is specified, its tail column is a list of
 * candidates.  s should be sorted on the tail value.
 *
 * tl may not be NULL, li, hi, and anti must be either 0 or 1.
 *
 * If th is NULL, hi is ignored.
 *
 * If anti is 0, qualifying tuples are those whose tail value is
 * between tl and th.  If li or hi is 1, the respective boundary is
 * inclusive, otherwise exclusive.  If th is NULL it is taken to be
 * equal to tl, turning this into an equi- or point-select.  Note that
 * for a point select to return anything, li (and hi if th was not
 * NULL) must be 1.  There is a special case if tl is nil and th is
 * NULL.  This is the only way to select for nil values.
 *
 * If anti is 1, the result is the complement of what the result would
 * be if anti were 0, except that nils are filtered out.
 *
 * In brief:
 * - if tl==nil and th==NULL and anti==0, return all nils (only way to
 *   get nils);
 * - it tl==nil and th==nil, return all but nils;
 * - if tl==nil and th!=NULL, no lower bound;
 * - if th==NULL or tl==th, point (equi) select;
 * - if th==nil, no upper bound
 *
 * A complete breakdown of the various arguments follows.  Here, v, v1
 * and v2 are values from the appropriate domain, and
 * v != nil, v1 != nil, v2 != nil, v1 < v2.
 *	tl	th	li	hi	anti	result list of OIDs for values
 *	-----------------------------------------------------------------
 *	nil	NULL	ignored	ignored	false	x = nil (only way to get nil)
 *	nil	NULL	ignored	ignored	true	x != nil
 *	nil	nil	ignored	ignored	false	x != nil
 *	nil	v	ignored	false	false	x < v
 *	nil	v	ignored	true	false	x <= v
 *	nil	v	ignored	false	true	x >= v
 *	nil	v	ignored	true	true	x > v
 *	v	nil	false	ignored	false	x > v
 *	v	nil	true	ignored	false	x >= v
 *	v	nil	false	ignored	true	x <= v
 *	v	nil	true	ignored	true	x < v
 *	v	NULL	false	ignored	false	NOTHING
 *	v	NULL	true	ignored	false	x == v
 *	v	NULL	false	ignored	true	x != nil
 *	v	NULL	true	ignored	true	x != v
 *	v	v	false	false	false	NOTHING
 *	v	v	true	false	false	NOTHING
 *	v	v	false	true	false	NOTHING
 *	v	v	true	true	false	x == v
 *	v	v	false	false	true	x != nil
 *	v	v	true	false	true	x != nil
 *	v	v	false	true	true	x != nil
 *	v	v	true	true	true	x != v
 *	v1	v2	false	false	false	v1 < x < v2
 *	v1	v2	true	false	false	v1 <= x < v2
 *	v1	v2	false	1	false	v1 < x <= v2
 *	v1	v2	true	true	false	v1 <= x <= v2
 *	v1	v2	false	false	true	x <= v1 or x >= v2
 *	v1	v2	true	false	true	x < v1 or x >= v2
 *	v1	v2	false	true	true	x <= v1 or x > v2
 *	v1	v2	true	true	true	x < v1 or x > v2
 *	v2	v1	ignored	ignored	ignored	NOTHING
 */

/* Normalize the variables li, hi, lval, hval, possibly changing anti
 * in the process.  This works for all (and only) numeric types.
 *
 * Note that the expression x < v is equivalent to x <= v' where v' is
 * the next smaller value in the domain of v (similarly for x > v).
 * Also note that for floating point numbers there actually is such a
 * value.  In fact, there is a function in standard C that calculates
 * that value.
 *
 * The result of this macro is:
 * li == !anti, hi == !anti, lval == 1, hval == 1
 * This means that all ranges that we check for are closed ranges.  If
 * a range is one-sided, we fill in the minimum resp. maximum value in
 * the domain so that we create a closed ranges. */
#define NORMALIZE(TYPE)							\
	do {								\
		if (anti && li) {					\
			/* -inf < x < vl === -inf < x <= vl-1 */	\
			if (*(TYPE*)tl == MINVALUE##TYPE) {		\
				/* -inf < x < MIN || *th <[=] x < +inf */ \
				/* degenerates into half range */	\
				/* *th <[=] x < +inf */			\
				anti = 0;				\
				tl = th;				\
				li = !hi;				\
				hval = 0;				\
				/* further dealt with below */		\
			} else {					\
				vl.v_##TYPE = PREVVALUE##TYPE(*(TYPE*)tl); \
				tl = &vl.v_##TYPE;			\
				li = 0;					\
			}						\
		}							\
		if (anti && hi) {					\
			/* vl < x < +inf === vl+1 <= x < +inf */	\
			if (*(TYPE*)th == MAXVALUE##TYPE) {		\
				/* -inf < x <[=] *tl || MAX > x > +inf */ \
				/* degenerates into half range */	\
				/* -inf < x <[=] *tl */			\
				anti = 0;				\
				th = tl;				\
				hi = !li;				\
				lval = 0;				\
				/* further dealt with below */		\
			} else {					\
				vh.v_##TYPE = NEXTVALUE##TYPE(*(TYPE*)th); \
				th = &vh.v_##TYPE;			\
				hi = 0;					\
			}						\
		}							\
		if (!anti) {						\
			if (lval) {					\
				/* range bounded on left */		\
				if (!li) {				\
					/* open range on left */	\
					if (*(TYPE*)tl == MAXVALUE##TYPE) \
						return newempty("BATsubselect"); \
					/* vl < x === vl+1 <= x */	\
					vl.v_##TYPE = NEXTVALUE##TYPE(*(TYPE*)tl); \
					li = 1;				\
					tl = &vl.v_##TYPE;		\
				}					\
			} else {					\
				/* -inf, i.e. smallest value */		\
				vl.v_##TYPE = MINVALUE##TYPE;		\
				li = 1;					\
				tl = &vl.v_##TYPE;			\
				lval = 1;				\
			}						\
			if (hval) {					\
				/* range bounded on right */		\
				if (!hi) {				\
					/* open range on right */	\
					if (*(TYPE*)th == MINVALUE##TYPE) \
						return newempty("BATsubselect"); \
					/* x < vh === x <= vh-1 */	\
					vh.v_##TYPE = PREVVALUE##TYPE(*(TYPE*)th); \
					hi = 1;				\
					th = &vh.v_##TYPE;		\
				}					\
			} else {					\
				/* +inf, i.e. largest value */		\
				vh.v_##TYPE = MAXVALUE##TYPE;		\
				hi = 1;					\
				th = &vh.v_##TYPE;			\
				hval = 1;				\
			}						\
		}							\
		assert(lval);						\
		assert(hval);						\
		assert(li != anti);					\
		assert(hi != anti);					\
		/* if anti is set, we can now check */			\
		/* (x <= *tl || x >= *th) && x != nil */		\
		/* if equi==1, the check is x != *tl && x != nil */	\
		/* if anti is not set, we can check just */		\
		/* *tl <= x && x <= *th */				\
		/* if equi==1, the check is x == *tl */			\
		/* note that this includes the check for != nil */	\
		/* in the case where equi==1, the check is x == *tl */	\
	} while (0)

BAT *
BATsubselect(BAT *b, BAT *s, const void *tl, const void *th,
	     int li, int hi, int anti)
{
	int hval, lval, equi, t, lnil, hash;
	bat parent;
	const void *nil;
	BAT *bn;
	BUN estimate = BUN_NONE, maximum = BUN_NONE;
	union {
		bte v_bte;
		sht v_sht;
		int v_int;
		lng v_lng;
#ifdef HAVE_HGE
		hge v_hge;
#endif
		flt v_flt;
		dbl v_dbl;
		oid v_oid;
	} vl, vh;

	BATcheck(b, "BATsubselect", NULL);
	BATcheck(tl, "BATsubselect: tl value required", NULL);

	assert(BAThdense(b));
	assert(s == NULL || BAThdense(s));
	assert(s == NULL || s->ttype == TYPE_oid || s->ttype == TYPE_void);
	assert(hi == 0 || hi == 1);
	assert(li == 0 || li == 1);
	assert(anti == 0 || anti == 1);

	if ((li != 0 && li != 1) ||
	    (hi != 0 && hi != 1) ||
	    (anti != 0 && anti != 1)) {
		GDKerror("BATsubselect: invalid arguments: "
			 "li, hi, anti must be 0 or 1\n");
		return NULL;
	}
	if (!BAThdense(b)) {
		GDKerror("BATsubselect: invalid argument: "
			 "b must have a dense head.\n");
		return NULL;
	}
	if (s && !BATtordered(s)) {
		GDKerror("BATsubselect: invalid argument: "
			 "s must be sorted.\n");
		return NULL;
	}

	if (b->batCount == 0 ||
	    (s && (s->batCount == 0 ||
		   (BATtdense(s) &&
		    (s->tseqbase >= b->hseqbase + BATcount(b) ||
		     s->tseqbase + BATcount(s) <= b->hseqbase))))) {
		/* trivially empty result */
		ALGODEBUG fprintf(stderr, "#BATsubselect(b=%s#" BUNFMT
				  ",s=%s%s,anti=%d): trivially empty\n",
				  BATgetId(b), BATcount(b),
				  s ? BATgetId(s) : "NULL",
				  s && BATtdense(s) ? "(dense)" : "", anti);
		return newempty("BATsubselect");
	}

	t = b->ttype;
	nil = ATOMnilptr(t);
	/* can we use the base type? */
	t = ATOMbasetype(t);
	lnil = ATOMcmp(t, tl, nil) == 0; /* low value = nil? */
	lval = !lnil || th == NULL;	 /* low value used for comparison */
	equi = th == NULL || (lval && ATOMcmp(t, tl, th) == 0); /* point select? */
	if (equi) {
		assert(lval);
		if (th == NULL)
			hi = li;
		th = tl;
		hval = 1;
	} else {
		hval = ATOMcmp(t, th, nil) != 0;
	}
	if (anti) {
		if (lval != hval) {
			/* one of the end points is nil and the other
			 * isn't: swap sub-ranges */
			const void *tv;
			int ti;
			assert(!equi);
			ti = li;
			li = !hi;
			hi = !ti;
			tv = tl;
			tl = th;
			th = tv;
			ti = lval;
			lval = hval;
			hval = ti;
			lnil = ATOMcmp(t, tl, nil) == 0;
			anti = 0;
			ALGODEBUG fprintf(stderr, "#BATsubselect(b=%s#" BUNFMT
					  ",s=%s%s,anti=%d): anti: "
					  "switch ranges\n",
					  BATgetId(b), BATcount(b),
					  s ? BATgetId(s) : "NULL",
					  s && BATtdense(s) ? "(dense)" : "",
					  anti);
		} else if (!lval && !hval) {
			/* antiselect for nil-nil range: all non-nil
			 * values are in range; we must return all
			 * other non-nil values, i.e. nothing */
			ALGODEBUG fprintf(stderr, "#BATsubselect(b=%s#" BUNFMT
					  ",s=%s%s,anti=%d): anti: "
					  "nil-nil range, nonil\n",
					  BATgetId(b), BATcount(b),
					  s ? BATgetId(s) : "NULL",
					  s && BATtdense(s) ? "(dense)" : "",
					  anti);
			return newempty("BATsubselect");
		} else if (equi && lnil) {
			/* antiselect for nil value: turn into range
			 * select for nil-nil range (i.e. everything
			 * but nil) */
			equi = 0;
			anti = 0;
			lval = 0;
			hval = 0;
			ALGODEBUG fprintf(stderr, "#BATsubselect(b=%s#" BUNFMT
					  ",s=%s%s,anti=0): anti-nil\n",
					  BATgetId(b), BATcount(b),
					  s ? BATgetId(s) : "NULL",
					  s && BATtdense(s) ? "(dense)" : "");
		} else if (equi) {
			equi = 0;
			if (!(li && hi)) {
				/* antiselect for nothing: turn into
				 * range select for nil-nil range
				 * (i.e. everything but nil) */
				anti = 0;
				lval = 0;
				hval = 0;
				ALGODEBUG fprintf(stderr, "#BATsubselect(b=%s#"
						  BUNFMT ",s=%s%s,anti=0): "
						  "anti-nothing\n",
						  BATgetId(b), BATcount(b),
						  s ? BATgetId(s) : "NULL",
						  s && BATtdense(s) ? "(dense)" : "");
			}
		}
	}

	/* if equi set, then so are both lval and hval */
	assert(!equi || (lval && hval));

	if (hval && ((equi && !(li && hi)) || ATOMcmp(t, tl, th) > 0)) {
		/* empty range */
		ALGODEBUG fprintf(stderr, "#BATsubselect(b=%s#" BUNFMT
				  ",s=%s%s,anti=%d): empty range\n",
				  BATgetId(b), BATcount(b),
				  s ? BATgetId(s) : "NULL",
				  s && BATtdense(s) ? "(dense)" : "", anti);
		return newempty("BATsubselect");
	}
	if (equi && lnil && b->T->nonil) {
		/* return all nils, but there aren't any */
		ALGODEBUG fprintf(stderr, "#BATsubselect(b=%s#" BUNFMT
				  ",s=%s%s,anti=%d): equi-nil, nonil\n",
				  BATgetId(b), BATcount(b),
				  s ? BATgetId(s) : "NULL",
				  s && BATtdense(s) ? "(dense)" : "", anti);
		return newempty("BATsubselect");
	}

	if (!equi && !lval && !hval && lnil && b->T->nonil) {
		/* return all non-nils from a BAT that doesn't have
		 * any: i.e. return everything */
		ALGODEBUG fprintf(stderr, "#BATsubselect(b=%s#" BUNFMT
				  ",s=%s%s,anti=%d): everything, nonil\n",
				  BATgetId(b), BATcount(b),
				  s ? BATgetId(s) : "NULL",
				  s && BATtdense(s) ? "(dense)" : "", anti);
		if (s) {
			return BATcopy(s, TYPE_void, s->ttype, 0, TRANSIENT);
		} else {
			return BATmirror(BATmark(b, 0));
		}
	}

	switch (ATOMtype(t)) {
	case TYPE_bte:
		NORMALIZE(bte);
		break;
	case TYPE_sht:
		NORMALIZE(sht);
		break;
	case TYPE_int:
		NORMALIZE(int);
		break;
	case TYPE_lng:
		NORMALIZE(lng);
		break;
#ifdef HAVE_HGE
	case TYPE_hge:
		NORMALIZE(hge);
		break;
#endif
	case TYPE_flt:
		NORMALIZE(flt);
		break;
	case TYPE_dbl:
		NORMALIZE(dbl);
		break;
	case TYPE_oid:
		NORMALIZE(oid);
		break;
	}

	if (b->tsorted || b->trevsorted) {
		BUN low = 0;
		BUN high = b->batCount;

		if (BATtdense(b)) {
			/* positional */
			/* we expect nonil to be set, in which case we
			 * already know that we're not dealing with a
			 * nil equiselect (dealt with above) */
			oid h, l;
			assert(b->T->nonil);
			assert(b->tsorted);
			ALGODEBUG fprintf(stderr, "#BATsubselect(b=%s#" BUNFMT
					  ",s=%s%s,anti=%d): dense\n",
					  BATgetId(b), BATcount(b),
					  s ? BATgetId(s) : "NULL",
					  s && BATtdense(s) ? "(dense)" : "",
					  anti);
			h = * (oid *) th + hi;
			if (h > b->tseqbase)
				h -= b->tseqbase;
			else
				h = 0;
			if ((BUN) h < high)
				high = (BUN) h;

			l = *(oid *) tl + !li;
			if (l > b->tseqbase)
				l -= b->tseqbase;
			else
				l = 0;
			if ((BUN) l > low)
				low = (BUN) l;
			if (low > high)
				low = high;
		} else if (b->tsorted) {
			ALGODEBUG fprintf(stderr, "#BATsubselect(b=%s#" BUNFMT
					  ",s=%s%s,anti=%d): sorted\n",
					  BATgetId(b), BATcount(b),
					  s ? BATgetId(s) : "NULL",
					  s && BATtdense(s) ? "(dense)" : "",
					  anti);
			if (lval) {
				if (li)
					low = SORTfndfirst(b, tl);
				else
					low = SORTfndlast(b, tl);
			} else {
				/* skip over nils at start of column */
				low = SORTfndlast(b, nil);
			}
			low -= BUNfirst(b);
			if (hval) {
				if (hi)
					high = SORTfndlast(b, th);
				else
					high = SORTfndfirst(b, th);
				high -= BUNfirst(b);
			}
		} else {
			assert(b->trevsorted);
			ALGODEBUG fprintf(stderr, "#BATsubselect(b=%s#" BUNFMT
					  ",s=%s%s,anti=%d): reverse sorted\n",
					  BATgetId(b), BATcount(b),
					  s ? BATgetId(s) : "NULL",
					  s && BATtdense(s) ? "(dense)" : "",
					  anti);
			if (lval) {
				if (li)
					high = SORTfndlast(b, tl);
				else
					high = SORTfndfirst(b, tl);
			} else {
				/* skip over nils at end of column */
				high = SORTfndfirst(b, nil);
			}
			high -= BUNfirst(b);
			if (hval) {
				if (hi)
					low = SORTfndfirst(b, th);
				else
					low = SORTfndlast(b, th);
				low -= BUNfirst(b);
			}
		}
		if (anti) {
			if (b->tsorted) {
				BUN first = SORTfndlast(b, nil) - BUNfirst(b);
				/* match: [first..low) + [high..count) */
				if (s) {
					oid o = (oid) first + b->H->seq;
					first = SORTfndfirst(s, &o) - BUNfirst(s);
					o = (oid) low + b->H->seq;
					low = SORTfndfirst(s, &o) - BUNfirst(s);
					o = (oid) high + b->H->seq;
					high = SORTfndfirst(s, &o) - BUNfirst(s);
					bn = doubleslice(s, first, low, high, BATcount(s));
				} else {
					bn = doublerange(first + b->hseqbase,
							 low + b->hseqbase,
							 high + b->hseqbase,
							 BATcount(b) + b->hseqbase);
				}
			} else {
				BUN last = SORTfndlast(b, nil) - BUNfirst(b);
				/* match: [0..low) + [high..last) */
				if (s) {
					oid o = (oid) last + b->H->seq;
					last = SORTfndfirst(s, &o) - BUNfirst(s);
					o = (oid) low + b->H->seq;
					low = SORTfndfirst(s, &o) - BUNfirst(s);
					o = (oid) high + b->H->seq;
					high = SORTfndfirst(s, &o) - BUNfirst(s);
					bn = doubleslice(s, 0, low, high, last);
				} else {
					bn = doublerange(0 + b->hseqbase,
							 low + b->hseqbase,
							 high + b->hseqbase,
							 last + b->hseqbase);
				}
			}
		} else {
			/* match: [low..high) */
			if (s) {
				oid o = (oid) low + b->hseqbase;
				low = SORTfndfirst(s, &o) - BUNfirst(s);
				o = (oid) high + b->hseqbase;
				high = SORTfndfirst(s, &o) - BUNfirst(s);
				bn = doubleslice(s, 0, 0, low, high);
			} else {
				bn = doublerange(0, 0,
						 low + b->hseqbase,
						 high + b->hseqbase);
			}
		}
		bn->hseqbase = 0;
		bn->hkey = 1;
		bn->hsorted = 1;
		bn->hrevsorted = bn->batCount <= 1;
		bn->H->nonil = 1;
		bn->H->nil = 0;
		return virtualize(bn);
	}

	/* upper limit for result size */
	maximum = BATcount(b);
	if (s) {
		/* refine upper limit of result size by candidate list */
		oid ol = b->hseqbase;
		oid oh = ol + BATcount(b);
		assert(s->tsorted);
		assert(s->tkey);
		if (BATtdense(s)) {
			maximum = MIN(maximum ,
				      MIN(oh, s->tseqbase + BATcount(s))
				      - MAX(ol, s->tseqbase));
		} else {
			maximum = MIN(maximum,
				      SORTfndfirst(s, &oh)
				      - SORTfndfirst(s, &ol));
		}
	}
	if (b->tkey) {
		/* exact result size in special cases */
		if (equi) {
			estimate = 1;
		} else if (!anti && lval && hval) {
			switch (t) {
			case TYPE_bte:
				estimate = (BUN) (*(bte *) th - *(bte *) tl);
				break;
			case TYPE_sht:
				estimate = (BUN) (*(sht *) th - *(sht *) tl);
				break;
			case TYPE_int:
				estimate = (BUN) (*(int *) th - *(int *) tl);
				break;
			case TYPE_lng:
				estimate = (BUN) (*(lng *) th - *(lng *) tl);
				break;
#ifdef HAVE_HGE
			case TYPE_hge:
				estimate = (BUN) (*(hge *) th - *(hge *) tl);
				break;
#endif
			}
			if (estimate != BUN_NONE)
				estimate += li + hi - 1;
		}
	}
	/* refine upper limit by exact size (if known) */
	maximum = MIN(maximum, estimate);
	hash = equi &&
		(b->batPersistence == PERSISTENT ||
		 ((parent = VIEWtparent(b)) != 0 &&
		  BBPquickdesc(abs(parent),0)->batPersistence == PERSISTENT)) &&
		(size_t) ATOMsize(b->ttype) > sizeof(BUN) / 4 &&
		BATcount(b) * (ATOMsize(b->ttype) + 2 * sizeof(BUN)) < GDK_mem_maxsize / 2;
	if (hash && estimate == BUN_NONE && !b->T->hash) {
		/* no exact result size, but we need estimate to choose
		 * between hash- & scan-select */
		if (BATcount(b) <= 10000) {
			/* "small" input: don't bother about more accurate
			 * estimate */
			estimate = maximum;
		} else {
			/* layman's quick "pseudo-sample" of 1000 tuples,
			 * i.e., 333 from begin, middle & end of BAT */
			BUN smpl_cnt = 0, slct_cnt = 0, pos, skip, delta;
			BAT *smpl, *slct;

			delta = 1000 / 3 / 2;
			skip = (BATcount(b) - (2 * delta)) / 2;
			for (pos = delta; pos < BATcount(b); pos += skip) {
				smpl = BATslice(b, pos - delta, pos + delta);
				if (smpl) {
					slct = BATsubselect(smpl, NULL, tl,
							    th, li, hi, anti);
					if (slct) {
						smpl_cnt += BATcount(smpl);
						slct_cnt += BATcount(slct);
						BBPreclaim(slct);
					}
					BBPreclaim(smpl);
				}
			}
			if (smpl_cnt > 0 && slct_cnt > 0) {
				/* linear extrapolation plus 10% margin */
				estimate = (BUN) ((dbl) slct_cnt / (dbl) smpl_cnt 
						  * (dbl) BATcount(b) * 1.1);
			} else if (smpl_cnt > 0 && slct_cnt == 0) {
				/* estimate low enough to trigger hash select */
				estimate = (BATcount(b) / 100) - 1;
			}
		}
		hash = estimate < BATcount(b) / 100;
	}
	if (estimate == BUN_NONE) {
		/* no better estimate possible/required:
		 * (pre-)allocate 1M tuples, i.e., avoid/delay extend
		 * without too much overallocation */
		estimate = 1000000;
	}
	/* limit estimation by upper limit */
	estimate = MIN(estimate, maximum);

	bn = BATnew(TYPE_void, TYPE_oid, estimate, TRANSIENT);
	if (bn == NULL)
		return NULL;

	if (equi && (b->T->hash || hash)) {
		ALGODEBUG fprintf(stderr, "#BATsubselect(b=%s#" BUNFMT
				  ",s=%s%s,anti=%d): hash select\n",
				  BATgetId(b), BATcount(b),
				  s ? BATgetId(s) : "NULL",
				  s && BATtdense(s) ? "(dense)" : "", anti);
		bn = BAT_hashselect(b, s, bn, tl, maximum);
	} else {
		int use_imprints = 0;
		if (!equi &&
		    !b->tvarsized &&
		    (b->batPersistence == PERSISTENT ||
		     ((parent = VIEWtparent(b)) != 0 &&
		      BBPquickdesc(abs(parent),0)->batPersistence == PERSISTENT))) {
			/* use imprints if
			 *   i) bat is persistent, or parent is persistent
			 *  ii) it is not an equi-select, and
			 * iii) is not var-sized.
			 */
			use_imprints = 1;
		}
		bn = BAT_scanselect(b, s, bn, tl, th, li, hi, equi, anti,
				    lval, hval, maximum, use_imprints);
	}

	return virtualize(bn);
}

/* theta select
 *
 * Returns a dense-headed BAT with the OID values of b in the tail for
 * qualifying tuples.  The return BAT is sorted on the tail value
 * (i.e. in the same order as the input BAT).
 *
 * If s[dense,OID] is specified, its tail column is a list of
 * candidates.  s should be sorted on the tail value.
 *
 * Theta select returns all values from b which are less/greater than
 * or (not) equal to the provided value depending on the value of op.
 * Op is a string with one of the values: "=", "==", "<", "<=", ">",
 * ">=", "<>", "!=" (the first two are equivalent and the last two are
 * equivalent).  Theta select never returns nils.
 *
 * If value is nil, the result is empty.
 */
BAT *
BATthetasubselect(BAT *b, BAT *s, const void *val, const char *op)
{
	const void *nil;

	BATcheck(b, "BATthetasubselect", NULL);
	BATcheck(val, "BATthetasubselect", NULL);
	BATcheck(op, "BATthetasubselect", NULL);

	nil = ATOMnilptr(b->ttype);
	if (ATOMcmp(b->ttype, val, nil) == 0)
		return newempty("BATthetasubselect");
	if (op[0] == '=' && ((op[1] == '=' && op[2] == 0) || op[2] == 0)) {
		/* "=" or "==" */
		return BATsubselect(b, s, val, NULL, 1, 1, 0);
	}
	if (op[0] == '!' && op[1] == '=' && op[2] == 0) {
		/* "!=" (equivalent to "<>") */
		return BATsubselect(b, s, val, NULL, 1, 1, 1);
	}
	if (op[0] == '<') {
		if (op[1] == 0) {
			/* "<" */
			return BATsubselect(b, s, nil, val, 0, 0, 0);
		}
		if (op[1] == '=' && op[2] == 0) {
			/* "<=" */
			return BATsubselect(b, s, nil, val, 0, 1, 0);
		}
		if (op[1] == '>' && op[2] == 0) {
			/* "<>" (equivalent to "!=") */
			return BATsubselect(b, s, val, NULL, 1, 1, 1);
		}
	}
	if (op[0] == '>') {
		if (op[1] == 0) {
			/* ">" */
			return BATsubselect(b, s, val, nil, 0, 0, 0);
		}
		if (op[1] == '=' && op[2] == 0) {
			/* ">=" */
			return BATsubselect(b, s, val, nil, 1, 0, 0);
		}
	}
	GDKerror("BATthetasubselect: unknown operator.\n");
	return NULL;
}

#define VALUE(s, x)	(s##vars ? \
			 s##vars + VarHeapVal(s##vals, (x), s##width) : \
			 s##vals + ((x) * s##width))
#define FVALUE(s, x)	(s##vals + ((x) * s##width))

gdk_return
rangejoin(BAT *r1, BAT *r2, BAT *l, BAT *rl, BAT *rh, BAT *sl, BAT *sr, int li, int hi)
{
	BUN lstart, lend, lcnt;
	const oid *lcand, *lcandend;
	BUN rstart, rend, rcnt;
	const oid *rcand, *rcandend;
	const char *rlvals, *rhvals;
	const char *lvars, *rlvars, *rhvars;
	int rlwidth, rhwidth;
	int lwidth;
	const void *nil = ATOMnilptr(l->ttype);
	int (*cmp)(const void *, const void *) = BATatoms[l->ttype].atomCmp;
	int t;
	BUN cnt, ncnt;
	oid *restrict dst1, *restrict dst2;
	const char *vrl, *vrh;
	oid ro;
	wrd off = 0;
	oid rlval = oid_nil, rhval = oid_nil;
	int sorted = 0;		/* which column is sorted */

	assert(BAThdense(l));
	assert(BAThdense(rl));
	assert(BAThdense(rh));
	assert(ATOMtype(l->ttype) == ATOMtype(rl->ttype));
	assert(ATOMtype(l->ttype) == ATOMtype(rh->ttype));
	assert(BATcount(rl) == BATcount(rh));
	assert(rl->hseqbase == rh->hseqbase);
	assert(sl == NULL || (sl->tsorted && sl->tkey));
	assert(sr == NULL || (sr->tsorted && sr->tkey));
	assert(BATcount(r1) == BATcount(r2));
	assert(r1->htype == TYPE_void);
	assert(r1->ttype == TYPE_oid);
	assert(r2->htype == TYPE_void);
	assert(r2->ttype == TYPE_oid);

	ALGODEBUG fprintf(stderr, "#rangejoin(l=%s#" BUNFMT "[%s]%s%s,"
			  "rl=%s#" BUNFMT "[%s]%s%s,rh=%s#" BUNFMT "[%s]%s%s,"
			  "sl=%s#" BUNFMT "%s%s,sr=%s#" BUNFMT "%s%s)\n",
			  BATgetId(l), BATcount(l), ATOMname(l->ttype),
			  l->tsorted ? "-sorted" : "",
			  l->trevsorted ? "-revsorted" : "",
			  BATgetId(rl), BATcount(rl), ATOMname(rl->ttype),
			  rl->tsorted ? "-sorted" : "",
			  rl->trevsorted ? "-revsorted" : "",
			  BATgetId(rh), BATcount(rh), ATOMname(rh->ttype),
			  rh->tsorted ? "-sorted" : "",
			  rh->trevsorted ? "-revsorted" : "",
			  sl ? BATgetId(sl) : "NULL", sl ? BATcount(sl) : 0,
			  sl && sl->tsorted ? "-sorted" : "",
			  sl && sl->trevsorted ? "-revsorted" : "",
			  sr ? BATgetId(sr) : "NULL", sr ? BATcount(sr) : 0,
			  sr && sr->tsorted ? "-sorted" : "",
			  sr && sr->trevsorted ? "-revsorted" : "");

	if ((l->ttype == TYPE_void && l->tseqbase == oid_nil) ||
	    (rl->ttype == TYPE_void && rl->tseqbase == oid_nil) ||
	    (rh->ttype == TYPE_void && rh->tseqbase == oid_nil)) {
		/* trivial: nils don't match anything */
		return GDK_SUCCEED;
	}

	CANDINIT(l, sl, lstart, lend, lcnt, lcand, lcandend);
	CANDINIT(rl, sr, rstart, rend, rcnt, rcand, rcandend);

	rlvals = rl->ttype == TYPE_void ? NULL : (const char *) Tloc(rl, BUNfirst(rl));
	rhvals = rh->ttype == TYPE_void ? NULL : (const char *) Tloc(rh, BUNfirst(rh));
	lwidth = l->T->width;
	rlwidth = rl->T->width;
	rhwidth = rh->T->width;
	dst1 = (oid *) Tloc(r1, BUNfirst(r1));
	dst2 = (oid *) Tloc(r2, BUNfirst(r2));

	if (l->ttype == TYPE_void) {
		if (lcand) {
			lstart = 0;
			lend = (BUN) (lcandend - lcand);
			lcand = NULL;
			lwidth = SIZEOF_OID;
		}
		off = (wrd) l->tseqbase - (wrd) l->hseqbase;
	}

	t = ATOMtype(l->ttype);
	t = ATOMbasetype(t);

	if (l->tvarsized && l->ttype) {
		assert(rl->tvarsized && rl->ttype);
		assert(rh->tvarsized && rh->ttype);
		lvars = l->T->vheap->base;
		rlvars = rl->T->vheap->base;
		rhvars = rh->T->vheap->base;
	} else {
		assert(!rl->tvarsized || !rl->ttype);
		assert(!rh->tvarsized || !rh->ttype);
		lvars = rlvars = rhvars = NULL;
	}

	if (l->tsorted || l->trevsorted) {
		/* left column is sorted, use binary search */
		const oid *sval = sl ? (const oid *) Tloc(sl, BUNfirst(sl)) : NULL;

		sorted = 2;
		for (;;) {
			BUN low, high;

			if (rcand) {
				if (rcand == rcandend)
					break;
				ro = *rcand++;
				if (rlvals) {
					vrl = VALUE(rl, ro - rl->hseqbase);
				} else {
					/* TYPE_void */
					rlval = ro;
					vrl = (const char *) &rlval;
				}
				if (rhvals) {
					vrh = VALUE(rh, ro - rh->hseqbase);
				} else {
					/* TYPE_void */
					rhval = ro;
					vrh = (const char *) &rhval;
				}
			} else {
				if (rstart == rend)
					break;
				if (rlvals) {
					vrl = VALUE(rl, rstart);
				} else {
					/* TYPE_void */
					rlval = rstart + rl->tseqbase;
					vrl = (const char *) &rlval;
				}
				if (rhvals) {
					vrh = VALUE(rh, rstart);
				} else {
					/* TYPE_void */
					rhval = rstart + rh->tseqbase;
					vrh = (const char *) &rhval;
				}
				ro = rstart++ + rl->hseqbase;
			}
			if (cmp(vrl, nil) == 0 || cmp(vrh, nil) == 0)
				continue;
			if (l->tsorted) {
				if (li)
					low = SORTfndfirst(l, vrl);
				else
					low = SORTfndlast(l, vrl);
				low -= BUNfirst(l);
				if (hi)
					high = SORTfndlast(l, vrh);
				else
					high = SORTfndfirst(l, vrh);
				high -= BUNfirst(l);
			} else {
				if (li)
					low = SORTfndlast(l, vrl);
				else
					low = SORTfndfirst(l, vrl);
				low -= BUNfirst(l);
				if (hi)
					high = SORTfndfirst(l, vrh);
				else
					high = SORTfndlast(l, vrh);
				high -= BUNfirst(l);
			}
			if (high <= low)
				continue;
			low += l->hseqbase;
			high += l->hseqbase;
			if (sl) {
				oid o;

				o = (oid) low;
				low = SORTfndfirst(sl, &o) - BUNfirst(sl);
				o = (oid) high;
				high = SORTfndfirst(sl, &o) - BUNfirst(sl);
				assert(high >= low);
				if (BATcapacity(r1) < BUNlast(r1) + high - low) {
					cnt = BUNlast(r1) + high - low + 1024;
					BATsetcount(r1, BATcount(r1));
					BATsetcount(r2, BATcount(r2));
					if (BATextend(r1, cnt) == GDK_FAIL ||
					    BATextend(r2, cnt) == GDK_FAIL)
						goto bailout;
					assert(BATcapacity(r1) == BATcapacity(r2));
					dst1 = (oid *) Tloc(r1, BUNfirst(r1));
					dst2 = (oid *) Tloc(r2, BUNfirst(r2));
				}
				while (low < high) {
					dst1[r1->batCount++] = sval[low];
					dst2[r2->batCount++] = ro;
					low++;
				}
			} else {
				/* [low..high) */
				if (BATcapacity(r1) < BUNlast(r1) + high - low) {
					cnt = BUNlast(r1) + high - low + 1024;
					BATsetcount(r1, BATcount(r1));
					BATsetcount(r2, BATcount(r2));
					if (BATextend(r1, cnt) == GDK_FAIL ||
					    BATextend(r2, cnt) == GDK_FAIL)
						goto bailout;
					assert(BATcapacity(r1) == BATcapacity(r2));
					dst1 = (oid *) Tloc(r1, BUNfirst(r1));
					dst2 = (oid *) Tloc(r2, BUNfirst(r2));
				}
				while (low < high) {
					dst1[r1->batCount++] = low;
					dst2[r2->batCount++] = ro;
					low++;
				}
			}
		}
		cnt = BATcount(r1);
		assert(BATcount(r1) == BATcount(r2));
	} else if ((BATcount(rl) > 2 ||
		    l->T->imprints ||
		    l->batPersistence == PERSISTENT ||
		    (VIEWtparent(l) != 0 &&
		     BBPquickdesc(abs(VIEWtparent(l)), 0)->batPersistence == PERSISTENT)) &&
		   BATimprints(l) == GDK_SUCCEED) {
		/* implementation using imprints on left column
		 *
		 * we use imprints if we can (the type is right for
		 * imprints) and either the left bat is persistent or
		 * already has imprints, or the right bats are long
		 * enough (for creating imprints being worth it) */
		BUN maximum;

		sorted = 2;
		off = l->hseqbase - BUNfirst(l);
		cnt = 0;
		maximum = lcand ? (BUN) (lcandend - lcand) : BATcount(l);
		for (;;) {
			if (rcand) {
				if (rcand == rcandend)
					break;
				ro = *rcand++;
				if (rlvals) {
					vrl = FVALUE(rl, ro - rl->hseqbase);
				} else {
					/* TYPE_void */
					rlval = ro;
					vrl = (const char *) &rlval;
				}
				if (rhvals) {
					vrh = FVALUE(rh, ro - rh->hseqbase);
				} else {
					/* TYPE_void */
					rhval = ro;
					vrh = (const char *) &rhval;
				}
			} else {
				if (rstart == rend)
					break;
				if (rlvals) {
					vrl = FVALUE(rl, rstart);
				} else {
					/* TYPE_void */
					rlval = rstart + rl->tseqbase;
					vrl = (const char *) &rlval;
				}
				if (rhvals) {
					vrh = FVALUE(rh, rstart);
				} else {
					/* TYPE_void */
					rhval = rstart + rh->tseqbase;
					vrh = (const char *) &rhval;
				}
				ro = rstart++ + rl->hseqbase;
			}
			dst1 = (oid *) Tloc(r1, BUNfirst(r1));
			switch (t) {
			case TYPE_bte: {
				bte vl, vh;
				if ((vl = *(bte *) vrl) == bte_nil)
					continue;
				if ((vh = *(bte *) vrh) == bte_nil)
					continue;
				if (!li) {
					if (vl == MAXVALUEbte)
						continue;
					vl = NEXTVALUEbte(vl);
				}
				if (!hi) {
					if (vh == MINVALUEbte)
						continue;
					vh = PREVVALUEbte(vh);
				}
				if (vl > vh)
					continue;
				if (lcand)
					ncnt = candscan_bte(l, sl, r1, &vl, &vh,
							    1, 1, 0, 0, 1, 1,
							    lstart, lend, cnt,
							    off, dst1, lcand,
							    cnt + maximum, 1);
				else
					ncnt = fullscan_bte(l, sl, r1, &vl, &vh,
							    1, 1, 0, 0, 1, 1,
							    lstart, lend, cnt,
							    off, dst1, NULL,
							    cnt + maximum, 1);
				break;
			}
			case TYPE_sht: {
				sht vl, vh;
				if ((vl = *(sht *) vrl) == sht_nil)
					continue;
				if ((vh = *(sht *) vrh) == sht_nil)
					continue;
				if (!li) {
					if (vl == MAXVALUEsht)
						continue;
					vl = NEXTVALUEsht(vl);
				}
				if (!hi) {
					if (vh == MINVALUEsht)
						continue;
					vh = PREVVALUEsht(vh);
				}
				if (vl > vh)
					continue;
				if (lcand)
					ncnt = candscan_sht(l, sl, r1, &vl, &vh,
							    1, 1, 0, 0, 1, 1,
							    lstart, lend, cnt,
							    off, dst1, lcand,
							    cnt + maximum, 1);
				else
					ncnt = fullscan_sht(l, sl, r1, &vl, &vh,
							    1, 1, 0, 0, 1, 1,
							    lstart, lend, cnt,
							    off, dst1, NULL,
							    cnt + maximum, 1);
				break;
			}
			case TYPE_int: {
				int vl, vh;
				if ((vl = *(int *) vrl) == int_nil)
					continue;
				if ((vh = *(int *) vrh) == int_nil)
					continue;
				if (!li) {
					if (vl == MAXVALUEint)
						continue;
					vl = NEXTVALUEint(vl);
				}
				if (!hi) {
					if (vh == MINVALUEint)
						continue;
					vh = PREVVALUEint(vh);
				}
				if (vl > vh)
					continue;
				if (lcand)
					ncnt = candscan_int(l, sl, r1, &vl, &vh,
							    1, 1, 0, 0, 1, 1,
							    lstart, lend, cnt,
							    off, dst1, lcand,
							    cnt + maximum, 1);
				else
					ncnt = fullscan_int(l, sl, r1, &vl, &vh,
							    1, 1, 0, 0, 1, 1,
							    lstart, lend, cnt,
							    off, dst1, NULL,
							    cnt + maximum, 1);
				break;
			}
			case TYPE_oid: {
				oid vl, vh;
				if ((vl = *(oid *) vrl) == oid_nil)
					continue;
				if ((vh = *(oid *) vrh) == oid_nil)
					continue;
				if (!li) {
					if (vl == MAXVALUEoid)
						continue;
					vl = NEXTVALUEoid(vl);
				}
				if (!hi) {
					if (vh == MINVALUEoid)
						continue;
					vh = PREVVALUEoid(vh);
				}
				if (vl > vh)
					continue;
#if SIZEOF_OID == SIZEOF_INT
				if (lcand)
					ncnt = candscan_int(l, sl, r1,
							    (const int *) &vl,
							    (const int *) &vh,
							    1, 1, 0, 0, 1, 1,
							    lstart, lend, cnt,
							    off, dst1, lcand,
							    cnt + maximum, 1);
				else
					ncnt = fullscan_int(l, sl, r1,
							    (const int *) &vl,
							    (const int *) &vh,
							    1, 1, 0, 0, 1, 1,
							    lstart, lend, cnt,
							    off, dst1, NULL,
							    cnt + maximum, 1);
#else
				if (lcand)
					ncnt = candscan_lng(l, sl, r1,
							    (const lng *) &vl,
							    (const lng *) &vh,
							    1, 1, 0, 0, 1, 1,
							    lstart, lend, cnt,
							    off, dst1, lcand,
							    cnt + maximum, 1);
				else
					ncnt = fullscan_lng(l, sl, r1,
							    (const lng *) &vl,
							    (const lng *) &vh,
							    1, 1, 0, 0, 1, 1,
							    lstart, lend, cnt,
							    off, dst1, NULL,
							    cnt + maximum, 1);
#endif
				break;
			}
			case TYPE_lng: {
				lng vl, vh;
				if ((vl = *(lng *) vrl) == lng_nil)
					continue;
				if ((vh = *(lng *) vrh) == lng_nil)
					continue;
				if (!li) {
					if (vl == MAXVALUElng)
						continue;
					vl = NEXTVALUElng(vl);
				}
				if (!hi) {
					if (vh == MINVALUElng)
						continue;
					vh = PREVVALUElng(vh);
				}
				if (vl > vh)
					continue;
				if (lcand)
					ncnt = candscan_lng(l, sl, r1, &vl, &vh,
							    1, 1, 0, 0, 1, 1,
							    lstart, lend, cnt,
							    off, dst1, lcand,
							    cnt + maximum, 1);
				else
					ncnt = fullscan_lng(l, sl, r1, &vl, &vh,
							    1, 1, 0, 0, 1, 1,
							    lstart, lend, cnt,
							    off, dst1, NULL,
							    cnt + maximum, 1);
				break;
			}
#ifdef HAVE_HGE
			case TYPE_hge: {
				hge vl, vh;
				if ((vl = *(hge *) vrl) == hge_nil)
					continue;
				if ((vh = *(hge *) vrh) == hge_nil)
					continue;
				if (!li) {
					if (vl == MAXVALUEhge)
						continue;
					vl = NEXTVALUEhge(vl);
				}
				if (!hi) {
					if (vh == MINVALUEhge)
						continue;
					vh = PREVVALUEhge(vh);
				}
				if (vl > vh)
					continue;
				if (lcand)
					ncnt = candscan_hge(l, sl, r1, &vl, &vh,
							    1, 1, 0, 0, 1, 1,
							    lstart, lend, cnt,
							    off, dst1, lcand,
							    cnt + maximum, 1);
				else
					ncnt = fullscan_hge(l, sl, r1, &vl, &vh,
							    1, 1, 0, 0, 1, 1,
							    lstart, lend, cnt,
							    off, dst1, NULL,
							    cnt + maximum, 1);
				break;
			}
#endif
			case TYPE_flt: {
				flt vl, vh;
				if ((vl = *(flt *) vrl) == flt_nil)
					continue;
				if ((vh = *(flt *) vrh) == flt_nil)
					continue;
				if (!li) {
					if (vl == MAXVALUEflt)
						continue;
					vl = NEXTVALUEflt(vl);
				}
				if (!hi) {
					if (vh == MINVALUEflt)
						continue;
					vh = PREVVALUEflt(vh);
				}
				if (vl > vh)
					continue;
				if (lcand)
					ncnt = candscan_flt(l, sl, r1, &vl, &vh,
							    1, 1, 0, 0, 1, 1,
							    lstart, lend, cnt,
							    off, dst1, lcand,
							    cnt + maximum, 1);
				else
					ncnt = fullscan_flt(l, sl, r1, &vl, &vh,
							    1, 1, 0, 0, 1, 1,
							    lstart, lend, cnt,
							    off, dst1, NULL,
							    cnt + maximum, 1);
				break;
			}
			case TYPE_dbl: {
				dbl vl, vh;
				if ((vl = *(dbl *) vrl) == dbl_nil)
					continue;
				if ((vh = *(dbl *) vrh) == dbl_nil)
					continue;
				if (!li) {
					if (vl == MAXVALUEdbl)
						continue;
					vl = NEXTVALUEdbl(vl);
				}
				if (!hi) {
					if (vh == MINVALUEdbl)
						continue;
					vh = PREVVALUEdbl(vh);
				}
				if (vl > vh)
					continue;
				if (lcand)
					ncnt = candscan_dbl(l, sl, r1, &vl, &vh,
							    1, 1, 0, 0, 1, 1,
							    lstart, lend, cnt,
							    off, dst1, lcand,
							    cnt + maximum, 1);
				else
					ncnt = fullscan_dbl(l, sl, r1, &vl, &vh,
							    1, 1, 0, 0, 1, 1,
							    lstart, lend, cnt,
							    off, dst1, NULL,
							    cnt + maximum, 1);
				break;
			}
			default:
				ncnt = BUN_NONE;
				assert(0);
			}
			if (ncnt == BUN_NONE)
				goto bailout;
			assert(ncnt >= cnt);
			if (ncnt == cnt)
				continue;
			if (BATcapacity(r2) < ncnt) {
				BATsetcount(r2, cnt);
				if (BATextend(r2, BATcapacity(r1)) == GDK_FAIL)
					goto bailout;
				dst2 = (oid *) Tloc(r2, BUNfirst(r2));
			}
			while (cnt < ncnt)
				dst2[cnt++] = ro;
		}
	} else {
		/* nested loop implementation */
		const char *vl;
		const char *lvals;

		sorted = 1;
		lvals = l->ttype == TYPE_void ? NULL : (const char *) Tloc(l, BUNfirst(l));
		for (;;) {
			BUN n, nr;
			const oid *p;
			oid lo, lval;

			if (lcand) {
				if (lcand == lcandend)
					break;
				lo = *lcand++;
				vl = VALUE(l, lstart);
			} else {
				if (lstart == lend)
					break;
				if (lvals) {
					vl = VALUE(l, lstart);
					if (off != 0) {
						lval = (oid) (*(const oid *)vl + off);
						vl = (const char *) &lval;
					}
				} else {
					lval = lstart + l->tseqbase;
					vl = (const char *) &lval;
				}
				lo = lstart++ + l->hseqbase;
			}
			if (cmp(vl, nil) == 0)
				continue;
			nr = 0;
			p = rcand;
			n = rstart;
			for (;;) {
				int c;

				if (rcand) {
					if (p == rcandend)
						break;
					ro = *p++;
					if (rlvals)
						vrl = VALUE(rl, ro - rl->hseqbase);
					else {
						/* TYPE_void */
						rlval = ro;
						vrl = (const char *) &rlval;
					}
					if (rhvals)
						vrh = VALUE(rh, ro - rh->hseqbase);
					else {
						/* TYPE_void */
						rhval = ro;
						vrh = (const char *) &rhval;
					}
				} else {
					if (n == rend)
						break;
					if (rlvals) {
						vrl = VALUE(rl, n);
					} else {
						/* TYPE_void */
						rlval = n + rl->tseqbase;
						vrl = (const char *) &rlval;
					}
					if (rhvals) {
						vrh = VALUE(rh, n);
					} else {
						/* TYPE_void */
						rhval = n + rh->tseqbase;
						vrh = (const char *) &rhval;
					}
					ro = n++ + rl->hseqbase;
				}
				if (cmp(vrl, nil) == 0 || cmp(vrh, nil) == 0)
					continue;
				c = cmp(vl, vrl);
				if (c < 0 || (c == 0 && !li))
					continue;
				c = cmp(vl, vrh);
				if (c > 0 || (c == 0 && !hi))
					continue;
				if (BUNlast(r1) == BATcapacity(r1)) {
					BUN newcap = BATgrows(r1);
					BATsetcount(r1, BATcount(r1));
					BATsetcount(r2, BATcount(r2));
					if (BATextend(r1, newcap) == GDK_FAIL ||
					    BATextend(r2, newcap) == GDK_FAIL)
						goto bailout;
					assert(BATcapacity(r1) == BATcapacity(r2));
					dst1 = (oid *) Tloc(r1, BUNfirst(r1));
					dst2 = (oid *) Tloc(r2, BUNfirst(r2));
				}
				dst1[r1->batCount++] = lo;
				dst2[r2->batCount++] = ro;
				nr++;
			}
		}
		cnt = BATcount(r1);
		assert(BATcount(r1) == BATcount(r2));
	}

	/* also set other bits of heap to correct value to indicate size */
	BATsetcount(r1, cnt);
	BATsetcount(r2, cnt);

	/* set properties using an extra scan (usually not complete) */
	dst1 = (oid *) Tloc(r1, BUNfirst(r1));
	dst2 = (oid *) Tloc(r2, BUNfirst(r2));
	r1->tkey = 1;
	r1->tsorted = 1;
	r1->trevsorted = 1;
	r1->tdense = 1;
	r1->T->nil = 0;
	r1->T->nonil = 1;
	for (ncnt = 1; ncnt < cnt; ncnt++) {
		if (dst1[ncnt - 1] == dst1[ncnt]) {
			r1->tdense = 0;
			r1->tkey = 0;
		} else if (dst1[ncnt - 1] < dst1[ncnt]) {
			r1->trevsorted = 0;
			if (dst1[ncnt - 1] + 1 != dst1[ncnt])
				r1->tdense = 0;
		} else {
			assert(sorted != 1);
			r1->tsorted = 0;
			r1->tdense = 0;
			r1->tkey = 0;
		}
		if (!(r1->trevsorted | r1->tdense | r1->tkey | ((sorted != 1) & r1->tsorted)))
			break;
	}
	r1->tseqbase = 	r1->tdense ? cnt > 0 ? dst1[0] : 0 : oid_nil;
	r2->tkey = 1;
	r2->tsorted = 1;
	r2->trevsorted = 1;
	r2->tdense = 1;
	r2->T->nil = 0;
	r2->T->nonil = 1;
	for (ncnt = 1; ncnt < cnt; ncnt++) {
		if (dst2[ncnt - 1] == dst2[ncnt]) {
			r2->tdense = 0;
			r2->tkey = 0;
		} else if (dst2[ncnt - 1] < dst2[ncnt]) {
			r2->trevsorted = 0;
			if (dst2[ncnt - 1] + 1 != dst2[ncnt])
				r2->tdense = 0;
		} else {
			assert(sorted != 2);
			r2->tsorted = 0;
			r2->tdense = 0;
			r2->tkey = 0;
		}
		if (!(r2->trevsorted | r2->tdense | r2->tkey | ((sorted != 2) & r2->tsorted)))
			break;
	}
	r2->tseqbase = 	r2->tdense ? cnt > 0 ? dst2[0] : 0 : oid_nil;
	ALGODEBUG fprintf(stderr, "#rangejoin(l=%s,rl=%s,rh=%s)="
			  "(%s#"BUNFMT"%s%s,%s#"BUNFMT"%s%s\n",
			  BATgetId(l), BATgetId(rl), BATgetId(rh),
			  BATgetId(r1), BATcount(r1),
			  r1->tsorted ? "-sorted" : "",
			  r1->trevsorted ? "-revsorted" : "",
			  BATgetId(r2), BATcount(r2),
			  r2->tsorted ? "-sorted" : "",
			  r2->trevsorted ? "-revsorted" : "");
	return GDK_SUCCEED;

  bailout:
	if (r1)
		BBPreclaim(r1);
	if (r2)
		BBPreclaim(r2);
	return GDK_FAIL;
}<|MERGE_RESOLUTION|>--- conflicted
+++ resolved
@@ -181,8 +181,6 @@
 		l = BUNfirst(b);
 		h = BUNlast(b);
 	}
-<<<<<<< HEAD
-=======
 	if (s && BATtdense(s)) {
 		/* no need for binary search in s, we just adjust the
 		 * boundaries */
@@ -192,8 +190,6 @@
 			h -= seq + BATcount(b) - (s->tseqbase + BATcount(s));
 		s = NULL;
 	}
-	b = BATmirror(b);	/* BATprepareHash works on HEAD column */
->>>>>>> 56fe1cfe
 	if (BATprepareHash(b)) {
 		BBPreclaim(bn);
 		return NULL;
