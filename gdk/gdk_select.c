--- conflicted
+++ resolved
@@ -1631,29 +1631,6 @@
 	 * persistent and the total size wouldn't be too large; check
 	 * for existence of hash last since that may involve I/O */
 	hash = equi &&
-<<<<<<< HEAD
-		(((b->batPersistence == PERSISTENT 
-#ifndef DISABLE_PARENT_HASH		   
-		   || (parent != 0 &&
-		   BBPquickdesc(abs(parent),0)->batPersistence == PERSISTENT)
-#endif		   
-		   ) &&
-		 (size_t) ATOMsize(b->ttype) >= sizeof(BUN) / 4 &&
-		  BATcount(b) * (ATOMsize(b->ttype) + 2 * sizeof(BUN)) < GDK_mem_maxsize / 2) ||
-		 (BATcheckhash(b) 
-#ifndef DISABLE_PARENT_HASH		  
-		  || (parent != 0 &&
-		   BATcheckhash(BBPdescriptor(-parent)))
-#endif		  
-		  ));
-	if (hash &&
-	    estimate == BUN_NONE &&
-	    !BATcheckhash(b) 
-#ifndef DISABLE_PARENT_HASH	    
-	    && (parent == 0 || !BATcheckhash(BBPdescriptor(-parent)))
-#endif	    
-	    ) {
-=======
 		(((b->batPersistence == PERSISTENT
 #ifndef DISABLE_PARENT_HASH
 		   || (parent != 0 &&
@@ -1675,7 +1652,6 @@
 	    && (parent == 0 || !BATcheckhash(BBPdescriptor(-parent)))
 #endif
 		) {
->>>>>>> dabe157a
 		/* no exact result size, but we need estimate to choose
 		 * between hash- & scan-select
 		 * (if we already have a hash, it's a no-brainer: we
