--- conflicted
+++ resolved
@@ -9,241 +9,6 @@
 #include "monetdb_config.h"
 #include "gdk.h"
 #include "gdk_private.h"
-<<<<<<< HEAD
-#include "gdk_search.h"
-
-#define HITintersect(h,t)       bunfastins(bn,h,t)
-#define HITdiff(h,t)
-#define MISSintersect(h,t)
-#define MISSdiff(h,t)           bunfastins(bn,h,t)
-
-#define HITintersect_nocheck(h,t)       bunfastins_nocheck(bn,BUNlast(bn),h,t,Hsize(bn),Tsize(bn))
-#define HITdiff_nocheck(h,t)
-#define MISSintersect_nocheck(h,t)
-#define MISSdiff_nocheck(h,t)           bunfastins_nocheck(bn,BUNlast(bn),h,t,Hsize(bn),Tsize(bn))
-
-#define DHITintersect(h,t)       bnh[o] = *(h); bnt[o++] = t;
-#define DHITdiff(h,t)
-#define DMISSintersect(h,t)
-#define DMISSdiff(h,t)           bnh[o] = *(h); bnt[o++] = t;
-
-#define ENDintersect(h,t)
-#define ENDdiff(h,t)            for(;p1<q1;p1++) bunfastins(bn,h,t)
-
-/*
- * @+ Double Elimination
- * Comes in two flavors: looking at one column, or at two at-a-time.
- * Implementation is either merge- or hash-based.
- */
-
-/*
- * @+ Difference and Intersect
- * Difference and Intersection are handled together.  BATkdiff(l,r)
- * and BATkintersect(l,r)
- */
-#define mergecheck(a1,a2,a3,a4)						\
-	do {								\
-		BUN p1 = BUNfirst(l), p2 = BUNfirst(r);			\
-		BUN q1 = BUNlast(l),  q2 = BUNlast(r);			\
-		BATiter li = bat_iterator(l);				\
-		BATiter ri = bat_iterator(r);				\
-									\
-		ALGODEBUG fprintf(stderr,				\
-				  "#BATins_%s%s: mergecheck[%s, %s, %s, %s, k];\n", \
-				  #a1, #a2, #a1, #a2, #a3, #a4);	\
-		if (p2 < q2)						\
-			BATloop(l, p1, q1) {				\
-				ptr  h = BUNh##a2(li, p1);		\
-				ptr  t = BUNtail(li, p1);		\
-				ptr h2 = BUNh##a2(ri, p2);		\
-				int c;					\
-				while ((c = a4) > 0) {			\
-					if ((++p2) >= q2)		\
-						goto end##a2##a3;	\
-					h2 = BUNh##a2(ri, p2);		\
-				}					\
-				if (c == 0) {				\
-					h2 = hnil;			\
-					if (a4) { /* check for not-nil (nils don't match anyway) */ \
-						HIT##a1(h, t);		\
-						continue;		\
-					}				\
-				}					\
-				MISS##a1(h, t);				\
-			}						\
-	  end##a2##a3:;							\
-		END##a1(BUNh##a2(li, p1), BUNtail(li, p1));		\
-	} while (0)
-
-#define hashcheck(a1,a2,a3,a4,a5)					\
-	do {								\
-		BUN p1, q1;						\
-		int ins;						\
-		BUN s2;							\
-		ptr h, t, h2 = hnil;					\
-		BATiter li = bat_iterator(l);				\
-		BATiter ri = bat_iterator(BATmirror(r));		\
-									\
-		ALGODEBUG fprintf(stderr, "#BATins_%s%s: hashcheck[%s, %s, %s, %s, k];\n", #a1, #a2, #a1, #a2, #a3, #a4); \
-		if (BAThash(BATmirror(r)) != GDK_SUCCEED) {		\
-			goto bunins_failed;				\
-		}							\
-		BATloop(l, p1, q1) {					\
-			h = BUNh##a2(li, p1);				\
-			t = BUNtail(li, p1);				\
-			ins = TRUE;					\
-			if (a5) {					\
-				/* check for not-nil (nils don't match anyway) */ \
-				BUN prb = HASHprobe(r->H->hash, h);	\
-				int pcs;				\
-				HASHloop##a4(ri, r->H->hash, prb, h, s2, pcs) { \
-					HIT##a1(h, t);			\
-					ins = FALSE;			\
-					pcs = 0; /* causes exit of outer loop */ \
-					break;				\
-				}					\
-			}						\
-			if (!ins)					\
-				continue;				\
-			MISS##a1(h, t);					\
-		}							\
-		(void)h2; /* in some cases the a5 check doesn't use the h2 */ \
-	} while (0)
-
-#define DIRECT_MAX 256
-
-#define bte_EQ(x,y) simple_EQ(x,y,bte)
-#define sht_EQ(x,y) simple_EQ(x,y,sht)
-#define int_EQ(x,y) simple_EQ(x,y,int)
-#define lng_EQ(x,y) simple_EQ(x,y,lng)
-#ifdef HAVE_HGE
-#define hge_EQ(x,y) simple_EQ(x,y,hge)
-#endif
-#define flt_EQ(x,y) simple_EQ(x,y,flt)
-#define dbl_EQ(x,y) simple_EQ(x,y,dbl)
-
-/* later add version for l void tail, remove general tail values then */
-#define directcheck(a1,a2,a3,a4,a5,a6)					\
-	do {								\
-		BUN p1, q1;						\
-		int i;							\
-		ptr h, h2 = hnil;					\
-		BATiter li = bat_iterator(l);				\
-		BATiter ri = bat_iterator(r);				\
-		sht d[DIRECT_MAX];					\
-		Hash hs, *H = &hs;					\
-		int collision = 0;					\
-									\
-		H -> mask = DIRECT_MAX-1;				\
-		H -> type = BAThtype(l);				\
-									\
-		ALGODEBUG fprintf(stderr, "#BATins_%s%s: directcheck[%s, %s, %s, %s, k];\n", #a1, #a2, #a1, #a2, #a3, #a4); \
-									\
-		assert(l->htype == r->htype && r->htype != TYPE_void);	\
-									\
-		memset(d, 0, sizeof(d));				\
-		BATloop(r, p1, q1) {					\
-			h = BUNh##a2(ri,p1);				\
-			i = (int) hash_##a4(H, h);			\
-			/* collision or check for not-nil (nils don't match anyway) */ \
-			if (d[i] != 0 || !(a5)) {			\
-				collision = 1;				\
-				break;					\
-			}						\
-			d[i] = ((sht)p1)+1;				\
-		}							\
-		if (collision) {					\
-			hashcheck(a1,a2,a3,_##a4,a5);			\
-		} else {						\
-			if (!l->ttype && l->tseqbase != oid_nil) {	\
-				oid b = l->tseqbase, *t = &b;		\
-				a4 *h = (a4*)BUNhloc(li, BUNfirst(l));	\
-				a4 *rh = (a4*)BUNhloc(ri, 0);		\
-				a4 *bnh;				\
-				oid *bnt;				\
-				BUN o = BUNfirst(bn);			\
-									\
-				ALGODEBUG fprintf(stderr, "#BATins_%s%s: directcheck[%s, %s, %s, _%s, k][void tail]; " BUNFMT " " BUNFMT "\n", #a1, #a2, #a1, #a2, #a3, #a4, BATcount(l), BATcount(r)); \
-				p1 = 0;					\
-				q1 = BATcount(l);			\
-				while(p1 < q1) {			\
-					BUN r1;				\
-					if (p1 + 1 > BATcapacity(bn)){	\
-						BATsetcount(bn, o);	\
-						if (BATextend(bn, BATgrows(bn)) != GDK_SUCCEED) \
-							goto bunins_failed; \
-					}				\
-					r1 = p1 + BATcapacity(bn) - BUNlast(bn); \
-					if (r1 > q1) r1 = q1;		\
-					bnh = (a4*)Hloc(bn,0);		\
-					bnt = (oid*)Tloc(bn,0);		\
-					for (; p1<r1; p1++, b++){	\
-						i = (int) hash_##a4(H, h+p1); \
-						if (d[i] != 0 && a6(h+p1, rh+d[i]-1)) { \
-							DHIT##a1(h+p1, b); \
-						} else {		\
-							DMISS##a1(h+p1, b); \
-						}			\
-					}				\
-				}					\
-				BATsetcount(bn, o);			\
-				(void)t;				\
-			} else {					\
-				a4 *h = (a4*)BUNhloc(li, 0);		\
-				a4 *rh = (a4*)BUNhloc(ri, 0);		\
-									\
-				ALGODEBUG fprintf(stderr, "#BATins_%s%s: directcheck[%s, %s, %s, _%s, k]; " BUNFMT " " BUNFMT "\n", #a1, #a2, #a1, #a2, #a3, #a4, BATcount(l), BATcount(r)); \
-				p1 = BUNfirst(l);			\
-				q1 = BUNlast(l);			\
-				while(p1 < q1) {			\
-					BUN r1;				\
-					if (BUNlast(bn) + 1 > BATcapacity(bn)){	\
-						if (BATextend(bn, BATcapacity(bn)+65536) != GDK_SUCCEED) \
-							goto bunins_failed; \
-					}				\
-					r1 = p1 + BATcapacity(bn) - BUNlast(bn); \
-					if (r1 > q1) r1 = q1;		\
-					for (; p1<r1; p1++) {		\
-						i = (int) hash_##a4(H, h+p1); \
-						if (d[i] != 0 && a6(h+p1, rh+d[i]-1)) { \
-							HIT##a1##_nocheck(h+p1, BUNtail(li, p1)); \
-						} else {		\
-							MISS##a1##_nocheck(h+p1, BUNtail(li, p1)); \
-						}			\
-					}				\
-				}					\
-			}						\
-		}							\
-		(void)h2; /* in some cases the a5 check doesn't use the h2 */ \
-	} while (0)
-
-#define checkall(a1,a2,a3,a4)						\
-	do {								\
-		if (BAThdense(l)) {					\
-			hashcheck(a1,pos,a2,a3,TRUE);			\
-		} else if (hash) {					\
-			hashcheck(a1,a2,a2,a3,a4);			\
-		} else {						\
-			mergecheck(a1,a2,a3,a4);			\
-		}							\
-	} while (0)
-
-#define check(a1,a2,a3,a4,a5)					\
-	do {							\
-		if (BAThdense(l)) {				\
-			hashcheck(a1,pos,a2,_##a3,TRUE);	\
-		} else if (hash) {				\
-			if (BATcount(r) < DIRECT_MAX) {		\
-				directcheck(a1,a2,a2,a3,a4,a5);	\
-			} else {				\
-				hashcheck(a1,a2,a2,_##a3,a4);	\
-			}					\
-		} else {					\
-			mergecheck(a1,a2,_##a3,a4);		\
-		}						\
-	} while (0)
-=======
->>>>>>> dec1b330
 
 #undef BATkdiff
 
