--- conflicted
+++ resolved
@@ -142,13 +142,9 @@
 	cmp = ATOMcompare(b->ttype);
 	bi = bat_iterator(b);
 
-<<<<<<< HEAD
-	if (b->tsorted || b->trevsorted) {
+	if (BATordered(b) || BATordered_rev(b)) {
 		/* the BAT is sorted so we only need to compare
 		 * consecutive values */
-=======
-	if (BATordered(b) || BATordered_rev(b)) {
->>>>>>> 49e3929c
 		const void *prev = NULL;
 
 		ALGODEBUG fprintf(stderr, "#BATunique(b=%s#" BUNFMT ",s=%s#" BUNFMT "): (reverse) sorted\n",
