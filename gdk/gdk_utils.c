/*
 * This Source Code Form is subject to the terms of the Mozilla Public
 * License, v. 2.0.  If a copy of the MPL was not distributed with this
 * file, You can obtain one at http://mozilla.org/MPL/2.0/.
 *
 * Copyright 2008-2015 MonetDB B.V.
 */

/*
 * @a M. L. Kersten, P. Boncz, N. Nes
 *
 * @* Utilities
 * The utility section contains functions to initialize the Monet
 * database system, memory allocation details, and a basic system
 * logging scheme.
 */
#include "monetdb_config.h"

#include "gdk.h"
#include "gdk_private.h"
#include "mutils.h"

static char GDKdbpathStr[PATHLENGTH] = { "dbpath" };

BAT *GDKkey = NULL;
BAT *GDKval = NULL;

#include <signal.h>

#ifdef HAVE_FCNTL_H
#include <fcntl.h>
#endif

#ifdef HAVE_PWD_H
# include <pwd.h>
#endif

#ifdef HAVE_SYS_PARAM_H
# include <sys/param.h>  /* prerequisite of sys/sysctl on OpenBSD */
#endif
#ifdef HAVE_SYS_SYSCTL_H
# include <sys/sysctl.h>
#endif

#ifdef NATIVE_WIN32
#define chdir _chdir
#endif

#ifdef NDEBUG
#ifndef NVALGRIND
#define NVALGRIND NDEBUG
#endif
#endif

#if defined(__GNUC__) && defined(HAVE_VALGRIND)
#include <valgrind.h>
#else
#define VALGRIND_MALLOCLIKE_BLOCK(addr, sizeB, rzB, is_zeroed)
#define VALGRIND_FREELIKE_BLOCK(addr, rzB)
#endif

static volatile ATOMIC_FLAG GDKstopped = ATOMIC_FLAG_INIT;
static void GDKunlockHome(void);

#undef malloc
#undef calloc
#undef realloc
#undef free

/*
 * @+ Monet configuration file
 * Parse a possible MonetDB config file (if specified by command line
 * option -c/--config) to extract pre-settings of system variables.
 * Un-recognized parameters are simply skipped, because they may be
 * picked up by other components of the system.  The consequence is
 * that making a typing error in the configuration file may be
 * unnoticed for a long time.  Syntax errors are immediately flagged,
 * though.
 *
 * Since the GDK kernel moves into the database directory, we need to
 * keep the absolute path to the MonetDB config file for top-levels to
 * access its information.
 */

static int
GDKenvironment(const char *dbpath)
{
	if (dbpath == 0) {
		fprintf(stderr, "!GDKenvironment: database name missing.\n");
		return 0;
	}
	if (strlen(dbpath) >= PATHLENGTH) {
		fprintf(stderr, "!GDKenvironment: database name too long.\n");
		return 0;
	}
	if (!MT_path_absolute(dbpath)) {
		fprintf(stderr, "!GDKenvironment: directory not an absolute path: %s.\n", dbpath);
		return 0;
	}
	strncpy(GDKdbpathStr, dbpath, PATHLENGTH);
	/* make coverity happy: */
	GDKdbpathStr[PATHLENGTH - 1] = 0;
	return 1;
}

char *
GDKgetenv(const char *name)
{
	BUN b = BUNfnd(GDKkey, (ptr) name);

	if (b != BUN_NONE) {
		BATiter GDKenvi = bat_iterator(GDKval);
		return BUNtail(GDKenvi, b);
	}
	return NULL;
}

int
GDKgetenv_isyes(const char *name)
{
	char *val = GDKgetenv(name);

	if (val && strcasecmp(val, "yes") == 0) {
		return 1;
	}
	return 0;
}

int
GDKgetenv_istrue(const char *name)
{
	char *val = GDKgetenv(name);

	if (val && strcasecmp(val, "true") == 0) {
		return 1;
	}
	return 0;
}

int
GDKgetenv_int(const char *name, int def)
{
	char *val = GDKgetenv(name);

	if (val)
		return atoi(val);
	return def;
}

void
GDKsetenv(str name, str value)
{
	BUNappend(GDKkey, name, FALSE);
	BUNappend(GDKval, value, FALSE);
	BATfakeCommit(GDKkey);
	BATfakeCommit(GDKval);
}


/*
 * @+ System logging
 * Per database a log file can be maintained for collection of system
 * management information. Its contents is driven by the upper layers,
 * which encode information such as who logged on and how long the
 * session went on.  The lower layers merely store error information
 * on the file.  It should not be used for crash recovery, because
 * this should be dealt with on a per client basis.
 *
 * A system log can be maintained in the database to keep track of
 * session and crash information. It should regularly be refreshed to
 * avoid disk overflow.
 */
#define GDKLOCK	".gdk_lock"

static FILE *GDKlockFile = 0;

#define GDKLOGOFF	"LOGOFF"
#define GDKFOUNDDEAD	"FOUND	DEAD"
#define GDKLOGON	"LOGON"
#define GDKCRASH	"CRASH"

/*
 * Single-lined comments can now be logged safely, together with
 * process, thread and user ID, and the current time.
 */
void
GDKlog(const char *format, ...)
{
	va_list ap;
	char *p = 0, buf[1024];
	time_t tm = time(0);
#if defined(HAVE_CTIME_R3) || defined(HAVE_CTIME_R)
	char tbuf[26];
#endif
	char *ctm;

	if (MT_pagesize() == 0 || GDKlockFile == NULL)
		return;

	va_start(ap, format);
	vsprintf(buf, format, ap);
	va_end(ap);

	/* remove forbidden characters from message */
	for (p = buf; (p = strchr(p, '\n')) != NULL; *p = ' ')
		;
	for (p = buf; (p = strchr(p, '@')) != NULL; *p = ' ')
		;

	fseek(GDKlockFile, 0, SEEK_END);
#ifndef HAVE_GETUID
#define getuid() 0
#endif
#ifdef HAVE_CTIME_R3
	ctm = ctime_r(&tm, tbuf, sizeof(tbuf));
#else
#ifdef HAVE_CTIME_R
	ctm = ctime_r(&tm, tbuf);
#else
	ctm = ctime(&tm);
#endif
#endif
	fprintf(GDKlockFile, "USR=%d PID=%d TIME=%.24s @ %s\n", (int) getuid(), (int) getpid(), ctm, buf);
	fflush(GDKlockFile);
}

/*
 * @+ Interrupt handling
 * The current version simply catches signals and prints a warning.
 * It should be extended to cope with the specifics of the interrupt
 * received.
 */
#if 0				/* these are unused */
static void
BATSIGignore(int nr)
{
	GDKsyserror("! ERROR signal %d caught by thread " SZFMT "\n", nr, (size_t) MT_getpid());
}
#endif

#ifdef WIN32
static void
BATSIGabort(int nr)
{
	GDKexit(3);		/* emulate Windows exit code without pop-up */
}
#endif

#ifndef NATIVE_WIN32
static void
BATSIGinterrupt(int nr)
{
	GDKexit(nr);
}

static int
BATSIGinit(void)
{
/* HACK to pacify compiler */
#if (defined(__INTEL_COMPILER) && (SIZEOF_VOID_P > SIZEOF_INT))
#undef  SIG_IGN			/*((__sighandler_t)1 ) */
#define SIG_IGN   ((__sighandler_t)1L)
#endif

#ifdef SIGPIPE
	(void) signal(SIGPIPE, SIG_IGN);
#endif
#ifdef __SIGRTMIN
	(void) signal(__SIGRTMIN + 1, SIG_IGN);
#endif
#ifdef SIGHUP
	(void) signal(SIGHUP, MT_global_exit);
#endif
#ifdef SIGINT
	(void) signal(SIGINT, BATSIGinterrupt);
#endif
#ifdef SIGTERM
	(void) signal(SIGTERM, BATSIGinterrupt);
#endif
	return 0;
}
#endif /* NATIVE_WIN32 */

/* memory thresholds; these values some "sane" constants only, really
 * set in GDKinit() */
size_t GDK_mmap_minsize = (size_t) 1 << 18;
size_t GDK_mmap_pagesize = (size_t) 1 << 16; /* mmap granularity */
size_t GDK_mem_maxsize = GDK_VM_MAXSIZE;
size_t GDK_vm_maxsize = GDK_VM_MAXSIZE;

int GDK_vm_trim = 1;

#define SEG_SIZE(x,y)	((x)+(((x)&((1<<(y))-1))?(1<<(y))-((x)&((1<<(y))-1)):0))
#define MAX_BIT		((int) (sizeof(ssize_t)<<3))

#if defined(GDK_MEM_KEEPHISTO) || defined(GDK_VM_KEEPHISTO)
/* histogram update macro */
#define GDKmallidx(idx, size)				\
	do {						\
		int _mask;				\
							\
		if (size < 128) {			\
			_mask = (1<<6);			\
			idx = 7;			\
		} else {				\
			_mask = (1<<(MAX_BIT-1));	\
			idx = MAX_BIT;			\
		}					\
		while(idx-- > 4) {			\
			if (_mask&size) break;		\
			_mask >>=1;			\
		}					\
	} while (0)
#endif

/* This block is to provide atomic addition and subtraction to select
 * variables.  We use intrinsic functions (recognized and inlined by
 * the compiler) for both the GNU C compiler and Microsoft Visual
 * Studio.  By doing this, we avoid locking overhead.  There is also a
 * fall-back for other compilers. */
#include "gdk_atomic.h"
static volatile ATOMIC_TYPE GDK_mallocedbytes_estimate = 0;
static volatile ATOMIC_TYPE GDK_vm_cursize = 0;
#ifdef GDK_VM_KEEPHISTO
volatile ATOMIC_TYPE GDK_vm_nallocs[MAX_BIT] = { 0 };
#endif
#ifdef GDK_MEM_KEEPHISTO
volatile ATOMIC_TYPE GDK_nmallocs[MAX_BIT] = { 0 };
#endif
#ifdef ATOMIC_LOCK
static MT_Lock mbyteslock MT_LOCK_INITIALIZER("mbyteslock");
static MT_Lock GDKstoppedLock MT_LOCK_INITIALIZER("GDKstoppedLock");
#endif

size_t _MT_pagesize = 0;	/* variable holding page size */
size_t _MT_npages = 0;		/* variable holding memory size in pages */

void
MT_init(void)
{
#ifdef _MSC_VER
	{
		SYSTEM_INFO sysInfo;

		GetSystemInfo(&sysInfo);
		_MT_pagesize = sysInfo.dwPageSize;
	}
#elif defined(HAVE_SYS_SYSCTL_H) && defined(HW_PAGESIZE)
	{
		int size;
		size_t len = sizeof(int);
		int mib[2];

		/* Everyone should have permission to make this call,
		 * if we get a failure something is really wrong. */
		mib[0] = CTL_HW;
		mib[1] = HW_PAGESIZE;
		sysctl(mib, 2, &size, &len, NULL, 0);
		_MT_pagesize = size;
	}
#elif defined(HAVE_SYSCONF) && defined(_SC_PAGESIZE)
	_MT_pagesize = (size_t)sysconf(_SC_PAGESIZE);
#endif
	if (_MT_pagesize <= 0)
		_MT_pagesize = 4096;	/* default */

#if defined(MSC_VER) || defined(__MINGW32__)
	{
		MEMORYSTATUSEX memStatEx;

		memStatEx.dwLength = sizeof(memStatEx);
		if (GlobalMemoryStatusEx(&memStatEx))
			_MT_npages = (size_t) (memStatEx.ullTotalPhys / _MT_pagesize);
	}
#elif defined(HAVE_SYS_SYSCTL_H) && defined(HW_MEMSIZE) && SIZEOF_SIZE_T == SIZEOF_LNG
	/* Darwin, 64-bits */
	{
		uint64_t size = 0;
		size_t len = sizeof(size);
		int mib[2];

		/* Everyone should have permission to make this call,
		 * if we get a failure something is really wrong. */
		mib[0] = CTL_HW;
		mib[1] = HW_MEMSIZE;
		sysctl(mib, 2, &size, &len, NULL, 0);
		_MT_npages = size / _MT_pagesize;
	}
#elif defined(HAVE_SYS_SYSCTL_H) && defined (HW_PHYSMEM64) && SIZEOF_SIZE_T == SIZEOF_LNG
	/* OpenBSD, 64-bits */
	{
		int64_t size = 0;
		size_t len = sizeof(size);
		int mib[2];

		/* Everyone should have permission to make this call,
		 * if we get a failure something is really wrong. */
		mib[0] = CTL_HW;
		mib[1] = HW_PHYSMEM64;
		sysctl(mib, 2, &size, &len, NULL, 0);
		_MT_npages = size / _MT_pagesize;
	}
#elif defined(HAVE_SYS_SYSCTL_H) && defined(HW_PHYSMEM)
	/* NetBSD, OpenBSD, Darwin, 32-bits; FreeBSD 32 & 64-bits */
	{
# ifdef __FreeBSD__
		unsigned long size = 0;
# else
		int size = 0;
# endif
		size_t len = sizeof(size);
		int mib[2];

		/* Everyone should have permission to make this call,
		 * if we get a failure something is really wrong. */
		mib[0] = CTL_HW;
		mib[1] = HW_PHYSMEM;
		sysctl(mib, 2, &size, &len, NULL, 0);
		_MT_npages = size / _MT_pagesize;
	}
#elif defined(HAVE_SYSCONF) && defined(_SC_PHYS_PAGES)
	_MT_npages = (size_t)sysconf(_SC_PHYS_PAGES);
# if SIZEOF_SIZE_T == SIZEOF_INT
	/* Bug #2935: the value returned here can be more than what can be
	 * addressed on Solaris, so cap the value */
	if (UINT_MAX / _MT_pagesize < _MT_npages)
		_MT_npages = UINT_MAX / _MT_pagesize;
# endif
#else
# error "don't know how to get the amount of physical memory for your OS"
#endif
}

size_t
GDKmem_cursize(void)
{
	/* RAM/swapmem that Monet is really using now */
	return (size_t) ATOMIC_GET(GDK_mallocedbytes_estimate, mbyteslock, "GDKmem_cursize");
}

size_t
GDKvm_cursize(void)
{
	/* current Monet VM address space usage */
	return (size_t) ATOMIC_GET(GDK_vm_cursize, mbyteslock, "GDKvm_cursize") + GDKmem_cursize();
}

#ifdef GDK_MEM_KEEPHISTO
#define heapinc(_memdelta)						\
	do {								\
		int _idx;						\
									\
		(void) ATOMIC_ADD(GDK_mallocedbytes_estimate, _memdelta, mbyteslock, "heapinc"); \
		GDKmallidx(_idx, _memdelta);				\
		(void) ATOMIC_INC(GDK_nmallocs[_idx], mbyteslock, "heapinc"); \
	} while (0)
#define heapdec(memdelta)						\
	do {								\
		ssize_t _memdelta = (ssize_t) (memdelta);		\
		int _idx;						\
									\
		(void) ATOMIC_SUB(GDK_mallocedbytes_estimate, _memdelta, mbyteslock, "heapdec"); \
		GDKmallidx(_idx, _memdelta);				\
		(void) ATOMIC_DEC(GDK_nmallocs[_idx], mbyteslock, "heapdec"); \
	} while (0)
#else
#define heapinc(_memdelta)						\
	(void) ATOMIC_ADD(GDK_mallocedbytes_estimate, _memdelta, mbyteslock, "heapinc")
#define heapdec(_memdelta)						\
	(void) ATOMIC_SUB(GDK_mallocedbytes_estimate, _memdelta, mbyteslock, "heapdec")
#endif

#ifdef GDK_VM_KEEPHISTO
#define meminc(vmdelta, fcn)						\
	do {								\
		ssize_t _vmdelta = (ssize_t) SEG_SIZE((vmdelta),MT_VMUNITLOG); \
		int _idx;						\
									\
		GDKmallidx(_idx, _vmdelta);				\
		(void) ATOMIC_INC(GDK_vm_nallocs[_idx], mbyteslock, fcn); \
		(void) ATOMIC_ADD(GDK_vm_cursize, _vmdelta, mbyteslock, fcn); \
	} while (0)
#define memdec(vmdelta, fcn)						\
	do {								\
		ssize_t _vmdelta = (ssize_t) SEG_SIZE((vmdelta),MT_VMUNITLOG); \
		int _idx;						\
									\
		GDKmallidx(_idx, _vmdelta);				\
		(void) ATOMIC_DEC(GDK_vm_nallocs[_idx], mbyteslock, fcn); \
		(void) ATOMIC_SUB(GDK_vm_cursize, _vmdelta, mbyteslock, fcn); \
	} while (0)
#else
#define meminc(vmdelta, fcn)						\
	(void) ATOMIC_ADD(GDK_vm_cursize, (ssize_t) SEG_SIZE((vmdelta), MT_VMUNITLOG), mbyteslock, fcn)
#define memdec(vmdelta, fcn)						\
	(void) ATOMIC_SUB(GDK_vm_cursize, (ssize_t) SEG_SIZE((vmdelta), MT_VMUNITLOG), mbyteslock, fcn)
#endif

#ifndef STATIC_CODE_ANALYSIS

static void
GDKmemdump(void)
{
	struct Mallinfo m = MT_mallinfo();

	MEMDEBUG {
		fprintf(stderr, "\n#mallinfo.arena = " SSZFMT "\n", (ssize_t) m.arena);
		fprintf(stderr, "#mallinfo.ordblks = " SSZFMT "\n", (ssize_t) m.ordblks);
		fprintf(stderr, "#mallinfo.smblks = " SSZFMT "\n", (ssize_t) m.smblks);
		fprintf(stderr, "#mallinfo.hblkhd = " SSZFMT "\n", (ssize_t) m.hblkhd);
		fprintf(stderr, "#mallinfo.hblks = " SSZFMT "\n", (ssize_t) m.hblks);
		fprintf(stderr, "#mallinfo.usmblks = " SSZFMT "\n", (ssize_t) m.usmblks);
		fprintf(stderr, "#mallinfo.fsmblks = " SSZFMT "\n", (ssize_t) m.fsmblks);
		fprintf(stderr, "#mallinfo.uordblks = " SSZFMT "\n", (ssize_t) m.uordblks);
		fprintf(stderr, "#mallinfo.fordblks = " SSZFMT "\n", (ssize_t) m.fordblks);
	}
#ifdef GDK_MEM_KEEPHISTO
	{
		int i;

		fprintf(stderr, "#memory histogram\n");
		for (i = 3; i < GDK_HISTO_MAX_BIT - 1; i++) {
			size_t j = 1 << i;

			fprintf(stderr, "# " SZFMT " " SZFMT "\n", j,
				ATOMIC_GET(GDK_nmallocs[i],
					   mbyteslock, "GDKmemdump"));
		}
	}
#endif
#ifdef GDK_VM_KEEPHISTO
	{
		int i;

		fprintf(stderr, "\n#virtual memory histogram\n");
		for (i = 12; i < GDK_HISTO_MAX_BIT - 1; i++) {
			size_t j = 1 << i;

			fprintf(stderr, "# " SZFMT " " SZFMT "\n", j,
				ATOMIC_GET(GDK_vm_nallocs[i],
					   mbyteslock, "GDKmemdump"));
		}
	}
#endif
}


/*
 * @+ Malloc
 * Malloc normally maps through directly to the OS provided
 * malloc/free/realloc calls. Where possible, we want to use the
 * -lmalloc library on Unix systems, because it allows to influence
 * the memory allocation strategy. This can prevent fragmentation and
 * greatly help enhance performance.
 *
 * The "added-value" of the GDKmalloc/GDKfree/GDKrealloc over the
 * standard OS primitives is that the GDK versions try to do recovery
 * from failure to malloc by initiating a BBPtrim. Also, big requests
 * are redirected to anonymous virtual memory. Finally, additional
 * information on block sizes is kept (helping efficient
 * reallocations) as well as some debugging that guards against
 * duplicate frees.
 *
 * A number of different strategies are available using different
 * switches, however:
 *
 * - zero sized blocks
 *   Normally, GDK gives fatal errors on illegal block sizes.
 *   This can be overridden with  GDK_MEM_NULLALLOWED.
 *
 * - resource tracking
 *   Many malloc interfaces lack a routine that tells the size of a
 *   block by the pointer. We need this information for correct malloc
 *   statistics.
 *
 * - outstanding block histograms
 *   In order to solve the problem, we allocate extra memory in front
 *   of the returned block. With the resource tracking in place, we
 *   keep a total of allocated bytes.  Also, if GDK_MEM_KEEPHISTO is
 *   defined, we keep a histogram of the outstanding blocks on the
 *   log2 of the block size (similarly for virtual.  memory blocks;
 *   define GDK_VM_KEEPHISTO).
 *
 * 64-bits update: Some 64-bit implementations (Linux) of mallinfo is
 * severely broken, as they use int-s for memory sizes!!  This causes
 * corruption of mallinfo stats. As we depend on those, we should keep
 * the malloc arena small. Thus, VM redirection is now quickly
 * applied: for all mallocs > 1MB.
 */
static void
GDKmemfail(const char *s, size_t len)
{
	int bak = GDKdebug;

	/* bumped your nose against the wall; try to prevent
	 * repetition by adjusting maxsizes
	   if (memtarget < 0.3 * GDKmem_cursize()) {
		   size_t newmax = (size_t) (0.7 * (double) GDKmem_cursize());

		   if (newmax < GDK_mem_maxsize)
		   GDK_mem_maxsize = newmax;
	   }
	   if (vmtarget < 0.3 * GDKvm_cursize()) {
		   size_t newmax = (size_t) (0.7 * (double) GDKvm_cursize());

		   if (newmax < GDK_vm_maxsize)
			   GDK_vm_maxsize = newmax;
	   }
	 */

	fprintf(stderr, "#%s(" SZFMT ") fails, try to free up space [memory in use=" SZFMT ",virtual memory in use=" SZFMT "]\n", s, len, GDKmem_cursize(), GDKvm_cursize());
	GDKmemdump();
/*	GDKdebug |= MEMMASK;  avoid debugging output */

	BBPtrim(BBPTRIM_ALL);

	GDKdebug = MIN(GDKdebug, bak);
	fprintf(stderr, "#%s(" SZFMT ") result [mem=" SZFMT ",vm=" SZFMT "]\n", s, len, GDKmem_cursize(), GDKvm_cursize());
	GDKmemdump();
}

/* the blocksize is stored in the ssize_t before it. Negative size <=>
 * VM memory */
#define GDK_MEM_BLKSIZE(p) ((ssize_t*) (p))[-1]
#ifdef __GLIBC__
#define GLIBC_BUG 8
#else
#define GLIBC_BUG 0
#endif

/* we allocate extra space and return a pointer offset by this amount */
#define MALLOC_EXTRA_SPACE	(2 * SIZEOF_VOID_P)

/* allocate 8 bytes extra (so it stays 8-bytes aligned) and put
 * realsize in front */
static inline void *
GDKmalloc_prefixsize(size_t size)
{
	ssize_t *s;

	if ((s = malloc(size + MALLOC_EXTRA_SPACE + GLIBC_BUG)) != NULL) {
		assert((((uintptr_t) s) & 7) == 0); /* no MISALIGN */
		s = (ssize_t*) ((char*) s + MALLOC_EXTRA_SPACE);
		s[-1] = (ssize_t) (size + MALLOC_EXTRA_SPACE);
	}
	return s;
}

/*
 * The emergency flag can be set to force a fatal error if needed.
 * Otherwise, the caller is able to deal with the lack of memory.
 */
#undef GDKmallocmax
void *
GDKmallocmax(size_t size, size_t *maxsize, int emergency)
{
	void *s;

	if (size == 0) {
#ifdef GDK_MEM_NULLALLOWED
		return NULL;
#else
		GDKfatal("GDKmallocmax: called with size " SZFMT "", size);
#endif
	}
	size = (size + 7) & ~7;	/* round up to a multiple of eight */
	s = GDKmalloc_prefixsize(size);
	if (s == NULL) {
		GDKmemfail("GDKmalloc", size);
		s = GDKmalloc_prefixsize(size);
		if (s == NULL) {
			if (emergency == 0) {
				GDKerror("GDKmallocmax: failed for " SZFMT " bytes", size);
				return NULL;
			}
			GDKfatal("GDKmallocmax: failed for " SZFMT " bytes", size);
		} else {
			fprintf(stderr, "#GDKmallocmax: recovery ok. Continuing..\n");
		}
	}
	*maxsize = size;
	heapinc(size + MALLOC_EXTRA_SPACE);
	return s;
}

#undef GDKmalloc
void *
GDKmalloc(size_t size)
{
	void *p = GDKmallocmax(size, &size, 0);
#ifndef NDEBUG
	DEADBEEFCHK if (p)
		memset(p, 0xBD, size);
#endif
	return p;
}

#undef GDKzalloc
void *
GDKzalloc(size_t size)
{
	size_t maxsize = size;
	void *p = GDKmallocmax(size, &maxsize, 0);
	if (p) {
		memset(p, 0, size);
#ifndef NDEBUG
		/* DeadBeef allocated area beyond what was requested */
		DEADBEEFCHK if (maxsize > size)
			memset((char *) p + size, 0xBD, maxsize - size);
#endif
	}
	return p;
}

#undef GDKfree
void
GDKfree(void *blk)
{
	ssize_t size = 0, *s = (ssize_t *) blk;

	if (s == NULL)
		return;

	size = GDK_MEM_BLKSIZE(s);

	/* check against duplicate free */
	assert((size & 2) == 0);

	assert(size != 0);

#ifndef NDEBUG
	/* The check above detects obvious duplicate free's, but fails
	 * in case the "check-bit" is cleared between two free's
	 * (e.g., as the respective memory has been re-allocated and
	 * initialized.
	 * To simplify detection & debugging of duplicate free's, we
	 * now overwrite the to be freed memory, which will trigger a
	 * segfault in case the memory had already been freed and/or
	 * trigger some error in case the memory is accessed after is
	 * has been freed.
	 * To avoid performance penalty in the "production version",
	 * we only do this in debugging/development mode (i.e., when
	 * configured with --enable-assert).
	 * Disable at command line using --debug=33554432
	 */
	DEADBEEFCHK memset(s, 0xDB, size - (MALLOC_EXTRA_SPACE + (size & 1)));	/* 0xDeadBeef */
#endif
	free(((char *) s) - MALLOC_EXTRA_SPACE);
	heapdec(size);
}

#undef GDKreallocmax
ptr
GDKreallocmax(void *blk, size_t size, size_t *maxsize, int emergency)
{
	void *oldblk = blk;
	ssize_t oldsize = 0;
	size_t newsize;

	if (blk == NULL) {
		return GDKmallocmax(size, maxsize, emergency);
	}
	if (size == 0) {
#ifdef GDK_MEM_NULLALLOWED
		GDKfree(blk);
		*maxsize = 0;
		return NULL;
#else
		GDKfatal("GDKreallocmax: called with size 0");
#endif
	}
	size = (size + 7) & ~7;	/* round up to a multiple of eight */
	oldsize = GDK_MEM_BLKSIZE(blk);

	/* check against duplicate free */
	assert((oldsize & 2) == 0);

	newsize = size + MALLOC_EXTRA_SPACE;

	blk = realloc(((char *) blk) - MALLOC_EXTRA_SPACE,
		      newsize + GLIBC_BUG);
	if (blk == NULL) {
		GDKmemfail("GDKrealloc", newsize);
		blk = realloc(((char *) oldblk) - MALLOC_EXTRA_SPACE,
			      newsize);
		if (blk == NULL) {
			if (emergency == 0) {
				GDKerror("GDKreallocmax: failed for "
					 SZFMT " bytes", newsize);
				return NULL;
			}
			GDKfatal("GDKreallocmax: failed for "
				 SZFMT " bytes", newsize);
		} else {
			fprintf(stderr, "#GDKremallocmax: "
				"recovery ok. Continuing..\n");
		}
	}
	/* place MALLOC_EXTRA_SPACE bytes before it */
	assert((((uintptr_t) blk) & 4) == 0);
	blk = ((char *) blk) + MALLOC_EXTRA_SPACE;
	((ssize_t *) blk)[-1] = (ssize_t) newsize;

	/* adapt statistics */
	heapinc(newsize);
	heapdec(oldsize);
	*maxsize = size;
	return blk;
}

#undef GDKrealloc
ptr
GDKrealloc(void *blk, size_t size)
{
	size_t sz = size;

	return GDKreallocmax(blk, sz, &size, 0);
}

#undef GDKstrdup
char *
GDKstrdup(const char *s)
{
	int l = strLen(s);
	char *n = (char *) GDKmalloc(l);

	if (n)
		memcpy(n, s, l);
	return n;
}

#else

#define GDKmemfail(s, len)	/* nothing */

void *
GDKmallocmax(size_t size, size_t *maxsize, int emergency)
{
	void *ptr = malloc(size);
	*maxsize = size;
	if (ptr == 0 && emergency)
		GDKfatal("fatal\n");
	return ptr;
}

void *
GDKmalloc(size_t size)
{
	void *p = malloc(size);
	if (p == NULL)
		GDKerror("GDKmalloc: failed for " SZFMT " bytes", size);
	return p;
}

void
GDKfree(void *ptr)
{
	if (ptr)
		free(ptr);
}

void *
GDKzalloc(size_t size)
{
	void *ptr = malloc(size);
	if (ptr)
		memset(ptr, 0, size);
	else
		GDKerror("GDKzalloc: failed for " SZFMT " bytes", size);
	return ptr;
}

void *
GDKreallocmax(void *blk, size_t size, size_t *maxsize, int emergency)
{
	void *ptr = realloc(blk, size);
	*maxsize = size;
	if (ptr == 0) {
		if (emergency)
			GDKfatal("fatal\n");
		else
			GDKerror("GDKreallocmax: failed for "
				 SZFMT " bytes", newsize);
	}
	return ptr;
}

void *
GDKrealloc(void *ptr, size_t size)
{
	void *p = realloc(ptr, size);
	if (p == NULL)
		GDKerror("GDKrealloc: failed for " SZFMT " bytes", size);
	return p;
}

char *
GDKstrdup(const char *s)
{
	char *p = strdup(s);
	if (p == NULL)
		GDKerror("GDKstrdup failed for %s\n", s);
	return p;
}

#endif	/* STATIC_CODE_ANALYSIS */

#undef GDKstrndup
char *
GDKstrndup(const char *s, size_t n)
{
	char *r = (char *) GDKmalloc(n+1);

	if (r) {
		memcpy(r, s, n);
		r[n] = '\0';
	}
	return r;
}

/*
 * @- virtual memory
 * allocations affect only the logical VM resources.
 */
#undef GDKmmap
void *
GDKmmap(const char *path, int mode, size_t len)
{
	void *ret = MT_mmap(path, mode, len);

	if (ret == NULL) {
		GDKmemfail("GDKmmap", len);
		ret = MT_mmap(path, mode, len);
		if (ret != NULL) {
			fprintf(stderr, "#GDKmmap: recovery ok. Continuing..\n");
		}
	}
	if (ret != NULL) {
		/* since mmap directly have content we say it's zero-ed
		 * memory */
		VALGRIND_MALLOCLIKE_BLOCK(ret, len, 0, 1);
		meminc(len, "GDKmmap");
	}
	return ret;
}

#undef GDKmunmap
gdk_return
GDKmunmap(void *addr, size_t size)
{
	int ret;

	ret = MT_munmap(addr, size);
	VALGRIND_FREELIKE_BLOCK(addr, 0);
	if (ret == 0)
		memdec(size, "GDKunmap");
	return ret == 0 ? GDK_SUCCEED : GDK_FAIL;
}

#undef GDKmremap
void *
GDKmremap(const char *path, int mode, void *old_address, size_t old_size, size_t *new_size)
{
	void *ret;

	ret = MT_mremap(path, mode, old_address, old_size, new_size);
	if (ret == NULL) {
		GDKmemfail("GDKmremap", *new_size);
		ret = MT_mremap(path, mode, old_address, old_size, new_size);
		if (ret != NULL)
			fprintf(stderr, "#GDKmremap: recovery ok. Continuing..\n");
	}
	if (ret != NULL) {
		memdec(old_size, "GDKmremap");
		meminc(*new_size, "GDKmremap");
	}
	return ret;
}

/*
 * @+ Session Initialization
 * The interface code to the operating system is highly dependent on
 * the processing environment. It can be filtered away with
 * compile-time flags.  Suicide is necessary due to some system
 * implementation errors.
 *
 * The kernel requires file descriptors for I/O with the user.  They
 * are thread specific and should be obtained by a function.
 *
 * The arguments relevant for the kernel are extracted from the list.
 * Their value is turned into a blanc space.
 */

#define CATNAP		50	/* time to sleep in ms for catnaps */

static MT_Id GDKvmtrim_id;

static void
GDKvmtrim(void *limit)
{
	int highload = 0;
	ssize_t prevmem = 0, prevrss = 0;

	(void) limit;

	do {
		int t;
		size_t rss;
		ssize_t rssdiff, memdiff;
		size_t cursize;

		/* sleep using catnaps so we can exit in a timely fashion */
		for (t = highload ? 500 : 5000; t > 0; t -= CATNAP) {
			MT_sleep_ms(CATNAP);
			if (GDKexiting())
				return;
		}
		rss = MT_getrss();
		rssdiff = (ssize_t) rss - (ssize_t) prevrss;
		cursize = GDKvm_cursize();
		memdiff = (ssize_t) cursize - (ssize_t) prevmem;
		MEMDEBUG fprintf(stderr, "alloc = " SZFMT " %+zd rss = " SZFMT " %+zd\n", cursize, memdiff, rss, rssdiff);
		prevmem = cursize;
		prevrss = rss;
		if (memdiff >= 0 && rssdiff < -32 * (ssize_t) MT_pagesize()) {
			BBPtrim(rss);
			highload = 1;
		} else {
			highload = 0;
		}
	} while (!GDKexiting());
}

static void THRinit(void);
static void GDKlockHome(void);

int
GDKinit(opt *set, int setlen)
{
	char *dbpath = mo_find_option(set, setlen, "gdk_dbpath");
	char *p;
	opt *n;
	int i, nlen = 0;
	char buf[16];

	/* some sanity checks (should also find if symbols are not defined) */
	assert(sizeof(char) == SIZEOF_CHAR);
	assert(sizeof(short) == SIZEOF_SHORT);
	assert(sizeof(int) == SIZEOF_INT);
	assert(sizeof(long) == SIZEOF_LONG);
	assert(sizeof(lng) == SIZEOF_LNG);
#ifdef HAVE_HGE
	assert(sizeof(hge) == SIZEOF_HGE);
#endif
	assert(sizeof(oid) == SIZEOF_OID);
	assert(sizeof(void *) == SIZEOF_VOID_P);
	assert(sizeof(wrd) == SIZEOF_WRD);
	assert(sizeof(size_t) == SIZEOF_SIZE_T);
	assert(sizeof(ptrdiff_t) == SIZEOF_PTRDIFF_T);
	assert(SIZEOF_OID == SIZEOF_INT || SIZEOF_OID == SIZEOF_LNG);

#ifdef NEED_MT_LOCK_INIT
	MT_lock_init(&MT_system_lock,"MT_system_lock");
	ATOMIC_INIT(GDKstoppedLock, "GDKstoppedLock");
	ATOMIC_INIT(mbyteslock, "mbyteslock");
	MT_lock_init(&GDKnameLock, "GDKnameLock");
	MT_lock_init(&GDKthreadLock, "GDKthreadLock");
	MT_lock_init(&GDKtmLock, "GDKtmLock");
#endif
	for (i = 0; i <= BBP_BATMASK; i++) {
		MT_lock_init(&GDKbatLock[i].swap, "GDKswapLock");
		MT_lock_init(&GDKbatLock[i].hash, "GDKhashLock");
		MT_lock_init(&GDKbatLock[i].imprints, "GDKimprintsLock");
	}
	for (i = 0; i <= BBP_THREADMASK; i++) {
		MT_lock_init(&GDKbbpLock[i].alloc, "GDKcacheLock");
		MT_lock_init(&GDKbbpLock[i].trim, "GDKtrimLock");
		GDKbbpLock[i].free = 0;
	}
	errno = 0;
	if (!GDKenvironment(dbpath))
		return 0;

	if ((p = mo_find_option(set, setlen, "gdk_debug")))
		GDKdebug = strtol(p, NULL, 10);

	if (mnstr_init() < 0)
		return 0;
	MT_init_posix();
	THRinit();
#ifndef NATIVE_WIN32
	BATSIGinit();
#endif
#ifdef WIN32
	(void) signal(SIGABRT, BATSIGabort);
#ifndef __MINGW32__ // MinGW does not have these
	_set_abort_behavior(0, _CALL_REPORTFAULT | _WRITE_ABORT_MSG);
	_set_error_mode(_OUT_TO_STDERR);
#endif
#endif
	/* now try to lock the database */
	GDKlockHome();

	/* Mserver by default takes 80% of all memory as a default */
	GDK_mem_maxsize = (size_t) ((double) MT_npages() * (double) MT_pagesize() * 0.815);
	BBPinit();

	n = (opt *) malloc(setlen * sizeof(opt));
	for (i = 0; i < setlen; i++) {
		int done = 0;
		int j;

		for (j = 0; j < nlen; j++) {
			if (strcmp(n[j].name, set[i].name) == 0) {
				if (n[j].kind < set[i].kind) {
					n[j] = set[i];
				}
				done = 1;
				break;
			}
		}
		if (!done) {
			n[nlen] = set[i];
			nlen++;
		}
	}
	/* check some options before creating our first BAT */
	for (i = 0; i < nlen; i++) {
		if (strcmp("gdk_mem_maxsize", n[i].name) == 0) {
			GDK_mem_maxsize = (size_t) strtoll(n[i].value, NULL, 10);
			GDK_mem_maxsize = MAX(1 << 26, GDK_mem_maxsize);
		} else if (strcmp("gdk_vm_maxsize", n[i].name) == 0) {
			GDK_vm_maxsize = (size_t) strtoll(n[i].value, NULL, 10);
			GDK_vm_maxsize = MAX(1 << 30, GDK_vm_maxsize);
		} else if (strcmp("gdk_mmap_minsize", n[i].name) == 0) {
			GDK_mmap_minsize = (size_t) strtoll(n[i].value, NULL, 10);
		} else if (strcmp("gdk_mmap_pagesize", n[i].name) == 0) {
			GDK_mmap_pagesize = (size_t) strtoll(n[i].value, NULL, 10);
			if (GDK_mmap_pagesize < 1 << 12 ||
			    GDK_mmap_pagesize > 1 << 20 ||
			    /* x & (x - 1): turn off rightmost 1 bit;
			     * i.e. if result is zero, x is power of
			     * two */
			    (GDK_mmap_pagesize & (GDK_mmap_pagesize - 1)) != 0)
				GDKfatal("GDKinit: gdk_mmap_pagesize must be power of 2 between 2**12 and 2**20\n");
		}
	}

	GDKkey = BATnew(TYPE_void, TYPE_str, 100, TRANSIENT);
	GDKval = BATnew(TYPE_void, TYPE_str, 100, TRANSIENT);
	if (GDKkey == NULL || GDKval == NULL) {
		/* no cleanup necessary before GDKfatal */
		GDKfatal("GDKinit: Could not create environment BAT");
	}
	BATseqbase(GDKkey,0);
	BATkey(GDKkey, BOUND2BTRUE);
	BATrename(GDKkey, "environment_key");

	BATseqbase(GDKval,0);
	BATkey(GDKval, BOUND2BTRUE);
	BATrename(GDKval, "environment_val");

	/* store options into environment BATs */
	for (i = 0; i < nlen; i++)
		GDKsetenv(n[i].name, n[i].value);
	free(n);

	GDKnr_threads = GDKgetenv_int("gdk_nr_threads", 0);
	if (GDKnr_threads == 0)
		GDKnr_threads = MT_check_nr_cores();

	if ((p = GDKgetenv("gdk_dbpath")) != NULL &&
	    (p = strrchr(p, DIR_SEP)) != NULL) {
		GDKsetenv("gdk_dbname", p + 1);
#if DIR_SEP != '/'		/* on Windows look for different separator */
	} else if ((p = GDKgetenv("gdk_dbpath")) != NULL &&
	    (p = strrchr(p, '/')) != NULL) {
		GDKsetenv("gdk_dbname", p + 1);
#endif
	}
	if (GDKgetenv("gdk_vm_maxsize") == NULL) {
		snprintf(buf, sizeof(buf), SZFMT, GDK_vm_maxsize);
		GDKsetenv("gdk_vm_maxsize", buf);
	}
	if (GDKgetenv("gdk_mem_maxsize") == NULL) {
		snprintf(buf, sizeof(buf), SZFMT, GDK_mem_maxsize);
		GDKsetenv("gdk_mem_maxsize", buf);
	}
	if (GDKgetenv("gdk_mmap_minsize") == NULL) {
		snprintf(buf, sizeof(buf), SZFMT, GDK_mmap_minsize);
		GDKsetenv("gdk_mmap_minsize", buf);
	}
	if (GDKgetenv("gdk_mmap_pagesize") == NULL) {
		snprintf(buf, sizeof(buf), SZFMT, GDK_mmap_pagesize);
		GDKsetenv("gdk_mmap_pagesize", buf);
	}
	if (GDKgetenv("monet_pid") == NULL) {
		snprintf(buf, sizeof(buf), "%d", (int) getpid());
		GDKsetenv("monet_pid", buf);
	}

	/* only start vmtrim thread when explicitly asked to do so or
	 * when on a 32 bit architecture and not told to not start
	 * it;
	 * see also mo_builtin_settings() in common/options/monet_options.c
	 */
	p = mo_find_option(set, setlen, "gdk_vmtrim");
	if (
#if SIZEOF_VOID_P == 4
	    /* 32 bit architecture */
	    p == NULL ||	/* default is yes */
#else
	    /* 64 bit architecture */
	    p != NULL &&	/* default is no */
#endif
	    strcasecmp(p, "yes") == 0)
		MT_create_thread(&GDKvmtrim_id, GDKvmtrim, &GDK_mem_maxsize,
				 MT_THR_JOINABLE);

	return 1;
}

int GDKnr_threads = 0;
static int GDKnrofthreads;

int
GDKexiting(void)
{
	int stopped;
#ifdef ATOMIC_LOCK
	pthread_mutex_lock(&GDKstoppedLock.lock);
#endif
	stopped = GDKstopped != 0;
#ifdef ATOMIC_LOCK
	pthread_mutex_unlock(&GDKstoppedLock.lock);
#endif
	return stopped;
}

/* coverity[+kill] */
void
GDKexit(int status)
{
	if (GDKlockFile == NULL) {
		/* no database lock, so no threads, so exit now */
		exit(status);
	}
	if (ATOMIC_TAS(GDKstopped, GDKstoppedLock, "GDKexit") == 0) {
		MT_Id pid = MT_getpid();
		Thread t, s;
		int i;

		MT_lock_set(&GDKthreadLock, "GDKexit");
		GDKnrofthreads = 0;
		MT_lock_unset(&GDKthreadLock, "GDKexit");
		if (GDKvmtrim_id)
			MT_join_thread(GDKvmtrim_id);
		/* first give the other threads a chance to exit */
		for (i = 0; i < 10; i++) {
			MT_lock_set(&GDKthreadLock, "GDKexit");
			for (t = GDKthreads, s = t + THREADS; t < s; t++)
				if (t->pid && t->pid != pid)
					break;
			MT_lock_unset(&GDKthreadLock, "GDKexit");
			if (t == s) /* no other threads? */
				break;
			MT_sleep_ms(CATNAP);
		}
		if (status == 0) {
			/* they had there chance, now kill them */
			MT_lock_set(&GDKthreadLock, "GDKexit");
			for (t = GDKthreads, s = t + THREADS; t < s; t++) {
				if (t->pid) {
					MT_Id victim = t->pid;

					if (t->pid != pid) {
						fprintf(stderr, "#GDKexit: killing thread\n");
						MT_kill_thread(victim);
					}
				}
			}
			MT_lock_unset(&GDKthreadLock, "GDKexit");
		}
#if 0
		/* we can't clean up after killing threads */
		BBPexit();
#endif
		GDKlog(GDKLOGOFF);
		GDKunlockHome();
#if !defined(USE_PTHREAD_LOCKS) && !defined(NDEBUG)
		TEMDEBUG GDKlockstatistics(1);
#endif
		MT_global_exit(status);
	}
	MT_exit_thread(-1);
}

/*
 * All semaphores used by the application should be mentioned here.
 * They are initialized during system initialization.
 */
int GDKdebug = 0;

batlock_t GDKbatLock[BBP_BATMASK + 1];
bbplock_t GDKbbpLock[BBP_THREADMASK + 1];
MT_Lock GDKnameLock MT_LOCK_INITIALIZER("GDKnameLock");
MT_Lock GDKthreadLock MT_LOCK_INITIALIZER("GDKthreadLock");
MT_Lock GDKtmLock MT_LOCK_INITIALIZER("GDKtmLock");

/*
 * @+ Concurrency control
 * Concurrency control requires actions at several levels of the
 * system.  First, it should be ensured that each database is
 * controlled by a single server process (group). Subsequent attempts
 * should be stopped.  This is regulated through file locking against
 * ".gdk_lock".  Furthermore, the server process is moved to the
 * database directory for improved speed.
 *
 * Before the locks and threads are initiated, we cannot use the
 * normal routines yet. So we have a local fatal here instead of
 * GDKfatal.
 */
static void
GDKlockHome(void)
{
	int fd;

	assert(GDKlockFile == NULL);
	/*
	 * Go there and obtain the global database lock.
	 */
	if (chdir(GDKdbpathStr) < 0) {
		char GDKdirStr[PATHLENGTH];

		/* The DIR_SEP at the end of the path is needed for a
		 * successful call to GDKcreatedir */
		snprintf(GDKdirStr, PATHLENGTH, "%s%c", GDKdbpathStr, DIR_SEP);
		if (GDKcreatedir(GDKdirStr) != GDK_SUCCEED)
			GDKfatal("GDKlockHome: could not create %s\n", GDKdbpathStr);
		if (chdir(GDKdbpathStr) < 0)
			GDKfatal("GDKlockHome: could not move to %s\n", GDKdbpathStr);
		IODEBUG fprintf(stderr, "#GDKlockHome: created directory %s\n", GDKdbpathStr);
	}
	if ((fd = MT_lockf(GDKLOCK, F_TLOCK, 4, 1)) < 0) {
		GDKfatal("GDKlockHome: Database lock '%s' denied\n", GDKLOCK);
	}

	/* now we have the lock on the database */

	if ((GDKlockFile = fdopen(fd, "r+")) == NULL) {
		close(fd);
		GDKfatal("GDKlockHome: Could not open %s\n", GDKLOCK);
	}
	/*
	 * We have the lock, are the only process currently allowed in
	 * this section.
	 */
	MT_init();
	OIDinit();
	/*
	 * Print the new process list in the global lock file.
	 */
	fseek(GDKlockFile, 0, SEEK_SET);
	if (ftruncate(fileno(GDKlockFile), 0) < 0)
		GDKfatal("GDKlockHome: Could not truncate %s\n", GDKLOCK);
	fflush(GDKlockFile);
	GDKlog(GDKLOGON);
}

static void
GDKunlockHome(void)
{
	if (GDKlockFile) {
		MT_lockf(GDKLOCK, F_ULOCK, 4, 1);
		fclose(GDKlockFile);
		GDKlockFile = 0;
	}
}

/*
 * @+ Error handling
 * Errors come in three flavors: warnings, non-fatal and fatal errors.
 * A fatal error leaves a core dump behind after trying to safe the
 * content of the relation.  A non-fatal error returns a message to
 * the user and aborts the current transaction.  Fatal errors are also
 * recorded on the system log for post-mortem analysis.
 * In non-silent mode the errors are immediately sent to output, which
 * makes it hard for upper layers to detect if an error was produced
 * in the process. To facilitate such testing, a global error count is
 * maintained on a thread basis, which can be read out by the function
 * GDKerrorCount(); Furthermore, threads may have set their private
 * error buffer.
 */

/* do the real work for GDKaddbuf below. */
static void
doGDKaddbuf(const char *prefix, const char *message, size_t messagelen, const char *suffix)
{
	char *buf;

	buf = GDKerrbuf;
	if (buf) {
		char *dst = buf + strlen(buf);
		size_t maxlen = GDKMAXERRLEN - (dst - buf) - 1;

		if (prefix && *prefix && dst < buf + GDKMAXERRLEN) {
			size_t preflen;

			strncpy(dst, prefix, maxlen);
			dst[maxlen] = '\0';
			preflen = strlen(dst);
			maxlen -= preflen;
			dst += preflen;
		}
		if (maxlen > messagelen)
			maxlen = messagelen;
		strncpy(dst, message, maxlen);
		dst += maxlen;
		if (suffix && *suffix && dst < buf + GDKMAXERRLEN) {
			size_t sufflen;

			maxlen = buf + GDKMAXERRLEN - dst - 1;
			strncpy(dst, suffix, maxlen);
			dst[maxlen] = '\0';
			sufflen = strlen(dst);
			maxlen -= sufflen;
			dst += sufflen;
		}
		*dst = '\0';
	} else {
		/* construct format string because the format string
		 * must start with ! */
		char format[32];

		snprintf(format, sizeof(format), "%s%%.*s%s", prefix ? prefix : "", suffix ? suffix : "");
		THRprintf(GDKout, format, (int) messagelen, message);
	}
}

/* print an error or warning message, making sure the message ends in
 * a newline, and also that every line in the message (if there are
 * multiple), starts with an exclamation point.
 * One of the problems complicating this whole issue is that each line
 * should be printed using a single call to THRprintf, and moreover,
 * the format string should start with a "!".  This is because
 * THRprintf adds a "#" to the start of the printed text if the format
 * string doesn't start with "!".
 * Another problem is that we're religious about bounds checking. It
 * would probably also not be quite as bad if we could write in the
 * message buffer.
 */
static void
GDKaddbuf(const char *message)
{
	const char *p, *q;
	char prefix[16];

	if (message == NULL || *message == '\0')	/* empty message, nothing to do */
		return;
	p = message;
	strcpy(prefix, "!");	/* default prefix */
	while (p && *p) {
		if (*p == '!') {
			size_t preflen;

			/* remember last ! prefix (e.g. "!ERROR: ")
			 * for any subsequent lines that start without
			 * ! */
			message = p;
			/* A prefix consists of a ! immediately
			 * followed by some text, followed by a : and
			 * a space.  Anything else results in no
			 * prefix being remembered */
			while (*++p && *p != ':' && *p != '\n' && *p != ' ')
				;
			if (*p == ':' && *++p == ' ') {
				/* found prefix, now remember it */
				preflen = (size_t) (p - message) + 1;
				if (preflen > sizeof(prefix) - 1)
					preflen = sizeof(prefix) - 1;
				strncpy(prefix, message, preflen);
				prefix[preflen] = 0;
			} else {
				/* there is a ! but no proper prefix */
				strcpy(prefix, "!");
				preflen = 1;
			}
			p = message + preflen;
		}

		/* find end of line */
		q = strchr(p, '\n');
		if (q) {
			/* print line including newline */
			q++;
			doGDKaddbuf(prefix, p, (size_t) (q - p), "");
		} else {
			/* no newline at end of buffer: print all the
			 * rest and add a newline */
			doGDKaddbuf(prefix, p, strlen(p), "\n");
			/* we're done since there were no more newlines */
			break;
		}
		p = q;
	}
}

#define GDKERRLEN	(1024+512)

void
GDKerror(const char *format, ...)
{
	char message[GDKERRLEN];
	size_t len = strlen(GDKERROR);
	va_list ap;

	if (!strncmp(format, GDKERROR, len)) {
		len = 0;
	} else {
		strcpy(message, GDKERROR);
	}
	va_start(ap, format);
	vsnprintf(message + len, sizeof(message) - (len + 2), format, ap);
	va_end(ap);

	GDKaddbuf(message);
}

void
GDKsyserror(const char *format, ...)
{
	char message[GDKERRLEN];
	size_t len = strlen(GDKERROR);

	int err = errno;
	va_list ap;

	if (strncmp(format, GDKERROR, len) == 0) {
		len = 0;
	} else {
		strncpy(message, GDKERROR, sizeof(message));
	}
	va_start(ap, format);
	vsnprintf(message + len, sizeof(message) - (len + 2), format, ap);
	va_end(ap);
#ifndef NATIVE_WIN32
	if (err > 0 && err < 1024)
#endif
	{
		size_t len1;
		size_t len2;
		size_t len3;
		char *osmsg;
#ifdef NATIVE_WIN32
		char osmsgbuf[256];
		osmsg = osmsgbuf;
		FormatMessage(FORMAT_MESSAGE_FROM_SYSTEM, NULL, err,
			      MAKELANGID(LANG_NEUTRAL, SUBLANG_DEFAULT),
			      (LPTSTR) osmsgbuf, sizeof(osmsgbuf), NULL);
#else
		osmsg = strerror(err);
#endif
		len1 = strlen(message);
		len2 = len1 + strlen(GDKMESSAGE);
		len3 = len2 + strlen(osmsg);

		if (len3 + 2 < sizeof(message)) {
			strcpy(message + len1, GDKMESSAGE);
			strcpy(message + len2, osmsg);
			if (len3 > 0 && message[len3 - 1] != '\n') {
				message[len3] = '\n';
				message[len3 + 1] = 0;
			}
		}
	}
	GDKaddbuf(message);

	errno = 0;
}

void
GDKclrerr(void)
{
	char *buf;

	buf = GDKerrbuf;
	if (buf)
		*buf = 0;
}

jmp_buf GDKfataljump;
str GDKfatalmsg;
<<<<<<< HEAD
=======
bit GDKfataljumpenable = 0;
>>>>>>> d0bc8366

/* coverity[+kill] */
void
GDKfatal(const char *format, ...)
{
	char message[GDKERRLEN];
	size_t len = strlen(GDKFATAL);
	va_list ap;

	GDKdebug |= IOMASK;
#ifndef NATIVE_WIN32
	BATSIGinit();
#endif
	if (!strncmp(format, GDKFATAL, len)) {
		len = 0;
	} else {
		strcpy(message, GDKFATAL);
	}
	va_start(ap, format);
	vsnprintf(message + len, sizeof(message) - (len + 2), format, ap);
	va_end(ap);

<<<<<<< HEAD
#ifndef HAVE_EMBEDDED
	fputs(message, stderr);
	fputs("\n", stderr);
	fflush(stderr);

	/*
	 * Real errors should be saved in the log file for post-crash
	 * inspection.
	 */
	if (GDKexiting()) {
		fflush(stdout);
		MT_exit_thread(1);
		/* exit(1); */
	} else {
		GDKlog("%s", message);
#ifdef COREDUMP
		abort();
#else
		GDKexit(1);
#endif
=======
	if (!GDKfataljumpenable) {
		fputs(message, stderr);
		fputs("\n", stderr);
		fflush(stderr);

		/*
		 * Real errors should be saved in the log file for post-crash
		 * inspection.
		 */
		if (GDKexiting()) {
			fflush(stdout);
			MT_exit_thread(1);
			/* exit(1); */
		} else {
			GDKlog("%s", message);
	#ifdef COREDUMP
			abort();
	#else
			GDKexit(1);
	#endif
		}
	} else { // in embedded mode, we really don't want to kill our host
		GDKfatalmsg = GDKstrdup(message);
		longjmp(GDKfataljump, 42);
>>>>>>> d0bc8366
	}
#else // in embedded mode, we really don't want to kill our host
	GDKfatalmsg = GDKstrdup(message);
    longjmp(GDKfataljump, 42);
#endif
}


/*
 * @+ Logical Thread management
 *
 * All semaphores used by the application should be mentioned here.
 * They are initialized during system initialization.
 *
 * The first action upon thread creation is to add it to the pool of
 * known threads. This should be done by the thread itself.
 * Subsequently, the thread descriptor can be obtained using THRget.
 * Note that the users should have gained exclusive access already.  A
 * new entry is initialized automatically when not found.  Its file
 * descriptors are the same as for the server and should be
 * subsequently reset.
 */
ThreadRec GDKthreads[THREADS];
void *THRdata[THREADDATA] = { 0 };

Thread
THRget(int tid)
{
	assert(0 < tid && tid <= THREADS);
	return (GDKthreads + tid - 1);
}

#if defined(_MSC_VER) && _MSC_VER >= 1900
#pragma warning(disable : 4172)
#endif
static inline size_t
THRsp(void)
{
	int l = 0;
	uintptr_t sp = (uintptr_t) (&l);

	return (size_t) sp;
}

static Thread
GDK_find_thread(MT_Id pid)
{
	Thread t, s;

	for (t = GDKthreads, s = t + THREADS; t < s; t++) {
		if (t->pid && t->pid == pid) {
			return t;
		}
	}
	return NULL;
}

Thread
THRnew(const char *name)
{
	int tid = 0;
	Thread t;
	Thread s;
	MT_Id pid = MT_getpid();

	MT_lock_set(&GDKthreadLock, "THRnew");
	s = GDK_find_thread(pid);
	if (s == NULL) {
		for (s = GDKthreads, t = s + THREADS; s < t; s++) {
			if (s->pid == pid) {
				MT_lock_unset(&GDKthreadLock, "THRnew");
				IODEBUG fprintf(stderr, "#THRnew:duplicate " SZFMT "\n", (size_t) pid);
				return s;
			}
		}
		for (s = GDKthreads, t = s + THREADS; s < t; s++) {
			if (s->pid == 0) {
				break;
			}
		}
		if (s == t) {
			MT_lock_unset(&GDKthreadLock, "THRnew");
			IODEBUG fprintf(stderr, "#THRnew: too many threads\n");
			GDKerror("THRnew: too many threads\n");
			return NULL;
		}
		tid = s->tid;
		memset((char *) s, 0, sizeof(*s));
		s->pid = pid;
		s->tid = tid;
		s->data[1] = THRdata[1];
		s->data[0] = THRdata[0];
		s->sp = THRsp();

		PARDEBUG fprintf(stderr, "#%x " SZFMT " sp = " SZFMT "\n", s->tid, (size_t) pid, s->sp);
		PARDEBUG fprintf(stderr, "#nrofthreads %d\n", GDKnrofthreads);

		GDKnrofthreads++;
	}
	s->name = GDKstrdup(name);
	MT_lock_unset(&GDKthreadLock, "THRnew");

	return s;
}

void
THRdel(Thread t)
{
	if (t < GDKthreads || t > GDKthreads + THREADS) {
		GDKfatal("THRdel: illegal call\n");
	}
	MT_lock_set(&GDKthreadLock, "THRdel");
	PARDEBUG fprintf(stderr, "#pid = " SZFMT ", disconnected, %d left\n", (size_t) t->pid, GDKnrofthreads);

	GDKfree(t->name);
	t->name = NULL;
	t->pid = 0;
	GDKnrofthreads--;
	MT_lock_unset(&GDKthreadLock, "THRdel");
}

int
THRhighwater(void)
{
	size_t c;
	Thread s;
	size_t diff;
	int rc = 0;

	MT_lock_set(&GDKthreadLock, "THRhighwater");
	s = GDK_find_thread(MT_getpid());
	if (s != NULL) {
		c = THRsp();
		diff = c < s->sp ? s->sp - c : c - s->sp;
		if (diff > THREAD_STACK_SIZE - 16 * 1024)
			rc = 1;
	}
	MT_lock_unset(&GDKthreadLock, "THRhighwater");
	return rc;
}

/*
 * I/O is organized per thread, because users may gain access through
 * the network.  The code below should be improved to gain speed.
 */

static void
THRinit(void)
{
	int i = 0;

	THRdata[0] = (void *) file_wastream(stdout, "stdout");
	THRdata[1] = (void *) file_rastream(stdin, "stdin");
	for (i = 0; i < THREADS; i++) {
		GDKthreads[i].tid = i + 1;
	}
}

void
THRsetdata(int n, ptr val)
{
	Thread s;

	MT_lock_set(&GDKthreadLock, "THRsetdata");
	s = GDK_find_thread(MT_getpid());
	if (s)
		s->data[n] = val;
	MT_lock_unset(&GDKthreadLock, "THRsetdata");
}

void *
THRgetdata(int n)
{
	Thread s;
	void *d;

	MT_lock_set(&GDKthreadLock, "THRgetdata");
	s = GDK_find_thread(MT_getpid());
	d = s ? s->data[n] : THRdata[n];
	MT_lock_unset(&GDKthreadLock, "THRgetdata");
	return d;
}

int
THRgettid(void)
{
	Thread s;
	int t;

	MT_lock_set(&GDKthreadLock, "THRgettid");
	s = GDK_find_thread(MT_getpid());
	t = s ? s->tid : 1;
	MT_lock_unset(&GDKthreadLock, "THRgettid");
	return t;
}

static char THRprintbuf[BUFSIZ];

int
THRprintf(stream *s, const char *format, ...)
{
	str bf = THRprintbuf, p = 0;
	size_t bfsz = BUFSIZ;
	int n = 0;
	ptrdiff_t m = 0;
	char c;
	va_list ap;

	if (!s)
		return -1;

	MT_lock_set(&MT_system_lock, "THRprintf");
	if (*format != '!') {
		c = '#';
		if (*format == '#')
			format++;
	} else {
		c = '!';
		format++;
	}

	do {
		p = bf;
		*p++ = c;
		if (GDKdebug & THRDMASK) {
			sprintf(p, "%02d ", THRgettid());
			while (*p)
				p++;
		}
		m = p - bf;
		va_start(ap, format);
		n = vsnprintf(p, bfsz-m, format, ap);
		va_end(ap);
		if (n < 0)
			goto cleanup;
		if ((size_t) n < bfsz - m)
			break;	  /* normal loop exit, usually 1st iteration */
		bfsz = m + n + 1;	/* precisely what is needed */
		if (bf != THRprintbuf)
			free(bf);
		bf = (str) malloc(bfsz);
		assert(bf != NULL);
	} while (1);

	p += n;

	n = 0;
	if (mnstr_write(s, bf, p - bf, 1) != 1)
		n = -1;
      cleanup:
	if (bf != THRprintbuf)
		free(bf);
	MT_lock_unset(&MT_system_lock, "THRprintf");
	return n;
}

static const char *_gdk_version_string = VERSION;
/**
 * Returns the GDK version as internally allocated string.  Hence the
 * string does not have to (and should not) be freed.  Do not inline
 * this function or the wrong VERSION will be used.
 */
const char *
GDKversion(void)
{
	return (_gdk_version_string);
}

/**
 * Extracts the last directory from a path string, if possible.
 * Stores the parent directory (path) in last_dir_parent and
 * the last directory (name) without a leading separators in last_dir.
 * Returns GDK_SUCCEED for success, GDK_FAIL on failure.
 */
gdk_return
GDKextractParentAndLastDirFromPath(const char *path, char *last_dir_parent, char *last_dir)
{
	char *last_dir_with_sep;
	ptrdiff_t last_dirsep_index;

	if (path == NULL || *path == 0) {
		GDKerror("GDKextractParentAndLastDirFromPath: no path\n");
		return GDK_FAIL;
	}

	last_dir_with_sep = strrchr(path, DIR_SEP);
	if (last_dir_with_sep == NULL) {
		/* it wasn't a path, can't work with that */
		GDKerror("GDKextractParentAndLastDirFromPath: no separator\n");
		return GDK_FAIL;
	}
	last_dirsep_index = last_dir_with_sep - path;
	/* split the dir string into absolute parent dir path and
	 * (relative) log dir name */
	strncpy(last_dir, last_dir_with_sep + 1, strlen(path));
	strncpy(last_dir_parent, path, last_dirsep_index);
	last_dir_parent[last_dirsep_index] = 0;

	return GDK_SUCCEED;
}<|MERGE_RESOLUTION|>--- conflicted
+++ resolved
@@ -1590,10 +1590,7 @@
 
 jmp_buf GDKfataljump;
 str GDKfatalmsg;
-<<<<<<< HEAD
-=======
 bit GDKfataljumpenable = 0;
->>>>>>> d0bc8366
 
 /* coverity[+kill] */
 void
@@ -1616,28 +1613,6 @@
 	vsnprintf(message + len, sizeof(message) - (len + 2), format, ap);
 	va_end(ap);
 
-<<<<<<< HEAD
-#ifndef HAVE_EMBEDDED
-	fputs(message, stderr);
-	fputs("\n", stderr);
-	fflush(stderr);
-
-	/*
-	 * Real errors should be saved in the log file for post-crash
-	 * inspection.
-	 */
-	if (GDKexiting()) {
-		fflush(stdout);
-		MT_exit_thread(1);
-		/* exit(1); */
-	} else {
-		GDKlog("%s", message);
-#ifdef COREDUMP
-		abort();
-#else
-		GDKexit(1);
-#endif
-=======
 	if (!GDKfataljumpenable) {
 		fputs(message, stderr);
 		fputs("\n", stderr);
@@ -1662,12 +1637,7 @@
 	} else { // in embedded mode, we really don't want to kill our host
 		GDKfatalmsg = GDKstrdup(message);
 		longjmp(GDKfataljump, 42);
->>>>>>> d0bc8366
-	}
-#else // in embedded mode, we really don't want to kill our host
-	GDKfatalmsg = GDKstrdup(message);
-    longjmp(GDKfataljump, 42);
-#endif
+	}
 }
 
 
