--- conflicted
+++ resolved
@@ -93,13 +93,10 @@
 
 gdk_export const char *GDKversion(void);
 
-<<<<<<< HEAD
-gdk_export int GDKextractParentAndLastDirFromPath(const char *path, char *last_dir_parent, char *last_dir);
+gdk_export gdk_return GDKextractParentAndLastDirFromPath(const char *path, char *last_dir_parent, char *last_dir);
 
 // these are used in embedded mode to jump out of GDKfatal
 gdk_export jmp_buf GDKfataljump;
 gdk_export str GDKfatalmsg;
 gdk_export bit GDKfataljumpenable;
-=======
->>>>>>> 166a1d3f
 #endif /* _GDK_UTILS_H_ */