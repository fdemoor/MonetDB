--- conflicted
+++ resolved
@@ -327,13 +327,9 @@
 	case TYPE_flt:
 		return is_flt_nil(v->val.fval);
 	case TYPE_dbl:
-<<<<<<< HEAD
-		return v->val.dval == dbl_nil;
+		return is_dbl_nil(v->val.dval);
 	case TYPE_msk:
 		return v->val.mval == msk_nil;
-=======
-		return is_dbl_nil(v->val.dval);
->>>>>>> 8d542231
 	case TYPE_oid:
 		return is_oid_nil(v->val.oval);
 	case TYPE_bat:
