stderr of test 'copy_into_crash.SF-1975402` in directory 'geom/BugTracker` itself:


# 11:37:42 >  
# 11:37:42 >   Mserver "--config=/ufs/niels/scratch/rc/Linux-x86_64/etc/MonetDB.conf" --debug=10 --set "monet_mod_path=/ufs/niels/scratch/rc/Linux-x86_64/lib/MonetDB4:/ufs/niels/scratch/rc/Linux-x86_64/lib/MonetDB4/lib:/ufs/niels/scratch/rc/Linux-x86_64/lib/MonetDB4/bin" --set "gdk_dbfarm=/ufs/niels/scratch/rc/Linux-x86_64/var/MonetDB4/dbfarm" --set "sql_logdir=/ufs/niels/scratch/rc/Linux-x86_64/var/MonetDB4/sql_logs" --set "xquery_logdir=/ufs/niels/scratch/rc/Linux-x86_64/var/MonetDB4/xquery_logs" --set mapi_open=true --set xrpc_open=true --set mapi_port=30423 --set xrpc_port=40646 --set monet_prompt= --trace  "--dbname=mTests_BugTracker" "--dbinit=module(geom); module(sql_server);" ; echo ; echo Over..
# 11:37:42 >  


# 11:37:42 >  
# 11:37:42 >  mclient -lsql -umonetdb -Pmonetdb --host=alf --port=30423 
# 11:37:42 >  

<<<<<<< HEAD
MAPI  = (monetdb) /var/tmp/mtest-21750/.s.monetdb.30182
=======
MAPI  = (monetdb) /var/tmp/mtest-17297/.s.monetdb.35706
>>>>>>> ab9581e6
QUERY = COPY 1 RECORDS INTO nodes from STDIN USING DELIMITERS ',', '\n';
        45111956, 'POINT(52.0697 4.3723)'
        
ERROR = !value ' 'POINT(52.0697 4.3723)'' from line 1 field 2 not inserted, expecting type point
        !failed to import table

# 13:33:18 >  
# 13:33:18 >  Done.
# 13:33:18 >  
<|MERGE_RESOLUTION|>--- conflicted
+++ resolved
@@ -10,11 +10,7 @@
 # 11:37:42 >  mclient -lsql -umonetdb -Pmonetdb --host=alf --port=30423 
 # 11:37:42 >  
 
-<<<<<<< HEAD
-MAPI  = (monetdb) /var/tmp/mtest-21750/.s.monetdb.30182
-=======
 MAPI  = (monetdb) /var/tmp/mtest-17297/.s.monetdb.35706
->>>>>>> ab9581e6
 QUERY = COPY 1 RECORDS INTO nodes from STDIN USING DELIMITERS ',', '\n';
         45111956, 'POINT(52.0697 4.3723)'
         
