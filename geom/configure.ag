# The contents of this file are subject to the MonetDB Public License
# Version 1.1 (the "License"); you may not use this file except in
# compliance with the License. You may obtain a copy of the License at
# http://monetdb.cwi.nl/Legal/MonetDBLicense-1.1.html
#
# Software distributed under the License is distributed on an "AS IS"
# basis, WITHOUT WARRANTY OF ANY KIND, either express or implied. See the
# License for the specific language governing rights and limitations
# under the License.
#
# The Original Code is the MonetDB Database System.
#
# The Initial Developer of the Original Code is CWI.
# Portions created by CWI are Copyright (C) 1997-July 2008 CWI.
# Copyright August 2008-2009 MonetDB B.V.
# All Rights Reserved.

dnl Process this file with autoconf to produce a configure script.
<<<<<<< HEAD
AC_PREREQ(2.59)
AC_INIT([MonetDB geometry module], [0.9.0], [monet@cwi.nl], [MonetDB-geom])
=======
AC_PREREQ(2.60)
AC_INIT([MonetDB geometry module], [0.8.5], [monet@cwi.nl], [MonetDB-geom])
>>>>>>> 827eaec9
#                                   ^^^^^
# Maintained via vertoo. Please don't modify by hand!
# Contact MonetDB-developers@lists.sourceforge.net for details and/or assistance.
AC_CONFIG_AUX_DIR(conf)
AC_CANONICAL_HOST
AC_CANONICAL_TARGET
AH_TOP([#include "sysdefs.h"])
AH_BOTTOM([#include "stddef.h"])

dnl ----------------------
AM_INIT_AUTOMAKE
AC_CONFIG_SRCDIR([src/lib/libgeom.mx])
AM_CONFIG_HEADER(geom_config.h:conf/config.h.in)
CONFIG_H=geom_config.h
AC_SUBST(CONFIG_H)

# GEOM_BUILD and GEOM_SOURCE are *only* used for monetdb-geom-config and RunMserver
# GEOM_SOURCE is the absolute path name of the source directory
# (srcdir can be relative)

# The Q versions of various variables are used in places where \'s
# need to be escapes with an extra \.  Configure does not support \'s
# in path names, so there is no need to do anything special here
# except set the variables.  The command to set them in case we do
# need to escape the \'s is Qvar=`echo "$var" | sed 's/\\\\/\\\\\\\\/g'`
GEOM_BUILD=[`pwd`]
AC_SUBST(GEOM_BUILD)

GEOM_SOURCE=[`(cd $srcdir && pwd)`]
AC_SUBST(GEOM_SOURCE)

AM_MONETDB_XQ_VARS_1()


dnl Check for Monet
req_monetdb_ver='1.29.0'
#                ^^^^^^
# Maintained via vertoo. Please don't modify by hand!
# Contact MonetDB-developers@lists.sourceforge.net for details and/or assistance.
AM_MONETDB_COMMON($req_monetdb_ver)
if test "x$have_monetdb" != xyes; then
	AC_MSG_ERROR([MonetDB geometry requires at least version $req_monetdb_ver of MonetDB, but only version $MONETDB_VERSION was found.])
fi
AM_MONETDB_DEFAULTS()
AM_MONETDB_COMPILER()
AM_MONETDB_TOOLS()
AM_MONETDB_OPTIONS()
AM_MONETDB_LIBS()
AM_MONETDB_UTILS()
req_monetdb4_ver='4.29.0'
#                 ^^^^^^
# Maintained via vertoo. Please don't modify by hand!
# Contact MonetDB-developers@lists.sourceforge.net for details and/or assistance.
AM_MONETDB4($req_monetdb4_ver)
req_monetdb5_ver='5.11.0'
#                 ^^^^^
# Maintained via vertoo. Please don't modify by hand!
# Contact MonetDB-developers@lists.sourceforge.net for details and/or assistance.
AM_MONETDB5($req_monetdb5_ver)

if test "x$have_monetdb4" != xyes -a "x$have_monetdb5" != xyes; then
	if test "x$MONETDB4_VERSION" = "x" -a "x$MONETDB5_VERSION" = "x"; then
		AC_MSG_ERROR([Neither MonetDB4 nor MonetDB5 was not found. MonetDB/Geom requires at least version $req_monetdb4_ver of MonetDB4 or version $req_monetdb5_ver of MonetDB5.])
	else
		if test "x$MONETDB4_VERSION" = "x"; then
			MONETDB4_VERSION='none'
		fi
		if test "x$MONETDB5_VERSION" = "x"; then
			MONETDB5_VERSION='none'
		fi
		AC_MSG_ERROR([MonetDB/Geom requires at least version $req_monetdb4_ver of MonetDB4 (found $MONETDB4_VERSION) or version $req_monetdb5_ver of MonetDB5 (found $MONETDB5_VERSION).])
	fi
fi

dnl geos
GEOS_VERSION_REQUIRED_MIN=2.2.0
dnl GEOS_VERSION_REQUIRED_MAX=3.0.0
have_geos=auto
GEOS_CONFIG=''
GEOS_INCS=''
GEOS_LIBS=''
AC_ARG_WITH(geos,
	AC_HELP_STRING([--with-geos=DIR],
		[geos library is installed in DIR]),
	have_geos="$withval")
if test "x$have_geos" != xno; then
	case "$have_geos" in
	yes|auto)
		XPATH="$PATH"
		;;
	*)
		XPATH="$have_geos/bin"
		;;
	esac
	AC_PATH_PROG(GEOS_CONFIG,geos-config,,$XPATH)
	if test "x$GEOS_CONFIG" = x; then
		AC_MSG_ERROR([geos-config not found in $XPATH])
		have_geos=no
	fi
fi
if test "x$have_geos" != xno; then
dnl	AC_MSG_CHECKING([for Geos >= $GEOS_VERSION_REQUIRED_MIN, but < $GEOS_VERSION_REQUIRED_MAX])
	AC_MSG_CHECKING([for Geos >= $GEOS_VERSION_REQUIRED_MIN])
	GEOS_VERSION="`$GEOS_CONFIG --version`"
	AC_MSG_RESULT(found $GEOS_VERSION)
	wrong=''
	if test MONETDB_VERSION_TO_NUMBER(echo $GEOS_VERSION) -lt MONETDB_VERSION_TO_NUMBER(echo $GEOS_VERSION_REQUIRED_MIN); then
		wrong="too old"
	fi
dnl	if test MONETDB_VERSION_TO_NUMBER(echo $GEOS_VERSION) -ge MONETDB_VERSION_TO_NUMBER(echo $GEOS_VERSION_REQUIRED_MAX); then
dnl		wrong="not yet supported"
dnl	fi
	if test "x$wrong" != x; then
		AC_MSG_ERROR([Geos version $GEOS_VERSION is $wrong])
		have_geos=no
	fi
fi
if test "x$have_geos" != xno; then
	case "$GCC-$CC-`$GEOS_CONFIG --prefix`-`$GEOS_CONFIG --includes`" in
	-*icc*-/usr-/usr/include)
		dnl  icc complains about Goes' header file, at least if Geos
		dnl  is found in the default place and we set GEOS_INCS & GEOS_LIBS.
		dnl  Since setting GEOS_INCS & GEOS_LIBS is not strictly required
		dnl  in this case, we omit setting them in this case.
		;;
	*)
		dnl GEOS_INCS="-I`$GEOS_CONFIG --includes`"
		dnl GEOS_LIBS="`$GEOS_CONFIG --libs`"
		GEOS_INCS="`$GEOS_CONFIG --cflags`"
		GEOS_LIBS="`$GEOS_CONFIG --ldflags`"
		;;
	esac
	save_CPPFLAGS="$CPPFLAGS"
	CPPFLAGS="$CPPFLAGS $GEOS_INCS"
	AC_CHECK_HEADER(geos_c.h, AC_DEFINE(HAVE_GEOS_C_H, 1, [Define to 1 if you have the <geos_c.h> header file.]), [AC_MSG_ERROR([geos_c.h not found]); have_geos=no])
	CPPFLAGS="$save_CPPFLAGS"
fi
if test "x$have_geos" != xno; then
	save_LIBS="$LIBS"
    	LIBS="$LIBS $GEOS_LIBS"
    	AC_CHECK_LIB(geos_c, GEOSEnvelope, :, [AC_MSG_ERROR([-lgeos_c not found]); have_geos=no])
    	LIBS="$save_LIBS"
fi
if test "x$have_geos" != xno; then
	GEOS_LIBS="$GEOS_LIBS -lgeos_c"
	AC_DEFINE(HAVE_SQLGETPRIVATEPROFILESTRING, 1, [Define if you have the SQLGetPrivateProfileString function])
fi
AC_SUBST(GEOS_INCS)
AC_SUBST(GEOS_LIBS)


dnl provide different versions of the paths derived above
AM_MONETDB_XQ_VARS_2()
AC_DEFINE_UNQUOTED(GEOM_PREFIX,"$QXprefix",[architecture-independent files])
AC_DEFINE_UNQUOTED(GEOM_EXEC_PREFIX,"$QXexec_prefix",[architecture-dependent files])
QGEOM_BUILD="$GEOM_BUILD"
XGEOM_BUILD="`$translatepath "$GEOM_BUILD"`"
QXGEOM_BUILD="`echo "$XGEOM_BUILD" | sed 's/\\\\/\\\\\\\\/g'`"
AC_SUBST(QGEOM_BUILD)
AC_SUBST(XGEOM_BUILD)
AC_SUBST(QXGEOM_BUILD)
QGEOM_SOURCE="$GEOM_SOURCE"
XGEOM_SOURCE="`$translatepath "$GEOM_SOURCE"`"
QXGEOM_SOURCE="`echo "$XGEOM_SOURCE" | sed 's/\\\\/\\\\\\\\/g'`"
AC_SUBST(QGEOM_SOURCE)
AC_SUBST(XGEOM_SOURCE)
AC_SUBST(QXGEOM_SOURCE)
AC_DEFINE_UNQUOTED(GEOM_LOCALSTATEDIR,"$QXlocalstatedir",[modifiable single-machine data])
AC_DEFINE_UNQUOTED(GEOM_LIBDIR,"$QXlibdir",[object code libraries])
AC_DEFINE_UNQUOTED(GEOM_SYSCONFDIR,"$QXsysconfdir",[read-only single-machine data])


dnl  CFLAGS for our code are stricter than what autoconf can cope with.
CFLAGS="$CFLAGS \$(X_CFLAGS)"

case "$host_os" in
*mingw*)
AM_CONDITIONAL(NOT_WIN32, false)
AM_CONDITIONAL(NATIVE_WIN32, true)
;;
*)
AM_CONDITIONAL(NOT_WIN32, true)
AM_CONDITIONAL(NATIVE_WIN32, false)
;;
esac<|MERGE_RESOLUTION|>--- conflicted
+++ resolved
@@ -16,13 +16,8 @@
 # All Rights Reserved.
 
 dnl Process this file with autoconf to produce a configure script.
-<<<<<<< HEAD
-AC_PREREQ(2.59)
+AC_PREREQ(2.60)
 AC_INIT([MonetDB geometry module], [0.9.0], [monet@cwi.nl], [MonetDB-geom])
-=======
-AC_PREREQ(2.60)
-AC_INIT([MonetDB geometry module], [0.8.5], [monet@cwi.nl], [MonetDB-geom])
->>>>>>> 827eaec9
 #                                   ^^^^^
 # Maintained via vertoo. Please don't modify by hand!
 # Contact MonetDB-developers@lists.sourceforge.net for details and/or assistance.
