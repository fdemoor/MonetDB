--- conflicted
+++ resolved
@@ -251,7 +251,6 @@
 	}
 
 	/* iterate over the interiorRing and transform each one of them */
-<<<<<<< HEAD
     if (numInteriorRings) {
         transformedInteriorRingGeometries = GDKmalloc(numInteriorRings * sizeof(GEOSGeometry *));
         if (transformedInteriorRingGeometries == NULL) {
@@ -283,35 +282,7 @@
 
     if(transformedInteriorRingGeometries)
         GDKfree(transformedInteriorRingGeometries);
-=======
-	transformedInteriorRingGeometries = GDKmalloc(numInteriorRings * sizeof(GEOSGeometry *));
-	if (transformedInteriorRingGeometries == NULL) {
-		*transformedGeometry = NULL;
-		GEOSGeom_destroy(transformedExteriorRingGeometry);
-		throw(MAL, "geom.Transform", MAL_MALLOC_FAIL);
-	}
-	for (i = 0; i < numInteriorRings; i++) {
-		ret = transformLinearRing(&transformedInteriorRingGeometries[i], GEOSGetInteriorRingN(geosGeometry, i), proj4_src, proj4_dst);
-		if (ret != MAL_SUCCEED) {
-			while (--i >= 0)
-				GEOSGeom_destroy(transformedInteriorRingGeometries[i]);
-			GDKfree(transformedInteriorRingGeometries);
-			GEOSGeom_destroy(transformedExteriorRingGeometry);
-			*transformedGeometry = NULL;
-			return ret;
-		}
-		GEOSSetSRID(transformedInteriorRingGeometries[i], srid);
-	}
-
-	*transformedGeometry = GEOSGeom_createPolygon(transformedExteriorRingGeometry, transformedInteriorRingGeometries, numInteriorRings);
-	if (*transformedGeometry == NULL) {
-		for (i = 0; i < numInteriorRings; i++)
-			GEOSGeom_destroy(transformedInteriorRingGeometries[i]);
-		ret = createException(MAL, "geom.Transform", "GEOSGeom_createPolygon failed");
-	}
-	GDKfree(transformedInteriorRingGeometries);
 	GEOSGeom_destroy(transformedExteriorRingGeometry);
->>>>>>> 54b156d2
 
 	return ret;
 }
@@ -1783,7 +1754,6 @@
 	}
 	BATseqbase(geomBAT, 0);
 
-<<<<<<< HEAD
     if (parent) {
         if ((parentBAT = BATnew(TYPE_void, ATOMindex("int"), geometriesNum, TRANSIENT)) == NULL) {
             BBPunfix(idBAT->batCacheid);
@@ -1805,11 +1775,6 @@
     }
 
 	if ((err = dumpGeometriesGeometry(idBAT, geomBAT, geosGeometry, "")) != MAL_SUCCEED) {
-=======
-	err = dumpGeometriesGeometry(idBAT, geomBAT, geosGeometry, "");
-	GEOSGeom_destroy(geosGeometry);
-	if (err != MAL_SUCCEED) {
->>>>>>> 54b156d2
 		BBPunfix(idBAT->batCacheid);
 		BBPunfix(geomBAT->batCacheid);
         if (parent)
@@ -3447,11 +3412,7 @@
 	}
 
 	//create a polygon using the linearRing
-<<<<<<< HEAD
-	if (internalBAT_id != NULL && *internalBAT_id == bat_nil) {
-=======
 	if (internalBAT_id == NULL) {
->>>>>>> 54b156d2
 		geosGeometry = GEOSGeom_createPolygon(linearRingGeometry, NULL, 0);
 		if (geosGeometry == NULL) {
 			*out = NULL;
@@ -4572,14 +4533,8 @@
 		return MAL_SUCCEED;
 	}
 
-<<<<<<< HEAD
-        /*TODO: check if the BAT only has one elemente in that case report error*/
-		aWKB = (wkb *) BUNtail(inBAT_iter, i + BUNfirst(inBAT));
-		bWKB = (wkb *) BUNtail(inBAT_iter, i + 1 + BUNfirst(inBAT));
-=======
 	//iterator over the BATs
 	inBAT_iter = bat_iterator(inBAT);
->>>>>>> 54b156d2
 
 	aWKB = (wkb *) BUNtail(inBAT_iter, BUNfirst(inBAT));
 	if (BATcount(inBAT) == 1) {
@@ -4948,23 +4903,9 @@
 		GEOSGeom_destroy(geosGeometry);
 		throw(MAL, "geom.GeometryN", "GEOSGetNumGeometries failed");
 	}
-<<<<<<< HEAD
-	//geometry is not a multi geometry
-    /*
-	if (geometriesNum == 1) {
-		if ((*out = wkbNULLcopy()) == NULL)
-			throw(MAL, "geom.GeometryN", MAL_MALLOC_FAIL);
-		return MAL_SUCCEED;
-	}
-    */
-
-	//no geometry at this position
-	if (geometriesNum < *geometryNum) {
-=======
 	if (geometriesNum == 1 || //geometry is not a multi geometry
 	    geometriesNum < *geometryNum) { //no geometry at this position
 		GEOSGeom_destroy(geosGeometry);
->>>>>>> 54b156d2
 		if ((*out = wkbNULLcopy()) == NULL)
 			throw(MAL, "geom.GeometryN", MAL_MALLOC_FAIL);
 		return MAL_SUCCEED;
@@ -5200,7 +5141,39 @@
 	GEOSGeom_destroy(point1_geom);
 	GEOSGeom_destroy(point2_geom);
 
-<<<<<<< HEAD
+	return err;
+}
+
+static str
+mbrrelation_wkb(bit *out, wkb **geom1WKB, wkb **geom2WKB, str (*func)(bit *, mbr **, mbr **))
+{
+	mbr *geom1MBR = NULL, *geom2MBR = NULL;
+	str ret = MAL_SUCCEED;
+
+	if (wkb_isnil(*geom1WKB) || wkb_isnil(*geom2WKB)) {
+		*out = bit_nil;
+		return MAL_SUCCEED;
+	}
+
+	ret = wkbMBR(&geom1MBR, geom1WKB);
+	if (ret != MAL_SUCCEED) {
+		return ret;
+	}
+
+	ret = wkbMBR(&geom2MBR, geom2WKB);
+	if (ret != MAL_SUCCEED) {
+		GDKfree(geom1MBR);
+		return ret;
+	}
+
+	ret = (*func) (out, &geom1MBR, &geom2MBR);
+
+	GDKfree(geom1MBR);
+	GDKfree(geom2MBR);
+
+	return ret;
+}
+
 #if 0
 str wkbBox3D(mbr** box, wkb** point1, wkb** point2) {
     GEOSGeom point1_geom, point2_geom;
@@ -5251,51 +5224,6 @@
     return MAL_SUCCEED;
 }
 #endif
-
-/*returns true if the two
- * 	mbrs overlap */
-str
-mbrOverlaps(bit *out, mbr **b1, mbr **b2)
-{
-	if (mbr_isnil(*b1) || mbr_isnil(*b2))
-		*out = 0;
-	else			//they cannot overlap if b2 is left, right, above or below b1
-		*out = !((*b2)->ymax < (*b1)->ymin || (*b2)->ymin > (*b1)->ymax || (*b2)->xmax < (*b1)->xmin || (*b2)->xmin > (*b1)->xmax);
-	return MAL_SUCCEED;
-=======
-	return err;
->>>>>>> 54b156d2
-}
-
-static str
-mbrrelation_wkb(bit *out, wkb **geom1WKB, wkb **geom2WKB, str (*func)(bit *, mbr **, mbr **))
-{
-	mbr *geom1MBR = NULL, *geom2MBR = NULL;
-	str ret = MAL_SUCCEED;
-
-	if (wkb_isnil(*geom1WKB) || wkb_isnil(*geom2WKB)) {
-		*out = bit_nil;
-		return MAL_SUCCEED;
-	}
-
-	ret = wkbMBR(&geom1MBR, geom1WKB);
-	if (ret != MAL_SUCCEED) {
-		return ret;
-	}
-
-	ret = wkbMBR(&geom2MBR, geom2WKB);
-	if (ret != MAL_SUCCEED) {
-		GDKfree(geom1MBR);
-		return ret;
-	}
-
-	ret = (*func) (out, &geom1MBR, &geom2MBR);
-
-	GDKfree(geom1MBR);
-	GDKfree(geom2MBR);
-
-	return ret;
-}
 
 /*returns true if the two
  * 	mbrs overlap */
