/*
 * This Source Code Form is subject to the terms of the Mozilla Public
 * License, v. 2.0.  If a copy of the MPL was not distributed with this
 * file, You can obtain one at http://mozilla.org/MPL/2.0/.
 *
 * Copyright 1997 - July 2008 CWI, August 2008 - 2016 MonetDB B.V.
 */

/*
 * @a Wouter Scherphof, Niels Nes, Foteini Alvanaki
 * @* The simple geom module
 */

#include "geom.h"

int TYPE_mbr;

static inline int
geometryHasZ(int info)
{
	return (info & 0x02);
}

static inline int
geometryHasM(int info)
{
	return (info & 0x01);
}
static wkb wkb_nil = { ~0, 0 };

static wkb *
wkbNULLcopy(void)
{
	wkb *n = GDKmalloc(sizeof(wkb_nil));
	if (n)
		*n = wkb_nil;
	return n;
}

/* the first argument in the functions is the return variable */

#ifdef HAVE_PROJ

/** convert degrees to radians */
static void
degrees2radians(double *x, double *y, double *z)
{
	*x *= M_PI / 180.0;
	*y *= M_PI / 180.0;
	*z *= M_PI / 180.0;
}

/** convert radians to degrees */
static void
radians2degrees(double *x, double *y, double *z)
{
	*x *= 180.0 / M_PI;
	*y *= 180.0 / M_PI;
	*z *= 180.0 / M_PI;
}

static str
transformCoordSeq(int idx, int coordinatesNum, projPJ proj4_src, projPJ proj4_dst, const GEOSCoordSequence *gcs_old, GEOSCoordSeq gcs_new)
{
	double x = 0, y = 0, z = 0;
	int *errorNum = 0;

	if (!GEOSCoordSeq_getX(gcs_old, idx, &x) ||
	    !GEOSCoordSeq_getY(gcs_old, idx, &y) ||
	    (coordinatesNum > 2 && !GEOSCoordSeq_getZ(gcs_old, idx, &z)))
		throw(MAL, "geom.Transform", "Couldn't get coordinates");

	/* check if the passed reference system is geographic (proj=latlong)
	 * and change the degrees to radians because pj_transform works with radians*/
	if (pj_is_latlong(proj4_src))
		degrees2radians(&x, &y, &z);

	pj_transform(proj4_src, proj4_dst, 1, 0, &x, &y, &z);

	errorNum = pj_get_errno_ref();
	if (*errorNum != 0) {
		if (coordinatesNum > 2)
			throw(MAL, "geom.Transform", "Couldn't transform point (%f %f %f): %s\n", x, y, z, pj_strerrno(*errorNum));
		else
			throw(MAL, "geom.Transform", "Couldn't transform point (%f %f): %s\n", x, y, pj_strerrno(*errorNum));
	}

	/* check if the destination reference system is geographic and change
	 * the destination coordinates from radians to degrees */
	if (pj_is_latlong(proj4_dst))
		radians2degrees(&x, &y, &z);

	if (!GEOSCoordSeq_setX(gcs_new, idx, x) ||
	    !GEOSCoordSeq_setY(gcs_new, idx, y) ||
	    (coordinatesNum > 2 && !GEOSCoordSeq_setZ(gcs_new, idx, z)))
		throw(MAL, "geom.Transform", "Couldn't set coordinates");

	return MAL_SUCCEED;
}

static str
transformPoint(GEOSGeometry **transformedGeometry, const GEOSGeometry *geosGeometry, projPJ proj4_src, projPJ proj4_dst)
{
	int coordinatesNum = 0;
	const GEOSCoordSequence *gcs_old;
	GEOSCoordSeq gcs_new;
	str ret = MAL_SUCCEED;

	*transformedGeometry = NULL;

	/* get the number of coordinates the geometry has */
	coordinatesNum = GEOSGeom_getCoordinateDimension(geosGeometry);
	/* get the coordinates of the points comprising the geometry */
	gcs_old = GEOSGeom_getCoordSeq(geosGeometry);

	if (gcs_old == NULL)
		throw(MAL, "geom.Transform", "GEOSGeom_getCoordSeq failed");

	/* create the coordinates sequence for the transformed geometry */
	gcs_new = GEOSCoordSeq_create(1, coordinatesNum);
	if (gcs_new == NULL)
		throw(MAL, "geom.Transform", "GEOSGeom_getCoordSeq failed");

	/* create the transformed coordinates */
	ret = transformCoordSeq(0, coordinatesNum, proj4_src, proj4_dst, gcs_old, gcs_new);
	if (ret != MAL_SUCCEED) {
		GEOSCoordSeq_destroy(gcs_new);
		return ret;
	}

	/* create the geometry from the coordinates sequence */
	*transformedGeometry = GEOSGeom_createPoint(gcs_new);
	if (*transformedGeometry == NULL) {
		GEOSCoordSeq_destroy(gcs_new);
		throw(MAL, "geom.Transform", "GEOSGeom_getCoordSeq failed");
	}

	return MAL_SUCCEED;
}

static str
transformLine(GEOSCoordSeq *gcs_new, const GEOSGeometry *geosGeometry, projPJ proj4_src, projPJ proj4_dst)
{
	int coordinatesNum = 0;
	const GEOSCoordSequence *gcs_old;
	unsigned int pointsNum = 0, i = 0;
	str ret = MAL_SUCCEED;

	/* get the number of coordinates the geometry has */
	coordinatesNum = GEOSGeom_getCoordinateDimension(geosGeometry);
	/* get the coordinates of the points comprising the geometry */
	gcs_old = GEOSGeom_getCoordSeq(geosGeometry);

	if (gcs_old == NULL)
		throw(MAL, "geom.Transform", "GEOSGeom_getCoordSeq failed");

	/* get the number of points in the geometry */
	if (!GEOSCoordSeq_getSize(gcs_old, &pointsNum))
		throw(MAL, "geom.Transform", "GEOSCoordSeq_getSize failed");

	/* create the coordinates sequence for the transformed geometry */
	*gcs_new = GEOSCoordSeq_create(pointsNum, coordinatesNum);
	if (*gcs_new == NULL)
		throw(MAL, "geom.Transform", "GEOSCoordSeq_create failed");

	/* create the transformed coordinates */
	for (i = 0; i < pointsNum; i++) {
		ret = transformCoordSeq(i, coordinatesNum, proj4_src, proj4_dst, gcs_old, *gcs_new);
		if (ret != MAL_SUCCEED) {
			GEOSCoordSeq_destroy(*gcs_new);
			*gcs_new = NULL;
			return ret;
		}
	}

	return MAL_SUCCEED;
}

static str
transformLineString(GEOSGeometry **transformedGeometry, const GEOSGeometry *geosGeometry, projPJ proj4_src, projPJ proj4_dst)
{
	GEOSCoordSeq coordSeq;
	str ret = MAL_SUCCEED;

	ret = transformLine(&coordSeq, geosGeometry, proj4_src, proj4_dst);
	if (ret != MAL_SUCCEED) {
		*transformedGeometry = NULL;
		return ret;
	}

	/* create the geometry from the coordinates sequence */
	*transformedGeometry = GEOSGeom_createLineString(coordSeq);
	if (*transformedGeometry == NULL) {
		GEOSCoordSeq_destroy(coordSeq);
		throw(MAL, "geom.Transform", "GEOSGeom_createLineString failed");
	}

	return ret;
}

static str
transformLinearRing(GEOSGeometry **transformedGeometry, const GEOSGeometry *geosGeometry, projPJ proj4_src, projPJ proj4_dst)
{
	GEOSCoordSeq coordSeq = NULL;
	str ret = MAL_SUCCEED;

	ret = transformLine(&coordSeq, geosGeometry, proj4_src, proj4_dst);
	if (ret != MAL_SUCCEED) {
		*transformedGeometry = NULL;
		return ret;
	}

	/* create the geometry from the coordinates sequence */
	*transformedGeometry = GEOSGeom_createLinearRing(coordSeq);
	if (*transformedGeometry == NULL) {
		GEOSCoordSeq_destroy(coordSeq);
		throw(MAL, "geom.Transform", "GEOSGeom_createLineString failed");
	}

	return ret;
}

static str
transformPolygon(GEOSGeometry **transformedGeometry, const GEOSGeometry *geosGeometry, projPJ proj4_src, projPJ proj4_dst, int srid)
{
	const GEOSGeometry *exteriorRingGeometry;
	GEOSGeometry *transformedExteriorRingGeometry = NULL;
	GEOSGeometry **transformedInteriorRingGeometries = NULL;
	int numInteriorRings = 0, i = 0;
	str ret = MAL_SUCCEED;

	/* get the exterior ring of the polygon */
	exteriorRingGeometry = GEOSGetExteriorRing(geosGeometry);
	if (exteriorRingGeometry == NULL) {
		*transformedGeometry = NULL;
		throw(MAL, "geom.Transform", "GEOSGetExteriorRing failed");
	}

	ret = transformLinearRing(&transformedExteriorRingGeometry, exteriorRingGeometry, proj4_src, proj4_dst);
	if (ret != MAL_SUCCEED) {
		*transformedGeometry = NULL;
		return ret;
	}
	GEOSSetSRID(transformedExteriorRingGeometry, srid);

	numInteriorRings = GEOSGetNumInteriorRings(geosGeometry);
	if (numInteriorRings == -1) {
		*transformedGeometry = NULL;
		GEOSGeom_destroy(transformedExteriorRingGeometry);
		throw(MAL, "geom.Transform", "GEOSGetInteriorRingN failed.");
	}

	/* iterate over the interiorRing and transform each one of them */
    if (numInteriorRings) {
        transformedInteriorRingGeometries = GDKmalloc(numInteriorRings * sizeof(GEOSGeometry *));
        if (transformedInteriorRingGeometries == NULL) {
            *transformedGeometry = NULL;
            GEOSGeom_destroy(transformedExteriorRingGeometry);
            throw(MAL, "geom.wkbTransform", MAL_MALLOC_FAIL);
        }
        for (i = 0; i < numInteriorRings; i++) {
            ret = transformLinearRing(&transformedInteriorRingGeometries[i], GEOSGetInteriorRingN(geosGeometry, i), proj4_src, proj4_dst);
            if (ret != MAL_SUCCEED) {
                while (--i >= 0)
                    GEOSGeom_destroy(transformedInteriorRingGeometries[i]);
                GDKfree(transformedInteriorRingGeometries);
                GEOSGeom_destroy(transformedExteriorRingGeometry);
                *transformedGeometry = NULL;
                return ret;
            }
            GEOSSetSRID(transformedInteriorRingGeometries[i], srid);
        }
    }

    *transformedGeometry = GEOSGeom_createPolygon(transformedExteriorRingGeometry, transformedInteriorRingGeometries, numInteriorRings);
    if (*transformedGeometry == NULL) {
	    GEOSGeom_destroy(transformedExteriorRingGeometry);
        for (i = 0; i < numInteriorRings; i++)
            GEOSGeom_destroy(transformedInteriorRingGeometries[i]);
        ret = createException(MAL, "geom.wkbTransform", "GEOSGeom_createPolygon failed");
    }

    if(transformedInteriorRingGeometries)
        GDKfree(transformedInteriorRingGeometries);
	GEOSGeom_destroy(transformedExteriorRingGeometry);

	return ret;
}

static str
transformMultiGeometry(GEOSGeometry **transformedGeometry, const GEOSGeometry *geosGeometry, projPJ proj4_src, projPJ proj4_dst, int srid, int geometryType)
{
	int geometriesNum, subGeometryType, i;
	GEOSGeometry **transformedMultiGeometries = NULL;
	const GEOSGeometry *multiGeometry = NULL;
	str ret = MAL_SUCCEED;

	geometriesNum = GEOSGetNumGeometries(geosGeometry);
	if (geometriesNum == -1)
		throw(MAL, "geom.Transform", "GEOSGetNumGeometries failed");
	transformedMultiGeometries = GDKmalloc(geometriesNum * sizeof(GEOSGeometry *));
	if (transformedMultiGeometries == NULL)
		throw(MAL, "geom.Transform", MAL_MALLOC_FAIL);

	for (i = 0; i < geometriesNum; i++) {
		if ((multiGeometry = GEOSGetGeometryN(geosGeometry, i)) == NULL)
			ret = createException(MAL, "geom.Transform", "GEOSGetGeometryN failed");
		else if ((subGeometryType = GEOSGeomTypeId(multiGeometry) + 1) == 0)
			ret = createException(MAL, "geom.Transform", "GEOSGeomTypeId failed");
		else {
			switch (subGeometryType) {
			case wkbPoint_mdb:
				ret = transformPoint(&transformedMultiGeometries[i], multiGeometry, proj4_src, proj4_dst);
				break;
			case wkbLineString_mdb:
				ret = transformLineString(&transformedMultiGeometries[i], multiGeometry, proj4_src, proj4_dst);
				break;
			case wkbLinearRing_mdb:
				ret = transformLinearRing(&transformedMultiGeometries[i], multiGeometry, proj4_src, proj4_dst);
				break;
			case wkbPolygon_mdb:
				ret = transformPolygon(&transformedMultiGeometries[i], multiGeometry, proj4_src, proj4_dst, srid);
				break;
			default:
				ret = createException(MAL, "geom.Transform", "Unknown geometry type");
				break;
			}
		}

		if (ret != MAL_SUCCEED) {
			while (--i >= 0)
				GEOSGeom_destroy(transformedMultiGeometries[i]);
			GDKfree(transformedMultiGeometries);
			*transformedGeometry = NULL;
			return ret;
		}

		GEOSSetSRID(transformedMultiGeometries[i], srid);
	}

	*transformedGeometry = GEOSGeom_createCollection(geometryType - 1, transformedMultiGeometries, geometriesNum);
	if (*transformedGeometry == NULL) {
		for (i = 0; i < geometriesNum; i++)
			GEOSGeom_destroy(transformedMultiGeometries[i]);
		ret = createException(MAL, "geom.Transform", "GEOSGeom_createCollection failed");
	}
	GDKfree(transformedMultiGeometries);

	return ret;
}

/* the following function is used in postgis to get projPJ from str.
 * it is necessary to do it in a detailed way like that because pj_init_plus
 * does not set all parameters correctly and I cannot test whether the
 * coordinate reference systems are geographic or not */
static projPJ
projFromStr(const char *projStr)
{
	int t;
	char *params[1024];	// one for each parameter
	char *loc;
	char *str;
	projPJ result;

	if (projStr == NULL)
		return NULL;

	str = GDKstrdup(projStr);
	if (str == NULL)
		return NULL;

	// first we split the string into a bunch of smaller strings,
	// based on the " " separator

	params[0] = str;	// 1st param, we'll null terminate at the " " soon

	t = 1;
	for (loc = strchr(str, ' '); loc != NULL; loc = strchr(loc, ' ')) {
		if (t == (int) (sizeof(params) / sizeof(params[0]))) {
			/* too many parameters */
			GDKfree(str);
			return NULL;
		}
		*loc++ = 0;	// null terminate and advance
		params[t++] = loc;
	}

	result = pj_init(t, params);
	GDKfree(str);

	return result;
}
#endif

/* It gets a geometry and transforms its coordinates to the provided srid */
str
wkbTransform(wkb **transformedWKB, wkb **geomWKB, int *srid_src, int *srid_dst, char **proj4_src_str, char **proj4_dst_str)
{
#ifndef HAVE_PROJ
	*transformedWKB = NULL;
	(void) geomWKB;
	(void) srid_src;
	(void) srid_dst;
	(void) proj4_src_str;
	(void) proj4_dst_str;
	throw(MAL, "geom.Transform", "Function Not Implemented");
#else
	projPJ proj4_src, proj4_dst;
	GEOSGeom geosGeometry, transformedGeosGeometry;
	int geometryType = -1;

	str ret = MAL_SUCCEED;

	if (*geomWKB == NULL)
		throw(MAL, "geom.Transform", "wkb is null");

	if (wkb_isnil(*geomWKB) ||
	    *srid_src == int_nil ||
	    *srid_dst == int_nil ||
	    strcmp(*proj4_src_str, str_nil) == 0 ||
	    strcmp(*proj4_dst_str, str_nil) == 0) {
		if ((*transformedWKB = wkbNULLcopy()) == NULL)
			throw(MAL, "geom.Transform", MAL_MALLOC_FAIL);
		return MAL_SUCCEED;
	}

	if (strcmp(*proj4_src_str, "null") == 0)
		throw(MAL, "geom.Transform", "Could not find in spatial_ref_sys srid %d\n", *srid_src);
	if (strcmp(*proj4_dst_str, "null") == 0)
		throw(MAL, "geom.Transform", "Could not find in spatial_ref_sys srid %d\n", *srid_dst);

	proj4_src = /*pj_init_plus */ projFromStr(*proj4_src_str);
	proj4_dst = /*pj_init_plus */ projFromStr(*proj4_dst_str);
	if (proj4_src == NULL || proj4_dst == NULL) {
		if (proj4_src)
			pj_free(proj4_src);
		if (proj4_dst)
			pj_free(proj4_dst);
		throw(MAL, "geom.Transform", "pj_init failed");
	}

	/* get the geosGeometry from the wkb */
	geosGeometry = wkb2geos(*geomWKB);
	/* get the type of the geometry */
	geometryType = GEOSGeomTypeId(geosGeometry) + 1;

	switch (geometryType) {
	case wkbPoint_mdb:
		ret = transformPoint(&transformedGeosGeometry, geosGeometry, proj4_src, proj4_dst);
		break;
	case wkbLineString_mdb:
		ret = transformLineString(&transformedGeosGeometry, geosGeometry, proj4_src, proj4_dst);
		break;
	case wkbLinearRing_mdb:
		ret = transformLinearRing(&transformedGeosGeometry, geosGeometry, proj4_src, proj4_dst);
		break;
	case wkbPolygon_mdb:
		ret = transformPolygon(&transformedGeosGeometry, geosGeometry, proj4_src, proj4_dst, *srid_dst);
		break;
	case wkbMultiPoint_mdb:
	case wkbMultiLineString_mdb:
	case wkbMultiPolygon_mdb:
		ret = transformMultiGeometry(&transformedGeosGeometry, geosGeometry, proj4_src, proj4_dst, *srid_dst, geometryType);
		break;
	default:
		transformedGeosGeometry = NULL;
		ret = createException(MAL, "geom.Transform", "Unknown geometry type");
	}

	if (transformedGeosGeometry) {
		/* set the new srid */
		GEOSSetSRID(transformedGeosGeometry, *srid_dst);
		/* get the wkb */
		if ((*transformedWKB = geos2wkb(transformedGeosGeometry)) == NULL)
			ret = createException(MAL, "geom.Transform", "geos2wkb failed");
		/* destroy the geos geometries */
		GEOSGeom_destroy(transformedGeosGeometry);
	}

	pj_free(proj4_src);
	pj_free(proj4_dst);
	GEOSGeom_destroy(geosGeometry);

	return ret;
#endif
}

//gets a coord seq and forces it to have dim dimensions adding or removing extra dimensions
static str
forceDimCoordSeq(int idx, int coordinatesNum, int dim, const GEOSCoordSequence *gcs_old, GEOSCoordSeq gcs_new)
{
	double x = 0, y = 0, z = 0;

	//get the coordinates
	if (!GEOSCoordSeq_getX(gcs_old, idx, &x))
		throw(MAL, "geom.ForceDim", "GEOSCoordSeq_getX failed");
	if (!GEOSCoordSeq_getY(gcs_old, idx, &y))
		throw(MAL, "geom.ForceDim", "GEOSCoordSeq_getY failed");
	if (coordinatesNum > 2 && dim > 2 &&	//read it only if needed (dim >2)
	    !GEOSCoordSeq_getZ(gcs_old, idx, &z))
		throw(MAL, "geom.ForceDim", "GEOSCoordSeq_getZ failed");

	//create the new coordinates
	if (!GEOSCoordSeq_setX(gcs_new, idx, x))
		throw(MAL, "geom.ForceDim", "GEOSCoordSeq_setX failed");
	if (!GEOSCoordSeq_setY(gcs_new, idx, y))
		throw(MAL, "geom.ForceDim", "GEOSCoordSeq_setY failed");
	if (dim > 2)
		if (!GEOSCoordSeq_setZ(gcs_new, idx, z))
			throw(MAL, "geom.ForceDim", "GEOSCoordSeq_setZ failed");
	return MAL_SUCCEED;
}

static str
forceDimPoint(GEOSGeometry **outGeometry, const GEOSGeometry *geosGeometry, int dim)
{
	int coordinatesNum = 0;
	const GEOSCoordSequence *gcs_old;
	GEOSCoordSeq gcs_new;
	str ret = MAL_SUCCEED;

	/* get the number of coordinates the geometry has */
	coordinatesNum = GEOSGeom_getCoordinateDimension(geosGeometry);
	/* get the coordinates of the points comprising the geometry */
	gcs_old = GEOSGeom_getCoordSeq(geosGeometry);

	if (gcs_old == NULL) {
		*outGeometry = NULL;
		throw(MAL, "geom.ForceDim", "GEOSGeom_getCoordSeq failed");
	}

	/* create the coordinates sequence for the translated geometry */
	if ((gcs_new = GEOSCoordSeq_create(1, dim)) == NULL) {
		*outGeometry = NULL;
		throw(MAL, "geom.ForceDim", "GEOSCoordSeq_create failed");
	}

	/* create the translated coordinates */
	ret = forceDimCoordSeq(0, coordinatesNum, dim, gcs_old, gcs_new);
	if (ret != MAL_SUCCEED) {
		*outGeometry = NULL;
		GEOSCoordSeq_destroy(gcs_new);
		return ret;
	}

	/* create the geometry from the coordinates sequence */
	*outGeometry = GEOSGeom_createPoint(gcs_new);
	if (*outGeometry == NULL) {
		GEOSCoordSeq_destroy(gcs_new);
		throw(MAL, "geom.ForceDim", "GEOSGeom_createPoint failed");
	}

	return MAL_SUCCEED;
}

static str
forceDimLineString(GEOSGeometry **outGeometry, const GEOSGeometry *geosGeometry, int dim)
{
	int coordinatesNum = 0;
	const GEOSCoordSequence *gcs_old;
	GEOSCoordSeq gcs_new;
	unsigned int pointsNum = 0, i = 0;
	str ret = MAL_SUCCEED;

	/* get the number of coordinates the geometry has */
	coordinatesNum = GEOSGeom_getCoordinateDimension(geosGeometry);
	/* get the coordinates of the points comprising the geometry */
	gcs_old = GEOSGeom_getCoordSeq(geosGeometry);

	if (gcs_old == NULL)
		throw(MAL, "geom.ForceDim", "GEOSGeom_getCoordSeq failed");

	/* get the number of points in the geometry */
	if (!GEOSCoordSeq_getSize(gcs_old, &pointsNum))
		throw(MAL, "geom.ForceDim", "GEOSCoordSeq_getSize failed");

	/* create the coordinates sequence for the translated geometry */
	gcs_new = GEOSCoordSeq_create(pointsNum, dim);
	if (gcs_new == NULL)
		throw(MAL, "geom.ForceDim", "GEOSCoordSeq_create failed");

	/* create the translated coordinates */
	for (i = 0; i < pointsNum; i++) {
		ret = forceDimCoordSeq(i, coordinatesNum, dim, gcs_old, gcs_new);
		if (ret != MAL_SUCCEED) {
			GEOSCoordSeq_destroy(gcs_new);
			return ret;
		}
	}

	//create the geometry from the translated coordinates sequence
	*outGeometry = GEOSGeom_createLineString(gcs_new);
	if (*outGeometry == NULL) {
		GEOSCoordSeq_destroy(gcs_new);
		throw(MAL, "geom.ForceDim", "GEOSGeom_createLineString failed");
	}

	return MAL_SUCCEED;

}

//Although linestring and linearRing are essentially the same we need to distinguish that when creating polygon from the rings
static str
forceDimLinearRing(GEOSGeometry **outGeometry, const GEOSGeometry *geosGeometry, int dim)
{
	int coordinatesNum = 0;
	const GEOSCoordSequence *gcs_old;
	GEOSCoordSeq gcs_new;
	unsigned int pointsNum = 0, i = 0;
	str ret = MAL_SUCCEED;

	/* get the number of coordinates the geometry has */
	coordinatesNum = GEOSGeom_getCoordinateDimension(geosGeometry);
	/* get the coordinates of the points comprising the geometry */
	gcs_old = GEOSGeom_getCoordSeq(geosGeometry);

	if (gcs_old == NULL)
		throw(MAL, "geom.ForceDim", "GEOSGeom_getCoordSeq failed");

	/* get the number of points in the geometry */
	if (!GEOSCoordSeq_getSize(gcs_old, &pointsNum))
		throw(MAL, "geom.ForceDim", "GEOSCoordSeq_getSize failed");

	/* create the coordinates sequence for the translated geometry */
	gcs_new = GEOSCoordSeq_create(pointsNum, dim);
	if (gcs_new == NULL)
		throw(MAL, "geom.ForceDim", "GEOSCoordSeq_create failed");

	/* create the translated coordinates */
	for (i = 0; i < pointsNum; i++) {
		ret = forceDimCoordSeq(i, coordinatesNum, dim, gcs_old, gcs_new);
		if (ret != MAL_SUCCEED) {
			GEOSCoordSeq_destroy(gcs_new);
			return ret;
		}
	}

	//create the geometry from the translated coordinates sequence
	*outGeometry = GEOSGeom_createLinearRing(gcs_new);
	if (*outGeometry == NULL) {
		GEOSCoordSeq_destroy(gcs_new);
		throw(MAL, "geom.ForceDim", "GEOSGeom_createLinearRing failed");
	}

	return MAL_SUCCEED;
}

static str
forceDimPolygon(GEOSGeometry **outGeometry, const GEOSGeometry *geosGeometry, int dim)
{
	const GEOSGeometry *exteriorRingGeometry;
	GEOSGeometry *transformedExteriorRingGeometry = NULL;
	GEOSGeometry **transformedInteriorRingGeometries = NULL;
	int numInteriorRings = 0, i = 0;
	str ret = MAL_SUCCEED;

	/* get the exterior ring of the polygon */
	exteriorRingGeometry = GEOSGetExteriorRing(geosGeometry);
	if (!exteriorRingGeometry) {
		*outGeometry = NULL;
		throw(MAL, "geom.ForceDim", "GEOSGetExteriorRing failed");
	}

	if ((ret = forceDimLinearRing(&transformedExteriorRingGeometry, exteriorRingGeometry, dim)) != MAL_SUCCEED) {
		*outGeometry = NULL;
		return ret;
	}

	numInteriorRings = GEOSGetNumInteriorRings(geosGeometry);
	if (numInteriorRings == -1) {
		*outGeometry = NULL;
		GEOSGeom_destroy(transformedExteriorRingGeometry);
		throw(MAL, "geom.ForceDim", "GEOSGetInteriorRingN failed.");
	}

	/* iterate over the interiorRing and translate each one of them */
    if (numInteriorRings) {
        transformedInteriorRingGeometries = GDKmalloc(numInteriorRings * sizeof(GEOSGeometry *));
        if (transformedInteriorRingGeometries == NULL) {
            *outGeometry = NULL;
            GEOSGeom_destroy(transformedExteriorRingGeometry);
            throw(MAL, "geom.ForceDim", MAL_MALLOC_FAIL);
        }
        for (i = 0; i < numInteriorRings; i++) {
            if ((ret = forceDimLinearRing(&transformedInteriorRingGeometries[i], GEOSGetInteriorRingN(geosGeometry, i), dim)) != MAL_SUCCEED) {
                while (--i >= 0)
                    GEOSGeom_destroy(transformedInteriorRingGeometries[i]);
                GDKfree(transformedInteriorRingGeometries);
                GEOSGeom_destroy(transformedExteriorRingGeometry);
                *outGeometry = NULL;
                return ret;
            }
        }
    }

    *outGeometry = GEOSGeom_createPolygon(transformedExteriorRingGeometry, transformedInteriorRingGeometries, numInteriorRings);
    if (*outGeometry == NULL) {
	    GEOSGeom_destroy(transformedExteriorRingGeometry);
        for (i = 0; i < numInteriorRings; i++)
            GEOSGeom_destroy(transformedInteriorRingGeometries[i]);
        ret = createException(MAL, "geom.ForceDim", "GEOSGeom_createPolygon failed");
    }

    if (transformedInteriorRingGeometries)
        GDKfree(transformedInteriorRingGeometries);

	return ret;
}

static str forceDimGeometry(GEOSGeometry **outGeometry, const GEOSGeometry *geosGeometry, int dim);
static str
forceDimMultiGeometry(GEOSGeometry **outGeometry, const GEOSGeometry *geosGeometry, int dim)
{
	int geometriesNum, i;
	GEOSGeometry **transformedMultiGeometries = NULL;
	str err = MAL_SUCCEED;

	geometriesNum = GEOSGetNumGeometries(geosGeometry);
	transformedMultiGeometries = GDKmalloc(geometriesNum * sizeof(GEOSGeometry *));
	if (transformedMultiGeometries == NULL)
		throw(MAL, "geom.ForceDim", MAL_MALLOC_FAIL);

	//In order to have the geometries in the output in the same order as in the input
	//we should read them and put them in the area in reverse order
	for (i = geometriesNum - 1; i >= 0; i--) {
		const GEOSGeometry *multiGeometry = GEOSGetGeometryN(geosGeometry, i);

		if ((err = forceDimGeometry(&transformedMultiGeometries[i], multiGeometry, dim)) != MAL_SUCCEED) {
			while (++i < geometriesNum)
				GEOSGeom_destroy(transformedMultiGeometries[i]);
			GDKfree(transformedMultiGeometries);
			*outGeometry = NULL;
			return err;
		}
	}

	*outGeometry = GEOSGeom_createCollection(GEOSGeomTypeId(geosGeometry), transformedMultiGeometries, geometriesNum);
	if (*outGeometry == NULL) {
		for (i = 0; i < geometriesNum; i++)
			GEOSGeom_destroy(transformedMultiGeometries[i]);
		err = createException(MAL, "geom.ForceDim", "GEOSGeom_createCollection failed");
	}
	GDKfree(transformedMultiGeometries);

	return err;
}

static str
forceDimGeometry(GEOSGeometry **outGeometry, const GEOSGeometry *geosGeometry, int dim)
{
	int geometryType = GEOSGeomTypeId(geosGeometry) + 1;

	//check the type of the geometry
	switch (geometryType) {
	case wkbPoint_mdb:
		return forceDimPoint(outGeometry, geosGeometry, dim);
	case wkbLineString_mdb:
	case wkbLinearRing_mdb:
		return forceDimLineString(outGeometry, geosGeometry, dim);
	case wkbPolygon_mdb:
		return forceDimPolygon(outGeometry, geosGeometry, dim);
	case wkbMultiPoint_mdb:
	case wkbMultiLineString_mdb:
	case wkbMultiPolygon_mdb:
	case wkbGeometryCollection_mdb:
		return forceDimMultiGeometry(outGeometry, geosGeometry, dim);
	default:
		throw(MAL, "geom.ForceDim", "%s Unknown geometry type", geom_type2str(geometryType, 0));
	}
}

str
wkbForceDim(wkb **outWKB, wkb **geomWKB, int *dim)
{
	GEOSGeometry *outGeometry;
	GEOSGeom geosGeometry;
	str err;

	if (wkb_isnil(*geomWKB) || *dim == int_nil) {
		if ((*outWKB = wkbNULLcopy()) == NULL)
			throw(MAL, "geom.ForceDim", MAL_MALLOC_FAIL);
		return MAL_SUCCEED;
	}

	geosGeometry = wkb2geos(*geomWKB);
	if (geosGeometry == NULL) {
		*outWKB = NULL;
		throw(MAL, "geom.ForceDim", "wkb2geos failed");
	}

	if ((err = forceDimGeometry(&outGeometry, geosGeometry, *dim)) != MAL_SUCCEED) {
		GEOSGeom_destroy(geosGeometry);
		*outWKB = NULL;
		return err;
	}

	GEOSSetSRID(outGeometry, GEOSGetSRID(geosGeometry));

	*outWKB = geos2wkb(outGeometry);

	GEOSGeom_destroy(geosGeometry);
	GEOSGeom_destroy(outGeometry);

	if (*outWKB == NULL)
		throw(MAL, "geom.ForceDim", "geos2wkb failed");

	return MAL_SUCCEED;
}

static str
segmentizePoint(GEOSGeometry **outGeometry, const GEOSGeometry *geosGeometry)
{
	const GEOSCoordSequence *gcs_old;
	GEOSCoordSeq gcs_new;

	//nothing much to do. Just create a copy of the point
	//get the coordinates
	if ((gcs_old = GEOSGeom_getCoordSeq(geosGeometry)) == NULL) {
		*outGeometry = NULL;
		throw(MAL, "geom.Segmentize", "GEOSGeom_getCoordSeq failed");
	}
	//create a copy of it
	if ((gcs_new = GEOSCoordSeq_clone(gcs_old)) == NULL) {
		*outGeometry = NULL;
		throw(MAL, "geom.Segmentize", "GEOSCoordSeq_clone failed");
	}
	//create the geometry from the coordinates sequence
	*outGeometry = GEOSGeom_createPoint(gcs_new);
	if (*outGeometry == NULL) {
		GEOSCoordSeq_destroy(gcs_new);
		throw(MAL, "geom.Segmentize", "GEOSGeom_createPoint failed");
	}

	return MAL_SUCCEED;
}

static str
segmentizeLineString(GEOSGeometry **outGeometry, const GEOSGeometry *geosGeometry, double sz, int isRing)
{
	int coordinatesNum = 0;
	const GEOSCoordSequence *gcs_old;
	GEOSCoordSeq gcs_new;
	unsigned int pointsNum = 0, additionalPoints = 0, i = 0, j = 0;
	double xl = 0.0, yl = 0.0, zl = 0.0;
	double *xCoords_org, *yCoords_org, *zCoords_org;
	str err = MAL_SUCCEED;

	//get the number of coordinates the geometry has
	coordinatesNum = GEOSGeom_getCoordinateDimension(geosGeometry);
	//get the coordinates of the points comprising the geometry
	if ((gcs_old = GEOSGeom_getCoordSeq(geosGeometry)) == NULL) {
		*outGeometry = NULL;
		throw(MAL, "geom.Segmentize", "GEOSGeom_getCoordSeq failed");
	}
	//get the number of points in the geometry
	if (!GEOSCoordSeq_getSize(gcs_old, &pointsNum)) {
		*outGeometry = NULL;
		throw(MAL, "geom.Segmentize", "GEOSCoordSeq_getSize failed");
	}
	//store the points so that I do not have to read them multiple times using geos
	if ((xCoords_org = GDKmalloc(pointsNum * sizeof(double))) == NULL) {
		*outGeometry = NULL;
		throw(MAL, "geom.Segmentize", "Could not allocate memory for %d double values", pointsNum);
	}
	if ((yCoords_org = GDKmalloc(pointsNum * sizeof(double))) == NULL) {
		GDKfree(xCoords_org);
		*outGeometry = NULL;
		throw(MAL, "geom.Segmentize", "Could not allocate memory for %d double values", pointsNum);
	}
	if ((zCoords_org = GDKmalloc(pointsNum * sizeof(double))) == NULL) {
		GDKfree(xCoords_org);
		GDKfree(yCoords_org);
		*outGeometry = NULL;
		throw(MAL, "geom.Segmentize", "Could not allocate memory for %d double values", pointsNum);
	}

	if (!GEOSCoordSeq_getX(gcs_old, 0, &xCoords_org[0])) {
		err = createException(MAL, "geom.Segmentize", "GEOSCoordSeq_getX failed");
		goto bailout;
	}
	if (!GEOSCoordSeq_getY(gcs_old, 0, &yCoords_org[0])) {
		err = createException(MAL, "geom.Segmentize", "GEOSCoordSeq_getY failed");
		goto bailout;
	}
	if (coordinatesNum > 2 && !GEOSCoordSeq_getZ(gcs_old, 0, &zCoords_org[0])) {
		err = createException(MAL, "geom.Segmentize", "GEOSCoordSeq_getZ failed");
		goto bailout;
	}

	xl = xCoords_org[0];
	yl = yCoords_org[0];
	zl = zCoords_org[0];

	//check how many new points should be added
	for (i = 1; i < pointsNum; i++) {
		double dist;

		if (!GEOSCoordSeq_getX(gcs_old, i, &xCoords_org[i])) {
			err = createException(MAL, "geom.Segmentize", "GEOSCoordSeq_getX failed");
			goto bailout;
		}
		if (!GEOSCoordSeq_getY(gcs_old, i, &yCoords_org[i])) {
			err = createException(MAL, "geom.Segmentize", "GEOSCoordSeq_getY failed");
			goto bailout;
		}
		if (coordinatesNum > 2 && !GEOSCoordSeq_getZ(gcs_old, i, &zCoords_org[i])) {
			err = createException(MAL, "geom.Segmentize", "GEOSCoordSeq_getZ failed");
			goto bailout;
		}

		//compute the distance of the current point to the last added one
		while ((dist = sqrt(pow(xl - xCoords_org[i], 2) + pow(yl - yCoords_org[i], 2) + pow(zl - zCoords_org[i], 2))) > sz) {
//fprintf(stderr, "OLD : (%f, %f, %f) vs (%f, %f, %f) = %f\n", xl, yl, zl, xCoords_org[i], yCoords_org[i], zCoords_org[i], dist);
			additionalPoints++;
			//compute the point
			xl = xl + (xCoords_org[i] - xl) * sz / dist;
			yl = yl + (yCoords_org[i] - yl) * sz / dist;
			zl = zl + (zCoords_org[i] - zl) * sz / dist;
		}

		xl = xCoords_org[i];
		yl = yCoords_org[i];
		zl = zCoords_org[i];

	}
//fprintf(stderr, "Adding %d\n", additionalPoints);
	//create the coordinates sequence for the translated geometry
	if ((gcs_new = GEOSCoordSeq_create(pointsNum + additionalPoints, coordinatesNum)) == NULL) {
		*outGeometry = NULL;
		err = createException(MAL, "geom.Segmentize", "GEOSCoordSeq_create failed");
		goto bailout;
	}
	//add the first point
	if (!GEOSCoordSeq_setX(gcs_new, 0, xCoords_org[0])) {
		err = createException(MAL, "geom.Segmentize", "GEOSCoordSeq_setX failed");
		GEOSCoordSeq_destroy(gcs_new);
		goto bailout;
	}
	if (!GEOSCoordSeq_setY(gcs_new, 0, yCoords_org[0])) {
		err = createException(MAL, "geom.Segmentize", "GEOSCoordSeq_setY failed");
		GEOSCoordSeq_destroy(gcs_new);
		goto bailout;
	}
	if (coordinatesNum > 2 && !GEOSCoordSeq_setZ(gcs_new, 0, zCoords_org[0])) {
		err = createException(MAL, "geom.Segmentize", "GEOSCoordSeq_setZ failed");
		GEOSCoordSeq_destroy(gcs_new);
		goto bailout;
	}

	xl = xCoords_org[0];
	yl = yCoords_org[0];
	zl = zCoords_org[0];

	//check and add the rest of the points
	for (i = 1; i < pointsNum; i++) {
		//compute the distance of the current point to the last added one
		double dist;
		while ((dist = sqrt(pow(xl - xCoords_org[i], 2) + pow(yl - yCoords_org[i], 2) + pow(zl - zCoords_org[i], 2))) > sz) {
//fprintf(stderr, "OLD : (%f, %f, %f) vs (%f, %f, %f) = %f\n", xl, yl, zl, xCoords_org[i], yCoords_org[i], zCoords_org[i], dist);
			assert(j < additionalPoints);

			//compute intermediate point
			xl = xl + (xCoords_org[i] - xl) * sz / dist;
			yl = yl + (yCoords_org[i] - yl) * sz / dist;
			zl = zl + (zCoords_org[i] - zl) * sz / dist;

			//add the intermediate point
			if (!GEOSCoordSeq_setX(gcs_new, i + j, xl)) {
				err = createException(MAL, "geom.Segmentize", "GEOSCoordSeq_setX failed");
				GEOSCoordSeq_destroy(gcs_new);
				goto bailout;
			}
			if (!GEOSCoordSeq_setY(gcs_new, i + j, yl)) {
				err = createException(MAL, "geom.Segmentize", "GEOSCoordSeq_setY failed");
				GEOSCoordSeq_destroy(gcs_new);
				goto bailout;
			}
			if (coordinatesNum > 2 && !GEOSCoordSeq_setZ(gcs_new, i + j, zl)) {
				err = createException(MAL, "geom.Segmentize", "GEOSCoordSeq_setZ failed");
				GEOSCoordSeq_destroy(gcs_new);
				goto bailout;
			}

			j++;
		}

		//add the original point
		if (!GEOSCoordSeq_setX(gcs_new, i + j, xCoords_org[i])) {
			err = createException(MAL, "geom.Segmentize", "GEOSCoordSeq_setX failed");
			GEOSCoordSeq_destroy(gcs_new);
			goto bailout;
		}
		if (!GEOSCoordSeq_setY(gcs_new, i + j, yCoords_org[i])) {
			err = createException(MAL, "geom.Segmentize", "GEOSCoordSeq_setY failed");
			GEOSCoordSeq_destroy(gcs_new);
			goto bailout;
		}
		if (coordinatesNum > 2 && !GEOSCoordSeq_setZ(gcs_new, i + j, zCoords_org[i])) {
			err = createException(MAL, "geom.Segmentize", "GEOSCoordSeq_setZ failed");
			GEOSCoordSeq_destroy(gcs_new);
			goto bailout;
		}

		xl = xCoords_org[i];
		yl = yCoords_org[i];
		zl = zCoords_org[i];

	}

	//create the geometry from the translated coordinates sequence
	if (isRing)
		*outGeometry = GEOSGeom_createLinearRing(gcs_new);
	else
		*outGeometry = GEOSGeom_createLineString(gcs_new);

	if (*outGeometry == NULL) {
		err = createException(MAL, "geom.Segmentize", "GEOSGeom_%s failed", isRing ? "LinearRing" : "LineString");
		GEOSCoordSeq_destroy(gcs_new);
	}

  bailout:
	GDKfree(xCoords_org);
	GDKfree(yCoords_org);
	GDKfree(zCoords_org);

	return err;
}

static str
segmentizePolygon(GEOSGeometry **outGeometry, const GEOSGeometry *geosGeometry, double sz)
{
	const GEOSGeometry *exteriorRingGeometry;
	GEOSGeometry *transformedExteriorRingGeometry = NULL;
	GEOSGeometry **transformedInteriorRingGeometries = NULL;
	int numInteriorRings = 0, i = 0;
	str err;

	/* get the exterior ring of the polygon */
	exteriorRingGeometry = GEOSGetExteriorRing(geosGeometry);
	if (exteriorRingGeometry == NULL) {
		*outGeometry = NULL;
		throw(MAL, "geom.Segmentize", "GEOSGetExteriorRing failed");
	}

	if ((err = segmentizeLineString(&transformedExteriorRingGeometry, exteriorRingGeometry, sz, 1)) != MAL_SUCCEED) {
		*outGeometry = NULL;
		return err;
	}

	numInteriorRings = GEOSGetNumInteriorRings(geosGeometry);
	if (numInteriorRings == -1) {
		*outGeometry = NULL;
		GEOSGeom_destroy(transformedExteriorRingGeometry);
		throw(MAL, "geom.Segmentize", "GEOSGetInteriorRingN failed.");
	}
	//iterate over the interiorRing and segmentize each one of them
    if (numInteriorRings) {
        transformedInteriorRingGeometries = GDKmalloc(numInteriorRings * sizeof(GEOSGeometry *));
        if (transformedInteriorRingGeometries == NULL) {
            *outGeometry = NULL;
            GEOSGeom_destroy(transformedExteriorRingGeometry);
            throw(MAL, "geom.Segmentize", MAL_MALLOC_FAIL);
        }
        for (i = 0; i < numInteriorRings; i++) {
            if ((err = segmentizeLineString(&transformedInteriorRingGeometries[i], GEOSGetInteriorRingN(geosGeometry, i), sz, 1)) != MAL_SUCCEED) {
                while (--i >= 0)
                    GEOSGeom_destroy(transformedInteriorRingGeometries[i]);
                GDKfree(transformedInteriorRingGeometries);
                GEOSGeom_destroy(transformedExteriorRingGeometry);
                *outGeometry = NULL;
                return err;
            }
        }
    }

    *outGeometry = GEOSGeom_createPolygon(transformedExteriorRingGeometry, transformedInteriorRingGeometries, numInteriorRings);
    if (*outGeometry == NULL) {
	    GEOSGeom_destroy(transformedExteriorRingGeometry);
        for (i = 0; i < numInteriorRings; i++)
            GEOSGeom_destroy(transformedInteriorRingGeometries[i]);
        err = createException(MAL, "geom.Segmentize", "GEOSGeom_createPolygon failed");
    }
    if (transformedInteriorRingGeometries)
        GDKfree(transformedInteriorRingGeometries);

	return err;
}

static str segmentizeGeometry(GEOSGeometry **outGeometry, const GEOSGeometry *geosGeometry, double sz);
static str
segmentizeMultiGeometry(GEOSGeometry **outGeometry, const GEOSGeometry *geosGeometry, double sz)
{
	int geometriesNum, i;
	GEOSGeometry **transformedMultiGeometries = NULL;
	str err = MAL_SUCCEED;

	geometriesNum = GEOSGetNumGeometries(geosGeometry);
	transformedMultiGeometries = GDKmalloc(geometriesNum * sizeof(GEOSGeometry *));
	if (transformedMultiGeometries == NULL)
		throw(MAL, "geom.Segmentize", MAL_MALLOC_FAIL);

	//In order to have the geometries in the output in the same order as in the input
	//we should read them and put them in the area in reverse order
	for (i = geometriesNum - 1; i >= 0; i--) {
		const GEOSGeometry *multiGeometry = GEOSGetGeometryN(geosGeometry, i);

		if ((err = segmentizeGeometry(&transformedMultiGeometries[i], multiGeometry, sz)) != MAL_SUCCEED) {
			while (++i < geometriesNum)
				GEOSGeom_destroy(transformedMultiGeometries[i]);
			GDKfree(transformedMultiGeometries);
			*outGeometry = NULL;
			return err;
		}
	}

	*outGeometry = GEOSGeom_createCollection(GEOSGeomTypeId(geosGeometry), transformedMultiGeometries, geometriesNum);
	if (*outGeometry == NULL) {
		for (i = 0; i < geometriesNum; i++)
			GEOSGeom_destroy(transformedMultiGeometries[i]);
		err = createException(MAL, "geom.Segmentize", "GEOSGeom_createCollection failed");
	}
	GDKfree(transformedMultiGeometries);

	return err;
}

static str
segmentizeGeometry(GEOSGeometry **outGeometry, const GEOSGeometry *geosGeometry, double sz)
{
	int geometryType = GEOSGeomTypeId(geosGeometry) + 1;

	//check the type of the geometry
	switch (geometryType) {
	case wkbPoint_mdb:
		return segmentizePoint(outGeometry, geosGeometry);
	case wkbLineString_mdb:
	case wkbLinearRing_mdb:
		return segmentizeLineString(outGeometry, geosGeometry, sz, 0);
	case wkbPolygon_mdb:
		return segmentizePolygon(outGeometry, geosGeometry, sz);
	case wkbMultiPoint_mdb:
	case wkbMultiLineString_mdb:
	case wkbMultiPolygon_mdb:
	case wkbGeometryCollection_mdb:
		return segmentizeMultiGeometry(outGeometry, geosGeometry, sz);
	default:
		throw(MAL, "geom.Segmentize", "%s Unknown geometry type", geom_type2str(geometryType, 0));
	}
}

str
wkbSegmentize(wkb **outWKB, wkb **geomWKB, dbl *sz)
{
	GEOSGeometry *outGeometry;
	GEOSGeom geosGeometry;
	str err;

	if (wkb_isnil(*geomWKB) || *sz == dbl_nil) {
		if ((*outWKB = wkbNULLcopy()) == NULL)
			throw(MAL, "geom.Segmentize", MAL_MALLOC_FAIL);
		return MAL_SUCCEED;
	}

	geosGeometry = wkb2geos(*geomWKB);
	if (geosGeometry == NULL) {
		*outWKB = NULL;
		throw(MAL, "geom.Segmentize", "wkb2geos failed");
	}

	if ((err = segmentizeGeometry(&outGeometry, geosGeometry, *sz)) != MAL_SUCCEED) {
		GEOSGeom_destroy(geosGeometry);
		*outWKB = NULL;
		return err;
	}

	GEOSSetSRID(outGeometry, GEOSGetSRID(geosGeometry));

	*outWKB = geos2wkb(outGeometry);

	GEOSGeom_destroy(geosGeometry);
	GEOSGeom_destroy(outGeometry);

	if (*outWKB == NULL)
		throw(MAL, "geom.Segmentize", "geos2wkb failed");

	return MAL_SUCCEED;
}

//gets a coord seq and moves it dx, dy, dz
static str
translateCoordSeq(int idx, int coordinatesNum, double dx, double dy, double dz, const GEOSCoordSequence *gcs_old, GEOSCoordSeq gcs_new)
{
	double x = 0, y = 0, z = 0;

	//get the coordinates
	if (!GEOSCoordSeq_getX(gcs_old, idx, &x))
		throw(MAL, "geom.Translate", "GEOSCoordSeq_getX failed");
	if (!GEOSCoordSeq_getY(gcs_old, idx, &y))
		throw(MAL, "geom.Translate", "GEOSCoordSeq_getY failed");
	if (coordinatesNum > 2)
		if (!GEOSCoordSeq_getZ(gcs_old, idx, &z))
			throw(MAL, "geom.Translate", "GEOSCoordSeq_getZ failed");

	//create new coordinates moved by dx, dy, dz
	if (!GEOSCoordSeq_setX(gcs_new, idx, (x + dx)))
		throw(MAL, "geom.Translate", "GEOSCoordSeq_setX failed");
	if (!GEOSCoordSeq_setY(gcs_new, idx, (y + dy)))
		throw(MAL, "geom.Translate", "GEOSCoordSeq_setY failed");
	if (coordinatesNum > 2)
		if (!GEOSCoordSeq_setZ(gcs_new, idx, (z + dz)))
			throw(MAL, "geom.Translate", "GEOSCoordSeq_setZ failed");

	return MAL_SUCCEED;
}

static str
translatePoint(GEOSGeometry **outGeometry, const GEOSGeometry *geosGeometry, double dx, double dy, double dz)
{
	int coordinatesNum = 0;
	const GEOSCoordSequence *gcs_old;
	GEOSCoordSeq gcs_new;
	str err;

	/* get the number of coordinates the geometry has */
	coordinatesNum = GEOSGeom_getCoordinateDimension(geosGeometry);
	/* get the coordinates of the points comprising the geometry */
	gcs_old = GEOSGeom_getCoordSeq(geosGeometry);

	if (gcs_old == NULL) {
		*outGeometry = NULL;
		throw(MAL, "geom.Translate", "GEOSGeom_getCoordSeq failed");
	}

	/* create the coordinates sequence for the translated geometry */
	gcs_new = GEOSCoordSeq_create(1, coordinatesNum);
	if (gcs_new == NULL) {
		*outGeometry = NULL;
		throw(MAL, "geom.Translate", "GEOSCoordSeq_create failed");
	}

	/* create the translated coordinates */
	if ((err = translateCoordSeq(0, coordinatesNum, dx, dy, dz, gcs_old, gcs_new)) != MAL_SUCCEED) {
		GEOSCoordSeq_destroy(gcs_new);
		*outGeometry = NULL;
		return err;
	}

	/* create the geometry from the coordinates sequence */
	*outGeometry = GEOSGeom_createPoint(gcs_new);
	if (*outGeometry == NULL) {
		err = createException(MAL, "geom.Translate", "GEOSGeom_createPoint failed");
		GEOSCoordSeq_destroy(gcs_new);
	}

	return err;
}

static str
translateLineString(GEOSGeometry **outGeometry, const GEOSGeometry *geosGeometry, double dx, double dy, double dz)
{
	int coordinatesNum = 0;
	const GEOSCoordSequence *gcs_old;
	GEOSCoordSeq gcs_new;
	unsigned int pointsNum = 0, i = 0;
	str err;

	/* get the number of coordinates the geometry has */
	coordinatesNum = GEOSGeom_getCoordinateDimension(geosGeometry);
	/* get the coordinates of the points comprising the geometry */
	gcs_old = GEOSGeom_getCoordSeq(geosGeometry);

	if (gcs_old == NULL)
		throw(MAL, "geom.Translate", "GEOSGeom_getCoordSeq failed");

	/* get the number of points in the geometry */
	GEOSCoordSeq_getSize(gcs_old, &pointsNum);

	/* create the coordinates sequence for the translated geometry */
	gcs_new = GEOSCoordSeq_create(pointsNum, coordinatesNum);
	if (gcs_new == NULL) {
		*outGeometry = NULL;
		throw(MAL, "geom.Translate", "GEOSCoordSeq_create failed");
	}

	/* create the translated coordinates */
	for (i = 0; i < pointsNum; i++) {
		if ((err = translateCoordSeq(i, coordinatesNum, dx, dy, dz, gcs_old, gcs_new)) != MAL_SUCCEED) {
			GEOSCoordSeq_destroy(gcs_new);
			return err;
		}
	}

	//create the geometry from the translated coordinates sequence
	*outGeometry = GEOSGeom_createLineString(gcs_new);
	if (*outGeometry == NULL) {
		err = createException(MAL, "geom.Translate", "GEOSGeom_createLineString failed");
		GEOSCoordSeq_destroy(gcs_new);
	}

	return err;
}

//Necessary for composing a polygon from rings
static str
translateLinearRing(GEOSGeometry **outGeometry, const GEOSGeometry *geosGeometry, double dx, double dy, double dz)
{
	int coordinatesNum = 0;
	const GEOSCoordSequence *gcs_old;
	GEOSCoordSeq gcs_new;
	unsigned int pointsNum = 0, i = 0;
	str err;

	/* get the number of coordinates the geometry has */
	coordinatesNum = GEOSGeom_getCoordinateDimension(geosGeometry);
	/* get the coordinates of the points comprising the geometry */
	gcs_old = GEOSGeom_getCoordSeq(geosGeometry);

	if (gcs_old == NULL)
		throw(MAL, "geom.Translate", "GEOSGeom_getCoordSeq failed");

	/* get the number of points in the geometry */
	GEOSCoordSeq_getSize(gcs_old, &pointsNum);

	/* create the coordinates sequence for the translated geometry */
	gcs_new = GEOSCoordSeq_create(pointsNum, coordinatesNum);
	if (gcs_new == NULL) {
		*outGeometry = NULL;
		throw(MAL, "geom.Translate", "GEOSCoordSeq_create failed");
	}

	/* create the translated coordinates */
	for (i = 0; i < pointsNum; i++) {
		if ((err = translateCoordSeq(i, coordinatesNum, dx, dy, dz, gcs_old, gcs_new)) != MAL_SUCCEED) {
			GEOSCoordSeq_destroy(gcs_new);
			return err;
		}
	}

	//create the geometry from the translated coordinates sequence
	*outGeometry = GEOSGeom_createLinearRing(gcs_new);
	if (*outGeometry == NULL) {
		err = createException(MAL, "geom.Translate", "GEOSGeom_createLinearRing failed");
		GEOSCoordSeq_destroy(gcs_new);
	}

	return err;
}

static str
translatePolygon(GEOSGeometry **outGeometry, const GEOSGeometry *geosGeometry, double dx, double dy, double dz)
{
	const GEOSGeometry *exteriorRingGeometry;
	GEOSGeometry *transformedExteriorRingGeometry = NULL;
	GEOSGeometry **transformedInteriorRingGeometries = NULL;
	int numInteriorRings = 0, i = 0;
	str err = MAL_SUCCEED;

	/* get the exterior ring of the polygon */
	exteriorRingGeometry = GEOSGetExteriorRing(geosGeometry);
	if (exteriorRingGeometry == NULL) {
		*outGeometry = NULL;
		throw(MAL, "geom.Translate", "GEOSGetExteriorRing failed");
	}

	if ((err = translateLinearRing(&transformedExteriorRingGeometry, exteriorRingGeometry, dx, dy, dz)) != MAL_SUCCEED) {
		*outGeometry = NULL;
		return err;
	}

	numInteriorRings = GEOSGetNumInteriorRings(geosGeometry);
	if (numInteriorRings == -1) {
		*outGeometry = NULL;
		GEOSGeom_destroy(transformedExteriorRingGeometry);
		throw(MAL, "geom.Translate", "GEOSGetInteriorRingN failed.");
	}

    /* iterate over the interiorRing and translate each one of them */
    if (numInteriorRings) {
        transformedInteriorRingGeometries = GDKmalloc(numInteriorRings * sizeof(GEOSGeometry *));
        if (transformedInteriorRingGeometries == NULL) {
            *outGeometry = NULL;
            GEOSGeom_destroy(transformedExteriorRingGeometry);
            throw(MAL, "geom.Translate", MAL_MALLOC_FAIL);
        }
        for (i = 0; i < numInteriorRings; i++) {
            if ((err = translateLinearRing(&transformedInteriorRingGeometries[i], GEOSGetInteriorRingN(geosGeometry, i), dx, dy, dz)) != MAL_SUCCEED) {
                while (--i >= 0)
                    GEOSGeom_destroy(transformedInteriorRingGeometries[i]);
                GDKfree(transformedInteriorRingGeometries);
                GEOSGeom_destroy(transformedExteriorRingGeometry);
                *outGeometry = NULL;
                return err;
            }
        }
    }

    *outGeometry = GEOSGeom_createPolygon(transformedExteriorRingGeometry, transformedInteriorRingGeometries, numInteriorRings);
    if (*outGeometry == NULL) {
        GEOSGeom_destroy(transformedExteriorRingGeometry);
        for (i = 0; i < numInteriorRings; i++)
            GEOSGeom_destroy(transformedInteriorRingGeometries[i]);
        err = createException(MAL, "geom.Translate", "GEOSGeom_createPolygon failed");
    }

    if (transformedInteriorRingGeometries)
        GDKfree(transformedInteriorRingGeometries);

	return err;
}

static str translateGeometry(GEOSGeometry **outGeometry, const GEOSGeometry *geosGeometry, double dx, double dy, double dz);
static str
translateMultiGeometry(GEOSGeometry **outGeometry, const GEOSGeometry *geosGeometry, double dx, double dy, double dz)
{
	int geometriesNum, i;
	GEOSGeometry **transformedMultiGeometries = NULL;
	str err = MAL_SUCCEED;

	geometriesNum = GEOSGetNumGeometries(geosGeometry);
	transformedMultiGeometries = GDKmalloc(geometriesNum * sizeof(GEOSGeometry *));
	if (transformedMultiGeometries == NULL)
		throw(MAL, "geom.Translate", MAL_MALLOC_FAIL);

	//In order to have the geometries in the output in the same order as in the input
	//we should read them and put them in the area in reverse order
	for (i = geometriesNum - 1; i >= 0; i--) {
		const GEOSGeometry *multiGeometry = GEOSGetGeometryN(geosGeometry, i);

		if ((err = translateGeometry(&transformedMultiGeometries[i], multiGeometry, dx, dy, dz)) != MAL_SUCCEED) {
			while (i++ < geometriesNum)
				GEOSGeom_destroy(transformedMultiGeometries[i]);
			GDKfree(transformedMultiGeometries);
			*outGeometry = NULL;
			return err;
		}
	}

	*outGeometry = GEOSGeom_createCollection(GEOSGeomTypeId(geosGeometry), transformedMultiGeometries, geometriesNum);
	if (*outGeometry == NULL) {
		for (i = 0; i < geometriesNum; i++)
			GEOSGeom_destroy(transformedMultiGeometries[i]);
		err = createException(MAL, "geom.Translate", "GEOSGeom_createCollection failed");
	}
	GDKfree(transformedMultiGeometries);

	return err;
}

static str
translateGeometry(GEOSGeometry **outGeometry, const GEOSGeometry *geosGeometry, double dx, double dy, double dz)
{
	int geometryType = GEOSGeomTypeId(geosGeometry) + 1;

	//check the type of the geometry
	switch (geometryType) {
	case wkbPoint_mdb:
		return translatePoint(outGeometry, geosGeometry, dx, dy, dz);
	case wkbLineString_mdb:
	case wkbLinearRing_mdb:
		return translateLineString(outGeometry, geosGeometry, dx, dy, dz);
	case wkbPolygon_mdb:
		return translatePolygon(outGeometry, geosGeometry, dx, dy, dz);
	case wkbMultiPoint_mdb:
	case wkbMultiLineString_mdb:
	case wkbMultiPolygon_mdb:
	case wkbGeometryCollection_mdb:
		return translateMultiGeometry(outGeometry, geosGeometry, dx, dy, dz);
	default:
		throw(MAL, "geom.Translate", "%s Unknown geometry type", geom_type2str(geometryType, 0));
	}
}

str
wkbTranslate(wkb **outWKB, wkb **geomWKB, dbl *dx, dbl *dy, dbl *dz)
{
	GEOSGeometry *outGeometry;
	GEOSGeom geosGeometry;
	str err;

	if (wkb_isnil(*geomWKB) || *dx == dbl_nil || *dy == dbl_nil || *dz == dbl_nil) {
		if ((*outWKB = wkbNULLcopy()) == NULL)
			throw(MAL, "geom.Translate", MAL_MALLOC_FAIL);
		return MAL_SUCCEED;
	}

	geosGeometry = wkb2geos(*geomWKB);
	if (geosGeometry == NULL) {
		*outWKB = NULL;
		throw(MAL, "geom.Translate", "wkb2geos failed");
	}

	if ((err = translateGeometry(&outGeometry, geosGeometry, *dx, *dy, *dz)) != MAL_SUCCEED) {
		GEOSGeom_destroy(geosGeometry);
		*outWKB = NULL;
		return err;
	}

	GEOSSetSRID(outGeometry, GEOSGetSRID(geosGeometry));

	*outWKB = geos2wkb(outGeometry);

	GEOSGeom_destroy(geosGeometry);
	GEOSGeom_destroy(outGeometry);

	if (*outWKB == NULL)
		throw(MAL, "geom.Translate", "geos2wkb failed");

	return MAL_SUCCEED;
}

//It creates a Delaunay triangulation
//flag = 0 => returns a collection of polygons
//flag = 1 => returns a multilinestring
str
wkbDelaunayTriangles(wkb **outWKB, wkb **geomWKB, dbl *tolerance, int *flag)
{
	GEOSGeom outGeometry;
	GEOSGeom geosGeometry;

	if (wkb_isnil(*geomWKB) || *tolerance == dbl_nil || *flag == int_nil) {
		if ((*outWKB = wkbNULLcopy()) == NULL)
			throw(MAL, "geom.DelaunayTriangles", MAL_MALLOC_FAIL);
		return MAL_SUCCEED;
	}

	geosGeometry = wkb2geos(*geomWKB);
	outGeometry = GEOSDelaunayTriangulation(geosGeometry, *tolerance, *flag);
	GEOSGeom_destroy(geosGeometry);
	if (outGeometry == NULL) {
		*outWKB = NULL;
		throw(MAL, "geom.DelaunayTriangles", "GEOSDelaunayTriangulation failed");
	}

	*outWKB = geos2wkb(outGeometry);
	GEOSGeom_destroy(outGeometry);

	if (*outWKB == NULL)
		throw(MAL, "geom.DelaunayTriangles", "geos2wkb failed");

	return MAL_SUCCEED;
}

str
wkbPointOnSurface(wkb **resWKB, wkb **geomWKB)
{
	GEOSGeom geosGeometry, resGeosGeometry;

	if (wkb_isnil(*geomWKB)) {
		if ((*resWKB = wkbNULLcopy()) == NULL)
			throw(MAL, "geom.PointOnSurface", MAL_MALLOC_FAIL);
		return MAL_SUCCEED;
	}

	geosGeometry = wkb2geos(*geomWKB);
	if (geosGeometry == NULL) {
		*resWKB = NULL;
		throw(MAL, "geom.PointOnSurface", "wkb2geos failed");
	}

	resGeosGeometry = GEOSPointOnSurface(geosGeometry);
	if (resGeosGeometry == NULL) {
		*resWKB = NULL;
		GEOSGeom_destroy(geosGeometry);
		throw(MAL, "geom.PointOnSurface", "GEOSPointOnSurface failed");
	}
	//set the srid of the point the same as the srid of the input geometry
	GEOSSetSRID(resGeosGeometry, GEOSGetSRID(geosGeometry));

	*resWKB = geos2wkb(resGeosGeometry);

	GEOSGeom_destroy(geosGeometry);
	GEOSGeom_destroy(resGeosGeometry);

	if (*resWKB == NULL)
		throw(MAL, "geom.PointOnSurface", "geos2wkb failed");

	return MAL_SUCCEED;
}

static str
dumpGeometriesSingle(BAT *idBAT, BAT *geomBAT, const GEOSGeometry *geosGeometry, unsigned int *lvl, const char *path)
{
	char *newPath = NULL;
	size_t pathLength = strlen(path);
	wkb *singleWKB = geos2wkb(geosGeometry);
	str err = MAL_SUCCEED;

	if (singleWKB == NULL)
		throw(MAL, "geom.Dump", "geos2wkb failed");

	//change the path only if it is empty
	if (pathLength == 0) {
		int lvlDigitsNum = 10;	//MAX_UNIT = 4,294,967,295

		(*lvl)++;

		newPath = GDKmalloc(lvlDigitsNum + 1);
		if (newPath == NULL) {
			GDKfree(singleWKB);
			throw(MAL, "geom.Dump", MAL_MALLOC_FAIL);
		}
		snprintf(newPath, lvlDigitsNum + 1, "%u", *lvl);
	} else {
		//remove the comma at the end of the path
		pathLength--;
		newPath = GDKmalloc(pathLength + 1);
		if (newPath == NULL) {
			GDKfree(singleWKB);
			throw(MAL, "geom.Dump", MAL_MALLOC_FAIL);
		}
		strncpy(newPath, path, pathLength);
		newPath[pathLength] = '\0';
	}
	if (BUNappend(idBAT, newPath, TRUE) != GDK_SUCCEED ||
	    BUNappend(geomBAT, singleWKB, TRUE) != GDK_SUCCEED)
		err = createException(MAL, "geom.Dump", "BUNappend failed");

	GDKfree(newPath);
	GDKfree(singleWKB);

	return err;
}

static str dumpGeometriesGeometry(BAT *idBAT, BAT *geomBAT, const GEOSGeometry *geosGeometry, const char *path);
static str
dumpGeometriesMulti(BAT *idBAT, BAT *geomBAT, const GEOSGeometry *geosGeometry, const char *path)
{
	int i;
	const GEOSGeometry *multiGeometry = NULL;
	unsigned int lvl = 0;
	size_t pathLength = strlen(path);
	char *newPath;
	str err = MAL_SUCCEED;

	int geometriesNum = GEOSGetNumGeometries(geosGeometry);

	pathLength += 10 + 1 + 1; /* 10 for lvl, 1 for ",", 1 for NULL byte */
	newPath = GDKmalloc(pathLength);
	if (newPath == NULL)
		throw(MAL, "geom.Dump", MAL_MALLOC_FAIL);

	for (i = 0; i < geometriesNum; i++) {
		multiGeometry = GEOSGetGeometryN(geosGeometry, i);
		if (multiGeometry == NULL) {
			err = createException(MAL, "geom.Dump", "GEOSGetGeometryN failed");
			break;
		}
		lvl++;

		snprintf(newPath, pathLength, "%s%u,", path, lvl);

		//*secondLevel = 0;
		err = dumpGeometriesGeometry(idBAT, geomBAT, multiGeometry, newPath);
		if (err != MAL_SUCCEED)
			break;
	}
	GDKfree(newPath);
	return err;
}

static str
dumpGeometriesGeometry(BAT *idBAT, BAT *geomBAT, const GEOSGeometry *geosGeometry, const char *path)
{
	int geometryType = GEOSGeomTypeId(geosGeometry) + 1;
	unsigned int lvl = 0;

	//check the type of the geometry
	switch (geometryType) {
	case wkbPoint_mdb:
	case wkbLineString_mdb:
	case wkbLinearRing_mdb:
	case wkbPolygon_mdb:
		//Single Geometry
		return dumpGeometriesSingle(idBAT, geomBAT, geosGeometry, &lvl, path);
	case wkbMultiPoint_mdb:
	case wkbMultiLineString_mdb:
	case wkbMultiPolygon_mdb:
	case wkbGeometryCollection_mdb:
		//Multi Geometry
		//check if the geometry was empty
		if (GEOSisEmpty(geosGeometry) == 1) {
			str err;
			//handle it as single
			if ((err = dumpGeometriesSingle(idBAT, geomBAT, geosGeometry, &lvl, path)) != MAL_SUCCEED)
				return err;
		}

		return dumpGeometriesMulti(idBAT, geomBAT, geosGeometry, path);
	default:
		throw(MAL, "geom.Dump", "%s Unknown geometry type", geom_type2str(geometryType, 0));
	}
}

static str
wkbDump_(bat *parentBAT_id, bat *idBAT_id, bat *geomBAT_id, wkb **geomWKB, int *parent)
{
	BAT *idBAT = NULL, *geomBAT = NULL, *parentBAT = NULL;
	GEOSGeom geosGeometry;
	unsigned int geometriesNum, i;
	str err;

	if (wkb_isnil(*geomWKB)) {

		//create new empty BAT for the output
		if ((idBAT = COLnew(0, TYPE_str, 0, TRANSIENT)) == NULL) {
			*idBAT_id = bat_nil;
			throw(MAL, "geom.Dump", "Error creating new BAT");
		}

		if ((geomBAT = COLnew(0, ATOMindex("wkb"), 0, TRANSIENT)) == NULL) {
			BBPunfix(idBAT->batCacheid);
			*geomBAT_id = bat_nil;
			throw(MAL, "geom.Dump", "Error creating new BAT");
		}

<<<<<<< HEAD
        if (parent) {
            if ((parentBAT = BATnew(TYPE_void, ATOMindex("int"), 0, TRANSIENT)) == NULL) {
                BBPunfix(idBAT->batCacheid);
                BBPunfix(geomBAT->batCacheid);
                *parentBAT_id = bat_nil;
                throw(MAL, "geom.Dump", "Error creating new BAT");
            }
        }

		BATseqbase(idBAT, 0);
=======
>>>>>>> 3c1519df
		BBPkeepref(*idBAT_id = idBAT->batCacheid);

		BBPkeepref(*geomBAT_id = geomBAT->batCacheid);

        if (parent) {
		    BATseqbase(parentBAT, 0);
    		BBPkeepref(*parentBAT_id = parentBAT->batCacheid);
        }

		return MAL_SUCCEED;
	}

	geosGeometry = wkb2geos(*geomWKB);

	//count the number of geometries
	geometriesNum = GEOSGetNumGeometries(geosGeometry);

	if ((idBAT = COLnew(0, TYPE_str, geometriesNum, TRANSIENT)) == NULL) {
		GEOSGeom_destroy(geosGeometry);
		throw(MAL, "geom.Dump", "Error creating new BAT");
	}

	if ((geomBAT = COLnew(0, ATOMindex("wkb"), geometriesNum, TRANSIENT)) == NULL) {
		BBPunfix(idBAT->batCacheid);
		GEOSGeom_destroy(geosGeometry);
		throw(MAL, "geom.Dump", "Error creating new BAT");
	}

    if (parent) {
        if ((parentBAT = BATnew(TYPE_void, ATOMindex("int"), geometriesNum, TRANSIENT)) == NULL) {
            BBPunfix(idBAT->batCacheid);
            BBPunfix(geomBAT->batCacheid);
            throw(MAL, "geom.Dump", "Error creating new BAT");
        }
        BATseqbase(parentBAT, 0);
        /*Get the tail and add parentID geometriesNum types*/
        for (i = 0; i < geometriesNum; i++) {
            if (BUNappend(parentBAT, parent, TRUE) != GDK_SUCCEED) {
                err = createException(MAL, "geom.Dump", "BUNappend failed");
                BBPunfix(idBAT->batCacheid);
                BBPunfix(geomBAT->batCacheid);
                if (parent)
                    BBPunfix(parentBAT->batCacheid);
                return err;
            }
        }
    }

	if ((err = dumpGeometriesGeometry(idBAT, geomBAT, geosGeometry, "")) != MAL_SUCCEED) {
		BBPunfix(idBAT->batCacheid);
		BBPunfix(geomBAT->batCacheid);
        if (parent)
		    BBPunfix(parentBAT->batCacheid);
		return err;
	}

	BBPkeepref(*idBAT_id = idBAT->batCacheid);
	BBPkeepref(*geomBAT_id = geomBAT->batCacheid);
    if (parent)
	    BBPkeepref(*parentBAT_id = parentBAT->batCacheid);

	return MAL_SUCCEED;
}

str
wkbDump(bat *idBAT_id, bat *geomBAT_id, wkb **geomWKB) {
    return wkbDump_(NULL, idBAT_id, geomBAT_id, geomWKB, NULL);
}

str
wkbDumpP(bat *parentBAT_id, bat *idBAT_id, bat *geomBAT_id, wkb **geomWKB, int *parent) {
    return wkbDump_(parentBAT_id, idBAT_id, geomBAT_id, geomWKB, parent);
}

static str
dumpPointsPoint(BAT *idBAT, BAT *geomBAT, const GEOSGeometry *geosGeometry, unsigned int *lvl, const char *path)
{
	char *newPath = NULL;
	size_t pathLength = strlen(path);
	wkb *pointWKB = geos2wkb(geosGeometry);
	int lvlDigitsNum = 10;	//MAX_UNIT = 4,294,967,295
	str err = MAL_SUCCEED;

	(*lvl)++;

	newPath = GDKmalloc(pathLength + lvlDigitsNum + 1);
	sprintf(newPath, "%s%u", path, *lvl);

	if (BUNappend(idBAT, newPath, TRUE) != GDK_SUCCEED ||
	    BUNappend(geomBAT, pointWKB, TRUE) != GDK_SUCCEED)
		err = createException(MAL, "geom.Dump", "BUNappend failed");

	GDKfree(newPath);
	GDKfree(pointWKB);

	return err;
}

static str
dumpPointsLineString(BAT *idBAT, BAT *geomBAT, const GEOSGeometry *geosGeometry, const char *path)
{
	int pointsNum = 0;
	str err;
	int i = 0;
	int check = 0;
	unsigned int lvl = 0;
	wkb *geomWKB = geos2wkb(geosGeometry);

	err = wkbNumPoints(&pointsNum, &geomWKB, &check);
	GDKfree(geomWKB);
	if (err != MAL_SUCCEED)
		return err;

	for (i = 0; i < pointsNum; i++) {
		GEOSGeometry *pointGeometry = GEOSGeomGetPointN(geosGeometry, i);

		if (pointGeometry == NULL)
			throw(MAL, "geom.DumpPoints", "GEOSGeomGetPointN failed");

		err = dumpPointsPoint(idBAT, geomBAT, pointGeometry, &lvl, path);
		GEOSGeom_destroy(pointGeometry);
	}

	return err;
}

static str
dumpPointsPolygon(BAT *idBAT, BAT *geomBAT, const GEOSGeometry *geosGeometry, unsigned int *lvl, const char *path)
{
	const GEOSGeometry *exteriorRingGeometry;
	int numInteriorRings = 0, i = 0;
	str err;
	int lvlDigitsNum = 10;	//MAX_UNIT = 4,294,967,295
	size_t pathLength = strlen(path);
	char *newPath;
	char *extraStr = ",";
	int extraLength = 1;

	//get the exterior ring of the polygon
	exteriorRingGeometry = GEOSGetExteriorRing(geosGeometry);
	if (!exteriorRingGeometry)
		throw(MAL, "geom.DumpPoints", "GEOSGetExteriorRing failed");

	(*lvl)++;

	newPath = GDKmalloc(pathLength + lvlDigitsNum + extraLength + 1);
	sprintf(newPath, "%s%u%s", path, *lvl, extraStr);

	//get the points in the exterior ring
	err = dumpPointsLineString(idBAT, geomBAT, exteriorRingGeometry, newPath);
	GDKfree(newPath);
	if (err != MAL_SUCCEED)
		return err;

	//check the interior rings
	numInteriorRings = GEOSGetNumInteriorRings(geosGeometry);
	if (numInteriorRings == -1)
		throw(MAL, "geom.NumPoints", "GEOSGetNumInteriorRings failed");

	// iterate over the interiorRing and transform each one of them
	for (i = 0; i < numInteriorRings; i++) {
		(*lvl)++;
		lvlDigitsNum = 10;	//MAX_UNIT = 4,294,967,295

		newPath = GDKmalloc(pathLength + lvlDigitsNum + extraLength + 1);
		sprintf(newPath, "%s%u%s", path, *lvl, extraStr);

		err = dumpPointsLineString(idBAT, geomBAT, GEOSGetInteriorRingN(geosGeometry, i), newPath);
		GDKfree(newPath);
		if (err != MAL_SUCCEED)
			return err;
	}

	return MAL_SUCCEED;
}

static str dumpPointsGeometry(BAT *idBAT, BAT *geomBAT, const GEOSGeometry *geosGeometry, const char *path);
static str
dumpPointsMultiGeometry(BAT *idBAT, BAT *geomBAT, const GEOSGeometry *geosGeometry, const char *path)
{
	int geometriesNum, i;
	const GEOSGeometry *multiGeometry = NULL;
	str err;
	unsigned int lvl = 0;
	size_t pathLength = strlen(path);
	char *newPath = NULL;
	char *extraStr = ",";
	int extraLength = 1;

	geometriesNum = GEOSGetNumGeometries(geosGeometry);

	for (i = 0; i < geometriesNum; i++) {
		int lvlDigitsNum = 10;	//MAX_UNIT = 4,294,967,295

		multiGeometry = GEOSGetGeometryN(geosGeometry, i);
		lvl++;

		newPath = GDKmalloc(pathLength + lvlDigitsNum + extraLength + 1);
		sprintf(newPath, "%s%u%s", path, lvl, extraStr);

		//*secondLevel = 0;
		err = dumpPointsGeometry(idBAT, geomBAT, multiGeometry, newPath);
		GDKfree(newPath);
		if (err != MAL_SUCCEED)
			return err;
	}

	return MAL_SUCCEED;
}

static str
dumpPointsGeometry(BAT *idBAT, BAT *geomBAT, const GEOSGeometry *geosGeometry, const char *path)
{
	int geometryType = GEOSGeomTypeId(geosGeometry) + 1;
	unsigned int lvl = 0;

	//check the type of the geometry
	switch (geometryType) {
	case wkbPoint_mdb:
		return dumpPointsPoint(idBAT, geomBAT, geosGeometry, &lvl, path);
	case wkbLineString_mdb:
	case wkbLinearRing_mdb:
		return dumpPointsLineString(idBAT, geomBAT, geosGeometry, path);
	case wkbPolygon_mdb:
		return dumpPointsPolygon(idBAT, geomBAT, geosGeometry, &lvl, path);
	case wkbMultiPoint_mdb:
	case wkbMultiLineString_mdb:
	case wkbMultiPolygon_mdb:
	case wkbGeometryCollection_mdb:
		return dumpPointsMultiGeometry(idBAT, geomBAT, geosGeometry, path);
	default:
		throw(MAL, "geom.DumpPoints", "%s Unknown geometry type", geom_type2str(geometryType, 0));
	}
}

str
wkbDumpPoints(bat *idBAT_id, bat *geomBAT_id, wkb **geomWKB)
{
	BAT *idBAT = NULL, *geomBAT = NULL;
	GEOSGeom geosGeometry;
	int check = 0;
	int pointsNum;
	str err;

	if (wkb_isnil(*geomWKB)) {

		//create new empty BAT for the output
		if ((idBAT = COLnew(0, TYPE_str, 0, TRANSIENT)) == NULL) {
			*idBAT_id = int_nil;
			throw(MAL, "geom.DumpPoints", "Error creating new BAT");
		}

		if ((geomBAT = COLnew(0, ATOMindex("wkb"), 0, TRANSIENT)) == NULL) {
			BBPunfix(idBAT->batCacheid);
			*geomBAT_id = int_nil;
			throw(MAL, "geom.DumpPoints", "Error creating new BAT");
		}

		BBPkeepref(*idBAT_id = idBAT->batCacheid);

		BBPkeepref(*geomBAT_id = geomBAT->batCacheid);

		return MAL_SUCCEED;
	}

	geosGeometry = wkb2geos(*geomWKB);

	if ((err = wkbNumPoints(&pointsNum, geomWKB, &check)) != MAL_SUCCEED) {
		GEOSGeom_destroy(geosGeometry);
		return err;
	}

	if ((idBAT = COLnew(0, TYPE_str, pointsNum, TRANSIENT)) == NULL) {
		GEOSGeom_destroy(geosGeometry);
		throw(MAL, "geom.Dump", "Error creating new BAT");
	}

	if ((geomBAT = COLnew(0, ATOMindex("wkb"), pointsNum, TRANSIENT)) == NULL) {
		BBPunfix(idBAT->batCacheid);
		GEOSGeom_destroy(geosGeometry);
		throw(MAL, "geom.Dump", "Error creating new BAT");
	}

	err = dumpPointsGeometry(idBAT, geomBAT, geosGeometry, "");
	GEOSGeom_destroy(geosGeometry);
	if (err != MAL_SUCCEED) {
		BBPunfix(idBAT->batCacheid);
		BBPunfix(geomBAT->batCacheid);
		return err;
	}

	BBPkeepref(*idBAT_id = idBAT->batCacheid);
	BBPkeepref(*geomBAT_id = geomBAT->batCacheid);
	return MAL_SUCCEED;
}

str wkbPolygonize(wkb** outWKB, wkb** geom){
	GEOSGeom geosGeometry = wkb2geos(*geom);
	int i = 0, geometriesNum = GEOSGetNumGeometries(geosGeometry);
	GEOSGeometry* outGeometry;
	const GEOSGeometry **multiGeometry;

	multiGeometry = malloc(sizeof(GEOSGeometry*) * geometriesNum);
	for(i=0; i<geometriesNum; i++) {
		multiGeometry[i] = GEOSGetGeometryN(geosGeometry, i);
	}

	if(!(outGeometry = GEOSPolygonize(multiGeometry, geometriesNum))) {
		*outWKB = NULL;
		for (i = 0; i < geometriesNum; i++) {
			GEOSGeom_destroy((GEOSGeometry *)multiGeometry[i]);
		}
		return createException(MAL, "geom.Polygonize", "GEOSPolygonize failed");
	}

	for (i = 0; i < geometriesNum; i++) {
		GEOSGeom_destroy((GEOSGeometry *)multiGeometry[i]);
	}

	*outWKB = geos2wkb(outGeometry);
	GEOSGeom_destroy(outGeometry);

	return MAL_SUCCEED;
}

str wkbSimplifyPreserveTopology(wkb** outWKB, wkb** geom, float* tolerance){
	GEOSGeom geosGeometry = wkb2geos(*geom);
	GEOSGeometry* outGeometry;

	if(!(outGeometry = GEOSTopologyPreserveSimplify(geosGeometry, *tolerance))) {
		*outWKB = NULL;
		GEOSGeom_destroy(geosGeometry);
		return createException(MAL, "geom.SimplifyPreserveTopology", "GEOSSimplifyPreserveTopology failed");
	}

	GEOSGeom_destroy(geosGeometry);

	*outWKB = geos2wkb(outGeometry);
	GEOSGeom_destroy(outGeometry);

	return MAL_SUCCEED;
}

str
geom_2_geom(wkb **resWKB, wkb **valueWKB, int *columnType, int *columnSRID)
{
	GEOSGeom geosGeometry;
	int geoCoordinatesNum = 2;
	int valueType = 0;

	int valueSRID = (*valueWKB)->srid;

	if (wkb_isnil(*valueWKB) || *columnType == int_nil || *columnSRID == int_nil) {
		*resWKB = wkbNULLcopy();
		if (*resWKB == NULL)
			throw(MAL, "calc.wkb", MAL_MALLOC_FAIL);
		return MAL_SUCCEED;
	}

	/* get the geosGeometry from the wkb */
	geosGeometry = wkb2geos(*valueWKB);
	if (geosGeometry == NULL)
		throw(MAL, "calc.wkb", "wkb2geos failed");

	/* get the number of coordinates the geometry has */
	geoCoordinatesNum = GEOSGeom_getCoordinateDimension(geosGeometry);
	/* get the type of the geometry */
	valueType = (GEOSGeomTypeId(geosGeometry) + 1) << 2;

	if (geoCoordinatesNum > 2)
		valueType += (1 << 1);
	if (geoCoordinatesNum > 3)
		valueType += 1;

	if (valueSRID != *columnSRID || valueType != *columnType) {
		GEOSGeom_destroy(geosGeometry);
		throw(MAL, "calc.wkb", "column needs geometry(%d, %d) and value is geometry(%d, %d)\n", *columnType, *columnSRID, valueType, valueSRID);
	}

	/* get the wkb from the geosGeometry */
	*resWKB = geos2wkb(geosGeometry);
	GEOSGeom_destroy(geosGeometry);

	if (*resWKB == NULL)
		throw(MAL, "calc.wkb", "geos2wkb failed");

	return MAL_SUCCEED;
}

/*check if the geometry has z coordinate*/
str
geoHasZ(int *res, int *info)
{
	if (*info == int_nil)
		*res = int_nil;
	else if (geometryHasZ(*info))
		*res = 1;
	else
		*res = 0;
	return MAL_SUCCEED;

}

/*check if the geometry has m coordinate*/
str
geoHasM(int *res, int *info)
{
	if (*info == int_nil)
		*res = int_nil;
	else if (geometryHasM(*info))
		*res = 1;
	else
		*res = 0;
	return MAL_SUCCEED;
}

/*check the geometry subtype*/
/*returns the length of the resulting string*/
str
geoGetType(char **res, int *info, int *flag)
{
	if (*info == int_nil || *flag == int_nil) {
		if ((*res = GDKstrdup(str_nil)) == NULL)
			throw(MAL, "geom.getType", MAL_MALLOC_FAIL);
		return MAL_SUCCEED;
	}
	if ((*res = GDKstrdup(geom_type2str(*info >> 2, *flag))) == NULL)
		throw(MAL, "geom.getType", MAL_MALLOC_FAIL);
	return MAL_SUCCEED;
}

str GEOSGeomGetZ(const GEOSGeometry *geom, double *z) {
    const GEOSCoordSequence* gcs_new;
    int type;
    
    if (!geom) {
		*z = dbl_nil;
		return createException(MAL, "geom.GEOSGeomGetZ", "Geometry is NULL");
    }

    type = GEOSGeomTypeId(geom)+1;
    
    if (type != wkbPoint_mdb) {
		*z = dbl_nil;
		return createException(MAL, "geom.GEOSGeomGetZ", "Geometry type should be POINT not %s", geom_type2str(type,0));
    }

    gcs_new = GEOSGeom_getCoordSeq(geom);	

	if(gcs_new == NULL) {
		*z = dbl_nil;
		return createException(MAL, "geom.GEOSGeomGetZ", "GEOSGeom_getCoordSeq failed");
	}

    if(!GEOSCoordSeq_getZ(gcs_new, 0, z)) {
		*z = dbl_nil;
        return createException(MAL, "geom.GEOSGeomGetZ", "GEOSCoordSeq_getZ failed");
    }

    return MAL_SUCCEED;
}

/* initialize geos */
str
geom_prelude(void *ret)
{
	(void) ret;
	libgeom_init();
	TYPE_mbr = malAtomSize(sizeof(mbr), sizeof(oid), "mbr");
	geomcatalogfix_set(geom_catalog_upgrade);
	geomsqlfix_set(geom_sql_upgrade);

	return MAL_SUCCEED;
}

/* clean geos */
str
geom_epilogue(void *ret)
{
	(void) ret;
	libgeom_exit();
	return MAL_SUCCEED;
}

/* Check if fixed-sized atom mbr is null */
static int
mbr_isnil(mbr *m)
{
	if (m == NULL || m->xmin == flt_nil || m->ymin == flt_nil || m->xmax == flt_nil || m->ymax == flt_nil)
		return 1;
	return 0;
}

/* returns the size of variable-sized atom wkb */
static var_t
wkb_size(size_t len)
{
	if (len == ~(size_t) 0)
		len = 0;
	assert(offsetof(wkb, data) + len <= VAR_MAX);
	return (var_t) (offsetof(wkb, data) + len);
}

/* returns the size of variable-sized atom wkba */
static var_t
wkba_size(int items)
{
	var_t size;

	if (items == ~0)
		items = 0;
	size = (var_t) (offsetof(wkba, data) + items * sizeof(wkb *));
	assert(size <= VAR_MAX);

	return size;
}

#ifndef HAVE_STRNCASECMP
static int
strncasecmp(const char *s1, const char *s2, size_t n)
{
	int c1, c2;

	while (n > 0) {
		c1 = (unsigned char) *s1++;
		c2 = (unsigned char) *s2++;
		if (c1 == 0)
			return -c2;
		if (c2 == 0)
			return c1;
		if (c1 != c2 && tolower(c1) != tolower(c2))
			return tolower(c1) - tolower(c2);
		n--;
	}
	return 0;
}
#endif

/* Creates WKB representation (including srid) from WKT representation */
/* return number of parsed characters. */
static str
wkbFROMSTR_withSRID(char *geomWKT, int *len, wkb **geomWKB, int srid, size_t *nread)
{
	GEOSGeom geosGeometry = NULL;	/* The geometry object that is parsed from the src string. */
	GEOSWKTReader *WKT_reader;
	const char *polyhedralSurface = "POLYHEDRALSURFACE";
	const char *multiPolygon = "MULTIPOLYGON";
	char *geomWKT_original = NULL;
	size_t parsedCharacters = 0;

	*nread = 0;
	if (*len > 0) {
		/* we always allocate new memory */
		GDKfree(*geomWKB);
	}
	*len = 0;
	*geomWKB = NULL;
	if (strcmp(geomWKT, str_nil) == 0) {
		*geomWKB = wkbNULLcopy();
		if (*geomWKB == NULL)
			throw(MAL, "wkb.FromText", MAL_MALLOC_FAIL);
		*len = (int) sizeof(wkb_nil);
		return MAL_SUCCEED;
	}
	//check whether the representation is binary (hex)
	if (geomWKT[0] == '0') {
		str ret = wkbFromBinary(geomWKB, &geomWKT);

		if (ret != MAL_SUCCEED)
			return ret;
		*nread = strlen(geomWKT);
		*len = (int) wkb_size((*geomWKB)->len);
		return MAL_SUCCEED;
	}
	//check whether the geometry type is polyhedral surface
	//geos cannot handle this type of geometry but since it is
	//a special type of multipolygon I just change the type before
	//continuing. Of course this means that isValid for example does
	//not work correctly.
	if (strncasecmp(geomWKT, polyhedralSurface, strlen(polyhedralSurface)) == 0) {
		size_t sizeOfInfo = strlen(geomWKT) - strlen(polyhedralSurface);
		geomWKT_original = geomWKT;
		geomWKT = GDKmalloc(sizeOfInfo + strlen(multiPolygon) + 1);
		strcpy(geomWKT, multiPolygon);
		memcpy(geomWKT + strlen(multiPolygon), &geomWKT_original[strlen(polyhedralSurface)], sizeOfInfo);
		geomWKT[sizeOfInfo + strlen(multiPolygon)] = '\0';
	}
	////////////////////////// UP TO HERE ///////////////////////////

	WKT_reader = GEOSWKTReader_create();
	geosGeometry = GEOSWKTReader_read(WKT_reader, geomWKT);
	GEOSWKTReader_destroy(WKT_reader);

	if (geosGeometry == NULL)
		throw(MAL, "wkb.FromText", "GEOSWKTReader_read failed");

	if (GEOSGeomTypeId(geosGeometry) == -1) {
		GEOSGeom_destroy(geosGeometry);
		throw(MAL, "wkb.FromText", "GEOSGeomTypeId failed");
	}

	GEOSSetSRID(geosGeometry, srid);
	/* the srid was lost with the transformation of the GEOSGeom to wkb
	 * so we decided to store it in the wkb */

	/* we have a GEOSGeometry with number of coordinates and SRID and we
	 * want to get the wkb out of it */
	*geomWKB = geos2wkb(geosGeometry);
	GEOSGeom_destroy(geosGeometry);
	if (*geomWKB == NULL)
		throw(MAL, "wkb.FromText", "geos2wkb failed");

	*len = (int) wkb_size((*geomWKB)->len);

	if (geomWKT_original) {
		GDKfree(geomWKT);
		geomWKT = geomWKT_original;
	}

	parsedCharacters = strlen(geomWKT);
	assert(parsedCharacters <= GDK_int_max);
	*nread = parsedCharacters;
	return MAL_SUCCEED;
}

static int
wkbaFROMSTR_withSRID(char *fromStr, int *len, wkba **toArray, int srid)
{
	int items, i;
	size_t skipBytes = 0;

//IS THERE SPACE OR SOME OTHER CHARACTER?

	//read the number of items from the beginning of the string
	memcpy(&items, fromStr, sizeof(int));
	skipBytes += sizeof(int);

	*toArray = GDKmalloc(wkba_size(items));

	for (i = 0; i < items; i++) {
		size_t parsedBytes;
		str err = wkbFROMSTR_withSRID(fromStr + skipBytes, len, &(*toArray)->data[i], srid, &parsedBytes);
		if (err != MAL_SUCCEED) {
			GDKfree(err);
			return 0;
		}
		skipBytes += parsedBytes;
	}

	assert(skipBytes <= GDK_int_max);
	return (int) skipBytes;
}

/* create the WKB out of the GEOSGeometry
 * It makes sure to make all checks before returning
 * the input geosGeometry should not be altered by this function
 * return NULL on error */
wkb *
geos2wkb(const GEOSGeometry *geosGeometry)
{
	size_t wkbLen = 0;
	unsigned char *w = NULL;
	wkb *geomWKB;

	// if the geosGeometry is NULL create a NULL WKB
	if (geosGeometry == NULL) {
		return wkbNULLcopy();
	}

	GEOS_setWKBOutputDims(GEOSGeom_getCoordinateDimension(geosGeometry));
	w = GEOSGeomToWKB_buf(geosGeometry, &wkbLen);

	if (w == NULL)
		return NULL;

	assert(wkbLen <= GDK_int_max);

	geomWKB = GDKmalloc(wkb_size(wkbLen));
	//If malloc failed create a NULL wkb
	if (geomWKB == NULL) {
		GEOSFree(w);
		return NULL;
	}

	geomWKB->len = (int) wkbLen;
	geomWKB->srid = GEOSGetSRID(geosGeometry);
	memcpy(&geomWKB->data, w, wkbLen);
	GEOSFree(w);

	return geomWKB;
}

/* gets the mbr from the geometry */
mbr *
mbrFromGeos(const GEOSGeom geosGeometry)
{
	GEOSGeom envelope;
	mbr *geomMBR;
	double xmin = 0, ymin = 0, xmax = 0, ymax = 0;

	geomMBR = GDKmalloc(sizeof(mbr));
	if (geomMBR == NULL)	//problem in reserving space
		return NULL;

	/* if input is null or GEOSEnvelope created exception then create a nill mbr */
	if (!geosGeometry || (envelope = GEOSEnvelope(geosGeometry)) == NULL) {
		*geomMBR = *mbrNULL();
		return geomMBR;
	}

	if ((GEOSGeomTypeId(envelope) + 1) == wkbPoint_mdb) {
#if GEOS_CAPI_VERSION_MAJOR >= 1 && GEOS_CAPI_VERSION_MINOR >= 3
		const GEOSCoordSequence *coords = GEOSGeom_getCoordSeq(envelope);
#else
		const GEOSCoordSeq coords = GEOSGeom_getCoordSeq(envelope);
#endif
		GEOSCoordSeq_getX(coords, 0, &xmin);
		GEOSCoordSeq_getY(coords, 0, &ymin);
		assert(GDK_flt_min <= xmin && xmin <= GDK_flt_max);
		assert(GDK_flt_min <= ymin && ymin <= GDK_flt_max);
		geomMBR->xmin = (float) xmin;
		geomMBR->ymin = (float) ymin;
		geomMBR->xmax = (float) xmin;
		geomMBR->ymax = (float) ymin;
	} else {		// GEOSGeomTypeId(envelope) == GEOS_POLYGON
#if GEOS_CAPI_VERSION_MAJOR >= 1 && GEOS_CAPI_VERSION_MINOR >= 3
		const GEOSGeometry *ring = GEOSGetExteriorRing(envelope);
#else
		const GEOSGeom ring = GEOSGetExteriorRing(envelope);
#endif
		if (ring) {
#if GEOS_CAPI_VERSION_MAJOR >= 1 && GEOS_CAPI_VERSION_MINOR >= 3
			const GEOSCoordSequence *coords = GEOSGeom_getCoordSeq(ring);
#else
			const GEOSCoordSeq coords = GEOSGeom_getCoordSeq(ring);
#endif
			GEOSCoordSeq_getX(coords, 0, &xmin);	//left-lower corner
			GEOSCoordSeq_getY(coords, 0, &ymin);
			GEOSCoordSeq_getX(coords, 2, &xmax);	//right-upper corner
			GEOSCoordSeq_getY(coords, 2, &ymax);
			assert(GDK_flt_min <= xmin && xmin <= GDK_flt_max);
			assert(GDK_flt_min <= ymin && ymin <= GDK_flt_max);
			assert(GDK_flt_min <= xmax && xmax <= GDK_flt_max);
			assert(GDK_flt_min <= ymax && ymax <= GDK_flt_max);
			geomMBR->xmin = (float) xmin;
			geomMBR->ymin = (float) ymin;
			geomMBR->xmax = (float) xmax;
			geomMBR->ymax = (float) ymax;
		}
	}
	GEOSGeom_destroy(envelope);
	return geomMBR;
}

/* gets the bbox3D from the geometry */

static str
minMaxZLineString(double *zmin, double *zmax, const GEOSGeometry* geosGeometry) {
	/* get the coordinates of the points comprising the geometry */
	const GEOSCoordSequence* coordSeq = GEOSGeom_getCoordSeq(geosGeometry);
    uint32_t i, npoints = 0;
    double zval;
    str err;

	if(coordSeq == NULL)
		return createException(MAL, "geom.MinMaxZ", "GEOSGeom_getCoordSeq failed");

	/* get the number of points in the geometry */
    if (!GEOSCoordSeq_getSize(coordSeq, &npoints)) {
        *zmin = dbl_nil;
        *zmax = dbl_nil;
		return createException(MAL, "geom.MinMaxZ", "GEOSGeomGetNumPoints failed");
    }

    for (i = 0; i < npoints; i++) {
        GEOSGeom point = (GEOSGeom) GEOSGetGeometryN(geosGeometry, i);
        if((err = GEOSGeomGetZ(point, &zval)) != MAL_SUCCEED) {
            str msg = createException(MAL, "geom.MinMaxZ", "%s", err);
		    GDKfree(err);
    		return msg;
        }
        if (zval <= *zmin)
            *zmin = zval;
        if (zval > *zmax)
            *zmax = zval;
    }

	return MAL_SUCCEED;
}

static str minMaxZPolygon(double *zmin, double *zmax, const GEOSGeometry* geosGeometry) {
	const GEOSGeometry* exteriorRingGeometry;
	int numInteriorRings=0, i=0;
	str err;

	/* get the exterior ring of the polygon */
	exteriorRingGeometry = GEOSGetExteriorRing(geosGeometry);
	if(!exteriorRingGeometry) {
		*zmin = dbl_nil;
		*zmax = dbl_nil;
		return createException(MAL, "geom.MinMaxZ","GEOSGetExteriorRing failed");
	}
	//get the zmin and zmax in the exterior ring
	if((err = minMaxZLineString(zmin, zmax, exteriorRingGeometry)) != MAL_SUCCEED) {
		str msg = createException(MAL, "geom.MinMaxZ", "%s", err);
		*zmin = dbl_nil;
		*zmax = dbl_nil;
		GDKfree(err);
		return msg;
	}

	//check the interior rings
	numInteriorRings = GEOSGetNumInteriorRings(geosGeometry);
	if (numInteriorRings == -1 ) {
		*zmin = dbl_nil;
		*zmax = dbl_nil;
		return createException(MAL, "geom.MinMaxZ", "GEOSGetNumInteriorRings failed");
	}
	// iterate over the interiorRing and transform each one of them
	for(i=0; i<numInteriorRings; i++) {
		if((err = minMaxZLineString(zmin, zmax, GEOSGetInteriorRingN(geosGeometry, i))) != MAL_SUCCEED) {
			str msg = createException(MAL, "geom.MinMaxZ", "%s", err);
		    *zmin = dbl_nil;
    		*zmax = dbl_nil;
			GDKfree(err);
			return msg;
		}
	}

	return MAL_SUCCEED;
}

static str minMaxZGeometry(double * zmin, double *zmax, const GEOSGeometry *geosGeometry);
static str minMaxZMultiGeometry(double *zmin, double *zmax, const GEOSGeometry *geosGeometry) {
	int geometriesNum, i;
	const GEOSGeometry *multiGeometry = NULL;
	str err;

	geometriesNum = GEOSGetNumGeometries(geosGeometry);

	for(i=0; i<geometriesNum; i++) {
		multiGeometry = GEOSGetGeometryN(geosGeometry, i);
		if((err = minMaxZGeometry(zmin, zmax, multiGeometry)) != MAL_SUCCEED) {
			str msg = createException(MAL, "geom.MinMaxZ", "%s", err);
			GDKfree(err);
		    *zmin = dbl_nil;
    		*zmax = dbl_nil;
			return msg;
		}
	}

	return MAL_SUCCEED;
}

static
str minMaxZGeometry(double * zmin, double *zmax, const GEOSGeometry *geosGeometry) {
    int geometryType = GEOSGeomTypeId(geosGeometry)+1;
    str err;

    //check the type of the geometry
    switch(geometryType) {
        case wkbPoint_mdb:
        case wkbLineString_mdb:
        case wkbLinearRing_mdb:
            if((err = minMaxZLineString(zmin, zmax, geosGeometry)) != MAL_SUCCEED){
                str msg = createException(MAL, "geom.minMaxZ", "%s",err);
                GDKfree(err);
                return msg;
            }
            break;
        case wkbPolygon_mdb:
            if((err = minMaxZPolygon(zmin, zmax, geosGeometry)) != MAL_SUCCEED){
                str msg = createException(MAL, "geom.minMaxZ", "%s",err);
                GDKfree(err);
                return msg;
            }
            break;
        case wkbMultiPoint_mdb:
        case wkbMultiLineString_mdb:
        case wkbMultiPolygon_mdb:
        case  wkbGeometryCollection_mdb:
            if((err = minMaxZMultiGeometry(zmin, zmax, geosGeometry)) != MAL_SUCCEED){
                str msg = createException(MAL, "geom.minMaxZ", "%s",err);
                GDKfree(err);
                return msg;
            }
            break;
        default:
            return createException(MAL, "geom.minMaxZ", "%s Unknown geometry type", geom_type2str(geometryType,0));
    }

    return MAL_SUCCEED;
}

str bbox3DFromGeos(bbox3D **out, const GEOSGeom geosGeometry) {
    mbr* geomMBR;
    double zmin=0, zmax=0;
    bbox3D *bbox;
    str err;

    bbox = (bbox3D*) GDKmalloc(sizeof(bbox3D));

    geomMBR = mbrFromGeos(geosGeometry);
	if (mbr_isnil(geomMBR)){
        str msg = createException(MAL, "geom.MinMaxZ", "Failed to create mbr");
        return msg;
    }
    if((err = minMaxZGeometry(&zmin, &zmax, geosGeometry)) != MAL_SUCCEED) {
        str msg = createException(MAL, "geom.MinMaxZ", "%s", err);
        GDKfree(err);
        zmin = dbl_nil;
        zmax = dbl_nil;
        return msg;
    }

    bbox->xmin = geomMBR->xmin;
    bbox->ymin = geomMBR->ymin;
    bbox->zmin = zmin;
    bbox->xmax = geomMBR->xmax;
    bbox->ymax = geomMBR->ymax;
    bbox->zmax = zmax;

    *out = bbox;
    return MAL_SUCCEED;
}
 
//Returns the wkb in a hex representation */
static char hexit[] = "0123456789ABCDEF";

str
wkbAsBinary(char **toStr, wkb **geomWKB)
{
	char *s;
	int i;

	if (wkb_isnil(*geomWKB)) {
		if ((*toStr = GDKstrdup(str_nil)) == NULL)
			throw(MAL, "geom.AsBinary", MAL_MALLOC_FAIL);
		return MAL_SUCCEED;
	}
	if ((*toStr = GDKmalloc(1 + (*geomWKB)->len * 2)) == NULL)
		throw(MAL, "geom.AsBinary", MAL_MALLOC_FAIL);

	s = *toStr;
	for (i = 0; i < (*geomWKB)->len; i++) {
		int val = ((*geomWKB)->data[i] >> 4) & 0xf;
		*s++ = hexit[val];
		val = (*geomWKB)->data[i] & 0xf;
		*s++ = hexit[val];
//fprintf(stderr, "%d First: %c - Second: %c ==> Original %c (%d)\n", i, *(s-2), *(s-1), (*geomWKB)->data[i], (int)((*geomWKB)->data[i]));
	}
	*s = '\0';
	return MAL_SUCCEED;
}

static int
decit(char hex)
{
	switch (hex) {
	case '0':
		return 0;
	case '1':
		return 1;
	case '2':
		return 2;
	case '3':
		return 3;
	case '4':
		return 4;
	case '5':
		return 5;
	case '6':
		return 6;
	case '7':
		return 7;
	case '8':
		return 8;
	case '9':
		return 9;
	case 'A':
	case 'a':
		return 10;
	case 'B':
	case 'b':
		return 11;
	case 'C':
	case 'c':
		return 12;
	case 'D':
	case 'd':
		return 13;
	case 'E':
	case 'e':
		return 14;
	case 'F':
	case 'f':
		return 15;
	default:
		return -1;
	}
}

str
wkbFromBinary(wkb **geomWKB, char **inStr)
{
	size_t strLength, wkbLength, i;
	wkb *w;

	if (strcmp(*inStr, str_nil) == 0) {
		if ((*geomWKB = wkbNULLcopy()) == NULL)
			throw(MAL, "geom.FromBinary", MAL_MALLOC_FAIL);
		return MAL_SUCCEED;
	}

	strLength = strlen(*inStr);
	if (strLength & 1)
		throw(MAL, "geom.FromBinary", "odd length input string");

	wkbLength = strLength / 2;
	assert(wkbLength <= GDK_int_max);

	w = GDKmalloc(wkb_size(wkbLength));
	if (w == NULL)
		throw(MAL, "geom.FromBinary", MAL_MALLOC_FAIL);

	//compute the value for s
	for (i = 0; i < strLength; i += 2) {
		int firstHalf = decit((*inStr)[i]);
		int secondHalf = decit((*inStr)[i + 1]);
		if (firstHalf == -1 || secondHalf == -1) {
			GDKfree(w);
			throw(MAL, "geom.FromBinary", "incorrectly formatted input string");
		}
		w->data[i / 2] = (firstHalf << 4) | secondHalf;
	}

	w->len = (int) wkbLength;
	w->srid = 0;
	*geomWKB = w;

	return MAL_SUCCEED;
}

str
mbrFromMBR(mbr **w, mbr **src)
{
	*w = GDKmalloc(sizeof(mbr));
	if (*w == NULL)
		throw(MAL, "calc.mbr", MAL_MALLOC_FAIL);

	**w = **src;
	return MAL_SUCCEED;
}

str
wkbFromWKB(wkb **w, wkb **src)
{
	*w = GDKmalloc(wkb_size((*src)->len));
	if (*w == NULL)
		throw(MAL, "calc.wkb", MAL_MALLOC_FAIL);

	if (wkb_isnil(*src)) {
		**w = *wkbNULL();
	} else {
		(*w)->len = (*src)->len;
		(*w)->srid = (*src)->srid;
		memcpy((*w)->data, (*src)->data, (*src)->len);
	}
	return MAL_SUCCEED;
}

/* creates a wkb from the given textual representation */
/* int* tpe is needed to verify that the type of the FromText function used is the
 * same with the type of the geometry created from the wkt representation */
str
wkbFromText(wkb **geomWKB, str *geomWKT, int *srid, int *tpe)
{
	int len = 0;
	int te = 0;
	str err;
	size_t parsedBytes;

	*geomWKB = NULL;
	if (strcmp(*geomWKT, str_nil) == 0 || *srid == int_nil || *tpe == int_nil) {
		if ((*geomWKB = wkbNULLcopy()) == NULL)
			throw(MAL, "wkb.FromText", MAL_MALLOC_FAIL);
		return MAL_SUCCEED;
	}
	err = wkbFROMSTR_withSRID(*geomWKT, &len, geomWKB, *srid, &parsedBytes);
	if (err != MAL_SUCCEED)
		return err;

	if (wkb_isnil(*geomWKB) || *tpe == 0 ||
	    *tpe == wkbGeometryCollection_mdb ||
	    ((te = *((*geomWKB)->data + 1) & 0x0f) + (*tpe > 2)) == *tpe) {
		return MAL_SUCCEED;
	}

	GDKfree(*geomWKB);
	*geomWKB = NULL;

	te += (te > 2);
	if (*tpe > 0 && te != *tpe)
		throw(SQL, "wkb.FromText", "Geometry not type '%d: %s' but '%d: %s' instead", *tpe, geom_type2str(*tpe, 0), te, geom_type2str(te, 0));
	throw(MAL, "wkb.FromText", "%s", "cannot parse string");
}

/* create textual representation of the wkb */
str
wkbAsText(char **txt, wkb **geomWKB, int *withSRID)
{
	int len = 0;
	char *wkt = NULL;
	const char *sridTxt = "SRID:";
	size_t len2 = 0;

	if (wkb_isnil(*geomWKB) || (withSRID && *withSRID == int_nil)) {
		if ((*txt = GDKstrdup(str_nil)) == NULL)
			throw(MAL, "geom.AsText", MAL_MALLOC_FAIL);
		return MAL_SUCCEED;
	}

	if ((*geomWKB)->srid < 0)
		throw(MAL, "geom.AsText", "Negative SRID");

	if (wkbTOSTR(&wkt, &len, *geomWKB) == 0)
		throw(MAL, "geom.AsText", "Failed to create Text from Well Known Format");

	if (withSRID == NULL || *withSRID == 0) {	//accepting NULL withSRID to make internal use of it easier
		*txt = wkt;
		return MAL_SUCCEED;
	}

	/* 10 for maximum number of digits to represent an INT */
	len2 = strlen(wkt) + 10 + strlen(sridTxt) + 2;
	*txt = GDKmalloc(len2);
	if (*txt == NULL) {
		GDKfree(wkt);
		throw(MAL, "geom.AsText", MAL_MALLOC_FAIL);
	}

	snprintf(*txt, len2, "%s%d;%s", sridTxt, (*geomWKB)->srid, wkt);

	GDKfree(wkt);
	return MAL_SUCCEED;
}

str
wkbMLineStringToPolygon(wkb **geomWKB, str *geomWKT, int *srid, int *flag)
{
	int itemsNum = 0, i, type = wkbMultiLineString_mdb;
	str ret = MAL_SUCCEED;
	wkb *inputWKB = NULL;

	wkb **linestringsWKB;
	double *linestringsArea;
	bit ordered = 0;

	if (strcmp(*geomWKT, str_nil) == 0 || *srid == int_nil || *flag == int_nil) {
		if ((*geomWKB = wkbNULLcopy()) == NULL)
			throw(MAL, "geom.MLineStringToPolygon", MAL_MALLOC_FAIL);
		return MAL_SUCCEED;
	}

	*geomWKB = NULL;

	//make wkb from wkt
	ret = wkbFromText(&inputWKB, geomWKT, srid, &type);
	if (ret != MAL_SUCCEED)
		return ret;

	//read the number of linestrings in the input
	ret = wkbNumGeometries(&itemsNum, &inputWKB);
	if (ret != MAL_SUCCEED) {
		GDKfree(inputWKB);
		return ret;
	}

	linestringsWKB = GDKmalloc(itemsNum * sizeof(wkb *));
	linestringsArea = GDKmalloc(itemsNum * sizeof(double));
	if (linestringsWKB == NULL || linestringsArea == NULL) {
		itemsNum = 0;
		ret = createException(MAL, "geom.MLineStringToPolygon", MAL_MALLOC_FAIL);
		goto bailout;
	}

	//create one polygon for each lineString and compute the area of each of them
	for (i = 1; i <= itemsNum; i++) {
		wkb *polygonWKB;

		ret = wkbGeometryN(&linestringsWKB[i - 1], &inputWKB, &i);
		if (ret != MAL_SUCCEED || linestringsWKB[i - 1] == NULL) {
			itemsNum = i - 1;
			goto bailout;
		}

		ret = wkbMakePolygon(&polygonWKB, &linestringsWKB[i - 1], NULL, srid);
		if (ret != MAL_SUCCEED) {
			itemsNum = i;
			goto bailout;
		}

		ret = wkbArea(&linestringsArea[i - 1], &polygonWKB);
		GDKfree(polygonWKB);
		if (ret != MAL_SUCCEED) {
			itemsNum = i;
			goto bailout;
		}
	}

	GDKfree(inputWKB);
	inputWKB = NULL;

	//order the linestrings with decreasing (polygons) area
	while (!ordered) {
		ordered = 1;

		for (i = 0; i < itemsNum - 1; i++) {
			if (linestringsArea[i + 1] > linestringsArea[i]) {
				//switch
				wkb *linestringWKB = linestringsWKB[i];
				double linestringArea = linestringsArea[i];

				linestringsWKB[i] = linestringsWKB[i + 1];
				linestringsArea[i] = linestringsArea[i + 1];

				linestringsWKB[i + 1] = linestringWKB;
				linestringsArea[i + 1] = linestringArea;

				ordered = 0;
			}
		}
	}

	//print areas
	for (i = 0; i < itemsNum; i++) {
		char *toStr = NULL;
		int len = 0;
		wkbTOSTR(&toStr, &len, linestringsWKB[i]);
		GDKfree(toStr);
	}

	if (*flag == 0) {
		//the biggest polygon is the external shell
		GEOSCoordSeq coordSeq_external;
		GEOSGeom externalGeometry, linearRingExternalGeometry, *internalGeometries, finalGeometry;

		externalGeometry = wkb2geos(linestringsWKB[0]);
		if (externalGeometry == NULL) {
			ret = createException(MAL, "geom.MLineStringToPolygon", "Error in wkb2geos");
			goto bailout;
		}

		coordSeq_external = GEOSCoordSeq_clone(GEOSGeom_getCoordSeq(externalGeometry));
		GEOSGeom_destroy(externalGeometry);
		if (coordSeq_external == NULL) {
			ret = createException(MAL, "geom.MLineStringToPolygon", "GEOSCoordSeq_clone failed");
			goto bailout;
		}
		linearRingExternalGeometry = GEOSGeom_createLinearRing(coordSeq_external);
		if (linearRingExternalGeometry == NULL) {
			GEOSCoordSeq_destroy(coordSeq_external);
			ret = createException(MAL, "geom.MLineStringToPolygon", "GEOSGeom_createLinearRing failed");
			goto bailout;
		}

		//all remaining should be internal
		internalGeometries = GDKmalloc((itemsNum - 1) * sizeof(GEOSGeom *));
		if (internalGeometries == NULL) {
			GEOSGeom_destroy(linearRingExternalGeometry);
			ret = createException(MAL, "geom.MLineStringToPolygon", MAL_MALLOC_FAIL);
			goto bailout;
		}
		for (i = 1; i < itemsNum; i++) {
			GEOSCoordSeq coordSeq_internal;
			GEOSGeom internalGeometry;

			internalGeometry = wkb2geos(linestringsWKB[i]);
			if (internalGeometry == NULL) {
				GEOSGeom_destroy(linearRingExternalGeometry);
				while (--i >= 1)
					GEOSGeom_destroy(internalGeometries[i - 1]);
				GDKfree(internalGeometries);
				ret = createException(MAL, "geom.MLineStringToPolygon", "Error in wkb2geos");
				goto bailout;
			}

			coordSeq_internal = GEOSCoordSeq_clone(GEOSGeom_getCoordSeq(internalGeometry));
			GEOSGeom_destroy(internalGeometry);
			if (coordSeq_internal == NULL) {
				GEOSGeom_destroy(linearRingExternalGeometry);
				while (--i >= 1)
					GEOSGeom_destroy(internalGeometries[i - 1]);
				GDKfree(internalGeometries);
				ret = createException(MAL, "geom.MLineStringToPolygon", "Error in wkb2geos");
				goto bailout;
			}
			internalGeometries[i - 1] = GEOSGeom_createLinearRing(coordSeq_internal);
			if (internalGeometries[i - 1] == NULL) {
				GEOSGeom_destroy(linearRingExternalGeometry);
				GEOSCoordSeq_destroy(coordSeq_internal);
				while (--i >= 1)
					GEOSGeom_destroy(internalGeometries[i - 1]);
				GDKfree(internalGeometries);
				ret = createException(MAL, "geom.MLineStringToPolygon", "GEOSGeom_createLinearRing failed");
				goto bailout;
			}
		}

		finalGeometry = GEOSGeom_createPolygon(linearRingExternalGeometry, internalGeometries, itemsNum - 1);
		GEOSGeom_destroy(linearRingExternalGeometry);
		if (finalGeometry == NULL) {
			for (i = 0; i < itemsNum - 1; i++)
				GEOSGeom_destroy(internalGeometries[i]);
			GDKfree(internalGeometries);
			ret = createException(MAL, "geom.MLineStringToPolygon", "Error creating Polygon from LinearRing");
			goto bailout;
		}
		GDKfree(internalGeometries);
		//check of the created polygon is valid
		if (GEOSisValid(finalGeometry) != 1) {
			//suppress the GEOS message
			if (GDKerrbuf)
				GDKerrbuf[0] = '\0';

			GEOSGeom_destroy(finalGeometry);

			throw(MAL, "geom.MLineStringToPolygon", "The provided MultiLineString does not create a valid Polygon");

		}

		GEOSSetSRID(finalGeometry, *srid);
		*geomWKB = geos2wkb(finalGeometry);
		GEOSGeom_destroy(finalGeometry);
		if (*geomWKB == NULL)
			ret = createException(MAL, "geom.MLineStringToPolygon", "geos2wkb failed");
	} else if (*flag == 1) {
		ret = createException(MAL, "geom.MLineStringToPolygon", "Multipolygon from string has not been defined");
	} else {
		ret = createException(MAL, "geom.MLineStringToPolygon", "Unknown flag");
	}

  bailout:
	GDKfree(inputWKB);
	for (i = 0; i < itemsNum; i++)
		GDKfree(linestringsWKB[i]);
	GDKfree(linestringsWKB);
	GDKfree(linestringsArea);
	return ret;
}

str
wkbMakePoint(wkb **out, dbl *x, dbl *y, dbl *z, dbl *m, int *zmFlag)
{
	GEOSGeom geosGeometry;
	GEOSCoordSeq seq;

	if (*x == dbl_nil || *y == dbl_nil || *z == dbl_nil || *m == dbl_nil || *zmFlag == int_nil) {
		if ((*out = wkbNULLcopy()) == NULL)
			throw(MAL, "geom.MakePoint", MAL_MALLOC_FAIL);
		return MAL_SUCCEED;
	}

	//create the point from the coordinates
	switch (*zmFlag) {
	case 0:			/* x, y */
		seq = GEOSCoordSeq_create(1, 2);
		break;
	case 1:			/* x, y, m */
	case 10:		/* x, y, z */
		seq = GEOSCoordSeq_create(1, 3);
		break;
	case 11:		/* x, y, z, m */
		throw(MAL, "geom.MakePoint", "POINTZM is not supported");
	default:
		throw(MAL, "geom.MakePoint", ILLEGAL_ARGUMENT);
	}

	if (seq == NULL)
		throw(MAL, "geom.MakePoint", "GEOSCoordSeq_create failed");

	if (!GEOSCoordSeq_setOrdinate(seq, 0, 0, *x) ||
	    !GEOSCoordSeq_setOrdinate(seq, 0, 1, *y) ||
	    (*zmFlag == 1 && !GEOSCoordSeq_setOrdinate(seq, 0, 2, *m)) ||
	    (*zmFlag == 10 && !GEOSCoordSeq_setOrdinate(seq, 0, 2, *z))) {
		GEOSCoordSeq_destroy(seq);
		throw(MAL, "geom.MakePoint", "GEOSCoordSeq_setOrdinate failed");
	}

	if ((geosGeometry = GEOSGeom_createPoint(seq)) == NULL) {
		GEOSCoordSeq_destroy(seq);
		throw(MAL, "geom.MakePoint", "Failed to create GEOSGeometry from the coordinates");
	}

	*out = geos2wkb(geosGeometry);
	GEOSGeom_destroy(geosGeometry);

	if (wkb_isnil(*out)) {
		GDKfree(*out);
		*out = NULL;
		throw(MAL, "geom.MakePoint", "Failed to create WKB from GEOSGeometry");
	}

	return MAL_SUCCEED;
}

/* common code for functions that return integer */
static str
wkbBasicInt(int *out, wkb *geom, int (*func) (const GEOSGeometry *), const char *name)
{
	GEOSGeom geosGeometry;
	str ret = MAL_SUCCEED;

	if (wkb_isnil(geom)) {
		*out = int_nil;
		return MAL_SUCCEED;
	}

	if ((geosGeometry = wkb2geos(geom)) == NULL)
		throw(MAL, name, "wkb2geos failed");

	*out = (*func) (geosGeometry);

	GEOSGeom_destroy(geosGeometry);

	//if there was an error returned by geos
	if (GDKerrbuf && GDKerrbuf[0]) {
		//create an exception with this name
		ret = createException(MAL, name, "%s", GDKerrbuf);

		//clear the error buffer
		GDKerrbuf[0] = '\0';
	}

	return ret;
}

/* returns the type of the geometry as a string*/
str
wkbGeometryType(char **out, wkb **geomWKB, int *flag)
{
	int typeId = 0;
	str ret = MAL_SUCCEED;

	ret = wkbBasicInt(&typeId, *geomWKB, GEOSGeomTypeId, "geom.GeometryType");
	if (ret != MAL_SUCCEED)
		return ret;
	if (typeId != int_nil)	/* geoGetType deals with nil */
		typeId = (typeId + 1) << 2;
	return geoGetType(out, &typeId, flag);
}

/* returns the number of dimensions of the geometry */
str
wkbCoordDim(int *out, wkb **geom)
{
	return wkbBasicInt(out, *geom, GEOSGeom_getCoordinateDimension, "geom.CoordDim");
}

/* returns the inherent dimension of the geometry, e.g 0 for point */
str
wkbDimension(int *dimension, wkb **geomWKB)
{
	return wkbBasicInt(dimension, *geomWKB, GEOSGeom_getDimensions, "geom.Dimension");
}

/* returns the srid of the geometry */
str
wkbGetSRID(int *out, wkb **geomWKB)
{
	return wkbBasicInt(out, *geomWKB, GEOSGetSRID, "geom.GetSRID");
}

/* sets the srid of the geometry */
str
wkbSetSRID(wkb **resultGeomWKB, wkb **geomWKB, int *srid)
{
	GEOSGeom geosGeometry;

	if (wkb_isnil(*geomWKB) || *srid == int_nil) {
		if ((*resultGeomWKB = wkbNULLcopy()) == NULL)
			throw(MAL, "geom.setSRID", MAL_MALLOC_FAIL);
		return MAL_SUCCEED;
	}
	if ((geosGeometry = wkb2geos(*geomWKB)) == NULL)
		throw(MAL, "geom.setSRID", "wkb2geos failed");

	GEOSSetSRID(geosGeometry, *srid);
	*resultGeomWKB = geos2wkb(geosGeometry);
	GEOSGeom_destroy(geosGeometry);

	if (*resultGeomWKB == NULL)
		throw(MAL, "geom.setSRID", "geos2wkb failed");

	return MAL_SUCCEED;
}

/* depending on the specific function it returns the X,Y or Z coordinate of a point */
str
wkbGetCoordinate(dbl *out, wkb **geom, int *dimNum)
{
	GEOSGeom geosGeometry;
	const GEOSCoordSequence *gcs;
	str err = MAL_SUCCEED;

	if (wkb_isnil(*geom) || *dimNum == int_nil) {
		*out = dbl_nil;
		return MAL_SUCCEED;
	}

	geosGeometry = wkb2geos(*geom);
	if (geosGeometry == NULL) {
		*out = dbl_nil;
		throw(MAL, "geom.GetCoordinate", "wkb2geos failed");
	}

	if ((GEOSGeomTypeId(geosGeometry) + 1) != wkbPoint_mdb) {
		char *geomSTR;

		GEOSGeom_destroy(geosGeometry);
		if ((err = wkbAsText(&geomSTR, geom, NULL)) != MAL_SUCCEED)
			return err;
		err = createException(MAL, "geom.GetCoordinate", "Geometry %s not a Point", geomSTR);
		GDKfree(geomSTR);
		return err;
	}

	gcs = GEOSGeom_getCoordSeq(geosGeometry);
	/* gcs shouldn't be freed, it's internal to the GEOSGeom */

	if (gcs == NULL) {
		err = createException(MAL, "geom.GetCoordinate", "GEOSGeom_getCoordSeq failed");
	} else if (!GEOSCoordSeq_getOrdinate(gcs, 0, *dimNum, out))
		err = createException(MAL, "geom.GetCoordinate", "GEOSCoordSeq_getOrdinate failed");
	GEOSGeom_destroy(geosGeometry);

	return err;
}

/*common code for functions that return geometry */
static str
wkbBasic(wkb **out, wkb **geom, GEOSGeometry *(*func) (const GEOSGeometry *), const char *name)
{
	GEOSGeom geosGeometry, outGeometry;
	str err = MAL_SUCCEED;

	if (wkb_isnil(*geom)) {
		if ((*out = wkbNULLcopy()) == NULL)
			throw(MAL, name, MAL_MALLOC_FAIL);
		return MAL_SUCCEED;
	}
	if ((geosGeometry = wkb2geos(*geom)) == NULL) {
		*out = NULL;
		throw(MAL, name, "wkb2geos failed");
	}

	if ((outGeometry = (*func) (geosGeometry)) == NULL) {
		err = createException(MAL, name, "GEOS%s failed", name + 5);
	} else {
		//set the srid equal to the srid of the initial geometry
		if ((*geom)->srid)	//GEOSSetSRID has assertion for srid != 0
			GEOSSetSRID(outGeometry, (*geom)->srid);

		if ((*out = geos2wkb(outGeometry)) == NULL)
			err = createException(MAL, name, MAL_MALLOC_FAIL);

		GEOSGeom_destroy(outGeometry);
	}
	GEOSGeom_destroy(geosGeometry);

	return err;
}

str
wkbBoundary(wkb **boundaryWKB, wkb **geomWKB)
{
	return wkbBasic(boundaryWKB, geomWKB, GEOSBoundary, "geom.Boundary");
}

str
wkbEnvelope(wkb **out, wkb **geom)
{
	return wkbBasic(out, geom, GEOSEnvelope, "geom.Envelope");
}

str
wkbEnvelopeFromCoordinates(wkb **out, dbl *xmin, dbl *ymin, dbl *xmax, dbl *ymax, int *srid)
{
	GEOSGeom geosGeometry, linearRingGeometry;
	GEOSCoordSeq coordSeq;

	if (*xmin == dbl_nil || *ymin == dbl_nil || *xmax == dbl_nil || *ymax == dbl_nil || *srid == int_nil) {
		if ((*out = wkbNULLcopy()) == NULL)
			throw(MAL, "geom.MakeEnvelope", MAL_MALLOC_FAIL);
		return MAL_SUCCEED;
	}

	//create the coordinates sequence
	if ((coordSeq = GEOSCoordSeq_create(5, 2)) == NULL)
		throw(MAL, "geom.MakeEnvelope", "GEOSCoordSeq_create failed");

	//set the values
	if (!GEOSCoordSeq_setX(coordSeq, 0, *xmin) ||
	    !GEOSCoordSeq_setY(coordSeq, 0, *ymin) ||
	    !GEOSCoordSeq_setX(coordSeq, 1, *xmin) ||
	    !GEOSCoordSeq_setY(coordSeq, 1, *ymax) ||
	    !GEOSCoordSeq_setX(coordSeq, 2, *xmax) ||
	    !GEOSCoordSeq_setY(coordSeq, 2, *ymax) ||
	    !GEOSCoordSeq_setX(coordSeq, 3, *xmax) ||
	    !GEOSCoordSeq_setY(coordSeq, 3, *ymin) ||
	    !GEOSCoordSeq_setX(coordSeq, 4, *xmin) ||
	    !GEOSCoordSeq_setY(coordSeq, 4, *ymin)) {
		GEOSCoordSeq_destroy(coordSeq);
		throw(MAL, "geom.MakeEnvelope", "GEOSCoordSeq_setX/Y failed");
	}

	linearRingGeometry = GEOSGeom_createLinearRing(coordSeq);
	if (linearRingGeometry == NULL) {
		//Gives segmentation fault GEOSCoordSeq_destroy(coordSeq);
		GEOSCoordSeq_destroy(coordSeq);
		throw(MAL, "geom.MakeEnvelope", "Error creating LinearRing from coordinates");
	}

	geosGeometry = GEOSGeom_createPolygon(linearRingGeometry, NULL, 0);
	if (geosGeometry == NULL) {
		GEOSGeom_destroy(linearRingGeometry);
		throw(MAL, "geom.MakeEnvelope", "Error creating Polygon from LinearRing");
	}

	GEOSSetSRID(geosGeometry, *srid);

	*out = geos2wkb(geosGeometry);

	GEOSGeom_destroy(geosGeometry);

	return MAL_SUCCEED;
}

str
wkbMakePolygon(wkb **out, wkb **external, bat *internalBAT_id, int *srid)
{
	GEOSGeom geosGeometry, externalGeometry, linearRingGeometry;
	bit closed = 0;
	GEOSCoordSeq coordSeq_copy;

	if (wkb_isnil(*external) || *srid == int_nil) {
		if ((*out = wkbNULLcopy()) == NULL)
			throw(MAL, "geom.Polygon", MAL_MALLOC_FAIL);
		return MAL_SUCCEED;
	}

	externalGeometry = wkb2geos(*external);
	if (externalGeometry == NULL)
		throw(MAL, "geom.Polygon", MAL_MALLOC_FAIL);

	//check the type of the external geometry
	if ((GEOSGeomTypeId(externalGeometry) + 1) != wkbLineString_mdb) {
		*out = NULL;
		GEOSGeom_destroy(externalGeometry);
		throw(MAL, "geom.Polygon", "Geometries should be LineString");
	}
	//check whether the linestring is closed
	wkbIsClosed(&closed, external);
	if (!closed) {
		*out = NULL;
		GEOSGeom_destroy(externalGeometry);
		throw(MAL, "geom.Polygon", "LineString should be closed");
	}
	//create a copy of the coordinates
	coordSeq_copy = GEOSCoordSeq_clone(GEOSGeom_getCoordSeq(externalGeometry));
	GEOSGeom_destroy(externalGeometry);
	if (coordSeq_copy == NULL)
		throw(MAL, "geom.Polygon", "GEOSCoordSeq_clone failed");

	//create a linearRing using the copy of the coordinates
	linearRingGeometry = GEOSGeom_createLinearRing(coordSeq_copy);
	if (linearRingGeometry == NULL) {
		GEOSCoordSeq_destroy(coordSeq_copy);
		throw(MAL, "geom.Polygon", "GEOSGeom_createLinearRing failed");
	}

	//create a polygon using the linearRing
	if (internalBAT_id == NULL) {
		geosGeometry = GEOSGeom_createPolygon(linearRingGeometry, NULL, 0);
		if (geosGeometry == NULL) {
			*out = NULL;
			GEOSGeom_destroy(linearRingGeometry);
			throw(MAL, "geom.Polygon", "Error creating Polygon from LinearRing");
		}
	} else {
		/* TODO: Looks like incomplete code: what should be
		 * done with internalBAT_id? --sjoerd */
		geosGeometry = NULL;
	}

	GEOSSetSRID(geosGeometry, *srid);

	*out = geos2wkb(geosGeometry);
	GEOSGeom_destroy(geosGeometry);

	return MAL_SUCCEED;
}

//Gets two Point or LineString geometries and returns a line
str
wkbMakeLine(wkb **out, wkb **geom1WKB, wkb **geom2WKB)
{
	GEOSGeom outGeometry, geom1Geometry, geom2Geometry;
	GEOSCoordSeq outCoordSeq;
	const GEOSCoordSequence *geom1CoordSeq = NULL, *geom2CoordSeq = NULL;
	unsigned int i = 0, geom1Size = 0, geom2Size = 0;
	unsigned geom1Dimension = 0, geom2Dimension = 0;
	double x, y, z;
	str err = MAL_SUCCEED;

	if (wkb_isnil(*geom1WKB) || wkb_isnil(*geom2WKB)) {
		if ((*out = wkbNULLcopy()) == NULL)
			throw(MAL, "geom.MakeLine", MAL_MALLOC_FAIL);
		return MAL_SUCCEED;
	}

	geom1Geometry = wkb2geos(*geom1WKB);
	if (!geom1Geometry) {
		*out = NULL;
		throw(MAL, "geom.MakeLine", "wkb2geos failed");
	}

	geom2Geometry = wkb2geos(*geom2WKB);
	if (!geom2Geometry) {
		*out = NULL;
		GEOSGeom_destroy(geom1Geometry);
		throw(MAL, "geom.MakeLine", "wkb2geos failed");
	}
	//make sure the geometries are of the same srid
	if (GEOSGetSRID(geom1Geometry) != GEOSGetSRID(geom2Geometry)) {
		err = createException(MAL, "geom.MakeLine", "Geometries of different SRID");
	}
	//check the types of the geometries
	else if (GEOSGeomTypeId(geom1Geometry) + 1 != wkbPoint_mdb &&
		 GEOSGeomTypeId(geom1Geometry) + 1 != wkbLineString_mdb &&
		 GEOSGeomTypeId(geom2Geometry) + 1 != wkbPoint_mdb &&
		 GEOSGeomTypeId(geom2Geometry) + 1 != wkbLineString_mdb) {
		err = createException(MAL, "geom.MakeLine", "Geometries should be Point or LineString");
	}
	//get the coordinate sequences of the geometries
	else if ((geom1CoordSeq = GEOSGeom_getCoordSeq(geom1Geometry)) == NULL ||
		 (geom2CoordSeq = GEOSGeom_getCoordSeq(geom2Geometry)) == NULL) {
		err = createException(MAL, "geom.MakeLine", "GEOSGeom_getCoordSeq failed");
	}
	//make sure that the dimensions of the geometries are the same
	else if (!GEOSCoordSeq_getDimensions(geom1CoordSeq, &geom1Dimension) ||
		 !GEOSCoordSeq_getDimensions(geom2CoordSeq, &geom2Dimension)) {
		err = createException(MAL, "geom.MakeLine", "GEOSGeom_getDimensions failed");
	}
	else if (geom1Dimension != geom2Dimension) {
		err = createException(MAL, "geom.MakeLine", "Geometries should be of the same dimension");
	}
	//get the number of coordinates in the two geometries
	else if (!GEOSCoordSeq_getSize(geom1CoordSeq, &geom1Size) ||
		 !GEOSCoordSeq_getSize(geom2CoordSeq, &geom2Size)) {
		err = createException(MAL, "geom.MakeLine", "GEOSGeom_getSize failed");
	}
	//create the coordSeq for the new geometry
	else if ((outCoordSeq = GEOSCoordSeq_create(geom1Size + geom2Size, geom1Dimension)) == NULL) {
		err = createException(MAL, "geom.MakeLine", "GEOSCoordSeq_create failed");
	}
	if (err != MAL_SUCCEED) {
		*out = NULL;
		GEOSGeom_destroy(geom1Geometry);
		GEOSGeom_destroy(geom2Geometry);
		return err;
	}
	for (i = 0; i < geom1Size; i++) {
		GEOSCoordSeq_getX(geom1CoordSeq, i, &x);
		GEOSCoordSeq_setX(outCoordSeq, i, x);
		GEOSCoordSeq_getY(geom1CoordSeq, i, &y);
		GEOSCoordSeq_setY(outCoordSeq, i, y);
		if (geom1Dimension > 2) {
			GEOSCoordSeq_getZ(geom1CoordSeq, i, &z);
			GEOSCoordSeq_setZ(outCoordSeq, i, z);
		}
	}
	for (i = 0; i < geom2Size; i++) {
		GEOSCoordSeq_getX(geom2CoordSeq, i, &x);
		GEOSCoordSeq_setX(outCoordSeq, i + geom1Size, x);
		GEOSCoordSeq_getY(geom2CoordSeq, i, &y);
		GEOSCoordSeq_setY(outCoordSeq, i + geom1Size, y);
		if (geom2Dimension > 2) {
			GEOSCoordSeq_getZ(geom2CoordSeq, i, &z);
			GEOSCoordSeq_setZ(outCoordSeq, i + geom1Size, z);
		}
	}

	if ((outGeometry = GEOSGeom_createLineString(outCoordSeq)) == NULL) {
		*out = NULL;
		GEOSCoordSeq_destroy(outCoordSeq);
		GEOSGeom_destroy(geom1Geometry);
		GEOSGeom_destroy(geom2Geometry);
		throw(MAL, "geom.MakeLine", "GEOSGeom_createLineString failed");
	}

	GEOSSetSRID(outGeometry, GEOSGetSRID(geom1Geometry));
	*out = geos2wkb(outGeometry);
	GEOSGeom_destroy(outGeometry);
	GEOSGeom_destroy(geom1Geometry);
	GEOSGeom_destroy(geom2Geometry);

	return MAL_SUCCEED;
}

//Gets a BAT with geometries and returns a single LineString
str
wkbMakeLineAggr(wkb **outWKB, bat *inBAT_id)
{
	BAT *inBAT = NULL;
	BATiter inBAT_iter;
	BUN i;
	wkb *aWKB, *bWKB;
	str err;

	//get the BATs
	if ((inBAT = BATdescriptor(*inBAT_id)) == NULL) {
		throw(MAL, "geom.MakeLine", RUNTIME_OBJECT_MISSING);
	}
	//check if the BATs are dense and aligned
	if (!BAThdense(inBAT)) {
		BBPunfix(inBAT->batCacheid);
		throw(MAL, "geom.MakeLine", "BATs must have dense heads");
	}
	//iterator over the BATs
	inBAT_iter = bat_iterator(inBAT);

	/* TODO: what should be returned if the input BAT is less than
	 * two rows? --sjoerd */
	if (BATcount(inBAT) == 0) {
		BBPunfix(inBAT->batCacheid);
		if ((*outWKB = wkbNULLcopy()) == NULL)
			throw(MAL, "geom.MakeLine", MAL_MALLOC_FAIL);
		return MAL_SUCCEED;
	}
	aWKB = (wkb *) BUNtail(inBAT_iter, BUNfirst(inBAT));
	if (BATcount(inBAT) == 1) {
		err = wkbFromWKB(outWKB, &aWKB);
		BBPunfix(inBAT->batCacheid);
		if (err) {
			GDKfree(err);
			throw(MAL, "geom.MakeLine", MAL_MALLOC_FAIL);
		}
		return MAL_SUCCEED;
	}
	bWKB = (wkb *) BUNtail(inBAT_iter, BUNfirst(inBAT) + 1);
	//create the first line using the first two geometries
	err = wkbMakeLine(outWKB, &aWKB, &bWKB);

	// add one more segment for each following row
	for (i = 2; err == MAL_SUCCEED && i < BATcount(inBAT); i++) {
		aWKB = *outWKB;
		bWKB = (wkb *) BUNtail(inBAT_iter, i + BUNfirst(inBAT));
		*outWKB = NULL;

		err = wkbMakeLine(outWKB, &aWKB, &bWKB);
		GDKfree(aWKB);
	}

	BBPunfix(inBAT->batCacheid);

	return err;
}

/* Returns the first or last point of a linestring */
static str
wkbBorderPoint(wkb **out, wkb **geom, GEOSGeometry *(*func) (const GEOSGeometry *), const char *name)
{
	GEOSGeom geosGeometry;
	GEOSGeom new;
	str err = MAL_SUCCEED;

	if (wkb_isnil(*geom)) {
		if ((*out = wkbNULLcopy()) == NULL)
			throw(MAL, name, MAL_MALLOC_FAIL);
		return MAL_SUCCEED;
	}

	*out = NULL;
	geosGeometry = wkb2geos(*geom);
	if (geosGeometry == NULL) {
		throw(MAL, name, "wkb2geos failed");
	}

	if (GEOSGeomTypeId(geosGeometry) != GEOS_LINESTRING) {
		err = createException(MAL, name, "Geometry not a LineString");
	} else {
		new = (*func) (geosGeometry);
		if (new == NULL) {
			err = createException(MAL, name, "GEOSGeomGet%s failed", name + 5);
		} else {
			*out = geos2wkb(new);
			GEOSGeom_destroy(new);
		}
	}
	GEOSGeom_destroy(geosGeometry);

	return err;
}

/* Returns the first point in a linestring */
str
wkbStartPoint(wkb **out, wkb **geom)
{
	return wkbBorderPoint(out, geom, GEOSGeomGetStartPoint, "geom.StartPoint");
}

/* Returns the last point in a linestring */
str
wkbEndPoint(wkb **out, wkb **geom)
{
	return wkbBorderPoint(out, geom, GEOSGeomGetEndPoint, "geom.EndPoint");
}

static str
numPointsLineString(unsigned int *out, const GEOSGeometry *geosGeometry)
{
	/* get the coordinates of the points comprising the geometry */
	const GEOSCoordSequence *coordSeq = GEOSGeom_getCoordSeq(geosGeometry);

	if (coordSeq == NULL)
		throw(MAL, "geom.NumPoints", "GEOSGeom_getCoordSeq failed");

	/* get the number of points in the geometry */
	if (!GEOSCoordSeq_getSize(coordSeq, out)) {
		*out = int_nil;
		throw(MAL, "geom.NumPoints", "GEOSGeomGetNumPoints failed");
	}

	return MAL_SUCCEED;
}

static str
numPointsPolygon(unsigned int *out, const GEOSGeometry *geosGeometry)
{
	const GEOSGeometry *exteriorRingGeometry;
	int numInteriorRings = 0, i = 0;
	str err;
	unsigned int pointsN = 0;

	/* get the exterior ring of the polygon */
	exteriorRingGeometry = GEOSGetExteriorRing(geosGeometry);
	if (!exteriorRingGeometry) {
		*out = int_nil;
		throw(MAL, "geom.NumPoints", "GEOSGetExteriorRing failed");
	}
	//get the points in the exterior ring
	if ((err = numPointsLineString(out, exteriorRingGeometry)) != MAL_SUCCEED) {
		*out = int_nil;
		return err;
	}
	pointsN = *out;

	//check the interior rings
	numInteriorRings = GEOSGetNumInteriorRings(geosGeometry);
	if (numInteriorRings == -1) {
		*out = int_nil;
		throw(MAL, "geom.NumPoints", "GEOSGetNumInteriorRings failed");
	}
	// iterate over the interiorRing and transform each one of them
	for (i = 0; i < numInteriorRings; i++) {
		if ((err = numPointsLineString(out, GEOSGetInteriorRingN(geosGeometry, i))) != MAL_SUCCEED) {
			*out = int_nil;
			return err;
		}
		pointsN += *out;
	}

	*out = pointsN;
	return MAL_SUCCEED;
}

static str
numPointsMultiGeometry(unsigned int *out, const GEOSGeometry *geosGeometry)
{
	int geometriesNum, i;
	const GEOSGeometry *multiGeometry = NULL;
	str err;
	unsigned int pointsN = 0;

	geometriesNum = GEOSGetNumGeometries(geosGeometry);

	for (i = 0; i < geometriesNum; i++) {
		multiGeometry = GEOSGetGeometryN(geosGeometry, i);
		if ((err = numPointsGeometry(out, multiGeometry)) != MAL_SUCCEED) {
			*out = int_nil;
			return err;
		}
		pointsN += *out;
	}

	*out = pointsN;
	return MAL_SUCCEED;
}

str
numPointsGeometry(unsigned int *out, const GEOSGeometry *geosGeometry)
{
	int geometryType = GEOSGeomTypeId(geosGeometry) + 1;

	//check the type of the geometry
	switch (geometryType) {
	case wkbPoint_mdb:
	case wkbLineString_mdb:
	case wkbLinearRing_mdb:
		return numPointsLineString(out, geosGeometry);
	case wkbPolygon_mdb:
		return numPointsPolygon(out, geosGeometry);
	case wkbMultiPoint_mdb:
	case wkbMultiLineString_mdb:
	case wkbMultiPolygon_mdb:
	case wkbGeometryCollection_mdb:
		return numPointsMultiGeometry(out, geosGeometry);
	default:
		throw(MAL, "geom.NumPoints", "%s Unknown geometry type", geom_type2str(geometryType, 0));
	}
}

/* Returns the number of points in a geometry */
str
wkbNumPoints(int *out, wkb **geom, int *check)
{
	GEOSGeom geosGeometry;
	int geometryType = 0;
	str err = MAL_SUCCEED;
	char *geomSTR = NULL;
	unsigned int pointsNum;

	if (wkb_isnil(*geom) || *check == int_nil) {
		*out = int_nil;
		return MAL_SUCCEED;
	}

	geosGeometry = wkb2geos(*geom);
	if (geosGeometry == NULL) {
		*out = int_nil;
		throw(MAL, "geom.NumPoints", "wkb2geos failed");
	}

	geometryType = GEOSGeomTypeId(geosGeometry) + 1;

	if (*check && geometryType != wkbLineString_mdb) {
		*out = int_nil;
		GEOSGeom_destroy(geosGeometry);

		if ((err = wkbAsText(&geomSTR, geom, NULL)) == MAL_SUCCEED) {
			err = createException(MAL, "geom.NumPoints", "Geometry %s not a LineString", geomSTR);
			GDKfree(geomSTR);
		}
		return err;
	}

	if ((err = numPointsGeometry(&pointsNum, geosGeometry)) != MAL_SUCCEED) {
		*out = int_nil;
		GEOSGeom_destroy(geosGeometry);
		return err;
	}

	if (pointsNum > INT_MAX) {
		GEOSGeom_destroy(geosGeometry);
		*out = int_nil;
		throw(MAL, "geom.NumPoints", "Overflow");
	}

	*out = pointsNum;
	GEOSGeom_destroy(geosGeometry);

	return MAL_SUCCEED;
}

/* Returns the n-th point of the geometry */
str
wkbPointN(wkb **out, wkb **geom, int *n)
{
	int rN = -1;
	GEOSGeom geosGeometry;
	GEOSGeom new;
	str err = MAL_SUCCEED;

	if (wkb_isnil(*geom) || *n == int_nil) {
		if ((*out = wkbNULLcopy()) == NULL)
			throw(MAL, "geom.PointN", MAL_MALLOC_FAIL);
		return MAL_SUCCEED;
	}

	geosGeometry = wkb2geos(*geom);
	if (geosGeometry == NULL) {
		*out = NULL;
		throw(MAL, "geom.PointN", "wkb2geos failed");
	}

	if (GEOSGeomTypeId(geosGeometry) != GEOS_LINESTRING) {
		*out = NULL;
		GEOSGeom_destroy(geosGeometry);
		throw(MAL, "geom.PointN", "Geometry not a LineString");
	}
	//check number of points
	rN = GEOSGeomGetNumPoints(geosGeometry);
	if (rN == -1) {
		*out = NULL;
		GEOSGeom_destroy(geosGeometry);
		throw(MAL, "geom.PointN", "GEOSGeomGetNumPoints failed");
	}

	if (rN <= *n || *n < 0) {
		*out = NULL;
		GEOSGeom_destroy(geosGeometry);
		throw(MAL, "geom.PointN", "Unable to retrieve point %d (not enough points)", *n);
	}

	if ((new = GEOSGeomGetPointN(geosGeometry, *n)) == NULL) {
		err = createException(MAL, "geom.PointN", "GEOSGeomGetPointN failed");
	} else {
		if ((*out = geos2wkb(new)) == NULL)
			err = createException(MAL, "geom.PointN", "GEOSGeomGetPointN failed");
		GEOSGeom_destroy(new);
	}
	GEOSGeom_destroy(geosGeometry);

	return err;
}

/* Returns the exterior ring of the polygon*/
str
wkbExteriorRing(wkb **exteriorRingWKB, wkb **geom)
{
	GEOSGeom geosGeometry;
	const GEOSGeometry *exteriorRingGeometry;
	str err = MAL_SUCCEED;

	if (wkb_isnil(*geom)) {
		if ((*exteriorRingWKB = wkbNULLcopy()) == NULL)
			throw(MAL, "geom.ExteriorRing", MAL_MALLOC_FAIL);
		return MAL_SUCCEED;
	}

	geosGeometry = wkb2geos(*geom);
	if (geosGeometry == NULL) {
		*exteriorRingWKB = NULL;
		throw(MAL, "geom.ExteriorRing", "wkb2geos failed");
	}

	if (GEOSGeomTypeId(geosGeometry) != GEOS_POLYGON) {
		*exteriorRingWKB = NULL;
		GEOSGeom_destroy(geosGeometry);
		throw(MAL, "geom.ExteriorRing", "Geometry not a Polygon");

	}
	/* get the exterior ring of the geometry */
	if ((exteriorRingGeometry = GEOSGetExteriorRing(geosGeometry)) == NULL)
		err = createException(MAL, "geom.ExteriorRing", "GEOSGetExteriorRing failed");
	else {
		/* get the wkb representation of it */
		if ((*exteriorRingWKB = geos2wkb(exteriorRingGeometry)) == NULL)
			err = createException(MAL, "geom.ExteriorRing", MAL_MALLOC_FAIL);
	}
	GEOSGeom_destroy(geosGeometry);

	return err;
}

/* Returns the n-th interior ring of a polygon */
str
wkbInteriorRingN(wkb **interiorRingWKB, wkb **geom, int *ringNum)
{
	GEOSGeom geosGeometry = NULL;
	const GEOSGeometry *interiorRingGeometry;
	int rN = -1;
	str err = MAL_SUCCEED;

	//initialize to NULL
	*interiorRingWKB = NULL;

	if (wkb_isnil(*geom) || *ringNum == int_nil) {
		if ((*interiorRingWKB = wkbNULLcopy()) == NULL)
			throw(MAL, "geom.InteriorRingN", MAL_MALLOC_FAIL);
		return MAL_SUCCEED;
	}

	geosGeometry = wkb2geos(*geom);
	if (geosGeometry == NULL) {
		*interiorRingWKB = NULL;
		throw(MAL, "geom.InteriorRingN", "wkb2geos failed");
	}

	if ((GEOSGeomTypeId(geosGeometry) + 1) != wkbPolygon_mdb) {
		*interiorRingWKB = NULL;
		GEOSGeom_destroy(geosGeometry);
		throw(MAL, "geom.InteriorRingN", "Geometry not a Polygon");

	}
	//check number of internal rings
	rN = GEOSGetNumInteriorRings(geosGeometry);
	if (rN == -1) {
		*interiorRingWKB = NULL;
		GEOSGeom_destroy(geosGeometry);
		throw(MAL, "geom.InteriorRingN", "GEOSGetInteriorRingN failed.");
	}

	if (rN < *ringNum || *ringNum <= 0) {
		GEOSGeom_destroy(geosGeometry);
		//NOT AN ERROR throw(MAL, "geom.interiorRingN", "GEOSGetInteriorRingN failed. Not enough interior rings");
		if ((*interiorRingWKB = wkbNULLcopy()) == NULL)
			throw(MAL, "geom.InteriorRingN", MAL_MALLOC_FAIL);
		return MAL_SUCCEED;
	}

	/* get the interior ring of the geometry */
	if ((interiorRingGeometry = GEOSGetInteriorRingN(geosGeometry, *ringNum - 1)) == NULL) {
		err = createException(MAL, "geom.InteriorRingN", "GEOSGetInteriorRingN failed");
	} else {
		/* get the wkb representation of it */
		if ((*interiorRingWKB = geos2wkb(interiorRingGeometry)) == NULL)
			err = createException(MAL, "geom.InteriorRingN", MAL_MALLOC_FAIL);
	}
	GEOSGeom_destroy(geosGeometry);

	return err;
}

str
wkbInteriorRings(wkba **geomArray, wkb **geomWKB)
{
	int interiorRingsNum = 0, i = 0;
	GEOSGeom geosGeometry;
	str ret = MAL_SUCCEED;

	if (wkb_isnil(*geomWKB)) {
		if ((*geomArray = GDKmalloc(wkba_size(~0))) == NULL)
			throw(MAL, "geom.InteriorRings", MAL_MALLOC_FAIL);
		**geomArray = *wkbaNULL();
		return MAL_SUCCEED;
	}

	geosGeometry = wkb2geos(*geomWKB);
	if (geosGeometry == NULL) {
		throw(MAL, "geom.InteriorRings", "Error in wkb2geos");
	}

	if ((GEOSGeomTypeId(geosGeometry) + 1) != wkbPolygon_mdb) {
		GEOSGeom_destroy(geosGeometry);
		throw(MAL, "geom.interiorRings", "Geometry not a Polygon");

	}

	ret = wkbNumRings(&interiorRingsNum, geomWKB, &i);

	if (ret != MAL_SUCCEED) {
		GEOSGeom_destroy(geosGeometry);
		throw(MAL, "geom.InteriorRings", "Error in wkbNumRings");
	}

	*geomArray = GDKmalloc(wkba_size(interiorRingsNum));
	if (*geomArray == NULL) {
		GEOSGeom_destroy(geosGeometry);
		throw(MAL, "geom.InteriorRings", MAL_MALLOC_FAIL);
	}
	(*geomArray)->itemsNum = interiorRingsNum;

	for (i = 0; i < interiorRingsNum; i++) {
		const GEOSGeometry *interiorRingGeometry;
		wkb *interiorRingWKB;

		// get the interior ring of the geometry
		interiorRingGeometry = GEOSGetInteriorRingN(geosGeometry, i);
		if (interiorRingGeometry == NULL) {
			while (--i >= 0)
				GDKfree((*geomArray)->data[i]);
			GDKfree(*geomArray);
			GEOSGeom_destroy(geosGeometry);
			*geomArray = NULL;
			throw(MAL, "geom.InteriorRings", "GEOSGetInteriorRingN failed");
		}
		// get the wkb representation of it
		interiorRingWKB = geos2wkb(interiorRingGeometry);
		if (interiorRingWKB == NULL) {
			while (--i >= 0)
				GDKfree((*geomArray)->data[i]);
			GDKfree(*geomArray);
			GEOSGeom_destroy(geosGeometry);
			*geomArray = NULL;
			throw(MAL, "geom.InteriorRings", "Error in wkb2geos");
		}

		(*geomArray)->data[i] = interiorRingWKB;
	}
	GEOSGeom_destroy(geosGeometry);

	return MAL_SUCCEED;
}

/* Returns the number of interior rings in the first polygon of the provided geometry
 * plus the exterior ring depending on the value of exteriorRing*/
str
wkbNumRings(int *out, wkb **geom, int *exteriorRing)
{
	str ret = MAL_SUCCEED;
	bit empty;
	GEOSGeom geosGeometry;

	if (wkb_isnil(*geom) || *exteriorRing == int_nil) {
		*out = int_nil;
		return MAL_SUCCEED;
	}

	//check if the geometry is empty
	if ((ret = wkbIsEmpty(&empty, geom)) != MAL_SUCCEED) {
        return ret;
	}
	if (empty) {
		//the geometry is empty
		*out = 0;
		return MAL_SUCCEED;
	}
	//check the type of the geometry
	geosGeometry = wkb2geos(*geom);

	if (geosGeometry == NULL)
		throw(MAL, "geom.NumRings", "Problem converting WKB to GEOS");

	if (GEOSGeomTypeId(geosGeometry) + 1 == wkbMultiPolygon_mdb) {
		//use the first polygon as done by PostGIS
		wkb *new = geos2wkb(GEOSGetGeometryN(geosGeometry, 0));
		if (new == NULL) {
			ret = createException(MAL, "geom.NumRings", MAL_MALLOC_FAIL);
		} else {
			ret = wkbBasicInt(out, new, GEOSGetNumInteriorRings, "geom.NumRings");
			GDKfree(new);
		}
	} else if (GEOSGeomTypeId(geosGeometry) + 1 == wkbPolygon_mdb) {
		ret = wkbBasicInt(out, *geom, GEOSGetNumInteriorRings, "geom.NumRings");
	} else {
		//It is not a polygon so the number of rings is 0
		*out = -*exteriorRing; /* compensate for += later */
	}

	GEOSGeom_destroy(geosGeometry);

	if (ret != MAL_SUCCEED)
		return ret;

	*out += *exteriorRing;

	return MAL_SUCCEED;
}

/* it handles functions that take as input a single geometry and return Boolean */
static str
wkbBasicBoolean(bit *out, wkb **geom, char (*func) (const GEOSGeometry *), const char *name)
{
	int ret;
	GEOSGeom geosGeometry;

	if (wkb_isnil(*geom)) {
		*out = bit_nil;
		return MAL_SUCCEED;
	}

	geosGeometry = wkb2geos(*geom);
	if (geosGeometry == NULL)
		throw(MAL, name, "wkb2geom failed");

	ret = (*func) (geosGeometry);	//it is supposed to return char but treating it as such gives wrong results
	GEOSGeom_destroy(geosGeometry);

	if (ret == 2)
		throw(MAL, name, "GEOSis%s failed", name + 7);

	*out = ret;

	return MAL_SUCCEED;
}

/* the function checks whether the geometry is closed. GEOS works only with
 * linestring geometries but PostGIS returns true in any geometry that is not
 * a linestring. I made it to be like PostGIS */
static str
geosIsClosed(bit *out, const GEOSGeometry *geosGeometry)
{
	int geometryType = GEOSGeomTypeId(geosGeometry) + 1;
	int i = 0;
	str err;
	int geometriesNum;

	*out = bit_nil;

	switch (geometryType) {
	case -1:
		throw(MAL, "geom.IsClosed", "GEOSGeomTypeId failed");
	case wkbPoint_mdb:
	case wkbPolygon_mdb:
	case wkbMultiPoint_mdb:
	case wkbMultiPolygon_mdb:
		//In all these case it is always true
		*out = 1;
		break;
	case wkbLineString_mdb:
		//check
		if ((i = GEOSisClosed(geosGeometry)) == 2)
			throw(MAL, "geom.IsClosed", "GEOSisClosed failed");
		*out = i;
		break;
	case wkbMultiLineString_mdb:
	case wkbGeometryCollection_mdb:
		//check each one separately
		geometriesNum = GEOSGetNumGeometries(geosGeometry);
		if (geometriesNum < 0)
			throw(MAL, "geom.IsClosed", "GEOSGetNumGeometries failed");

		for (i = 0; i < geometriesNum; i++) {
			const GEOSGeometry *gN = GEOSGetGeometryN(geosGeometry, i);
			if (!gN)
				throw(MAL, "geom.IsClosed", "GEOSGetGeometryN failed");

			if ((err = geosIsClosed(out, gN)) != MAL_SUCCEED) {
				return err;
			}

			if (!*out)	//no reason to check further logical AND will always be 0
				return MAL_SUCCEED;
		}

		break;
	default:
		throw(MAL, "geom.IsClosed", "Unknown geometry type");
	}

	return MAL_SUCCEED;
}

str
wkbIsClosed(bit *out, wkb **geomWKB)
{
	str err;
	GEOSGeom geosGeometry;

	if (wkb_isnil(*geomWKB)) {
		*out = bit_nil;
		return MAL_SUCCEED;
	}

	//if empty geometry return false
	if ((err = wkbIsEmpty(out, geomWKB)) != MAL_SUCCEED) {
		return err;
	}
	if (*out) {
		*out = 0;
		return MAL_SUCCEED;
	}

	geosGeometry = wkb2geos(*geomWKB);
	if (geosGeometry == NULL)
		throw(MAL, "geom.IsClosed", "wkb2geos failed");

	err = geosIsClosed(out, geosGeometry);
	GEOSGeom_destroy(geosGeometry);

	return err;
}

str
wkbIsEmpty(bit *out, wkb **geomWKB)
{
	return wkbBasicBoolean(out, geomWKB, GEOSisEmpty, "geom.IsEmpty");
}

str
wkbIsRing(bit *out, wkb **geomWKB)
{
	return wkbBasicBoolean(out, geomWKB, GEOSisRing, "geom.IsRing");
}

str
wkbIsSimple(bit *out, wkb **geomWKB)
{
	return wkbBasicBoolean(out, geomWKB, GEOSisSimple, "geom.IsSimple");
}

/*geom prints a message saying the reason why the geometry is not valid but
 * since there is also isValidReason I skip this here */
str
wkbIsValid(bit *out, wkb **geomWKB)
{
	str err = wkbBasicBoolean(out, geomWKB, GEOSisValid, "geom.IsValid");
	/* GOESisValid may cause GDKerror to be called: ignore it */
	if (err == MAL_SUCCEED && GDKerrbuf)
		*GDKerrbuf = 0;
	return err;
}

str
wkbIsValidReason(char **reason, wkb **geomWKB)
{
	GEOSGeom geosGeometry;
	char *GEOSReason = NULL;

	if (wkb_isnil(*geomWKB)) {
		if ((*reason = GDKstrdup(str_nil)) == NULL)
			throw(MAL, "geom.IsValidReason", MAL_MALLOC_FAIL);
		return MAL_SUCCEED;
	}

	geosGeometry = wkb2geos(*geomWKB);
	if (geosGeometry == NULL)
		throw(MAL, "geom.IsValidReason", "wkb2geom failed");

	GEOSReason = GEOSisValidReason(geosGeometry);

	GEOSGeom_destroy(geosGeometry);

	if (GEOSReason == NULL)
		throw(MAL, "geom.IsValidReason", "GEOSisValidReason failed");

	*reason = GDKstrdup(GEOSReason);
	GEOSFree(GEOSReason);
	if (*reason == NULL)
		throw(MAL, "geom.IsValidReason", MAL_MALLOC_FAIL);

	return MAL_SUCCEED;
}

/* I should check it since it does not work */
str
wkbIsValidDetail(char **out, wkb **geom)
{
	int res = -1;
	char *GEOSreason = NULL;
	GEOSGeom GEOSlocation = NULL;
	GEOSGeom geosGeometry;

	if (wkb_isnil(*geom)) {
		if ((*out = GDKstrdup(str_nil)) == NULL)
			throw(MAL, "geom.IsValidReason", MAL_MALLOC_FAIL);
		return MAL_SUCCEED;
	}

	if ((geosGeometry = wkb2geos(*geom)) == NULL) {
		*out = NULL;
		throw(MAL, "geom.IsValidDetail", "wkb2geos failed");
	}

	res = GEOSisValidDetail(geosGeometry, 1, &GEOSreason, &GEOSlocation);

	GEOSGeom_destroy(geosGeometry);

	if (res == 2) {
		throw(MAL, "geom.IsValidDetail", "GEOSisValidDetail failed");
	}

	*out = GDKstrdup(GEOSreason);

	GEOSFree(GEOSreason);
	GEOSGeom_destroy(GEOSlocation);

	if (*out == NULL)
		throw(MAL, "geom.IsValidReason", MAL_MALLOC_FAIL);

	return MAL_SUCCEED;
}

/* returns the area of the geometry */
str
wkbArea(dbl *out, wkb **geomWKB)
{
	GEOSGeom geosGeometry;

	if (wkb_isnil(*geomWKB)) {
		*out = dbl_nil;
		return MAL_SUCCEED;
	}

	geosGeometry = wkb2geos(*geomWKB);
	if (geosGeometry == NULL) {
		*out = dbl_nil;
		throw(MAL, "geom.Area", "wkb2geos failed");
	}

	if (!GEOSArea(geosGeometry, out)) {
		GEOSGeom_destroy(geosGeometry);
		*out = dbl_nil;
		throw(MAL, "geom.Area", "GEOSArea failed");
	}

	GEOSGeom_destroy(geosGeometry);

	return MAL_SUCCEED;
}

/* returns the centroid of the geometry */
str
wkbCentroid(wkb **out, wkb **geom)
{
	GEOSGeom geosGeometry;
	GEOSGeom outGeometry;

	if (wkb_isnil(*geom)) {
		if ((*out = wkbNULLcopy()) == NULL)
			throw(MAL, "geom.Centroid", MAL_MALLOC_FAIL);
		return MAL_SUCCEED;
	}
	geosGeometry = wkb2geos(*geom);
	if (geosGeometry == NULL)
		throw(MAL, "geom.Centroid", MAL_MALLOC_FAIL);

	outGeometry = GEOSGetCentroid(geosGeometry);
	GEOSSetSRID(outGeometry, GEOSGetSRID(geosGeometry));	//the centroid has the same SRID with the the input geometry
	*out = geos2wkb(outGeometry);

	GEOSGeom_destroy(geosGeometry);
	GEOSGeom_destroy(outGeometry);

	return MAL_SUCCEED;

}

/*  Returns the 2-dimensional Cartesian minimum distance (based on spatial ref) between two geometries in projected units */
str
wkbDistance(dbl *out, wkb **a, wkb **b)
{
	GEOSGeom ga, gb;
	str err = MAL_SUCCEED;

	if (wkb_isnil(*a) || wkb_isnil(*b)) {
		*out = dbl_nil;
		return MAL_SUCCEED;
	}

	ga = wkb2geos(*a);
	gb = wkb2geos(*b);
	if (ga == NULL || gb == NULL) {
		if (ga)
			GEOSGeom_destroy(ga);
		if (gb)
			GEOSGeom_destroy(gb);
		*out = dbl_nil;
		throw(MAL, "geom.Distance", "wkb2geos failed");
	}

	if (GEOSGetSRID(ga) != GEOSGetSRID(gb)) {
		err = createException(MAL, "geom.Distance", "Geometries of different SRID");
	} else if (!GEOSDistance(ga, gb, out)) {
		err = createException(MAL, "geom.Distance", "GEOSDistance failed");
	}

	GEOSGeom_destroy(ga);
	GEOSGeom_destroy(gb);

	return err;
}

/* Returns the 2d length of the geometry if it is a linestring or multilinestring */
str
wkbLength(dbl *out, wkb **a)
{
	GEOSGeom geosGeometry;
	str err = MAL_SUCCEED;

	if (wkb_isnil(*a)) {
		*out = dbl_nil;
		return MAL_SUCCEED;
	}

	geosGeometry = wkb2geos(*a);
	if (geosGeometry == NULL) {
		throw(MAL, "geom.Length", "wkb2geos failed");
	}

	if (!GEOSLength(geosGeometry, out))
		err = createException(MAL, "geom.Length", "GEOSLength failed");

	GEOSGeom_destroy(geosGeometry);

	return err;
}

/* Returns a geometry that represents the convex hull of this geometry.
 * The convex hull of a geometry represents the minimum convex geometry
 * that encloses all geometries within the set. */
str
wkbConvexHull(wkb **out, wkb **geom)
{
	str ret = MAL_SUCCEED;
	GEOSGeom geosGeometry;
	GEOSGeom convexHullGeometry = NULL;

	if (wkb_isnil(*geom)) {
		if ((*out = wkbNULLcopy()) == NULL)
			throw(MAL, "geom.ConvexHull", MAL_MALLOC_FAIL);
		return MAL_SUCCEED;
	}
	if ((geosGeometry = wkb2geos(*geom)) == NULL)
		throw(MAL, "geom.ConvexHull", MAL_MALLOC_FAIL);

	if ((convexHullGeometry = GEOSConvexHull(geosGeometry)) == NULL) {
		ret = createException(MAL, "geom.ConvexHull", "GEOSConvexHull failed");
	} else {
		GEOSSetSRID(convexHullGeometry, (*geom)->srid);
		*out = geos2wkb(convexHullGeometry);
		GEOSGeom_destroy(convexHullGeometry);
		if (*out == NULL)
			ret = createException(MAL, "geom.ConvexHull", "geos2wkb failed");
	}
	GEOSGeom_destroy(geosGeometry);

	return ret;

}

/* Gets two geometries and returns a new geometry */
static str
wkbanalysis(wkb **out, wkb **geom1WKB, wkb **geom2WKB, GEOSGeometry *(*func) (const GEOSGeometry *, const GEOSGeometry *), const char *name)
{
	GEOSGeom outGeometry, geom1Geometry, geom2Geometry;
	str err = MAL_SUCCEED;

	if (wkb_isnil(*geom1WKB) || wkb_isnil(*geom2WKB)) {
		if ((*out = wkbNULLcopy()) == NULL)
			throw(MAL, name, MAL_MALLOC_FAIL);
		return MAL_SUCCEED;
	}

	geom1Geometry = wkb2geos(*geom1WKB);
	geom2Geometry = wkb2geos(*geom2WKB);
	if (geom1Geometry == NULL || geom2Geometry == NULL) {
		*out = NULL;
		if (geom1Geometry)
			GEOSGeom_destroy(geom1Geometry);
		if (geom2Geometry)
			GEOSGeom_destroy(geom2Geometry);
		throw(MAL, name, "wkb2geos failed");
	}

	//make sure the geometries are of the same srid
	if (GEOSGetSRID(geom1Geometry) != GEOSGetSRID(geom2Geometry)) {
		err = createException(MAL, name, "Geometries of different SRID");
	} else if ((outGeometry = (*func) (geom1Geometry, geom2Geometry)) == NULL) {
		err = createException(MAL, name, "GEOS%s failed", name + 5);
	} else {
		GEOSSetSRID(outGeometry, GEOSGetSRID(geom1Geometry));
		*out = geos2wkb(outGeometry);
		GEOSGeom_destroy(outGeometry);
	}
	GEOSGeom_destroy(geom1Geometry);
	GEOSGeom_destroy(geom2Geometry);

	return err;
}

str
wkbIntersection(wkb **out, wkb **a, wkb **b)
{
	return wkbanalysis(out, a, b, GEOSIntersection, "geom.Intersection");
}

str
wkbUnion(wkb **out, wkb **a, wkb **b)
{
	return wkbanalysis(out, a, b, GEOSUnion, "geom.Union");
}

//Gets a BAT with geometries and returns a single LineString
str
wkbUnionAggr(wkb **outWKB, bat *inBAT_id)
{
	BAT *inBAT = NULL;
	BATiter inBAT_iter;
	BUN i;
    wkb *geomWKB = wkbNULL();
	str err;
	wkb *aWKB, *bWKB;

	//get the BATs
	if (!(inBAT = BATdescriptor(*inBAT_id))) {
		throw(MAL, "geom.Union", "Problem retrieving BATs");
	}

    /*TODO: We need a better way to handle the cases where the BAT was created, but it has zero elements*/
    if (!BATcount(inBAT)) {
		BBPunfix(inBAT->batCacheid);
		if ((err = wkbUnion(outWKB,&geomWKB, &geomWKB)) != MAL_SUCCEED) {
			BBPunfix(inBAT->batCacheid);
			return err;
		}
        return MAL_SUCCEED;
    }
	//check if the BATs are dense and aligned
	if (!BAThdense(inBAT)) {
		BBPunfix(inBAT->batCacheid);
		throw(MAL, "geom.Union", "BATs must have dense heads");
	}

	if (BATcount(inBAT) == 0) {
		BBPunfix(inBAT->batCacheid);
		if ((*outWKB = wkbNULLcopy()) == NULL)
			throw(MAL, "geom.Union", MAL_MALLOC_FAIL);
		return MAL_SUCCEED;
	}

	//iterator over the BATs
	inBAT_iter = bat_iterator(inBAT);

	aWKB = (wkb *) BUNtail(inBAT_iter, BUNfirst(inBAT));
	if (BATcount(inBAT) == 1) {
		err = wkbFromWKB(outWKB, &aWKB);
		BBPunfix(inBAT->batCacheid);
		if (err) {
			GDKfree(err);
			throw(MAL, "geom.Union", MAL_MALLOC_FAIL);
		}
		return MAL_SUCCEED;
	}
	bWKB = (wkb *) BUNtail(inBAT_iter, BUNfirst(inBAT) + 1);
	//create the first union using the first two geometries
	err = wkbUnion(outWKB, &aWKB, &bWKB);
	for (i = 2; err == MAL_SUCCEED && i < BATcount(inBAT); i++) {
		aWKB = *outWKB;
		bWKB = (wkb *) BUNtail(inBAT_iter, i + BUNfirst(inBAT));
		*outWKB = NULL;

		err = wkbUnion(outWKB, &aWKB, &bWKB);
		GDKfree(aWKB);
	}

	BBPunfix(inBAT->batCacheid);

	return err;

}

static str
wkbUnaryUnion(wkb **out, wkb **geoms, int num_geoms)
{
    int i = 0, j = 0;
	GEOSGeom outGeometry, *geomGeometries = NULL, geomCollection;

    if ( (geomGeometries = (GEOSGeom*) GDKmalloc(sizeof(GEOSGeom)*num_geoms)) == NULL) {
		*out = NULL;
        throw(MAL, "GEOSUnaryUnion", "GDKmalloc failed");
    }

    for (i = 0; i < num_geoms; i++) {
        if (wkb_isnil(geoms[i])) {
            if ((*out = wkbNULLcopy()) == NULL)
                throw(MAL, "GEOSUnaryUnion", MAL_MALLOC_FAIL);
            return MAL_SUCCEED;
        }

        geomGeometries[i] = wkb2geos(geoms[i]);
        if (!geomGeometries[i]) {
            for (j = 0; j < i; j++)
		        GEOSGeom_destroy(geomGeometries[j]);
            GDKfree(geomGeometries);
            *out = NULL;
            throw(MAL, "GEOSUnaryUnion", "wkb2geos failed");
        }
    }

	if ( (geomCollection = GEOSGeom_createCollection(wkbMultiPoint_mdb - 1, geomGeometries, num_geoms)) == NULL ) {
		*out = NULL;
        for (i = 0; i < num_geoms; i++)
            GEOSGeom_destroy(geomGeometries[i]);
        GDKfree(geomGeometries);
		throw(MAL, "GEOSUnaryUnion", "GEOSGeom_createCollection failed");
    }

	if (!(outGeometry = GEOSUnaryUnion(geomCollection))) {
		*out = NULL;
        GDKfree(geomGeometries);
		throw(MAL, "GEOSUnaryUnion", "GEOSUnaryUnion failed");
	}

	GEOSSetSRID(outGeometry, GEOSGetSRID(geomGeometries[0]));
	*out = geos2wkb(outGeometry);
    GDKfree(geomGeometries);

	return MAL_SUCCEED;
}

//Gets a BAT with geometries and returns a single LineString
str
wkbUnionCascade(wkb **outWKB, bat *inBAT_id)
{
	BAT *inBAT = NULL;
	BATiter inBAT_iter;
	BUN i;
    int j = 0;
    wkb *geomWKB = wkbNULL(), **geoms = NULL;
	str err;

	//get the BATs
	if (!(inBAT = BATdescriptor(*inBAT_id))) {
		throw(MAL, "geom.Collect", "Problem retrieving BATs");
	}

    /*TODO: We need a better way to handle the cases where the BAT was created, but it has zero elements*/
    if (!BATcount(inBAT)) {
		BBPunfix(inBAT->batCacheid);
		if ((err = wkbUnion(outWKB,&geomWKB, &geomWKB)) != MAL_SUCCEED) {
			BBPunfix(inBAT->batCacheid);
			return err;
		}
        return MAL_SUCCEED;
    }
	//check if the BATs are dense and aligned
	if (!BAThdense(inBAT)) {
		BBPunfix(inBAT->batCacheid);
		throw(MAL, "geom.Collect", "BATs must have dense heads");
	}
	//iterator over the BATs
	inBAT_iter = bat_iterator(inBAT);

    /*Collect all geoms*/
    if ( (geoms = (wkb**) GDKmalloc(sizeof(wkb*)*BATcount(inBAT))) == NULL) {
        BBPunfix(inBAT->batCacheid);
		throw(MAL, "geom.Collect", "GDKmalloc failed");
    }

	for (j = 0, i = BUNfirst(inBAT); i < BATcount(inBAT); i++, j++) {
        geoms[j] = (wkb *) BUNtail(inBAT_iter, i + BUNfirst(inBAT));
    }

    if ((err = wkbUnaryUnion(outWKB, geoms, j)) != MAL_SUCCEED) {
        BBPunfix(inBAT->batCacheid);
        if (geoms)
            GDKfree(geoms);
        return err;
    }

	BBPunfix(inBAT->batCacheid);
    if (geoms)
        GDKfree(geoms);

	return MAL_SUCCEED;
}

str
wkbDifference(wkb **out, wkb **a, wkb **b)
{
	return wkbanalysis(out, a, b, GEOSDifference, "geom.Difference");
}

str
wkbSymDifference(wkb **out, wkb **a, wkb **b)
{
	return wkbanalysis(out, a, b, GEOSSymDifference, "geom.SymDifference");
}

/* Returns a geometry that represents all points whose distance from this Geometry is less than or equal to distance. */
str
wkbBuffer(wkb **out, wkb **geom, dbl *distance)
{
	GEOSGeom geosGeometry;
	GEOSGeom new;

	if (wkb_isnil(*geom) || *distance == dbl_nil) {
		if ((*out = wkbNULLcopy()) == NULL)
			throw(MAL, "geom.Buffer", MAL_MALLOC_FAIL);
		return MAL_SUCCEED;
	}

	geosGeometry = wkb2geos(*geom);
	if (geosGeometry == NULL) {
		throw(MAL, "geom.Buffer", "wkb2geos failed");
	}

	if ((new = GEOSBuffer(geosGeometry, *distance, 18)) == NULL) {
		GEOSGeom_destroy(geosGeometry);
		throw(MAL, "geom.Buffer", "GEOSBuffer failed");
	}
	*out = geos2wkb(new);
	GEOSGeom_destroy(new);
	GEOSGeom_destroy(geosGeometry);

	if (*out == NULL)
		throw(MAL, "geom.Buffer", MAL_MALLOC_FAIL);

	(*out)->srid = (*geom)->srid;

	return MAL_SUCCEED;
}

/* Gets two geometries and returns a Boolean by comparing them */
static str
wkbspatial(bit *out, wkb **geomWKB_a, wkb **geomWKB_b, char (*func) (const GEOSGeometry *, const GEOSGeometry *), const char *name)
{
	int res;
	GEOSGeom geosGeometry_a, geosGeometry_b;

	if (wkb_isnil(*geomWKB_a) || wkb_isnil(*geomWKB_b)) {
		*out = bit_nil;
		return MAL_SUCCEED;
	}

	geosGeometry_a = wkb2geos(*geomWKB_a);
	geosGeometry_b = wkb2geos(*geomWKB_b);
	if (geosGeometry_a == NULL || geosGeometry_b == NULL) {
		if (geosGeometry_a)
			GEOSGeom_destroy(geosGeometry_a);
		if (geosGeometry_b)
			GEOSGeom_destroy(geosGeometry_b);
		throw(MAL, name, "wkb2geos failed");
	}

	if (GEOSGetSRID(geosGeometry_a) != GEOSGetSRID(geosGeometry_b)) {
		GEOSGeom_destroy(geosGeometry_a);
		GEOSGeom_destroy(geosGeometry_b);
		throw(MAL, name, "Geometries of different SRID");
	}

	res = (*func) (geosGeometry_a, geosGeometry_b);

	GEOSGeom_destroy(geosGeometry_a);
	GEOSGeom_destroy(geosGeometry_b);

	if (res == 2)
		throw(MAL, name, "GEOS%s failed", name + 5);

	*out = res;

	return MAL_SUCCEED;
}

str
wkbContains(bit *out, wkb **geomWKB_a, wkb **geomWKB_b)
{
	return wkbspatial(out, geomWKB_a, geomWKB_b, GEOSContains, "geom.Contains");
}

str
wkbCrosses(bit *out, wkb **geomWKB_a, wkb **geomWKB_b)
{
	return wkbspatial(out, geomWKB_a, geomWKB_b, GEOSCrosses, "geom.Crosses");
}

str
wkbDisjoint(bit *out, wkb **geomWKB_a, wkb **geomWKB_b)
{
	return wkbspatial(out, geomWKB_a, geomWKB_b, GEOSDisjoint, "geom.Disjoint");
}

str
wkbEquals(bit *out, wkb **geomWKB_a, wkb **geomWKB_b)
{
	return wkbspatial(out, geomWKB_a, geomWKB_b, GEOSEquals, "geom.Equals");
}

str
wkbIntersects(bit *out, wkb **geomWKB_a, wkb **geomWKB_b)
{
	return wkbspatial(out, geomWKB_a, geomWKB_b, GEOSIntersects, "geom.Intersects");
}

str
wkbOverlaps(bit *out, wkb **geomWKB_a, wkb **geomWKB_b)
{
	return wkbspatial(out, geomWKB_a, geomWKB_b, GEOSOverlaps, "geom.Overlaps");
}

str
wkbRelate(bit *out, wkb **geomWKB_a, wkb **geomWKB_b, str *pattern)
{
	int res;
	GEOSGeom geosGeometry_a, geosGeometry_b;

	if (wkb_isnil(*geomWKB_a) || wkb_isnil(*geomWKB_b) || strcmp(*pattern, str_nil) == 0) {
		*out = bit_nil;
		return MAL_SUCCEED;
	}

	geosGeometry_a = wkb2geos(*geomWKB_a);
	geosGeometry_b = wkb2geos(*geomWKB_b);
	if (geosGeometry_a == NULL || geosGeometry_b == NULL) {
		if (geosGeometry_a)
			GEOSGeom_destroy(geosGeometry_a);
		if (geosGeometry_b)
			GEOSGeom_destroy(geosGeometry_b);
		throw(MAL, "geom.RelatePattern", "wkb2geos failed");
	}

	if (GEOSGetSRID(geosGeometry_a) != GEOSGetSRID(geosGeometry_b)) {
		GEOSGeom_destroy(geosGeometry_a);
		GEOSGeom_destroy(geosGeometry_b);
		throw(MAL, "geom.RelatePattern", "Geometries of different SRID");
	}

	res = GEOSRelatePattern(geosGeometry_a, geosGeometry_b, *pattern);

	GEOSGeom_destroy(geosGeometry_a);
	GEOSGeom_destroy(geosGeometry_b);

	if (res == 2)
		throw(MAL, "geom.RelatePattern", "GEOSRelatePattern failed");

	*out = res;

	return MAL_SUCCEED;
}

str
wkbTouches(bit *out, wkb **geomWKB_a, wkb **geomWKB_b)
{
	return wkbspatial(out, geomWKB_a, geomWKB_b, GEOSTouches, "geom.Touches");
}

str
wkbWithin(bit *out, wkb **geomWKB_a, wkb **geomWKB_b)
{
	return wkbspatial(out, geomWKB_a, geomWKB_b, GEOSWithin, "geom.Within");
}

str
wkbCovers(bit *out, wkb **geomWKB_a, wkb **geomWKB_b)
{
	return wkbspatial(out, geomWKB_a, geomWKB_b, GEOSCovers, "geom.Covers");
}

str
wkbCoveredBy(bit *out, wkb **geomWKB_a, wkb **geomWKB_b)
{
	return wkbspatial(out, geomWKB_a, geomWKB_b, GEOSCoveredBy, "geom.CoveredBy");
}

str
wkbDWithin(bit *out, wkb **geomWKB_a, wkb **geomWKB_b, dbl *distance)
{
	double distanceComputed;
	str err;

	if (wkb_isnil(*geomWKB_a) || wkb_isnil(*geomWKB_b) || *distance == dbl_nil) {
		*out = bit_nil;
		return MAL_SUCCEED;
	}
	if ((err = wkbDistance(&distanceComputed, geomWKB_a, geomWKB_b)) != MAL_SUCCEED) {
		return err;
	}

	*out = (distanceComputed <= *distance);

	return MAL_SUCCEED;
}

/*returns the n-th geometry in a multi-geometry */
str
wkbGeometryN(wkb **out, wkb **geom, const int *geometryNum)
{
	int geometriesNum = -1;
	GEOSGeom geosGeometry = NULL;

	//no geometry at this position
	if (wkb_isnil(*geom) || *geometryNum == int_nil || *geometryNum <= 0) {
		if ((*out = wkbNULLcopy()) == NULL)
			throw(MAL, "geom.GeometryN", MAL_MALLOC_FAIL);
		return MAL_SUCCEED;
	}

	geosGeometry = wkb2geos(*geom);

	if (geosGeometry == NULL) {
		*out = NULL;
		throw(MAL, "geom.GeometryN", "wkb2geos failed");
	}

	geometriesNum = GEOSGetNumGeometries(geosGeometry);
	if (geometriesNum < 0) {
		*out = NULL;
		GEOSGeom_destroy(geosGeometry);
		throw(MAL, "geom.GeometryN", "GEOSGetNumGeometries failed");
	}
	if (geometriesNum == 1 || //geometry is not a multi geometry
	    geometriesNum < *geometryNum) { //no geometry at this position
		GEOSGeom_destroy(geosGeometry);
		if ((*out = wkbNULLcopy()) == NULL)
			throw(MAL, "geom.GeometryN", MAL_MALLOC_FAIL);
		return MAL_SUCCEED;
	}

	*out = geos2wkb(GEOSGetGeometryN(geosGeometry, *geometryNum - 1));
	GEOSGeom_destroy(geosGeometry);
	if (*out == NULL)
		throw(MAL, "geom.GeometryN", MAL_MALLOC_FAIL);

	return MAL_SUCCEED;
}

/* returns the number of geometries */
str
wkbNumGeometries(int *out, wkb **geom)
{
	GEOSGeom geosGeometry;

	if (wkb_isnil(*geom)) {
		*out = int_nil;
		return MAL_SUCCEED;
	}

	geosGeometry = wkb2geos(*geom);
	if (geosGeometry == NULL) {
		*out = int_nil;
		throw(MAL, "geom.NumGeometries", "wkb2geos failed");
	}

	*out = GEOSGetNumGeometries(geosGeometry);
	GEOSGeom_destroy(geosGeometry);
	if (*out < 0) {
		*out = int_nil;
		throw(MAL, "geom.GeometryN", "GEOSGetNumGeometries failed");
	}

	return MAL_SUCCEED;
}

/* Add point to LineString */
str
wkbAddPointIdx(wkb** out, wkb** lineWKB, wkb** pointWKB, int *idxPoint) {
    str ret = MAL_SUCCEED;
    const GEOSCoordSequence *gcs_old = NULL;
    GEOSCoordSeq gcs_new = NULL;
    double px, py, pz, x, y, z;
    uint32_t lineDim, numGeom, i, idx = 0, jump = 0;
    const GEOSGeometry *line;
    GEOSGeom point, outGeometry;
    line = wkb2geos(*lineWKB);
    point = wkb2geos(*pointWKB);

    if (idxPoint)
        idx = *idxPoint;

	if ( ((GEOSGeomTypeId(line) + 1) != wkbLineString_mdb) && ((GEOSGeomTypeId(point) + 1) != wkbPoint_mdb)) {
        *out = NULL;
        throw(MAL, "geom.AddPoint", "It should a LineString and Point");
    }

	//get the coordinate sequences of the LineString
	if (!(gcs_old = GEOSGeom_getCoordSeq(line))) {
		*out = NULL;
		throw(MAL, "geom.AddPoint", "GEOSGeom_getCoordSeq failed");
	}

    //Get dimension of the LineString
	if (GEOSCoordSeq_getDimensions(gcs_old, &lineDim) == 0) {
		*out = NULL;
		throw(MAL, "geom.AddPoint", "GEOSGeom_getDimensions failed");
	}

    //Get dimension of the Point.
    if ( lineDim == 3 && (GEOSHasZ(point) != 1)) {
		*out = NULL;
		throw(MAL, "geom.AddPoint", "LineString and Point have different dimensions");
    }

    //Get Coordinates from Point
	if (GEOSGeomGetX(point, &px) == -1 || GEOSGeomGetY(point, &py) == -1 || (lineDim == 3 && GEOSGeomGetZ(point, &pz) != MAL_SUCCEED)) {
		*out = NULL;
		throw(MAL, "geom.AddPoint", "Error in reading the points' coordinates");
    }

	/* get the number of points in the geometry */
	GEOSCoordSeq_getSize(gcs_old, &numGeom);

	if ((gcs_new = GEOSCoordSeq_create(numGeom+1, lineDim)) == NULL) {
		*out = NULL;
		throw(MAL, "geom.AddPoint", "GEOSCoordSeq_create failed");
	}

    /* Add the rest of the points */        
    for (i = 0; i < numGeom+1; i++) {
        if (i == idx) {
            //Add Point's coordinates
            if (!GEOSCoordSeq_setX(gcs_new, i, px))
                throw(MAL, "geom.AddPoint", "GEOSCoordSeq_setX failed");
            if (!GEOSCoordSeq_setY(gcs_new, i, py))
                throw(MAL, "geom.AddPoint", "GEOSCoordSeq_setY failed");
            if (lineDim > 2)
                if (!GEOSCoordSeq_setZ(gcs_new, i, pz))
                    throw(MAL, "geom.AddPoint", "GEOSCoordSeq_setZ failed");
            /*You are doing a jump of one unit in the array indice*/
            jump = 1;
        } else {
            if (!GEOSCoordSeq_getX(gcs_old, i-jump, &x))
                throw(MAL, "geom.AddPoint", "GEOSCoordSeq_getX failed");

            if (!GEOSCoordSeq_getY(gcs_old, i-jump, &y))
                throw(MAL, "geom.AddPoint", "GEOSCoordSeq_getY failed");

            if (!GEOSCoordSeq_setX(gcs_new, i, x))
                throw(MAL, "geom.AddPoint", "GEOSCoordSeq_setX failed");

            if (!GEOSCoordSeq_setY(gcs_new, i, y))
                throw(MAL, "geom.AddPoint", "GEOSCoordSeq_setY failed");

            if (lineDim > 2) {
                GEOSCoordSeq_getZ(gcs_old, i-jump, &z);
                if (!GEOSCoordSeq_setZ(gcs_new, i, z))
                    throw(MAL, "geom.AddPoint", "GEOSCoordSeq_setZ failed");
            }
        }
    }

    //Create new LineString
	if (!(outGeometry = GEOSGeom_createLineString(gcs_new))) {
		*out = NULL;
		throw(MAL, "geom.AddPoint", "GEOSGeom_createLineString failed");
	}

	GEOSSetSRID(outGeometry, GEOSGetSRID(line));
	*out = geos2wkb(outGeometry);
    
    return ret;
}

str
wkbAddPoint(wkb** out, wkb** lineWKB, wkb** pointWKB) {
    return wkbAddPointIdx(out, lineWKB, pointWKB, 0);
}

/* MBR */

/* Creates the mbr for the given geom_geometry. */
str
wkbMBR(mbr **geomMBR, wkb **geomWKB)
{
	GEOSGeom geosGeometry;
	str ret = MAL_SUCCEED;
	bit empty;

	//check if the geometry is nil
	if (wkb_isnil(*geomWKB)) {
		if ((*geomMBR = GDKmalloc(sizeof(mbr))) == NULL)
			throw(MAL, "geom.MBR", MAL_MALLOC_FAIL);
		**geomMBR = *mbrNULL();
		return MAL_SUCCEED;
	}
	//check if the geometry is empty
	if ((ret = wkbIsEmpty(&empty, geomWKB)) != MAL_SUCCEED) {
		return ret;
	}
	if (empty) {
		if ((*geomMBR = GDKmalloc(sizeof(mbr))) == NULL)
			throw(MAL, "geom.MBR", MAL_MALLOC_FAIL);
		**geomMBR = *mbrNULL();
		return MAL_SUCCEED;
	}

	geosGeometry = wkb2geos(*geomWKB);
	if (geosGeometry == NULL) {
		*geomMBR = NULL;
		throw(MAL, "geom.MBR", "Problem converting GEOS to WKB");
	}

	*geomMBR = mbrFromGeos(geosGeometry);

	GEOSGeom_destroy(geosGeometry);

	if (*geomMBR == NULL || mbr_isnil(*geomMBR)) {
		GDKfree(*geomMBR);
		*geomMBR = NULL;
		throw(MAL, "wkb.mbr", "Failed to create mbr");
	}

	return MAL_SUCCEED;
}

str
wkbBox2D(mbr **box, wkb **point1, wkb **point2)
{
	GEOSGeom point1_geom, point2_geom;
	double xmin = 0.0, ymin = 0.0, xmax = 0.0, ymax = 0.0;
	str err = MAL_SUCCEED;

	//check null input
	if (wkb_isnil(*point1) || wkb_isnil(*point2)) {
		if ((*box = GDKmalloc(sizeof(mbr))) == NULL)
			throw(MAL, "geom.MakeBox2D", MAL_MALLOC_FAIL);
		**box = *mbrNULL();
		return MAL_SUCCEED;
	}
	//check input not point geometries
	point1_geom = wkb2geos(*point1);
	point2_geom = wkb2geos(*point2);
	if (point1_geom == NULL || point2_geom == NULL) {
		if (point1_geom)
			GEOSGeom_destroy(point1_geom);
		if (point2_geom)
			GEOSGeom_destroy(point2_geom);
		throw(MAL, "geom.MakeBox2D", MAL_MALLOC_FAIL);
	}
	if (GEOSGeomTypeId(point1_geom) + 1 != wkbPoint_mdb ||
	    GEOSGeomTypeId(point2_geom) + 1 != wkbPoint_mdb) {
		err = createException(MAL, "geom.MakeBox2D", "Geometries should be points");
	} else if (GEOSGeomGetX(point1_geom, &xmin) == -1 ||
		   GEOSGeomGetY(point1_geom, &ymin) == -1 ||
		   GEOSGeomGetX(point2_geom, &xmax) == -1 ||
		   GEOSGeomGetY(point2_geom, &ymax) == -1) {

		err = createException(MAL, "geom.MakeBox2D", "Error in reading the points' coordinates");
	} else {
		//Assign the coordinates. Ensure that they are in correct order
		*box = GDKmalloc(sizeof(mbr));
		(*box)->xmin = (float) (xmin < xmax ? xmin : xmax);
		(*box)->ymin = (float) (ymin < ymax ? ymin : ymax);
		(*box)->xmax = (float) (xmax > xmin ? xmax : xmin);
		(*box)->ymax = (float) (ymax > ymin ? ymax : ymin);
	}
	GEOSGeom_destroy(point1_geom);
	GEOSGeom_destroy(point2_geom);

	return err;
}

static str
mbrrelation_wkb(bit *out, wkb **geom1WKB, wkb **geom2WKB, str (*func)(bit *, mbr **, mbr **))
{
	mbr *geom1MBR = NULL, *geom2MBR = NULL;
	str ret = MAL_SUCCEED;

	if (wkb_isnil(*geom1WKB) || wkb_isnil(*geom2WKB)) {
		*out = bit_nil;
		return MAL_SUCCEED;
	}

	ret = wkbMBR(&geom1MBR, geom1WKB);
	if (ret != MAL_SUCCEED) {
		return ret;
	}

	ret = wkbMBR(&geom2MBR, geom2WKB);
	if (ret != MAL_SUCCEED) {
		GDKfree(geom1MBR);
		return ret;
	}

	ret = (*func) (out, &geom1MBR, &geom2MBR);

	GDKfree(geom1MBR);
	GDKfree(geom2MBR);

	return ret;
}

#if 0
str wkbBox3D(mbr** box, wkb** point1, wkb** point2) {
    GEOSGeom point1_geom, point2_geom;
    double xmin=0.0, ymin=0.0, zmin=0.0, xmax=0.0, ymax=0.0, zmax=0.0;

    if(wkb_isnil(*point1) || wkb_isnil(*point2)) {
        *box=mbr_nil;
        return MAL_SUCCEED;
    }

    point1_geom = wkb2geos(*point1);
    if((GEOSGeomTypeId(point1_geom)+1) != wkbPoint_mdb) {
        GEOSGeom_destroy(point1_geom);
        *box = mbr_nil;
        throw(MAL, "geom.MakeBox3D", "Geometries should be points");
    }

    point2_geom = wkb2geos(*point2);
    if((GEOSGeomTypeId(point2_geom)+1) != wkbPoint_mdb) {
        GEOSGeom_destroy(point1_geom);
        GEOSGeom_destroy(point2_geom);
        *box = mbr_nil;
        throw(MAL, "geom.MakeBox3D", "Geometries should be points");
    }

    if(GEOSGeomGetX(point1_geom, &xmin) == -1 ||
       GEOSGeomGetY(point1_geom, &ymin) == -1 ||
       GEOSGeomGetY(point1_geom, &zmin) == -1 ||
       GEOSGeomGetX(point2_geom, &xmax) == -1 ||
       GEOSGeomGetY(point2_geom, &ymax) == -1 ||
       GEOSGeomGetY(point2_geom, &zmax) == -1) {

        GEOSGeom_destroy(point1_geom);
        GEOSGeom_destroy(point2_geom);
        *box = mbr_nil;
        throw(MAL, "geom.MakeBox3D", "Error in reading the points' coordinates");

    }

    *box = (mbr*) GDKmalloc(sizeof(mbr));
    (*box)->xmin = (float) (xmin < xmax ? xmin : xmax);
    (*box)->ymin = (float) (ymin < ymax ? ymin : ymax);
    (*box)->zmin = (float) (zmin < zmax ? zmin : zmax);
    (*box)->xmax = (float) (xmax > xmin ? xmax : xmin);
    (*box)->ymax = (float) (ymax > ymin ? ymax : ymin);
    (*box)->zmax = (float) (zmax > zmin ? zmax : zmin);

    return MAL_SUCCEED;
}
#endif

/*returns true if the two
 * 	mbrs overlap */
str
mbrOverlaps(bit *out, mbr **b1, mbr **b2)
{
	if (mbr_isnil(*b1) || mbr_isnil(*b2))
		*out = bit_nil;
	else			//they cannot overlap if b2 is left, right, above or below b1
		*out = !((*b2)->ymax < (*b1)->ymin ||
			 (*b2)->ymin > (*b1)->ymax ||
			 (*b2)->xmax < (*b1)->xmin ||
			 (*b2)->xmin > (*b1)->xmax);
	return MAL_SUCCEED;
}

/*returns true if the mbrs of the two geometries overlap */
str
mbrOverlaps_wkb(bit *out, wkb **geom1WKB, wkb **geom2WKB)
{
	return mbrrelation_wkb(out, geom1WKB, geom2WKB, mbrOverlaps);
}

/* returns true if b1 is above b2 */
str
mbrAbove(bit *out, mbr **b1, mbr **b2)
{
	if (mbr_isnil(*b1) || mbr_isnil(*b2))
		*out = bit_nil;
	else
		*out = ((*b1)->ymin > (*b2)->ymax);
	return MAL_SUCCEED;
}

/*returns true if the mbrs of geom1 is above the mbr of geom2 */
str
mbrAbove_wkb(bit *out, wkb **geom1WKB, wkb **geom2WKB)
{
	return mbrrelation_wkb(out, geom1WKB, geom2WKB, mbrAbove);
}

/* returns true if b1 is below b2 */
str
mbrBelow(bit *out, mbr **b1, mbr **b2)
{
	if (mbr_isnil(*b1) || mbr_isnil(*b2))
		*out = bit_nil;
	else
		*out = ((*b1)->ymax < (*b2)->ymin);
	return MAL_SUCCEED;
}

/*returns true if the mbrs of geom1 is below the mbr of geom2 */
str
mbrBelow_wkb(bit *out, wkb **geom1WKB, wkb **geom2WKB)
{
	return mbrrelation_wkb(out, geom1WKB, geom2WKB, mbrBelow);
}

/* returns true if box1 is left of box2 */
str
mbrLeft(bit *out, mbr **b1, mbr **b2)
{
	if (mbr_isnil(*b1) || mbr_isnil(*b2))
		*out = bit_nil;
	else
		*out = ((*b1)->xmax < (*b2)->xmin);
	return MAL_SUCCEED;
}

/*returns true if the mbrs of geom1 is on the left of the mbr of geom2 */
str
mbrLeft_wkb(bit *out, wkb **geom1WKB, wkb **geom2WKB)
{
	return mbrrelation_wkb(out, geom1WKB, geom2WKB, mbrLeft);
}

/* returns true if box1 is right of box2 */
str
mbrRight(bit *out, mbr **b1, mbr **b2)
{
	if (mbr_isnil(*b1) || mbr_isnil(*b2))
		*out = bit_nil;
	else
		*out = ((*b1)->xmin > (*b2)->xmax);
	return MAL_SUCCEED;
}

/*returns true if the mbrs of geom1 is on the right of the mbr of geom2 */
str
mbrRight_wkb(bit *out, wkb **geom1WKB, wkb **geom2WKB)
{
	return mbrrelation_wkb(out, geom1WKB, geom2WKB, mbrRight);
}

/* returns true if box1 overlaps or is above box2 when only the Y coordinate is considered*/
str
mbrOverlapOrAbove(bit *out, mbr **b1, mbr **b2)
{
	if (mbr_isnil(*b1) || mbr_isnil(*b2))
		*out = bit_nil;
	else
		*out = ((*b1)->ymin >= (*b2)->ymin);
	return MAL_SUCCEED;
}

/*returns true if the mbrs of geom1 overlaps or is above the mbr of geom2 */
str
mbrOverlapOrAbove_wkb(bit *out, wkb **geom1WKB, wkb **geom2WKB)
{
	return mbrrelation_wkb(out, geom1WKB, geom2WKB, mbrOverlapOrAbove);
}

/* returns true if box1 overlaps or is below box2 when only the Y coordinate is considered*/
str
mbrOverlapOrBelow(bit *out, mbr **b1, mbr **b2)
{
	if (mbr_isnil(*b1) || mbr_isnil(*b2))
		*out = bit_nil;
	else
		*out = ((*b1)->ymax <= (*b2)->ymax);
	return MAL_SUCCEED;
}

/*returns true if the mbrs of geom1 overlaps or is below the mbr of geom2 */
str
mbrOverlapOrBelow_wkb(bit *out, wkb **geom1WKB, wkb **geom2WKB)
{
	return mbrrelation_wkb(out, geom1WKB, geom2WKB, mbrOverlapOrBelow);
}

/* returns true if box1 overlaps or is left of box2 when only the X coordinate is considered*/
str
mbrOverlapOrLeft(bit *out, mbr **b1, mbr **b2)
{
	if (mbr_isnil(*b1) || mbr_isnil(*b2))
		*out = bit_nil;
	else
		*out = ((*b1)->xmax <= (*b2)->xmax);
	return MAL_SUCCEED;
}

/*returns true if the mbrs of geom1 overlaps or is on the left of the mbr of geom2 */
str
mbrOverlapOrLeft_wkb(bit *out, wkb **geom1WKB, wkb **geom2WKB)
{
	return mbrrelation_wkb(out, geom1WKB, geom2WKB, mbrOverlapOrLeft);
}

/* returns true if box1 overlaps or is right of box2 when only the X coordinate is considered*/
str
mbrOverlapOrRight(bit *out, mbr **b1, mbr **b2)
{
	if (mbr_isnil(*b1) || mbr_isnil(*b2))
		*out = bit_nil;
	else
		*out = ((*b1)->xmin >= (*b2)->xmin);
	return MAL_SUCCEED;
}

/*returns true if the mbrs of geom1 overlaps or is on the right of the mbr of geom2 */
str
mbrOverlapOrRight_wkb(bit *out, wkb **geom1WKB, wkb **geom2WKB)
{
	return mbrrelation_wkb(out, geom1WKB, geom2WKB, mbrOverlapOrRight);
}

/* returns true if b1 is contained in b2 */
str
mbrContained(bit *out, mbr **b1, mbr **b2)
{
	if (mbr_isnil(*b1) || mbr_isnil(*b2))
		*out = bit_nil;
	else
		*out = (((*b1)->xmin >= (*b2)->xmin) && ((*b1)->xmax <= (*b2)->xmax) && ((*b1)->ymin >= (*b2)->ymin) && ((*b1)->ymax <= (*b2)->ymax));
	return MAL_SUCCEED;
}

/*returns true if the mbrs of geom1 is contained in the mbr of geom2 */
str
mbrContained_wkb(bit *out, wkb **geom1WKB, wkb **geom2WKB)
{
	return mbrrelation_wkb(out, geom1WKB, geom2WKB, mbrContained);
}

/*returns true if b1 contains b2 */
str
mbrContains(bit *out, mbr **b1, mbr **b2)
{
	return mbrContained(out, b2, b1);
}

/*returns true if the mbrs of geom1 contains the mbr of geom2 */
str
mbrContains_wkb(bit *out, wkb **geom1WKB, wkb **geom2WKB)
{
	return mbrrelation_wkb(out, geom1WKB, geom2WKB, mbrContains);
}

/* returns true if the boxes are the same */
str
mbrEqual(bit *out, mbr **b1, mbr **b2)
{
	if (mbr_isnil(*b1) && mbr_isnil(*b2))
		*out = 1;
	else if (mbr_isnil(*b1) || mbr_isnil(*b2))
		*out = 0;
	else
		*out = (((*b1)->xmin == (*b2)->xmin) && ((*b1)->xmax == (*b2)->xmax) && ((*b1)->ymin == (*b2)->ymin) && ((*b1)->ymax == (*b2)->ymax));
	return MAL_SUCCEED;
}

/*returns true if the mbrs of geom1 and the mbr of geom2 are the same */
str
mbrEqual_wkb(bit *out, wkb **geom1WKB, wkb **geom2WKB)
{
	return mbrrelation_wkb(out, geom1WKB, geom2WKB, mbrEqual);
}

/* returns the Euclidean distance of the centroids of the boxes */
str
mbrDistance(dbl *out, mbr **b1, mbr **b2)
{
	double b1_Cx = 0.0, b1_Cy = 0.0, b2_Cx = 0.0, b2_Cy = 0.0;

	if (mbr_isnil(*b1) || mbr_isnil(*b2)) {
		*out = dbl_nil;
		return MAL_SUCCEED;
	}
	//compute the centroids of the two polygons
	b1_Cx = ((*b1)->xmin + (*b1)->xmax) / 2.0;
	b1_Cy = ((*b1)->ymin + (*b1)->ymax) / 2.0;
	b2_Cx = ((*b2)->xmin + (*b2)->xmax) / 2.0;
	b2_Cy = ((*b2)->ymin + (*b2)->ymax) / 2.0;

	//compute the euclidean distance
	*out = sqrt(pow(b2_Cx - b1_Cx, 2.0) + pow(b2_Cy - b1_Cy, 2.0));

	return MAL_SUCCEED;
}

/*returns the Euclidean distance of the centroids of the mbrs of the two geometries */
str
mbrDistance_wkb(dbl *out, wkb **geom1WKB, wkb **geom2WKB)
{
	mbr *geom1MBR = NULL, *geom2MBR = NULL;
	str ret = MAL_SUCCEED;

	if (wkb_isnil(*geom1WKB) || wkb_isnil(*geom2WKB)) {
		*out = dbl_nil;
		return MAL_SUCCEED;
	}

	ret = wkbMBR(&geom1MBR, geom1WKB);
	if (ret != MAL_SUCCEED) {
		return ret;
	}

	ret = wkbMBR(&geom2MBR, geom2WKB);
	if (ret != MAL_SUCCEED) {
		GDKfree(geom1MBR);
		return ret;
	}

	ret = mbrDistance(out, &geom1MBR, &geom2MBR);

	GDKfree(geom1MBR);
	GDKfree(geom2MBR);

	return ret;
}

/* get Xmin, Ymin, Xmax, Ymax coordinates of mbr */
str
wkbCoordinateFromMBR(dbl *coordinateValue, mbr **geomMBR, int *coordinateIdx)
{
	//check if the MBR is null
	if (mbr_isnil(*geomMBR) || *coordinateIdx == int_nil) {
		*coordinateValue = dbl_nil;
		return MAL_SUCCEED;
	}

	switch (*coordinateIdx) {
	case 1:
		*coordinateValue = (*geomMBR)->xmin;
		break;
	case 2:
		*coordinateValue = (*geomMBR)->ymin;
		break;
	case 3:
		*coordinateValue = (*geomMBR)->xmax;
		break;
	case 4:
		*coordinateValue = (*geomMBR)->ymax;
		break;
	default:
		throw(MAL, "geom.coordinateFromMBR", "Unrecognized coordinateIdx: %d\n", *coordinateIdx);
	}

	return MAL_SUCCEED;
}

str
wkbCoordinateFromWKB(dbl *coordinateValue, wkb **geomWKB, int *coordinateIdx)
{
	mbr *geomMBR;
	str ret = MAL_SUCCEED;
	bit empty;

	if (wkb_isnil(*geomWKB) || *coordinateIdx == int_nil) {
		*coordinateValue = dbl_nil;
		return MAL_SUCCEED;
	}

	//check if the geometry is empty
	if ((ret = wkbIsEmpty(&empty, geomWKB)) != MAL_SUCCEED) {
		return ret;
	}

	if (empty) {
		*coordinateValue = dbl_nil;
		return MAL_SUCCEED;
	}

	if ((ret = wkbMBR(&geomMBR, geomWKB)) != MAL_SUCCEED)
		return ret;

	ret = wkbCoordinateFromMBR(coordinateValue, &geomMBR, coordinateIdx);

	GDKfree(geomMBR);

	return ret;
}

str
mbrFromString(mbr **w, str *src)
{
	int len = *w ? (int) sizeof(mbr) : 0;
	char *errbuf;
	str ex;

	if (mbrFROMSTR(*src, &len, w))
		return MAL_SUCCEED;
	errbuf = GDKerrbuf;
	if (errbuf) {
		if (strncmp(errbuf, "!ERROR: ", 8) == 0)
			errbuf += 8;
	} else {
		errbuf = "cannot parse string";
	}

	ex = createException(MAL, "mbr.FromString", "%s", errbuf);

	if (GDKerrbuf)
		GDKerrbuf[0] = '\0';

	return ex;
}

str
wkbIsnil(bit *r, wkb **v)
{
	*r = wkb_isnil(*v);
	return MAL_SUCCEED;
}

/* COMMAND mbr
 * Creates the mbr for the given geom_geometry.
 */

str
ordinatesMBR(mbr **res, flt *minX, flt *minY, flt *maxX, flt *maxY)
{
	if ((*res = GDKmalloc(sizeof(mbr))) == NULL)
		throw(MAL, "geom.mbr", MAL_MALLOC_FAIL);
	if (*minX == flt_nil || *minY == flt_nil || *maxX == flt_nil || *maxY == flt_nil)
		**res = *mbrNULL();
	else {
		(*res)->xmin = *minX;
		(*res)->ymin = *minY;
		(*res)->xmax = *maxX;
		(*res)->ymax = *maxY;
	}
	return MAL_SUCCEED;
}

/***********************************************/
/************* wkb type functions **************/
/***********************************************/

/* Creates the string representation (WKT) of a WKB */
/* return length of resulting string. */
int
wkbTOSTR(char **geomWKT, int *len, wkb *geomWKB)
{
	char *wkt = NULL;
	size_t dstStrLen = 5;	/* "nil" */

	/* from WKB to GEOSGeometry */
	GEOSGeom geosGeometry = wkb2geos(geomWKB);

	if (geosGeometry) {
		size_t l;
		GEOSWKTWriter *WKT_wr = GEOSWKTWriter_create();
		//set the number of dimensions in the writer so that it can
		//read correctly the geometry coordinates
		GEOSWKTWriter_setOutputDimension(WKT_wr, GEOSGeom_getCoordinateDimension(geosGeometry));
		GEOSWKTWriter_setTrim(WKT_wr, 1);
		wkt = GEOSWKTWriter_write(WKT_wr, geosGeometry);
		l = strlen(wkt);
		assert(l < GDK_int_max);
		dstStrLen = l + 2;	/* add quotes */
		GEOSWKTWriter_destroy(WKT_wr);
		GEOSGeom_destroy(geosGeometry);
	}

	if (wkt) {
		if (*len < (int) dstStrLen + 1) {
			*len = (int) dstStrLen + 1;
			GDKfree(*geomWKT);
			*geomWKT = GDKmalloc(*len);
		}
		snprintf(*geomWKT, *len, "\"%s\"", wkt);
		GEOSFree(wkt);
	} else {
		if (*len < 4) {
			GDKfree(*geomWKT);
			*geomWKT = GDKmalloc(*len = 4);
		}
		strcpy(*geomWKT, "nil");
	}

	assert(dstStrLen <= GDK_int_max);
	return (int) dstStrLen;
}

int
wkbFROMSTR(char *geomWKT, int *len, wkb **geomWKB)
{
	size_t parsedBytes;
	str err;

	err = wkbFROMSTR_withSRID(geomWKT, len, geomWKB, 0, &parsedBytes);
	if (err != MAL_SUCCEED) {
		GDKfree(err);
		return 0;
	}
	return (int) parsedBytes;
}

BUN
wkbHASH(wkb *w)
{
	int i;
	BUN h = 0;

	for (i = 0; i < (w->len - 1); i += 2) {
		int a = *(w->data + i), b = *(w->data + i + 1);
		h = (h << 3) ^ (h >> 11) ^ (h >> 17) ^ (b << 8) ^ a;
	}
	return h;
}

/* returns a pointer to a null wkb */
wkb *
wkbNULL(void)
{
	return (&wkb_nil);
}

int
wkbCOMP(wkb *l, wkb *r)
{
	int len = l->len;

	if (len != r->len)
		return len - r->len;

	if (len == ~(int) 0)
		return (0);

	return memcmp(l->data, r->data, len);
}

/* read wkb from log */
wkb *
wkbREAD(wkb *a, stream *s, size_t cnt)
{
	int len;
	int srid;

	(void) cnt;
	assert(cnt == 1);
	if (mnstr_readInt(s, &len) != 1)
		return NULL;
	if (geomversion_get())
		srid = 0;
	else if (mnstr_readInt(s, &srid) != 1)
		return NULL;
	if ((a = GDKmalloc(wkb_size(len))) == NULL)
		return NULL;
	a->len = len;
	a->srid = srid;
	if (len > 0 && mnstr_read(s, (char *) a->data, len, 1) != 1) {
		GDKfree(a);
		return NULL;
	}
	return a;
}

/* write wkb to log */
gdk_return
wkbWRITE(wkb *a, stream *s, size_t cnt)
{
	int len = a->len;
	int srid = a->srid;

	(void) cnt;
	assert(cnt == 1);
	if (!mnstr_writeInt(s, len))	/* 64bit: check for overflow */
		return GDK_FAIL;
	if (!mnstr_writeInt(s, srid))	/* 64bit: check for overflow */
		return GDK_FAIL;
	if (len > 0 &&		/* 64bit: check for overflow */
	    mnstr_write(s, (char *) a->data, len, 1) < 0)
		return GDK_FAIL;
	return GDK_SUCCEED;
}

var_t
wkbPUT(Heap *h, var_t *bun, wkb *val)
{
	char *base;

	*bun = HEAP_malloc(h, wkb_size(val->len));
	base = h->base;
	if (*bun) {
		memcpy(&base[*bun << GDK_VARSHIFT], (char *) val, wkb_size(val->len));
		h->dirty = 1;
	}
	return *bun;
}

void
wkbDEL(Heap *h, var_t *index)
{
	HEAP_free(h, *index);
}

int
wkbLENGTH(wkb *p)
{
	var_t len = wkb_size(p->len);
	assert(len <= GDK_int_max);
	return (int) len;
}

void
wkbHEAP(Heap *heap, size_t capacity)
{
	HEAP_initialize(heap, capacity, 0, (int) sizeof(var_t));
}

/***********************************************/
/************* mbr type functions **************/
/***********************************************/

#define MBR_WKTLEN 256

/* TOSTR: print atom in a string. */
/* return length of resulting string. */
int
mbrTOSTR(char **dst, int *len, mbr *atom)
{
	static char tempWkt[MBR_WKTLEN];
	size_t dstStrLen = 3;

	if (!mbr_isnil(atom)) {
		snprintf(tempWkt, MBR_WKTLEN, "BOX (%f %f, %f %f)", atom->xmin, atom->ymin, atom->xmax, atom->ymax);
		dstStrLen = strlen(tempWkt) + 2;
		assert(dstStrLen < GDK_int_max);
	}

	if (*len < (int) dstStrLen + 1 || *dst == NULL) {
		GDKfree(*dst);
		*dst = GDKmalloc(*len = (int) dstStrLen + 1);
	}

	if (dstStrLen > 3)
		snprintf(*dst, *len, "\"%s\"", tempWkt);
	else
		strcpy(*dst, "nil");
	return (int) dstStrLen;
}

/* FROMSTR: parse string to mbr. */
/* return number of parsed characters. */
int
mbrFROMSTR(char *src, int *len, mbr **atom)
{
	int nil = 0;
	size_t nchars = 0;	/* The number of characters parsed; the return value. */
	GEOSGeom geosMbr = NULL;	/* The geometry object that is parsed from the src string. */
	double xmin = 0, ymin = 0, xmax = 0, ymax = 0;
	char *c;

	if (strcmp(src, str_nil) == 0)
		nil = 1;

	if (!nil && (strstr(src, "mbr") == src || strstr(src, "MBR") == src) && (c = strstr(src, "(")) != NULL) {
		/* Parse the mbr */
		if ((c - src) != 3 && (c - src) != 4) {
			GDKerror("ParseException: Expected a string like 'MBR(0 0,1 1)' or 'MBR (0 0,1 1)'\n");
			return 0;
		}

		if (sscanf(c, "(%lf %lf,%lf %lf)", &xmin, &ymin, &xmax, &ymax) != 4) {
			GDKerror("ParseException: Not enough coordinates.\n");
			return 0;
		}
	} else if (!nil && (geosMbr = GEOSGeomFromWKT(src)) == NULL)
		return 0;

	if (*len < (int) sizeof(mbr)) {
		if (*atom)
			GDKfree(*atom);
		*atom = GDKmalloc(*len = sizeof(mbr));
	}
	if (nil) {
		nchars = 3;
		**atom = *mbrNULL();
	} else if (geosMbr == NULL) {
		assert(GDK_flt_min <= xmin && xmin <= GDK_flt_max);
		assert(GDK_flt_min <= xmax && xmax <= GDK_flt_max);
		assert(GDK_flt_min <= ymin && ymin <= GDK_flt_max);
		assert(GDK_flt_min <= ymax && ymax <= GDK_flt_max);
		(*atom)->xmin = (float) xmin;
		(*atom)->ymin = (float) ymin;
		(*atom)->xmax = (float) xmax;
		(*atom)->ymax = (float) ymax;
		nchars = strlen(src);
	}
	if (geosMbr)
		GEOSGeom_destroy(geosMbr);
	assert(nchars <= GDK_int_max);
	return (int) nchars;
}

/* HASH: compute a hash value. */
/* returns a positive integer hash value */
BUN
mbrHASH(mbr *atom)
{
	return (BUN) (((int) atom->xmin * (int)atom->ymin) *((int) atom->xmax * (int)atom->ymax));
}

/* NULL: generic nil mbr. */
/* returns a pointer to a nil-mbr. */
static mbr mbrNIL = {
	GDK_flt_min,		/* flt_nil */
	GDK_flt_min,
	GDK_flt_min,
	GDK_flt_min
};

mbr *
mbrNULL(void)
{
	return &mbrNIL;
}

/* COMP: compare two mbrs. */
/* returns int <0 if l<r, 0 if l==r, >0 else */
int
mbrCOMP(mbr *l, mbr *r)
{
	/* simple lexicographical ordering on (x,y) */
	int res;
	if (l->xmin == r->xmin)
		res = (l->ymin < r->ymin) ? -1 : (l->ymin != r->ymin);
	else
		res = (l->xmin < r->xmin) ? -1 : 1;
	if (res == 0) {
		if (l->xmax == r->xmax)
			res = (l->ymax < r->ymax) ? -1 : (l->ymax != r->ymax);
		else
			res = (l->xmax < r->xmax) ? -1 : 1;
	}
	return res;
}

/* read mbr from log */
mbr *
mbrREAD(mbr *a, stream *s, size_t cnt)
{
	mbr *c;
	size_t i;
	int v[4];
	flt vals[4];

	for (i = 0, c = a; i < cnt; i++, c++) {
		if (!mnstr_readIntArray(s, v, 4))
			return NULL;
		memcpy(vals, v, 4 * sizeof(int));
		c->xmin = vals[0];
		c->ymin = vals[1];
		c->xmax = vals[2];
		c->ymax = vals[3];
	}
	return a;
}

/* write mbr to log */
gdk_return
mbrWRITE(mbr *c, stream *s, size_t cnt)
{
	size_t i;
	flt vals[4];
	int v[4];

	for (i = 0; i < cnt; i++, c++) {
		vals[0] = c->xmin;
		vals[1] = c->ymin;
		vals[2] = c->xmax;
		vals[3] = c->ymax;
		memcpy(v, vals, 4 * sizeof(int));
		if (!mnstr_writeIntArray(s, v, 4))
			return GDK_FAIL;
	}
	return GDK_SUCCEED;
}

/************************************************/
/************* wkba type functions **************/
/************************************************/

/* Creates the string representation of a wkb_array */
/* return length of resulting string. */

/* StM: Open question / ToDo:
 * why is len of type int,
 * while the returned length (correctly!) is of type size_t ?
 * (not only here, but also elsewhere in this file / the geom code)
 */
int
wkbaTOSTR(char **toStr, int *len, wkba *fromArray)
{
	int items = fromArray->itemsNum, i;
	int itemsNumDigits = (int) ceil(log10(items));
	size_t dataSize;	//, skipBytes=0;
	char **partialStrs;
	char *nilStr = "nil";
	char *toStrPtr = NULL, *itemsNumStr = GDKmalloc((itemsNumDigits + 1) * sizeof(char));

	sprintf(itemsNumStr, "%d", items);
	dataSize = strlen(itemsNumStr);

	//reserve space for an array with pointers to the partial strings, i.e. for each wkbTOSTR
	partialStrs = GDKzalloc(items * sizeof(char **));
	//create the string version of each wkb
	for (i = 0; i < items; i++) {
		int llen = 0;
		dataSize += wkbTOSTR(&partialStrs[i], &llen, fromArray->data[i]) - 2;	//remove quotes

		if (strcmp(partialStrs[i], nilStr) == 0) {
			if (*len < 4 || *toStr == NULL) {
				GDKfree(*toStr);
				*toStr = GDKmalloc(*len = 4);
			}
			strcpy(*toStr, "nil");
			return 3;
		}
	}

	//add [] around itemsNum
	dataSize += 2;
	//add ", " before each item
	dataSize += 2 * sizeof(char) * items;

	//copy all partial strings to a single one
	if (*len < (int) dataSize + 3 || *toStr == NULL) {
		GDKfree(*toStr);
		*toStr = GDKmalloc(*len = (int) dataSize + 3);	/* plus quotes + termination character */
	}
	toStrPtr = *toStr;
	*toStrPtr++ = '\"';
	*toStrPtr++ = '[';
	strcpy(toStrPtr, itemsNumStr);
	toStrPtr += strlen(itemsNumStr);
	*toStrPtr++ = ']';
	for (i = 0; i < items; i++) {
		if (i == 0)
			*toStrPtr++ = ':';
		else
			*toStrPtr++ = ',';
		*toStrPtr++ = ' ';

		//strcpy(toStrPtr, partialStrs[i]);
		memcpy(toStrPtr, &partialStrs[i][1], strlen(partialStrs[i]) - 2);
		toStrPtr += strlen(partialStrs[i]) - 2;
		GDKfree(partialStrs[i]);
	}

	*toStrPtr++ = '\"';
	*toStrPtr = '\0';

	GDKfree(partialStrs);
	GDKfree(itemsNumStr);

	assert(strlen(*toStr) + 1 < (size_t) GDK_int_max);
	*len = (int) strlen(*toStr) + 1;
	return (int) (toStrPtr - *toStr);
}

/* return number of parsed characters. */
int
wkbaFROMSTR(char *fromStr, int *len, wkba **toArray)
{
	return wkbaFROMSTR_withSRID(fromStr, len, toArray, 0);
}

/* returns a pointer to a null wkba */
wkba *
wkbaNULL(void)
{
	static wkba nullval = {~0};

	return &nullval;
}

BUN
wkbaHASH(wkba *wArray)
{
	int j, i;
	BUN h = 0;

	for (j = 0; j < wArray->itemsNum; j++) {
		wkb *w = wArray->data[j];
		for (i = 0; i < (w->len - 1); i += 2) {
			int a = *(w->data + i), b = *(w->data + i + 1);
			h = (h << 3) ^ (h >> 11) ^ (h >> 17) ^ (b << 8) ^ a;
		}
	}
	return h;
}

int
wkbaCOMP(wkba *l, wkba *r)
{
	int i, res = 0;;

	//compare the number of items
	if (l->itemsNum != r->itemsNum)
		return l->itemsNum - r->itemsNum;

	if (l->itemsNum == ~(int) 0)
		return (0);

	//compare each wkb separately
	for (i = 0; i < l->itemsNum; i++)
		res += wkbCOMP(l->data[i], r->data[i]);

	return res;
}

/* read wkb from log */
wkba *
wkbaREAD(wkba *a, stream *s, size_t cnt)
{
	int items, i;

	(void) cnt;
	assert(cnt == 1);

	if (mnstr_readInt(s, &items) != 1)
		return NULL;

	if ((a = GDKmalloc(wkba_size(items))) == NULL)
		return NULL;

	a->itemsNum = items;

	for (i = 0; i < items; i++)
		wkbREAD(a->data[i], s, cnt);

	return a;
}

/* write wkb to log */
gdk_return
wkbaWRITE(wkba *a, stream *s, size_t cnt)
{
	int i, items = a->itemsNum;
	gdk_return ret = GDK_SUCCEED;

	(void) cnt;
	assert(cnt == 1);

	if (!mnstr_writeInt(s, items))
		return GDK_FAIL;
	for (i = 0; i < items; i++) {
		ret = wkbWRITE(a->data[i], s, cnt);

		if (ret != GDK_SUCCEED)
			return ret;
	}
	return GDK_SUCCEED;
}

var_t
wkbaPUT(Heap *h, var_t *bun, wkba *val)
{
	char *base;

	*bun = HEAP_malloc(h, wkba_size(val->itemsNum));
	base = h->base;
	if (*bun) {
		memcpy(&base[*bun << GDK_VARSHIFT], (char *) val, wkba_size(val->itemsNum));
		h->dirty = 1;
	}
	return *bun;
}

void
wkbaDEL(Heap *h, var_t *index)
{
	HEAP_free(h, *index);
}

int
wkbaLENGTH(wkba *p)
{
	var_t len = wkba_size(p->itemsNum);
	assert(len <= GDK_int_max);
	return (int) len;
}

void
wkbaHEAP(Heap *heap, size_t capacity)
{
	HEAP_initialize(heap, capacity, 0, (int) sizeof(var_t));
}

geom_export str wkbContains_point_bat(bat *out, wkb **a, bat *point_x, bat *point_y);
geom_export str wkbContains_point(bit *out, wkb **a, dbl *point_x, dbl *point_y);

static inline double
isLeft(double P0x, double P0y, double P1x, double P1y, double P2x, double P2y)
{
	return ((P1x - P0x) * (P2y - P0y)
		- (P2x - P0x) * (P1y - P0y));
}

static str
pnpoly(int *out, int nvert, dbl *vx, dbl *vy, bat *point_x, bat *point_y)
{
	BAT *bo = NULL, *bpx = NULL, *bpy;
	dbl *px = NULL, *py = NULL;
	BUN i = 0, cnt;
	int j = 0, nv;
	bit *cs = NULL;

	/*Get the BATs */
	if ((bpx = BATdescriptor(*point_x)) == NULL) {
		throw(MAL, "geom.point", RUNTIME_OBJECT_MISSING);
	}

	if ((bpy = BATdescriptor(*point_y)) == NULL) {
		BBPunfix(bpx->batCacheid);
		throw(MAL, "geom.point", RUNTIME_OBJECT_MISSING);
	}

	/*Check BATs alignment */
	if (bpx->htype != TYPE_void || bpy->htype != TYPE_void || bpx->hseqbase != bpy->hseqbase || BATcount(bpx) != BATcount(bpy)) {
		BBPunfix(bpx->batCacheid);
		BBPunfix(bpy->batCacheid);
		throw(MAL, "geom.point", "both point bats must have dense and aligned heads");
	}

	/*Create output BAT */
	if ((bo = COLnew(bpx->hseqbase, TYPE_bit, BATcount(bpx), TRANSIENT)) == NULL) {
		BBPunfix(bpx->batCacheid);
		BBPunfix(bpy->batCacheid);
		throw(MAL, "geom.point", MAL_MALLOC_FAIL);
	}

	/*Iterate over the Point BATs and determine if they are in Polygon represented by vertex BATs */
	px = (dbl *) Tloc(bpx, BUNfirst(bpx));
	py = (dbl *) Tloc(bpy, BUNfirst(bpx));

	nv = nvert - 1;
	cnt = BATcount(bpx);
	cs = (bit *) Tloc(bo, BUNfirst(bo));
	for (i = 0; i < cnt; i++) {
		int wn = 0;
		for (j = 0; j < nv; j++) {
			if (vy[j] <= py[i]) {
				if (vy[j + 1] > py[i])
					if (isLeft(vx[j], vy[j], vx[j + 1], vy[j + 1], px[i], py[i]) > 0)
						++wn;
			} else {
				if (vy[j + 1] <= py[i])
					if (isLeft(vx[j], vy[j], vx[j + 1], vy[j + 1], px[i], py[i]) < 0)
						--wn;
			}
		}
		*cs++ = wn & 1;
	}

	BATsetcount(bo, cnt);
	BATderiveProps(bo, FALSE);
	BBPunfix(bpx->batCacheid);
	BBPunfix(bpy->batCacheid);
	BBPkeepref(*out = bo->batCacheid);
	return MAL_SUCCEED;
}

static str
pnpolyWithHoles(bat *out, int nvert, dbl *vx, dbl *vy, int nholes, dbl **hx, dbl **hy, int *hn, bat *point_x, bat *point_y)
{
	BAT *bo = NULL, *bpx = NULL, *bpy;
	dbl *px = NULL, *py = NULL;
	BUN i = 0, cnt = 0;
	int j = 0, h = 0;
	bit *cs = NULL;

	/*Get the BATs */
	if ((bpx = BATdescriptor(*point_x)) == NULL) {
		throw(MAL, "geom.point", RUNTIME_OBJECT_MISSING);
	}
	if ((bpy = BATdescriptor(*point_y)) == NULL) {
		BBPunfix(bpx->batCacheid);
		throw(MAL, "geom.point", RUNTIME_OBJECT_MISSING);
	}

	/*Check BATs alignment */
	if (bpx->htype != TYPE_void || bpy->htype != TYPE_void || bpx->hseqbase != bpy->hseqbase || BATcount(bpx) != BATcount(bpy)) {
		BBPunfix(bpx->batCacheid);
		BBPunfix(bpy->batCacheid);
		throw(MAL, "geom.point", "both point bats must have dense and aligned heads");
	}

	/*Create output BAT */
	if ((bo = COLnew(bpx->hseqbase, TYPE_bit, BATcount(bpx), TRANSIENT)) == NULL) {
		BBPunfix(bpx->batCacheid);
		BBPunfix(bpy->batCacheid);
		throw(MAL, "geom.point", MAL_MALLOC_FAIL);
	}

	/*Iterate over the Point BATs and determine if they are in Polygon represented by vertex BATs */
	px = (dbl *) Tloc(bpx, BUNfirst(bpx));
	py = (dbl *) Tloc(bpy, BUNfirst(bpx));
	cnt = BATcount(bpx);
	cs = (bit *) Tloc(bo, BUNfirst(bo));
	for (i = 0; i < cnt; i++) {
		int wn = 0;

		/*First check the holes */
		for (h = 0; h < nholes; h++) {
			int nv = hn[h] - 1;
			wn = 0;
			for (j = 0; j < nv; j++) {
				if (hy[h][j] <= py[i]) {
					if (hy[h][j + 1] > py[i])
						if (isLeft(hx[h][j], hy[h][j], hx[h][j + 1], hy[h][j + 1], px[i], py[i]) > 0)
							++wn;
				} else {
					if (hy[h][j + 1] <= py[i])
						if (isLeft(hx[h][j], hy[h][j], hx[h][j + 1], hy[h][j + 1], px[i], py[i]) < 0)
							--wn;
				}
			}

			/*It is in one of the holes */
			if (wn) {
				break;
			}
		}

		if (wn)
			continue;

		/*If not in any of the holes, check inside the Polygon */
		for (j = 0; j < nvert - 1; j++) {
			if (vy[j] <= py[i]) {
				if (vy[j + 1] > py[i])
					if (isLeft(vx[j], vy[j], vx[j + 1], vy[j + 1], px[i], py[i]) > 0)
						++wn;
			} else {
				if (vy[j + 1] <= py[i])
					if (isLeft(vx[j], vy[j], vx[j + 1], vy[j + 1], px[i], py[i]) < 0)
						--wn;
			}
		}
		*cs++ = wn & 1;
	}
	BATsetcount(bo, cnt);
	BATderiveProps(bo, FALSE);
	BBPunfix(bpx->batCacheid);
	BBPunfix(bpy->batCacheid);
	BBPkeepref(*out = bo->batCacheid);
	return MAL_SUCCEED;
}

#define POLY_NUM_VERT 120
#define POLY_NUM_HOLE 10

str
wkbContains_point_bat(bat *out, wkb **a, bat *point_x, bat *point_y)
{
	double *vert_x, *vert_y, **holes_x = NULL, **holes_y = NULL;
	int *holes_n = NULL, j;
	wkb *geom = NULL;
	str msg = NULL;

	str err = NULL;
	str geom_str = NULL;
	char *str2, *token, *subtoken;
	char *saveptr1 = NULL, *saveptr2 = NULL;
	int nvert = 0, nholes = 0;

	geom = (wkb *) *a;

	if ((err = wkbAsText(&geom_str, &geom, NULL)) != MAL_SUCCEED) {
		return err;
	}
	geom_str = strchr(geom_str, '(');
	geom_str += 2;

	/*Lets get the polygon */
	token = strtok_r(geom_str, ")", &saveptr1);
	vert_x = GDKmalloc(POLY_NUM_VERT * sizeof(double));
	vert_y = GDKmalloc(POLY_NUM_VERT * sizeof(double));

	for (str2 = token;; str2 = NULL) {
		subtoken = strtok_r(str2, ",", &saveptr2);
		if (subtoken == NULL)
			break;
		sscanf(subtoken, "%lf %lf", &vert_x[nvert], &vert_y[nvert]);
		nvert++;
		if ((nvert % POLY_NUM_VERT) == 0) {
			vert_x = GDKrealloc(vert_x, nvert * 2 * sizeof(double));
			vert_y = GDKrealloc(vert_y, nvert * 2 * sizeof(double));
		}
	}

	token = strtok_r(NULL, ")", &saveptr1);
	if (token) {
		holes_x = GDKzalloc(POLY_NUM_HOLE * sizeof(double *));
		holes_y = GDKzalloc(POLY_NUM_HOLE * sizeof(double *));
		holes_n = GDKzalloc(POLY_NUM_HOLE * sizeof(double *));
	}
	/*Lets get all the holes */
	while (token) {
		int nhole = 0;
		token = strchr(token, '(');
		if (!token)
			break;
		token++;

		if (!holes_x[nholes])
			holes_x[nholes] = GDKzalloc(POLY_NUM_VERT * sizeof(double));
		if (!holes_y[nholes])
			holes_y[nholes] = GDKzalloc(POLY_NUM_VERT * sizeof(double));

		for (str2 = token;; str2 = NULL) {
			subtoken = strtok_r(str2, ",", &saveptr2);
			if (subtoken == NULL)
				break;
			sscanf(subtoken, "%lf %lf", &holes_x[nholes][nhole], &holes_y[nholes][nhole]);
			nhole++;
			if ((nhole % POLY_NUM_VERT) == 0) {
				holes_x[nholes] = GDKrealloc(holes_x[nholes], nhole * 2 * sizeof(double));
				holes_y[nholes] = GDKrealloc(holes_y[nholes], nhole * 2 * sizeof(double));
			}
		}

		holes_n[nholes] = nhole;
		nholes++;
		if ((nholes % POLY_NUM_HOLE) == 0) {
			holes_x = GDKrealloc(holes_x, nholes * 2 * sizeof(double *));
			holes_y = GDKrealloc(holes_y, nholes * 2 * sizeof(double *));
			holes_n = GDKrealloc(holes_n, nholes * 2 * sizeof(int));
		}
		token = strtok_r(NULL, ")", &saveptr1);
	}

	if (nholes)
		msg = pnpolyWithHoles(out, (int) nvert, vert_x, vert_y, nholes, holes_x, holes_y, holes_n, point_x, point_y);
	else {
		msg = pnpoly(out, (int) nvert, vert_x, vert_y, point_x, point_y);
	}

	GDKfree(vert_x);
	GDKfree(vert_y);
	if (holes_x && holes_y && holes_n) {
		for (j = 0; j < nholes; j++) {
			GDKfree(holes_x[j]);
			GDKfree(holes_y[j]);
		}
		GDKfree(holes_x);
		GDKfree(holes_y);
		GDKfree(holes_n);
	}

	return msg;
}

str
wkbContains_point(bit *out, wkb **a, dbl *point_x, dbl *point_y)
{
	(void) a;
	(void) point_x;
	(void) point_y;
	*out = TRUE;
	return MAL_SUCCEED;
}

/* Exported from PostGIS */
str
wkbAsX3D(str *res, wkb **geomWKB, int *maxDecDigits, int *option)
{
	str ret = MAL_SUCCEED;
    static const char* default_defid = ""; /* default defid */
    const char* defid = default_defid;
	GEOSGeom geom = wkb2geos(*geomWKB);
    int srid = (*geomWKB)->srid;
	bit empty;
    
    //check if the geometry is empty
	if ((ret = wkbIsEmpty(&empty, geomWKB)) != MAL_SUCCEED) {
		return ret;
	}
	if (empty) {
		//the geometry is empty
		(*res) = NULL;
		return MAL_SUCCEED;
	}

    if (*option & GEOM_X3D_USE_GEOCOORDS) {
        if (srid != 4326) {
		    throw(MAL, "geom.wkbAsX3D", "Only SRID 4326 is supported for geocoordinates.");
        }
    }

	if ( (*res = geom_to_x3d_3(geom, *maxDecDigits, *option, defid)) == NULL )
		throw(MAL, "geom.wkbAsX3D", "Failed, XML returned is NULL!!!");
	return MAL_SUCCEED;
}

str
wkbAsGeoJson(str *res, wkb **geomWBK, int *maxDecDigits, int *option)
{
	GEOSGeom geom = wkb2geos(*geomWBK);
    int has_bbox = 0;
	char *srs = NULL;
    int precision = DBL_DIG;
    int srid = (*geomWBK)->srid;

    if ( *maxDecDigits > DBL_DIG )
        precision = DBL_DIG;
    else if ( *maxDecDigits < 0 )
        precision = 0;

    if (*option) {
        if (*option & 1)  
            has_bbox = 1; 
    }

    if ( srid != 0 ) 
    { 
        if ( *option & 2 ) {
			char* sridTxt = "SRID:";
			char* sridIntToString = NULL;
			size_t len2 = 0;
			int digitsNum = 10; //MAX_INT = 2,147,483,647


			//count the number of digits in srid
			if(srid < 0)
				throw(MAL, "geom.wkbAsGeoJson", "Negative SRID");

			sridIntToString = GDKmalloc(digitsNum+1);
			if(sridIntToString == NULL) {
				throw(MAL, "geom.wkbAsGeoJson", MAL_MALLOC_FAIL);
			}
			digitsNum = sprintf(sridIntToString, "%d", srid);

			len2 = strlen(sridIntToString)+strlen(sridTxt)+2;
			srs = GDKmalloc(len2);
			if(srs == NULL) {
				GDKfree(sridIntToString);
				throw(MAL, "geom.wkbAsGeoJson", MAL_MALLOC_FAIL);
			}

			memcpy(srs, sridTxt, strlen(sridTxt));
			memcpy(srs+strlen(sridTxt), sridIntToString, strlen(sridIntToString));
			(srs)[strlen(sridTxt)+strlen(sridIntToString)] = ';';
			(srs)[len2-1] = '\0';

			GDKfree(sridIntToString);
        }
        if ( *option & 4 ) 
		    throw(MAL, "geom.wkbAsGeoJson", "Failed, SRID long version not supported!!!");
    }

	if ( (*res = geom_to_geojson(geom, srs, precision, has_bbox)) == NULL )
		throw(MAL, "geom.wkbAsGeoJson", "Failed, GeoJson returned is NULL!!!");
	return MAL_SUCCEED;
}

str
wkbPatchToGeom(wkb **res, wkb **geom, dbl* px, dbl*py, dbl*pz) {
    (void) res;
    (void) geom;
    (void) px;
    (void) py;
    (void) pz;
	return MAL_SUCCEED;
}

str
wkbPatchToGeom_bat(wkb **res, wkb **geom, bat* px, bat* py, bat* pz) {
    (void) res;
    (void) geom;
    (void) px;
    (void) py;
    (void) pz;
	return MAL_SUCCEED;
}

static str
Intersectssubjoin_intern(bat *lres, bat *rres, bat *lid, bat *rid)
{
	BAT *xl, *xr, *bl, *br;
	oid lo, ro;
	BATiter lBAT_iter, rBAT_iter;
    uint32_t j = 0;
    BUN pr = 0, pl = 0, qr = 0, ql = 0;
	GEOSGeom *rGeometries = NULL;

	if( (bl= BATdescriptor(*lid)) == NULL )
		throw(MAL, "algebra.instersects", RUNTIME_OBJECT_MISSING);

	if( (br= BATdescriptor(*rid)) == NULL ){
		BBPunfix(*lid);
		throw(MAL, "algebra.instersects", RUNTIME_OBJECT_MISSING);
	}

	xl = BATnew(TYPE_void, TYPE_oid, 0, TRANSIENT);
	if ( xl == NULL){
		BBPunfix(*lid);
		BBPunfix(*rid);
		throw(MAL, "algebra.instersects", MAL_MALLOC_FAIL);
	}
	BATseqbase(xl,0);

	xr = BATnew(TYPE_void, TYPE_oid, 0, TRANSIENT);
	if ( xr == NULL){
		BBPunfix(*lid);
		BBPunfix(*rid);
		BBPunfix(xl->batCacheid);
		throw(MAL, "algebra.instersects", MAL_MALLOC_FAIL);
	}
	BATseqbase(xr,0);

	/*iterator over the BATs*/
	lBAT_iter = bat_iterator(bl);
	rBAT_iter = bat_iterator(br);

    /*Get the Geometry for the inner BAT*/
    rGeometries = (GEOSGeom*) GDKmalloc(sizeof(GEOSGeom) * BATcount(br));
    BATloop(br, pr, qr) {
        wkb *rWKB = (wkb *) BUNtail(rBAT_iter, pr);
        rGeometries[j] = wkb2geos(rWKB);
    }

    lo = bl->hseqbase;
    BATloop(bl, pl, ql) {
		str err = NULL;
		wkb *lWKB = NULL;
	    mbr *lMBR = NULL;
	    GEOSGeom lGeometry = NULL;
        ro = br->hseqbase;

        lWKB = (wkb *) BUNtail(lBAT_iter, pl);
        lGeometry = wkb2geos(lWKB);

	    lMBR = mbrFromGeos(lGeometry);
	    if (lMBR == NULL || mbr_isnil(lMBR)) {
            BBPunfix(*lid);
            BBPunfix(*rid);
            BBPunfix(xl->batCacheid);
            BBPunfix(xr->batCacheid);
            return err;
        }

        for (j = 0; j < BATcount(br); j++, ro++) {
            bit out = 0;
            mbr *rMBR = NULL;
	        GEOSGeom rGeometry = rGeometries[j];
            if (!lGeometry ||!rGeometry) {
                if (lGeometry)
                    GEOSGeom_destroy(lGeometry);
                if (rGeometry)
                    GEOSGeom_destroy(rGeometry);
                BBPunfix(*lid);
                BBPunfix(*rid);
                BBPunfix(xl->batCacheid);
                BBPunfix(xr->batCacheid);
                throw(MAL, "geom.Intersects", "wkb2geos failed");
            }

            if (GEOSGetSRID(lGeometry) != GEOSGetSRID(rGeometry)) {
                GEOSGeom_destroy(lGeometry);
                GEOSGeom_destroy(rGeometry);
                throw(MAL, "geom.Intersects", "Geometries of different SRID");
            }

            rMBR = mbrFromGeos(rGeometry);
            if (rMBR == NULL || mbr_isnil(rMBR)) {
                BBPunfix(*lid);
                BBPunfix(*rid);
                BBPunfix(xl->batCacheid);
                BBPunfix(xr->batCacheid);
                return err;
            }

	        err = mbrOverlaps(&out, &lMBR, &rMBR);
	        if (err != MAL_SUCCEED) {
                BBPunfix(*lid);
                BBPunfix(*rid);
                BBPunfix(xl->batCacheid);
                BBPunfix(xr->batCacheid);
                return err;
            } else if (out) {
                out = 0;
                if ((out = GEOSIntersects(lGeometry, rGeometry)) == 2){
                    GEOSGeom_destroy(lGeometry);
                    GEOSGeom_destroy(rGeometry);
		            throw(MAL, "geom.Contains", "GEOSIntersects failed");
                }
                if (out) {
                    BUNappend(xl, &lo, FALSE);
                    BUNappend(xr, &ro, FALSE);
                }
            }
	        GDKfree(rMBR);
        }
        if (lGeometry)
            GEOSGeom_destroy(lGeometry);
        GDKfree(lMBR);
        lo++;
	}
    if (rGeometries) {
        for (j = 0; j < BATcount(br);j++) {
            GEOSGeom_destroy(rGeometries[j]);
        }
        GDKfree(rGeometries);
    }
    BATderiveProps(xl, FALSE);
    BATderiveProps(xr, FALSE);
	BBPunfix(*lid);
	BBPunfix(*rid);
	BBPkeepref(*lres = xl->batCacheid);
	BBPkeepref(*rres = xr->batCacheid);
	return MAL_SUCCEED;
}

str
Intersectssubjoin(bat *lres, bat *rres, bat *lid, bat *rid, bat *sl, bat *sr, bit *nil_matches, lng *estimate)
{
    (void)sl;
    (void)sr;
    (void)nil_matches;
    (void)estimate;
    return Intersectssubjoin_intern(lres, rres, lid, rid);
}
<|MERGE_RESOLUTION|>--- conflicted
+++ resolved
@@ -1713,7 +1713,6 @@
 			throw(MAL, "geom.Dump", "Error creating new BAT");
 		}
 
-<<<<<<< HEAD
         if (parent) {
             if ((parentBAT = BATnew(TYPE_void, ATOMindex("int"), 0, TRANSIENT)) == NULL) {
                 BBPunfix(idBAT->batCacheid);
@@ -1724,8 +1723,6 @@
         }
 
 		BATseqbase(idBAT, 0);
-=======
->>>>>>> 3c1519df
 		BBPkeepref(*idBAT_id = idBAT->batCacheid);
 
 		BBPkeepref(*geomBAT_id = geomBAT->batCacheid);
