--- conflicted
+++ resolved
@@ -52,21 +52,11 @@
 	double x=0, y=0, z=0;
 	int* errorNum =0 ;
 
-<<<<<<< HEAD
 	GEOSCoordSeq_getX(gcs_old, idx, &x);
 	GEOSCoordSeq_getY(gcs_old, idx, &y);
 				
 	if(coordinatesNum > 2) 
 		GEOSCoordSeq_getZ(gcs_old, idx, &z);
-=======
-static mbr mbrNIL = {GDK_flt_min, GDK_flt_min, GDK_flt_min, GDK_flt_min};
-
-mbr *
-mbrNULL(void)
-{
-	return &mbrNIL;
-}
->>>>>>> 4c5c8545
 
 	/* check if the passed reference system is geographic (proj=latlong) 
  	* and change the degrees to radians because pj_transform works with radians*/
@@ -96,7 +86,6 @@
 		GEOSCoordSeq_setZ(*gcs_new, idx, z);
 
 
-<<<<<<< HEAD
 
 	return MAL_SUCCEED;
 }
@@ -115,21 +104,6 @@
 	if(gcs_old == NULL) {
 		*transformedGeometry = NULL;
 		return createException(MAL, "geom.wkbTransform", "GEOSGeom_getCoordSeq failed");
-=======
-int
-mbrTOSTR(char **dst, int *len, mbr *atom)
-{
-	char tempWkt[MBR_WKTLEN];
-	size_t dstStrLen;
-
-	if (!mbr_isnil(atom)) {
-		snprintf(tempWkt, MBR_WKTLEN, "\"BOX (%f %f, %f %f)\"",
-			 atom->xmin, atom->ymin, atom->xmax, atom->ymax);
-		dstStrLen = strlen(tempWkt);
-	} else {
-		strcpy(tempWkt, "nil");
-		dstStrLen = 3;
->>>>>>> 4c5c8545
 	}
 
 	/* create the coordinates sequence for the transformed geometry */
@@ -145,15 +119,7 @@
 	/* create the geometry from the coordinates seqience */
 	*transformedGeometry = GEOSGeom_createPoint(gcs_new);
 
-<<<<<<< HEAD
-	return MAL_SUCCEED;
-=======
-	if (dstStrLen > 3)
-		snprintf(*dst, *len, "%s", tempWkt);
-	else
-		strcpy(*dst, "nil");
-	return (int) dstStrLen;
->>>>>>> 4c5c8545
+	return MAL_SUCCEED;
 }
 
 static str transformLine(GEOSCoordSeq *gcs_new, const GEOSGeometry* geosGeometry, projPJ proj4_src, projPJ proj4_dst) {
@@ -326,17 +292,6 @@
 	size_t slen;
 	projPJ result;
 
-<<<<<<< HEAD
-=======
-static var_t
-wkb_size(size_t len)
-{
-	if (len == ~(size_t) 0)
-		len = 0;
-	assert(offsetof(wkb, data) + len <= VAR_MAX);
-	return (var_t) (offsetof(wkb, data) + len);
-}
->>>>>>> 4c5c8545
 
 	if (projStr == NULL) return NULL;
 
@@ -546,6 +501,7 @@
 	*outGeometry = GEOSGeom_createLineString(gcs_new);
 
 	return MAL_SUCCEED;
+
 }
 
 //Although linestring and linearRing are essentially the same we need to distinguish that when creting polygon from the rings
@@ -625,7 +581,6 @@
 	return MAL_SUCCEED;
 }
 
-<<<<<<< HEAD
 static str forceDimGeometry(GEOSGeometry** outGeometry, const GEOSGeometry* geosGeometry, int dim);
 static str forceDimMultiGeometry(GEOSGeometry** outGeometry, const GEOSGeometry* geosGeometry, int dim) {
 	int geometriesNum, i;
@@ -633,15 +588,6 @@
 
 	geometriesNum = GEOSGetNumGeometries(geosGeometry);
 	transformedMultiGeometries = GDKmalloc(geometriesNum*sizeof(GEOSGeometry*));
-=======
-static wkb wkb_nil = {~0};
-
-wkb *
-wkbNULL(void)
-{
-	return &wkb_nil;
-}
->>>>>>> 4c5c8545
 
 	//In order to have the geometries in the output in the same order as in the input
 	//we should read them and put them in the area in reverse order
@@ -2296,7 +2242,6 @@
 
 	wkb **linestringsWKB;
 	double *linestringsArea;
-
 	bit ordered = 0;
 
 	//make wkb from wkt
