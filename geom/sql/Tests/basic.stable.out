--- conflicted
+++ resolved
@@ -47,14 +47,9 @@
 [ "LINESTRING (10 10, 20 20, 30 40)"	]
 [ "POLYGON ((10 10, 10 20, 20 20, 20 15, 10 10))"	]
 [ "POLYGON ((10 10, 10 20, 20 20, 20 15, 10 10), (15 15, 15 20, 10 15, 15 15))"	]
-<<<<<<< HEAD
-% sys.,	sys.,	sys.,	sys. # table_name
-% or_or_=_Dimension_g,	geometrytypeid_g,	srid_g,	envelope_g # name
-=======
-#SELECT CASE WHEN Dimension(g) IN (0,1,2) THEN 3 ELSE Dimension(g) END, GeometryTypeId(g), SRID(g), Envelope(g) FROM geoms where g is not NULL;
+#SELECT CASE WHEN "Dimension"(g) IN (0,1,2) THEN 3 ELSE "Dimension"(g) END, GeometryTypeId(g), SRID(g), Envelope(g) FROM geoms where g is not NULL;
 % sys.L3,	sys.L4,	sys.L5,	sys.L5 # table_name
 % L3,	L4,	L5,	envelope_g # name
->>>>>>> b7c7e512
 % int,	int,	int,	geometry # type
 % 1,	1,	1,	0 # length
 [ 3,	0,	0,	"POINT (10 10)"	]
