# ChangeLog file for MonetDB5
# This file is updated with Maddlog

<<<<<<< HEAD
=======
* Wed Aug 23 2017 Martin Kersten <mk@cwi.nl>
- The EXPLAIN command now shows all the MAL type resolutions, because in
  general users may not be aware of their signatures.  It also simplifies
  programs to analyse such plans.

* Sat Aug 19 2017 Sjoerd Mullender <sjoerd@acm.org>
- Implemented versions of group.(sub)group(done) that don't return
  a histogram.

* Mon Aug  7 2017 Sjoerd Mullender <sjoerd@acm.org>
- Removed MAL functions streams.socketRead, streams.socketReadBytes,
  streams.socketWrite, and streams.socketWriteBytes.
- Removed MAL functions streams.openRead(s:streams):streams and
  streams.openWrite(s:streams):streams.

>>>>>>> 655cdb92
* Tue Aug  1 2017 Sjoerd Mullender <sjoerd@acm.org>
- Lots of changes to streamline the internal error handling.
  In principle, all errors should now include a SQLSTATE error code
  (see the SQL standard).
<|MERGE_RESOLUTION|>--- conflicted
+++ resolved
@@ -1,8 +1,6 @@
 # ChangeLog file for MonetDB5
 # This file is updated with Maddlog
 
-<<<<<<< HEAD
-=======
 * Wed Aug 23 2017 Martin Kersten <mk@cwi.nl>
 - The EXPLAIN command now shows all the MAL type resolutions, because in
   general users may not be aware of their signatures.  It also simplifies
@@ -18,7 +16,6 @@
 - Removed MAL functions streams.openRead(s:streams):streams and
   streams.openWrite(s:streams):streams.
 
->>>>>>> 655cdb92
 * Tue Aug  1 2017 Sjoerd Mullender <sjoerd@acm.org>
 - Lots of changes to streamline the internal error handling.
   In principle, all errors should now include a SQLSTATE error code
