# ChangeLog file for MonetDB5
# This file is updated with Maddlog
<<<<<<< HEAD
=======

* Thu Aug  2 2012 Fabian Groffen <fabian@cwi.nl>
- The server now distinguishes between starting and started states,
  such that monetdbd can wait for it to finish starting.
>>>>>>> f9039ca2
<|MERGE_RESOLUTION|>--- conflicted
+++ resolved
@@ -1,9 +1,6 @@
 # ChangeLog file for MonetDB5
 # This file is updated with Maddlog
-<<<<<<< HEAD
-=======
 
 * Thu Aug  2 2012 Fabian Groffen <fabian@cwi.nl>
 - The server now distinguishes between starting and started states,
   such that monetdbd can wait for it to finish starting.
->>>>>>> f9039ca2
