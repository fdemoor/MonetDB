--- conflicted
+++ resolved
@@ -227,7 +227,6 @@
 			else 
 				obType = STRING;	
 
-<<<<<<< HEAD
 			GDKfree(valuepart);
 
 		}
@@ -292,24 +291,6 @@
 	}
 	total += pdata->numNonOnt;
 	printf("Number of non-ontology data: %d / %d (%f) \n", pdata->numNonOnt, total, (float)pdata->numNonOnt/total);
-=======
-#define rdf_BUNappend_unq(X,Y)\
-bun = BUNfnd((X),(ptr)Y);\
-if (bun == BUN_NONE) {\
-	if (BATcount(X) > 4 * X->T->hash->mask) {\
-		HASHdestroy(X);\
-		BAThash((X), 2*BATcount(X));\
-	}\
-	bun = (BUN) X->batCount;\
-	if (BUNappend(X, (ptr)Y, TRUE) == GDK_FAIL) {\
-		raptor_exception(pdata, "could not append");\
-	}\
-}
-
-#define rdf_BUNappend(X,Y) \
-if (BUNappend(X, Y, TRUE) == GDK_FAIL) {\
-	raptor_exception(pdata, "could not append");\
->>>>>>> 2d440108
 }
 #endif
 
@@ -385,7 +366,6 @@
 			if (ptrEndOnt == NULL) {
 				raptor_exception(pdata, "Could not get the ontology");
 			}
-<<<<<<< HEAD
 			
 			if (ptrEndOnt != NULL){
 				ontlen = (int) (ptrEndOnt - (str)predicateStr);
@@ -404,11 +384,6 @@
 				}
 
 				GDKfree(ontpart); 
-=======
-			bun = (BUN) ((graph[MAP_LEX])->hseqbase + (graph[MAP_LEX])->batCount);
-			if (BUNappend(graph[MAP_LEX], (ptr)triple->object, TRUE) == GDK_FAIL) {
-				raptor_exception(pdata, "could not append ingraph[MAP_LEX]");
->>>>>>> 2d440108
 			}
 			else{
 				pdata->numNonOnt++;
