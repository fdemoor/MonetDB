--- conflicted
+++ resolved
@@ -3201,17 +3201,6 @@
 
 
 
-<<<<<<< HEAD
-	// Phase 3: Labels
-	
-	labels = createLabels(freqCSset, csRelBetweenMergeFreqSet, sbat, si, pi, oi, *subjCSMap, mbat, csIdFreqIdxMap, *freqThreshold, ontattributes, ontattributesCount, ontmetadata, ontmetadataCount);
-
-	freeLabels(labels, freqCSset);
-
-
-
-=======
->>>>>>> c0d08cb7
 	BBPunfix(sbat->batCacheid); 
 	BBPunfix(pbat->batCacheid); 
 	BBPunfix(obat->batCacheid);
