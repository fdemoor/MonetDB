--- conflicted
+++ resolved
@@ -26,22 +26,6 @@
 # cmdline opt 	embedded_r = yes
 # cmdline opt 	gdk_debug = 536870922
 
-<<<<<<< HEAD
-# 11:10:25 >  
-# 11:10:25 >  "mclient" "-lmal" "-ftest" "-Eutf-8" "-i" "-e" "--host=/var/tmp/mtest-10484" "--port=37868"
-# 11:10:25 >  
-
-MAPI  = (monetdb) /var/tmp/mtest-10484/.s.monetdb.37868
-QUERY = exit;
-ERROR = !SyntaxException:user.main[2]:label 'X_3' not in guarded block
-MAPI  = (monetdb) /var/tmp/mtest-10484/.s.monetdb.37868
-QUERY = exit;
-ERROR = !SyntaxException:user.main[10]:label 't' not in guarded block
-
-# 11:10:25 >  
-# 11:10:25 >  "Done."
-# 11:10:25 >  
-=======
 # 13:20:00 >  
 # 13:20:00 >  "mclient" "-lmal" "-ftest" "-Eutf-8" "--host=/var/tmp/mtest-18020" "--port=37961"
 # 13:20:00 >  
@@ -68,4 +52,3 @@
 # 13:20:00 >  
 # 13:20:00 >  "Done."
 # 13:20:00 >  
->>>>>>> 242cceaf
