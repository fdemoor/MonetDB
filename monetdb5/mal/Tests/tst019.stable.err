stderr of test 'tst019` in directory 'monetdb5/mal` itself:


# 13:48:26 >  
# 13:48:26 >  "mserver5" "--debug=10" "--set" "gdk_nr_threads=0" "--set" "mapi_open=true" "--set" "mapi_port=30912" "--set" "mapi_usock=/var/tmp/mtest-24529/.s.monetdb.30912" "--set" "monet_prompt=" "--forcemito" "--set" "mal_listing=2" "--dbpath=/export/scratch1/mk/default//Linux/var/MonetDB/mTests_monetdb5_mal" "--set" "mal_listing=2" "--set" "embedded_r=yes"
# 13:48:26 >  

# builtin opt 	gdk_dbpath = /export/scratch1/mk/default//Linux/var/monetdb5/dbfarm/demo
# builtin opt 	gdk_debug = 0
# builtin opt 	gdk_vmtrim = no
# builtin opt 	monet_prompt = >
# builtin opt 	monet_daemon = no
# builtin opt 	mapi_port = 50000
# builtin opt 	mapi_open = false
# builtin opt 	mapi_autosense = false
# builtin opt 	sql_optimizer = default_pipe
# builtin opt 	sql_debug = 0
# cmdline opt 	gdk_nr_threads = 0
# cmdline opt 	mapi_open = true
# cmdline opt 	mapi_port = 30912
# cmdline opt 	mapi_usock = /var/tmp/mtest-24529/.s.monetdb.30912
# cmdline opt 	monet_prompt = 
# cmdline opt 	mal_listing = 2
# cmdline opt 	gdk_dbpath = /export/scratch1/mk/default//Linux/var/MonetDB/mTests_monetdb5_mal
# cmdline opt 	mal_listing = 2
# cmdline opt 	embedded_r = yes
# cmdline opt 	gdk_debug = 536870922

<<<<<<< HEAD
# 11:22:44 >  
# 11:22:44 >  "mclient" "-lmal" "-ftest" "-Eutf-8" "-i" "-e" "--host=/var/tmp/mtest-12237" "--port=31044"
# 11:22:44 >  

MAPI  = (monetdb) /var/tmp/mtest-12237/.s.monetdb.31044
QUERY = end welcome;
ERROR = !TypeException:user.welcome[3]:type mismatch void := str
MAPI  = (monetdb) /var/tmp/mtest-12237/.s.monetdb.31044
QUERY = end welcome0;
ERROR = !TypeException:user.welcome0[3]:Multiple assignment mismatch
MAPI  = (monetdb) /var/tmp/mtest-12237/.s.monetdb.31044
QUERY = end welcome1;
ERROR = !ERROR: MSresetVariablescould not allocate space for
MAPI  = (monetdb) /var/tmp/mtest-12237/.s.monetdb.31044
QUERY = end welcome3;
ERROR = !SyntaxException:user.welcome3[2]:invalid return target!
MAPI  = (monetdb) /var/tmp/mtest-12237/.s.monetdb.31044
QUERY = end welcome4;
ERROR = !TypeException:user.welcome4[2]:Multiple assignment mismatch
        !ERROR: MSresetVariablescould not allocate space for
MAPI  = (monetdb) /var/tmp/mtest-12237/.s.monetdb.31044
QUERY = end welcome5;
ERROR = !ERROR: MSresetVariablescould not allocate space for
MAPI  = (monetdb) /var/tmp/mtest-12237/.s.monetdb.31044
QUERY = y:= user.welcome1(1);
ERROR = !SyntaxException:user.main[0]:RETURN missing
MAPI  = (monetdb) /var/tmp/mtest-12237/.s.monetdb.31044
QUERY = io.print(y);
ERROR = !SyntaxException:user.main[0]:RETURN missing
MAPI  = (monetdb) /var/tmp/mtest-12237/.s.monetdb.31044
QUERY = y:= user.welcome2(1);
ERROR = !SyntaxException:user.main[0]:RETURN missing
MAPI  = (monetdb) /var/tmp/mtest-12237/.s.monetdb.31044
QUERY = io.print(y);
ERROR = !SyntaxException:user.main[0]:RETURN missing
MAPI  = (monetdb) /var/tmp/mtest-12237/.s.monetdb.31044
QUERY = (x,y):= user.welcome2(1);
ERROR = !TypeException:user.main[1]:'user.welcome2' undefined in:     (x:any,y:any) := user.welcome2(1:int);

# 11:22:45 >  
# 11:22:45 >  "Done."
# 11:22:45 >  
=======
# 13:48:26 >  
# 13:48:26 >  "mclient" "-lmal" "-ftest" "-Eutf-8" "--host=/var/tmp/mtest-24529" "--port=30912"
# 13:48:26 >  

MAPI  = (monetdb) /var/tmp/mtest-7831/.s.monetdb.38226
QUERY = function welcome(lim:int):void;
            i:= 2;
            w:="hello";
            return w;   # should produce a type error
        end welcome;
        
        function welcome0(lim:int):str;
            i:= 2;
            w:="hello";
            return (w,i);   # should produce a type error
        end welcome0;
        
        function welcome1(lim:int):str;
            i:= 2;
            return w:="hello"; 
        end welcome1;
        
        function welcome2(lim:int):str;
            i:= 2;
            w:="hello"; 
            return w;
        end welcome2;
        
        function welcome3(lim:int)(w:str,i:int);
            i:= 2;
            return w:="hello"; #illegal return statement
        end welcome3;
        
        function welcome4(lim:int)(w:str,i:int);
            i:= 2;
            return (w,i):="hello"; #illegal return statement
        end welcome4;
        
        function welcome5(lim:int)(:str,:int);
            i:= 2;
            return (w,i):=("hello",2); 
        end welcome5;
        
        y:= user.welcome1(1);
        io.print(y);
        y:= user.welcome2(1);
        io.print(y);
        
        (x,y):= user.welcome2(1);
ERROR = !TypeException:user.welcome[3]:type mismatch void := str
        !TypeException:user.welcome0[3]:Multiple assignment mismatch
        !SyntaxException:user.welcome3[2]:invalid return target!
        !TypeException:user.welcome4[2]:Multiple assignment mismatch
        !TypeException:user.main[5]:'user.welcome2' undefined in:     (x:any,y:str) := user.welcome2(1:int);

# 13:48:26 >  
# 13:48:26 >  "Done."
# 13:48:26 >  
>>>>>>> 242cceaf
<|MERGE_RESOLUTION|>--- conflicted
+++ resolved
@@ -26,50 +26,6 @@
 # cmdline opt 	embedded_r = yes
 # cmdline opt 	gdk_debug = 536870922
 
-<<<<<<< HEAD
-# 11:22:44 >  
-# 11:22:44 >  "mclient" "-lmal" "-ftest" "-Eutf-8" "-i" "-e" "--host=/var/tmp/mtest-12237" "--port=31044"
-# 11:22:44 >  
-
-MAPI  = (monetdb) /var/tmp/mtest-12237/.s.monetdb.31044
-QUERY = end welcome;
-ERROR = !TypeException:user.welcome[3]:type mismatch void := str
-MAPI  = (monetdb) /var/tmp/mtest-12237/.s.monetdb.31044
-QUERY = end welcome0;
-ERROR = !TypeException:user.welcome0[3]:Multiple assignment mismatch
-MAPI  = (monetdb) /var/tmp/mtest-12237/.s.monetdb.31044
-QUERY = end welcome1;
-ERROR = !ERROR: MSresetVariablescould not allocate space for
-MAPI  = (monetdb) /var/tmp/mtest-12237/.s.monetdb.31044
-QUERY = end welcome3;
-ERROR = !SyntaxException:user.welcome3[2]:invalid return target!
-MAPI  = (monetdb) /var/tmp/mtest-12237/.s.monetdb.31044
-QUERY = end welcome4;
-ERROR = !TypeException:user.welcome4[2]:Multiple assignment mismatch
-        !ERROR: MSresetVariablescould not allocate space for
-MAPI  = (monetdb) /var/tmp/mtest-12237/.s.monetdb.31044
-QUERY = end welcome5;
-ERROR = !ERROR: MSresetVariablescould not allocate space for
-MAPI  = (monetdb) /var/tmp/mtest-12237/.s.monetdb.31044
-QUERY = y:= user.welcome1(1);
-ERROR = !SyntaxException:user.main[0]:RETURN missing
-MAPI  = (monetdb) /var/tmp/mtest-12237/.s.monetdb.31044
-QUERY = io.print(y);
-ERROR = !SyntaxException:user.main[0]:RETURN missing
-MAPI  = (monetdb) /var/tmp/mtest-12237/.s.monetdb.31044
-QUERY = y:= user.welcome2(1);
-ERROR = !SyntaxException:user.main[0]:RETURN missing
-MAPI  = (monetdb) /var/tmp/mtest-12237/.s.monetdb.31044
-QUERY = io.print(y);
-ERROR = !SyntaxException:user.main[0]:RETURN missing
-MAPI  = (monetdb) /var/tmp/mtest-12237/.s.monetdb.31044
-QUERY = (x,y):= user.welcome2(1);
-ERROR = !TypeException:user.main[1]:'user.welcome2' undefined in:     (x:any,y:any) := user.welcome2(1:int);
-
-# 11:22:45 >  
-# 11:22:45 >  "Done."
-# 11:22:45 >  
-=======
 # 13:48:26 >  
 # 13:48:26 >  "mclient" "-lmal" "-ftest" "-Eutf-8" "--host=/var/tmp/mtest-24529" "--port=30912"
 # 13:48:26 >  
@@ -128,4 +84,3 @@
 # 13:48:26 >  
 # 13:48:26 >  "Done."
 # 13:48:26 >  
->>>>>>> 242cceaf
