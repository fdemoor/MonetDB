--- conflicted
+++ resolved
@@ -29,9 +29,6 @@
 # 09:00:03 >  "mclient" "-lmal" "-ftest" "-Eutf-8" "-i" "-e" "--host=/var/tmp/mtest-21311" "--port=30157"
 # 09:00:03 >  
 
-<<<<<<< HEAD
-#user.foo();
-=======
 function user.foo():void;               	#[0]  0 
 barrier i:int := 0:int;                 	#[1]  1 <- 2 
     io.print("do something":str);       	#[2] IOprint_val 3 <- 4 
@@ -44,7 +41,6 @@
     redo i:int := iterator.next(2:int,5:int);	#[9] ITRnext_int 1 <- 6 13 
 exit i:int;                             	#[10]  1 
 end user.foo;                           	#[11]  
->>>>>>> 242cceaf
 [ "do something" ]
 [ "do something" ]
 left first loop with nil
