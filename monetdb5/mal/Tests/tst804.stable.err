--- conflicted
+++ resolved
@@ -30,22 +30,6 @@
 # 15:26:53 >  "mclient" "-lmal" "-ftest" "-Eutf-8" "-i" "-e" "--host=/var/tmp/mtest-30489" "--port=34680"
 # 15:26:53 >  
 
-<<<<<<< HEAD
-MAPI  = (monetdb) /var/tmp/mtest-12593/.s.monetdb.34923
-QUERY = function wrong.message():void;
-ERROR = !SyntaxException:parseError:function wrong.message():void;
-        !SyntaxException:parseError:                      ^<module> name not defined
-        !SyntaxException:parseError:
-        !';' expected
-MAPI  = (monetdb) /var/tmp/mtest-12593/.s.monetdb.34923
-QUERY = end message;
-ERROR = !SyntaxException:parseError:end message;
-        !SyntaxException:parseError:   ^non matching end label
-MAPI  = (monetdb) /var/tmp/mtest-12593/.s.monetdb.34923
-QUERY = end foo;
-ERROR = !TypeException:user.foo[1]:'wrong.message' undefined in:     wrong.message();
-
-=======
 MAPI  = (monetdb) /var/tmp/mtest-7831/.s.monetdb.38226
 QUERY = # test definiton of a function in a unknown module
         function wrong.message():void;
@@ -63,7 +47,6 @@
         !SyntaxException:parseError:end message;
         !SyntaxException:parseError:   ^non matching end label
         !TypeException:user.foo[1]:'wrong.message' undefined in:     wrong.message();
->>>>>>> 242cceaf
 
 # 15:26:53 >  
 # 15:26:53 >  "Done."
