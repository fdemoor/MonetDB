--- conflicted
+++ resolved
@@ -28,9 +28,6 @@
 # 12:36:18 >  "mclient" "-lmal" "-ftest" "-Eutf-8" "-i" "-e" "--host=/var/tmp/mtest-11334" "--port=30001"
 # 12:36:18 >  
 
-<<<<<<< HEAD
-#user.foo();
-=======
 function user.foo():void;               	#[0]  0 
     b:bat[:int] := bat.new(:int);       	#[1] CMDBATnewColumn 1 <- 2 
     bat.append(b:bat[:int],1:int);      	#[2] BKCappend_val_wrap 3 <- 1 4 
@@ -53,7 +50,6 @@
     so:bat[:oid] := bat.reuseMap(b:bat[:int],d:bat[:oid]);	#[19] BKCreuseBATmap 33 <- 1 22 
     io.print(so:bat[:oid]);             	#[20] IOprint_val 34 <- 33 
 end user.foo;                           	#[21]  
->>>>>>> 242cceaf
 #--------------------------#
 # h	t	  # name
 # void	int	  # type
