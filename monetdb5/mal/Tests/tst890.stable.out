--- conflicted
+++ resolved
@@ -29,9 +29,6 @@
 # 12:36:19 >  "mclient" "-lmal" "-ftest" "-Eutf-8" "-i" "-e" "--host=/var/tmp/mtest-11334" "--port=30001"
 # 12:36:19 >  
 
-<<<<<<< HEAD
-#user.foo();
-=======
 function user.foo():void;               	#[0]  0 
     b:bat[:int] := bat.new(:int);       	#[1] CMDBATnewColumn 1 <- 2 
     bat.setName(b:bat[:int],"b":str);   	#[2] BKCsetName 3 <- 1 4 
@@ -45,7 +42,6 @@
     c:bat[:int] := batcalc.+(b:bat[:int],8:int);	#[10] CMDbatADDsignal 7 <- 1 14 
     io.print(c:bat[:int]);              	#[11] IOprint_val 15 <- 7 
 end user.foo;                           	#[12]  
->>>>>>> 242cceaf
 #--------------------------#
 # h	t  # name
 # void	int  # type
