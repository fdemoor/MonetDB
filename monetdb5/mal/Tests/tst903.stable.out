--- conflicted
+++ resolved
@@ -143,16 +143,6 @@
     cnt := aggr.count(z9);
     mdb.setDebug(dbgmsk_set);
     t0 := alarm.usec();
-<<<<<<< HEAD
-    X_99 := bat.new(nil:oid,nil:lng);
-barrier (X_103,X_104) := iterator.new(b);
-    X_106 := algebra.fetch(c,X_103);
-    X_108 := calc.+(X_104,X_106);
-    bat.append(X_99,X_108);
-    redo (X_103,X_104) := iterator.next(b);
-exit (X_103,X_104);
-    x:bat[:oid,:lng] := X_99;
-=======
     X_103 := bat.new(nil:oid,nil:lng);
 barrier (X_107,X_108) := iterator.new(b);
     X_110 := algebra.fetch(c,X_107);
@@ -161,17 +151,12 @@
     redo (X_107,X_108) := iterator.next(b);
 exit (X_107,X_108);
     x:bat[:lng] := X_103;
->>>>>>> 242cceaf
     t1 := alarm.usec();
     mdb.setDebug(dbgmsk_restore);
     d0 := calc.-(t1,t0);
     io.printf("#mal.multiplex(+) %d\n",d0);
     t0 := alarm.usec();
-<<<<<<< HEAD
-    x:bat[:oid,:lng] := batcalc.+(b,c);
-=======
     x:bat[:lng] := batcalc.+(b,c);
->>>>>>> 242cceaf
     t1 := alarm.usec();
     d0 := calc.-(t1,t0);
     io.printf("#batcalc.+() %d\n",d0);
