--- conflicted
+++ resolved
@@ -5,7 +5,6 @@
 # 08:01:38 >  Mtimeout -timeout 60 Mserver "--config=/ufs/mk/monet5/Linux/etc/MonetDB5.conf" --debug=10 --set "monet_mod_path=/ufs/mk/monet5/Linux/lib/MonetDB5:/ufs/mk/opensource/MonetDB/Linux/lib/MonetDB" --set "gdk_dbfarm=/ufs/mk/monet5/Linux/var/MonetDB5/dbfarm" --set "sql_logdir=/ufs/mk/monet5/Linux/var/MonetDB5/log" --set mapi_port=42158 --set sql_port=55708 --set monet_prompt= --trace "--config=/ufs/mk/monet5/src/mal/Tests/All.conf" --dbname=mTests_src_mal  tst907.mal </dev/null
 # 08:01:38 >  
 
-<<<<<<< HEAD
 # MonetDB 5 server v11.22.0
 # This is an unreleased version
 # Serving database 'mTests_monetdb5_mal', using 8 threads
@@ -25,12 +24,6 @@
 # MonetDB/R   module loaded
 
 Ready.
-#WARNING To speedup user.three a bulk operator implementation is needed
-#    z:bat[:oid,:int] := mal.multiplex("user":str,"three":str,b:any,2:int,3:int);
-#WARNING To speedup user.three a bulk operator implementation is needed
-#WARNING To speedup user.one a bulk operator implementation is needed
-#WARNING To speedup user.pow a bulk operator implementation is needed
-#    z:bat[:oid,:int] := mal.multiplex("user":str,"pow":str,b:bat[:oid,:int],2:int);
 
 # 22:45:40 >  
 # 22:45:40 >  "mclient" "-lmal" "-ftest" "-Eutf-8" "-i" "-e" "--host=/var/tmp/mtest-7101" "--port=34631"
@@ -68,66 +61,6 @@
     z:bat[:int] := X_44:bat[:int];      	#[29]  12 <- 44 
     io.print(z:bat[:int]);              	#[30] IOprint_val 21 <- 12 
 end user.foo;                           	#[31]  
-=======
-# Monet Database Server V4.99.19
-# Copyright (c) 1993-2004, CWI. All rights reserved.
-# Compiled for i686-redhat-linux-gnu/32bit; dynamically linked.
-# config:/ufs/mk/monet5/Linux/etc/MonetDB5.conf
-# dbfarm:/ufs/mk/monet5/Linux/var/MonetDB5/dbfarm
-# dbname:mTests_src_mal
-# Visit http://monetdb.cwi.nl/ for further information.
-#function one(base:int):int;
-#	print(base);
-#	return base;
-#end one;
-function user.one(base:int):int;
-    io.print(base);
-    return one := base;
-end user.one;
-function user.three(base:int,x:int,y:int):int;
-    io.print(base);
-    return three := base;
-end user.three;
-function user.pow(base:int,raise:int):int;
-    mg_a := calc.dbl(base);
-    ng_a := calc.dbl(raise);
-    og_a := calc.*(mg_a,ng_a);
-    pg_a := calc.int(og_a);
-    return pow := pg_a;
-end user.pow;
-function user.main():void;
-    k := user.one(1);
-    l := user.three(1,2,3);
-    p := user.pow(1,2);
-    b := bat.new(:oid,:int);
-    bat.append(b,1);
-    io.print("do multiplex three test");
-    X_23 := bat.new(nil:oid,nil:int);
-barrier (X_27,X_28) := iterator.new(b);
-    X_30 := user.three(X_28,2,3);
-    bat.append(X_23,X_30);
-    redo (X_27,X_28) := iterator.next(b);
-exit (X_27,X_28);
-    z:bat[:oid,:int]  := X_23;
-    io.print("do multiplex one test");
-    X_35 := bat.new(nil:oid,nil:int);
-barrier (X_37,X_38) := iterator.new(b);
-    X_40 := user.one(X_38);
-    bat.append(X_35,X_40);
-    redo (X_37,X_38) := iterator.next(b);
-exit (X_37,X_38);
-    z:bat[:oid,:int]  := X_35;
-    io.print("do multiplex pow test");
-    X_45 := bat.new(nil:oid,nil:int);
-barrier (X_47,X_48) := iterator.new(b);
-    X_50 := user.pow(X_48,2);
-    bat.append(X_45,X_50);
-    redo (X_47,X_48) := iterator.next(b);
-exit (X_47,X_48);
-    z:bat[:oid,:int]  := X_45;
-    io.print(z);
-end user.main;
->>>>>>> dd324d59
 [ 1 ]
 [ 1 ]
 [ "do multiplex three test" ]
