--- conflicted
+++ resolved
@@ -99,11 +99,7 @@
 	initHeartbeat();
 #endif
 	initResource();
-<<<<<<< HEAD
-	RECYCLEinit();
 	initBitMasks();
-=======
->>>>>>> 8d7da811
 	if( malBootstrap() == 0)
 		return -1;
 	/* set up the profiler if needed, output sent to console */
