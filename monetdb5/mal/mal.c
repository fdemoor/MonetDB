/*
 * This Source Code Form is subject to the terms of the Mozilla Public
 * License, v. 2.0.  If a copy of the MPL was not distributed with this
 * file, You can obtain one at http://mozilla.org/MPL/2.0/.
 *
 * Copyright 2008-2015 MonetDB B.V.
 */

/* (author) M. Kersten */
#include <monetdb_config.h>
#include <mal.h>

char monet_cwd[PATHLENGTH] = { 0 };
size_t monet_memory = 0;
char 	monet_characteristics[PATHLENGTH];
int mal_trace;		/* enable profile events on console */
#ifdef HAVE_HGE
int have_hge;
#endif

#include "mal_stack.h"
#include "mal_linker.h"
#include "mal_session.h"
#include "mal_parser.h"
#include "mal_interpreter.h"
#include "mal_namespace.h"  /* for initNamespace() */
#include "mal_client.h"
#include "mal_sabaoth.h"
#include "mal_recycle.h"
#include "mal_dataflow.h"
#include "mal_profiler.h"
#include "mal_private.h"


MT_Lock     mal_contextLock MT_LOCK_INITIALIZER("mal_contextLock");
MT_Lock     mal_namespaceLock MT_LOCK_INITIALIZER("mal_namespaceLock");
MT_Lock     mal_remoteLock MT_LOCK_INITIALIZER("mal_remoteLock");
MT_Lock  	mal_profileLock MT_LOCK_INITIALIZER("mal_profileLock");
MT_Lock     mal_copyLock MT_LOCK_INITIALIZER("mal_copyLock");
MT_Lock     mal_delayLock MT_LOCK_INITIALIZER("mal_delayLock");
MT_Lock     mal_beatLock MT_LOCK_INITIALIZER("mal_beatLock");
/*
 * Initialization of the MAL context
 * The compiler directive STRUCT_ALIGNED tells that the
 * fields in the VALrecord all start at the same offset.
 * This knowledge avoids low-level type decodings, but should
 * be assured at least once for each platform.
 */

static
void tstAligned(void)
{
#ifdef STRUCT_ALIGNED
	int allAligned=0;
	ValRecord v;
	ptr val, base;
	base = (ptr) & v.val.ival;
	val= (ptr) & v.val.bval; if(val != base){ allAligned = -1; }
	val= (ptr) & v.val.btval; if(val != base){ allAligned = -1; }
	val= (ptr) & v.val.shval; if(val != base){ allAligned = -1; }
	val= (ptr) & v.val.ival; if(val != base){ allAligned = -1; }
	val= (ptr) & v.val.oval; if(val != base){ allAligned = -1; }
	val= (ptr) & v.val.pval; if(val != base){ allAligned = -1; }
	val= (ptr) & v.val.fval; if(val != base){ allAligned = -1; }
	val= (ptr) & v.val.dval; if(val != base){ allAligned = -1; }
	val= (ptr) & v.val.lval; if(val != base){ allAligned = -1; }
#ifdef HAVE_HGE
	val= (ptr) & v.val.hval; if(val != base){ allAligned = -1; }
#endif
	val= (ptr) & v.val.sval; if(val != base){ allAligned = -1; }
	if(allAligned<0)
	    GDKfatal("Recompile with STRUCT_ALIGNED flag disabled\n");
#endif
}
int mal_init(void){
#ifdef NEED_MT_LOCK_INIT
	MT_lock_init( &mal_contextLock, "mal_contextLock");
	MT_lock_init( &mal_namespaceLock, "mal_namespaceLock");
	MT_lock_init( &mal_remoteLock, "mal_remoteLock");
	MT_lock_init( &mal_profileLock, "mal_profileLock");
	MT_lock_init( &mal_copyLock, "mal_copyLock");
	MT_lock_init( &mal_delayLock, "mal_delayLock");
	MT_lock_init( &mal_beatLock, "mal_beatLock");
#endif

	tstAligned();
	MCinit();
	if (mdbInit()) 
		return -1;
	monet_memory = MT_npages() * MT_pagesize();
	initNamespace();
	initParser();
#ifndef HAVE_EMBEDDED
	initHeartbeat();
#endif
	initResource();
	RECYCLEinit();
	if( malBootstrap() == 0)
		return -1;
	/* set up the profiler if needed, output sent to console */
<<<<<<< HEAD
	/* Use the same shortcuts as stethoscope */
	if ( mal_trace ) 
		openProfilerStream(mal_clients[0].fdout,0);
=======
	initProfiler();
>>>>>>> 242cceaf
	return 0;
}
/*
 * Upon exit we should attempt to remove all allocated memory explicitly.
 * This seemingly superflous action is necessary to simplify analyis of
 * memory leakage problems later on.
 */

/* stopping clients should be done with care, as they may be in the mids of
 * transactions. One safe place is between MAL instructions, which would
 * abort the transaction by raising an exception. All non-console sessions are
 * terminate this way.
 * We should also ensure that no new client enters the scene while shutting down.
 * For this we mark the client records as BLOCKCLIENT.
 *
 * Beware, mal_exit is also called during a SIGTERM from the monetdb tool
 */

void mal_exit(void){
	str err;

	/*
	 * Before continuing we should make sure that all clients
	 * (except the console) have left the scene.
	 */
	MCstopClients(0);
#if 0
{
	int reruns=0, go_on;
	do{
		if ( (go_on = MCactiveClients()) )
			MT_sleep_ms(1000);
		mnstr_printf(mal_clients->fdout,"#MALexit: %d clients still active\n", go_on);
	} while (++reruns < SERVERSHUTDOWNDELAY && go_on > 1);
}
#endif
	setHeartbeat(0);
	stopMALdataflow();
	stopProfiler();
	RECYCLEdrop(mal_clients); /* remove any left over intermediates */
	unloadLibraries();

#if 0
	/* skip this to solve random crashes, needs work */
	freeModuleList(mal_clients->nspace);

	finishNamespace();
	if( mal_clients->prompt)
		GDKfree(mal_clients->prompt);
	if( mal_clients->errbuf)
		GDKfree(mal_clients->errbuf);
	if( mal_clients->bak)
		GDKfree(mal_clients->bak);
	if( mal_clients->fdin){
		/* missing protection against closing stdin stream */
		mnstr_close(mal_clients->fdin->s);
		bstream_destroy(mal_clients->fdin);
	}
	if( mal_clients->fdout && mal_clients->fdout != GDKstdout) {
		mnstr_close(mal_clients->fdout);
		mnstr_destroy(mal_clients->fdout);
	}
#endif
	/* deregister everything that was registered, ignore errors */
	if ((err = msab_wildRetreat()) != NULL) {
		fprintf(stderr, "!%s", err);
		free(err);
	}
	/* the server will now be shut down */
	if ((err = msab_registerStop()) != NULL) {
		fprintf(stderr, "!%s", err);
		free(err);
	}
#ifdef HAVE_EMBEDDED
	//freeModuleList(mal_clients->nspace);
	freeModuleList(NULL);
	finishNamespace();
	MTIMEreset();

#endif
	GDKexit(0); 	/* properly end GDK */
}<|MERGE_RESOLUTION|>--- conflicted
+++ resolved
@@ -98,13 +98,7 @@
 	if( malBootstrap() == 0)
 		return -1;
 	/* set up the profiler if needed, output sent to console */
-<<<<<<< HEAD
-	/* Use the same shortcuts as stethoscope */
-	if ( mal_trace ) 
-		openProfilerStream(mal_clients[0].fdout,0);
-=======
 	initProfiler();
->>>>>>> 242cceaf
 	return 0;
 }
 /*
