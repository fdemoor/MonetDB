/*
 * This Source Code Form is subject to the terms of the Mozilla Public
 * License, v. 2.0.  If a copy of the MPL was not distributed with this
 * file, You can obtain one at http://mozilla.org/MPL/2.0/.
 *
 * Copyright 1997 - July 2008 CWI, August 2008 - 2017 MonetDB B.V.
 */

/* (author) M. Kersten */
#include <monetdb_config.h>
#include <mal.h>

char 	monet_cwd[PATHLENGTH] = { 0 };
size_t 	monet_memory = 0;
char 	monet_characteristics[PATHLENGTH];
int		mal_trace;		/* enable profile events on console */
str     mal_session_uuid;   /* unique marker for the session */

#ifdef HAVE_HGE
int have_hge;
#endif

#include "mal_stack.h"
#include "mal_linker.h"
#include "mal_authorize.h"
#include "mal_session.h"
#include "mal_scenario.h"
#include "mal_parser.h"
#include "mal_interpreter.h"
#include "mal_namespace.h"  /* for initNamespace() */
#include "mal_client.h"
#include "mal_sabaoth.h"
#include "mal_dataflow.h"
#include "mal_profiler.h"
#include "mal_private.h"
#include "mal_runtime.h"
#include "mal_resource.h"
#include "wlc.h"
<<<<<<< HEAD
#include "gdk_bitvector.h"
=======
#include "mal_atom.h"
#include "opt_pipes.h"
>>>>>>> 00c721bb

MT_Lock     mal_contextLock MT_LOCK_INITIALIZER("mal_contextLock");
MT_Lock     mal_namespaceLock MT_LOCK_INITIALIZER("mal_namespaceLock");
MT_Lock     mal_remoteLock MT_LOCK_INITIALIZER("mal_remoteLock");
MT_Lock  	mal_profileLock MT_LOCK_INITIALIZER("mal_profileLock");
MT_Lock     mal_copyLock MT_LOCK_INITIALIZER("mal_copyLock");
MT_Lock     mal_delayLock MT_LOCK_INITIALIZER("mal_delayLock");
MT_Lock     mal_beatLock MT_LOCK_INITIALIZER("mal_beatLock");
MT_Lock     mal_oltpLock MT_LOCK_INITIALIZER("mal_oltpLock");

/*
 * Initialization of the MAL context
 * The compiler directive STRUCT_ALIGNED tells that the
 * fields in the VALrecord all start at the same offset.
 * This knowledge avoids low-level type decodings, but should
 * be assured at least once for each platform.
 */

static
void tstAligned(void)
{
#ifdef STRUCT_ALIGNED
	int allAligned=0;
	ValRecord v;
	ptr val, base;
	base = (ptr) & v.val.ival;
	val= (ptr) & v.val.bval; if(val != base){ allAligned = -1; }
	val= (ptr) & v.val.btval; if(val != base){ allAligned = -1; }
	val= (ptr) & v.val.shval; if(val != base){ allAligned = -1; }
	val= (ptr) & v.val.ival; if(val != base){ allAligned = -1; }
	val= (ptr) & v.val.oval; if(val != base){ allAligned = -1; }
	val= (ptr) & v.val.pval; if(val != base){ allAligned = -1; }
	val= (ptr) & v.val.fval; if(val != base){ allAligned = -1; }
	val= (ptr) & v.val.dval; if(val != base){ allAligned = -1; }
	val= (ptr) & v.val.lval; if(val != base){ allAligned = -1; }
#ifdef HAVE_HGE
	val= (ptr) & v.val.hval; if(val != base){ allAligned = -1; }
#endif
	val= (ptr) & v.val.sval; if(val != base){ allAligned = -1; }
	if(allAligned<0)
	    GDKfatal("Recompile with STRUCT_ALIGNED flag disabled\n");
#endif
}
int mal_init(void){
#ifdef NEED_MT_LOCK_INIT
	MT_lock_init( &mal_contextLock, "mal_contextLock");
	MT_lock_init( &mal_namespaceLock, "mal_namespaceLock");
	MT_lock_init( &mal_remoteLock, "mal_remoteLock");
	MT_lock_init( &mal_profileLock, "mal_profileLock");
	MT_lock_init( &mal_copyLock, "mal_copyLock");
	MT_lock_init( &mal_delayLock, "mal_delayLock");
	MT_lock_init( &mal_beatLock, "mal_beatLock");
	MT_lock_init( &mal_oltpLock, "mal_beatLock");
#endif

/* Any error encountered here terminates the process
 * with a message sent to stderr
 */
	tstAligned();
	MCinit();
	mdbInit();
	monet_memory = MT_npages() * MT_pagesize();
	initNamespace();
	initParser();
#ifndef HAVE_EMBEDDED
	initHeartbeat();
#endif
	initResource();
<<<<<<< HEAD
	initBitMasks();
	if( malBootstrap() == 0)
		return -1;
	/* set up the profiler if needed, output sent to console */
=======
	malBootstrap();
>>>>>>> 00c721bb
	initProfiler();
	return 0;
}

/*
 * Upon exit we should attempt to remove all allocated memory explicitly.
 * This seemingly superflous action is necessary to simplify analyis of
 * memory leakage problems later ons and to allow an embedded server to
 * restart the server properly.
 * 
 * It is the responsibility of the enclosing application to finish/cease all
 * activity first.
 * This function should be called after you have issued sql_reset();
 */
void mserver_reset(int exit)
{
	str err = 0;

	GDKprepareExit();
	WLCreset();
	MCstopClients(0);
	setHeartbeat(-1);
	stopProfiler();
	AUTHreset(); 
	if ((err = msab_wildRetreat()) != NULL) {
		fprintf(stderr, "!%s", err);
		free(err);
	}
	if ((err = msab_registerStop()) != NULL) {
		fprintf(stderr, "!%s", err);
		free(err);
	}
	/* TODO: make sure this is still required
#ifdef HAVE_EMBEDDED
	MTIMEreset();
#endif
*/
	mal_factory_reset();
	mal_dataflow_reset();
	THRdel(mal_clients->mythread);
	GDKfree(mal_clients->errbuf);
	mal_clients->fdin->s = NULL;
	bstream_destroy(mal_clients->fdin);
	GDKfree(mal_clients->prompt);
	GDKfree(mal_clients->username);
	freeStack(mal_clients->glb);
	if (mal_clients->usermodule/* && strcmp(mal_clients->usermodule->name,"user")==0*/)
		freeModule(mal_clients->usermodule);

	mal_clients->fdin = 0;
	mal_clients->prompt = 0;
	mal_clients->username = 0;
	mal_clients->curprg = 0;
	mal_clients->usermodule = 0;

	mal_client_reset();
  	mal_linker_reset();
	mal_resource_reset();
	mal_runtime_reset();
	mal_module_reset();
	mal_atom_reset();
	opt_pipes_reset();
	mdbExit();
	GDKfree(mal_session_uuid);
	mal_session_uuid = NULL;

	memset((char*)monet_cwd,0, sizeof(monet_cwd));
	monet_memory = 0;
	memset((char*)monet_characteristics,0, sizeof(monet_characteristics));
	mal_trace = 0;
	mal_namespace_reset();
	/* No need to clean up the namespace, it will simply be extended
	 * upon restart mal_namespace_reset(); */
	GDKreset(0, exit);	// terminate all other threads
}


/* stopping clients should be done with care, as they may be in the mids of
 * transactions. One safe place is between MAL instructions, which would
 * abort the transaction by raising an exception. All non-console sessions are
 * terminate this way.
 * We should also ensure that no new client enters the scene while shutting down.
 * For this we mark the client records as BLOCKCLIENT.
 *
 * Beware, mal_exit is also called during a SIGTERM from the monetdb tool
 */

void mal_exit(void){
	mserver_reset(1);
	GDKexit(0); 	/* properly end GDK */
}<|MERGE_RESOLUTION|>--- conflicted
+++ resolved
@@ -36,12 +36,8 @@
 #include "mal_runtime.h"
 #include "mal_resource.h"
 #include "wlc.h"
-<<<<<<< HEAD
 #include "gdk_bitvector.h"
-=======
-#include "mal_atom.h"
 #include "opt_pipes.h"
->>>>>>> 00c721bb
 
 MT_Lock     mal_contextLock MT_LOCK_INITIALIZER("mal_contextLock");
 MT_Lock     mal_namespaceLock MT_LOCK_INITIALIZER("mal_namespaceLock");
@@ -110,14 +106,7 @@
 	initHeartbeat();
 #endif
 	initResource();
-<<<<<<< HEAD
 	initBitMasks();
-	if( malBootstrap() == 0)
-		return -1;
-	/* set up the profiler if needed, output sent to console */
-=======
-	malBootstrap();
->>>>>>> 00c721bb
 	initProfiler();
 	return 0;
 }
