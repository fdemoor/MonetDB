/*
 * This Source Code Form is subject to the terms of the Mozilla Public
 * License, v. 2.0.  If a copy of the MPL was not distributed with this
 * file, You can obtain one at http://mozilla.org/MPL/2.0/.
 *
 * Copyright 2008-2015 MonetDB B.V.
 */

#ifndef _MAL_CLIENT_H_
#define _MAL_CLIENT_H_

#include "mal.h"
/*#define MAL_CLIENT_DEBUG */

#include "mal_resolve.h"
#include "mal_profiler.h"

#define CONSOLE     0
#define isAdministrator(X) (X==mal_clients)

#define FREECLIENT  	0
#define FINISHCLIENT	1   
#define RUNCLIENT		2
#define BLOCKCLIENT     3

#define PROCESSTIMEOUT  2   /* seconds */

/*
 * The prompt structure is designed to simplify recognition of the
 * language framework for interaction. For direct console access it is a
 * short printable ASCII string. For access through an API we assume the
 * prompt is an ASCII string surrounded by a \001 character. This
 * simplifies recognition.  The information between the prompt brackets
 * can be used to pass the mode to the front-end. Moreover, the prompt
 * can be dropped if a single stream of information is expected from the
 * server (see mal_profiler.mx).
 *
 * The user can request server-side compilation as part of the
 * initialization string. See the documentation on Scenarios.
 */
typedef struct CLIENT_INPUT {
	bstream             *fdin;
	int                 yycur;		
	int                 listing;
	char                *prompt;
	struct CLIENT_INPUT *next;    
} ClientInput;

typedef struct CURRENT_INSTR{
	MalBlkPtr	mb;
	MalStkPtr	stk;
	InstrPtr	pci;
} Workset;

typedef struct CLIENT {
	int idx;        /* entry in mal_clients */
	oid user;       /* user id in the auth administration */
	str username;	/* for event processor */
	/*
	 * The actions for a client is separated into several stages:
	 * parsing, strategic optimization, tactical optimization, and
	 * execution.  The routines to handle them are obtained once the
	 * scenario is chosen.  Each stage carries a state descriptor, but
	 * they share the IO state description. A backup structure is
	 * provided to temporarily switch to another scenario.
	 */
	str     scenario;  /* scenario management references */
	str     oldscenario;
	void    *state[7], *oldstate[7];
	MALfcn  phase[7], oldphase[7];
	sht	stage;	   /* keep track of the phase being ran */
	char    itrace;    /* trace execution using interactive mdb */
						/* if set to 'S' it will put the process to sleep */
	short   debugOptimizer,debugScheduler;
	/*
	 * For program debugging we need information on the timer and memory
	 * usage patterns.
	 */
	sht	flags;	 /* resource tracing flags, should be done using profiler */
	BUN	cnt;	/* bat count */

	time_t      login;  
	time_t      lastcmd;	/* set when input is received */
	lng 		session;	/* usec since start of server */
	lng 	    qtimeout;	/* query abort after x usec*/
	lng	        stimeout;	/* session abort after x usec */
	/*
	 * Communication channels for the interconnect are stored here.
	 * It is perfectly legal to have a client without input stream.
	 * It will simply terminate after consuming the input buffer.
	 */
	str       srcFile;  /* NULL for stdin, or file name */
	bstream  *fdin;
	int       yycur;    /* the scanners current position */
	/*
	 * Keeping track of instructions executed is a valuable tool for
	 * script processing and debugging.  It can be changed at runtime
	 * for individual clients using the operation clients.listing(mask).
	 * A listing bit controls the level of detail to be generated during
	 * program execution tracing.  The lowest level (1) simply dumps the
	 * input, (2) also demonstrates the MAL internal structure, (4) adds
	 * the type information.
	 */
	int  listing;        
	str prompt;         /* acknowledge prompt */
	size_t promptlength;
	ClientInput *bak;   /* used for recursive script and string execution */

	stream   *fdout;    /* streams from and to user. */
	/*
	 * In interactive mode, reading one line at a time, we should be
	 * aware of parsing compound structures, such as functions and
	 * barrier blocks. The level of nesting is maintained in blkmode,
	 * which is reset to zero upon encountering an end instruction, or
	 * the closing bracket has been detected. Once the complete
	 * structure has been parsed the program can be checked and
	 * executed.  Nesting is indicated using a '+' before the prompt.
	 */
	int blkmode;        /* control block parsing */
	/*
	 * The MAL debugger uses the client record to keep track of any
	 * pervasive debugger command. For detailed information on the
	 * debugger features.
	 */
	int debug;
	void  *mdb;            /* context upon suspend */
	str    history;	       /* where to keep console history */
	short  mode;           /* FREECLIENT..BLOCKED */
	/*
	 * Client records are organized into a two-level dependency tree,
	 * where children may be created to deal with parallel processing
	 * activities. Each client runs in its own process thread. Its
	 * identity is retained here for access by others (=father).
	 */
	MT_Sema 	s;	    /* sema to (de)activate thread */ 
	Thread      	mythread;
	str     	errbuf;     /* location of GDK exceptions */
	struct CLIENT   *father;    
	/*
	 * Each client has a private entry point into the namespace and
	 * object space (the global variables).  Moreover, the parser needs
	 * some administration variables to keep track of critical elements.
	 */
	Module      nspace;     /* private scope resolution list */
	Symbol      curprg;     /* focus of parser */
	Symbol      backup;     /* save parsing context */
	MalStkPtr   glb;        /* global variable stack */
	/*
	 * Some statistics on client behavior becomes relevant for server
	 * maintenance. The scenario loop is used as a frame of reference.
	 * We measure the elapsed time after a request has been received and
	 * we have to wait for the next one.
	 */
	int		actions;
	lng		totaltime;	/* sum of elapsed processing times */

	jmp_buf	exception_buf;
	int exception_buf_initialized;

	/*
	 * Here are pointers to scenario backends contexts.  For the time
	 * being just SQL.  We need a pointer for each of them, since they
	 * have to be able to interoperate with each other, e.g.  both
	 * contexts at the same time are in use.
	 */
	void *sqlcontext;

	/*
	 * keep track of which instructions are currently being executed
	 */
	bit		active;		/* processing a query or not */
	Workset inprogress[THREADS];
	/*	
	 *	Errors during copy into are collected in a user specific column set
	 */
	BAT *error_row;
	BAT *error_fld;
	BAT *error_msg;
	BAT *error_input;
} *Client, ClientRec;

mal_export void    MCinit(void);

mal_export int MAL_MAXCLIENTS;
mal_export ClientRec *mal_clients;
mal_export int MCdefault;

mal_export Client  MCgetClient(int id);
mal_export Client  MCinitClient(oid user, bstream *fin, stream *fout);
mal_export Client  MCinitClientRecord(Client c, oid user, bstream *fin, stream *fout);
mal_export int     MCinitClientThread(Client c);
mal_export Client  MCforkClient(Client father);
mal_export void	   MCstopClients(Client c);
mal_export int     MCshutdowninprogress(void);
mal_export int	   MCactiveClients(void);
mal_export void    MCcloseClient(Client c);
mal_export str     MCsuspendClient(int id);
mal_export str     MCawakeClient(int id);
mal_export int     MCpushClientInput(Client c, bstream *new_input, int listing, char *prompt);
<<<<<<< HEAD
=======

mal_export str PROFinitClient(Client c);
mal_export str PROFexitClient(Client c);
>>>>>>> f794b62e
#endif /* _MAL_CLIENT_H_ */<|MERGE_RESOLUTION|>--- conflicted
+++ resolved
@@ -197,10 +197,7 @@
 mal_export str     MCsuspendClient(int id);
 mal_export str     MCawakeClient(int id);
 mal_export int     MCpushClientInput(Client c, bstream *new_input, int listing, char *prompt);
-<<<<<<< HEAD
-=======
 
 mal_export str PROFinitClient(Client c);
 mal_export str PROFexitClient(Client c);
->>>>>>> f794b62e
 #endif /* _MAL_CLIENT_H_ */