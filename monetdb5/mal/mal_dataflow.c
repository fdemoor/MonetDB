--- conflicted
+++ resolved
@@ -363,19 +363,12 @@
 {
 	int i, limit;
 
-<<<<<<< HEAD
-	if (todo)
-		return MAL_SUCCEED;
-	MT_lock_set(&mal_contextLock, "DFLOWinitialize");
-	todo = q_create(2048, "todo");
-=======
 	MT_lock_set(&mal_contextLock, "DFLOWinitialize");
 	if (todo) {
 		MT_lock_unset(&mal_contextLock, "DFLOWinitialize");
-		return;
+		return MAL_SUCCEED;
 	}
 	todo = q_create(2048);
->>>>>>> 9cfdb214
 	limit = GDKnr_threads ? GDKnr_threads : 1;
 	for (i = 0; i < limit && i < THREADS; i++) {
 		if (MT_create_thread(&workers[i], DFLOWworker, (void *) &workers[i], MT_THR_JOINABLE) < 0) {
