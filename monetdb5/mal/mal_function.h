/*
 * This Source Code Form is subject to the terms of the Mozilla Public
 * License, v. 2.0.  If a copy of the MPL was not distributed with this
 * file, You can obtain one at http://mozilla.org/MPL/2.0/.
 *
 * Copyright 2008-2015 MonetDB B.V.
 */

#ifndef _MAL_FCN_H
#define _MAL_FCN_H

#include "mal_instruction.h"
#include "mal_module.h"
#include "mal_resolve.h"

typedef struct lifespan {
	int beginLifespan, endLifespan, lastUpdate;
} *Lifespan, LifespanRecord;

#define getLastUpdate(L,I)	(L[I].lastUpdate)
#define getEndLifespan(L,I)	(L[I].endLifespan)
#define getBeginLifespan(L,I)	(L[I].beginLifespan)

/* #define DEBUG_MAL_FCN */
/* #define DEBUG_CLONE */

mal_export Symbol   newFunction(str mod, str nme,int kind);
mal_export int      getPC(MalBlkPtr mb, InstrPtr p);

mal_export Symbol   getFunctionSymbol(Module scope, InstrPtr p);
mal_export void chkFlow(stream *out, MalBlkPtr mb);
mal_export void chkDeclarations(stream *out, MalBlkPtr mb);
mal_export void clrDeclarations(MalBlkPtr mb);
mal_export int isLoopBarrier(MalBlkPtr mb, int pc);
mal_export int getBlockExit(MalBlkPtr mb,int pc);
mal_export int getBlockBegin(MalBlkPtr mb,int pc);

#define newLifespan(M) (Lifespan)GDKzalloc(sizeof(LifespanRecord)*(M)->vsize)
mal_export Lifespan setLifespan(MalBlkPtr mb);

mal_export void printFunction(stream *fd, MalBlkPtr mb, MalStkPtr stk, int flg);
<<<<<<< HEAD
mal_export void dumpFunction(MalBlkPtr mb, MalStkPtr stk, int flg);
=======
mal_export void debugFunction(stream *fd, MalBlkPtr mb, MalStkPtr stk, int flg, int first, int size);
>>>>>>> 733dc6c7
mal_export void showFlowGraph(MalBlkPtr mb, MalStkPtr stk, str fname);

#include "mal_exception.h"

#define MAXDEPTH 32
#endif /*  _MAL_FCN_H*/<|MERGE_RESOLUTION|>--- conflicted
+++ resolved
@@ -39,11 +39,7 @@
 mal_export Lifespan setLifespan(MalBlkPtr mb);
 
 mal_export void printFunction(stream *fd, MalBlkPtr mb, MalStkPtr stk, int flg);
-<<<<<<< HEAD
-mal_export void dumpFunction(MalBlkPtr mb, MalStkPtr stk, int flg);
-=======
 mal_export void debugFunction(stream *fd, MalBlkPtr mb, MalStkPtr stk, int flg, int first, int size);
->>>>>>> 733dc6c7
 mal_export void showFlowGraph(MalBlkPtr mb, MalStkPtr stk, str fname);
 
 #include "mal_exception.h"
