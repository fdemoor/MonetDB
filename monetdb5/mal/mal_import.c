--- conflicted
+++ resolved
@@ -76,138 +76,9 @@
  * Beware that we have to isolate the execution of the source file
  * in its own environment. 
 */
-<<<<<<< HEAD
-=======
-#define restoreState \
-	bstream *oldfdin = c->fdin; \
-	int oldyycur = c->yycur; \
-	int oldlisting = c->listing; \
-	enum clientmode oldmode = c->mode; \
-	int oldblkmode = c->blkmode; \
-	str oldsrcFile = c->srcFile; \
-	ClientInput *oldbak = c->bak; \
-	str oldprompt = c->prompt; \
-	Module oldnspace = c->nspace; \
-	Symbol oldprg = c->curprg; \
-	MalStkPtr oldglb = c->glb	/* ; added by caller */
-#define restoreState3 \
-	enum clientmode oldmode = c->mode; \
-	int oldblkmode = c->blkmode; \
-	str oldsrcFile = c->srcFile; \
-	Module oldnspace = c->nspace; \
-	Symbol oldprg = c->curprg; \
-	MalStkPtr oldglb = c->glb	/* ; added by caller */
-
-#define restoreClient1 \
-	if (c->fdin)  \
-		bstream_destroy(c->fdin); \
-	c->fdin = oldfdin;  \
-	c->yycur = oldyycur;  \
-	c->listing = oldlisting; \
-	c->mode = oldmode; \
-	c->blkmode = oldblkmode; \
-	c->bak = oldbak; \
-	c->srcFile = oldsrcFile; \
-	if(c->prompt) GDKfree(c->prompt); \
-	c->prompt = oldprompt; \
-	c->promptlength= (int)strlen(c->prompt);
-#define restoreClient2 \
-	assert(c->glb == 0 || c->glb == oldglb); /* detect leak */ \
-	c->glb = oldglb; \
-	c->nspace = oldnspace; \
-	c->curprg = oldprg;
-#define restoreClient \
-	restoreClient1 \
-	restoreClient2
-#define restoreClient3 \
-	if (c->fdin && c->bak)  \
-		MCpopClientInput(c); \
-	c->mode = oldmode; \
-	c->blkmode = oldblkmode; \
-	c->srcFile = oldsrcFile;
->>>>>>> ff389aa4
-
 #ifdef HAVE_EMBEDDED
 extern char* mal_init_inline;
 #endif
-<<<<<<< HEAD
-=======
-/*
- * The include operation parses the file indentified and
- * leaves the MAL code behind in the 'main' function.
- */
-str
-malInclude(Client c, str name, int listing)
-{
-	str s = MAL_SUCCEED;
-	str filename;
-	str p;
-
-	bstream *oldfdin = c->fdin;
-	int oldyycur = c->yycur;
-	int oldlisting = c->listing;
-	enum clientmode oldmode = c->mode;
-	int oldblkmode = c->blkmode;
-	ClientInput *oldbak = c->bak;
-	str oldprompt = c->prompt;
-	str oldsrcFile = c->srcFile;
-
-	MalStkPtr oldglb = c->glb;
-	Module oldnspace = c->nspace;
-	Symbol oldprg = c->curprg;
-
-	c->prompt = GDKstrdup("");	/* do not produce visible prompts */
-	c->promptlength = 0;
-	c->listing = listing;
-	c->fdin = NULL;
-
-#ifdef HAVE_EMBEDDED
-	(void) filename;
-	(void) p;
-	{
-		size_t mal_init_len = strlen(mal_init_inline);
-		buffer* mal_init_buf = buffer_create(mal_init_len);
-		stream* mal_init_stream = buffer_rastream(mal_init_buf, name);
-		buffer_init(mal_init_buf, mal_init_inline, mal_init_len);
-		c->srcFile = name;
-		c->yycur = 0;
-		c->bak = NULL;
-		c->fdin = bstream_create(mal_init_stream, mal_init_len);
-		bstream_next(c->fdin);
-		parseMAL(c, c->curprg, 1);
-		free(mal_init_buf);
-		free(mal_init_stream);
-		free(c->fdin);
-		c->fdin = NULL;
-	}
-#else
-	if ((filename = malResolveFile(name)) != NULL) {
-		name = filename;
-		do {
-			p = strchr(filename, PATH_SEP);
-			if (p)
-				*p = '\0';
-			c->srcFile = filename;
-			c->yycur = 0;
-			c->bak = NULL;
-			if ((s = malLoadScript(c, filename, &c->fdin)) == MAL_SUCCEED) {
-				parseMAL(c, c->curprg, 1);
-				bstream_destroy(c->fdin);
-			} else {
-				freeException(s); // not interested in error here
-				s = MAL_SUCCEED;
-			}
-			if (p)
-				filename = p + 1;
-		} while (p);
-		GDKfree(name);
-		c->fdin = NULL;
-	}
-#endif
-	restoreClient;
-	return s;
-}
->>>>>>> ff389aa4
 
 /*File and input processing
  * A recurring situation is to execute a stream of simple MAL instructions
