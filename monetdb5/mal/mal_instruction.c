/*
 * This Source Code Form is subject to the terms of the Mozilla Public
 * License, v. 2.0.  If a copy of the MPL was not distributed with this
 * file, You can obtain one at http://mozilla.org/MPL/2.0/.
 *
 * Copyright 1997 - July 2008 CWI, August 2008 - 2017 MonetDB B.V.
 */

/*
 * (author)  Author M. Kersten
 * For documentation see website
 */
#include "monetdb_config.h"
#include "mal_instruction.h"
#include "mal_function.h"		/* for getPC() */
#include "mal_utils.h"
#include "mal_exception.h"

<<<<<<< HEAD
#define MAXSYMBOLS 12000 /* enough for the startup and some queries */
static SymRecord symbolpool[MAXSYMBOLS];
static int symboltop = 0;


void
mal_instruction_reset(void)
{
	symboltop = 0;
}

=======
>>>>>>> a041f32d
Symbol
newSymbol(str nme, int kind)
{
	Symbol cur;

	if (nme == NULL) {
		GDKerror("newSymbol:unexpected name (=null)\n");
		return NULL;
	}
	cur = (Symbol) GDKzalloc(sizeof(SymRecord));
	if (cur == NULL)
		return NULL;
	cur->name = putName(nme);
	cur->kind = kind;
	cur->peer = NULL;
	cur->def = newMalBlk(kind == FUNCTIONsymbol?MAXVARS : MAXARG, kind == FUNCTIONsymbol? STMT_INCREMENT : 2);
	if ( cur->def == NULL){
		GDKfree(cur);
		return NULL;
	}
	return cur;
}

void
freeSymbol(Symbol s)
{
	if (s == NULL)
		return;
	if (s->def) {
		freeMalBlk(s->def);
		s->def = NULL;
	}
	GDKfree(s);
}

void
freeSymbolList(Symbol s)
{
	Symbol t = s;

	while (s) {
		t = s->peer;
		s->peer = NULL;
		freeSymbol(s);
		s = t;
	}
}

int
newMalBlkStmt(MalBlkPtr mb, int maxstmts)
{
	InstrPtr *p;

	p = (InstrPtr *) GDKzalloc(sizeof(InstrPtr) * maxstmts);
	if (p == NULL) {
		GDKerror("newMalBlk:" MAL_MALLOC_FAIL);
		return -1;
	}
	mb->stmt = p;
	mb->stop = 0;
	mb->ssize = maxstmts;
	return 0;
}

MalBlkPtr
newMalBlk(int maxvars, int maxstmts)
{
	MalBlkPtr mb;
	VarPtr *v;

	/* each MAL instruction implies at least on variable */
	// TODO: this check/assignment makes little sense
	/*
	if (maxvars < maxstmts)
		maxvars = maxvars;
	*/
	v = (VarPtr *) GDKzalloc(sizeof(VarPtr) * maxvars);
	if (v == NULL) {
		GDKerror("newMalBlk:" MAL_MALLOC_FAIL);
		return NULL;
	}
	mb = (MalBlkPtr) GDKmalloc(sizeof(MalBlkRecord));
	if (mb == NULL) {
		GDKfree(v);
		GDKerror("newMalBlk:" MAL_MALLOC_FAIL);
		return NULL;
	}

	mb->var = v;
	mb->vtop = 0;
	mb->vid = 0;
	mb->vsize = maxvars;
	mb->help = NULL;
	mb->binding[0] = 0;
	mb->tag = 0;
	mb->errors = 0;
	mb->alternative = NULL;
	mb->history = NULL;
	mb->keephistory = 0;
	mb->dotfile = 0;
	mb->maxarg = MAXARG;		/* the minimum for each instruction */
	mb->typefixed = 0;
	mb->flowfixed = 0;
	mb->inlineProp = 0;
	mb->unsafeProp = 0;
	mb->ptop = mb->psize = 0;
	mb->replica = NULL;
	mb->trap = 0;
	mb->runtime = 0;
	mb->calls = 0;
	mb->optimize = 0;
	mb->stmt = NULL;
	mb->activeClients = 1;
	if (newMalBlkStmt(mb, maxstmts) < 0) {
		GDKfree(mb->var);
		GDKfree(mb->stmt);
		GDKfree(mb);
		return NULL;
	}
	return mb;
}

void
resizeMalBlk(MalBlkPtr mb, int maxstmt, int maxvar)
{
	int i;

	if ( maxvar < maxstmt)
		maxvar = maxstmt;
	if ( mb->ssize > maxstmt && mb->vsize > maxvar)
		return ;

	mb->stmt = (InstrPtr *) GDKrealloc(mb->stmt, maxstmt * sizeof(InstrPtr));
	if ( mb->stmt == NULL)
		goto wrapup;
	for ( i = mb->ssize; i < maxstmt; i++)
		mb->stmt[i] = 0;
	mb->ssize = maxstmt;

	mb->var = (VarPtr*) GDKrealloc(mb->var, maxvar * sizeof (VarPtr));
	if ( mb->var == NULL)
		goto wrapup;
	for( i = mb->vsize; i < maxvar; i++)
		mb->var[i] = 0;
	mb->vsize = maxvar;
	return;
wrapup:
	GDKerror("resizeMalBlk:" MAL_MALLOC_FAIL);
}
/* The resetMalBlk code removes instructions, but without freeing the
 * space. This way the structure is prepared for re-use */
void
resetMalBlk(MalBlkPtr mb, int stop)
{
	int i;

	for(i=0; i<stop; i++) 
		mb->stmt[i] ->typechk = TYPE_UNKNOWN;
	mb->stop = stop;
}

/* The freeMalBlk code is quite defensive. It is used to localize an
 * illegal re-use of a MAL blk. */
void
freeMalBlk(MalBlkPtr mb)
{
	int i;

	for (i = 0; i < mb->ssize; i++)
		if (mb->stmt[i]) {
			freeInstruction(mb->stmt[i]);
			mb->stmt[i] = NULL;
		}
	mb->stop = 0;
	for (i = 0; i < mb->vsize; i++)
		if (mb->var[i]) {
			freeVariable(mb, i);
			mb->var[i] = 0;
		}
	mb->vtop = 0;
	mb->vid = 0;
	GDKfree(mb->stmt);
	mb->stmt = 0;
	GDKfree(mb->var);
	mb->var = 0;

	if (mb->history)
		freeMalBlk(mb->history);
	mb->binding[0] = 0;
	mb->tag = 0;
	if (mb->help)
		GDKfree(mb->help);
	mb->help = 0;
	mb->inlineProp = 0;
	mb->unsafeProp = 0;
	GDKfree(mb);
}

/* The routine below should assure that all referenced structures are
 * private. The copying is memory conservative. */
MalBlkPtr
copyMalBlk(MalBlkPtr old)
{
	MalBlkPtr mb;
	int i;

	mb = (MalBlkPtr) GDKzalloc(sizeof(MalBlkRecord));
	if (mb == NULL) {
		GDKerror("newMalBlk:" MAL_MALLOC_FAIL);
		return NULL;
	}
	mb->alternative = old->alternative;
	mb->history = NULL;
	mb->keephistory = old->keephistory;
	mb->dotfile = old->dotfile;
	mb->var = (VarPtr *) GDKzalloc(sizeof(VarPtr) * old->vsize);
	mb->activeClients = 1;

	if (mb->var == NULL) {
		GDKfree(mb);
		GDKerror("newMalBlk:" MAL_MALLOC_FAIL);
		return NULL;
	}
	mb->vsize = old->vsize;

	mb->vtop = 0;
	mb->vid = old->vid;
	for (i = 0; i < old->vtop; i++) {
		if(getVar(old,i) && copyVariable(mb, getVar(old, i)) == -1){
			GDKfree(mb->var);
			GDKfree(mb);
			GDKerror("copyVariable" MAL_MALLOC_FAIL);
			return NULL;
		}
		if (getVar(old,i))
			mb->vtop++;
	}

	mb->stmt = (InstrPtr *) GDKzalloc(sizeof(InstrPtr) * old->ssize);

	if (mb->stmt == NULL) {
		GDKfree(mb->var);
		GDKfree(mb);
		GDKerror("newMalBlk:" MAL_MALLOC_FAIL);
		return NULL;
	}

	mb->stop = old->stop;
	mb->ssize = old->ssize;
	assert(old->stop < old->ssize);
	for (i = 0; i < old->stop; i++)
		mb->stmt[i] = copyInstruction(old->stmt[i]);

	mb->help = old->help ? GDKstrdup(old->help) : NULL;
	strncpy(mb->binding,  old->binding, IDLENGTH);
	mb->errors = old->errors;
	mb->tag = old->tag;
	mb->typefixed = old->typefixed;
	mb->flowfixed = old->flowfixed;
	mb->trap = old->trap;
	mb->runtime = old->runtime;
	mb->calls = old->calls;
	mb->optimize = old->optimize;
	mb->replica = old->replica;
	mb->maxarg = old->maxarg;
	mb->inlineProp = old->inlineProp;
	mb->unsafeProp = old->unsafeProp;
	return mb;
}

void
addtoMalBlkHistory(MalBlkPtr mb)
{
	MalBlkPtr cpy, h;
	if (mb->keephistory) {
		cpy = copyMalBlk(mb);
		if (cpy == NULL)
			return;				/* ignore history */
		cpy->history = NULL;
		if (mb->history == NULL)
			mb->history = cpy;
		else {
			for (h = mb; h->history; h = h->history)
				;
			h->history = cpy;
		}
	}
}

MalBlkPtr
getMalBlkHistory(MalBlkPtr mb, int idx)
{
	MalBlkPtr h = mb;
	while (h && idx-- >= 0)
		h = h->history;
	return h ? h : mb;
}


/* The MalBlk structures potentially consume a lot a of space, because
 * it is not possible to precisely estimate the default sizes of the
 * var and stmt components. The routines below provide a mechanism to
 * handle the issue. The expandMalBlk routine takes the number of
 * new-lines as a parameter and guesses the size of variable and
 * statement table.
 *
 * Experience shows that trimming leads to memory fragmentation (140K
 * lost after server init) and is therefore turned off. */
static void
trimexpand(MalBlkPtr mb, int varsize, int stmtsize)
{
	VarRecord **v;
	InstrPtr *stmt;
	int len, i;

	assert(varsize > 0 && stmtsize > 0);
	len = sizeof(ValPtr) * (mb->vtop + varsize);
	v = (VarRecord **) GDKzalloc(len);
	if (v == NULL)
		return;
	len = sizeof(InstrPtr) * (mb->ssize + stmtsize);
	stmt = (InstrPtr *) GDKzalloc(len);
	if (stmt == NULL){
		GDKfree(v);
		return;
	}

	memcpy((str) v, (str) mb->var, sizeof(ValPtr) * mb->vtop);

	for (i = mb->vtop; i < mb->vsize; i++)
		if (mb->var[i])
			freeVariable(mb, i);
	if (mb->var)
		GDKfree(mb->var);
	mb->var = v;
	mb->vsize = mb->vtop + varsize;

	memcpy((str) stmt, (str) mb->stmt, sizeof(InstrPtr) * mb->stop);
	for (i = mb->stop; i < mb->ssize; i++) {
		if (mb->stmt[i]) {
			freeInstruction(mb->stmt[i]);
			mb->stmt[i] = NULL;
		}
	}
	GDKfree(mb->stmt);
	mb->stmt = stmt;

	mb->ssize = mb->ssize + stmtsize;
}

/* Before compiling a large string, it makes sense to allocate
 * approximately enough space to keep the intermediate
 * code. Otherwise, we end up with a repeated extend on the MAL block,
 * which really consumes a lot of memcpy resources. The average MAL
 * string length could been derived from the test cases. An error in
 * the estimate is more expensive than just counting the lines.
 *
 * The MAL blocks act as instruction pools. Using a resetMALblock
 * makes the instructions available. */
void
prepareMalBlk(MalBlkPtr mb, str s)
{
	int cnt = STMT_INCREMENT;

	while (s) {
		s = strchr(s, '\n');
		if (s) {
			s++;
			cnt++;
		}
	}
	cnt = (int) (cnt * 1.1);
	if (cnt > mb->ssize || cnt > mb->vsize)
		trimexpand(mb, cnt, cnt);
}

InstrPtr
newInstruction(MalBlkPtr mb, str modnme, str fcnnme)
{
	InstrPtr p = NULL;

	if (mb && mb->stop < mb->ssize) {
		p = mb->stmt[mb->stop];

		if (p && p->maxarg < MAXARG) {
			assert(0);
			p = NULL;
		}
		mb->stmt[mb->stop] = NULL;
	}
	if (p == NULL) {
		p = GDKzalloc(MAXARG * sizeof(p->argv[0]) + offsetof(InstrRecord, argv));
		if (p == NULL) {
			showException(GDKout, MAL, "pushEndInstruction", "memory allocation failure");
			return NULL;
		}
		p->maxarg = MAXARG;
	}
	p->typechk = TYPE_UNKNOWN;
	setModuleId(p, modnme);
	setFunctionId(p, fcnnme);
	p->fcn = NULL;
	p->blk = NULL;
	p->polymorphic = 0;
	p->varargs = 0;
	p->argc = 1;
	p->retc = 1;
	p->mitosis = -1;
	p->argv[0] = -1;			/* watch out for direct use in variable table */
	/* Flow of control instructions are always marked as an assignment
	 * with modifier */
	p->token = ASSIGNsymbol;
	p->barrier = 0;
	p->gc = 0;
	p->jump = 0;
	return p;
}

/* Copying an instruction is space conservative. */
InstrPtr
copyInstruction(InstrPtr p)
{
	InstrPtr new;
	new = (InstrPtr) GDKmalloc(offsetof(InstrRecord, argv) + p->maxarg * sizeof(p->maxarg));
	if( new == NULL) {
		GDKerror("copyInstruction:failed to allocated space");
		return new;
	}
	oldmoveInstruction(new, p);
	return new;
}

void
clrFunction(InstrPtr p)
{
	p->token = ASSIGNsymbol;
	p->fcn = 0;
	p->blk = 0;
	p->typechk = TYPE_UNKNOWN;
	setModuleId(p, NULL);
	setFunctionId(p, NULL);
}

void
clrInstruction(InstrPtr p)
{
	clrFunction(p);
	memset((char *) p, 0, offsetof(InstrRecord, argv) + p->maxarg * sizeof(p->argv[0]));
}

void
freeInstruction(InstrPtr p)
{
	assert(p != 0);
	GDKfree(p);
}

/* Moving instructions around calls for care, because all dependent
 * information should also be updated. */
void
oldmoveInstruction(InstrPtr new, InstrPtr p)
{
	int space;

	space = offsetof(InstrRecord, argv) + p->maxarg * sizeof(p->argv[0]);
	memcpy((char *) new, (char *) p, space);
	setFunctionId(new, getFunctionId(p));
	setModuleId(new, getModuleId(p));
	new->typechk = TYPE_UNKNOWN;
}

/* Query optimizers walk their way through a MAL program block. They
 * require some primitives to move instructions around and to remove
 * superflous instructions. The removal is based on the assumption
 * that indeed the instruction belonged to the block. */
void
removeInstruction(MalBlkPtr mb, InstrPtr p)
{
	int i;

	for (i = 0; i < mb->stop - 1; i++)
		if (mb->stmt[i] == p)
			break;

	if (i == mb->stop)
		return;

	for (; i < mb->stop - 1; i++) 
		mb->stmt[i] = mb->stmt[i + 1];
	mb->stmt[i] = 0;
	mb->stop--;
	assert(i == mb->stop);

	/* move statement after stop */
	mb->stmt[i] = p;
}

void
removeInstructionBlock(MalBlkPtr mb, int pc, int cnt)
{
	int i;
	InstrPtr p;

	for (i = pc; i < pc + cnt; i++) {
		p = getInstrPtr(mb, i);
		freeInstruction(p);
	}

	for (i = pc; i < mb->stop - cnt; i++)
		mb->stmt[i] = mb->stmt[i + cnt];

	mb->stop -= cnt;
	for (; i < mb->stop; i++)
		mb->stmt[i] = 0;
}

void
moveInstruction(MalBlkPtr mb, int pc, int target)
{
	InstrPtr p;
	int i;

	p = getInstrPtr(mb, pc);
	if (pc > target) {
		for (i = pc; i > target; i--)
			mb->stmt[i] = mb->stmt[i - 1];
		mb->stmt[i] = p;
	} else {
		for (i = target; i > pc; i--)
			mb->stmt[i] = mb->stmt[i - 1];
		mb->stmt[i] = p;
	}
}

void
insertInstruction(MalBlkPtr mb, InstrPtr p, int pc)
{
	pushInstruction(mb, p);		/* to ensure room */
	moveInstruction(mb, mb->stop - 1, pc);
}

/* Beware that the first argument of a signature is reserved for the
 * function return type , which should be equal to the destination
 * variable type.
 */

int
findVariable(MalBlkPtr mb, const char *name)
{
	int i;

	if (name == NULL)
		return -1;
	for (i = mb->vtop - 1; i >= 0; i--)
		if (idcmp(name, getVarName(mb, i)) == 0)
			return i;
	return -1;
}

/* The second version of findVariable assumes you have not yet
 * allocated a private structure. This is particularly usefull during
 * parsing, because most variables are already defined. This way we
 * safe GDKmalloc/GDKfree. */
int
findVariableLength(MalBlkPtr mb, str name, int len)
{
	int i;
	int j;

	for (i = mb->vtop - 1; i >= 0; i--)
		if (mb->var[i]) { /* mb->var[i]->id will always evaluate to true */
			str s = mb->var[i]->id;

			j = 0;
			if (s)
				for (j = 0; j < len; j++)
					if (name[j] != s[j])
						break;
			if (j == len && s && s[j] == 0)
				return i;
		}
	return -1;
}

/* Note that getType also checks for type names directly. They have
 * preference over variable names. */
malType
getType(MalBlkPtr mb, str nme)
{
	int i;

	i = findVariable(mb, nme);
	if (i < 0)
		return getAtomIndex(nme, -1, TYPE_any);
	return getVarType(mb, i);
}

str
getArgDefault(MalBlkPtr mb, InstrPtr p, int idx)
{
	ValPtr v = &getVarConstant(mb, getArg(p, idx));

	if (v->vtype == TYPE_str)
		return v->val.sval;
	return NULL;
}

/* All variables are implicitly declared upon their first assignment.
 *
 * Lexical constants require some care. They typically appear as
 * arguments in operator/function calls. To simplify program analysis
 * later on, we stick to the situation that function/operator
 * arguments are always references to by variables.
 *
 * Reserved words
 * Although MAL has been designed as a minimal language, several
 * identifiers are not eligible as variables. The encoding below is
 * geared at simple and speed. */
#if 0
int
isReserved(str nme)
{
	switch (*nme) {
	case 'A':
	case 'a':
		if (idcmp("atom", nme) == 0)
			return 1;
		break;
	case 'B':
	case 'b':
		if (idcmp("barrier", nme) == 0)
			return 1;
		break;
	case 'C':
	case 'c':
		if (idcmp("command", nme) == 0)
			return 1;
		break;
	case 'E':
	case 'e':
		if (idcmp("exit", nme) == 0)
			return 1;
		if (idcmp("end", nme) == 0)
			return 1;
		break;
	case 'F':
	case 'f':
		if (idcmp("false", nme) == 0)
			return 1;
		if (idcmp("function", nme) == 0)
			return 1;
		if (idcmp("factory", nme) == 0)
			return 1;
		break;
	case 'I':
	case 'i':
		if (idcmp("include", nme) == 0)
			return 1;
		break;
	case 'M':
	case 'm':
		if (idcmp("module", nme) == 0)
			return 1;
		if (idcmp("macro", nme) == 0)
			return 1;
		break;
	case 'O':
	case 'o':
		if (idcmp("orcam", nme) == 0)
			return 1;
		break;
	case 'P':
	case 'p':
		if (idcmp("pattern", nme) == 0)
			return 1;
		break;
	case 'T':
	case 't':
		if (idcmp("thread", nme) == 0)
			return 1;
		if (idcmp("true", nme) == 0)
			return 1;
		break;
	}
	return 0;
}
#endif

/* Beware, the symbol table structure assumes that it is relatively
 * cheap to perform a linear search to a variable or constant. */
static int
makeVarSpace(MalBlkPtr mb)
{
	if (mb->vtop >= mb->vsize) {
		VarPtr *new;
		int s = mb->vsize * 2;

		new = GDKrealloc(mb->var, s * sizeof(VarPtr));
		if (new == NULL) {
			mb->errors++;
			showScriptException(GDKout, mb, 0, MAL, "newMalBlk:no storage left\n");
			assert(0);
			return -1;
		}
		memset(new + mb->vsize, 0, (s - mb->vsize) * sizeof(VarPtr));
		mb->vsize = s;
		mb->var = new;
	}
	return 0;
}

/* create and initialize a variable record*/
int
newVariable(MalBlkPtr mb, const char *name, size_t len, malType type)
{
	int n;

	if( len >= IDLENGTH)
		return -1;
	if (makeVarSpace(mb)) 
		return -1;
	n = mb->vtop;
	if (getVar(mb, n) == NULL){
		getVar(mb, n) = (VarPtr) GDKzalloc(sizeof(VarRecord) );
		if ( getVar(mb,n) == NULL) {
			mb->errors++;
			GDKerror("newVariable:" MAL_MALLOC_FAIL);
			return -1;
		}
	}
	if( name == 0 || len == 0)
		(void) snprintf(mb->var[n]->id, IDLENGTH,"%c%c%d", REFMARKER, TMPMARKER,mb->vid++);
	else{
		(void) strncpy( mb->var[n]->id, name,len);
		mb->var[n]->id[len]=0;
	}

	setRowCnt(mb,n,0);
	setVarType(mb, n, type);
	clrVarFixed(mb, n);
	clrVarUsed(mb, n);
	clrVarInit(mb, n);
	clrVarDisabled(mb, n);
	clrVarUDFtype(mb, n);
	clrVarConstant(mb, n);
	clrVarCleanup(mb, n);
	mb->vtop++;
	return n;
}

/* Simplified cloning. */
int
cloneVariable(MalBlkPtr tm, MalBlkPtr mb, int x)
{
	int res;
	if (isVarConstant(mb, x))
		res = cpyConstant(tm, getVar(mb, x));
	else
		res = newVariable(tm, getVarName(mb, x), strlen(getVarName(mb,x)), getVarType(mb, x));
	if (res < 0)
		return res;
	if (isVarFixed(mb, x))
		setVarFixed(tm, res);
	if (isVarUsed(mb, x))
		setVarUsed(tm, res);
	if (isVarInit(mb, x))
		setVarInit(tm, res);
	if (isVarDisabled(mb, x))
		setVarDisabled(tm, res);
	if (isVarUDFtype(mb, x))
		setVarUDFtype(tm, res);
	if (isVarCleanup(mb, x))
		setVarCleanup(tm, res);
	tm->var[x]->stc = mb->var[x]->stc;
	return res;
}

/* generate a new variable name based on a pattern with 1 %d argument*/
void
renameVariable(MalBlkPtr mb, int id, str pattern, int newid)
{
	assert(id >=0 && id <mb->vtop);
	snprintf(mb->var[id]->id,IDLENGTH,pattern,newid);
}

int
newTmpVariable(MalBlkPtr mb, malType type)
{
	return newVariable(mb,0,0,type);
}

int
newTypeVariable(MalBlkPtr mb, malType type)
{
	int n, i;
	for (i = 0; i < mb->vtop; i++)
		if (isTmpVar(mb, i) && getVarType(mb, i) == type)
			break;

	if( i < mb->vtop && isVarTypedef(mb,i))
		return i;
	n = newTmpVariable(mb, type);
	setVarTypedef(mb, n);
	return n;
}

int
copyVariable(MalBlkPtr dst, VarPtr v)
{
	VarPtr w;

	w = (VarPtr) GDKzalloc(sizeof(VarRecord));
	if( w == NULL)
		return -1;
	strcpy(w->id,v->id);
	w->type = v->type;
	w->flags = v->flags;
	w->rowcnt = v->rowcnt;
	w->declared = v->declared;
	w->updated = v->updated;
	w->eolife = v->eolife;
	w->stc = v->stc;
	if (VALcopy(&w->value, &v->value) == NULL) {
		GDKfree(w);
		return -1;
	}
	dst->var[dst->vtop] = w;
	return 0;
}


void
clearVariable(MalBlkPtr mb, int varid)
{
	VarPtr v;

	v = getVar(mb, varid);
	if (v == 0)
		return;
	if (isVarConstant(mb, varid) || isVarDisabled(mb, varid))
		VALclear(&v->value);
	v->type = 0;
	v->flags = 0;
	v->rowcnt = 0;
	v->eolife = 0;
	v->stc = 0;
}

void
freeVariable(MalBlkPtr mb, int varid)
{
	VarPtr v;

	v = getVar(mb, varid);
	clearVariable(mb, varid);
	GDKfree(v);
	getVar(mb, varid) = NULL;
}

/* A special action is to reduce the variable space by removing all
 * that do not contribute.
 * All temporary variables are renamed in the process to trim the varid.
 */
void
trimMalVariables_(MalBlkPtr mb, MalStkPtr glb)
{
	int *alias, cnt = 0, i, j;
	InstrPtr q;

	alias = (int *) GDKzalloc(mb->vtop * sizeof(int));
	if (alias == NULL)
		return;					/* forget it if we run out of memory */

	/* build the alias table */
	for (i = 0; i < mb->vtop; i++) {
		if ( isVarUsed(mb,i) == 0) {
			if (glb && isVarConstant(mb, i))
				VALclear(&glb->stk[i]);
			freeVariable(mb, i);
			continue;
		}
        if (i > cnt) {
            /* remap temporary variables */
            VarRecord *t = mb->var[cnt];
            mb->var[cnt] = mb->var[i];
            mb->var[i] = t;
        }

		/* valgrind finds a leak when we move these variable record
		 * pointers around. */
		alias[i] = cnt;
		if (glb && i != cnt) {
			glb->stk[cnt] = glb->stk[i];
			VALempty(&glb->stk[i]);
		}
		cnt++;
	}
#ifdef DEBUG_REDUCE
	mnstr_printf(GDKout, "Variable reduction %d -> %d\n", mb->vtop, cnt);
	for (i = 0; i < mb->vtop; i++)
		mnstr_printf(GDKout, "map %d->%d\n", i, alias[i]);
#endif

	/* remap all variable references to their new position. */
	if (cnt < mb->vtop) {
		for (i = 0; i < mb->stop; i++) {
			q = getInstrPtr(mb, i);
			for (j = 0; j < q->argc; j++)
				getArg(q, j) = alias[getArg(q, j)];
		}
	}
	/* rename the temporary variable */
	mb->vid = 0;
	for( i =0; i< cnt; i++)
	if( isTmpVar(mb,i))
        (void) snprintf(mb->var[i]->id, IDLENGTH,"%c%c%d", REFMARKER, TMPMARKER,mb->vid++);
	
#ifdef DEBUG_REDUCE
	mnstr_printf(GDKout, "After reduction \n");
	printFunction(GDKout, mb, 0, 0);
#endif
	GDKfree(alias);
	mb->vtop = cnt;
}

void
trimMalVariables(MalBlkPtr mb, MalStkPtr stk)
{
	int i, j;
	InstrPtr q;

	/* reset the use bit */
	for (i = 0; i < mb->vtop; i++) 
		clrVarUsed(mb,i);
	/* build the use table */
	for (i = 0; i < mb->stop; i++) {
		q = getInstrPtr(mb, i);

		for (j = 0; j < q->argc; j++)
			setVarUsed(mb,getArg(q,j));
	}
	trimMalVariables_(mb, stk);
}

/* MAL constants
 * Constants are stored in the symbol table and referenced by a
 * variable identifier. This means that per MAL instruction, we may
 * end up with MAXARG entries in the symbol table. This may lead to
 * long searches for variables. An optimization strategy deployed in
 * the current implementation is to look around for a similar
 * (constant) definition and to reuse its identifier. This avoids an
 * exploding symbol table with a lot of temporary variables (as in
 * tst400cHuge)
 *
 * But then the question becomes how far to search? Searching through
 * all variables is only useful when the list remains short or when
 * the constant-variable-name is easily derivable from its literal
 * value and a hash-based index leads you quickly to it.
 *
 * For the time being, we use a MAL system parameter, MAL_VAR_WINDOW,
 * to indicate the number of symbol table entries to consider. Setting
 * it to >= MAXARG will at least capture repeated use of a constant
 * within a single function call or repeated use within a small block
 * of code.
 *
 * The final step is to prepare a GDK value record, from which the
 * internal representation can be obtained during MAL interpretation.
 *
 * The constant values are linked together to improve searching
 * them. This start of the constant list is kept in the MalBlk.
 *
 * Conversion of a constant to another type is limited to well-known
 * coercion rules. Errors are reported and the nil value is set. */

/* Converts the constant in vr to the MAL type type.  Conversion is
 * done in the vr struct. */
str
convertConstant(int type, ValPtr vr)
{
	if( type > GDKatomcnt )
		throw(SYNTAX, "convertConstant", "type index out of bound");
	if (vr->vtype == type)
		return MAL_SUCCEED;
	if (vr->vtype == TYPE_str) {
		int ll = 0;
		ptr d = NULL;
		char *s = vr->val.sval;

		if (ATOMfromstr(type, &d, &ll, vr->val.sval) < 0 || d == NULL) {
			VALinit(vr, type, ATOMnilptr(type));
			throw(SYNTAX, "convertConstant", "parse error in '%s'", s);
		}
		if (strncmp(vr->val.sval, "nil", 3) != 0 && ATOMcmp(type, d, ATOMnilptr(type)) == 0) {
			GDKfree(d);
			VALinit(vr, type, ATOMnilptr(type));
			throw(SYNTAX, "convertConstant", "parse error in '%s'", s);
		}
		VALset(vr, type, d);
		if (ATOMextern(type) == 0)
			GDKfree(d);
		if (vr->vtype != type)
			throw(SYNTAX, "convertConstant", "coercion failed in '%s'", s);
	}

	if (type == TYPE_bat || isaBatType(type)) {
		/* BAT variables can only be set to nil */
		vr->vtype = type;
		vr->val.bval = bat_nil;
		return MAL_SUCCEED;
	}
	switch (ATOMstorage(type)) {
	case TYPE_any:
		/* In case *DEBUG*_MAL_INSTR is not defined and assertions are
		 * disabled, this will fall-through to the type cases below,
		 * rather than triggering an exception.
		 * Is this correct/intended like this??
		 */
#ifdef DEBUG_MAL_INSTR
		throw(SYNTAX, "convertConstant", "missing type");
#else
		assert(0);
#endif
	case TYPE_bit:
	case TYPE_bte:
	case TYPE_sht:
	case TYPE_int:
	case TYPE_void:
	case TYPE_oid:
	case TYPE_flt:
	case TYPE_dbl:
	case TYPE_lng:
#ifdef HAVE_HGE
	case TYPE_hge:
#endif
		if (VALconvert(type, vr) == NULL)
			throw(SYNTAX, "convertConstant", "coercion failed");
		return MAL_SUCCEED;
	case TYPE_str:
	{
		str w = 0;
		if (vr->vtype == TYPE_void || ATOMcmp(vr->vtype, ATOMnilptr(vr->vtype), VALptr(vr)) == 0) {
			vr->vtype = type;
			vr->val.sval = GDKstrdup(str_nil);
			vr->len = (int) strlen(vr->val.sval);
			return MAL_SUCCEED;
		}
		ATOMformat(vr->vtype, VALptr(vr), &w);
		assert(w != NULL);
		vr->vtype = TYPE_str;
		vr->len = (int) strlen(w);
		vr->val.sval = w;
		/* VALset(vr, type, w); does not use TYPE-str */
		if (vr->vtype != type)
			throw(SYNTAX, "convertConstant", "coercion failed");
		return MAL_SUCCEED;
	}

	case TYPE_bat:
		/* BAT variables can only be set to nil */
		vr->vtype = type;
		vr->val.bval = bat_nil;
		return MAL_SUCCEED;
	case TYPE_ptr:
		/* all coercions should be avoided to protect against memory probing */
		if (vr->vtype == TYPE_void) {
			vr->vtype = type;
			vr->val.pval = 0;
			return MAL_SUCCEED;
		}
		/*
		   if (ATOMcmp(vr->vtype, ATOMnilptr(vr->vtype), VALptr(vr)) == 0) {
		   vr->vtype = type;
		   vr->val.pval = 0;
		   return MAL_SUCCEED;
		   }
		   if (vr->vtype == TYPE_int) {
		   char buf[BUFSIZ];
		   int ll = 0;
		   ptr d = NULL;

		   snprintf(buf, BUFSIZ, "%d", vr->val.ival);
		   (*BATatoms[type].atomFromStr) (buf, &ll, &d);
		   if( d==0 ){
		   VALinit(vr, type, ATOMnilptr(type));
		   throw(SYNTAX, "convertConstant", "conversion error");
		   }
		   VALset(vr, type, d);
		   if (ATOMextern(type) == 0 )
		   GDKfree(d);
		   }
		 */
		if (vr->vtype != type)
			throw(SYNTAX, "convertConstant", "pointer conversion error");
		return MAL_SUCCEED;
		/* Extended types are always represented as string literals
		 * and converted to the internal storage structure. Beware
		 * that the typeFromStr routines generate storage space for
		 * the new value. This should be garbage collected at the
		 * end. */
	default:{
		int ll = 0;
		ptr d = NULL;

		if (isaBatType(type)) {
			if (VALinit(vr, TYPE_bat, ATOMnilptr(TYPE_bat)) == NULL)
				throw(MAL, "convertConstant", MAL_MALLOC_FAIL);
			break;
		}
		/* see if an atomFromStr() function is available */
		if (BATatoms[type].atomFromStr == 0)
			throw(SYNTAX, "convertConstant", "no conversion operator defined");

		/* if the value we're converting from is nil, the to
		 * convert to value will also be nil */
		if (ATOMcmp(vr->vtype, ATOMnilptr(vr->vtype), VALptr(vr)) == 0) {
			if (VALinit(vr, type, ATOMnilptr(type)) == NULL)
				throw(MAL, "convertConstant", MAL_MALLOC_FAIL);
			break;
		}

		/* if what we're converting from is not a string */
		if (vr->vtype != TYPE_str) {
			/* an extern type */
			str w = 0;

			/* dump the non-string atom as string in w */
			ATOMformat(vr->vtype, VALptr(vr), &w);
			/* and try to parse it from string as the desired type */
			if (ATOMfromstr(type, &d, &ll, w) < 0 || d == 0) {
				VALinit(vr, type, ATOMnilptr(type));
				GDKfree(w);
				throw(SYNTAX, "convertConstant", "conversion error");
			}
			memset((char *) vr, 0, sizeof(*vr));
			VALset(vr, type, d);
			if (ATOMextern(type) == 0)
				GDKfree(d);
			GDKfree(w);
		} else {				/* what we're converting from is a string */
			if (ATOMfromstr(type, &d, &ll, vr->val.sval) < 0 || d == NULL) {
				VALinit(vr, type, ATOMnilptr(type));
				throw(SYNTAX, "convertConstant", "conversion error");
			}
			VALset(vr, type, d);
			if (ATOMextern(type) == 0)
				GDKfree(d);
		}
	}
	}
	if (vr->vtype != type)
		throw(SYNTAX, "convertConstant", "conversion error");
	return MAL_SUCCEED;
}

int
fndConstant(MalBlkPtr mb, const ValRecord *cst, int depth)
{
	int i, k;
	const void *p;

	/* pointers never match */
	if (ATOMstorage(cst->vtype) == TYPE_ptr)
		return -1;

	p = VALptr(cst);
	k = mb->vtop - depth;
	if (k < 0)
		k = 0;
	for (i=k; i < mb->vtop - 1; i++) 
	if (getVar(mb,i) && isVarConstant(mb,i)){
		VarPtr v = getVar(mb, i);
		if (v && v->type == cst->vtype && ATOMcmp(cst->vtype, VALptr(&v->value), p) == 0)
			return i;
	}
	return -1;
}

int
cpyConstant(MalBlkPtr mb, VarPtr vr)
{
	int i;
	ValRecord cst;

	if (VALcopy(&cst, &vr->value) == NULL)
		return -1;

	i = defConstant(mb, vr->type, &cst);
	return i;
}

int
defConstant(MalBlkPtr mb, int type, ValPtr cst)
{
	int k;
	ValPtr vr;
	str msg;

	if (isaBatType(type) && cst->vtype == TYPE_void) {
		cst->vtype = TYPE_bat;
		cst->val.bval = bat_nil;
	} else if (cst->vtype != type && !isaBatType(type) && !isPolyType(type)) {
		ValRecord vr = *cst;
		int otype = cst->vtype;
		assert(type != TYPE_any);	/* help Coverity */
		msg = convertConstant(type, cst);
		if (msg) {
			str ft, tt;

			/* free old value */
			ft = getTypeName(otype);
			tt = getTypeName(type);
			showException(GDKout, SYNTAX, "defConstant", "constant coercion error from %s to %s", ft, tt);
			GDKfree(ft);
			GDKfree(tt);
			mb->errors++;
			GDKfree(msg);
		} else {
			assert(cst->vtype == type);
		}
		VALclear(&vr);
	}
	k = fndConstant(mb, cst, MAL_VAR_WINDOW);
	if (k >= 0) {
		/* protect against leaks coming from constant reuse */
		if (ATOMextern(type) && cst->val.pval)
			VALclear(cst);
		return k;
	}
	k = newTmpVariable(mb, type);
	setVarConstant(mb, k);
	setVarFixed(mb, k);
	if (type >= 0 && type < GDKatomcnt && ATOMextern(type))
		setVarCleanup(mb, k);
	else
		clrVarCleanup(mb, k);
	vr = &getVarConstant(mb, k);
	*vr = *cst;
	return k;
}

/* Argument handling
 * The number of arguments for procedures is currently
 * limited. Furthermore, we should assure that no variable is
 * referenced before being assigned. Failure to obey should mark the
 * instruction as type-error. */
InstrPtr
pushArgument(MalBlkPtr mb, InstrPtr p, int varid)
{
	if (p == NULL)
		return NULL;
	if (varid < 0) {
		freeInstruction(p);
		return NULL;
	}
	assert(varid >= 0);
	if (p->argc + 1 == p->maxarg) {
		InstrPtr pn;
		int pc = 0, pclimit;
		int space = p->maxarg * sizeof(p->argv[0]) + offsetof(InstrRecord, argv);

		/* instructions are either created in isolation or are stored
		 * on the program instruction stack already. In the latter
		 * case, we may have to adjust their reference. It does not
		 * make sense to locate it on the complete stack, because this
		 * would jeopardise long MAL program.
		 *
		 * The alternative to this hack is to change the code in many
		 * places and educate the programmer to not forget updating
		 * the stmtblock after pushing the arguments. In sql_gencode
		 * this alone would be >100 places and in the optimizers >
		 * 30. In almost all cases the instructions have few
		 * parameters. */
		pclimit = mb->stop - 8;
		pclimit = pclimit < 0 ? 0 : pclimit;
		for (pc = mb->stop - 1; pc >= pclimit; pc--)
			if (mb->stmt[pc] == p) 
				break;

		pn = GDKmalloc(space + MAXARG * sizeof(p->maxarg));
		if (pn == NULL) {
			freeInstruction(p);
			return NULL;
		}
		memcpy(pn, p, space);
		GDKfree(p);
		pn->maxarg += MAXARG;
		/* we have to keep track on the maximal arguments/block
		 * because it is needed by the interpreter */
		if (mb->maxarg < pn->maxarg)
			mb->maxarg = pn->maxarg;
		if( pc >= pclimit)
			mb->stmt[pc] = pn;
		//else 
			// Keep it referenced from the block, assert(0);
		p = pn;
	}
	p->argv[p->argc++] = varid;
	return p;
}

InstrPtr
setArgument(MalBlkPtr mb, InstrPtr p, int idx, int varid)
{
	int i;

	if (p == NULL)
		return NULL;
	p = pushArgument(mb, p, varid);	/* make space */
	if (p == NULL)
		return NULL;
	for (i = p->argc - 1; i > idx; i--)
		getArg(p, i) = getArg(p, i - 1);
	getArg(p, i) = varid;
	return p;
}

InstrPtr
pushReturn(MalBlkPtr mb, InstrPtr p, int varid)
{
	if (p->retc == 1 && p->argv[0] == -1) {
		p->argv[0] = varid;
		return p;
	}
	if ((p = setArgument(mb, p, p->retc, varid)) == NULL)
		return NULL;
	p->retc++;
	return p;
}

/* Store the information of a destination variable in the signature
 * structure of each instruction. This code is largely equivalent to
 * pushArgument, but it is more efficient in searching and collecting
 * the information.
 * TODO */
/* swallows name argument */
InstrPtr
pushArgumentId(MalBlkPtr mb, InstrPtr p, const char *name)
{
	int v;

	if (p == NULL)
		return NULL;
	v = findVariable(mb, name);
	if (v < 0) {
		if ((v = newVariable(mb, name, strlen(name), getAtomIndex(name, -1, TYPE_any))) < 0) {
			freeInstruction(p);
			return NULL;
		}
	}
	return pushArgument(mb, p, v);
}

/* The alternative is to remove arguments from an instruction
 * record. This is typically part of instruction constructions. */
void
delArgument(InstrPtr p, int idx)
{
	int i;

	for (i = idx; i < p->argc - 1; i++)
		p->argv[i] = p->argv[i + 1];
	p->argc--;
	if (idx < p->retc)
		p->retc--;
}

void
setVarType(MalBlkPtr mb, int i, int tpe)
{
	VarPtr v;
	v = mb->var[i];

	v->type = tpe;
}

/* Cleaning a variable type by setting it to TYPE_any possibly
 * invalidates all other type derivations in the program. Beware of
 * the exception variables. They are globally known. */
void
clrAllTypes(MalBlkPtr mb)
{
	int i;
	InstrPtr p;

	p = getInstrPtr(mb, 0);

	for (i = p->argc; i < mb->vtop; i++)
		if (!isVarUDFtype(mb, i) && isVarUsed(mb, i) && !isVarTypedef(mb, i) && !isVarConstant(mb, i) && !isExceptionVariable(mb->var[i]->id)) {
			setVarType(mb, i, TYPE_any);
			clrVarCleanup(mb, i);
			clrVarFixed(mb, i);
		}
	for (i = 1; i < mb->stop - 1; i++) {
		p = getInstrPtr(mb, i);
		p->typechk = TYPE_UNKNOWN;
		p->fcn = 0;
		p->blk = NULL;

		switch (p->token) {
		default:
			p->token = ASSIGNsymbol;
		case RAISEsymbol:
		case CATCHsymbol:
		case RETURNsymbol:
		case LEAVEsymbol:
		case YIELDsymbol:
		case EXITsymbol:
		case NOOPsymbol:
			break;
		case ENDsymbol:
			return;
		}
	}
}

void
setArgType(MalBlkPtr mb, InstrPtr p, int i, int tpe)
{
	assert(p->argv[i] < mb->vsize);
	mb->var[getArg(p, i)]->type = tpe;
}

void
setReturnArgument(InstrPtr p, int i)
{
	setDestVar(p, i);
}

malType
destinationType(MalBlkPtr mb, InstrPtr p)
{
	if (p->argc > 0)
		return getVarType(mb, getDestVar(p));
	return TYPE_any;
}

/* For polymorphic instructions we should keep around the maximal
 * index to later allocate sufficient space for type resolutions
 * maps. Beware, that we only consider the instruction polymorphic if
 * it has an index or belongs to the signature. In other cases it
 * merely has to be filled. */
inline void
setPolymorphic(InstrPtr p, int tpe, int force)
{
	int c1 = 0, c2 = 0;

	if (force == FALSE && tpe == TYPE_any)
		return;
	if (isaBatType(tpe)) 
		c1= TYPE_oid;
	if (getTypeIndex(tpe) > 0)
		c2 = getTypeIndex(tpe);
	else if (getBatType(tpe) == TYPE_any)
		c2 = 1;
	c1 = c1 > c2 ? c1 : c2;
	if (c1 > 0 && c1 >= p->polymorphic)
		p->polymorphic = c1 + 1;

}

/* Instructions are simply appended to a MAL block. It is also the
 * place to collect information to speed-up use later on. */
void
pushInstruction(MalBlkPtr mb, InstrPtr p)
{
	int i;

	if (p == NULL)
		return;

	i = mb->stop;
	if (i + 1 >= mb->ssize) {
		int space = (mb->ssize + STMT_INCREMENT) * sizeof(InstrPtr);
		InstrPtr *newblk = (InstrPtr *) GDKzalloc(space);

		if (newblk == NULL) {
			mb->errors++;
			showException(GDKout, MAL, "pushInstruction", "out of memory (requested: %d bytes)", space);
			return;
		}
		memcpy(newblk, mb->stmt, mb->ssize * sizeof(InstrPtr));
		mb->ssize += STMT_INCREMENT;
		GDKfree(mb->stmt);
		mb->stmt = newblk;
	}
	/* A destination variable should be set */
	if(p->argc > 0 && p->argv[0] < 0){
		mb->errors++;
		showException(GDKout, MAL, "pushInstruction", "Illegal instruction (missing target variable)");
		freeInstruction(p);
		return;
	}
	if (mb->stmt[i]) {
		/* if( getModuleId(mb->stmt[i] ) )
		   printf("Garbage collect statement %s.%s\n",
		   getModuleId(mb->stmt[i]), getFunctionId(mb->stmt[i])); */
		freeInstruction(mb->stmt[i]);
	}
	mb->stmt[i] = p;

	mb->stop++;
}

/* The END instruction has an optional name, which is only checked
 * during parsing; */
void
pushEndInstruction(MalBlkPtr mb)
{
	InstrPtr p;

	p = newInstruction(mb, NULL, NULL);
	p->token = ENDsymbol;
	p->barrier = 0;
	if (!p) {
		mb->errors++;
		showException(GDKout, MAL, "pushEndInstruction", "failed to create instruction (out of memory?)");
		return;
	}
	p->argc = 0;
	p->retc = 0;
	p->argv[0] = 0;
	pushInstruction(mb, p);
}
<|MERGE_RESOLUTION|>--- conflicted
+++ resolved
@@ -16,20 +16,6 @@
 #include "mal_utils.h"
 #include "mal_exception.h"
 
-<<<<<<< HEAD
-#define MAXSYMBOLS 12000 /* enough for the startup and some queries */
-static SymRecord symbolpool[MAXSYMBOLS];
-static int symboltop = 0;
-
-
-void
-mal_instruction_reset(void)
-{
-	symboltop = 0;
-}
-
-=======
->>>>>>> a041f32d
 Symbol
 newSymbol(str nme, int kind)
 {
