/*
 * This Source Code Form is subject to the terms of the Mozilla Public
 * License, v. 2.0.  If a copy of the MPL was not distributed with this
 * file, You can obtain one at http://mozilla.org/MPL/2.0/.
 *
 * Copyright 1997 - July 2008 CWI, August 2008 - 2016 MonetDB B.V.
 */

/*
 * (author)  Author M. Kersten
 * For documentation see website
 */
#include "monetdb_config.h"
#include "mal_instruction.h"
#include "mal_function.h"		/* for getPC() */
#include "mal_utils.h"
#include "mal_exception.h"

#define MAXSYMBOLS 12000 /* enough for the startup and some queries */
static SymRecord symbolpool[MAXSYMBOLS];
static int symboltop;

Symbol
newSymbol(str nme, int kind)
{
	Symbol cur;

	if (nme == NULL) {
		GDKerror("newSymbol:unexpected name (=null)\n");
		return NULL;
	}
	if( symboltop < MAXSYMBOLS){
		cur = symbolpool + symboltop;
		symboltop++;
	} else
		cur = (Symbol) GDKzalloc(sizeof(SymRecord));

	if (cur == NULL) {
		GDKerror("newSymbol:" MAL_MALLOC_FAIL);
		return NULL;
	}
	cur->name = putName(nme);
	cur->kind = kind;
	cur->peer = NULL;
	cur->def = newMalBlk(kind == FUNCTIONsymbol?MAXVARS : MAXARG, kind == FUNCTIONsymbol? STMT_INCREMENT : 2);
	if ( cur->def == NULL){
		GDKfree(cur);
		return NULL;
	}
	return cur;
}

void
freeSymbol(Symbol s)
{
	if (s == NULL)
		return;
	if (s->def) {
		freeMalBlk(s->def);
		s->def = NULL;
	}
	if( !( s >= symbolpool && s < symbolpool + MAXSYMBOLS))
		GDKfree(s);
}

void
freeSymbolList(Symbol s)
{
	Symbol t = s;

	while (s) {
		t = s->peer;
		s->peer = NULL;
		freeSymbol(s);
		s = t;
	}
}

int
newMalBlkStmt(MalBlkPtr mb, int maxstmts)
{
	InstrPtr *p;

	p = (InstrPtr *) GDKzalloc(sizeof(InstrPtr) * maxstmts);
	if (p == NULL) {
		GDKerror("newMalBlk:" MAL_MALLOC_FAIL);
		return -1;
	}
	mb->stmt = p;
	mb->stop = 0;
	mb->ssize = maxstmts;
	return 0;
}

MalBlkPtr
newMalBlk(int maxvars, int maxstmts)
{
	MalBlkPtr mb;
	VarPtr *v;

	/* each MAL instruction implies at least on variable */
	// TODO: this check/assignment makes little sense
	/*
	if (maxvars < maxstmts)
		maxvars = maxvars;
	*/
	v = (VarPtr *) GDKzalloc(sizeof(VarPtr) * maxvars);
	if (v == NULL) {
		GDKerror("newMalBlk:" MAL_MALLOC_FAIL);
		return NULL;
	}
	mb = (MalBlkPtr) GDKmalloc(sizeof(MalBlkRecord));
	if (mb == NULL) {
		GDKfree(v);
		GDKerror("newMalBlk:" MAL_MALLOC_FAIL);
		return NULL;
	}

	mb->var = v;
	mb->vtop = 0;
	mb->vid = 0;
	mb->vsize = maxvars;
	mb->help = NULL;
	mb->binding[0] = 0;
	mb->tag = 0;
	mb->errors = 0;
	mb->alternative = NULL;
	mb->history = NULL;
	mb->keephistory = 0;
	mb->dotfile = 0;
	mb->maxarg = MAXARG;		/* the minimum for each instruction */
	mb->typefixed = 0;
	mb->flowfixed = 0;
	mb->inlineProp = 0;
	mb->unsafeProp = 0;
	mb->ptop = mb->psize = 0;
	mb->replica = NULL;
	mb->trap = 0;
	mb->runtime = 0;
	mb->calls = 0;
	mb->optimize = 0;
	mb->stmt = NULL;
	mb->activeClients = 1;
	if (newMalBlkStmt(mb, maxstmts) < 0) {
		GDKfree(mb->var);
		GDKfree(mb->stmt);
		GDKfree(mb);
		return NULL;
	}
	return mb;
}

void
resizeMalBlk(MalBlkPtr mb, int maxstmt, int maxvar)
{
	int i;

	if ( maxvar < maxstmt)
		maxvar = maxstmt;
	if ( mb->ssize > maxstmt && mb->vsize > maxvar)
		return ;

	mb->stmt = (InstrPtr *) GDKrealloc(mb->stmt, maxstmt * sizeof(InstrPtr));
	if ( mb->stmt == NULL)
		goto wrapup;
	for ( i = mb->ssize; i < maxstmt; i++)
		mb->stmt[i] = 0;
	mb->ssize = maxstmt;

	mb->var = (VarPtr*) GDKrealloc(mb->var, maxvar * sizeof (VarPtr));
	if ( mb->var == NULL)
		goto wrapup;
	for( i = mb->vsize; i < maxvar; i++)
		mb->var[i] = 0;
	mb->vsize = maxvar;
	return;
wrapup:
	GDKerror("resizeMalBlk:" MAL_MALLOC_FAIL);
}
/* The resetMalBlk code removes instructions, but without freeing the
 * space. This way the structure is prepared for re-use */
void
resetMalBlk(MalBlkPtr mb, int stop)
{
	int i;

	for(i=0; i<stop; i++) 
		mb->stmt[i] ->typechk = TYPE_UNKNOWN;
	mb->stop = stop;
}

/* The freeMalBlk code is quite defensive. It is used to localize an
 * illegal re-use of a MAL blk. */
void
freeMalBlk(MalBlkPtr mb)
{
	int i;

	for (i = 0; i < mb->ssize; i++)
		if (mb->stmt[i]) {
			freeInstruction(mb->stmt[i]);
			mb->stmt[i] = NULL;
		}
	mb->stop = 0;
	for (i = 0; i < mb->vsize; i++)
		if (mb->var[i]) {
			freeVariable(mb, i);
			mb->var[i] = 0;
		}
	mb->vtop = 0;
	mb->vid = 0;
	GDKfree(mb->stmt);
	mb->stmt = 0;
	GDKfree(mb->var);
	mb->var = 0;

	if (mb->history)
		freeMalBlk(mb->history);
<<<<<<< HEAD
	mb->history = 0;
	if (mb->binding)
		GDKfree(mb->binding);
	mb->binding = 0;
=======
	mb->binding[0] = 0;
>>>>>>> b19b5685
	mb->tag = 0;
	if (mb->help)
		GDKfree(mb->help);
	mb->help = 0;
	mb->inlineProp = 0;
	mb->unsafeProp = 0;
	GDKfree(mb);
}

/* The routine below should assure that all referenced structures are
 * private. The copying is memory conservative. */
MalBlkPtr
copyMalBlk(MalBlkPtr old)
{
	MalBlkPtr mb;
	int i;

	mb = (MalBlkPtr) GDKzalloc(sizeof(MalBlkRecord));
	if (mb == NULL) {
		GDKerror("newMalBlk:" MAL_MALLOC_FAIL);
		return NULL;
	}
	mb->alternative = old->alternative;
	mb->history = NULL;
	mb->keephistory = old->keephistory;
	mb->dotfile = old->dotfile;
	mb->var = (VarPtr *) GDKzalloc(sizeof(VarPtr) * old->vsize);
	mb->activeClients = 1;

	if (mb->var == NULL) {
		GDKfree(mb);
		GDKerror("newMalBlk:" MAL_MALLOC_FAIL);
		return NULL;
	}
	mb->vsize = old->vsize;

	mb->vtop = 0;
	mb->vid = old->vid;
	for (i = 0; i < old->vtop; i++) {
		if( copyVariable(mb, getVar(old, i)) == -1){
			GDKfree(mb->var);
			GDKfree(mb);
			GDKerror("copyVariable" MAL_MALLOC_FAIL);
			return NULL;
		}
		mb->vtop++;
	}

	mb->stmt = (InstrPtr *) GDKzalloc(sizeof(InstrPtr) * old->ssize);

	if (mb->stmt == NULL) {
		GDKfree(mb->var);
		GDKfree(mb);
		GDKerror("newMalBlk:" MAL_MALLOC_FAIL);
		return NULL;
	}

	mb->stop = old->stop;
	mb->ssize = old->ssize;
	assert(old->stop < old->ssize);
	for (i = 0; i < old->stop; i++)
		mb->stmt[i] = copyInstruction(old->stmt[i]);

	mb->help = old->help ? GDKstrdup(old->help) : NULL;
	strncpy(mb->binding,  old->binding, IDLENGTH);
	mb->errors = old->errors;
	mb->tag = old->tag;
	mb->typefixed = old->typefixed;
	mb->flowfixed = old->flowfixed;
	mb->trap = old->trap;
	mb->runtime = old->runtime;
	mb->calls = old->calls;
	mb->optimize = old->optimize;
	mb->replica = old->replica;
	mb->maxarg = old->maxarg;
	mb->inlineProp = old->inlineProp;
	mb->unsafeProp = old->unsafeProp;
	return mb;
}

void
addtoMalBlkHistory(MalBlkPtr mb)
{
	MalBlkPtr cpy, h;
	if (mb->keephistory) {
		cpy = copyMalBlk(mb);
		if (cpy == NULL)
			return;				/* ignore history */
		cpy->history = NULL;
		if (mb->history == NULL)
			mb->history = cpy;
		else {
			for (h = mb; h->history; h = h->history)
				;
			h->history = cpy;
		}
	}
}

MalBlkPtr
getMalBlkHistory(MalBlkPtr mb, int idx)
{
	MalBlkPtr h = mb;
	while (h && idx-- >= 0)
		h = h->history;
	return h ? h : mb;
}


/* The MalBlk structures potentially consume a lot a of space, because
 * it is not possible to precisely estimate the default sizes of the
 * var and stmt components. The routines below provide a mechanism to
 * handle the issue. The expandMalBlk routine takes the number of
 * new-lines as a parameter and guesses the size of variable and
 * statement table.
 *
 * Experience shows that trimming leads to memory fragmentation (140K
 * lost after server init) and is therefore turned off. */
static void
trimexpand(MalBlkPtr mb, int varsize, int stmtsize)
{
	VarRecord **v;
	InstrPtr *stmt;
	int len, i;

	assert(varsize > 0 && stmtsize > 0);
	len = sizeof(ValPtr) * (mb->vtop + varsize);
	v = (VarRecord **) GDKzalloc(len);
	if (v == NULL)
		return;
	len = sizeof(InstrPtr) * (mb->ssize + stmtsize);
	stmt = (InstrPtr *) GDKzalloc(len);
	if (stmt == NULL){
		GDKfree(v);
		return;
	}

	memcpy((str) v, (str) mb->var, sizeof(ValPtr) * mb->vtop);

	for (i = mb->vtop; i < mb->vsize; i++)
		if (mb->var[i])
			freeVariable(mb, i);
	if (mb->var)
		GDKfree(mb->var);
	mb->var = v;
	mb->vsize = mb->vtop + varsize;

	memcpy((str) stmt, (str) mb->stmt, sizeof(InstrPtr) * mb->stop);
	for (i = mb->stop; i < mb->ssize; i++) {
		if (mb->stmt[i]) {
			freeInstruction(mb->stmt[i]);
			mb->stmt[i] = NULL;
		}
	}
	GDKfree(mb->stmt);
	mb->stmt = stmt;

	mb->ssize = mb->ssize + stmtsize;
}

/* Before compiling a large string, it makes sense to allocate
 * approximately enough space to keep the intermediate
 * code. Otherwise, we end up with a repeated extend on the MAL block,
 * which really consumes a lot of memcpy resources. The average MAL
 * string length could been derived from the test cases. An error in
 * the estimate is more expensive than just counting the lines.
 *
 * The MAL blocks act as instruction pools. Using a resetMALblock
 * makes the instructions available. */
void
prepareMalBlk(MalBlkPtr mb, str s)
{
	int cnt = STMT_INCREMENT;

	while (s) {
		s = strchr(s, '\n');
		if (s) {
			s++;
			cnt++;
		}
	}
	cnt = (int) (cnt * 1.1);
	if (cnt > mb->ssize || cnt > mb->vsize)
		trimexpand(mb, cnt, cnt);
}

InstrPtr
newInstruction(MalBlkPtr mb, int kind)
{
	InstrPtr p = NULL;

	if (mb && mb->stop < mb->ssize) {
		p = mb->stmt[mb->stop];

		if (p && p->maxarg < MAXARG) {
			assert(0);
			p = NULL;
		}
		mb->stmt[mb->stop] = NULL;
	}
	if (p == NULL) {
		p = GDKzalloc(MAXARG * sizeof(p->argv[0]) + offsetof(InstrRecord, argv));
		if (p == NULL) {
			showException(GDKout, MAL, "pushEndInstruction", "memory allocation failure");
			return NULL;
		}
		p->maxarg = MAXARG;
	}
	p->typechk = TYPE_UNKNOWN;
	setModuleId(p, NULL);
	setFunctionId(p, NULL);
	p->fcn = NULL;
	p->blk = NULL;
	p->polymorphic = 0;
	p->varargs = 0;
	p->argc = 1;
	p->retc = 1;
	p->mitosis = -1;
	p->argv[0] = -1;			/* watch out for direct use in variable table */
	/* Flow of control instructions are always marked as an assignment
	 * with modifier */
	switch (kind) {
	case BARRIERsymbol:
	case REDOsymbol:
	case LEAVEsymbol:
	case EXITsymbol:
	case RETURNsymbol:
	case YIELDsymbol:
	case CATCHsymbol:
	case RAISEsymbol:
		p->token = ASSIGNsymbol;
		p->barrier = kind;
		break;
	default:
		p->token = kind;
		p->barrier = 0;
	}
	p->gc = 0;
	p->jump = 0;
	return p;
}

/* Copying an instruction is space conservative. */
InstrPtr
copyInstruction(InstrPtr p)
{
	InstrPtr new;
	new = (InstrPtr) GDKmalloc(offsetof(InstrRecord, argv) + p->maxarg * sizeof(p->maxarg));
	if( new == NULL) {
		GDKerror("copyInstruction:failed to allocated space");
		return new;
	}
	oldmoveInstruction(new, p);
	return new;
}

void
clrFunction(InstrPtr p)
{
	p->token = ASSIGNsymbol;
	p->fcn = 0;
	p->blk = 0;
	p->typechk = TYPE_UNKNOWN;
	setModuleId(p, NULL);
	setFunctionId(p, NULL);
}

void
clrInstruction(InstrPtr p)
{
	clrFunction(p);
	memset((char *) p, 0, offsetof(InstrRecord, argv) + p->maxarg * sizeof(p->argv[0]));
}

void
freeInstruction(InstrPtr p)
{
	assert(p != 0);
	GDKfree(p);
}

/* Moving instructions around calls for care, because all dependent
 * information should also be updated. */
void
oldmoveInstruction(InstrPtr new, InstrPtr p)
{
	int space;

	space = offsetof(InstrRecord, argv) + p->maxarg * sizeof(p->argv[0]);
	memcpy((char *) new, (char *) p, space);
	setFunctionId(new, getFunctionId(p));
	setModuleId(new, getModuleId(p));
	new->typechk = TYPE_UNKNOWN;
}

/* Query optimizers walk their way through a MAL program block. They
 * require some primitives to move instructions around and to remove
 * superflous instructions. The removal is based on the assumption
 * that indeed the instruction belonged to the block. */
void
removeInstruction(MalBlkPtr mb, InstrPtr p)
{
	int i;

	for (i = 0; i < mb->stop - 1; i++)
		if (mb->stmt[i] == p)
			break;

	if (i == mb->stop)
		return;

	for (; i < mb->stop - 1; i++) 
		mb->stmt[i] = mb->stmt[i + 1];
	mb->stmt[i] = 0;
	mb->stop--;
	assert(i == mb->stop);

	/* move statement after stop */
	mb->stmt[i] = p;
}

void
removeInstructionBlock(MalBlkPtr mb, int pc, int cnt)
{
	int i;
	InstrPtr p;

	for (i = pc; i < pc + cnt; i++) {
		p = getInstrPtr(mb, i);
		freeInstruction(p);
	}

	for (i = pc; i < mb->stop - cnt; i++)
		mb->stmt[i] = mb->stmt[i + cnt];

	mb->stop -= cnt;
	for (; i < mb->stop; i++)
		mb->stmt[i] = 0;
}

void
moveInstruction(MalBlkPtr mb, int pc, int target)
{
	InstrPtr p;
	int i;

	p = getInstrPtr(mb, pc);
	if (pc > target) {
		for (i = pc; i > target; i--)
			mb->stmt[i] = mb->stmt[i - 1];
		mb->stmt[i] = p;
	} else {
		for (i = target; i > pc; i--)
			mb->stmt[i] = mb->stmt[i - 1];
		mb->stmt[i] = p;
	}
}

void
insertInstruction(MalBlkPtr mb, InstrPtr p, int pc)
{
	pushInstruction(mb, p);		/* to ensure room */
	moveInstruction(mb, mb->stop - 1, pc);
}

/* Beware that the first argument of a signature is reserved for the
 * function return type , which should be equal to the destination
 * variable type.
 */

int
findVariable(MalBlkPtr mb, const char *name)
{
	int i;

	if (name == NULL)
		return -1;
	for (i = mb->vtop - 1; i >= 0; i--)
		if (idcmp(name, getVarName(mb, i)) == 0)
			return i;
	return -1;
}

/* The second version of findVariable assumes you have not yet
 * allocated a private structure. This is particularly usefull during
 * parsing, because most variables are already defined. This way we
 * safe GDKmalloc/GDKfree. */
int
findVariableLength(MalBlkPtr mb, str name, int len)
{
	int i;
	int j;

	for (i = mb->vtop - 1; i >= 0; i--)
		if (mb->var[i]) { /* mb->var[i]->id will always evaluate to true */
			str s = mb->var[i]->id;

			j = 0;
			if (s)
				for (j = 0; j < len; j++)
					if (name[j] != s[j])
						break;
			if (j == len && s && s[j] == 0)
				return i;
		}
	return -1;
}

/* Note that getType also checks for type names directly. They have
 * preference over variable names. */
malType
getType(MalBlkPtr mb, str nme)
{
	int i;

	i = findVariable(mb, nme);
	if (i < 0)
		return getAtomIndex(nme, -1, TYPE_any);
	return getVarType(mb, i);
}

str
getArgDefault(MalBlkPtr mb, InstrPtr p, int idx)
{
	ValPtr v = &getVarConstant(mb, getArg(p, idx));

	if (v->vtype == TYPE_str)
		return v->val.sval;
	return NULL;
}

/* All variables are implicitly declared upon their first assignment.
 *
 * Lexical constants require some care. They typically appear as
 * arguments in operator/function calls. To simplify program analysis
 * later on, we stick to the situation that function/operator
 * arguments are always references to by variables.
 *
 * Reserved words
 * Although MAL has been designed as a minimal language, several
 * identifiers are not eligible as variables. The encoding below is
 * geared at simple and speed. */
#if 0
int
isReserved(str nme)
{
	switch (*nme) {
	case 'A':
	case 'a':
		if (idcmp("atom", nme) == 0)
			return 1;
		break;
	case 'B':
	case 'b':
		if (idcmp("barrier", nme) == 0)
			return 1;
		break;
	case 'C':
	case 'c':
		if (idcmp("command", nme) == 0)
			return 1;
		break;
	case 'E':
	case 'e':
		if (idcmp("exit", nme) == 0)
			return 1;
		if (idcmp("end", nme) == 0)
			return 1;
		break;
	case 'F':
	case 'f':
		if (idcmp("false", nme) == 0)
			return 1;
		if (idcmp("function", nme) == 0)
			return 1;
		if (idcmp("factory", nme) == 0)
			return 1;
		break;
	case 'I':
	case 'i':
		if (idcmp("include", nme) == 0)
			return 1;
		break;
	case 'M':
	case 'm':
		if (idcmp("module", nme) == 0)
			return 1;
		if (idcmp("macro", nme) == 0)
			return 1;
		break;
	case 'O':
	case 'o':
		if (idcmp("orcam", nme) == 0)
			return 1;
		break;
	case 'P':
	case 'p':
		if (idcmp("pattern", nme) == 0)
			return 1;
		break;
	case 'T':
	case 't':
		if (idcmp("thread", nme) == 0)
			return 1;
		if (idcmp("true", nme) == 0)
			return 1;
		break;
	}
	return 0;
}
#endif

/* Beware, the symbol table structure assumes that it is relatively
 * cheap to perform a linear search to a variable or constant. */
static int
makeVarSpace(MalBlkPtr mb)
{
	if (mb->vtop >= mb->vsize) {
		VarPtr *new;
		int s = mb->vsize * 2;

		new = (VarPtr *) GDKzalloc(s * sizeof(VarPtr));
		if (new == NULL) {
			mb->errors++;
			showScriptException(GDKout, mb, 0, MAL, "newMalBlk:no storage left\n");
			assert(0);
			return -1;
		}
		memcpy((char *) new, (char *) mb->var, sizeof(VarPtr) * mb->vtop);
		GDKfree(mb->var);
		mb->vsize = s;
		mb->var = new;
	}
	return 0;
}

/* create and initialize a variable record*/
int
newVariable(MalBlkPtr mb, str name, size_t len, malType type)
{
	int n;

	if( len >= IDLENGTH)
		return -1;
	if (makeVarSpace(mb)) 
		return -1;
	n = mb->vtop;
	if (getVar(mb, n) == NULL){
		getVar(mb, n) = (VarPtr) GDKzalloc(sizeof(VarRecord) );
		if ( getVar(mb,n) == NULL) {
			mb->errors++;
			GDKerror("newVariable:" MAL_MALLOC_FAIL);
			return -1;
		}
	}
	if( name == 0 || len == 0)
		(void) snprintf(mb->var[n]->id, IDLENGTH,"%c%c%d", REFMARKER, TMPMARKER,mb->vid++);
	else{
		(void) strncpy( mb->var[n]->id, name,len);
		mb->var[n]->id[len]=0;
	}

	setRowCnt(mb,n,0);
	setVarType(mb, n, type);
	clrVarFixed(mb, n);
	clrVarUsed(mb, n);
	clrVarInit(mb, n);
	clrVarDisabled(mb, n);
	clrVarUDFtype(mb, n);
	clrVarConstant(mb, n);
	clrVarCleanup(mb, n);
	mb->vtop++;
	return n;
}

/* Simplified cloning. */
int
cloneVariable(MalBlkPtr tm, MalBlkPtr mb, int x)
{
	int res;
	if (isVarConstant(mb, x))
		res = cpyConstant(tm, getVar(mb, x));
	else
		res = newVariable(tm, getVarName(mb, x), strlen(getVarName(mb,x)), getVarType(mb, x));
	if (res < 0)
		return res;
	if (isVarFixed(mb, x))
		setVarFixed(tm, res);
	if (isVarUsed(mb, x))
		setVarUsed(tm, res);
	if (isVarInit(mb, x))
		setVarInit(tm, res);
	if (isVarDisabled(mb, x))
		setVarDisabled(tm, res);
	if (isVarUDFtype(mb, x))
		setVarUDFtype(tm, res);
	if (isVarCleanup(mb, x))
		setVarCleanup(tm, res);
	strncpy(getSTC(tm,x),getSTC(mb,x), 2 *IDLENGTH);
	return res;
}

/* generate a new variable name based on a pattern with 1 %d argument*/
void
renameVariable(MalBlkPtr mb, int id, str pattern, int newid)
{
	assert(id >=0 && id <mb->vtop);
	snprintf(mb->var[id]->id,IDLENGTH,pattern,newid);
}

int
newTmpVariable(MalBlkPtr mb, malType type)
{
	return newVariable(mb,0,0,type);
}

int
newTypeVariable(MalBlkPtr mb, malType type)
{
	int n, i;
	for (i = 0; i < mb->vtop; i++)
		if (isTmpVar(mb, i) && getVarType(mb, i) == type)
			break;

	if( i < mb->vtop && isVarTypedef(mb,i))
		return i;
	n = newTmpVariable(mb, type);
	setVarTypedef(mb, n);
	return n;
}

int
copyVariable(MalBlkPtr dst, VarPtr v)
{
	VarPtr w;

	w = (VarPtr) GDKzalloc(sizeof(VarRecord));
	if( w == NULL)
		return -1;
	strcpy(w->id,v->id);
	w->type = v->type;
	w->flags = v->flags;
	w->rowcnt = v->rowcnt;
	VALcopy(&w->value, &v->value);
	dst->var[dst->vtop] = w;
	return 0;
}


void
clearVariable(MalBlkPtr mb, int varid)
{
	VarPtr v;

	v = getVar(mb, varid);
	if (v == 0)
		return;
	if (isVarConstant(mb, varid) || isVarDisabled(mb, varid))
		VALclear(&v->value);
	v->type = 0;
	v->flags = 0;
	v->rowcnt = 0;
	v->eolife = 0;
	v->stc[0] = 0;
}

void
freeVariable(MalBlkPtr mb, int varid)
{
	VarPtr v;

	v = getVar(mb, varid);
	clearVariable(mb, varid);
	GDKfree(v);
	getVar(mb, varid) = NULL;
}

/* A special action is to reduce the variable space by removing all
 * that do not contribute.
 */
void
trimMalVariables_(MalBlkPtr mb, MalStkPtr glb)
{
	int *vars, cnt = 0, i, j;
	int maxid = 0,m;
	InstrPtr q;

	vars = (int *) GDKzalloc(mb->vtop * sizeof(int));
	if (vars == NULL)
		return;					/* forget it if we run out of memory */

	/* build the alias table */
	for (i = 0; i < mb->vtop; i++) {
		if ( isVarUsed(mb,i) == 0) {
			if (glb && isVarConstant(mb, i))
				VALclear(&glb->stk[i]);
			freeVariable(mb, i);
			continue;
		}
		if( isTmpVar(mb,i) ){
			m = atoi(getVarName(mb,i)+2);
			if( m > maxid)
				maxid = m;
		}
        if (i > cnt) {
            /* remap temporary variables */
            VarRecord *t = mb->var[cnt];
            mb->var[cnt] = mb->var[i];
            mb->var[i] = t;
        }

		/* valgrind finds a leak when we move these variable record
		 * pointers around. */
		vars[i] = cnt;
		if (glb && i != cnt) {
			glb->stk[cnt] = glb->stk[i];
			VALempty(&glb->stk[i]);
		}
		cnt++;
	}
#ifdef DEBUG_REDUCE
	mnstr_printf(GDKout, "Variable reduction %d -> %d\n", mb->vtop, cnt);
	for (i = 0; i < mb->vtop; i++)
		mnstr_printf(GDKout, "map %d->%d\n", i, vars[i]);
#endif

	/* remap all variable references to their new position. */
	if (cnt < mb->vtop) {
		for (i = 0; i < mb->stop; i++) {
			q = getInstrPtr(mb, i);
			for (j = 0; j < q->argc; j++)
				getArg(q, j) = vars[getArg(q, j)];
		}
	}
	/* reset the variable counter */
	mb->vid= maxid + 1;
#ifdef DEBUG_REDUCE
	mnstr_printf(GDKout, "After reduction \n");
	printFunction(GDKout, mb, 0, 0);
#endif
	GDKfree(vars);
	mb->vtop = cnt;
}

void
trimMalVariables(MalBlkPtr mb, MalStkPtr stk)
{
	int i, j;
	InstrPtr q;

	/* reset the use bit */
	for (i = 0; i < mb->vtop; i++) 
		clrVarUsed(mb,i);
	/* build the use table */
	for (i = 0; i < mb->stop; i++) {
		q = getInstrPtr(mb, i);

		for (j = 0; j < q->argc; j++)
			setVarUsed(mb,getArg(q,j));
	}
	trimMalVariables_(mb, stk);
}

/* MAL constants
 * Constants are stored in the symbol table and referenced by a
 * variable identifier. This means that per MAL instruction, we may
 * end up with MAXARG entries in the symbol table. This may lead to
 * long searches for variables. An optimization strategy deployed in
 * the current implementation is to look around for a similar
 * (constant) definition and to reuse its identifier. This avoids an
 * exploding symbol table with a lot of temporary variables (as in
 * tst400cHuge)
 *
 * But then the question becomes how far to search? Searching through
 * all variables is only useful when the list remains short or when
 * the constant-variable-name is easily derivable from its literal
 * value and a hash-based index leads you quickly to it.
 *
 * For the time being, we use a MAL system parameter, MAL_VAR_WINDOW,
 * to indicate the number of symbol table entries to consider. Setting
 * it to >= MAXARG will at least capture repeated use of a constant
 * within a single function call or repeated use within a small block
 * of code.
 *
 * The final step is to prepare a GDK value record, from which the
 * internal representation can be obtained during MAL interpretation.
 *
 * The constant values are linked together to improve searching
 * them. This start of the constant list is kept in the MalBlk.
 *
 * Conversion of a constant to another type is limited to well-known
 * coercion rules. Errors are reported and the nil value is set. */

/* Converts the constant in vr to the MAL type type.  Conversion is
 * done in the vr struct. */
str
convertConstant(int type, ValPtr vr)
{
	if( type > GDKatomcnt )
		throw(SYNTAX, "convertConstant", "type index out of bound");
	if (vr->vtype == type)
		return MAL_SUCCEED;
	if (vr->vtype == TYPE_str) {
		int ll = 0;
		ptr d = NULL;
		char *s = vr->val.sval;

		if (ATOMfromstr(type, &d, &ll, vr->val.sval) < 0 || d == NULL) {
			VALinit(vr, type, ATOMnilptr(type));
			throw(SYNTAX, "convertConstant", "parse error in '%s'", s);
		}
		if (strncmp(vr->val.sval, "nil", 3) != 0 && ATOMcmp(type, d, ATOMnilptr(type)) == 0) {
			GDKfree(d);
			VALinit(vr, type, ATOMnilptr(type));
			throw(SYNTAX, "convertConstant", "parse error in '%s'", s);
		}
		VALset(vr, type, d);
		if (ATOMextern(type) == 0)
			GDKfree(d);
		if (vr->vtype != type)
			throw(SYNTAX, "convertConstant", "coercion failed in '%s'", s);
	}

	if (type == TYPE_bat || isaBatType(type)) {
		/* BAT variables can only be set to nil */
		vr->vtype = type;
		vr->val.bval = bat_nil;
		return MAL_SUCCEED;
	}
	switch (ATOMstorage(type)) {
	case TYPE_any:
		/* In case *DEBUG*_MAL_INSTR is not defined and assertions are
		 * disabled, this will fall-through to the type cases below,
		 * rather than triggering an exception.
		 * Is this correct/intended like this??
		 */
#ifdef DEBUG_MAL_INSTR
		throw(SYNTAX, "convertConstant", "missing type");
#else
		assert(0);
#endif
	case TYPE_bit:
	case TYPE_bte:
	case TYPE_sht:
	case TYPE_int:
	case TYPE_void:
	case TYPE_oid:
	case TYPE_flt:
	case TYPE_dbl:
	case TYPE_lng:
#ifdef HAVE_HGE
	case TYPE_hge:
#endif
		if (VALconvert(type, vr) == NULL)
			throw(SYNTAX, "convertConstant", "coercion failed");
		return MAL_SUCCEED;
	case TYPE_str:
	{
		str w = 0;
		if (vr->vtype == TYPE_void || ATOMcmp(vr->vtype, ATOMnilptr(vr->vtype), VALptr(vr)) == 0) {
			vr->vtype = type;
			vr->val.sval = GDKstrdup(str_nil);
			vr->len = (int) strlen(vr->val.sval);
			return MAL_SUCCEED;
		}
		ATOMformat(vr->vtype, VALptr(vr), &w);
		assert(w != NULL);
		vr->vtype = TYPE_str;
		vr->len = (int) strlen(w);
		vr->val.sval = w;
		/* VALset(vr, type, w); does not use TYPE-str */
		if (vr->vtype != type)
			throw(SYNTAX, "convertConstant", "coercion failed");
		return MAL_SUCCEED;
	}

	case TYPE_bat:
		/* BAT variables can only be set to nil */
		vr->vtype = type;
		vr->val.bval = bat_nil;
		return MAL_SUCCEED;
	case TYPE_ptr:
		/* all coercions should be avoided to protect against memory probing */
		if (vr->vtype == TYPE_void) {
			vr->vtype = type;
			vr->val.pval = 0;
			return MAL_SUCCEED;
		}
		/*
		   if (ATOMcmp(vr->vtype, ATOMnilptr(vr->vtype), VALptr(vr)) == 0) {
		   vr->vtype = type;
		   vr->val.pval = 0;
		   return MAL_SUCCEED;
		   }
		   if (vr->vtype == TYPE_int) {
		   char buf[BUFSIZ];
		   int ll = 0;
		   ptr d = NULL;

		   snprintf(buf, BUFSIZ, "%d", vr->val.ival);
		   (*BATatoms[type].atomFromStr) (buf, &ll, &d);
		   if( d==0 ){
		   VALinit(vr, type, ATOMnilptr(type));
		   throw(SYNTAX, "convertConstant", "conversion error");
		   }
		   VALset(vr, type, d);
		   if (ATOMextern(type) == 0 )
		   GDKfree(d);
		   }
		 */
		if (vr->vtype != type)
			throw(SYNTAX, "convertConstant", "pointer conversion error");
		return MAL_SUCCEED;
		/* Extended types are always represented as string literals
		 * and converted to the internal storage structure. Beware
		 * that the typeFromStr routines generate storage space for
		 * the new value. This should be garbage collected at the
		 * end. */
	default:{
		int ll = 0;
		ptr d = NULL;

		if (isaBatType(type)) {
			VALinit(vr, TYPE_bat, ATOMnilptr(TYPE_bat));
			break;
		}
		/* see if an atomFromStr() function is available */
		if (BATatoms[type].atomFromStr == 0)
			throw(SYNTAX, "convertConstant", "no conversion operator defined");

		/* if the value we're converting from is nil, the to
		 * convert to value will also be nil */
		if (ATOMcmp(vr->vtype, ATOMnilptr(vr->vtype), VALptr(vr)) == 0) {
			VALinit(vr, type, ATOMnilptr(type));
			vr->vtype = type;
			break;
		}

		/* if what we're converting from is not a string */
		if (vr->vtype != TYPE_str) {
			/* an extern type */
			str w = 0;

			/* dump the non-string atom as string in w */
			ATOMformat(vr->vtype, VALptr(vr), &w);
			/* and try to parse it from string as the desired type */
			if (ATOMfromstr(type, &d, &ll, w) < 0 || d == 0) {
				VALinit(vr, type, ATOMnilptr(type));
				GDKfree(w);
				throw(SYNTAX, "convertConstant", "conversion error");
			}
			memset((char *) vr, 0, sizeof(*vr));
			VALset(vr, type, d);
			if (ATOMextern(type) == 0)
				GDKfree(d);
			GDKfree(w);
		} else {				/* what we're converting from is a string */
			if (ATOMfromstr(type, &d, &ll, vr->val.sval) < 0 || d == NULL) {
				VALinit(vr, type, ATOMnilptr(type));
				throw(SYNTAX, "convertConstant", "conversion error");
			}
			VALset(vr, type, d);
			if (ATOMextern(type) == 0)
				GDKfree(d);
		}
	}
	}
	if (vr->vtype != type)
		throw(SYNTAX, "convertConstant", "conversion error");
	return MAL_SUCCEED;
}

int
fndConstant(MalBlkPtr mb, const ValRecord *cst, int depth)
{
	int i, k;
	const void *p;

	/* pointers never match */
	if (ATOMstorage(cst->vtype) == TYPE_ptr)
		return -1;

	p = VALptr(cst);
	k = mb->vtop - depth;
	if (k < 0)
		k = 0;
	for (i=k; i < mb->vtop - 1; i++) 
	if( isVarConstant(mb,i)){
		VarPtr v = getVar(mb, i);
		if (v && v->type == cst->vtype && ATOMcmp(cst->vtype, VALptr(&v->value), p) == 0)
			return i;
	}
	return -1;
}

int
cpyConstant(MalBlkPtr mb, VarPtr vr)
{
	int i;
	ValRecord cst;

	VALcopy(&cst, &vr->value);

	i = defConstant(mb, vr->type, &cst);
	return i;
}

int
defConstant(MalBlkPtr mb, int type, ValPtr cst)
{
	int k;
	ValPtr vr;
	str msg;

	if (isaBatType(type) && cst->vtype == TYPE_void) {
		cst->vtype = TYPE_bat;
		cst->val.bval = bat_nil;
	} else if (cst->vtype != type && !isaBatType(type) && !isPolyType(type)) {
		ValRecord vr = *cst;
		int otype = cst->vtype;
		assert(type != TYPE_any);	/* help Coverity */
		msg = convertConstant(type, cst);
		if (msg) {
			str ft, tt;

			/* free old value */
			ft = getTypeName(otype);
			tt = getTypeName(type);
			showException(GDKout, SYNTAX, "defConstant", "constant coercion error from %s to %s", ft, tt);
			GDKfree(ft);
			GDKfree(tt);
			mb->errors++;
			GDKfree(msg);
		} else {
			assert(cst->vtype == type);
		}
		VALclear(&vr);
	}
	k = fndConstant(mb, cst, MAL_VAR_WINDOW);
	if (k >= 0) {
		/* protect against leaks coming from constant reuse */
		if (ATOMextern(type) && cst->val.pval)
			VALclear(cst);
		return k;
	}
	k = newTmpVariable(mb, type);
	setVarConstant(mb, k);
	setVarFixed(mb, k);
	if (type >= 0 && type < GDKatomcnt && ATOMextern(type))
		setVarCleanup(mb, k);
	else
		clrVarCleanup(mb, k);
	vr = &getVarConstant(mb, k);
	*vr = *cst;
	return k;
}

/* Argument handling
 * The number of arguments for procedures is currently
 * limited. Furthermore, we should assure that no variable is
 * referenced before being assigned. Failure to obey should mark the
 * instruction as type-error. */
InstrPtr
pushArgument(MalBlkPtr mb, InstrPtr p, int varid)
{
	if (p == NULL)
		return NULL;
	if (varid < 0) {
		freeInstruction(p);
		return NULL;
	}
	assert(varid >= 0);
	if (p->argc + 1 == p->maxarg) {
		InstrPtr pn;
		int pc = 0, pclimit;
		int space = p->maxarg * sizeof(p->argv[0]) + offsetof(InstrRecord, argv);

		/* instructions are either created in isolation or are stored
		 * on the program instruction stack already. In the latter
		 * case, we may have to adjust their reference. It does not
		 * make sense to locate it on the complete stack, because this
		 * would jeopardise long MAL program.
		 *
		 * The alternative to this hack is to change the code in many
		 * places and educate the programmer to not forget updating
		 * the stmtblock after pushing the arguments. In sql_gencode
		 * this alone would be >100 places and in the optimizers >
		 * 30. In almost all cases the instructions have few
		 * parameters. */
		pclimit = mb->stop - 8;
		pclimit = pclimit < 0 ? 0 : pclimit;
		for (pc = mb->stop - 1; pc >= pclimit; pc--)
			if (mb->stmt[pc] == p) 
				break;

		pn = GDKmalloc(space + MAXARG * sizeof(p->maxarg));
		if (pn == NULL) {
			freeInstruction(p);
			return NULL;
		}
		memcpy(pn, p, space);
		GDKfree(p);
		pn->maxarg += MAXARG;
		/* we have to keep track on the maximal arguments/block
		 * because it is needed by the interpreter */
		if (mb->maxarg < pn->maxarg)
			mb->maxarg = pn->maxarg;
		if( pc >= pclimit)
			mb->stmt[pc] = pn;
		//else 
			// Keep it referenced from the block, assert(0);
		p = pn;
	}
	p->argv[p->argc++] = varid;
	return p;
}

InstrPtr
setArgument(MalBlkPtr mb, InstrPtr p, int idx, int varid)
{
	int i;

	if (p == NULL)
		return NULL;
	p = pushArgument(mb, p, varid);	/* make space */
	if (p == NULL)
		return NULL;
	for (i = p->argc - 1; i > idx; i--)
		getArg(p, i) = getArg(p, i - 1);
	getArg(p, i) = varid;
	return p;
}

InstrPtr
pushReturn(MalBlkPtr mb, InstrPtr p, int varid)
{
	if (p->retc == 1 && p->argv[0] == -1) {
		p->argv[0] = varid;
		return p;
	}
	if ((p = setArgument(mb, p, p->retc, varid)) == NULL)
		return NULL;
	p->retc++;
	return p;
}

/* Store the information of a destination variable in the signature
 * structure of each instruction. This code is largely equivalent to
 * pushArgument, but it is more efficient in searching and collecting
 * the information.
 * TODO */
/* swallows name argument */
InstrPtr
pushArgumentId(MalBlkPtr mb, InstrPtr p, str name)
{
	int v;

	if (p == NULL) {
		GDKfree(name);
		return NULL;
	}
	v = findVariable(mb, name);
	if (v < 0) {
		if ((v = newVariable(mb, name, strlen(name), getAtomIndex(name, -1, TYPE_any))) < 0) {
			freeInstruction(p);
			return NULL;
		}
	} else
		GDKfree(name);
	return pushArgument(mb, p, v);
}

/* The alternative is to remove arguments from an instruction
 * record. This is typically part of instruction constructions. */
void
delArgument(InstrPtr p, int idx)
{
	int i;

	for (i = idx; i < p->argc - 1; i++)
		p->argv[i] = p->argv[i + 1];
	p->argc--;
	if (idx < p->retc)
		p->retc--;
}

void
setVarType(MalBlkPtr mb, int i, int tpe)
{
	VarPtr v;
	v = mb->var[i];

	v->type = tpe;
}

/* Cleaning a variable type by setting it to TYPE_any possibly
 * invalidates all other type derivations in the program. Beware of
 * the exception variables. They are globally known. */
void
clrAllTypes(MalBlkPtr mb)
{
	int i;
	InstrPtr p;

	p = getInstrPtr(mb, 0);

	for (i = p->argc; i < mb->vtop; i++)
		if (!isVarUDFtype(mb, i) && isVarUsed(mb, i) && !isVarTypedef(mb, i) && !isVarConstant(mb, i) && !isExceptionVariable(mb->var[i]->id)) {
			setVarType(mb, i, TYPE_any);
			clrVarCleanup(mb, i);
			clrVarFixed(mb, i);
		}
	for (i = 1; i < mb->stop - 1; i++) {
		p = getInstrPtr(mb, i);
		p->typechk = TYPE_UNKNOWN;
		p->fcn = 0;
		p->blk = NULL;

		switch (p->token) {
		default:
			p->token = ASSIGNsymbol;
		case RAISEsymbol:
		case CATCHsymbol:
		case RETURNsymbol:
		case LEAVEsymbol:
		case YIELDsymbol:
		case EXITsymbol:
		case NOOPsymbol:
			break;
		case ENDsymbol:
			return;
		}
	}
}

void
setArgType(MalBlkPtr mb, InstrPtr p, int i, int tpe)
{
	assert(p->argv[i] < mb->vsize);
	mb->var[getArg(p, i)]->type = tpe;
}

void
setReturnArgument(InstrPtr p, int i)
{
	setDestVar(p, i);
}

malType
destinationType(MalBlkPtr mb, InstrPtr p)
{
	if (p->argc > 0)
		return getVarType(mb, getDestVar(p));
	return TYPE_any;
}

/* For polymorphic instructions we should keep around the maximal
 * index to later allocate sufficient space for type resolutions
 * maps. Beware, that we only consider the instruction polymorphic if
 * it has an index or belongs to the signature. In other cases it
 * merely has to be filled. */
inline void
setPolymorphic(InstrPtr p, int tpe, int force)
{
	int c1 = 0, c2 = 0;

	if (force == FALSE && tpe == TYPE_any)
		return;
	if (isaBatType(tpe)) 
		c1= TYPE_oid;
	if (getTypeIndex(tpe) > 0)
		c2 = getTypeIndex(tpe);
	else if (getBatType(tpe) == TYPE_any)
		c2 = 1;
	c1 = c1 > c2 ? c1 : c2;
	if (c1 > 0 && c1 >= p->polymorphic)
		p->polymorphic = c1 + 1;

}

/* Instructions are simply appended to a MAL block. It is also the
 * place to collect information to speed-up use later on. */
void
pushInstruction(MalBlkPtr mb, InstrPtr p)
{
	int i;

	if (p == NULL)
		return;

	i = mb->stop;
	if (i + 1 >= mb->ssize) {
		int space = (mb->ssize + STMT_INCREMENT) * sizeof(InstrPtr);
		InstrPtr *newblk = (InstrPtr *) GDKzalloc(space);

		if (newblk == NULL) {
			mb->errors++;
			showException(GDKout, MAL, "pushInstruction", "out of memory (requested: %d bytes)", space);
			return;
		}
		memcpy(newblk, mb->stmt, mb->ssize * sizeof(InstrPtr));
		mb->ssize += STMT_INCREMENT;
		GDKfree(mb->stmt);
		mb->stmt = newblk;
	}
	/* A destination variable should be set */
	if(p->argc > 0 && p->argv[0] < 0){
		mb->errors++;
		showException(GDKout, MAL, "pushInstruction", "Illegal instruction (missing target variable)");
		freeInstruction(p);
		return;
	}
	if (mb->stmt[i]) {
		/* if( getModuleId(mb->stmt[i] ) )
		   printf("Garbage collect statement %s.%s\n",
		   getModuleId(mb->stmt[i]), getFunctionId(mb->stmt[i])); */
		freeInstruction(mb->stmt[i]);
	}
	mb->stmt[i] = p;

	mb->stop++;
}

/* The END instruction has an optional name, which is only checked
 * during parsing; */
void
pushEndInstruction(MalBlkPtr mb)
{
	InstrPtr p;

	p = newInstruction(mb, ENDsymbol);
	if (!p) {
		mb->errors++;
		showException(GDKout, MAL, "pushEndInstruction", "failed to create instruction (out of memory?)");
		return;
	}
	p->argc = 0;
	p->retc = 0;
	p->argv[0] = 0;
	pushInstruction(mb, p);
}
<|MERGE_RESOLUTION|>--- conflicted
+++ resolved
@@ -216,14 +216,7 @@
 
 	if (mb->history)
 		freeMalBlk(mb->history);
-<<<<<<< HEAD
-	mb->history = 0;
-	if (mb->binding)
-		GDKfree(mb->binding);
-	mb->binding = 0;
-=======
 	mb->binding[0] = 0;
->>>>>>> b19b5685
 	mb->tag = 0;
 	if (mb->help)
 		GDKfree(mb->help);
