--- conflicted
+++ resolved
@@ -645,22 +645,13 @@
 		VarRecord *new;
 		int s = mb->vsize * 2;
 
-<<<<<<< HEAD
-		new = (VarRecord *) GDKzalloc(s * sizeof(VarRecord));
-=======
-		new = GDKrealloc(mb->var, s * sizeof(VarPtr));
->>>>>>> f06b787f
+		new = GDKrealloc(mb->var, s * sizeof(VarRecord));
 		if (new == NULL) {
 			mb->errors++;
 			showException(GDKout, MAL, "newMalBlk",MAL_MALLOC_FAIL);
 			return -1;
 		}
-<<<<<<< HEAD
-		memcpy((char *) new, (char *) mb->var, sizeof(VarRecord) * mb->vtop);
-		GDKfree(mb->var);
-=======
-		memset(new + mb->vsize, 0, (s - mb->vsize) * sizeof(VarPtr));
->>>>>>> f06b787f
+		memset(new + mb->vsize, 0, (s - mb->vsize) * sizeof(VarRecord));
 		mb->vsize = s;
 		mb->var = new;
 	}
