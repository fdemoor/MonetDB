--- conflicted
+++ resolved
@@ -428,26 +428,14 @@
 	int i;
 	ValPtr lhs;
 	InstrPtr pci = getInstrPtr(mb, 0);
-<<<<<<< HEAD
  
-/*
- * Control the level of parallelism. The maximum number of concurrent MAL plans
- * is determined by an environment variable. It is initially set equal to the
- * number of cores, which may be too coarse.
- */
-	MT_sema_down(&mal_parallelism,"callMAL");
-=======
-	RuntimeProfileRecord runtimeProfile;
-
 	/*
 	 * Control the level of parallelism. The maximum number of
 	 * concurrent MAL plans is determined by an environment
 	 * variable. It is initially set equal to the number of cores,
 	 * which may be too coarse.
 	 */
-	MT_sema_down(&mal_parallelism,"mal_parallelism");
-	runtimeProfileInit(mb, &runtimeProfile, cntxt->flags & memoryFlag);
->>>>>>> 8876e48b
+	MT_sema_down(&mal_parallelism,"callMAL");
 #ifdef DEBUG_CALLMAL
 	mnstr_printf(cntxt->fdout, "callMAL\n");
 	printInstruction(cntxt->fdout, mb, 0, pci, LIST_MAL_ALL);
@@ -1135,16 +1123,10 @@
 					if (garbageControl(getInstrPtr(mb, 0)))
 						garbageCollector(cntxt, mb, stk, TRUE);
 					/* reset the clock */
-<<<<<<< HEAD
 					runtimeProfileExit(cntxt, mb, stk, pp, &runtimeProfile);
 					runtimeProfileExit(cntxt, mb, stk, getInstrPtr(mb,0), &runtimeProfileFunction);
 					runtimeProfileFinish(cntxt, mb);
 				} 
-=======
-					if (oldtimer)
-						cntxt->timer = oldtimer;
-				}
->>>>>>> 8876e48b
 			}
 			stkpc = mb->stop;
 			continue;
