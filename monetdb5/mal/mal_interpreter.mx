--- conflicted
+++ resolved
@@ -69,12 +69,6 @@
 #define SLOW 1
 #define FAST 1
 
-<<<<<<< HEAD
-
-static void displayVolume(Client cntxt, lng vol);
-=======
-static str runMALsequence(Client cntxt, MalBlkPtr mb, int startpc, int stoppc, MalStkPtr stk, MalStkPtr env, InstrPtr pcicaller);
->>>>>>> 8e5a7b72
 
 #define USE_DFLOW_ADMISSION
 /* does not seem to have a major impact */
