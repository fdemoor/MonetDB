/*
 * This Source Code Form is subject to the terms of the Mozilla Public
 * License, v. 2.0.  If a copy of the MPL was not distributed with this
 * file, You can obtain one at http://mozilla.org/MPL/2.0/.
 *
 * Copyright 1997 - July 2008 CWI, August 2008 - 2016 MonetDB B.V.
 */

/*
 * (author) M. L. Kersten
 */

#include "monetdb_config.h"
#include "mal_module.h"
#include "mal_function.h"   /* for printFunction() */
#include "mal_namespace.h"
#include "mal_client.h"
#include "mal_interpreter.h"
#include "mal_listing.h"
#include "mal_private.h"

/*
 * Definition of a new module may interfere with concurrent actions.
 * A jump table is mainted to provide a quick start in the module
 * table to find the correct one. 
 *
 * All modules are persistent during a server session
 */
#define MODULE_HASH_SIZE 1024
Module moduleIndex[MODULE_HASH_SIZE] = { NULL };

static void newModuleSpace(Module scope){
	scope->space = (Symbol *) GDKzalloc(MAXSCOPE * sizeof(Symbol));
}

void
mal_module_reset(void)
{
	int i;
	for(i = 0; i < MODULE_HASH_SIZE; i++) {
		Module m = moduleIndex[i];
		while(m) {
			Module next = m->link;
			freeModule(m);
			m = next;
		}
		moduleIndex[i] = NULL;
	}
}

static int getModuleIndex(str name) {
	return (int) (strHash(name) % MODULE_HASH_SIZE);
}

static void clrModuleIndex(Module cur){
	int index = getModuleIndex(cur->name);
	Module prev = NULL;
	Module m = moduleIndex[index];
	while(m) {
		if (m == cur) {
			if (!prev) {
				moduleIndex[index] = m->link;
			} else {
				prev->link = m->link;
			}
			return;
		}
		prev = m;
		m = m->link;
	}
	assert(0);
}

static void setModuleIndex(Module cur){
	int index = getModuleIndex(cur->name);
	cur->link = moduleIndex[index];
	moduleIndex[index] = cur;
}


static Module getModule(str name) {
	int index = getModuleIndex(name);
	Module m = moduleIndex[index];
	while(m) {
		//if (strcmp(name, m->name) == 0) {
		if (name == m->name) {
			return m;
		}
		m = m->link;
	}
	return NULL;
}

void getModuleList(Module** out, int* length) {
	int i;
	int moduleCount = 0;
	int currentIndex = 0;
	for(i = 0; i < MODULE_HASH_SIZE; i++) {
		Module m = moduleIndex[i];
		while(m) {
			moduleCount++;
			m = m->link;
		}
	}
	*out = GDKzalloc(moduleCount * sizeof(Module*));
	if (!out) {
		return;
	}
	*length = moduleCount;

	for(i = 0; i < MODULE_HASH_SIZE; i++) {
		Module m = moduleIndex[i];
		while(m) {
			(*out)[currentIndex++] = m;
			m = m->link;
		}
	}
}

void freeModuleList(Module* list) {
	GDKfree(list);
}

/*
 * Module scope management
 * Upon system restart, the global scope is created. It is called "root" and
 * does not contain any symbol definitions. It merely functions as an anchor
 * point for the modules to be added later.
 */
Module newModule(Module scope, str nme){
	Module cur;

	nme = putName(nme);
	assert(nme != NULL);
	cur = (Module) GDKzalloc(sizeof(ModuleRecord));
	if (cur == NULL)
		return scope;
	cur->name = nme;
	cur->link = NULL;
	cur->space = NULL;
	cur->isAtomModule = FALSE;
	newModuleSpace(cur);
	if (cur->space == NULL) {
		GDKfree(cur);
		return NULL;
	}
	// User modules are never global
	if (strcmp(nme, "user")) {
		setModuleIndex(cur);
	}
	return cur;
}
/*
 * The scope can be fixed. This is used by the parser.
 * Reading a module often calls for creation first.
 */
Module fixModule(Module scope, str nme) {
	Module m;

	if(strcmp(nme, "user") == 0)
		return scope;

	m = getModule(nme);
	if (m) return m;

	return newModule(scope, nme);
}
/*
 * The freeModule operation throws away a symbol without
 * concerns on it whereabouts in the scope structure.
 */
static void freeSubScope(Module scope)
{
	int i;

	if (scope->space == NULL) 
		return;
	for(i = 0; i < MAXSCOPE; i++) {
		if( scope->space[i]){
			freeSymbolList(scope->space[i]);
			scope->space[i] = NULL;
		}
	}
	GDKfree(scope->space);
	scope->space = 0;
}

void freeModule(Module m)
{
	Symbol s;

	if (m == NULL) 
		return;
	if ((s = findSymbolInModule(m, "epilogue")) != NULL) {
		InstrPtr pci = getInstrPtr(s->def,0);
		if (pci && pci->token == COMMANDsymbol && pci->argc == 1) {
			int ret = 0;

			assert(pci->fcn != NULL);
			(*pci->fcn)(&ret);
			(void)ret;
		}
	}
	freeSubScope(m);	
	if (strcmp(m->name, "user")) {
		clrModuleIndex(m);
	}
	if (m->help)
		GDKfree(m->help);
	GDKfree(m);
}

/*
 * After filling in a structure it is added to the multi-level symbol
 * table.  We keep a skip list of similarly named function symbols.
 * This speeds up searching provided the modules adhere to the
 * structure and group the functions as well.
 */
void insertSymbol(Module scope, Symbol prg){
	InstrPtr sig;
	int t;
	Module c;

	sig = getSignature(prg);
	if(getModuleId(sig) && getModuleId(sig)!= scope->name){
		/* move the definition to the proper place */
		/* default scope is the last resort */
		c= findModule(scope,getModuleId(sig));
		if ( c )
			scope = c;
	}
	t = getSymbolIndex(getFunctionId(sig));
	if( scope->space == NULL) {
		newModuleSpace(scope);
		if (scope->space == NULL)
			return;
	}
	assert(scope->space);
	if(scope->space[t] == prg){
		/* already known, last inserted */
	 } else  {
		prg->peer= scope->space[t];
		scope->space[t] = prg;
		if( prg->peer &&
			idcmp(prg->name,prg->peer->name) == 0)
			prg->skip = prg->peer->skip;
		else
			prg->skip = prg->peer;
	}
	assert(prg != prg->peer);
}
/*
 * Removal of elements from the symbol table should be
 * done with care. For, it should be assured that
 * there are no references to the definition at the
 * moment of removal. This situation can not easily
 * checked at runtime, without tremendous overhead.
 */
void deleteSymbol(Module scope, Symbol prg){
	InstrPtr sig;
	int t;

	sig = getSignature(prg);
	if (getModuleId(sig) && getModuleId(sig)!= scope->name ){
		/* move the definition to the proper place */
		/* default scope is the last resort */
		Module c= findModule(scope, getModuleId(sig));
		if(c )
			scope = c;
	}
	t = getSymbolIndex(getFunctionId(sig));
	if (scope->space[t] == prg) {
		scope->space[t] = scope->space[t]->peer;
		freeSymbol(prg);
	} else {
		Symbol nxt = scope->space[t];
		while (nxt->peer != NULL) {
			if (nxt->peer == prg) {
				nxt->peer = prg->peer;
				nxt->skip = prg->peer;
				freeSymbol(prg);
				return;
			}
			nxt = nxt->peer;
		}
	}
}

/*
 * Searching the scope structure.
 * Finding a scope is unrestricted. For modules we explicitly look for
 * the start of a new module scope.
 * All core modules are accessed through the jumptable.
 * The 'user' module is an alias for the scope attached
 * to the current user.
 */
Module findModule(Module scope, str name){
	Module def = scope;
	Module m;
	if (name == NULL) return scope;

	m = getModule(name);
	if (m) return m;

	/* default is always matched with current */
	if (def->name == NULL) return NULL;
	return def;
}

int isModuleDefined(Module scope, str name){
	if (name == NULL || scope == NULL) return FALSE;
	if (name == scope->name) return TRUE;
	return getModule(name) != NULL;
}

<<<<<<< HEAD
/*
 * Find the address of a specific function.
 */
MALfcn
findSymbolAddress(Module scope, str name){
	(void) scope;
	(void) name;
	return 0;
}
=======
>>>>>>> 8d40e66d
/*
 * The routine findSymbolInModule starts at a MAL scope level and searches
 * an element amongst the peers. 
 *
 * In principal, external variables are subject to synchronization actions
 * to avoid concurrency conflicts. This also implies, that any parallel
 * block introduces a temporary scope.
 *
 * The variation on this routine is to dump the definition of
 * all matching definitions.
 */
Symbol findSymbolInModule(Module v, str fcn) {
	Symbol s;
	if (v == NULL || fcn == NULL) return NULL;
	s = v->space[(int)(*fcn)];
	while (s != NULL) {
		if (idcmp(s->name,fcn)==0) return s;
		s = s->skip;
	}
	return NULL;
}

Symbol findSymbol(Module nspace, str mod, str fcn) {
	Module m = findModule(nspace, mod);
	return findSymbolInModule(m, fcn);
}
<|MERGE_RESOLUTION|>--- conflicted
+++ resolved
@@ -313,7 +313,6 @@
 	return getModule(name) != NULL;
 }
 
-<<<<<<< HEAD
 /*
  * Find the address of a specific function.
  */
@@ -323,8 +322,7 @@
 	(void) name;
 	return 0;
 }
-=======
->>>>>>> 8d40e66d
+
 /*
  * The routine findSymbolInModule starts at a MAL scope level and searches
  * an element amongst the peers. 
