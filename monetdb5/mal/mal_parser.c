/*
 * This Source Code Form is subject to the terms of the Mozilla Public
 * License, v. 2.0.  If a copy of the MPL was not distributed with this
 * file, You can obtain one at http://mozilla.org/MPL/2.0/.
 *
 * Copyright 1997 - July 2008 CWI, August 2008 - 2017 MonetDB B.V.
 */

/* (c): M. L. Kersten
*/

#include "monetdb_config.h"
#include "mal_parser.h"
#include "mal_resolve.h"
#include "mal_linker.h"
#include "mal_atom.h"       /* for malAtomDefinition(), malAtomProperty() */
#include "mal_interpreter.h"    /* for showErrors() */
#include "mal_instruction.h"    /* for pushEndInstruction(), findVariableLength() */
#include "mal_namespace.h"
#include "mal_utils.h"
#include "mal_builder.h"
#include "mal_type.h"
#include "mal_private.h"

#define FATALINPUT MAXERRORS+1
#define NL(X) ((X)=='\n' || (X)=='\r')

static str idCopy(Client cntxt, int len);
static str strCopy(Client cntxt, int len);

/*
 * For error reporting we may have to find the start of the previous line,
 * which, ofcourse, is easy given the client buffer.
 * The remaining functions are self-explanatory.
*/
static str
lastline(Client cntxt)
{
    str s = CURRENT(cntxt);
    if (NL(*s))
        s++;
    while (s > cntxt->fdin->buf && !NL(*s))
        s--;
    if (NL(*s))
        s++;
    return s;
}

static ssize_t
position(Client cntxt)
{
	str s = lastline(cntxt);
	return (ssize_t) (CURRENT(cntxt) - s);
}

/*
 * Upon encountering an error we skip to the nearest semicolon,
 * or comment terminated by a new line
 */
static inline void
skipToEnd(Client cntxt)
{
	char c;
	while ((c = *CURRENT(cntxt)) != ';' && c && c != '\n')
		nextChar(cntxt);
	if (c && c != '\n')
		nextChar(cntxt);
}

/*
 * Keep on syntax error for reflection and correction.
 */
static void
parseError(Client cntxt, str msg)
{	
	MalBlkPtr mb = cntxt->curprg->def;
	char *old, *new;
	char buf[1028]={0};
	char *s = buf, *t, *line="", *marker="";
	char *l = lastline(cntxt);
	ssize_t i;

	s= buf;
    	for (t = l; *t && *t != '\n' && s < buf+sizeof(buf)-4; t++) {
        	*s++ = *t;
    	}
    	*s++ = '\n';
    	*s = 0;
	line = createException( SYNTAX, "parseError", "%s", buf);

	/* produce the position marker*/
	s= buf;
	i = position(cntxt);
	for (; i > 0 && s < buf+sizeof(buf)-4; i--) {
		*s++ = ((l && *(l + 1) && *l++ != '\t')) ? ' ' : '\t';
	}
	*s++ = '^';
	*s = 0;
	marker = createException( SYNTAX, "parseError", "%s%s", buf,msg);

	old = mb->errors;
	new = GDKzalloc((old? strlen(old):0) + strlen(line) + strlen(marker) + 64);
	if (new == NULL){
		freeException(line);
		freeException(marker);
		skipToEnd(cntxt);
		return ; // just stick to old error message
	}
	if (old){
		strcpy(new, old);
		GDKfree(old);
	} 
	strcat(new,line);
	strcat(new,marker);

	mb->errors = new;
	freeException(line);
	freeException(marker);
	skipToEnd(cntxt);
}
/* Before a line is parsed we check for a request to echo it.
 * This command should be executed at the beginning of a parse
 * request and each time we encounter EOL.
*/
static void 
echoInput(Client cntxt)
{
	char *c = CURRENT(cntxt);
	if (cntxt->listing == 1 && *c && !NL(*c)) {
		mnstr_printf(cntxt->fdout,"#");
		while (*c && !NL(*c)) {
			mnstr_printf(cntxt->fdout, "%c", *c++);
		}
		mnstr_printf(cntxt->fdout, "\n");
	}
}

static inline void
skipSpace(Client cntxt)
{
	char *s= &currChar(cntxt);
	for (;;) {
		switch (*s++) {
		case ' ':
		case '\t':
		case '\n':
		case '\r':
			nextChar(cntxt);
			break;
		default:
			return;
		}
	}
}

static inline void
advance(Client cntxt, int length)
{
	cntxt->yycur += length;
	skipSpace(cntxt);
}

/*
 * The most recurring situation is to recognize identifiers.
 * This process is split into a few steps to simplify subsequent
 * construction and comparison.
 * IdLength searches the end of an identifier without changing
 * the cursor into the input pool.
 * IdCopy subsequently prepares a GDK string for inclusion in the
 * instruction datastructures.
*/

short opCharacter[256];
short idCharacter[256];
short idCharacter2[256];

void
initParser(void)
{
	int i;

	for (i = 0; i < 256; i++) {
		idCharacter2[i] = isalnum(i);
		idCharacter[i] = isalpha(i);
	}
	for (i = 0; i < 256; i++)
		switch (i) {
		case '-': case '!': case '\\': case '$': case '%':
		case '^': case '*': case '~': case '+': case '&':
		case '|': case '<': case '>': case '=': case '/':
		case ':':
			opCharacter[i] = 1;
		}

	idCharacter[TMPMARKER] = 1;
	idCharacter2[TMPMARKER] = 1;
	idCharacter2['@'] = 1;
}

static int
idLength(Client cntxt)
{
	str s,t;
	int len = 0;
	
	skipSpace(cntxt);
	s = CURRENT(cntxt);
	t = s;

	if (!idCharacter[(unsigned char) (*s)])
		return 0;
	/* avoid a clash with old temporaries */
	if (s[0] == TMPMARKER)
		s[0] = REFMARKER;
	/* prepare escape of temporary names */
	s++;
	while (len < IDLENGTH && idCharacter2[(unsigned char) (*s)]){
		s++;
		len++;
	}
	if( len == IDLENGTH)
		// skip remainder
		while (idCharacter2[(unsigned char) (*s)])
			s++;
	return (int) (s-t);;
}

/* Simple type identifiers can not be marked with a type variable. */
static int
typeidLength(Client cntxt)
{
	int l;
	char id[IDLENGTH], *t= id;
	str s;
	skipSpace(cntxt);
	s = CURRENT(cntxt);

	if (!idCharacter[(unsigned char) (*s)])
		return 0;
	l = 1;
	*t++ = *s++;
	while (l < IDLENGTH && (idCharacter[(unsigned char) (*s)] || isdigit((unsigned char) *s)) ) {
		*t++ = *s++;
		l++;
	}
	/* recognize the special type variables {any, any_<nr>} */
	if( strncmp(id, "any",3) == 0)
		return 3;
	if( strncmp(id, "any_",4) == 0)
		return 4;
	return l;
}

static str
idCopy(Client cntxt, int length)
{
	str s = GDKmalloc(length + 1);
	if (s == NULL)
		return NULL;
	memcpy(s, CURRENT(cntxt), (size_t) length);
	s[length] = 0;
	/* avoid a clash with old temporaries */
	advance(cntxt, length);
	return s;
}

static int
MALlookahead(Client cntxt, str kw, int length)
{
	int i;

	/* avoid double test or use lowercase only. */
	if (currChar(cntxt) == *kw &&
		strncmp(CURRENT(cntxt), kw, length) == 0 &&
		!idCharacter[(unsigned char) (CURRENT(cntxt)[length])] &&
		!isdigit((unsigned char) (CURRENT(cntxt)[length]))) {
		return 1;
	}
	/* check for captialized versions */
	for (i = 0; i < length; i++)
		if (tolower(CURRENT(cntxt)[i]) != kw[i])
			return 0;
	if (!idCharacter[(unsigned char) (CURRENT(cntxt)[length])] &&
		!isdigit((unsigned char) (CURRENT(cntxt)[length]))) {
		return 1;
	}
	return 0;
}

static inline int
MALkeyword(Client cntxt, str kw, int length)
{
	skipSpace(cntxt);
	if (MALlookahead(cntxt, kw, length)) {
		advance(cntxt, length);
		return 1;
	}
	return 0;
}

/*
 * Keyphrase testing is limited to a few characters only
 * (check manually). To speed this up we use a pipelined and inline macros.
*/

static inline int
keyphrase1(Client cntxt, str kw)
{
	skipSpace(cntxt);
	if (currChar(cntxt) == *kw) {
		advance(cntxt, 1);
		return 1;
	}
	return 0;
}

static inline int
keyphrase2(Client cntxt, str kw)
{
	skipSpace(cntxt);
	if (CURRENT(cntxt)[0] == kw[0] && CURRENT(cntxt)[1] == kw[1]) {
		advance(cntxt, 2);
		return 1;
	}
	return 0;
}

/*
 * A similar approach is used for string literals.
 * Beware, string lengths returned include the
 * brackets and escapes. They are eaten away in strCopy.
 * We should provide the C-method to split strings and
 * concatenate them upon retrieval[todo]
*/
static int
stringLength(Client cntxt)
{
	int l = 0;
	int quote = 0;
	str s;
	skipSpace(cntxt);
	s = CURRENT(cntxt);

	if (*s != '"')
		return 0;
	for (s++;*s; l++, s++) {
		if (quote) {
			quote = 0;
		} else {
			if (*s == '"')
				break;
			quote = *s == '\\';
		}
	}
	return l + 2;
}

/*Beware, the idcmp routine uses a short cast to compare multiple bytes
 * at once. This may cause problems when the net string length is zero.
*/

str
strCopy(Client cntxt, int length)
{
	str s;
	int i;

	i = length < 4 ? 4 : length;
	s = GDKmalloc(i);
	if (s == 0)
		return NULL;
	memcpy(s, CURRENT(cntxt) + 1, (size_t) (length - 2));
	s[length-2] = 0;
	mal_unquote(s);
	return s;
}

/*
 * And a similar approach is used for operator names.
 * A lookup table is considered, because it generally is
 * faster then a non-dense switch.
*/
static int
operatorLength(Client cntxt)
{
	int l = 0;
	str s;

	skipSpace(cntxt);
	for (s = CURRENT(cntxt); *s; s++) {
		if (opCharacter[(unsigned char) (*s)])
			l++;
		else
			return l;
	}
	return l;
}

/*
 * The lexical analyser for constants is a little more complex.
 * Aside from getting its length, we need an indication of its type.
 * The constant structure is initialized for later use.
 */
static int
cstToken(Client cntxt, ValPtr cst)
{
	int i = 0;
	int hex = 0;
	str s = CURRENT(cntxt);

	cst->vtype = TYPE_int;
	cst->val.lval = 0;
	switch (*s) {
	case '{': case '[':
		/* JSON Literal */
		break;
	case '"':
		cst->vtype = TYPE_str;
		i = stringLength(cntxt);
		cst->val.sval = strCopy(cntxt, i);
		if (cst->val.sval)
			cst->len = (int) strlen(cst->val.sval);
		else
			cst->len = 0;
		return i;
	case '-':
		i++;
		s++;
		/* fall through */
	case '0':
		if (s[0] == '0' && (s[1] == 'x' || s[1] == 'X')) {
			/* deal with hex */
			hex = TRUE;
			i += 2;
			s += 2;
		}
		/* fall through */
	case '1': case '2': case '3': case '4': case '5':
	case '6': case '7': case '8': case '9':
		if (hex) {
			while (isalnum((unsigned char) *s)) {
				if (!((tolower(*s) >= 'a' && tolower(*s) <= 'f')
					  || isdigit((unsigned char) *s)))
					break;
				i++;
				s++;
			}
			goto handleInts;
		} else
			while (isdigit((unsigned char) *s)) {
				i++;
				s++;
			}

		/* fall through */
	case '.':
		if (*s == '.' && isdigit((unsigned char) *(s + 1))) {
			i++;
			s++;
			while (isdigit((unsigned char) *s)) {
				i++;
				s++;
			}
			cst->vtype = TYPE_dbl;
		}
		if (*s == 'e' || *s == 'E') {
			i++;
			s++;
			if (*s == '-' || *s == '+') {
				i++;
				s++;
			}
			cst->vtype = TYPE_dbl;
			while (isdigit((unsigned char) *s)) {
				i++;
				s++;
			}
		}
		if (cst->vtype == TYPE_flt) {
			size_t len = sizeof(flt);
			float *pval = &cst->val.fval;
			if (fltFromStr(CURRENT(cntxt), &len, &pval) < 0) {
				parseError(cntxt, GDKerrbuf);
				return i;
			}
		}
		if (cst->vtype == TYPE_dbl) {
			size_t len = sizeof(dbl);
			double *pval = &cst->val.dval;
			if (dblFromStr(CURRENT(cntxt), &len, &pval) < 0) {
				parseError(cntxt, GDKerrbuf);
				return i;
			}
		}
		if (*s == '@') {
			size_t len = sizeof(lng);
			lng l, *pval = &l;
			if (lngFromStr(CURRENT(cntxt), &len, &pval) < 0) {
				parseError(cntxt, GDKerrbuf);
				return i;
			}
			if (l == lng_nil || l < 0
#if SIZEOF_OID < SIZEOF_LNG
				|| l > GDK_oid_max
#endif
				)
				cst->val.oval = oid_nil;
			else
				cst->val.oval = (oid) l;
			cst->vtype = TYPE_oid;
			i++;
			s++;
			while (isdigit((unsigned char) *s)) {
				i++;
				s++;
			}
			return i;
		}
		if (*s == 'L') {
			if (cst->vtype == TYPE_int)
				cst->vtype = TYPE_lng;
			if (cst->vtype == TYPE_flt)
				cst->vtype = TYPE_dbl;
			i++;
			s++;
			if (*s == 'L') {
				i++;
				s++;
			}
			if (cst->vtype == TYPE_dbl) {
				size_t len = sizeof(dbl);
				dbl *pval = &cst->val.dval;
				if (dblFromStr(CURRENT(cntxt), &len, &pval) < 0) {
					parseError(cntxt, GDKerrbuf);
					return i;
				}
			} else {
				size_t len = sizeof(lng);
				lng *pval = &cst->val.lval;
				if (lngFromStr(CURRENT(cntxt), &len, &pval) < 0) {
					parseError(cntxt, GDKerrbuf);
					return i;
				}
			}
			return i;
		}
#ifdef HAVE_HGE
		if (*s == 'H' && cst->vtype == TYPE_int) {
			size_t len = sizeof(hge);
			hge *pval = &cst->val.hval;
			cst->vtype = TYPE_hge;
			i++;
			s++;
			if (*s == 'H') {
				i++;
				s++;
			}
			if (hgeFromStr(CURRENT(cntxt), &len, &pval) < 0) {
				parseError(cntxt, GDKerrbuf);
				return i;
			}
			return i;
		}
#endif
handleInts:
		assert(cst->vtype != TYPE_lng);
#ifdef HAVE_HGE
		assert(cst->vtype != TYPE_hge);
#endif
		if (cst->vtype == TYPE_int) {
#ifdef HAVE_HGE
			size_t len = sizeof(hge);
			hge l, *pval = &l;
			if (hgeFromStr(CURRENT(cntxt), &len, &pval) < 0)
				l = hge_nil;

			if ((hge) GDK_int_min < l && l <= (hge) GDK_int_max) {
				cst->vtype = TYPE_int;
				cst->val.ival = (int) l;
			} else
			if ((hge) GDK_lng_min < l && l <= (hge) GDK_lng_max) {
				cst->vtype = TYPE_lng;
				cst->val.lval = (lng) l;
			} else {
				cst->vtype = TYPE_hge;
				cst->val.hval = l;
				if (l == hge_nil)
					parseError(cntxt, "convertConstant: integer parse error\n");
			}
#else
			size_t len = sizeof(lng);
			lng l, *pval = &l;
			if (lngFromStr(CURRENT(cntxt), &len, &pval) < 0)
				l = lng_nil;

			if ((lng) GDK_int_min < l && l <= (lng) GDK_int_max) {
				cst->vtype = TYPE_int;
				cst->val.ival = (int) l;
			} else {
				cst->vtype = TYPE_lng;
				cst->val.lval = l;
				if (l == lng_nil)
					parseError(cntxt, "convertConstant: integer parse error\n");
			}
#endif
		}
		return i;

	case 'f':
		if (strncmp(s, "false", 5) == 0 && !isalnum((unsigned char) *(s + 5)) &&
			*(s + 5) != '_') {
			cst->vtype = TYPE_bit;
			cst->val.btval = 0;
			cst->len = 1;
			return 5;
		}
		return 0;
	case 't':
		if (strncmp(s, "true", 4) == 0 && !isalnum((unsigned char) *(s + 4)) &&
			*(s + 4) != '_') {
			cst->vtype = TYPE_bit;
			cst->val.btval = 1;
			cst->len = 1;
			return 4;
		}
		return 0;
	case 'n':
		if (strncmp(s, "nil", 3) == 0 && !isalnum((unsigned char) *(s + 3)) &&
			*(s + 3) != '_') {
			cst->vtype = TYPE_void;
			cst->len = 0;
			cst->val.oval = oid_nil;
			return 3;
		}
	}
	return 0;
}

#define cstCopy(C,I)  idCopy(C,I)

/* Type qualifier
 * Types are recognized as identifiers preceded by a colon.
 *
 * The type ANY matches any type specifier.
 * Appending it with an alias turns it into a type variable.
 * The type alias is \$DIGIT (1-9) and can be used to relate types
 * by type equality.
 * The type variable are defined within the context of a function
 * scope.
 * Additional information, such as a repetition factor,
 * encoding tables, or type dependency should be modeled as properties.
 */
static int
typeAlias(Client cntxt, int tpe)
{
	int t;

	if (tpe != TYPE_any)
		return -1;
	if (currChar(cntxt) == TMPMARKER) {
		nextChar(cntxt);
		t = currChar(cntxt) - '0';
		if (t <= 0 || t > 9)
			parseError(cntxt, "[1-9] expected\n");
		else
			nextChar(cntxt);
		return t;
	}
	return -1;
}

/*
 * The simple type analysis currently assumes a proper type identifier.
 * We should change getMALtype to return a failure instead.
 */
static int
simpleTypeId(Client cntxt)
{
	int l, tpe;

	nextChar(cntxt);
	l = typeidLength(cntxt);
	if (l == 0) {
		parseError(cntxt, "Type identifier expected\n");
		cntxt->yycur--; /* keep it */
		return -1;
	}
	tpe = getAtomIndex(CURRENT(cntxt), l, -1);
	if (tpe < 0) {
		parseError(cntxt, "Type identifier expected\n");
		cntxt->yycur -= l; /* keep it */
		return TYPE_void;
	}
	advance(cntxt, l);
	return tpe;
}

static int
parseTypeId(Client cntxt, int defaultType)
{
	int i = TYPE_any, tt, kt = 0;
	char *s = CURRENT(cntxt);

	if (s[0] == ':' && s[1] == 'b' && s[2] == 'a' && s[3] == 't' && s[4] == '[') {
		/* parse :bat[:oid,:type] */
		advance(cntxt, 5);
		if (currChar(cntxt) == ':') {
			tt = simpleTypeId(cntxt);
			kt = typeAlias(cntxt, tt);
		} else{
			parseError(cntxt, "':bat[:any]' expected\n");
			return TYPE_bat;
		}

		i = newBatType(tt);
		if (kt > 0)
			setTypeIndex(i, kt);

		if (currChar(cntxt) != ']')
			parseError(cntxt, "']' expected\n");
		nextChar(cntxt); // skip ']' 
		skipSpace(cntxt);
		return i;
	}
	if (currChar(cntxt) == ':') {
		tt = simpleTypeId(cntxt);
		kt = typeAlias(cntxt, tt);
		if (kt > 0)
			setTypeIndex(tt, kt);
		return tt;
	}
	parseError(cntxt, "<type identifier> expected\n");
	return defaultType;
}

static inline int
typeElm(Client cntxt, int def)
{
	if (currChar(cntxt) != ':')
		return def;  /* no type qualifier */
	return parseTypeId(cntxt, def);
}

 /*
 * The Parser
 * The client is responsible to collect the
 * input for parsing in a single string before calling the parser.
 * Once the input is available parsing runs in a critial section for
 * a single client thread.
 *
 * The parser uses the rigid structure of the language to speedup
 * analysis. In particular, each input line is translated into
 * a MAL instruction record as quickly as possible. Its context is
 * manipulated during the parsing process, by keeping the  curPrg,
 * curBlk, and curInstr variables.
 *
 * The language statements of the parser are gradually introduced, with
 * the overall integration framework last.
 * The convention is to return a zero when an error has been
 * reported or when the structure can not be recognized.
 * Furthermore, we assume that blancs have been skipped before entering
 * recognition of a new token.
 *
 * Module statement.
 * The module and import commands have immediate effect.
 * The module statement switches the location for symbol table update
 * to a specific named area. The effect is that all definitions may become
 * globally known (?) and symbol table should be temporarilly locked
 * for updates by concurrent users.
 *
 * @multitable @columnfractions 0.15 0.8
 * @item moduleStmt
 * @tab :  @sc{atom} ident [':'ident]
 * @item
 * @tab | @sc{module} ident
 * @end multitable
 *
 * An atom statement does not introduce a new module.
*/
static void
helpInfo(Client cntxt, str *help)
{
	int l;

	if (MALkeyword(cntxt, "comment", 7)) {
		skipSpace(cntxt);
		if ((l = stringLength(cntxt))) {
			GDKfree(*help);
			*help = strCopy(cntxt, l);
			if (*help)
				advance(cntxt, l - 1);
			skipToEnd(cntxt);
		} else {
			parseError(cntxt, "<string> expected\n");
		}
	} else if (currChar(cntxt) != ';')
		parseError(cntxt, "';' expected\n");
}

static InstrPtr
binding(Client cntxt, MalBlkPtr curBlk, InstrPtr curInstr, int flag)
{
	int l, varid = -1;
	malType type;

	l = idLength(cntxt);
	if (l > 0) {
		varid = findVariableLength(curBlk, CURRENT(cntxt), l);
		if (varid < 0) {
			varid = newVariable(curBlk, CURRENT(cntxt), l, TYPE_any);
			advance(cntxt, l);
			if ( varid < 0)
				return curInstr;
			type = typeElm(cntxt, TYPE_any);
			if (isPolymorphic(type))
				setPolymorphic(curInstr, type, TRUE);
			setVarType(curBlk, varid, type);
		} else if (flag) {
			parseError(cntxt, "Argument defined twice\n");
			typeElm(cntxt, getVarType(curBlk, varid));
		} else {
			advance(cntxt, l);
			type = typeElm(cntxt, getVarType(curBlk, varid));
			if( type != getVarType(curBlk,varid))
				parseError(cntxt, "Incompatible argument type\n");
			if (isPolymorphic(type))
				setPolymorphic(curInstr, type, TRUE);
			setVarType(curBlk, varid, type);
		}
	} else if (currChar(cntxt) == ':') {
		type = typeElm(cntxt, TYPE_any);
		varid = newTmpVariable(curBlk, type);
		if ( varid < 0)
			return curInstr;
		if ( isPolymorphic(type))
			setPolymorphic(curInstr, type, TRUE);
		setVarType(curBlk, varid, type);
	} else {
		parseError(cntxt, "argument expected\n");
		return curInstr;
	}
	if( varid >=0)
		curInstr = pushArgument(curBlk, curInstr, varid);
	return curInstr;
}

/*
 * At this stage the LHS part has been parsed and the destination
 * variables have been set. Next step is to parse the expression,
 * which starts with an operand.
 * This code is used in both positions of the expression
 */
static int
term(Client cntxt, MalBlkPtr curBlk, InstrPtr *curInstr, int ret)
{
	int i, idx, flag, free = 1;
	ValRecord cst;
	int cstidx = -1;
	malType tpe = TYPE_any;

	if ((i = cstToken(cntxt, &cst))) {
		advance(cntxt, i);
		if (currChar(cntxt) != ':' && cst.vtype == TYPE_dbl && cst.val.dval > FLT_MIN && cst.val.dval <= FLT_MAX) {
			cst.vtype = TYPE_flt;
			cst.val.fval = (flt) cst.val.dval;
		}
		cstidx = fndConstant(curBlk, &cst, MAL_VAR_WINDOW);
		if (cstidx >= 0) {

			if (currChar(cntxt) == ':') {
				tpe = typeElm(cntxt, getVarType(curBlk, cstidx));
				if (tpe < 0)
					return 3;
				if(tpe == getVarType(curBlk,cstidx) ){
					setVarUDFtype(curBlk, cstidx);
				} else {
					cstidx = defConstant(curBlk, tpe, &cst);
					setPolymorphic(*curInstr, tpe, FALSE);
					setVarUDFtype(curBlk, cstidx);
					free = 0;
				}
			} else if (cst.vtype != getVarType(curBlk, cstidx)) {
				cstidx = defConstant(curBlk, cst.vtype, &cst);
				setPolymorphic(*curInstr, cst.vtype, FALSE);
				free = 0;
			}
			/* protect against leaks coming from constant reuse */
			if (free && ATOMextern(cst.vtype) && cst.val.pval)
				VALclear(&cst);
			*curInstr = pushArgument(curBlk, *curInstr, cstidx);
			return ret;
		} else {
			/* add a new constant */
			flag = currChar(cntxt) == ':';
			tpe = typeElm(cntxt, cst.vtype);
			if (tpe < 0)
				return 3;
			cstidx = defConstant(curBlk, tpe, &cst);
			setPolymorphic(*curInstr, tpe, FALSE);
			if (flag)
				setVarUDFtype(curBlk, cstidx);
			*curInstr = pushArgument(curBlk, *curInstr, cstidx);
			return ret;
		}
	} else if ((i = idLength(cntxt))) {
		if ((idx = findVariableLength(curBlk, CURRENT(cntxt), i)) == -1) {
			idx = newVariable(curBlk, CURRENT(cntxt), i, TYPE_any);
			advance(cntxt, i);
			if( idx <0)
				return 0;
		} else {
			advance(cntxt, i);
		}
		*curInstr = pushArgument(curBlk, *curInstr, idx);
	} else if (currChar(cntxt) == ':') {
		tpe = typeElm(cntxt, TYPE_any);
		if (tpe < 0)
			return 3;
		setPolymorphic(*curInstr, tpe, FALSE);
		idx = newTypeVariable(curBlk, tpe);
		*curInstr = pushArgument(curBlk, *curInstr, idx);
		return ret;
	}
	return 0;
}

static int
parseAtom(Client cntxt)
{
	str modnme = 0;
	int l, tpe;
	char *nxt = CURRENT(cntxt);

	if ((l = idLength(cntxt)) <= 0){
		parseError(cntxt, "atom name expected\n");
		return -1;
	}

	/* parse: ATOM id:type */
	modnme = putNameLen(nxt, l);
	advance(cntxt, l);
	if (currChar(cntxt) != ':')
		tpe = TYPE_void;  /* no type qualifier */
	else
		tpe = parseTypeId(cntxt, TYPE_int);
	if( ATOMindex(modnme) >= 0)
		parseError(cntxt, "Atom redefinition\n");
	else
		cntxt->curprg->def->errors = malAtomDefinition(modnme, tpe) ;
	if( strcmp(modnme,"user"))
		cntxt->curmodule = fixModule(modnme);
	else cntxt->curmodule = cntxt->usermodule;
	cntxt->usermodule->isAtomModule = TRUE;
	skipSpace(cntxt);
	helpInfo(cntxt, &cntxt->usermodule->help);
	return 0;
}

/*
 * All modules, except 'user', should be global
 */
static int
parseModule(Client cntxt)
{
	str modnme = 0;
	int l;
	char *nxt;

	nxt = CURRENT(cntxt);
	if ((l = idLength(cntxt)) <= 0){
		parseError(cntxt, "<module path> expected\n");
		return -1;
	}
	modnme = putNameLen(nxt, l);
	advance(cntxt, l);
	if( strcmp(modnme, cntxt->usermodule->name) ==0){
		// ignore this module definition
	} else 
	if( getModule(modnme) == NULL){
#ifdef _DEBUG_PARSER_
		fprintf(stderr,"Module create %s\n",modnme);
#endif
		if( globalModule(modnme) == NULL)
			parseError(cntxt,"<module> could not be created");
	}
	if( strcmp(modnme,"user"))
		cntxt->curmodule = fixModule(modnme);
	else cntxt->curmodule = cntxt->usermodule;
	skipSpace(cntxt);
	helpInfo(cntxt, &cntxt->usermodule->help);
	return 0;
}

/*
 * Include files should be handled in line with parsing. This way we
 * are ensured that any possible signature definition will be known
 * afterwards. The effect is that errors in the include sequence are
 * marked as warnings.
 */
static int
parseInclude(Client cntxt)
{
	str modnme = 0, s;
	int x;
	char *nxt;

	nxt = CURRENT(cntxt);

	if ((x = idLength(cntxt)) > 0) {
		modnme = putNameLen(nxt, x);
		advance(cntxt, x);
	} else if ((x = stringLength(cntxt)) > 0) {
		modnme = putNameLen(nxt + 1, x - 1);
		advance(cntxt, x);
	} else{
		parseError(cntxt, "<module name> expected\n");
		return -1;
	}

	if (currChar(cntxt) != ';') {
		parseError(cntxt, "';' expected\n");
		return 0;
	}
	skipToEnd(cntxt);

	if (!malLibraryEnabled(modnme)) {
		return 0;
	}

	s = loadLibrary(modnme, FALSE);
	if (s) {
		parseError(cntxt, s);
		GDKfree(s);
		return 0;
	}
	if ((s = malInclude(cntxt, modnme, 0))) {
		parseError(cntxt, s);
		GDKfree(s);
		return 0;
	}
	return 0;
}

/*
 * Definition
 * The definition statements share a lot in common, which calls for factoring
 * out the code in a few text macros. Upon encountering a definition, we
 * initialize a MAL instruction container. We should also check for
 * non-terminated definitions.
 *
 * Beware, a function signature f(a1..an):(b1..bn) is parsed in such a way that
 * the symbol table and stackframe contains the sequence
 * f,a1..an,b1..bn. This slightly complicates the implementation
 * of the return statement.
 *
 * Note, the function name could be mod.fcn, which calls for storing
 * the function definition in a particular module instead of the current one.
 */
static MalBlkPtr
fcnHeader(Client cntxt, int kind)
{
	int l;
	malType tpe;
	str fnme, modnme = NULL;
	char ch;
	Symbol curPrg;
	MalBlkPtr curBlk = 0;
	InstrPtr curInstr;

	l = operatorLength(cntxt);
	if (l == 0)
		l = idLength(cntxt);
	if (l == 0) {
		parseError(cntxt, "<identifier> | <operator> expected\n");
		return 0;
	}

	fnme = putNameLen(((char *) CURRENT(cntxt)), l);
	advance(cntxt, l);

	if (currChar(cntxt) == '.') {
		nextChar(cntxt); /* skip '.' */
		modnme = fnme;
		if( strcmp(modnme,"user") && getModule(modnme) == NULL){
			parseError(cntxt, "<module> name not defined\n");
			return 0;
		}
		l = operatorLength(cntxt);
		if (l == 0)
			l = idLength(cntxt);
		if (l == 0){
			parseError(cntxt, "<identifier> | <operator> expected\n");
			return 0;
		}
		fnme = putNameLen(((char *) CURRENT(cntxt)), l);
		advance(cntxt, l);
	} else 
		modnme= cntxt->curmodule->name;

	/* temporary suspend capturing statements in main block */
	if (cntxt->backup){
		parseError(cntxt, "mal_parser: unexpected recursion\n");
		return 0;
	}
	if (currChar(cntxt) != '('){
		parseError(cntxt, "function header '(' expected\n");
		return curBlk;
	}
	advance(cntxt, 1);

	assert(!cntxt->backup);
	cntxt->backup = cntxt->curprg;
	cntxt->curprg = newFunction( modnme, fnme, kind);
<<<<<<< HEAD
	cntxt->curprg->def->errors = cntxt->backup->def->errors;
	cntxt->backup->def->errors = 0;
=======
	if(cntxt->curprg == NULL) {
		parseError(cntxt, MAL_MALLOC_FAIL);
		cntxt->curprg = cntxt->backup;
		return 0;
	}
>>>>>>> 57e2601d
	curPrg = cntxt->curprg;
	curBlk = curPrg->def;
	curInstr = getInstrPtr(curBlk, 0);

	/* get calling parameters */
	ch = currChar(cntxt);
	while (ch != ')' && ch && !NL(ch)) {
		curInstr = binding(cntxt, curBlk, curInstr, 1);
		/* the last argument may be variable length */
		if (MALkeyword(cntxt, "...", 3)) {
			curInstr->varargs |= VARARGS;
			setPolymorphic(curInstr, TYPE_any, TRUE);
			break;
		}
		if ((ch = currChar(cntxt)) != ',') {
			if (ch == ')')
				break;
			if (cntxt->backup) {
				freeSymbol(cntxt->curprg);
				cntxt->curprg = cntxt->backup;
				cntxt->backup = 0;
				curBlk = NULL;
			}
			parseError(cntxt, "',' expected\n");
			return curBlk;
		} else
			nextChar(cntxt);  /* skip ',' */
		skipSpace(cntxt);
		ch = currChar(cntxt);
	}
	if (currChar(cntxt) != ')') {
		pushInstruction(curBlk, curInstr);
		if (cntxt->backup) {
			freeSymbol(cntxt->curprg);
			cntxt->curprg = cntxt->backup;
			cntxt->backup = 0;
			curBlk = NULL;
		}
		parseError(cntxt, "')' expected\n");
		return curBlk;
	}
	advance(cntxt, 1); /* skip ')' */
/*
   The return type is either a single type or multiple return type structure.
   We simply keep track of the number of arguments added and
   during the final phase reshuffle the return values to the beginning (?)
 */
	if (currChar(cntxt) == ':') {
		tpe = typeElm(cntxt, TYPE_void);
		setPolymorphic(curInstr, tpe, TRUE);
		setVarType(curBlk, curInstr->argv[0], tpe);
		/* we may be confronted by a variable target type list */
		if (MALkeyword(cntxt, "...", 3)) {
			curInstr->varargs |= VARRETS;
			setPolymorphic(curInstr, TYPE_any, TRUE);
		}

	} else if (keyphrase1(cntxt, "(")) { /* deal with compound return */
		int retc = curInstr->argc, i1, i2 = 0;
		int max;
		short *newarg;
		/* parse multi-target result */
		/* skipSpace(cntxt);*/
		ch = currChar(cntxt);
		while (ch != ')' && ch && !NL(ch)) {
			curInstr = binding(cntxt, curBlk, curInstr, 0);
			/* we may be confronted by a variable target type list */
			if (MALkeyword(cntxt, "...", 3)) {
				curInstr->varargs |= VARRETS;
				setPolymorphic(curInstr, TYPE_any, TRUE);
			}
			if ((ch = currChar(cntxt)) != ',') {
				if (ch == ')')
					break;
				if (cntxt->backup) {
					freeSymbol(cntxt->curprg);
					cntxt->curprg = cntxt->backup;
					cntxt->backup = 0;
					curBlk = NULL;
				}
				parseError(cntxt, "',' expected\n");
				return curBlk;
			} else {
				nextChar(cntxt); /* skip ',' */
			}
			skipSpace(cntxt);
			ch = currChar(cntxt);
		}
		/* re-arrange the parameters, results first*/
		max = curInstr->maxarg;
		newarg = (short *) GDKmalloc(max * sizeof(curInstr->argv[0]));
		if (newarg == NULL){
			parseError(cntxt, SQLSTATE(HY001) MAL_MALLOC_FAIL);
			if (cntxt->backup) {
				freeSymbol(cntxt->curprg);
				cntxt->curprg = cntxt->backup;
				cntxt->backup = 0;
				curBlk = NULL;
			}
			return curBlk;
		}
		for (i1 = retc; i1 < curInstr->argc; i1++)
			newarg[i2++] = curInstr->argv[i1];
		curInstr->retc = curInstr->argc - retc;
		for (i1 = 1; i1 < retc; i1++)
			newarg[i2++] = curInstr->argv[i1];
		curInstr->argc = i2;
		for (; i2 < max; i2++)
			newarg[i2] = 0;
		for (i1 = 0; i1 < max; i1++)
			curInstr->argv[i1] = newarg[i1];
		GDKfree(newarg);
		if (currChar(cntxt) != ')') {
			freeInstruction(curInstr);
			if (cntxt->backup) {
				freeSymbol(cntxt->curprg);
				cntxt->curprg = cntxt->backup;
				cntxt->backup = 0;
				curBlk = NULL;
			}
			parseError(cntxt, "')' expected\n");
			return curBlk;
		}
		nextChar(cntxt); /* skip ')' */
	} else { /* default */
		setVarType(curBlk, 0, TYPE_void);
	}
	if (curInstr != getInstrPtr(curBlk, 0)) {
		freeInstruction(getInstrPtr(curBlk, 0));
		getInstrPtr(curBlk, 0) = curInstr;
	}
	return curBlk;
}

static MalBlkPtr
parseCommandPattern(Client cntxt, int kind)
{
	MalBlkPtr curBlk = 0;
	Symbol curPrg = 0;
	InstrPtr curInstr = 0;
	str modnme = NULL;
	size_t l = 0;

	curBlk = fcnHeader(cntxt, kind);
	if (curBlk == NULL) {
		cntxt->blkmode = 0;
		return curBlk;
	}
	getInstrPtr(curBlk, 0)->token = kind;
	curPrg = cntxt->curprg;
	curPrg->kind = kind;
	curInstr = getInstrPtr(curBlk, 0);

	modnme = getModuleId(getInstrPtr(curBlk, 0));
	if (modnme && (getModule(modnme) == FALSE && strcmp(modnme,"user"))){
		parseError(cntxt, "<module> not defined\n");
		cntxt->blkmode = 0;
		return curBlk;
	}
	modnme = modnme ? modnme : cntxt->usermodule->name;

	l = strlen(modnme);
	modnme = putNameLen(modnme, l);
	if ( strcmp(modnme,"user")== 0 || getModule(modnme)){
		if ( strcmp(modnme,"user") == 0)
			insertSymbol(cntxt->usermodule, curPrg);
		else
			insertSymbol(getModule(modnme), curPrg);
		chkProgram(cntxt->usermodule, curBlk);
		cntxt->curprg->def->errors = cntxt->backup->def->errors;
		cntxt->backup->def->errors = 0;
		cntxt->curprg = cntxt->backup;
		cntxt->backup = 0;
	} else {
		freeSymbol(curPrg);
		cntxt->curprg = cntxt->backup;
		cntxt->backup = 0;
		parseError(cntxt, "<module> not found\n");
		return 0;
	}
/*
 * Short-cut function calls
 * Most functions are (dynamically) linked with the kernel as
 * commands or pattern definitions.  This enables for fast execution.
 *
 * In addition we allow functions to be bound to both
 * a linked C-function and a MAL specification block.
 * It the function address is not available, the interpreter
 * will use the MAL block instead.
 * This scheme is intended for just-in-time compilation.
 *
 * [note, command and patterns do not have a MAL block]
 */
	if (MALkeyword(cntxt, "address", 7)) {
		int i;
		i = idLength(cntxt);
		if (i == 0) {
			parseError(cntxt, "address <identifier> expected\n");
			return 0;
		}
		cntxt->blkmode = 0;
		if (getModuleId(curInstr))
			setModuleId(curInstr, NULL);
		setModuleScope(curInstr,
				findModule(cntxt->usermodule, modnme));

		memcpy(curBlk->binding, CURRENT(cntxt), (size_t)(i < IDLENGTH? i:IDLENGTH-1));
		curBlk->binding[(i< IDLENGTH? i:IDLENGTH-1)] = 0;
		/* avoid a clash with old temporaries */
		advance(cntxt, i);
		curInstr->fcn = getAddress(curBlk->binding);

		if (cntxt->usermodule->isAtomModule) {
			if (curInstr->fcn == NULL) {
				parseError(cntxt, "<address> not found\n");
				return 0;
			}
			malAtomProperty(curBlk, curInstr);
		}
		skipSpace(cntxt);
	} else {
		parseError(cntxt, "'address' expected\n");
		return 0;
	}
	helpInfo(cntxt, &curBlk->help);
#ifdef HAVE_HGE
	if (!have_hge)
		have_hge = strcmp(modnme, "calc") == 0 && strcmp(getFunctionId(curInstr), "hge") == 0;
#endif
	return curBlk;
}

static MalBlkPtr
parseFunction(Client cntxt, int kind)
{
	MalBlkPtr curBlk = 0;

	curBlk = fcnHeader(cntxt, kind);
	if (curBlk == NULL) 
		return curBlk;
	if (MALkeyword(cntxt, "address", 7)) {
		str nme;
		int i;
		InstrPtr curInstr = getInstrPtr(curBlk, 0);
		i = idLength(cntxt);
		if (i == 0) {
			parseError(cntxt, "<identifier> expected\n");
			return 0;
		}
		nme = idCopy(cntxt, i);
<<<<<<< HEAD
		curInstr->fcn = getAddress(nme);
=======
		if (nme == NULL) {
			parseError(cntxt, MAL_MALLOC_FAIL);
			return 0;
		}
		curInstr->fcn = getAddress(cntxt->fdout, cntxt->srcFile, nme, 0);
>>>>>>> 57e2601d
		GDKfree(nme);
		if (curInstr->fcn == NULL) {
			parseError(cntxt, "<address> not found\n");
			return 0;
		}
		skipSpace(cntxt);
	}
	/* block is terminated at the END statement */
	helpInfo(cntxt, &curBlk->help);
	return curBlk;
}

/*
 * Functions and  factories end with a labeled end-statement.
 * The routine below checks for misalignment of the closing statements.
 * Any instruction parsed after the function block is considered an error.
 */
static int
parseEnd(Client cntxt)
{
	Symbol curPrg = 0;
	int l;
	InstrPtr sig;
	str errors = MAL_SUCCEED;

	if (MALkeyword(cntxt, "end", 3)) {
		curPrg = cntxt->curprg;
		l = idLength(cntxt);
		if (l == 0)
			l = operatorLength(cntxt);
		sig = getInstrPtr(cntxt->curprg->def,0); 
		if (strncmp(CURRENT(cntxt), getModuleId(sig), l) == 0) {
			advance(cntxt, l);
			skipSpace(cntxt);
			if (currChar(cntxt) == '.')
				nextChar(cntxt);
			skipSpace(cntxt);
			l = idLength(cntxt);
			if (l == 0)
				l = operatorLength(cntxt);
		}
		/* parse fcn */
		if ((l == (int) strlen(curPrg->name) &&
			strncmp(CURRENT(cntxt), curPrg->name, l) == 0) || l == 0)
				advance(cntxt, l);
		else 
			parseError(cntxt, "non matching end label\n");
		pushEndInstruction(cntxt->curprg->def);
		cntxt->blkmode = 0;
		if ( strcmp(getModuleId(sig),"user")== 0 )
			insertSymbol(cntxt->usermodule, cntxt->curprg);
		else
			insertSymbol(getModule(getModuleId(sig)), cntxt->curprg);

		if (cntxt->curprg->def->errors) {
			errors = cntxt->curprg->def->errors;
			cntxt->curprg->def->errors=0;
		}
		chkProgram(cntxt->usermodule, cntxt->curprg->def);
		// check for newly identified errors
		if (errors == NULL){
			errors = cntxt->curprg->def->errors;
			cntxt->curprg->def->errors=0;
		} else if (cntxt->curprg->def->errors) {
			//collect all errors for reporting
			str new = GDKzalloc(strlen(errors) + strlen(cntxt->curprg->def->errors) +16);
			if (new){
				strcpy(new, errors);
				if( new[strlen(new)-1] != '\n')
					strcat(new,"\n");
				strcat(new,"!");
				strcat(new,cntxt->curprg->def->errors);

				GDKfree(errors);
				GDKfree(cntxt->curprg->def->errors);

				cntxt->curprg->def->errors=0;
				errors = new;
			}
		}
		
        	if (cntxt->backup) {
            		cntxt->curprg = cntxt->backup;
            		cntxt->backup = 0;
        	} else {
			(void) MSinitClientPrg(cntxt,cntxt->curmodule->name,"main");
		}
		// pass collected errors to context
		assert(cntxt->curprg->def->errors == NULL);
		cntxt->curprg->def->errors = errors;
		return 1;
	}
	return 0;
}
/*
 * Most instructions are simple assignments, possibly
 * modified with a barrier/catch tag.
 *
 * The basic types are also predefined as a variable.
 * This makes it easier to communicate types to MAL patterns.
 */

#define GETvariable(FREE)												\
	if ((varid = findVariableLength(curBlk, CURRENT(cntxt), l)) == -1) { \
		varid = newVariable(curBlk, CURRENT(cntxt),l, TYPE_any);		\
		advance(cntxt, l);												\
		if(varid <  0) { FREE; return; }								\
	} else																\
		advance(cntxt, l);

/* The parameter of parseArguments is the return value of the enclosing function. */
static int
parseArguments(Client cntxt, MalBlkPtr curBlk, InstrPtr *curInstr)
{
	while (currChar(cntxt) != ')') {
		switch (term(cntxt, curBlk, curInstr, 0)) {
		case 0:
			break;
		case 2: return 2;
		case 3: return 3;
		default:
			parseError(cntxt, "<factor> expected\n");
			pushInstruction(curBlk, *curInstr);
			return 1;
		}
		if (currChar(cntxt) == ',')
			advance(cntxt, 1);
		else if (currChar(cntxt) != ')') {
			parseError(cntxt, "',' expected\n");
			cntxt->yycur--; /* keep it */
			break;
		}
	}
	if (currChar(cntxt) == ')')
		advance(cntxt, 1);
	return 0;
}

static void
parseAssign(Client cntxt, int cntrl)
{
	InstrPtr curInstr;
	MalBlkPtr curBlk;
	Symbol curPrg;
	int i = 0, l, type = TYPE_any, varid = -1;
	str arg = 0;
	ValRecord cst;

	curPrg = cntxt->curprg;
	curBlk = curPrg->def;
	curInstr = newInstruction(curBlk, NULL, NULL);
	if((curInstr = newInstruction(curBlk, NULL, NULL)) == NULL) {
		parseError(cntxt, MAL_MALLOC_FAIL);
		return;
	}

	if( cntrl){
		curInstr->token = ASSIGNsymbol;
		curInstr->barrier = cntrl;
	}

	/* start the parsing by recognition of the lhs of an assignment */
	if (currChar(cntxt) == '(') {
		/* parsing multi-assignment */
		advance(cntxt, 1);
		curInstr->argc = 0; /*reset to handle pushArg correctly !! */
		curInstr->retc = 0;
		while (currChar(cntxt) != ')' && currChar(cntxt)) {
			l = idLength(cntxt);
			i = cstToken(cntxt, &cst);
			if (l == 0 || i) {
				parseError(cntxt, "<identifier> expected\n");
				pushInstruction(curBlk, curInstr);
				return;
			}
			GETvariable((void) 0);
			if (currChar(cntxt) == ':') {
				setVarUDFtype(curBlk, varid);
				type = typeElm(cntxt, getVarType(curBlk, varid));
				if (type < 0)
					goto part3;
				setPolymorphic(curInstr, type, FALSE);
				setVarType(curBlk, varid, type);
			}
			curInstr = pushArgument(curBlk, curInstr, varid);
			curInstr->retc++;
			if (currChar(cntxt) == ')')
				break;
			if (currChar(cntxt) == ',')
				keyphrase1(cntxt, ",");
		}
		advance(cntxt, 1); /* skip ')' */
		if (curInstr->retc == 0) {
			/* add dummy variable */
			curInstr = pushArgument(curBlk, curInstr, newTmpVariable(curBlk, TYPE_any));
			curInstr->retc++;
		}
	} else {
		/* are we dealing with a simple assignment? */
		l = idLength(cntxt);
		i = cstToken(cntxt, &cst);
		if (l == 0 || i) {
			/* we haven't seen a target variable */
			/* flow of control statements may end here. */
			/* shouldn't allow for nameless controls todo*/
			if (i && cst.vtype == TYPE_str)
				GDKfree(cst.val.sval);
			if (cntrl == LEAVEsymbol || cntrl == REDOsymbol ||
				cntrl == RETURNsymbol || cntrl == EXITsymbol) {
				curInstr->argv[0] = getBarrierEnvelop(curBlk);
				pushInstruction(curBlk, curInstr);
				if (currChar(cntxt) != ';')
					parseError(cntxt, "<identifier> expected in control statement\n");
				return;
			}
			getArg(curInstr, 0) = newTmpVariable(curBlk, TYPE_any);
			pushInstruction(curBlk, curInstr);
			parseError(cntxt, "<identifier> expected\n");
			return;
		}
		/* Check if we are dealing with module.fcn call*/
		if (CURRENT(cntxt)[l] == '.' || CURRENT(cntxt)[l] == '(') {
			curInstr->argv[0] = newTmpVariable(curBlk, TYPE_any);
			goto FCNcallparse;
		}

		/* Get target variable details*/
		GETvariable((void) 0);
		if (!(currChar(cntxt) == ':' && CURRENT(cntxt)[1] == '=')) {
			curInstr->argv[0] = varid;
			if (currChar(cntxt) == ':') {
				setVarUDFtype(curBlk, varid);
				type = typeElm(cntxt, getVarType(curBlk, varid));
				if (type < 0)
					goto part3;
				setPolymorphic(curInstr, type, FALSE);
				setVarType(curBlk, varid, type);
			}
		}
		curInstr->argv[0] = varid;
	}
	/* look for assignment operator */
	if (!keyphrase2(cntxt, ":=")) {
		/* no assignment !! a control variable is allowed */
		/* for the case RETURN X, we normalize it to include the function arguments */
		if (cntrl == RETURNsymbol || cntrl == YIELDsymbol) {
			int e;
			InstrPtr sig = getInstrPtr(curBlk,0);
			curInstr->retc = 0;
			for (e = 0; e < sig->retc; e++) 
				curInstr = pushReturn(curBlk, curInstr, getArg(sig, e));
		}

		goto part3;
	}
	if (currChar(cntxt) == '(') {
		/* parse multi assignment */
		advance(cntxt, 1);
		switch (parseArguments(cntxt, curBlk, &curInstr)) {
		case 2: goto part2;
		default:
		case 3: goto part3;
		}
		/* unreachable */
	}
/*
 * We have so far the LHS part of an assignment. The remainder is
 * either a simple term expression, a multi assignent, or the start
 * of a function call.
 */
FCNcallparse:
	if ((l = idLength(cntxt)) && CURRENT(cntxt)[l] == '(') {
		/*  parseError(cntxt,"<module> expected\n");*/
		setModuleId(curInstr, cntxt->curmodule->name);
		i = l;
		goto FCNcallparse2;
	} else if ((l = idLength(cntxt)) && CURRENT(cntxt)[l] == '.') {
		/* continue with parseing a function/operator call */
		arg = putNameLen(CURRENT(cntxt), l);
		advance(cntxt, l + 1); /* skip '.' too */
		setModuleId(curInstr, arg);
		i = idLength(cntxt);
		if (i == 0)
			i = operatorLength(cntxt);
FCNcallparse2:
		if (i) {
			setFunctionId(curInstr, putNameLen(((char *) CURRENT(cntxt)), i));
			advance(cntxt, i);
		} else {
			parseError(cntxt, "<functionname> expected\n");
			pushInstruction(curBlk, curInstr);
			return;
		}
		skipSpace(cntxt);
		if (currChar(cntxt) != '(') {
			parseError(cntxt, "'(' expected\n");
			pushInstruction(curBlk, curInstr);
			return;
		}
		advance(cntxt, 1);
		switch (parseArguments(cntxt, curBlk, &curInstr)) {
		case 2: goto part2;
		default:
		case 3: goto part3;
		}
		/* unreachable */
	}
	/* Handle the ordinary assignments and expressions */
	switch (term(cntxt, curBlk, &curInstr, 2)) {
	case 2: goto part2;
	case 3: goto part3;
	}
part2:  /* consume <operator><term> part of expression */
	if ((i = operatorLength(cntxt))) {
		/* simple arithmetic operator expression */
		setFunctionId(curInstr, putNameLen(((char *) CURRENT(cntxt)), i));
		advance(cntxt, i);
		curInstr->modname = putName("calc");
		if ((l = idLength(cntxt)) && !(l == 3 && strncmp(CURRENT(cntxt), "nil", 3) == 0)) {
			GETvariable(freeInstruction(curInstr));
			curInstr = pushArgument(curBlk, curInstr, varid);
			goto part3;
		}
		switch (term(cntxt, curBlk, &curInstr, 3)) {
		case 2: goto part2;
		case 3: goto part3;
		}
		parseError(cntxt, "<term> expected\n");
		pushInstruction(curBlk, curInstr);
		return;
	} else {
		skipSpace(cntxt);
		if (currChar(cntxt) == '(')
			parseError(cntxt, "module name missing\n");
		else if (currChar(cntxt) != ';' && currChar(cntxt) != '#') 
			parseError(cntxt, "operator expected\n");
		pushInstruction(curBlk, curInstr);
		return;
	}
part3:
	skipSpace(cntxt);
	if (currChar(cntxt) != ';') {
		parseError(cntxt, "';' expected\n");
		skipToEnd(cntxt);
		pushInstruction(curBlk, curInstr);
		return;
	}
	skipToEnd(cntxt);
	pushInstruction(curBlk, curInstr);
	if (cntrl == RETURNsymbol && !(curInstr->token == ASSIGNsymbol || getModuleId(curInstr) != 0))
		parseError(cntxt, "return assignment expected\n");
}

void
parseMAL(Client cntxt, Symbol curPrg, int skipcomments, int lines)
{
	int cntrl = 0;
	/*Symbol curPrg= cntxt->curprg;*/
	char c;
	int inlineProp =0, unsafeProp = 0, sealedProp = 0;

	(void) curPrg;
	echoInput(cntxt);
	/* here the work takes place */
	while ((c = currChar(cntxt)) && lines > 0) {
		switch (c) {
		case '\n': case '\r': case '\f':
			lines -= c =='\n';
			nextChar(cntxt);
			echoInput(cntxt);
			continue;
		case ';': case '\t': case ' ':
			nextChar(cntxt);
			continue;
		case '#':
		{ /* keep the full line comments */
			char start[256], *e = start, c;
			MalBlkPtr curBlk = cntxt->curprg->def;
			InstrPtr curInstr;

			*e = 0;
			nextChar(cntxt);
			while ((c = currChar(cntxt))) {
				if (e < start + 256 - 1)
					*e++ = c;
				nextChar(cntxt);
				if (c == '\n' || c == '\r') {
					*e = 0;
					if (e > start)
						e--;
					/* prevChar(cntxt);*/
					break;
				}
			}
			if (e > start)
				*e = 0;
			if (! skipcomments && e > start && curBlk->stop > 0 ) {
				ValRecord cst;
				if((curInstr = newInstruction(curBlk, NULL, NULL)) == NULL) {
					parseError(cntxt, MAL_MALLOC_FAIL);
					continue;
				}
				curInstr->token= REMsymbol;
				curInstr->barrier= 0;
				cst.vtype = TYPE_str;
<<<<<<< HEAD
				cst.len = strlen(start);
				cst.val.sval = GDKstrdup(start);
=======
				cst.len = (int) strlen(start);
				if((cst.val.sval = GDKstrdup(start)) == NULL) {
					parseError(cntxt, MAL_MALLOC_FAIL);
					freeInstruction(curInstr);
					continue;
				}
>>>>>>> 57e2601d
				getArg(curInstr, 0) = defConstant(curBlk, TYPE_str, &cst);
				clrVarConstant(curBlk, getArg(curInstr, 0));
				setVarDisabled(curBlk, getArg(curInstr, 0));
				pushInstruction(curBlk, curInstr);
			}
			echoInput(cntxt);
		}
			continue;
		case 'A': case 'a':
			if (MALkeyword(cntxt, "atom", 4) &&
				parseAtom(cntxt) == 0)
				break;
			goto allLeft;
		case 'b': case 'B':
			if (MALkeyword(cntxt, "barrier", 7)) {
				cntxt->blkmode++;
				cntrl = BARRIERsymbol;
			}
			goto allLeft;
		case 'C': case 'c':
			if (MALkeyword(cntxt, "command", 7)) {
				parseCommandPattern(cntxt, COMMANDsymbol);
				cntxt->curprg->def->unsafeProp = unsafeProp;
				cntxt->curprg->def->sealedProp = sealedProp;
				if (inlineProp)
					parseError(cntxt, "<identifier> expected\n");
				inlineProp = 0;
				unsafeProp = 0;
				sealedProp = 0;
				continue;
			}
			if (MALkeyword(cntxt, "catch", 5)) {
				cntxt->blkmode++;
				cntrl = CATCHsymbol;
				goto allLeft;
			}
			goto allLeft;
		case 'E': case 'e':
			if (MALkeyword(cntxt, "exit", 4)) {
				if (cntxt->blkmode > 0)
					cntxt->blkmode--;
				cntrl = EXITsymbol;
			} else if (parseEnd(cntxt)) {
				break;
			}
			goto allLeft;
		case 'F': case 'f':
			if (MALkeyword(cntxt, "function", 8)) {
				cntxt->blkmode++;
				if (parseFunction(cntxt, FUNCTIONsymbol)){
					cntxt->curprg->def->inlineProp = inlineProp;
					cntxt->curprg->def->unsafeProp = unsafeProp;
					cntxt->curprg->def->sealedProp = sealedProp;
					inlineProp = 0;
					unsafeProp = 0;
					sealedProp = 0;
					break;
				}
			} else if (MALkeyword(cntxt, "factory", 7)) {
				if( inlineProp )
					parseError(cntxt, "parseError:INLINE ignored\n");
				if( unsafeProp)
					parseError(cntxt, "parseError:UNSAFE ignored\n");
				if( sealedProp)
					parseError(cntxt, "parseError:SEALED ignored\n");
				inlineProp = 0;
				unsafeProp = 0;
				sealedProp = 0;
				cntxt->blkmode++;
				parseFunction(cntxt, FACTORYsymbol);
				break;
			}
			goto allLeft;
		case 'I': case 'i': 
			if (MALkeyword(cntxt, "inline", 6)) {
				inlineProp= 1;
				skipSpace(cntxt);
				continue;
			} else
			if (MALkeyword(cntxt, "include", 7)){
				parseInclude(cntxt);
				break;;
			}
			goto allLeft;
		case 'L': case 'l':
			if (MALkeyword(cntxt, "leave", 5))
				cntrl = LEAVEsymbol;
			goto allLeft;
		case 'M': case 'm':
			if (MALkeyword(cntxt, "module", 6) &&
				parseModule(cntxt) == 0)
				break;
			goto allLeft;
		case 'P': case 'p':
			if (MALkeyword(cntxt, "pattern", 7)) {
				if( inlineProp )
					parseError(cntxt, "parseError:INLINE ignored\n");
				parseCommandPattern(cntxt, PATTERNsymbol);
				cntxt->curprg->def->unsafeProp = unsafeProp;
				cntxt->curprg->def->sealedProp = sealedProp;
				inlineProp = 0;
				unsafeProp = 0;
				sealedProp = 0;
				continue;
			}
			goto allLeft;
		case 'R': case 'r':
			if (MALkeyword(cntxt, "redo", 4)) {
				cntrl = REDOsymbol;
				goto allLeft;
			}
			if (MALkeyword(cntxt, "raise", 5)) {
				cntrl = RAISEsymbol;
				goto allLeft;
			}
			if (MALkeyword(cntxt, "return", 6)) {
				cntrl = RETURNsymbol;
			}
			goto allLeft;
		case 's':
			if (MALkeyword(cntxt, "sealed", 6)) {
				sealedProp= 1;
				skipSpace(cntxt);
				continue;
			}
			goto allLeft;
		case 'U': case 'u': 
			if (MALkeyword(cntxt, "unsafe", 6)) {
				unsafeProp= 1;
				skipSpace(cntxt);
				continue;
			}
			goto allLeft;
		case 'Y': case 'y':
			if (MALkeyword(cntxt, "yield", 5)) {
				cntrl = YIELDsymbol;
				goto allLeft;
			}
			/* fall through */
		default: allLeft :
			parseAssign(cntxt, cntrl);
			cntrl = 0;
		}
	}
	skipSpace(cntxt);
}<|MERGE_RESOLUTION|>--- conflicted
+++ resolved
@@ -1111,16 +1111,11 @@
 	assert(!cntxt->backup);
 	cntxt->backup = cntxt->curprg;
 	cntxt->curprg = newFunction( modnme, fnme, kind);
-<<<<<<< HEAD
-	cntxt->curprg->def->errors = cntxt->backup->def->errors;
-	cntxt->backup->def->errors = 0;
-=======
 	if(cntxt->curprg == NULL) {
 		parseError(cntxt, MAL_MALLOC_FAIL);
 		cntxt->curprg = cntxt->backup;
 		return 0;
 	}
->>>>>>> 57e2601d
 	curPrg = cntxt->curprg;
 	curBlk = curPrg->def;
 	curInstr = getInstrPtr(curBlk, 0);
@@ -1371,15 +1366,11 @@
 			return 0;
 		}
 		nme = idCopy(cntxt, i);
-<<<<<<< HEAD
-		curInstr->fcn = getAddress(nme);
-=======
 		if (nme == NULL) {
 			parseError(cntxt, MAL_MALLOC_FAIL);
 			return 0;
 		}
-		curInstr->fcn = getAddress(cntxt->fdout, cntxt->srcFile, nme, 0);
->>>>>>> 57e2601d
+		curInstr->fcn = getAddress(nme);
 		GDKfree(nme);
 		if (curInstr->fcn == NULL) {
 			parseError(cntxt, "<address> not found\n");
@@ -1785,17 +1776,12 @@
 				curInstr->token= REMsymbol;
 				curInstr->barrier= 0;
 				cst.vtype = TYPE_str;
-<<<<<<< HEAD
-				cst.len = strlen(start);
-				cst.val.sval = GDKstrdup(start);
-=======
 				cst.len = (int) strlen(start);
 				if((cst.val.sval = GDKstrdup(start)) == NULL) {
 					parseError(cntxt, MAL_MALLOC_FAIL);
 					freeInstruction(curInstr);
 					continue;
 				}
->>>>>>> 57e2601d
 				getArg(curInstr, 0) = defConstant(curBlk, TYPE_str, &cst);
 				clrVarConstant(curBlk, getArg(curInstr, 0));
 				setVarDisabled(curBlk, getArg(curInstr, 0));
