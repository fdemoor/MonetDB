/*
 * This Source Code Form is subject to the terms of the Mozilla Public
 * License, v. 2.0.  If a copy of the MPL was not distributed with this
 * file, You can obtain one at http://mozilla.org/MPL/2.0/.
 *
 * Copyright 2008-2015 MonetDB B.V.
 */

/* (c) M.L. Kersten
 * Performance tracing
 * The stethoscope/tachograph and tomograph performance monitors have exclusive access 
 * to a single event stream, which avoids concurrency conflicts amongst clients. 
 * It also avoid cluthered event records on the stream. Since this event stream is owned
 * by a client, we should ensure that the profiler is automatically 
 * reset once the owner leaves. 
 */
#include "monetdb_config.h"
#include "mal_function.h"
#include "mal_listing.h"
#include "mal_profiler.h"
#include "mal_runtime.h"
#include "mal_debugger.h"

static void cachedProfilerEvent(MalBlkPtr mb, MalStkPtr stk, InstrPtr pci);

stream *eventstream = 0;

static int sqlProfiling = FALSE;
static str myname = 0;	// avoid tracing the profiler module
static int eventcounter = 0;

static int TRACE_init = 0;
int malProfileMode = 0;     /* global flag to indicate profiling mode */

static volatile ATOMIC_TYPE hbdelay = 0;

#ifdef HAVE_SYS_RESOURCE_H
struct rusage infoUsage;
static struct rusage prevUsage;
#endif

static struct{
	lng user, nice, system, idle, iowait;
	double load;
} corestat[256];

/* the heartbeat process produces a ping event once every X milliseconds */
//#ifdef ATOMIC_LOCK
//static MT_Lock mal_beatLock MT_LOCK_INITIALIZER("beatLock");
//#endif

#define LOGLEN 8192
#define lognew()  loglen = 0; logbase = logbuffer; *logbase = 0;

#define logadd(...) {														\
	do {																\
		loglen += snprintf(logbase+loglen, LOGLEN -1 - loglen, __VA_ARGS__); \
		assert(loglen < LOGLEN); \
	} while (0);}


// The heart beat events should be sent to all outstanding channels.
static void logjsonInternal(char *logbuffer)
{	
	char buf[BUFSIZ], *s;
	size_t len, lenhdr;

	s = strchr(logbuffer,(int) ':');
	if( s == NULL){
		return;
	}
	len = strlen(logbuffer);

	MT_lock_set(&mal_profileLock, "logjson");
	snprintf(buf,BUFSIZ,"%d",eventcounter);
	strncpy(s+1, buf,strlen(buf));

	if (eventstream) {
	// upon request the log record is sent over the profile stream
		if( eventcounter == 0){
			snprintf(buf,BUFSIZ,"%s\n",monetdb_characteristics);
			lenhdr = strlen(buf);
			(void) mnstr_write(eventstream, buf, 1, lenhdr);
		}
		(void) mnstr_write(eventstream, logbuffer, 1, len);
		(void) mnstr_flush(eventstream);
	}
	eventcounter++;
	MT_lock_unset(&mal_profileLock, "logjson");
}

/* JSON rendering method of performance data. 
 * The eventparser may assume this layout for ease of parsing
EXAMPLE:
{
"event":6        ,
"time":"15:37:13.799706",
"thread":3,
"function":"user.s3_1",
"pc":1,
"tag":10397,
"state":"start",
"usec":0,
"rss":215,
"size":0,
"oublock":8,
"stmt":"X_41=0@0:void := querylog.define(\"select count(*) from tables;\":str,\"default_pipe\":str,30:int);",
"short":"define( \"select count(*) from tables;\",\"default_pipe\",30 )",
"prereq":[]
}
*/
static void
renderProfilerEvent(MalBlkPtr mb, MalStkPtr stk, InstrPtr pci, int start, str usrname)
{
	char logbuffer[LOGLEN], *logbase;
	int loglen;
	char ctm[26];
	time_t clk;
	struct timeval clock;
	str stmt, c;
	char *tbuf;
	str stmtq;


	if( start) // show when instruction was started
		clock = pci->clock;
	else 
		gettimeofday(&clock, NULL);
	clk = clock.tv_sec;

	/* make profile event tuple  */
	lognew();
	logadd("{\n\"event\":         ,\n"); // fill in later with the event counter

#ifdef HAVE_CTIME_R3
	tbuf = ctime_r(&clk, ctm, sizeof(ctm));
#else
#ifdef HAVE_CTIME_R
	tbuf = ctime_r(&clk, ctm);
#else
	tbuf = ctime(&clk);
#endif
#endif
	tbuf[19]=0;
	/* there should be less than 10^6 == 1M usecs in 1 sec */
	assert(clock.tv_usec >= 0 && clock.tv_usec < 1000000);
	if( usrname)
		logadd("\"user\":\"%s\",\n",usrname);
	logadd("\"clk\":"LLFMT",\n",GDKusec());
	logadd("\"ctime\":\"%s.%06ld\",\n", tbuf+11, (long)clock.tv_usec);
	logadd("\"thread\":%d,\n", THRgettid());

	logadd("\"function\":\"%s.%s\",\n", getModuleId(getInstrPtr(mb, 0)), getFunctionId(getInstrPtr(mb, 0)));
	logadd("\"pc\":%d,\n", mb?getPC(mb,pci):0);
	logadd("\"tag\":%d,\n", stk?stk->tag:0);

	if( start){
		logadd("\"state\":\"start\",\n");
		// determine the Estimated Time of Completion
		if ( pci->calls){
			logadd("\"usec\":"LLFMT",\n", pci->totticks/pci->calls);
		} else{
			logadd("\"usec\":"LLFMT",\n", pci->ticks);
		}
	} else {
		logadd("\"state\":\"done\",\n");
		logadd("\"usec\":"LLFMT",\n", pci->ticks);
	}
	logadd("\"rss\":"SZFMT ",\n", MT_getrss()/1024/1024);
	logadd("\"size\":"LLFMT ",\n", pci? pci->wbytes/1024/1024:0);	// result size

#ifdef NUMAprofiling
		logadd("\"numa\":[");
		if(mb)
		for( i= pci->retc ; i < pci->argc; i++)
		if( !isVarConstant(mb, getArg(pci,i)) && mb->var[getArg(pci,i)]->worker)
			logadd("%c %d", (i?',':' '), mb->var[getArg(pci,i)]->worker);
		logadd("],\n");
#endif

#ifdef HAVE_SYS_RESOURCE_H
	getrusage(RUSAGE_SELF, &infoUsage);
	if(infoUsage.ru_inblock - prevUsage.ru_inblock)
		logadd("\"inblock\":%ld,\n", infoUsage.ru_inblock - prevUsage.ru_inblock);
	if(infoUsage.ru_oublock - prevUsage.ru_oublock)
		logadd("\"oublock\":%ld,\n", infoUsage.ru_oublock - prevUsage.ru_oublock);
	if(infoUsage.ru_majflt - prevUsage.ru_majflt)
		logadd("\"majflt\":%ld,\n", infoUsage.ru_majflt - prevUsage.ru_majflt);
	if(infoUsage.ru_nswap - prevUsage.ru_nswap)
		logadd("\"nswap\":%ld,\n", infoUsage.ru_nswap - prevUsage.ru_nswap);
	if(infoUsage.ru_nvcsw - prevUsage.ru_nvcsw)
		logadd("\"nvcsw\":%ld,\n", infoUsage.ru_nvcsw - prevUsage.ru_nvcsw +infoUsage.ru_nivcsw - prevUsage.ru_nivcsw);
	prevUsage = infoUsage;
#endif

	if( mb){
		char prereq[BUFSIZ];
		size_t len;
		int i,j,k,comma;
		InstrPtr q;

		/* generate actual call statement */
		stmt = instruction2str(mb, stk, pci, LIST_MAL_ALL);
		c = stmt;

		while (c && *c && isspace((int)*c))
			c++;
		if( *c){
			stmtq = mal_quote(c, strlen(c));
			if (stmtq != NULL) {
				logadd("\"stmt\":\"%s\",\n", stmtq);
				//GDKfree(stmtq);
			}
		} 
		//GDKfree(stmt);

		// ship the beautified version as well

		stmt = shortStmtRendering(mb, stk, pci);
		stmtq = mal_quote(stmt, strlen(stmt));
		if (stmtq != NULL) {
			logadd("\"short\":\"%s\",\n", stmtq);
			GDKfree(stmtq);
		} 
		GDKfree(stmt);


		// collect the prerequisite pre-requisite statements
		prereq[0]='[';
		prereq[1]=0;
		len = 1;
		comma=0;
		for(i= pci->retc; i < pci->argc; i++){
			for( j = pci->pc-1; j > 0; j--){
				q= getInstrPtr(mb,j);
				for( k=0; k < q->retc; k++)
					if( getArg(q,k) == getArg(pci,i))
						break;
				if( k < q->retc){
					snprintf(prereq + len, BUFSIZ-len,"%s%d", (comma?",":""), j);
					len = strlen(prereq);
					comma++;
					break;
				}
			}
		}
//#define MALARGUMENTDETAILS
#ifdef MALARGUMENTDETAILS
		logadd("\"prereq\":%s],\n", prereq);
#else
		logadd("\"prereq\":%s]\n", prereq);
#endif
		
/* EXAMPLE MAL statement argument decomposition
 * The eventparser may assume this layout for ease of parsing
{
... as above ...
"result":{"index":0,"name":"X_41","value":"0@0","count":1,"type": "void" }
...
"argument":{"index":4,"value":"30","type": "int" }
}
 */
#ifdef MALARGUMENTDETAILS
		// Also show details of the arguments for modelling
		for( j=0; j< pci->argc; j++){
			int tpe = getVarType(mb, getArg(pci,j));
			str tname = getTypeName(tpe), cv;

			logadd("\"%s\":{", j< pci->retc?"result":"argument");
			logadd("\"index\":\"%d\",", j);
			if( !isVarConstant(mb, getArg(pci,j))){
				logadd("\"name\":\"%s\",", getVarName(mb, getArg(pci,j)));
			}
			if( isaBatType(tpe) ){
				BAT *d= BBPquickdesc(abs(stk->stk[getArg(pci,j)].val.ival),TRUE);
				if( d)
					logadd("\"count\":" BUNFMT",", BATcount(d));
				GDKfree(tname);
				tname = getTypeName(getColumnType(tpe));
				logadd("\"type\":\"col[:%s]\"", tname);
			} else{
				cv = 0;
				VALformat(&cv, &stk->stk[getArg(pci,j)]);
				stmtq = mal_quote(cv, strlen(cv));
				logadd("\"value\":\"%s\",", stmtq);
				logadd("\"type\":\"%s\"", tname);
				GDKfree(cv);
				GDKfree(stmtq);
			}
			GDKfree(tname);
			logadd("}%s\n", (j< pci->argc-1?",":""));
		}
#endif
	}
	logadd("}\n"); // end marker
	logjsonInternal(logbuffer);
}

static int
getCPULoad(char cpuload[BUFSIZ]){
    int cpu, len = 0, i;
	lng user, nice, system, idle, iowait;
	size_t n;
    char buf[BUFSIZ+1], *s;
	static FILE *proc= NULL;
	lng newload;

	if ( proc == NULL || ferror(proc))
		proc = fopen("/proc/stat","r");
	else rewind(proc);
	if ( proc == NULL) {
		/* unexpected */
		return -1;
	}
	/* read complete file to avoid concurrent write issues */
	if ((n = fread(buf, 1, BUFSIZ,proc)) == 0 )
		return -1;
	buf[n] = 0;
	for ( s= buf; *s; s++) {
		if ( strncmp(s,"cpu",3)== 0){
			s +=3;
			if ( *s == ' ') {
				s++;
				cpu = 255; // the cpu totals stored here
			}  else {
				cpu = atoi(s);
				if (cpu < 0 || cpu > 255)
					cpu = 255;
			}
			s= strchr(s,' ');
			if (s == NULL)		/* unexpected format of file */
				break;

			while( *s && isspace((int)*s)) s++;
			i= sscanf(s,LLFMT" "LLFMT" "LLFMT" "LLFMT" "LLFMT,  &user, &nice, &system, &idle, &iowait);
			if ( i != 5 )
				goto skip;
			newload = (user - corestat[cpu].user + nice - corestat[cpu].nice + system - corestat[cpu].system);
			if (  newload)
				corestat[cpu].load = (double) newload / (newload + idle - corestat[cpu].idle + iowait - corestat[cpu].iowait);
			corestat[cpu].user = user;
			corestat[cpu].nice = nice;
			corestat[cpu].system = system;
			corestat[cpu].idle = idle;
			corestat[cpu].iowait = iowait;
		} 
	  skip:
		while (*s && *s != '\n')
			s++;
	}

	if( cpuload == 0)
		return 0;
	// identify core processing
	len += snprintf(cpuload, BUFSIZ, "[ ");
	for ( cpu = 0; cpuload && cpu < 255 && corestat[cpu].user; cpu++) {
		len +=snprintf(cpuload + len, BUFSIZ - len, " %.2f ",corestat[cpu].load);
	}
	(void) snprintf(cpuload + len, BUFSIZ - len, "]");
	return 0;
}

void
profilerHeartbeatEvent(char *alter)
{
	char cpuload[BUFSIZ];
	char logbuffer[LOGLEN], *logbase;
	int loglen;
	char ctm[26];
	time_t clk;
	struct timeval clock;
	char *tbuf;

	if (ATOMIC_GET(hbdelay, mal_beatLock, "profilerHeatbeatEvent") == 0 || eventstream  == NULL)
		return;

	/* get CPU load on beat boundaries only */
	if ( getCPULoad(cpuload) )
		return;
	gettimeofday(&clock, NULL);
	clk = clock.tv_sec;
	
	lognew();
	logadd("{\n\"event\":         ,\n"); // fill in later with the event counter
#ifdef HAVE_CTIME_R3
	tbuf = ctime_r(&clk, ctm, sizeof(ctm));
#else
#ifdef HAVE_CTIME_R
	tbuf = ctime_r(&clk, ctm);
#else
	tbuf = ctime(&clk);
#endif
#endif
	tbuf[19]=0;
	logadd("\"time\":\"%s.%06ld\",\n", tbuf+11, (long)clock.tv_usec);
	logadd("\"rss\":"SZFMT ",\n", MT_getrss()/1024/1024);
#ifdef HAVE_SYS_RESOURCE_H
	getrusage(RUSAGE_SELF, &infoUsage);
	if(infoUsage.ru_inblock - prevUsage.ru_inblock)
		logadd("\"inblock\":%ld,\n", infoUsage.ru_inblock - prevUsage.ru_inblock);
	if(infoUsage.ru_oublock - prevUsage.ru_oublock)
		logadd("\"oublock\":%ld,\n", infoUsage.ru_oublock - prevUsage.ru_oublock);
	if(infoUsage.ru_majflt - prevUsage.ru_majflt)
		logadd("\"majflt\":%ld,\n", infoUsage.ru_majflt - prevUsage.ru_majflt);
	if(infoUsage.ru_nswap - prevUsage.ru_nswap)
		logadd("\"nswap\":%ld,\n", infoUsage.ru_nswap - prevUsage.ru_nswap);
	if(infoUsage.ru_nvcsw - prevUsage.ru_nvcsw)
		logadd("\"nvcsw\":%ld,\n", infoUsage.ru_nvcsw - prevUsage.ru_nvcsw +infoUsage.ru_nivcsw - prevUsage.ru_nivcsw);
	prevUsage = infoUsage;
#endif
	logadd("\"state\":\"%s\",\n",alter);
	logadd("\"cpuload\":\"%s\",\n",cpuload);
	logadd("}\n"); // end marker
	logjsonInternal(logbuffer);
}

void
profilerEvent(MalBlkPtr mb, MalStkPtr stk, InstrPtr pci, int start, str usrname)
{
	if (stk == NULL) return;
	if (pci == NULL) return;
	if (getModuleId(pci) == myname) // ignore profiler commands from monitoring
		return;

	if( sqlProfiling)
		cachedProfilerEvent(mb, stk, pci);
		
	if( eventstream) {
		renderProfilerEvent(mb, stk, pci, start, usrname);
		if ( start && pci->pc ==0)
			profilerHeartbeatEvent("ping");
		if ( !start && pci->token == ENDsymbol)
			profilerHeartbeatEvent("ping");
	}
}

/* The first scheme dumps the events
 * on a stream (and in the pool)
 */
str
openProfilerStream(stream *fd, int mode)
{
	int i,j;
	Client c;

#ifdef HAVE_SYS_RESOURCE_H
	getrusage(RUSAGE_SELF, &infoUsage);
	prevUsage = infoUsage;
#endif
	if (myname == 0){
		myname = putName("profiler", 8);
		eventcounter = 0;
	}
	if( eventstream)
		closeProfilerStream();
	malProfileMode = -1;
	eventstream = fd;
	/* show all in progress instructions for stethoscope startup */
	if( mode > 0){
		for (i = 0; i < MAL_MAXCLIENTS; i++) {
			c = mal_clients+i;
			if ( c->active ) 
				for(j = 0; j <THREADS; j++)
				if( c->inprogress[j].mb)
				/* show the event */
					profilerEvent(c->inprogress[j].mb, c->inprogress[j].stk, c->inprogress[j].pci, 1, c->username);
		}
	}
	return MAL_SUCCEED;
}

str
closeProfilerStream(void)
{
<<<<<<< HEAD
=======
	if (eventstream && eventstream != mal_clients[0].fdout && eventstream != GDKout && eventstream != GDKerr) {
		mnstr_close(eventstream);
		mnstr_destroy(eventstream);
	}
>>>>>>> 15a35558
	eventstream = NULL;
	malProfileMode = 0;
	return MAL_SUCCEED;
}

/* the second scheme is to collect the profile
 * events in a local table for direct SQL inspection
 */
str
startProfiler(void)
{
#ifdef HAVE_SYS_RESOURCE_H
	getrusage(RUSAGE_SELF, &infoUsage);
	prevUsage = infoUsage;
#endif

	MT_lock_set(&mal_profileLock, "startProfiler");
	if (myname == 0){
		myname = putName("profiler", 8);
		eventcounter = 0;
	}
	malProfileMode = 1;
	sqlProfiling = TRUE;
	MT_lock_unset(&mal_profileLock, "startProfiler");

	return MAL_SUCCEED;
}

str
stopProfiler(void)
{
	MT_lock_set(&mal_profileLock, "stopProfiler");
	malProfileMode = 0;
	setHeartbeat(0); // stop heartbeat
	closeProfilerStream();
	MT_lock_unset(&mal_profileLock, "stopProfiler");
	return MAL_SUCCEED;
}

/*
 * The resetProfiler is called when the owner of the event stream
 * leaves the scene. (Unclear if parallelism may cause errors)
 */
void
MPresetProfiler(stream *fdout)
{
	if (fdout != eventstream)
		return;
	if (mal_trace) // already traced on console
		return;
	MT_lock_set(&mal_profileLock, "MPresetProfiler");
	eventstream = 0;
	MT_lock_unset(&mal_profileLock, "MPresetProfiler");
}

/*
 * Offline tracing
 * The events being captured are stored in separate BATs.
 * They are made persistent to accumate information over
 * multiple sessions. This means it has to be explicitly reset
 * to avoid disc overflow using profiler.reset().
 *
 * All properties identified below are maintained, because this allows
 * for easy integration with SQL.
 */
static int TRACE_event = 0;
static BAT *TRACE_id_event = 0;
static BAT *TRACE_id_time = 0;
static BAT *TRACE_id_pc = 0;
static BAT *TRACE_id_thread = 0;
static BAT *TRACE_id_ticks = 0;
static BAT *TRACE_id_inblock = 0;
static BAT *TRACE_id_oublock = 0;
static BAT *TRACE_id_rssMB = 0;
static BAT *TRACE_id_tmpspace = 0;
static BAT *TRACE_id_minflt = 0;
static BAT *TRACE_id_majflt = 0;
static BAT *TRACE_id_nvcsw = 0;
static BAT *TRACE_id_stmt = 0;


void
TRACEtable(BAT **r)
{
	if (TRACE_init == 0)
		return ;       /* not initialized */
	MT_lock_set(&mal_profileLock, "TRACEtable");
	r[0] = BATcopy(TRACE_id_event, TYPE_void, TRACE_id_event->ttype, 0, TRANSIENT);
	r[1] = BATcopy(TRACE_id_time, TYPE_void, TRACE_id_time->ttype, 0, TRANSIENT);
	r[2] = BATcopy(TRACE_id_pc, TYPE_void, TRACE_id_pc->ttype, 0, TRANSIENT);
	r[3] = BATcopy(TRACE_id_thread, TYPE_void, TRACE_id_thread->ttype, 0, TRANSIENT);
	r[4] = BATcopy(TRACE_id_ticks, TYPE_void, TRACE_id_ticks->ttype, 0, TRANSIENT);
	r[5] = BATcopy(TRACE_id_rssMB, TYPE_void, TRACE_id_rssMB->ttype, 0, TRANSIENT);
	r[6] = BATcopy(TRACE_id_tmpspace, TYPE_void, TRACE_id_tmpspace->ttype, 0, TRANSIENT);
	r[7] = BATcopy(TRACE_id_inblock, TYPE_void, TRACE_id_inblock->ttype, 0, TRANSIENT);
	r[8] = BATcopy(TRACE_id_oublock, TYPE_void, TRACE_id_oublock->ttype, 0, TRANSIENT);
	r[9] = BATcopy(TRACE_id_minflt, TYPE_void, TRACE_id_minflt->ttype, 0, TRANSIENT);
	r[10] = BATcopy(TRACE_id_majflt, TYPE_void, TRACE_id_majflt->ttype, 0, TRANSIENT);
	r[11] = BATcopy(TRACE_id_nvcsw, TYPE_void, TRACE_id_nvcsw->ttype, 0, TRANSIENT);
	r[12] = BATcopy(TRACE_id_stmt, TYPE_void, TRACE_id_stmt->ttype, 0, TRANSIENT);
	MT_lock_unset(&mal_profileLock, "TRACEtable");
}

BAT *
getTrace(const char *nme)
{
	if (TRACE_init == 0)
		return NULL;
	if (strcmp(nme, "event") == 0)
		return BATcopy(TRACE_id_event, TRACE_id_event->htype, TRACE_id_event->ttype, 0, TRANSIENT);
	if (strcmp(nme, "time") == 0)
		return BATcopy(TRACE_id_time, TRACE_id_time->htype, TRACE_id_time->ttype, 0, TRANSIENT);
	if (strcmp(nme, "pc") == 0)
		return BATcopy(TRACE_id_pc, TRACE_id_pc->htype, TRACE_id_pc->ttype, 0, TRANSIENT);
	if (strcmp(nme, "thread") == 0)
		return BATcopy(TRACE_id_thread, TRACE_id_thread->htype, TRACE_id_thread->ttype, 0, TRANSIENT);
	if (strcmp(nme, "usec") == 0)
		return BATcopy(TRACE_id_ticks, TRACE_id_ticks->htype, TRACE_id_ticks->ttype, 0, TRANSIENT);
	if (strcmp(nme, "rssMB") == 0)
		return BATcopy(TRACE_id_rssMB, TRACE_id_rssMB->htype, TRACE_id_rssMB->ttype, 0, TRANSIENT);
	if (strcmp(nme, "tmpspace") == 0)
		return BATcopy(TRACE_id_tmpspace, TRACE_id_tmpspace->htype, TRACE_id_tmpspace->ttype, 0, TRANSIENT);
	if (strcmp(nme, "reads") == 0)
		return BATcopy(TRACE_id_inblock, TRACE_id_inblock->htype, TRACE_id_inblock->ttype, 0, TRANSIENT);
	if (strcmp(nme, "writes") == 0)
		return BATcopy(TRACE_id_oublock, TRACE_id_oublock->htype, TRACE_id_oublock->ttype, 0, TRANSIENT);
	if (strcmp(nme, "minflt") == 0)
		return BATcopy(TRACE_id_minflt, TRACE_id_minflt->htype, TRACE_id_minflt->ttype, 0, TRANSIENT);
	if (strcmp(nme, "majflt") == 0)
		return BATcopy(TRACE_id_majflt, TRACE_id_majflt->htype, TRACE_id_majflt->ttype, 0, TRANSIENT);
	if (strcmp(nme, "nvcsw") == 0)
		return BATcopy(TRACE_id_nvcsw, TRACE_id_nvcsw->htype, TRACE_id_nvcsw->ttype, 0, TRANSIENT);
	if (strcmp(nme, "stmt") == 0)
		return BATcopy(TRACE_id_stmt, TRACE_id_stmt->htype, TRACE_id_stmt->ttype, 0, TRANSIENT);
	return NULL;
}

static BAT *
TRACEcreate(const char *hnme, const char *tnme, int tt)
{
	BAT *b;
	char buf[BUFSIZ];

	snprintf(buf, BUFSIZ, "trace_%s_%s", hnme, tnme);
	b = BATdescriptor(BBPindex(buf));
	if (b) {
		BBPincref(b->batCacheid, TRUE);
		return b;
	}

	b = BATnew(TYPE_void, tt, 1 << 16, PERSISTENT);
	if (b == NULL)
		return NULL;

	BATmode(b, PERSISTENT);
	BATseqbase(b, 0);
	BATkey(b, TRUE);
	BBPrename(b->batCacheid, buf);
	BATcommit(b);
	return b;
}


#define CLEANUPprofile(X)  if (X) { BBPdecref((X)->batCacheid, TRUE); (X)->batPersistence = TRANSIENT; } (X) = NULL;

static void
_cleanupProfiler(void)
{
	CLEANUPprofile(TRACE_id_event);
	CLEANUPprofile(TRACE_id_time);
	CLEANUPprofile(TRACE_id_pc);
	CLEANUPprofile(TRACE_id_rssMB);
	CLEANUPprofile(TRACE_id_tmpspace);
	CLEANUPprofile(TRACE_id_inblock);
	CLEANUPprofile(TRACE_id_oublock);
	CLEANUPprofile(TRACE_id_minflt);
	CLEANUPprofile(TRACE_id_majflt);
	CLEANUPprofile(TRACE_id_nvcsw);
	CLEANUPprofile(TRACE_id_thread);
	CLEANUPprofile(TRACE_id_stmt);
	TRACE_init = 0;
}

int
initTrace(void)
{
	int ret = -1;

	if (TRACE_init)
		return 0;       /* already initialized */
	MT_lock_set(&mal_contextLock, "initTrace");
	TRACE_id_event = TRACEcreate("id", "event", TYPE_int);
	TRACE_id_time = TRACEcreate("id", "time", TYPE_str);
	// TODO split pc into its components fcn,pc,tag
	TRACE_id_pc = TRACEcreate("id", "pc", TYPE_str);
	TRACE_id_thread = TRACEcreate("id", "thread", TYPE_int);
	TRACE_id_ticks = TRACEcreate("id", "usec", TYPE_lng);
	TRACE_id_rssMB = TRACEcreate("id", "rssMB", TYPE_lng);
	// rename to size
	TRACE_id_tmpspace = TRACEcreate("id", "tmpspace", TYPE_lng);
	TRACE_id_inblock = TRACEcreate("id", "read", TYPE_lng);
	TRACE_id_oublock = TRACEcreate("id", "write", TYPE_lng);
	TRACE_id_minflt = TRACEcreate("id", "minflt", TYPE_lng);
	TRACE_id_majflt = TRACEcreate("id", "majflt", TYPE_lng);
	TRACE_id_nvcsw = TRACEcreate("id", "nvcsw", TYPE_lng);
	TRACE_id_stmt = TRACEcreate("id", "stmt", TYPE_str);
	if (TRACE_id_event == NULL ||
		TRACE_id_time == NULL ||
		TRACE_id_ticks == NULL ||
		TRACE_id_pc == NULL ||
		TRACE_id_stmt == NULL ||
		TRACE_id_rssMB == NULL ||
		TRACE_id_tmpspace == NULL ||
		TRACE_id_inblock == NULL ||
		TRACE_id_oublock == NULL ||
		TRACE_id_minflt == NULL ||
		TRACE_id_majflt == NULL ||
		TRACE_id_nvcsw == NULL ||
		TRACE_id_thread == NULL 
	)
		_cleanupProfiler();
	else
		TRACE_init = 1;
	ret = TRACE_init;
	MT_lock_unset(&mal_contextLock, "initTrace");
	return ret;
}

str
cleanupTraces(void)
{
	MT_lock_set(&mal_contextLock, "cleanup");
	_cleanupProfiler();
	MT_lock_unset(&mal_contextLock, "cleanup");
	return MAL_SUCCEED;
}

void
clearTrace(void)
{
	if (TRACE_init == 0)
		return;     /* not initialized */
	MT_lock_set(&mal_contextLock, "cleanup");
	/* drop all trace tables */
	BBPclear(TRACE_id_event->batCacheid);
	BBPclear(TRACE_id_time->batCacheid);
	BBPclear(TRACE_id_pc->batCacheid);
	BBPclear(TRACE_id_thread->batCacheid);
	BBPclear(TRACE_id_ticks->batCacheid);
	BBPclear(TRACE_id_rssMB->batCacheid);
	BBPclear(TRACE_id_tmpspace->batCacheid);
	BBPclear(TRACE_id_inblock->batCacheid);
	BBPclear(TRACE_id_oublock->batCacheid);
	BBPclear(TRACE_id_minflt->batCacheid);
	BBPclear(TRACE_id_majflt->batCacheid);
	BBPclear(TRACE_id_nvcsw->batCacheid);
	BBPclear(TRACE_id_stmt->batCacheid);
	TRACE_init = 0;
	MT_lock_unset(&mal_contextLock, "cleanup");
	initTrace();
}

void
cachedProfilerEvent(MalBlkPtr mb, MalStkPtr stk, InstrPtr pci)
{
	/* static struct Mallinfo prevMalloc; */
	char buf[BUFSIZ]= {0};
	char ctm[27]={0}, *ct= ctm+10;
	int tid = (int)THRgettid();
	lng v1 = 0, v2= 0, v3=0, v4=0, v5=0;
	str stmt, c;
	time_t clk;
	struct timeval clock;
	lng rssMB = MT_getrss()/1024/1024;
	lng tmpspace = pci->wbytes/1024/1024;
	int errors = 0;

#ifdef HAVE_TIMES
	struct tms newTms;
#endif

	/* struct Mallinfo infoMalloc; */
	gettimeofday(&clock, NULL);
	clk= clock.tv_sec;
#ifdef HAVE_TIMES
	times(&newTms);
#endif
	/* infoMalloc = MT_mallinfo(); */
#ifdef HAVE_SYS_RESOURCE_H
	getrusage(RUSAGE_SELF, &infoUsage);
#endif
	if (TRACE_init == 0)
		return;

	/* update the Trace tables */
	snprintf(buf, BUFSIZ, "%s.%s[%d]%d",
	getModuleId(getInstrPtr(mb, 0)),
	getFunctionId(getInstrPtr(mb, 0)), getPC(mb, pci), stk->tag);

#ifdef HAVE_CTIME_R3
	if (ctime_r(&clk, ctm, sizeof(ctm)) == NULL)
		strncpy(ctm, "", sizeof(ctm));
#else
#ifdef HAVE_CTIME_R
	if (ctime_r(&clk, ctm) == NULL)
		strncpy(ctm, "", sizeof(ctm));
#else
	{
		char *tbuf = ctime(&clk);
		strncpy(ctm, tbuf ? tbuf : "", sizeof(ctm));
	}
#endif
#endif
	/* sneakily overwrite year with second fraction */
	snprintf(ctm + 19, 6, ".%03d", (int)(clock.tv_usec / 1000));

	/* generate actual call statement */
	stmt = instruction2str(mb, stk, pci, LIST_MAL_ALL);
	c = stmt;

	while (c && *c && (isspace((int)*c) || *c == '!'))
		c++;

#ifdef HAVE_SYS_RESOURCE_H
	getrusage(RUSAGE_SELF, &infoUsage);
	v1= infoUsage.ru_inblock - prevUsage.ru_inblock;
	v2= infoUsage.ru_oublock - prevUsage.ru_oublock;
	v3= infoUsage.ru_majflt - prevUsage.ru_majflt;
	v4= infoUsage.ru_nswap - prevUsage.ru_nswap;
	v5= infoUsage.ru_nvcsw - prevUsage.ru_nvcsw +infoUsage.ru_nivcsw - prevUsage.ru_nivcsw;
	prevUsage = infoUsage;
#endif

	// keep it a short transaction
	MT_lock_set(&mal_profileLock, "cachedProfilerEvent");
	errors += BUNappend(TRACE_id_event, &TRACE_event, FALSE) != GDK_SUCCEED;
	errors += BUNappend(TRACE_id_time, ct, FALSE) != GDK_SUCCEED;
	errors += BUNappend(TRACE_id_pc, buf, FALSE) != GDK_SUCCEED;
	errors += BUNappend(TRACE_id_thread, &tid, FALSE) != GDK_SUCCEED;
	errors += BUNappend(TRACE_id_ticks, &pci->ticks, FALSE) != GDK_SUCCEED;
	errors += BUNappend(TRACE_id_rssMB, &rssMB, FALSE) != GDK_SUCCEED;
	errors += BUNappend(TRACE_id_tmpspace, &tmpspace, FALSE) != GDK_SUCCEED;
	errors += BUNappend(TRACE_id_inblock, &v1, FALSE) != GDK_SUCCEED;
	errors += BUNappend(TRACE_id_oublock, &v2, FALSE) != GDK_SUCCEED;
	errors += BUNappend(TRACE_id_minflt, &v3, FALSE) != GDK_SUCCEED;
	errors += BUNappend(TRACE_id_majflt, &v4, FALSE) != GDK_SUCCEED;
	errors += BUNappend(TRACE_id_nvcsw, &v5, FALSE) != GDK_SUCCEED;
	errors += BUNappend(TRACE_id_stmt, c, FALSE) != GDK_SUCCEED;
	TRACE_event++;
	eventcounter++;
	MT_lock_unset(&mal_profileLock, "cachedProfilerEvent");
	GDKfree(stmt);
}

lng
getDiskWrites(void)
{
#ifdef HAVE_SYS_RESOURCE_H
	struct rusage infoUsage;
	getrusage(RUSAGE_SELF, &infoUsage);
	return infoUsage.ru_oublock;
#else
	return 0;
#endif
}

lng
getDiskReads(void)
{
#ifdef HAVE_SYS_RESOURCE_H
	struct rusage infoUsage;
	getrusage(RUSAGE_SELF, &infoUsage);
	return infoUsage.ru_inblock;
#else
	return 0;
#endif
}

lng
getUserTime(void)
{
#ifdef HAVE_TIMES
	struct tms newTms;
	times(&newTms);
	return newTms.tms_utime;
#else
	return 0;
#endif
}

lng
getSystemTime(void)
{
#ifdef HAVE_TIMES
	struct tms newTms;
	times(&newTms);
	return newTms.tms_stime;
#else
	return 0;
#endif
}

lng
getDiskSpace(void)
{
	BAT *b;
	bat i;
	lng size = 0;

	for (i = 1; i < getBBPsize(); i++)
		if (BBP_logical(i) && (BBP_refs(i) || BBP_lrefs(i))) {
			b = BATdescriptor(i);
			if (b) {
				size += sizeof(BAT);
				if (!isVIEW(b)) {
					BUN cnt = BATcount(b);

					size += tailsize(b, cnt);
					/* the upperbound is used for the heaps */
					if (b->T->vheap)
						size += b->T->vheap->size;
					if (b->T->hash)
						size += sizeof(BUN) * cnt;
				}
				BBPunfix(i);
			}
		}
	return size;
}

//
// Retrieve the io statistics for the complete process group
// This information can only be obtained using root-permissions.
//
#ifdef GETIOSTAT
static str getIOactivity(void){
	Thread t,s;
	FILE *fd;
	char fnme[BUFSIZ], *buf;
	int n,i=0;
	size_t len=0;

	buf= GDKzalloc(BUFSIZ);
	if ( buf == NULL)
		return 0;
	buf[len++]='"';
	//MT_lock_set(&GDKthreadLock, "profiler.io");
	for (t = GDKthreads, s = t + THREADS; t < s; t++, i++)
		if (t->pid ){
			(void) snprintf(fnme,BUFSIZ,"/proc/"SZFMT"/io",t->pid);
			fd = fopen(fnme,"r");
			if ( fd == NULL)
				return buf;
			(void) snprintf(buf+len, BUFSIZ-len-2,"thr %d ",i);
			if ((n = fread(buf+len, 1, BUFSIZ-len-2,fd)) == 0 )
				return  buf;
			// extract the properties
			mnstr_printf(GDKout,"#got io stat:%s\n",buf);
			(void)fclose (fd);
		 }
	//MT_lock_unset(&GDKthreadLock, "profiler.io");
	buf[len++]='"';
	return buf;
}
#endif

void profilerGetCPUStat(lng *user, lng *nice, lng *sys, lng *idle, lng *iowait)
{
	(void) getCPULoad(0);
	*user = corestat[255].user;
	*nice = corestat[255].nice;
	*sys = corestat[255].system;
	*idle = corestat[255].idle;
	*iowait = corestat[255].iowait;
}

static MT_Id hbthread;
static volatile ATOMIC_TYPE hbrunning;

static void profilerHeartbeat(void *dummy)
{
	int t;

	(void) dummy;
	while (ATOMIC_GET(hbrunning, mal_beatLock, "profilerHeartbeat")) {
		/* wait until you need this info */
		while (ATOMIC_GET(hbdelay, mal_beatLock, "profilerHeatbeatEvent") == 0 || eventstream  == NULL) {
			for (t = 1000; t > 0; t -= 25) {
				MT_sleep_ms(25);
				if (!ATOMIC_GET(hbrunning, mal_beatLock, "profilerHeartbeat"))
					return;
			}
		}
		for (t = (int) ATOMIC_GET(hbdelay, mal_beatLock, "profilerHeatbeatEvent"); t > 0; t -= 25) {
			MT_sleep_ms(t > 25 ? 25 : t);
			if (!ATOMIC_GET(hbrunning, mal_beatLock, "profilerHeartbeat"))
				return;
		}
		profilerHeartbeatEvent("ping");
	}
	ATOMIC_SET(hbdelay, 0, mal_beatLock, "profilerHeatbeat");
}

void setHeartbeat(int delay)
{
	if (hbthread &&  delay < 0 ){
		ATOMIC_SET(hbrunning, 0, mal_beatLock, "stopHeartbeat");
		MT_join_thread(hbthread);
		return;
	}
	if (delay <= 10)
		hbdelay =10;
	ATOMIC_SET(hbdelay, (ATOMIC_TYPE) delay, mal_beatLock, "startHeatbeat");
}

void initHeartbeat(void)
{
#ifdef NEED_MT_LOCK_INIT
	ATOMIC_INIT(mal_beatLock, "beatLock");
#endif
	hbrunning = 1;
	if (MT_create_thread(&hbthread, profilerHeartbeat, NULL, MT_THR_JOINABLE) < 0) {
		/* it didn't happen */
		hbthread = 0;
		hbrunning = 0;
	}
}
<|MERGE_RESOLUTION|>--- conflicted
+++ resolved
@@ -78,7 +78,7 @@
 	if (eventstream) {
 	// upon request the log record is sent over the profile stream
 		if( eventcounter == 0){
-			snprintf(buf,BUFSIZ,"%s\n",monetdb_characteristics);
+			snprintf(buf,BUFSIZ,"%s\n",monet_characteristics);
 			lenhdr = strlen(buf);
 			(void) mnstr_write(eventstream, buf, 1, lenhdr);
 		}
@@ -472,13 +472,6 @@
 str
 closeProfilerStream(void)
 {
-<<<<<<< HEAD
-=======
-	if (eventstream && eventstream != mal_clients[0].fdout && eventstream != GDKout && eventstream != GDKerr) {
-		mnstr_close(eventstream);
-		mnstr_destroy(eventstream);
-	}
->>>>>>> 15a35558
 	eventstream = NULL;
 	malProfileMode = 0;
 	return MAL_SUCCEED;
