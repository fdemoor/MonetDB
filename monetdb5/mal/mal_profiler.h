/*
 * This Source Code Form is subject to the terms of the Mozilla Public
 * License, v. 2.0.  If a copy of the MPL was not distributed with this
 * file, You can obtain one at http://mozilla.org/MPL/2.0/.
 *
 * Copyright 2008-2015 MonetDB B.V.
 */

#ifndef _MAL_PROFILER_H
#define _MAL_PROFILER_H

#include "mal_client.h"

#ifdef HAVE_SYS_TIMES_H
# include <sys/times.h>
#endif

#ifdef HAVE_SYS_RESOURCE_H
# include <sys/resource.h>
typedef struct rusage Rusage;
#endif

typedef struct tms Tms;
typedef struct Mallinfo Mallinfo;

<<<<<<< HEAD
=======
mal_export void initProfiler(void);
>>>>>>> 242cceaf
mal_export str openProfilerStream(stream *fd, int mode);
mal_export str closeProfilerStream(void);

mal_export void profilerEvent(MalBlkPtr mb, MalStkPtr stk, InstrPtr pci, int start, str usrname);

mal_export str startProfiler(void);
mal_export str stopProfiler(void);
mal_export void setHeartbeat(int delay);
mal_export str setprofilerpoolsize(int size);
mal_export void initHeartbeat(void);
mal_export void profilerHeartbeatEvent(char *alter);

mal_export void MPresetProfiler(stream *fdout);

mal_export int malProfileMode;
mal_export void clearTrace(void);
<<<<<<< HEAD
mal_export void TRACEtable(BAT **r);
=======
mal_export int TRACEtable(BAT **r);
>>>>>>> 242cceaf
mal_export int initTrace(void);
mal_export str cleanupTraces(void);
mal_export BAT *getTrace(const char *ev);


mal_export lng getDiskSpace(void);
mal_export lng getDiskReads(void);
mal_export lng getDiskWrites(void);
mal_export lng getUserTime(void);
mal_export lng getSystemTime(void);
mal_export void profilerGetCPUStat(lng *user, lng *nice, lng *sys, lng *idle, lng *iowait);
#endif<|MERGE_RESOLUTION|>--- conflicted
+++ resolved
@@ -23,10 +23,7 @@
 typedef struct tms Tms;
 typedef struct Mallinfo Mallinfo;
 
-<<<<<<< HEAD
-=======
 mal_export void initProfiler(void);
->>>>>>> 242cceaf
 mal_export str openProfilerStream(stream *fd, int mode);
 mal_export str closeProfilerStream(void);
 
@@ -43,11 +40,7 @@
 
 mal_export int malProfileMode;
 mal_export void clearTrace(void);
-<<<<<<< HEAD
-mal_export void TRACEtable(BAT **r);
-=======
 mal_export int TRACEtable(BAT **r);
->>>>>>> 242cceaf
 mal_export int initTrace(void);
 mal_export str cleanupTraces(void);
 mal_export BAT *getTrace(const char *ev);
