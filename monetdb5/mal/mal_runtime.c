/*
 * This Source Code Form is subject to the terms of the Mozilla Public
 * License, v. 2.0.  If a copy of the MPL was not distributed with this
 * file, You can obtain one at http://mozilla.org/MPL/2.0/.
 *
 * Copyright 1997 - July 2008 CWI, August 2008 - 2016 MonetDB B.V.
 */

/* Author(s) M.L. Kersten
 * The MAL Runtime Profiler
 * This little helper module is used to perform instruction based profiling.
 */

#include "monetdb_config.h"
#include "mal_utils.h"
#include "mal_runtime.h"
#include "mal_interpreter.h"
#include "mal_function.h"
#include "mal_profiler.h"
#include "mal_listing.h"
#include "mal_authorize.h"
#include "mal_private.h"

#define heapinfo(X) ((X) && (X)->base ? (X)->free: 0)
<<<<<<< HEAD
#define hashinfo(X) ((X) && (X) != (Hash *) 1 ? heapinfo((X)->heap + sizeof(*(X))) : 0)
=======
#define hashinfo(X) ( (X)? heapinfo((X)->heap):0)
>>>>>>> 49e3929c

// Keep a queue of running queries
QueryQueue QRYqueue;
static int qtop, qsize;
static int qtag= 1;
static int calltag =0; // to identify each invocation

void
mal_runtime_reset(void)
{
	QRYqueue = 0;
	qtop = 0;
	qsize = 0;
	qtag= 1;
	calltag =0; 
}

static str isaSQLquery(MalBlkPtr mb){
	int i;
	InstrPtr p;
	if (mb)
	for ( i = 0; i< mb->stop; i++){
		p = getInstrPtr(mb,i);
		if ( getModuleId(p) && idcmp(getModuleId(p), "querylog") == 0 && idcmp(getFunctionId(p),"define")==0)
			return getVarConstant(mb,getArg(p,1)).val.sval;
	}
	return 0;
}

/*
 * Manage the runtime profiling information
 */
void
runtimeProfileInit(Client cntxt, MalBlkPtr mb, MalStkPtr stk)
{
	int i;
	str q;

	MT_lock_set(&mal_delayLock);
	if ( QRYqueue == 0)
		QRYqueue = (QueryQueue) GDKzalloc( sizeof (struct QRYQUEUE) * (qsize= 256));
	else
	if ( qtop +1 == qsize )
		QRYqueue = (QueryQueue) GDKrealloc( QRYqueue, sizeof (struct QRYQUEUE) * (qsize +=256));
	if ( QRYqueue == NULL){
		GDKerror("runtimeProfileInit" MAL_MALLOC_FAIL);
		MT_lock_unset(&mal_delayLock);
		return;
	}
	for( i = 0; i < qtop; i++)
		if ( QRYqueue[i].mb == mb)
			break;

	stk->tag = calltag++;
	if ( i == qtop ) {
		mb->tag = qtag;
		QRYqueue[i].mb = mb;	// for detecting duplicates
		QRYqueue[i].stk = stk;	// for status pause 'p'/running '0'/ quiting 'q'
		QRYqueue[i].tag = qtag++;
		QRYqueue[i].start = (lng)time(0);
		QRYqueue[i].runtime = mb->runtime;
		q = isaSQLquery(mb);
		QRYqueue[i].query = q? GDKstrdup(q):0;
		QRYqueue[i].status = "running";
		QRYqueue[i].cntxt = cntxt;
	}

	qtop += i == qtop;
	MT_lock_unset(&mal_delayLock);
}

void
runtimeProfileFinish(Client cntxt, MalBlkPtr mb)
{
	int i,j;

	(void) cntxt;

	MT_lock_set(&mal_delayLock);
	for( i=j=0; i< qtop; i++)
	if ( QRYqueue[i].mb != mb)
		QRYqueue[j++] = QRYqueue[i];
	else  {
		QRYqueue[i].mb->calls++;
		QRYqueue[i].mb->runtime += (lng) (((lng)time(0) - QRYqueue[i].start) * 1000.0/QRYqueue[i].mb->calls);

		// reset entry
		if (QRYqueue[i].query)
			GDKfree(QRYqueue[i].query);
		QRYqueue[i].cntxt = 0;
		QRYqueue[i].tag = 0;
		QRYqueue[i].query = 0;
		QRYqueue[i].status =0;
		QRYqueue[i].stk =0;
		QRYqueue[i].mb =0;
	}

	qtop = j;
	MT_lock_unset(&mal_delayLock);
}

void
finishSessionProfiler(Client cntxt)
{
	int i,j;

	(void) cntxt;

	MT_lock_set(&mal_delayLock);
	for( i=j=0; i< qtop; i++)
	if ( QRYqueue[i].cntxt != cntxt)
		QRYqueue[j++] = QRYqueue[i];
	else  {
		//reset entry
		if (QRYqueue[i].query)
			GDKfree(QRYqueue[i].query);
		QRYqueue[i].cntxt = 0;
		QRYqueue[i].tag = 0;
		QRYqueue[i].query = 0;
		QRYqueue[i].status =0;
		QRYqueue[i].stk =0;
		QRYqueue[i].mb =0;
	}
	qtop = j;
	MT_lock_unset(&mal_delayLock);
}

void
runtimeProfileBegin(Client cntxt, MalBlkPtr mb, MalStkPtr stk, InstrPtr pci, RuntimeProfile prof)
{
	int tid = THRgettid();

	/* keep track on the instructions taken in progress */
	cntxt->active = TRUE;
	if( tid < THREADS){
		cntxt->inprogress[tid].mb = mb;
		cntxt->inprogress[tid].stk = stk;
		cntxt->inprogress[tid].pci = pci;
	}

	/* always collect the MAL instruction execution time */
	gettimeofday(&pci->clock,NULL);
	prof->ticks = GDKusec();
	/* emit the instruction upon start as well */
	
	if(malProfileMode > 0)
		profilerEvent(mb, stk, pci, TRUE, cntxt->username);
}

void
runtimeProfileExit(Client cntxt, MalBlkPtr mb, MalStkPtr stk, InstrPtr pci, RuntimeProfile prof)
{
	int tid = THRgettid();

	/* keep track on the instructions in progress*/
	if ( tid < THREADS) {
		cntxt->inprogress[tid].mb = 0;
		cntxt->inprogress[tid].stk =0;
		cntxt->inprogress[tid].pci = 0;
	}

	assert(pci);
	assert(prof);
	/* always collect the MAL instruction execution time */
	pci->ticks = GDKusec() - prof->ticks;
	pci->totticks += pci->ticks;
	pci->calls++;
	
	if(malProfileMode > 0){
		pci->wbytes += getVolume(stk, pci, 1);
		if (pci->recycle)
			pci->rbytes += getVolume(stk, pci, 0);
		profilerEvent(mb, stk, pci, FALSE, cntxt->username);
	}
	if( malProfileMode < 0){
		/* delay profiling until you encounter start of MAL function */
		if( getInstrPtr(mb,0) == pci)
			malProfileMode = 1;
	}
	cntxt->active = FALSE;
}

/*
 * For performance evaluation it is handy to estimate the
 * amount of bytes produced by an instruction.
 * The actual amount is harder to guess, because an instruction
 * may trigger a side effect, such as creating a hash-index.
 * Side effects are ignored.
 */

lng
getBatSpace(BAT *b){
	lng space=0;
	if( b == NULL)
		return 0;
	if( b->T) space += heapinfo(&b->T->heap); 
	if( b->T->vheap) space += heapinfo(b->T->vheap); 
	if(b->T) space += hashinfo(b->T->hash); 
	space += IMPSimprintsize(b);
	return space;
}

lng getVolume(MalStkPtr stk, InstrPtr pci, int rd)
{
	int i, limit;
	lng vol = 0;
	BAT *b;

	if( stk == NULL)
		return 0;
	limit = rd ? pci->argc : pci->retc;
	i = rd ? pci->retc : 0;

	for (; i < limit; i++) {
		if (stk->stk[getArg(pci, i)].vtype == TYPE_bat) {
			oid cnt = 0;

			b = BBPquickdesc(abs(stk->stk[getArg(pci, i)].val.bval), TRUE);
			if (b == NULL)
				continue;
			cnt = BATcount(b);
			/* Usually reading views cost as much as full bats.
			   But when we output a slice that is not the case. */
			if( rd)
				vol += (!isVIEW(b) && !VIEWtparent(b)) ? tailsize(b, cnt) : 0;
			else
			if( !isVIEW(b))
				vol += tailsize(b, cnt);
		}
	}
	return vol;
}<|MERGE_RESOLUTION|>--- conflicted
+++ resolved
@@ -22,11 +22,7 @@
 #include "mal_private.h"
 
 #define heapinfo(X) ((X) && (X)->base ? (X)->free: 0)
-<<<<<<< HEAD
-#define hashinfo(X) ((X) && (X) != (Hash *) 1 ? heapinfo((X)->heap + sizeof(*(X))) : 0)
-=======
-#define hashinfo(X) ( (X)? heapinfo((X)->heap):0)
->>>>>>> 49e3929c
+#define hashinfo(X) ((X) && (X) != (Hash *) 1 ? heapinfo((X)->heap) + sizeof(*(X)) : 0)
 
 // Keep a queue of running queries
 QueryQueue QRYqueue;
