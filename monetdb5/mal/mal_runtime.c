--- conflicted
+++ resolved
@@ -21,11 +21,7 @@
 #include "mal_authorize.h"
 
 #define heapinfo(X) ((X) && (X)->base ? (X)->free: 0)
-<<<<<<< HEAD
-#define hashinfo(X) ((X) ? heapinfo((X)->heap + sizeof(*(X))) : 0)
-=======
-#define hashinfo(X) (((X) && (X) != (Hash *) 1 && (X)->mask)? ((X)->mask + (X)->lim + 1) * sizeof(int) + sizeof(*(X)) + cnt * sizeof(int):  0)
->>>>>>> 3f642494
+#define hashinfo(X) ((X) && (X) != (Hash *) 1 ? heapinfo((X)->heap + sizeof(*(X))) : 0)
 
 // Keep a queue of running queries
 QueryQueue QRYqueue;
@@ -234,42 +230,4 @@
 		}
 	}
 	return vol;
-<<<<<<< HEAD
-}
-
-void displayVolume(Client cntxt, lng vol)
-{
-	char buf[32];
-	formatVolume(buf, (int) sizeof(buf), vol);
-	mnstr_printf(cntxt->fdout, "%s", buf);
-}
-/*
- * The footprint maintained in the stack is the total size all non-persistent objects in MB.
- * It gives an impression of the total extra memory needed during query evaluation.
- * Note, it does imply that all that space is claimed at the same time.
- */
-
-void
-updateFootPrint(MalBlkPtr mb, MalStkPtr stk, int varid)
-{
-    BAT *b;
-    lng total = 0;
-	bat bid;
-
-	if ( !mb || !stk)
-		return ;
-	if ( isaBatType(getVarType(mb,varid)) && (bid = stk->stk[varid].val.bval) != bat_nil){
-
-		b = BATdescriptor(bid);
-        if (b == NULL || isVIEW(b) || b->batPersistence == PERSISTENT)
-            return;
-		total += heapinfo(&b->T->heap);
-		total += heapinfo(b->T->vheap);
-		total += hashinfo(b->T->hash);
-		BBPunfix(b->batCacheid);
-		// no concurrency protection (yet)
-		stk->tmpspace += total/1024/1024; // keep it in MBs
-    }
-=======
->>>>>>> 3f642494
 }