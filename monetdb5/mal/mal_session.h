/*
 * This Source Code Form is subject to the terms of the Mozilla Public
 * License, v. 2.0.  If a copy of the MPL was not distributed with this
 * file, You can obtain one at http://mozilla.org/MPL/2.0/.
 *
 * Copyright 1997 - July 2008 CWI, August 2008 - 2017 MonetDB B.V.
 */

#ifndef _MAL_SESSION_H
#define _MAL_SESSION_H

#include "mal_scenario.h"

<<<<<<< HEAD
mal_export str malBootstrap(void);
mal_export str MSserveClient(void *dummy);
mal_export str MSinitClientPrg(Client cntxt, str mod, str nme);
mal_export void MSscheduleClient(str command, str challenge, bstream *fin, stream *fout);
=======
mal_export int malBootstrap(void);
mal_export void MSserveClient(void *dummy);
mal_export void MSinitClientPrg(Client cntxt, str mod, str nme);
mal_export void MSscheduleClient(str command, str challenge, bstream *fin, stream *fout, protocol_version protocol, size_t blocksize, int compute_column_widths);
>>>>>>> ff389aa4

mal_export str MALreader(Client c);
mal_export str MALinitClient(Client c);
mal_export str MALexitClient(Client c);
mal_export str MALparser(Client c);
mal_export str MALengine(Client c);
mal_export void MSresetInstructions(MalBlkPtr mb, int start);
mal_export void MSresetVariables(Client cntxt, MalBlkPtr mb, MalStkPtr glb, int start);
mal_export int MALcommentsOnly(MalBlkPtr mb);

#endif /*  _MAL_SESSION_H */
<|MERGE_RESOLUTION|>--- conflicted
+++ resolved
@@ -11,17 +11,10 @@
 
 #include "mal_scenario.h"
 
-<<<<<<< HEAD
 mal_export str malBootstrap(void);
 mal_export str MSserveClient(void *dummy);
 mal_export str MSinitClientPrg(Client cntxt, str mod, str nme);
-mal_export void MSscheduleClient(str command, str challenge, bstream *fin, stream *fout);
-=======
-mal_export int malBootstrap(void);
-mal_export void MSserveClient(void *dummy);
-mal_export void MSinitClientPrg(Client cntxt, str mod, str nme);
 mal_export void MSscheduleClient(str command, str challenge, bstream *fin, stream *fout, protocol_version protocol, size_t blocksize, int compute_column_widths);
->>>>>>> ff389aa4
 
 mal_export str MALreader(Client c);
 mal_export str MALinitClient(Client c);
