/*
 * This Source Code Form is subject to the terms of the Mozilla Public
 * License, v. 2.0.  If a copy of the MPL was not distributed with this
 * file, You can obtain one at http://mozilla.org/MPL/2.0/.
 *
 * Copyright 1997 - July 2008 CWI, August 2008 - 2017 MonetDB B.V.
 */

/*
 * (c) 2013 Martin Kersten
 */
#include "monetdb_config.h"
#include "json.h"
#include "mal.h"
#include <mal_instruction.h>
#include <mal_interpreter.h>

// just validate the string according to www.json.org
// A straightforward recursive solution
#define skipblancs(J)							\
	do {										\
		for(; *(J); (J)++)						\
			if (*(J) != ' ' &&					\
				*(J) != '\n' &&					\
				*(J) != '\t' &&					\
				*(J) != '\f' &&					\
				*(J) != '\r')					\
				break;							\
	} while (0)

#define hex(J)													\
	do {														\
		if ((*(J) >='0' && *(J) <='9') ||						\
			(*(J) >='a' && *(J) <='f') ||						\
			(*(J) >='A' && *(J) <='F'))							\
			(J)++;												\
		else													\
			throw(MAL, "json.parser", "illegal escape char");	\
	} while (0)

#define CHECK_JSON(jt)													\
	if (jt == NULL || jt->error) {										\
		char *msg;														\
		if (jt) {														\
			msg = jt->error;											\
			JSONfree(jt);												\
		} else {														\
			msg = createException(MAL, "json.new",						\
								  SQLSTATE(HY001) MAL_MALLOC_FAIL);		\
		}																\
		return msg;														\
	}

#define SEPARATOR ' '

int TYPE_json;

#define JSONlast(J) ((J)->free-1)

/* Internal constructors. */
static int jsonhint = 8;
<<<<<<< HEAD
static JSON *JSONparse(const char *j, int silent);
=======
static JSON *JSONparse(char *j);
>>>>>>> fc95308c

static JSON *
JSONnewtree(void)
{
	JSON *js;

	js = (JSON *) GDKzalloc(sizeof(JSON));
	if (js == NULL)
		return NULL;
	js->elm = (JSONterm *) GDKzalloc(sizeof(JSONterm) * jsonhint);
	if (js->elm == NULL) {
		GDKfree(js);
		return NULL;
	}
	js->size = jsonhint;
	return js;
}

static int
JSONnew(JSON *js)
{
	JSONterm *term;

	if (js->free == js->size) {
		term = (JSONterm *) GDKrealloc(js->elm, sizeof(JSONterm) * (js->size + 8));
		if (term == NULL) {
			js->error = createException(MAL, "json.new", SQLSTATE(HY001) MAL_MALLOC_FAIL);
			return js->free - 1;
		}
		js->elm = term;
		memset(term + js->size, 0, 8 * sizeof(JSONterm));
		js->size += 8;
		if (jsonhint < js->size)
			jsonhint = js->size;
	}
	return js->free++;
}

/* Delete a JSON structure. */
static void
JSONfree(JSON *c)
{
	if (c == 0)
		return;
	freeException(c->error);
	GDKfree(c->elm);
	GDKfree(c);
}

ssize_t
JSONfromString(const char *src, size_t *len, json *j)
{
<<<<<<< HEAD
	size_t slen = strlen(src);
	JSON *jt;
=======
	ssize_t slen = (ssize_t) strlen(src);
	JSON *jt = JSONparse(src);
>>>>>>> fc95308c

	if (GDK_STRNIL(src)) {
		if (*len < 2 || *j == NULL) {
			GDKfree(*j);
			if ((*j = GDKmalloc(2)) == NULL)
				return -1;
			*len = 2;
		}
		strcpy(*j, str_nil);
		return 1;
	}

	if ((jt = JSONparse(src, FALSE)) == NULL)
		return -1;
	if (jt->error) {
		GDKerror("%s", getExceptionMessageAndState(jt->error));
		JSONfree(jt);
		return -1;
	}
	JSONfree(jt);

	if (*len <= slen || *j == NULL) {
		GDKfree(*j);
		if ((*j = GDKmalloc(slen + 1)) == NULL)
			return -1;
		*len = slen + 1;
	}
	if (GDKstrFromStr((unsigned char *) *j,
					  (const unsigned char *) src, (ssize_t) slen) < 0)
		return -1;

	return (ssize_t) strlen(*j);
}

ssize_t
JSONtoString(str *s, size_t *len, const char *src)
{
	size_t cnt;
	const char *c;
	char *dst;

	if (GDK_STRNIL(src)) {
		if (*s == NULL || *len < 4) {
			GDKfree(*s);
			*len = 4;
			*s = GDKmalloc(4);
			if (*s == NULL)
				return -1;
		}
		strncpy(*s, "nil", 4);
		return 3;
	}
	/* count how much space we need for the output string */
	cnt = 3;		/* two times " plus \0 */
	for (c = src; *c; c++)
		switch (*c) {
		case '"':
		case '\\':
		case '\n':
			cnt++;
			/* fall through */
		default:
			cnt++;
			break;
		}

	if (cnt > (size_t) *len) {
		GDKfree(*s);
		*s = GDKmalloc(cnt);
		if (*s == NULL)
			return -1;
		*len = cnt;
	}
	dst = *s;
	*dst++ = '"';
	for (c = src; *c; c++) {
		switch (*c) {
		case '"':
		case '\\':
			*dst++ = '\\';
			/* fall through */
		default:
			*dst++ = *c;
			break;
		case '\n':
			*dst++ = '\\';
			*dst++ = 'n';
			break;
		}
	}
	*dst++ = '"';
	*dst++ = 0;
	assert((size_t) (dst - *s) == cnt);
	return cnt - 1;				/* length without \0 */
}

#define tab(D)									\
	do {										\
		int kk;									\
		for (kk = 0; kk < (D) * 4; kk++)		\
			mnstr_printf(fd, " ");				\
	} while (0)

static void
JSONdumpInternal(JSON *jt, int depth)
{
	int i, idx;
	JSONterm *je;
	stream *fd = GDKout;

	for (idx = 0; idx < jt->free; idx++) {
		je = jt->elm + idx;

		tab(depth);
		mnstr_printf(fd, "[%d] ", idx);
		switch (je->kind) {
		case JSON_OBJECT:
			mnstr_printf(fd, "object ");
			break;
		case JSON_ARRAY:
			mnstr_printf(fd, "array ");
			break;
		case JSON_ELEMENT:
			mnstr_printf(fd, "element ");
			break;
		case JSON_VALUE:
			mnstr_printf(fd, "value ");
			break;
		case JSON_STRING:
			mnstr_printf(fd, "string ");
			break;
		case JSON_NUMBER:
			mnstr_printf(fd, "number ");
			break;
		case JSON_BOOL:
			mnstr_printf(fd, "bool ");
			break;
		case JSON_NULL:
			mnstr_printf(fd, "null ");
			break;
		default:
			mnstr_printf(fd, "unknown %d ", je->kind);
		}
		mnstr_printf(fd, "child %d list ", je->child);
		for (i = je->next; i; i = jt->elm[i].next)
			mnstr_printf(fd, "%d ", i);
		if (je->name) {
			mnstr_printf(fd, "%.*s : ", (int) je->namelen, je->name);
		}
		if (je->value)
			mnstr_printf(fd, "%.*s", (int) je->valuelen, je->value);
		mnstr_printf(fd, "\n");
	}
}

str
JSONdump(void *ret, json *val)
{
	JSON *jt = JSONparse(*val);

	CHECK_JSON(jt);
	(void) ret;
	JSONdumpInternal(jt, 0);
	JSONfree(jt);
	return MAL_SUCCEED;
}


str
JSONjson2str(str *ret, json *j)
{
	char *s = *j, *c;

	if (*s == '"')
		s++;
	if ((s = GDKstrdup(s)) == NULL)
		throw(MAL, "json.str", SQLSTATE(HY001) MAL_MALLOC_FAIL);
	c = s + strlen(s) - 1;
	if (*c == '"')
		*c = 0;
	*ret = s;
	return MAL_SUCCEED;
}

str
JSONstr2json(json *ret, str *j)
{
	JSON *jt = JSONparse(*j);

	CHECK_JSON(jt);
	JSONfree(jt);
	if ((*ret = GDKstrdup(*j)) == NULL)
		throw(MAL, "json.new", SQLSTATE(HY001) MAL_MALLOC_FAIL);
	return MAL_SUCCEED;
}

str
JSONisvalid(bit *ret, json *j)
{
	JSON *jt = JSONparse(*j);

	if (jt == NULL)
		throw(MAL, "json.isvalid", SQLSTATE(HY001) MAL_MALLOC_FAIL);
	*ret = jt->error == MAL_SUCCEED;
	JSONfree(jt);
	return MAL_SUCCEED;
}

str
JSONisobject(bit *ret, json *js)
{
	char *j = *js;

	skipblancs(j);
	*ret = *j == '{';
	return MAL_SUCCEED;
}

str
JSONisarray(bit *ret, json *js)
{
	char *j = *js;

	skipblancs(j);
	*ret = *j == '[';
	return MAL_SUCCEED;
}

str
JSONprelude(void *ret)
{
	(void) ret;
	TYPE_json = ATOMindex("json");
	return MAL_SUCCEED;
}

static void
JSONappend(JSON *jt, int idx, int nxt)
{
	int chld;

	if (jt->elm[nxt].kind == JSON_OBJECT || jt->elm[nxt].kind == JSON_ARRAY) {
		chld = JSONnew(jt);
		if (jt->error)
			return;
		jt->elm[chld].kind = jt->elm[nxt].kind;
		jt->elm[chld].name = jt->elm[nxt].name;
		jt->elm[chld].namelen = jt->elm[nxt].namelen;
		jt->elm[chld].value = jt->elm[nxt].value;
		jt->elm[chld].valuelen = jt->elm[nxt].valuelen;
		jt->elm[chld].child = jt->elm[nxt].child;
		jt->elm[chld].next = jt->elm[nxt].next;
		jt->elm[chld].tail = jt->elm[nxt].tail;
		jt->elm[chld].child = nxt;

		jt->elm[nxt].child = 0;
		jt->elm[nxt].next = 0;
		jt->elm[nxt].tail = 0;
		nxt = chld;
	}
	if (jt->elm[idx].next == 0)
		jt->elm[idx].next = jt->elm[idx].tail = nxt;
	else {
		jt->elm[jt->elm[idx].tail].next = nxt;
		jt->elm[idx].tail = nxt;
	}
}

/*
 * The JSON filter operation takes a path expression which is
 * purposely kept simple, It provides step (.), multistep (..) and
 * indexed ([nr]) access to the JSON elements.  A wildcard * can be
 * used as placeholder for a step identifier.
 *
 * A path expression is always validated upfront and can only be
 * applied to valid json strings.
 * Path samples:
 * .store.book
 * .store.book[0]
 * .store.book.author
 * ..author
 */
#define MAXTERMS 256
#define ROOT_STEP 0
#define CHILD_STEP 1
#define INDEX_STEP 2
#define ANY_STEP 3
#define END_STEP 4

typedef struct {
	int token;
	char *name;
	size_t namelen;
	int index;
	int first, last;
} pattern;

static str
JSONcompile(char *expr, pattern terms[])
{
	int t = 0;
	char *s, *beg;

	for (s = expr; *s; s++) {
		terms[t].token = CHILD_STEP;
		terms[t].index = INT_MAX;
		terms[t].first = INT_MAX;
		terms[t].last = INT_MAX;
		if (*s == '$') {
			if (t && terms[t - 1].token != END_STEP)
				throw(MAL, "json.compile", "Root node must be first");
			if (!(*(s + 1) == '.' || *(s + 1) == '[' || *(s + 1) == 0))
				throw(MAL, "json.compile", "Root node must be first");
			s++;
			if (*s == 0)
				terms[t].token = ROOT_STEP;
		}
		if (*s == '.' && *(s + 1) == '.') {
			terms[t].token = ANY_STEP;
			s += 2;
			if (*s == '.')
				throw(MAL, "json.compile", "Step identifier expected");
		} else if (*s == '.')
			s++;

		// child step
		if (*s != '[') {
			for (beg = s; *s; s++)
				if (*s == '.' || *s == '[' || *s == ',')
					break;
			terms[t].name = GDKzalloc(s - beg + 1);
			if(terms[t].name == NULL)
				throw(MAL, "json.compile", SQLSTATE(HY001) MAL_MALLOC_FAIL);
			terms[t].namelen = s - beg;
			strncpy(terms[t].name, beg, s - beg);
			if (*s == '.')
				s--;
			if (*s == 0) {
				t++;
				break;
			}
		}
		if (*s == '[') {
			// array step
			s++;
			skipblancs(s);
			if (*s != '*') {
				if (*s >= '0' && *s <= '9') {
					terms[t].index = atoi(s);
					terms[t].first = terms[t].last = atoi(s);
				} else
					throw(MAL, "json.path", "'*' or digit expected");
			}
			for (; *s; s++)
				if (*s == ']')
					break;
			if (*s == 0) {
				t++;
				break;
			}
			if (*s != ']')
				throw(MAL, "json.path", "] expected");
		}
		if (*s == ',') {
			if (++t == MAXTERMS)
				throw(MAL, "json.path", "too many terms");
			terms[t].token = END_STEP;
		}
		if (++t == MAXTERMS)
			throw(MAL, "json.path", "too many terms");
	}
	if (t >= MAXTERMS - 1)
		throw(MAL, "json.path", "too many terms");
	terms[t].token = END_STEP;
	return MAL_SUCCEED;
}

static str
JSONgetValue(JSON *jt, int idx)
{
	str s;

	if (jt->elm[idx].valuelen == 0)
		return GDKstrdup(str_nil);
	if (strncmp(jt->elm[idx].value, "null", 4) == 0)
		return GDKstrdup(str_nil);
	s = GDKzalloc(jt->elm[idx].valuelen + 1);
	if (s)
		strncpy(s, jt->elm[idx].value, jt->elm[idx].valuelen);
	return s;
}

static str
JSONglue(str res, str r, char sep)
{
	size_t len, l;
	str n;

	if (r == 0 || *r == 0)
		return res;
	len = strlen(r);
	if (res == 0)
		return r;
	l = strlen(res);
	n = GDKzalloc(l + len + 3);
	if( n == NULL) {
		GDKfree(res);
		GDKfree(r);
		return NULL;
	}
	strcpy(n, res);
	GDKfree(res);
	if (sep) {
		n[l] = ',';
		strncpy(n + l + 1, r, len);
		n[l + 1 + len] = 0;
	} else {
		strncpy(n + l, r, len);
		n[l + len] = 0;
	}
	GDKfree(r);
	return n;
}

/* return NULL on no match, return (str) -1 on (malloc) failure */
static str
JSONmatch(JSON *jt, int ji, pattern * terms, int ti)
{
	str r = NULL, res = NULL;
	int i;
	int cnt;

	if (ti >= MAXTERMS)
		return res;

	if (terms[ti].token == ROOT_STEP) {
		if (ti + 1 == MAXTERMS)
			return NULL;
		if (terms[ti + 1].token == END_STEP) {
			res = JSONgetValue(jt, 0);
			if (res == NULL)
				res = (str) -1;
			return res;
		}
		ti++;
	}

	switch (jt->elm[ji].kind) {
	case JSON_ARRAY:
		if (terms[ti].name != 0 && terms[ti].token != ANY_STEP) {
			if (terms[ti].token == END_STEP) {
				res = JSONgetValue(jt, ji);
				if (res == NULL)
					res = (str) -1;
			}
			return res;
		}
		cnt = 0;
		for (i = jt->elm[ji].next; i && cnt >= 0; i = jt->elm[i].next, cnt++) {
			if (terms[ti].index == INT_MAX || (cnt >= terms[ti].first && cnt <= terms[ti].last)) {
				if (terms[ti].token == ANY_STEP) {
					if (jt->elm[i].child)
						r = JSONmatch(jt, jt->elm[i].child, terms, ti);
					else
						r = 0;
				} else if (ti + 1 == MAXTERMS) {
					return NULL;
				} else if (terms[ti + 1].token == END_STEP) {
					if (jt->elm[i].kind == JSON_VALUE)
						r = JSONgetValue(jt, jt->elm[i].child);
					else
						r = JSONgetValue(jt, i);
					if (r == NULL)
						r = (str) -1;
				} else
					r = JSONmatch(jt, jt->elm[i].child, terms, ti + 1);
				if (r == (str) -1) {
					GDKfree(res);
					return r;
				}
				res = JSONglue(res, r, ',');
			}
		}
		break;
	case JSON_OBJECT:
		cnt = 0;
		for (i = jt->elm[ji].next; i && cnt >= 0; i = jt->elm[i].next) {
			// check the element label
			if ((terms[ti].name &&
				 jt->elm[i].valuelen == terms[ti].namelen &&
				 strncmp(terms[ti].name, jt->elm[i].value, terms[ti].namelen) == 0) ||
				terms[ti].name == 0 ||
				terms[ti].name[0] == '*') {
				if (terms[ti].index == INT_MAX ||
					(cnt >= terms[ti].first && cnt <= terms[ti].last)) {
					if (ti + 1 == MAXTERMS)
						return NULL;
					if (terms[ti + 1].token == END_STEP) {
						r = JSONgetValue(jt, jt->elm[i].child);
						if (r == NULL)
							r = (str) -1;
					} else
						r = JSONmatch(jt, jt->elm[i].child, terms, ti + 1);
					if (r == (str) -1) {
						GDKfree(res);
						return r;
					}
					res = JSONglue(res, r, ',');
				}
				cnt++;
			} else if (terms[ti].token == ANY_STEP && jt->elm[i].child) {
				r = JSONmatch(jt, jt->elm[i].child, terms, ti);
				if (r == (str) -1) {
					GDKfree(res);
					return r;
				}
				res = JSONglue(res, r, ',');
				cnt++;
			}
		}
	}
	return res;
}

static str
JSONfilterInternal(json *ret, json *js, str *expr, str other)
{
	pattern terms[MAXTERMS];
	int tidx = 0;
	JSON *jt;
	str j = *js, msg = MAL_SUCCEED, s;
	json result = 0;
	size_t l;

	(void) other;
	if (strNil(j)) {
		*ret = GDKstrdup(j);
		if (*ret == NULL)
			throw(MAL,"JSONfilterInternal", SQLSTATE(HY001) MAL_MALLOC_FAIL);
		return MAL_SUCCEED;
	}
	jt = JSONparse(j);
	CHECK_JSON(jt);
	memset(terms, 0, sizeof(terms));
	msg = JSONcompile(*expr, terms);
	if (msg)
		goto bailout;

	result = s = JSONmatch(jt, 0, terms, tidx);
	if (s == (char *) -1) {
		msg = createException(MAL,"JSONfilterInternal", SQLSTATE(HY001) MAL_MALLOC_FAIL);
		goto bailout;
	}
	// process all other PATH expression
	for (tidx++; tidx < MAXTERMS && terms[tidx].token; tidx++)
		if (terms[tidx].token == END_STEP && tidx + 1 < MAXTERMS && terms[tidx + 1].token) {
			s = JSONmatch(jt, 0, terms, ++tidx);
			if (s == (char *) -1) {
				msg = createException(MAL,"JSONfilterInternal", SQLSTATE(HY001) MAL_MALLOC_FAIL);
				goto bailout;
			}
			result = JSONglue(result, s, ',');
		}
	if (result) {
		l = strlen(result);
		if (result[l - 1] == ',')
			result[l - 1] = 0;
	} else
		l = 3;
	s = GDKzalloc(l + 3);
	if (s == NULL) {
		GDKfree(result);
		throw(MAL,"JSONfilterInternal", SQLSTATE(HY001) MAL_MALLOC_FAIL);
	}
	snprintf(s, l + 3, "[%s]", (result ? result : ""));
	GDKfree(result);
	*ret = s;

  bailout:
	for (l = 0; l < MAXTERMS; l++)
		if (terms[l].name)
			GDKfree(terms[l].name);
	JSONfree(jt);
	return msg;
}


static str
<<<<<<< HEAD
JSONstringParser(const char *j, const char **next, int silent)
=======
JSONstringParser(char *j, char **next)
>>>>>>> fc95308c
{
	assert(*j == '"');
	j++;
	for (; *j; j++) {
		switch (*j) {
		case '\\':
			// parse all escapes
			j++;
			switch (*j) {
			case '"':
			case '\\':
			case '/':
			case 'b':
			case 'f':
			case 'n':
			case 'r':
			case 't':
				continue;
			case 'u':
				j++;
				hex(j);
				hex(j);
				hex(j);
				hex(j);
				break;
			default:
				*next = j;
				throw(MAL, "json.parser", "illegal escape char");
			}
			break;
		case '"':
			j++;
			*next = j;
			return MAL_SUCCEED;
		}
	}
	*next = j;
	throw(MAL, "json.parser", "Nonterminated string");
}

static str
<<<<<<< HEAD
JSONnumberParser(const char *j, const char **next, int silent)
=======
JSONnumberParser(char *j, char **next)
>>>>>>> fc95308c
{
	const char *backup = j;

	if (*j == '-')
		j++;
	skipblancs(j);
	if (*j < '0' || *j > '9') {
		*next = j;
		throw(MAL, "json.parser", "Number expected");
	}
	for (; *j; j++)
		if (*j < '0' || *j > '9')
			break;
	backup = j;
	skipblancs(j);
	if (*j == '.') {
		j++;
		skipblancs(j);
		for (; *j; j++)
			if (*j < '0' || *j > '9')
				break;
		backup = j;
	} else
		j = backup;
	skipblancs(j);
	if (*j == 'e' || *j == 'E') {
		j++;
		skipblancs(j);
		if (*j == '-')
			j++;
		skipblancs(j);
		for (; *j; j++)
			if (*j < '0' || *j > '9')
				break;
	} else
		j = backup;
	*next = j;
	return MAL_SUCCEED;
}

static int
<<<<<<< HEAD
JSONtoken(JSON *jt, const char *j, const char **next, int silent)
=======
JSONtoken(JSON *jt, char *j, char **next)
>>>>>>> fc95308c
{
	str msg;
	int nxt, idx = JSONnew(jt);

	if (jt->error)
		return idx;
	skipblancs(j);
	switch (*j) {
	case '{':
		jt->elm[idx].kind = JSON_OBJECT;
		jt->elm[idx].value = j;
		j++;
		while (*j) {
			skipblancs(j);
			if (*j == '}')
				break;
			nxt = JSONtoken(jt, j, next);
			if (jt->error)
				return idx;
			if (jt->elm[nxt].kind != JSON_ELEMENT) {
				jt->error = createException(MAL, "json.parser", "Syntax error : element expected");
				return idx;
			}
			JSONappend(jt, idx, nxt);
			if (jt->error)
				return idx;
			j = *next;
			skipblancs(j);
			if (*j == '}')
				break;
			if (*j != '}' && *j != ',') {
				jt->error = createException(MAL, "json.parser", "Syntax error : ','  or '}' expected");
				return idx;
			}
			j++;
		}
		if (*j != '}') {
			jt->error = createException(MAL, "json.parser", "Syntax error : '}' expected");
			return idx;
		} else
			j++;
		*next = j;
		jt->elm[idx].valuelen = *next - jt->elm[idx].value;
		return idx;
	case '[':
		jt->elm[idx].kind = JSON_ARRAY;
		jt->elm[idx].value = j;
		j++;
		while (*j) {
			skipblancs(j);
			if (*j == ']')
				break;
			nxt = JSONtoken(jt, j, next);
			if (jt->error)
				return idx;
			switch (jt->elm[nxt].kind) {
			case JSON_ELEMENT:{
				int k = JSONnew(jt);
				if (jt->error)
					return idx;
				jt->elm[k].kind = JSON_OBJECT;
				jt->elm[k].child = nxt;
				nxt = k;
			}
				/* fall through */
			case JSON_OBJECT:
			case JSON_ARRAY:
				if (jt->elm[nxt].kind == JSON_OBJECT || jt->elm[nxt].kind == JSON_ARRAY) {
					int k = JSONnew(jt);
					if (jt->error)
						return idx;
					JSONappend(jt, idx, k);
					if (jt->error)
						return idx;
					jt->elm[k].kind = JSON_VALUE;
					jt->elm[k].child = nxt;
				}
				break;
			default:
				JSONappend(jt, idx, nxt);
				if (jt->error)
					return idx;
			}
			j = *next;
			skipblancs(j);
			if (*j == ']')
				break;
			if (jt->elm[nxt].kind == JSON_ELEMENT) {
				jt->error = createException(MAL, "json.parser", "Syntax error : Array value expected");
				return idx;
			}
			if (*j != ']' && *j != ',') {
				jt->error = createException(MAL, "json.parser", "Syntax error : ','  or ']' expected");
				return idx;
			}
			j++;
			skipblancs(j);
		}
		if (*j != ']') {
			jt->error = createException(MAL, "json.parser", "Syntax error : ']' expected");
		} else
			j++;
		*next = j;
		jt->elm[idx].valuelen = *next - jt->elm[idx].value;
		return idx;
	case '"':
		msg = JSONstringParser(j, next);
		if (msg) {
			jt->error = msg;
			return idx;
		}
		jt->elm[idx].kind = JSON_STRING;
		jt->elm[idx].value = j;
		jt->elm[idx].valuelen = *next - j;
		j = *next;
		skipblancs(j);
		if (*j == ':') {
			j++;
			skipblancs(j);
			jt->elm[idx].kind = JSON_ELEMENT;
			nxt = JSONtoken(jt, j, next);
			if (jt->error)
				return idx;
			jt->elm[idx].child = nxt;
			jt->elm[idx].value++;
			jt->elm[idx].valuelen -= 2;
		}
		return idx;
	case 'n':
		if (strncmp("null", j, 4) == 0) {
			*next = j + 4;
			jt->elm[idx].kind = JSON_NULL;
			jt->elm[idx].value = j;
			jt->elm[idx].valuelen = 4;
			return idx;
		}
		jt->error = createException(MAL, "json.parser", "Syntax error: NULL expected");
		return idx;
	case 't':
		if (strncmp("true", j, 4) == 0) {
			*next = j + 4;
			jt->elm[idx].kind = JSON_NUMBER;
			jt->elm[idx].value = j;
			jt->elm[idx].valuelen = 4;
			return idx;
		}
		jt->error = createException(MAL, "json.parser", "Syntax error: True expected");
		return idx;
	case 'f':
		if (strncmp("false", j, 5) == 0) {
			*next = j + 5;
			jt->elm[idx].kind = JSON_NUMBER;
			jt->elm[idx].value = j;
			jt->elm[idx].valuelen = 5;
			return idx;
		}
		jt->error = createException(MAL, "json.parser", "Syntax error: False expected");
		return idx;
	default:
		if (*j == '-' || (*j >= '0' && *j <= '9')) {
			jt->elm[idx].value = j;
			msg = JSONnumberParser(j, next);
			if (msg)
				jt->error = msg;
			jt->elm[idx].kind = JSON_NUMBER;
			jt->elm[idx].valuelen = *next - jt->elm[idx].value;
			return idx;
		}
		jt->error = createException(MAL, "json.parser", "Syntax error: value expected");
		return idx;
	}
	return idx;
}


static JSON *
<<<<<<< HEAD
JSONparse(const char *j, int silent)
=======
JSONparse(char *j)
>>>>>>> fc95308c
{
	JSON *jt = JSONnewtree();

	if (jt == NULL)
		return NULL;
	skipblancs(j);
	if (!*j || !(*j == '{' || *j == '[')) {
		jt->error = createException(MAL, "json.parser", "Syntax error: json parse failed, expecting '{', '['");
		return jt;
	}
	JSONtoken(jt, j, &j);
	if (jt->error)
		return jt;
	skipblancs(j);
	if (*j)
		jt->error = createException(MAL, "json.parser", "Syntax error: json parse failed");
	return jt;
}

str
JSONlength(int *ret, json *j)
{
	int i, cnt = 0;
	JSON *jt = JSONparse(*j);

	CHECK_JSON(jt);
	for (i = jt->elm[0].next; i; i = jt->elm[i].next)
		cnt++;
	*ret = cnt;
	JSONfree(jt);
	return MAL_SUCCEED;
}

static str
JSONfilterArrayDefault(json *ret, json *js, lng index, str other)
{
	char expr[BUFSIZ], *s = expr;
	snprintf(expr, BUFSIZ, "[" LLFMT "]", index);
	return JSONfilterInternal(ret, js, &s, other);
}

str
JSONfilterArray_bte(json *ret, json *js, bte *index)
{
	return JSONfilterArrayDefault(ret, js, (lng) *index, 0);
}

str
JSONfilterArrayDefault_bte(json *ret, json *js, bte *index, str *other)
{
	return JSONfilterArrayDefault(ret, js, (lng) *index, *other);
}

str
JSONfilterArray_sht(json *ret, json *js, sht *index)
{
	return JSONfilterArrayDefault(ret, js, (lng) *index, 0);
}

str
JSONfilterArrayDefault_sht(json *ret, json *js, sht *index, str *other)
{
	return JSONfilterArrayDefault(ret, js, (lng) *index, *other);
}

str
JSONfilterArray_int(json *ret, json *js, int *index)
{
	return JSONfilterArrayDefault(ret, js, (lng) *index, 0);
}

str
JSONfilterArrayDefault_int(json *ret, json *js, int *index, str *other)
{
	return JSONfilterArrayDefault(ret, js, (lng) *index, *other);
}

str
JSONfilterArray_lng(json *ret, json *js, lng *index)
{
	return JSONfilterArrayDefault(ret, js, (lng) *index, 0);
}

str
JSONfilterArrayDefault_lng(json *ret, json *js, lng *index, str *other)
{
	return JSONfilterArrayDefault(ret, js, (lng) *index, *other);
}

#ifdef HAVE_HGE
str
JSONfilterArray_hge(json *ret, json *js, hge *index)
{
	if (*index < (hge) GDK_lng_min || *index > (hge) GDK_lng_max)
		throw(MAL, "json.filter", "index out of range");
	return JSONfilterArrayDefault(ret, js, (lng) *index, 0);
}

str
JSONfilterArrayDefault_hge(json *ret, json *js, hge *index, str *other)
{
	if (*index < (hge) GDK_lng_min || *index > (hge) GDK_lng_max)
		throw(MAL, "json.filter", "index out of range");
	return JSONfilterArrayDefault(ret, js, (lng) *index, *other);
}
#endif

str
JSONfilter(json *ret, json *js, str *expr)
{
	return JSONfilterInternal(ret, js, expr, 0);
}

// glue all values together with an optional separator
// The json string should be valid

static char *
JSONplaintext(char *r, size_t *l, JSON *jt, int idx, char sep)
{
	int i;
	size_t j;

	switch (jt->elm[idx].kind) {
	case JSON_OBJECT:
		for (i = jt->elm[idx].next; i; i = jt->elm[i].next)
			if (jt->elm[i].child)
				r = JSONplaintext(r, l, jt, jt->elm[i].child, sep);
		break;
	case JSON_ARRAY:
		for (i = jt->elm[idx].next; i; i = jt->elm[i].next)
			r = JSONplaintext(r, l, jt, i, sep);
		break;
	case JSON_ELEMENT:
	case JSON_VALUE:
		if (jt->elm[idx].child)
			r = JSONplaintext(r, l, jt, jt->elm[idx].child, sep);
		break;
	case JSON_STRING:
		for (j = 1; *l > 1 && j < jt->elm[idx].valuelen - 1; j++) {
			if (jt->elm[idx].value[j] == '\\')
				*r = jt->elm[idx].value[++j];
			else
				*r = jt->elm[idx].value[j];
			r++;
			(*l)--;
		}
		if (*l > 1 && sep) {
			*r++ = sep;
			(*l)--;
		}
		break;
	default:
		for (j = 0; *l > 1 && j < jt->elm[idx].valuelen; j++) {
			*r = jt->elm[idx].value[j];
			r++;
			(*l)--;
		}
		if (*l > 1 && sep) {
			*r++ = sep;
			(*l)--;
		}
	}
	assert(*l > 0);
	*r = 0;
	return r;
}

str
JSONjson2text(str *ret, json *js)
{
	JSON *jt;
	size_t l;
	str s;

	jt = JSONparse(*js);

	CHECK_JSON(jt);
	l = strlen(*js) + 1;
	s = GDKmalloc(l);
	if(s == NULL) {
		JSONfree(jt);
		throw(MAL,"json2txt", SQLSTATE(HY001) MAL_MALLOC_FAIL);
	}
	JSONplaintext(s, &l, jt, 0, ' ');
	l = strlen(s);
	if (l)
		s[l - 1] = 0;
	*ret = s;
	JSONfree(jt);
	return MAL_SUCCEED;
}

str
JSONjson2textSeparator(str *ret, json *js, str *sep)
{
	JSON *jt;
	size_t l;
	str s;

	jt = JSONparse(*js);

	CHECK_JSON(jt);
	l = strlen(*js) + 1;
	s = GDKmalloc(l);
	if(s == NULL) {
		JSONfree(jt);
		throw(MAL,"json2txt", SQLSTATE(HY001) MAL_MALLOC_FAIL);
	}
	JSONplaintext(s, &l, jt, 0, **sep);
	l = strlen(s);
	if (l)
		s[l - 1] = 0;
	*ret = s;
	JSONfree(jt);
	return MAL_SUCCEED;
}

str
JSONjson2number(dbl *ret, json *js)
{
	JSON *jt;
	char *rest;

	*ret = dbl_nil;
	jt = JSONparse(*js);
	CHECK_JSON(jt);
	switch (jt->elm[0].kind) {
	case JSON_NUMBER:
		*ret = strtod(jt->elm[0].value, &rest);
		if (rest && (size_t) (rest - jt->elm[0].value) !=jt->elm[0].valuelen)
			*ret = dbl_nil;
		break;
	case JSON_ARRAY:
		if (jt->free == 2) {
			*ret = strtod(jt->elm[1].value, &rest);
			if (rest && (size_t) (rest - jt->elm[1].value) !=jt->elm[1].valuelen)
				*ret = dbl_nil;
		}
		break;
	case JSON_OBJECT:
		if (jt->free == 3) {
			*ret = strtod(jt->elm[2].value, &rest);
			if (rest && (size_t) (rest - jt->elm[2].value) !=jt->elm[2].valuelen)
				*ret = dbl_nil;
		}
	}
	JSONfree(jt);
	return MAL_SUCCEED;
}

str
JSONjson2integer(lng *ret, json *js)
{
	JSON *jt;
	char *rest;

	*ret = lng_nil;
	jt = JSONparse(*js);
	CHECK_JSON(jt);
	switch (jt->elm[0].kind) {
	case JSON_NUMBER:
		*ret = strtol(jt->elm[0].value, &rest, 0);
		if (rest && (size_t) (rest - jt->elm[0].value) !=jt->elm[0].valuelen)
			*ret = lng_nil;
		break;
	case JSON_ARRAY:
		if (jt->free == 2) {
			*ret = strtol(jt->elm[1].value, &rest, 0);
			if (rest && (size_t) (rest - jt->elm[1].value) !=jt->elm[1].valuelen)
				*ret = lng_nil;
		}
		break;
	case JSON_OBJECT:
		if (jt->free == 3) {
			*ret = strtol(jt->elm[2].value, &rest, 0);
			if (rest && (size_t) (rest - jt->elm[2].value) !=jt->elm[2].valuelen)
				*ret = lng_nil;
		}
	}
	JSONfree(jt);
	return MAL_SUCCEED;
}

static str
JSONunfoldContainer(JSON *jt, int idx, BAT *bo, BAT *bk, BAT *bv, oid *o)
{
	int i, last;
	int cnt = 0;
	char *r;

	last = jt->elm[idx].tail;
	if (jt->elm[idx].kind == JSON_OBJECT) {
		for (i = jt->elm[idx].next; i; i = jt->elm[i].next) {
			if ((r = JSONgetValue(jt, i)) == NULL)
				goto memfail;
			if (BUNappend(bk, r, FALSE) != GDK_SUCCEED) {
				GDKfree(r);
				goto memfail;
			}
			GDKfree(r);
			if ((r = JSONgetValue(jt, jt->elm[i].child)) == NULL)
				goto memfail;
			if (BUNappend(bv, r, FALSE) != GDK_SUCCEED) {
				GDKfree(r);
				goto memfail;
			}
			GDKfree(r);
			if (bo) {
				if (BUNappend(bo, o, FALSE) != GDK_SUCCEED)
					goto memfail;
			}
			(*o)++;
			if (i == last)
				break;
		}
	} else if (jt->elm[idx].kind == JSON_ARRAY) {
		for (i = jt->elm[idx].next; i; i = jt->elm[i].next) {
			if (BUNappend(bk, str_nil, FALSE) != GDK_SUCCEED)
				goto memfail;
			if (jt->elm[i].kind == JSON_VALUE)
				r = JSONgetValue(jt, jt->elm[i].child);
			else
				r = JSONgetValue(jt, i);
			if (r == NULL)
				goto memfail;
			if (BUNappend(bv, r, FALSE) != GDK_SUCCEED) {
				GDKfree(r);
				goto memfail;
			}
			GDKfree(r);
			if (bo) {
				if (BUNappend(bo, o, FALSE) != GDK_SUCCEED)
					goto memfail;
			}
			(*o)++;
			cnt++;
			if (i == last)
				break;
		}
	}
	return MAL_SUCCEED;

  memfail:
	throw(MAL, "json.unfold", SQLSTATE(HY001) MAL_MALLOC_FAIL);
}

static str
JSONunfoldInternal(bat *od, bat *key, bat *val, json *js)
{
	BAT *bo = NULL, *bk, *bv;
	oid o = 0;
	str msg = MAL_SUCCEED;

	JSON *jt = JSONparse(*js);

	CHECK_JSON(jt);
	bk = COLnew(0, TYPE_str, 64, TRANSIENT);
	if (bk == NULL) {
		JSONfree(jt);
		throw(MAL, "json.unfold", SQLSTATE(HY001) MAL_MALLOC_FAIL);
	}
	bk->tsorted = 1;
	bk->trevsorted = 0;
	bk->tnonil = 1;

	if (od) {
		bo = COLnew(0, TYPE_oid, 64, TRANSIENT);
		if (bo == NULL) {
			BBPreclaim(bk);
			JSONfree(jt);
			throw(MAL, "json.unfold", SQLSTATE(HY001) MAL_MALLOC_FAIL);
		}
		bo->tsorted = 1;
		bo->trevsorted = 0;
		bo->tnonil = 1;
	}

	bv = COLnew(0, TYPE_json, 64, TRANSIENT);
	if (bv == NULL) {
		JSONfree(jt);
		BBPreclaim(bo);
		BBPreclaim(bk);
		throw(MAL, "json.unfold", SQLSTATE(HY001) MAL_MALLOC_FAIL);
	}
	bv->tsorted = 1;
	bv->trevsorted = 0;
	bv->tnonil = 1;

	if (jt->elm[0].kind == JSON_ARRAY || jt->elm[0].kind == JSON_OBJECT)
		msg = JSONunfoldContainer(jt, 0, (od ? bo : 0), bk, bv, &o);
	else
		msg = createException(MAL, "json.unfold", "JSON object or array expected");
	JSONfree(jt);
	if (msg) {
		BBPreclaim(bk);
		BBPreclaim(bo);
		BBPreclaim(bv);
	} else {
		BBPkeepref(*key = bk->batCacheid);
		BBPkeepref(*val = bv->batCacheid);
		if (od)
			BBPkeepref(*od = bo->batCacheid);
	}
	return msg;
}



str
JSONkeyTable(bat *ret, json *js)
{
	BAT *bn;
	char *r;
	int i;
	JSON *jt;

	jt = JSONparse(*js);		// already validated
	CHECK_JSON(jt);
	bn = COLnew(0, TYPE_str, 64, TRANSIENT);
	if (bn == NULL) {
		JSONfree(jt);
		throw(MAL, "json.keys", SQLSTATE(HY001) MAL_MALLOC_FAIL);
	}
	bn->tsorted = 1;
	bn->trevsorted = 0;
	bn->tnonil = 1;

	for (i = jt->elm[0].next; i; i = jt->elm[i].next) {
		r = JSONgetValue(jt, i);
		if (r == NULL ||
			BUNappend(bn, r, FALSE) != GDK_SUCCEED) {
			GDKfree(r);
			JSONfree(jt);
			BBPreclaim(bn);
			throw(MAL, "json.keys", SQLSTATE(HY001) MAL_MALLOC_FAIL);
		}
		GDKfree(r);
	}
	JSONfree(jt);
	BBPkeepref(*ret = bn->batCacheid);
	return MAL_SUCCEED;
}

str
JSONkeyArray(json *ret, json *js)
{
	char *result = NULL;
	str r;
	int i;
	JSON *jt;

	jt = JSONparse(*js);		// already validated

	CHECK_JSON(jt);
	if (jt->elm[0].kind == JSON_OBJECT) {
		for (i = jt->elm[0].next; i; i = jt->elm[i].next) {
			r = GDKzalloc(jt->elm[i].valuelen + 3);
			if (r == NULL) {
				JSONfree(jt);
				goto memfail;
			}
			if (jt->elm[i].valuelen)
				strncpy(r, jt->elm[i].value - 1, jt->elm[i].valuelen + 2);
			result = JSONglue(result, r, ',');
			if (result == NULL) {
				JSONfree(jt);
				goto memfail;
			}
		}
		JSONfree(jt);
	} else {
		JSONfree(jt);
		throw(MAL, "json.keyarray", "Object expected");
	}
	r = GDKstrdup("[");
	if (r == NULL)
		goto memfail;
	result = JSONglue(r, result, 0);
	if (result == NULL)
		goto memfail;
	r = GDKstrdup("]");
	if (r == NULL)
		goto memfail;
	result = JSONglue(result, r, 0);
	if (result == NULL)
		goto memfail;
	*ret = result;
	return MAL_SUCCEED;

  memfail:
	GDKfree(result);
	throw(MAL, "json.keyarray", SQLSTATE(HY001) MAL_MALLOC_FAIL);
}


str
JSONvalueTable(bat *ret, json *js)
{
	BAT *bn;
	char *r;
	int i;
	JSON *jt;

	jt = JSONparse(*js);		// already validated
	CHECK_JSON(jt);
	bn = COLnew(0, TYPE_json, 64, TRANSIENT);
	if (bn == NULL) {
		JSONfree(jt);
		throw(MAL, "json.values", SQLSTATE(HY001) MAL_MALLOC_FAIL);
	}
	bn->tsorted = 1;
	bn->trevsorted = 0;
	bn->tnonil = 1;

	for (i = jt->elm[0].next; i; i = jt->elm[i].next) {
		if (jt->elm[i].kind == JSON_ELEMENT)
			r = JSONgetValue(jt, jt->elm[i].child);
		else
			r = JSONgetValue(jt, i);
		if (r == NULL ||
			BUNappend(bn, r, FALSE) != GDK_SUCCEED) {
			GDKfree(r);
			BBPreclaim(bn);
			JSONfree(jt);
			throw(MAL, "json.values", SQLSTATE(HY001) MAL_MALLOC_FAIL);
		}
		GDKfree(r);
	}
	JSONfree(jt);
	BBPkeepref(*ret = bn->batCacheid);
	return MAL_SUCCEED;
}

str
JSONvalueArray(json *ret, json *js)
{
	char *result = NULL;
	str r;
	int i;
	JSON *jt;

	jt = JSONparse(*js);		// already validated

	CHECK_JSON(jt);
	if (jt->elm[0].kind == JSON_OBJECT) {
		for (i = jt->elm[0].next; i; i = jt->elm[i].next) {
			r = JSONgetValue(jt, jt->elm[i].child);
			if (r == NULL) {
				JSONfree(jt);
				goto memfail;
			}
			result = JSONglue(result, r, ',');
			if (result == NULL) {
				JSONfree(jt);
				goto memfail;
			}
		}
		JSONfree(jt);
	} else {
		JSONfree(jt);
		throw(MAL, "json.valuearray", "Object expected");
	}
	r = GDKstrdup("[");
	if (r == NULL)
		goto memfail;
	result = JSONglue(r, result, 0);
	if (result == NULL)
		goto memfail;
	r = GDKstrdup("]");
	if (r == NULL)
		goto memfail;
	result = JSONglue(result, r, 0);
	if (result == NULL)
		goto memfail;
	*ret = result;
	return MAL_SUCCEED;

  memfail:
	GDKfree(result);
	throw(MAL, "json.valuearray", SQLSTATE(HY001) MAL_MALLOC_FAIL);
}

static BAT **
JSONargumentlist(MalBlkPtr mb, MalStkPtr stk, InstrPtr pci)
{
	int i, error = 0, bats = 0;
	BUN cnt = 0;
	BAT **bl;

	bl = (BAT **) GDKzalloc(sizeof(*bl) * pci->argc);
	if (bl == NULL)
		return NULL;
	for (i = pci->retc; i < pci->argc; i++)
		if (isaBatType(getArgType(mb, pci, i))) {
			bats++;
			bl[i] = BATdescriptor(stk->stk[getArg(pci, i)].val.bval);
			if (bl[i] == NULL || (cnt > 0 && BATcount(bl[i]) != cnt)) {
				error = 1;
				break;
			}
			cnt = BATcount(bl[i]);
		}
	if (error || bats == 0) {
		for (i = pci->retc; i < pci->argc; i++)
			if (bl[i])
				BBPunfix(bl[i]->batCacheid);
		GDKfree(bl);
		return NULL;
	}
	return bl;
}

static void
JSONfreeArgumentlist(BAT **bl, InstrPtr pci)
{
	int i;

	for (i = pci->retc; i < pci->argc; i++)
		if (bl[i])
			BBPunfix(bl[i]->batCacheid);
	GDKfree(bl);
}

static str
JSONrenderRowObject(BAT **bl, MalBlkPtr mb, MalStkPtr stk, InstrPtr pci, BUN idx)
{
	int i, tpe;
	char *row, *row2, *name = 0, *val = 0;
	size_t len, lim, l;
	void *p;
	BATiter bi;

	row = GDKmalloc(lim = BUFSIZ);
	if (row == NULL)
		return NULL;
	row[0] = '{';
	row[1] = 0;
	len = 1;
	for (i = pci->retc; i < pci->argc; i += 2) {
		name = stk->stk[getArg(pci, i)].val.sval;
		bi = bat_iterator(bl[i + 1]);
		p = BUNtail(bi, idx);
		tpe = getBatType(getArgType(mb, pci, i + 1));
		if ((val = ATOMformat(tpe, p)) == NULL) {
			GDKfree(row);
			return NULL;
		}
		if (strncmp(val, "nil", 3) == 0) {
			GDKfree(val);
			val = NULL;
			l = 4;
		} else {
			l = strlen(val);
		}
		l += strlen(name) + 4;
		while (l > lim - len)
			lim += BUFSIZ;
		row2 = GDKrealloc(row, lim);
		if (row2 == NULL) {
			GDKfree(row);
			GDKfree(val);
			return NULL;
		}
		row = row2;
		snprintf(row + len, lim - len, "\"%s\":%s,", name, val ? val : "null");
		len += l;
		GDKfree(val);
	}
	if (row[1])
		row[len - 1] = '}';
	else {
		row[1] = '}';
		row[2] = 0;
	}
	return row;
}

str
JSONrenderobject(Client cntxt, MalBlkPtr mb, MalStkPtr stk, InstrPtr pci)
{
	BAT **bl;
	char *result, *row;
	int i;
	size_t len, lim, l;
	json *ret;
	BUN j, cnt;

	(void) cntxt;
	bl = JSONargumentlist(mb, stk, pci);
	if (bl == 0)
		throw(MAL, "json.renderobject", "Non-aligned BAT sizes");
	for (i = pci->retc; i < pci->argc; i += 2) {
		if (getArgType(mb, pci, i) != TYPE_str) {
			JSONfreeArgumentlist(bl, pci);
			throw(MAL, "json.renderobject", "Keys missing");
		}
	}

	cnt = BATcount(bl[pci->retc + 1]);
	result = (char *) GDKmalloc(lim = BUFSIZ);
	if (result == NULL) {
		JSONfreeArgumentlist(bl, pci);
		throw(MAL,"json.renderobject", SQLSTATE(HY001) MAL_MALLOC_FAIL);
	}
	result[0] = '[';
	result[1] = 0;
	len = 1;

	for (j = 0; j < cnt; j++) {
		char *result2;
		row = JSONrenderRowObject(bl, mb, stk, pci, j);
		if (row == NULL)
			goto memfail;
		l = strlen(row);
		while (l + 2 > lim - len)
			lim = cnt * l <= lim ? cnt * l : lim + BUFSIZ;
		result2 = GDKrealloc(result, lim);
		if (result2 == NULL)
			goto memfail;
		result = result2;
		strcpy(result + len, row);
		GDKfree(row);
		len += l;
		result[len++] = ',';
		result[len] = 0;
	}
	result[len - 1] = ']';
	ret = getArgReference_TYPE(stk, pci, 0, json);
	*ret = result;
	JSONfreeArgumentlist(bl, pci);
	return MAL_SUCCEED;

  memfail:
	GDKfree(result);
	GDKfree(row);
	JSONfreeArgumentlist(bl, pci);
	throw(MAL,"json.renderobject", SQLSTATE(HY001) MAL_MALLOC_FAIL);
}

static str
JSONrenderRowArray(BAT **bl, MalBlkPtr mb, InstrPtr pci, BUN idx)
{
	int i, tpe;
	char *row, *row2, *val = 0;
	size_t len, lim, l;
	void *p;
	BATiter bi;

	row = GDKmalloc(lim = BUFSIZ);
	if (row == NULL)
		return NULL;
	row[0] = '[';
	row[1] = 0;
	len = 1;
	for (i = pci->retc; i < pci->argc; i++) {
		bi = bat_iterator(bl[i]);
		p = BUNtail(bi, idx);
		tpe = getBatType(getArgType(mb, pci, i));
		if ((val = ATOMformat(tpe, p)) == NULL) {
			goto memfail;
		}
		if (strcmp(val, "nil") == 0) {
			GDKfree(val);
			val = NULL;
			l = 4;
		} else {
			l = strlen(val);
		}
		while (len + l > lim)
			lim += BUFSIZ;
		row2 = GDKrealloc(row, lim);
		if (row2 == NULL)
			goto memfail;
		row = row2;
		snprintf(row + len, lim - len, "%s,", val ? val : "null");
		len += l + 1;
		GDKfree(val);
	}
	if (row[1])
		row[len - 1] = ']';
	else {
		row[1] = '}';
		row[2] = 0;
	}
	return row;

  memfail:
	GDKfree(row);
	return NULL;
}

str
JSONrenderarray(Client cntxt, MalBlkPtr mb, MalStkPtr stk, InstrPtr pci)
{
	BAT **bl;
	char *result, *row;
	size_t len, lim, l;
	str *ret;
	BUN j, cnt;

	(void) cntxt;
	bl = JSONargumentlist(mb, stk, pci);
	if (bl == 0)
		throw(MAL, "json.renderrray", "Non-aligned BAT sizes");

	cnt = BATcount(bl[pci->retc + 1]);
	result = GDKmalloc(lim = BUFSIZ);
	if( result == NULL) {
		goto memfail;
	}
	result[0] = '[';
	result[1] = 0;
	len = 1;

	for (j = 0; j < cnt; j++) {
		char *result2;
		row = JSONrenderRowArray(bl, mb, pci, j);
		if (row == NULL) {
			goto memfail;
		}
		l = strlen(row);
		while (l + 2 > lim - len)
			lim = cnt * l <= lim ? cnt * l : lim + BUFSIZ;
		result2 = GDKrealloc(result, lim);
		if (result2 == NULL) {
			GDKfree(row);
			goto memfail;
		}
		result = result2;
		strcpy(result + len, row);
		GDKfree(row);
		len += l;
		result[len++] = ',';
		result[len] = 0;
	}
	result[len - 1] = ']';
	ret = getArgReference_TYPE(stk, pci, 0, json);
	*ret = result;
	JSONfreeArgumentlist(bl, pci);
	return MAL_SUCCEED;

  memfail:
	GDKfree(result);
	JSONfreeArgumentlist(bl, pci);
	throw(MAL,"json.renderArray", SQLSTATE(HY001) MAL_MALLOC_FAIL);
}

static str
JSONfoldKeyValue(str *ret, const bat *id, const bat *key, const bat *values)
{
	BAT *bo = 0, *bk = 0, *bv;
	BATiter boi, bki, bvi;
	int tpe;
	char *row, *val = 0, *nme = 0;
	BUN i, cnt;
	size_t len, lim, l;
	void *p;
	oid o = 0;;

	if (key) {
		bk = BATdescriptor(*key);
		if (bk == NULL) {
			throw(MAL, "json.fold", RUNTIME_OBJECT_MISSING);
		}
	}

	bv = BATdescriptor(*values);
	if (bv == NULL) {
		if (bk)
			BBPunfix(bk->batCacheid);
		throw(MAL, "json.fold", RUNTIME_OBJECT_MISSING);
	}
	tpe = bv->ttype;
	cnt = BATcount(bv);
	if (bk)
		bki = bat_iterator(bk);
	bvi = bat_iterator(bv);
	if (id) {
		bo = BATdescriptor(*id);
		if (bo == NULL) {
			if (bk)
				BBPunfix(bk->batCacheid);
			BBPunfix(bv->batCacheid);
			throw(MAL, "json.nest", RUNTIME_OBJECT_MISSING);
		}
	}

	row = GDKmalloc(lim = BUFSIZ);
	if (row == NULL) {
		goto memfail;
	}
	row[0] = '[';
	row[1] = 0;
	len = 1;
	if (id) {
		boi = bat_iterator(bo);
		o = *(oid *) BUNtail(boi, 0);
	}

	for (i = 0; i < cnt; i++) {
		if (id && bk) {
			p = BUNtail(boi, i);
			if (*(oid *) p != o) {
				snprintf(row + len, lim - len, ", ");
				len += 2;
				o = *(oid *) p;
			}
		}

		if (bk) {
			nme = (str) BUNtail(bki, i);
			l = strlen(nme);
			while (l + 3 > lim - len)
				lim = (lim / (i + 1)) * cnt + BUFSIZ + l + 3;
			p = GDKrealloc(row, lim);
			if (p == NULL) {
				goto memfail;
			}
			row = p;
			if (strcmp(nme, str_nil)) {
				snprintf(row + len, lim - len, "\"%s\":", nme);
				len += l + 3;
			}
		}

		bvi = bat_iterator(bv);
		p = BUNtail(bvi, i);
		if (tpe == TYPE_json)
			val = p;
		else {
			if ((val = ATOMformat(tpe, p))  == NULL)
				goto memfail;
			if (strcmp(val, "nil") == 0) {
				GDKfree(val);
				val = NULL;
			}
		}
		l = val ? strlen(val) : 4;
		while (l > lim - len)
			lim = (lim / (i + 1)) * cnt + BUFSIZ + l + 3;
		p = GDKrealloc(row, lim);
		if (p == NULL) {
			if (tpe != TYPE_json)
				GDKfree(val);
			goto memfail;
		}
		row = p;
		strncpy(row + len, val ? val : "null", l);
		len += l;
		row[len++] = ',';
		row[len] = 0;
		if (tpe != TYPE_json)
			GDKfree(val);
	}
	if (row[1]) {
		row[len - 1] = ']';
		row[len] = 0;
	} else {
		row[1] = ']';
		row[2] = 0;
	}
	if (bo)
		BBPunfix(bo->batCacheid);
	if (bk)
		BBPunfix(bk->batCacheid);
	BBPunfix(bv->batCacheid);
	*ret = row;
	return MAL_SUCCEED;

  memfail:
	GDKfree(row);
	if (bo)
		BBPunfix(bo->batCacheid);
	if (bk)
		BBPunfix(bk->batCacheid);
	BBPunfix(bv->batCacheid);
	throw(MAL, "json.fold", SQLSTATE(HY001) MAL_MALLOC_FAIL);
}

str
JSONunfold(Client cntxt, MalBlkPtr mb, MalStkPtr stk, InstrPtr pci)
{
	bat *id = 0, *key = 0, *val = 0;
	json *js;

	(void) cntxt;
	(void) mb;

	switch (pci->retc) {
	case 2:
		key = getArgReference_bat(stk, pci, 0);
		val = getArgReference_bat(stk, pci, 1);
		break;
	case 3:
		id = getArgReference_bat(stk, pci, 0);
		key = getArgReference_bat(stk, pci, 1);
		val = getArgReference_bat(stk, pci, 2);
		break;
	default:
		assert(0);
		throw(MAL, "json.unfold", ILLEGAL_ARGUMENT);
	}
	js = getArgReference_TYPE(stk, pci, pci->retc, json);
	return JSONunfoldInternal(id, key, val, js);
}

str
JSONfold(Client cntxt, MalBlkPtr mb, MalStkPtr stk, InstrPtr pci)
{
	bat *id = 0, *key = 0, *val = 0;
	str *ret;

	(void) cntxt;
	(void) mb;

	assert(pci->retc == 1);
	switch (pci->argc - pci->retc) {
	case 1:
		val = getArgReference_bat(stk, pci, 1);
		break;
	case 2:
		key = getArgReference_bat(stk, pci, 1);
		val = getArgReference_bat(stk, pci, 2);
		break;
	case 3:
		id = getArgReference_bat(stk, pci, 1);
		key = getArgReference_bat(stk, pci, 2);
		val = getArgReference_bat(stk, pci, 3);
		break;
	default:
		assert(0);
		throw(MAL, "json.fold", ILLEGAL_ARGUMENT);
	}
	ret = getArgReference_TYPE(stk, pci, 0, json);
	return JSONfoldKeyValue(ret, id, key, val);
}

str
JSONtextString(str *ret, bat *bid)
{
	(void) ret;
	(void) bid;
	throw(MAL, "json.text", PROGRAM_NYI);
}


str
JSONtextGrouped(bat *ret, bat *bid, bat *gid, bat *ext, bit *flg)
{
	(void) ret;
	(void) bid;
	(void) gid;
	(void) ext;
	(void) flg;
	throw(MAL, "json.text", PROGRAM_NYI);
}

str
JSONgroupStr(str *ret, const bat *bid)
{
	BAT *b;
	BUN p, q;
	const char *t = NULL;
	size_t len, size = BUFSIZ, offset, cnt = 0;
	str buf = GDKmalloc(size);
	BATiter bi;
	const char *err = NULL;
	char temp[128] = "";
	const double *val = NULL;

	if (buf == NULL)
		throw(MAL, "json.group", SQLSTATE(HY001) MAL_MALLOC_FAIL);
	if ((b = BATdescriptor(*bid)) == NULL) {
		GDKfree(buf);
		throw(MAL, "json.agg", RUNTIME_OBJECT_MISSING);
	}
	assert(b->ttype == TYPE_str || b->ttype == TYPE_dbl);

	strcpy(buf, str_nil);
	offset = 0;
	bi = bat_iterator(b);
	BATloop(b, p, q) {
		int n = 0, nil = 0;

		switch (b->ttype) {
		case TYPE_str:
			t = (const char *) BUNtail(bi, p);
			nil = (strNil(t));
			break;
		case TYPE_dbl:
			val = (const double *) BUNtail(bi, p);
			nil = (*val == dbl_nil);
			if (!nil)
				snprintf(temp, sizeof(temp), "%f", *val);
			t = (const char *) temp;
			break;
		}

		if (nil)
			continue;
		if (!cnt)
			offset = snprintf(buf, size, "[ ");
		len = strlen(t) + 1 + 4; /* closing bracket and optional ',' */
		if (len >= size - offset) {
			str nbuf;
			size += len + 128;
			nbuf = GDKrealloc(buf, size);
			if (nbuf == NULL) {
				err = MAL_MALLOC_FAIL;
				goto failed;
			}
			buf = nbuf;
		}
		if (cnt)
			offset += snprintf(buf + offset, size - offset, ", ");
		switch (b->ttype) {
		case TYPE_str:
			n = snprintf(buf + offset, size - offset, "\"%s\"", t);
			break;
		case TYPE_dbl:
			n = snprintf(buf + offset, size - offset, "%s", t);
			break;
		}
		cnt++;
		offset += n;
	}
	if (cnt)
		offset += snprintf(buf + offset, size - offset, " ]");
	BBPunfix(b->batCacheid);
	*ret = buf;
	return MAL_SUCCEED;
  failed:
	BBPunfix(b->batCacheid);
	GDKfree(buf);
	throw(MAL, "json.agg", "%s", err);
}

static const char *
JSONjsonaggr(BAT **bnp, BAT *b, BAT *g, BAT *e, BAT *s, int skip_nils)
{
	BAT *bn = NULL, *t1, *t2 = NULL;
	BATiter bi;
	oid min, max;
	BUN ngrp, start, end;
	BUN nils = 0;
	int isnil;
	const oid *cand = NULL, *candend = NULL;
	const char *v = NULL;
	const oid *grps, *map;
	oid mapoff = 0;
	oid prev;
	BUN p, q;
	int freeb = 0, freeg = 0;
	char *buf = NULL, *buf2;
	size_t buflen, maxlen, len;
	const char *err;
	char temp[128] = "";
	const double *val = NULL;

	assert(b->ttype == TYPE_str || b->ttype == TYPE_dbl);
	if ((err = BATgroupaggrinit(b, g, e, s, &min, &max, &ngrp, &start, &end, &cand, &candend)) != NULL) {
		return err;
	}
	if (BATcount(b) == 0 || ngrp == 0) {
		bn = BATconstant(ngrp == 0 ? 0 : min, TYPE_str, ATOMnilptr(TYPE_str), ngrp, TRANSIENT);
		if (bn == NULL)
			return MAL_MALLOC_FAIL;
		*bnp = bn;
		return NULL;
	}
	if (s) {
		b = BATproject(s, b);
		if (b == NULL) {
			err = "internal project failed";
			goto out;
		}
		freeb = 1;
		if (g) {
			g = BATproject(s, g);
			if (g == NULL) {
				err = "internal project failed";
				goto out;
			}
			freeg = 1;
		}
	}

	maxlen = BUFSIZ;
	if ((buf = GDKmalloc(maxlen)) == NULL) {
		err = MAL_MALLOC_FAIL;
		goto out;
	}
	buflen = 0;
	bn = COLnew(min, TYPE_str, ngrp, TRANSIENT);
	if (bn == NULL) {
		err = MAL_MALLOC_FAIL;
		goto out;
	}
	bi = bat_iterator(b);
	if (g) {
		/* stable sort g */
		if (BATsort(&t1, &t2, NULL, g, NULL, NULL, 0, 1) != GDK_SUCCEED) {
			err = "internal sort failed";
			goto out;
		}
		if (freeg)
			BBPunfix(g->batCacheid);
		g = t1;
		freeg = 1;
		if (t2->ttype == TYPE_void) {
			map = NULL;
			mapoff = t2->tseqbase;
		} else {
			map = (const oid *) Tloc(t2, 0);
		}
		if (g && BATtdense(g)) {
			for (p = 0, q = BATcount(g); p < q; p++) {
				switch (b->ttype) {
				case TYPE_str:
					v = (const char *) BUNtail(bi, (map ? (BUN) map[p] : p + mapoff));
					break;
				case TYPE_dbl:
					val = (const double *) BUNtail(bi, (map ? (BUN) map[p] : p + mapoff));
					if (*val != dbl_nil) {
						snprintf(temp, sizeof(temp), "%f", *val);
						v = (const char *) temp;
					} else {
						v = NULL;
					}
					break;
				}
				if (!v || strNil(v)) {
					if (skip_nils) {
						/*
						 * if q is 1 and the value is
						 * null, then we need to fill
						 * in a value. Otherwise
						 * BATproject will fail.
						 */
						if ((p == 0) && (q == 1)) {
							strcpy(buf, "[ null ]");
							isnil = 1;
						} else {
							continue;
						}
					} else {
						strcpy(buf, str_nil);
						isnil = 1;
					}
				} else {
					len = strlen(v);
					if (len >= maxlen) {
						maxlen += len + BUFSIZ;
						buf2 = GDKrealloc(buf, maxlen);
						if (buf2 == NULL) {
							err = MAL_MALLOC_FAIL;
							goto bunins_failed;
						}
						buf = buf2;
					}
					switch (b->ttype) {
					case TYPE_str:
						len = snprintf(buf, maxlen, "[ \"%s\" ]", v);
						break;
					case TYPE_dbl:
						len = snprintf(buf, maxlen, "[ %s ]", v);
						break;
					}
				}
				bunfastapp_nocheck(bn, BUNlast(bn), buf, Tsize(bn));
			}
			bn->tnil = nils != 0;
			bn->tnonil = nils == 0;
			bn->tsorted = BATcount(bn) <= 1;
			bn->trevsorted = BATcount(bn) <= 1;
			bn->tkey = BATcount(bn) <= 1;
			goto out;
		}
		grps = (const oid *) Tloc(g, 0);
		prev = grps[0];
		isnil = 0;
		for (p = 0, q = BATcount(g); p <= q; p++) {
			if (p == 0) {
				strncpy(buf + buflen, "[ ", maxlen - buflen);
				buflen += 2;
			}
			if (p == q || grps[p] != prev) {
				strncpy(buf + buflen, " ]", maxlen - buflen);
				buflen += 2;
				while (BATcount(bn) < prev - min) {
					bunfastapp_nocheck(bn, BUNlast(bn), str_nil, Tsize(bn));
					nils++;
				}
				bunfastapp_nocheck(bn, BUNlast(bn), buf, Tsize(bn));
				nils += strNil(buf);
				strncpy(buf + buflen, str_nil, maxlen - buflen);
				buflen = 0;
				if (p == q)
					break;
				prev = grps[p];
				strncpy(buf + buflen, "[ ", maxlen - buflen);
				buflen += 2;
				isnil = 0;
			}
			if (isnil)
				continue;
			switch (b->ttype) {
			case TYPE_str:
				v = (const char *) BUNtail(bi, (map ? (BUN) map[p] : p + mapoff));
				break;
			case TYPE_dbl:
				val = (const double *) BUNtail(bi, (map ? (BUN) map[p] : p + mapoff));
				if (*val != dbl_nil) {
					snprintf(temp, sizeof(temp), "%f", *val);
					v = (const char *) temp;
				} else {
					v = NULL;
				}
				break;
			}
			if (!v || strNil(v)) {
				if (skip_nils)
					continue;
				strncpy(buf, str_nil, buflen);
				isnil = 1;
			} else {
				len = strlen(v);
				if (len >= maxlen - buflen) {
					maxlen += len + BUFSIZ;
					buf2 = GDKrealloc(buf, maxlen);
					if (buf2 == NULL) {
						err = MAL_MALLOC_FAIL;
						goto bunins_failed;
					}
					buf = buf2;
				}
				switch (b->ttype) {
				case TYPE_str:
					if (buflen == 2) {
						len = snprintf(buf + buflen, maxlen - buflen, "\"%s\"", v);
						buflen += len;
					} else {
						len = snprintf(buf + buflen, maxlen - buflen, ", \"%s\"", v);
						buflen += len;
					}
					break;
				case TYPE_dbl:
					if (buflen == 2) {
						len = snprintf(buf + buflen, maxlen - buflen, "%s", v);
						buflen += len;
					} else {
						len = snprintf(buf + buflen, maxlen - buflen, ", %s", v);
						buflen += len;
					}
					break;
				}
			}
		}
		BBPunfix(t2->batCacheid);
		t2 = NULL;
	} else {
		for (p = 0, q = p + BATcount(b); p < q; p++) {
			switch (b->ttype) {
			case TYPE_str:
				v = (const char *) BUNtail(bi, p);
				break;
			case TYPE_dbl:
				val = (const double *) BUNtail(bi, p);
				if (*val != dbl_nil) {
					snprintf(temp, sizeof(temp), "%f", *val);
					v = (const char *) temp;
				} else {
					v = NULL;
				}
				break;
			}

			if (!v || strNil(v)) {
				if (skip_nils)
					continue;
				strncpy(buf, str_nil, buflen);
				nils++;
				break;
			}
			len = strlen(v);
			if (len >= maxlen - buflen) {
				maxlen += len + BUFSIZ;
				buf2 = GDKrealloc(buf, maxlen);
				if (buf2 == NULL) {
					err = MAL_MALLOC_FAIL;
					goto bunins_failed;
				}
				buf = buf2;
			}
			switch (b->ttype) {
			case TYPE_str:
				if (buflen == 2) {
					len = snprintf(buf + buflen, maxlen - buflen, "\"%s\"", v);
					buflen += len;
				} else {
					len = snprintf(buf + buflen, maxlen - buflen, ", \"%s\"", v);
					buflen += len;
				}
				break;
			case TYPE_dbl:
				if (buflen == 2) {
					len = snprintf(buf + buflen, maxlen - buflen, "%s", v);
					buflen += len;
				} else {
					len = snprintf(buf + buflen, maxlen - buflen, ", %s", v);
					buflen += len;
				}
				break;
			}
		}
		bunfastapp_nocheck(bn, BUNlast(bn), buf, Tsize(bn));
	}
	bn->tnil = nils != 0;
	bn->tnonil = nils == 0;
	bn->tsorted = BATcount(bn) <= 1;
	bn->trevsorted = BATcount(bn) <= 1;
	bn->tkey = BATcount(bn) <= 1;

  out:
	if (t2)
		BBPunfix(t2->batCacheid);
	if (freeb)
		BBPunfix(b->batCacheid);
	if (freeg)
		BBPunfix(g->batCacheid);
	if (buf)
		GDKfree(buf);
	if (err && bn) {
		BBPreclaim(bn);
		bn = NULL;
	}
	*bnp = bn;
	return err;

  bunins_failed:
	if (err == NULL)
		err = MAL_MALLOC_FAIL;	/* insertion into result BAT failed */
	goto out;
}

str
JSONsubjsoncand(bat *retval, bat *bid, bat *gid, bat *eid, bat *sid, bit *skip_nils)
{
	BAT *b, *g, *e, *s, *bn = NULL;
	const char *err;

	b = BATdescriptor(*bid);
	g = gid ? BATdescriptor(*gid) : NULL;
	e = eid ? BATdescriptor(*eid) : NULL;
	s = sid ? BATdescriptor(*sid) : NULL;
	if (b == NULL ||
		(gid != NULL && g == NULL) ||
		(eid != NULL && e == NULL) ||
		(sid != NULL && s == NULL)) {
		err = RUNTIME_OBJECT_MISSING;
	} else {
		err = JSONjsonaggr(&bn, b, g, e, s, *skip_nils);
	}
	if (b)
		BBPunfix(b->batCacheid);
	if (g)
		BBPunfix(g->batCacheid);
	if (e)
		BBPunfix(e->batCacheid);
	if (s)
		BBPunfix(s->batCacheid);
	if (err != NULL)
		throw(MAL, "aggr.subjson", "%s", err);

	*retval = bn->batCacheid;
	BBPkeepref(bn->batCacheid);
	return MAL_SUCCEED;
}

str
JSONsubjson(bat *retval, bat *bid, bat *gid, bat *eid, bit *skip_nils)
{
	return JSONsubjsoncand(retval, bid, gid, eid, NULL, skip_nils);
}<|MERGE_RESOLUTION|>--- conflicted
+++ resolved
@@ -59,11 +59,7 @@
 
 /* Internal constructors. */
 static int jsonhint = 8;
-<<<<<<< HEAD
-static JSON *JSONparse(const char *j, int silent);
-=======
-static JSON *JSONparse(char *j);
->>>>>>> fc95308c
+static JSON *JSONparse(const char *j);
 
 static JSON *
 JSONnewtree(void)
@@ -116,13 +112,8 @@
 ssize_t
 JSONfromString(const char *src, size_t *len, json *j)
 {
-<<<<<<< HEAD
 	size_t slen = strlen(src);
 	JSON *jt;
-=======
-	ssize_t slen = (ssize_t) strlen(src);
-	JSON *jt = JSONparse(src);
->>>>>>> fc95308c
 
 	if (GDK_STRNIL(src)) {
 		if (*len < 2 || *j == NULL) {
@@ -135,7 +126,7 @@
 		return 1;
 	}
 
-	if ((jt = JSONparse(src, FALSE)) == NULL)
+	if ((jt = JSONparse(src)) == NULL)
 		return -1;
 	if (jt->error) {
 		GDKerror("%s", getExceptionMessageAndState(jt->error));
@@ -711,11 +702,7 @@
 
 
 static str
-<<<<<<< HEAD
-JSONstringParser(const char *j, const char **next, int silent)
-=======
-JSONstringParser(char *j, char **next)
->>>>>>> fc95308c
+JSONstringParser(const char *j, const char **next)
 {
 	assert(*j == '"');
 	j++;
@@ -757,11 +744,7 @@
 }
 
 static str
-<<<<<<< HEAD
-JSONnumberParser(const char *j, const char **next, int silent)
-=======
-JSONnumberParser(char *j, char **next)
->>>>>>> fc95308c
+JSONnumberParser(const char *j, const char **next)
 {
 	const char *backup = j;
 
@@ -803,11 +786,7 @@
 }
 
 static int
-<<<<<<< HEAD
-JSONtoken(JSON *jt, const char *j, const char **next, int silent)
-=======
-JSONtoken(JSON *jt, char *j, char **next)
->>>>>>> fc95308c
+JSONtoken(JSON *jt, const char *j, const char **next)
 {
 	str msg;
 	int nxt, idx = JSONnew(jt);
@@ -984,11 +963,7 @@
 
 
 static JSON *
-<<<<<<< HEAD
-JSONparse(const char *j, int silent)
-=======
-JSONparse(char *j)
->>>>>>> fc95308c
+JSONparse(const char *j)
 {
 	JSON *jt = JSONnewtree();
 
