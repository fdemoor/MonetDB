--- conflicted
+++ resolved
@@ -3230,11 +3230,7 @@
 	const date *t;
 
 	if ((b = BATdescriptor(*bid)) == NULL)
-<<<<<<< HEAD
 		throw(MAL, "batmtime.year", "SQLSTATE HY005 !""Cannot access column descriptor");
-=======
-		throw(MAL, "batmtime.month", "Cannot access descriptor");
->>>>>>> 5d5aec42
 	n = BATcount(b);
 
 	bn = COLnew(b->hseqbase, TYPE_int, n, TRANSIENT);
@@ -3327,11 +3323,7 @@
 	const date *t;
 
 	if ((b = BATdescriptor(*bid)) == NULL)
-<<<<<<< HEAD
 		throw(MAL, "batmtime.hourse", "SQLSTATE HY005 !""Cannot access column descriptor");
-=======
-		throw(MAL, "batmtime.hours", "Cannot access descriptor");
->>>>>>> 5d5aec42
 	n = BATcount(b);
 
 	bn = COLnew(b->hseqbase, TYPE_int, n, TRANSIENT);
