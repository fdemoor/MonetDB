--- conflicted
+++ resolved
@@ -669,15 +669,8 @@
 	if (l >= *len) {
 		GDKfree(*s);
 		*s = (str) GDKmalloc(l);
-<<<<<<< HEAD
-		if ( *s == NULL){
-			GDKerror("XMLtoString:" MAL_MALLOC_FAIL);
-			return -1;
-		}
-=======
 		if (*s == NULL)
 			return 0;
->>>>>>> 46abb699
 	}
 	strcpy(*s, src);
 	*len = l - 1;
