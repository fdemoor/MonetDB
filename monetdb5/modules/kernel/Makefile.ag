--- conflicted
+++ resolved
@@ -51,11 +51,7 @@
 	SOURCES = bat5.mal algebra.mx status.mal unix.mal \
 		mmath.mal lock.mal sema.mal alarm.mal batstr.mal \
 		batcolor.mal batmmath.mal \
-<<<<<<< HEAD
 		group.mx aggr.mal \
-=======
-		group.mal aggr.mal array.mal \
->>>>>>> 1b57e5c1
 		counters.mal logger.mal microbenchmark.mal
 }
 
