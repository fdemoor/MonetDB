--- conflicted
+++ resolved
@@ -62,13 +62,8 @@
 	DIR = libdir/monetdb5
 	SOURCES = bat5.mal algebra.mx status.mal unix.mal \
 		mmath.mal lock.mal sema.mal alarm.mal batstr.mal batmtime.mx \
-<<<<<<< HEAD
-		batcolor.mal batifthen.mal batcalc.mal batmmath.mal \
+		batcolor.mal batmmath.mal \
 		group.mx aggr.mx \
-=======
-		batcolor.mal batmmath.mal \
-		group.mx aggr.mx array.mal \
->>>>>>> 35c0403c
 		counters.mal logger.mal microbenchmark.mal
 }
 
