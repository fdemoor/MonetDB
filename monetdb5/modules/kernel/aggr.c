--- conflicted
+++ resolved
@@ -861,39 +861,6 @@
 						  0, TYPE_oid, BATgroupmax, NULL, "aggr.submax");
 }
 
-<<<<<<< HEAD
-mal_export str AGGRsubmin_val(bat *retval, const bat *bid, const bat *gid, const bat *eid, const bit *skip_nils);
-str
-AGGRsubmin_val(bat *retval, const bat *bid, const bat *gid, const bat *eid, const bit *skip_nils)
-{
-	BAT *a, *b, *r;
-	str res;
-	bat ret;
-
-	if ((res = AGGRsubgrouped(&ret, NULL, bid, gid, eid, NULL, *skip_nils,
-							  0, TYPE_oid, BATgroupmin, NULL,
-							  "aggr.submin")) != MAL_SUCCEED)
-		return res;
-	b = BATdescriptor(*bid);
-	if( b == NULL)
-		throw(MAL, "aggr.submax", INTERNAL_BAT_ACCESS);
-	a = BATdescriptor(ret);
-	if( a == NULL){
-		BBPunfix(b->batCacheid);
-		throw(MAL, "aggr.submax", INTERNAL_BAT_ACCESS);
-	}
-	r = BATproject(a, b);
-	BBPunfix(b->batCacheid);
-	BBPunfix(a->batCacheid);
-	BBPrelease(ret);
-	if (r == NULL)
-		throw(MAL, "aggr.submin", SQLSTATE(HY001) MAL_MALLOC_FAIL);
-	BBPkeepref(*retval = r->batCacheid);
-	return MAL_SUCCEED;
-}
-
-=======
->>>>>>> 349f6fca
 mal_export str AGGRsubmincand_val(bat *retval, const bat *bid, const bat *gid, const bat *eid, const bat *sid, const bit *skip_nils);
 str
 AGGRsubmincand_val(bat *retval, const bat *bid, const bat *gid, const bat *eid, const bat *sid, const bit *skip_nils)
@@ -929,34 +896,7 @@
 str
 AGGRsubmin_val(bat *retval, const bat *bid, const bat *gid, const bat *eid, const bit *skip_nils)
 {
-<<<<<<< HEAD
-	BAT *a, *b, *r;
-	str res;
-	bat ret;
-
-	if ((res = AGGRsubgrouped(&ret, NULL, bid, gid, eid, NULL, *skip_nils,
-							  0, TYPE_oid, BATgroupmax, NULL,
-							  "aggr.submax")) != MAL_SUCCEED)
-		return res;
-	b = BATdescriptor(*bid);
-	if( b == NULL)
-		throw(MAL, "aggr.submax", INTERNAL_BAT_ACCESS);
-	a = BATdescriptor(ret);
-	if( a == NULL){
-		BBPunfix(b->batCacheid);
-		throw(MAL, "aggr.submax", INTERNAL_BAT_ACCESS);
-	}
-	r = BATproject(a, b);
-	BBPunfix(b->batCacheid);
-	BBPunfix(a->batCacheid);
-	BBPrelease(ret);
-	if (r == NULL)
-		throw(MAL, "aggr.submax", SQLSTATE(HY001) MAL_MALLOC_FAIL);
-	BBPkeepref(*retval = r->batCacheid);
-	return MAL_SUCCEED;
-=======
 	return AGGRsubmincand_val(retval, bid, gid, eid, NULL, skip_nils);
->>>>>>> 349f6fca
 }
 
 mal_export str AGGRsubmaxcand_val(bat *retval, const bat *bid, const bat *gid, const bat *eid, const bat *sid, const bit *skip_nils);
