#include "monetdb_config.h"
#include "mal_exception.h"
#include "arrays.h"

#include <gdk_arrays.h>

/*UPDATED*/
static unsigned int jumpSize(gdk_array *array, unsigned int dimNum) {
	unsigned short i=0;
	unsigned int skip = 1;
	for(i=0; i<dimNum; i++)
		skip *= array->dims[i]->elsNum;
	return skip;
}

static wrd arrayCellsNum(gdk_array *array) {
	return jumpSize(array, array->dimsNum);
}

static BAT*
newempty(const char *func)
{
    BAT *bn = BATnew(TYPE_void, TYPE_void, 0, TRANSIENT);
    if (bn == NULL) {
        GDKerror("%s: memory allocation error", func);
        return NULL;
    }
    BATseqbase(bn, 0);
    BATseqbase(BATmirror(bn), 0);
    return bn;
}

static int computeOids(oid** oidsRes, BUN currentOidsPos, unsigned int dimNum , gdk_array *array, gdk_array *dims, unsigned int jumpSize) {
	unsigned int idx = 0;
	gdk_dimension *currDim = dims->dims[dimNum];
	gdk_dimension *currDimOrig = array->dims[dimNum];

	jumpSize /= currDimOrig->elsNum;

	if(dimNum == 0) {
		/*increase as many posistions as the elements in the dimension*/
		if(currDim->idxs) {
			unsigned int i=0;
			for(i=0; i<currDim->elsNum; i++)
                 (*oidsRes)[currentOidsPos] = currDim->idxs[i];
		} else {
			for(idx=currDim->min; idx<=currDim->max; idx+=currDim->step, currentOidsPos++) {
				(*oidsRes)[currentOidsPos] = idx;
			}
		}
		return currentOidsPos;
	}

	/*for each idx of the dimension*/
	if(currDim->idxs) {
		unsigned int i=0;
		for(i=0; i<currDim->elsNum; i++) {
			/*let the other dimensions increase as many elemens as necessary*/
			BUN nextOidsPos = computeOids(oidsRes, currentOidsPos, dimNum-1, array, dims, jumpSize);
			/*update all the oids that were update by the other dimensions */
			for(; currentOidsPos<nextOidsPos; currentOidsPos++) {
				(*oidsRes)[currentOidsPos] += jumpSize*currDim->idxs[i];
			}
		}
	} else {
		for(idx=currDim->min; idx<=currDim->max; idx+=currDim->step) {
			/*let the other dimensions increase as many elemens as necessary*/
			BUN nextOidsPos = computeOids(oidsRes, currentOidsPos, dimNum-1, array, dims, jumpSize);
			/*update all the oids that were update by the other dimensions */
			for(; currentOidsPos<nextOidsPos; currentOidsPos++) {
				(*oidsRes)[currentOidsPos] += jumpSize*idx;
			}
		}
	}

	return currentOidsPos;
}

#if 0
/*UPDATED*/
static BUN oidToIdx(oid oidVal, int dimNum, int currentDimNum, BUN skipCells, gdk_array *array) {
	BUN oid = 0;

	while(currentDimNum < dimNum) {
		skipCells*=array->dims[currentDimNum]->elsNum;
		currentDimNum++;
	}

	if(currentDimNum == array->dimsNum-1)
		oid = oidVal;
	else
		oid = oidToIdx(oidVal, dimNum, currentDimNum+1, skipCells*array->dims[currentDimNum]->elsNum, array);

	if(currentDimNum == dimNum) //in the last one we do not compute module
		return oid/skipCells;
	return oid%skipCells;
}

/*UPDATED*/
static BUN* oidToIdx_bulk(oid* oidVals, int valsNum, int dimNum, int currentDimNum, BUN skipCells, gdk_array *array) {
	BUN *oids = GDKmalloc(valsNum*sizeof(BUN));
	int i;

	if(!oids) {
		GDKerror("Problem allocating space");
		return NULL;
	}

	while(currentDimNum < dimNum) {
		skipCells*=array->dims[currentDimNum]->elsNum;
		currentDimNum++;
	}

	if(currentDimNum == array->dimsNum-1) { //last dimension, do not go any deeper
		if(currentDimNum == dimNum) {//in the dimension of interest we do not compute the module
			for(i=0; i<valsNum; i++)
				oids[i] = oidVals[i]/skipCells;
		} else {
			for(i=0; i<valsNum; i++)
				oids[i] = oidVals[i]%skipCells;
		}	
	}
	else {
		BUN *oidRes = oidToIdx_bulk(oidVals, valsNum, dimNum, currentDimNum+1, skipCells*array->dims[currentDimNum]->elsNum, array);

		if(currentDimNum == dimNum) {//in the dimension of interest we do not compute the module
			for(i=0; i<valsNum; i++)
				oids[i] = oidRes[i]/skipCells;
		} else {
			for(i=0; i<valsNum; i++)
				oids[i] = oidRes[i]%skipCells;
		}	

		GDKfree(oidRes);
	}

	return oids;
}

#endif

static gdk_dimension* updateDimCandRange(gdk_dimension *dimCand, unsigned int min, unsigned int max) {
	dimCand->min = min > dimCand->min ? min : dimCand->min;
	dimCand->max = max < dimCand->max ? max : dimCand->max;
	dimCand->elsNum = min>max ? 0 : max-min+1; //if 0 then the dimension is empty
	return dimCand;
}

static gdk_dimension* updateDimCandIdxs(gdk_dimension *dimCand, unsigned int min, unsigned int max) {
	unsigned int elsNum = 0; 
	unsigned int *idxs = GDKmalloc(sizeof(unsigned int)*dimCand->elsNum); //at most (quailfyingIdx might alresy be out of the idxs)
	unsigned int i;

	for(i=0 ; i<dimCand->elsNum; i++) {
		if(dimCand->idxs[i] >= min && dimCand->idxs[i] <= max) {
			idxs[elsNum] = dimCand->idxs[i];
			elsNum++;
		}
	}
				
	//release the previous idxs
	GDKfree(dimCand->idxs);
	//store the new idxs
	dimCand->elsNum = elsNum; //if 0 then the dimension is empty
	dimCand->idxs = idxs;
	//upadte the min max if needed
	dimCand->min = min > dimCand->min ? min : dimCand->min;
	dimCand->max = max < dimCand->max ? max : dimCand->max;

	return dimCand;
}

str ALGdimensionSubselect2(ptr *dimsRes, bat *oidsRes, const ptr *dim, const ptr* dims, const ptr *dimsCands, const bat *oidsCands,
							const void *low, const void *high, const bit *li, const bit *hi, const bit *anti) {
	gdk_array *array = (gdk_array*)*dims;
	gdk_analytic_dimension *dimension = (gdk_analytic_dimension*)*dim;
	gdk_dimension *dimCand = NULL;
	gdk_array *dimCands_in = NULL;

	oid qualifyingIdx_min, qualifyingIdx_max;
	int type;
	const void* nil;

	BAT *oidsResBAT = newempty("subselect"); //nothing returned in the oids
	BBPkeepref(*oidsRes = oidsResBAT->batCacheid);

	/*ingnore oidsCands. When projecting a dimension only the dimsCands are of interest */
	(void)*oidsCands;

	if(dimsCands) 
		dimCands_in = (gdk_array*)*dimsCands;
	else //all dimensions are candidates
		dimCands_in = arrayCopy(array);
	
	*dimsRes = dimCands_in; //the same pointers will be used but the dimension over which the selection will be performed might change 
	if(!dimCands_in) { //empty results
		arrayDelete(array); //I am not gona use it later I can delete it
		return MAL_SUCCEED;
	}
	dimCand = dimCands_in->dims[dimension->dimNum];

    type = dimension->type;
    nil = ATOMnilptr(type);
    type = ATOMbasetype(type);

    if(ATOMcmp(type, low, high) == 0) { //point selection   
		//find the idx of the value
		oid qualifyingIdx = equalIdx(dimension, low); 
		if(*anti) {
			//two ranges qualify for the result [0, quaifyingIdx-1] and [qualifyingIdx+1, max]
			unsigned int elsNum =0;
			unsigned int i=0;
			unsigned int *idxs = NULL;

			if(dimCand->idxs) { 
				idxs = GDKmalloc(sizeof(unsigned int)*dimCand->elsNum); //the qualifyingIdx might be already absent from the idxs
				for(i=0; i<dimCand->elsNum; i++) {
					if(dimCand->idxs[i] != qualifyingIdx) {
						idxs[elsNum] = i;
						elsNum++;
					}
				} 

				//release the previous idxs
				GDKfree(dimCand->idxs);
			} else {
				idxs = GDKmalloc(sizeof(unsigned int)*dimCand->elsNum-1); 
				for(i=dimCand->min ; i<=dimCand->max; i+=dimCand->step) { //we shoud be carefull to consider the limits because they might not be the default ones
					if(i != qualifyingIdx) {
						idxs[elsNum] = i;
						elsNum++;
					}
				}
			}

			//store the new idxs
			dimCand->elsNum = elsNum;
			dimCand->idxs = idxs;
			//upadte the min max if needed
			dimCand->min = qualifyingIdx > dimCand->min ? qualifyingIdx : dimCand->min;
			dimCand->max = qualifyingIdx < dimCand->max ? qualifyingIdx : dimCand->max;

			if(elsNum == 0) { //empty result
				arrayDelete(dimCands_in);
				arrayDelete(array); //I am not gonna use it again I can delete it
				*dimsRes = NULL;
			}

			return MAL_SUCCEED;

		} else { //a single element qualifies for the result
			qualifyingIdx_min = qualifyingIdx; 
			qualifyingIdx_max = qualifyingIdx; 	
		}
	} else if(ATOMcmp(type, low, nil) == 0) { //no lower bound
		qualifyingIdx_min = 0; 
		qualifyingIdx_max = greaterIdx(dimension, high, *hi); 
	} else if(ATOMcmp(type, high, nil) == 0) { //no upper bound
		qualifyingIdx_min = lowerIdx(dimension, low, *li); 
		qualifyingIdx_max = dimension->elsNum-1;
	} else if(ATOMcmp(type, low, nil) != 0 && ATOMcmp(type, high, nil) != 0) {
		qualifyingIdx_min = lowerIdx(dimension, low, *li); 
		qualifyingIdx_max = greaterIdx(dimension, high, *hi); 
	} else {
		arrayDelete(dimCands_in);
		*dimsRes = NULL;
		arrayDelete(array);
		return MAL_SUCCEED;
	}

	//Now that the new range has been found update the results of the dimCand
	if(dimCand->idxs) {
		dimCand = updateDimCandIdxs(dimCand, qualifyingIdx_min, qualifyingIdx_max);
	} else {
		dimCand = updateDimCandRange(dimCand, qualifyingIdx_min, qualifyingIdx_max);
	}	 

	if(dimCand->elsNum == 0) { //empty result
		arrayDelete(dimCands_in);
		arrayDelete(array);
		*dimsRes = NULL;
	}	

	return MAL_SUCCEED;
}

str ALGdimensionSubselect1(ptr *dimsRes, bat *oidsRes, const ptr *dim, const ptr* dims, 
							const void *low, const void *high, const bit *li, const bit *hi, const bit *anti) {
	return ALGdimensionSubselect2(dimsRes, oidsRes, dim, dims, NULL, NULL, low, high, li, hi, anti);
}

str ALGdimensionSubselect3(ptr *dimsRes, bat *oidsRes, const ptr *array, const bat *vals,
                            const void *low, const void *high, const bit *li, const bit *hi, const bit *anti) {
		/* it is the same with the ALGnonDimensionSubselect1 but with the array and vals argument in different order*/
 		return ALGnonDimensionSubselect1(dimsRes, oidsRes, vals, array, low, high, li, hi, anti);
}


str ALGdimensionThetasubselect2(ptr *dimsRes, bat *oidsRes, const ptr *dim, const ptr* dims, const ptr *dimsCands, const bat *oidsCands, const void *val, const char **opp) {
	bit li = 0;
	bit hi = 0;
	bit anti = 0;
	const char *op = *opp;
	gdk_analytic_dimension *dimension = *dim;
	const void *nil = ATOMnilptr(dimension->type);

	if (op[0] == '=' && ((op[1] == '=' && op[2] == 0) || op[2] == 0)) {
        /* "=" or "==" */
		li = hi = 1;
		anti = 0;
        return ALGdimensionSubselect2(dimsRes, oidsRes, dim, dims, dimsCands, oidsCands, val, nil, &li, &hi, &anti);
    }
    if (op[0] == '!' && op[1] == '=' && op[2] == 0) {
        /* "!=" (equivalent to "<>") */ 
		li = hi = anti = 1;
        return ALGdimensionSubselect2(dimsRes, oidsRes, dim, dims, dimsCands, oidsCands, val, nil, &li, &hi, &anti);
    }
    if (op[0] == '<') { 
        if (op[1] == 0) {
            /* "<" */
			li = hi = anti = 0;
            return ALGdimensionSubselect2(dimsRes, oidsRes, dim, dims, dimsCands, oidsCands, nil, val, &li, &hi, &anti);
        }
        if (op[1] == '=' && op[2] == 0) {
            /* "<=" */
			li = anti = 0;
			hi = 1;
            return ALGdimensionSubselect2(dimsRes, oidsRes, dim, dims, dimsCands, oidsCands, nil, val, &li, &hi, &anti);
        }
        if (op[1] == '>' && op[2] == 0) {
            /* "<>" (equivalent to "!=") */ 
			li = hi = anti = 1;
            return ALGdimensionSubselect2(dimsRes, oidsRes, dim, dims, dimsCands, oidsCands, val, nil, &li, &hi, &anti);
        }
    }
    if (op[0] == '>') { 
        if (op[1] == 0) {
            /* ">" */
			li = hi = anti = 0;
            return ALGdimensionSubselect2(dimsRes, oidsRes, dim, dims, dimsCands, oidsCands, val, nil, &li, &hi, &anti);
        }
        if (op[1] == '=' && op[2] == 0) {
            /* ">=" */
			li = 1;
			hi = anti = 0;
            return ALGdimensionSubselect2(dimsRes, oidsRes, dim, dims, dimsCands, oidsCands, val, nil, &li, &hi, &anti);
        }
    }

    throw(MAL, "algebra.dimensionThetasubselect", "BATdimensionThetasubselect: unknown operator.\n");
}

str ALGdimensionThetasubselect1(ptr *dimsRes, bat *oidsRes, const ptr *dim, const ptr* dims, const void *val, const char **op) {
	return ALGdimensionThetasubselect2(dimsRes, oidsRes, dim, dims, NULL, NULL, val, op);
}

str ALGdimensionLeftfetchjoin1(bat *result, const ptr *dimsCands, const bat *oidsCands, const ptr *dim, const ptr *dims) {
	gdk_array *array = (gdk_array*)*dims;
	gdk_analytic_dimension *dimension = (gdk_analytic_dimension*)*dim;
	gdk_array *dimCands_in = (gdk_array*)*dimsCands;
	
	BAT *resBAT = NULL;
	BUN resSize = 0;

	/*when projecting a dimension we ignore the oidsCands*/
	(void)*oidsCands;

	if(!dimCands_in) { //empty
		if(!(resBAT = newempty("dimensionLeftfetchjoin")))
			throw(MAL, "algebra.leftfetchjoin", "Problem allocating new BAT");
		BBPkeepref(*result = resBAT->batCacheid);
		return MAL_SUCCEED;
	} else {
		gdk_dimension *dimCand = dimCands_in->dims[dimension->dimNum];

		unsigned short i=0;

		unsigned int elsR = 1;
		unsigned int grpR = 1;

		for(i=0; i<dimension->dimNum; i++)
			elsR *= dimCands_in->dims[i]->elsNum;
		for(i=dimension->dimNum+1 ; i<array->dimsNum; i++)
			grpR *= dimCands_in->dims[i]->elsNum;

		resSize = dimCand->elsNum*elsR*grpR;
	
#define computeValues(TPE) \
do { \
	TPE min = *(TPE*)dimension->min; \
	TPE step = *(TPE*)dimension->step; \
	TPE *vals; \
\
	unsigned int i=0, elsRi=0, grpRi = 0; \
\
	if(!(resBAT = BATnew(TYPE_void, TYPE_##TPE, resSize, TRANSIENT))) \
    	    throw(MAL, "algebra.leftfetchjoin", "Problem allocating new BAT"); \
	vals = (TPE*)Tloc(resBAT, BUNfirst(resBAT)); \
\
	if(dimCand->idxs) { \
		/* iterate over the idxs and use each one as many times as defined by elsR */ \
		/* repeat the procedure as many times as defined my grpR */ \
		for(grpRi=0; grpRi<grpR; grpRi++)\
			for(i=0; i<dimCand->elsNum; i++) \
				for(elsRi=0; elsRi<elsR; elsRi++) \
					*vals++ = min + dimCand->idxs[i]*step; \
	} else { \
		/* get the elements in the range and use each one as many times as defined by elsR */ \
		/* repeat the procedure as many times as defined my grpR */ \
		for(grpRi=0; grpRi<grpR; grpRi++)\
			for(i=dimCand->min; i<=dimCand->max; i+=dimCand->step)\
				for(elsRi=0; elsRi<elsR; elsRi++)\
					*vals++ = min + i*step; \
	}\
} while(0)


		/*for each oid in the candsBAT find the real value of the dimension */
 		switch(dimension->type) { \
    	    case TYPE_bte: \
				computeValues(bte);
    	        break;
    	    case TYPE_sht: 
   				computeValues(sht);
    	    	break;
    	    case TYPE_int: {
				int min = *(int*)dimension->min;
				int step = *(int*)dimension->step;
				int *vals;
				unsigned int i=0, elsRi=0, grpRi = 0, idx =0, initialisedIdx=0;

				if(!(resBAT = BATnew(TYPE_void, TYPE_int, resSize, TRANSIENT))) 
    	    		throw(MAL, "algebra.leftfetchjoin", "Problem allocating new BAT"); 
				vals = (int*)Tloc(resBAT, BUNfirst(resBAT));

				if(dimCand->idxs) { 
					/* iterate over the idxs and use each one as many times as defined by elsR */ 
					/* repeat the procedure as many times as defined my grpR */ 
					for(grpRi=0; grpRi<grpR; grpRi++) {
						for(i=0; i<dimCand->elsNum; i++) { 
							int val = min + dimCand->idxs[i]*step; //the value at this position
							for(elsRi=0; elsRi<elsR; elsRi++) { 
								*vals++ = val;
							}
						}
					} 
				} else { 
					/* get the elements in the range and use each one as many times as defined by elsR */ 
					/* repeat the procedure as many times as defined my grpR */ 
		
					/*create the elements for the first group*/
					for(i=dimCand->min; i<=dimCand->max; i+=dimCand->step) {
						int val = min + i*step;
						for(elsRi=0; elsRi<elsR; elsRi++, idx++) {
							vals[idx] = val; 
						}
					}
					/* repeat te elements created during the first group to fill the rests of the groups
 					* (same elemnts no need to re-compute them */ 
					for(grpRi=1; grpRi<grpR; grpRi++) {
						initialisedIdx =0; //for each group we repeat the same values
						for(i=dimCand->min; i<=dimCand->max; i+=dimCand->step) {
							for(elsRi=0; elsRi<elsR; elsRi++, idx++, initialisedIdx++) {
								vals[idx] = vals[initialisedIdx];
							}
						}
					}
				}
   				//computeValues(int);
    	    	} break;
    	    case TYPE_wrd:
   				computeValues(wrd);
    	    	break;
    	    case TYPE_oid:
   				computeValues(oid);
    	    	break;
    	    case TYPE_lng:
   				computeValues(lng);
    		    break;
    	    case TYPE_dbl:
   				computeValues(dbl);
		        break;
    	    case TYPE_flt:
   				computeValues(flt);
   		    	break;
			default:
				throw(MAL, "algebra.dimensionLeftfetchjoin", "Dimension type not supported\n");
	    }
	}

	BATsetcount(resBAT, resSize);
	BATseqbase(resBAT, 0);
    BATderiveProps(resBAT, FALSE);    

	*result = resBAT->batCacheid;
    BBPkeepref(*result);

    return MAL_SUCCEED;

}

str ALGdimensionLeftfetchjoin2(bat *result, const ptr* dimsCands, const bat* oidsCands, const ptr *array_in) {
	gdk_array *array = (gdk_array*)*array_in;
	gdk_array *dims_in = (gdk_array*)*dimsCands;
	BAT *oidsCandsBAT = BATdescriptor(*oidsCands);
	BAT *resBAT;
	oid *resOids;

	wrd elsNum = 1;

	if(!oidsCandsBAT) {
		arrayDelete(dims_in);
		throw(MAL, "algebra.dimensionLeftfetchjoin2", RUNTIME_OBJECT_MISSING);
	}

	/*this function is called in case of an update after a subselection
 	* on the dimensions. In such a case only the dimsCands should have 
	* values and the oidsCands should be empty*/
	/*
 	* the above is not true. When having update a set v =1 where x=y
 	* then the oidsCandsBAT is not empty 
	if(BATcount(oidsCandsBAT)) {
		arrayDelete(dims_in);
		throw(MAL,"algebra.dimensionLeftfetchjoin2", "oidsCands is not empty");
	}*/	

	elsNum = BATcount(oidsCandsBAT);
	if(!elsNum) { //there are no oids update - get oids from dimsCands
		/*count the cells in the output*/
		elsNum = arrayCellsNum(dims_in);
		/*create all oids*/
		if(!(resBAT = BATnew(TYPE_void, TYPE_oid, elsNum, TRANSIENT))) {
			arrayDelete(dims_in);
			throw(MAL, "algebra.dimensionLeftfetchjoin2","Problem allocating new BAT");
		}

		/* create the oids that should be updated based on the dimsCands */
		resOids = (oid*)Tloc(resBAT, BUNfirst(resBAT));
		/* fill the array with the elements in the first dimension */
		computeOids(&resOids, 0, array->dimsNum-1 , array, dims_in, arrayCellsNum(array));

		BATsetcount(resBAT, elsNum);
		BATseqbase(resBAT, 0);
		resBAT->tsorted = 1;
	    resBAT->trevsorted = 0;
    	resBAT->tkey = 1;
	    resBAT->tdense = 0;

		BBPkeepref(*result = resBAT->batCacheid);
		BBPunfix(oidsCandsBAT->batCacheid);
	} else {
		//there are oids, use only them
		BBPkeepref(*result = oidsCandsBAT->batCacheid);
	}
	
	return MAL_SUCCEED;
}


str ALGnonDimensionLeftfetchjoin1(bat* result, const ptr *dimsCands, const bat *oidsCands, const bat *vals, const ptr *dims) {
	/* projecting a non-dimensional column does not differ from projecting any relational column */
	BAT *mbrCandsBAT = NULL, *oidsCandsBAT = NULL, *valsBAT = NULL, *resBAT= NULL;
	gdk_array *dimCands_in = (gdk_array*)*dimsCands;
	gdk_array *array = (gdk_array*)*dims;
	
 	if(!dimCands_in) { //empty
        if(!(resBAT = newempty("nonDimensionLeftfetchjoin1")))
            throw(MAL, "algebra.leftfetchjoin", "Problem allocating new BAT");
		BBPkeepref(*result = resBAT->batCacheid);

    	return MAL_SUCCEED;
    }

    if ((oidsCandsBAT = BATdescriptor(*oidsCands)) == NULL) {
        throw(MAL, "algebra.leftfetchjoin", RUNTIME_OBJECT_MISSING);
    }

	 if ((valsBAT = BATdescriptor(*vals)) == NULL) {
		BBPunfix(oidsCandsBAT->batCacheid);
        throw(MAL, "algebra.leftfetchjoin", RUNTIME_OBJECT_MISSING);
    }

	//create the oids using the candidates
	mbrCandsBAT = projectCells(dimCands_in, array);	

	if(BATcount(oidsCandsBAT)) { /*there is mbr and oids. Some values need to be set to null */
		BAT *r1p, *r2p, *r3p;

		//left outer join between the mbrCands and the oidsCands
		if(BATsubouterjoin(&r1p, &r2p, mbrCandsBAT, oidsCandsBAT, NULL, NULL, 0 /*null never match*/, BATcount(mbrCandsBAT) /*the size of the resuls. BUN_NONE will cause it to be computed*/) != GDK_SUCCEED) {
			BBPunfix(oidsCandsBAT->batCacheid);
			BBPunfix(valsBAT->batCacheid);
			BBPunfix(mbrCandsBAT->batCacheid);
		}
		r3p = BATproject(r2p, oidsCandsBAT);
		resBAT = BATproject(r3p, valsBAT);

		BBPunfix(r1p->batCacheid);
		BBPunfix(r2p->batCacheid);
		BBPunfix(r3p->batCacheid);
	} else
		resBAT = BATproject(mbrCandsBAT, valsBAT);

#if 0

    resBAT = BATproject(mbrCandsBAT, valsBAT);

	if(BATcount(resBAT)) { //if there are no oidsCands then there is no MBR either and the result will be empty
		/*iterate over mbrCandsBAT and oidsCandsBAT and set NULL to all 
	 	* values in resBAT that are found in mbrCandsBAT but not in oidsCandsBAT */
		BATiter mbrIter = bat_iterator(mbrCandsBAT);
		BATiter oidsIter = bat_iterator(oidsCandsBAT);
	
		void *nilPtr = ATOMnilptr(BATttype(valsBAT));		

		BUN mbrCurrBun = BUNfirst(mbrCandsBAT);
		BUN mbrLastBun = BUNlast(mbrCandsBAT);
		BUN oidsCurrBun = BUNfirst(oidsCandsBAT);
		BUN oidsLastBun = BUNlast(oidsCandsBAT);
		for(; mbrCurrBun < mbrLastBun && oidsCurrBun < oidsLastBun ; mbrCurrBun++, oidsCurrBun++) {
			oid mbrOid = *(oid*)BUNtail(mbrIter, mbrCurrBun);
			oid oidsOid = *(oid*)BUNtail(oidsIter, oidsCurrBun);
	
			while(mbrOid != oidsOid && mbrCurrBun < mbrLastBun) {
				BUNreplace(resBAT, &mbrCurrBun, nilPtr, FALSE); //replace with NULL
				mbrCurrBun++;
				mbrOid = *(oid*)BUNtail(mbrIter, mbrCurrBun);
			}
		}
	}
#endif

    BBPunfix(mbrCandsBAT->batCacheid);
	BBPunfix(valsBAT->batCacheid);
	BBPunfix(oidsCandsBAT->batCacheid);

    if (resBAT == NULL)
        throw(MAL, "algebra.leftfetchjoin", GDK_EXCEPTION);
    *result = resBAT->batCacheid;
    BBPkeepref(*result);

	return MAL_SUCCEED;
}

str ALGnonDimensionLeftfetchjoin2(bat* result, ptr *dimsRes, const ptr *array_in, const bat *vals, const ptr *dims) {
    BAT *materialisedBAT = NULL;
    BAT *nonDimensionalBAT = NULL;
    BUN totalCellsNum, neededCellsNum;

    gdk_array *array = (gdk_array*)*array_in;

    if ((nonDimensionalBAT = BATdescriptor(*vals)) == NULL) {
        throw(MAL, "algebra.leftfecthjoin", RUNTIME_OBJECT_MISSING);
    }
    (void)*dims; //ignore the dims is the same with the array

    totalCellsNum = arrayCellsNum(array);
    neededCellsNum = totalCellsNum - BATcount(nonDimensionalBAT);

    /*TODO: fix this so that I can have the real default value of the column */
    materialisedBAT = materialise_nonDimensional_column(ATOMtype(BATttype(nonDimensionalBAT)), neededCellsNum, NULL);
    if(!materialisedBAT) {
        BBPunfix(nonDimensionalBAT->batCacheid);
        throw(MAL, "algebra.leftfetchjoin", "Problem materialising non-dimensional column");
    }


    /*append the missing values to the BAT */
    BATappend(nonDimensionalBAT, materialisedBAT, TRUE);
    BATsetcount(nonDimensionalBAT, totalCellsNum);

    BBPunfix(materialisedBAT->batCacheid);
    BBPkeepref(*result = nonDimensionalBAT->batCacheid);

    //sent this to the output so that we do not lose it afterwards     
    *dimsRes = array;
    return MAL_SUCCEED;
}

#if 0
str ALGmbrproject(bat *result, const bat *bid, const bat *sid, const bat* rid) {
    BAT *b, *s, *r, *bn;

    if ((b = BATdescriptor(*bid)) == NULL) {
        throw(MAL, "algebra.mbrproject", RUNTIME_OBJECT_MISSING);
    }
    if ((s = BATdescriptor(*sid)) == NULL) {
        BBPunfix(b->batCacheid);
        throw(MAL, "algebra.mbrproject", RUNTIME_OBJECT_MISSING);
    }
    if ((r = BATdescriptor(*rid)) == NULL) {
        BBPunfix(b->batCacheid);
        BBPunfix(s->batCacheid);
        throw(MAL, "algebra.mbrproject", RUNTIME_OBJECT_MISSING);
    }
    if(BATmbrproject(&bn, b, s, r) != GDK_SUCCEED)
        bn = NULL;
    BBPunfix(b->batCacheid);
    BBPunfix(s->batCacheid);
    BBPunfix(r->batCacheid);

    if (bn == NULL)
        throw(MAL, "algebra.mbrproject", GDK_EXCEPTION);
    if (!(bn->batDirty&2)) BATsetaccess(bn, BAT_READ);
    *result = bn->batCacheid;
    BBPkeepref(bn->batCacheid);
    return MAL_SUCCEED;

}

str ALGmbrsubselect(bat *result, const ptr *dims, const ptr* dim, const bat *sid, const bat *cid) {
    BAT *b=NULL, *s = NULL, *c = NULL, *bn;

	(void)*dims;
	(void)*dim;

//    if ((b = BATdescriptor(*bid)) == NULL) {
//      throw(MAL, "algebra.mbrsubselect", RUNTIME_OBJECT_MISSING);
//    }
    if (sid && *sid != bat_nil && (s = BATdescriptor(*sid)) == NULL) {
        BBPunfix(b->batCacheid);
        throw(MAL, "algebra.mbrsubselect", RUNTIME_OBJECT_MISSING);
    }
    if (cid && *cid != bat_nil && (c = BATdescriptor(*cid)) == NULL) {
        BBPunfix(b->batCacheid);
        BBPunfix(s->batCacheid);
        throw(MAL, "algebra.mbrsubselect", RUNTIME_OBJECT_MISSING);
    }
    if(BATmbrsubselect(&bn, b, s, c) != GDK_SUCCEED)
        bn = NULL;
    BBPunfix(b->batCacheid);
    BBPunfix(s->batCacheid);
    if (c)
        BBPunfix(c->batCacheid);
    if (bn == NULL)
        throw(MAL, "algebra.mbrsubselect", GDK_EXCEPTION);
    if (!(bn->batDirty&2)) BATsetaccess(bn, BAT_READ);
    *result = bn->batCacheid;
    BBPkeepref(bn->batCacheid);
    return MAL_SUCCEED;
}

str ALGmbrsubselect2(bat *result, const ptr *dims, const ptr* dim, const bat *sid) {
    return ALGmbrsubselect(result, dims, dim, sid, NULL);
}

str ALGproject(bat *result, const ptr* candDims, const bat* candBAT) {	
	gdk_cells *candidatesDimensions = (gdk_cells*)*candDims;
	BAT *candidatesBAT, *resBAT;

	if(!candidatesDimensions) { //empty result
		//create an empy candidates BAT
		 if((resBAT = BATnew(TYPE_void, TYPE_oid, 0, TRANSIENT)) == NULL)
            throw(MAL, "algebra.cellsProject", GDK_EXCEPTION);
		BATsetcount(resBAT, 0);
		BATseqbase(resBAT, 0);
		BATderiveProps(resBAT, FALSE);

    	BBPkeepref((*result= resBAT->batCacheid));

		return MAL_SUCCEED;
	}

	if ((candidatesBAT = BATdescriptor(*candBAT)) == NULL) {
       	throw(MAL, "algebra.cellsProject", RUNTIME_OBJECT_MISSING);
    }

	resBAT = projectCells(candidatesDimensions, candidatesBAT);
	if(!resBAT)
		throw(MAL, "algebra.cellsProject", "Problem allocating new array");
	*result = resBAT->batCacheid;
    BBPkeepref(*result);

	//clean the candidates
	BBPunfix(candidatesBAT->batCacheid);
	freeCells(candidatesDimensions);

	
	return MAL_SUCCEED;
}

#endif

str ALGnonDimensionSubselect2(ptr *dimsRes, bat *oidsRes, const bat* values, const ptr *dims, const ptr *dimsCands, const bat* oidsCands,
                            const void *low, const void *high, const bit *li, const bit *hi, const bit *anti) {
	gdk_array *array = (gdk_array*)*dims;
	gdk_array *mbrOut = NULL;
	BAT *valuesBAT = NULL, *mbrCandsBAT = NULL, *oidsCandsBAT = NULL, *oidsResBAT;

	if(dimsCands) { 
		gdk_array *mbrIn = (gdk_array*)*dimsCands;
		mbrCandsBAT = projectCells(mbrIn, array);	
	}		

	mbrOut = arrayCopy(array);

	if ((valuesBAT = BATdescriptor(*values)) == NULL) {
       	throw(MAL, "algebra.nonDimensionSubselect", RUNTIME_OBJECT_MISSING);
    }

	if (oidsCands && (oidsCandsBAT = BATdescriptor(*oidsCands)) == NULL) {
		BBPunfix(valuesBAT->batCacheid);
       	throw(MAL, "algebra.nonDimensionSubselect", RUNTIME_OBJECT_MISSING);
    }

	if(!oidsCands || !BATcount(oidsCandsBAT))
		oidsCandsBAT = NULL;	

	/* merge the oids in the oidsCands and the mbr */
	if(!oidsCandsBAT && mbrCandsBAT) {
		oidsCandsBAT = mbrCandsBAT;
	} else if(oidsCandsBAT && mbrCandsBAT) {	
		BAT *r1p, *r2p;
		if(BATsubjoin(&r1p, &r2p, oidsCandsBAT, mbrCandsBAT, NULL, NULL, 0, BUN_NONE) != GDK_SUCCEED) {
			BBPunfix(valuesBAT->batCacheid);
			BBPunfix(oidsCandsBAT->batCacheid);
			BBPunfix(mbrCandsBAT->batCacheid);

			throw(MAL, "algebra.nonDimensionSubselect2", "Error in BATsubjoin");
		}

		BBPunfix(r1p->batCacheid);
		BBPunfix(oidsCandsBAT->batCacheid);
		BBPunfix(mbrCandsBAT->batCacheid);

		oidsCandsBAT = r2p;
	}

	/*find the values that satisfy the predicate*/
	if(!(oidsResBAT = BATsubselect(valuesBAT, oidsCandsBAT, low, high, *li, *hi, *anti))) {
		BBPunfix(valuesBAT->batCacheid);
		if(oidsCandsBAT)
			BBPunfix(oidsCandsBAT->batCacheid);

		arrayDelete(array);
		*dimsRes = NULL;		

		throw(MAL, "algebra.nonDimensionSubselect", "Problen in BATsubselect");
	}

	if(BATcount(oidsResBAT) == 0) { //empty results
		mbrOut = NULL;
	} else {
		//find the mbr around the qualifying oids
		BATiter oidsIter = bat_iterator(oidsResBAT);
		BUN currBun = BUNfirst(oidsResBAT);
		BUN lastBun = BUNlast(oidsResBAT);
		oid currentOid;
		unsigned short d;
		unsigned int dimIdx;
		unsigned int totalElsNum = 1, elsNum;

		totalElsNum = arrayCellsNum(array);
	
		//initialise the mbr
		elsNum = totalElsNum;
		currentOid = *(oid*)BUNtail(oidsIter, currBun);

		for(d = array->dimsNum-1; d>0; d--) {
			//get the correct elsNum
			elsNum /= array->dims[d]->elsNum;
			//get the idx for the dimension
			dimIdx = currentOid/elsNum;
			//update the dimension
			mbrOut->dims[d]->min = dimIdx;
			mbrOut->dims[d]->max = dimIdx;
			//update the oid
			currentOid %= elsNum;
		}
		//update the last dimension
		mbrOut->dims[d]->min = currentOid;
		mbrOut->dims[d]->max = currentOid;

		/* continue with the rest of the dimensions */
		for(currBun++; currBun < lastBun; currBun++) {
			elsNum = totalElsNum;
			currentOid = *(oid*)BUNtail(oidsIter, currBun);

			for(d = array->dimsNum-1; d>0; d--) {
				//get the correct elsNum
				elsNum /= array->dims[d]->elsNum;
				//get the idx for the dimension
				dimIdx = currentOid/elsNum;
				//update the dimension
				mbrOut->dims[d]->min = dimIdx < mbrOut->dims[d]->min ? dimIdx : mbrOut->dims[d]->min;
				mbrOut->dims[d]->max = dimIdx > mbrOut->dims[d]->max ? dimIdx : mbrOut->dims[d]->max;
				//update the oid
				currentOid %= elsNum;
			}
			//update the last dimension
			mbrOut->dims[d]->min = currentOid < mbrOut->dims[d]->min ? currentOid : mbrOut->dims[d]->min;
			mbrOut->dims[d]->max = currentOid > mbrOut->dims[d]->max ? currentOid : mbrOut->dims[d]->max;
		}

		for(d=0; d<mbrOut->dimsNum; d++)
			mbrOut->dims[d]->elsNum = floor((mbrOut->dims[d]->max-mbrOut->dims[d]->min)/mbrOut->dims[d]->step) + 1;

	}

	BBPunfix(valuesBAT->batCacheid);
	if(oidsCandsBAT)
		BBPunfix(oidsCandsBAT->batCacheid);
	BBPkeepref((*oidsRes = oidsResBAT->batCacheid));

	*dimsRes = mbrOut;

	return MAL_SUCCEED;
}

str ALGnonDimensionSubselect1(ptr *dimsRes, bat *oidsRes, const bat *values, const ptr *dims,
                            const void *low, const void *high, const bit *li, const bit *hi, const bit *anti) {
	return ALGnonDimensionSubselect2(dimsRes, oidsRes, values, dims, NULL, NULL, low, high, li, hi, anti);
}

str ALGnonDimensionThetasubselect2(ptr *dimsRes, bat *oidsRes, const bat *values, const ptr* dims, const ptr *dimsCands, const bat *oidsCands, const void *val, const char **opp) {
	bit li = 0;
	bit hi = 0;
	bit anti = 0;
	const char *op = *opp;
	BAT *valuesBAT =  BATdescriptor(*values);
	const void *nil;

	if(!valuesBAT) {
		throw(MAL, "algebra.nonDimensionThetasubselect", RUNTIME_OBJECT_MISSING);
	}

	nil = ATOMnilptr(BATttype(valuesBAT));
	BBPunfix(valuesBAT->batCacheid);

	if (op[0] == '=' && ((op[1] == '=' && op[2] == 0) || op[2] == 0)) {
        /* "=" or "==" */
		li = hi = 1;
		anti = 0;
        return ALGnonDimensionSubselect2(dimsRes, oidsRes, values, dims, dimsCands, oidsCands, val, nil, &li, &hi, &anti);
    }
    if (op[0] == '!' && op[1] == '=' && op[2] == 0) {
        /* "!=" (equivalent to "<>") */ 
		li = hi = anti = 1;
        return ALGnonDimensionSubselect2(dimsRes, oidsRes, values, dims, dimsCands, oidsCands, val, nil, &li, &hi, &anti);
    }
    if (op[0] == '<') { 
        if (op[1] == 0) {
            /* "<" */
			li = hi = anti = 0;
            return ALGnonDimensionSubselect2(dimsRes, oidsRes, values, dims, dimsCands, oidsCands, nil, val, &li, &hi, &anti);
        }
        if (op[1] == '=' && op[2] == 0) {
            /* "<=" */
			li = anti = 0;
			hi = 1;
            return ALGnonDimensionSubselect2(dimsRes, oidsRes, values, dims, dimsCands, oidsCands, nil, val, &li, &hi, &anti);
        }
        if (op[1] == '>' && op[2] == 0) {
            /* "<>" (equivalent to "!=") */ 
			li = hi = anti = 1;
            return ALGnonDimensionSubselect2(dimsRes, oidsRes, values, dims, dimsCands, oidsCands, val, nil, &li, &hi, &anti);
        }
    }
    if (op[0] == '>') { 
        if (op[1] == 0) {
            /* ">" */
			li = hi = anti = 0;
            return ALGnonDimensionSubselect2(dimsRes, oidsRes, values, dims, dimsCands, oidsCands, val, nil, &li, &hi, &anti);
        }
        if (op[1] == '=' && op[2] == 0) {
            /* ">=" */
			li = 1;
			hi = anti = 0;
            return ALGnonDimensionSubselect2(dimsRes, oidsRes, values, dims, dimsCands, oidsCands, val, nil, &li, &hi, &anti);
        }
    }

    throw(MAL, "algebra.dimensionThetasubselect", "BATdimensionThetasubselect: unknown operator.\n");
}

str ALGnonDimensionThetasubselect1(ptr *dimsRes, bat *oidsRes, const bat *values, const ptr* dims, const void *val, const char **op) {
	return ALGnonDimensionThetasubselect2(dimsRes, oidsRes, values, dims, NULL, NULL, val, op);
}

str ALGarrayCount(wrd *res, const ptr *array) {
	gdk_array *ar = (gdk_array*)*array;
	*res = arrayCellsNum(ar);

	return MAL_SUCCEED;
}


str ALGprojectDimension(bat* result, const ptr *dim, const ptr *array) {
	const gdk_array *dimsCands = arrayCopy((gdk_array*)*array); //candidates exactly the same to the array
	bat oidsCands;
	return ALGdimensionLeftfetchjoin1(result, (void*)&dimsCands, &oidsCands, dim, array);
}

str ALGprojectNonDimension(bat *result, const bat *vals, const ptr *array) {
<<<<<<< HEAD
 	/* just send the input vals to the output */
    /* make a copy of vals */
    BAT *resBAT, *inputBAT = BATdescriptor(*vals);
    if(!inputBAT)
        throw(MAL, "algebra.projectArray", RUNTIME_OBJECT_MISSING);
 
    resBAT = BATcopy(inputBAT, TYPE_void, BATttype(inputBAT), FALSE, TRANSIENT);

    (void)*array;

    BBPunfix(inputBAT->batCacheid);
    BBPkeepref(*result = resBAT->batCacheid);
    return MAL_SUCCEED;
=======
	/* just send the input vals to the output */
	(void)*array;

	/* make a copy of vals */
	BAT *resBAT, *inputBAT = BATdescriptor(*vals);
	if(!inputBAT) 
		throw(MAL, "algebra.projectArray", RUNTIME_OBJECT_MISSING);
	
    resBAT = BATcopy(inputBAT, TYPE_void, BATttype(inputBAT), FALSE, TRANSIENT);

	BBPunfix(inputBAT->batCacheid);
	BBPkeepref(*result = resBAT->batCacheid);
	return MAL_SUCCEED;    

#if 0
	const gdk_array *dimsCands = arrayCopy((gdk_array*)*array); //candidates exactly the same to the array
>>>>>>> 62e19017

#if 0
    const gdk_array *dimsCands = arrayCopy((gdk_array*)*array); //candidates exactly the same to the array

<<<<<<< HEAD
    //empty cands so that it will project all cells 
    BAT *oidsCandsBAT = newempty("ALGprojectNonDimension");
    bat oidsCands = oidsCandsBAT->batCacheid;
    
    return ALGnonDimensionLeftfetchjoin1(result, (void*)&dimsCands, &oidsCands, vals, array);
#endif
    
=======
	return ALGnonDimensionLeftfetchjoin1(result, (void*)&dimsCands, &oidsCands, vals, array);
#nedif
>>>>>>> 62e19017
}

str ALGnonDimensionQRDecomposition(bat *oidsRes, ptr *dimsRes,  const bat* vals, const ptr *dims)
{
    gdk_array *array = (gdk_array*)*dims;
	gdk_array *array_out = arrayCopy(array); //TODO: Remove this. No need to return array
	double *qarray, *rarray, *els;
	unsigned int rowsNum, colsNum, rowNum, colNum, cellsNum;
<<<<<<< HEAD

	BAT *b;
    dbl *elements = NULL, *new_elements = NULL;

	rowsNum = array->dims[0]->elsNum;
	colsNum = array->dims[1]->elsNum;
	cellsNum = rowsNum*colsNum;

	qarray = (dbl*)GDKmalloc(rowsNum*colsNum*sizeof(double));
	rarray = (dbl*)GDKmalloc(colsNum*colsNum*sizeof(double));
	els = (dbl*)GDKmalloc(rowsNum*colsNum*sizeof(double));

	/* copy the elements in column major to fit the access pattern */
	elements = (dbl*) Tloc(BATdescriptor(*vals), BUNfirst(BATdescriptor(*vals)));
	for(rowNum=0; rowNum<rowsNum; rowNum++) {
		unsigned int skip = rowNum*colsNum;
		for(colNum=0; colNum<colsNum; colNum++) 
			*(els+colNum*rowsNum+rowNum) = elements[colNum+skip];
	}
 
	/* For each column */
	for(colNum =0 ; colNum<colsNum; colNum++) {
		double s=0.0;
		unsigned int colNum_tmp;

		unsigned int skip = colNum*rowsNum;
		unsigned int rSkip = colNum*colNum;

		/*get all rows*/
		for(rowNum=0; rowNum<rowsNum; rowNum++)
			s+=(*(els+skip+rowNum))*(*(els+skip+rowNum));

		*(rarray+rSkip+colNum) = sqrt(s);

		/* get all rows */
		for(rowNum=0; rowNum<rowsNum; rowNum++)
			*(qarray+skip+rowNum) = (*(els+skip+rowNum))/(*(rarray+rSkip+colNum));

		for(colNum_tmp=colNum+1; colNum_tmp<colsNum; colNum_tmp++) {
			unsigned int skip_tmp = colNum_tmp*rowsNum;
			s = 0.0;

			for(rowNum=0; rowNum<rowsNum; rowNum++)
				s+=(*(els+skip_tmp+rowNum))*(*(qarray+skip+rowNum));

			*(rarray+rSkip+colNum_tmp) = s;

			for(rowNum=0; rowNum<rowsNum; rowNum++)
				*(els+skip_tmp+rowNum) -= s*(*(qarray+skip+rowNum));
		}
	}


=======

	BAT *b;
    dbl *elements = NULL, *new_elements = NULL;

	rowsNum = array->dims[0]->elsNum;
	colsNum = array->dims[1]->elsNum;
	cellsNum = rowsNum*colsNum;

	qarray = (dbl*)GDKmalloc(rowsNum*colsNum*sizeof(double));
	rarray = (dbl*)GDKmalloc(colsNum*colsNum*sizeof(double));
	els = (dbl*)GDKmalloc(rowsNum*colsNum*sizeof(double));

	/* copy the elements in column major to fit the access pattern */
	elements = (dbl*) Tloc(BATdescriptor(*vals), BUNfirst(BATdescriptor(*vals)));
	for(rowNum=0; rowNum<rowsNum; rowNum++) {
		unsigned int skip = rowNum*colsNum;
		for(colNum=0; colNum<colsNum; colNum++) 
			*(els+colNum*rowsNum+rowNum) = elements[colNum+skip];
	}
 
	/* For each column */
	for(colNum =0 ; colNum<colsNum; colNum++) {
		double s=0.0;
		unsigned int colNum_tmp;

		unsigned int skip = colNum*rowsNum;
		unsigned int rSkip = colNum*colNum;

		/*get all rows*/
		for(rowNum=0; rowNum<rowsNum; rowNum++)
			s+=(*(els+skip+rowNum))*(*(els+skip+rowNum));

		*(rarray+rSkip+colNum) = sqrt(s);

		/* get all rows */
		for(rowNum=0; rowNum<rowsNum; rowNum++)
			*(qarray+skip+rowNum) = (*(els+skip+rowNum))/(*(rarray+rSkip+colNum));

		for(colNum_tmp=colNum+1; colNum_tmp<colsNum; colNum_tmp++) {
			unsigned int skip_tmp = colNum_tmp*rowsNum;
			s = 0.0;

			for(rowNum=0; rowNum<rowsNum; rowNum++)
				s+=(*(els+skip_tmp+rowNum))*(*(qarray+skip+rowNum));

			*(rarray+rSkip+colNum_tmp) = s;

			for(rowNum=0; rowNum<rowsNum; rowNum++)
				*(els+skip_tmp+rowNum) -= s*(*(qarray+skip+rowNum));
		}
	}


>>>>>>> 62e19017
	if((b = BATnew(TYPE_void, TYPE_dbl, cellsNum, TRANSIENT)) == NULL)
        return createException(MAL, "arrays.QQR", "Problem creating BAT");
	new_elements = (dbl*) Tloc(b, BUNfirst(b));

	for(rowNum=0; rowNum<rowsNum; rowNum++) {
		for(colNum=0; colNum<colsNum; colNum++) {
			new_elements[rowNum+colNum*rowsNum] = *(qarray+colNum*rowsNum+rowNum);
		}
	}

    BATsetcount(b, cellsNum);
    b->tsorted = 0;
    b->trevsorted = b->batCount <= 1;
    b->tkey = 1;
    b->tdense = (b->batCount <= 1 || b->batCount == b->batCount);
    if (b->batCount == 1 || b->batCount == b->batCount)
        b->tseqbase = b->hseqbase;
    b->hsorted = 1;
    b->hdense = 1;
    b->hseqbase = 0;
    b->hkey = 1;
    b->hrevsorted = b->batCount <= 1;

    GDKfree(rarray);
    GDKfree(qarray);
	GDKfree(els);

    BBPkeepref(*oidsRes = b->batCacheid);

	*dimsRes = array_out;

    return MAL_SUCCEED;
}


<|MERGE_RESOLUTION|>--- conflicted
+++ resolved
@@ -992,7 +992,6 @@
 }
 
 str ALGprojectNonDimension(bat *result, const bat *vals, const ptr *array) {
-<<<<<<< HEAD
  	/* just send the input vals to the output */
     /* make a copy of vals */
     BAT *resBAT, *inputBAT = BATdescriptor(*vals);
@@ -1003,32 +1002,13 @@
 
     (void)*array;
 
-    BBPunfix(inputBAT->batCacheid);
-    BBPkeepref(*result = resBAT->batCacheid);
-    return MAL_SUCCEED;
-=======
-	/* just send the input vals to the output */
-	(void)*array;
-
-	/* make a copy of vals */
-	BAT *resBAT, *inputBAT = BATdescriptor(*vals);
-	if(!inputBAT) 
-		throw(MAL, "algebra.projectArray", RUNTIME_OBJECT_MISSING);
-	
-    resBAT = BATcopy(inputBAT, TYPE_void, BATttype(inputBAT), FALSE, TRANSIENT);
-
 	BBPunfix(inputBAT->batCacheid);
 	BBPkeepref(*result = resBAT->batCacheid);
 	return MAL_SUCCEED;    
 
 #if 0
-	const gdk_array *dimsCands = arrayCopy((gdk_array*)*array); //candidates exactly the same to the array
->>>>>>> 62e19017
-
-#if 0
     const gdk_array *dimsCands = arrayCopy((gdk_array*)*array); //candidates exactly the same to the array
 
-<<<<<<< HEAD
     //empty cands so that it will project all cells 
     BAT *oidsCandsBAT = newempty("ALGprojectNonDimension");
     bat oidsCands = oidsCandsBAT->batCacheid;
@@ -1036,10 +1016,6 @@
     return ALGnonDimensionLeftfetchjoin1(result, (void*)&dimsCands, &oidsCands, vals, array);
 #endif
     
-=======
-	return ALGnonDimensionLeftfetchjoin1(result, (void*)&dimsCands, &oidsCands, vals, array);
-#nedif
->>>>>>> 62e19017
 }
 
 str ALGnonDimensionQRDecomposition(bat *oidsRes, ptr *dimsRes,  const bat* vals, const ptr *dims)
@@ -1048,7 +1024,6 @@
 	gdk_array *array_out = arrayCopy(array); //TODO: Remove this. No need to return array
 	double *qarray, *rarray, *els;
 	unsigned int rowsNum, colsNum, rowNum, colNum, cellsNum;
-<<<<<<< HEAD
 
 	BAT *b;
     dbl *elements = NULL, *new_elements = NULL;
@@ -1102,61 +1077,6 @@
 	}
 
 
-=======
-
-	BAT *b;
-    dbl *elements = NULL, *new_elements = NULL;
-
-	rowsNum = array->dims[0]->elsNum;
-	colsNum = array->dims[1]->elsNum;
-	cellsNum = rowsNum*colsNum;
-
-	qarray = (dbl*)GDKmalloc(rowsNum*colsNum*sizeof(double));
-	rarray = (dbl*)GDKmalloc(colsNum*colsNum*sizeof(double));
-	els = (dbl*)GDKmalloc(rowsNum*colsNum*sizeof(double));
-
-	/* copy the elements in column major to fit the access pattern */
-	elements = (dbl*) Tloc(BATdescriptor(*vals), BUNfirst(BATdescriptor(*vals)));
-	for(rowNum=0; rowNum<rowsNum; rowNum++) {
-		unsigned int skip = rowNum*colsNum;
-		for(colNum=0; colNum<colsNum; colNum++) 
-			*(els+colNum*rowsNum+rowNum) = elements[colNum+skip];
-	}
- 
-	/* For each column */
-	for(colNum =0 ; colNum<colsNum; colNum++) {
-		double s=0.0;
-		unsigned int colNum_tmp;
-
-		unsigned int skip = colNum*rowsNum;
-		unsigned int rSkip = colNum*colNum;
-
-		/*get all rows*/
-		for(rowNum=0; rowNum<rowsNum; rowNum++)
-			s+=(*(els+skip+rowNum))*(*(els+skip+rowNum));
-
-		*(rarray+rSkip+colNum) = sqrt(s);
-
-		/* get all rows */
-		for(rowNum=0; rowNum<rowsNum; rowNum++)
-			*(qarray+skip+rowNum) = (*(els+skip+rowNum))/(*(rarray+rSkip+colNum));
-
-		for(colNum_tmp=colNum+1; colNum_tmp<colsNum; colNum_tmp++) {
-			unsigned int skip_tmp = colNum_tmp*rowsNum;
-			s = 0.0;
-
-			for(rowNum=0; rowNum<rowsNum; rowNum++)
-				s+=(*(els+skip_tmp+rowNum))*(*(qarray+skip+rowNum));
-
-			*(rarray+rSkip+colNum_tmp) = s;
-
-			for(rowNum=0; rowNum<rowsNum; rowNum++)
-				*(els+skip_tmp+rowNum) -= s*(*(qarray+skip+rowNum));
-		}
-	}
-
-
->>>>>>> 62e19017
 	if((b = BATnew(TYPE_void, TYPE_dbl, cellsNum, TRANSIENT)) == NULL)
         return createException(MAL, "arrays.QQR", "Problem creating BAT");
 	new_elements = (dbl*) Tloc(b, BUNfirst(b));
