--- conflicted
+++ resolved
@@ -59,7 +59,6 @@
 		}
 		BBPunfix(b->batCacheid);
 	}
-
 	return bn;
 }
 
@@ -591,108 +590,6 @@
 	return MAL_SUCCEED;
 }
 
-<<<<<<< HEAD
-
-str
-BKCreplace_bun(bat *r, const bat *bid, const oid *h, const void *t)
-{
-	BAT *b;
-
-	if ((b = BATdescriptor(*bid)) == NULL)
-		throw(MAL, "bat.replace", RUNTIME_OBJECT_MISSING);
-	if ((b = setaccess(b, BAT_WRITE)) == NULL)
-		throw(MAL, "bat.replace", OPERATION_FAILED);
-	if (b->ttype >= TYPE_str && ATOMstorage(b->ttype) >= TYPE_str) {
-		if (t == 0 || *(str*)t == 0)
-			t = (ptr) str_nil;
-		else
-			t = (ptr) *(str *)t;
-	}
-	if (BUNreplace(b, h, t, 0) == GDK_FAIL) {
-		BBPunfix(b->batCacheid);
-		throw(MAL, "bat.replace", GDK_EXCEPTION);
-	}
-	BBPkeepref(*r = b->batCacheid);
-	return MAL_SUCCEED;
-}
-
-str
-BKCreplace_bat(bat *r, const bat *bid, const bat *sid)
-{
-	BAT *b, *s;
-	gdk_return ret;
-
-	if ((b = BATdescriptor(*bid)) == NULL)
-		throw(MAL, "bat.replace", RUNTIME_OBJECT_MISSING);
-	if ((b = setaccess(b, BAT_WRITE)) == NULL)
-		throw(MAL, "bat.replace", OPERATION_FAILED);
-	if ((s = BATdescriptor(*sid)) == NULL) {
-		BBPunfix(b->batCacheid);
-		throw(MAL, "bat.replace", RUNTIME_OBJECT_MISSING);
-	}
-	ret = BATreplace(b, s, 0);
-	BBPunfix(s->batCacheid);
-	if (ret == GDK_FAIL){
-		BBPunfix(b->batCacheid);
-		throw(MAL, "bat.replace", GDK_EXCEPTION);
-	}
-	if( b->batPersistence == PERSISTENT)
-		BATmsync(b);
-	BBPkeepref(*r = b->batCacheid);
-	return MAL_SUCCEED;
-}
-
-str
-BKCreplace_bun_force(bat *r, const bat *bid, const oid *h, const void *t, const bit *force)
-{
-	BAT *b;
-
-	if ((b = BATdescriptor(*bid)) == NULL)
-		throw(MAL, "bat.replace", RUNTIME_OBJECT_MISSING);
-	if ((b = setaccess(b, BAT_WRITE)) == NULL)
-		throw(MAL, "bat.replace", OPERATION_FAILED);
-	if (b->ttype >= TYPE_str && ATOMstorage(b->ttype) >= TYPE_str) {
-		if (t == 0 || *(str*)t == 0)
-			t = (ptr) str_nil;
-		else
-			t = (ptr) *(str *)t;
-	}
-	if (BUNreplace(b, h, t, *force) == GDK_FAIL) {
-		BBPunfix(b->batCacheid);
-		throw(MAL, "bat.replace", GDK_EXCEPTION);
-	}
-	BBPkeepref(*r = b->batCacheid);
-	return MAL_SUCCEED;
-}
-
-str
-BKCreplace_bat_force(bat *r, const bat *bid, const bat *sid, const bit *force)
-{
-	BAT *b, *s;
-	gdk_return ret;
-
-	if ((b = BATdescriptor(*bid)) == NULL)
-		throw(MAL, "bat.replace", RUNTIME_OBJECT_MISSING);
-	if ((b = setaccess(b, BAT_WRITE)) == NULL)
-		throw(MAL, "bat.replace", OPERATION_FAILED);
-	if ((s = BATdescriptor(*sid)) == NULL) {
-		BBPunfix(b->batCacheid);
-		throw(MAL, "bat.replace", RUNTIME_OBJECT_MISSING);
-	}
-	ret = BATreplace(b, s, *force);
-	BBPunfix(s->batCacheid);
-	if (ret == GDK_FAIL) {
-		BBPunfix(b->batCacheid);
-		throw(MAL, "bat.replace", GDK_EXCEPTION);
-	}
-	if( b->batPersistence == PERSISTENT)
-		BATmsync(b);
-	BBPkeepref(*r = b->batCacheid);
-	return MAL_SUCCEED;
-}
-
-=======
->>>>>>> 2e05aad2
 char *
 BKCdelete_bun(bat *r, const bat *bid, const oid *h, const void *t)
 {
