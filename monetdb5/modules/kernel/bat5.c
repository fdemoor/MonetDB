--- conflicted
+++ resolved
@@ -1195,13 +1195,8 @@
 	if ((b = BATdescriptor(*bid)) == NULL) {
 		throw(MAL, "bat.isSorted", RUNTIME_OBJECT_MISSING);
 	}
-<<<<<<< HEAD
 	*res = BATordered(BATmirror(b));
-	BBPreleaseref(b->batCacheid);
-=======
-	*res = BATordered(b);
-	BBPunfix(b->batCacheid);
->>>>>>> ab2f2c7d
+	BBPunfix(b->batCacheid);
 	return MAL_SUCCEED;
 }
 
@@ -1213,13 +1208,8 @@
 	if ((b = BATdescriptor(*bid)) == NULL) {
 		throw(MAL, "bat.isSorted", RUNTIME_OBJECT_MISSING);
 	}
-<<<<<<< HEAD
 	*res = BATordered_rev(BATmirror(b));
-	BBPreleaseref(b->batCacheid);
-=======
-	*res = BATordered_rev(b);
-	BBPunfix(b->batCacheid);
->>>>>>> ab2f2c7d
+	BBPunfix(b->batCacheid);
 	return MAL_SUCCEED;
 }
 
@@ -1306,84 +1296,6 @@
 }
 
 str
-<<<<<<< HEAD
-=======
-BKCsetWriteMode(bat *res, const bat *bid)
-{
-	BAT *b;
-
-    if ((b = BATdescriptor(*bid)) == NULL)
-        throw(MAL, "bat.setWriteMode", RUNTIME_OBJECT_MISSING);
-	if ((b = setaccess(b, BAT_WRITE)) == NULL)
-		throw(MAL, "bat.setWriteMode", OPERATION_FAILED);
-	BBPkeepref(*res = b->batCacheid);
-	return MAL_SUCCEED;
-}
-
-str
-BKChasWriteMode(bit *res, const bat *bid)
-{
-	BAT *b;
-
-    if ((b = BATdescriptor(*bid)) == NULL)
-        throw(MAL, "bat.setWriteMode", RUNTIME_OBJECT_MISSING);
-	*res = BATgetaccess(b) == BAT_WRITE;
-	BBPunfix(b->batCacheid);
-	return MAL_SUCCEED;
-}
-
-str
-BKCsetReadMode(bat *res, const bat *bid)
-{
-	BAT *b;
-
-    if ((b = BATdescriptor(*bid)) == NULL)
-        throw(MAL, "bat.setReadMode", RUNTIME_OBJECT_MISSING);
-	if ((b = setaccess(b, BAT_READ)) == NULL)
-		throw(MAL, "bat.setReadMode", OPERATION_FAILED);
-	BBPkeepref(*res = b->batCacheid);
-	return MAL_SUCCEED;
-}
-
-str
-BKChasReadMode(bit *res, const bat *bid)
-{
-	BAT *b;
-
-    if ((b = BATdescriptor(*bid)) == NULL)
-        throw(MAL, "bat.setReadMode", RUNTIME_OBJECT_MISSING);
-	*res = BATgetaccess(b) == BAT_READ;
-	BBPunfix(b->batCacheid);
-	return MAL_SUCCEED;
-}
-
-str
-BKCsetAppendMode(bat *res, const bat *bid)
-{
-	BAT *b;
-
-    if ((b = BATdescriptor(*bid)) == NULL)
-        throw(MAL, "bat.setAppendMode", RUNTIME_OBJECT_MISSING);
-	if ((b = setaccess(b, BAT_APPEND)) == NULL)
-		throw(MAL, "bat.setAppendMode", OPERATION_FAILED);
-	BBPkeepref(*res = b->batCacheid);
-	return MAL_SUCCEED;
-}
-
-str
-BKChasAppendMode(bit *res, const bat *bid)
-{
-	BAT *b;
-
-    if ((b = BATdescriptor(*bid)) == NULL)
-        throw(MAL, "bat.setAppendMode", RUNTIME_OBJECT_MISSING);
-	*res = BATgetaccess(b) == BAT_APPEND;
-	BBPunfix(b->batCacheid);
-	return MAL_SUCCEED;
-}
-
-str
->>>>>>> ab2f2c7d
 BKCsetAccess(bat *res, const bat *bid, const char * const *param)
 {
 	BAT *b;
@@ -1463,31 +1375,8 @@
 	throw(MAL, "BKCinfo", GDK_EXCEPTION);
 }
 
-<<<<<<< HEAD
 // get the actual size of all constituents, also for views
 #define ROUND_UP(x,y) ((y)*(((x)+(y)-1)/(y)))
-=======
-str
-BKCbatdisksize(lng *tot, const bat *bid){
-	BAT *b;
-	if ((b = BATdescriptor(abs(*bid))) == NULL)
-		throw(MAL, "bat.getDiskSize", RUNTIME_OBJECT_MISSING);
-	CMDbatdisksize(tot,b);
-	BBPunfix(*bid);
-	return MAL_SUCCEED;
-}
-
-str
-BKCbatvmsize(lng *tot, const bat *bid){
-	BAT *b;
-	if ((b = BATdescriptor(*bid)) == NULL) {
-		throw(MAL, "bat.getDiskSize", RUNTIME_OBJECT_MISSING);
-	}
-	CMDbatvmsize(tot,b);
-	BBPunfix(*bid);
-	return MAL_SUCCEED;
-}
->>>>>>> ab2f2c7d
 
 str
 BKCgetSize(lng *tot, const bat *bid){
@@ -1497,36 +1386,6 @@
 	if ((b = BATdescriptor(*bid)) == NULL) {
 		throw(MAL, "bat.getDiskSize", RUNTIME_OBJECT_MISSING);
 	}
-<<<<<<< HEAD
-=======
-	CMDbatsize(tot,b, FALSE);
-	BBPunfix(*bid);
-	return MAL_SUCCEED;
-}
-
-str
-BKCgetStorageSize(lng *tot, const bat *bid)
-{
-	BAT *b;
-
-	if ((b = BATdescriptor(*bid)) == NULL)
-		throw(MAL, "bat.getStorageSize", RUNTIME_OBJECT_MISSING);
-	CMDbatsize(tot,b,TRUE);
-	BBPunfix(b->batCacheid);
-	return MAL_SUCCEED;
-}
-str
-BKCgetSpaceUsed(lng *tot, const bat *bid)
-{
-	BAT *b;
-	size_t size = BATSTORESIZE;
-
-	if ((b = BATdescriptor(*bid)) == NULL)
-		throw(MAL, "bat.getSpaceUsed", RUNTIME_OBJECT_MISSING);
-
-	if (!isVIEW(b)) {
-		BUN cnt = BATcount(b);
->>>>>>> ab2f2c7d
 
 	size = sizeof (bat);
 	if ( !isVIEW(b)) {
@@ -1544,11 +1403,7 @@
 		size += IMPSimprintsize(b);
 	} 
 	*tot = size;
-<<<<<<< HEAD
-	BBPreleaseref(*bid);
-=======
-	BBPunfix(b->batCacheid);
->>>>>>> ab2f2c7d
+	BBPunfix(*bid);
 	return MAL_SUCCEED;
 }
 
@@ -1679,22 +1534,6 @@
 }
 
 str
-<<<<<<< HEAD
-=======
-BKCisCached(bit *res, const bat *bid)
-{
-	BAT *b;
-
-	if ((b = BATdescriptor(*bid)) == NULL) {
-		throw(MAL, "bat.isCached", RUNTIME_OBJECT_MISSING);
-	}
-	*res = 0;
-	BBPunfix(b->batCacheid);
-	throw(MAL, "bat.isCached", PROGRAM_NYI);
-}
-
-str
->>>>>>> ab2f2c7d
 BKCload(bat *res, const char * const *input)
 {
 	bat bid = BBPindex(*input);
