/*
 * The contents of this file are subject to the MonetDB Public License
 * Version 1.1 (the "License"); you may not use this file except in
 * compliance with the License. You may obtain a copy of the License at
 * http://www.monetdb.org/Legal/MonetDBLicense
 *
 * Software distributed under the License is distributed on an "AS IS"
 * basis, WITHOUT WARRANTY OF ANY KIND, either express or implied. See the
 * License for the specific language governing rights and limitations
 * under the License.
 *
 * The Original Code is the MonetDB Database System.
 *
 * The Initial Developer of the Original Code is CWI.
 * Portions created by CWI are Copyright (C) 1997-July 2008 CWI.
 * Copyright August 2008-2014 MonetDB B.V.
 * All Rights Reserved.
 */

/*
 *  M.L. Kersten
 * String multiplexes
 * [TODO: property propagations]
 * The collection of routines provided here are map operations
 * for the atom string primitives.
 *
 * In line with the batcalc module, we assume that
 * if two bat operands are provided that they are already
 * aligned on the head. Moreover, the head of the BATs
 * are limited to :void, which can be cheaply realized using
 * the GRPsplit operation.
 */
#include "monetdb_config.h"
#include <gdk.h>
#include "ctype.h"
#include <string.h>
#include "mal_exception.h"
#include "str.h"

#ifdef HAVE_LANGINFO_H
#include <langinfo.h>
#endif
#ifdef HAVE_ICONV_H
#include <iconv.h>
#endif

#ifdef WIN32
#if !defined(LIBMAL) && !defined(LIBATOMS) && !defined(LIBKERNEL) && !defined(LIBMAL) && !defined(LIBOPTIMIZER) && !defined(LIBSCHEDULER) && !defined(LIBMONETDB5)
#define batstr_export extern __declspec(dllimport)
#else
#define batstr_export extern __declspec(dllexport)
#endif
#else
#define batstr_export extern
#endif

batstr_export str STRbatPrefix(bat *ret, bat *l, bat *r);
batstr_export str STRbatPrefixcst(bat *ret, bat *l, str *cst);
batstr_export str STRcstPrefixbat(bat *ret, str *cst, bat *r);
batstr_export str STRbatSuffix(bat *ret, bat *l, bat *r);
batstr_export str STRbatSuffixcst(bat *ret, bat *l, str *cst);
batstr_export str STRcstSuffixbat(bat *ret, str *cst, bat *r);
batstr_export str STRbatstrSearch(bat *ret, bat *l, bat *r);
batstr_export str STRbatstrSearchcst(bat *ret, bat *l, str *cst);
batstr_export str STRcststrSearchbat(bat *ret, str *cst, bat *r);
batstr_export str STRbatRstrSearch(bat *ret, bat *l, bat *r);
batstr_export str STRbatRstrSearchcst(bat *ret, bat *l, str *cst);
batstr_export str STRcstRstrSearchbat(bat *ret, str *cst, bat *r);
batstr_export str STRbatTail(bat *ret, bat *l, bat *r);
batstr_export str STRbatTailcst(bat *ret, bat *l, bat *cst);
batstr_export str STRbatWChrAt(bat *ret, bat *l, bat *r);
batstr_export str STRbatWChrAtcst(bat *ret, bat *l, bat *cst);
batstr_export str STRbatSubstitutecst(bat *ret, bat *l, str *arg2, str *arg3, bit *rep);

batstr_export str STRbatLower(bat *ret, bat *l);
batstr_export str STRbatUpper(bat *ret, bat *l);
batstr_export str STRbatStrip(bat *ret, bat *l);
batstr_export str STRbatLtrim(bat *ret, bat *l);
batstr_export str STRbatRtrim(bat *ret, bat *l);
batstr_export str STRbatStrip2_const(bat *ret, bat *l, str *s2);
batstr_export str STRbatLtrim2_const(bat *ret, bat *l, str *s2);
batstr_export str STRbatRtrim2_const(bat *ret, bat *l, str *s2);
batstr_export str STRbatStrip2_bat(bat *ret, bat *l, bat *l2);
batstr_export str STRbatLtrim2_bat(bat *ret, bat *l, bat *l2);
batstr_export str STRbatRtrim2_bat(bat *ret, bat *l, bat *l2);

batstr_export str STRbatLpad_const(bat *ret, bat *l, int *n);
batstr_export str STRbatRpad_const(bat *ret, bat *l, int *n);
batstr_export str STRbatLpad_bat(bat *ret, bat *l, bat *n);
batstr_export str STRbatRpad_bat(bat *ret, bat *l, bat *n);
batstr_export str STRbatLpad2_const_const(bat *ret, bat *l, int *n, str *s2);
batstr_export str STRbatRpad2_const_const(bat *ret, bat *l, int *n, str *s2);
batstr_export str STRbatLpad2_bat_const(bat *ret, bat *l, bat *n, str *s2);
batstr_export str STRbatRpad2_bat_const(bat *ret, bat *l, bat *n, str *s2);
batstr_export str STRbatLpad2_const_bat(bat *ret, bat *l, int *n, bat *l2);
batstr_export str STRbatRpad2_const_bat(bat *ret, bat *l, int *n, bat *l2);
batstr_export str STRbatLpad2_bat_bat(bat *ret, bat *l, bat *n, bat *l2);
batstr_export str STRbatRpad2_bat_bat(bat *ret, bat *l, bat *n, bat *l2);

batstr_export str STRbatLength(bat *ret, bat *l);
batstr_export str STRbatstringLength(bat *ret, bat *l);
batstr_export str STRbatBytes(bat *ret, bat *l);

batstr_export str STRbatsubstringcst(bat *ret, bat *bid, int *start, int *length);
batstr_export str STRbatsubstring(bat *ret, bat *l, bat *r, bat *t);
batstr_export str STRbatreplace(bat *ret, bat *l, str *pat, str *s2);


#define prepareOperand(X,Y,Z)					\
	if( (X= BATdescriptor(*Y)) == NULL )		\
		throw(MAL, Z, RUNTIME_OBJECT_MISSING);
#define prepareOperand2(X,Y,A,B,Z)				\
	if( (X= BATdescriptor(*Y)) == NULL )		\
		throw(MAL, Z, RUNTIME_OBJECT_MISSING);	\
	if( (A= BATdescriptor(*B)) == NULL ){		\
		BBPreleaseref(X->batCacheid);			\
		throw(MAL, Z, RUNTIME_OBJECT_MISSING);	\
	}
#define prepareOperand3(X,Y,A,B,I,J,Z)			\
	if( (X= BATdescriptor(*Y)) == NULL )		\
		throw(MAL, Z, RUNTIME_OBJECT_MISSING);	\
	if( (A= BATdescriptor(*B)) == NULL ){		\
		BBPreleaseref(X->batCacheid);			\
		throw(MAL, Z, RUNTIME_OBJECT_MISSING);	\
	}											\
	if( (I= BATdescriptor(*J)) == NULL ){		\
		BBPreleaseref(X->batCacheid);			\
		BBPreleaseref(A->batCacheid);			\
		throw(MAL, Z, RUNTIME_OBJECT_MISSING);	\
	}
#define prepareResult(X,Y,T,Z)					\
	X= BATnew(Y->htype,T,BATcount(Y), TRANSIENT);			\
	if( X == NULL){								\
		BBPreleaseref(Y->batCacheid);			\
		throw(MAL, Z, MAL_MALLOC_FAIL);			\
	}											\
	if( Y->htype== TYPE_void)					\
		BATseqbase(X, Y->hseqbase);				\
	X->hsorted=Y->hsorted;						\
	X->hrevsorted=Y->hrevsorted;				\
	X->tsorted=0;								\
	X->trevsorted=0;
#define prepareResult2(X,Y,A,T,Z)				\
<<<<<<< HEAD
	X= BATnew(Y->htype,T,BATcount(Y), TRANSIENT);			\
	if( Y->htype== TYPE_void)					\
		BATseqbase(X, Y->hseqbase);				\
=======
	X= BATnew(Y->htype,T,BATcount(Y));			\
>>>>>>> 5e82733b
	if( X == NULL){								\
		BBPreleaseref(Y->batCacheid);			\
		BBPreleaseref(A->batCacheid);			\
		throw(MAL, Z, MAL_MALLOC_FAIL);			\
	}											\
	if( Y->htype== TYPE_void)					\
		BATseqbase(X, Y->hseqbase);				\
	X->hsorted=Y->hsorted;						\
	X->hrevsorted=Y->hrevsorted;				\
	X->tsorted=0;								\
	X->trevsorted=0;
#define finalizeResult(X,Y,Z)									\
	if (!((Y)->batDirty&2)) (Y) = BATsetaccess((Y), BAT_READ);	\
	*X = (Y)->batCacheid;										\
	BBPkeepref(*(X));											\
	BBPreleaseref(Z->batCacheid);

static str
do_batstr_int(bat *ret, bat *l, const char *name, str (*func)(int *, str *))
{
	BATiter bi;
	BAT *bn, *b;
	BUN p, q;
	str x;
	int y;
	str msg = MAL_SUCCEED;

	prepareOperand(b, l, name);
	prepareResult(bn, b, TYPE_int, name);

	bi = bat_iterator(b);

	BATloop(b, p, q) {
		ptr h = BUNhead(bi, p);
		x = (str) BUNtail(bi, p);
		if (x == 0 || strcmp(x, str_nil) == 0) {
			y = int_nil;
			bn->T->nonil = 0;
			bn->T->nil = 1;
		} else if ((msg = (*func)(&y, &x)) != MAL_SUCCEED) {
			goto bunins_failed;
		}
		bunfastins(bn, h, &y);
	}
	finalizeResult(ret, bn, b);
	return MAL_SUCCEED;
bunins_failed:
	BBPreleaseref(b->batCacheid);
	BBPunfix(bn->batCacheid);
	if (msg != MAL_SUCCEED)
		return msg;
	throw(MAL, name, OPERATION_FAILED " During bulk operation");
}

str
STRbatLength(bat *ret, bat *l)
{
	return do_batstr_int(ret, l, "batstr.Length", STRLength);
}

str
STRbatstringLength(bat *ret, bat *l)
{
	return do_batstr_int(ret, l, "batstr.stringLength", STRSQLLength);
}

str
STRbatBytes(bat *ret, bat *l)
{
	return do_batstr_int(ret, l, "batstr.Bytes", STRBytes);
}

static str
do_batstr_str(bat *ret, bat *l, const char *name, str (*func)(str *, str *))
{
	BATiter bi;
	BAT *bn, *b;
	BUN p, q;
	str x, y;
	str msg = MAL_SUCCEED;

	prepareOperand(b, l, name);
	prepareResult(bn, b, TYPE_str, name);

	bi = bat_iterator(b);

	BATloop(b, p, q) {
		ptr h = BUNhead(bi, p);

		y = NULL;
		x = (str) BUNtail(bi, p);
		if (x != 0 && strcmp(x, str_nil) != 0 &&
			(msg = (*func)(&y, &x)) != MAL_SUCCEED)
			goto bunins_failed1;
		if (y == NULL)
			y = (str) str_nil;
		bunfastins(bn, h, y);
		if (y == str_nil) {
			bn->T->nonil = 0;
			bn->T->nil = 1;
		} else
			GDKfree(y);
	}
	finalizeResult(ret, bn, b);
	return MAL_SUCCEED;
bunins_failed:
	if (y != str_nil)
		GDKfree(y);
bunins_failed1:
	BBPreleaseref(b->batCacheid);
	BBPunfix(bn->batCacheid);
	if (msg != MAL_SUCCEED)
		return msg;
	throw(MAL, name, OPERATION_FAILED " During bulk operation");
}

/* Input: a BAT of strings 'l' and a constant string 's2'
 * Output type: str (a BAT of strings)
 */
static str
do_batstr_conststr_str(bat *ret, bat *l, str *s2, const char *name, str (*func)(str *, str *, str *))
{
	BATiter bi;
	BAT *bn, *b;
	BUN p, q;
	str x, y;
	str msg = MAL_SUCCEED;

	prepareOperand(b, l, name);
	prepareResult(bn, b, TYPE_str, name);

	bi = bat_iterator(b);

	BATloop(b, p, q) {
		ptr h = BUNhead(bi, p);

		y = NULL;
		x = (str) BUNtail(bi, p);
		if (x != 0 && strcmp(x, str_nil) != 0 &&
			(msg = (*func)(&y, &x, s2)) != MAL_SUCCEED)
			goto bunins_failed1;
		if (y == NULL)
			y = (str) str_nil;
		bunfastins(bn, h, y);
		if (y == str_nil) {
			bn->T->nonil = 0;
			bn->T->nil = 1;
		} else
			GDKfree(y);
	}
	finalizeResult(ret, bn, b);
	return MAL_SUCCEED;
bunins_failed:
	if (y != str_nil)
		GDKfree(y);
bunins_failed1:
	BBPreleaseref(b->batCacheid);
	BBPunfix(bn->batCacheid);
	if (msg != MAL_SUCCEED)
		return msg;
	throw(MAL, name, OPERATION_FAILED " During bulk operation");
}

/* Input: two BATs of strings 'l' and 'l2'
 * Output type: str (a BAT of strings)
 */
static str
do_batstr_batstr_str(bat *ret, bat *l, bat *l2, const char *name, str (*func)(str *, str *, str *))
{
	BATiter bi, bi2;
	BAT *bn, *b, *b2;
	BUN p, q;
	str x, x2, y;
	str msg = MAL_SUCCEED;

	prepareOperand2(b, l, b2, l2, name);
	if(BATcount(b) != BATcount(b2))
		throw(MAL, name, ILLEGAL_ARGUMENT " Requires bats of identical size");
	prepareResult(bn, b, TYPE_str, name);

	bi = bat_iterator(b);
	bi2 = bat_iterator(b2);

	BATloop(b, p, q) {
		ptr h = BUNhead(bi, p);

		y = NULL;
		x = (str) BUNtail(bi, p);
		x2 = (str) BUNtail(bi2, p);
		if (x != 0 && strcmp(x, str_nil) != 0 &&
			x2 != 0 && strcmp(x2, str_nil) != 0 &&
			(msg = (*func)(&y, &x, &x2)) != MAL_SUCCEED)
			goto bunins_failed1;
		if (y == NULL)
			y = (str) str_nil;
		bunfastins(bn, h, y);
		if (y == str_nil) {
			bn->T->nonil = 0;
			bn->T->nil = 1;
		} else
			GDKfree(y);
	}
	finalizeResult(ret, bn, b);
	return MAL_SUCCEED;
bunins_failed:
	if (y != str_nil)
		GDKfree(y);
bunins_failed1:
	BBPreleaseref(b->batCacheid);
	BBPreleaseref(b2->batCacheid);
	BBPunfix(bn->batCacheid);
	if (msg != MAL_SUCCEED)
		return msg;
	throw(MAL, name, OPERATION_FAILED " During bulk operation");
}

/* Input: a BAT of strings 'l' and a constant int 'n'
 * Output type: str (a BAT of strings)
 */
static str
do_batstr_constint_str(bat *ret, bat *l, int *n, const char *name, str (*func)(str *, str *, int *))
{
	BATiter bi;
	BAT *bn, *b;
	BUN p, q;
	str x, y;
	str msg = MAL_SUCCEED;

	prepareOperand(b, l, name);
	prepareResult(bn, b, TYPE_str, name);

	bi = bat_iterator(b);

	BATloop(b, p, q) {
		ptr h = BUNhead(bi, p);

		y = NULL;
		x = (str) BUNtail(bi, p);
		if (x != 0 && strcmp(x, str_nil) != 0 &&
			(msg = (*func)(&y, &x, n)) != MAL_SUCCEED)
			goto bunins_failed1;
		if (y == NULL)
			y = (str) str_nil;
		bunfastins(bn, h, y);
		if (y == str_nil) {
			bn->T->nonil = 0;
			bn->T->nil = 1;
		} else
			GDKfree(y);
	}
	finalizeResult(ret, bn, b);
	return MAL_SUCCEED;
bunins_failed:
	if (y != str_nil)
		GDKfree(y);
bunins_failed1:
	BBPreleaseref(b->batCacheid);
	BBPunfix(bn->batCacheid);
	if (msg != MAL_SUCCEED)
		return msg;
	throw(MAL, name, OPERATION_FAILED " During bulk operation");
}

/* Input: a BAT of strings 'l' and a BAT of integers 'n'
 * Output type: str (a BAT of strings)
 */
static str
do_batstr_batint_str(bat *ret, bat *l, bat *n, const char *name, str (*func)(str *, str *, int *))
{
	BATiter bi, bi2;
	BAT *bn, *b, *b2;
	BUN p, q;
	int nn;
	str x, y;
	str msg = MAL_SUCCEED;

	prepareOperand2(b, l, b2, n, name);
	if(BATcount(b) != BATcount(b2))
		throw(MAL, name, ILLEGAL_ARGUMENT " Requires bats of identical size");
	prepareResult(bn, b, TYPE_str, name);

	bi = bat_iterator(b);
	bi2 = bat_iterator(b2);

	BATloop(b, p, q) {
		ptr h = BUNhead(bi, p);

		y = NULL;
		x = (str) BUNtail(bi, p);
		nn = *(int *)BUNtail(bi2, p);
		if (x != 0 && strcmp(x, str_nil) != 0 &&
			(msg = (*func)(&y, &x, &nn)) != MAL_SUCCEED)
			goto bunins_failed1;
		if (y == NULL)
			y = (str) str_nil;
		bunfastins(bn, h, y);
		if (y == str_nil) {
			bn->T->nonil = 0;
			bn->T->nil = 1;
		} else
			GDKfree(y);
	}
	finalizeResult(ret, bn, b);
	return MAL_SUCCEED;
bunins_failed:
	if (y != str_nil)
		GDKfree(y);
bunins_failed1:
	BBPreleaseref(b->batCacheid);
	BBPreleaseref(b2->batCacheid);
	BBPunfix(bn->batCacheid);
	if (msg != MAL_SUCCEED)
		return msg;
	throw(MAL, name, OPERATION_FAILED " During bulk operation");
}

/* Input: a BAT of strings 'l', a constant int 'n' and a constant str 's2'
 * Output type: str (a BAT of strings)
 */
static str
do_batstr_constint_conststr_str(bat *ret, bat *l, int *n, str *s2, const char *name, str (*func)(str *, str *, int *, str *))
{
	BATiter bi;
	BAT *bn, *b;
	BUN p, q;
	str x, y;
	str msg = MAL_SUCCEED;

	prepareOperand(b, l, name);
	prepareResult(bn, b, TYPE_str, name);

	bi = bat_iterator(b);

	BATloop(b, p, q) {
		ptr h = BUNhead(bi, p);

		y = NULL;
		x = (str) BUNtail(bi, p);
		if (x != 0 && strcmp(x, str_nil) != 0 &&
			(msg = (*func)(&y, &x, n, s2)) != MAL_SUCCEED)
			goto bunins_failed1;
		if (y == NULL)
			y = (str) str_nil;
		bunfastins(bn, h, y);
		if (y == str_nil) {
			bn->T->nonil = 0;
			bn->T->nil = 1;
		} else
			GDKfree(y);
	}
	finalizeResult(ret, bn, b);
	return MAL_SUCCEED;
bunins_failed:
	if (y != str_nil)
		GDKfree(y);
bunins_failed1:
	BBPreleaseref(b->batCacheid);
	BBPunfix(bn->batCacheid);
	if (msg != MAL_SUCCEED)
		return msg;
	throw(MAL, name, OPERATION_FAILED " During bulk operation");
}

/* Input: a BAT of strings 'l', a BAT of integers 'n' and a constant str 's2'
 * Output type: str (a BAT of strings)
 */
static str
do_batstr_batint_conststr_str(bat *ret, bat *l, bat *n, str *s2, const char *name, str (*func)(str *, str *, int *, str *))
{
	BATiter bi, bi2;
	BAT *bn, *b, *b2;
	BUN p, q;
	int nn;
	str x, y;
	str msg = MAL_SUCCEED;

	prepareOperand2(b, l, b2, n, name);
	if(BATcount(b) != BATcount(b2))
		throw(MAL, name, ILLEGAL_ARGUMENT " Requires bats of identical size");
	prepareResult(bn, b, TYPE_str, name);

	bi = bat_iterator(b);
	bi2 = bat_iterator(b2);

	BATloop(b, p, q) {
		ptr h = BUNhead(bi, p);

		y = NULL;
		x = (str) BUNtail(bi, p);
		nn = *(int *)BUNtail(bi2, p);
		if (x != 0 && strcmp(x, str_nil) != 0 &&
			(msg = (*func)(&y, &x, &nn, s2)) != MAL_SUCCEED)
			goto bunins_failed1;
		if (y == NULL)
			y = (str) str_nil;
		bunfastins(bn, h, y);
		if (y == str_nil) {
			bn->T->nonil = 0;
			bn->T->nil = 1;
		} else
			GDKfree(y);
	}
	finalizeResult(ret, bn, b);
	return MAL_SUCCEED;
bunins_failed:
	if (y != str_nil)
		GDKfree(y);
bunins_failed1:
	BBPreleaseref(b->batCacheid);
	BBPreleaseref(b2->batCacheid);
	BBPunfix(bn->batCacheid);
	if (msg != MAL_SUCCEED)
		return msg;
	throw(MAL, name, OPERATION_FAILED " During bulk operation");
}

/* Input: a BAT of strings 'l', a constant int 'n' and a BAT of strings 'l2'
 * Output type: str (a BAT of strings)
 */
static str
do_batstr_constint_batstr_str(bat *ret, bat *l, int *n, bat *l2, const char *name, str (*func)(str *, str *, int *, str *))
{
	BATiter bi, bi2;
	BAT *bn, *b, *b2;
	BUN p, q;
	str x, x2, y;
	str msg = MAL_SUCCEED;

	prepareOperand2(b, l, b2, l2, name);
	if(BATcount(b) != BATcount(b2))
		throw(MAL, name, ILLEGAL_ARGUMENT " Requires bats of identical size");
	prepareResult(bn, b, TYPE_str, name);

	bi = bat_iterator(b);
	bi2 = bat_iterator(b2);

	BATloop(b, p, q) {
		ptr h = BUNhead(bi, p);

		y = NULL;
		x = (str) BUNtail(bi, p);
		x2 = (str) BUNtail(bi2, p);
		if (x != 0 && strcmp(x, str_nil) != 0 &&
			x2 != 0 && strcmp(x2, str_nil) != 0 &&
			(msg = (*func)(&y, &x, n, &x2)) != MAL_SUCCEED)
			goto bunins_failed1;
		if (y == NULL)
			y = (str) str_nil;
		bunfastins(bn, h, y);
		if (y == str_nil) {
			bn->T->nonil = 0;
			bn->T->nil = 1;
		} else
			GDKfree(y);
	}
	finalizeResult(ret, bn, b);
	return MAL_SUCCEED;
bunins_failed:
	if (y != str_nil)
		GDKfree(y);
bunins_failed1:
	BBPreleaseref(b->batCacheid);
	BBPreleaseref(b2->batCacheid);
	BBPunfix(bn->batCacheid);
	if (msg != MAL_SUCCEED)
		return msg;
	throw(MAL, name, OPERATION_FAILED " During bulk operation");
}

/* Input: a BAT of strings 'l', a BAT of int 'n' and a BAT of strings 'l2'
 * Output type: str (a BAT of strings)
 */
static str
do_batstr_batint_batstr_str(bat *ret, bat *l, bat *n, bat *l2, const char *name, str (*func)(str *, str *, int *, str *))
{
	BATiter bi, bi2, bi3;
	BAT *bn, *b, *b2, *b3;
	BUN p, q;
	int nn;
	str x, x2, y;
	str msg = MAL_SUCCEED;


	prepareOperand3(b, l, b2, n, b3, l2, name);
	if(BATcount(b) != BATcount(b2))
		throw(MAL, name, ILLEGAL_ARGUMENT " Requires bats of identical size");
	if(BATcount(b) != BATcount(b3))
		throw(MAL, name, ILLEGAL_ARGUMENT " Requires bats of identical size");
	prepareResult(bn, b, TYPE_str, name);

	bi = bat_iterator(b);
	bi2 = bat_iterator(b2);
	bi3 = bat_iterator(b3);

	BATloop(b, p, q) {
		ptr h = BUNhead(bi, p);

		y = NULL;
		x = (str) BUNtail(bi, p);
		nn = *(int *)BUNtail(bi2, p);
		x2 = (str) BUNtail(bi3, p);
		if (x != 0 && strcmp(x, str_nil) != 0 &&
			x2 != 0 && strcmp(x2, str_nil) != 0 &&
			(msg = (*func)(&y, &x, &nn, &x2)) != MAL_SUCCEED)
			goto bunins_failed1;
		if (y == NULL)
			y = (str) str_nil;
		bunfastins(bn, h, y);
		if (y == str_nil) {
			bn->T->nonil = 0;
			bn->T->nil = 1;
		} else
			GDKfree(y);
	}
	finalizeResult(ret, bn, b);
	return MAL_SUCCEED;
bunins_failed:
	if (y != str_nil)
		GDKfree(y);
bunins_failed1:
	BBPreleaseref(b->batCacheid);
	BBPreleaseref(b2->batCacheid);
	BBPreleaseref(b3->batCacheid);
	BBPunfix(bn->batCacheid);
	if (msg != MAL_SUCCEED)
		return msg;
	throw(MAL, name, OPERATION_FAILED " During bulk operation");
}

str
STRbatLower(bat *ret, bat *l)
{
	return do_batstr_str(ret, l, "batstr.Lower", STRLower);
}

str
STRbatUpper(bat *ret, bat *l)
{
	return do_batstr_str(ret, l, "batstr.Upper", STRUpper);
}

str
STRbatStrip(bat *ret, bat *l)
{
	return do_batstr_str(ret, l, "batstr.Strip", STRStrip);
}

str
STRbatLtrim(bat *ret, bat *l)
{
	return do_batstr_str(ret, l, "batstr.Ltrim", STRLtrim);
}

str
STRbatRtrim(bat *ret, bat *l)
{
	return do_batstr_str(ret, l, "batstr.Rtrim", STRRtrim);
}

str
STRbatStrip2_const(bat *ret, bat *l, str *s2)
{
	return do_batstr_conststr_str(ret, l, s2, "batstr.Strip", STRStrip2);
}

str
STRbatLtrim2_const(bat *ret, bat *l, str *s2)
{
	return do_batstr_conststr_str(ret, l, s2, "batstr.Ltrim", STRLtrim2);
}

str
STRbatRtrim2_const(bat *ret, bat *l, str *s2)
{
	return do_batstr_conststr_str(ret, l, s2, "batstr.Rtrim", STRRtrim2);
}

str
STRbatStrip2_bat(bat *ret, bat *l, bat *l2)
{
	return do_batstr_batstr_str(ret, l, l2, "batstr.Strip", STRStrip2);
}

str
STRbatLtrim2_bat(bat *ret, bat *l, bat *l2)
{
	return do_batstr_batstr_str(ret, l, l2, "batstr.Ltrim", STRLtrim2);
}

str
STRbatRtrim2_bat(bat *ret, bat *l, bat *l2)
{
	return do_batstr_batstr_str(ret, l, l2, "batstr.Rtrim", STRRtrim2);
}

str
STRbatLpad_const(bat *ret, bat *l, int *n)
{
	return do_batstr_constint_str(ret, l, n, "batstr.Lpad", STRLpad);
}

str
STRbatRpad_const(bat *ret, bat *l, int *n)
{
	return do_batstr_constint_str(ret, l, n, "batstr.Rpad", STRRpad);
}

str
STRbatLpad_bat(bat *ret, bat *l, bat *n)
{
	return do_batstr_batint_str(ret, l, n, "batstr.Lpad", STRLpad);
}

str
STRbatRpad_bat(bat *ret, bat *l, bat *n)
{
	return do_batstr_batint_str(ret, l, n, "batstr.Rpad", STRRpad);
}

str
STRbatLpad2_const_const(bat *ret, bat *l, int *n, str *s2)
{
	return do_batstr_constint_conststr_str(ret, l, n, s2, "batstr.Lpad", STRLpad2);
}

str
STRbatRpad2_const_const(bat *ret, bat *l, int *n, str *s2)
{
	return do_batstr_constint_conststr_str(ret, l, n, s2, "batstr.Rpad", STRRpad2);
}

str
STRbatLpad2_bat_const(bat *ret, bat *l, bat *n, str *s2)
{
	return do_batstr_batint_conststr_str(ret, l, n, s2, "batstr.Lpad", STRLpad2);
}

str
STRbatRpad2_bat_const(bat *ret, bat *l, bat *n, str *s2)
{
	return do_batstr_batint_conststr_str(ret, l, n, s2, "batstr.Rpad", STRRpad2);
}

str
STRbatLpad2_const_bat(bat *ret, bat *l, int *n, bat *l2)
{
	return do_batstr_constint_batstr_str(ret, l, n, l2, "batstr.Lpad", STRLpad2);
}

str
STRbatRpad2_const_bat(bat *ret, bat *l, int *n, bat *l2)
{
	return do_batstr_constint_batstr_str(ret, l, n, l2, "batstr.Rpad", STRRpad2);
}

str
STRbatLpad2_bat_bat(bat *ret, bat *l, bat *n, bat *l2)
{
	return do_batstr_batint_batstr_str(ret, l, n, l2, "batstr.Lpad", STRLpad2);
}

str
STRbatRpad2_bat_bat(bat *ret, bat *l, bat *n, bat *l2)
{
	return do_batstr_batint_batstr_str(ret, l, n, l2, "batstr.Rpad", STRRpad2);
}

/*
 * A general assumption in all cases is the bats are synchronized on their
 * head column. This is not checked and may be mis-used to deploy the
 * implementation for shifted window arithmetic as well.
 */

str STRbatPrefix(bat *ret, bat *l, bat *r)
{
	BATiter lefti, righti;
	BAT *bn, *left, *right;
	BUN p,q;
	bit v, *vp= &v;

	prepareOperand2(left,l,right,r,"batstr.prefix");
	if( BATcount(left) != BATcount(right) )
		throw(MAL, "batstr.startsWith", ILLEGAL_ARGUMENT " Requires bats of identical size");
	prepareResult2(bn,left,right,TYPE_bit,"batstr.prefix");

	lefti = bat_iterator(left);
	righti = bat_iterator(right);

	BATloop(left, p, q) {
		ptr h = BUNhead(lefti,p);
		str tl = (str) BUNtail(lefti,p);
		str tr = (str) BUNtail(righti,p);
		STRPrefix(vp, &tl, &tr);
		bunfastins(bn, h, vp);
	}
	bn->T->nonil = 0;
	BBPreleaseref(right->batCacheid);
	finalizeResult(ret,bn,left);
	return MAL_SUCCEED;

bunins_failed:
	BBPreleaseref(left->batCacheid);
	BBPreleaseref(right->batCacheid);
	BBPunfix(*ret);
	throw(MAL, "batstr." "prefix", OPERATION_FAILED " During bulk operation");
}

str STRbatPrefixcst(bat *ret, bat *l, str *cst)
{
	BATiter lefti;
	BAT *bn, *left;
	BUN p,q;
	bit v, *vp= &v;

	prepareOperand(left,l,"batstr.prefix");
	prepareResult(bn,left,TYPE_bit,"batstr.prefix");

	lefti = bat_iterator(left);

	BATloop(left, p, q) {
		ptr h = BUNhead(lefti,p);
		str tl = (str) BUNtail(lefti,p);
		STRPrefix(vp, &tl, cst);
		bunfastins(bn, h, vp);
	}
	bn->T->nonil = 0;
	finalizeResult(ret,bn,left);
	return MAL_SUCCEED;

bunins_failed:
	BBPreleaseref(left->batCacheid);
	BBPunfix(*ret);
	throw(MAL, "batstr""prefix", OPERATION_FAILED " During bulk operation");
}

str STRcstPrefixbat(bat *ret, str *cst, bat *r)
{
	BATiter righti;
	BAT *bn, *right;
	BUN p,q;
	bit v, *vp= &v;

	prepareOperand(right,r,"batstr.prefix");
	prepareResult(bn,right,TYPE_bit,"batstr.prefix");

	righti = bat_iterator(right);

	BATloop(right, p, q) {
		ptr h = BUNhead(righti,p);
		str tr = (str) BUNtail(righti,p);
		STRPrefix(vp, cst, &tr);
		bunfastins(bn, h, vp);
	}
	bn->T->nonil = 0;
	finalizeResult(ret,bn,right);
	return MAL_SUCCEED;

bunins_failed:
	BBPreleaseref(right->batCacheid);
	BBPunfix(*ret);
	throw(MAL, "batstr""prefix", OPERATION_FAILED " During bulk operation");
}

str STRbatSuffix(bat *ret, bat *l, bat *r)
{
	BATiter lefti, righti;
	BAT *bn, *left, *right;
	BUN p,q;
	bit v, *vp= &v;

	prepareOperand2(left,l,right,r,"batstr.suffix");
	if( BATcount(left) != BATcount(right) )
		throw(MAL, "batstr.endsWith", ILLEGAL_ARGUMENT " Requires bats of identical size");
	prepareResult2(bn,left,right,TYPE_bit,"batstr.suffix");

	lefti = bat_iterator(left);
	righti = bat_iterator(right);

	BATloop(left, p, q) {
		ptr h = BUNhead(lefti,p);
		str tl = (str) BUNtail(lefti,p);
		str tr = (str) BUNtail(righti,p);
		STRSuffix(vp, &tl, &tr);
		bunfastins(bn, h, vp);
	}
	bn->T->nonil = 0;
	BBPreleaseref(right->batCacheid);
	finalizeResult(ret,bn,left);
	return MAL_SUCCEED;

bunins_failed:
	BBPreleaseref(left->batCacheid);
	BBPreleaseref(right->batCacheid);
	BBPunfix(*ret);
	throw(MAL, "batstr." "suffix", OPERATION_FAILED " During bulk operation");
}

str STRbatSuffixcst(bat *ret, bat *l, str *cst)
{
	BATiter lefti;
	BAT *bn, *left;
	BUN p,q;
	bit v, *vp= &v;

	prepareOperand(left,l,"batstr.suffix");
	prepareResult(bn,left,TYPE_bit,"batstr.suffix");

	lefti = bat_iterator(left);

	BATloop(left, p, q) {
		ptr h = BUNhead(lefti,p);
		str tl = (str) BUNtail(lefti,p);
		STRSuffix(vp, &tl, cst);
		bunfastins(bn, h, vp);
	}
	bn->T->nonil = 0;
	finalizeResult(ret,bn,left);
	return MAL_SUCCEED;

bunins_failed:
	BBPreleaseref(left->batCacheid);
	BBPunfix(*ret);
	throw(MAL, "batstr""suffix", OPERATION_FAILED " During bulk operation");
}

str STRcstSuffixbat(bat *ret, str *cst, bat *r)
{
	BATiter righti;
	BAT *bn, *right;
	BUN p,q;
	bit v, *vp= &v;

	prepareOperand(right,r,"batstr.suffix");
	prepareResult(bn,right,TYPE_bit,"batstr.suffix");

	righti = bat_iterator(right);

	BATloop(right, p, q) {
		ptr h = BUNhead(righti,p);
		str tr = (str) BUNtail(righti,p);
		STRSuffix(vp, cst, &tr);
		bunfastins(bn, h, vp);
	}
	bn->T->nonil = 0;
	finalizeResult(ret,bn,right);
	return MAL_SUCCEED;

bunins_failed:
	BBPreleaseref(right->batCacheid);
	BBPunfix(*ret);
	throw(MAL, "batstr""suffix", OPERATION_FAILED " During bulk operation");
}

str STRbatstrSearch(bat *ret, bat *l, bat *r)
{
	BATiter lefti, righti;
	BAT *bn, *left, *right;
	BUN p,q;
	int v, *vp= &v;

	prepareOperand2(left,l,right,r,"batstr.search");
	if( BATcount(left) != BATcount(right) )
		throw(MAL, "batstr.search", ILLEGAL_ARGUMENT " Requires bats of identical size");
	prepareResult2(bn,left,right,TYPE_int,"batstr.search");

	lefti = bat_iterator(left);
	righti = bat_iterator(right);

	BATloop(left, p, q) {
		ptr h = BUNhead(lefti,p);
		str tl = (str) BUNtail(lefti,p);
		str tr = (str) BUNtail(righti,p);
		STRstrSearch(vp, &tl, &tr);
		bunfastins(bn, h, vp);
	}
	bn->T->nonil = 0;
	BBPreleaseref(right->batCacheid);
	finalizeResult(ret,bn,left);
	return MAL_SUCCEED;

bunins_failed:
	BBPreleaseref(left->batCacheid);
	BBPreleaseref(right->batCacheid);
	BBPunfix(*ret);
	throw(MAL, "batstr." "search", OPERATION_FAILED " During bulk operation");
}

str STRbatstrSearchcst(bat *ret, bat *l, str *cst)
{
	BATiter lefti;
	BAT *bn, *left;
	BUN p,q;
	int v, *vp= &v;

	prepareOperand(left,l,"batstr.search");
	prepareResult(bn,left,TYPE_int,"batstr.search");

	lefti = bat_iterator(left);

	BATloop(left, p, q) {
		ptr h = BUNhead(lefti,p);
		str tl = (str) BUNtail(lefti,p);
		STRstrSearch(vp, &tl, cst);
		bunfastins(bn, h, vp);
	}
	bn->T->nonil = 0;
	finalizeResult(ret,bn,left);
	return MAL_SUCCEED;

bunins_failed:
	BBPreleaseref(left->batCacheid);
	BBPunfix(*ret);
	throw(MAL, "batstr""search", OPERATION_FAILED " During bulk operation");
}

str STRcststrSearchbat(bat *ret, str *cst, bat *r)
{
	BATiter righti;
	BAT *bn, *right;
	BUN p,q;
	int v, *vp= &v;

	prepareOperand(right,r,"batstr.search");
	prepareResult(bn,right,TYPE_bit,"batstr.search");

	righti = bat_iterator(right);

	BATloop(right, p, q) {
		ptr h = BUNhead(righti,p);
		str tr = (str) BUNtail(righti,p);
		STRstrSearch(vp, cst, &tr);
		bunfastins(bn, h, vp);
	}
	bn->T->nonil = 0;
	finalizeResult(ret,bn,right);
	return MAL_SUCCEED;

bunins_failed:
	BBPreleaseref(right->batCacheid);
	BBPunfix(*ret);
	throw(MAL, "batstr""search", OPERATION_FAILED " During bulk operation");
}

str STRbatRstrSearch(bat *ret, bat *l, bat *r)
{
	BATiter lefti, righti;
	BAT *bn, *left, *right;
	BUN p,q;
	int v, *vp= &v;

	prepareOperand2(left,l,right,r,"batstr.r_search");
	if( BATcount(left) != BATcount(right) )
		throw(MAL, "batstr.r_search", ILLEGAL_ARGUMENT " Requires bats of identical size");
	prepareResult2(bn,left,right,TYPE_bit,"batstr.r_search");

	lefti = bat_iterator(left);
	righti = bat_iterator(right);

	BATloop(left, p, q) {
		ptr h = BUNhead(lefti,p);
		str tl = (str) BUNtail(lefti,p);
		str tr = (str) BUNtail(righti,p);
		STRReverseStrSearch(vp, &tl, &tr);
		bunfastins(bn, h, vp);
	}
	bn->T->nonil = 0;
	BBPreleaseref(right->batCacheid);
	finalizeResult(ret,bn,left);
	return MAL_SUCCEED;

bunins_failed:
	BBPreleaseref(left->batCacheid);
	BBPreleaseref(right->batCacheid);
	BBPunfix(*ret);
	throw(MAL, "batstr." "r_search", OPERATION_FAILED " During bulk operation");
}

str STRbatRstrSearchcst(bat *ret, bat *l, str *cst)
{
	BATiter lefti;
	BAT *bn, *left;
	BUN p,q;
	int v, *vp= &v;

	prepareOperand(left,l,"batstr.r_search");
	prepareResult(bn,left,TYPE_bit,"batstr.r_search");

	lefti = bat_iterator(left);

	BATloop(left, p, q) {
		ptr h = BUNhead(lefti,p);
		str tl = (str) BUNtail(lefti,p);
		STRReverseStrSearch(vp, &tl, cst);
		bunfastins(bn, h, vp);
	}
	bn->T->nonil = 0;
	finalizeResult(ret,bn,left);
	return MAL_SUCCEED;

bunins_failed:
	BBPreleaseref(left->batCacheid);
	BBPunfix(*ret);
	throw(MAL, "batstr""r_search", OPERATION_FAILED " During bulk operation");
}

str STRcstRstrSearchbat(bat *ret, str *cst, bat *r)
{
	BATiter righti;
	BAT *bn, *right;
	BUN p,q;
	int v, *vp= &v;

	prepareOperand(right,r,"batstr.r_search");
	prepareResult(bn,right,TYPE_bit,"batstr.r_search");

	righti = bat_iterator(right);

	BATloop(right, p, q) {
		ptr h = BUNhead(righti,p);
		str tr = (str) BUNtail(righti,p);
		STRReverseStrSearch(vp, cst, &tr);
		bunfastins(bn, h, vp);
	}
	bn->T->nonil = 0;
	finalizeResult(ret,bn,right);
	return MAL_SUCCEED;

bunins_failed:
	BBPreleaseref(right->batCacheid);
	BBPunfix(*ret);
	throw(MAL, "batstr""r_search", OPERATION_FAILED " During bulk operation");
}

str STRbatTail(bat *ret, bat *l, bat *r)
{
	BATiter lefti, righti;
	BAT *bn, *left, *right;
	BUN p,q;
	str v;

	prepareOperand2(left,l,right,r,"batstr.string");
	if( BATcount(left) != BATcount(right) )
		throw(MAL, "batstr.string", ILLEGAL_ARGUMENT " Requires bats of identical size");
	prepareResult2(bn,left,right,TYPE_str,"batstr.string");

	lefti = bat_iterator(left);
	righti = bat_iterator(right);

	BATloop(left, p, q) {
		ptr h = BUNhead(lefti,p);
		str tl = (str) BUNtail(lefti,p);
		int *tr = (int *) BUNtail(righti,p);
		STRTail(&v, &tl, tr);
		bunfastins(bn, h, v);
		GDKfree(v);
	}
	bn->T->nonil = 0;
	BBPreleaseref(right->batCacheid);
	finalizeResult(ret,bn,left);
	return MAL_SUCCEED;

bunins_failed:
	BBPreleaseref(left->batCacheid);
	BBPreleaseref(right->batCacheid);
	BBPunfix(*ret);
	GDKfree(v);
	throw(MAL, "batstr.string" , OPERATION_FAILED " During bulk operation");
}

str STRbatTailcst(bat *ret, bat *l, bat *cst)
{
	BATiter lefti;
	BAT *bn, *left;
	BUN p,q;
	str v;

	prepareOperand(left,l,"batstr.string");
	prepareResult(bn,left,TYPE_str,"batstr.string");

	lefti = bat_iterator(left);

	BATloop(left, p, q) {
		ptr h = BUNhead(lefti,p);
		str tl = (str) BUNtail(lefti,p);
		STRTail(&v, &tl, cst);
		bunfastins(bn, h, v);
		GDKfree(v);
	}
	bn->T->nonil = 0;
	finalizeResult(ret,bn,left);
	return MAL_SUCCEED;

bunins_failed:
	BBPreleaseref(left->batCacheid);
	BBPreleaseref(*ret);
	GDKfree(v);
	throw(MAL, "batstr.string", OPERATION_FAILED " During bulk operation");
}

str STRbatWChrAt(bat *ret, bat *l, bat *r)
{
	BATiter lefti, righti;
	BAT *bn, *left, *right;
	BUN p,q;
	int v, *vp= &v;

	prepareOperand2(left,l,right,r,"batstr.+");
	if( BATcount(left) != BATcount(right) )
		throw(MAL, "batstr.unicodeAt", ILLEGAL_ARGUMENT " Requires bats of identical size");
	prepareResult2(bn,left,right,TYPE_bit,"batstr.+");

	lefti = bat_iterator(left);
	righti = bat_iterator(right);

	BATloop(left, p, q) {
		ptr h = BUNhead(lefti,p);
		str tl = (str) BUNtail(lefti,p);
		ptr tr = BUNtail(righti,p);
		STRWChrAt(vp, &tl, tr);
		bunfastins(bn, h, vp);
	}
	bn->T->nonil = 0;
	BBPreleaseref(right->batCacheid);
	finalizeResult(ret,bn,left);
	return MAL_SUCCEED;

bunins_failed:
	BBPreleaseref(left->batCacheid);
	BBPreleaseref(right->batCacheid);
	BBPunfix(*ret);
	throw(MAL, "batstr." "+", OPERATION_FAILED " During bulk operation");
}

str STRbatWChrAtcst(bat *ret, bat *l, bat *cst)
{
	BATiter lefti;
	BAT *bn, *left;
	BUN p,q;
	int v, *vp= &v;

	prepareOperand(left,l,"batstr.+");
	prepareResult(bn,left,TYPE_bit,"batstr.+");

	lefti = bat_iterator(left);

	BATloop(left, p, q) {
		ptr h = BUNhead(lefti,p);
		str tl = (str) BUNtail(lefti,p);
		STRWChrAt(vp, &tl, cst);
		bunfastins(bn, h, vp);
	}
	bn->T->nonil = 0;
	finalizeResult(ret,bn,left);
	return MAL_SUCCEED;

bunins_failed:
	BBPreleaseref(left->batCacheid);
	BBPreleaseref(*ret);
	throw(MAL, "batstr""+", OPERATION_FAILED " During bulk operation");
}

str
STRbatSubstitutecst(bat *ret, bat *l, str *arg2, str *arg3, bit *rep)
{
	BATiter bi;
	BAT *bn, *b;
	BUN p, q;
	str x;
	str y;

	prepareOperand(b, l, "subString");
	prepareResult(bn, b, TYPE_int, "subString");

	bi = bat_iterator(b);

	BATloop(b, p, q) {
		ptr h = BUNhead(bi, p);

		y = (str) str_nil;
		x = (str) BUNtail(bi, p);
		if (x != 0 && strcmp(x, str_nil) != 0)
			STRSubstitute(&y, &x, arg2, arg3, rep);
		bunfastins(bn, h, y);
		if (y != str_nil)
			GDKfree(y);
	}
	bn->T->nonil = 0;
	finalizeResult(ret, bn, b);
	return MAL_SUCCEED;
bunins_failed:
	if (y != str_nil)
		GDKfree(y);
	BBPreleaseref(b->batCacheid);
	BBPreleaseref(bn->batCacheid);
	throw(MAL, "batstr.subString", OPERATION_FAILED " During bulk operation");
}

/*
<<<<<<< HEAD
=======
 * The pattern matching routine is optimized for SQL pattern structures.
 */
#define percent "\001"
#define underscore "\002"
str
STRbatlike_uselect(bat *ret, bat *bid, str *pat, str *esc)
{
	BATiter bi;
	BAT *b,*bn;
	BUN p, q;
	oid o = oid_nil;

	if( (b= BATdescriptor(*bid)) == NULL)
		throw(MAL, "batstr.like", RUNTIME_OBJECT_MISSING);
	bn= BATnew(BAThtype(b),TYPE_void, BATcount(b)/10+5);
	if (bn == NULL) {
		BBPreleaseref(b->batCacheid);
		throw(MAL, "batstr.like", MAL_MALLOC_FAIL);
	}
	BATseqbase(BATmirror(b),o);
	bn->hsorted = b->hsorted;
	bn->hrevsorted = b->hrevsorted;
	bn->tsorted = 1;
	bn->trevsorted = 1;

	bi = bat_iterator(b);

	BATloop(b, p, q) {
		ptr h = BUNhead(bi, p);
		ptr t = BUNtail(bi, p);

		if (STRlike((str) t, *pat, *esc))
			bunfastins(bn, h, &o);
	}
	bn->T->nonil = 0;
  bunins_failed:
	if (!(bn->batDirty&2)) bn = BATsetaccess(bn, BAT_READ);
	*ret = bn->batCacheid;
	BBPkeepref(bn->batCacheid);
	BBPreleaseref(b->batCacheid);
	return MAL_SUCCEED;
}

str
STRbatlike_uselect2(bat *ret, bat *bid, str *pat)
{
	str esc="";
	return STRbatlike_uselect(ret,bid,pat,&esc);
}

/*
>>>>>>> 5e82733b
 * The substring functions require slightly different arguments
 */
str
STRbatsubstringcst(bat *ret, bat *bid, int *start, int *length)
{
	BATiter bi;
	BAT *b,*bn;
	BUN p, q;
	str res;
	char *msg = MAL_SUCCEED;

	if( (b= BATdescriptor(*bid)) == NULL)
		throw(MAL, "batstr.substring",RUNTIME_OBJECT_MISSING);
<<<<<<< HEAD
	bn= BATnew(TYPE_void, TYPE_str, BATcount(b)/10+5, TRANSIENT);
=======
	bn= BATnew(TYPE_void, TYPE_str, BATcount(b)/10+5);
	if (bn == NULL) {
		BBPreleaseref(b->batCacheid);
		throw(MAL, "batstr.substring", MAL_MALLOC_FAIL);
	}
>>>>>>> 5e82733b
	BATseqbase(bn, b->hseqbase);
	bn->hsorted = b->hsorted;
	bn->hrevsorted = b->hrevsorted;
	bn->tsorted = b->tsorted;
	bn->trevsorted = b->trevsorted;

	bi = bat_iterator(b);
	BATloop(b, p, q) {
		str t =  (str) BUNtail(bi, p);

		if ((msg=STRsubstring(&res, &t, start, length)))
			goto bunins_failed;
		BUNappend(bn, (ptr)res, FALSE);
		GDKfree(res);
	}

	if (b->htype != bn->htype) {
		BAT *r = VIEWcreate(b,bn);

		BBPreleaseref(bn->batCacheid);
		bn = r;
	}

	bn->T->nonil = 0;
  bunins_failed:
	if (!(bn->batDirty&2)) bn = BATsetaccess(bn, BAT_READ);
	*ret = bn->batCacheid;
	BBPkeepref(bn->batCacheid);
	BBPreleaseref(b->batCacheid);
	return msg;
}

str STRbatsubstring(bat *ret, bat *l, bat *r, bat *t)
{
	BATiter lefti, starti, lengthi;
	BAT *bn, *left, *start, *length;
	BUN p,q;
	str v, *vp= &v;

	if( (left= BATdescriptor(*l)) == NULL )
		throw(MAL, "batstr.substring" , RUNTIME_OBJECT_MISSING);
	if( (start= BATdescriptor(*r)) == NULL ){
		BBPreleaseref(left->batCacheid);
		throw(MAL, "batstr.substring", RUNTIME_OBJECT_MISSING);
	}
	if( (length= BATdescriptor(*t)) == NULL ){
		BBPreleaseref(left->batCacheid);
		BBPreleaseref(start->batCacheid);
		throw(MAL, "batstr.substring", RUNTIME_OBJECT_MISSING);
	}
	if( BATcount(left) != BATcount(start) )
		throw(MAL, "batstr.substring", ILLEGAL_ARGUMENT " Requires bats of identical size");
	if( BATcount(left) != BATcount(length) )
		throw(MAL, "batstr.substring", ILLEGAL_ARGUMENT " Requires bats of identical size");

<<<<<<< HEAD
	bn= BATnew(TYPE_void, TYPE_str,BATcount(left), TRANSIENT);
	BATseqbase(bn, left->hseqbase);
=======
	bn= BATnew(TYPE_void, TYPE_str,BATcount(left));
>>>>>>> 5e82733b
	if( bn == NULL){
		BBPreleaseref(left->batCacheid);
		BBPreleaseref(start->batCacheid);
		BBPreleaseref(length->batCacheid);
		throw(MAL, "batstr.substring", MAL_MALLOC_FAIL);
	}
	BATseqbase(bn, left->hseqbase);

	bn->hsorted= left->hsorted;
	bn->hrevsorted= left->hrevsorted;
	bn->tsorted=0;
	bn->trevsorted=0;

	lefti = bat_iterator(left);
	starti = bat_iterator(start);
	lengthi = bat_iterator(length);
	BATloop(left, p, q) {
		str tl = (str) BUNtail(lefti,p);
		int *t1 = (int *) BUNtail(starti,p);
		int *t2 = (int *) BUNtail(lengthi,p);
		STRsubstring(vp, &tl, t1, t2);
		BUNappend(bn, *vp, FALSE);
		GDKfree(*vp);
	}
	if (left->htype != bn->htype) {
		BAT *r = VIEWcreate(left,bn);

		BBPreleaseref(bn->batCacheid);
		bn = r;
	}
	bn->T->nonil = 0;
	BBPreleaseref(start->batCacheid);
	BBPreleaseref(length->batCacheid);
	finalizeResult(ret,bn,left);
	return MAL_SUCCEED;
<<<<<<< HEAD
}
=======
}

str STRbatreplace(bat *ret, bat *l, str *pat, str *s2)
{
	BATiter li;
	BAT *bn, *left;
	BUN p,q;
	str v, *vp= &v;

	if( (left= BATdescriptor(*l)) == NULL )
		throw(MAL, "batstr.replace" , RUNTIME_OBJECT_MISSING);
	bn= BATnew(TYPE_void, TYPE_str,BATcount(left));
	if (bn == NULL){
		BBPreleaseref(left->batCacheid);
		throw(MAL, "batstr.replace", MAL_MALLOC_FAIL);
	}
	BATseqbase(bn, left->hseqbase);
	bn->hsorted= left->hsorted;
	bn->hrevsorted= left->hrevsorted;
	bn->tsorted=0;
	bn->trevsorted=0;

	li = bat_iterator(left);
	BATloop(left, p, q) {
		str tl = (str) BUNtail(li,p);
		STRreplace(vp, &tl, pat, s2);
		BUNappend(bn, *vp, FALSE);
		GDKfree(*vp);
	}
	if (left->htype != bn->htype) {
		BAT *r = VIEWcreate(left,bn);

		BBPreleaseref(bn->batCacheid);
		bn = r;
	}
	bn->T->nonil = 0;
	finalizeResult(ret,bn,left);
	return MAL_SUCCEED;
}

>>>>>>> 5e82733b
<|MERGE_RESOLUTION|>--- conflicted
+++ resolved
@@ -141,13 +141,7 @@
 	X->tsorted=0;								\
 	X->trevsorted=0;
 #define prepareResult2(X,Y,A,T,Z)				\
-<<<<<<< HEAD
 	X= BATnew(Y->htype,T,BATcount(Y), TRANSIENT);			\
-	if( Y->htype== TYPE_void)					\
-		BATseqbase(X, Y->hseqbase);				\
-=======
-	X= BATnew(Y->htype,T,BATcount(Y));			\
->>>>>>> 5e82733b
 	if( X == NULL){								\
 		BBPreleaseref(Y->batCacheid);			\
 		BBPreleaseref(A->batCacheid);			\
@@ -1346,60 +1340,6 @@
 }
 
 /*
-<<<<<<< HEAD
-=======
- * The pattern matching routine is optimized for SQL pattern structures.
- */
-#define percent "\001"
-#define underscore "\002"
-str
-STRbatlike_uselect(bat *ret, bat *bid, str *pat, str *esc)
-{
-	BATiter bi;
-	BAT *b,*bn;
-	BUN p, q;
-	oid o = oid_nil;
-
-	if( (b= BATdescriptor(*bid)) == NULL)
-		throw(MAL, "batstr.like", RUNTIME_OBJECT_MISSING);
-	bn= BATnew(BAThtype(b),TYPE_void, BATcount(b)/10+5);
-	if (bn == NULL) {
-		BBPreleaseref(b->batCacheid);
-		throw(MAL, "batstr.like", MAL_MALLOC_FAIL);
-	}
-	BATseqbase(BATmirror(b),o);
-	bn->hsorted = b->hsorted;
-	bn->hrevsorted = b->hrevsorted;
-	bn->tsorted = 1;
-	bn->trevsorted = 1;
-
-	bi = bat_iterator(b);
-
-	BATloop(b, p, q) {
-		ptr h = BUNhead(bi, p);
-		ptr t = BUNtail(bi, p);
-
-		if (STRlike((str) t, *pat, *esc))
-			bunfastins(bn, h, &o);
-	}
-	bn->T->nonil = 0;
-  bunins_failed:
-	if (!(bn->batDirty&2)) bn = BATsetaccess(bn, BAT_READ);
-	*ret = bn->batCacheid;
-	BBPkeepref(bn->batCacheid);
-	BBPreleaseref(b->batCacheid);
-	return MAL_SUCCEED;
-}
-
-str
-STRbatlike_uselect2(bat *ret, bat *bid, str *pat)
-{
-	str esc="";
-	return STRbatlike_uselect(ret,bid,pat,&esc);
-}
-
-/*
->>>>>>> 5e82733b
  * The substring functions require slightly different arguments
  */
 str
@@ -1413,15 +1353,11 @@
 
 	if( (b= BATdescriptor(*bid)) == NULL)
 		throw(MAL, "batstr.substring",RUNTIME_OBJECT_MISSING);
-<<<<<<< HEAD
 	bn= BATnew(TYPE_void, TYPE_str, BATcount(b)/10+5, TRANSIENT);
-=======
-	bn= BATnew(TYPE_void, TYPE_str, BATcount(b)/10+5);
 	if (bn == NULL) {
 		BBPreleaseref(b->batCacheid);
 		throw(MAL, "batstr.substring", MAL_MALLOC_FAIL);
 	}
->>>>>>> 5e82733b
 	BATseqbase(bn, b->hseqbase);
 	bn->hsorted = b->hsorted;
 	bn->hrevsorted = b->hrevsorted;
@@ -1477,12 +1413,7 @@
 	if( BATcount(left) != BATcount(length) )
 		throw(MAL, "batstr.substring", ILLEGAL_ARGUMENT " Requires bats of identical size");
 
-<<<<<<< HEAD
 	bn= BATnew(TYPE_void, TYPE_str,BATcount(left), TRANSIENT);
-	BATseqbase(bn, left->hseqbase);
-=======
-	bn= BATnew(TYPE_void, TYPE_str,BATcount(left));
->>>>>>> 5e82733b
 	if( bn == NULL){
 		BBPreleaseref(left->batCacheid);
 		BBPreleaseref(start->batCacheid);
@@ -1518,47 +1449,4 @@
 	BBPreleaseref(length->batCacheid);
 	finalizeResult(ret,bn,left);
 	return MAL_SUCCEED;
-<<<<<<< HEAD
-}
-=======
-}
-
-str STRbatreplace(bat *ret, bat *l, str *pat, str *s2)
-{
-	BATiter li;
-	BAT *bn, *left;
-	BUN p,q;
-	str v, *vp= &v;
-
-	if( (left= BATdescriptor(*l)) == NULL )
-		throw(MAL, "batstr.replace" , RUNTIME_OBJECT_MISSING);
-	bn= BATnew(TYPE_void, TYPE_str,BATcount(left));
-	if (bn == NULL){
-		BBPreleaseref(left->batCacheid);
-		throw(MAL, "batstr.replace", MAL_MALLOC_FAIL);
-	}
-	BATseqbase(bn, left->hseqbase);
-	bn->hsorted= left->hsorted;
-	bn->hrevsorted= left->hrevsorted;
-	bn->tsorted=0;
-	bn->trevsorted=0;
-
-	li = bat_iterator(left);
-	BATloop(left, p, q) {
-		str tl = (str) BUNtail(li,p);
-		STRreplace(vp, &tl, pat, s2);
-		BUNappend(bn, *vp, FALSE);
-		GDKfree(*vp);
-	}
-	if (left->htype != bn->htype) {
-		BAT *r = VIEWcreate(left,bn);
-
-		BBPreleaseref(bn->batCacheid);
-		bn = r;
-	}
-	bn->T->nonil = 0;
-	finalizeResult(ret,bn,left);
-	return MAL_SUCCEED;
-}
-
->>>>>>> 5e82733b
+}