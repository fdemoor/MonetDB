--- conflicted
+++ resolved
@@ -12,11 +12,7 @@
 #
 # The Initial Developer of the Original Code is CWI.
 # Portions created by CWI are Copyright (C) 1997-July 2008 CWI.
-<<<<<<< HEAD
-# Copyright August 2008-2013 MonetDB B.V.
-=======
 # Copyright August 2008-2015 MonetDB B.V.
->>>>>>> fb845553
 # All Rights Reserved.
 
 module group;
