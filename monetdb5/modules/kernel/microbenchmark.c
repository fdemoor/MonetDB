/*
 * The contents of this file are subject to the MonetDB Public License
 * Version 1.1 (the "License"); you may not use this file except in
 * compliance with the License. You may obtain a copy of the License at
 * http://www.monetdb.org/Legal/MonetDBLicense
 *
 * Software distributed under the License is distributed on an "AS IS"
 * basis, WITHOUT WARRANTY OF ANY KIND, either express or implied. See the
 * License for the specific language governing rights and limitations
 * under the License.
 *
 * The Original Code is the MonetDB Database System.
 *
 * The Initial Developer of the Original Code is CWI.
 * Portions created by CWI are Copyright (C) 1997-July 2008 CWI.
 * Copyright August 2008-2014 MonetDB B.V.
 * All Rights Reserved.
 */

/*
 * @a stefan manegold
 * @+
 * The microbenchmark routines are primarilly used to create a
 * simple database for testing the performance of core routines.
 * It was originally developed in the context of the Radix Cluster
 * activities.
 * @f microbenchmark
 */
#include "monetdb_config.h"
#include <mal.h>
#include <math.h>
#include <mal_exception.h>
#include "microbenchmark.h"

static int
BATrandom(BAT **bn, oid *base, wrd *size, int *domain, int seed)
{
	BUN n = (BUN) * size;
	BAT *b = NULL;
	BUN p, q;

	if (*size > (wrd)BUN_MAX) {
		GDKerror("BATrandom: size must not exceed BUN_MAX");
		return GDK_FAIL;
	}

	if (*size < 0) {
		GDKerror("BATrandom: size must not be negative");
		return GDK_FAIL;
	}

	b = BATnew(TYPE_void, TYPE_int, n, TRANSIENT);
	if (b == NULL)
		return GDK_FAIL;
	if (n == 0) {
		b->tsorted = 1;
		b->trevsorted = 0;
		b->hsorted = 1;
		b->hrevsorted = 0;
		b->tdense = FALSE;
		b->hdense = TRUE;
		BATseqbase(b, *base);
		BATkey(b, TRUE);
		BATkey(BATmirror(b), TRUE);
		*bn = b;
		return GDK_SUCCEED;
	}

	BATsetcount(b, n);
	/* create BUNs with random distribution */
	if (seed != int_nil)
		srand(seed);
	if (*domain == int_nil) {
		BATloop(b, p, q) {
			*(int *) Tloc(b, p) = rand();
		}
	} else {
		BATloop(b, p, q) {
			*(int *) Tloc(b, p) = rand() % *domain;
		}
	}

	b->hsorted = 1;
	b->hrevsorted = 0;
	b->hdense = TRUE;
	BATseqbase(b, *base);
	BATkey(b, TRUE);
	b->tsorted = FALSE;
	b->trevsorted = FALSE;
	b->tdense = FALSE;
	BATkey(BATmirror(b), FALSE);
	*bn = b;
	return GDK_SUCCEED;
}

static int
BATuniform(BAT **bn, oid *base, wrd *size, int *domain)
{
	BUN n = (BUN) * size, i, r;
	BAT *b = NULL;
	BUN firstbun, p, q;
	int j = 0;

	if (*size > (wrd)BUN_MAX) {
		GDKerror("BATuniform: size must not exceed BUN_MAX");
		return GDK_FAIL;
	}

	if (*size < 0) {
		GDKerror("BATuniform: size must not be negative");
		return GDK_FAIL;
	}

	b = BATnew(TYPE_void, TYPE_int, n, TRANSIENT);
	if (b == NULL)
		return GDK_FAIL;
	if (n == 0) {
		b->tsorted = 1;
		b->trevsorted = 0;
		b->hsorted = 1;
		b->hrevsorted = 0;
		b->tdense = FALSE;
		b->hdense = TRUE;
		BATseqbase(b, *base);
		BATkey(b, TRUE);
		BATkey(BATmirror(b), TRUE);
		*bn = b;
		return GDK_SUCCEED;
	}

	firstbun = BUNfirst(b);
	BATsetcount(b, n);
	/* create BUNs with uniform distribution */
	BATloop(b, p, q) {
		*(int *) Tloc(b, p) = j;
		if (++j >= *domain)
			j = 0;
	}

	/* mix BUNs randomly */
	for (r = i = 0; i < n; i++) {
		BUN idx = i + ((r += (BUN) rand()) % (n - i));
		int val;

		p = firstbun + i;
		q = firstbun + idx;
		val = *(int *) Tloc(b, p);
		*(int *) Tloc(b, p) = *(int *) Tloc(b, q);
		*(int *) Tloc(b, q) = val;
	}
	b->hsorted = 1;
	b->hrevsorted = 0;
	b->hdense = TRUE;
	BATseqbase(b, *base);
	BATkey(b, TRUE);
	b->tsorted = FALSE;
	b->trevsorted = FALSE;
	b->tdense = FALSE;
	BATkey(BATmirror(b), *size <= *domain);
	*bn = b;
	return GDK_SUCCEED;
}

static int
BATskewed(BAT **bn, oid *base, wrd *size, int *domain, int *skew)
{
	BUN n = (BUN) * size, i, r;
	BAT *b = NULL;
	BUN firstbun, lastbun, p, q;

	BUN skewedSize;
	int skewedDomain;

	if (*size > (wrd)BUN_MAX) {
		GDKerror("BATskewed: size must not exceed BUN_MAX = " BUNFMT, BUN_MAX);
		return GDK_FAIL;
	}

	if (*size < 0) {
		GDKerror("BATskewed: size must not be negative");
		return GDK_FAIL;
	}

	if (*skew > 100 || *skew < 0) {
		GDKerror("BATskewed: skew must be between 0 and 100");
		return GDK_FAIL;
	}

	b = BATnew(TYPE_void, TYPE_int, n, TRANSIENT);
	if (b == NULL)
		return GDK_FAIL;
	if (n == 0) {
		b->tsorted = 1;
		b->trevsorted = 0;
		b->hsorted = 1;
		b->hrevsorted = 0;
		b->tdense = FALSE;
		b->hdense = TRUE;
		BATseqbase(b, *base);
		BATkey(b, TRUE);
		BATkey(BATmirror(b), TRUE);
		*bn = b;
		return GDK_SUCCEED;
	}

	firstbun = BUNfirst(b);
	BATsetcount(b, n);
	/* create BUNs with skewed distribution */
	skewedSize = ((*skew) * n)/100;
	skewedDomain = ((100-(*skew)) * (*domain))/100;

	lastbun = firstbun + skewedSize;
	for(p=firstbun; p <lastbun; p++)
		*(int *) Tloc(b, p) = (int)rand() % skewedDomain;

	lastbun = BUNlast(b);
	for(; p <lastbun; p++)
		*(int *) Tloc(b, p) = ((int)rand() % (*domain-skewedDomain)) + skewedDomain;

	/* mix BUNs randomly */

	for (r = i = 0; i < n; i++) {
		BUN idx = i + ((r += (BUN) rand()) % (n - i));
		int val;

		p = firstbun + i;
		q = firstbun + idx;
		val = *(int *) Tloc(b, p);
		*(int *) Tloc(b, p) = *(int *) Tloc(b, q);
		*(int *) Tloc(b, q) = val;
	}
	b->hsorted = 1;
	b->hrevsorted = 0;
	b->hdense = TRUE;
	BATseqbase(b, *base);
	BATkey(b, TRUE);
	b->tsorted = FALSE;
	b->trevsorted = FALSE;
	b->tdense = FALSE;
	BATkey(BATmirror(b), *size <= *domain);
	*bn = b;
	return GDK_SUCCEED;
}


/* math.h files do not have M_PI/M_E defined */
#ifndef M_PI
# define M_PI		3.14159265358979323846	/* pi */
#endif
#ifndef M_E
# define M_E		2.7182818284590452354	/* e */
#endif

static int
BATnormal(BAT **bn, oid *base, wrd *size, int *domain, int *stddev, int *mean)
{
	BUN n = (BUN) * size, i;
	unsigned int r = (unsigned int) n;
	BUN d = (BUN) (*domain < 0 ? 0 : *domain);
	BAT *b = NULL;
	BUN firstbun, p, q;
	int m = *mean, s = *stddev;
	int *itab;
	flt *ftab, tot = 0.0;

	if (*size > (wrd)BUN_MAX) {
		GDKerror("BATnormal: size must not exceed BUN_MAX");
		return GDK_FAIL;
	}

	if (*size < 0) {
		GDKerror("BATnormal: size must not be negative");
		return GDK_FAIL;
	}

<<<<<<< HEAD
        b = BATnew(TYPE_void, TYPE_int, n, TRANSIENT);
=======
	b = BATnew(TYPE_void, TYPE_int, n);
>>>>>>> 5e82733b
	if (b == NULL)
		return GDK_FAIL;
	if (n == 0) {
		b->tsorted = 1;
		b->trevsorted = 0;
		b->hsorted = 1;
		b->hrevsorted = 0;
		b->tdense = FALSE;
		b->hdense = TRUE;
		BATseqbase(b, *base);
		BATkey(b, TRUE);
		BATkey(BATmirror(b), TRUE);
		*bn = b;
		return GDK_SUCCEED;
	}

	firstbun = BUNfirst(b);
	itab = (int *) GDKmalloc(d * sizeof(int));
	ftab = (flt *) itab;

	/* assert(0 <= *mean && *mean < *size); */

	/* created inverted table */
	for (i = 0; i < d; i++) {
		dbl tmp = (dbl) ((i - m) * (i - m));

		tmp = pow(M_E, -tmp / (2 * s * s)) / sqrt(2 * M_PI * s * s);
		ftab[i] = (flt) tmp;
		tot += ftab[i];
	}
	for (tot = (flt) (1.0 / tot), i = 0; i < d; i++) {
		itab[i] = (int) ((flt) n * ftab[i] * tot);
		r -= itab[i];
	}
	itab[m] += r;

	BATsetcount(b, n);
	/* create BUNs with normal distribution */
	BATloop(b, p, q) {
		while (itab[r] == 0)
			r++;
		itab[r]--;
		*(int *) Tloc(b, p) = (int) r;
	}
	GDKfree(itab);

	/* mix BUNs randomly */
	for (r = 0, i = 0; i < n; i++) {
			BUN idx = i + (BUN) ((r += (unsigned int) rand()) % (n - i));
		int val;

		p = firstbun + i;
		q = firstbun + idx;
		val = *(int *) Tloc(b, p);
		*(int *) Tloc(b, p) = *(int *) Tloc(b, q);
		*(int *) Tloc(b, q) = val;
	}
	b->hsorted = 1;
	b->hrevsorted = 0;
	b->hdense = TRUE;
	BATseqbase(b, *base);
	BATkey(b, TRUE);
	b->tsorted = FALSE;
	b->trevsorted = FALSE;
	b->tdense = FALSE;
	BATkey(BATmirror(b), n<2);
	*bn = b;
	return GDK_SUCCEED;
}
/*
 * @-
 * The M5 wrapper code
 */

str
MBMrandom(int *ret, oid *base, wrd *size, int *domain){
	return MBMrandom_seed ( ret, base, size, domain, &int_nil );
}

str
MBMrandom_seed(int *ret, oid *base, wrd *size, int *domain, const int *seed){
	BAT *bn = NULL;

	BATrandom(&bn, base, size, domain, *seed);
	if( bn ){
		if (!(bn->batDirty&2)) bn = BATsetaccess(bn, BAT_READ);
		BBPkeepref(*ret= bn->batCacheid);
	} else throw(MAL, "microbenchmark.random", OPERATION_FAILED);
	return MAL_SUCCEED;
}


str
MBMuniform(int *ret, oid *base, wrd *size, int *domain){
	BAT *bn = NULL;

	BATuniform(&bn, base, size, domain);
	if( bn ){
		if (!(bn->batDirty&2)) bn = BATsetaccess(bn, BAT_READ);
		BBPkeepref(*ret= bn->batCacheid);
	} else throw(MAL, "microbenchmark.uniform", OPERATION_FAILED);
	return MAL_SUCCEED;
}

str
MBMnormal(int *ret, oid *base, wrd *size, int *domain, int *stddev, int *mean){
	BAT *bn = NULL;
	BATnormal(&bn, base, size, domain, stddev, mean);
	if( bn ){
		if (!(bn->batDirty&2)) bn = BATsetaccess(bn, BAT_READ);
		BBPkeepref(*ret= bn->batCacheid);
	} else throw(MAL, "microbenchmark.uniform", OPERATION_FAILED);
	return MAL_SUCCEED;
}


str
MBMmix(int *bn, int *batid)
{
	BUN n, r, i;
	BUN firstbun, p, q;
	BAT *b;

	if ((b = BATdescriptor(*batid)) == NULL)
                throw(MAL, "microbenchmark.mix", RUNTIME_OBJECT_MISSING);

	n = BATcount(b);
	firstbun = BUNfirst(b);
	/* mix BUNs randomly */
	for (r = i = 0; i < n; i++) {
		BUN idx = i + ((r += (BUN) rand()) % (n - i));
		int val;

		p = firstbun + i;
		q = firstbun + idx;
		val = *(int *) Tloc(b, p);
		*(int *) Tloc(b, p) = *(int *) Tloc(b, q);
		*(int *) Tloc(b, q) = val;
	}

	BBPunfix(b->batCacheid);
	*bn = b->batCacheid;

	return MAL_SUCCEED;
}

str
MBMskewed(int *ret, oid *base, wrd *size, int *domain, int *skew){
	BAT *bn = NULL;

	BATskewed(&bn, base, size, domain, skew);
	if( bn ){
		if (!(bn->batDirty&2)) bn = BATsetaccess(bn, BAT_READ);
		BBPkeepref(*ret= bn->batCacheid);
	} else throw(MAL, "microbenchmark,uniform", OPERATION_FAILED);
	return MAL_SUCCEED;
}<|MERGE_RESOLUTION|>--- conflicted
+++ resolved
@@ -273,11 +273,7 @@
 		return GDK_FAIL;
 	}
 
-<<<<<<< HEAD
-        b = BATnew(TYPE_void, TYPE_int, n, TRANSIENT);
-=======
-	b = BATnew(TYPE_void, TYPE_int, n);
->>>>>>> 5e82733b
+	b = BATnew(TYPE_void, TYPE_int, n, TRANSIENT);
 	if (b == NULL)
 		return GDK_FAIL;
 	if (n == 0) {
