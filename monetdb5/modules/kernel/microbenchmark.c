--- conflicted
+++ resolved
@@ -374,13 +374,10 @@
 		throw(MAL, "microbenchmark.mix", RUNTIME_OBJECT_MISSING);
 
 	n = BATcount(b);
-<<<<<<< HEAD
 	firstbun = BUNfirst(b);
 
 	mt_rng = mtwist_new();
 
-=======
->>>>>>> d7e5efb9
 	/* mix BUNs randomly */
 	for (r = i = 0; i < n; i++) {
 		BUN idx = i + ((r += (BUN) mtwist_u32rand(mt_rng)) % (n - i));
