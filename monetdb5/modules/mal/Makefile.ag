# The contents of this file are subject to the MonetDB Public License
# Version 1.1 (the "License"); you may not use this file except in
# compliance with the License. You may obtain a copy of the License at
# http://www.monetdb.org/Legal/MonetDBLicense
#
# Software distributed under the License is distributed on an "AS IS"
# basis, WITHOUT WARRANTY OF ANY KIND, either express or implied. See the
# License for the specific language governing rights and limitations
# under the License.
#
# The Original Code is the MonetDB Database System.
#
# The Initial Developer of the Original Code is CWI.
# Portions created by CWI are Copyright (C) 1997-July 2008 CWI.
# Copyright August 2008-2015 MonetDB B.V.
# All Rights Reserved.

INCLUDES = ../../mal ../atoms ../kernel \
	../../../clients/mapilib \
   ../../../monetdb5/optimizer \
	../../../common/options \
	../../../common/stream \
	../../../common/utils \
	../../../gdk \
	$(pcre_CFLAGS) $(zlib_CFLAGS) $(BZIP_INCS) $(MSGCONTROL_FLAGS) \
	$(openssl_CFLAGS)

MTSAFE

lib_mal = {
	NOINST
	SOURCES = \
		batExtensions.c batExtensions.h \
		bbp.c bbp.h \
		clients.c clients.h \
		cluster.c cluster.h \
		factories.c factories.h \
		groupby.c groupby.h \
		inspect.c inspect.h \
		iterator.c  iterator.h \
		joinpath.c  joinpath.h \
		language.c language.h \
		mal_io.c mal_io.h \
		mal_mapi.c mal_mapi.h \
		manual.c manual.h \
		mat.c mat.h \
		mdb.c mdb.h \
		mkey.c mkey.h \
		manifold.c manifold.h \
		pcre.c \
		profiler.c profiler.h \
		querylog.c querylog.h \
		recycle.c recycle.h \
		remote.c remote.h \
		sabaoth.c sabaoth.h \
		sysmon.c sysmon.h \
		tablet.c tablet.h \
		tokenizer.c tokenizer.h \
		transaction.c \
		txtsim.c txtsim.h \
		zorder.c zorder.h \
		sample.c sample.h \
		json_util.c json_util.h \
		mosaic.c mosaic.h \
		mosaic_hdr.c mosaic_hdr.h \
		mosaic_literal.c mosaic_literal.h \
		mosaic_runlength.c mosaic_runlength.h \
		mosaic_dictionary.c mosaic_dictionary.h \
		mosaic_delta.c mosaic_delta.h \
		mosaic_linear.c mosaic_linear.h \
		mosaic_frame.c mosaic_frame.h \
		mosaic_prefix.c mosaic_prefix.h \
		calc.c batcalc.c
}

headers_mal = {
	HEADERS = mal
	DIR = libdir/monetdb5
	SOURCES = language.mal mal_init.mal bbp.mal \
		profiler.mal batExtensions.mal \
		inspect.mal manual.mal mal_io.mal mkey.mal manifold.mal \
		iterator.mal clients.mal \
		factories.mal groupby.mal mdb.mal pcre.mal mat.mal \
		transaction.mal \
		mal_mapi.mal sabaoth.mal remote.mal  \
		txtsim.mal recycle.mal \
<<<<<<< HEAD
		cluster.mal trader.mal \
		tokenizer.mal zorder.mal sample.mal json_util.mal mosaic.mal \
=======
		cluster.mal \
		tokenizer.mal zorder.mal sample.mal json_util.mal \
>>>>>>> 2e05aad2
		batmtime.mal querylog.mal sysmon.mal
}

headers_auto = {
	HEADERS = mal
	DIR = libdir/monetdb5/autoload
	SOURCES = 01_calc.mal 01_batcalc.mal
}

headers_hge = {
	COND = HAVE_HGE
	HEADERS = mal
	DIR = libdir/monetdb5/autoload
	SOURCES = 00_calc_hge.mal 00_batcalc_hge.mal \
		00_cluster_hge.mal 00_iterator_hge.mal 00_language_hge.mal \
		00_mal_mapi_hge.mal 00_mkey_hge.mal 00_batExtensions_hge.mal
}

EXTRA_DIST = batExtensions.mal iterator.mal \
	groupby.mal mal_init.mal manual.mal mkey.mal manifold.mal pcre.mal \
	profiler.mal recycle.mal remote.mal sabaoth.mal \
	transaction.mal txtsim.mal tablet.mal tablet.h sample.mal json_util.mal \
	mal_mapi.mal mat.mal tokenizer.mal \
	batmtime.mal querylog.mal sysmon.mal mosaic.mal \
	01_calc.mal 01_batcalc.mal \
	00_calc_hge.mal 00_batcalc_hge.mal \
	00_cluster_hge.mal 00_iterator_hge.mal 00_language_hge.mal \
	00_mal_mapi_hge.mal 00_mkey_hge.mal 00_batExtensions_hge.mal

EXTRA_DIST_DIR = Tests<|MERGE_RESOLUTION|>--- conflicted
+++ resolved
@@ -84,13 +84,8 @@
 		transaction.mal \
 		mal_mapi.mal sabaoth.mal remote.mal  \
 		txtsim.mal recycle.mal \
-<<<<<<< HEAD
-		cluster.mal trader.mal \
-		tokenizer.mal zorder.mal sample.mal json_util.mal mosaic.mal \
-=======
-		cluster.mal \
+		cluster.mal mosaic.mal \
 		tokenizer.mal zorder.mal sample.mal json_util.mal \
->>>>>>> 2e05aad2
 		batmtime.mal querylog.mal sysmon.mal
 }
 
@@ -114,7 +109,7 @@
 	profiler.mal recycle.mal remote.mal sabaoth.mal \
 	transaction.mal txtsim.mal tablet.mal tablet.h sample.mal json_util.mal \
 	mal_mapi.mal mat.mal tokenizer.mal \
-	batmtime.mal querylog.mal sysmon.mal mosaic.mal \
+	batmtime.mal querylog.mal sysmon.mal \
 	01_calc.mal 01_batcalc.mal \
 	00_calc_hge.mal 00_batcalc_hge.mal \
 	00_cluster_hge.mal 00_iterator_hge.mal 00_language_hge.mal \
