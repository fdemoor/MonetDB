--- conflicted
+++ resolved
@@ -28,11 +28,7 @@
 lib_mal = {
 	NOINST
 	SOURCES = \
-<<<<<<< HEAD
 		array.mx \
-		attach.c attach.h \
-=======
->>>>>>> 923fec74
 		batExtensions.c batExtensions.h \
 		bbp.c bbp.h \
 		box.c box.h \
