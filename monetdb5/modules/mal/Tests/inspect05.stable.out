--- conflicted
+++ resolved
@@ -17,25 +17,6 @@
 # MonetDB/GIS module loaded
 # MonetDB/JAQL module loaded
 # MonetDB/SQL module loaded
-<<<<<<< HEAD
-function user.main():void;
-#Illustrate the modules loaded after start 
-    m := inspect.getModule();
-    m0 := algebra.subselect(m,nil:bat[:oid,:oid],"bat","bat",true,true,false);
-# limit the list 
-    m1 := algebra.projection(m0,m);
-    k := inspect.getKind();
-    k0 := algebra.projection(m0,k);
-    f := inspect.getFunction();
-    f0 := algebra.projection(m0,f);
-    s := inspect.getSignatures();
-    s0 := algebra.projection(m0,s);
-    a := inspect.getAddresses();
-    a0 := algebra.projection(m0,a);
-    (fv,forder) := algebra.subsort(f0,false,true);
-    io.table(1,fv,k0,m1,s0,a0);
-end user.main;
-=======
 # MonetDB/R   module loaded
 
 Ready.
@@ -44,7 +25,6 @@
 # 09:46:13 >  "mclient" "-lmal" "-ftest" "-Eutf-8" "--host=/var/tmp/mtest-26774" "--port=35410"
 # 09:46:13 >  
 
->>>>>>> 242cceaf
 #--------------------------#
 # t	t	t	t	t  # name
 # str	str	str	str	str  # type
