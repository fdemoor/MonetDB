--- conflicted
+++ resolved
@@ -16,25 +16,9 @@
 # Listening for connection requests on mapi:monetdb://eir.ins.cwi.nl:33456/
 # MonetDB/GIS module loaded
 # MonetDB/SQL module loaded
-<<<<<<< HEAD
-function user.main():void;
-#causing a sigfault  
-    uri := sabaoth.getLocalConnectionURI();
-    conn:str  := remote.connect(uri,"monetdb","monetdb");
-    e := nil:bat[:oid,:int];
-    m:str := remote.put(conn,e);
-    io.print(m);
-    v:bat[:oid,:int] := remote.get(conn,m);
-    io.print(v);
-    mdb.var();
-end user.main;
-!MALException:remote.put:Object not found
-
-=======
 # MonetDB/R   module loaded
 
 Ready.
->>>>>>> 242cceaf
 
 
 
