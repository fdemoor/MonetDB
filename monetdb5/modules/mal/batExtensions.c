/*
 * This Source Code Form is subject to the terms of the Mozilla Public
 * License, v. 2.0.  If a copy of the MPL was not distributed with this
 * file, You can obtain one at http://mozilla.org/MPL/2.0/.
 *
 * Copyright 2008-2015 MonetDB B.V.
 */

/*
 * M.L.Kersten
 * BAT Algebra Extensions
 * The kernel libraries are unaware of the MAL runtime semantics.
 * This calls for declaring some operations in the MAL module section
 * and register them in the kernel modules explicitly.
 *
 * A good example of this borderline case are BAT creation operations,
 * which require a mapping of the type identifier to the underlying
 * implementation type.
 *
 * Another example concerns the (un)pack operations, which direct
 * access the runtime stack to (push)pull the values needed.
 */
#include "monetdb_config.h"
#include "batExtensions.h"

/*
 * BAT enhancements
 * The code to enhance the kernel.
 */
str
CMDBATnew(Client cntxt, MalBlkPtr m, MalStkPtr s, InstrPtr p)
{
	int ht, tt;
	BUN cap = 0;
	bat *res;

	(void) cntxt;
	res = getArgReference_bat(s, p, 0);
	ht = getArgType(m, p, 1);
	tt = getArgType(m, p, 2);
	if (p->argc > 3) {
		lng lcap;

		if (getArgType(m, p, 3) == TYPE_lng)
			lcap = *getArgReference_lng(s, p, 3);
		else if (getArgType(m, p, 3) == TYPE_int)
			lcap = (lng) *getArgReference_int(s, p, 3);
		else if (getArgType(m, p, 3) == TYPE_wrd)
			lcap = (lng) *getArgReference_wrd(s, p, 3);
		else
			throw(MAL, "bat.new", ILLEGAL_ARGUMENT " Incorrect type for size");
		if (lcap < 0)
			throw(MAL, "bat.new", POSITIVE_EXPECTED);
		if (lcap > (lng) BUN_MAX)
			throw(MAL, "bat.new", ILLEGAL_ARGUMENT " Capacity too large");
		cap = (BUN) lcap;
	}

	if (ht != TYPE_oid || tt == TYPE_any || isaBatType(ht) || isaBatType(tt))
		throw(MAL, "bat.new", SEMANTIC_TYPE_ERROR);
	return (str) BKCnewBAT(res,  &tt, &cap, TRANSIENT);
<<<<<<< HEAD
=======
}

str
CMDBATnewColumn(Client cntxt, MalBlkPtr m, MalStkPtr s, InstrPtr p){
	int tt;
	BUN cap = 0;
	bat *res;

	(void) cntxt;
	res = getArgReference_bat(s, p, 0);
	tt = getArgType(m, p, 1);
	if (p->argc > 2) {
		lng lcap;

		if (getArgType(m, p, 2) == TYPE_lng)
			lcap = *getArgReference_lng(s, p, 2);
		else if (getArgType(m, p, 2) == TYPE_int)
			lcap = (lng) *getArgReference_int(s, p, 2);
		else if (getArgType(m, p, 2) == TYPE_wrd)
			lcap = (lng) *getArgReference_wrd(s, p, 2);
		else
			throw(MAL, "bat.new", ILLEGAL_ARGUMENT " Incorrect type for size");
		if (lcap < 0)
			throw(MAL, "bat.new", POSITIVE_EXPECTED);
		if (lcap > (lng) BUN_MAX)
			throw(MAL, "bat.new", ILLEGAL_ARGUMENT " Capacity too large");
		cap = (BUN) lcap;
	}

	if (tt == TYPE_any || isaBatType(tt))
		throw(MAL, "bat.new", SEMANTIC_TYPE_ERROR);
	return (str) BKCnewBAT(res,  &tt, &cap, TRANSIENT);
>>>>>>> 242cceaf
}

str
CMDBATnew_persistent(Client cntxt, MalBlkPtr m, MalStkPtr s, InstrPtr p)
{
	int ht, tt;
	BUN cap = 0;
	bat *res;

	(void) cntxt;
	res = getArgReference_bat(s, p, 0);
	ht = getArgType(m, p, 1);
	tt = getArgType(m, p, 2);
	if (p->argc > 3) {
		lng lcap;

		if (getArgType(m, p, 3) == TYPE_lng)
			lcap = *getArgReference_lng(s, p, 3);
		else if (getArgType(m, p, 3) == TYPE_int)
			lcap = (lng) *getArgReference_int(s, p, 3);
		else if (getArgType(m, p, 3) == TYPE_wrd)
			lcap = (lng) *getArgReference_wrd(s, p, 3);
		else
			throw(MAL, "bat.new", ILLEGAL_ARGUMENT " Incorrect type for size");
		if (lcap < 0)
			throw(MAL, "bat.new", POSITIVE_EXPECTED);
		if (lcap > (lng) BUN_MAX)
			throw(MAL, "bat.new", ILLEGAL_ARGUMENT " Capacity too large");
		cap = (BUN) lcap;
	}

	if (ht != TYPE_oid || tt == TYPE_any || isaBatType(ht) || isaBatType(tt))
		throw(MAL, "bat.new", SEMANTIC_TYPE_ERROR);
	return (str) BKCnewBAT(res, &tt, &cap, PERSISTENT);
}

str
CMDBATnewDerived(Client cntxt, MalBlkPtr mb, MalStkPtr s, InstrPtr p)
{
	bat bid;
	int tt;
	BUN cap = 0;
	int *res;
	BAT *b;
	str msg;
	oid o;

	(void) mb;
	(void) cntxt;
	bid = *getArgReference_bat(s, p, 1);
	if ((b = BATdescriptor(bid)) == NULL) {
		throw(MAL, "bat.new", INTERNAL_BAT_ACCESS);
	}

	if (p->argc > 2) {
		lng lcap = *getArgReference_lng(s, p, 2);
		if (lcap < 0)
			throw(MAL, "bat.new", POSITIVE_EXPECTED);
		if (lcap > (lng) BUN_MAX)
			throw(MAL, "bat.new", ILLEGAL_ARGUMENT " Capacity too large");
		cap = (BUN) lcap;
	}
	else
		cap = BATcount(b);
	o = b->hseqbase;
	BBPunfix(b->batCacheid);

	res = getArgReference_int(s, p, 0);
	msg = (str) BKCnewBAT(res,  &tt, &cap, TRANSIENT);
	if (msg == MAL_SUCCEED ){
		b = BATdescriptor(*res);
		if ( b == NULL )
			throw(MAL, "bat.new", RUNTIME_OBJECT_MISSING);
		BATseqbase(b, o);
		BBPunfix(b->batCacheid);
	}
	return msg;
}

str
CMDBATsingle(Client cntxt, MalBlkPtr mb, MalStkPtr stk, InstrPtr pci)
{
	BAT *b;
	int * ret= getArgReference_bat(stk,pci,0);
	void *u =(void*) getArgReference(stk,pci,1);

	(void)cntxt;

	b = BATnew(TYPE_void,getArgType(mb,pci,1),0, TRANSIENT);
	if( b == 0)
		throw(MAL,"bat.single","Could not create it");
	BATseqbase(b, 0);
    if (b->ttype >= TYPE_str && ATOMstorage(b->ttype) >= TYPE_str) {
        if (u == 0 || *(str*)u == 0)
            u = (ptr) str_nil;
        else
            u = (ptr) *(str *)u;
    }
	BUNappend(b,u, FALSE);
	BBPincref(*ret = b->batCacheid, TRUE);
	return MAL_SUCCEED;
}

/* If the optimizer has not determined the partition bounds we derive one here.  */
str
CMDBATpartition(Client cntxt, MalBlkPtr mb, MalStkPtr stk, InstrPtr pci)
{
	BAT *b,*bn;
	bat *ret;
	int i;
	bat bid;
	oid lval,hval=0, step;

	(void) mb;
	(void) cntxt;
	bid = *getArgReference_bat(stk, pci, pci->retc);

	if ((b = BATdescriptor(bid)) == NULL) {
		throw(MAL, "bat.partition", INTERNAL_BAT_ACCESS);
	}
	step = BATcount(b) / pci->retc + 1;

	/* create the slices slightly overshoot to make sure it all is taken*/
	for(i=0; i<pci->retc; i++){
		lval = i*step;
		hval = lval + step;
		if (i == pci->retc-1)
			hval = BATcount(b);
		bn =  BATslice(b, lval,hval);
		if (bn== NULL){
			BBPunfix(b->batCacheid);
			throw(MAL, "bat.partition", MAL_MALLOC_FAIL);
		}
		BATseqbase(bn, lval);
		stk->stk[getArg(pci,i)].val.bval = bn->batCacheid;
		ret= getArgReference_bat(stk,pci,i);
		BBPkeepref(*ret = bn->batCacheid);
	}
	BBPunfix(b->batCacheid);
	return MAL_SUCCEED;
}
str
CMDBATpartition2(Client cntxt, MalBlkPtr mb, MalStkPtr stk, InstrPtr pci)
{
	BAT *b,*bn;
	bat *ret,bid;
	int pieces= *getArgReference_int(stk, pci, 2);
	int idx = *getArgReference_int(stk, pci, 3);
	oid lval,hval=0, step;

	(void) mb;
	(void) cntxt;
	if ( pieces <=0 )
		throw(MAL, "bat.partition", POSITIVE_EXPECTED);
	if ( idx >= pieces || idx <0 )
		throw(MAL, "bat.partition", ILLEGAL_ARGUMENT " Illegal piece index");

	bid = *getArgReference_bat(stk, pci, pci->retc);

	if ((b = BATdescriptor(bid)) == NULL) {
		throw(MAL, "bat.partition", INTERNAL_BAT_ACCESS);
	}
	step = BATcount(b) / pieces;

	lval = idx * step;
	if ( idx == pieces-1)
		hval = BATcount(b);
	else
		hval = lval+step;
	bn =  BATslice(b, lval,hval);
	BATseqbase(bn, lval + b->hseqbase) ;
	if (bn== NULL){
		BBPunfix(b->batCacheid);
		throw(MAL, "bat.partition",  INTERNAL_OBJ_CREATE);
	}
	ret= getArgReference_bat(stk,pci,0);
	BBPkeepref(*ret = bn->batCacheid);
	BBPunfix(b->batCacheid);
	return MAL_SUCCEED;
}

str
CMDBATimprints(void *ret, bat *bid)
{
	BAT *b;
	gdk_return r;

	(void) ret;
	if ((b = BATdescriptor(*bid)) == NULL) 
		throw(MAL, "bat.imprints", INTERNAL_BAT_ACCESS);

	r = BATimprints(b);
	BBPunfix(b->batCacheid);
	if (r == GDK_FAIL)
		throw(MAL, "bat.imprints", GDK_EXCEPTION);
	return MAL_SUCCEED;
}
str
CMDBATimprintsize(lng *ret, bat *bid)
{
	BAT *b;

	if ((b = BATdescriptor(*bid)) == NULL) 
		throw(MAL, "bat.imprints", INTERNAL_BAT_ACCESS);

	*ret = IMPSimprintsize(b);
	BBPunfix(b->batCacheid);
	return MAL_SUCCEED;
}<|MERGE_RESOLUTION|>--- conflicted
+++ resolved
@@ -59,8 +59,6 @@
 	if (ht != TYPE_oid || tt == TYPE_any || isaBatType(ht) || isaBatType(tt))
 		throw(MAL, "bat.new", SEMANTIC_TYPE_ERROR);
 	return (str) BKCnewBAT(res,  &tt, &cap, TRANSIENT);
-<<<<<<< HEAD
-=======
 }
 
 str
@@ -93,7 +91,6 @@
 	if (tt == TYPE_any || isaBatType(tt))
 		throw(MAL, "bat.new", SEMANTIC_TYPE_ERROR);
 	return (str) BKCnewBAT(res,  &tt, &cap, TRANSIENT);
->>>>>>> 242cceaf
 }
 
 str
