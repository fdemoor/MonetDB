--- conflicted
+++ resolved
@@ -601,27 +601,12 @@
 	(void) cntxt;
 	(void) mb;
 
-<<<<<<< HEAD
 	user = BATnew(TYPE_void, TYPE_str, 0, TRANSIENT);
-	BATseqbase(user,0);
 	login = BATnew(TYPE_void, TYPE_lng, 0, TRANSIENT);
-	BATseqbase(login,0);
 	stimeout = BATnew(TYPE_void, TYPE_lng, 0, TRANSIENT);
-	BATseqbase(stimeout,0);
 	last = BATnew(TYPE_void, TYPE_lng, 0, TRANSIENT);
-	BATseqbase(last,0);
 	qtimeout = BATnew(TYPE_void, TYPE_lng, 0, TRANSIENT);
-	BATseqbase(qtimeout,0);
 	active = BATnew(TYPE_void, TYPE_bit, 0, TRANSIENT);
-	BATseqbase(active,0);
-=======
-	user = BATnew(TYPE_void, TYPE_str, 0);
-	login = BATnew(TYPE_void, TYPE_lng, 0);
-	stimeout = BATnew(TYPE_void, TYPE_lng, 0);
-	last = BATnew(TYPE_void, TYPE_lng, 0);
-	qtimeout = BATnew(TYPE_void, TYPE_lng, 0);
-	active = BATnew(TYPE_void, TYPE_bit, 0);
->>>>>>> 5e82733b
 	if ( user == NULL || login == NULL || stimeout == NULL || qtimeout == NULL || active == NULL){
 		if ( user) BBPreleaseref(user->batCacheid);
 		if ( login) BBPreleaseref(login->batCacheid);
