/*
 * The contents of this file are subject to the MonetDB Public License
 * Version 1.1 (the "License"); you may not use this file except in
 * compliance with the License. You may obtain a copy of the License at
 * http://www.monetdb.org/Legal/MonetDBLicense
 *
 * Software distributed under the License is distributed on an "AS IS"
 * basis, WITHOUT WARRANTY OF ANY KIND, either express or implied. See the
 * License for the specific language governing rights and limitations
 * under the License.
 *
 * The Original Code is the MonetDB Database System.
 *
 * The Initial Developer of the Original Code is CWI.
 * Portions created by CWI are Copyright (C) 1997-July 2008 CWI.
 * Copyright August 2008-2014 MonetDB B.V.
 * All Rights Reserved.
 */

#ifndef _CLUSTER_H
#define _CLUSTER_H

#include <mal.h>
#include "mal_interpreter.h"
#include "mal_client.h"

/*#define _CLUSTER_DEBUG	for local debugging */

#ifdef WIN32
#if !defined(LIBMAL) && !defined(LIBATOMS) && !defined(LIBKERNEL) && !defined(LIBMAL) && !defined(LIBOPTIMIZER) && !defined(LIBSCHEDULER) && !defined(LIBMONETDB5)
#define cluster_export extern __declspec(dllimport)
#else
#define cluster_export extern __declspec(dllexport)
#endif
#else
#define cluster_export extern
#endif

cluster_export str CLUSTER_key( bat *M, const bat *B);
cluster_export str CLUSTER_map(bat *RB, const bat *B);
cluster_export str CLUSTER_apply(bat *bid, BAT *nb, BAT *cmap);
cluster_export str CLUSTER_column( Client cntxt, MalBlkPtr mb, MalStkPtr stk, InstrPtr pci);
cluster_export str CLUSTER_table( Client cntxt, MalBlkPtr mb, MalStkPtr stk, InstrPtr pci);


cluster_export str  CLS_create_bte(bat *rpsum, bat *rcmap, bat *b, int *bits, int *offset);
cluster_export str  CLS_create2_bte(bat *rpsum, bat *rcmap, bat *b, int *bits, int *offset, bit *order);

cluster_export str  CLS_create_sht(bat *rpsum, bat *rcmap, bat *b, int *bits, int *offset);
cluster_export str  CLS_create2_sht(bat *rpsum, bat *rcmap, bat *b, int *bits, int *offset, bit *order);

cluster_export str  CLS_create_int(bat *rpsum, bat *rcmap, bat *b, int *bits, int *offset);
cluster_export str  CLS_create2_int(bat *rpsum, bat *rcmap, bat *b, int *bits, int *offset, bit *order);

cluster_export str  CLS_create_wrd(bat *rpsum, bat *rcmap, bat *b, int *bits, int *offset);
cluster_export str  CLS_create2_wrd(bat *rpsum, bat *rcmap, bat *b, int *bits, int *offset, bit *order);

cluster_export str  CLS_create_lng(bat *rpsum, bat *rcmap, bat *b, int *bits, int *offset);
cluster_export str  CLS_create2_lng(bat *rpsum, bat *rcmap, bat *b, int *bits, int *offset, bit *order);

<<<<<<< HEAD
#ifdef HAVE_HGE
cluster_export str  CLS_create_hge(bat *rpsum, bat *rcmap, bat *b, unsigned int *bits, unsigned int *offset);
cluster_export str  CLS_create2_hge(bat *rpsum, bat *rcmap, bat *b, unsigned int *bits, unsigned int *offset, bit *order);
#endif

cluster_export str  CLS_create_flt(bat *rpsum, bat *rcmap, bat *b, unsigned int *bits, unsigned int *offset);
cluster_export str  CLS_create2_flt(bat *rpsum, bat *rcmap, bat *b, unsigned int *bits, unsigned int *offset, bit *order);
=======
cluster_export str  CLS_create_flt(bat *rpsum, bat *rcmap, bat *b, int *bits, int *offset);
cluster_export str  CLS_create2_flt(bat *rpsum, bat *rcmap, bat *b, int *bits, int *offset, bit *order);
>>>>>>> b959b506

cluster_export str  CLS_create_dbl(bat *rpsum, bat *rcmap, bat *b, int *bits, int *offset);
cluster_export str  CLS_create2_dbl(bat *rpsum, bat *rcmap, bat *b, int *bits, int *offset, bit *order);

cluster_export str  CLS_map(bat *rb, bat *cmap, bat *b);
cluster_export str  CLS_map2(bat *rb, bat *psum, bat *cmap, bat *b);
cluster_export str CLS_split( Client cntxt, MalBlkPtr mb, MalStkPtr stk, InstrPtr pci);

#endif /* _CLUSTER_H */<|MERGE_RESOLUTION|>--- conflicted
+++ resolved
@@ -58,18 +58,13 @@
 cluster_export str  CLS_create_lng(bat *rpsum, bat *rcmap, bat *b, int *bits, int *offset);
 cluster_export str  CLS_create2_lng(bat *rpsum, bat *rcmap, bat *b, int *bits, int *offset, bit *order);
 
-<<<<<<< HEAD
 #ifdef HAVE_HGE
-cluster_export str  CLS_create_hge(bat *rpsum, bat *rcmap, bat *b, unsigned int *bits, unsigned int *offset);
-cluster_export str  CLS_create2_hge(bat *rpsum, bat *rcmap, bat *b, unsigned int *bits, unsigned int *offset, bit *order);
+cluster_export str  CLS_create_hge(bat *rpsum, bat *rcmap, bat *b, int *bits, int *offset);
+cluster_export str  CLS_create2_hge(bat *rpsum, bat *rcmap, bat *b, int *bits, int *offset, bit *order);
 #endif
 
-cluster_export str  CLS_create_flt(bat *rpsum, bat *rcmap, bat *b, unsigned int *bits, unsigned int *offset);
-cluster_export str  CLS_create2_flt(bat *rpsum, bat *rcmap, bat *b, unsigned int *bits, unsigned int *offset, bit *order);
-=======
 cluster_export str  CLS_create_flt(bat *rpsum, bat *rcmap, bat *b, int *bits, int *offset);
 cluster_export str  CLS_create2_flt(bat *rpsum, bat *rcmap, bat *b, int *bits, int *offset, bit *order);
->>>>>>> b959b506
 
 cluster_export str  CLS_create_dbl(bat *rpsum, bat *rcmap, bat *b, int *bits, int *offset);
 cluster_export str  CLS_create2_dbl(bat *rpsum, bat *rcmap, bat *b, int *bits, int *offset, bit *order);
