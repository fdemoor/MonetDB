--- conflicted
+++ resolved
@@ -87,14 +87,10 @@
 include txtsim;
 include tokenizer;
 
-<<<<<<< HEAD
 # include transaction; no direct access anymore to avoid SQL interference
 
 # scheduler components, experimental components
-# include srvpool;
 
-=======
->>>>>>> 0b8a9fef
 include mal_mapi;
 include oltp;
 
