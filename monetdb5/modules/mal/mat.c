/*
 * This Source Code Form is subject to the terms of the Mozilla Public
 * License, v. 2.0.  If a copy of the MPL was not distributed with this
 * file, You can obtain one at http://mozilla.org/MPL/2.0/.
 *
 * Copyright 1997 - July 2008 CWI, August 2008 - 2017 MonetDB B.V.
 */

/*
 * Martin Kersten
 * Multiple association tables
 * A MAT is a convenient way to deal represent horizontal fragmented
 * tables. It combines the definitions of several, type compatible
 * BATs under a single name.
 * It is produced by the mitosis optimizer and the operations
 * are the target of the mergetable optimizer.
 *
 * The MAT is materialized when the operations
 * can not deal with the components individually,
 * or the incremental operation is not supported.
 * Normally all mat.new() operations are removed by the
 * mergetable optimizer.
 * In case a mat.new() is retained in the code, then it will
 * behave as a mat.pack();
 *
 * The primitives below are chosen to accomodate the SQL
 * front-end to produce reasonable efficient code.
 */
#include "monetdb_config.h"
#include "mat.h"

/*
 * The pack is an ordinary multi BAT insert. Oid synchronistion
 * between pieces should be ensured by the code generators.
 * The pack operation could be quite expensive, because it
 * may create a really large BAT.
 * The slice over a mat helps to avoid constructing intermediates
 * that are subsequently reduced.
 * Contrary to most operations, NIL arguments are skipped and
 * do not produce RUNTIME_OBJECT_MISSING.
 */
static str
MATpackInternal(Client cntxt, MalBlkPtr mb, MalStkPtr stk, InstrPtr p)
{
	int i;
	bat *ret = getArgReference_bat(stk,p,0);
	BAT *b, *bn;
	BUN cap = 0;
	int tt = TYPE_any;
	(void) cntxt;
	(void) mb;

	for (i = 1; i < p->argc; i++) {
		bat bid = stk->stk[getArg(p,i)].val.bval;
		b = BBPquickdesc(bid,FALSE);
		if( b ){
			if (tt == TYPE_any)
				tt = b->ttype;
			if ((tt != TYPE_void && b->ttype != TYPE_void) && tt != b->ttype)
				throw(MAL, "mat.pack", "incompatible arguments");
			cap += BATcount(b);
		}
	}
	if (tt == TYPE_any){
		*ret = bat_nil;
		return MAL_SUCCEED;
	}

	bn = COLnew(0, tt, cap, TRANSIENT);
	if (bn == NULL)
		throw(MAL, "mat.pack", SQLSTATE(HY001) MAL_MALLOC_FAIL);

	for (i = 1; i < p->argc; i++) {
		b = BATdescriptor(stk->stk[getArg(p,i)].val.ival);
		if( b ){
			if (BATcount(bn) == 0) {
				BAThseqbase(bn, b->hseqbase);
				BATtseqbase(bn, b->tseqbase);
			}
			if (BATappend(bn, b, NULL, FALSE) != GDK_SUCCEED) {
				BBPunfix(bn->batCacheid);
				BBPunfix(b->batCacheid);
				throw(MAL, "mat.pack", GDK_EXCEPTION);
			}
			BBPunfix(b->batCacheid);
		}
	}
	assert(!bn->tnil || !bn->tnonil);
	BBPkeepref(*ret = bn->batCacheid);
	return MAL_SUCCEED;
}

/*
 * Enable incremental packing. The SQL front-end requires
 * fixed oid sequences.
 */
str
MATpackIncrement(Client cntxt, MalBlkPtr mb, MalStkPtr stk, InstrPtr p)
{
	bat *ret = getArgReference_bat(stk,p,0);
	int	pieces;
	BAT *b, *bb, *bn;
	size_t newsize;

	(void) cntxt;
	b = BATdescriptor( stk->stk[getArg(p,1)].val.ival);
	if ( b == NULL)
		throw(MAL, "mat.pack", RUNTIME_OBJECT_MISSING);

	if ( getArgType(mb,p,2) == TYPE_int){
		/* first step, estimate with some slack */
		pieces = stk->stk[getArg(p,2)].val.ival;
		bn = COLnew(b->hseqbase, ATOMtype(b->ttype), (BUN)(1.2 * BATcount(b) * pieces), TRANSIENT);
<<<<<<< HEAD
		if (bn == NULL)
			throw(MAL, "mat.pack", SQLSTATE(HY001) MAL_MALLOC_FAIL);
=======
		if (bn == NULL) {
			BBPunfix(b->batCacheid);
			throw(MAL, "mat.pack", MAL_MALLOC_FAIL);
		}
>>>>>>> 349f6fca
		/* allocate enough space for the vheap, but not for strings,
		 * since BATappend does clever things for strings */
		if ( b->tvheap && bn->tvheap && ATOMstorage(b->ttype) != TYPE_str){
			newsize =  b->tvheap->size * pieces;
<<<<<<< HEAD
			if (HEAPextend(bn->tvheap, newsize, TRUE) != GDK_SUCCEED)
				throw(MAL, "mat.pack", SQLSTATE(HY001) MAL_MALLOC_FAIL);
=======
			if (HEAPextend(bn->tvheap, newsize, TRUE) != GDK_SUCCEED) {
				BBPunfix(b->batCacheid);
				BBPunfix(bn->batCacheid);
				throw(MAL, "mat.pack", MAL_MALLOC_FAIL);
			}
>>>>>>> 349f6fca
		}
		BATtseqbase(bn, b->tseqbase);
		if (BATappend(bn, b, NULL, FALSE) != GDK_SUCCEED) {
			BBPunfix(bn->batCacheid);
			BBPunfix(b->batCacheid);
			throw(MAL, "mat.pack", GDK_EXCEPTION);
		}
		assert(!bn->tnil || !bn->tnonil);
		bn->S.unused = (pieces-1); /* misuse "unused" field */
		BBPkeepref(*ret = bn->batCacheid);
		BBPunfix(b->batCacheid);
	} else {
		/* remaining steps */
		bb = BATdescriptor(stk->stk[getArg(p,2)].val.ival);
		if ( bb ){
			if (BATcount(b) == 0) {
				BAThseqbase(b, bb->hseqbase);
				BATtseqbase(b, bb->tseqbase);
			}
			if (BATappend(b, bb, NULL, FALSE) != GDK_SUCCEED) {
				BBPunfix(bb->batCacheid);
				BBPunfix(b->batCacheid);
				throw(MAL, "mat.pack", GDK_EXCEPTION);
			}
			BBPunfix(bb->batCacheid);
		}
		b->S.unused--;
		if(b->S.unused == 0)
			BATsetaccess(b, BAT_READ);
		assert(!b->tnil || !b->tnonil);
		BBPkeepref(*ret = b->batCacheid);
	}
	return MAL_SUCCEED;
}

str
MATpack(Client cntxt, MalBlkPtr mb, MalStkPtr stk, InstrPtr p)
{
	return MATpackInternal(cntxt,mb,stk,p);
}

str
MATpackValues(Client cntxt, MalBlkPtr mb, MalStkPtr stk, InstrPtr p)
{
	int i, type, first = 1;
	bat *ret;
	BAT *bn;

	(void) cntxt;
	type = getArgType(mb,p,first);
	bn = COLnew(0, type, p->argc, TRANSIENT);
	if( bn == NULL)
		throw(MAL, "mat.pack", SQLSTATE(HY001) MAL_MALLOC_FAIL);

	if (ATOMextern(type)) {
		for(i = first; i < p->argc; i++)
			if (BUNappend(bn, stk->stk[getArg(p,i)].val.pval, TRUE) != GDK_SUCCEED)
				goto bailout;
	} else {
		for(i = first; i < p->argc; i++)
			if (BUNappend(bn, getArgReference(stk, p, i), TRUE) != GDK_SUCCEED)
				goto bailout;
	}
	ret= getArgReference_bat(stk,p,0);
	BBPkeepref(*ret = bn->batCacheid);
	return MAL_SUCCEED;
  bailout:
	BBPreclaim(bn);
	throw(MAL, "mat.pack", SQLSTATE(HY001) MAL_MALLOC_FAIL);
}<|MERGE_RESOLUTION|>--- conflicted
+++ resolved
@@ -111,29 +111,19 @@
 		/* first step, estimate with some slack */
 		pieces = stk->stk[getArg(p,2)].val.ival;
 		bn = COLnew(b->hseqbase, ATOMtype(b->ttype), (BUN)(1.2 * BATcount(b) * pieces), TRANSIENT);
-<<<<<<< HEAD
-		if (bn == NULL)
-			throw(MAL, "mat.pack", SQLSTATE(HY001) MAL_MALLOC_FAIL);
-=======
 		if (bn == NULL) {
 			BBPunfix(b->batCacheid);
-			throw(MAL, "mat.pack", MAL_MALLOC_FAIL);
+			throw(MAL, "mat.pack", SQLSTATE(HY001) MAL_MALLOC_FAIL);
 		}
->>>>>>> 349f6fca
 		/* allocate enough space for the vheap, but not for strings,
 		 * since BATappend does clever things for strings */
 		if ( b->tvheap && bn->tvheap && ATOMstorage(b->ttype) != TYPE_str){
 			newsize =  b->tvheap->size * pieces;
-<<<<<<< HEAD
-			if (HEAPextend(bn->tvheap, newsize, TRUE) != GDK_SUCCEED)
-				throw(MAL, "mat.pack", SQLSTATE(HY001) MAL_MALLOC_FAIL);
-=======
 			if (HEAPextend(bn->tvheap, newsize, TRUE) != GDK_SUCCEED) {
 				BBPunfix(b->batCacheid);
 				BBPunfix(bn->batCacheid);
-				throw(MAL, "mat.pack", MAL_MALLOC_FAIL);
+				throw(MAL, "mat.pack", SQLSTATE(HY001) MAL_MALLOC_FAIL);
 			}
->>>>>>> 349f6fca
 		}
 		BATtseqbase(bn, b->tseqbase);
 		if (BATappend(bn, b, NULL, FALSE) != GDK_SUCCEED) {
