--- conflicted
+++ resolved
@@ -213,25 +213,14 @@
 str
 MKEYrotate_xor_hash(Client cntxt, MalBlkPtr mb, MalStkPtr stk, InstrPtr p)
 {
-<<<<<<< HEAD
-	wrd *dst = (wrd*) getArgReference(stk,p,0);
-	wrd *h = (wrd*) getArgReference(stk,p,1);
-	int *rotate = (int*) getArgReference(stk,p,2);
-	int tpe = ATOMstorage(getArgType(mb,p,3));
-	ptr *pval = (ptr) getArgReference(stk,p,3);
-	int lbit = *rotate;
-	int rbit = (sizeof(wrd)*8) - *rotate;
-	wrd mask = (((wrd)1) << lbit) - 1;
-=======
 	wrd *dst = getArgReference_wrd(stk, p, 0);
 	wrd h = *getArgReference_wrd(stk, p, 1);
 	int lbit = *getArgReference_int(stk, p, 2);
 	int rbit = (int) sizeof(wrd) * 8 - lbit;
-	int tpe = getArgType(mb, p, 3);
+	int tpe = ATOMstorage(getArgType(mb, p, 3));
 	ptr *pval = getArgReference(stk, p, 3);
 	wrd val;
 	wrd mask = ((wrd) 1 << lbit) - 1;
->>>>>>> fb845553
 
 	(void) cntxt;
 	switch (ATOMstorage(tpe)) {
