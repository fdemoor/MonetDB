/*
 * The contents of this file are subject to the MonetDB Public License
 * Version 1.1 (the "License"); you may not use this file except in
 * compliance with the License. You may obtain a copy of the License at
 * http://www.monetdb.org/Legal/MonetDBLicense
 *
 * Software distributed under the License is distributed on an "AS IS"
 * basis, WITHOUT WARRANTY OF ANY KIND, either express or implied. See the
 * License for the specific language governing rights and limitations
 * under the License.
 *
 * The Original Code is the MonetDB Database System.
 *
 * The Initial Developer of the Original Code is CWI.
 * Portions created by CWI are Copyright (C) 1997-July 2008 CWI.
 * Copyright August 2008-2014 MonetDB B.V.
 * All Rights Reserved.
 */

/*
 * (c) Peter Boncz, Stefan Manegold, Niels Nes
 *
 * new functionality for the low-resource-consumption. It will
 * first one by one create a hash value out of the multiple attributes.
 * This hash value is computed by xoring and rotating individual hash
 * values together. We create a hash and rotate command to do this.
 */
#include "monetdb_config.h"
#include "mkey.h"

#define MKEYHASH_bte(valp)	((wrd) *(bte*)(valp))
#define MKEYHASH_sht(valp)	((wrd) *(sht*)(valp))
#define MKEYHASH_int(valp)	((wrd) *(int*)(valp))
#if SIZEOF_WRD == SIZEOF_LNG
#define MKEYHASH_lng(valp)	((wrd) *(lng*)(valp))
#else
#define MKEYHASH_lng(valp)	(((wrd*)(valp))[0] ^ ((wrd*)(valp))[1])
#endif

/* TODO: nil handling. however; we do not want to lose time in bulk_rotate_xor_hash with that */
str
MKEYrotate(wrd *res, const wrd *val, const int *n)
{
	*res = GDK_ROTATE(*val, *n, (sizeof(wrd)*8) - *n, (((wrd)1) << *n) - 1);
	return MAL_SUCCEED;
}

str
MKEYhash(Client cntxt, MalBlkPtr mb, MalStkPtr stk, InstrPtr p)
{
	wrd *res;
	ptr val;
	int tpe = getArgType(mb,p,1);

	(void) cntxt;
	res= getArgReference_wrd(stk,p,0);
	val= getArgReference(stk,p,1);
	switch (ATOMstorage(tpe)) {
	case TYPE_bte:
		*res = MKEYHASH_bte(val);
		break;
	case TYPE_sht:
		*res = MKEYHASH_sht(val);
		break;
	case TYPE_int:
	case TYPE_flt:
		*res = MKEYHASH_int(val);
		break;
	case TYPE_lng:
	case TYPE_dbl:
		*res = MKEYHASH_lng(val);
		break;
	default:
		if (ATOMextern(tpe))
			*res = (*BATatoms[tpe].atomHash)(*(ptr*)val);
		else
			*res = (*BATatoms[tpe].atomHash)(val);
		break;
	}
	return MAL_SUCCEED;
}

#ifdef HAVE_HGE
str
MKEYhash_hge(wrd *res, hge *val)
{
#if SIZEOF_WRD == SIZEOF_LNG
	*res = ((wrd *) val)[0] ^ ((wrd *) val)[1];
#else
	*res = ((wrd *) val)[0] ^ ((wrd *) val)[1] ^
	       ((wrd *) val)[2] ^ ((wrd *) val)[3];
#endif
	return MAL_SUCCEED;
}
#endif

str
MKEYbathash(bat *res, const bat *bid)
{
	BAT *b, *dst;
	wrd *r;
	BUN n;

	if ((b = BATdescriptor(*bid)) == NULL)
		throw(SQL, "mkey.bathash", RUNTIME_OBJECT_MISSING);

	assert(BAThvoid(b) || BAThrestricted(b));

	n = BATcount(b);
	dst = BATnew(TYPE_void, TYPE_wrd, n, TRANSIENT);
	if (dst == NULL) {
		BBPreleaseref(b->batCacheid);
		throw(SQL, "mkey.bathash", MAL_MALLOC_FAIL);
	}
	BATseqbase(dst, b->hseqbase);
	BATsetcount(dst, n);

	r = (wrd *) Tloc(dst, BUNfirst(dst));

	switch (ATOMstorage(b->ttype)) {
	case TYPE_void: {
		oid o = b->tseqbase;
		if (o == oid_nil)
			while (n-- > 0)
				*r++ = wrd_nil;
		else
			while (n-- > 0)
				*r++ = (wrd) o++;
		break;
	}
	case TYPE_bte: {
		bte *v = (bte *) Tloc(b, BUNfirst(b));
		while (n-- > 0) {
			*r++ = MKEYHASH_bte(v);
			v++;
		}
<<<<<<< HEAD
	} else {
		char *v = BUNtail(bi,BUNfirst(b)), *e = BUNtail(bi,BUNlast(b));
		int sz = Tsize(b), tpe = b->ttype;

		switch (tpe) {
		case TYPE_bte:
			for(; v < e; v+=sz)
				*r++ = *(bte*)v;
			break;
		case TYPE_sht:
			for(; v < e; v+=sz)
				*r++ = *(sht*)v;
			break;
		case TYPE_int:
		case TYPE_flt:
			for(; v < e; v+=sz)
				*r++ = *(int*)v;
			break;
		case TYPE_lng:
		case TYPE_dbl:
			for(; v < e; v+=sz)
#if SIZEOF_WRD == SIZEOF_LNG
				*r++ = *(wrd*)v;
#else
				*r++ = ((wrd *) v)[0] ^ ((wrd *) v)[1];
#endif
			break;
#ifdef HAVE_HGE
		case TYPE_hge:
			for(; v < e; v+=sz)
#if SIZEOF_WRD == SIZEOF_LNG
				*r++ = ((wrd *) v)[0] ^ ((wrd *) v)[1];
#else
				*r++ = ((wrd *) v)[0] ^ ((wrd *) v)[1] ^
				       ((wrd *) v)[2] ^ ((wrd *) v)[3];
#endif
			break;
#endif
		default:
			for(; v < e; v+=sz)
				*r++ = hash(v);
=======
		break;
	}
	case TYPE_sht: {
		sht *v = (sht *) Tloc(b, BUNfirst(b));
		while (n-- > 0) {
			*r++ = MKEYHASH_sht(v);
			v++;
>>>>>>> 7cf94202
		}
		break;
	}
	case TYPE_int:
	case TYPE_flt: {
		int *v = (int *) Tloc(b, BUNfirst(b));
		while (n-- > 0) {
			*r++ = MKEYHASH_int(v);
			v++;
		}
		break;
	}
	case TYPE_lng:
	case TYPE_dbl: {
		lng *v = (lng *) Tloc(b, BUNfirst(b));
		while (n-- > 0) {
			*r++ = MKEYHASH_lng(v);
			v++;
		}
		break;
	}
	default: {
		BATiter bi = bat_iterator(b);
		BUN (*hash)(const void *) = BATatoms[b->ttype].atomHash;
		int (*cmp)(const void *, const void *) = BATatoms[b->ttype].atomCmp;
		void *nil = BATatoms[b->ttype].atomNull;
		BUN i;
		const void *v;

		BATloop(b, i, n) {
			v = BUNtail(bi, i);
			if ((*cmp)(v, nil) == 0)
				*r++ = wrd_nil;
			else
				*r++ = (wrd) (*hash)(v);
		}
		break;
	}
	}

	if (dst->batCount <= 1) {
		BATkey(BATmirror(dst), 1);
		dst->tsorted = dst->trevsorted = 1;
	} else {
		BATkey(BATmirror(dst), 0);
		dst->tsorted = dst->trevsorted = 0;
	}
	dst->T->nonil = b->T->nonil;
	dst->T->nil = b->T->nil;

	if (dst->htype != b->htype) {
		BAT *x = VIEWcreate(b, dst);
		BBPreleaseref(dst->batCacheid);
		dst = x;
	}
	BBPkeepref(*res = dst->batCacheid);
	BBPreleaseref(b->batCacheid);
	return MAL_SUCCEED;
}

str
MKEYrotate_xor_hash(Client cntxt, MalBlkPtr mb, MalStkPtr stk, InstrPtr p)
{
	wrd *dst = getArgReference_wrd(stk, p, 0);
	wrd h = *getArgReference_wrd(stk, p, 1);
	int lbit = *getArgReference_int(stk, p, 2);
	int rbit = (int) sizeof(wrd) * 8 - lbit;
	int tpe = getArgType(mb, p, 3);
	ptr *pval = getArgReference(stk, p, 3);
	wrd val;
	wrd mask = ((wrd) 1 << lbit) - 1;

	(void) cntxt;
<<<<<<< HEAD
	if (tpe == TYPE_bte) {
		bte *cur = (bte*) pval;
		*dst = GDK_ROTATE(*h, lbit, rbit, mask) ^ *cur;
	} else if (tpe == TYPE_sht) {
		sht *cur = (sht*) pval;
		*dst = GDK_ROTATE(*h, lbit, rbit, mask) ^ *cur;
	} else if (tpe == TYPE_int || tpe == TYPE_flt) {
		int *cur = (int*) pval;
		*dst = GDK_ROTATE(*h, lbit, rbit, mask) ^ *cur;
	} else if (tpe == TYPE_lng || tpe == TYPE_dbl) {
		lng *cur = (lng*) pval;
#if SIZEOF_WRD == SIZEOF_LNG
		wrd val = *(wrd *) cur;
#else
		wrd val = ((wrd *) cur)[0] ^ ((wrd *) cur)[1];
#endif
		*dst = GDK_ROTATE(*h, lbit, rbit, mask) ^ val;
#ifdef HAVE_HGE
	} else if (tpe == TYPE_hge) {
		hge *cur = (hge*) pval;
#if SIZEOF_WRD == SIZEOF_LNG
		wrd val = ((wrd *) cur)[0] ^ ((wrd *) cur)[1];
#else
		wrd val = ((wrd *) cur)[0] ^ ((wrd *) cur)[1] ^
		          ((wrd *) cur)[2] ^ ((wrd *) cur)[3];
#endif
		*dst = GDK_ROTATE(*h, lbit, rbit, mask) ^ val;
#endif
	} else if (tpe == TYPE_str) {	/* TYPE_str */
		str cur = *(str*) pval;
		BUN val = strHash(cur);
		*dst = GDK_ROTATE(*h, lbit, rbit, mask) ^ val;
	} else {
		BUN val = (*BATatoms[tpe].atomHash)(pval);
		*dst = GDK_ROTATE(*h, lbit, rbit, mask) ^ val;
=======
	switch (ATOMstorage(tpe)) {
	case TYPE_bte:
		val = MKEYHASH_bte(pval);
		break;
	case TYPE_sht:
		val = MKEYHASH_sht(pval);
		break;
	case TYPE_int:
	case TYPE_flt:
		val = MKEYHASH_int(pval);
		break;
	case TYPE_lng:
	case TYPE_dbl:
		val = MKEYHASH_lng(pval);
		break;
	default:
		if (ATOMextern(tpe))
			val = (*BATatoms[tpe].atomHash)(*(ptr*)pval);
		else
			val = (*BATatoms[tpe].atomHash)(pval);
		break;
>>>>>>> 7cf94202
	}
	*dst = GDK_ROTATE(h, lbit, rbit, mask) ^ val;
	return MAL_SUCCEED;
}

str
MKEYbulk_rotate_xor_hash(bat *res, const bat *hid, const int *nbits, const bat *bid)
{
	BAT *hb, *b, *bn;
	int lbit = *nbits;
	int rbit = (int) sizeof(wrd) * 8 - lbit;
	wrd mask = ((wrd) 1 << lbit) - 1;
	wrd *r;
	const wrd *h;
	BUN n;

	if ((hb = BATdescriptor(*hid)) == NULL)
        throw(MAL, "mkey.rotate_xor_hash", RUNTIME_OBJECT_MISSING);

	if ((b = BATdescriptor(*bid)) == NULL) {
		BBPreleaseref(hb->batCacheid);
        throw(MAL, "mkey.rotate_xor_hash",  RUNTIME_OBJECT_MISSING);
    }

	if (!ALIGNsynced(hb, b) && (BATcount(b) || BATcount(hb))) {
		BBPreleaseref(hb->batCacheid);
		BBPreleaseref(b->batCacheid);
		throw(MAL, "mkey.rotate_xor_hash",
			  OPERATION_FAILED ": input bats are not aligned");
	}

	n = BATcount(b);

	bn = BATnew(TYPE_void, TYPE_wrd, n, TRANSIENT);
	if (bn == NULL) {
		BBPreleaseref(hb->batCacheid);
		BBPreleaseref(b->batCacheid);
		throw(MAL, "mkey.rotate_xor_hash", MAL_MALLOC_FAIL);
	}
	BATseqbase(bn, b->hseqbase);
	BATsetcount(bn, n);

	r = (wrd *) Tloc(bn, BUNfirst(bn));
	h = (const wrd *) Tloc(hb, BUNfirst(hb));

	switch (ATOMstorage(b->ttype)) {
	case TYPE_bte: {
		bte *v = (bte *) Tloc(b, BUNfirst(b));
		while (n-- > 0) {
			*r++ = GDK_ROTATE(*h, lbit, rbit, mask) ^ MKEYHASH_bte(v);
			v++;
			h++;
		}
<<<<<<< HEAD
#ifdef HAVE_HGE
	} else if (tpe == TYPE_hge) {
		hge *cur = (hge *) BUNtloc(bi, BUNfirst(b));
		hge *end = (hge *) BUNtloc(bi, BUNlast(b));

		while (cur < end) {
			wrd *t = (wrd*)cur;
#if SIZEOF_WRD == SIZEOF_LNG
			wrd val = t[0] ^ t[1];
#else
			wrd val = t[0] ^ t[1] ^
			          t[2] ^ t[3];
#endif

			*dst = GDK_ROTATE(*hsh, lbit, rbit, mask) ^ val;
			cur++;
			dst++;
		}
#endif
	} else if (tpe == TYPE_str) {	/* TYPE_str */
		BUN p, q;

=======
		break;
	}
	case TYPE_sht: {
		sht *v = (sht *) Tloc(b, BUNfirst(b));
		while (n-- > 0) {
			*r++ = GDK_ROTATE(*h, lbit, rbit, mask) ^ MKEYHASH_sht(v);
			v++;
			h++;
		}
		break;
	}
	case TYPE_int:
	case TYPE_flt: {
		int *v = (int *) Tloc(b, BUNfirst(b));
		while (n-- > 0) {
			*r++ = GDK_ROTATE(*h, lbit, rbit, mask) ^ MKEYHASH_int(v);
			v++;
			h++;
		}
		break;
	}
	case TYPE_lng:
	case TYPE_dbl: {
		lng *v = (lng *) Tloc(b, BUNfirst(b));
		while (n-- > 0) {
			*r++ = GDK_ROTATE(*h, lbit, rbit, mask) ^ MKEYHASH_lng(v);
			v++;
			h++;
		}
		break;
	}
	case TYPE_str:
>>>>>>> 7cf94202
		if (b->T->vheap->hashash) {
			BATiter bi = bat_iterator(b);
			BUN i;
			BATloop(b, i, n) {
				str s = (str) BUNtvar(bi, i);
				*r++ = GDK_ROTATE(*h, lbit, rbit, mask) ^ (wrd) ((BUN *) s)[-1];
				h++;
			}
			break;
		}
		/* fall through */
	default: {
		BATiter bi = bat_iterator(b);
		BUN (*hash)(const void *) = BATatoms[b->ttype].atomHash;
		BUN i;

		BATloop(b, i, n) {
			*r++ = GDK_ROTATE(*h, lbit, rbit, mask) ^ (wrd) (*hash)(BUNtail(bi, i));
			h++;
		}
		break;
	}
	}
	if (bn->batCount <= 1) {
		BATkey(BATmirror(bn), 1);
		bn->tsorted = bn->trevsorted = 1;
	} else {
		BATkey(BATmirror(bn), 0);
		bn->tsorted = bn->trevsorted = 0;
	}
	bn->T->nonil = 1;
	bn->T->nil = 0;

	if (bn->htype != b->htype) {
		BAT *x = VIEWcreate(b, bn);
		BBPreleaseref(bn->batCacheid);
		bn = x;
	}
	BBPkeepref(*res = bn->batCacheid);
	BBPreleaseref(b->batCacheid);
	BBPreleaseref(hb->batCacheid);
	return MAL_SUCCEED;
}

str
MKEYbulkconst_rotate_xor_hash(Client cntxt, MalBlkPtr mb, MalStkPtr stk, InstrPtr p)
{
	bat *res = getArgReference_bat(stk, p, 0);
	bat *hid = getArgReference_bat(stk, p, 1);
	int lbit = *getArgReference_int(stk, p, 2);
	int tpe = getArgType(mb, p, 3);
	ptr *pval = getArgReference(stk, p, 3);
	BAT *hb, *bn;
	int rbit = (int) sizeof(wrd) * 8 - lbit;
	wrd mask = ((wrd) 1 << lbit) - 1;
	wrd *r;
	const wrd *h;
	wrd val;
	BUN n;

	(void) cntxt;
<<<<<<< HEAD
	if (tpe == TYPE_bte) {
		cur = *(bte*) pval;
	} else if (tpe == TYPE_sht) {
		cur = *(sht*) pval;
	} else if (tpe == TYPE_int || tpe == TYPE_flt) {
		cur = *(int*) pval;
	} else if (tpe == TYPE_lng || tpe == TYPE_dbl) {
		lng *pcur = (lng*) pval;
#if SIZEOF_WRD == SIZEOF_LNG
		cur = *(wrd *) pcur;
#else
		cur = ((wrd *) pcur)[0] ^ ((wrd *) pcur)[1];
#endif
#ifdef HAVE_HGE
	} else if (tpe == TYPE_hge) {
		hge *pcur = (hge*) pval;
#if SIZEOF_WRD == SIZEOF_LNG
		cur = ((wrd *) pcur)[0] ^ ((wrd *) pcur)[1];
#else
		cur = ((wrd *) pcur)[0] ^ ((wrd *) pcur)[1] ^
		      ((wrd *) pcur)[2] ^ ((wrd *) pcur)[3];
#endif
#endif
	} else if (tpe == TYPE_str) {	/* TYPE_str */
		str pcur = *(str*) pval;
		cur = strHash(pcur);
	} else {
		cur = (*BATatoms[tpe].atomHash)(pval);
=======

	if ((hb = BATdescriptor(*hid)) == NULL)
        throw(MAL, "mkey.rotate_xor_hash", RUNTIME_OBJECT_MISSING);

	n = BATcount(hb);

	bn = BATnew(TYPE_void, TYPE_wrd, n, TRANSIENT);
	if (bn == NULL) {
		BBPreleaseref(hb->batCacheid);
		throw(MAL, "mkey.rotate_xor_hash", MAL_MALLOC_FAIL);
>>>>>>> 7cf94202
	}
	BATseqbase(bn, hb->hseqbase);
	BATsetcount(bn, n);

	switch (ATOMstorage(tpe)) {
	case TYPE_bte:
		val = MKEYHASH_bte(pval);
		break;
	case TYPE_sht:
		val = MKEYHASH_sht(pval);
		break;
	case TYPE_int:
	case TYPE_flt:
		val = MKEYHASH_int(pval);
		break;
	case TYPE_lng:
	case TYPE_dbl:
		val = MKEYHASH_lng(pval);
		break;
	default:
		if (ATOMextern(tpe))
			val = (*BATatoms[tpe].atomHash)(*(ptr*)pval);
		else
			val = (*BATatoms[tpe].atomHash)(pval);
		break;
	}

	r = (wrd *) Tloc(bn, BUNfirst(bn));
	h = (const wrd *) Tloc(hb, BUNfirst(hb));

	while (n-- > 0) {
			*r++ = GDK_ROTATE(*h, lbit, rbit, mask) ^ val;
			h++;
	}

	if (bn->batCount <= 1) {
		BATkey(BATmirror(bn), 1);
		bn->tsorted = bn->trevsorted = 1;
	} else {
		BATkey(BATmirror(bn), 0);
		bn->tsorted = bn->trevsorted = 0;
	}
	bn->T->nonil = 1;
	bn->T->nil = 0;

	if (bn->htype != hb->htype) {
		BAT *x = VIEWcreate(hb, bn);
		BBPreleaseref(bn->batCacheid);
		bn = x;
	}
	BBPkeepref(*res = bn->batCacheid);
	BBPreleaseref(hb->batCacheid);
	return MAL_SUCCEED;
}

str
MKEYconstbulk_rotate_xor_hash(bat *res, const wrd *h, const int *nbits, const bat *bid)
{
	BAT *b, *bn;
	int lbit = *nbits;
	int rbit = (int) sizeof(wrd) * 8 - lbit;
	wrd mask = ((wrd) 1 << lbit) - 1;
	wrd *r;
	BUN n;

	if ((b = BATdescriptor(*bid)) == NULL)
        throw(MAL, "mkey.rotate_xor_hash",  RUNTIME_OBJECT_MISSING);

	n = BATcount(b);

	bn = BATnew(TYPE_void, TYPE_wrd, n, TRANSIENT);
	if (bn == NULL) {
		BBPreleaseref(b->batCacheid);
		throw(MAL, "mkey.rotate_xor_hash", MAL_MALLOC_FAIL);
	}
	BATseqbase(bn, b->hseqbase);
	BATsetcount(bn, n);

	r = (wrd *) Tloc(bn, BUNfirst(bn));

	switch (ATOMstorage(b->ttype)) {
	case TYPE_bte: {
		bte *v = (bte *) Tloc(b, BUNfirst(b));
		while (n-- > 0) {
			*r++ = GDK_ROTATE(*h, lbit, rbit, mask) ^ MKEYHASH_bte(v);
			v++;
		}
		break;
	}
	case TYPE_sht: {
		sht *v = (sht *) Tloc(b, BUNfirst(b));
		while (n-- > 0) {
			*r++ = GDK_ROTATE(*h, lbit, rbit, mask) ^ MKEYHASH_sht(v);
			v++;
		}
		break;
	}
	case TYPE_int:
	case TYPE_flt: {
		int *v = (int *) Tloc(b, BUNfirst(b));
		while (n-- > 0) {
			*r++ = GDK_ROTATE(*h, lbit, rbit, mask) ^ MKEYHASH_int(v);
			v++;
		}
		break;
	}
	case TYPE_lng:
	case TYPE_dbl: {
		lng *v = (lng *) Tloc(b, BUNfirst(b));
		while (n-- > 0) {
			*r++ = GDK_ROTATE(*h, lbit, rbit, mask) ^ MKEYHASH_lng(v);
			v++;
		}
<<<<<<< HEAD
#ifdef HAVE_HGE
	} else if (tpe == TYPE_hge) {
		hge *cur = (hge *) BUNtloc(bi, BUNfirst(b));
		hge *end = (hge *) BUNtloc(bi, BUNlast(b));

		while (cur < end) {
			wrd *t = (wrd*)cur;
#if SIZEOF_WRD == SIZEOF_LNG
			wrd val = t[0] ^ t[1];
#else
			wrd val = t[0] ^ t[1] ^
			          t[2] ^ t[3];
#endif

			*dst = GDK_ROTATE(*src, lbit, rbit, mask) ^ val;
			cur++;
			dst++;
			src++;
		}
#endif
	} else if (tpe == TYPE_str) {	/* TYPE_str */
		BUN p, q;

=======
		break;
	}
	case TYPE_str:
>>>>>>> 7cf94202
		if (b->T->vheap->hashash) {
			BATiter bi = bat_iterator(b);
			BUN i;
			BATloop(b, i, n) {
				str s = (str) BUNtvar(bi, i);
				*r++ = GDK_ROTATE(*h, lbit, rbit, mask) ^ (wrd) ((BUN *) s)[-1];
			}
			break;
		}
		/* fall through */
	default: {
		BATiter bi = bat_iterator(b);
		BUN (*hash)(const void *) = BATatoms[b->ttype].atomHash;
		BUN i;

		BATloop(b, i, n) {
			*r++ = GDK_ROTATE(*h, lbit, rbit, mask) ^ (wrd) (*hash)(BUNtail(bi, i));
		}
		break;
	}
	}
	if (bn->batCount <= 1) {
		BATkey(BATmirror(bn), 1);
		bn->tsorted = bn->trevsorted = 1;
	} else {
		BATkey(BATmirror(bn), 0);
		bn->tsorted = bn->trevsorted = 0;
	}
	bn->T->nonil = 1;
	bn->T->nil = 0;

	if (bn->htype != b->htype) {
		BAT *x = VIEWcreate(b, bn);
		BBPreleaseref(bn->batCacheid);
		bn = x;
	}
	BBPkeepref(*res = bn->batCacheid);
	BBPreleaseref(b->batCacheid);
	return MAL_SUCCEED;
}<|MERGE_RESOLUTION|>--- conflicted
+++ resolved
@@ -36,6 +36,14 @@
 #else
 #define MKEYHASH_lng(valp)	(((wrd*)(valp))[0] ^ ((wrd*)(valp))[1])
 #endif
+#ifdef HAVE_HGE
+#if SIZEOF_WRD == SIZEOF_LNG
+#define MKEYHASH_hge(valp)	(((wrd*)(valp))[0] ^ ((wrd*)(valp))[1])
+#else
+#define MKEYHASH_hge(valp)	(((wrd*)(valp))[0] ^ ((wrd*)(valp))[1] ^ \
+							 ((wrd*)(valp))[2] ^ ((wrd*)(valp))[3])
+#endif
+#endif
 
 /* TODO: nil handling. however; we do not want to lose time in bulk_rotate_xor_hash with that */
 str
@@ -70,6 +78,11 @@
 	case TYPE_dbl:
 		*res = MKEYHASH_lng(val);
 		break;
+#ifdef HAVE_HGE
+	case TYPE_hge:
+		*res = MKEYHASH_hge(val);
+		break;
+#endif
 	default:
 		if (ATOMextern(tpe))
 			*res = (*BATatoms[tpe].atomHash)(*(ptr*)val);
@@ -79,20 +92,6 @@
 	}
 	return MAL_SUCCEED;
 }
-
-#ifdef HAVE_HGE
-str
-MKEYhash_hge(wrd *res, hge *val)
-{
-#if SIZEOF_WRD == SIZEOF_LNG
-	*res = ((wrd *) val)[0] ^ ((wrd *) val)[1];
-#else
-	*res = ((wrd *) val)[0] ^ ((wrd *) val)[1] ^
-	       ((wrd *) val)[2] ^ ((wrd *) val)[3];
-#endif
-	return MAL_SUCCEED;
-}
-#endif
 
 str
 MKEYbathash(bat *res, const bat *bid)
@@ -134,49 +133,6 @@
 			*r++ = MKEYHASH_bte(v);
 			v++;
 		}
-<<<<<<< HEAD
-	} else {
-		char *v = BUNtail(bi,BUNfirst(b)), *e = BUNtail(bi,BUNlast(b));
-		int sz = Tsize(b), tpe = b->ttype;
-
-		switch (tpe) {
-		case TYPE_bte:
-			for(; v < e; v+=sz)
-				*r++ = *(bte*)v;
-			break;
-		case TYPE_sht:
-			for(; v < e; v+=sz)
-				*r++ = *(sht*)v;
-			break;
-		case TYPE_int:
-		case TYPE_flt:
-			for(; v < e; v+=sz)
-				*r++ = *(int*)v;
-			break;
-		case TYPE_lng:
-		case TYPE_dbl:
-			for(; v < e; v+=sz)
-#if SIZEOF_WRD == SIZEOF_LNG
-				*r++ = *(wrd*)v;
-#else
-				*r++ = ((wrd *) v)[0] ^ ((wrd *) v)[1];
-#endif
-			break;
-#ifdef HAVE_HGE
-		case TYPE_hge:
-			for(; v < e; v+=sz)
-#if SIZEOF_WRD == SIZEOF_LNG
-				*r++ = ((wrd *) v)[0] ^ ((wrd *) v)[1];
-#else
-				*r++ = ((wrd *) v)[0] ^ ((wrd *) v)[1] ^
-				       ((wrd *) v)[2] ^ ((wrd *) v)[3];
-#endif
-			break;
-#endif
-		default:
-			for(; v < e; v+=sz)
-				*r++ = hash(v);
-=======
 		break;
 	}
 	case TYPE_sht: {
@@ -184,7 +140,6 @@
 		while (n-- > 0) {
 			*r++ = MKEYHASH_sht(v);
 			v++;
->>>>>>> 7cf94202
 		}
 		break;
 	}
@@ -206,6 +161,16 @@
 		}
 		break;
 	}
+#ifdef HAVE_HGE
+	case TYPE_hge: {
+		hge *v = (hge *) Tloc(b, BUNfirst(b));
+		while (n-- > 0) {
+			*r++ = MKEYHASH_hge(v);
+			v++;
+		}
+		break;
+	}
+#endif
 	default: {
 		BATiter bi = bat_iterator(b);
 		BUN (*hash)(const void *) = BATatoms[b->ttype].atomHash;
@@ -258,43 +223,6 @@
 	wrd mask = ((wrd) 1 << lbit) - 1;
 
 	(void) cntxt;
-<<<<<<< HEAD
-	if (tpe == TYPE_bte) {
-		bte *cur = (bte*) pval;
-		*dst = GDK_ROTATE(*h, lbit, rbit, mask) ^ *cur;
-	} else if (tpe == TYPE_sht) {
-		sht *cur = (sht*) pval;
-		*dst = GDK_ROTATE(*h, lbit, rbit, mask) ^ *cur;
-	} else if (tpe == TYPE_int || tpe == TYPE_flt) {
-		int *cur = (int*) pval;
-		*dst = GDK_ROTATE(*h, lbit, rbit, mask) ^ *cur;
-	} else if (tpe == TYPE_lng || tpe == TYPE_dbl) {
-		lng *cur = (lng*) pval;
-#if SIZEOF_WRD == SIZEOF_LNG
-		wrd val = *(wrd *) cur;
-#else
-		wrd val = ((wrd *) cur)[0] ^ ((wrd *) cur)[1];
-#endif
-		*dst = GDK_ROTATE(*h, lbit, rbit, mask) ^ val;
-#ifdef HAVE_HGE
-	} else if (tpe == TYPE_hge) {
-		hge *cur = (hge*) pval;
-#if SIZEOF_WRD == SIZEOF_LNG
-		wrd val = ((wrd *) cur)[0] ^ ((wrd *) cur)[1];
-#else
-		wrd val = ((wrd *) cur)[0] ^ ((wrd *) cur)[1] ^
-		          ((wrd *) cur)[2] ^ ((wrd *) cur)[3];
-#endif
-		*dst = GDK_ROTATE(*h, lbit, rbit, mask) ^ val;
-#endif
-	} else if (tpe == TYPE_str) {	/* TYPE_str */
-		str cur = *(str*) pval;
-		BUN val = strHash(cur);
-		*dst = GDK_ROTATE(*h, lbit, rbit, mask) ^ val;
-	} else {
-		BUN val = (*BATatoms[tpe].atomHash)(pval);
-		*dst = GDK_ROTATE(*h, lbit, rbit, mask) ^ val;
-=======
 	switch (ATOMstorage(tpe)) {
 	case TYPE_bte:
 		val = MKEYHASH_bte(pval);
@@ -310,13 +238,17 @@
 	case TYPE_dbl:
 		val = MKEYHASH_lng(pval);
 		break;
+#ifdef HAVE_HGE
+	case TYPE_hge:
+		val = MKEYHASH_hge(pval);
+		break;
+#endif
 	default:
 		if (ATOMextern(tpe))
 			val = (*BATatoms[tpe].atomHash)(*(ptr*)pval);
 		else
 			val = (*BATatoms[tpe].atomHash)(pval);
 		break;
->>>>>>> 7cf94202
 	}
 	*dst = GDK_ROTATE(h, lbit, rbit, mask) ^ val;
 	return MAL_SUCCEED;
@@ -370,30 +302,6 @@
 			v++;
 			h++;
 		}
-<<<<<<< HEAD
-#ifdef HAVE_HGE
-	} else if (tpe == TYPE_hge) {
-		hge *cur = (hge *) BUNtloc(bi, BUNfirst(b));
-		hge *end = (hge *) BUNtloc(bi, BUNlast(b));
-
-		while (cur < end) {
-			wrd *t = (wrd*)cur;
-#if SIZEOF_WRD == SIZEOF_LNG
-			wrd val = t[0] ^ t[1];
-#else
-			wrd val = t[0] ^ t[1] ^
-			          t[2] ^ t[3];
-#endif
-
-			*dst = GDK_ROTATE(*hsh, lbit, rbit, mask) ^ val;
-			cur++;
-			dst++;
-		}
-#endif
-	} else if (tpe == TYPE_str) {	/* TYPE_str */
-		BUN p, q;
-
-=======
 		break;
 	}
 	case TYPE_sht: {
@@ -425,8 +333,18 @@
 		}
 		break;
 	}
+#ifdef HAVE_HGE
+	case TYPE_hge: {
+		hge *v = (hge *) Tloc(b, BUNfirst(b));
+		while (n-- > 0) {
+			*r++ = GDK_ROTATE(*h, lbit, rbit, mask) ^ MKEYHASH_hge(v);
+			v++;
+			h++;
+		}
+		break;
+	}
+#endif
 	case TYPE_str:
->>>>>>> 7cf94202
 		if (b->T->vheap->hashash) {
 			BATiter bi = bat_iterator(b);
 			BUN i;
@@ -488,36 +406,6 @@
 	BUN n;
 
 	(void) cntxt;
-<<<<<<< HEAD
-	if (tpe == TYPE_bte) {
-		cur = *(bte*) pval;
-	} else if (tpe == TYPE_sht) {
-		cur = *(sht*) pval;
-	} else if (tpe == TYPE_int || tpe == TYPE_flt) {
-		cur = *(int*) pval;
-	} else if (tpe == TYPE_lng || tpe == TYPE_dbl) {
-		lng *pcur = (lng*) pval;
-#if SIZEOF_WRD == SIZEOF_LNG
-		cur = *(wrd *) pcur;
-#else
-		cur = ((wrd *) pcur)[0] ^ ((wrd *) pcur)[1];
-#endif
-#ifdef HAVE_HGE
-	} else if (tpe == TYPE_hge) {
-		hge *pcur = (hge*) pval;
-#if SIZEOF_WRD == SIZEOF_LNG
-		cur = ((wrd *) pcur)[0] ^ ((wrd *) pcur)[1];
-#else
-		cur = ((wrd *) pcur)[0] ^ ((wrd *) pcur)[1] ^
-		      ((wrd *) pcur)[2] ^ ((wrd *) pcur)[3];
-#endif
-#endif
-	} else if (tpe == TYPE_str) {	/* TYPE_str */
-		str pcur = *(str*) pval;
-		cur = strHash(pcur);
-	} else {
-		cur = (*BATatoms[tpe].atomHash)(pval);
-=======
 
 	if ((hb = BATdescriptor(*hid)) == NULL)
         throw(MAL, "mkey.rotate_xor_hash", RUNTIME_OBJECT_MISSING);
@@ -528,7 +416,6 @@
 	if (bn == NULL) {
 		BBPreleaseref(hb->batCacheid);
 		throw(MAL, "mkey.rotate_xor_hash", MAL_MALLOC_FAIL);
->>>>>>> 7cf94202
 	}
 	BATseqbase(bn, hb->hseqbase);
 	BATsetcount(bn, n);
@@ -548,6 +435,11 @@
 	case TYPE_dbl:
 		val = MKEYHASH_lng(pval);
 		break;
+#ifdef HAVE_HGE
+	case TYPE_hge:
+		val = MKEYHASH_hge(pval);
+		break;
+#endif
 	default:
 		if (ATOMextern(tpe))
 			val = (*BATatoms[tpe].atomHash)(*(ptr*)pval);
@@ -642,35 +534,19 @@
 			*r++ = GDK_ROTATE(*h, lbit, rbit, mask) ^ MKEYHASH_lng(v);
 			v++;
 		}
-<<<<<<< HEAD
-#ifdef HAVE_HGE
-	} else if (tpe == TYPE_hge) {
-		hge *cur = (hge *) BUNtloc(bi, BUNfirst(b));
-		hge *end = (hge *) BUNtloc(bi, BUNlast(b));
-
-		while (cur < end) {
-			wrd *t = (wrd*)cur;
-#if SIZEOF_WRD == SIZEOF_LNG
-			wrd val = t[0] ^ t[1];
-#else
-			wrd val = t[0] ^ t[1] ^
-			          t[2] ^ t[3];
-#endif
-
-			*dst = GDK_ROTATE(*src, lbit, rbit, mask) ^ val;
-			cur++;
-			dst++;
-			src++;
-		}
-#endif
-	} else if (tpe == TYPE_str) {	/* TYPE_str */
-		BUN p, q;
-
-=======
-		break;
-	}
+		break;
+	}
+#ifdef HAVE_HGE
+	case TYPE_hge: {
+		hge *v = (hge *) Tloc(b, BUNfirst(b));
+		while (n-- > 0) {
+			*r++ = GDK_ROTATE(*h, lbit, rbit, mask) ^ MKEYHASH_hge(v);
+			v++;
+		}
+		break;
+	}
+#endif
 	case TYPE_str:
->>>>>>> 7cf94202
 		if (b->T->vheap->hashash) {
 			BATiter bi = bat_iterator(b);
 			BUN i;
