# The contents of this file are subject to the MonetDB Public License
# Version 1.1 (the "License"); you may not use this file except in
# compliance with the License. You may obtain a copy of the License at
# http://www.monetdb.org/Legal/MonetDBLicense
#
# Software distributed under the License is distributed on an "AS IS"
# basis, WITHOUT WARRANTY OF ANY KIND, either express or implied. See the
# License for the specific language governing rights and limitations
# under the License.
#
# The Original Code is the MonetDB Database System.
#
# The Initial Developer of the Original Code is CWI.
# Portions created by CWI are Copyright (C) 1997-July 2008 CWI.
# Copyright August 2008-2015 MonetDB B.V.
# All Rights Reserved.

module mkey;

command rotate(v:wrd, nbits:int) :wrd
address MKEYrotate
comment "left-rotate an int by nbits";

pattern hash(v:any):wrd
address MKEYhash
comment "calculate a hash value";

pattern hash(v:bit):wrd
address MKEYhash
comment "calculate a hash value";
pattern hash(v:bte):wrd
address MKEYhash
comment "calculate a hash value";
pattern hash(v:sht):wrd
address MKEYhash
comment "calculate a hash value";
pattern hash(v:int):wrd
address MKEYhash
comment "calculate a hash value";
pattern hash(v:flt):wrd
address MKEYhash
comment "calculate a hash value";
pattern hash(v:wrd):wrd
address MKEYhash
comment "calculate a hash value";
pattern hash(v:dbl):wrd
address MKEYhash
comment "calculate a hash value";
pattern hash(v:lng):wrd
address MKEYhash
comment "calculate a hash value";
pattern hash(v:str):wrd
address MKEYhash
comment "calculate a hash value";

pattern bulk_rotate_xor_hash(h:wrd, nbits:int, v:any) :wrd
address MKEYrotate_xor_hash
comment "post: [:xor=]([:rotate=](h, nbits), [hash](b))";

command bulk_rotate_xor_hash(h:wrd, nbits:int, b:bat[:oid,:any_1])
	:bat[:oid,:wrd]
address MKEYconstbulk_rotate_xor_hash
comment "pre:  h and b should be synced on head
         post: [:xor=]([:rotate=](h, nbits), [hash](b))";

pattern bulk_rotate_xor_hash(h:bat[:oid,:wrd], nbits:int, v:any)
	:bat[:oid,:wrd]
address MKEYbulkconst_rotate_xor_hash
comment "pre:  h and b should be synced on head
         post: [:xor=]([:rotate=](h, nbits), [hash](b))";

command bulk_rotate_xor_hash(h:bat[:oid,:wrd], nbits:int, b:bat[:oid,:any_1])
	:bat[:oid,:wrd]
address MKEYbulk_rotate_xor_hash
comment "pre:  h and b should be synced on head
         post: [:xor=]([:rotate=](h, nbits), [hash](b))";

module batmkey;

<<<<<<< HEAD
command hash( b:bat[:oid,:any_1] ) :bat[:oid,:wrd]
=======
command hash(b:bat[:oid,:any_1]) :bat[:oid,:wrd]
>>>>>>> fb845553
address MKEYbathash
comment "calculate a hash value";<|MERGE_RESOLUTION|>--- conflicted
+++ resolved
@@ -77,10 +77,6 @@
 
 module batmkey;
 
-<<<<<<< HEAD
-command hash( b:bat[:oid,:any_1] ) :bat[:oid,:wrd]
-=======
 command hash(b:bat[:oid,:any_1]) :bat[:oid,:wrd]
->>>>>>> fb845553
 address MKEYbathash
 comment "calculate a hash value";