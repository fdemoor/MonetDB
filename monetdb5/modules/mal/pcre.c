/*
 * This Source Code Form is subject to the terms of the Mozilla Public
 * License, v. 2.0.  If a copy of the MPL was not distributed with this
 * file, You can obtain one at http://mozilla.org/MPL/2.0/.
 *
 * Copyright 1997 - July 2008 CWI, August 2008 - 2017 MonetDB B.V.
 */

/*
 * N. Nes
 * PCRE library interface
 * The  PCRE library is a set of functions that implement regular
 * expression pattern matching using the same syntax  and  semantics  as  Perl,
 * with  just  a  few  differences.  The  current  implementation of PCRE
 * (release 4.x) corresponds approximately with Perl 5.8, including  support
 * for  UTF-8  encoded  strings.   However,  this support has to be
 * explicitly enabled; it is not the default.
 *
 * ftp://ftp.csx.cam.ac.uk/pub/software/programming/pcre
 */
#include "monetdb_config.h"
#include <string.h>

#include "mal.h"
#include "mal_exception.h"

#ifdef HAVE_LIBPCRE
#include <pcre.h>

#if PCRE_MAJOR < 8 || (PCRE_MAJOR == 8 && PCRE_MINOR < 13)
#define pcre_free_study my_pcre_free
#endif

#else

#include <regex.h>

typedef regex_t pcre;
#endif

mal_export str pcre_init(void *ret);

mal_export str PCREquote(str *r, const str *v);
mal_export str PCREmatch(bit *ret, const str *val, const str *pat);
mal_export str PCREimatch(bit *ret, const str *val, const str *pat);
mal_export str PCREindex(int *ret, const pcre *pat, const str *val);
mal_export str PCREpatindex(int *ret, const str *pat, const str *val);
mal_export str PCREreplace_wrap(str *res, const str *or, const str *pat, const str *repl, const str *flags);
mal_export str PCREreplace_bat_wrap(bat *res, const bat *or, const str *pat, const str *repl, const str *flags);
mal_export str PCREsql2pcre(str *ret, const str *pat, const str *esc);

mal_export str PCRElike3(bit *ret, const str *s, const str *pat, const str *esc);
mal_export str PCRElike2(bit *ret, const str *s, const str *pat);
mal_export str PCREnotlike3(bit *ret, const str *s, const str *pat, const str *esc);
mal_export str PCREnotlike2(bit *ret, const str *s, const str *pat);
mal_export str BATPCRElike(bat *ret, const bat *b, const str *pat, const str *esc);
mal_export str BATPCRElike2(bat *ret, const bat *b, const str *pat);
mal_export str BATPCREnotlike(bat *ret, const bat *b, const str *pat, const str *esc);
mal_export str BATPCREnotlike2(bat *ret, const bat *b, const str *pat);
mal_export str PCREilike3(bit *ret, const str *s, const str *pat, const str *esc);
mal_export str PCREilike2(bit *ret, const str *s, const str *pat);
mal_export str PCREnotilike3(bit *ret, const str *s, const str *pat, const str *esc);
mal_export str PCREnotilike2(bit *ret, const str *s, const str *pat);
mal_export str BATPCREilike(bat *ret, const bat *b, const str *pat, const str *esc);
mal_export str BATPCREilike2(bat *ret, const bat *b, const str *pat);
mal_export str BATPCREnotilike(bat *ret, const bat *b, const str *pat, const str *esc);
mal_export str BATPCREnotilike2(bat *ret, const bat *b, const str *pat);

mal_export str PCRElikeselect2(bat *ret, const bat *bid, const bat *sid, const str *pat, const str *esc, const bit *caseignore, const bit *anti);
mal_export str PCRElikeselect1(bat *ret, const bat *bid, const bat *cid, const str *pat, const str *esc, const bit *anti);
mal_export str PCRElikeselect3(bat *ret, const bat *bid, const bat *sid, const str *pat, const str *esc, const bit *anti);
mal_export str PCRElikeselect4(bat *ret, const bat *bid, const bat *cid, const str *pat, const bit *anti);
mal_export str PCRElikeselect5(bat *ret, const bat *bid, const bat *sid, const str *pat, const bit *anti);

mal_export str LIKEjoin(bat *r1, bat *r2, const bat *lid, const bat *rid, const str *esc, const bat *slid, const bat *srid, const bit *nil_matches, const lng *estimate);
mal_export str LIKEjoin1(bat *r1, bat *r2, const bat *lid, const bat *rid, const bat *slid, const bat *srid, const bit *nil_matches, const lng *estimate);
mal_export str ILIKEjoin(bat *r1, bat *r2, const bat *lid, const bat *rid, const str *esc, const bat *slid, const bat *srid, const bit *nil_matches, const lng *estimate);
mal_export str ILIKEjoin1(bat *r1, bat *r2, const bat *lid, const bat *rid, const bat *slid, const bat *srid, const bit *nil_matches, const lng *estimate);

/* current implementation assumes simple %keyword% [keyw%]* */
typedef struct RE {
	char *k;
	int search;
	int skip;
	int len;
	struct RE *n;
} RE;

#ifndef HAVE_STRCASESTR
static const char *
strcasestr(const char *haystack, const char *needle)
{
	const char *p, *np = 0, *startn = 0;

	for (p = haystack; *p; p++) {
		if (np) {
			if (toupper(*p) == toupper(*np)) {
				if (!*++np)
					return startn;
			} else
				np = 0;
		} else if (toupper(*p) == toupper(*needle)) {
			np = needle + 1;
			startn = p;
			if (!*np)
				return startn;
		}
	}

	return 0;
}
#endif

static int
re_simple(const char *pat)
{
	int nr = 0;

	if (pat == 0)
		return 0;
	if (*pat == '%')
		pat++;
	while (*pat) {
		if (*pat == '_')
			return 0;
		if (*pat++ == '%')
			nr++;
	}
	if (*(pat-1) != '%')
		return 0;
	return nr;
}

static int
is_strcmpable(const char *pat, const str esc)
{
	if (pat[strcspn(pat, "%_")])
		return 0;
	return strlen(esc) == 0 || strstr(pat, esc) == NULL;
}

static int
re_match_ignore(const char *s, RE *pattern)
{
	RE *r;

	for(r = pattern; r; r = r->n) {
		if (!*s ||
			(!r->search && strncasecmp(s, r->k, r->len) != 0) ||
			(r->search && (s = strcasestr(s, r->k)) == NULL))
			return 0;
		s += r->len;
	}
	return 1;
}

static int
re_match_no_ignore(const char *s, RE *pattern)
{
	RE *r;

	for(r = pattern; r; r = r->n) {
		if (!*s ||
			(!r->search && strncmp(s, r->k, r->len) != 0) ||
			(r->search && (s = strstr(s, r->k)) == NULL))
			return 0;
		s += r->len;
	}
	return 1;
}

static RE *
re_create(const char *pat, int nr)
{
	char *x = GDKstrdup(pat);
	RE *r = (RE*)GDKmalloc(sizeof(RE)), *n = r;
	char *p = x, *q = x;

	if (x == NULL || r == NULL) {
		GDKfree(x);
		GDKfree(r);
		return NULL;
	}
	r->n = NULL;
	r->search = 0;
	r->skip = 0;

	if (*p == '%') {
		p++; /* skip % */
		r->search = 1;
	}
	q = p;
	while((q = strchr(p, '%')) != NULL) {
		*q = 0;
		n->k = GDKstrdup(p);
		n->len = (int) strlen(n->k);
		n->n = NULL;
		if ((--nr) > 0) {
			n = n->n = (RE*)GDKmalloc(sizeof(RE));
			if ( n == NULL){
				GDKfree(x);
				GDKfree(r);
				return NULL;
			}
			n->search = 1;
			n->skip = 0;
		}
		p = q+1;
	}
	GDKfree(x);
	return r;
}

static void
re_destroy( RE *p)
{
	while(p) {
		RE *n = p->n;

		GDKfree(p->k);
		GDKfree(p);
		p = n;
	}
}

#define m2p(p) (pcre*)(((size_t*)p)+1)
#define p2m(p) (pcre*)(((size_t*)p)-1)

#ifdef HAVE_LIBPCRE
static void *
my_pcre_malloc(size_t s)
{
	size_t *sz = (size_t *) GDKmalloc(s + sizeof(size_t));

	if ( sz == NULL)
		return NULL;
	*sz = s + sizeof(size_t);
	return (void *) (sz + 1);
}

static void
my_pcre_free(void *blk)
{
	size_t *sz;

	if (blk == NULL)
		return;
	sz = (size_t *) blk;
	sz -= 1;
	GDKfree(sz);
}
#endif

static str
pcre_compile_wrap(pcre **res, const char *pattern, bit insensitive)
{
#ifdef HAVE_LIBPCRE
	pcre *r;
	const char err[BUFSIZ], *err_p = err;
	int errpos = 0;
	int options = PCRE_UTF8 | PCRE_MULTILINE;
	if (insensitive)
		options |= PCRE_CASELESS;

	if ((r = pcre_compile(pattern, options, &err_p, &errpos, NULL)) == NULL) {
		throw(MAL,"pcre.compile", OPERATION_FAILED
			" with\n'%s'\nat %d in\n'%s'.\n",
				err_p, errpos, pattern);
	}
	*(pcre **) res = p2m(r);
	return MAL_SUCCEED;
#else
	(void) res;
	(void) pattern;
	(void) insensitive;
	throw(MAL,"pcre.compile", "Database was compiled without PCRE support.");
#endif
}

/* these two defines are copies from gdk_select.c */

/* scan select loop with candidates */
#define candscanloop(TEST)										\
	do {														\
		ALGODEBUG fprintf(stderr,								\
			    "#BATselect(b=%s#"BUNFMT",s=%s,anti=%d): "	\
			    "scanselect %s\n", BATgetId(b), BATcount(b),	\
			    s ? BATgetId(s) : "NULL", anti, #TEST);			\
		while (p < q) {											\
			o = *candlist++;									\
			r = (BUN) (o - off);								\
			v = BUNtail(bi, r);									\
			if (TEST)											\
				bunfastapp(bn, &o);								\
			p++;												\
		}														\
	} while (0)

/* scan select loop without candidates */
#define scanloop(TEST)											\
	do {														\
		ALGODEBUG fprintf(stderr,								\
			    "#BATselect(b=%s#"BUNFMT",s=%s,anti=%d): "	\
			    "scanselect %s\n", BATgetId(b), BATcount(b),	\
			    s ? BATgetId(s) : "NULL", anti, #TEST);			\
		while (p < q) {											\
			v = BUNtail(bi, p-off);								\
			if (TEST) {											\
				o = (oid) p;									\
				bunfastapp(bn, &o);								\
			}													\
			p++;												\
		}														\
	} while (0)

static str
pcre_likeselect(BAT **bnp, BAT *b, BAT *s, const char *pat, int caseignore, int anti)
{
#ifdef HAVE_LIBPCRE
	int options = PCRE_UTF8 | PCRE_MULTILINE | PCRE_DOTALL;
	pcre *re;
	pcre_extra *pe;
	const char *error;
	int errpos;
	int ovector[10];
#else
	int options = REG_NEWLINE | REG_NOSUB;
	pcre re;
	int errcode;
#endif
	BATiter bi = bat_iterator(b);
	BAT *bn;
	BUN p, q;
	oid o, off;
	const char *v;

	assert(ATOMstorage(b->ttype) == TYPE_str);
	assert(anti == 0 || anti == 1);

	if (caseignore) {
#ifdef HAVE_LIBPCRE
		options |= PCRE_CASELESS;
#else
		options |= REG_ICASE;
#endif
	}
#ifdef HAVE_LIBPCRE
	if ((re = pcre_compile(pat, options, &error, &errpos, NULL)) == NULL)
		throw(MAL, "pcre.likeselect",
			  OPERATION_FAILED ": compilation of pattern \"%s\" failed\n", pat);
	pe = pcre_study(re, 0, &error);
	if (error != NULL) {
		my_pcre_free(re);
		pcre_free_study(pe);
		throw(MAL, "pcre.likeselect",
			  OPERATION_FAILED ": studying pattern \"%s\" failed\n", pat);
	}
#else
	if ((errcode = regcomp(&re, pat, options)) != 0) {
		throw(MAL, "pcre.likeselect",
			  OPERATION_FAILED ": compilation of pattern \"%s\" failed\n", pat);
	}
#endif
	bn = COLnew(0, TYPE_oid, s ? BATcount(s) : BATcount(b), TRANSIENT);
	if (bn == NULL) {
#ifdef HAVE_LIBPCRE
		my_pcre_free(re);
		pcre_free_study(pe);
#else
		regfree(&re);
#endif
		throw(MAL, "pcre.likeselect", SQLSTATE(HY001) MAL_MALLOC_FAIL);
	}
	off = b->hseqbase;

	if (s && !BATtdense(s)) {
		const oid *candlist;
		BUN r;

		assert(s->ttype == TYPE_oid || s->ttype == TYPE_void);
		assert(s->tsorted);
		assert(s->tkey);
		/* setup candscanloop loop vars to only iterate over
		 * part of s that has values that are in range of b */
		o = b->hseqbase + BATcount(b);
		q = SORTfndfirst(s, &o);
		p = SORTfndfirst(s, &b->hseqbase);
		candlist = (const oid *) Tloc(s, p);
#ifdef HAVE_LIBPCRE
#define BODY     (pcre_exec(re, pe, v, (int) strlen(v), 0, 0, ovector, 10) >= 0)
#else
#define BODY     (regexec(&re, v, (size_t) 0, NULL, 0) != REG_NOMATCH)
#endif
		if (anti)
			candscanloop(v && *v != '\200' && !BODY);
		else
			candscanloop(v && *v != '\200' && BODY);
	} else {
		if (s) {
			assert(BATtdense(s));
			p = (BUN) s->tseqbase;
			q = p + BATcount(s);
			if ((oid) p < b->hseqbase)
				p = b->hseqbase;
			if ((oid) q > b->hseqbase + BATcount(b))
				q = b->hseqbase + BATcount(b);
		} else {
			p = off;
			q = BUNlast(b) + off;
		}
		if (anti)
			scanloop(v && *v != '\200' && !BODY);
		else
			scanloop(v && *v != '\200' && BODY);
	}
#ifdef HAVE_LIBPCRE
	my_pcre_free(re);
	pcre_free_study(pe);
#else
	regfree(&re);
#endif
	BATsetcount(bn, BATcount(bn)); /* set some properties */
	bn->tsorted = 1;
	bn->trevsorted = bn->batCount <= 1;
	bn->tkey = 1;
	bn->tdense = bn->batCount <= 1;
	if (bn->batCount == 1)
		bn->tseqbase =  * (oid *) Tloc(bn, 0);
	*bnp = bn;
	return MAL_SUCCEED;

  bunins_failed:
	BBPreclaim(bn);
#ifdef HAVE_LIBPCRE
	my_pcre_free(re);
	pcre_free_study(pe);
#else
	regfree(&re);
#endif
	*bnp = NULL;
	throw(MAL, "pcre.likeselect", OPERATION_FAILED);
}

static str
re_likeselect(BAT **bnp, BAT *b, BAT *s, const char *pat, int caseignore, int anti, int use_strcmp)
{
	BATiter bi = bat_iterator(b);
	BAT *bn;
	BUN p, q;
	oid o, off;
	const char *v;
	int nr;
	RE *re = NULL;

	assert(ATOMstorage(b->ttype) == TYPE_str);
	assert(anti == 0 || anti == 1);

	bn = COLnew(0, TYPE_oid, s ? BATcount(s) : BATcount(b), TRANSIENT);
	if (bn == NULL)
		throw(MAL, "pcre.likeselect", SQLSTATE(HY001) MAL_MALLOC_FAIL);
	off = b->hseqbase;

	if (!use_strcmp) {
		nr = re_simple(pat);
		re = re_create(pat, nr);
		if (!re)
			throw(MAL, "pcre.likeselect", SQLSTATE(HY001) MAL_MALLOC_FAIL);
	}
	if (s && !BATtdense(s)) {
		const oid *candlist;
		BUN r;

		assert(s->ttype == TYPE_oid || s->ttype == TYPE_void);
		assert(s->tsorted);
		assert(s->tkey);
		/* setup candscanloop loop vars to only iterate over
		 * part of s that has values that are in range of b */
		o = b->hseqbase + BATcount(b);
		q = SORTfndfirst(s, &o);
		p = SORTfndfirst(s, &b->hseqbase);
		candlist = (const oid *) Tloc(s, p);
		if (use_strcmp) {
			if (caseignore) {
				if (anti)
					candscanloop(v && *v != '\200' &&
								 strcasecmp(v, pat) != 0);
				else
					candscanloop(v && *v != '\200' &&
								 strcasecmp(v, pat) == 0);
			} else {
				if (anti)
					candscanloop(v && *v != '\200' &&
								 strcmp(v, pat) != 0);
				else
					candscanloop(v && *v != '\200' &&
								 strcmp(v, pat) == 0);
			}
		} else {
			if (caseignore) {
				if (anti)
					candscanloop(v && *v != '\200' &&
								 re_match_ignore(v, re) == 0);
				else
					candscanloop(v && *v != '\200' &&
								 re_match_ignore(v, re));
			} else {
				if (anti)
					candscanloop(v && *v != '\200' &&
								 re_match_no_ignore(v, re) == 0);
				else
					candscanloop(v && *v != '\200' &&
								 re_match_no_ignore(v, re));
			}
		}
	} else {
		if (s) {
			assert(BATtdense(s));
			p = (BUN) s->tseqbase;
			q = p + BATcount(s);
			if ((oid) p < b->hseqbase)
				p = b->hseqbase;
			if ((oid) q > b->hseqbase + BATcount(b))
				q = b->hseqbase + BATcount(b);
		} else {
			p = off;
			q = BUNlast(b) + off;
		}
		if (use_strcmp) {
			if (caseignore) {
				if (anti)
					scanloop(v && *v != '\200' &&
							 strcasecmp(v, pat) != 0);
				else
					scanloop(v && *v != '\200' &&
							 strcasecmp(v, pat) == 0);
			} else {
				if (anti)
					scanloop(v && *v != '\200' &&
							 strcmp(v, pat) != 0);
				else
					scanloop(v && *v != '\200' &&
							 strcmp(v, pat) == 0);
			}
		} else {
			if (caseignore) {
				if (anti)
					scanloop(v && *v != '\200' &&
							 re_match_ignore(v, re) == 0);
				else
					scanloop(v && *v != '\200' &&
							 re_match_ignore(v, re));
			} else {
				if (anti)
					scanloop(v && *v != '\200' &&
							 re_match_no_ignore(v, re) == 0);
				else
					scanloop(v && *v != '\200' &&
							 re_match_no_ignore(v, re));
			}
		}
	}
	BATsetcount(bn, BATcount(bn)); /* set some properties */
	bn->tsorted = 1;
	bn->trevsorted = bn->batCount <= 1;
	bn->tkey = 1;
	bn->tdense = bn->batCount <= 1;
	if (bn->batCount == 1)
		bn->tseqbase =  * (oid *) Tloc(bn, 0);
	*bnp = bn;
	re_destroy(re);
	return MAL_SUCCEED;

  bunins_failed:
	re_destroy(re);
	BBPreclaim(bn);
	*bnp = NULL;
	throw(MAL, "pcre.likeselect", OPERATION_FAILED);
}

#define MAX_NR_CAPTURES  1024 /* Maximal number of captured substrings in one original string */

static str
pcre_replace(str *res, const char *origin_str, const char *pattern, const char *replacement, const char *flags)
{
#ifdef HAVE_LIBPCRE
	const char err[BUFSIZ], *err_p = err, *err_p2 = err;
	pcre *pcre_code = NULL;
	pcre_extra *extra;
	char *tmpres;
	int i, j, k, len, errpos = 0, offset = 0;
	int compile_options = PCRE_UTF8, exec_options = PCRE_NOTEMPTY;
	int *ovector, ovecsize;
	int len_origin_str = (int) strlen(origin_str);
	int len_replacement = (int) strlen(replacement);
	int capture_offsets[MAX_NR_CAPTURES * 2], ncaptures = 0, len_del = 0;

	for (i = 0; i < (int)strlen(flags); i++) {
		if (flags[i] == 'e') {
			exec_options -= PCRE_NOTEMPTY;
/*
			mnstr_printf(GDKout, "exec_options %d, PCRE_NOTEMPTY %d\n",
					exec_options, PCRE_NOTEMPTY);
*/
		} else if (flags[i] == 'i') {
			compile_options |= PCRE_CASELESS;
		} else if (flags[i] == 'm') {
			compile_options |= PCRE_MULTILINE;
		} else if (flags[i] == 's') {
			compile_options |= PCRE_DOTALL;
		} else if (flags[i] == 'x') {
			compile_options |= PCRE_EXTENDED;
		} else {
			throw(MAL,"pcre_replace",OPERATION_FAILED "unsupported flag character '%c'\n", flags[i]);
		}
	}

	if ((pcre_code = pcre_compile(pattern, compile_options, &err_p, &errpos, NULL)) == NULL) {
		throw(MAL,"pcre_replace",OPERATION_FAILED "pcre compile of pattern (%s) failed at %d with\n'%s'.\n", pattern, errpos, err_p);
	}

	/* Since the compiled pattern is going to be used several times, it is
	 * worth spending more time analyzing it in order to speed up the time
	 * taken for matching.
	 */
	extra = pcre_study(pcre_code, 0, &err_p2);
	pcre_fullinfo(pcre_code, extra, PCRE_INFO_CAPTURECOUNT, &i);
	ovecsize = (i + 1) * 3;
	if ((ovector = (int *) GDKmalloc(sizeof(int) * ovecsize)) == NULL) {
		my_pcre_free(pcre_code);
		throw(MAL, "pcre_replace", SQLSTATE(HY001) MAL_MALLOC_FAIL);
	}

	i = 0;
	do {
		j = pcre_exec(pcre_code, extra, origin_str, len_origin_str,
						offset, exec_options, ovector, ovecsize);
		if (j > 0){
			capture_offsets[i] = ovector[0];
			capture_offsets[i+1] = ovector[1];
			ncaptures++;
			i += 2;
			len_del += (ovector[1] - ovector[0]);
			offset = ovector[1];
		}
	} while((j > 0) && (offset < len_origin_str) && (ncaptures < MAX_NR_CAPTURES));
	pcre_free_study(extra);

	if (ncaptures > 0){
		tmpres = GDKmalloc(len_origin_str - len_del + (len_replacement * ncaptures) + 1);
		if (!tmpres) {
			my_pcre_free(pcre_code);
			GDKfree(ovector);
			throw(MAL, "pcre_replace", SQLSTATE(HY001) MAL_MALLOC_FAIL);
		}

		j = k = 0;

		/* possibly copy the substring before the first captured substring */
		strncpy(tmpres, origin_str, capture_offsets[j]);
		k = capture_offsets[j];
		j++;

		for (i = 0; i < ncaptures - 1; i++) {
			strncpy(tmpres+k, replacement, len_replacement);
			k += len_replacement;
			/* copy the substring between two captured substrings */
			len = capture_offsets[j+1] - capture_offsets[j];
			strncpy(tmpres+k, origin_str+capture_offsets[j], len);
			k += len;
			j += 2;
		}

		/* replace the last captured substring */
		strncpy(tmpres+k, replacement, len_replacement);
		k += len_replacement;
		/* possibly copy the substring after the last captured substring */
		len = len_origin_str - capture_offsets[j];
		strncpy(tmpres+k, origin_str+capture_offsets[j], len);
		k += len;
		tmpres[k] = '\0';
	} else { /* no captured substrings, return the original string*/
		tmpres = GDKstrdup(origin_str);
	}

	my_pcre_free(pcre_code);
	GDKfree(ovector);
	*res = tmpres;
	return MAL_SUCCEED;
#else
	(void) res;
	(void) origin_str;
	(void) pattern;
	(void) replacement;
	(void) flags;
	throw(MAL,"pcre.replace", "Database was compiled without PCRE support.");
#endif
}

static str
pcre_replace_bat(BAT **res, BAT *origin_strs, const char *pattern, const char *replacement, const char *flags)
{
#ifdef HAVE_LIBPCRE
	BATiter origin_strsi = bat_iterator(origin_strs);
	const char err[BUFSIZ], *err_p = err, *err_p2 = err;
	int i, j, k, len, errpos = 0, offset = 0;
	int compile_options = PCRE_UTF8, exec_options = PCRE_NOTEMPTY;
	pcre *pcre_code = NULL;
	pcre_extra *extra;
	BAT *tmpbat;
	BUN p, q;
	int *ovector, ovecsize;
	int len_origin_str, len_replacement = (int) strlen(replacement);
	int capture_offsets[MAX_NR_CAPTURES * 2], ncaptures = 0, len_del = 0;
	const char *origin_str;
	char *replaced_str;

	for (i = 0; i < (int)strlen(flags); i++) {
		if (flags[i] == 'e') {
			exec_options |= (~PCRE_NOTEMPTY);
		} else if (flags[i] == 'i') {
			compile_options |= PCRE_CASELESS;
		} else if (flags[i] == 'm') {
			compile_options |= PCRE_MULTILINE;
		} else if (flags[i] == 's') {
			compile_options |= PCRE_DOTALL;
		} else if (flags[i] == 'x') {
			compile_options |= PCRE_EXTENDED;
		} else {
			throw(MAL,"pcre_replace_bat", ILLEGAL_ARGUMENT
				" \"flags\" contains invalid character '%c'\n", flags[i]);
		}
	}

	if ((pcre_code = pcre_compile(pattern, compile_options, &err_p, &errpos, NULL)) == NULL) {
		throw(MAL,"pcre_replace_bat", OPERATION_FAILED
			  ": pcre compile of pattern (%s) failed at %d with\n'%s'.\n",
			  pattern, errpos, err_p);
	}

	/* Since the compiled pattern is ging to be used several times, it is worth spending
	 * more time analyzing it in order to speed up the time taken for matching.
	 */
	extra = pcre_study(pcre_code, 0, &err_p2);
	pcre_fullinfo(pcre_code, extra, PCRE_INFO_CAPTURECOUNT, &i);
	ovecsize = (i + 1) * 3;
	if ((ovector = (int *) GDKzalloc(sizeof(int) * ovecsize)) == NULL) {
		my_pcre_free(pcre_code);
		throw(MAL, "pcre_replace_bat", SQLSTATE(HY001) MAL_MALLOC_FAIL);
	}

	tmpbat = COLnew(origin_strs->hseqbase, TYPE_str, BATcount(origin_strs), TRANSIENT);
	if( tmpbat==NULL) {
		my_pcre_free(pcre_code);
		GDKfree(ovector);
		throw(MAL,"pcre.replace", SQLSTATE(HY001) MAL_MALLOC_FAIL);
	}
	BATloop(origin_strs, p, q) {
		origin_str = BUNtail(origin_strsi, p);
		len_origin_str = (int) strlen(origin_str);
		i = ncaptures = len_del = offset = 0;
		do {
			j = pcre_exec(pcre_code, extra, origin_str, len_origin_str, offset,
					exec_options, ovector, ovecsize);
			if (j > 0){
				capture_offsets[i] = ovector[0];
				capture_offsets[i+1] = ovector[1];
				ncaptures++;
				i += 2;
				len_del += (ovector[1] - ovector[0]);
				offset = ovector[1];
			}
		} while((j > 0) && (offset < len_origin_str) && (ncaptures < MAX_NR_CAPTURES));

		if (ncaptures > 0){
			replaced_str = GDKmalloc(len_origin_str - len_del + (len_replacement * ncaptures) + 1);
			if (replaced_str == NULL) {
				my_pcre_free(pcre_code);
				pcre_free_study(extra);
				GDKfree(ovector);
				BBPreclaim(tmpbat);
				throw(MAL, "pcre_replace_bat", SQLSTATE(HY001) MAL_MALLOC_FAIL);
			}

			j = k = 0;

			/* copy eventually the substring before the first captured
			 * substring */
			strncpy(replaced_str, origin_str, capture_offsets[j]);
			k = capture_offsets[j];
			j++;

			for (i = 0; i < ncaptures - 1; i++) {
				strncpy(replaced_str+k, replacement, len_replacement);
				k += len_replacement;
				/* copy the substring between two captured substrings */
				len = capture_offsets[j+1] - capture_offsets[j];
				strncpy(replaced_str+k, origin_str+capture_offsets[j], len);
				k += len;
				j += 2;
			}

			/* replace the last captured substring */
			strncpy(replaced_str+k, replacement, len_replacement);
			k += len_replacement;
			/* copy eventually the substring after the last captured substring */
			len = len_origin_str - capture_offsets[j];
			strncpy(replaced_str+k, origin_str+capture_offsets[j], len);
			k += len;
			replaced_str[k] = '\0';
			if (BUNappend(tmpbat, replaced_str, FALSE) != GDK_SUCCEED) {
				my_pcre_free(pcre_code);
				pcre_free_study(extra);
				GDKfree(ovector);
				GDKfree(replaced_str);
				BBPreclaim(tmpbat);
				throw(MAL, "pcre_replace_bat", SQLSTATE(HY001) MAL_MALLOC_FAIL);
			}
			GDKfree(replaced_str);
		} else { /* no captured substrings, copy the original string into new bat */
			if (BUNappend(tmpbat, origin_str, FALSE) != GDK_SUCCEED) {
				my_pcre_free(pcre_code);
				pcre_free_study(extra);
				GDKfree(ovector);
				BBPreclaim(tmpbat);
				throw(MAL, "pcre_replace_bat", SQLSTATE(HY001) MAL_MALLOC_FAIL);
			}
		}
	}

	pcre_free_study(extra);
	my_pcre_free(pcre_code);
	GDKfree(ovector);
	*res = tmpbat;
	return MAL_SUCCEED;
#else
	(void) res;
	(void) origin_strs;
	(void) pattern;
	(void) replacement;
	(void) flags;
	throw(MAL,"pcre.replace_bat", "Database was compiled without PCRE support.");
#endif
}

str
pcre_init(void *ret)
{
	(void) ret;
#ifdef HAVE_LIBPCRE
#if defined(HAVE_EMBEDDED) && defined(WIN32)
	// TODO: what should we do here?
#else
	pcre_malloc = my_pcre_malloc;
	pcre_free = my_pcre_free;
#endif
#else
#endif
	return NULL;
}

static str
pcre_match_with_flags(bit *ret, const char *val, const char *pat, const char *flags)
{
	int i;
	int pos;
#ifdef HAVE_LIBPCRE
	const char err[BUFSIZ], *err_p = err;
	int errpos = 0;
	int options = PCRE_UTF8;
	pcre *re;
#else
	int options = REG_NOSUB;
	pcre re;
	int errcode;
	int retval;
#endif

	for (i = 0; i < (int)strlen(flags); i++) {
		if (flags[i] == 'i') {
#ifdef HAVE_LIBPCRE
			options |= PCRE_CASELESS;
#else
			options |= REG_ICASE;
#endif
		} else if (flags[i] == 'm') {
#ifdef HAVE_LIBPCRE
			options |= PCRE_MULTILINE;
#else
			options |= REG_NEWLINE;
#endif
		} else if (flags[i] == 's') {
#ifdef HAVE_LIBPCRE
			options |= PCRE_DOTALL;
#endif
		} else if (flags[i] == 'x') {
#ifdef HAVE_LIBPCRE
			options |= PCRE_EXTENDED;
#else
			options |= REG_EXTENDED;
#endif
		} else {
			throw(MAL, "pcre.match", ILLEGAL_ARGUMENT
					": unsupported flag character '%c'\n", flags[i]);
		}
	}
	if (strcmp(val, str_nil) == 0) {
		*ret = FALSE;
		return MAL_SUCCEED;
	}

#ifdef HAVE_LIBPCRE
	if ((re = pcre_compile(pat, options, &err_p, &errpos, NULL)) == NULL) 
#else
	if ((errcode = regcomp(&re, pat, options)) != 0)
#endif
	{
		throw(MAL, "pcre.match", OPERATION_FAILED
				": compilation of regular expression (%s) failed "
#ifdef HAVE_LIBPCRE
				"at %d with '%s'", pat, errpos, err_p);
#else
				, pat);
#endif
	}
#ifdef HAVE_LIBPCRE
	pos = pcre_exec(re, NULL, val, (int) strlen(val), 0, 0, NULL, 0);
	my_pcre_free(re);
#else
	retval = regexec(&re, val, (size_t) 0, NULL, 0);
	pos = retval == REG_NOMATCH ? -1 : (retval == REG_ENOSYS ? -2 : 0);
	regfree(&re);
#endif
	if (pos >= 0)
		*ret = TRUE;
	else if (pos == -1)
		*ret = FALSE;
	else
		throw(MAL, "pcre.match", OPERATION_FAILED
				": matching of regular expression (%s) failed with %d",
				pat, pos);
	return MAL_SUCCEED;
}

#ifdef HAVE_LIBPCRE
/* special characters in PCRE that need to be escaped */
static const char *pcre_specials = ".+?*()[]{}|^$\\";
#else
/* special characters in POSIX basic regular expressions that need to
 * be escaped */
static const char *pcre_specials = ".*[]^$\\";
#endif

/* change SQL LIKE pattern into PCRE pattern */
static str
sql2pcre(str *r, const char *pat, const char *esc_str)
{
	int escaped = 0;
	int hasWildcard = 0;
	char *ppat;
	int esc = esc_str[0]; /* should change to utf8_convert() */
	int specials;
	int c;

	if (pat == NULL )
		throw(MAL, "pcre.sql2pcre", OPERATION_FAILED);
	ppat = GDKmalloc(strlen(pat)*2+3 /* 3 = "^'the translated regexp'$0" */);
	if (ppat == NULL)
		throw(MAL, "pcre.sql2pcre", SQLSTATE(HY001) MAL_MALLOC_FAIL);

	*r = ppat;
	/* The escape character can be a char which is special in a PCRE
	 * expression.  If the user used the "+" char as escape and has "++"
	 * in its pattern, then replacing this with "+" is not correct and
	 * should be "\+" instead. */
	specials = (*esc_str && strchr(pcre_specials, esc) != NULL);

	*ppat++ = '^';
	while ((c = *pat++) != 0) {
		if (c == esc) {
			if (escaped) {
				if (specials) { /* change ++ into \+ */
					*ppat++ = esc;
				} else { /* do not escape simple escape symbols */
					ppat[-1] = esc; /* overwrite backslash */
				}
				escaped = 0;
			} else {
				*ppat++ = '\\';
				escaped = 1;
			}
			hasWildcard = 1;
		} else if (strchr(pcre_specials, c) != NULL) {
			/* escape PCRE special chars, avoid double backslash if the
			 * user uses an invalid escape sequence */
			if (!escaped)
				*ppat++ = '\\';
			*ppat++ = c;
			hasWildcard = 1;
			escaped = 0;
		} else if (c == '%' && !escaped) {
			*ppat++ = '.';
			*ppat++ = '*';
			hasWildcard = 1;
		} else if (c == '_' && !escaped) {
			*ppat++ = '.';
			hasWildcard = 1;
		} else {
			if (escaped) {
				ppat[-1] = c; /* overwrite backslash of invalid escape */
			} else {
				*ppat++ = c;
			}
			escaped = 0;
		}
	}
	/* no wildcard or escape character at end of string */
	if (!hasWildcard || escaped) {
		GDKfree(*r);
		*r = NULL;
		if (escaped)
			throw(MAL, "pcre.sql2pcre", OPERATION_FAILED);
		*r = GDKstrdup(str_nil);
	} else {
		*ppat++ = '$';
		*ppat = 0;
	}
	return MAL_SUCCEED;
}

/* change SQL PATINDEX pattern into PCRE pattern */
static str
pat2pcre(str *r, const char *pat)
{
	int len = (int) strlen(pat);
	char *ppat = GDKmalloc(len*2+3 /* 3 = "^'the translated regexp'$0" */);
	int start = 0;

	if (ppat == NULL)
		throw(MAL, "pcre.sql2pcre", SQLSTATE(HY001) MAL_MALLOC_FAIL);
	*r = ppat;
	while (*pat) {
		int c = *pat++;

		if (strchr(pcre_specials, c) != NULL) {
			*ppat++ = '\\';
			*ppat++ = c;
		} else if (c == '%') {
			if (start && *pat) {
				*ppat++ = '.';
				*ppat++ = '*';
			}
			start++;
		} else if (c == '_') {
			*ppat++ = '.';
		} else {
			*ppat++ = c;
		}
	}
	*ppat = 0;
	return MAL_SUCCEED;
}
/*
 * @+ Wrapping
 */
#include "mal.h"
str
PCREreplace_wrap(str *res, const str *or, const str *pat, const str *repl, const str *flags){
	return pcre_replace(res,*or,*pat,*repl,*flags);
}

str
PCREreplace_bat_wrap(bat *res, const bat *bid, const str *pat, const str *repl, const str *flags){
	BAT *b,*bn = NULL;
	str msg;
	if ((b = BATdescriptor(*bid)) == NULL)
		throw(MAL, "pcre.replace", RUNTIME_OBJECT_MISSING);

	msg = pcre_replace_bat(&bn,b,*pat,*repl,*flags);
	if( msg == MAL_SUCCEED){
		*res= bn->batCacheid;
		BBPkeepref(*res);
	}
	BBPunfix(b->batCacheid);
	return msg;
}

str
PCREmatch(bit *ret, const str *val, const str *pat)
{
	char *flags = "s";
	return pcre_match_with_flags(ret, *val, *pat, flags);
}

str
PCREimatch(bit *ret, const str *val, const str *pat)
{
	char *flags = "i";
	return pcre_match_with_flags(ret, *val, *pat, flags);
}

str
PCREindex(int *res, const pcre *pattern, const str *s)
{
#ifdef HAVE_LIBPCRE
	int v[2];

	v[0] = v[1] = *res = 0;
	if (pcre_exec(m2p(pattern), NULL, *s, (int) strlen(*s), 0, 0, v, 2) >= 0) {
		*res = v[1];
	}
	return MAL_SUCCEED;
#else
	(void) res;
	(void) pattern;
	(void) s;
	throw(MAL,"pcre.index", "Database was compiled without PCRE support.");
#endif
}


str
PCREpatindex(int *ret, const str *pat, const str *val)
{
	pcre *re = NULL;
	char *ppat = NULL, *msg;

	if ((msg = pat2pcre(&ppat, *pat)) != MAL_SUCCEED)
		return msg;
	if ((msg = pcre_compile_wrap(&re, ppat, FALSE)) != MAL_SUCCEED)
		return msg;
	GDKfree(ppat);
	msg = PCREindex(ret, re, val);
	GDKfree(re);
	return msg;
}

str
PCREquote(str *ret, const str *val)
{
	char *p;
	const char *s = *val;

	*ret = p = GDKmalloc(strlen(s) * 2 + 1); /* certainly long enough */
	if (p == NULL)
		throw(MAL, "pcre.quote", SQLSTATE(HY001) MAL_MALLOC_FAIL);
	/* quote all non-alphanumeric ASCII characters (i.e. leave
	   non-ASCII and alphanumeric alone) */
	while (*s) {
		if (!((*s & 0x80) != 0 ||
		      ('a' <= *s && *s <= 'z') ||
		      ('A' <= *s && *s <= 'Z') ||
		      ('0' <= *s && *s <= '9')))
			*p++ = '\\';
		*p++ = *s++;
	}
	*p = 0;
	return MAL_SUCCEED;
}


str
PCREsql2pcre(str *ret, const str *pat, const str *esc)
{
	return sql2pcre(ret, *pat, *esc);
}

static str
PCRElike4(bit *ret, const str *s, const str *pat, const str *esc, const bit *isens)
{
	char *ppat = NULL;
	str r = sql2pcre(&ppat, *pat, *esc);

	if (!r) {
		assert(ppat);
		if (strcmp(ppat, str_nil) == 0) {
			*ret = FALSE;
			if (*isens) {
				if (strcasecmp(*s, *pat) == 0)
					*ret = TRUE;
			} else {
				if (strcmp(*s, *pat) == 0)
					*ret = TRUE;
			}
		} else {
			if (*isens) {
				r = PCREimatch(ret, s, &ppat);
			} else {
				r = PCREmatch(ret, s, &ppat);
			}
		}
	}
	if (ppat)
		GDKfree(ppat);
	return r;
}

str
PCRElike3(bit *ret, const str *s, const str *pat, const str *esc)
{
	bit no = FALSE;

	return(PCRElike4(ret, s, pat, esc, &no));
}

str
PCRElike2(bit *ret, const str *s, const str *pat)
{
	char *esc = "";

	return PCRElike3(ret, s, pat, &esc);
}

str
PCREnotlike3(bit *ret, const str *s, const str *pat, const str *esc)
{
	str tmp;
	bit r;

	rethrow("str.not_like", tmp, PCRElike3(&r, s, pat, esc));
	*ret = !r;
	return(MAL_SUCCEED);
}

str
PCREnotlike2(bit *ret, const str *s, const str *pat)
{
	str tmp;
	bit r;

	rethrow("str.not_like", tmp, PCRElike2(&r, s, pat));
	*ret = !r;
	return(MAL_SUCCEED);
}

str
PCREilike3(bit *ret, const str *s, const str *pat, const str *esc)
{
	bit yes = TRUE;

	return(PCRElike4(ret, s, pat, esc, &yes));
}

str
PCREilike2(bit *ret, const str *s, const str *pat)
{
	char *esc = "\\";

	return PCREilike3(ret, s, pat, &esc);
}

str
PCREnotilike3(bit *ret, const str *s, const str *pat, const str *esc)
{
	str tmp;
	bit r;

	rethrow("str.not_ilike", tmp, PCREilike3(&r, s, pat, esc));
	*ret = !r;
	return(MAL_SUCCEED);
}

str
PCREnotilike2(bit *ret, const str *s, const str *pat)
{
	str tmp;
	bit r;

	rethrow("str.not_ilike", tmp, PCREilike2(&r, s, pat));
	*ret = !r;
	return(MAL_SUCCEED);
}

static str
BATPCRElike3(bat *ret, const bat *bid, const str *pat, const str *esc, const bit *isens, const bit *not)
{
	char *ppat = NULL;
	str res = sql2pcre(&ppat, *pat, *esc);

	if (res == MAL_SUCCEED) {
		BAT *strs = BATdescriptor(*bid);
		BATiter strsi;
		BAT *r;
		bit *br;
		BUN p, q, i = 0;

		if (strs == NULL) {
			GDKfree(ppat);
			throw(MAL, "batstr.like", OPERATION_FAILED);
		}

		r = COLnew(strs->hseqbase, TYPE_bit, BATcount(strs), TRANSIENT);
		if( r==NULL) {
			GDKfree(ppat);
<<<<<<< HEAD
=======
			BBPunfix(strs->batCacheid);
>>>>>>> 655cdb92
			throw(MAL,"pcre.like3", SQLSTATE(HY001) MAL_MALLOC_FAIL);
		}
		br = (bit*)Tloc(r, 0);
		strsi = bat_iterator(strs);

		if (strcmp(ppat, str_nil) == 0) {
			BATloop(strs, p, q) {
				const char *s = (str)BUNtail(strsi, p);

				if (strcmp(s, *pat) == 0)
					br[i] = TRUE;
				else
					br[i] = FALSE;
				if (*not)
					br[i] = !br[i];
				i++;
			}
		} else {
			int pos;
#ifdef HAVE_LIBPCRE
			const char err[BUFSIZ], *err_p = err;
			int errpos = 0;
			int options = PCRE_UTF8 | PCRE_DOTALL;
			pcre *re;
#else
			pcre re;
			int options = REG_NEWLINE | REG_NOSUB;
			int errcode;
#endif

			if (*isens) {
#ifdef HAVE_LIBPCRE
				options |= PCRE_CASELESS;
#else
				options |= REG_ICASE;
#endif
			}
#ifdef HAVE_LIBPCRE
			if ((re = pcre_compile(ppat, options, &err_p, &errpos, NULL)) == NULL)
#else
			if ((errcode = regcomp(&re, ppat, options)) != 0) 
#endif
			{
				BBPunfix(strs->batCacheid);
				BBPunfix(r->batCacheid);
				res = createException(MAL, "pcre.match", OPERATION_FAILED
						": compilation of regular expression (%s) failed "
#ifdef HAVE_LIBPCRE
						"at %d with '%s'", ppat, errpos, err_p);
#else
						, ppat);
#endif
				GDKfree(ppat);
				return res;
			}

			BATloop(strs, p, q) {
				const char *s = (str)BUNtail(strsi, p);

				if (*s == '\200') {
					br[i] = bit_nil;
					r->tnonil = 0;
					r->tnil = 1;
				} else {
#ifdef HAVE_LIBPCRE
					pos = pcre_exec(re, NULL, s, (int) strlen(s), 0, 0, NULL, 0);
#else
					int retval = regexec(&re, s, (size_t) 0, NULL, 0);
					pos = retval == REG_NOMATCH ? -1 : (retval == REG_ENOSYS ? -2 : 0);
#endif
					if (pos >= 0)
						br[i] = *not? FALSE:TRUE;
					else if (pos == -1)
						br[i] = *not? TRUE: FALSE;
					else {
						BBPunfix(strs->batCacheid);
						BBPunfix(r->batCacheid);
						res = createException(MAL, "pcre.match", OPERATION_FAILED
											  ": matching of regular expression (%s) failed with %d", ppat, pos);
						GDKfree(ppat);
						return res;
					}
				}
				i++;
			}
#ifdef HAVE_LIBPCRE
			my_pcre_free(re);
#else
			regfree(&re);
#endif
		}
		BATsetcount(r, i);
		r->tsorted = 0;
		r->trevsorted = 0;
		BATkey(r,FALSE);

		BBPkeepref(*ret = r->batCacheid);
		BBPunfix(strs->batCacheid);
		GDKfree(ppat);
	}
	return res;
}

str
BATPCRElike(bat *ret, const bat *bid, const str *pat, const str *esc)
{
	bit no = FALSE;

	return(BATPCRElike3(ret, bid, pat, esc, &no, &no));
}

str
BATPCRElike2(bat *ret, const bat *bid, const str *pat)
{
	char *esc = "\\";

	return BATPCRElike(ret, bid, pat, &esc);
}

str
BATPCREnotlike(bat *ret, const bat *bid, const str *pat, const str *esc)
{
	bit no = FALSE;
	bit yes = TRUE;

	return(BATPCRElike3(ret, bid, pat, esc, &no, &yes));
}

str
BATPCREnotlike2(bat *ret, const bat *bid, const str *pat)
{
	char *esc = "\\";

	return(BATPCREnotlike(ret, bid, pat, &esc));
}

str
BATPCREilike(bat *ret, const bat *bid, const str *pat, const str *esc)
{
	bit yes = TRUE;
	bit no = FALSE;

	return(BATPCRElike3(ret, bid, pat, esc, &yes, &no));
}

str
BATPCREilike2(bat *ret, const bat *bid, const str *pat)
{
	char *esc = "\\";

	return BATPCREilike(ret, bid, pat, &esc);
}

str
BATPCREnotilike(bat *ret, const bat *bid, const str *pat, const str *esc)
{
	bit yes = TRUE;

	return(BATPCRElike3(ret, bid, pat, esc, &yes, &yes));
}

str
BATPCREnotilike2(bat *ret, const bat *bid, const str *pat)
{
	char *esc = "\\";

	return(BATPCREnotilike(ret, bid, pat, &esc));
}

str
PCRElikeselect2(bat *ret, const bat *bid, const bat *sid, const str *pat, const str *esc, const bit *caseignore, const bit *anti)
{
	BAT *b, *s = NULL, *bn = NULL;
	str res;
	char *ppat = NULL;
	int use_re = 0;
	int use_strcmp = 0;

	if ((b = BATdescriptor(*bid)) == NULL) {
		throw(MAL, "algebra.likeselect", RUNTIME_OBJECT_MISSING);
	}
	if (sid && (*sid) != bat_nil && *sid && (s = BATdescriptor(*sid)) == NULL) {
		BBPunfix(b->batCacheid);
		throw(MAL, "algebra.likeselect", RUNTIME_OBJECT_MISSING);
	}

	/* no escape, try if a simple list of keywords works */
	if (is_strcmpable(*pat, *esc)) {
		use_re = 1;
		use_strcmp = 1;
	} else if ((strcmp(*esc, str_nil) == 0 || strlen(*esc) == 0) &&
             re_simple(*pat) > 0) {
		use_re = 1;
	} else {
		res = sql2pcre(&ppat, *pat, strcmp(*esc, str_nil) != 0 ? *esc : "\\");
		if (res != MAL_SUCCEED) {
			BBPunfix(b->batCacheid);
			if (s)
				BBPunfix(s->batCacheid);
			return res;
		}
		if (strcmp(ppat, str_nil) == 0) {
			GDKfree(ppat);
			ppat = NULL;
			if (*caseignore) {
				ppat = GDKmalloc(strlen(*pat) + 3);
<<<<<<< HEAD
				if (ppat == NULL)
					throw(MAL, "algebra.likeselect", SQLSTATE(HY001) MAL_MALLOC_FAIL);
=======
				if (ppat == NULL) {
					BBPunfix(b->batCacheid);
					if (s)
						BBPunfix(s->batCacheid);
					throw(MAL, "algebra.likeselect", SQLSTATE(HY001) MAL_MALLOC_FAIL);
				}
>>>>>>> 655cdb92
				ppat[0] = '^';
				strcpy(ppat + 1, *pat);
				strcat(ppat, "$");
			}
		}
	}

	if (use_re) {
		res = re_likeselect(&bn, b, s, *pat, *caseignore, *anti, use_strcmp);
	} else if (ppat == NULL) {
		/* no pattern and no special characters: can use normal select */
		bn = BATselect(b, s, *pat, NULL, 1, 1, *anti);
		if (bn == NULL)
			res = createException(MAL, "algebra.likeselect", GDK_EXCEPTION);
		else
			res = MAL_SUCCEED;
	} else {
		res = pcre_likeselect(&bn, b, s, ppat, *caseignore, *anti);
	}
	BBPunfix(b->batCacheid);
	if (s)
		BBPunfix(s->batCacheid);
	GDKfree(ppat);
	if (res != MAL_SUCCEED)
		return res;
	assert(bn);
	*ret = bn->batCacheid;
	BBPkeepref(bn->batCacheid);
	return MAL_SUCCEED;
}

str
PCRElikeselect1(bat *ret, const bat *bid, const bat *cid, const str *pat, const str *esc, const bit *anti)
{
	const bit f = TRUE;
	return PCRElikeselect2(ret, bid, cid, pat, esc, &f, anti);
}

str
PCRElikeselect3(bat *ret, const bat *bid, const bat *sid, const str *pat, const str *esc, const bit *anti)
{
	const bit f = FALSE;
	return PCRElikeselect2(ret, bid, sid, pat, esc, &f, anti);
}

str
PCRElikeselect4(bat *ret, const bat *bid, const bat *cid, const str *pat, const bit *anti)
{
	const bit f = TRUE;
	const str esc ="";
	return PCRElikeselect2(ret, bid, cid, pat, &esc, &f, anti);
}

str
PCRElikeselect5(bat *ret, const bat *bid, const bat *sid, const str *pat, const bit *anti)
{
	const bit f = FALSE;
	const str esc ="";
	return PCRElikeselect2(ret, bid, sid, pat, &esc, &f, anti);
}

#include "gdk_cand.h"

#define APPEND(b, o)	(((oid *) b->theap.base)[b->batCount++] = (o))
#define VALUE(s, x)		(s##vars + VarHeapVal(s##vals, (x), s##width))

static char *
pcrejoin(BAT *r1, BAT *r2, BAT *l, BAT *r, BAT *sl, BAT *sr,
			const char *esc, int caseignore)
{
	BUN lstart, lend, lcnt;
	const oid *lcand = NULL, *lcandend = NULL;
	BUN rstart, rend, rcnt;
	const oid *rcand = NULL, *rcandend = NULL;
	const char *lvals, *rvals;
	const char *lvars, *rvars;
	int lwidth, rwidth;
	const char *vl, *vr;
	const oid *p;
	oid lastl = 0;		/* last value inserted into r1 */
	BUN n, nl;
	BUN newcap;
	oid lo, ro;
	int rskipped = 0;	/* whether we skipped values in r */
	char *msg = MAL_SUCCEED;
	RE *re = NULL;
	char *pcrepat = NULL;
#ifdef HAVE_LIBPCRE
	pcre *pcrere = NULL;
	pcre_extra *pcreex = NULL;
	const char errbuf[BUFSIZ], *err_p = errbuf;
	int errpos;
	int pcreopt = PCRE_UTF8 | PCRE_MULTILINE;
#else
	int pcrere = 0;
	pcre regex;
	int options =  REG_NEWLINE | REG_NOSUB;
	int errcode = -1;
#endif


	if (caseignore)
#ifdef HAVE_LIBPCRE
				pcreopt |= PCRE_CASELESS;
#else
				options |= REG_ICASE;
#endif

	ALGODEBUG fprintf(stderr, "#pcrejoin(l=%s#" BUNFMT "[%s]%s%s,"
					  "r=%s#" BUNFMT "[%s]%s%s,sl=%s#" BUNFMT "%s%s,"
					  "sr=%s#" BUNFMT "%s%s)\n",
					  BATgetId(l), BATcount(l), ATOMname(l->ttype),
					  l->tsorted ? "-sorted" : "",
					  l->trevsorted ? "-revsorted" : "",
					  BATgetId(r), BATcount(r), ATOMname(r->ttype),
					  r->tsorted ? "-sorted" : "",
					  r->trevsorted ? "-revsorted" : "",
					  sl ? BATgetId(sl) : "NULL", sl ? BATcount(sl) : 0,
					  sl && sl->tsorted ? "-sorted" : "",
					  sl && sl->trevsorted ? "-revsorted" : "",
					  sr ? BATgetId(sr) : "NULL", sr ? BATcount(sr) : 0,
					  sr && sr->tsorted ? "-sorted" : "",
					  sr && sr->trevsorted ? "-revsorted" : "");

	assert(ATOMtype(l->ttype) == ATOMtype(r->ttype));
	assert(ATOMtype(l->ttype) == TYPE_str);
	assert(sl == NULL || sl->tsorted);
	assert(sr == NULL || sr->tsorted);

	CANDINIT(l, sl, lstart, lend, lcnt, lcand, lcandend);
	CANDINIT(r, sr, rstart, rend, rcnt, rcand, rcandend);

	lvals = (const char *) Tloc(l, 0);
	rvals = (const char *) Tloc(r, 0);
	assert(r->tvarsized && r->ttype);
	lvars = l->tvheap->base;
	rvars = r->tvheap->base;
	lwidth = l->twidth;
	rwidth = r->twidth;

	r1->tkey = 1;
	r1->tsorted = 1;
	r1->trevsorted = 1;
	r2->tkey = 1;
	r2->tsorted = 1;
	r2->trevsorted = 1;

	/* nested loop implementation for PCRE join */
	for (;;) {
		int nr;

		if (rcand) {
			if (rcand == rcandend)
				break;
			ro = *rcand++;
			vr = VALUE(r, ro - r->hseqbase);
		} else {
			if (rstart == rend)
				break;
			vr = VALUE(r, rstart);
			ro = rstart++ + r->hseqbase;
		}
		if (strcmp(vr, str_nil) == 0)
			continue;
		if (*esc == 0 && (nr = re_simple(vr)) > 0) {
			re = re_create(vr, nr);
			if (re == NULL) {
				msg = createException(MAL, "pcre.join", SQLSTATE(HY001) MAL_MALLOC_FAIL);
				goto bailout;
			}
		} else {
			assert(pcrepat == NULL);
			msg = sql2pcre(&pcrepat, vr, esc);
			if (msg != MAL_SUCCEED)
				goto bailout;
			if (strcmp(pcrepat, str_nil) == 0) {
				GDKfree(pcrepat);
				if (caseignore) {
					pcrepat = GDKmalloc(strlen(vr) + 3);
					if (pcrepat == NULL) {
						msg = createException(MAL, "pcre.join", SQLSTATE(HY001) MAL_MALLOC_FAIL);
						goto bailout;
					}
					sprintf(pcrepat, "^%s$", vr);
				} else {
					/* a simple strcmp suffices */
					pcrepat = NULL;
				}
			}
			if (pcrepat) {
#ifdef HAVE_LIBPCRE
				pcrere = pcre_compile(pcrepat, pcreopt, &err_p, &errpos, NULL);
				if (pcrere == NULL) {
					msg = createException(MAL, "pcre.join", OPERATION_FAILED
										  ": pcre compile of pattern (%s) "
										  "failed at %d with '%s'",
										  pcrepat, errpos, err_p);
					goto bailout;
				}
				pcreex = pcre_study(pcrere, 0, &err_p);
				if (pcreex == NULL) {
					msg = createException(MAL, "pcre.join", OPERATION_FAILED
										  ": pcre study of pattern (%s) "
										  "failed with '%s'", pcrepat, err_p);
					goto bailout;
				}
#else
				if ((errcode = regcomp(&regex, pcrepat, options)) != 0) {
					msg = createException(MAL, "pcre.join", OPERATION_FAILED
										  ": pcre compile of pattern (%s)",
										  pcrepat);
					goto bailout;
				}
				pcrere = 1;
#endif
				GDKfree(pcrepat);
				pcrepat = NULL;
			}
		}
		nl = 0;
		p = lcand;
		n = lstart;
		for (;;) {
			if (lcand) {
				if (p == lcandend)
					break;
				lo = *p++;
				vl = VALUE(l, lo - l->hseqbase);
			} else {
				if (n == lend)
					break;
				vl = VALUE(l, n);
				lo = n++ + l->hseqbase;
			}
			if (strcmp(vl, str_nil) == 0)
				continue;
			if (re) {
				if (caseignore) {
					if (!re_match_ignore(vl, re))
						continue;
				} else {
					if (!re_match_no_ignore(vl, re))
						continue;
				}
			} else if (pcrere) {
#ifdef HAVE_LIBPCRE
				if (pcre_exec(pcrere, pcreex, vl, (int) strlen(vl), 0, 0, NULL, 0) < 0)
					continue;
#else
				int retval = regexec(&regex, vl, (size_t) 0, NULL, 0);
				if (retval == REG_NOMATCH || retval == REG_ENOSYS)
					continue;
#endif
			} else {
				if (strcmp(vl, vr) != 0)
					continue;
			}
			if (BUNlast(r1) == BATcapacity(r1)) {
				newcap = BATgrows(r1);
				BATsetcount(r1, BATcount(r1));
				BATsetcount(r2, BATcount(r2));
				if (BATextend(r1, newcap) != GDK_SUCCEED ||
					BATextend(r2, newcap) != GDK_SUCCEED) {
					msg = createException(MAL, "pcre.join", SQLSTATE(HY001) MAL_MALLOC_FAIL);
					goto bailout;
				}
				assert(BATcapacity(r1) == BATcapacity(r2));
			}
			if (BATcount(r1) > 0) {
				if (lastl + 1 != lo)
					r1->tdense = 0;
				if (nl == 0) {
					r2->trevsorted = 0;
					if (lastl > lo) {
						r1->tsorted = 0;
						r1->tkey = 0;
					} else if (lastl < lo) {
						r1->trevsorted = 0;
					} else {
						r1->tkey = 0;
					}
				}
			}
			APPEND(r1, lo);
			APPEND(r2, ro);
			lastl = lo;
			nl++;
		}
		if (re) {
			re_destroy(re);
			re = NULL;
		}
		if (pcrere) {
#ifdef HAVE_LIBPCRE
			my_pcre_free(pcrere);
			pcre_free_study(pcreex);
			pcrere = NULL;
			pcreex = NULL;
#else
			regfree(&regex);
			pcrere = 0;
#endif
		}
		if (nl > 1) {
			r2->tkey = 0;
			r2->tdense = 0;
			r1->trevsorted = 0;
		} else if (nl == 0) {
			rskipped = BATcount(r2) > 0;
		} else if (rskipped) {
			r2->tdense = 0;
		}
	}
	assert(BATcount(r1) == BATcount(r2));
	/* also set other bits of heap to correct value to indicate size */
	BATsetcount(r1, BATcount(r1));
	BATsetcount(r2, BATcount(r2));
	if (BATcount(r1) > 0) {
		if (r1->tdense)
			r1->tseqbase = ((oid *) r1->theap.base)[0];
		if (r2->tdense)
			r2->tseqbase = ((oid *) r2->theap.base)[0];
	}
	ALGODEBUG fprintf(stderr, "#pcrejoin(l=%s,r=%s)=(%s#"BUNFMT"%s%s,%s#"BUNFMT"%s%s\n",
					  BATgetId(l), BATgetId(r),
					  BATgetId(r1), BATcount(r1),
					  r1->tsorted ? "-sorted" : "",
					  r1->trevsorted ? "-revsorted" : "",
					  BATgetId(r2), BATcount(r2),
					  r2->tsorted ? "-sorted" : "",
					  r2->trevsorted ? "-revsorted" : "");
	return MAL_SUCCEED;

  bailout:
	if (re)
		re_destroy(re);
	if (pcrepat)
		GDKfree(pcrepat);
#ifdef HAVE_LIBPCRE
	if (pcrere)
		my_pcre_free(pcrere);
	if (pcreex)
		pcre_free_study(pcreex);
#else
	if (pcrere)
		regfree(&regex);
#endif

	assert(msg != MAL_SUCCEED);
	return msg;
}

static str
PCREjoin(bat *r1, bat *r2, bat lid, bat rid, bat slid, bat srid,
			const char *esc, int caseignore)
{
	BAT *left = NULL, *right = NULL, *candleft = NULL, *candright = NULL;
	BAT *result1 = NULL, *result2 = NULL;
	char *msg = MAL_SUCCEED;

	if ((left = BATdescriptor(lid)) == NULL)
		goto fail;
	if ((right = BATdescriptor(rid)) == NULL)
		goto fail;
	if (slid != bat_nil && (candleft = BATdescriptor(slid)) == NULL)
		goto fail;
	if (srid != bat_nil && (candright = BATdescriptor(srid)) == NULL)
		goto fail;
	result1 = COLnew(0, TYPE_oid, BATcount(left), TRANSIENT);
	result2 = COLnew(0, TYPE_oid, BATcount(left), TRANSIENT);
	if (result1 == NULL || result2 == NULL) {
		msg = createException(MAL, "pcre.join", SQLSTATE(HY001) MAL_MALLOC_FAIL);
		goto fail;
	}
	result1->tnil = 0;
	result1->tnonil = 1;
	result1->tkey = 1;
	result1->tsorted = 1;
	result1->trevsorted = 1;
	result1->tdense = 1;
	result2->tnil = 0;
	result2->tnonil = 1;
	result2->tkey = 1;
	result2->tsorted = 1;
	result2->trevsorted = 1;
	result2->tdense = 1;
	msg = pcrejoin(result1, result2, left, right, candleft, candright,
					  esc, caseignore);
	if (msg)
		goto fail;
	*r1 = result1->batCacheid;
	*r2 = result2->batCacheid;
	BBPkeepref(*r1);
	BBPkeepref(*r2);
	BBPunfix(left->batCacheid);
	BBPunfix(right->batCacheid);
	if (candleft)
		BBPunfix(candleft->batCacheid);
	if (candright)
		BBPunfix(candright->batCacheid);
	return MAL_SUCCEED;

  fail:
	if (left)
		BBPunfix(left->batCacheid);
	if (right)
		BBPunfix(right->batCacheid);
	if (candleft)
		BBPunfix(candleft->batCacheid);
	if (candright)
		BBPunfix(candright->batCacheid);
	if (result1)
		BBPunfix(result1->batCacheid);
	if (result2)
		BBPunfix(result2->batCacheid);
	if (msg)
		return msg;
	throw(MAL, "pcre.join", RUNTIME_OBJECT_MISSING);
}

str
LIKEjoin(bat *r1, bat *r2, const bat *lid, const bat *rid, const str *esc, const bat *slid, const bat *srid, const bit *nil_matches, const lng *estimate)
{
	(void)nil_matches;
	(void)estimate;
	return PCREjoin(r1, r2, *lid, *rid, slid ? *slid : 0, srid ? *srid : 0, *esc, 0);
}

str
LIKEjoin1(bat *r1, bat *r2, const bat *lid, const bat *rid, const bat *slid, const bat *srid, const bit *nil_matches, const lng *estimate)
{
	const str esc = "";
	return LIKEjoin(r1, r2, lid, rid, &esc, slid, srid, nil_matches, estimate);
}

str
ILIKEjoin(bat *r1, bat *r2, const bat *lid, const bat *rid, const str *esc, const bat *slid, const bat *srid, const bit *nil_matches, const lng *estimate)
{
	(void)nil_matches;
	(void)estimate;
	return PCREjoin(r1, r2, *lid, *rid, slid ? *slid : 0, srid ? *srid : 0, *esc, 1);
}

str
ILIKEjoin1(bat *r1, bat *r2, const bat *lid, const bat *rid, const bat *slid, const bat *srid, const bit *nil_matches, const lng *estimate)
{
	const str esc = "";
	return ILIKEjoin(r1, r2, lid, rid, &esc, slid,srid,nil_matches, estimate);
}<|MERGE_RESOLUTION|>--- conflicted
+++ resolved
@@ -1291,10 +1291,7 @@
 		r = COLnew(strs->hseqbase, TYPE_bit, BATcount(strs), TRANSIENT);
 		if( r==NULL) {
 			GDKfree(ppat);
-<<<<<<< HEAD
-=======
 			BBPunfix(strs->batCacheid);
->>>>>>> 655cdb92
 			throw(MAL,"pcre.like3", SQLSTATE(HY001) MAL_MALLOC_FAIL);
 		}
 		br = (bit*)Tloc(r, 0);
@@ -1501,17 +1498,12 @@
 			ppat = NULL;
 			if (*caseignore) {
 				ppat = GDKmalloc(strlen(*pat) + 3);
-<<<<<<< HEAD
-				if (ppat == NULL)
-					throw(MAL, "algebra.likeselect", SQLSTATE(HY001) MAL_MALLOC_FAIL);
-=======
 				if (ppat == NULL) {
 					BBPunfix(b->batCacheid);
 					if (s)
 						BBPunfix(s->batCacheid);
 					throw(MAL, "algebra.likeselect", SQLSTATE(HY001) MAL_MALLOC_FAIL);
 				}
->>>>>>> 655cdb92
 				ppat[0] = '^';
 				strcpy(ppat + 1, *pat);
 				strcat(ppat, "$");
