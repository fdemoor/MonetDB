--- conflicted
+++ resolved
@@ -44,216 +44,7 @@
 	(void) mb;
 	(void) stk;
 	(void) pci;
-<<<<<<< HEAD
-
-	return MAL_SUCCEED;
-}
-
-
-str
-RECYCLEresetCMD(Client cntxt, MalBlkPtr mb, MalStkPtr stk, InstrPtr pci)
-{
-	RECYCLEreset(cntxt, mb,stk,pci);
-	return MAL_SUCCEED;
-}
-
-str
-RECYCLEdumpCache(str *res)
-{
-	int i = 0, used = 0, sz = 8192;
-	str s = (str) GDKmalloc(sz);
-
-	if (s == NULL) {
-		throw(MAL,"recycle.dumpcache", MAL_MALLOC_FAIL);
-	}
-
-	if (!recycleBlk) {
-		sprintf(s, "Empty cache\n");
-	} else {
-		/* dump the statistics per instruction*/
-		used = sprintf(s,"  ID firstAccess lastAccess #uses Instr\n");
-		for(i=0; i< recycleBlk->stop; i++) {
-			if (getInstrPtr(recycleBlk,i)->token == NOOPsymbol) {
-				used += sprintf(s+used,"#NOOP ");
-			} else {
-				used += sprintf(s+used,"%4d%11lld%11lld%6d %s\n",
-						i+1,
-						recycleBlk->profiler[i].ticks/1000000,
-						recycleBlk->profiler[i].clk/1000000,
-						recycleBlk->profiler[i].calls,
-						instruction2str(recycleBlk,0,getInstrPtr(recycleBlk,i),TRUE));
-			}
-
-			if (sz - used < 256) {
-				str tmp;
-				sz *= 1.5;
-				tmp = GDKrealloc(s, sz);
-				if (tmp == NULL) {
-					GDKfree(s);
-					throw(MAL,"recycle.dumpcache", MAL_MALLOC_FAIL);
-				}
-				s = tmp;
-			}
-		}
-	}
-
-	*res = s;
-	return MAL_SUCCEED;
-}
-
-static void
-RECYCLEdump(stream *s)
-{
-	int i, incache;
-	str msg;
-	lng sz, persmem=0;
-	ValPtr v;
-	Client c;
-	lng statements=0, recycled=0, recycleMiss=0, recycleRem=0;
-	lng ccCalls=0, ccInstr=0, crdInstr=0;
-
-	if (!recycleBlk) return;
-
-	mnstr_printf(s,"#Recycler  catalog\n");
-	mnstr_printf(s,"#admission= %d time ="LLFMT" alpha= %4.3f\n",
-				admissionPolicy, recycleTime, recycleAlpha);
-	mnstr_printf(s,"#reuse= %d\n", reusePolicy);
-	mnstr_printf(s,"#rcache= %d limit= %d memlimit="LLFMT"\n", rcachePolicy, recycleCacheLimit, recycleMemory);
-	mnstr_printf(s,"#hard stmt = %d hard var = %d hard mem="LLFMT"\n",
-				 HARDLIMIT_STMT, HARDLIMIT_VAR, HARDLIMIT_MEM);
-
-	for(i=0; i< recycleBlk->stop; i++){
-#ifdef _DEBUG_CACHE_
-		if ( getInstrPtr(recycleBlk,i)->token == NOOPsymbol ) continue;
-#endif
-		v = &getVarConstant(recycleBlk,getArg(recycleBlk->stmt[i],0));
-		if ((v->vtype == TYPE_bat) &&
-			 (BBP_status( *(const int*)VALptr(v)) & BBPPERSISTENT)) {
-			msg = BKCbatsize(&sz, (int*)VALget(v));
-			if ( msg == MAL_SUCCEED )
-				persmem += sz;
-		}
-	}
-	persmem = (lng) persmem/RU;
-
-	for(c = mal_clients; c < mal_clients+MAL_MAXCLIENTS; c++)
-		if (c->mode != FREECLIENT) {
-			recycled += c->rcc->recycled;
-			statements += c->rcc->statements;
-			recycleMiss += c->rcc->recycleMiss;
-			recycleRem += c->rcc->recycleRem;
-			ccCalls += c->rcc->ccCalls;
-			ccInstr += c->rcc->ccInstr;
-			crdInstr += c->rcc->crdInstr;
-		};
-
-	incache = recycleBlk->stop;
-	mnstr_printf(s,"#recycled = "LLFMT" incache= %d executed = "LLFMT" memory(KB)= "LLFMT" PersBat memory="LLFMT"\n",
-		 recycled, incache,statements, recyclerUsedMemory, persmem);
-#ifdef _DEBUG_CACHE_
-	mnstr_printf(s,"#RPremoved = %d RPactive= %d RPmisses = %d\n",
-				 recycleRem, incache-recycleRem, recycleMiss);
-#endif
-	mnstr_printf(s,"#Cache search time= "LLFMT"(usec) cleanCache: "LLFMT" calls evicted "LLFMT" instructions \t Discarded by CRD "LLFMT"\n",recycleSearchTime, ccCalls,ccInstr, crdInstr);
-
-	/* and dump the statistics per instruction*/
-	mnstr_printf(s,"# CL\t   lru\t\tcnt\t ticks\t rd\t wr\t Instr\n");
-	for(i=0; i< recycleBlk->stop; i++){
-		if (getInstrPtr(recycleBlk,i)->token == NOOPsymbol)
-			mnstr_printf(s,"#NOOP ");
-		else mnstr_printf(s,"#     ");
-		mnstr_printf(s,"%4d\t"LLFMT"\t%d\t"LLFMT"\t"LLFMT"\t"LLFMT"\t%s\n", i,
-			recycleBlk->profiler[i].clk,
-			recycleBlk->profiler[i].calls,
-			recycleBlk->profiler[i].ticks,
-			recycleBlk->profiler[i].rbytes,
-			recycleBlk->profiler[i].wbytes,
-			instruction2str(recycleBlk,0,getInstrPtr(recycleBlk,i),TRUE));
-	}
-
-}
-
-static void
-RECYCLEdumpQPat(stream *s)
-{
-	int i;
-	QryStatPtr qs;
-
-	if (!recycleQPat) {
-		mnstr_printf(s,"#No query patterns\n");
-		return;
-	}
-
-	mnstr_printf(s,"#Query patterns %d\n",	recycleQPat->cnt);
-	mnstr_printf(s,"#RecID\tcalls\tglobRec\tlocRec\tCreditWL\n");
-	for(i=0; i< recycleQPat->cnt; i++){
-		qs = recycleQPat->ptrn[i];
-		mnstr_printf(s,"# "LLFMT"\t%2d\t%2d\t%2d\t%2d\n",
-			qs->recid, qs->calls, qs->greuse, qs->lreuse, qs->wl);
-	}
-}
-
-static void
-RECYCLEdumpDataTrans(stream *s)
-{
-	int i, n;
-	lng dt, sum = 0, rdt, rsum = 0;
-
-	if (!recycleBlk || !recycleQPat)
-		return;
-
-	n = recycleQPat->cnt;
-
-	mnstr_printf(s,"#Query  \t Data   \t DT Reused\n");
-	mnstr_printf(s,"#pattern\t transf.\t from others\n");
-	for( i=0; i < n; i++){
-		rdt = recycleQPat->ptrn[i]->dtreuse;
-		dt = recycleQPat->ptrn[i]->dt;
-		mnstr_printf(s,"# %d \t\t "LLFMT"\t\t"LLFMT"\n", i, dt, rdt);
-		sum += dt;
-		rsum += rdt;
-	}
-	mnstr_printf(s,"#########\n# Total transfer "LLFMT" Total reused "LLFMT"\n", sum, rsum);
-}
-
-str
-RECYCLEdumpWrap(Client cntxt, MalBlkPtr mb, MalStkPtr stk, InstrPtr pci)
-{
-	stream *s = cntxt->fdout;
-	str fname;
-	int tp;
-
-	(void) mb;
-
-	if (pci->argc >1)
-		tp = * (int*) getArgReference(stk, pci,1);
-	else tp = 1;
-
-	if (pci->argc >2){
-		fname = * (str*) getArgReference(stk, pci,2);
-		s = open_wastream(fname);
-		if (s == NULL )
-			throw(MAL,"recycle.dumpQ", RUNTIME_FILE_NOT_FOUND" %s", fname);
-		if (mnstr_errnr(s)){
-			mnstr_close(s);
-			throw(MAL,"recycle.dumpQ", RUNTIME_FILE_NOT_FOUND" %s", fname);
-		}
-	}
-
-	switch(tp){
-		case 2:	RECYCLEdumpQPat(s);
-				break;
-		case 3: RECYCLEdumpDataTrans(s);
-				break;
-		case 1:
-		default:RECYCLEdump(s);
-	}
-
-	if( s != cntxt->fdout)
-		close_stream(s);
-=======
 	RECYCLEdump(cntxt->fdout);
->>>>>>> fb845553
 	return MAL_SUCCEED;
 }
 
@@ -295,45 +86,10 @@
 
 str RECYCLEdeleteSQL(Client cntxt, MalBlkPtr mb, MalStkPtr stk, InstrPtr p)
 {
-<<<<<<< HEAD
-	stream *s;
-	(void) ret;
-	recycleLog = GDKstrdup(*nm);
-	s = open_wastream(recycleLog);
-	if (s){
-
-		mnstr_printf(s,"# Q\t TimeQ(ms)\t");
-		if ( monitorRecycler & 2) { /* Current query stat */
-			mnstr_printf(s,"InstrQ\t PotRecQ NonBind ");
-			mnstr_printf(s,"RecQ\t TotRec\t ");
-			mnstr_printf(s,"|| RPadded  RPreset RPtotal ResetTime(ms) RPMem(KB)");
-		}
-
-		if ( monitorRecycler & 1) { /* RP stat */
-			mnstr_printf(s,"| TotExec\tTotCL\tMem(KB)\tReused\t ");
-#ifdef _DEBUG_CACHE_
-			mnstr_printf(s,"RPRem\tRPMiss\t ");
-#endif
-		}
-
-		if ( monitorRecycler & 4) { /* Data transfer stat */
-			mnstr_printf(s,"| Trans#\t Trans(KB)\t RecTrans#\t RecTrans(KB)\t ");
-		}
-
-		if ( reusePolicy == REUSE_MULTI )
-			mnstr_printf(s, "MSFind\t MSCompute\n");
-		else mnstr_printf(s,"\n");
-
-		close_stream(s);
-	}
-
-	return MAL_SUCCEED;
-=======
 	str sch = *getArgReference_str(stk, p, 2);
 	str tbl = *getArgReference_str(stk, p, 3);
 	(void) mb;
 	return RECYCLEcolumn(cntxt,sch,tbl,0);
->>>>>>> fb845553
 }
 
 str RECYCLEresetBATwrap(Client cntxt, MalBlkPtr mb, MalStkPtr stk, InstrPtr p)
