/*
 * The contents of this file are subject to the MonetDB Public License
 * Version 1.1 (the "License"); you may not use this file except in
 * compliance with the License. You may obtain a copy of the License at
 * http://www.monetdb.org/Legal/MonetDBLicense
 *
 * Software distributed under the License is distributed on an "AS IS"
 * basis, WITHOUT WARRANTY OF ANY KIND, either express or implied. See the
 * License for the specific language governing rights and limitations
 * under the License.
 *
 * The Original Code is the MonetDB Database System.
 *
 * The Initial Developer of the Original Code is CWI.
 * Portions created by CWI are Copyright (C) 1997-July 2008 CWI.
 * Copyright August 2008-2015 MonetDB B.V.
 * All Rights Reserved.
 */

#ifndef _RECYCLE_
#define _RECYCLE_

#include "mal.h"
#include "mal_instruction.h"
#include "bat5.h"

#ifdef WIN32
#if !defined(LIBMAL) && !defined(LIBATOMS) && !defined(LIBKERNEL) && !defined(LIBMAL) && !defined(LIBOPTIMIZER) && !defined(LIBSCHEDULER) && !defined(LIBMONETDB5)
#define recycle_export extern __declspec(dllimport)
#else
#define recycle_export extern __declspec(dllexport)
#endif
#else
#define recycle_export extern
#endif

recycle_export str RECYCLEdumpWrap(Client cntxt, MalBlkPtr mb, MalStkPtr stk, InstrPtr pci);
<<<<<<< HEAD
recycle_export str RECYCLEdumpCache(str *res);
recycle_export str RECYCLEstart(Client cntxt, MalBlkPtr mb, MalStkPtr stk, InstrPtr pci);
recycle_export str RECYCLEstop(Client cntxt, MalBlkPtr mb, MalStkPtr stk, InstrPtr pci);
recycle_export str RECYCLEsetAdmission(Client cntxt, MalBlkPtr mb, MalStkPtr stk, InstrPtr p);
recycle_export str RECYCLEsetReuse(Client cntxt, MalBlkPtr mb, MalStkPtr stk, InstrPtr p);
recycle_export str RECYCLEresetCMD(Client cntxt, MalBlkPtr mb, MalStkPtr stk, InstrPtr p);
=======
>>>>>>> fb845553
recycle_export str RECYCLEsetCache(Client cntxt, MalBlkPtr mb, MalStkPtr stk, InstrPtr p);
recycle_export str RECYCLEdropWrap(Client cntxt, MalBlkPtr mb, MalStkPtr stk, InstrPtr p);

// SQL updates should trigger recycler cleanup operations
recycle_export str RECYCLEresetBATwrap(Client cntxt, MalBlkPtr mb, MalStkPtr stk, InstrPtr p);
recycle_export str RECYCLEappendSQL(Client cntxt, MalBlkPtr mb, MalStkPtr stk, InstrPtr p);
recycle_export str RECYCLEdeleteSQL(Client cntxt, MalBlkPtr mb, MalStkPtr stk, InstrPtr p);
#endif<|MERGE_RESOLUTION|>--- conflicted
+++ resolved
@@ -35,15 +35,6 @@
 #endif
 
 recycle_export str RECYCLEdumpWrap(Client cntxt, MalBlkPtr mb, MalStkPtr stk, InstrPtr pci);
-<<<<<<< HEAD
-recycle_export str RECYCLEdumpCache(str *res);
-recycle_export str RECYCLEstart(Client cntxt, MalBlkPtr mb, MalStkPtr stk, InstrPtr pci);
-recycle_export str RECYCLEstop(Client cntxt, MalBlkPtr mb, MalStkPtr stk, InstrPtr pci);
-recycle_export str RECYCLEsetAdmission(Client cntxt, MalBlkPtr mb, MalStkPtr stk, InstrPtr p);
-recycle_export str RECYCLEsetReuse(Client cntxt, MalBlkPtr mb, MalStkPtr stk, InstrPtr p);
-recycle_export str RECYCLEresetCMD(Client cntxt, MalBlkPtr mb, MalStkPtr stk, InstrPtr p);
-=======
->>>>>>> fb845553
 recycle_export str RECYCLEsetCache(Client cntxt, MalBlkPtr mb, MalStkPtr stk, InstrPtr p);
 recycle_export str RECYCLEdropWrap(Client cntxt, MalBlkPtr mb, MalStkPtr stk, InstrPtr p);
 
