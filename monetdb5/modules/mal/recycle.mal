--- conflicted
+++ resolved
@@ -21,48 +21,7 @@
 address RECYCLEdumpWrap
 comment "Dump summary of recycle table";
 
-<<<<<<< HEAD
-pattern dump(tp: int):void
-address RECYCLEdumpWrap
-comment "Dump summary of recycler structures:
-1: recycle table;
-2: statistics of query patterns;
-3: statistics of data transfer.";
-
-pattern dump(tp: int, nm:str):void
-address RECYCLEdumpWrap
-comment "Dump summary of recycler structures into a file:
-1: recycle table;
-2: statistics of query patterns;
-3: statistics of data transfer.";
-
-command dumpcache():str
-address RECYCLEdumpCache
-comment "Return information of cached files";
-
-pattern setAdmPolicy(p:int...):void
-address RECYCLEsetAdmission
-comment "Set recycler admission policy:
-0- ADM_NONE: baseline, keeps stat, no admission, no reuse
-1- ADM_ALL: infinite case, admit all
-2- ADM_CAT: use query category
-3- ADM_INTEREST: use credits
-4- ADM_ADAPT: adaptive credits for globally reused templates";
-
-command getAdmPolicy():int
-address RECYCLEgetAdmission;
-
-pattern setReusePolicy(p:int...):void
-address RECYCLEsetReuse
-comment "Set recycler reuse policy";
-
-command getReusePolicy():int
-address RECYCLEgetReuse;
-
-pattern setCachePolicy(p:int...):void
-=======
 pattern setCache(clines:int):void
->>>>>>> fb845553
 address RECYCLEsetCache
 comment "Set recycler cache line parameter";
 
