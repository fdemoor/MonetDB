/*
 * The contents of this file are subject to the MonetDB Public License
 * Version 1.1 (the "License"); you may not use this file except in
 * compliance with the License. You may obtain a copy of the License at
 * http://www.monetdb.org/Legal/MonetDBLicense
 *
 * Software distributed under the License is distributed on an "AS IS"
 * basis, WITHOUT WARRANTY OF ANY KIND, either express or implied. See the
 * License for the specific language governing rights and limitations
 * under the License.
 *
 * The Original Code is the MonetDB Database System.
 *
 * The Initial Developer of the Original Code is CWI.
 * Portions created by CWI are Copyright (C) 1997-July 2008 CWI.
 * Copyright August 2008-2014 MonetDB B.V.
 * All Rights Reserved.
 */

#include "monetdb_config.h"
#include "sysmon.h"
#include "mal_authorize.h"
#include "mal_runtime.h"
#include "mtime.h"

/* (c) M.L. Kersten
 * The query runtime monitor facility is hardwired 
*/

str
SYSMONqueue(Client cntxt, MalBlkPtr mb, MalStkPtr stk, InstrPtr pci)
{
	BAT *tag, *user, *query, *estimate, *started, *progress, *activity, *oids;
	bat *t = getArgReference_bat(stk,pci,0);
	bat *u = getArgReference_bat(stk,pci,1);
	bat *s = getArgReference_bat(stk,pci,2);
	bat *e = getArgReference_bat(stk,pci,3);
	bat *p = getArgReference_bat(stk,pci,4);
	bat *a = getArgReference_bat(stk,pci,5);
	bat *o = getArgReference_bat(stk,pci,6);
	bat *q = getArgReference_bat(stk,pci,7);
	lng now;
	int i, prog;
	str usr;
	timestamp ts, tsn;
	str msg;

	(void) cntxt;
	(void) mb;
	tag = BATnew(TYPE_void, TYPE_lng, 256, TRANSIENT);
	user = BATnew(TYPE_void, TYPE_str, 256, TRANSIENT);
	started = BATnew(TYPE_void, TYPE_lng, 256, TRANSIENT);
	estimate = BATnew(TYPE_void, TYPE_lng, 256, TRANSIENT);
	progress = BATnew(TYPE_void, TYPE_int, 256, TRANSIENT);
	activity = BATnew(TYPE_void, TYPE_str, 256, TRANSIENT);
	oids = BATnew(TYPE_void, TYPE_oid, 256, TRANSIENT);
	query = BATnew(TYPE_void, TYPE_str, 256, TRANSIENT);
	if ( tag == NULL || query == NULL || started == NULL || estimate == NULL || progress == NULL || activity == NULL || oids == NULL){
		if (tag) BBPreleaseref(tag->batCacheid);
		if (user) BBPreleaseref(user->batCacheid);
		if (query) BBPreleaseref(query->batCacheid);
		if (activity) BBPreleaseref(activity->batCacheid);
		if (started) BBPreleaseref(started->batCacheid);
		if (estimate) BBPreleaseref(estimate->batCacheid);
		if (progress) BBPreleaseref(progress->batCacheid);
		if (oids) BBPreleaseref(oids->batCacheid);
		throw(MAL, "SYSMONqueue", MAL_MALLOC_FAIL);
	}
	BATseqbase(tag, 0);
    BATkey(tag, TRUE);

	BATseqbase(user, 0);
    BATkey(user, TRUE);

	BATseqbase(query, 0);
    BATkey(query, TRUE);

	BATseqbase(activity, 0);
    BATkey(activity, TRUE);

	BATseqbase(estimate, 0);
    BATkey(estimate, TRUE);

	BATseqbase(started, 0);
    BATkey(started, TRUE);

	BATseqbase(progress, 0);
    BATkey(progress, TRUE);

	BATseqbase(oids, 0);
    BATkey(oids, TRUE);

	MT_lock_set(&mal_delayLock, "sysmon");
	for ( i = 0; i< QRYqueue[i].tag; i++)
	if( QRYqueue[i].query && (QRYqueue[i].cntxt->idx == 0 || QRYqueue[i].cntxt->user == cntxt->user)) {
		now= (lng) time(0);
		if ( (now-QRYqueue[i].start) > QRYqueue[i].runtime)
			prog =QRYqueue[i].runtime > 0 ? 100: int_nil;
		else
			// calculate progress based on past observations
			prog = (int) ((now- QRYqueue[i].start) / (QRYqueue[i].runtime/100.0));
		
		BUNappend(tag, &QRYqueue[i].tag, FALSE);
		AUTHgetUsername(&usr, &cntxt);

		BUNappend(user, usr, FALSE);
		BUNappend(query, QRYqueue[i].query, FALSE);
		BUNappend(activity, QRYqueue[i].status, FALSE);

		/* convert number of seconds into a timestamp */
		now = QRYqueue[i].start * 1000;
		msg = MTIMEunix_epoch(&ts);
		if (msg)
			goto bailout;
		msg = MTIMEtimestamp_add(&tsn, &ts, &now);
		if (msg)
			goto bailout;
		BUNappend(started, &tsn, FALSE);

		if ( QRYqueue[i].mb->runtime == 0)
			BUNappend(estimate, timestamp_nil, FALSE);
		else{
			now = (QRYqueue[i].start * 1000 + QRYqueue[i].mb->runtime);
			msg = MTIMEunix_epoch(&ts);
			if (msg)
				goto bailout;
			msg = MTIMEtimestamp_add(&tsn, &ts, &now);
			if (msg)
				goto bailout;
			BUNappend(estimate, &tsn, FALSE);
		}
		BUNappend(oids, &QRYqueue[i].mb->tag, FALSE);
		BUNappend(progress, &prog, FALSE);
	}
	MT_lock_unset(&mal_delayLock, "sysmon");
	BBPkeepref( *t =tag->batCacheid);
	BBPkeepref( *u =user->batCacheid);
	BBPkeepref( *s =started->batCacheid);
	BBPkeepref( *e = estimate->batCacheid);
	BBPkeepref( *a =activity->batCacheid);
	BBPkeepref( *p =progress->batCacheid);
	BBPkeepref( *o =oids->batCacheid);
	BBPkeepref( *q =query->batCacheid);
	return MAL_SUCCEED;

  bailout:
	MT_lock_unset(&mal_delayLock, "sysmon");
	BBPreleaseref(tag->batCacheid);
	BBPreleaseref(user->batCacheid);
	BBPreleaseref(query->batCacheid);
	BBPreleaseref(activity->batCacheid);
	BBPreleaseref(started->batCacheid);
	BBPreleaseref(estimate->batCacheid);
	BBPreleaseref(progress->batCacheid);
	BBPreleaseref(oids->batCacheid);
	return msg;
}

str
SYSMONpause(Client cntxt, MalBlkPtr mb, MalStkPtr stk, InstrPtr pci)
{	lng i, tag = 0;
	(void) mb;
	(void) stk;
	(void) pci;
	
	switch( getArgType(mb,pci,1)){
<<<<<<< HEAD
	case TYPE_sht: tag = *(sht*) getArgReference(stk,pci,1); break;
	case TYPE_int: tag = *(int*) getArgReference(stk,pci,1); break;
	case TYPE_lng: tag = *(lng*) getArgReference(stk,pci,1); break;
#ifdef HAVE_HGE
	case TYPE_hge:
		/* Does this happen?
		 * If so, what do we have TODO ? */
		throw(MAL, "SYSMONpause", "type hge not handled, yet");
		break;
#endif
	default:
		assert(0);
=======
	case TYPE_sht: tag = *getArgReference_sht(stk,pci,1); break;
	case TYPE_int: tag = *getArgReference_int(stk,pci,1); break;
	case TYPE_lng: tag = *getArgReference_lng(stk,pci,1); 
>>>>>>> 2c7acb8c
	}
	MT_lock_set(&mal_delayLock, "sysmon");
	for ( i = 0; QRYqueue[i].tag; i++)
	if( QRYqueue[i].tag == tag && (QRYqueue[i].cntxt->user == cntxt->user || cntxt->idx ==0)){
		QRYqueue[i].stk->status = 'p';
		QRYqueue[i].status = "paused";
	}
	MT_lock_unset(&mal_delayLock, "sysmon");
	return MAL_SUCCEED;
}

str
SYSMONresume(Client cntxt, MalBlkPtr mb, MalStkPtr stk, InstrPtr pci)
{	lng i,tag = 0;
	(void) mb;
	(void) stk;
	(void) pci;
	
	switch( getArgType(mb,pci,1)){
<<<<<<< HEAD
	case TYPE_sht: tag = *(sht*) getArgReference(stk,pci,1); break;
	case TYPE_int: tag = *(int*) getArgReference(stk,pci,1); break;
	case TYPE_lng: tag = *(lng*) getArgReference(stk,pci,1); break;
#ifdef HAVE_HGE
	case TYPE_hge:
		/* Does this happen?
		 * If so, what do we have TODO ? */
		throw(MAL, "SYSMONresume", "type hge not handled, yet");
		break;
#endif
	default:
		assert(0);
=======
	case TYPE_sht: tag = *getArgReference_sht(stk,pci,1); break;
	case TYPE_int: tag = *getArgReference_int(stk,pci,1); break;
	case TYPE_lng: tag = *getArgReference_lng(stk,pci,1); 
>>>>>>> 2c7acb8c
	}
	MT_lock_set(&mal_delayLock, "sysmon");
	for ( i = 0; QRYqueue[i].tag; i++)
	if( QRYqueue[i].tag == tag && (QRYqueue[i].cntxt->user == cntxt->user || cntxt->idx ==0)){
		QRYqueue[i].stk->status = 0;
		QRYqueue[i].status = "running";
	}
	MT_lock_unset(&mal_delayLock, "sysmon");
	return MAL_SUCCEED;
}

str
SYSMONstop(Client cntxt, MalBlkPtr mb, MalStkPtr stk, InstrPtr pci)
{	lng i,tag = 0;
	(void) mb;
	(void) stk;
	(void) pci;
	
	switch( getArgType(mb,pci,1)){
<<<<<<< HEAD
	case TYPE_sht: tag = *(sht*) getArgReference(stk,pci,1); break;
	case TYPE_int: tag = *(int*) getArgReference(stk,pci,1); break;
	case TYPE_lng: tag = *(lng*) getArgReference(stk,pci,1); break;
#ifdef HAVE_HGE
	case TYPE_hge:
		/* Does this happen?
		 * If so, what do we have TODO ? */
		throw(MAL, "SYSMONstop", "type hge not handled, yet");
		break;
#endif
	default:
		assert(0);
=======
	case TYPE_sht: tag = *getArgReference_sht(stk,pci,1); break;
	case TYPE_int: tag = *getArgReference_int(stk,pci,1); break;
	case TYPE_lng: tag = *getArgReference_lng(stk,pci,1); 
>>>>>>> 2c7acb8c
	}
	MT_lock_set(&mal_delayLock, "sysmon");
	for ( i = 0; QRYqueue[i].tag; i++)
	if( QRYqueue[i].tag == tag && (QRYqueue[i].cntxt->user == cntxt->user || cntxt->idx ==0)){
		QRYqueue[i].stk->status = 'q';
		QRYqueue[i].status = "stopping";
	}
	MT_lock_unset(&mal_delayLock, "sysmon");
	return MAL_SUCCEED;
}<|MERGE_RESOLUTION|>--- conflicted
+++ resolved
@@ -164,10 +164,9 @@
 	(void) pci;
 	
 	switch( getArgType(mb,pci,1)){
-<<<<<<< HEAD
-	case TYPE_sht: tag = *(sht*) getArgReference(stk,pci,1); break;
-	case TYPE_int: tag = *(int*) getArgReference(stk,pci,1); break;
-	case TYPE_lng: tag = *(lng*) getArgReference(stk,pci,1); break;
+	case TYPE_sht: tag = *getArgReference_sht(stk,pci,1); break;
+	case TYPE_int: tag = *getArgReference_int(stk,pci,1); break;
+	case TYPE_lng: tag = *getArgReference_lng(stk,pci,1); break;
 #ifdef HAVE_HGE
 	case TYPE_hge:
 		/* Does this happen?
@@ -177,11 +176,6 @@
 #endif
 	default:
 		assert(0);
-=======
-	case TYPE_sht: tag = *getArgReference_sht(stk,pci,1); break;
-	case TYPE_int: tag = *getArgReference_int(stk,pci,1); break;
-	case TYPE_lng: tag = *getArgReference_lng(stk,pci,1); 
->>>>>>> 2c7acb8c
 	}
 	MT_lock_set(&mal_delayLock, "sysmon");
 	for ( i = 0; QRYqueue[i].tag; i++)
@@ -201,10 +195,9 @@
 	(void) pci;
 	
 	switch( getArgType(mb,pci,1)){
-<<<<<<< HEAD
-	case TYPE_sht: tag = *(sht*) getArgReference(stk,pci,1); break;
-	case TYPE_int: tag = *(int*) getArgReference(stk,pci,1); break;
-	case TYPE_lng: tag = *(lng*) getArgReference(stk,pci,1); break;
+	case TYPE_sht: tag = *getArgReference_sht(stk,pci,1); break;
+	case TYPE_int: tag = *getArgReference_int(stk,pci,1); break;
+	case TYPE_lng: tag = *getArgReference_lng(stk,pci,1); break;
 #ifdef HAVE_HGE
 	case TYPE_hge:
 		/* Does this happen?
@@ -214,11 +207,6 @@
 #endif
 	default:
 		assert(0);
-=======
-	case TYPE_sht: tag = *getArgReference_sht(stk,pci,1); break;
-	case TYPE_int: tag = *getArgReference_int(stk,pci,1); break;
-	case TYPE_lng: tag = *getArgReference_lng(stk,pci,1); 
->>>>>>> 2c7acb8c
 	}
 	MT_lock_set(&mal_delayLock, "sysmon");
 	for ( i = 0; QRYqueue[i].tag; i++)
@@ -238,10 +226,9 @@
 	(void) pci;
 	
 	switch( getArgType(mb,pci,1)){
-<<<<<<< HEAD
-	case TYPE_sht: tag = *(sht*) getArgReference(stk,pci,1); break;
-	case TYPE_int: tag = *(int*) getArgReference(stk,pci,1); break;
-	case TYPE_lng: tag = *(lng*) getArgReference(stk,pci,1); break;
+	case TYPE_sht: tag = *getArgReference_sht(stk,pci,1); break;
+	case TYPE_int: tag = *getArgReference_int(stk,pci,1); break;
+	case TYPE_lng: tag = *getArgReference_lng(stk,pci,1); break;
 #ifdef HAVE_HGE
 	case TYPE_hge:
 		/* Does this happen?
@@ -251,11 +238,6 @@
 #endif
 	default:
 		assert(0);
-=======
-	case TYPE_sht: tag = *getArgReference_sht(stk,pci,1); break;
-	case TYPE_int: tag = *getArgReference_int(stk,pci,1); break;
-	case TYPE_lng: tag = *getArgReference_lng(stk,pci,1); 
->>>>>>> 2c7acb8c
 	}
 	MT_lock_set(&mal_delayLock, "sysmon");
 	for ( i = 0; QRYqueue[i].tag; i++)
