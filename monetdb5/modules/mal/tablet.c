/*
 * This Source Code Form is subject to the terms of the Mozilla Public
 * License, v. 2.0.  If a copy of the MPL was not distributed with this
 * file, You can obtain one at http://mozilla.org/MPL/2.0/.
 *
 * Copyright 1997 - July 2008 CWI, August 2008 - 2016 MonetDB B.V.
 */

/*
 *  Niels Nes, Martin Kersten
 *
 * Parallel bulk load for SQL
 * The COPY INTO command for SQL is heavily CPU bound, which means
 * that ideally we would like to exploit the multi-cores to do that
 * work in parallel.
 * Complicating factors are the initial record offset, the
 * possible variable length of the input, and the original sort order
 * that should preferable be maintained.
 *
 * The code below consists of a file reader, which breaks up the
 * file into chunks of distinct lines. Then multiple parallel threads
 * grab them, and break them on the field boundaries.
 * After all fields are identified this way, the columns are converted
 * and stored in the BATs.
 *
 * The threads get a reference to a private copy of the READERtask.
 * It includes a list of columns they should handle. This is a basis
 * to distributed cheap and expensive columns over threads.
 *
 * The file reader overlaps IO with updates of the BAT.
 * Also the buffer size of the block stream might be a little small for
 * this task (1MB). It has been increased to 8MB, which indeed improved.
 *
 * The work divider allocates subtasks to threads based on the
 * observed time spending so far.
 */

#include "monetdb_config.h"
#include "tablet.h"
#include "algebra.h"

#include <string.h>
#include <ctype.h>

/*#define _DEBUG_TABLET_ */
/*#define _DEBUG_TABLET_CNTRL */

#define MAXWORKERS	64
#define MAXBUFFERS 2
/* We restrict the row length to be 32MB for the time being */
#define MAXROWSIZE(X) (X > 32*1024*1024 ? X : 32*1024*1024)

static MT_Lock errorlock MT_LOCK_INITIALIZER("errorlock");

static BAT *
void_bat_create(int adt, BUN nr)
{
	BAT *b = COLnew(0, adt, BATTINY, PERSISTENT);

	/* check for correct structures */
	if (b == NULL)
		return NULL;
	BATsetaccess(b, BAT_APPEND);
	if (nr > BATTINY && adt && BATextend(b, nr) != GDK_SUCCEED) {
		BBPunfix(b->batCacheid);
		return NULL;
	}

	/* disable all properties here */
	b->tsorted = FALSE;
	b->trevsorted = FALSE;
	b->tnosorted = 0;
	b->tnorevsorted = 0;
	b->tdense = FALSE;
	b->tnodense = 0;
	b->tkey = FALSE;
	b->tnokey[0] = 0;
	b->tnokey[1] = 1;
	return b;
}

static void *
TABLETstrFrStr(Column *c, char *s, char *e)
{
	int len = (int) (e - s + 1);	/* 64bit: should check for overflow */

	if (c->len < len) {
		c->len = len;
		c->data = GDKrealloc(c->data, len);
	}

	if (s == e) {
		*(char *) c->data = 0;
	} else if (GDKstrFromStr(c->data, (unsigned char *) s, (ssize_t) (e - s)) < 0) {
		return NULL;
	}
	return c->data;
}

void *
TABLETadt_frStr(Column *c, int type, char *s, char *e, char quote)
{
	if (s == NULL || (!quote && strcmp(s, "nil") == 0)) {
		memcpy(c->data, ATOMnilptr(type), c->nillen);
	} else if (type == TYPE_str) {
		return TABLETstrFrStr(c, s, e);
	} else if ((*BATatoms[type].atomFromStr) (s, &c->len, (ptr) &c->data) < 0) {
		return NULL;
	}
	return c->data;
}

int
TABLETadt_toStr(void *extra, char **buf, int *len, int type, ptr a)
{
	(void) extra;
	if (type == TYPE_str) {
		char *dst, *src = a;
		int l;

		if (GDK_STRNIL(src)) {
			src = "nil";
		}
		l = (int) strlen(src);
		if (l + 3 > *len) {
			GDKfree(*buf);
			*len = 2 * l + 3;
			*buf = GDKzalloc(*len);
<<<<<<< HEAD
			if( buf == NULL){
				GDKerror("Tabletadt_toStr" MAL_MALLOC_FAIL);
				return 0;
			}
=======
			if( *buf == NULL)
				return 0;
>>>>>>> 862a958d
		}
		dst = *buf;
		dst[0] = '"';
		strncpy(dst + 1, src, l);
		dst[l + 1] = '"';
		dst[l + 2] = 0;
		return l + 2;
	} else {
		return (*BATatoms[type].atomToStr) (buf, len, a);
	}
}

void
TABLETdestroy_format(Tablet *as)
{
	BUN p;
	Column *fmt = as->format;

	for (p = 0; p < as->nr_attrs; p++) {
		if (fmt[p].c)
			BBPunfix(fmt[p].c->batCacheid);
		if (fmt[p].data)
			GDKfree(fmt[p].data);
		if (fmt[p].type)
			GDKfree(fmt[p].type);
	}
	GDKfree(fmt);
}

static oid
check_BATs(Tablet *as)
{
	Column *fmt = as->format;
	BUN i = 0;
	BUN cnt;
	oid base;

	if (fmt[i].c == NULL)
		i++;
	cnt = BATcount(fmt[i].c);
	base = fmt[i].c->hseqbase;

	if (as->nr != cnt)
		return oid_nil;

	for (i = 0; i < as->nr_attrs; i++) {
		BAT *b;
		BUN offset;

		b = fmt[i].c;
		if (b == NULL)
			continue;
		offset = as->offset;

		if (BATcount(b) != cnt || b->hseqbase != base)
			return oid_nil;

		fmt[i].p = offset;
	}
	return base;
}

str
TABLETcreate_bats(Tablet *as, BUN est)
{
	Column *fmt = as->format;
	BUN i, j;

	for (i = 0; i < as->nr_attrs; i++) {
		if (fmt[i].skip)
			continue;
		fmt[i].c = void_bat_create(fmt[i].adt, est);
		if (!fmt[i].c) {
			for (j = 0; j < i; j++)
				if (!fmt[i].skip)
					BBPdecref(fmt[j].c->batCacheid, FALSE);
			throw(SQL, "copy", "Failed to create bat of size " BUNFMT "\n", as->nr);
		}
		fmt[i].ci = bat_iterator(fmt[i].c);
	}
	return MAL_SUCCEED;
}

str
TABLETcollect(BAT **bats, Tablet *as)
{
	Column *fmt = as->format;
	BUN i, j;
	BUN cnt = 0;

	if (bats == NULL)
		throw(SQL, "copy", "Missing container");
	for (i = 0; i < as->nr_attrs && !cnt; i++)
		if (!fmt[i].skip)
			cnt = BATcount(fmt[i].c);
	for (i = 0, j = 0; i < as->nr_attrs; i++) {
		if (fmt[i].skip)
			continue;
		bats[j] = fmt[i].c;
		BBPfix(bats[j]->batCacheid);
		BATsetaccess(fmt[i].c, BAT_READ);
		fmt[i].c->tsorted = fmt[i].c->trevsorted = 0;
		fmt[i].c->tkey = 0;
		BATsettrivprop(fmt[i].c);

		if (cnt != BATcount(fmt[i].c))
			throw(SQL, "copy", "Count " BUNFMT " differs from " BUNFMT "\n", BATcount(fmt[i].c), cnt);
		j++;
	}
	return MAL_SUCCEED;
}

str
TABLETcollect_parts(BAT **bats, Tablet *as, BUN offset)
{
	Column *fmt = as->format;
	BUN i, j;
	BUN cnt = 0;

	for (i = 0; i < as->nr_attrs && !cnt; i++)
		if (!fmt[i].skip)
			cnt = BATcount(fmt[i].c);
	for (i = 0, j = 0; i < as->nr_attrs; i++) {
		BAT *b, *bv = NULL;
		if (fmt[i].skip)
			continue;
		b = fmt[i].c;
		b->tsorted = b->trevsorted = 0;
		b->tkey = 0;
		BATsettrivprop(b);
		BATsetaccess(b, BAT_READ);
		bv = BATslice(b, (offset > 0) ? offset - 1 : 0, BATcount(b));
		bats[j] = bv;

		b->tkey = (offset > 0) ? FALSE : bv->tkey;
		b->tnonil &= bv->tnonil;
		b->tdense &= bv->tdense;
		if (b->tsorted != bv->tsorted)
			b->tsorted = 0;
		if (b->trevsorted != bv->trevsorted)
			b->trevsorted = 0;
		if (b->tdense)
			b->tkey = TRUE;
		b->batDirty = TRUE;

		if (offset > 0) {
			BBPunfix(bv->batCacheid);
			bats[j] = BATslice(b, offset, BATcount(b));
		}
		if (cnt != BATcount(b))
			throw(SQL, "copy", "Count " BUNFMT " differs from " BUNFMT "\n", BATcount(b), cnt);
		j++;
	}
	return MAL_SUCCEED;
}

// the starting quote character has already been skipped

static char *
tablet_skip_string(char *s, char quote)
{
	while (*s) {
		if (*s == '\\' && s[1] != '\0')
			s++;
		else if (*s == quote) {
			if (s[1] == quote)
				*s++ = '\\';	/* sneakily replace "" with \" */
			else
				break;
		}
		s++;
	}
	assert(*s == quote || *s == '\0');
	if (*s == 0)
		return NULL;
	return s;
}

static int
TABLET_error(stream *s)
{
	if (!mnstr_errnr(GDKerr)) {
		char *err = mnstr_error(s);

		mnstr_printf(GDKout, "#Stream error %s\n", err);
		/* use free as stream allocates out side GDK */
		if (err)
			free(err);
	}
	return -1;
}

/* The output line is first built before being sent. It solves a problem
   with UDP, where you may loose most of the information using short writes
*/
static inline int
output_line(char **buf, int *len, char **localbuf, int *locallen, Column *fmt, stream *fd, BUN nr_attrs, oid id)
{
	BUN i;
	int fill = 0;

	for (i = 0; i < nr_attrs; i++) {
		if (fmt[i].c == NULL)
			continue;
		if (id < fmt[i].c->hseqbase || id >= fmt[i].c->hseqbase + BATcount(fmt[i].c))
			break;
		fmt[i].p = id - fmt[i].c->hseqbase;
	}
	if (i == nr_attrs) {
		for (i = 0; i < nr_attrs; i++) {
			Column *f = fmt + i;
			const char *p;
			int l;

			if (f->c) {
				p = BUNtail(f->ci, f->p);

				if (!p || ATOMcmp(f->adt, ATOMnilptr(f->adt), p) == 0) {
					p = f->nullstr;
					l = (int) strlen(f->nullstr);
				} else {
					l = f->tostr(f->extra, localbuf, locallen, f->adt, p);
					p = *localbuf;
				}
				if (fill + l + f->seplen >= *len) {
					/* extend the buffer */
					*buf = GDKrealloc(*buf, fill + l + f->seplen + BUFSIZ);
					if( buf == NULL)
						return -1;
					*len = fill + l + f->seplen + BUFSIZ;
					if (*buf == NULL)
						return -1;
				}
				strncpy(*buf + fill, p, l);
				fill += l;
			}
			strncpy(*buf + fill, f->sep, f->seplen);
			fill += f->seplen;
		}
	}
	if (fd && mnstr_write(fd, *buf, 1, fill) != fill)
		return TABLET_error(fd);
	return 0;
}

static inline int
output_line_dense(char **buf, int *len, char **localbuf, int *locallen, Column *fmt, stream *fd, BUN nr_attrs)
{
	BUN i;
	int fill = 0;

	for (i = 0; i < nr_attrs; i++) {
		Column *f = fmt + i;
		const char *p;
		int l;

		if (f->c) {
			p = BUNtail(f->ci, f->p);

			if (!p || ATOMcmp(f->adt, ATOMnilptr(f->adt), p) == 0) {
				p = f->nullstr;
				l = (int) strlen(p);
			} else {
				l = f->tostr(f->extra, localbuf, locallen, f->adt, p);
				p = *localbuf;
			}
			if (fill + l + f->seplen >= *len) {
				/* extend the buffer */
				*buf = GDKrealloc(*buf, fill + l + f->seplen + BUFSIZ);
				if( buf == NULL)
					return 0;
				*len = fill + l + f->seplen + BUFSIZ;
				if (*buf == NULL)
					return -1;
			}
			strncpy(*buf + fill, p, l);
			fill += l;
			f->p++;
		}
		strncpy(*buf + fill, f->sep, f->seplen);
		fill += f->seplen;
	}
	if (fd && mnstr_write(fd, *buf, 1, fill) != fill)
		return TABLET_error(fd);
	return 0;
}

static inline int
output_line_lookup(char **buf, int *len, Column *fmt, stream *fd, BUN nr_attrs, oid id)
{
	BUN i;

	for (i = 0; i < nr_attrs; i++) {
		Column *f = fmt + i;

		if (f->c) {
			char *p = BUNtail(f->ci, id - f->c->hseqbase);

			if (!p || ATOMcmp(f->adt, ATOMnilptr(f->adt), p) == 0) {
				size_t l = strlen(f->nullstr);
				if (mnstr_write(fd, f->nullstr, 1, l) != (ssize_t) l)
					return TABLET_error(fd);
			} else {
				int l = f->tostr(f->extra, buf, len, f->adt, p);

				if (mnstr_write(fd, *buf, 1, l) != l)
					return TABLET_error(fd);
			}
		}
		if (mnstr_write(fd, f->sep, 1, f->seplen) != f->seplen)
			return TABLET_error(fd);
	}
	return 0;
}

static int
tablet_read_more(bstream *in, stream *out, size_t n)
{
	if (out) {
		do {
			/* query is not finished ask for more */
			/* we need more query text */
			if (bstream_next(in) < 0)
				return EOF;
			if (in->eof) {
				if (out && mnstr_write(out, PROMPT2, sizeof(PROMPT2) - 1, 1) == 1)
					mnstr_flush(out);
				in->eof = 0;
				/* we need more query text */
				if (bstream_next(in) <= 0)
					return EOF;
			}
		} while (in->len <= in->pos);
	} else if (bstream_read(in, n) <= 0) {
		return EOF;
	}
	return 1;
}

/*
 * Fast Load
 * To speedup the CPU intensive loading of files we have to break
 * the file into pieces and perform parallel analysis. Experimentation
 * against lineitem SF1 showed that half of the time goes into very
 * basis atom analysis (41 out of 102 B instructions).
 * Furthermore, the actual insertion into the BATs takes only
 * about 10% of the total. With multi-core processors around
 * it seems we can gain here significantly.
 *
 * The approach taken is to fork a parallel scan over the text file.
 * We assume that the blocked stream is already
 * positioned correctly at the reading position. The start and limit
 * indicates the byte range to search for tuples.
 * If start> 0 then we first skip to the next record separator.
 * If necessary we read more than 'limit' bytes to ensure parsing a complete
 * record and stop at the record boundary.
 * Beware, we should allocate Tablet descriptors for each file segment,
 * otherwise we end up with a gross concurrency control problem.
 * The resulting BATs should be glued at the final phase.
 *
 * Raw Load
 * Front-ends can bypass most of the overhead in loading the BATs
 * by preparing the corresponding files directly and replace those
 * created by e.g. the SQL frontend.
 * This strategy is only advisable for cases where we have very
 * large files >200GB and/or are created by a well debugged code.
 *
 * To experiment with this approach, the code base responds
 * on negative number of cores by dumping the data directly in BAT
 * storage format into a collections of files on disk.
 * It reports on the actions to be taken to replace BATs.
 * This technique is initially only supported for fixed-sized columns.
 * The rawmode() indicator acts as the internal switch.
 */

/*
 * To speed up loading ascii files we have to determine the number of blocks.
 * This depends on the number of cores available.
 * For the time being we hardwire this decision based on our own
 * platforms.
 * Furthermore, we only consider parallel load for file-based requests.
 *
 * To simplify our world, we assume a single producer process.
 */

static int
output_file_default(Tablet *as, BAT *order, stream *fd)
{
	int len = BUFSIZ, locallen = BUFSIZ, res = 0;
	char *buf = GDKzalloc(len);
	char *localbuf = GDKzalloc(len);
	BUN p, q;
	oid id;
	BUN i = 0;
	BUN offset = as->offset;

	if (buf == NULL || localbuf == NULL) {
		if (buf)
			GDKfree(buf);
		if (localbuf)
			GDKfree(localbuf);
		return -1;
	}
	for (q = offset + as->nr, p = offset, id = order->hseqbase + offset; p < q; p++, id++) {
		if ((res = output_line(&buf, &len, &localbuf, &locallen, as->format, fd, as->nr_attrs, id)) < 0) {
			GDKfree(buf);
			GDKfree(localbuf);
			return res;
		}
		i++;
#ifdef _DEBUG_TABLET_
		if ((i % 1000000) == 0)
			mnstr_printf(GDKout, "#dumped " BUNFMT " lines\n", i);
#endif
	}
	GDKfree(localbuf);
	GDKfree(buf);
	return res;
}

static int
output_file_dense(Tablet *as, stream *fd)
{
	int len = BUFSIZ, locallen = BUFSIZ, res = 0;
	char *buf = GDKzalloc(len);
	char *localbuf = GDKzalloc(len);
	BUN i = 0;

	if (buf == NULL || localbuf == NULL) {
		if (buf)
			GDKfree(buf);
		if (localbuf)
			GDKfree(localbuf);
		return -1;
	}
	for (i = 0; i < as->nr; i++) {
		if ((res = output_line_dense(&buf, &len, &localbuf, &locallen, as->format, fd, as->nr_attrs)) < 0) {
			GDKfree(buf);
			GDKfree(localbuf);
			return res;
		}
#ifdef _DEBUG_TABLET_
		if ((i % 1000000) == 0)
			mnstr_printf(GDKout, "#dumped " BUNFMT " lines\n", i);
#endif
	}
	GDKfree(localbuf);
	GDKfree(buf);
	return res;
}

static int
output_file_ordered(Tablet *as, BAT *order, stream *fd)
{
	int len = BUFSIZ, res = 0;
	char *buf = GDKzalloc(len);
	BUN p, q;
	BUN i = 0;
	BUN offset = as->offset;

	if (buf == NULL)
		return -1;
	for (q = offset + as->nr, p = offset; p < q; p++, i++) {
		oid h = order->hseqbase + p;

		if ((res = output_line_lookup(&buf, &len, as->format, fd, as->nr_attrs, h)) < 0) {
			GDKfree(buf);
			return res;
		}
#ifdef _DEBUG_TABLET_
		if ((i % 1000000) == 0)
			mnstr_printf(GDKout, "#dumped " BUNFMT " lines\n", i);
#endif
	}
	GDKfree(buf);
	return res;
}

int
TABLEToutput_file(Tablet *as, BAT *order, stream *s)
{
	oid base = oid_nil;
	BUN maxnr = BATcount(order);
	int ret = 0;

	/* only set nr if it is zero or lower (bogus) to the maximum value
	 * possible (BATcount), if already set within BATcount range,
	 * preserve value such that for instance SQL's reply_size still
	 * works
	 */
	if (as->nr == BUN_NONE || as->nr > maxnr)
		as->nr = maxnr;

	if ((base = check_BATs(as)) != oid_nil) {
		if (order->hseqbase == base)
			ret = output_file_dense(as, s);
		else
			ret = output_file_ordered(as, order, s);
	} else {
		ret = output_file_default(as, order, s);
	}
	return ret;
}

/*
 *  Niels Nes, Martin Kersten
 *
 * Parallel bulk load for SQL
 * The COPY INTO command for SQL is heavily CPU bound, which means
 * that ideally we would like to exploit the multi-cores to do that
 * work in parallel.
 * Complicating factors are the initial record offset, the
 * possible variable length of the input, and the original sort order
 * that should preferable be maintained.
 *
 * The code below consists of a file reader, which breaks up the
 * file into chunks of distinct lines. Then multiple parallel threads
 * grab them, and break them on the field boundaries.
 * After all fields are identified this way, the columns are converted
 * and stored in the BATs.
 *
 * The threads get a reference to a private copy of the READERtask.
 * It includes a list of columns they should handle. This is a basis
 * to distributed cheap and expensive columns over threads.
 *
 * The file reader overlaps IO with updates of the BAT.
 * Also the buffer size of the block stream might be a little small for
 * this task (1MB). It has been increased to 8MB, which indeed improved.
 *
 * The work divider allocates subtasks to threads based on the
 * observed time spending so far.
 */

/* #define MLOCK_TST did not make a difference on sf10 */

#define BREAKLINE 1
#define UPDATEBAT 2
#define SYNCBAT 3
#define ENDOFCOPY 4

typedef struct {
	Client cntxt;
	int id;						/* for self reference */
	int state;					/* line break=1 , 2 = update bat */
	int workers;				/* how many concurrent ones */
	int error;					/* error during line break */
	int next;
	int limit;
	BUN cnt, maxrow;			/* first row in file chunk. */
	lng skip;					/* number of lines to be skipped */
	lng *time, wtime;			/* time per col + time per thread */
	int rounds;					/* how often did we divide the work */
	int ateof;					/* io control */
	bstream *b;
	stream *out;
	MT_Id tid;
	MT_Sema producer;			/* reader waits for call */
	MT_Sema consumer;			/* reader waits for call */
	MT_Sema sema; /* threads wait for work , negative next implies exit */
	MT_Sema reply;				/* let reader continue */
	Tablet *as;
	char *errbuf;
	char *csep, *rsep;
	size_t seplen, rseplen;
	char quote;

	char *base[MAXBUFFERS], *input[MAXBUFFERS];	/* buffers for line splitter and tokenizer */
	size_t rowlimit[MAXBUFFERS]; /* determines maximal record length buffer */
	char **lines[MAXBUFFERS];
	int top[MAXBUFFERS];		/* number of lines in this buffer */
	int cur;  /* current buffer used by splitter and update threads */

	int *cols;					/* columns to handle */
	char ***fields;
	int besteffort;
	bte *rowerror;
	int errorcnt;
} READERtask;

static void
tablet_error(READERtask *task, lng row, int col, const char *msg, const char *fcn)
{
	if (task->cntxt->error_row != NULL) {
		MT_lock_set(&errorlock);
		BUNappend(task->cntxt->error_row, &row, FALSE);
		BUNappend(task->cntxt->error_fld, &col, FALSE);
		BUNappend(task->cntxt->error_msg, msg, FALSE);
		BUNappend(task->cntxt->error_input, fcn, FALSE);
		if (task->as->error == NULL && (msg == NULL || (task->as->error = GDKstrdup(msg)) == NULL))
			task->as->error = createException(MAL, "sql.copy_from", MAL_MALLOC_FAIL);
		if (row != lng_nil)
			task->rowerror[row]++;
#ifdef _DEBUG_TABLET_
		mnstr_printf(GDKout, "#tablet_error: " LLFMT ",%d:%s:%s\n",
					 row, col, msg, fcn);
#endif
		task->errorcnt++;
		MT_lock_unset(&errorlock);
	} else {
		MT_lock_set(&errorlock);
		if (task->as->error == NULL && (msg == NULL || (task->as->error = GDKstrdup(msg)) == NULL))
			task->as->error = createException(MAL, "sql.copy_from", MAL_MALLOC_FAIL);
		task->errorcnt++;
		MT_lock_unset(&errorlock);
	}
}

/*
 * The line is broken into pieces directly on their field separators. It assumes that we have
 * the record in the cache already, so we can do most work quickly.
 * Furthermore, it assume a uniform (SQL) pattern, without whitespace skipping, but with quote and separator.
 */

static size_t
mystrlen(const char *s)
{
	/* Calculate and return the space that is needed for the function
	 * mycpstr below to do its work. */
	size_t len = 0;
	const char *s0 = s;

	while (*s) {
		if ((*s & 0x80) == 0) {
			;
		} else if ((*s & 0xC0) == 0x80) {
			/* continuation byte */
			len += 3;
		} else if ((*s & 0xE0) == 0xC0) {
			/* two-byte sequence */
			if ((s[1] & 0xC0) != 0x80)
				len += 3;
			else
				s += 2;
		} else if ((*s & 0xF0) == 0xE0) {
			/* three-byte sequence */
			if ((s[1] & 0xC0) != 0x80 || (s[2] & 0xC0) != 0x80)
				len += 3;
			else
				s += 3;
		} else if ((*s & 0xF8) == 0xF0) {
			/* four-byte sequence */
			if ((s[1] & 0xC0) != 0x80 || (s[2] & 0xC0) != 0x80 || (s[3] & 0xC0) != 0x80)
				len += 3;
			else
				s += 4;
		} else {
			/* not a valid start byte */
			len += 3;
		}
		s++;
	}
	len += s - s0;
	return len;
}

static char *
mycpstr(char *t, const char *s)
{
	/* Copy the string pointed to by s into the buffer pointed to by
	 * t, and return a pointer to the NULL byte at the end.  During
	 * the copy we translate incorrect UTF-8 sequences to escapes
	 * looking like <XX> where XX is the hexadecimal representation of
	 * the incorrect byte.  The buffer t needs to be large enough to
	 * hold the result, but the correct length can be calculated by
	 * the function mystrlen above.*/
	while (*s) {
		if ((*s & 0x80) == 0) {
			*t++ = *s++;
		} else if ((*s & 0xC0) == 0x80) {
			t += sprintf(t, "<%02X>", *s++ & 0xFF);
		} else if ((*s & 0xE0) == 0xC0) {
			/* two-byte sequence */
			if ((s[1] & 0xC0) != 0x80)
				t += sprintf(t, "<%02X>", *s++ & 0xFF);
			else {
				*t++ = *s++;
				*t++ = *s++;
			}
		} else if ((*s & 0xF0) == 0xE0) {
			/* three-byte sequence */
			if ((s[1] & 0xC0) != 0x80 || (s[2] & 0xC0) != 0x80)
				t += sprintf(t, "<%02X>", *s++ & 0xFF);
			else {
				*t++ = *s++;
				*t++ = *s++;
				*t++ = *s++;
			}
		} else if ((*s & 0xF8) == 0xF0) {
			/* four-byte sequence */
			if ((s[1] & 0xC0) != 0x80 || (s[2] & 0xC0) != 0x80 || (s[3] & 0xC0) != 0x80)
				t += sprintf(t, "<%02X>", *s++ & 0xFF);
			else {
				*t++ = *s++;
				*t++ = *s++;
				*t++ = *s++;
				*t++ = *s++;
			}
		} else {
			/* not a valid start byte */
			t += sprintf(t, "<%02X>", *s++ & 0xFF);
		}
	}
	*t = 0;
	return t;
}

static str
SQLload_error(READERtask *task, lng idx, BUN attrs)
{
	str line;
	char *s;
	size_t sz = 0;
	BUN i;

	for (i = 0; i < attrs; i++) {
		if (task->fields[i][idx])
			sz += mystrlen(task->fields[i][idx]);
		sz += task->seplen;
	}

	s = line = GDKmalloc(sz + task->rseplen + 1);
	if (line == 0) {
		tablet_error(task, idx, int_nil, "SQLload malloc error", "SQLload_error");
		return 0;
	}
	for (i = 0; i < attrs; i++) {
		if (task->fields[i][idx])
			s = mycpstr(s, task->fields[i][idx]);
		if (i < attrs - 1)
			s = mycpstr(s, task->csep);
	}
	strcpy(s, task->rsep);
	return line;
}

/*
 * The parsing of the individual values is straightforward. If the value represents
 * the null-replacement string then we grab the underlying nil.
 * If the string starts with the quote identified from SQL, we locate the tail
 * and interpret the body.
 *
 * If inserting fails, we return -1; if the value cannot be parsed, we
 * return -1 if besteffort is not set, otherwise we return 0, but in
 * either case an entry is added to the error table.
 */
static inline int
SQLinsert_val(READERtask *task, int col, int idx)
{
	Column *fmt = task->as->format + col;
	const void *adt;
	char buf[BUFSIZ];
	char *s = task->fields[col][idx];
	char *err = NULL;
	int ret = 0;

	/* include testing on the terminating null byte !! */
	if (s == 0) {
		adt = fmt->nildata;
		fmt->c->tnonil = 0;
	} else
		adt = fmt->frstr(fmt, fmt->adt, s);

	/* col is zero-based, but for error messages it needs to be
	 * one-based, and from here on, we only use col anymore to produce
	 * error messages */
	col++;

	if (adt == NULL) {
		lng row = task->cnt + idx + 1;
		snprintf(buf, sizeof(buf), "'%s' expected", fmt->type);
		err = SQLload_error(task, idx, task->as->nr_attrs);
		if (task->rowerror) {
			if (s) {
				size_t slen = mystrlen(s);
				char *scpy = GDKmalloc(slen + 1);
				assert(scpy);
				if (scpy)
					mycpstr(scpy, s);
				s = scpy;
			}
			MT_lock_set(&errorlock);
			snprintf(buf, sizeof(buf), "line " LLFMT " field %d '%s' expected in '%s'", row, col, fmt->type, s ? s : buf);
			GDKfree(s);
			buf[sizeof(buf)-1]=0;
			if (task->as->error == NULL && (task->as->error = GDKstrdup(buf)) == NULL)
				task->as->error = createException(MAL, "sql.copy_from", MAL_MALLOC_FAIL);
			task->rowerror[idx]++;
			task->errorcnt++;
			if (BUNappend(task->cntxt->error_row, &row, FALSE) != GDK_SUCCEED ||
				BUNappend(task->cntxt->error_fld, &col, FALSE) != GDK_SUCCEED ||
				BUNappend(task->cntxt->error_msg, buf, FALSE) != GDK_SUCCEED ||
				BUNappend(task->cntxt->error_input, err, FALSE) != GDK_SUCCEED) {
				GDKfree(err);
				task->besteffort = 0; /* no longer best effort */
				return -1;
			}
			MT_lock_unset(&errorlock);
		}
		ret = -!task->besteffort; /* yep, two unary operators ;-) */
		GDKfree(err);
		/* replace it with a nil */
		adt = fmt->nildata;
		fmt->c->tnonil = 0;
	}
	bunfastapp(fmt->c, adt);
	return ret;
  bunins_failed:
	if (task->rowerror) {
		lng row = BATcount(fmt->c);
		MT_lock_set(&errorlock);
		BUNappend(task->cntxt->error_row, &row, FALSE);
		BUNappend(task->cntxt->error_fld, &col, FALSE);
		BUNappend(task->cntxt->error_msg, "insert failed", FALSE);
		err = SQLload_error(task, idx,task->as->nr_attrs);
		BUNappend(task->cntxt->error_input, err, FALSE);
		GDKfree(err);
		task->rowerror[idx]++;
		task->errorcnt++;
		MT_lock_unset(&errorlock);
	}
	task->besteffort = 0;		/* no longer best effort */
	return -1;
}

static int
SQLworker_column(READERtask *task, int col)
{
	int i;
	Column *fmt = task->as->format;

	/* watch out for concurrent threads */
	MT_lock_set(&mal_copyLock);
	if (!fmt[col].skip && BATcapacity(fmt[col].c) < BATcount(fmt[col].c) + task->next) {
		if (BATextend(fmt[col].c, BATgrows(fmt[col].c) + task->limit) != GDK_SUCCEED) {
			tablet_error(task, lng_nil, col, "Failed to extend the BAT, perhaps disk full\n", "SQLworker_column");
			MT_lock_unset(&mal_copyLock);
			return -1;
		}
	}
	MT_lock_unset(&mal_copyLock);

	for (i = 0; i < task->top[task->cur]; i++) {
		if (!fmt[col].skip && SQLinsert_val(task, col, i) < 0) {
			BATsetcount(fmt[col].c, BATcount(fmt[col].c));
			return -1;
		}
	}
	BATsetcount(fmt[col].c, BATcount(fmt[col].c));

	return 0;
}

/*
 * The lines are broken on the column separator. Any error is shown and reflected with
 * setting the reference of the offending row fields to NULL.
 * This allows the loading to continue, skipping the minimal number of rows.
 * The details about the locations can be inspected from the error table.
 * We also trim the quotes around strings.
 */
static int
SQLload_parse_line(READERtask *task, int idx)
{
	BUN i;
	char errmsg[BUFSIZ];
	char ch = *task->csep;
	char *line = task->lines[task->cur][idx];
	Tablet *as = task->as;
	Column *fmt = as->format;
	int error = 0;
	str errline = 0;

#ifdef _DEBUG_TABLET_
	char *s;
	//mnstr_printf(GDKout, "#SQL break line id %d  state %d\n%s", task->id, idx, line);
#endif
	assert(idx < task->top[task->cur]);
	assert(line);
	errmsg[0] = 0;

	if (task->quote || task->seplen != 1) {
		for (i = 0; i < as->nr_attrs; i++) {
			int quote = 0;
			task->fields[i][idx] = line;
			/* recognize fields starting with a quote, keep them */
			if (*line && *line == task->quote) {
				quote = 1;
#ifdef _DEBUG_TABLET_
				mnstr_printf(GDKout, "before #1 %s\n", s = line);
#endif
				task->fields[i][idx] = line + 1;
				line = tablet_skip_string(line + 1, task->quote);
#ifdef _DEBUG_TABLET_
				mnstr_printf(GDKout, "after #1 %s\n", s);
#endif
				if (!line) {
					errline = SQLload_error(task, idx, i+1);
					snprintf(errmsg, BUFSIZ, "Quote (%c) missing", task->quote);
					tablet_error(task, idx, (int) i, errmsg, errline);
					GDKfree(errline);
					error++;
					goto errors1;
				} else
					*line++ = 0;
			}

			/* eat away the column separator */
			for (; *line; line++)
				if (*line == '\\') {
					if (line[1])
						line++;
				} else if (*line == ch && (task->seplen == 1 || strncmp(line, task->csep, task->seplen) == 0)) {
					*line = 0;
					line += task->seplen;
					goto endoffieldcheck;
				}

			/* not enough fields */
			if (i < as->nr_attrs - 1) {
				errline = SQLload_error(task, idx, i+1);
				snprintf(errmsg, BUFSIZ, "Column value "BUNFMT" missing ", i+1);
				tablet_error(task, idx, (int) i, errmsg, errline);
				GDKfree(errline);
				error++;
			  errors1:
				/* we save all errors detected  as NULL values */
				for (; i < as->nr_attrs; i++)
					task->fields[i][idx] = NULL;
				i--;
			} 
		  endoffieldcheck:
			;
			/* check for user defined NULL string */
			if (!fmt->skip && (!quote || !fmt->null_length) && fmt->nullstr && task->fields[i][idx] && strncasecmp(task->fields[i][idx], fmt->nullstr, fmt->null_length + 1) == 0)
				task->fields[i][idx] = 0;
		}
		goto endofline;
	}
	assert(!task->quote);
	assert(task->seplen == 1);
	for (i = 0; i < as->nr_attrs; i++) {
		task->fields[i][idx] = line;
#ifdef _DEBUG_TABLET_
		mnstr_printf(GDKout, "before #2 %s\n", line);
#endif
		/* eat away the column separator */
		for (; *line; line++)
			if (*line == '\\') {
				if (line[1])
					line++;
			} else if (*line == ch) {
				*line = 0;
				line++;
				goto endoffield2;
			}
#ifdef _DEBUG_TABLET_
		mnstr_printf(GDKout, "#after #23 %s\n", line);
#endif
		/* not enough fields */
		if (i < as->nr_attrs - 1) {
			errline = SQLload_error(task, idx,i+1);
			snprintf(errmsg, BUFSIZ, "Column value "BUNFMT" missing",i+1);
			tablet_error(task, idx, (int) i, errmsg, errline);
			GDKfree(errline);
			error++;
			/* we save all errors detected */
			for (; i < as->nr_attrs; i++)
				task->fields[i][idx] = NULL;
			i--;
		}
	  endoffield2:
		;
		/* check for user defined NULL string */
		if (fmt->nullstr && task->fields[i][idx] && strncasecmp(task->fields[i][idx], fmt->nullstr, fmt->null_length + 1) == 0) {
			task->fields[i][idx] = 0;
		}
	}
endofline:
	/* check for too many values as well*/
	if (line && *line && i == as->nr_attrs) {
		errline = SQLload_error(task, idx, task->as->nr_attrs);
		snprintf(errmsg, BUFSIZ, "Leftover data '%s'",line);
		tablet_error(task, idx, (int) i, errmsg, errline);
		GDKfree(errline);
		error++;
	}
#ifdef _DEBUG_TABLET_
	if (error)
		mnstr_printf(GDKout, "#line break failed %d:%s\n", idx, line ? line : "EOF");
#endif
	return error ? -1 : 0;
}

static void
SQLworker(void *arg)
{
	READERtask *task = (READERtask *) arg;
	unsigned int i;
	int j, piece;
	lng t0;
	Thread thr;

	thr = THRnew("SQLworker");
	GDKsetbuf(GDKzalloc(GDKMAXERRLEN));	/* where to leave errors */
	GDKerrbuf[0] = 0;
	task->errbuf = GDKerrbuf;
#ifdef _DEBUG_TABLET_
	mnstr_printf(GDKout, "#SQLworker %d started\n", task->id);
#endif
	while (task->top[task->cur] >= 0) {
		MT_sema_down(&task->sema);


		/* stage one, break the lines spread the worker over the workers */
		switch (task->state) {
		case BREAKLINE:
			t0 = GDKusec();
			piece = (task->top[task->cur] + task->workers) / task->workers;
#ifdef _DEBUG_TABLET_
			mnstr_printf(GDKout, "#SQLworker id %d %d  piece %d-%d\n",
						 task->id, task->top[task->cur], piece * task->id,
						 (task->id +1) *piece);
#endif
			for (j = piece * task->id; j < task->top[task->cur] && j < piece * (task->id +1); j++)
				if (task->lines[task->cur][j]) {
					if (SQLload_parse_line(task, j) < 0) {
						task->errorcnt++;
						// early break unless best effort
						if (!task->besteffort)
							break;
					}
				}
			task->wtime = GDKusec() - t0;
			break;
		case UPDATEBAT:
			/* stage two, updating the BATs */
			for (i = 0; i < task->as->nr_attrs; i++)
				if (task->cols[i]) {
					t0 = GDKusec();
					if (SQLworker_column(task, task->cols[i] - 1) < 0)
						break;
					t0 = GDKusec() - t0;
					task->time[i] += t0;
					task->wtime += t0;
				}
			break;
		case SYNCBAT:
			for (i = 0; i < task->as->nr_attrs; i++)
				if (task->cols[i]) {
					BAT *b = task->as->format[task->cols[i] - 1].c;
					if (b == NULL)
						continue;
					t0 = GDKusec();
					if (b->batPersistence != PERSISTENT)
						continue;
					BATmsync(b);
					t0 = GDKusec() - t0;
					task->time[i] += t0;
					task->wtime += t0;
				}
			break;
		case ENDOFCOPY:
			MT_sema_up(&task->reply);
#ifdef _DEBUG_TABLET_
			mnstr_printf(GDKout, "#SQLworker terminated\n");
#endif
			goto do_return;
		}
		MT_sema_up(&task->reply);
	}
#ifdef _DEBUG_TABLET_
	mnstr_printf(GDKout, "#SQLworker exits\n");
#endif
	MT_sema_up(&task->reply);

  do_return:
	GDKfree(GDKerrbuf);
	GDKsetbuf(0);
	THRdel(thr);
}

static void
SQLworkdivider(READERtask *task, READERtask *ptask, int nr_attrs, int threads)
{
	int i, j, mi;
	lng loc[MAXWORKERS];

	/* after a few rounds we stick to the work assignment */
	if (task->rounds > 8)
		return;
	/* simple round robin the first time */
	if (threads == 1 || task->rounds++ == 0) {
		for (i = j = 0; i < nr_attrs; i++, j++)
			ptask[j % threads].cols[i] = task->cols[i];
		return;
	}
	memset((char *) loc, 0, sizeof(lng) * MAXWORKERS);
	/* use of load directives */
	for (i = 0; i < nr_attrs; i++)
		for (j = 0; j < threads; j++)
			ptask[j].cols[i] = 0;

	/* now allocate the work to the threads */
	for (i = 0; i < nr_attrs; i++, j++) {
		mi = 0;
		for (j = 1; j < threads; j++)
			if (loc[j] < loc[mi])
				mi = j;

		ptask[mi].cols[i] = task->cols[i];
		loc[mi] += task->time[i];
	}
	/* reset the timer */
	for (i = 0; i < nr_attrs; i++, j++)
		task->time[i] = 0;
}

/*
 * Reading is handled by a separate task as a preparation for more parallelism.
 * A buffer is filled with proper lines.
 * If we are reading from a file then a double buffering scheme ia activated.
 * Reading from the console (stdin) remains single buffered only.
 * If we end up with unfinished records, then the rowlimit will terminate the process.
 */

static void
SQLproducer(void *p)
{
	READERtask *task = (READERtask *) p;
	str msg = 0;
	int consoleinput = 0;
	int cur = 0;		// buffer being filled
	int blocked[MAXBUFFERS] = { 0 };
	int ateof[MAXBUFFERS] = { 0 };
	BUN cnt = 0, bufcnt[MAXBUFFERS] = { 0 };
	char *end, *e, *s, *base;
	const char *rsep = task->rsep;
	size_t rseplen = strlen(rsep), partial = 0;
	char quote = task->quote;
	Thread thr;

	thr = THRnew("SQLproducer");

#ifdef _DEBUG_TABLET_CNTRL
	mnstr_printf(GDKout, "#SQLproducer started size " SZFMT " len " SZFMT "\n",
				 task->b->size, task->b->len);
#endif
	base = end = s = task->input[cur];
	*s = 0;
	task->cur = cur;
	if (task->as->filename == NULL) {
		consoleinput = 1;
		goto parseSTDIN;
	}
	for (;;) {
		ateof[cur] = tablet_read_more(task->b, task->out, task->b->size) == EOF;
#ifdef _DEBUG_TABLET_CNTRL
		if (ateof[cur] == 0)
			mnstr_printf(GDKout, "#read " SZFMT " bytes pos = " SZFMT " eof=%d offset=" LLFMT " \n",
						 task->b->len, task->b->pos, task->b->eof,
						 (lng) (s - task->input[cur]));
#endif
		// we may be reading from standard input and may be out of input
		// warn the consumers
		if (ateof[cur] && partial) {
			if (partial) {
				char msg[256];
				snprintf(msg, sizeof(msg), "incomplete record at end of file:%s\n", s);
				tablet_error(task, lng_nil, int_nil, "incomplete record at end of file", s);
				task->b->pos += partial;
			}
			goto reportlackofinput;
		}

		if (task->errbuf && task->errbuf[0]) {
			msg = catchKernelException(task->cntxt, msg);
			if (msg) {
				tablet_error(task, lng_nil, int_nil, msg, "SQLload_file");
#ifdef _DEBUG_TABLET_CNTRL
				mnstr_printf(GDKout, "#bailout on SQLload %s\n", msg);
#endif
				ateof[cur] = 1;
				break;
			}
		}

	  parseSTDIN:
#ifdef _DEBUG_TABLET_
		if (ateof[cur] == 0)
			mnstr_printf(GDKout, "#parse input:%.63s\n",
						 task->b->buf + task->b->pos);
#endif
		/* copy the stream buffer into the input buffer, which is guaranteed larger, but still limited */
		partial = 0;
		task->top[cur] = 0;
		s = task->input[cur];
		base = end;
		/* avoid too long records */
		if (end - s + task->b->len - task->b->pos >= task->rowlimit[cur]) {
			/* the input buffer should be extended, but 'base' is not shared
			   between the threads, which we can not now update.
			   Mimick an ateof instead; */
			tablet_error(task, lng_nil, int_nil, "record too long", "");
			ateof[cur] = 1;
#ifdef _DEBUG_TABLET_CNTRL
			mnstr_printf(GDKout, "#bailout on SQLload confronted with too large record\n");
#endif
			goto reportlackofinput;
		}
		memcpy(end, task->b->buf + task->b->pos, task->b->len - task->b->pos);
		end = end + task->b->len - task->b->pos;
		*end = '\0';	/* this is safe, as the stream ensures an extra byte */
		/* Note that we rescan from the start of a record (the last
		 * partial buffer from the previous iteration), even if in the
		 * previous iteration we have already established that there
		 * is no record separator in the first, perhaps significant,
		 * part of the buffer. This is because if the record separator
		 * is longer than one byte, it is too complex (i.e. would
		 * require more state) to be sure what the state of the quote
		 * status is when we back off a few bytes from where the last
		 * scan ended (we need to back off some since we could be in
		 * the middle of the record separator).  If this is too
		 * costly, we have to rethink the matter. */
		for (e = s; *e && e < end && cnt < task->maxrow;) {
			/* tokenize the record completely the format of the input
			 * should comply to the following grammar rule [
			 * [[quote][[esc]char]*[quote]csep]*rsep]* where quote is
			 * a single user defined character within the quoted
			 * fields a character may be escaped with a backslash The
			 * user should supply the correct number of fields.
			 * In the first phase we simply break the lines at the
			 * record boundary. */
			if (quote == 0) {
				switch (rseplen) {
				case 1:
					for (; *e; e++) {
						if (*e == '\\') {
							if (*++e == 0)
								break;
							continue;
						}
						if (*e == *rsep)
							break;
					}
					break;
				case 2:
					for (; *e; e++) {
						if (*e == '\\') {
							if (*++e == 0)
								break;
							continue;
						}
						if (*e == *rsep && e[1] == rsep[1])
							break;
					}
					break;
				default:
					for (; *e; e++) {
						if (*e == '\\') {
							if (*++e == 0)
								break;
							continue;
						}
						if (*e == *rsep && strncmp(e, rsep, rseplen) == 0)
							break;
					}
				}
				if (*e == 0) {
					partial = e - s;
					e = 0;	/* nonterminated record, we need more */
				}
			} else {
				char q = 0;

				switch (rseplen) {
				case 1:
					for (; *e; e++) {
						if (*e == q)
							q = 0;
						else if (*e == quote)
							q = *e;
						else if (*e == '\\') {
							if (*++e == 0)
								break;
						} else if (!q && *e == *rsep)
							break;
					}
					if (*e == 0) {
						partial = e - s;
						e = 0;	/* nonterminated record, we need more */
					}
					break;
				case 2:
					for (; *e; e++) {
						if (*e == q)
							q = 0;
						else if (*e == quote)
							q = *e;
						else if (*e == '\\') {
							if (e[1])
								e++;
						} else if (!q && e[0] == rsep[0] && e[1] == rsep[1])
							break;
					}
					if (*e == 0) {
						partial = e - s;
						e = 0;	/* nonterminated record, we need more */
					}
					break;
				default:
					for (; *e; e++) {
						if (*e == q)
							q = 0;
						else if (*e == quote)
							q = *e;
						else if (*e == '\\') {
							if (*++e == 0)
								break;
						} else if (!q && *e == *rsep && strncmp(e, rsep, rseplen) == 0)
							break;
					}
					if (*e == 0) {
						partial = e - s;
						e = 0;	/* nonterminated record, we need more */
					}
				}
			}
			/* check for incomplete line and end of buffer condition */
			if (e) {
				/* found a complete record, do we need to skip it? */
				if (--task->skip < 0 && cnt < task->maxrow) {
					task->lines[cur][task->top[cur]++] = s;
					cnt++;
				}
				*e = '\0';
				s = e + rseplen;
				e = s;
				task->b->pos += (size_t) (e - base);
				base = e;
				if (task->top[cur] == task->limit)
					break;
			} else {
				/* found an incomplete record, saved for next round */
				if (s+partial < end) {
					/* found a EOS in the input */
					tablet_error(task, lng_nil, int_nil, "record too long (EOS found)", "");
					ateof[cur] = 1;
					goto reportlackofinput;
				}
				break;
			}
		}

	  reportlackofinput:
#ifdef _DEBUG_TABLET_CNTRL
		mnstr_printf(GDKout, "#SQL producer got buffer %d filled with %d records \n",
					 cur, task->top[cur]);
#endif
		if (consoleinput) {
			task->cur = cur;
			task->ateof = ateof[cur];
			task->cnt = bufcnt[cur];
			/* tell consumer to go ahead */
			MT_sema_up(&task->consumer);
			/* then wait until it is done */
			MT_sema_down(&task->producer);
			if (cnt == task->maxrow) {
				THRdel(thr);
				return;
			}
		} else {
			assert(!blocked[cur]);
			if (blocked[(cur + 1) % MAXBUFFERS]) {
				/* first wait until other buffer is done */
#ifdef _DEBUG_TABLET_CNTRL
				mnstr_printf(GDKout, "#wait for consumers to finish buffer %d\n",
							 (cur + 1) % MAXBUFFERS);
#endif
				MT_sema_down(&task->producer);
				blocked[(cur + 1) % MAXBUFFERS] = 0;
				if (task->state == ENDOFCOPY) {
					THRdel(thr);
					return;
				}
			}
			/* other buffer is done, proceed with current buffer */
			assert(!blocked[(cur + 1) % MAXBUFFERS]);
			blocked[cur] = 1;
			task->cur = cur;
			task->ateof = ateof[cur];
			task->cnt = bufcnt[cur];
#ifdef _DEBUG_TABLET_CNTRL
			mnstr_printf(GDKout, "#SQL producer got buffer %d filled with %d records \n",
						 cur, task->top[cur]);
#endif
			MT_sema_up(&task->consumer);

			cur = (cur + 1) % MAXBUFFERS;
#ifdef _DEBUG_TABLET_CNTRL
			mnstr_printf(GDKout, "#May continue with buffer %d\n", cur);
#endif
			if (cnt == task->maxrow) {
				MT_sema_down(&task->producer);
#ifdef _DEBUG_TABLET_CNTRL
				mnstr_printf(GDKout, "#Producer delivered all\n");
#endif
				THRdel(thr);
				return;
			}
		}
#ifdef _DEBUG_TABLET_CNTRL
		mnstr_printf(GDKout, "#Continue producer buffer %d\n", cur);
#endif
		/* we ran out of input? */
		if (task->ateof) {
#ifdef _DEBUG_TABLET_CNTRL
			mnstr_printf(GDKout, "#Producer encountered eof\n");
#endif
			THRdel(thr);
			return;
		}
		/* consumers ask us to stop? */
		if (task->state == ENDOFCOPY) {
#ifdef _DEBUG_TABLET_CNTRL
			if (ateof[cur] == 0)
				mnstr_printf(GDKout, "#SQL producer early exit %.63s\n",
							 task->b->buf + task->b->pos);
#endif
			THRdel(thr);
			return;
		}
		bufcnt[cur] = cnt;
#ifdef _DEBUG_TABLET_CNTRL
		if (ateof[cur] == 0)
			mnstr_printf(GDKout, "#shuffle " SZFMT ": %.63s\n", strlen(s), s);
#endif
		/* move the non-parsed correct row data to the head of the next buffer */
		s = task->input[cur];
		if (partial == 0 || cnt >= task->maxrow) {
			memcpy(s, task->b->buf + task->b->pos, task->b->len - task->b->pos);
			end = s + task->b->len - task->b->pos;
		} else {
			end = s;
		}
		*end = '\0';	/* this is safe, as the stream ensures an extra byte */
	}
	if (cnt < task->maxrow && task->maxrow != BUN_NONE) {
		char msg[256];
		snprintf(msg, sizeof(msg), "incomplete record at end of file:%s\n", s);
		task->as->error = GDKstrdup(msg);
		tablet_error(task, lng_nil, int_nil, "incomplete record at end of file", s);
		task->b->pos += partial;
	}
}

static void
create_rejects_table(Client cntxt)
{
	MT_lock_set(&mal_contextLock);
	if (cntxt->error_row == NULL) {
		cntxt->error_row = COLnew(0, TYPE_lng, 0, TRANSIENT);
		cntxt->error_fld = COLnew(0, TYPE_int, 0, TRANSIENT);
		cntxt->error_msg = COLnew(0, TYPE_str, 0, TRANSIENT);
		cntxt->error_input = COLnew(0, TYPE_str, 0, TRANSIENT);
		if (cntxt->error_row == NULL || cntxt->error_fld == NULL || cntxt->error_msg == NULL || cntxt->error_input == NULL) {
			if (cntxt->error_row)
				BBPunfix(cntxt->error_row->batCacheid);
			if (cntxt->error_fld)
				BBPunfix(cntxt->error_fld->batCacheid);
			if (cntxt->error_msg)
				BBPunfix(cntxt->error_msg->batCacheid);
			if (cntxt->error_input)
				BBPunfix(cntxt->error_input->batCacheid);
		} else {
			BBPkeepref(cntxt->error_row->batCacheid);
			BBPkeepref(cntxt->error_fld->batCacheid);
			BBPkeepref(cntxt->error_msg->batCacheid);
			BBPkeepref(cntxt->error_input->batCacheid);
		}
	}
	MT_lock_unset(&mal_contextLock);
}

BUN
SQLload_file(Client cntxt, Tablet *as, bstream *b, stream *out, char *csep, char *rsep, char quote, lng skip, lng maxrow, int best)
{
	BUN cnt = 0, cntstart = 0, leftover = 0;
	int res = 0;		/* < 0: error, > 0: success, == 0: continue processing */
	int j;
	BUN i, attr;
	READERtask *task = (READERtask *) GDKzalloc(sizeof(READERtask));
	READERtask ptask[MAXWORKERS];
	int threads = (!maxrow || maxrow > (1 << 16)) ? (GDKnr_threads < MAXWORKERS && GDKnr_threads > 1 ? GDKnr_threads - 1 : MAXWORKERS - 1) : 1;
	lng lio = 0, tio, t1 = 0, total = 0, iototal = 0;
	int vmtrim = GDK_vm_trim;

#ifdef _DEBUG_TABLET_
	mnstr_printf(GDKout, "#Prepare copy work for %d threads col '%s' rec '%s' quot '%c'\n",
				 threads, csep, rsep, quote);
#endif
	memset(ptask, 0, sizeof(ptask));

	if (task == 0) {
		//SQLload file error
		return BUN_NONE;
	}
	task->cntxt = cntxt;

	/* create the reject tables */
	create_rejects_table(task->cntxt);
	if (task->cntxt->error_row == NULL || task->cntxt->error_fld == NULL || task->cntxt->error_msg == NULL || task->cntxt->error_input == NULL) {
		tablet_error(task, lng_nil, int_nil, "SQLload initialization failed", "");
		goto bailout;
	}

	/* trimming process should not be active during this process. */
	/* on sf10 experiments it showed a slowdown of a factor 2 on */
	/* large tables. Instead rely on madvise */
	GDK_vm_trim = 0;

	assert(rsep);
	assert(csep);
	assert(maxrow < 0 || maxrow <= (lng) BUN_MAX);
	task->fields = (char ***) GDKzalloc(as->nr_attrs * sizeof(char **));
	task->cols = (int *) GDKzalloc(as->nr_attrs * sizeof(int));
	task->time = (lng *) GDKzalloc(as->nr_attrs * sizeof(lng));
	task->cur = 0;
	for (i = 0; i < MAXBUFFERS; i++) {
		task->base[i] = GDKzalloc(MAXROWSIZE(2 * b->size) + 2);
		task->rowlimit[i] = MAXROWSIZE(2 * b->size);
		if (task->base[i] == 0) {
			tablet_error(task, lng_nil, int_nil, "memory allocation failed", "SQLload_file");
			goto bailout;
		}
		task->base[i][b->size + 1] = 0;
		task->input[i] = task->base[i] + 1;	/* wrap the buffer with null bytes */
	}
	task->besteffort = best;

	if (maxrow < 0)
		task->maxrow = BUN_MAX;
	else
		task->maxrow = (BUN) maxrow;

	if (task->fields == 0 || task->cols == 0 || task->time == 0) {
		tablet_error(task, lng_nil, int_nil, "memory allocation failed", "SQLload_file");
		goto bailout;
	}

	task->as = as;
	task->skip = skip;
	task->quote = quote;
	task->csep = csep;
	task->seplen = strlen(csep);
	task->rsep = rsep;
	task->rseplen = strlen(rsep);
	task->errbuf = cntxt->errbuf;

	MT_sema_init(&task->producer, 0, "task->producer");
	MT_sema_init(&task->consumer, 0, "task->consumer");
	task->ateof = 0;
	task->b = b;
	task->out = out;

#ifdef MLOCK_TST
	mlock(task->fields, as->nr_attrs * sizeof(char *));
	mlock(task->cols, as->nr_attrs * sizeof(int));
	mlock(task->time, as->nr_attrs * sizeof(lng));
	for (i = 0; i < MAXBUFFERS; i++)
		mlock(task->base[i], b->size + 2);
#endif
	as->error = NULL;

	/* there is no point in creating more threads than we have columns */
	if (as->nr_attrs < (BUN) threads)
		threads = (int) as->nr_attrs;

	/* allocate enough space for pointers into the buffer pool.  */
	/* the record separator is considered a column */
	task->limit = (int) (b->size / as->nr_attrs + as->nr_attrs);
	for (i = 0; i < as->nr_attrs; i++) {
		task->fields[i] = GDKzalloc(sizeof(char *) * task->limit);
		if (task->fields[i] == 0) {
			if (task->as->error == NULL)
				as->error = createException(MAL, "sql.copy_from", MAL_MALLOC_FAIL);
			goto bailout;
		}
#ifdef MLOCK_TST
		mlock(task->fields[i], sizeof(char *) * task->limit);
#endif
		task->cols[i] = (int) (i + 1);	/* to distinguish non initialized later with zero */
	}
	for (i = 0; i < MAXBUFFERS; i++) {
		task->lines[i] = GDKzalloc(sizeof(char *) * task->limit);
		if (task->lines[i] == NULL) {
			tablet_error(task, lng_nil, int_nil, "memory allocation failed", "SQLload_file:failed to alloc buffers");
			goto bailout;
		}
	}
	task->rowerror = (bte *) GDKzalloc(sizeof(bte) * task->limit);
	if( task->rowerror == NULL){
		tablet_error(task, lng_nil, int_nil, "memory allocation failed", "SQLload_file:failed to alloc rowerror buffer");
		goto bailout;
	}

	MT_create_thread(&task->tid, SQLproducer, (void *) task, MT_THR_JOINABLE);
#ifdef _DEBUG_TABLET_
	mnstr_printf(GDKout, "#parallel bulk load " LLFMT " - " BUNFMT "\n",
				 skip, task->maxrow);
#endif

	task->workers = threads;
	for (j = 0; j < threads; j++) {
		ptask[j] = *task;
		ptask[j].id = j;
		ptask[j].cols = (int *) GDKzalloc(as->nr_attrs * sizeof(int));
		if (ptask[j].cols == 0) {
			tablet_error(task, lng_nil, int_nil, "memory allocation failed", "SQLload_file");
			goto bailout;
		}
#ifdef MLOCK_TST
		mlock(ptask[j].cols, sizeof(char *) * task->limit);
#endif
		MT_sema_init(&ptask[j].sema, 0, "ptask[j].sema");
		MT_sema_init(&ptask[j].reply, 0, "ptask[j].reply");
		MT_create_thread(&ptask[j].tid, SQLworker, (void *) &ptask[j], MT_THR_JOINABLE);
	}

	tio = GDKusec();
	tio = GDKusec() - tio;
	t1 = GDKusec();
#ifdef MLOCK_TST
	mlock(task->b->buf, task->b->size);
#endif
	while (res == 0 && cnt < task->maxrow) {

		// track how many elements are in the aggregated BATs
		cntstart = BATcount(task->as->format[0].c);
		/* block until the producer has data available */
		MT_sema_down(&task->consumer);
		cnt += task->top[task->cur];
		if (task->ateof)
			break;
		t1 = GDKusec() - t1;
		total += t1;
		iototal += tio;
#ifdef _DEBUG_TABLET_
		mnstr_printf(GDKout, "#Break %d lines\n", task->top[task->cur]);
#endif
		t1 = GDKusec();
		if (task->top[task->cur]) {
			/* activate the workers to break lines */
			for (j = 0; j < threads; j++) {
				/* stage one, break the lines in parallel */
				ptask[j].error = 0;
				ptask[j].state = BREAKLINE;
				ptask[j].next = task->top[task->cur];
				ptask[j].fields = task->fields;
				ptask[j].limit = task->limit;
				ptask[j].cnt = task->cnt;
				ptask[j].cur = task->cur;
				ptask[j].top[task->cur] = task->top[task->cur];
				MT_sema_up(&ptask[j].sema);
			}
		}
		if (task->top[task->cur]) {
			/* await completion of line break phase */
			for (j = 0; j < threads; j++) {
				MT_sema_down(&ptask[j].reply);
				if (ptask[j].error) {
					res = -1;
#ifdef _DEBUG_TABLET_
					mnstr_printf(GDKout, "#Error in task %d %d\n",
								 j, ptask[j].error);
#endif
				}
			}
		}
#ifdef _DEBUG_TABLET_
		mnstr_printf(GDKout, "#fill the BATs %d  " BUNFMT " cap " BUNFMT "\n",
					 task->top[task->cur], task->cnt,
					 BATcapacity(as->format[task->cur].c));
#endif
		lio += GDKusec() - t1;	/* line break done */
		if (task->top[task->cur]) {
			if (res == 0) {
				SQLworkdivider(task, ptask, (int) as->nr_attrs, threads);

				/* activate the workers to update the BATs */
				for (j = 0; j < threads; j++) {
					/* stage two, update the BATs */
					ptask[j].state = UPDATEBAT;
					MT_sema_up(&ptask[j].sema);
				}
			}
		}
		tio = GDKusec();
		tio = t1 - tio;

		/* await completion of the BAT updates */
		if (res == 0 && task->top[task->cur]) {
			for (j = 0; j < threads; j++) {
				MT_sema_down(&ptask[j].reply);
				if (ptask[j].errorcnt > 0 && !ptask[j].besteffort) {
					res = -1;
					best = 0;
				}
			}
		}

		/* trim the BATs discarding error tuples */
#define trimerrors(TYPE)												\
		do {															\
			TYPE *src, *dst;											\
			leftover= BATcount(task->as->format[attr].c);			\
			limit = leftover - cntstart;								\
			dst =src= (TYPE *) BUNtloc(task->as->format[attr].ci,cntstart);	\
			for(j = 0; j < (int) limit; j++, src++){					\
				if ( task->rowerror[j]){								\
					leftover--;											\
					continue;											\
				}														\
				*dst++ = *src;											\
			}															\
			BATsetcount(task->as->format[attr].c, leftover );			\
		} while (0)

#ifdef _DEBUG_TABLET_
		mnstr_printf(GDKout, "#Trim bbest %d table size " BUNFMT " rows found so far " BUNFMT "\n",
					 best, BATcount(as->format[0].c), task->cnt);
#endif
		if (best && BATcount(as->format[0].c)) {
			BUN limit;
			int width;

			for (attr = 0; attr < as->nr_attrs; attr++) {
				width = as->format[attr].c->twidth;
				switch (width){
				case 1:
					trimerrors(bte);
					break;
				case 2:
					trimerrors(sht);
					break;
				case 4:
					trimerrors(int);
					break;
				case 8:
					trimerrors(lng);
					break;
#ifdef HAVE_HGE
				case 16:
					trimerrors(hge);
					break;
#endif
				default:
					{
						char *src, *dst;
						leftover= BATcount(task->as->format[attr].c);
						limit = leftover - cntstart;
						dst = src= BUNtloc(task->as->format[attr].ci,cntstart);
						for(j = 0; j < (int) limit; j++, src += width){
							if ( task->rowerror[j]){
								leftover--;
								continue;
							}
							if (dst != src)
								memcpy(dst, src, width);
							dst += width;
						}
						BATsetcount(task->as->format[attr].c, leftover );
					}
					break;
				}
			}
			// re-initialize the error vector;
			memset(task->rowerror, 0, task->limit);
			task->errorcnt = 0;
		}

		if (res < 0) {
			/* producer should stop */
			task->maxrow = cnt;
			task->state = ENDOFCOPY;
		}
		MT_sema_up(&task->producer);
	}
#ifdef _DEBUG_TABLET_
	mnstr_printf(GDKout, "#Enf of block stream eof=%d res=%d\n",
				 task->ateof, res);
#endif

	cnt = BATcount(task->as->format[0].c);
	if (GDKdebug & GRPalgorithms) {
		mnstr_printf(GDKout, "#COPY reader time " LLFMT " line break " LLFMT " io " LLFMT "\n",
					 total, lio, iototal);
#ifdef _DEBUG_TABLET_
		for (i = 0; i < as->nr_attrs; i++)
			mnstr_printf(GDKout, LLFMT " ", task->time[i]);
		mnstr_printf(GDKout, "\n");
#endif
		for (j = 0; j < threads; j++)
			mnstr_printf(GDKout, "#COPY thread time " LLFMT "\n",
						 ptask[j].wtime);
	}

	task->ateof = 1;
	task->state = ENDOFCOPY;
#ifdef _DEBUG_TABLET_
	for (i = 0; i < as->nr_attrs; i++) {
		mnstr_printf(GDKout, "column " BUNFMT "\n", i);
		BATprint(task->as->format[i].c);
	}
#endif
#ifdef _DEBUG_TABLET_
	mnstr_printf(GDKout, "#Activate sync on disk \n");
#endif
	// activate the workers to sync the BATs to disk
	if (res == 0) {
		for (j = 0; j < threads; j++) {
			// stage three, update the BATs
			ptask[j].state = SYNCBAT;
			MT_sema_up(&ptask[j].sema);
		}
	}

	if (!task->ateof || cnt < task->maxrow) {
#ifdef _DEBUG_TABLET_
		mnstr_printf(GDKout, "#Shut down reader\n");
#endif
		MT_sema_up(&task->producer);
	}
	MT_join_thread(task->tid);
	if (res == 0) {
		// await completion of the BAT syncs
		for (j = 0; j < threads; j++)
			MT_sema_down(&ptask[j].reply);
	}

#ifdef _DEBUG_TABLET_
	mnstr_printf(GDKout, "#Activate endofcopy\n");
#endif
	for (j = 0; j < threads; j++) {
		ptask[j].state = ENDOFCOPY;
		MT_sema_up(&ptask[j].sema);
	}
	/* wait for their death */
	for (j = 0; j < threads; j++)
		MT_sema_down(&ptask[j].reply);

#ifdef _DEBUG_TABLET_
	mnstr_printf(GDKout, "#Kill the workers\n");
#endif
	for (j = 0; j < threads; j++) {
		MT_join_thread(ptask[j].tid);
		GDKfree(ptask[j].cols);
		MT_sema_destroy(&ptask[j].sema);
		MT_sema_destroy(&ptask[j].reply);
	}

#ifdef _DEBUG_TABLET_
	mnstr_printf(GDKout, "#Found " BUNFMT " tuples\n", cnt);
	mnstr_printf(GDKout, "#leftover input:%.63s\n",
				 task->b->buf + task->b->pos);
#endif
	for (i = 0; i < as->nr_attrs; i++) {
		BAT *b = task->as->format[i].c;
		BATsettrivprop(b);
		GDKfree(task->fields[i]);
	}
	GDKfree(task->fields);
	GDKfree(task->cols);
	GDKfree(task->time);
	for (i = 0; i < MAXBUFFERS; i++) {
		if (task->base[i])
			GDKfree(task->base[i]);
		if (task->lines[i])
			GDKfree(task->lines[i]);
	}
	if (task->rowerror)
		GDKfree(task->rowerror);
	MT_sema_destroy(&task->producer);
	MT_sema_destroy(&task->consumer);
	GDKfree(task);
#ifdef MLOCK_TST
	munlockall();
#endif

	/* restore system setting */
	GDK_vm_trim = vmtrim;
	return res < 0 ? BUN_NONE : cnt;

  bailout:
	if (task) {
		if (task->fields) {
			for (i = 0; i < as->nr_attrs; i++) {
				if (task->fields[i])
					GDKfree(task->fields[i]);
			}
			GDKfree(task->fields);
		}
		if (task->time)
			GDKfree(task->time);
		if (task->cols)
			GDKfree(task->cols);
		if (task->base[task->cur])
			GDKfree(task->base[task->cur]);
		if (task->rowerror)
			GDKfree(task->rowerror);
		GDKfree(task);
	}
	for (i = 0; i < MAXWORKERS; i++)
		if (ptask[i].cols)
			GDKfree(ptask[i].cols);
#ifdef MLOCK_TST
	munlockall();
#endif
	/* restore system setting */
	GDK_vm_trim = vmtrim;
	return BUN_NONE;
}

/* return the latest reject table, to be on the safe side we should
 * actually create copies within a critical section. Ignored for now. */
str
COPYrejects(Client cntxt, MalBlkPtr mb, MalStkPtr stk, InstrPtr pci)
{
	bat *row = getArgReference_bat(stk, pci, 0);
	bat *fld = getArgReference_bat(stk, pci, 1);
	bat *msg = getArgReference_bat(stk, pci, 2);
	bat *inp = getArgReference_bat(stk, pci, 3);

	create_rejects_table(cntxt);
	if (cntxt->error_row == NULL)
		throw(MAL, "sql.rejects", "No reject table available");
	BBPincref(*row = cntxt->error_row->batCacheid, TRUE);
	BBPincref(*fld = cntxt->error_fld->batCacheid, TRUE);
	BBPincref(*msg = cntxt->error_msg->batCacheid, TRUE);
	BBPincref(*inp = cntxt->error_input->batCacheid, TRUE);
	(void) mb;
	return MAL_SUCCEED;
}

str
COPYrejects_clear(Client cntxt, MalBlkPtr mb, MalStkPtr stk, InstrPtr pci)
{
	if (cntxt->error_row) {
		MT_lock_set(&errorlock);
		BATclear(cntxt->error_row, TRUE);
		if(cntxt->error_fld) BATclear(cntxt->error_fld, TRUE);
		if(cntxt->error_msg) BATclear(cntxt->error_msg, TRUE);
		if(cntxt->error_input) BATclear(cntxt->error_input, TRUE);
		MT_lock_unset(&errorlock);
	}
	(void) mb;
	(void) stk;
	(void) pci;
	return MAL_SUCCEED;
}

#undef _DEBUG_TABLET_<|MERGE_RESOLUTION|>--- conflicted
+++ resolved
@@ -126,15 +126,8 @@
 			GDKfree(*buf);
 			*len = 2 * l + 3;
 			*buf = GDKzalloc(*len);
-<<<<<<< HEAD
-			if( buf == NULL){
-				GDKerror("Tabletadt_toStr" MAL_MALLOC_FAIL);
-				return 0;
-			}
-=======
 			if( *buf == NULL)
 				return 0;
->>>>>>> 862a958d
 		}
 		dst = *buf;
 		dst[0] = '"';
