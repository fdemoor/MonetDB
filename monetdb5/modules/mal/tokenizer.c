--- conflicted
+++ resolved
@@ -67,19 +67,12 @@
 	BATiter bi = bat_iterator(b);
 	BATiter biidx = bat_iterator(bidx);
 	BUN p;
-<<<<<<< HEAD
 	BUN prb;
 	int pcs;
 
-	if (b->T->hash == NULL)
-		BAThash(b);
+	BAThash(b);
 	prb = strHash(part) & b->T->hash->mask;
 	HASHloop_str(bi, b->T->hash, prb, part, p, pcs) {
-=======
-	BAThash(b, 2 * BATcount(b));
-	HASHloop_str(bi, b->T->hash, p, part)
-	{
->>>>>>> 3f642494
 		if (*((oid *) BUNtail(biidx, p)) == *prv) {
 			*prv = (oid) p;
 			return TRUE;
