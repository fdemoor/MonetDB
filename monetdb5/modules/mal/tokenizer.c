--- conflicted
+++ resolved
@@ -56,10 +56,6 @@
 #define MAX_TKNZR_DEPTH 256
 #define INDEX MAX_TKNZR_DEPTH
 static int tokenDepth = 0;
-<<<<<<< HEAD
-//static BAT *tokenBAT[MAX_TKNZR_DEPTH + 1];
-=======
->>>>>>> 9a37ea42
 struct {
 	BAT *idx, *val; 
 } tokenBAT[MAX_TKNZR_DEPTH + 1];
@@ -116,10 +112,6 @@
 	}
 
 	for (depth = 0; depth < MAX_TKNZR_DEPTH; depth++) {
-<<<<<<< HEAD
-		//tokenBAT[depth] = 0;
-=======
->>>>>>> 9a37ea42
 		tokenBAT[depth].idx = 0;
 		tokenBAT[depth].val = 0;
 	}
@@ -148,10 +140,6 @@
 			throw(MAL, "tokenizer.open", MAL_MALLOC_FAIL);
 		BATkey(b, FALSE);
 		BATseqbase(b, 0);
-<<<<<<< HEAD
-		//tokenBAT[INDEX] = b;
-=======
->>>>>>> 9a37ea42
 		tokenBAT[INDEX].val = b;
 		if (BKCsetName(&r, (int *) &(b->batCacheid), (str *) &batname) != MAL_SUCCEED)
 			throw(MAL, "tokenizer.open", OPERATION_FAILED);
@@ -159,10 +147,6 @@
 			throw(MAL, "tokenizer.open", OPERATION_FAILED);
 		BUNappend(TRANS, batname, FALSE);
 	} else { /* existing tokenizer */
-<<<<<<< HEAD
-		//tokenBAT[INDEX] = BATdescriptor(idx);
-=======
->>>>>>> 9a37ea42
 		tokenBAT[INDEX].val = BATdescriptor(idx);
 
 		BUNappend(TRANS, batname, FALSE);
@@ -175,11 +159,7 @@
 			tokenBAT[depth].val = BATdescriptor(idx);
 			BUNappend(TRANS, batname, FALSE);
 
-<<<<<<< HEAD
-			//For idx BATs
-=======
 			/* For idx BATs */
->>>>>>> 9a37ea42
 			snprintf(batname, 132, "%s_idx_%d", name, depth);
 			idx = BBPindex(batname); 
 			if (idx == 0)
@@ -210,10 +190,6 @@
 		BBPunfix(tokenBAT[i].idx->batCacheid);
 		BBPunfix(tokenBAT[i].val->batCacheid);
 	}
-<<<<<<< HEAD
-	//BBPunfix(tokenBAT[INDEX].idx->batCacheid);
-=======
->>>>>>> 9a37ea42
 	BBPunfix(tokenBAT[INDEX].val->batCacheid);
 	tokenDepth = 0;
 
@@ -290,11 +266,7 @@
 			/* make new bat for value */
 			batname = (str) GDKmalloc(132 * sizeof(char));
 			snprintf(batname, 128, "%s_%d", name, i);
-<<<<<<< HEAD
-			bVal = BATnew(TYPE_void, TYPE_str, 1024);
-=======
 			bVal = BATnew(TYPE_void, TYPE_str, 1024, PERSISTENT);
->>>>>>> 9a37ea42
 			if (bVal == NULL) {
 				GDKfree(batname);
 				GDKfree(url);
@@ -321,11 +293,7 @@
 
 			/* make new bat for index */
 			snprintf(batname, 132, "%s_idx_%d", name, i);
-<<<<<<< HEAD
-			bIdx = BATnew(TYPE_void, TYPE_oid, 1024);
-=======
 			bIdx = BATnew(TYPE_void, TYPE_oid, 1024, PERSISTENT);
->>>>>>> 9a37ea42
 			if (bIdx == NULL) {
 				GDKfree(batname);
 				GDKfree(url);
@@ -336,19 +304,6 @@
 			
 			tokenBAT[i].idx = bIdx;
 
-<<<<<<< HEAD
-			if (BKCsetName(&r, (int *) &(bIdx->batCacheid), (str *) &batname)
-				!= MAL_SUCCEED) {
-				GDKfree(batname);
-				GDKfree(url);
-				throw(MAL, "tokenizer.open", OPERATION_FAILED);
-			}
-			if (BKCsetPersistent(&r, (int *) &(bIdx->batCacheid))
-				!= MAL_SUCCEED) {
-				GDKfree(batname);
-				GDKfree(url);
-				throw(MAL, "tokenizer.open", OPERATION_FAILED);
-=======
 			if ((msg = BKCsetName(&r, (int *) &(bIdx->batCacheid), (str *) &batname)) != MAL_SUCCEED) {
 				GDKfree(batname);
 				GDKfree(url);
@@ -358,7 +313,6 @@
 				GDKfree(batname);
 				GDKfree(url);
 				return msg;
->>>>>>> 9a37ea42
 			}
 			BUNappend(TRANS, batname, FALSE);
 
@@ -385,11 +339,7 @@
 		*pos = BUNfnd(BATmirror(tokenBAT[INDEX].val), (ptr) & comp);
 		if (*pos != BUN_NONE) {
 			/* the string is already there */
-<<<<<<< HEAD
-			//printf("The string %s is already there",url);
-=======
 			/* printf("The string %s is already there",url); */
->>>>>>> 9a37ea42
 			GDKfree(url);
 			return MAL_SUCCEED;
 		}
@@ -413,7 +363,6 @@
 			BATcount(tokenBAT[i].val) > 4 * tokenBAT[i].val->T->hash->mask) {
 			HASHdestroy(tokenBAT[i].val);
 			BAThash(BATmirror(tokenBAT[i].val), 2 * BATcount(tokenBAT[i].val));
-<<<<<<< HEAD
 		}
 
 		tokenBAT[i].idx = BUNappend(tokenBAT[i].idx, (ptr) & prv, TRUE);
@@ -423,17 +372,6 @@
 					OPERATION_FAILED " could not append");
 		}
 
-=======
-		}
-
-		tokenBAT[i].idx = BUNappend(tokenBAT[i].idx, (ptr) & prv, TRUE);
-		if (tokenBAT[i].idx == NULL) {
-			GDKfree(url);
-			throw(MAL, "tokenizer.append",
-					OPERATION_FAILED " could not append");
-		}
-
->>>>>>> 9a37ea42
 		prv = (oid) idx;
 	}
 
@@ -583,11 +521,7 @@
 	str parts[MAX_TKNZR_DEPTH];
 	size_t lngth = 0;
 	str s;
-<<<<<<< HEAD
-	BATiter biidx; //Iterator for index bat
-=======
 	BATiter biidx; /* Iterator for index bat */
->>>>>>> 9a37ea42
 
 	if (id >= BATcount(tokenBAT[INDEX].val)) {
 		throw(MAL, "tokenizer.takeOid", OPERATION_FAILED " illegal oid");
@@ -711,10 +645,6 @@
 	if (*level < 0 || *level >= tokenDepth)
 		throw(MAL, "tokenizer.getLevel", OPERATION_FAILED " illegal level");
 	view = VIEWcreate(BATmirror(tokenBAT[*level].idx),tokenBAT[*level].val);
-<<<<<<< HEAD
-	//*r = tokenBAT[*level].val->batCacheid;
-=======
->>>>>>> 9a37ea42
 	*r = view->batCacheid;
 
 	BBPincref(*r, TRUE);
@@ -760,18 +690,12 @@
 		throw(MAL, "tokenizer.getCardinality", MAL_MALLOC_FAIL);
 	BATseqbase(b, 0);
 	for (i = 0; i < tokenDepth; i++) {
-<<<<<<< HEAD
-		bn = (BAT *) BATkunique(BATmirror(tokenBAT[i].val));
-		cnt = (wrd) BATcount(bn);
-		BBPunfix(bn->batCacheid);
-=======
 		if ((en = BATsubunique(tokenBAT[i].val, NULL)) == NULL) {
 			BBPreclaim(b);
 			throw(MAL, "tokenizer.getCardinality", GDK_EXCEPTION);
 		}
 		cnt = (wrd) BATcount(en);
 		BBPunfix(en->batCacheid);
->>>>>>> 9a37ea42
 		BUNappend(b, &cnt, FALSE);
 	}
 
