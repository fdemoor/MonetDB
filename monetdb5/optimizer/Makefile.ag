--- conflicted
+++ resolved
@@ -73,12 +73,8 @@
 		opt_singleton.mx \
 		opt_statistics.c \
 		opt_strengthReduction.mx \
-<<<<<<< HEAD
-		opt_support.mx \
+		opt_support.c \
 		opt_partition.mx \
-=======
-		opt_support.c \
->>>>>>> d6fd685e
 		opt_trace.mx
 }
 
