stdout of test 'Mexample` in directory 'monetdb5/optimizer` itself:


# 23:53:03 >  
# 23:53:03 >  Mtimeout -timeout 60 Mserver "--config=/ufs/mk/monet5/src/mal/Tests/All.conf" --debug=10 --set "monet_mod_path=/ufs/mk/monet5/Linux/lib/MonetDB5:/ufs/mk/opensource/MonetDB/Linux/lib/MonetDB" --set "gdk_dbfarm=/ufs/mk/opensource/MonetDB/Linux/var/MonetDB5/dbfarm" --set "sql_logdir=/ufs/mk/opensource/MonetDB/Linux/var/MonetDB5/log" --set mapi_port=39352 --set sql_port=45171 --set xquery_port=52900 --set monet_prompt= --trace --dbname=mTests_src_optimizer  Mexample.mal </dev/null
# 23:53:03 >  

# MonetDB server v5.7.0, based on kernel v1.25.0
# Serving database 'mTests_src_optimizer', using 4 threads
# Compiled for x86_64-unknown-linux-gnu/64bit with 64bit OIDs dynamically linked
# Copyright (c) 1993-July 2008 CWI.
# Copyright (c) August 2008-2015 MonetDB B.V., all rights reserved
# Visit http://www.monetdb.org/ for further information
# Listening for connection requests on mapi:monetdb://vienna.da.cwi.nl:37175/
# Listening for UNIX domain connection requests on mapi:monetdb:///var/tmp/mtest-27236/.s.monetdb.37175
# MonetDB/GIS module loaded
# Start processing logs sql/sql_logs version 52200
# Start reading the write-ahead log 'sql_logs/sql/log.4'
# Finished reading the write-ahead log 'sql_logs/sql/log.4'
# Finished processing logs sql/sql_logs
# MonetDB/SQL module loaded
# MonetDB/R   module loaded

Ready.
#WARNING To speedup calc.+ a bulk operator implementation is needed
#    c:bat[:oid,:int] := mal.multiplex("calc":str,"+":str,b:any,1:int);
#WARNING To speedup calc.+ a bulk operator implementation is needed
#    c:bat[:oid,:int] := mal.multiplex("calc":str,"+":str,b:bat[:oid,:int],1:int);

# 15:36:19 >  
# 15:36:19 >  "mclient" "-lmal" "-ftest" "-Eutf-8" "-i" "-e" "--host=/var/tmp/mtest-27236" "--port=37175"
# 15:36:19 >  

#	mdb.List("user","foo");
function user.foo():void;               	#[0]  0 
<<<<<<< HEAD
    b:bat[:oid,:int] := bat.new(:oid,:int);	#[1] CMDBATnew 1 <- 2 3 
    bat.append(b:bat[:oid,:int],1:int); 	#[2] BKCappend_val_wrap 4 <- 1 5 
    X_9:bat[:oid,:int] := bat.new(nil:oid,nil:int);	#[3] CMDBATnew 9 <- 10 11 
barrier (X_13:oid,X_14:int) := iterator.new(b:bat[:oid,:int]);	#[4] ITRbunIterator 13 14 <- 1 
    X_16:int := calc.+(X_14:int,1:int); 	#[5] CMDvarADDsignal 16 <- 14 5 
    bat.append(X_9:bat[:oid,:int],X_16:int);	#[6] BKCappend_val_wrap 17 <- 9 16 
    redo (X_13:oid,X_14:int) := iterator.next(b:bat[:oid,:int]);	#[7] ITRbunNext 13 14 <- 1 
exit (X_13:oid,X_14:int);               	#[8]  13 14 
    c:bat[:oid,:int] := X_9:bat[:oid,:int];	#[9]  6 <- 9 
=======
    b:bat[:int] := bat.new(:oid,:int);  	#[1] CMDBATnew 1 <- 2 3 
    bat.append(b:bat[:int],1:int);      	#[2] BKCappend_val_wrap 4 <- 1 5 
    X_9:bat[:int] := bat.new(nil:oid,nil:int);	#[3] CMDBATnew 9 <- 10 11 
barrier (X_13:oid,X_14:int) := iterator.new(b:bat[:int]);	#[4] ITRbunIterator 13 14 <- 1 
    X_16:int := calc.+(X_14:int,1:int); 	#[5] CMDvarADDsignal 16 <- 14 5 
    bat.append(X_9:bat[:int],X_16:int); 	#[6] BKCappend_val_wrap 17 <- 9 16 
    redo (X_13:oid,X_14:int) := iterator.next(b:bat[:int]);	#[7] ITRbunNext 13 14 <- 1 
exit (X_13:oid,X_14:int);               	#[8]  13 14 
    c:bat[:int] := X_9:bat[:int];       	#[9]  6 <- 9 
>>>>>>> 242cceaf
end user.foo;                           	#[10]  

# 23:53:03 >  
# 23:53:03 >  Done.
# 23:53:03 >  
<|MERGE_RESOLUTION|>--- conflicted
+++ resolved
@@ -33,17 +33,6 @@
 
 #	mdb.List("user","foo");
 function user.foo():void;               	#[0]  0 
-<<<<<<< HEAD
-    b:bat[:oid,:int] := bat.new(:oid,:int);	#[1] CMDBATnew 1 <- 2 3 
-    bat.append(b:bat[:oid,:int],1:int); 	#[2] BKCappend_val_wrap 4 <- 1 5 
-    X_9:bat[:oid,:int] := bat.new(nil:oid,nil:int);	#[3] CMDBATnew 9 <- 10 11 
-barrier (X_13:oid,X_14:int) := iterator.new(b:bat[:oid,:int]);	#[4] ITRbunIterator 13 14 <- 1 
-    X_16:int := calc.+(X_14:int,1:int); 	#[5] CMDvarADDsignal 16 <- 14 5 
-    bat.append(X_9:bat[:oid,:int],X_16:int);	#[6] BKCappend_val_wrap 17 <- 9 16 
-    redo (X_13:oid,X_14:int) := iterator.next(b:bat[:oid,:int]);	#[7] ITRbunNext 13 14 <- 1 
-exit (X_13:oid,X_14:int);               	#[8]  13 14 
-    c:bat[:oid,:int] := X_9:bat[:oid,:int];	#[9]  6 <- 9 
-=======
     b:bat[:int] := bat.new(:oid,:int);  	#[1] CMDBATnew 1 <- 2 3 
     bat.append(b:bat[:int],1:int);      	#[2] BKCappend_val_wrap 4 <- 1 5 
     X_9:bat[:int] := bat.new(nil:oid,nil:int);	#[3] CMDBATnew 9 <- 10 11 
@@ -53,7 +42,6 @@
     redo (X_13:oid,X_14:int) := iterator.next(b:bat[:int]);	#[7] ITRbunNext 13 14 <- 1 
 exit (X_13:oid,X_14:int);               	#[8]  13 14 
     c:bat[:int] := X_9:bat[:int];       	#[9]  6 <- 9 
->>>>>>> 242cceaf
 end user.foo;                           	#[10]  
 
 # 23:53:03 >  
