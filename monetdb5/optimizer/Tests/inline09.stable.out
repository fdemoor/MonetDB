stdout of test 'inline09` in directory 'monetdb5/optimizer` itself:


# 11:53:00 >  
# 11:53:00 >   mserver5 "--config=/ufs/mk/monet5/Linux/etc/monetdb5.conf" --debug=10 --set "monet_mod_path=/ufs/mk/monet5//Linux/lib/MonetDB5:/ufs/mk/monet5//Linux/lib/MonetDB5/lib:/ufs/mk/monet5//Linux/lib/MonetDB5/bin" --set "gdk_dbfarm=/ufs/mk/monet5//Linux/var/MonetDB5/dbfarm" --set "sql_logdir=/ufs/mk/monet5//Linux/var/MonetDB5/sql_logs"  --set mapi_open=true --set xrpc_open=true --set mapi_port=36453 --set xrpc_port=42260 --set monet_prompt= --trace --dbname=mTests_src_optimizer  inline09.mal
# 11:53:00 >  

# MonetDB 5 server v11.22.0
# This is an unreleased version
# Serving database 'mTests_monetdb5_optimizer', using 8 threads
# Compiled for x86_64-unknown-linux-gnu/64bit with 64bit OIDs and 128bit integers dynamically linked
# Found 15.590 GiB available main-memory.
# Copyright (c) 1993-July 2008 CWI.
# Copyright (c) August 2008-2015 MonetDB B.V., all rights reserved
# Visit http://www.monetdb.org/ for further information
# Listening for connection requests on mapi:monetdb://vienna.ins.cwi.nl:39909/
# Listening for UNIX domain connection requests on mapi:monetdb:///var/tmp/mtest-2983/.s.monetdb.39909
# MonetDB/GIS module loaded
# Start processing logs sql/sql_logs version 52200
# Start reading the write-ahead log 'sql_logs/sql/log.4'
# Finished reading the write-ahead log 'sql_logs/sql/log.4'
# Finished processing logs sql/sql_logs
# MonetDB/SQL module loaded
# MonetDB/R   module loaded

Ready.
#WARNING To speedup user.bar a bulk operator implementation is needed
#    z:bat[:oid,:str] := mal.multiplex("user":str,"bar":str,b:any,b:any);

# 06:41:01 >  
# 06:41:01 >  "mclient" "-lmal" "-ftest" "-Eutf-8" "-i" "-e" "--host=/var/tmp/mtest-8837" "--port=33343"
# 06:41:01 >  

#	mdb.List("user","qry");
inline function user.qry():void;        	#[0]  0 
<<<<<<< HEAD
    b:bat[:oid,:str] := bat.new(:oid,:str);	#[1] CMDBATnew 1 <- 2 3 
    bat.append(b:bat[:oid,:str],"HELLO WORLD":str);	#[2] BKCappend_val_wrap 4 <- 1 5 
    X_12:bat[:oid,:str] := b:bat[:oid,:str];	#[3]  12 <- 1 
    X_12:bat[:oid,:str] := batstr.substring(X_12:bat[:oid,:str],1:int,5:int);	#[4] STRbatsubstringcst 12 <- 12 13 14 
    X_15:bat[:oid,:str] := b:bat[:oid,:str];	#[5]  15 <- 1 
    X_15:bat[:oid,:str] := batstr.substring(X_15:bat[:oid,:str],1:int,3:int);	#[6] STRbatsubstringcst 15 <- 15 13 16 
    X_17:bat[:oid,:str] := batcalc.+(X_12:bat[:oid,:str],X_15:bat[:oid,:str]);	#[7] CMDbatADD 17 <- 12 15 
    z:bat[:oid,:str] := X_17:bat[:oid,:str];	#[8]  6 <- 17 
=======
    b:bat[:str] := bat.new(:oid,:str);  	#[1] CMDBATnew 1 <- 2 3 
    bat.append(b:bat[:str],"HELLO WORLD":str);	#[2] BKCappend_val_wrap 4 <- 1 5 
    X_12:bat[:str] := b:bat[:str];      	#[3]  12 <- 1 
    X_12:bat[:str] := batstr.substring(X_12:bat[:str],1:int,5:int);	#[4] STRbatsubstringcst 12 <- 12 13 14 
    X_15:bat[:str] := b:bat[:str];      	#[5]  15 <- 1 
    X_15:bat[:str] := batstr.substring(X_15:bat[:str],1:int,3:int);	#[6] STRbatsubstringcst 15 <- 15 13 16 
    X_17:bat[:str] := batcalc.+(X_12:bat[:str],X_15:bat[:str]);	#[7] CMDbatADD 17 <- 12 15 
    z:bat[:str] := X_17:bat[:str];      	#[8]  6 <- 17 
>>>>>>> 242cceaf
end user.qry;                           	#[9]  

# 11:53:00 >  
# 11:53:00 >  Done.
# 11:53:00 >  
<|MERGE_RESOLUTION|>--- conflicted
+++ resolved
@@ -33,16 +33,6 @@
 
 #	mdb.List("user","qry");
 inline function user.qry():void;        	#[0]  0 
-<<<<<<< HEAD
-    b:bat[:oid,:str] := bat.new(:oid,:str);	#[1] CMDBATnew 1 <- 2 3 
-    bat.append(b:bat[:oid,:str],"HELLO WORLD":str);	#[2] BKCappend_val_wrap 4 <- 1 5 
-    X_12:bat[:oid,:str] := b:bat[:oid,:str];	#[3]  12 <- 1 
-    X_12:bat[:oid,:str] := batstr.substring(X_12:bat[:oid,:str],1:int,5:int);	#[4] STRbatsubstringcst 12 <- 12 13 14 
-    X_15:bat[:oid,:str] := b:bat[:oid,:str];	#[5]  15 <- 1 
-    X_15:bat[:oid,:str] := batstr.substring(X_15:bat[:oid,:str],1:int,3:int);	#[6] STRbatsubstringcst 15 <- 15 13 16 
-    X_17:bat[:oid,:str] := batcalc.+(X_12:bat[:oid,:str],X_15:bat[:oid,:str]);	#[7] CMDbatADD 17 <- 12 15 
-    z:bat[:oid,:str] := X_17:bat[:oid,:str];	#[8]  6 <- 17 
-=======
     b:bat[:str] := bat.new(:oid,:str);  	#[1] CMDBATnew 1 <- 2 3 
     bat.append(b:bat[:str],"HELLO WORLD":str);	#[2] BKCappend_val_wrap 4 <- 1 5 
     X_12:bat[:str] := b:bat[:str];      	#[3]  12 <- 1 
@@ -51,7 +41,6 @@
     X_15:bat[:str] := batstr.substring(X_15:bat[:str],1:int,3:int);	#[6] STRbatsubstringcst 15 <- 15 13 16 
     X_17:bat[:str] := batcalc.+(X_12:bat[:str],X_15:bat[:str]);	#[7] CMDbatADD 17 <- 12 15 
     z:bat[:str] := X_17:bat[:str];      	#[8]  6 <- 17 
->>>>>>> 242cceaf
 end user.qry;                           	#[9]  
 
 # 11:53:00 >  
