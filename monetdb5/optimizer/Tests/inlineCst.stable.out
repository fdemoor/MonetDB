stdout of test 'inlineCst` in directory 'monetdb5/optimizer` itself:


# 20:07:33 >  
# 20:07:33 >   mserver5 "--config=/ufs/mk/monet5/Linux/etc/monetdb5.conf" --debug=10 --set "monet_mod_path=/ufs/mk/monet5//Linux/lib/MonetDB5:/ufs/mk/monet5//Linux/lib/MonetDB5/lib:/ufs/mk/monet5//Linux/lib/MonetDB5/bin" --set "gdk_dbfarm=/ufs/mk/monet5//Linux/var/MonetDB5/dbfarm" --set "sql_logdir=/ufs/mk/monet5//Linux/var/MonetDB5/sql_logs"  --set mapi_open=true --set xrpc_open=true --set mapi_port=33414 --set xrpc_port=46798 --set monet_prompt= --trace --dbname=mTests_src_optimizer  inlineCst.mal
# 20:07:33 >  

# MonetDB 5 server v11.22.0
# This is an unreleased version
# Serving database 'mTests_monetdb5_optimizer', using 8 threads
# Compiled for x86_64-unknown-linux-gnu/64bit with 64bit OIDs and 128bit integers dynamically linked
# Found 15.590 GiB available main-memory.
# Copyright (c) 1993-July 2008 CWI.
# Copyright (c) August 2008-2015 MonetDB B.V., all rights reserved
# Visit http://www.monetdb.org/ for further information
# Listening for connection requests on mapi:monetdb://vienna.ins.cwi.nl:39909/
# Listening for UNIX domain connection requests on mapi:monetdb:///var/tmp/mtest-2983/.s.monetdb.39909
# MonetDB/GIS module loaded
# Start processing logs sql/sql_logs version 52200
# Start reading the write-ahead log 'sql_logs/sql/log.4'
# Finished reading the write-ahead log 'sql_logs/sql/log.4'
# Finished processing logs sql/sql_logs
# MonetDB/SQL module loaded
<<<<<<< HEAD
inline function user.foo(b:int):int;
    i := 213;
    return foo := i;
end user.foo;
function user.qry():void;
    b := bat.new(:oid,:int);
    bat.append(b,1);
    bat.append(b,10);
    bat.append(b,20);
    r:bat[:oid,:int]  := mal.multiplex("user","foo",b);
    io.print(r);
end user.qry;
function user.main():void;
    user.qry();
    mdb.List("user","qry");
end user.main;
=======
# MonetDB/R   module loaded

Ready.

# 10:05:00 >  
# 10:05:00 >  "mclient" "-lmal" "-ftest" "-Eutf-8" "--host=/var/tmp/mtest-7509" "--port=36310"
# 10:05:00 >  

>>>>>>> 242cceaf
#--------------------------#
# h	t	  # name
# void	int	  # type
#-----------------#
[ 0@0,	  213	  ]
[ 1@0,	  213	  ]
[ 2@0,	  213	  ]
inline function user.qry():void;        	#[0]  0 
<<<<<<< HEAD
    b:bat[:oid,:int] := bat.new(:oid,:int);	#[1] CMDBATnew 1 <- 2 3 
    bat.append(b:bat[:oid,:int],1:int); 	#[2] BKCappend_val_wrap 4 <- 1 5 
    bat.append(b:bat[:oid,:int],10:int);	#[3] BKCappend_val_wrap 6 <- 1 7 
    bat.append(b:bat[:oid,:int],20:int);	#[4] BKCappend_val_wrap 8 <- 1 9 
    X_16:int := 213:int;                	#[5]  16 <- 17 
    r:bat[:oid,:int] := algebra.project(b:bat[:oid,:int],X_16:int);	#[6] ALGprojecttail 10 <- 1 16 
    io.print(r:bat[:oid,:int]);         	#[7] IOprint_val 13 <- 10 
=======
    b:bat[:int] := bat.new(:oid,:int);  	#[1] CMDBATnew 1 <- 2 3 
    bat.append(b:bat[:int],1:int);      	#[2] BKCappend_val_wrap 4 <- 1 5 
    bat.append(b:bat[:int],10:int);     	#[3] BKCappend_val_wrap 6 <- 1 7 
    bat.append(b:bat[:int],20:int);     	#[4] BKCappend_val_wrap 8 <- 1 9 
    X_16:int := 213:int;                	#[5]  16 <- 17 
    r:bat[:int] := algebra.project(b:bat[:int],X_16:int);	#[6] ALGprojecttail 10 <- 1 16 
    io.print(r:bat[:int]);              	#[7] IOprint_val 13 <- 10 
>>>>>>> 242cceaf
end user.qry;                           	#[8]  

# 20:07:33 >  
# 20:07:33 >  Done.
# 20:07:33 >  
<|MERGE_RESOLUTION|>--- conflicted
+++ resolved
@@ -21,24 +21,6 @@
 # Finished reading the write-ahead log 'sql_logs/sql/log.4'
 # Finished processing logs sql/sql_logs
 # MonetDB/SQL module loaded
-<<<<<<< HEAD
-inline function user.foo(b:int):int;
-    i := 213;
-    return foo := i;
-end user.foo;
-function user.qry():void;
-    b := bat.new(:oid,:int);
-    bat.append(b,1);
-    bat.append(b,10);
-    bat.append(b,20);
-    r:bat[:oid,:int]  := mal.multiplex("user","foo",b);
-    io.print(r);
-end user.qry;
-function user.main():void;
-    user.qry();
-    mdb.List("user","qry");
-end user.main;
-=======
 # MonetDB/R   module loaded
 
 Ready.
@@ -47,7 +29,6 @@
 # 10:05:00 >  "mclient" "-lmal" "-ftest" "-Eutf-8" "--host=/var/tmp/mtest-7509" "--port=36310"
 # 10:05:00 >  
 
->>>>>>> 242cceaf
 #--------------------------#
 # h	t	  # name
 # void	int	  # type
@@ -56,15 +37,6 @@
 [ 1@0,	  213	  ]
 [ 2@0,	  213	  ]
 inline function user.qry():void;        	#[0]  0 
-<<<<<<< HEAD
-    b:bat[:oid,:int] := bat.new(:oid,:int);	#[1] CMDBATnew 1 <- 2 3 
-    bat.append(b:bat[:oid,:int],1:int); 	#[2] BKCappend_val_wrap 4 <- 1 5 
-    bat.append(b:bat[:oid,:int],10:int);	#[3] BKCappend_val_wrap 6 <- 1 7 
-    bat.append(b:bat[:oid,:int],20:int);	#[4] BKCappend_val_wrap 8 <- 1 9 
-    X_16:int := 213:int;                	#[5]  16 <- 17 
-    r:bat[:oid,:int] := algebra.project(b:bat[:oid,:int],X_16:int);	#[6] ALGprojecttail 10 <- 1 16 
-    io.print(r:bat[:oid,:int]);         	#[7] IOprint_val 13 <- 10 
-=======
     b:bat[:int] := bat.new(:oid,:int);  	#[1] CMDBATnew 1 <- 2 3 
     bat.append(b:bat[:int],1:int);      	#[2] BKCappend_val_wrap 4 <- 1 5 
     bat.append(b:bat[:int],10:int);     	#[3] BKCappend_val_wrap 6 <- 1 7 
@@ -72,7 +44,6 @@
     X_16:int := 213:int;                	#[5]  16 <- 17 
     r:bat[:int] := algebra.project(b:bat[:int],X_16:int);	#[6] ALGprojecttail 10 <- 1 16 
     io.print(r:bat[:int]);              	#[7] IOprint_val 13 <- 10 
->>>>>>> 242cceaf
 end user.qry;                           	#[8]  
 
 # 20:07:33 >  
