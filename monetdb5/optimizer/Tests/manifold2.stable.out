--- conflicted
+++ resolved
@@ -17,11 +17,9 @@
 # Listening for UNIX domain connection requests on mapi:monetdb:///var/tmp/mtest-28130/.s.monetdb.33759
 # MonetDB/GIS module loaded
 # MonetDB/SQL module loaded
-<<<<<<< HEAD
 # MonetDB/R   module loaded
 
 Ready.
-#WARNING To speedup calc.max a bulk operator implementation is needed
 #    z:bat[:oid,:dbl] := mal.multiplex("calc":str,"max":str,b:bat[:oid,:dbl],b2:bat[:oid,:dbl]);
 
 # 15:36:15 >  
@@ -43,37 +41,6 @@
     z:bat[:dbl] := X_12:bat[:dbl];      	#[12]  5 <- 12 
     io.print(z:bat[:dbl],b:bat[:dbl],b2:bat[:dbl]);	#[13] IOtable 8 <- 5 1 2 
 end user.tst;                           	#[14]  
-=======
-function user.tst(b:bat[:oid,:dbl],b2:bat[:oid,:dbl]):void;
-    c := aggr.count(b);
-    c2 := aggr.count(b2);
-    z:bat[:oid,:dbl]  := mal.multiplex("calc","max",b,b2);
-    io.print(z,b,b2);
-end user.tst;
-function user.main():void;
-# the manifold code blocks  
-    b := bat.new(:oid,:dbl);
-    b2 := bat.new(:oid,:dbl);
-    mdb.List("user","tst");
-    mdb.var("user","tst");
-    mdb.List("user","tst");
-end user.main;
-function user.tst(b:bat[:oid,:dbl],b2:bat[:oid,:dbl]):void;	# 
-barrier X_9:bit{transparent} := language.dataflow();	# MALstartDataflow
-    c:wrd := aggr.count(b:bat[:oid,:dbl]);	# ALGcount_bat
-    c2:wrd := aggr.count(b2:bat[:oid,:dbl]);	# ALGcount_bat
-exit X_9:bit{transparent};              	# 
-    X_12:bat[:oid,:dbl] := bat.new(nil:oid,nil:dbl);	# CMDBATnew
-barrier (X_16:oid,X_17:dbl) := iterator.new(b:bat[:oid,:dbl]);	# ITRbunIterator
-    X_19:dbl := algebra.fetch(b2:bat[:oid,:dbl],X_16:oid);	# ALGfetchoid
-    X_21:dbl := calc.max(X_17:dbl,X_19:dbl);	# CALCmax
-    bat.append(X_12:bat[:oid,:dbl],X_21:dbl);	# BKCappend_val_wrap
-    redo (X_16:oid,X_17:dbl) := iterator.next(b:bat[:oid,:dbl]);	# ITRbunNext
-exit (X_16:oid,X_17:dbl);               	# 
-    z:bat[:oid,:dbl] := X_12:bat[:oid,:dbl];	# 
-    io.print(z:bat[:oid,:dbl],b:bat[:oid,:dbl],b2:bat[:oid,:dbl]);	# IOtable
-end user.tst;                           	# 
->>>>>>> dd324d59
 #[1]     b =  :bat[:oid,:dbl]  
 #[2]    b2 =  :bat[:oid,:dbl]  
 #[5]     z =  :bat[:oid,:dbl]  
