stdout of test 'remap` in directory 'monetdb5/optimizer` itself:


# 11:30:41 >  
# 11:30:41 >  "mserver5" "--debug=10" "--set" "gdk_nr_threads=0" "--set" "mapi_open=true" "--set" "mapi_port=37417" "--set" "mapi_usock=/var/tmp/mtest-24656/.s.monetdb.37417" "--set" "monet_prompt=" "--forcemito" "--set" "mal_listing=2" "--dbpath=/export/scratch1/mk/default//Linux/var/MonetDB/mTests_monetdb5_optimizer" "--set" "mal_listing=2" "--set" "embedded_r=yes"
# 11:30:41 >  

# MonetDB 5 server v11.22.0
# This is an unreleased version
# Serving database 'mTests_monetdb5_optimizer', using 8 threads
# Compiled for x86_64-unknown-linux-gnu/64bit with 64bit OIDs and 128bit integers dynamically linked
# Found 15.589 GiB available main-memory.
# Copyright (c) 1993-July 2008 CWI.
# Copyright (c) August 2008-2015 MonetDB B.V., all rights reserved
# Visit http://www.monetdb.org/ for further information
# Listening for connection requests on mapi:monetdb://vienna.da.cwi.nl:37417/
# Listening for UNIX domain connection requests on mapi:monetdb:///var/tmp/mtest-24656/.s.monetdb.37417
# MonetDB/GIS module loaded
# Start processing logs sql/sql_logs version 52200
# Start reading the write-ahead log 'sql_logs/sql/log.4'
# Finished reading the write-ahead log 'sql_logs/sql/log.4'
# Finished processing logs sql/sql_logs
# MonetDB/SQL module loaded
# MonetDB/R   module loaded

Ready.

# 11:30:41 >  
# 11:30:41 >  "mclient" "-lmal" "-ftest" "-Eutf-8" "--host=/var/tmp/mtest-24656" "--port=37417"
# 11:30:41 >  

<<<<<<< HEAD
# MonetDB Server v5.0.0_beta2_1
# Copyright (c) 1993-2007 CWI, all rights reserved
# Compiled for x86_64-redhat-linux-gnu/64bit with 64bit OIDs dynamically linked
# dbname:mTests_src_optimizer
# Visit http://monetdb.cwi.nl/ for further information
# Listening for connection requests on mapi:monetdb://eir.ins.cwi.nl:38900/
function user.tst():void;
    b := bat.new(:oid,:int);
# a correct call 
    z:bat[:oid,:int]  := mal.multiplex("calc","+",b,1);
    f:bat[:oid,:bit]  := mal.multiplex("calc","<",b,3);
    f:bat[:oid,:bit]  := mal.multiplex("calc","<",3,b);
    d := bat.new(:oid,:str);
    a:bat[:oid,:bit]  := mal.multiplex("calc","isnil",d);
# demonstrate an error 
    y:bat[:oid,:str] := mal.multiplex("calc","+",b,1);
end user.tst;
#WARNING To speedup calc.+ a bulk operator implementation is needed
#    y:bat[:oid,:str] := mal.multiplex("calc":str,"+":str,b:bat[:oid,:int],1:int);
!TypeException:user.tst[12]:'bat.append' undefined in:     bat.append(X_19:bat[:oid,:str],X_26:int);
function user.main():void;
# it will be ignored by the optimizer 
    mdb.List("user","tst");
end user.main;
function user.tst():void;               	#[0]  0 
    b:bat[:oid,:int] := bat.new(:oid,:int);	#[1] CMDBATnew 1 <- 2 3 
# a correct call                        	#[2]  4 <- 
    z:bat[:oid,:int] := batcalc.+(b:bat[:oid,:int],1:int);	#[3] CMDbatADDsignal 5 <- 1 8 
    f:bat[:oid,:bit] := batcalc.<(b:bat[:oid,:int],3:int);	#[4] CMDbatLT 9 <- 1 11 
    f:bat[:oid,:bit] := batcalc.<(3:int,b:bat[:oid,:int]);	#[5] CMDbatLT 9 <- 12 1 
    d:bat[:oid,:str] := bat.new(:oid,:str);	#[6] CMDBATnew 13 <- 2 14 
    a:bat[:oid,:bit] := batcalc.isnil(d:bat[:oid,:str]);	#[7] CMDbatISNIL 15 <- 13 
# demonstrate an error                  
    X_19:bat[:oid,:str] := bat.new(nil:oid,nil:str);	#[9] CMDBATnew 19 <- 20 21 
barrier (X_23:oid,X_24:int) := iterator.new(b:bat[:oid,:int]);	#[10] ITRbunIterator 23 24 <- 1 
    X_26:int := calc.+(X_24:int,1:int); 	#[11] CMDvarADDsignal 26 <- 24 8 
    bat.append(X_19:bat[:oid,:str],X_26:int);	#[12]  27 <- 19 26 
    redo (X_23:oid,X_24:int) := iterator.next(b:bat[:oid,:int]);	#[13]  23 24 <- 1 
exit (X_23:oid,X_24:int);               	#[14]  23 24 
    y:bat[:oid,:str] := X_19:bat[:oid,:str];	#[15]  18 <- 19 
end user.tst;                           	#[16]  
=======
function user.tst():void;               	#[0]  0 
    b:bat[:int] := bat.new(:oid,:int);  	#[1] CMDBATnew 1 <- 2 3 
# a correct call                        
    z:bat[:int] := batcalc.+(b:bat[:int],1:int);	#[3] CMDbatADDsignal 5 <- 1 8 
    f:bat[:bit] := batcalc.<(b:bat[:int],3:int);	#[4] CMDbatLT 9 <- 1 11 
    f:bat[:bit] := batcalc.<(3:int,b:bat[:int]);	#[5] CMDbatLT 9 <- 12 1 
    d:bat[:str] := bat.new(:oid,:str);  	#[6] CMDBATnew 13 <- 2 14 
    a:bat[:bit] := batcalc.isnil(d:bat[:str]);	#[7] CMDbatISNIL 15 <- 13 
end user.tst;                           	#[8]  
>>>>>>> 242cceaf

# 22:31:17 >  
# 22:31:17 >  Done.
# 22:31:17 >  
<|MERGE_RESOLUTION|>--- conflicted
+++ resolved
@@ -29,49 +29,6 @@
 # 11:30:41 >  "mclient" "-lmal" "-ftest" "-Eutf-8" "--host=/var/tmp/mtest-24656" "--port=37417"
 # 11:30:41 >  
 
-<<<<<<< HEAD
-# MonetDB Server v5.0.0_beta2_1
-# Copyright (c) 1993-2007 CWI, all rights reserved
-# Compiled for x86_64-redhat-linux-gnu/64bit with 64bit OIDs dynamically linked
-# dbname:mTests_src_optimizer
-# Visit http://monetdb.cwi.nl/ for further information
-# Listening for connection requests on mapi:monetdb://eir.ins.cwi.nl:38900/
-function user.tst():void;
-    b := bat.new(:oid,:int);
-# a correct call 
-    z:bat[:oid,:int]  := mal.multiplex("calc","+",b,1);
-    f:bat[:oid,:bit]  := mal.multiplex("calc","<",b,3);
-    f:bat[:oid,:bit]  := mal.multiplex("calc","<",3,b);
-    d := bat.new(:oid,:str);
-    a:bat[:oid,:bit]  := mal.multiplex("calc","isnil",d);
-# demonstrate an error 
-    y:bat[:oid,:str] := mal.multiplex("calc","+",b,1);
-end user.tst;
-#WARNING To speedup calc.+ a bulk operator implementation is needed
-#    y:bat[:oid,:str] := mal.multiplex("calc":str,"+":str,b:bat[:oid,:int],1:int);
-!TypeException:user.tst[12]:'bat.append' undefined in:     bat.append(X_19:bat[:oid,:str],X_26:int);
-function user.main():void;
-# it will be ignored by the optimizer 
-    mdb.List("user","tst");
-end user.main;
-function user.tst():void;               	#[0]  0 
-    b:bat[:oid,:int] := bat.new(:oid,:int);	#[1] CMDBATnew 1 <- 2 3 
-# a correct call                        	#[2]  4 <- 
-    z:bat[:oid,:int] := batcalc.+(b:bat[:oid,:int],1:int);	#[3] CMDbatADDsignal 5 <- 1 8 
-    f:bat[:oid,:bit] := batcalc.<(b:bat[:oid,:int],3:int);	#[4] CMDbatLT 9 <- 1 11 
-    f:bat[:oid,:bit] := batcalc.<(3:int,b:bat[:oid,:int]);	#[5] CMDbatLT 9 <- 12 1 
-    d:bat[:oid,:str] := bat.new(:oid,:str);	#[6] CMDBATnew 13 <- 2 14 
-    a:bat[:oid,:bit] := batcalc.isnil(d:bat[:oid,:str]);	#[7] CMDbatISNIL 15 <- 13 
-# demonstrate an error                  
-    X_19:bat[:oid,:str] := bat.new(nil:oid,nil:str);	#[9] CMDBATnew 19 <- 20 21 
-barrier (X_23:oid,X_24:int) := iterator.new(b:bat[:oid,:int]);	#[10] ITRbunIterator 23 24 <- 1 
-    X_26:int := calc.+(X_24:int,1:int); 	#[11] CMDvarADDsignal 26 <- 24 8 
-    bat.append(X_19:bat[:oid,:str],X_26:int);	#[12]  27 <- 19 26 
-    redo (X_23:oid,X_24:int) := iterator.next(b:bat[:oid,:int]);	#[13]  23 24 <- 1 
-exit (X_23:oid,X_24:int);               	#[14]  23 24 
-    y:bat[:oid,:str] := X_19:bat[:oid,:str];	#[15]  18 <- 19 
-end user.tst;                           	#[16]  
-=======
 function user.tst():void;               	#[0]  0 
     b:bat[:int] := bat.new(:oid,:int);  	#[1] CMDBATnew 1 <- 2 3 
 # a correct call                        
@@ -81,7 +38,6 @@
     d:bat[:str] := bat.new(:oid,:str);  	#[6] CMDBATnew 13 <- 2 14 
     a:bat[:bit] := batcalc.isnil(d:bat[:str]);	#[7] CMDbatISNIL 15 <- 13 
 end user.tst;                           	#[8]  
->>>>>>> 242cceaf
 
 # 22:31:17 >  
 # 22:31:17 >  Done.
