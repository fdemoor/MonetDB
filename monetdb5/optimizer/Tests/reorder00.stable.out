--- conflicted
+++ resolved
@@ -53,119 +53,6 @@
     io.printf("#count %d\n",cnt);
     t0 := alarm.usec();
     z := algebra.subselect(b,25:lng,25:lng,true,true,false);
-<<<<<<< HEAD
-    t1 := alarm.usec();
-    d0 := calc.-(t1,t0);
-    io.printf("#select none %d",d0);
-    cnt := aggr.count(z);
-    io.printf(" count %d\n",cnt);
-    t0 := alarm.usec();
-    z2 := algebra.subselect(b,mi,mx,true,true,false);
-    t1 := alarm.usec();
-    d0 := calc.-(t1,t0);
-    io.printf("#select all %d",d0);
-    cnt := aggr.count(z2);
-    io.printf(" count %d\n",cnt);
-    rng := calc.-(mx,mi);
-    r2 := calc./(rng,20);
-    r3 := calc.+(mi,r2);
-    t0 := alarm.usec();
-    z3 := algebra.subselect(b,mi,r3,true,true,false);
-    t1 := alarm.usec();
-    d0 := calc.-(t1,t0);
-    io.printf("#select 0.05 %d",d0);
-    cnt := aggr.count(z3);
-    io.printf(" count %d\n",cnt);
-    r2 := calc./(rng,10);
-    r3 := calc.+(mi,r2);
-    t0 := alarm.usec();
-    z4 := algebra.subselect(b,mi,r3,true,true,false);
-    t1 := alarm.usec();
-    d0 := calc.-(t1,t0);
-    io.printf("#select 0.1 %d",d0);
-    cnt := aggr.count(z4);
-    io.printf(" count %d\n",cnt);
-    r2 := calc./(rng,5);
-    r3 := calc.+(mi,r2);
-    t0 := alarm.usec();
-    z5 := algebra.subselect(b,mi,r3,true,true,false);
-    t1 := alarm.usec();
-    d0 := calc.-(t1,t0);
-    io.printf("#select 0.2 %d",d0);
-    cnt := aggr.count(z5);
-    io.printf(" count %d\n",cnt);
-    r3 := calc.+(r3,r2);
-    t0 := alarm.usec();
-    z6 := algebra.subselect(b,mi,r3,true,true,false);
-    t1 := alarm.usec();
-    d0 := calc.-(t1,t0);
-    io.printf("#select 0.4 %d",d0);
-    cnt := aggr.count(z6);
-    io.printf(" count %d\n",cnt);
-    r3 := calc.+(r3,r2);
-    t0 := alarm.usec();
-    z7 := algebra.subselect(b,mi,r3,true,true,false);
-    t1 := alarm.usec();
-    d0 := calc.-(t1,t0);
-    io.printf("#select 0.6 %d",d0);
-    cnt := aggr.count(z7);
-    io.printf(" count %d\n",cnt);
-    r3 := calc.+(r3,r2);
-    t0 := alarm.usec();
-    z8 := algebra.subselect(b,mi,r3,true,true,false);
-    t1 := alarm.usec();
-    d0 := calc.-(t1,t0);
-    io.printf("#select 0.8 %d",d0);
-    cnt := aggr.count(z8);
-    io.printf(" count %d\n",cnt);
-    r3 := calc.+(r3,r2);
-    t0 := alarm.usec();
-    z9 := algebra.subselect(b,mi,r3,true,true,false);
-    t1 := alarm.usec();
-    d0 := calc.-(t1,t0);
-    io.printf("#select 1.0 %d",d0);
-    cnt := aggr.count(z9);
-    io.printf(" count %d\n",cnt);
-    t0 := alarm.usec();
-    s := algebra.subsort(b,false,false);
-    t1 := alarm.usec();
-    d0 := calc.-(t1,t0);
-    io.printf("#tail sort %d",d0);
-end user.tst903;
-function user.main():void;
-# The first MAL compiler test 
-# the result is retained in MCCtst903.c 
-# which can be compiled and linked with the system. 
-    mdb.list("user","tst903");
-end user.main;
-function user.tst903():void;
-    t0 := alarm.usec();
-    b := bat.new(:oid,:lng);
-barrier i := 0:lng;
-    k := mmath.rand();
-    l := calc.lng(k);
-    bat.append(b,l);
-    redo i := iterator.next(1:lng,1000000:lng);
-exit i;
-    t1 := alarm.usec();
-    d0 := calc.-(t1,t0);
-    io.printf("#loop %d",d0);
-#io.printf(" min %d\n",mi); 
-    mx := aggr.max(b);
-#io.printf("max %d",mx); 
-    mi := aggr.min(b);
-#io.printf(" min %d\n",mi); 
-    t0 := alarm.usec();
-    c := algebra.copy(b);
-    t1 := alarm.usec();
-    d0 := calc.-(t1,t0);
-    io.printf("#copy %d",d0);
-    cnt := aggr.count(c);
-    io.printf("#count %d\n",cnt);
-    t0 := alarm.usec();
-    z := algebra.subselect(b,25:lng,25:lng,true,true,false);
-=======
->>>>>>> 242cceaf
     t1 := alarm.usec();
     d0 := calc.-(t1,t0);
     io.printf("#select none %d",d0);
