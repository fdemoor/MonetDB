--- conflicted
+++ resolved
@@ -1371,144 +1371,6 @@
 			pushInstruction(mb, copyInstruction(p));
 			continue;
 		}
-<<<<<<< HEAD
-		/*
-		 * @-
-		 * Here we handle horizontal aligned mats. This information is passed using
-		 * the properties hlb <= x < hub.
-		 * So if this is available, we can simplify
-		 * batcalc operations and for fetch joins we can use this information to do
-		 * per part joins only.
-		 *
-		 * Also we should translate the mirror().join() (a groupby attribute) into
-		 * UNION(mirror().join()).
-		 */
-
-		/* only handle simple joins, ie not range/band joins */
-		/* For range/band joins (argc == 4), the propagation of oids
-		   is different, ie result-head equals head-1st arg, 	
-				    result-tail equals head-2nd/3rd arg */
-		  
-		/* TODO:
-		   If a value join with mats on both sides fails (ie unknown
-		   how to handle) we should bail out, ie stop any further
-		   processing of any mats. This is needed because the needed 
-		   mas-crossproduct handling of projections fails. 
-                 */
-		if (match > 0 && match <= 2 && isMatJoinOp(p) && 
-		   (p->argc == 3 || (p->argc == 4 && getFunctionId(p) == thetajoinRef))) {
-			int om, tpe = mat_none;
-		
-		   	om = m = isMATalias(getArg(p,1), mat, mtop);
-			if (om < 0) { /* range join with parts on the right */
-				//error++;
-				//goto fail;
-			}
-
-		   	n = isMATalias(getArg(p,2), mat, mtop);
-			if (isProjection(p) && m >= 0 && mat_is_topn(mat[m].type))
-				tpe = mat_tpn;
-			if (isProjection(p) && m >= 0 && mat_is_orderby(mat[m].type))
-				tpe = mat_rdr;
-
-			if ((m = mat_join(mb, p, mat, mtop, m, n)) < 0) {
-				error++;
-				goto fail;
-			} else
-				mtop = m;
-			/* after topn projection we should merge */
-			/* slice marks the end of a sequence of topn's */
-			if (tpe == mat_tpn && (getFunctionId(old[i+1]) == sliceRef || mat[om].type == mat_slc))
-				mtop = mat_pack_topn(mb, p, mat, mtop, om);
-			else if (tpe == mat_tpn && mat[om].mm) 
-				mtop = mat_pack_topn_project(mb, p, mat, mtop, om);
-
-			/* after sort projection we should mat.merge */
-			if (tpe == mat_rdr && !mat[om].mm)
-				mtop = mat_pack_sort(mb, p, mat, mtop, om, 1);
-			else if (tpe == mat_rdr && mat[om].mm) 
-				mtop = mat_pack_sort_project(mb, p, mat, mtop, om);
-			actions++;
-			continue;
-		}
-		/* all map operations assume aligned bats */
-		if (match >= 1 && all_mats_and_aligned(mb, p, mat, mtop) &&
-		   isMapOp(p)) {
-			mtop = mat_map(mb, p, mat, mtop); 
-			actions++;
-			continue;
-		}
-		if (match >= 1 &&
-		    getModuleId(p) == algebraRef &&
-		    getFunctionId(p)== kunionRef) {
-			m = isMATalias(getArg(p,1), mat, mtop);
-			n = isMATalias(getArg(p,2), mat, mtop);
-			mtop = mat_union(mb, p, mat, mtop, m, n);
-			actions++;
-			continue;
-		} 
-		if (match >= 1 && 
-		    (getModuleId(p) == algebraRef && 
-		     ((getFunctionId(p) == semijoinRef && match == 2) ||
-		      (getFunctionId(p) == kdifferenceRef)))) { 
-			i += mat_setop(mb, p, mat, &mtop); 
-			actions++;
-			continue;
-		}
-		/*
-		 * @-
-		 * Now we handle group, derive and aggregation statements.
-		 */
-		if (match == 1 && p->argc == 3 && getModuleId(p) == groupRef && 
-		   (getFunctionId(p) == newRef || getFunctionId(p) == doneRef) && 
-	 	   ((m=isMATalias(getArg(p,2), mat, mtop)) >= 0)) {
-			if (mat[m].mi1 || mat[m].mm) {
-				/* group on finished group is fine */
-				if (mat[m].mm) {
-					pushInstruction(mb, copyInstruction(p));
-					actions++;
-					continue;
-				}
-				/* two phase group.new on group result */
-				error++;
-				goto fail;
-			}
-			mtop = mat_group_new(mb, p, mat, mtop, m);
-			actions++;
-			continue;
-		}
-		if (match == 3 && p->argc == 5 && getModuleId(p) == groupRef && 
-		    (getFunctionId(p) == deriveRef || getFunctionId(p) == doneRef )
-&&
-		   ((m=isMATalias(getArg(p,2), mat, mtop)) >= 0) &&
-		   ((n=isMATalias(getArg(p,3), mat, mtop)) >= 0) &&
-		   ((o=isMATalias(getArg(p,4), mat, mtop)) >= 0)) {
-		
-			/* Found a derive after an aggr statement (distinct). */
-			if (mat[m].mm) {
-				error++;
-				goto fail;
-			}
-
-			mtop = mat_group_derive(mb, p, mat, mtop, m, n, o);
-			actions++;
-			continue;
-		}
-		if (match == 3 && getModuleId(p) == aggrRef && p->argc == 4 &&
-		   (getFunctionId(p) == countRef ||
-		    getFunctionId(p) == count_no_nilRef ||
-		    getFunctionId(p) == minRef ||
-		    getFunctionId(p) == maxRef ||
-		    getFunctionId(p) == sumRef ||
-		    getFunctionId(p) == prodRef) &&
-		   ((m=isMATalias(getArg(p,1), mat, mtop)) >= 0) &&
-		   ((n=isMATalias(getArg(p,2), mat, mtop)) >= 0) &&
-		   ((o=isMATalias(getArg(p,3), mat, mtop)) >= 0)) {
-			if (!mat_group_aggr(mb, p, mat, m, n, o)){
-				error++;
-				goto fail;
-			}
-=======
 		bats = nr_of_bats(mb, p);
 
 		/* (l,r) Join (L, R, ..) */
@@ -1522,7 +1384,6 @@
 				mtop = mat_join3(mb, p, mat, mtop, m, n, o);
 			else
 				mtop = mat_join2(mb, p, mat, mtop, m, n);
->>>>>>> b68a3e1f
 			actions++;
 			continue;
 		}
