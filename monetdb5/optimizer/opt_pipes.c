--- conflicted
+++ resolved
@@ -175,67 +175,7 @@
 	 "optimizer.generator();"
 	 "optimizer.garbageCollector();",
 	 "stable", NULL, NULL, 1},
-<<<<<<< HEAD
-/*
- * The Octopus pipeline for distributed processing (Merovingian enabled platforms only)
- */
-#ifndef WIN32
-	{"octopus_pipe",
-	 "optimizer.inline();"
-	 "optimizer.remap();"
-	 "optimizer.costModel();"
-	 "optimizer.coercions();"
-	 "optimizer.evaluate();"
-	 "optimizer.emptySet();"
-	 "optimizer.aliases();"
-	 "optimizer.mitosis();"
-	 "optimizer.mergetable();"
-	 "optimizer.deadcode();"
-	 "optimizer.commonTerms();"
-	 //"optimizer.groups();"
-	 "optimizer.joinPath();"
-	 "optimizer.reorder();"
-	 "optimizer.deadcode();"
-	 "optimizer.costModel();"
-	 "optimizer.octopus();"
-	 "optimizer.reduce();"
-	 "optimizer.dataflow();"
-	 "optimizer.querylog();"
-	 "optimizer.multiplex();"
-	 "optimizer.generator();"
-	 "optimizer.garbageCollector();",
-	 "experimental", "OPToctopus", NULL, 1},
-/*
- * The centipede pipe line aims at a map-reduce style of query processing
- */
-	{"centipede_pipe",
-	 "optimizer.inline();"
-	 "optimizer.remap();"
-	 "optimizer.costModel();"
-	 "optimizer.coercions();"
-	 "optimizer.evaluate();"
-	 "optimizer.emptySet();"
-	 "optimizer.aliases();"
-	 "optimizer.centipede();"
-	 "optimizer.mitosis();"
-	 "optimizer.mergetable();"
-	 "optimizer.deadcode();"
-	 "optimizer.commonTerms();"
-	 //"optimizer.groups();"
-	 "optimizer.joinPath();"
-	 "optimizer.reorder();"
-	 "optimizer.deadcode();"
-	 "optimizer.reduce();"
-	 "optimizer.dataflow();"
-	 "optimizer.querylog();"
-	 "optimizer.multiplex();"
-	 "optimizer.generator();"
-	 "optimizer.garbageCollector();",
-	 "experimental", NULL, NULL, 1},
-#endif
-
-=======
->>>>>>> e5eabedc
+
 /* sentinel */
 	{NULL, NULL, NULL, NULL, NULL, 0}
 };
