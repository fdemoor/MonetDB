/*
 * The contents of this file are subject to the MonetDB Public License
 * Version 1.1 (the "License"); you may not use this file except in
 * compliance with the License. You may obtain a copy of the License at
 * http://www.monetdb.org/Legal/MonetDBLicense
 *
 * Software distributed under the License is distributed on an "AS IS"
 * basis, WITHOUT WARRANTY OF ANY KIND, either express or implied. See the
 * License for the specific language governing rights and limitations
 * under the License.
 *
 * The Original Code is the MonetDB Database System.
 *
 * The Initial Developer of the Original Code is CWI.
 * Portions created by CWI are Copyright (C) 1997-July 2008 CWI.
 * Copyright August 2008-2013 MonetDB B.V.
 * All Rights Reserved.
 */

/*
 * @f opt_pipes
 * @a M.L. Kersten
 * @-
 * The default SQL optimizer pipeline can be set per server.  See the
 * optpipe setting in monetdb(1) when using merovingian.  During SQL
 * initialization, the optimizer pipeline is checked against the
 * dependency information maintained in the optimizer library to ensure
 * there are no conflicts and at least the pre-requisite optimizers are
 * used.  The setting of sql_optimizer can be either the list of
 * optimizers to run, or one or more variables containing the optimizer
 * pipeline to run.  The latter is provided for readability purposes
 * only.
 */
#include "monetdb_config.h"
#include "opt_pipes.h"
#include "mal_client.h"
#include "mal_instruction.h"
#include "mal_function.h"
#include "mal_listing.h"
#include "mal_linker.h"

#define MAXOPTPIPES 64

struct PIPELINES {
	char *name;
	char *def;
	char *status;
	char *prerequisite;
	MalBlkPtr mb;
	char builtin;
} pipes[MAXOPTPIPES] = {
/* The minimal pipeline necessary by the server to operate correctly*/
	{"minimal_pipe",
	 "optimizer.inline();"
	 "optimizer.remap();"
	 "optimizer.deadcode();"
	 "optimizer.multiplex();"
	 "optimizer.garbageCollector();",
	 "stable", NULL, NULL, 1},
/* The default pipe line contains as of Feb2010
 * mitosis-mergetable-reorder, aimed at large tables and improved
 * access locality
 */
	{"default_pipe",
	 "optimizer.inline();"
	 "optimizer.remap();"
	 "optimizer.costModel();"
	 "optimizer.coercions();"
	 "optimizer.evaluate();"
	 "optimizer.emptySet();"
	 "optimizer.aliases();"
	 "optimizer.pushselect();"
	 "optimizer.mitosis();"
	 "optimizer.mergetable();"
	 "optimizer.deadcode();"
	 "optimizer.commonTerms();"
	 //"optimizer.groups();"
	 "optimizer.joinPath();"
	 "optimizer.reorder();"
	 "optimizer.deadcode();"
	 "optimizer.reduce();"
	 "optimizer.matpack();"
	 "optimizer.dataflow();"
	 "optimizer.history();"
	 "optimizer.multiplex();"
	 "optimizer.garbageCollector();",
	 "stable", NULL, NULL, 1},
/* The no_mitosis pipe line is (and should be kept!) identical to the
 * default pipeline, except that optimizer mitosis is omitted.  It is
 * used mainly to make some tests work deterministically, and to check
 * / debug whether "unexpected" problems are related to mitosis
 * (and/or mergetable).
 */
	{"no_mitosis_pipe",
	 "optimizer.inline();"
	 "optimizer.remap();"
	 "optimizer.costModel();"
	 "optimizer.coercions();"
	 "optimizer.evaluate();"
	 "optimizer.emptySet();"
	 "optimizer.aliases();"
	 "optimizer.pushselect();"
	 "optimizer.mergetable();"
	 "optimizer.deadcode();"
	 "optimizer.commonTerms();"
	 //"optimizer.groups();"
	 "optimizer.joinPath();"
	 "optimizer.reorder();"
	 "optimizer.deadcode();"
	 "optimizer.reduce();"
	 "optimizer.dataflow();"
	 "optimizer.history();"
	 "optimizer.multiplex();"
	 "optimizer.garbageCollector();",
	 "stable", NULL, NULL, 1},
/* The sequential pipe line is (and should be kept!) identical to the
 * default pipeline, except that optimizers mitosis & dataflow are
 * omitted.  It is use mainly to make some tests work
 * deterministically, i.e., avoid ambigious output, by avoiding
 * parallelism.
 */
	{"sequential_pipe",
	 "optimizer.inline();"
	 "optimizer.remap();"
	 "optimizer.costModel();"
	 "optimizer.coercions();"
	 "optimizer.evaluate();"
	 "optimizer.emptySet();"
	 "optimizer.aliases();"
	 "optimizer.pushselect();"
	 "optimizer.mergetable();"
	 "optimizer.deadcode();"
	 "optimizer.commonTerms();"
	 //"optimizer.groups();"
	 "optimizer.joinPath();"
	 "optimizer.reorder();"
	 "optimizer.deadcode();"
	 "optimizer.reduce();"
	 "optimizer.history();"
	 "optimizer.multiplex();"
	 "optimizer.garbageCollector();",
	 "stable", NULL, NULL, 1},
/* Experimental pipelines stressing various components under
 * development.  Do not use any of these pipelines in production
 * settings!
 */
/* The recycler needs a patch to align with the new select implementation
	{"recycler_pipe",
	 "optimizer.inline();"
	 "optimizer.remap();"
	 "optimizer.costModel();"
	 "optimizer.coercions();"
	 "optimizer.evaluate();"
	 "optimizer.emptySet();"
	 "optimizer.aliases();"
	 "optimizer.deadcode();"
	 "optimizer.commonTerms();"
	 "optimizer.groups();"
	 "optimizer.joinPath();"
	 "optimizer.deadcode();"
	 "optimizer.recycle();"
	 "optimizer.reduce();"
	 "optimizer.history();"
	 "optimizer.multiplex();"
	 "optimizer.garbageCollector();",
	 "experimental", NULL, NULL, 1},
*/
/*
 * The Octopus pipeline for distributed processing (Merovingian enabled platforms only)
 */
#ifndef WIN32
	{"octopus_pipe",
	 "optimizer.inline();"
	 "optimizer.remap();"
	 "optimizer.costModel();"
	 "optimizer.coercions();"
	 "optimizer.evaluate();"
	 "optimizer.emptySet();"
	 "optimizer.aliases();"
	 "optimizer.mitosis();"
	 "optimizer.mergetable();"
	 "optimizer.deadcode();"
	 "optimizer.commonTerms();"
	 "optimizer.groups();"
	 "optimizer.joinPath();"
	 "optimizer.reorder();"
	 "optimizer.deadcode();"
	 "optimizer.costModel();"
	 "optimizer.octopus();"
	 "optimizer.reduce();"
	 "optimizer.dataflow();"
	 "optimizer.history();"
	 "optimizer.multiplex();"
	 "optimizer.garbageCollector();",
	 "experimental", "OPToctopus", NULL, 1},
/*
 * The centipede pipe line aims at a map-reduce style of query processing
 */
	{"centipede_pipe",
	 "optimizer.inline();"
	 "optimizer.remap();"
	 "optimizer.costModel();"
	 "optimizer.coercions();"
	 "optimizer.evaluate();"
	 "optimizer.emptySet();"
	 "optimizer.aliases();"
	 "optimizer.centipede();"
	 "optimizer.mitosis();"
	 "optimizer.mergetable();"
	 "optimizer.deadcode();"
	 "optimizer.commonTerms();"
	 "optimizer.groups();"
	 "optimizer.joinPath();"
	 "optimizer.reorder();"
	 "optimizer.deadcode();"
	 "optimizer.reduce();"
	 "optimizer.dataflow();"
	 "optimizer.history();"
	 "optimizer.multiplex();"
	 "optimizer.garbageCollector();",
	 "experimental", NULL, NULL, 1},
#endif
/* The default + dictionary*/
	{"dictionary_pipe",
	 "optimizer.inline();"
	 "optimizer.remap();"
	 "optimizer.costModel();"
	 "optimizer.dictionary();"
	 "optimizer.coercions();"
	 "optimizer.evaluate();"
	 "optimizer.emptySet();"
	 "optimizer.aliases();"
	 "optimizer.mergetable();"
	 "optimizer.deadcode();"
	 "optimizer.constants();"
	 "optimizer.commonTerms();"
	 "optimizer.groups();"
	 "optimizer.joinPath();"
	 "optimizer.deadcode();"
	 "optimizer.reduce();"
	 "optimizer.dataflow();"
	 "optimizer.history();"
	 "optimizer.multiplex();"
	 "optimizer.garbageCollector();",
	 "experimental", "OPTdictionary", NULL, 1},
/* The default + compression */
	{"compression_pipe",
	 "optimizer.inline();"
	 "optimizer.remap();"
	 "optimizer.costModel();"
	 "optimizer.coercions();"
	 "optimizer.evaluate();"
	 "optimizer.emptySet();"
	 "optimizer.aliases();"
	 "optimizer.mergetable();"
	 "optimizer.deadcode();"
	 "optimizer.constants();"
	 "optimizer.commonTerms();"
	 "optimizer.groups();"
	 "optimizer.joinPath();"
	 "optimizer.deadcode();"
	 "optimizer.reduce();"
	 "optimizer.dataflow();"
	 "optimizer.compression();"
	 "optimizer.dataflow();"
	 "optimizer.history();"
	 "optimizer.multiplex();"
	 "optimizer.garbageCollector();",
	 "experimental", "OPTcompress", NULL, 1},
/* sentinel */
	{NULL, NULL, NULL, NULL, NULL, 0}
};

/*
 * Debugging the optimizer pipeline",
 * The best way is to use mdb and inspect the information gathered",
 * during the optimization phase.  Several optimizers produce more",
 * intermediate information, which may shed light on the details.  The",
 * opt_debug bitvector controls their output. It can be set to a",
 * pipeline or a comma separated list of optimizers you would like to",
 * trace. It is a server wide property and can not be set dynamically,",
 * as it is intended for internal use.",
 */
#include "opt_pipes.h"

/* the session_pipe is the one defined by the user */
str
addPipeDefinition(Client cntxt, str name, str pipe)
{
	int i;
	str msg;
	struct PIPELINES oldpipe;

	for (i = 0; i < MAXOPTPIPES && pipes[i].name; i++)
		if (strcmp(name, pipes[i].name) == 0)
			break;

	if (i == MAXOPTPIPES)
		throw(MAL, "optimizer.addPipeDefinition", "Out of slots");
	if (pipes[i].name && pipes[i].builtin)
		throw(MAL, "optimizer.addPipeDefinition", "No overwrite of built in allowed");

	/* save old value */
	oldpipe = pipes[i];
	pipes[i].name = GDKstrdup(name);
	pipes[i].def = GDKstrdup(pipe);
	pipes[i].status = GDKstrdup("experimental");
	pipes[i].mb = NULL;
	msg = compileOptimizer(cntxt, name);
	if (msg) {
		/* failed: restore old value */
		GDKfree(pipes[i].name);
		GDKfree(pipes[i].def);
		if (pipes[i].mb)
			freeMalBlk(pipes[i].mb);
		GDKfree(pipes[i].status);
		pipes[i] = oldpipe;
	} else {
		/* succeeded: destroy old value */
		if (oldpipe.name)
			GDKfree(oldpipe.name);
		if (oldpipe.def)
			GDKfree(oldpipe.def);
		if (oldpipe.mb)
			freeMalBlk(oldpipe.mb);
		if (oldpipe.status)
			GDKfree(oldpipe.status);
		if (++i < MAXOPTPIPES) {
			pipes[i].name = pipes[i].def = pipes[i].status = pipes[i].prerequisite = NULL;
			pipes[i].mb = NULL;
			pipes[i].builtin = 0;
		}
	}
	return msg;
}

int
isOptimizerPipe(str name)
{
	int i;

	for (i = 0; i < MAXOPTPIPES && pipes[i].name; i++)
		if (strcmp(name, pipes[i].name) == 0)
			return TRUE;
	return FALSE;
}

str
getPipeDefinition(str name)
{
	int i;

	for (i = 0; i < MAXOPTPIPES && pipes[i].name; i++)
		if (strcmp(name, pipes[i].name) == 0)
			return GDKstrdup(pipes[i].def);
	return NULL;
}

str
getPipeCatalog(int *nme, int *def, int *stat)
{
	BAT *b, *bn, *bs;
	int i;

	b = BATnew(TYPE_void, TYPE_str, 20);
	if (b == NULL)
		throw(MAL, "optimizer.getpipeDefinition", MAL_MALLOC_FAIL);

	bn = BATnew(TYPE_void, TYPE_str, 20);
	if (bn == NULL) {
		BBPreleaseref(b->batCacheid);
		throw(MAL, "optimizer.getpipeDefinition", MAL_MALLOC_FAIL);
	}

	bs = BATnew(TYPE_void, TYPE_str, 20);
	if (bs == NULL) {
		BBPreleaseref(b->batCacheid);
		BBPreleaseref(bn->batCacheid);
		throw(MAL, "optimizer.getpipeDefinition", MAL_MALLOC_FAIL);
	}

	BATseqbase(b, 0);
	BATseqbase(bn, 0);
	BATseqbase(bs, 0);
	for (i = 0; i < MAXOPTPIPES && pipes[i].name; i++) {
		if (pipes[i].prerequisite && getAddress(GDKout, NULL, optimizerRef, pipes[i].prerequisite, TRUE) == NULL)
			continue;
		BUNappend(b, pipes[i].name, FALSE);
		BUNappend(bn, pipes[i].def, FALSE);
		BUNappend(bs, pipes[i].status, FALSE);
	}

	BBPkeepref(*nme = b->batCacheid);
	BBPkeepref(*def = bn->batCacheid);
	BBPkeepref(*stat = bs->batCacheid);
	return MAL_SUCCEED;
}

static str
validatePipe(MalBlkPtr mb)
{
	int mitosis = FALSE, deadcode = FALSE, mergetable = FALSE, multiplex = FALSE, garbage = FALSE;
	int i;

	if (mb == NULL || getInstrPtr(mb, 1) == 0)
		throw(MAL, "optimizer.validate", "improper optimizer mal block\n");
	if (getFunctionId(getInstrPtr(mb, 1)) == NULL || idcmp(getFunctionId(getInstrPtr(mb, 1)), "inline"))
		throw(MAL, "optimizer.validate", "'inline' should be the first\n");

	/* deadcode should be used */
	for (i = 1; i < mb->stop - 1; i++)
		if (getFunctionId(getInstrPtr(mb, i)) != NULL) {
			if (strcmp(getFunctionId(getInstrPtr(mb, i)), "deadcode") == 0)
				deadcode = TRUE;
			else if (strcmp(getFunctionId(getInstrPtr(mb, i)), "mitosis") == 0)
				mitosis = TRUE;
			else if (strcmp(getFunctionId(getInstrPtr(mb, i)), "mergetable") == 0)
				mergetable = TRUE;
			else if (strcmp(getFunctionId(getInstrPtr(mb, i)), "multiplex") == 0)
				multiplex = TRUE;
			else if (strcmp(getFunctionId(getInstrPtr(mb, i)), "garbageCollector") == 0 && i == mb->stop - 2)
				garbage = TRUE;

#ifdef WIN32
			else if (strcmp(getFunctionId(getInstrPtr(mb, i)), "octopus") == 0)
				throw(MAL, "optimizer.validate", "'octopus' needs monetdbd\n");
			else if (strcmp(getFunctionId(getInstrPtr(mb, i)), "centipede") == 0)
				throw(MAL, "optimizer.validate", "'octopus' needs monetdbd\n");
#endif
		} else
			throw(MAL, "optimizer.validate", "Missing optimizer call\n");

	if (mitosis == TRUE && mergetable == FALSE)
		throw(MAL, "optimizer.validate", "'mitosis' needs 'mergetable'\n");

	if (multiplex == 0)
		throw(MAL, "optimizer.validate", "'multiplex' should be used\n");
	if (deadcode == FALSE)
		throw(MAL, "optimizeri.validate", "'deadcode' should be used at least once\n");
	if (garbage == FALSE)
		throw(MAL, "optimizer.validate", "'garbageCollector' should be used as the last one\n");

	return MAL_SUCCEED;
}

static str
validateOptimizerPipes(void)
{
	int i;
	str msg = MAL_SUCCEED;

	MT_lock_set(&mal_contextLock, "optimizer validation");
	for (i = 0; i < MAXOPTPIPES && pipes[i].def; i++)
		if (pipes[i].mb) {
			msg = validatePipe(pipes[i].mb);
			if (msg != MAL_SUCCEED)
				break;
		}
	MT_lock_unset(&mal_contextLock, "optimizer validation");
	return msg;
}

/*
 * Compile (the first time) an optimizer pipe string
 * then copy the statements to the end of the MAL plan
*/
str
compileOptimizer(Client cntxt, str name)
{
	int i, j;
	Symbol sym;
	str msg = MAL_SUCCEED;
	ClientRec c;

	memset((char*)&c, 0, sizeof(c));
	for (i = 0; i < MAXOPTPIPES && pipes[i].name; i++) {
		if (strcmp(pipes[i].name, name) == 0 && pipes[i].mb == 0) {
			/* precompile the pipeline as MAL string */
<<<<<<< HEAD
			Client c = MCinitClient((oid) 1, 0, 0);
			assert(c != NULL);
			c->nspace = newModule(NULL, putName("user", 4));
			c->father = cntxt;	/* to avoid conflicts on GDKin */
			c->fdout = cntxt->fdout;
			assert(c->fdout != NULL);
			if (setScenario(c, "mal"))
=======
			MCinitClientRecord(&c,(oid) 1, 0, 0);
			c.nspace = newModule(NULL, putName("user", 4));
			c.father = cntxt;	/* to avoid conflicts on GDKin */
			c.fdout = cntxt->fdout;
			if (setScenario(&c, "mal"))
>>>>>>> 21e6719d
				throw(MAL, "optimizer.addOptimizerPipe", "failed to set scenario");
			(void) MCinitClientThread(&c);
			for (j = 0; j < MAXOPTPIPES && pipes[j].def; j++) {
				if (pipes[j].mb == NULL) {
					if (pipes[j].prerequisite && getAddress(c.fdout, NULL, optimizerRef, pipes[j].prerequisite, TRUE) == NULL)
						continue;
					MSinitClientPrg(&c, "user", pipes[j].name);
					msg = compileString(&sym, &c, pipes[j].def);
					if (msg != MAL_SUCCEED) {
						c.errbuf = NULL;
						c.mythread = 0;
						MCcloseClient(&c);
						return msg;
					}
					pipes[j].mb = copyMalBlk(sym->def);
				}
			}
			/* don't cleanup thread info since the thread continues to
			 * exist, just this client record is closed */
			c.errbuf = NULL;
			c.mythread = 0;
			MCcloseClient(&c);
			msg = validateOptimizerPipes();
			if (msg != MAL_SUCCEED)
				return msg;
		}
	}
	return MAL_SUCCEED;
}

str
addOptimizerPipe(Client cntxt, MalBlkPtr mb, str name)
{
	int i, j, k;
	InstrPtr p;
	str msg = MAL_SUCCEED;

	(void) cntxt;

	for (i = 0; i < MAXOPTPIPES && pipes[i].name; i++)
		if (strcmp(pipes[i].name, name) == 0)
			break;

	if (i == MAXOPTPIPES)
		throw(MAL, "optimizer.addOptimizerPipe", "Out of slots");;

	if (pipes[i].mb == NULL)
		msg = compileOptimizer(cntxt, name);

	if (pipes[i].mb) {
		for (j = 1; j < pipes[i].mb->stop - 1; j++) {
			p = copyInstruction(pipes[i].mb->stmt[j]);
			for (k = 0; k < p->argc; k++)
				getArg(p, k) = cloneVariable(mb, pipes[i].mb, getArg(p, k));
			typeChecker(cntxt->fdout, cntxt->nspace, mb, p, FALSE);
			pushInstruction(mb, p);
		}
	}
	return msg;
}<|MERGE_RESOLUTION|>--- conflicted
+++ resolved
@@ -476,21 +476,11 @@
 	for (i = 0; i < MAXOPTPIPES && pipes[i].name; i++) {
 		if (strcmp(pipes[i].name, name) == 0 && pipes[i].mb == 0) {
 			/* precompile the pipeline as MAL string */
-<<<<<<< HEAD
-			Client c = MCinitClient((oid) 1, 0, 0);
-			assert(c != NULL);
-			c->nspace = newModule(NULL, putName("user", 4));
-			c->father = cntxt;	/* to avoid conflicts on GDKin */
-			c->fdout = cntxt->fdout;
-			assert(c->fdout != NULL);
-			if (setScenario(c, "mal"))
-=======
 			MCinitClientRecord(&c,(oid) 1, 0, 0);
 			c.nspace = newModule(NULL, putName("user", 4));
 			c.father = cntxt;	/* to avoid conflicts on GDKin */
 			c.fdout = cntxt->fdout;
 			if (setScenario(&c, "mal"))
->>>>>>> 21e6719d
 				throw(MAL, "optimizer.addOptimizerPipe", "failed to set scenario");
 			(void) MCinitClientThread(&c);
 			for (j = 0; j < MAXOPTPIPES && pipes[j].def; j++) {
