--- conflicted
+++ resolved
@@ -231,7 +231,7 @@
 	 "optimizer.profiler();"
 	 "optimizer.garbageCollector();",
 	 "stable", NULL, NULL, 1},
-<<<<<<< HEAD
+*/
 /*The datavaults pipe line is (and should be kept!) identical to the
  * default pipeline, except that optimizer datavaults is added.
  *
@@ -267,9 +267,6 @@
 	 "optimizer.profiler();"
 	 "optimizer.garbageCollector();",
 	 "stable", NULL, NULL, 1},
-=======
- */
->>>>>>> 93285277
 /* sentinel */
 	{NULL, NULL, NULL, NULL, NULL, 0}
 };
@@ -510,7 +507,7 @@
 						continue;
 					MSinitClientPrg(&c, "user", pipes[j].name);
 					msg = compileString(&sym, &c, pipes[j].def);
-					if (msg != MAL_SUCCEED) 
+					if (msg != MAL_SUCCEED)
 						break;
 					pipes[j].mb = copyMalBlk(sym->def);
 				}
