/*
 * The contents of this file are subject to the MonetDB Public License
 * Version 1.1 (the "License"); you may not use this file except in
 * compliance with the License. You may obtain a copy of the License at
 * http://www.monetdb.org/Legal/MonetDBLicense
 *
 * Software distributed under the License is distributed on an "AS IS"
 * basis, WITHOUT WARRANTY OF ANY KIND, either express or implied. See the
 * License for the specific language governing rights and limitations
 * under the License.
 *
 * The Original Code is the MonetDB Database System.
 *
 * The Initial Developer of the Original Code is CWI.
 * Portions created by CWI are Copyright (C) 1997-July 2008 CWI.
 * Copyright August 2008-2015 MonetDB B.V.
 * All Rights Reserved.
 */

/*
 * @f opt_pipes
 * @a M.L. Kersten
 * @-
 * The default SQL optimizer pipeline can be set per server.  See the
 * optpipe setting in monetdb(1) when using merovingian.  During SQL
 * initialization, the optimizer pipeline is checked against the
 * dependency information maintained in the optimizer library to ensure
 * there are no conflicts and at least the pre-requisite optimizers are
 * used.  The setting of sql_optimizer can be either the list of
 * optimizers to run, or one or more variables containing the optimizer
 * pipeline to run.  The latter is provided for readability purposes
 * only.
 */
#include "monetdb_config.h"
#include "opt_pipes.h"
#include "mal_client.h"
#include "mal_instruction.h"
#include "mal_function.h"
#include "mal_listing.h"
#include "mal_linker.h"

#define MAXOPTPIPES 64

static struct PIPELINES {
	char *name;
	char *def;
	char *status;
	char *prerequisite;
	MalBlkPtr mb;
	char builtin;
} pipes[MAXOPTPIPES] = {
/* The minimal pipeline necessary by the server to operate correctly
 *
 * NOTE:
 * If you change the minimal pipe, please also update the man page
 * (see tools/mserver/mserver5.1) accordingly!
 */
	{"minimal_pipe",
	 "optimizer.inline();"
	 "optimizer.remap();"
	 "optimizer.deadcode();"
	 "optimizer.multiplex();"
	 "optimizer.generator();"
	 "optimizer.mosaic();"
	 "optimizer.garbageCollector();",
	 "stable", NULL, NULL, 1},
/* The default pipe line contains as of Feb2010
 * mitosis-mergetable-reorder, aimed at large tables and improved
 * access locality.
 *
 * NOTE:
 * If you change the default pipe, please also update the no_mitosis pipe
 * and sequential pipe (see below, as well as the man page (see
 * tools/mserver/mserver5.1) accordingly!
 */
	{"default_pipe",
	 "optimizer.inline();"
	 "optimizer.remap();"
	 "optimizer.costModel();"
	 "optimizer.coercions();"
	 "optimizer.evaluate();"
	 "optimizer.aliases();"
	 "optimizer.pushselect();"
	 "optimizer.mitosis();"
	 "optimizer.mergetable();"
	 "optimizer.deadcode();"
	 "optimizer.commonTerms();"
	 "optimizer.joinPath();"
	 "optimizer.reorder();"
	 "optimizer.deadcode();"
	 "optimizer.reduce();"
	 "optimizer.matpack();"
	 "optimizer.dataflow();"
	 "optimizer.querylog();"
	 "optimizer.multiplex();"
	 "optimizer.generator();"
	 "optimizer.mosaic();"
	 "optimizer.garbageCollector();",
	 "stable", NULL, NULL, 1},
/* The no_mitosis pipe line is (and should be kept!) identical to the
 * default pipeline, except that optimizer mitosis is omitted.  It is
 * used mainly to make some tests work deterministically, and to check
 * / debug whether "unexpected" problems are related to mitosis
 * (and/or mergetable).
 *
 * NOTE:
 * If you change the no_mitosis pipe, please also update the man page
 * (see tools/mserver/mserver5.1) accordingly!
 */
	{"no_mitosis_pipe",
	 "optimizer.inline();"
	 "optimizer.remap();"
	 "optimizer.costModel();"
	 "optimizer.coercions();"
	 "optimizer.evaluate();"
	 "optimizer.aliases();"
	 "optimizer.pushselect();"
	 "optimizer.mergetable();"
	 "optimizer.deadcode();"
	 "optimizer.commonTerms();"
	 "optimizer.joinPath();"
	 "optimizer.reorder();"
	 "optimizer.deadcode();"
	 "optimizer.reduce();"
	 "optimizer.matpack();"
	 "optimizer.dataflow();"
	 "optimizer.querylog();"
	 "optimizer.multiplex();"
	 "optimizer.generator();"
	 "optimizer.mosaic();"
	 "optimizer.garbageCollector();",
	 "stable", NULL, NULL, 1},
/* The sequential pipe line is (and should be kept!) identical to the
 * default pipeline, except that optimizers mitosis & dataflow are
 * omitted.  It is use mainly to make some tests work
 * deterministically, i.e., avoid ambigious output, by avoiding
 * parallelism.
 *
 * NOTE:
 * If you change the sequential pipe, please also update the man page
 * (see tools/mserver/mserver5.1) accordingly!
 */
	{"sequential_pipe",
	 "optimizer.inline();"
	 "optimizer.remap();"
	 "optimizer.costModel();"
	 "optimizer.coercions();"
	 "optimizer.evaluate();"
	 "optimizer.aliases();"
	 "optimizer.pushselect();"
	 "optimizer.mergetable();"
	 "optimizer.deadcode();"
	 "optimizer.commonTerms();"
	 "optimizer.joinPath();"
	 "optimizer.reorder();"
	 "optimizer.deadcode();"
	 "optimizer.reduce();"
	 "optimizer.matpack();"
	 "optimizer.querylog();"
	 "optimizer.multiplex();"
	 "optimizer.generator();"
	 "optimizer.mosaic();"
	 "optimizer.garbageCollector();",
	 "stable", NULL, NULL, 1},
/* Experimental pipelines stressing various components under
 * development.  Do not use any of these pipelines in production
 * settings!
 */
	{"recycler_pipe",
	 "optimizer.inline();"
	 "optimizer.remap();"
	 "optimizer.costModel();"
	 "optimizer.coercions();"
	 "optimizer.evaluate();"
	 "optimizer.aliases();"
	 "optimizer.pushselect();"
	 "optimizer.mitosis();"
	 "optimizer.mergetable();"
	 "optimizer.deadcode();"
	 "optimizer.commonTerms();"
	 "optimizer.joinPath();"
	 "optimizer.reorder();"
	 "optimizer.deadcode();"
	 "optimizer.reduce();"
	 "optimizer.matpack();"
	 "optimizer.dataflow();"
	 "optimizer.recycler();"
	 "optimizer.querylog();"
	 "optimizer.multiplex();"
	 "optimizer.generator();"
	 "optimizer.mosaic();"
	 "optimizer.garbageCollector();",
	 "stable", NULL, NULL, 1},
<<<<<<< HEAD
/*
 * The Octopus pipeline for distributed processing (Merovingian enabled platforms only)
 */
#ifndef WIN32
	{"octopus_pipe",
	 "optimizer.inline();"
	 "optimizer.remap();"
	 "optimizer.costModel();"
	 "optimizer.coercions();"
	 "optimizer.evaluate();"
	 "optimizer.emptySet();"
	 "optimizer.aliases();"
	 "optimizer.mitosis();"
	 "optimizer.mergetable();"
	 "optimizer.deadcode();"
	 "optimizer.commonTerms();"
	 //"optimizer.groups();"
	 "optimizer.joinPath();"
	 "optimizer.reorder();"
	 "optimizer.deadcode();"
	 "optimizer.costModel();"
	 "optimizer.octopus();"
	 "optimizer.reduce();"
	 "optimizer.dataflow();"
	 "optimizer.querylog();"
	 "optimizer.multiplex();"
	 "optimizer.generator();"
	 "optimizer.mosaic();"
	 "optimizer.garbageCollector();",
	 "experimental", "OPToctopus", NULL, 1},
/*
 * The centipede pipe line aims at a map-reduce style of query processing
 */
	{"centipede_pipe",
	 "optimizer.inline();"
	 "optimizer.remap();"
	 "optimizer.costModel();"
	 "optimizer.coercions();"
	 "optimizer.evaluate();"
	 "optimizer.emptySet();"
	 "optimizer.aliases();"
	 "optimizer.centipede();"
	 "optimizer.mitosis();"
	 "optimizer.mergetable();"
	 "optimizer.deadcode();"
	 "optimizer.commonTerms();"
	 //"optimizer.groups();"
	 "optimizer.joinPath();"
	 "optimizer.reorder();"
	 "optimizer.deadcode();"
	 "optimizer.reduce();"
	 "optimizer.dataflow();"
	 "optimizer.querylog();"
	 "optimizer.multiplex();"
	 "optimizer.generator();"
	 "optimizer.mosaic();"
	 "optimizer.garbageCollector();",
	 "experimental", NULL, NULL, 1},
#endif
=======
>>>>>>> 2e05aad2
/* sentinel */
	{NULL, NULL, NULL, NULL, NULL, 0}
};

/*
 * Debugging the optimizer pipeline",
 * The best way is to use mdb and inspect the information gathered",
 * during the optimization phase.  Several optimizers produce more",
 * intermediate information, which may shed light on the details.  The",
 * opt_debug bitvector controls their output. It can be set to a",
 * pipeline or a comma separated list of optimizers you would like to",
 * trace. It is a server wide property and can not be set dynamically,",
 * as it is intended for internal use.",
 */
#include "opt_pipes.h"

/* the session_pipe is the one defined by the user */
str
addPipeDefinition(Client cntxt, str name, str pipe)
{
	int i;
	str msg;
	struct PIPELINES oldpipe;

	for (i = 0; i < MAXOPTPIPES && pipes[i].name; i++)
		if (strcmp(name, pipes[i].name) == 0)
			break;

	if (i == MAXOPTPIPES)
		throw(MAL, "optimizer.addPipeDefinition", "Out of slots");
	if (pipes[i].name && pipes[i].builtin)
		throw(MAL, "optimizer.addPipeDefinition", "No overwrite of built in allowed");

	/* save old value */
	oldpipe = pipes[i];
	pipes[i].name = GDKstrdup(name);
	pipes[i].def = GDKstrdup(pipe);
	pipes[i].status = GDKstrdup("experimental");
	pipes[i].mb = NULL;
	msg = compileOptimizer(cntxt, name);
	if (msg) {
		/* failed: restore old value */
		GDKfree(pipes[i].name);
		GDKfree(pipes[i].def);
		if (pipes[i].mb)
			freeMalBlk(pipes[i].mb);
		GDKfree(pipes[i].status);
		pipes[i] = oldpipe;
	} else {
		/* succeeded: destroy old value */
		if (oldpipe.name)
			GDKfree(oldpipe.name);
		if (oldpipe.def)
			GDKfree(oldpipe.def);
		if (oldpipe.mb)
			freeMalBlk(oldpipe.mb);
		if (oldpipe.status)
			GDKfree(oldpipe.status);
		if (++i < MAXOPTPIPES) {
			pipes[i].name = pipes[i].def = pipes[i].status = pipes[i].prerequisite = NULL;
			pipes[i].mb = NULL;
			pipes[i].builtin = 0;
		}
	}
	return msg;
}

int
isOptimizerPipe(str name)
{
	int i;

	for (i = 0; i < MAXOPTPIPES && pipes[i].name; i++)
		if (strcmp(name, pipes[i].name) == 0)
			return TRUE;
	return FALSE;
}

str
getPipeDefinition(str name)
{
	int i;

	for (i = 0; i < MAXOPTPIPES && pipes[i].name; i++)
		if (strcmp(name, pipes[i].name) == 0)
			return GDKstrdup(pipes[i].def);
	return NULL;
}

str
getPipeCatalog(bat *nme, bat *def, bat *stat)
{
	BAT *b, *bn, *bs;
	int i;

	b = BATnew(TYPE_void, TYPE_str, 20, TRANSIENT);
	if (b == NULL)
		throw(MAL, "optimizer.getpipeDefinition", MAL_MALLOC_FAIL);

	bn = BATnew(TYPE_void, TYPE_str, 20, TRANSIENT);
	if (bn == NULL) {
		BBPunfix(b->batCacheid);
		throw(MAL, "optimizer.getpipeDefinition", MAL_MALLOC_FAIL);
	}

	bs = BATnew(TYPE_void, TYPE_str, 20, TRANSIENT);
	if (bs == NULL) {
		BBPunfix(b->batCacheid);
		BBPunfix(bn->batCacheid);
		throw(MAL, "optimizer.getpipeDefinition", MAL_MALLOC_FAIL);
	}

	BATseqbase(b, 0);
	BATseqbase(bn, 0);
	BATseqbase(bs, 0);
	for (i = 0; i < MAXOPTPIPES && pipes[i].name; i++) {
		if (pipes[i].prerequisite && getAddress(GDKout, NULL, optimizerRef, pipes[i].prerequisite, TRUE) == NULL)
			continue;
		BUNappend(b, pipes[i].name, FALSE);
		BUNappend(bn, pipes[i].def, FALSE);
		BUNappend(bs, pipes[i].status, FALSE);
	}

	BBPkeepref(*nme = b->batCacheid);
	BBPkeepref(*def = bn->batCacheid);
	BBPkeepref(*stat = bs->batCacheid);
	return MAL_SUCCEED;
}

static str
validatePipe(MalBlkPtr mb)
{
	int mitosis = FALSE, deadcode = FALSE, mergetable = FALSE, multiplex = FALSE, garbage = FALSE;
	int i;

	if (mb == NULL || getInstrPtr(mb, 1) == 0)
		throw(MAL, "optimizer.validate", "improper optimizer mal block\n");
	if (getFunctionId(getInstrPtr(mb, 1)) == NULL || idcmp(getFunctionId(getInstrPtr(mb, 1)), "inline"))
		throw(MAL, "optimizer.validate", "'inline' should be the first\n");

	/* deadcode should be used */
	for (i = 1; i < mb->stop - 1; i++)
		if (getFunctionId(getInstrPtr(mb, i)) != NULL) {
			if (strcmp(getFunctionId(getInstrPtr(mb, i)), "deadcode") == 0)
				deadcode = TRUE;
			else if (strcmp(getFunctionId(getInstrPtr(mb, i)), "mitosis") == 0)
				mitosis = TRUE;
			else if (strcmp(getFunctionId(getInstrPtr(mb, i)), "mergetable") == 0)
				mergetable = TRUE;
			else if (strcmp(getFunctionId(getInstrPtr(mb, i)), "multiplex") == 0)
				multiplex = TRUE;
			else if (strcmp(getFunctionId(getInstrPtr(mb, i)), "garbageCollector") == 0 && i == mb->stop - 2)
				garbage = TRUE;
		} else
			throw(MAL, "optimizer.validate", "Missing optimizer call\n");

	if (mitosis == TRUE && mergetable == FALSE)
		throw(MAL, "optimizer.validate", "'mitosis' needs 'mergetable'\n");

	if (multiplex == 0)
		throw(MAL, "optimizer.validate", "'multiplex' should be used\n");
	if (deadcode == FALSE)
		throw(MAL, "optimizeri.validate", "'deadcode' should be used at least once\n");
	if (garbage == FALSE)
		throw(MAL, "optimizer.validate", "'garbageCollector' should be used as the last one\n");

	return MAL_SUCCEED;
}

static str
validateOptimizerPipes(void)
{
	int i;
	str msg = MAL_SUCCEED;

	MT_lock_set(&mal_contextLock, "optimizer validation");
	for (i = 0; i < MAXOPTPIPES && pipes[i].def; i++)
		if (pipes[i].mb) {
			msg = validatePipe(pipes[i].mb);
			if (msg != MAL_SUCCEED)
				break;
		}
	MT_lock_unset(&mal_contextLock, "optimizer validation");
	return msg;
}

/*
 * Compile (the first time) an optimizer pipe string
 * then copy the statements to the end of the MAL plan
*/
str
compileOptimizer(Client cntxt, str name)
{
	int i, j;
	Symbol sym;
	str msg = MAL_SUCCEED;
	ClientRec c;

	memset((char*)&c, 0, sizeof(c));
	for (i = 0; i < MAXOPTPIPES && pipes[i].name; i++) {
		if (strcmp(pipes[i].name, name) == 0 && pipes[i].mb == 0) {
			/* precompile the pipeline as MAL string */
			MCinitClientRecord(&c,(oid) 1, 0, 0);
			c.nspace = newModule(NULL, putName("user", 4));
			c.father = cntxt;	/* to avoid conflicts on GDKin */
			c.fdout = cntxt->fdout;
			if (setScenario(&c, "mal"))
				throw(MAL, "optimizer.addOptimizerPipe", "failed to set scenario");
			(void) MCinitClientThread(&c);
			for (j = 0; j < MAXOPTPIPES && pipes[j].def; j++) {
				if (pipes[j].mb == NULL) {
					if (pipes[j].prerequisite && getAddress(c.fdout, NULL, optimizerRef, pipes[j].prerequisite, TRUE) == NULL)
						continue;
					MSinitClientPrg(&c, "user", pipes[j].name);
					msg = compileString(&sym, &c, pipes[j].def);
					if (msg != MAL_SUCCEED) 
						break;
					pipes[j].mb = copyMalBlk(sym->def);
				}
			}
			/* don't cleanup thread info since the thread continues to
			 * exist, just this client record is closed */
			c.errbuf = NULL;
			c.mythread = 0;
			/* destroy bstream using free */
			free(c.fdin->buf);
			free(c.fdin);
			/* remove garbage from previous connection */
			if (c.nspace) {
				freeModule(c.nspace);
				c.nspace = 0;
			}
			MCcloseClient(&c);
			if (msg != MAL_SUCCEED || 
			   (msg = validateOptimizerPipes()) != MAL_SUCCEED)
				return msg;
		}
	}
	return MAL_SUCCEED;
}

str
addOptimizerPipe(Client cntxt, MalBlkPtr mb, str name)
{
	int i, j, k;
	InstrPtr p;
	str msg = MAL_SUCCEED;

	for (i = 0; i < MAXOPTPIPES && pipes[i].name; i++)
		if (strcmp(pipes[i].name, name) == 0)
			break;

	if (i == MAXOPTPIPES)
		throw(MAL, "optimizer.addOptimizerPipe", "Out of slots");;

	if (pipes[i].mb == NULL)
		msg = compileOptimizer(cntxt, name);

	if (pipes[i].mb) {
		for (j = 1; j < pipes[i].mb->stop - 1; j++) {
			p = copyInstruction(pipes[i].mb->stmt[j]);
			for (k = 0; k < p->argc; k++)
				getArg(p, k) = cloneVariable(mb, pipes[i].mb, getArg(p, k));
			typeChecker(cntxt->fdout, cntxt->nspace, mb, p, FALSE);
			pushInstruction(mb, p);
		}
	}
	return msg;
}<|MERGE_RESOLUTION|>--- conflicted
+++ resolved
@@ -94,7 +94,6 @@
 	 "optimizer.querylog();"
 	 "optimizer.multiplex();"
 	 "optimizer.generator();"
-	 "optimizer.mosaic();"
 	 "optimizer.garbageCollector();",
 	 "stable", NULL, NULL, 1},
 /* The no_mitosis pipe line is (and should be kept!) identical to the
@@ -191,68 +190,6 @@
 	 "optimizer.mosaic();"
 	 "optimizer.garbageCollector();",
 	 "stable", NULL, NULL, 1},
-<<<<<<< HEAD
-/*
- * The Octopus pipeline for distributed processing (Merovingian enabled platforms only)
- */
-#ifndef WIN32
-	{"octopus_pipe",
-	 "optimizer.inline();"
-	 "optimizer.remap();"
-	 "optimizer.costModel();"
-	 "optimizer.coercions();"
-	 "optimizer.evaluate();"
-	 "optimizer.emptySet();"
-	 "optimizer.aliases();"
-	 "optimizer.mitosis();"
-	 "optimizer.mergetable();"
-	 "optimizer.deadcode();"
-	 "optimizer.commonTerms();"
-	 //"optimizer.groups();"
-	 "optimizer.joinPath();"
-	 "optimizer.reorder();"
-	 "optimizer.deadcode();"
-	 "optimizer.costModel();"
-	 "optimizer.octopus();"
-	 "optimizer.reduce();"
-	 "optimizer.dataflow();"
-	 "optimizer.querylog();"
-	 "optimizer.multiplex();"
-	 "optimizer.generator();"
-	 "optimizer.mosaic();"
-	 "optimizer.garbageCollector();",
-	 "experimental", "OPToctopus", NULL, 1},
-/*
- * The centipede pipe line aims at a map-reduce style of query processing
- */
-	{"centipede_pipe",
-	 "optimizer.inline();"
-	 "optimizer.remap();"
-	 "optimizer.costModel();"
-	 "optimizer.coercions();"
-	 "optimizer.evaluate();"
-	 "optimizer.emptySet();"
-	 "optimizer.aliases();"
-	 "optimizer.centipede();"
-	 "optimizer.mitosis();"
-	 "optimizer.mergetable();"
-	 "optimizer.deadcode();"
-	 "optimizer.commonTerms();"
-	 //"optimizer.groups();"
-	 "optimizer.joinPath();"
-	 "optimizer.reorder();"
-	 "optimizer.deadcode();"
-	 "optimizer.reduce();"
-	 "optimizer.dataflow();"
-	 "optimizer.querylog();"
-	 "optimizer.multiplex();"
-	 "optimizer.generator();"
-	 "optimizer.mosaic();"
-	 "optimizer.garbageCollector();",
-	 "experimental", NULL, NULL, 1},
-#endif
-=======
->>>>>>> 2e05aad2
 /* sentinel */
 	{NULL, NULL, NULL, NULL, NULL, 0}
 };
