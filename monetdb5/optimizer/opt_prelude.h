/*
 * The contents of this file are subject to the MonetDB Public License
 * Version 1.1 (the "License"); you may not use this file except in
 * compliance with the License. You may obtain a copy of the License at
 * http://www.monetdb.org/Legal/MonetDBLicense
 *
 * Software distributed under the License is distributed on an "AS IS"
 * basis, WITHOUT WARRANTY OF ANY KIND, either express or implied. See the
 * License for the specific language governing rights and limitations
 * under the License.
 *
 * The Original Code is the MonetDB Database System.
 *
 * The Initial Developer of the Original Code is CWI.
 * Portions created by CWI are Copyright (C) 1997-July 2008 CWI.
 * Copyright August 2008-2015 MonetDB B.V.
 * All Rights Reserved.
 */

#ifndef MAL_PRELUDE
#define MAL_PRELUDE
#include "opt_support.h"

/* cf., gdk/gdk.mx */
#define DEBUGoptimizers		if (GDKdebug & GRPoptimizers)

opt_export  str abortRef;
opt_export  str affectedRowsRef;
opt_export  str aggrRef;
opt_export  str alarmRef;
opt_export  str algebraRef;
opt_export  str batalgebraRef;
opt_export  str appendidxRef;
opt_export  str appendRef;
opt_export  str assertRef;
opt_export  str attachRef;
opt_export  str avgRef;
opt_export  str arrayRef;
opt_export  str basketRef;
opt_export  str batcalcRef;
opt_export  str batRef;
opt_export  str boxRef;
opt_export  str batstrRef;
opt_export  str batmtimeRef;
opt_export  str batmmathRef;
opt_export  str batxmlRef;
opt_export  str bbpRef;
opt_export  str tidRef;
opt_export  str dateRef;
opt_export  str deltaRef;
opt_export  str subdeltaRef;
opt_export  str projectdeltaRef;
opt_export  str binddbatRef;
opt_export  str bindidxRef;
opt_export  str bindRef;
opt_export  str bpmRef;
opt_export  str bstreamRef;
opt_export  str calcRef;
opt_export  str catalogRef;
opt_export  str centipedeRef;
opt_export  str clear_tableRef;
opt_export  str closeRef;
opt_export  str columnRef;
opt_export  str commitRef;
opt_export  str compressRef;
opt_export  str columnBindRef;
opt_export  str connectRef;
opt_export  str constraintsRef;
opt_export  str countRef;
opt_export  str subcountRef;
opt_export  str copyRef;
opt_export  str copy_fromRef;
opt_export  str count_no_nilRef;
opt_export  str crossRef;
opt_export  str createRef;
opt_export  str datacellRef;
opt_export  str dataflowRef;
opt_export  str datacyclotronRef;
opt_export  str dblRef;
<<<<<<< HEAD
opt_export  str decompressRef;
=======
opt_export  str defineRef;
>>>>>>> 565f52af
opt_export  str deleteRef;
opt_export  str depositRef;
opt_export  str differenceRef;
opt_export  str tdifferenceRef;
opt_export  str tintersectRef;
opt_export  str tdiffRef;
opt_export  str tinterRef;
opt_export  str mergecandRef;
opt_export  str mergepackRef;
opt_export  str intersectcandRef;
opt_export  str eqRef;
opt_export  str disconnectRef;
opt_export  str evalRef;
opt_export  str execRef;
opt_export  str expandRef;
opt_export	str exportOperationRef;
opt_export  str finishRef;
opt_export  str firstnRef;
opt_export  str getRef;
opt_export  str generatorRef;
opt_export  str grabRef;
opt_export  str groupRef;
opt_export  str subgroupRef;
opt_export  str subgroupdoneRef;
opt_export  str groupsRef;
opt_export  str groupbyRef;
opt_export  str hashRef;
opt_export  str identityRef;
opt_export  str ifthenelseRef;
opt_export  str inplaceRef;
opt_export  str insertRef;
opt_export  str intRef;
opt_export  str ioRef;
opt_export  str iteratorRef;
opt_export  str joinPathRef;
opt_export  str jsonRef;
opt_export  str joinRef;
opt_export  str antijoinRef;
opt_export  str bandjoinRef;
opt_export  str thetajoinRef;
opt_export  str subjoinRef;
opt_export  str subantijoinRef;
opt_export  str subbandjoinRef;
opt_export  str subrangejoinRef;
opt_export  str subthetajoinRef;
opt_export  str kdifferenceRef;
opt_export  str kunionRef;
opt_export  str languageRef;
opt_export  str leftfetchjoinRef;
opt_export  str leftfetchjoinPathRef;
opt_export  str leftjoinRef;
opt_export  str leftjoinPathRef;
opt_export  str likeselectRef;
opt_export  str ilikeselectRef;
opt_export  str likeuselectRef;
opt_export  str ilikeuselectRef;
opt_export  str listRef;
opt_export  str likeRef;
opt_export  str ilikeRef;
opt_export  str not_likeRef;
opt_export  str not_ilikeRef;
opt_export  str lockRef;
opt_export  str lookupRef;
opt_export  str malRef;
opt_export  str mapiRef;
opt_export  str markRef;
opt_export  str mark_grpRef;
opt_export  str mtimeRef;
opt_export  str dense_rank_grpRef;
opt_export  str matRef;
opt_export  str max_no_nilRef;
opt_export  str maxRef;
opt_export  str submaxRef;
opt_export  str submedianRef;
opt_export  str mdbRef;
opt_export  str min_no_nilRef;
opt_export  str minRef;
opt_export  str subminRef;
opt_export  str mirrorRef;
opt_export  str mitosisRef;
opt_export  str mosaicRef;
opt_export  str mkeyRef;
opt_export  str mmathRef;
opt_export  str multiplexRef;
opt_export  str manifoldRef;
opt_export  str multicolumnRef;
opt_export  str mvcRef;
opt_export  str newRef;
opt_export  str notRef;
opt_export  str nextRef;
opt_export  str oidRef;
opt_export  str octopusRef;
opt_export  str openRef;
opt_export  str optimizerRef;
opt_export  str parametersRef;
opt_export  str packRef;
opt_export  str pack2Ref;
opt_export  str passRef;
opt_export  str partitionRef;
opt_export  str pcreRef;
opt_export  str pinRef;
opt_export  str plusRef;
opt_export  str minusRef;
opt_export  str mulRef;
opt_export  str divRef;
opt_export  str printRef;
opt_export  str preludeRef;
opt_export  str prodRef;
opt_export  str subprodRef;
opt_export  str postludeRef;
opt_export  str profilerRef;
opt_export  str projectRef;
opt_export  str putRef;
opt_export  str querylogRef;
opt_export  str queryRef;
opt_export  str rankRef;
opt_export  str rank_grpRef;
opt_export  str rapiRef;
opt_export  str reconnectRef;
opt_export  str recycleRef;
opt_export  str refineRef;
opt_export  str refine_reverseRef;
opt_export  str registerRef;
opt_export  str remapRef;
opt_export  str remoteRef;
opt_export  str replaceRef;
opt_export  str replicatorRef;
opt_export  str resultSetRef;
opt_export  str reuseRef;
opt_export  str reverseRef;
opt_export  str rpcRef;
opt_export  str rsColumnRef;
opt_export  str schedulerRef;
opt_export  str selectNotNilRef;
opt_export  str seriesRef;
opt_export  str semaRef;
opt_export  str semijoinRef;
opt_export  str semijoinPathRef;
opt_export  str setAccessRef;
opt_export  str setWriteModeRef;
opt_export  str sinkRef;
opt_export  str sliceRef;
opt_export  str subsliceRef;
opt_export  str singleRef;
opt_export  str sortRef;
opt_export  str sortReverseRef;
opt_export  str sqlRef;
opt_export  str srvpoolRef;
opt_export  str streamsRef;
opt_export  str startRef;
opt_export  str stopRef;
opt_export  str strRef;
opt_export  str sumRef;
opt_export  str subsumRef;
opt_export  str subavgRef;
opt_export  str subsortRef;
opt_export  str timestampRef;
opt_export  str takeRef;
opt_export  str not_uniqueRef;
opt_export  str unpackRef;
opt_export  str unpinRef;
opt_export  str unlockRef;
opt_export  str updateRef;
opt_export  str subselectRef;
opt_export  str thetasubselectRef;
opt_export  str likesubselectRef;
opt_export  str ilikesubselectRef;
opt_export  str userRef;
opt_export  str vectorRef;
opt_export  str zero_or_oneRef;

opt_export int canBeCrackedProp;	/* binary */
opt_export int canBeJoinselectProp;	/* binary */
opt_export int sidewaysSelectProp;	/* int */
opt_export int headProp;		/* int */
opt_export int pivotProp;		/* int */
opt_export int pivotDisjunctiveProp;	/* int */
opt_export int removeProp;		/* int */
opt_export int tableProp;	        /* str */
opt_export int sqlfunctionProp;

opt_export int inlineProp;		/* binary */
opt_export int keepProp;		/* binary */
opt_export int notnilProp;		/* binary */
opt_export int rowsProp;		/* long */
opt_export int fileProp;			/* str */
opt_export int runonceProp;		/* binary */
opt_export int unsafeProp;		/* binary */

opt_export int stableProp;		/* binary */
opt_export int insertionsProp;		/* binary */
opt_export int updatesProp;		/* binary */
opt_export int deletesProp;		/* binary */

opt_export int hlbProp;			/* any (head lower bound) */
opt_export int hubProp;			/* any (head upper bound) */
opt_export int tlbProp;			/* any (tail lower bound) */
opt_export int tubProp;			/* any (tail upper bound) */
opt_export int horiginProp;		/* original oid source */
opt_export int toriginProp;		/* original oid source */
opt_export int mtProp;			/* enclosing merge table (id) */
#endif<|MERGE_RESOLUTION|>--- conflicted
+++ resolved
@@ -77,11 +77,8 @@
 opt_export  str dataflowRef;
 opt_export  str datacyclotronRef;
 opt_export  str dblRef;
-<<<<<<< HEAD
 opt_export  str decompressRef;
-=======
 opt_export  str defineRef;
->>>>>>> 565f52af
 opt_export  str deleteRef;
 opt_export  str depositRef;
 opt_export  str differenceRef;
