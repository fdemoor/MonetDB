/*
 * This Source Code Form is subject to the terms of the Mozilla Public
 * License, v. 2.0.  If a copy of the MPL was not distributed with this
 * file, You can obtain one at http://mozilla.org/MPL/2.0/.
 *
 * Copyright 1997 - July 2008 CWI, August 2008 - 2017 MonetDB B.V.
 */

/* author: M Kersten
 * Post-optimization of projection lists.
 */
#include "monetdb_config.h"
#include "opt_deadcode.h"
#include "opt_projectionpath.h"


// Common prefix reduction was not effective it is retained for 
// future experiments.
//#define ELIMCOMMONPREFIX

#define LOOKAHEAD 500   /* limit the lookahead for candidates */

/* locate common prefixes  in projection lists 
 * The algorithm is quadratic in the number of paths considered. */

#ifdef ELIMCOMMONPREFIX
static int
OPTprojectionPrefix(Client cntxt, MalBlkPtr mb, int prefixlength)
{
	int i, j, k, match, actions=0;
	InstrPtr p,q,r,*old;
	int limit, slimit;
	str msg = MAL_SUCCEED;

	old = mb->stmt;
	limit = mb->stop;
	slimit= mb->ssize;
	if (newMalBlkStmt(mb,mb->ssize) < 0)
		return 0;
#ifdef DEBUG_OPT_PROJECTIONPATH
	fprintf(stderr,"#projectionpath find common prefix prefixlength %d\n", prefixlength);
#endif
 
	for( i = 0; i < limit; i++){
		p = old[i];
		assert(p);
		if ( getFunctionId(p) != projectionpathRef || p->argc < prefixlength) {
			pushInstruction(mb,p);
			continue;
		}
#ifdef DEBUG_OPT_PROJECTIONPATH
		fprintf(stderr,"#projectionpath candidate prefix pc %d \n", i);
		fprintInstruction(stderr,mb, 0, p, LIST_MAL_ALL);
#endif
		/* we fixed a projection path of the target prefixlength
		 * Search now the remainder for at least one case where it
		 * has a common prefix of prefixlength 
		 */
		for(match = 0,  j= i+1; j < limit && j < i + LOOKAHEAD; j++) {
			q= old[j];
			if ( getFunctionId(q) != projectionpathRef || q->argc < prefixlength) 
				continue;
			for( match =0,  k = q->retc; k <  prefixlength; k++)
				match += getArg(q,k) == getArg(p,k);
			if ( match == prefixlength - q->retc )
				break;
			match = 0;
		}
		if ( match && match == prefixlength - q->retc ){
			/* at least one instruction has been found.
			 * Inject the prefex projection path and replace all use cases
			 */
#ifdef DEBUG_OPT_PROJECTIONPATH
			fprintf(stderr,"#projectionpath found common prefix pc %d \n", j);
			fprintInstruction(stderr,mb, 0, p, LIST_MAL_ALL);
#endif
			/* create the factored out prefix projection */
			r = copyInstruction(p);
			if( r == NULL){
				return -1;
			}
			r->argc = prefixlength;
			getArg(r,0) = newTmpVariable(mb, newBatType(getBatType(getArgType(mb,r,r->argc-1))));
			setVarUDFtype(mb, getArg(r,0));
			if( r->argc == 3)
				setFunctionId(r,projectionRef);
			r->typechk = TYPE_UNKNOWN;
			pushInstruction(mb,r);
#ifdef DEBUG_OPT_PROJECTIONPATH
			fprintf(stderr,"#projectionpath prefix instruction\n");
			fprintInstruction(stderr,mb, 0, r, LIST_MAL_ALL);
#endif

			/* patch all instructions with same prefix. */
			for( ; j < limit; j++) {
				q= old[j];
				if ( getFunctionId(q) != projectionpathRef || q->argc < prefixlength) 
					continue;
				for( match =0,  k = r->retc; k < r->argc; k++)
					match += getArg(q,k) == getArg(r,k);
				if (match &&  match == prefixlength - r->retc ){
					actions++;
#ifdef DEBUG_OPT_PROJECTIONPATH
					fprintf(stderr,"#projectionpath before:");
					fprintInstruction(stderr,mb, 0, q, LIST_MAL_ALL);
#endif
					if( q->argc == r->argc ){
						clrFunction(q);
						getArg(q,q->retc) = getArg(r,0);
						q->argc = q->retc + 1;
					} else {
						getArg(q,q->retc) = getArg(r,0);
						for( k= q->retc +1 ; k < prefixlength; k++)
							delArgument(q, q->retc + 1);
						if( q->argc == 3)
							setFunctionId(q,projectionRef);
					}
#ifdef DEBUG_OPT_PROJECTIONPATH
					fprintf(stderr,"#projectionpath after :");
					fprintInstruction(stderr,mb, 0, q, LIST_MAL_ALL);
#endif
				}
			}
			/* patch instruction p by deletion of common prefix */
			if( r->argc == p->argc ){
				clrFunction(p);
				getArg(p,p->retc) = getArg(r,0);
				p->argc = p->retc + 1;
			} else {
				getArg(p,p->retc) = getArg(r,0);
				for( k= p->retc +  1; k < prefixlength; k++)
					delArgument(p, p->retc + 1);
				if( p->argc == 3)
					setFunctionId(p,projectionRef);
			}

			OPTDEBUGprojectionpath 
				fprintInstruction(stderr,mb, 0, p, LIST_MAL_ALL);
		}
		pushInstruction(mb,p);
	}
#ifdef DEBUG_OPT_PROJECTIONPATH
    if( actions > 0){
        chkTypes(cntxt->usermodule, mb, FALSE);
        chkFlow(mb);
        chkDeclarations(mb);
    }
	mnstr_printf(cntxt->fdout,"#projectionpath prefix actions %d\n",actions);
	if(actions) printFunction(cntxt->fdout,mb, 0, LIST_MAL_ALL);
#endif
	for(; i<slimit; i++)
		if(old[i])
			freeInstruction(old[i]);
	GDKfree(old);
	if( actions)
		actions += OPTdeadcodeImplementation(cntxt, mb, 0, 0);
	return actions;
}
#endif

str
OPTprojectionpathImplementation(Client cntxt, MalBlkPtr mb, MalStkPtr stk, InstrPtr p)
{
	int i,j,k, actions=0, maxprefixlength=0;
	int *pc =0;
	InstrPtr q,r;
	InstrPtr *old=0;
	int *varcnt= 0;		/* use count */
	int limit,slimit;
	char buf[256];
	lng usec = GDKusec();
	str msg = MAL_SUCCEED;

	(void) cntxt;
	(void) stk;
	if ( mb->inlineProp)
		return MAL_SUCCEED;
	//if ( optimizerIsApplied(mb,"projectionpath") )
		//return 0;

#ifdef DEBUG_OPT_PROJECTIONPATH
	fprintf(stderr,"#projectionpath optimizer start \n");
	fprintFunction(stderr,mb, 0, LIST_MAL_ALL);
#endif
	old= mb->stmt;
	limit= mb->stop;
	slimit= mb->ssize;
<<<<<<< HEAD
	if ( newMalBlkStmt(mb,mb->ssize + mb->stop) < 0)
=======
	if ( newMalBlkStmt(mb, 2 * mb->stop) < 0)
>>>>>>> 655cdb92
		throw(MAL,"optimizer.projectionpath", SQLSTATE(HY001) MAL_MALLOC_FAIL);

	/* beware, new variables and instructions are introduced */
	pc= (int*) GDKzalloc(sizeof(int)* mb->vtop * 2); /* to find last assignment */
	varcnt= (int*) GDKzalloc(sizeof(int)* mb->vtop * 2); 
	if (pc == NULL || varcnt == NULL ){
		msg = createException(MAL,"optimizer.projectionpath", SQLSTATE(HY001) MAL_MALLOC_FAIL);
		goto wrapupall;
	}

	/*
	 * Count the variable re-use  used as arguments first.
	 * A pass operation is not a real re-use
	 */
	for (i = 0; i<limit; i++){
		p= old[i];
		for(j=p->retc; j<p->argc; j++)
		if( ! (getModuleId(p) == languageRef && getFunctionId(p)== passRef))
			varcnt[getArg(p,j)]++;
	}

	/* assume a single pass over the plan, and only consider projection sequences 
	 * beware, we are only able to deal with projections without candidate lists. (argc=3)
	 * We also should not change the type of the outcome, i.e. leaving the last argument untouched.
 	 */
	for (i = 0; i<limit; i++){
		p= old[i];
		if( getModuleId(p)== algebraRef && getFunctionId(p) == projectionRef && p->argc == 3){
			/*
			 * Try to expand its argument list with what we have found so far.
			 */
			q = copyInstruction(p);
#ifdef DEBUG_OPT_PROJECTIONPATH
			fprintf(stderr,"#before ");
			fprintInstruction(stderr,mb, 0, p, LIST_MAL_ALL);
#endif
			q->argc=p->retc;
			for(j=p->retc; j<p->argc; j++){
				if (pc[getArg(p,j)] )
					r = getInstrPtr(mb,pc[getArg(p,j)]);
				else 
					r = 0;
				if (r && varcnt[getArg(p,j)] > 1 )
					r = 0;
				
				/* inject the complete sub-path */
#ifdef DEBUG_OPT_PROJECTIONPATH
				fprintf(stderr,"#inject ");
				fprintInstruction(stderr,mb, 0, r, LIST_MAL_ALL);
#endif
				if ( getFunctionId(p) == projectionRef){
					if( r &&  getModuleId(r)== algebraRef && ( getFunctionId(r)== projectionRef  || getFunctionId(r)== projectionpathRef) ){
						for(k= r->retc; k<r->argc; k++) 
							q = pushArgument(mb,q,getArg(r,k));
					} else 
						q = pushArgument(mb,q,getArg(p,j));
				}
			}
			if(q->argc<= p->argc){
				/* no change */
				freeInstruction(q);
				goto wrapup;
			}
			/*
			 * Final type check and hardwire the result type, because that  can not be inferred directly from the signature
			 * We already know that all heads are void. Only the last element may have a non-oid type.
			 */
			for(j=1; j<q->argc-1; j++)
				if( getBatType(getArgType(mb,q,j)) != TYPE_oid  && getBatType(getArgType(mb,q,j)) != TYPE_void ){
					/* don't use the candidate list */
					freeInstruction(q);
					goto wrapup;
				}

			/* fix the type */
			setVarUDFtype(mb, getArg(q,0));
			setVarType(mb, getArg(q,0), newBatType(getBatType(getArgType(mb,q,q->argc-1))));
			if ( getFunctionId(q) == projectionRef )
				setFunctionId(q,projectionpathRef);
			q->typechk = TYPE_UNKNOWN;
#ifdef DEBUG_OPT_PROJECTIONPATH
			fprintf(stderr,"#after ");
			fprintInstruction(stderr,mb, 0, q, LIST_MAL_ALL);
#endif
			freeInstruction(p);
			p = q;
			/* keep track of the longest projection path */
			if ( p->argc  > maxprefixlength)
				maxprefixlength = p->argc;
			actions++;
		} 
	wrapup:
		pushInstruction(mb,p);
		for(j=0; j< p->retc; j++)
		if( getModuleId(p)== algebraRef && ( getFunctionId(p)== projectionRef  || getFunctionId(p)== projectionpathRef) ){
			pc[getArg(p,j)]= mb->stop-1;
#ifdef DEBUG_OPT_PROJECTIONPATH
			fprintf(stderr,"#keep ");
			fprintInstruction(stderr,mb, 0, p, LIST_MAL_ALL);
#endif
		}
	}
#ifdef DEBUG_OPT_PROJECTIONPATH
		fprintf(stderr,"#projection path prefixlength %d\n",maxprefixlength);
#endif

	for(; i<slimit; i++)
		if(old[i])
			freeInstruction(old[i]);

	/* All complete projection paths have been constructed.
	 * There may be cases where there is a common prefix used multiple times.
	 * They are located and removed in a few scans over the plan
	 *
	 * The prefix path mostly consist of smaller columns,
	 * which make the benefit not large. In SF100 roughly 100 out of
	 * 4500 projection operations were removed.
	 * On medium scale databases it may save cpu cycles.
	 * Turning this feature into a compile time option.
	 */
#ifdef ELIMCOMMONPREFIX
	if( maxprefixlength > 3){
		 /* Before searching the prefix, we should remove all non-used instructions.  */
		actions += OPTdeadcodeImplementation(cntxt, mb, 0, 0);
		for( ; maxprefixlength > 2; maxprefixlength--)
			actions += OPTprojectionPrefix(cntxt, mb, maxprefixlength);
	}
#endif
#ifdef DEBUG_OPT_PROJECTIONPATH
	fprintf(stderr,"#projectionpath optimizer result \n");
	fprintFunction(stderr,mb, 0, LIST_MAL_ALL);
#endif

    /* Defense line against incorrect plans */
    if( actions > 0){
        chkTypes(cntxt->usermodule, mb, FALSE);
        chkFlow(mb);
        chkDeclarations(mb);
    }
    /* keep all actions taken as a post block comment */
wrapupall:
	usec = GDKusec()- usec;
    snprintf(buf,256,"%-20s actions=%2d time=" LLFMT " usec","projectionpath",actions, usec);
    newComment(mb,buf);
	if( actions >= 0)
		addtoMalBlkHistory(mb);
	if (pc ) GDKfree(pc);
	if (varcnt ) GDKfree(varcnt);
	if(old) GDKfree(old);

	return msg;
}<|MERGE_RESOLUTION|>--- conflicted
+++ resolved
@@ -185,11 +185,7 @@
 	old= mb->stmt;
 	limit= mb->stop;
 	slimit= mb->ssize;
-<<<<<<< HEAD
-	if ( newMalBlkStmt(mb,mb->ssize + mb->stop) < 0)
-=======
 	if ( newMalBlkStmt(mb, 2 * mb->stop) < 0)
->>>>>>> 655cdb92
 		throw(MAL,"optimizer.projectionpath", SQLSTATE(HY001) MAL_MALLOC_FAIL);
 
 	/* beware, new variables and instructions are introduced */
