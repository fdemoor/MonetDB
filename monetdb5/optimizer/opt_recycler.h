--- conflicted
+++ resolved
@@ -15,14 +15,6 @@
  * Portions created by CWI are Copyright (C) 1997-July 2008 CWI.
  * Copyright August 2008-2015 MonetDB B.V.
  * All Rights Reserved.
-<<<<<<< HEAD
- */
-
-/*
- * @-
- * The number of overloaded instructions is kept to a minimum.
-=======
->>>>>>> fb845553
  */
 
 #ifndef _OPT_RECYCLER_
