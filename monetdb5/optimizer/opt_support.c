/*
 * This Source Code Form is subject to the terms of the Mozilla Public
 * License, v. 2.0.  If a copy of the MPL was not distributed with this
 * file, You can obtain one at http://mozilla.org/MPL/2.0/.
 *
 * Copyright 2008-2015 MonetDB B.V.
 */

 /* (c) M. Kersten
 * Building Your Own Optimizer
 * Implementation of your own MAL-MAL optimizer can best be started
 * from refinement of one of the examples included in the code base.
 * Beware that only those used in the critical path of SQL execution
 * are thorouhly tested. The others are developed up to the point that
 * the concept and approach can be demonstrated.
 *
 * The general structure of most optimizers is to actively copy
 * a MAL block into a new program structure. At each step we
 * determine the action taken, e.g. replace the instruction or
 * inject instructions to achieve the desired goal.
 *
 * A tally on major events should be retained, because it gives
 * valuable insight in the effectiveness of your optimizer.
 * The effects of all optimizers is collected in a system catalog.
 *
 * Each optimizer ends with a strong defense line, optimizerCheck() 
 * * It performs a complete type and data flow analysis before returning.
 * Moreover, if you are in debug mode, it will  keep a copy of the
 * plan produced for inspection. Studying the differences between
 * optimizer steps provide valuable information to improve your code.
 *
 * The functionality of the optimizer should be clearly delineated.
 * The guiding policy is that it is always safe to not apply an
 * optimizer step.
 * This helps to keep the optimizers as independent as possible.
 *
 * It really helps if you start with a few tiny examples to test
 * your optimizer. They should be added to the Tests directory
 * and administered in Tests/All.
 *
 * Breaking up the optimizer into different components and
 * grouping them together in arbitrary sequences calls for
 * careful programming.
 *
 * One of the major hurdles is to test interference of the
 * optimizer. The test set is a good starting point, but does
 * not garantee that all cases have been covered.
 *
 * In principle, any subset of optimizers should work flawlessly.
 * With a few tens of optimizers this amounts to potential millions
 * of runs. Adherence to a partial order reduces the problem, but
 * still is likely to be too resource consumptive to test continously.
 *
 * The optimizers defined here are registered to the optimizer module.
 */
/*
 * @node Framework, Lifespan Analysis, Building Blocks, The MAL Optimizer
 * @subsection Optimizer framework
 * The large number of query transformers calls for a flexible scheme for
 * the deploy them. The approach taken is to make all optimizers visible
 * at the language level as a signature
 * @code{optimizer.F()} and @code{optimizer.F(mod,fcn)}.
 * The latter designates a target function to be inspected by
 * the optimizer @code{F()}.
 * Then (semantic) optimizer merely
 * inspects a MAL block for their occurrences and activitates it.
 *
 * The optimizer routines have access to the client context, the MAL block,
 * and the program counter where the optimizer call was found. Each optimizer
 * should remove itself from the MAL block.
 *
 * The optimizer repeatedly runs through the program until
 * no optimizer call is found.
 *
 * Note, all optimizer instructions are executed only once. This means that the
 * instruction can be removed from further consideration. However, in the case
 * that a designated function is selected for optimization (e.g.,
 * commonTerms(user,qry)) the pc is assumed 0. The first instruction always
 * denotes the signature and can not be removed.
 *
 * To safeguard against incomplete optimizer implementations it
 * is advisable to perform an optimizerCheck at the end.
 * It takes as arguments the number of optimizer actions taken
 * and the total cpu time spent.
 * The body performs a full flow and type check and re-initializes
 * the lifespan administration. In debugging mode also a copy
 * of the new block is retained for inspection.
 *
 * @node Lifespan Analysis, Flow Analysis, Framework, The MAL Optimizer
 * @subsection Lifespan analysis
 * Optimizers may be interested in the characteristic of the
 * barrier blocks for making a decision.
 * The variables have a lifespan in the code blocks, denoted by properties
 * beginLifespan,endLifespan. The beginLifespan denotes the intruction where
 * it receives its first value, the endLifespan the last instruction in which
 * it was used as operand or target.
 *
 * If, however, the last use lies within a BARRIER block, we can not be sure
 * about its end of life status, because a block redo may implictly
 * revive it. For these situations we associate the endLifespan with
 * the block exit.
 *
 * In many cases, we have to determine if the lifespan interferes with
 * a optimization decision being prepared.
 * The lifespan is calculated once at the beginning of the optimizer sequence.
 * It should either be maintained to reflect the most accurate situation while
 * optimizing the code base. In particular, it means that any move/remove/addition
 * of a MAL instruction calls for either a recalculation or further propagation.
 * Unclear what will be the best strategy. For the time being we just recalc.
 * If one of the optimizers fails, we should not attempt others.
 */
#include "monetdb_config.h"
#include "opt_prelude.h"
#include "opt_support.h"
#include "mal_interpreter.h"
#include "mal_listing.h"
#include "mal_debugger.h"
#include "opt_multiplex.h"
#include "optimizer_private.h"
#include "manifold.h"

/*
 * Optimizer catalog with runtime statistics;
 */
struct OPTcatalog {
	char *name;
	int enabled;
	int calls;
	int actions;
	int debug;
} optcatalog[]= {
{"aliases",		0,	0,	0,	DEBUG_OPT_ALIASES},
{"coercions",	0,	0,	0,	DEBUG_OPT_COERCION},
{"commonTerms",	0,	0,	0,	DEBUG_OPT_COMMONTERMS},
{"constants",	0,	0,	0,	DEBUG_OPT_CONSTANTS},
{"costModel",	0,	0,	0,	DEBUG_OPT_COSTMODEL},
{"crack",		0,	0,	0,	DEBUG_OPT_CRACK},
{"datacyclotron",0,	0,	0,	DEBUG_OPT_DATACYCLOTRON},
{"dataflow",	0,	0,	0,	DEBUG_OPT_DATAFLOW},
{"deadcode",	0,	0,	0,	DEBUG_OPT_DEADCODE},
{"evaluate",	0,	0,	0,	DEBUG_OPT_EVALUATE},
{"factorize",	0,	0,	0,	DEBUG_OPT_FACTORIZE},
{"garbage",		0,	0,	0,	DEBUG_OPT_GARBAGE},
{"generator",	0,	0,	0,	DEBUG_OPT_GENERATOR},
{"history",		0,	0,	0,	DEBUG_OPT_HISTORY},
{"inline",		0,	0,	0,	DEBUG_OPT_INLINE},
{"joinPath",	0,	0,	0,	DEBUG_OPT_JOINPATH},
{"json",		0,	0,	0,	DEBUG_OPT_JSON},
{"macro",		0,	0,	0,	DEBUG_OPT_MACRO},
{"matpack",		0,	0,	0,	DEBUG_OPT_MATPACK},
{"mergetable",	0,	0,	0,	DEBUG_OPT_MERGETABLE},
{"mitosis",		0,	0,	0,	DEBUG_OPT_MITOSIS},
{"multiplex",	0,	0,	0,	DEBUG_OPT_MULTIPLEX},
{"origin",		0,	0,	0,	DEBUG_OPT_ORIGIN},
{"peephole",	0,	0,	0,	DEBUG_OPT_PEEPHOLE},
{"recycler",	0,	0,	0,	DEBUG_OPT_RECYCLE},
{"reduce",		0,	0,	0,	DEBUG_OPT_REDUCE},
{"remap",		0,	0,	0,	DEBUG_OPT_REMAP},
{"remote",		0,	0,	0,	DEBUG_OPT_REMOTE},
{"reorder",		0,	0,	0,	DEBUG_OPT_REORDER},
{"replication",	0,	0,	0,	DEBUG_OPT_REPLICATION},
{"selcrack",	0,	0,	0,	DEBUG_OPT_SELCRACK},
{"sidcrack",	0,	0,	0,	DEBUG_OPT_SIDCRACK},
{"strengthreduction",	0,	0,	0,	DEBUG_OPT_STRENGTHREDUCTION},
{"pushselect",	0,	0,	0,	DEBUG_OPT_PUSHSELECT},
{ 0,	0,	0,	0,	0}
};

lng optDebug;

/*
 * Front-ends can set a collection of optimizers by name or their pipe alias.
 */
str
OPTsetDebugStr(void *ret, str *nme)
{
	int i;
	str name= *nme, t, s, env = 0;

	(void) ret;
	optDebug = 0;
	if ( name == 0 || *name == 0)
		return MAL_SUCCEED;
	name = GDKstrdup(name);

	if ( strstr(name,"_pipe") ){
		env = GDKgetenv(name);
		if ( env ) {
			GDKfree(name);
			name = GDKstrdup(env);
		}
	}
	for ( t = s = name; t && *t ; t = s){
		s = strchr(s,',');
		if ( s ) *s++ = 0;
		for ( i=0; optcatalog[i].name; i++)
		if ( strcmp(t,optcatalog[i].name) == 0){
			optDebug |= DEBUG_OPT(optcatalog[i].debug);
			break;
		}
	}
	GDKfree(name);
	return MAL_SUCCEED;
}

/*
 * All optimizers should pass the optimizerCheck for defense against
 * incomplete and malicious MAL code.
 */
str
optimizerCheck(Client cntxt, MalBlkPtr mb, str name, int actions, lng usec)
{
	if( actions > 0){
		chkTypes(cntxt->fdout, cntxt->nspace, mb, FALSE);
		chkFlow(cntxt->fdout, mb);
		chkDeclarations(cntxt->fdout, mb);
	}
	if( cntxt->debugOptimizer){
		/* keep the actions taken as a post block comments */
		char buf[BUFSIZ];
		sprintf(buf,"%-20s actions=%2d time=" LLFMT " usec",name,actions,usec);
		newComment(mb,buf);
		if (mb->errors)
			throw(MAL, name, PROGRAM_GENERAL);
	}
	return MAL_SUCCEED;
}
/*
 * Limit the loop count in the optimizer to guard against indefinite
 * recursion, provided the optimizer does not itself generate
 * a growing list.
 */
str
optimizeMALBlock(Client cntxt, MalBlkPtr mb)
{
	InstrPtr p;
	int pc;
	int qot = 0;
	str msg = MAL_SUCCEED;
	int cnt = 0;
	lng clk = GDKusec();

	/* assume the type and flow have been checked already */
	/* SQL functions intended to be inlined should not be optimized */
	if ( mb->inlineProp)
        	return 0;


	do {
		/* any errors should abort the optimizer */
		if (mb->errors)
			break;
		qot = 0;
		for (pc = 0; pc < mb->stop ; pc++) {
			p = getInstrPtr(mb, pc);
			if (getModuleId(p) == optimizerRef && p->fcn && p->token != REMsymbol) {
				/* all optimizers should behave like patterns */
				/* However, we don't have a stack now */
				qot++;
				msg = (str) (*p->fcn) (cntxt, mb, 0, p);
				if (msg) {
					str place = getExceptionPlace(msg);
					msg= createException(getExceptionType(msg), place, "%s", getExceptionMessage(msg));
					GDKfree(place);
					return msg;
				}
				pc= -1;
			}
		}
	} while (qot && cnt++ < mb->stop);
	mb->optimize= GDKusec() - clk;
	if (cnt >= mb->stop)
		throw(MAL, "optimizer.MALoptimizer", OPTIMIZER_CYCLE);
	return 0;
}

/*
 * The default MAL optimizer includes a final call to
 * the multiplex expander.
 * We should take care of functions marked as 'inline',
 * because they should be kept in raw form.
 * Their optimization takes place after inlining.
 */
str
MALoptimizer(Client c)
{
	str msg;

	if ( c->curprg->def->inlineProp)
		return MAL_SUCCEED;
	msg= optimizeMALBlock(c, c->curprg->def);
	if( msg == MAL_SUCCEED)
		OPTmultiplexSimple(c);
	return msg;
}

/* Only used by opt_commonTerms! */
int hasSameSignature(MalBlkPtr mb, InstrPtr p, InstrPtr q, int stop){
	int i;

	if ( getFunctionId(q) == getFunctionId(p) &&
		 getModuleId(q) == getModuleId(p) &&
		getFunctionId(q) != 0 &&
		getModuleId(q) != 0) {
		if( q->retc != p->retc || q->argc != p->argc) return FALSE;
		assert(stop <= p->argc);
		for( i=0; i<stop; i++)
			if (getArgType(mb,p,i) != getArgType(mb,q,i))
				return FALSE;
		return TRUE;
	}
	return FALSE;
}

/* Only used by opt_commonTerms! */
int hasSameArguments(MalBlkPtr mb, InstrPtr p, InstrPtr q)
{   int k;
	int (*cmp)(const void *, const void *);
	VarPtr w,u;

	(void) mb;
	if( p->retc != q->retc || p->argc != q->argc)
		return FALSE;
	/* heuristic, because instructions are linked using last constant argument */
	for(k=p->argc-1; k >= p->retc; k--)
		if( q->argv[k]!= p->argv[k]){
			if( isVarConstant(mb,getArg(p,k)) &&
				isVarConstant(mb,getArg(q,k)) ) {
					w= getVar(mb,getArg(p,k));
					u= getVar(mb,getArg(q,k));
					cmp = ATOMcompare(w->value.vtype);
					if ( w->value.vtype == u->value.vtype &&
						(*cmp)(VALptr(&w->value), VALptr(&u->value)) == 0)
						continue;
			}
			return FALSE;
		}
	return TRUE;
}

/*
 * If two instructions have elements in common in their target list,
 * it means a variable is re-initialized and should not be considered
 * an alias.
 */
int
hasCommonResults(InstrPtr p, InstrPtr q)
{
	int k, l;

	for (k = 0; k < p->retc; k++)
		for (l = 0; l < q->retc; l++)
			if (p->argv[k] == q->argv[l])
				return TRUE;
	return FALSE;
}
/*
 * Dependency between target variables and arguments can be
 * checked with isDependent().
 */
int
isDependent(InstrPtr p, InstrPtr q){
	int i,j;
	for(i= 0; i<q->retc; i++)
	for(j= p->retc; j<p->argc; j++)
		if( getArg(q,i)== getArg(p,j)) return TRUE;
	return FALSE;
}
/*
 * The safety property should be relatively easy to determine for
 * each MAL function. This calls for accessing the function MAL block
 * and to inspect the arguments of the signature.
 */
int
isUnsafeFunction(InstrPtr q)
{
	InstrPtr p;

	if (q->fcn == 0 || getFunctionId(q) == 0 || q->blk == NULL)
		return FALSE;
	p= getInstrPtr(q->blk,0);
	if( p->retc== 0)
		return TRUE;
	return q->blk->unsafeProp;
}

/*
 * Instructions are unsafe is one of the arguments is also mentioned
 * in the result list. Alternatively, the 'unsafe' property is set
 * for the function call itself.
 */
int
isUnsafeInstruction(InstrPtr q)
{
	int j, k;

	for (j = 0; j < q->retc; j++)
		for (k = q->retc; k < q->argc; k++)
			if (q->argv[k] == q->argv[j])
				return TRUE;
	return FALSE;
}

/*
 * The routine isInvariant determines if the variable V is not
 * changed in the instruction sequence identified by the range [pcf,pcl].
 */
int
isInvariant(MalBlkPtr mb, int pcf, int pcl, int varid)
{
	(void) mb;
	(void) pcf;
	(void) pcl;
	(void) varid;		/*fool compiler */
	return TRUE;
}

/*
 * Any instruction may block identification of a common
 * subexpression. It suffices to stumble upon an unsafe function
 * whose parameter lists has a non-empty intersection with the
 * targeted instruction.
 * To illustrate, consider the sequence
 * @example
 * L1 := f(A,B,C);
 * ...
 * G1 := g(D,E,F);
 * ...
 * l2:= f(A,B,C);
 * ...
 * L2:= h()
 * @end example
 *
 * The instruction G1:=g(D,E,F) is blocking if G1 is an alias
 * for @verb{ { }A,B,C@verb{ } }.
 * Alternatively, function g() may be unsafe and @verb{ { }D,E,F@verb{ } }
 * has a non-empty intersection with @verb{ { }A,B,C@verb{ } }.
 * An alias can only be used later on for readonly (and not be used for a function with side effects).
 */
int
safetyBarrier(InstrPtr p, InstrPtr q)
{
	int i,j;
	if( isDependent(q,p))
		return TRUE;
	if (isUnsafeFunction(q)) {
		for (i = p->retc; i < p->argc; i++)
			for (j = q->retc; j < q->argc; j++)
				if (p->argv[i] == q->argv[j]) {
					/* TODO check safety property of the argument */
					return TRUE;
				}
	}
	return FALSE;
}

/*
 * In many cases we should be assured that a variable is not used in
 * the instruction range identified. For, we may exchange some instructions that
 * might change its content.
 */
#if 0
int
isTouched(MalBlkPtr mb, int varid, int p1, int p2)
{
	int i, k;

	for (i = p1; i < p2; i++) {
		InstrPtr p = getInstrPtr(mb, i);

		for (k = 0; k < p->argc; k++)
			if (p->argv[k] == varid)
				return TRUE;
	}
	return FALSE;
}
#endif

int
isProcedure(MalBlkPtr mb, InstrPtr p)
{
	if (p->retc == 0 || (p->retc == 1 && getArgType(mb,p,0) == TYPE_void))
		return TRUE;
	//if( mb->unsafeProp) return TRUE;
	return FALSE;
}

int
isUpdateInstruction(InstrPtr p){
	if ( (getModuleId(p) == batRef || getModuleId(p)==sqlRef) &&
	   (getFunctionId(p) == insertRef ||
		getFunctionId(p) == inplaceRef ||
		getFunctionId(p) == appendRef ||
		getFunctionId(p) == updateRef ||
		getFunctionId(p) == replaceRef ||
		getFunctionId(p) == deleteRef ))
			return TRUE;
	return FALSE;
}
int
hasSideEffects(InstrPtr p, int strict)
{
	if( getFunctionId(p) == NULL) return FALSE;

	if ( (getModuleId(p) == batRef || getModuleId(p)==sqlRef) &&
	     (getFunctionId(p) == setAccessRef ||
	 	  getFunctionId(p) == setWriteModeRef ||
		  getFunctionId(p) == clear_tableRef))
		return TRUE;

	if (getFunctionId(p) == depositRef)
		return TRUE;

	if (getModuleId(p) == malRef && getFunctionId(p) == multiplexRef)
		return FALSE;

	if( getModuleId(p) == ioRef ||
		getModuleId(p) == streamsRef ||
		getModuleId(p) == bstreamRef ||
		getModuleId(p) == mdbRef ||
		getModuleId(p) == malRef ||
		getModuleId(p) == remapRef ||
		getModuleId(p) == constraintsRef ||
		getModuleId(p) == optimizerRef ||
		getModuleId(p) == lockRef ||
		getModuleId(p) == semaRef ||
		getModuleId(p) == recycleRef ||
		getModuleId(p) == alarmRef)
		return TRUE;

	if (getModuleId(p) == sqlRef){
		if (getFunctionId(p) == tidRef) return FALSE;
		if (getFunctionId(p) == deltaRef) return FALSE;
		if (getFunctionId(p) == subdeltaRef) return FALSE;
		if (getFunctionId(p) == projectdeltaRef) return FALSE;
		if (getFunctionId(p) == bindRef) return FALSE;
		if (getFunctionId(p) == bindidxRef) return FALSE;
		if (getFunctionId(p) == binddbatRef) return FALSE;
		if (getFunctionId(p) == columnBindRef) return FALSE;
		if (getFunctionId(p) == copy_fromRef) return FALSE;
		/* assertions are the end-point of a flow path */
		if (getFunctionId(p) == not_uniqueRef) return FALSE;
		if (getFunctionId(p) == zero_or_oneRef) return FALSE;
		if (getFunctionId(p) == mvcRef) return FALSE;
		if (getFunctionId(p) == singleRef) return FALSE;
		/* the update instructions for SQL has side effects.
		   whether this is relevant should be explicitly checked
		   in the environment of the call */
		if (isUpdateInstruction(p)) return TRUE;
		return TRUE;
	}
	if( getModuleId(p) == languageRef){
		if( getFunctionId(p) == assertRef) return TRUE;
		return FALSE;
	}
	if (getModuleId(p) == constraintsRef)
		return FALSE;
	if( getModuleId(p) == mapiRef){
		if( getFunctionId(p) == rpcRef)
			return TRUE;
		if( getFunctionId(p) == reconnectRef)
			return TRUE;
		if( getFunctionId(p) == disconnectRef)
			return TRUE;
	}
	if (strict &&  getFunctionId(p) == newRef &&
		getModuleId(p) != groupRef )
		return TRUE;

	if ( getModuleId(p) == remoteRef)
		return TRUE;
	if ( getModuleId(p) == recycleRef)
		return TRUE;
	return FALSE;
}

/* Void returning functions always have side-effects.
 */
int
mayhaveSideEffects(Client cntxt, MalBlkPtr mb, InstrPtr p, int strict)
{
	int tpe;
	tpe= getVarType(mb,getArg(p,0));
	if( tpe == TYPE_void)
		return TRUE;
	if (getModuleId(p) != malRef || getFunctionId(p) != multiplexRef) 
		return hasSideEffects( p, strict);
	if (MANIFOLDtypecheck(cntxt,mb,p) == NULL)
		return TRUE;
	return FALSE;
}

/*
 * Side-effect free functions are crucial for several operators.
 */
int
isSideEffectFree(MalBlkPtr mb){
	int i;
	for(i=1; i< mb->stop && getInstrPtr(mb,i)->token != ENDsymbol; i++){
		if( hasSideEffects(getInstrPtr(mb,i), TRUE))
			return FALSE;
	}
	return TRUE;
}
/*
 * Breaking up a MAL program into pieces for distributed requires
 * identification of (partial) blocking instructions. A conservative
 * definition can be used.
 */
int
isBlocking(InstrPtr p)
{
	if (blockStart(p) || blockExit(p) || blockCntrl(p))
		return TRUE;

	if ( getFunctionId(p) == sortRef )
		return TRUE;

	if( getModuleId(p) == aggrRef ||
		getModuleId(p) == groupRef ||
		getModuleId(p) == sqlRef )
			return TRUE;
	return FALSE;
}

int isAllScalar(MalBlkPtr mb, InstrPtr p)
{
	int i;
	for (i=p->retc; i<p->argc; i++)
	if (isaBatType(getArgType(mb,p,i)) || getArgType(mb,p,i)==TYPE_bat)
		return FALSE;
	return TRUE;
}

/*
 * Used in the merge table optimizer. It is built incrementally
 * and should be conservative.
 */

static int 
isOrderDepenent(InstrPtr p)
{
    if( getModuleId(p) != batsqlRef)
        return 0;
    if ( getFunctionId(p) == diffRef ||
        getFunctionId(p) == row_numberRef ||
        getFunctionId(p) == rankRef ||
        getFunctionId(p) == dense_rankRef)
        return 1;
    return 0;
}

int isMapOp(InstrPtr p){
	return	getModuleId(p) &&
		((getModuleId(p) == malRef && getFunctionId(p) == multiplexRef) ||
		 (getModuleId(p) == malRef && getFunctionId(p) == manifoldRef) ||
		 (getModuleId(p) == batcalcRef) ||
		 (getModuleId(p) != batcalcRef && getModuleId(p) != batRef && strncmp(getModuleId(p), "bat", 3) == 0) ||
<<<<<<< HEAD
		 (getModuleId(p) == mkeyRef)) && (!instrHasProp(p, orderDependendProp)) &&
		 getModuleId(p) != rapiRef &&
		 getModuleId(p) != pyapiRef/* &&
		 getModuleId(p) != pyapimapRef*/;
=======
		 (getModuleId(p) == mkeyRef)) && !isOrderDepenent(p) &&
		 getModuleId(p) != batrapiRef;
>>>>>>> dd3eb337
}

int isLikeOp(InstrPtr p){
	return	(getModuleId(p) == batalgebraRef &&
		(getFunctionId(p) == likeRef || 
		 getFunctionId(p) == not_likeRef || 
		 getFunctionId(p) == ilikeRef ||
		 getFunctionId(p) == not_ilikeRef));
}

int isTopn(InstrPtr p){
	return ((getModuleId(p) == algebraRef && getFunctionId(p) == firstnRef) ||
			isSlice(p));
}

int isSlice(InstrPtr p){
	return (getModuleId(p) == algebraRef &&
		getFunctionId(p) == subsliceRef);
}

int isOrderby(InstrPtr p){
	return getModuleId(p) == algebraRef &&
		(getFunctionId(p) == sortRef ||
		 getFunctionId(p) == sortReverseRef);
}

int 
isMatJoinOp(InstrPtr p)
{
	return (isSubJoin(p) || (getModuleId(p) == algebraRef &&
                (getFunctionId(p) == crossRef ||
                 getFunctionId(p) == joinRef ||
                 getFunctionId(p) == subjoinRef ||
                 getFunctionId(p) == subantijoinRef || /* is not mat save */
                 getFunctionId(p) == subthetajoinRef ||
                 getFunctionId(p) == subbandjoinRef ||
                 getFunctionId(p) == subrangejoinRef)
		));
}

int 
isMatLeftJoinOp(InstrPtr p)
{
	return (getModuleId(p) == algebraRef && 
		getFunctionId(p) == subleftjoinRef);
}

int isDelta(InstrPtr p){
	return
			(getModuleId(p)== sqlRef && (
				getFunctionId(p)== deltaRef ||
				getFunctionId(p)== projectdeltaRef ||
				getFunctionId(p)== subdeltaRef 
			) 
		);
}

int isFragmentGroup2(InstrPtr p){
	return
			(getModuleId(p)== algebraRef && (
				getFunctionId(p)== leftfetchjoinRef
			)) ||
			(getModuleId(p)== batRef && (
				getFunctionId(p)== mergecandRef || 
				getFunctionId(p)== intersectcandRef 
			) 
		);
}

int isSubSelect(InstrPtr p)
{
	char *func = getFunctionId(p);
	size_t l = func?strlen(func):0;
	
	return (l >= 9 && strcmp(func+l-9,"subselect") == 0);
}

int isSubJoin(InstrPtr p)
{
	char *func = getFunctionId(p);
	size_t l = func?strlen(func):0;
	
	return (l >= 7 && strcmp(func+l-7,"subjoin") == 0);
}

int isMultiplex(InstrPtr p)
{
	return ((getModuleId(p) == malRef || getModuleId(p) == batmalRef) &&
		getFunctionId(p) == multiplexRef);
}

int isFragmentGroup(InstrPtr p){
	return
			(getModuleId(p)== algebraRef && (
				getFunctionId(p)== projectRef ||
				getFunctionId(p)== selectNotNilRef
			))  ||
			isSubSelect(p) ||
			(getModuleId(p)== batRef && (
				getFunctionId(p)== mirrorRef 
			));
}

/*
 * Some optimizers are interdependent (e.g. mitosis ), which
 * requires inspection of the pipeline attached to a MAL block.
 */
int
isOptimizerEnabled(MalBlkPtr mb, str opt)
{
	int i;
	InstrPtr q;

	for (i= mb->stop-1; i > 0; i--){
		q= getInstrPtr(mb,i);
		if ( q->token == ENDsymbol)
			break;
		if ( getModuleId(q) == optimizerRef &&
			 getFunctionId(q) == opt)
			return 1;
	}
	return 0;
}
<|MERGE_RESOLUTION|>--- conflicted
+++ resolved
@@ -656,15 +656,9 @@
 		 (getModuleId(p) == malRef && getFunctionId(p) == manifoldRef) ||
 		 (getModuleId(p) == batcalcRef) ||
 		 (getModuleId(p) != batcalcRef && getModuleId(p) != batRef && strncmp(getModuleId(p), "bat", 3) == 0) ||
-<<<<<<< HEAD
-		 (getModuleId(p) == mkeyRef)) && (!instrHasProp(p, orderDependendProp)) &&
-		 getModuleId(p) != rapiRef &&
-		 getModuleId(p) != pyapiRef/* &&
-		 getModuleId(p) != pyapimapRef*/;
-=======
 		 (getModuleId(p) == mkeyRef)) && !isOrderDepenent(p) &&
-		 getModuleId(p) != batrapiRef;
->>>>>>> dd3eb337
+		 getModuleId(p) != batrapiRef &&
+		 getModuleId(p) != pyapiRef;
 }
 
 int isLikeOp(InstrPtr p){
