/*
 * This Source Code Form is subject to the terms of the Mozilla Public
 * License, v. 2.0.  If a copy of the MPL was not distributed with this
 * file, You can obtain one at http://mozilla.org/MPL/2.0/.
 *
 * Copyright 1997 - July 2008 CWI, August 2008 - 2017 MonetDB B.V.
 */

 /* (c) M. Kersten
 */
#include "monetdb_config.h"
#include "opt_prelude.h"
#include "opt_support.h"
#include "mal_interpreter.h"
#include "mal_listing.h"
#include "mal_debugger.h"
#include "opt_multiplex.h"
#include "optimizer_private.h"
#include "manifold.h"

/*
 * Optimizer catalog with runtime statistics;
 */
struct OPTcatalog {
	char *name;
	int enabled;
	int calls;
	int actions;
} optcatalog[]= {
{"aliases",		0,	0,	0},
{"coercions",	0,	0,	0},
{"commonTerms",	0,	0,	0},
{"constants",	0,	0,	0},
{"costModel",	0,	0,	0},
{"dataflow",	0,	0,	0},
{"deadcode",	0,	0,	0},
{"emptybind",	0,	0,	0},
{"evaluate",	0,	0,	0},
{"garbage",		0,	0,	0},
{"generator",	0,	0,	0},
{"history",		0,	0,	0},
{"inline",		0,	0,	0},
{"projectionpath",	0,	0,	0},
{"jit",			0,	0,	0},
{"json",		0,	0,	0},
{"macro",		0,	0,	0},
{"matpack",		0,	0,	0},
{"mergetable",	0,	0,	0},
{"mitosis",		0,	0,	0},
{"multiplex",	0,	0,	0},
{"oltp",		0,	0,	0},
{"reduce",		0,	0,	0},
{"remap",		0,	0,	0},
{"remote",		0,	0,	0},
{"reorder",		0,	0,	0},
{"replication",	0,	0,	0},
{"pushselect",	0,	0,	0},
{ 0,	0,	0,	0}
};

/* some optimizers can only be applied once.
 * The optimizer trace at the end of the MAL block
 * can be used to check for this.
 */
int
optimizerIsApplied(MalBlkPtr mb, str optname)
{
	InstrPtr p;
	int i;
	for( i = mb->stop; i < mb->ssize; i++){
		p = getInstrPtr(mb,i);
		if (p && getModuleId(p) == optimizerRef && p->token == REMsymbol && strcmp(getFunctionId(p),optname) == 0) 
			return 1;
	}
	return 0;
}
/*
 * All optimizers should pass the optimizerCheck for defense against
 * incomplete and malicious MAL code.
 */
str
optimizerCheck(Client cntxt, MalBlkPtr mb, str name, int actions, lng usec)
{
	char buf[256];
	lng clk = GDKusec();

	if (cntxt->mode == FINISHCLIENT)
		throw(MAL, name, "prematurely stopped client");
	if( actions > 0){
		chkTypes(cntxt->fdout, cntxt->nspace, mb, FALSE);
		chkFlow(cntxt->fdout, mb);
		chkDeclarations(cntxt->fdout, mb);
		usec += GDKusec() - clk;
	}
	/* keep all actions taken as a post block comment */
	snprintf(buf,256,"%-20s actions=%2d time=" LLFMT " usec",name,actions,usec);
	newComment(mb,buf);
	if (mb->errors)
		throw(MAL, name, PROGRAM_GENERAL);
	return MAL_SUCCEED;
}

/*
 * Limit the loop count in the optimizer to guard against indefinite
 * recursion, provided the optimizer does not itself generate
 * a growing list.
 */
str
optimizeMALBlock(Client cntxt, MalBlkPtr mb)
{
	InstrPtr p;
	int pc;
	int qot = 0;
	str msg = MAL_SUCCEED;
	int cnt = 0;
	int actions = 0;
	lng clk = GDKusec();
	char buf[256];

	/* assume the type and flow have been checked already */
	/* SQL functions intended to be inlined should not be optimized */
	if ( mb->inlineProp)
        	return 0;

	/* force at least once a complete type check by resetting the type check flag */

	resetMalBlk(mb,mb->stop);
	chkProgram(cntxt->fdout,cntxt->nspace,mb);
	if (mb->errors)
		throw(MAL, "optimizer.MALoptimizer", "Start with inconsistent MAL plan");

	/* Optimizers may massage the plan in such a way that a new pass is needed.
     * When no optimzer call is found, be terminate. */
	do {
		qot = 0;
		for (pc = 0; pc < mb->stop ; pc++) {
			p = getInstrPtr(mb, pc);
			if (getModuleId(p) == optimizerRef && p->fcn && p->token != REMsymbol) {
				/* all optimizers should behave like patterns */
				/* However, we don't have a stack now */
				qot++;
				actions++;
				msg = (str) (*p->fcn) (cntxt, mb, 0, p);
				if (msg) {
					str place = getExceptionPlace(msg);
					str nmsg= createException(getExceptionType(msg), place, "%s", getExceptionMessage(msg));
					GDKfree(place);
					GDKfree(msg);
					msg = nmsg;
					goto wrapup;
				}
				if (cntxt->mode == FINISHCLIENT)
					throw(MAL, "optimizeMALBlock", "prematurely stopped client");
				pc= -1;
			}
		}
	} while (qot && cnt++ < mb->stop);

wrapup:
	/* Keep the total time spent on optimizing the plan for inspection */
	if( actions){
		mb->optimize= GDKusec() - clk;
		snprintf(buf, 256, "%-20s actions=%2d time=" LLFMT " usec", "total",actions, mb->optimize);
		newComment(mb, buf);
	}
	if (cnt >= mb->stop)
		throw(MAL, "optimizer.MALoptimizer", OPTIMIZER_CYCLE);
	return msg;
}

/*
 * The default MAL optimizer includes a final call to
 * the multiplex expander.
 * We should take care of functions marked as 'inline',
 * because they should be kept in raw form.
 * Their optimization takes place after inlining.
 */
str
MALoptimizer(Client c)
{
	str msg;

	if ( c->curprg->def->inlineProp)
		return MAL_SUCCEED;
	msg= optimizeMALBlock(c, c->curprg->def);
	if( msg == MAL_SUCCEED)
		OPTmultiplexSimple(c, c->curprg->def);
	return msg;
}

/* Only used by opt_commonTerms! */
int hasSameSignature(MalBlkPtr mb, InstrPtr p, InstrPtr q, int stop){
	int i;

	if ( getFunctionId(q) == getFunctionId(p) &&
		 getModuleId(q) == getModuleId(p) &&
		getFunctionId(q) != 0 &&
		getModuleId(q) != 0) {
		if( q->retc != p->retc || q->argc != p->argc) return FALSE;
		assert(stop <= p->argc);
		for( i=0; i<stop; i++)
			if (getArgType(mb,p,i) != getArgType(mb,q,i))
				return FALSE;
		return TRUE;
	}
	return FALSE;
}

/* Only used by opt_commonTerms! */
int hasSameArguments(MalBlkPtr mb, InstrPtr p, InstrPtr q)
{   int k;
	int (*cmp)(const void *, const void *);
	VarPtr w,u;

	(void) mb;
	if( p->retc != q->retc || p->argc != q->argc)
		return FALSE;
	/* heuristic, because instructions are linked using last constant argument */
	for(k=p->argc-1; k >= p->retc; k--)
		if( q->argv[k]!= p->argv[k]){
			if( isVarConstant(mb,getArg(p,k)) &&
				isVarConstant(mb,getArg(q,k)) ) {
					w= getVar(mb,getArg(p,k));
					u= getVar(mb,getArg(q,k));
					cmp = ATOMcompare(w->value.vtype);
					if ( w->value.vtype == u->value.vtype &&
						(*cmp)(VALptr(&w->value), VALptr(&u->value)) == 0)
						continue;
			}
			return FALSE;
		}
	return TRUE;
}

/*
 * If two instructions have elements in common in their target list,
 * it means a variable is re-initialized and should not be considered
 * an alias.
 */
int
hasCommonResults(InstrPtr p, InstrPtr q)
{
	int k, l;

	for (k = 0; k < p->retc; k++)
		for (l = 0; l < q->retc; l++)
			if (p->argv[k] == q->argv[l])
				return TRUE;
	return FALSE;
}
/*
 * Dependency between target variables and arguments can be
 * checked with isDependent().
 */
static int
isDependent(InstrPtr p, InstrPtr q){
	int i,j;
	for(i= 0; i<q->retc; i++)
	for(j= p->retc; j<p->argc; j++)
		if( getArg(q,i)== getArg(p,j)) return TRUE;
	return FALSE;
}
/*
 * The safety property should be relatively easy to determine for
 * each MAL function. This calls for accessing the function MAL block
 * and to inspect the arguments of the signature.
 */
int
isUnsafeFunction(InstrPtr q)
{
	InstrPtr p;

	if (q->fcn == 0 || getFunctionId(q) == 0 || q->blk == NULL)
		return FALSE;
	p= getInstrPtr(q->blk,0);
	if( p->retc== 0)
		return TRUE;
	return q->blk->unsafeProp;
}

int
isSealedFunction(InstrPtr q)
{
	InstrPtr p;

	if (q->fcn == 0 || getFunctionId(q) == 0 || q->blk == NULL)
		return FALSE;
	p= getInstrPtr(q->blk,0);
	if( p->retc== 0)
		return TRUE;
	return q->blk->sealedProp;
}

/*
 * Instructions are unsafe if one of the arguments is also mentioned
 * in the result list. Alternatively, the 'unsafe' property is set
 * for the function call itself.
 */
int
isUnsafeInstruction(InstrPtr q)
{
	int j, k;

	for (j = 0; j < q->retc; j++)
		for (k = q->retc; k < q->argc; k++)
			if (q->argv[k] == q->argv[j])
				return TRUE;
	return FALSE;
}

/*
 * Any instruction may block identification of a common
 * subexpression. It suffices to stumble upon an unsafe function
 * whose parameter lists has a non-empty intersection with the
 * targeted instruction.
 * To illustrate, consider the sequence
 * @example
 * L1 := f(A,B,C);
 * ...
 * G1 := g(D,E,F);
 * ...
 * l2:= f(A,B,C);
 * ...
 * L2:= h()
 * @end example
 *
 * The instruction G1:=g(D,E,F) is blocking if G1 is an alias
 * for @verb{ { }A,B,C@verb{ } }.
 * Alternatively, function g() may be unsafe and @verb{ { }D,E,F@verb{ } }
 * has a non-empty intersection with @verb{ { }A,B,C@verb{ } }.
 * An alias can only be used later on for readonly (and not be used for a function with side effects).
 */
int
safetyBarrier(InstrPtr p, InstrPtr q)
{
	int i,j;
	if( isDependent(q,p))
		return TRUE;
	if (isUnsafeFunction(q)) {
		for (i = p->retc; i < p->argc; i++)
			for (j = q->retc; j < q->argc; j++)
				if (p->argv[i] == q->argv[j]) {
					/* TODO check safety property of the argument */
					return TRUE;
				}
	}
	return FALSE;
}


int
isUpdateInstruction(InstrPtr p){
	if ( getModuleId(p) == sqlRef &&
	   ( getFunctionId(p) == inplaceRef ||
		getFunctionId(p) == appendRef ||
		getFunctionId(p) == updateRef ||
		getFunctionId(p) == replaceRef ||
		getFunctionId(p) == clear_tableRef))
			return TRUE;
	if ( getModuleId(p) == batRef &&
	   ( getFunctionId(p) == inplaceRef ||
		getFunctionId(p) == appendRef ||
		getFunctionId(p) == updateRef ||
		getFunctionId(p) == replaceRef ||
		getFunctionId(p) == clear_tableRef))
			return TRUE;
	return FALSE;
}
int
hasSideEffects(MalBlkPtr mb, InstrPtr p, int strict)
{
	if( getFunctionId(p) == NULL) return FALSE;

/* 
 * Void-returning operations have side-effects and
 * should be considered as such
 */
	if (p->retc == 0 || (p->retc == 1 && getArgType(mb,p,0) == TYPE_void))
		return TRUE;

/*
 * Any function marked as unsafe can not be moved around without
 * affecting its behavior on the program. For example, because they
 * check for volatile resource levels.
 */
	if ( isUnsafeFunction(p))
		return TRUE;

	/* update instructions have side effects, they can be marked as unsafe */
	if (isUpdateInstruction(p))
		return TRUE;

	if ( (getModuleId(p) == batRef || getModuleId(p)==sqlRef) &&
	     (getFunctionId(p) == setAccessRef ||
	 	  getFunctionId(p) == setWriteModeRef ))
		return TRUE;

	if (getModuleId(p) == malRef && getFunctionId(p) == multiplexRef)
		return FALSE;

	if( getModuleId(p) == ioRef ||
		getModuleId(p) == streamsRef ||
		getModuleId(p) == bstreamRef ||
		getModuleId(p) == mdbRef ||
		getModuleId(p) == malRef ||
		getModuleId(p) == remapRef ||
		getModuleId(p) == optimizerRef ||
		getModuleId(p) == lockRef ||
		getModuleId(p) == semaRef ||
		getModuleId(p) == alarmRef)
		return TRUE;
		
	if( getModuleId(p) == pyapiRef ||
		getModuleId(p) == pyapimapRef ||
		getModuleId(p) == rapiRef)
		return TRUE;

	if (getModuleId(p) == sqlcatalogRef)
		return TRUE;
	if (getModuleId(p) == sqlRef){
		if (getFunctionId(p) == tidRef) return FALSE;
		if (getFunctionId(p) == deltaRef) return FALSE;
		if (getFunctionId(p) == subdeltaRef) return FALSE;
		if (getFunctionId(p) == projectdeltaRef) return FALSE;
		if (getFunctionId(p) == bindRef) return FALSE;
		if (getFunctionId(p) == bindidxRef) return FALSE;
		if (getFunctionId(p) == binddbatRef) return FALSE;
		if (getFunctionId(p) == columnBindRef) return FALSE;
		if (getFunctionId(p) == copy_fromRef) return FALSE;
		/* assertions are the end-point of a flow path */
		if (getFunctionId(p) == not_uniqueRef) return FALSE;
		if (getFunctionId(p) == zero_or_oneRef) return FALSE;
		if (getFunctionId(p) == mvcRef) return FALSE;
		if (getFunctionId(p) == singleRef) return FALSE;
		return TRUE;
	}
<<<<<<< HEAD
	if( getModuleId(p) == languageRef){
		if( getFunctionId(p) == assertRef) return TRUE;
		return FALSE;
	}
	if (getModuleId(p) == basketRef || getModuleId(p) == iotRef){
		return TRUE;
	}
	if (getModuleId(p) == constraintsRef)
		return FALSE;
=======
>>>>>>> 649bb8a7
	if( getModuleId(p) == mapiRef){
		if( getFunctionId(p) == rpcRef)
			return TRUE;
		if( getFunctionId(p) == reconnectRef)
			return TRUE;
		if( getFunctionId(p) == disconnectRef)
			return TRUE;
	}
	if (strict &&  getFunctionId(p) == newRef &&
		getModuleId(p) != groupRef )
		return TRUE;

	if ( getModuleId(p) == sqlcatalogRef)
		return TRUE;
	if ( getModuleId(p) == oltpRef)
		return TRUE;
	if ( getModuleId(p) == remoteRef)
		return TRUE;
	return FALSE;
}

/* Void returning functions always have side-effects.
 */
int
mayhaveSideEffects(Client cntxt, MalBlkPtr mb, InstrPtr p, int strict)
{
	int tpe;
	tpe= getVarType(mb,getArg(p,0));
	if( tpe == TYPE_void)
		return TRUE;
	if (getModuleId(p) != malRef || getFunctionId(p) != multiplexRef) 
		return hasSideEffects(mb, p, strict);
	if (MANIFOLDtypecheck(cntxt,mb,p) == NULL)
		return TRUE;
	return FALSE;
}

/*
 * Side-effect free functions are crucial for several operators.
 */
int
isSideEffectFree(MalBlkPtr mb){
	int i;
	for(i=1; i< mb->stop && getInstrPtr(mb,i)->token != ENDsymbol; i++){
		if( hasSideEffects(mb,getInstrPtr(mb,i), TRUE))
			return FALSE;
	}
	return TRUE;
}

/*
 * Breaking up a MAL program into pieces for distributed processing requires
 * identification of (partial) blocking instructions. A conservative
 * definition can be used.
 */
int
isBlocking(InstrPtr p)
{
	if (blockStart(p) || blockExit(p) || blockCntrl(p))
		return TRUE;

	if ( getFunctionId(p) == sortRef )
		return TRUE;

	if( getModuleId(p) == aggrRef ||
		getModuleId(p) == groupRef ||
		getModuleId(p) == sqlcatalogRef )
			return TRUE;
	return FALSE;
}

/*
 * Used in the merge table optimizer. It is built incrementally
 * and should be conservative.
 */

static int 
isOrderDepenent(InstrPtr p)
{
    if( getModuleId(p) != batsqlRef)
        return 0;
    if ( getFunctionId(p) == differenceRef ||
        getFunctionId(p) == row_numberRef ||
        getFunctionId(p) == rankRef ||
        getFunctionId(p) == dense_rankRef)
        return 1;
    return 0;
}

int isMapOp(InstrPtr p){
	if (isUnsafeFunction(p) || isSealedFunction(p))
		return 0;
	return	getModuleId(p) &&
		((getModuleId(p) == malRef && getFunctionId(p) == multiplexRef) ||
		 (getModuleId(p) == malRef && getFunctionId(p) == manifoldRef) ||
		 (getModuleId(p) == batcalcRef) ||
		 (getModuleId(p) != batcalcRef && getModuleId(p) != batRef && strncmp(getModuleId(p), "bat", 3) == 0) ||
		 (getModuleId(p) == mkeyRef)) && !isOrderDepenent(p) &&
		 getModuleId(p) != batrapiRef &&
		 getModuleId(p) != batpyapiRef;
}

int isLikeOp(InstrPtr p){
	return	(getModuleId(p) == batalgebraRef &&
		(getFunctionId(p) == likeRef || 
		 getFunctionId(p) == not_likeRef || 
		 getFunctionId(p) == ilikeRef ||
		 getFunctionId(p) == not_ilikeRef));
}

int 
isTopn(InstrPtr p)
{
	return ((getModuleId(p) == algebraRef && getFunctionId(p) == firstnRef) ||
			isSlice(p));
}

int 
isSlice(InstrPtr p)
{
	return (getModuleId(p) == algebraRef &&
	   (getFunctionId(p) == subsliceRef || getFunctionId(p) == sliceRef)); 
}

int 
isSample(InstrPtr p)
{
	return (getModuleId(p) == sampleRef && getFunctionId(p) == subuniformRef);
}

int isOrderby(InstrPtr p){
	return getModuleId(p) == algebraRef &&
		(getFunctionId(p) == sortRef ||
		 getFunctionId(p) == sortReverseRef);
}

int 
isMatJoinOp(InstrPtr p)
{
	return (isSubJoin(p) || (getModuleId(p) == algebraRef &&
                (getFunctionId(p) == crossRef ||
                 getFunctionId(p) == joinRef ||
                 getFunctionId(p) == antijoinRef || /* is not mat save */
                 getFunctionId(p) == thetajoinRef ||
                 getFunctionId(p) == bandjoinRef ||
                 getFunctionId(p) == rangejoinRef)
		));
}

int 
isMatLeftJoinOp(InstrPtr p)
{
	return (getModuleId(p) == algebraRef && 
		getFunctionId(p) == leftjoinRef);
}

int isDelta(InstrPtr p){
	return
			(getModuleId(p)== sqlRef && (
				getFunctionId(p)== deltaRef ||
				getFunctionId(p)== projectdeltaRef ||
				getFunctionId(p)== subdeltaRef 
			) 
		);
}

int isFragmentGroup2(InstrPtr p){
	return
			(getModuleId(p)== algebraRef && (
				getFunctionId(p)== projectionRef
			)) ||
			(getModuleId(p)== batRef && (
				getFunctionId(p)== mergecandRef || 
				getFunctionId(p)== intersectcandRef 
			) 
		);
}

int isSelect(InstrPtr p)
{
	char *func = getFunctionId(p);
	size_t l = func?strlen(func):0;
	
	return (l >= 6 && strcmp(func+l-6,"select") == 0);
}

int isSubJoin(InstrPtr p)
{
	char *func = getFunctionId(p);
	size_t l = func?strlen(func):0;
	
	return (l >= 7 && strcmp(func+l-7,"join") == 0);
}

int isMultiplex(InstrPtr p)
{
	return ((getModuleId(p) == malRef || getModuleId(p) == batmalRef) &&
		getFunctionId(p) == multiplexRef);
}

int isFragmentGroup(InstrPtr p){
	return
			(getModuleId(p)== algebraRef && (
				getFunctionId(p)== projectRef ||
				getFunctionId(p)== selectNotNilRef
			))  ||
			isSelect(p) ||
			(getModuleId(p)== batRef && (
				getFunctionId(p)== mirrorRef 
			));
}

/*
 * Some optimizers are interdependent (e.g. mitosis ), which
 * requires inspection of the pipeline attached to a MAL block.
 */
int
isOptimizerEnabled(MalBlkPtr mb, str opt)
{
	int i;
	InstrPtr q;

	for (i= mb->stop-1; i > 0; i--){
		q= getInstrPtr(mb,i);
		if ( q->token == ENDsymbol)
			break;
		if ( getModuleId(q) == optimizerRef &&
			 getFunctionId(q) == opt)
			return 1;
	}
	return 0;
}
<|MERGE_RESOLUTION|>--- conflicted
+++ resolved
@@ -434,18 +434,9 @@
 		if (getFunctionId(p) == singleRef) return FALSE;
 		return TRUE;
 	}
-<<<<<<< HEAD
-	if( getModuleId(p) == languageRef){
-		if( getFunctionId(p) == assertRef) return TRUE;
-		return FALSE;
-	}
 	if (getModuleId(p) == basketRef || getModuleId(p) == iotRef){
 		return TRUE;
 	}
-	if (getModuleId(p) == constraintsRef)
-		return FALSE;
-=======
->>>>>>> 649bb8a7
 	if( getModuleId(p) == mapiRef){
 		if( getFunctionId(p) == rpcRef)
 			return TRUE;
