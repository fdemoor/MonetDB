--- conflicted
+++ resolved
@@ -1,23 +1,4 @@
 /*
-<<<<<<< HEAD
-The contents of this file are subject to the MonetDB Public License
-Version 1.1 (the "License"); you may not use this file except in
-compliance with the License. You may obtain a copy of the License at
-http://www.monetdb.org/Legal/MonetDBLicense
-
-Software distributed under the License is distributed on an "AS IS"
-basis, WITHOUT WARRANTY OF ANY KIND, either express or implied. See the
-License for the specific language governing rights and limitations
-under the License.
-
-The Original Code is the MonetDB Database System.
-
-The Initial Developer of the Original Code is CWI.
-Portions created by CWI are Copyright (C) 1997-July 2008 CWI.
-Copyright August 2008-2013 MonetDB B.V.
-All Rights Reserved.
-*/
-=======
  * The contents of this file are subject to the MonetDB Public License
  * Version 1.1 (the "License"); you may not use this file except in
  * compliance with the License. You may obtain a copy of the License at
@@ -35,7 +16,6 @@
  * Copyright August 2008-2015 MonetDB B.V.
  * All Rights Reserved.
  */
->>>>>>> fb845553
 
 /*  author M.L. Kersten
  * The optimizer wrapper code is the interface to the MAL optimizer calls.
