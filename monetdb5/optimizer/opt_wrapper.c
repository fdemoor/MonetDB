/*
 * This Source Code Form is subject to the terms of the Mozilla Public
 * License, v. 2.0.  If a copy of the MPL was not distributed with this
 * file, You can obtain one at http://mozilla.org/MPL/2.0/.
 *
 * Copyright 1997 - July 2008 CWI, August 2008 - 2017 MonetDB B.V.
 */

/*  author M.L. Kersten
 * The optimizer wrapper code is the interface to the MAL optimizer calls.
<<<<<<< HEAD
 * It prepares the environment for the optimizers to do their work and removes
 * the call itself to avoid endless recursions.
 *
=======
 * 
>>>>>>> ca7e1e69
 * Before an optimizer is finished, it should leave a clean state behind.
 * Moreover, some information of the optimization step is saved for
 * debugging and analysis.
<<<<<<< HEAD
 *
 * The wrapper expects the optimizers to return the number of
 * actions taken, i.e. number of succesful changes to the code.

=======
>>>>>>> ca7e1e69
*/

#include "monetdb_config.h"
#include "mal_listing.h"

/*
 * The optimizer used so far
*/
#include "opt_aliases.h"
#include "opt_coercion.h"
#include "opt_commonTerms.h"
#include "opt_candidates.h"
#include "opt_constants.h"
#include "opt_costModel.h"
#include "opt_dataflow.h"
#include "opt_deadcode.h"
#include "opt_emptybind.h"
#include "opt_evaluate.h"
#include "opt_datavaults.h"
#include "opt_garbageCollector.h"
#include "opt_generator.h"
#include "opt_inline.h"
#include "opt_jit.h"
#include "opt_projectionpath.h"
#include "opt_matpack.h"
#include "opt_json.h"
#include "opt_oltp.h"
#include "opt_mergetable.h"
#include "opt_mitosis.h"
#include "opt_multiplex.h"
#include "opt_profiler.h"
#include "opt_pushselect.h"
#include "opt_querylog.h"
#include "opt_reduce.h"
#include "opt_remap.h"
#include "opt_remoteQueries.h"
#include "opt_reorder.h"
#include "opt_volcano.h"

struct{
	str nme;
	str (*fcn)();
	int calls;
	lng timing;
} codes[] = {
<<<<<<< HEAD
	{"aliases", &OPTaliasesImplementation},
	{"candidates", &OPTcandidatesImplementation},
	{"coercions", &OPTcoercionImplementation},
	{"commonTerms", &OPTcommonTermsImplementation},
	{"constants", &OPTconstantsImplementation},
	{"costModel", &OPTcostModelImplementation},
	{"dataflow", &OPTdataflowImplementation},
	{"deadcode", &OPTdeadcodeImplementation},
	{"emptybind", &OPTemptybindImplementation},
	{"evaluate", &OPTevaluateImplementation},
	{"datavaults", &OPTdatavaultsImplementation},
	{"garbageCollector", &OPTgarbageCollectorImplementation},
	{"generator", &OPTgeneratorImplementation},
	{"inline", &OPTinlineImplementation},
	{"jit", &OPTjitImplementation},
	{"json", &OPTjsonImplementation},
	{"matpack", &OPTmatpackImplementation},
	{"mergetable", &OPTmergetableImplementation},
	{"mitosis", &OPTmitosisImplementation},
	{"multiplex", &OPTmultiplexImplementation},
	{"oltp", &OPToltpImplementation},
	{"profiler", &OPTprofilerImplementation},
	{"projectionpath", &OPTprojectionpathImplementation},
	{"pushselect", &OPTpushselectImplementation},
	{"querylog", &OPTquerylogImplementation},
	{"reduce", &OPTreduceImplementation},
	{"remap", &OPTremapImplementation},
	{"remoteQueries", &OPTremoteQueriesImplementation},
	{"reorder", &OPTreorderImplementation},
	{"volcano", &OPTvolcanoImplementation},
	{0,0}
=======
	{"aliases", &OPTaliasesImplementation,0,0},
	{"candidates", &OPTcandidatesImplementation,0,0},
	{"coercions", &OPTcoercionImplementation,0,0},
	{"commonTerms", &OPTcommonTermsImplementation,0,0},
	{"constants", &OPTconstantsImplementation,0,0},
	{"costModel", &OPTcostModelImplementation,0,0},
	{"dataflow", &OPTdataflowImplementation,0,0},
	{"deadcode", &OPTdeadcodeImplementation,0,0},
	{"emptybind", &OPTemptybindImplementation,0,0},
	{"evaluate", &OPTevaluateImplementation,0,0},
	{"garbageCollector", &OPTgarbageCollectorImplementation,0,0},
	{"generator", &OPTgeneratorImplementation,0,0},
	{"inline", &OPTinlineImplementation,0,0},
	{"jit", &OPTjitImplementation,0,0},
	{"json", &OPTjsonImplementation,0,0},
	{"matpack", &OPTmatpackImplementation,0,0},
	{"mergetable", &OPTmergetableImplementation,0,0},
	{"mitosis", &OPTmitosisImplementation,0,0},
	{"multiplex", &OPTmultiplexImplementation,0,0},
	{"oltp", &OPToltpImplementation,0,0},
	{"profiler", &OPTprofilerImplementation,0,0},
	{"projectionpath", &OPTprojectionpathImplementation,0,0},
	{"pushselect", &OPTpushselectImplementation,0,0},
	{"querylog", &OPTquerylogImplementation,0,0},
	{"reduce", &OPTreduceImplementation,0,0},
	{"remap", &OPTremapImplementation,0,0},
	{"remoteQueries", &OPTremoteQueriesImplementation,0,0},
	{"reorder", &OPTreorderImplementation,0,0},
	{"volcano", &OPTvolcanoImplementation,0,0},
	{0,0,0,0}
>>>>>>> ca7e1e69
};
mal_export str OPTwrapper(Client cntxt, MalBlkPtr mb, MalStkPtr stk, InstrPtr p);

#define OPTIMIZERDEBUG if (0)

str OPTwrapper (Client cntxt, MalBlkPtr mb, MalStkPtr stk, InstrPtr p){
	str modnme = "(NONE)";
	str fcnnme = "(NONE)";
	Symbol s= NULL;
	int i, actions = 0;
	char optimizer[256];
	str msg = MAL_SUCCEED;
	lng clk;

    if (cntxt->mode == FINISHCLIENT)
        throw(MAL, "optimizer", "prematurely stopped client");

	if( p == NULL)
		throw(MAL, "opt_wrapper", "missing optimizer statement");

	if( mb->errors)
		throw(MAL, "opt_wrapper", "MAL block contains errors");
	snprintf(optimizer,256,"%s", fcnnme = getFunctionId(p));
<<<<<<< HEAD

	curmodnme = getModuleId(p);
	OPTIMIZERDEBUG
		mnstr_printf(cntxt->fdout,"=APPLY OPTIMIZER %s\n",fcnnme);
=======
	
	OPTIMIZERDEBUG 
		fprintf(stderr,"=APPLY OPTIMIZER %s\n",fcnnme);
>>>>>>> ca7e1e69
	if( p && p->argc > 1 ){
		if( getArgType(mb,p,1) != TYPE_str ||
			getArgType(mb,p,2) != TYPE_str ||
			!isVarConstant(mb,getArg(p,1)) ||
			!isVarConstant(mb,getArg(p,2))
			)
			throw(MAL, optimizer, ILLARG_CONSTANTS);

		if( stk != 0){
			modnme= *getArgReference_str(stk,p,1);
			fcnnme= *getArgReference_str(stk,p,2);
		} else {
			modnme= getArgDefault(mb,p,1);
			fcnnme= getArgDefault(mb,p,2);
		}
		removeInstruction(mb, p);
		s= findSymbol(cntxt->nspace, putName(modnme),putName(fcnnme));

		if( s == NULL)
			throw(MAL, optimizer, RUNTIME_OBJECT_UNDEFINED ":%s.%s", modnme, fcnnme);
		mb = s->def;
		stk= 0;
	} else if( p )
		removeInstruction(mb, p);

	for (i=0; codes[i].nme; i++)
		if (strcmp(codes[i].nme, optimizer) == 0){
			clk = GDKusec();
			msg = (str)(*(codes[i].fcn))(cntxt, mb, stk, 0);
			codes[i].timing += GDKusec() - clk;
			codes[i].calls++;
			if (msg) 
				throw(MAL, optimizer, "Error in optimizer %s", optimizer);
<<<<<<< HEAD
			}
			break;
=======
			break;	
>>>>>>> ca7e1e69
		}
	if (codes[i].nme == 0)
		throw(MAL, optimizer, "Optimizer implementation '%s' missing", fcnnme);

	OPTIMIZERDEBUG {
		fprintf(stderr,"=FINISHED %s  %d\n",optimizer, actions);
		fprintFunction(stderr,mb,0,LIST_MAL_DEBUG );
	}
<<<<<<< HEAD
	usec= GDKusec() - usec;
	DEBUGoptimizers
		mnstr_printf(cntxt->fdout,"#optimizer %-11s %3d actions %5d MAL instructions ("SZFMT" K) " LLFMT" usec\n", optimizer, actions, mb->stop,
		((sizeof( MalBlkRecord) +mb->ssize * offsetof(InstrRecord, argv)+ mb->vtop * sizeof(int) /* argv estimate */ +mb->vtop* sizeof(VarRecord) + mb->vsize*sizeof(VarPtr)+1023)/1024),
		usec);
	QOTupdateStatistics(curmodnme,actions,usec);
	if( actions >= 0)
		addtoMalBlkHistory(mb);
=======
>>>>>>> ca7e1e69
	if ( mb->errors)
		throw(MAL, optimizer, PROGRAM_GENERAL ":%s.%s", modnme, fcnnme);
	return MAL_SUCCEED;
}

mal_export str OPTstatistics(Client cntxt, MalBlkPtr mb, MalStkPtr stk, InstrPtr p);

str
OPTstatistics(Client cntxt, MalBlkPtr mb, MalStkPtr stk, InstrPtr p)
{
	bat  *nme = (bat*) getArgReference_bat(stk, p, 0);
	bat  *cnt = (bat*) getArgReference_bat(stk, p, 1);
	bat  *time = (bat*) getArgReference_bat(stk, p, 2);
	BAT *n, *c, *t;
	int i;

	(void) cntxt;
	(void) mb;
	n = COLnew(0, TYPE_str, 256, TRANSIENT);
	c = COLnew(0, TYPE_int, 256, TRANSIENT);
	t = COLnew(0, TYPE_lng, 256, TRANSIENT);
	if( n == NULL || c == NULL || t == NULL){
		if( n) BBPrelease(n->batCacheid);
		if( c) BBPrelease(c->batCacheid);
		if( t) BBPrelease(t->batCacheid);
		throw(MAL,"optimizer.statistics", MAL_MALLOC_FAIL);
	}
	for( i= 0; codes[i].nme; i++){
		BUNappend(n, codes[i].nme, FALSE);
		BUNappend(c, &codes[i].calls, FALSE);
		BUNappend(t, &codes[i].timing, FALSE);
	}
	BBPkeepref( *nme = n->batCacheid);
	BBPkeepref( *cnt = c->batCacheid);
	BBPkeepref( *time = t->batCacheid);
	return MAL_SUCCEED;
}<|MERGE_RESOLUTION|>--- conflicted
+++ resolved
@@ -8,23 +8,10 @@
 
 /*  author M.L. Kersten
  * The optimizer wrapper code is the interface to the MAL optimizer calls.
-<<<<<<< HEAD
- * It prepares the environment for the optimizers to do their work and removes
- * the call itself to avoid endless recursions.
  *
-=======
- * 
->>>>>>> ca7e1e69
  * Before an optimizer is finished, it should leave a clean state behind.
  * Moreover, some information of the optimization step is saved for
  * debugging and analysis.
-<<<<<<< HEAD
- *
- * The wrapper expects the optimizers to return the number of
- * actions taken, i.e. number of succesful changes to the code.
-
-=======
->>>>>>> ca7e1e69
 */
 
 #include "monetdb_config.h"
@@ -70,39 +57,6 @@
 	int calls;
 	lng timing;
 } codes[] = {
-<<<<<<< HEAD
-	{"aliases", &OPTaliasesImplementation},
-	{"candidates", &OPTcandidatesImplementation},
-	{"coercions", &OPTcoercionImplementation},
-	{"commonTerms", &OPTcommonTermsImplementation},
-	{"constants", &OPTconstantsImplementation},
-	{"costModel", &OPTcostModelImplementation},
-	{"dataflow", &OPTdataflowImplementation},
-	{"deadcode", &OPTdeadcodeImplementation},
-	{"emptybind", &OPTemptybindImplementation},
-	{"evaluate", &OPTevaluateImplementation},
-	{"datavaults", &OPTdatavaultsImplementation},
-	{"garbageCollector", &OPTgarbageCollectorImplementation},
-	{"generator", &OPTgeneratorImplementation},
-	{"inline", &OPTinlineImplementation},
-	{"jit", &OPTjitImplementation},
-	{"json", &OPTjsonImplementation},
-	{"matpack", &OPTmatpackImplementation},
-	{"mergetable", &OPTmergetableImplementation},
-	{"mitosis", &OPTmitosisImplementation},
-	{"multiplex", &OPTmultiplexImplementation},
-	{"oltp", &OPToltpImplementation},
-	{"profiler", &OPTprofilerImplementation},
-	{"projectionpath", &OPTprojectionpathImplementation},
-	{"pushselect", &OPTpushselectImplementation},
-	{"querylog", &OPTquerylogImplementation},
-	{"reduce", &OPTreduceImplementation},
-	{"remap", &OPTremapImplementation},
-	{"remoteQueries", &OPTremoteQueriesImplementation},
-	{"reorder", &OPTreorderImplementation},
-	{"volcano", &OPTvolcanoImplementation},
-	{0,0}
-=======
 	{"aliases", &OPTaliasesImplementation,0,0},
 	{"candidates", &OPTcandidatesImplementation,0,0},
 	{"coercions", &OPTcoercionImplementation,0,0},
@@ -110,6 +64,7 @@
 	{"constants", &OPTconstantsImplementation,0,0},
 	{"costModel", &OPTcostModelImplementation,0,0},
 	{"dataflow", &OPTdataflowImplementation,0,0},
+	{"datavaults", &OPTdatavaultsImplementation,0,0},
 	{"deadcode", &OPTdeadcodeImplementation,0,0},
 	{"emptybind", &OPTemptybindImplementation,0,0},
 	{"evaluate", &OPTevaluateImplementation,0,0},
@@ -133,7 +88,6 @@
 	{"reorder", &OPTreorderImplementation,0,0},
 	{"volcano", &OPTvolcanoImplementation,0,0},
 	{0,0,0,0}
->>>>>>> ca7e1e69
 };
 mal_export str OPTwrapper(Client cntxt, MalBlkPtr mb, MalStkPtr stk, InstrPtr p);
 
@@ -157,16 +111,10 @@
 	if( mb->errors)
 		throw(MAL, "opt_wrapper", "MAL block contains errors");
 	snprintf(optimizer,256,"%s", fcnnme = getFunctionId(p));
-<<<<<<< HEAD
 
-	curmodnme = getModuleId(p);
 	OPTIMIZERDEBUG
-		mnstr_printf(cntxt->fdout,"=APPLY OPTIMIZER %s\n",fcnnme);
-=======
-	
-	OPTIMIZERDEBUG 
 		fprintf(stderr,"=APPLY OPTIMIZER %s\n",fcnnme);
->>>>>>> ca7e1e69
+
 	if( p && p->argc > 1 ){
 		if( getArgType(mb,p,1) != TYPE_str ||
 			getArgType(mb,p,2) != TYPE_str ||
@@ -200,12 +148,7 @@
 			codes[i].calls++;
 			if (msg) 
 				throw(MAL, optimizer, "Error in optimizer %s", optimizer);
-<<<<<<< HEAD
-			}
 			break;
-=======
-			break;	
->>>>>>> ca7e1e69
 		}
 	if (codes[i].nme == 0)
 		throw(MAL, optimizer, "Optimizer implementation '%s' missing", fcnnme);
@@ -214,17 +157,6 @@
 		fprintf(stderr,"=FINISHED %s  %d\n",optimizer, actions);
 		fprintFunction(stderr,mb,0,LIST_MAL_DEBUG );
 	}
-<<<<<<< HEAD
-	usec= GDKusec() - usec;
-	DEBUGoptimizers
-		mnstr_printf(cntxt->fdout,"#optimizer %-11s %3d actions %5d MAL instructions ("SZFMT" K) " LLFMT" usec\n", optimizer, actions, mb->stop,
-		((sizeof( MalBlkRecord) +mb->ssize * offsetof(InstrRecord, argv)+ mb->vtop * sizeof(int) /* argv estimate */ +mb->vtop* sizeof(VarRecord) + mb->vsize*sizeof(VarPtr)+1023)/1024),
-		usec);
-	QOTupdateStatistics(curmodnme,actions,usec);
-	if( actions >= 0)
-		addtoMalBlkHistory(mb);
-=======
->>>>>>> ca7e1e69
 	if ( mb->errors)
 		throw(MAL, optimizer, PROGRAM_GENERAL ":%s.%s", modnme, fcnnme);
 	return MAL_SUCCEED;
