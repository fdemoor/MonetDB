--- conflicted
+++ resolved
@@ -29,79 +29,6 @@
 # 11:27:21 >  "mclient" "-lmal" "-ftest" "-Eutf-8" "--host=/var/tmp/mtest-11496" "--port=31436"
 # 11:27:21 >  
 
-<<<<<<< HEAD
-# MonetDB Server v5.0.0_beta2_1
-# Copyright (c) 1993-2007 CWI, all rights reserved
-# Compiled for x86_64-redhat-linux-gnu/64bit with 64bit OIDs dynamically linked
-# dbname:mTests_src_scheduler
-# Visit http://monetdb.cwi.nl/ for further information
-# Listening for connection requests on mapi:monetdb://eir.ins.cwi.nl:37931/
-function user.main():void;
-# The first memo driven execution 
-# use local cost functions, which leads to a hill-climber 
-# Use the backward scheduling. 
-    A := bat.new(:oid,:oid);
-    bat.append(A,1@0);
-    B := algebra.copy(A);
-    bat.setAccess(B,"w");
-    bat.append(B,2@0);
-    C := algebra.copy(B);
-    bat.setAccess(C,"w");
-    bat.append(C,3@0);
-    D := algebra.copy(C);
-    bat.setAccess(D,"w");
-    bat.append(D,3@0);
-    Acost := aggr.count(A);
-    Bcost := aggr.count(B);
-    Ccost := aggr.count(C);
-    Dcost := aggr.count(D);
-    T1cost := calc.+(Acost,Bcost);
-    T2cost := calc.+(Bcost,Ccost);
-    T3cost := calc.+(Ccost,Dcost);
-    io.printf("choicepoint 1\n");
-    scheduler.choice();
-    T1 := algebra.projection(A,B);
-    T1cost := aggr.count(T1);
-    T2 := algebra.projection(B,C);
-    T2cost := aggr.count(T2);
-    T3 := algebra.projection(C,D);
-    T3cost := aggr.count(T3);
-    io.printf("choicepoint 2\n");
-    scheduler.choice(T1cost,T1,T2cost,T2,T3cost,T3);
-    T4cost := calc.+(T1cost,Ccost);
-    T5cost := calc.+(Acost,T2cost);
-    T6cost := calc.+(T2cost,Dcost);
-    T7cost := calc.+(Bcost,T3cost);
-    T8cost := calc.+(Ccost,Dcost);
-    T4 := algebra.projection(T1,C);
-    T4cost := aggr.count(T4);
-    T5 := algebra.projection(A,T2);
-    T5cost := aggr.count(T5);
-    T6 := algebra.projection(T2,D);
-    T6cost := aggr.count(T6);
-    T7 := algebra.projection(B,T3);
-    T7cost := aggr.count(T7);
-    T8 := algebra.projection(C,D);
-    T8cost := aggr.count(T8);
-    io.printf("choicepoint 3\n");
-    scheduler.choice(T4cost,T4,T5cost,T5,T6cost,T6,T7cost,T7,T8cost,T8);
-    T9cost := calc.+(T2cost,Dcost);
-    T10cost := calc.+(T5cost,Dcost);
-    T11cost := calc.+(Acost,T6cost);
-    T12cost := calc.+(Acost,T7cost);
-    T13cost := calc.+(T1cost,T8cost);
-    T9 := algebra.projection(T4,D);
-    T10 := algebra.projection(T5,D);
-    T11 := algebra.projection(A,T6);
-    T12 := algebra.projection(A,T7);
-    T13 := algebra.projection(T1,T8);
-    io.printf("choicepoint 4\n");
-    scheduler.choice(T9cost,T9,T10cost,T10,T11cost,T11,T12cost,T12,T13cost,T13);
-    answer := scheduler.pick(T9,T10,T11,T12,T13);
-    io.print(answer);
-end user.main;
-=======
->>>>>>> 242cceaf
 choicepoint 1
 choicepoint 2
 choicepoint 3
