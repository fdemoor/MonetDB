stdout of test 'casts` in directory 'tests/gdkTests` itself:


<<<<<<< HEAD
# 10:07:36 >  
# 10:07:36 >  "mserver5" "--debug=10" "--set" "gdk_nr_threads=0" "--set" "gdk_dbfarm=C:\Users\sjoerd\Documents\src\MonetDB\devel\NTv64\var\MonetDB" "--set" "mapi_open=true" "--set" "mapi_port=39973" "--set" "monet_prompt=" "--trace" "--forcemito" "--set" "mal_listing=2" "--dbname=mTests_tests_gdkTests" "casts.mal"
# 10:07:36 >  

# MonetDB 5 server v11.10.0 (hg id: c6affd6e5b32)
# This is an unreleased version
# Serving database 'mTests_tests_gdkTests', using 4 threads
# Compiled for x86_64-pc-winnt/64bit with 64bit OIDs dynamically linked
# Found 11.991 GiB available main-memory.
# Copyright (c) 1993-July 2008 CWI.
# Copyright (c) August 2008-2012 MonetDB B.V., all rights reserved
# Visit http://www.monetdb.org/ for further information
# Listening for connection requests on mapi:monetdb://lab03:39973/
=======
# 17:01:43 >  
# 17:01:43 >  "mserver5" "--debug=10" "--set" "gdk_nr_threads=0" "--set" "gdk_dbfarm=/ufs/sjoerd/Monet-candidate/var/MonetDB" "--set" "mapi_open=true" "--set" "mapi_port=35923" "--set" "monet_prompt=" "--trace" "--forcemito" "--set" "mal_listing=2" "--dbname=mTests_tests_gdkTests" "casts.mal"
# 17:01:43 >  

# MonetDB 5 server v11.9.0 (hg id: 74e646d14451+)
# This is an unreleased version
# Serving database 'mTests_tests_gdkTests', using 8 threads
# Compiled for x86_64-unknown-linux-gnu/64bit with 64bit OIDs dynamically linked
# Found 15.629 GiB available main-memory.
# Copyright (c) 1993-July 2008 CWI.
# Copyright (c) August 2008-2012 MonetDB B.V., all rights reserved
# Visit http://www.monetdb.org/ for further information
# Listening for connection requests on mapi:monetdb://madrid.ins.cwi.nl:35923/
>>>>>>> d625bba6
# MonetDB/GIS module loaded
# MonetDB/SQL module loaded
function user.main():void;
    io.printf("# casting to int\n");
    io.print(0:int);
    io.print(1:int);
    io.print(32767);
    io.print(32768);
    io.print(32769);
    io.print(2147483647);
    io.print(2147483648:lng);
    io.print(2147483649:lng);
    io.print(-2147483647:int);
    io.print(-2147483648:lng);
    io.print(-2147483649:lng);
    io.printf("# int from bit\n");
    bi := 1:int;
    io.print(bi);
    bi := 0:int;
    io.print(bi);
    io.printf("# int from sht\n");
    sh := 1:sht;
    si := calc.int(sh);
    io.print(si);
    sh := 32767:sht;
    si := calc.int(sh);
    io.print(si);
    io.printf("# int from int\n");
    io.print(1:int);
    io.print(32767:int);
    io.print(32768:int);
    io.print(2147483647:int);
    io.print(-2147483647:int);
    i := calc.+(2147483647:int,1:int);
catch MALException:str ;
    io.printf("Caught exception\n");
exit MALException:str ;
    io.print(i);
    z := calc.-(-2147483647:int,1:int);
catch MALException:str ;
    io.printf("Caught exception\n");
exit MALException:str ;
    io.print(z);
    io.printf("# should this produce nil (overflow)?\n");
    z := calc.+(2147483647:int,2:int);
catch MALException:str ;
    io.printf("Caught exception\n");
exit MALException:str ;
    io.print(z);
    io.printf("# should this produce nil (overflow)?\n");
    z := calc.-(-2147483647:int,2:int);
catch MALException:str ;
    io.printf("Caught exception\n");
exit MALException:str ;
    io.print(z);
    io.printf("# int from lng\n");
    io.print(1:int);
    io.print(2147483647:int);
    io.print(nil:int);
    io.print(nil:int);
    io.print(-2147483647:int);
    io.print(nil:int);
    io.print(nil:int);
    io.printf("# int from flt\n");
    io.print(0:int);
    io.print(0:int);
    io.print(0:int);
    io.print(0:int);
    io.print(1:int);
    io.print(0:int);
    io.print(0:int);
    io.print(0:int);
    io.print(-1:int);
    io.print(nil:int);
    io.print(nil:int);
    io.print(nil:int);
    io.print(nil:int);
    io.print(nil:int);
    io.print(nil:int);
    io.printf("# int from dbl\n");
    io.print(0:int);
    io.print(0:int);
    io.print(0:int);
    io.print(0:int);
    io.print(1:int);
    io.print(0:int);
    io.print(0:int);
    io.print(0:int);
    io.print(-1:int);
    io.print(2147483647:int);
    io.print(nil:int);
    io.print(nil:int);
    io.print(-2147483647:int);
    io.print(nil:int);
    io.print(nil:int);
    io.printf("# int from oid\n");
    io.print(2:int);
    io.print(2:int);
    io.print(2147483647:int);
    io.print(nil:int);
    io.print(nil:int);
    io.printf("# int from str\n");
<<<<<<< HEAD
    io.print(0:int);
    io.print(32767:int);
    io.print(2147483647:int);
    io.print(nil:int);
    io.print(-2147483647:int);
    io.print(-2147483647:int);
    io.print(nil:int);
    io.print(2147483647:int);
    io.print(nil:int);
    io.print(nil:int);
=======
    s := "0";
    s_int := calc.int(s);
    io.print(s_int);
    s := "32767";
    s_int := calc.int(s);
    io.print(s_int);
    s := "2147483647";
    s_int := calc.int(s);
    io.print(s_int);
    s := "2147483648";
    s_int := calc.int(s);
    io.print(s_int);
catch SQLException:str ;
    io.printf("Caught exception\n");
exit SQLException:str ;
    s := "2147483649";
    s_int := calc.int(s);
    io.print(s_int);
catch SQLException:str ;
    io.printf("Caught exception\n");
exit SQLException:str ;
    s := "-2147483647";
    s_int := calc.int(s);
    io.print(s_int);
    s := "-2147483648";
    s_int := calc.int(s);
    io.print(s_int);
catch SQLException:str ;
    io.printf("Caught exception\n");
exit SQLException:str ;
    s := "-2147483649";
    s_int := calc.int(s);
    io.print(s_int);
catch SQLException:str ;
    io.printf("Caught exception\n");
exit SQLException:str ;
    s := "";
    s_int := calc.int(s);
    io.print(s_int);
catch SQLException:str ;
    io.printf("Caught exception\n");
exit SQLException:str ;
    s := "random string";
    s_int := calc.int(s);
    io.print(s_int);
catch SQLException:str ;
    io.printf("Caught exception\n");
exit SQLException:str ;
>>>>>>> d625bba6
    io.printf("# to bit\n");
    io.printf("# bit from bit\n");
    io.print(true:bit);
    io.print(false:bit);
    io.printf("# bit from sht\n");
    j := 0:sht;
    b := calc.bit(j);
    io.print(b);
    j := 1:sht;
    b := calc.bit(j);
    io.print(b);
    j := -1:sht;
    b := calc.bit(j);
    io.print(b);
    j := 4096:sht;
    b := calc.bit(j);
    io.print(b);
    io.printf("# bit from int\n");
    io.print(false:bit);
    io.print(true:bit);
    io.print(true:bit);
    io.print(true:bit);
    io.printf("# bit from lng\n");
    io.print(false:bit);
    io.print(true:bit);
    io.print(true:bit);
    io.print(true:bit);
    io.printf("# bit from flt\n");
    io.print(false:bit);
    io.print(true:bit);
    io.print(true:bit);
    io.print(true:bit);
    io.print(true:bit);
    io.print(true:bit);
    io.printf("# bit from dbl\n");
    io.print(false:bit);
    io.print(true:bit);
    io.print(true:bit);
    io.print(true:bit);
    io.print(true:bit);
    io.print(true:bit);
    io.printf("# bit from oid\n");
    io.print(false:bit);
    io.print(true:bit);
    io.print(true:bit);
    io.print(true:bit);
    io.print(true:bit);
    io.printf("# bit from str\n");
    s := "true";
    s_bit := calc.bit(s);
    io.print(s_bit);
    s := "false";
    s_bit := calc.bit(s);
    io.print(s_bit);
    s := "0";
    s_bit := calc.bit(s);
    io.print(s_bit);
    s := "1";
    s_bit := calc.bit(s);
    io.print(s_bit);
    s := "random string";
    s_bit := calc.bit(s);
    io.print(s_bit);
catch SQLException:str ;
    io.printf("Caught exception\n");
exit SQLException:str ;
    s := "";
    s_bit := calc.bit(s);
    io.print(s_bit);
catch SQLException:str ;
    io.printf("Caught exception\n");
exit SQLException:str ;
    io.printf("# to sht\n");
    io.printf("# sht from bit\n");
    io.print(1:sht);
    io.print(0:sht);
    io.printf("# sht from int\n");
    io.print(0:sht);
    io.print(32767:sht);
    io.print(nil:sht);
    io.print(nil:sht);
    io.print(-32767:sht);
    io.print(nil:sht);
    io.print(nil:sht);
    io.print(nil:sht);
    io.printf("# sht from lng\n");
    io.print(0:sht);
    io.print(32767:sht);
    io.print(nil:sht);
    io.print(nil:sht);
    io.print(-32767:sht);
    io.print(nil:sht);
    io.print(nil:sht);
    io.print(nil:sht);
    io.printf("# sht from flt\n");
    io.print(0:sht);
    io.print(0:sht);
    io.print(0:sht);
    io.print(0:sht);
    io.print(1:sht);
    io.print(0:sht);
    io.print(0:sht);
    io.print(0:sht);
    io.print(-1:sht);
    io.print(32767:sht);
    io.print(nil:sht);
    io.print(nil:sht);
    io.print(-32767:sht);
    io.print(nil:sht);
    io.print(nil:sht);
    io.printf("# sht from dbl\n");
    io.print(0:sht);
    io.print(0:sht);
    io.print(0:sht);
    io.print(0:sht);
    io.print(1:sht);
    io.print(0:sht);
    io.print(0:sht);
    io.print(0:sht);
    io.print(-1:sht);
    io.print(32767:sht);
    io.print(nil:sht);
    io.print(nil:sht);
    io.print(-32767:sht);
    io.print(nil:sht);
    io.print(nil:sht);
    io.printf("# sht from oid\n");
    io.print(0:sht);
    io.print(1:sht);
    io.print(4096:sht);
    io.print(nil:sht);
    io.print(nil:sht);
    io.printf("# sht from str\n");
<<<<<<< HEAD
    io.print(0:sht);
    io.print(32767:sht);
    io.print(nil:sht);
    io.print(-32767:sht);
    io.print(-32767:sht);
    io.print(nil:sht);
    io.print(32767:sht);
    io.print(nil:sht);
    io.print(nil:sht);
=======
    s := "0";
    s_sht := calc.sht(s);
    io.print(s_sht);
    s := "32767";
    s_sht := calc.sht(s);
    io.print(s_sht);
    s := "32768";
    s_sht := calc.sht(s);
    io.print(s_sht);
catch SQLException:str ;
    io.printf("Caught exception\n");
exit SQLException:str ;
    s := "32769";
    s_sht := calc.sht(s);
    io.print(s_sht);
catch SQLException:str ;
    io.printf("Caught exception\n");
exit SQLException:str ;
    s := "-32767";
    s_sht := calc.sht(s);
    io.print(s_sht);
    s := "-32768";
    s_sht := calc.sht(s);
    io.print(s_sht);
catch SQLException:str ;
    io.printf("Caught exception\n");
exit SQLException:str ;
    s := "-32769";
    s_sht := calc.sht(s);
    io.print(s_sht);
catch SQLException:str ;
    io.printf("Caught exception\n");
exit SQLException:str ;
    s := "";
    s_sht := calc.sht(s);
    io.print(s_sht);
catch SQLException:str ;
    io.printf("Caught exception\n");
exit SQLException:str ;
    s := "random string";
    s_sht := calc.sht(s);
    io.print(s_sht);
catch SQLException:str ;
    io.printf("Caught exception\n");
exit SQLException:str ;
>>>>>>> d625bba6
    io.printf("# to long\n");
    io.print(0:lng);
    io.print(1:lng);
    io.print(32767:lng);
    io.print(32768:lng);
    io.print(32769:lng);
    io.print(2147483647:lng);
    io.print(2147483648:lng);
    io.print(2147483649:lng);
    io.print(-2147483647:lng);
    io.print(-2147483648:lng);
    io.print(-2147483649:lng);
    io.print(9223372036854775807:lng);
    io.print(nil:lng);
    io.print(-9223372036854775807:lng);
    io.print(-9223372036854775807:lng);
    io.print(nil:lng);
    io.print(9223372036854775807:lng);
    io.printf("# lng from bit\n");
    io.print(1:lng);
    io.print(0:lng);
    io.printf("# lng from sht\n");
    ls := 1:sht;
    ll := calc.lng(ls);
    io.print(ll);
    lk := 32767:sht;
    ll := calc.lng(lk);
    io.print(ll);
    io.printf("# lng from int\n");
    io.print(1:lng);
    io.print(32767:lng);
    io.print(32768:lng);
    io.print(2147483647:lng);
    io.print(-2147483647:lng);
    lz := calc.+(2147483647,1);
catch MALException:str ;
    io.printf("Caught exception\n");
exit MALException:str ;
    l := calc.lng(lz);
    io.print(l);
    lu := calc.-(-2147483647,1);
catch MALException:str ;
    io.printf("Caught exception\n");
exit MALException:str ;
    l := calc.lng(lu);
    io.print(l);
    io.printf("# should this produce nil (overflow)?\n");
    la := calc.+(2147483647,2);
catch MALException:str ;
    io.printf("Caught exception\n");
exit MALException:str ;
    io.print(la);
    io.printf("# should this produce nil (overflow)?\n");
    lb := calc.-(-2147483647,2);
catch MALException:str ;
    io.printf("Caught exception\n");
exit MALException:str ;
    io.print(lb);
    io.printf("# lng from lng\n");
    io.printf("# lng from flt\n");
    io.print(0:lng);
    io.print(0:lng);
    io.print(0:lng);
    io.print(0:lng);
    io.print(1:lng);
    io.print(0:lng);
    io.print(0:lng);
    io.print(0:lng);
    io.print(-1:lng);
    io.print(2147483648:lng);
    io.print(2147483648:lng);
    io.print(2147483648:lng);
    io.print(-2147483648:lng);
    io.print(-2147483648:lng);
    io.print(-2147483648:lng);
    io.print(nil:lng);
    io.print(nil:lng);
    io.print(nil:lng);
    io.print(nil:lng);
    io.print(nil:lng);
    io.print(nil:lng);
    io.printf("# lng from dbl\n");
    io.print(0:lng);
    io.print(0:lng);
    io.print(0:lng);
    io.print(0:lng);
    io.print(1:lng);
    io.print(0:lng);
    io.print(0:lng);
    io.print(0:lng);
    io.print(-1:lng);
    io.print(2147483647:lng);
    io.print(2147483648:lng);
    io.print(2147483649:lng);
    io.print(-2147483647:lng);
    io.print(-2147483648:lng);
    io.print(-2147483649:lng);
    io.print(nil:lng);
    io.print(nil:lng);
    io.print(nil:lng);
    io.print(nil:lng);
    io.print(nil:lng);
    io.print(nil:lng);
    io.printf("# lng from oid\n");
    io.print(2:lng);
    io.print(2:lng);
    io.print(2147483647:lng);
    io.print(2147483648:lng);
    io.print(2147483649:lng);
    io.print(9223372036854775807:lng);
    io.print(nil:lng);
    io.print(nil:lng);
    io.printf("# lng from str\n");
<<<<<<< HEAD
    io.print(0:lng);
    io.print(32767:lng);
    io.print(2147483647:lng);
    io.print(2147483648:lng);
    io.print(2147483649:lng);
    io.print(-2147483647:lng);
    io.print(-2147483648:lng);
    io.print(-2147483649:lng);
    io.print(nil:lng);
    io.print(nil:lng);
    io.print(9223372036854775807:lng);
    io.print(nil:lng);
    io.print(-9223372036854775807:lng);
    io.print(-9223372036854775807:lng);
    io.print(nil:lng);
    io.print(9223372036854775807:lng);
=======
    s := "0";
    s_lng := calc.lng(s);
    io.print(s_lng);
    s := "32767";
    s_lng := calc.lng(s);
    io.print(s_lng);
    s := "2147483647";
    s_lng := calc.lng(s);
    io.print(s_lng);
    s := "2147483648";
    s_lng := calc.lng(s);
    io.print(s_lng);
    s := "2147483649";
    s_lng := calc.lng(s);
    io.print(s_lng);
    s := "-2147483647";
    s_lng := calc.lng(s);
    io.print(s_lng);
    s := "-2147483648";
    s_lng := calc.lng(s);
    io.print(s_lng);
    s := "-2147483649";
    s_lng := calc.lng(s);
    io.print(s_lng);
    s := "";
    s_lng := calc.lng(s);
    io.print(s_lng);
catch SQLException:str ;
    io.printf("Caught exception\n");
exit SQLException:str ;
    s := "random string";
    s_lng := calc.lng(s);
    io.print(s_lng);
catch SQLException:str ;
    io.printf("Caught exception\n");
exit SQLException:str ;
    s := "9223372036854775807";
    s_lng := calc.lng(s);
    io.print(s_lng);
    s := "9223372036854775808";
    s_lng := calc.lng(s);
    io.print(s_lng);
catch SQLException:str ;
    io.printf("Caught exception\n");
exit SQLException:str ;
    s := "9223372036854775809";
    s_lng := calc.lng(s);
    io.print(s_lng);
catch SQLException:str ;
    io.printf("Caught exception\n");
exit SQLException:str ;
    s := "-9223372036854775807";
    s_lng := calc.lng(s);
    io.print(s_lng);
    s := "-9223372036854775808";
    s_lng := calc.lng(s);
    io.print(s_lng);
catch SQLException:str ;
    io.printf("Caught exception\n");
exit SQLException:str ;
    s := "-9223372036854775809";
    s_lng := calc.lng(s);
    io.print(s_lng);
catch SQLException:str ;
    io.printf("Caught exception\n");
exit SQLException:str ;
>>>>>>> d625bba6
    io.printf("# to flt\n");
    io.printf("# flt from bit\n");
    io.print(1:flt);
    io.print(0:flt);
    io.printf("# flt from sht\n");
    s1 := 1:sht;
    f1 := calc.flt(s1);
    io.print(f1);
    s1 := 32767:sht;
    f1 := calc.flt(s1);
    io.print(f1);
    io.printf("# flt from int\n");
    io.print(1:flt);
    io.print(32767:flt);
    io.print(32768:flt);
    io.print(2.14748365e+009:flt);
    io.print(-2.14748365e+009:flt);
    fl := calc.+(2147483647,1);
catch MALException:str ;
    io.printf("Caught exception\n");
exit MALException:str ;
    f := calc.flt(fl);
    io.print(f);
    fi := calc.-(-2147483647,1);
catch MALException:str ;
    io.printf("Caught exception\n");
exit MALException:str ;
    f := calc.flt(fi);
    io.print(f);
    io.printf("# should this produce nil (overflow)?\n");
    ff := calc.+(2147483647,2);
catch MALException:str ;
    io.printf("Caught exception\n");
exit MALException:str ;
    f := calc.flt(ff);
    io.print(f);
    io.printf("# should this produce nil (overflow)?\n");
    fg := calc.-(-2147483647,2);
catch MALException:str ;
    io.printf("Caught exception\n");
exit MALException:str ;
    f := calc.flt(fg);
    io.print(f);
    io.printf("# flt from lng\n");
    io.print(1:flt);
    io.print(2.14748365e+009:flt);
    io.print(2.14748365e+009:flt);
    io.print(2.14748365e+009:flt);
    io.print(-2.14748365e+009:flt);
    io.print(-2.14748365e+009:flt);
    io.print(-2.14748365e+009:flt);
    io.print(9.22337204e+018:flt);
    io.print(nil:flt);
    io.print(-9.22337204e+018:flt);
    io.print(-9.22337204e+018:flt);
    io.print(nil:flt);
    io.print(9.22337204e+018:flt);
    io.printf("# flt from dbl\n");
    io.print(0:flt);
    io.print(0.100000001:flt);
    io.print(0.5:flt);
    io.print(0.899999976:flt);
    io.print(1:flt);
    io.print(-0.100000001:flt);
    io.print(-0.5:flt);
    io.print(-0.899999976:flt);
    io.print(-1:flt);
    io.print(2.14748365e+009:flt);
    io.print(2.14748365e+009:flt);
    io.print(2.14748365e+009:flt);
    io.print(-2.14748365e+009:flt);
    io.print(-2.14748365e+009:flt);
    io.print(-2.14748365e+009:flt);
    io.printf("# flt from oid\n");
    io.print(2:flt);
    io.print(2:flt);
    io.print(2.14748365e+009:flt);
    io.print(2.14748365e+009:flt);
    io.print(2.14748365e+009:flt);
    io.printf("# flt from str\n");
    s := "0";
    s_flt := calc.flt(s);
    io.print(s_flt);
    s := "32767";
    s_flt := calc.flt(s);
    io.print(s_flt);
    s := "2147483647";
    s_flt := calc.flt(s);
    io.print(s_flt);
    s := "2147483648";
    s_flt := calc.flt(s);
    io.print(s_flt);
    s := "2147483649";
    s_flt := calc.flt(s);
    io.print(s_flt);
    s := "-2147483647";
    s_flt := calc.flt(s);
    io.print(s_flt);
    s := "-2147483648";
    s_flt := calc.flt(s);
    io.print(s_flt);
    s := "-2147483649";
    s_flt := calc.flt(s);
    io.print(s_flt);
    s := "0.0";
    s_flt := calc.flt(s);
    io.print(s_flt);
    s := "0.1";
    s_flt := calc.flt(s);
    io.print(s_flt);
    s := "1.0";
    s_flt := calc.flt(s);
    io.print(s_flt);
    s := "1e0";
    s_flt := calc.flt(s);
    io.print(s_flt);
    s := "1e1";
    s_flt := calc.flt(s);
    io.print(s_flt);
    s := "1e10";
    s_flt := calc.flt(s);
    io.print(s_flt);
    s := "1e+10";
    s_flt := calc.flt(s);
    io.print(s_flt);
    s := "1e-10";
    s_flt := calc.flt(s);
    io.print(s_flt);
    s := "1.e0";
    s_flt := calc.flt(s);
    io.print(s_flt);
    s := "1.e1";
    s_flt := calc.flt(s);
    io.print(s_flt);
    s := "1.e10";
    s_flt := calc.flt(s);
    io.print(s_flt);
    s := "1.e+10";
    s_flt := calc.flt(s);
    io.print(s_flt);
    s := "1.e-10";
    s_flt := calc.flt(s);
    io.print(s_flt);
    s := "1.0e0";
    s_flt := calc.flt(s);
    io.print(s_flt);
    s := "1.0e1";
    s_flt := calc.flt(s);
    io.print(s_flt);
    s := "1.0e10";
    s_flt := calc.flt(s);
    io.print(s_flt);
    s := "1.0e+10";
    s_flt := calc.flt(s);
    io.print(s_flt);
    s := "1.0e-10";
    s_flt := calc.flt(s);
    io.print(s_flt);
    s := "-0.0";
    s_flt := calc.flt(s);
    io.print(s_flt);
    s := "-0.1";
    s_flt := calc.flt(s);
    io.print(s_flt);
    s := "-1.0";
    s_flt := calc.flt(s);
    io.print(s_flt);
    s := "-1e0";
    s_flt := calc.flt(s);
    io.print(s_flt);
    s := "-1e1";
    s_flt := calc.flt(s);
    io.print(s_flt);
    s := "-1e10";
    s_flt := calc.flt(s);
    io.print(s_flt);
    s := "-1e+10";
    s_flt := calc.flt(s);
    io.print(s_flt);
    s := "-1e-10";
    s_flt := calc.flt(s);
    io.print(s_flt);
    s := "-1.e0";
    s_flt := calc.flt(s);
    io.print(s_flt);
    s := "-1.e1";
    s_flt := calc.flt(s);
    io.print(s_flt);
    s := "-1.e10";
    s_flt := calc.flt(s);
    io.print(s_flt);
    s := "-1.e+10";
    s_flt := calc.flt(s);
    io.print(s_flt);
    s := "-1.e-10";
    s_flt := calc.flt(s);
    io.print(s_flt);
    s := "-1.0e0";
    s_flt := calc.flt(s);
    io.print(s_flt);
    s := "-1.0e1";
    s_flt := calc.flt(s);
    io.print(s_flt);
    s := "-1.0e10";
    s_flt := calc.flt(s);
    io.print(s_flt);
    s := "-1.0e+10";
    s_flt := calc.flt(s);
    io.print(s_flt);
    s := "-1.0e-10";
    s_flt := calc.flt(s);
    io.print(s_flt);
    s := "1E0";
    s_flt := calc.flt(s);
    io.print(s_flt);
    s := "1E1";
    s_flt := calc.flt(s);
    io.print(s_flt);
    s := "1E10";
    s_flt := calc.flt(s);
    io.print(s_flt);
    s := "1E+10";
    s_flt := calc.flt(s);
    io.print(s_flt);
    s := "1E-10";
    s_flt := calc.flt(s);
    io.print(s_flt);
    s := "1.E0";
    s_flt := calc.flt(s);
    io.print(s_flt);
    s := "1.E1";
    s_flt := calc.flt(s);
    io.print(s_flt);
    s := "1.E10";
    s_flt := calc.flt(s);
    io.print(s_flt);
    s := "1.E+10";
    s_flt := calc.flt(s);
    io.print(s_flt);
    s := "1.E-10";
    s_flt := calc.flt(s);
    io.print(s_flt);
    s := "1.0E0";
    s_flt := calc.flt(s);
    io.print(s_flt);
    s := "1.0E1";
    s_flt := calc.flt(s);
    io.print(s_flt);
    s := "1.0E10";
    s_flt := calc.flt(s);
    io.print(s_flt);
    s := "1.0E+10";
    s_flt := calc.flt(s);
    io.print(s_flt);
    s := "1.0E-10";
    s_flt := calc.flt(s);
    io.print(s_flt);
    s := "-1E0";
    s_flt := calc.flt(s);
    io.print(s_flt);
    s := "-1E1";
    s_flt := calc.flt(s);
    io.print(s_flt);
    s := "-1E10";
    s_flt := calc.flt(s);
    io.print(s_flt);
    s := "-1E+10";
    s_flt := calc.flt(s);
    io.print(s_flt);
    s := "-1E-10";
    s_flt := calc.flt(s);
    io.print(s_flt);
    s := "-1.E0";
    s_flt := calc.flt(s);
    io.print(s_flt);
    s := "-1.E1";
    s_flt := calc.flt(s);
    io.print(s_flt);
    s := "-1.E10";
    s_flt := calc.flt(s);
    io.print(s_flt);
    s := "-1.E+10";
    s_flt := calc.flt(s);
    io.print(s_flt);
    s := "-1.E-10";
    s_flt := calc.flt(s);
    io.print(s_flt);
    s := "-1.0E0";
    s_flt := calc.flt(s);
    io.print(s_flt);
    s := "-1.0E1";
    s_flt := calc.flt(s);
    io.print(s_flt);
    s := "-1.0E10";
    s_flt := calc.flt(s);
    io.print(s_flt);
    s := "-1.0E+10";
    s_flt := calc.flt(s);
    io.print(s_flt);
    s := "-1.0E-10";
    s_flt := calc.flt(s);
    io.print(s_flt);
    io.printf("# flt range is -3.402823466E+38F to 3.402823466E+38F which is\n");
    io.printf("# -3.4028234663852886e+38 to 3.4028234663852886e+38 in double\n");
    io.printf("# precission\n");
    s := "340282347000000000000000000000000000000";
    s_flt := calc.flt(s);
    io.print(s_flt);
    s := "340282346600000000000000000000000000000";
    s_flt := calc.flt(s);
    io.print(s_flt);
    s := "340282346700000000000000000000000000000";
    s_flt := calc.flt(s);
    io.print(s_flt);
    s := "-340282346600000000000000000000000000000";
    s_flt := calc.flt(s);
    io.print(s_flt);
catch SQLException:str ;
    io.printf("Caught exception\n");
exit SQLException:str ;
    s := "-340282346700000000000000000000000000000";
    s_flt := calc.flt(s);
    io.print(s_flt);
catch SQLException:str ;
    io.printf("Caught exception\n");
exit SQLException:str ;
    s := "3.402823466E+38";
    s_flt := calc.flt(s);
    io.print(s_flt);
    s := "3.402823467E+38";
    s_flt := calc.flt(s);
    io.print(s_flt);
    s := "0.3402823466E+39";
    s_flt := calc.flt(s);
    io.print(s_flt);
    s := "34.02823466E+37";
    s_flt := calc.flt(s);
    io.print(s_flt);
    s := "-3.402823466E+38";
    s_flt := calc.flt(s);
    io.print(s_flt);
catch SQLException:str ;
    io.printf("Caught exception\n");
exit SQLException:str ;
    s := "-3.402823467E+38";
    s_flt := calc.flt(s);
    io.print(s_flt);
catch SQLException:str ;
    io.printf("Caught exception\n");
exit SQLException:str ;
    s := "-0.3402823466E+39";
    s_flt := calc.flt(s);
    io.print(s_flt);
catch SQLException:str ;
    io.printf("Caught exception\n");
exit SQLException:str ;
    s := "-34.02823466E+37";
    s_flt := calc.flt(s);
    io.print(s_flt);
catch SQLException:str ;
    io.printf("Caught exception\n");
exit SQLException:str ;
    s := "";
    s_flt := calc.flt(s);
    io.print(s_flt);
catch SQLException:str ;
    io.printf("Caught exception\n");
exit SQLException:str ;
    s := "random string";
    s_flt := calc.flt(s);
    io.print(s_flt);
catch SQLException:str ;
    io.printf("Caught exception\n");
exit SQLException:str ;
    io.printf("# to dbl\n");
    io.printf("# dbl from bit\n");
    io.print(1:dbl);
    io.print(0:dbl);
    io.printf("# dbl from sht\n");
    a := 1:sht;
    d1 := calc.dbl(a);
    io.print(d1);
    a := 32767:sht;
    d1 := calc.dbl(a);
    io.print(d1);
    io.printf("# dbl from int\n");
    io.print(1:dbl);
    io.print(32767:dbl);
    io.print(32768:dbl);
    io.print(2147483647:dbl);
    io.print(-2147483647:dbl);
    zd := calc.+(2147483647,1);
catch MALException:str ;
    io.printf("Caught exception\n");
exit MALException:str ;
    ze := calc.dbl(zd);
    io.print(zd);
    zj := calc.-(-2147483647,1);
catch MALException:str ;
    io.printf("Caught exception\n");
exit MALException:str ;
    d := calc.dbl(zj);
    io.print(d);
    io.printf("# should this produce nil (overflow)?\n");
    zn := calc.+(2147483647,2);
catch MALException:str ;
    io.printf("Caught exception\n");
exit MALException:str ;
    d := calc.dbl(zn);
    io.print(d);
    io.printf("# should this produce nil (overflow)?\n");
    zk := calc.-(-2147483647,2);
catch MALException:str ;
    io.printf("Caught exception\n");
exit MALException:str ;
    d := calc.dbl(zk);
    io.print(d);
    io.printf("# dbl from lng\n");
    io.print(1:dbl);
    io.print(2147483647:dbl);
    io.print(2147483648:dbl);
    io.print(2147483649:dbl);
    io.print(-2147483647:dbl);
    io.print(-2147483648:dbl);
    io.print(-2147483649:dbl);
    io.print(9.2233720368547758e+018:dbl);
    io.print(nil:dbl);
    io.print(-9.2233720368547758e+018:dbl);
    io.print(-9.2233720368547758e+018:dbl);
    io.print(nil:dbl);
    io.print(9.2233720368547758e+018:dbl);
    io.printf("# dbl from flt\n");
    io.print(0:dbl);
    io.print(0.10000000149011612:dbl);
    io.print(0.5:dbl);
    io.print(0.89999997615814209:dbl);
    io.print(1:dbl);
    io.print(-0.10000000149011612:dbl);
    io.print(-0.5:dbl);
    io.print(-0.89999997615814209:dbl);
    io.print(-1:dbl);
    io.print(2147483648:dbl);
    io.print(2147483648:dbl);
    io.print(2147483648:dbl);
    io.print(-2147483648:dbl);
    io.print(-2147483648:dbl);
    io.print(-2147483648:dbl);
    io.printf("# dbl from oid\n");
    io.print(2:dbl);
    io.print(2:dbl);
    io.print(2147483647:dbl);
    io.print(2147483648:dbl);
    io.print(2147483649:dbl);
    io.printf("# dbl from str\n");
    s := "0";
    s_dbl := calc.dbl(s);
    io.print(s_dbl);
    s := "32767";
    s_dbl := calc.dbl(s);
    io.print(s_dbl);
    s := "2147483647";
    s_dbl := calc.dbl(s);
    io.print(s_dbl);
    s := "2147483648";
    s_dbl := calc.dbl(s);
    io.print(s_dbl);
    s := "2147483649";
    s_dbl := calc.dbl(s);
    io.print(s_dbl);
    s := "-2147483647";
    s_dbl := calc.dbl(s);
    io.print(s_dbl);
    s := "-2147483648";
    s_dbl := calc.dbl(s);
    io.print(s_dbl);
    s := "-2147483649";
    s_dbl := calc.dbl(s);
    io.print(s_dbl);
    s := "0.0";
    s_dbl := calc.dbl(s);
    io.print(s_dbl);
    s := "0.1";
    s_dbl := calc.dbl(s);
    io.print(s_dbl);
    s := "1.0";
    s_dbl := calc.dbl(s);
    io.print(s_dbl);
    s := "1e0";
    s_dbl := calc.dbl(s);
    io.print(s_dbl);
    s := "1e1";
    s_dbl := calc.dbl(s);
    io.print(s_dbl);
    s := "1e10";
    s_dbl := calc.dbl(s);
    io.print(s_dbl);
    s := "1e+10";
    s_dbl := calc.dbl(s);
    io.print(s_dbl);
    s := "1e-10";
    s_dbl := calc.dbl(s);
    io.print(s_dbl);
    s := "1.e0";
    s_dbl := calc.dbl(s);
    io.print(s_dbl);
    s := "1.e1";
    s_dbl := calc.dbl(s);
    io.print(s_dbl);
    s := "1.e10";
    s_dbl := calc.dbl(s);
    io.print(s_dbl);
    s := "1.e+10";
    s_dbl := calc.dbl(s);
    io.print(s_dbl);
    s := "1.e-10";
    s_dbl := calc.dbl(s);
    io.print(s_dbl);
    s := "1.0e0";
    s_dbl := calc.dbl(s);
    io.print(s_dbl);
    s := "1.0e1";
    s_dbl := calc.dbl(s);
    io.print(s_dbl);
    s := "1.0e10";
    s_dbl := calc.dbl(s);
    io.print(s_dbl);
    s := "1.0e+10";
    s_dbl := calc.dbl(s);
    io.print(s_dbl);
    s := "1.0e-10";
    s_dbl := calc.dbl(s);
    io.print(s_dbl);
    s := "-0.0";
    s_dbl := calc.dbl(s);
    io.print(s_dbl);
    s := "-0.1";
    s_dbl := calc.dbl(s);
    io.print(s_dbl);
    s := "-1.0";
    s_dbl := calc.dbl(s);
    io.print(s_dbl);
    s := "-1e0";
    s_dbl := calc.dbl(s);
    io.print(s_dbl);
    s := "-1e1";
    s_dbl := calc.dbl(s);
    io.print(s_dbl);
    s := "-1e10";
    s_dbl := calc.dbl(s);
    io.print(s_dbl);
    s := "-1e+10";
    s_dbl := calc.dbl(s);
    io.print(s_dbl);
    s := "-1e-10";
    s_dbl := calc.dbl(s);
    io.print(s_dbl);
    s := "-1.e0";
    s_dbl := calc.dbl(s);
    io.print(s_dbl);
    s := "-1.e1";
    s_dbl := calc.dbl(s);
    io.print(s_dbl);
    s := "-1.e10";
    s_dbl := calc.dbl(s);
    io.print(s_dbl);
    s := "-1.e+10";
    s_dbl := calc.dbl(s);
    io.print(s_dbl);
    s := "-1.e-10";
    s_dbl := calc.dbl(s);
    io.print(s_dbl);
    s := "-1.0e0";
    s_dbl := calc.dbl(s);
    io.print(s_dbl);
    s := "-1.0e1";
    s_dbl := calc.dbl(s);
    io.print(s_dbl);
    s := "-1.0e10";
    s_dbl := calc.dbl(s);
    io.print(s_dbl);
    s := "-1.0e+10";
    s_dbl := calc.dbl(s);
    io.print(s_dbl);
    s := "-1.0e-10";
    s_dbl := calc.dbl(s);
    io.print(s_dbl);
    s := "1E0";
    s_dbl := calc.dbl(s);
    io.print(s_dbl);
    s := "1E1";
    s_dbl := calc.dbl(s);
    io.print(s_dbl);
    s := "1E10";
    s_dbl := calc.dbl(s);
    io.print(s_dbl);
    s := "1E+10";
    s_dbl := calc.dbl(s);
    io.print(s_dbl);
    s := "1E-10";
    s_dbl := calc.dbl(s);
    io.print(s_dbl);
    s := "1.E0";
    s_dbl := calc.dbl(s);
    io.print(s_dbl);
    s := "1.E1";
    s_dbl := calc.dbl(s);
    io.print(s_dbl);
    s := "1.E10";
    s_dbl := calc.dbl(s);
    io.print(s_dbl);
    s := "1.E+10";
    s_dbl := calc.dbl(s);
    io.print(s_dbl);
    s := "1.E-10";
    s_dbl := calc.dbl(s);
    io.print(s_dbl);
    s := "1.0E0";
    s_dbl := calc.dbl(s);
    io.print(s_dbl);
    s := "1.0E1";
    s_dbl := calc.dbl(s);
    io.print(s_dbl);
    s := "1.0E10";
    s_dbl := calc.dbl(s);
    io.print(s_dbl);
    s := "1.0E+10";
    s_dbl := calc.dbl(s);
    io.print(s_dbl);
    s := "1.0E-10";
    s_dbl := calc.dbl(s);
    io.print(s_dbl);
    s := "-1E0";
    s_dbl := calc.dbl(s);
    io.print(s_dbl);
    s := "-1E1";
    s_dbl := calc.dbl(s);
    io.print(s_dbl);
    s := "-1E10";
    s_dbl := calc.dbl(s);
    io.print(s_dbl);
    s := "-1E+10";
    s_dbl := calc.dbl(s);
    io.print(s_dbl);
    s := "-1E-10";
    s_dbl := calc.dbl(s);
    io.print(s_dbl);
    s := "-1.E0";
    s_dbl := calc.dbl(s);
    io.print(s_dbl);
    s := "-1.E1";
    s_dbl := calc.dbl(s);
    io.print(s_dbl);
    s := "-1.E10";
    s_dbl := calc.dbl(s);
    io.print(s_dbl);
    s := "-1.E+10";
    s_dbl := calc.dbl(s);
    io.print(s_dbl);
    s := "-1.E-10";
    s_dbl := calc.dbl(s);
    io.print(s_dbl);
    s := "-1.0E0";
    s_dbl := calc.dbl(s);
    io.print(s_dbl);
    s := "-1.0E1";
    s_dbl := calc.dbl(s);
    io.print(s_dbl);
    s := "-1.0E10";
    s_dbl := calc.dbl(s);
    io.print(s_dbl);
    s := "-1.0E+10";
    s_dbl := calc.dbl(s);
    io.print(s_dbl);
    s := "-1.0E-10";
    s_dbl := calc.dbl(s);
    io.print(s_dbl);
    s := "340282346600000000000000000000000000000";
    s_dbl := calc.dbl(s);
    io.print(s_dbl);
    s := "340282346700000000000000000000000000000";
    s_dbl := calc.dbl(s);
    io.print(s_dbl);
    s := "-340282346600000000000000000000000000000";
    s_dbl := calc.dbl(s);
    io.print(s_dbl);
    s := "-340282346700000000000000000000000000000";
    s_dbl := calc.dbl(s);
    io.print(s_dbl);
    s := "3.402823466E+38";
    s_dbl := calc.dbl(s);
    io.print(s_dbl);
    s := "3.402823467E+38";
    s_dbl := calc.dbl(s);
    io.print(s_dbl);
    s := "0.3402823466E+39";
    s_dbl := calc.dbl(s);
    io.print(s_dbl);
    s := "34.02823466E+37";
    s_dbl := calc.dbl(s);
    io.print(s_dbl);
    s := "-3.402823466E+38";
    s_dbl := calc.dbl(s);
    io.print(s_dbl);
    s := "-3.402823467E+38";
    s_dbl := calc.dbl(s);
    io.print(s_dbl);
    s := "-0.3402823466E+39";
    s_dbl := calc.dbl(s);
    io.print(s_dbl);
    s := "-34.02823466E+37";
    s_dbl := calc.dbl(s);
    io.print(s_dbl);
    io.printf("# dbl range is -1.7976931348623157E+308 to 1.7976931348623157E+308.\n");
    s := "179769313486231570000000000000000000000000000000000000000000000000000000000000000000000000000000000000000000000000000000000000000000000000000000000000000000000000000000000000000000000000000000000000000000000000000000000000000000000000000000000000000000000000000000000000000000000000000000000000000000000000000";
    s_dbl := calc.dbl(s);
    io.print(s_dbl);
    s := "179769313486231580000000000000000000000000000000000000000000000000000000000000000000000000000000000000000000000000000000000000000000000000000000000000000000000000000000000000000000000000000000000000000000000000000000000000000000000000000000000000000000000000000000000000000000000000000000000000000000000000000";
    s_dbl := calc.dbl(s);
    io.print(s_dbl);
    s := "-179769313486231570000000000000000000000000000000000000000000000000000000000000000000000000000000000000000000000000000000000000000000000000000000000000000000000000000000000000000000000000000000000000000000000000000000000000000000000000000000000000000000000000000000000000000000000000000000000000000000000000000";
    s_dbl := calc.dbl(s);
    io.print(s_dbl);
catch SQLException:str ;
    io.printf("Caught exception\n");
exit SQLException:str ;
    s := "-179769313486231580000000000000000000000000000000000000000000000000000000000000000000000000000000000000000000000000000000000000000000000000000000000000000000000000000000000000000000000000000000000000000000000000000000000000000000000000000000000000000000000000000000000000000000000000000000000000000000000000000";
    s_dbl := calc.dbl(s);
    io.print(s_dbl);
catch SQLException:str ;
    io.printf("Caught exception\n");
exit SQLException:str ;
    s := "1.7976931348623157E+308";
    s_dbl := calc.dbl(s);
    io.print(s_dbl);
    s := "1.7976931348623158E+308";
    s_dbl := calc.dbl(s);
    io.print(s_dbl);
    s := "0.17976931348623157E+309";
    s_dbl := calc.dbl(s);
    io.print(s_dbl);
    s := "17.976931348623157E+307";
    s_dbl := calc.dbl(s);
    io.print(s_dbl);
    s := "-1.7976931348623157E+308";
    s_dbl := calc.dbl(s);
    io.print(s_dbl);
catch SQLException:str ;
    io.printf("Caught exception\n");
exit SQLException:str ;
    s := "-1.7976931348623158E+308";
    s_dbl := calc.dbl(s);
    io.print(s_dbl);
catch SQLException:str ;
    io.printf("Caught exception\n");
exit SQLException:str ;
    s := "-0.17976931348623157E+309";
    s_dbl := calc.dbl(s);
    io.print(s_dbl);
catch SQLException:str ;
    io.printf("Caught exception\n");
exit SQLException:str ;
    s := "-17.976931348623157E+307";
    s_dbl := calc.dbl(s);
    io.print(s_dbl);
catch SQLException:str ;
    io.printf("Caught exception\n");
exit SQLException:str ;
    s := "";
    s_dbl := calc.dbl(s);
    io.print(s_dbl);
catch SQLException:str ;
    io.printf("Caught exception\n");
exit SQLException:str ;
    s := "random string";
    s_dbl := calc.dbl(s);
    io.print(s_dbl);
catch SQLException:str ;
    io.printf("Caught exception\n");
exit SQLException:str ;
    io.printf("# to oid\n");
    io.printf("# oid from bit\n");
    io.print(1@0:oid);
    io.print(0@0:oid);
    io.printf("# oid from sht\n");
    o1 := 1:sht;
    o2 := calc.oid(o1);
    io.print(o2);
    o1 := 32767:sht;
    o2 := calc.oid(o1);
    io.print(o2);
    io.printf("# oid from int\n");
    io.print(1@0:oid);
    io.print(32767@0:oid);
    io.print(32768@0:oid);
    io.print(2147483647@0:oid);
    o9 := -2147483647;
    o := calc.oid(o9);
    io.print(o);
catch MALException:str ;
    io.printf("Caught exception\n");
exit MALException:str ;
    o3 := calc.+(2147483647,1);
    o := calc.oid(o3);
    io.print(o);
catch MALException:str ;
    io.printf("Caught exception\n");
exit MALException:str ;
    o4 := calc.-(-2147483647,1);
    o := calc.oid(o4);
    io.print(o);
catch MALException:str ;
    io.printf("Caught exception\n");
exit MALException:str ;
    io.printf("# should this produce nil (overflow)?\n");
    o5 := calc.+(2147483647,2);
    o := calc.oid(o5);
    io.print(o);
catch MALException:str ;
    io.printf("Caught exception\n");
exit MALException:str ;
    io.printf("# should this produce nil (overflow)?\n");
    o6 := calc.-(-2147483647,2);
    o := calc.oid(o6);
    io.print(o);
<<<<<<< HEAD
catch MALException:str ;
    io.printf("Caught exception\n");
exit MALException:str ;
    io.printf("# from lng\n");
=======
    io.printf("# oid from lng\n");
>>>>>>> d625bba6
    io.print(1@0:oid);
    io.print(2147483647@0:oid);
    ol3 := 2147483647:lng;
    o := calc.oid(ol3);
    io.print(o);
    io.print(2147483648@0:oid);
    ol3 := 2147483648:lng;
    o := calc.oid(ol3);
    io.print(o);
    io.print(2147483649@0:oid);
    ol3 := 2147483649:lng;
    o := calc.oid(ol3);
    io.print(o);
    io.print(nil:oid);
catch MALException:str ;
    io.printf("Caught exception\n");
exit MALException:str ;
    io.print(nil:oid);
catch MALException:str ;
    io.printf("Caught exception\n");
exit MALException:str ;
    io.print(nil:oid);
<<<<<<< HEAD
catch MALException:str ;
    io.printf("Caught exception\n");
exit MALException:str ;
    io.printf("# from flt\n");
=======
    io.printf("# oid from flt\n");
>>>>>>> d625bba6
    io.print(0@0:oid);
    io.print(0@0:oid);
    io.print(0@0:oid);
    io.print(0@0:oid);
    io.print(1@0:oid);
    io.print(nil:oid);
    io.print(nil:oid);
    io.print(nil:oid);
    io.print(nil:oid);
    io.print(2147483648@0:oid);
    io.print(2147483648@0:oid);
    io.print(2147483648@0:oid);
    io.print(nil:oid);
    io.print(nil:oid);
    io.print(nil:oid);
    io.printf("# oid from dbl\n");
    io.print(0@0:oid);
    io.print(0@0:oid);
    io.print(0@0:oid);
    io.print(0@0:oid);
    io.print(1@0:oid);
    io.print(nil:oid);
    io.print(nil:oid);
    io.print(nil:oid);
    io.print(nil:oid);
    io.print(2147483647@0:oid);
    io.print(2147483648@0:oid);
    io.print(2147483649@0:oid);
    io.print(nil:oid);
    io.print(nil:oid);
    io.print(nil:oid);
    io.printf("# oid from oid\n");
    io.print(2@0:oid);
    io.print(2@0:oid);
    io.print(2147483647@0:oid);
    io.print(2147483648@0:oid);
    io.print(2147483649@0:oid);
    io.printf("# oid from str\n");
    s := "0";
    s_oid := calc.oid(s);
    io.print(s_oid);
    s := "32767";
    s_oid := calc.oid(s);
    io.print(s_oid);
    s := "2147483647";
    s_oid := calc.oid(s);
    io.print(s_oid);
    s := "2147483648";
    s_oid := calc.oid(s);
    io.print(s_oid);
catch SQLException:str ;
    io.printf("Caught exception\n");
exit SQLException:str ;
    s := "2147483649";
    s_oid := calc.oid(s);
    io.print(s_oid);
catch SQLException:str ;
    io.printf("Caught exception\n");
exit SQLException:str ;
    s := "-2147483647";
    s_oid := calc.oid(s);
    io.print(s_oid);
catch SQLException:str ;
    io.printf("Caught exception\n");
exit SQLException:str ;
    s := "-2147483648";
    s_oid := calc.oid(s);
    io.print(s_oid);
catch SQLException:str ;
    io.printf("Caught exception\n");
exit SQLException:str ;
    s := "-2147483649";
    s_oid := calc.oid(s);
    io.print(s_oid);
catch SQLException:str ;
    io.printf("Caught exception\n");
exit SQLException:str ;
    s := "";
    s_oid := calc.oid(s);
    io.print(s_oid);
catch SQLException:str ;
    io.printf("Caught exception\n");
exit SQLException:str ;
    s := "random string";
    s_oid := calc.oid(s);
    io.print(s_oid);
catch SQLException:str ;
    io.printf("Caught exception\n");
exit SQLException:str ;
    io.printf("# to str\n");
    io.printf("# str from bit\n");
    io.print("true":str);
    io.print("false":str);
    io.printf("# str from sht\n");
    s4 := 1:sht;
    s5 := calc.str(s4);
    io.print(s5);
    s4 := 32767:sht;
    s5 := calc.str(s4);
    io.print(s5);
    io.printf("# str from int\n");
    io.print("1":str);
    io.print("32767":str);
    io.print("32768":str);
    io.print("2147483647":str);
    io.print("-2147483647":str);
    wd := calc.+(2147483647:int,1);
    sv := calc.str(wd);
    io.print(sv);
catch MALException:str ;
    io.printf("Caught exception\n");
exit MALException:str ;
    wc := calc.-(-2147483647,1);
    sv := calc.str(wc);
    io.print(sv);
catch MALException:str ;
    io.printf("Caught exception\n");
exit MALException:str ;
    io.printf("# should this produce nil (overflow)?\n");
    we := calc.+(2147483647:int,2);
    sv := calc.str(we);
    io.print(sv);
catch MALException:str ;
    io.printf("Caught exception\n");
exit MALException:str ;
    io.printf("# should this produce nil (overflow)?\n");
    wb := calc.-(-2147483647,2);
    sv := calc.str(wb);
    io.print(sv);
<<<<<<< HEAD
catch MALException:str ;
    io.printf("Caught exception\n");
exit MALException:str ;
    io.printf("# from lng\n");
=======
    io.printf("# str from lng\n");
>>>>>>> d625bba6
    io.print("1":str);
    io.print("2147483647":str);
    io.print("2147483648":str);
    io.print("2147483649":str);
    io.print("-2147483647":str);
    io.print("-2147483648":str);
    io.print("-2147483649":str);
    io.printf("# str from flt\n");
    io.print("0":str);
    io.print("0.100000001":str);
    io.print("0.5":str);
    io.print("0.899999976":str);
    io.print("1":str);
    io.print("-0.100000001":str);
    io.print("-0.5":str);
    io.print("-0.899999976":str);
    io.print("-1":str);
    io.print("2.14748365e+009":str);
    io.print("2.14748365e+009":str);
    io.print("2.14748365e+009":str);
    io.print("-2.14748365e+009":str);
    io.print("-2.14748365e+009":str);
    io.print("-2.14748365e+009":str);
    io.printf("# str from dbl\n");
    io.print("0":str);
    io.print("0.10000000000000001":str);
    io.print("0.5":str);
    io.print("0.90000000000000002":str);
    io.print("1":str);
    io.print("-0.10000000000000001":str);
    io.print("-0.5":str);
    io.print("-0.90000000000000002":str);
    io.print("-1":str);
    io.print("2147483647":str);
    io.print("2147483648":str);
    io.print("2147483649":str);
    io.print("-2147483647":str);
    io.print("-2147483648":str);
    io.print("-2147483649":str);
    io.printf("# str from oid\n");
    io.print("2@0":str);
    io.print("2@0":str);
    io.print("2147483647@0":str);
    io.print("2147483648@0":str);
    io.print("2147483649@0":str);
    io.printf("# str from str\n");
    s := "0";
    s_str := calc.str(s);
    io.print(s_str);
    s := "32767";
    s_str := calc.str(s);
    io.print(s_str);
    s := "2147483647":str;
    s_str := calc.str(s);
    io.print(s_str);
    s := "2147483648":str;
    s_str := calc.str(s);
    io.print(s_str);
    s := "2147483649":str;
    s_str := calc.str(s);
    io.print(s_str);
    s := "-2147483647":str;
    s_str := calc.str(s);
    io.print(s_str);
    s := "-2147483648":str;
    s_str := calc.str(s);
    io.print(s_str);
    s := "-2147483649":str;
    s_str := calc.str(s);
    io.print(s_str);
    s := "";
    s_str := calc.str(s);
    io.print(s_str);
    s := "random string";
    s_str := calc.str(s);
    io.print(s_str);
end main;
# casting to int
[ 0 ]
[ 1 ]
[ 32767 ]
[ 32768 ]
[ 32769 ]
[ 2147483647 ]
[ 2147483648 ]
[ 2147483649 ]
[ -2147483647 ]
[ -2147483648 ]
[ -2147483649 ]
# int from bit
[ 1 ]
[ 0 ]
# int from sht
[ 1 ]
[ 32767 ]
# int from int
[ 1 ]
[ 32767 ]
[ 32768 ]
[ 2147483647 ]
[ -2147483647 ]
Caught exception
[ 0 ]
Caught exception
[ 0 ]
# should this produce nil (overflow)?
Caught exception
[ 0 ]
# should this produce nil (overflow)?
<<<<<<< HEAD
Caught exception
[ 0 ]
=======
[ 2147483647 ]
>>>>>>> d625bba6
# int from lng
[ 1 ]
[ 2147483647 ]
[ nil ]
[ nil ]
[ -2147483647 ]
[ nil ]
[ nil ]
# int from flt
[ 0 ]
[ 0 ]
[ 0 ]
[ 0 ]
[ 1 ]
[ 0 ]
[ 0 ]
[ 0 ]
[ -1 ]
[ nil ]
[ nil ]
[ nil ]
[ nil ]
[ nil ]
[ nil ]
# int from dbl
[ 0 ]
[ 0 ]
[ 0 ]
[ 0 ]
[ 1 ]
[ 0 ]
[ 0 ]
[ 0 ]
[ -1 ]
[ 2147483647 ]
[ nil ]
[ nil ]
[ -2147483647 ]
[ nil ]
[ nil ]
# int from oid
[ 2 ]
[ 2 ]
[ 2147483647 ]
[ nil ]
[ nil ]
# int from str
[ 0 ]
[ 32767 ]
[ 2147483647 ]
<<<<<<< HEAD
[ nil ]
[ -2147483647 ]
[ -2147483647 ]
[ nil ]
[ 2147483647 ]
[ nil ]
[ nil ]
=======
Caught exception
Caught exception
[ -2147483647 ]
Caught exception
Caught exception
Caught exception
Caught exception
>>>>>>> d625bba6
# to bit
# bit from bit
[ true ]
[ false ]
# bit from sht
[ false ]
[ true ]
[ true ]
[ true ]
# bit from int
[ false ]
[ true ]
[ true ]
[ true ]
# bit from lng
[ false ]
[ true ]
[ true ]
[ true ]
# bit from flt
[ false ]
[ true ]
[ true ]
[ true ]
[ true ]
[ true ]
# bit from dbl
[ false ]
[ true ]
[ true ]
[ true ]
[ true ]
[ true ]
# bit from oid
[ false ]
[ true ]
[ true ]
[ true ]
[ true ]
# bit from str
[ true ]
[ false ]
[ false ]
[ true ]
[ nil ]
[ nil ]
# to sht
# sht from bit
[ 1 ]
[ 0 ]
# sht from int
[ 0 ]
[ 32767 ]
[ nil ]
[ nil ]
[ -32767 ]
[ nil ]
[ nil ]
[ nil ]
# sht from lng
[ 0 ]
[ 32767 ]
[ nil ]
[ nil ]
[ -32767 ]
[ nil ]
[ nil ]
[ nil ]
# sht from flt
[ 0 ]
[ 0 ]
[ 0 ]
[ 0 ]
[ 1 ]
[ 0 ]
[ 0 ]
[ 0 ]
[ -1 ]
[ 32767 ]
[ nil ]
[ nil ]
[ -32767 ]
[ nil ]
[ nil ]
# sht from dbl
[ 0 ]
[ 0 ]
[ 0 ]
[ 0 ]
[ 1 ]
[ 0 ]
[ 0 ]
[ 0 ]
[ -1 ]
[ 32767 ]
[ nil ]
[ nil ]
[ -32767 ]
[ nil ]
[ nil ]
# sht from oid
[ 0 ]
[ 1 ]
[ 4096 ]
[ nil ]
[ nil ]
# sht from str
[ 0 ]
[ 32767 ]
<<<<<<< HEAD
[ nil ]
[ -32767 ]
[ -32767 ]
[ nil ]
[ 32767 ]
[ nil ]
[ nil ]
=======
Caught exception
Caught exception
[ -32767 ]
Caught exception
Caught exception
Caught exception
Caught exception
>>>>>>> d625bba6
# to long
[ 0 ]
[ 1 ]
[ 32767 ]
[ 32768 ]
[ 32769 ]
[ 2147483647 ]
[ 2147483648 ]
[ 2147483649 ]
[ -2147483647 ]
[ -2147483648 ]
[ -2147483649 ]
[ 9223372036854775807 ]
[ nil ]
[ -9223372036854775807 ]
[ -9223372036854775807 ]
[ nil ]
[ 9223372036854775807 ]
# lng from bit
[ 1 ]
[ 0 ]
# lng from sht
[ 1 ]
[ 32767 ]
# lng from int
[ 1 ]
[ 32767 ]
[ 32768 ]
[ 2147483647 ]
[ -2147483647 ]
Caught exception
[ 0 ]
Caught exception
[ 0 ]
# should this produce nil (overflow)?
Caught exception
[ 0 ]
# should this produce nil (overflow)?
<<<<<<< HEAD
Caught exception
[ 0 ]
=======
[ 2147483647 ]
>>>>>>> d625bba6
# lng from lng
# lng from flt
[ 0 ]
[ 0 ]
[ 0 ]
[ 0 ]
[ 1 ]
[ 0 ]
[ 0 ]
[ 0 ]
[ -1 ]
[ 2147483648 ]
[ 2147483648 ]
[ 2147483648 ]
[ -2147483648 ]
[ -2147483648 ]
[ -2147483648 ]
[ nil ]
[ nil ]
[ nil ]
[ nil ]
[ nil ]
[ nil ]
# lng from dbl
[ 0 ]
[ 0 ]
[ 0 ]
[ 0 ]
[ 1 ]
[ 0 ]
[ 0 ]
[ 0 ]
[ -1 ]
[ 2147483647 ]
[ 2147483648 ]
[ 2147483649 ]
[ -2147483647 ]
[ -2147483648 ]
[ -2147483649 ]
[ nil ]
[ nil ]
[ nil ]
[ nil ]
[ nil ]
[ nil ]
# lng from oid
[ 2 ]
[ 2 ]
[ 2147483647 ]
[ 2147483648 ]
[ 2147483649 ]
[ 9223372036854775807 ]
[ nil ]
[ nil ]
# lng from str
[ 0 ]
[ 32767 ]
[ 2147483647 ]
[ 2147483648 ]
[ 2147483649 ]
[ -2147483647 ]
[ -2147483648 ]
[ -2147483649 ]
Caught exception
Caught exception
[ 9223372036854775807 ]
<<<<<<< HEAD
[ nil ]
[ -9223372036854775807 ]
[ -9223372036854775807 ]
[ nil ]
[ 9223372036854775807 ]
=======
Caught exception
Caught exception
[ -9223372036854775807 ]
Caught exception
Caught exception
>>>>>>> d625bba6
# to flt
# flt from bit
[ 1 ]
[ 0 ]
# flt from sht
[ 1 ]
[ 32767 ]
# flt from int
[ 1 ]
[ 32767 ]
[ 32768 ]
[ 2.14748365e+009 ]
[ -2.14748365e+009 ]
Caught exception
[ 0 ]
Caught exception
[ 0 ]
# should this produce nil (overflow)?
Caught exception
[ 0 ]
# should this produce nil (overflow)?
Caught exception
[ 0 ]
# flt from lng
[ 1 ]
[ 2.14748365e+009 ]
[ 2.14748365e+009 ]
[ 2.14748365e+009 ]
[ -2.14748365e+009 ]
[ -2.14748365e+009 ]
[ -2.14748365e+009 ]
[ 9.22337204e+018 ]
[ nil ]
[ -9.22337204e+018 ]
[ -9.22337204e+018 ]
[ nil ]
<<<<<<< HEAD
[ 9.22337204e+018 ]
=======
[ nil ]
>>>>>>> d625bba6
# flt from dbl
[ 0 ]
[ 0.100000001 ]
[ 0.5 ]
[ 0.899999976 ]
[ 1 ]
[ -0.100000001 ]
[ -0.5 ]
[ -0.899999976 ]
[ -1 ]
[ 2.14748365e+009 ]
[ 2.14748365e+009 ]
[ 2.14748365e+009 ]
[ -2.14748365e+009 ]
[ -2.14748365e+009 ]
[ -2.14748365e+009 ]
# flt from oid
[ 2 ]
[ 2 ]
[ 2.14748365e+009 ]
[ 2.14748365e+009 ]
[ 2.14748365e+009 ]
# flt from str
[ 0 ]
[ 32767 ]
[ 2.14748365e+009 ]
[ 2.14748365e+009 ]
[ 2.14748365e+009 ]
[ -2.14748365e+009 ]
[ -2.14748365e+009 ]
[ -2.14748365e+009 ]
[ 0 ]
[ 0.100000001 ]
[ 1 ]
[ 1 ]
[ 10 ]
[ 1e+010 ]
[ 1e+010 ]
[ 1.00000001e-010 ]
[ 1 ]
[ 10 ]
[ 1e+010 ]
[ 1e+010 ]
[ 1.00000001e-010 ]
[ 1 ]
[ 10 ]
[ 1e+010 ]
[ 1e+010 ]
[ 1.00000001e-010 ]
[ -0 ]
[ -0.100000001 ]
[ -1 ]
[ -1 ]
[ -10 ]
[ -1e+010 ]
[ -1e+010 ]
[ -1.00000001e-010 ]
[ -1 ]
[ -10 ]
[ -1e+010 ]
[ -1e+010 ]
[ -1.00000001e-010 ]
[ -1 ]
[ -10 ]
[ -1e+010 ]
[ -1e+010 ]
[ -1.00000001e-010 ]
[ 1 ]
[ 10 ]
[ 1e+010 ]
[ 1e+010 ]
[ 1.00000001e-010 ]
[ 1 ]
[ 10 ]
[ 1e+010 ]
[ 1e+010 ]
[ 1.00000001e-010 ]
[ 1 ]
[ 10 ]
[ 1e+010 ]
[ 1e+010 ]
[ 1.00000001e-010 ]
[ -1 ]
[ -10 ]
[ -1e+010 ]
[ -1e+010 ]
[ -1.00000001e-010 ]
[ -1 ]
[ -10 ]
[ -1e+010 ]
[ -1e+010 ]
[ -1.00000001e-010 ]
[ -1 ]
[ -10 ]
[ -1e+010 ]
[ -1e+010 ]
[ -1.00000001e-010 ]
# flt range is -3.402823466E+38F to 3.402823466E+38F which is
# -3.4028234663852886e+38 to 3.4028234663852886e+38 in double
# precission
[ 3.40282347e+038 ]
[ 3.40282347e+038 ]
[ 3.40282347e+038 ]
Caught exception
Caught exception
[ 3.40282347e+038 ]
[ 3.40282347e+038 ]
[ 3.40282347e+038 ]
[ 3.40282347e+038 ]
<<<<<<< HEAD
[ nil ]
[ nil ]
[ nil ]
[ nil ]
[ nil ]
[ nil ]
=======
Caught exception
Caught exception
Caught exception
Caught exception
Caught exception
Caught exception
>>>>>>> d625bba6
# to dbl
# dbl from bit
[ 1 ]
[ 0 ]
# dbl from sht
[ 1 ]
[ 32767 ]
# dbl from int
[ 1 ]
[ 32767 ]
[ 32768 ]
[ 2147483647 ]
[ -2147483647 ]
Caught exception
[ 0 ]
Caught exception
[ 0 ]
# should this produce nil (overflow)?
Caught exception
[ 0 ]
# should this produce nil (overflow)?
<<<<<<< HEAD
Caught exception
[ 0 ]
=======
[ 2147483647 ]
>>>>>>> d625bba6
# dbl from lng
[ 1 ]
[ 2147483647 ]
[ 2147483648 ]
[ 2147483649 ]
[ -2147483647 ]
[ -2147483648 ]
[ -2147483649 ]
[ 9.2233720368547758e+018 ]
[ nil ]
[ -9.2233720368547758e+018 ]
[ -9.2233720368547758e+018 ]
[ nil ]
<<<<<<< HEAD
[ 9.2233720368547758e+018 ]
=======
[ nil ]
>>>>>>> d625bba6
# dbl from flt
[ 0 ]
[ 0.10000000149011612 ]
[ 0.5 ]
[ 0.89999997615814209 ]
[ 1 ]
[ -0.10000000149011612 ]
[ -0.5 ]
[ -0.89999997615814209 ]
[ -1 ]
[ 2147483648 ]
[ 2147483648 ]
[ 2147483648 ]
[ -2147483648 ]
[ -2147483648 ]
[ -2147483648 ]
# dbl from oid
[ 2 ]
[ 2 ]
[ 2147483647 ]
[ 2147483648 ]
[ 2147483649 ]
# dbl from str
[ 0 ]
[ 32767 ]
[ 2147483647 ]
[ 2147483648 ]
[ 2147483649 ]
[ -2147483647 ]
[ -2147483648 ]
[ -2147483649 ]
[ 0 ]
[ 0.10000000000000001 ]
[ 1 ]
[ 1 ]
[ 10 ]
[ 10000000000 ]
[ 10000000000 ]
[ 1e-010 ]
[ 1 ]
[ 10 ]
[ 10000000000 ]
[ 10000000000 ]
[ 1e-010 ]
[ 1 ]
[ 10 ]
[ 10000000000 ]
[ 10000000000 ]
[ 1e-010 ]
[ -0 ]
[ -0.10000000000000001 ]
[ -1 ]
[ -1 ]
[ -10 ]
[ -10000000000 ]
[ -10000000000 ]
[ -1e-010 ]
[ -1 ]
[ -10 ]
[ -10000000000 ]
[ -10000000000 ]
[ -1e-010 ]
[ -1 ]
[ -10 ]
[ -10000000000 ]
[ -10000000000 ]
[ -1e-010 ]
[ 1 ]
[ 10 ]
[ 10000000000 ]
[ 10000000000 ]
[ 1e-010 ]
[ 1 ]
[ 10 ]
[ 10000000000 ]
[ 10000000000 ]
[ 1e-010 ]
[ 1 ]
[ 10 ]
[ 10000000000 ]
[ 10000000000 ]
[ 1e-010 ]
[ -1 ]
[ -10 ]
[ -10000000000 ]
[ -10000000000 ]
[ -1e-010 ]
[ -1 ]
[ -10 ]
[ -10000000000 ]
[ -10000000000 ]
[ -1e-010 ]
[ -1 ]
[ -10 ]
[ -10000000000 ]
[ -10000000000 ]
[ -1e-010 ]
[ 3.4028234660000002e+038 ]
[ 3.4028234670000002e+038 ]
[ -3.4028234660000002e+038 ]
[ -3.4028234670000002e+038 ]
[ 3.4028234660000002e+038 ]
[ 3.4028234670000002e+038 ]
[ 3.4028234660000002e+038 ]
[ 3.4028234660000002e+038 ]
[ -3.4028234660000002e+038 ]
[ -3.4028234670000002e+038 ]
[ -3.4028234660000002e+038 ]
[ -3.4028234660000002e+038 ]
# dbl range is -1.7976931348623157E+308 to 1.7976931348623157E+308.
[ 1.7976931348623157e+308 ]
[ 1.7976931348623157e+308 ]
Caught exception
Caught exception
[ 1.7976931348623157e+308 ]
[ 1.7976931348623157e+308 ]
[ 1.7976931348623157e+308 ]
[ 1.7976931348623157e+308 ]
<<<<<<< HEAD
[ nil ]
[ nil ]
[ nil ]
[ nil ]
[ nil ]
[ nil ]
# to oid
# from bit
=======
Caught exception
Caught exception
Caught exception
Caught exception
Caught exception
Caught exception
# to oid
# oid from bit
>>>>>>> d625bba6
[ 1@0 ]
[ 0@0 ]
# oid from sht
[ 1@0 ]
[ 32767@0 ]
<<<<<<< HEAD
# from int
=======
# oid from int
>>>>>>> d625bba6
[ 1@0 ]
[ 32767@0 ]
[ 32768@0 ]
[ 2147483647@0 ]
Caught exception
Caught exception
Caught exception
# should this produce nil (overflow)?
Caught exception
# should this produce nil (overflow)?
<<<<<<< HEAD
Caught exception
# from lng
=======
[ 2147483647@0 ]
# oid from lng
>>>>>>> d625bba6
[ 1@0 ]
[ 2147483647@0 ]
[ 2147483647@0 ]
[ 2147483648@0 ]
[ 2147483648@0 ]
[ 2147483649@0 ]
[ 2147483649@0 ]
[ nil ]
[ nil ]
[ nil ]
# oid from flt
[ 0@0 ]
[ 0@0 ]
[ 0@0 ]
[ 0@0 ]
[ 1@0 ]
[ nil ]
[ nil ]
[ nil ]
[ nil ]
[ 2147483648@0 ]
[ 2147483648@0 ]
[ 2147483648@0 ]
[ nil ]
[ nil ]
[ nil ]
# oid from dbl
[ 0@0 ]
[ 0@0 ]
[ 0@0 ]
[ 0@0 ]
[ 1@0 ]
[ nil ]
[ nil ]
[ nil ]
[ nil ]
[ 2147483647@0 ]
[ 2147483648@0 ]
[ 2147483649@0 ]
[ nil ]
[ nil ]
[ nil ]
# oid from oid
[ 2@0 ]
[ 2@0 ]
[ 2147483647@0 ]
[ 2147483648@0 ]
[ 2147483649@0 ]
# oid from str
[ 0@0 ]
[ 32767@0 ]
[ 2147483647@0 ]
[ 2147483648@0 ]
[ 2147483649@0 ]
[ nil ]
[ nil ]
[ nil ]
[ nil ]
[ nil ]
# to str
<<<<<<< HEAD
# from bit
=======
# str from bit
>>>>>>> d625bba6
[ "true" ]
[ "false" ]
# str from sht
[ "1" ]
[ "32767" ]
<<<<<<< HEAD
# from int
=======
# str from int
>>>>>>> d625bba6
[ "1" ]
[ "32767" ]
[ "32768" ]
[ "2147483647" ]
[ "-2147483647" ]
Caught exception
Caught exception
# should this produce nil (overflow)?
Caught exception
# should this produce nil (overflow)?
<<<<<<< HEAD
Caught exception
# from lng
=======
[ "2147483647" ]
# str from lng
>>>>>>> d625bba6
[ "1" ]
[ "2147483647" ]
[ "2147483648" ]
[ "2147483649" ]
[ "-2147483647" ]
[ "-2147483648" ]
[ "-2147483649" ]
<<<<<<< HEAD
# from flt
=======
# str from flt
>>>>>>> d625bba6
[ "0" ]
[ "0.100000001" ]
[ "0.5" ]
[ "0.899999976" ]
[ "1" ]
[ "-0.100000001" ]
[ "-0.5" ]
[ "-0.899999976" ]
[ "-1" ]
[ "2.14748365e+009" ]
[ "2.14748365e+009" ]
[ "2.14748365e+009" ]
[ "-2.14748365e+009" ]
[ "-2.14748365e+009" ]
[ "-2.14748365e+009" ]
# str from dbl
[ "0" ]
[ "0.10000000000000001" ]
[ "0.5" ]
[ "0.90000000000000002" ]
[ "1" ]
[ "-0.10000000000000001" ]
[ "-0.5" ]
[ "-0.90000000000000002" ]
[ "-1" ]
[ "2147483647" ]
[ "2147483648" ]
[ "2147483649" ]
[ "-2147483647" ]
[ "-2147483648" ]
[ "-2147483649" ]
<<<<<<< HEAD
# from oid
=======
# str from oid
>>>>>>> d625bba6
[ "2@0" ]
[ "2@0" ]
[ "2147483647@0" ]
[ "2147483648@0" ]
[ "2147483649@0" ]
# str from str
[ "0" ]
[ "32767" ]
[ "2147483647" ]
[ "2147483648" ]
[ "2147483649" ]
[ "-2147483647" ]
[ "-2147483648" ]
[ "-2147483649" ]
[ "" ]
[ "random string" ]

<<<<<<< HEAD
# 10:07:36 >  
# 10:07:36 >  "Done."
# 10:07:36 >  
=======
# 17:17:17 >  
# 17:17:17 >  "Done."
# 17:17:17 >  
>>>>>>> d625bba6
<|MERGE_RESOLUTION|>--- conflicted
+++ resolved
@@ -1,21 +1,6 @@
 stdout of test 'casts` in directory 'tests/gdkTests` itself:
 
 
-<<<<<<< HEAD
-# 10:07:36 >  
-# 10:07:36 >  "mserver5" "--debug=10" "--set" "gdk_nr_threads=0" "--set" "gdk_dbfarm=C:\Users\sjoerd\Documents\src\MonetDB\devel\NTv64\var\MonetDB" "--set" "mapi_open=true" "--set" "mapi_port=39973" "--set" "monet_prompt=" "--trace" "--forcemito" "--set" "mal_listing=2" "--dbname=mTests_tests_gdkTests" "casts.mal"
-# 10:07:36 >  
-
-# MonetDB 5 server v11.10.0 (hg id: c6affd6e5b32)
-# This is an unreleased version
-# Serving database 'mTests_tests_gdkTests', using 4 threads
-# Compiled for x86_64-pc-winnt/64bit with 64bit OIDs dynamically linked
-# Found 11.991 GiB available main-memory.
-# Copyright (c) 1993-July 2008 CWI.
-# Copyright (c) August 2008-2012 MonetDB B.V., all rights reserved
-# Visit http://www.monetdb.org/ for further information
-# Listening for connection requests on mapi:monetdb://lab03:39973/
-=======
 # 17:01:43 >  
 # 17:01:43 >  "mserver5" "--debug=10" "--set" "gdk_nr_threads=0" "--set" "gdk_dbfarm=/ufs/sjoerd/Monet-candidate/var/MonetDB" "--set" "mapi_open=true" "--set" "mapi_port=35923" "--set" "monet_prompt=" "--trace" "--forcemito" "--set" "mal_listing=2" "--dbname=mTests_tests_gdkTests" "casts.mal"
 # 17:01:43 >  
@@ -29,7 +14,6 @@
 # Copyright (c) August 2008-2012 MonetDB B.V., all rights reserved
 # Visit http://www.monetdb.org/ for further information
 # Listening for connection requests on mapi:monetdb://madrid.ins.cwi.nl:35923/
->>>>>>> d625bba6
 # MonetDB/GIS module loaded
 # MonetDB/SQL module loaded
 function user.main():void;
@@ -64,26 +48,14 @@
     io.print(2147483647:int);
     io.print(-2147483647:int);
     i := calc.+(2147483647:int,1:int);
-catch MALException:str ;
-    io.printf("Caught exception\n");
-exit MALException:str ;
     io.print(i);
     z := calc.-(-2147483647:int,1:int);
-catch MALException:str ;
-    io.printf("Caught exception\n");
-exit MALException:str ;
     io.print(z);
     io.printf("# should this produce nil (overflow)?\n");
     z := calc.+(2147483647:int,2:int);
-catch MALException:str ;
-    io.printf("Caught exception\n");
-exit MALException:str ;
     io.print(z);
     io.printf("# should this produce nil (overflow)?\n");
     z := calc.-(-2147483647:int,2:int);
-catch MALException:str ;
-    io.printf("Caught exception\n");
-exit MALException:str ;
     io.print(z);
     io.printf("# int from lng\n");
     io.print(1:int);
@@ -132,18 +104,6 @@
     io.print(nil:int);
     io.print(nil:int);
     io.printf("# int from str\n");
-<<<<<<< HEAD
-    io.print(0:int);
-    io.print(32767:int);
-    io.print(2147483647:int);
-    io.print(nil:int);
-    io.print(-2147483647:int);
-    io.print(-2147483647:int);
-    io.print(nil:int);
-    io.print(2147483647:int);
-    io.print(nil:int);
-    io.print(nil:int);
-=======
     s := "0";
     s_int := calc.int(s);
     io.print(s_int);
@@ -192,7 +152,6 @@
 catch SQLException:str ;
     io.printf("Caught exception\n");
 exit SQLException:str ;
->>>>>>> d625bba6
     io.printf("# to bit\n");
     io.printf("# bit from bit\n");
     io.print(true:bit);
@@ -326,17 +285,6 @@
     io.print(nil:sht);
     io.print(nil:sht);
     io.printf("# sht from str\n");
-<<<<<<< HEAD
-    io.print(0:sht);
-    io.print(32767:sht);
-    io.print(nil:sht);
-    io.print(-32767:sht);
-    io.print(-32767:sht);
-    io.print(nil:sht);
-    io.print(32767:sht);
-    io.print(nil:sht);
-    io.print(nil:sht);
-=======
     s := "0";
     s_sht := calc.sht(s);
     io.print(s_sht);
@@ -382,7 +330,6 @@
 catch SQLException:str ;
     io.printf("Caught exception\n");
 exit SQLException:str ;
->>>>>>> d625bba6
     io.printf("# to long\n");
     io.print(0:lng);
     io.print(1:lng);
@@ -397,10 +344,10 @@
     io.print(-2147483649:lng);
     io.print(9223372036854775807:lng);
     io.print(nil:lng);
-    io.print(-9223372036854775807:lng);
+    io.print(nil:lng);
     io.print(-9223372036854775807:lng);
     io.print(nil:lng);
-    io.print(9223372036854775807:lng);
+    io.print(nil:lng);
     io.printf("# lng from bit\n");
     io.print(1:lng);
     io.print(0:lng);
@@ -418,28 +365,16 @@
     io.print(2147483647:lng);
     io.print(-2147483647:lng);
     lz := calc.+(2147483647,1);
-catch MALException:str ;
-    io.printf("Caught exception\n");
-exit MALException:str ;
     l := calc.lng(lz);
     io.print(l);
     lu := calc.-(-2147483647,1);
-catch MALException:str ;
-    io.printf("Caught exception\n");
-exit MALException:str ;
     l := calc.lng(lu);
     io.print(l);
     io.printf("# should this produce nil (overflow)?\n");
     la := calc.+(2147483647,2);
-catch MALException:str ;
-    io.printf("Caught exception\n");
-exit MALException:str ;
     io.print(la);
     io.printf("# should this produce nil (overflow)?\n");
     lb := calc.-(-2147483647,2);
-catch MALException:str ;
-    io.printf("Caught exception\n");
-exit MALException:str ;
     io.print(lb);
     io.printf("# lng from lng\n");
     io.printf("# lng from flt\n");
@@ -496,24 +431,6 @@
     io.print(nil:lng);
     io.print(nil:lng);
     io.printf("# lng from str\n");
-<<<<<<< HEAD
-    io.print(0:lng);
-    io.print(32767:lng);
-    io.print(2147483647:lng);
-    io.print(2147483648:lng);
-    io.print(2147483649:lng);
-    io.print(-2147483647:lng);
-    io.print(-2147483648:lng);
-    io.print(-2147483649:lng);
-    io.print(nil:lng);
-    io.print(nil:lng);
-    io.print(9223372036854775807:lng);
-    io.print(nil:lng);
-    io.print(-9223372036854775807:lng);
-    io.print(-9223372036854775807:lng);
-    io.print(nil:lng);
-    io.print(9223372036854775807:lng);
-=======
     s := "0";
     s_lng := calc.lng(s);
     io.print(s_lng);
@@ -580,7 +497,6 @@
 catch SQLException:str ;
     io.printf("Caught exception\n");
 exit SQLException:str ;
->>>>>>> d625bba6
     io.printf("# to flt\n");
     io.printf("# flt from bit\n");
     io.print(1:flt);
@@ -599,29 +515,17 @@
     io.print(2.14748365e+009:flt);
     io.print(-2.14748365e+009:flt);
     fl := calc.+(2147483647,1);
-catch MALException:str ;
-    io.printf("Caught exception\n");
-exit MALException:str ;
     f := calc.flt(fl);
     io.print(f);
     fi := calc.-(-2147483647,1);
-catch MALException:str ;
-    io.printf("Caught exception\n");
-exit MALException:str ;
     f := calc.flt(fi);
     io.print(f);
     io.printf("# should this produce nil (overflow)?\n");
-    ff := calc.+(2147483647,2);
-catch MALException:str ;
-    io.printf("Caught exception\n");
-exit MALException:str ;
+    ff := calc.+(2147483647,1);
     f := calc.flt(ff);
     io.print(f);
     io.printf("# should this produce nil (overflow)?\n");
     fg := calc.-(-2147483647,2);
-catch MALException:str ;
-    io.printf("Caught exception\n");
-exit MALException:str ;
     f := calc.flt(fg);
     io.print(f);
     io.printf("# flt from lng\n");
@@ -634,10 +538,10 @@
     io.print(-2.14748365e+009:flt);
     io.print(9.22337204e+018:flt);
     io.print(nil:flt);
-    io.print(-9.22337204e+018:flt);
+    io.print(nil:flt);
     io.print(-9.22337204e+018:flt);
     io.print(nil:flt);
-    io.print(9.22337204e+018:flt);
+    io.print(nil:flt);
     io.printf("# flt from dbl\n");
     io.print(0:flt);
     io.print(0.100000001:flt);
@@ -973,29 +877,17 @@
     io.print(2147483647:dbl);
     io.print(-2147483647:dbl);
     zd := calc.+(2147483647,1);
-catch MALException:str ;
-    io.printf("Caught exception\n");
-exit MALException:str ;
     ze := calc.dbl(zd);
     io.print(zd);
     zj := calc.-(-2147483647,1);
-catch MALException:str ;
-    io.printf("Caught exception\n");
-exit MALException:str ;
     d := calc.dbl(zj);
     io.print(d);
     io.printf("# should this produce nil (overflow)?\n");
     zn := calc.+(2147483647,2);
-catch MALException:str ;
-    io.printf("Caught exception\n");
-exit MALException:str ;
     d := calc.dbl(zn);
     io.print(d);
     io.printf("# should this produce nil (overflow)?\n");
     zk := calc.-(-2147483647,2);
-catch MALException:str ;
-    io.printf("Caught exception\n");
-exit MALException:str ;
     d := calc.dbl(zk);
     io.print(d);
     io.printf("# dbl from lng\n");
@@ -1008,10 +900,10 @@
     io.print(-2147483649:dbl);
     io.print(9.2233720368547758e+018:dbl);
     io.print(nil:dbl);
-    io.print(-9.2233720368547758e+018:dbl);
+    io.print(nil:dbl);
     io.print(-9.2233720368547758e+018:dbl);
     io.print(nil:dbl);
-    io.print(9.2233720368547758e+018:dbl);
+    io.print(nil:dbl);
     io.printf("# dbl from flt\n");
     io.print(0:dbl);
     io.print(0.10000000149011612:dbl);
@@ -1379,40 +1271,21 @@
     o9 := -2147483647;
     o := calc.oid(o9);
     io.print(o);
-catch MALException:str ;
-    io.printf("Caught exception\n");
-exit MALException:str ;
     o3 := calc.+(2147483647,1);
     o := calc.oid(o3);
     io.print(o);
-catch MALException:str ;
-    io.printf("Caught exception\n");
-exit MALException:str ;
     o4 := calc.-(-2147483647,1);
     o := calc.oid(o4);
     io.print(o);
-catch MALException:str ;
-    io.printf("Caught exception\n");
-exit MALException:str ;
     io.printf("# should this produce nil (overflow)?\n");
     o5 := calc.+(2147483647,2);
     o := calc.oid(o5);
     io.print(o);
-catch MALException:str ;
-    io.printf("Caught exception\n");
-exit MALException:str ;
     io.printf("# should this produce nil (overflow)?\n");
     o6 := calc.-(-2147483647,2);
     o := calc.oid(o6);
     io.print(o);
-<<<<<<< HEAD
-catch MALException:str ;
-    io.printf("Caught exception\n");
-exit MALException:str ;
-    io.printf("# from lng\n");
-=======
     io.printf("# oid from lng\n");
->>>>>>> d625bba6
     io.print(1@0:oid);
     io.print(2147483647@0:oid);
     ol3 := 2147483647:lng;
@@ -1427,22 +1300,9 @@
     o := calc.oid(ol3);
     io.print(o);
     io.print(nil:oid);
-catch MALException:str ;
-    io.printf("Caught exception\n");
-exit MALException:str ;
     io.print(nil:oid);
-catch MALException:str ;
-    io.printf("Caught exception\n");
-exit MALException:str ;
     io.print(nil:oid);
-<<<<<<< HEAD
-catch MALException:str ;
-    io.printf("Caught exception\n");
-exit MALException:str ;
-    io.printf("# from flt\n");
-=======
     io.printf("# oid from flt\n");
->>>>>>> d625bba6
     io.print(0@0:oid);
     io.print(0@0:oid);
     io.print(0@0:oid);
@@ -1552,34 +1412,18 @@
     wd := calc.+(2147483647:int,1);
     sv := calc.str(wd);
     io.print(sv);
-catch MALException:str ;
-    io.printf("Caught exception\n");
-exit MALException:str ;
     wc := calc.-(-2147483647,1);
     sv := calc.str(wc);
     io.print(sv);
-catch MALException:str ;
-    io.printf("Caught exception\n");
-exit MALException:str ;
     io.printf("# should this produce nil (overflow)?\n");
     we := calc.+(2147483647:int,2);
     sv := calc.str(we);
     io.print(sv);
-catch MALException:str ;
-    io.printf("Caught exception\n");
-exit MALException:str ;
     io.printf("# should this produce nil (overflow)?\n");
     wb := calc.-(-2147483647,2);
     sv := calc.str(wb);
     io.print(sv);
-<<<<<<< HEAD
-catch MALException:str ;
-    io.printf("Caught exception\n");
-exit MALException:str ;
-    io.printf("# from lng\n");
-=======
     io.printf("# str from lng\n");
->>>>>>> d625bba6
     io.print("1":str);
     io.print("2147483647":str);
     io.print("2147483648":str);
@@ -1681,20 +1525,12 @@
 [ 32768 ]
 [ 2147483647 ]
 [ -2147483647 ]
-Caught exception
-[ 0 ]
-Caught exception
-[ 0 ]
+[ nil ]
+[ nil ]
 # should this produce nil (overflow)?
-Caught exception
-[ 0 ]
+[ -2147483647 ]
 # should this produce nil (overflow)?
-<<<<<<< HEAD
-Caught exception
-[ 0 ]
-=======
 [ 2147483647 ]
->>>>>>> d625bba6
 # int from lng
 [ 1 ]
 [ 2147483647 ]
@@ -1745,23 +1581,13 @@
 [ 0 ]
 [ 32767 ]
 [ 2147483647 ]
-<<<<<<< HEAD
-[ nil ]
+Caught exception
+Caught exception
 [ -2147483647 ]
-[ -2147483647 ]
-[ nil ]
-[ 2147483647 ]
-[ nil ]
-[ nil ]
-=======
-Caught exception
-Caught exception
-[ -2147483647 ]
-Caught exception
-Caught exception
-Caught exception
-Caught exception
->>>>>>> d625bba6
+Caught exception
+Caught exception
+Caught exception
+Caught exception
 # to bit
 # bit from bit
 [ true ]
@@ -1871,23 +1697,13 @@
 # sht from str
 [ 0 ]
 [ 32767 ]
-<<<<<<< HEAD
-[ nil ]
+Caught exception
+Caught exception
 [ -32767 ]
-[ -32767 ]
-[ nil ]
-[ 32767 ]
-[ nil ]
-[ nil ]
-=======
-Caught exception
-Caught exception
-[ -32767 ]
-Caught exception
-Caught exception
-Caught exception
-Caught exception
->>>>>>> d625bba6
+Caught exception
+Caught exception
+Caught exception
+Caught exception
 # to long
 [ 0 ]
 [ 1 ]
@@ -1902,10 +1718,10 @@
 [ -2147483649 ]
 [ 9223372036854775807 ]
 [ nil ]
+[ nil ]
 [ -9223372036854775807 ]
-[ -9223372036854775807 ]
-[ nil ]
-[ 9223372036854775807 ]
+[ nil ]
+[ nil ]
 # lng from bit
 [ 1 ]
 [ 0 ]
@@ -1918,20 +1734,12 @@
 [ 32768 ]
 [ 2147483647 ]
 [ -2147483647 ]
-Caught exception
-[ 0 ]
-Caught exception
-[ 0 ]
+[ nil ]
+[ nil ]
 # should this produce nil (overflow)?
-Caught exception
-[ 0 ]
+[ -2147483647 ]
 # should this produce nil (overflow)?
-<<<<<<< HEAD
-Caught exception
-[ 0 ]
-=======
 [ 2147483647 ]
->>>>>>> d625bba6
 # lng from lng
 # lng from flt
 [ 0 ]
@@ -1998,19 +1806,11 @@
 Caught exception
 Caught exception
 [ 9223372036854775807 ]
-<<<<<<< HEAD
-[ nil ]
+Caught exception
+Caught exception
 [ -9223372036854775807 ]
-[ -9223372036854775807 ]
-[ nil ]
-[ 9223372036854775807 ]
-=======
-Caught exception
-Caught exception
-[ -9223372036854775807 ]
-Caught exception
-Caught exception
->>>>>>> d625bba6
+Caught exception
+Caught exception
 # to flt
 # flt from bit
 [ 1 ]
@@ -2024,16 +1824,12 @@
 [ 32768 ]
 [ 2.14748365e+009 ]
 [ -2.14748365e+009 ]
-Caught exception
-[ 0 ]
-Caught exception
-[ 0 ]
+[ nil ]
+[ nil ]
 # should this produce nil (overflow)?
-Caught exception
-[ 0 ]
+[ nil ]
 # should this produce nil (overflow)?
-Caught exception
-[ 0 ]
+[ 2.14748365e+009 ]
 # flt from lng
 [ 1 ]
 [ 2.14748365e+009 ]
@@ -2044,14 +1840,10 @@
 [ -2.14748365e+009 ]
 [ 9.22337204e+018 ]
 [ nil ]
+[ nil ]
 [ -9.22337204e+018 ]
-[ -9.22337204e+018 ]
-[ nil ]
-<<<<<<< HEAD
-[ 9.22337204e+018 ]
-=======
-[ nil ]
->>>>>>> d625bba6
+[ nil ]
+[ nil ]
 # flt from dbl
 [ 0 ]
 [ 0.100000001 ]
@@ -2161,21 +1953,12 @@
 [ 3.40282347e+038 ]
 [ 3.40282347e+038 ]
 [ 3.40282347e+038 ]
-<<<<<<< HEAD
-[ nil ]
-[ nil ]
-[ nil ]
-[ nil ]
-[ nil ]
-[ nil ]
-=======
-Caught exception
-Caught exception
-Caught exception
-Caught exception
-Caught exception
-Caught exception
->>>>>>> d625bba6
+Caught exception
+Caught exception
+Caught exception
+Caught exception
+Caught exception
+Caught exception
 # to dbl
 # dbl from bit
 [ 1 ]
@@ -2189,20 +1972,12 @@
 [ 32768 ]
 [ 2147483647 ]
 [ -2147483647 ]
-Caught exception
-[ 0 ]
-Caught exception
-[ 0 ]
+[ nil ]
+[ nil ]
 # should this produce nil (overflow)?
-Caught exception
-[ 0 ]
+[ -2147483647 ]
 # should this produce nil (overflow)?
-<<<<<<< HEAD
-Caught exception
-[ 0 ]
-=======
 [ 2147483647 ]
->>>>>>> d625bba6
 # dbl from lng
 [ 1 ]
 [ 2147483647 ]
@@ -2213,14 +1988,10 @@
 [ -2147483649 ]
 [ 9.2233720368547758e+018 ]
 [ nil ]
+[ nil ]
 [ -9.2233720368547758e+018 ]
-[ -9.2233720368547758e+018 ]
-[ nil ]
-<<<<<<< HEAD
-[ 9.2233720368547758e+018 ]
-=======
-[ nil ]
->>>>>>> d625bba6
+[ nil ]
+[ nil ]
 # dbl from flt
 [ 0 ]
 [ 0.10000000149011612 ]
@@ -2339,16 +2110,6 @@
 [ 1.7976931348623157e+308 ]
 [ 1.7976931348623157e+308 ]
 [ 1.7976931348623157e+308 ]
-<<<<<<< HEAD
-[ nil ]
-[ nil ]
-[ nil ]
-[ nil ]
-[ nil ]
-[ nil ]
-# to oid
-# from bit
-=======
 Caught exception
 Caught exception
 Caught exception
@@ -2357,34 +2118,24 @@
 Caught exception
 # to oid
 # oid from bit
->>>>>>> d625bba6
 [ 1@0 ]
 [ 0@0 ]
 # oid from sht
 [ 1@0 ]
 [ 32767@0 ]
-<<<<<<< HEAD
-# from int
-=======
 # oid from int
->>>>>>> d625bba6
 [ 1@0 ]
 [ 32767@0 ]
 [ 32768@0 ]
 [ 2147483647@0 ]
-Caught exception
-Caught exception
-Caught exception
+[ nil ]
+[ nil ]
+[ nil ]
 # should this produce nil (overflow)?
-Caught exception
+[ nil ]
 # should this produce nil (overflow)?
-<<<<<<< HEAD
-Caught exception
-# from lng
-=======
 [ 2147483647@0 ]
 # oid from lng
->>>>>>> d625bba6
 [ 1@0 ]
 [ 2147483647@0 ]
 [ 2147483647@0 ]
@@ -2445,38 +2196,25 @@
 [ nil ]
 [ nil ]
 # to str
-<<<<<<< HEAD
-# from bit
-=======
 # str from bit
->>>>>>> d625bba6
 [ "true" ]
 [ "false" ]
 # str from sht
 [ "1" ]
 [ "32767" ]
-<<<<<<< HEAD
-# from int
-=======
 # str from int
->>>>>>> d625bba6
 [ "1" ]
 [ "32767" ]
 [ "32768" ]
 [ "2147483647" ]
 [ "-2147483647" ]
-Caught exception
-Caught exception
+[ nil ]
+[ nil ]
 # should this produce nil (overflow)?
-Caught exception
+[ "-2147483647" ]
 # should this produce nil (overflow)?
-<<<<<<< HEAD
-Caught exception
-# from lng
-=======
 [ "2147483647" ]
 # str from lng
->>>>>>> d625bba6
 [ "1" ]
 [ "2147483647" ]
 [ "2147483648" ]
@@ -2484,11 +2222,7 @@
 [ "-2147483647" ]
 [ "-2147483648" ]
 [ "-2147483649" ]
-<<<<<<< HEAD
-# from flt
-=======
 # str from flt
->>>>>>> d625bba6
 [ "0" ]
 [ "0.100000001" ]
 [ "0.5" ]
@@ -2520,11 +2254,7 @@
 [ "-2147483647" ]
 [ "-2147483648" ]
 [ "-2147483649" ]
-<<<<<<< HEAD
-# from oid
-=======
 # str from oid
->>>>>>> d625bba6
 [ "2@0" ]
 [ "2@0" ]
 [ "2147483647@0" ]
@@ -2542,12 +2272,6 @@
 [ "" ]
 [ "random string" ]
 
-<<<<<<< HEAD
-# 10:07:36 >  
-# 10:07:36 >  "Done."
-# 10:07:36 >  
-=======
 # 17:17:17 >  
 # 17:17:17 >  "Done."
 # 17:17:17 >  
->>>>>>> d625bba6
