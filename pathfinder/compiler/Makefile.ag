--- conflicted
+++ resolved
@@ -64,7 +64,6 @@
 }
 
 bin_pf = {
-<<<<<<< HEAD
 	LIBS = \
 		libcompiler1 \
 		schema/libschema \
@@ -79,7 +78,6 @@
 		mil/libmil \
 		libcompiler2 \
 		mem/libmem \
-		algebra-m5sql/libmsa \
 		sql/libsql \
 		#
 		xmlimport/libxmlimport \
@@ -91,33 +89,6 @@
 		
 	SOURCES = \
 		main.c
-=======
-        LIBS = \
-                libcompiler1 \
-                schema/libschema \
-                debug/libdebug \
-                parser/libparser \
-                semantics/libsemantics \
-                core/libcore \
-                algebra/libalgebra \
-                algebra/map/libmap \
-                algebra/opt/libopt \
-                algebra/prop/libprop \
-                mil/libmil \
-                libcompiler2 \
-                mem/libmem \
-                sql/libsql \
-                #
-                xmlimport/libxmlimport \
-                utils/libstringutils \
-                # 
-                $(LIBGC_LDADD) $(LIBGC_LIBS) \
-                $(LIBXML2_LDADD) $(LIBXML2_LIBS) \
-                $(SOCKET_LIBS) $(DL_LIBS)
-                
-        SOURCES = \
-             main.c
->>>>>>> 23a296ee
 }
 
 # stand-alone binary that reads in a Logical Algbra plan in XML format,
