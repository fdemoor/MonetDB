--- conflicted
+++ resolved
@@ -1973,13 +1973,8 @@
             "unq := nil;\n"
             */
             /* get the attribute ids from the pre values */
-<<<<<<< HEAD
             "var temp1 := mvaljoin ( mposjoin(oid_item, oid_frag, ws.fetch(PRE_NID)), oid_frag, ws.fetch(ATTR_OWN));\n"
-            "oid_item := nil_oid_oid;\n"
-=======
-            "var temp1 := mvaljoin (oid_item, oid_frag, ws.fetch(ATTR_OWN));\n"
             "oid_item := nil;\n"
->>>>>>> ad0e9e98
             "oid_frag := temp1.mark(0@0).reverse().leftfetchjoin(oid_frag);\n"
             "var oid_attr := temp1.reverse().mark(0@0).reverse();\n"
             "oid_iter := temp1.mark(0@0).reverse().leftfetchjoin(oid_iter);\n"
@@ -2916,7 +2911,6 @@
                 "{\n"
                 "  var knd := ELEMENT;\n"
                 "  while ( knd <= DOCUMENT ) {\n"
-<<<<<<< HEAD
                 "    var knd_nid := ws.fetch(KND_NID.find(knd)).fetch(WS);\n"
                 "    var sqb := oid(int(seqbase(knd_nid)) + count(knd_nid));\n"
                 "    var knd_nid_ := root_kind.ord_uselect(knd).mark(sqb).reverse().chk_order();\n"
@@ -2929,17 +2923,6 @@
                 "                htype(knd_prop_), head(knd_prop_));\n"
                 "      }\n"
                 "      knd_prop.insert(knd_prop_);\n"
-=======
-                "    var kind_root := root_kind.ord_uselect(knd).reverse().chk_order();\n"
-                "    ws.fetch(KIND_PRE + int(knd)).fetch(WS).insert(kind_root);\n"
-                "    if ( knd = ELEMENT ) {\n"
-                "      var prop_root := kind_root.reverse().mirror().leftfetchjoin(root_prop).reverse().chk_order();\n"
-                "      ws.fetch(PROP_PRE + int(knd)).fetch(WS).insert(prop_root);\n"
-                "    }\n"
-                "    if ( knd = PI ) {\n"
-                "      var prop_root := kind_root.reverse().mirror().leftfetchjoin(root_prop).reverse().chk_order();\n"
-                "      ws.fetch(PROP_PRE + 1).fetch(WS).insert(prop_root);\n"
->>>>>>> ad0e9e98
                 "    }\n"
                 "    knd :+= chr(1);\n"
                 "  }\n"
@@ -2998,13 +2981,8 @@
                 "var oid_preNew := content_preNew_preOld.mark(0@0).reverse();\n"
                 "content_preNew_preOld := nil;\n"
                 "var oid_frag := oid_preNew.leftfetchjoin(preNew_frag);\n"
-<<<<<<< HEAD
                 "var temp_attr := mvaljoin( mposjoin(oid_preOld, oid_frag, ws.fetch(PRE_NID)), oid_frag, ws.fetch(ATTR_OWN));\n"
-                "oid_preOld := nil_oid_oid;\n"
-=======
-                "var temp_attr := mvaljoin(oid_preOld, oid_frag, ws.fetch(ATTR_OWN));\n"
                 "oid_preOld := nil;\n"
->>>>>>> ad0e9e98
                 "var oid_attr := temp_attr.reverse().mark(0@0).reverse();\n"
                 "oid_frag := temp_attr.reverse().leftfetchjoin(oid_frag);\n"
                 "oid_frag := oid_frag.reverse().mark(0@0).reverse();\n"
@@ -3154,7 +3132,6 @@
             "{\n"
             "  var knd := ELEMENT;\n"
             "  while ( knd <= DOCUMENT ) {\n"
-<<<<<<< HEAD
             "    var knd_nid := ws.fetch(KND_NID.find(knd)).fetch(WS);\n"
             "    var sqb := oid(int(seqbase(knd_nid)) + count(knd_nid));\n"
             "    var knd_nid_ := _elem_kind.ord_uselect(knd).mark(sqb).reverse().chk_order();\n"
@@ -3167,17 +3144,6 @@
             "                htype(knd_prop_), head(knd_prop_));\n"
             "      }\n"
             "      knd_prop.insert(knd_prop_);\n"
-=======
-            "    var kind__elem := _elem_kind.ord_uselect(knd).reverse().chk_order();\n"
-            "    ws.fetch(KIND_PRE + int(knd)).fetch(WS).insert(kind__elem);\n"
-            "    if ( knd = ELEMENT ) {\n"
-            "      var prop__elem := kind__elem.reverse().mirror().leftfetchjoin(_elem_prop).reverse().chk_order();\n"
-            "      ws.fetch(PROP_PRE + int(knd)).fetch(WS).insert(prop__elem);\n"
-            "    }\n"
-            "    if ( knd = PI ) {\n"
-            "      var prop__elem := kind__elem.reverse().mirror().leftfetchjoin(_elem_prop).reverse().chk_order();\n"
-            "      ws.fetch(PROP_PRE + 1).fetch(WS).insert(prop__elem);\n"
->>>>>>> ad0e9e98
             "    }\n"
             "    knd :+= chr(1);\n"
             "  }\n"
@@ -3417,15 +3383,10 @@
                 "ws.fetch(PRE_KIND).fetch(WS).insert(newPre_prop.project(TEXT));\n"
                 "ws.fetch(PRE_FRAG).fetch(WS).insert(newPre_prop.project(WS));\n"
                 "{\n"
-<<<<<<< HEAD
                 "  var knd_nid := ws.fetch(KND_NID.find(TEXT)).fetch(WS);\n"
                 "  var sqb := oid(int(seqbase(knd_nid)) + count(knd_nid));\n"
                 "  var knd_nid_ := newPre_prop.mark(sqb).reverse().chk_order();\n"
                 "  knd_nid.insert(knd_nid_);\n"
-=======
-                "  var kind_pre_ := newPre_prop.mark(nil).reverse().chk_order();\n"
-                "  ws.fetch(KIND_PRE + int(TEXT)).fetch(WS).insert(kind_pre_);\n"
->>>>>>> ad0e9e98
                 "}\n"
                 "newPre_prop := nil;\n"
                 "item := item%s.mark(seqb);\n"
