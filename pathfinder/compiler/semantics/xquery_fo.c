/* -*- c-basic-offset:4; c-indentation-style:"k&r"; indent-tabs-mode:nil -*- */

/**
 * @file
 *
 * Pathfinder's representation of the built-in XQuery Functions & Operators
 * (XQuery F&O) [1].  We maintain a table of built-in F&O which may be
 * loaded into Pathfinder's function environment via #PFfun_xquery_fo ().
 *
 * References
 *
 * [1] XQuery 1.0 and XPath 2.0 Functions and Operators W3C Working
 *     Draft, 15 November 2002, see http://www.w3.org/TR/xquery-operators/.
 *
 *
 * Copyright Notice:
 * -----------------
 *
 * The contents of this file are subject to the Pathfinder Public License
 * Version 1.1 (the "License"); you may not use this file except in
 * compliance with the License.  You may obtain a copy of the License at
 * http://monetdb.cwi.nl/Legal/PathfinderLicense-1.1.html
 *
 * Software distributed under the License is distributed on an "AS IS"
 * basis, WITHOUT WARRANTY OF ANY KIND, either express or implied.  See
 * the License for the specific language governing rights and limitations
 * under the License.
 *
 * The Original Code is the Pathfinder system.
 *
 * The Original Code has initially been developed by the Database &
 * Information Systems Group at the University of Konstanz, Germany and
 * is now maintained by the Database Systems Group at the Technische
 * Universitaet Muenchen, Germany.  Portions created by the University of
 * Konstanz and the Technische Universitaet Muenchen are Copyright (C)
 * 2000-2005 University of Konstanz and (C) 2005-2008 Technische
 * Universitaet Muenchen, respectively.  All Rights Reserved.
 *
 * $Id$
 */

/* always include pathfinder.h first! */
#include "pathfinder.h"

#include <assert.h>

#include "xquery_fo.h"

#include "ns.h"
#include "env.h"
#include "types.h"
#include "functions.h"
#include "builtins.h"

/**
 * maxmimum number of signatures for one function
 */
#define XQUERY_FO_MAX_SIGS 10

/**
 * Load XQuery built-in function signatures into function environment.
 */
void
PFfun_xquery_fo (void)
{
    struct {
        PFns_t ns;
        char *loc;
        unsigned int arity;
        unsigned int sig_count;
        PFfun_sig_t sigs[XQUERY_FO_MAX_SIGS];
        struct PFla_pair_t (*alg) (const struct PFla_op_t *,
                                   bool,
                                   struct PFla_pair_t *);
    } xquery_fo[] =
    /**
     * List all XQuery built-in functions here.
     *
     * Be aware that order is significant here:
     *
     *  - The first declaration that is found here that matches an
     *    application's argument types will be chosen
     *    (see semantics/typecheck.brg:overload; This allows us to
     *    give more specific and optimized implementations if we
     *    like.).
     *
     *  - Make sure that the *last* function listed is always the
     *    most generic variant (with a signature as stated in the
     *    W3C drafts). The parameter types of the last function (with
     *    correct number of arguments) will decide the function
     *    conversion (XQuery WD 3.1.5) rule to apply.
     *
     *  - The order of different functions reflects the order
     *    in the XQuery 1.0 and XPath 2.0 Functions and Operators
     *    recommendation (see http://www.w3.org/TR/xpath-functions/).
     */
    {

/* 2. ACCESSORS */
/* 2.3. fn:string */
      /* fn:string () as string */
      { .ns = PFns_fn, .loc = "string",
        .arity = 0, .sig_count = 1, .sigs = { {
            .par_ty = (PFty_t[]) { PFty_none () },
            .ret_ty = PFty_xs_string () } },
        .alg = NULL }
      /* fn:string ((atomic|attribute)?) as string */
      /* (F&O 2.3) */
    , { .ns = PFns_fn, .loc = "string",
        .arity = 1,
        .sig_count = 1, .sigs = { {
            .par_ty = (PFty_t[]) { PFty_opt (
                        PFty_choice (
                            PFty_atomic (), PFty_xs_anyAttribute ())) },
            .ret_ty = PFty_xs_string () } },
        .alg = PFbui_fn_string_attr }
    , /* fn:string ((atomic|text)?) as string */
      /* (F&O 2.3) */
      { .ns = PFns_fn, .loc = "string",
        .arity = 1,
        .sig_count = 1, .sigs = { {
            .par_ty = (PFty_t[]) { PFty_opt (
                        PFty_choice (
                            PFty_atomic (), PFty_text ())) },
            .ret_ty = PFty_xs_string () } },
        .alg = PFbui_fn_string_text }
    , /* fn:string ((atomic|processing-instruction)?) as string */
      /* (F&O 2.3) */
      { .ns = PFns_fn, .loc = "string",
        .arity = 1,
        .sig_count = 1, .sigs = { {
            .par_ty = (PFty_t[]) { PFty_opt (
                        PFty_choice (
                            PFty_atomic (), PFty_pi (NULL))) },
            .ret_ty = PFty_xs_string () } },
        .alg = PFbui_fn_string_pi }
    , /* fn:string ((atomic|comment)?) as string */
      /* (F&O 2.3) */
      { .ns = PFns_fn, .loc = "string",
        .arity = 1,
        .sig_count = 1, .sigs = { {
            .par_ty = (PFty_t[]) { PFty_opt (
                        PFty_choice (
                            PFty_atomic (), PFty_text ())) },
            .ret_ty = PFty_xs_string () } },
        .alg = PFbui_fn_string_comm }
    , /* fn:string ((element)?) as string */
      /* (F&O 2.3) */
      { .ns = PFns_fn, .loc = "string",
        .arity = 1,
        .sig_count = 1, .sigs = { {
            .par_ty = (PFty_t[]) { PFty_opt (
                        PFty_choice (
                            PFty_atomic (),
                            PFty_choice (
                                PFty_xs_anyElement (),
                                PFty_choice (
                                    PFty_text (),
                                    PFty_doc (PFty_xs_anyType ()))))) },
            .ret_ty = PFty_xs_string () } },
        .alg = PFbui_fn_string_elem }
    , /* fn:string ((atomic|element|doc|text|attribute)?) as string */
      /* (F&O 2.3) */
      { .ns = PFns_fn, .loc = "string",
        .arity = 1,
        .sig_count = 1, .sigs = { {
            .par_ty = (PFty_t[]) { PFty_opt (
                        PFty_choice (
                            PFty_atomic (),
                            PFty_choice (
                                PFty_xs_anyElement (),
                                PFty_choice (
                                    PFty_doc (PFty_xs_anyType ()),
                                    PFty_choice (
                                        PFty_text (),
                                        PFty_xs_anyAttribute ()))))) },
            .ret_ty = PFty_xs_string () } },
        .alg = PFbui_fn_string_elem_attr }
    , /* fn:string (item?) as string */
      /* (F&O 2.3) */
      { .ns = PFns_fn, .loc = "string",
        .arity = 1, .sig_count = 1, .sigs = { {
            .par_ty = (PFty_t[]) { PFty_opt (PFty_item ()) },
            .ret_ty = PFty_xs_string () } },
        .alg = PFbui_fn_string }

/* 2.4. fn:data */
      /* fn:data ((atomic|attribute)*) as atomic* */
      /* (F&O 2.4) */
    , { .ns = PFns_fn, .loc = "data",
        .arity = 1,
        .sig_count = 1, .sigs = { {
            .par_ty = (PFty_t[]) { PFty_star (
                        PFty_choice (
                            PFty_atomic (), PFty_xs_anyAttribute ())) },
            .ret_ty = PFty_star (PFty_atomic ()) } },
        .alg = PFbui_fn_data_attr }
    , /* fn:data ((atomic|text)*) as atomic* */
      /* (F&O 2.4) */
      { .ns = PFns_fn, .loc = "data",
        .arity = 1,
        .sig_count = 1, .sigs = { {
            .par_ty = (PFty_t[]) { PFty_star (
                        PFty_choice (
                            PFty_atomic (), PFty_text ())) },
            .ret_ty = PFty_star (PFty_atomic ()) } },
        .alg = PFbui_fn_data_text }
    , /* fn:data ((atomic|processing-instruction)*) as atomic* */
      /* (F&O 2.4) */
      { .ns = PFns_fn, .loc = "data",
        .arity = 1,
        .sig_count = 1, .sigs = { {
            .par_ty = (PFty_t[]) { PFty_star (
                        PFty_choice (
                            PFty_atomic (), PFty_pi (NULL))) },
            .ret_ty = PFty_star (PFty_atomic ()) } },
        .alg = PFbui_fn_data_pi }
    , /* fn:data ((atomic|comment)*) as atomic* */
      /* (F&O 2.4) */
      { .ns = PFns_fn, .loc = "data",
        .arity = 1,
        .sig_count = 1, .sigs = { {
            .par_ty = (PFty_t[]) { PFty_star (
                        PFty_choice (
                            PFty_atomic (), PFty_text ())) },
            .ret_ty = PFty_star (PFty_atomic ()) } },
        .alg = PFbui_fn_data_comm }
    , /* fn:data ((element)*) as atomic* */
      /* (F&O 2.4) */
      { .ns = PFns_fn, .loc = "data",
        .arity = 1,
        .sig_count = 1, .sigs = { {
            .par_ty = (PFty_t[]) { PFty_star (
                        PFty_choice (
                            PFty_atomic (),
                            PFty_choice (
                                PFty_xs_anyElement (),
                                PFty_choice (
                                    PFty_text (),
                                    PFty_doc (PFty_xs_anyType ()))))) },
            .ret_ty = PFty_star (PFty_atomic ()) } },
        .alg = PFbui_fn_data_elem }
    , /* fn:data ((atomic|element|doc|text|attribute)*) as atomic* */
      /* (F&O 2.4) */
      { .ns = PFns_fn, .loc = "data",
        .arity = 1,
        .sig_count = 1, .sigs = { {
            .par_ty = (PFty_t[]) { PFty_star (
                        PFty_choice (
                            PFty_atomic (),
                            PFty_choice (
                                PFty_xs_anyElement (),
                                PFty_choice (
                                    PFty_doc (PFty_xs_anyType ()),
                                    PFty_choice (
                                        PFty_text (),
                                        PFty_xs_anyAttribute ()))))) },
            .ret_ty = PFty_star (PFty_atomic ()) } },
        .alg = PFbui_fn_data_elem_attr }
    , /* fn:data (item*) as atomic*    (F&O 2.4) */
      { .ns = PFns_fn, .loc = "data",
        .arity = 1, .sig_count = 1, .sigs = { {
            .par_ty = (PFty_t[]) { PFty_star (PFty_item ()) },
            .ret_ty = PFty_star (PFty_atomic ()) } },
        .alg = PFbui_fn_data }


/* 3. THE ERROR FUNCTION */
    , /* fn:error () as none */
      { .ns = PFns_fn, .loc = "error",
        .arity = 0,  .sig_count = 1, .sigs = { {
            .ret_ty = PFty_none () } },
        .alg = PFbui_fn_error_empty }
    , /* fn:error (string) as none */
      { .ns = PFns_fn, .loc = "error",
        .arity = 1, .sig_count = 1, .sigs = { {
            .par_ty = (PFty_t[]) { PFty_opt (PFty_xs_string ()) },
            .ret_ty = PFty_none () } },
        .alg = PFbui_fn_error }
    , /* fn:error (string?, string) as none */
      { .ns = PFns_fn, .loc = "error",
        .arity = 2, .sig_count = 1, .sigs = { {
            .par_ty = (PFty_t[]) { PFty_opt (PFty_xs_string ()),
                                PFty_xs_string () },
            .ret_ty = PFty_none () } },
        .alg = PFbui_fn_error_str }


/* 4. THE TRACE FUNCTION */
    , /* fn:trace (item*, string) as item* */
      { .ns = PFns_fn, .loc = "trace",
        .arity = 2, .sig_count = 1, .sigs = { {
            .par_ty = (PFty_t[]) { PFty_star (PFty_item ()),
                                   PFty_xs_string () },
            .ret_ty = PFty_star (PFty_item ()) } },
        .alg = NULL }


/* 6. FUNCTIONS AND OPERATORS ON NUMERICS */
/* 6.2. Operators on Numeric Values */
    , /* op:plus (integer, integer) as integer */
      { .ns = PFns_op, .loc = "plus",
        .arity = 2, .sig_count = 6, .sigs = { {
            .par_ty = (PFty_t[]) { PFty_xs_integer (),
                                   PFty_xs_integer () },
            .ret_ty = PFty_xs_integer () }, {
            .par_ty = (PFty_t[]) { PFty_opt (PFty_xs_integer ()),
                                   PFty_opt (PFty_xs_integer ()) },
            .ret_ty = PFty_opt (PFty_xs_integer ()) }, {
            .par_ty = (PFty_t[]) { PFty_xs_decimal (),
                                PFty_xs_decimal () },
            .ret_ty = PFty_xs_decimal () }, {
            .par_ty = (PFty_t[]) { PFty_opt (PFty_xs_decimal ()),
                                   PFty_opt (PFty_xs_decimal ()) },
            .ret_ty = PFty_opt (PFty_xs_decimal ()) }, {
            .par_ty = (PFty_t[]) { PFty_xs_double (),
                                   PFty_xs_double () },
            .ret_ty = PFty_xs_double () }, {
            .par_ty = (PFty_t[]) { PFty_opt (PFty_xs_double ()),
                                   PFty_opt (PFty_xs_double ()) },
            .ret_ty = PFty_opt (PFty_xs_double ()) } },
        .alg = PFbui_op_numeric_add }
    , /* op:minus (integer, integer) as integer */
      { .ns = PFns_op, .loc = "minus",
        .arity = 2, .sig_count = 6, .sigs = { {
            .par_ty = (PFty_t[]) { PFty_xs_integer (),
                                   PFty_xs_integer () },
            .ret_ty = PFty_xs_integer () }, {
            .par_ty = (PFty_t[]) { PFty_opt (PFty_xs_integer ()),
                                   PFty_opt (PFty_xs_integer ()) },
            .ret_ty = PFty_opt (PFty_xs_integer ()) }, {
            .par_ty = (PFty_t[]) { PFty_xs_decimal (),
                                PFty_xs_decimal () },
            .ret_ty = PFty_xs_decimal () }, {
            .par_ty = (PFty_t[]) { PFty_opt (PFty_xs_decimal ()),
                                   PFty_opt (PFty_xs_decimal ()) },
            .ret_ty = PFty_opt (PFty_xs_decimal ()) }, {
            .par_ty = (PFty_t[]) { PFty_xs_double (),
                                   PFty_xs_double () },
            .ret_ty = PFty_xs_double () }, {
            .par_ty = (PFty_t[]) { PFty_opt (PFty_xs_double ()),
                                   PFty_opt (PFty_xs_double ()) },
            .ret_ty = PFty_opt (PFty_xs_double ()) } },
        .alg = PFbui_op_numeric_subtract }
    , /* op:times (integer, integer) as integer */
      { .ns = PFns_op, .loc = "times",
        .arity = 2, .sig_count = 6, .sigs = { {
            .par_ty = (PFty_t[]) { PFty_xs_integer (),
                                   PFty_xs_integer () },
            .ret_ty = PFty_xs_integer () }, {
            .par_ty = (PFty_t[]) { PFty_opt (PFty_xs_integer ()),
                                   PFty_opt (PFty_xs_integer ()) },
            .ret_ty = PFty_opt (PFty_xs_integer ()) }, {
            .par_ty = (PFty_t[]) { PFty_xs_decimal (),
                                PFty_xs_decimal () },
            .ret_ty = PFty_xs_decimal () }, {
            .par_ty = (PFty_t[]) { PFty_opt (PFty_xs_decimal ()),
                                   PFty_opt (PFty_xs_decimal ()) },
            .ret_ty = PFty_opt (PFty_xs_decimal ()) }, {
            .par_ty = (PFty_t[]) { PFty_xs_double (),
                                   PFty_xs_double () },
            .ret_ty = PFty_xs_double () }, {
            .par_ty = (PFty_t[]) { PFty_opt (PFty_xs_double ()),
                                   PFty_opt (PFty_xs_double ()) },
            .ret_ty = PFty_opt (PFty_xs_double ()) } },
        .alg = PFbui_op_numeric_multiply }

    , /* op:div (decimal, decimal) as decimal */
      { .ns = PFns_op, .loc = "div",
        .arity = 2, .sig_count = 4, .sigs = { {
            .par_ty = (PFty_t[]) { PFty_xs_decimal (),
                                PFty_xs_decimal () },
            .ret_ty = PFty_xs_decimal () }, {
            .par_ty = (PFty_t[]) { PFty_opt (PFty_xs_decimal ()),
                                   PFty_opt (PFty_xs_decimal ()) },
            .ret_ty = PFty_opt (PFty_xs_decimal ()) }, {
            .par_ty = (PFty_t[]) { PFty_xs_double (),
                                   PFty_xs_double () },
            .ret_ty = PFty_xs_double () }, {
            .par_ty = (PFty_t[]) { PFty_opt (PFty_xs_double ()),
                                   PFty_opt (PFty_xs_double ()) },
            .ret_ty = PFty_opt (PFty_xs_double ()) } },
        .alg = PFbui_op_numeric_divide }
    , /* op:idiv (integer, integer) as integer */
      { .ns = PFns_op, .loc = "idiv",
        .arity = 2, .sig_count = 2, .sigs = { {
            .par_ty = (PFty_t[]) { PFty_xs_integer (),
                                   PFty_xs_integer () },
            .ret_ty = PFty_xs_integer () }, {
            .par_ty = (PFty_t[]) { PFty_opt (PFty_xs_integer ()),
                                   PFty_opt (PFty_xs_integer ()) },
            .ret_ty = PFty_opt (PFty_xs_integer ()) } },
        .alg = PFbui_op_numeric_idivide }
    , /* op:mod (integer, integer) as integer */
      { .ns = PFns_op, .loc = "mod",
        .arity = 2, .sig_count = 6, .sigs = { {
            .par_ty = (PFty_t[]) { PFty_xs_integer (),
                                   PFty_xs_integer () },
            .ret_ty = PFty_xs_integer () }, {
            .par_ty = (PFty_t[]) { PFty_opt (PFty_xs_integer ()),
                                   PFty_opt (PFty_xs_integer ()) },
            .ret_ty = PFty_opt (PFty_xs_integer ()) }, {
            .par_ty = (PFty_t[]) { PFty_xs_decimal (),
                                PFty_xs_decimal () },
            .ret_ty = PFty_xs_decimal () }, {
            .par_ty = (PFty_t[]) { PFty_opt (PFty_xs_decimal ()),
                                   PFty_opt (PFty_xs_decimal ()) },
            .ret_ty = PFty_opt (PFty_xs_decimal ()) }, {
            .par_ty = (PFty_t[]) { PFty_xs_double (),
                                   PFty_xs_double () },
            .ret_ty = PFty_xs_double () }, {
            .par_ty = (PFty_t[]) { PFty_opt (PFty_xs_double ()),
                                   PFty_opt (PFty_xs_double ()) },
            .ret_ty = PFty_opt (PFty_xs_double ()) } },
        .alg = PFbui_op_numeric_modulo }

/* 6.3. Comparison Operators on Numeric Values */
    , /* op:eq (integer, integer) as boolean */
      { .ns = PFns_op, .loc = "eq",
        .arity = 2, .sig_count = 1, .sigs = { {
            .par_ty = (PFty_t[]) { PFty_xs_integer (),
                                PFty_xs_integer () },
            .ret_ty = PFty_xs_boolean () } },
        .alg = PFbui_op_eq_int }
    , /* op:eq (integer?, integer?) as boolean? */
      { .ns = PFns_op, .loc = "eq",
        .arity = 2, .sig_count = 1, .sigs = { {
            .par_ty = (PFty_t[]) { PFty_opt (PFty_xs_integer ()),
                                PFty_opt (PFty_xs_integer ()) },
            .ret_ty = PFty_opt (PFty_xs_boolean ()) } },
        .alg = PFbui_op_eq_int }
    , /* op:eq (decimal, decimal) as boolean */
      { .ns = PFns_op, .loc = "eq",
        .arity = 2, .sig_count = 1, .sigs = { {
            .par_ty = (PFty_t[]) { PFty_xs_decimal (),
                                PFty_xs_decimal () },
            .ret_ty = PFty_xs_boolean () } },
        .alg = PFbui_op_eq_dec }
    , /* op:eq (decimal?, decimal?) as boolean? */
      { .ns = PFns_op, .loc = "eq",
        .arity = 2, .sig_count = 1, .sigs = { {
            .par_ty = (PFty_t[]) { PFty_opt (PFty_xs_decimal ()),
                                PFty_opt (PFty_xs_decimal ()) },
            .ret_ty = PFty_opt (PFty_xs_boolean ()) } },
        .alg = PFbui_op_eq_dec }
    , /* op:eq (double, double) as boolean */
      { .ns = PFns_op, .loc = "eq",
        .arity = 2, .sig_count = 1, .sigs = { {
            .par_ty = (PFty_t[]) { PFty_xs_double (),
                                PFty_xs_double () },
            .ret_ty = PFty_xs_boolean () } },
        .alg = PFbui_op_eq_dbl }
    , /* op:eq (double?, double?) as boolean? */
      { .ns = PFns_op, .loc = "eq",
        .arity = 2, .sig_count = 1, .sigs = { {
            .par_ty = (PFty_t[]) { PFty_opt (PFty_xs_double ()),
                                PFty_opt (PFty_xs_double ()) },
            .ret_ty = PFty_opt (PFty_xs_boolean ()) } },
        .alg = PFbui_op_eq_dbl }
    , /* op:eq (boolean, boolean) as boolean */
      { .ns = PFns_op, .loc = "eq",
        .arity = 2, .sig_count = 1, .sigs = { {
            .par_ty = (PFty_t[]) { PFty_xs_boolean (),
                                PFty_xs_boolean () },
            .ret_ty = PFty_xs_boolean () } },
        .alg = PFbui_op_eq_bln }
    , /* op:eq (boolean?, boolean?) as boolean? */
      { .ns = PFns_op, .loc = "eq",
        .arity = 2, .sig_count = 1, .sigs = { {
            .par_ty = (PFty_t[]) { PFty_opt (PFty_xs_boolean ()),
                                PFty_opt (PFty_xs_boolean ()) },
            .ret_ty = PFty_opt (PFty_xs_boolean ()) } },
        .alg = PFbui_op_eq_bln }
    , /* op:eq (string, string) as boolean */
      { .ns = PFns_op, .loc = "eq",
        .arity = 2, .sig_count = 1, .sigs = { {
            .par_ty = (PFty_t[]) { PFty_xs_string (),
                                PFty_xs_string () },
            .ret_ty = PFty_xs_boolean () } },
        .alg = PFbui_op_eq_str }
    , /* op:eq (string?, string?) as boolean? */
      { .ns = PFns_op, .loc = "eq",
        .arity = 2, .sig_count = 1, .sigs = { {
            .par_ty = (PFty_t[]) { PFty_opt (PFty_xs_string ()),
                                PFty_opt (PFty_xs_string ()) },
            .ret_ty = PFty_opt (PFty_xs_boolean ()) } },
        .alg = PFbui_op_eq_str }

    , /* op:ne (integer, integer) as boolean */
      { .ns = PFns_op, .loc = "ne",
        .arity = 2, .sig_count = 1, .sigs = { {
            .par_ty = (PFty_t[]) { PFty_xs_integer (),
                                PFty_xs_integer () },
            .ret_ty = PFty_xs_boolean () } },
        .alg = PFbui_op_ne_int }
    , /* op:ne (integer?, integer?) as boolean? */
      { .ns = PFns_op, .loc = "ne",
        .arity = 2, .sig_count = 1, .sigs = { {
            .par_ty = (PFty_t[]) { PFty_opt (PFty_xs_integer ()),
                                PFty_opt (PFty_xs_integer ()) },
            .ret_ty = PFty_opt (PFty_xs_boolean ()) } },
        .alg = PFbui_op_ne_int }
    , /* op:ne (decimal, decimal) as boolean */
      { .ns = PFns_op, .loc = "ne",
        .arity = 2, .sig_count = 1, .sigs = { {
            .par_ty = (PFty_t[]) { PFty_xs_decimal (),
                                PFty_xs_decimal () },
            .ret_ty = PFty_xs_boolean () } },
        .alg = PFbui_op_ne_dec }
    , /* op:ne (decimal?, decimal?) as boolean? */
      { .ns = PFns_op, .loc = "ne",
        .arity = 2, .sig_count = 1, .sigs = { {
            .par_ty = (PFty_t[]) { PFty_opt (PFty_xs_decimal ()),
                                PFty_opt (PFty_xs_decimal ()) },
            .ret_ty = PFty_opt (PFty_xs_boolean ()) } },
        .alg = PFbui_op_ne_dec }
    , /* op:ne (double, double) as boolean */
      { .ns = PFns_op, .loc = "ne",
        .arity = 2, .sig_count = 1, .sigs = { {
            .par_ty = (PFty_t[]) { PFty_xs_double (),
                                PFty_xs_double () },
            .ret_ty = PFty_xs_boolean () } },
        .alg = PFbui_op_ne_dbl }
    , /* op:ne (double?, double?) as boolean? */
      { .ns = PFns_op, .loc = "ne",
        .arity = 2, .sig_count = 1, .sigs = { {
            .par_ty = (PFty_t[]) { PFty_opt (PFty_xs_double ()),
                                PFty_opt (PFty_xs_double ()) },
            .ret_ty = PFty_opt (PFty_xs_boolean ()) } },
        .alg = PFbui_op_ne_dbl }
    , /* op:ne (boolean, boolean) as boolean */
      { .ns = PFns_op, .loc = "ne",
        .arity = 2, .sig_count = 1, .sigs = { {
            .par_ty = (PFty_t[]) { PFty_xs_boolean (),
                                PFty_xs_boolean () },
            .ret_ty = PFty_xs_boolean () } },
        .alg = PFbui_op_ne_bln }
    , /* op:ne (boolean?, boolean?) as boolean? */
      { .ns = PFns_op, .loc = "ne",
        .arity = 2, .sig_count = 1, .sigs = { {
            .par_ty = (PFty_t[]) { PFty_opt (PFty_xs_boolean ()),
                                PFty_opt (PFty_xs_boolean ()) },
            .ret_ty = PFty_opt (PFty_xs_boolean ()) } },
        .alg = PFbui_op_ne_bln }
    , /* op:ne (string, string) as boolean */
      { .ns = PFns_op, .loc = "ne",
        .arity = 2, .sig_count = 1, .sigs = { {
            .par_ty = (PFty_t[]) { PFty_xs_string (),
                                PFty_xs_string () },
            .ret_ty = PFty_xs_boolean () } },
        .alg = PFbui_op_ne_str }
    , /* op:ne (string?, string?) as boolean? */
      { .ns = PFns_op, .loc = "ne",
        .arity = 2, .sig_count = 1, .sigs = { {
            .par_ty = (PFty_t[]) { PFty_opt (PFty_xs_string ()),
                                PFty_opt (PFty_xs_string ()) },
            .ret_ty = PFty_opt (PFty_xs_boolean ()) } },
        .alg = PFbui_op_ne_str }

    , /* op:lt (integer, integer) as boolean */
      { .ns = PFns_op, .loc = "lt",
        .arity = 2, .sig_count = 1, .sigs = { {
            .par_ty = (PFty_t[]) { PFty_xs_integer (),
                                PFty_xs_integer () },
            .ret_ty = PFty_xs_boolean () } },
        .alg = PFbui_op_lt_int }
    , /* op:lt (integer?, integer?) as boolean? */
      { .ns = PFns_op, .loc = "lt",
        .arity = 2, .sig_count = 1, .sigs = { {
            .par_ty = (PFty_t[]) { PFty_opt (PFty_xs_integer ()),
                                PFty_opt (PFty_xs_integer ()) },
            .ret_ty = PFty_opt (PFty_xs_boolean ()) } },
        .alg = PFbui_op_lt_int }
    , /* op:lt (decimal, decimal) as boolean */
      { .ns = PFns_op, .loc = "lt",
        .arity = 2, .sig_count = 1, .sigs = { {
            .par_ty = (PFty_t[]) { PFty_xs_decimal (),
                                PFty_xs_decimal () },
            .ret_ty = PFty_xs_boolean () } },
        .alg = PFbui_op_lt_dec }
    , /* op:lt (decimal?, decimal?) as boolean? */
      { .ns = PFns_op, .loc = "lt",
        .arity = 2, .sig_count = 1, .sigs = { {
            .par_ty = (PFty_t[]) { PFty_opt (PFty_xs_decimal ()),
                                PFty_opt (PFty_xs_decimal ()) },
            .ret_ty = PFty_opt (PFty_xs_boolean ()) } },
        .alg = PFbui_op_lt_dec }
    , /* op:lt (double, double) as boolean */
      { .ns = PFns_op, .loc = "lt",
        .arity = 2, .sig_count = 1, .sigs = { {
            .par_ty = (PFty_t[]) { PFty_xs_double (),
                                PFty_xs_double () },
            .ret_ty = PFty_xs_boolean () } },
        .alg = PFbui_op_lt_dbl }
    , /* op:lt (double?, double?) as boolean? */
      { .ns = PFns_op, .loc = "lt",
        .arity = 2, .sig_count = 1, .sigs = { {
            .par_ty = (PFty_t[]) { PFty_opt (PFty_xs_double ()),
                                PFty_opt (PFty_xs_double ()) },
            .ret_ty = PFty_opt (PFty_xs_boolean ()) } },
        .alg = PFbui_op_lt_dbl }
    , /* op:lt (boolean, boolean) as boolean */
      { .ns = PFns_op, .loc = "lt",
        .arity = 2, .sig_count = 1, .sigs = { {
            .par_ty = (PFty_t[]) { PFty_xs_boolean (),
                                PFty_xs_boolean () },
            .ret_ty = PFty_xs_boolean () } },
        .alg = PFbui_op_lt_bln }
    , /* op:lt (boolean?, boolean?) as boolean? */
      { .ns = PFns_op, .loc = "lt",
        .arity = 2, .sig_count = 1, .sigs = { {
            .par_ty = (PFty_t[]) { PFty_opt (PFty_xs_boolean ()),
                                PFty_opt (PFty_xs_boolean ()) },
            .ret_ty = PFty_opt (PFty_xs_boolean ()) } },
        .alg = PFbui_op_lt_bln }
    , /* op:lt (string, string) as boolean */
      { .ns = PFns_op, .loc = "lt",
        .arity = 2, .sig_count = 1, .sigs = { {
            .par_ty = (PFty_t[]) { PFty_xs_string (),
                                PFty_xs_string () },
            .ret_ty = PFty_xs_boolean () } },
        .alg = PFbui_op_lt_str }
    , /* op:lt (string?, string?) as boolean? */
      { .ns = PFns_op, .loc = "lt",
        .arity = 2, .sig_count = 1, .sigs = { {
            .par_ty = (PFty_t[]) { PFty_opt (PFty_xs_string ()),
                                PFty_opt (PFty_xs_string ()) },
            .ret_ty = PFty_opt (PFty_xs_boolean ()) } },
        .alg = PFbui_op_lt_str }

    , /* op:le (integer, integer) as boolean */
      { .ns = PFns_op, .loc = "le",
        .arity = 2, .sig_count = 1, .sigs = { {
            .par_ty = (PFty_t[]) { PFty_xs_integer (),
                                PFty_xs_integer () },
            .ret_ty = PFty_xs_boolean () } },
        .alg = PFbui_op_le_int }
    , /* op:le (integer?, integer?) as boolean? */
      { .ns = PFns_op, .loc = "le",
        .arity = 2, .sig_count = 1, .sigs = { {
            .par_ty = (PFty_t[]) { PFty_opt (PFty_xs_integer ()),
                                PFty_opt (PFty_xs_integer ()) },
            .ret_ty = PFty_opt (PFty_xs_boolean ()) } },
        .alg = PFbui_op_le_int }
    , /* op:le (decimal, decimal) as boolean */
      { .ns = PFns_op, .loc = "le",
        .arity = 2, .sig_count = 1, .sigs = { {
            .par_ty = (PFty_t[]) { PFty_xs_decimal (),
                                PFty_xs_decimal () },
            .ret_ty = PFty_xs_boolean () } },
        .alg = PFbui_op_le_dec }
    , /* op:le (decimal?, decimal?) as boolean? */
      { .ns = PFns_op, .loc = "le",
        .arity = 2, .sig_count = 1, .sigs = { {
            .par_ty = (PFty_t[]) { PFty_opt (PFty_xs_decimal ()),
                                PFty_opt (PFty_xs_decimal ()) },
            .ret_ty = PFty_opt (PFty_xs_boolean ()) } },
        .alg = PFbui_op_le_dec }
    , /* op:le (double, double) as boolean */
      { .ns = PFns_op, .loc = "le",
        .arity = 2, .sig_count = 1, .sigs = { {
            .par_ty = (PFty_t[]) { PFty_xs_double (),
                                PFty_xs_double () },
            .ret_ty = PFty_xs_boolean () } },
        .alg = PFbui_op_le_dbl }
    , /* op:le (double?, double?) as boolean? */
      { .ns = PFns_op, .loc = "le",
        .arity = 2, .sig_count = 1, .sigs = { {
            .par_ty = (PFty_t[]) { PFty_opt (PFty_xs_double ()),
                                PFty_opt (PFty_xs_double ()) },
            .ret_ty = PFty_opt (PFty_xs_boolean ()) } },
        .alg = PFbui_op_le_dbl }
    , /* op:le (boolean, boolean) as boolean */
      { .ns = PFns_op, .loc = "le",
        .arity = 2, .sig_count = 1, .sigs = { {
            .par_ty = (PFty_t[]) { PFty_xs_boolean (),
                                PFty_xs_boolean () },
            .ret_ty = PFty_xs_boolean () } },
        .alg = PFbui_op_le_bln }
    , /* op:le (boolean?, boolean?) as boolean? */
      { .ns = PFns_op, .loc = "le",
        .arity = 2, .sig_count = 1, .sigs = { {
            .par_ty = (PFty_t[]) { PFty_opt (PFty_xs_boolean ()),
                                PFty_opt (PFty_xs_boolean ()) },
            .ret_ty = PFty_opt (PFty_xs_boolean ()) } },
        .alg = PFbui_op_le_bln }
    , /* op:le (string, string) as boolean */
      { .ns = PFns_op, .loc = "le",
        .arity = 2, .sig_count = 1, .sigs = { {
            .par_ty = (PFty_t[]) { PFty_xs_string (),
                                PFty_xs_string () },
            .ret_ty = PFty_xs_boolean () } },
        .alg = PFbui_op_le_str }
    , /* op:le (string?, string?) as boolean? */
      { .ns = PFns_op, .loc = "le",
        .arity = 2, .sig_count = 1, .sigs = { {
            .par_ty = (PFty_t[]) { PFty_opt (PFty_xs_string ()),
                                PFty_opt (PFty_xs_string ()) },
            .ret_ty = PFty_opt (PFty_xs_boolean ()) } },
        .alg = PFbui_op_le_str }

    , /* op:gt (integer, integer) as boolean */
      { .ns = PFns_op, .loc = "gt",
        .arity = 2, .sig_count = 1, .sigs = { {
            .par_ty = (PFty_t[]) { PFty_xs_integer (),
                                PFty_xs_integer () },
            .ret_ty = PFty_xs_boolean () } },
        .alg = PFbui_op_gt_int }
    , /* op:gt (integer?, integer?) as boolean? */
      { .ns = PFns_op, .loc = "gt",
        .arity = 2, .sig_count = 1, .sigs = { {
            .par_ty = (PFty_t[]) { PFty_opt (PFty_xs_integer ()),
                                PFty_opt (PFty_xs_integer ()) },
            .ret_ty = PFty_opt (PFty_xs_boolean ()) } },
        .alg = PFbui_op_gt_int }
    , /* op:gt (decimal, decimal) as boolean */
      { .ns = PFns_op, .loc = "gt",
        .arity = 2, .sig_count = 1, .sigs = { {
            .par_ty = (PFty_t[]) { PFty_xs_decimal (),
                                PFty_xs_decimal () },
            .ret_ty = PFty_xs_boolean () } },
        .alg = PFbui_op_gt_dec }
    , /* op:gt (decimal?, decimal?) as boolean? */
      { .ns = PFns_op, .loc = "gt",
        .arity = 2, .sig_count = 1, .sigs = { {
            .par_ty = (PFty_t[]) { PFty_opt (PFty_xs_decimal ()),
                                PFty_opt (PFty_xs_decimal ()) },
            .ret_ty = PFty_opt (PFty_xs_boolean ()) } },
        .alg = PFbui_op_gt_dec }
    , /* op:gt (double, double) as boolean */
      { .ns = PFns_op, .loc = "gt",
        .arity = 2, .sig_count = 1, .sigs = { {
            .par_ty = (PFty_t[]) { PFty_xs_double (),
                                PFty_xs_double () },
            .ret_ty = PFty_xs_boolean () } },
        .alg = PFbui_op_gt_dbl }
    , /* op:gt (double?, double?) as boolean? */
      { .ns = PFns_op, .loc = "gt",
        .arity = 2, .sig_count = 1, .sigs = { {
            .par_ty = (PFty_t[]) { PFty_opt (PFty_xs_double ()),
                                PFty_opt (PFty_xs_double ()) },
            .ret_ty = PFty_opt (PFty_xs_boolean ()) } },
        .alg = PFbui_op_gt_dbl }
    , /* op:gt (boolean, boolean) as boolean */
      { .ns = PFns_op, .loc = "gt",
        .arity = 2, .sig_count = 1, .sigs = { {
            .par_ty = (PFty_t[]) { PFty_xs_boolean (),
                                PFty_xs_boolean () },
            .ret_ty = PFty_xs_boolean () } },
        .alg = PFbui_op_gt_bln }
    , /* op:gt (boolean?, boolean?) as boolean? */
      { .ns = PFns_op, .loc = "gt",
        .arity = 2, .sig_count = 1, .sigs = { {
            .par_ty = (PFty_t[]) { PFty_opt (PFty_xs_boolean ()),
                                PFty_opt (PFty_xs_boolean ()) },
            .ret_ty = PFty_opt (PFty_xs_boolean ()) } },
        .alg = PFbui_op_gt_bln }
    , /* op:gt (string, string) as boolean */
      { .ns = PFns_op, .loc = "gt",
        .arity = 2, .sig_count = 1, .sigs = { {
            .par_ty = (PFty_t[]) { PFty_xs_string (),
                                PFty_xs_string () },
            .ret_ty = PFty_xs_boolean () } },
        .alg = PFbui_op_gt_str }
    , /* op:gt (string?, string?) as boolean? */
      { .ns = PFns_op, .loc = "gt",
        .arity = 2, .sig_count = 1, .sigs = { {
            .par_ty = (PFty_t[]) { PFty_opt (PFty_xs_string ()),
                                PFty_opt (PFty_xs_string ()) },
            .ret_ty = PFty_opt (PFty_xs_boolean ()) } },
        .alg = PFbui_op_gt_str }

    , /* op:ge (integer, integer) as boolean */
      { .ns = PFns_op, .loc = "ge",
        .arity = 2, .sig_count = 1, .sigs = { {
            .par_ty = (PFty_t[]) { PFty_xs_integer (),
                                PFty_xs_integer () },
            .ret_ty = PFty_xs_boolean () } },
        .alg = PFbui_op_ge_int }
    , /* op:ge (integer?, integer?) as boolean? */
      { .ns = PFns_op, .loc = "ge",
        .arity = 2, .sig_count = 1, .sigs = { {
            .par_ty = (PFty_t[]) { PFty_opt (PFty_xs_integer ()),
                                PFty_opt (PFty_xs_integer ()) },
            .ret_ty = PFty_opt (PFty_xs_boolean ()) } },
        .alg = PFbui_op_ge_int }
    , /* op:ge (decimal, decimal) as boolean */
      { .ns = PFns_op, .loc = "ge",
        .arity = 2, .sig_count = 1, .sigs = { {
            .par_ty = (PFty_t[]) { PFty_xs_decimal (),
                                PFty_xs_decimal () },
            .ret_ty = PFty_xs_boolean () } },
        .alg = PFbui_op_ge_dec }
    , /* op:ge (decimal?, decimal?) as boolean? */
      { .ns = PFns_op, .loc = "ge",
        .arity = 2, .sig_count = 1, .sigs = { {
            .par_ty = (PFty_t[]) { PFty_opt (PFty_xs_decimal ()),
                                PFty_opt (PFty_xs_decimal ()) },
            .ret_ty = PFty_opt (PFty_xs_boolean ()) } },
        .alg = PFbui_op_ge_dec }
    , /* op:ge (double, double) as boolean */
      { .ns = PFns_op, .loc = "ge",
        .arity = 2, .sig_count = 1, .sigs = { {
            .par_ty = (PFty_t[]) { PFty_xs_double (),
                                PFty_xs_double () },
            .ret_ty = PFty_xs_boolean () } },
        .alg = PFbui_op_ge_dbl }
    , /* op:ge (double?, double?) as boolean? */
      { .ns = PFns_op, .loc = "ge",
        .arity = 2, .sig_count = 1, .sigs = { {
            .par_ty = (PFty_t[]) { PFty_opt (PFty_xs_double ()),
                                PFty_opt (PFty_xs_double ()) },
            .ret_ty = PFty_opt (PFty_xs_boolean ()) } },
        .alg = PFbui_op_ge_dbl }
    , /* op:ge (boolean, boolean) as boolean */
      { .ns = PFns_op, .loc = "ge",
        .arity = 2, .sig_count = 1, .sigs = { {
            .par_ty = (PFty_t[]) { PFty_xs_boolean (),
                                PFty_xs_boolean () },
            .ret_ty = PFty_xs_boolean () } },
        .alg = PFbui_op_ge_bln }
    , /* op:ge (boolean?, boolean?) as boolean? */
      { .ns = PFns_op, .loc = "ge",
        .arity = 2, .sig_count = 1, .sigs = { {
            .par_ty = (PFty_t[]) { PFty_opt (PFty_xs_boolean ()),
                                PFty_opt (PFty_xs_boolean ()) },
            .ret_ty = PFty_opt (PFty_xs_boolean ()) } },
        .alg = PFbui_op_ge_bln }
    , /* op:ge (string, string) as boolean */
      { .ns = PFns_op, .loc = "ge",
        .arity = 2, .sig_count = 1, .sigs = { {
            .par_ty = (PFty_t[]) { PFty_xs_string (),
                                PFty_xs_string () },
            .ret_ty = PFty_xs_boolean () } },
        .alg = PFbui_op_ge_str }
    , /* op:ge (string?, string?) as boolean? */
      { .ns = PFns_op, .loc = "ge",
        .arity = 2, .sig_count = 1, .sigs = { {
            .par_ty = (PFty_t[]) { PFty_opt (PFty_xs_string ()),
                                PFty_opt (PFty_xs_string ()) },
            .ret_ty = PFty_opt (PFty_xs_boolean ()) } },
        .alg = PFbui_op_ge_str }

/* 6.4. Functions on Numeric Values */
    , /* fn:abs (integer) as integer */
      { .ns = PFns_fn, .loc = "abs",
        .arity = 1, .sig_count = 1, .sigs = { {
            .par_ty = (PFty_t[]) { PFty_xs_integer () },
            .ret_ty = PFty_xs_integer () } },
        .alg = PFbui_fn_abs_int }
    , /* fn:abs (decimal) as decimal */
      { .ns = PFns_fn, .loc = "abs",
        .arity = 1, .sig_count = 1, .sigs = { {
            .par_ty = (PFty_t[]) { PFty_xs_decimal () },
            .ret_ty = PFty_xs_decimal () } },
        .alg = PFbui_fn_abs_dec }
    , /* fn:abs (double) as double */
      { .ns = PFns_fn, .loc = "abs",
        .arity = 1, .sig_count = 1, .sigs = { {
            .par_ty = (PFty_t[]) { PFty_xs_double () },
            .ret_ty = PFty_xs_double () } },
        .alg = PFbui_fn_abs_dbl }
    , /* fn:abs (integer?) as integer? */
      { .ns = PFns_fn, .loc = "abs",
        .arity = 1, .sig_count = 1, .sigs = { {
            .par_ty = (PFty_t[]) { PFty_opt (PFty_xs_integer ()) },
            .ret_ty = PFty_opt (PFty_xs_integer ()) } },
        .alg = PFbui_fn_abs_int }
    , /* fn:abs (decimal?) as decimal? */
      { .ns = PFns_fn, .loc = "abs",
        .arity = 1, .sig_count = 1, .sigs = { {
            .par_ty = (PFty_t[]) { PFty_opt (PFty_xs_decimal ()) },
            .ret_ty = PFty_opt (PFty_xs_decimal ()) } },
        .alg = PFbui_fn_abs_dec }
    , /* fn:abs (double?) as double? */
      { .ns = PFns_fn, .loc = "abs",
        .arity = 1, .sig_count = 1, .sigs = { {
            .par_ty = (PFty_t[]) { PFty_opt (PFty_xs_double ()) },
            .ret_ty = PFty_opt (PFty_xs_double ()) } },
        .alg = PFbui_fn_abs_dbl }
    , /* fn:ceiling (integer) as integer */
      { .ns = PFns_fn, .loc = "ceiling",
        .arity = 1, .sig_count = 1, .sigs = { {
            .par_ty = (PFty_t[]) { PFty_xs_integer () },
            .ret_ty = PFty_xs_integer () } },
        .alg = PFbui_fn_ceiling_int }
    , /* fn:ceiling (decimal) as decimal */
      { .ns = PFns_fn, .loc = "ceiling",
        .arity = 1, .sig_count = 1, .sigs = { {
            .par_ty = (PFty_t[]) { PFty_xs_decimal () },
            .ret_ty = PFty_xs_decimal () } },
        .alg = PFbui_fn_ceiling_dec }
    , /* fn:ceiling (double) as double */
      { .ns = PFns_fn, .loc = "ceiling",
        .arity = 1, .sig_count = 1, .sigs = { {
            .par_ty = (PFty_t[]) { PFty_xs_double () },
            .ret_ty = PFty_xs_double () } },
        .alg = PFbui_fn_ceiling_dbl }
    , /* fn:ceiling (integer?) as integer? */
      { .ns = PFns_fn, .loc = "ceiling",
        .arity = 1, .sig_count = 1, .sigs = { {
            .par_ty = (PFty_t[]) { PFty_opt (PFty_xs_integer ()) },
            .ret_ty = PFty_opt (PFty_xs_integer ()) } },
        .alg = PFbui_fn_ceiling_int }
    , /* fn:ceiling (decimal?) as decimal? */
      { .ns = PFns_fn, .loc = "ceiling",
        .arity = 1, .sig_count = 1, .sigs = { {
            .par_ty = (PFty_t[]) { PFty_opt (PFty_xs_decimal ()) },
            .ret_ty = PFty_opt (PFty_xs_decimal ()) } },
        .alg = PFbui_fn_ceiling_dec }
    , /* fn:ceiling (double?) as double? */
      { .ns = PFns_fn, .loc = "ceiling",
        .arity = 1, .sig_count = 1, .sigs = { {
            .par_ty = (PFty_t[]) { PFty_opt (PFty_xs_double ()) },
            .ret_ty = PFty_opt (PFty_xs_double ()) } },
        .alg = PFbui_fn_ceiling_dbl }
    , /* fn:floor (integer) as integer */
      { .ns = PFns_fn, .loc = "floor",
        .arity = 1, .sig_count = 1, .sigs = { {
            .par_ty = (PFty_t[]) { PFty_xs_integer () },
            .ret_ty = PFty_xs_integer () } },
        .alg = PFbui_fn_floor_int }
    , /* fn:floor (decimal) as decimal */
      { .ns = PFns_fn, .loc = "floor",
        .arity = 1, .sig_count = 1, .sigs = { {
            .par_ty = (PFty_t[]) { PFty_xs_decimal () },
            .ret_ty = PFty_xs_decimal () } },
        .alg = PFbui_fn_floor_dec }
    , /* fn:floor (double) as double */
      { .ns = PFns_fn, .loc = "floor",
        .arity = 1, .sig_count = 1, .sigs = { {
            .par_ty = (PFty_t[]) { PFty_xs_double () },
            .ret_ty = PFty_xs_double () } },
        .alg = PFbui_fn_floor_dbl }
    , /* fn:floor (integer?) as integer? */
      { .ns = PFns_fn, .loc = "floor",
        .arity = 1, .sig_count = 1, .sigs = { {
            .par_ty = (PFty_t[]) { PFty_opt (PFty_xs_integer ()) },
            .ret_ty = PFty_opt (PFty_xs_integer ()) } },
        .alg = PFbui_fn_floor_int }
    , /* fn:floor (decimal?) as decimal? */
      { .ns = PFns_fn, .loc = "floor",
        .arity = 1, .sig_count = 1, .sigs = { {
            .par_ty = (PFty_t[]) { PFty_opt (PFty_xs_decimal ()) },
            .ret_ty = PFty_opt (PFty_xs_decimal ()) } },
        .alg = PFbui_fn_floor_dec }
    , /* fn:floor (double?) as double? */
      { .ns = PFns_fn, .loc = "floor",
        .arity = 1, .sig_count = 1, .sigs = { {
            .par_ty = (PFty_t[]) { PFty_opt (PFty_xs_double ()) },
            .ret_ty = PFty_opt (PFty_xs_double ()) } },
        .alg = PFbui_fn_floor_dbl }
    , /* fn:round (integer) as integer */
      { .ns = PFns_fn, .loc = "round",
        .arity = 1, .sig_count = 1, .sigs = { {
            .par_ty = (PFty_t[]) { PFty_xs_integer () },
            .ret_ty = PFty_xs_integer () } },
        .alg = PFbui_fn_round_int }
    , /* fn:round (decimal) as decimal */
      { .ns = PFns_fn, .loc = "round",
        .arity = 1, .sig_count = 1, .sigs = { {
            .par_ty = (PFty_t[]) { PFty_xs_decimal () },
            .ret_ty = PFty_xs_decimal () } },
        .alg = PFbui_fn_round_dec }
    , /* fn:round (double) as double */
      { .ns = PFns_fn, .loc = "round",
        .arity = 1, .sig_count = 1, .sigs = { {
            .par_ty = (PFty_t[]) { PFty_xs_double () },
            .ret_ty = PFty_xs_double () } },
        .alg = PFbui_fn_round_dbl }
    , /* fn:round (integer?) as integer? */
      { .ns = PFns_fn, .loc = "round",
        .arity = 1, .sig_count = 1, .sigs = { {
            .par_ty = (PFty_t[]) { PFty_opt (PFty_xs_integer ()) },
            .ret_ty = PFty_opt (PFty_xs_integer ()) } },
        .alg = PFbui_fn_round_int }
    , /* fn:round (decimal?) as decimal? */
      { .ns = PFns_fn, .loc = "round",
        .arity = 1, .sig_count = 1, .sigs = { {
            .par_ty = (PFty_t[]) { PFty_opt (PFty_xs_decimal ()) },
            .ret_ty = PFty_opt (PFty_xs_decimal ()) } },
        .alg = PFbui_fn_round_dec }
    , /* fn:round (double?) as double? */
      { .ns = PFns_fn, .loc = "round",
        .arity = 1, .sig_count = 1, .sigs = { {
            .par_ty = (PFty_t[]) { PFty_opt (PFty_xs_double ()) },
            .ret_ty = PFty_opt (PFty_xs_double ()) } },
        .alg = PFbui_fn_round_dbl }


/* 7. FUNCTIONS ON STRINGS */
/* 7.4. Functions on String Values */
    , /* fn:concat (string, string) as string */
      /* This is more strict that the W3C variant. Maybe we can do with */
      /* that strict variant. */
      { .ns = PFns_fn, .loc = "concat",
        .arity = 2, .sig_count = 1, .sigs = { {
            .par_ty = (PFty_t[]) { PFty_xs_string(), PFty_xs_string() },
            .ret_ty = PFty_xs_string () } },
        .alg = PFbui_fn_concat}
    , /* fn:string-join (string*, string) as string */
      { .ns = PFns_fn, .loc = "string-join",
        .arity = 2, .sig_count = 1, .sigs = { {
            .par_ty = (PFty_t[]) { PFty_star (PFty_xs_string ()),
                                PFty_xs_string () },
            .ret_ty = PFty_xs_string () } },
        .alg = PFbui_fn_string_join}
    , /* fn:substring (string?, double) as string */
      { .ns = PFns_fn, .loc = "substring",
        .arity = 2, .sig_count = 1, .sigs = { {
            .par_ty = (PFty_t[]) { PFty_opt (PFty_xs_string ()),
                                PFty_xs_double () },
            .ret_ty = PFty_xs_string () } },
        .alg = PFbui_fn_substring}
    , /* fn:substring (string?, double, double) as string */
      { .ns = PFns_fn, .loc = "substring",
        .arity = 3, .sig_count = 1, .sigs = { {
            .par_ty = (PFty_t[]) { PFty_opt (PFty_xs_string ()),
                                PFty_xs_double (),
                                PFty_xs_double () },
            .ret_ty = PFty_xs_string () } },
        .alg = PFbui_fn_substring_dbl }
    , /* fn:string-length () as integer */
      { .ns = PFns_fn, .loc = "string-length",
        .arity = 0, .sig_count = 1, .sigs = { {
            .ret_ty = PFty_xs_integer () } },
        .alg = NULL }
    , /* fn:string-length (string?) as integer */
      { .ns = PFns_fn, .loc = "string-length",
        .arity = 1, .sig_count = 1, .sigs = { {
            .par_ty = (PFty_t[]) { PFty_opt (PFty_xs_string ()) },
            .ret_ty = PFty_xs_integer () } },
        .alg = PFbui_fn_string_length }
    , /* fn:normalize-space () as string */
      { .ns = PFns_fn, .loc = "normalize-space",
        .arity = 0,  .sig_count = 1, .sigs = { {
            .ret_ty = PFty_xs_string () } },
        .alg = NULL }
    , /* fn:normalize-space (string?) as string */
      { .ns = PFns_fn, .loc = "normalize-space",
        .arity = 1, .sig_count = 1, .sigs = { {
            .par_ty = (PFty_t[]) { PFty_opt (PFty_xs_string ()) },
            .ret_ty = PFty_xs_string () } },
        .alg = PFbui_fn_normalize_space }
    , /* fn:upper-case (string?) as string */
      { .ns = PFns_fn, .loc = "upper-case",
        .arity = 1, .sig_count = 1, .sigs = { {
            .par_ty = (PFty_t[]) { PFty_opt (PFty_xs_string ()) },
            .ret_ty = PFty_xs_string () } },
        .alg = PFbui_fn_upper_case }
    , /* fn:lower-case (string?) as string */
      { .ns = PFns_fn, .loc = "lower-case",
        .arity = 1, .sig_count = 1, .sigs = { {
            .par_ty = (PFty_t[]) { PFty_opt (PFty_xs_string ()) },
            .ret_ty = PFty_xs_string () } },
        .alg = PFbui_fn_lower_case }
    , /* fn:translate (string?, string, string) as string */
      { .ns = PFns_fn, .loc = "translate",
        .arity = 3, .sig_count = 1, .sigs = { {
            .par_ty = (PFty_t[]) { PFty_opt (PFty_xs_string ()),
                                PFty_xs_string (),
                                PFty_xs_string () },
            .ret_ty = PFty_xs_string () } },
        .alg = PFbui_fn_translate }

/* 7.5. Functions Based on Substring Matching */
    , /* fn:contains (string, string) as boolean */
      { .ns = PFns_fn, .loc = "contains",
        .arity = 2, .sig_count = 1, .sigs = { {
            .par_ty = (PFty_t[]) { PFty_xs_string (),
                                PFty_xs_string () },
            .ret_ty = PFty_xs_boolean () } },
        .alg = PFbui_fn_contains }
    , /* fn:contains (string?, string) as boolean */
      { .ns = PFns_fn, .loc = "contains",
        .arity = 2, .sig_count = 1, .sigs = { {
            .par_ty = (PFty_t[]) { PFty_opt (PFty_xs_string ()),
                                PFty_xs_string () },
            .ret_ty = PFty_xs_boolean () } },
        .alg = PFbui_fn_contains_opt }
    , /* fn:contains (string?, string?) as boolean */
      { .ns = PFns_fn, .loc = "contains",
        .arity = 2, .sig_count = 1, .sigs = { {
            .par_ty = (PFty_t[]) { PFty_opt (PFty_xs_string ()),
                                PFty_opt (PFty_xs_string ()) },
            .ret_ty = PFty_xs_boolean () } },
        .alg = PFbui_fn_contains_opt_opt }
    , /* fn:starts-with (string?, string?) as boolean */
      { .ns = PFns_fn, .loc = "starts-with",
        .arity = 2, .sig_count = 1, .sigs = { {
            .par_ty = (PFty_t[]) { PFty_opt (PFty_xs_string ()),
                                PFty_opt (PFty_xs_string ()) },
            .ret_ty = PFty_xs_boolean () } },
        .alg = PFbui_fn_starts_with }
    , /* fn:ends-with (string?, string?) as boolean */
      { .ns = PFns_fn, .loc = "ends-with",
        .arity = 2, .sig_count = 1, .sigs = { {
            .par_ty = (PFty_t[]) { PFty_opt (PFty_xs_string ()),
                                PFty_opt (PFty_xs_string ()) },
            .ret_ty = PFty_xs_boolean () } },
        .alg = PFbui_fn_ends_with }
    , /* fn:substring-before (string?, string?) as string */
      { .ns = PFns_fn, .loc = "substring-before",
        .arity = 2, .sig_count = 1, .sigs = { {
            .par_ty = (PFty_t[]) { PFty_opt (PFty_xs_string ()),
                                PFty_opt (PFty_xs_string ()) },
            .ret_ty = PFty_xs_string () } } ,
        .alg = PFbui_fn_substring_before }
    , /* fn:substring-after (string?, string?) as string */
      { .ns = PFns_fn, .loc = "substring-after",
        .arity = 2, .sig_count = 1, .sigs = { {
            .par_ty = (PFty_t[]) { PFty_opt (PFty_xs_string ()),
                                PFty_opt (PFty_xs_string ()) },
            .ret_ty = PFty_xs_string () } } ,
        .alg = PFbui_fn_substring_after }

/* 7.6. String Functions that Use Pattern Matching */
    , /* fn:matches(string?, string) as boolean */
      { .ns = PFns_fn, .loc = "matches",
        .arity = 2, .sig_count = 1, .sigs = { {
            .par_ty = (PFty_t[]) { PFty_opt (PFty_xs_string ()),
                                PFty_xs_string () },
            .ret_ty = PFty_xs_boolean () } },
        .alg = PFbui_fn_matches }
    , /* fn:matches (string?, string, string) as boolean */
      { .ns = PFns_fn, .loc = "matches",
        .arity = 3, .sig_count = 1, .sigs = { {
            .par_ty = (PFty_t[]) { PFty_opt (PFty_xs_string ()),
                                PFty_xs_string (),
                                PFty_xs_string () },
            .ret_ty = PFty_xs_boolean () } },
        .alg = PFbui_fn_matches_str }
    , /* fn:replace (string?, string, string) as string */
      { .ns = PFns_fn, .loc = "replace",
        .arity = 3, .sig_count = 1, .sigs = { {
            .par_ty = (PFty_t[]) { PFty_opt (PFty_xs_string ()),
                                PFty_xs_string (),
                                PFty_xs_string () },
            .ret_ty = PFty_xs_string () } },
        .alg = PFbui_fn_replace }
    , /* fn:replace (string?, string, string, string) as string */
      { .ns = PFns_fn, .loc = "replace",
        .arity = 4, .sig_count = 1, .sigs = { {
            .par_ty = (PFty_t[]) { PFty_opt (PFty_xs_string ()),
                                PFty_xs_string (),
                                PFty_xs_string (),
                                PFty_xs_string () },
            .ret_ty = PFty_xs_string () } },
        .alg = PFbui_fn_replace_str }


/* 9. FUNCTIONS AND OPERATORS ON BOOLEAN VALUES */
/* 9.1. Additional Boolean Constructor Functions */
    , /* fn:true () as boolean */
      { .ns = PFns_fn, .loc = "true",
        .arity = 0, .sig_count = 1, .sigs = { {
            .ret_ty = PFty_xs_boolean () } },
        .alg = PFbui_fn_true }
    , /* fn:false () as boolean */
      { .ns = PFns_fn, .loc = "false",
        .arity = 0, .sig_count = 1, .sigs = { {
            .ret_ty = PFty_xs_boolean () } },
        .alg = PFbui_fn_false }

/* 9.2. Operators on Boolean Values */
   /* see: 6.3. Comparison Operators on Numeric Values */

/* 9.3. Functions on Boolean Values */
    , /* fn:not (boolean) as boolean  (F&O 7.3.1) */
      { .ns = PFns_fn, .loc = "not",
        .arity = 1, .sig_count = 1, .sigs = { {
            .par_ty = (PFty_t[]) { PFty_xs_boolean () },
            .ret_ty = PFty_xs_boolean () } },
        .alg = PFbui_fn_not_bln }
    , /* fn:not (item*) as boolean  (F&O 7.3.1) */
      /* Note: After type checking, fn:not(item*) should actually no      */
      /*       longer appear in Core trees.  The implicit semantics for   */
      /*       fn:not() in fs.brg wraps the argument of fn:not() into an  */
      /*       fn:boolean() call.  We need the signature fn:not(item*)    */
      /*       here nevertheless to determine the correct expected type   */
      /*       for fn:not() in fs.brg.                                    */
      /*       (see Rule FuncArgList: args(Expr, FuncArgList)             */
      { .ns = PFns_fn, .loc = "not",
        .arity = 1, .sig_count = 1, .sigs = { {
            .par_ty = (PFty_t[]) { PFty_star (PFty_item ()) },
            .ret_ty = PFty_xs_boolean () } },
        .alg = NULL }


/* 11. FUNCTIONS RELATED TO QNAMES */
/* 11.1. Additional Constructor Functions for QNames */
    , /* fn:resolve-QName (xs:string) as xs:QName */
      /* Note that we're off the specs here.  Refer to fs.brg for
       * details (computed element construction). */
      { .ns = PFns_fn, .loc = "resolve-QName",
        .arity = 1, .sig_count = 1, .sigs = { {
            .par_ty = (PFty_t []) { PFty_xs_string () },
            .ret_ty = PFty_xs_QName () } },
        .alg = PFbui_fn_resolve_qname }
    , /* fn:QName (xs:string?, xs:string) as xs:QName */
      { .ns = PFns_fn, .loc = "QName",
        .arity = 2, .sig_count = 1, .sigs = { {
            .par_ty = (PFty_t []) { PFty_opt (PFty_xs_string ()),
                                    PFty_xs_string () },
            .ret_ty = PFty_xs_QName () } },
        .alg = PFbui_fn_qname }


/* 14 FUNCTIONS AND OPERATORS ON NODES */
/* 14.1 fn:name */
    , /* fn:name (node) as string */
      { .ns = PFns_fn, .loc = "name",
        .arity = 0,  .sig_count = 1, .sigs = { {
            .ret_ty = PFty_xs_string () } },
        .alg = NULL }
    , /* fn:name (node?) as string */
      { .ns = PFns_fn, .loc = "name",
        .arity = 1, .sig_count = 1, .sigs = { {
            .par_ty = (PFty_t[]) { PFty_opt (PFty_node ()) },
            .ret_ty = PFty_xs_string () } },
        .alg = PFbui_fn_name }

/* 14.2. fn:local-name */
    , /* fn:local-name (node) as string */
      { .ns = PFns_fn, .loc = "local-name",
        .arity = 0,  .sig_count = 1, .sigs = { {
            .ret_ty = PFty_xs_string () } },
        .alg = NULL }
    , /* fn:local-name (node?) as string */
      { .ns = PFns_fn, .loc = "local-name",
        .arity = 1, .sig_count = 1, .sigs = { {
            .par_ty = (PFty_t[]) { PFty_opt (PFty_node ()) },
            .ret_ty = PFty_xs_string () } },
        .alg = PFbui_fn_local_name }

/* 14.3. fn:namespace-uri */
    , /* fn:namespace-uri (node) as string */
      { .ns = PFns_fn, .loc = "namespace-uri",
        .arity = 0,  .sig_count = 1, .sigs = { {
            .ret_ty = PFty_xs_string () } },
        .alg = NULL }
    , /* fn:namespace-uri (node?) as string */
      { .ns = PFns_fn, .loc = "namespace-uri",
        .arity = 1, .sig_count = 1, .sigs = { {
            .par_ty = (PFty_t[]) { PFty_opt (PFty_node ()) },
            .ret_ty = PFty_xs_string () } },
        .alg = PFbui_fn_namespace_uri }

/* 14.4. fn:number */
    , /* fn:number () as double */
      { .ns = PFns_fn, .loc = "number",
        .arity = 0, .sig_count = 1, .sigs = { {
            .ret_ty = PFty_xs_double () } },
        .alg = NULL }
    , /* fn:number (atomic?) as double */
      { .ns = PFns_fn, .loc = "number",
        .arity = 1, .sig_count = 1, .sigs = { {
            .par_ty = (PFty_t[]) { PFty_opt (PFty_atomic ()) },
            .ret_ty = PFty_xs_double () } },
        .alg = PFbui_fn_number }

/* 14.6. op:is-same-node */
    , /* op:is-same-node (node, node) as boolean */
      { .ns = PFns_op, .loc = "is-same-node",
        .arity = 2, .sig_count = 1, .sigs = { {
            .par_ty = (PFty_t[]) { PFty_node (),
                                PFty_node ()},
            .ret_ty = PFty_xs_boolean () } },
        .alg = PFbui_op_is_same_node }

/* 14.7. op:node-before */
    , /* op:node-before (node, node) as boolean */
      { .ns = PFns_op, .loc = "node-before",
        .arity = 2, .sig_count = 1, .sigs = { {
            .par_ty = (PFty_t[]) { PFty_node (),
                                PFty_node ()},
            .ret_ty = PFty_xs_boolean () } },
        .alg = PFbui_op_node_before }

/* 14.8. op:node-after */
    , /* op:node-after (node, node) as boolean */
      { .ns = PFns_op, .loc = "node-after",
        .arity = 2, .sig_count = 1, .sigs = { {
            .par_ty = (PFty_t[]) { PFty_node (),
                                PFty_node ()},
            .ret_ty = PFty_xs_boolean () } },
        .alg = PFbui_op_node_after }

/* 14.9. fn:root */
    , /* fn:root () as node */
      { .ns = PFns_fn, .loc = "root",
        .arity = 0, .sig_count = 1, .sigs = { {
            .par_ty = (PFty_t[]) { PFty_none () },
            .ret_ty = PFty_node() } },
        .alg = NULL }
    , /* fn:root (node?) as node? */
      { .ns = PFns_fn, .loc = "root",
        .arity = 1, .sig_count = 1, .sigs = { {
            .par_ty = (PFty_t[]) { PFty_opt (PFty_node ()) },
            .ret_ty = PFty_opt (PFty_node()) } } }


/* 15. FUNCTIONS AND OPERATORS ON SEQUENCES */
/* 15.1. General Functions and Operators on Sequences */
    , /* fn:boolean (boolean) as boolean */
      { .ns = PFns_fn, .loc = "boolean",
        .arity = 1, .sig_count = 1, .sigs = { {
            .par_ty = (PFty_t[]) { PFty_xs_boolean () },
            .ret_ty = PFty_xs_boolean () } },
        .alg = PFbui_fn_boolean_bln }
    , /* fn:boolean (boolean?) as boolean */
      { .ns = PFns_fn, .loc = "boolean",
        .arity = 1, .sig_count = 1, .sigs = { {
            .par_ty = (PFty_t[]) { PFty_opt (PFty_xs_boolean ()) },
            .ret_ty = PFty_xs_boolean () } },
        .alg = PFbui_fn_boolean_optbln }
    , /* fn:boolean ( */
      /*      node*|boolean|string|integer|decimal|double) as boolean */
      { .ns = PFns_fn, .loc = "boolean",
        .arity = 1, .sig_count = 1, .sigs = { {
            .par_ty = (PFty_t[]) { PFty_choice (
                                    PFty_star (PFty_node ()),
                                    PFty_choice (
                                        PFty_xs_boolean (),
                                        PFty_choice (
                                            PFty_xs_string (),
                                            PFty_choice (
                                                PFty_xs_integer (),
                                                PFty_choice (
                                                    PFty_xs_decimal (),
                                                    PFty_xs_double ()))))) },
            .ret_ty = PFty_xs_boolean () } },
        .alg = PFbui_fn_boolean_item }
    , /* fn:empty (item*) as boolean  (F&O 14.2.5) */
      { .ns = PFns_fn, .loc = "empty",
        .arity = 1, .sig_count = 1, .sigs = { {
            .par_ty = (PFty_t[]) { PFty_star (PFty_item ()) },
            .ret_ty = PFty_xs_boolean () } },
        .alg = PFbui_fn_empty }
    , /* fn:exists (item*) as boolean */
      { .ns = PFns_fn, .loc = "exists",
        .arity = 1, .sig_count = 1, .sigs = { {
            .par_ty = (PFty_t[]) { PFty_star (PFty_item ()) },
            .ret_ty = PFty_xs_boolean () } },
        .alg = PFbui_fn_exists }
      /* FIXME: distinct-values should be changed to anyAtomicType* */
    , /* fn:distinct-values (atomic*) as atomic* */
      { .ns = PFns_fn, .loc = "distinct-values",
        .arity = 1, .sig_count = 1, .sigs = { {
            .par_ty = (PFty_t[]) { PFty_star (PFty_atomic ())},
            .ret_ty = PFty_star (PFty_untypedAtomic ()) } },
        .alg = PFbui_fn_distinct_values }
    , /* fn:insert-before(item*, int, item*) as item* */
      /* Note that typecheck.brg implements a specific typing rule! */
      { .ns = PFns_fn, .loc = "insert-before",
        .arity = 3, .sig_count = 1, .sigs = { {
            .par_ty = (PFty_t[]) { PFty_star (PFty_item ()),
                                   PFty_xs_integer (),
                                   PFty_star (PFty_item ()) },
            .ret_ty = PFty_star (PFty_item ()) } },
        .alg = PFbui_fn_insert_before }
    , /* fn:remove(item*, int) as item* */
      /* Note that typecheck.brg implements a specific typing rule! */
      { .ns = PFns_fn, .loc = "remove",
        .arity = 2, .sig_count = 1, .sigs = { {
            .par_ty = (PFty_t[]) { PFty_star (PFty_item ()),
                                   PFty_xs_integer () },
            .ret_ty = PFty_star (PFty_item ()) } },
        .alg = PFbui_fn_remove }
    , /* fn:reverse(item*) as item* */
      /* Note that typecheck.brg implements a specific typing rule! */
      { .ns = PFns_fn, .loc = "reverse",
        .arity = 1, .sig_count = 1, .sigs = { {
            .par_ty = (PFty_t[]) { PFty_star (PFty_item ()) },
            .ret_ty = PFty_star (PFty_item ()) } },
        .alg = PFbui_fn_reverse }
    , /* fn:subsequence(item*, double) as item* */
      /* Note that typecheck.brg implements a specific typing rule! */
      { .ns = PFns_fn, .loc = "subsequence",
        .arity = 2, .sig_count = 1, .sigs = { {
            .par_ty = (PFty_t[]) { PFty_star (PFty_item ()),
                                PFty_xs_double () },
            .ret_ty = PFty_star (PFty_item ()) } },
        .alg = PFbui_fn_subsequence_till_end }
    , /* fn:subsequence(item*, double, double) as item* */
      /* Note that typecheck.brg implements a specific typing rule! */
      { .ns = PFns_fn, .loc = "subsequence",
        .arity = 3, .sig_count = 1, .sigs = { {
            .par_ty = (PFty_t[]) { PFty_star (PFty_item ()),
                                PFty_xs_double (),
                                PFty_xs_double () },
            .ret_ty = PFty_star (PFty_item ()) } },
        .alg = PFbui_fn_subsequence }
    , /* fn:unordered (item *) as item* */
      { .ns = PFns_fn, .loc = "unordered",
        .arity = 1, .sig_count = 1, .sigs = { {
            .par_ty = (PFty_t[]) { PFty_star (PFty_item ()) },
            .ret_ty = PFty_star (PFty_item ()) } },
        .alg = PFbui_fn_unordered }

/* 15.2. Functions That Test the Cardinality of Sequences */
    , /* fn:zero-or-one (item *) as item? */
         /* Note that typecheck.brg implements a specific typing rule */
         /* replacing the occurrence indicator! */
      { .ns = PFns_fn, .loc = "zero-or-one",
        .arity = 1, .sig_count = 1, .sigs = { {
            .par_ty = (PFty_t[]) { PFty_star (PFty_item ()) },
            .ret_ty = PFty_opt (PFty_item ()) } },
        .alg = PFbui_fn_zero_or_one }
    , /* fn:exactly-one (item *) as item */
         /* Note that typecheck.brg implements a specific typing rule */
         /* replacing the occurrence indicator! */
      { .ns = PFns_fn, .loc = "exactly-one",
        .arity = 1, .sig_count = 1, .sigs = { {
            .par_ty = (PFty_t[]) { PFty_star (PFty_item ()) },
            .ret_ty = PFty_item () } },
        .alg = PFbui_fn_exactly_one }

/* 15.3. Equals, Union, Intersection and Except */
    , /* fn:deep-equal (item*, item*) as boolean */
      { .ns = PFns_fn, .loc = "deep-equal",
        .arity = 2, .sig_count = 1, .sigs = { {
            .par_ty = (PFty_t[]) { PFty_star (PFty_item () ),
                                   PFty_star (PFty_item () ) },
            .ret_ty = PFty_xs_boolean () } } }
    , /* op:union (node*, node*) as node* */
      { .ns = PFns_op, .loc = "union",
        .arity = 2, .sig_count = 1, .sigs = { {
            .par_ty = (PFty_t[]) { PFty_star (PFty_node ()),
                                PFty_star (PFty_node ()) },
            .ret_ty = PFty_star (PFty_node ()) } },
        .alg = PFbui_op_union }
    , /* op:intersect (node*, node*) as node* */
      { .ns = PFns_op, .loc = "intersect",
        .arity = 2, .sig_count = 1, .sigs = { {
            .par_ty = (PFty_t[]) { PFty_star (PFty_node ()),
                                PFty_star (PFty_node ()) },
            .ret_ty = PFty_star (PFty_node ()) } },
        .alg = PFbui_op_intersect }
    , /* op:except (node*, node*) as node* */
      { .ns = PFns_op, .loc = "except",
        .arity = 2, .sig_count = 1, .sigs = { {
            .par_ty = (PFty_t[]) { PFty_star (PFty_node ()),
                                PFty_star (PFty_node ()) },
            .ret_ty = PFty_star (PFty_node ()) } },
        .alg = PFbui_op_except }

/* 15.4. Aggregate Functions */
    , /* fn:count (item*) as integer */
      { .ns = PFns_fn, .loc = "count",
        .arity = 1, .sig_count = 1, .sigs = { {
            .par_ty = (PFty_t[]) { PFty_star (PFty_item ()) },
            .ret_ty = PFty_xs_integer () } },
        .alg = PFbui_fn_count }
    /* untypedAtomic needs to be casted into double therefore */
    /* fn:max (double*) is the last entry for fn:max */
    , /* fn:avg (double+) as double */
      { .ns = PFns_fn, .loc = "avg",
        .arity = 1, .sig_count = 1, .sigs = { {
            .par_ty = (PFty_t[]) { PFty_plus (PFty_xs_double ()) },
            .ret_ty = PFty_xs_double () } },
        .alg = PFbui_fn_avg }
    , /* fn:avg (double*) as double? */
      { .ns = PFns_fn, .loc = "avg",
        .arity = 1, .sig_count = 1, .sigs = { {
            .par_ty = (PFty_t[]) { PFty_star (PFty_xs_double ()) },
            .ret_ty = PFty_opt (PFty_xs_double ()) } },
        .alg = PFbui_fn_avg }
    , /* fn:max (string+) as string */
      { .ns = PFns_fn, .loc = "max",
        .arity = 1, .sig_count = 1, .sigs = { {
            .par_ty = (PFty_t[]) { PFty_plus (PFty_xs_string ()) },
            .ret_ty = PFty_xs_string () } },
        .alg = PFbui_fn_max_str }
    , /* fn:max (integer+) as integer */
      { .ns = PFns_fn, .loc = "max",
        .arity = 1, .sig_count = 1, .sigs = { {
            .par_ty = (PFty_t[]) { PFty_plus (PFty_xs_integer ()) },
            .ret_ty = PFty_xs_integer () } },
        .alg = PFbui_fn_max_int }
    , /* fn:max (decimal+) as decimal */
      { .ns = PFns_fn, .loc = "max",
        .arity = 1, .sig_count = 1, .sigs = { {
            .par_ty = (PFty_t[]) { PFty_plus (PFty_xs_decimal ()) },
            .ret_ty = PFty_xs_decimal () } },
        .alg = PFbui_fn_max_dec }
    , /* fn:max (double+) as double */
      { .ns = PFns_fn, .loc = "max",
        .arity = 1, .sig_count = 1, .sigs = { {
            .par_ty = (PFty_t[]) { PFty_plus (PFty_xs_double ()) },
            .ret_ty = PFty_xs_double () } },
        .alg = PFbui_fn_max_dbl }
    , /* fn:max (string*) as string? */
      { .ns = PFns_fn, .loc = "max",
        .arity = 1, .sig_count = 1, .sigs = { {
            .par_ty = (PFty_t[]) { PFty_star (PFty_xs_string ()) },
            .ret_ty = PFty_opt (PFty_xs_string ()) } },
        .alg = PFbui_fn_max_str }
    , /* fn:max (integer*) as integer? */
      { .ns = PFns_fn, .loc = "max",
        .arity = 1, .sig_count = 1, .sigs = { {
            .par_ty = (PFty_t[]) { PFty_star (PFty_xs_integer ()) },
            .ret_ty = PFty_opt (PFty_xs_integer ()) } },
        .alg = PFbui_fn_max_int }
    , /* fn:max (decimal*) as decimal? */
      { .ns = PFns_fn, .loc = "max",
        .arity = 1, .sig_count = 1, .sigs = { {
            .par_ty = (PFty_t[]) { PFty_star (PFty_xs_decimal ()) },
            .ret_ty = PFty_opt (PFty_xs_decimal ()) } },
        .alg = PFbui_fn_max_dec }
    , /* fn:max (double*) as double? */
      { .ns = PFns_fn, .loc = "max",
        .arity = 1, .sig_count = 1, .sigs = { {
            .par_ty = (PFty_t[]) { PFty_star (PFty_xs_double ()) },
            .ret_ty = PFty_opt (PFty_xs_double ()) } },
        .alg = PFbui_fn_max_dbl }
    , /* fn:min (string+) as string */
      { .ns = PFns_fn, .loc = "min",
        .arity = 1, .sig_count = 1, .sigs = { {
            .par_ty = (PFty_t[]) { PFty_plus (PFty_xs_string ()) },
            .ret_ty = PFty_xs_string () } },
        .alg = PFbui_fn_min_str }
    , /* fn:min (integer+) as integer */
      { .ns = PFns_fn, .loc = "min",
        .arity = 1, .sig_count = 1, .sigs = { {
            .par_ty = (PFty_t[]) { PFty_plus (PFty_xs_integer ()) },
            .ret_ty = PFty_xs_integer () } },
        .alg = PFbui_fn_min_int }
    , /* fn:min (decimal+) as decimal */
      { .ns = PFns_fn, .loc = "min",
        .arity = 1, .sig_count = 1, .sigs = { {
            .par_ty = (PFty_t[]) { PFty_plus (PFty_xs_decimal ()) },
            .ret_ty = PFty_xs_decimal () } },
        .alg = PFbui_fn_min_dec }
    , /* fn:min (double+) as double */
      { .ns = PFns_fn, .loc = "min",
        .arity = 1, .sig_count = 1, .sigs = { {
            .par_ty = (PFty_t[]) { PFty_plus (PFty_xs_double ()) },
            .ret_ty = PFty_xs_double () } },
        .alg = PFbui_fn_min_dbl }
    , /* fn:min (string*) as string? */
      { .ns = PFns_fn, .loc = "min",
        .arity = 1, .sig_count = 1, .sigs = { {
            .par_ty = (PFty_t[]) { PFty_star (PFty_xs_string ()) },
            .ret_ty = PFty_opt (PFty_xs_string ()) } },
        .alg = PFbui_fn_min_str }
    , /* fn:min (integer*) as integer? */
      { .ns = PFns_fn, .loc = "min",
        .arity = 1, .sig_count = 1, .sigs = { {
            .par_ty = (PFty_t[]) { PFty_star (PFty_xs_integer ()) },
            .ret_ty = PFty_opt (PFty_xs_integer ()) } },
        .alg = PFbui_fn_min_int }
    , /* fn:min (decimal*) as decimal? */
      { .ns = PFns_fn, .loc = "min",
        .arity = 1, .sig_count = 1, .sigs = { {
            .par_ty = (PFty_t[]) { PFty_star (PFty_xs_decimal ()) },
            .ret_ty = PFty_opt (PFty_xs_decimal ()) } },
        .alg = PFbui_fn_min_dec }
    , /* fn:min (double*) as double? */
      { .ns = PFns_fn, .loc = "min",
        .arity = 1, .sig_count = 1, .sigs = { {
            .par_ty = (PFty_t[]) { PFty_star (PFty_xs_double ()) },
            .ret_ty = PFty_opt (PFty_xs_double ()) } },
        .alg = PFbui_fn_min_dbl }
    , /* fn:sum (integer*) as integer */
      { .ns = PFns_fn, .loc = "sum",
        .arity = 1, .sig_count = 1, .sigs = { {
            .par_ty = (PFty_t[]) { PFty_star (PFty_xs_integer ()) },
            .ret_ty = PFty_xs_integer () } },
        .alg = PFbui_fn_sum_int }
    , /* fn:sum (decimal*) as decimal */
      { .ns = PFns_fn, .loc = "sum",
        .arity = 1, .sig_count = 1, .sigs = { {
            .par_ty = (PFty_t[]) { PFty_star (PFty_xs_decimal ()) },
            .ret_ty = PFty_xs_decimal () } },
        .alg = PFbui_fn_sum_dec }
    , /* fn:sum (double*) as double */
      { .ns = PFns_fn, .loc = "sum",
        .arity = 1, .sig_count = 1, .sigs = { {
            .par_ty = (PFty_t[]) { PFty_star (PFty_xs_double ()) },
            .ret_ty = PFty_xs_double () } },
        .alg = PFbui_fn_sum_dbl }
    , /* fn:sum (integer*, integer) as integer */
      { .ns = PFns_fn, .loc = "sum",
        .arity = 2, .sig_count = 1, .sigs = { {
            .par_ty = (PFty_t[]) { PFty_star (PFty_xs_integer ()),
                                   PFty_xs_integer () },
            .ret_ty = PFty_xs_integer () } },
        .alg = PFbui_fn_sum_zero_int }
    , /* fn:sum (decimal*, decimal) as decimal */
      { .ns = PFns_fn, .loc = "sum",
        .arity = 2, .sig_count = 1, .sigs = { {
            .par_ty = (PFty_t[]) { PFty_star (PFty_xs_decimal ()),
                                   PFty_xs_decimal () },
            .ret_ty = PFty_xs_decimal () } },
        .alg = PFbui_fn_sum_zero_dec }
    , /* fn:sum (double*, double) as double */
      { .ns = PFns_fn, .loc = "sum",
        .arity = 2, .sig_count = 1, .sigs = { {
            .par_ty = (PFty_t[]) { PFty_star (PFty_xs_double ()),
                                   PFty_xs_double () },
            .ret_ty = PFty_xs_double () } },
        .alg = PFbui_fn_sum_zero_dbl }
    , /* fn:sum (integer*, integer?) as integer? */
      { .ns = PFns_fn, .loc = "sum",
        .arity = 2, .sig_count = 1, .sigs = { {
            .par_ty = (PFty_t[]) { PFty_star (PFty_xs_integer ()),
                                PFty_opt (PFty_xs_integer ()) },
            .ret_ty = PFty_opt (PFty_xs_integer ()) } },
        .alg = PFbui_fn_sum_zero_int }
    , /* fn:sum (decimal*, decimal?) as decimal? */
      { .ns = PFns_fn, .loc = "sum",
        .arity = 2, .sig_count = 1, .sigs = { {
            .par_ty = (PFty_t[]) { PFty_star (PFty_xs_decimal ()),
                                PFty_opt (PFty_xs_decimal ()) },
            .ret_ty = PFty_opt (PFty_xs_decimal ()) } },
        .alg = PFbui_fn_sum_zero_dec }
    , /* fn:sum (double*, double?) as double? */
      { .ns = PFns_fn, .loc = "sum",
        .arity = 2, .sig_count = 1, .sigs = { {
            .par_ty = (PFty_t[]) { PFty_star (PFty_xs_double ()),
                                PFty_opt (PFty_xs_double ()) },
            .ret_ty = PFty_opt (PFty_xs_double ()) } },
        .alg = PFbui_fn_sum_zero_dbl }

/* 15.5. Functions and Operators that Generate Sequences */
    , /* op:to (integer, integer) as integer* */
      { .ns = PFns_op, .loc = "to",
        .arity = 2, .sig_count = 1, .sigs = { {
            .par_ty = (PFty_t[]) { PFty_xs_integer (), PFty_xs_integer () },
            .ret_ty = PFty_star (PFty_xs_integer ()) } },
        .alg = PFbui_op_to }
    , /* fn:id (string*) as element* */
      { .ns = PFns_fn, .loc = "id",
        .arity = 1, .sig_count = 1, .sigs = { {
            .par_ty = (PFty_t[]) { PFty_star (PFty_xs_string ()) },
            .ret_ty = PFty_star (PFty_xs_anyElement ()) } },
        .alg = NULL }
    , /* fn:id (string*, node) as element* */
      { .ns = PFns_fn, .loc = "id",
        .arity = 2, .sig_count = 1, .sigs = { {
            .par_ty = (PFty_t[]) { PFty_star (PFty_xs_string ()),
                                PFty_node () },
            .ret_ty = PFty_star (PFty_xs_anyElement ()) } },
        .alg = PFbui_fn_id }
    , /* fn:idref (string*) as element* */
      { .ns = PFns_fn, .loc = "idref",
        .arity = 1, .sig_count = 1, .sigs = { {
            .par_ty = (PFty_t[]) { PFty_star (PFty_xs_string ()) },
            .ret_ty = PFty_star (PFty_xs_anyElement ()) } },
        .alg = NULL }
    , /* fn:idref (string*, node) as element* */
      { .ns = PFns_fn, .loc = "idref",
        .arity = 2, .sig_count = 1, .sigs = { {
            .par_ty = (PFty_t[]) { PFty_star (PFty_xs_string ()),
                                PFty_node () },
            .ret_ty = PFty_star (PFty_xs_anyElement ()) } },
        .alg = PFbui_fn_idref }
    , /* fn:doc-available (string?) as boolean */
      { .ns = PFns_fn, .loc = "doc-available",
        .arity = 1, .sig_count = 1, .sigs = { {
            .par_ty = (PFty_t[]) { PFty_opt (PFty_xs_string ()) },
            .ret_ty = PFty_xs_boolean () } },
        .alg = PFbui_fn_doc }
    , /* fn:doc (string?) as document? - FIXME: is type of PFty_doc right? */
      { .ns = PFns_fn, .loc = "doc",
        .arity = 1, .sig_count = 1, .sigs = { {
            .par_ty = (PFty_t[]) { PFty_opt (PFty_xs_string ()) },
            .ret_ty = PFty_opt (PFty_doc (PFty_xs_anyNode ())) } },
        .alg = PFbui_fn_doc }
    , /* fn:doc-available (string?) as boolean */
      { .ns = PFns_fn, .loc = "doc-available",
        .arity = 1, .sig_count = 1, .sigs = { {
            .par_ty = (PFty_t[]) { PFty_opt (PFty_xs_string ()) },
            .ret_ty = PFty_xs_boolean () } },
        .alg = PFbui_fn_doc_available }
    , /* fn:collection (string) as node* */
      { .ns = PFns_fn, .loc = "collection",
        .arity = 1, .sig_count = 1, .sigs = { {
            .par_ty = (PFty_t[]) { PFty_xs_string () },
            .ret_ty = PFty_star( PFty_xs_anyNode ()) } } }


/* 16. CONTEXT FUNCTIONS */
/* 16.1. fn:position */
    , /* fn:position () as integer */
      { .ns = PFns_fn, .loc = "position",
        .arity = 0,  .sig_count = 1, .sigs = { {
            .ret_ty = PFty_xs_integer () } },
        .alg = NULL }

/* 16.2. fn:last */
    , /* fn:last () as integer */
      { .ns = PFns_fn, .loc = "last",
        .arity = 0, .sig_count = 1, .sigs = { {
            .ret_ty = PFty_xs_integer () } },
        .alg = NULL }


/* #1. PATHFINDER SPECIFIC HELPER FUNCTIONS */
    , /* op:or (boolean, boolean) as boolean */
      { .ns = PFns_op, .loc = "or",
        .arity = 2, .sig_count = 1, .sigs = { {
            .par_ty = (PFty_t[]) { PFty_xs_boolean (), PFty_xs_boolean () },
            .ret_ty = PFty_xs_boolean () } },
        .alg = PFbui_op_or_bln }
    , /* op:and (boolean, boolean) as boolean */
      { .ns = PFns_op, .loc = "and",
        .arity = 2, .sig_count = 1, .sigs = { {
            .par_ty = (PFty_t[]) { PFty_xs_boolean (), PFty_xs_boolean () },
            .ret_ty = PFty_xs_boolean () } },
        .alg = PFbui_op_and_bln }

    , /* #pf:distinct-doc-order-or-atomic-sequence (item*) as item* */
      { .ns = PFns_pf, .loc = "distinct-doc-order-or-atomic-sequence",
        .arity = 1, .sig_count = 1, .sigs = { {
            .par_ty = (PFty_t[]) { PFty_star (PFty_item ()) },
            .ret_ty = PFty_star (PFty_item ()) } },
        .alg = NULL }
    , /* #pf:distinct-doc-order (node *) as node* */
      { .ns = PFns_pf, .loc = "distinct-doc-order",
        .arity = 1, .sig_count = 1, .sigs = { {
            .par_ty = (PFty_t[]) { PFty_star (PFty_node ()) },
            .ret_ty = PFty_star (PFty_node ()) } },
        .alg = PFbui_pf_distinct_doc_order }
      /* the return type of #pf:item-sequence-to-node-sequence is         */
      /* generated using a special typing rule during typechecking        */
    , /* #pf:item-sequence-to-node-sequence (atomic) as text */
      { .ns = PFns_pf, .loc = "item-sequence-to-node-sequence",
        .arity = 1, .sig_count = 1, .sigs = { {
            .par_ty = (PFty_t[]) { PFty_atomic ()},
            .ret_ty = PFty_text () } },
        .alg = PFbui_pf_item_seq_to_node_seq_single_atomic }
    , /* #pf:item-sequence-to-node-sequence (atomic*) as text */
      { .ns = PFns_pf, .loc = "item-sequence-to-node-sequence",
        .arity = 1, .sig_count = 1, .sigs = { {
            .par_ty = (PFty_t[]) { PFty_star (PFty_atomic ())},
            .ret_ty = PFty_text () } },
        .alg = PFbui_pf_item_seq_to_node_seq_atomic }
    , /* #pf:item-sequence-to-node-sequence (attr*, atomic) as node* */
      { .ns = PFns_pf, .loc = "item-sequence-to-node-sequence",
        .arity = 1, .sig_count = 1, .sigs = { {
            .par_ty = (PFty_t[]) { PFty_seq (
                                        PFty_star (PFty_xs_anyAttribute ()),
                                        PFty_atomic ())},
            .ret_ty = PFty_star (PFty_node ()) } },
        .alg = PFbui_pf_item_seq_to_node_seq_attr_single }
    , /* #pf:item-sequence-to-node-sequence (attr*, atomic*) as node* */
      { .ns = PFns_pf, .loc = "item-sequence-to-node-sequence",
        .arity = 1, .sig_count = 1, .sigs = { {
            .par_ty = (PFty_t[]) { PFty_star (
                                    PFty_choice (
                                        PFty_atomic (),
                                        PFty_xs_anyAttribute ()))},
            .ret_ty = PFty_star (PFty_node ()) } },
        .alg = PFbui_pf_item_seq_to_node_seq_attr }
    , /* #pf:item-sequence-to-node-sequence (item*) as node* */
      { .ns = PFns_pf, .loc = "item-sequence-to-node-sequence",
        .arity = 1, .sig_count = 1, .sigs = { {
            .par_ty = (PFty_t[]) { PFty_star (
                                    PFty_choice (
                                        PFty_xs_anyElement (),
                                        PFty_choice (
                                            PFty_doc (PFty_xs_anyType ()),
                                            PFty_choice (
                                                PFty_text (),
                                                PFty_choice (
                                                    PFty_pi (NULL),
                                                    PFty_choice (
                                                        PFty_atomic (),
                                                        PFty_comm ()))))))},
            .ret_ty = PFty_star (PFty_node ()) } },
        .alg = PFbui_pf_item_seq_to_node_seq_wo_attr }
    , /* #pf:item-sequence-to-node-sequence (item*) as node* */
      { .ns = PFns_pf, .loc = "item-sequence-to-node-sequence",
        .arity = 1, .sig_count = 1, .sigs = { {
            .par_ty = (PFty_t[]) { PFty_star (PFty_item ())},
            .ret_ty = PFty_star (PFty_node ()) } },
        .alg = PFbui_pf_item_seq_to_node_seq }
      /* FIXME:                                                     */
      /*   The W3C specs describe variants of is2uA for each node   */
      /*   (with differences in the empty sequence handling).       */
    , /* #pf:item-sequence-to-untypedAtomic (item*) as untypedAtomic */
      { .ns = PFns_pf, .loc = "item-sequence-to-untypedAtomic",
        .arity = 1, .sig_count = 1, .sigs = { {
            .par_ty = (PFty_t[]) { PFty_star (PFty_item ())},
            .ret_ty = PFty_untypedAtomic () } },
        .alg = NULL }
    , /* #pf:merge-adjacent-text-nodes (node*) as node* */
      { .ns = PFns_pf, .loc = "merge-adjacent-text-nodes",
        .arity = 1, .sig_count = 1, .sigs = { {
            .par_ty = (PFty_t[]) { PFty_star (PFty_node ())},
            .ret_ty = PFty_star (PFty_node ()) } },
        .alg = PFbui_pf_merge_adjacent_text_nodes }

    , /* #pf:typed-value (node) as untypedAtomic* */
      { .ns = PFns_pf, .loc = "typed-value",
        .arity = 1, .sig_count = 1, .sigs = { {
            .par_ty = (PFty_t[]) { PFty_node () },
            .ret_ty = PFty_star (PFty_untypedAtomic ()) } },
        /* FIXME: does this still fit or is it string-value? */
        .alg = PFbui_pf_string_value }
    , /* #pf:string-value (attribute) as string */
      { .ns = PFns_pf, .loc = "string-value",
        .arity = 1, .sig_count = 1, .sigs = { {
            .par_ty = (PFty_t[]) { PFty_xs_anyAttribute () },
            .ret_ty = PFty_xs_string () } },
        .alg = PFbui_pf_string_value_attr }
    , /* #pf:string-value (text) as string */
      { .ns = PFns_pf, .loc = "string-value",
        .arity = 1, .sig_count = 1, .sigs = { {
            .par_ty = (PFty_t[]) { PFty_text () },
            .ret_ty = PFty_xs_string () } },
        .alg = PFbui_pf_string_value_text }
    , /* #pf:string-value (processing-instruction) as string */
      { .ns = PFns_pf, .loc = "string-value",
        .arity = 1, .sig_count = 1, .sigs = { {
            .par_ty = (PFty_t[]) { PFty_pi (NULL) },
            .ret_ty = PFty_xs_string () } },
        .alg = PFbui_pf_string_value_pi }
    , /* #pf:string-value (comment) as string */
      { .ns = PFns_pf, .loc = "string-value",
        .arity = 1, .sig_count = 1, .sigs = { {
            .par_ty = (PFty_t[]) { PFty_comm () },
            .ret_ty = PFty_xs_string () } },
        .alg = PFbui_pf_string_value_comm }
    , /* #pf:string-value (elem) as string */
      { .ns = PFns_pf, .loc = "string-value",
        .arity = 1, .sig_count = 1, .sigs = { {
            .par_ty = (PFty_t[]) { PFty_choice (
                                    PFty_xs_anyElement (),
                                    PFty_choice (
                                        PFty_text (),
                                        PFty_doc (PFty_xs_anyType ()))) },
            .ret_ty = PFty_xs_string () } },
        .alg = PFbui_pf_string_value_elem }
    , /* #pf:string-value (elem, attr) as string */
      { .ns = PFns_pf, .loc = "string-value",
        .arity = 1, .sig_count = 1, .sigs = { {
            .par_ty = (PFty_t[]) { PFty_choice (
                                    PFty_xs_anyElement (),
                                    PFty_choice (
                                        PFty_doc (PFty_xs_anyType ()),
                                        PFty_choice (
                                            PFty_text (),
                                            PFty_xs_anyAttribute ()))) },
            .ret_ty = PFty_xs_string () } },
        .alg = PFbui_pf_string_value_elem_attr }
    , /* #pf:string-value (node) as string */
      { .ns = PFns_pf, .loc = "string-value",
        .arity = 1, .sig_count = 1, .sigs = { {
            .par_ty = (PFty_t[]) { PFty_node () },
            .ret_ty = PFty_xs_string () } },
        .alg = PFbui_pf_string_value }


/* #2. PATHFINDER SPECIFIC DOCUMENT MANAGEMENT FUNCTIONS */
    , /* fn:put (node, string) as none */
      { .ns = PFns_fn, .loc = "put",
        .arity = 2, .sig_count = 1, .sigs = { {
            .par_ty = (PFty_t[]) { PFty_xs_anyNode (), PFty_xs_string () },
<<<<<<< HEAD
            .ret_ty = PFty_star( PFty_xs_anyNode ()) } } }
=======
            .ret_ty = PFty_none () } } ,
        .alg = PFbui_fn_put }
>>>>>>> 53296754
    , /* pf:documents () as element()* */
      { .ns = PFns_lib, .loc = "documents",
        .arity = 0, .sig_count = 1, .sigs = { {
            .ret_ty = PFty_star( PFty_xs_anyElement ()) } },
        .alg = PFbui_pf_documents }
    , /* pf:documents-unsafe () as element()* */
      { .ns = PFns_lib, .loc = "documents-unsafe",
        .arity = 0, .sig_count = 1, .sigs = { {
            .ret_ty = PFty_star( PFty_xs_anyElement ()) } },
        .alg = PFbui_pf_documents_unsafe }
<<<<<<< HEAD
    , /* pf:documents (string*) as element()* */
=======
    , /* pf:documents (string) as element()* */
>>>>>>> 53296754
      { .ns = PFns_lib, .loc = "documents",
        .arity = 1, .sig_count = 1, .sigs = { {
            .par_ty = (PFty_t[]) { PFty_xs_string () },
            .ret_ty = PFty_star( PFty_xs_anyElement ()) } },
        .alg = PFbui_pf_documents_str }
<<<<<<< HEAD
    , /* pf:documents-unsafe (string*) as element()* */
=======
    , /* pf:documents-unsafe (string) as element()* */
>>>>>>> 53296754
      { .ns = PFns_lib, .loc = "documents-unsafe",
        .arity = 1, .sig_count = 1, .sigs = { {
            .par_ty = (PFty_t[]) { PFty_xs_string () },
            .ret_ty = PFty_star( PFty_xs_anyElement ()) } },
        .alg = PFbui_pf_documents_str_unsafe }
    , /* pf:docname (node*) as string* */
      { .ns = PFns_lib, .loc = "docname",
        .arity = 1, .sig_count = 1, .sigs = { {
            .par_ty = (PFty_t[]) { PFty_star( PFty_xs_anyNode ()) },
            .ret_ty = PFty_star( PFty_xs_string ()) } },
        .alg = PFbui_pf_docname }
    , /* pf:collection (string) as node */
      { .ns = PFns_lib, .loc = "collection",
        .arity = 1, .sig_count = 1, .sigs = { {
            .par_ty = (PFty_t[]) { PFty_xs_string () },
            .ret_ty = PFty_xs_anyNode () } },
        .alg = PFbui_pf_collection }
    , /* pf:collections () as element()* */
      { .ns = PFns_lib, .loc = "collections",
        .arity = 0, .sig_count = 1, .sigs = { {
            .ret_ty = PFty_star( PFty_xs_anyElement ()) } },
        .alg = PFbui_pf_collections }
    , /* pf:collections-unsafe () as element()* */
      { .ns = PFns_lib, .loc = "collections-unsafe",
        .arity = 0, .sig_count = 1, .sigs = { {
            .ret_ty = PFty_star( PFty_xs_anyElement ()) } },
        .alg = PFbui_pf_collections_unsafe }
    ,  /* #pf:fragment (node()*) as node* */
      { .ns = PFns_pf, .loc = "fragment",
        .arity = 1, .sig_count = 1, .sigs = { {
            .par_ty = (PFty_t[]) { PFty_star (PFty_xs_anyNode ()) },
            .ret_ty = PFty_star (PFty_xs_anyNode ()) } },
        .alg = PFbui_pf_fragment }
    ,  /* pf:attribute (node()*, string, string, string, string, string) as node()* */
      { .ns = PFns_lib, .loc = "attribute",
        .arity = 7, .sig_count = 1, .sigs = { {
            .par_ty = (PFty_t[]) { PFty_star( PFty_xs_anyNode ()),
                                   PFty_xs_string (),
                                   PFty_xs_string (),
                                   PFty_xs_string (),
                                   PFty_xs_string (),
                                   PFty_xs_boolean (),
                                   PFty_xs_string () },
            .ret_ty = PFty_star( PFty_xs_anyNode ()) } },
        .alg = PFbui_pf_attribute }
    ,  /* pf:text (node()*, string) as node()* */
      { .ns = PFns_lib, .loc = "text",
        .arity = 3, .sig_count = 1, .sigs = { {
            .par_ty = (PFty_t[]) { PFty_star( PFty_xs_anyNode ()),
                                   PFty_xs_boolean (),
                                   PFty_xs_string () },
            .ret_ty = PFty_star( PFty_xs_anyNode()) } },
        .alg = PFbui_pf_text }
    ,  /* pf:idxfail () as node() */
      { .ns = PFns_lib, .loc = "idxfail",
        .arity = 0, .sig_count = 1, .sigs = { {
            .ret_ty = PFty_star( PFty_xs_anyNode ()) } },
        .alg = PFbui_pf_supernode }
    ,  /* pf:idxfailed (node) as boolean */
      { .ns = PFns_lib, .loc = "idxfailed",
        .arity = 1, .sig_count = 1, .sigs = { {
            .par_ty = (PFty_t[]) { PFty_xs_anyNode () },
            .ret_ty = PFty_star( PFty_xs_boolean ()) } },
        .alg = PFbui_pf_supernode }
    ,  /* pf:supernode (node()*) as node()* */
      { .ns = PFns_lib, .loc = "supernode",
        .arity = 1, .sig_count = 1, .sigs = { {
            .par_ty = (PFty_t[]) { PFty_star( PFty_xs_anyNode ()) },
            .ret_ty = PFty_star( PFty_xs_anyNode ()) } },
        .alg = PFbui_pf_supernode }
    ,  /* pf:add-doc (string, string) as docmgmt */
      { .ns = PFns_lib, .loc = "add-doc",
        .arity = 2, .sig_count = 1, .sigs = { {
            .par_ty = (PFty_t[]) { PFty_xs_string (),
                                   PFty_xs_string () },
            .ret_ty = PFty_docmgmt () } },
        .alg = PFbui_pf_add_doc }
    ,  /* pf:add-doc (string, string, string) as docmgmt */
      { .ns = PFns_lib, .loc = "add-doc",
        .arity = 3, .sig_count = 1, .sigs = { {
            .par_ty = (PFty_t[]) { PFty_xs_string (),
                                   PFty_xs_string (),
                                   PFty_xs_string () },
            .ret_ty = PFty_docmgmt () } },
         .alg = PFbui_pf_add_doc_str }
    ,  /* pf:add-doc (string, string, int) as docmgmt */
      { .ns = PFns_lib, .loc = "add-doc",
        .arity = 3, .sig_count = 1, .sigs = { {
            .par_ty = (PFty_t[]) { PFty_xs_string (),
                                   PFty_xs_string (),
                                   PFty_xs_integer() },
            .ret_ty = PFty_docmgmt () } },
        .alg =  PFbui_pf_add_doc_int }
    ,  /* pf:add-doc (string, string, string, int) as docmgmt */
      { .ns = PFns_lib, .loc = "add-doc",
        .arity = 4, .sig_count = 1, .sigs = { {
            .par_ty = (PFty_t[]) { PFty_xs_string (),
                                   PFty_xs_string (),
                                   PFty_xs_string (),
                                   PFty_xs_integer() },
            .ret_ty = PFty_docmgmt () } },
        .alg =  PFbui_pf_add_doc_str_int }
    ,  /* pf:del-doc (string) as docmgmt */
      { .ns = PFns_lib, .loc = "del-doc",
        .arity = 1, .sig_count = 1, .sigs = { {
            .par_ty = (PFty_t[]) { PFty_xs_string () },
            .ret_ty = PFty_docmgmt () } },
        .alg = PFbui_pf_del_doc }
    ,  /* pf:mil (string) as item* */
      { .ns = PFns_lib, .loc = "mil",
        .arity = 1, .sig_count = 1, .sigs = { {
            .par_ty = (PFty_t[]) { PFty_xs_string () },
            .ret_ty = PFty_star( PFty_item ()) } } }
    , /* pf:nid (xs:element) as string */
      { .ns = PFns_lib, .loc = "nid",
        .arity = 1, .sig_count = 1, .sigs = { {
            .par_ty = (PFty_t[]) { PFty_xs_anyNode () },
            .ret_ty = PFty_xs_string () } } }
    , /* pf:log (decimal) as decimal */
      { .ns = PFns_lib, .loc = "log",
        .arity = 1, .sig_count = 1, .sigs = { {
            .par_ty = (PFty_t[]) { PFty_xs_decimal () },
            .ret_ty = PFty_xs_decimal () } } }
    , /* pf:log (double) as double */
      { .ns = PFns_lib, .loc = "log",
        .arity = 1, .sig_count = 1, .sigs = { {
            .par_ty = (PFty_t[]) { PFty_xs_double () },
            .ret_ty = PFty_xs_double () } } }
    , /* pf:log (decimal?) as decimal? */
      { .ns = PFns_lib, .loc = "log",
        .arity = 1, .sig_count = 1, .sigs = { {
            .par_ty = (PFty_t[]) { PFty_opt (PFty_xs_decimal ()) },
            .ret_ty = PFty_opt (PFty_xs_decimal ()) } } }
    , /* pf:log (double?) as double? */
      { .ns = PFns_lib, .loc = "log",
        .arity = 1, .sig_count = 1, .sigs = { {
            .par_ty = (PFty_t[]) { PFty_opt (PFty_xs_double ()) },
            .ret_ty = PFty_opt (PFty_xs_double ()) } } }
    , /* pf:sqrt (decimal) as decimal */
      { .ns = PFns_lib, .loc = "sqrt",
        .arity = 1, .sig_count = 1, .sigs = { {
            .par_ty = (PFty_t[]) { PFty_xs_decimal () },
            .ret_ty = PFty_xs_decimal () } } }
    , /* pf:sqrt (double) as double */
      { .ns = PFns_lib, .loc = "sqrt",
        .arity = 1, .sig_count = 1, .sigs = { {
            .par_ty = (PFty_t[]) { PFty_xs_double () },
            .ret_ty = PFty_xs_double () } } }
    , /* pf:sqrt (decimal?) as decimal? */
      { .ns = PFns_lib, .loc = "sqrt",
        .arity = 1, .sig_count = 1, .sigs = { {
            .par_ty = (PFty_t[]) { PFty_opt (PFty_xs_decimal ()) },
            .ret_ty = PFty_opt (PFty_xs_decimal ()) } } }
    , /* pf:sqrt (double?) as double? */
      { .ns = PFns_lib, .loc = "sqrt",
        .arity = 1, .sig_count = 1, .sigs = { {
            .par_ty = (PFty_t[]) { PFty_opt (PFty_xs_double ()) },
            .ret_ty = PFty_opt (PFty_xs_double ()) } } }
    , /* pf:pow (decimal, decimal) as decimal */
      { .ns = PFns_lib, .loc = "pow",
        .arity = 2, .sig_count = 1, .sigs = { {
            .par_ty = (PFty_t[]) { PFty_xs_decimal (),
                                PFty_xs_decimal () },
            .ret_ty = PFty_xs_decimal () } } }
    , /* pf:pow (decimal?, decimal?) as decimal? */
      { .ns = PFns_lib, .loc = "pow",
        .arity = 2, .sig_count = 1, .sigs = { {
            .par_ty = (PFty_t[]) { PFty_opt (PFty_xs_decimal ()),
                                   PFty_opt (PFty_xs_decimal ()) },
            .ret_ty = PFty_opt (PFty_xs_decimal ()) } } }
    , /* pf:pow (double, double) as double */
      { .ns = PFns_lib, .loc = "pow",
        .arity = 2, .sig_count = 1, .sigs = { {
            .par_ty = (PFty_t[]) { PFty_xs_double (),
                                   PFty_xs_double () },
            .ret_ty = PFty_xs_double () } } }
    , /* pf:pow (double?, double?) as double? */
      { .ns = PFns_lib, .loc = "pow",
        .arity = 2, .sig_count = 1, .sigs = { {
            .par_ty = (PFty_t[]) { PFty_opt (PFty_xs_double ()),
                                   PFty_opt (PFty_xs_double ()) },
            .ret_ty = PFty_opt (PFty_xs_double ()) } } }
    , /* pf:product (double*) as double */
      { .ns = PFns_lib, .loc = "product",
        .arity = 1, .sig_count = 1, .sigs = { {
            .par_ty = (PFty_t[]) { PFty_star (PFty_xs_double ()) },
            .ret_ty = PFty_xs_double () } }
      }


/* #3. UPDATE FUNCTIONS */
    /* Below are the function declarations for the UpdateX functions */
    ,  /* upd:rename(node, xs:QName) as stmt */
      { .ns = PFns_upd, .loc = "rename",
        .arity = 2, .sig_count = 1, .sigs = { {
            .par_ty = (PFty_t[]) { PFty_node (), PFty_xs_QName () },
            .ret_ty = PFty_stmt () } },
        .alg = PFbui_upd_rename }
#if 0
    /* This signature apparently is too strict (or our static type
     * inference too coarse).  Relaxed the type of the first argument
     * for the time being (see above). */
    ,  /* upd:rename(xs:anyElement | xs:anyAttribute | p-i, xs:QName) as stmt */
      { .ns = PFns_upd, .loc = "rename",
        .arity = 2, .sig_count = 1, .sigs = { {
            .par_ty = (PFty_t[]) { PFty_choice (PFty_xs_anyElement (),
                                       PFty_choice (PFty_xs_anyAttribute (),
                                                    PFty_pi (NULL))),
                                   PFty_xs_QName () },
            .ret_ty = PFty_stmt () } } }
#endif
    ,  /* upd:delete (node) as stmt */
      { .ns = PFns_upd, .loc = "delete",
        .arity = 1, .sig_count = 1, .sigs = { {
            .par_ty = (PFty_t[]) { PFty_node () },
            .ret_ty = PFty_stmt () } },
        .alg = PFbui_upd_delete }
    ,  /* upd:insertIntoAsFirst ((xs:anyElement | document-node())?,
                                 node*) as stmt */
       /* FIXME: should be `elem | doc, node+', which would make
        *        trouble during type checking.                     */
      { .ns = PFns_upd, .loc = "insertIntoAsFirst",
        .arity = 2, .sig_count = 1, .sigs = { {
            .par_ty = (PFty_t[]) { PFty_opt (PFty_choice (
                                     PFty_xs_anyElement (),
                                     PFty_doc (PFty_xs_anyNode ()))),
                                   PFty_star (PFty_node ()) },
            .ret_ty = PFty_stmt () } },
        .alg = PFbui_upd_insert_into_as_first }
    ,  /* upd:insertIntoAsLast ((xs:anyElement | document-node())?,
                                node*) as stmt */
       /* FIXME: should be `elem | doc, node+', which would make
        *        trouble during type checking.                     */
      { .ns = PFns_upd, .loc = "insertIntoAsLast",
        .arity = 2, .sig_count = 1, .sigs = { {
            .par_ty = (PFty_t[]) { PFty_opt (PFty_choice (
                                     PFty_xs_anyElement (),
                                     PFty_doc (PFty_xs_anyNode ()))),
                                   PFty_star (PFty_node ()) },
            .ret_ty = PFty_stmt () } },
            .alg = PFbui_upd_insert_into_as_last }
    ,  /* upd:insertBefore (node, node*) as stmt */
       /* FIXME: should be node+, which would make trouble during
        *        type checking.                                    */
      { .ns = PFns_upd, .loc = "insertBefore",
        .arity = 2, .sig_count = 1, .sigs = { {
            .par_ty = (PFty_t[]) { PFty_node (),
                                   PFty_star (PFty_node ()) },
            .ret_ty = PFty_stmt () } },
        .alg = PFbui_upd_insert_before }
    ,  /* upd:insertAfter (node, node*) as stmt */
       /* FIXME: should be node+, which would make trouble during
        *        type checking.                                    */
      { .ns = PFns_upd, .loc = "insertAfter",
        .arity = 2, .sig_count = 1, .sigs = { {
            .par_ty = (PFty_t[]) { PFty_node (),
                                   PFty_star (PFty_node ()) },
            .ret_ty = PFty_stmt () } },
        .alg = PFbui_upd_insert_after }
    ,  /* upd:replaceValue (xs:anyAttribute, xdt:untypedAtomic) as stmt */
      { .ns = PFns_upd, .loc = "replaceValue",
        .arity = 2, .sig_count = 1, .sigs = { {
            .par_ty = (PFty_t[]) { PFty_xs_anyAttribute (),
                                   PFty_xdt_untypedAtomic () },
            .ret_ty = PFty_stmt () } },
        .alg = PFbui_upd_replace_value_att }
    ,  /* upd:replaceValue (text(), xdt:untypedAtomic) as stmt */
      { .ns = PFns_upd, .loc = "replaceValue",
        .arity = 2, .sig_count = 1, .sigs = { {
            .par_ty = (PFty_t[]) { PFty_text (),
                                   PFty_xdt_untypedAtomic () },
            .ret_ty = PFty_stmt () } },
        .alg = PFbui_upd_replace_value }
    ,  /* upd:replaceValue (processing-instr(), xdt:untypedAtomic) as stmt */
      { .ns = PFns_upd, .loc = "replaceValue",
        .arity = 2, .sig_count = 1, .sigs = { {
            .par_ty = (PFty_t[]) { PFty_pi (NULL),
                                   PFty_xdt_untypedAtomic () },
            .ret_ty = PFty_stmt () } },
        .alg = PFbui_upd_replace_value }
    ,  /* upd:replaceValue (comment(), xdt:untypedAtomic) as stmt */
      { .ns = PFns_upd, .loc = "replaceValue",
        .arity = 2, .sig_count = 1, .sigs = { {
            .par_ty = (PFty_t[]) { PFty_comm (),
                                   PFty_xdt_untypedAtomic () },
            .ret_ty = PFty_stmt () } },
        .alg = PFbui_upd_replace_value }
    , /* upd:replaceElementContent (element(), text()?) as stmt */
      { .ns = PFns_upd, .loc = "replaceElementContent",
        .arity = 2, .sig_count = 1, .sigs = { {
            .par_ty = (PFty_t []) { PFty_xs_anyElement (),
                                    PFty_opt (PFty_text ()) },
            .ret_ty = PFty_stmt () } },
        .alg = PFbui_upd_replace_element }
    , /* upd:replaceNode (node, node) as stmt */
      { .ns = PFns_upd, .loc = "replaceNode",
        .arity = 2, .sig_count = 1, .sigs = { {
            .par_ty = (PFty_t []) { PFty_node (),
                                    PFty_star (PFty_node ()) },
            .ret_ty = PFty_stmt () } },
        .alg = PFbui_upd_replace_node }


#ifdef HAVE_PFTIJAH
/* #4. PFTIJAH FUNCTIONS */
    , /* tijah:ft-index-info () as element* */
      { .ns = PFns_tijah, .loc = "ft-index-info",
        .arity = 0, .sig_count = 1, .sigs = { {
            .ret_ty = PFty_star( PFty_xs_anyElement ()) } },
        .alg = PFbui_tijah_ft_index_info
      }
    , /* tijah:ft-index-info (string) as element* */
      { .ns = PFns_tijah, .loc = "ft-index-info",
        .arity = 1, .sig_count = 1, .sigs = { {
            .par_ty = (PFty_t[]) { PFty_xs_string () },
            .ret_ty = PFty_star( PFty_xs_anyElement ()) } },
        .alg = PFbui_tijah_ft_index_info_s
      }
    ,  /* tijah:create-ft-index() as docmgmt */
      { .ns = PFns_tijah, .loc = "create-ft-index",
        .arity = 0, .sig_count = 1, .sigs = { {
            .ret_ty = PFty_docmgmt () } }, 
        .alg = PFbui_manage_fti_c_xx }
    ,  /* tijah:create-ft-index(string*) as docmgmt */
      { .ns = PFns_tijah, .loc = "create-ft-index",
        .arity = 1, .sig_count = 1, .sigs = { {
            .par_ty = (PFty_t[]) { PFty_star (PFty_xs_string ()) },
            .ret_ty = PFty_docmgmt () } },
        .alg = PFbui_manage_fti_c_cx }
    ,  /* tijah:create-ft-index(node) as docmgmt */
      { .ns = PFns_tijah, .loc = "create-ft-index",
        .arity = 1, .sig_count = 1, .sigs = { {
            .par_ty = (PFty_t[]) { PFty_xs_anyNode () },
            .ret_ty = PFty_docmgmt () } },
        .alg = PFbui_manage_fti_c_xo }
    ,  /* tijah:create-ft-index(string*,node) as docmgmt */
      { .ns = PFns_tijah, .loc = "create-ft-index",
        .arity = 2, .sig_count = 1, .sigs = { {
            .par_ty = (PFty_t[]) { PFty_star (PFty_xs_string ()),
                                   PFty_xs_anyNode () },
            .ret_ty = PFty_docmgmt () } },
        .alg = PFbui_manage_fti_c_co }
    ,  /* tijah:extend-ft-index(string*) as docmgmt */
      { .ns = PFns_tijah, .loc = "extend-ft-index",
        .arity = 1, .sig_count = 1, .sigs = { {
            .par_ty = (PFty_t[]) { PFty_star (PFty_xs_string ()) },
            .ret_ty = PFty_docmgmt () } },
        .alg = PFbui_manage_fti_e_cx }
    ,  /* tijah:extend-ft-index(string*,node) as docmgmt */
      { .ns = PFns_tijah, .loc = "extend-ft-index",
        .arity = 2, .sig_count = 1, .sigs = { {
            .par_ty = (PFty_t[]) { PFty_star (PFty_xs_string ()),
                                   PFty_xs_anyNode () },
            .ret_ty = PFty_docmgmt () } },
        .alg = PFbui_manage_fti_e_co }
    ,  /* tijah:delete-ft-index() as docmgmt */
      { .ns = PFns_tijah, .loc = "delete-ft-index",
        .arity = 0, .sig_count = 1, .sigs = { {
            .ret_ty = PFty_docmgmt () } },
        .alg = PFbui_manage_fti_r_xx }
    ,  /* tijah:delete-ft-index(node) as docmgmt */
      { .ns = PFns_tijah, .loc = "delete-ft-index",
        .arity = 1, .sig_count = 1, .sigs = { {
            .par_ty = (PFty_t[]) { PFty_xs_anyNode () },
            .ret_ty = PFty_docmgmt () } },
        .alg = PFbui_manage_fti_r_xo }
    , /* tijah:queryall-id(string) as integer */
      { .ns = PFns_tijah, .loc = "queryall-id",
        .arity = 1, .sig_count = 1, .sigs = { {
             .par_ty = (PFty_t[]) { PFty_xs_string () },
             .ret_ty = PFty_xs_integer () },
             } ,
        .alg = PFbui_tijah_query_i_xx }
    , /* tijah:queryall-id(string, node) as integer */
      { .ns = PFns_tijah, .loc = "queryall-id",
        .arity = 2, .sig_count = 1, .sigs = { {
             .par_ty = (PFty_t[]) { PFty_xs_string (),
                                    PFty_xs_anyNode () },
             .ret_ty = PFty_xs_integer () },
             } ,
        .alg = PFbui_tijah_query_i_xo }
    , /* tijah:query-id(node*, string) as integer */
      { .ns = PFns_tijah, .loc = "query-id",
        .arity = 2, .sig_count = 1, .sigs = { {
             .par_ty = (PFty_t[]) { PFty_star (PFty_xs_anyNode ()),
                                    PFty_xs_string ()},
             .ret_ty = PFty_xs_integer () },
             },
        .alg = PFbui_tijah_query_i_sx }
    , /* tijah:query-id(node*, string, node) as integer */
      { .ns = PFns_tijah, .loc = "query-id",
        .arity = 3, .sig_count = 1, .sigs = { {
             .par_ty = (PFty_t[]) { PFty_star (PFty_xs_anyNode ()),
                                    PFty_xs_string (),
                                         PFty_xs_anyNode ()},
             .ret_ty = PFty_xs_integer () },
             },
        .alg = PFbui_tijah_query_i_so }
    , /* tijah:queryall(string) as node* */
      { .ns = PFns_tijah, .loc = "queryall",
        .arity = 1, .sig_count = 1, .sigs = { {
             .par_ty = (PFty_t[]) { PFty_xs_string () },
             .ret_ty = PFty_star (PFty_xs_anyNode ()) },
             },
        .alg = PFbui_tijah_query_n_xx }
    , /* tijah:queryall(string, node) as node* */
      { .ns = PFns_tijah, .loc = "queryall",
        .arity = 2, .sig_count = 1, .sigs = { {
             .par_ty = (PFty_t[]) { PFty_xs_string (),
                                    PFty_xs_anyNode () },
             .ret_ty = PFty_star (PFty_xs_anyNode ()) },
             },
        .alg = PFbui_tijah_query_n_xo }
    , /* tijah:query(node*, string) as node* */
      { .ns = PFns_tijah, .loc = "query",
        .arity = 2, .sig_count = 1, .sigs = { {
             .par_ty = (PFty_t[]) { PFty_star (PFty_xs_anyNode ()),
                                    PFty_xs_string ()},
             .ret_ty = PFty_star (PFty_xs_anyNode ()) },
             } ,
        .alg = PFbui_tijah_query_n_sx }
    , /* tijah:query(node*, string, node) as node* */
      { .ns = PFns_tijah, .loc = "query",
        .arity = 3, .sig_count = 1, .sigs = { {
             .par_ty = (PFty_t[]) { PFty_star (PFty_xs_anyNode ()),
                                    PFty_xs_string (),
                                         PFty_xs_anyNode ()},
             .ret_ty = PFty_star (PFty_xs_anyNode ()) },
             },
        .alg = PFbui_tijah_query_n_so }
    , /* tijah:nodes(integer) as node* */
      { .ns = PFns_tijah, .loc = "nodes",
        .arity = 1, .sig_count = 1, .sigs = { {
             .par_ty = (PFty_t[]) { PFty_xs_integer () },
             .ret_ty = PFty_star (PFty_xs_anyNode ()) } },
        .alg = PFbui_tijah_nodes }
    , /* tijah:score(integer, node) as double */
      { .ns = PFns_tijah, .loc = "score",
        .arity = 2, .sig_count = 1, .sigs = { {
             .par_ty = (PFty_t[]) { PFty_xs_integer (),
                                    PFty_xs_anyNode () },
             .ret_ty = PFty_xs_double () } },
        .alg = PFbui_tijah_score }
    , /* tijah:tokenize(string?) as string */
      { .ns = PFns_tijah, .loc = "tokenize",
        .arity = 1, .sig_count = 1, .sigs = { {
             .par_ty = (PFty_t[]) { PFty_xs_string () },
             .ret_ty = PFty_xs_string () } },
        .alg = PFbui_tijah_tokenize }
    , /* tijah:resultsize(integer) as integer */
      { .ns = PFns_tijah, .loc = "resultsize",
        .arity = 1, .sig_count = 1, .sigs = { {
            .par_ty = (PFty_t[]) { PFty_xs_integer () },
            .ret_ty = PFty_xs_integer () } },
        .alg = PFbui_tijah_resultsize }
#endif

#ifdef HAVE_PROBXML
    , /* pxmlsup:val_except (str*, str*) as str* */
      { .ns = PFns_pxmlsup, .loc = "val_except",
        .arity = 2, .sig_count = 1, .sigs = { {
            .par_ty = (PFty_t[]) { PFty_star (PFty_xs_string ()),
                                PFty_star (PFty_xs_string ()) },
            .ret_ty = PFty_star (PFty_xs_string ()) } } }
    , /* pxmlsup:val_except (int*, int*) as int* */
      { .ns = PFns_pxmlsup, .loc = "val_except",
        .arity = 2, .sig_count = 1, .sigs = { {
            .par_ty = (PFty_t[]) { PFty_star (PFty_xs_integer ()),
                                PFty_star (PFty_xs_integer ()) },
            .ret_ty = PFty_star (PFty_xs_integer ()) } } }
    , /* pxmlsup:deep-equal (node, node) as boolean */
      { .ns = PFns_pxmlsup, .loc = "deep-equal",
        .arity = 2, .sig_count = 1, .sigs = { {
            .par_ty = (PFty_t[]) { PFty_xs_anyNode (),
                                   PFty_xs_anyNode () },
            .ret_ty = PFty_xs_boolean () } } }
    , /* pxmlsup:edit-distance (string, string) as int */
      { .ns = PFns_pxmlsup, .loc = "edit-distance",
        .arity = 2, .sig_count = 1, .sigs = { {
            .par_ty = (PFty_t[]) { PFty_xs_string (),
                                   PFty_xs_string () },
            .ret_ty = PFty_xs_integer () } } }
    , /* pxmlsup:nid (xs:element) as string */
      { .ns = PFns_pxmlsup, .loc = "newid",
        .arity = 1, .sig_count = 1, .sigs = { {
           .par_ty = (PFty_t[]) { PFty_xs_integer () },
           .ret_ty = PFty_xs_integer () } } }
#endif
    , { .loc = 0 }
    };

    PFqname_t    qn;
    unsigned int n;

    PFfun_env = PFenv_ (350);

    for (n = 0; xquery_fo[n].loc; n++) {
        assert (xquery_fo[n].sig_count <= XQUERY_FO_MAX_SIGS);

        /* construct function name */
        qn = PFqname (xquery_fo[n].ns, xquery_fo[n].loc);

        /* insert built-in XQuery F&O into function environment */
        PFenv_bind (PFfun_env,
                    qn,
                    (void *) PFfun_new (qn,
                                        xquery_fo[n].arity,
                                        true,
                                        xquery_fo[n].sig_count,
                                        xquery_fo[n].sigs,
                                        xquery_fo[n].alg,
                                        NULL,
                                        NULL));
    }
}

/* vim:set shiftwidth=4 expandtab: */<|MERGE_RESOLUTION|>--- conflicted
+++ resolved
@@ -1859,12 +1859,8 @@
       { .ns = PFns_fn, .loc = "put",
         .arity = 2, .sig_count = 1, .sigs = { {
             .par_ty = (PFty_t[]) { PFty_xs_anyNode (), PFty_xs_string () },
-<<<<<<< HEAD
-            .ret_ty = PFty_star( PFty_xs_anyNode ()) } } }
-=======
             .ret_ty = PFty_none () } } ,
         .alg = PFbui_fn_put }
->>>>>>> 53296754
     , /* pf:documents () as element()* */
       { .ns = PFns_lib, .loc = "documents",
         .arity = 0, .sig_count = 1, .sigs = { {
@@ -1875,21 +1871,13 @@
         .arity = 0, .sig_count = 1, .sigs = { {
             .ret_ty = PFty_star( PFty_xs_anyElement ()) } },
         .alg = PFbui_pf_documents_unsafe }
-<<<<<<< HEAD
-    , /* pf:documents (string*) as element()* */
-=======
     , /* pf:documents (string) as element()* */
->>>>>>> 53296754
       { .ns = PFns_lib, .loc = "documents",
         .arity = 1, .sig_count = 1, .sigs = { {
             .par_ty = (PFty_t[]) { PFty_xs_string () },
             .ret_ty = PFty_star( PFty_xs_anyElement ()) } },
         .alg = PFbui_pf_documents_str }
-<<<<<<< HEAD
-    , /* pf:documents-unsafe (string*) as element()* */
-=======
     , /* pf:documents-unsafe (string) as element()* */
->>>>>>> 53296754
       { .ns = PFns_lib, .loc = "documents-unsafe",
         .arity = 1, .sig_count = 1, .sigs = { {
             .par_ty = (PFty_t[]) { PFty_xs_string () },
