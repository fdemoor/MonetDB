/* -*- c-basic-offset:4; c-indentation-style:"k&r"; indent-tabs-mode:nil -*- */

/**
 * @file
 * 
 * Pathfinder's representation of the built-in XQuery Functions & Operators 
 * (XQuery F&O) [1].  We maintain a table of built-in F&O which may be
 * loaded into Pathfinder's function environment via #PFfun_xquery_fo ().
 *
 * References
 *
 * [1] XQuery 1.0 and XPath 2.0 Functions and Operators W3C Working
 *     Draft, 15 November 2002, see http://www.w3.org/TR/xquery-operators/.
 *
 *
 * Copyright Notice:
 * -----------------
 *
 * The contents of this file are subject to the Pathfinder Public License
 * Version 1.1 (the "License"); you may not use this file except in
 * compliance with the License.  You may obtain a copy of the License at
 * http://monetdb.cwi.nl/Legal/PathfinderLicense-1.1.html
 *
 * Software distributed under the License is distributed on an "AS IS"
 * basis, WITHOUT WARRANTY OF ANY KIND, either express or implied.  See
 * the License for the specific language governing rights and limitations
 * under the License.
 *
 * The Original Code is the Pathfinder system.
 *
 * The Initial Developer of the Original Code is the Database &
 * Information Systems Group at the University of Konstanz, Germany.
 * Portions created by the University of Konstanz are Copyright (C)
 * 2000-2005 University of Konstanz.  All Rights Reserved.
 *
 * $Id$
 */

/* always include pathfinder.h first! */
#include "pathfinder.h"

#include <assert.h>

#include "xquery_fo.h"

#include "ns.h"
#include "env.h"
#include "types.h"
#include "functions.h"
#include "builtins.h"

/**
 * maxmimum arity for all XQuery F&O functions
 */
#define XQUERY_FO_MAX_ARITY 5

#define PFty_stmt PFty_none

/**
 * List all XQuery built-in functions here.
 *
 * Be aware that order is significant here:
 *
 *  - The first declaration that is found here that matches an
 *    application's argument types will be chosen
 *    (see semantics/typecheck.brg:overload; This allows us to
 *    give more specific and optimized implementations if we
 *    like.).
 *
 *  - Make sure that the *last* function listed is always the
 *    most generic variant (with a signature as stated in the
 *    W3C drafts). The parameter types of the last function (with
 *    correct number of arguments) will decide the function
 *    conversion (XQuery WD 3.1.5) rule to apply.
 */
#define XQUERY_FO                                                        \
{ /* fn:data (item*) as atomic*    (F&O 2.4) */                          \
  { .ns = PFns_fn, .loc = "data",                                        \
    .arity = 1, .par_ty = { PFty_star (PFty_item ()) },                  \
    .ret_ty = PFty_star (PFty_atomic ()) }                               \
, /* fn:number () as double */                                           \
  { .ns = PFns_fn, .loc = "number",                                      \
    .arity = 0,                                                          \
    .ret_ty = PFty_double () }                                           \
, /* fn:number (atomic?) as double */                                    \
  { .ns = PFns_fn, .loc = "number",                                      \
    .arity = 1, .par_ty = { PFty_opt (PFty_atomic ()) },                 \
    .ret_ty = PFty_double () }                                           \
, /* fn:doc (string?) as document? - FIXME: is type of PFty_doc right? */\
  { .ns = PFns_fn, .loc = "doc",                                         \
    .arity = 1, .par_ty = { PFty_opt (PFty_string ()) },                 \
    .ret_ty = PFty_opt (PFty_doc (PFty_xs_anyNode ())),                  \
    .alg = PFbui_fn_doc }                                                \
, /* fn:id (string*) as element* */                                      \
  { .ns = PFns_fn, .loc = "id",                                          \
    .arity = 1, .par_ty = { PFty_star (PFty_string ()) },                \
    .ret_ty = PFty_star (PFty_xs_anyElement ()) }                        \
, /* fn:id (string*, node) as element* */                                \
  { .ns = PFns_fn, .loc = "id",                                          \
    .arity = 2, .par_ty = { PFty_star (PFty_string ()),                  \
                            PFty_node () },                              \
    .ret_ty = PFty_star (PFty_xs_anyElement ()) }                        \
, /* fn:idref (string*) as element* */                                   \
  { .ns = PFns_fn, .loc = "idref",                                       \
    .arity = 1, .par_ty = { PFty_star (PFty_string ()) },                \
    .ret_ty = PFty_star (PFty_xs_anyElement ()) }                        \
, /* fn:idref (string*, node) as element* */                             \
  { .ns = PFns_fn, .loc = "idref",                                       \
    .arity = 2, .par_ty = { PFty_star (PFty_string ()),                  \
                            PFty_node () },                              \
    .ret_ty = PFty_star (PFty_xs_anyElement ()) }                        \
, /* pf:distinct-doc-order (node *) as node* */                          \
  { .ns = PFns_pf, .loc = "distinct-doc-order",                          \
    .arity = 1, .par_ty = { PFty_star (PFty_node ()) },                  \
    .ret_ty = PFty_star (PFty_node ()),                                  \
    .alg = PFbui_pf_distinct_doc_order }                                 \
    /* FIXME: the W3C defined exact-one not so strict, but otherwise
              the typeswich doesn't work anymore */                      \
, /* fn:exactly-one (node *) as node */                                  \
  { .ns = PFns_fn, .loc = "exactly-one",                                 \
    .arity = 1, .par_ty = { PFty_star (PFty_node ()) },                  \
    .ret_ty = PFty_node () }                                             \
, /* fn:zero-or-one (node *) as node */                                  \
  { .ns = PFns_fn, .loc = "zero-or-one",                                 \
    .arity = 1, .par_ty = { PFty_star (PFty_node ()) },                  \
    .ret_ty = PFty_opt (PFty_node ()) }                                  \
, /* fn:unordered (item *) as item */                                    \
  { .ns = PFns_fn, .loc = "unordered",                                   \
    .arity = 1, .par_ty = { PFty_star (PFty_item ()) },                  \
    .ret_ty = PFty_opt (PFty_item ()) }                                  \
                                                                         \
, /* fn:root () as node */                                               \
  { .ns = PFns_fn, .loc = "root",                                        \
    .arity = 0, .par_ty = { PFty_none () },                              \
    .ret_ty = PFty_node() }                                              \
, /* fn:root (node?) as node? */                                         \
  { .ns = PFns_fn, .loc = "root",                                        \
    .arity = 1, .par_ty = { PFty_opt (PFty_node ()) },                   \
    .ret_ty = PFty_opt (PFty_node()) }                                   \
, /* fn:position () as integer */                                        \
  { .ns = PFns_fn, .loc = "position",                                    \
    .arity = 0,                                                          \
    .ret_ty = PFty_integer () }                                          \
, /* fn:last () as integer */                                            \
  { .ns = PFns_fn, .loc = "last",                                        \
    .arity = 0,                                                          \
    .ret_ty = PFty_integer () }                                          \
, /* fn:empty (item*) as boolean  (F&O 14.2.5) */                        \
  { .ns = PFns_fn, .loc = "empty",                                       \
    .arity = 1, .par_ty = { PFty_star (PFty_item ()) },                  \
    .ret_ty = PFty_boolean (),                                           \
    .alg = PFbui_fn_empty }                                              \
, /* fn:exists (item*) as boolean */                                     \
  { .ns = PFns_fn, .loc = "exists",                                      \
    .arity = 1, .par_ty = { PFty_star (PFty_item ()) },                  \
    .ret_ty = PFty_boolean () }                                          \
, /* fn:not (boolean) as boolean  (F&O 7.3.1) */                         \
  { .ns = PFns_fn, .loc = "not",                                         \
    .arity = 1, .par_ty = { PFty_boolean () },                           \
    .ret_ty = PFty_boolean (),                                           \
    .alg = PFbui_fn_not_bln }                                            \
, /* fn:true () as boolean */                                            \
  { .ns = PFns_fn, .loc = "true",                                        \
    .arity = 0,                                                          \
    .ret_ty = PFty_boolean () }                                          \
, /* fn:false () as boolean */                                           \
  { .ns = PFns_fn, .loc = "false",                                       \
    .arity = 0,                                                          \
    .ret_ty = PFty_boolean () }                                          \
, /* fn:boolean (boolean) as boolean */                                  \
  { .ns = PFns_fn, .loc = "boolean",                                     \
    .arity = 1, .par_ty = { PFty_boolean () },                           \
    .ret_ty = PFty_boolean (),                                           \
    .alg = PFbui_fn_boolean_bln }                                        \
, /* fn:boolean (boolean?) as boolean */                                 \
  { .ns = PFns_fn, .loc = "boolean",                                     \
    .arity = 1, .par_ty = { PFty_opt (PFty_boolean ()) },                \
    .ret_ty = PFty_boolean (),                                           \
    .alg = PFbui_fn_boolean_optbln }                                     \
, /* fn:boolean (item*) as boolean */                                    \
  { .ns = PFns_fn, .loc = "boolean",                                     \
    .arity = 1, .par_ty = { PFty_star (PFty_item ()) },                  \
    .ret_ty = PFty_boolean (),                                           \
    .alg = PFbui_fn_boolean_item }                                       \
, /* fn:contains (string?, string?) as boolean */                        \
  { .ns = PFns_fn, .loc = "contains",                                    \
    .arity = 2, .par_ty = { PFty_opt (PFty_string ()),                   \
                            PFty_opt (PFty_string ()) },                 \
    .ret_ty = PFty_boolean () }                                          \
, /* fn:error () as none */                                              \
  { .ns = PFns_fn, .loc = "error",                                       \
    .arity = 0,                                                          \
    .ret_ty = PFty_none () }                                             \
, /* fn:error (string?) as none */                                       \
  { .ns = PFns_fn, .loc = "error",                                       \
    .arity = 1, .par_ty = { PFty_opt (PFty_string ()) },                 \
    .ret_ty = PFty_none () }                                             \
, /* fn:error (string?, string) as none */                               \
  { .ns = PFns_fn, .loc = "error",                                       \
    .arity = 2, .par_ty = { PFty_opt (PFty_string ()),                   \
                            PFty_string () },                            \
    .ret_ty = PFty_none () }                                             \
, /* op:or (boolean, boolean) as boolean */                              \
  { .ns = PFns_op, .loc = "or",                                          \
    .arity = 2, .par_ty = { PFty_boolean (), PFty_boolean () },          \
    .ret_ty = PFty_boolean (),                                           \
    .alg = PFbui_op_or_bln }                                             \
, /* op:and (boolean, boolean) as boolean */                             \
  { .ns = PFns_op, .loc = "and",                                         \
    .arity = 2, .par_ty = { PFty_boolean (), PFty_boolean () },          \
    .ret_ty = PFty_boolean (),                                           \
    .alg = PFbui_op_and_bln }                                            \
, /* op:eq (integer, integer) as boolean */                              \
  { .ns = PFns_op, .loc = "eq",                                          \
    .arity = 2, .par_ty = { PFty_integer (),                             \
                            PFty_integer () },                           \
    .ret_ty = PFty_boolean (),                                           \
    .alg = PFbui_op_eq_int }                                             \
, /* op:eq (integer?, integer?) as boolean? */                           \
  { .ns = PFns_op, .loc = "eq",                                          \
    .arity = 2, .par_ty = { PFty_opt (PFty_integer ()),                  \
                            PFty_opt (PFty_integer ()) },                \
    .ret_ty = PFty_opt (PFty_boolean ()),                                \
    .alg = PFbui_op_eq_int }                                             \
, /* op:eq (decimal, decimal) as boolean */                              \
  { .ns = PFns_op, .loc = "eq",                                          \
    .arity = 2, .par_ty = { PFty_decimal (),                             \
                            PFty_decimal () },                           \
    .ret_ty = PFty_boolean (),                                           \
    .alg = PFbui_op_eq_dec }                                             \
, /* op:eq (decimal?, decimal?) as boolean? */                           \
  { .ns = PFns_op, .loc = "eq",                                          \
    .arity = 2, .par_ty = { PFty_opt (PFty_decimal ()),                  \
                            PFty_opt (PFty_decimal ()) },                \
    .ret_ty = PFty_opt (PFty_boolean ()),                                \
    .alg = PFbui_op_eq_dec }                                             \
, /* op:eq (double, double) as boolean */                                \
  { .ns = PFns_op, .loc = "eq",                                          \
    .arity = 2, .par_ty = { PFty_double (),                              \
                            PFty_double () },                            \
    .ret_ty = PFty_boolean (),                                           \
    .alg = PFbui_op_eq_dbl }                                             \
, /* op:eq (double?, double?) as boolean? */                             \
  { .ns = PFns_op, .loc = "eq",                                          \
    .arity = 2, .par_ty = { PFty_opt (PFty_double ()),                   \
                            PFty_opt (PFty_double ()) },                 \
    .ret_ty = PFty_opt (PFty_boolean ()),                                \
    .alg = PFbui_op_eq_dbl }                                             \
, /* op:eq (boolean, boolean) as boolean */                              \
  { .ns = PFns_op, .loc = "eq",                                          \
    .arity = 2, .par_ty = { PFty_boolean (),                             \
                            PFty_boolean () },                           \
    .ret_ty = PFty_boolean (),                                           \
    .alg = PFbui_op_eq_bln }                                             \
, /* op:eq (boolean?, boolean?) as boolean? */                           \
  { .ns = PFns_op, .loc = "eq",                                          \
    .arity = 2, .par_ty = { PFty_opt (PFty_boolean ()),                  \
                            PFty_opt (PFty_boolean ()) },                \
    .ret_ty = PFty_opt (PFty_boolean ()),                                \
    .alg = PFbui_op_eq_bln }                                             \
, /* op:eq (string, string) as boolean */                                \
  { .ns = PFns_op, .loc = "eq",                                          \
    .arity = 2, .par_ty = { PFty_string (),                              \
                            PFty_string () },                            \
    .ret_ty = PFty_boolean (),                                           \
    .alg = PFbui_op_eq_str }                                             \
, /* op:eq (string?, string?) as boolean? */                             \
  { .ns = PFns_op, .loc = "eq",                                          \
    .arity = 2, .par_ty = { PFty_opt (PFty_string ()),                   \
                            PFty_opt (PFty_string ()) },                 \
    .ret_ty = PFty_opt (PFty_boolean ()),                                \
    .alg = PFbui_op_eq_str }                                             \
                                                                         \
, /* op:ne (integer, integer) as boolean */                              \
  { .ns = PFns_op, .loc = "ne",                                          \
    .arity = 2, .par_ty = { PFty_integer (),                             \
                            PFty_integer () },                           \
    .ret_ty = PFty_boolean (),                                           \
    .alg = PFbui_op_ne_int }                                             \
, /* op:ne (integer?, integer?) as boolean? */                           \
  { .ns = PFns_op, .loc = "ne",                                          \
    .arity = 2, .par_ty = { PFty_opt (PFty_integer ()),                  \
                            PFty_opt (PFty_integer ()) },                \
    .ret_ty = PFty_opt (PFty_boolean ()),                                \
    .alg = PFbui_op_ne_int }                                             \
, /* op:ne (decimal, decimal) as boolean */                              \
  { .ns = PFns_op, .loc = "ne",                                          \
    .arity = 2, .par_ty = { PFty_decimal (),                             \
                            PFty_decimal () },                           \
    .ret_ty = PFty_boolean (),                                           \
    .alg = PFbui_op_ne_dec }                                             \
, /* op:ne (decimal?, decimal?) as boolean? */                           \
  { .ns = PFns_op, .loc = "ne",                                          \
    .arity = 2, .par_ty = { PFty_opt (PFty_decimal ()),                  \
                            PFty_opt (PFty_decimal ()) },                \
    .ret_ty = PFty_opt (PFty_boolean ()),                                \
    .alg = PFbui_op_ne_dec }                                             \
, /* op:ne (double, double) as boolean */                                \
  { .ns = PFns_op, .loc = "ne",                                          \
    .arity = 2, .par_ty = { PFty_double (),                              \
                            PFty_double () },                            \
    .ret_ty = PFty_boolean (),                                           \
    .alg = PFbui_op_ne_dbl }                                             \
, /* op:ne (double?, double?) as boolean? */                             \
  { .ns = PFns_op, .loc = "ne",                                          \
    .arity = 2, .par_ty = { PFty_opt (PFty_double ()),                   \
                            PFty_opt (PFty_double ()) },                 \
    .ret_ty = PFty_opt (PFty_boolean ()),                                \
    .alg = PFbui_op_ne_dbl }                                             \
, /* op:ne (boolean, boolean) as boolean */                              \
  { .ns = PFns_op, .loc = "ne",                                          \
    .arity = 2, .par_ty = { PFty_boolean (),                             \
                            PFty_boolean () },                           \
    .ret_ty = PFty_boolean (),                                           \
    .alg = PFbui_op_ne_bln }                                             \
, /* op:ne (boolean?, boolean?) as boolean? */                           \
  { .ns = PFns_op, .loc = "ne",                                          \
    .arity = 2, .par_ty = { PFty_opt (PFty_boolean ()),                  \
                            PFty_opt (PFty_boolean ()) },                \
    .ret_ty = PFty_opt (PFty_boolean ()),                                \
    .alg = PFbui_op_ne_bln }                                             \
, /* op:ne (string, string) as boolean */                                \
  { .ns = PFns_op, .loc = "ne",                                          \
    .arity = 2, .par_ty = { PFty_string (),                              \
                            PFty_string () },                            \
    .ret_ty = PFty_boolean (),                                           \
    .alg = PFbui_op_ne_str }                                             \
, /* op:ne (string?, string?) as boolean? */                             \
  { .ns = PFns_op, .loc = "ne",                                          \
    .arity = 2, .par_ty = { PFty_opt (PFty_string ()),                   \
                            PFty_opt (PFty_string ()) },                 \
    .ret_ty = PFty_opt (PFty_boolean ()),                                \
    .alg = PFbui_op_ne_str }                                             \
                                                                         \
, /* op:lt (integer, integer) as boolean */                              \
  { .ns = PFns_op, .loc = "lt",                                          \
    .arity = 2, .par_ty = { PFty_integer (),                             \
                            PFty_integer () },                           \
    .ret_ty = PFty_boolean (),                                           \
    .alg = PFbui_op_lt_int }                                             \
, /* op:lt (integer?, integer?) as boolean? */                           \
  { .ns = PFns_op, .loc = "lt",                                          \
    .arity = 2, .par_ty = { PFty_opt (PFty_integer ()),                  \
                            PFty_opt (PFty_integer ()) },                \
    .ret_ty = PFty_opt (PFty_boolean ()),                                \
    .alg = PFbui_op_lt_int }                                             \
, /* op:lt (decimal, decimal) as boolean */                              \
  { .ns = PFns_op, .loc = "lt",                                          \
    .arity = 2, .par_ty = { PFty_decimal (),                             \
                            PFty_decimal () },                           \
    .ret_ty = PFty_boolean (),                                           \
    .alg = PFbui_op_lt_dec }                                             \
, /* op:lt (decimal?, decimal?) as boolean? */                           \
  { .ns = PFns_op, .loc = "lt",                                          \
    .arity = 2, .par_ty = { PFty_opt (PFty_decimal ()),                  \
                            PFty_opt (PFty_decimal ()) },                \
    .ret_ty = PFty_opt (PFty_boolean ()),                                \
    .alg = PFbui_op_lt_dec }                                             \
, /* op:lt (double, double) as boolean */                                \
  { .ns = PFns_op, .loc = "lt",                                          \
    .arity = 2, .par_ty = { PFty_double (),                              \
                            PFty_double () },                            \
    .ret_ty = PFty_boolean (),                                           \
    .alg = PFbui_op_lt_dbl }                                             \
, /* op:lt (double?, double?) as boolean? */                             \
  { .ns = PFns_op, .loc = "lt",                                          \
    .arity = 2, .par_ty = { PFty_opt (PFty_double ()),                   \
                            PFty_opt (PFty_double ()) },                 \
    .ret_ty = PFty_opt (PFty_boolean ()),                                \
    .alg = PFbui_op_lt_dbl }                                             \
, /* op:lt (boolean, boolean) as boolean */                              \
  { .ns = PFns_op, .loc = "lt",                                          \
    .arity = 2, .par_ty = { PFty_boolean (),                             \
                            PFty_boolean () },                           \
    .ret_ty = PFty_boolean (),                                           \
    .alg = PFbui_op_lt_bln }                                             \
, /* op:lt (boolean?, boolean?) as boolean? */                           \
  { .ns = PFns_op, .loc = "lt",                                          \
    .arity = 2, .par_ty = { PFty_opt (PFty_boolean ()),                  \
                            PFty_opt (PFty_boolean ()) },                \
    .ret_ty = PFty_opt (PFty_boolean ()),                                \
    .alg = PFbui_op_lt_bln }                                             \
, /* op:lt (string, string) as boolean */                                \
  { .ns = PFns_op, .loc = "lt",                                          \
    .arity = 2, .par_ty = { PFty_string (),                              \
                            PFty_string () },                            \
    .ret_ty = PFty_boolean (),                                           \
    .alg = PFbui_op_lt_str }                                             \
, /* op:lt (string?, string?) as boolean? */                             \
  { .ns = PFns_op, .loc = "lt",                                          \
    .arity = 2, .par_ty = { PFty_opt (PFty_string ()),                   \
                            PFty_opt (PFty_string ()) },                 \
    .ret_ty = PFty_opt (PFty_boolean ()),                                \
    .alg = PFbui_op_lt_str }                                             \
                                                                         \
, /* op:le (integer, integer) as boolean */                              \
  { .ns = PFns_op, .loc = "le",                                          \
    .arity = 2, .par_ty = { PFty_integer (),                             \
                            PFty_integer () },                           \
    .ret_ty = PFty_boolean (),                                           \
    .alg = PFbui_op_le_int }                                             \
, /* op:le (integer?, integer?) as boolean? */                           \
  { .ns = PFns_op, .loc = "le",                                          \
    .arity = 2, .par_ty = { PFty_opt (PFty_integer ()),                  \
                            PFty_opt (PFty_integer ()) },                \
    .ret_ty = PFty_opt (PFty_boolean ()),                                \
    .alg = PFbui_op_le_int }                                             \
, /* op:le (decimal, decimal) as boolean */                              \
  { .ns = PFns_op, .loc = "le",                                          \
    .arity = 2, .par_ty = { PFty_decimal (),                             \
                            PFty_decimal () },                           \
    .ret_ty = PFty_boolean (),                                           \
    .alg = PFbui_op_le_dec }                                             \
, /* op:le (decimal?, decimal?) as boolean? */                           \
  { .ns = PFns_op, .loc = "le",                                          \
    .arity = 2, .par_ty = { PFty_opt (PFty_decimal ()),                  \
                            PFty_opt (PFty_decimal ()) },                \
    .ret_ty = PFty_opt (PFty_boolean ()),                                \
    .alg = PFbui_op_le_dec }                                             \
, /* op:le (double, double) as boolean */                                \
  { .ns = PFns_op, .loc = "le",                                          \
    .arity = 2, .par_ty = { PFty_double (),                              \
                            PFty_double () },                            \
    .ret_ty = PFty_boolean (),                                           \
    .alg = PFbui_op_le_dbl }                                             \
, /* op:le (double?, double?) as boolean? */                             \
  { .ns = PFns_op, .loc = "le",                                          \
    .arity = 2, .par_ty = { PFty_opt (PFty_double ()),                   \
                            PFty_opt (PFty_double ()) },                 \
    .ret_ty = PFty_opt (PFty_boolean ()),                                \
    .alg = PFbui_op_le_dbl }                                             \
, /* op:le (boolean, boolean) as boolean */                              \
  { .ns = PFns_op, .loc = "le",                                          \
    .arity = 2, .par_ty = { PFty_boolean (),                             \
                            PFty_boolean () },                           \
    .ret_ty = PFty_boolean (),                                           \
    .alg = PFbui_op_le_bln }                                             \
, /* op:le (boolean?, boolean?) as boolean? */                           \
  { .ns = PFns_op, .loc = "le",                                          \
    .arity = 2, .par_ty = { PFty_opt (PFty_boolean ()),                  \
                            PFty_opt (PFty_boolean ()) },                \
    .ret_ty = PFty_opt (PFty_boolean ()),                                \
    .alg = PFbui_op_le_bln }                                             \
, /* op:le (string, string) as boolean */                                \
  { .ns = PFns_op, .loc = "le",                                          \
    .arity = 2, .par_ty = { PFty_string (),                              \
                            PFty_string () },                            \
    .ret_ty = PFty_boolean (),                                           \
    .alg = PFbui_op_le_str }                                             \
, /* op:le (string?, string?) as boolean? */                             \
  { .ns = PFns_op, .loc = "le",                                          \
    .arity = 2, .par_ty = { PFty_opt (PFty_string ()),                   \
                            PFty_opt (PFty_string ()) },                 \
    .ret_ty = PFty_opt (PFty_boolean ()),                                \
    .alg = PFbui_op_le_str }                                             \
                                                                         \
, /* op:gt (integer, integer) as boolean */                              \
  { .ns = PFns_op, .loc = "gt",                                          \
    .arity = 2, .par_ty = { PFty_integer (),                             \
                            PFty_integer () },                           \
    .ret_ty = PFty_boolean (),                                           \
    .alg = PFbui_op_gt_int }                                             \
, /* op:gt (integer?, integer?) as boolean? */                           \
  { .ns = PFns_op, .loc = "gt",                                          \
    .arity = 2, .par_ty = { PFty_opt (PFty_integer ()),                  \
                            PFty_opt (PFty_integer ()) },                \
    .ret_ty = PFty_opt (PFty_boolean ()),                                \
    .alg = PFbui_op_gt_int }                                             \
, /* op:gt (decimal, decimal) as boolean */                              \
  { .ns = PFns_op, .loc = "gt",                                          \
    .arity = 2, .par_ty = { PFty_decimal (),                             \
                            PFty_decimal () },                           \
    .ret_ty = PFty_boolean (),                                           \
    .alg = PFbui_op_gt_dec }                                             \
, /* op:gt (decimal?, decimal?) as boolean? */                           \
  { .ns = PFns_op, .loc = "gt",                                          \
    .arity = 2, .par_ty = { PFty_opt (PFty_decimal ()),                  \
                            PFty_opt (PFty_decimal ()) },                \
    .ret_ty = PFty_opt (PFty_boolean ()),                                \
    .alg = PFbui_op_gt_dec }                                             \
, /* op:gt (double, double) as boolean */                                \
  { .ns = PFns_op, .loc = "gt",                                          \
    .arity = 2, .par_ty = { PFty_double (),                              \
                            PFty_double () },                            \
    .ret_ty = PFty_boolean (),                                           \
    .alg = PFbui_op_gt_dbl }                                             \
, /* op:gt (double?, double?) as boolean? */                             \
  { .ns = PFns_op, .loc = "gt",                                          \
    .arity = 2, .par_ty = { PFty_opt (PFty_double ()),                   \
                            PFty_opt (PFty_double ()) },                 \
    .ret_ty = PFty_opt (PFty_boolean ()),                                \
    .alg = PFbui_op_gt_dbl }                                             \
, /* op:gt (boolean, boolean) as boolean */                              \
  { .ns = PFns_op, .loc = "gt",                                          \
    .arity = 2, .par_ty = { PFty_boolean (),                             \
                            PFty_boolean () },                           \
    .ret_ty = PFty_boolean (),                                           \
    .alg = PFbui_op_gt_bln }                                             \
, /* op:gt (boolean?, boolean?) as boolean? */                           \
  { .ns = PFns_op, .loc = "gt",                                          \
    .arity = 2, .par_ty = { PFty_opt (PFty_boolean ()),                  \
                            PFty_opt (PFty_boolean ()) },                \
    .ret_ty = PFty_opt (PFty_boolean ()),                                \
    .alg = PFbui_op_gt_bln }                                             \
, /* op:gt (string, string) as boolean */                                \
  { .ns = PFns_op, .loc = "gt",                                          \
    .arity = 2, .par_ty = { PFty_string (),                              \
                            PFty_string () },                            \
    .ret_ty = PFty_boolean (),                                           \
    .alg = PFbui_op_gt_str }                                             \
, /* op:gt (string?, string?) as boolean? */                             \
  { .ns = PFns_op, .loc = "gt",                                          \
    .arity = 2, .par_ty = { PFty_opt (PFty_string ()),                   \
                            PFty_opt (PFty_string ()) },                 \
    .ret_ty = PFty_opt (PFty_boolean ()),                                \
    .alg = PFbui_op_gt_str }                                             \
                                                                         \
, /* op:ge (integer, integer) as boolean */                              \
  { .ns = PFns_op, .loc = "ge",                                          \
    .arity = 2, .par_ty = { PFty_integer (),                             \
                            PFty_integer () },                           \
    .ret_ty = PFty_boolean (),                                           \
    .alg = PFbui_op_ge_int }                                             \
, /* op:ge (integer?, integer?) as boolean? */                           \
  { .ns = PFns_op, .loc = "ge",                                          \
    .arity = 2, .par_ty = { PFty_opt (PFty_integer ()),                  \
                            PFty_opt (PFty_integer ()) },                \
    .ret_ty = PFty_opt (PFty_boolean ()),                                \
    .alg = PFbui_op_ge_int }                                             \
, /* op:ge (decimal, decimal) as boolean */                              \
  { .ns = PFns_op, .loc = "ge",                                          \
    .arity = 2, .par_ty = { PFty_decimal (),                             \
                            PFty_decimal () },                           \
    .ret_ty = PFty_boolean (),                                           \
    .alg = PFbui_op_ge_dec }                                             \
, /* op:ge (decimal?, decimal?) as boolean? */                           \
  { .ns = PFns_op, .loc = "ge",                                          \
    .arity = 2, .par_ty = { PFty_opt (PFty_decimal ()),                  \
                            PFty_opt (PFty_decimal ()) },                \
    .ret_ty = PFty_opt (PFty_boolean ()),                                \
    .alg = PFbui_op_ge_dec }                                             \
, /* op:ge (double, double) as boolean */                                \
  { .ns = PFns_op, .loc = "ge",                                          \
    .arity = 2, .par_ty = { PFty_double (),                              \
                            PFty_double () },                            \
    .ret_ty = PFty_boolean (),                                           \
    .alg = PFbui_op_ge_dbl }                                             \
, /* op:ge (double?, double?) as boolean? */                             \
  { .ns = PFns_op, .loc = "ge",                                          \
    .arity = 2, .par_ty = { PFty_opt (PFty_double ()),                   \
                            PFty_opt (PFty_double ()) },                 \
    .ret_ty = PFty_opt (PFty_boolean ()),                                \
    .alg = PFbui_op_ge_dbl }                                             \
, /* op:ge (boolean, boolean) as boolean */                              \
  { .ns = PFns_op, .loc = "ge",                                          \
    .arity = 2, .par_ty = { PFty_boolean (),                             \
                            PFty_boolean () },                           \
    .ret_ty = PFty_boolean (),                                           \
    .alg = PFbui_op_ge_bln }                                             \
, /* op:ge (boolean?, boolean?) as boolean? */                           \
  { .ns = PFns_op, .loc = "ge",                                          \
    .arity = 2, .par_ty = { PFty_opt (PFty_boolean ()),                  \
                            PFty_opt (PFty_boolean ()) },                \
    .ret_ty = PFty_opt (PFty_boolean ()),                                \
    .alg = PFbui_op_ge_bln }                                             \
, /* op:ge (string, string) as boolean */                                \
  { .ns = PFns_op, .loc = "ge",                                          \
    .arity = 2, .par_ty = { PFty_string (),                              \
                            PFty_string () },                            \
    .ret_ty = PFty_boolean (),                                           \
    .alg = PFbui_op_ge_str }                                             \
, /* op:ge (string?, string?) as boolean? */                             \
  { .ns = PFns_op, .loc = "ge",                                          \
    .arity = 2, .par_ty = { PFty_opt (PFty_string ()),                   \
                            PFty_opt (PFty_string ()) },                 \
    .ret_ty = PFty_opt (PFty_boolean ()),                                \
    .alg = PFbui_op_ge_str }                                             \
                                                                         \
                                                                         \
, /* fn:count (item*) as integer */                                      \
  { .ns = PFns_fn, .loc = "count",                                       \
    .arity = 1, .par_ty = { PFty_star (PFty_item ()) },                  \
    .ret_ty = PFty_integer (),                                           \
    .alg = PFbui_fn_count }                                              \
/* untypedAtomic needs to be casted into double therefore */             \
/* fn:max (double*) is the last entry for fn:max */                      \
, /* fn:avg (integer*) as double */                                      \
  { .ns = PFns_fn, .loc = "avg",                                         \
    .arity = 1, .par_ty = { PFty_star (PFty_integer ()) },               \
    .ret_ty = PFty_double () }                                           \
, /* fn:avg (decimal*) as decimal */                                     \
  { .ns = PFns_fn, .loc = "avg",                                         \
    .arity = 1, .par_ty = { PFty_star (PFty_decimal ()) },               \
    .ret_ty = PFty_decimal () }                                          \
, /* fn:avg (double*) as double */                                       \
  { .ns = PFns_fn, .loc = "avg",                                         \
    .arity = 1, .par_ty = { PFty_star (PFty_double ()) },                \
    .ret_ty = PFty_double () }                                           \
, /* fn:max (string*) as string */                                       \
  { .ns = PFns_fn, .loc = "max",                                         \
    .arity = 1, .par_ty = { PFty_star (PFty_string ()) },                \
    .ret_ty = PFty_string () }                                           \
, /* fn:max (integer*) as integer */                                     \
  { .ns = PFns_fn, .loc = "max",                                         \
    .arity = 1, .par_ty = { PFty_star (PFty_integer ()) },               \
    .ret_ty = PFty_integer () }                                          \
, /* fn:max (decimal*) as decimal */                                     \
  { .ns = PFns_fn, .loc = "max",                                         \
    .arity = 1, .par_ty = { PFty_star (PFty_decimal ()) },               \
    .ret_ty = PFty_decimal () }                                          \
, /* fn:max (double*) as double */                                       \
  { .ns = PFns_fn, .loc = "max",                                         \
    .arity = 1, .par_ty = { PFty_star (PFty_double ()) },                \
    .ret_ty = PFty_double () }                                           \
, /* fn:min (string*) as string */                                       \
  { .ns = PFns_fn, .loc = "min",                                         \
    .arity = 1, .par_ty = { PFty_star (PFty_string ()) },                \
    .ret_ty = PFty_string () }                                           \
, /* fn:min (integer*) as integer */                                     \
  { .ns = PFns_fn, .loc = "min",                                         \
    .arity = 1, .par_ty = { PFty_star (PFty_integer ()) },               \
    .ret_ty = PFty_integer () }                                          \
, /* fn:min (decimal*) as decimal */                                     \
  { .ns = PFns_fn, .loc = "min",                                         \
    .arity = 1, .par_ty = { PFty_star (PFty_decimal ()) },               \
    .ret_ty = PFty_decimal () }                                          \
, /* fn:min (double*) as double */                                       \
  { .ns = PFns_fn, .loc = "min",                                         \
    .arity = 1, .par_ty = { PFty_star (PFty_double ()) },                \
    .ret_ty = PFty_double () }                                           \
, /* fn:sum (integer*) as integer */                                     \
  { .ns = PFns_fn, .loc = "sum",                                         \
    .arity = 1, .par_ty = { PFty_star (PFty_integer ()) },               \
    .ret_ty = PFty_integer () }                                          \
, /* fn:sum (decimal*) as decimal */                                     \
  { .ns = PFns_fn, .loc = "sum",                                         \
    .arity = 1, .par_ty = { PFty_star (PFty_decimal ()) },               \
    .ret_ty = PFty_decimal () }                                          \
, /* fn:sum (double*) as double */                                       \
  { .ns = PFns_fn, .loc = "sum",                                         \
    .arity = 1, .par_ty = { PFty_star (PFty_double ()) },                \
    .ret_ty = PFty_double () }                                           \
, /* fn:sum (integer*, integer?) as integer */                           \
  { .ns = PFns_fn, .loc = "sum",                                         \
    .arity = 2, .par_ty = { PFty_star (PFty_integer ()),                 \
                            PFty_opt (PFty_integer ()) },                \
    .ret_ty = PFty_integer () }                                          \
, /* fn:sum (decimal*, decimal?) as decimal */                           \
  { .ns = PFns_fn, .loc = "sum",                                         \
    .arity = 2, .par_ty = { PFty_star (PFty_decimal ()),                 \
                            PFty_opt (PFty_decimal ()) },                \
    .ret_ty = PFty_decimal () }                                          \
, /* fn:sum (double*, double?) as double */                              \
  { .ns = PFns_fn, .loc = "sum",                                         \
    .arity = 2, .par_ty = { PFty_star (PFty_double ()),                  \
                            PFty_opt (PFty_double ()) },                 \
    .ret_ty = PFty_double () }                                           \
, /* fn:abs (integer?) as integer? */                                    \
  { .ns = PFns_fn, .loc = "abs",                                         \
    .arity = 1, .par_ty = { PFty_opt (PFty_integer ()) },                \
    .ret_ty = PFty_opt (PFty_integer ()) }                               \
, /* fn:abs (decimal?) as decimal? */                                    \
  { .ns = PFns_fn, .loc = "abs",                                         \
    .arity = 1, .par_ty = { PFty_opt (PFty_decimal ()) },                \
    .ret_ty = PFty_opt (PFty_decimal ()) }                               \
, /* fn:abs (double?) as double? */                                      \
  { .ns = PFns_fn, .loc = "abs",                                         \
    .arity = 1, .par_ty = { PFty_opt (PFty_double ()) },                 \
    .ret_ty = PFty_opt (PFty_double ()) }                                \
, /* fn:ceiling (integer?) as integer? */                                \
  { .ns = PFns_fn, .loc = "ceiling",                                     \
    .arity = 1, .par_ty = { PFty_opt (PFty_integer ()) },                \
    .ret_ty = PFty_opt (PFty_integer ()) }                               \
, /* fn:ceiling (decimal?) as decimal? */                                \
  { .ns = PFns_fn, .loc = "ceiling",                                     \
    .arity = 1, .par_ty = { PFty_opt (PFty_decimal ()) },                \
    .ret_ty = PFty_opt (PFty_decimal ()) }                               \
, /* fn:ceiling (double?) as double? */                                  \
  { .ns = PFns_fn, .loc = "ceiling",                                     \
    .arity = 1, .par_ty = { PFty_opt (PFty_double ()) },                 \
    .ret_ty = PFty_opt (PFty_double ()) }                                \
, /* fn:floor (integer?) as integer? */                                  \
  { .ns = PFns_fn, .loc = "floor",                                       \
    .arity = 1, .par_ty = { PFty_opt (PFty_integer ()) },                \
    .ret_ty = PFty_opt (PFty_integer ()) }                               \
, /* fn:floor (decimal?) as decimal? */                                  \
  { .ns = PFns_fn, .loc = "floor",                                       \
    .arity = 1, .par_ty = { PFty_opt (PFty_decimal ()) },                \
    .ret_ty = PFty_opt (PFty_decimal ()) }                               \
, /* fn:floor (double?) as double? */                                    \
  { .ns = PFns_fn, .loc = "floor",                                       \
    .arity = 1, .par_ty = { PFty_opt (PFty_double ()) },                 \
    .ret_ty = PFty_opt (PFty_double ()) }                                \
, /* fn:round (integer?) as integer? */                                  \
  { .ns = PFns_fn, .loc = "round",                                       \
    .arity = 1, .par_ty = { PFty_opt (PFty_integer ()) },                \
    .ret_ty = PFty_opt (PFty_integer ()) }                               \
, /* fn:round (decimal?) as decimal? */                                  \
  { .ns = PFns_fn, .loc = "round",                                       \
    .arity = 1, .par_ty = { PFty_opt (PFty_decimal ()) },                \
    .ret_ty = PFty_opt (PFty_decimal ()) }                               \
, /* fn:round (double?) as double? */                                    \
  { .ns = PFns_fn, .loc = "round",                                       \
    .arity = 1, .par_ty = { PFty_opt (PFty_double ()) },                 \
    .ret_ty = PFty_opt (PFty_double ()) }                                \
, /* op:plus (integer, integer) as integer */                            \
  { .ns = PFns_op, .loc = "plus",                                        \
    .arity = 2, .par_ty = { PFty_integer (),                             \
                            PFty_integer () },                           \
    .ret_ty = PFty_integer (),                                           \
    .alg = PFbui_op_numeric_add_int }                                    \
, /* op:plus (integer?, integer?) as integer? */                         \
  { .ns = PFns_op, .loc = "plus",                                        \
    .arity = 2, .par_ty = { PFty_opt (PFty_integer ()),                  \
                            PFty_opt (PFty_integer ()) },                \
    .ret_ty = PFty_opt (PFty_integer ()),                                \
    .alg = PFbui_op_numeric_add_int }                                    \
, /* op:plus (decimal, decimal) as decimal */                            \
  { .ns = PFns_op, .loc = "plus",                                        \
    .arity = 2, .par_ty = { PFty_decimal (),                             \
                            PFty_decimal () },                           \
    .ret_ty = PFty_decimal (),                                           \
    .alg = PFbui_op_numeric_add_dec }                                    \
, /* op:plus (decimal?, decimal?) as decimal? */                         \
  { .ns = PFns_op, .loc = "plus",                                        \
    .arity = 2, .par_ty = { PFty_opt (PFty_decimal ()),                  \
                            PFty_opt (PFty_decimal ()) },                \
    .ret_ty = PFty_opt (PFty_decimal ()),                                \
    .alg = PFbui_op_numeric_add_dec }                                    \
, /* op:plus (double, double) as double */                               \
  { .ns = PFns_op, .loc = "plus",                                        \
    .arity = 2, .par_ty = { PFty_double (),                              \
                            PFty_double () },                            \
    .ret_ty = PFty_double (),                                            \
    .alg = PFbui_op_numeric_add_dbl }                                    \
, /* op:plus (double?, double?) as double? */                            \
  { .ns = PFns_op, .loc = "plus",                                        \
    .arity = 2, .par_ty = { PFty_opt (PFty_double ()),                   \
                            PFty_opt (PFty_double ()) },                 \
    .ret_ty = PFty_opt (PFty_double ()),                                 \
    .alg = PFbui_op_numeric_add_dbl }                                    \
                                                                         \
, /* op:minus (integer, integer) as integer */                           \
  { .ns = PFns_op, .loc = "minus",                                       \
    .arity = 2, .par_ty = { PFty_integer (),                             \
                            PFty_integer () },                           \
    .ret_ty = PFty_integer (),                                           \
    .alg = PFbui_op_numeric_subtract_int }                               \
, /* op:minus (integer?, integer?) as integer? */                        \
  { .ns = PFns_op, .loc = "minus",                                       \
    .arity = 2, .par_ty = { PFty_opt (PFty_integer ()),                  \
                            PFty_opt (PFty_integer ()) },                \
    .ret_ty = PFty_opt (PFty_integer ()),                                \
    .alg = PFbui_op_numeric_subtract_int }                               \
, /* op:minus (decimal, decimal) as decimal */                           \
  { .ns = PFns_op, .loc = "minus",                                       \
    .arity = 2, .par_ty = { PFty_decimal (),                             \
                            PFty_decimal () },                           \
    .ret_ty = PFty_decimal (),                                           \
    .alg = PFbui_op_numeric_subtract_dec }                               \
, /* op:minus (decimal?, decimal?) as decimal? */                        \
  { .ns = PFns_op, .loc = "minus",                                       \
    .arity = 2, .par_ty = { PFty_opt (PFty_decimal ()),                  \
                            PFty_opt (PFty_decimal ()) },                \
    .ret_ty = PFty_opt (PFty_decimal ()),                                \
    .alg = PFbui_op_numeric_subtract_dec }                               \
, /* op:minus (double, double) as double */                              \
  { .ns = PFns_op, .loc = "minus",                                       \
    .arity = 2, .par_ty = { PFty_double (),                              \
                            PFty_double () },                            \
    .ret_ty = PFty_double (),                                            \
    .alg = PFbui_op_numeric_subtract_dbl }                               \
, /* op:minus (double?, double?) as double? */                           \
  { .ns = PFns_op, .loc = "minus",                                       \
    .arity = 2, .par_ty = { PFty_opt (PFty_double ()),                   \
                            PFty_opt (PFty_double ()) },                 \
    .ret_ty = PFty_opt (PFty_double ()),                                 \
    .alg = PFbui_op_numeric_subtract_dbl }                               \
                                                                         \
, /* op:times (integer, integer) as integer */                           \
  { .ns = PFns_op, .loc = "times",                                       \
    .arity = 2, .par_ty = { PFty_integer (),                             \
                            PFty_integer () },                           \
    .ret_ty = PFty_integer (),                                           \
    .alg = PFbui_op_numeric_multiply_int }                               \
, /* op:times (integer?, integer?) as integer? */                        \
  { .ns = PFns_op, .loc = "times",                                       \
    .arity = 2, .par_ty = { PFty_opt (PFty_integer ()),                  \
                            PFty_opt (PFty_integer ()) },                \
    .ret_ty = PFty_opt (PFty_integer ()),                                \
    .alg = PFbui_op_numeric_multiply_int }                               \
, /* op:times (decimal, decimal) as decimal */                           \
  { .ns = PFns_op, .loc = "times",                                       \
    .arity = 2, .par_ty = { PFty_decimal (),                             \
                            PFty_decimal () },                           \
    .ret_ty = PFty_decimal (),                                           \
    .alg = PFbui_op_numeric_multiply_dec }                               \
, /* op:times (decimal?, decimal?) as decimal? */                        \
  { .ns = PFns_op, .loc = "times",                                       \
    .arity = 2, .par_ty = { PFty_opt (PFty_decimal ()),                  \
                            PFty_opt (PFty_decimal ()) },                \
    .ret_ty = PFty_opt (PFty_decimal ()),                                \
    .alg = PFbui_op_numeric_multiply_dec }                               \
, /* op:times (double, double) as double */                              \
  { .ns = PFns_op, .loc = "times",                                       \
    .arity = 2, .par_ty = { PFty_double (),                              \
                            PFty_double () },                            \
    .ret_ty = PFty_double (),                                            \
    .alg = PFbui_op_numeric_multiply_dbl }                               \
, /* op:times (double?, double?) as double? */                           \
  { .ns = PFns_op, .loc = "times",                                       \
    .arity = 2, .par_ty = { PFty_opt (PFty_double ()),                   \
                            PFty_opt (PFty_double ()) },                 \
    .ret_ty = PFty_opt (PFty_double ()),                                 \
    .alg = PFbui_op_numeric_multiply_dbl }                               \
                                                                         \
, /* op:div (decimal, decimal) as decimal */                             \
  { .ns = PFns_op, .loc = "div",                                         \
    .arity = 2, .par_ty = { PFty_decimal (),                             \
                            PFty_decimal () },                           \
    .ret_ty = PFty_decimal (),                                           \
    .alg = PFbui_op_numeric_divide_dec }                                 \
, /* op:div (decimal?, decimal?) as decimal? */                          \
  { .ns = PFns_op, .loc = "div",                                         \
    .arity = 2, .par_ty = { PFty_opt (PFty_decimal ()),                  \
                            PFty_opt (PFty_decimal ()) },                \
    .ret_ty = PFty_opt (PFty_decimal ()),                                \
    .alg = PFbui_op_numeric_divide_dec }                                 \
, /* op:div (double, double) as double */                                \
  { .ns = PFns_op, .loc = "div",                                         \
    .arity = 2, .par_ty = { PFty_double (),                              \
                            PFty_double () },                            \
    .ret_ty = PFty_double (),                                            \
    .alg = PFbui_op_numeric_divide_dbl }                                 \
, /* op:div (double?, double?) as double? */                             \
  { .ns = PFns_op, .loc = "div",                                         \
    .arity = 2, .par_ty = { PFty_opt (PFty_double ()),                   \
                            PFty_opt (PFty_double ()) },                 \
    .ret_ty = PFty_opt (PFty_double ()),                                 \
    .alg = PFbui_op_numeric_divide_dbl }                                 \
                                                                         \
, /* op:idiv (integer, integer) as integer */                            \
  { .ns = PFns_op, .loc = "idiv",                                        \
    .arity = 2, .par_ty = { PFty_integer (),                             \
                            PFty_integer () },                           \
    .ret_ty = PFty_integer (),                                           \
    .alg = PFbui_op_numeric_idivide_int }                                \
, /* op:idiv (integer?, integer?) as integer? */                         \
  { .ns = PFns_op, .loc = "idiv",                                        \
    .arity = 2, .par_ty = { PFty_opt (PFty_integer ()),                  \
                            PFty_opt (PFty_integer ()) },                \
    .ret_ty = PFty_opt (PFty_integer ()),                                \
    .alg = PFbui_op_numeric_idivide_int }                                \
, /* op:idiv (decimal, decimal) as integer */                            \
  { .ns = PFns_op, .loc = "idiv",                                        \
    .arity = 2, .par_ty = { PFty_decimal (),                             \
                            PFty_decimal () },                           \
    .ret_ty = PFty_integer (),                                           \
    .alg = PFbui_op_numeric_idivide_dec }                                \
, /* op:idiv (decimal?, decimal?) as integer? */                         \
  { .ns = PFns_op, .loc = "idiv",                                        \
    .arity = 2, .par_ty = { PFty_opt (PFty_decimal ()),                  \
                            PFty_opt (PFty_decimal ()) },                \
    .ret_ty = PFty_opt (PFty_integer ()),                                \
    .alg = PFbui_op_numeric_idivide_dec }                                \
, /* op:idiv (double, double) as integer */                              \
  { .ns = PFns_op, .loc = "idiv",                                        \
    .arity = 2, .par_ty = { PFty_double (),                              \
                            PFty_double () },                            \
    .ret_ty = PFty_integer (),                                           \
    .alg = PFbui_op_numeric_idivide_dbl }                                \
, /* op:idiv (double?, double?) as integer? */                           \
  { .ns = PFns_op, .loc = "idiv",                                        \
    .arity = 2, .par_ty = { PFty_opt (PFty_double ()),                   \
                            PFty_opt (PFty_double ()) },                 \
    .ret_ty = PFty_opt (PFty_integer ()),                                \
    .alg = PFbui_op_numeric_idivide_dbl }                                \
                                                                         \
, /* op:mod (integer, integer) as integer */                             \
  { .ns = PFns_op, .loc = "mod",                                         \
    .arity = 2, .par_ty = { PFty_integer (),                             \
                            PFty_integer () },                           \
    .ret_ty = PFty_integer (),                                           \
    .alg = PFbui_op_numeric_modulo_int }                                 \
, /* op:mod (integer?, integer?) as integer? */                          \
  { .ns = PFns_op, .loc = "mod",                                         \
    .arity = 2, .par_ty = { PFty_opt (PFty_integer ()),                  \
                            PFty_opt (PFty_integer ()) },                \
    .ret_ty = PFty_opt (PFty_integer ()),                                \
    .alg = PFbui_op_numeric_modulo_int }                                 \
, /* op:mod (decimal, decimal) as decimal */                             \
  { .ns = PFns_op, .loc = "mod",                                         \
    .arity = 2, .par_ty = { PFty_decimal (),                             \
                            PFty_decimal () },                           \
    .ret_ty = PFty_decimal (),                                           \
    .alg = PFbui_op_numeric_modulo_dec }                                 \
, /* op:mod (decimal?, decimal?) as decimal? */                          \
  { .ns = PFns_op, .loc = "mod",                                         \
    .arity = 2, .par_ty = { PFty_opt (PFty_decimal ()),                  \
                            PFty_opt (PFty_decimal ()) },                \
    .ret_ty = PFty_opt (PFty_decimal ()),                                \
    .alg = PFbui_op_numeric_modulo_dec }                                 \
, /* op:mod (double, double) as double */                                \
  { .ns = PFns_op, .loc = "mod",                                         \
    .arity = 2, .par_ty = { PFty_double (),                              \
                            PFty_double () },                            \
    .ret_ty = PFty_double (),                                            \
    .alg = PFbui_op_numeric_modulo_dbl }                                 \
, /* op:mod (double?, double?) as double? */                             \
  { .ns = PFns_op, .loc = "mod",                                         \
    .arity = 2, .par_ty = { PFty_opt (PFty_double ()),                   \
                            PFty_opt (PFty_double ()) },                 \
    .ret_ty = PFty_opt (PFty_double ()),                                 \
    .alg = PFbui_op_numeric_modulo_dbl }                                 \
                                                                         \
                                                                         \
, /* pf:item-sequence-to-node-sequence (item*) as node* */               \
  { .ns = PFns_pf, .loc = "item-sequence-to-node-sequence",              \
    .arity = 1, .par_ty = { PFty_star (PFty_item ())},                   \
    .ret_ty = PFty_star (PFty_node ()),                                  \
    .alg = PFbui_pf_item_seq_to_node_seq }                               \
, /* pf:item-sequence-to-untypedAtomic (item*) as untypedAtomic */       \
  { .ns = PFns_pf, .loc = "item-sequence-to-untypedAtomic",              \
    .arity = 1, .par_ty = { PFty_star (PFty_item ())},                   \
    .ret_ty = PFty_untypedAtomic () }                                    \
, /* pf:merge-adjacent-text-nodes (node*) as node* */                    \
  { .ns = PFns_pf, .loc = "merge-adjacent-text-nodes",                   \
    .arity = 1, .par_ty = { PFty_star (PFty_node ())},                   \
    .ret_ty = PFty_star (PFty_node ()),                                  \
    .alg = PFbui_pf_merge_adjacent_text_nodes }                          \
  /* FIXME: distinct-values should be changed to anyAtomicType* */       \
, /* fn:distinct-values (atomic*) as atomic* */                          \
  { .ns = PFns_fn, .loc = "distinct-values",                             \
    .arity = 1, .par_ty = { PFty_star (PFty_string ())},                 \
    .ret_ty = PFty_star (PFty_untypedAtomic ()) }                        \
, /* op:is-same-node (node, node) as boolean */                          \
  { .ns = PFns_op, .loc = "is-same-node",                                \
    .arity = 2, .par_ty = { PFty_node (),                                \
                            PFty_node ()},                               \
    .ret_ty = PFty_boolean (),                                           \
    .alg = PFbui_op_is_same_node }                                       \
, /* op:node-before (node, node) as boolean */                           \
  { .ns = PFns_op, .loc = "node-before",                                 \
    .arity = 2, .par_ty = { PFty_node (),                                \
                            PFty_node ()},                               \
    .ret_ty = PFty_boolean (),                                           \
    .alg = PFbui_op_node_before }                                        \
, /* op:node-after (node, node) as boolean */                            \
  { .ns = PFns_op, .loc = "node-after",                                  \
    .arity = 2, .par_ty = { PFty_node (),                                \
                            PFty_node ()},                               \
    .ret_ty = PFty_boolean (),                                           \
    .alg = PFbui_op_node_after }                                         \
, /* op:union (node*, node*) as node* */                                 \
  { .ns = PFns_op, .loc = "union",                                       \
    .arity = 2, .par_ty = { PFty_star (PFty_node ()),                    \
                            PFty_star (PFty_node ()) },                  \
    .ret_ty = PFty_star (PFty_node ()),                                  \
    .alg = PFbui_op_union }                                              \
, /* op:intersect (node*, node*) as node* */                             \
  { .ns = PFns_op, .loc = "intersect",                                   \
    .arity = 2, .par_ty = { PFty_star (PFty_node ()),                    \
                            PFty_star (PFty_node ()) },                  \
    .ret_ty = PFty_star (PFty_node ()),                                  \
    .alg = PFbui_op_intersect }                                          \
, /* op:except (node*, node*) as node* */                                \
  { .ns = PFns_op, .loc = "except",                                      \
    .arity = 2, .par_ty = { PFty_star (PFty_node ()),                    \
                            PFty_star (PFty_node ()) },                  \
    .ret_ty = PFty_star (PFty_node ()),                                  \
    .alg = PFbui_op_except }                                             \
, /* op:to (integer, integer) as integer* */                             \
  { .ns = PFns_op, .loc = "to",                                          \
    .arity = 2, .par_ty = { PFty_integer (), PFty_integer () },          \
    .ret_ty = PFty_star (PFty_integer ()) }                              \
, /* pf:typed-value (node) as untypedAtomic* */                          \
  { .ns = PFns_pf, .loc = "typed-value",                                 \
    .arity = 1, .par_ty = { PFty_node () },                              \
    .ret_ty = PFty_star (PFty_untypedAtomic ()),                         \
    /* FIXME: does this still fit or is it string-value? */              \
    .alg = PFbui_op_typed_value }                                        \
, /* pf:string-value (node) as string */                                 \
  { .ns = PFns_pf, .loc = "string-value",                                \
    .arity = 1, .par_ty = { PFty_node () },                              \
    .ret_ty = PFty_string (),                                            \
    .alg = PFbui_pf_string_value }                                       \
, /* fn:name (node) as string */                                         \
  { .ns = PFns_fn, .loc = "name",                                        \
    .arity = 0,                                                          \
    .ret_ty = PFty_string () }                                           \
, /* fn:name (node) as string */                                         \
  { .ns = PFns_fn, .loc = "name",                                        \
    .arity = 1, .par_ty = { PFty_opt (PFty_node ()) },                   \
    .ret_ty = PFty_string () }                                           \
, /* fn:local-name (node) as string */                                   \
  { .ns = PFns_fn, .loc = "local-name",                                  \
    .arity = 0,                                                          \
    .ret_ty = PFty_string () }                                           \
, /* fn:local-name (node) as string */                                   \
  { .ns = PFns_fn, .loc = "local-name",                                  \
    .arity = 1, .par_ty = { PFty_opt (PFty_node ()) },                   \
    .ret_ty = PFty_string () }                                           \
, /* fn:namespace-uri (node) as string */                                \
  { .ns = PFns_fn, .loc = "namespace-uri",                               \
    .arity = 0,                                                          \
    .ret_ty = PFty_string () }                                           \
, /* fn:namespace-uri (node) as string */                                \
  { .ns = PFns_fn, .loc = "namespace-uri",                               \
    .arity = 1, .par_ty = { PFty_opt (PFty_node ()) },                   \
    .ret_ty = PFty_string () }                                           \
, /* fn:string () as string */                                           \
  { .ns = PFns_fn, .loc = "string",                                      \
    .arity = 0, .par_ty = { PFty_none () },                              \
    .ret_ty = PFty_string () }                                           \
, /* fn:string (item?) as string */                                      \
  { .ns = PFns_fn, .loc = "string",                                      \
    .arity = 1, .par_ty = { PFty_opt (PFty_item ()) },                   \
    .ret_ty = PFty_string () }                                           \
, /* fn:string-join (string*, string) as string */                       \
  { .ns = PFns_fn, .loc = "string-join",                                 \
    .arity = 2, .par_ty = { PFty_star (PFty_string ()),                  \
                            PFty_string () },                            \
    .ret_ty = PFty_string () }                                           \
, /* fn:concat (string, string) as string */                             \
  /* This is more strict that the W3C variant. Maybe we can do with */   \
  /* that strict variant. */                                             \
  { .ns = PFns_fn, .loc = "concat",                                      \
    .arity = 2, .par_ty = { PFty_string(), PFty_string() },              \
    .ret_ty = PFty_string () }                                           \
, /* fn:starts-with (string?, string?) as boolean */                     \
  { .ns = PFns_fn, .loc = "starts-with",                                 \
    .arity = 2, .par_ty = { PFty_opt (PFty_string ()),                   \
                            PFty_opt (PFty_string ()) },                 \
    .ret_ty = PFty_boolean () }                                          \
, /* fn:ends-with (string?, string?) as boolean */                       \
  { .ns = PFns_fn, .loc = "ends-with",                                   \
    .arity = 2, .par_ty = { PFty_opt (PFty_string ()),                   \
                            PFty_opt (PFty_string ()) },                 \
    .ret_ty = PFty_boolean () }                                          \
, /* fn:normalize-space () as string */                                  \
  { .ns = PFns_fn, .loc = "normalize-space",                             \
    .arity = 0,                                                          \
    .ret_ty = PFty_string () }                                           \
, /* fn:normalize-space (string?) as string */                           \
  { .ns = PFns_fn, .loc = "normalize-space",                             \
    .arity = 1, .par_ty = { PFty_opt (PFty_string ()) },                 \
    .ret_ty = PFty_string () }                                           \
, /* fn:lower-case (string?) as string */                                \
  { .ns = PFns_fn, .loc = "lower-case",                                  \
    .arity = 1, .par_ty = { PFty_opt (PFty_string ()) },                 \
    .ret_ty = PFty_string () }                                           \
, /* fn:upper-case (string?) as string */                                \
  { .ns = PFns_fn, .loc = "upper-case",                                  \
    .arity = 1, .par_ty = { PFty_opt (PFty_string ()) },                 \
    .ret_ty = PFty_string () }                                           \
, /* fn:substring (string?, double) as string */                         \
  { .ns = PFns_fn, .loc = "substring",                                   \
    .arity = 2, .par_ty = { PFty_opt (PFty_string ()),                   \
                            PFty_double () },                            \
    .ret_ty = PFty_string () }                                           \
, /* fn:substring (string?, double, double) as string */                 \
  { .ns = PFns_fn, .loc = "substring",                                   \
    .arity = 3, .par_ty = { PFty_opt (PFty_string ()),                   \
                            PFty_double (),                              \
                            PFty_double () },                            \
    .ret_ty = PFty_string () }                                           \
, /* fn:substring-before (string?, string?) as string */                 \
  { .ns = PFns_fn, .loc = "substring-before",                            \
    .arity = 2, .par_ty = { PFty_opt (PFty_string ()),                   \
                            PFty_opt (PFty_string ()) },                 \
    .ret_ty = PFty_string () }                                           \
, /* fn:substring-after (string?, string?) as string */                  \
  { .ns = PFns_fn, .loc = "substring-after",                             \
    .arity = 2, .par_ty = { PFty_opt (PFty_string ()),                   \
                            PFty_opt (PFty_string ()) },                 \
    .ret_ty = PFty_string () }                                           \
, /* fn:string-length () as integer */                                   \
  { .ns = PFns_fn, .loc = "string-length",                               \
    .arity = 0,                                                          \
    .ret_ty = PFty_integer () }                                          \
, /* fn:string-length (string?) as integer */                            \
  { .ns = PFns_fn, .loc = "string-length",                               \
    .arity = 1, .par_ty = { PFty_opt (PFty_string ()) },                 \
    .ret_ty = PFty_integer () }                                          \
, /* fn:translate (string?, string, string) as string */                 \
  { .ns = PFns_fn, .loc = "translate",                                   \
    .arity = 3, .par_ty = { PFty_opt (PFty_string ()),                   \
                            PFty_string (),                              \
                            PFty_string () },                            \
    .ret_ty = PFty_string () }                                           \
, /* fn:replace (string?, string, string) as string? */                  \
  { .ns = PFns_fn, .loc = "replace",                                     \
    .arity = 3, .par_ty = { PFty_opt (PFty_string ()),                   \
                            PFty_string (),                              \
                            PFty_string () },                            \
    .ret_ty = PFty_opt( PFty_string ()) }                                \
, /* fn:replace (string?, string, string, string) as string? */          \
  { .ns = PFns_fn, .loc = "replace",                                     \
    .arity = 4, .par_ty = { PFty_opt (PFty_string ()),                   \
                            PFty_string (),                              \
                            PFty_string (),                              \
                            PFty_string () },                            \
    .ret_ty = PFty_opt( PFty_string ()) }                                \
, /* pf:node-name-eq (xs:string, xs:string,                          */  \
  /*                  (xs:anyElement | xs:anyAttribute) *)           */  \
  /*     as xs:boolean                                               */  \
  { .ns = PFns_pf, .loc = "node-name-eq",                                \
    .arity = 3, .par_ty = { PFty_xs_string (),                           \
                            PFty_xs_string (),                           \
                            PFty_star (                                  \
                                PFty_choice (PFty_xs_anyElement (),      \
                                             PFty_xs_anyAttribute ()))}, \
    .ret_ty = PFty_xs_boolean () }                                       \
<<<<<<< HEAD
, /* fn:subsequence(node*, double) as node* */                           \
  { .ns = PFns_fn, .loc = "subsequence",                                 \
    .arity = 2, .par_ty = { PFty_star (PFty_node ()),                    \
                            PFty_double () },                            \
    .ret_ty = PFty_star (PFty_node ()) }                                 \
, /* fn:subsequence(node*, double, double) as node* */                   \
  { .ns = PFns_fn, .loc = "subsequence",                                 \
    .arity = 3, .par_ty = { PFty_star (PFty_node ()),                    \
                            PFty_double (),                              \
                            PFty_double () },                            \
    .ret_ty = PFty_star (PFty_node ()) }                                 \
=======
>>>>>>> ad0e9e98
, /* fn:subsequence(item*, double) as item* */                           \
  /* Note that typecheck.brg implements a specific typing rule! */       \
  { .ns = PFns_fn, .loc = "subsequence",                                 \
    .arity = 2, .par_ty = { PFty_star (PFty_item ()),                    \
                            PFty_double () },                            \
    .ret_ty = PFty_star (PFty_item ()) }                                 \
, /* fn:subsequence(item*, double, double) as item* */                   \
  /* Note that typecheck.brg implements a specific typing rule! */       \
  { .ns = PFns_fn, .loc = "subsequence",                                 \
    .arity = 3, .par_ty = { PFty_star (PFty_item ()),                    \
                            PFty_double (),                              \
                            PFty_double () },                            \
    .ret_ty = PFty_star (PFty_item ()) }                                 \
/* Below are the function declarations for the UpdateX functions */      \
,  /* fn:delete (node) as stmt */                                        \
  { .ns = PFns_fn, .loc = "delete",                                      \
    .arity = 1, .par_ty = { PFty_node () },                              \
    .ret_ty = PFty_stmt () }                                             \
,  /* fn:insert-first (node, node) as stmt */                            \
  { .ns = PFns_fn, .loc = "insert-first",                                \
    .arity = 2, .par_ty = { PFty_node (),                                \
                            PFty_node () },                              \
    .ret_ty = PFty_stmt () }                                             \
,  /* fn:insert-last (node, node) as stmt */                             \
  { .ns = PFns_fn, .loc = "insert-last",                                 \
    .arity = 2, .par_ty = { PFty_node (),                                \
                            PFty_node () },                              \
    .ret_ty = PFty_stmt () }                                             \
,  /* fn:insert-before (node, node) as stmt */                           \
  { .ns = PFns_fn, .loc = "insert-before",                               \
    .arity = 2, .par_ty = { PFty_node (),                                \
                            PFty_node () },                              \
    .ret_ty = PFty_stmt () }                                             \
,  /* fn:insert-after (node, node) as stmt */                            \
  { .ns = PFns_fn, .loc = "insert-after",                                \
    .arity = 2, .par_ty = { PFty_node (),                                \
                            PFty_node () },                              \
    .ret_ty = PFty_stmt () }                                             \
,  /* fn:set-attr (node, str, str) as stmt */                            \
   /* args are: node, loc, value */                                      \
  { .ns = PFns_fn, .loc = "set-attr",                                    \
    .arity = 3, .par_ty = { PFty_node (),                                \
                            PFty_string (),                              \
                            PFty_string () },                            \
    .ret_ty = PFty_stmt () }                                             \
,  /* fn:set-attr (node, str, str, str, str) as stmt */                  \
   /* args are: node, loc, prefix, URI, value */                         \
  { .ns = PFns_fn, .loc = "set-attr",                                    \
    .arity = 5, .par_ty = { PFty_node (),                                \
                            PFty_string (),                              \
                            PFty_string (),                              \
                            PFty_string (),                              \
                            PFty_string () },                            \
    .ret_ty = PFty_stmt () }                                             \
,  /* fn:unset-attr (node, str) as stmt */                               \
   /* args are: node, loc */                                             \
  { .ns = PFns_fn, .loc = "unset-attr",                                  \
    .arity = 2, .par_ty = { PFty_node (),                                \
                            PFty_string () },                            \
    .ret_ty = PFty_stmt () }                                             \
,  /* fn:unset-attr (node, str) as stmt */                               \
   /* args are: node, loc, prefix, URI */                                \
  { .ns = PFns_fn, .loc = "unset-attr",                                  \
    .arity = 4, .par_ty = { PFty_node (),                                \
                            PFty_string (),                              \
                            PFty_string (),                              \
                            PFty_string () },                            \
    .ret_ty = PFty_stmt () }                                             \
,  /* fn:set-text (node, str) as stmt */                                 \
  { .ns = PFns_fn, .loc = "set-text",                                    \
    .arity = 2, .par_ty = { PFty_node (),                                \
                            PFty_string () },                            \
    .ret_ty = PFty_stmt () }                                             \
,  /* fn:set-comment (node, str) as stmt */                              \
  { .ns = PFns_fn, .loc = "set-comment",                                 \
    .arity = 2, .par_ty = { PFty_node (),                                \
                            PFty_string () },                            \
    .ret_ty = PFty_stmt () }                                             \
,  /* fn:set-pi (node, str, str) as stmt */                              \
  { .ns = PFns_fn, .loc = "set-pi",                                      \
    .arity = 3, .par_ty = { PFty_node (),                                \
                            PFty_string (),                              \
                            PFty_string () },                            \
    .ret_ty = PFty_stmt () }                                             \
                                                                         \
, { .loc = 0 }                                                           \
}

/**
 * Load XQuery built-in function signatures into function environment.
 */
void
PFfun_xquery_fo ()
{
    struct {  
        PFns_t ns;
        char *loc;                                 
        unsigned int arity;
        PFty_t par_ty[XQUERY_FO_MAX_ARITY]; 
        PFty_t ret_ty;
        struct PFla_pair_t (*alg) (const struct PFla_op_t *,
                                   struct PFla_pair_t *);
    } xquery_fo[] = XQUERY_FO;

    PFqname_t    qn;
    unsigned int n;

    PFfun_env = PFenv ();

    for (n = 0; xquery_fo[n].loc; n++) {
        assert (xquery_fo[n].arity <= XQUERY_FO_MAX_ARITY);
        
        /* construct function name */
        qn = PFqname (xquery_fo[n].ns, xquery_fo[n].loc);
        
        /* insert built-in XQuery F&O into function environment */
        PFenv_bind (PFfun_env,
                    qn,
                    (void *) PFfun_new (qn,
                                        xquery_fo[n].arity, 
                                        true,
                                        xquery_fo[n].par_ty,
                                        &(xquery_fo[n].ret_ty),
                                        xquery_fo[n].alg,
                                        NULL));
    }
                                           
}

/* vim:set shiftwidth=4 expandtab: */<|MERGE_RESOLUTION|>--- conflicted
+++ resolved
@@ -1111,20 +1111,6 @@
                                 PFty_choice (PFty_xs_anyElement (),      \
                                              PFty_xs_anyAttribute ()))}, \
     .ret_ty = PFty_xs_boolean () }                                       \
-<<<<<<< HEAD
-, /* fn:subsequence(node*, double) as node* */                           \
-  { .ns = PFns_fn, .loc = "subsequence",                                 \
-    .arity = 2, .par_ty = { PFty_star (PFty_node ()),                    \
-                            PFty_double () },                            \
-    .ret_ty = PFty_star (PFty_node ()) }                                 \
-, /* fn:subsequence(node*, double, double) as node* */                   \
-  { .ns = PFns_fn, .loc = "subsequence",                                 \
-    .arity = 3, .par_ty = { PFty_star (PFty_node ()),                    \
-                            PFty_double (),                              \
-                            PFty_double () },                            \
-    .ret_ty = PFty_star (PFty_node ()) }                                 \
-=======
->>>>>>> ad0e9e98
 , /* fn:subsequence(item*, double) as item* */                           \
   /* Note that typecheck.brg implements a specific typing rule! */       \
   { .ns = PFns_fn, .loc = "subsequence",                                 \
