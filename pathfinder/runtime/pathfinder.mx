--- conflicted
+++ resolved
@@ -503,7 +503,6 @@
         knd :+= chr(1);
     }
 
-<<<<<<< HEAD
     docBAT.insert("nid_pre", nid_pre);
     docBAT.insert("pre_nid", pre_nid);
     nid_pre := nil;
@@ -580,31 +579,6 @@
     docBAT.replace("nid_pre", docBAT.find("pre_nid").select(oid(nil),oid(nil)).reverse().sort().reverse().mark(seq_0).reverse().copy());
 
 } # TODO/FIXME: Slack-space creation should be done in the shredder.
-=======
-    var knd_pre_bat := docBAT.find("kind_pre" + "_" + str(chr(48 + ELEMENT))).reverse().mirror();
-    var prop_pre_bat := knd_pre_bat.leftfetchjoin(docBAT.find("pre_prop")).reverse().chk_order();
-    if (not(ordered(prop_pre_bat))) {
-        var _prop := prop_pre_bat.mark(0@0).reverse();
-        var _pre  := prop_pre_bat.reverse().mark(0@0).reverse();
-        var ord := _prop.reverse().sort().reverse();
-            ord := ord.CTrefine(_pre).mark(nil);
-        prop_pre_bat := prop_pre_bat.fetch(ord);
-        prop_pre_bat := prop_pre_bat.chk_order();
-    }
-    docBAT.insert("prop_pre" + "_" + str(chr(48 + ELEMENT)), prop_pre_bat);
-
-    knd_pre_bat := docBAT.find("kind_pre" + "_" + str(chr(48 + PI))).reverse().mirror();
-    prop_pre_bat := knd_pre_bat.leftfetchjoin(docBAT.find("pre_prop")).reverse().chk_order();
-    if (not(ordered(prop_pre_bat))) {
-        var _prop := prop_pre_bat.mark(0@0).reverse();
-        var _pre  := prop_pre_bat.reverse().mark(0@0).reverse();
-        var ord := _prop.reverse().sort().reverse();
-            ord := ord.CTrefine(_pre).mark(nil);
-        prop_pre_bat := prop_pre_bat.fetch(ord);
-        prop_pre_bat := prop_pre_bat.chk_order();
-    }
-    docBAT.insert("prop_pre" + "_" + str(chr(48 + PI)), prop_pre_bat);
->>>>>>> ad0e9e98
 
     height := shredRES.fetch(PRE_LEVEL).max().int() + 1;
 
