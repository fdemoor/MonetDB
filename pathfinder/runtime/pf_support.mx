--- conflicted
+++ resolved
@@ -1076,18 +1076,9 @@
 		    qn_nsloc := qn_nsloc.ord_uselect(loc+str('\1')+ns);
 		var knd_prop := ws.fetch(KND_PROP.find(ELEMENT)).fetch(theFrag);
 		if (count(qn_nsloc) = 1) {
-<<<<<<< HEAD
 			cands := knd_prop.ord_uselect(qn_nsloc.reverse().fetch(0)).reverse();
 		} else {
 			cands := knd_prop.leftjoin(qn_nsloc).reverse();
-=======
-			cands := pre_prop.ord_uselect(qn_nsloc.reverse().fetch(0)).reverse();
-                        if ( not(ordered(reverse(cands))) ) {
-                                printf("= nsloc_pre(1): cands not ordered on tail.\n");
-                        }
-		} else {
-			cands := pre_prop.leftjoin(qn_nsloc).sort().reverse();
->>>>>>> ad0e9e98
 		}
 		knd_prop := nil;
 		qn_nsloc := nil;
@@ -1144,18 +1135,9 @@
 		    @1_@2 := @1_@2.ord_uselect(@2);
 		var knd_prop := ws.fetch(KND_PROP.find(@5)).fetch(theFrag);
 		if (count(@1_@2) = 1) {
-<<<<<<< HEAD
 			cands := knd_prop.ord_uselect(@1_@2.reverse().fetch(0)).reverse();
 		} else {
 			cands := knd_prop.leftjoin(@1_@2).reverse();
-=======
-			cands := pre_prop.ord_uselect(@1_@2.reverse().fetch(0)).reverse();
-                        if ( not(ordered(reverse(cands))) ) {
-                                printf("= ns_loc_pre(1): cands not ordered on tail.\n");
-                        }
-		} else {
-			cands := pre_prop.leftjoin(@1_@2).sort().reverse();
->>>>>>> ad0e9e98
 		}
 		knd_prop := nil;
 		@1_@2 := nil;
