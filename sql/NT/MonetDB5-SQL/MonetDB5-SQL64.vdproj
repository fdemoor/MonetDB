--- conflicted
+++ resolved
@@ -243,31 +243,7 @@
             "IsDependency" = "11:FALSE"
             "IsolateTo" = "8:"
             }
-<<<<<<< HEAD
-            "{1FB2D0AE-D3B9-43D4-B9DD-F88EC61E35DE}:_39C16F7BE2DF4660B15B55E9399704B2"
-            {
-            "SourcePath" = "8:share\\doc\\MonetDB-SQL-2.41.0\\dump-restore.html"
-            "TargetName" = "8:dump-restore.html"
-            "Tag" = "8:"
-            "Folder" = "8:_1B55E38277EF4B7CB785B94E760C8617"
-            "Condition" = "8:"
-            "Transitive" = "11:FALSE"
-            "Vital" = "11:TRUE"
-            "ReadOnly" = "11:FALSE"
-            "Hidden" = "11:FALSE"
-            "System" = "11:FALSE"
-            "Permanent" = "11:FALSE"
-            "SharedLegacy" = "11:FALSE"
-            "PackageAs" = "3:1"
-            "Register" = "3:1"
-            "Exclude" = "11:FALSE"
-            "IsDependency" = "11:FALSE"
-            "IsolateTo" = "8:"
-            }
-            "{1FB2D0AE-D3B9-43D4-B9DD-F88EC61E35DE}:_3B672776CCA2448EB7FADC9F323E3555"
-=======
             "{1FB2D0AE-D3B9-43D4-B9DD-F88EC61E35DE}:_289D768ECB454A289443A26DF15261E3"
->>>>>>> e41ec9b0
             {
             "SourcePath" = "8:Lib\\MonetDB5\\cache.sql"
             "TargetName" = "8:cache.sql"
@@ -309,7 +285,7 @@
             }
             "{1FB2D0AE-D3B9-43D4-B9DD-F88EC61E35DE}:_39C16F7BE2DF4660B15B55E9399704B2"
             {
-            "SourcePath" = "8:share\\doc\\MonetDB-SQL-2.40.0\\dump-restore.html"
+            "SourcePath" = "8:share\\doc\\MonetDB-SQL-2.41.0\\dump-restore.html"
             "TargetName" = "8:dump-restore.html"
             "Tag" = "8:"
             "Folder" = "8:_1B55E38277EF4B7CB785B94E760C8617"
