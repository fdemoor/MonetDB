# The contents of this file are subject to the MonetDB Public License
# Version 1.1 (the "License"); you may not use this file except in
# compliance with the License. You may obtain a copy of the License at
# http://www.monetdb.org/Legal/MonetDBLicense
#
# Software distributed under the License is distributed on an "AS IS"
# basis, WITHOUT WARRANTY OF ANY KIND, either express or implied. See the
# License for the specific language governing rights and limitations
# under the License.
#
# The Original Code is the MonetDB Database System.
#
# The Initial Developer of the Original Code is CWI.
# Portions created by CWI are Copyright (C) 1997-July 2008 CWI.
# Copyright August 2008-2013 MonetDB B.V.
# All Rights Reserved.

SUBDIRS = NOT_WIN32?vaults UDF LSST ENABLE_DATACELL?datacell HAVE_JSONSTORE?rest

INCLUDES = ../../include ../../common ../../storage ../../server \
		   ../../../monetdb5/modules/atoms \
		   ../../../monetdb5/modules/kernel \
		   ../../../monetdb5/mal \
		   ../../../monetdb5/modules/mal \
		   ../../../monetdb5/optimizer \
		   ../../../monetdb5/scheduler \
		   ../../../clients/mapilib \
		   ../../../common/options \
		   ../../../common/stream \
		   ../../../common/utils \
		   ../../../gdk \
		   ../../../monetdb5/extras/rdf \
		   $(READLINE_INCS)

lib__sql = {
	MODULE
	DIR = libdir/monetdb5
	SOURCES = \
		sql.mx \
		sql_user.c sql_user.h \
		sql_scenario.c sql_scenario.h \
		rel_bin.c rel_bin.h \
		sql_statement.c sql_statement.h \
		sql_gencode.c sql_gencode.h \
		sql_optimizer.c sql_optimizer.h \
		sql_result.c sql_result.h \
		sql_readline.c sql_readline.h 
	LIBS = ../../server/libsqlserver \
		   ../../storage/libstore \
		   ../../storage/bat/libbatstore \
		   ../../common/libsqlcommon \
<<<<<<< HEAD
		   HAVE_RAPTOR?../../../monetdb5/extras/rdf/lib_rdf \
		   HAVE_RAPTOR?../../../monetdb5/extras/rdf/hashmap/librdfhash \
		   HAVE_RAPTOR?../../../monetdb5/extras/rdf/trie/librdftrie \
		   ../../../monetdb5/tools/libmonetdb5 \
=======
		   HAVE_RAPTOR?../../../monetdb5/extras/rdf/librdf \
 		   ../../../monetdb5/tools/libmonetdb5 \
>>>>>>> 64b266b2
		   ../../../gdk/libbat \
		   ../../../common/stream/libstream \
		   ../../../common/utils/libmcrypt \
		   $(READLINE_LIBS) $(PTHREAD_LIBS) \
		   $(openssl_LIBS) $(raptor_LIBS) $(MATH_LIBS)
}


# embedded is disabled, but keep building instructions for the moment we
# like to revive this or someone whould like to build this for some reason
#
#lib_embeddedsql5 = {
#	SOURCES = embeddedclient.c.in
#	LIBS = ../../server/libsqlserver \
#		   ../../storage/libstore \
#		   ../../storage/bat/libbatstore \
#		   ../../storage/restrict/librestrictstore \
#		   ../../common/libsqlcommon \
#		   ../../../monetdb5/tools/libmonetdb5 \
#		   ../../../gdk/libbat \
#		   ../../../clients/mapilib/libmapi \
#		   ../../../common/stream/libstream \
#		   $(READLINE_LIBS) $(PTHREAD_LIBS)
#}
#
#bin_mbeddedsql5 = {
#	SOURCES = prog.c
#	LIBS = libembeddedsql5 \
#		   ../../server/libsqlserver \
#		   ../../storage/libstore \
#		   ../../storage/bat/libbatstore \
#		   ../../storage/restrict/librestrictstore \
#		   ../../common/libsqlcommon \
#		   ../../../monetdb5/tools/libmonetdb5 \
#		   ../../../gdk/libbat \
#		   ../../../clients/mapilib/libmapi \
#		   ../../../common/stream/libstream \
#		   $(READLINE_LIBS) $(PTHREAD_LIBS) $(curl_LIBS)
#}

headers_mal = {
	HEADERS = mal
	DIR = libdir/monetdb5
	SOURCES = sql.mx
}

headers_autoload = {
	HEADERS = mal
	DIR = libdir/monetdb5/autoload
	SOURCES = 40_sql.mal
}

EXTRA_DIST = 40_sql.mal
EXTRA_DIST_DIR = Tests<|MERGE_RESOLUTION|>--- conflicted
+++ resolved
@@ -49,15 +49,10 @@
 		   ../../storage/libstore \
 		   ../../storage/bat/libbatstore \
 		   ../../common/libsqlcommon \
-<<<<<<< HEAD
 		   HAVE_RAPTOR?../../../monetdb5/extras/rdf/lib_rdf \
 		   HAVE_RAPTOR?../../../monetdb5/extras/rdf/hashmap/librdfhash \
 		   HAVE_RAPTOR?../../../monetdb5/extras/rdf/trie/librdftrie \
 		   ../../../monetdb5/tools/libmonetdb5 \
-=======
-		   HAVE_RAPTOR?../../../monetdb5/extras/rdf/librdf \
- 		   ../../../monetdb5/tools/libmonetdb5 \
->>>>>>> 64b266b2
 		   ../../../gdk/libbat \
 		   ../../../common/stream/libstream \
 		   ../../../common/utils/libmcrypt \
