# This Source Code Form is subject to the terms of the Mozilla Public
# License, v. 2.0.  If a copy of the MPL was not distributed with this
# file, You can obtain one at http://mozilla.org/MPL/2.0/.
#
# Copyright 2008-2015 MonetDB B.V.

SUBDIRS = NOT_WIN32?vaults UDF HAVE_SAMTOOLS?bam LSST HAVE_JSONSTORE?rest HAVE_GSL?gsl generator

INCLUDES = ../../include ../../common ../../storage ../../server \
		   ../../../monetdb5/modules/atoms \
		   ../../../monetdb5/modules/kernel \
		   ../../../monetdb5/mal \
		   ../../../monetdb5/modules/mal \
		   ../../../monetdb5/optimizer \
		   ../../../monetdb5/scheduler \
		   ../../../monetdb5/extras/rapi \
		   ../../../clients/mapilib \
		   ../../../common/options \
		   ../../../common/stream \
		   ../../../common/utils \
		   ../../../gdk \
		   ../../../monetdb5/extras/rdf \
		   ../../../monetdb5/extras/rdf/common \
		   $(READLINE_INCS)

lib__sql = {
	MODULE
	DIR = libdir/monetdb5
	SOURCES = \
		sql.c sql.h \
		mal_backend.c mal_backend.h \
		sql_user.c sql_user.h \
		sql_scenario.c sql_scenario.h \
		sql_execute.c sql_execute.h \
		sql_assert.c sql_assert.h \
		sql_upgrades.c sql_upgrades.h \
		rel_bin.c rel_bin.h \
		sql_statement.c sql_statement.h \
		sql_statistics.c sql_statistics.h \
		sql_gencode.c sql_gencode.h \
		sql_optimizer.c sql_optimizer.h \
		sql_result.c sql_result.h \
		sql_readline.c sql_readline.h \
		sql_cast.c sql_cast.h \
		sql_cast_impl_down_from_flt.h \
		sql_cast_impl_down_from_int.h \
		sql_cast_impl_up_to_flt.h \
		sql_cast_impl_up_to_int.h \
		sql_round.c sql_round_impl.h sql_bat2time.c \
		sql_fround.c sql_fround_impl.h \
		sql_rdf.h sql_rdf.c sql_rdf_rel.h sql_rdf_rel.c sql_rdf_jgraph.h sql_rdf_jgraph.c
	LIBS = ../../server/libsqlserver \
		   ../../storage/libstore \
		   ../../storage/bat/libbatstore \
		   ../../common/libsqlcommon \
		   HAVE_RAPTOR?../../../monetdb5/extras/rdf/lib_rdf \
		   HAVE_RAPTOR?../../../monetdb5/extras/rdf/hashmap/librdfhash \
		   HAVE_RAPTOR?../../../monetdb5/extras/rdf/trie/librdftrie \
		   HAVE_RAPTOR?../../../monetdb5/extras/rdf/common/librdfcommon \
		   ../../../monetdb5/tools/libmonetdb5 \
		   ../../../gdk/libbat \
		   ../../../common/stream/libstream \
		   ../../../common/utils/libmcrypt \
		   $(READLINE_LIBS) $(PTHREAD_LIBS) \
		   $(openssl_LIBS) $(raptor_LIBS) $(MATH_LIBS)
}


# embedded is disabled, but keep building instructions for the moment we
# like to revive this or someone whould like to build this for some reason
#
#lib_embeddedsql5 = {
#	SOURCES = embeddedclient.c.in
#	LIBS = ../../server/libsqlserver \
#		   ../../storage/libstore \
#		   ../../storage/bat/libbatstore \
#		   ../../storage/restrict/librestrictstore \
#		   ../../common/libsqlcommon \
#		   ../../../monetdb5/tools/libmonetdb5 \
#		   ../../../gdk/libbat \
#		   ../../../clients/mapilib/libmapi \
#		   ../../../common/stream/libstream \
#		   $(READLINE_LIBS) $(PTHREAD_LIBS)
#}
#
#bin_mbeddedsql5 = {
#	SOURCES = prog.c
#	LIBS = libembeddedsql5 \
#		   ../../server/libsqlserver \
#		   ../../storage/libstore \
#		   ../../storage/bat/libbatstore \
#		   ../../storage/restrict/librestrictstore \
#		   ../../common/libsqlcommon \
#		   ../../../monetdb5/tools/libmonetdb5 \
#		   ../../../gdk/libbat \
#		   ../../../clients/mapilib/libmapi \
#		   ../../../common/stream/libstream \
#		   $(READLINE_LIBS) $(PTHREAD_LIBS) $(curl_LIBS)
#}

headers_mal = {
	HEADERS = mal
	DIR = libdir/monetdb5
	SOURCES = sql_aggr_bte.mal  sql_aggr_flt.mal sql_aggr_dbl.mal  sql_aggr_int.mal  sql_aggr_lng.mal \
		sql_aggr_sht.mal  sql_aggr_wrd.mal  sql_decimal.mal  sql_inspect.mal \
<<<<<<< HEAD
		sql_rank.mal  sql_rdf.mal  sql.mal sql_octopus.mal
=======
		sql_rank.mal sql.mal 
>>>>>>> 8c2062da
}

headers_mal_hge = {
	COND = HAVE_HGE
	HEADERS = mal
	DIR = libdir/monetdb5
	SOURCES = sql_hge.mal sql_aggr_hge.mal sql_decimal_hge.mal
}

headers_autoload = {
	HEADERS = mal
	DIR = libdir/monetdb5/autoload
	SOURCES = 40_sql.mal
}

headers_autoload_hge = {
	COND = HAVE_HGE
	HEADERS = mal
	DIR = libdir/monetdb5/autoload
	SOURCES = 41_sql_hge.mal
}

EXTRA_DIST = 40_sql.mal \
	41_sql_hge.mal sql_hge.mal sql_aggr_hge.mal sql_decimal_hge.mal \
	sql_aggr_bte.mal  sql_aggr_flt.mal  sql_aggr_int.mal  sql_aggr_lng.mal \
	sql_aggr_sht.mal  sql_aggr_wrd.mal  sql_decimal.mal  sql_inspect.mal \
<<<<<<< HEAD
	sql_rank.mal  sql_rdf.mal  sql.mal sql_octopus.mal
=======
	sql_rank.mal sql.mal 
>>>>>>> 8c2062da

EXTRA_DIST_DIR = Tests<|MERGE_RESOLUTION|>--- conflicted
+++ resolved
@@ -103,11 +103,7 @@
 	DIR = libdir/monetdb5
 	SOURCES = sql_aggr_bte.mal  sql_aggr_flt.mal sql_aggr_dbl.mal  sql_aggr_int.mal  sql_aggr_lng.mal \
 		sql_aggr_sht.mal  sql_aggr_wrd.mal  sql_decimal.mal  sql_inspect.mal \
-<<<<<<< HEAD
-		sql_rank.mal  sql_rdf.mal  sql.mal sql_octopus.mal
-=======
-		sql_rank.mal sql.mal 
->>>>>>> 8c2062da
+		sql_rank.mal  sql_rdf.mal  sql.mal 
 }
 
 headers_mal_hge = {
@@ -134,10 +130,6 @@
 	41_sql_hge.mal sql_hge.mal sql_aggr_hge.mal sql_decimal_hge.mal \
 	sql_aggr_bte.mal  sql_aggr_flt.mal  sql_aggr_int.mal  sql_aggr_lng.mal \
 	sql_aggr_sht.mal  sql_aggr_wrd.mal  sql_decimal.mal  sql_inspect.mal \
-<<<<<<< HEAD
-	sql_rank.mal  sql_rdf.mal  sql.mal sql_octopus.mal
-=======
-	sql_rank.mal sql.mal 
->>>>>>> 8c2062da
+	sql_rank.mal  sql_rdf.mal  sql.mal 
 
 EXTRA_DIST_DIR = Tests