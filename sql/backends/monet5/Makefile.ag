--- conflicted
+++ resolved
@@ -4,11 +4,7 @@
 #
 # Copyright 2008-2015 MonetDB B.V.
 
-<<<<<<< HEAD
-SUBDIRS = NOT_WIN32?vaults UDF HAVE_SAMTOOLS?bam LSST HAVE_JSONSTORE?rest HAVE_GSL?gsl generator HAVE_MSEED?miniseed
-=======
-SUBDIRS = NOT_WIN32?vaults UDF HAVE_SAMTOOLS?bam LSST HAVE_GSL?gsl generator
->>>>>>> 5a7bdc35
+SUBDIRS = NOT_WIN32?vaults UDF HAVE_SAMTOOLS?bam LSST HAVE_GSL?gsl generator HAVE_MSEED?miniseed
 
 INCLUDES = ../../include ../../common ../../storage ../../server \
 		   ../../../monetdb5/modules/atoms \
