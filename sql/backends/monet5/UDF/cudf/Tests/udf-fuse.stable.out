stdout of test 'udf-fuse` in directory 'sql/backends/monet5/UDF/cudf` itself:


# 18:49:07 >  
# 18:49:07 >  "mserver5" "--debug=10" "--set" "gdk_nr_threads=0" "--set" "gdk_dbfarm=/ufs/manegold/_/Monet/HG/default/prefix/--disable-debug_--enable-optimize_--disable-assert/var/MonetDB" "--set" "mapi_open=true" "--set" "mapi_port=31089" "--set" "monet_prompt=" "--trace" "--forcemito" "--set" "mal_listing=2" "--dbname=mTests_backends_monet5_UDF" "--set" "mal_listing=0"
# 18:49:07 >  

# MonetDB 5 server v11.8.0
# This is an unreleased version
# Serving database 'mTests_backends_monet5_UDF', using 8 threads
# Compiled for x86_64-unknown-linux-gnu/64bit with 64bit OIDs dynamically linked
# Found 15.630 GiB available main-memory.
# Copyright (c) 1993-July 2008 CWI.
# Copyright (c) August 2008-2015 MonetDB B.V., all rights reserved
# Visit http://www.monetdb.org/ for further information
# Listening for connection requests on mapi:monetdb://rome.ins.cwi.nl:31089/
# MonetDB/GIS module loaded
# MonetDB/SQL module loaded

Ready.

# 18:49:07 >  
# 18:49:07 >  "mclient" "-lsql" "-ftest" "-Eutf-8" "-i" "-e" "--host=rome" "--port=31089"
# 18:49:07 >  

#explain select fuse(1,2);
% .explain # table_name
% mal # name
% clob # type
% 82 # length
function user.s4_1():void;
    X_14:void := querylog.define("explain select fuse(1,2);","sequential_pipe",6);
    X_6:sht := udf.fuse(1,2);
# querylog.define("explain select fuse(1,2);","sequential_pipe")
    sql.resultSet(".L2","L2","smallint",16,0,7,X_6);
end user.s4_1;
#inline               actions= 0 time=2 usec 
#candidates           actions= 1 time=12 usec 
#remap                actions= 0 time=4 usec 
#costModel            actions= 1 time=10 usec 
#coercions            actions= 0 time=2 usec 
#evaluate             actions= 2 time=26 usec 
#emptybind            actions= 0 time=5 usec 
#pushselect           actions= 0 time=4 usec 
#aliases              actions= 2 time=14 usec 
#mergetable           actions= 0 time=20 usec 
#deadcode             actions= 1 time=14 usec 
#aliases              actions= 0 time=4 usec 
#constants            actions= 2 time=15 usec 
#commonTerms          actions= 0 time=3 usec 
#projectionpath       actions= 0 time=11 usec 
#reorder              actions= 1 time=23 usec 
#deadcode             actions= 0 time=6 usec 
#reduce               actions=23 time=26 usec 
#matpack              actions= 0 time=6 usec 
#querylog             actions= 0 time=1 usec 
#multiplex            actions= 0 time=4 usec 
#generator            actions= 0 time=3 usec 
#profiler             actions= 1 time=6 usec 
#garbageCollector     actions= 1 time=12 usec 
#total                actions= 1 time=335 usec 
#select fuse(1,2);
% .L2 # table_name
% L2 # name
% smallint # type
% 3 # length
[ 258	]
#explain select fuse(1000,2000);
% .explain # table_name
% mal # name
% clob # type
% 88 # length
function user.s6_1():void;
    X_14:void := querylog.define("explain select fuse(1000,2000);","sequential_pipe",6);
    X_6:int := udf.fuse(1000,2000);
# querylog.define("explain select fuse(1000,2000);","sequential_pipe")
    sql.resultSet(".L2","L2","int",32,0,7,X_6);
end user.s6_1;
#inline               actions= 0 time=2 usec 
#candidates           actions= 1 time=10 usec 
#remap                actions= 0 time=4 usec 
#costModel            actions= 1 time=10 usec 
#coercions            actions= 0 time=2 usec 
#evaluate             actions= 2 time=26 usec 
#emptybind            actions= 0 time=4 usec 
#pushselect           actions= 0 time=4 usec 
#aliases              actions= 2 time=13 usec 
#mergetable           actions= 0 time=20 usec 
#deadcode             actions= 1 time=12 usec 
#aliases              actions= 0 time=5 usec 
#constants            actions= 2 time=10 usec 
#commonTerms          actions= 0 time=5 usec 
#projectionpath       actions= 0 time=4 usec 
#reorder              actions= 1 time=21 usec 
#deadcode             actions= 0 time=6 usec 
#reduce               actions=23 time=25 usec 
#matpack              actions= 0 time=6 usec 
#querylog             actions= 0 time=1 usec 
#multiplex            actions= 0 time=4 usec 
#generator            actions= 0 time=2 usec 
#profiler             actions= 1 time=5 usec 
#garbageCollector     actions= 1 time=12 usec 
#total                actions= 1 time=289 usec 
#select fuse(1000,2000);
% .L2 # table_name
% L2 # name
% int # type
% 8 # length
[ 65538000	]
#explain select fuse(1000000,2000000);
% .explain # table_name
% mal # name
% clob # type
% 94 # length
function user.s8_1():void;
    X_14:void := querylog.define("explain select fuse(1000000,2000000);","sequential_pipe",6);
    X_6:lng := udf.fuse(1000000,2000000);
# querylog.define("explain select fuse(1000000,2000000);","sequential_pipe")
    sql.resultSet(".L2","L2","bigint",64,0,7,X_6);
end user.s8_1;
#inline               actions= 0 time=3 usec 
#candidates           actions= 1 time=10 usec 
#remap                actions= 0 time=4 usec 
#costModel            actions= 1 time=9 usec 
#coercions            actions= 0 time=2 usec 
#evaluate             actions= 2 time=25 usec 
#emptybind            actions= 0 time=4 usec 
#pushselect           actions= 0 time=3 usec 
#aliases              actions= 2 time=13 usec 
#mergetable           actions= 0 time=19 usec 
#deadcode             actions= 1 time=12 usec 
#aliases              actions= 0 time=4 usec 
#constants            actions= 2 time=10 usec 
#commonTerms          actions= 0 time=5 usec 
#projectionpath       actions= 0 time=4 usec 
#reorder              actions= 1 time=21 usec 
#deadcode             actions= 0 time=5 usec 
#reduce               actions=23 time=24 usec 
#matpack              actions= 0 time=5 usec 
#querylog             actions= 0 time=1 usec 
#multiplex            actions= 0 time=4 usec 
#generator            actions= 0 time=3 usec 
#profiler             actions= 1 time=6 usec 
#garbageCollector     actions= 1 time=13 usec 
#total                actions= 1 time=284 usec 
#select fuse(1000000,2000000);
% .L2 # table_name
% L2 # name
% bigint # type
% 16 # length
[ 4294967298000000	]
#create table udf_fuse ( a tinyint , b tinyint , c smallint , d smallint , e integer , f integer );
#insert into udf_fuse values  (1,2,1000,2000,1000000,2000000);
[ 1	]
#insert into udf_fuse values  (3,4,3000,4000,3000000,4000000);
[ 1	]
#insert into udf_fuse values  (5,6,5000,6000,5000000,6000000);
[ 1	]
#insert into udf_fuse values  (7,8,7000,8000,7000000,8000000);
[ 1	]
#select * from udf_fuse;
% sys.udf_fuse,	sys.udf_fuse,	sys.udf_fuse,	sys.udf_fuse,	sys.udf_fuse,	sys.udf_fuse # table_name
% a,	b,	c,	d,	e,	f # name
% tinyint,	tinyint,	smallint,	smallint,	int,	int # type
% 1,	1,	4,	4,	7,	7 # length
[ 1,	2,	1000,	2000,	1000000,	2000000	]
[ 3,	4,	3000,	4000,	3000000,	4000000	]
[ 5,	6,	5000,	6000,	5000000,	6000000	]
[ 7,	8,	7000,	8000,	7000000,	8000000	]
#explain select fuse(a,b) from udf_fuse;
% .explain # table_name
% mal # name
% clob # type
% 97 # length
function user.s16_1():void;
    X_45:void := querylog.define("explain select fuse(a,b) from udf_fuse;","sequential_pipe",22);
    X_28 := bat.new(nil:str);
<<<<<<< HEAD
    X_36 := bat.append(X_28,"smallint");
    X_29 := bat.new(nil:int);
    X_38 := bat.append(X_29,16);
    X_31 := bat.new(nil:int);
    X_40 := bat.append(X_31,0);
    X_0 := sql.mvc();
    C_1:bat[:oid] := sql.tid(X_0,"sys","udf_fuse");
    X_4:bat[:bte] := sql.bind(X_0,"sys","udf_fuse","a",0);
    X_13 := mosaic.projection(C_1,X_4);
    X_14:bat[:bte] := sql.bind(X_0,"sys","udf_fuse","b",0);
    X_20 := mosaic.projection(C_1,X_14);
    X_21:bat[:sht] := batudf.fuse(X_13,X_20);
    sql.resultSet(X_32,X_34,X_36,X_38,X_40,X_21);
=======
    X_35 := bat.append(X_28,"sys.L2");
    X_30 := bat.new(nil:str);
    X_37 := bat.append(X_30,"L2");
    X_31 := bat.new(nil:str);
    X_39 := bat.append(X_31,"smallint");
    X_32 := bat.new(nil:int);
    X_41 := bat.append(X_32,16);
    X_34 := bat.new(nil:int);
    X_43 := bat.append(X_34,0);
    X_3 := sql.mvc();
    C_4:bat[:oid] := sql.tid(X_3,"sys","udf_fuse");
    X_7:bat[:bte] := sql.bind(X_3,"sys","udf_fuse","a",0);
    X_16 := algebra.projection(C_4,X_7);
    X_17:bat[:bte] := sql.bind(X_3,"sys","udf_fuse","b",0);
    X_23 := algebra.projection(C_4,X_17);
    X_24:bat[:sht] := batudf.fuse(X_16,X_23);
    sql.resultSet(X_35,X_37,X_39,X_41,X_43,X_24);
>>>>>>> 38b191d3
end user.s16_1;
#inline               actions= 0 time=4 usec 
#candidates           actions= 1 time=19 usec 
#remap                actions= 1 time=35 usec 
#costModel            actions= 1 time=16 usec 
#coercions            actions= 0 time=2 usec 
#evaluate             actions= 0 time=4 usec 
#emptybind            actions= 0 time=4 usec 
#pushselect           actions= 0 time=4 usec 
#aliases              actions= 2 time=20 usec 
#mergetable           actions= 0 time=27 usec 
#deadcode             actions= 4 time=19 usec 
#aliases              actions= 0 time=6 usec 
#constants            actions= 1 time=19 usec 
#commonTerms          actions= 0 time=6 usec 
#projectionpath       actions= 0 time=5 usec 
#reorder              actions= 1 time=30 usec 
#deadcode             actions= 0 time=6 usec 
#reduce               actions=31 time=32 usec 
#matpack              actions= 0 time=4 usec 
#querylog             actions= 0 time=1 usec 
#multiplex            actions= 0 time=3 usec 
#generator            actions= 0 time=2 usec 
#profiler             actions= 1 time=12 usec 
#garbageCollector     actions= 1 time=24 usec 
#total                actions= 1 time=370 usec 
#explain select fuse(c,d) from udf_fuse;
% .explain # table_name
% mal # name
% clob # type
% 97 # length
function user.s18_1():void;
    X_45:void := querylog.define("explain select fuse(c,d) from udf_fuse;","sequential_pipe",22);
    X_28 := bat.new(nil:str);
<<<<<<< HEAD
    X_36 := bat.append(X_28,"int");
    X_29 := bat.new(nil:int);
    X_38 := bat.append(X_29,32);
    X_31 := bat.new(nil:int);
    X_40 := bat.append(X_31,0);
    X_0 := sql.mvc();
    C_1:bat[:oid] := sql.tid(X_0,"sys","udf_fuse");
    X_4:bat[:sht] := sql.bind(X_0,"sys","udf_fuse","c",0);
    X_13 := mosaic.projection(C_1,X_4);
    X_14:bat[:sht] := sql.bind(X_0,"sys","udf_fuse","d",0);
    X_20 := mosaic.projection(C_1,X_14);
    X_21:bat[:int] := batudf.fuse(X_13,X_20);
    sql.resultSet(X_32,X_34,X_36,X_38,X_40,X_21);
=======
    X_35 := bat.append(X_28,"sys.L2");
    X_30 := bat.new(nil:str);
    X_37 := bat.append(X_30,"L2");
    X_31 := bat.new(nil:str);
    X_39 := bat.append(X_31,"int");
    X_32 := bat.new(nil:int);
    X_41 := bat.append(X_32,32);
    X_34 := bat.new(nil:int);
    X_43 := bat.append(X_34,0);
    X_3 := sql.mvc();
    C_4:bat[:oid] := sql.tid(X_3,"sys","udf_fuse");
    X_7:bat[:sht] := sql.bind(X_3,"sys","udf_fuse","c",0);
    X_16 := algebra.projection(C_4,X_7);
    X_17:bat[:sht] := sql.bind(X_3,"sys","udf_fuse","d",0);
    X_23 := algebra.projection(C_4,X_17);
    X_24:bat[:int] := batudf.fuse(X_16,X_23);
    sql.resultSet(X_35,X_37,X_39,X_41,X_43,X_24);
>>>>>>> 38b191d3
end user.s18_1;
#inline               actions= 0 time=2 usec 
#candidates           actions= 1 time=19 usec 
#remap                actions= 1 time=32 usec 
#costModel            actions= 1 time=16 usec 
#coercions            actions= 0 time=2 usec 
#evaluate             actions= 0 time=4 usec 
#emptybind            actions= 0 time=4 usec 
#pushselect           actions= 0 time=4 usec 
#aliases              actions= 2 time=21 usec 
#mergetable           actions= 0 time=26 usec 
#deadcode             actions= 4 time=18 usec 
#aliases              actions= 0 time=6 usec 
#constants            actions= 1 time=18 usec 
#commonTerms          actions= 0 time=6 usec 
#projectionpath       actions= 0 time=5 usec 
#reorder              actions= 1 time=30 usec 
#deadcode             actions= 0 time=6 usec 
#reduce               actions=31 time=31 usec 
#matpack              actions= 0 time=4 usec 
#querylog             actions= 0 time=1 usec 
#multiplex            actions= 0 time=3 usec 
#generator            actions= 0 time=2 usec 
#profiler             actions= 1 time=13 usec 
#garbageCollector     actions= 1 time=18 usec 
#total                actions= 1 time=352 usec 
#explain select fuse(e,f) from udf_fuse;
% .explain # table_name
% mal # name
% clob # type
% 97 # length
function user.s20_1():void;
    X_45:void := querylog.define("explain select fuse(e,f) from udf_fuse;","sequential_pipe",22);
    X_28 := bat.new(nil:str);
<<<<<<< HEAD
    X_36 := bat.append(X_28,"bigint");
    X_29 := bat.new(nil:int);
    X_38 := bat.append(X_29,64);
    X_31 := bat.new(nil:int);
    X_40 := bat.append(X_31,0);
    X_0 := sql.mvc();
    C_1:bat[:oid] := sql.tid(X_0,"sys","udf_fuse");
    X_4:bat[:int] := sql.bind(X_0,"sys","udf_fuse","e",0);
    X_13 := mosaic.projection(C_1,X_4);
    X_14:bat[:int] := sql.bind(X_0,"sys","udf_fuse","f",0);
    X_20 := mosaic.projection(C_1,X_14);
    X_21:bat[:lng] := batudf.fuse(X_13,X_20);
    sql.resultSet(X_32,X_34,X_36,X_38,X_40,X_21);
=======
    X_35 := bat.append(X_28,"sys.L2");
    X_30 := bat.new(nil:str);
    X_37 := bat.append(X_30,"L2");
    X_31 := bat.new(nil:str);
    X_39 := bat.append(X_31,"bigint");
    X_32 := bat.new(nil:int);
    X_41 := bat.append(X_32,64);
    X_34 := bat.new(nil:int);
    X_43 := bat.append(X_34,0);
    X_3 := sql.mvc();
    C_4:bat[:oid] := sql.tid(X_3,"sys","udf_fuse");
    X_7:bat[:int] := sql.bind(X_3,"sys","udf_fuse","e",0);
    X_16 := algebra.projection(C_4,X_7);
    X_17:bat[:int] := sql.bind(X_3,"sys","udf_fuse","f",0);
    X_23 := algebra.projection(C_4,X_17);
    X_24:bat[:lng] := batudf.fuse(X_16,X_23);
    sql.resultSet(X_35,X_37,X_39,X_41,X_43,X_24);
>>>>>>> 38b191d3
end user.s20_1;
#inline               actions= 0 time=2 usec 
#candidates           actions= 1 time=18 usec 
#remap                actions= 1 time=31 usec 
#costModel            actions= 1 time=15 usec 
#coercions            actions= 0 time=2 usec 
#evaluate             actions= 0 time=3 usec 
#emptybind            actions= 0 time=4 usec 
#pushselect           actions= 0 time=4 usec 
#aliases              actions= 2 time=20 usec 
#mergetable           actions= 0 time=25 usec 
#deadcode             actions= 4 time=18 usec 
#aliases              actions= 0 time=5 usec 
#constants            actions= 1 time=18 usec 
#commonTerms          actions= 0 time=5 usec 
#projectionpath       actions= 0 time=5 usec 
#reorder              actions= 1 time=29 usec 
#deadcode             actions= 0 time=6 usec 
#reduce               actions=31 time=32 usec 
#matpack              actions= 0 time=5 usec 
#querylog             actions= 0 time=1 usec 
#multiplex            actions= 0 time=3 usec 
#generator            actions= 0 time=2 usec 
#profiler             actions= 1 time=13 usec 
#garbageCollector     actions= 1 time=19 usec 
#total                actions= 1 time=348 usec 
#select fuse(a,b) from udf_fuse;
% sys.L2 # table_name
% L2 # name
% smallint # type
% 4 # length
[ 258	]
[ 772	]
[ 1286	]
[ 1800	]
#select fuse(c,d) from udf_fuse;
% sys.L2 # table_name
% L2 # name
% int # type
% 9 # length
[ 65538000	]
[ 196612000	]
[ 327686000	]
[ 458760000	]
#select fuse(e,f) from udf_fuse;
% sys.L2 # table_name
% L2 # name
% bigint # type
% 17 # length
[ 4294967298000000	]
[ 12884901892000000	]
[ 21474836486000000	]
[ 30064771080000000	]

# 18:49:07 >  
# 18:49:07 >  "Done."
# 18:49:07 >  
<|MERGE_RESOLUTION|>--- conflicted
+++ resolved
@@ -175,21 +175,6 @@
 function user.s16_1():void;
     X_45:void := querylog.define("explain select fuse(a,b) from udf_fuse;","sequential_pipe",22);
     X_28 := bat.new(nil:str);
-<<<<<<< HEAD
-    X_36 := bat.append(X_28,"smallint");
-    X_29 := bat.new(nil:int);
-    X_38 := bat.append(X_29,16);
-    X_31 := bat.new(nil:int);
-    X_40 := bat.append(X_31,0);
-    X_0 := sql.mvc();
-    C_1:bat[:oid] := sql.tid(X_0,"sys","udf_fuse");
-    X_4:bat[:bte] := sql.bind(X_0,"sys","udf_fuse","a",0);
-    X_13 := mosaic.projection(C_1,X_4);
-    X_14:bat[:bte] := sql.bind(X_0,"sys","udf_fuse","b",0);
-    X_20 := mosaic.projection(C_1,X_14);
-    X_21:bat[:sht] := batudf.fuse(X_13,X_20);
-    sql.resultSet(X_32,X_34,X_36,X_38,X_40,X_21);
-=======
     X_35 := bat.append(X_28,"sys.L2");
     X_30 := bat.new(nil:str);
     X_37 := bat.append(X_30,"L2");
@@ -202,12 +187,12 @@
     X_3 := sql.mvc();
     C_4:bat[:oid] := sql.tid(X_3,"sys","udf_fuse");
     X_7:bat[:bte] := sql.bind(X_3,"sys","udf_fuse","a",0);
-    X_16 := algebra.projection(C_4,X_7);
+    X_16 := mosaic.projection(C_4,X_7);
     X_17:bat[:bte] := sql.bind(X_3,"sys","udf_fuse","b",0);
-    X_23 := algebra.projection(C_4,X_17);
+    X_23 := mosaic.projection(C_4,X_17);
     X_24:bat[:sht] := batudf.fuse(X_16,X_23);
+# querylog.define("explain select fuse(a,b) from udf_fuse;","sequential_pipe")
     sql.resultSet(X_35,X_37,X_39,X_41,X_43,X_24);
->>>>>>> 38b191d3
 end user.s16_1;
 #inline               actions= 0 time=4 usec 
 #candidates           actions= 1 time=19 usec 
@@ -242,21 +227,6 @@
 function user.s18_1():void;
     X_45:void := querylog.define("explain select fuse(c,d) from udf_fuse;","sequential_pipe",22);
     X_28 := bat.new(nil:str);
-<<<<<<< HEAD
-    X_36 := bat.append(X_28,"int");
-    X_29 := bat.new(nil:int);
-    X_38 := bat.append(X_29,32);
-    X_31 := bat.new(nil:int);
-    X_40 := bat.append(X_31,0);
-    X_0 := sql.mvc();
-    C_1:bat[:oid] := sql.tid(X_0,"sys","udf_fuse");
-    X_4:bat[:sht] := sql.bind(X_0,"sys","udf_fuse","c",0);
-    X_13 := mosaic.projection(C_1,X_4);
-    X_14:bat[:sht] := sql.bind(X_0,"sys","udf_fuse","d",0);
-    X_20 := mosaic.projection(C_1,X_14);
-    X_21:bat[:int] := batudf.fuse(X_13,X_20);
-    sql.resultSet(X_32,X_34,X_36,X_38,X_40,X_21);
-=======
     X_35 := bat.append(X_28,"sys.L2");
     X_30 := bat.new(nil:str);
     X_37 := bat.append(X_30,"L2");
@@ -269,12 +239,12 @@
     X_3 := sql.mvc();
     C_4:bat[:oid] := sql.tid(X_3,"sys","udf_fuse");
     X_7:bat[:sht] := sql.bind(X_3,"sys","udf_fuse","c",0);
-    X_16 := algebra.projection(C_4,X_7);
+    X_16 := mosaic.projection(C_4,X_7);
     X_17:bat[:sht] := sql.bind(X_3,"sys","udf_fuse","d",0);
-    X_23 := algebra.projection(C_4,X_17);
+    X_23 := mosaic.projection(C_4,X_17);
     X_24:bat[:int] := batudf.fuse(X_16,X_23);
+# querylog.define("explain select fuse(c,d) from udf_fuse;","sequential_pipe")
     sql.resultSet(X_35,X_37,X_39,X_41,X_43,X_24);
->>>>>>> 38b191d3
 end user.s18_1;
 #inline               actions= 0 time=2 usec 
 #candidates           actions= 1 time=19 usec 
@@ -309,21 +279,6 @@
 function user.s20_1():void;
     X_45:void := querylog.define("explain select fuse(e,f) from udf_fuse;","sequential_pipe",22);
     X_28 := bat.new(nil:str);
-<<<<<<< HEAD
-    X_36 := bat.append(X_28,"bigint");
-    X_29 := bat.new(nil:int);
-    X_38 := bat.append(X_29,64);
-    X_31 := bat.new(nil:int);
-    X_40 := bat.append(X_31,0);
-    X_0 := sql.mvc();
-    C_1:bat[:oid] := sql.tid(X_0,"sys","udf_fuse");
-    X_4:bat[:int] := sql.bind(X_0,"sys","udf_fuse","e",0);
-    X_13 := mosaic.projection(C_1,X_4);
-    X_14:bat[:int] := sql.bind(X_0,"sys","udf_fuse","f",0);
-    X_20 := mosaic.projection(C_1,X_14);
-    X_21:bat[:lng] := batudf.fuse(X_13,X_20);
-    sql.resultSet(X_32,X_34,X_36,X_38,X_40,X_21);
-=======
     X_35 := bat.append(X_28,"sys.L2");
     X_30 := bat.new(nil:str);
     X_37 := bat.append(X_30,"L2");
@@ -336,12 +291,12 @@
     X_3 := sql.mvc();
     C_4:bat[:oid] := sql.tid(X_3,"sys","udf_fuse");
     X_7:bat[:int] := sql.bind(X_3,"sys","udf_fuse","e",0);
-    X_16 := algebra.projection(C_4,X_7);
+    X_16 := mosaic.projection(C_4,X_7);
     X_17:bat[:int] := sql.bind(X_3,"sys","udf_fuse","f",0);
-    X_23 := algebra.projection(C_4,X_17);
+    X_23 := mosaic.projection(C_4,X_17);
     X_24:bat[:lng] := batudf.fuse(X_16,X_23);
+# querylog.define("explain select fuse(e,f) from udf_fuse;","sequential_pipe")
     sql.resultSet(X_35,X_37,X_39,X_41,X_43,X_24);
->>>>>>> 38b191d3
 end user.s20_1;
 #inline               actions= 0 time=2 usec 
 #candidates           actions= 1 time=18 usec 
