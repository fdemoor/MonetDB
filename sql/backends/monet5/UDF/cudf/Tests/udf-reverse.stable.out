--- conflicted
+++ resolved
@@ -123,13 +123,8 @@
     X_35 := bat.append(X_27,0:int);
     X_3 := sql.mvc();
     C_4:bat[:oid] := sql.tid(X_3,"sys","udf_reverse");
-<<<<<<< HEAD
-    X_7:bat[:str] := sql.bind(X_3,"sys","udf_reverse","x",0);
+    X_7:bat[:str] := sql.bind(X_3,"sys","udf_reverse","x",0:int);
     X_16 := mosaic.projection(C_4,X_7);
-=======
-    X_7:bat[:str] := sql.bind(X_3,"sys","udf_reverse","x",0:int);
-    X_16 := algebra.projection(C_4,X_7);
->>>>>>> 98190304
     X_17:bat[:str] := batudf.reverse(X_16);
 # querylog.define("explain select reverse(x) from udf_reverse;","sequential_pipe")
     sql.resultSet(X_28,X_30,X_32,X_34,X_35,X_17);
