/*
 * This Source Code Form is subject to the terms of the Mozilla Public
 * License, v. 2.0.  If a copy of the MPL was not distributed with this
 * file, You can obtain one at http://mozilla.org/MPL/2.0/.
 *
 * Copyright 1997 - July 2008 CWI, August 2008 - 2017 MonetDB B.V.
 */

/*
 * M. Raasveldt
 * Conversion loops used to convert from BAT <> NumPy Array
 * these are in a separate header because they are used in multiple places
 */

#define BAT_TO_NP(bat, mtpe, nptpe)                                                                                                 \
        if (copy) {                                                                                                                 \
            vararray = PyArray_EMPTY(1, elements, nptpe, 0);                        \
            memcpy(PyArray_DATA((PyArrayObject*)vararray), Tloc(bat, 0), sizeof(mtpe) * (t_end - t_start));             \
        } else {                                                                                                                    \
            vararray = PyArray_New(&PyArray_Type, 1, elements,                                               \
            nptpe, NULL, &((mtpe*) Tloc(bat, 0))[t_start], 0,                                                           \
            NPY_ARRAY_CARRAY || !NPY_ARRAY_WRITEABLE, NULL);                                                                        \
        }

// This #define creates a new BAT with the internal data and mask from a Numpy array, without copying the data
// 'bat' is a BAT* pointer, which will contain the new BAT. TYPE_'mtpe' is the BAT type, and 'batstore' is the heap storage type of the BAT (this should be STORE_CMEM or STORE_SHARED)
#if defined(_MSC_VER) && _MSC_VER <= 1600
#define isnan(x) _isnan(x)
#endif

#define nancheck_flt(bat)							\
	do {								\
		for (iu = 0; iu < ret->count; iu++) {			\
			if (isnan(((flt*)data)[index_offset * ret->count + iu])) { \
				((flt*)data)[index_offset * ret->count + iu] = flt_nil; \
				bat->tnil = 1;				\
			}						\
		}							\
		bat->tnonil = !bat->tnil;				\
	} while (0)
#define nancheck_dbl(bat)							\
	do {								\
		for (iu = 0; iu < ret->count; iu++) {			\
			if (isnan(((dbl*)data)[index_offset * ret->count + iu])) { \
				((dbl*)data)[index_offset * ret->count + iu] = dbl_nil; \
				bat->tnil = 1;				\
			}						\
		}							\
		bat->tnonil = !bat->tnil;				\
	} while (0)
#define nancheck_bit(bat) ((void) 0)
#define nancheck_bte(bat) ((void) 0)
#define nancheck_sht(bat) ((void) 0)
#define nancheck_int(bat) ((void) 0)
#define nancheck_lng(bat) ((void) 0)
#define nancheck_hge(bat) ((void) 0) /* not used if no HAVE_HGE */
#define nancheck_oid(bat) ((void) 0)
#if defined (HAVE_FORK) && !defined(HAVE_EMBEDDED)
#define CREATE_BAT_ZEROCOPY(bat, mtpe, batstore) {                                                                      \
        bat = COLnew(seqbase, TYPE_##mtpe, 0, TRANSIENT);                                                             \
        if (bat == NULL) {						\
                msg = createException(MAL, "pyapi.eval", "Cannor create BAT"); \
                goto wrapup;						\
        }								\
        bat->tnil = 0; bat->tnonil = 1;                                                   \
        bat->tkey = 0; bat->tsorted = 0; bat->trevsorted = 0;                                                           \
        /*Change nil values to the proper values, if they exist*/                                                       \
        if (mask != NULL)                                                                                               \
        {                                                                                                               \
            for (iu = 0; iu < ret->count; iu++)                                                                         \
            {                                                                                                           \
                if (mask[index_offset * ret->count + iu] == TRUE)                                                       \
                {                                                                                                       \
                    (*(mtpe*)(&data[(index_offset * ret->count + iu) * ret->memory_size])) = mtpe##_nil;                \
                    bat->tnil = 1;                                                                                    \
                }                                                                                                       \
            }                                                                                                           \
            bat->tnonil = 1 - bat->tnil;                                                                            \
        } else {                                                                                                        \
            bat->tnil = 0; bat->tnonil = 0;                                                                         \
	    nancheck_##mtpe(bat);\
        }                                                                                                               \
                                                                                                                        \
        /*When we create a BAT a small part of memory is allocated, free it*/                                           \
        GDKfree(bat->theap.base);                                                                                     \
        bat->theap.base = &data[(index_offset * ret->count) * ret->memory_size];                                      \
        bat->theap.size = ret->count * ret->memory_size;                                                              \
        bat->theap.free = bat->theap.size;  /*There are no free places in the array*/                               \
        /*If index_offset > 0, we are mapping part of a multidimensional array.*/                                       \
        /*The entire array will be cleared when the part with index_offset=0 is freed*/                                 \
        /*So we set this part of the mapping to 'NOWN'*/                                                                \
        if (index_offset > 0) bat->theap.storage = STORE_NOWN;                                                        \
        else {                                                                                                          \
            bat->theap.storage = batstore;                                                                            \
            if (batstore == STORE_MMAPABS) {                                                                            \
                /* If we are taking data from a MMAP file, set the filename to the absolute path */                     \
                char address[100];                                                                                      \
                GDKmmapfile(address, 100, ret->mmap_id);                                                                \
                bat->theap.filename = GDKfilepath(NOFARM, BATDIR, address, "tmp");                                    \
                ret->mmap_id = -1;                                                                                      \
            }                                                                                                           \
        }                                                                                                               \
        bat->theap.newstorage = STORE_MEM;                                                                            \
        bat->batCount = ret->count;                                                                                     \
        bat->batCapacity = ret->count;                                                                                  \
        bat->batCopiedtodisk = false;                                                                                   \
        /*Take over the data from the numpy array*/                                                                     \
        if (ret->numpy_array != NULL) PyArray_CLEARFLAGS((PyArrayObject*)ret->numpy_array, NPY_ARRAY_OWNDATA);          \
    }
#else
#define CREATE_BAT_ZEROCOPY(bat, mtpe, batstore) {                                                                      \
        bat = COLnew(seqbase, TYPE_##mtpe, 0, TRANSIENT);                                                             \
        if (bat == NULL) {						\
                msg = createException(MAL, "pyapi.eval", "Cannor create BAT"); \
                goto wrapup;						\
        }								\
        bat->tnil = 0; bat->tnonil = 1;                                                   \
        bat->tkey = 0; bat->tsorted = 0; bat->trevsorted = 0;                                                           \
        /*Change nil values to the proper values, if they exist*/                                                       \
        if (mask != NULL)                                                                                               \
        {                                                                                                               \
            for (iu = 0; iu < ret->count; iu++)                                                                         \
            {                                                                                                           \
                if (mask[index_offset * ret->count + iu] == TRUE)                                                       \
                {                                                                                                       \
                    (*(mtpe*)(&data[(index_offset * ret->count + iu) * ret->memory_size])) = mtpe##_nil;                \
                    bat->tnil = 1;                                                                                    \
                }                                                                                                       \
            }                                                                                                           \
            bat->tnonil = 1 - bat->tnil;                                                                            \
        } else {                                                                                                        \
            bat->tnil = 0; bat->tnonil = 0;                                                                         \
	    nancheck_##mtpe(bat);\
        }                                                                                                               \
        /*When we create a BAT a small part of memory is allocated, free it*/                                           \
        GDKfree(bat->theap.base);                                                                                     \
        bat->theap.base = &data[(index_offset * ret->count) * ret->memory_size];                                      \
        bat->theap.size = ret->count * ret->memory_size;                                                              \
        bat->theap.free = bat->theap.size;  /*There are no free places in the array*/                               \
        /*If index_offset > 0, we are mapping part of a multidimensional array.*/                                       \
        /*The entire array will be cleared when the part with index_offset=0 is freed*/                                 \
        /*So we set this part of the mapping to 'NOWN'*/                                                                \
        if (index_offset > 0) bat->theap.storage = STORE_NOWN;                                                        \
        else {                                                                                                          \
            bat->theap.storage = batstore;                                                                            \
        }                                                                                                               \
        bat->theap.newstorage = STORE_MEM;                                                                            \
        bat->batCount = (BUN) ret->count;                                                                               \
        bat->batCapacity = (BUN) ret->count;                                                                            \
        bat->batCopiedtodisk = false;                                                                                   \
        /*Take over the data from the numpy array*/                                                                     \
        if (ret->numpy_array != NULL) PyArray_CLEARFLAGS((PyArrayObject*)ret->numpy_array, NPY_ARRAY_OWNDATA);          \
    }
#endif

// This #define converts a Numpy Array to a BAT by copying the internal data to the BAT. It assumes the BAT 'bat' is already created with the proper size.
// This should only be used with integer data that can be cast. It assumes the Numpy Array has an internal array of type 'mtpe_from', and the BAT has an internal array of type 'mtpe_to'.
// it then does the cast by simply doing BAT[i] = (mtpe_to) ((mtpe_from*)NUMPY_ARRAY[i]), which only works if both mtpe_to and mtpe_from are integers
#define NP_COL_BAT_LOOP(bat, mtpe_to, mtpe_from,index) {                                                                                   \
    if (mask == NULL)                                                                                                                            \
    {                                                                                                                                            \
        for (iu = 0; iu < ret->count; iu++)                                                                                                      \
        {                                                                                                                                        \
            ((mtpe_to*) Tloc(bat, 0))[index + iu] = (mtpe_to)(*(mtpe_from*)(&data[(index_offset * ret->count + iu) * ret->memory_size]));    \
        }                                                                                                                                        \
    }                                                                                                                                            \
    else                                                                                                                                         \
    {                                                                                                                                            \
        for (iu = 0; iu < ret->count; iu++)                                                                                                      \
        {                                                                                                                                        \
            if (mask[index_offset * ret->count + iu] == TRUE)                                                                                    \
            {                                                                                                                                    \
                bat->tnil = 1;                                                                                                                 \
                ((mtpe_to*) Tloc(bat, 0))[index + iu] = mtpe_to##_nil;                                                               \
            }                                                                                                                                    \
            else                                                                                                                                 \
            {                                                                                                                                    \
                ((mtpe_to*) Tloc(bat, 0))[index + iu] = (mtpe_to)(*(mtpe_from*)(&data[(index_offset * ret->count + iu) * ret->memory_size]));\
            }                                                                                                                                    \
        }                                                                                                                                        \
    } }
#define NP_COL_BAT_LOOPF(bat, mtpe_to, mtpe_from,index) {                                                                                        \
    if (mask == NULL)                                                                                                                            \
    {                                                                                                                                            \
        for (iu = 0; iu < ret->count; iu++)                                                                                                      \
        {                                                                                                                                        \
            if (isnan(((mtpe_from*)data)[index_offset * ret->count + iu])) {                                                                     \
		bat->tnil = 1;                                                                                                                   \
                ((mtpe_to*) Tloc(bat, 0))[index + iu] = mtpe_to##_nil;                                                                           \
            } else {                                                                                                                             \
                ((mtpe_to*) Tloc(bat, 0))[index + iu] = (mtpe_to)((mtpe_from*)data)[index_offset * ret->count + iu];                             \
            }                                                                                                                                    \
        }                                                                                                                                        \
    }                                                                                                                                            \
    else                                                                                                                                         \
    {                                                                                                                                            \
        for (iu = 0; iu < ret->count; iu++)                                                                                                      \
        {                                                                                                                                        \
            if (mask[index_offset * ret->count + iu] == TRUE || isnan(((mtpe_from*)data)[index_offset * ret->count + iu]))                       \
            {                                                                                                                                    \
                bat->tnil = 1;                                                                                                                 \
                ((mtpe_to*) Tloc(bat, 0))[index + iu] = mtpe_to##_nil;                                                               \
            }                                                                                                                                    \
            else                                                                                                                                 \
            {                                                                                                                                    \
                ((mtpe_to*) Tloc(bat, 0))[index + iu] = (mtpe_to)(*(mtpe_from*)(&data[(index_offset * ret->count + iu) * ret->memory_size]));\
            }                                                                                                                                    \
        }                                                                                                                                        \
    } }

// This #define converts a Numpy Array to a BAT by copying the internal data to the BAT. It converts the data from the Numpy Array to the BAT using a function
// This function has to have the prototype 'bool function(void *data, size_t memory_size, mtpe_to *resulting_value)', and either return False (if conversion fails)
//  or write the value into the 'resulting_value' pointer. This is used convertring strings/unicodes/python objects to numeric values.
#define NP_COL_BAT_LOOP_FUNC(bat, mtpe_to, func, ptrtpe,index) {                                                                                                    \
    mtpe_to value;                                                                                                                                    \
    if (mask == NULL)                                                                                                                                 \
    {                                                                                                                                                 \
        for (iu = 0; iu < ret->count; iu++)                                                                                                           \
        {                                                                                                                                             \
            msg = func((ptrtpe*)&data[(index_offset * ret->count + iu) * ret->memory_size], ret->memory_size, &value);                                \
            if (msg != MAL_SUCCEED) {                                                                                                                 \
                goto wrapup;                                                                                                                          \
            }                                                                                                                                         \
            ((mtpe_to*) Tloc(bat, 0))[index + iu] = value;                                                                                \
            if (bat->tnil == 0) bat->tnil = value == mtpe_to##_nil ? 1 : 0;                                                                       \
        }                                                                                                                                             \
    }                                                                                                                                                 \
    else                                                                                                                                              \
    {                                                                                                                                                 \
        for (iu = 0; iu < ret->count; iu++)                                                                                                           \
        {                                                                                                                                             \
            if (mask[index_offset * ret->count + iu] == TRUE)                                                                                         \
            {                                                                                                                                         \
                bat->tnil = 1;                                                                                                                      \
                ((mtpe_to*) Tloc(bat, 0))[index + iu] = mtpe_to##_nil;                                                                    \
            }                                                                                                                                         \
            else                                                                                                                                      \
            {                                                                                                                                         \
                msg = func((ptrtpe*)&data[(index_offset * ret->count + iu) * ret->memory_size], ret->memory_size, &value);                            \
                if (msg != MAL_SUCCEED) {                                                                                                             \
                    goto wrapup;                                                                                                                      \
                }                                                                                                                                     \
                ((mtpe_to*) Tloc(bat, 0))[index + iu] = value;                                                                            \
                if (bat->tnil == 0) bat->tnil = value == mtpe_to##_nil ? 1 : 0;                                                                   \
            }                                                                                                                                         \
        }                                                                                                                                             \
    } }

// This #define is for converting a numeric numpy array into a string BAT. 'conv' is a function that turns a numeric value of type 'mtpe' to a char* array.
#define NP_COL_BAT_STR_LOOP(bat, mtpe, fmt)                                                                                                           \
    if (mask == NULL)                                                                                                                                 \
    {                                                                                                                                                 \
        for (iu = 0; iu < ret->count; iu++)                                                                                                           \
        {                                                                                                                                             \
            snprintf(utf8_string, utf8string_minlength, fmt, *((mtpe*)&data[(index_offset * ret->count + iu) * ret->memory_size]));                   \
<<<<<<< HEAD
            if (BUNappend(bat, utf8_string, FALSE) != GDK_SUCCEED)	\
		    goto bunins_failed;					\
=======
            if (BUNappend(bat, utf8_string, FALSE) != GDK_SUCCEED) { \
                msg = createException(MAL, "pyapi.eval", "BUNappend failed.\n");     \
                goto wrapup;                                                                                                                                      \
            }                                                                                                                         \
>>>>>>> 41a9942a
        }                                                                                                                                             \
    }                                                                                                                                                 \
    else                                                                                                                                              \
    {                                                                                                                                                 \
        for (iu = 0; iu < ret->count; iu++)                                                                                                           \
        {                                                                                                                                             \
            if (mask[index_offset * ret->count + iu] == TRUE)                                                                                         \
            {                                                                                                                                         \
                bat->tnil = 1;                                                                                                                      \
<<<<<<< HEAD
                if (BUNappend(bat, str_nil, FALSE) != GDK_SUCCEED)	\
			goto bunins_failed;				\
=======
                if (BUNappend(bat, str_nil, FALSE) != GDK_SUCCEED) { \
                    msg = createException(MAL, "pyapi.eval", "BUNappend failed.\n");     \
                    goto wrapup;                                                                                                                                      \
                }                                                                                                                         \
>>>>>>> 41a9942a
            }                                                                                                                                         \
            else                                                                                                                                      \
            {                                                                                                                                         \
                snprintf(utf8_string, utf8string_minlength, fmt, *((mtpe*)&data[(index_offset * ret->count + iu) * ret->memory_size]));               \
<<<<<<< HEAD
                if (BUNappend(bat, utf8_string, FALSE) != GDK_SUCCEED)	\
			goto bunins_failed;				\
=======
                if (BUNappend(bat, utf8_string, FALSE) != GDK_SUCCEED) { \
                    msg = createException(MAL, "pyapi.eval", "BUNappend failed.\n");     \
                    goto wrapup;                                                                                                                                      \
                }                                                                                                                         \
>>>>>>> 41a9942a
            }                                                                                                                                         \
        }                                                                                                                                             \
    }


#define NP_INSERT_BAT(bat, mtpe, index)  {                                                                                                              \
    switch(ret->result_type)                                                                                                                            \
    {                                                                                                                                                   \
        case NPY_BOOL:       NP_COL_BAT_LOOP(bat, mtpe, char, index); break;                                                                            \
        case NPY_BYTE:       NP_COL_BAT_LOOP(bat, mtpe, char, index); break;                                                                            \
        case NPY_SHORT:      NP_COL_BAT_LOOP(bat, mtpe, short, index); break;                                                                           \
        case NPY_INT:        NP_COL_BAT_LOOP(bat, mtpe, int, index); break;                                                                             \
        case NPY_LONG:       NP_COL_BAT_LOOP(bat, mtpe, long, index); break;                                                                            \
        case NPY_LONGLONG:   NP_COL_BAT_LOOP(bat, mtpe, long long, index); break;                                                                       \
        case NPY_UBYTE:      NP_COL_BAT_LOOP(bat, mtpe, unsigned char, index); break;                                                                   \
        case NPY_USHORT:     NP_COL_BAT_LOOP(bat, mtpe, unsigned short, index); break;                                                                  \
        case NPY_UINT:       NP_COL_BAT_LOOP(bat, mtpe, unsigned int, index); break;                                                                    \
        case NPY_ULONG:      NP_COL_BAT_LOOP(bat, mtpe, unsigned long, index); break;                                                                   \
        case NPY_ULONGLONG:  NP_COL_BAT_LOOP(bat, mtpe, unsigned long long, index); break;                                                              \
        case NPY_FLOAT16:                                                                                                                               \
        case NPY_FLOAT:      NP_COL_BAT_LOOPF(bat, mtpe, float, index); break;                                                                          \
        case NPY_DOUBLE:     NP_COL_BAT_LOOPF(bat, mtpe, double, index); break;                                                                         \
        case NPY_LONGDOUBLE: NP_COL_BAT_LOOPF(bat, mtpe, long double, index); break;                                                                    \
        case NPY_STRING:     NP_COL_BAT_LOOP_FUNC(bat, mtpe, str_to_##mtpe, char, index); break;                                                        \
        case NPY_UNICODE:    NP_COL_BAT_LOOP_FUNC(bat, mtpe, unicode_to_##mtpe, PythonUnicodeType, index); break;                                       \
        case NPY_OBJECT:     NP_COL_BAT_LOOP_FUNC(bat, mtpe, pyobject_to_##mtpe, PyObject*, index); break;                                              \
        default:                                                                                                                                        \
            msg = createException(MAL, "pyapi.eval", "Unrecognized type. Could not convert to %s.\n", BatType_Format(TYPE_##mtpe));                     \
            goto wrapup;                                                                                                                                \
    }                                                                                                                                                   \
    bat->tnonil = 1 - bat->tnil;  }                                                                                                                 \

#define NP_INSERT_STRING_BAT(b) \
	switch(ret->result_type)                                                                                                                                              \
	{                                                                                                                                                                     \
	    case NPY_BOOL:      NP_COL_BAT_STR_LOOP(b, bit, "%hhd"); break;                                                                                                   \
	    case NPY_BYTE:      NP_COL_BAT_STR_LOOP(b, bte, "%hhd"); break;                                                                                                   \
	    case NPY_SHORT:     NP_COL_BAT_STR_LOOP(b, sht, "%hd"); break;                                                                                                    \
	    case NPY_INT:       NP_COL_BAT_STR_LOOP(b, int, "%d"); break;                                                                                                     \
	    case NPY_LONG:      NP_COL_BAT_STR_LOOP(b, long, "%ld"); break;                                                                                                   \
	    case NPY_LONGLONG:  NP_COL_BAT_STR_LOOP(b, lng, LLFMT); break;                                                                                                    \
	    case NPY_UBYTE:     NP_COL_BAT_STR_LOOP(b, unsigned char, "%hhu"); break;                                                                                         \
	    case NPY_USHORT:    NP_COL_BAT_STR_LOOP(b, unsigned short, "%hu"); break;                                                                                         \
	    case NPY_UINT:      NP_COL_BAT_STR_LOOP(b, unsigned int, "%u"); break;                                                                                            \
	    case NPY_ULONG:     NP_COL_BAT_STR_LOOP(b, unsigned long, "%lu"); break;                                                                                          \
	    case NPY_ULONGLONG: NP_COL_BAT_STR_LOOP(b, unsigned long long, ULLFMT); break;                                                                                    \
	    case NPY_FLOAT16:                                                                                                                                                 \
	    case NPY_FLOAT:     NP_COL_BAT_STR_LOOP(b, flt, "%f"); break;                                                                                                     \
	    case NPY_DOUBLE:                                                                                                                                                  \
	    case NPY_LONGDOUBLE: NP_COL_BAT_STR_LOOP(b, dbl, "%lf"); break;                                                                                                   \
	    case NPY_STRING:                                                                                                                                                  \
	        for (iu = 0; iu < ret->count; iu++) {                                                                                                                         \
	            if (mask != NULL && (mask[index_offset * ret->count + iu]) == TRUE) {                                                                                     \
	                b->tnil = 1;                                                                                                                                        \
<<<<<<< HEAD
	                if (BUNappend(b, str_nil, FALSE) != GDK_SUCCEED) \
				goto bunins_failed;			\
=======
	                if (BUNappend(b, str_nil, FALSE) != GDK_SUCCEED) { \
                        msg = createException(MAL, "pyapi.eval", "BUNappend failed.\n");     \
                        goto wrapup;                                                                                                                                      \
                    }                                                                                                                         \
>>>>>>> 41a9942a
	            }  else {                                                                                                                                                 \
	                if (!string_copy(&data[(index_offset * ret->count + iu) * ret->memory_size], utf8_string, ret->memory_size, false)) {                                  \
	                    msg = createException(MAL, "pyapi.eval", "Invalid string encoding used. Please return a regular ASCII string, or a Numpy_Unicode object.\n");     \
	                    goto wrapup;                                                                                                                                      \
	                }                                                                                                                                                     \
<<<<<<< HEAD
	                if (BUNappend(b, utf8_string, FALSE) != GDK_SUCCEED) \
				goto bunins_failed;			\
=======
                    if (BUNappend(b, utf8_string, FALSE) != GDK_SUCCEED) { \
                        msg = createException(MAL, "pyapi.eval", "BUNappend failed.\n");     \
                        goto wrapup;                                                                                                                                      \
                    }                                                                                                                         \
>>>>>>> 41a9942a
	            }                                                                                                                                                         \
	        }                                                                                                                                                             \
	        break;                                                                                                                                                        \
	    case NPY_UNICODE:                                                                                                                                                 \
	        for (iu = 0; iu < ret->count; iu++) {                                                                                                                         \
	            if (mask != NULL && (mask[index_offset * ret->count + iu]) == TRUE) {                                                                                     \
	                b->tnil = 1;                                                                                                                                        \
<<<<<<< HEAD
	                if (BUNappend(b, str_nil, FALSE) != GDK_SUCCEED) \
				goto bunins_failed;			\
	            }  else {                                                                                                                                                 \
	                utf32_to_utf8(0, ret->memory_size / 4, utf8_string, (const Py_UNICODE*)(&data[(index_offset * ret->count + iu) * ret->memory_size]));                 \
	                if (BUNappend(b, utf8_string, FALSE) != GDK_SUCCEED) \
				goto bunins_failed;			\
=======
                    if (BUNappend(b, str_nil, FALSE) != GDK_SUCCEED) { \
                        msg = createException(MAL, "pyapi.eval", "BUNappend failed.\n");     \
                        goto wrapup;                                                                                                                                      \
                    }                                                                                                                         \
	            }  else {                                                                                                                                                 \
	                utf32_to_utf8(0, ret->memory_size / 4, utf8_string, (const Py_UNICODE*)(&data[(index_offset * ret->count + iu) * ret->memory_size]));                 \
                    if (BUNappend(b, utf8_string, FALSE) != GDK_SUCCEED) { \
                        msg = createException(MAL, "pyapi.eval", "BUNappend failed.\n");     \
                        goto wrapup;                                                                                                                                      \
                    }                                                                                                                         \
>>>>>>> 41a9942a
	            }                                                                                                                                                         \
	        }                                                                                                                                                             \
	        break;                                                                                                                                                        \
	    case NPY_OBJECT:                                                                                                                                                  \
	    {                                                                                                                                                                 \
	        /* The resulting array is an array of pointers to various python objects */                                                                                   \
	        /* Because the python objects can be of any size, we need to allocate a different size utf8_string for every object */                                        \
	        /* we will first loop over all the objects to get the maximum size needed, so we only need to do one allocation */                                            \
	        size_t utf8_size = utf8string_minlength;                                                                                                                      \
	        for (iu = 0; iu < ret->count; iu++) {                                                                                                                         \
	            size_t size = utf8string_minlength;                                                                                                                       \
	            PyObject *obj;                                                                                                                                            \
	            if (mask != NULL && (mask[index_offset * ret->count + iu]) == TRUE) continue;                                                                             \
	            obj = *((PyObject**) &data[(index_offset * ret->count + iu) * ret->memory_size]);                                                                         \
	            size = pyobject_get_size(obj);                                                                                                                            \
	            if (size > utf8_size) utf8_size = size;                                                                                                                   \
	        }                                                                                                                                                             \
	        utf8_string = GDKzalloc(utf8_size);                                                                                                                           \
	        for (iu = 0; iu < ret->count; iu++) {                                                                                                                         \
	            if (mask != NULL && (mask[index_offset * ret->count + iu]) == TRUE) {                                                                                     \
	                b->tnil = 1;                                                                                                                                        \
<<<<<<< HEAD
	                if (BUNappend(b, str_nil, FALSE) != GDK_SUCCEED) \
				goto bunins_failed;			\
	            } else {                                                                                                                                                  \
	                /* we try to handle as many types as possible */                                                                                                      \
	                pyobject_to_str(((PyObject**) &data[(index_offset * ret->count + iu) * ret->memory_size]), utf8_size, &utf8_string);                                  \
	                if (BUNappend(b, utf8_string, FALSE) != GDK_SUCCEED) \
				goto bunins_failed;			\
=======
                    if (BUNappend(b, str_nil, FALSE) != GDK_SUCCEED) { \
                        msg = createException(MAL, "pyapi.eval", "BUNappend failed.\n");     \
                        goto wrapup;                                                                                                                                      \
                    }                                                                                                                         \
	            } else {                                                                                                                                                  \
	                /* we try to handle as many types as possible */                                                                                                      \
	                pyobject_to_str(((PyObject**) &data[(index_offset * ret->count + iu) * ret->memory_size]), utf8_size, &utf8_string);                                  \
                    if (BUNappend(b, utf8_string, FALSE) != GDK_SUCCEED) { \
                        msg = createException(MAL, "pyapi.eval", "BUNappend failed.\n");     \
                        goto wrapup;                                                                                                                                      \
                    }                                                                                                                         \
>>>>>>> 41a9942a
	            }                                                                                                                                                         \
	        }                                                                                                                                                             \
	        break;                                                                                                                                                        \
	    }                                                                                                                                                                 \
	    default:                                                                                                                                                          \
	        msg = createException(MAL, "pyapi.eval", "Unrecognized type. Could not convert to NPY_UNICODE.\n");                                                           \
	        goto wrapup;                                                                                                                                                  \
	}                                                                                                                                                                     \
	b->tnonil = 1 - b->tnil;                                                                                                                                          \
	                                                                                                                                                                      \


#ifdef HAVE_HGE
#define NOT_HGE(mtpe) TYPE_##mtpe != TYPE_hge
#else
#define NOT_HGE(mtpe) true
#endif

// This very big #define combines all the previous #defines for one big #define that is responsible for converting a Numpy array (described in the PyReturn object 'ret')
// to a BAT of type 'mtpe'. This should only be used for numeric BATs (but can be used for any Numpy Array). The resulting BAT will be stored in 'bat'.
#define NP_CREATE_BAT(bat, mtpe) {                                                                                                                             \
        bool *mask = NULL;                                                                                                                                     \
        char *data = NULL;                                                                                                                                     \
        if (ret->mask_data != NULL) {                                                                                                                          \
            mask = (bool*) ret->mask_data;                                                                                                                     \
        }                                                                                                                                                      \
        if (ret->array_data == NULL) {                                                                                                                         \
            msg = createException(MAL, "pyapi.eval", "No return value stored in the structure.\n");                                                            \
            goto wrapup;                                                                                                                                       \
        }                                                                                                                                                      \
        data = (char*) ret->array_data;                                                                                                                        \
        if (!copy && ret->count > 0 && TYPE_##mtpe == PyType_ToBat(ret->result_type) && (ret->count * ret->memory_size < BUN_MAX) &&                           \
             (ret->numpy_array == NULL || PyArray_FLAGS((PyArrayObject*)ret->numpy_array) & NPY_ARRAY_OWNDATA)) {                                              \
            /*We can only create a direct map if the numpy array type and target BAT type*/                                                                    \
            /*are identical, otherwise we have to do a conversion.*/                                                                                           \
            if (ret->numpy_array == NULL) {                                                                                                                    \
                CREATE_BAT_ZEROCOPY(bat, mtpe, STORE_MMAPABS);                                                                                                 \
                ret->array_data = NULL;                                                                                                                        \
            } else {                                                                                                                                           \
                CREATE_BAT_ZEROCOPY(bat, mtpe, STORE_CMEM);                                                                                                    \
            }                                                                                                                                                  \
        } else {                                                                                                                                               \
            bat = COLnew(seqbase, TYPE_##mtpe, (BUN) ret->count, TRANSIENT);                                                                                   \
            if (bat == NULL) {						\
                msg = createException(MAL, "pyapi.eval", "Cannor create BAT"); \
                goto wrapup;						\
            }								\
            bat->tkey = 0; bat->tsorted = 0; bat->trevsorted = 0;                                                                                              \
            NP_INSERT_BAT(bat, mtpe, 0);                                                                                                                       \
            if (!mask) { bat->tnil = 0; bat->tnonil = 0; }                                                                                                 \
            BATsetcount(bat, (BUN) ret->count);                                                                                                                \
            BATsettrivprop(bat);                                                                                                                               \
        }                                                                                                                                                      \
    }<|MERGE_RESOLUTION|>--- conflicted
+++ resolved
@@ -253,15 +253,10 @@
         for (iu = 0; iu < ret->count; iu++)                                                                                                           \
         {                                                                                                                                             \
             snprintf(utf8_string, utf8string_minlength, fmt, *((mtpe*)&data[(index_offset * ret->count + iu) * ret->memory_size]));                   \
-<<<<<<< HEAD
-            if (BUNappend(bat, utf8_string, FALSE) != GDK_SUCCEED)	\
-		    goto bunins_failed;					\
-=======
             if (BUNappend(bat, utf8_string, FALSE) != GDK_SUCCEED) { \
                 msg = createException(MAL, "pyapi.eval", "BUNappend failed.\n");     \
                 goto wrapup;                                                                                                                                      \
             }                                                                                                                         \
->>>>>>> 41a9942a
         }                                                                                                                                             \
     }                                                                                                                                                 \
     else                                                                                                                                              \
@@ -271,28 +266,18 @@
             if (mask[index_offset * ret->count + iu] == TRUE)                                                                                         \
             {                                                                                                                                         \
                 bat->tnil = 1;                                                                                                                      \
-<<<<<<< HEAD
-                if (BUNappend(bat, str_nil, FALSE) != GDK_SUCCEED)	\
-			goto bunins_failed;				\
-=======
                 if (BUNappend(bat, str_nil, FALSE) != GDK_SUCCEED) { \
                     msg = createException(MAL, "pyapi.eval", "BUNappend failed.\n");     \
                     goto wrapup;                                                                                                                                      \
                 }                                                                                                                         \
->>>>>>> 41a9942a
             }                                                                                                                                         \
             else                                                                                                                                      \
             {                                                                                                                                         \
                 snprintf(utf8_string, utf8string_minlength, fmt, *((mtpe*)&data[(index_offset * ret->count + iu) * ret->memory_size]));               \
-<<<<<<< HEAD
-                if (BUNappend(bat, utf8_string, FALSE) != GDK_SUCCEED)	\
-			goto bunins_failed;				\
-=======
                 if (BUNappend(bat, utf8_string, FALSE) != GDK_SUCCEED) { \
                     msg = createException(MAL, "pyapi.eval", "BUNappend failed.\n");     \
                     goto wrapup;                                                                                                                                      \
                 }                                                                                                                         \
->>>>>>> 41a9942a
             }                                                                                                                                         \
         }                                                                                                                                             \
     }
@@ -347,29 +332,19 @@
 	        for (iu = 0; iu < ret->count; iu++) {                                                                                                                         \
 	            if (mask != NULL && (mask[index_offset * ret->count + iu]) == TRUE) {                                                                                     \
 	                b->tnil = 1;                                                                                                                                        \
-<<<<<<< HEAD
-	                if (BUNappend(b, str_nil, FALSE) != GDK_SUCCEED) \
-				goto bunins_failed;			\
-=======
 	                if (BUNappend(b, str_nil, FALSE) != GDK_SUCCEED) { \
                         msg = createException(MAL, "pyapi.eval", "BUNappend failed.\n");     \
                         goto wrapup;                                                                                                                                      \
                     }                                                                                                                         \
->>>>>>> 41a9942a
 	            }  else {                                                                                                                                                 \
 	                if (!string_copy(&data[(index_offset * ret->count + iu) * ret->memory_size], utf8_string, ret->memory_size, false)) {                                  \
 	                    msg = createException(MAL, "pyapi.eval", "Invalid string encoding used. Please return a regular ASCII string, or a Numpy_Unicode object.\n");     \
 	                    goto wrapup;                                                                                                                                      \
 	                }                                                                                                                                                     \
-<<<<<<< HEAD
-	                if (BUNappend(b, utf8_string, FALSE) != GDK_SUCCEED) \
-				goto bunins_failed;			\
-=======
                     if (BUNappend(b, utf8_string, FALSE) != GDK_SUCCEED) { \
                         msg = createException(MAL, "pyapi.eval", "BUNappend failed.\n");     \
                         goto wrapup;                                                                                                                                      \
                     }                                                                                                                         \
->>>>>>> 41a9942a
 	            }                                                                                                                                                         \
 	        }                                                                                                                                                             \
 	        break;                                                                                                                                                        \
@@ -377,14 +352,6 @@
 	        for (iu = 0; iu < ret->count; iu++) {                                                                                                                         \
 	            if (mask != NULL && (mask[index_offset * ret->count + iu]) == TRUE) {                                                                                     \
 	                b->tnil = 1;                                                                                                                                        \
-<<<<<<< HEAD
-	                if (BUNappend(b, str_nil, FALSE) != GDK_SUCCEED) \
-				goto bunins_failed;			\
-	            }  else {                                                                                                                                                 \
-	                utf32_to_utf8(0, ret->memory_size / 4, utf8_string, (const Py_UNICODE*)(&data[(index_offset * ret->count + iu) * ret->memory_size]));                 \
-	                if (BUNappend(b, utf8_string, FALSE) != GDK_SUCCEED) \
-				goto bunins_failed;			\
-=======
                     if (BUNappend(b, str_nil, FALSE) != GDK_SUCCEED) { \
                         msg = createException(MAL, "pyapi.eval", "BUNappend failed.\n");     \
                         goto wrapup;                                                                                                                                      \
@@ -395,7 +362,6 @@
                         msg = createException(MAL, "pyapi.eval", "BUNappend failed.\n");     \
                         goto wrapup;                                                                                                                                      \
                     }                                                                                                                         \
->>>>>>> 41a9942a
 	            }                                                                                                                                                         \
 	        }                                                                                                                                                             \
 	        break;                                                                                                                                                        \
@@ -417,15 +383,6 @@
 	        for (iu = 0; iu < ret->count; iu++) {                                                                                                                         \
 	            if (mask != NULL && (mask[index_offset * ret->count + iu]) == TRUE) {                                                                                     \
 	                b->tnil = 1;                                                                                                                                        \
-<<<<<<< HEAD
-	                if (BUNappend(b, str_nil, FALSE) != GDK_SUCCEED) \
-				goto bunins_failed;			\
-	            } else {                                                                                                                                                  \
-	                /* we try to handle as many types as possible */                                                                                                      \
-	                pyobject_to_str(((PyObject**) &data[(index_offset * ret->count + iu) * ret->memory_size]), utf8_size, &utf8_string);                                  \
-	                if (BUNappend(b, utf8_string, FALSE) != GDK_SUCCEED) \
-				goto bunins_failed;			\
-=======
                     if (BUNappend(b, str_nil, FALSE) != GDK_SUCCEED) { \
                         msg = createException(MAL, "pyapi.eval", "BUNappend failed.\n");     \
                         goto wrapup;                                                                                                                                      \
@@ -437,7 +394,6 @@
                         msg = createException(MAL, "pyapi.eval", "BUNappend failed.\n");     \
                         goto wrapup;                                                                                                                                      \
                     }                                                                                                                         \
->>>>>>> 41a9942a
 	            }                                                                                                                                                         \
 	        }                                                                                                                                                             \
 	        break;                                                                                                                                                        \
