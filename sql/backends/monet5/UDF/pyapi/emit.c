--- conflicted
+++ resolved
@@ -313,11 +313,7 @@
 #ifdef IS_PY3K
     }
 #endif
-<<<<<<< HEAD
-    ,"monetdb._emit",
-=======
     , "monetdb._emit",
->>>>>>> 0cfd0114
     sizeof(PyEmitObject),
     0,
     0,                                          /* tp_dealloc */
