/*
 * This Source Code Form is subject to the terms of the Mozilla Public
 * License, v. 2.0.  If a copy of the MPL was not distributed with this
 * file, You can obtain one at http://mozilla.org/MPL/2.0/.
 *
 * Copyright 1997 - July 2008 CWI, August 2008 - 2017 MonetDB B.V.
 */

#include "monetdb_config.h"

#include "rel_bin.h"
#include "rel_rel.h"
#include "rel_exp.h"
#include "rel_psm.h"
#include "rel_prop.h"
#include "rel_select.h"
#include "rel_updates.h"
#include "rel_optimizer.h"
#include "sql_env.h"

#define OUTER_ZERO 64

static stmt * exp_bin(backend *be, sql_exp *e, stmt *left, stmt *right, stmt *grp, stmt *ext, stmt *cnt, stmt *sel);
static stmt * rel_bin(backend *be, sql_rel *rel);
static stmt * subrel_bin(backend *be, sql_rel *rel, list *refs);

static stmt *
refs_find_rel(list *refs, sql_rel *rel)
{
	node *n;

	for(n=refs->h; n; n = n->next->next) {
		sql_rel *ref = n->data;
		stmt *s = n->next->data;
		
		if (rel == ref) 
			return s;
	}
	return NULL;
}

static void 
print_stmtlist(sql_allocator *sa, stmt *l)
{
	node *n;
	if (l) {
		for (n = l->op4.lval->h; n; n = n->next) {
			const char *rnme = table_name(sa, n->data);
			const char *nme = column_name(sa, n->data);

			fprintf(stderr, "%s.%s\n", rnme ? rnme : "(null!)", nme ? nme : "(null!)");
		}
	}
}

static stmt *
list_find_column(backend *be, list *l, const char *rname, const char *name ) 
{
	stmt *res = NULL;
	node *n;

	if (!l)
		return NULL;
	MT_lock_set(&l->ht_lock);
	if (!l->ht && list_length(l) > HASH_MIN_SIZE) {
		l->ht = hash_new(l->sa, MAX(list_length(l), l->expected_cnt), (fkeyvalue)&stmt_key);
		if (l->ht == NULL) {
			MT_lock_unset(&l->ht_lock);
			return NULL;
		}

		for (n = l->h; n; n = n->next) {
			const char *nme = column_name(be->mvc->sa, n->data);
			int key = hash_key(nme);

			if (hash_add(l->ht, key, n->data) == NULL) {
				MT_lock_unset(&l->ht_lock);
				return NULL;
			}
		}
	}
	if (l->ht) {
		int key = hash_key(name);
		sql_hash_e *e = l->ht->buckets[key&(l->ht->size-1)];

		if (rname) {
			for (; e; e = e->chain) {
				stmt *s = e->value;
				const char *rnme = table_name(be->mvc->sa, s);
				const char *nme = column_name(be->mvc->sa, s);

				if (rnme && strcmp(rnme, rname) == 0 &&
		 	            strcmp(nme, name) == 0) {
					res = s;
					break;
				}
			}
		} else {
			for (; e; e = e->chain) {
				stmt *s = e->value;
				const char *nme = column_name(be->mvc->sa, s);

				if (nme && strcmp(nme, name) == 0) {
					res = s;
					break;
				}
			}
		}
		MT_lock_unset(&l->ht_lock);
		if (!res)
			return NULL;
		return res;
	}
	MT_lock_unset(&l->ht_lock);
	if (rname) {
		for (n = l->h; n; n = n->next) {
			const char *rnme = table_name(be->mvc->sa, n->data);
			const char *nme = column_name(be->mvc->sa, n->data);

			if (rnme && strcmp(rnme, rname) == 0 && 
				    strcmp(nme, name) == 0) {
				res = n->data;
				break;
			}
		}
	} else {
		for (n = l->h; n; n = n->next) {
			const char *nme = column_name(be->mvc->sa, n->data);

			if (nme && strcmp(nme, name) == 0) {
				res = n->data;
				break;
			}
		}
	}
	if (!res)
		return NULL;
	return res;
}

static stmt *
bin_find_column( backend *be, stmt *sub, const char *rname, const char *name ) 
{
	return list_find_column( be, sub->op4.lval, rname, name);
}

static list *
bin_find_columns( backend *be, stmt *sub, const char *name ) 
{
	node *n;
	list *l = sa_list(be->mvc->sa);

	for (n = sub->op4.lval->h; n; n = n->next) {
		const char *nme = column_name(be->mvc->sa, n->data);

		if (strcmp(nme, name) == 0) 
			append(l, n->data);
	}
	if (list_length(l)) 
		return l;
	return NULL;
}

static stmt *column(backend *be, stmt *val )
{
	if (val->nrcols == 0)
		return const_column(be, val);
	return val;
}

static stmt *Column(backend *be, stmt *val )
{
	if (val->nrcols == 0)
		val = const_column(be, val);
	return stmt_append(be, stmt_temp(be, tail_type(val)), val);
}

static stmt *
bin_first_column(backend *be, stmt *sub ) 
{
	node *n = sub->op4.lval->h;
	stmt *c = n->data;

	if (c->nrcols == 0)
		return const_column(be, c);
	return c;
}

static stmt *
row2cols(backend *be, stmt *sub)
{
	if (sub->nrcols == 0 && sub->key) {
		node *n; 
		list *l = sa_list(be->mvc->sa);

		for (n = sub->op4.lval->h; n; n = n->next) {
			stmt *sc = n->data;
			const char *cname = column_name(be->mvc->sa, sc);
			const char *tname = table_name(be->mvc->sa, sc);

			sc = column(be, sc);
			list_append(l, stmt_alias(be, sc, tname, cname));
		}
		sub = stmt_list(be, l);
	}
	return sub;
}

static stmt *
handle_in_exps(backend *be, sql_exp *ce, list *nl, stmt *left, stmt *right, stmt *grp, stmt *ext, stmt *cnt, stmt *sel, int in, int use_r) 
{
	mvc *sql = be->mvc;
	node *n;
	stmt *s = NULL, *c = exp_bin(be, ce, left, right, grp, ext, cnt, NULL);

	if (c->nrcols == 0) {
		sql_subtype *bt = sql_bind_localtype("bit");
		sql_subfunc *cmp = (in)
			?sql_bind_func(sql->sa, sql->session->schema, "=", tail_type(c), tail_type(c), F_FUNC)
			:sql_bind_func(sql->sa, sql->session->schema, "<>", tail_type(c), tail_type(c), F_FUNC);
		sql_subfunc *a = (in)?sql_bind_func(sql->sa, sql->session->schema, "or", bt, bt, F_FUNC)
				     :sql_bind_func(sql->sa, sql->session->schema, "and", bt, bt, F_FUNC);

		for( n = nl->h; n; n = n->next) {
			sql_exp *e = n->data;
			stmt *i = exp_bin(be, use_r?e->r:e, left, right, grp, ext, cnt, NULL);
			
			i = stmt_binop(be, c, i, cmp); 
			if (s)
				s = stmt_binop(be, s, i, a);
			else
				s = i;

		}
		if (sel) 
			s = stmt_uselect(be, 
				stmt_const(be, bin_first_column(be, left), s), 
				stmt_bool(be, 1), cmp_equal, sel, 0); 
	} else {
		comp_type cmp = (in)?cmp_equal:cmp_notequal;

		if (!in)
			s = sel;
		for( n = nl->h; n; n = n->next) {
			sql_exp *e = n->data;
			stmt *i = exp_bin(be, use_r?e->r:e, left, right, grp, ext, cnt, NULL);
			
			if (in) { 
				i = stmt_uselect(be, c, i, cmp, sel, 0); 
				if (s)
					s = stmt_tunion(be, s, i); 
				else
					s = i;
			} else {
				s = stmt_uselect(be, c, i, cmp, s, 0); 
			}
		}
	}
	return s;
}

static stmt *
value_list(backend *be, list *vals, stmt *left, stmt *sel) 
{
	node *n;
	stmt *s;

	/* create bat append values */
	s = stmt_temp(be, exp_subtype(vals->h->data));
	for( n = vals->h; n; n = n->next) {
		sql_exp *e = n->data;
		stmt *i = exp_bin(be, e, left, NULL, NULL, NULL, NULL, sel);

		if (!i)
			return NULL;

		if (list_length(vals) == 1)
			return i;
		
		s = stmt_append(be, s, i);
	}
	return s;
}

static stmt *
exp_list(backend *be, list *exps, stmt *l, stmt *r, stmt *grp, stmt *ext, stmt *cnt, stmt *sel) 
{
	mvc *sql = be->mvc;
	node *n;
	list *nl = sa_list(sql->sa);

	for( n = exps->h; n; n = n->next) {
		sql_exp *e = n->data;
		stmt *i = exp_bin(be, e, l, r, grp, ext, cnt, sel);
		
		if (n->next && i && i->type == st_table) /* relational statement */
			l = i->op1;
		else
			append(nl, i);
	}
	return stmt_list(be, nl);
}

stmt *
exp_bin(backend *be, sql_exp *e, stmt *left, stmt *right, stmt *grp, stmt *ext, stmt *cnt, stmt *sel) 
{
	mvc *sql = be->mvc;
	stmt *s = NULL;

	if (!e) {
		assert(0);
		return NULL;
	}

	switch(e->type) {
	case e_psm:
		if (e->flag & PSM_SET) {
			stmt *r = exp_bin(be, e->l, left, right, grp, ext, cnt, sel);
			return stmt_assign(be, e->name, r, GET_PSM_LEVEL(e->flag));
		} else if (e->flag & PSM_VAR) {
			if (e->f) /* TODO TABLE */
				return stmt_vars(be, e->name, e->f, 1, GET_PSM_LEVEL(e->flag));
			else
				return stmt_var(be, e->name, &e->tpe, 1, GET_PSM_LEVEL(e->flag));
		} else if (e->flag & PSM_RETURN) {
			sql_exp *l = e->l;
			stmt *r = exp_bin(be, l, left, right, grp, ext, cnt, sel);

			/* handle table returning functions */
			if (l->type == e_psm && l->flag & PSM_REL) {
				stmt *lst = r->op1;
				if (r->type == st_table && lst->nrcols == 0 && lst->key) {
					node *n;
					list *l = sa_list(sql->sa);

					for(n=lst->op4.lval->h; n; n = n->next)
						list_append(l, const_column(be, (stmt*)n->data));
					r = stmt_list(be, l);
				}
				if (r->type == st_list)
					r = stmt_table(be, r, 1);
			}
			return stmt_return(be, r, GET_PSM_LEVEL(e->flag));
		} else if (e->flag & PSM_WHILE) {
			/* while is a if - block true with leave statement
	 		 * needed because the condition needs to be inside this outer block */
			stmt *ifstmt = stmt_cond(be, stmt_bool(be, 1), NULL, 0, 0);
			stmt *cond = exp_bin(be, e->l, left, right, grp, ext, cnt, sel);
			stmt *wstmt = stmt_cond(be, cond, ifstmt, 1, 0);

			(void)exp_list(be, e->r, left, right, grp, ext, cnt, sel);
			(void)stmt_control_end(be, wstmt);
			return stmt_control_end(be, ifstmt);
		} else if (e->flag & PSM_IF) {
			stmt *cond = exp_bin(be, e->l, left, right, grp, cnt, ext, sel);
			stmt *ifstmt = stmt_cond(be, cond, NULL, 0, 0), *res;
			(void)exp_list(be, e->r, left, right, grp, cnt, ext, sel);
			res = stmt_control_end(be, ifstmt);
			if (e->f) {
				stmt *elsestmt = stmt_cond(be, cond, NULL, 0, 1);

				(void) exp_list(be, e->f, left, right, grp, ext, cnt, sel);
				res = stmt_control_end(be, elsestmt);
			}
			return res;
		} else if (e->flag & PSM_REL) {
			sql_rel *rel = e->l;
			stmt *r = rel_bin(be, rel);

#if 0
			if (r->type == st_list && r->nrcols == 0 && r->key) {
				/* row to columns */
				node *n;
				list *l = sa_list(sql->sa);

				for(n=r->op4.lval->h; n; n = n->next)
					list_append(l, const_column(be, (stmt*)n->data));
				r = stmt_list(be, l);
			}
#endif
			if (is_modify(rel->op) || is_ddl(rel->op)) 
				return r;
			return stmt_table(be, r, 1);
		}
		break;
	case e_atom: {
		if (e->l) { 			/* literals */
			atom *a = e->l;
			s = stmt_atom(be, atom_dup(sql->sa, a));
		} else if (e->r) { 		/* parameters */
			s = stmt_var(be, sa_strdup(sql->sa, e->r), e->tpe.type?&e->tpe:NULL, 0, e->flag);
		} else if (e->f) { 		/* values */
			s = value_list(be, e->f, left, sel);
		} else { 			/* arguments */
			s = stmt_varnr(be, e->flag, e->tpe.type?&e->tpe:NULL);
		}
	}	break;
	case e_convert: {
		/* if input is type any NULL or column of nulls, change type */
		list *tps = e->r;
		sql_subtype *from = tps->h->data;
		sql_subtype *to = tps->h->next->data;
		stmt *l;

		if (from->type->localtype == 0) {
			l = stmt_atom(be, atom_general(sql->sa, to, NULL));
		} else {
	       		l = exp_bin(be, e->l, left, right, grp, ext, cnt, sel);
		}
		if (!l) 
			return NULL;
		s = stmt_convert(be, l, from, to);
	} 	break;
	case e_func: {
		node *en;
		list *l = sa_list(sql->sa), *exps = e->l;
		sql_subfunc *f = e->f;
		stmt *rows = NULL;

		if (f->func->side_effect && left) {
			if (!exps || list_empty(exps))
				append(l, 
				stmt_const(be, 
					bin_first_column(be, left), 
					stmt_atom_int(be, 0)));
			else if (exps_card(exps) < CARD_MULTI) {
				rows = bin_first_column(be, left);
			}
		}
		assert(!e->r);
		if (exps) {
			int nrcols = 0;
			for (en = exps->h; en; en = en->next) {
				sql_exp *e = en->data;
				stmt *es;

				es = exp_bin(be, e, left, right, grp, ext, cnt, sel);

				if (!es) 
					return NULL;

				if (rows && en == exps->h && f->func->type != F_LOADER)
					es = stmt_const(be, rows, es);
				if (es->nrcols > nrcols)
					nrcols = es->nrcols;
				list_append(l,es);
			}
			if (sel && strcmp(sql_func_mod(f->func), "calc") == 0 && nrcols && strcmp(sql_func_imp(f->func), "ifthenelse") != 0)
				list_append(l,sel);
		}
		/*
		if (strcmp(f->func->base.name, "identity") == 0) 
			s = stmt_mirror(be, l->h->data);
		else
		*/
		if (f->func->rel) 
			s = stmt_func(be, stmt_list(be, l), sa_strdup(sql->sa, f->func->base.name), f->func->rel, (f->func->type == F_UNION));
		else
			s = stmt_Nop(be, stmt_list(be, l), e->f); 
	} 	break;
	case e_aggr: {
		list *attr = e->l; 
		stmt *as = NULL;
		sql_subaggr *a = e->f;

		assert(sel == NULL);
		if (attr && attr->h) { 
			node *en;
			list *l = sa_list(sql->sa);

			for (en = attr->h; en; en = en->next) {
				sql_exp *at = en->data;

				as = exp_bin(be, at, left, right, NULL, NULL, NULL, sel);

				if (as && as->nrcols <= 0 && left) 
					as = stmt_const(be, bin_first_column(be, left), as);
				/* insert single value into a column */
				if (as && as->nrcols <= 0 && !left)
					as = const_column(be, as);

				if (!as) 
					return NULL;	
				if (need_distinct(e)){ 
					stmt *g = stmt_group(be, as, grp, ext, cnt, 1);
					stmt *next = stmt_result(be, g, 1); 
						
					as = stmt_project(be, next, as);
					if (grp)
						grp = stmt_project(be, next, grp);
				}
				append(l, as);
			}
			as = stmt_list(be, l);
		} else {
			/* count(*) may need the default group (relation) and
			   and/or an attribute to count */
			if (grp) {
				as = grp;
			} else if (left) {
				as = bin_first_column(be, left);
			} else {
				/* create dummy single value in a column */
				as = stmt_atom_lng(be, 0);
				as = const_column(be, as);
			}
		}
		s = stmt_aggr(be, as, grp, ext, a, 1, need_no_nil(e) /* ignore nil*/ );
		if (find_prop(e->p, PROP_COUNT)) /* propagate count == 0 ipv NULL in outer joins */
			s->flag |= OUTER_ZERO;
	} 	break;
	case e_column: {
		if (right) /* check relation names */
			s = bin_find_column(be, right, e->l, e->r);
		if (!s && left) 
			s = bin_find_column(be, left, e->l, e->r);
		if (s && grp)
			s = stmt_project(be, ext, s);
		if (!s && right) {
			fprintf(stderr, "could not find %s.%s\n", (char*)e->l, (char*)e->r);
			print_stmtlist(sql->sa, left);
			print_stmtlist(sql->sa, right);
		}
	 }	break;
	case e_cmp: {
		stmt *l = NULL, *r = NULL, *r2 = NULL;
		int swapped = 0, is_select = 0;
		sql_exp *re = e->r, *re2 = e->f;

		/* general predicate, select and join */
		if (get_cmp(e) == cmp_filter) {
			list *args;
			list *ops;
			node *n;
			int first = 1;

		       	ops = sa_list(sql->sa);
		       	args = e->l;
			for( n = args->h; n; n = n->next ) {
				s = NULL;
				if (!swapped)
					s = exp_bin(be, n->data, left, NULL, grp, ext, cnt, NULL); 
				if (!s && (first || swapped)) {
					s = exp_bin(be, n->data, right, NULL, grp, ext, cnt, NULL); 
					swapped = 1;
				}
				if (!s) 
					return s;
				if (s->nrcols == 0 && first)
					s = stmt_const(be, bin_first_column(be, swapped?right:left), s); 
				list_append(ops, s);
				first = 0;
			}
			l = stmt_list(be, ops);
		       	ops = sa_list(sql->sa);
			args = e->r;
			for( n = args->h; n; n = n->next ) {
				s = exp_bin(be, n->data, (swapped || !right)?left:right, NULL, grp, ext, cnt, NULL); 
				if (!s) 
					return s;
				list_append(ops, s);
			}
			r = stmt_list(be, ops);

			if (left && right && exps_card(e->r) > CARD_ATOM) {
				sql_subfunc *f = e->f;
				return stmt_genjoin(be, l, r, f, is_anti(e), swapped);
			}
			assert(!swapped);
			s = stmt_genselect(be, l, r, e->f, sel, is_anti(e));
			return s;
		}
		if (e->flag == cmp_in || e->flag == cmp_notin) {
			return handle_in_exps(be, e->l, e->r, left, right, grp, ext, cnt, sel, (e->flag == cmp_in), 0);
		}
		if (e->flag == cmp_or && (!right || right->nrcols == 1)) {
			list *l = e->l;
			node *n;
			stmt *sel1 = NULL, *sel2 = NULL;

			sel1 = sel;
			sel2 = sel;
			for( n = l->h; n; n = n->next ) {
				stmt *sin = (sel1 && sel1->nrcols)?sel1:NULL;

				s = exp_bin(be, n->data, left, right, grp, ext, cnt, sin); 
				if (!s) 
					return s;
				if (!sin && sel1 && sel1->nrcols == 0 && s->nrcols == 0) {
					sql_subtype *bt = sql_bind_localtype("bit");
					sql_subfunc *f = sql_bind_func(sql->sa, sql->session->schema, "and", bt, bt, F_FUNC);
					assert(f);
					s = stmt_binop(be, sel1, s, f);
				} else if (sel1 && (sel1->nrcols == 0 || s->nrcols == 0)) {
					stmt *predicate = bin_first_column(be, left);
				
					predicate = stmt_const(be, predicate, stmt_bool(be, 1));
					if (s->nrcols == 0)
						s = stmt_uselect(be, predicate, s, cmp_equal, sel1, 0);
					else
						s = stmt_uselect(be, predicate, sel1, cmp_equal, s, 0);
				}
				sel1 = s;
			}
			l = e->r;
			for( n = l->h; n; n = n->next ) {
				stmt *sin = (sel2 && sel2->nrcols)?sel2:NULL;

				s = exp_bin(be, n->data, left, right, grp, ext, cnt, sin); 
				if (!s) 
					return s;
				if (!sin && sel2 && sel2->nrcols == 0 && s->nrcols == 0) {
					sql_subtype *bt = sql_bind_localtype("bit");
					sql_subfunc *f = sql_bind_func(sql->sa, sql->session->schema, "and", bt, bt, F_FUNC);
					assert(f);
					s = stmt_binop(be, sel2, s, f);
				} else if (sel2 && (sel2->nrcols == 0 || s->nrcols == 0)) {
					stmt *predicate = bin_first_column(be, left);
				
					predicate = stmt_const(be, predicate, stmt_bool(be, 1));
					if (s->nrcols == 0)
						s = stmt_uselect(be, predicate, s, cmp_equal, sel2, 0);
					else
						s = stmt_uselect(be, predicate, sel2, cmp_equal, s, 0);
				}
				sel2 = s;
			}
			if (sel1->nrcols == 0 && sel2->nrcols == 0) {
				sql_subtype *bt = sql_bind_localtype("bit");
				sql_subfunc *f = sql_bind_func(sql->sa, sql->session->schema, "or", bt, bt, F_FUNC);
				assert(f);
				return stmt_binop(be, sel1, sel2, f);
			}
			if (sel1->nrcols == 0) {
				stmt *predicate = bin_first_column(be, left);
				
				predicate = stmt_const(be, predicate, stmt_bool(be, 1));
				sel1 = stmt_uselect(be, predicate, sel1, cmp_equal, NULL, 0);
			}
			if (sel2->nrcols == 0) {
				stmt *predicate = bin_first_column(be, left);
				
				predicate = stmt_const(be, predicate, stmt_bool(be, 1));
				sel2 = stmt_uselect(be, predicate, sel2, cmp_equal, NULL, 0);
			}
			return stmt_tunion(be, sel1, sel2);
		}
		if (e->flag == cmp_or && right) {  /* join */
			assert(0);
		}

		/* mark use of join indices */
		if (right && find_prop(e->p, PROP_JOINIDX) != NULL) 
			sql->opt_stats[0]++; 

		if (!l) {
			l = exp_bin(be, e->l, left, NULL, grp, ext, cnt, sel);
			swapped = 0;
		}
		if (!l && right) {
 			l = exp_bin(be, e->l, right, NULL, grp, ext, cnt, sel);
			swapped = 1;
		}
		if (swapped || !right)
 			r = exp_bin(be, re, left, NULL, grp, ext, cnt, sel);
		else
 			r = exp_bin(be, re, right, NULL, grp, ext, cnt, sel);
		if (!r && !swapped) {
 			r = exp_bin(be, re, left, NULL, grp, ext, cnt, sel);
			is_select = 1;
		}
		if (!r && swapped) {
 			r = exp_bin(be, re, right, NULL, grp, ext, cnt, sel);
			is_select = 1;
		}
		if (re2)
 			r2 = exp_bin(be, re2, left, right, grp, ext, cnt, sel);

		if (!l || !r || (re2 && !r2)) {
			assert(0);
			return NULL;
		}

		if (left && right && !is_select &&
		   ((l->nrcols && (r->nrcols || (r2 && r2->nrcols))) || 
		     re->card > CARD_ATOM || 
		    (re2 && re2->card > CARD_ATOM))) {
			if (l->nrcols == 0)
				l = stmt_const(be, bin_first_column(be, swapped?right:left), l); 
			if (r->nrcols == 0)
				r = stmt_const(be, bin_first_column(be, swapped?left:right), r); 
			if (r2) {
				s = stmt_join2(be, l, r, r2, (comp_type)e->flag, is_anti(e), swapped);
			} else if (swapped) {
				s = stmt_join(be, r, l, is_anti(e), swap_compare((comp_type)e->flag));
			} else {
				s = stmt_join(be, l, r, is_anti(e), (comp_type)e->flag);
			}
		} else {
			if (r2) {
				if (l->nrcols == 0 && r->nrcols == 0 && r2->nrcols == 0) {
					sql_subtype *bt = sql_bind_localtype("bit");
					sql_subfunc *lf = sql_bind_func(sql->sa, sql->session->schema,
							compare_func(range2lcompare(e->flag), 0),
							tail_type(l), tail_type(r), F_FUNC);
					sql_subfunc *rf = sql_bind_func(sql->sa, sql->session->schema,
							compare_func(range2rcompare(e->flag), 0),
							tail_type(l), tail_type(r), F_FUNC);
					sql_subfunc *a = sql_bind_func(sql->sa, sql->session->schema,
							"and", bt, bt, F_FUNC);
					assert(lf && rf && a);
					s = stmt_binop(be, 
						stmt_binop(be, l, r, lf), 
						stmt_binop(be, l, r2, rf), a);
					if (is_anti(e)) {
						sql_subfunc *a = sql_bind_func(sql->sa, sql->session->schema, "not", bt, NULL, F_FUNC);
						s = stmt_unop(be, s, a);
					}
				} else if (((e->flag&3) != 3) /* both sides closed use between implementation */ && l->nrcols > 0 && r->nrcols > 0 && r2->nrcols > 0) {
					s = stmt_uselect(be, l, r, range2lcompare(e->flag),
					    stmt_uselect(be, l, r2, range2rcompare(e->flag), sel, is_anti(e)), is_anti(e));
				} else {
					s = stmt_uselect2(be, l, r, r2, (comp_type)e->flag, sel, is_anti(e));
				}
			} else {
				/* value compare or select */
				if (l->nrcols == 0 && r->nrcols == 0) {
					sql_subfunc *f = sql_bind_func(sql->sa, sql->session->schema,
							compare_func((comp_type)e->flag, is_anti(e)),
							tail_type(l), tail_type(l), F_FUNC);
					assert(f);
					s = stmt_binop(be, l, r, f);
				} else {
					/* this can still be a join (as relational algebra and single value subquery results still means joins */
					s = stmt_uselect(be, l, r, (comp_type)e->flag, sel, is_anti(e));
				}
			}
		}
	 }	break;
	default:
		;
	}
	return s;
}

static stmt *check_types(backend *be, sql_subtype *ct, stmt *s, check_type tpe);

static stmt *
stmt_col( backend *be, sql_column *c, stmt *del) 
{ 
	stmt *sc = stmt_bat(be, c, RDONLY, del?del->partition:0);

	if (isTable(c->t) && c->t->access != TABLE_READONLY &&
	   (c->base.flag != TR_NEW || c->t->base.flag != TR_NEW /* alter */) &&
	   (c->t->persistence == SQL_PERSIST || c->t->persistence == SQL_DECLARED_TABLE) && !c->t->commit_action) {
		stmt *i = stmt_bat(be, c, RD_INS, 0);
		stmt *u = stmt_bat(be, c, RD_UPD_ID, del?del->partition:0);
		sc = stmt_project_delta(be, sc, u, i);
		sc = stmt_project(be, del, sc);
	} else if (del) { /* always handle the deletes */
		sc = stmt_project(be, del, sc);
	}
	return sc;
}

static stmt *
stmt_idx( backend *be, sql_idx *i, stmt *del) 
{ 
	stmt *sc = stmt_idxbat(be, i, RDONLY, del?del->partition:0);

	if (isTable(i->t) && i->t->access != TABLE_READONLY &&
	   (i->base.flag != TR_NEW || i->t->base.flag != TR_NEW /* alter */) &&
	   (i->t->persistence == SQL_PERSIST || i->t->persistence == SQL_DECLARED_TABLE) && !i->t->commit_action) {
		stmt *ic = stmt_idxbat(be, i, RD_INS, 0);
		stmt *u = stmt_idxbat(be, i, RD_UPD_ID, del?del->partition:0);
		sc = stmt_project_delta(be, sc, u, ic);
		sc = stmt_project(be, del, sc);
	} else if (del) { /* always handle the deletes */
		sc = stmt_project(be, del, sc);
	}
	return sc;
}

#if 0
static stmt *
check_table_types(backend *be, list *types, stmt *s, check_type tpe)
{
	mvc *sql = be->mvc;
	//const char *tname;
	stmt *tab = s;
	int temp = 0;

	if (s->type != st_table) {
		return sql_error(
			sql, 03,
			SQLSTATE(42000) "single value and complex type are not equal");
	}
	tab = s->op1;
	temp = s->flag;
	if (tab->type == st_var) {
		sql_table *tbl = NULL;//tail_type(tab)->comp_type;
		stmt *dels = stmt_tid(be, tbl, 0);
		node *n, *m;
		list *l = sa_list(sql->sa);
		
		stack_find_var(sql, tab->op1->op4.aval->data.val.sval);

		for (n = types->h, m = tbl->columns.set->h; 
			n && m; n = n->next, m = m->next) 
		{
			sql_subtype *ct = n->data;
			sql_column *dtc = m->data;
			stmt *dtcs = stmt_col(be, dtc, dels);
			stmt *r = check_types(be, ct, dtcs, tpe);
			if (!r) 
				return NULL;
			//r = stmt_alias(be, r, tbl->base.name, c->base.name);
			list_append(l, r);
		}
	 	return stmt_table(be, stmt_list(be, l), temp);
	} else if (tab->type == st_list) {
		node *n, *m;
		list *l = sa_list(sql->sa);
		for (n = types->h, m = tab->op4.lval->h; 
			n && m; n = n->next, m = m->next) 
		{
			sql_subtype *ct = n->data;
			stmt *r = check_types(be, ct, m->data, tpe);
			if (!r) 
				return NULL;
			//tname = table_name(sql->sa, r);
			//r = stmt_alias(be, r, tname, c->base.name);
			list_append(l, r);
		}
		return stmt_table(be, stmt_list(be, l), temp);
	} else { /* single column/value */
		stmt *r;
		sql_subtype *st = tail_type(tab), *ct;

		if (list_length(types) != 1) {
			stmt *res = sql_error(
				sql, 03,
				SQLSTATE(42000) "single value of type %s and complex type are not equal",
				st->type->sqlname
			);
			return res;
		}
		ct = types->h->data;
		r = check_types(be, ct, tab, tpe);
		//tname = table_name(sql->sa, r);
		//r = stmt_alias(be, r, tname, c->base.name);
		return stmt_table(be, r, temp);
	}
}
#endif

static void
sql_convert_arg(mvc *sql, int nr, sql_subtype *rt)
{
	atom *a = sql_bind_arg(sql, nr);

	if (atom_null(a)) {
		if (a->data.vtype != rt->type->localtype) {
			a->data.vtype = rt->type->localtype;
			VALset(&a->data, a->data.vtype, (ptr) ATOMnilptr(a->data.vtype));
		}
	}
	a->tpe = *rt;
}

/* try to do an inplace convertion 
 * 
 * inplace conversion is only possible if the s is an variable.
 * This is only done to be able to map more cached queries onto the same 
 * interface.
 */
static stmt *
inplace_convert(backend *be, sql_subtype *ct, stmt *s)
{
	atom *a;

	/* exclude named variables */
	if (s->type != st_var || (s->op1 && s->op1->op4.aval->data.val.sval) || 
		(ct->scale && ct->type->eclass != EC_FLT))
		return s;

	a = sql_bind_arg(be->mvc, s->flag);
	if (atom_cast(be->mvc->sa, a, ct)) {
		stmt *r = stmt_varnr(be, s->flag, ct);
		sql_convert_arg(be->mvc, s->flag, ct);
		return r;
	}
	return s;
}

static int
stmt_set_type_param(mvc *sql, sql_subtype *type, stmt *param)
{
	if (!type || !param || param->type != st_var)
		return -1;

	if (set_type_param(sql, type, param->flag) == 0) {
		param->op4.typeval = *type;
		return 0;
	}
	return -1;
}

/* check_types tries to match the ct type with the type of s if they don't
 * match s is converted. Returns NULL on failure.
 */
static stmt *
check_types(backend *be, sql_subtype *ct, stmt *s, check_type tpe)
{
	mvc *sql = be->mvc;
	int c = 0;
	sql_subtype *t = NULL, *st = NULL;

	/*
	if (ct->types) 
		return check_table_types(sql, ct->types, s, tpe);
		*/

 	st = tail_type(s);
	if ((!st || !st->type) && stmt_set_type_param(sql, ct, s) == 0) {
		return s;
	} else if (!st) {
		return sql_error(sql, 02, SQLSTATE(42000) "statement has no type information");
	}

	/* first try cheap internal (inplace) convertions ! */
	s = inplace_convert(be, ct, s);
	t = st = tail_type(s);

	/* check if the types are the same */
	if (t && subtype_cmp(t, ct) != 0) {
		t = NULL;
	}

	if (!t) {	/* try to convert if needed */
		c = sql_type_convert(st->type->eclass, ct->type->eclass);
		if (!c || (c == 2 && tpe == type_set) || 
                   (c == 3 && tpe != type_cast)) { 
			s = NULL;
		} else {
			s = stmt_convert(be, s, st, ct);
		}
	} 
	if (!s) {
		stmt *res = sql_error(
			sql, 03,
			SQLSTATE(42000) "types %s(%d,%d) (%s) and %s(%d,%d) (%s) are not equal",
			st->type->sqlname,
			st->digits,
			st->scale,
			st->type->base.name,
			ct->type->sqlname,
			ct->digits,
			ct->scale,
			ct->type->base.name
		);
		return res;
	}
	return s;
}

static stmt *
sql_unop_(backend *be, sql_schema *s, const char *fname, stmt *rs)
{
	mvc *sql = be->mvc;
	sql_subtype *rt = NULL;
	sql_subfunc *f = NULL;

	if (!s)
		s = sql->session->schema;
	rt = tail_type(rs);
	f = sql_bind_func(sql->sa, s, fname, rt, NULL, F_FUNC);
	/* try to find the function without a type, and convert
	 * the value to the type needed by this function!
	 */
	if (!f && (f = sql_find_func(sql->sa, s, fname, 1, F_FUNC, NULL)) != NULL) {
		sql_arg *a = f->func->ops->h->data;

		rs = check_types(be, &a->type, rs, type_equal);
		if (!rs) 
			f = NULL;
	}
	if (f) {
		/*
		if (f->func->res.scale == INOUT) {
			f->res.digits = rt->digits;
			f->res.scale = rt->scale;
		}
		*/
		return stmt_unop(be, rs, f);
	} else if (rs) {
		char *type = tail_type(rs)->type->sqlname;

		return sql_error(sql, 02, SQLSTATE(42000) "SELECT: no such unary operator '%s(%s)'", fname, type);
	}
	return NULL;
}

static stmt *
sql_Nop_(backend *be, const char *fname, stmt *a1, stmt *a2, stmt *a3, stmt *a4)
{
	mvc *sql = be->mvc;
	list *sl = sa_list(sql->sa);
	list *tl = sa_list(sql->sa);
	sql_subfunc *f = NULL;

	list_append(sl, a1);
	list_append(tl, tail_type(a1));
	list_append(sl, a2);
	list_append(tl, tail_type(a2));
	list_append(sl, a3);
	list_append(tl, tail_type(a3));
	if (a4) {
		list_append(sl, a4);
		list_append(tl, tail_type(a4));
	}

	f = sql_bind_func_(sql->sa, sql->session->schema, fname, tl, F_FUNC);
	if (f)
		return stmt_Nop(be, stmt_list(be, sl), f);
	return sql_error(sql, 02, SQLSTATE(42000) "SELECT: no such operator '%s'", fname);
}

static stmt *
rel_parse_value(backend *be, char *query, char emode)
{
	mvc *m = be->mvc;
	mvc o = *m;
	stmt *s = NULL;
	buffer *b;
	char *n;
	int len = _strlen(query);
	exp_kind ek = {type_value, card_value, FALSE};
	stream *sr;
	bstream *bs;

	m->qc = NULL;

	m->caching = 0;
	m->emode = emode;
	b = (buffer*)GDKmalloc(sizeof(buffer));
<<<<<<< HEAD
	if (b == 0)
		return sql_error(m, 02, SQLSTATE(HY001) MAL_MALLOC_FAIL);
	n = GDKmalloc(len + 1 + 1);
	if (n == 0)
		return sql_error(m, 02, SQLSTATE(HY001) MAL_MALLOC_FAIL);
=======
	n = GDKmalloc(len + 1 + 1);
	if (b == NULL || n == NULL) {
		GDKfree(b);
		GDKfree(n);
		return sql_error(m, 02, "HY001" MAL_MALLOC_FAIL);
	}
>>>>>>> a595fde6
	strncpy(n, query, len);
	query = n;
	query[len] = '\n';
	query[len+1] = 0;
	len++;
	buffer_init(b, query, len);
	sr = buffer_rastream(b, "sqlstatement");
	if (sr == NULL) {
		buffer_destroy(b);
		return sql_error(m, 02, "HY001" MAL_MALLOC_FAIL);
	}
	bs = bstream_create(sr, b->len);
	if(bs == NULL) {
		buffer_destroy(b);
		return sql_error(m, 02, "HY001" MAL_MALLOC_FAIL);
	}
	scanner_init(&m->scanner, bs, NULL);
	m->scanner.mode = LINE_1; 
	bstream_next(m->scanner.rs);

	m->params = NULL;
	/*m->args = NULL;*/
	m->argc = 0;
	m->sym = NULL;
	m->errstr[0] = '\0';

	(void) sqlparse(m);	/* blindly ignore errors */
	
	/* get out the single value as we don't want an enclosing projection! */
	if (m->sym->token == SQL_SELECT) {
		SelectNode *sn = (SelectNode *)m->sym;
		if (sn->selection->h->data.sym->token == SQL_COLUMN) {
			int is_last = 0;
			sql_rel *rel = NULL;
			sql_exp *e = rel_value_exp2(m, &rel, sn->selection->h->data.sym->data.lval->h->data.sym, sql_sel, ek, &is_last);

			if (!rel)
				s = exp_bin(be, e, NULL, NULL, NULL, NULL, NULL, NULL); 
		}
	}
	GDKfree(query);
	GDKfree(b);
	bstream_destroy(m->scanner.rs);

	m->sym = NULL;
	if (m->session->status || m->errstr[0]) {
		int status = m->session->status;
		char errstr[ERRSIZE];

		strcpy(errstr, m->errstr);
		*m = o;
		m->session->status = status;
		strcpy(m->errstr, errstr);
	} else {
		*m = o;
	}
	return s;
}


static stmt *
stmt_rename(backend *be, sql_rel *rel, sql_exp *exp, stmt *s )
{
	const char *name = exp->name;
	const char *rname = exp->rname;
	stmt *o = s;

	(void)rel;
	if (!name && exp->type == e_column && exp->r)
		name = exp->r;
	if (!name)
		name = column_name(be->mvc->sa, s);
	if (!rname && exp->type == e_column && exp->l)
		rname = exp->l;
	if (!rname)
		rname = table_name(be->mvc->sa, s);
	s = stmt_alias(be, s, rname, name);
	if (o->flag & OUTER_ZERO)
		s->flag |= OUTER_ZERO;
	return s;
}

static stmt *
rel2bin_sql_table(backend *be, sql_table *t) 
{
	mvc *sql = be->mvc;
	list *l = sa_list(sql->sa);
	node *n;
	stmt *dels = stmt_tid(be, t, 0);
			
	for (n = t->columns.set->h; n; n = n->next) {
		sql_column *c = n->data;
		stmt *sc = stmt_col(be, c, dels);

		list_append(l, sc);
	}
	/* TID column */
	if (t->columns.set->h) { 
		/* tid function  sql.tid(t) */
		const char *rnme = t->base.name;

		stmt *sc = dels?dels:stmt_tid(be, t, 0);
		sc = stmt_alias(be, sc, rnme, TID);
		list_append(l, sc);
	}
	if (t->idxs.set) {
		for (n = t->idxs.set->h; n; n = n->next) {
			sql_idx *i = n->data;
			stmt *sc = stmt_idx(be, i, dels);
			const char *rnme = t->base.name;

			/* index names are prefixed, to make them independent */
			sc = stmt_alias(be, sc, rnme, sa_strconcat(sql->sa, "%", i->base.name));
			list_append(l, sc);
		}
	}
	return stmt_list(be, l);
}

static stmt *
rel2bin_basetable(backend *be, sql_rel *rel)
{
	mvc *sql = be->mvc;
	sql_table *t = rel->l;
	sql_column *c = rel->r;
	list *l = sa_list(sql->sa);
	stmt *dels;
	node *en;

	if (!t && c)
		t = c->t;
       	dels = stmt_tid(be, t, rel->flag == REL_PARTITION);

	/* add aliases */
	assert(rel->exps);
	for( en = rel->exps->h; en; en = en->next ) {
		sql_exp *exp = en->data;
		const char *rname = exp->rname?exp->rname:exp->l;
		const char *oname = exp->r;
		stmt *s = NULL;

		if (is_func(exp->type)) {
			list *exps = exp->l;
			sql_exp *cexp = exps->h->data;
			const char *cname = cexp->r;
			list *l = sa_list(sql->sa);

		       	c = find_sql_column(t, cname);
			s = stmt_col(be, c, dels);
			append(l, s);
			if (exps->h->next) {
				sql_exp *at = exps->h->next->data;
				stmt *u = exp_bin(be, at, NULL, NULL, NULL, NULL, NULL, NULL);

				append(l, u);
			}
			s = stmt_Nop(be, stmt_list(be, l), exp->f);
		} else if (oname[0] == '%' && strcmp(oname, TID) == 0) {
			/* tid function  sql.tid(t) */
			const char *rnme = t->base.name;

			s = dels?dels:stmt_tid(be, t, 0);
			s = stmt_alias(be, s, rnme, TID);
		} else if (oname[0] == '%') { 
			sql_idx *i = find_sql_idx(t, oname+1);

			/* do not include empty indices in the plan */
			if ((hash_index(i->type) && list_length(i->columns) <= 1) || !idx_has_column(i->type))
				continue;
			s = stmt_idx(be, i, dels);
		} else {
			sql_column *c = find_sql_column(t, oname);

			s = stmt_col(be, c, dels);
		}
		s->tname = rname;
		s->cname = exp->name;
		list_append(l, s);
	}
	return stmt_list(be, l);
}

static int 
alias_cmp( stmt *s, const char *nme )
{
	return strcmp(s->cname, nme);
}

static list* exps2bin_args(backend *be, list *exps, list *args);

static list *
exp2bin_args(backend *be, sql_exp *e, list *args)
{
	mvc *sql = be->mvc;
	if (!e)
		return args;
	switch(e->type){
	case e_column:
	case e_psm:
		return args;
	case e_cmp:
		if (e->flag == cmp_or || get_cmp(e) == cmp_filter) {
			args = exps2bin_args(be, e->l, args);
			args = exps2bin_args(be, e->r, args);
		} else if (e->flag == cmp_in || e->flag == cmp_notin) {
			args = exp2bin_args(be, e->l, args);
			args = exps2bin_args(be, e->r, args);
		} else {
			args = exp2bin_args(be, e->l, args);
			args = exp2bin_args(be, e->r, args);
			if (e->f)
				args = exp2bin_args(be, e->f, args);
		}
		return args;
	case e_convert:
		if (e->l)
			return exp2bin_args(be, e->l, args);
		break;
	case e_aggr:
	case e_func: 
		if (e->l)
			return exps2bin_args(be, e->l, args);
		break;
	case e_atom:
		if (e->l) {
			return args;
		} else if (e->f) {
			return exps2bin_args(be, e->f, args);
		} else if (e->r) {
			char nme[64];

			snprintf(nme, 64, "A%s", (char*)e->r);
			if (!list_find(args, nme, (fcmp)&alias_cmp)) {
				stmt *s = stmt_var(be, e->r, &e->tpe, 0, 0);

				s = stmt_alias(be, s, NULL, sa_strdup(sql->sa, nme));
				list_append(args, s);
			}
		} else {
			char nme[16];

			snprintf(nme, 16, "A%d", e->flag);
			if (!list_find(args, nme, (fcmp)&alias_cmp)) {
				atom *a = sql->args[e->flag];
				stmt *s = stmt_varnr(be, e->flag, &a->tpe);

				s = stmt_alias(be, s, NULL, sa_strdup(sql->sa, nme));
				list_append(args, s);
			}
		}
	}
	return args;
}

static list *
exps2bin_args(backend *be, list *exps, list *args)
{
	node *n;

	if (!exps)
		return args;
	for (n = exps->h; n; n = n->next)
		args = exp2bin_args(be, n->data, args);
	return args;
}

static list *
rel2bin_args(backend *be, sql_rel *rel, list *args)
{
	if (!rel)
		return args;
	switch(rel->op) {
	case op_basetable:
	case op_table:
		break;
	case op_join: 
	case op_left: 
	case op_right: 
	case op_full: 

	case op_apply: 
	case op_semi: 
	case op_anti: 

	case op_union: 
	case op_inter: 
	case op_except: 
		args = rel2bin_args(be, rel->l, args);
		args = rel2bin_args(be, rel->r, args);
		break;
	case op_groupby: 
		if (rel->r) 
			args = exps2bin_args(be, rel->r, args);
		/* fall through */
	case op_project:
	case op_select: 
	case op_topn: 
	case op_sample: 
		if (rel->exps)
			args = exps2bin_args(be, rel->exps, args);
		args = rel2bin_args(be, rel->l, args);
		break;
	case op_ddl: 
		args = rel2bin_args(be, rel->l, args);
		if (rel->r)
			args = rel2bin_args(be, rel->r, args);
		break;
	case op_insert:
	case op_update:
	case op_delete:
		args = rel2bin_args(be, rel->r, args);
		break;
	}
	return args;
}

typedef struct trigger_input {
	sql_table *t;
	stmt *tids;
	stmt **updates;
	int type; /* insert 1, update 2, delete 3 */
	const char *on;
	const char *nn;
} trigger_input;

static stmt *
rel2bin_table(backend *be, sql_rel *rel, list *refs)
{
	mvc *sql = be->mvc;
	list *l; 
	stmt *sub = NULL, *osub = NULL;
	node *en, *n;
	sql_exp *op = rel->r;

	if (rel->flag == 2) {
		trigger_input *ti = rel->l;
		l = sa_list(sql->sa);

		for(n = ti->t->columns.set->h; n; n = n->next) {
			sql_column *c = n->data;

			if (ti->type == 2) { /* updates */
				stmt *s = stmt_col(be, c, ti->tids);
				append(l, stmt_alias(be, s, ti->on, c->base.name));
			}
			if (ti->updates[c->colnr]) {
				append(l, stmt_alias(be, ti->updates[c->colnr], ti->nn, c->base.name));
			} else {
				stmt *s = stmt_col(be, c, ti->tids);
				append(l, stmt_alias(be, s, ti->nn, c->base.name));
				assert(ti->type != 1);
			}
		}
		sub = stmt_list(be, l);
		return sub;
	} else if (op) {
		int i;
		sql_subfunc *f = op->f;
		stmt *psub = NULL;
			
		if (rel->l) { /* first construct the sub relation */
			sql_rel *l = rel->l;
			if (l->op == op_ddl) {
				sql_table *t = rel_ddl_table_get(l);

				if (t)
					sub = rel2bin_sql_table(be, t);
			} else {
				sub = subrel_bin(be, rel->l, refs);
			}
			if (!sub) 
				return NULL;
		}

		psub = exp_bin(be, op, sub, NULL, NULL, NULL, NULL, NULL); /* table function */
		if (!f || !psub) { 
			assert(0);
			return NULL;	
		}
		l = sa_list(sql->sa);
		if (f->func->res) {
				if (f->func->varres) {
					for(i=0, en = rel->exps->h, n = f->res->h; en; en = en->next, n = n->next, i++ ) {
						sql_exp *exp = en->data;
						sql_subtype *st = n->data;
						const char *rnme = exp->rname?exp->rname:exp->l;
						stmt *s = stmt_rs_column(be, psub, i, st); 
				
						s = stmt_alias(be, s, rnme, exp->name);
						list_append(l, s);
					}
				} else {
					for(i = 0, n = f->func->res->h; n; n = n->next, i++ ) {
						sql_arg *a = n->data;
						stmt *s = stmt_rs_column(be, psub, i, &a->type); 
						const char *rnme = exp_find_rel_name(op);
			
						s = stmt_alias(be, s, rnme, a->name);
						list_append(l, s);
					}
					if (list_length(f->res) == list_length(f->func->res) + 1) {
						/* add missing %TID% column */
						sql_subtype *t = f->res->t->data;
						stmt *s = stmt_rs_column(be, psub, i, t); 
						const char *rnme = exp_find_rel_name(op);
			
						s = stmt_alias(be, s, rnme, TID);
						list_append(l, s);
					}
				}
		}
		if (!rel->flag && sub && sub->nrcols) { 
			assert(0);
			list_merge(l, sub->op4.lval, NULL);
			osub = sub;
		}
		sub = stmt_list(be, l);
	} else if (rel->l) { /* handle sub query via function */
		int i;
		char name[16], *nme;

		nme = number2name(name, 16, ++sql->label);

		l = rel2bin_args(be, rel->l, sa_list(sql->sa));
		sub = stmt_list(be, l);
		sub = stmt_func(be, sub, sa_strdup(sql->sa, nme), rel->l, 0);
		l = sa_list(sql->sa);
		for(i = 0, n = rel->exps->h; n; n = n->next, i++ ) {
			sql_exp *c = n->data;
			stmt *s = stmt_rs_column(be, sub, i, exp_subtype(c)); 
			const char *nme = exp_name(c);
			const char *rnme = NULL;

			s = stmt_alias(be, s, rnme, nme);
			list_append(l, s);
		}
		sub = stmt_list(be, l);
	}
	if (!sub) { 
		assert(0);
		return NULL;	
	}
	l = sa_list(sql->sa);
	for( en = rel->exps->h; en; en = en->next ) {
		sql_exp *exp = en->data;
		const char *rnme = exp->rname?exp->rname:exp->l;
		stmt *s;

		/* no relation names */
		if (exp->l)
			exp->l = NULL;
		s = exp_bin(be, exp, sub, NULL, NULL, NULL, NULL, NULL);

		if (!s) {
			assert(0);
			return NULL;
		}
		if (sub && sub->nrcols >= 1 && s->nrcols == 0)
			s = stmt_const(be, bin_first_column(be, sub), s);
		s = stmt_alias(be, s, rnme, exp->name);
		list_append(l, s);
	}
	if (osub && osub->nrcols) 
		list_merge(l, osub->op4.lval, NULL);
	sub = stmt_list(be, l);
	return sub;
}

static stmt *
rel2bin_hash_lookup(backend *be, sql_rel *rel, stmt *left, stmt *right, sql_idx *i, node *en ) 
{
	mvc *sql = be->mvc;
	node *n;
	sql_subtype *it = sql_bind_localtype("int");
	sql_subtype *lng = sql_bind_localtype("lng");
	stmt *h = NULL;
	stmt *bits = stmt_atom_int(be, 1 + ((sizeof(lng)*8)-1)/(list_length(i->columns)+1));
	sql_exp *e = en->data;
	sql_exp *l = e->l;
	stmt *idx = bin_find_column(be, left, l->l, sa_strconcat(sql->sa, "%", i->base.name));
	int swap_exp = 0, swap_rel = 0;

	if (!idx) {
		swap_exp = 1;
		l = e->r;
		idx = bin_find_column(be, left, l->l, sa_strconcat(sql->sa, "%", i->base.name));
	}
	if (!idx && right) {
		swap_exp = 0;
		swap_rel = 1;
		l = e->l;
		idx = bin_find_column(be, right, l->l, sa_strconcat(sql->sa, "%", i->base.name));
	}
	if (!idx && right) {
		swap_exp = 1;
		swap_rel = 1;
		l = e->r;
		idx = bin_find_column(be, right, l->l, sa_strconcat(sql->sa, "%", i->base.name));
	}
	if (!idx)
		return NULL;
	/* should be in key order! */
	for( en = rel->exps->h, n = i->columns->h; en && n; en = en->next, n = n->next ) {
		sql_exp *e = en->data;
		stmt *s = NULL;

		if (e->type == e_cmp && e->flag == cmp_equal) {
			sql_exp *ee = (swap_exp)?e->l:e->r;
			if (swap_rel)
				s = exp_bin(be, ee, left, NULL, NULL, NULL, NULL, NULL);
			else
				s = exp_bin(be, ee, right, NULL, NULL, NULL, NULL, NULL);
		}

		if (!s) 
			return NULL;
		if (h) {
			sql_subfunc *xor = sql_bind_func_result3(sql->sa, sql->session->schema, "rotate_xor_hash", lng, it, tail_type(s), lng);

			h = stmt_Nop(be, stmt_list(be, list_append( list_append(
				list_append(sa_list(sql->sa), h), bits), s)), xor);
		} else {
			sql_subfunc *hf = sql_bind_func_result(sql->sa, sql->session->schema, "hash", tail_type(s), NULL, lng);

			h = stmt_unop(be, s, hf);
		}
	}
	if (h->nrcols) {
		if (!swap_rel) {
			return stmt_join(be, idx, h, 0, cmp_equal);
		} else {
			return stmt_join(be, h, idx, 0, cmp_equal);
		}
	} else {
		return stmt_uselect(be, idx, h, cmp_equal, NULL, 0);
	}
}

static stmt *
join_hash_key( backend *be, list *l ) 
{
	mvc *sql = be->mvc;
	node *m;
	sql_subtype *it, *lng;
	stmt *h = NULL;
	stmt *bits = stmt_atom_int(be, 1 + ((sizeof(lng)*8)-1)/(list_length(l)+1));

	it = sql_bind_localtype("int");
	lng = sql_bind_localtype("lng");
	for (m = l->h; m; m = m->next) {
		stmt *s = m->data;

		if (h) {
			sql_subfunc *xor = sql_bind_func_result3(sql->sa, sql->session->schema, "rotate_xor_hash", lng, it, tail_type(s), lng);

			h = stmt_Nop(be, stmt_list(be, list_append( list_append( list_append(sa_list(sql->sa), h), bits), s )), xor);
		} else {
			sql_subfunc *hf = sql_bind_func_result(sql->sa, sql->session->schema, "hash", tail_type(s), NULL, lng);
			h = stmt_unop(be, s, hf);
		}
	}
	return h;
}

static stmt *
releqjoin( backend *be, list *l1, list *l2, int used_hash, comp_type cmp_op, int need_left )
{
	mvc *sql = be->mvc;
	node *n1 = l1->h, *n2 = l2->h;
	stmt *l, *r, *res;

	if (list_length(l1) <= 1) {
		l = l1->h->data;
		r = l2->h->data;
		r =  stmt_join(be, l, r, 0, cmp_op);
		if (need_left)
			r->flag = cmp_left;
		return r;
	}
	if (used_hash) {
		l = n1->data;
		r = n2->data;
		n1 = n1->next;
		n2 = n2->next;
		res = stmt_join(be, l, r, 0, cmp_op);
	} else { /* need hash */
		l = join_hash_key(be, l1);
		r = join_hash_key(be, l2);
		res = stmt_join(be, l, r, 0, cmp_op);
	}
	if (need_left) 
		res->flag = cmp_left;
	l = stmt_result(be, res, 0);
	r = stmt_result(be, res, 1);
	for (; n1 && n2; n1 = n1->next, n2 = n2->next) {
		stmt *ld = n1->data;
		stmt *rd = n2->data;
		stmt *le = stmt_project(be, l, ld );
		stmt *re = stmt_project(be, r, rd );
		/* intentional both tail_type's of le (as re sometimes is a find for bulk loading */
		sql_subfunc *f = NULL;
		stmt * cmp;

		if (cmp_op == cmp_equal) 
			f = sql_bind_func(sql->sa, sql->session->schema, "=", tail_type(le), tail_type(le), F_FUNC);
		else 
			f = sql_bind_func(sql->sa, sql->session->schema, "=", tail_type(le), tail_type(le), F_FUNC);
		assert(f);

		cmp = stmt_binop(be, le, re, f);
		cmp = stmt_uselect(be, cmp, stmt_bool(be, 1), cmp_equal, NULL, 0);
		l = stmt_project(be, cmp, l );
		r = stmt_project(be, cmp, r );
	}
	res = stmt_join(be, l, r, 0, cmp_joined);
	return res;
}

static stmt *
rel2bin_join(backend *be, sql_rel *rel, list *refs)
{
	mvc *sql = be->mvc;
	list *l; 
	node *en = NULL, *n;
	stmt *left = NULL, *right = NULL, *join = NULL, *jl, *jr;
	stmt *ld = NULL, *rd = NULL;
	int need_left = (rel->flag == LEFT_JOIN);

	if (rel->l) /* first construct the left sub relation */
		left = subrel_bin(be, rel->l, refs);
	if (rel->r) /* first construct the right sub relation */
		right = subrel_bin(be, rel->r, refs);
	if (!left || !right) 
		return NULL;	
	left = row2cols(be, left);
	right = row2cols(be, right);
	/* 
 	 * split in 2 steps, 
 	 * 	first cheap join(s) (equality or idx) 
 	 * 	second selects/filters 
	 */
	if (rel->exps) {
		int used_hash = 0;
		int idx = 0;
		list *jexps = sa_list(sql->sa);
		list *lje = sa_list(sql->sa);
		list *rje = sa_list(sql->sa);

		/* get equi-joins/filters first */
		if (list_length(rel->exps) > 1) {
			for( en = rel->exps->h; en; en = en->next ) {
				sql_exp *e = en->data;
				if (e->type == e_cmp && (e->flag == cmp_equal || e->flag == cmp_filter))
					append(jexps, e);
			}
			for( en = rel->exps->h; en; en = en->next ) {
				sql_exp *e = en->data;
				if (e->type != e_cmp || (e->flag != cmp_equal && e->flag != cmp_filter))
					append(jexps, e);
			}
			rel->exps = jexps;
		}

		/* generate a relational join */
		for( en = rel->exps->h; en; en = en->next ) {
			int join_idx = sql->opt_stats[0];
			sql_exp *e = en->data;
			stmt *s = NULL;
			prop *p;

			/* only handle simple joins here */		
			if ((exp_has_func(e) && e->flag != cmp_filter) ||
			    (e->flag == cmp_or && 
			     exps_card(e->l) == CARD_MULTI &&
			     exps_card(e->r) == CARD_MULTI) 
					) {
				if (!join && !list_length(lje)) {
					stmt *l = bin_first_column(be, left);
					stmt *r = bin_first_column(be, right);
					join = stmt_join(be, l, r, 0, cmp_all); 
				}
				break;
			}
			if (list_length(lje) && (idx || e->type != e_cmp || (e->flag != cmp_equal && e->flag != cmp_filter) ||
			   (join && e->flag == cmp_filter)))
				break;

			/* handle possible index lookups */
			/* expressions are in index order ! */
			if (!join &&
			    (p=find_prop(e->p, PROP_HASHCOL)) != NULL) {
				sql_idx *i = p->value;
			
				join = s = rel2bin_hash_lookup(be, rel, left, right, i, en);
				if (s) {
					list_append(lje, s->op1);
					list_append(rje, s->op2);
					used_hash = 1;
				}
			}

			s = exp_bin(be, e, left, right, NULL, NULL, NULL, NULL);
			if (!s) {
				assert(0);
				return NULL;
			}
			if (join_idx != sql->opt_stats[0])
				idx = 1;

			if (s->type != st_join && 
			    s->type != st_join2 && 
			    s->type != st_joinN) {
				/* predicate */
				if (!list_length(lje) && s->nrcols == 0) { 
					stmt *l = bin_first_column(be, left);
					stmt *r = bin_first_column(be, right);

					l = stmt_uselect(be, stmt_const(be, l, stmt_bool(be, 1)), s, cmp_equal, NULL, 0);
					join = stmt_join(be, l, r, 0, cmp_all);
					continue;
				}
				if (!join) {
					stmt *l = bin_first_column(be, left);
					stmt *r = bin_first_column(be, right);
					join = stmt_join(be, l, r, 0, cmp_all); 
				}
				break;
			}

			if (!join) 
				join = s;
			list_append(lje, s->op1);
			list_append(rje, s->op2);
		}
		if (list_length(lje) > 1) {
			join = releqjoin(be, lje, rje, used_hash, cmp_equal, need_left);
		} else if (!join) {
			join = stmt_join(be, lje->h->data, rje->h->data, 0, cmp_equal);
			if (need_left)
				join->flag = cmp_left;
		}
	} else {
		stmt *l = bin_first_column(be, left);
		stmt *r = bin_first_column(be, right);
		join = stmt_join(be, l, r, 0, cmp_all); 
	}
	jl = stmt_result(be, join, 0);
	jr = stmt_result(be, join, 1);
	if (en) {
		stmt *sub, *sel = NULL;
		list *nl;

		/* construct relation */
		nl = sa_list(sql->sa);

		/* first project using equi-joins */
		for( n = left->op4.lval->h; n; n = n->next ) {
			stmt *c = n->data;
			const char *rnme = table_name(sql->sa, c);
			const char *nme = column_name(sql->sa, c);
			stmt *s = stmt_project(be, jl, column(be, c) );
	
			s = stmt_alias(be, s, rnme, nme);
			list_append(nl, s);
		}
		for( n = right->op4.lval->h; n; n = n->next ) {
			stmt *c = n->data;
			const char *rnme = table_name(sql->sa, c);
			const char *nme = column_name(sql->sa, c);
			stmt *s = stmt_project(be, jr, column(be, c) );

			s = stmt_alias(be, s, rnme, nme);
			list_append(nl, s);
		}
		sub = stmt_list(be, nl);

		/* continue with non equi-joins */
		for( ; en; en = en->next ) {
			stmt *s = exp_bin(be, en->data, sub, NULL, NULL, NULL, NULL, sel);

			if (!s) {
				assert(0);
				return NULL;
			}
			if (s->nrcols == 0) {
				stmt *l = bin_first_column(be, sub);
				s = stmt_uselect(be, stmt_const(be, l, stmt_bool(be, 1)), s, cmp_equal, sel, 0);
			}
			sel = s;
		}
		/* recreate join output */
		jl = stmt_project(be, sel, jl); 
		jr = stmt_project(be, sel, jr); 
	}

	/* construct relation */
	l = sa_list(sql->sa);

	if (rel->op == op_left || rel->op == op_full) {
		/* we need to add the missing oid's */
		ld = stmt_mirror(be, bin_first_column(be, left));
		ld = stmt_tdiff(be, ld, jl);
	}
	if (rel->op == op_right || rel->op == op_full) {
		/* we need to add the missing oid's */
		rd = stmt_mirror(be, bin_first_column(be, right));
		rd = stmt_tdiff(be, rd, jr);
	}

	for( n = left->op4.lval->h; n; n = n->next ) {
		stmt *c = n->data;
		const char *rnme = table_name(sql->sa, c);
		const char *nme = column_name(sql->sa, c);
		stmt *s = stmt_project(be, jl, column(be, c) );

		/* as append isn't save, we append to a new copy */
		if (rel->op == op_left || rel->op == op_full || rel->op == op_right)
			s = Column(be, s);
		if (rel->op == op_left || rel->op == op_full)
			s = stmt_append(be, s, stmt_project(be, ld, c));
		if (rel->op == op_right || rel->op == op_full) 
			s = stmt_append(be, s, stmt_const(be, rd, (c->flag&OUTER_ZERO)?stmt_atom_lng(be, 0):stmt_atom(be, atom_general(sql->sa, tail_type(c), NULL))));

		s = stmt_alias(be, s, rnme, nme);
		list_append(l, s);
	}
	for( n = right->op4.lval->h; n; n = n->next ) {
		stmt *c = n->data;
		const char *rnme = table_name(sql->sa, c);
		const char *nme = column_name(sql->sa, c);
		stmt *s = stmt_project(be, jr, column(be, c) );

		/* as append isn't save, we append to a new copy */
		if (rel->op == op_left || rel->op == op_full || rel->op == op_right)
			s = Column(be, s);
		if (rel->op == op_left || rel->op == op_full) 
			s = stmt_append(be, s, stmt_const(be, ld, (c->flag&OUTER_ZERO)?stmt_atom_lng(be, 0):stmt_atom(be, atom_general(sql->sa, tail_type(c), NULL))));
		if (rel->op == op_right || rel->op == op_full) 
			s = stmt_append(be, s, stmt_project(be, rd, c));

		s = stmt_alias(be, s, rnme, nme);
		list_append(l, s);
	}
	return stmt_list(be, l);
}

static stmt *
rel2bin_semijoin(backend *be, sql_rel *rel, list *refs)
{
	mvc *sql = be->mvc;
	list *l; 
	node *en = NULL, *n;
	stmt *left = NULL, *right = NULL, *join = NULL, *jl, *jr, *c;

	if (rel->l) /* first construct the left sub relation */
		left = subrel_bin(be, rel->l, refs);
	if (rel->r) /* first construct the right sub relation */
		right = subrel_bin(be, rel->r, refs);
	if (!left || !right) 
		return NULL;	
	left = row2cols(be, left);
	right = row2cols(be, right);
	/* 
 	 * split in 2 steps, 
 	 * 	first cheap join(s) (equality or idx) 
 	 * 	second selects/filters 
	 */
	if (rel->exps) {
		int idx = 0;
		list *lje = sa_list(sql->sa);
		list *rje = sa_list(sql->sa);

		for( en = rel->exps->h; en; en = en->next ) {
			int join_idx = sql->opt_stats[0];
			sql_exp *e = en->data;
			stmt *s = NULL;

			/* only handle simple joins here */		
			if (list_length(lje) && (idx || e->type != e_cmp || e->flag != cmp_equal))
				break;
			if ((exp_has_func(e) && e->flag != cmp_filter) ||
			    (e->flag == cmp_or && 
			     exps_card(e->l) == CARD_MULTI &&
			     exps_card(e->r) == CARD_MULTI) ) { 
				break;
			}

			s = exp_bin(be, en->data, left, right, NULL, NULL, NULL, NULL);
			if (!s) {
				assert(0);
				return NULL;
			}
			if (join_idx != sql->opt_stats[0])
				idx = 1;
			/* stop on first non equality join */
			if (!join) {
				join = s;
			} else if (s->type != st_join && s->type != st_join2 && s->type != st_joinN) {
				/* handle select expressions */
				assert(0);
				return NULL;
			}
			if (s->type == st_join || s->type == st_join2 || s->type == st_joinN) { 
				list_append(lje, s->op1);
				list_append(rje, s->op2);
			}
		}
		if (list_length(lje) > 1) {
			join = releqjoin(be, lje, rje, 0 /* no hash used */, cmp_equal, 0);
		} else if (!join && list_length(lje) == list_length(rje) && list_length(lje)) {
			join = stmt_join(be, lje->h->data, rje->h->data, 0, cmp_equal);
		} else if (!join) {
			stmt *l = bin_first_column(be, left);
			stmt *r = bin_first_column(be, right);
			join = stmt_join(be, l, r, 0, cmp_all); 
		}
	} else {
		stmt *l = bin_first_column(be, left);
		stmt *r = bin_first_column(be, right);
		join = stmt_join(be, l, r, 0, cmp_all); 
	}
	jl = stmt_result(be, join, 0);
	if (en) {
		stmt *sub, *sel = NULL;
		list *nl;

		jr = stmt_result(be, join, 1);
		/* construct relation */
		nl = sa_list(sql->sa);

		/* first project using equi-joins */
		for( n = left->op4.lval->h; n; n = n->next ) {
			stmt *c = n->data;
			const char *rnme = table_name(sql->sa, c);
			const char *nme = column_name(sql->sa, c);
			stmt *s = stmt_project(be, jl, column(be, c) );
	
			s = stmt_alias(be, s, rnme, nme);
			list_append(nl, s);
		}
		for( n = right->op4.lval->h; n; n = n->next ) {
			stmt *c = n->data;
			const char *rnme = table_name(sql->sa, c);
			const char *nme = column_name(sql->sa, c);
			stmt *s = stmt_project(be, jr, column(be, c) );

			s = stmt_alias(be, s, rnme, nme);
			list_append(nl, s);
		}
		sub = stmt_list(be, nl);

		/* continue with non equi-joins */
		for( ; en; en = en->next ) {
			stmt *s = exp_bin(be, en->data, sub, NULL, NULL, NULL, NULL, sel);

			if (!s) {
				assert(0);
				return NULL;
			}
			sel = s;
		}
		/* recreate join output */
		jl = stmt_project(be, sel, jl); 
	}

	/* construct relation */
	l = sa_list(sql->sa);

	/* We did a full join, thats too much. 
	   Reduce this using difference and intersect */
	c = stmt_mirror(be, left->op4.lval->h->data);
	if (rel->op == op_anti) {
		join = stmt_tdiff(be, c, jl);
	} else {
		join = stmt_tinter(be, c, jl);
	}

	/* project all the left columns */
	for( n = left->op4.lval->h; n; n = n->next ) {
		stmt *c = n->data;
		const char *rnme = table_name(sql->sa, c);
		const char *nme = column_name(sql->sa, c);
		stmt *s = stmt_project(be, join, column(be, c));

		s = stmt_alias(be, s, rnme, nme);
		list_append(l, s);
	}
	return stmt_list(be, l);
}

static stmt *
rel2bin_distinct(backend *be, stmt *s, stmt **distinct)
{
	mvc *sql = be->mvc;
	node *n;
	stmt *g = NULL, *grp = NULL, *ext = NULL, *cnt = NULL;
	list *rl = sa_list(sql->sa), *tids;

	/* single values are unique */
	if (s->key && s->nrcols == 0)
		return s;

	/* Use 'all' tid columns */
	if ((tids = bin_find_columns(be, s, TID)) != NULL) {
		for (n = tids->h; n; n = n->next) {
			stmt *t = n->data;

			g = stmt_group(be, column(be, t), grp, ext, cnt, !n->next);
			grp = stmt_result(be, g, 0); 
			ext = stmt_result(be, g, 1); 
			cnt = stmt_result(be, g, 2); 
		}
	} else {
		for (n = s->op4.lval->h; n; n = n->next) {
			stmt *t = n->data;

			g = stmt_group(be, column(be, t), grp, ext, cnt, !n->next);
			grp = stmt_result(be, g, 0); 
			ext = stmt_result(be, g, 1); 
			cnt = stmt_result(be, g, 2); 
		}
	}
	if (!ext)
		return NULL;

	for (n = s->op4.lval->h; n; n = n->next) {
		stmt *t = n->data;

		list_append(rl, stmt_project(be, ext, t));
	}

	if (distinct)
		*distinct = ext;
	s = stmt_list(be, rl);
	return s;
}

static stmt *
rel_rename(backend *be, sql_rel *rel, stmt *sub)
{
	if (rel->exps) {
		node *en, *n;
		list *l = sa_list(be->mvc->sa);

		for( en = rel->exps->h, n = sub->op4.lval->h; en && n; en = en->next, n = n->next ) {
			sql_exp *exp = en->data;
			stmt *s = n->data;

			if (!s) {
				assert(0);
				return NULL;
			}
			s = stmt_rename(be, rel, exp, s);
			list_append(l, s);
		}
		sub = stmt_list(be, l);
	}
	return sub;
}

static stmt *
rel2bin_union(backend *be, sql_rel *rel, list *refs)
{
	mvc *sql = be->mvc;
	list *l; 
	node *n, *m;
	stmt *left = NULL, *right = NULL, *sub;

	if (rel->l) /* first construct the left sub relation */
		left = subrel_bin(be, rel->l, refs);
	if (rel->r) /* first construct the right sub relation */
		right = subrel_bin(be, rel->r, refs);
	if (!left || !right) 
		return NULL;	

	/* construct relation */
	l = sa_list(sql->sa);
	for( n = left->op4.lval->h, m = right->op4.lval->h; n && m; 
		n = n->next, m = m->next ) {
		stmt *c1 = n->data;
		stmt *c2 = m->data;
		const char *rnme = table_name(sql->sa, c1);
		const char *nme = column_name(sql->sa, c1);
		stmt *s;

		s = stmt_append(be, Column(be, c1), c2);
		s = stmt_alias(be, s, rnme, nme);
		list_append(l, s);
	}
	sub = stmt_list(be, l);

	sub = rel_rename(be, rel, sub);
	if (need_distinct(rel)) 
		sub = rel2bin_distinct(be, sub, NULL);
	return sub;
}

static stmt *
rel2bin_except(backend *be, sql_rel *rel, list *refs)
{
	mvc *sql = be->mvc;
	sql_subtype *lng = sql_bind_localtype("lng");
	list *stmts; 
	node *n, *m;
	stmt *left = NULL, *right = NULL, *sub;
	sql_subfunc *min;

	stmt *lg = NULL, *rg = NULL;
	stmt *lgrp = NULL, *rgrp = NULL;
	stmt *lext = NULL, *rext = NULL, *next = NULL;
	stmt *lcnt = NULL, *rcnt = NULL, *ncnt = NULL, *zero = NULL;
	stmt *s, *lm, *rm;
	list *lje = sa_list(sql->sa);
	list *rje = sa_list(sql->sa);

	if (rel->l) /* first construct the left sub relation */
		left = subrel_bin(be, rel->l, refs);
	if (rel->r) /* first construct the right sub relation */
		right = subrel_bin(be, rel->r, refs);
	if (!left || !right) 
		return NULL;	
	left = row2cols(be, left);
	right = row2cols(be, right);

	/*
	 * The multi column except is handled using group by's and
	 * group size counts on both sides of the intersect. We then
	 * return for each group of L with min(L.count,R.count), 
	 * number of rows.
	 */
	for (n = left->op4.lval->h; n; n = n->next) {
		lg = stmt_group(be, column(be, n->data), lgrp, lext, lcnt, !n->next);
		lgrp = stmt_result(be, lg, 0);
		lext = stmt_result(be, lg, 1);
		lcnt = stmt_result(be, lg, 2);
	}
	for (n = right->op4.lval->h; n; n = n->next) {
		rg = stmt_group(be, column(be, n->data), rgrp, rext, rcnt, !n->next);
		rgrp = stmt_result(be, rg, 0);
		rext = stmt_result(be, rg, 1);
		rcnt = stmt_result(be, rg, 2);
	}

	if (!lg || !rg) 
		return NULL;

	if (need_distinct(rel)) {
		lcnt = stmt_const(be, lcnt, stmt_atom_lng(be, 1));
		rcnt = stmt_const(be, rcnt, stmt_atom_lng(be, 1));
	}

	/* now find the matching groups */
	for (n = left->op4.lval->h, m = right->op4.lval->h; n && m; n = n->next, m = m->next) {
		stmt *l = column(be, n->data);
		stmt *r = column(be, m->data);

		l = stmt_project(be, lext, l);
		r = stmt_project(be, rext, r);
		list_append(lje, l);
		list_append(rje, r);
	}
	s = releqjoin(be, lje, rje, 1 /* cannot use hash */, cmp_equal_nil, 0);
	lm = stmt_result(be, s, 0);
	rm = stmt_result(be, s, 1);

	s = stmt_mirror(be, lext);
	s = stmt_tdiff(be, s, lm);

	/* first we find those missing in R */
	next = stmt_project(be, s, lext);
	ncnt = stmt_project(be, s, lcnt);
	zero = stmt_const(be, s, stmt_atom_lng(be, 0));

	/* ext, lcount, rcount */
	lext = stmt_project(be, lm, lext);
	lcnt = stmt_project(be, lm, lcnt);
	rcnt = stmt_project(be, rm, rcnt);

	/* append those missing in L */
	lext = stmt_append(be, lext, next);
	lcnt = stmt_append(be, lcnt, ncnt);
	rcnt = stmt_append(be, rcnt, zero);

 	min = sql_bind_func(sql->sa, sql->session->schema, "sql_sub", lng, lng, F_FUNC);
	s = stmt_binop(be, lcnt, rcnt, min); /* use count */

	/* now we have gid,cnt, blowup to full groupsizes */
	s = stmt_gen_group(be, lext, s);

	/* project columns of left hand expression */
	stmts = sa_list(sql->sa);
	for (n = left->op4.lval->h; n; n = n->next) {
		stmt *c1 = column(be, n->data);
		const char *rnme = NULL;
		const char *nme = column_name(sql->sa, c1);

		/* retain name via the stmt_alias */
		c1 = stmt_project(be, s, c1);

		rnme = table_name(sql->sa, c1);
		c1 = stmt_alias(be, c1, rnme, nme);
		list_append(stmts, c1);
	}
	sub = stmt_list(be, stmts);
	return rel_rename(be, rel, sub);
}

static stmt *
rel2bin_inter(backend *be, sql_rel *rel, list *refs)
{
	mvc *sql = be->mvc;
	sql_subtype *lng = sql_bind_localtype("lng");
	list *stmts; 
	node *n, *m;
	stmt *left = NULL, *right = NULL, *sub;
 	sql_subfunc *min;

	stmt *lg = NULL, *rg = NULL;
	stmt *lgrp = NULL, *rgrp = NULL;
	stmt *lext = NULL, *rext = NULL;
	stmt *lcnt = NULL, *rcnt = NULL;
	stmt *s, *lm, *rm;
	list *lje = sa_list(sql->sa);
	list *rje = sa_list(sql->sa);

	if (rel->l) /* first construct the left sub relation */
		left = subrel_bin(be, rel->l, refs);
	if (rel->r) /* first construct the right sub relation */
		right = subrel_bin(be, rel->r, refs);
	if (!left || !right) 
		return NULL;	
	left = row2cols(be, left);

	/*
	 * The multi column intersect is handled using group by's and
	 * group size counts on both sides of the intersect. We then
	 * return for each group of L with min(L.count,R.count), 
	 * number of rows.
	 */
	for (n = left->op4.lval->h; n; n = n->next) {
		lg = stmt_group(be, column(be, n->data), lgrp, lext, lcnt, !n->next);
		lgrp = stmt_result(be, lg, 0);
		lext = stmt_result(be, lg, 1);
		lcnt = stmt_result(be, lg, 2);
	}
	for (n = right->op4.lval->h; n; n = n->next) {
		rg = stmt_group(be, column(be, n->data), rgrp, rext, rcnt, !n->next);
		rgrp = stmt_result(be, rg, 0);
		rext = stmt_result(be, rg, 1);
		rcnt = stmt_result(be, rg, 2);
	}

	if (!lg || !rg) 
		return NULL;

	if (need_distinct(rel)) {
		lcnt = stmt_const(be, lcnt, stmt_atom_lng(be, 1));
		rcnt = stmt_const(be, rcnt, stmt_atom_lng(be, 1));
	}

	/* now find the matching groups */
	for (n = left->op4.lval->h, m = right->op4.lval->h; n && m; n = n->next, m = m->next) {
		stmt *l = column(be, n->data);
		stmt *r = column(be, m->data);

		l = stmt_project(be, lext, l);
		r = stmt_project(be, rext, r);
		list_append(lje, l);
		list_append(rje, r);
	}
	s = releqjoin(be, lje, rje, 1 /* cannot use hash */, cmp_equal_nil, 0);
	lm = stmt_result(be, s, 0);
	rm = stmt_result(be, s, 1);
		
	/* ext, lcount, rcount */
	lext = stmt_project(be, lm, lext);
	lcnt = stmt_project(be, lm, lcnt);
	rcnt = stmt_project(be, rm, rcnt);

 	min = sql_bind_func(sql->sa, sql->session->schema, "sql_min", lng, lng, F_FUNC);
	s = stmt_binop(be, lcnt, rcnt, min);

	/* now we have gid,cnt, blowup to full groupsizes */
	s = stmt_gen_group(be, lext, s);

	/* project columns of left hand expression */
	stmts = sa_list(sql->sa);
	for (n = left->op4.lval->h; n; n = n->next) {
		stmt *c1 = column(be, n->data);
		const char *rnme = NULL;
		const char *nme = column_name(sql->sa, c1);

		/* retain name via the stmt_alias */
		c1 = stmt_project(be, s, c1);

		rnme = table_name(sql->sa, c1);
		c1 = stmt_alias(be, c1, rnme, nme);
		list_append(stmts, c1);
	}
	sub = stmt_list(be, stmts);
	return rel_rename(be, rel, sub);
}

static stmt *
sql_reorder(backend *be, stmt *order, stmt *s) 
{
	list *l = sa_list(be->mvc->sa);
	node *n;

	for (n = s->op4.lval->h; n; n = n->next) {
		stmt *sc = n->data;
		const char *cname = column_name(be->mvc->sa, sc);
		const char *tname = table_name(be->mvc->sa, sc);

		sc = stmt_project(be, order, sc);
		sc = stmt_alias(be, sc, tname, cname );
		list_append(l, sc);
	}
	return stmt_list(be, l);
}

static sql_exp*
topn_limit( sql_rel *rel )
{
	if (rel->exps) {
		sql_exp *limit = rel->exps->h->data;

		return limit;
	}
	return NULL;
}

static sql_exp*
topn_offset( sql_rel *rel )
{
	if (rel->exps && list_length(rel->exps) > 1) {
		sql_exp *offset = rel->exps->h->next->data;

		return offset;
	}
	return NULL;
}

static stmt *
rel2bin_project(backend *be, sql_rel *rel, list *refs, sql_rel *topn)
{
	mvc *sql = be->mvc;
	list *pl; 
	node *en, *n;
	stmt *sub = NULL, *psub = NULL;
	stmt *l = NULL;

	if (topn) {
		sql_exp *le = topn_limit(topn);
		sql_exp *oe = topn_offset(topn);

		if (!le) { /* Don't push only offset */
			topn = NULL;
		} else {
			l = exp_bin(be, le, NULL, NULL, NULL, NULL, NULL, NULL);
			if (oe) {
				sql_subtype *lng = sql_bind_localtype("lng");
				sql_subfunc *add = sql_bind_func_result(sql->sa, sql->session->schema, "sql_add", lng, lng, lng);
				stmt *o = exp_bin(be, oe, NULL, NULL, NULL, NULL, NULL, NULL);
				l = stmt_binop(be, l, o, add);
			}
		}
	}

	if (!rel->exps) 
		return stmt_none(be);

	if (rel->l) { /* first construct the sub relation */
		sql_rel *l = rel->l;
		if (l->op == op_ddl) {
			sql_table *t = rel_ddl_table_get(l);

			if (t)
				sub = rel2bin_sql_table(be, t);
		} else {
			sub = subrel_bin(be, rel->l, refs);
		}
		if (!sub) 
			return NULL;
	}

	pl = sa_list(sql->sa);
	if (sub)
		pl->expected_cnt = list_length(sub->op4.lval);
	psub = stmt_list(be, pl);
	for( en = rel->exps->h; en; en = en->next ) {
		sql_exp *exp = en->data;
		stmt *s = exp_bin(be, exp, sub, psub, NULL, NULL, NULL, NULL);

		if (!s) /* error */
			return NULL;
		/* single value with limit */
		if (topn && rel->r && sub && sub->nrcols == 0)
			s = const_column(be, s);
		else if (sub && sub->nrcols >= 1 && s->nrcols == 0)
			s = stmt_const(be, bin_first_column(be, sub), s);
			
		s = stmt_rename(be, rel, exp, s);
		column_name(sql->sa, s); /* save column name */
		list_append(pl, s);
	}
	stmt_set_nrcols(psub);

	/* In case of a topn 
		if both order by and distinct: then get first order by col 
		do topn on it. Project all again! Then rest
	*/
	if (topn && rel->r) {
		list *oexps = rel->r, *npl = sa_list(sql->sa);
		/* distinct, topn returns atleast N (unique groups) */
		int distinct = need_distinct(rel);
		stmt *limit = NULL, *lpiv = NULL, *lgid = NULL; 

		for (n=oexps->h; n; n = n->next) {
			sql_exp *orderbycole = n->data; 
 			int last = (n->next == NULL);

			stmt *orderbycolstmt = exp_bin(be, orderbycole, sub, psub, NULL, NULL, NULL, NULL); 

			if (!orderbycolstmt) 
				return NULL;
			
			/* handle constants */
			orderbycolstmt = column(be, orderbycolstmt);
			if (!limit) {	/* topn based on a single column */
				limit = stmt_limit(be, orderbycolstmt, NULL, NULL, stmt_atom_lng(be, 0), l, distinct, is_ascending(orderbycole), last, 1);
			} else { 	/* topn based on 2 columns */
				limit = stmt_limit(be, orderbycolstmt, lpiv, lgid, stmt_atom_lng(be, 0), l, distinct, is_ascending(orderbycole), last, 1);
			}
			if (!limit) 
				return NULL;
			lpiv = limit;
			if (!last) {
				lpiv = stmt_result(be, limit, 0);
				lgid = stmt_result(be, limit, 1);
			}
		}

		limit = lpiv; 
		for ( n=pl->h ; n; n = n->next) 
			list_append(npl, stmt_project(be, limit, column(be, n->data)));
		psub = stmt_list(be, npl);

		/* also rebuild sub as multiple orderby expressions may use the sub table (ie aren't part of the result columns) */
		pl = sub->op4.lval;
		npl = sa_list(sql->sa);
		for ( n=pl->h ; n; n = n->next) {
			list_append(npl, stmt_project(be, limit, column(be, n->data))); 
		}
		sub = stmt_list(be, npl);
	}
	if (need_distinct(rel)) {
		stmt *distinct = NULL;
		psub = rel2bin_distinct(be, psub, &distinct);
		/* also rebuild sub as multiple orderby expressions may use the sub table (ie aren't part of the result columns) */
		if (sub) {
			list *npl = sa_list(sql->sa);
			
			pl = sub->op4.lval;
			for ( n=pl->h ; n; n = n->next) 
				list_append(npl, stmt_project(be, distinct, column(be, n->data))); 
			sub = stmt_list(be, npl);
		}
	}
	if (/*(!topn || need_distinct(rel)) &&*/ rel->r) {
		list *oexps = rel->r;
		stmt *orderby_ids = NULL, *orderby_grp = NULL;

		for (en = oexps->h; en; en = en->next) {
			stmt *orderby = NULL;
			sql_exp *orderbycole = en->data; 
			stmt *orderbycolstmt = exp_bin(be, orderbycole, sub, psub, NULL, NULL, NULL, NULL); 

			if (!orderbycolstmt) {
				assert(0);
				return NULL;
			}
			/* single values don't need sorting */
			if (orderbycolstmt->nrcols == 0) {
				orderby_ids = NULL;
				break;
			}
			if (orderby_ids)
				orderby = stmt_reorder(be, orderbycolstmt, is_ascending(orderbycole), orderby_ids, orderby_grp);
			else
				orderby = stmt_order(be, orderbycolstmt, is_ascending(orderbycole));
			orderby_ids = stmt_result(be, orderby, 1);
			orderby_grp = stmt_result(be, orderby, 2);
		}
		if (orderby_ids)
			psub = sql_reorder(be, orderby_ids, psub);
	}
	return psub;
}

static stmt *
rel2bin_predicate(backend *be) 
{
	return const_column(be, stmt_bool(be, 1));
}

static stmt *
rel2bin_select(backend *be, sql_rel *rel, list *refs)
{
	mvc *sql = be->mvc;
	list *l; 
	node *en, *n;
	stmt *sub = NULL, *sel = NULL;
	stmt *predicate = NULL;

	if (rel->l) { /* first construct the sub relation */
		sub = subrel_bin(be, rel->l, refs);
		if (!sub) 
			return NULL;	
		sub = row2cols(be, sub);
	}
	if (!sub && !predicate) 
		predicate = rel2bin_predicate(be);
	/*
	else if (!predicate)
		predicate = stmt_const(be, bin_first_column(be, sub), stmt_bool(be, 1));
		*/
	if (!rel->exps || !rel->exps->h) {
		if (sub)
			return sub;
		if (predicate)
			return predicate;
		return stmt_const(be, bin_first_column(be, sub), stmt_bool(be, 1));
	}
	if (!sub && predicate) {
		list *l = sa_list(sql->sa);
		assert(predicate);
		append(l, predicate);
		sub = stmt_list(be, l);
	}
	/* handle possible index lookups */
	/* expressions are in index order ! */
	if (sub && (en = rel->exps->h) != NULL) { 
		sql_exp *e = en->data;
		prop *p;

		if ((p=find_prop(e->p, PROP_HASHCOL)) != NULL) {
			sql_idx *i = p->value;
			
			sel = rel2bin_hash_lookup(be, rel, sub, NULL, i, en);
		}
	} 
	for( en = rel->exps->h; en; en = en->next ) {
		sql_exp *e = en->data;
		stmt *s = exp_bin(be, e, sub, NULL, NULL, NULL, NULL, sel);

		if (!s) {
			assert(0);
			return NULL;
		}
		if (s->nrcols == 0){
			if (!predicate && sub)
				predicate = stmt_const(be, bin_first_column(be, sub), stmt_bool(be, 1));
			sel = stmt_uselect(be, predicate, s, cmp_equal, sel, 0);
		} else if (e->type != e_cmp) {
			sel = stmt_uselect(be, s, stmt_bool(be, 1), cmp_equal, NULL, 0);
		} else {
			sel = s;
		}
	}

	/* construct relation */
	l = sa_list(sql->sa);
	if (sub && sel) {
		for( n = sub->op4.lval->h; n; n = n->next ) {
			stmt *col = n->data;
	
			if (col->nrcols == 0) /* constant */
				col = stmt_const(be, sel, col);
			else
				col = stmt_project(be, sel, col);
			list_append(l, col);
		}
	}
	return stmt_list(be, l);
}

static stmt *
rel2bin_groupby(backend *be, sql_rel *rel, list *refs)
{
	mvc *sql = be->mvc;
	list *l, *aggrs, *gbexps = sa_list(sql->sa);
	node *n, *en;
	stmt *sub = NULL, *cursub;
	stmt *groupby = NULL, *grp = NULL, *ext = NULL, *cnt = NULL;

	if (rel->l) { /* first construct the sub relation */
		sub = subrel_bin(be, rel->l, refs);
		if (!sub)
			return NULL;	
	}

	if (sub && sub->type == st_list && sub->op4.lval->h && !((stmt*)sub->op4.lval->h->data)->nrcols) {
		list *newl = sa_list(sql->sa);
		node *n;

		for(n=sub->op4.lval->h; n; n = n->next) {
			const char *cname = column_name(sql->sa, n->data);
			const char *tname = table_name(sql->sa, n->data);
			stmt *s = column(be, n->data);

			s = stmt_alias(be, s, tname, cname );
			append(newl, s);
		}
		sub = stmt_list(be, newl);
	}

	/* groupby columns */

	/* Keep groupby columns, sub that they can be lookup in the aggr list */
	if (rel->r) {
		list *exps = rel->r; 

		for( en = exps->h; en; en = en->next ) {
			sql_exp *e = en->data; 
			stmt *gbcol = exp_bin(be, e, sub, NULL, NULL, NULL, NULL, NULL); 
	
			if (!gbcol) {
				assert(0);
				return NULL;
			}
			if (!gbcol->nrcols)
				gbcol = stmt_const(be, bin_first_column(be, sub), gbcol);
			groupby = stmt_group(be, gbcol, grp, ext, cnt, !en->next);
			grp = stmt_result(be, groupby, 0);
			ext = stmt_result(be, groupby, 1);
			cnt = stmt_result(be, groupby, 2);
			gbcol = stmt_alias(be, gbcol, exp_find_rel_name(e), exp_name(e));
			list_append(gbexps, gbcol);
		}
	}
	/* now aggregate */
	l = sa_list(sql->sa);
	aggrs = rel->exps;
	cursub = stmt_list(be, l);
	for( n = aggrs->h; n; n = n->next ) {
		sql_exp *aggrexp = n->data;

		stmt *aggrstmt = NULL;

		/* first look in the current aggr list (l) and group by column list */
		if (l && !aggrstmt && aggrexp->type == e_column) 
			aggrstmt = list_find_column(be, l, aggrexp->l, aggrexp->r);
		if (gbexps && !aggrstmt && aggrexp->type == e_column) {
			aggrstmt = list_find_column(be, gbexps, aggrexp->l, aggrexp->r);
			if (aggrstmt && groupby) {
				aggrstmt = stmt_project(be, ext, aggrstmt);
				if (list_length(gbexps) == 1) 
					aggrstmt->key = 1;
			}
		}

		if (!aggrstmt)
			aggrstmt = exp_bin(be, aggrexp, sub, NULL, grp, ext, cnt, NULL); 
		/* maybe the aggr uses intermediate results of this group by,
		   therefore we pass the group by columns too 
		 */
		if (!aggrstmt) 
			aggrstmt = exp_bin(be, aggrexp, sub, cursub, NULL, NULL, NULL, NULL); 
		if (!aggrstmt) {
			assert(0);
			return NULL;
		}

		aggrstmt = stmt_rename(be, rel, aggrexp, aggrstmt);
		list_append(l, aggrstmt);
	}
	stmt_set_nrcols(cursub);
	return cursub;
}

static stmt *
rel2bin_topn(backend *be, sql_rel *rel, list *refs)
{
	mvc *sql = be->mvc;
	sql_exp *oe = NULL, *le = NULL;
	stmt *sub = NULL, *l = NULL, *o = NULL;
	node *n;

	if (rel->l) { /* first construct the sub relation */
		sql_rel *rl = rel->l;

		if (rl->op == op_project) {
			sub = rel2bin_project(be, rl, refs, rel);
		} else {
			sub = subrel_bin(be, rl, refs);
		}
	}
	if (!sub) 
		return NULL;	

	le = topn_limit(rel);
	oe = topn_offset(rel);

	n = sub->op4.lval->h;
	if (n) {
		stmt *limit = NULL, *sc = n->data;
		const char *cname = column_name(sql->sa, sc);
		const char *tname = table_name(sql->sa, sc);
		list *newl = sa_list(sql->sa);

		if (le)
			l = exp_bin(be, le, NULL, NULL, NULL, NULL, NULL, NULL);
		if (oe)
			o = exp_bin(be, oe, NULL, NULL, NULL, NULL, NULL, NULL);

		if (!l) 
			l = stmt_atom_lng_nil(be);
		if (!o)
			o = stmt_atom_lng(be, 0);

		sc = column(be, sc);
		limit = stmt_limit(be, stmt_alias(be, sc, tname, cname), NULL, NULL, o, l, 0,0,0,0);

		for ( ; n; n = n->next) {
			stmt *sc = n->data;
			const char *cname = column_name(sql->sa, sc);
			const char *tname = table_name(sql->sa, sc);
		
			sc = column(be, sc);
			sc = stmt_project(be, limit, sc);
			list_append(newl, stmt_alias(be, sc, tname, cname));
		}
		sub = stmt_list(be, newl);
	}
	return sub;
}

static stmt *
rel2bin_sample(backend *be, sql_rel *rel, list *refs)
{
	mvc *sql = be->mvc;
	list *newl;
	stmt *sub = NULL, *s = NULL, *sample = NULL;
	node *n;

	if (rel->l) /* first construct the sub relation */
		sub = subrel_bin(be, rel->l, refs);
	if (!sub)
		return NULL;

	n = sub->op4.lval->h;
	newl = sa_list(sql->sa);

	if (n) {
		stmt *sc = n->data;
		const char *cname = column_name(sql->sa, sc);
		const char *tname = table_name(sql->sa, sc);

		s = exp_bin(be, rel->exps->h->data, NULL, NULL, NULL, NULL, NULL, NULL);

		if (!s)
			s = stmt_atom_lng_nil(be);

		sc = column(be, sc);
		sample = stmt_sample(be, stmt_alias(be, sc, tname, cname),s);

		for ( ; n; n = n->next) {
			stmt *sc = n->data;
			const char *cname = column_name(sql->sa, sc);
			const char *tname = table_name(sql->sa, sc);
		
			sc = column(be, sc);
			sc = stmt_project(be, sample, sc);
			list_append(newl, stmt_alias(be, sc, tname, cname));
		}
	}
	sub = stmt_list(be, newl);
	return sub;
}

stmt *
sql_parse(backend *be, sql_allocator *sa, char *query, char mode)
{
	mvc *m = be->mvc;
	mvc *o = NULL;
	stmt *sq = NULL;
	buffer *b;
	char *n;
	int len = _strlen(query);
	stream *buf;

 	if (THRhighwater())
		return sql_error(m, 10, SQLSTATE(42000) "SELECT: too many nested operators");

	o = MNEW(mvc);
	if (!o)
		return NULL;
	*o = *m;

	m->qc = NULL;

	m->caching = 0;
	m->emode = mode;

	b = (buffer*)GDKmalloc(sizeof(buffer));
	if (b == 0)
<<<<<<< HEAD
		return sql_error(m, 02, SQLSTATE(HY001) MAL_MALLOC_FAIL);
	n = GDKmalloc(len + 1 + 1);
	if (n == 0)
		return sql_error(m, 02, SQLSTATE(HY001) MAL_MALLOC_FAIL);
=======
		return sql_error(m, 02, "HY001" MAL_MALLOC_FAIL);
	n = GDKmalloc(len + 1 + 1);
	if (n == 0)
		return sql_error(m, 02, "HY001" MAL_MALLOC_FAIL);
>>>>>>> a595fde6
	strncpy(n, query, len);
	query = n;
	query[len] = '\n';
	query[len+1] = 0;
	len++;
	buffer_init(b, query, len);
	buf = buffer_rastream(b, "sqlstatement");
	if(buf == NULL) {
		buffer_destroy(b);
		return sql_error(m, 02, "HY001" MAL_MALLOC_FAIL);
	}
	scanner_init( &m->scanner, bstream_create(buf, b->len), NULL);
	m->scanner.mode = LINE_1; 
	bstream_next(m->scanner.rs);

	m->params = NULL;
	m->argc = 0;
	m->sym = NULL;
	m->errstr[0] = '\0';
	m->errstr[ERRSIZE-1] = '\0';

	/* create private allocator */
	m->sa = (sa)?sa:sa_create();
	if (!m->sa) {
		GDKfree(query);
		GDKfree(b);
		bstream_destroy(m->scanner.rs);
		return sql_error(m, 02, "HY001" MAL_MALLOC_FAIL);
	}

	if (sqlparse(m) || !m->sym) {
		/* oops an error */
		snprintf(m->errstr, ERRSIZE, "An error occurred when executing "
				"internal query: %s", query);
	} else {
		sql_rel *r = rel_semantic(m, m->sym);

		if (r) {
			r = rel_optimizer(m, r);
			sq = rel_bin(be, r);
		}
	}

	GDKfree(query);
	GDKfree(b);
	bstream_destroy(m->scanner.rs);
	if (m->sa && m->sa != sa)
		sa_destroy(m->sa);
	m->sym = NULL;
	{
		char *e = NULL;
		int status = m->session->status;
		int sizevars = m->sizevars, topvars = m->topvars;
		sql_var *vars = m->vars;
		/* cascade list maybe removed */
		list *cascade_action = m->cascade_action;

		if (m->session->status || m->errstr[0]) {
			e = _STRDUP(m->errstr);
			if (!e) {
				_DELETE(o);
				return NULL;
			}
		}
		*m = *o;
		m->sizevars = sizevars;
		m->topvars = topvars;
		m->vars = vars;
		m->session->status = status;
		m->cascade_action = cascade_action;
		if (e) {
			strncpy(m->errstr, e, ERRSIZE);
			m->errstr[ERRSIZE - 1] = '\0';
			_DELETE(e);
		}
	}
	_DELETE(o);
	return sq;
}

static stmt *
stmt_selectnonil( backend *be, stmt *col, stmt *s )
{
	sql_subtype *t = tail_type(col);
	stmt *n = stmt_atom(be, atom_general(be->mvc->sa, t, NULL));
	stmt *nn = stmt_uselect2(be, col, n, n, 3, s, 1);
	return nn;
}

static stmt *
stmt_selectnil( backend *be, stmt *col)
{
	sql_subtype *t = tail_type(col);
	stmt *n = stmt_atom(be, atom_general(be->mvc->sa, t, NULL));
	stmt *nn = stmt_uselect2(be, col, n, n, 3, NULL, 0);
	return nn;
}

static stmt *
insert_check_ukey(backend *be, list *inserts, sql_key *k, stmt *idx_inserts)
{
	mvc *sql = be->mvc;
/* pkey's cannot have NULLs, ukeys however can
   current implementation switches on 'NOT NULL' on primary key columns */

	char *msg = NULL;
	stmt *res;

	sql_subtype *lng = sql_bind_localtype("lng");
	sql_subaggr *cnt = sql_bind_aggr(sql->sa, sql->session->schema, "count", NULL);
	sql_subtype *bt = sql_bind_localtype("bit");
	stmt *dels = stmt_tid(be, k->t, 0);
	sql_subfunc *ne = sql_bind_func_result(sql->sa, sql->session->schema, "<>", lng, lng, bt);

	if (list_length(k->columns) > 1) {
		node *m;
		stmt *s = list_fetch(inserts, 0), *ins = s;
		sql_subaggr *sum;
		stmt *ssum = NULL;
		stmt *col = NULL;

		s = ins;
		/* 1st stage: find out if original contains same values */
		if (s->key && s->nrcols == 0) {
			s = NULL;
			if (k->idx && hash_index(k->idx->type))
				s = stmt_uselect(be, stmt_idx(be, k->idx, dels), idx_inserts, cmp_equal, s, 0);
			for (m = k->columns->h; m; m = m->next) {
				sql_kc *c = m->data;
				stmt *cs = list_fetch(inserts, c->c->colnr); 

				col = stmt_col(be, c->c, dels);
				if ((k->type == ukey) && stmt_has_null(col)) {
					stmt *nn = stmt_selectnonil(be, col, s);
					s = stmt_uselect( be, col, cs, cmp_equal, nn, 0);
				} else {
					s = stmt_uselect( be, col, cs, cmp_equal, s, 0);
				}
			}
		} else {
			list *lje = sa_list(sql->sa);
			list *rje = sa_list(sql->sa);
			if (k->idx && hash_index(k->idx->type)) {
				list_append(lje, stmt_idx(be, k->idx, dels));
				list_append(rje, idx_inserts);
			}
			for (m = k->columns->h; m; m = m->next) {
				sql_kc *c = m->data;
				stmt *cs = list_fetch(inserts, c->c->colnr); 

				col = stmt_col(be, c->c, dels);
				list_append(lje, col);
				list_append(rje, cs);
			}
			s = releqjoin(be, lje, rje, 1 /* hash used */, cmp_equal, 0);
			s = stmt_result(be, s, 0);
		}
		s = stmt_binop(be, stmt_aggr(be, s, NULL, NULL, cnt, 1, 0), stmt_atom_lng(be, 0), ne);

		/* 2e stage: find out if inserted are unique */
		if ((!idx_inserts && ins->nrcols) || (idx_inserts && idx_inserts->nrcols)) {	/* insert columns not atoms */
			sql_subfunc *or = sql_bind_func_result(sql->sa, sql->session->schema, "or", bt, bt, bt);
			stmt *orderby_ids = NULL, *orderby_grp = NULL;

			/* implementation uses sort key check */
			for (m = k->columns->h; m; m = m->next) {
				sql_kc *c = m->data;
				stmt *orderby;
				stmt *cs = list_fetch(inserts, c->c->colnr); 

				if (orderby_grp)
					orderby = stmt_reorder(be, cs, 1, orderby_ids, orderby_grp);
				else
					orderby = stmt_order(be, cs, 1);
				orderby_ids = stmt_result(be, orderby, 1);
				orderby_grp = stmt_result(be, orderby, 2);
			}

			if (!orderby_grp || !orderby_ids)
				return NULL;

			sum = sql_bind_aggr(sql->sa, sql->session->schema, "not_unique", tail_type(orderby_grp));
			ssum = stmt_aggr(be, orderby_grp, NULL, NULL, sum, 1, 0);
			/* combine results */
			s = stmt_binop(be, s, ssum, or);
		}

		if (k->type == pkey) {
			msg = sa_message(sql->sa, "INSERT INTO: PRIMARY KEY constraint '%s.%s' violated", k->t->base.name, k->base.name);
		} else {
			msg = sa_message(sql->sa, "INSERT INTO: UNIQUE constraint '%s.%s' violated", k->t->base.name, k->base.name);
		}
		res = stmt_exception(be, s, msg, 00001);
	} else {		/* single column key */
		sql_kc *c = k->columns->h->data;
		stmt *s = list_fetch(inserts, c->c->colnr), *h = s;

		s = stmt_col(be, c->c, dels);
		if ((k->type == ukey) && stmt_has_null(s)) {
			stmt *nn = stmt_selectnonil(be, s, NULL);
			s = stmt_project(be, nn, s);
		}
		if (h->nrcols) {
			s = stmt_join(be, s, h, 0, cmp_equal);
			/* s should be empty */
			s = stmt_result(be, s, 0);
			s = stmt_aggr(be, s, NULL, NULL, cnt, 1, 0);
		} else {
			s = stmt_uselect(be, s, h, cmp_equal, NULL, 0);
			/* s should be empty */
			s = stmt_aggr(be, s, NULL, NULL, cnt, 1, 0);
		}
		/* s should be empty */
		s = stmt_binop(be, s, stmt_atom_lng(be, 0), ne);

		/* 2e stage: find out if inserts are unique */
		if (h->nrcols) {	/* insert multiple atoms */
			sql_subaggr *sum;
			stmt *count_sum = NULL;
			sql_subfunc *or = sql_bind_func_result(sql->sa, sql->session->schema, "or", bt, bt, bt);
			stmt *ssum, *ss;

			stmt *g = list_fetch(inserts, c->c->colnr), *ins = g;

			/* inserted vaules may be null */
			if ((k->type == ukey) && stmt_has_null(ins)) {
				stmt *nn = stmt_selectnonil(be, ins, NULL);
				ins = stmt_project(be, nn, ins);
			}
		
			g = stmt_group(be, ins, NULL, NULL, NULL, 1);
			ss = stmt_result(be, g, 2); /* use count */
			/* (count(ss) <> sum(ss)) */
			sum = sql_bind_aggr(sql->sa, sql->session->schema, "sum", lng);
			ssum = stmt_aggr(be, ss, NULL, NULL, sum, 1, 0);
			ssum = sql_Nop_(be, "ifthenelse", sql_unop_(be, NULL, "isnull", ssum), stmt_atom_lng(be, 0), ssum, NULL);
			count_sum = stmt_binop(be, check_types(be, tail_type(ssum), stmt_aggr(be, ss, NULL, NULL, cnt, 1, 0), type_equal), ssum, ne);

			/* combine results */
			s = stmt_binop(be, s, count_sum, or);
		}
		if (k->type == pkey) {
			msg = sa_message( sql->sa,"INSERT INTO: PRIMARY KEY constraint '%s.%s' violated", k->t->base.name, k->base.name);
		} else {
			msg = sa_message(sql->sa, "INSERT INTO: UNIQUE constraint '%s.%s' violated", k->t->base.name, k->base.name);
		}
		res = stmt_exception(be, s, msg, 00001);
	}
	return res;
}

static stmt *
insert_check_fkey(backend *be, list *inserts, sql_key *k, stmt *idx_inserts, stmt *pin)
{
	mvc *sql = be->mvc;
	char *msg = NULL;
	stmt *cs = list_fetch(inserts, 0), *s = cs;
	sql_subtype *lng = sql_bind_localtype("lng");
	sql_subaggr *cnt = sql_bind_aggr(sql->sa, sql->session->schema, "count", NULL);
	sql_subtype *bt = sql_bind_localtype("bit");
	sql_subfunc *ne = sql_bind_func_result(sql->sa, sql->session->schema, "<>", lng, lng, bt);

	if (pin && list_length(pin->op4.lval)) 
		s = pin->op4.lval->h->data;
	if (s->key && s->nrcols == 0) {
		s = stmt_binop(be, stmt_aggr(be, idx_inserts, NULL, NULL, cnt, 1, 0), stmt_atom_lng(be, 1), ne);
	} else {
		/* releqjoin.count <> inserts[col1].count */
		s = stmt_binop(be, stmt_aggr(be, idx_inserts, NULL, NULL, cnt, 1, 0), stmt_aggr(be, s, NULL, NULL, cnt, 1, 0), ne);
	}

	/* s should be empty */
	msg = sa_message(sql->sa, "INSERT INTO: FOREIGN KEY constraint '%s.%s' violated", k->t->base.name, k->base.name);
	return stmt_exception(be, s, msg, 00001);
}

static stmt *
sql_insert_key(backend *be, list *inserts, sql_key *k, stmt *idx_inserts, stmt *pin)
{
	/* int insert = 1;
	 * while insert and has u/pkey and not defered then
	 *      if u/pkey values exist then
	 *              insert = 0
	 * while insert and has fkey and not defered then
	 *      find id of corresponding u/pkey  
	 *      if (!found)
	 *              insert = 0
	 * if insert
	 *      insert values
	 *      insert fkey/pkey index
	 */
	if (k->type == pkey || k->type == ukey) {
		return insert_check_ukey(be, inserts, k, idx_inserts );
	} else {		/* foreign keys */
		return insert_check_fkey(be, inserts, k, idx_inserts, pin );
	}
}

static void
sql_stack_add_inserted( mvc *sql, const char *name, sql_table *t, stmt **updates) 
{
	/* Put single relation of updates and old values on to the stack */
	sql_rel *r = NULL;
	node *n;
	list *exps = sa_list(sql->sa);
	trigger_input *ti = SA_NEW(sql->sa, trigger_input);

	ti->t = t;
	ti->tids = NULL;
	ti->updates = updates;
	ti->type = 1;
	ti->nn = name;
	for (n = t->columns.set->h; n; n = n->next) {
		sql_column *c = n->data;
		sql_exp *ne = exp_column(sql->sa, name, c->base.name, &c->type, CARD_MULTI, c->null, 0);

		append(exps, ne);
	}
	r = rel_table_func(sql->sa, NULL, NULL, exps, 2);
	r->l = ti;

	stack_push_rel_view(sql, name, r);
}

static int
sql_insert_triggers(backend *be, sql_table *t, stmt **updates, int time)
{
	mvc *sql = be->mvc;
	node *n;
	int res = 1;

	if (!t->triggers.set)
		return res;

	for (n = t->triggers.set->h; n; n = n->next) {
		sql_trigger *trigger = n->data;

		stack_push_frame(sql, "OLD-NEW");
		if (trigger->event == 0 && trigger->time == time) { 
			stmt *s = NULL;
			const char *n = trigger->new_name;

			/* add name for the 'inserted' to the stack */
			if (!n) n = "new"; 
	
			sql_stack_add_inserted(sql, n, t, updates);
			s = sql_parse(be, sql->sa, trigger->statement, m_instantiate);
			
			if (!s) 
				return 0;
		}
		stack_pop_frame(sql);
	}
	return res;
}

static void 
sql_insert_check_null(backend *be, sql_table *t, list *inserts) 
{
	mvc *sql = be->mvc;
	node *m, *n;
	sql_subaggr *cnt = sql_bind_aggr(sql->sa, sql->session->schema, "count", NULL);

	for (n = t->columns.set->h, m = inserts->h; n && m; 
		n = n->next, m = m->next) {
		stmt *i = m->data;
		sql_column *c = n->data;

		if (!c->null) {
			stmt *s = i;
			char *msg = NULL;

			if (!(s->key && s->nrcols == 0)) {
				s = stmt_selectnil(be, i);
				s = stmt_aggr(be, s, NULL, NULL, cnt, 1, 0);
			} else {
				sql_subfunc *isnil = sql_bind_func(sql->sa, sql->session->schema, "isnull", &c->type, NULL, F_FUNC);

				s = stmt_unop(be, i, isnil);
			}
			msg = sa_message(sql->sa, "INSERT INTO: NOT NULL constraint violated for column %s.%s", c->t->base.name, c->base.name);
			(void)stmt_exception(be, s, msg, 00001);
		}
	}
}

static stmt ** 
table_update_stmts(mvc *sql, sql_table *t, int *Len)
{
	stmt **updates;
	int i, len = list_length(t->columns.set);
	node *m;

	*Len = len;
	updates = SA_NEW_ARRAY(sql->sa, stmt *, len);
	for (m = t->columns.set->h, i = 0; m; m = m->next, i++) {
		sql_column *c = m->data;

		/* update the column number, for correct array access */
		c->colnr = i;
		updates[i] = NULL;
	}
	return updates;
}

static stmt *
rel2bin_insert(backend *be, sql_rel *rel, list *refs)
{
	mvc *sql = be->mvc;
	list *l;
	stmt *inserts = NULL, *insert = NULL, *s, *ddl = NULL, *pin = NULL, **updates;
	int idx_ins = 0, constraint = 1, len = 0;
	node *n, *m;
	sql_rel *tr = rel->l, *prel = rel->r;
	sql_table *t = NULL;

	if ((rel->flag&UPD_NO_CONSTRAINT)) 
		constraint = 0;
	if ((rel->flag&UPD_COMP)) {  /* special case ! */
		idx_ins = 1;
		prel = rel->l;
		rel = rel->r;
		tr = rel->l;
	}
	if (tr->op == op_basetable) {
		t = tr->l;
	} else {
		ddl = subrel_bin(be, tr, refs);
		if (!ddl)
			return NULL;
		t = rel_ddl_table_get(tr);
	}

	if (rel->r) /* first construct the inserts relation */
		inserts = subrel_bin(be, rel->r, refs);

	if (!inserts)
		return NULL;	

	if (idx_ins)
		pin = refs_find_rel(refs, prel);

	if (constraint)
		sql_insert_check_null(be, t, inserts->op4.lval);

	l = sa_list(sql->sa);

	updates = table_update_stmts(sql, t, &len); 
	for (n = t->columns.set->h, m = inserts->op4.lval->h; n && m; n = n->next, m = m->next) {
		sql_column *c = n->data;

		updates[c->colnr] = m->data;
	}

/* before */
	if (!sql_insert_triggers(be, t, updates, 0)) 
		return sql_error(sql, 02, SQLSTATE(42000) "INSERT INTO: triggers failed for table '%s'", t->base.name);

	if (t->idxs.set)
	for (n = t->idxs.set->h; n && m; n = n->next, m = m->next) {
		stmt *is = m->data;
		sql_idx *i = n->data;

		if ((hash_index(i->type) && list_length(i->columns) <= 1) ||
		    i->type == no_idx)
			is = NULL;
		if (i->key && constraint) {
			stmt *ckeys = sql_insert_key(be, inserts->op4.lval, i->key, is, pin);

			list_append(l, ckeys);
		}
		if (!insert)
			insert = is;
		if (is)
			is = stmt_append_idx(be, i, is);
	}

	for (n = t->columns.set->h, m = inserts->op4.lval->h; 
		n && m; n = n->next, m = m->next) {

		stmt *ins = m->data;
		sql_column *c = n->data;

		insert = stmt_append_col(be, c, ins, rel->flag&UPD_LOCKED);
		append(l,insert);
	}
	if (!insert)
		return NULL;

	if (!sql_insert_triggers(be, t, updates, 1)) 
		return sql_error(sql, 02, SQLSTATE(42000) "INSERT INTO: triggers failed for table '%s'", t->base.name);
	if (ddl) {
		list_prepend(l, ddl);
	} else {
		if (insert->op1->nrcols == 0) {
			s = stmt_atom_lng(be, 1);
		} else {
			s = stmt_aggr(be, insert->op1, NULL, NULL, sql_bind_aggr(sql->sa, sql->session->schema, "count", NULL), 1, 0);
		}
		return s;
	}
	return stmt_list(be, l);
}

static int
is_idx_updated(sql_idx * i, stmt **updates)
{
	int update = 0;
	node *m;

	for (m = i->columns->h; m; m = m->next) {
		sql_kc *ic = m->data;

		if (updates[ic->c->colnr]) {
			update = 1;
			break;
		}
	}
	return update;
}

static int
first_updated_col(stmt **updates, int cnt)
{
	int i;

	for (i = 0; i < cnt; i++) {
		if (updates[i])
			return i;
	}
	return -1;
}

static stmt *
update_check_ukey(backend *be, stmt **updates, sql_key *k, stmt *tids, stmt *idx_updates, int updcol)
{
	mvc *sql = be->mvc;
	char *msg = NULL;
	stmt *res = NULL;

	sql_subtype *lng = sql_bind_localtype("lng");
	sql_subaggr *cnt = sql_bind_aggr(sql->sa, sql->session->schema, "count", NULL);
	sql_subtype *bt = sql_bind_localtype("bit");
	sql_subfunc *ne;

	(void)tids;
	ne = sql_bind_func_result(sql->sa, sql->session->schema, "<>", lng, lng, bt);
	if (list_length(k->columns) > 1) {
		stmt *dels = stmt_tid(be, k->t, 0);
		node *m;
		stmt *s = NULL;

		/* 1st stage: find out if original (without the updated) 
			do not contain the same values as the updated values. 
			This is done using a relation join and a count (which 
			should be zero)
	 	*/
		if (!isNew(k)) {
			stmt *nu_tids = stmt_tdiff(be, dels, tids); /* not updated ids */
			list *lje = sa_list(sql->sa);
			list *rje = sa_list(sql->sa);

			if (k->idx && hash_index(k->idx->type)) {
				list_append(lje, stmt_idx(be, k->idx, nu_tids));
				list_append(rje, idx_updates);
			}
			for (m = k->columns->h; m; m = m->next) {
				sql_kc *c = m->data;
				stmt *upd;

				assert(updates);
				if (updates[c->c->colnr]) {
					upd = updates[c->c->colnr];
				} else {
					upd = stmt_project(be, tids, stmt_col(be, c->c, dels));
				}
				list_append(lje, stmt_col(be, c->c, nu_tids));
				list_append(rje, upd);
			}
			s = releqjoin(be, lje, rje, 1 /* hash used */, cmp_equal, 0);
			s = stmt_result(be, s, 0);
			s = stmt_binop(be, stmt_aggr(be, s, NULL, NULL, cnt, 1, 0), stmt_atom_lng(be, 0), ne);
		}

		/* 2e stage: find out if the updated are unique */
		if (!updates || updates[updcol]->nrcols) {	/* update columns not atoms */
			sql_subaggr *sum;
			stmt *count_sum = NULL, *ssum;
			stmt *g = NULL, *grp = NULL, *ext = NULL, *Cnt = NULL;
			stmt *cand = NULL;
			stmt *ss;
			sql_subfunc *or = sql_bind_func_result(sql->sa, sql->session->schema, "or", bt, bt, bt);

			/* also take the hopefully unique hash keys, to reduce
			   (re)group costs */
			if (k->idx && hash_index(k->idx->type)) {
				g = stmt_group(be, idx_updates, grp, ext, Cnt, 0);
				grp = stmt_result(be, g, 0);
				ext = stmt_result(be, g, 1);
				Cnt = stmt_result(be, g, 2);

				/* continue only with groups with a cnt > 1 */
				cand = stmt_uselect(be, Cnt, stmt_atom_lng(be, 1), cmp_gt, NULL, 0);
				/* project cand on ext and Cnt */
				Cnt = stmt_project(be, cand, Cnt);
				ext = stmt_project(be, cand, ext);

				/* join groups with extend to retrieve all oid's of the original
				 * bat that belong to a group with Cnt >1 */
				g = stmt_join(be, grp, ext, 0, cmp_equal);
				cand = stmt_result(be, g, 0);
				grp = stmt_project(be, cand, grp);
			}

			for (m = k->columns->h; m; m = m->next) {
				sql_kc *c = m->data;
				stmt *upd;

				if (updates && updates[c->c->colnr]) {
					upd = updates[c->c->colnr];
					/*
				} else if (updates) {
					//assert(0);
					//upd = updates[updcol]->op1;
					//upd = stmt_project(be, upd, stmt_col(be, c->c, dels));
					upd = stmt_project(be, tids, stmt_col(be, c->c, dels));
					*/
				} else {
					upd = stmt_project(be, tids, stmt_col(be, c->c, dels));
				}

				/* apply cand list first */
				if (cand)
					upd = stmt_project(be, cand, upd);

				/* remove nulls */
				if ((k->type == ukey) && stmt_has_null(upd)) {
					stmt *nn = stmt_selectnonil(be, upd, NULL);
					upd = stmt_project(be, nn, upd);
					if (grp)
						grp = stmt_project(be, nn, grp);
					if (cand)
						cand = stmt_project(be, nn, cand);
				}

				/* apply group by on groups with Cnt > 1 */
				g = stmt_group(be, upd, grp, ext, Cnt, !m->next);
				grp = stmt_result(be, g, 0);
				ext = stmt_result(be, g, 1);
				Cnt = stmt_result(be, g, 2);
			}
			ss = Cnt; /* use count */
			/* (count(ss) <> sum(ss)) */
			sum = sql_bind_aggr(sql->sa, sql->session->schema, "sum", lng);
			ssum = stmt_aggr(be, ss, NULL, NULL, sum, 1, 0);
			ssum = sql_Nop_(be, "ifthenelse", sql_unop_(be, NULL, "isnull", ssum), stmt_atom_lng(be, 0), ssum, NULL);
			count_sum = stmt_binop(be, stmt_aggr(be, ss, NULL, NULL, cnt, 1, 0), check_types(be, lng, ssum, type_equal), ne);

			/* combine results */
			if (s) 
				s = stmt_binop(be, s, count_sum, or);
			else
				s = count_sum;
		}

		if (k->type == pkey) {
			msg = sa_message(sql->sa, "UPDATE: PRIMARY KEY constraint '%s.%s' violated", k->t->base.name, k->base.name);
		} else {
			msg = sa_message(sql->sa, "UPDATE: UNIQUE constraint '%s.%s' violated", k->t->base.name, k->base.name);
		}
		res = stmt_exception(be, s, msg, 00001);
	} else {		/* single column key */
		stmt *dels = stmt_tid(be, k->t, 0);
		sql_kc *c = k->columns->h->data;
		stmt *s = NULL, *h = NULL, *o;

		/* s should be empty */
		if (!isNew(k)) {
			stmt *nu_tids = stmt_tdiff(be, dels, tids); /* not updated ids */
			assert (updates);

			h = updates[c->c->colnr];
			o = stmt_col(be, c->c, nu_tids);
			s = stmt_join(be, o, h, 0, cmp_equal);
			s = stmt_result(be, s, 0);
			s = stmt_binop(be, stmt_aggr(be, s, NULL, NULL, cnt, 1, 0), stmt_atom_lng(be, 0), ne);
		}

		/* 2e stage: find out if updated are unique */
		if (!h || h->nrcols) {	/* update columns not atoms */
			sql_subaggr *sum;
			stmt *count_sum = NULL;
			sql_subfunc *or = sql_bind_func_result(sql->sa, sql->session->schema, "or", bt, bt, bt);
			stmt *ssum, *ss;
			stmt *upd;
			stmt *g;

			if (updates) {
 				upd = updates[c->c->colnr];
			} else {
 				upd = stmt_col(be, c->c, dels);
			}

			/* remove nulls */
			if ((k->type == ukey) && stmt_has_null(upd)) {
				stmt *nn = stmt_selectnonil(be, upd, NULL);
				upd = stmt_project(be, nn, upd);
			}

			g = stmt_group(be, upd, NULL, NULL, NULL, 1);
			ss = stmt_result(be, g, 2); /* use count */

			/* (count(ss) <> sum(ss)) */
			sum = sql_bind_aggr(sql->sa, sql->session->schema, "sum", lng);
			ssum = stmt_aggr(be, ss, NULL, NULL, sum, 1, 0);
			ssum = sql_Nop_(be, "ifthenelse", sql_unop_(be, NULL, "isnull", ssum), stmt_atom_lng(be, 0), ssum, NULL);
			count_sum = stmt_binop(be, check_types(be, tail_type(ssum), stmt_aggr(be, ss, NULL, NULL, cnt, 1, 0), type_equal), ssum, ne);

			/* combine results */
			if (s)
				s = stmt_binop(be, s, count_sum, or);
			else
				s = count_sum;
		}

		if (k->type == pkey) {
			msg = sa_message(sql->sa, "UPDATE: PRIMARY KEY constraint '%s.%s' violated", k->t->base.name, k->base.name);
		} else {
			msg = sa_message(sql->sa, "UPDATE: UNIQUE constraint '%s.%s' violated", k->t->base.name, k->base.name);
		}
		res = stmt_exception(be, s, msg, 00001);
	}
	return res;
}

/*
         A referential constraint is satisfied if one of the following con-
         ditions is true, depending on the <match option> specified in the
         <referential constraint definition>:

         -  If no <match type> was specified then, for each row R1 of the
            referencing table, either at least one of the values of the
            referencing columns in R1 shall be a null value, or the value of
            each referencing column in R1 shall be equal to the value of the
            corresponding referenced column in some row of the referenced
            table.

         -  If MATCH FULL was specified then, for each row R1 of the refer-
            encing table, either the value of every referencing column in R1
            shall be a null value, or the value of every referencing column
            in R1 shall not be null and there shall be some row R2 of the
            referenced table such that the value of each referencing col-
            umn in R1 is equal to the value of the corresponding referenced
            column in R2.

         -  If MATCH PARTIAL was specified then, for each row R1 of the
            referencing table, there shall be some row R2 of the refer-
            enced table such that the value of each referencing column in
            R1 is either null or is equal to the value of the corresponding
            referenced column in R2.
*/

static stmt *
update_check_fkey(backend *be, stmt **updates, sql_key *k, stmt *tids, stmt *idx_updates, int updcol, stmt *pup)
{
	mvc *sql = be->mvc;
	char *msg = NULL;
	stmt *s, *cur, *null = NULL, *cntnulls;
	sql_subtype *lng = sql_bind_localtype("lng"), *bt = sql_bind_localtype("bit");
	sql_subaggr *cnt = sql_bind_aggr(sql->sa, sql->session->schema, "count", NULL);
	sql_subfunc *ne = sql_bind_func_result(sql->sa, sql->session->schema, "<>", lng, lng, bt);
	sql_subfunc *or = sql_bind_func_result(sql->sa, sql->session->schema, "or", bt, bt, bt);
	node *m;

	if (!idx_updates)
		return NULL;
	/* releqjoin.count <> updates[updcol].count */
	if (pup && list_length(pup->op4.lval)) {
		cur = pup->op4.lval->h->data;
	} else if (updates) {
		cur = updates[updcol];
	} else {
		sql_kc *c = k->columns->h->data;
		stmt *dels = stmt_tid(be, k->t, 0);
		assert(0);
		cur = stmt_col(be, c->c, dels);
	}
	s = stmt_binop(be, stmt_aggr(be, idx_updates, NULL, NULL, cnt, 1, 0), stmt_aggr(be, cur, NULL, NULL, cnt, 1, 0), ne);

	for (m = k->columns->h; m; m = m->next) {
		sql_kc *c = m->data;

		/* FOR MATCH FULL/SIMPLE/PARTIAL see above */
		/* Currently only the default MATCH SIMPLE is supported */
		if (c->c->null) {
			stmt *upd, *nn;

			if (updates && updates[c->c->colnr]) {
				upd = updates[c->c->colnr];
			} else if (updates && updcol >= 0) {
				assert(0);
				//upd = updates[updcol]->op1;
				//upd = stmt_project(be, upd, stmt_col(be, c->c, tids));
				upd = stmt_col(be, c->c, tids);
			} else { /* created idx/key using alter */ 
				upd = stmt_col(be, c->c, tids);
			}
			nn = stmt_selectnil(be, upd);
			if (null)
				null = stmt_tunion(be, null, nn);
			else
				null = nn;
		}
	}
	if (null) {
		cntnulls = stmt_aggr(be, null, NULL, NULL, cnt, 1, 0); 
	} else {
		cntnulls = stmt_atom_lng(be, 0);
	}
	s = stmt_binop(be, s, 
		stmt_binop(be, stmt_aggr(be, stmt_selectnil(be, idx_updates), NULL, NULL, cnt, 1, 0), cntnulls , ne), or);

	/* s should be empty */
	msg = sa_message(sql->sa, "UPDATE: FOREIGN KEY constraint '%s.%s' violated", k->t->base.name, k->base.name);
	return stmt_exception(be, s, msg, 00001);
}

static stmt *
join_updated_pkey(backend *be, sql_key * k, stmt *tids, stmt **updates)
{
	mvc *sql = be->mvc;
	char *msg = NULL;
	int nulls = 0;
	node *m, *o;
	sql_key *rk = &((sql_fkey*)k)->rkey->k;
	stmt *s = NULL, *dels = stmt_tid(be, rk->t, 0), *fdels, *cnteqjoin;
	stmt *null = NULL, *rows;
	sql_subtype *lng = sql_bind_localtype("lng");
	sql_subtype *bt = sql_bind_localtype("bit");
	sql_subaggr *cnt = sql_bind_aggr(sql->sa, sql->session->schema, "count", NULL);
	sql_subfunc *ne = sql_bind_func_result(sql->sa, sql->session->schema, "<>", lng, lng, bt);
	list *lje = sa_list(sql->sa);
	list *rje = sa_list(sql->sa);

	fdels = stmt_tid(be, k->idx->t, 0);
	rows = stmt_idx(be, k->idx, fdels);

	rows = stmt_join(be, rows, tids, 0, cmp_equal); /* join over the join index */
	rows = stmt_result(be, rows, 0);

	for (m = k->idx->columns->h, o = rk->columns->h; m && o; m = m->next, o = o->next) {
		sql_kc *fc = m->data;
		sql_kc *c = o->data;
		stmt *upd, *col;

		if (updates[c->c->colnr]) {
			upd = updates[c->c->colnr];
		} else {
			assert(0);
			//upd = updates[updcol]->op1;
			upd = stmt_project(be, tids, stmt_col(be, c->c, dels));
		}
		if (c->c->null) {	/* new nulls (MATCH SIMPLE) */
			stmt *nn = stmt_selectnil(be, upd);
			if (null)
				null = stmt_tunion(be, null, nn);
			else
				null = nn;
			nulls = 1;
		}
		col = stmt_col(be, fc->c, rows);
		list_append(lje, upd);
		list_append(rje, col);
	}
	s = releqjoin(be, lje, rje, 1 /* hash used */, cmp_equal, 0);
	s = stmt_result(be, s, 0);

	/* add missing nulls */
	cnteqjoin = stmt_aggr(be, s, NULL, NULL, cnt, 1, 0);
	if (nulls) {
		sql_subfunc *add = sql_bind_func_result(sql->sa, sql->session->schema, "sql_add", lng, lng, lng);
		cnteqjoin = stmt_binop(be, cnteqjoin, stmt_aggr(be, null, NULL, NULL, cnt, 1, 0), add);
	}

	/* releqjoin.count <> updates[updcol].count */
	s = stmt_binop(be, cnteqjoin, stmt_aggr(be, rows, NULL, NULL, cnt, 1, 0), ne);

	/* s should be empty */
	msg = sa_message(sql->sa, "UPDATE: FOREIGN KEY constraint '%s.%s' violated", k->t->base.name, k->base.name);
	return stmt_exception(be, s, msg, 00001);
}

static list * sql_update(backend *be, sql_table *t, stmt *rows, stmt **updates);

static stmt*
sql_delete_set_Fkeys(backend *be, sql_key *k, stmt *ftids /* to be updated rows of fkey table */, int action)
{
	mvc *sql = be->mvc;
	list *l = NULL;
	int len = 0;
	node *m, *o;
	sql_key *rk = &((sql_fkey*)k)->rkey->k;
	stmt **new_updates;
	sql_table *t = mvc_bind_table(sql, k->t->s, k->t->base.name);

	new_updates = table_update_stmts(sql, t, &len);
	for (m = k->idx->columns->h, o = rk->columns->h; m && o; m = m->next, o = o->next) {
		sql_kc *fc = m->data;
		stmt *upd = NULL;

		if (action == ACT_SET_DEFAULT) {
			if (fc->c->def) {
				stmt *sq;
				char *msg = sa_message(sql->sa, "select %s;", fc->c->def);
				sq = rel_parse_value(be, msg, sql->emode);
				if (!sq) 
					return NULL;
				upd = sq;
			}  else {
				upd = stmt_atom(be, atom_general(sql->sa, &fc->c->type, NULL));
			}
		} else {
			upd = stmt_atom(be, atom_general(sql->sa, &fc->c->type, NULL));
		}
		
		if (!upd || (upd = check_types(be, &fc->c->type, upd, type_equal)) == NULL) 
			return NULL;

		if (upd->nrcols <= 0) 
			upd = stmt_const(be, ftids, upd);
		
		new_updates[fc->c->colnr] = upd;
	}
	if ((l = sql_update(be, t, ftids, new_updates)) == NULL) 
		return NULL;
	return stmt_list(be, l);
}

static stmt*
sql_update_cascade_Fkeys(backend *be, sql_key *k, stmt *utids, stmt **updates, int action)
{
	mvc *sql = be->mvc;
	list *l = NULL;
	int len = 0;
	node *m, *o;
	sql_key *rk = &((sql_fkey*)k)->rkey->k;
	stmt **new_updates;
	stmt *rows;
	sql_table *t = mvc_bind_table(sql, k->t->s, k->t->base.name);
	stmt *ftids, *upd_ids;

	ftids = stmt_tid(be, k->idx->t, 0);
	rows = stmt_idx(be, k->idx, ftids);

	rows = stmt_join(be, rows, utids, 0, cmp_equal); /* join over the join index */
	upd_ids = stmt_result(be, rows, 1);
	rows = stmt_result(be, rows, 0);
	rows = stmt_project(be, rows, ftids);
		
	new_updates = table_update_stmts(sql, t, &len);
	for (m = k->idx->columns->h, o = rk->columns->h; m && o; m = m->next, o = o->next) {
		sql_kc *fc = m->data;
		sql_kc *c = o->data;
		stmt *upd = NULL;

		if (!updates[c->c->colnr]) {
			continue;
		} else if (action == ACT_CASCADE) {
			upd = updates[c->c->colnr];
		} else if (action == ACT_SET_DEFAULT) {
			if (fc->c->def) {
				stmt *sq;
				char *msg = sa_message(sql->sa, "select %s;", fc->c->def);
				sq = rel_parse_value(be, msg, sql->emode);
				if (!sq) 
					return NULL;
				upd = sq;
			} else {
				upd = stmt_atom(be, atom_general(sql->sa, &fc->c->type, NULL));
			}
		} else if (action == ACT_SET_NULL) {
			upd = stmt_atom(be, atom_general(sql->sa, &fc->c->type, NULL));
		}

		if (!upd || (upd = check_types(be, &fc->c->type, upd, type_equal)) == NULL) 
			return NULL;

		if (upd->nrcols <= 0) 
			upd = stmt_const(be, upd_ids, upd);
		else
			upd = stmt_project(be, upd_ids, upd);
		
		new_updates[fc->c->colnr] = upd;
	}

	if ((l = sql_update(be, t, rows, new_updates)) == NULL) 
		return NULL;
	return stmt_list(be, l);
}


static int
cascade_ukey(backend *be, stmt **updates, sql_key *k, stmt *tids) 
{
	sql_ukey *uk = (sql_ukey*)k;

	if (uk->keys && list_length(uk->keys) > 0) {
		node *n;
		for(n = uk->keys->h; n; n = n->next) {
			sql_key *fk = n->data;

			/* All rows of the foreign key table which are
			   affected by the primary key update should all
			   match one of the updated primary keys again.
			 */
			switch (((sql_fkey*)fk)->on_update) {
				case ACT_NO_ACTION: 
					break;
				case ACT_SET_NULL: 
				case ACT_SET_DEFAULT: 
				case ACT_CASCADE: 
					if (!sql_update_cascade_Fkeys(be, fk, tids, updates, ((sql_fkey*)fk)->on_update))
						return -1;
					break;
				default:	/*RESTRICT*/
					if (!join_updated_pkey(be, fk, tids, updates))
						return -1;
			}
		}
	}
	return 0;
}

static void
sql_update_check_key(backend *be, stmt **updates, sql_key *k, stmt *tids, stmt *idx_updates, int updcol, list *l, stmt *pup)
{
	stmt *ckeys;

	if (k->type == pkey || k->type == ukey) {
		ckeys = update_check_ukey(be, updates, k, tids, idx_updates, updcol);
	} else { /* foreign keys */
		ckeys = update_check_fkey(be, updates, k, tids, idx_updates, updcol, pup);
	}
	list_append(l, ckeys);
}

static stmt *
hash_update(backend *be, sql_idx * i, stmt *rows, stmt **updates, int updcol)
{
	mvc *sql = be->mvc;
	/* calculate new value */
	node *m;
	sql_subtype *it, *lng;
	int bits = 1 + ((sizeof(lng)*8)-1)/(list_length(i->columns)+1);
	stmt *h = NULL, *tids;

	if (list_length(i->columns) <= 1)
		return NULL;

	tids = stmt_tid(be, i->t, 0);
	it = sql_bind_localtype("int");
	lng = sql_bind_localtype("lng");
	for (m = i->columns->h; m; m = m->next ) {
		sql_kc *c = m->data;
		stmt *upd;

		if (updates && updates[c->c->colnr]) {
			upd = updates[c->c->colnr];
		} else if (updates && updcol >= 0) {
			assert(0);
			//upd = updates[updcol]->op1;
			//upd = rows;
			//upd = stmt_project(be, upd, stmt_col(be, c->c, tids));
			upd = stmt_col(be, c->c, rows);
		} else { /* created idx/key using alter */ 
			upd = stmt_col(be, c->c, tids);
		}

		if (h && i->type == hash_idx)  { 
			sql_subfunc *xor = sql_bind_func_result3(sql->sa, sql->session->schema, "rotate_xor_hash", lng, it, &c->c->type, lng);

			h = stmt_Nop(be, stmt_list( be, list_append( list_append(
				list_append(sa_list(sql->sa), h), 
				stmt_atom_int(be, bits)),  upd)),
				xor);
		} else if (h)  { 
			stmt *h2;
			sql_subfunc *lsh = sql_bind_func_result(sql->sa, sql->session->schema, "left_shift", lng, it, lng);
			sql_subfunc *lor = sql_bind_func_result(sql->sa, sql->session->schema, "bit_or", lng, lng, lng);
			sql_subfunc *hf = sql_bind_func_result(sql->sa, sql->session->schema, "hash", &c->c->type, NULL, lng);

			h = stmt_binop(be, h, stmt_atom_int(be, bits), lsh); 
			h2 = stmt_unop(be, upd, hf);
			h = stmt_binop(be, h, h2, lor);
		} else {
			sql_subfunc *hf = sql_bind_func_result(sql->sa, sql->session->schema, "hash", &c->c->type, NULL, lng);
			h = stmt_unop(be, upd, hf);
			if (i->type == oph_idx)
				break;
		}
	}
	return h;
}

static stmt *
join_idx_update(backend *be, sql_idx * i, stmt *ftids, stmt **updates, int updcol)
{
	mvc *sql = be->mvc;
	node *m, *o;
	sql_key *rk = &((sql_fkey *) i->key)->rkey->k;
	stmt *s = NULL, *ptids = stmt_tid(be, rk->t, 0), *l, *r;
	list *lje = sa_list(sql->sa);
	list *rje = sa_list(sql->sa);

	for (m = i->columns->h, o = rk->columns->h; m && o; m = m->next, o = o->next) {
		sql_kc *c = m->data;
		sql_kc *rc = o->data;
		stmt *upd;

		if (updates && updates[c->c->colnr]) {
			upd = updates[c->c->colnr];
		} else if (updates && updcol >= 0) {
			assert(0);
			//upd = updates[updcol]->op1;
			//upd = stmt_project(be, upd, stmt_col(be, c->c, ftids));
			upd = stmt_col(be, c->c, ftids);
		} else { /* created idx/key using alter */ 
			upd = stmt_col(be, c->c, ftids);
		}

		list_append(lje, check_types(be, &rc->c->type, upd, type_equal));
		list_append(rje, stmt_col(be, rc->c, ptids));
	}
	s = releqjoin(be, lje, rje, 0 /* use hash */, cmp_equal, 0);
	l = stmt_result(be, s, 0);
	r = stmt_result(be, s, 1);
	r = stmt_project(be, r, ptids);
	return stmt_left_project(be, ftids, l, r);
}

static int
cascade_updates(backend *be, sql_table *t, stmt *rows, stmt **updates)
{
	mvc *sql = be->mvc;
	node *n;

	if (!t->idxs.set)
		return 0;

	for (n = t->idxs.set->h; n; n = n->next) {
		sql_idx *i = n->data;

		/* check if update is needed, 
		 * ie atleast on of the idx columns is updated 
		 */
		if (is_idx_updated(i, updates) == 0)
			continue;

		if (i->key) {
			if (!(sql->cascade_action && list_find_id(sql->cascade_action, i->key->base.id))) {
				sql_key *k = i->key;
				int *local_id = SA_NEW(sql->sa, int);
				if (!sql->cascade_action) 
					sql->cascade_action = sa_list(sql->sa);
				*local_id = i->key->base.id;
				list_append(sql->cascade_action, local_id);
				if (k->type == pkey || k->type == ukey) {
					if (cascade_ukey(be, updates, k, rows))
						return -1;
				}
			}
		}
	}
	return 0;
}

static list *
update_idxs_and_check_keys(backend *be, sql_table *t, stmt *rows, stmt **updates, list *l, stmt *pup)
{
	mvc *sql = be->mvc;
	node *n;
	int updcol;
	list *idx_updates = sa_list(sql->sa);

	if (!t->idxs.set)
		return idx_updates;

	updcol = first_updated_col(updates, list_length(t->columns.set));
	for (n = t->idxs.set->h; n; n = n->next) {
		sql_idx *i = n->data;
		stmt *is = NULL;

		/* check if update is needed, 
		 * ie atleast on of the idx columns is updated 
		 */
		if (is_idx_updated(i, updates) == 0)
			continue;

		if (hash_index(i->type)) {
			is = hash_update(be, i, rows, updates, updcol);
		} else if (i->type == join_idx) {
			if (updcol < 0)
				return NULL;
			is = join_idx_update(be, i, rows, updates, updcol);
		}
		if (i->key) 
			sql_update_check_key(be, updates, i->key, rows, is, updcol, l, pup);
		if (is) 
			list_append(idx_updates, stmt_update_idx(be, i, rows, is));
	}
	return idx_updates;
}

static void
sql_stack_add_updated(mvc *sql, const char *on, const char *nn, sql_table *t, stmt *tids, stmt **updates)
{
	/* Put single relation of updates and old values on to the stack */
	sql_rel *r = NULL;
	node *n;
	list *exps = sa_list(sql->sa);
	trigger_input *ti = SA_NEW(sql->sa, trigger_input);

	ti->t = t;
	ti->tids = tids;
	ti->updates = updates;
	ti->type = 2;
	ti->on = on;
	ti->nn = nn;
	for (n = t->columns.set->h; n; n = n->next) {
		sql_column *c = n->data;

		if (updates[c->colnr]) {
			sql_exp *oe = exp_column(sql->sa, on, c->base.name, &c->type, CARD_MULTI, c->null, 0);
			sql_exp *ne = exp_column(sql->sa, nn, c->base.name, &c->type, CARD_MULTI, c->null, 0);

			append(exps, oe);
			append(exps, ne);
		} else { /* later select correct updated rows only ? */
			sql_exp *oe = exp_column(sql->sa, on, c->base.name, &c->type, CARD_MULTI, c->null, 0);
			sql_exp *ne = exp_column(sql->sa, nn, c->base.name, &c->type, CARD_MULTI, c->null, 0);

			append(exps, oe);
			append(exps, ne);
		}
	}
	r = rel_table_func(sql->sa, NULL, NULL, exps, 2);
	r->l = ti;
		
	/* put single table into the stack with 2 names, needed for the psm code */
	stack_push_rel_view(sql, on, r);
	stack_push_rel_view(sql, nn, rel_dup(r));
}

static int
sql_update_triggers(backend *be, sql_table *t, stmt *tids, stmt **updates, int time )
{
	mvc *sql = be->mvc;
	node *n;
	int res = 1;

	if (!t->triggers.set)
		return res;

	for (n = t->triggers.set->h; n; n = n->next) {
		sql_trigger *trigger = n->data;

		stack_push_frame(sql, "OLD-NEW");
		if (trigger->event == 2 && trigger->time == time) {
			stmt *s = NULL;
	
			/* add name for the 'inserted' to the stack */
			const char *n = trigger->new_name;
			const char *o = trigger->old_name;
	
			if (!n) n = "new"; 
			if (!o) o = "old"; 
	
			sql_stack_add_updated(sql, o, n, t, tids, updates);
			s = sql_parse(be, sql->sa, trigger->statement, m_instantiate);
			if (!s) 
				return 0;
		}
		stack_pop_frame(sql);
	}
	return res;
}


static void
sql_update_check_null(backend *be, sql_table *t, stmt **updates)
{
	mvc *sql = be->mvc;
	node *n;
	sql_subaggr *cnt = sql_bind_aggr(sql->sa, sql->session->schema, "count", NULL);

	for (n = t->columns.set->h; n; n = n->next) {
		sql_column *c = n->data;

		if (updates[c->colnr] && !c->null) {
			stmt *s = updates[c->colnr];
			char *msg = NULL;

			if (!(s->key && s->nrcols == 0)) {
				s = stmt_selectnil(be, updates[c->colnr]);
				s = stmt_aggr(be, s, NULL, NULL, cnt, 1, 0);
			} else {
				sql_subfunc *isnil = sql_bind_func(sql->sa, sql->session->schema, "isnull", &c->type, NULL, F_FUNC);

				s = stmt_unop(be, updates[c->colnr], isnil);
			}
			msg = sa_message(sql->sa, "UPDATE: NOT NULL constraint violated for column '%s.%s'", c->t->base.name, c->base.name);
			(void)stmt_exception(be, s, msg, 00001);
		}
	}
}

/* updates: an array of table width, per column holds the values for the to be updated rows  */
static list *
sql_update(backend *be, sql_table *t, stmt *rows, stmt **updates)
{
	mvc *sql = be->mvc;
	list *idx_updates = NULL;
	int i, nr_cols = list_length(t->columns.set);
	list *l = sa_list(sql->sa);
	node *n;

	sql_update_check_null(be, t, updates);

	/* check keys + get idx */
	idx_updates = update_idxs_and_check_keys(be, t, rows, updates, l, NULL);
	if (!idx_updates) {
		assert(0);
		return sql_error(sql, 02, SQLSTATE(42000) "UPDATE: failed to update indexes for table '%s'", t->base.name);
	}

/* before */
	if (!sql_update_triggers(be, t, rows, updates, 0)) 
		return sql_error(sql, 02, SQLSTATE(42000) "UPDATE: triggers failed for table '%s'", t->base.name);

/* apply updates */
	for (i = 0, n = t->columns.set->h; i < nr_cols && n; i++, n = n->next) { 
		sql_column *c = n->data;

		if (updates[i])
	       		append(l, stmt_update_col(be, c, rows, updates[i]));
	}
	if (cascade_updates(be, t, rows, updates))
		return sql_error(sql, 02, SQLSTATE(42000) "UPDATE: cascade failed for table '%s'", t->base.name);

/* after */
	if (!sql_update_triggers(be, t, rows, updates, 1)) 
		return sql_error(sql, 02, SQLSTATE(42000) "UPDATE: triggers failed for table '%s'", t->base.name);

/* cascade ?? */
	return l;
}

/* updates with empty list is alter with create idx or keys */
static stmt *
rel2bin_update(backend *be, sql_rel *rel, list *refs)
{
	mvc *sql = be->mvc;
	stmt *update = NULL, **updates = NULL, *tids, *s, *ddl = NULL, *pup = NULL, *cnt;
	list *l = sa_list(sql->sa);
	int nr_cols, updcol, idx_ups = 0;
	node *m;
	sql_rel *tr = rel->l, *prel = rel->r;
	sql_table *t = NULL;

	if ((rel->flag&UPD_COMP)) {  /* special case ! */
		idx_ups = 1;
		prel = rel->l;
		rel = rel->r;
		tr = rel->l;
	}
	if (tr->op == op_basetable) {
		t = tr->l;
	} else {
		ddl = subrel_bin(be, tr, refs);
		if (!ddl)
			return NULL;
		t = rel_ddl_table_get(tr);

		/* no columns to update (probably an new pkey!) */
		if (!rel->exps) 
			return ddl;
	}

	if (rel->r) /* first construct the update relation */
		update = subrel_bin(be, rel->r, refs);

	if (!update)
		return NULL;

	if (idx_ups)
		pup = refs_find_rel(refs, prel);

	updates = table_update_stmts(sql, t, &nr_cols);
	tids = update->op4.lval->h->data;

	/* lookup the updates */
	for (m = rel->exps->h; m; m = m->next) {
		sql_exp *ce = m->data;
		sql_column *c = find_sql_column(t, ce->name);

		if (c) 
			updates[c->colnr] = bin_find_column(be, update, ce->l, ce->r);
	}
	sql_update_check_null(be, t, updates);

	/* check keys + get idx */
	updcol = first_updated_col(updates, list_length(t->columns.set));
	for (m = rel->exps->h; m; m = m->next) {
		sql_exp *ce = m->data;
		sql_idx *i = find_sql_idx(t, ce->name+1);

		if (i) {
			stmt *update_idx = bin_find_column(be, update, ce->l, ce->r), *is = NULL;

			if (update_idx)
				is = update_idx;
			if ((hash_index(i->type) && list_length(i->columns) <= 1) || i->type == no_idx) {
				is = NULL;
				update_idx = NULL;
			}
			if (i->key) 
				sql_update_check_key(be, (updcol>=0)?updates:NULL, i->key, tids, update_idx, updcol, l, pup);
			if (is) 
				list_append(l, stmt_update_idx(be,  i, tids, is));
		}
	}

/* before */
	if (!sql_update_triggers(be, t, tids, updates, 0)) 
		return sql_error(sql, 02, SQLSTATE(42000) "UPDATE: triggers failed for table '%s'", t->base.name);

/* apply the update */
	for (m = rel->exps->h; m; m = m->next) {
		sql_exp *ce = m->data;
		sql_column *c = find_sql_column(t, ce->name);

		if (c) 
			append(l, stmt_update_col(be,  c, tids, updates[c->colnr]));
	}

	if (cascade_updates(be, t, tids, updates))
		return sql_error(sql, 02, SQLSTATE(42000) "UPDATE: cascade failed for table '%s'", t->base.name);

/* after */
	if (!sql_update_triggers(be, t, tids, updates, 1)) 
		return sql_error(sql, 02, SQLSTATE(42000) "UPDATE: triggers failed for table '%s'", t->base.name);

	if (ddl) {
		list_prepend(l, ddl);
		cnt = stmt_list(be, l);
	} else {
		s = stmt_aggr(be, tids, NULL, NULL, sql_bind_aggr(sql->sa, sql->session->schema, "count", NULL), 1, 0);
		cnt = s;
	}

	if (sql->cascade_action) 
		sql->cascade_action = NULL;
	return cnt;
}
 
static void
sql_stack_add_deleted(mvc *sql, const char *name, sql_table *t, stmt *tids)
{
	/* Put single relation of updates and old values on to the stack */
	sql_rel *r = NULL;
	node *n;
	list *exps = sa_list(sql->sa);
	trigger_input *ti = SA_NEW(sql->sa, trigger_input);

	ti->t = t;
	ti->tids = tids;
	ti->updates = NULL;
	ti->type = 3;
	ti->nn = name;
	for (n = t->columns.set->h; n; n = n->next) {
		sql_column *c = n->data;
		sql_exp *ne = exp_column(sql->sa, name, c->base.name, &c->type, CARD_MULTI, c->null, 0);

		append(exps, ne);
	}
	r = rel_table_func(sql->sa, NULL, NULL, exps, 2);
	r->l = ti;

	stack_push_rel_view(sql, name, r);
}

static int
sql_delete_triggers(backend *be, sql_table *t, stmt *tids, int time)
{
	mvc *sql = be->mvc;
	node *n;
	int res = 1;

	if (!t->triggers.set)
		return res;

	for (n = t->triggers.set->h; n; n = n->next) {
		sql_trigger *trigger = n->data;

		stack_push_frame(sql, "OLD-NEW");
		if (trigger->event == 1 && trigger->time == time) {
			stmt *s = NULL;
	
			/* add name for the 'deleted' to the stack */
			const char *o = trigger->old_name;
		
			if (!o) o = "old"; 
		
			sql_stack_add_deleted(sql, o, t, tids);
			s = sql_parse(be, sql->sa, trigger->statement, m_instantiate);

			if (!s) 
				return 0;
		}
		stack_pop_frame(sql);
	}
	return res;
}

static stmt * sql_delete(backend *be, sql_table *t, stmt *rows);

static stmt *
sql_delete_cascade_Fkeys(backend *be, sql_key *fk, stmt *ftids)
{
	sql_table *t = mvc_bind_table(be->mvc, fk->t->s, fk->t->base.name);
	return sql_delete(be, t, ftids);
}

static void 
sql_delete_ukey(backend *be, stmt *utids /* deleted tids from ukey table */, sql_key *k, list *l) 
{
	mvc *sql = be->mvc;
	sql_ukey *uk = (sql_ukey*)k;

	if (uk->keys && list_length(uk->keys) > 0) {
		sql_subtype *lng = sql_bind_localtype("lng");
		sql_subtype *bt = sql_bind_localtype("bit");
		node *n;
		for(n = uk->keys->h; n; n = n->next) {
			char *msg = NULL;
			sql_subaggr *cnt = sql_bind_aggr(sql->sa, sql->session->schema, "count", NULL);
			sql_subfunc *ne = sql_bind_func_result(sql->sa, sql->session->schema, "<>", lng, lng, bt);
			sql_key *fk = n->data;
			stmt *s, *tids;

			tids = stmt_tid(be, fk->idx->t, 0);
			s = stmt_idx(be, fk->idx, tids);
			s = stmt_join(be, s, utids, 0, cmp_equal); /* join over the join index */
			s = stmt_result(be, s, 0);
			tids = stmt_project(be, s, tids);
			switch (((sql_fkey*)fk)->on_delete) {
				case ACT_NO_ACTION: 
					break;
				case ACT_SET_NULL: 
				case ACT_SET_DEFAULT: 
					s = sql_delete_set_Fkeys(be, fk, tids, ((sql_fkey*)fk)->on_delete);
					list_prepend(l, s);
					break;
				case ACT_CASCADE: 
					s = sql_delete_cascade_Fkeys(be, fk, tids);
					list_prepend(l, s);
					break;
				default:	/*RESTRICT*/
					/* The overlap between deleted primaries and foreign should be empty */
					s = stmt_binop(be, stmt_aggr(be, tids, NULL, NULL, cnt, 1, 0), stmt_atom_lng(be, 0), ne);
					msg = sa_message(sql->sa, "DELETE: FOREIGN KEY constraint '%s.%s' violated", fk->t->base.name, fk->base.name);
					s = stmt_exception(be, s, msg, 00001);
					list_prepend(l, s);
			}
		}
	}
}

static int
sql_delete_keys(backend *be, sql_table *t, stmt *rows, list *l)
{
	mvc *sql = be->mvc;
	int res = 1;
	node *n;

	if (!t->keys.set)
		return res;

	for (n = t->keys.set->h; n; n = n->next) {
		sql_key *k = n->data;

		if (k->type == pkey || k->type == ukey) {
			if (!(sql->cascade_action && list_find_id(sql->cascade_action, k->base.id))) {
				int *local_id = SA_NEW(sql->sa, int);
				if (!sql->cascade_action) 
					sql->cascade_action = sa_list(sql->sa);
				
				*local_id = k->base.id;
				list_append(sql->cascade_action, local_id); 
				sql_delete_ukey(be, rows, k, l);
			}
		}
	}
	return res;
}

static stmt * 
sql_delete(backend *be, sql_table *t, stmt *rows)
{
	mvc *sql = be->mvc;
	stmt *v, *s = NULL;
	list *l = sa_list(sql->sa);

	if (rows) {
		v = rows;
	} else { /* delete all */
		v = stmt_tid(be, t, 0);
	}

/* before */
	if (!sql_delete_triggers(be, t, v, 0)) 
		return sql_error(sql, 02, SQLSTATE(42000) "DELETE: triggers failed for table '%s'", t->base.name);

	if (!sql_delete_keys(be, t, v, l)) 
		return sql_error(sql, 02, SQLSTATE(42000) "DELETE: failed to delete indexes for table '%s'", t->base.name);

	if (rows) { 
		sql_subtype to;

		sql_find_subtype(&to, "oid", 0, 0);
		list_append(l, stmt_delete(be, t, rows));
	} else { /* delete all */
		/* first column */
		s = stmt_table_clear(be, t);
		list_append(l, s);
	}

/* after */
	if (!sql_delete_triggers(be, t, v, 1)) 
		return sql_error(sql, 02, SQLSTATE(42000) "DELETE: triggers failed for table '%s'", t->base.name);
	if (rows) 
		s = stmt_aggr(be, rows, NULL, NULL, sql_bind_aggr(sql->sa, sql->session->schema, "count", NULL), 1, 0);
	return s;
}

static stmt *
rel2bin_delete(backend *be, sql_rel *rel, list *refs)
{
	mvc *sql = be->mvc;
	stmt *rows = NULL, *delete;
	sql_rel *tr = rel->l;
	sql_table *t = NULL;

	if (tr->op == op_basetable)
		t = tr->l;
	else
		assert(0/*ddl statement*/);

	if (rel->r) { /* first construct the deletes relation */
		rows = subrel_bin(be, rel->r, refs);
		if (!rows) 
			return NULL;	
	}
	if (rows && rows->type == st_list) {
		stmt *s = rows;
		rows = s->op4.lval->h->data;
	}
	delete = sql_delete(be, t, rows); 
	if (sql->cascade_action) 
		sql->cascade_action = NULL;
	return delete;
}

#define E_ATOM_INT(e) ((atom*)((sql_exp*)e)->l)->data.val.lval
#define E_ATOM_STRING(e) ((atom*)((sql_exp*)e)->l)->data.val.sval

static stmt *
rel2bin_output(backend *be, sql_rel *rel, list *refs) 
{
	mvc *sql = be->mvc;
	node *n;
	const char *tsep, *rsep, *ssep, *ns;
	const char *fn   = NULL;
	stmt *s = NULL, *fns = NULL;
	list *slist = sa_list(sql->sa);

	if (rel->l)  /* first construct the sub relation */
		s = subrel_bin(be, rel->l, refs);
	if (!s) 
		return NULL;	

	if (!rel->exps) 
		return s;
	n = rel->exps->h;
	tsep = sa_strdup(sql->sa, E_ATOM_STRING(n->data));
	rsep = sa_strdup(sql->sa, E_ATOM_STRING(n->next->data));
	ssep = sa_strdup(sql->sa, E_ATOM_STRING(n->next->next->data));
	ns   = sa_strdup(sql->sa, E_ATOM_STRING(n->next->next->next->data));

	if (n->next->next->next->next) {
		fn = E_ATOM_STRING(n->next->next->next->next->data);
		fns = stmt_atom_string(be, sa_strdup(sql->sa, fn));
	}
	list_append(slist, stmt_export(be, s, tsep, rsep, ssep, ns, fns));
	if (s->type == st_list && ((stmt*)s->op4.lval->h->data)->nrcols != 0) {
		stmt *cnt = stmt_aggr(be, s->op4.lval->h->data, NULL, NULL, sql_bind_aggr(sql->sa, sql->session->schema, "count", NULL), 1, 0);
		return cnt;
	} else {
		return stmt_atom_lng(be, 1);
	}
}

static stmt *
rel2bin_list(backend *be, sql_rel *rel, list *refs) 
{
	mvc *sql = be->mvc;
	stmt *l = NULL, *r = NULL;
	list *slist = sa_list(sql->sa);

	(void)refs;
	if (rel->l)  /* first construct the sub relation */
		l = subrel_bin(be, rel->l, refs);
	if (rel->r)  /* first construct the sub relation */
		r = subrel_bin(be, rel->r, refs);
	if (!l || !r)
		return NULL;
	list_append(slist, l);
	list_append(slist, r);
	return stmt_list(be, slist);
}

static stmt *
rel2bin_psm(backend *be, sql_rel *rel) 
{
	mvc *sql = be->mvc;
	node *n;
	list *l = sa_list(sql->sa);
	stmt *sub = NULL;

	for(n = rel->exps->h; n; n = n->next) {
		sql_exp *e = n->data;
		stmt *s = exp_bin(be, e, sub, NULL, NULL, NULL, NULL, NULL);

		if (s && s->type == st_table) /* relational statement */
			sub = s->op1;
		else
			append(l, s);
	}
	return stmt_list(be, l);
}

static stmt *
rel2bin_seq(backend *be, sql_rel *rel, list *refs) 
{
	mvc *sql = be->mvc;
	node *en = rel->exps->h;
	stmt *restart, *sname, *seq, *seqname, *sl = NULL;
	list *l = sa_list(sql->sa);

	if (rel->l)  /* first construct the sub relation */
		sl = subrel_bin(be, rel->l, refs);

	restart = exp_bin(be, en->data, sl, NULL, NULL, NULL, NULL, NULL);
	sname = exp_bin(be, en->next->data, sl, NULL, NULL, NULL, NULL, NULL);
	seqname = exp_bin(be, en->next->next->data, sl, NULL, NULL, NULL, NULL, NULL);
	seq = exp_bin(be, en->next->next->next->data, sl, NULL, NULL, NULL, NULL, NULL);

	(void)refs;
	append(l, sname);
	append(l, seqname);
	append(l, seq);
	append(l, restart);
	return stmt_catalog(be, rel->flag, stmt_list(be, l));
}

static stmt *
rel2bin_trans(backend *be, sql_rel *rel, list *refs) 
{
	node *en = rel->exps->h;
	stmt *chain = exp_bin(be, en->data, NULL, NULL, NULL, NULL, NULL, NULL);
	stmt *name = NULL;

	(void)refs;
	if (en->next)
		name = exp_bin(be, en->next->data, NULL, NULL, NULL, NULL, NULL, NULL);
	return stmt_trans(be, rel->flag, chain, name);
}

static stmt *
rel2bin_catalog(backend *be, sql_rel *rel, list *refs) 
{
	mvc *sql = be->mvc;
	node *en = rel->exps->h;
	stmt *action = exp_bin(be, en->data, NULL, NULL, NULL, NULL, NULL, NULL);
	stmt *sname = NULL, *name = NULL;
	list *l = sa_list(sql->sa);

	(void)refs;
	en = en->next;
	sname = exp_bin(be, en->data, NULL, NULL, NULL, NULL, NULL, NULL);
	if (en->next) {
		name = exp_bin(be, en->next->data, NULL, NULL, NULL, NULL, NULL, NULL);
	} else {
		name = stmt_atom_string_nil(be);
	}
	append(l, sname);
	append(l, name);
	append(l, action);
	return stmt_catalog(be, rel->flag, stmt_list(be, l));
}

static stmt *
rel2bin_catalog_table(backend *be, sql_rel *rel, list *refs) 
{
	mvc *sql = be->mvc;
	node *en = rel->exps->h;
	stmt *action = exp_bin(be, en->data, NULL, NULL, NULL, NULL, NULL, NULL);
	stmt *table = NULL, *sname, *tname = NULL;
	list *l = sa_list(sql->sa);

	(void)refs;
	en = en->next;
	sname = exp_bin(be, en->data, NULL, NULL, NULL, NULL, NULL, NULL);
	en = en->next;
	if (en) {
		tname = exp_bin(be, en->data, NULL, NULL, NULL, NULL, NULL, NULL);
		en = en->next;
	}
	if (en) 
		table = exp_bin(be, en->data, NULL, NULL, NULL, NULL, NULL, NULL);
	append(l, sname);
	assert(tname);
	append(l, tname);
	if (rel->flag != DDL_DROP_TABLE && rel->flag != DDL_DROP_TABLE_IF_EXISTS && rel->flag != DDL_DROP_VIEW && rel->flag != DDL_DROP_VIEW_IF_EXISTS && rel->flag != DDL_DROP_CONSTRAINT)
		append(l, table);
	append(l, action);
	return stmt_catalog(be, rel->flag, stmt_list(be, l));
}

static stmt *
rel2bin_catalog2(backend *be, sql_rel *rel, list *refs) 
{
	mvc *sql = be->mvc;
	node *en;
	list *l = sa_list(sql->sa);

	(void)refs;
	for (en = rel->exps->h; en; en = en->next) {
		stmt *es = NULL;

		if (en->data) {
			es = exp_bin(be, en->data, NULL, NULL, NULL, NULL, NULL, NULL);
			if (!es) 
				return NULL;
		} else {
			es = stmt_atom_string_nil(be);
		}
		append(l,es);
	}
	return stmt_catalog(be, rel->flag, stmt_list(be, l));
}

static stmt *
rel2bin_ddl(backend *be, sql_rel *rel, list *refs) 
{
	mvc *sql = be->mvc;
	stmt *s = NULL;

	if (rel->flag == DDL_OUTPUT) {
		s = rel2bin_output(be, rel, refs);
		sql->type = Q_TABLE;
	} else if (rel->flag <= DDL_LIST) {
		s = rel2bin_list(be, rel, refs);
	} else if (rel->flag == DDL_PSM) {
		s = rel2bin_psm(be, rel);
	} else if (rel->flag <= DDL_ALTER_SEQ) {
		s = rel2bin_seq(be, rel, refs);
		sql->type = Q_SCHEMA;
	} else if (rel->flag <= DDL_DROP_SEQ) {
		s = rel2bin_catalog2(be, rel, refs);
		sql->type = Q_SCHEMA;
	} else if (rel->flag <= DDL_TRANS) {
		s = rel2bin_trans(be, rel, refs);
		sql->type = Q_TRANS;
	} else if (rel->flag <= DDL_DROP_SCHEMA) {
		s = rel2bin_catalog(be, rel, refs);
		sql->type = Q_SCHEMA;
	} else if (rel->flag <= DDL_ALTER_TABLE) {
		s = rel2bin_catalog_table(be, rel, refs);
		sql->type = Q_SCHEMA;
	} else if (rel->flag <= DDL_ALTER_TABLE_SET_ACCESS) {
		s = rel2bin_catalog2(be, rel, refs);
		sql->type = Q_SCHEMA;
	}
	return s;
}

static stmt *
subrel_bin(backend *be, sql_rel *rel, list *refs) 
{
	mvc *sql = be->mvc;
	stmt *s = NULL;

	if (THRhighwater())
		return NULL;

	if (!rel)
		return s;
	if (rel_is_ref(rel)) {
		s = refs_find_rel(refs, rel);
		/* needs a proper fix!! */
		if (s)
			return s;
	}
	switch (rel->op) {
	case op_basetable:
		s = rel2bin_basetable(be, rel);
		sql->type = Q_TABLE;
		break;
	case op_table:
		s = rel2bin_table(be, rel, refs);
		sql->type = Q_TABLE;
		break;
	case op_join: 
	case op_left: 
	case op_right: 
	case op_full: 
		s = rel2bin_join(be, rel, refs);
		sql->type = Q_TABLE;
		break;
	case op_apply:
		assert(0);
	case op_semi:
	case op_anti:
		s = rel2bin_semijoin(be, rel, refs);
		sql->type = Q_TABLE;
		break;
	case op_union: 
		s = rel2bin_union(be, rel, refs);
		sql->type = Q_TABLE;
		break;
	case op_except: 
		s = rel2bin_except(be, rel, refs);
		sql->type = Q_TABLE;
		break;
	case op_inter: 
		s = rel2bin_inter(be, rel, refs);
		sql->type = Q_TABLE;
		break;
	case op_project:
		s = rel2bin_project(be, rel, refs, NULL);
		sql->type = Q_TABLE;
		break;
	case op_select: 
		s = rel2bin_select(be, rel, refs);
		sql->type = Q_TABLE;
		break;
	case op_groupby: 
		s = rel2bin_groupby(be, rel, refs);
		sql->type = Q_TABLE;
		break;
	case op_topn: 
		s = rel2bin_topn(be, rel, refs);
		sql->type = Q_TABLE;
		break;
	case op_sample:
		s = rel2bin_sample(be, rel, refs);
		sql->type = Q_TABLE;
		break;
	case op_insert: 
		s = rel2bin_insert(be, rel, refs);
		if (sql->type == Q_TABLE)
			sql->type = Q_UPDATE;
		break;
	case op_update: 
		s = rel2bin_update(be, rel, refs);
		if (sql->type == Q_TABLE)
			sql->type = Q_UPDATE;
		break;
	case op_delete: 
		s = rel2bin_delete(be, rel, refs);
		if (sql->type == Q_TABLE)
			sql->type = Q_UPDATE;
		break;
	case op_ddl:
		s = rel2bin_ddl(be, rel, refs);
		break;
	}
	if (s && rel_is_ref(rel)) {
		list_append(refs, rel);
		list_append(refs, s);
	}
	return s;
}

stmt *
rel_bin(backend *be, sql_rel *rel) 
{
	mvc *sql = be->mvc;
	list *refs = sa_list(sql->sa);
	int sqltype = sql->type;
	stmt *s = subrel_bin(be, rel, refs);

	if (sqltype == Q_SCHEMA)
		sql->type = sqltype;  /* reset */

	return s;
}

stmt *
output_rel_bin(backend *be, sql_rel *rel ) 
{
	mvc *sql = be->mvc;
	list *refs = sa_list(sql->sa);
	int sqltype = sql->type;
	stmt *s = subrel_bin(be, rel, refs);

	if (sqltype == Q_SCHEMA)
		sql->type = sqltype;  /* reset */

	if (!is_ddl(rel->op) && s && s->type != st_none && sql->type == Q_TABLE)
		s = stmt_output(be, s);
	if (sqltype == Q_UPDATE && s && s->type != st_list) 
		s = stmt_affected_rows(be, s);
	return s;
}

static int exp_deps(sql_allocator *sa, sql_exp *e, list *refs, list *l);

static int
exps_deps(sql_allocator *sa, list *exps, list *refs, list *l)
{
	node *n;

	for(n = exps->h; n; n = n->next) {
		if (exp_deps(sa, n->data, refs, l) != 0)
			return -1;
	}
	return 0;
}

static int
id_cmp(int *id1, int *id2)
{
	if (*id1 == *id2)
		return 0;
	return -1;
}

static list *
cond_append(list *l, int *id)
{
	if (*id >= 2000 && !list_find(l, id, (fcmp) &id_cmp))
		 list_append(l, id);
	return l;
}

static int rel_deps(sql_allocator *sa, sql_rel *r, list *refs, list *l);

static int
exp_deps(sql_allocator *sa, sql_exp *e, list *refs, list *l)
{
	switch(e->type) {
	case e_psm:
		if (e->flag & PSM_SET || e->flag & PSM_RETURN) {
			return exp_deps(sa, e->l, refs, l);
		} else if (e->flag & PSM_VAR) {
			return 0;
		} else if (e->flag & PSM_WHILE || e->flag & PSM_IF) {
			if (exp_deps(sa, e->l, refs, l) != 0 ||
		            exps_deps(sa, e->r, refs, l) != 0)
				return -1;
			if (e->flag == PSM_IF && e->f)
		            return exps_deps(sa, e->r, refs, l);
		} else if (e->flag & PSM_REL) {
			sql_rel *rel = e->l;
			rel_deps(sa, rel, refs, l);
		}
	case e_atom: 
	case e_column: 
		break;
	case e_convert: 
		return exp_deps(sa, e->l, refs, l);
	case e_func: {
			sql_subfunc *f = e->f;

			if (e->l && exps_deps(sa, e->l, refs, l) != 0)
				return -1;
			cond_append(l, &f->func->base.id);
		} break;
	case e_aggr: {
			sql_subaggr *a = e->f;

			if (e->l &&exps_deps(sa, e->l, refs, l) != 0)
				return -1;
			cond_append(l, &a->aggr->base.id);
		} break;
	case e_cmp: {
			if (e->flag == cmp_or || get_cmp(e) == cmp_filter) {
				if (get_cmp(e) == cmp_filter) {
					sql_subfunc *f = e->f;
					cond_append(l, &f->func->base.id);
				}
				if (exps_deps(sa, e->l, refs, l) != 0 ||
			    	    exps_deps(sa, e->r, refs, l) != 0)
					return -1;
			} else if (e->flag == cmp_in || e->flag == cmp_notin) {
				if (exp_deps(sa, e->l, refs, l) != 0 ||
			            exps_deps(sa, e->r, refs, l) != 0)
					return -1;
			} else {
				if (exp_deps(sa, e->l, refs, l) != 0 ||
				    exp_deps(sa, e->r, refs, l) != 0)
					return -1;
				if (e->f)
					return exp_deps(sa, e->f, refs, l);
			}
		}	break;
	}
	return 0;
}

static int
rel_deps(sql_allocator *sa, sql_rel *r, list *refs, list *l)
{
	if (THRhighwater())
		return -1;
	if (!r)
		return 0;

	if (rel_is_ref(r) && refs_find_rel(refs, r)) /* allready handled */
		return 0;
	switch (r->op) {
	case op_basetable: {
		sql_table *t = r->l;
		sql_column *c = r->r;

		if (!t && c)
			t = c->t;
		cond_append(l, &t->base.id);
		if (isTable(t)) {
			/* find all used columns */
			node *en;
			for( en = r->exps->h; en; en = en->next ) {
				sql_exp *exp = en->data;
				const char *oname = exp->r;

				if (is_func(exp->type)) {
					list *exps = exp->l;
					sql_exp *cexp = exps->h->data;
					const char *cname = cexp->r;

		       			c = find_sql_column(t, cname);
					cond_append(l, &c->base.id);
				} else if (oname[0] == '%' && strcmp(oname, TID) == 0) {
					continue;
				} else if (oname[0] == '%') { 
					sql_idx *i = find_sql_idx(t, oname+1);

					cond_append(l, &i->base.id);
				} else {
					sql_column *c = find_sql_column(t, oname);
					cond_append(l, &c->base.id);
				}
			}
		}
	}	break;
	case op_table:
		/* */ 
		break;
	case op_join: 
	case op_left: 
	case op_right: 
	case op_full: 
	case op_semi:
	case op_anti:
	case op_union: 
	case op_except: 
	case op_inter: 
		if (rel_deps(sa, r->l, refs, l) != 0 ||
		    rel_deps(sa, r->r, refs, l) != 0)
			return -1;
		break;
	case op_apply:
		//assert(0);
		break;
	case op_project:
	case op_select: 
	case op_groupby: 
	case op_topn: 
	case op_sample:
		if (rel_deps(sa, r->l, refs, l) != 0)
			return -1;
		break;
	case op_insert: 
	case op_update: 
	case op_delete: 
		if (rel_deps(sa, r->l, refs, l) != 0 ||
		    rel_deps(sa, r->r, refs, l) != 0)
			return -1;
		break;
	case op_ddl:
		if (r->flag == DDL_OUTPUT) {
			if (r->l)
				return rel_deps(sa, r->l, refs, l);
		} else if (r->flag <= DDL_LIST) {
			if (r->l)
				return rel_deps(sa, r->l, refs, l);
			if (r->r)
				return rel_deps(sa, r->r, refs, l);
		} else if (r->flag == DDL_PSM) {
			exps_deps(sa, r->exps, refs, l);
		} else if (r->flag <= DDL_ALTER_SEQ) {
			if (r->l)
				return rel_deps(sa, r->l, refs, l);
		} else if (r->flag <= DDL_DROP_SEQ) {
			exps_deps(sa, r->exps, refs, l);
		} else if (r->flag <= DDL_TRANS) {
			exps_deps(sa, r->exps, refs, l);
		} else if (r->flag <= DDL_DROP_SCHEMA) {
			exps_deps(sa, r->exps, refs, l);
		} else if (r->flag <= DDL_ALTER_TABLE) {
			exps_deps(sa, r->exps, refs, l);
		} else if (r->flag <= DDL_ALTER_TABLE_SET_ACCESS) {
			exps_deps(sa, r->exps, refs, l);
		}
		break;
	}
	if (r->exps)
		exps_deps(sa, r->exps, refs, l);
	if (is_groupby(r->op) && r->r)
		exps_deps(sa, r->r, refs, l);
	if (rel_is_ref(r)) {
		list_append(refs, r);
		list_append(refs, l);
	}
	return 0;
}

list *
rel_dependencies(sql_allocator *sa, sql_rel *r)
{
	list *refs = sa_list(sa);
	list *l = sa_list(sa);

	if (rel_deps(sa, r, refs, l) != 0)
		return NULL;
	return l;
}<|MERGE_RESOLUTION|>--- conflicted
+++ resolved
@@ -1044,20 +1044,12 @@
 	m->caching = 0;
 	m->emode = emode;
 	b = (buffer*)GDKmalloc(sizeof(buffer));
-<<<<<<< HEAD
-	if (b == 0)
-		return sql_error(m, 02, SQLSTATE(HY001) MAL_MALLOC_FAIL);
-	n = GDKmalloc(len + 1 + 1);
-	if (n == 0)
-		return sql_error(m, 02, SQLSTATE(HY001) MAL_MALLOC_FAIL);
-=======
 	n = GDKmalloc(len + 1 + 1);
 	if (b == NULL || n == NULL) {
 		GDKfree(b);
 		GDKfree(n);
-		return sql_error(m, 02, "HY001" MAL_MALLOC_FAIL);
-	}
->>>>>>> a595fde6
+		return sql_error(m, 02, SQLSTATE(HY001) MAL_MALLOC_FAIL);
+	}
 	strncpy(n, query, len);
 	query = n;
 	query[len] = '\n';
@@ -2865,17 +2857,10 @@
 
 	b = (buffer*)GDKmalloc(sizeof(buffer));
 	if (b == 0)
-<<<<<<< HEAD
 		return sql_error(m, 02, SQLSTATE(HY001) MAL_MALLOC_FAIL);
 	n = GDKmalloc(len + 1 + 1);
 	if (n == 0)
 		return sql_error(m, 02, SQLSTATE(HY001) MAL_MALLOC_FAIL);
-=======
-		return sql_error(m, 02, "HY001" MAL_MALLOC_FAIL);
-	n = GDKmalloc(len + 1 + 1);
-	if (n == 0)
-		return sql_error(m, 02, "HY001" MAL_MALLOC_FAIL);
->>>>>>> a595fde6
 	strncpy(n, query, len);
 	query = n;
 	query[len] = '\n';
