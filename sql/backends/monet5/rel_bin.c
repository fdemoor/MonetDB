--- conflicted
+++ resolved
@@ -1892,14 +1892,8 @@
 			if (list_length(lje) && (idx || e->type != e_cmp || e->flag != cmp_equal))
 				break;
 
-<<<<<<< HEAD
 			s = exp_bin(be, en->data, left, right, NULL, NULL, NULL, NULL);
 			if (!s) 
-=======
-			s = exp_bin(sql, en->data, left, right, NULL, NULL, NULL, NULL);
-			if (!s) {
-				assert(0);
->>>>>>> 4e507800
 				return NULL;
 			}
 			if (join_idx != sql->opt_stats[0])
