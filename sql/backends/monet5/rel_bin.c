/*
 * This Source Code Form is subject to the terms of the Mozilla Public
 * License, v. 2.0.  If a copy of the MPL was not distributed with this
 * file, You can obtain one at http://mozilla.org/MPL/2.0/.
 *
 * Copyright 1997 - July 2008 CWI, August 2008 - 2017 MonetDB B.V.
 */

#include "monetdb_config.h"

#include "rel_bin.h"
#include "rel_rel.h"
#include "rel_exp.h"
#include "rel_psm.h"
#include "rel_prop.h"
#include "rel_select.h"
#include "rel_updates.h"
#include "rel_optimizer.h"
#include "sql_env.h"

#define OUTER_ZERO 64

static stmt * exp_bin(backend *be, sql_exp *e, stmt *left, stmt *right, stmt *grp, stmt *ext, stmt *cnt, stmt *sel);
static stmt * rel_bin(backend *be, sql_rel *rel);
static stmt * subrel_bin(backend *be, sql_rel *rel, list *refs);

static stmt *
refs_find_rel(list *refs, sql_rel *rel)
{
	node *n;

	for(n=refs->h; n; n = n->next->next) {
		sql_rel *ref = n->data;
		stmt *s = n->next->data;
		
		if (rel == ref) 
			return s;
	}
	return NULL;
}

static void 
print_stmtlist(sql_allocator *sa, stmt *l)
{
	node *n;
	if (l) {
		for (n = l->op4.lval->h; n; n = n->next) {
			const char *rnme = table_name(sa, n->data);
			const char *nme = column_name(sa, n->data);

			fprintf(stderr, "%s.%s\n", rnme ? rnme : "(null!)", nme ? nme : "(null!)");
		}
	}
}

static stmt *
list_find_column(backend *be, list *l, const char *rname, const char *name ) 
{
	stmt *res = NULL;
	node *n;

	if (!l)
		return NULL;
	MT_lock_set(&l->ht_lock);
	if (!l->ht && list_length(l) > HASH_MIN_SIZE) {
		l->ht = hash_new(l->sa, MAX(list_length(l), l->expected_cnt), (fkeyvalue)&stmt_key);
		if (l->ht == NULL) {
			MT_lock_unset(&l->ht_lock);
			return NULL;
		}

		for (n = l->h; n; n = n->next) {
			const char *nme = column_name(be->mvc->sa, n->data);
			int key = hash_key(nme);

			if (hash_add(l->ht, key, n->data) == NULL) {
				MT_lock_unset(&l->ht_lock);
				return NULL;
			}
		}
	}
	if (l->ht) {
		int key = hash_key(name);
		sql_hash_e *e = l->ht->buckets[key&(l->ht->size-1)];

		if (rname) {
			for (; e; e = e->chain) {
				stmt *s = e->value;
				const char *rnme = table_name(be->mvc->sa, s);
				const char *nme = column_name(be->mvc->sa, s);

				if (rnme && strcmp(rnme, rname) == 0 &&
		 	            strcmp(nme, name) == 0) {
					res = s;
					break;
				}
			}
		} else {
			for (; e; e = e->chain) {
				stmt *s = e->value;
				const char *nme = column_name(be->mvc->sa, s);

				if (nme && strcmp(nme, name) == 0) {
					res = s;
					break;
				}
			}
		}
		MT_lock_unset(&l->ht_lock);
		if (!res)
			return NULL;
		return res;
	}
	MT_lock_unset(&l->ht_lock);
	if (rname) {
		for (n = l->h; n; n = n->next) {
			const char *rnme = table_name(be->mvc->sa, n->data);
			const char *nme = column_name(be->mvc->sa, n->data);

			if (rnme && strcmp(rnme, rname) == 0 && 
				    strcmp(nme, name) == 0) {
				res = n->data;
				break;
			}
		}
	} else {
		for (n = l->h; n; n = n->next) {
			const char *nme = column_name(be->mvc->sa, n->data);

			if (nme && strcmp(nme, name) == 0) {
				res = n->data;
				break;
			}
		}
	}
	if (!res)
		return NULL;
	return res;
}

static stmt *
bin_find_column( backend *be, stmt *sub, const char *rname, const char *name ) 
{
	return list_find_column( be, sub->op4.lval, rname, name);
}

static list *
bin_find_columns( backend *be, stmt *sub, const char *name ) 
{
	node *n;
	list *l = sa_list(be->mvc->sa);

	for (n = sub->op4.lval->h; n; n = n->next) {
		const char *nme = column_name(be->mvc->sa, n->data);

		if (strcmp(nme, name) == 0) 
			append(l, n->data);
	}
	if (list_length(l)) 
		return l;
	return NULL;
}

static stmt *column(backend *be, stmt *val )
{
	if (val->nrcols == 0)
		return const_column(be, val);
	return val;
}

static stmt *Column(backend *be, stmt *val )
{
	if (val->nrcols == 0)
		val = const_column(be, val);
	return stmt_append(be, stmt_temp(be, tail_type(val)), val);
}

static stmt *
bin_first_column(backend *be, stmt *sub ) 
{
	node *n = sub->op4.lval->h;
	stmt *c = n->data;

	if (c->nrcols == 0)
		return const_column(be, c);
	return c;
}

static stmt *
row2cols(backend *be, stmt *sub)
{
	if (sub->nrcols == 0 && sub->key) {
		node *n; 
		list *l = sa_list(be->mvc->sa);

		for (n = sub->op4.lval->h; n; n = n->next) {
			stmt *sc = n->data;
			const char *cname = column_name(be->mvc->sa, sc);
			const char *tname = table_name(be->mvc->sa, sc);

			sc = column(be, sc);
			list_append(l, stmt_alias(be, sc, tname, cname));
		}
		sub = stmt_list(be, l);
	}
	return sub;
}

static stmt *
handle_in_exps(backend *be, sql_exp *ce, list *nl, stmt *left, stmt *right, stmt *grp, stmt *ext, stmt *cnt, stmt *sel, int in, int use_r) 
{
	mvc *sql = be->mvc;
	node *n;
	stmt *s = NULL, *c = exp_bin(be, ce, left, right, grp, ext, cnt, NULL);

	if (c->nrcols == 0) {
		sql_subtype *bt = sql_bind_localtype("bit");
		sql_subfunc *cmp = (in)
			?sql_bind_func(sql->sa, sql->session->schema, "=", tail_type(c), tail_type(c), F_FUNC)
			:sql_bind_func(sql->sa, sql->session->schema, "<>", tail_type(c), tail_type(c), F_FUNC);
		sql_subfunc *a = (in)?sql_bind_func(sql->sa, sql->session->schema, "or", bt, bt, F_FUNC)
				     :sql_bind_func(sql->sa, sql->session->schema, "and", bt, bt, F_FUNC);

		for( n = nl->h; n; n = n->next) {
			sql_exp *e = n->data;
			stmt *i = exp_bin(be, use_r?e->r:e, left, right, grp, ext, cnt, NULL);
			
			i = stmt_binop(be, c, i, cmp); 
			if (s)
				s = stmt_binop(be, s, i, a);
			else
				s = i;

		}
		if (sel) 
			s = stmt_uselect(be, 
				stmt_const(be, bin_first_column(be, left), s), 
				stmt_bool(be, 1), cmp_equal, sel, 0); 
	} else {
		comp_type cmp = (in)?cmp_equal:cmp_notequal;

		if (!in)
			s = sel;
		for( n = nl->h; n; n = n->next) {
			sql_exp *e = n->data;
			stmt *i = exp_bin(be, use_r?e->r:e, left, right, grp, ext, cnt, NULL);
			
			if (in) { 
				i = stmt_uselect(be, c, i, cmp, sel, 0); 
				if (s)
					s = stmt_tunion(be, s, i); 
				else
					s = i;
			} else {
				s = stmt_uselect(be, c, i, cmp, s, 0); 
			}
		}
	}
	return s;
}

static stmt *
value_list(backend *be, list *vals) 
{
	node *n;
	stmt *s;

	/* create bat append values */
	s = stmt_temp(be, exp_subtype(vals->h->data));
	for( n = vals->h; n; n = n->next) {
		sql_exp *e = n->data;
		stmt *i = exp_bin(be, e, NULL, NULL, NULL, NULL, NULL, NULL);

		if (list_length(vals) == 1)
			return i;
		
		s = stmt_append(be, s, i);
	}
	return s;
}

static stmt *
exp_list(backend *be, list *exps, stmt *l, stmt *r, stmt *grp, stmt *ext, stmt *cnt, stmt *sel) 
{
	mvc *sql = be->mvc;
	node *n;
	list *nl = sa_list(sql->sa);

	for( n = exps->h; n; n = n->next) {
		sql_exp *e = n->data;
		stmt *i = exp_bin(be, e, l, r, grp, ext, cnt, sel);
		
		if (n->next && i && i->type == st_table) /* relational statement */
			l = i->op1;
		else
			append(nl, i);
	}
	return stmt_list(be, nl);
}

stmt *
exp_bin(backend *be, sql_exp *e, stmt *left, stmt *right, stmt *grp, stmt *ext, stmt *cnt, stmt *sel) 
{
	mvc *sql = be->mvc;
	stmt *s = NULL;

	if (!e) {
		assert(0);
		return NULL;
	}

	switch(e->type) {
	case e_psm:
		if (e->flag & PSM_SET) {
			stmt *r = exp_bin(be, e->l, left, right, grp, ext, cnt, sel);
			return stmt_assign(be, e->name, r, GET_PSM_LEVEL(e->flag));
		} else if (e->flag & PSM_VAR) {
			if (e->f) /* TODO TABLE */
				return stmt_vars(be, e->name, e->f, 1, GET_PSM_LEVEL(e->flag));
			else
				return stmt_var(be, e->name, &e->tpe, 1, GET_PSM_LEVEL(e->flag));
		} else if (e->flag & PSM_RETURN) {
			sql_exp *l = e->l;
			stmt *r = exp_bin(be, l, left, right, grp, ext, cnt, sel);

			/* handle table returning functions */
			if (l->type == e_psm && l->flag & PSM_REL) {
				stmt *lst = r->op1;
				if (r->type == st_table && lst->nrcols == 0 && lst->key) {
					node *n;
					list *l = sa_list(sql->sa);

					for(n=lst->op4.lval->h; n; n = n->next)
						list_append(l, const_column(be, (stmt*)n->data));
					r = stmt_list(be, l);
				}
				if (r->type == st_list)
					r = stmt_table(be, r, 1);
			}
			return stmt_return(be, r, GET_PSM_LEVEL(e->flag));
		} else if (e->flag & PSM_WHILE) {
			/* while is a if - block true with leave statement
	 		 * needed because the condition needs to be inside this outer block */
			stmt *ifstmt = stmt_cond(be, stmt_bool(be, 1), NULL, 0, 0);
			stmt *cond = exp_bin(be, e->l, left, right, grp, ext, cnt, sel);
			stmt *wstmt = stmt_cond(be, cond, ifstmt, 1, 0);

			(void)exp_list(be, e->r, left, right, grp, ext, cnt, sel);
			(void)stmt_control_end(be, wstmt);
			return stmt_control_end(be, ifstmt);
		} else if (e->flag & PSM_IF) {
			stmt *cond = exp_bin(be, e->l, left, right, grp, cnt, ext, sel);
			stmt *ifstmt = stmt_cond(be, cond, NULL, 0, 0), *res;
			(void)exp_list(be, e->r, left, right, grp, cnt, ext, sel);
			res = stmt_control_end(be, ifstmt);
			if (e->f) {
				stmt *elsestmt = stmt_cond(be, cond, NULL, 0, 1);

				(void) exp_list(be, e->f, left, right, grp, ext, cnt, sel);
				res = stmt_control_end(be, elsestmt);
			}
			return res;
		} else if (e->flag & PSM_REL) {
			sql_rel *rel = e->l;
			stmt *r = rel_bin(be, rel);

#if 0
			if (r->type == st_list && r->nrcols == 0 && r->key) {
				/* row to columns */
				node *n;
				list *l = sa_list(sql->sa);

				for(n=r->op4.lval->h; n; n = n->next)
					list_append(l, const_column(be, (stmt*)n->data));
				r = stmt_list(be, l);
			}
#endif
			if (is_modify(rel->op) || is_ddl(rel->op)) 
				return r;
			return stmt_table(be, r, 1);
		}
		break;
	case e_atom: {
		if (e->l) { 			/* literals */
			atom *a = e->l;
			s = stmt_atom(be, atom_dup(sql->sa, a));
		} else if (e->r) { 		/* parameters */
			s = stmt_var(be, sa_strdup(sql->sa, e->r), e->tpe.type?&e->tpe:NULL, 0, e->flag);
		} else if (e->f) { 		/* values */
			s = value_list(be, e->f);
		} else { 			/* arguments */
			s = stmt_varnr(be, e->flag, e->tpe.type?&e->tpe:NULL);
		}
	}	break;
	case e_convert: {
		/* if input is type any NULL or column of nulls, change type */
		list *tps = e->r;
		sql_subtype *from = tps->h->data;
		sql_subtype *to = tps->h->next->data;
		stmt *l;

		if (from->type->localtype == 0) {
			l = stmt_atom(be, atom_general(sql->sa, to, NULL));
		} else {
	       		l = exp_bin(be, e->l, left, right, grp, ext, cnt, sel);
		}
		if (!l) 
			return NULL;
		s = stmt_convert(be, l, from, to);
	} 	break;
	case e_func: {
		node *en;
		list *l = sa_list(sql->sa), *exps = e->l;
		sql_subfunc *f = e->f;
		stmt *rows = NULL;

		if (f->func->side_effect && left) {
			if (!exps || list_empty(exps))
				append(l, 
				stmt_const(be, 
					bin_first_column(be, left), 
					stmt_atom_int(be, 0)));
			else if (exps_card(exps) < CARD_MULTI) {
				rows = bin_first_column(be, left);
			}
		}
		assert(!e->r);
		if (exps) {
			int nrcols = 0;
			for (en = exps->h; en; en = en->next) {
				sql_exp *e = en->data;
				stmt *es;

				es = exp_bin(be, e, left, right, grp, ext, cnt, sel);

				if (!es) 
					return NULL;

				if (rows && en == exps->h)
					es = stmt_const(be, rows, es);
				if (es->nrcols > nrcols)
					nrcols = es->nrcols;
				list_append(l,es);
			}
			if (sel && strcmp(sql_func_mod(f->func), "calc") == 0 && nrcols && strcmp(sql_func_imp(f->func), "ifthenelse") != 0)
				list_append(l,sel);
		}
		/*
		if (strcmp(f->func->base.name, "identity") == 0) 
			s = stmt_mirror(be, l->h->data);
		else
		*/
		if (f->func->rel) 
			s = stmt_func(be, stmt_list(be, l), sa_strdup(sql->sa, f->func->base.name), f->func->rel, (f->func->type == F_UNION));
		else
			s = stmt_Nop(be, stmt_list(be, l), e->f); 
	} 	break;
	case e_aggr: {
		list *attr = e->l; 
		stmt *as = NULL;
		sql_subaggr *a = e->f;

		assert(sel == NULL);
		if (attr && attr->h) { 
			node *en;
			list *l = sa_list(sql->sa);

			for (en = attr->h; en; en = en->next) {
				sql_exp *at = en->data;

				as = exp_bin(be, at, left, right, NULL, NULL, NULL, sel);

				if (as && as->nrcols <= 0 && left) 
					as = stmt_const(be, bin_first_column(be, left), as);
				/* insert single value into a column */
				if (as && as->nrcols <= 0 && !left)
					as = const_column(be, as);

				if (!as) 
					return NULL;	
				if (need_distinct(e)){ 
					stmt *g = stmt_group(be, as, grp, ext, cnt, 1);
					stmt *next = stmt_result(be, g, 1); 
						
					as = stmt_project(be, next, as);
					if (grp)
						grp = stmt_project(be, next, grp);
				}
				append(l, as);
			}
			as = stmt_list(be, l);
		} else {
			/* count(*) may need the default group (relation) and
			   and/or an attribute to count */
			if (grp) {
				as = grp;
			} else if (left) {
				as = bin_first_column(be, left);
			} else {
				/* create dummy single value in a column */
				as = stmt_atom_lng(be, 0);
				as = const_column(be, as);
			}
		}
		s = stmt_aggr(be, as, grp, ext, a, 1, need_no_nil(e) /* ignore nil*/ );
		if (find_prop(e->p, PROP_COUNT)) /* propagate count == 0 ipv NULL in outer joins */
			s->flag |= OUTER_ZERO;
	} 	break;
	case e_column: {
		if (right) /* check relation names */
			s = bin_find_column(be, right, e->l, e->r);
		if (!s && left) 
			s = bin_find_column(be, left, e->l, e->r);
		if (s && grp)
			s = stmt_project(be, ext, s);
		if (!s && right) {
			fprintf(stderr, "could not find %s.%s\n", (char*)e->l, (char*)e->r);
			print_stmtlist(sql->sa, left);
			print_stmtlist(sql->sa, right);
		}
	 }	break;
	case e_cmp: {
		stmt *l = NULL, *r = NULL, *r2 = NULL;
		int swapped = 0, is_select = 0;
		sql_exp *re = e->r, *re2 = e->f;

		/* general predicate, select and join */
		if (get_cmp(e) == cmp_filter) {
			list *args;
			list *ops;
			node *n;
			int first = 1;

		       	ops = sa_list(sql->sa);
		       	args = e->l;
			for( n = args->h; n; n = n->next ) {
				s = NULL;
				if (!swapped)
					s = exp_bin(be, n->data, left, NULL, grp, ext, cnt, NULL); 
				if (!s && (first || swapped)) {
					s = exp_bin(be, n->data, right, NULL, grp, ext, cnt, NULL); 
					swapped = 1;
				}
				if (!s) 
					return s;
				if (s->nrcols == 0 && first)
					s = stmt_const(be, bin_first_column(be, swapped?right:left), s); 
				list_append(ops, s);
				first = 0;
			}
			l = stmt_list(be, ops);
		       	ops = sa_list(sql->sa);
			args = e->r;
			for( n = args->h; n; n = n->next ) {
				s = exp_bin(be, n->data, (swapped || !right)?left:right, NULL, grp, ext, cnt, NULL); 
				if (!s) 
					return s;
				list_append(ops, s);
			}
			r = stmt_list(be, ops);

			if (left && right && exps_card(e->r) > CARD_ATOM) {
				sql_subfunc *f = e->f;
				return stmt_genjoin(be, l, r, f, is_anti(e), swapped);
			}
			assert(!swapped);
			s = stmt_genselect(be, l, r, e->f, sel, is_anti(e));
			return s;
		}
		if (e->flag == cmp_in || e->flag == cmp_notin) {
			return handle_in_exps(be, e->l, e->r, left, right, grp, ext, cnt, sel, (e->flag == cmp_in), 0);
		}
		if (e->flag == cmp_or && (!right || right->nrcols == 1)) {
			list *l = e->l;
			node *n;
			stmt *sel1 = NULL, *sel2 = NULL;

			sel1 = sel;
			sel2 = sel;
			for( n = l->h; n; n = n->next ) {
				stmt *sin = (sel1 && sel1->nrcols)?sel1:NULL;

				s = exp_bin(be, n->data, left, right, grp, ext, cnt, sin); 
				if (!s) 
					return s;
				if (!sin && sel1 && sel1->nrcols == 0 && s->nrcols == 0) {
					sql_subtype *bt = sql_bind_localtype("bit");
					sql_subfunc *f = sql_bind_func(sql->sa, sql->session->schema, "and", bt, bt, F_FUNC);
					assert(f);
					s = stmt_binop(be, sel1, s, f);
				} else if (sel1 && (sel1->nrcols == 0 || s->nrcols == 0)) {
					stmt *predicate = bin_first_column(be, left);
				
					predicate = stmt_const(be, predicate, stmt_bool(be, 1));
					if (s->nrcols == 0)
						s = stmt_uselect(be, predicate, s, cmp_equal, sel1, 0);
					else
						s = stmt_uselect(be, predicate, sel1, cmp_equal, s, 0);
				}
				sel1 = s;
			}
			l = e->r;
			for( n = l->h; n; n = n->next ) {
				stmt *sin = (sel2 && sel2->nrcols)?sel2:NULL;

				s = exp_bin(be, n->data, left, right, grp, ext, cnt, sin); 
				if (!s) 
					return s;
				if (!sin && sel2 && sel2->nrcols == 0 && s->nrcols == 0) {
					sql_subtype *bt = sql_bind_localtype("bit");
					sql_subfunc *f = sql_bind_func(sql->sa, sql->session->schema, "and", bt, bt, F_FUNC);
					assert(f);
					s = stmt_binop(be, sel2, s, f);
				} else if (sel2 && (sel2->nrcols == 0 || s->nrcols == 0)) {
					stmt *predicate = bin_first_column(be, left);
				
					predicate = stmt_const(be, predicate, stmt_bool(be, 1));
					if (s->nrcols == 0)
						s = stmt_uselect(be, predicate, s, cmp_equal, sel2, 0);
					else
						s = stmt_uselect(be, predicate, sel2, cmp_equal, s, 0);
				}
				sel2 = s;
			}
			if (sel1->nrcols == 0 && sel2->nrcols == 0) {
				sql_subtype *bt = sql_bind_localtype("bit");
				sql_subfunc *f = sql_bind_func(sql->sa, sql->session->schema, "or", bt, bt, F_FUNC);
				assert(f);
				return stmt_binop(be, sel1, sel2, f);
			}
			if (sel1->nrcols == 0) {
				stmt *predicate = bin_first_column(be, left);
				
				predicate = stmt_const(be, predicate, stmt_bool(be, 1));
				sel1 = stmt_uselect(be, predicate, sel1, cmp_equal, NULL, 0);
			}
			if (sel2->nrcols == 0) {
				stmt *predicate = bin_first_column(be, left);
				
				predicate = stmt_const(be, predicate, stmt_bool(be, 1));
				sel2 = stmt_uselect(be, predicate, sel2, cmp_equal, NULL, 0);
			}
			return stmt_tunion(be, sel1, sel2);
		}
		if (e->flag == cmp_or && right) {  /* join */
			assert(0);
		}

		/* mark use of join indices */
		if (right && find_prop(e->p, PROP_JOINIDX) != NULL) 
			sql->opt_stats[0]++; 

		if (!l) {
			l = exp_bin(be, e->l, left, NULL, grp, ext, cnt, sel);
			swapped = 0;
		}
		if (!l && right) {
 			l = exp_bin(be, e->l, right, NULL, grp, ext, cnt, sel);
			swapped = 1;
		}
		if (swapped || !right)
 			r = exp_bin(be, re, left, NULL, grp, ext, cnt, sel);
		else
 			r = exp_bin(be, re, right, NULL, grp, ext, cnt, sel);
		if (!r && !swapped) {
 			r = exp_bin(be, re, left, NULL, grp, ext, cnt, sel);
			is_select = 1;
		}
		if (!r && swapped) {
 			r = exp_bin(be, re, right, NULL, grp, ext, cnt, sel);
			is_select = 1;
		}
		if (re2)
 			r2 = exp_bin(be, re2, left, right, grp, ext, cnt, sel);

		if (!l || !r || (re2 && !r2)) {
			assert(0);
			return NULL;
		}

		if (left && right && !is_select &&
		   ((l->nrcols && (r->nrcols || (r2 && r2->nrcols))) || 
		     re->card > CARD_ATOM || 
		    (re2 && re2->card > CARD_ATOM))) {
			if (l->nrcols == 0)
				l = stmt_const(be, bin_first_column(be, swapped?right:left), l); 
			if (r->nrcols == 0)
				r = stmt_const(be, bin_first_column(be, swapped?left:right), r); 
			if (r2) {
				s = stmt_join2(be, l, r, r2, (comp_type)e->flag, is_anti(e), swapped);
			} else if (swapped) {
				s = stmt_join(be, r, l, is_anti(e), swap_compare((comp_type)e->flag));
			} else {
				s = stmt_join(be, l, r, is_anti(e), (comp_type)e->flag);
			}
		} else {
			if (r2) {
				if (l->nrcols == 0 && r->nrcols == 0 && r2->nrcols == 0) {
					sql_subtype *bt = sql_bind_localtype("bit");
					sql_subfunc *lf = sql_bind_func(sql->sa, sql->session->schema,
							compare_func(range2lcompare(e->flag), 0),
							tail_type(l), tail_type(r), F_FUNC);
					sql_subfunc *rf = sql_bind_func(sql->sa, sql->session->schema,
							compare_func(range2rcompare(e->flag), 0),
							tail_type(l), tail_type(r), F_FUNC);
					sql_subfunc *a = sql_bind_func(sql->sa, sql->session->schema,
							"and", bt, bt, F_FUNC);
					assert(lf && rf && a);
					s = stmt_binop(be, 
						stmt_binop(be, l, r, lf), 
						stmt_binop(be, l, r2, rf), a);
					if (is_anti(e)) {
						sql_subfunc *a = sql_bind_func(sql->sa, sql->session->schema, "not", bt, NULL, F_FUNC);
						s = stmt_unop(be, s, a);
					}
				} else if (((e->flag&3) != 3) /* both sides closed use between implementation */ && l->nrcols > 0 && r->nrcols > 0 && r2->nrcols > 0) {
					s = stmt_uselect(be, l, r, range2lcompare(e->flag),
					    stmt_uselect(be, l, r2, range2rcompare(e->flag), sel, is_anti(e)), is_anti(e));
				} else {
					s = stmt_uselect2(be, l, r, r2, (comp_type)e->flag, sel, is_anti(e));
				}
			} else {
				/* value compare or select */
				if (l->nrcols == 0 && r->nrcols == 0) {
					sql_subfunc *f = sql_bind_func(sql->sa, sql->session->schema,
							compare_func((comp_type)e->flag, is_anti(e)),
							tail_type(l), tail_type(l), F_FUNC);
					assert(f);
					s = stmt_binop(be, l, r, f);
				} else {
					/* this can still be a join (as relational algebra and single value subquery results still means joins */
					s = stmt_uselect(be, l, r, (comp_type)e->flag, sel, is_anti(e));
				}
			}
		}
	 }	break;
	default:
		;
	}
	return s;
}

static stmt *check_types(backend *be, sql_subtype *ct, stmt *s, check_type tpe);

static stmt *
stmt_col( backend *be, sql_column *c, stmt *del) 
{ 
	stmt *sc = stmt_bat(be, c, RDONLY, del?del->partition:0);

	if (isTable(c->t) && c->t->access != TABLE_READONLY &&
	   (c->base.flag != TR_NEW || c->t->base.flag != TR_NEW /* alter */) &&
	   (c->t->persistence == SQL_PERSIST || c->t->persistence == SQL_DECLARED_TABLE) && !c->t->commit_action) {
		stmt *i = stmt_bat(be, c, RD_INS, 0);
		stmt *u = stmt_bat(be, c, RD_UPD_ID, del?del->partition:0);
		sc = stmt_project_delta(be, sc, u, i);
		sc = stmt_project(be, del, sc);
	} else if (del) { /* always handle the deletes */
		sc = stmt_project(be, del, sc);
	}
	return sc;
}

static stmt *
stmt_idx( backend *be, sql_idx *i, stmt *del) 
{ 
	stmt *sc = stmt_idxbat(be, i, RDONLY, del?del->partition:0);

	if (isTable(i->t) && i->t->access != TABLE_READONLY &&
	   (i->base.flag != TR_NEW || i->t->base.flag != TR_NEW /* alter */) &&
	   (i->t->persistence == SQL_PERSIST || i->t->persistence == SQL_DECLARED_TABLE) && !i->t->commit_action) {
		stmt *ic = stmt_idxbat(be, i, RD_INS, 0);
		stmt *u = stmt_idxbat(be, i, RD_UPD_ID, del?del->partition:0);
		sc = stmt_project_delta(be, sc, u, ic);
		sc = stmt_project(be, del, sc);
	} else if (del) { /* always handle the deletes */
		sc = stmt_project(be, del, sc);
	}
	return sc;
}

#if 0
static stmt *
check_table_types(backend *be, list *types, stmt *s, check_type tpe)
{
	mvc *sql = be->mvc;
	//const char *tname;
	stmt *tab = s;
	int temp = 0;

	if (s->type != st_table) {
		return sql_error(
			sql, 03,
			"single value and complex type are not equal");
	}
	tab = s->op1;
	temp = s->flag;
	if (tab->type == st_var) {
		sql_table *tbl = NULL;//tail_type(tab)->comp_type;
		stmt *dels = stmt_tid(be, tbl, 0);
		node *n, *m;
		list *l = sa_list(sql->sa);
		
		stack_find_var(sql, tab->op1->op4.aval->data.val.sval);

		for (n = types->h, m = tbl->columns.set->h; 
			n && m; n = n->next, m = m->next) 
		{
			sql_subtype *ct = n->data;
			sql_column *dtc = m->data;
			stmt *dtcs = stmt_col(be, dtc, dels);
			stmt *r = check_types(be, ct, dtcs, tpe);
			if (!r) 
				return NULL;
			//r = stmt_alias(be, r, tbl->base.name, c->base.name);
			list_append(l, r);
		}
	 	return stmt_table(be, stmt_list(be, l), temp);
	} else if (tab->type == st_list) {
		node *n, *m;
		list *l = sa_list(sql->sa);
		for (n = types->h, m = tab->op4.lval->h; 
			n && m; n = n->next, m = m->next) 
		{
			sql_subtype *ct = n->data;
			stmt *r = check_types(be, ct, m->data, tpe);
			if (!r) 
				return NULL;
			//tname = table_name(sql->sa, r);
			//r = stmt_alias(be, r, tname, c->base.name);
			list_append(l, r);
		}
		return stmt_table(be, stmt_list(be, l), temp);
	} else { /* single column/value */
		stmt *r;
		sql_subtype *st = tail_type(tab), *ct;

		if (list_length(types) != 1) {
			stmt *res = sql_error(
				sql, 03,
				"single value of type %s and complex type are not equal",
				st->type->sqlname
			);
			return res;
		}
		ct = types->h->data;
		r = check_types(be, ct, tab, tpe);
		//tname = table_name(sql->sa, r);
		//r = stmt_alias(be, r, tname, c->base.name);
		return stmt_table(be, r, temp);
	}
}
#endif

static void
sql_convert_arg(mvc *sql, int nr, sql_subtype *rt)
{
	atom *a = sql_bind_arg(sql, nr);

	if (atom_null(a)) {
		if (a->data.vtype != rt->type->localtype) {
			a->data.vtype = rt->type->localtype;
			VALset(&a->data, a->data.vtype, (ptr) ATOMnilptr(a->data.vtype));
		}
	}
	a->tpe = *rt;
}

/* try to do an inplace convertion 
 * 
 * inplace conversion is only possible if the s is an variable.
 * This is only done to be able to map more cached queries onto the same 
 * interface.
 */
static stmt *
inplace_convert(backend *be, sql_subtype *ct, stmt *s)
{
	atom *a;

	/* exclude named variables */
	if (s->type != st_var || (s->op1 && s->op1->op4.aval->data.val.sval) || 
		(ct->scale && ct->type->eclass != EC_FLT))
		return s;

	a = sql_bind_arg(be->mvc, s->flag);
	if (atom_cast(be->mvc->sa, a, ct)) {
		stmt *r = stmt_varnr(be, s->flag, ct);
		sql_convert_arg(be->mvc, s->flag, ct);
		return r;
	}
	return s;
}

static int
stmt_set_type_param(mvc *sql, sql_subtype *type, stmt *param)
{
	if (!type || !param || param->type != st_var)
		return -1;

	if (set_type_param(sql, type, param->flag) == 0) {
		param->op4.typeval = *type;
		return 0;
	}
	return -1;
}

/* check_types tries to match the ct type with the type of s if they don't
 * match s is converted. Returns NULL on failure.
 */
static stmt *
check_types(backend *be, sql_subtype *ct, stmt *s, check_type tpe)
{
	mvc *sql = be->mvc;
	int c = 0;
	sql_subtype *t = NULL, *st = NULL;

	/*
	if (ct->types) 
		return check_table_types(sql, ct->types, s, tpe);
		*/

 	st = tail_type(s);
	if ((!st || !st->type) && stmt_set_type_param(sql, ct, s) == 0) {
		return s;
	} else if (!st) {
		return sql_error(sql, 02, "statement has no type information");
	}

	/* first try cheap internal (inplace) convertions ! */
	s = inplace_convert(be, ct, s);
	t = st = tail_type(s);

	/* check if the types are the same */
	if (t && subtype_cmp(t, ct) != 0) {
		t = NULL;
	}

	if (!t) {	/* try to convert if needed */
		c = sql_type_convert(st->type->eclass, ct->type->eclass);
		if (!c || (c == 2 && tpe == type_set) || 
                   (c == 3 && tpe != type_cast)) { 
			s = NULL;
		} else {
			s = stmt_convert(be, s, st, ct);
		}
	} 
	if (!s) {
		stmt *res = sql_error(
			sql, 03,
			"types %s(%d,%d) (%s) and %s(%d,%d) (%s) are not equal",
			st->type->sqlname,
			st->digits,
			st->scale,
			st->type->base.name,
			ct->type->sqlname,
			ct->digits,
			ct->scale,
			ct->type->base.name
		);
		return res;
	}
	return s;
}

static stmt *
sql_unop_(backend *be, sql_schema *s, const char *fname, stmt *rs)
{
	mvc *sql = be->mvc;
	sql_subtype *rt = NULL;
	sql_subfunc *f = NULL;

	if (!s)
		s = sql->session->schema;
	rt = tail_type(rs);
	f = sql_bind_func(sql->sa, s, fname, rt, NULL, F_FUNC);
	/* try to find the function without a type, and convert
	 * the value to the type needed by this function!
	 */
	if (!f && (f = sql_find_func(sql->sa, s, fname, 1, F_FUNC, NULL)) != NULL) {
		sql_arg *a = f->func->ops->h->data;

		rs = check_types(be, &a->type, rs, type_equal);
		if (!rs) 
			f = NULL;
	}
	if (f) {
		/*
		if (f->func->res.scale == INOUT) {
			f->res.digits = rt->digits;
			f->res.scale = rt->scale;
		}
		*/
		return stmt_unop(be, rs, f);
	} else if (rs) {
		char *type = tail_type(rs)->type->sqlname;

		return sql_error(sql, 02, "SELECT: no such unary operator '%s(%s)'", fname, type);
	}
	return NULL;
}

static stmt *
sql_Nop_(backend *be, const char *fname, stmt *a1, stmt *a2, stmt *a3, stmt *a4)
{
	mvc *sql = be->mvc;
	list *sl = sa_list(sql->sa);
	list *tl = sa_list(sql->sa);
	sql_subfunc *f = NULL;

	list_append(sl, a1);
	list_append(tl, tail_type(a1));
	list_append(sl, a2);
	list_append(tl, tail_type(a2));
	list_append(sl, a3);
	list_append(tl, tail_type(a3));
	if (a4) {
		list_append(sl, a4);
		list_append(tl, tail_type(a4));
	}

	f = sql_bind_func_(sql->sa, sql->session->schema, fname, tl, F_FUNC);
	if (f)
		return stmt_Nop(be, stmt_list(be, sl), f);
	return sql_error(sql, 02, "SELECT: no such operator '%s'", fname);
}

static stmt *
rel_parse_value(backend *be, char *query, char emode)
{
	mvc *m = be->mvc;
	mvc o = *m;
	stmt *s = NULL;
	buffer *b;
	char *n;
	int len = _strlen(query);
	exp_kind ek = {type_value, card_value, FALSE};
	stream *sr;

	m->qc = NULL;

	m->caching = 0;
	m->emode = emode;
	// FIXME unchecked_malloc GDKmalloc can return NULL
	b = (buffer*)GDKmalloc(sizeof(buffer));
	if (b == 0)
		return sql_error(m, 02, MAL_MALLOC_FAIL);
	n = GDKmalloc(len + 1 + 1);
	if (n == 0)
		return sql_error(m, 02, MAL_MALLOC_FAIL);
	strncpy(n, query, len);
	query = n;
	query[len] = '\n';
	query[len+1] = 0;
	len++;
	buffer_init(b, query, len);
	sr = buffer_rastream(b, "sqlstatement");
	scanner_init(&m->scanner, bstream_create(sr, b->len), NULL);
	m->scanner.mode = LINE_1; 
	bstream_next(m->scanner.rs);

	m->params = NULL;
	/*m->args = NULL;*/
	m->argc = 0;
	m->sym = NULL;
	m->errstr[0] = '\0';

	(void) sqlparse(m);	/* blindly ignore errors */
	
	/* get out the single value as we don't want an enclosing projection! */
	if (m->sym->token == SQL_SELECT) {
		SelectNode *sn = (SelectNode *)m->sym;
		if (sn->selection->h->data.sym->token == SQL_COLUMN) {
			int is_last = 0;
			sql_rel *rel = NULL;
			sql_exp *e = rel_value_exp2(m, &rel, sn->selection->h->data.sym->data.lval->h->data.sym, sql_sel, ek, &is_last);

			if (!rel)
				s = exp_bin(be, e, NULL, NULL, NULL, NULL, NULL, NULL); 
		}
	}
	GDKfree(query);
	GDKfree(b);
	bstream_destroy(m->scanner.rs);

	m->sym = NULL;
	if (m->session->status || m->errstr[0]) {
		int status = m->session->status;
		char errstr[ERRSIZE];

		strcpy(errstr, m->errstr);
		*m = o;
		m->session->status = status;
		strcpy(m->errstr, errstr);
	} else {
		*m = o;
	}
	return s;
}


static stmt *
stmt_rename(backend *be, sql_rel *rel, sql_exp *exp, stmt *s )
{
	const char *name = exp->name;
	const char *rname = exp->rname;
	stmt *o = s;

	(void)rel;
	if (!name && exp->type == e_column && exp->r)
		name = exp->r;
	if (!name)
		name = column_name(be->mvc->sa, s);
	if (!rname && exp->type == e_column && exp->l)
		rname = exp->l;
	if (!rname)
		rname = table_name(be->mvc->sa, s);
	s = stmt_alias(be, s, rname, name);
	if (o->flag & OUTER_ZERO)
		s->flag |= OUTER_ZERO;
	return s;
}

static stmt *
rel2bin_sql_table(backend *be, sql_table *t) 
{
	mvc *sql = be->mvc;
	list *l = sa_list(sql->sa);
	node *n;
	stmt *dels = stmt_tid(be, t, 0);
			
	for (n = t->columns.set->h; n; n = n->next) {
		sql_column *c = n->data;
		stmt *sc = stmt_col(be, c, dels);

		list_append(l, sc);
	}
	/* TID column */
	if (t->columns.set->h) { 
		/* tid function  sql.tid(t) */
		const char *rnme = t->base.name;

		stmt *sc = dels?dels:stmt_tid(be, t, 0);
		sc = stmt_alias(be, sc, rnme, TID);
		list_append(l, sc);
	}
	if (t->idxs.set) {
		for (n = t->idxs.set->h; n; n = n->next) {
			sql_idx *i = n->data;
			stmt *sc = stmt_idx(be, i, dels);
			const char *rnme = t->base.name;

			/* index names are prefixed, to make them independent */
			sc = stmt_alias(be, sc, rnme, sa_strconcat(sql->sa, "%", i->base.name));
			list_append(l, sc);
		}
	}
	return stmt_list(be, l);
}

static stmt *
rel2bin_basetable(backend *be, sql_rel *rel)
{
	mvc *sql = be->mvc;
	sql_table *t = rel->l;
	sql_column *c = rel->r;
	list *l = sa_list(sql->sa);
	stmt *dels;
	node *en;

	if (!t && c)
		t = c->t;
       	dels = stmt_tid(be, t, rel->flag == REL_PARTITION);

	/* add aliases */
	assert(rel->exps);
	for( en = rel->exps->h; en; en = en->next ) {
		sql_exp *exp = en->data;
		const char *rname = exp->rname?exp->rname:exp->l;
		const char *oname = exp->r;
		stmt *s = NULL;

		if (is_func(exp->type)) {
			list *exps = exp->l;
			sql_exp *cexp = exps->h->data;
			const char *cname = cexp->r;
			list *l = sa_list(sql->sa);

		       	c = find_sql_column(t, cname);
			s = stmt_col(be, c, dels);
			append(l, s);
			if (exps->h->next) {
				sql_exp *at = exps->h->next->data;
				stmt *u = exp_bin(be, at, NULL, NULL, NULL, NULL, NULL, NULL);

				append(l, u);
			}
			s = stmt_Nop(be, stmt_list(be, l), exp->f);
		} else if (oname[0] == '%' && strcmp(oname, TID) == 0) {
			/* tid function  sql.tid(t) */
			const char *rnme = t->base.name;

			s = dels?dels:stmt_tid(be, t, 0);
			s = stmt_alias(be, s, rnme, TID);
		} else if (oname[0] == '%') { 
			sql_idx *i = find_sql_idx(t, oname+1);

			/* do not include empty indices in the plan */
			if ((hash_index(i->type) && list_length(i->columns) <= 1) || !idx_has_column(i->type))
				continue;
			s = stmt_idx(be, i, dels);
		} else {
			sql_column *c = find_sql_column(t, oname);

			s = stmt_col(be, c, dels);
		}
		s->tname = rname;
		s->cname = exp->name;
		list_append(l, s);
	}
	return stmt_list(be, l);
}

static int 
alias_cmp( stmt *s, const char *nme )
{
	return strcmp(s->cname, nme);
}

static list* exps2bin_args(backend *be, list *exps, list *args);

static list *
exp2bin_args(backend *be, sql_exp *e, list *args)
{
	mvc *sql = be->mvc;
	if (!e)
		return args;
	switch(e->type){
	case e_column:
	case e_psm:
		return args;
	case e_cmp:
		if (e->flag == cmp_or || get_cmp(e) == cmp_filter) {
			args = exps2bin_args(be, e->l, args);
			args = exps2bin_args(be, e->r, args);
		} else if (e->flag == cmp_in || e->flag == cmp_notin) {
			args = exp2bin_args(be, e->l, args);
			args = exps2bin_args(be, e->r, args);
		} else {
			args = exp2bin_args(be, e->l, args);
			args = exp2bin_args(be, e->r, args);
			if (e->f)
				args = exp2bin_args(be, e->f, args);
		}
		return args;
	case e_convert:
		if (e->l)
			return exp2bin_args(be, e->l, args);
		break;
	case e_aggr:
	case e_func: 
		if (e->l)
			return exps2bin_args(be, e->l, args);
		break;
	case e_atom:
		if (e->l) {
			return args;
		} else if (e->f) {
			return exps2bin_args(be, e->f, args);
		} else if (e->r) {
			char nme[64];

			snprintf(nme, 64, "A%s", (char*)e->r);
			if (!list_find(args, nme, (fcmp)&alias_cmp)) {
				stmt *s = stmt_var(be, e->r, &e->tpe, 0, 0);

				s = stmt_alias(be, s, NULL, sa_strdup(sql->sa, nme));
				list_append(args, s);
			}
		} else {
			char nme[16];

			snprintf(nme, 16, "A%d", e->flag);
			if (!list_find(args, nme, (fcmp)&alias_cmp)) {
				atom *a = sql->args[e->flag];
				stmt *s = stmt_varnr(be, e->flag, &a->tpe);

				s = stmt_alias(be, s, NULL, sa_strdup(sql->sa, nme));
				list_append(args, s);
			}
		}
	}
	return args;
}

static list *
exps2bin_args(backend *be, list *exps, list *args)
{
	node *n;

	if (!exps)
		return args;
	for (n = exps->h; n; n = n->next)
		args = exp2bin_args(be, n->data, args);
	return args;
}

static list *
rel2bin_args(backend *be, sql_rel *rel, list *args)
{
	if (!rel)
		return args;
	switch(rel->op) {
	case op_basetable:
	case op_table:
		break;
	case op_join: 
	case op_left: 
	case op_right: 
	case op_full: 

	case op_apply: 
	case op_semi: 
	case op_anti: 

	case op_union: 
	case op_inter: 
	case op_except: 
		args = rel2bin_args(be, rel->l, args);
		args = rel2bin_args(be, rel->r, args);
		break;
	case op_groupby: 
		if (rel->r) 
			args = exps2bin_args(be, rel->r, args);
	case op_project:
	case op_select: 
	case op_topn: 
	case op_sample: 
		if (rel->exps)
			args = exps2bin_args(be, rel->exps, args);
		args = rel2bin_args(be, rel->l, args);
		break;
	case op_ddl: 
		args = rel2bin_args(be, rel->l, args);
		if (rel->r)
			args = rel2bin_args(be, rel->r, args);
		break;
	case op_insert:
	case op_update:
	case op_delete:
		args = rel2bin_args(be, rel->r, args);
		break;
	}
	return args;
}

typedef struct trigger_input {
	sql_table *t;
	stmt *tids;
	stmt **updates;
	int type; /* insert 1, update 2, delete 3 */
	const char *on;
	const char *nn;
} trigger_input;

static stmt *
rel2bin_table(backend *be, sql_rel *rel, list *refs)
{
	mvc *sql = be->mvc;
	list *l; 
	stmt *sub = NULL, *osub = NULL;
	node *en, *n;
	sql_exp *op = rel->r;

	if (rel->flag == 2) {
		trigger_input *ti = rel->l;
		l = sa_list(sql->sa);

		for(n = ti->t->columns.set->h; n; n = n->next) {
			sql_column *c = n->data;

			if (ti->type == 2) { /* updates */
				stmt *s = stmt_col(be, c, ti->tids);
				append(l, stmt_alias(be, s, ti->on, c->base.name));
			}
			if (ti->updates[c->colnr]) {
				append(l, stmt_alias(be, ti->updates[c->colnr], ti->nn, c->base.name));
			} else {
				stmt *s = stmt_col(be, c, ti->tids);
				append(l, stmt_alias(be, s, ti->nn, c->base.name));
				assert(ti->type != 1);
			}
		}
		sub = stmt_list(be, l);
		return sub;
	} else if (op) {
		int i;
		sql_subfunc *f = op->f;
		stmt *psub = NULL;
			
		if (rel->l) { /* first construct the sub relation */
			sql_rel *l = rel->l;
			if (l->op == op_ddl) {
				sql_table *t = rel_ddl_table_get(l);

				if (t)
					sub = rel2bin_sql_table(be, t);
			} else {
				sub = subrel_bin(be, rel->l, refs);
			}
			if (!sub) 
				return NULL;
		}

		psub = exp_bin(be, op, sub, NULL, NULL, NULL, NULL, NULL); /* table function */
		if (!f || !psub) { 
			assert(0);
			return NULL;	
		}
		l = sa_list(sql->sa);
		if (f->func->varres) {
			for(i=0, en = rel->exps->h, n = f->res->h; en; en = en->next, n = n->next, i++ ) {
				sql_exp *exp = en->data;
				sql_subtype *st = n->data;
				const char *rnme = exp->rname?exp->rname:exp->l;
				stmt *s = stmt_rs_column(be, psub, i, st); 
		
				s = stmt_alias(be, s, rnme, exp->name);
				list_append(l, s);
			}
		} else {
			for(i = 0, n = f->func->res->h; n; n = n->next, i++ ) {
				sql_arg *a = n->data;
				stmt *s = stmt_rs_column(be, psub, i, &a->type); 
				const char *rnme = exp_find_rel_name(op);
	
				s = stmt_alias(be, s, rnme, a->name);
				list_append(l, s);
			}
			if (list_length(f->res) == list_length(f->func->res) + 1) {
				/* add missing %TID% column */
				sql_subtype *t = f->res->t->data;
				stmt *s = stmt_rs_column(be, psub, i, t); 
				const char *rnme = exp_find_rel_name(op);
	
				s = stmt_alias(be, s, rnme, TID);
				list_append(l, s);
			}
		}
		if (!rel->flag && sub && sub->nrcols) { 
			assert(0);
			list_merge(l, sub->op4.lval, NULL);
			osub = sub;
		}
		sub = stmt_list(be, l);
	} else if (rel->l) { /* handle sub query via function */
		int i;
		char name[16], *nme;

		nme = number2name(name, 16, ++sql->label);

		l = rel2bin_args(be, rel->l, sa_list(sql->sa));
		sub = stmt_list(be, l);
		sub = stmt_func(be, sub, sa_strdup(sql->sa, nme), rel->l, 0);
		l = sa_list(sql->sa);
		for(i = 0, n = rel->exps->h; n; n = n->next, i++ ) {
			sql_exp *c = n->data;
			stmt *s = stmt_rs_column(be, sub, i, exp_subtype(c)); 
			const char *nme = exp_name(c);
			const char *rnme = NULL;

			s = stmt_alias(be, s, rnme, nme);
			list_append(l, s);
		}
		sub = stmt_list(be, l);
	}
	if (!sub) { 
		assert(0);
		return NULL;	
	}
	l = sa_list(sql->sa);
	for( en = rel->exps->h; en; en = en->next ) {
		sql_exp *exp = en->data;
		const char *rnme = exp->rname?exp->rname:exp->l;
		stmt *s;

		/* no relation names */
		if (exp->l)
			exp->l = NULL;
		s = exp_bin(be, exp, sub, NULL, NULL, NULL, NULL, NULL);

		if (!s) {
			assert(0);
			return NULL;
		}
		if (sub && sub->nrcols >= 1 && s->nrcols == 0)
			s = stmt_const(be, bin_first_column(be, sub), s);
		s = stmt_alias(be, s, rnme, exp->name);
		list_append(l, s);
	}
	if (osub && osub->nrcols) 
		list_merge(l, osub->op4.lval, NULL);
	sub = stmt_list(be, l);
	return sub;
}

static stmt *
rel2bin_hash_lookup(backend *be, sql_rel *rel, stmt *left, stmt *right, sql_idx *i, node *en ) 
{
	mvc *sql = be->mvc;
	node *n;
	sql_subtype *it = sql_bind_localtype("int");
	sql_subtype *lng = sql_bind_localtype("lng");
	stmt *h = NULL;
	stmt *bits = stmt_atom_int(be, 1 + ((sizeof(lng)*8)-1)/(list_length(i->columns)+1));
	sql_exp *e = en->data;
	sql_exp *l = e->l;
	stmt *idx = bin_find_column(be, left, l->l, sa_strconcat(sql->sa, "%", i->base.name));
	int swap_exp = 0, swap_rel = 0;

	if (!idx) {
		swap_exp = 1;
		l = e->r;
		idx = bin_find_column(be, left, l->l, sa_strconcat(sql->sa, "%", i->base.name));
	}
	if (!idx && right) {
		swap_exp = 0;
		swap_rel = 1;
		l = e->l;
		idx = bin_find_column(be, right, l->l, sa_strconcat(sql->sa, "%", i->base.name));
	}
	if (!idx && right) {
		swap_exp = 1;
		swap_rel = 1;
		l = e->r;
		idx = bin_find_column(be, right, l->l, sa_strconcat(sql->sa, "%", i->base.name));
	}
	if (!idx)
		return NULL;
	/* should be in key order! */
	for( en = rel->exps->h, n = i->columns->h; en && n; en = en->next, n = n->next ) {
		sql_exp *e = en->data;
		stmt *s = NULL;

		if (e->type == e_cmp && e->flag == cmp_equal) {
			sql_exp *ee = (swap_exp)?e->l:e->r;
			if (swap_rel)
				s = exp_bin(be, ee, left, NULL, NULL, NULL, NULL, NULL);
			else
				s = exp_bin(be, ee, right, NULL, NULL, NULL, NULL, NULL);
		}

		if (!s) 
			return NULL;
		if (h) {
			sql_subfunc *xor = sql_bind_func_result3(sql->sa, sql->session->schema, "rotate_xor_hash", lng, it, tail_type(s), lng);

			h = stmt_Nop(be, stmt_list(be, list_append( list_append(
				list_append(sa_list(sql->sa), h), bits), s)), xor);
		} else {
			sql_subfunc *hf = sql_bind_func_result(sql->sa, sql->session->schema, "hash", tail_type(s), NULL, lng);

			h = stmt_unop(be, s, hf);
		}
	}
	if (h->nrcols) {
		if (!swap_rel) {
			return stmt_join(be, idx, h, 0, cmp_equal);
		} else {
			return stmt_join(be, h, idx, 0, cmp_equal);
		}
	} else {
		return stmt_uselect(be, idx, h, cmp_equal, NULL, 0);
	}
}

static stmt *
join_hash_key( backend *be, list *l ) 
{
	mvc *sql = be->mvc;
	node *m;
	sql_subtype *it, *lng;
	stmt *h = NULL;
	stmt *bits = stmt_atom_int(be, 1 + ((sizeof(lng)*8)-1)/(list_length(l)+1));

	it = sql_bind_localtype("int");
	lng = sql_bind_localtype("lng");
	for (m = l->h; m; m = m->next) {
		stmt *s = m->data;

		if (h) {
			sql_subfunc *xor = sql_bind_func_result3(sql->sa, sql->session->schema, "rotate_xor_hash", lng, it, tail_type(s), lng);

			h = stmt_Nop(be, stmt_list(be, list_append( list_append( list_append(sa_list(sql->sa), h), bits), s )), xor);
		} else {
			sql_subfunc *hf = sql_bind_func_result(sql->sa, sql->session->schema, "hash", tail_type(s), NULL, lng);
			h = stmt_unop(be, s, hf);
		}
	}
	return h;
}

static stmt *
releqjoin( backend *be, list *l1, list *l2, int used_hash, comp_type cmp_op, int need_left )
{
	mvc *sql = be->mvc;
	node *n1 = l1->h, *n2 = l2->h;
	stmt *l, *r, *res;

	if (list_length(l1) <= 1) {
		l = l1->h->data;
		r = l2->h->data;
		r =  stmt_join(be, l, r, 0, cmp_op);
		if (need_left)
			r->flag = cmp_left;
		return r;
	}
	if (used_hash) {
		l = n1->data;
		r = n2->data;
		n1 = n1->next;
		n2 = n2->next;
		res = stmt_join(be, l, r, 0, cmp_op);
	} else { /* need hash */
		l = join_hash_key(be, l1);
		r = join_hash_key(be, l2);
		res = stmt_join(be, l, r, 0, cmp_op);
	}
	if (need_left) 
		res->flag = cmp_left;
	l = stmt_result(be, res, 0);
	r = stmt_result(be, res, 1);
	for (; n1 && n2; n1 = n1->next, n2 = n2->next) {
		stmt *ld = n1->data;
		stmt *rd = n2->data;
		stmt *le = stmt_project(be, l, ld );
		stmt *re = stmt_project(be, r, rd );
		/* intentional both tail_type's of le (as re sometimes is a find for bulk loading */
		sql_subfunc *f = NULL;
		stmt * cmp;

		if (cmp_op == cmp_equal) 
			f = sql_bind_func(sql->sa, sql->session->schema, "=", tail_type(le), tail_type(le), F_FUNC);
		else 
			f = sql_bind_func(sql->sa, sql->session->schema, "=", tail_type(le), tail_type(le), F_FUNC);
		assert(f);

		cmp = stmt_binop(be, le, re, f);
		cmp = stmt_uselect(be, cmp, stmt_bool(be, 1), cmp_equal, NULL, 0);
		l = stmt_project(be, cmp, l );
		r = stmt_project(be, cmp, r );
	}
	res = stmt_join(be, l, r, 0, cmp_joined);
	return res;
}

static stmt *
rel2bin_join(backend *be, sql_rel *rel, list *refs)
{
	mvc *sql = be->mvc;
	list *l; 
	node *en = NULL, *n;
	stmt *left = NULL, *right = NULL, *join = NULL, *jl, *jr;
	stmt *ld = NULL, *rd = NULL;
	int need_left = (rel->flag == LEFT_JOIN);

	if (rel->l) /* first construct the left sub relation */
		left = subrel_bin(be, rel->l, refs);
	if (rel->r) /* first construct the right sub relation */
		right = subrel_bin(be, rel->r, refs);
	if (!left || !right) 
		return NULL;	
	left = row2cols(be, left);
	right = row2cols(be, right);
	/* 
 	 * split in 2 steps, 
 	 * 	first cheap join(s) (equality or idx) 
 	 * 	second selects/filters 
	 */
	if (rel->exps) {
		int used_hash = 0;
		int idx = 0;
		list *jexps = sa_list(sql->sa);
		list *lje = sa_list(sql->sa);
		list *rje = sa_list(sql->sa);

		/* get equi-joins/filters first */
		if (list_length(rel->exps) > 1) {
			for( en = rel->exps->h; en; en = en->next ) {
				sql_exp *e = en->data;
				if (e->type == e_cmp && (e->flag == cmp_equal || e->flag == cmp_filter))
					append(jexps, e);
			}
			for( en = rel->exps->h; en; en = en->next ) {
				sql_exp *e = en->data;
				if (e->type != e_cmp || (e->flag != cmp_equal && e->flag != cmp_filter))
					append(jexps, e);
			}
			rel->exps = jexps;
		}

		/* generate a relational join */
		for( en = rel->exps->h; en; en = en->next ) {
			int join_idx = sql->opt_stats[0];
			sql_exp *e = en->data;
			stmt *s = NULL;
			prop *p;

			/* only handle simple joins here */		
			if ((exp_has_func(e) && e->flag != cmp_filter) ||
			    (e->flag == cmp_or && 
			     exps_card(e->l) == CARD_MULTI &&
			     exps_card(e->r) == CARD_MULTI) 
					) {
				if (!join && !list_length(lje)) {
					stmt *l = bin_first_column(be, left);
					stmt *r = bin_first_column(be, right);
					join = stmt_join(be, l, r, 0, cmp_all); 
				}
				break;
			}
			if (list_length(lje) && (idx || e->type != e_cmp || (e->flag != cmp_equal && e->flag != cmp_filter) ||
			   (join && e->flag == cmp_filter)))
				break;

			/* handle possible index lookups */
			/* expressions are in index order ! */
			if (!join &&
			    (p=find_prop(e->p, PROP_HASHCOL)) != NULL) {
				sql_idx *i = p->value;
			
				join = s = rel2bin_hash_lookup(be, rel, left, right, i, en);
				if (s) {
					list_append(lje, s->op1);
					list_append(rje, s->op2);
					used_hash = 1;
				}
			}

			s = exp_bin(be, e, left, right, NULL, NULL, NULL, NULL);
			if (!s) {
				assert(0);
				return NULL;
			}
			if (join_idx != sql->opt_stats[0])
				idx = 1;

			if (s->type != st_join && 
			    s->type != st_join2 && 
			    s->type != st_joinN) {
				/* predicate */
				if (!list_length(lje) && s->nrcols == 0) { 
					stmt *l = bin_first_column(be, left);
					stmt *r = bin_first_column(be, right);

					l = stmt_uselect(be, stmt_const(be, l, stmt_bool(be, 1)), s, cmp_equal, NULL, 0);
					join = stmt_join(be, l, r, 0, cmp_all);
					continue;
				}
				if (!join) {
					stmt *l = bin_first_column(be, left);
					stmt *r = bin_first_column(be, right);
					join = stmt_join(be, l, r, 0, cmp_all); 
				}
				break;
			}

			if (!join) 
				join = s;
			list_append(lje, s->op1);
			list_append(rje, s->op2);
		}
		if (list_length(lje) > 1) {
			join = releqjoin(be, lje, rje, used_hash, cmp_equal, need_left);
		} else if (!join) {
			join = stmt_join(be, lje->h->data, rje->h->data, 0, cmp_equal);
			if (need_left)
				join->flag = cmp_left;
		}
	} else {
		stmt *l = bin_first_column(be, left);
		stmt *r = bin_first_column(be, right);
		join = stmt_join(be, l, r, 0, cmp_all); 
	}
	jl = stmt_result(be, join, 0);
	jr = stmt_result(be, join, 1);
	if (en) {
		stmt *sub, *sel = NULL;
		list *nl;

		/* construct relation */
		nl = sa_list(sql->sa);

		/* first project using equi-joins */
		for( n = left->op4.lval->h; n; n = n->next ) {
			stmt *c = n->data;
			const char *rnme = table_name(sql->sa, c);
			const char *nme = column_name(sql->sa, c);
			stmt *s = stmt_project(be, jl, column(be, c) );
	
			s = stmt_alias(be, s, rnme, nme);
			list_append(nl, s);
		}
		for( n = right->op4.lval->h; n; n = n->next ) {
			stmt *c = n->data;
			const char *rnme = table_name(sql->sa, c);
			const char *nme = column_name(sql->sa, c);
			stmt *s = stmt_project(be, jr, column(be, c) );

			s = stmt_alias(be, s, rnme, nme);
			list_append(nl, s);
		}
		sub = stmt_list(be, nl);

		/* continue with non equi-joins */
		for( ; en; en = en->next ) {
			stmt *s = exp_bin(be, en->data, sub, NULL, NULL, NULL, NULL, sel);

			if (!s) {
				assert(0);
				return NULL;
			}
			if (s->nrcols == 0) {
				stmt *l = bin_first_column(be, sub);
				s = stmt_uselect(be, stmt_const(be, l, stmt_bool(be, 1)), s, cmp_equal, sel, 0);
			}
			sel = s;
		}
		/* recreate join output */
		jl = stmt_project(be, sel, jl); 
		jr = stmt_project(be, sel, jr); 
	}

	/* construct relation */
	l = sa_list(sql->sa);

	if (rel->op == op_left || rel->op == op_full) {
		/* we need to add the missing oid's */
		ld = stmt_mirror(be, bin_first_column(be, left));
		ld = stmt_tdiff(be, ld, jl);
	}
	if (rel->op == op_right || rel->op == op_full) {
		/* we need to add the missing oid's */
		rd = stmt_mirror(be, bin_first_column(be, right));
		rd = stmt_tdiff(be, rd, jr);
	}

	for( n = left->op4.lval->h; n; n = n->next ) {
		stmt *c = n->data;
		const char *rnme = table_name(sql->sa, c);
		const char *nme = column_name(sql->sa, c);
		stmt *s = stmt_project(be, jl, column(be, c) );

		/* as append isn't save, we append to a new copy */
		if (rel->op == op_left || rel->op == op_full || rel->op == op_right)
			s = Column(be, s);
		if (rel->op == op_left || rel->op == op_full)
			s = stmt_append(be, s, stmt_project(be, ld, c));
		if (rel->op == op_right || rel->op == op_full) 
			s = stmt_append(be, s, stmt_const(be, rd, (c->flag&OUTER_ZERO)?stmt_atom_lng(be, 0):stmt_atom(be, atom_general(sql->sa, tail_type(c), NULL))));

		s = stmt_alias(be, s, rnme, nme);
		list_append(l, s);
	}
	for( n = right->op4.lval->h; n; n = n->next ) {
		stmt *c = n->data;
		const char *rnme = table_name(sql->sa, c);
		const char *nme = column_name(sql->sa, c);
		stmt *s = stmt_project(be, jr, column(be, c) );

		/* as append isn't save, we append to a new copy */
		if (rel->op == op_left || rel->op == op_full || rel->op == op_right)
			s = Column(be, s);
		if (rel->op == op_left || rel->op == op_full) 
			s = stmt_append(be, s, stmt_const(be, ld, (c->flag&OUTER_ZERO)?stmt_atom_lng(be, 0):stmt_atom(be, atom_general(sql->sa, tail_type(c), NULL))));
		if (rel->op == op_right || rel->op == op_full) 
			s = stmt_append(be, s, stmt_project(be, rd, c));

		s = stmt_alias(be, s, rnme, nme);
		list_append(l, s);
	}
	return stmt_list(be, l);
}

static stmt *
rel2bin_semijoin(backend *be, sql_rel *rel, list *refs)
{
	mvc *sql = be->mvc;
	list *l; 
	node *en = NULL, *n;
	stmt *left = NULL, *right = NULL, *join = NULL, *jl, *jr, *c;

	if (rel->l) /* first construct the left sub relation */
		left = subrel_bin(be, rel->l, refs);
	if (rel->r) /* first construct the right sub relation */
		right = subrel_bin(be, rel->r, refs);
	if (!left || !right) 
		return NULL;	
	left = row2cols(be, left);
	right = row2cols(be, right);
	/* 
 	 * split in 2 steps, 
 	 * 	first cheap join(s) (equality or idx) 
 	 * 	second selects/filters 
	 */
	if (rel->exps) {
		int idx = 0;
		list *lje = sa_list(sql->sa);
		list *rje = sa_list(sql->sa);

		for( en = rel->exps->h; en; en = en->next ) {
			int join_idx = sql->opt_stats[0];
			sql_exp *e = en->data;
			stmt *s = NULL;

			/* only handle simple joins here */		
			if (list_length(lje) && (idx || e->type != e_cmp || e->flag != cmp_equal))
				break;
			if ((exp_has_func(e) && e->flag != cmp_filter) ||
			    (e->flag == cmp_or && 
			     exps_card(e->l) == CARD_MULTI &&
			     exps_card(e->r) == CARD_MULTI) ) { 
				break;
			}

			s = exp_bin(be, en->data, left, right, NULL, NULL, NULL, NULL);
			if (!s) {
				assert(0);
				return NULL;
			}
			if (join_idx != sql->opt_stats[0])
				idx = 1;
			/* stop on first non equality join */
			if (!join) {
				join = s;
			} else if (s->type != st_join && s->type != st_join2 && s->type != st_joinN) {
				/* handle select expressions */
				assert(0);
				return NULL;
			}
			if (s->type == st_join || s->type == st_join2 || s->type == st_joinN) { 
				list_append(lje, s->op1);
				list_append(rje, s->op2);
			}
		}
		if (list_length(lje) > 1) {
			join = releqjoin(be, lje, rje, 0 /* no hash used */, cmp_equal, 0);
		} else if (!join && list_length(lje) == list_length(rje) && list_length(lje)) {
			join = stmt_join(be, lje->h->data, rje->h->data, 0, cmp_equal);
		} else if (!join) {
			stmt *l = bin_first_column(be, left);
			stmt *r = bin_first_column(be, right);
			join = stmt_join(be, l, r, 0, cmp_all); 
		}
	} else {
		stmt *l = bin_first_column(be, left);
		stmt *r = bin_first_column(be, right);
		join = stmt_join(be, l, r, 0, cmp_all); 
	}
	jl = stmt_result(be, join, 0);
	if (en) {
		stmt *sub, *sel = NULL;
		list *nl;

		jr = stmt_result(be, join, 1);
		/* construct relation */
		nl = sa_list(sql->sa);

		/* first project using equi-joins */
		for( n = left->op4.lval->h; n; n = n->next ) {
			stmt *c = n->data;
			const char *rnme = table_name(sql->sa, c);
			const char *nme = column_name(sql->sa, c);
			stmt *s = stmt_project(be, jl, column(be, c) );
	
			s = stmt_alias(be, s, rnme, nme);
			list_append(nl, s);
		}
		for( n = right->op4.lval->h; n; n = n->next ) {
			stmt *c = n->data;
			const char *rnme = table_name(sql->sa, c);
			const char *nme = column_name(sql->sa, c);
			stmt *s = stmt_project(be, jr, column(be, c) );

			s = stmt_alias(be, s, rnme, nme);
			list_append(nl, s);
		}
		sub = stmt_list(be, nl);

		/* continue with non equi-joins */
		for( ; en; en = en->next ) {
			stmt *s = exp_bin(be, en->data, sub, NULL, NULL, NULL, NULL, sel);

			if (!s) {
				assert(0);
				return NULL;
			}
			sel = s;
		}
		/* recreate join output */
		jl = stmt_project(be, sel, jl); 
	}

	/* construct relation */
	l = sa_list(sql->sa);

	/* We did a full join, thats too much. 
	   Reduce this using difference and intersect */
	c = stmt_mirror(be, left->op4.lval->h->data);
	if (rel->op == op_anti) {
		join = stmt_tdiff(be, c, jl);
	} else {
		join = stmt_tinter(be, c, jl);
	}

	/* project all the left columns */
	for( n = left->op4.lval->h; n; n = n->next ) {
		stmt *c = n->data;
		const char *rnme = table_name(sql->sa, c);
		const char *nme = column_name(sql->sa, c);
		stmt *s = stmt_project(be, join, column(be, c));

		s = stmt_alias(be, s, rnme, nme);
		list_append(l, s);
	}
	return stmt_list(be, l);
}

static stmt *
rel2bin_distinct(backend *be, stmt *s, stmt **distinct)
{
	mvc *sql = be->mvc;
	node *n;
	stmt *g = NULL, *grp = NULL, *ext = NULL, *cnt = NULL;
	list *rl = sa_list(sql->sa), *tids;

	/* single values are unique */
	if (s->key && s->nrcols == 0)
		return s;

	/* Use 'all' tid columns */
	if ((tids = bin_find_columns(be, s, TID)) != NULL) {
		for (n = tids->h; n; n = n->next) {
			stmt *t = n->data;

			g = stmt_group(be, column(be, t), grp, ext, cnt, !n->next);
			grp = stmt_result(be, g, 0); 
			ext = stmt_result(be, g, 1); 
			cnt = stmt_result(be, g, 2); 
		}
	} else {
		for (n = s->op4.lval->h; n; n = n->next) {
			stmt *t = n->data;

			g = stmt_group(be, column(be, t), grp, ext, cnt, !n->next);
			grp = stmt_result(be, g, 0); 
			ext = stmt_result(be, g, 1); 
			cnt = stmt_result(be, g, 2); 
		}
	}
	if (!ext)
		return NULL;

	for (n = s->op4.lval->h; n; n = n->next) {
		stmt *t = n->data;

		list_append(rl, stmt_project(be, ext, t));
	}

	if (distinct)
		*distinct = ext;
	s = stmt_list(be, rl);
	return s;
}

static stmt *
rel_rename(backend *be, sql_rel *rel, stmt *sub)
{
	if (rel->exps) {
		node *en, *n;
		list *l = sa_list(be->mvc->sa);

		for( en = rel->exps->h, n = sub->op4.lval->h; en && n; en = en->next, n = n->next ) {
			sql_exp *exp = en->data;
			stmt *s = n->data;

			if (!s) {
				assert(0);
				return NULL;
			}
			s = stmt_rename(be, rel, exp, s);
			list_append(l, s);
		}
		sub = stmt_list(be, l);
	}
	return sub;
}

static stmt *
rel2bin_union(backend *be, sql_rel *rel, list *refs)
{
	mvc *sql = be->mvc;
	list *l; 
	node *n, *m;
	stmt *left = NULL, *right = NULL, *sub;

	if (rel->l) /* first construct the left sub relation */
		left = subrel_bin(be, rel->l, refs);
	if (rel->r) /* first construct the right sub relation */
		right = subrel_bin(be, rel->r, refs);
	if (!left || !right) 
		return NULL;	

	/* construct relation */
	l = sa_list(sql->sa);
	for( n = left->op4.lval->h, m = right->op4.lval->h; n && m; 
		n = n->next, m = m->next ) {
		stmt *c1 = n->data;
		stmt *c2 = m->data;
		const char *rnme = table_name(sql->sa, c1);
		const char *nme = column_name(sql->sa, c1);
		stmt *s;

		s = stmt_append(be, Column(be, c1), c2);
		s = stmt_alias(be, s, rnme, nme);
		list_append(l, s);
	}
	sub = stmt_list(be, l);

	sub = rel_rename(be, rel, sub);
	if (need_distinct(rel)) 
		sub = rel2bin_distinct(be, sub, NULL);
	return sub;
}

static stmt *
rel2bin_except(backend *be, sql_rel *rel, list *refs)
{
	mvc *sql = be->mvc;
	sql_subtype *lng = sql_bind_localtype("lng");
	list *stmts; 
	node *n, *m;
	stmt *left = NULL, *right = NULL, *sub;
	sql_subfunc *min;

	stmt *lg = NULL, *rg = NULL;
	stmt *lgrp = NULL, *rgrp = NULL;
	stmt *lext = NULL, *rext = NULL, *next = NULL;
	stmt *lcnt = NULL, *rcnt = NULL, *ncnt = NULL, *zero = NULL;
	stmt *s, *lm, *rm;
	list *lje = sa_list(sql->sa);
	list *rje = sa_list(sql->sa);

	if (rel->l) /* first construct the left sub relation */
		left = subrel_bin(be, rel->l, refs);
	if (rel->r) /* first construct the right sub relation */
		right = subrel_bin(be, rel->r, refs);
	if (!left || !right) 
		return NULL;	
	left = row2cols(be, left);
	right = row2cols(be, right);

	/*
	 * The multi column except is handled using group by's and
	 * group size counts on both sides of the intersect. We then
	 * return for each group of L with min(L.count,R.count), 
	 * number of rows.
	 */
	for (n = left->op4.lval->h; n; n = n->next) {
		lg = stmt_group(be, column(be, n->data), lgrp, lext, lcnt, !n->next);
		lgrp = stmt_result(be, lg, 0);
		lext = stmt_result(be, lg, 1);
		lcnt = stmt_result(be, lg, 2);
	}
	for (n = right->op4.lval->h; n; n = n->next) {
		rg = stmt_group(be, column(be, n->data), rgrp, rext, rcnt, !n->next);
		rgrp = stmt_result(be, rg, 0);
		rext = stmt_result(be, rg, 1);
		rcnt = stmt_result(be, rg, 2);
	}

	if (!lg || !rg) 
		return NULL;

	if (need_distinct(rel)) {
		lcnt = stmt_const(be, lcnt, stmt_atom_lng(be, 1));
		rcnt = stmt_const(be, rcnt, stmt_atom_lng(be, 1));
	}

	/* now find the matching groups */
	for (n = left->op4.lval->h, m = right->op4.lval->h; n && m; n = n->next, m = m->next) {
		stmt *l = column(be, n->data);
		stmt *r = column(be, m->data);

		l = stmt_project(be, lext, l);
		r = stmt_project(be, rext, r);
		list_append(lje, l);
		list_append(rje, r);
	}
	s = releqjoin(be, lje, rje, 1 /* cannot use hash */, cmp_equal_nil, 0);
	lm = stmt_result(be, s, 0);
	rm = stmt_result(be, s, 1);

	s = stmt_mirror(be, lext);
	s = stmt_tdiff(be, s, lm);

	/* first we find those missing in R */
	next = stmt_project(be, s, lext);
	ncnt = stmt_project(be, s, lcnt);
	zero = stmt_const(be, s, stmt_atom_lng(be, 0));

	/* ext, lcount, rcount */
	lext = stmt_project(be, lm, lext);
	lcnt = stmt_project(be, lm, lcnt);
	rcnt = stmt_project(be, rm, rcnt);

	/* append those missing in L */
	lext = stmt_append(be, lext, next);
	lcnt = stmt_append(be, lcnt, ncnt);
	rcnt = stmt_append(be, rcnt, zero);

 	min = sql_bind_func(sql->sa, sql->session->schema, "sql_sub", lng, lng, F_FUNC);
	s = stmt_binop(be, lcnt, rcnt, min); /* use count */

	/* now we have gid,cnt, blowup to full groupsizes */
	s = stmt_gen_group(be, lext, s);

	/* project columns of left hand expression */
	stmts = sa_list(sql->sa);
	for (n = left->op4.lval->h; n; n = n->next) {
		stmt *c1 = column(be, n->data);
		const char *rnme = NULL;
		const char *nme = column_name(sql->sa, c1);

		/* retain name via the stmt_alias */
		c1 = stmt_project(be, s, c1);

		rnme = table_name(sql->sa, c1);
		c1 = stmt_alias(be, c1, rnme, nme);
		list_append(stmts, c1);
	}
	sub = stmt_list(be, stmts);
	return rel_rename(be, rel, sub);
}

static stmt *
rel2bin_inter(backend *be, sql_rel *rel, list *refs)
{
	mvc *sql = be->mvc;
	sql_subtype *lng = sql_bind_localtype("lng");
	list *stmts; 
	node *n, *m;
	stmt *left = NULL, *right = NULL, *sub;
 	sql_subfunc *min;

	stmt *lg = NULL, *rg = NULL;
	stmt *lgrp = NULL, *rgrp = NULL;
	stmt *lext = NULL, *rext = NULL;
	stmt *lcnt = NULL, *rcnt = NULL;
	stmt *s, *lm, *rm;
	list *lje = sa_list(sql->sa);
	list *rje = sa_list(sql->sa);

	if (rel->l) /* first construct the left sub relation */
		left = subrel_bin(be, rel->l, refs);
	if (rel->r) /* first construct the right sub relation */
		right = subrel_bin(be, rel->r, refs);
	if (!left || !right) 
		return NULL;	
	left = row2cols(be, left);

	/*
	 * The multi column intersect is handled using group by's and
	 * group size counts on both sides of the intersect. We then
	 * return for each group of L with min(L.count,R.count), 
	 * number of rows.
	 */
	for (n = left->op4.lval->h; n; n = n->next) {
		lg = stmt_group(be, column(be, n->data), lgrp, lext, lcnt, !n->next);
		lgrp = stmt_result(be, lg, 0);
		lext = stmt_result(be, lg, 1);
		lcnt = stmt_result(be, lg, 2);
	}
	for (n = right->op4.lval->h; n; n = n->next) {
		rg = stmt_group(be, column(be, n->data), rgrp, rext, rcnt, !n->next);
		rgrp = stmt_result(be, rg, 0);
		rext = stmt_result(be, rg, 1);
		rcnt = stmt_result(be, rg, 2);
	}

	if (!lg || !rg) 
		return NULL;

	if (need_distinct(rel)) {
		lcnt = stmt_const(be, lcnt, stmt_atom_lng(be, 1));
		rcnt = stmt_const(be, rcnt, stmt_atom_lng(be, 1));
	}

	/* now find the matching groups */
	for (n = left->op4.lval->h, m = right->op4.lval->h; n && m; n = n->next, m = m->next) {
		stmt *l = column(be, n->data);
		stmt *r = column(be, m->data);

		l = stmt_project(be, lext, l);
		r = stmt_project(be, rext, r);
		list_append(lje, l);
		list_append(rje, r);
	}
	s = releqjoin(be, lje, rje, 1 /* cannot use hash */, cmp_equal_nil, 0);
	lm = stmt_result(be, s, 0);
	rm = stmt_result(be, s, 1);
		
	/* ext, lcount, rcount */
	lext = stmt_project(be, lm, lext);
	lcnt = stmt_project(be, lm, lcnt);
	rcnt = stmt_project(be, rm, rcnt);

 	min = sql_bind_func(sql->sa, sql->session->schema, "sql_min", lng, lng, F_FUNC);
	s = stmt_binop(be, lcnt, rcnt, min);

	/* now we have gid,cnt, blowup to full groupsizes */
	s = stmt_gen_group(be, lext, s);

	/* project columns of left hand expression */
	stmts = sa_list(sql->sa);
	for (n = left->op4.lval->h; n; n = n->next) {
		stmt *c1 = column(be, n->data);
		const char *rnme = NULL;
		const char *nme = column_name(sql->sa, c1);

		/* retain name via the stmt_alias */
		c1 = stmt_project(be, s, c1);

		rnme = table_name(sql->sa, c1);
		c1 = stmt_alias(be, c1, rnme, nme);
		list_append(stmts, c1);
	}
	sub = stmt_list(be, stmts);
	return rel_rename(be, rel, sub);
}

static stmt *
sql_reorder(backend *be, stmt *order, stmt *s) 
{
	list *l = sa_list(be->mvc->sa);
	node *n;

	for (n = s->op4.lval->h; n; n = n->next) {
		stmt *sc = n->data;
		const char *cname = column_name(be->mvc->sa, sc);
		const char *tname = table_name(be->mvc->sa, sc);

		sc = stmt_project(be, order, sc);
		sc = stmt_alias(be, sc, tname, cname );
		list_append(l, sc);
	}
	return stmt_list(be, l);
}

static sql_exp*
topn_limit( sql_rel *rel )
{
	if (rel->exps) {
		sql_exp *limit = rel->exps->h->data;

		return limit;
	}
	return NULL;
}

static sql_exp*
topn_offset( sql_rel *rel )
{
	if (rel->exps && list_length(rel->exps) > 1) {
		sql_exp *offset = rel->exps->h->next->data;

		return offset;
	}
	return NULL;
}

static stmt *
rel2bin_project(backend *be, sql_rel *rel, list *refs, sql_rel *topn)
{
	mvc *sql = be->mvc;
	list *pl; 
	node *en, *n;
	stmt *sub = NULL, *psub = NULL;
	stmt *l = NULL;

	if (topn) {
		sql_exp *le = topn_limit(topn);
		sql_exp *oe = topn_offset(topn);

		if (!le) { /* Don't push only offset */
			topn = NULL;
		} else {
			l = exp_bin(be, le, NULL, NULL, NULL, NULL, NULL, NULL);
			if (oe) {
				sql_subtype *lng = sql_bind_localtype("lng");
				sql_subfunc *add = sql_bind_func_result(sql->sa, sql->session->schema, "sql_add", lng, lng, lng);
				stmt *o = exp_bin(be, oe, NULL, NULL, NULL, NULL, NULL, NULL);
				l = stmt_binop(be, l, o, add);
			}
		}
	}

	if (!rel->exps) 
		return stmt_none(be);

	if (rel->l) { /* first construct the sub relation */
		sql_rel *l = rel->l;
		if (l->op == op_ddl) {
			sql_table *t = rel_ddl_table_get(l);

			if (t)
				sub = rel2bin_sql_table(be, t);
		} else {
			sub = subrel_bin(be, rel->l, refs);
		}
		if (!sub) 
			return NULL;
	}

	pl = sa_list(sql->sa);
	if (sub)
		pl->expected_cnt = list_length(sub->op4.lval);
	psub = stmt_list(be, pl);
	for( en = rel->exps->h; en; en = en->next ) {
		sql_exp *exp = en->data;
		stmt *s = exp_bin(be, exp, sub, psub, NULL, NULL, NULL, NULL);

		if (!s) /* error */
			return NULL;
		/* single value with limit */
		if (topn && rel->r && sub && sub->nrcols == 0)
			s = const_column(be, s);
		else if (sub && sub->nrcols >= 1 && s->nrcols == 0)
			s = stmt_const(be, bin_first_column(be, sub), s);
			
		s = stmt_rename(be, rel, exp, s);
		column_name(sql->sa, s); /* save column name */
		list_append(pl, s);
	}
	stmt_set_nrcols(psub);

	/* In case of a topn 
		if both order by and distinct: then get first order by col 
		do topn on it. Project all again! Then rest
	*/
	if (topn && rel->r) {
		list *oexps = rel->r, *npl = sa_list(sql->sa);
		/* distinct, topn returns atleast N (unique groups) */
		int distinct = need_distinct(rel);
		stmt *limit = NULL, *lpiv = NULL, *lgid = NULL; 

		for (n=oexps->h; n; n = n->next) {
			sql_exp *orderbycole = n->data; 
 			int last = (n->next == NULL);

			stmt *orderbycolstmt = exp_bin(be, orderbycole, sub, psub, NULL, NULL, NULL, NULL); 

			if (!orderbycolstmt) 
				return NULL;
			
			/* handle constants */
			orderbycolstmt = column(be, orderbycolstmt);
			if (!limit) {	/* topn based on a single column */
				limit = stmt_limit(be, orderbycolstmt, NULL, NULL, stmt_atom_lng(be, 0), l, distinct, is_ascending(orderbycole), last, 1);
			} else { 	/* topn based on 2 columns */
				limit = stmt_limit(be, orderbycolstmt, lpiv, lgid, stmt_atom_lng(be, 0), l, distinct, is_ascending(orderbycole), last, 1);
			}
			if (!limit) 
				return NULL;
			lpiv = limit;
			if (!last) {
				lpiv = stmt_result(be, limit, 0);
				lgid = stmt_result(be, limit, 1);
			}
		}

		limit = lpiv; 
		for ( n=pl->h ; n; n = n->next) 
			list_append(npl, stmt_project(be, limit, column(be, n->data)));
		psub = stmt_list(be, npl);

		/* also rebuild sub as multiple orderby expressions may use the sub table (ie aren't part of the result columns) */
		pl = sub->op4.lval;
		npl = sa_list(sql->sa);
		for ( n=pl->h ; n; n = n->next) {
			list_append(npl, stmt_project(be, limit, column(be, n->data))); 
		}
		sub = stmt_list(be, npl);
	}
	if (need_distinct(rel)) {
		stmt *distinct = NULL;
		psub = rel2bin_distinct(be, psub, &distinct);
		/* also rebuild sub as multiple orderby expressions may use the sub table (ie aren't part of the result columns) */
		if (sub) {
			list *npl = sa_list(sql->sa);
			
			pl = sub->op4.lval;
			for ( n=pl->h ; n; n = n->next) 
				list_append(npl, stmt_project(be, distinct, column(be, n->data))); 
			sub = stmt_list(be, npl);
		}
	}
	if (/*(!topn || need_distinct(rel)) &&*/ rel->r) {
		list *oexps = rel->r;
		stmt *orderby_ids = NULL, *orderby_grp = NULL;

		for (en = oexps->h; en; en = en->next) {
			stmt *orderby = NULL;
			sql_exp *orderbycole = en->data; 
			stmt *orderbycolstmt = exp_bin(be, orderbycole, sub, psub, NULL, NULL, NULL, NULL); 

			if (!orderbycolstmt) {
				assert(0);
				return NULL;
			}
			/* single values don't need sorting */
			if (orderbycolstmt->nrcols == 0) {
				orderby_ids = NULL;
				break;
			}
			if (orderby_ids)
				orderby = stmt_reorder(be, orderbycolstmt, is_ascending(orderbycole), orderby_ids, orderby_grp);
			else
				orderby = stmt_order(be, orderbycolstmt, is_ascending(orderbycole));
			orderby_ids = stmt_result(be, orderby, 1);
			orderby_grp = stmt_result(be, orderby, 2);
		}
		if (orderby_ids)
			psub = sql_reorder(be, orderby_ids, psub);
	}
	return psub;
}

static stmt *
rel2bin_predicate(backend *be) 
{
	return const_column(be, stmt_bool(be, 1));
}

static stmt *
rel2bin_select(backend *be, sql_rel *rel, list *refs)
{
	mvc *sql = be->mvc;
	list *l; 
	node *en, *n;
	stmt *sub = NULL, *sel = NULL;
	stmt *predicate = NULL;

	if (rel->l) { /* first construct the sub relation */
		sub = subrel_bin(be, rel->l, refs);
		if (!sub) 
			return NULL;	
		sub = row2cols(be, sub);
	}
	if (!sub && !predicate) 
		predicate = rel2bin_predicate(be);
	/*
	else if (!predicate)
		predicate = stmt_const(be, bin_first_column(be, sub), stmt_bool(be, 1));
		*/
	if (!rel->exps || !rel->exps->h) {
		if (sub)
			return sub;
		if (predicate)
			return predicate;
		return stmt_const(be, bin_first_column(be, sub), stmt_bool(be, 1));
	}
	if (!sub && predicate) {
		list *l = sa_list(sql->sa);
		assert(predicate);
		append(l, predicate);
		sub = stmt_list(be, l);
	}
	/* handle possible index lookups */
	/* expressions are in index order ! */
	if (sub && (en = rel->exps->h) != NULL) { 
		sql_exp *e = en->data;
		prop *p;

		if ((p=find_prop(e->p, PROP_HASHCOL)) != NULL) {
			sql_idx *i = p->value;
			
			sel = rel2bin_hash_lookup(be, rel, sub, NULL, i, en);
		}
	} 
	for( en = rel->exps->h; en; en = en->next ) {
		sql_exp *e = en->data;
		stmt *s = exp_bin(be, e, sub, NULL, NULL, NULL, NULL, sel);

		if (!s) {
			assert(0);
			return NULL;
		}
		if (s->nrcols == 0){
			if (!predicate)
				predicate = stmt_const(be, bin_first_column(be, sub), stmt_bool(be, 1));
			sel = stmt_uselect(be, predicate, s, cmp_equal, sel, 0);
		} else if (e->type != e_cmp) {
			sel = stmt_uselect(be, s, stmt_bool(be, 1), cmp_equal, NULL, 0);
		} else {
			sel = s;
		}
	}

	/* construct relation */
	l = sa_list(sql->sa);
	if (sub && sel) {
		for( n = sub->op4.lval->h; n; n = n->next ) {
			stmt *col = n->data;
	
			if (col->nrcols == 0) /* constant */
				col = stmt_const(be, sel, col);
			else
				col = stmt_project(be, sel, col);
			list_append(l, col);
		}
	}
	return stmt_list(be, l);
}

static stmt *
rel2bin_groupby(backend *be, sql_rel *rel, list *refs)
{
	mvc *sql = be->mvc;
	list *l, *aggrs, *gbexps = sa_list(sql->sa);
	node *n, *en;
	stmt *sub = NULL, *cursub;
	stmt *groupby = NULL, *grp = NULL, *ext = NULL, *cnt = NULL;

	if (rel->l) { /* first construct the sub relation */
		sub = subrel_bin(be, rel->l, refs);
		if (!sub)
			return NULL;	
	}

	if (sub && sub->type == st_list && sub->op4.lval->h && !((stmt*)sub->op4.lval->h->data)->nrcols) {
		list *newl = sa_list(sql->sa);
		node *n;

		for(n=sub->op4.lval->h; n; n = n->next) {
			const char *cname = column_name(sql->sa, n->data);
			const char *tname = table_name(sql->sa, n->data);
			stmt *s = column(be, n->data);

			s = stmt_alias(be, s, tname, cname );
			append(newl, s);
		}
		sub = stmt_list(be, newl);
	}

	/* groupby columns */

	/* Keep groupby columns, sub that they can be lookup in the aggr list */
	if (rel->r) {
		list *exps = rel->r; 

		for( en = exps->h; en; en = en->next ) {
			sql_exp *e = en->data; 
			stmt *gbcol = exp_bin(be, e, sub, NULL, NULL, NULL, NULL, NULL); 
	
			if (!gbcol) {
				assert(0);
				return NULL;
			}
			if (!gbcol->nrcols)
				gbcol = stmt_const(be, bin_first_column(be, sub), gbcol);
			groupby = stmt_group(be, gbcol, grp, ext, cnt, !en->next);
			grp = stmt_result(be, groupby, 0);
			ext = stmt_result(be, groupby, 1);
			cnt = stmt_result(be, groupby, 2);
			gbcol = stmt_alias(be, gbcol, exp_find_rel_name(e), exp_name(e));
			list_append(gbexps, gbcol);
		}
	}
	/* now aggregate */
	l = sa_list(sql->sa);
	aggrs = rel->exps;
	cursub = stmt_list(be, l);
	for( n = aggrs->h; n; n = n->next ) {
		sql_exp *aggrexp = n->data;

		stmt *aggrstmt = NULL;

		/* first look in the current aggr list (l) and group by column list */
		if (l && !aggrstmt && aggrexp->type == e_column) 
			aggrstmt = list_find_column(be, l, aggrexp->l, aggrexp->r);
		if (gbexps && !aggrstmt && aggrexp->type == e_column) {
			aggrstmt = list_find_column(be, gbexps, aggrexp->l, aggrexp->r);
			if (aggrstmt && groupby) {
				aggrstmt = stmt_project(be, ext, aggrstmt);
				if (list_length(gbexps) == 1) 
					aggrstmt->key = 1;
			}
		}

		if (!aggrstmt)
			aggrstmt = exp_bin(be, aggrexp, sub, NULL, grp, ext, cnt, NULL); 
		/* maybe the aggr uses intermediate results of this group by,
		   therefore we pass the group by columns too 
		 */
		if (!aggrstmt) 
			aggrstmt = exp_bin(be, aggrexp, sub, cursub, NULL, NULL, NULL, NULL); 
		if (!aggrstmt) {
			assert(0);
			return NULL;
		}

		aggrstmt = stmt_rename(be, rel, aggrexp, aggrstmt);
		list_append(l, aggrstmt);
	}
	stmt_set_nrcols(cursub);
	return cursub;
}

static stmt *
rel2bin_topn(backend *be, sql_rel *rel, list *refs)
{
	mvc *sql = be->mvc;
	sql_exp *oe = NULL, *le = NULL;
	stmt *sub = NULL, *l = NULL, *o = NULL;
	node *n;

	if (rel->l) { /* first construct the sub relation */
		sql_rel *rl = rel->l;

		if (rl->op == op_project) {
			sub = rel2bin_project(be, rl, refs, rel);
		} else {
			sub = subrel_bin(be, rl, refs);
		}
	}
	if (!sub) 
		return NULL;	

	le = topn_limit(rel);
	oe = topn_offset(rel);

	n = sub->op4.lval->h;
	if (n) {
		stmt *limit = NULL, *sc = n->data;
		const char *cname = column_name(sql->sa, sc);
		const char *tname = table_name(sql->sa, sc);
		list *newl = sa_list(sql->sa);

		if (le)
			l = exp_bin(be, le, NULL, NULL, NULL, NULL, NULL, NULL);
		if (oe)
			o = exp_bin(be, oe, NULL, NULL, NULL, NULL, NULL, NULL);

		if (!l) 
			l = stmt_atom_lng_nil(be);
		if (!o)
			o = stmt_atom_lng(be, 0);

		sc = column(be, sc);
		limit = stmt_limit(be, stmt_alias(be, sc, tname, cname), NULL, NULL, o, l, 0,0,0,0);

		for ( ; n; n = n->next) {
			stmt *sc = n->data;
			const char *cname = column_name(sql->sa, sc);
			const char *tname = table_name(sql->sa, sc);
		
			sc = column(be, sc);
			sc = stmt_project(be, limit, sc);
			list_append(newl, stmt_alias(be, sc, tname, cname));
		}
		sub = stmt_list(be, newl);
	}
	return sub;
}

static stmt *
rel2bin_sample(backend *be, sql_rel *rel, list *refs)
{
	mvc *sql = be->mvc;
	list *newl;
	stmt *sub = NULL, *s = NULL, *sample = NULL;
	node *n;

	if (rel->l) /* first construct the sub relation */
		sub = subrel_bin(be, rel->l, refs);
	if (!sub)
		return NULL;

	n = sub->op4.lval->h;
	newl = sa_list(sql->sa);

	if (n) {
		stmt *sc = n->data;
		const char *cname = column_name(sql->sa, sc);
		const char *tname = table_name(sql->sa, sc);

		s = exp_bin(be, rel->exps->h->data, NULL, NULL, NULL, NULL, NULL, NULL);

		if (!s)
			s = stmt_atom_lng_nil(be);

		sc = column(be, sc);
		sample = stmt_sample(be, stmt_alias(be, sc, tname, cname),s);

		for ( ; n; n = n->next) {
			stmt *sc = n->data;
			const char *cname = column_name(sql->sa, sc);
			const char *tname = table_name(sql->sa, sc);
		
			sc = column(be, sc);
			sc = stmt_project(be, sample, sc);
			list_append(newl, stmt_alias(be, sc, tname, cname));
		}
	}
	sub = stmt_list(be, newl);
	return sub;
}

stmt *
sql_parse(backend *be, sql_allocator *sa, char *query, char mode)
{
	mvc *m = be->mvc;
	mvc *o = NULL;
	stmt *sq = NULL;
	buffer *b;
	char *n;
	int len = _strlen(query);
	stream *buf;

 	if (THRhighwater())
		return sql_error(m, 10, "SELECT: too many nested operators");

	o = MNEW(mvc);
	if (!o)
		return NULL;
	*o = *m;

	m->qc = NULL;

	m->caching = 0;
	m->emode = mode;

	b = (buffer*)GDKmalloc(sizeof(buffer));
	if (b == 0)
		return sql_error(m, 02, MAL_MALLOC_FAIL);
	n = GDKmalloc(len + 1 + 1);
	if (n == 0)
		return sql_error(m, 02, MAL_MALLOC_FAIL);
	strncpy(n, query, len);
	query = n;
	query[len] = '\n';
	query[len+1] = 0;
	len++;
	buffer_init(b, query, len);
	buf = buffer_rastream(b, "sqlstatement");
	scanner_init( &m->scanner, bstream_create(buf, b->len), NULL);
	m->scanner.mode = LINE_1; 
	bstream_next(m->scanner.rs);

	m->params = NULL;
	m->argc = 0;
	m->sym = NULL;
	m->errstr[0] = '\0';
	m->errstr[ERRSIZE-1] = '\0';

	/* create private allocator */
	m->sa = (sa)?sa:sa_create();

	if (sqlparse(m) || !m->sym) {
		/* oops an error */
		snprintf(m->errstr, ERRSIZE, "An error occurred when executing "
				"internal query: %s", query);
	} else {
		sql_rel *r = rel_semantic(m, m->sym);

		if (r) {
			r = rel_optimizer(m, r);
			sq = rel_bin(be, r);
		}
	}

	GDKfree(query);
	GDKfree(b);
	bstream_destroy(m->scanner.rs);
	if (m->sa && m->sa != sa)
		sa_destroy(m->sa);
	m->sym = NULL;
	{
		char *e = NULL;
		int status = m->session->status;
		int sizevars = m->sizevars, topvars = m->topvars;
		sql_var *vars = m->vars;
		/* cascade list maybe removed */
		list *cascade_action = m->cascade_action;

		if (m->session->status || m->errstr[0]) {
			e = _STRDUP(m->errstr);
			if (!e) {
				_DELETE(o);
				return NULL;
			}
		}
		*m = *o;
		m->sizevars = sizevars;
		m->topvars = topvars;
		m->vars = vars;
		m->session->status = status;
		m->cascade_action = cascade_action;
		if (e) {
			strncpy(m->errstr, e, ERRSIZE);
			m->errstr[ERRSIZE - 1] = '\0';
			_DELETE(e);
		}
	}
	_DELETE(o);
	return sq;
}

static stmt *
stmt_selectnonil( backend *be, stmt *col, stmt *s )
{
	sql_subtype *t = tail_type(col);
	stmt *n = stmt_atom(be, atom_general(be->mvc->sa, t, NULL));
	stmt *nn = stmt_uselect2(be, col, n, n, 3, s, 1);
	return nn;
}

static stmt *
stmt_selectnil( backend *be, stmt *col)
{
	sql_subtype *t = tail_type(col);
	stmt *n = stmt_atom(be, atom_general(be->mvc->sa, t, NULL));
	stmt *nn = stmt_uselect2(be, col, n, n, 3, NULL, 0);
	return nn;
}

static stmt *
insert_check_ukey(backend *be, list *inserts, sql_key *k, stmt *idx_inserts)
{
	mvc *sql = be->mvc;
/* pkey's cannot have NULLs, ukeys however can
   current implementation switches on 'NOT NULL' on primary key columns */

	char *msg = NULL;
	stmt *res;

	sql_subtype *lng = sql_bind_localtype("lng");
	sql_subaggr *cnt = sql_bind_aggr(sql->sa, sql->session->schema, "count", NULL);
	sql_subtype *bt = sql_bind_localtype("bit");
	stmt *dels = stmt_tid(be, k->t, 0);
	sql_subfunc *ne = sql_bind_func_result(sql->sa, sql->session->schema, "<>", lng, lng, bt);

	if (list_length(k->columns) > 1) {
		node *m;
		stmt *s = list_fetch(inserts, 0), *ins = s;
		sql_subaggr *sum;
		stmt *ssum = NULL;
		stmt *col = NULL;

		s = ins;
		/* 1st stage: find out if original contains same values */
		if (s->key && s->nrcols == 0) {
			s = NULL;
			if (k->idx && hash_index(k->idx->type))
				s = stmt_uselect(be, stmt_idx(be, k->idx, dels), idx_inserts, cmp_equal, s, 0);
			for (m = k->columns->h; m; m = m->next) {
				sql_kc *c = m->data;
				stmt *cs = list_fetch(inserts, c->c->colnr); 

				col = stmt_col(be, c->c, dels);
				if ((k->type == ukey) && stmt_has_null(col)) {
					stmt *nn = stmt_selectnonil(be, col, s);
					s = stmt_uselect( be, col, cs, cmp_equal, nn, 0);
				} else {
					s = stmt_uselect( be, col, cs, cmp_equal, s, 0);
				}
			}
		} else {
			list *lje = sa_list(sql->sa);
			list *rje = sa_list(sql->sa);
			if (k->idx && hash_index(k->idx->type)) {
				list_append(lje, stmt_idx(be, k->idx, dels));
				list_append(rje, idx_inserts);
			}
			for (m = k->columns->h; m; m = m->next) {
				sql_kc *c = m->data;
				stmt *cs = list_fetch(inserts, c->c->colnr); 

				col = stmt_col(be, c->c, dels);
				list_append(lje, col);
				list_append(rje, cs);
			}
			s = releqjoin(be, lje, rje, 1 /* hash used */, cmp_equal, 0);
			s = stmt_result(be, s, 0);
		}
		s = stmt_binop(be, stmt_aggr(be, s, NULL, NULL, cnt, 1, 0), stmt_atom_lng(be, 0), ne);

		/* 2e stage: find out if inserted are unique */
		if ((!idx_inserts && ins->nrcols) || (idx_inserts && idx_inserts->nrcols)) {	/* insert columns not atoms */
			sql_subfunc *or = sql_bind_func_result(sql->sa, sql->session->schema, "or", bt, bt, bt);
			stmt *orderby_ids = NULL, *orderby_grp = NULL;

			/* implementation uses sort key check */
			for (m = k->columns->h; m; m = m->next) {
				sql_kc *c = m->data;
				stmt *orderby;
				stmt *cs = list_fetch(inserts, c->c->colnr); 

				if (orderby_grp)
					orderby = stmt_reorder(be, cs, 1, orderby_ids, orderby_grp);
				else
					orderby = stmt_order(be, cs, 1);
				orderby_ids = stmt_result(be, orderby, 1);
				orderby_grp = stmt_result(be, orderby, 2);
			}

			if (!orderby_grp || !orderby_ids)
				return NULL;

			sum = sql_bind_aggr(sql->sa, sql->session->schema, "not_unique", tail_type(orderby_grp));
			ssum = stmt_aggr(be, orderby_grp, NULL, NULL, sum, 1, 0);
			/* combine results */
			s = stmt_binop(be, s, ssum, or);
		}

		if (k->type == pkey) {
			msg = sa_message(sql->sa, "INSERT INTO: PRIMARY KEY constraint '%s.%s' violated", k->t->base.name, k->base.name);
		} else {
			msg = sa_message(sql->sa, "INSERT INTO: UNIQUE constraint '%s.%s' violated", k->t->base.name, k->base.name);
		}
		res = stmt_exception(be, s, msg, 00001);
	} else {		/* single column key */
		sql_kc *c = k->columns->h->data;
		stmt *s = list_fetch(inserts, c->c->colnr), *h = s;

		s = stmt_col(be, c->c, dels);
		if ((k->type == ukey) && stmt_has_null(s)) {
			stmt *nn = stmt_selectnonil(be, s, NULL);
			s = stmt_project(be, nn, s);
		}
		if (h->nrcols) {
			s = stmt_join(be, s, h, 0, cmp_equal);
			/* s should be empty */
			s = stmt_result(be, s, 0);
			s = stmt_aggr(be, s, NULL, NULL, cnt, 1, 0);
		} else {
			s = stmt_uselect(be, s, h, cmp_equal, NULL, 0);
			/* s should be empty */
			s = stmt_aggr(be, s, NULL, NULL, cnt, 1, 0);
		}
		/* s should be empty */
		s = stmt_binop(be, s, stmt_atom_lng(be, 0), ne);

		/* 2e stage: find out if inserts are unique */
		if (h->nrcols) {	/* insert multiple atoms */
			sql_subaggr *sum;
			stmt *count_sum = NULL;
			sql_subfunc *or = sql_bind_func_result(sql->sa, sql->session->schema, "or", bt, bt, bt);
			stmt *ssum, *ss;

			stmt *g = list_fetch(inserts, c->c->colnr), *ins = g;

			/* inserted vaules may be null */
			if ((k->type == ukey) && stmt_has_null(ins)) {
				stmt *nn = stmt_selectnonil(be, ins, NULL);
				ins = stmt_project(be, nn, ins);
			}
		
			g = stmt_group(be, ins, NULL, NULL, NULL, 1);
			ss = stmt_result(be, g, 2); /* use count */
			/* (count(ss) <> sum(ss)) */
			sum = sql_bind_aggr(sql->sa, sql->session->schema, "sum", lng);
			ssum = stmt_aggr(be, ss, NULL, NULL, sum, 1, 0);
			ssum = sql_Nop_(be, "ifthenelse", sql_unop_(be, NULL, "isnull", ssum), stmt_atom_lng(be, 0), ssum, NULL);
			count_sum = stmt_binop(be, check_types(be, tail_type(ssum), stmt_aggr(be, ss, NULL, NULL, cnt, 1, 0), type_equal), ssum, ne);

			/* combine results */
			s = stmt_binop(be, s, count_sum, or);
		}
		if (k->type == pkey) {
			msg = sa_message( sql->sa,"INSERT INTO: PRIMARY KEY constraint '%s.%s' violated", k->t->base.name, k->base.name);
		} else {
			msg = sa_message(sql->sa, "INSERT INTO: UNIQUE constraint '%s.%s' violated", k->t->base.name, k->base.name);
		}
		res = stmt_exception(be, s, msg, 00001);
	}
	return res;
}

static stmt *
insert_check_fkey(backend *be, list *inserts, sql_key *k, stmt *idx_inserts, stmt *pin)
{
	mvc *sql = be->mvc;
	char *msg = NULL;
	stmt *cs = list_fetch(inserts, 0), *s = cs;
	sql_subtype *lng = sql_bind_localtype("lng");
	sql_subaggr *cnt = sql_bind_aggr(sql->sa, sql->session->schema, "count", NULL);
	sql_subtype *bt = sql_bind_localtype("bit");
	sql_subfunc *ne = sql_bind_func_result(sql->sa, sql->session->schema, "<>", lng, lng, bt);

	if (pin && list_length(pin->op4.lval)) 
		s = pin->op4.lval->h->data;
	if (s->key && s->nrcols == 0) {
		s = stmt_binop(be, stmt_aggr(be, idx_inserts, NULL, NULL, cnt, 1, 0), stmt_atom_lng(be, 1), ne);
	} else {
		/* releqjoin.count <> inserts[col1].count */
		s = stmt_binop(be, stmt_aggr(be, idx_inserts, NULL, NULL, cnt, 1, 0), stmt_aggr(be, s, NULL, NULL, cnt, 1, 0), ne);
	}

	/* s should be empty */
	msg = sa_message(sql->sa, "INSERT INTO: FOREIGN KEY constraint '%s.%s' violated", k->t->base.name, k->base.name);
	return stmt_exception(be, s, msg, 00001);
}

static stmt *
sql_insert_key(backend *be, list *inserts, sql_key *k, stmt *idx_inserts, stmt *pin)
{
	/* int insert = 1;
	 * while insert and has u/pkey and not defered then
	 *      if u/pkey values exist then
	 *              insert = 0
	 * while insert and has fkey and not defered then
	 *      find id of corresponding u/pkey  
	 *      if (!found)
	 *              insert = 0
	 * if insert
	 *      insert values
	 *      insert fkey/pkey index
	 */
	if (k->type == pkey || k->type == ukey) {
		return insert_check_ukey(be, inserts, k, idx_inserts );
	} else {		/* foreign keys */
		return insert_check_fkey(be, inserts, k, idx_inserts, pin );
	}
}

static void
sql_stack_add_inserted( mvc *sql, const char *name, sql_table *t, stmt **updates) 
{
	/* Put single relation of updates and old values on to the stack */
	sql_rel *r = NULL;
	node *n;
	list *exps = sa_list(sql->sa);
	trigger_input *ti = SA_NEW(sql->sa, trigger_input);

	ti->t = t;
	ti->tids = NULL;
	ti->updates = updates;
	ti->type = 1;
	ti->nn = name;
	for (n = t->columns.set->h; n; n = n->next) {
		sql_column *c = n->data;
		sql_exp *ne = exp_column(sql->sa, name, c->base.name, &c->type, CARD_MULTI, c->null, 0);

		append(exps, ne);
	}
	r = rel_table_func(sql->sa, NULL, NULL, exps, 2);
	r->l = ti;

	stack_push_rel_view(sql, name, r);
}

static int
sql_insert_triggers(backend *be, sql_table *t, stmt **updates, int time)
{
	mvc *sql = be->mvc;
	node *n;
	int res = 1;

	if (!t->triggers.set)
		return res;

	for (n = t->triggers.set->h; n; n = n->next) {
		sql_trigger *trigger = n->data;

		stack_push_frame(sql, "OLD-NEW");
		if (trigger->event == 0 && trigger->time == time) { 
			stmt *s = NULL;
			const char *n = trigger->new_name;

			/* add name for the 'inserted' to the stack */
			if (!n) n = "new"; 
	
			sql_stack_add_inserted(sql, n, t, updates);
			s = sql_parse(be, sql->sa, trigger->statement, m_instantiate);
			
			if (!s) 
				return 0;
		}
		stack_pop_frame(sql);
	}
	return res;
}

static void 
sql_insert_check_null(backend *be, sql_table *t, list *inserts) 
{
	mvc *sql = be->mvc;
	node *m, *n;
	sql_subaggr *cnt = sql_bind_aggr(sql->sa, sql->session->schema, "count", NULL);

	for (n = t->columns.set->h, m = inserts->h; n && m; 
		n = n->next, m = m->next) {
		stmt *i = m->data;
		sql_column *c = n->data;

		if (!c->null) {
			stmt *s = i;
			char *msg = NULL;

			if (!(s->key && s->nrcols == 0)) {
				s = stmt_selectnil(be, i);
				s = stmt_aggr(be, s, NULL, NULL, cnt, 1, 0);
			} else {
				sql_subfunc *isnil = sql_bind_func(sql->sa, sql->session->schema, "isnull", &c->type, NULL, F_FUNC);

				s = stmt_unop(be, i, isnil);
			}
			msg = sa_message(sql->sa, "INSERT INTO: NOT NULL constraint violated for column %s.%s", c->t->base.name, c->base.name);
			(void)stmt_exception(be, s, msg, 00001);
		}
	}
}

static stmt ** 
table_update_stmts(mvc *sql, sql_table *t, int *Len)
{
	stmt **updates;
	int i, len = list_length(t->columns.set);
	node *m;

	*Len = len;
	updates = SA_NEW_ARRAY(sql->sa, stmt *, len);
	for (m = t->columns.set->h, i = 0; m; m = m->next, i++) {
		sql_column *c = m->data;

		/* update the column number, for correct array access */
		c->colnr = i;
		updates[i] = NULL;
	}
	return updates;
}

static stmt *
rel2bin_insert(backend *be, sql_rel *rel, list *refs)
{
	mvc *sql = be->mvc;
	list *l;
	stmt *inserts = NULL, *insert = NULL, *s, *ddl = NULL, *pin = NULL, **updates;
	int idx_ins = 0, constraint = 1, len = 0;
	node *n, *m;
	sql_rel *tr = rel->l, *prel = rel->r;
	sql_table *t = NULL;

	if ((rel->flag&UPD_NO_CONSTRAINT)) 
		constraint = 0;
	if ((rel->flag&UPD_COMP)) {  /* special case ! */
		idx_ins = 1;
		prel = rel->l;
		rel = rel->r;
		tr = rel->l;
	}
	if (tr->op == op_basetable) {
		t = tr->l;
	} else {
		ddl = subrel_bin(be, tr, refs);
		if (!ddl)
			return NULL;
		t = rel_ddl_table_get(tr);
	}

	if (rel->r) /* first construct the inserts relation */
		inserts = subrel_bin(be, rel->r, refs);

	if (!inserts)
		return NULL;	

	if (idx_ins)
		pin = refs_find_rel(refs, prel);

	if (constraint)
		sql_insert_check_null(be, t, inserts->op4.lval);

	l = sa_list(sql->sa);

	updates = table_update_stmts(sql, t, &len); 
	for (n = t->columns.set->h, m = inserts->op4.lval->h; n && m; n = n->next, m = m->next) {
		sql_column *c = n->data;

		updates[c->colnr] = m->data;
	}

/* before */
	if (!sql_insert_triggers(be, t, updates, 0)) 
		return sql_error(sql, 02, "INSERT INTO: triggers failed for table '%s'", t->base.name);

	if (t->idxs.set)
	for (n = t->idxs.set->h; n && m; n = n->next, m = m->next) {
		stmt *is = m->data;
		sql_idx *i = n->data;

		if ((hash_index(i->type) && list_length(i->columns) <= 1) ||
		    i->type == no_idx)
			is = NULL;
		if (i->key && constraint) {
			stmt *ckeys = sql_insert_key(be, inserts->op4.lval, i->key, is, pin);

			list_append(l, ckeys);
		}
		if (!insert)
			insert = is;
		if (is)
			is = stmt_append_idx(be, i, is);
	}

	for (n = t->columns.set->h, m = inserts->op4.lval->h; 
		n && m; n = n->next, m = m->next) {

		stmt *ins = m->data;
		sql_column *c = n->data;

		insert = stmt_append_col(be, c, ins, rel->flag&UPD_LOCKED);
		append(l,insert);
	}
	if (!insert)
		return NULL;

	if (!sql_insert_triggers(be, t, updates, 1)) 
		return sql_error(sql, 02, "INSERT INTO: triggers failed for table '%s'", t->base.name);
	if (ddl) {
		list_prepend(l, ddl);
	} else {
		if (insert->op1->nrcols == 0) {
			s = stmt_atom_lng(be, 1);
		} else {
			s = stmt_aggr(be, insert->op1, NULL, NULL, sql_bind_aggr(sql->sa, sql->session->schema, "count", NULL), 1, 0);
		}
		return s;
	}
	return stmt_list(be, l);
}

static int
is_idx_updated(sql_idx * i, stmt **updates)
{
	int update = 0;
	node *m;

	for (m = i->columns->h; m; m = m->next) {
		sql_kc *ic = m->data;

		if (updates[ic->c->colnr]) {
			update = 1;
			break;
		}
	}
	return update;
}

static int
first_updated_col(stmt **updates, int cnt)
{
	int i;

	for (i = 0; i < cnt; i++) {
		if (updates[i])
			return i;
	}
	return -1;
}

static stmt *
update_check_ukey(backend *be, stmt **updates, sql_key *k, stmt *tids, stmt *idx_updates, int updcol)
{
	mvc *sql = be->mvc;
	char *msg = NULL;
	stmt *res = NULL;

	sql_subtype *lng = sql_bind_localtype("lng");
	sql_subaggr *cnt = sql_bind_aggr(sql->sa, sql->session->schema, "count", NULL);
	sql_subtype *bt = sql_bind_localtype("bit");
	sql_subfunc *ne;

	(void)tids;
	ne = sql_bind_func_result(sql->sa, sql->session->schema, "<>", lng, lng, bt);
	if (list_length(k->columns) > 1) {
		stmt *dels = stmt_tid(be, k->t, 0);
		node *m;
		stmt *s = NULL;

		/* 1st stage: find out if original (without the updated) 
			do not contain the same values as the updated values. 
			This is done using a relation join and a count (which 
			should be zero)
	 	*/
		if (!isNew(k)) {
			stmt *nu_tids = stmt_tdiff(be, dels, tids); /* not updated ids */
			list *lje = sa_list(sql->sa);
			list *rje = sa_list(sql->sa);

			if (k->idx && hash_index(k->idx->type)) {
				list_append(lje, stmt_idx(be, k->idx, nu_tids));
				list_append(rje, idx_updates);
			}
			for (m = k->columns->h; m; m = m->next) {
				sql_kc *c = m->data;
				stmt *upd;

				assert(updates);
				if (updates[c->c->colnr]) {
					upd = updates[c->c->colnr];
				} else {
					upd = stmt_project(be, tids, stmt_col(be, c->c, dels));
				}
				list_append(lje, stmt_col(be, c->c, nu_tids));
				list_append(rje, upd);
			}
			s = releqjoin(be, lje, rje, 1 /* hash used */, cmp_equal, 0);
			s = stmt_result(be, s, 0);
			s = stmt_binop(be, stmt_aggr(be, s, NULL, NULL, cnt, 1, 0), stmt_atom_lng(be, 0), ne);
		}

		/* 2e stage: find out if the updated are unique */
		if (!updates || updates[updcol]->nrcols) {	/* update columns not atoms */
			sql_subaggr *sum;
			stmt *count_sum = NULL, *ssum;
			stmt *g = NULL, *grp = NULL, *ext = NULL, *Cnt = NULL;
			stmt *cand = NULL;
			stmt *ss;
			sql_subfunc *or = sql_bind_func_result(sql->sa, sql->session->schema, "or", bt, bt, bt);

			/* also take the hopefully unique hash keys, to reduce
			   (re)group costs */
			if (k->idx && hash_index(k->idx->type)) {
				g = stmt_group(be, idx_updates, grp, ext, Cnt, 0);
				grp = stmt_result(be, g, 0);
				ext = stmt_result(be, g, 1);
				Cnt = stmt_result(be, g, 2);

				/* continue only with groups with a cnt > 1 */
				cand = stmt_uselect(be, Cnt, stmt_atom_lng(be, 1), cmp_gt, NULL, 0);
				/* project cand on ext and Cnt */
				Cnt = stmt_project(be, cand, Cnt);
				ext = stmt_project(be, cand, ext);

				/* join groups with extend to retrieve all oid's of the original
				 * bat that belong to a group with Cnt >1 */
				g = stmt_join(be, grp, ext, 0, cmp_equal);
				cand = stmt_result(be, g, 0);
				grp = stmt_project(be, cand, grp);
			}

			for (m = k->columns->h; m; m = m->next) {
				sql_kc *c = m->data;
				stmt *upd;

				if (updates && updates[c->c->colnr]) {
					upd = updates[c->c->colnr];
					/*
				} else if (updates) {
					//assert(0);
					//upd = updates[updcol]->op1;
					//upd = stmt_project(be, upd, stmt_col(be, c->c, dels));
					upd = stmt_project(be, tids, stmt_col(be, c->c, dels));
					*/
				} else {
					upd = stmt_project(be, tids, stmt_col(be, c->c, dels));
				}

				/* apply cand list first */
				if (cand)
					upd = stmt_project(be, cand, upd);

				/* remove nulls */
				if ((k->type == ukey) && stmt_has_null(upd)) {
					stmt *nn = stmt_selectnonil(be, upd, NULL);
					upd = stmt_project(be, nn, upd);
					if (grp)
						grp = stmt_project(be, nn, grp);
					if (cand)
						cand = stmt_project(be, nn, cand);
				}

				/* apply group by on groups with Cnt > 1 */
				g = stmt_group(be, upd, grp, ext, Cnt, !m->next);
				grp = stmt_result(be, g, 0);
				ext = stmt_result(be, g, 1);
				Cnt = stmt_result(be, g, 2);
			}
			ss = Cnt; /* use count */
			/* (count(ss) <> sum(ss)) */
			sum = sql_bind_aggr(sql->sa, sql->session->schema, "sum", lng);
			ssum = stmt_aggr(be, ss, NULL, NULL, sum, 1, 0);
			ssum = sql_Nop_(be, "ifthenelse", sql_unop_(be, NULL, "isnull", ssum), stmt_atom_lng(be, 0), ssum, NULL);
			count_sum = stmt_binop(be, stmt_aggr(be, ss, NULL, NULL, cnt, 1, 0), check_types(be, lng, ssum, type_equal), ne);

			/* combine results */
			if (s) 
				s = stmt_binop(be, s, count_sum, or);
			else
				s = count_sum;
		}

		if (k->type == pkey) {
			msg = sa_message(sql->sa, "UPDATE: PRIMARY KEY constraint '%s.%s' violated", k->t->base.name, k->base.name);
		} else {
			msg = sa_message(sql->sa, "UPDATE: UNIQUE constraint '%s.%s' violated", k->t->base.name, k->base.name);
		}
		res = stmt_exception(be, s, msg, 00001);
	} else {		/* single column key */
		stmt *dels = stmt_tid(be, k->t, 0);
		sql_kc *c = k->columns->h->data;
		stmt *s = NULL, *h = NULL, *o;

		/* s should be empty */
		if (!isNew(k)) {
			stmt *nu_tids = stmt_tdiff(be, dels, tids); /* not updated ids */
			assert (updates);

			h = updates[c->c->colnr];
			o = stmt_col(be, c->c, nu_tids);
			s = stmt_join(be, o, h, 0, cmp_equal);
			s = stmt_result(be, s, 0);
			s = stmt_binop(be, stmt_aggr(be, s, NULL, NULL, cnt, 1, 0), stmt_atom_lng(be, 0), ne);
		}

		/* 2e stage: find out if updated are unique */
		if (!h || h->nrcols) {	/* update columns not atoms */
			sql_subaggr *sum;
			stmt *count_sum = NULL;
			sql_subfunc *or = sql_bind_func_result(sql->sa, sql->session->schema, "or", bt, bt, bt);
			stmt *ssum, *ss;
			stmt *upd;
			stmt *g;

			if (updates) {
 				upd = updates[c->c->colnr];
			} else {
 				upd = stmt_col(be, c->c, dels);
			}

			/* remove nulls */
			if ((k->type == ukey) && stmt_has_null(upd)) {
				stmt *nn = stmt_selectnonil(be, upd, NULL);
				upd = stmt_project(be, nn, upd);
			}

			g = stmt_group(be, upd, NULL, NULL, NULL, 1);
			ss = stmt_result(be, g, 2); /* use count */

			/* (count(ss) <> sum(ss)) */
			sum = sql_bind_aggr(sql->sa, sql->session->schema, "sum", lng);
			ssum = stmt_aggr(be, ss, NULL, NULL, sum, 1, 0);
			ssum = sql_Nop_(be, "ifthenelse", sql_unop_(be, NULL, "isnull", ssum), stmt_atom_lng(be, 0), ssum, NULL);
			count_sum = stmt_binop(be, check_types(be, tail_type(ssum), stmt_aggr(be, ss, NULL, NULL, cnt, 1, 0), type_equal), ssum, ne);

			/* combine results */
			if (s)
				s = stmt_binop(be, s, count_sum, or);
			else
				s = count_sum;
		}

		if (k->type == pkey) {
			msg = sa_message(sql->sa, "UPDATE: PRIMARY KEY constraint '%s.%s' violated", k->t->base.name, k->base.name);
		} else {
			msg = sa_message(sql->sa, "UPDATE: UNIQUE constraint '%s.%s' violated", k->t->base.name, k->base.name);
		}
		res = stmt_exception(be, s, msg, 00001);
	}
	return res;
}

/*
         A referential constraint is satisfied if one of the following con-
         ditions is true, depending on the <match option> specified in the
         <referential constraint definition>:

         -  If no <match type> was specified then, for each row R1 of the
            referencing table, either at least one of the values of the
            referencing columns in R1 shall be a null value, or the value of
            each referencing column in R1 shall be equal to the value of the
            corresponding referenced column in some row of the referenced
            table.

         -  If MATCH FULL was specified then, for each row R1 of the refer-
            encing table, either the value of every referencing column in R1
            shall be a null value, or the value of every referencing column
            in R1 shall not be null and there shall be some row R2 of the
            referenced table such that the value of each referencing col-
            umn in R1 is equal to the value of the corresponding referenced
            column in R2.

         -  If MATCH PARTIAL was specified then, for each row R1 of the
            referencing table, there shall be some row R2 of the refer-
            enced table such that the value of each referencing column in
            R1 is either null or is equal to the value of the corresponding
            referenced column in R2.
*/

static stmt *
update_check_fkey(backend *be, stmt **updates, sql_key *k, stmt *tids, stmt *idx_updates, int updcol, stmt *pup)
{
	mvc *sql = be->mvc;
	char *msg = NULL;
	stmt *s, *cur, *null = NULL, *cntnulls;
	sql_subtype *lng = sql_bind_localtype("lng"), *bt = sql_bind_localtype("bit");
	sql_subaggr *cnt = sql_bind_aggr(sql->sa, sql->session->schema, "count", NULL);
	sql_subfunc *ne = sql_bind_func_result(sql->sa, sql->session->schema, "<>", lng, lng, bt);
	sql_subfunc *or = sql_bind_func_result(sql->sa, sql->session->schema, "or", bt, bt, bt);
	node *m;

	if (!idx_updates)
		return NULL;
	/* releqjoin.count <> updates[updcol].count */
	if (pup && list_length(pup->op4.lval)) {
		cur = pup->op4.lval->h->data;
	} else if (updates) {
		cur = updates[updcol];
	} else {
		sql_kc *c = k->columns->h->data;
		stmt *dels = stmt_tid(be, k->t, 0);
		assert(0);
		cur = stmt_col(be, c->c, dels);
	}
	s = stmt_binop(be, stmt_aggr(be, idx_updates, NULL, NULL, cnt, 1, 0), stmt_aggr(be, cur, NULL, NULL, cnt, 1, 0), ne);

	for (m = k->columns->h; m; m = m->next) {
		sql_kc *c = m->data;

		/* FOR MATCH FULL/SIMPLE/PARTIAL see above */
		/* Currently only the default MATCH SIMPLE is supported */
		if (c->c->null) {
			stmt *upd, *nn;

			if (updates && updates[c->c->colnr]) {
				upd = updates[c->c->colnr];
			} else if (updates && updcol >= 0) {
				assert(0);
				//upd = updates[updcol]->op1;
				//upd = stmt_project(be, upd, stmt_col(be, c->c, tids));
				upd = stmt_col(be, c->c, tids);
			} else { /* created idx/key using alter */ 
				upd = stmt_col(be, c->c, tids);
			}
			nn = stmt_selectnil(be, upd);
			if (null)
				null = stmt_tunion(be, null, nn);
			else
				null = nn;
		}
	}
	if (null) {
		cntnulls = stmt_aggr(be, null, NULL, NULL, cnt, 1, 0); 
	} else {
		cntnulls = stmt_atom_lng(be, 0);
	}
	s = stmt_binop(be, s, 
		stmt_binop(be, stmt_aggr(be, stmt_selectnil(be, idx_updates), NULL, NULL, cnt, 1, 0), cntnulls , ne), or);

	/* s should be empty */
	msg = sa_message(sql->sa, "UPDATE: FOREIGN KEY constraint '%s.%s' violated", k->t->base.name, k->base.name);
	return stmt_exception(be, s, msg, 00001);
}

static stmt *
join_updated_pkey(backend *be, sql_key * k, stmt *tids, stmt **updates)
{
	mvc *sql = be->mvc;
	char *msg = NULL;
	int nulls = 0;
	node *m, *o;
	sql_key *rk = &((sql_fkey*)k)->rkey->k;
	stmt *s = NULL, *dels = stmt_tid(be, rk->t, 0), *fdels, *cnteqjoin;
	stmt *null = NULL, *rows;
	sql_subtype *lng = sql_bind_localtype("lng");
	sql_subtype *bt = sql_bind_localtype("bit");
	sql_subaggr *cnt = sql_bind_aggr(sql->sa, sql->session->schema, "count", NULL);
	sql_subfunc *ne = sql_bind_func_result(sql->sa, sql->session->schema, "<>", lng, lng, bt);
	list *lje = sa_list(sql->sa);
	list *rje = sa_list(sql->sa);

	fdels = stmt_tid(be, k->idx->t, 0);
	rows = stmt_idx(be, k->idx, fdels);

	rows = stmt_join(be, rows, tids, 0, cmp_equal); /* join over the join index */
	rows = stmt_result(be, rows, 0);

	for (m = k->idx->columns->h, o = rk->columns->h; m && o; m = m->next, o = o->next) {
		sql_kc *fc = m->data;
		sql_kc *c = o->data;
		stmt *upd, *col;

		if (updates[c->c->colnr]) {
			upd = updates[c->c->colnr];
		} else {
			assert(0);
			//upd = updates[updcol]->op1;
			upd = stmt_project(be, tids, stmt_col(be, c->c, dels));
		}
		if (c->c->null) {	/* new nulls (MATCH SIMPLE) */
			stmt *nn = stmt_selectnil(be, upd);
			if (null)
				null = stmt_tunion(be, null, nn);
			else
				null = nn;
			nulls = 1;
		}
		col = stmt_col(be, fc->c, rows);
		list_append(lje, upd);
		list_append(rje, col);
	}
	s = releqjoin(be, lje, rje, 1 /* hash used */, cmp_equal, 0);
	s = stmt_result(be, s, 0);

	/* add missing nulls */
	cnteqjoin = stmt_aggr(be, s, NULL, NULL, cnt, 1, 0);
	if (nulls) {
		sql_subfunc *add = sql_bind_func_result(sql->sa, sql->session->schema, "sql_add", lng, lng, lng);
		cnteqjoin = stmt_binop(be, cnteqjoin, stmt_aggr(be, null, NULL, NULL, cnt, 1, 0), add);
	}

	/* releqjoin.count <> updates[updcol].count */
	s = stmt_binop(be, cnteqjoin, stmt_aggr(be, rows, NULL, NULL, cnt, 1, 0), ne);

	/* s should be empty */
	msg = sa_message(sql->sa, "UPDATE: FOREIGN KEY constraint '%s.%s' violated", k->t->base.name, k->base.name);
	return stmt_exception(be, s, msg, 00001);
}

static list * sql_update(backend *be, sql_table *t, stmt *rows, stmt **updates);

static stmt*
sql_delete_set_Fkeys(backend *be, sql_key *k, stmt *ftids /* to be updated rows of fkey table */, int action)
{
	mvc *sql = be->mvc;
	list *l = NULL;
	int len = 0;
	node *m, *o;
	sql_key *rk = &((sql_fkey*)k)->rkey->k;
	stmt **new_updates;
	sql_table *t = mvc_bind_table(sql, k->t->s, k->t->base.name);

	new_updates = table_update_stmts(sql, t, &len);
	for (m = k->idx->columns->h, o = rk->columns->h; m && o; m = m->next, o = o->next) {
		sql_kc *fc = m->data;
		stmt *upd = NULL;

		if (action == ACT_SET_DEFAULT) {
			if (fc->c->def) {
				stmt *sq;
				char *msg = sa_message(sql->sa, "select %s;", fc->c->def);
				sq = rel_parse_value(be, msg, sql->emode);
				if (!sq) 
					return NULL;
				upd = sq;
			}  else {
				upd = stmt_atom(be, atom_general(sql->sa, &fc->c->type, NULL));
			}
		} else {
			upd = stmt_atom(be, atom_general(sql->sa, &fc->c->type, NULL));
		}
		
		if (!upd || (upd = check_types(be, &fc->c->type, upd, type_equal)) == NULL) 
			return NULL;

		if (upd->nrcols <= 0) 
			upd = stmt_const(be, ftids, upd);
		
		new_updates[fc->c->colnr] = upd;
	}
	if ((l = sql_update(be, t, ftids, new_updates)) == NULL) 
		return NULL;
	return stmt_list(be, l);
}

static stmt*
sql_update_cascade_Fkeys(backend *be, sql_key *k, stmt *utids, stmt **updates, int action)
{
	mvc *sql = be->mvc;
	list *l = NULL;
	int len = 0;
	node *m, *o;
	sql_key *rk = &((sql_fkey*)k)->rkey->k;
	stmt **new_updates;
	stmt *rows;
	sql_table *t = mvc_bind_table(sql, k->t->s, k->t->base.name);
	stmt *ftids, *upd_ids;

	ftids = stmt_tid(be, k->idx->t, 0);
	rows = stmt_idx(be, k->idx, ftids);

	rows = stmt_join(be, rows, utids, 0, cmp_equal); /* join over the join index */
	upd_ids = stmt_result(be, rows, 1);
	rows = stmt_result(be, rows, 0);
	rows = stmt_project(be, rows, ftids);
		
	new_updates = table_update_stmts(sql, t, &len);
	for (m = k->idx->columns->h, o = rk->columns->h; m && o; m = m->next, o = o->next) {
		sql_kc *fc = m->data;
		sql_kc *c = o->data;
		stmt *upd = NULL;

		if (!updates[c->c->colnr]) {
			continue;
		} else if (action == ACT_CASCADE) {
			upd = updates[c->c->colnr];
		} else if (action == ACT_SET_DEFAULT) {
			if (fc->c->def) {
				stmt *sq;
				char *msg = sa_message(sql->sa, "select %s;", fc->c->def);
				sq = rel_parse_value(be, msg, sql->emode);
				if (!sq) 
					return NULL;
				upd = sq;
			} else {
				upd = stmt_atom(be, atom_general(sql->sa, &fc->c->type, NULL));
			}
		} else if (action == ACT_SET_NULL) {
			upd = stmt_atom(be, atom_general(sql->sa, &fc->c->type, NULL));
		}

		if (!upd || (upd = check_types(be, &fc->c->type, upd, type_equal)) == NULL) 
			return NULL;

		if (upd->nrcols <= 0) 
			upd = stmt_const(be, upd_ids, upd);
		else
			upd = stmt_project(be, upd_ids, upd);
		
		new_updates[fc->c->colnr] = upd;
	}

	if ((l = sql_update(be, t, rows, new_updates)) == NULL) 
		return NULL;
	return stmt_list(be, l);
}


static int
cascade_ukey(backend *be, stmt **updates, sql_key *k, stmt *tids) 
{
	sql_ukey *uk = (sql_ukey*)k;

	if (uk->keys && list_length(uk->keys) > 0) {
		node *n;
		for(n = uk->keys->h; n; n = n->next) {
			sql_key *fk = n->data;

			/* All rows of the foreign key table which are
			   affected by the primary key update should all
			   match one of the updated primary keys again.
			 */
			switch (((sql_fkey*)fk)->on_update) {
				case ACT_NO_ACTION: 
					break;
				case ACT_SET_NULL: 
				case ACT_SET_DEFAULT: 
				case ACT_CASCADE: 
					if (!sql_update_cascade_Fkeys(be, fk, tids, updates, ((sql_fkey*)fk)->on_update))
						return -1;
					break;
				default:	/*RESTRICT*/
					if (!join_updated_pkey(be, fk, tids, updates))
						return -1;
			}
		}
	}
	return 0;
}

static void
sql_update_check_key(backend *be, stmt **updates, sql_key *k, stmt *tids, stmt *idx_updates, int updcol, list *l, stmt *pup)
{
	stmt *ckeys;

	if (k->type == pkey || k->type == ukey) {
		ckeys = update_check_ukey(be, updates, k, tids, idx_updates, updcol);
	} else { /* foreign keys */
		ckeys = update_check_fkey(be, updates, k, tids, idx_updates, updcol, pup);
	}
	list_append(l, ckeys);
}

static stmt *
hash_update(backend *be, sql_idx * i, stmt *rows, stmt **updates, int updcol)
{
	mvc *sql = be->mvc;
	/* calculate new value */
	node *m;
	sql_subtype *it, *lng;
	int bits = 1 + ((sizeof(lng)*8)-1)/(list_length(i->columns)+1);
	stmt *h = NULL, *tids;

	if (list_length(i->columns) <= 1)
		return NULL;

	tids = stmt_tid(be, i->t, 0);
	it = sql_bind_localtype("int");
	lng = sql_bind_localtype("lng");
	for (m = i->columns->h; m; m = m->next ) {
		sql_kc *c = m->data;
		stmt *upd;

		if (updates && updates[c->c->colnr]) {
			upd = updates[c->c->colnr];
		} else if (updates && updcol >= 0) {
			assert(0);
			//upd = updates[updcol]->op1;
			//upd = rows;
			//upd = stmt_project(be, upd, stmt_col(be, c->c, tids));
			upd = stmt_col(be, c->c, rows);
		} else { /* created idx/key using alter */ 
			upd = stmt_col(be, c->c, tids);
		}

		if (h && i->type == hash_idx)  { 
			sql_subfunc *xor = sql_bind_func_result3(sql->sa, sql->session->schema, "rotate_xor_hash", lng, it, &c->c->type, lng);

			h = stmt_Nop(be, stmt_list( be, list_append( list_append(
				list_append(sa_list(sql->sa), h), 
				stmt_atom_int(be, bits)),  upd)),
				xor);
		} else if (h)  { 
			stmt *h2;
			sql_subfunc *lsh = sql_bind_func_result(sql->sa, sql->session->schema, "left_shift", lng, it, lng);
			sql_subfunc *lor = sql_bind_func_result(sql->sa, sql->session->schema, "bit_or", lng, lng, lng);
			sql_subfunc *hf = sql_bind_func_result(sql->sa, sql->session->schema, "hash", &c->c->type, NULL, lng);

			h = stmt_binop(be, h, stmt_atom_int(be, bits), lsh); 
			h2 = stmt_unop(be, upd, hf);
			h = stmt_binop(be, h, h2, lor);
		} else {
			sql_subfunc *hf = sql_bind_func_result(sql->sa, sql->session->schema, "hash", &c->c->type, NULL, lng);
			h = stmt_unop(be, upd, hf);
			if (i->type == oph_idx)
				break;
		}
	}
	return h;
}

static stmt *
join_idx_update(backend *be, sql_idx * i, stmt *ftids, stmt **updates, int updcol)
{
	mvc *sql = be->mvc;
	node *m, *o;
	sql_key *rk = &((sql_fkey *) i->key)->rkey->k;
	stmt *s = NULL, *ptids = stmt_tid(be, rk->t, 0), *l, *r;
	list *lje = sa_list(sql->sa);
	list *rje = sa_list(sql->sa);

	for (m = i->columns->h, o = rk->columns->h; m && o; m = m->next, o = o->next) {
		sql_kc *c = m->data;
		sql_kc *rc = o->data;
		stmt *upd;

		if (updates && updates[c->c->colnr]) {
			upd = updates[c->c->colnr];
		} else if (updates && updcol >= 0) {
			assert(0);
			//upd = updates[updcol]->op1;
			//upd = stmt_project(be, upd, stmt_col(be, c->c, ftids));
			upd = stmt_col(be, c->c, ftids);
		} else { /* created idx/key using alter */ 
			upd = stmt_col(be, c->c, ftids);
		}

		list_append(lje, check_types(be, &rc->c->type, upd, type_equal));
		list_append(rje, stmt_col(be, rc->c, ptids));
	}
	s = releqjoin(be, lje, rje, 0 /* use hash */, cmp_equal, 0);
	l = stmt_result(be, s, 0);
	r = stmt_result(be, s, 1);
	r = stmt_project(be, r, ptids);
	return stmt_left_project(be, ftids, l, r);
}

static int
cascade_updates(backend *be, sql_table *t, stmt *rows, stmt **updates)
{
	mvc *sql = be->mvc;
	node *n;

	if (!t->idxs.set)
		return 0;

	for (n = t->idxs.set->h; n; n = n->next) {
		sql_idx *i = n->data;

		/* check if update is needed, 
		 * ie atleast on of the idx columns is updated 
		 */
		if (is_idx_updated(i, updates) == 0)
			continue;

		if (i->key) {
			if (!(sql->cascade_action && list_find_id(sql->cascade_action, i->key->base.id))) {
				sql_key *k = i->key;
				int *local_id = SA_NEW(sql->sa, int);
				if (!sql->cascade_action) 
					sql->cascade_action = sa_list(sql->sa);
				*local_id = i->key->base.id;
				list_append(sql->cascade_action, local_id);
				if (k->type == pkey || k->type == ukey) {
					if (cascade_ukey(be, updates, k, rows))
						return -1;
				}
			}
		}
	}
	return 0;
}

static list *
update_idxs_and_check_keys(backend *be, sql_table *t, stmt *rows, stmt **updates, list *l, stmt *pup)
{
	mvc *sql = be->mvc;
	node *n;
	int updcol;
	list *idx_updates = sa_list(sql->sa);

	if (!t->idxs.set)
		return idx_updates;

	updcol = first_updated_col(updates, list_length(t->columns.set));
	for (n = t->idxs.set->h; n; n = n->next) {
		sql_idx *i = n->data;
		stmt *is = NULL;

		/* check if update is needed, 
		 * ie atleast on of the idx columns is updated 
		 */
		if (is_idx_updated(i, updates) == 0)
			continue;

		if (hash_index(i->type)) {
			is = hash_update(be, i, rows, updates, updcol);
		} else if (i->type == join_idx) {
			if (updcol < 0)
				return NULL;
			is = join_idx_update(be, i, rows, updates, updcol);
		}
		if (i->key) 
			sql_update_check_key(be, updates, i->key, rows, is, updcol, l, pup);
		if (is) 
			list_append(idx_updates, stmt_update_idx(be, i, rows, is));
	}
	return idx_updates;
}

static void
sql_stack_add_updated(mvc *sql, const char *on, const char *nn, sql_table *t, stmt *tids, stmt **updates)
{
	/* Put single relation of updates and old values on to the stack */
	sql_rel *r = NULL;
	node *n;
	list *exps = sa_list(sql->sa);
	trigger_input *ti = SA_NEW(sql->sa, trigger_input);

	ti->t = t;
	ti->tids = tids;
	ti->updates = updates;
	ti->type = 2;
	ti->on = on;
	ti->nn = nn;
	for (n = t->columns.set->h; n; n = n->next) {
		sql_column *c = n->data;

		if (updates[c->colnr]) {
			sql_exp *oe = exp_column(sql->sa, on, c->base.name, &c->type, CARD_MULTI, c->null, 0);
			sql_exp *ne = exp_column(sql->sa, nn, c->base.name, &c->type, CARD_MULTI, c->null, 0);

			append(exps, oe);
			append(exps, ne);
		} else { /* later select correct updated rows only ? */
			sql_exp *oe = exp_column(sql->sa, on, c->base.name, &c->type, CARD_MULTI, c->null, 0);
			sql_exp *ne = exp_column(sql->sa, nn, c->base.name, &c->type, CARD_MULTI, c->null, 0);

			append(exps, oe);
			append(exps, ne);
		}
	}
	r = rel_table_func(sql->sa, NULL, NULL, exps, 2);
	r->l = ti;
		
	/* put single table into the stack with 2 names, needed for the psm code */
	stack_push_rel_view(sql, on, r);
	stack_push_rel_view(sql, nn, rel_dup(r));
}

static int
sql_update_triggers(backend *be, sql_table *t, stmt *tids, stmt **updates, int time )
{
	mvc *sql = be->mvc;
	node *n;
	int res = 1;

	if (!t->triggers.set)
		return res;

	for (n = t->triggers.set->h; n; n = n->next) {
		sql_trigger *trigger = n->data;

		stack_push_frame(sql, "OLD-NEW");
		if (trigger->event == 2 && trigger->time == time) {
			stmt *s = NULL;
	
			/* add name for the 'inserted' to the stack */
			const char *n = trigger->new_name;
			const char *o = trigger->old_name;
	
			if (!n) n = "new"; 
			if (!o) o = "old"; 
	
			sql_stack_add_updated(sql, o, n, t, tids, updates);
			s = sql_parse(be, sql->sa, trigger->statement, m_instantiate);
			if (!s) 
				return 0;
		}
		stack_pop_frame(sql);
	}
	return res;
}


static void
sql_update_check_null(backend *be, sql_table *t, stmt **updates)
{
	mvc *sql = be->mvc;
	node *n;
	sql_subaggr *cnt = sql_bind_aggr(sql->sa, sql->session->schema, "count", NULL);

	for (n = t->columns.set->h; n; n = n->next) {
		sql_column *c = n->data;

		if (updates[c->colnr] && !c->null) {
			stmt *s = updates[c->colnr];
			char *msg = NULL;

			if (!(s->key && s->nrcols == 0)) {
				s = stmt_selectnil(be, updates[c->colnr]);
				s = stmt_aggr(be, s, NULL, NULL, cnt, 1, 0);
			} else {
				sql_subfunc *isnil = sql_bind_func(sql->sa, sql->session->schema, "isnull", &c->type, NULL, F_FUNC);

				s = stmt_unop(be, updates[c->colnr], isnil);
			}
			msg = sa_message(sql->sa, "UPDATE: NOT NULL constraint violated for column '%s.%s'", c->t->base.name, c->base.name);
			(void)stmt_exception(be, s, msg, 00001);
		}
	}
}

/* updates: an array of table width, per column holds the values for the to be updated rows  */
static list *
sql_update(backend *be, sql_table *t, stmt *rows, stmt **updates)
{
	mvc *sql = be->mvc;
	list *idx_updates = NULL;
	int i, nr_cols = list_length(t->columns.set);
	list *l = sa_list(sql->sa);
	node *n;

	sql_update_check_null(be, t, updates);

	/* check keys + get idx */
	idx_updates = update_idxs_and_check_keys(be, t, rows, updates, l, NULL);
	if (!idx_updates) {
		assert(0);
		return sql_error(sql, 02, "UPDATE: failed to update indexes for table '%s'", t->base.name);
	}

/* before */
	if (!sql_update_triggers(be, t, rows, updates, 0)) 
		return sql_error(sql, 02, "UPDATE: triggers failed for table '%s'", t->base.name);

/* apply updates */
	for (i = 0, n = t->columns.set->h; i < nr_cols && n; i++, n = n->next) { 
		sql_column *c = n->data;

		if (updates[i])
	       		append(l, stmt_update_col(be, c, rows, updates[i]));
	}
	if (cascade_updates(be, t, rows, updates))
		return sql_error(sql, 02, "UPDATE: cascade failed for table '%s'", t->base.name);

/* after */
	if (!sql_update_triggers(be, t, rows, updates, 1)) 
		return sql_error(sql, 02, "UPDATE: triggers failed for table '%s'", t->base.name);

/* cascade ?? */
	return l;
}

/* updates with empty list is alter with create idx or keys */
static stmt *
rel2bin_update(backend *be, sql_rel *rel, list *refs)
{
	mvc *sql = be->mvc;
	stmt *update = NULL, **updates = NULL, *tids, *s, *ddl = NULL, *pup = NULL, *cnt;
	list *l = sa_list(sql->sa);
	int nr_cols, updcol, idx_ups = 0;
	node *m;
	sql_rel *tr = rel->l, *prel = rel->r;
	sql_table *t = NULL;

	if ((rel->flag&UPD_COMP)) {  /* special case ! */
		idx_ups = 1;
		prel = rel->l;
		rel = rel->r;
		tr = rel->l;
	}
	if (tr->op == op_basetable) {
		t = tr->l;
	} else {
		ddl = subrel_bin(be, tr, refs);
		if (!ddl)
			return NULL;
		t = rel_ddl_table_get(tr);

		/* no columns to update (probably an new pkey!) */
		if (!rel->exps) 
			return ddl;
	}

	if (rel->r) /* first construct the update relation */
		update = subrel_bin(be, rel->r, refs);

	if (!update)
		return NULL;

	if (idx_ups)
		pup = refs_find_rel(refs, prel);

	updates = table_update_stmts(sql, t, &nr_cols);
	tids = update->op4.lval->h->data;

	/* lookup the updates */
	for (m = rel->exps->h; m; m = m->next) {
		sql_exp *ce = m->data;
		sql_column *c = find_sql_column(t, ce->name);

		if (c) 
			updates[c->colnr] = bin_find_column(be, update, ce->l, ce->r);
	}
	sql_update_check_null(be, t, updates);

	/* check keys + get idx */
	updcol = first_updated_col(updates, list_length(t->columns.set));
	for (m = rel->exps->h; m; m = m->next) {
		sql_exp *ce = m->data;
		sql_idx *i = find_sql_idx(t, ce->name+1);

		if (i) {
			stmt *update_idx = bin_find_column(be, update, ce->l, ce->r), *is = NULL;

			if (update_idx)
				is = update_idx;
			if ((hash_index(i->type) && list_length(i->columns) <= 1) || i->type == no_idx) {
				is = NULL;
				update_idx = NULL;
			}
			if (i->key) 
				sql_update_check_key(be, (updcol>=0)?updates:NULL, i->key, tids, update_idx, updcol, l, pup);
			if (is) 
				list_append(l, stmt_update_idx(be,  i, tids, is));
		}
	}

/* before */
	if (!sql_update_triggers(be, t, tids, updates, 0)) 
		return sql_error(sql, 02, "UPDATE: triggers failed for table '%s'", t->base.name);

/* apply the update */
	for (m = rel->exps->h; m; m = m->next) {
		sql_exp *ce = m->data;
		sql_column *c = find_sql_column(t, ce->name);

		if (c) 
			append(l, stmt_update_col(be,  c, tids, updates[c->colnr]));
	}

	if (cascade_updates(be, t, tids, updates))
		return sql_error(sql, 02, "UPDATE: cascade failed for table '%s'", t->base.name);

/* after */
	if (!sql_update_triggers(be, t, tids, updates, 1)) 
		return sql_error(sql, 02, "UPDATE: triggers failed for table '%s'", t->base.name);

	if (ddl) {
		list_prepend(l, ddl);
		cnt = stmt_list(be, l);
	} else {
		s = stmt_aggr(be, tids, NULL, NULL, sql_bind_aggr(sql->sa, sql->session->schema, "count", NULL), 1, 0);
		cnt = s;
	}

	if (sql->cascade_action) 
		sql->cascade_action = NULL;
	return cnt;
}
 
static void
sql_stack_add_deleted(mvc *sql, const char *name, sql_table *t, stmt *tids)
{
	/* Put single relation of updates and old values on to the stack */
	sql_rel *r = NULL;
	node *n;
	list *exps = sa_list(sql->sa);
	trigger_input *ti = SA_NEW(sql->sa, trigger_input);

	ti->t = t;
	ti->tids = tids;
	ti->updates = NULL;
	ti->type = 3;
	ti->nn = name;
	for (n = t->columns.set->h; n; n = n->next) {
		sql_column *c = n->data;
		sql_exp *ne = exp_column(sql->sa, name, c->base.name, &c->type, CARD_MULTI, c->null, 0);

		append(exps, ne);
	}
	r = rel_table_func(sql->sa, NULL, NULL, exps, 2);
	r->l = ti;

	stack_push_rel_view(sql, name, r);
}

static int
sql_delete_triggers(backend *be, sql_table *t, stmt *tids, int time)
{
	mvc *sql = be->mvc;
	node *n;
	int res = 1;

	if (!t->triggers.set)
		return res;

	for (n = t->triggers.set->h; n; n = n->next) {
		sql_trigger *trigger = n->data;

		stack_push_frame(sql, "OLD-NEW");
		if (trigger->event == 1 && trigger->time == time) {
			stmt *s = NULL;
	
			/* add name for the 'deleted' to the stack */
			const char *o = trigger->old_name;
		
			if (!o) o = "old"; 
		
			sql_stack_add_deleted(sql, o, t, tids);
			s = sql_parse(be, sql->sa, trigger->statement, m_instantiate);

			if (!s) 
				return 0;
		}
		stack_pop_frame(sql);
	}
	return res;
}

static stmt * sql_delete(backend *be, sql_table *t, stmt *rows);

static stmt *
sql_delete_cascade_Fkeys(backend *be, sql_key *fk, stmt *ftids)
{
	sql_table *t = mvc_bind_table(be->mvc, fk->t->s, fk->t->base.name);
	return sql_delete(be, t, ftids);
}

static void 
sql_delete_ukey(backend *be, stmt *utids /* deleted tids from ukey table */, sql_key *k, list *l) 
{
	mvc *sql = be->mvc;
	sql_ukey *uk = (sql_ukey*)k;

	if (uk->keys && list_length(uk->keys) > 0) {
		sql_subtype *lng = sql_bind_localtype("lng");
		sql_subtype *bt = sql_bind_localtype("bit");
		node *n;
		for(n = uk->keys->h; n; n = n->next) {
			char *msg = NULL;
			sql_subaggr *cnt = sql_bind_aggr(sql->sa, sql->session->schema, "count", NULL);
			sql_subfunc *ne = sql_bind_func_result(sql->sa, sql->session->schema, "<>", lng, lng, bt);
			sql_key *fk = n->data;
			stmt *s, *tids;

			tids = stmt_tid(be, fk->idx->t, 0);
			s = stmt_idx(be, fk->idx, tids);
			s = stmt_join(be, s, utids, 0, cmp_equal); /* join over the join index */
			s = stmt_result(be, s, 0);
			tids = stmt_project(be, s, tids);
			switch (((sql_fkey*)fk)->on_delete) {
				case ACT_NO_ACTION: 
					break;
				case ACT_SET_NULL: 
				case ACT_SET_DEFAULT: 
					s = sql_delete_set_Fkeys(be, fk, tids, ((sql_fkey*)fk)->on_delete);
					list_prepend(l, s);
					break;
				case ACT_CASCADE: 
					s = sql_delete_cascade_Fkeys(be, fk, tids);
					list_prepend(l, s);
					break;
				default:	/*RESTRICT*/
					/* The overlap between deleted primaries and foreign should be empty */
					s = stmt_binop(be, stmt_aggr(be, tids, NULL, NULL, cnt, 1, 0), stmt_atom_lng(be, 0), ne);
					msg = sa_message(sql->sa, "DELETE: FOREIGN KEY constraint '%s.%s' violated", fk->t->base.name, fk->base.name);
					s = stmt_exception(be, s, msg, 00001);
					list_prepend(l, s);
			}
		}
	}
}

static int
sql_delete_keys(backend *be, sql_table *t, stmt *rows, list *l)
{
	mvc *sql = be->mvc;
	int res = 1;
	node *n;

	if (!t->keys.set)
		return res;

	for (n = t->keys.set->h; n; n = n->next) {
		sql_key *k = n->data;

		if (k->type == pkey || k->type == ukey) {
			if (!(sql->cascade_action && list_find_id(sql->cascade_action, k->base.id))) {
				int *local_id = SA_NEW(sql->sa, int);
				if (!sql->cascade_action) 
					sql->cascade_action = sa_list(sql->sa);
				
				*local_id = k->base.id;
				list_append(sql->cascade_action, local_id); 
				sql_delete_ukey(be, rows, k, l);
			}
		}
	}
	return res;
}

static stmt * 
sql_delete(backend *be, sql_table *t, stmt *rows)
{
	mvc *sql = be->mvc;
	stmt *v, *s = NULL;
	list *l = sa_list(sql->sa);

	if (rows) {
		v = rows;
	} else { /* delete all */
		v = stmt_tid(be, t, 0);
	}

/* before */
	if (!sql_delete_triggers(be, t, v, 0)) 
		return sql_error(sql, 02, "DELETE: triggers failed for table '%s'", t->base.name);

	if (!sql_delete_keys(be, t, v, l)) 
		return sql_error(sql, 02, "DELETE: failed to delete indexes for table '%s'", t->base.name);

	if (rows) { 
		sql_subtype to;

		sql_find_subtype(&to, "oid", 0, 0);
		list_append(l, stmt_delete(be, t, rows));
	} else { /* delete all */
		/* first column */
		s = stmt_table_clear(be, t);
		list_append(l, s);
	}

/* after */
	if (!sql_delete_triggers(be, t, v, 1)) 
		return sql_error(sql, 02, "DELETE: triggers failed for table '%s'", t->base.name);
	if (rows) 
		s = stmt_aggr(be, rows, NULL, NULL, sql_bind_aggr(sql->sa, sql->session->schema, "count", NULL), 1, 0);
	return s;
}

static stmt *
rel2bin_delete(backend *be, sql_rel *rel, list *refs)
{
	mvc *sql = be->mvc;
	stmt *rows = NULL, *delete;
	sql_rel *tr = rel->l;
	sql_table *t = NULL;

	if (tr->op == op_basetable)
		t = tr->l;
	else
		assert(0/*ddl statement*/);

	if (rel->r) { /* first construct the deletes relation */
		rows = subrel_bin(be, rel->r, refs);
		if (!rows) 
			return NULL;	
	}
	if (rows && rows->type == st_list) {
		stmt *s = rows;
		rows = s->op4.lval->h->data;
	}
	delete = sql_delete(be, t, rows); 
	if (sql->cascade_action) 
		sql->cascade_action = NULL;
	return delete;
}

#define E_ATOM_INT(e) ((atom*)((sql_exp*)e)->l)->data.val.lval
#define E_ATOM_STRING(e) ((atom*)((sql_exp*)e)->l)->data.val.sval

static stmt *
rel2bin_output(backend *be, sql_rel *rel, list *refs) 
{
	mvc *sql = be->mvc;
	node *n;
	const char *tsep, *rsep, *ssep, *ns;
	const char *fn   = NULL;
	stmt *s = NULL, *fns = NULL;
	list *slist = sa_list(sql->sa);

	if (rel->l)  /* first construct the sub relation */
		s = subrel_bin(be, rel->l, refs);
	if (!s) 
		return NULL;	

	if (!rel->exps) 
		return s;
	n = rel->exps->h;
	tsep = sa_strdup(sql->sa, E_ATOM_STRING(n->data));
	rsep = sa_strdup(sql->sa, E_ATOM_STRING(n->next->data));
	ssep = sa_strdup(sql->sa, E_ATOM_STRING(n->next->next->data));
	ns   = sa_strdup(sql->sa, E_ATOM_STRING(n->next->next->next->data));

	if (n->next->next->next->next) {
		fn = E_ATOM_STRING(n->next->next->next->next->data);
		fns = stmt_atom_string(be, sa_strdup(sql->sa, fn));
	}
	list_append(slist, stmt_export(be, s, tsep, rsep, ssep, ns, fns));
	if (s->type == st_list && ((stmt*)s->op4.lval->h->data)->nrcols != 0) {
		stmt *cnt = stmt_aggr(be, s->op4.lval->h->data, NULL, NULL, sql_bind_aggr(sql->sa, sql->session->schema, "count", NULL), 1, 0);
		return cnt;
	} else {
		return stmt_atom_lng(be, 1);
	}
}

static stmt *
rel2bin_list(backend *be, sql_rel *rel, list *refs) 
{
	mvc *sql = be->mvc;
	stmt *l = NULL, *r = NULL;
	list *slist = sa_list(sql->sa);

	(void)refs;
	if (rel->l)  /* first construct the sub relation */
		l = subrel_bin(be, rel->l, refs);
	if (rel->r)  /* first construct the sub relation */
		r = subrel_bin(be, rel->r, refs);
	if (!l || !r)
		return NULL;
	list_append(slist, l);
	list_append(slist, r);
	return stmt_list(be, slist);
}

static stmt *
rel2bin_psm(backend *be, sql_rel *rel) 
{
	mvc *sql = be->mvc;
	node *n;
	list *l = sa_list(sql->sa);
	stmt *sub = NULL;

	for(n = rel->exps->h; n; n = n->next) {
		sql_exp *e = n->data;
		stmt *s = exp_bin(be, e, sub, NULL, NULL, NULL, NULL, NULL);

		if (s && s->type == st_table) /* relational statement */
			sub = s->op1;
		else
			append(l, s);
	}
	return stmt_list(be, l);
}

static stmt *
rel2bin_seq(backend *be, sql_rel *rel, list *refs) 
{
	mvc *sql = be->mvc;
	node *en = rel->exps->h;
	stmt *restart, *sname, *seq, *seqname, *sl = NULL;
	list *l = sa_list(sql->sa);

	if (rel->l)  /* first construct the sub relation */
		sl = subrel_bin(be, rel->l, refs);

	restart = exp_bin(be, en->data, sl, NULL, NULL, NULL, NULL, NULL);
	sname = exp_bin(be, en->next->data, sl, NULL, NULL, NULL, NULL, NULL);
	seqname = exp_bin(be, en->next->next->data, sl, NULL, NULL, NULL, NULL, NULL);
	seq = exp_bin(be, en->next->next->next->data, sl, NULL, NULL, NULL, NULL, NULL);

	(void)refs;
	append(l, sname);
	append(l, seqname);
	append(l, seq);
	append(l, restart);
	return stmt_catalog(be, rel->flag, stmt_list(be, l));
}

static stmt *
rel2bin_trans(backend *be, sql_rel *rel, list *refs) 
{
	node *en = rel->exps->h;
	stmt *chain = exp_bin(be, en->data, NULL, NULL, NULL, NULL, NULL, NULL);
	stmt *name = NULL;

	(void)refs;
	if (en->next)
		name = exp_bin(be, en->next->data, NULL, NULL, NULL, NULL, NULL, NULL);
	return stmt_trans(be, rel->flag, chain, name);
}

static stmt *
rel2bin_catalog(backend *be, sql_rel *rel, list *refs) 
{
	mvc *sql = be->mvc;
	node *en = rel->exps->h;
	stmt *action = exp_bin(be, en->data, NULL, NULL, NULL, NULL, NULL, NULL);
	stmt *sname = NULL, *name = NULL;
	list *l = sa_list(sql->sa);

	(void)refs;
	en = en->next;
	sname = exp_bin(be, en->data, NULL, NULL, NULL, NULL, NULL, NULL);
	if (en->next) {
		name = exp_bin(be, en->next->data, NULL, NULL, NULL, NULL, NULL, NULL);
	} else {
		name = stmt_atom_string_nil(be);
	}
	append(l, sname);
	append(l, name);
	append(l, action);
	return stmt_catalog(be, rel->flag, stmt_list(be, l));
}

static stmt *
rel2bin_catalog_table(backend *be, sql_rel *rel, list *refs) 
{
	mvc *sql = be->mvc;
	node *en = rel->exps->h;
	stmt *action = exp_bin(be, en->data, NULL, NULL, NULL, NULL, NULL, NULL);
	stmt *table = NULL, *sname, *tname = NULL;
	list *l = sa_list(sql->sa);

	(void)refs;
	en = en->next;
	sname = exp_bin(be, en->data, NULL, NULL, NULL, NULL, NULL, NULL);
	en = en->next;
	if (en) {
		tname = exp_bin(be, en->data, NULL, NULL, NULL, NULL, NULL, NULL);
		en = en->next;
	}
	if (en) 
		table = exp_bin(be, en->data, NULL, NULL, NULL, NULL, NULL, NULL);
	append(l, sname);
	assert(tname);
	append(l, tname);
	if (rel->flag != DDL_DROP_TABLE && rel->flag != DDL_DROP_TABLE_IF_EXISTS && rel->flag != DDL_DROP_VIEW && rel->flag != DDL_DROP_VIEW_IF_EXISTS && rel->flag != DDL_DROP_CONSTRAINT)
		append(l, table);
	append(l, action);
	return stmt_catalog(be, rel->flag, stmt_list(be, l));
}

static stmt *
rel2bin_catalog2(backend *be, sql_rel *rel, list *refs) 
{
	mvc *sql = be->mvc;
	node *en;
	list *l = sa_list(sql->sa);

	(void)refs;
	for (en = rel->exps->h; en; en = en->next) {
		stmt *es = NULL;

		if (en->data) {
			es = exp_bin(be, en->data, NULL, NULL, NULL, NULL, NULL, NULL);
			if (!es) 
				return NULL;
		} else {
			es = stmt_atom_string_nil(be);
		}
		append(l,es);
	}
	return stmt_catalog(be, rel->flag, stmt_list(be, l));
}

static stmt *
rel2bin_ddl(backend *be, sql_rel *rel, list *refs) 
{
	mvc *sql = be->mvc;
	stmt *s = NULL;

	if (rel->flag == DDL_OUTPUT) {
		s = rel2bin_output(be, rel, refs);
		sql->type = Q_TABLE;
	} else if (rel->flag <= DDL_LIST) {
<<<<<<< HEAD
		s = rel2bin_list(be, rel, refs);
	} else if (rel->flag <= DDL_PSM) {
		s = rel2bin_psm(be, rel);
=======
		s = rel2bin_list(sql, rel, refs);
	} else if (rel->flag == DDL_PSM) {
		s = rel2bin_psm(sql, rel);
>>>>>>> bd4a72b7
	} else if (rel->flag <= DDL_ALTER_SEQ) {
		s = rel2bin_seq(be, rel, refs);
		sql->type = Q_SCHEMA;
	} else if (rel->flag <= DDL_DROP_SEQ) {
		s = rel2bin_catalog2(be, rel, refs);
		sql->type = Q_SCHEMA;
	} else if (rel->flag <= DDL_TRANS) {
		s = rel2bin_trans(be, rel, refs);
		sql->type = Q_TRANS;
	} else if (rel->flag <= DDL_DROP_SCHEMA) {
		s = rel2bin_catalog(be, rel, refs);
		sql->type = Q_SCHEMA;
	} else if (rel->flag <= DDL_ALTER_TABLE) {
		s = rel2bin_catalog_table(be, rel, refs);
		sql->type = Q_SCHEMA;
	} else if (rel->flag <= DDL_ALTER_TABLE_SET_ACCESS) {
		s = rel2bin_catalog2(be, rel, refs);
		sql->type = Q_SCHEMA;
	}
	return s;
}

static stmt *
subrel_bin(backend *be, sql_rel *rel, list *refs) 
{
	mvc *sql = be->mvc;
	stmt *s = NULL;

	if (THRhighwater())
		return NULL;

	if (!rel)
		return s;
	if (rel_is_ref(rel)) {
		s = refs_find_rel(refs, rel);
		/* needs a proper fix!! */
		if (s)
			return s;
	}
	switch (rel->op) {
	case op_basetable:
		s = rel2bin_basetable(be, rel);
		sql->type = Q_TABLE;
		break;
	case op_table:
		s = rel2bin_table(be, rel, refs);
		sql->type = Q_TABLE;
		break;
	case op_join: 
	case op_left: 
	case op_right: 
	case op_full: 
		s = rel2bin_join(be, rel, refs);
		sql->type = Q_TABLE;
		break;
	case op_apply:
		assert(0);
	case op_semi:
	case op_anti:
		s = rel2bin_semijoin(be, rel, refs);
		sql->type = Q_TABLE;
		break;
	case op_union: 
		s = rel2bin_union(be, rel, refs);
		sql->type = Q_TABLE;
		break;
	case op_except: 
		s = rel2bin_except(be, rel, refs);
		sql->type = Q_TABLE;
		break;
	case op_inter: 
		s = rel2bin_inter(be, rel, refs);
		sql->type = Q_TABLE;
		break;
	case op_project:
		s = rel2bin_project(be, rel, refs, NULL);
		sql->type = Q_TABLE;
		break;
	case op_select: 
		s = rel2bin_select(be, rel, refs);
		sql->type = Q_TABLE;
		break;
	case op_groupby: 
		s = rel2bin_groupby(be, rel, refs);
		sql->type = Q_TABLE;
		break;
	case op_topn: 
		s = rel2bin_topn(be, rel, refs);
		sql->type = Q_TABLE;
		break;
	case op_sample:
		s = rel2bin_sample(be, rel, refs);
		sql->type = Q_TABLE;
		break;
	case op_insert: 
		s = rel2bin_insert(be, rel, refs);
		if (sql->type == Q_TABLE)
			sql->type = Q_UPDATE;
		break;
	case op_update: 
		s = rel2bin_update(be, rel, refs);
		if (sql->type == Q_TABLE)
			sql->type = Q_UPDATE;
		break;
	case op_delete: 
		s = rel2bin_delete(be, rel, refs);
		if (sql->type == Q_TABLE)
			sql->type = Q_UPDATE;
		break;
	case op_ddl:
		s = rel2bin_ddl(be, rel, refs);
		break;
	}
	if (s && rel_is_ref(rel)) {
		list_append(refs, rel);
		list_append(refs, s);
	}
	return s;
}

stmt *
rel_bin(backend *be, sql_rel *rel) 
{
	mvc *sql = be->mvc;
	list *refs = sa_list(sql->sa);
	int sqltype = sql->type;
	stmt *s = subrel_bin(be, rel, refs);

	if (sqltype == Q_SCHEMA)
		sql->type = sqltype;  /* reset */

	return s;
}

stmt *
output_rel_bin(backend *be, sql_rel *rel ) 
{
	mvc *sql = be->mvc;
	list *refs = sa_list(sql->sa);
	int sqltype = sql->type;
	stmt *s = subrel_bin(be, rel, refs);

	if (sqltype == Q_SCHEMA)
		sql->type = sqltype;  /* reset */

	if (!is_ddl(rel->op) && s && s->type != st_none && sql->type == Q_TABLE)
		s = stmt_output(be, s);
	if (sqltype == Q_UPDATE && s && s->type != st_list) 
		s = stmt_affected_rows(be, s);
	return s;
}

static int exp_deps(sql_allocator *sa, sql_exp *e, list *refs, list *l);

static int
exps_deps(sql_allocator *sa, list *exps, list *refs, list *l)
{
	node *n;

	for(n = exps->h; n; n = n->next) {
		if (exp_deps(sa, n->data, refs, l) != 0)
			return -1;
	}
	return 0;
}

static int
id_cmp(int *id1, int *id2)
{
	if (*id1 == *id2)
		return 0;
	return -1;
}

static list *
cond_append(list *l, int *id)
{
	if (*id >= 2000 && !list_find(l, id, (fcmp) &id_cmp))
		 list_append(l, id);
	return l;
}

static int rel_deps(sql_allocator *sa, sql_rel *r, list *refs, list *l);

static int
exp_deps(sql_allocator *sa, sql_exp *e, list *refs, list *l)
{
	switch(e->type) {
	case e_psm:
		if (e->flag & PSM_SET || e->flag & PSM_RETURN) {
			return exp_deps(sa, e->l, refs, l);
		} else if (e->flag & PSM_VAR) {
			return 0;
		} else if (e->flag & PSM_WHILE || e->flag & PSM_IF) {
			if (exp_deps(sa, e->l, refs, l) != 0 ||
		            exps_deps(sa, e->r, refs, l) != 0)
				return -1;
			if (e->flag == PSM_IF && e->f)
		            return exps_deps(sa, e->r, refs, l);
		} else if (e->flag & PSM_REL) {
			sql_rel *rel = e->l;
			rel_deps(sa, rel, refs, l);
		}
	case e_atom: 
	case e_column: 
		break;
	case e_convert: 
		return exp_deps(sa, e->l, refs, l);
	case e_func: {
			sql_subfunc *f = e->f;

			if (e->l && exps_deps(sa, e->l, refs, l) != 0)
				return -1;
			cond_append(l, &f->func->base.id);
		} break;
	case e_aggr: {
			sql_subaggr *a = e->f;

			if (e->l &&exps_deps(sa, e->l, refs, l) != 0)
				return -1;
			cond_append(l, &a->aggr->base.id);
		} break;
	case e_cmp: {
			if (e->flag == cmp_or || get_cmp(e) == cmp_filter) {
				if (get_cmp(e) == cmp_filter) {
					sql_subfunc *f = e->f;
					cond_append(l, &f->func->base.id);
				}
				if (exps_deps(sa, e->l, refs, l) != 0 ||
			    	    exps_deps(sa, e->r, refs, l) != 0)
					return -1;
			} else if (e->flag == cmp_in || e->flag == cmp_notin) {
				if (exp_deps(sa, e->l, refs, l) != 0 ||
			            exps_deps(sa, e->r, refs, l) != 0)
					return -1;
			} else {
				if (exp_deps(sa, e->l, refs, l) != 0 ||
				    exp_deps(sa, e->r, refs, l) != 0)
					return -1;
				if (e->f)
					return exp_deps(sa, e->f, refs, l);
			}
		}	break;
	}
	return 0;
}

static int
rel_deps(sql_allocator *sa, sql_rel *r, list *refs, list *l)
{
	if (THRhighwater())
		return -1;
	if (!r)
		return 0;

	if (rel_is_ref(r) && refs_find_rel(refs, r)) /* allready handled */
		return 0;
	switch (r->op) {
	case op_basetable: {
		sql_table *t = r->l;
		sql_column *c = r->r;

		if (!t && c)
			t = c->t;
		cond_append(l, &t->base.id);
		if (isTable(t)) {
			/* find all used columns */
			node *en;
			for( en = r->exps->h; en; en = en->next ) {
				sql_exp *exp = en->data;
				const char *oname = exp->r;

				if (is_func(exp->type)) {
					list *exps = exp->l;
					sql_exp *cexp = exps->h->data;
					const char *cname = cexp->r;

		       			c = find_sql_column(t, cname);
					cond_append(l, &c->base.id);
				} else if (oname[0] == '%' && strcmp(oname, TID) == 0) {
					continue;
				} else if (oname[0] == '%') { 
					sql_idx *i = find_sql_idx(t, oname+1);

					cond_append(l, &i->base.id);
				} else {
					sql_column *c = find_sql_column(t, oname);
					cond_append(l, &c->base.id);
				}
			}
		}
	}	break;
	case op_table:
		/* */ 
		break;
	case op_join: 
	case op_left: 
	case op_right: 
	case op_full: 
	case op_semi:
	case op_anti:
	case op_union: 
	case op_except: 
	case op_inter: 
		if (rel_deps(sa, r->l, refs, l) != 0 ||
		    rel_deps(sa, r->r, refs, l) != 0)
			return -1;
		break;
	case op_apply:
		//assert(0);
		break;
	case op_project:
	case op_select: 
	case op_groupby: 
	case op_topn: 
	case op_sample:
		if (rel_deps(sa, r->l, refs, l) != 0)
			return -1;
		break;
	case op_insert: 
	case op_update: 
	case op_delete: 
		if (rel_deps(sa, r->l, refs, l) != 0 ||
		    rel_deps(sa, r->r, refs, l) != 0)
			return -1;
		break;
	case op_ddl:
		if (r->flag == DDL_OUTPUT) {
			if (r->l)
				return rel_deps(sa, r->l, refs, l);
		} else if (r->flag <= DDL_LIST) {
			if (r->l)
				return rel_deps(sa, r->l, refs, l);
			if (r->r)
				return rel_deps(sa, r->r, refs, l);
		} else if (r->flag == DDL_PSM) {
			exps_deps(sa, r->exps, refs, l);
		} else if (r->flag <= DDL_ALTER_SEQ) {
			if (r->l)
				return rel_deps(sa, r->l, refs, l);
		} else if (r->flag <= DDL_DROP_SEQ) {
			exps_deps(sa, r->exps, refs, l);
		} else if (r->flag <= DDL_TRANS) {
			exps_deps(sa, r->exps, refs, l);
		} else if (r->flag <= DDL_DROP_SCHEMA) {
			exps_deps(sa, r->exps, refs, l);
		} else if (r->flag <= DDL_ALTER_TABLE) {
			exps_deps(sa, r->exps, refs, l);
		} else if (r->flag <= DDL_ALTER_TABLE_SET_ACCESS) {
			exps_deps(sa, r->exps, refs, l);
		}
		break;
	}
	if (r->exps)
		exps_deps(sa, r->exps, refs, l);
	if (is_groupby(r->op) && r->r)
		exps_deps(sa, r->r, refs, l);
	if (rel_is_ref(r)) {
		list_append(refs, r);
		list_append(refs, l);
	}
	return 0;
}

list *
rel_dependencies(sql_allocator *sa, sql_rel *r)
{
	list *refs = sa_list(sa);
	list *l = sa_list(sa);

	if (rel_deps(sa, r, refs, l) != 0)
		return NULL;
	return l;
}<|MERGE_RESOLUTION|>--- conflicted
+++ resolved
@@ -4707,15 +4707,9 @@
 		s = rel2bin_output(be, rel, refs);
 		sql->type = Q_TABLE;
 	} else if (rel->flag <= DDL_LIST) {
-<<<<<<< HEAD
 		s = rel2bin_list(be, rel, refs);
-	} else if (rel->flag <= DDL_PSM) {
+	} else if (rel->flag == DDL_PSM) {
 		s = rel2bin_psm(be, rel);
-=======
-		s = rel2bin_list(sql, rel, refs);
-	} else if (rel->flag == DDL_PSM) {
-		s = rel2bin_psm(sql, rel);
->>>>>>> bd4a72b7
 	} else if (rel->flag <= DDL_ALTER_SEQ) {
 		s = rel2bin_seq(be, rel, refs);
 		sql->type = Q_SCHEMA;
