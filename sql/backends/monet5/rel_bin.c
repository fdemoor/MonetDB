/*
 * This Source Code Form is subject to the terms of the Mozilla Public
 * License, v. 2.0.  If a copy of the MPL was not distributed with this
 * file, You can obtain one at http://mozilla.org/MPL/2.0/.
 *
 * Copyright 1997 - July 2008 CWI, August 2008 - 2017 MonetDB B.V.
 */

#include "monetdb_config.h"

#include "rel_bin.h"
#include "rel_rel.h"
#include "rel_exp.h"
#include "rel_psm.h"
#include "rel_prop.h"
#include "rel_select.h"
#include "rel_updates.h"
#include "rel_optimizer.h"
#include "sql_env.h"

#define OUTER_ZERO 64

static stmt * exp_bin(backend *be, sql_exp *e, stmt *left, stmt *right, stmt *grp, stmt *ext, stmt *cnt, stmt *sel);
static stmt * rel_bin(backend *be, sql_rel *rel);
static stmt * subrel_bin(backend *be, sql_rel *rel, list *refs);

static stmt *
refs_find_rel(list *refs, sql_rel *rel)
{
	node *n;

	for(n=refs->h; n; n = n->next->next) {
		sql_rel *ref = n->data;
		stmt *s = n->next->data;
		
		if (rel == ref) 
			return s;
	}
	return NULL;
}

static void 
print_stmtlist(sql_allocator *sa, stmt *l)
{
	node *n;
	if (l) {
		for (n = l->op4.lval->h; n; n = n->next) {
			const char *rnme = table_name(sa, n->data);
			const char *nme = column_name(sa, n->data);

			fprintf(stderr, "%s.%s\n", rnme ? rnme : "(null!)", nme ? nme : "(null!)");
		}
	}
}

static stmt *
list_find_column(backend *be, list *l, const char *rname, const char *name ) 
{
	stmt *res = NULL;
	node *n;

	if (!l)
		return NULL;
	MT_lock_set(&l->ht_lock);
	if (!l->ht && list_length(l) > HASH_MIN_SIZE) {
		l->ht = hash_new(l->sa, MAX(list_length(l), l->expected_cnt), (fkeyvalue)&stmt_key);
		if (l->ht == NULL) {
			MT_lock_unset(&l->ht_lock);
			return NULL;
		}

		for (n = l->h; n; n = n->next) {
			const char *nme = column_name(be->mvc->sa, n->data);
			int key = hash_key(nme);

			if (hash_add(l->ht, key, n->data) == NULL) {
				MT_lock_unset(&l->ht_lock);
				return NULL;
			}
		}
	}
	if (l->ht) {
		int key = hash_key(name);
		sql_hash_e *e = l->ht->buckets[key&(l->ht->size-1)];

		if (rname) {
			for (; e; e = e->chain) {
				stmt *s = e->value;
				const char *rnme = table_name(be->mvc->sa, s);
				const char *nme = column_name(be->mvc->sa, s);

				if (rnme && strcmp(rnme, rname) == 0 &&
		 	            strcmp(nme, name) == 0) {
					res = s;
					break;
				}
			}
		} else {
			for (; e; e = e->chain) {
				stmt *s = e->value;
				const char *nme = column_name(be->mvc->sa, s);

				if (nme && strcmp(nme, name) == 0) {
					res = s;
					break;
				}
			}
		}
		MT_lock_unset(&l->ht_lock);
		if (!res)
			return NULL;
		return res;
	}
	MT_lock_unset(&l->ht_lock);
	if (rname) {
		for (n = l->h; n; n = n->next) {
			const char *rnme = table_name(be->mvc->sa, n->data);
			const char *nme = column_name(be->mvc->sa, n->data);

			if (rnme && strcmp(rnme, rname) == 0 && 
				    strcmp(nme, name) == 0) {
				res = n->data;
				break;
			}
		}
	} else {
		for (n = l->h; n; n = n->next) {
			const char *nme = column_name(be->mvc->sa, n->data);

			if (nme && strcmp(nme, name) == 0) {
				res = n->data;
				break;
			}
		}
	}
	if (!res)
		return NULL;
	return res;
}

static stmt *
bin_find_column( backend *be, stmt *sub, const char *rname, const char *name ) 
{
	return list_find_column( be, sub->op4.lval, rname, name);
}

static list *
bin_find_columns( backend *be, stmt *sub, const char *name ) 
{
	node *n;
	list *l = sa_list(be->mvc->sa);

	for (n = sub->op4.lval->h; n; n = n->next) {
		const char *nme = column_name(be->mvc->sa, n->data);

		if (strcmp(nme, name) == 0) 
			append(l, n->data);
	}
	if (list_length(l)) 
		return l;
	return NULL;
}

static stmt *column(backend *be, stmt *val )
{
	if (val->nrcols == 0)
		return const_column(be, val);
	return val;
}

static stmt *Column(backend *be, stmt *val )
{
	if (val->nrcols == 0)
		val = const_column(be, val);
	return stmt_append(be, stmt_temp(be, tail_type(val)), val);
}

static stmt *
bin_first_column(backend *be, stmt *sub ) 
{
	node *n = sub->op4.lval->h;
	stmt *c = n->data;

	if (c->nrcols == 0)
		return const_column(be, c);
	return c;
}

static stmt *
row2cols(backend *be, stmt *sub)
{
	if (sub->nrcols == 0 && sub->key) {
		node *n; 
		list *l = sa_list(be->mvc->sa);

		for (n = sub->op4.lval->h; n; n = n->next) {
			stmt *sc = n->data;
			const char *cname = column_name(be->mvc->sa, sc);
			const char *tname = table_name(be->mvc->sa, sc);

			sc = column(be, sc);
			list_append(l, stmt_alias(be, sc, tname, cname));
		}
		sub = stmt_list(be, l);
	}
	return sub;
}

static stmt *
handle_in_exps(backend *be, sql_exp *ce, list *nl, stmt *left, stmt *right, stmt *grp, stmt *ext, stmt *cnt, stmt *sel, int in, int use_r) 
{
	mvc *sql = be->mvc;
	node *n;
	stmt *s = NULL, *c = exp_bin(be, ce, left, right, grp, ext, cnt, NULL);

	if (c->nrcols == 0) {
		sql_subtype *bt = sql_bind_localtype("bit");
		sql_subfunc *cmp = (in)
			?sql_bind_func(sql->sa, sql->session->schema, "=", tail_type(c), tail_type(c), F_FUNC)
			:sql_bind_func(sql->sa, sql->session->schema, "!=", tail_type(c), tail_type(c), F_FUNC);
		sql_subfunc *a = (in)?sql_bind_func(sql->sa, sql->session->schema, "or", bt, bt, F_FUNC)
				     :sql_bind_func(sql->sa, sql->session->schema, "and", bt, bt, F_FUNC);

		for( n = nl->h; n; n = n->next) {
			sql_exp *e = n->data;
			stmt *i = exp_bin(be, use_r?e->r:e, left, right, grp, ext, cnt, NULL);
			
			i = stmt_binop(be, c, i, cmp); 
			if (s)
				s = stmt_binop(be, s, i, a);
			else
				s = i;

		}
		if (sel) 
			s = stmt_uselect(be, 
				stmt_const(be, bin_first_column(be, left), s), 
				stmt_bool(be, 1), cmp_equal, sel, 0); 
	} else {
		comp_type cmp = (in)?cmp_equal:cmp_notequal;

		if (!in)
			s = sel;
		for( n = nl->h; n; n = n->next) {
			sql_exp *e = n->data;
			stmt *i = exp_bin(be, use_r?e->r:e, left, right, grp, ext, cnt, NULL);
			
			if (in) { 
				i = stmt_uselect(be, c, i, cmp, sel, 0); 
				if (s)
					s = stmt_tunion(be, s, i); 
				else
					s = i;
			} else {
				s = stmt_uselect(be, c, i, cmp, s, 0); 
			}
		}
	}
	return s;
}

static stmt *
value_list(backend *be, list *vals) 
{
	node *n;
	stmt *s;

	/* create bat append values */
	s = stmt_temp(be, exp_subtype(vals->h->data));
	for( n = vals->h; n; n = n->next) {
		sql_exp *e = n->data;
		stmt *i = exp_bin(be, e, NULL, NULL, NULL, NULL, NULL, NULL);

		if (list_length(vals) == 1)
			return i;
		
		s = stmt_append(be, s, i);
	}
	return s;
}

static stmt *
exp_list(backend *be, list *exps, stmt *l, stmt *r, stmt *grp, stmt *ext, stmt *cnt, stmt *sel) 
{
	mvc *sql = be->mvc;
	node *n;
	list *nl = sa_list(sql->sa);

	for( n = exps->h; n; n = n->next) {
		sql_exp *e = n->data;
		stmt *i = exp_bin(be, e, l, r, grp, ext, cnt, sel);
		
		if (n->next && i && i->type == st_table) /* relational statement */
			l = i->op1;
		else
			append(nl, i);
	}
	return stmt_list(be, nl);
}

stmt *
exp_bin(backend *be, sql_exp *e, stmt *left, stmt *right, stmt *grp, stmt *ext, stmt *cnt, stmt *sel) 
{
	mvc *sql = be->mvc;
	stmt *s = NULL;

	if (!e) {
		assert(0);
		return NULL;
	}

	switch(e->type) {
	case e_psm:
		if (e->flag & PSM_SET) {
			stmt *r = exp_bin(be, e->l, left, right, grp, ext, cnt, sel);
			return stmt_assign(be, e->name, r, GET_PSM_LEVEL(e->flag));
		} else if (e->flag & PSM_VAR) {
			if (e->f) /* TODO TABLE */
				return stmt_vars(be, e->name, e->f, 1, GET_PSM_LEVEL(e->flag));
			else
				return stmt_var(be, e->name, &e->tpe, 1, GET_PSM_LEVEL(e->flag));
		} else if (e->flag & PSM_RETURN) {
			sql_exp *l = e->l;
			stmt *r = exp_bin(be, l, left, right, grp, ext, cnt, sel);

			/* handle table returning functions */
			if (l->type == e_psm && l->flag & PSM_REL) {
				stmt *lst = r->op1;
				if (r->type == st_table && lst->nrcols == 0 && lst->key) {
					node *n;
					list *l = sa_list(sql->sa);

					for(n=lst->op4.lval->h; n; n = n->next)
						list_append(l, const_column(be, (stmt*)n->data));
					r = stmt_list(be, l);
				}
				if (r->type == st_list)
					r = stmt_table(be, r, 1);
			}
			return stmt_return(be, r, GET_PSM_LEVEL(e->flag));
		} else if (e->flag & PSM_WHILE) {
			/* while is a if - block true with leave statement
	 		 * needed because the condition needs to be inside this outer block */
			stmt *ifstmt = stmt_cond(be, stmt_bool(be, 1), NULL, 0, 0);
			stmt *cond = exp_bin(be, e->l, left, right, grp, ext, cnt, sel);
			stmt *wstmt = stmt_cond(be, cond, ifstmt, 1, 0);

			(void)exp_list(be, e->r, left, right, grp, ext, cnt, sel);
			(void)stmt_control_end(be, wstmt);
			return stmt_control_end(be, ifstmt);
		} else if (e->flag & PSM_IF) {
			stmt *cond = exp_bin(be, e->l, left, right, grp, cnt, ext, sel);
			stmt *ifstmt = stmt_cond(be, cond, NULL, 0, 0), *res;
			(void)exp_list(be, e->r, left, right, grp, cnt, ext, sel);
			res = stmt_control_end(be, ifstmt);
			if (e->f) {
				stmt *elsestmt = stmt_cond(be, cond, NULL, 0, 1);

				(void) exp_list(be, e->f, left, right, grp, ext, cnt, sel);
				res = stmt_control_end(be, elsestmt);
			}
			return res;
		} else if (e->flag & PSM_REL) {
			sql_rel *rel = e->l;
			stmt *r = rel_bin(be, rel);

#if 0
			if (r->type == st_list && r->nrcols == 0 && r->key) {
				/* row to columns */
				node *n;
				list *l = sa_list(sql->sa);

				for(n=r->op4.lval->h; n; n = n->next)
					list_append(l, const_column(be, (stmt*)n->data));
				r = stmt_list(be, l);
			}
#endif
			if (is_modify(rel->op) || is_ddl(rel->op)) 
				return r;
			return stmt_table(be, r, 1);
		}
		break;
	case e_atom: {
		if (e->l) { 			/* literals */
			atom *a = e->l;
			s = stmt_atom(be, atom_dup(sql->sa, a));
		} else if (e->r) { 		/* parameters */
			s = stmt_var(be, sa_strdup(sql->sa, e->r), e->tpe.type?&e->tpe:NULL, 0, e->flag);
		} else if (e->f) { 		/* values */
			s = value_list(be, e->f);
		} else { 			/* arguments */
			s = stmt_varnr(be, e->flag, e->tpe.type?&e->tpe:NULL);
		}
	}	break;
	case e_convert: {
		/* if input is type any NULL or column of nulls, change type */
		list *tps = e->r;
		sql_subtype *from = tps->h->data;
		sql_subtype *to = tps->h->next->data;
		stmt *l;

		if (from->type->localtype == 0) {
			l = stmt_atom(be, atom_general(sql->sa, to, NULL));
		} else {
	       		l = exp_bin(be, e->l, left, right, grp, ext, cnt, sel);
		}
		if (!l) 
			return NULL;
		s = stmt_convert(be, l, from, to);
	} 	break;
	case e_func: {
		node *en;
		list *l = sa_list(sql->sa), *exps = e->l;
		sql_subfunc *f = e->f;
		stmt *rows = NULL;

		if (f->func->side_effect && left) {
			if (!exps || list_empty(exps))
				append(l, 
				stmt_const(be, 
					bin_first_column(be, left), 
					stmt_atom_int(be, 0)));
			else if (exps_card(exps) < CARD_MULTI) {
				rows = bin_first_column(be, left);
			}
		}
		assert(!e->r);
		if (exps) {
			int nrcols = 0;
			for (en = exps->h; en; en = en->next) {
				sql_exp *e = en->data;
				stmt *es;

				es = exp_bin(be, e, left, right, grp, ext, cnt, sel);

				if (!es) 
					return NULL;

				if (rows && en == exps->h)
					es = stmt_const(be, rows, es);
				if (es->nrcols > nrcols)
					nrcols = es->nrcols;
				list_append(l,es);
			}
			if (sel && strcmp(sql_func_mod(f->func), "calc") == 0 && nrcols && strcmp(sql_func_imp(f->func), "ifthenelse") != 0)
				list_append(l,sel);
		}
		/*
		if (strcmp(f->func->base.name, "identity") == 0) 
			s = stmt_mirror(be, l->h->data);
		else
		*/
		if (f->func->rel) 
			s = stmt_func(be, stmt_list(be, l), sa_strdup(sql->sa, f->func->base.name), f->func->rel, (f->func->type == F_UNION));
		else
			s = stmt_Nop(be, stmt_list(be, l), e->f); 
	} 	break;
	case e_aggr: {
		list *attr = e->l; 
		stmt *as = NULL;
		sql_subaggr *a = e->f;

		assert(sel == NULL);
		if (attr && attr->h) { 
			node *en;
			list *l = sa_list(sql->sa);

			for (en = attr->h; en; en = en->next) {
				sql_exp *at = en->data;

				as = exp_bin(be, at, left, right, NULL, NULL, NULL, sel);

				if (as && as->nrcols <= 0 && left) 
					as = stmt_const(be, bin_first_column(be, left), as);
				/* insert single value into a column */
				if (as && as->nrcols <= 0 && !left)
					as = const_column(be, as);

				if (!as) 
					return NULL;	
				if (need_distinct(e)){ 
					stmt *g = stmt_group(be, as, grp, ext, cnt, 1);
					stmt *next = stmt_result(be, g, 1); 
						
					as = stmt_project(be, next, as);
					if (grp)
						grp = stmt_project(be, next, grp);
				}
				append(l, as);
			}
			as = stmt_list(be, l);
		} else {
			/* count(*) may need the default group (relation) and
			   and/or an attribute to count */
			if (grp) {
				as = grp;
			} else if (left) {
				as = bin_first_column(be, left);
			} else {
				/* create dummy single value in a column */
				as = stmt_atom_lng(be, 0);
				as = const_column(be, as);
			}
		}
		s = stmt_aggr(be, as, grp, ext, a, 1, need_no_nil(e) /* ignore nil*/ );
		if (find_prop(e->p, PROP_COUNT)) /* propagate count == 0 ipv NULL in outer joins */
			s->flag |= OUTER_ZERO;
	} 	break;
	case e_column: {
		if (right) /* check relation names */
			s = bin_find_column(be, right, e->l, e->r);
		if (!s && left) 
			s = bin_find_column(be, left, e->l, e->r);
		if (s && grp)
			s = stmt_project(be, ext, s);
		if (!s && right) {
			fprintf(stderr, "could not find %s.%s\n", (char*)e->l, (char*)e->r);
			print_stmtlist(sql->sa, left);
			print_stmtlist(sql->sa, right);
		}
	 }	break;
	case e_cmp: {
		stmt *l = NULL, *r = NULL, *r2 = NULL;
		int swapped = 0, is_select = 0;
		sql_exp *re = e->r, *re2 = e->f;

		/* general predicate, select and join */
		if (get_cmp(e) == cmp_filter) {
			list *args;
			list *ops;
			node *n;
			int first = 1;

		       	ops = sa_list(sql->sa);
		       	args = e->l;
			for( n = args->h; n; n = n->next ) {
				s = NULL;
				if (!swapped)
					s = exp_bin(be, n->data, left, NULL, grp, ext, cnt, NULL); 
				if (!s && (first || swapped)) {
					s = exp_bin(be, n->data, right, NULL, grp, ext, cnt, NULL); 
					swapped = 1;
				}
				if (!s) 
					return s;
				if (s->nrcols == 0 && first)
					s = stmt_const(be, bin_first_column(be, swapped?right:left), s); 
				list_append(ops, s);
				first = 0;
			}
			l = stmt_list(be, ops);
		       	ops = sa_list(sql->sa);
			args = e->r;
			for( n = args->h; n; n = n->next ) {
				s = exp_bin(be, n->data, (swapped || !right)?left:right, NULL, grp, ext, cnt, NULL); 
				if (!s) 
					return s;
				list_append(ops, s);
			}
			r = stmt_list(be, ops);

			if (left && right && exps_card(e->r) > CARD_ATOM) {
				sql_subfunc *f = e->f;
				return stmt_genjoin(be, l, r, f, is_anti(e), swapped);
			}
			assert(!swapped);
			s = stmt_genselect(be, l, r, e->f, sel, is_anti(e));
			return s;
		}
		if (e->flag == cmp_in || e->flag == cmp_notin) {
			return handle_in_exps(be, e->l, e->r, left, right, grp, ext, cnt, sel, (e->flag == cmp_in), 0);
		}
		if (e->flag == cmp_or && (!right || right->nrcols == 1)) {
			list *l = e->l;
			node *n;
			stmt *sel1 = NULL, *sel2 = NULL;

			sel1 = sel;
			sel2 = sel;
			for( n = l->h; n; n = n->next ) {
<<<<<<< HEAD
				s = exp_bin(be, n->data, left, right, grp, ext, cnt, sel1); 
=======
				stmt *sin = (sel1 && sel1->nrcols)?sel1:NULL;

				s = exp_bin(sql, n->data, left, right, grp, ext, cnt, sin); 
>>>>>>> 53cb4e70
				if (!s) 
					return s;
				if (!sin && sel1 && sel1->nrcols == 0 && s->nrcols == 0) {
					sql_subtype *bt = sql_bind_localtype("bit");
					sql_subfunc *f = sql_bind_func(sql->sa, sql->session->schema, "and", bt, bt, F_FUNC);
					assert(f);
<<<<<<< HEAD
					s = stmt_binop(be, sel1, s, f);
				}
				if (sel1 && sel1->nrcols && s->nrcols == 0) {
					stmt *predicate = bin_first_column(be, left);
				
					predicate = stmt_const(be, predicate, stmt_bool(be, 1));
					s = stmt_uselect(be, predicate, s, cmp_equal, sel1, 0);
=======
					s = stmt_binop(sql->sa, sel1, s, f);
				} else if (sel1 && (sel1->nrcols == 0 || s->nrcols == 0)) {
					stmt *predicate = bin_first_column(sql->sa, left);
				
					predicate = stmt_const(sql->sa, predicate, stmt_bool(sql->sa, 1));
					if (s->nrcols == 0)
						s = stmt_uselect(sql->sa, predicate, s, cmp_equal, sel1);
					else
						s = stmt_uselect(sql->sa, predicate, sel1, cmp_equal, s);
>>>>>>> 53cb4e70
				}
				sel1 = s;
			}
			l = e->r;
			for( n = l->h; n; n = n->next ) {
<<<<<<< HEAD
				s = exp_bin(be, n->data, left, right, grp, ext, cnt, sel2); 
=======
				stmt *sin = (sel2 && sel2->nrcols)?sel2:NULL;

				s = exp_bin(sql, n->data, left, right, grp, ext, cnt, sin); 
>>>>>>> 53cb4e70
				if (!s) 
					return s;
				if (!sin && sel2 && sel2->nrcols == 0 && s->nrcols == 0) {
					sql_subtype *bt = sql_bind_localtype("bit");
					sql_subfunc *f = sql_bind_func(sql->sa, sql->session->schema, "and", bt, bt, F_FUNC);
					assert(f);
<<<<<<< HEAD
					s = stmt_binop(be, sel2, s, f);
				}
				if (sel2 && sel2->nrcols && s->nrcols == 0) {
					stmt *predicate = bin_first_column(be, left);
				
					predicate = stmt_const(be, predicate, stmt_bool(be, 1));
					s = stmt_uselect(be, predicate, s, cmp_equal, sel2, 0);
=======
					s = stmt_binop(sql->sa, sel2, s, f);
				} else if (sel2 && (sel2->nrcols == 0 || s->nrcols == 0)) {
					stmt *predicate = bin_first_column(sql->sa, left);
				
					predicate = stmt_const(sql->sa, predicate, stmt_bool(sql->sa, 1));
					if (s->nrcols == 0)
						s = stmt_uselect(sql->sa, predicate, s, cmp_equal, sel2);
					else
						s = stmt_uselect(sql->sa, predicate, sel2, cmp_equal, s);
>>>>>>> 53cb4e70
				}
				sel2 = s;
			}
			if (sel1->nrcols == 0 && sel2->nrcols == 0) {
				sql_subtype *bt = sql_bind_localtype("bit");
				sql_subfunc *f = sql_bind_func(sql->sa, sql->session->schema, "or", bt, bt, F_FUNC);
				assert(f);
				return stmt_binop(be, sel1, sel2, f);
			}
			if (sel1->nrcols == 0) {
				stmt *predicate = bin_first_column(be, left);
				
				predicate = stmt_const(be, predicate, stmt_bool(be, 1));
				sel1 = stmt_uselect(be, predicate, sel1, cmp_equal, NULL, 0);
			}
			if (sel2->nrcols == 0) {
				stmt *predicate = bin_first_column(be, left);
				
				predicate = stmt_const(be, predicate, stmt_bool(be, 1));
				sel2 = stmt_uselect(be, predicate, sel2, cmp_equal, NULL, 0);
			}
			return stmt_tunion(be, sel1, sel2);
		}
		if (e->flag == cmp_or && right) {  /* join */
			assert(0);
		}

		/* mark use of join indices */
		if (right && find_prop(e->p, PROP_JOINIDX) != NULL) 
			sql->opt_stats[0]++; 

		if (!l) {
			l = exp_bin(be, e->l, left, NULL, grp, ext, cnt, sel);
			swapped = 0;
		}
		if (!l && right) {
 			l = exp_bin(be, e->l, right, NULL, grp, ext, cnt, sel);
			swapped = 1;
		}
		if (swapped || !right)
 			r = exp_bin(be, re, left, NULL, grp, ext, cnt, sel);
		else
 			r = exp_bin(be, re, right, NULL, grp, ext, cnt, sel);
		if (!r && !swapped) {
 			r = exp_bin(be, re, left, NULL, grp, ext, cnt, sel);
			is_select = 1;
		}
		if (!r && swapped) {
 			r = exp_bin(be, re, right, NULL, grp, ext, cnt, sel);
			is_select = 1;
		}
		if (re2)
 			r2 = exp_bin(be, re2, left, right, grp, ext, cnt, sel);

		if (!l || !r || (re2 && !r2)) {
			assert(0);
			return NULL;
		}

		if (left && right && !is_select &&
		   ((l->nrcols && (r->nrcols || (r2 && r2->nrcols))) || 
		     re->card > CARD_ATOM || 
		    (re2 && re2->card > CARD_ATOM))) {
			if (l->nrcols == 0)
				l = stmt_const(be, bin_first_column(be, swapped?right:left), l); 
			if (r->nrcols == 0)
				r = stmt_const(be, bin_first_column(be, swapped?left:right), r); 
			if (r2) {
				s = stmt_join2(be, l, r, r2, (comp_type)e->flag, is_anti(e), swapped);
			} else if (swapped) {
				s = stmt_join(be, r, l, is_anti(e), swap_compare((comp_type)e->flag));
			} else {
				s = stmt_join(be, l, r, is_anti(e), (comp_type)e->flag);
			}
		} else {
			if (r2) {
				if (l->nrcols == 0 && r->nrcols == 0 && r2->nrcols == 0) {
					sql_subtype *bt = sql_bind_localtype("bit");
					sql_subfunc *lf = sql_bind_func(sql->sa, sql->session->schema,
							compare_func(range2lcompare(e->flag), 0),
							tail_type(l), tail_type(r), F_FUNC);
					sql_subfunc *rf = sql_bind_func(sql->sa, sql->session->schema,
							compare_func(range2rcompare(e->flag), 0),
							tail_type(l), tail_type(r), F_FUNC);
					sql_subfunc *a = sql_bind_func(sql->sa, sql->session->schema,
							"and", bt, bt, F_FUNC);
					assert(lf && rf && a);
					s = stmt_binop(be, 
						stmt_binop(be, l, r, lf), 
						stmt_binop(be, l, r2, rf), a);
					if (is_anti(e)) {
						sql_subfunc *a = sql_bind_func(sql->sa, sql->session->schema, "not", bt, NULL, F_FUNC);
						s = stmt_unop(be, s, a);
					}
				} else if (((e->flag&3) != 3) /* both sides closed use between implementation */ && l->nrcols > 0 && r->nrcols > 0 && r2->nrcols > 0) {
					s = stmt_uselect(be, l, r, range2lcompare(e->flag),
					    stmt_uselect(be, l, r2, range2rcompare(e->flag), sel, is_anti(e)), is_anti(e));
				} else {
					s = stmt_uselect2(be, l, r, r2, (comp_type)e->flag, sel, is_anti(e));
				}
			} else {
				/* value compare or select */
				if (l->nrcols == 0 && r->nrcols == 0) {
					sql_subfunc *f = sql_bind_func(sql->sa, sql->session->schema,
							compare_func((comp_type)e->flag, is_anti(e)),
							tail_type(l), tail_type(l), F_FUNC);
					assert(f);
					s = stmt_binop(be, l, r, f);
				} else {
					/* this can still be a join (as relational algebra and single value subquery results still means joins */
					s = stmt_uselect(be, l, r, (comp_type)e->flag, sel, is_anti(e));
				}
			}
		}
	 }	break;
	default:
		;
	}
	return s;
}

static stmt *check_types(backend *be, sql_subtype *ct, stmt *s, check_type tpe);

static stmt *
stmt_col( backend *be, sql_column *c, stmt *del) 
{ 
	stmt *sc = stmt_bat(be, c, RDONLY, del?del->partition:0);

	if (isTable(c->t) && c->t->access != TABLE_READONLY &&
	   (c->base.flag != TR_NEW || c->t->base.flag != TR_NEW /* alter */) &&
	   (c->t->persistence == SQL_PERSIST || c->t->persistence == SQL_DECLARED_TABLE) && !c->t->commit_action) {
		stmt *i = stmt_bat(be, c, RD_INS, 0);
		stmt *u = stmt_bat(be, c, RD_UPD_ID, del?del->partition:0);
		sc = stmt_project_delta(be, sc, u, i);
		sc = stmt_project(be, del, sc);
	} else if (del) { /* always handle the deletes */
		sc = stmt_project(be, del, sc);
	}
	return sc;
}

static stmt *
stmt_idx( backend *be, sql_idx *i, stmt *del) 
{ 
	stmt *sc = stmt_idxbat(be, i, RDONLY, del?del->partition:0);

	if (isTable(i->t) && i->t->access != TABLE_READONLY &&
	   (i->base.flag != TR_NEW || i->t->base.flag != TR_NEW /* alter */) &&
	   (i->t->persistence == SQL_PERSIST || i->t->persistence == SQL_DECLARED_TABLE) && !i->t->commit_action) {
		stmt *ic = stmt_idxbat(be, i, RD_INS, 0);
		stmt *u = stmt_idxbat(be, i, RD_UPD_ID, del?del->partition:0);
		sc = stmt_project_delta(be, sc, u, ic);
		sc = stmt_project(be, del, sc);
	} else if (del) { /* always handle the deletes */
		sc = stmt_project(be, del, sc);
	}
	return sc;
}

#if 0
static stmt *
check_table_types(backend *be, list *types, stmt *s, check_type tpe)
{
	mvc *sql = be->mvc;
	//const char *tname;
	stmt *tab = s;
	int temp = 0;

	if (s->type != st_table) {
		return sql_error(
			sql, 03,
			"single value and complex type are not equal");
	}
	tab = s->op1;
	temp = s->flag;
	if (tab->type == st_var) {
		sql_table *tbl = NULL;//tail_type(tab)->comp_type;
		stmt *dels = stmt_tid(be, tbl, 0);
		node *n, *m;
		list *l = sa_list(sql->sa);
		
		stack_find_var(sql, tab->op1->op4.aval->data.val.sval);

		for (n = types->h, m = tbl->columns.set->h; 
			n && m; n = n->next, m = m->next) 
		{
			sql_subtype *ct = n->data;
			sql_column *dtc = m->data;
			stmt *dtcs = stmt_col(be, dtc, dels);
			stmt *r = check_types(be, ct, dtcs, tpe);
			if (!r) 
				return NULL;
			//r = stmt_alias(be, r, tbl->base.name, c->base.name);
			list_append(l, r);
		}
	 	return stmt_table(be, stmt_list(be, l), temp);
	} else if (tab->type == st_list) {
		node *n, *m;
		list *l = sa_list(sql->sa);
		for (n = types->h, m = tab->op4.lval->h; 
			n && m; n = n->next, m = m->next) 
		{
			sql_subtype *ct = n->data;
			stmt *r = check_types(be, ct, m->data, tpe);
			if (!r) 
				return NULL;
			//tname = table_name(sql->sa, r);
			//r = stmt_alias(be, r, tname, c->base.name);
			list_append(l, r);
		}
		return stmt_table(be, stmt_list(be, l), temp);
	} else { /* single column/value */
		stmt *r;
		sql_subtype *st = tail_type(tab), *ct;

		if (list_length(types) != 1) {
			stmt *res = sql_error(
				sql, 03,
				"single value of type %s and complex type are not equal",
				st->type->sqlname
			);
			return res;
		}
		ct = types->h->data;
		r = check_types(be, ct, tab, tpe);
		//tname = table_name(sql->sa, r);
		//r = stmt_alias(be, r, tname, c->base.name);
		return stmt_table(be, r, temp);
	}
}
#endif

static void
sql_convert_arg(mvc *sql, int nr, sql_subtype *rt)
{
	atom *a = sql_bind_arg(sql, nr);

	if (atom_null(a)) {
		if (a->data.vtype != rt->type->localtype) {
			a->data.vtype = rt->type->localtype;
			VALset(&a->data, a->data.vtype, (ptr) ATOMnilptr(a->data.vtype));
		}
	}
	a->tpe = *rt;
}

/* try to do an inplace convertion 
 * 
 * inplace conversion is only possible if the s is an variable.
 * This is only done to be able to map more cached queries onto the same 
 * interface.
 */
static stmt *
inplace_convert(backend *be, sql_subtype *ct, stmt *s)
{
	atom *a;

	/* exclude named variables */
	if (s->type != st_var || (s->op1 && s->op1->op4.aval->data.val.sval) || 
		(ct->scale && ct->type->eclass != EC_FLT))
		return s;

	a = sql_bind_arg(be->mvc, s->flag);
	if (atom_cast(be->mvc->sa, a, ct)) {
		stmt *r = stmt_varnr(be, s->flag, ct);
		sql_convert_arg(be->mvc, s->flag, ct);
		return r;
	}
	return s;
}

static int
stmt_set_type_param(mvc *sql, sql_subtype *type, stmt *param)
{
	if (!type || !param || param->type != st_var)
		return -1;

	if (set_type_param(sql, type, param->flag) == 0) {
		param->op4.typeval = *type;
		return 0;
	}
	return -1;
}

/* check_types tries to match the ct type with the type of s if they don't
 * match s is converted. Returns NULL on failure.
 */
static stmt *
check_types(backend *be, sql_subtype *ct, stmt *s, check_type tpe)
{
	mvc *sql = be->mvc;
	int c = 0;
	sql_subtype *t = NULL, *st = NULL;

	/*
	if (ct->types) 
		return check_table_types(sql, ct->types, s, tpe);
		*/

 	st = tail_type(s);
	if ((!st || !st->type) && stmt_set_type_param(sql, ct, s) == 0) {
		return s;
	} else if (!st) {
		return sql_error(sql, 02, "statement has no type information");
	}

	/* first try cheap internal (inplace) convertions ! */
	s = inplace_convert(be, ct, s);
	t = st = tail_type(s);

	/* check if the types are the same */
	if (t && subtype_cmp(t, ct) != 0) {
		t = NULL;
	}

	if (!t) {	/* try to convert if needed */
		c = sql_type_convert(st->type->eclass, ct->type->eclass);
		if (!c || (c == 2 && tpe == type_set) || 
                   (c == 3 && tpe != type_cast)) { 
			s = NULL;
		} else {
			s = stmt_convert(be, s, st, ct);
		}
	} 
	if (!s) {
		stmt *res = sql_error(
			sql, 03,
			"types %s(%d,%d) (%s) and %s(%d,%d) (%s) are not equal",
			st->type->sqlname,
			st->digits,
			st->scale,
			st->type->base.name,
			ct->type->sqlname,
			ct->digits,
			ct->scale,
			ct->type->base.name
		);
		return res;
	}
	return s;
}

static stmt *
sql_unop_(backend *be, sql_schema *s, const char *fname, stmt *rs)
{
	mvc *sql = be->mvc;
	sql_subtype *rt = NULL;
	sql_subfunc *f = NULL;

	if (!s)
		s = sql->session->schema;
	rt = tail_type(rs);
	f = sql_bind_func(sql->sa, s, fname, rt, NULL, F_FUNC);
	/* try to find the function without a type, and convert
	 * the value to the type needed by this function!
	 */
	if (!f && (f = sql_find_func(sql->sa, s, fname, 1, F_FUNC, NULL)) != NULL) {
		sql_arg *a = f->func->ops->h->data;

		rs = check_types(be, &a->type, rs, type_equal);
		if (!rs) 
			f = NULL;
	}
	if (f) {
		/*
		if (f->func->res.scale == INOUT) {
			f->res.digits = rt->digits;
			f->res.scale = rt->scale;
		}
		*/
		return stmt_unop(be, rs, f);
	} else if (rs) {
		char *type = tail_type(rs)->type->sqlname;

		return sql_error(sql, 02, "SELECT: no such unary operator '%s(%s)'", fname, type);
	}
	return NULL;
}

static stmt *
sql_Nop_(backend *be, const char *fname, stmt *a1, stmt *a2, stmt *a3, stmt *a4)
{
	mvc *sql = be->mvc;
	list *sl = sa_list(sql->sa);
	list *tl = sa_list(sql->sa);
	sql_subfunc *f = NULL;

	list_append(sl, a1);
	list_append(tl, tail_type(a1));
	list_append(sl, a2);
	list_append(tl, tail_type(a2));
	list_append(sl, a3);
	list_append(tl, tail_type(a3));
	if (a4) {
		list_append(sl, a4);
		list_append(tl, tail_type(a4));
	}

	f = sql_bind_func_(sql->sa, sql->session->schema, fname, tl, F_FUNC);
	if (f)
		return stmt_Nop(be, stmt_list(be, sl), f);
	return sql_error(sql, 02, "SELECT: no such operator '%s'", fname);
}

static stmt *
rel_parse_value(backend *be, char *query, char emode)
{
	mvc *m = be->mvc;
	mvc o = *m;
	stmt *s = NULL;
	buffer *b;
	char *n;
	int len = _strlen(query);
	exp_kind ek = {type_value, card_value, FALSE};
	stream *sr;

	m->qc = NULL;

	m->caching = 0;
	m->emode = emode;
	// FIXME unchecked_malloc GDKmalloc can return NULL
	b = (buffer*)GDKmalloc(sizeof(buffer));
	if (b == 0)
		return sql_error(m, 02, MAL_MALLOC_FAIL);
	n = GDKmalloc(len + 1 + 1);
	if (n == 0)
		return sql_error(m, 02, MAL_MALLOC_FAIL);
	strncpy(n, query, len);
	query = n;
	query[len] = '\n';
	query[len+1] = 0;
	len++;
	buffer_init(b, query, len);
	sr = buffer_rastream(b, "sqlstatement");
	scanner_init(&m->scanner, bstream_create(sr, b->len), NULL);
	m->scanner.mode = LINE_1; 
	bstream_next(m->scanner.rs);

	m->params = NULL;
	/*m->args = NULL;*/
	m->argc = 0;
	m->sym = NULL;
	m->errstr[0] = '\0';

	(void) sqlparse(m);	/* blindly ignore errors */
	
	/* get out the single value as we don't want an enclosing projection! */
	if (m->sym->token == SQL_SELECT) {
		SelectNode *sn = (SelectNode *)m->sym;
		if (sn->selection->h->data.sym->token == SQL_COLUMN) {
			int is_last = 0;
			sql_rel *rel = NULL;
			sql_exp *e = rel_value_exp2(m, &rel, sn->selection->h->data.sym->data.lval->h->data.sym, sql_sel, ek, &is_last);

			if (!rel)
				s = exp_bin(be, e, NULL, NULL, NULL, NULL, NULL, NULL); 
		}
	}
	GDKfree(query);
	GDKfree(b);
	bstream_destroy(m->scanner.rs);

	m->sym = NULL;
	if (m->session->status || m->errstr[0]) {
		int status = m->session->status;
		char errstr[ERRSIZE];

		strcpy(errstr, m->errstr);
		*m = o;
		m->session->status = status;
		strcpy(m->errstr, errstr);
	} else {
		*m = o;
	}
	return s;
}


static stmt *
stmt_rename(backend *be, sql_rel *rel, sql_exp *exp, stmt *s )
{
	const char *name = exp->name;
	const char *rname = exp->rname;
	stmt *o = s;

	(void)rel;
	if (!name && exp->type == e_column && exp->r)
		name = exp->r;
	if (!name)
		name = column_name(be->mvc->sa, s);
	if (!rname && exp->type == e_column && exp->l)
		rname = exp->l;
	if (!rname)
		rname = table_name(be->mvc->sa, s);
	s = stmt_alias(be, s, rname, name);
	if (o->flag & OUTER_ZERO)
		s->flag |= OUTER_ZERO;
	return s;
}

static stmt *
rel2bin_sql_table(backend *be, sql_table *t) 
{
	mvc *sql = be->mvc;
	list *l = sa_list(sql->sa);
	node *n;
	stmt *dels = stmt_tid(be, t, 0);
			
	for (n = t->columns.set->h; n; n = n->next) {
		sql_column *c = n->data;
		stmt *sc = stmt_col(be, c, dels);

		list_append(l, sc);
	}
	/* TID column */
	if (t->columns.set->h) { 
		/* tid function  sql.tid(t) */
		const char *rnme = t->base.name;

		stmt *sc = dels?dels:stmt_tid(be, t, 0);
		sc = stmt_alias(be, sc, rnme, TID);
		list_append(l, sc);
	}
	if (t->idxs.set) {
		for (n = t->idxs.set->h; n; n = n->next) {
			sql_idx *i = n->data;
			stmt *sc = stmt_idx(be, i, dels);
			const char *rnme = t->base.name;

			/* index names are prefixed, to make them independent */
			sc = stmt_alias(be, sc, rnme, sa_strconcat(sql->sa, "%", i->base.name));
			list_append(l, sc);
		}
	}
	return stmt_list(be, l);
}

static stmt *
rel2bin_basetable(backend *be, sql_rel *rel)
{
	mvc *sql = be->mvc;
	sql_table *t = rel->l;
	sql_column *c = rel->r;
	list *l = sa_list(sql->sa);
	stmt *dels;
	node *en;

	if (!t && c)
		t = c->t;
       	dels = stmt_tid(be, t, rel->flag == REL_PARTITION);

	/* add aliases */
	assert(rel->exps);
	for( en = rel->exps->h; en; en = en->next ) {
		sql_exp *exp = en->data;
		const char *rname = exp->rname?exp->rname:exp->l;
		const char *oname = exp->r;
		stmt *s = NULL;

		if (is_func(exp->type)) {
			list *exps = exp->l;
			sql_exp *cexp = exps->h->data;
			const char *cname = cexp->r;
			list *l = sa_list(sql->sa);

		       	c = find_sql_column(t, cname);
			s = stmt_col(be, c, dels);
			append(l, s);
			if (exps->h->next) {
				sql_exp *at = exps->h->next->data;
				stmt *u = exp_bin(be, at, NULL, NULL, NULL, NULL, NULL, NULL);

				append(l, u);
			}
			s = stmt_Nop(be, stmt_list(be, l), exp->f);
		} else if (oname[0] == '%' && strcmp(oname, TID) == 0) {
			/* tid function  sql.tid(t) */
			const char *rnme = t->base.name;

			s = dels?dels:stmt_tid(be, t, 0);
			s = stmt_alias(be, s, rnme, TID);
		} else if (oname[0] == '%') { 
			sql_idx *i = find_sql_idx(t, oname+1);

			/* do not include empty indices in the plan */
			if (hash_index(i->type) && list_length(i->columns) <= 1)
				continue;
			s = stmt_idx(be, i, dels);
		} else {
			sql_column *c = find_sql_column(t, oname);

			s = stmt_col(be, c, dels);
		}
		s->tname = rname;
		s->cname = exp->name;
		list_append(l, s);
	}
	return stmt_list(be, l);
}

static int 
alias_cmp( stmt *s, const char *nme )
{
	return strcmp(s->cname, nme);
}

static list* exps2bin_args(backend *be, list *exps, list *args);

static list *
exp2bin_args(backend *be, sql_exp *e, list *args)
{
	mvc *sql = be->mvc;
	if (!e)
		return args;
	switch(e->type){
	case e_column:
	case e_psm:
		return args;
	case e_cmp:
		if (e->flag == cmp_or || get_cmp(e) == cmp_filter) {
			args = exps2bin_args(be, e->l, args);
			args = exps2bin_args(be, e->r, args);
		} else if (e->flag == cmp_in || e->flag == cmp_notin) {
			args = exp2bin_args(be, e->l, args);
			args = exps2bin_args(be, e->r, args);
		} else {
			args = exp2bin_args(be, e->l, args);
			args = exp2bin_args(be, e->r, args);
			if (e->f)
				args = exp2bin_args(be, e->f, args);
		}
		return args;
	case e_convert:
		if (e->l)
			return exp2bin_args(be, e->l, args);
		break;
	case e_aggr:
	case e_func: 
		if (e->l)
			return exps2bin_args(be, e->l, args);
		break;
	case e_atom:
		if (e->l) {
			return args;
		} else if (e->f) {
			return exps2bin_args(be, e->f, args);
		} else if (e->r) {
			char nme[64];

			snprintf(nme, 64, "A%s", (char*)e->r);
			if (!list_find(args, nme, (fcmp)&alias_cmp)) {
				stmt *s = stmt_var(be, e->r, &e->tpe, 0, 0);

				s = stmt_alias(be, s, NULL, sa_strdup(sql->sa, nme));
				list_append(args, s);
			}
		} else {
			char nme[16];

			snprintf(nme, 16, "A%d", e->flag);
			if (!list_find(args, nme, (fcmp)&alias_cmp)) {
				atom *a = sql->args[e->flag];
				stmt *s = stmt_varnr(be, e->flag, &a->tpe);

				s = stmt_alias(be, s, NULL, sa_strdup(sql->sa, nme));
				list_append(args, s);
			}
		}
	}
	return args;
}

static list *
exps2bin_args(backend *be, list *exps, list *args)
{
	node *n;

	if (!exps)
		return args;
	for (n = exps->h; n; n = n->next)
		args = exp2bin_args(be, n->data, args);
	return args;
}

static list *
rel2bin_args(backend *be, sql_rel *rel, list *args)
{
	if (!rel)
		return args;
	switch(rel->op) {
	case op_basetable:
	case op_table:
		break;
	case op_join: 
	case op_left: 
	case op_right: 
	case op_full: 

	case op_apply: 
	case op_semi: 
	case op_anti: 

	case op_union: 
	case op_inter: 
	case op_except: 
		args = rel2bin_args(be, rel->l, args);
		args = rel2bin_args(be, rel->r, args);
		break;
	case op_groupby: 
		if (rel->r) 
			args = exps2bin_args(be, rel->r, args);
	case op_project:
	case op_select: 
	case op_topn: 
	case op_sample: 
		if (rel->exps)
			args = exps2bin_args(be, rel->exps, args);
		args = rel2bin_args(be, rel->l, args);
		break;
	case op_ddl: 
		args = rel2bin_args(be, rel->l, args);
		if (rel->r)
			args = rel2bin_args(be, rel->r, args);
		break;
	case op_insert:
	case op_update:
	case op_delete:
		args = rel2bin_args(be, rel->r, args);
		break;
	}
	return args;
}

typedef struct trigger_input {
	sql_table *t;
	stmt *tids;
	stmt **updates;
	int type; /* insert 1, update 2, delete 3 */
	const char *on;
	const char *nn;
} trigger_input;

static stmt *
rel2bin_table(backend *be, sql_rel *rel, list *refs)
{
	mvc *sql = be->mvc;
	list *l; 
	stmt *sub = NULL, *osub = NULL;
	node *en, *n;
	sql_exp *op = rel->r;

	if (rel->flag == 2) {
		trigger_input *ti = rel->l;
		l = sa_list(sql->sa);

		for(n = ti->t->columns.set->h; n; n = n->next) {
			sql_column *c = n->data;

			if (ti->type == 2) { /* updates */
				stmt *s = stmt_col(be, c, ti->tids);
				append(l, stmt_alias(be, s, ti->on, c->base.name));
			}
			if (ti->updates[c->colnr]) {
				append(l, stmt_alias(be, ti->updates[c->colnr], ti->nn, c->base.name));
			} else {
				stmt *s = stmt_col(be, c, ti->tids);
				append(l, stmt_alias(be, s, ti->nn, c->base.name));
				assert(ti->type != 1);
			}
		}
		sub = stmt_list(be, l);
		return sub;
	} else if (op) {
		int i;
		sql_subfunc *f = op->f;
		stmt *psub = NULL;
			
		if (rel->l) { /* first construct the sub relation */
			sql_rel *l = rel->l;
			if (l->op == op_ddl) {
				sql_table *t = rel_ddl_table_get(l);

				if (t)
					sub = rel2bin_sql_table(be, t);
			} else {
				sub = subrel_bin(be, rel->l, refs);
			}
			if (!sub) 
				return NULL;
		}

		psub = exp_bin(be, op, sub, NULL, NULL, NULL, NULL, NULL); /* table function */
		if (!f || !psub) { 
			assert(0);
			return NULL;	
		}
		l = sa_list(sql->sa);
		if (f->func->varres) {
			for(i=0, en = rel->exps->h, n = f->res->h; en; en = en->next, n = n->next, i++ ) {
				sql_exp *exp = en->data;
				sql_subtype *st = n->data;
				const char *rnme = exp->rname?exp->rname:exp->l;
				stmt *s = stmt_rs_column(be, psub, i, st); 
		
				s = stmt_alias(be, s, rnme, exp->name);
				list_append(l, s);
			}
		} else {
			for(i = 0, n = f->func->res->h; n; n = n->next, i++ ) {
				sql_arg *a = n->data;
				stmt *s = stmt_rs_column(be, psub, i, &a->type); 
				const char *rnme = exp_find_rel_name(op);
	
				s = stmt_alias(be, s, rnme, a->name);
				list_append(l, s);
			}
			if (list_length(f->res) == list_length(f->func->res) + 1) {
				/* add missing %TID% column */
				sql_subtype *t = f->res->t->data;
				stmt *s = stmt_rs_column(be, psub, i, t); 
				const char *rnme = exp_find_rel_name(op);
	
				s = stmt_alias(be, s, rnme, TID);
				list_append(l, s);
			}
		}
		if (!rel->flag && sub && sub->nrcols) { 
			assert(0);
			list_merge(l, sub->op4.lval, NULL);
			osub = sub;
		}
		sub = stmt_list(be, l);
	} else if (rel->l) { /* handle sub query via function */
		int i;
		char name[16], *nme;

		nme = number2name(name, 16, ++sql->label);

		l = rel2bin_args(be, rel->l, sa_list(sql->sa));
		sub = stmt_list(be, l);
		sub = stmt_func(be, sub, sa_strdup(sql->sa, nme), rel->l, 0);
		l = sa_list(sql->sa);
		for(i = 0, n = rel->exps->h; n; n = n->next, i++ ) {
			sql_exp *c = n->data;
			stmt *s = stmt_rs_column(be, sub, i, exp_subtype(c)); 
			const char *nme = exp_name(c);
			const char *rnme = NULL;

			s = stmt_alias(be, s, rnme, nme);
			list_append(l, s);
		}
		sub = stmt_list(be, l);
	}
	if (!sub) { 
		assert(0);
		return NULL;	
	}
	l = sa_list(sql->sa);
	for( en = rel->exps->h; en; en = en->next ) {
		sql_exp *exp = en->data;
		const char *rnme = exp->rname?exp->rname:exp->l;
		stmt *s;

		/* no relation names */
		if (exp->l)
			exp->l = NULL;
		s = exp_bin(be, exp, sub, NULL, NULL, NULL, NULL, NULL);

		if (!s) {
			assert(0);
			return NULL;
		}
		if (sub && sub->nrcols >= 1 && s->nrcols == 0)
			s = stmt_const(be, bin_first_column(be, sub), s);
		s = stmt_alias(be, s, rnme, exp->name);
		list_append(l, s);
	}
	if (osub && osub->nrcols) 
		list_merge(l, osub->op4.lval, NULL);
	sub = stmt_list(be, l);
	return sub;
}

static stmt *
rel2bin_hash_lookup(backend *be, sql_rel *rel, stmt *left, stmt *right, sql_idx *i, node *en ) 
{
	mvc *sql = be->mvc;
	node *n;
	sql_subtype *it = sql_bind_localtype("int");
	sql_subtype *lng = sql_bind_localtype("lng");
	stmt *h = NULL;
	stmt *bits = stmt_atom_int(be, 1 + ((sizeof(lng)*8)-1)/(list_length(i->columns)+1));
	sql_exp *e = en->data;
	sql_exp *l = e->l;
	stmt *idx = bin_find_column(be, left, l->l, sa_strconcat(sql->sa, "%", i->base.name));
	int swap_exp = 0, swap_rel = 0;

	if (!idx) {
		swap_exp = 1;
		l = e->r;
		idx = bin_find_column(be, left, l->l, sa_strconcat(sql->sa, "%", i->base.name));
	}
	if (!idx && right) {
		swap_exp = 0;
		swap_rel = 1;
		l = e->l;
		idx = bin_find_column(be, right, l->l, sa_strconcat(sql->sa, "%", i->base.name));
	}
	if (!idx && right) {
		swap_exp = 1;
		swap_rel = 1;
		l = e->r;
		idx = bin_find_column(be, right, l->l, sa_strconcat(sql->sa, "%", i->base.name));
	}
	if (!idx)
		return NULL;
	/* should be in key order! */
	for( en = rel->exps->h, n = i->columns->h; en && n; en = en->next, n = n->next ) {
		sql_exp *e = en->data;
		stmt *s = NULL;

		if (e->type == e_cmp && e->flag == cmp_equal) {
			sql_exp *ee = (swap_exp)?e->l:e->r;
			if (swap_rel)
				s = exp_bin(be, ee, left, NULL, NULL, NULL, NULL, NULL);
			else
				s = exp_bin(be, ee, right, NULL, NULL, NULL, NULL, NULL);
		}

		if (!s) 
			return NULL;
		if (h) {
			sql_subfunc *xor = sql_bind_func_result3(sql->sa, sql->session->schema, "rotate_xor_hash", lng, it, tail_type(s), lng);

			h = stmt_Nop(be, stmt_list(be, list_append( list_append(
				list_append(sa_list(sql->sa), h), bits), s)), xor);
		} else {
			sql_subfunc *hf = sql_bind_func_result(sql->sa, sql->session->schema, "hash", tail_type(s), NULL, lng);

			h = stmt_unop(be, s, hf);
		}
	}
	if (h->nrcols) {
		if (!swap_rel) {
			return stmt_join(be, idx, h, 0, cmp_equal);
		} else {
			return stmt_join(be, h, idx, 0, cmp_equal);
		}
	} else {
		return stmt_uselect(be, idx, h, cmp_equal, NULL, 0);
	}
}

static stmt *
join_hash_key( backend *be, list *l ) 
{
	mvc *sql = be->mvc;
	node *m;
	sql_subtype *it, *lng;
	stmt *h = NULL;
	stmt *bits = stmt_atom_int(be, 1 + ((sizeof(lng)*8)-1)/(list_length(l)+1));

	it = sql_bind_localtype("int");
	lng = sql_bind_localtype("lng");
	for (m = l->h; m; m = m->next) {
		stmt *s = m->data;

		if (h) {
			sql_subfunc *xor = sql_bind_func_result3(sql->sa, sql->session->schema, "rotate_xor_hash", lng, it, tail_type(s), lng);

			h = stmt_Nop(be, stmt_list(be, list_append( list_append( list_append(sa_list(sql->sa), h), bits), s )), xor);
		} else {
			sql_subfunc *hf = sql_bind_func_result(sql->sa, sql->session->schema, "hash", tail_type(s), NULL, lng);
			h = stmt_unop(be, s, hf);
		}
	}
	return h;
}

static stmt *
releqjoin( backend *be, list *l1, list *l2, int used_hash, comp_type cmp_op, int need_left )
{
	mvc *sql = be->mvc;
	node *n1 = l1->h, *n2 = l2->h;
	stmt *l, *r, *res;

	if (list_length(l1) <= 1) {
		l = l1->h->data;
		r = l2->h->data;
		r =  stmt_join(be, l, r, 0, cmp_op);
		if (need_left)
			r->flag = cmp_left;
		return r;
	}
	if (used_hash) {
		l = n1->data;
		r = n2->data;
		n1 = n1->next;
		n2 = n2->next;
		res = stmt_join(be, l, r, 0, cmp_op);
	} else { /* need hash */
		l = join_hash_key(be, l1);
		r = join_hash_key(be, l2);
		res = stmt_join(be, l, r, 0, cmp_op);
	}
	if (need_left) 
		res->flag = cmp_left;
	l = stmt_result(be, res, 0);
	r = stmt_result(be, res, 1);
	for (; n1 && n2; n1 = n1->next, n2 = n2->next) {
		stmt *ld = n1->data;
		stmt *rd = n2->data;
		stmt *le = stmt_project(be, l, ld );
		stmt *re = stmt_project(be, r, rd );
		/* intentional both tail_type's of le (as re sometimes is a find for bulk loading */
		sql_subfunc *f = NULL;
		stmt * cmp;

		if (cmp_op == cmp_equal) 
			f = sql_bind_func(sql->sa, sql->session->schema, "=", tail_type(le), tail_type(le), F_FUNC);
		else 
			f = sql_bind_func(sql->sa, sql->session->schema, "=", tail_type(le), tail_type(le), F_FUNC);
		assert(f);

		cmp = stmt_binop(be, le, re, f);
		cmp = stmt_uselect(be, cmp, stmt_bool(be, 1), cmp_equal, NULL, 0);
		l = stmt_project(be, cmp, l );
		r = stmt_project(be, cmp, r );
	}
	res = stmt_join(be, l, r, 0, cmp_joined);
	return res;
}

static stmt *
rel2bin_join(backend *be, sql_rel *rel, list *refs)
{
	mvc *sql = be->mvc;
	list *l; 
	node *en = NULL, *n;
	stmt *left = NULL, *right = NULL, *join = NULL, *jl, *jr;
	stmt *ld = NULL, *rd = NULL;
	int need_left = (rel->flag == LEFT_JOIN);

	if (rel->l) /* first construct the left sub relation */
		left = subrel_bin(be, rel->l, refs);
	if (rel->r) /* first construct the right sub relation */
		right = subrel_bin(be, rel->r, refs);
	if (!left || !right) 
		return NULL;	
	left = row2cols(be, left);
	right = row2cols(be, right);
	/* 
 	 * split in 2 steps, 
 	 * 	first cheap join(s) (equality or idx) 
 	 * 	second selects/filters 
	 */
	if (rel->exps) {
		int used_hash = 0;
		int idx = 0;
		list *jexps = sa_list(sql->sa);
		list *lje = sa_list(sql->sa);
		list *rje = sa_list(sql->sa);

		/* get equi-joins/filters first */
		if (list_length(rel->exps) > 1) {
			for( en = rel->exps->h; en; en = en->next ) {
				sql_exp *e = en->data;
				if (e->type == e_cmp && (e->flag == cmp_equal || e->flag == cmp_filter))
					append(jexps, e);
			}
			for( en = rel->exps->h; en; en = en->next ) {
				sql_exp *e = en->data;
				if (e->type != e_cmp || (e->flag != cmp_equal && e->flag != cmp_filter))
					append(jexps, e);
			}
			rel->exps = jexps;
		}

		/* generate a relational join */
		for( en = rel->exps->h; en; en = en->next ) {
			int join_idx = sql->opt_stats[0];
			sql_exp *e = en->data;
			stmt *s = NULL;
			prop *p;

			/* only handle simple joins here */		
			if (exp_has_func(e) && e->flag != cmp_filter) {
				if (!join && !list_length(lje)) {
					stmt *l = bin_first_column(be, left);
					stmt *r = bin_first_column(be, right);
					join = stmt_join(be, l, r, 0, cmp_all); 
				}
				break;
			}
			if (list_length(lje) && (idx || e->type != e_cmp || (e->flag != cmp_equal && e->flag != cmp_filter) ||
			   (join && e->flag == cmp_filter)))
				break;

			/* handle possible index lookups */
			/* expressions are in index order ! */
			if (!join &&
			    (p=find_prop(e->p, PROP_HASHCOL)) != NULL) {
				sql_idx *i = p->value;
			
				join = s = rel2bin_hash_lookup(be, rel, left, right, i, en);
				if (s) {
					list_append(lje, s->op1);
					list_append(rje, s->op2);
					used_hash = 1;
				}
			}

			s = exp_bin(be, e, left, right, NULL, NULL, NULL, NULL);
			if (!s) {
				assert(0);
				return NULL;
			}
			if (join_idx != sql->opt_stats[0])
				idx = 1;

			if (s->type != st_join && 
			    s->type != st_join2 && 
			    s->type != st_joinN) {
				/* predicate */
				if (!list_length(lje) && s->nrcols == 0) { 
					stmt *l = bin_first_column(be, left);
					stmt *r = bin_first_column(be, right);

					l = stmt_uselect(be, stmt_const(be, l, stmt_bool(be, 1)), s, cmp_equal, NULL, 0);
					join = stmt_join(be, l, r, 0, cmp_all);
					continue;
				}
				if (!join) {
					stmt *l = bin_first_column(be, left);
					stmt *r = bin_first_column(be, right);
					join = stmt_join(be, l, r, 0, cmp_all); 
				}
				break;
			}

			if (!join) 
				join = s;
			list_append(lje, s->op1);
			list_append(rje, s->op2);
		}
		if (list_length(lje) > 1) {
			join = releqjoin(be, lje, rje, used_hash, cmp_equal, need_left);
		} else if (!join) {
			join = stmt_join(be, lje->h->data, rje->h->data, 0, cmp_equal);
			if (need_left)
				join->flag = cmp_left;
		}
	} else {
		stmt *l = bin_first_column(be, left);
		stmt *r = bin_first_column(be, right);
		join = stmt_join(be, l, r, 0, cmp_all); 
	}
	jl = stmt_result(be, join, 0);
	jr = stmt_result(be, join, 1);
	if (en) {
		stmt *sub, *sel = NULL;
		list *nl;

		/* construct relation */
		nl = sa_list(sql->sa);

		/* first project using equi-joins */
		for( n = left->op4.lval->h; n; n = n->next ) {
			stmt *c = n->data;
			const char *rnme = table_name(sql->sa, c);
			const char *nme = column_name(sql->sa, c);
			stmt *s = stmt_project(be, jl, column(be, c) );
	
			s = stmt_alias(be, s, rnme, nme);
			list_append(nl, s);
		}
		for( n = right->op4.lval->h; n; n = n->next ) {
			stmt *c = n->data;
			const char *rnme = table_name(sql->sa, c);
			const char *nme = column_name(sql->sa, c);
			stmt *s = stmt_project(be, jr, column(be, c) );

			s = stmt_alias(be, s, rnme, nme);
			list_append(nl, s);
		}
		sub = stmt_list(be, nl);

		/* continue with non equi-joins */
		for( ; en; en = en->next ) {
			stmt *s = exp_bin(be, en->data, sub, NULL, NULL, NULL, NULL, sel);

			if (!s) {
				assert(0);
				return NULL;
			}
			if (s->nrcols == 0) {
				stmt *l = bin_first_column(be, sub);
				s = stmt_uselect(be, stmt_const(be, l, stmt_bool(be, 1)), s, cmp_equal, sel, 0);
			}
			sel = s;
		}
		/* recreate join output */
		jl = stmt_project(be, sel, jl); 
		jr = stmt_project(be, sel, jr); 
	}

	/* construct relation */
	l = sa_list(sql->sa);

	if (rel->op == op_left || rel->op == op_full) {
		/* we need to add the missing oid's */
		ld = stmt_mirror(be, bin_first_column(be, left));
		ld = stmt_tdiff(be, ld, jl);
	}
	if (rel->op == op_right || rel->op == op_full) {
		/* we need to add the missing oid's */
		rd = stmt_mirror(be, bin_first_column(be, right));
		rd = stmt_tdiff(be, rd, jr);
	}

	for( n = left->op4.lval->h; n; n = n->next ) {
		stmt *c = n->data;
		const char *rnme = table_name(sql->sa, c);
		const char *nme = column_name(sql->sa, c);
		stmt *s = stmt_project(be, jl, column(be, c) );

		/* as append isn't save, we append to a new copy */
		if (rel->op == op_left || rel->op == op_full || rel->op == op_right)
			s = Column(be, s);
		if (rel->op == op_left || rel->op == op_full)
			s = stmt_append(be, s, stmt_project(be, ld, c));
		if (rel->op == op_right || rel->op == op_full) 
			s = stmt_append(be, s, stmt_const(be, rd, (c->flag&OUTER_ZERO)?stmt_atom_lng(be, 0):stmt_atom(be, atom_general(sql->sa, tail_type(c), NULL))));

		s = stmt_alias(be, s, rnme, nme);
		list_append(l, s);
	}
	for( n = right->op4.lval->h; n; n = n->next ) {
		stmt *c = n->data;
		const char *rnme = table_name(sql->sa, c);
		const char *nme = column_name(sql->sa, c);
		stmt *s = stmt_project(be, jr, column(be, c) );

		/* as append isn't save, we append to a new copy */
		if (rel->op == op_left || rel->op == op_full || rel->op == op_right)
			s = Column(be, s);
		if (rel->op == op_left || rel->op == op_full) 
			s = stmt_append(be, s, stmt_const(be, ld, (c->flag&OUTER_ZERO)?stmt_atom_lng(be, 0):stmt_atom(be, atom_general(sql->sa, tail_type(c), NULL))));
		if (rel->op == op_right || rel->op == op_full) 
			s = stmt_append(be, s, stmt_project(be, rd, c));

		s = stmt_alias(be, s, rnme, nme);
		list_append(l, s);
	}
	return stmt_list(be, l);
}

static stmt *
rel2bin_semijoin(backend *be, sql_rel *rel, list *refs)
{
	mvc *sql = be->mvc;
	list *l; 
	node *en = NULL, *n;
	stmt *left = NULL, *right = NULL, *join = NULL, *jl, *jr, *c;

	if (rel->l) /* first construct the left sub relation */
		left = subrel_bin(be, rel->l, refs);
	if (rel->r) /* first construct the right sub relation */
		right = subrel_bin(be, rel->r, refs);
	if (!left || !right) 
		return NULL;	
	left = row2cols(be, left);
	right = row2cols(be, right);
	/* 
 	 * split in 2 steps, 
 	 * 	first cheap join(s) (equality or idx) 
 	 * 	second selects/filters 
	 */
	if (rel->exps) {
		int idx = 0;
		list *lje = sa_list(sql->sa);
		list *rje = sa_list(sql->sa);

		for( en = rel->exps->h; en; en = en->next ) {
			int join_idx = sql->opt_stats[0];
			sql_exp *e = en->data;
			stmt *s = NULL;

			/* only handle simple joins here */		
			if (list_length(lje) && (idx || e->type != e_cmp || e->flag != cmp_equal))
				break;

			s = exp_bin(be, en->data, left, right, NULL, NULL, NULL, NULL);
			if (!s) {
				assert(0);
				return NULL;
			}
			if (join_idx != sql->opt_stats[0])
				idx = 1;
			/* stop on first non equality join */
			if (!join) {
				join = s;
			} else if (s->type != st_join && s->type != st_join2 && s->type != st_joinN) {
				/* handle select expressions */
				assert(0);
				return NULL;
			}
			if (s->type == st_join || s->type == st_join2 || s->type == st_joinN) { 
				list_append(lje, s->op1);
				list_append(rje, s->op2);
			}
		}
		if (list_length(lje) > 1) {
			join = releqjoin(be, lje, rje, 0 /* no hash used */, cmp_equal, 0);
		} else if (!join) {
			join = stmt_join(be, lje->h->data, rje->h->data, 0, cmp_equal);
		}
	} else {
		stmt *l = bin_first_column(be, left);
		stmt *r = bin_first_column(be, right);
		join = stmt_join(be, l, r, 0, cmp_all); 
	}
	jl = stmt_result(be, join, 0);
	if (en) {
		stmt *sub, *sel = NULL;
		list *nl;

		jr = stmt_result(be, join, 1);
		/* construct relation */
		nl = sa_list(sql->sa);

		/* first project using equi-joins */
		for( n = left->op4.lval->h; n; n = n->next ) {
			stmt *c = n->data;
			const char *rnme = table_name(sql->sa, c);
			const char *nme = column_name(sql->sa, c);
			stmt *s = stmt_project(be, jl, column(be, c) );
	
			s = stmt_alias(be, s, rnme, nme);
			list_append(nl, s);
		}
		for( n = right->op4.lval->h; n; n = n->next ) {
			stmt *c = n->data;
			const char *rnme = table_name(sql->sa, c);
			const char *nme = column_name(sql->sa, c);
			stmt *s = stmt_project(be, jr, column(be, c) );

			s = stmt_alias(be, s, rnme, nme);
			list_append(nl, s);
		}
		sub = stmt_list(be, nl);

		/* continue with non equi-joins */
		for( ; en; en = en->next ) {
			stmt *s = exp_bin(be, en->data, sub, NULL, NULL, NULL, NULL, sel);

			if (!s) {
				assert(0);
				return NULL;
			}
			sel = s;
		}
		/* recreate join output */
		jl = stmt_project(be, sel, jl); 
	}

	/* construct relation */
	l = sa_list(sql->sa);

	/* We did a full join, thats too much. 
	   Reduce this using difference and intersect */
	c = stmt_mirror(be, left->op4.lval->h->data);
	if (rel->op == op_anti) {
		join = stmt_tdiff(be, c, jl);
	} else {
		join = stmt_tinter(be, c, jl);
	}

	/* project all the left columns */
	for( n = left->op4.lval->h; n; n = n->next ) {
		stmt *c = n->data;
		const char *rnme = table_name(sql->sa, c);
		const char *nme = column_name(sql->sa, c);
		stmt *s = stmt_project(be, join, column(be, c));

		s = stmt_alias(be, s, rnme, nme);
		list_append(l, s);
	}
	return stmt_list(be, l);
}

static stmt *
rel2bin_distinct(backend *be, stmt *s, stmt **distinct)
{
	mvc *sql = be->mvc;
	node *n;
	stmt *g = NULL, *grp = NULL, *ext = NULL, *cnt = NULL;
	list *rl = sa_list(sql->sa), *tids;

	/* single values are unique */
	if (s->key && s->nrcols == 0)
		return s;

	/* Use 'all' tid columns */
	if ((tids = bin_find_columns(be, s, TID)) != NULL) {
		for (n = tids->h; n; n = n->next) {
			stmt *t = n->data;

			g = stmt_group(be, column(be, t), grp, ext, cnt, !n->next);
			grp = stmt_result(be, g, 0); 
			ext = stmt_result(be, g, 1); 
			cnt = stmt_result(be, g, 2); 
		}
	} else {
		for (n = s->op4.lval->h; n; n = n->next) {
			stmt *t = n->data;

			g = stmt_group(be, column(be, t), grp, ext, cnt, !n->next);
			grp = stmt_result(be, g, 0); 
			ext = stmt_result(be, g, 1); 
			cnt = stmt_result(be, g, 2); 
		}
	}
	if (!ext)
		return NULL;

	for (n = s->op4.lval->h; n; n = n->next) {
		stmt *t = n->data;

		list_append(rl, stmt_project(be, ext, t));
	}

	if (distinct)
		*distinct = ext;
	s = stmt_list(be, rl);
	return s;
}

static stmt *
rel_rename(backend *be, sql_rel *rel, stmt *sub)
{
	if (rel->exps) {
		node *en, *n;
		list *l = sa_list(be->mvc->sa);

		for( en = rel->exps->h, n = sub->op4.lval->h; en && n; en = en->next, n = n->next ) {
			sql_exp *exp = en->data;
			stmt *s = n->data;

			if (!s) {
				assert(0);
				return NULL;
			}
			s = stmt_rename(be, rel, exp, s);
			list_append(l, s);
		}
		sub = stmt_list(be, l);
	}
	return sub;
}

static stmt *
rel2bin_union(backend *be, sql_rel *rel, list *refs)
{
	mvc *sql = be->mvc;
	list *l; 
	node *n, *m;
	stmt *left = NULL, *right = NULL, *sub;

	if (rel->l) /* first construct the left sub relation */
		left = subrel_bin(be, rel->l, refs);
	if (rel->r) /* first construct the right sub relation */
		right = subrel_bin(be, rel->r, refs);
	if (!left || !right) 
		return NULL;	

	/* construct relation */
	l = sa_list(sql->sa);
	for( n = left->op4.lval->h, m = right->op4.lval->h; n && m; 
		n = n->next, m = m->next ) {
		stmt *c1 = n->data;
		stmt *c2 = m->data;
		const char *rnme = table_name(sql->sa, c1);
		const char *nme = column_name(sql->sa, c1);
		stmt *s;

		s = stmt_append(be, Column(be, c1), c2);
		s = stmt_alias(be, s, rnme, nme);
		list_append(l, s);
	}
	sub = stmt_list(be, l);

	sub = rel_rename(be, rel, sub);
	if (need_distinct(rel)) 
		sub = rel2bin_distinct(be, sub, NULL);
	return sub;
}

static stmt *
rel2bin_except(backend *be, sql_rel *rel, list *refs)
{
	mvc *sql = be->mvc;
	sql_subtype *lng = sql_bind_localtype("lng");
	list *stmts; 
	node *n, *m;
	stmt *left = NULL, *right = NULL, *sub;
	sql_subfunc *min;

	stmt *lg = NULL, *rg = NULL;
	stmt *lgrp = NULL, *rgrp = NULL;
	stmt *lext = NULL, *rext = NULL, *next = NULL;
	stmt *lcnt = NULL, *rcnt = NULL, *ncnt = NULL, *zero = NULL;
	stmt *s, *lm, *rm;
	list *lje = sa_list(sql->sa);
	list *rje = sa_list(sql->sa);

	if (rel->l) /* first construct the left sub relation */
		left = subrel_bin(be, rel->l, refs);
	if (rel->r) /* first construct the right sub relation */
		right = subrel_bin(be, rel->r, refs);
	if (!left || !right) 
		return NULL;	
	left = row2cols(be, left);
	right = row2cols(be, right);

	/*
	 * The multi column except is handled using group by's and
	 * group size counts on both sides of the intersect. We then
	 * return for each group of L with min(L.count,R.count), 
	 * number of rows.
	 */
	for (n = left->op4.lval->h; n; n = n->next) {
		lg = stmt_group(be, column(be, n->data), lgrp, lext, lcnt, !n->next);
		lgrp = stmt_result(be, lg, 0);
		lext = stmt_result(be, lg, 1);
		lcnt = stmt_result(be, lg, 2);
	}
	for (n = right->op4.lval->h; n; n = n->next) {
		rg = stmt_group(be, column(be, n->data), rgrp, rext, rcnt, !n->next);
		rgrp = stmt_result(be, rg, 0);
		rext = stmt_result(be, rg, 1);
		rcnt = stmt_result(be, rg, 2);
	}

	if (!lg || !rg) 
		return NULL;

	if (need_distinct(rel)) {
		lcnt = stmt_const(be, lcnt, stmt_atom_lng(be, 1));
		rcnt = stmt_const(be, rcnt, stmt_atom_lng(be, 1));
	}

	/* now find the matching groups */
	for (n = left->op4.lval->h, m = right->op4.lval->h; n && m; n = n->next, m = m->next) {
		stmt *l = column(be, n->data);
		stmt *r = column(be, m->data);

		l = stmt_project(be, lext, l);
		r = stmt_project(be, rext, r);
		list_append(lje, l);
		list_append(rje, r);
	}
	s = releqjoin(be, lje, rje, 1 /* cannot use hash */, cmp_equal_nil, 0);
	lm = stmt_result(be, s, 0);
	rm = stmt_result(be, s, 1);

	s = stmt_mirror(be, lext);
	s = stmt_tdiff(be, s, lm);

	/* first we find those missing in R */
	next = stmt_project(be, s, lext);
	ncnt = stmt_project(be, s, lcnt);
	zero = stmt_const(be, s, stmt_atom_lng(be, 0));

	/* ext, lcount, rcount */
	lext = stmt_project(be, lm, lext);
	lcnt = stmt_project(be, lm, lcnt);
	rcnt = stmt_project(be, rm, rcnt);

	/* append those missing in L */
	lext = stmt_append(be, lext, next);
	lcnt = stmt_append(be, lcnt, ncnt);
	rcnt = stmt_append(be, rcnt, zero);

 	min = sql_bind_func(sql->sa, sql->session->schema, "sql_sub", lng, lng, F_FUNC);
	s = stmt_binop(be, lcnt, rcnt, min); /* use count */

	/* now we have gid,cnt, blowup to full groupsizes */
	s = stmt_gen_group(be, lext, s);

	/* project columns of left hand expression */
	stmts = sa_list(sql->sa);
	for (n = left->op4.lval->h; n; n = n->next) {
		stmt *c1 = column(be, n->data);
		const char *rnme = NULL;
		const char *nme = column_name(sql->sa, c1);

		/* retain name via the stmt_alias */
		c1 = stmt_project(be, s, c1);

		rnme = table_name(sql->sa, c1);
		c1 = stmt_alias(be, c1, rnme, nme);
		list_append(stmts, c1);
	}
	sub = stmt_list(be, stmts);
	return rel_rename(be, rel, sub);
}

static stmt *
rel2bin_inter(backend *be, sql_rel *rel, list *refs)
{
	mvc *sql = be->mvc;
	sql_subtype *lng = sql_bind_localtype("lng");
	list *stmts; 
	node *n, *m;
	stmt *left = NULL, *right = NULL, *sub;
 	sql_subfunc *min;

	stmt *lg = NULL, *rg = NULL;
	stmt *lgrp = NULL, *rgrp = NULL;
	stmt *lext = NULL, *rext = NULL;
	stmt *lcnt = NULL, *rcnt = NULL;
	stmt *s, *lm, *rm;
	list *lje = sa_list(sql->sa);
	list *rje = sa_list(sql->sa);

	if (rel->l) /* first construct the left sub relation */
		left = subrel_bin(be, rel->l, refs);
	if (rel->r) /* first construct the right sub relation */
		right = subrel_bin(be, rel->r, refs);
	if (!left || !right) 
		return NULL;	
	left = row2cols(be, left);

	/*
	 * The multi column intersect is handled using group by's and
	 * group size counts on both sides of the intersect. We then
	 * return for each group of L with min(L.count,R.count), 
	 * number of rows.
	 */
	for (n = left->op4.lval->h; n; n = n->next) {
		lg = stmt_group(be, column(be, n->data), lgrp, lext, lcnt, !n->next);
		lgrp = stmt_result(be, lg, 0);
		lext = stmt_result(be, lg, 1);
		lcnt = stmt_result(be, lg, 2);
	}
	for (n = right->op4.lval->h; n; n = n->next) {
		rg = stmt_group(be, column(be, n->data), rgrp, rext, rcnt, !n->next);
		rgrp = stmt_result(be, rg, 0);
		rext = stmt_result(be, rg, 1);
		rcnt = stmt_result(be, rg, 2);
	}

	if (!lg || !rg) 
		return NULL;

	if (need_distinct(rel)) {
		lcnt = stmt_const(be, lcnt, stmt_atom_lng(be, 1));
		rcnt = stmt_const(be, rcnt, stmt_atom_lng(be, 1));
	}

	/* now find the matching groups */
	for (n = left->op4.lval->h, m = right->op4.lval->h; n && m; n = n->next, m = m->next) {
		stmt *l = column(be, n->data);
		stmt *r = column(be, m->data);

		l = stmt_project(be, lext, l);
		r = stmt_project(be, rext, r);
		list_append(lje, l);
		list_append(rje, r);
	}
	s = releqjoin(be, lje, rje, 1 /* cannot use hash */, cmp_equal_nil, 0);
	lm = stmt_result(be, s, 0);
	rm = stmt_result(be, s, 1);
		
	/* ext, lcount, rcount */
	lext = stmt_project(be, lm, lext);
	lcnt = stmt_project(be, lm, lcnt);
	rcnt = stmt_project(be, rm, rcnt);

 	min = sql_bind_func(sql->sa, sql->session->schema, "sql_min", lng, lng, F_FUNC);
	s = stmt_binop(be, lcnt, rcnt, min);

	/* now we have gid,cnt, blowup to full groupsizes */
	s = stmt_gen_group(be, lext, s);

	/* project columns of left hand expression */
	stmts = sa_list(sql->sa);
	for (n = left->op4.lval->h; n; n = n->next) {
		stmt *c1 = column(be, n->data);
		const char *rnme = NULL;
		const char *nme = column_name(sql->sa, c1);

		/* retain name via the stmt_alias */
		c1 = stmt_project(be, s, c1);

		rnme = table_name(sql->sa, c1);
		c1 = stmt_alias(be, c1, rnme, nme);
		list_append(stmts, c1);
	}
	sub = stmt_list(be, stmts);
	return rel_rename(be, rel, sub);
}

static stmt *
sql_reorder(backend *be, stmt *order, stmt *s) 
{
	list *l = sa_list(be->mvc->sa);
	node *n;

	for (n = s->op4.lval->h; n; n = n->next) {
		stmt *sc = n->data;
		const char *cname = column_name(be->mvc->sa, sc);
		const char *tname = table_name(be->mvc->sa, sc);

		sc = stmt_project(be, order, sc);
		sc = stmt_alias(be, sc, tname, cname );
		list_append(l, sc);
	}
	return stmt_list(be, l);
}

static sql_exp*
topn_limit( sql_rel *rel )
{
	if (rel->exps) {
		sql_exp *limit = rel->exps->h->data;

		return limit;
	}
	return NULL;
}

static sql_exp*
topn_offset( sql_rel *rel )
{
	if (rel->exps && list_length(rel->exps) > 1) {
		sql_exp *offset = rel->exps->h->next->data;

		return offset;
	}
	return NULL;
}

static stmt *
rel2bin_project(backend *be, sql_rel *rel, list *refs, sql_rel *topn)
{
	mvc *sql = be->mvc;
	list *pl; 
	node *en, *n;
	stmt *sub = NULL, *psub = NULL;
	stmt *l = NULL;

	if (topn) {
		sql_exp *le = topn_limit(topn);
		sql_exp *oe = topn_offset(topn);

		if (!le) { /* Don't push only offset */
			topn = NULL;
		} else {
			l = exp_bin(be, le, NULL, NULL, NULL, NULL, NULL, NULL);
			if (oe) {
				sql_subtype *lng = sql_bind_localtype("lng");
				sql_subfunc *add = sql_bind_func_result(sql->sa, sql->session->schema, "sql_add", lng, lng, lng);
				stmt *o = exp_bin(be, oe, NULL, NULL, NULL, NULL, NULL, NULL);
				l = stmt_binop(be, l, o, add);
			}
		}
	}

	if (!rel->exps) 
		return stmt_none(be);

	if (rel->l) { /* first construct the sub relation */
		sql_rel *l = rel->l;
		if (l->op == op_ddl) {
			sql_table *t = rel_ddl_table_get(l);

			if (t)
				sub = rel2bin_sql_table(be, t);
		} else {
			sub = subrel_bin(be, rel->l, refs);
		}
		if (!sub) 
			return NULL;
	}

	pl = sa_list(sql->sa);
	if (sub)
		pl->expected_cnt = list_length(sub->op4.lval);
	psub = stmt_list(be, pl);
	for( en = rel->exps->h; en; en = en->next ) {
		sql_exp *exp = en->data;
		stmt *s = exp_bin(be, exp, sub, psub, NULL, NULL, NULL, NULL);

		if (!s) /* error */
			return NULL;
		/* single value with limit */
		if (topn && rel->r && sub && sub->nrcols == 0)
			s = const_column(be, s);
		else if (sub && sub->nrcols >= 1 && s->nrcols == 0)
			s = stmt_const(be, bin_first_column(be, sub), s);
			
		s = stmt_rename(be, rel, exp, s);
		column_name(sql->sa, s); /* save column name */
		list_append(pl, s);
	}
	stmt_set_nrcols(psub);

	/* In case of a topn 
		if both order by and distinct: then get first order by col 
		do topn on it. Project all again! Then rest
	*/
	if (topn && rel->r) {
		list *oexps = rel->r, *npl = sa_list(sql->sa);
		/* distinct, topn returns atleast N (unique groups) */
		int distinct = need_distinct(rel);
		stmt *limit = NULL, *lpiv = NULL, *lgid = NULL; 

		for (n=oexps->h; n; n = n->next) {
			sql_exp *orderbycole = n->data; 
 			int last = (n->next == NULL);

			stmt *orderbycolstmt = exp_bin(be, orderbycole, sub, psub, NULL, NULL, NULL, NULL); 

			if (!orderbycolstmt) 
				return NULL;
			
			/* handle constants */
			orderbycolstmt = column(be, orderbycolstmt);
			if (!limit) {	/* topn based on a single column */
				limit = stmt_limit(be, orderbycolstmt, NULL, NULL, stmt_atom_lng(be, 0), l, distinct, is_ascending(orderbycole), last, 1);
			} else { 	/* topn based on 2 columns */
				limit = stmt_limit(be, orderbycolstmt, lpiv, lgid, stmt_atom_lng(be, 0), l, distinct, is_ascending(orderbycole), last, 1);
			}
			if (!limit) 
				return NULL;
			lpiv = limit;
			if (!last) {
				lpiv = stmt_result(be, limit, 0);
				lgid = stmt_result(be, limit, 1);
			}
		}

		limit = lpiv; 
		for ( n=pl->h ; n; n = n->next) 
			list_append(npl, stmt_project(be, limit, column(be, n->data)));
		psub = stmt_list(be, npl);

		/* also rebuild sub as multiple orderby expressions may use the sub table (ie aren't part of the result columns) */
		pl = sub->op4.lval;
		npl = sa_list(sql->sa);
		for ( n=pl->h ; n; n = n->next) {
			list_append(npl, stmt_project(be, limit, column(be, n->data))); 
		}
		sub = stmt_list(be, npl);
	}
	if (need_distinct(rel)) {
		stmt *distinct = NULL;
		psub = rel2bin_distinct(be, psub, &distinct);
		/* also rebuild sub as multiple orderby expressions may use the sub table (ie aren't part of the result columns) */
		if (sub) {
			list *npl = sa_list(sql->sa);
			
			pl = sub->op4.lval;
			for ( n=pl->h ; n; n = n->next) 
				list_append(npl, stmt_project(be, distinct, column(be, n->data))); 
			sub = stmt_list(be, npl);
		}
	}
	if (/*(!topn || need_distinct(rel)) &&*/ rel->r) {
		list *oexps = rel->r;
		stmt *orderby_ids = NULL, *orderby_grp = NULL;

		for (en = oexps->h; en; en = en->next) {
			stmt *orderby = NULL;
			sql_exp *orderbycole = en->data; 
			stmt *orderbycolstmt = exp_bin(be, orderbycole, sub, psub, NULL, NULL, NULL, NULL); 

			if (!orderbycolstmt) {
				assert(0);
				return NULL;
			}
			/* single values don't need sorting */
			if (orderbycolstmt->nrcols == 0) {
				orderby_ids = NULL;
				break;
			}
			if (orderby_ids)
				orderby = stmt_reorder(be, orderbycolstmt, is_ascending(orderbycole), orderby_ids, orderby_grp);
			else
				orderby = stmt_order(be, orderbycolstmt, is_ascending(orderbycole));
			orderby_ids = stmt_result(be, orderby, 1);
			orderby_grp = stmt_result(be, orderby, 2);
		}
		if (orderby_ids)
			psub = sql_reorder(be, orderby_ids, psub);
	}
	return psub;
}

static stmt *
rel2bin_predicate(backend *be) 
{
	return const_column(be, stmt_bool(be, 1));
}

static stmt *
rel2bin_select(backend *be, sql_rel *rel, list *refs)
{
	mvc *sql = be->mvc;
	list *l; 
	node *en, *n;
	stmt *sub = NULL, *sel = NULL;
	stmt *predicate = NULL;

	if (rel->l) { /* first construct the sub relation */
		sub = subrel_bin(be, rel->l, refs);
		if (!sub) 
			return NULL;	
		sub = row2cols(be, sub);
	}
	if (!sub && !predicate) 
		predicate = rel2bin_predicate(be);
	/*
	else if (!predicate)
		predicate = stmt_const(be, bin_first_column(be, sub), stmt_bool(be, 1));
		*/
	if (!rel->exps || !rel->exps->h) {
		if (sub)
			return sub;
		if (predicate)
			return predicate;
		return stmt_const(be, bin_first_column(be, sub), stmt_bool(be, 1));
	}
	if (!sub && predicate) {
		list *l = sa_list(sql->sa);
		assert(predicate);
		append(l, predicate);
		sub = stmt_list(be, l);
	}
	/* handle possible index lookups */
	/* expressions are in index order ! */
	if (sub && (en = rel->exps->h) != NULL) { 
		sql_exp *e = en->data;
		prop *p;

		if ((p=find_prop(e->p, PROP_HASHCOL)) != NULL) {
			sql_idx *i = p->value;
			
			sel = rel2bin_hash_lookup(be, rel, sub, NULL, i, en);
		}
	} 
	for( en = rel->exps->h; en; en = en->next ) {
		sql_exp *e = en->data;
		stmt *s = exp_bin(be, e, sub, NULL, NULL, NULL, NULL, sel);

		if (!s) {
			assert(0);
			return NULL;
		}
		if (s->nrcols == 0){
			if (!predicate)
				predicate = stmt_const(be, bin_first_column(be, sub), stmt_bool(be, 1));
			sel = stmt_uselect(be, predicate, s, cmp_equal, sel, 0);
		} else if (e->type != e_cmp) {
			sel = stmt_uselect(be, s, stmt_bool(be, 1), cmp_equal, NULL, 0);
		} else {
			sel = s;
		}
	}

	/* construct relation */
	l = sa_list(sql->sa);
	if (sub && sel) {
		for( n = sub->op4.lval->h; n; n = n->next ) {
			stmt *col = n->data;
	
			if (col->nrcols == 0) /* constant */
				col = stmt_const(be, sel, col);
			else
				col = stmt_project(be, sel, col);
			list_append(l, col);
		}
	}
	return stmt_list(be, l);
}

static stmt *
rel2bin_groupby(backend *be, sql_rel *rel, list *refs)
{
	mvc *sql = be->mvc;
	list *l, *aggrs, *gbexps = sa_list(sql->sa);
	node *n, *en;
	stmt *sub = NULL, *cursub;
	stmt *groupby = NULL, *grp = NULL, *ext = NULL, *cnt = NULL;

	if (rel->l) { /* first construct the sub relation */
		sub = subrel_bin(be, rel->l, refs);
		if (!sub)
			return NULL;	
	}

	if (sub && sub->type == st_list && sub->op4.lval->h && !((stmt*)sub->op4.lval->h->data)->nrcols) {
		list *newl = sa_list(sql->sa);
		node *n;

		for(n=sub->op4.lval->h; n; n = n->next) {
			const char *cname = column_name(sql->sa, n->data);
			const char *tname = table_name(sql->sa, n->data);
			stmt *s = column(be, n->data);

			s = stmt_alias(be, s, tname, cname );
			append(newl, s);
		}
		sub = stmt_list(be, newl);
	}

	/* groupby columns */

	/* Keep groupby columns, sub that they can be lookup in the aggr list */
	if (rel->r) {
		list *exps = rel->r; 

		for( en = exps->h; en; en = en->next ) {
			sql_exp *e = en->data; 
			stmt *gbcol = exp_bin(be, e, sub, NULL, NULL, NULL, NULL, NULL); 
	
			if (!gbcol) {
				assert(0);
				return NULL;
			}
			if (!gbcol->nrcols)
				gbcol = stmt_const(be, bin_first_column(be, sub), gbcol);
			groupby = stmt_group(be, gbcol, grp, ext, cnt, !en->next);
			grp = stmt_result(be, groupby, 0);
			ext = stmt_result(be, groupby, 1);
			cnt = stmt_result(be, groupby, 2);
			gbcol = stmt_alias(be, gbcol, exp_find_rel_name(e), exp_name(e));
			list_append(gbexps, gbcol);
		}
	}
	/* now aggregate */
	l = sa_list(sql->sa);
	aggrs = rel->exps;
	cursub = stmt_list(be, l);
	for( n = aggrs->h; n; n = n->next ) {
		sql_exp *aggrexp = n->data;

		stmt *aggrstmt = NULL;

		/* first look in the current aggr list (l) and group by column list */
		if (l && !aggrstmt && aggrexp->type == e_column) 
			aggrstmt = list_find_column(be, l, aggrexp->l, aggrexp->r);
		if (gbexps && !aggrstmt && aggrexp->type == e_column) {
			aggrstmt = list_find_column(be, gbexps, aggrexp->l, aggrexp->r);
			if (aggrstmt && groupby) {
				aggrstmt = stmt_project(be, ext, aggrstmt);
				if (list_length(gbexps) == 1) 
					aggrstmt->key = 1;
			}
		}

		if (!aggrstmt)
			aggrstmt = exp_bin(be, aggrexp, sub, NULL, grp, ext, cnt, NULL); 
		/* maybe the aggr uses intermediate results of this group by,
		   therefore we pass the group by columns too 
		 */
		if (!aggrstmt) 
			aggrstmt = exp_bin(be, aggrexp, sub, cursub, NULL, NULL, NULL, NULL); 
		if (!aggrstmt) {
			assert(0);
			return NULL;
		}

		aggrstmt = stmt_rename(be, rel, aggrexp, aggrstmt);
		list_append(l, aggrstmt);
	}
	stmt_set_nrcols(cursub);
	return cursub;
}

static stmt *
rel2bin_topn(backend *be, sql_rel *rel, list *refs)
{
	mvc *sql = be->mvc;
	sql_exp *oe = NULL, *le = NULL;
	stmt *sub = NULL, *l = NULL, *o = NULL;
	node *n;

	if (rel->l) { /* first construct the sub relation */
		sql_rel *rl = rel->l;

		if (rl->op == op_project) {
			sub = rel2bin_project(be, rl, refs, rel);
		} else {
			sub = subrel_bin(be, rl, refs);
		}
	}
	if (!sub) 
		return NULL;	

	le = topn_limit(rel);
	oe = topn_offset(rel);

	n = sub->op4.lval->h;
	if (n) {
		stmt *limit = NULL, *sc = n->data;
		const char *cname = column_name(sql->sa, sc);
		const char *tname = table_name(sql->sa, sc);
		list *newl = sa_list(sql->sa);

		if (le)
			l = exp_bin(be, le, NULL, NULL, NULL, NULL, NULL, NULL);
		if (oe)
			o = exp_bin(be, oe, NULL, NULL, NULL, NULL, NULL, NULL);

		if (!l) 
			l = stmt_atom_lng_nil(be);
		if (!o)
			o = stmt_atom_lng(be, 0);

		sc = column(be, sc);
		limit = stmt_limit(be, stmt_alias(be, sc, tname, cname), NULL, NULL, o, l, 0,0,0,0);

		for ( ; n; n = n->next) {
			stmt *sc = n->data;
			const char *cname = column_name(sql->sa, sc);
			const char *tname = table_name(sql->sa, sc);
		
			sc = column(be, sc);
			sc = stmt_project(be, limit, sc);
			list_append(newl, stmt_alias(be, sc, tname, cname));
		}
		sub = stmt_list(be, newl);
	}
	return sub;
}

static stmt *
rel2bin_sample(backend *be, sql_rel *rel, list *refs)
{
	mvc *sql = be->mvc;
	list *newl;
	stmt *sub = NULL, *s = NULL, *sample = NULL;
	node *n;

	if (rel->l) /* first construct the sub relation */
		sub = subrel_bin(be, rel->l, refs);
	if (!sub)
		return NULL;

	n = sub->op4.lval->h;
	newl = sa_list(sql->sa);

	if (n) {
		stmt *sc = n->data;
		const char *cname = column_name(sql->sa, sc);
		const char *tname = table_name(sql->sa, sc);

		s = exp_bin(be, rel->exps->h->data, NULL, NULL, NULL, NULL, NULL, NULL);

		if (!s)
			s = stmt_atom_lng_nil(be);

		sc = column(be, sc);
		sample = stmt_sample(be, stmt_alias(be, sc, tname, cname),s);

		for ( ; n; n = n->next) {
			stmt *sc = n->data;
			const char *cname = column_name(sql->sa, sc);
			const char *tname = table_name(sql->sa, sc);
		
			sc = column(be, sc);
			sc = stmt_project(be, sample, sc);
			list_append(newl, stmt_alias(be, sc, tname, cname));
		}
	}
	sub = stmt_list(be, newl);
	return sub;
}

stmt *
sql_parse(backend *be, sql_allocator *sa, char *query, char mode)
{
	mvc *m = be->mvc;
	mvc *o = NULL;
	stmt *sq = NULL;
	buffer *b;
	char *n;
	int len = _strlen(query);
	stream *buf;

 	if (THRhighwater())
		return sql_error(m, 10, "SELECT: too many nested operators");

	o = MNEW(mvc);
	if (!o)
		return NULL;
	*o = *m;

	m->qc = NULL;

	m->caching = 0;
	m->emode = mode;

	b = (buffer*)GDKmalloc(sizeof(buffer));
	if (b == 0)
		return sql_error(m, 02, MAL_MALLOC_FAIL);
	n = GDKmalloc(len + 1 + 1);
	if (n == 0)
		return sql_error(m, 02, MAL_MALLOC_FAIL);
	strncpy(n, query, len);
	query = n;
	query[len] = '\n';
	query[len+1] = 0;
	len++;
	buffer_init(b, query, len);
	buf = buffer_rastream(b, "sqlstatement");
	scanner_init( &m->scanner, bstream_create(buf, b->len), NULL);
	m->scanner.mode = LINE_1; 
	bstream_next(m->scanner.rs);

	m->params = NULL;
	m->argc = 0;
	m->sym = NULL;
	m->errstr[0] = '\0';
	m->errstr[ERRSIZE-1] = '\0';

	/* create private allocator */
	m->sa = (sa)?sa:sa_create();

	if (sqlparse(m) || !m->sym) {
		/* oops an error */
		snprintf(m->errstr, ERRSIZE, "An error occurred when executing "
				"internal query: %s", query);
	} else {
		sql_rel *r = rel_semantic(m, m->sym);

		if (r) {
			r = rel_optimizer(m, r);
			sq = rel_bin(be, r);
		}
	}

	GDKfree(query);
	GDKfree(b);
	bstream_destroy(m->scanner.rs);
	if (m->sa && m->sa != sa)
		sa_destroy(m->sa);
	m->sym = NULL;
	{
		char *e = NULL;
		int status = m->session->status;
		int sizevars = m->sizevars, topvars = m->topvars;
		sql_var *vars = m->vars;
		/* cascade list maybe removed */
		list *cascade_action = m->cascade_action;

		if (m->session->status || m->errstr[0]) {
			e = _STRDUP(m->errstr);
			if (!e) {
				_DELETE(o);
				return NULL;
			}
		}
		*m = *o;
		m->sizevars = sizevars;
		m->topvars = topvars;
		m->vars = vars;
		m->session->status = status;
		m->cascade_action = cascade_action;
		if (e) {
			strncpy(m->errstr, e, ERRSIZE);
			m->errstr[ERRSIZE - 1] = '\0';
			_DELETE(e);
		}
	}
	_DELETE(o);
	return sq;
}

static stmt *
stmt_selectnonil( backend *be, stmt *col, stmt *s )
{
	sql_subtype *t = tail_type(col);
	stmt *n = stmt_atom(be, atom_general(be->mvc->sa, t, NULL));
	stmt *nn = stmt_uselect2(be, col, n, n, 3, s, 1);
	return nn;
}

static stmt *
stmt_selectnil( backend *be, stmt *col)
{
	sql_subtype *t = tail_type(col);
	stmt *n = stmt_atom(be, atom_general(be->mvc->sa, t, NULL));
	stmt *nn = stmt_uselect2(be, col, n, n, 3, NULL, 0);
	return nn;
}

static stmt *
insert_check_ukey(backend *be, list *inserts, sql_key *k, stmt *idx_inserts)
{
	mvc *sql = be->mvc;
/* pkey's cannot have NULLs, ukeys however can
   current implementation switches on 'NOT NULL' on primary key columns */

	char *msg = NULL;
	stmt *res;

	sql_subtype *lng = sql_bind_localtype("lng");
	sql_subaggr *cnt = sql_bind_aggr(sql->sa, sql->session->schema, "count", NULL);
	sql_subtype *bt = sql_bind_localtype("bit");
	stmt *dels = stmt_tid(be, k->t, 0);
	sql_subfunc *ne = sql_bind_func_result(sql->sa, sql->session->schema, "<>", lng, lng, bt);

	if (list_length(k->columns) > 1) {
		node *m;
		stmt *s = list_fetch(inserts, 0), *ins = s;
		sql_subaggr *sum;
		stmt *ssum = NULL;
		stmt *col = NULL;

		s = ins;
		/* 1st stage: find out if original contains same values */
		if (s->key && s->nrcols == 0) {
			s = NULL;
			if (k->idx && hash_index(k->idx->type))
				s = stmt_uselect(be, stmt_idx(be, k->idx, dels), idx_inserts, cmp_equal, s, 0);
			for (m = k->columns->h; m; m = m->next) {
				sql_kc *c = m->data;
				stmt *cs = list_fetch(inserts, c->c->colnr); 

				col = stmt_col(be, c->c, dels);
				if ((k->type == ukey) && stmt_has_null(col)) {
					stmt *nn = stmt_selectnonil(be, col, s);
					s = stmt_uselect( be, col, cs, cmp_equal, nn, 0);
				} else {
					s = stmt_uselect( be, col, cs, cmp_equal, s, 0);
				}
			}
		} else {
			list *lje = sa_list(sql->sa);
			list *rje = sa_list(sql->sa);
			if (k->idx && hash_index(k->idx->type)) {
				list_append(lje, stmt_idx(be, k->idx, dels));
				list_append(rje, idx_inserts);
			}
			for (m = k->columns->h; m; m = m->next) {
				sql_kc *c = m->data;
				stmt *cs = list_fetch(inserts, c->c->colnr); 

				col = stmt_col(be, c->c, dels);
				list_append(lje, col);
				list_append(rje, cs);
			}
			s = releqjoin(be, lje, rje, 1 /* hash used */, cmp_equal, 0);
			s = stmt_result(be, s, 0);
		}
		s = stmt_binop(be, stmt_aggr(be, s, NULL, NULL, cnt, 1, 0), stmt_atom_lng(be, 0), ne);

		/* 2e stage: find out if inserted are unique */
		if ((!idx_inserts && ins->nrcols) || (idx_inserts && idx_inserts->nrcols)) {	/* insert columns not atoms */
			sql_subfunc *or = sql_bind_func_result(sql->sa, sql->session->schema, "or", bt, bt, bt);
			stmt *orderby_ids = NULL, *orderby_grp = NULL;

			/* implementation uses sort key check */
			for (m = k->columns->h; m; m = m->next) {
				sql_kc *c = m->data;
				stmt *orderby;
				stmt *cs = list_fetch(inserts, c->c->colnr); 

				if (orderby_grp)
					orderby = stmt_reorder(be, cs, 1, orderby_ids, orderby_grp);
				else
					orderby = stmt_order(be, cs, 1);
				orderby_ids = stmt_result(be, orderby, 1);
				orderby_grp = stmt_result(be, orderby, 2);
			}

			if (!orderby_grp || !orderby_ids)
				return NULL;

			sum = sql_bind_aggr(sql->sa, sql->session->schema, "not_unique", tail_type(orderby_grp));
			ssum = stmt_aggr(be, orderby_grp, NULL, NULL, sum, 1, 0);
			/* combine results */
			s = stmt_binop(be, s, ssum, or);
		}

		if (k->type == pkey) {
			msg = sa_message(sql->sa, "INSERT INTO: PRIMARY KEY constraint '%s.%s' violated", k->t->base.name, k->base.name);
		} else {
			msg = sa_message(sql->sa, "INSERT INTO: UNIQUE constraint '%s.%s' violated", k->t->base.name, k->base.name);
		}
		res = stmt_exception(be, s, msg, 00001);
	} else {		/* single column key */
		sql_kc *c = k->columns->h->data;
		stmt *s = list_fetch(inserts, c->c->colnr), *h = s;

		s = stmt_col(be, c->c, dels);
		if ((k->type == ukey) && stmt_has_null(s)) {
			stmt *nn = stmt_selectnonil(be, s, NULL);
			s = stmt_project(be, nn, s);
		}
		if (h->nrcols) {
			s = stmt_join(be, s, h, 0, cmp_equal);
			/* s should be empty */
			s = stmt_result(be, s, 0);
			s = stmt_aggr(be, s, NULL, NULL, cnt, 1, 0);
		} else {
			s = stmt_uselect(be, s, h, cmp_equal, NULL, 0);
			/* s should be empty */
			s = stmt_aggr(be, s, NULL, NULL, cnt, 1, 0);
		}
		/* s should be empty */
		s = stmt_binop(be, s, stmt_atom_lng(be, 0), ne);

		/* 2e stage: find out if inserts are unique */
		if (h->nrcols) {	/* insert multiple atoms */
			sql_subaggr *sum;
			stmt *count_sum = NULL;
			sql_subfunc *or = sql_bind_func_result(sql->sa, sql->session->schema, "or", bt, bt, bt);
			stmt *ssum, *ss;

			stmt *g = list_fetch(inserts, c->c->colnr), *ins = g;

			/* inserted vaules may be null */
			if ((k->type == ukey) && stmt_has_null(ins)) {
				stmt *nn = stmt_selectnonil(be, ins, NULL);
				ins = stmt_project(be, nn, ins);
			}
		
			g = stmt_group(be, ins, NULL, NULL, NULL, 1);
			ss = stmt_result(be, g, 2); /* use count */
			/* (count(ss) <> sum(ss)) */
			sum = sql_bind_aggr(sql->sa, sql->session->schema, "sum", lng);
			ssum = stmt_aggr(be, ss, NULL, NULL, sum, 1, 0);
			ssum = sql_Nop_(be, "ifthenelse", sql_unop_(be, NULL, "isnull", ssum), stmt_atom_lng(be, 0), ssum, NULL);
			count_sum = stmt_binop(be, check_types(be, tail_type(ssum), stmt_aggr(be, ss, NULL, NULL, cnt, 1, 0), type_equal), ssum, ne);

			/* combine results */
			s = stmt_binop(be, s, count_sum, or);
		}
		if (k->type == pkey) {
			msg = sa_message( sql->sa,"INSERT INTO: PRIMARY KEY constraint '%s.%s' violated", k->t->base.name, k->base.name);
		} else {
			msg = sa_message(sql->sa, "INSERT INTO: UNIQUE constraint '%s.%s' violated", k->t->base.name, k->base.name);
		}
		res = stmt_exception(be, s, msg, 00001);
	}
	return res;
}

static stmt *
insert_check_fkey(backend *be, list *inserts, sql_key *k, stmt *idx_inserts, stmt *pin)
{
	mvc *sql = be->mvc;
	char *msg = NULL;
	stmt *cs = list_fetch(inserts, 0), *s = cs;
	sql_subtype *lng = sql_bind_localtype("lng");
	sql_subaggr *cnt = sql_bind_aggr(sql->sa, sql->session->schema, "count", NULL);
	sql_subtype *bt = sql_bind_localtype("bit");
	sql_subfunc *ne = sql_bind_func_result(sql->sa, sql->session->schema, "<>", lng, lng, bt);

	if (pin && list_length(pin->op4.lval)) 
		s = pin->op4.lval->h->data;
	if (s->key && s->nrcols == 0) {
		s = stmt_binop(be, stmt_aggr(be, idx_inserts, NULL, NULL, cnt, 1, 0), stmt_atom_lng(be, 1), ne);
	} else {
		/* releqjoin.count <> inserts[col1].count */
		s = stmt_binop(be, stmt_aggr(be, idx_inserts, NULL, NULL, cnt, 1, 0), stmt_aggr(be, s, NULL, NULL, cnt, 1, 0), ne);
	}

	/* s should be empty */
	msg = sa_message(sql->sa, "INSERT INTO: FOREIGN KEY constraint '%s.%s' violated", k->t->base.name, k->base.name);
	return stmt_exception(be, s, msg, 00001);
}

static stmt *
sql_insert_key(backend *be, list *inserts, sql_key *k, stmt *idx_inserts, stmt *pin)
{
	/* int insert = 1;
	 * while insert and has u/pkey and not defered then
	 *      if u/pkey values exist then
	 *              insert = 0
	 * while insert and has fkey and not defered then
	 *      find id of corresponding u/pkey  
	 *      if (!found)
	 *              insert = 0
	 * if insert
	 *      insert values
	 *      insert fkey/pkey index
	 */
	if (k->type == pkey || k->type == ukey) {
		return insert_check_ukey(be, inserts, k, idx_inserts );
	} else {		/* foreign keys */
		return insert_check_fkey(be, inserts, k, idx_inserts, pin );
	}
}

static void
sql_stack_add_inserted( mvc *sql, const char *name, sql_table *t, stmt **updates) 
{
	/* Put single relation of updates and old values on to the stack */
	sql_rel *r = NULL;
	node *n;
	list *exps = sa_list(sql->sa);
	trigger_input *ti = SA_NEW(sql->sa, trigger_input);

	ti->t = t;
	ti->tids = NULL;
	ti->updates = updates;
	ti->type = 1;
	ti->nn = name;
	for (n = t->columns.set->h; n; n = n->next) {
		sql_column *c = n->data;
		sql_exp *ne = exp_column(sql->sa, name, c->base.name, &c->type, CARD_MULTI, c->null, 0);

		append(exps, ne);
	}
	r = rel_table_func(sql->sa, NULL, NULL, exps, 2);
	r->l = ti;

	stack_push_rel_view(sql, name, r);
}

static int
sql_insert_triggers(backend *be, sql_table *t, stmt **updates, int time)
{
	mvc *sql = be->mvc;
	node *n;
	int res = 1;

	if (!t->triggers.set)
		return res;

	for (n = t->triggers.set->h; n; n = n->next) {
		sql_trigger *trigger = n->data;

		stack_push_frame(sql, "OLD-NEW");
		if (trigger->event == 0 && trigger->time == time) { 
			stmt *s = NULL;
			const char *n = trigger->new_name;

			/* add name for the 'inserted' to the stack */
			if (!n) n = "new"; 
	
			sql_stack_add_inserted(sql, n, t, updates);
			s = sql_parse(be, sql->sa, trigger->statement, m_instantiate);
			
			if (!s) 
				return 0;
		}
		stack_pop_frame(sql);
	}
	return res;
}

static void 
sql_insert_check_null(backend *be, sql_table *t, list *inserts) 
{
	mvc *sql = be->mvc;
	node *m, *n;
	sql_subaggr *cnt = sql_bind_aggr(sql->sa, sql->session->schema, "count", NULL);

	for (n = t->columns.set->h, m = inserts->h; n && m; 
		n = n->next, m = m->next) {
		stmt *i = m->data;
		sql_column *c = n->data;

		if (!c->null) {
			stmt *s = i;
			char *msg = NULL;

			if (!(s->key && s->nrcols == 0)) {
				s = stmt_selectnil(be, i);
				s = stmt_aggr(be, s, NULL, NULL, cnt, 1, 0);
			} else {
				sql_subfunc *isnil = sql_bind_func(sql->sa, sql->session->schema, "isnull", &c->type, NULL, F_FUNC);

				s = stmt_unop(be, i, isnil);
			}
			msg = sa_message(sql->sa, "INSERT INTO: NOT NULL constraint violated for column %s.%s", c->t->base.name, c->base.name);
			(void)stmt_exception(be, s, msg, 00001);
		}
	}
}

static stmt ** 
table_update_stmts(mvc *sql, sql_table *t, int *Len)
{
	stmt **updates;
	int i, len = list_length(t->columns.set);
	node *m;

	*Len = len;
	updates = SA_NEW_ARRAY(sql->sa, stmt *, len);
	for (m = t->columns.set->h, i = 0; m; m = m->next, i++) {
		sql_column *c = m->data;

		/* update the column number, for correct array access */
		c->colnr = i;
		updates[i] = NULL;
	}
	return updates;
}

static stmt *
rel2bin_insert(backend *be, sql_rel *rel, list *refs)
{
	mvc *sql = be->mvc;
	list *l;
	stmt *inserts = NULL, *insert = NULL, *s, *ddl = NULL, *pin = NULL, **updates;
	int idx_ins = 0, constraint = 1, len = 0;
	node *n, *m;
	sql_rel *tr = rel->l, *prel = rel->r;
	sql_table *t = NULL;

	if ((rel->flag&UPD_NO_CONSTRAINT)) 
		constraint = 0;
	if ((rel->flag&UPD_COMP)) {  /* special case ! */
		idx_ins = 1;
		prel = rel->l;
		rel = rel->r;
		tr = rel->l;
	}
	if (tr->op == op_basetable) {
		t = tr->l;
	} else {
		ddl = subrel_bin(be, tr, refs);
		if (!ddl)
			return NULL;
		t = rel_ddl_table_get(tr);
	}

	if (rel->r) /* first construct the inserts relation */
		inserts = subrel_bin(be, rel->r, refs);

	if (!inserts)
		return NULL;	

	if (idx_ins)
		pin = refs_find_rel(refs, prel);

	if (constraint)
		sql_insert_check_null(be, t, inserts->op4.lval);

	l = sa_list(sql->sa);

	updates = table_update_stmts(sql, t, &len); 
	for (n = t->columns.set->h, m = inserts->op4.lval->h; n && m; n = n->next, m = m->next) {
		sql_column *c = n->data;

		updates[c->colnr] = m->data;
	}

/* before */
	if (!sql_insert_triggers(be, t, updates, 0)) 
		return sql_error(sql, 02, "INSERT INTO: triggers failed for table '%s'", t->base.name);

	if (t->idxs.set)
	for (n = t->idxs.set->h; n && m; n = n->next, m = m->next) {
		stmt *is = m->data;
		sql_idx *i = n->data;

		if ((hash_index(i->type) && list_length(i->columns) <= 1) ||
		    i->type == no_idx)
			is = NULL;
		if (i->key && constraint) {
			stmt *ckeys = sql_insert_key(be, inserts->op4.lval, i->key, is, pin);

			list_append(l, ckeys);
		}
		if (!insert)
			insert = is;
		if (is)
			is = stmt_append_idx(be, i, is);
	}

	for (n = t->columns.set->h, m = inserts->op4.lval->h; 
		n && m; n = n->next, m = m->next) {

		stmt *ins = m->data;
		sql_column *c = n->data;

		insert = stmt_append_col(be, c, ins, rel->flag&UPD_LOCKED);
		append(l,insert);
	}
	if (!insert)
		return NULL;

	if (!sql_insert_triggers(be, t, updates, 1)) 
		return sql_error(sql, 02, "INSERT INTO: triggers failed for table '%s'", t->base.name);
	if (ddl) {
		list_prepend(l, ddl);
	} else {
		if (insert->op1->nrcols == 0) {
			s = stmt_atom_lng(be, 1);
		} else {
			s = stmt_aggr(be, insert->op1, NULL, NULL, sql_bind_aggr(sql->sa, sql->session->schema, "count", NULL), 1, 0);
		}
		return s;
	}
	return stmt_list(be, l);
}

static int
is_idx_updated(sql_idx * i, stmt **updates)
{
	int update = 0;
	node *m;

	for (m = i->columns->h; m; m = m->next) {
		sql_kc *ic = m->data;

		if (updates[ic->c->colnr]) {
			update = 1;
			break;
		}
	}
	return update;
}

static int
first_updated_col(stmt **updates, int cnt)
{
	int i;

	for (i = 0; i < cnt; i++) {
		if (updates[i])
			return i;
	}
	return -1;
}

static stmt *
update_check_ukey(backend *be, stmt **updates, sql_key *k, stmt *tids, stmt *idx_updates, int updcol)
{
	mvc *sql = be->mvc;
	char *msg = NULL;
	stmt *res = NULL;

	sql_subtype *lng = sql_bind_localtype("lng");
	sql_subaggr *cnt = sql_bind_aggr(sql->sa, sql->session->schema, "count", NULL);
	sql_subtype *bt = sql_bind_localtype("bit");
	sql_subfunc *ne;

	(void)tids;
	ne = sql_bind_func_result(sql->sa, sql->session->schema, "<>", lng, lng, bt);
	if (list_length(k->columns) > 1) {
		stmt *dels = stmt_tid(be, k->t, 0);
		node *m;
		stmt *s = NULL;

		/* 1st stage: find out if original (without the updated) 
			do not contain the same values as the updated values. 
			This is done using a relation join and a count (which 
			should be zero)
	 	*/
		if (!isNew(k)) {
			stmt *nu_tids = stmt_tdiff(be, dels, tids); /* not updated ids */
			list *lje = sa_list(sql->sa);
			list *rje = sa_list(sql->sa);

			if (k->idx && hash_index(k->idx->type)) {
				list_append(lje, stmt_idx(be, k->idx, nu_tids));
				list_append(rje, idx_updates);
			}
			for (m = k->columns->h; m; m = m->next) {
				sql_kc *c = m->data;
				stmt *upd;

				assert(updates);
				if (updates[c->c->colnr]) {
					upd = updates[c->c->colnr];
				} else {
					upd = stmt_project(be, tids, stmt_col(be, c->c, dels));
				}
				list_append(lje, stmt_col(be, c->c, nu_tids));
				list_append(rje, upd);
			}
			s = releqjoin(be, lje, rje, 1 /* hash used */, cmp_equal, 0);
			s = stmt_result(be, s, 0);
			s = stmt_binop(be, stmt_aggr(be, s, NULL, NULL, cnt, 1, 0), stmt_atom_lng(be, 0), ne);
		}

		/* 2e stage: find out if the updated are unique */
		if (!updates || updates[updcol]->nrcols) {	/* update columns not atoms */
			sql_subaggr *sum;
			stmt *count_sum = NULL, *ssum;
			stmt *g = NULL, *grp = NULL, *ext = NULL, *Cnt = NULL;
			stmt *cand = NULL;
			stmt *ss;
			sql_subfunc *or = sql_bind_func_result(sql->sa, sql->session->schema, "or", bt, bt, bt);

			/* also take the hopefully unique hash keys, to reduce
			   (re)group costs */
			if (k->idx && hash_index(k->idx->type)) {
				g = stmt_group(be, idx_updates, grp, ext, Cnt, 0);
				grp = stmt_result(be, g, 0);
				ext = stmt_result(be, g, 1);
				Cnt = stmt_result(be, g, 2);

				/* continue only with groups with a cnt > 1 */
				cand = stmt_uselect(be, Cnt, stmt_atom_lng(be, 1), cmp_gt, NULL, 0);
				/* project cand on ext and Cnt */
				Cnt = stmt_project(be, cand, Cnt);
				ext = stmt_project(be, cand, ext);

				/* join groups with extend to retrieve all oid's of the original
				 * bat that belong to a group with Cnt >1 */
				g = stmt_join(be, grp, ext, 0, cmp_equal);
				cand = stmt_result(be, g, 0);
				grp = stmt_project(be, cand, grp);
			}

			for (m = k->columns->h; m; m = m->next) {
				sql_kc *c = m->data;
				stmt *upd;

				if (updates && updates[c->c->colnr]) {
					upd = updates[c->c->colnr];
					/*
				} else if (updates) {
					//assert(0);
					//upd = updates[updcol]->op1;
					//upd = stmt_project(be, upd, stmt_col(be, c->c, dels));
					upd = stmt_project(be, tids, stmt_col(be, c->c, dels));
					*/
				} else {
					upd = stmt_project(be, tids, stmt_col(be, c->c, dels));
				}

				/* apply cand list first */
				if (cand)
					upd = stmt_project(be, cand, upd);

				/* remove nulls */
				if ((k->type == ukey) && stmt_has_null(upd)) {
					stmt *nn = stmt_selectnonil(be, upd, NULL);
					upd = stmt_project(be, nn, upd);
					if (grp)
						grp = stmt_project(be, nn, grp);
					if (cand)
						cand = stmt_project(be, nn, cand);
				}

				/* apply group by on groups with Cnt > 1 */
				g = stmt_group(be, upd, grp, ext, Cnt, !m->next);
				grp = stmt_result(be, g, 0);
				ext = stmt_result(be, g, 1);
				Cnt = stmt_result(be, g, 2);
			}
			ss = Cnt; /* use count */
			/* (count(ss) <> sum(ss)) */
			sum = sql_bind_aggr(sql->sa, sql->session->schema, "sum", lng);
			ssum = stmt_aggr(be, ss, NULL, NULL, sum, 1, 0);
			ssum = sql_Nop_(be, "ifthenelse", sql_unop_(be, NULL, "isnull", ssum), stmt_atom_lng(be, 0), ssum, NULL);
			count_sum = stmt_binop(be, stmt_aggr(be, ss, NULL, NULL, cnt, 1, 0), check_types(be, lng, ssum, type_equal), ne);

			/* combine results */
			if (s) 
				s = stmt_binop(be, s, count_sum, or);
			else
				s = count_sum;
		}

		if (k->type == pkey) {
			msg = sa_message(sql->sa, "UPDATE: PRIMARY KEY constraint '%s.%s' violated", k->t->base.name, k->base.name);
		} else {
			msg = sa_message(sql->sa, "UPDATE: UNIQUE constraint '%s.%s' violated", k->t->base.name, k->base.name);
		}
		res = stmt_exception(be, s, msg, 00001);
	} else {		/* single column key */
		stmt *dels = stmt_tid(be, k->t, 0);
		sql_kc *c = k->columns->h->data;
		stmt *s = NULL, *h = NULL, *o;

		/* s should be empty */
		if (!isNew(k)) {
			stmt *nu_tids = stmt_tdiff(be, dels, tids); /* not updated ids */
			assert (updates);

			h = updates[c->c->colnr];
			o = stmt_col(be, c->c, nu_tids);
			s = stmt_join(be, o, h, 0, cmp_equal);
			s = stmt_result(be, s, 0);
			s = stmt_binop(be, stmt_aggr(be, s, NULL, NULL, cnt, 1, 0), stmt_atom_lng(be, 0), ne);
		}

		/* 2e stage: find out if updated are unique */
		if (!h || h->nrcols) {	/* update columns not atoms */
			sql_subaggr *sum;
			stmt *count_sum = NULL;
			sql_subfunc *or = sql_bind_func_result(sql->sa, sql->session->schema, "or", bt, bt, bt);
			stmt *ssum, *ss;
			stmt *upd;
			stmt *g;

			if (updates) {
 				upd = updates[c->c->colnr];
			} else {
 				upd = stmt_col(be, c->c, dels);
			}

			/* remove nulls */
			if ((k->type == ukey) && stmt_has_null(upd)) {
				stmt *nn = stmt_selectnonil(be, upd, NULL);
				upd = stmt_project(be, nn, upd);
			}

			g = stmt_group(be, upd, NULL, NULL, NULL, 1);
			ss = stmt_result(be, g, 2); /* use count */

			/* (count(ss) <> sum(ss)) */
			sum = sql_bind_aggr(sql->sa, sql->session->schema, "sum", lng);
			ssum = stmt_aggr(be, ss, NULL, NULL, sum, 1, 0);
			ssum = sql_Nop_(be, "ifthenelse", sql_unop_(be, NULL, "isnull", ssum), stmt_atom_lng(be, 0), ssum, NULL);
			count_sum = stmt_binop(be, check_types(be, tail_type(ssum), stmt_aggr(be, ss, NULL, NULL, cnt, 1, 0), type_equal), ssum, ne);

			/* combine results */
			if (s)
				s = stmt_binop(be, s, count_sum, or);
			else
				s = count_sum;
		}

		if (k->type == pkey) {
			msg = sa_message(sql->sa, "UPDATE: PRIMARY KEY constraint '%s.%s' violated", k->t->base.name, k->base.name);
		} else {
			msg = sa_message(sql->sa, "UPDATE: UNIQUE constraint '%s.%s' violated", k->t->base.name, k->base.name);
		}
		res = stmt_exception(be, s, msg, 00001);
	}
	return res;
}

/*
         A referential constraint is satisfied if one of the following con-
         ditions is true, depending on the <match option> specified in the
         <referential constraint definition>:

         -  If no <match type> was specified then, for each row R1 of the
            referencing table, either at least one of the values of the
            referencing columns in R1 shall be a null value, or the value of
            each referencing column in R1 shall be equal to the value of the
            corresponding referenced column in some row of the referenced
            table.

         -  If MATCH FULL was specified then, for each row R1 of the refer-
            encing table, either the value of every referencing column in R1
            shall be a null value, or the value of every referencing column
            in R1 shall not be null and there shall be some row R2 of the
            referenced table such that the value of each referencing col-
            umn in R1 is equal to the value of the corresponding referenced
            column in R2.

         -  If MATCH PARTIAL was specified then, for each row R1 of the
            referencing table, there shall be some row R2 of the refer-
            enced table such that the value of each referencing column in
            R1 is either null or is equal to the value of the corresponding
            referenced column in R2.
*/

static stmt *
update_check_fkey(backend *be, stmt **updates, sql_key *k, stmt *tids, stmt *idx_updates, int updcol, stmt *pup)
{
	mvc *sql = be->mvc;
	char *msg = NULL;
	stmt *s, *cur, *null = NULL, *cntnulls;
	sql_subtype *lng = sql_bind_localtype("lng"), *bt = sql_bind_localtype("bit");
	sql_subaggr *cnt = sql_bind_aggr(sql->sa, sql->session->schema, "count", NULL);
	sql_subfunc *ne = sql_bind_func_result(sql->sa, sql->session->schema, "<>", lng, lng, bt);
	sql_subfunc *or = sql_bind_func_result(sql->sa, sql->session->schema, "or", bt, bt, bt);
	node *m;

	if (!idx_updates)
		return NULL;
	/* releqjoin.count <> updates[updcol].count */
	if (pup && list_length(pup->op4.lval)) {
		cur = pup->op4.lval->h->data;
	} else if (updates) {
		cur = updates[updcol];
	} else {
		sql_kc *c = k->columns->h->data;
		stmt *dels = stmt_tid(be, k->t, 0);
		assert(0);
		cur = stmt_col(be, c->c, dels);
	}
	s = stmt_binop(be, stmt_aggr(be, idx_updates, NULL, NULL, cnt, 1, 0), stmt_aggr(be, cur, NULL, NULL, cnt, 1, 0), ne);

	for (m = k->columns->h; m; m = m->next) {
		sql_kc *c = m->data;

		/* FOR MATCH FULL/SIMPLE/PARTIAL see above */
		/* Currently only the default MATCH SIMPLE is supported */
		if (c->c->null) {
			stmt *upd, *nn;

			if (updates && updates[c->c->colnr]) {
				upd = updates[c->c->colnr];
			} else if (updates && updcol >= 0) {
				assert(0);
				//upd = updates[updcol]->op1;
				//upd = stmt_project(be, upd, stmt_col(be, c->c, tids));
				upd = stmt_col(be, c->c, tids);
			} else { /* created idx/key using alter */ 
				upd = stmt_col(be, c->c, tids);
			}
			nn = stmt_selectnil(be, upd);
			if (null)
				null = stmt_tunion(be, null, nn);
			else
				null = nn;
		}
	}
	if (null) {
		cntnulls = stmt_aggr(be, null, NULL, NULL, cnt, 1, 0); 
	} else {
		cntnulls = stmt_atom_lng(be, 0);
	}
	s = stmt_binop(be, s, 
		stmt_binop(be, stmt_aggr(be, stmt_selectnil(be, idx_updates), NULL, NULL, cnt, 1, 0), cntnulls , ne), or);

	/* s should be empty */
	msg = sa_message(sql->sa, "UPDATE: FOREIGN KEY constraint '%s.%s' violated", k->t->base.name, k->base.name);
	return stmt_exception(be, s, msg, 00001);
}

static stmt *
join_updated_pkey(backend *be, sql_key * k, stmt *tids, stmt **updates)
{
	mvc *sql = be->mvc;
	char *msg = NULL;
	int nulls = 0;
	node *m, *o;
	sql_key *rk = &((sql_fkey*)k)->rkey->k;
	stmt *s = NULL, *dels = stmt_tid(be, rk->t, 0), *fdels, *cnteqjoin;
	stmt *null = NULL, *rows;
	sql_subtype *lng = sql_bind_localtype("lng");
	sql_subtype *bt = sql_bind_localtype("bit");
	sql_subaggr *cnt = sql_bind_aggr(sql->sa, sql->session->schema, "count", NULL);
	sql_subfunc *ne = sql_bind_func_result(sql->sa, sql->session->schema, "<>", lng, lng, bt);
	list *lje = sa_list(sql->sa);
	list *rje = sa_list(sql->sa);

	fdels = stmt_tid(be, k->idx->t, 0);
	rows = stmt_idx(be, k->idx, fdels);

	rows = stmt_join(be, rows, tids, 0, cmp_equal); /* join over the join index */
	rows = stmt_result(be, rows, 0);

	for (m = k->idx->columns->h, o = rk->columns->h; m && o; m = m->next, o = o->next) {
		sql_kc *fc = m->data;
		sql_kc *c = o->data;
		stmt *upd, *col;

		if (updates[c->c->colnr]) {
			upd = updates[c->c->colnr];
		} else {
			assert(0);
			//upd = updates[updcol]->op1;
			upd = stmt_project(be, tids, stmt_col(be, c->c, dels));
		}
		if (c->c->null) {	/* new nulls (MATCH SIMPLE) */
			stmt *nn = stmt_selectnil(be, upd);
			if (null)
				null = stmt_tunion(be, null, nn);
			else
				null = nn;
			nulls = 1;
		}
		col = stmt_col(be, fc->c, rows);
		list_append(lje, upd);
		list_append(rje, col);
	}
	s = releqjoin(be, lje, rje, 1 /* hash used */, cmp_equal, 0);
	s = stmt_result(be, s, 0);

	/* add missing nulls */
	cnteqjoin = stmt_aggr(be, s, NULL, NULL, cnt, 1, 0);
	if (nulls) {
		sql_subfunc *add = sql_bind_func_result(sql->sa, sql->session->schema, "sql_add", lng, lng, lng);
		cnteqjoin = stmt_binop(be, cnteqjoin, stmt_aggr(be, null, NULL, NULL, cnt, 1, 0), add);
	}

	/* releqjoin.count <> updates[updcol].count */
	s = stmt_binop(be, cnteqjoin, stmt_aggr(be, rows, NULL, NULL, cnt, 1, 0), ne);

	/* s should be empty */
	msg = sa_message(sql->sa, "UPDATE: FOREIGN KEY constraint '%s.%s' violated", k->t->base.name, k->base.name);
	return stmt_exception(be, s, msg, 00001);
}

static list * sql_update(backend *be, sql_table *t, stmt *rows, stmt **updates);

static stmt*
sql_delete_set_Fkeys(backend *be, sql_key *k, stmt *ftids /* to be updated rows of fkey table */, int action)
{
	mvc *sql = be->mvc;
	list *l = NULL;
	int len = 0;
	node *m, *o;
	sql_key *rk = &((sql_fkey*)k)->rkey->k;
	stmt **new_updates;
	sql_table *t = mvc_bind_table(sql, k->t->s, k->t->base.name);

	new_updates = table_update_stmts(sql, t, &len);
	for (m = k->idx->columns->h, o = rk->columns->h; m && o; m = m->next, o = o->next) {
		sql_kc *fc = m->data;
		stmt *upd = NULL;

		if (action == ACT_SET_DEFAULT) {
			if (fc->c->def) {
				stmt *sq;
				char *msg = sa_message(sql->sa, "select %s;", fc->c->def);
				sq = rel_parse_value(be, msg, sql->emode);
				if (!sq) 
					return NULL;
				upd = sq;
			}  else {
				upd = stmt_atom(be, atom_general(sql->sa, &fc->c->type, NULL));
			}
		} else {
			upd = stmt_atom(be, atom_general(sql->sa, &fc->c->type, NULL));
		}
		
		if (!upd || (upd = check_types(be, &fc->c->type, upd, type_equal)) == NULL) 
			return NULL;

		if (upd->nrcols <= 0) 
			upd = stmt_const(be, ftids, upd);
		
		new_updates[fc->c->colnr] = upd;
	}
	if ((l = sql_update(be, t, ftids, new_updates)) == NULL) 
		return NULL;
	return stmt_list(be, l);
}

static stmt*
sql_update_cascade_Fkeys(backend *be, sql_key *k, stmt *utids, stmt **updates, int action)
{
	mvc *sql = be->mvc;
	list *l = NULL;
	int len = 0;
	node *m, *o;
	sql_key *rk = &((sql_fkey*)k)->rkey->k;
	stmt **new_updates;
	stmt *rows;
	sql_table *t = mvc_bind_table(sql, k->t->s, k->t->base.name);
	stmt *ftids, *upd_ids;

	ftids = stmt_tid(be, k->idx->t, 0);
	rows = stmt_idx(be, k->idx, ftids);

	rows = stmt_join(be, rows, utids, 0, cmp_equal); /* join over the join index */
	upd_ids = stmt_result(be, rows, 1);
	rows = stmt_result(be, rows, 0);
	rows = stmt_project(be, rows, ftids);
		
	new_updates = table_update_stmts(sql, t, &len);
	for (m = k->idx->columns->h, o = rk->columns->h; m && o; m = m->next, o = o->next) {
		sql_kc *fc = m->data;
		sql_kc *c = o->data;
		stmt *upd = NULL;

		if (!updates[c->c->colnr]) {
			continue;
		} else if (action == ACT_CASCADE) {
			upd = updates[c->c->colnr];
		} else if (action == ACT_SET_DEFAULT) {
			if (fc->c->def) {
				stmt *sq;
				char *msg = sa_message(sql->sa, "select %s;", fc->c->def);
				sq = rel_parse_value(be, msg, sql->emode);
				if (!sq) 
					return NULL;
				upd = sq;
			} else {
				upd = stmt_atom(be, atom_general(sql->sa, &fc->c->type, NULL));
			}
		} else if (action == ACT_SET_NULL) {
			upd = stmt_atom(be, atom_general(sql->sa, &fc->c->type, NULL));
		}

		if (!upd || (upd = check_types(be, &fc->c->type, upd, type_equal)) == NULL) 
			return NULL;

		if (upd->nrcols <= 0) 
			upd = stmt_const(be, upd_ids, upd);
		else
			upd = stmt_project(be, upd_ids, upd);
		
		new_updates[fc->c->colnr] = upd;
	}

	if ((l = sql_update(be, t, rows, new_updates)) == NULL) 
		return NULL;
	return stmt_list(be, l);
}


static int
cascade_ukey(backend *be, stmt **updates, sql_key *k, stmt *tids) 
{
	sql_ukey *uk = (sql_ukey*)k;

	if (uk->keys && list_length(uk->keys) > 0) {
		node *n;
		for(n = uk->keys->h; n; n = n->next) {
			sql_key *fk = n->data;

			/* All rows of the foreign key table which are
			   affected by the primary key update should all
			   match one of the updated primary keys again.
			 */
			switch (((sql_fkey*)fk)->on_update) {
				case ACT_NO_ACTION: 
					break;
				case ACT_SET_NULL: 
				case ACT_SET_DEFAULT: 
				case ACT_CASCADE: 
					if (!sql_update_cascade_Fkeys(be, fk, tids, updates, ((sql_fkey*)fk)->on_update))
						return -1;
					break;
				default:	/*RESTRICT*/
					if (!join_updated_pkey(be, fk, tids, updates))
						return -1;
			}
		}
	}
	return 0;
}

static void
sql_update_check_key(backend *be, stmt **updates, sql_key *k, stmt *tids, stmt *idx_updates, int updcol, list *l, stmt *pup)
{
	stmt *ckeys;

	if (k->type == pkey || k->type == ukey) {
		ckeys = update_check_ukey(be, updates, k, tids, idx_updates, updcol);
	} else { /* foreign keys */
		ckeys = update_check_fkey(be, updates, k, tids, idx_updates, updcol, pup);
	}
	list_append(l, ckeys);
}

static stmt *
hash_update(backend *be, sql_idx * i, stmt *rows, stmt **updates, int updcol)
{
	mvc *sql = be->mvc;
	/* calculate new value */
	node *m;
	sql_subtype *it, *lng;
	int bits = 1 + ((sizeof(lng)*8)-1)/(list_length(i->columns)+1);
	stmt *h = NULL, *tids;

	if (list_length(i->columns) <= 1)
		return NULL;

	tids = stmt_tid(be, i->t, 0);
	it = sql_bind_localtype("int");
	lng = sql_bind_localtype("lng");
	for (m = i->columns->h; m; m = m->next ) {
		sql_kc *c = m->data;
		stmt *upd;

		if (updates && updates[c->c->colnr]) {
			upd = updates[c->c->colnr];
		} else if (updates && updcol >= 0) {
			assert(0);
			//upd = updates[updcol]->op1;
			//upd = rows;
			//upd = stmt_project(be, upd, stmt_col(be, c->c, tids));
			upd = stmt_col(be, c->c, rows);
		} else { /* created idx/key using alter */ 
			upd = stmt_col(be, c->c, tids);
		}

		if (h && i->type == hash_idx)  { 
			sql_subfunc *xor = sql_bind_func_result3(sql->sa, sql->session->schema, "rotate_xor_hash", lng, it, &c->c->type, lng);

			h = stmt_Nop(be, stmt_list( be, list_append( list_append(
				list_append(sa_list(sql->sa), h), 
				stmt_atom_int(be, bits)),  upd)),
				xor);
		} else if (h)  { 
			stmt *h2;
			sql_subfunc *lsh = sql_bind_func_result(sql->sa, sql->session->schema, "left_shift", lng, it, lng);
			sql_subfunc *lor = sql_bind_func_result(sql->sa, sql->session->schema, "bit_or", lng, lng, lng);
			sql_subfunc *hf = sql_bind_func_result(sql->sa, sql->session->schema, "hash", &c->c->type, NULL, lng);

			h = stmt_binop(be, h, stmt_atom_int(be, bits), lsh); 
			h2 = stmt_unop(be, upd, hf);
			h = stmt_binop(be, h, h2, lor);
		} else {
			sql_subfunc *hf = sql_bind_func_result(sql->sa, sql->session->schema, "hash", &c->c->type, NULL, lng);
			h = stmt_unop(be, upd, hf);
			if (i->type == oph_idx)
				break;
		}
	}
	return h;
}

static stmt *
join_idx_update(backend *be, sql_idx * i, stmt *ftids, stmt **updates, int updcol)
{
	mvc *sql = be->mvc;
	node *m, *o;
	sql_key *rk = &((sql_fkey *) i->key)->rkey->k;
	stmt *s = NULL, *ptids = stmt_tid(be, rk->t, 0), *l, *r;
	list *lje = sa_list(sql->sa);
	list *rje = sa_list(sql->sa);

	for (m = i->columns->h, o = rk->columns->h; m && o; m = m->next, o = o->next) {
		sql_kc *c = m->data;
		sql_kc *rc = o->data;
		stmt *upd;

		if (updates && updates[c->c->colnr]) {
			upd = updates[c->c->colnr];
		} else if (updates && updcol >= 0) {
			assert(0);
			//upd = updates[updcol]->op1;
			//upd = stmt_project(be, upd, stmt_col(be, c->c, ftids));
			upd = stmt_col(be, c->c, ftids);
		} else { /* created idx/key using alter */ 
			upd = stmt_col(be, c->c, ftids);
		}

		list_append(lje, check_types(be, &rc->c->type, upd, type_equal));
		list_append(rje, stmt_col(be, rc->c, ptids));
	}
	s = releqjoin(be, lje, rje, 0 /* use hash */, cmp_equal, 0);
	l = stmt_result(be, s, 0);
	r = stmt_result(be, s, 1);
	r = stmt_project(be, r, ptids);
	return stmt_left_project(be, ftids, l, r);
}

static int
cascade_updates(backend *be, sql_table *t, stmt *rows, stmt **updates)
{
	mvc *sql = be->mvc;
	node *n;

	if (!t->idxs.set)
		return 0;

	for (n = t->idxs.set->h; n; n = n->next) {
		sql_idx *i = n->data;

		/* check if update is needed, 
		 * ie atleast on of the idx columns is updated 
		 */
		if (is_idx_updated(i, updates) == 0)
			continue;

		if (i->key) {
			if (!(sql->cascade_action && list_find_id(sql->cascade_action, i->key->base.id))) {
				sql_key *k = i->key;
				int *local_id = SA_NEW(sql->sa, int);
				if (!sql->cascade_action) 
					sql->cascade_action = sa_list(sql->sa);
				*local_id = i->key->base.id;
				list_append(sql->cascade_action, local_id);
				if (k->type == pkey || k->type == ukey) {
					if (cascade_ukey(be, updates, k, rows))
						return -1;
				}
			}
		}
	}
	return 0;
}

static list *
update_idxs_and_check_keys(backend *be, sql_table *t, stmt *rows, stmt **updates, list *l, stmt *pup)
{
	mvc *sql = be->mvc;
	node *n;
	int updcol;
	list *idx_updates = sa_list(sql->sa);

	if (!t->idxs.set)
		return idx_updates;

	updcol = first_updated_col(updates, list_length(t->columns.set));
	for (n = t->idxs.set->h; n; n = n->next) {
		sql_idx *i = n->data;
		stmt *is = NULL;

		/* check if update is needed, 
		 * ie atleast on of the idx columns is updated 
		 */
		if (is_idx_updated(i, updates) == 0)
			continue;

		if (hash_index(i->type)) {
			is = hash_update(be, i, rows, updates, updcol);
		} else if (i->type == join_idx) {
			if (updcol < 0)
				return NULL;
			is = join_idx_update(be, i, rows, updates, updcol);
		}
		if (i->key) 
			sql_update_check_key(be, updates, i->key, rows, is, updcol, l, pup);
		if (is) 
			list_append(idx_updates, stmt_update_idx(be, i, rows, is));
	}
	return idx_updates;
}

static void
sql_stack_add_updated(mvc *sql, const char *on, const char *nn, sql_table *t, stmt *tids, stmt **updates)
{
	/* Put single relation of updates and old values on to the stack */
	sql_rel *r = NULL;
	node *n;
	list *exps = sa_list(sql->sa);
	trigger_input *ti = SA_NEW(sql->sa, trigger_input);

	ti->t = t;
	ti->tids = tids;
	ti->updates = updates;
	ti->type = 2;
	ti->on = on;
	ti->nn = nn;
	for (n = t->columns.set->h; n; n = n->next) {
		sql_column *c = n->data;

		if (updates[c->colnr]) {
			sql_exp *oe = exp_column(sql->sa, on, c->base.name, &c->type, CARD_MULTI, c->null, 0);
			sql_exp *ne = exp_column(sql->sa, nn, c->base.name, &c->type, CARD_MULTI, c->null, 0);

			append(exps, oe);
			append(exps, ne);
		} else { /* later select correct updated rows only ? */
			sql_exp *oe = exp_column(sql->sa, on, c->base.name, &c->type, CARD_MULTI, c->null, 0);
			sql_exp *ne = exp_column(sql->sa, nn, c->base.name, &c->type, CARD_MULTI, c->null, 0);

			append(exps, oe);
			append(exps, ne);
		}
	}
	r = rel_table_func(sql->sa, NULL, NULL, exps, 2);
	r->l = ti;
		
	/* put single table into the stack with 2 names, needed for the psm code */
	stack_push_rel_view(sql, on, r);
	stack_push_rel_view(sql, nn, rel_dup(r));
}

static int
sql_update_triggers(backend *be, sql_table *t, stmt *tids, stmt **updates, int time )
{
	mvc *sql = be->mvc;
	node *n;
	int res = 1;

	if (!t->triggers.set)
		return res;

	for (n = t->triggers.set->h; n; n = n->next) {
		sql_trigger *trigger = n->data;

		stack_push_frame(sql, "OLD-NEW");
		if (trigger->event == 2 && trigger->time == time) {
			stmt *s = NULL;
	
			/* add name for the 'inserted' to the stack */
			const char *n = trigger->new_name;
			const char *o = trigger->old_name;
	
			if (!n) n = "new"; 
			if (!o) o = "old"; 
	
			sql_stack_add_updated(sql, o, n, t, tids, updates);
			s = sql_parse(be, sql->sa, trigger->statement, m_instantiate);
			if (!s) 
				return 0;
		}
		stack_pop_frame(sql);
	}
	return res;
}


static void
sql_update_check_null(backend *be, sql_table *t, stmt **updates)
{
	mvc *sql = be->mvc;
	node *n;
	sql_subaggr *cnt = sql_bind_aggr(sql->sa, sql->session->schema, "count", NULL);

	for (n = t->columns.set->h; n; n = n->next) {
		sql_column *c = n->data;

		if (updates[c->colnr] && !c->null) {
			stmt *s = updates[c->colnr];
			char *msg = NULL;

			if (!(s->key && s->nrcols == 0)) {
				s = stmt_selectnil(be, updates[c->colnr]);
				s = stmt_aggr(be, s, NULL, NULL, cnt, 1, 0);
			} else {
				sql_subfunc *isnil = sql_bind_func(sql->sa, sql->session->schema, "isnull", &c->type, NULL, F_FUNC);

				s = stmt_unop(be, updates[c->colnr], isnil);
			}
			msg = sa_message(sql->sa, "UPDATE: NOT NULL constraint violated for column '%s.%s'", c->t->base.name, c->base.name);
			(void)stmt_exception(be, s, msg, 00001);
		}
	}
}

/* updates: an array of table width, per column holds the values for the to be updated rows  */
static list *
sql_update(backend *be, sql_table *t, stmt *rows, stmt **updates)
{
	mvc *sql = be->mvc;
	list *idx_updates = NULL;
	int i, nr_cols = list_length(t->columns.set);
	list *l = sa_list(sql->sa);
	node *n;

	sql_update_check_null(be, t, updates);

	/* check keys + get idx */
	idx_updates = update_idxs_and_check_keys(be, t, rows, updates, l, NULL);
	if (!idx_updates) {
		assert(0);
		return sql_error(sql, 02, "UPDATE: failed to update indexes for table '%s'", t->base.name);
	}

/* before */
	if (!sql_update_triggers(be, t, rows, updates, 0)) 
		return sql_error(sql, 02, "UPDATE: triggers failed for table '%s'", t->base.name);

/* apply updates */
	for (i = 0, n = t->columns.set->h; i < nr_cols && n; i++, n = n->next) { 
		sql_column *c = n->data;

		if (updates[i])
	       		append(l, stmt_update_col(be, c, rows, updates[i]));
	}
	if (cascade_updates(be, t, rows, updates))
		return sql_error(sql, 02, "UPDATE: cascade failed for table '%s'", t->base.name);

/* after */
	if (!sql_update_triggers(be, t, rows, updates, 1)) 
		return sql_error(sql, 02, "UPDATE: triggers failed for table '%s'", t->base.name);

/* cascade ?? */
	return l;
}

/* updates with empty list is alter with create idx or keys */
static stmt *
rel2bin_update(backend *be, sql_rel *rel, list *refs)
{
	mvc *sql = be->mvc;
	stmt *update = NULL, **updates = NULL, *tids, *s, *ddl = NULL, *pup = NULL, *cnt;
	list *l = sa_list(sql->sa);
	int nr_cols, updcol, idx_ups = 0;
	node *m;
	sql_rel *tr = rel->l, *prel = rel->r;
	sql_table *t = NULL;

	if ((rel->flag&UPD_COMP)) {  /* special case ! */
		idx_ups = 1;
		prel = rel->l;
		rel = rel->r;
		tr = rel->l;
	}
	if (tr->op == op_basetable) {
		t = tr->l;
	} else {
		ddl = subrel_bin(be, tr, refs);
		if (!ddl)
			return NULL;
		t = rel_ddl_table_get(tr);

		/* no columns to update (probably an new pkey!) */
		if (!rel->exps) 
			return ddl;
	}

	if (rel->r) /* first construct the update relation */
		update = subrel_bin(be, rel->r, refs);

	if (!update)
		return NULL;

	if (idx_ups)
		pup = refs_find_rel(refs, prel);

	updates = table_update_stmts(sql, t, &nr_cols);
	tids = update->op4.lval->h->data;

	/* lookup the updates */
	for (m = rel->exps->h; m; m = m->next) {
		sql_exp *ce = m->data;
		sql_column *c = find_sql_column(t, ce->name);

		if (c) 
			updates[c->colnr] = bin_find_column(be, update, ce->l, ce->r);
	}
	sql_update_check_null(be, t, updates);

	/* check keys + get idx */
	updcol = first_updated_col(updates, list_length(t->columns.set));
	for (m = rel->exps->h; m; m = m->next) {
		sql_exp *ce = m->data;
		sql_idx *i = find_sql_idx(t, ce->name+1);

		if (i) {
			stmt *update_idx = bin_find_column(be, update, ce->l, ce->r), *is = NULL;

			if (update_idx)
				is = update_idx;
			if ((hash_index(i->type) && list_length(i->columns) <= 1) || i->type == no_idx) {
				is = NULL;
				update_idx = NULL;
			}
			if (i->key) 
				sql_update_check_key(be, (updcol>=0)?updates:NULL, i->key, tids, update_idx, updcol, l, pup);
			if (is) 
				list_append(l, stmt_update_idx(be,  i, tids, is));
		}
	}

/* before */
	if (!sql_update_triggers(be, t, tids, updates, 0)) 
		return sql_error(sql, 02, "UPDATE: triggers failed for table '%s'", t->base.name);

/* apply the update */
	for (m = rel->exps->h; m; m = m->next) {
		sql_exp *ce = m->data;
		sql_column *c = find_sql_column(t, ce->name);

		if (c) 
			append(l, stmt_update_col(be,  c, tids, updates[c->colnr]));
	}

	if (cascade_updates(be, t, tids, updates))
		return sql_error(sql, 02, "UPDATE: cascade failed for table '%s'", t->base.name);

/* after */
	if (!sql_update_triggers(be, t, tids, updates, 1)) 
		return sql_error(sql, 02, "UPDATE: triggers failed for table '%s'", t->base.name);

	if (ddl) {
		list_prepend(l, ddl);
		cnt = stmt_list(be, l);
	} else {
		s = stmt_aggr(be, tids, NULL, NULL, sql_bind_aggr(sql->sa, sql->session->schema, "count", NULL), 1, 0);
		cnt = s;
	}

	if (sql->cascade_action) 
		sql->cascade_action = NULL;
	return cnt;
}
 
static void
sql_stack_add_deleted(mvc *sql, const char *name, sql_table *t, stmt *tids)
{
	/* Put single relation of updates and old values on to the stack */
	sql_rel *r = NULL;
	node *n;
	list *exps = sa_list(sql->sa);
	trigger_input *ti = SA_NEW(sql->sa, trigger_input);

	ti->t = t;
	ti->tids = tids;
	ti->updates = NULL;
	ti->type = 3;
	ti->nn = name;
	for (n = t->columns.set->h; n; n = n->next) {
		sql_column *c = n->data;
		sql_exp *ne = exp_column(sql->sa, name, c->base.name, &c->type, CARD_MULTI, c->null, 0);

		append(exps, ne);
	}
	r = rel_table_func(sql->sa, NULL, NULL, exps, 2);
	r->l = ti;

	stack_push_rel_view(sql, name, r);
}

static int
sql_delete_triggers(backend *be, sql_table *t, stmt *tids, int time)
{
	mvc *sql = be->mvc;
	node *n;
	int res = 1;

	if (!t->triggers.set)
		return res;

	for (n = t->triggers.set->h; n; n = n->next) {
		sql_trigger *trigger = n->data;

		stack_push_frame(sql, "OLD-NEW");
		if (trigger->event == 1 && trigger->time == time) {
			stmt *s = NULL;
	
			/* add name for the 'deleted' to the stack */
			const char *o = trigger->old_name;
		
			if (!o) o = "old"; 
		
			sql_stack_add_deleted(sql, o, t, tids);
			s = sql_parse(be, sql->sa, trigger->statement, m_instantiate);

			if (!s) 
				return 0;
		}
		stack_pop_frame(sql);
	}
	return res;
}

static stmt * sql_delete(backend *be, sql_table *t, stmt *rows);

static stmt *
sql_delete_cascade_Fkeys(backend *be, sql_key *fk, stmt *ftids)
{
	sql_table *t = mvc_bind_table(be->mvc, fk->t->s, fk->t->base.name);
	return sql_delete(be, t, ftids);
}

static void 
sql_delete_ukey(backend *be, stmt *utids /* deleted tids from ukey table */, sql_key *k, list *l) 
{
	mvc *sql = be->mvc;
	sql_ukey *uk = (sql_ukey*)k;

	if (uk->keys && list_length(uk->keys) > 0) {
		sql_subtype *lng = sql_bind_localtype("lng");
		sql_subtype *bt = sql_bind_localtype("bit");
		node *n;
		for(n = uk->keys->h; n; n = n->next) {
			char *msg = NULL;
			sql_subaggr *cnt = sql_bind_aggr(sql->sa, sql->session->schema, "count", NULL);
			sql_subfunc *ne = sql_bind_func_result(sql->sa, sql->session->schema, "<>", lng, lng, bt);
			sql_key *fk = n->data;
			stmt *s, *tids;

			tids = stmt_tid(be, fk->idx->t, 0);
			s = stmt_idx(be, fk->idx, tids);
			s = stmt_join(be, s, utids, 0, cmp_equal); /* join over the join index */
			s = stmt_result(be, s, 0);
			tids = stmt_project(be, s, tids);
			switch (((sql_fkey*)fk)->on_delete) {
				case ACT_NO_ACTION: 
					break;
				case ACT_SET_NULL: 
				case ACT_SET_DEFAULT: 
					s = sql_delete_set_Fkeys(be, fk, tids, ((sql_fkey*)fk)->on_delete);
					list_prepend(l, s);
					break;
				case ACT_CASCADE: 
					s = sql_delete_cascade_Fkeys(be, fk, tids);
					list_prepend(l, s);
					break;
				default:	/*RESTRICT*/
					/* The overlap between deleted primaries and foreign should be empty */
					s = stmt_binop(be, stmt_aggr(be, tids, NULL, NULL, cnt, 1, 0), stmt_atom_lng(be, 0), ne);
					msg = sa_message(sql->sa, "DELETE: FOREIGN KEY constraint '%s.%s' violated", fk->t->base.name, fk->base.name);
					s = stmt_exception(be, s, msg, 00001);
					list_prepend(l, s);
			}
		}
	}
}

static int
sql_delete_keys(backend *be, sql_table *t, stmt *rows, list *l)
{
	mvc *sql = be->mvc;
	int res = 1;
	node *n;

	if (!t->keys.set)
		return res;

	for (n = t->keys.set->h; n; n = n->next) {
		sql_key *k = n->data;

		if (k->type == pkey || k->type == ukey) {
			if (!(sql->cascade_action && list_find_id(sql->cascade_action, k->base.id))) {
				int *local_id = SA_NEW(sql->sa, int);
				if (!sql->cascade_action) 
					sql->cascade_action = sa_list(sql->sa);
				
				*local_id = k->base.id;
				list_append(sql->cascade_action, local_id); 
				sql_delete_ukey(be, rows, k, l);
			}
		}
	}
	return res;
}

static stmt * 
sql_delete(backend *be, sql_table *t, stmt *rows)
{
	mvc *sql = be->mvc;
	stmt *v, *s = NULL;
	list *l = sa_list(sql->sa);

	if (rows) {
		v = rows;
	} else { /* delete all */
		v = stmt_tid(be, t, 0);
	}

/* before */
	if (!sql_delete_triggers(be, t, v, 0)) 
		return sql_error(sql, 02, "DELETE: triggers failed for table '%s'", t->base.name);

	if (!sql_delete_keys(be, t, v, l)) 
		return sql_error(sql, 02, "DELETE: failed to delete indexes for table '%s'", t->base.name);

	if (rows) { 
		sql_subtype to;

		sql_find_subtype(&to, "oid", 0, 0);
		list_append(l, stmt_delete(be, t, rows));
	} else { /* delete all */
		/* first column */
		s = stmt_table_clear(be, t);
		list_append(l, s);
	}

/* after */
	if (!sql_delete_triggers(be, t, v, 1)) 
		return sql_error(sql, 02, "DELETE: triggers failed for table '%s'", t->base.name);
	if (rows) 
		s = stmt_aggr(be, rows, NULL, NULL, sql_bind_aggr(sql->sa, sql->session->schema, "count", NULL), 1, 0);
	return s;
}

static stmt *
rel2bin_delete(backend *be, sql_rel *rel, list *refs)
{
	mvc *sql = be->mvc;
	stmt *rows = NULL, *delete;
	sql_rel *tr = rel->l;
	sql_table *t = NULL;

	if (tr->op == op_basetable)
		t = tr->l;
	else
		assert(0/*ddl statement*/);

	if (rel->r) { /* first construct the deletes relation */
		rows = subrel_bin(be, rel->r, refs);
		if (!rows) 
			return NULL;	
	}
	if (rows && rows->type == st_list) {
		stmt *s = rows;
		rows = s->op4.lval->h->data;
	}
	delete = sql_delete(be, t, rows); 
	if (sql->cascade_action) 
		sql->cascade_action = NULL;
	return delete;
}

#define E_ATOM_INT(e) ((atom*)((sql_exp*)e)->l)->data.val.lval
#define E_ATOM_STRING(e) ((atom*)((sql_exp*)e)->l)->data.val.sval

static stmt *
rel2bin_output(backend *be, sql_rel *rel, list *refs) 
{
	mvc *sql = be->mvc;
	node *n;
	const char *tsep, *rsep, *ssep, *ns;
	const char *fn   = NULL;
	stmt *s = NULL, *fns = NULL;
	list *slist = sa_list(sql->sa);

	if (rel->l)  /* first construct the sub relation */
		s = subrel_bin(be, rel->l, refs);
	if (!s) 
		return NULL;	

	if (!rel->exps) 
		return s;
	n = rel->exps->h;
	tsep = sa_strdup(sql->sa, E_ATOM_STRING(n->data));
	rsep = sa_strdup(sql->sa, E_ATOM_STRING(n->next->data));
	ssep = sa_strdup(sql->sa, E_ATOM_STRING(n->next->next->data));
	ns   = sa_strdup(sql->sa, E_ATOM_STRING(n->next->next->next->data));

	if (n->next->next->next->next) {
		fn = E_ATOM_STRING(n->next->next->next->next->data);
		fns = stmt_atom_string(be, sa_strdup(sql->sa, fn));
	}
	list_append(slist, stmt_export(be, s, tsep, rsep, ssep, ns, fns));
	if (s->type == st_list && ((stmt*)s->op4.lval->h->data)->nrcols != 0) {
		stmt *cnt = stmt_aggr(be, s->op4.lval->h->data, NULL, NULL, sql_bind_aggr(sql->sa, sql->session->schema, "count", NULL), 1, 0);
		return cnt;
	} else {
		return stmt_atom_lng(be, 1);
	}
}

static stmt *
rel2bin_list(backend *be, sql_rel *rel, list *refs) 
{
	mvc *sql = be->mvc;
	stmt *l = NULL, *r = NULL;
	list *slist = sa_list(sql->sa);

	(void)refs;
	if (rel->l)  /* first construct the sub relation */
		l = subrel_bin(be, rel->l, refs);
	if (rel->r)  /* first construct the sub relation */
		r = subrel_bin(be, rel->r, refs);
	if (!l || !r)
		return NULL;
	list_append(slist, l);
	list_append(slist, r);
	return stmt_list(be, slist);
}

static stmt *
rel2bin_psm(backend *be, sql_rel *rel) 
{
	mvc *sql = be->mvc;
	node *n;
	list *l = sa_list(sql->sa);
	stmt *sub = NULL;

	for(n = rel->exps->h; n; n = n->next) {
		sql_exp *e = n->data;
		stmt *s = exp_bin(be, e, sub, NULL, NULL, NULL, NULL, NULL);

		if (s && s->type == st_table) /* relational statement */
			sub = s->op1;
		else
			append(l, s);
	}
	return stmt_list(be, l);
}

static stmt *
rel2bin_seq(backend *be, sql_rel *rel, list *refs) 
{
	mvc *sql = be->mvc;
	node *en = rel->exps->h;
	stmt *restart, *sname, *seq, *seqname, *sl = NULL;
	list *l = sa_list(sql->sa);

	if (rel->l)  /* first construct the sub relation */
		sl = subrel_bin(be, rel->l, refs);

	restart = exp_bin(be, en->data, sl, NULL, NULL, NULL, NULL, NULL);
	sname = exp_bin(be, en->next->data, sl, NULL, NULL, NULL, NULL, NULL);
	seqname = exp_bin(be, en->next->next->data, sl, NULL, NULL, NULL, NULL, NULL);
	seq = exp_bin(be, en->next->next->next->data, sl, NULL, NULL, NULL, NULL, NULL);

	(void)refs;
	append(l, sname);
	append(l, seqname);
	append(l, seq);
	append(l, restart);
	return stmt_catalog(be, rel->flag, stmt_list(be, l));
}

static stmt *
rel2bin_trans(backend *be, sql_rel *rel, list *refs) 
{
	node *en = rel->exps->h;
	stmt *chain = exp_bin(be, en->data, NULL, NULL, NULL, NULL, NULL, NULL);
	stmt *name = NULL;

	(void)refs;
	if (en->next)
		name = exp_bin(be, en->next->data, NULL, NULL, NULL, NULL, NULL, NULL);
	return stmt_trans(be, rel->flag, chain, name);
}

static stmt *
rel2bin_catalog(backend *be, sql_rel *rel, list *refs) 
{
	mvc *sql = be->mvc;
	node *en = rel->exps->h;
	stmt *action = exp_bin(be, en->data, NULL, NULL, NULL, NULL, NULL, NULL);
	stmt *sname = NULL, *name = NULL;
	list *l = sa_list(sql->sa);

	(void)refs;
	en = en->next;
	sname = exp_bin(be, en->data, NULL, NULL, NULL, NULL, NULL, NULL);
	if (en->next) {
		name = exp_bin(be, en->next->data, NULL, NULL, NULL, NULL, NULL, NULL);
	} else {
		name = stmt_atom_string_nil(be);
	}
	append(l, sname);
	append(l, name);
	append(l, action);
	return stmt_catalog(be, rel->flag, stmt_list(be, l));
}

static stmt *
rel2bin_catalog_table(backend *be, sql_rel *rel, list *refs) 
{
	mvc *sql = be->mvc;
	node *en = rel->exps->h;
	stmt *action = exp_bin(be, en->data, NULL, NULL, NULL, NULL, NULL, NULL);
	stmt *table = NULL, *sname, *tname = NULL;
	list *l = sa_list(sql->sa);

	(void)refs;
	en = en->next;
	sname = exp_bin(be, en->data, NULL, NULL, NULL, NULL, NULL, NULL);
	en = en->next;
	if (en) {
		tname = exp_bin(be, en->data, NULL, NULL, NULL, NULL, NULL, NULL);
		en = en->next;
	}
	if (en) 
		table = exp_bin(be, en->data, NULL, NULL, NULL, NULL, NULL, NULL);
	append(l, sname);
	assert(tname);
	append(l, tname);
	if (rel->flag != DDL_DROP_TABLE && rel->flag != DDL_DROP_TABLE_IF_EXISTS && rel->flag != DDL_DROP_VIEW && rel->flag != DDL_DROP_VIEW_IF_EXISTS && rel->flag != DDL_DROP_CONSTRAINT)
		append(l, table);
	append(l, action);
	return stmt_catalog(be, rel->flag, stmt_list(be, l));
}

static stmt *
rel2bin_catalog2(backend *be, sql_rel *rel, list *refs) 
{
	mvc *sql = be->mvc;
	node *en;
	list *l = sa_list(sql->sa);

	(void)refs;
	for (en = rel->exps->h; en; en = en->next) {
		stmt *es = NULL;

		if (en->data) {
			es = exp_bin(be, en->data, NULL, NULL, NULL, NULL, NULL, NULL);
			if (!es) 
				return NULL;
		} else {
			es = stmt_atom_string_nil(be);
		}
		append(l,es);
	}
	return stmt_catalog(be, rel->flag, stmt_list(be, l));
}

static stmt *
rel2bin_ddl(backend *be, sql_rel *rel, list *refs) 
{
	mvc *sql = be->mvc;
	stmt *s = NULL;

	if (rel->flag == DDL_OUTPUT) {
		s = rel2bin_output(be, rel, refs);
		sql->type = Q_TABLE;
	} else if (rel->flag <= DDL_LIST) {
		s = rel2bin_list(be, rel, refs);
	} else if (rel->flag <= DDL_PSM) {
		s = rel2bin_psm(be, rel);
	} else if (rel->flag <= DDL_ALTER_SEQ) {
		s = rel2bin_seq(be, rel, refs);
		sql->type = Q_SCHEMA;
	} else if (rel->flag <= DDL_DROP_SEQ) {
		s = rel2bin_catalog2(be, rel, refs);
		sql->type = Q_SCHEMA;
	} else if (rel->flag <= DDL_TRANS) {
		s = rel2bin_trans(be, rel, refs);
		sql->type = Q_TRANS;
	} else if (rel->flag <= DDL_DROP_SCHEMA) {
		s = rel2bin_catalog(be, rel, refs);
		sql->type = Q_SCHEMA;
	} else if (rel->flag <= DDL_ALTER_TABLE) {
		s = rel2bin_catalog_table(be, rel, refs);
		sql->type = Q_SCHEMA;
	} else if (rel->flag <= DDL_ALTER_TABLE_SET_ACCESS) {
		s = rel2bin_catalog2(be, rel, refs);
		sql->type = Q_SCHEMA;
	}
	return s;
}

static stmt *
subrel_bin(backend *be, sql_rel *rel, list *refs) 
{
	mvc *sql = be->mvc;
	stmt *s = NULL;

	if (THRhighwater())
		return NULL;

	if (!rel)
		return s;
	if (rel_is_ref(rel)) {
		s = refs_find_rel(refs, rel);
		/* needs a proper fix!! */
		if (s)
			return s;
	}
	switch (rel->op) {
	case op_basetable:
		s = rel2bin_basetable(be, rel);
		sql->type = Q_TABLE;
		break;
	case op_table:
		s = rel2bin_table(be, rel, refs);
		sql->type = Q_TABLE;
		break;
	case op_join: 
	case op_left: 
	case op_right: 
	case op_full: 
		s = rel2bin_join(be, rel, refs);
		sql->type = Q_TABLE;
		break;
	case op_apply:
		assert(0);
	case op_semi:
	case op_anti:
		s = rel2bin_semijoin(be, rel, refs);
		sql->type = Q_TABLE;
		break;
	case op_union: 
		s = rel2bin_union(be, rel, refs);
		sql->type = Q_TABLE;
		break;
	case op_except: 
		s = rel2bin_except(be, rel, refs);
		sql->type = Q_TABLE;
		break;
	case op_inter: 
		s = rel2bin_inter(be, rel, refs);
		sql->type = Q_TABLE;
		break;
	case op_project:
		s = rel2bin_project(be, rel, refs, NULL);
		sql->type = Q_TABLE;
		break;
	case op_select: 
		s = rel2bin_select(be, rel, refs);
		sql->type = Q_TABLE;
		break;
	case op_groupby: 
		s = rel2bin_groupby(be, rel, refs);
		sql->type = Q_TABLE;
		break;
	case op_topn: 
		s = rel2bin_topn(be, rel, refs);
		sql->type = Q_TABLE;
		break;
	case op_sample:
		s = rel2bin_sample(be, rel, refs);
		sql->type = Q_TABLE;
		break;
	case op_insert: 
		s = rel2bin_insert(be, rel, refs);
		if (sql->type == Q_TABLE)
			sql->type = Q_UPDATE;
		break;
	case op_update: 
		s = rel2bin_update(be, rel, refs);
		if (sql->type == Q_TABLE)
			sql->type = Q_UPDATE;
		break;
	case op_delete: 
		s = rel2bin_delete(be, rel, refs);
		if (sql->type == Q_TABLE)
			sql->type = Q_UPDATE;
		break;
	case op_ddl:
		s = rel2bin_ddl(be, rel, refs);
		break;
	}
	if (s && rel_is_ref(rel)) {
		list_append(refs, rel);
		list_append(refs, s);
	}
	return s;
}

stmt *
rel_bin(backend *be, sql_rel *rel) 
{
	mvc *sql = be->mvc;
	list *refs = sa_list(sql->sa);
	int sqltype = sql->type;
	stmt *s = subrel_bin(be, rel, refs);

	if (sqltype == Q_SCHEMA)
		sql->type = sqltype;  /* reset */

	return s;
}

stmt *
output_rel_bin(backend *be, sql_rel *rel ) 
{
	mvc *sql = be->mvc;
	list *refs = sa_list(sql->sa);
	int sqltype = sql->type;
	stmt *s = subrel_bin(be, rel, refs);

	if (sqltype == Q_SCHEMA)
		sql->type = sqltype;  /* reset */

	if (!is_ddl(rel->op) && s && s->type != st_none && sql->type == Q_TABLE)
		s = stmt_output(be, s);
	if (sqltype == Q_UPDATE && s && s->type != st_list) 
		s = stmt_affected_rows(be, s);
	return s;
}

static int exp_deps(sql_allocator *sa, sql_exp *e, list *refs, list *l);

static int
exps_deps(sql_allocator *sa, list *exps, list *refs, list *l)
{
	node *n;

	for(n = exps->h; n; n = n->next) {
		if (exp_deps(sa, n->data, refs, l) != 0)
			return -1;
	}
	return 0;
}

static int
id_cmp(int *id1, int *id2)
{
	if (*id1 == *id2)
		return 0;
	return -1;
}

static list *
cond_append(list *l, int *id)
{
	if (*id >= 2000 && !list_find(l, id, (fcmp) &id_cmp))
		 list_append(l, id);
	return l;
}

static int rel_deps(sql_allocator *sa, sql_rel *r, list *refs, list *l);

static int
exp_deps(sql_allocator *sa, sql_exp *e, list *refs, list *l)
{
	switch(e->type) {
	case e_psm:
		if (e->flag & PSM_SET || e->flag & PSM_RETURN) {
			return exp_deps(sa, e->l, refs, l);
		} else if (e->flag & PSM_VAR) {
			return 0;
		} else if (e->flag & PSM_WHILE || e->flag & PSM_IF) {
			if (exp_deps(sa, e->l, refs, l) != 0 ||
		            exps_deps(sa, e->r, refs, l) != 0)
				return -1;
			if (e->flag == PSM_IF && e->f)
		            return exps_deps(sa, e->r, refs, l);
		} else if (e->flag & PSM_REL) {
			sql_rel *rel = e->l;
			rel_deps(sa, rel, refs, l);
		}
	case e_atom: 
	case e_column: 
		break;
	case e_convert: 
		return exp_deps(sa, e->l, refs, l);
	case e_func: {
			sql_subfunc *f = e->f;

			if (e->l && exps_deps(sa, e->l, refs, l) != 0)
				return -1;
			cond_append(l, &f->func->base.id);
		} break;
	case e_aggr: {
			sql_subaggr *a = e->f;

			if (e->l &&exps_deps(sa, e->l, refs, l) != 0)
				return -1;
			cond_append(l, &a->aggr->base.id);
		} break;
	case e_cmp: {
			if (e->flag == cmp_or || get_cmp(e) == cmp_filter) {
				if (get_cmp(e) == cmp_filter) {
					sql_subfunc *f = e->f;
					cond_append(l, &f->func->base.id);
				}
				if (exps_deps(sa, e->l, refs, l) != 0 ||
			    	    exps_deps(sa, e->r, refs, l) != 0)
					return -1;
			} else if (e->flag == cmp_in || e->flag == cmp_notin) {
				if (exp_deps(sa, e->l, refs, l) != 0 ||
			            exps_deps(sa, e->r, refs, l) != 0)
					return -1;
			} else {
				if (exp_deps(sa, e->l, refs, l) != 0 ||
				    exp_deps(sa, e->r, refs, l) != 0)
					return -1;
				if (e->f)
					return exp_deps(sa, e->f, refs, l);
			}
		}	break;
	}
	return 0;
}

static int
rel_deps(sql_allocator *sa, sql_rel *r, list *refs, list *l)
{
	if (THRhighwater())
		return -1;
	if (!r)
		return 0;

	if (rel_is_ref(r) && refs_find_rel(refs, r)) /* allready handled */
		return 0;
	switch (r->op) {
	case op_basetable: {
		sql_table *t = r->l;
		sql_column *c = r->r;

		if (!t && c)
			t = c->t;
		cond_append(l, &t->base.id);
		if (isTable(t)) {
			/* find all used columns */
			node *en;
			for( en = r->exps->h; en; en = en->next ) {
				sql_exp *exp = en->data;
				const char *oname = exp->r;

				if (is_func(exp->type)) {
					list *exps = exp->l;
					sql_exp *cexp = exps->h->data;
					const char *cname = cexp->r;

		       			c = find_sql_column(t, cname);
					cond_append(l, &c->base.id);
				} else if (oname[0] == '%' && strcmp(oname, TID) == 0) {
					continue;
				} else if (oname[0] == '%') { 
					sql_idx *i = find_sql_idx(t, oname+1);

					cond_append(l, &i->base.id);
				} else {
					sql_column *c = find_sql_column(t, oname);
					cond_append(l, &c->base.id);
				}
			}
		}
	}	break;
	case op_table:
		/* */ 
		break;
	case op_join: 
	case op_left: 
	case op_right: 
	case op_full: 
	case op_semi:
	case op_anti:
	case op_union: 
	case op_except: 
	case op_inter: 
		if (rel_deps(sa, r->l, refs, l) != 0 ||
		    rel_deps(sa, r->r, refs, l) != 0)
			return -1;
		break;
	case op_apply:
		//assert(0);
		break;
	case op_project:
	case op_select: 
	case op_groupby: 
	case op_topn: 
	case op_sample:
		if (rel_deps(sa, r->l, refs, l) != 0)
			return -1;
		break;
	case op_insert: 
	case op_update: 
	case op_delete: 
		if (rel_deps(sa, r->l, refs, l) != 0 ||
		    rel_deps(sa, r->r, refs, l) != 0)
			return -1;
		break;
	case op_ddl:
		if (r->flag == DDL_OUTPUT) {
			if (r->l)
				return rel_deps(sa, r->l, refs, l);
		} else if (r->flag <= DDL_LIST) {
			if (r->l)
				return rel_deps(sa, r->l, refs, l);
			if (r->r)
				return rel_deps(sa, r->r, refs, l);
		} else if (r->flag <= DDL_PSM) {
			exps_deps(sa, r->exps, refs, l);
		} else if (r->flag <= DDL_ALTER_SEQ) {
			if (r->l)
				return rel_deps(sa, r->l, refs, l);
		} else if (r->flag <= DDL_DROP_SEQ) {
			exps_deps(sa, r->exps, refs, l);
		} else if (r->flag <= DDL_TRANS) {
			exps_deps(sa, r->exps, refs, l);
		} else if (r->flag <= DDL_DROP_SCHEMA) {
			exps_deps(sa, r->exps, refs, l);
		} else if (r->flag <= DDL_ALTER_TABLE) {
			exps_deps(sa, r->exps, refs, l);
		} else if (r->flag <= DDL_ALTER_TABLE_SET_ACCESS) {
			exps_deps(sa, r->exps, refs, l);
		}
		break;
	}
	if (r->exps)
		exps_deps(sa, r->exps, refs, l);
	if (is_groupby(r->op) && r->r)
		exps_deps(sa, r->r, refs, l);
	if (rel_is_ref(r)) {
		list_append(refs, r);
		list_append(refs, l);
	}
	return 0;
}

list *
rel_dependencies(sql_allocator *sa, sql_rel *r)
{
	list *refs = sa_list(sa);
	list *l = sa_list(sa);

	if (rel_deps(sa, r, refs, l) != 0)
		return NULL;
	return l;
}<|MERGE_RESOLUTION|>--- conflicted
+++ resolved
@@ -578,75 +578,47 @@
 			sel1 = sel;
 			sel2 = sel;
 			for( n = l->h; n; n = n->next ) {
-<<<<<<< HEAD
-				s = exp_bin(be, n->data, left, right, grp, ext, cnt, sel1); 
-=======
 				stmt *sin = (sel1 && sel1->nrcols)?sel1:NULL;
 
-				s = exp_bin(sql, n->data, left, right, grp, ext, cnt, sin); 
->>>>>>> 53cb4e70
+				s = exp_bin(be, n->data, left, right, grp, ext, cnt, sin); 
 				if (!s) 
 					return s;
 				if (!sin && sel1 && sel1->nrcols == 0 && s->nrcols == 0) {
 					sql_subtype *bt = sql_bind_localtype("bit");
 					sql_subfunc *f = sql_bind_func(sql->sa, sql->session->schema, "and", bt, bt, F_FUNC);
 					assert(f);
-<<<<<<< HEAD
 					s = stmt_binop(be, sel1, s, f);
-				}
-				if (sel1 && sel1->nrcols && s->nrcols == 0) {
+				} else if (sel1 && (sel1->nrcols == 0 || s->nrcols == 0)) {
 					stmt *predicate = bin_first_column(be, left);
 				
 					predicate = stmt_const(be, predicate, stmt_bool(be, 1));
-					s = stmt_uselect(be, predicate, s, cmp_equal, sel1, 0);
-=======
-					s = stmt_binop(sql->sa, sel1, s, f);
-				} else if (sel1 && (sel1->nrcols == 0 || s->nrcols == 0)) {
-					stmt *predicate = bin_first_column(sql->sa, left);
-				
-					predicate = stmt_const(sql->sa, predicate, stmt_bool(sql->sa, 1));
 					if (s->nrcols == 0)
-						s = stmt_uselect(sql->sa, predicate, s, cmp_equal, sel1);
+						s = stmt_uselect(be, predicate, s, cmp_equal, sel1, 0);
 					else
-						s = stmt_uselect(sql->sa, predicate, sel1, cmp_equal, s);
->>>>>>> 53cb4e70
+						s = stmt_uselect(be, predicate, sel1, cmp_equal, s, 0);
 				}
 				sel1 = s;
 			}
 			l = e->r;
 			for( n = l->h; n; n = n->next ) {
-<<<<<<< HEAD
-				s = exp_bin(be, n->data, left, right, grp, ext, cnt, sel2); 
-=======
 				stmt *sin = (sel2 && sel2->nrcols)?sel2:NULL;
 
-				s = exp_bin(sql, n->data, left, right, grp, ext, cnt, sin); 
->>>>>>> 53cb4e70
+				s = exp_bin(be, n->data, left, right, grp, ext, cnt, sin); 
 				if (!s) 
 					return s;
 				if (!sin && sel2 && sel2->nrcols == 0 && s->nrcols == 0) {
 					sql_subtype *bt = sql_bind_localtype("bit");
 					sql_subfunc *f = sql_bind_func(sql->sa, sql->session->schema, "and", bt, bt, F_FUNC);
 					assert(f);
-<<<<<<< HEAD
 					s = stmt_binop(be, sel2, s, f);
-				}
-				if (sel2 && sel2->nrcols && s->nrcols == 0) {
+				} else if (sel2 && (sel2->nrcols == 0 || s->nrcols == 0)) {
 					stmt *predicate = bin_first_column(be, left);
 				
 					predicate = stmt_const(be, predicate, stmt_bool(be, 1));
-					s = stmt_uselect(be, predicate, s, cmp_equal, sel2, 0);
-=======
-					s = stmt_binop(sql->sa, sel2, s, f);
-				} else if (sel2 && (sel2->nrcols == 0 || s->nrcols == 0)) {
-					stmt *predicate = bin_first_column(sql->sa, left);
-				
-					predicate = stmt_const(sql->sa, predicate, stmt_bool(sql->sa, 1));
 					if (s->nrcols == 0)
-						s = stmt_uselect(sql->sa, predicate, s, cmp_equal, sel2);
+						s = stmt_uselect(be, predicate, s, cmp_equal, sel2, 0);
 					else
-						s = stmt_uselect(sql->sa, predicate, sel2, cmp_equal, s);
->>>>>>> 53cb4e70
+						s = stmt_uselect(be, predicate, sel2, cmp_equal, s, 0);
 				}
 				sel2 = s;
 			}
