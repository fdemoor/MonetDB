/*
 * This Source Code Form is subject to the terms of the Mozilla Public
 * License, v. 2.0.  If a copy of the MPL was not distributed with this
 * file, You can obtain one at http://mozilla.org/MPL/2.0/.
 *
 * Copyright 1997 - July 2008 CWI, August 2008 - 2017 MonetDB B.V.
 */

/*
 * authors M Kersten, N Nes
 * SQL support implementation
 * This module contains the wrappers around the SQL
 * multi-version-catalog and support routines copied
 * from the Version 4 code base.
 */
#include "monetdb_config.h"
#include "sql.h"
#include "streams.h"
#include "sql_result.h"
#include "sql_gencode.h"
#include <sql_storage.h>
#include <sql_scenario.h>
#include <store_sequence.h>
#include <sql_optimizer.h>
#include <sql_datetime.h>
#include <rel_optimizer.h>
#include <rel_partition.h>
#include <rel_distribute.h>
#include <rel_select.h>
#include <rel_rel.h>
#include <rel_exp.h>
#include <rel_dump.h>
#include <rel_bin.h>
#include <bbp.h>
#include <opt_pipes.h>
#include <orderidx.h>
#include "clients.h"
#include "mal_instruction.h"
#include "mal_resource.h"

static int
rel_is_table(sql_rel *rel)
{
	if (!rel || is_base(rel->op))
		return 1;
	return 0;
}

static int
exp_is_point_select(sql_exp *e)
{
	if (!e)
		return 1;
	if (e->type == e_cmp && !e->f && e->flag == (int) cmp_equal) {
		sql_exp *r = e->r;
		sql_exp *l = e->l;

		if (!is_func(l->type) && r->card <= CARD_AGGR)
			return 1;
	}
	return 0;
}

static int
rel_no_mitosis(sql_rel *rel)
{
	int is_point = 0;

	if (!rel)
		return 1;
	if (is_project(rel->op))
		return rel_no_mitosis(rel->l);
	if (is_modify(rel->op) && rel->card <= CARD_AGGR)
		return rel_no_mitosis(rel->r);
	if (is_select(rel->op) && rel_is_table(rel->l) && rel->exps) {
		is_point = 0;
		/* just one point expression makes this a point query */
		if (rel->exps->h)
			if (exp_is_point_select(rel->exps->h->data))
				is_point = 1;
	}
	return is_point;
}

static int
rel_need_distinct_query(sql_rel *rel)
{
	int need_distinct = 0;

	while (!need_distinct && rel && is_project(rel->op) && !is_groupby(rel->op))
		rel = rel->l;
	if (!need_distinct && rel && is_groupby(rel->op) && rel->exps) {
		node *n, *m;
		for (n = rel->exps->h; n && !need_distinct; n = n->next) {
			sql_exp *e = n->data;
			if (e->type == e_aggr) {
				list *l = e->l;

				if (l)
					for (m = l->h; m && !need_distinct; m = m->next) {
						sql_exp *a = m->data;

						if (need_distinct(a))
							need_distinct = 1;
					}
			}
		}
	}
	return need_distinct;
}

sql_rel *
sql_symbol2relation(mvc *c, symbol *sym)
{
	sql_rel *r;

	r = rel_semantic(c, sym);
	if (!r)
		return NULL;
	if (r) {
		r = rel_optimizer(c, r);
		r = rel_distribute(c, r);
		r = rel_partition(c, r);
		if (rel_no_mitosis(r) || rel_need_distinct_query(r))
			c->no_mitosis = 1;
	}
	return r;
}

/*
 * After the SQL statement has been executed, its data structures
 * should be garbage collected. For successful actions we have to finish
 * the transaction as well, e.g. commit or rollback.
 */
int
sqlcleanup(mvc *c, int err)
{
	sql_destroy_params(c);
	sql_destroy_args(c);

	if ((c->emod & mod_locked) == mod_locked) {
		/* here we should commit the transaction */
		if (!err) {
			sql_trans_commit(c->session->tr);
			/* write changes to disk */
			sql_trans_end(c->session);
			store_apply_deltas();
			sql_trans_begin(c->session);
		}
		store_unlock();
		c->emod = 0;
	}
	/* some statements dynamically disable caching */
	c->sym = NULL;
	if (c->sa)
		c->sa = sa_reset(c->sa);
	if (err >0)
		c->session->status = -err;
	if (err <0)
		c->session->status = err;
	c->label = 0;
	c->no_mitosis = 0;
	scanner_query_processed(&(c->scanner));
	return err;
}

/*
 * The internal administration of the SQL compilation and execution state
 * is administered by a state descriptor accessible in each phase.
 * Failure to find the state descriptor aborts the session.
 */

str
checkSQLContext(Client cntxt)
{
	backend *be;

	if (cntxt == NULL)
		throw(SQL, "mvc", SQLSTATE(42005) "No client record");
	if (cntxt->sqlcontext == NULL)
		throw(SQL, "mvc", SQLSTATE(42006) "SQL module not initialized");
	be = (backend *) cntxt->sqlcontext;
	if (be->mvc == NULL)
		throw(SQL, "mvc", SQLSTATE(42006) "SQL module not initialized, mvc struct missing");
	return MAL_SUCCEED;
}

str
getSQLContext(Client cntxt, MalBlkPtr mb, mvc **c, backend **b)
{
	backend *be;
	(void) mb;

	if (cntxt == NULL)
		throw(SQL, "mvc", SQLSTATE(42005) "No client record");
	if (cntxt->sqlcontext == NULL)
		throw(SQL, "mvc", SQLSTATE(42006) "SQL module not initialized");
	be = (backend *) cntxt->sqlcontext;
	if (be->mvc == NULL)
		throw(SQL, "mvc", SQLSTATE(42006) "SQL module not initialized, mvc struct missing");
	if (c)
		*c = be->mvc;
	if (b)
		*b = be;
	return MAL_SUCCEED;
}

str
SQLmvc(Client cntxt, MalBlkPtr mb, MalStkPtr stk, InstrPtr pci)
{
	mvc *sql = NULL;
	str msg;
	int *res = getArgReference_int(stk, pci, 0);

	if ((msg = getSQLContext(cntxt, mb, &sql, NULL)) != NULL)
		return msg;
	if ((msg = checkSQLContext(cntxt)) != NULL)
		return msg;
	*res = 0;
	return MAL_SUCCEED;
}


str
SQLcommit(Client cntxt, MalBlkPtr mb, MalStkPtr stk, InstrPtr pci)
{
	int ret;
	mvc *sql = NULL;
	str msg;
	(void) stk;
	(void) pci;

	if ((msg = getSQLContext(cntxt, mb, &sql, NULL)) != NULL)
		return msg;
	if ((msg = checkSQLContext(cntxt)) != NULL)
		return msg;

	if (sql->session->auto_commit != 0)
		throw(SQL, "sql.trans", SQLSTATE(2DM30) "COMMIT not allowed in auto commit mode");
	ret = mvc_commit(sql, 0, 0);
	if (ret < 0) {
		throw(SQL, "sql.trans", SQLSTATE(2D000) "transaction commit failed");
	}
	return msg;
}

str
SQLabort(Client cntxt, MalBlkPtr mb, MalStkPtr stk, InstrPtr pci)
{
	mvc *sql = NULL;
	str msg;
	(void) stk;
	(void) pci;

	if ((msg = getSQLContext(cntxt, mb, &sql, NULL)) != NULL)
		return msg;
	if ((msg = checkSQLContext(cntxt)) != NULL)
		return msg;

	if (sql->session->active) {
		mvc_rollback(sql, 0, NULL);
	}
	return msg;
}

str
SQLshutdown_wrap(Client cntxt, MalBlkPtr mb, MalStkPtr stk, InstrPtr pci)
{
	str msg;

	if ((msg = CLTshutdown(cntxt, mb, stk, pci)) == MAL_SUCCEED) {
		/* administer the shutdown */
		mnstr_printf(GDKstdout, "#%s\n", *getArgReference_str(stk, pci, 0));
	}
	return msg;
}

str
create_table_or_view(mvc *sql, char *sname, char *tname, sql_table *t, int temp)
{
	sql_allocator *osa;
	sql_schema *s = mvc_bind_schema(sql, sname);
	sql_table *nt = NULL;
	node *n;

	(void)tname;
	if (STORE_READONLY)
		return sql_error(sql, 06, "25006!schema statements cannot be executed on a readonly database.");

	if (!s)
		return sql_message(SQLSTATE(3F000) "CREATE %s: schema '%s' doesn't exist", (t->query) ? "TABLE" : "VIEW", sname);

	if (mvc_bind_table(sql, s, t->base.name)) {
		char *cd = (temp == SQL_DECLARED_TABLE) ? "DECLARE" : "CREATE";
		return sql_message(SQLSTATE(42S01) "%s TABLE: name '%s' already in use", cd, t->base.name);
	} else if (temp != SQL_DECLARED_TABLE && (!mvc_schema_privs(sql, s) && !(isTempSchema(s) && temp == SQL_LOCAL_TEMP))) {
		return sql_message(SQLSTATE(42000) "CREATE TABLE: insufficient privileges for user '%s' in schema '%s'", stack_get_string(sql, "current_user"), s->base.name);
	} else if (temp == SQL_DECLARED_TABLE && !list_empty(t->keys.set)) {
		return sql_message(SQLSTATE(42000) "DECLARE TABLE: '%s' cannot have constraints", t->base.name);

	}

	osa = sql->sa;
	sql->sa = NULL;
	/* first check default values */
	for (n = t->columns.set->h; n; n = n->next) {
		sql_column *c = n->data;

		if (c->def) {
			char *buf;
			sql_rel *r = NULL;

			sql->sa = sa_create();
			if(!sql->sa)
				throw(SQL, "sql.catalog",MAL_MALLOC_FAIL);
			buf = sa_alloc(sql->sa, strlen(c->def) + 8);
			if(!buf)
				throw(SQL, "sql.catalog",MAL_MALLOC_FAIL);
			snprintf(buf, BUFSIZ, "select %s;", c->def);
			r = rel_parse(sql, s, buf, m_deps);
			if (!r || !is_project(r->op) || !r->exps || list_length(r->exps) != 1 || rel_check_type(sql, &c->type, r->exps->h->data, type_equal) == NULL)
				throw(SQL, "sql.catalog", SQLSTATE(42000) "%s", sql->errstr);
			rel_destroy(r);
			sa_destroy(sql->sa);
			sql->sa = NULL;
		}
	}

	nt = sql_trans_create_table(sql->session->tr, s, t->base.name, t->query, t->type, t->system, temp, t->commit_action, t->sz);

	for (n = t->columns.set->h; n; n = n->next) {
		sql_column *c = n->data;
		if (mvc_copy_column(sql, nt, c) == NULL)
			throw(SQL, "sql.catalog", SQLSTATE(42000) "CREATE TABLE: %s_%s_%s conflicts", s->base.name, t->base.name, c->base.name);

	}
	if (t->idxs.set) {
		for (n = t->idxs.set->h; n; n = n->next) {
			sql_idx *i = n->data;
			mvc_copy_idx(sql, nt, i);
		}
	}
	if (t->keys.set) {
		for (n = t->keys.set->h; n; n = n->next) {
			sql_key *k = n->data;

			mvc_copy_key(sql, nt, k);
		}
	}
	/* also create dependencies */
	if (nt->query && isView(nt)) {
		sql_rel *r = NULL;

		sql->sa = sa_create();
		if(!sql->sa)
			throw(SQL, "sql.catalog",MAL_MALLOC_FAIL);
		r = rel_parse(sql, s, nt->query, m_deps);
		if (r)
			r = rel_optimizer(sql, r);
		if (r) {
			list *id_l = rel_dependencies(sql->sa, r);

			mvc_create_dependencies(sql, id_l, nt->base.id, VIEW_DEPENDENCY);
		}
		sa_destroy(sql->sa);
	}
	sql->sa = osa;
	return MAL_SUCCEED;
}

str 
create_table_from_emit(Client cntxt, char *sname, char *tname, sql_emit_col *columns, size_t ncols) 
{
	size_t i;
	sql_table *t;
	sql_schema *s;
	mvc *sql = NULL;
	str msg = MAL_SUCCEED;

	if ((msg = getSQLContext(cntxt, NULL, &sql, NULL)) != NULL)
		return msg;
	if ((msg = checkSQLContext(cntxt)) != NULL)
		return msg;

	/* for some reason we don't have an allocator here, so make one */
	sql->sa = sa_create();
	if(!sql->sa)
		throw(SQL, "sql.catalog",MAL_MALLOC_FAIL);

	if (!sname)
		sname = "sys";
	if (!(s = mvc_bind_schema(sql, sname))) {
		msg = sql_error(sql, 02, "3F000!CREATE TABLE: no such schema '%s'", sname);
		goto cleanup;
	}
	if (!(t = mvc_create_table(sql, s, tname, tt_table, 0, SQL_DECLARED_TABLE, CA_COMMIT, -1))) {
		msg = sql_error(sql, 02, "3F000!CREATE TABLE: could not create table '%s'", tname);
		goto cleanup;
	}

	for(i = 0; i < ncols; i++) {
		BAT *b = columns[i].b;
		sql_subtype *tpe = sql_bind_localtype(ATOMname(b->ttype));
		sql_column *col = NULL;

		if (!tpe) {
			msg = sql_error(sql, 02, "3F000!CREATE TABLE: could not find type for column");
			goto cleanup;
		}

		col = mvc_create_column(sql, t, columns[i].name, tpe);
		if (!col) {
			msg = sql_error(sql, 02, "3F000!CREATE TABLE: could not create column %s", columns[i].name);
			goto cleanup;
		}
	}
	msg = create_table_or_view(sql, sname, t->base.name, t, 0);
	if (msg != MAL_SUCCEED) {
		goto cleanup;
	}
	t = mvc_bind_table(sql, s, tname);
	if (!t) {
		msg = sql_error(sql, 02, "3F000!CREATE TABLE: could not bind table %s", tname);
		goto cleanup;
	}
	for(i = 0; i < ncols; i++) {
		BAT *b = columns[i].b;
		sql_column *col = NULL;

		col = mvc_bind_column(sql,t, columns[i].name);
		if (!col) {
			msg = sql_error(sql, 02, "3F000!CREATE TABLE: could not bind column %s", columns[i].name);
			goto cleanup;
		}
		msg = mvc_append_column(sql->session->tr, col, b);
		if (msg != MAL_SUCCEED) {
			goto cleanup;
		}
	}

  cleanup:
	sa_destroy(sql->sa);
	sql->sa = NULL;
	return msg;
}

str 
append_to_table_from_emit(Client cntxt, char *sname, char *tname, sql_emit_col *columns, size_t ncols) 
{
	size_t i;
	sql_table *t;
	sql_schema *s;
	mvc *sql = NULL;
	str msg = MAL_SUCCEED;

	if ((msg = getSQLContext(cntxt, NULL, &sql, NULL)) != NULL)
		return msg;
	if ((msg = checkSQLContext(cntxt)) != NULL)
		return msg;

	/* for some reason we don't have an allocator here, so make one */
	sql->sa = sa_create();

	if (!sname) 
		sname = "sys";
	if (!(s = mvc_bind_schema(sql, sname))) {
		msg = sql_error(sql, 02, "3F000!CREATE TABLE: no such schema '%s'", sname);
		goto cleanup;
	}
	t = mvc_bind_table(sql, s, tname);
	if (!t) {
		msg = sql_error(sql, 02, "3F000!CREATE TABLE: could not bind table %s", tname);
		goto cleanup;
	}
	for(i = 0; i < ncols; i++) {
		BAT *b = columns[i].b;
		sql_column *col = NULL;

		col = mvc_bind_column(sql,t, columns[i].name);
		if (!col) {
			msg = sql_error(sql, 02, "3F000!CREATE TABLE: could not bind column %s", columns[i].name);
			goto cleanup;
		}
		msg = mvc_append_column(sql->session->tr, col, b);
		if (msg != MAL_SUCCEED) {
			goto cleanup;
		}
	}

  cleanup:
	sa_destroy(sql->sa);
	sql->sa = NULL;
	return msg;
}

BAT *
mvc_bind(mvc *m, const char *sname, const char *tname, const char *cname, int access)
{
	sql_trans *tr = m->session->tr;
	BAT *b = NULL;
	sql_schema *s = NULL;
	sql_table *t = NULL;
	sql_column *c = NULL;

	s = mvc_bind_schema(m, sname);
	if (s == NULL)
		return NULL;
	t = mvc_bind_table(m, s, tname);
	if (t == NULL)
		return NULL;
	c = mvc_bind_column(m, t, cname);
	if (c == NULL)
		return NULL;

	b = store_funcs.bind_col(tr, c, access);
	return b;
}

str
SQLcatalog(Client cntxt, MalBlkPtr mb, MalStkPtr stk, InstrPtr pci)
{
	(void) cntxt;
	(void) mb;
	(void) stk;
	(void) pci;
	return sql_message(SQLSTATE(25006) "Deprecated statement");
}

/* setVariable(int *ret, str *name, any value) */
str
setVariable(Client cntxt, MalBlkPtr mb, MalStkPtr stk, InstrPtr pci)
{
	int *res = getArgReference_int(stk, pci, 0);
	mvc *m = NULL;
	str msg;
	str varname = *getArgReference_str(stk, pci, 2);
	int mtype = getArgType(mb, pci, 3);
	ValRecord *src;
	char buf[BUFSIZ];

	if ((msg = getSQLContext(cntxt, mb, &m, NULL)) != NULL)
		return msg;
	if ((msg = checkSQLContext(cntxt)) != NULL)
		return msg;

	*res = 0;
	if (mtype < 0 || mtype >= 255)
		throw(SQL, "sql.setVariable", SQLSTATE(42100) "Variable type error");
	if (strcmp("optimizer", varname) == 0) {
		str newopt = *getArgReference_str(stk, pci, 3);
		if (newopt) {
			if (!isOptimizerPipe(newopt) && strchr(newopt, (int) ';') == 0) {
				throw(SQL, "sql.setVariable", SQLSTATE(42100) "optimizer '%s' unknown", newopt);
			}
			snprintf(buf, BUFSIZ, "user_%d", cntxt->idx);
			if (!isOptimizerPipe(newopt) || strcmp(buf, newopt) == 0) {
				msg = addPipeDefinition(cntxt, buf, newopt);
				if (msg)
					return msg;
				if (stack_find_var(m, varname))
					stack_set_string(m, varname, buf);
			} else if (stack_find_var(m, varname))
				stack_set_string(m, varname, newopt);
		}
		return MAL_SUCCEED;
	}
	src = &stk->stk[getArg(pci, 3)];
	if (stack_find_var(m, varname)) {
		lng sgn = val_get_number(src);
		if ((msg = sql_update_var(m, varname, src->val.sval, sgn)) != NULL) {
			snprintf(buf, BUFSIZ, "%s", msg);
			if (strlen(msg) > 6 && msg[5] == '!')
				return msg;
			_DELETE(msg);
			throw(SQL, "sql.setVariable", SQLSTATE(42100) "%s", buf);
		}
		stack_set_var(m, varname, src);
	} else {
		snprintf(buf, BUFSIZ, "variable '%s' unknown", varname);
		throw(SQL, "sql.setVariable", SQLSTATE(42100) "%s", buf);
	}
	return MAL_SUCCEED;
}

/* getVariable(int *ret, str *name) */
str
getVariable(Client cntxt, MalBlkPtr mb, MalStkPtr stk, InstrPtr pci)
{
	int mtype = getArgType(mb, pci, 0);
	mvc *m = NULL;
	str msg;
	str varname = *getArgReference_str(stk, pci, 2);
	atom *a;
	ValRecord *dst, *src;

	if ((msg = getSQLContext(cntxt, mb, &m, NULL)) != NULL)
		return msg;
	if ((msg = checkSQLContext(cntxt)) != NULL)
		return msg;
	if (mtype < 0 || mtype >= 255)
		throw(SQL, "sql.getVariable", SQLSTATE(42100) "Variable type error");
	a = stack_get_var(m, varname);
	if (!a) {
		char buf[BUFSIZ];
		snprintf(buf, BUFSIZ, "variable '%s' unknown", varname);
		throw(SQL, "sql.getVariable", SQLSTATE(42100) "%s", buf);
	}
	src = &a->data;
	dst = &stk->stk[getArg(pci, 0)];
	if (VALcopy(dst, src) == NULL)
		throw(MAL, "sql.getVariable", SQLSTATE(HY001) MAL_MALLOC_FAIL);
	return MAL_SUCCEED;
}

str
sql_variables(Client cntxt, MalBlkPtr mb, MalStkPtr stk, InstrPtr pci)
{
	int i;
	mvc *m = NULL;
	BAT *vars;
	str msg;
	bat *res = getArgReference_bat(stk, pci, 0);

	if ((msg = getSQLContext(cntxt, mb, &m, NULL)) != NULL)
		return msg;
	if ((msg = checkSQLContext(cntxt)) != NULL)
		return msg;

	vars = COLnew(0, TYPE_str, m->topvars, TRANSIENT);
	if (vars == NULL)
		throw(SQL, "sql.variables", SQLSTATE(HY001) MAL_MALLOC_FAIL);
	for (i = 0; i < m->topvars && !m->vars[i].frame; i++) {
		if (BUNappend(vars, m->vars[i].name, FALSE) != GDK_SUCCEED) {
			BBPreclaim(vars);
			throw(SQL, "sql.variables", SQLSTATE(HY001) MAL_MALLOC_FAIL);
		}
	}
	*res = vars->batCacheid;
	BBPkeepref(vars->batCacheid);
	return MAL_SUCCEED;
}

/* str mvc_logfile(int *d, str *filename); */
str
mvc_logfile(Client cntxt, MalBlkPtr mb, MalStkPtr stk, InstrPtr pci)
{
	mvc *m = NULL;
	str msg;
	str filename = *getArgReference_str(stk, pci, 1);

	if ((msg = getSQLContext(cntxt, mb, &m, NULL)) != NULL)
		return msg;
	if ((msg = checkSQLContext(cntxt)) != NULL)
		return msg;
	if (m->scanner.log) {
		close_stream(m->scanner.log);
		m->scanner.log = NULL;
	}

	if (strcmp(filename, str_nil))
		m->scanner.log = open_wastream(filename);
	return MAL_SUCCEED;
}

/* str mvc_next_value(lng *res, str *sname, str *seqname); */
str
mvc_next_value(Client cntxt, MalBlkPtr mb, MalStkPtr stk, InstrPtr pci)
{
	mvc *m = NULL;
	str msg;
	sql_schema *s;
	lng *res = getArgReference_lng(stk, pci, 0);
	str *sname = getArgReference_str(stk, pci, 1);
	str *seqname = getArgReference_str(stk, pci, 2);

	if ((msg = getSQLContext(cntxt, mb, &m, NULL)) != NULL)
		return msg;
	if ((msg = checkSQLContext(cntxt)) != NULL)
		return msg;
	s = mvc_bind_schema(m, *sname);
	if (s) {
		sql_sequence *seq = find_sql_sequence(s, *seqname);

		if (seq && seq_next_value(seq, res)) {
			m->last_id = *res;
			stack_set_number(m, "last_id", m->last_id);
			return MAL_SUCCEED;
		}
	}
	throw(SQL, "sql.next_value", SQLSTATE(42000) "Error in fetching next value");
}

/* str mvc_bat_next_value(bat *res, int *sid, str *seqname); */
str
mvc_bat_next_value(Client cntxt, MalBlkPtr mb, MalStkPtr stk, InstrPtr pci)
{
	mvc *m = NULL;
	str msg;
	BAT *b, *r;
	BUN p, q;
	sql_schema *s = NULL;
	sql_sequence *seq = NULL;
	seqbulk *sb = NULL;
	BATiter bi;
	bat *res = getArgReference_bat(stk, pci, 0);
	bat *sid = getArgReference_bat(stk, pci, 1);
	str *seqname = getArgReference_str(stk, pci, 2);

	if ((msg = getSQLContext(cntxt, mb, &m, NULL)) != NULL)
		return msg;
	if ((msg = checkSQLContext(cntxt)) != NULL)
		return msg;

	if ((b = BATdescriptor(*sid)) == NULL)
		throw(SQL, "sql.next_value", SQLSTATE(HY005) "Cannot access column descriptor");

	r = COLnew(b->hseqbase, TYPE_lng, BATcount(b), TRANSIENT);
	if (!r) {
		BBPunfix(b->batCacheid);
		throw(SQL, "sql.next_value", SQLSTATE(HY001) MAL_MALLOC_FAIL);
	}

	if (!BATcount(b)) {
		BBPunfix(b->batCacheid);
		BBPkeepref(r->batCacheid);
		*res = r->batCacheid;
		return MAL_SUCCEED;
	}

	bi = bat_iterator(b);
	BATloop(b, p, q) {
		str sname = BUNtail(bi, 0);
		lng l;

		if (!s || strcmp(s->base.name, sname) != 0) {
			if (sb)
				seqbulk_destroy(sb);
			s = mvc_bind_schema(m, sname);
			seq = NULL;
			if (!s || (seq = find_sql_sequence(s, *seqname)) == NULL || !(sb = seqbulk_create(seq, BATcount(b)))) {
				BBPunfix(b->batCacheid);
				BBPunfix(r->batCacheid);
				throw(SQL, "sql.next_value", SQLSTATE(HY050) "Cannot find the sequence %s.%s", sname,*seqname);
			}
		}
		if (!seqbulk_next_value(sb, &l)) {
			BBPunfix(b->batCacheid);
			BBPunfix(r->batCacheid);
			seqbulk_destroy(sb);
			throw(SQL, "sql.next_value", SQLSTATE(HY050) "Cannot generate next seuqnce value %s.%s", sname, *seqname);
		}
		if (BUNappend(r, &l, FALSE) != GDK_SUCCEED) {
			BBPunfix(b->batCacheid);
			BBPunfix(r->batCacheid);
			seqbulk_destroy(sb);
			throw(SQL, "sql.next_value", SQLSTATE(HY001) MAL_MALLOC_FAIL);
		}
	}
	if (sb)
		seqbulk_destroy(sb);
	BBPunfix(b->batCacheid);
	BBPkeepref(r->batCacheid);
	*res = r->batCacheid;
	return MAL_SUCCEED;
}

/* str mvc_get_value(lng *res, str *sname, str *seqname); */
str
mvc_get_value(Client cntxt, MalBlkPtr mb, MalStkPtr stk, InstrPtr pci)
{
	mvc *m = NULL;
	str msg;
	sql_schema *s;
	lng *res = getArgReference_lng(stk, pci, 0);
	str *sname = getArgReference_str(stk, pci, 1);
	str *seqname = getArgReference_str(stk, pci, 2);

	if ((msg = getSQLContext(cntxt, mb, &m, NULL)) != NULL)
		return msg;
	if ((msg = checkSQLContext(cntxt)) != NULL)
		return msg;
	s = mvc_bind_schema(m, *sname);
	if (s) {
		sql_sequence *seq = find_sql_sequence(s, *seqname);

		if (seq && seq_get_value(seq, res))
			return MAL_SUCCEED;
	}
	throw(SQL, "sql.get_value", SQLSTATE(HY050) "Failed to fetch sequence %s.%s", *sname, *seqname);
}

str
mvc_getVersion(lng *version, const int *clientid)
{
	mvc *m = NULL;
	Client cntxt = MCgetClient(*clientid);
	str msg;

	if ((msg = getSQLContext(cntxt, NULL, &m, NULL)) != NULL)
		return msg;
	if ((msg = checkSQLContext(cntxt)) != NULL)
		return msg;
	*version = -1;
	if (m->session->tr)
		*version = m->session->tr->stime;
	return MAL_SUCCEED;
}

/* str mvc_restart_seq(lng *res, str *sname, str *seqname, lng *start); */
str
mvc_restart_seq(Client cntxt, MalBlkPtr mb, MalStkPtr stk, InstrPtr pci)
{
	mvc *m = NULL;
	str msg;
	sql_schema *s;
	lng *res = getArgReference_lng(stk, pci, 0);
	str *sname = getArgReference_str(stk, pci, 1);
	str *seqname = getArgReference_str(stk, pci, 2);
	lng *start = getArgReference_lng(stk, pci, 3);

	if ((msg = getSQLContext(cntxt, mb, &m, NULL)) != NULL)
		return msg;
	if ((msg = checkSQLContext(cntxt)) != NULL)
		return msg;
	if (*start == lng_nil)
		throw(SQL, "sql.restart", SQLSTATE(HY050) "Cannot (re)start sequence %s.%s with NULL",*sname,*seqname);
	s = mvc_bind_schema(m, *sname);
	if (s) {
		sql_sequence *seq = find_sql_sequence(s, *seqname);

		if (seq) {
			*res = sql_trans_sequence_restart(m->session->tr, seq, *start);
			return MAL_SUCCEED;
		}
	}
	throw(SQL, "sql.restart", SQLSTATE(HY050) "Sequence %s.%s not found", *sname, *seqname);
}

static BAT *
mvc_bind_dbat(mvc *m, char *sname, char *tname, int access)
{
	sql_trans *tr = m->session->tr;
	BAT *b = NULL;
	sql_schema *s = NULL;
	sql_table *t = NULL;

	s = mvc_bind_schema(m, sname);
	if (s == NULL)
		return NULL;
	t = mvc_bind_table(m, s, tname);
	if (t == NULL)
		return NULL;

	b = store_funcs.bind_del(tr, t, access);
	return b;
}

BAT *
mvc_bind_idxbat(mvc *m, const char *sname, const char *tname, const char *iname, int access)
{
	sql_trans *tr = m->session->tr;
	BAT *b = NULL;
	sql_schema *s = NULL;
	sql_idx *i = NULL;

	s = mvc_bind_schema(m, sname);
	if (s == NULL)
		return NULL;
	i = mvc_bind_idx(m, s, iname);
	if (i == NULL)
		return NULL;

	(void) tname;
	b = store_funcs.bind_idx(tr, i, access);
	return b;
}

/* str mvc_bind_wrap(int *bid, str *sname, str *tname, str *cname, int *access); */
str
mvc_bind_wrap(Client cntxt, MalBlkPtr mb, MalStkPtr stk, InstrPtr pci)
{
	int upd = (pci->argc == 7 || pci->argc == 9);
	BAT *b = NULL, *bn;
	bat *bid = getArgReference_bat(stk, pci, 0);
	int coltype = getBatType(getArgType(mb, pci, 0));
	mvc *m = NULL;
	str msg;
	str *sname = getArgReference_str(stk, pci, 2 + upd);
	str *tname = getArgReference_str(stk, pci, 3 + upd);
	str *cname = getArgReference_str(stk, pci, 4 + upd);
	int *access = getArgReference_int(stk, pci, 5 + upd);

	if ((msg = getSQLContext(cntxt, mb, &m, NULL)) != NULL)
		return msg;
	if ((msg = checkSQLContext(cntxt)) != NULL)
		return msg;
	b = mvc_bind(m, *sname, *tname, *cname, *access);
	if (b && b->ttype != coltype)
		throw(SQL,"sql.bind",SQLSTATE(42000) "Column type mismatch");
	if (b) {
		if (pci->argc == (8 + upd) && getArgType(mb, pci, 6 + upd) == TYPE_int) {
			BUN cnt = BATcount(b), psz;
			/* partitioned access */
			int part_nr = *getArgReference_int(stk, pci, 6 + upd);
			int nr_parts = *getArgReference_int(stk, pci, 7 + upd);

			if (*access == 0) {
				psz = cnt ? (cnt / nr_parts) : 0;
				bn = BATslice(b, part_nr * psz, (part_nr + 1 == nr_parts) ? cnt : ((part_nr + 1) * psz));
				BAThseqbase(bn, part_nr * psz);
			} else {
				/* BAT b holds the UPD_ID bat */
				oid l, h;
				BAT *c = mvc_bind(m, *sname, *tname, *cname, 0);
				if (c == NULL)
					throw(SQL,"sql.bind",SQLSTATE(HY005) "Cannot access the update column %s.%s.%s",
					*sname,*tname,*cname);

				cnt = BATcount(c);
				psz = cnt ? (cnt / nr_parts) : 0;
				l = part_nr * psz;
				h = (part_nr + 1 == nr_parts) ? cnt : ((part_nr + 1) * psz);
				h--;
				bn = BATselect(b, NULL, &l, &h, 1, 1, 0);
				BBPunfix(c->batCacheid);
			}
			BBPunfix(b->batCacheid);
			b = bn;
		} else if (upd) {
			BAT *uv = mvc_bind(m, *sname, *tname, *cname, RD_UPD_VAL);
			bat *uvl = getArgReference_bat(stk, pci, 1);

			if (uv == NULL)
				throw(SQL,"sql.bind",SQLSTATE(HY005) "Cannot access the update column %s.%s.%s",
					*sname,*tname,*cname);
			BBPkeepref(*bid = b->batCacheid);
			BBPkeepref(*uvl = uv->batCacheid);
			return MAL_SUCCEED;
		}
		if (upd) {
			bat *uvl = getArgReference_bat(stk, pci, 1);

			if (BATcount(b)) {
				BAT *uv = mvc_bind(m, *sname, *tname, *cname, RD_UPD_VAL);
				BAT *ui = mvc_bind(m, *sname, *tname, *cname, RD_UPD_ID);
				BAT *id;
				BAT *vl;
				if (ui == NULL)
					throw(SQL,"sql.bind",SQLSTATE(HY005) "Cannot access the insert column %s.%s.%s",
						*sname, *tname, *cname);
				if (uv == NULL)
					throw(SQL,"sql.bind",SQLSTATE(HY005) "Cannot access the update column %s.%s.%s",
						*sname, *tname, *cname);
				id = BATproject(b, ui);
				vl = BATproject(b, uv);
				bat_destroy(ui);
				bat_destroy(uv);
				if (id == NULL || vl == NULL) {
					bat_destroy(id);
					bat_destroy(vl);
					throw(SQL, "sql.bind", SQLSTATE(HY001) MAL_MALLOC_FAIL);
				}
				assert(BATcount(id) == BATcount(vl));
				BBPkeepref(*bid = id->batCacheid);
				BBPkeepref(*uvl = vl->batCacheid);
			} else {
				sql_schema *s = mvc_bind_schema(m, *sname);
				sql_table *t = mvc_bind_table(m, s, *tname);
				sql_column *c = mvc_bind_column(m, t, *cname);

				*bid = e_bat(TYPE_oid);
				*uvl = e_bat(c->type.type->localtype);
			}
			BBPunfix(b->batCacheid);
		} else {
			BBPkeepref(*bid = b->batCacheid);
		}
		return MAL_SUCCEED;
	}
	if (*sname && strcmp(*sname, str_nil) != 0)
		throw(SQL, "sql.bind", SQLSTATE(42000) "unable to find %s.%s(%s)", *sname, *tname, *cname);
	throw(SQL, "sql.bind", SQLSTATE(42000) "unable to find %s(%s)", *tname, *cname);
}

/* str mvc_bind_idxbat_wrap(int *bid, str *sname, str *tname, str *iname, int *access); */
str
mvc_bind_idxbat_wrap(Client cntxt, MalBlkPtr mb, MalStkPtr stk, InstrPtr pci)
{
	int upd = (pci->argc == 7 || pci->argc == 9);
	BAT *b = NULL, *bn;
	bat *bid = getArgReference_bat(stk, pci, 0);
	int coltype = getBatType(getArgType(mb, pci, 0));
	mvc *m = NULL;
	str msg;
	str *sname = getArgReference_str(stk, pci, 2 + upd);
	str *tname = getArgReference_str(stk, pci, 3 + upd);
	str *iname = getArgReference_str(stk, pci, 4 + upd);
	int *access = getArgReference_int(stk, pci, 5 + upd);

	if ((msg = getSQLContext(cntxt, mb, &m, NULL)) != NULL)
		return msg;
	if ((msg = checkSQLContext(cntxt)) != NULL)
		return msg;
	b = mvc_bind_idxbat(m, *sname, *tname, *iname, *access);
	if (b && b->ttype != coltype)
		throw(SQL,"sql.bind",SQLSTATE(42000) "Column type mismatch %s.%s.%s",*sname,*tname,*iname);
	if (b) {
		if (pci->argc == (8 + upd) && getArgType(mb, pci, 6 + upd) == TYPE_int) {
			BUN cnt = BATcount(b), psz;
			/* partitioned access */
			int part_nr = *getArgReference_int(stk, pci, 6 + upd);
			int nr_parts = *getArgReference_int(stk, pci, 7 + upd);

			if (*access == 0) {
				psz = cnt ? (cnt / nr_parts) : 0;
				bn = BATslice(b, part_nr * psz, (part_nr + 1 == nr_parts) ? cnt : ((part_nr + 1) * psz));
				BAThseqbase(bn, part_nr * psz);
			} else {
				/* BAT b holds the UPD_ID bat */
				oid l, h;
				BAT *c = mvc_bind_idxbat(m, *sname, *tname, *iname, 0);
				if ( c == NULL)
					throw(SQL,"sql.bindidx",SQLSTATE(42000) "Cannot access index column %s.%s.%s",*sname,*tname,*iname);
				cnt = BATcount(c);
				psz = cnt ? (cnt / nr_parts) : 0;
				l = part_nr * psz;
				h = (part_nr + 1 == nr_parts) ? cnt : ((part_nr + 1) * psz);
				h--;
				bn = BATselect(b, NULL, &l, &h, 1, 1, 0);
				BBPunfix(c->batCacheid);
			}
			BBPunfix(b->batCacheid);
			b = bn;
		} else if (upd) {
			BAT *uv = mvc_bind_idxbat(m, *sname, *tname, *iname, RD_UPD_VAL);
			bat *uvl = getArgReference_bat(stk, pci, 1);
			if ( uv == NULL)
				throw(SQL,"sql.bindidx",SQLSTATE(42000) "Cannot access index column %s.%s.%s",*sname,*tname,*iname);
			BBPkeepref(*bid = b->batCacheid);
			BBPkeepref(*uvl = uv->batCacheid);
			return MAL_SUCCEED;
		}
		if (upd) {
			bat *uvl = getArgReference_bat(stk, pci, 1);

			if (BATcount(b)) {
				BAT *uv = mvc_bind_idxbat(m, *sname, *tname, *iname, RD_UPD_VAL);
				BAT *ui = mvc_bind_idxbat(m, *sname, *tname, *iname, RD_UPD_ID);
				BAT *id, *vl;
				if ( ui == NULL)
					throw(SQL,"sql.bindidx",SQLSTATE(42000) "Cannot access index column %s.%s.%s",*sname,*tname,*iname);
				if ( uv == NULL)
					throw(SQL,"sql.bindidx",SQLSTATE(42000) "Cannot access index column %s.%s.%s",*sname,*tname,*iname);
				id = BATproject(b, ui);
				vl = BATproject(b, uv);
				bat_destroy(ui);
				bat_destroy(uv);
				if (id == NULL || vl == NULL) {
					bat_destroy(id);
					bat_destroy(vl);
					throw(SQL, "sql.idxbind", SQLSTATE(HY001) MAL_MALLOC_FAIL);
				}
				assert(BATcount(id) == BATcount(vl));
				BBPkeepref(*bid = id->batCacheid);
				BBPkeepref(*uvl = vl->batCacheid);
			} else {
				sql_schema *s = mvc_bind_schema(m, *sname);
				sql_idx *i = mvc_bind_idx(m, s, *iname);

				*bid = e_bat(TYPE_oid);
				*uvl = e_bat((i->type==join_idx)?TYPE_oid:TYPE_lng);
			}
			BBPunfix(b->batCacheid);
		} else {
			BBPkeepref(*bid = b->batCacheid);
		}
		return MAL_SUCCEED;
	}
	if (*sname)
		throw(SQL, "sql.idxbind", SQLSTATE(HY005) "Cannot access column descriptor %s for %s.%s", *iname, *sname, *tname);
	throw(SQL, "sql.idxbind", SQLSTATE(HY005) "Connot access column descriptor %s for %s", *iname, *tname);
}

str mvc_append_column(sql_trans *t, sql_column *c, BAT *ins) {
	int res = store_funcs.append_col(t, c, ins, TYPE_bat);
	if (res != 0) {
		throw(SQL, "sql.append", SQLSTATE(42000) "Cannot append values");
	}
	return MAL_SUCCEED;
}

/*mvc_append_wrap(int *bid, str *sname, str *tname, str *cname, ptr d) */
str
mvc_append_wrap(Client cntxt, MalBlkPtr mb, MalStkPtr stk, InstrPtr pci)
{
	int *res = getArgReference_int(stk, pci, 0);
	mvc *m = NULL;
	str msg;
	str sname = *getArgReference_str(stk, pci, 2);
	str tname = *getArgReference_str(stk, pci, 3);
	str cname = *getArgReference_str(stk, pci, 4);
	ptr ins = getArgReference(stk, pci, 5);
	int tpe = getArgType(mb, pci, 5);
	sql_schema *s;
	sql_table *t;
	sql_column *c;
	BAT *b = 0;

	*res = 0;
	if ((msg = getSQLContext(cntxt, mb, &m, NULL)) != NULL)
		return msg;
	if ((msg = checkSQLContext(cntxt)) != NULL)
		return msg;
	if (tpe > GDKatomcnt)
		tpe = TYPE_bat;
	if (tpe == TYPE_bat && (ins = BATdescriptor(*(int *) ins)) == NULL)
		throw(SQL, "sql.append", SQLSTATE(HY005) "Cannot access column descriptor %s.%s.%s",
			sname,tname,cname);
	if (ATOMextern(tpe))
		ins = *(ptr *) ins;
	if ( tpe == TYPE_bat)
		b =  (BAT*) ins;
	s = mvc_bind_schema(m, sname);
<<<<<<< HEAD
	if (s == NULL)
		throw(SQL, "sql.append", SQLSTATE(3F000) "Schema missing %s",sname);
	t = mvc_bind_table(m, s, tname);
	if (t == NULL)
		throw(SQL, "sql.append", SQLSTATE(42S02) "Table missing %s",tname);
=======
	if (s == NULL) {
		if (b)
			BBPunfix(b->batCacheid);
		throw(SQL, "sql.append", "Schema missing");
	}
	t = mvc_bind_table(m, s, tname);
	if (t == NULL) {
		if (b)
			BBPunfix(b->batCacheid);
		throw(SQL, "sql.append", "Table missing");
	}
>>>>>>> 349f6fca
	if( b && BATcount(b) > 4096 && b->batPersistence == PERSISTENT)
		BATmsync(b);
	if (cname[0] != '%' && (c = mvc_bind_column(m, t, cname)) != NULL) {
		store_funcs.append_col(m->session->tr, c, ins, tpe);
	} else if (cname[0] == '%') {
		sql_idx *i = mvc_bind_idx(m, s, cname + 1);
		if (i)
			store_funcs.append_idx(m->session->tr, i, ins, tpe);
	}
	if (b) {
		BBPunfix(b->batCacheid);
	}
	return MAL_SUCCEED;
}

/*mvc_update_wrap(int *bid, str *sname, str *tname, str *cname, ptr d) */
str
mvc_update_wrap(Client cntxt, MalBlkPtr mb, MalStkPtr stk, InstrPtr pci)
{
	int *res = getArgReference_int(stk, pci, 0);
	mvc *m = NULL;
	str msg;
	str sname = *getArgReference_str(stk, pci, 2);
	str tname = *getArgReference_str(stk, pci, 3);
	str cname = *getArgReference_str(stk, pci, 4);
	bat Tids = *getArgReference_bat(stk, pci, 5);
	bat Upd = *getArgReference_bat(stk, pci, 6);
	BAT *tids, *upd;
	int tpe = getArgType(mb, pci, 6);
	sql_schema *s;
	sql_table *t;
	sql_column *c;

	*res = 0;
	if ((msg = getSQLContext(cntxt, mb, &m, NULL)) != NULL)
		return msg;
	if ((msg = checkSQLContext(cntxt)) != NULL)
		return msg;
	if (tpe > TYPE_any)
		tpe = TYPE_bat;
	else
		assert(0);
	if (tpe != TYPE_bat)
		throw(SQL, "sql.update", SQLSTATE(HY005) "Cannot access column descriotor %s.%s.%s",
		sname,tname,cname);
	if ((tids = BATdescriptor(Tids)) == NULL)
		throw(SQL, "sql.update", SQLSTATE(HY005) "Cannot access column descriptor %s.%s.%s",
			sname,tname,cname);
	if ((upd = BATdescriptor(Upd)) == NULL) {
		BBPunfix(tids->batCacheid);
		throw(SQL, "sql.update", SQLSTATE(HY005) "Cannot access column descriptor %s.%s.%s",
			sname,tname,cname);
	}
	s = mvc_bind_schema(m, sname);
	if (s == NULL) {
		BBPunfix(tids->batCacheid);
		BBPunfix(upd->batCacheid);
		throw(SQL, "sql.update", SQLSTATE(3F000) "Schema missing %s",sname);
	}
	t = mvc_bind_table(m, s, tname);
	if (t == NULL) {
		BBPunfix(tids->batCacheid);
		BBPunfix(upd->batCacheid);
		throw(SQL, "sql.update", SQLSTATE(42S02) "Table missing %s.%s",sname,tname);
	}
	if( upd && BATcount(upd) > 4096 && upd->batPersistence == PERSISTENT)
		BATmsync(upd);
	if( tids && BATcount(tids) > 4096 && tids->batPersistence == PERSISTENT)
		BATmsync(tids);
	if (cname[0] != '%' && (c = mvc_bind_column(m, t, cname)) != NULL) {
		store_funcs.update_col(m->session->tr, c, tids, upd, TYPE_bat);
	} else if (cname[0] == '%') {
		sql_idx *i = mvc_bind_idx(m, s, cname + 1);
		if (i)
			store_funcs.update_idx(m->session->tr, i, tids, upd, TYPE_bat);
	}
	BBPunfix(tids->batCacheid);
	BBPunfix(upd->batCacheid);
	return MAL_SUCCEED;
}

/* str mvc_clear_table_wrap(lng *res, str *sname, str *tname); */
str
mvc_clear_table_wrap(Client cntxt, MalBlkPtr mb, MalStkPtr stk, InstrPtr pci)
{
	sql_schema *s;
	sql_table *t;
	mvc *m = NULL;
	str msg;
	lng *res = getArgReference_lng(stk, pci, 0);
	str *sname = getArgReference_str(stk, pci, 1);
	str *tname = getArgReference_str(stk, pci, 2);

	if ((msg = getSQLContext(cntxt, mb, &m, NULL)) != NULL)
		return msg;
	if ((msg = checkSQLContext(cntxt)) != NULL)
		return msg;
	s = mvc_bind_schema(m, *sname);
	if (s == NULL)
		throw(SQL, "sql.clear_table", "3F000!Schema missing %s", *sname);
	t = mvc_bind_table(m, s, *tname);
	if (t == NULL)
		throw(SQL, "sql.clear_table", "42S02!Table missing %s.%s", *sname,*tname);
	*res = mvc_clear_table(m, t);
	return MAL_SUCCEED;
}

/*mvc_delete_wrap(int *d, str *sname, str *tname, ptr d) */
str
mvc_delete_wrap(Client cntxt, MalBlkPtr mb, MalStkPtr stk, InstrPtr pci)
{
	int *res = getArgReference_int(stk, pci, 0);
	mvc *m = NULL;
	str msg;
	str sname = *getArgReference_str(stk, pci, 2);
	str tname = *getArgReference_str(stk, pci, 3);
	ptr ins = getArgReference(stk, pci, 4);
	int tpe = getArgType(mb, pci, 4);
	BAT *b = NULL;

	sql_schema *s;
	sql_table *t;

	*res = 0;
	if ((msg = getSQLContext(cntxt, mb, &m, NULL)) != NULL)
		return msg;
	if ((msg = checkSQLContext(cntxt)) != NULL)
		return msg;
	if (tpe > TYPE_any)
		tpe = TYPE_bat;
	if (tpe == TYPE_bat && (b = BATdescriptor(*(int *) ins)) == NULL)
<<<<<<< HEAD
		throw(SQL, "sql.delete", SQLSTATE(HY005) "Cannot access column descriptor");
	if (tpe != TYPE_bat || (b->ttype != TYPE_oid && b->ttype != TYPE_void))
		throw(SQL, "sql.delete", SQLSTATE(HY005) "Cannot access column descriptor");
	s = mvc_bind_schema(m, sname);
	if (s == NULL)
		throw(SQL, "sql.delete", SQLSTATE(3F000) "Schema missing %s",sname);
	t = mvc_bind_table(m, s, tname);
	if (t == NULL)
		throw(SQL, "sql.delete", SQLSTATE(42S02) "Table missing %s.%s",sname,tname);
=======
		throw(SQL, "sql.delete", "Cannot access descriptor");
	if (tpe != TYPE_bat || (b->ttype != TYPE_oid && b->ttype != TYPE_void)) {
		if (b)
			BBPunfix(b->batCacheid);
		throw(SQL, "sql.delete", "Cannot access descriptor");
	}
	s = mvc_bind_schema(m, sname);
	if (s == NULL) {
		if (b)
			BBPunfix(b->batCacheid);
		throw(SQL, "sql.delete", "3F000!Schema missing");
	}
	t = mvc_bind_table(m, s, tname);
	if (t == NULL) {
		if (b)
			BBPunfix(b->batCacheid);
		throw(SQL, "sql.delete", "42S02!Table missing");
	}
>>>>>>> 349f6fca
	if( b && BATcount(b) > 4096 && b->batPersistence == PERSISTENT)
		BATmsync(b);
	store_funcs.delete_tab(m->session->tr, t, b, tpe);
	if (b)
		BBPunfix(b->batCacheid);
	return MAL_SUCCEED;
}

static BAT *
setwritable(BAT *b)
{
	BAT *bn = b;

	if (BATsetaccess(b, BAT_WRITE) != GDK_SUCCEED) {
		if (b->batSharecnt) {
			bn = COLcopy(b, b->ttype, TRUE, TRANSIENT);
			if (bn != NULL)
				BATsetaccess(bn, BAT_WRITE);
		} else {
			bn = NULL;
		}
		BBPunfix(b->batCacheid);
	}
	return bn;
}

str
DELTAbat2(bat *result, const bat *col, const bat *uid, const bat *uval)
{
	return DELTAbat(result, col, uid, uval, NULL);
}

str
DELTAsub2(bat *result, const bat *col, const bat *cid, const bat *uid, const bat *uval)
{
	return DELTAsub(result, col, cid, uid, uval, NULL);
}

str
DELTAproject2(bat *result, const bat *sub, const bat *col, const bat *uid, const bat *uval)
{
	return DELTAproject(result, sub, col, uid, uval, NULL);
}

str
DELTAbat(bat *result, const bat *col, const bat *uid, const bat *uval, const bat *ins)
{
	BAT *c, *u_id, *u_val, *i = NULL, *res;

	if ((u_id = BBPquickdesc(*uid, 0)) == NULL)
		throw(MAL, "sql.delta", SQLSTATE(HY002) RUNTIME_OBJECT_MISSING);
	if (ins && (i = BBPquickdesc(*ins, 0)) == NULL)
		throw(MAL, "sql.delta", SQLSTATE(HY002) RUNTIME_OBJECT_MISSING);

	/* no updates, no inserts */
	if (BATcount(u_id) == 0 && (!i || BATcount(i) == 0)) {
		BBPretain(*result = *col);
		return MAL_SUCCEED;
	}

	if ((c = BBPquickdesc(*col, 0)) == NULL)
		throw(MAL, "sql.delta", SQLSTATE(HY002) RUNTIME_OBJECT_MISSING);

	/* bat may change */
	if (i && BATcount(c) == 0 && BATcount(u_id) == 0) {
		BBPretain(*result = *ins);
		return MAL_SUCCEED;
	}

	c = BATdescriptor(*col);
	if (c == NULL)
		throw(MAL, "sql.delta", SQLSTATE(HY002) RUNTIME_OBJECT_MISSING);
	if ((res = COLcopy(c, c->ttype, TRUE, TRANSIENT)) == NULL) {
		BBPunfix(c->batCacheid);
		throw(MAL, "sql.delta", SQLSTATE(45002) "Cannot create copy of delta structure");
	}
	BBPunfix(c->batCacheid);

<<<<<<< HEAD
	if ((u_val = BATdescriptor(*uval)) == NULL)
		throw(MAL, "sql.delta", SQLSTATE(HY002) RUNTIME_OBJECT_MISSING);
=======
	if ((u_val = BATdescriptor(*uval)) == NULL) {
		BBPunfix(res->batCacheid);
		throw(MAL, "sql.delta", RUNTIME_OBJECT_MISSING);
	}
>>>>>>> 349f6fca
	u_id = BATdescriptor(*uid);
	assert(BATcount(u_id) == BATcount(u_val));
	if (BATcount(u_id) &&
	    BATreplace(res, u_id, u_val, TRUE) != GDK_SUCCEED) {
		BBPunfix(u_id->batCacheid);
		BBPunfix(u_val->batCacheid);
		BBPunfix(res->batCacheid);
		throw(MAL, "sql.delta", SQLSTATE(45002) "Cannot access delta structure");
	}
	BBPunfix(u_id->batCacheid);
	BBPunfix(u_val->batCacheid);

	if (i && BATcount(i)) {
		i = BATdescriptor(*ins);
		if (BATappend(res, i, NULL, TRUE) != GDK_SUCCEED) {
			BBPunfix(res->batCacheid);
			BBPunfix(i->batCacheid);
			throw(MAL, "sql.delta", SQLSTATE(45002) "Cannot access delta structuren");
		}
		BBPunfix(i->batCacheid);
	}

	BBPkeepref(*result = res->batCacheid);
	return MAL_SUCCEED;
}

str
DELTAsub(bat *result, const bat *col, const bat *cid, const bat *uid, const bat *uval, const bat *ins)
{
	BAT *c, *cminu = NULL, *u_id, *u_val, *u, *i = NULL, *res;
	gdk_return ret;

	if ((u_id = BBPquickdesc(*uid, 0)) == NULL)
		throw(MAL, "sql.delta", SQLSTATE(HY002) RUNTIME_OBJECT_MISSING);
	if (ins && (i = BBPquickdesc(*ins, 0)) == NULL)
		throw(MAL, "sql.delta", SQLSTATE(HY002) RUNTIME_OBJECT_MISSING);

	/* no updates, no inserts */
	if (BATcount(u_id) == 0 && (!i || BATcount(i) == 0)) {
		BBPretain(*result = *col);
		return MAL_SUCCEED;
	}

	if ((c = BBPquickdesc(*col, 0)) == NULL)
		throw(MAL, "sql.delta", SQLSTATE(HY002) RUNTIME_OBJECT_MISSING);

	/* bat may change */
	if (i && BATcount(c) == 0 && BATcount(u_id) == 0) {
		BBPretain(*result = *ins);
		return MAL_SUCCEED;
	}

	c = BATdescriptor(*col);
	if (c == NULL)
		throw(MAL, "sql.delta", SQLSTATE(HY002) RUNTIME_OBJECT_MISSING);
	res = c;
	if (BATcount(u_id)) {
		u_id = BATdescriptor(*uid);
		if (!u_id) {
			BBPunfix(c->batCacheid);
			throw(MAL, "sql.delta", SQLSTATE(HY002) RUNTIME_OBJECT_MISSING);
		}
		cminu = BATdiff(c, u_id, NULL, NULL, 0, BUN_NONE);
		if (!cminu) {
			BBPunfix(c->batCacheid);
			BBPunfix(u_id->batCacheid);
			throw(MAL, "sql.delta", SQLSTATE(HY001) MAL_MALLOC_FAIL " intermediate");
		}
		res = BATproject(cminu, c);
		BBPunfix(c->batCacheid);
		BBPunfix(cminu->batCacheid);
		cminu = NULL;
		if (!res) {
			BBPunfix(u_id->batCacheid);
			throw(MAL, "sql.delta", SQLSTATE(HY001) MAL_MALLOC_FAIL " intermediate" );
		}
		c = res;

		if ((u_val = BATdescriptor(*uval)) == NULL) {
			BBPunfix(c->batCacheid);
			BBPunfix(u_id->batCacheid);
			throw(MAL, "sql.delta", SQLSTATE(HY002) RUNTIME_OBJECT_MISSING);
		}
		u = BATproject(u_val, u_id);
		BBPunfix(u_val->batCacheid);
		BBPunfix(u_id->batCacheid);
		if (!u) {
			BBPunfix(c->batCacheid);
			throw(MAL, "sql.delta", SQLSTATE(HY002) RUNTIME_OBJECT_MISSING);
		}
		if (BATcount(u)) {	/* check selected updated values against candidates */
			BAT *c_ids = BATdescriptor(*cid);
			gdk_return rc;

			if (!c_ids) {
				BBPunfix(c->batCacheid);
				BBPunfix(u->batCacheid);
				throw(MAL, "sql.delta", SQLSTATE(HY002) RUNTIME_OBJECT_MISSING);
			}
			rc = BATsemijoin(&cminu, NULL, u, c_ids, NULL, NULL, 0, BUN_NONE);
			BBPunfix(c_ids->batCacheid);
			if (rc != GDK_SUCCEED) {
				BBPunfix(c->batCacheid);
				BBPunfix(u->batCacheid);
				throw(MAL, "sql.delta", SQLSTATE(HY002) RUNTIME_OBJECT_MISSING);
			}
		}
		ret = BATappend(res, u, cminu, TRUE);
		BBPunfix(u->batCacheid);
		if (cminu)
			BBPunfix(cminu->batCacheid);
		cminu = NULL;
		if (ret != GDK_SUCCEED) {
			BBPunfix(res->batCacheid);
			throw(MAL, "sql.delta", SQLSTATE(45000) "Internal error in delta processing");
		}

		ret = BATsort(&u, NULL, NULL, res, NULL, NULL, 0, 0);
		BBPunfix(res->batCacheid);
		if (ret != GDK_SUCCEED) {
			throw(MAL, "sql.delta", SQLSTATE(HY002) RUNTIME_OBJECT_MISSING);
		}
		res = u;
	}

	if (i) {
		i = BATdescriptor(*ins);
		if (!i) {
			BBPunfix(res->batCacheid);
			throw(MAL, "sql.delta", SQLSTATE(HY002) RUNTIME_OBJECT_MISSING);
		}
		if (BATcount(u_id)) {
			u_id = BATdescriptor(*uid);
			if (!u_id) {
				BBPunfix(res->batCacheid);
				BBPunfix(i->batCacheid);
				throw(MAL, "sql.delta", SQLSTATE(HY002) RUNTIME_OBJECT_MISSING);
			}
			cminu = BATdiff(i, u_id, NULL, NULL, 0, BUN_NONE);
			BBPunfix(u_id->batCacheid);
			if (!cminu) {
				BBPunfix(res->batCacheid);
				BBPunfix(i->batCacheid);
				throw(MAL, "sql.delta", SQLSTATE(HY002) RUNTIME_OBJECT_MISSING);
			}
		}
		if (isVIEW(res)) {
			BAT *n = COLcopy(res, res->ttype, TRUE, TRANSIENT);
			BBPunfix(res->batCacheid);
			res = n;
			if (res == NULL) {
				BBPunfix(i->batCacheid);
				if (cminu)
					BBPunfix(cminu->batCacheid);
				throw(MAL, "sql.delta", SQLSTATE(45000) "Internal error in delta processing");
			}
		}
		ret = BATappend(res, i, cminu, TRUE);
		BBPunfix(i->batCacheid);
		if (cminu)
			BBPunfix(cminu->batCacheid);
		if (ret != GDK_SUCCEED) {
			BBPunfix(res->batCacheid);
			throw(MAL, "sql.delta", SQLSTATE(45000) "Internal error in delta processing");
		}

		ret = BATsort(&u, NULL, NULL, res, NULL, NULL, 0, 0);
		BBPunfix(res->batCacheid);
		if (ret != GDK_SUCCEED)
			throw(MAL, "sql.delta", SQLSTATE(HY002) RUNTIME_OBJECT_MISSING);
		res = u;
	}
	BATkey(res, TRUE);
	BBPkeepref(*result = res->batCacheid);
	return MAL_SUCCEED;
}

str
DELTAproject(bat *result, const bat *sub, const bat *col, const bat *uid, const bat *uval, const bat *ins)
{
	BAT *s, *c, *u_id, *u_val, *i = NULL, *res, *tres;

	if ((s = BATdescriptor(*sub)) == NULL)
		throw(MAL, "sql.delta", SQLSTATE(HY002) RUNTIME_OBJECT_MISSING);

	if (ins && (i = BATdescriptor(*ins)) == NULL) {
		BBPunfix(s->batCacheid);
		throw(MAL, "sql.delta", SQLSTATE(HY002) RUNTIME_OBJECT_MISSING);
	}

	if (i && BATcount(s) == 0) {
		res = BATproject(s, i);
		BBPunfix(s->batCacheid);
		BBPunfix(i->batCacheid);
		if (res == NULL)
			throw(MAL, "sql.projectdelta", SQLSTATE(45000) "Internal error in delta processing");

		BBPkeepref(*result = res->batCacheid);
		return MAL_SUCCEED;
	}

	if ((c = BATdescriptor(*col)) == NULL) {
		BBPunfix(s->batCacheid);
		if (i)
			BBPunfix(i->batCacheid);
		throw(MAL, "sql.delta", SQLSTATE(HY002) RUNTIME_OBJECT_MISSING);
	}

	/* projection(sub,col).union(projection(sub,i)) */
	res = c;
	if (i && BATcount(i)) {
		if (BATcount(c) == 0) {
			res = i;
			i = c;
		} else {
			if ((res = COLcopy(c, c->ttype, TRUE, TRANSIENT)) == NULL) {
				BBPunfix(s->batCacheid);
				BBPunfix(i->batCacheid);
				BBPunfix(c->batCacheid);
				throw(MAL, "sql.projectdelta", SQLSTATE(45000) "Internal error in delta processing");
			}
			BBPunfix(c->batCacheid);
			if (BATappend(res, i, NULL, FALSE) != GDK_SUCCEED) {
				BBPunfix(s->batCacheid);
				BBPunfix(i->batCacheid);
				throw(MAL, "sql.projectdelta", SQLSTATE(45000) "Internal error in delta processing");
			}
		}
	}
	if (i)
		BBPunfix(i->batCacheid);

	tres = BATproject(s, res);
	BBPunfix(res->batCacheid);
	if (tres == NULL) {
		BBPunfix(s->batCacheid);
		throw(MAL, "sql.projectdelta", SQLSTATE(45000) "Internal error in delta processing");
	}
	res = tres;

	if ((u_id = BATdescriptor(*uid)) == NULL) {
		BBPunfix(res->batCacheid);
		BBPunfix(s->batCacheid);
		throw(MAL, "sql.delta", SQLSTATE(HY002) RUNTIME_OBJECT_MISSING);
	}
	if (!BATcount(u_id)) {
		BBPunfix(u_id->batCacheid);
		BBPunfix(s->batCacheid);
		BBPkeepref(*result = res->batCacheid);
		return MAL_SUCCEED;
	}
	if ((u_val = BATdescriptor(*uval)) == NULL) {
		BBPunfix(u_id->batCacheid);
		BBPunfix(res->batCacheid);
		BBPunfix(s->batCacheid);
		throw(MAL, "sql.delta", SQLSTATE(HY002) RUNTIME_OBJECT_MISSING);
	}

	if (BATcount(u_val)) {
		BAT *o, *nu_id, *nu_val;
		/* create subsets of u_id and u_val where the tail
		 * values of u_id are also in s, and where those tail
		 * values occur as head value in res */
		if (BATsemijoin(&o, NULL, u_id, s, NULL, NULL, 0, BUN_NONE) != GDK_SUCCEED) {
			BBPunfix(s->batCacheid);
			BBPunfix(res->batCacheid);
			BBPunfix(u_id->batCacheid);
			BBPunfix(u_val->batCacheid);
			throw(MAL, "sql.delta", SQLSTATE(HY002) RUNTIME_OBJECT_MISSING);
		}
		nu_id = BATproject(o, u_id);
		nu_val = BATproject(o, u_val);
		BBPunfix(u_id->batCacheid);
		BBPunfix(u_val->batCacheid);
		BBPunfix(o->batCacheid);
		tres = BATdense(res->hseqbase, res->hseqbase, BATcount(res));
		if (nu_id == NULL ||
		    nu_val == NULL ||
		    tres == NULL ||
		    BATsemijoin(&o, NULL, nu_id, tres, NULL, NULL, 0, BUN_NONE) != GDK_SUCCEED) {
			BBPunfix(s->batCacheid);
			BBPunfix(res->batCacheid);
			BBPreclaim(nu_id);
			BBPreclaim(nu_val);
			BBPreclaim(tres);
			throw(MAL, "sql.delta", SQLSTATE(HY001) MAL_MALLOC_FAIL);
		}
		BBPunfix(tres->batCacheid);
		u_id = BATproject(o, nu_id);
		u_val = BATproject(o, nu_val);
		BBPunfix(nu_id->batCacheid);
		BBPunfix(nu_val->batCacheid);
		BBPunfix(o->batCacheid);
		if (u_id == NULL || u_val == NULL) {
			BBPunfix(s->batCacheid);
			BBPunfix(res->batCacheid);
			BBPreclaim(u_id);
			BBPreclaim(u_val);
			throw(MAL, "sql.delta", SQLSTATE(HY001) MAL_MALLOC_FAIL);
		}
		/* now update res with the subset of u_id and u_val we
		 * calculated */
		if ((res = setwritable(res)) == NULL ||
		    BATreplace(res, u_id, u_val, 0) != GDK_SUCCEED) {
			if (res)
				BBPunfix(res->batCacheid);
			BBPunfix(s->batCacheid);
			BBPunfix(u_id->batCacheid);
			BBPunfix(u_val->batCacheid);
			throw(MAL, "sql.delta", SQLSTATE(HY001) MAL_MALLOC_FAIL);
		}
	}
	BBPunfix(s->batCacheid);
	BBPunfix(u_id->batCacheid);
	BBPunfix(u_val->batCacheid);

	BBPkeepref(*result = res->batCacheid);
	return MAL_SUCCEED;
}

str
BATleftproject(bat *Res, const bat *Col, const bat *L, const bat *R)
{
	BAT *c, *l, *r, *res;
	oid *p, *lp, *rp;
	BUN cnt = 0, i;

	c = BATdescriptor(*Col);
	if (c)
		cnt = BATcount(c);
	l = BATdescriptor(*L);
	r = BATdescriptor(*R);
	res = COLnew(0, TYPE_oid, cnt, TRANSIENT);
	if (!c || !l || !r || !res) {
		if (c)
			BBPunfix(c->batCacheid);
		if (l)
			BBPunfix(l->batCacheid);
		if (r)
			BBPunfix(r->batCacheid);
		if (res)
			BBPunfix(res->batCacheid);
		throw(MAL, "sql.delta", SQLSTATE(HY002) RUNTIME_OBJECT_MISSING);
	}
	p = (oid*)Tloc(res,0);
	for(i=0;i<cnt; i++)
		*p++ = oid_nil;
	BATsetcount(res, cnt);

	cnt = BATcount(l);
	p = (oid*)Tloc(res, 0);
	lp = (oid*)Tloc(l, 0);
	rp = (oid*)Tloc(r, 0);
	if (l->ttype == TYPE_void) {
		oid lp = l->tseqbase;
		if (r->ttype == TYPE_void) {
			oid rp = r->tseqbase;
			for(i=0;i<cnt; i++, lp++, rp++) 
				p[lp] = rp;
		} else {
			for(i=0;i<cnt; i++, lp++) 
				p[lp] = rp[i];
		}
	}
	if (r->ttype == TYPE_void) {
		oid rp = r->tseqbase;
		for(i=0;i<cnt; i++, rp++) 
			p[lp[i]] = rp;
	} else {
		for(i=0;i<cnt; i++) 
			p[lp[i]] = rp[i];
	}
	res->tsorted = 0;
	res->trevsorted = 0;
	res->tnil = 0;
	res->tnonil = 0;
	res->tkey = 0;
	BBPunfix(c->batCacheid);
	BBPunfix(l->batCacheid);
	BBPunfix(r->batCacheid);
	BBPkeepref(*Res = res->batCacheid);
	return MAL_SUCCEED;
}

/* str SQLtid(bat *result, mvc *m, str *sname, str *tname) */
str
SQLtid(Client cntxt, MalBlkPtr mb, MalStkPtr stk, InstrPtr pci)
{
	bat *res = getArgReference_bat(stk, pci, 0);
	mvc *m = NULL;
	str msg;
	sql_trans *tr;
	str sname = *getArgReference_str(stk, pci, 2);
	str tname = *getArgReference_str(stk, pci, 3);

	sql_schema *s;
	sql_table *t;
	sql_column *c;
	BAT *tids;
	size_t nr, inr = 0;
	oid sb = 0;

	*res = bat_nil;
	if ((msg = getSQLContext(cntxt, mb, &m, NULL)) != NULL)
		return msg;
	tr = m->session->tr;
	if ((msg = checkSQLContext(cntxt)) != NULL)
		return msg;
	s = mvc_bind_schema(m, sname);
	if (s == NULL)
		throw(SQL, "sql.tid", SQLSTATE(3F000) "Schema missing %s",sname);
	t = mvc_bind_table(m, s, tname);
	if (t == NULL)
		throw(SQL, "sql.tid", SQLSTATE(42S02) "Table missing %s.%s",sname,tname);
	c = t->columns.set->h->data;

	nr = store_funcs.count_col(tr, c, 1);

	if (isTable(t) && t->access == TABLE_WRITABLE && (t->base.flag != TR_NEW /* alter */ ) &&
	    t->persistence == SQL_PERSIST && !t->commit_action)
		inr = store_funcs.count_col(tr, c, 0);
	nr -= inr;
	if (pci->argc == 6) {	/* partitioned version */
		size_t cnt = nr;
		int part_nr = *getArgReference_int(stk, pci, 4);
		int nr_parts = *getArgReference_int(stk, pci, 5);

		nr /= nr_parts;
		sb = (oid) (part_nr * nr);
		if (nr_parts == (part_nr + 1)) {	/* last part gets the inserts */
			nr = cnt - (part_nr * nr);	/* keep rest */
			nr += inr;
		}
	} else {
		nr += inr;
	}

	/* create void,void bat with length and oid's set */
	tids = COLnew(sb, TYPE_void, 0, TRANSIENT);
	if (tids == NULL)
		throw(SQL, "sql.tid", SQLSTATE(HY001) MAL_MALLOC_FAIL);
	BATsetcount(tids, (BUN) nr);
	BATtseqbase(tids, sb);

	if (store_funcs.count_del(tr, t)) {
		BAT *d = store_funcs.bind_del(tr, t, RD_INS);
		BAT *diff;
		if( d == NULL)
			throw(SQL,"sql.tid", SQLSTATE(45002) "Can not bind delete column");

		diff = BATdiff(tids, d, NULL, NULL, 0, BUN_NONE);
		BBPunfix(d->batCacheid);
		BBPunfix(tids->batCacheid);
		BAThseqbase(diff, sb);
		tids = diff;
	}
	BBPkeepref(*res = tids->batCacheid);
	return MAL_SUCCEED;
}

/* unsafe pattern resultSet(tbl:bat[:str], attr:bat[:str], tpe:bat[:str], len:bat[:int],scale:bat[:int], cols:bat[:any]...) :int */
/* New result set rendering infrastructure */

static str
mvc_result_set_wrap( Client cntxt, MalBlkPtr mb, MalStkPtr stk, InstrPtr pci)
{
	int *res_id =getArgReference_int(stk,pci,0);
	bat tblId= *getArgReference_bat(stk, pci,1);
	bat atrId= *getArgReference_bat(stk, pci,2);
	bat tpeId= *getArgReference_bat(stk, pci,3);
	bat lenId= *getArgReference_bat(stk, pci,4);
	bat scaleId= *getArgReference_bat(stk, pci,5);
	bat bid;
	int i,res;
	str tblname, colname, tpename, msg= MAL_SUCCEED;
	int *digits, *scaledigits;
	oid o = 0;
	BATiter itertbl,iteratr,itertpe;
	mvc *m = NULL;
	BAT *b, *tbl, *atr, *tpe,*len,*scale;

	if ((msg = getSQLContext(cntxt, mb, &m, NULL)) != NULL)
		return msg;
	if ((msg = checkSQLContext(cntxt)) != NULL)
		return msg;
	bid = *getArgReference_bat(stk,pci,6);
	b = BATdescriptor(bid);
	if ( b == NULL)
		throw(MAL,"sql.resultset", SQLSTATE(HY005) "Cannot access column descriptor");
	res = *res_id = mvc_result_table(m, mb->tag, pci->argc - (pci->retc + 5), 1, b);
	if (res < 0)
		msg = createException(SQL, "sql.resultSet", SQLSTATE(45000) "Result table construction failed");
	BBPunfix(b->batCacheid);

	tbl = BATdescriptor(tblId);
	atr = BATdescriptor(atrId);
	tpe = BATdescriptor(tpeId);
	len = BATdescriptor(lenId);
	scale = BATdescriptor(scaleId);
	if( msg || tbl == NULL || atr == NULL || tpe == NULL || len == NULL || scale == NULL)
		goto wrapup_result_set;
	/* mimick the old rsColumn approach; */
	itertbl = bat_iterator(tbl);
	iteratr = bat_iterator(atr);
	itertpe = bat_iterator(tpe);
	digits = (int*) Tloc(len,0);
	scaledigits = (int*) Tloc(scale,0);

	for( i = 6; msg == MAL_SUCCEED && i< pci->argc; i++, o++){
		bid = *getArgReference_bat(stk,pci,i);
		tblname = BUNtail(itertbl,o);
		colname = BUNtail(iteratr,o);
		tpename = BUNtail(itertpe,o);
		b = BATdescriptor(bid);
		if ( b == NULL)
			msg= createException(MAL,"sql.resultset",SQLSTATE(HY005) "Cannot access column descriptor ");
		else if (mvc_result_column(m, tblname, colname, tpename, *digits++, *scaledigits++, b))
			msg = createException(SQL, "sql.resultset", SQLSTATE(42000) "Cannot access column descriptor %s.%s",tblname,colname);
		if( b)
			BBPunfix(bid);
	}
	/* now sent it to the channel cntxt->fdout */
	if (mvc_export_result(cntxt->sqlcontext, cntxt->fdout, res))
		msg = createException(SQL, "sql.resultset", SQLSTATE(45000) "Result set construction failed");
  wrapup_result_set:
	if( tbl) BBPunfix(tblId);
	if( atr) BBPunfix(atrId);
	if( tpe) BBPunfix(tpeId);
	if( len) BBPunfix(lenId);
	if( scale) BBPunfix(scaleId);
	return msg;
}







/* Copy the result set into a CSV file */
str
mvc_export_table_wrap( Client cntxt, MalBlkPtr mb, MalStkPtr stk, InstrPtr pci)
{
	int *res_id =getArgReference_int(stk,pci,0);
	str filename = *getArgReference_str(stk,pci,1);
	str format = *getArgReference_str(stk,pci,2);
	unsigned char *tsep = NULL, *rsep = NULL, *ssep = NULL, *ns = NULL;
	unsigned char **T = (unsigned char **) getArgReference_str(stk, pci, 3);
	unsigned char **R = (unsigned char **) getArgReference_str(stk, pci, 4);
	unsigned char **S = (unsigned char **) getArgReference_str(stk, pci, 5);
	unsigned char **N = (unsigned char **) getArgReference_str(stk, pci, 6);

	bat tblId= *getArgReference_bat(stk, pci,7);
	bat atrId= *getArgReference_bat(stk, pci,8);
	bat tpeId= *getArgReference_bat(stk, pci,9);
	bat lenId= *getArgReference_bat(stk, pci,10);
	bat scaleId= *getArgReference_bat(stk, pci,11);
	stream *s;
	bat bid;
	int i,res;
	size_t l;
	str tblname, colname, tpename, msg= MAL_SUCCEED;
	int *digits, *scaledigits;
	oid o = 0;
	BATiter itertbl,iteratr,itertpe;
	mvc *m = NULL;
	BAT *order = NULL, *b = NULL, *tbl = NULL, *atr = NULL, *tpe = NULL,*len = NULL,*scale = NULL;
	res_table *t = NULL;

	(void) format;

	if ((msg = getSQLContext(cntxt, mb, &m, NULL)) != NULL)
		return msg;
	if ((msg = checkSQLContext(cntxt)) != NULL)
		return msg;

	bid = *getArgReference_bat(stk,pci,12);
	order = BATdescriptor(bid);
	if ( order == NULL)
		throw(MAL,"sql.resultset", SQLSTATE(HY005) "Cannot access column descriptor");
	res = *res_id = mvc_result_table(m, mb->tag, pci->argc - (pci->retc + 11), 1, order);
	t = m->results;
	if (res < 0){
		msg = createException(SQL, "sql.resultSet", SQLSTATE(45000) "Result set construction failed");
		goto wrapup_result_set1;
	}

	l = strlen((char *) (*T));
	tsep = GDKmalloc(l + 1);
	if(tsep == 0){
		msg = createException(SQL, "sql.resultSet", SQLSTATE(HY001) MAL_MALLOC_FAIL);
		goto wrapup_result_set1;
	}
	GDKstrFromStr(tsep, *T, l);
	l = 0;
	l = strlen((char *) (*R));
	rsep = GDKmalloc(l + 1);
	if(rsep == 0){
		msg = createException(SQL, "sql.resultSet", SQLSTATE(HY001) MAL_MALLOC_FAIL);
		goto wrapup_result_set1;
	}
	GDKstrFromStr(rsep, *R, l);
	l = 0;
	l = strlen((char *) (*S));
	ssep = GDKmalloc(l + 1);
	if(ssep == 0){
		msg = createException(SQL, "sql.resultSet", SQLSTATE(HY001) MAL_MALLOC_FAIL);
		goto wrapup_result_set1;
	}
	GDKstrFromStr(ssep, *S, l);
	l = 0;
	l = strlen((char *) (*N));
	ns = GDKmalloc(l + 1);
	if(ns == 0){
		msg = createException(SQL, "sql.resultSet", SQLSTATE(HY001) MAL_MALLOC_FAIL);
		goto wrapup_result_set1;
	}
	GDKstrFromStr(ns, *N, l);
	t->tsep = (char *) tsep;
	t->rsep = (char *) rsep;
	t->ssep = (char *) ssep;
	t->ns = (char *) ns;

	tbl = BATdescriptor(tblId);
	atr = BATdescriptor(atrId);
	tpe = BATdescriptor(tpeId);
	len = BATdescriptor(lenId);
	scale = BATdescriptor(scaleId);
	if( msg || tbl == NULL || atr == NULL || tpe == NULL || len == NULL || scale == NULL)
		goto wrapup_result_set1;
	/* mimick the old rsColumn approach; */
	itertbl = bat_iterator(tbl);
	iteratr = bat_iterator(atr);
	itertpe = bat_iterator(tpe);
	digits = (int*) Tloc(len,0);
	scaledigits = (int*) Tloc(scale,0);

	for( i = 12; msg == MAL_SUCCEED && i< pci->argc; i++, o++){
		bid = *getArgReference_bat(stk,pci,i);
		tblname = BUNtail(itertbl,o);
		colname = BUNtail(iteratr,o);
		tpename = BUNtail(itertpe,o);
		b = BATdescriptor(bid);
		if ( b == NULL)
			msg= createException(MAL,"sql.resultset",SQLSTATE(HY005) "Cannot access column descriptor");
		else if (mvc_result_column(m, tblname, colname, tpename, *digits++, *scaledigits++, b))
			msg = createException(SQL, "sql.resultset", SQLSTATE(42000) "Cannot access column descriptor %s.%s",tblname,colname);
		if( b)
			BBPunfix(bid);
	}
	/* now select the file channel */
	if ( strcmp(filename,"stdout") == 0 )
		s= cntxt->fdout;
	else if ( (s = open_wastream(filename)) == NULL || mnstr_errnr(s)) {
		int errnr = mnstr_errnr(s);
		if (s)
			mnstr_destroy(s);
		msg=  createException(IO, "streams.open", SQLSTATE(42000) "could not open file '%s': %s",
				      filename?filename:"stdout", strerror(errnr));
		goto wrapup_result_set1;
	}
	if (mvc_export_result(cntxt->sqlcontext, s, res))
		msg = createException(SQL, "sql.resultset", SQLSTATE(45000) "Result set construction failed");
	if( s != cntxt->fdout)
		close_stream(s);
  wrapup_result_set1:
	BBPunfix(order->batCacheid);
	if( tbl) BBPunfix(tblId);
	if( atr) BBPunfix(atrId);
	if( tpe) BBPunfix(tpeId);
	if( len) BBPunfix(lenId);
	if( scale) BBPunfix(scaleId);
	return msg;
}

/* unsafe pattern resultSet(tbl:bat[:str], attr:bat[:str], tpe:bat[:str], len:bat[:int],scale:bat[:int], cols:any...) :int */
str
mvc_row_result_wrap( Client cntxt, MalBlkPtr mb, MalStkPtr stk, InstrPtr pci)
{
	int *res_id= getArgReference_int(stk, pci,0);
	bat tblId= *getArgReference_bat(stk, pci,1);
	bat atrId= *getArgReference_bat(stk, pci,2);
	bat tpeId= *getArgReference_bat(stk, pci,3);
	bat lenId= *getArgReference_bat(stk, pci,4);
	bat scaleId= *getArgReference_bat(stk, pci,5);
	int i, res;
	str tblname, colname, tpename, msg= MAL_SUCCEED;
	int *digits, *scaledigits;
	oid o = 0;
	BATiter itertbl,iteratr,itertpe;
	mvc *m = NULL;
	ptr v;
	int mtype;
	BAT  *tbl, *atr, *tpe,*len,*scale;

	if ((msg = getSQLContext(cntxt, mb, &m, NULL)) != NULL)
		return msg;
	if ((msg = checkSQLContext(cntxt)) != NULL)
		return msg;
	res = *res_id = mvc_result_table(m, mb->tag, pci->argc - (pci->retc + 5), 1, NULL);

	tbl = BATdescriptor(tblId);
	atr = BATdescriptor(atrId);
	tpe = BATdescriptor(tpeId);
	len = BATdescriptor(lenId);
	scale = BATdescriptor(scaleId);
	if( tbl == NULL || atr == NULL || tpe == NULL || len == NULL || scale == NULL)
		goto wrapup_result_set;
	/* mimick the old rsColumn approach; */
	itertbl = bat_iterator(tbl);
	iteratr = bat_iterator(atr);
	itertpe = bat_iterator(tpe);
	digits = (int*) Tloc(len,0);
	scaledigits = (int*) Tloc(scale,0);

	for( i = 6; msg == MAL_SUCCEED && i< pci->argc; i++, o++){
		tblname = BUNtail(itertbl,o);
		colname = BUNtail(iteratr,o);
		tpename = BUNtail(itertpe,o);

		v = getArgReference(stk, pci, i);
		mtype = getArgType(mb, pci, i);
		if (ATOMextern(mtype))
			v = *(ptr *) v;
		if (mvc_result_value(m, tblname, colname, tpename, *digits++, *scaledigits++, v, mtype))
			throw(SQL, "sql.rsColumn", SQLSTATE(45000) "Result set construction failed");
	}
	if (mvc_export_result(cntxt->sqlcontext, cntxt->fdout, res))
		msg = createException(SQL, "sql.resultset", SQLSTATE(45000) "Result set construction failed");
  wrapup_result_set:
	if( tbl) BBPunfix(tblId);
	if( atr) BBPunfix(atrId);
	if( tpe) BBPunfix(tpeId);
	if( len) BBPunfix(lenId);
	if( scale) BBPunfix(scaleId);
	return msg;
}

str
mvc_export_row_wrap( Client cntxt, MalBlkPtr mb, MalStkPtr stk, InstrPtr pci)
{
	int *res_id= getArgReference_int(stk, pci,0);
	str filename = * getArgReference_str(stk,pci,1);
	str format = *getArgReference_str(stk,pci,2);
	unsigned char *tsep = NULL, *rsep = NULL, *ssep = NULL, *ns = NULL;
	unsigned char **T = (unsigned char **) getArgReference_str(stk, pci, 3);
	unsigned char **R = (unsigned char **) getArgReference_str(stk, pci, 4);
	unsigned char **S = (unsigned char **) getArgReference_str(stk, pci, 5);
	unsigned char **N = (unsigned char **) getArgReference_str(stk, pci, 6);

	bat tblId= *getArgReference_bat(stk, pci,7);
	bat atrId= *getArgReference_bat(stk, pci,8);
	bat tpeId= *getArgReference_bat(stk, pci,9);
	bat lenId= *getArgReference_bat(stk, pci,10);
	bat scaleId= *getArgReference_bat(stk, pci,11);

	size_t l;
	int i, res;
	stream *s;
	str tblname, colname, tpename, msg= MAL_SUCCEED;
	int *digits, *scaledigits;
	oid o = 0;
	BATiter itertbl,iteratr,itertpe;
	mvc *m = NULL;
	res_table *t = NULL;
	ptr v;
	int mtype;
	BAT  *tbl = NULL, *atr = NULL, *tpe = NULL,*len = NULL,*scale = NULL;

	(void) format;
	if ((msg = getSQLContext(cntxt, mb, &m, NULL)) != NULL)
		return msg;
	if ((msg = checkSQLContext(cntxt)) != NULL)
		return msg;
	res = *res_id = mvc_result_table(m, mb->tag, pci->argc - (pci->retc + 11), 1, NULL);

	t = m->results;
	if (res < 0){
		msg = createException(SQL, "sql.resultSet", SQLSTATE(45000) "Result set construction failed");
		goto wrapup_result_set;
	}

	l = strlen((char *) (*T));
	tsep = GDKmalloc(l + 1);
	if(tsep == 0){
		msg = createException(SQL, "sql.resultSet", SQLSTATE(HY001) MAL_MALLOC_FAIL);
		goto wrapup_result_set;
	}
	GDKstrFromStr(tsep, *T, l);
	l = 0;
	l = strlen((char *) (*R));
	rsep = GDKmalloc(l + 1);
	if(rsep == 0){
		msg = createException(SQL, "sql.resultSet", SQLSTATE(HY001) MAL_MALLOC_FAIL);
		goto wrapup_result_set;
	}
	GDKstrFromStr(rsep, *R, l);
	l = 0;
	l = strlen((char *) (*S));
	ssep = GDKmalloc(l + 1);
	if(ssep == 0){
		msg = createException(SQL, "sql.resultSet", SQLSTATE(HY001) MAL_MALLOC_FAIL);
		goto wrapup_result_set;
	}
	GDKstrFromStr(ssep, *S, l);
	l = 0;
	l = strlen((char *) (*N));
	ns = GDKmalloc(l + 1);
	if(ns == 0){
		msg = createException(SQL, "sql.resultSet", SQLSTATE(HY001) MAL_MALLOC_FAIL);
		goto wrapup_result_set;
	}
	GDKstrFromStr(ns, *N, l);
	t->tsep = (char *) tsep;
	t->rsep = (char *) rsep;
	t->ssep = (char *) ssep;
	t->ns = (char *) ns;

	tbl = BATdescriptor(tblId);
	atr = BATdescriptor(atrId);
	tpe = BATdescriptor(tpeId);
	len = BATdescriptor(lenId);
	scale = BATdescriptor(scaleId);
	if( msg || tbl == NULL || atr == NULL || tpe == NULL || len == NULL || scale == NULL)
		goto wrapup_result_set;
	/* mimick the old rsColumn approach; */
	itertbl = bat_iterator(tbl);
	iteratr = bat_iterator(atr);
	itertpe = bat_iterator(tpe);
	digits = (int*) Tloc(len,0);
	scaledigits = (int*) Tloc(scale,0);

	for( i = 12; msg == MAL_SUCCEED && i< pci->argc; i++, o++){
		tblname = BUNtail(itertbl,o);
		colname = BUNtail(iteratr,o);
		tpename = BUNtail(itertpe,o);

		v = getArgReference(stk, pci, i);
		mtype = getArgType(mb, pci, i);
		if (ATOMextern(mtype))
			v = *(ptr *) v;
		if (mvc_result_value(m, tblname, colname, tpename, *digits++, *scaledigits++, v, mtype))
			throw(SQL, "sql.rsColumn", SQLSTATE(45000) "Result set construction failed");
	}
	/* now select the file channel */
	if ( strcmp(filename,"stdout") == 0 )
		s= cntxt->fdout;
	else if ( (s = open_wastream(filename)) == NULL || mnstr_errnr(s)) {
		int errnr = mnstr_errnr(s);
		if (s)
			mnstr_destroy(s);
		msg=  createException(IO, "streams.open", SQLSTATE(42000) "could not open file '%s': %s",
				      filename?filename:"stdout", strerror(errnr));
		goto wrapup_result_set;
	}
	if (mvc_export_result(cntxt->sqlcontext, s, res))
		msg = createException(SQL, "sql.resultset", SQLSTATE(45000) "Result set construction failed");
	if( s != cntxt->fdout)
		mnstr_close(s);
  wrapup_result_set:
	if( tbl) BBPunfix(tblId);
	if( atr) BBPunfix(atrId);
	if( tpe) BBPunfix(tpeId);
	if( len) BBPunfix(lenId);
	if( scale) BBPunfix(scaleId);
	return msg;
}

str
mvc_table_result_wrap(Client cntxt, MalBlkPtr mb, MalStkPtr stk, InstrPtr pci)
{
	str res = MAL_SUCCEED;
	BAT *order;
	mvc *m = NULL;
	str msg;
	int *res_id;
	int *nr_cols;
	int *qtype;
	bat *order_bid;

	if ( pci->argc > 6)
		return mvc_result_set_wrap(cntxt,mb,stk,pci);

	res_id = getArgReference_int(stk, pci, 0);
	nr_cols = getArgReference_int(stk, pci, 1);
	qtype = getArgReference_int(stk, pci, 2);
	order_bid = getArgReference_bat(stk, pci, 3);

	if ((msg = getSQLContext(cntxt, mb, &m, NULL)) != NULL)
		return msg;
	if ((msg = checkSQLContext(cntxt)) != NULL)
		return msg;
	if ((order = BATdescriptor(*order_bid)) == NULL) {
		throw(SQL, "sql.resultSet", SQLSTATE(HY005) "Cannot access column descriptor");
	}
	*res_id = mvc_result_table(m, mb->tag, *nr_cols, *qtype, order);
	if (*res_id < 0)
		res = createException(SQL, "sql.resultSet", SQLSTATE(45000) "Result set construction failed");
	BBPunfix(order->batCacheid);
	return res;
}

/* str mvc_declared_table_wrap(int *res_id, str *name); */
str
mvc_declared_table_wrap(Client cntxt, MalBlkPtr mb, MalStkPtr stk, InstrPtr pci)
{
	mvc *m = NULL;
	str msg;
	sql_schema *s = NULL;
	int *res_id = getArgReference_int(stk, pci, 0);
	str *name = getArgReference_str(stk, pci, 1);

	if ((msg = getSQLContext(cntxt, mb, &m, NULL)) != NULL)
		return msg;
	if ((msg = checkSQLContext(cntxt)) != NULL)
		return msg;
	s = mvc_bind_schema(m, dt_schema);
	if (s == NULL)
		throw(SQL, "sql.declared_table", SQLSTATE(3F000) "Schema missing %s",dt_schema);
	(void) mvc_create_table(m, s, *name, tt_table, TRUE, SQL_DECLARED_TABLE, CA_DROP, 0);
	*res_id = 0;
	return MAL_SUCCEED;
}

/* str mvc_declared_table_column_wrap(int *ret, int *rs, str *tname, str *name, str *type, int *digits, int *scale); */
str
mvc_declared_table_column_wrap(Client cntxt, MalBlkPtr mb, MalStkPtr stk, InstrPtr pci)
{
	mvc *m = NULL;
	str msg;
	sql_schema *s = NULL;
	sql_table *t = NULL;
	sql_type *type = NULL;
	sql_subtype tpe;
	int *rs = getArgReference_int(stk, pci, 1);
	str *tname = getArgReference_str(stk, pci, 2);
	str *name = getArgReference_str(stk, pci, 3);
	str *typename = getArgReference_str(stk, pci, 4);
	int *digits = getArgReference_int(stk, pci, 5);
	int *scale = getArgReference_int(stk, pci, 6);

	if ((msg = getSQLContext(cntxt, mb, &m, NULL)) != NULL)
		return msg;
	if ((msg = checkSQLContext(cntxt)) != NULL)
		return msg;
	if (*rs != 0)
		throw(SQL, "sql.dtColumn", SQLSTATE(HY005) "Cannot access declared table");
	if (!sql_find_subtype(&tpe, *typename, *digits, *scale) && (type = mvc_bind_type(m, *typename)) == NULL)
		throw(SQL, "sql.dtColumn", SQLSTATE(42S22) "Cannot find column type");
	if (type)
		sql_init_subtype(&tpe, type, 0, 0);
	s = mvc_bind_schema(m, dt_schema);
	if (s == NULL)
		throw(SQL, "sql.declared_table_column", SQLSTATE(3F000) "Schema missing %s",dt_schema);
	t = mvc_bind_table(m, s, *tname);
	if (t == NULL)
		throw(SQL, "sql.declared_table_column", SQLSTATE(42S02) "Table missing");
	(void) mvc_create_column(m, t, *name, &tpe);
	return MAL_SUCCEED;
}

str
mvc_drop_declared_table_wrap(Client cntxt, MalBlkPtr mb, MalStkPtr stk, InstrPtr pci)
{
	mvc *m = NULL;
	str *name = getArgReference_str(stk, pci, 1);
	str msg;
	sql_schema *s = NULL;
	sql_table *t = NULL;

	if ((msg = getSQLContext(cntxt, mb, &m, NULL)) != NULL)
		return msg;
	if ((msg = checkSQLContext(cntxt)) != NULL)
		return msg;
	s = mvc_bind_schema(m, dt_schema);
	if (s == NULL)
		throw(SQL, "sql.drop", SQLSTATE(3F000) "Schema missing %s",dt_schema);
	t = mvc_bind_table(m, s, *name);
	if (t == NULL)
		throw(SQL, "sql.drop", SQLSTATE(42S02) "Table missing");
	(void) mvc_drop_table(m, s, t, 0);
	return MAL_SUCCEED;
}

str
mvc_drop_declared_tables_wrap(Client cntxt, MalBlkPtr mb, MalStkPtr stk, InstrPtr pci)
{
	mvc *m = NULL;
	int i = *getArgReference_int(stk, pci, 1);
	str msg;
	sql_schema *s = NULL;
	sql_table *t = NULL;

	if ((msg = getSQLContext(cntxt, mb, &m, NULL)) != NULL)
		return msg;
	if ((msg = checkSQLContext(cntxt)) != NULL)
		return msg;
	s = mvc_bind_schema(m, dt_schema);
	if (s == NULL)
		throw(SQL, "sql.drop", SQLSTATE(3F000) "Schema missing %s",dt_schema);
	while (i && s->tables.set->t) {
		t = s->tables.set->t->data;
		(void) mvc_drop_table(m, s, t, 0);
		i--;
	}
	return MAL_SUCCEED;
}

/* str mvc_affected_rows_wrap(int *m, int m, lng *nr, str *w); */
str
mvc_affected_rows_wrap(Client cntxt, MalBlkPtr mb, MalStkPtr stk, InstrPtr pci)
{
	backend *b = NULL;
	int *res = getArgReference_int(stk, pci, 0), error;
#ifndef NDEBUG
	int mtype = getArgType(mb, pci, 2);
#endif
	lng nr;
	str msg;

	(void) mb;		/* NOT USED */
	if ((msg = checkSQLContext(cntxt)) != NULL)
		return msg;
	*res = 0;
	assert(mtype == TYPE_lng);
	nr = *getArgReference_lng(stk, pci, 2);
	b = cntxt->sqlcontext;
	error = mvc_export_affrows(b, b->out, nr, "", mb->tag);
	if (error)
		throw(SQL, "sql.affectedRows", SQLSTATE(45000) "Result set construction failed");
	return MAL_SUCCEED;
}

/* str mvc_export_head_wrap(int *ret, stream **s, int *res_id); */
str
mvc_export_head_wrap(Client cntxt, MalBlkPtr mb, MalStkPtr stk, InstrPtr pci)
{
	backend *b = NULL;
	stream **s = (stream **) getArgReference(stk, pci, 1);
	int *res_id = getArgReference_int(stk, pci, 2);
	str msg;

	(void) mb;		/* NOT USED */
	if ((msg = checkSQLContext(cntxt)) != NULL)
		return msg;
	b = cntxt->sqlcontext;
	if (mvc_export_head(b, *s, *res_id, FALSE, TRUE))
		throw(SQL, "sql.exportHead", SQLSTATE(45000) "Result set construction failed");
	return MAL_SUCCEED;
}

/* str mvc_export_result_wrap(int *ret, stream **s, int *res_id); */
str
mvc_export_result_wrap(Client cntxt, MalBlkPtr mb, MalStkPtr stk, InstrPtr pci)
{
	backend *b = NULL;
	stream **s = (stream **) getArgReference(stk, pci, 1);
	int *res_id = getArgReference_int(stk, pci, 2);
	str msg;

	(void) mb;		/* NOT USED */
	if ((msg = checkSQLContext(cntxt)) != NULL)
		return msg;
	b = cntxt->sqlcontext;
	if( pci->argc > 5){
		res_id = getArgReference_int(stk, pci, 2);
		if (mvc_export_result(b, cntxt->fdout, *res_id))
			throw(SQL, "sql.exportResult", SQLSTATE(45000) "Result set construction failed");
	} else if (mvc_export_result(b, *s, *res_id))
		throw(SQL, "sql.exportResult", SQLSTATE(45000) "Result set construction failed");
	return MAL_SUCCEED;
}

/* str mvc_export_chunk_wrap(int *ret, stream **s, int *res_id, str *w); */
str
mvc_export_chunk_wrap(Client cntxt, MalBlkPtr mb, MalStkPtr stk, InstrPtr pci)
{
	backend *b = NULL;
	stream **s = (stream **) getArgReference(stk, pci, 1);
	int *res_id = getArgReference_int(stk, pci, 2);
	BUN offset = 0;
	BUN nr = 0;
	str msg;

	(void) mb;		/* NOT USED */
	if (pci->argc == 5) {
		offset = (BUN) *getArgReference_int(stk, pci, 3);
		nr = (BUN) *getArgReference_int(stk, pci, 4);
	}

	if ((msg = checkSQLContext(cntxt)) != NULL)
		return msg;
	b = cntxt->sqlcontext;
	if (mvc_export_chunk(b, *s, *res_id, offset, nr))
		throw(SQL, "sql.exportChunk", SQLSTATE(45000) "Result set construction failed");
	return NULL;
}

/* str mvc_export_operation_wrap(int *ret, str *w); */
str
mvc_export_operation_wrap(Client cntxt, MalBlkPtr mb, MalStkPtr stk, InstrPtr pci)
{
	backend *b = NULL;
	str msg;

	(void) mb;		/* NOT USED */
	(void) stk;		/* NOT USED */
	(void) pci;		/* NOT USED */
	if ((msg = checkSQLContext(cntxt)) != NULL)
		return msg;
	b = cntxt->sqlcontext;
	if (mvc_export_operation(b, b->out, ""))
		throw(SQL, "sql.exportOperation", SQLSTATE(45000) "Result set construction failed");
	return NULL;
}

str
/*mvc_scalar_value_wrap(int *ret, int *qtype, str tn, str name, str type, int *digits, int *scale, int *eclass, ptr p, int mtype)*/
mvc_scalar_value_wrap(Client cntxt, MalBlkPtr mb, MalStkPtr stk, InstrPtr pci)
{
	str *tn = getArgReference_str(stk, pci, 1);
	str *cn = getArgReference_str(stk, pci, 2);
	str *type = getArgReference_str(stk, pci, 3);
	int *digits = getArgReference_int(stk, pci, 4);
	int *scale = getArgReference_int(stk, pci, 5);
	ptr p = getArgReference(stk, pci, 7);
	int mtype = getArgType(mb, pci, 7);
	str msg;
	backend *b = NULL;
	int res_id;
	(void) mb;		/* NOT USED */
	if ((msg = checkSQLContext(cntxt)) != NULL)
		return msg;
	b = cntxt->sqlcontext;
	if (ATOMextern(mtype))
		p = *(ptr *) p;

	// scalar values are single-column result sets
	res_id = mvc_result_table(b->mvc, mb->tag, 1, 1, NULL);
	if (mvc_result_value(b->mvc, *tn, *cn, *type, *digits, *scale, p, mtype))
		throw(SQL, "sql.exportValue", SQLSTATE(45000) "Result set construction failed");
	if (b->output_format == OFMT_NONE) {
		return MAL_SUCCEED;
	}
	if (mvc_export_result(b, b->out, res_id) < 0) {
		throw(SQL, "sql.exportValue", SQLSTATE(45000) "Result set construction failed");
	}
	return MAL_SUCCEED;
}

static void
bat2return(MalStkPtr stk, InstrPtr pci, BAT **b)
{
	int i;

	for (i = 0; i < pci->retc; i++) {
		*getArgReference_bat(stk, pci, i) = b[i]->batCacheid;
		BBPkeepref(b[i]->batCacheid);
	}
}

#ifdef WIN32
static void
fix_windows_newline(unsigned char *s)
{
	char *p = NULL;
	int c = '\r';

	if (s && (p=strchr((char*)s, c)) != NULL && p[1] == '\n') {
		for(; p[1]; p++)
			p[0] = p[1];
		p[0] = 0;
	}
}
#endif

/* str mvc_import_table_wrap(int *res, str *sname, str *tname, unsigned char* *T, unsigned char* *R, unsigned char* *S, unsigned char* *N, str *fname, lng *sz, lng *offset); */
str
mvc_import_table_wrap(Client cntxt, MalBlkPtr mb, MalStkPtr stk, InstrPtr pci)
{
	backend *be;
	BAT **b = NULL;
	unsigned char *tsep = NULL, *rsep = NULL, *ssep = NULL, *ns = NULL, *fn = NULL;
	ssize_t len = 0;
	sql_table *t = *(sql_table **) getArgReference(stk, pci, pci->retc + 0);
	unsigned char **T = (unsigned char **) getArgReference_str(stk, pci, pci->retc + 1);
	unsigned char **R = (unsigned char **) getArgReference_str(stk, pci, pci->retc + 2);
	unsigned char **S = (unsigned char **) getArgReference_str(stk, pci, pci->retc + 3);
	unsigned char **N = (unsigned char **) getArgReference_str(stk, pci, pci->retc + 4);
	str *fname = getArgReference_str(stk, pci, pci->retc + 5);
	lng *sz = getArgReference_lng(stk, pci, pci->retc + 6);
	lng *offset = getArgReference_lng(stk, pci, pci->retc + 7);
	int *locked = getArgReference_int(stk, pci, pci->retc + 8);
	int *besteffort = getArgReference_int(stk, pci, pci->retc + 9);
	char *fixed_widths = *getArgReference_str(stk, pci, pci->retc + 10);
	str msg = MAL_SUCCEED;
	bstream *s = NULL;
	stream *ss;

	(void) mb;		/* NOT USED */
	if ((msg = checkSQLContext(cntxt)) != NULL)
		return msg;
	be = cntxt->sqlcontext;
	len = strlen((char *) (*T));
	if ((tsep = GDKmalloc(len + 1)) == NULL)
		throw(MAL, "sql.copy_from", SQLSTATE(HY001) MAL_MALLOC_FAIL);
	GDKstrFromStr(tsep, *T, len);
	len = 0;
	len = strlen((char *) (*R));
	if ((rsep = GDKmalloc(len + 1)) == NULL) {
		GDKfree(tsep);
		throw(MAL, "sql.copy_from", SQLSTATE(HY001) MAL_MALLOC_FAIL);
	}
	GDKstrFromStr(rsep, *R, len);
	len = 0;
	if (*S && strcmp(str_nil, *(char **) S)) {
		len = strlen((char *) (*S));
		if ((ssep = GDKmalloc(len + 1)) == NULL) {
			GDKfree(tsep);
			GDKfree(rsep);
			throw(MAL, "sql.copy_from", SQLSTATE(HY001) MAL_MALLOC_FAIL);
		}
		GDKstrFromStr(ssep, *S, len);
		len = 0;
	}
	len = strlen((char *) (*N));
	if ((ns = GDKmalloc(len + 1)) == NULL) {
		GDKfree(tsep);
		GDKfree(rsep);
		GDKfree(ssep);
		throw(MAL, "sql.copy_from", SQLSTATE(HY001) MAL_MALLOC_FAIL);
	}
	GDKstrFromStr(ns, *N, len);
	len = 0;

	if (!*fname || strcmp(str_nil, *(char **) fname) == 0)
		fname = NULL;
	if (!fname) {
		msg = mvc_import_table(cntxt, &b, be->mvc, be->mvc->scanner.rs, t, (char *) tsep, (char *) rsep, (char *) ssep, (char *) ns, *sz, *offset, *locked, *besteffort);
	} else {
		len = strlen(*fname);
		if ((fn = GDKmalloc(len + 1)) == NULL) {
			GDKfree(ns);
			GDKfree(tsep);
			GDKfree(rsep);
			GDKfree(ssep);
			throw(MAL, "sql.copy_from", SQLSTATE(HY001) MAL_MALLOC_FAIL);
		}
#if defined(HAVE_EMBEDDED) && defined(WIN32)
		// fix single backslash file separator on windows
		strcpy(fn, *fname);
#else
		GDKstrFromStr(fn, (unsigned char*)*fname, len);
#endif
		ss = open_rastream((const char *) fn);
		if (!ss || mnstr_errnr(ss)) {
			int errnr = mnstr_errnr(ss);
			if (ss)
				mnstr_destroy(ss);
			GDKfree(tsep);
			GDKfree(rsep);
			GDKfree(ssep);
			GDKfree(ns);
			msg = createException(IO, "sql.copy_from", SQLSTATE(42000) "Cannot open file '%s': %s", fn, strerror(errnr));
			GDKfree(fn);
			return msg;
		}
		GDKfree(fn);
		if (fixed_widths && strcmp(fixed_widths, str_nil) != 0) {
			size_t ncol = 0, current_width_entry = 0, i;
			size_t *widths;
			char* val_start = fixed_widths;
			size_t width_len = strlen(fixed_widths);
			for (i = 0; i < width_len; i++) {
				if (fixed_widths[i] == '|') {
					ncol++;
				}
			}
			widths = malloc(sizeof(size_t) * ncol);
			if (!widths) {
				mnstr_destroy(ss);
				GDKfree(tsep);
				GDKfree(rsep);
				GDKfree(ssep);
				GDKfree(ns);
				throw(MAL, "sql.copy_from", SQLSTATE(HY001) MAL_MALLOC_FAIL);
			}
			for (i = 0; i < width_len; i++) {
				if (fixed_widths[i] == STREAM_FWF_FIELD_SEP) {
					fixed_widths[i] = '\0';
					widths[current_width_entry++] = (size_t) strtoll(val_start, NULL, 10);
					val_start = fixed_widths + i + 1;
				}
			}
			/* overwrite other delimiters to the ones the FWF stream uses */
			sprintf((char*) tsep, "%c", STREAM_FWF_FIELD_SEP);
			sprintf((char*) rsep, "%c", STREAM_FWF_RECORD_SEP);
			if (!ssep) {
				ssep = GDKmalloc(2);
				if(ssep == NULL)
					throw(SQL, "sql.copy_from", SQLSTATE(HY001) MAL_MALLOC_FAIL);
			}
			ssep[0] = 0;

			ss = stream_fwf_create(ss, ncol, widths, STREAM_FWF_FILLER);
		}
#if SIZEOF_VOID_P == 4
		s = bstream_create(ss, 0x20000);
#else
		s = bstream_create(ss, 0x200000);
#endif
#ifdef WIN32
		fix_windows_newline(tsep);
		fix_windows_newline(rsep);
		fix_windows_newline(ssep);
#endif
		if (s != NULL) {
			msg = mvc_import_table(cntxt, &b, be->mvc, s, t, (char *) tsep, (char *) rsep, (char *) ssep, (char *) ns, *sz, *offset, *locked, *besteffort);
			bstream_destroy(s);
		}
	}
	GDKfree(tsep);
	GDKfree(rsep);
	if (ssep)
		GDKfree(ssep);
	GDKfree(ns);
	if (fname && s == NULL)
		throw(IO, "bstreams.create", SQLSTATE(42000) "Failed to create block stream");
	if (b == NULL)
		throw(SQL, "importTable", SQLSTATE(42000) "Failed to import table '%s', %s", t->base.name, be->mvc->errstr);
	bat2return(stk, pci, b);
	GDKfree(b);
	return msg;
}

/* str mvc_bin_import_table_wrap(.., str *sname, str *tname, str *fname..);
 * binary attachment only works for simple binary types.
 * Non-simple types require each line to contain a valid ascii representation
 * of the text terminate by a new-line. These strings are passed to the corresponding
 * atom conversion routines to fill the column.
 */
str
mvc_bin_import_table_wrap(Client cntxt, MalBlkPtr mb, MalStkPtr stk, InstrPtr pci)
{
	mvc *m = NULL;
	str msg;
	BUN cnt = 0;
	int init = 0;
	int i;
	str sname = *getArgReference_str(stk, pci, 0 + pci->retc);
	str tname = *getArgReference_str(stk, pci, 1 + pci->retc);
	sql_schema *s;
	sql_table *t;
	node *n;
	FILE *f;
	char *buf;
	int bufsiz = 128 * BLOCK;

	if ((msg = getSQLContext(cntxt, mb, &m, NULL)) != NULL)
		return msg;
	if ((msg = checkSQLContext(cntxt)) != NULL)
		return msg;

	if ((s = mvc_bind_schema(m, sname)) == NULL)
		throw(SQL, "sql.import_table", SQLSTATE(3F000) "Schema missing %s",sname);
	t = mvc_bind_table(m, s, tname);
	if (!t)
		throw(SQL, "sql", SQLSTATE(42S02) "Table missing %s", tname);
	if (list_length(t->columns.set) != (pci->argc - (2 + pci->retc)))
		throw(SQL, "sql", SQLSTATE(42000) "Not enough columns found in input file");

	for (i = pci->retc + 2, n = t->columns.set->h; i < pci->argc && n; i++, n = n->next) {
		sql_column *col = n->data;
		const char *fname = *getArgReference_str(stk, pci, i);
		size_t flen;
		char *fn;

		if (strcmp(fname, str_nil) == 0)  {
			// no file name passed for this column
			continue;
		}
		flen =  strlen(fname);

		if (ATOMvarsized(col->type.type->localtype) && col->type.type->localtype != TYPE_str)
			throw(SQL, "sql", SQLSTATE(42000) "Failed to attach file %s", *getArgReference_str(stk, pci, i));
		fn = GDKmalloc(flen + 1);
		if(fn == NULL)
			throw(SQL, "sql.attach", SQLSTATE(HY001) MAL_MALLOC_FAIL);
		GDKstrFromStr((unsigned char *) fn, (const unsigned char *) fname, flen);
		if (fn == NULL)
			throw(SQL, "sql", SQLSTATE(HY001) MAL_MALLOC_FAIL);
		f = fopen(fn, "r");
		if (f == NULL) {
			msg = createException(SQL, "sql", SQLSTATE(42000) "Failed to open file %s", fn);
			GDKfree(fn);
			return msg;
		}
		GDKfree(fn);
		fclose(f);
	}

	for (i = pci->retc + 2, n = t->columns.set->h; i < pci->argc && n; i++, n = n->next) {
		sql_column *col = n->data;
		BAT *c = NULL;
		int tpe = col->type.type->localtype;
		str fname = *getArgReference_str(stk, pci, i);

		/* handle the various cases */
		if (strcmp(fname, str_nil) == 0) {
			// no filename for this column, skip for now because we potentially don't know the count yet
			continue;
		} else if (tpe < TYPE_str || tpe == TYPE_date || tpe == TYPE_daytime || tpe == TYPE_timestamp) {
			c = BATattach(col->type.type->localtype, fname, TRANSIENT);
			if (c == NULL)
				throw(SQL, "sql", SQLSTATE(42000) "Failed to attach file %s", fname);
			BATsetaccess(c, BAT_READ);
		} else if (tpe == TYPE_str) {
			/* get the BAT and fill it with the strings */
			c = COLnew(0, TYPE_str, 0, TRANSIENT);
			if (c == NULL)
				throw(SQL, "sql", SQLSTATE(HY001) MAL_MALLOC_FAIL);
			/* this code should be extended to deal with larger text strings. */
			f = fopen(*getArgReference_str(stk, pci, i), "r");
			if (f == NULL) {
				BBPreclaim(c);
				throw(SQL, "sql", SQLSTATE(42000) "Failed to re-open file %s", fname);
			}

			buf = GDKmalloc(bufsiz);
			if (!buf) {
				fclose(f);
				BBPreclaim(c);
				throw(SQL, "sql", SQLSTATE(42000) "Failed to create buffer");
			}
			while (fgets(buf, bufsiz, f) != NULL) {
				char *t = strrchr(buf, '\n');
				if (t)
					*t = 0;
				if (BUNappend(c, buf, FALSE) != GDK_SUCCEED) {
					BBPreclaim(c);
					fclose(f);
					throw(SQL, "sql", SQLSTATE(HY001) MAL_MALLOC_FAIL);
				}
			}
			fclose(f);
			GDKfree(buf);
		} else {
			throw(SQL, "sql", SQLSTATE(42000) "Failed to attach file %s", fname);
		}
		if (init && cnt != BATcount(c)) {
			BBPunfix(c->batCacheid);
			throw(SQL, "sql", SQLSTATE(42000) "Binary files for table '%s' have inconsistent counts", tname);
		}
		cnt = BATcount(c);
		init = 1;
		*getArgReference_bat(stk, pci, i - (2 + pci->retc)) = c->batCacheid;
		BBPkeepref(c->batCacheid);
	}
	if (init) {
		for (i = pci->retc + 2, n = t->columns.set->h; i < pci->argc && n; i++, n = n->next) {
			// now that we know the BAT count, we can fill in the columns for which no parameters were passed
			sql_column *col = n->data;
			BAT *c = NULL;
			int tpe = col->type.type->localtype;

			str fname = *getArgReference_str(stk, pci, i);
			if (strcmp(fname, str_nil) == 0) {
				BUN loop = 0;
				const void* nil = ATOMnilptr(tpe);
				// fill the new BAT with NULL values
				c = COLnew(0, tpe, cnt, TRANSIENT);
				if (c == NULL)
					throw(SQL, "sql", SQLSTATE(HY001) MAL_MALLOC_FAIL);
				for(loop = 0; loop < cnt; loop++) {
					if (BUNappend(c, nil, 0) != GDK_SUCCEED) {
						BBPreclaim(c);
						throw(SQL, "sql", SQLSTATE(HY001) MAL_MALLOC_FAIL);
					}
				}
				*getArgReference_bat(stk, pci, i - (2 + pci->retc)) = c->batCacheid;
				BBPkeepref(c->batCacheid);
			}
		}
	} 
	return MAL_SUCCEED;
}

str
zero_or_one(ptr ret, const bat *bid)
{
	BAT *b;
	BUN c, _s;
	const void *p;

	if ((b = BATdescriptor(*bid)) == NULL) {
		throw(SQL, "zero_or_one", SQLSTATE(HY005) "Cannot access column descriptor");
	}
	c = BATcount(b);
	if (c == 0) {
		p = ATOMnilptr(b->ttype);
	} else if (c == 1) {
		BATiter bi = bat_iterator(b);
		p = BUNtail(bi, 0);
	} else {
		p = NULL;
<<<<<<< HEAD
		throw(SQL, "zero_or_one", SQLSTATE(21000) "Cardinality violation, scalar value expected");
=======
		BBPunfix(b->batCacheid);
		throw(SQL, "zero_or_one", "21000!cardinality violation, scalar value expected");
>>>>>>> 349f6fca
	}
	_s = ATOMsize(ATOMtype(b->ttype));
	if (ATOMextern(b->ttype)) {
		_s = ATOMlen(ATOMtype(b->ttype), p);
		memcpy(*(ptr *) ret = GDKmalloc(_s), p, _s);
		if(ret == NULL){
			BBPunfix(b->batCacheid);
			throw(SQL, "zero_or_one", SQLSTATE(HY001) MAL_MALLOC_FAIL);
		}
	} else if (b->ttype == TYPE_bat) {
		bat bid = *(bat *) p;
		*(BAT **) ret = BATdescriptor(bid);
	} else if (_s == 4) {
		*(int *) ret = *(int *) p;
	} else if (_s == 1) {
		*(bte *) ret = *(bte *) p;
	} else if (_s == 2) {
		*(sht *) ret = *(sht *) p;
	} else if (_s == 8) {
		*(lng *) ret = *(lng *) p;
#ifdef HAVE_HGE
	} else if (_s == 16) {
		*(hge *) ret = *(hge *) p;
#endif
	} else {
		memcpy(ret, p, _s);
	}
	BBPunfix(b->batCacheid);
	return MAL_SUCCEED;
}

str
SQLall(ptr ret, const bat *bid)
{
	BAT *b;
	BUN c, _s;
	const void *p;

	if ((b = BATdescriptor(*bid)) == NULL) {
		throw(SQL, "all", SQLSTATE(HY005) "Cannot access column descriptor");
	}
	c = BATcount(b);
	if (c == 0) {
		p = ATOMnilptr(b->ttype);
	} else {
		BUN q, r;
		int (*ocmp) (const void *, const void *);
		BATiter bi = bat_iterator(b);
		q = 0;
		r = BUNlast(b);
		p = BUNtail(bi, q);
		ocmp = ATOMcompare(b->ttype);
		for( ; (q+1) < r; q++) {
			const void *c = BUNtail(bi, q+1);
			if (ocmp(p, c) != 0) {
				p = ATOMnilptr(b->ttype);
				break;
			}
		}
	}
	_s = ATOMsize(ATOMtype(b->ttype));
	if (ATOMextern(b->ttype)) {
		_s = ATOMlen(ATOMtype(b->ttype), p);
		memcpy(*(ptr *) ret = GDKmalloc(_s), p, _s);
		if(ret == NULL){
			BBPunfix(b->batCacheid);
			throw(SQL, "SQLall", SQLSTATE(HY001) MAL_MALLOC_FAIL);
		}
	} else if (b->ttype == TYPE_bat) {
		bat bid = *(bat *) p;
		*(BAT **) ret = BATdescriptor(bid);
	} else if (_s == 4) {
		*(int *) ret = *(int *) p;
	} else if (_s == 1) {
		*(bte *) ret = *(bte *) p;
	} else if (_s == 2) {
		*(sht *) ret = *(sht *) p;
	} else if (_s == 8) {
		*(lng *) ret = *(lng *) p;
#ifdef HAVE_HGE
	} else if (_s == 16) {
		*(hge *) ret = *(hge *) p;
#endif
	} else {
		memcpy(ret, p, _s);
	}
	BBPunfix(b->batCacheid);
	return MAL_SUCCEED;
}

str
not_unique(bit *ret, const bat *bid)
{
	BAT *b;

	if ((b = BATdescriptor(*bid)) == NULL) {
		throw(SQL, "not_unique", SQLSTATE(HY005) "Cannot access column descriptor");
	}

	*ret = FALSE;
	if (BATtkey(b) || BATtdense(b) || BATcount(b) <= 1) {
		BBPunfix(b->batCacheid);
		return MAL_SUCCEED;
	} else if (b->tsorted) {
		BUN p, q;
		oid c = *(oid *) Tloc(b, 0);

		for (p = 1, q = BUNlast(b); p < q; p++) {
			oid v = *(oid *) Tloc(b, p);
			if (v <= c) {
				*ret = TRUE;
				break;
			}
			c = v;
		}
	} else {
		BBPunfix(b->batCacheid);
		throw(SQL, "not_unique", SQLSTATE(42000) "Input column should be sorted");
	}
	BBPunfix(b->batCacheid);
	return MAL_SUCCEED;
}

/* row case */
str
SQLidentity(oid *ret, const void *i)
{
	(void)i;
	*ret = 0;
	return MAL_SUCCEED;
}

str
BATSQLidentity(bat *ret, const bat *bid)
{
	return BKCmirror(ret, bid);
}

str
PBATSQLidentity(Client cntxt, MalBlkPtr mb, MalStkPtr stk, InstrPtr pci)
{
	bat *res = getArgReference_bat(stk, pci, 0);
	oid *ns = getArgReference_oid(stk, pci, 1);
	bat *bid = getArgReference_bat(stk, pci, 2);
	oid *s = getArgReference_oid(stk, pci, 3);
	BAT *b, *bn = NULL;

	(void) cntxt;
	(void) mb;
	if ((b = BATdescriptor(*bid)) == NULL) {
		throw(MAL, "batcalc.identity", SQLSTATE(HY002) RUNTIME_OBJECT_MISSING);
	}
	bn = BATdense(b->hseqbase, *s, BATcount(b));
	if (bn != NULL) {
		*ns = *s + BATcount(b);
		BBPunfix(b->batCacheid);
		BBPkeepref(*res = bn->batCacheid);
		return MAL_SUCCEED;
	}
	BBPunfix(b->batCacheid);
	throw(MAL, "batcalc.identity", SQLSTATE(45001) "Internal error");

}

/*
 * The core modules of Monet provide just a limited set of
 * mathematical operators. The extensions required to support
 * SQL-99 are shown below. At some point they also should be
 * moved to module code base.
 */

str
daytime_2time_daytime(daytime *res, const daytime *v, const int *digits)
{
	int d = (*digits) ? *digits - 1 : 0;

	/* correct fraction */
	*res = *v;
	if (!daytime_isnil(*v) && d < 3) {
		*res = (daytime) (*res / scales[3 - d]);
		*res = (daytime) (*res * scales[3 - d]);
	}
	return MAL_SUCCEED;
}

str
second_interval_2_daytime(daytime *res, const lng *s, const int *digits)
{
	*res = (daytime) *s;
	return daytime_2time_daytime(res, res, digits);
}

str
nil_2time_daytime(daytime *res, const void *v, const int *digits)
{
	(void) digits;
	(void) v;
	*res = daytime_nil;
	return MAL_SUCCEED;
}

str
str_2time_daytimetz(daytime *res, const str *v, const int *digits, int *tz)
{
	int len = sizeof(daytime), pos;

	if (!*v || strcmp(str_nil, *v) == 0) {
		*res = daytime_nil;
		return MAL_SUCCEED;
	}
	if (*tz)
		pos = daytime_tz_fromstr(*v, &len, &res);
	else
		pos = daytime_fromstr(*v, &len, &res);
	if (!pos || pos < (int)strlen(*v))
	if (!pos || pos < (int)strlen(*v) || ATOMcmp(TYPE_daytime, res, ATOMnilptr(TYPE_daytime)) == 0)
		throw(SQL, "daytime", SQLSTATE(22007) "Daytime (%s) has incorrect format", *v);
	return daytime_2time_daytime(res, res, digits);
}

str
str_2time_daytime(daytime *res, const str *v, const int *digits)
{
	int zero = 0;
	return str_2time_daytimetz(res, v, digits, &zero);
}

str
timestamp_2_daytime(daytime *res, const timestamp *v, const int *digits)
{
	int d = (*digits) ? *digits - 1 : 0;
	int msec = v->msecs;

	/* correct fraction */
	if (d < 3 && msec) {
		msec = (int) (msec / scales[3 - d]);
		msec = (int) (msec * scales[3 - d]);
	}
	*res = msec;
	return MAL_SUCCEED;
}

str
date_2_timestamp(timestamp *res, const date *v, const int *digits)
{
	(void) digits;		/* no precision needed */
	res->days = *v;
	res->msecs = 0;
	return MAL_SUCCEED;
}

str
timestamp_2time_timestamp(timestamp *res, const timestamp *v, const int *digits)
{
	int d = (*digits) ? *digits - 1 : 0;

	*res = *v;
	/* correct fraction */
	if (d < 3) {
		int msec = res->msecs;
		if (msec) {
			msec = (int) (msec / scales[3 - d]);
			msec = (int) (msec * scales[3 - d]);
		}
		res->msecs = msec;
	}
	return MAL_SUCCEED;
}

str
nil_2time_timestamp(timestamp *res, const void *v, const int *digits)
{
	(void) digits;
	(void) v;
	*res = *timestamp_nil;
	return MAL_SUCCEED;
}

str
str_2time_timestamptz(timestamp *res, const str *v, const int *digits, int *tz)
{
	int len = sizeof(timestamp), pos;

	if (!*v || strcmp(str_nil, *v) == 0) {
		*res = *timestamp_nil;
		return MAL_SUCCEED;
	}
	if (*tz)
		pos = timestamp_tz_fromstr(*v, &len, &res);
	else
		pos = timestamp_fromstr(*v, &len, &res);
	if (!pos || pos < (int)strlen(*v) || ATOMcmp(TYPE_timestamp, res, ATOMnilptr(TYPE_timestamp)) == 0)
		throw(SQL, "timestamp", SQLSTATE(22007) "Timestamp (%s) has incorrect format", *v);
	return timestamp_2time_timestamp(res, res, digits);
}

str
str_2time_timestamp(timestamp *res, const str *v, const int *digits)
{
	int zero = 0;
	return str_2time_timestamptz(res, v, digits, &zero);
}

str
SQLcst_alpha_cst(dbl *res, const dbl *decl, const dbl *theta)
{
	dbl s, c1, c2;
	char *msg = MAL_SUCCEED;
	if (*decl == dbl_nil || *theta == dbl_nil) {
		*res = dbl_nil;
	} else if (fabs(*decl) + *theta > 89.9) {
		*res = 180.0;
	} else {
		s = sin(radians(*theta));
		c1 = cos(radians(*decl - *theta));
		c2 = cos(radians(*decl + *theta));
		*res = degrees(fabs(atan(s / sqrt(fabs(c1 * c2)))));
	}
	return msg;
}

/*
  sql5_export str SQLcst_alpha_cst(dbl *res, dbl *decl, dbl *theta);
  sql5_export str SQLbat_alpha_cst(bat *res, bat *decl, dbl *theta);
  sql5_export str SQLcst_alpha_bat(bat *res, dbl *decl, bat *theta);
*/
str
SQLbat_alpha_cst(bat *res, const bat *decl, const dbl *theta)
{
	BAT *b, *bn;
	BATiter bi;
	BUN p, q;
	dbl s, c1, c2, r;
	char *msg = NULL;

	if (*theta == dbl_nil) {
		throw(SQL, "SQLbat_alpha", SQLSTATE(42000) "Parameter theta should not be nil");
	}
	if ((b = BATdescriptor(*decl)) == NULL) {
		throw(SQL, "alpha", SQLSTATE(HY005) "Cannot access column descriptor");
	}
	bi = bat_iterator(b);
	bn = COLnew(b->hseqbase, TYPE_dbl, BATcount(b), TRANSIENT);
	if (bn == NULL) {
		BBPunfix(b->batCacheid);
		throw(SQL, "sql.alpha", SQLSTATE(HY001) MAL_MALLOC_FAIL);
	}
	s = sin(radians(*theta));
	BATloop(b, p, q) {
		dbl d = *(dbl *) BUNtail(bi, p);
		if (d == dbl_nil)
			r = dbl_nil;
		else if (fabs(d) + *theta > 89.9)
			r = 180.0;
		else {
			c1 = cos(radians(d - *theta));
			c2 = cos(radians(d + *theta));
			r = degrees(fabs(atan(s / sqrt(fabs(c1 * c2)))));
		}
		if (BUNappend(bn, &r, FALSE) != GDK_SUCCEED) {
			BBPreclaim(bn);
			throw(SQL, "sql.alpha", SQLSTATE(HY001) MAL_MALLOC_FAIL);
		}
	}
	*res = bn->batCacheid;
	BBPkeepref(bn->batCacheid);
	BBPunfix(b->batCacheid);
	return msg;
}

str
SQLcst_alpha_bat(bat *res, const dbl *decl, const bat *theta)
{
	BAT *b, *bn;
	BATiter bi;
	BUN p, q;
	dbl s, c1, c2, r;
	char *msg = NULL;

	if ((b = BATdescriptor(*theta)) == NULL) {
		throw(SQL, "alpha", SQLSTATE(HY005) "Cannot access column descriptor");
	}
	bi = bat_iterator(b);
	bn = COLnew(b->hseqbase, TYPE_dbl, BATcount(b), TRANSIENT);
	if (bn == NULL) {
		BBPunfix(b->batCacheid);
		throw(SQL, "sql.alpha", SQLSTATE(HY001) MAL_MALLOC_FAIL);
	}
	BATloop(b, p, q) {
		dbl d = *decl;
		dbl *theta = (dbl *) BUNtail(bi, p);

		if (d == dbl_nil)
			r = dbl_nil;
		else if (fabs(d) + *theta > 89.9)
			r = (dbl) 180.0;
		else {
			s = sin(radians(*theta));
			c1 = cos(radians(d - *theta));
			c2 = cos(radians(d + *theta));
			r = degrees(fabs(atan(s / sqrt(fabs(c1 * c2)))));
		}
		if (BUNappend(bn, &r, FALSE) != GDK_SUCCEED) {
			BBPreclaim(bn);
			throw(SQL, "sql.alpha", SQLSTATE(HY001) MAL_MALLOC_FAIL);
		}
	}
	BBPkeepref(*res = bn->batCacheid);
	BBPunfix(b->batCacheid);
	return msg;
}

str
month_interval_str(int *ret, const str *s, const int *d, const int *sk)
{
	lng res;

	if (interval_from_str(*s, *d, *sk, &res) < 0)
		throw(SQL, "calc.month_interval", SQLSTATE(42000) "Wrong format (%s)", *s);
	assert((lng) GDK_int_min <= res && res <= (lng) GDK_int_max);
	*ret = (int) res;
	return MAL_SUCCEED;
}

str
second_interval_str(lng *res, const str *s, const int *d, const int *sk)
{
	if (interval_from_str(*s, *d, *sk, res) < 0)
		throw(SQL, "calc.second_interval", SQLSTATE(42000) "Wrong format (%s)", *s);
	return MAL_SUCCEED;
}

str
month_interval(Client cntxt, MalBlkPtr mb, MalStkPtr stk, InstrPtr pci)
{
	int *ret = getArgReference_int(stk, pci, 0);
	int k = digits2ek(*getArgReference_int(stk, pci, 2));
	int r;

	(void) cntxt;
	(void) mb;
	switch (getArgType(mb, pci, 1)) {
	case TYPE_bte:
		r = stk->stk[getArg(pci, 1)].val.btval;
		break;
	case TYPE_sht:
		r = stk->stk[getArg(pci, 1)].val.shval;
		break;
	case TYPE_int:
		r = stk->stk[getArg(pci, 1)].val.ival;
		break;
	case TYPE_lng:
		r = (int) stk->stk[getArg(pci, 1)].val.lval;
		break;
#ifdef HAVE_HGE
	case TYPE_hge:
		r = (int) stk->stk[getArg(pci, 1)].val.hval;
		break;
#endif
	default:
		throw(ILLARG, "calc.month_interval", SQLSTATE(42000) "Illegal argument");
	}
	switch (k) {
	case iyear:
		r *= 12;
		break;
	case imonth:
		break;
	default:
		throw(ILLARG, "calc.month_interval", SQLSTATE(42000) "Illegal argument");
	}
	*ret = r;
	return MAL_SUCCEED;
}

str
second_interval(Client cntxt, MalBlkPtr mb, MalStkPtr stk, InstrPtr pci)
{
	lng *ret = getArgReference_lng(stk, pci, 0), r;
	int k = digits2ek(*getArgReference_int(stk, pci, 2)), scale = 0;

	(void) cntxt;
	if (pci->argc > 3)
		scale = *getArgReference_int(stk, pci, 3);
	switch (getArgType(mb, pci, 1)) {
	case TYPE_bte:
		r = stk->stk[getArg(pci, 1)].val.btval;
		break;
	case TYPE_sht:
		r = stk->stk[getArg(pci, 1)].val.shval;
		break;
	case TYPE_int:
		r = stk->stk[getArg(pci, 1)].val.ival;
		break;
	case TYPE_lng:
		r = stk->stk[getArg(pci, 1)].val.lval;
		break;
#ifdef HAVE_HGE
	case TYPE_hge:
		r = (lng) stk->stk[getArg(pci, 1)].val.hval;
		break;
#endif
	default:
		throw(ILLARG, "calc.sec_interval", SQLSTATE(42000) "Illegal argument in second interval");
	}
	switch (k) {
	case iday:
		r *= 24;
		/* fall through */
	case ihour:
		r *= 60;
		/* fall through */
	case imin:
		r *= 60;
		/* fall through */
	case isec:
		r *= 1000;
		break;
	default:
		throw(ILLARG, "calc.sec_interval", SQLSTATE(42000) "Illegal argument in second interval");
	}
	if (scale)
		r /= scales[scale];
	*ret = r;
	return MAL_SUCCEED;
}

str
second_interval_daytime(lng *res, const daytime *s, const int *d, const int *sk)
{
	int k = digits2sk(*d);
	lng r = *(int *) s;

	(void) sk;
	if (daytime_isnil(*s)) {
		*res = lng_nil;
		return MAL_SUCCEED;
	}
	switch (k) {
	case isec:
		break;
	case imin:
		r /= 60000;
		r *= 60000;
		break;
	case ihour:
		r /= 3600000;
		r *= 3600000;
		break;
	case iday:
		r /= (24 * 3600000);
		r *= (24 * 3600000);
		break;
	default:
		throw(ILLARG, "calc.second_interval", SQLSTATE(42000) "Illegal argument in daytime interval");
	}
	*res = r;
	return MAL_SUCCEED;
}

str
SQLcurrent_daytime(Client cntxt, MalBlkPtr mb, MalStkPtr stk, InstrPtr pci)
{
	mvc *m = NULL;
	str msg;
	daytime t, *res = getArgReference_TYPE(stk, pci, 0, daytime);

	if ((msg = getSQLContext(cntxt, mb, &m, NULL)) != NULL)
		return msg;

	if ((msg = MTIMEcurrent_time(&t)) == MAL_SUCCEED) {
		t += m->timezone;
		while (t < 0)
			t += 24*60*60*1000;
		while (t >= 24*60*60*1000)
			t -= 24*60*60*1000;
		*res = t;
	}
	return msg;
}

str
SQLcurrent_timestamp(Client cntxt, MalBlkPtr mb, MalStkPtr stk, InstrPtr pci)
{
	mvc *m = NULL;
	str msg;
	timestamp t, *res = getArgReference_TYPE(stk, pci, 0, timestamp);

	if ((msg = getSQLContext(cntxt, mb, &m, NULL)) != NULL)
		return msg;

	if ((msg = MTIMEcurrent_timestamp(&t)) == MAL_SUCCEED) {
		lng offset = m->timezone;
		return MTIMEtimestamp_add(res, &t, &offset);
	}
	return msg;
}

/* str dump_cache(int *r); */
str
dump_cache(Client cntxt, MalBlkPtr mb, MalStkPtr stk, InstrPtr pci)
{
	mvc *m = NULL;
	str msg;
	int cnt;
	cq *q = NULL;
	BAT *query, *count;
	bat *rquery = getArgReference_bat(stk, pci, 0);
	bat *rcount = getArgReference_bat(stk, pci, 1);

	if ((msg = getSQLContext(cntxt, mb, &m, NULL)) != NULL)
		return msg;
	if ((msg = checkSQLContext(cntxt)) != NULL)
		return msg;
	cnt = m->qc->id;
	query = COLnew(0, TYPE_str, cnt, TRANSIENT);
	if (query == NULL)
		throw(SQL, "sql.dumpcache", SQLSTATE(HY001) MAL_MALLOC_FAIL);
	count = COLnew(0, TYPE_int, cnt, TRANSIENT);
	if (count == NULL) {
		BBPunfix(query->batCacheid);
		throw(SQL, "sql.dumpcache", SQLSTATE(HY001) MAL_MALLOC_FAIL);
	}

	for (q = m->qc->q; q; q = q->next) {
		if (q->type != Q_PREPARE) {
			if (BUNappend(query, q->codestring, FALSE) != GDK_SUCCEED ||
			    BUNappend(count, &q->count, FALSE) != GDK_SUCCEED) {
				BBPunfix(query->batCacheid);
				BBPunfix(count->batCacheid);
				throw(SQL, "sql.dumpcache", SQLSTATE(HY001) MAL_MALLOC_FAIL);
			}
		}
	}
	*rquery = query->batCacheid;
	*rcount = count->batCacheid;
	BBPkeepref(*rquery);
	BBPkeepref(*rcount);
	return MAL_SUCCEED;
}

/* str dump_opt_stats(int *r); */
str
dump_opt_stats(Client cntxt, MalBlkPtr mb, MalStkPtr stk, InstrPtr pci)
{
	mvc *m = NULL;
	str msg;
	int cnt;
	BAT *rewrite, *count;
	bat *rrewrite = getArgReference_bat(stk, pci, 0);
	bat *rcount = getArgReference_bat(stk, pci, 1);

	if ((msg = getSQLContext(cntxt, mb, &m, NULL)) != NULL ||
	    (msg = checkSQLContext(cntxt)) != NULL)
		return msg;
	cnt = m->qc->id;
	rewrite = COLnew(0, TYPE_str, cnt, TRANSIENT);
	count = COLnew(0, TYPE_int, cnt, TRANSIENT);
	if (rewrite == NULL || count == NULL) {
		BBPreclaim(rewrite);
		BBPreclaim(count);
		throw(SQL, "sql.optstats", SQLSTATE(HY001) MAL_MALLOC_FAIL);
	}

	if (BUNappend(rewrite, "joinidx", FALSE) != GDK_SUCCEED ||
	    BUNappend(count, &m->opt_stats[0], FALSE) != GDK_SUCCEED) {
		BBPreclaim(rewrite);
		BBPreclaim(count);
		throw(SQL, "sql.optstats", SQLSTATE(HY001) MAL_MALLOC_FAIL);
	}
	/* TODO add other rewrites */

	*rrewrite = rewrite->batCacheid;
	*rcount = count->batCacheid;
	BBPkeepref(*rrewrite);
	BBPkeepref(*rcount);
	return MAL_SUCCEED;
}

/* str dump_opt_stats(int *r); */
str
dump_trace(Client cntxt, MalBlkPtr mb, MalStkPtr stk, InstrPtr pci)
{
	int i;
	BAT *t[13];
	bat id;

	(void) cntxt;
	(void) mb;
	if (TRACEtable(t) != 13)
		throw(SQL, "sql.dump_trace", SQLSTATE(3F000) "Profiler not started");
	for(i=0; i< 13; i++)
	if( t[i]){
		id = t[i]->batCacheid;
		*getArgReference_bat(stk, pci, i) = id;
		BBPkeepref(id);
	} else
		throw(SQL,"dump_trace", SQLSTATE(45000) "Missing trace BAT ");
	return MAL_SUCCEED;
}

str
sql_sessions_wrap(Client cntxt, MalBlkPtr mb, MalStkPtr stk, InstrPtr pci)
{
	return CLTsessions(cntxt, mb, stk, pci);
}

str
sql_querylog_catalog(Client cntxt, MalBlkPtr mb, MalStkPtr stk, InstrPtr pci)
{
	int i;
	BAT *t[8];

	(void) cntxt;
	(void) mb;
	QLOGcatalog(t);
	for (i = 0; i < 8; i++) 
	if( t[i]){
		bat id = t[i]->batCacheid;

		*getArgReference_bat(stk, pci, i) = id;
		BBPkeepref(id);
	} else
		throw(SQL,"sql.querylog", SQLSTATE(45000) "Missing query catalog BAT");
	return MAL_SUCCEED;
}

str
sql_querylog_calls(Client cntxt, MalBlkPtr mb, MalStkPtr stk, InstrPtr pci)
{
	int i;
	BAT *t[10];

	(void) cntxt;
	(void) mb;
	QLOGcalls(t);
	for (i = 0; i < 9; i++) 
	if( t[i]){
		bat id = t[i]->batCacheid;

		*getArgReference_bat(stk, pci, i) = id;
		BBPkeepref(id);
	} else
		throw(SQL,"sql.querylog", SQLSTATE(45000) "Missing query call BAT");
	return MAL_SUCCEED;
}

str
sql_querylog_empty(Client cntxt, MalBlkPtr mb, MalStkPtr stk, InstrPtr pci)
{
	(void) cntxt;
	(void) mb;
	(void) stk;
	(void) pci;
	QLOGempty(NULL);
	return MAL_SUCCEED;
}

/* str sql_rowid(oid *rid, ptr v, str *sname, str *tname); */
str
sql_rowid(Client cntxt, MalBlkPtr mb, MalStkPtr stk, InstrPtr pci)
{
	BAT *b;
	mvc *m = NULL;
	str msg;
	sql_schema *s = NULL;
	sql_table *t = NULL;
	sql_column *c = NULL;
	sql_delta *d;
	oid *rid = getArgReference_oid(stk, pci, 0);
	str *sname = getArgReference_str(stk, pci, 2);
	str *tname = getArgReference_str(stk, pci, 3);

	if ((msg = getSQLContext(cntxt, mb, &m, NULL)) != NULL)
		return msg;
	if ((msg = checkSQLContext(cntxt)) != NULL)
		return msg;
	s = mvc_bind_schema(m, *sname);
	if (s == NULL)
		throw(SQL, "sql.rowid", SQLSTATE(3F000) "Schema missing %s", *sname);
	t = mvc_bind_table(m, s, *tname);
	if (t == NULL)
		throw(SQL, "sql.rowid", SQLSTATE(42S02) "Table missing %s.%s",*sname,*tname);
	if (!s || !t || !t->columns.set->h)
		throw(SQL, "calc.rowid", SQLSTATE(42S22) "Column missing %s.%s",*sname,*tname);
	c = t->columns.set->h->data;
	/* HACK, get insert bat */
	b = store_funcs.bind_col(m->session->tr, c, RD_INS);
	if( b == NULL)
		throw(SQL,"sql.rowid", SQLSTATE(HY005) "Canot access column descriptor");
	/* UGH (move into storage backends!!) */
	d = c->data;
	*rid = d->ibase + BATcount(b);
	BBPunfix(b->batCacheid);
	return MAL_SUCCEED;
}

static str
do_sql_rank_grp(bat *rid, const bat *bid, const bat *gid, int nrank, int dense, const char *name)
{
	BAT *r, *b, *g;
	BUN p, q;
	BATiter bi, gi;
	int (*ocmp) (const void *, const void *);
	int (*gcmp) (const void *, const void *);
	const void *oc, *gc, *on, *gn;
	int rank = 1;
	int c;

	if ((b = BATdescriptor(*bid)) == NULL)
		throw(SQL, name, SQLSTATE(HY005) "Cannot access column descriptor");
	if ((g = BATdescriptor(*gid)) == NULL) {
		BBPunfix(b->batCacheid);
		throw(SQL, name, SQLSTATE(HY005) "Cannot access column descriptor");
	}
	bi = bat_iterator(b);
	gi = bat_iterator(g);
	ocmp = ATOMcompare(b->ttype);
	gcmp = ATOMcompare(g->ttype);
	oc = BUNtail(bi, 0);
	gc = BUNtail(gi, 0);
	if (!ALIGNsynced(b, g)) {
		BBPunfix(b->batCacheid);
		BBPunfix(g->batCacheid);
		throw(SQL, name, SQLSTATE(45000) "Internal error, columns not aligned");
	}
/*
  if (!BATtordered(b)) {
  BBPunfix(b->batCacheid);
  BBPunfix(g->batCacheid);
  throw(SQL, name, SQLSTATE(45000) "Internal error, columns not sorted");
  }
*/
	r = COLnew(b->hseqbase, TYPE_int, BATcount(b), TRANSIENT);
	if (r == NULL) {
		BBPunfix(b->batCacheid);
		BBPunfix(g->batCacheid);
		throw(SQL, name, SQLSTATE(HY001) MAL_MALLOC_FAIL);
	}
	BATloop(b, p, q) {
		on = BUNtail(bi, p);
		gn = BUNtail(gi, p);

		if ((c = ocmp(on, oc)) != 0)
			rank = nrank;
		if (gcmp(gn, gc) != 0)
			c = rank = nrank = 1;
		oc = on;
		gc = gn;
		if (BUNappend(r, &rank, FALSE) != GDK_SUCCEED) {
			BBPunfix(b->batCacheid);
			BBPunfix(g->batCacheid);
			BBPunfix(r->batCacheid);
			throw(SQL, name, SQLSTATE(HY001) MAL_MALLOC_FAIL);
		}
		nrank += !dense || c;
	}
	BBPunfix(b->batCacheid);
	BBPunfix(g->batCacheid);
	BBPkeepref(*rid = r->batCacheid);
	return MAL_SUCCEED;
}

static str
do_sql_rank(bat *rid, const bat *bid, int nrank, int dense, const char *name)
{
	BAT *r, *b;
	BATiter bi;
	int (*cmp) (const void *, const void *);
	const void *cur, *n;
	BUN p, q;
	int rank = 1;
	int c;

	if ((b = BATdescriptor(*bid)) == NULL)
<<<<<<< HEAD
		throw(SQL, name, SQLSTATE(HY005) "Cannot access column descriptor");
	if (!BATtordered(b) && !BATtrevordered(b))
		throw(SQL, name, SQLSTATE(45000) "Internal error, columns not sorted");
=======
		throw(SQL, name, "Cannot access descriptor");
	if (!BATtordered(b) && !BATtrevordered(b)) {
		BBPunfix(b->batCacheid);
		throw(SQL, name, "bat not sorted");
	}
>>>>>>> 349f6fca

	bi = bat_iterator(b);
	cmp = ATOMcompare(b->ttype);
	cur = BUNtail(bi, 0);
	r = COLnew(b->hseqbase, TYPE_int, BATcount(b), TRANSIENT);
	if (r == NULL) {
		BBPunfix(b->batCacheid);
		throw(SQL, name, SQLSTATE(HY001) MAL_MALLOC_FAIL);
	}
	if (BATtdense(b)) {
		BATloop(b, p, q) {
			if (BUNappend(r, &rank, FALSE) != GDK_SUCCEED)
				goto bailout;
			rank++;
		}
	} else {
		BATloop(b, p, q) {
			n = BUNtail(bi, p);
			if ((c = cmp(n, cur)) != 0)
				rank = nrank;
			cur = n;
			if (BUNappend(r, &rank, FALSE) != GDK_SUCCEED)
				goto bailout;
			nrank += !dense || c;
		}
	}
	BBPunfix(b->batCacheid);
	BBPkeepref(*rid = r->batCacheid);
	return MAL_SUCCEED;
  bailout:
	BBPunfix(b->batCacheid);
	BBPunfix(r->batCacheid);
	throw(SQL, name, SQLSTATE(HY001) MAL_MALLOC_FAIL);
}

str
sql_rank_grp(bat *rid, const bat *bid, const bat *gid, const bat *gpe)
{
	(void) gpe;
	return do_sql_rank_grp(rid, bid, gid, 1, 0, "sql.rank_grp");
}

str
sql_dense_rank_grp(bat *rid, const bat *bid, const bat *gid, const bat *gpe)
{
	(void) gpe;
	return do_sql_rank_grp(rid, bid, gid, 2, 1, "sql.dense_rank_grp");
}

str
sql_rank(bat *rid, const bat *bid)
{
	return do_sql_rank(rid, bid, 1, 0, "sql.rank");
}

str
sql_dense_rank(bat *rid, const bat *bid)
{
	return do_sql_rank(rid, bid, 2, 1, "sql.dense_rank");
}

str
SQLargRecord(Client cntxt, MalBlkPtr mb, MalStkPtr stk, InstrPtr pci)
{
	str s, t, *ret;

	(void) cntxt;
	ret = getArgReference_str(stk, pci, 0);
	s = instruction2str(mb, stk, getInstrPtr(mb, 0), LIST_MAL_ALL);
	t = strchr(s, ' ');
	*ret = GDKstrdup(t ? t + 1 : s);
	GDKfree(s);
	return MAL_SUCCEED;
}

/*
 * Vacuum cleaning tables
 * Shrinking and re-using space to vacuum clean the holes in the relations.
 */
static str
vacuum(Client cntxt, MalBlkPtr mb, MalStkPtr stk, InstrPtr pci, str (*func) (bat *, const bat *, const bat *), const char *name)
{
	str *sch = getArgReference_str(stk, pci, 1);
	str *tbl = getArgReference_str(stk, pci, 2);
	sql_trans *tr;
	sql_schema *s;
	sql_table *t;
	sql_column *c;
	mvc *m = NULL;
	str msg;
	bat bid;
	BAT *b, *del;
	node *o;
	int i, bids[2049];

	if ((msg = getSQLContext(cntxt, mb, &m, NULL)) != NULL)
		return msg;
	if ((msg = checkSQLContext(cntxt)) != NULL)
		return msg;
	s = mvc_bind_schema(m, *sch);
	if (s == NULL)
		throw(SQL, name, SQLSTATE(3F000) "Schema missing %s",*sch);
	t = mvc_bind_table(m, s, *tbl);
	if (t == NULL)
		throw(SQL, name, SQLSTATE(42S02) "Table missing %s.%s",*sch,*tbl);

	if (m->user_id != USER_MONETDB)
		throw(SQL, name, SQLSTATE(42000) "Insufficient privileges");
	if ((!list_empty(t->idxs.set) || !list_empty(t->keys.set)))
		throw(SQL, name, SQLSTATE(42000) "%s not allowed on tables with indices", name + 4);
	if (t->system)
		throw(SQL, name, SQLSTATE(42000) "%s not allowed on system tables", name + 4);

	if (has_snapshots(m->session->tr))
		throw(SQL, name, SQLSTATE(42000) "%s not allowed on snapshots", name + 4);
	if (!m->session->auto_commit)
		throw(SQL, name, SQLSTATE(42000) "%s only allowed in auto commit mode", name + 4);

	tr = m->session->tr;

	/* get the deletions BAT */
	del = mvc_bind_dbat(m, *sch, *tbl, RD_INS);
	if (BATcount(del) == 0) {
		BBPunfix(del->batCacheid);
		return MAL_SUCCEED;
	}


	i = 0;
	bids[i] = 0;
	for (o = t->columns.set->h; o; o = o->next, i++) {
		c = o->data;
		b = store_funcs.bind_col(tr, c, RDONLY);
		if (b == NULL || (msg = (*func) (&bid, &b->batCacheid, &del->batCacheid)) != NULL) {
			for (i--; i >= 0; i--)
				BBPrelease(bids[i]);
			if (b)
				BBPunfix(b->batCacheid);
			BBPunfix(del->batCacheid);
			if (!msg)
				throw(SQL, name, SQLSTATE(HY005) "Cannot access column descriptor");
			return msg;
		}
		BBPunfix(b->batCacheid);
		if (i < 2048) {
			bids[i] = bid;
			bids[i + 1] = 0;
		}
	}
	if (i >= 2048) {
		for (i--; i >= 0; i--)
			BBPrelease(bids[i]);
		throw(SQL, name, SQLSTATE(42000) "Too many columns to handle, use copy instead");
	}
	BBPunfix(del->batCacheid);

	mvc_clear_table(m, t);
	for (o = t->columns.set->h, i = 0; o; o = o->next, i++) {
		sql_column *c = o->data;
		BAT *ins = BATdescriptor(bids[i]);	/* use the insert bat */

		if( ins){
			store_funcs.append_col(tr, c, ins, TYPE_bat);
			BBPunfix(ins->batCacheid);
		}
		BBPrelease(bids[i]);
	}
	/* TODO indices */
	return MAL_SUCCEED;
}

str
SQLshrink(Client cntxt, MalBlkPtr mb, MalStkPtr stk, InstrPtr pci)
{
	return vacuum(cntxt, mb, stk, pci, BKCshrinkBAT, "sql.shrink");
}

str
SQLreuse(Client cntxt, MalBlkPtr mb, MalStkPtr stk, InstrPtr pci)
{
	return vacuum(cntxt, mb, stk, pci, BKCreuseBAT, "sql.reuse");
}

/*
 * The vacuum operation inspects the table for ordered properties and
 * will keep them.  To avoid expensive shuffles, the reorganisation is
 * balanced by the number of outstanding deletions.
 */
str
SQLvacuum(Client cntxt, MalBlkPtr mb, MalStkPtr stk, InstrPtr pci)
{
	str *sch = getArgReference_str(stk, pci, 1);
	str *tbl = getArgReference_str(stk, pci, 2);
	sql_trans *tr;
	sql_schema *s;
	sql_table *t;
	sql_column *c;
	mvc *m = NULL;
	str msg;
	BAT *b, *del;
	node *o;
	int ordered = 0;
	BUN cnt = 0;
	BUN dcnt;

	if ((msg = getSQLContext(cntxt, mb, &m, NULL)) != NULL)
		return msg;
	if ((msg = checkSQLContext(cntxt)) != NULL)
		return msg;
	s = mvc_bind_schema(m, *sch);
	if (s == NULL)
		throw(SQL, "sql.vacuum", SQLSTATE(3F000) "Schema missing %s",*sch);
	t = mvc_bind_table(m, s, *tbl);
	if (t == NULL)
		throw(SQL, "sql.vacuum", SQLSTATE(42S02) "Table missing %s.%s",*sch,*tbl);

	if (m->user_id != USER_MONETDB)
		throw(SQL, "sql.vacuum", SQLSTATE(42000) "insufficient privileges");
	if ((!list_empty(t->idxs.set) || !list_empty(t->keys.set)))
		throw(SQL, "sql.vacuum", SQLSTATE(42000) "vacuum not allowed on tables with indices");
	if (t->system)
		throw(SQL, "sql.vacuum", SQLSTATE(42000) "vacuum not allowed on system tables");

	if (has_snapshots(m->session->tr))
		throw(SQL, "sql.vacuum", SQLSTATE(42000) "vacuum not allowed on snapshots");

	if (!m->session->auto_commit)
		throw(SQL, "sql.vacuum", SQLSTATE(42000) "vacuum only allowed in auto commit mode");
	tr = m->session->tr;

	for (o = t->columns.set->h; o && ordered == 0; o = o->next) {
		c = o->data;
		b = store_funcs.bind_col(tr, c, RDONLY);
		if (b == NULL)
			throw(SQL, "sql.vacuum", SQLSTATE(HY005) "Cannot access column descriptor");
		ordered |= BATtordered(b);
		cnt = BATcount(b);
		BBPunfix(b->batCacheid);
	}

	/* get the deletions BAT */
	del = mvc_bind_dbat(m, *sch, *tbl, RD_INS);
	if( del == NULL)
		throw(SQL, "sql.vacuum", SQLSTATE(HY005) "Cannot access deletion column");

	dcnt = BATcount(del);
	BBPunfix(del->batCacheid);
	if (dcnt > 0) {
		/* now decide on the algorithm */
		if (ordered) {
			if (dcnt > cnt / 20)
				return SQLshrink(cntxt, mb, stk, pci);
		} else {
			return SQLreuse(cntxt, mb, stk, pci);
		}
	}
	return MAL_SUCCEED;
}

/*
 * The drop_hash operation cleans up any hash indices on any of the tables columns.
 */
str
SQLdrop_hash(Client cntxt, MalBlkPtr mb, MalStkPtr stk, InstrPtr pci)
{
	str *sch = getArgReference_str(stk, pci, 1);
	str *tbl = getArgReference_str(stk, pci, 2);
	sql_schema *s;
	sql_table *t;
	sql_column *c;
	mvc *m = NULL;
	str msg;
	BAT *b;
	node *o;

	if ((msg = getSQLContext(cntxt, mb, &m, NULL)) != NULL)
		return msg;
	if ((msg = checkSQLContext(cntxt)) != NULL)
		return msg;
	s = mvc_bind_schema(m, *sch);
	if (s == NULL)
		throw(SQL, "sql.drop_hash", SQLSTATE(3F000) "Schema missing %s",*sch);
	t = mvc_bind_table(m, s, *tbl);
	if (t == NULL)
		throw(SQL, "sql.drop_hash", SQLSTATE(42S02) "Table missing %s.%s",*sch, *tbl);

	for (o = t->columns.set->h; o; o = o->next) {
		c = o->data;
		b = store_funcs.bind_col(m->session->tr, c, RDONLY);
		if (b == NULL)
			throw(SQL, "sql.drop_hash", SQLSTATE(HY005) "Cannot access column descriptor");
		HASHdestroy(b);
		BBPunfix(b->batCacheid);
	}
	return MAL_SUCCEED;
}


/* after an update on the optimizer catalog, we have to change
 * the internal optimizer pipe line administration
 * The minimal and default pipelines may not be changed.
 */
str
SQLoptimizersUpdate(Client cntxt, MalBlkPtr mb, MalStkPtr stk, InstrPtr pci)
{
	mvc *m = NULL;
	str msg;

	if ((msg = getSQLContext(cntxt, mb, &m, NULL)) != NULL)
		return msg;
	if ((msg = checkSQLContext(cntxt)) != NULL)
		return msg;
	/* find the optimizer pipeline */
	(void) stk;
	(void) pci;
	throw(SQL, "updateOptimizer", SQLSTATE(42000) PROGRAM_NYI);
}

/*
 * Inspection of the actual storage footprint is a recurring question of users.
 * This is modelled as a generic SQL table producing function.
 * create function storage()
 * returns table ("schema" string, "table" string, "column" string, "type" string, "mode" string, location string, "count" bigint, width int, columnsize bigint, heapsize bigint indices bigint, sorted int)
 * external name sql.storage;
 */
str
sql_storage(Client cntxt, MalBlkPtr mb, MalStkPtr stk, InstrPtr pci)
{
	BAT *sch, *tab, *col, *type, *loc, *cnt, *atom, *size, *heap, *indices, *phash, *sort, *imprints, *mode, *revsort, *key, *oidx;
	mvc *m = NULL;
	str msg;
	sql_trans *tr;
	node *nsch, *ntab, *ncol;
	int w;
	bit bitval;
	bat *rsch = getArgReference_bat(stk, pci, 0);
	bat *rtab = getArgReference_bat(stk, pci, 1);
	bat *rcol = getArgReference_bat(stk, pci, 2);
	bat *rtype = getArgReference_bat(stk, pci, 3);
	bat *rmode = getArgReference_bat(stk, pci, 4);
	bat *rloc = getArgReference_bat(stk, pci, 5);
	bat *rcnt = getArgReference_bat(stk, pci, 6);
	bat *ratom = getArgReference_bat(stk, pci, 7);
	bat *rsize = getArgReference_bat(stk, pci, 8);
	bat *rheap = getArgReference_bat(stk, pci, 9);
	bat *rindices = getArgReference_bat(stk, pci, 10);
	bat *rphash = getArgReference_bat(stk, pci, 11);
	bat *rimprints = getArgReference_bat(stk, pci, 12);
	bat *rsort = getArgReference_bat(stk, pci, 13);
	bat *rrevsort = getArgReference_bat(stk, pci, 14);
	bat *rkey = getArgReference_bat(stk, pci, 15);
	bat *roidx = getArgReference_bat(stk, pci, 16);
	str sname = 0;
	str tname = 0;
	str cname = 0;

	if ((msg = getSQLContext(cntxt, mb, &m, NULL)) != NULL)
		return msg;
	if ((msg = checkSQLContext(cntxt)) != NULL)
		return msg;

	tr = m->session->tr;
	sch = COLnew(0, TYPE_str, 0, TRANSIENT);
	tab = COLnew(0, TYPE_str, 0, TRANSIENT);
	col = COLnew(0, TYPE_str, 0, TRANSIENT);
	type = COLnew(0, TYPE_str, 0, TRANSIENT);
	mode = COLnew(0, TYPE_str, 0, TRANSIENT);
	loc = COLnew(0, TYPE_str, 0, TRANSIENT);
	cnt = COLnew(0, TYPE_lng, 0, TRANSIENT);
	atom = COLnew(0, TYPE_int, 0, TRANSIENT);
	size = COLnew(0, TYPE_lng, 0, TRANSIENT);
	heap = COLnew(0, TYPE_lng, 0, TRANSIENT);
	indices = COLnew(0, TYPE_lng, 0, TRANSIENT);
	phash = COLnew(0, TYPE_bit, 0, TRANSIENT);
	imprints = COLnew(0, TYPE_lng, 0, TRANSIENT);
	sort = COLnew(0, TYPE_bit, 0, TRANSIENT);
	revsort = COLnew(0, TYPE_bit, 0, TRANSIENT);
	key = COLnew(0, TYPE_bit, 0, TRANSIENT);
	oidx = COLnew(0, TYPE_lng, 0, TRANSIENT);

	if (sch == NULL || tab == NULL || col == NULL || type == NULL || mode == NULL || loc == NULL || imprints == NULL || 
	    sort == NULL || cnt == NULL || atom == NULL || size == NULL || heap == NULL || indices == NULL || phash == NULL ||
	    revsort == NULL || key == NULL || oidx == NULL) {
		goto bailout;
	}
	if( pci->argc - pci->retc >= 1)
		sname = *getArgReference_str(stk, pci, pci->retc);
	if( pci->argc - pci->retc >= 2)
		tname = *getArgReference_str(stk, pci, pci->retc + 1);
	if( pci->argc - pci->retc >= 3)
		cname = *getArgReference_str(stk, pci, pci->retc + 2);

	/* check for limited storage tables */
	for (nsch = tr->schemas.set->h; nsch; nsch = nsch->next) {
		sql_base *b = nsch->data;
		sql_schema *s = (sql_schema *) nsch->data;
		if( sname && strcmp(b->name, sname) )
			continue;
		if (isalpha((int) b->name[0]))
			if (s->tables.set)
				for (ntab = (s)->tables.set->h; ntab; ntab = ntab->next) {
					sql_base *bt = ntab->data;
					sql_table *t = (sql_table *) bt;
					if( tname && strcmp(bt->name, tname) )
						continue;
					if (isTable(t))
						if (t->columns.set)
							for (ncol = (t)->columns.set->h; ncol; ncol = ncol->next) {
								sql_base *bc = ncol->data;
								sql_column *c = (sql_column *) ncol->data;
								BAT *bn;
								lng sz;

								if( cname && strcmp(bc->name, cname) )
									continue;
								bn = store_funcs.bind_col(tr, c, RDONLY);
								if (bn == NULL)
									throw(SQL, "sql.storage", SQLSTATE(HY005) "Cannot access column descriptor");

								/*printf("schema %s.%s.%s" , b->name, bt->name, bc->name); */
								if (BUNappend(sch, b->name, FALSE) != GDK_SUCCEED ||
								    BUNappend(tab, bt->name, FALSE) != GDK_SUCCEED ||
								    BUNappend(col, bc->name, FALSE) != GDK_SUCCEED)
									goto bailout;
								if (c->t->access == TABLE_WRITABLE) {
									if (BUNappend(mode, "writable", FALSE) != GDK_SUCCEED)
										goto bailout;
								} else if (c->t->access == TABLE_APPENDONLY) {
									if (BUNappend(mode, "appendonly", FALSE) != GDK_SUCCEED)
										goto bailout;
								} else if (c->t->access == TABLE_READONLY) {
									if (BUNappend(mode, "readonly", FALSE) != GDK_SUCCEED)
										goto bailout;
								} else {
									if (BUNappend(mode, 0, FALSE) != GDK_SUCCEED)
										goto bailout;
								}
								if (BUNappend(type, c->type.type->sqlname, FALSE) != GDK_SUCCEED)
									goto bailout;

								/*printf(" cnt "BUNFMT, BATcount(bn)); */
								sz = BATcount(bn);
								if (BUNappend(cnt, &sz, FALSE) != GDK_SUCCEED)
									goto bailout;

								/*printf(" loc %s", BBP_physical(bn->batCacheid)); */
								if (BUNappend(loc, BBP_physical(bn->batCacheid), FALSE) != GDK_SUCCEED)
									goto bailout;
								/*printf(" width %d", bn->twidth); */
								w = bn->twidth;
								if (bn->ttype == TYPE_str) {
									BUN p, q;
									double sum = 0;
									BATiter bi = bat_iterator(bn);
									lng cnt1, cnt2 = cnt1 = (lng) BATcount(bn);

									/* just take a sample */
									if (cnt1 > 512)
										cnt1 = cnt2 = 512;
									BATloop(bn, p, q) {
										str s = BUNtail(bi, p);
										if (s != NULL && strcmp(s, str_nil))
											sum += (int) strlen(s);
										if (--cnt1 <= 0)
											break;
									}
									if (cnt2)
										w = (int) (sum / cnt2);
								}
								if (BUNappend(atom, &w, FALSE) != GDK_SUCCEED)
									goto bailout;

								sz = BATcount(bn) * bn->twidth; 
								if (BUNappend(size, &sz, FALSE) != GDK_SUCCEED)
									goto bailout;

								sz = heapinfo(bn->tvheap, bn->batCacheid);
								if (BUNappend(heap, &sz, FALSE) != GDK_SUCCEED)
									goto bailout;

								sz = hashinfo(bn->thash, bn->batCacheid);
								if (BUNappend(indices, &sz, FALSE) != GDK_SUCCEED)
									goto bailout;

								bitval = 0; /* HASHispersistent(bn); */
								if (BUNappend(phash, &bitval, FALSE) != GDK_SUCCEED)
									goto bailout;

								sz = IMPSimprintsize(bn);
								if (BUNappend(imprints, &sz, FALSE) != GDK_SUCCEED)
									goto bailout;
								/*printf(" indices "BUNFMT, bn->thash?bn->thash->heap->size:0); */
								/*printf("\n"); */

								bitval = BATtordered(bn);
								if (!bitval && bn->tnosorted == 0)
									bitval = bit_nil;
								if (BUNappend(sort, &bitval, FALSE) != GDK_SUCCEED)
									goto bailout;

								bitval = BATtrevordered(bn);
								if (!bitval && bn->tnorevsorted == 0)
									bitval = bit_nil;
								if (BUNappend(revsort, &bitval, FALSE) != GDK_SUCCEED)
									goto bailout;

								bitval = BATtkey(bn);
								if (!bitval && bn->tnokey[0] == 0 && bn->tnokey[1] == 0)
									bitval = bit_nil;
								if (BUNappend(key, &bitval, FALSE) != GDK_SUCCEED)
									goto bailout;

								sz = bn->torderidx && bn->torderidx != (Heap *) 1 ? bn->torderidx->free : 0;
								if (BUNappend(oidx, &sz, FALSE) != GDK_SUCCEED)
									goto bailout;
								BBPunfix(bn->batCacheid);
							}

					if (isTable(t))
						if (t->idxs.set)
							for (ncol = (t)->idxs.set->h; ncol; ncol = ncol->next) {
								sql_base *bc = ncol->data;
								sql_idx *c = (sql_idx *) ncol->data;
								if (idx_has_column(c->type)) {
									BAT *bn = store_funcs.bind_idx(tr, c, RDONLY);
									lng sz;

									if (bn == NULL)
										throw(SQL, "sql.storage", SQLSTATE(HY005) "Cannot access column descriptor");
									if( cname && strcmp(bc->name, cname) )
										continue;
									/*printf("schema %s.%s.%s" , b->name, bt->name, bc->name); */
									if (BUNappend(sch, b->name, FALSE) != GDK_SUCCEED ||
									    BUNappend(tab, bt->name, FALSE) != GDK_SUCCEED ||
									    BUNappend(col, bc->name, FALSE) != GDK_SUCCEED)
										goto bailout;
									if (c->t->access == TABLE_WRITABLE) {
										if (BUNappend(mode, "writable", FALSE) != GDK_SUCCEED)
											goto bailout;
									} else if (c->t->access == TABLE_APPENDONLY) {
										if (BUNappend(mode, "appendonly", FALSE) != GDK_SUCCEED)
											goto bailout;
									} else if (c->t->access == TABLE_READONLY) {
										if (BUNappend(mode, "readonly", FALSE) != GDK_SUCCEED)
											goto bailout;
									} else {
										if (BUNappend(mode, 0, FALSE) != GDK_SUCCEED)
											goto bailout;
									}
									if (BUNappend(type, "oid", FALSE) != GDK_SUCCEED)
										goto bailout;

									/*printf(" cnt "BUNFMT, BATcount(bn)); */
									sz = BATcount(bn);
									if (BUNappend(cnt, &sz, FALSE) != GDK_SUCCEED)
										goto bailout;

									/*printf(" loc %s", BBP_physical(bn->batCacheid)); */
									if (BUNappend(loc, BBP_physical(bn->batCacheid), FALSE) != GDK_SUCCEED)
										goto bailout;
									/*printf(" width %d", bn->twidth); */
									w = bn->twidth;
									if (bn->ttype == TYPE_str) {
										BUN p, q;
										double sum = 0;
										BATiter bi = bat_iterator(bn);
										lng cnt1, cnt2 = cnt1 = BATcount(bn);

										/* just take a sample */
										if (cnt1 > 512)
											cnt1 = cnt2 = 512;
										BATloop(bn, p, q) {
											str s = BUNtail(bi, p);
											if (s != NULL && strcmp(s, str_nil))
												sum += (int) strlen(s);
											if (--cnt1 <= 0)
												break;
										}
										if (cnt2)
											w = (int) (sum / cnt2);
									}
									if (BUNappend(atom, &w, FALSE) != GDK_SUCCEED)
										goto bailout;
									/*printf(" size "BUNFMT, tailsize(bn,BATcount(bn)) + (bn->tvheap? bn->tvheap->size:0)); */
									sz = tailsize(bn, BATcount(bn));
									if (BUNappend(size, &sz, FALSE) != GDK_SUCCEED)
										goto bailout;

									sz = bn->tvheap ? bn->tvheap->size : 0;
									if (BUNappend(heap, &sz, FALSE) != GDK_SUCCEED)
										goto bailout;

									sz = bn->thash && bn->thash != (Hash *) 1 ? bn->thash->heap->size : 0; /* HASHsize() */
									if (BUNappend(indices, &sz, FALSE) != GDK_SUCCEED)
										goto bailout;
									bitval = 0; /* HASHispersistent(bn); */
									if (BUNappend(phash, &bitval, FALSE) != GDK_SUCCEED)
										goto bailout;

									sz = IMPSimprintsize(bn);
									if (BUNappend(imprints, &sz, FALSE) != GDK_SUCCEED)
										goto bailout;
									/*printf(" indices "BUNFMT, bn->thash?bn->thash->heap->size:0); */
									/*printf("\n"); */
									bitval = BATtordered(bn);
									if (!bitval && bn->tnosorted == 0)
										bitval = bit_nil;
									if (BUNappend(sort, &bitval, FALSE) != GDK_SUCCEED)
										goto bailout;
									bitval = BATtrevordered(bn);
									if (!bitval && bn->tnorevsorted == 0)
										bitval = bit_nil;
									if (BUNappend(revsort, &bitval, FALSE) != GDK_SUCCEED)
										goto bailout;
									bitval = BATtkey(bn);
									if (!bitval && bn->tnokey[0] == 0 && bn->tnokey[1] == 0)
										bitval = bit_nil;
									if (BUNappend(key, &bitval, FALSE) != GDK_SUCCEED)
										goto bailout;
									sz = bn->torderidx && bn->torderidx != (Heap *) 1 ? bn->torderidx->free : 0;
									if (BUNappend(oidx, &sz, FALSE) != GDK_SUCCEED)
										goto bailout;
									BBPunfix(bn->batCacheid);
								}
							}

				}
	}

	BBPkeepref(*rsch = sch->batCacheid);
	BBPkeepref(*rtab = tab->batCacheid);
	BBPkeepref(*rcol = col->batCacheid);
	BBPkeepref(*rmode = mode->batCacheid);
	BBPkeepref(*rloc = loc->batCacheid);
	BBPkeepref(*rtype = type->batCacheid);
	BBPkeepref(*rcnt = cnt->batCacheid);
	BBPkeepref(*ratom = atom->batCacheid);
	BBPkeepref(*rsize = size->batCacheid);
	BBPkeepref(*rheap = heap->batCacheid);
	BBPkeepref(*rindices = indices->batCacheid);
	BBPkeepref(*rphash = phash->batCacheid);
	BBPkeepref(*rimprints = imprints->batCacheid);
	BBPkeepref(*rsort = sort->batCacheid);
	BBPkeepref(*rrevsort = revsort->batCacheid);
	BBPkeepref(*rkey = key->batCacheid);
	BBPkeepref(*roidx = oidx->batCacheid);
	return MAL_SUCCEED;

  bailout:
	if (sch)
		BBPunfix(sch->batCacheid);
	if (tab)
		BBPunfix(tab->batCacheid);
	if (col)
		BBPunfix(col->batCacheid);
	if (mode)
		BBPunfix(mode->batCacheid);
	if (loc)
		BBPunfix(loc->batCacheid);
	if (cnt)
		BBPunfix(cnt->batCacheid);
	if (type)
		BBPunfix(type->batCacheid);
	if (atom)
		BBPunfix(atom->batCacheid);
	if (size)
		BBPunfix(size->batCacheid);
	if (heap)
		BBPunfix(heap->batCacheid);
	if (indices)
		BBPunfix(indices->batCacheid);
	if (phash)
		BBPunfix(phash->batCacheid);
	if (imprints)
		BBPunfix(imprints->batCacheid);
	if (sort)
		BBPunfix(sort->batCacheid);
	if (revsort)
		BBPunfix(revsort->batCacheid);
	if (key)
		BBPunfix(key->batCacheid);
	if (oidx)
		BBPunfix(oidx->batCacheid);
	throw(SQL, "sql.storage", SQLSTATE(HY001) MAL_MALLOC_FAIL);
}

void
freeVariables(Client c, MalBlkPtr mb, MalStkPtr glb, int start)
{
	int i;

	for (i = start; i < mb->vtop;) {
		if (glb) {
			if (isVarCleanup(mb, i))
				garbageElement(c, &glb->stk[i]);
			/* clean stack entry */
			glb->stk[i].vtype = TYPE_int;
			glb->stk[i].val.ival = 0;
			glb->stk[i].len = 0;
		}
		clearVariable(mb, i);
		i++;
	}
	mb->vtop = start;
}

/* if at least (2*SIZEOF_BUN), also store length (heaps are then
 * incompatible) */
#define EXTRALEN ((SIZEOF_BUN + GDK_VARALIGN - 1) & ~(GDK_VARALIGN - 1))

str
STRindex_int(int *i, const str *src, const bit *u)
{
	(void)src; (void)u;
	*i = 0;
	return MAL_SUCCEED;
}

str
BATSTRindex_int(bat *res, const bat *src, const bit *u)
{
	BAT *s, *r;

	if ((s = BATdescriptor(*src)) == NULL)
		throw(SQL, "calc.index", SQLSTATE(HY005) "Cannot access column descriptor");

	if (*u) {
		Heap *h = s->tvheap;
		size_t pad, pos;
		const size_t extralen = h->hashash ? EXTRALEN : 0;
		int v;

		r = COLnew(0, TYPE_int, 1024, TRANSIENT);
		if (r == NULL) {
			BBPunfix(s->batCacheid);
			throw(SQL, "calc.index", SQLSTATE(HY001) MAL_MALLOC_FAIL);
		}
		pos = GDK_STRHASHSIZE;
		while (pos < h->free) {
			const char *p;

			pad = GDK_VARALIGN - (pos & (GDK_VARALIGN - 1));
			if (pad < sizeof(stridx_t))
				pad += GDK_VARALIGN;
			pos += pad + extralen;
			p = h->base + pos;
			v = (int) (pos - GDK_STRHASHSIZE);
			if (BUNappend(r, &v, FALSE) != GDK_SUCCEED) {
				BBPreclaim(r);
<<<<<<< HEAD
				throw(SQL, "calc.index", SQLSTATE(HY001) MAL_MALLOC_FAIL);
=======
				BBPunfix(s->batCacheid);
				throw(SQL, "calc.index", MAL_MALLOC_FAIL);
>>>>>>> 349f6fca
			}
			pos += GDK_STRLEN(p);
		}
	} else {
		r = VIEWcreate(s->hseqbase, s);
		if (r == NULL) {
			BBPunfix(s->batCacheid);
			throw(SQL, "calc.index", SQLSTATE(HY001) MAL_MALLOC_FAIL);
		}
		r->ttype = TYPE_int;
		r->tvarsized = 0;
		r->tvheap = NULL;
	}
	BBPunfix(s->batCacheid);
	BBPkeepref((*res = r->batCacheid));
	return MAL_SUCCEED;
}

str
STRindex_sht(sht *i, const str *src, const bit *u)
{
	(void)src; (void)u;
	*i = 0;
	return MAL_SUCCEED;
}

str
BATSTRindex_sht(bat *res, const bat *src, const bit *u)
{
	BAT *s, *r;

	if ((s = BATdescriptor(*src)) == NULL)
		throw(SQL, "calc.index", SQLSTATE(HY005) "Cannot access column descriptor");

	if (*u) {
		Heap *h = s->tvheap;
		size_t pad, pos;
		const size_t extralen = h->hashash ? EXTRALEN : 0;
		sht v;

		r = COLnew(0, TYPE_sht, 1024, TRANSIENT);
		if (r == NULL) {
			BBPunfix(s->batCacheid);
			throw(SQL, "calc.index", SQLSTATE(HY001) MAL_MALLOC_FAIL);
		}
		pos = GDK_STRHASHSIZE;
		while (pos < h->free) {
			const char *s;

			pad = GDK_VARALIGN - (pos & (GDK_VARALIGN - 1));
			if (pad < sizeof(stridx_t))
				pad += GDK_VARALIGN;
			pos += pad + extralen;
			s = h->base + pos;
			v = (sht) (pos - GDK_STRHASHSIZE);
			if (BUNappend(r, &v, FALSE) != GDK_SUCCEED) {
				BBPreclaim(r);
				throw(SQL, "calc.index", SQLSTATE(HY001) MAL_MALLOC_FAIL);
			}
			pos += GDK_STRLEN(s);
		}
	} else {
		r = VIEWcreate(s->hseqbase, s);
		if (r == NULL) {
			BBPunfix(s->batCacheid);
			throw(SQL, "calc.index", SQLSTATE(HY001) MAL_MALLOC_FAIL);
		}
		r->ttype = TYPE_sht;
		r->tvarsized = 0;
		r->tvheap = NULL;
	}
	BBPunfix(s->batCacheid);
	BBPkeepref((*res = r->batCacheid));
	return MAL_SUCCEED;
}

str
STRindex_bte(bte *i, const str *src, const bit *u)
{
	(void)src; (void)u;
	*i = 0;
	return MAL_SUCCEED;
}

str
BATSTRindex_bte(bat *res, const bat *src, const bit *u)
{
	BAT *s, *r;

	if ((s = BATdescriptor(*src)) == NULL)
		throw(SQL, "calc.index", SQLSTATE(HY005) "Cannot access column descriptor");

	if (*u) {
		Heap *h = s->tvheap;
		size_t pad, pos;
		const size_t extralen = h->hashash ? EXTRALEN : 0;
		bte v;

		r = COLnew(0, TYPE_bte, 64, TRANSIENT);
		if (r == NULL) {
			BBPunfix(s->batCacheid);
			throw(SQL, "calc.index", SQLSTATE(HY001) MAL_MALLOC_FAIL);
		}
		pos = GDK_STRHASHSIZE;
		while (pos < h->free) {
			const char *p;

			pad = GDK_VARALIGN - (pos & (GDK_VARALIGN - 1));
			if (pad < sizeof(stridx_t))
				pad += GDK_VARALIGN;
			pos += pad + extralen;
			p = h->base + pos;
			v = (bte) (pos - GDK_STRHASHSIZE);
			if (BUNappend(r, &v, FALSE) != GDK_SUCCEED) {
				BBPreclaim(r);
<<<<<<< HEAD
				throw(SQL, "calc.index", SQLSTATE(HY001) MAL_MALLOC_FAIL);
=======
				BBPunfix(s->batCacheid);
				throw(SQL, "calc.index", MAL_MALLOC_FAIL);
>>>>>>> 349f6fca
			}
			pos += GDK_STRLEN(p);
		}
	} else {
		r = VIEWcreate(s->hseqbase, s);
		if (r == NULL) {
			BBPunfix(s->batCacheid);
			throw(SQL, "calc.index", SQLSTATE(HY001) MAL_MALLOC_FAIL);
		}
		r->ttype = TYPE_bte;
		r->tvarsized = 0;
		r->tvheap = NULL;
	}
	BBPunfix(s->batCacheid);
	BBPkeepref((*res = r->batCacheid));
	return MAL_SUCCEED;
}

str
STRstrings(str *i, const str *src)
{
	(void)src;
	*i = 0;
	return MAL_SUCCEED;
}

str
BATSTRstrings(bat *res, const bat *src)
{
	BAT *s, *r;
	Heap *h;
	size_t pad, pos;
	size_t extralen;

	if ((s = BATdescriptor(*src)) == NULL)
		throw(SQL, "calc.strings", SQLSTATE(HY005) "Cannot access column descriptor");

	h = s->tvheap;
	extralen = h->hashash ? EXTRALEN : 0;
	r = COLnew(0, TYPE_str, 1024, TRANSIENT);
	if (r == NULL) {
		BBPunfix(s->batCacheid);
		throw(SQL, "calc.strings", SQLSTATE(HY001) MAL_MALLOC_FAIL);
	}
	pos = GDK_STRHASHSIZE;
	while (pos < h->free) {
		const char *p;

		pad = GDK_VARALIGN - (pos & (GDK_VARALIGN - 1));
		if (pad < sizeof(stridx_t))
			pad += GDK_VARALIGN;
		pos += pad + extralen;
		p = h->base + pos;
		if (BUNappend(r, p, FALSE) != GDK_SUCCEED) {
			BBPreclaim(r);
<<<<<<< HEAD
			throw(SQL, "calc.strings", SQLSTATE(HY001) MAL_MALLOC_FAIL);
=======
			BBPunfix(s->batCacheid);
			throw(SQL, "calc.strings", MAL_MALLOC_FAIL);
>>>>>>> 349f6fca
		}
		pos += GDK_STRLEN(p);
	}
	BBPunfix(s->batCacheid);
	BBPkeepref((*res = r->batCacheid));
	return MAL_SUCCEED;
}

str 
SQLflush_log(void *ret)
{
	(void)ret;
	store_flush_log();
	return MAL_SUCCEED;
}

str
SQLexist_val(Client cntxt, MalBlkPtr mb, MalStkPtr stk, InstrPtr pci)
{
	bit *res = getArgReference_bit(stk, pci, 0);
	ptr v = getArgReference(stk, pci, 1);
	int mtype = getArgType(mb, pci, 1);

	(void)cntxt;
	if (ATOMcmp(mtype, v, ATOMnilptr(mtype)) != 0)
		*res = TRUE;
	else
		*res = FALSE;
	return MAL_SUCCEED;
}

str
SQLexist(bit *res, bat *id)
{
	BAT *b;

	if ((b = BATdescriptor(*id)) == NULL)
		throw(SQL, "aggr.exist", SQLSTATE(HY005) "Cannot access column descriptor");
	*res = BATcount(b) != 0;
	BBPunfix(b->batCacheid);
	return MAL_SUCCEED;
}<|MERGE_RESOLUTION|>--- conflicted
+++ resolved
@@ -1121,25 +1121,17 @@
 	if ( tpe == TYPE_bat)
 		b =  (BAT*) ins;
 	s = mvc_bind_schema(m, sname);
-<<<<<<< HEAD
-	if (s == NULL)
-		throw(SQL, "sql.append", SQLSTATE(3F000) "Schema missing %s",sname);
-	t = mvc_bind_table(m, s, tname);
-	if (t == NULL)
-		throw(SQL, "sql.append", SQLSTATE(42S02) "Table missing %s",tname);
-=======
 	if (s == NULL) {
 		if (b)
 			BBPunfix(b->batCacheid);
-		throw(SQL, "sql.append", "Schema missing");
+		throw(SQL, "sql.append", SQLSTATE(3F000) "Schema missing %s",sname);
 	}
 	t = mvc_bind_table(m, s, tname);
 	if (t == NULL) {
 		if (b)
 			BBPunfix(b->batCacheid);
-		throw(SQL, "sql.append", "Table missing");
-	}
->>>>>>> 349f6fca
+		throw(SQL, "sql.append", SQLSTATE(42S02) "Table missing %s",tname);
+	}
 	if( b && BATcount(b) > 4096 && b->batPersistence == PERSISTENT)
 		BATmsync(b);
 	if (cname[0] != '%' && (c = mvc_bind_column(m, t, cname)) != NULL) {
@@ -1271,36 +1263,24 @@
 	if (tpe > TYPE_any)
 		tpe = TYPE_bat;
 	if (tpe == TYPE_bat && (b = BATdescriptor(*(int *) ins)) == NULL)
-<<<<<<< HEAD
 		throw(SQL, "sql.delete", SQLSTATE(HY005) "Cannot access column descriptor");
-	if (tpe != TYPE_bat || (b->ttype != TYPE_oid && b->ttype != TYPE_void))
-		throw(SQL, "sql.delete", SQLSTATE(HY005) "Cannot access column descriptor");
-	s = mvc_bind_schema(m, sname);
-	if (s == NULL)
-		throw(SQL, "sql.delete", SQLSTATE(3F000) "Schema missing %s",sname);
-	t = mvc_bind_table(m, s, tname);
-	if (t == NULL)
-		throw(SQL, "sql.delete", SQLSTATE(42S02) "Table missing %s.%s",sname,tname);
-=======
-		throw(SQL, "sql.delete", "Cannot access descriptor");
 	if (tpe != TYPE_bat || (b->ttype != TYPE_oid && b->ttype != TYPE_void)) {
 		if (b)
 			BBPunfix(b->batCacheid);
-		throw(SQL, "sql.delete", "Cannot access descriptor");
+		throw(SQL, "sql.delete", SQLSTATE(HY005) "Cannot access column descriptor");
 	}
 	s = mvc_bind_schema(m, sname);
 	if (s == NULL) {
 		if (b)
 			BBPunfix(b->batCacheid);
-		throw(SQL, "sql.delete", "3F000!Schema missing");
+		throw(SQL, "sql.delete", SQLSTATE(3F000) "Schema missing %s",sname);
 	}
 	t = mvc_bind_table(m, s, tname);
 	if (t == NULL) {
 		if (b)
 			BBPunfix(b->batCacheid);
-		throw(SQL, "sql.delete", "42S02!Table missing");
-	}
->>>>>>> 349f6fca
+		throw(SQL, "sql.delete", SQLSTATE(42S02) "Table missing %s.%s",sname,tname);
+	}
 	if( b && BATcount(b) > 4096 && b->batPersistence == PERSISTENT)
 		BATmsync(b);
 	store_funcs.delete_tab(m->session->tr, t, b, tpe);
@@ -1379,15 +1359,10 @@
 	}
 	BBPunfix(c->batCacheid);
 
-<<<<<<< HEAD
-	if ((u_val = BATdescriptor(*uval)) == NULL)
-		throw(MAL, "sql.delta", SQLSTATE(HY002) RUNTIME_OBJECT_MISSING);
-=======
 	if ((u_val = BATdescriptor(*uval)) == NULL) {
 		BBPunfix(res->batCacheid);
-		throw(MAL, "sql.delta", RUNTIME_OBJECT_MISSING);
-	}
->>>>>>> 349f6fca
+		throw(MAL, "sql.delta", SQLSTATE(HY002) RUNTIME_OBJECT_MISSING);
+	}
 	u_id = BATdescriptor(*uid);
 	assert(BATcount(u_id) == BATcount(u_val));
 	if (BATcount(u_id) &&
@@ -2893,12 +2868,8 @@
 		p = BUNtail(bi, 0);
 	} else {
 		p = NULL;
-<<<<<<< HEAD
+		BBPunfix(b->batCacheid);
 		throw(SQL, "zero_or_one", SQLSTATE(21000) "Cardinality violation, scalar value expected");
-=======
-		BBPunfix(b->batCacheid);
-		throw(SQL, "zero_or_one", "21000!cardinality violation, scalar value expected");
->>>>>>> 349f6fca
 	}
 	_s = ATOMsize(ATOMtype(b->ttype));
 	if (ATOMextern(b->ttype)) {
@@ -3774,17 +3745,11 @@
 	int c;
 
 	if ((b = BATdescriptor(*bid)) == NULL)
-<<<<<<< HEAD
 		throw(SQL, name, SQLSTATE(HY005) "Cannot access column descriptor");
-	if (!BATtordered(b) && !BATtrevordered(b))
-		throw(SQL, name, SQLSTATE(45000) "Internal error, columns not sorted");
-=======
-		throw(SQL, name, "Cannot access descriptor");
 	if (!BATtordered(b) && !BATtrevordered(b)) {
 		BBPunfix(b->batCacheid);
-		throw(SQL, name, "bat not sorted");
-	}
->>>>>>> 349f6fca
+		throw(SQL, name, SQLSTATE(45000) "Internal error, columns not sorted");
+	}
 
 	bi = bat_iterator(b);
 	cmp = ATOMcompare(b->ttype);
@@ -4534,12 +4499,8 @@
 			v = (int) (pos - GDK_STRHASHSIZE);
 			if (BUNappend(r, &v, FALSE) != GDK_SUCCEED) {
 				BBPreclaim(r);
-<<<<<<< HEAD
+				BBPunfix(s->batCacheid);
 				throw(SQL, "calc.index", SQLSTATE(HY001) MAL_MALLOC_FAIL);
-=======
-				BBPunfix(s->batCacheid);
-				throw(SQL, "calc.index", MAL_MALLOC_FAIL);
->>>>>>> 349f6fca
 			}
 			pos += GDK_STRLEN(p);
 		}
@@ -4655,12 +4616,8 @@
 			v = (bte) (pos - GDK_STRHASHSIZE);
 			if (BUNappend(r, &v, FALSE) != GDK_SUCCEED) {
 				BBPreclaim(r);
-<<<<<<< HEAD
+				BBPunfix(s->batCacheid);
 				throw(SQL, "calc.index", SQLSTATE(HY001) MAL_MALLOC_FAIL);
-=======
-				BBPunfix(s->batCacheid);
-				throw(SQL, "calc.index", MAL_MALLOC_FAIL);
->>>>>>> 349f6fca
 			}
 			pos += GDK_STRLEN(p);
 		}
@@ -4716,12 +4673,8 @@
 		p = h->base + pos;
 		if (BUNappend(r, p, FALSE) != GDK_SUCCEED) {
 			BBPreclaim(r);
-<<<<<<< HEAD
+			BBPunfix(s->batCacheid);
 			throw(SQL, "calc.strings", SQLSTATE(HY001) MAL_MALLOC_FAIL);
-=======
-			BBPunfix(s->batCacheid);
-			throw(SQL, "calc.strings", MAL_MALLOC_FAIL);
->>>>>>> 349f6fca
 		}
 		pos += GDK_STRLEN(p);
 	}
