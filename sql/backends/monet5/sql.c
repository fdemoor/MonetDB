--- conflicted
+++ resolved
@@ -43,13 +43,7 @@
 #include <cluster.h>
 #include <opt_pipes.h>
 #include "clients.h"
-<<<<<<< HEAD
 #include "mosaic.h"
-#ifdef HAVE_RAPTOR
-# include <rdf.h>
-#endif
-=======
->>>>>>> 2e05aad2
 #include "mal_instruction.h"
 #include "mosaic.h"
 
@@ -596,7 +590,6 @@
 			BAT *b = store_funcs.bind_col(sql->session->tr, nc, 0);
 			sql_delta *d;
 			char *msg;
-
 
 			assert(b);
 			if ( BATcount(b) <10000){
@@ -4629,7 +4622,8 @@
 								}
 								BUNappend(atom, &w, FALSE);
 
-								sz = bn->T->heap.free;
+								sz = tailsize(bn, BATcount(bn));
+								sz += headsize(bn, BATcount(bn));
 								BUNappend(size, &sz, FALSE);
 
 								sz = bn->T->vheap ? bn->T->vheap->size : 0;
@@ -4705,13 +4699,16 @@
 											w = (int) (sum / cnt2);
 									}
 									BUNappend(atom, &w, FALSE);
-									sz = bn->T->heap.free;
+									sz = tailsize(bn, BATcount(bn));
+									sz += headsize(bn, BATcount(bn));
 									BUNappend(size, &sz, FALSE);
 
-									sz = bn->T->vheap ? bn->T->vheap->free : 0;
+									sz = bn->T->vheap ? bn->T->vheap->size : 0;
+									sz += bn->H->vheap ? bn->H->vheap->size : 0;
 									BUNappend(heap, &sz, FALSE);
 
-									sz = bn->T->hash ? bn->T->hash->heap->free : 0;
+									sz = bn->T->hash ? bn->T->hash->heap->size : 0;
+									sz += bn->H->hash ? bn->H->hash->heap->size : 0;
 									BUNappend(indices, &sz, FALSE);
 									sz = IMPSimprintsize(bn);
 									BUNappend(imprints, &sz, FALSE);
