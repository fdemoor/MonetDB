/*
 * This Source Code Form is subject to the terms of the Mozilla Public
 * License, v. 2.0.  If a copy of the MPL was not distributed with this
 * file, You can obtain one at http://mozilla.org/MPL/2.0/.
 *
 * Copyright 1997 - July 2008 CWI, August 2008 - 2017 MonetDB B.V.
 */

/*
 * authors M Kersten, N Nes
 * SQL support implementation
 * This module contains the wrappers around the SQL
 * multi-version-catalog and support routines copied
 * from the Version 4 code base.
 */
#include "monetdb_config.h"
#include "sql.h"
#include "streams.h"
#include "sql_result.h"
#include "sql_gencode.h"
#include <sql_storage.h>
#include <sql_scenario.h>
#include <store_sequence.h>
#include <sql_optimizer.h>
#include <sql_datetime.h>
#include <rel_optimizer.h>
#include <rel_partition.h>
#include <rel_distribute.h>
#include <rel_select.h>
#include <rel_rel.h>
#include <rel_exp.h>
#include <rel_dump.h>
#include <rel_bin.h>
#include <bbp.h>
#include <opt_pipes.h>
#include <orderidx.h>
#include "clients.h"
#include "mal_instruction.h"
#include "mal_resource.h"

static int
rel_is_table(sql_rel *rel)
{
	if (!rel || is_base(rel->op))
		return 1;
	return 0;
}

static int
exp_is_point_select(sql_exp *e)
{
	if (!e)
		return 1;
	if (e->type == e_cmp && !e->f && e->flag == (int) cmp_equal) {
		sql_exp *r = e->r;
		sql_exp *l = e->l;

		if (!is_func(l->type) && r->card <= CARD_AGGR)
			return 1;
	}
	return 0;
}

static int
rel_no_mitosis(sql_rel *rel)
{
	int is_point = 0;

	if (!rel)
		return 1;
	if (is_project(rel->op))
		return rel_no_mitosis(rel->l);
	if (is_modify(rel->op) && rel->card <= CARD_AGGR)
		return rel_no_mitosis(rel->r);
	if (is_select(rel->op) && rel_is_table(rel->l) && rel->exps) {
		is_point = 0;
		/* just one point expression makes this a point query */
		if (rel->exps->h)
			if (exp_is_point_select(rel->exps->h->data))
				is_point = 1;
	}
	return is_point;
}

static int
rel_need_distinct_query(sql_rel *rel)
{
	int need_distinct = 0;

	while (!need_distinct && rel && is_project(rel->op) && !is_groupby(rel->op))
		rel = rel->l;
	if (!need_distinct && rel && is_groupby(rel->op) && rel->exps) {
		node *n, *m;
		for (n = rel->exps->h; n && !need_distinct; n = n->next) {
			sql_exp *e = n->data;
			if (e->type == e_aggr) {
				list *l = e->l;

				if (l)
					for (m = l->h; m && !need_distinct; m = m->next) {
						sql_exp *a = m->data;

						if (need_distinct(a))
							need_distinct = 1;
					}
			}
		}
	}
	return need_distinct;
}

sql_rel *
sql_symbol2relation(mvc *c, symbol *sym)
{
	sql_rel *r;

	r = rel_semantic(c, sym);
	if (!r)
		return NULL;
	if (r) {
		r = rel_optimizer(c, r);
		r = rel_distribute(c, r);
		r = rel_partition(c, r);
		if (rel_no_mitosis(r) || rel_need_distinct_query(r))
			c->no_mitosis = 1;
	}
	return r;
}

/*
 * After the SQL statement has been executed, its data structures
 * should be garbage collected. For successful actions we have to finish
 * the transaction as well, e.g. commit or rollback.
 */
int
sqlcleanup(mvc *c, int err)
{
	sql_destroy_params(c);
	sql_destroy_args(c);

	if ((c->emod & mod_locked) == mod_locked) {
		/* here we should commit the transaction */
		if (!err) {
			sql_trans_commit(c->session->tr);
			/* write changes to disk */
			sql_trans_end(c->session);
			store_apply_deltas();
			sql_trans_begin(c->session);
		}
		store_unlock();
		c->emod = 0;
	}
	/* some statements dynamically disable caching */
	c->sym = NULL;
	if (c->sa)
		c->sa = sa_reset(c->sa);
	if (err >0)
		c->session->status = -err;
	if (err <0)
		c->session->status = err;
	c->label = 0;
	c->no_mitosis = 0;
	scanner_query_processed(&(c->scanner));
	return err;
}

/*
 * The internal administration of the SQL compilation and execution state
 * is administered by a state descriptor accessible in each phase.
 * Failure to find the state descriptor aborts the session.
 */

str
checkSQLContext(Client cntxt)
{
	backend *be;

	if (cntxt == NULL)
		throw(SQL, "mvc", "No client record");
	if (cntxt->sqlcontext == NULL)
		throw(SQL, "mvc", "SQL module not initialized");
	be = (backend *) cntxt->sqlcontext;
	if (be->mvc == NULL)
		throw(SQL, "mvc", "SQL module not initialized, mvc struct missing");
	return MAL_SUCCEED;
}

str
getSQLContext(Client cntxt, MalBlkPtr mb, mvc **c, backend **b)
{
	backend *be;
	(void) mb;

	if (cntxt == NULL)
		throw(SQL, "mvc", "No client record");
	if (cntxt->sqlcontext == NULL)
		throw(SQL, "mvc", "SQL module not initialized");
	be = (backend *) cntxt->sqlcontext;
	if (be->mvc == NULL)
		throw(SQL, "mvc", "SQL module not initialized, mvc struct missing");
	if (c)
		*c = be->mvc;
	if (b)
		*b = be;
	return MAL_SUCCEED;
}

str
SQLmvc(Client cntxt, MalBlkPtr mb, MalStkPtr stk, InstrPtr pci)
{
	mvc *sql = NULL;
	str msg;
	int *res = getArgReference_int(stk, pci, 0);

	if ((msg = getSQLContext(cntxt, mb, &sql, NULL)) != NULL)
		return msg;
	if ((msg = checkSQLContext(cntxt)) != NULL)
		return msg;
	*res = 0;
	return MAL_SUCCEED;
}


str
SQLcommit(Client cntxt, MalBlkPtr mb, MalStkPtr stk, InstrPtr pci)
{
	int ret;
	mvc *sql = NULL;
	str msg;
	(void) stk;
	(void) pci;

	if ((msg = getSQLContext(cntxt, mb, &sql, NULL)) != NULL)
		return msg;
	if ((msg = checkSQLContext(cntxt)) != NULL)
		return msg;

	if (sql->session->auto_commit != 0)
		throw(SQL, "sql.trans", "2DM30!COMMIT: not allowed in auto commit mode");
	ret = mvc_commit(sql, 0, 0);
	if (ret < 0)
		throw(SQL, "sql.trans", "2D000!COMMIT: failed");
	return msg;
}

str
SQLabort(Client cntxt, MalBlkPtr mb, MalStkPtr stk, InstrPtr pci)
{
	mvc *sql = NULL;
	str msg;
	(void) stk;
	(void) pci;

	if ((msg = getSQLContext(cntxt, mb, &sql, NULL)) != NULL)
		return msg;
	if ((msg = checkSQLContext(cntxt)) != NULL)
		return msg;

	if (sql->session->active) {
		mvc_rollback(sql, 0, NULL);
	}
	return msg;
}

str
SQLshutdown_wrap(Client cntxt, MalBlkPtr mb, MalStkPtr stk, InstrPtr pci)
{
	str msg;

	if ((msg = CLTshutdown(cntxt, mb, stk, pci)) == MAL_SUCCEED) {
		/* administer the shutdown */
		mnstr_printf(GDKstdout, "#%s\n", *getArgReference_str(stk, pci, 0));
	}
	return msg;
}

str
create_table_or_view(mvc *sql, char *sname, char *tname, sql_table *t, int temp)
{
	sql_allocator *osa;
	sql_schema *s = mvc_bind_schema(sql, sname);
	sql_table *nt = NULL;
	node *n;

	(void)tname;
	if (STORE_READONLY)
		return sql_error(sql, 06, "25006!schema statements cannot be executed on a readonly database.");

	if (!s)
		return sql_message("3F000!CREATE %s: schema '%s' doesn't exist", (t->query) ? "TABLE" : "VIEW", sname);

	if (mvc_bind_table(sql, s, t->base.name)) {
		char *cd = (temp == SQL_DECLARED_TABLE) ? "DECLARE" : "CREATE";
		return sql_message("42S01!%s TABLE: name '%s' already in use", cd, t->base.name);
	} else if (temp != SQL_DECLARED_TABLE && (!mvc_schema_privs(sql, s) && !(isTempSchema(s) && temp == SQL_LOCAL_TEMP))) {
		return sql_message("42000!CREATE TABLE: insufficient privileges for user '%s' in schema '%s'", stack_get_string(sql, "current_user"), s->base.name);
	} else if (temp == SQL_DECLARED_TABLE && !list_empty(t->keys.set)) {
		return sql_message("42000!DECLARE TABLE: '%s' cannot have constraints", t->base.name);

	}

	osa = sql->sa;
	sql->sa = NULL;
	/* first check default values */
	for (n = t->columns.set->h; n; n = n->next) {
		sql_column *c = n->data;

		if (c->def) {
			char *buf;
			sql_rel *r = NULL;

			sql->sa = sa_create();
			buf = sa_alloc(sql->sa, strlen(c->def) + 8);
			snprintf(buf, BUFSIZ, "select %s;", c->def);
			r = rel_parse(sql, s, buf, m_deps);
			if (!r || !is_project(r->op) || !r->exps || list_length(r->exps) != 1 || rel_check_type(sql, &c->type, r->exps->h->data, type_equal) == NULL)
				throw(SQL, "sql.catalog", "%s", sql->errstr);
			rel_destroy(r);
			sa_destroy(sql->sa);
			sql->sa = NULL;
		}
	}

	nt = sql_trans_create_table(sql->session->tr, s, t->base.name, t->query, t->type, t->system, temp, t->commit_action, t->sz);

	for (n = t->columns.set->h; n; n = n->next) {
		sql_column *c = n->data;
		if (mvc_copy_column(sql, nt, c) == NULL)
			throw(SQL, "sql.catalog", "CREATE TABLE: %s_%s_%s conflicts", s->base.name, t->base.name, c->base.name);

	}
	if (t->idxs.set) {
		for (n = t->idxs.set->h; n; n = n->next) {
			sql_idx *i = n->data;
			mvc_copy_idx(sql, nt, i);
		}
	}
	if (t->keys.set) {
		for (n = t->keys.set->h; n; n = n->next) {
			sql_key *k = n->data;

			mvc_copy_key(sql, nt, k);
		}
	}
	/* also create dependencies */
	if (nt->query && isView(nt)) {
		sql_rel *r = NULL;

		sql->sa = sa_create();
		r = rel_parse(sql, s, nt->query, m_deps);
		if (r)
			r = rel_optimizer(sql, r);
		if (r) {
			list *id_l = rel_dependencies(sql->sa, r);

			mvc_create_dependencies(sql, id_l, nt->base.id, VIEW_DEPENDENCY);
		}
		sa_destroy(sql->sa);
	}
	sql->sa = osa;
	return MAL_SUCCEED;
}

str 
create_table_from_emit(Client cntxt, char *sname, char *tname, sql_emit_col *columns, size_t ncols) 
{
    	size_t i;
    	sql_table *t;
    	sql_schema *s;
    	mvc *sql = NULL;
    	str msg = MAL_SUCCEED;

	if ((msg = getSQLContext(cntxt, NULL, &sql, NULL)) != NULL)
		return msg;
	if ((msg = checkSQLContext(cntxt)) != NULL)
		return msg;

	/* for some reason we don't have an allocator here so make one */
	sql->sa = sa_create();

    	if (!sname) 
		sname = "sys";
	if (!(s = mvc_bind_schema(sql, sname))) {
		msg = sql_error(sql, 02, "3F000!CREATE TABLE: no such schema '%s'", sname);
		goto cleanup;
	}
	if (!(t = mvc_create_table(sql, s, tname, tt_table, 0, SQL_DECLARED_TABLE, CA_COMMIT, -1))) {
		msg = sql_error(sql, 02, "3F000!CREATE TABLE: could not create table '%s'", tname);
		goto cleanup;
	}

    	for(i = 0; i < ncols; i++) {
        	BAT *b = columns[i].b;
        	sql_subtype *tpe = sql_bind_localtype(ATOMname(b->ttype));
        	sql_column *col = NULL;

        	if (!tpe) {
    			msg = sql_error(sql, 02, "3F000!CREATE TABLE: could not find type for column");
    			goto cleanup;
        	}

        	col = mvc_create_column(sql, t, columns[i].name, tpe);
        	if (!col) {
    			msg = sql_error(sql, 02, "3F000!CREATE TABLE: could not create column %s", columns[i].name);
    			goto cleanup;
        	}
    	}
    	msg = create_table_or_view(sql, sname, t->base.name, t, 0);
    	if (msg != MAL_SUCCEED) {
    		goto cleanup;
    	}
    	t = mvc_bind_table(sql, s, tname);
    	if (!t) {
		msg = sql_error(sql, 02, "3F000!CREATE TABLE: could not bind table %s", tname);
		goto cleanup;
    	}
    	for(i = 0; i < ncols; i++) {
        	BAT *b = columns[i].b;
        	sql_column *col = NULL;

        	col = mvc_bind_column(sql,t, columns[i].name);
        	if (!col) {
    			msg = sql_error(sql, 02, "3F000!CREATE TABLE: could not bind column %s", columns[i].name);
    			goto cleanup;
        	}
        	msg = mvc_append_column(sql->session->tr, col, b);
        	if (msg != MAL_SUCCEED) {
        		goto cleanup;
        	}
    	}

cleanup:
    sa_destroy(sql->sa);
    sql->sa = NULL;
    return msg;
}

BAT *
mvc_bind(mvc *m, const char *sname, const char *tname, const char *cname, int access)
{
	sql_trans *tr = m->session->tr;
	BAT *b = NULL;
	sql_schema *s = NULL;
	sql_table *t = NULL;
	sql_column *c = NULL;

	s = mvc_bind_schema(m, sname);
	if (s == NULL)
		return NULL;
	t = mvc_bind_table(m, s, tname);
	if (t == NULL)
		return NULL;
	c = mvc_bind_column(m, t, cname);
	if (c == NULL)
		return NULL;

	b = store_funcs.bind_col(tr, c, access);
	return b;
}

str
SQLcatalog(Client cntxt, MalBlkPtr mb, MalStkPtr stk, InstrPtr pci)
{
	(void) cntxt;
	(void) mb;
	(void) stk;
	(void) pci;
	return sql_message("25006!deprecated statement");
}

/* setVariable(int *ret, str *name, any value) */
str
setVariable(Client cntxt, MalBlkPtr mb, MalStkPtr stk, InstrPtr pci)
{
	int *res = getArgReference_int(stk, pci, 0);
	mvc *m = NULL;
	str msg;
	str varname = *getArgReference_str(stk, pci, 2);
	int mtype = getArgType(mb, pci, 3);
	ValRecord *src;
	char buf[BUFSIZ];

	if ((msg = getSQLContext(cntxt, mb, &m, NULL)) != NULL)
		return msg;
	if ((msg = checkSQLContext(cntxt)) != NULL)
		return msg;

	*res = 0;
	if (mtype < 0 || mtype >= 255)
		throw(SQL, "sql.setVariable", "failed");
	if (strcmp("optimizer", varname) == 0) {
		str newopt = *getArgReference_str(stk, pci, 3);
		if (newopt) {
			if (!isOptimizerPipe(newopt) && strchr(newopt, (int) ';') == 0) {
				snprintf(buf, BUFSIZ, "optimizer '%s' unknown", newopt);
				throw(SQL, "sql.setVariable", "%s", buf);
			}
			snprintf(buf, BUFSIZ, "user_%d", cntxt->idx);
			if (!isOptimizerPipe(newopt) || strcmp(buf, newopt) == 0) {
				msg = addPipeDefinition(cntxt, buf, newopt);
				if (msg)
					return msg;
				if (stack_find_var(m, varname))
					stack_set_string(m, varname, buf);
			} else if (stack_find_var(m, varname))
				stack_set_string(m, varname, newopt);
		}
		return MAL_SUCCEED;
	}
	src = &stk->stk[getArg(pci, 3)];
	if (stack_find_var(m, varname)) {
		lng sgn = val_get_number(src);
		if ((msg = sql_update_var(m, varname, src->val.sval, sgn)) != NULL) {
			snprintf(buf, BUFSIZ, "%s", msg);
			_DELETE(msg);
			throw(SQL, "sql.setVariable", "%s", buf);
		}
		stack_set_var(m, varname, src);
	} else {
		snprintf(buf, BUFSIZ, "variable '%s' unknown", varname);
		throw(SQL, "sql.setVariable", "%s", buf);
	}
	return MAL_SUCCEED;
}

/* getVariable(int *ret, str *name) */
str
getVariable(Client cntxt, MalBlkPtr mb, MalStkPtr stk, InstrPtr pci)
{
	int mtype = getArgType(mb, pci, 0);
	mvc *m = NULL;
	str msg;
	str varname = *getArgReference_str(stk, pci, 2);
	atom *a;
	ValRecord *dst, *src;

	if ((msg = getSQLContext(cntxt, mb, &m, NULL)) != NULL)
		return msg;
	if ((msg = checkSQLContext(cntxt)) != NULL)
		return msg;
	if (mtype < 0 || mtype >= 255)
		throw(SQL, "sql.getVariable", "failed");
	a = stack_get_var(m, varname);
	if (!a) {
		char buf[BUFSIZ];
		snprintf(buf, BUFSIZ, "variable '%s' unknown", varname);
		throw(SQL, "sql.getVariable", "%s", buf);
	}
	src = &a->data;
	dst = &stk->stk[getArg(pci, 0)];
	if (VALcopy(dst, src) == NULL)
		throw(MAL, "sql.getVariable", MAL_MALLOC_FAIL);
	return MAL_SUCCEED;
}

str
sql_variables(Client cntxt, MalBlkPtr mb, MalStkPtr stk, InstrPtr pci)
{
	int i;
	mvc *m = NULL;
	BAT *vars;
	str msg;
	bat *res = getArgReference_bat(stk, pci, 0);

	if ((msg = getSQLContext(cntxt, mb, &m, NULL)) != NULL)
		return msg;
	if ((msg = checkSQLContext(cntxt)) != NULL)
		return msg;

	vars = COLnew(0, TYPE_str, m->topvars, TRANSIENT);
	if (vars == NULL)
		throw(SQL, "sql.variables", MAL_MALLOC_FAIL);
	for (i = 0; i < m->topvars && !m->vars[i].frame; i++)
		BUNappend(vars, m->vars[i].name, FALSE);
	*res = vars->batCacheid;
	BBPkeepref(vars->batCacheid);
	return MAL_SUCCEED;
}

/* str mvc_logfile(int *d, str *filename); */
str
mvc_logfile(Client cntxt, MalBlkPtr mb, MalStkPtr stk, InstrPtr pci)
{
	mvc *m = NULL;
	str msg;
	str filename = *getArgReference_str(stk, pci, 1);

	if ((msg = getSQLContext(cntxt, mb, &m, NULL)) != NULL)
		return msg;
	if ((msg = checkSQLContext(cntxt)) != NULL)
		return msg;
	if (m->scanner.log) {
		close_stream(m->scanner.log);
		m->scanner.log = NULL;
	}

	if (strcmp(filename, str_nil))
		m->scanner.log = open_wastream(filename);
	return MAL_SUCCEED;
}

/* str mvc_next_value(lng *res, str *sname, str *seqname); */
str
mvc_next_value(Client cntxt, MalBlkPtr mb, MalStkPtr stk, InstrPtr pci)
{
	mvc *m = NULL;
	str msg;
	sql_schema *s;
	lng *res = getArgReference_lng(stk, pci, 0);
	str *sname = getArgReference_str(stk, pci, 1);
	str *seqname = getArgReference_str(stk, pci, 2);

	if ((msg = getSQLContext(cntxt, mb, &m, NULL)) != NULL)
		return msg;
	if ((msg = checkSQLContext(cntxt)) != NULL)
		return msg;
	s = mvc_bind_schema(m, *sname);
	if (s) {
		sql_sequence *seq = find_sql_sequence(s, *seqname);

		if (seq && seq_next_value(seq, res)) {
			m->last_id = *res;
			stack_set_number(m, "last_id", m->last_id);
			return MAL_SUCCEED;
		}
	}
	throw(SQL, "sql.next_value", "error");
}

/* str mvc_bat_next_value(bat *res, int *sid, str *seqname); */
str
mvc_bat_next_value(Client cntxt, MalBlkPtr mb, MalStkPtr stk, InstrPtr pci)
{
	mvc *m = NULL;
	str msg;
	BAT *b, *r;
	BUN p, q;
	sql_schema *s = NULL;
	sql_sequence *seq = NULL;
	seqbulk *sb = NULL;
	BATiter bi;
	bat *res = getArgReference_bat(stk, pci, 0);
	bat *sid = getArgReference_bat(stk, pci, 1);
	str *seqname = getArgReference_str(stk, pci, 2);

	if ((msg = getSQLContext(cntxt, mb, &m, NULL)) != NULL)
		return msg;
	if ((msg = checkSQLContext(cntxt)) != NULL)
		return msg;

	if ((b = BATdescriptor(*sid)) == NULL)
		throw(SQL, "sql.next_value", "Cannot access descriptor");

	r = COLnew(b->hseqbase, TYPE_lng, BATcount(b), TRANSIENT);
	if (!r) {
		BBPunfix(b->batCacheid);
		throw(SQL, "sql.next_value", "Cannot create bat");
	}

	if (!BATcount(b)) {
		BBPunfix(b->batCacheid);
		BBPkeepref(r->batCacheid);
		*res = r->batCacheid;
		return MAL_SUCCEED;
	}

	bi = bat_iterator(b);
	BATloop(b, p, q) {
		str sname = BUNtail(bi, 0);
		lng l;

		if (!s || strcmp(s->base.name, sname) != 0) {
			if (sb)
				seqbulk_destroy(sb);
			s = mvc_bind_schema(m, sname);
			seq = NULL;
			if (!s || (seq = find_sql_sequence(s, *seqname)) == NULL || !(sb = seqbulk_create(seq, BATcount(b)))) {
				BBPunfix(b->batCacheid);
				BBPunfix(r->batCacheid);
				throw(SQL, "sql.next_value", "error");
			}
		}
		if (!seqbulk_next_value(sb, &l)) {
			BBPunfix(b->batCacheid);
			BBPunfix(r->batCacheid);
			seqbulk_destroy(sb);
			throw(SQL, "sql.next_value", "error");
		}
		BUNappend(r, &l, FALSE);
	}
	if (sb)
		seqbulk_destroy(sb);
	BBPunfix(b->batCacheid);
	BBPkeepref(r->batCacheid);
	*res = r->batCacheid;
	return MAL_SUCCEED;
}

/* str mvc_get_value(lng *res, str *sname, str *seqname); */
str
mvc_get_value(Client cntxt, MalBlkPtr mb, MalStkPtr stk, InstrPtr pci)
{
	mvc *m = NULL;
	str msg;
	sql_schema *s;
	lng *res = getArgReference_lng(stk, pci, 0);
	str *sname = getArgReference_str(stk, pci, 1);
	str *seqname = getArgReference_str(stk, pci, 2);

	if ((msg = getSQLContext(cntxt, mb, &m, NULL)) != NULL)
		return msg;
	if ((msg = checkSQLContext(cntxt)) != NULL)
		return msg;
	s = mvc_bind_schema(m, *sname);
	if (s) {
		sql_sequence *seq = find_sql_sequence(s, *seqname);

		if (seq && seq_get_value(seq, res))
			return MAL_SUCCEED;
	}
	throw(SQL, "sql.get_value", "error");
}

str
mvc_getVersion(lng *version, const int *clientid)
{
	mvc *m = NULL;
	Client cntxt = MCgetClient(*clientid);
	str msg;

	if ((msg = getSQLContext(cntxt, NULL, &m, NULL)) != NULL)
		return msg;
	if ((msg = checkSQLContext(cntxt)) != NULL)
		return msg;
	*version = -1;
	if (m->session->tr)
		*version = m->session->tr->stime;
	return MAL_SUCCEED;
}

/* str mvc_restart_seq(lng *res, str *sname, str *seqname, lng *start); */
str
mvc_restart_seq(Client cntxt, MalBlkPtr mb, MalStkPtr stk, InstrPtr pci)
{
	mvc *m = NULL;
	str msg;
	sql_schema *s;
	lng *res = getArgReference_lng(stk, pci, 0);
	str *sname = getArgReference_str(stk, pci, 1);
	str *seqname = getArgReference_str(stk, pci, 2);
	lng *start = getArgReference_lng(stk, pci, 3);

	if ((msg = getSQLContext(cntxt, mb, &m, NULL)) != NULL)
		return msg;
	if ((msg = checkSQLContext(cntxt)) != NULL)
		return msg;
	if (*start == lng_nil)
		throw(SQL, "sql.restart", "cannot (re)start with NULL");
	s = mvc_bind_schema(m, *sname);
	if (s) {
		sql_sequence *seq = find_sql_sequence(s, *seqname);

		if (seq) {
			*res = sql_trans_sequence_restart(m->session->tr, seq, *start);
			return MAL_SUCCEED;
		}
	}
	throw(SQL, "sql.restart", "sequence %s not found", *sname);
}

static BAT *
mvc_bind_dbat(mvc *m, char *sname, char *tname, int access)
{
	sql_trans *tr = m->session->tr;
	BAT *b = NULL;
	sql_schema *s = NULL;
	sql_table *t = NULL;

	s = mvc_bind_schema(m, sname);
	if (s == NULL)
		return NULL;
	t = mvc_bind_table(m, s, tname);
	if (t == NULL)
		return NULL;

	b = store_funcs.bind_del(tr, t, access);
	return b;
}

BAT *
mvc_bind_idxbat(mvc *m, const char *sname, const char *tname, const char *iname, int access)
{
	sql_trans *tr = m->session->tr;
	BAT *b = NULL;
	sql_schema *s = NULL;
	sql_idx *i = NULL;

	s = mvc_bind_schema(m, sname);
	if (s == NULL)
		return NULL;
	i = mvc_bind_idx(m, s, iname);
	if (i == NULL)
		return NULL;

	(void) tname;
	b = store_funcs.bind_idx(tr, i, access);
	return b;
}

/* str mvc_bind_wrap(int *bid, str *sname, str *tname, str *cname, int *access); */
str
mvc_bind_wrap(Client cntxt, MalBlkPtr mb, MalStkPtr stk, InstrPtr pci)
{
	int upd = (pci->argc == 7 || pci->argc == 9);
	BAT *b = NULL, *bn;
	bat *bid = getArgReference_bat(stk, pci, 0);
	int coltype = getBatType(getArgType(mb, pci, 0));
	mvc *m = NULL;
	str msg;
	str *sname = getArgReference_str(stk, pci, 2 + upd);
	str *tname = getArgReference_str(stk, pci, 3 + upd);
	str *cname = getArgReference_str(stk, pci, 4 + upd);
	int *access = getArgReference_int(stk, pci, 5 + upd);

	if ((msg = getSQLContext(cntxt, mb, &m, NULL)) != NULL)
		return msg;
	if ((msg = checkSQLContext(cntxt)) != NULL)
		return msg;
	b = mvc_bind(m, *sname, *tname, *cname, *access);
	if (b && b->ttype != coltype)
		throw(SQL,"sql.bind","tail type mismatch");
	if (b) {
		if (pci->argc == (8 + upd) && getArgType(mb, pci, 6 + upd) == TYPE_int) {
			BUN cnt = BATcount(b), psz;
			/* partitioned access */
			int part_nr = *getArgReference_int(stk, pci, 6 + upd);
			int nr_parts = *getArgReference_int(stk, pci, 7 + upd);

			if (*access == 0) {
				psz = cnt ? (cnt / nr_parts) : 0;
				bn = BATslice(b, part_nr * psz, (part_nr + 1 == nr_parts) ? cnt : ((part_nr + 1) * psz));
				BAThseqbase(bn, part_nr * psz);
			} else {
				/* BAT b holds the UPD_ID bat */
				oid l, h;
				BAT *c = mvc_bind(m, *sname, *tname, *cname, 0);
				if (c == NULL)
					throw(SQL,"sql.bind","Cannot access the update column");

				cnt = BATcount(c);
				psz = cnt ? (cnt / nr_parts) : 0;
				l = part_nr * psz;
				h = (part_nr + 1 == nr_parts) ? cnt : ((part_nr + 1) * psz);
				h--;
				bn = BATselect(b, NULL, &l, &h, 1, 1, 0);
				BBPunfix(c->batCacheid);
			}
			BBPunfix(b->batCacheid);
			b = bn;
		} else if (upd) {
			BAT *uv = mvc_bind(m, *sname, *tname, *cname, RD_UPD_VAL);
			bat *uvl = getArgReference_bat(stk, pci, 1);

			if (uv == NULL)
				throw(SQL,"sql.bind","Cannot access the update column");
			BBPkeepref(*bid = b->batCacheid);
			BBPkeepref(*uvl = uv->batCacheid);
			return MAL_SUCCEED;
		}
		if (upd) {
			bat *uvl = getArgReference_bat(stk, pci, 1);

			if (BATcount(b)) {
				BAT *uv = mvc_bind(m, *sname, *tname, *cname, RD_UPD_VAL);
				BAT *ui = mvc_bind(m, *sname, *tname, *cname, RD_UPD_ID);
				BAT *id;
				BAT *vl;
				if (ui == NULL)
					throw(SQL,"sql.bind","Cannot access the insert column");
				if (uv == NULL)
					throw(SQL,"sql.bind","Cannot access the update column");
				id = BATproject(b, ui);
				vl = BATproject(b, uv);
				assert(BATcount(id) == BATcount(vl));
				bat_destroy(ui);
				bat_destroy(uv);
				BBPkeepref(*bid = id->batCacheid);
				BBPkeepref(*uvl = vl->batCacheid);
			} else {
				sql_schema *s = mvc_bind_schema(m, *sname);
				sql_table *t = mvc_bind_table(m, s, *tname);
				sql_column *c = mvc_bind_column(m, t, *cname);

				*bid = e_bat(TYPE_oid);
				*uvl = e_bat(c->type.type->localtype);
			}
			BBPunfix(b->batCacheid);
		} else {
			BBPkeepref(*bid = b->batCacheid);
		}
		return MAL_SUCCEED;
	}
	if (*sname && strcmp(*sname, str_nil) != 0)
		throw(SQL, "sql.bind", "unable to find %s.%s(%s)", *sname, *tname, *cname);
	throw(SQL, "sql.bind", "unable to find %s(%s)", *tname, *cname);
}

/* str mvc_bind_idxbat_wrap(int *bid, str *sname, str *tname, str *iname, int *access); */
str
mvc_bind_idxbat_wrap(Client cntxt, MalBlkPtr mb, MalStkPtr stk, InstrPtr pci)
{
	int upd = (pci->argc == 7 || pci->argc == 9);
	BAT *b = NULL, *bn;
	bat *bid = getArgReference_bat(stk, pci, 0);
	int coltype = getBatType(getArgType(mb, pci, 0));
	mvc *m = NULL;
	str msg;
	str *sname = getArgReference_str(stk, pci, 2 + upd);
	str *tname = getArgReference_str(stk, pci, 3 + upd);
	str *iname = getArgReference_str(stk, pci, 4 + upd);
	int *access = getArgReference_int(stk, pci, 5 + upd);

	if ((msg = getSQLContext(cntxt, mb, &m, NULL)) != NULL)
		return msg;
	if ((msg = checkSQLContext(cntxt)) != NULL)
		return msg;
	b = mvc_bind_idxbat(m, *sname, *tname, *iname, *access);
	if (b && b->ttype != coltype)
		throw(SQL,"sql.bind","tail type mismatch");
	if (b) {
		if (pci->argc == (8 + upd) && getArgType(mb, pci, 6 + upd) == TYPE_int) {
			BUN cnt = BATcount(b), psz;
			/* partitioned access */
			int part_nr = *getArgReference_int(stk, pci, 6 + upd);
			int nr_parts = *getArgReference_int(stk, pci, 7 + upd);

			if (*access == 0) {
				psz = cnt ? (cnt / nr_parts) : 0;
				bn = BATslice(b, part_nr * psz, (part_nr + 1 == nr_parts) ? cnt : ((part_nr + 1) * psz));
				BAThseqbase(bn, part_nr * psz);
			} else {
				/* BAT b holds the UPD_ID bat */
				oid l, h;
				BAT *c = mvc_bind_idxbat(m, *sname, *tname, *iname, 0);
				if ( c == NULL)
					throw(SQL,"sql.bindidx","can not access index column");
				cnt = BATcount(c);
				psz = cnt ? (cnt / nr_parts) : 0;
				l = part_nr * psz;
				h = (part_nr + 1 == nr_parts) ? cnt : ((part_nr + 1) * psz);
				h--;
				bn = BATselect(b, NULL, &l, &h, 1, 1, 0);
				BBPunfix(c->batCacheid);
			}
			BBPunfix(b->batCacheid);
			b = bn;
		} else if (upd) {
			BAT *uv = mvc_bind_idxbat(m, *sname, *tname, *iname, RD_UPD_VAL);
			bat *uvl = getArgReference_bat(stk, pci, 1);
			if ( uv == NULL)
				throw(SQL,"sql.bindidx","can not access index column");
			BBPkeepref(*bid = b->batCacheid);
			BBPkeepref(*uvl = uv->batCacheid);
			return MAL_SUCCEED;
		}
		if (upd) {
			bat *uvl = getArgReference_bat(stk, pci, 1);

			if (BATcount(b)) {
				BAT *uv = mvc_bind_idxbat(m, *sname, *tname, *iname, RD_UPD_VAL);
				BAT *ui = mvc_bind_idxbat(m, *sname, *tname, *iname, RD_UPD_ID);
				BAT *id, *vl;
				if ( ui == NULL)
					throw(SQL,"sql.bindidx","can not access index column");
				if ( uv == NULL)
					throw(SQL,"sql.bindidx","can not access index column");
				id = BATproject(b, ui);
				vl = BATproject(b, uv);
				assert(BATcount(id) == BATcount(vl));
				bat_destroy(ui);
				bat_destroy(uv);
				BBPkeepref(*bid = id->batCacheid);
				BBPkeepref(*uvl = vl->batCacheid);
			} else {
				sql_schema *s = mvc_bind_schema(m, *sname);
				sql_idx *i = mvc_bind_idx(m, s, *iname);

				*bid = e_bat(TYPE_oid);
				*uvl = e_bat((i->type==join_idx)?TYPE_oid:TYPE_lng);
			}
			BBPunfix(b->batCacheid);
		} else {
			BBPkeepref(*bid = b->batCacheid);
		}
		return MAL_SUCCEED;
	}
	if (*sname)
		throw(SQL, "sql.idxbind", "unable to find index %s for %s.%s", *iname, *sname, *tname);
	throw(SQL, "sql.idxbind", "unable to find index %s for %s", *iname, *tname);
}

str mvc_append_column(sql_trans *t, sql_column *c, BAT *ins) {
	int res = store_funcs.append_col(t, c, ins, TYPE_bat);
	if (res != 0) {
		throw(SQL, "sql.append", "Cannot append values");
	}
	return MAL_SUCCEED;
}

/*mvc_append_wrap(int *bid, str *sname, str *tname, str *cname, ptr d) */
str
mvc_append_wrap(Client cntxt, MalBlkPtr mb, MalStkPtr stk, InstrPtr pci)
{
	int *res = getArgReference_int(stk, pci, 0);
	mvc *m = NULL;
	str msg;
	str sname = *getArgReference_str(stk, pci, 2);
	str tname = *getArgReference_str(stk, pci, 3);
	str cname = *getArgReference_str(stk, pci, 4);
	ptr ins = getArgReference(stk, pci, 5);
	int tpe = getArgType(mb, pci, 5);
	sql_schema *s;
	sql_table *t;
	sql_column *c;
	BAT *b = 0;

	*res = 0;
	if ((msg = getSQLContext(cntxt, mb, &m, NULL)) != NULL)
		return msg;
	if ((msg = checkSQLContext(cntxt)) != NULL)
		return msg;
	if (tpe > GDKatomcnt)
		tpe = TYPE_bat;
	if (tpe == TYPE_bat && (ins = BATdescriptor(*(int *) ins)) == NULL)
		throw(SQL, "sql.append", "Cannot access descriptor");
	if (ATOMextern(tpe))
		ins = *(ptr *) ins;
	if ( tpe == TYPE_bat)
		b =  (BAT*) ins;
	s = mvc_bind_schema(m, sname);
	if (s == NULL)
		throw(SQL, "sql.append", "Schema missing");
	t = mvc_bind_table(m, s, tname);
	if (t == NULL)
		throw(SQL, "sql.append", "Table missing");
	if( b && BATcount(b) > 4096 && b->batPersistence == PERSISTENT)
		BATmsync(b);
	if (cname[0] != '%' && (c = mvc_bind_column(m, t, cname)) != NULL) {
		store_funcs.append_col(m->session->tr, c, ins, tpe);
	} else if (cname[0] == '%') {
		sql_idx *i = mvc_bind_idx(m, s, cname + 1);
		if (i)
			store_funcs.append_idx(m->session->tr, i, ins, tpe);
	}
	if (tpe == TYPE_bat) {
		BBPunfix(((BAT *) ins)->batCacheid);
	}
	return MAL_SUCCEED;
}

/*mvc_update_wrap(int *bid, str *sname, str *tname, str *cname, ptr d) */
str
mvc_update_wrap(Client cntxt, MalBlkPtr mb, MalStkPtr stk, InstrPtr pci)
{
	int *res = getArgReference_int(stk, pci, 0);
	mvc *m = NULL;
	str msg;
	str sname = *getArgReference_str(stk, pci, 2);
	str tname = *getArgReference_str(stk, pci, 3);
	str cname = *getArgReference_str(stk, pci, 4);
	bat Tids = *getArgReference_bat(stk, pci, 5);
	bat Upd = *getArgReference_bat(stk, pci, 6);
	BAT *tids, *upd;
	int tpe = getArgType(mb, pci, 6);
	sql_schema *s;
	sql_table *t;
	sql_column *c;

	*res = 0;
	if ((msg = getSQLContext(cntxt, mb, &m, NULL)) != NULL)
		return msg;
	if ((msg = checkSQLContext(cntxt)) != NULL)
		return msg;
	if (tpe > TYPE_any)
		tpe = TYPE_bat;
	else
		assert(0);
	if (tpe != TYPE_bat)
		throw(SQL, "sql.update", "bat expected");
	if ((tids = BATdescriptor(Tids)) == NULL)
		throw(SQL, "sql.update", "Cannot access descriptor");
	if ((upd = BATdescriptor(Upd)) == NULL) {
		BBPunfix(tids->batCacheid);
		throw(SQL, "sql.update", "Cannot access descriptor");
	}
	s = mvc_bind_schema(m, sname);
	if (s == NULL) {
		BBPunfix(tids->batCacheid);
		BBPunfix(upd->batCacheid);
		throw(SQL, "sql.update", "Schema missing");
	}
	t = mvc_bind_table(m, s, tname);
	if (t == NULL) {
		BBPunfix(tids->batCacheid);
		BBPunfix(upd->batCacheid);
		throw(SQL, "sql.update", "Table missing");
	}
	if( upd && BATcount(upd) > 4096 && upd->batPersistence == PERSISTENT)
		BATmsync(upd);
	if( tids && BATcount(tids) > 4096 && tids->batPersistence == PERSISTENT)
		BATmsync(tids);
	if (cname[0] != '%' && (c = mvc_bind_column(m, t, cname)) != NULL) {
		store_funcs.update_col(m->session->tr, c, tids, upd, tpe);
	} else if (cname[0] == '%') {
		sql_idx *i = mvc_bind_idx(m, s, cname + 1);
		if (i)
			store_funcs.update_idx(m->session->tr, i, tids, upd, tpe);
	}
	BBPunfix(tids->batCacheid);
	BBPunfix(upd->batCacheid);
	return MAL_SUCCEED;
}

/* str mvc_clear_table_wrap(lng *res, str *sname, str *tname); */
str
mvc_clear_table_wrap(Client cntxt, MalBlkPtr mb, MalStkPtr stk, InstrPtr pci)
{
	sql_schema *s;
	sql_table *t;
	mvc *m = NULL;
	str msg;
	lng *res = getArgReference_lng(stk, pci, 0);
	str *sname = getArgReference_str(stk, pci, 1);
	str *tname = getArgReference_str(stk, pci, 2);

	if ((msg = getSQLContext(cntxt, mb, &m, NULL)) != NULL)
		return msg;
	if ((msg = checkSQLContext(cntxt)) != NULL)
		return msg;
	s = mvc_bind_schema(m, *sname);
	if (s == NULL)
		throw(SQL, "sql.clear_table", "3F000!Schema missing");
	t = mvc_bind_table(m, s, *tname);
	if (t == NULL)
		throw(SQL, "sql.clear_table", "42S02!Table missing");
	*res = mvc_clear_table(m, t);
	return MAL_SUCCEED;
}

/*mvc_delete_wrap(int *d, str *sname, str *tname, ptr d) */
str
mvc_delete_wrap(Client cntxt, MalBlkPtr mb, MalStkPtr stk, InstrPtr pci)
{
	int *res = getArgReference_int(stk, pci, 0);
	mvc *m = NULL;
	str msg;
	str sname = *getArgReference_str(stk, pci, 2);
	str tname = *getArgReference_str(stk, pci, 3);
	ptr ins = getArgReference(stk, pci, 4);
	int tpe = getArgType(mb, pci, 4);
	BAT *b = NULL;

	sql_schema *s;
	sql_table *t;

	*res = 0;
	if ((msg = getSQLContext(cntxt, mb, &m, NULL)) != NULL)
		return msg;
	if ((msg = checkSQLContext(cntxt)) != NULL)
		return msg;
	if (tpe > TYPE_any)
		tpe = TYPE_bat;
	if (tpe == TYPE_bat && (b = BATdescriptor(*(int *) ins)) == NULL)
		throw(SQL, "sql.delete", "Cannot access descriptor");
	if (tpe != TYPE_bat || (b->ttype != TYPE_oid && b->ttype != TYPE_void))
		throw(SQL, "sql.delete", "Cannot access descriptor");
	s = mvc_bind_schema(m, sname);
	if (s == NULL)
		throw(SQL, "sql.delete", "3F000!Schema missing");
	t = mvc_bind_table(m, s, tname);
	if (t == NULL)
		throw(SQL, "sql.delete", "42S02!Table missing");
	if( b && BATcount(b) > 4096 && b->batPersistence == PERSISTENT)
		BATmsync(b);
	store_funcs.delete_tab(m->session->tr, t, b, tpe);
	if (tpe == TYPE_bat)
		BBPunfix(((BAT *) ins)->batCacheid);
	return MAL_SUCCEED;
}

static BAT *
setwritable(BAT *b)
{
	BAT *bn = b;

	if (BATsetaccess(b, BAT_WRITE) != GDK_SUCCEED) {
		if (b->batSharecnt) {
			bn = COLcopy(b, b->ttype, TRUE, TRANSIENT);
			if (bn != NULL)
				BATsetaccess(bn, BAT_WRITE);
		} else {
			bn = NULL;
		}
		BBPunfix(b->batCacheid);
	}
	return bn;
}

str
DELTAbat2(bat *result, const bat *col, const bat *uid, const bat *uval)
{
	return DELTAbat(result, col, uid, uval, NULL);
}

str
DELTAsub2(bat *result, const bat *col, const bat *cid, const bat *uid, const bat *uval)
{
	return DELTAsub(result, col, cid, uid, uval, NULL);
}

str
DELTAproject2(bat *result, const bat *sub, const bat *col, const bat *uid, const bat *uval)
{
	return DELTAproject(result, sub, col, uid, uval, NULL);
}

str
DELTAbat(bat *result, const bat *col, const bat *uid, const bat *uval, const bat *ins)
{
	BAT *c, *u_id, *u_val, *i = NULL, *res;

	if ((u_id = BBPquickdesc(*uid, 0)) == NULL)
		throw(MAL, "sql.delta", RUNTIME_OBJECT_MISSING);
	if (ins && (i = BBPquickdesc(*ins, 0)) == NULL)
		throw(MAL, "sql.delta", RUNTIME_OBJECT_MISSING);

	/* no updates, no inserts */
	if (BATcount(u_id) == 0 && (!i || BATcount(i) == 0)) {
		BBPretain(*result = *col);
		return MAL_SUCCEED;
	}

	if ((c = BBPquickdesc(*col, 0)) == NULL)
		throw(MAL, "sql.delta", RUNTIME_OBJECT_MISSING);

	/* bat may change */
	if (i && BATcount(c) == 0 && BATcount(u_id) == 0) {
		BBPretain(*result = *ins);
		return MAL_SUCCEED;
	}

	c = BATdescriptor(*col);
	if (c == NULL)
		throw(MAL, "sql.delta", RUNTIME_OBJECT_MISSING);
	if ((res = COLcopy(c, c->ttype, TRUE, TRANSIENT)) == NULL) {
		BBPunfix(c->batCacheid);
		throw(MAL, "sql.delta", OPERATION_FAILED);
	}
	BBPunfix(c->batCacheid);

	if ((u_val = BATdescriptor(*uval)) == NULL)
		throw(MAL, "sql.delta", RUNTIME_OBJECT_MISSING);
	u_id = BATdescriptor(*uid);
	assert(BATcount(u_id) == BATcount(u_val));
	if (BATcount(u_id))
		BATreplace(res, u_id, u_val, TRUE);
	BBPunfix(u_id->batCacheid);
	BBPunfix(u_val->batCacheid);

	if (i && BATcount(i)) {
		i = BATdescriptor(*ins);
		BATappend(res, i, NULL, TRUE);
		BBPunfix(i->batCacheid);
	}

	BBPkeepref(*result = res->batCacheid);
	return MAL_SUCCEED;
}

str
DELTAsub(bat *result, const bat *col, const bat *cid, const bat *uid, const bat *uval, const bat *ins)
{
	BAT *c, *cminu = NULL, *u_id, *u_val, *u, *i = NULL, *res;
	gdk_return ret;

	if ((u_id = BBPquickdesc(*uid, 0)) == NULL)
		throw(MAL, "sql.delta", RUNTIME_OBJECT_MISSING);
	if (ins && (i = BBPquickdesc(*ins, 0)) == NULL)
		throw(MAL, "sql.delta", RUNTIME_OBJECT_MISSING);

	/* no updates, no inserts */
	if (BATcount(u_id) == 0 && (!i || BATcount(i) == 0)) {
		BBPretain(*result = *col);
		return MAL_SUCCEED;
	}

	if ((c = BBPquickdesc(*col, 0)) == NULL)
		throw(MAL, "sql.delta", RUNTIME_OBJECT_MISSING);

	/* bat may change */
	if (i && BATcount(c) == 0 && BATcount(u_id) == 0) {
		BBPretain(*result = *ins);
		return MAL_SUCCEED;
	}

	c = BATdescriptor(*col);
	res = c;
	if (BATcount(u_id)) {
		u_id = BATdescriptor(*uid);
		if (!u_id)
			throw(MAL, "sql.delta", RUNTIME_OBJECT_MISSING);
		cminu = BATdiff(c, u_id, NULL, NULL, 0, BUN_NONE);
		if (!cminu) {
			BBPunfix(u_id->batCacheid);
			throw(MAL, "sql.delta", MAL_MALLOC_FAIL " intermediate");
		}
		res = BATproject(cminu, c);
		BBPunfix(c->batCacheid);
		BBPunfix(cminu->batCacheid);
		cminu = NULL;
		if (!res) {
			BBPunfix(u_id->batCacheid);
			throw(MAL, "sql.delta", MAL_MALLOC_FAIL " intermediate" );
		}
		c = res;

		if ((u_val = BATdescriptor(*uval)) == NULL) {
			BBPunfix(c->batCacheid);
			BBPunfix(u_id->batCacheid);
			throw(MAL, "sql.delta", RUNTIME_OBJECT_MISSING);
		}
		u = BATproject(u_val, u_id);
		BBPunfix(u_val->batCacheid);
		BBPunfix(u_id->batCacheid);
		if (!u) {
			BBPunfix(c->batCacheid);
			throw(MAL, "sql.delta", RUNTIME_OBJECT_MISSING);
		}
		if (BATcount(u)) {	/* check selected updated values against candidates */
			BAT *c_ids = BATdescriptor(*cid);
			gdk_return rc;

			if (!c_ids){
				BBPunfix(c->batCacheid);
				BBPunfix(u->batCacheid);
				throw(MAL, "sql.delta", RUNTIME_OBJECT_MISSING);
			}
			rc = BATsemijoin(&cminu, NULL, u, c_ids, NULL, NULL, 0, BUN_NONE);
			BBPunfix(c_ids->batCacheid);
			if (rc != GDK_SUCCEED) {
				BBPunfix(u->batCacheid);
				throw(MAL, "sql.delta", RUNTIME_OBJECT_MISSING);
			}
		}
		BATappend(res, u, cminu, TRUE);
		BBPunfix(u->batCacheid);
		if (cminu)
			BBPunfix(cminu->batCacheid);
		cminu = NULL;

		ret = BATsort(&u, NULL, NULL, res, NULL, NULL, 0, 0);
		BBPunfix(res->batCacheid);
		if (ret != GDK_SUCCEED) {
			BBPunfix(c->batCacheid);
			throw(MAL, "sql.delta", RUNTIME_OBJECT_MISSING);
		}
		res = u;
	}

	if (i) {
		i = BATdescriptor(*ins);
		if (!i)
			throw(MAL, "sql.delta", RUNTIME_OBJECT_MISSING);
		if (BATcount(u_id)) {
			u_id = BATdescriptor(*uid);
			cminu = BATdiff(i, u_id, NULL, NULL, 0, BUN_NONE);
			BBPunfix(u_id->batCacheid);
			if (!cminu)
				throw(MAL, "sql.delta", RUNTIME_OBJECT_MISSING);
		}
		if (isVIEW(res)) {
			BAT *n = COLcopy(res, res->ttype, TRUE, TRANSIENT);
			BBPunfix(res->batCacheid);
			res = n;
			if (res == NULL) {
				BBPunfix(i->batCacheid);
				if (cminu)
					BBPunfix(cminu->batCacheid);
				throw(MAL, "sql.delta", OPERATION_FAILED);
			}
		}
		BATappend(res, i, cminu, TRUE);
		BBPunfix(i->batCacheid);
		if (cminu)
			BBPunfix(cminu->batCacheid);

		ret = BATsort(&u, NULL, NULL, res, NULL, NULL, 0, 0);
		BBPunfix(res->batCacheid);
		if (ret != GDK_SUCCEED)
			throw(MAL, "sql.delta", RUNTIME_OBJECT_MISSING);
		res = u;
	}
	BATkey(res, TRUE);
	BBPkeepref(*result = res->batCacheid);
	return MAL_SUCCEED;
}

str
DELTAproject(bat *result, const bat *sub, const bat *col, const bat *uid, const bat *uval, const bat *ins)
{
	BAT *s, *c, *u_id, *u_val, *i = NULL, *res, *tres;

	if ((s = BATdescriptor(*sub)) == NULL)
		throw(MAL, "sql.delta", RUNTIME_OBJECT_MISSING);

	if (ins && (i = BATdescriptor(*ins)) == NULL) {
		BBPunfix(s->batCacheid);
		throw(MAL, "sql.delta", RUNTIME_OBJECT_MISSING);
	}

	if (i && BATcount(s) == 0) {
		res = BATproject(s, i);
		BBPunfix(s->batCacheid);
		if (i)
			BBPunfix(i->batCacheid);

		BBPkeepref(*result = res->batCacheid);
		return MAL_SUCCEED;
	}

	if ((c = BATdescriptor(*col)) == NULL) {
		BBPunfix(s->batCacheid);
		if (i)
			BBPunfix(i->batCacheid);
		throw(MAL, "sql.delta", RUNTIME_OBJECT_MISSING);
	}

	/* projection(sub,col).union(projection(sub,i)) */
	res = c;
	if (i && BATcount(i)) {
		if (BATcount(c) == 0) {
			res = i;
			i = c;
		} else {
			if ((res = COLcopy(c, c->ttype, TRUE, TRANSIENT)) == NULL)
				throw(MAL, "sql.projectdelta", OPERATION_FAILED);
			BATappend(res, i, NULL, FALSE);
			BBPunfix(c->batCacheid);
		}
	}
	if (i)
		BBPunfix(i->batCacheid);

	tres = BATproject(s, res);
	assert(tres);
	BBPunfix(res->batCacheid);
	res = tres;

	if ((u_id = BATdescriptor(*uid)) == NULL) {
		BBPunfix(res->batCacheid);
		BBPunfix(s->batCacheid);
		throw(MAL, "sql.delta", RUNTIME_OBJECT_MISSING);
	}
	if (!BATcount(u_id)) {
		BBPunfix(u_id->batCacheid);
		BBPunfix(s->batCacheid);
		BBPkeepref(*result = res->batCacheid);
		return MAL_SUCCEED;
	}
	if ((u_val = BATdescriptor(*uval)) == NULL) {
		BBPunfix(u_id->batCacheid);
		BBPunfix(res->batCacheid);
		BBPunfix(s->batCacheid);
		throw(MAL, "sql.delta", RUNTIME_OBJECT_MISSING);
	}

	if (BATcount(u_val)) {
		BAT *o, *nu_id, *nu_val;
		/* create subsets of u_id and u_val where the tail
		 * values of u_id are also in s, and where those tail
		 * values occur as head value in res */
		if (BATsemijoin(&o, NULL, u_id, s, NULL, NULL, 0, BUN_NONE) != GDK_SUCCEED) {
			BBPunfix(s->batCacheid);
			BBPunfix(res->batCacheid);
			BBPunfix(u_id->batCacheid);
			BBPunfix(u_val->batCacheid);
			throw(MAL, "sql.delta", RUNTIME_OBJECT_MISSING);
		}
		nu_id = BATproject(o, u_id);
		nu_val = BATproject(o, u_val);
		BBPunfix(u_id->batCacheid);
		BBPunfix(u_val->batCacheid);
		BBPunfix(o->batCacheid);
		tres = BATdense(res->hseqbase, res->hseqbase, BATcount(res));
		if (nu_id == NULL ||
		    nu_val == NULL ||
		    tres == NULL ||
		    BATsemijoin(&o, NULL, nu_id, tres, NULL, NULL, 0, BUN_NONE) != GDK_SUCCEED) {
			BBPunfix(s->batCacheid);
			BBPunfix(res->batCacheid);
			BBPreclaim(nu_id);
			BBPreclaim(nu_val);
			BBPreclaim(tres);
			throw(MAL, "sql.delta", MAL_MALLOC_FAIL);
		}
		BBPunfix(tres->batCacheid);
		u_id = BATproject(o, nu_id);
		u_val = BATproject(o, nu_val);
		BBPunfix(nu_id->batCacheid);
		BBPunfix(nu_val->batCacheid);
		BBPunfix(o->batCacheid);
		if (u_id == NULL || u_val == NULL) {
			BBPunfix(s->batCacheid);
			BBPunfix(res->batCacheid);
			BBPreclaim(u_id);
			BBPreclaim(u_val);
			throw(MAL, "sql.delta", MAL_MALLOC_FAIL);
		}
		/* now update res with the subset of u_id and u_val we
		 * calculated */
		if ((res = setwritable(res)) == NULL ||
		    BATreplace(res, u_id, u_val, 0) != GDK_SUCCEED) {
			if (res)
				BBPunfix(res->batCacheid);
			BBPunfix(s->batCacheid);
			BBPunfix(u_id->batCacheid);
			BBPunfix(u_val->batCacheid);
			throw(MAL, "sql.delta", MAL_MALLOC_FAIL);
		}
	}
	BBPunfix(s->batCacheid);
	BBPunfix(u_id->batCacheid);
	BBPunfix(u_val->batCacheid);

	BBPkeepref(*result = res->batCacheid);
	return MAL_SUCCEED;
}

str
BATleftproject(bat *Res, const bat *Col, const bat *L, const bat *R)
{
	BAT *c, *l, *r, *res;
	oid *p, *lp, *rp;
	BUN cnt = 0, i;

	c = BATdescriptor(*Col);
	if (c)
		cnt = BATcount(c);
	l = BATdescriptor(*L);
	r = BATdescriptor(*R);
	res = COLnew(0, TYPE_oid, cnt, TRANSIENT);
	if (!c || !l || !r || !res) {
		if (c)
			BBPunfix(c->batCacheid);
		if (l)
			BBPunfix(l->batCacheid);
		if (r)
			BBPunfix(r->batCacheid);
		if (res)
			BBPunfix(res->batCacheid);
		throw(MAL, "sql.delta", RUNTIME_OBJECT_MISSING);
	}
	p = (oid*)Tloc(res,0);
	for(i=0;i<cnt; i++)
		*p++ = oid_nil;
	BATsetcount(res, cnt);

	cnt = BATcount(l);
	p = (oid*)Tloc(res, 0);
	lp = (oid*)Tloc(l, 0);
	rp = (oid*)Tloc(r, 0);
	if (l->ttype == TYPE_void) {
		oid lp = l->tseqbase;
		if (r->ttype == TYPE_void) {
			oid rp = r->tseqbase;
			for(i=0;i<cnt; i++, lp++, rp++) 
				p[lp] = rp;
		} else {
			for(i=0;i<cnt; i++, lp++) 
				p[lp] = rp[i];
		}
	}
	if (r->ttype == TYPE_void) {
		oid rp = r->tseqbase;
		for(i=0;i<cnt; i++, rp++) 
			p[lp[i]] = rp;
	} else {
		for(i=0;i<cnt; i++) 
			p[lp[i]] = rp[i];
	}
	res->tsorted = 0;
	res->trevsorted = 0;
	res->tnil = 0;
	res->tnonil = 0;
	res->tkey = 0;
	BBPunfix(c->batCacheid);
	BBPunfix(l->batCacheid);
	BBPunfix(r->batCacheid);
	BBPkeepref(*Res = res->batCacheid);
	return MAL_SUCCEED;
}

/* str SQLtid(bat *result, mvc *m, str *sname, str *tname) */
str
SQLtid(Client cntxt, MalBlkPtr mb, MalStkPtr stk, InstrPtr pci)
{
	bat *res = getArgReference_bat(stk, pci, 0);
	mvc *m = NULL;
	str msg;
	sql_trans *tr;
	str sname = *getArgReference_str(stk, pci, 2);
	str tname = *getArgReference_str(stk, pci, 3);

	sql_schema *s;
	sql_table *t;
	sql_column *c;
	BAT *tids;
	size_t nr, inr = 0;
	oid sb = 0;

	*res = bat_nil;
	if ((msg = getSQLContext(cntxt, mb, &m, NULL)) != NULL)
		return msg;
	tr = m->session->tr;
	if ((msg = checkSQLContext(cntxt)) != NULL)
		return msg;
	s = mvc_bind_schema(m, sname);
	if (s == NULL)
		throw(SQL, "sql.tid", "3F000!Schema missing");
	t = mvc_bind_table(m, s, tname);
	if (t == NULL)
		throw(SQL, "sql.tid", "42S02!Table missing");
	c = t->columns.set->h->data;

	nr = store_funcs.count_col(tr, c, 1);

	if (isTable(t) && t->access == TABLE_WRITABLE && (t->base.flag != TR_NEW /* alter */ ) &&
	    t->persistence == SQL_PERSIST && !t->commit_action)
		inr = store_funcs.count_col(tr, c, 0);
	nr -= inr;
	if (pci->argc == 6) {	/* partitioned version */
		size_t cnt = nr;
		int part_nr = *getArgReference_int(stk, pci, 4);
		int nr_parts = *getArgReference_int(stk, pci, 5);

		nr /= nr_parts;
		sb = (oid) (part_nr * nr);
		if (nr_parts == (part_nr + 1)) {	/* last part gets the inserts */
			nr = cnt - (part_nr * nr);	/* keep rest */
			nr += inr;
		}
	} else {
		nr += inr;
	}

	/* create void,void bat with length and oid's set */
	tids = COLnew(sb, TYPE_void, 0, TRANSIENT);
	if (tids == NULL)
		throw(SQL, "sql.tid", MAL_MALLOC_FAIL);
	BATsetcount(tids, (BUN) nr);
	BATtseqbase(tids, sb);

	if (store_funcs.count_del(tr, t)) {
		BAT *d = store_funcs.bind_del(tr, t, RD_INS);
		BAT *diff;
		if( d == NULL)
			throw(SQL,"sql.tid","Can not bind delete column");

		diff = BATdiff(tids, d, NULL, NULL, 0, BUN_NONE);
		BBPunfix(d->batCacheid);
		BBPunfix(tids->batCacheid);
		BAThseqbase(diff, sb);
		tids = diff;
	}
	BBPkeepref(*res = tids->batCacheid);
	return MAL_SUCCEED;
}

/* unsafe pattern resultSet(tbl:bat[:str], attr:bat[:str], tpe:bat[:str], len:bat[:int],scale:bat[:int], cols:bat[:any]...) :int */
/* New result set rendering infrastructure */

static str
mvc_result_set_wrap( Client cntxt, MalBlkPtr mb, MalStkPtr stk, InstrPtr pci)
{
	int *res_id =getArgReference_int(stk,pci,0);
	bat tblId= *getArgReference_bat(stk, pci,1);
	bat atrId= *getArgReference_bat(stk, pci,2);
	bat tpeId= *getArgReference_bat(stk, pci,3);
	bat lenId= *getArgReference_bat(stk, pci,4);
	bat scaleId= *getArgReference_bat(stk, pci,5);
	bat bid;
	int i,res;
	str tblname, colname, tpename, msg= MAL_SUCCEED;
	int *digits, *scaledigits;
	oid o = 0;
	BATiter itertbl,iteratr,itertpe;
	mvc *m = NULL;
	BAT *b, *tbl, *atr, *tpe,*len,*scale;

	if ((msg = getSQLContext(cntxt, mb, &m, NULL)) != NULL)
		return msg;
	if ((msg = checkSQLContext(cntxt)) != NULL)
		return msg;
	bid = *getArgReference_bat(stk,pci,6);
	b = BATdescriptor(bid);
	if ( b == NULL)
		throw(MAL,"sql.resultset","Failed to access order column");
	res = *res_id = mvc_result_table(m, pci->argc - (pci->retc + 5), 1, b);
	if (res < 0)
		msg = createException(SQL, "sql.resultSet", "failed");
	BBPunfix(b->batCacheid);

	tbl = BATdescriptor(tblId);
	atr = BATdescriptor(atrId);
	tpe = BATdescriptor(tpeId);
	len = BATdescriptor(lenId);
	scale = BATdescriptor(scaleId);
	if( msg || tbl == NULL || atr == NULL || tpe == NULL || len == NULL || scale == NULL)
		goto wrapup_result_set;
	/* mimick the old rsColumn approach; */
	itertbl = bat_iterator(tbl);
	iteratr = bat_iterator(atr);
	itertpe = bat_iterator(tpe);
	digits = (int*) Tloc(len,0);
	scaledigits = (int*) Tloc(scale,0);

	for( i = 6; msg == MAL_SUCCEED && i< pci->argc; i++, o++){
		bid = *getArgReference_bat(stk,pci,i);
		tblname = BUNtail(itertbl,o);
		colname = BUNtail(iteratr,o);
		tpename = BUNtail(itertpe,o);
		b = BATdescriptor(bid);
		if ( b == NULL)
			msg= createException(MAL,"sql.resultset","Failed to access result column");
		else if (mvc_result_column(m, tblname, colname, tpename, *digits++, *scaledigits++, b))
			msg = createException(SQL, "sql.resultset", "mvc_result_column failed");
		if( b)
			BBPunfix(bid);
	}
	/* now sent it to the channel cntxt->fdout */
	if (mvc_export_result(cntxt->sqlcontext, cntxt->fdout, res))
		msg = createException(SQL, "sql.resultset", "failed");
  wrapup_result_set:
	if( tbl) BBPunfix(tblId);
	if( atr) BBPunfix(atrId);
	if( tpe) BBPunfix(tpeId);
	if( len) BBPunfix(lenId);
	if( scale) BBPunfix(scaleId);
	return msg;
}







/* Copy the result set into a CSV file */
str
mvc_export_table_wrap( Client cntxt, MalBlkPtr mb, MalStkPtr stk, InstrPtr pci)
{
	int *res_id =getArgReference_int(stk,pci,0);
	str filename = *getArgReference_str(stk,pci,1);
	str format = *getArgReference_str(stk,pci,2);
	unsigned char *tsep = NULL, *rsep = NULL, *ssep = NULL, *ns = NULL;
	unsigned char **T = (unsigned char **) getArgReference_str(stk, pci, 3);
	unsigned char **R = (unsigned char **) getArgReference_str(stk, pci, 4);
	unsigned char **S = (unsigned char **) getArgReference_str(stk, pci, 5);
	unsigned char **N = (unsigned char **) getArgReference_str(stk, pci, 6);

	bat tblId= *getArgReference_bat(stk, pci,7);
	bat atrId= *getArgReference_bat(stk, pci,8);
	bat tpeId= *getArgReference_bat(stk, pci,9);
	bat lenId= *getArgReference_bat(stk, pci,10);
	bat scaleId= *getArgReference_bat(stk, pci,11);
	stream *s;
	bat bid;
	int i,res;
	size_t l;
	str tblname, colname, tpename, msg= MAL_SUCCEED;
	int *digits, *scaledigits;
	oid o = 0;
	BATiter itertbl,iteratr,itertpe;
	mvc *m = NULL;
	BAT *order = NULL, *b = NULL, *tbl = NULL, *atr = NULL, *tpe = NULL,*len = NULL,*scale = NULL;
	res_table *t = NULL;

	(void) format;

	if ((msg = getSQLContext(cntxt, mb, &m, NULL)) != NULL)
		return msg;
	if ((msg = checkSQLContext(cntxt)) != NULL)
		return msg;

	bid = *getArgReference_bat(stk,pci,12);
	order = BATdescriptor(bid);
	if ( order == NULL)
		throw(MAL,"sql.resultset","Failed to access order column");
	res = *res_id = mvc_result_table(m, pci->argc - (pci->retc + 11), 1, order);
	t = m->results;
	if (res < 0){
		msg = createException(SQL, "sql.resultSet", "failed");
		goto wrapup_result_set1;
	}

	l = strlen((char *) (*T));
	GDKstrFromStr(tsep = GDKmalloc(l + 1), *T, l);
	l = 0;
	l = strlen((char *) (*R));
	GDKstrFromStr(rsep = GDKmalloc(l + 1), *R, l);
	l = 0;
	l = strlen((char *) (*S));
	GDKstrFromStr(ssep = GDKmalloc(l + 1), *S, l);
	l = 0;
	l = strlen((char *) (*N));
	GDKstrFromStr(ns = GDKmalloc(l + 1), *N, l);
	t->tsep = (char *) tsep;
	t->rsep = (char *) rsep;
	t->ssep = (char *) ssep;
	t->ns = (char *) ns;

	tbl = BATdescriptor(tblId);
	atr = BATdescriptor(atrId);
	tpe = BATdescriptor(tpeId);
	len = BATdescriptor(lenId);
	scale = BATdescriptor(scaleId);
	if( msg || tbl == NULL || atr == NULL || tpe == NULL || len == NULL || scale == NULL)
		goto wrapup_result_set1;
	/* mimick the old rsColumn approach; */
	itertbl = bat_iterator(tbl);
	iteratr = bat_iterator(atr);
	itertpe = bat_iterator(tpe);
	digits = (int*) Tloc(len,0);
	scaledigits = (int*) Tloc(scale,0);

	for( i = 12; msg == MAL_SUCCEED && i< pci->argc; i++, o++){
		bid = *getArgReference_bat(stk,pci,i);
		tblname = BUNtail(itertbl,o);
		colname = BUNtail(iteratr,o);
		tpename = BUNtail(itertpe,o);
		b = BATdescriptor(bid);
		if ( b == NULL)
			msg= createException(MAL,"sql.resultset","Failed to access result column");
		else if (mvc_result_column(m, tblname, colname, tpename, *digits++, *scaledigits++, b))
			msg = createException(SQL, "sql.resultset", "mvc_result_column failed");
		if( b)
			BBPunfix(bid);
	}
	/* now select the file channel */
	if ( strcmp(filename,"stdout") == 0 )
		s= cntxt->fdout;
	else if ( (s = open_wastream(filename)) == NULL || mnstr_errnr(s)) {
		int errnr = mnstr_errnr(s);
		if (s)
			mnstr_destroy(s);
		msg=  createException(IO, "streams.open", "could not open file '%s': %s",
				      filename?filename:"stdout", strerror(errnr));
		goto wrapup_result_set1;
	}
	if (mvc_export_result(cntxt->sqlcontext, s, res))
		msg = createException(SQL, "sql.resultset", "failed");
	if( s != cntxt->fdout)
		close_stream(s);
  wrapup_result_set1:
	BBPunfix(order->batCacheid);
	if( tbl) BBPunfix(tblId);
	if( atr) BBPunfix(atrId);
	if( tpe) BBPunfix(tpeId);
	if( len) BBPunfix(lenId);
	if( scale) BBPunfix(scaleId);
	return msg;
}

/* unsafe pattern resultSet(tbl:bat[:str], attr:bat[:str], tpe:bat[:str], len:bat[:int],scale:bat[:int], cols:any...) :int */
str
mvc_row_result_wrap( Client cntxt, MalBlkPtr mb, MalStkPtr stk, InstrPtr pci)
{
	int *res_id= getArgReference_int(stk, pci,0);
	bat tblId= *getArgReference_bat(stk, pci,1);
	bat atrId= *getArgReference_bat(stk, pci,2);
	bat tpeId= *getArgReference_bat(stk, pci,3);
	bat lenId= *getArgReference_bat(stk, pci,4);
	bat scaleId= *getArgReference_bat(stk, pci,5);
	int i, res;
	str tblname, colname, tpename, msg= MAL_SUCCEED;
	int *digits, *scaledigits;
	oid o = 0;
	BATiter itertbl,iteratr,itertpe;
	mvc *m = NULL;
	ptr v;
	int mtype;
	BAT  *tbl, *atr, *tpe,*len,*scale;

	if ((msg = getSQLContext(cntxt, mb, &m, NULL)) != NULL)
		return msg;
	if ((msg = checkSQLContext(cntxt)) != NULL)
		return msg;
	res = *res_id = mvc_result_table(m, pci->argc - (pci->retc + 5), 1, NULL);

	tbl = BATdescriptor(tblId);
	atr = BATdescriptor(atrId);
	tpe = BATdescriptor(tpeId);
	len = BATdescriptor(lenId);
	scale = BATdescriptor(scaleId);
	if( tbl == NULL || atr == NULL || tpe == NULL || len == NULL || scale == NULL)
		goto wrapup_result_set;
	/* mimick the old rsColumn approach; */
	itertbl = bat_iterator(tbl);
	iteratr = bat_iterator(atr);
	itertpe = bat_iterator(tpe);
	digits = (int*) Tloc(len,0);
	scaledigits = (int*) Tloc(scale,0);

	for( i = 6; msg == MAL_SUCCEED && i< pci->argc; i++, o++){
		tblname = BUNtail(itertbl,o);
		colname = BUNtail(iteratr,o);
		tpename = BUNtail(itertpe,o);

		v = getArgReference(stk, pci, i);
		mtype = getArgType(mb, pci, i);
		if (ATOMextern(mtype))
			v = *(ptr *) v;
		if (mvc_result_value(m, tblname, colname, tpename, *digits++, *scaledigits++, v, mtype))
			throw(SQL, "sql.rsColumn", "failed");
	}
	if (mvc_export_result(cntxt->sqlcontext, cntxt->fdout, res))
		msg = createException(SQL, "sql.resultset", "failed");
  wrapup_result_set:
	if( tbl) BBPunfix(tblId);
	if( atr) BBPunfix(atrId);
	if( tpe) BBPunfix(tpeId);
	if( len) BBPunfix(lenId);
	if( scale) BBPunfix(scaleId);
	return msg;
}

str
mvc_export_row_wrap( Client cntxt, MalBlkPtr mb, MalStkPtr stk, InstrPtr pci)
{
	int *res_id= getArgReference_int(stk, pci,0);
	str filename = * getArgReference_str(stk,pci,1);
	str format = *getArgReference_str(stk,pci,2);
	unsigned char *tsep = NULL, *rsep = NULL, *ssep = NULL, *ns = NULL;
	unsigned char **T = (unsigned char **) getArgReference_str(stk, pci, 3);
	unsigned char **R = (unsigned char **) getArgReference_str(stk, pci, 4);
	unsigned char **S = (unsigned char **) getArgReference_str(stk, pci, 5);
	unsigned char **N = (unsigned char **) getArgReference_str(stk, pci, 6);

	bat tblId= *getArgReference_bat(stk, pci,7);
	bat atrId= *getArgReference_bat(stk, pci,8);
	bat tpeId= *getArgReference_bat(stk, pci,9);
	bat lenId= *getArgReference_bat(stk, pci,10);
	bat scaleId= *getArgReference_bat(stk, pci,11);

	size_t l;
	int i, res;
	stream *s;
	str tblname, colname, tpename, msg= MAL_SUCCEED;
	int *digits, *scaledigits;
	oid o = 0;
	BATiter itertbl,iteratr,itertpe;
	mvc *m = NULL;
	res_table *t = NULL;
	ptr v;
	int mtype;
	BAT  *tbl = NULL, *atr = NULL, *tpe = NULL,*len = NULL,*scale = NULL;

	(void) format;
	if ((msg = getSQLContext(cntxt, mb, &m, NULL)) != NULL)
		return msg;
	if ((msg = checkSQLContext(cntxt)) != NULL)
		return msg;
	res = *res_id = mvc_result_table(m, pci->argc - (pci->retc + 11), 1, NULL);

	t = m->results;
	if (res < 0){
		msg = createException(SQL, "sql.resultSet", "failed");
		goto wrapup_result_set;
	}

	l = strlen((char *) (*T));
	GDKstrFromStr(tsep = GDKmalloc(l + 1), *T, l);
	l = 0;
	l = strlen((char *) (*R));
	GDKstrFromStr(rsep = GDKmalloc(l + 1), *R, l);
	l = 0;
	l = strlen((char *) (*S));
	GDKstrFromStr(ssep = GDKmalloc(l + 1), *S, l);
	l = 0;
	l = strlen((char *) (*N));
	GDKstrFromStr(ns = GDKmalloc(l + 1), *N, l);
	t->tsep = (char *) tsep;
	t->rsep = (char *) rsep;
	t->ssep = (char *) ssep;
	t->ns = (char *) ns;

	tbl = BATdescriptor(tblId);
	atr = BATdescriptor(atrId);
	tpe = BATdescriptor(tpeId);
	len = BATdescriptor(lenId);
	scale = BATdescriptor(scaleId);
	if( msg || tbl == NULL || atr == NULL || tpe == NULL || len == NULL || scale == NULL)
		goto wrapup_result_set;
	/* mimick the old rsColumn approach; */
	itertbl = bat_iterator(tbl);
	iteratr = bat_iterator(atr);
	itertpe = bat_iterator(tpe);
	digits = (int*) Tloc(len,0);
	scaledigits = (int*) Tloc(scale,0);

	for( i = 12; msg == MAL_SUCCEED && i< pci->argc; i++, o++){
		tblname = BUNtail(itertbl,o);
		colname = BUNtail(iteratr,o);
		tpename = BUNtail(itertpe,o);

		v = getArgReference(stk, pci, i);
		mtype = getArgType(mb, pci, i);
		if (ATOMextern(mtype))
			v = *(ptr *) v;
		if (mvc_result_value(m, tblname, colname, tpename, *digits++, *scaledigits++, v, mtype))
			throw(SQL, "sql.rsColumn", "failed");
	}
	/* now select the file channel */
	if ( strcmp(filename,"stdout") == 0 )
		s= cntxt->fdout;
	else if ( (s = open_wastream(filename)) == NULL || mnstr_errnr(s)) {
		int errnr = mnstr_errnr(s);
		if (s)
			mnstr_destroy(s);
		msg=  createException(IO, "streams.open", "could not open file '%s': %s",
				      filename?filename:"stdout", strerror(errnr));
		goto wrapup_result_set;
	}
	if (mvc_export_result(cntxt->sqlcontext, s, res))
		msg = createException(SQL, "sql.resultset", "failed");
	if( s != cntxt->fdout)
		mnstr_close(s);
  wrapup_result_set:
	if( tbl) BBPunfix(tblId);
	if( atr) BBPunfix(atrId);
	if( tpe) BBPunfix(tpeId);
	if( len) BBPunfix(lenId);
	if( scale) BBPunfix(scaleId);
	return msg;
}

str
mvc_table_result_wrap(Client cntxt, MalBlkPtr mb, MalStkPtr stk, InstrPtr pci)
{
	str res = MAL_SUCCEED;
	BAT *order;
	mvc *m = NULL;
	str msg;
	int *res_id;
	int *nr_cols;
	int *qtype;
	bat *order_bid;

	if ( pci->argc > 6)
		return mvc_result_set_wrap(cntxt,mb,stk,pci);

	res_id = getArgReference_int(stk, pci, 0);
	nr_cols = getArgReference_int(stk, pci, 1);
	qtype = getArgReference_int(stk, pci, 2);
	order_bid = getArgReference_bat(stk, pci, 3);

	if ((msg = getSQLContext(cntxt, mb, &m, NULL)) != NULL)
		return msg;
	if ((msg = checkSQLContext(cntxt)) != NULL)
		return msg;
	if ((order = BATdescriptor(*order_bid)) == NULL) {
		throw(SQL, "sql.resultSet", "Cannot access descriptor");
	}
	*res_id = mvc_result_table(m, *nr_cols, *qtype, order);
	if (*res_id < 0)
		res = createException(SQL, "sql.resultSet", "failed");
	BBPunfix(order->batCacheid);
	return res;
}

/* str mvc_declared_table_wrap(int *res_id, str *name); */
str
mvc_declared_table_wrap(Client cntxt, MalBlkPtr mb, MalStkPtr stk, InstrPtr pci)
{
	mvc *m = NULL;
	str msg;
	sql_schema *s = NULL;
	int *res_id = getArgReference_int(stk, pci, 0);
	str *name = getArgReference_str(stk, pci, 1);

	if ((msg = getSQLContext(cntxt, mb, &m, NULL)) != NULL)
		return msg;
	if ((msg = checkSQLContext(cntxt)) != NULL)
		return msg;
	s = mvc_bind_schema(m, dt_schema);
	if (s == NULL)
		throw(SQL, "sql.declared_table", "3F000!Schema missing");
	(void) mvc_create_table(m, s, *name, tt_table, TRUE, SQL_DECLARED_TABLE, CA_DROP, 0);
	*res_id = 0;
	return MAL_SUCCEED;
}

/* str mvc_declared_table_column_wrap(int *ret, int *rs, str *tname, str *name, str *type, int *digits, int *scale); */
str
mvc_declared_table_column_wrap(Client cntxt, MalBlkPtr mb, MalStkPtr stk, InstrPtr pci)
{
	mvc *m = NULL;
	str msg;
	sql_schema *s = NULL;
	sql_table *t = NULL;
	sql_type *type = NULL;
	sql_subtype tpe;
	int *rs = getArgReference_int(stk, pci, 1);
	str *tname = getArgReference_str(stk, pci, 2);
	str *name = getArgReference_str(stk, pci, 3);
	str *typename = getArgReference_str(stk, pci, 4);
	int *digits = getArgReference_int(stk, pci, 5);
	int *scale = getArgReference_int(stk, pci, 6);

	if ((msg = getSQLContext(cntxt, mb, &m, NULL)) != NULL)
		return msg;
	if ((msg = checkSQLContext(cntxt)) != NULL)
		return msg;
	if (*rs != 0)
		throw(SQL, "sql.dtColumn", "Cannot access declared table");
	if (!sql_find_subtype(&tpe, *typename, *digits, *scale) && (type = mvc_bind_type(m, *typename)) == NULL)
		throw(SQL, "sql.dtColumn", "Cannot find column type");
	if (type)
		sql_init_subtype(&tpe, type, 0, 0);
	s = mvc_bind_schema(m, dt_schema);
	if (s == NULL)
		throw(SQL, "sql.declared_table_column", "3F000!Schema missing");
	t = mvc_bind_table(m, s, *tname);
	if (t == NULL)
		throw(SQL, "sql.declared_table_column", "42S02!Table missing");
	(void) mvc_create_column(m, t, *name, &tpe);
	return MAL_SUCCEED;
}

str
mvc_drop_declared_table_wrap(Client cntxt, MalBlkPtr mb, MalStkPtr stk, InstrPtr pci)
{
	mvc *m = NULL;
	str *name = getArgReference_str(stk, pci, 1);
	str msg;
	sql_schema *s = NULL;
	sql_table *t = NULL;

	if ((msg = getSQLContext(cntxt, mb, &m, NULL)) != NULL)
		return msg;
	if ((msg = checkSQLContext(cntxt)) != NULL)
		return msg;
	s = mvc_bind_schema(m, dt_schema);
	if (s == NULL)
		throw(SQL, "sql.drop", "3F000!Schema missing");
	t = mvc_bind_table(m, s, *name);
	if (t == NULL)
		throw(SQL, "sql.drop", "42S02!Table missing");
	(void) mvc_drop_table(m, s, t, 0);
	return MAL_SUCCEED;
}

str
mvc_drop_declared_tables_wrap(Client cntxt, MalBlkPtr mb, MalStkPtr stk, InstrPtr pci)
{
	mvc *m = NULL;
	int i = *getArgReference_int(stk, pci, 1);
	str msg;
	sql_schema *s = NULL;
	sql_table *t = NULL;

	if ((msg = getSQLContext(cntxt, mb, &m, NULL)) != NULL)
		return msg;
	if ((msg = checkSQLContext(cntxt)) != NULL)
		return msg;
	s = mvc_bind_schema(m, dt_schema);
	if (s == NULL)
		throw(SQL, "sql.drop", "3F000!Schema missing");
	while (i && s->tables.set->t) {
		t = s->tables.set->t->data;
		(void) mvc_drop_table(m, s, t, 0);
		i--;
	}
	return MAL_SUCCEED;
}

/* str mvc_affected_rows_wrap(int *m, int m, lng *nr, str *w); */
str
mvc_affected_rows_wrap(Client cntxt, MalBlkPtr mb, MalStkPtr stk, InstrPtr pci)
{
	backend *b = NULL;
	int *res = getArgReference_int(stk, pci, 0), error;
#ifndef NDEBUG
	int mtype = getArgType(mb, pci, 2);
#endif
	lng nr;
	str msg;

	(void) mb;		/* NOT USED */
	if ((msg = checkSQLContext(cntxt)) != NULL)
		return msg;
	*res = 0;
	assert(mtype == TYPE_lng);
	nr = *getArgReference_lng(stk, pci, 2);
	b = cntxt->sqlcontext;
	error = mvc_export_affrows(b, b->out, nr, "");
	if (error)
		throw(SQL, "sql.affectedRows", "failed");
	return MAL_SUCCEED;
}

/* str mvc_export_head_wrap(int *ret, stream **s, int *res_id); */
str
mvc_export_head_wrap(Client cntxt, MalBlkPtr mb, MalStkPtr stk, InstrPtr pci)
{
	backend *b = NULL;
	stream **s = (stream **) getArgReference(stk, pci, 1);
	int *res_id = getArgReference_int(stk, pci, 2);
	str msg;

	(void) mb;		/* NOT USED */
	if ((msg = checkSQLContext(cntxt)) != NULL)
		return msg;
	b = cntxt->sqlcontext;
	if (mvc_export_head(b, *s, *res_id, FALSE))
		throw(SQL, "sql.exportHead", "failed");
	return MAL_SUCCEED;
}

/* str mvc_export_result_wrap(int *ret, stream **s, int *res_id); */
str
mvc_export_result_wrap(Client cntxt, MalBlkPtr mb, MalStkPtr stk, InstrPtr pci)
{
	backend *b = NULL;
	stream **s = (stream **) getArgReference(stk, pci, 1);
	int *res_id = getArgReference_int(stk, pci, 2);
	str msg;

	(void) mb;		/* NOT USED */
	if ((msg = checkSQLContext(cntxt)) != NULL)
		return msg;
	b = cntxt->sqlcontext;
	if( pci->argc > 5){
		res_id = getArgReference_int(stk, pci, 2);
		if (mvc_export_result(b, cntxt->fdout, *res_id))
			throw(SQL, "sql.exportResult", "failed");
	} else if (mvc_export_result(b, *s, *res_id))
		throw(SQL, "sql.exportResult", "failed");
	return MAL_SUCCEED;
}

/* str mvc_export_chunk_wrap(int *ret, stream **s, int *res_id, str *w); */
str
mvc_export_chunk_wrap(Client cntxt, MalBlkPtr mb, MalStkPtr stk, InstrPtr pci)
{
	backend *b = NULL;
	stream **s = (stream **) getArgReference(stk, pci, 1);
	int *res_id = getArgReference_int(stk, pci, 2);
	BUN offset = 0;
	BUN nr = 0;
	str msg;

	(void) mb;		/* NOT USED */
	if (pci->argc == 5) {
		offset = (BUN) *getArgReference_int(stk, pci, 3);
		nr = (BUN) *getArgReference_int(stk, pci, 4);
	}

	if ((msg = checkSQLContext(cntxt)) != NULL)
		return msg;
	b = cntxt->sqlcontext;
	if (mvc_export_chunk(b, *s, *res_id, offset, nr))
		throw(SQL, "sql.exportChunk", "failed");
	return NULL;
}

/* str mvc_export_operation_wrap(int *ret, str *w); */
str
mvc_export_operation_wrap(Client cntxt, MalBlkPtr mb, MalStkPtr stk, InstrPtr pci)
{
	backend *b = NULL;
	str msg;

	(void) mb;		/* NOT USED */
	(void) stk;		/* NOT USED */
	(void) pci;		/* NOT USED */
	if ((msg = checkSQLContext(cntxt)) != NULL)
		return msg;
	b = cntxt->sqlcontext;
	if (mvc_export_operation(b, b->out, ""))
		throw(SQL, "sql.exportOperation", "failed");
	return NULL;
}

str
/*mvc_scalar_value_wrap(int *ret, int *qtype, str tn, str name, str type, int *digits, int *scale, int *eclass, ptr p, int mtype)*/
mvc_scalar_value_wrap(Client cntxt, MalBlkPtr mb, MalStkPtr stk, InstrPtr pci)
{
	str *tn = getArgReference_str(stk, pci, 1);
	str *cn = getArgReference_str(stk, pci, 2);
	str *type = getArgReference_str(stk, pci, 3);
	int *digits = getArgReference_int(stk, pci, 4);
	int *scale = getArgReference_int(stk, pci, 5);
	int *eclass = getArgReference_int(stk, pci, 6);
	ptr p = getArgReference(stk, pci, 7);
	int mtype = getArgType(mb, pci, 7);
	str msg;
	backend *b = NULL;

	(void) mb;		/* NOT USED */
	if ((msg = checkSQLContext(cntxt)) != NULL)
		return msg;
	b = cntxt->sqlcontext;
	if (ATOMextern(mtype))
		p = *(ptr *) p;

	// scalar values are single-column result sets
	mvc_result_table(b->mvc, 1, 1, NULL);
	mvc_result_value(b->mvc, *tn, *cn, *type, *digits, *scale, p, mtype);
	if (b->output_format == OFMT_NONE) {
		return MAL_SUCCEED;
	}
	if (b->out == NULL || mvc_export_value(b, b->out, 1, *tn, *cn, *type, *digits, *scale, *eclass, p, mtype, "", "NULL") != SQL_OK)
		throw(SQL, "sql.exportValue", "failed");
	return MAL_SUCCEED;

}

static void
bat2return(MalStkPtr stk, InstrPtr pci, BAT **b)
{
	int i;

	for (i = 0; i < pci->retc; i++) {
		*getArgReference_bat(stk, pci, i) = b[i]->batCacheid;
		BBPkeepref(b[i]->batCacheid);
	}
}

#ifdef WIN32
static void
fix_windows_newline(unsigned char *s)
{
	char *p = NULL;
	int c = '\r';

	if (s && (p=strchr((char*)s, c)) != NULL && p[1] == '\n') {
		for(; p[1]; p++)
			p[0] = p[1];
		p[0] = 0;
	}
}
#endif

/* str mvc_import_table_wrap(int *res, str *sname, str *tname, unsigned char* *T, unsigned char* *R, unsigned char* *S, unsigned char* *N, str *fname, lng *sz, lng *offset); */
str
mvc_import_table_wrap(Client cntxt, MalBlkPtr mb, MalStkPtr stk, InstrPtr pci)
{
	backend *be;
	BAT **b = NULL;
	unsigned char *tsep = NULL, *rsep = NULL, *ssep = NULL, *ns = NULL, *fn = NULL;
	ssize_t len = 0;
	sql_table *t = *(sql_table **) getArgReference(stk, pci, pci->retc + 0);
	unsigned char **T = (unsigned char **) getArgReference_str(stk, pci, pci->retc + 1);
	unsigned char **R = (unsigned char **) getArgReference_str(stk, pci, pci->retc + 2);
	unsigned char **S = (unsigned char **) getArgReference_str(stk, pci, pci->retc + 3);
	unsigned char **N = (unsigned char **) getArgReference_str(stk, pci, pci->retc + 4);
	str *fname = getArgReference_str(stk, pci, pci->retc + 5);
	lng *sz = getArgReference_lng(stk, pci, pci->retc + 6);
	lng *offset = getArgReference_lng(stk, pci, pci->retc + 7);
	int *locked = getArgReference_int(stk, pci, pci->retc + 8);
	int *besteffort = getArgReference_int(stk, pci, pci->retc + 9);
	char *fixed_widths = NULL;
	str msg = MAL_SUCCEED;
	bstream *s = NULL;
	stream *ss;

	if (pci->argc - pci->retc > 10) {
		fixed_widths = *getArgReference_str(stk, pci, pci->retc + 10);

	}

	(void) mb;		/* NOT USED */
	if ((msg = checkSQLContext(cntxt)) != NULL)
		return msg;
	be = cntxt->sqlcontext;
	len = strlen((char *) (*T));
	if ((tsep = GDKmalloc(len + 1)) == NULL)
		throw(MAL, "sql.copy_from", MAL_MALLOC_FAIL);
	GDKstrFromStr(tsep, *T, len);
	len = 0;
	len = strlen((char *) (*R));
	if ((rsep = GDKmalloc(len + 1)) == NULL) {
		GDKfree(tsep);
		throw(MAL, "sql.copy_from", MAL_MALLOC_FAIL);
	}
	GDKstrFromStr(rsep, *R, len);
	len = 0;
	if (*S && strcmp(str_nil, *(char **) S)) {
		len = strlen((char *) (*S));
		if ((ssep = GDKmalloc(len + 1)) == NULL) {
			GDKfree(tsep);
			GDKfree(rsep);
			throw(MAL, "sql.copy_from", MAL_MALLOC_FAIL);
		}
		GDKstrFromStr(ssep, *S, len);
		len = 0;
	}
	len = strlen((char *) (*N));
	if ((ns = GDKmalloc(len + 1)) == NULL) {
		GDKfree(tsep);
		GDKfree(rsep);
		GDKfree(ssep);
		throw(MAL, "sql.copy_from", MAL_MALLOC_FAIL);
	}
	GDKstrFromStr(ns, *N, len);
	len = 0;

	if (!*fname || strcmp(str_nil, *(char **) fname) == 0)
		fname = NULL;
	if (!fname) {
		msg = mvc_import_table(cntxt, &b, be->mvc, be->mvc->scanner.rs, t, (char *) tsep, (char *) rsep, (char *) ssep, (char *) ns, *sz, *offset, *locked, *besteffort);
	} else {
		len = strlen(*fname);
		if ((fn = GDKmalloc(len + 1)) == NULL) {
			GDKfree(ns);
			GDKfree(tsep);
			GDKfree(rsep);
			GDKfree(ssep);
			throw(MAL, "sql.copy_from", MAL_MALLOC_FAIL);
		}
#if defined(HAVE_EMBEDDED) && defined(WIN32)
		// fix single backslash file separator on windows
		strcpy(fn, *fname);
#else
		GDKstrFromStr(fn, (unsigned char*)*fname, len);
#endif
		ss = open_rastream((const char *) fn);
		if (!ss || mnstr_errnr(ss)) {
			int errnr = mnstr_errnr(ss);
			if (ss)
				mnstr_destroy(ss);
			GDKfree(tsep);
			GDKfree(rsep);
			GDKfree(ssep);
			GDKfree(ns);
			msg = createException(IO, "sql.copy_from", "could not open file '%s': %s", fn, strerror(errnr));
			GDKfree(fn);
			return msg;
		}
		GDKfree(fn);
		if (fixed_widths && strcmp(fixed_widths, str_nil) != 0) {
			size_t ncol = 0, current_width_entry = 0, i;
			size_t *widths;
			char* val_start = fixed_widths;
			size_t width_len = strlen(fixed_widths);
			for (i = 0; i < width_len; i++) {
				if (fixed_widths[i] == '|') {
					ncol++;
				}
			}
			widths = malloc(sizeof(size_t) * ncol);
			if (!widths) {
				mnstr_destroy(ss);
				GDKfree(tsep);
				GDKfree(rsep);
				GDKfree(ssep);
				GDKfree(ns);
				throw(MAL, "sql.copy_from", MAL_MALLOC_FAIL);
			}
			for (i = 0; i < width_len; i++) {
				if (fixed_widths[i] == STREAM_FWF_FIELD_SEP) {
					fixed_widths[i] = '\0';
					widths[current_width_entry++] = (size_t) strtoll(val_start, NULL, 10);
					val_start = fixed_widths + i + 1;
				}
			}
			/* overwrite other delimiters to the ones the FWF stream uses */
			sprintf((char*) tsep, "%c", STREAM_FWF_FIELD_SEP);
			sprintf((char*) rsep, "%c", STREAM_FWF_RECORD_SEP);
			if (!ssep) 
				ssep = GDKmalloc(2);
			ssep[0] = 0;

			ss = stream_fwf_create(ss, ncol, widths, STREAM_FWF_FILLER);
		}
#if SIZEOF_VOID_P == 4
		s = bstream_create(ss, 0x20000);
#else
		s = bstream_create(ss, 0x200000);
#endif
#ifdef WIN32
		fix_windows_newline(tsep);
		fix_windows_newline(rsep);
		fix_windows_newline(ssep);
#endif
		if (s != NULL) {
			msg = mvc_import_table(cntxt, &b, be->mvc, s, t, (char *) tsep, (char *) rsep, (char *) ssep, (char *) ns, *sz, *offset, *locked, *besteffort);
			bstream_destroy(s);
		}
	}
	GDKfree(tsep);
	GDKfree(rsep);
	if (ssep)
		GDKfree(ssep);
	GDKfree(ns);
	if (fname && s == NULL)
		throw(IO, "bstreams.create", "Failed to create block stream");
	if (b == NULL)
		throw(SQL, "importTable", "Failed to import table %s", be->mvc->errstr);
	bat2return(stk, pci, b);
	GDKfree(b);
	return msg;
}

/* str mvc_bin_import_table_wrap(.., str *sname, str *tname, str *fname..);
 * binary attachment only works for simple binary types.
 * Non-simple types require each line to contain a valid ascii representation
 * of the text terminate by a new-line. These strings are passed to the corresponding
 * atom conversion routines to fill the column.
 */
str
mvc_bin_import_table_wrap(Client cntxt, MalBlkPtr mb, MalStkPtr stk, InstrPtr pci)
{
	mvc *m = NULL;
	str msg;
	BUN cnt = 0;
	int init = 0;
	int i;
	str sname = *getArgReference_str(stk, pci, 0 + pci->retc);
	str tname = *getArgReference_str(stk, pci, 1 + pci->retc);
	sql_schema *s;
	sql_table *t;
	node *n;
	FILE *f;
	char *buf;
	int bufsiz = 128 * BLOCK;
	int INET_TPE = ATOMindex("inet");
	int UUID_TPE = ATOMindex("uuid");
	int URL_TPE = ATOMindex("url");


	if ((msg = getSQLContext(cntxt, mb, &m, NULL)) != NULL)
		return msg;
	if ((msg = checkSQLContext(cntxt)) != NULL)
		return msg;

	if ((s = mvc_bind_schema(m, sname)) == NULL)
		throw(SQL, "sql.drop", "3F000!Schema missing");
	t = mvc_bind_table(m, s, tname);
	if (!t)
		throw(SQL, "sql", "42S02!table %s not found", tname);
	if (list_length(t->columns.set) != (pci->argc - (2 + pci->retc)))
		throw(SQL, "sql", "Not enough columns in found");

	for (i = pci->retc + 2, n = t->columns.set->h; i < pci->argc && n; i++, n = n->next) {
		sql_column *col = n->data;
		const char *fname = *getArgReference_str(stk, pci, i);
		size_t flen;
		char *fn;
		int tpe = col->type.type->localtype;

		if (ATOMvarsized(tpe) && tpe != TYPE_str && tpe != URL_TPE && tpe != UUID_TPE)
			throw(SQL, "sql", "Failed to attach file %s", fname);
		flen = strlen(fname);
		fn = GDKmalloc(flen + 1);
		GDKstrFromStr((unsigned char *) fn, (const unsigned char *) fname, flen);
		if (fn == NULL)
			throw(SQL, "sql", MAL_MALLOC_FAIL);
		f = fopen(fn, "r");
		if (f == NULL) {
			msg = createException(SQL, "sql", "Failed to open file %s", fn);
			GDKfree(fn);
			return msg;
		}
		GDKfree(fn);
		fclose(f);
	}

	for (i = pci->retc + 2, n = t->columns.set->h; i < pci->argc && n; i++, n = n->next) {
		sql_column *col = n->data;
		BAT *c = NULL;
		int tpe = col->type.type->localtype;
		char *next_file = *getArgReference_str(stk, pci, i);

		/* handle the various cases */
<<<<<<< HEAD
		if (tpe < TYPE_str || tpe == TYPE_date || tpe == TYPE_daytime || tpe == TYPE_timestamp || tpe == INET_TPE || tpe == UUID_TPE) {
			c = BATattach(tpe, next_file, PERSISTENT);
=======
		if (strcmp(fname, str_nil) == 0) {
			// no filename for this column, skip for now because we potentially don't know the count yet
			continue;
		} else if (tpe < TYPE_str || tpe == TYPE_date || tpe == TYPE_daytime || tpe == TYPE_timestamp) {
			c = BATattach(col->type.type->localtype, fname, TRANSIENT);
>>>>>>> b643112f
			if (c == NULL)
				throw(SQL, "sql", "Failed to attach file %s", next_file);
			BATsetaccess(c, BAT_READ);
		} else if (tpe == TYPE_str || tpe == URL_TPE) {
			/* get the BAT and fill it with the strings */
<<<<<<< HEAD
			c = COLnew(0, tpe, 0, PERSISTENT);
=======
			c = COLnew(0, TYPE_str, 0, TRANSIENT);
>>>>>>> b643112f
			if (c == NULL)
				throw(SQL, "sql", MAL_MALLOC_FAIL);
			/* this code should be extended to deal with larger text strings. */
			/* UPDATE try http://man7.org/linux/man-pages/man3/getline.3.html ? However there is no way to use GDKmalloc with it */
			f = fopen(next_file, "r");
			if (f == NULL)
				throw(SQL, "sql", "Failed to re-open file %s", next_file);

			buf = GDKmalloc(bufsiz);
			if (!buf) {
				fclose(f);
				throw(SQL, "sql", "Failed to create buffer");
			}
			while (fgets(buf, bufsiz, f) != NULL) {
				char *t = strrchr(buf, '\n');
				if (t)
					*t = 0;
				BUNappend(c, buf, FALSE);
			}
			fclose(f);
			GDKfree(buf);
		} else {
			throw(SQL, "sql", "Failed to attach file %s", next_file);
		}
		if (init && cnt != BATcount(c))
			throw(SQL, "sql", "binary files for table '%s' have inconsistent counts", tname);
		cnt = BATcount(c);
		init = 1;
		*getArgReference_bat(stk, pci, i - (2 + pci->retc)) = c->batCacheid;
		BBPkeepref(c->batCacheid);
	}
	if (init) {
		for (i = pci->retc + 2, n = t->columns.set->h; i < pci->argc && n; i++, n = n->next) {
			// now that we know the BAT count, we can fill in the columns for which no parameters were passed
			sql_column *col = n->data;
			BAT *c = NULL;
			int tpe = col->type.type->localtype;

			str fname = *getArgReference_str(stk, pci, i);
			if (strcmp(fname, str_nil) == 0) {
				BUN loop = 0;
				const void* nil = ATOMnilptr(tpe);
				// fill the new BAT with NULL values
				c = COLnew(0, tpe, cnt, TRANSIENT);
				for(loop = 0; loop < cnt; loop++) {
					BUNappend(c, nil, 0);
				}
				*getArgReference_bat(stk, pci, i - (2 + pci->retc)) = c->batCacheid;
				BBPkeepref(c->batCacheid);
			}
		}
	} 
	return MAL_SUCCEED;
}

str
zero_or_one(ptr ret, const bat *bid)
{
	BAT *b;
	BUN c, _s;
	const void *p;

	if ((b = BATdescriptor(*bid)) == NULL) {
		throw(SQL, "zero_or_one", "Cannot access descriptor");
	}
	c = BATcount(b);
	if (c == 0) {
		p = ATOMnilptr(b->ttype);
	} else if (c == 1) {
		BATiter bi = bat_iterator(b);
		p = BUNtail(bi, 0);
	} else {
		char buf[BUFSIZ];

		p = NULL;
		snprintf(buf, BUFSIZ, "21000!cardinality violation (" BUNFMT ">1)", c);
		throw(SQL, "zero_or_one", "%s", buf);
	}
	_s = ATOMsize(ATOMtype(b->ttype));
	if (ATOMextern(b->ttype)) {
		_s = ATOMlen(ATOMtype(b->ttype), p);
		memcpy(*(ptr *) ret = GDKmalloc(_s), p, _s);
	} else if (b->ttype == TYPE_bat) {
		bat bid = *(bat *) p;
		*(BAT **) ret = BATdescriptor(bid);
	} else if (_s == 4) {
		*(int *) ret = *(int *) p;
	} else if (_s == 1) {
		*(bte *) ret = *(bte *) p;
	} else if (_s == 2) {
		*(sht *) ret = *(sht *) p;
	} else if (_s == 8) {
		*(lng *) ret = *(lng *) p;
#ifdef HAVE_HGE
	} else if (_s == 16) {
		*(hge *) ret = *(hge *) p;
#endif
	} else {
		memcpy(ret, p, _s);
	}
	BBPunfix(b->batCacheid);
	return MAL_SUCCEED;
}

str
SQLall(ptr ret, const bat *bid)
{
	BAT *b;
	BUN c, _s;
	const void *p;

	if ((b = BATdescriptor(*bid)) == NULL) {
		throw(SQL, "all", "Cannot access descriptor");
	}
	c = BATcount(b);
	if (c == 0) {
		p = ATOMnilptr(b->ttype);
	} else {
		BUN q, r;
		int (*ocmp) (const void *, const void *);
		BATiter bi = bat_iterator(b);
		q = 0;
		r = BUNlast(b);
		p = BUNtail(bi, q);
		ocmp = ATOMcompare(b->ttype);
		for( ; (q+1) < r; q++) {
			const void *c = BUNtail(bi, q+1);
			if (ocmp(p, c) != 0) {
				p = ATOMnilptr(b->ttype);
				break;
			}
		}
	}
	_s = ATOMsize(ATOMtype(b->ttype));
	if (ATOMextern(b->ttype)) {
		_s = ATOMlen(ATOMtype(b->ttype), p);
		memcpy(*(ptr *) ret = GDKmalloc(_s), p, _s);
	} else if (b->ttype == TYPE_bat) {
		bat bid = *(bat *) p;
		*(BAT **) ret = BATdescriptor(bid);
	} else if (_s == 4) {
		*(int *) ret = *(int *) p;
	} else if (_s == 1) {
		*(bte *) ret = *(bte *) p;
	} else if (_s == 2) {
		*(sht *) ret = *(sht *) p;
	} else if (_s == 8) {
		*(lng *) ret = *(lng *) p;
#ifdef HAVE_HGE
	} else if (_s == 16) {
		*(hge *) ret = *(hge *) p;
#endif
	} else {
		memcpy(ret, p, _s);
	}
	BBPunfix(b->batCacheid);
	return MAL_SUCCEED;
}

str
not_unique(bit *ret, const bat *bid)
{
	BAT *b;

	if ((b = BATdescriptor(*bid)) == NULL) {
		throw(SQL, "not_unique", "Cannot access descriptor");
	}

	*ret = FALSE;
	if (BATtkey(b) || BATtdense(b) || BATcount(b) <= 1) {
		BBPunfix(b->batCacheid);
		return MAL_SUCCEED;
	} else if (b->tsorted) {
		BUN p, q;
		oid c = *(oid *) Tloc(b, 0);

		for (p = 1, q = BUNlast(b); p < q; p++) {
			oid v = *(oid *) Tloc(b, p);
			if (v <= c) {
				*ret = TRUE;
				break;
			}
			c = v;
		}
	} else {
		BBPunfix(b->batCacheid);
		throw(SQL, "not_unique", "input should be sorted");
	}
	BBPunfix(b->batCacheid);
	return MAL_SUCCEED;
}

/* row case */
str
SQLidentity(oid *ret, const void *i)
{
	(void)i;
	*ret = 0;
	return MAL_SUCCEED;
}

str
BATSQLidentity(bat *ret, const bat *bid)
{
	return BKCmirror(ret, bid);
}

str
PBATSQLidentity(Client cntxt, MalBlkPtr mb, MalStkPtr stk, InstrPtr pci)
{
	bat *res = getArgReference_bat(stk, pci, 0);
	oid *ns = getArgReference_oid(stk, pci, 1);
	bat *bid = getArgReference_bat(stk, pci, 2);
	oid *s = getArgReference_oid(stk, pci, 3);
	BAT *b, *bn = NULL;

	(void) cntxt;
	(void) mb;
	if ((b = BATdescriptor(*bid)) == NULL) {
		throw(MAL, "batcalc.identity", RUNTIME_OBJECT_MISSING);
	}
	bn = BATdense(b->hseqbase, *s, BATcount(b));
	if (bn != NULL) {
		*ns = *s + BATcount(b);
		BBPunfix(b->batCacheid);
		BBPkeepref(*res = bn->batCacheid);
		return MAL_SUCCEED;
	}
	BBPunfix(b->batCacheid);
	throw(MAL, "batcalc.identity", GDK_EXCEPTION);

}

/*
 * The core modules of Monet provide just a limited set of
 * mathematical operators. The extensions required to support
 * SQL-99 are shown below. At some point they also should be
 * moved to module code base.
 */

str
daytime_2time_daytime(daytime *res, const daytime *v, const int *digits)
{
	int d = (*digits) ? *digits - 1 : 0;

	/* correct fraction */
	*res = *v;
	if (!daytime_isnil(*v) && d < 3) {
		*res = (daytime) (*res / scales[3 - d]);
		*res = (daytime) (*res * scales[3 - d]);
	}
	return MAL_SUCCEED;
}

str
second_interval_2_daytime(daytime *res, const lng *s, const int *digits)
{
	*res = (daytime) *s;
	return daytime_2time_daytime(res, res, digits);
}

str
nil_2time_daytime(daytime *res, const void *v, const int *digits)
{
	(void) digits;
	(void) v;
	*res = daytime_nil;
	return MAL_SUCCEED;
}

str
str_2time_daytimetz(daytime *res, const str *v, const int *digits, int *tz)
{
	int len = sizeof(daytime), pos;

	if (!*v || strcmp(str_nil, *v) == 0) {
		*res = daytime_nil;
		return MAL_SUCCEED;
	}
	if (*tz)
		pos = daytime_tz_fromstr(*v, &len, &res);
	else
		pos = daytime_fromstr(*v, &len, &res);
	if (!pos || pos < (int)strlen(*v))
	if (!pos || pos < (int)strlen(*v) || ATOMcmp(TYPE_daytime, res, ATOMnilptr(TYPE_daytime)) == 0)
		throw(SQL, "daytime", "22007!daytime (%s) has incorrect format", *v);
	return daytime_2time_daytime(res, res, digits);
}

str
str_2time_daytime(daytime *res, const str *v, const int *digits)
{
	int zero = 0;
	return str_2time_daytimetz(res, v, digits, &zero);
}

str
timestamp_2_daytime(daytime *res, const timestamp *v, const int *digits)
{
	int d = (*digits) ? *digits - 1 : 0;
	int msec = v->msecs;

	/* correct fraction */
	if (d < 3 && msec) {
		msec = (int) (msec / scales[3 - d]);
		msec = (int) (msec * scales[3 - d]);
	}
	*res = msec;
	return MAL_SUCCEED;
}

str
date_2_timestamp(timestamp *res, const date *v, const int *digits)
{
	(void) digits;		/* no precision needed */
	res->days = *v;
	res->msecs = 0;
	return MAL_SUCCEED;
}

str
timestamp_2time_timestamp(timestamp *res, const timestamp *v, const int *digits)
{
	int d = (*digits) ? *digits - 1 : 0;

	*res = *v;
	/* correct fraction */
	if (d < 3) {
		int msec = res->msecs;
		if (msec) {
			msec = (int) (msec / scales[3 - d]);
			msec = (int) (msec * scales[3 - d]);
		}
		res->msecs = msec;
	}
	return MAL_SUCCEED;
}

str
nil_2time_timestamp(timestamp *res, const void *v, const int *digits)
{
	(void) digits;
	(void) v;
	*res = *timestamp_nil;
	return MAL_SUCCEED;
}

str
str_2time_timestamptz(timestamp *res, const str *v, const int *digits, int *tz)
{
	int len = sizeof(timestamp), pos;

	if (!*v || strcmp(str_nil, *v) == 0) {
		*res = *timestamp_nil;
		return MAL_SUCCEED;
	}
	if (*tz)
		pos = timestamp_tz_fromstr(*v, &len, &res);
	else
		pos = timestamp_fromstr(*v, &len, &res);
	if (!pos || pos < (int)strlen(*v) || ATOMcmp(TYPE_timestamp, res, ATOMnilptr(TYPE_timestamp)) == 0)
		throw(SQL, "timestamp", "22007!timestamp (%s) has incorrect format", *v);
	return timestamp_2time_timestamp(res, res, digits);
}

str
str_2time_timestamp(timestamp *res, const str *v, const int *digits)
{
	int zero = 0;
	return str_2time_timestamptz(res, v, digits, &zero);
}

str
SQLcst_alpha_cst(dbl *res, const dbl *decl, const dbl *theta)
{
	dbl s, c1, c2;
	char *msg = MAL_SUCCEED;
	if (*decl == dbl_nil || *theta == dbl_nil) {
		*res = dbl_nil;
	} else if (fabs(*decl) + *theta > 89.9) {
		*res = 180.0;
	} else {
		s = sin(radians(*theta));
		c1 = cos(radians(*decl - *theta));
		c2 = cos(radians(*decl + *theta));
		*res = degrees(fabs(atan(s / sqrt(fabs(c1 * c2)))));
	}
	return msg;
}

/*
  sql5_export str SQLcst_alpha_cst(dbl *res, dbl *decl, dbl *theta);
  sql5_export str SQLbat_alpha_cst(bat *res, bat *decl, dbl *theta);
  sql5_export str SQLcst_alpha_bat(bat *res, dbl *decl, bat *theta);
*/
str
SQLbat_alpha_cst(bat *res, const bat *decl, const dbl *theta)
{
	BAT *b, *bn;
	BATiter bi;
	BUN p, q;
	dbl s, c1, c2, r;
	char *msg = NULL;

	if (*theta == dbl_nil) {
		throw(SQL, "SQLbat_alpha", "Parameter theta should not be nil");
	}
	if ((b = BATdescriptor(*decl)) == NULL) {
		throw(SQL, "alpha", "Cannot access descriptor");
	}
	bi = bat_iterator(b);
	bn = COLnew(b->hseqbase, TYPE_dbl, BATcount(b), TRANSIENT);
	if (bn == NULL) {
		BBPunfix(b->batCacheid);
		throw(SQL, "sql.alpha", MAL_MALLOC_FAIL);
	}
	s = sin(radians(*theta));
	BATloop(b, p, q) {
		dbl d = *(dbl *) BUNtail(bi, p);
		if (d == dbl_nil)
			r = dbl_nil;
		else if (fabs(d) + *theta > 89.9)
			r = 180.0;
		else {
			c1 = cos(radians(d - *theta));
			c2 = cos(radians(d + *theta));
			r = degrees(fabs(atan(s / sqrt(fabs(c1 * c2)))));
		}
		BUNappend(bn, &r, FALSE);
	}
	*res = bn->batCacheid;
	BBPkeepref(bn->batCacheid);
	BBPunfix(b->batCacheid);
	return msg;
}

str
SQLcst_alpha_bat(bat *res, const dbl *decl, const bat *theta)
{
	BAT *b, *bn;
	BATiter bi;
	BUN p, q;
	dbl s, c1, c2, r;
	char *msg = NULL;

	if ((b = BATdescriptor(*theta)) == NULL) {
		throw(SQL, "alpha", "Cannot access descriptor");
	}
	bi = bat_iterator(b);
	bn = COLnew(b->hseqbase, TYPE_dbl, BATcount(b), TRANSIENT);
	if (bn == NULL) {
		BBPunfix(b->batCacheid);
		throw(SQL, "sql.alpha", MAL_MALLOC_FAIL);
	}
	BATloop(b, p, q) {
		dbl d = *decl;
		dbl *theta = (dbl *) BUNtail(bi, p);

		if (d == dbl_nil)
			r = dbl_nil;
		else if (fabs(d) + *theta > 89.9)
			r = (dbl) 180.0;
		else {
			s = sin(radians(*theta));
			c1 = cos(radians(d - *theta));
			c2 = cos(radians(d + *theta));
			r = degrees(fabs(atan(s / sqrt(fabs(c1 * c2)))));
		}
		BUNappend(bn, &r, FALSE);
	}
	BBPkeepref(*res = bn->batCacheid);
	BBPunfix(b->batCacheid);
	return msg;
}

str
month_interval_str(int *ret, const str *s, const int *d, const int *sk)
{
	lng res;

	if (interval_from_str(*s, *d, *sk, &res) < 0)
		throw(SQL, "calc.month_interval", "wrong format (%s)", *s);
	assert((lng) GDK_int_min <= res && res <= (lng) GDK_int_max);
	*ret = (int) res;
	return MAL_SUCCEED;
}

str
second_interval_str(lng *res, const str *s, const int *d, const int *sk)
{
	if (interval_from_str(*s, *d, *sk, res) < 0)
		throw(SQL, "calc.second_interval", "wrong format (%s)", *s);
	return MAL_SUCCEED;
}

str
month_interval(Client cntxt, MalBlkPtr mb, MalStkPtr stk, InstrPtr pci)
{
	int *ret = getArgReference_int(stk, pci, 0);
	int k = digits2ek(*getArgReference_int(stk, pci, 2));
	int r;

	(void) cntxt;
	(void) mb;
	switch (getArgType(mb, pci, 1)) {
	case TYPE_bte:
		r = stk->stk[getArg(pci, 1)].val.btval;
		break;
	case TYPE_sht:
		r = stk->stk[getArg(pci, 1)].val.shval;
		break;
	case TYPE_int:
		r = stk->stk[getArg(pci, 1)].val.ival;
		break;
	case TYPE_lng:
		r = (int) stk->stk[getArg(pci, 1)].val.lval;
		break;
#ifdef HAVE_HGE
	case TYPE_hge:
		r = (int) stk->stk[getArg(pci, 1)].val.hval;
		break;
#endif
	default:
		throw(ILLARG, "calc.month_interval", "illegal argument");
	}
	switch (k) {
	case iyear:
		r *= 12;
		break;
	case imonth:
		break;
	default:
		throw(ILLARG, "calc.month_interval", "illegal argument");
	}
	*ret = r;
	return MAL_SUCCEED;
}

str
second_interval(Client cntxt, MalBlkPtr mb, MalStkPtr stk, InstrPtr pci)
{
	lng *ret = getArgReference_lng(stk, pci, 0), r;
	int k = digits2ek(*getArgReference_int(stk, pci, 2)), scale = 0;

	(void) cntxt;
	if (pci->argc > 3)
		scale = *getArgReference_int(stk, pci, 3);
	switch (getArgType(mb, pci, 1)) {
	case TYPE_bte:
		r = stk->stk[getArg(pci, 1)].val.btval;
		break;
	case TYPE_sht:
		r = stk->stk[getArg(pci, 1)].val.shval;
		break;
	case TYPE_int:
		r = stk->stk[getArg(pci, 1)].val.ival;
		break;
	case TYPE_lng:
		r = stk->stk[getArg(pci, 1)].val.lval;
		break;
#ifdef HAVE_HGE
	case TYPE_hge:
		r = (lng) stk->stk[getArg(pci, 1)].val.hval;
		break;
#endif
	default:
		throw(ILLARG, "calc.sec_interval", "illegal argument");
	}
	switch (k) {
	case iday:
		r *= 24;
		/* fall through */
	case ihour:
		r *= 60;
		/* fall through */
	case imin:
		r *= 60;
		/* fall through */
	case isec:
		r *= 1000;
		break;
	default:
		throw(ILLARG, "calc.sec_interval", "illegal argument");
	}
	if (scale)
		r /= scales[scale];
	*ret = r;
	return MAL_SUCCEED;
}

str
second_interval_daytime(lng *res, const daytime *s, const int *d, const int *sk)
{
	int k = digits2sk(*d);
	lng r = *(int *) s;

	(void) sk;
	if (daytime_isnil(*s)) {
		*res = lng_nil;
		return MAL_SUCCEED;
	}
	switch (k) {
	case isec:
		break;
	case imin:
		r /= 60000;
		r *= 60000;
		break;
	case ihour:
		r /= 3600000;
		r *= 3600000;
		break;
	case iday:
		r /= (24 * 3600000);
		r *= (24 * 3600000);
		break;
	default:
		throw(ILLARG, "calc.second_interval", "illegal argument");
	}
	*res = r;
	return MAL_SUCCEED;
}

str
SQLcurrent_daytime(Client cntxt, MalBlkPtr mb, MalStkPtr stk, InstrPtr pci)
{
	mvc *m = NULL;
	str msg;
	daytime t, *res = getArgReference_TYPE(stk, pci, 0, daytime);

	if ((msg = getSQLContext(cntxt, mb, &m, NULL)) != NULL)
		return msg;

	if ((msg = MTIMEcurrent_time(&t)) == MAL_SUCCEED) {
		t += m->timezone;
		while (t < 0)
			t += 24*60*60*1000;
		while (t >= 24*60*60*1000)
			t -= 24*60*60*1000;
		*res = t;
	}
	return msg;
}

str
SQLcurrent_timestamp(Client cntxt, MalBlkPtr mb, MalStkPtr stk, InstrPtr pci)
{
	mvc *m = NULL;
	str msg;
	timestamp t, *res = getArgReference_TYPE(stk, pci, 0, timestamp);

	if ((msg = getSQLContext(cntxt, mb, &m, NULL)) != NULL)
		return msg;

	if ((msg = MTIMEcurrent_timestamp(&t)) == MAL_SUCCEED) {
		lng offset = m->timezone;
		return MTIMEtimestamp_add(res, &t, &offset);
	}
	return msg;
}

/* str dump_cache(int *r); */
str
dump_cache(Client cntxt, MalBlkPtr mb, MalStkPtr stk, InstrPtr pci)
{
	mvc *m = NULL;
	str msg;
	int cnt;
	cq *q = NULL;
	BAT *query, *count;
	bat *rquery = getArgReference_bat(stk, pci, 0);
	bat *rcount = getArgReference_bat(stk, pci, 1);

	if ((msg = getSQLContext(cntxt, mb, &m, NULL)) != NULL)
		return msg;
	if ((msg = checkSQLContext(cntxt)) != NULL)
		return msg;
	cnt = m->qc->id;
	query = COLnew(0, TYPE_str, cnt, TRANSIENT);
	if (query == NULL)
		throw(SQL, "sql.dumpcache", MAL_MALLOC_FAIL);
	count = COLnew(0, TYPE_int, cnt, TRANSIENT);
	if (count == NULL) {
		BBPunfix(query->batCacheid);
		throw(SQL, "sql.dumpcache", MAL_MALLOC_FAIL);
	}

	for (q = m->qc->q; q; q = q->next) {
		if (q->type != Q_PREPARE) {
			BUNappend(query, q->codestring, FALSE);
			BUNappend(count, &q->count, FALSE);
		}
	}
	*rquery = query->batCacheid;
	*rcount = count->batCacheid;
	BBPkeepref(*rquery);
	BBPkeepref(*rcount);
	return MAL_SUCCEED;
}

/* str dump_opt_stats(int *r); */
str
dump_opt_stats(Client cntxt, MalBlkPtr mb, MalStkPtr stk, InstrPtr pci)
{
	mvc *m = NULL;
	str msg;
	int cnt;
	BAT *rewrite, *count;
	bat *rrewrite = getArgReference_bat(stk, pci, 0);
	bat *rcount = getArgReference_bat(stk, pci, 1);

	if ((msg = getSQLContext(cntxt, mb, &m, NULL)) != NULL)
		return msg;
	if ((msg = checkSQLContext(cntxt)) != NULL)
		return msg;
	cnt = m->qc->id;
	rewrite = COLnew(0, TYPE_str, cnt, TRANSIENT);
	if (rewrite == NULL)
		throw(SQL, "sql.optstats", MAL_MALLOC_FAIL);
	count = COLnew(0, TYPE_int, cnt, TRANSIENT);
	if (count == NULL)
		throw(SQL, "sql.optstats", MAL_MALLOC_FAIL);

	BUNappend(rewrite, "joinidx", FALSE);
	BUNappend(count, &m->opt_stats[0], FALSE);
	/* TODO add other rewrites */

	*rrewrite = rewrite->batCacheid;
	*rcount = count->batCacheid;
	BBPkeepref(*rrewrite);
	BBPkeepref(*rcount);
	return MAL_SUCCEED;
}

/* str dump_opt_stats(int *r); */
str
dump_trace(Client cntxt, MalBlkPtr mb, MalStkPtr stk, InstrPtr pci)
{
	int i;
	BAT *t[13];
	bat id;

	(void) cntxt;
	(void) mb;
	if (TRACEtable(t) != 13)
		throw(SQL, "sql.dump_trace", "3F000!Profiler not started");
	for(i=0; i< 13; i++){
		id = t[i]->batCacheid;
		*getArgReference_bat(stk, pci, i) = id;
		BBPkeepref(id);
	}
	return MAL_SUCCEED;
}

str
sql_sessions_wrap(Client cntxt, MalBlkPtr mb, MalStkPtr stk, InstrPtr pci)
{
	return CLTsessions(cntxt, mb, stk, pci);
}

str
sql_querylog_catalog(Client cntxt, MalBlkPtr mb, MalStkPtr stk, InstrPtr pci)
{
	int i;
	BAT *t[8];

	(void) cntxt;
	(void) mb;
	QLOGcatalog(t);
	for (i = 0; i < 8; i++) {
		bat id = t[i]->batCacheid;

		*getArgReference_bat(stk, pci, i) = id;
		BBPkeepref(id);
	}
	return MAL_SUCCEED;
}

str
sql_querylog_calls(Client cntxt, MalBlkPtr mb, MalStkPtr stk, InstrPtr pci)
{
	int i;
	BAT *t[10];

	(void) cntxt;
	(void) mb;
	QLOGcalls(t);
	for (i = 0; i < 9; i++) {
		bat id = t[i]->batCacheid;

		*getArgReference_bat(stk, pci, i) = id;
		BBPkeepref(id);
	}
	return MAL_SUCCEED;
}

str
sql_querylog_empty(Client cntxt, MalBlkPtr mb, MalStkPtr stk, InstrPtr pci)
{
	(void) cntxt;
	(void) mb;
	(void) stk;
	(void) pci;
	QLOGempty(NULL);
	return MAL_SUCCEED;
}

/* str sql_rowid(oid *rid, ptr v, str *sname, str *tname); */
str
sql_rowid(Client cntxt, MalBlkPtr mb, MalStkPtr stk, InstrPtr pci)
{
	BAT *b;
	mvc *m = NULL;
	str msg;
	sql_schema *s = NULL;
	sql_table *t = NULL;
	sql_column *c = NULL;
	sql_delta *d;
	oid *rid = getArgReference_oid(stk, pci, 0);
	str *sname = getArgReference_str(stk, pci, 2);
	str *tname = getArgReference_str(stk, pci, 3);

	if ((msg = getSQLContext(cntxt, mb, &m, NULL)) != NULL)
		return msg;
	if ((msg = checkSQLContext(cntxt)) != NULL)
		return msg;
	s = mvc_bind_schema(m, *sname);
	if (s == NULL)
		throw(SQL, "sql.rowid", "3F000!Schema missing");
	t = mvc_bind_table(m, s, *tname);
	if (t == NULL)
		throw(SQL, "sql.rowid", "42S02!Table missing");
	if (!s || !t || !t->columns.set->h)
		throw(SQL, "calc.rowid", "42S22!Cannot find column");
	c = t->columns.set->h->data;
	/* HACK, get insert bat */
	b = store_funcs.bind_col(m->session->tr, c, RD_INS);
	if( b == NULL)
		throw(SQL,"sql.rowid","Can not bind to column");
	/* UGH (move into storage backends!!) */
	d = c->data;
	*rid = d->ibase + BATcount(b);
	BBPunfix(b->batCacheid);
	return MAL_SUCCEED;
}

static str
do_sql_rank_grp(bat *rid, const bat *bid, const bat *gid, int nrank, int dense, const char *name)
{
	BAT *r, *b, *g;
	BUN p, q;
	BATiter bi, gi;
	int (*ocmp) (const void *, const void *);
	int (*gcmp) (const void *, const void *);
	const void *oc, *gc, *on, *gn;
	int rank = 1;
	int c;

	if ((b = BATdescriptor(*bid)) == NULL)
		throw(SQL, name, "Cannot access descriptor");
	if ((g = BATdescriptor(*gid)) == NULL) {
		BBPunfix(b->batCacheid);
		throw(SQL, name, "Cannot access descriptor");
	}
	bi = bat_iterator(b);
	gi = bat_iterator(g);
	ocmp = ATOMcompare(b->ttype);
	gcmp = ATOMcompare(g->ttype);
	oc = BUNtail(bi, 0);
	gc = BUNtail(gi, 0);
	if (!ALIGNsynced(b, g)) {
		BBPunfix(b->batCacheid);
		BBPunfix(g->batCacheid);
		throw(SQL, name, "bats not aligned");
	}
/*
  if (!BATtordered(b)) {
  BBPunfix(b->batCacheid);
  BBPunfix(g->batCacheid);
  throw(SQL, name, "bat not sorted");
  }
*/
	r = COLnew(b->hseqbase, TYPE_int, BATcount(b), TRANSIENT);
	if (r == NULL) {
		BBPunfix(b->batCacheid);
		BBPunfix(g->batCacheid);
		throw(SQL, name, "cannot allocate result bat");
	}
	BATloop(b, p, q) {
		on = BUNtail(bi, p);
		gn = BUNtail(gi, p);

		if ((c = ocmp(on, oc)) != 0)
			rank = nrank;
		if (gcmp(gn, gc) != 0)
			c = rank = nrank = 1;
		oc = on;
		gc = gn;
		BUNappend(r, &rank, FALSE);
		nrank += !dense || c;
	}
	BBPunfix(b->batCacheid);
	BBPunfix(g->batCacheid);
	BBPkeepref(*rid = r->batCacheid);
	return MAL_SUCCEED;
}

static str
do_sql_rank(bat *rid, const bat *bid, int nrank, int dense, const char *name)
{
	BAT *r, *b;
	BATiter bi;
	int (*cmp) (const void *, const void *);
	const void *cur, *n;
	BUN p, q;
	int rank = 1;
	int c;

	if ((b = BATdescriptor(*bid)) == NULL)
		throw(SQL, name, "Cannot access descriptor");
	if (!BATtordered(b) && !BATtrevordered(b))
		throw(SQL, name, "bat not sorted");

	bi = bat_iterator(b);
	cmp = ATOMcompare(b->ttype);
	cur = BUNtail(bi, 0);
	r = COLnew(b->hseqbase, TYPE_int, BATcount(b), TRANSIENT);
	if (r == NULL) {
		BBPunfix(b->batCacheid);
		throw(SQL, name, "cannot allocate result bat");
	}
	if (BATtdense(b)) {
		BATloop(b, p, q) {
			BUNappend(r, &rank, FALSE);
			rank++;
		}
	} else {
		BATloop(b, p, q) {
			n = BUNtail(bi, p);
			if ((c = cmp(n, cur)) != 0)
				rank = nrank;
			cur = n;
			BUNappend(r, &rank, FALSE);
			nrank += !dense || c;
		}
	}
	BBPunfix(b->batCacheid);
	BBPkeepref(*rid = r->batCacheid);
	return MAL_SUCCEED;
}

str
sql_rank_grp(bat *rid, const bat *bid, const bat *gid, const bat *gpe)
{
	(void) gpe;
	return do_sql_rank_grp(rid, bid, gid, 1, 0, "sql.rank_grp");
}

str
sql_dense_rank_grp(bat *rid, const bat *bid, const bat *gid, const bat *gpe)
{
	(void) gpe;
	return do_sql_rank_grp(rid, bid, gid, 2, 1, "sql.dense_rank_grp");
}

str
sql_rank(bat *rid, const bat *bid)
{
	return do_sql_rank(rid, bid, 1, 0, "sql.rank");
}

str
sql_dense_rank(bat *rid, const bat *bid)
{
	return do_sql_rank(rid, bid, 2, 1, "sql.dense_rank");
}

str
SQLargRecord(Client cntxt, MalBlkPtr mb, MalStkPtr stk, InstrPtr pci)
{
	str s, t, *ret;

	(void) cntxt;
	ret = getArgReference_str(stk, pci, 0);
	s = instruction2str(mb, stk, getInstrPtr(mb, 0), LIST_MAL_ALL);
	t = strchr(s, ' ');
	*ret = GDKstrdup(t ? t + 1 : s);
	GDKfree(s);
	return MAL_SUCCEED;
}

/*
 * Vacuum cleaning tables
 * Shrinking and re-using space to vacuum clean the holes in the relations.
 */
static str
vacuum(Client cntxt, MalBlkPtr mb, MalStkPtr stk, InstrPtr pci, str (*func) (bat *, const bat *, const bat *), const char *name)
{
	str *sch = getArgReference_str(stk, pci, 1);
	str *tbl = getArgReference_str(stk, pci, 2);
	sql_trans *tr;
	sql_schema *s;
	sql_table *t;
	sql_column *c;
	mvc *m = NULL;
	str msg;
	bat bid;
	BAT *b, *del;
	node *o;
	int i, bids[2049];

	if ((msg = getSQLContext(cntxt, mb, &m, NULL)) != NULL)
		return msg;
	if ((msg = checkSQLContext(cntxt)) != NULL)
		return msg;
	s = mvc_bind_schema(m, *sch);
	if (s == NULL)
		throw(SQL, name, "3F000!Schema missing");
	t = mvc_bind_table(m, s, *tbl);
	if (t == NULL)
		throw(SQL, name, "42S02!Table missing");

	if (m->user_id != USER_MONETDB)
		throw(SQL, name, "42000!insufficient privileges");
	if ((!list_empty(t->idxs.set) || !list_empty(t->keys.set)))
		throw(SQL, name, "%s not allowed on tables with indices", name + 4);
	if (t->system)
		throw(SQL, name, "%s not allowed on system tables", name + 4);

	if (has_snapshots(m->session->tr))
		throw(SQL, name, "%s not allowed on snapshots", name + 4);
	if (!m->session->auto_commit)
		throw(SQL, name, "%s only allowed in auto commit mode", name + 4);

	tr = m->session->tr;

	/* get the deletions BAT */
	del = mvc_bind_dbat(m, *sch, *tbl, RD_INS);
	if (BATcount(del) == 0) {
		BBPunfix(del->batCacheid);
		return MAL_SUCCEED;
	}


	i = 0;
	bids[i] = 0;
	for (o = t->columns.set->h; o; o = o->next, i++) {
		c = o->data;
		b = store_funcs.bind_col(tr, c, RDONLY);
		if (b == NULL || (msg = (*func) (&bid, &b->batCacheid, &del->batCacheid)) != NULL) {
			for (i--; i >= 0; i--)
				BBPrelease(bids[i]);
			if (b)
				BBPunfix(b->batCacheid);
			BBPunfix(del->batCacheid);
			if (!msg)
				throw(SQL, name, "Can not access descriptor");
			return msg;
		}
		BBPunfix(b->batCacheid);
		if (i < 2048) {
			bids[i] = bid;
			bids[i + 1] = 0;
		}
	}
	if (i >= 2048) {
		for (i--; i >= 0; i--)
			BBPrelease(bids[i]);
		throw(SQL, name, "Too many columns to handle, use copy instead");
	}
	BBPunfix(del->batCacheid);

	mvc_clear_table(m, t);
	for (o = t->columns.set->h, i = 0; o; o = o->next, i++) {
		sql_column *c = o->data;
		BAT *ins = BATdescriptor(bids[i]);	/* use the insert bat */

		if( ins){
			store_funcs.append_col(tr, c, ins, TYPE_bat);
			BBPunfix(ins->batCacheid);
		}
		BBPrelease(bids[i]);
	}
	/* TODO indices */
	return MAL_SUCCEED;
}

str
SQLshrink(Client cntxt, MalBlkPtr mb, MalStkPtr stk, InstrPtr pci)
{
	return vacuum(cntxt, mb, stk, pci, BKCshrinkBAT, "sql.shrink");
}

str
SQLreuse(Client cntxt, MalBlkPtr mb, MalStkPtr stk, InstrPtr pci)
{
	return vacuum(cntxt, mb, stk, pci, BKCreuseBAT, "sql.reuse");
}

/*
 * The vacuum operation inspects the table for ordered properties and
 * will keep them.  To avoid expensive shuffles, the reorganisation is
 * balanced by the number of outstanding deletions.
 */
str
SQLvacuum(Client cntxt, MalBlkPtr mb, MalStkPtr stk, InstrPtr pci)
{
	str *sch = getArgReference_str(stk, pci, 1);
	str *tbl = getArgReference_str(stk, pci, 2);
	sql_trans *tr;
	sql_schema *s;
	sql_table *t;
	sql_column *c;
	mvc *m = NULL;
	str msg;
	BAT *b, *del;
	node *o;
	int ordered = 0;
	BUN cnt = 0;
	BUN dcnt;

	if ((msg = getSQLContext(cntxt, mb, &m, NULL)) != NULL)
		return msg;
	if ((msg = checkSQLContext(cntxt)) != NULL)
		return msg;
	s = mvc_bind_schema(m, *sch);
	if (s == NULL)
		throw(SQL, "sql.vacuum", "3F000!Schema missing");
	t = mvc_bind_table(m, s, *tbl);
	if (t == NULL)
		throw(SQL, "sql.vacuum", "42S02!Table missing");

	if (m->user_id != USER_MONETDB)
		throw(SQL, "sql.vacuum", "42000!insufficient privileges");
	if ((!list_empty(t->idxs.set) || !list_empty(t->keys.set)))
		throw(SQL, "sql.vacuum", "vacuum not allowed on tables with indices");
	if (t->system)
		throw(SQL, "sql.vacuum", "vacuum not allowed on system tables");

	if (has_snapshots(m->session->tr))
		throw(SQL, "sql.vacuum", "vacuum not allowed on snapshots");

	if (!m->session->auto_commit)
		throw(SQL, "sql.vacuum", "vacuum only allowed in auto commit mode");
	tr = m->session->tr;

	for (o = t->columns.set->h; o && ordered == 0; o = o->next) {
		c = o->data;
		b = store_funcs.bind_col(tr, c, RDONLY);
		if (b == NULL)
			throw(SQL, "sql.vacuum", "Can not access descriptor");
		ordered |= BATtordered(b);
		cnt = BATcount(b);
		BBPunfix(b->batCacheid);
	}

	/* get the deletions BAT */
	del = mvc_bind_dbat(m, *sch, *tbl, RD_INS);
	if( del == NULL)
		throw(SQL, "sql.vacuum", "Can not access deletion column");

	dcnt = BATcount(del);
	BBPunfix(del->batCacheid);
	if (dcnt > 0) {
		/* now decide on the algorithm */
		if (ordered) {
			if (dcnt > cnt / 20)
				return SQLshrink(cntxt, mb, stk, pci);
		} else {
			return SQLreuse(cntxt, mb, stk, pci);
		}
	}
	return MAL_SUCCEED;
}

/*
 * The drop_hash operation cleans up any hash indices on any of the tables columns.
 */
str
SQLdrop_hash(Client cntxt, MalBlkPtr mb, MalStkPtr stk, InstrPtr pci)
{
	str *sch = getArgReference_str(stk, pci, 1);
	str *tbl = getArgReference_str(stk, pci, 2);
	sql_schema *s;
	sql_table *t;
	sql_column *c;
	mvc *m = NULL;
	str msg;
	BAT *b;
	node *o;

	if ((msg = getSQLContext(cntxt, mb, &m, NULL)) != NULL)
		return msg;
	if ((msg = checkSQLContext(cntxt)) != NULL)
		return msg;
	s = mvc_bind_schema(m, *sch);
	if (s == NULL)
		throw(SQL, "sql.drop_hash", "3F000!Schema missing");
	t = mvc_bind_table(m, s, *tbl);
	if (t == NULL)
		throw(SQL, "sql.drop_hash", "42S02!Table missing");

	for (o = t->columns.set->h; o; o = o->next) {
		c = o->data;
		b = store_funcs.bind_col(m->session->tr, c, RDONLY);
		if (b == NULL)
			throw(SQL, "sql.drop_hash", "Can not access descriptor");
		HASHdestroy(b);
		BBPunfix(b->batCacheid);
	}
	return MAL_SUCCEED;
}


/* after an update on the optimizer catalog, we have to change
 * the internal optimizer pipe line administration
 * The minimal and default pipelines may not be changed.
 */
str
SQLoptimizersUpdate(Client cntxt, MalBlkPtr mb, MalStkPtr stk, InstrPtr pci)
{
	mvc *m = NULL;
	str msg;

	if ((msg = getSQLContext(cntxt, mb, &m, NULL)) != NULL)
		return msg;
	if ((msg = checkSQLContext(cntxt)) != NULL)
		return msg;
	/* find the optimizer pipeline */
	(void) stk;
	(void) pci;
	throw(SQL, "updateOptimizer", PROGRAM_NYI);
}

/*
 * Inspection of the actual storage footprint is a recurring question of users.
 * This is modelled as a generic SQL table producing function.
 * create function storage()
 * returns table ("schema" string, "table" string, "column" string, "type" string, "mode" string, location string, "count" bigint, width int, columnsize bigint, heapsize bigint indices bigint, sorted int)
 * external name sql.storage;
 */
str
sql_storage(Client cntxt, MalBlkPtr mb, MalStkPtr stk, InstrPtr pci)
{
	BAT *sch, *tab, *col, *type, *loc, *cnt, *atom, *size, *heap, *indices, *phash, *sort, *imprints, *mode, *revsort, *key, *oidx;
	mvc *m = NULL;
	str msg;
	sql_trans *tr;
	node *nsch, *ntab, *ncol;
	int w;
	bit bitval;
	bat *rsch = getArgReference_bat(stk, pci, 0);
	bat *rtab = getArgReference_bat(stk, pci, 1);
	bat *rcol = getArgReference_bat(stk, pci, 2);
	bat *rtype = getArgReference_bat(stk, pci, 3);
	bat *rmode = getArgReference_bat(stk, pci, 4);
	bat *rloc = getArgReference_bat(stk, pci, 5);
	bat *rcnt = getArgReference_bat(stk, pci, 6);
	bat *ratom = getArgReference_bat(stk, pci, 7);
	bat *rsize = getArgReference_bat(stk, pci, 8);
	bat *rheap = getArgReference_bat(stk, pci, 9);
	bat *rindices = getArgReference_bat(stk, pci, 10);
	bat *rphash = getArgReference_bat(stk, pci, 11);
	bat *rimprints = getArgReference_bat(stk, pci, 12);
	bat *rsort = getArgReference_bat(stk, pci, 13);
	bat *rrevsort = getArgReference_bat(stk, pci, 14);
	bat *rkey = getArgReference_bat(stk, pci, 15);
	bat *roidx = getArgReference_bat(stk, pci, 16);
	str sname = 0;
	str tname = 0;
	str cname = 0;

	if ((msg = getSQLContext(cntxt, mb, &m, NULL)) != NULL)
		return msg;
	if ((msg = checkSQLContext(cntxt)) != NULL)
		return msg;

	tr = m->session->tr;
	sch = COLnew(0, TYPE_str, 0, TRANSIENT);
	tab = COLnew(0, TYPE_str, 0, TRANSIENT);
	col = COLnew(0, TYPE_str, 0, TRANSIENT);
	type = COLnew(0, TYPE_str, 0, TRANSIENT);
	mode = COLnew(0, TYPE_str, 0, TRANSIENT);
	loc = COLnew(0, TYPE_str, 0, TRANSIENT);
	cnt = COLnew(0, TYPE_lng, 0, TRANSIENT);
	atom = COLnew(0, TYPE_int, 0, TRANSIENT);
	size = COLnew(0, TYPE_lng, 0, TRANSIENT);
	heap = COLnew(0, TYPE_lng, 0, TRANSIENT);
	indices = COLnew(0, TYPE_lng, 0, TRANSIENT);
	phash = COLnew(0, TYPE_bit, 0, TRANSIENT);
	imprints = COLnew(0, TYPE_lng, 0, TRANSIENT);
	sort = COLnew(0, TYPE_bit, 0, TRANSIENT);
	revsort = COLnew(0, TYPE_bit, 0, TRANSIENT);
	key = COLnew(0, TYPE_bit, 0, TRANSIENT);
	oidx = COLnew(0, TYPE_lng, 0, TRANSIENT);

	if (sch == NULL || tab == NULL || col == NULL || type == NULL || mode == NULL || loc == NULL || imprints == NULL || 
	    sort == NULL || cnt == NULL || atom == NULL || size == NULL || heap == NULL || indices == NULL || phash == NULL ||
	    revsort == NULL || key == NULL || oidx == NULL) {
		if (sch)
			BBPunfix(sch->batCacheid);
		if (tab)
			BBPunfix(tab->batCacheid);
		if (col)
			BBPunfix(col->batCacheid);
		if (mode)
			BBPunfix(mode->batCacheid);
		if (loc)
			BBPunfix(loc->batCacheid);
		if (cnt)
			BBPunfix(cnt->batCacheid);
		if (type)
			BBPunfix(type->batCacheid);
		if (atom)
			BBPunfix(atom->batCacheid);
		if (size)
			BBPunfix(size->batCacheid);
		if (heap)
			BBPunfix(heap->batCacheid);
		if (indices)
			BBPunfix(indices->batCacheid);
		if (phash)
			BBPunfix(phash->batCacheid);
		if (imprints)
			BBPunfix(imprints->batCacheid);
		if (sort)
			BBPunfix(sort->batCacheid);
		if (revsort)
			BBPunfix(revsort->batCacheid);
		if (key)
			BBPunfix(key->batCacheid);
		if (oidx)
			BBPunfix(oidx->batCacheid);
		throw(SQL, "sql.storage", MAL_MALLOC_FAIL);
	}
	if( pci->argc - pci->retc >= 1)
		sname = *getArgReference_str(stk, pci, pci->retc);
	if( pci->argc - pci->retc >= 2)
		tname = *getArgReference_str(stk, pci, pci->retc + 1);
	if( pci->argc - pci->retc >= 3)
		cname = *getArgReference_str(stk, pci, pci->retc + 2);

	/* check for limited storage tables */
	for (nsch = tr->schemas.set->h; nsch; nsch = nsch->next) {
		sql_base *b = nsch->data;
		sql_schema *s = (sql_schema *) nsch->data;
		if( sname && strcmp(b->name, sname) )
			continue;
		if (isalpha((int) b->name[0]))
			if (s->tables.set)
				for (ntab = (s)->tables.set->h; ntab; ntab = ntab->next) {
					sql_base *bt = ntab->data;
					sql_table *t = (sql_table *) bt;
					if( tname && strcmp(bt->name, tname) )
						continue;
					if (isTable(t))
						if (t->columns.set)
							for (ncol = (t)->columns.set->h; ncol; ncol = ncol->next) {
								sql_base *bc = ncol->data;
								sql_column *c = (sql_column *) ncol->data;
								BAT *bn;
								lng sz;

								if( cname && strcmp(bc->name, cname) )
									continue;
								bn = store_funcs.bind_col(tr, c, RDONLY);
								if (bn == NULL)
									throw(SQL, "sql.storage", "Can not access column");

								/*printf("schema %s.%s.%s" , b->name, bt->name, bc->name); */
								BUNappend(sch, b->name, FALSE);
								BUNappend(tab, bt->name, FALSE);
								BUNappend(col, bc->name, FALSE);
								if (c->t->access == TABLE_WRITABLE)
									BUNappend(mode, "writable", FALSE);
								else if (c->t->access == TABLE_APPENDONLY)
									BUNappend(mode, "appendonly", FALSE);
								else if (c->t->access == TABLE_READONLY)
									BUNappend(mode, "readonly", FALSE);
								else
									BUNappend(mode, 0, FALSE);
								BUNappend(type, c->type.type->sqlname, FALSE);

								/*printf(" cnt "BUNFMT, BATcount(bn)); */
								sz = BATcount(bn);
								BUNappend(cnt, &sz, FALSE);

								/*printf(" loc %s", BBP_physical(bn->batCacheid)); */
								BUNappend(loc, BBP_physical(bn->batCacheid), FALSE);
								/*printf(" width %d", bn->twidth); */
								w = bn->twidth;
								if (bn->ttype == TYPE_str) {
									BUN p, q;
									double sum = 0;
									BATiter bi = bat_iterator(bn);
									lng cnt1, cnt2 = cnt1 = (lng) BATcount(bn);

									/* just take a sample */
									if (cnt1 > 512)
										cnt1 = cnt2 = 512;
									BATloop(bn, p, q) {
										str s = BUNtail(bi, p);
										if (s != NULL && strcmp(s, str_nil))
											sum += (int) strlen(s);
										if (--cnt1 <= 0)
											break;
									}
									if (cnt2)
										w = (int) (sum / cnt2);
								}
								BUNappend(atom, &w, FALSE);

								sz = BATcount(bn) * bn->twidth; 
								BUNappend(size, &sz, FALSE);

								sz = heapinfo(bn->tvheap, bn->batCacheid);
								BUNappend(heap, &sz, FALSE);

								sz = hashinfo(bn->thash, bn->batCacheid);
								BUNappend(indices, &sz, FALSE);

								bitval = 0; /* HASHispersistent(bn); */
								BUNappend(phash, &bitval, FALSE);

								sz = IMPSimprintsize(bn);
								BUNappend(imprints, &sz, FALSE);
								/*printf(" indices "BUNFMT, bn->thash?bn->thash->heap->size:0); */
								/*printf("\n"); */

								bitval = BATtordered(bn);
								if (!bitval && bn->tnosorted == 0)
									bitval = bit_nil;
								BUNappend(sort, &bitval, FALSE);

								bitval = BATtrevordered(bn);
								if (!bitval && bn->tnorevsorted == 0)
									bitval = bit_nil;
								BUNappend(revsort, &bitval, FALSE);

								bitval = BATtkey(bn);
								if (!bitval && bn->tnokey[0] == 0 && bn->tnokey[1] == 0)
									bitval = bit_nil;
								BUNappend(key, &bitval, FALSE);

								sz = bn->torderidx ? bn->torderidx->free : 0;
								BUNappend(oidx, &sz, FALSE);
								BBPunfix(bn->batCacheid);
							}

					if (isTable(t))
						if (t->idxs.set)
							for (ncol = (t)->idxs.set->h; ncol; ncol = ncol->next) {
								sql_base *bc = ncol->data;
								sql_idx *c = (sql_idx *) ncol->data;
								if (idx_has_column(c->type)) {
									BAT *bn = store_funcs.bind_idx(tr, c, RDONLY);
									lng sz;

									if (bn == NULL)
										throw(SQL, "sql.storage", "Can not access column");
									if( cname && strcmp(bc->name, cname) )
										continue;
									/*printf("schema %s.%s.%s" , b->name, bt->name, bc->name); */
									BUNappend(sch, b->name, FALSE);
									BUNappend(tab, bt->name, FALSE);
									BUNappend(col, bc->name, FALSE);
									if (c->t->access == TABLE_WRITABLE)
										BUNappend(mode, "writable", FALSE);
									else if (c->t->access == TABLE_APPENDONLY)
										BUNappend(mode, "appendonly", FALSE);
									else if (c->t->access == TABLE_READONLY)
										BUNappend(mode, "readonly", FALSE);
									else
										BUNappend(mode, 0, FALSE);
									BUNappend(type, "oid", FALSE);

									/*printf(" cnt "BUNFMT, BATcount(bn)); */
									sz = BATcount(bn);
									BUNappend(cnt, &sz, FALSE);

									/*printf(" loc %s", BBP_physical(bn->batCacheid)); */
									BUNappend(loc, BBP_physical(bn->batCacheid), FALSE);
									/*printf(" width %d", bn->twidth); */
									w = bn->twidth;
									if (bn->ttype == TYPE_str) {
										BUN p, q;
										double sum = 0;
										BATiter bi = bat_iterator(bn);
										lng cnt1, cnt2 = cnt1 = BATcount(bn);

										/* just take a sample */
										if (cnt1 > 512)
											cnt1 = cnt2 = 512;
										BATloop(bn, p, q) {
											str s = BUNtail(bi, p);
											if (s != NULL && strcmp(s, str_nil))
												sum += (int) strlen(s);
											if (--cnt1 <= 0)
												break;
										}
										if (cnt2)
											w = (int) (sum / cnt2);
									}
									BUNappend(atom, &w, FALSE);
									/*printf(" size "BUNFMT, tailsize(bn,BATcount(bn)) + (bn->tvheap? bn->tvheap->size:0)); */
									sz = tailsize(bn, BATcount(bn));
									BUNappend(size, &sz, FALSE);

									sz = bn->tvheap ? bn->tvheap->size : 0;
									BUNappend(heap, &sz, FALSE);

									sz = bn->thash && bn->thash != (Hash *) 1 ? bn->thash->heap->size : 0; /* HASHsize() */
									BUNappend(indices, &sz, FALSE);
									bitval = 0; /* HASHispersistent(bn); */
									BUNappend(phash, &bitval, FALSE);

									sz = IMPSimprintsize(bn);
									BUNappend(imprints, &sz, FALSE);
									/*printf(" indices "BUNFMT, bn->thash?bn->thash->heap->size:0); */
									/*printf("\n"); */
									bitval = BATtordered(bn);
									if (!bitval && bn->tnosorted == 0)
										bitval = bit_nil;
									BUNappend(sort, &bitval, FALSE);
									bitval = BATtrevordered(bn);
									if (!bitval && bn->tnorevsorted == 0)
										bitval = bit_nil;
									BUNappend(revsort, &bitval, FALSE);
									bitval = BATtkey(bn);
									if (!bitval && bn->tnokey[0] == 0 && bn->tnokey[1] == 0)
										bitval = bit_nil;
									BUNappend(key, &bitval, FALSE);
									sz = bn->torderidx ? bn->torderidx->free : 0;
									BUNappend(oidx, &sz, FALSE);
									BBPunfix(bn->batCacheid);
								}
							}

				}
	}

	BBPkeepref(*rsch = sch->batCacheid);
	BBPkeepref(*rtab = tab->batCacheid);
	BBPkeepref(*rcol = col->batCacheid);
	BBPkeepref(*rmode = mode->batCacheid);
	BBPkeepref(*rloc = loc->batCacheid);
	BBPkeepref(*rtype = type->batCacheid);
	BBPkeepref(*rcnt = cnt->batCacheid);
	BBPkeepref(*ratom = atom->batCacheid);
	BBPkeepref(*rsize = size->batCacheid);
	BBPkeepref(*rheap = heap->batCacheid);
	BBPkeepref(*rindices = indices->batCacheid);
	BBPkeepref(*rphash = phash->batCacheid);
	BBPkeepref(*rimprints = imprints->batCacheid);
	BBPkeepref(*rsort = sort->batCacheid);
	BBPkeepref(*rrevsort = revsort->batCacheid);
	BBPkeepref(*rkey = key->batCacheid);
	BBPkeepref(*roidx = oidx->batCacheid);
	return MAL_SUCCEED;
}

void
freeVariables(Client c, MalBlkPtr mb, MalStkPtr glb, int start)
{
	int i;

	for (i = start; i < mb->vtop;) {
		if (glb) {
			if (isVarCleanup(mb, i))
				garbageElement(c, &glb->stk[i]);
			/* clean stack entry */
			glb->stk[i].vtype = TYPE_int;
			glb->stk[i].val.ival = 0;
			glb->stk[i].len = 0;
		}
		clearVariable(mb, i);
		i++;
	}
	mb->vtop = start;
}

/* if at least (2*SIZEOF_BUN), also store length (heaps are then
 * incompatible) */
#define EXTRALEN ((SIZEOF_BUN + GDK_VARALIGN - 1) & ~(GDK_VARALIGN - 1))

str
STRindex_int(int *i, const str *src, const bit *u)
{
	(void)src; (void)u;
	*i = 0;
	return MAL_SUCCEED;
}

str
BATSTRindex_int(bat *res, const bat *src, const bit *u)
{
	BAT *s, *r;

	if ((s = BATdescriptor(*src)) == NULL)
		throw(SQL, "calc.index", "Cannot access descriptor");

	if (*u) {
		Heap *h = s->tvheap;
		size_t pad, pos;
		const size_t extralen = h->hashash ? EXTRALEN : 0;
		int v;

		r = COLnew(0, TYPE_int, 1024, TRANSIENT);
		if (r == NULL) {
			BBPunfix(s->batCacheid);
			throw(SQL, "calc.index", MAL_MALLOC_FAIL);
		}
		pos = GDK_STRHASHSIZE;
		while (pos < h->free) {
			const char *s;

			pad = GDK_VARALIGN - (pos & (GDK_VARALIGN - 1));
			if (pad < sizeof(stridx_t))
				pad += GDK_VARALIGN;
			pos += pad + extralen;
			s = h->base + pos;
			v = (int) (pos - GDK_STRHASHSIZE);
			BUNappend(r, &v, FALSE);
			pos += GDK_STRLEN(s);
		}
	} else {
		r = VIEWcreate(s->hseqbase, s);
		if (r == NULL) {
			BBPunfix(s->batCacheid);
			throw(SQL, "calc.index", MAL_MALLOC_FAIL);
		}
		r->ttype = TYPE_int;
		r->tvarsized = 0;
		r->tvheap = NULL;
	}
	BBPunfix(s->batCacheid);
	BBPkeepref((*res = r->batCacheid));
	return MAL_SUCCEED;
}

str
STRindex_sht(sht *i, const str *src, const bit *u)
{
	(void)src; (void)u;
	*i = 0;
	return MAL_SUCCEED;
}

str
BATSTRindex_sht(bat *res, const bat *src, const bit *u)
{
	BAT *s, *r;

	if ((s = BATdescriptor(*src)) == NULL)
		throw(SQL, "calc.index", "Cannot access descriptor");

	if (*u) {
		Heap *h = s->tvheap;
		size_t pad, pos;
		const size_t extralen = h->hashash ? EXTRALEN : 0;
		sht v;

		r = COLnew(0, TYPE_sht, 1024, TRANSIENT);
		if (r == NULL) {
			BBPunfix(s->batCacheid);
			throw(SQL, "calc.index", MAL_MALLOC_FAIL);
		}
		pos = GDK_STRHASHSIZE;
		while (pos < h->free) {
			const char *s;

			pad = GDK_VARALIGN - (pos & (GDK_VARALIGN - 1));
			if (pad < sizeof(stridx_t))
				pad += GDK_VARALIGN;
			pos += pad + extralen;
			s = h->base + pos;
			v = (sht) (pos - GDK_STRHASHSIZE);
			BUNappend(r, &v, FALSE);
			pos += GDK_STRLEN(s);
		}
	} else {
		r = VIEWcreate(s->hseqbase, s);
		if (r == NULL) {
			BBPunfix(s->batCacheid);
			throw(SQL, "calc.index", MAL_MALLOC_FAIL);
		}
		r->ttype = TYPE_sht;
		r->tvarsized = 0;
		r->tvheap = NULL;
	}
	BBPunfix(s->batCacheid);
	BBPkeepref((*res = r->batCacheid));
	return MAL_SUCCEED;
}

str
STRindex_bte(bte *i, const str *src, const bit *u)
{
	(void)src; (void)u;
	*i = 0;
	return MAL_SUCCEED;
}

str
BATSTRindex_bte(bat *res, const bat *src, const bit *u)
{
	BAT *s, *r;

	if ((s = BATdescriptor(*src)) == NULL)
		throw(SQL, "calc.index", "Cannot access descriptor");

	if (*u) {
		Heap *h = s->tvheap;
		size_t pad, pos;
		const size_t extralen = h->hashash ? EXTRALEN : 0;
		bte v;

		r = COLnew(0, TYPE_bte, 64, TRANSIENT);
		if (r == NULL) {
			BBPunfix(s->batCacheid);
			throw(SQL, "calc.index", MAL_MALLOC_FAIL);
		}
		pos = GDK_STRHASHSIZE;
		while (pos < h->free) {
			const char *s;

			pad = GDK_VARALIGN - (pos & (GDK_VARALIGN - 1));
			if (pad < sizeof(stridx_t))
				pad += GDK_VARALIGN;
			pos += pad + extralen;
			s = h->base + pos;
			v = (bte) (pos - GDK_STRHASHSIZE);
			BUNappend(r, &v, FALSE);
			pos += GDK_STRLEN(s);
		}
	} else {
		r = VIEWcreate(s->hseqbase, s);
		if (r == NULL) {
			BBPunfix(s->batCacheid);
			throw(SQL, "calc.index", MAL_MALLOC_FAIL);
		}
		r->ttype = TYPE_bte;
		r->tvarsized = 0;
		r->tvheap = NULL;
	}
	BBPunfix(s->batCacheid);
	BBPkeepref((*res = r->batCacheid));
	return MAL_SUCCEED;
}

str
STRstrings(str *i, const str *src)
{
	(void)src;
	*i = 0;
	return MAL_SUCCEED;
}

str
BATSTRstrings(bat *res, const bat *src)
{
	BAT *s, *r;
	Heap *h;
	size_t pad, pos;
	size_t extralen;

	if ((s = BATdescriptor(*src)) == NULL)
		throw(SQL, "calc.strings", "Cannot access descriptor");

	h = s->tvheap;
	extralen = h->hashash ? EXTRALEN : 0;
	r = COLnew(0, TYPE_str, 1024, TRANSIENT);
	if (r == NULL) {
		BBPunfix(s->batCacheid);
		throw(SQL, "calc.strings", MAL_MALLOC_FAIL);
	}
	pos = GDK_STRHASHSIZE;
	while (pos < h->free) {
		const char *s;

		pad = GDK_VARALIGN - (pos & (GDK_VARALIGN - 1));
		if (pad < sizeof(stridx_t))
			pad += GDK_VARALIGN;
		pos += pad + extralen;
		s = h->base + pos;
		BUNappend(r, s, FALSE);
		pos += GDK_STRLEN(s);
	}
	BBPunfix(s->batCacheid);
	BBPkeepref((*res = r->batCacheid));
	return MAL_SUCCEED;
}

str 
SQLflush_log(void *ret)
{
	(void)ret;
	store_flush_log();
	return MAL_SUCCEED;
}<|MERGE_RESOLUTION|>--- conflicted
+++ resolved
@@ -3,7 +3,7 @@
  * License, v. 2.0.  If a copy of the MPL was not distributed with this
  * file, You can obtain one at http://mozilla.org/MPL/2.0/.
  *
- * Copyright 1997 - July 2008 CWI, August 2008 - 2017 MonetDB B.V.
+ * Copyright 1997 - July 2008 CWI, August 2008 - 2016 MonetDB B.V.
  */
 
 /*
@@ -30,7 +30,7 @@
 #include <rel_rel.h>
 #include <rel_exp.h>
 #include <rel_dump.h>
-#include <rel_bin.h>
+#include "rel_bin.h"
 #include <bbp.h>
 #include <opt_pipes.h>
 #include <orderidx.h>
@@ -2535,9 +2535,6 @@
 	FILE *f;
 	char *buf;
 	int bufsiz = 128 * BLOCK;
-	int INET_TPE = ATOMindex("inet");
-	int UUID_TPE = ATOMindex("uuid");
-	int URL_TPE = ATOMindex("url");
 
 
 	if ((msg = getSQLContext(cntxt, mb, &m, NULL)) != NULL)
@@ -2558,11 +2555,15 @@
 		const char *fname = *getArgReference_str(stk, pci, i);
 		size_t flen;
 		char *fn;
-		int tpe = col->type.type->localtype;
-
-		if (ATOMvarsized(tpe) && tpe != TYPE_str && tpe != URL_TPE && tpe != UUID_TPE)
-			throw(SQL, "sql", "Failed to attach file %s", fname);
-		flen = strlen(fname);
+
+		if (strcmp(fname, str_nil) == 0)  {
+			// no file name passed for this column
+			continue;
+		}
+		flen =  strlen(fname);
+
+		if (ATOMvarsized(col->type.type->localtype) && col->type.type->localtype != TYPE_str)
+			throw(SQL, "sql", "Failed to attach file %s", *getArgReference_str(stk, pci, i));
 		fn = GDKmalloc(flen + 1);
 		GDKstrFromStr((unsigned char *) fn, (const unsigned char *) fname, flen);
 		if (fn == NULL)
@@ -2581,36 +2582,26 @@
 		sql_column *col = n->data;
 		BAT *c = NULL;
 		int tpe = col->type.type->localtype;
-		char *next_file = *getArgReference_str(stk, pci, i);
+		str fname = *getArgReference_str(stk, pci, i);
 
 		/* handle the various cases */
-<<<<<<< HEAD
-		if (tpe < TYPE_str || tpe == TYPE_date || tpe == TYPE_daytime || tpe == TYPE_timestamp || tpe == INET_TPE || tpe == UUID_TPE) {
-			c = BATattach(tpe, next_file, PERSISTENT);
-=======
 		if (strcmp(fname, str_nil) == 0) {
 			// no filename for this column, skip for now because we potentially don't know the count yet
 			continue;
 		} else if (tpe < TYPE_str || tpe == TYPE_date || tpe == TYPE_daytime || tpe == TYPE_timestamp) {
 			c = BATattach(col->type.type->localtype, fname, TRANSIENT);
->>>>>>> b643112f
 			if (c == NULL)
-				throw(SQL, "sql", "Failed to attach file %s", next_file);
+				throw(SQL, "sql", "Failed to attach file %s", fname);
 			BATsetaccess(c, BAT_READ);
-		} else if (tpe == TYPE_str || tpe == URL_TPE) {
+		} else if (tpe == TYPE_str) {
 			/* get the BAT and fill it with the strings */
-<<<<<<< HEAD
-			c = COLnew(0, tpe, 0, PERSISTENT);
-=======
 			c = COLnew(0, TYPE_str, 0, TRANSIENT);
->>>>>>> b643112f
 			if (c == NULL)
 				throw(SQL, "sql", MAL_MALLOC_FAIL);
 			/* this code should be extended to deal with larger text strings. */
-			/* UPDATE try http://man7.org/linux/man-pages/man3/getline.3.html ? However there is no way to use GDKmalloc with it */
-			f = fopen(next_file, "r");
+			f = fopen(*getArgReference_str(stk, pci, i), "r");
 			if (f == NULL)
-				throw(SQL, "sql", "Failed to re-open file %s", next_file);
+				throw(SQL, "sql", "Failed to re-open file %s", fname);
 
 			buf = GDKmalloc(bufsiz);
 			if (!buf) {
@@ -2626,7 +2617,7 @@
 			fclose(f);
 			GDKfree(buf);
 		} else {
-			throw(SQL, "sql", "Failed to attach file %s", next_file);
+			throw(SQL, "sql", "Failed to attach file %s", fname);
 		}
 		if (init && cnt != BATcount(c))
 			throw(SQL, "sql", "binary files for table '%s' have inconsistent counts", tname);
