--- conflicted
+++ resolved
@@ -2816,13 +2816,8 @@
 	_s = ATOMsize(ATOMtype(b->ttype));
 	if (ATOMextern(b->ttype)) {
 		_s = ATOMlen(ATOMtype(b->ttype), p);
-<<<<<<< HEAD
-		* (ptr *) ret = GDKmalloc(_s);
-		if (* (ptr *) ret == NULL) {
-=======
 		*(ptr *) ret = GDKmalloc(_s);
 		if(*(ptr *) ret == NULL){
->>>>>>> 73a60849
 			BBPunfix(b->batCacheid);
 			throw(SQL, "zero_or_one", SQLSTATE(HY001) MAL_MALLOC_FAIL);
 		}
