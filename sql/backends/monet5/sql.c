--- conflicted
+++ resolved
@@ -30,7 +30,7 @@
 #include <rel_rel.h>
 #include <rel_exp.h>
 #include <rel_dump.h>
-#include "rel_bin.h"
+#include <rel_bin.h>
 #include <bbp.h>
 #include <opt_pipes.h>
 #include <orderidx.h>
@@ -125,6 +125,23 @@
 			c->no_mitosis = 1;
 	}
 	return r;
+}
+
+stmt *
+sql_relation2stmt(mvc *c, sql_rel *r)
+{
+	stmt *s = NULL;
+
+	if (!r) {
+		return NULL;
+	} else {
+		if (c->emode == m_plan) {
+			rel_print(c, r, 0);
+		} else {
+			s = output_rel_bin(c, r);
+		}
+	}
+	return s;
 }
 
 /*
@@ -434,7 +451,7 @@
     return msg;
 }
 
-BAT *
+static BAT *
 mvc_bind(mvc *m, char *sname, char *tname, char *cname, int access)
 {
 	sql_trans *tr = m->session->tr;
@@ -457,686 +474,6 @@
 	return b;
 }
 
-<<<<<<< HEAD
-=======
-static str
-alter_table(Client cntxt, mvc *sql, char *sname, sql_table *t)
-{
-	sql_schema *s = mvc_bind_schema(sql, sname);
-	sql_table *nt = NULL;
-	node *n;
-
-	if (!s)
-		return sql_message("3F000!ALTER TABLE: no such schema '%s'", sname);
-
-	if ((nt = mvc_bind_table(sql, s, t->base.name)) == NULL) {
-		return sql_message("42S02!ALTER TABLE: no such table '%s'", t->base.name);
-
-	} else if (!mvc_schema_privs(sql, s) && !(isTempSchema(s) && t->persistence == SQL_LOCAL_TEMP)) {
-		return sql_message("42000!ALTER TABLE: insufficient privileges for user '%s' in schema '%s'", stack_get_string(sql, "current_user"), s->base.name);
-	}
-
-	/* First check if all the changes are allowed */
-	if (t->idxs.set) {
-		/* only one pkey */
-		if (nt->pkey) {
-			for (n = t->idxs.nelm; n; n = n->next) {
-				sql_idx *i = n->data;
-				if (i->key && i->key->type == pkey)
-					return sql_message("40000!CONSTRAINT PRIMARY KEY: a table can have only one PRIMARY KEY\n");
-			}
-		}
-	}
-
-	/* check for changes */
-	if (t->columns.dset)
-		for (n = t->columns.dset->h; n; n = n->next) {
-			/* propagate alter table .. drop column */
-			sql_column *c = n->data;
-			sql_column *nc = mvc_bind_column(sql, nt, c->base.name);
-			mvc_drop_column(sql, nt, nc, c->drop_action);
-		}
-	/* check for changes on current cols */
-	for (n = t->columns.set->h; n != t->columns.nelm; n = n->next) {
-
-		/* null or default value changes */
-		sql_column *c = n->data;
-		sql_column *nc = mvc_bind_column(sql, nt, c->base.name);
-
-		if (c->null != nc->null && isTable(nt)) {
-			mvc_null(sql, nc, c->null);
-			/* for non empty check for nulls */
-			if (c->null == 0) {
-				const void *nilptr = ATOMnilptr(c->type.type->localtype);
-				rids *nils = table_funcs.rids_select(sql->session->tr, nc, nilptr, NULL, NULL);
-				int has_nils = (table_funcs.rids_next(nils) != oid_nil);
-
-				table_funcs.rids_destroy(nils);
-				if (has_nils)
-					return sql_message("40002!ALTER TABLE: NOT NULL constraint violated for column %s.%s", c->t->base.name, c->base.name);
-			}
-		}
-		if (c->def != nc->def)
-			mvc_default(sql, nc, c->def);
-
-		if (c->storage_type != nc->storage_type) {
-			if (c->t->access == TABLE_WRITABLE)
-				return sql_message("40002!ALTER TABLE: SET STORAGE for column %s.%s only allowed on READ or INSERT ONLY tables", c->t->base.name, c->base.name);
-			nc->base.rtime = nc->base.wtime = sql->session->tr->wtime;
-			mvc_storage(sql, nc, c->storage_type);
-		}
-	}
-	for (; n; n = n->next) {
-		/* propagate alter table .. add column */
-		sql_column *c = n->data;
-		mvc_copy_column(sql, nt, c);
-	}
-	if (t->idxs.set) {
-		/* alter drop index */
-		if (t->idxs.dset)
-			for (n = t->idxs.dset->h; n; n = n->next) {
-				sql_idx *i = n->data;
-				sql_idx *ni = mvc_bind_idx(sql, s, i->base.name);
-				mvc_drop_idx(sql, s, ni);
-			}
-		/* alter add index */
-		for (n = t->idxs.nelm; n; n = n->next) {
-			sql_idx *i = n->data;
-
-			if (i->type == ordered_idx) {
-				sql_kc *ic = i->columns->h->data;
-				BAT *b = mvc_bind(sql, nt->s->base.name, nt->base.name, ic->c->base.name, 0);
-				OIDXcreateImplementation(cntxt, newBatType(b->ttype), b, -1);
-				BBPunfix(b->batCacheid);
-			}
-			if (i->type == imprints_idx) {
-				sql_kc *ic = i->columns->h->data;
-				BAT *b = mvc_bind(sql, nt->s->base.name, nt->base.name, ic->c->base.name, 0);
-				BATimprints(b);
-				BBPunfix(b->batCacheid);
-			}
-			mvc_copy_idx(sql, nt, i);
-		}
-	}
-	if (t->keys.set) {
-		/* alter drop key */
-		if (t->keys.dset)
-			for (n = t->keys.dset->h; n; n = n->next) {
-				sql_key *k = n->data;
-				sql_key *nk = mvc_bind_key(sql, s, k->base.name);
-				if (nk)
-					mvc_drop_key(sql, s, nk, k->drop_action);
-			}
-		/* alter add key */
-		for (n = t->keys.nelm; n; n = n->next) {
-			sql_key *k = n->data;
-			mvc_copy_key(sql, nt, k);
-		}
-	}
-	return MAL_SUCCEED;
-}
-
-static char *
-drop_table(mvc *sql, char *sname, char *tname, int drop_action)
-{
-	sql_schema *s = NULL;
-	sql_table *t = NULL;
-	node *n;
-
-	if (sname && !(s = mvc_bind_schema(sql, sname)))
-		return sql_message("3F000!DROP TABLE: no such schema '%s'", sname);
-	if (!s)
-		s = cur_schema(sql);
-	t = mvc_bind_table(sql, s, tname);
-	if (!t && !sname) {
-		s = tmp_schema(sql);
-		t = mvc_bind_table(sql, s, tname);
-	}
-	if (!t) {
-		return sql_message("42S02!DROP TABLE: no such table '%s'", tname);
-	} else if (isView(t)) {
-		return sql_message("42000!DROP TABLE: cannot drop VIEW '%s'", tname);
-	} else if (t->system) {
-		return sql_message("42000!DROP TABLE: cannot drop system table '%s'", tname);
-	} else if (!mvc_schema_privs(sql, s) && !(isTempSchema(s) && t->persistence == SQL_LOCAL_TEMP)) {
-		return sql_message("42000!DROP TABLE: access denied for %s to schema ;'%s'", stack_get_string(sql, "current_user"), s->base.name);
-	}
-	if (!drop_action && t->keys.set) {
-		for (n = t->keys.set->h; n; n = n->next) {
-			sql_key *k = n->data;
-
-			if (k->type == ukey || k->type == pkey) {
-				sql_ukey *uk = (sql_ukey *) k;
-
-				if (uk->keys && list_length(uk->keys)) {
-					node *l = uk->keys->h;
-
-					for (; l; l = l->next) {
-						k = l->data;
-						/* make sure it is not a self referencing key */
-						if (k->t != t)
-							return sql_message("40000!DROP TABLE: FOREIGN KEY %s.%s depends on %s", k->t->base.name, k->base.name, tname);
-					}
-				}
-			}
-		}
-	}
-
-	if (!drop_action && mvc_check_dependency(sql, t->base.id, TABLE_DEPENDENCY, NULL))
-		return sql_message("42000!DROP TABLE: unable to drop table %s (there are database objects which depend on it)\n", t->base.name);
-
-	mvc_drop_table(sql, s, t, drop_action);
-	return MAL_SUCCEED;
-}
-
-static char *
-drop_view(mvc *sql, char *sname, char *tname, int drop_action)
-{
-	sql_table *t = NULL;
-	sql_schema *ss = NULL;
-
-	if (sname != NULL && (ss = mvc_bind_schema(sql, sname)) == NULL)
-		return sql_message("3F000!DROP VIEW: no such schema '%s'", sname);
-
-	if (ss == NULL)
-		ss = cur_schema(sql);
-
-	t = mvc_bind_table(sql, ss, tname);
-
-	if (!mvc_schema_privs(sql, ss) && !(isTempSchema(ss) && t && t->persistence == SQL_LOCAL_TEMP)) {
-		return sql_message("42000!DROP VIEW: access denied for %s to schema '%s'", stack_get_string(sql, "current_user"), ss->base.name);
-	} else if (!t) {
-		return sql_message("42S02!DROP VIEW: unknown view '%s'", tname);
-	} else if (!isView(t)) {
-		return sql_message("42000!DROP VIEW: unable to drop view '%s': is a table", tname);
-	} else if (t->system) {
-		return sql_message("42000!DROP VIEW: cannot drop system view '%s'", tname);
-	} else if (!drop_action && mvc_check_dependency(sql, t->base.id, VIEW_DEPENDENCY, NULL)) {
-		return sql_message("42000!DROP VIEW: cannot drop view '%s', there are database objects which depend on it", t->base.name);
-	} else {
-		mvc_drop_table(sql, ss, t, drop_action);
-		return MAL_SUCCEED;
-	}
-}
-
-static str
-drop_key(mvc *sql, char *sname, char *kname, int drop_action)
-{
-	sql_key *key;
-	sql_schema *ss = NULL;
-
-	if (sname != NULL && (ss = mvc_bind_schema(sql, sname)) == NULL)
-		return sql_message("3F000!ALTER TABLE: no such schema '%s'", sname);
-
-	if (ss == NULL)
-		ss = cur_schema(sql);
-
-	if ((key = mvc_bind_key(sql, ss, kname)) == NULL)
-		return sql_message("42000!ALTER TABLE: no such constraint '%s'", kname);
-	if (!drop_action && mvc_check_dependency(sql, key->base.id, KEY_DEPENDENCY, NULL))
-		return sql_message("42000!ALTER TABLE: cannot drop constraint '%s': there are database objects which depend on it", key->base.name);
-	mvc_drop_key(sql, ss, key, drop_action);
-	return MAL_SUCCEED;
-}
-
-static str
-drop_index(Client cntxt, mvc *sql, char *sname, char *iname)
-{
-	sql_schema *s = NULL;
-	sql_idx *i = NULL;
-
-	if (!(s = mvc_bind_schema(sql, sname)))
-		return sql_message("3F000!DROP INDEX: no such schema '%s'", sname);
-	i = mvc_bind_idx(sql, s, iname);
-	if (!i) {
-		return sql_message("42S12!DROP INDEX: no such index '%s'", iname);
-	} else if (!mvc_schema_privs(sql, s)) {
-		return sql_message("42000!DROP INDEX: access denied for %s to schema ;'%s'", stack_get_string(sql, "current_user"), s->base.name);
-	} else {
-		if (i->type == ordered_idx) {
-			sql_kc *ic = i->columns->h->data;
-			BAT *b = mvc_bind(sql, s->base.name, ic->c->t->base.name, ic->c->base.name, 0);
-			OIDXdropImplementation(cntxt, b);
-			BBPunfix(b->batCacheid);
-		}
-		if (i->type == imprints_idx) {
-			sql_kc *ic = i->columns->h->data;
-			BAT *b = mvc_bind(sql, s->base.name, ic->c->t->base.name, ic->c->base.name, 0);
-			IMPSdestroy(b);
-			BBPunfix(b->batCacheid);
-		}
-		mvc_drop_idx(sql, s, i);
-	}
-	return NULL;
-}
-
-static str
-create_seq(mvc *sql, char *sname, sql_sequence *seq)
-{
-	sql_schema *s = NULL;
-
-	if (sname && !(s = mvc_bind_schema(sql, sname)))
-		return sql_message("3F000!CREATE SEQUENCE: no such schema '%s'", sname);
-	if (s == NULL)
-		s = cur_schema(sql);
-	if (find_sql_sequence(s, seq->base.name)) {
-		return sql_message("42000!CREATE SEQUENCE: name '%s' already in use", seq->base.name);
-	} else if (!mvc_schema_privs(sql, s)) {
-		return sql_message("42000!CREATE SEQUENCE: insufficient privileges for '%s' in schema '%s'", stack_get_string(sql, "current_user"), s->base.name);
-	}
-	sql_trans_create_sequence(sql->session->tr, s, seq->base.name, seq->start, seq->minvalue, seq->maxvalue, seq->increment, seq->cacheinc, seq->cycle, seq->bedropped);
-	return NULL;
-}
-
-static str
-alter_seq(mvc *sql, char *sname, sql_sequence *seq, lng *val)
-{
-	sql_schema *s = NULL;
-	sql_sequence *nseq = NULL;
-
-	if (sname && !(s = mvc_bind_schema(sql, sname)))
-		return sql_message("3F000!ALTER SEQUENCE: no such schema '%s'", sname);
-	if (s == NULL)
-		s = cur_schema(sql);
-	if (!(nseq = find_sql_sequence(s, seq->base.name))) {
-		return sql_message("42000!ALTER SEQUENCE: no such sequence '%s'", seq->base.name);
-	} else if (!mvc_schema_privs(sql, s)) {
-		return sql_message("42000!ALTER SEQUENCE: insufficient privileges for '%s' in schema '%s'", stack_get_string(sql, "current_user"), s->base.name);
-	}
-
-	/* first alter the known values */
-	sql_trans_alter_sequence(sql->session->tr, nseq, seq->minvalue, seq->maxvalue, seq->increment, seq->cacheinc, seq->cycle);
-	if (val)
-		sql_trans_sequence_restart(sql->session->tr, nseq, *val);
-	return MAL_SUCCEED;
-}
-
-static str
-drop_seq(mvc *sql, char *sname, char *name)
-{
-	sql_schema *s = NULL;
-	sql_sequence *seq = NULL;
-
-	if (sname && !(s = mvc_bind_schema(sql, sname)))
-		return sql_message("3F000!DROP SEQUENCE: no such schema '%s'", sname);
-	if (!s)
-		s = cur_schema(sql);
-	if (!(seq = find_sql_sequence(s, name))) {
-		return sql_message("42M35!DROP SEQUENCE: no such sequence '%s'", name);
-	} else if (!mvc_schema_privs(sql, s)) {
-		return sql_message("42000!DROP SEQUENCE: insufficient privileges for '%s' in schema '%s'", stack_get_string(sql, "current_user"), s->base.name);
-	}
-	if (mvc_check_dependency(sql, seq->base.id, BEDROPPED_DEPENDENCY, NULL))
-		return sql_message("2B000!DROP SEQUENCE: unable to drop sequence %s (there are database objects which depend on it)\n", seq->base.name);
-
-	sql_trans_drop_sequence(sql->session->tr, s, seq, 0);
-	return NULL;
-}
-
-static str
-drop_func(mvc *sql, char *sname, char *name, int fid, int type, int action)
-{
-	sql_schema *s = NULL;
-	char is_aggr = (type == F_AGGR);
-	char is_func = (type != F_PROC);
-	char *F = is_aggr ? "AGGREGATE" : (is_func ? "FUNCTION" : "PROCEDURE");
-	char *f = is_aggr ? "aggregate" : (is_func ? "function" : "procedure");
-	char *KF = type == F_FILT ? "FILTER " : type == F_UNION ? "UNION " : "";
-	char *kf = type == F_FILT ? "filter " : type == F_UNION ? "union " : "";
-
-	if (sname && !(s = mvc_bind_schema(sql, sname)))
-		return sql_message("3F000!DROP %s%s: no such schema '%s'", KF, F, sname);
-	if (!s)
-		s = cur_schema(sql);
-	if (fid >= 0) {
-		node *n = find_sql_func_node(s, fid);
-		if (n) {
-			sql_func *func = n->data;
-
-			if (!mvc_schema_privs(sql, s)) {
-				return sql_message("DROP %s%s: access denied for %s to schema ;'%s'", KF, F, stack_get_string(sql, "current_user"), s->base.name);
-			}
-			if (!action && mvc_check_dependency(sql, func->base.id, !IS_PROC(func) ? FUNC_DEPENDENCY : PROC_DEPENDENCY, NULL))
-				return sql_message("DROP %s%s: there are database objects dependent on %s%s %s;", KF, F, kf, f, func->base.name);
-
-			mvc_drop_func(sql, s, func, action);
-		}
-	} else {
-		node *n = NULL;
-		list *list_func = schema_bind_func(sql, s, name, type);
-
-		if (!mvc_schema_privs(sql, s)) {
-			list_destroy(list_func);
-			return sql_message("DROP %s%s: access denied for %s to schema ;'%s'", KF, F, stack_get_string(sql, "current_user"), s->base.name);
-		}
-		for (n = list_func->h; n; n = n->next) {
-			sql_func *func = n->data;
-
-			if (!action && mvc_check_dependency(sql, func->base.id, !IS_PROC(func) ? FUNC_DEPENDENCY : PROC_DEPENDENCY, list_func)) {
-				list_destroy(list_func);
-				return sql_message("DROP %s%s: there are database objects dependent on %s%s %s;", KF, F, kf, f, func->base.name);
-			}
-		}
-		mvc_drop_all_func(sql, s, list_func, action);
-		list_destroy(list_func);
-	}
-	return MAL_SUCCEED;
-}
-
-static char *
-create_func(mvc *sql, char *sname, sql_func *f)
-{
-	sql_func *nf;
-	sql_schema *s = NULL;
-	char is_aggr = (f->type == F_AGGR);
-	char is_func = (f->type != F_PROC);
-	char *F = is_aggr ? "AGGREGATE" : (is_func ? "FUNCTION" : "PROCEDURE");
-	char *KF = f->type == F_FILT ? "FILTER " : f->type == F_UNION ? "UNION " : "";
-
-	if (sname && !(s = mvc_bind_schema(sql, sname)))
-		return sql_message("3F000!CREATE %s%s: no such schema '%s'", KF, F, sname);
-	if (!s)
-		s = cur_schema(sql);
-	nf = mvc_create_func(sql, NULL, s, f->base.name, f->ops, f->res, f->type, f->lang, f->mod, f->imp, f->query, f->varres, f->vararg);
-	if (nf && nf->query && nf->lang <= FUNC_LANG_SQL) {
-		char *buf;
-		sql_rel *r = NULL;
-		sql_allocator *sa = sql->sa;
-
-		sql->sa = sa_create();
-		buf = sa_strdup(sql->sa, nf->query);
-		r = rel_parse(sql, s, buf, m_deps);
-		if (r)
-			r = rel_optimizer(sql, r);
-		if (r) {
-			node *n;
-			list *id_l = rel_dependencies(sql->sa, r);
-
-			if (!f->vararg && f->ops) {
-				for (n = f->ops->h; n; n = n->next) {
-					sql_arg *a = n->data;
-
-					if (a->type.type->s) 
-						mvc_create_dependency(sql, a->type.type->base.id, nf->base.id, TYPE_DEPENDENCY);
-				}
-			}
-			if (!f->varres && f->res) {
-				for (n = f->res->h; n; n = n->next) {
-					sql_arg *a = n->data;
-
-					if (a->type.type->s) 
-						mvc_create_dependency(sql, a->type.type->base.id, nf->base.id, TYPE_DEPENDENCY);
-				}
-			}
-			mvc_create_dependencies(sql, id_l, nf->base.id, !IS_PROC(f) ? FUNC_DEPENDENCY : PROC_DEPENDENCY);
-		}
-		sa_destroy(sql->sa);
-		sql->sa = sa;
-	} else if (nf->lang == FUNC_LANG_MAL) {
-		if (!backend_resolve_function(sql, nf))
-			return sql_message("3F000!CREATE %s%s: external name %s.%s not bound", KF, F, nf->mod, nf->base.name);
-	}
-	return MAL_SUCCEED;
-}
-
-str
-UPGdrop_func(Client cntxt, MalBlkPtr mb, MalStkPtr stk, InstrPtr pci)
-{
-	mvc *sql = NULL;
-	str msg = MAL_SUCCEED;
-	int id = *getArgReference_int(stk, pci, 1);
-	sql_func *func;
-
-	if ((msg = getSQLContext(cntxt, mb, &sql, NULL)) != NULL)
-		return msg;
-	if ((msg = checkSQLContext(cntxt)) != NULL)
-		return msg;
-
-	func = sql_trans_find_func(sql->session->tr, id);
-	if (func)
-		mvc_drop_func(sql, func->s, func, 0);
-	return msg;
-}
-
-str
-UPGcreate_func(Client cntxt, MalBlkPtr mb, MalStkPtr stk, InstrPtr pci)
-{
-	mvc *sql = NULL;
-	str msg = MAL_SUCCEED;
-	str sname = *getArgReference_str(stk, pci, 1), osname;
-	str func = *getArgReference_str(stk, pci, 2);
-	stmt *s;
-	backend *be;
-
-	if ((msg = getSQLContext(cntxt, mb, &sql, &be)) != NULL)
-		return msg;
-	if ((msg = checkSQLContext(cntxt)) != NULL)
-		return msg;
-	osname = cur_schema(sql)->base.name;
-	mvc_set_schema(sql, sname);
-	s = sql_parse(be, sa_create(), func, 0);
-	if (s && s->type == st_catalog) {
-		char *schema = ((stmt*)s->op1->op4.lval->h->data)->op4.aval->data.val.sval;
-		sql_func *func = (sql_func*)((stmt*)s->op1->op4.lval->t->data)->op4.aval->data.val.pval;
-
-		msg = create_func(sql, schema, func);
-		mvc_set_schema(sql, osname);
-	} else {
-		mvc_set_schema(sql, osname);
-		throw(SQL, "sql.catalog", "function creation failed '%s'", func);
-	}
-	return msg;
-}
-
-str
-UPGcreate_view(Client cntxt, MalBlkPtr mb, MalStkPtr stk, InstrPtr pci)
-{
-	mvc *sql = NULL;
-	str msg = MAL_SUCCEED;
-	str sname = *getArgReference_str(stk, pci, 1), osname;
-	str view = *getArgReference_str(stk, pci, 2);
-	stmt *s;
-	backend *be;
-
-	if ((msg = getSQLContext(cntxt, mb, &sql, &be)) != NULL)
-		return msg;
-	if ((msg = checkSQLContext(cntxt)) != NULL)
-		return msg;
-	osname = cur_schema(sql)->base.name;
-	mvc_set_schema(sql, sname);
-	s = sql_parse(be, sa_create(), view, 0);
-	if (s && s->type == st_catalog) {
-		char *schema = ((stmt*)s->op1->op4.lval->h->data)->op4.aval->data.val.sval;
-		sql_table *v = (sql_table*)((stmt*)s->op1->op4.lval->h->next->data)->op4.aval->data.val.pval;
-		int temp = ((stmt*)s->op1->op4.lval->t->data)->op4.aval->data.val.ival;
-
-		msg = create_table_or_view(sql, schema, v, temp);
-		mvc_set_schema(sql, osname);
-	} else {
-		mvc_set_schema(sql, osname);
-		throw(SQL, "sql.catalog", "view creation failed '%s'", view);
-	}
-	return msg;
-}
-
-static char *
-create_trigger(mvc *sql, char *sname, char *tname, char *triggername, int time, int orientation, int event, char *old_name, char *new_name, char *condition, char *query)
-{
-	sql_trigger *tri = NULL;
-	sql_schema *s = NULL;
-	sql_table *t;
-
-	if (sname && !(s = mvc_bind_schema(sql, sname)))
-		return sql_message("3F000!CREATE TRIGGER: no such schema '%s'", sname);
-	if (!s)
-		s = cur_schema(sql);
-	if (!mvc_schema_privs(sql, s))
-		return sql_message("3F000!CREATE TRIGGER: access denied for %s to schema ;'%s'", stack_get_string(sql, "current_user"), s->base.name);
-	if (mvc_bind_trigger(sql, s, triggername) != NULL)
-		return sql_message("3F000!CREATE TRIGGER: name '%s' already in use", triggername);
-
-	if (!(t = mvc_bind_table(sql, s, tname)))
-		return sql_message("3F000!CREATE TRIGGER: unknown table '%s'", tname);
-
-	if (isView(t))
-		return sql_message("3F000!CREATE TRIGGER: cannot create trigger on view '%s'", tname);
-
-	tri = mvc_create_trigger(sql, t, triggername, time, orientation, event, old_name, new_name, condition, query);
-	if (tri) {
-		char *buf;
-		sql_rel *r = NULL;
-		sql_allocator *sa = sql->sa;
-
-		sql->sa = sa_create();
-		buf = sa_strdup(sql->sa, query);
-		r = rel_parse(sql, s, buf, m_deps);
-		if (r)
-			r = rel_optimizer(sql, r);
-		/* TODO use relational part to find dependencies */
-		if (r) {
-			list *id_l = rel_dependencies(sql->sa, r);
-
-			mvc_create_dependencies(sql, id_l, tri->base.id, TRIGGER_DEPENDENCY);
-		}
-		sa_destroy(sql->sa);
-		sql->sa = sa;
-	}
-	return MAL_SUCCEED;
-}
-
-static char *
-drop_trigger(mvc *sql, char *sname, char *tname)
-{
-	sql_trigger *tri = NULL;
-	sql_schema *s = NULL;
-
-	if (sname && !(s = mvc_bind_schema(sql, sname)))
-		return sql_message("3F000!DROP TRIGGER: no such schema '%s'", sname);
-	if (!s)
-		s = cur_schema(sql);
-	assert(s);
-	if (!mvc_schema_privs(sql, s))
-		return sql_message("3F000!DROP TRIGGER: access denied for %s to schema ;'%s'", stack_get_string(sql, "current_user"), s->base.name);
-
-	if ((tri = mvc_bind_trigger(sql, s, tname)) == NULL)
-		return sql_message("3F000!DROP TRIGGER: unknown trigger %s\n", tname);
-	mvc_drop_trigger(sql, s, tri);
-	return MAL_SUCCEED;
-}
-
-static char *
-rel_check_tables(sql_table *nt, sql_table *nnt)
-{
-	node *n, *m;
-
-	if (cs_size(&nt->columns) != cs_size(&nnt->columns))
-		return sql_message("3F000!ALTER MERGE TABLE: to be added table doesn't match MERGE TABLE definition");
-	for (n = nt->columns.set->h, m = nnt->columns.set->h; n && m; n = n->next, m = m->next) {
-		sql_column *nc = n->data;
-		sql_column *mc = m->data;
-
-		if (subtype_cmp(&nc->type, &mc->type) != 0)
-			return sql_message("3F000!ALTER MERGE TABLE: to be added table column type doesn't match MERGE TABLE definition");
-	}
-	if (cs_size(&nt->idxs) != cs_size(&nnt->idxs))
-		return sql_message("3F000!ALTER MERGE TABLE: to be added table index doesn't match MERGE TABLE definition");
-	if (cs_size(&nt->idxs))
-		for (n = nt->idxs.set->h, m = nnt->idxs.set->h; n && m; n = n->next, m = m->next) {
-			sql_idx *ni = n->data;
-			sql_idx *mi = m->data;
-
-			if (ni->type != mi->type)
-				return sql_message("3F000!ALTER MERGE TABLE: to be added table index type doesn't match MERGE TABLE definition");
-		}
-	return MAL_SUCCEED;
-}
-
-static char *
-alter_table_add_table(mvc *sql, char *msname, char *mtname, char *psname, char *ptname)
-{
-	sql_schema *ms = mvc_bind_schema(sql, msname), *ps = mvc_bind_schema(sql, psname);
-	sql_table *mt = NULL, *pt = NULL;
-
-	if (ms)
-		mt = mvc_bind_table(sql, ms, mtname);
-	if (ps)
-		pt = mvc_bind_table(sql, ps, ptname);
-	if (mt && pt) {
-		char *msg;
-		node *n = cs_find_id(&mt->tables, pt->base.id);
-
-		if (n)
-			return sql_message("42S02!ALTER TABLE: table '%s.%s' is already part of the MERGE TABLE '%s.%s'", psname, ptname, msname, mtname);
-		if ((msg = rel_check_tables(mt, pt)) != NULL)
-			return msg;
-		sql_trans_add_table(sql->session->tr, mt, pt);
-	} else if (mt) {
-		return sql_message("42S02!ALTER TABLE: no such table '%s' in schema '%s'", ptname, psname);
-	} else {
-		return sql_message("42S02!ALTER TABLE: no such table '%s' in schema '%s'", mtname, msname);
-	}
-	return MAL_SUCCEED;
-}
-
-static char *
-alter_table_del_table(mvc *sql, char *msname, char *mtname, char *psname, char *ptname, int drop_action)
-{
-	sql_schema *ms = mvc_bind_schema(sql, msname), *ps = mvc_bind_schema(sql, psname);
-	sql_table *mt = NULL, *pt = NULL;
-
-	if (ms)
-		mt = mvc_bind_table(sql, ms, mtname);
-	if (ps)
-		pt = mvc_bind_table(sql, ps, ptname);
-	if (mt && pt) {
-		node *n = NULL;
-
-		if (!pt || (n = cs_find_id(&mt->tables, pt->base.id)) == NULL)
-			return sql_message("42S02!ALTER TABLE: table '%s.%s' isn't part of the MERGE TABLE '%s.%s'", psname, ptname, msname, mtname);
-
-		sql_trans_del_table(sql->session->tr, mt, pt, drop_action);
-	} else if (mt) {
-		return sql_message("42S02!ALTER TABLE: no such table '%s' in schema '%s'", ptname, psname);
-	} else {
-		return sql_message("42S02!ALTER TABLE: no such table '%s' in schema '%s'", mtname, msname);
-	}
-	return MAL_SUCCEED;
-}
-
-static char *
-alter_table_set_access(mvc *sql, char *sname, char *tname, int access)
-{
-	sql_schema *s = mvc_bind_schema(sql, sname);
-	sql_table *t = NULL;
-
-	if (s)
-		t = mvc_bind_table(sql, s, tname);
-	if (t) {
-		if (t->type == tt_merge_table)
-			return sql_message("42S02!ALTER TABLE: read only MERGE TABLES are not supported");
-		if (t->access != access) {
-			if (access && table_has_updates(sql->session->tr, t))
-				return sql_message("40000!ALTER TABLE: set READ or INSERT ONLY not possible with outstanding updates (wait until updates are flushed)\n");
-
-			mvc_access(sql, t, access);
-		}
-	} else {
-		return sql_message("42S02!ALTER TABLE: no such table '%s' in schema '%s'", tname, sname);
-	}
-	return MAL_SUCCEED;
-}
-
-static char *
-SaveArgReference(MalStkPtr stk, InstrPtr pci, int arg)
-{
-	char *val = *getArgReference_str(stk, pci, arg);
-
-	if (val && strcmp(val, str_nil) == 0)
-		val = NULL;
-	return val;
-}
-
->>>>>>> 564690a6
 str
 SQLcatalog(Client cntxt, MalBlkPtr mb, MalStkPtr stk, InstrPtr pci)
 {
