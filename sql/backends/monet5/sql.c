--- conflicted
+++ resolved
@@ -4943,11 +4943,7 @@
 str
 sql_storage(Client cntxt, MalBlkPtr mb, MalStkPtr stk, InstrPtr pci)
 {
-<<<<<<< HEAD
-	BAT *sch, *tab, *col, *type, *loc, *cnt, *atom, *size, *heap, *indices, *phash, *sort, *imprints, *mode, *oidx,*compressed;
-=======
-	BAT *sch, *tab, *col, *type, *loc, *cnt, *atom, *size, *heap, *indices, *phash, *sort, *imprints, *mode, *revsort, *key, *oidx;
->>>>>>> 94a3e493
+	BAT *sch, *tab, *col, *type, *loc, *cnt, *atom, *size, *heap, *indices, *phash, *sort, *imprints, *mode, *revsort, *key, *oidx, *compressed;
 	mvc *m = NULL;
 	str msg;
 	sql_trans *tr;
@@ -4968,14 +4964,10 @@
 	bat *rphash = getArgReference_bat(stk, pci, 11);
 	bat *rimprints = getArgReference_bat(stk, pci, 12);
 	bat *rsort = getArgReference_bat(stk, pci, 13);
-<<<<<<< HEAD
-	bat *roidx = getArgReference_bat(stk, pci, 14);
-	bat *rcompressed = getArgReference_bat(stk, pci, 15);
-=======
 	bat *rrevsort = getArgReference_bat(stk, pci, 14);
 	bat *rkey = getArgReference_bat(stk, pci, 15);
 	bat *roidx = getArgReference_bat(stk, pci, 16);
->>>>>>> 94a3e493
+	bat *rcompressed = getArgReference_bat(stk, pci, 17);
 	str sname = 0;
 	str tname = 0;
 	str cname = 0;
@@ -5006,12 +4998,8 @@
 	compressed = COLnew(0, TYPE_bit, 0, TRANSIENT);
 
 	if (sch == NULL || tab == NULL || col == NULL || type == NULL || mode == NULL || loc == NULL || imprints == NULL || 
-<<<<<<< HEAD
-	    sort == NULL || cnt == NULL || atom == NULL || size == NULL || heap == NULL || indices == NULL || phash == NULL || oidx == NULL || compressed == NULL) {
-=======
 	    sort == NULL || cnt == NULL || atom == NULL || size == NULL || heap == NULL || indices == NULL || phash == NULL ||
-	    revsort == NULL || key == NULL || oidx == NULL) {
->>>>>>> 94a3e493
+	    revsort == NULL || key == NULL || oidx == NULL || compressed == NULL) {
 		if (sch)
 			BBPunfix(sch->batCacheid);
 		if (tab)
