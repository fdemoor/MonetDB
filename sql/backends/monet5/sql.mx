--- conflicted
+++ resolved
@@ -1623,6 +1623,7 @@
 	}
 	if (r) {
 		r = rel_optimizer(c, r);
+		r = rel_distribute(c, r);
 		if (rel_is_point_query(r) || rel_need_distinct_query(r))
 			c->point_query = 1;
 	}
@@ -1646,17 +1647,6 @@
 			}
 		}
 	} else {
-<<<<<<< HEAD
-		int pq;
-
-		r = rel_optimizer(c, r);
-		r = rel_distribute(c, r);
-		pq = rel_is_point_query(r);
-		if (!pq)
-			pq = rel_need_distinct_query(r);
-
-=======
->>>>>>> e9525201
 		if (c->emode == m_plan) {
 			rel_print(c, r, 0);
 		} else {
