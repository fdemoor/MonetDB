@/
The contents of this file are subject to the MonetDB Public License
Version 1.1 (the "License"); you may not use this file except in
compliance with the License. You may obtain a copy of the License at
http://www.monetdb.org/Legal/MonetDBLicense

Software distributed under the License is distributed on an "AS IS"
basis, WITHOUT WARRANTY OF ANY KIND, either express or implied. See the
License for the specific language governing rights and limitations
under the License.

The Original Code is the MonetDB Database System.

The Initial Developer of the Original Code is CWI.
Portions created by CWI are Copyright (C) 1997-July 2008 CWI.
Copyright August 2008-2013 MonetDB B.V.
All Rights Reserved.
@

@f sql

@c
/*
 * @t SQL Scenario implementation
 * @a M Kersten
 * @v 0
 * @* SQL support implementation
 * This module contains the wrappers around the SQL
 * multi-version-catalog and support routines copied
 * from the Version 4 code base.
 */
@mal
module batsql;
module sql;

pattern start():void 
address SQLsession
comment "Switch to processing SQL statements";

pattern start2():void
address SQLsession2
comment "Switch to processing precompiled sql statements";

pattern init():void
address SQLinitEnvironment
comment "Initialize the environment for MAL";

pattern mvc():int
address SQLmvc
comment "get the multiversion catalog context, needed for correct statement dependencies (ie sql.update, should be after sql.bind in concurrent execution)";

pattern trans(type:int,chain:int,name:str):void
address SQLtransaction
comment "a transaction statement (type can be commit,release,rollback or start)";

pattern transaction{unsafe}()
address SQLtransaction2
comment "Start an autocommit transaction";

pattern commit()
address SQLcommit
comment "Trigger the commit operation for a MAL block";

pattern abort()
address SQLabort
comment "Trigger the abort operation for a MAL block";

pattern catalog(type:int,sname:str,name:str,action:int):void
address SQLcatalog
comment "a catalog statement";

pattern catalog(type:int,sname:str,name:str,funcid:int,ft:int,action:int):void
address SQLcatalog
comment "a catalog statement";

pattern catalog(type:int,sname:str,name:str,tname:str,time:int,o:int,event:int,oname:str,nname:str,condition:str,query:str):void
address SQLcatalog
comment "a catalog statement";

pattern catalog(type:int,sname:str,t:ptr):void
address SQLcatalog
comment "a catalog statement";

pattern catalog(type:int,sname:str,t:ptr,temp:int):void
address SQLcatalog
comment "a catalog statement";

pattern catalog(type:int,sname:str,t:ptr,restart:lng):void
address SQLcatalog
comment "a catalog statement";

pattern catalog(type:int,grantee:str,role:str):void
address SQLcatalog
comment "a grant/revoke role statement";

pattern catalog(type:int,user:str,passwd:str,enc:int,schema:str,fullname:str):void
address SQLcatalog
comment "a user catalog statement";

pattern catalog(type:int,sname:str,tname:str,grantee:str,privs:int,cname:str,grant:int,grantor:int):void
address SQLcatalog
comment "a grant/revoke privileges statement";

pattern catalog(type:int,iname:str,itype:int,sname:str,tname:str...):void
address SQLcatalog
comment "a create index catalog statement";

pattern eval(cmd:str):void 
address SQLstatement
comment "Compile and execute a single sql statement";

pattern eval(cmd:str, output:bit):void 
address SQLstatement
comment "Compile and execute a single sql statement (and optionaly send output on the output stream)";

pattern include(fname:str):void 
address SQLinclude
comment "Compile and execute a sql statements on the file";

pattern evalAlgebra(cmd:str, optimize:bit):void
address RAstatement
comment "Compile and execute a single 'relational algebra' statement";

pattern assert(b:bit,msg:str):void
address SQLassert
comment "Generate an exception when b==true";

pattern assert(b:int,msg:str):void
address SQLassertInt
comment "Generate an exception when b!=0";

pattern assert(b:wrd,msg:str):void
address SQLassertWrd
comment "Generate an exception when b!=0";

pattern assert(b:lng,msg:str):void
address SQLassertLng
comment "Generate an exception when b!=0";
# @- The SQL multi-version catalog
# This module also contains the definitions for managing an SQL database schema in
# version 5.  It is an adaptation of the original V4.3 code base.
# A main difference is that the global catalog is obtained from
# the client record, rather than lookup the variable in a context stack.
#
# The MAL operations below are used in the SQL->MAL compiler and
# can be (sparingly) used to inspect it from a MIL console.
# The 'mvc_' header is removed, because all commands are already
# prepended by the 'sql.' module name.
# The original code is retained, because it makes it
# easier to later re-use part of the catalog code in a separately.

pattern setVariable(mvc:int, varname:str, value:any_1 ):int
address setVariable
comment "Set the value of a session variable";

pattern getVariable(mvc:int, varname:str ):any_1
address getVariable
comment "Get the value of a session variable";

pattern logfile{unsafe}(filename:str):void 
address mvc_logfile
comment "Enable/disable saving the sql statement traces";

pattern next_value( sname:str, sequence:str ):lng
address mvc_next_value
comment "return the next value of the sequence";

pattern batsql.next_value( sname:bat[:oid,:str], sequence:str ) :bat[:oid,:lng]
address mvc_bat_next_value
comment "return the next value of the sequence";

pattern get_value( sname:str, sequence:str ):lng
address mvc_get_value
comment "return the current value of the sequence";

pattern restart{unsafe}( sname:str, sequence:str, start:lng ):lng
address mvc_restart_seq
comment "restart the sequence with value start";

pattern bind_idxbat(mvc:int, schema:str, table:str, index:str, access:int):bat[:oid,:any_1]
address mvc_bind_idxbat_wrap
comment "Bind the 'schema.table.index' BAT with access kind:
	0 - base table
	1 - inserts
	2 - updates";

pattern bind_idxbat(mvc:int, schema:str, table:str, index:str, access:int)(uid:bat[:oid,:oid],uval:bat[:oid,:any_1])
address mvc_bind_idxbat_wrap
comment "Bind the 'schema.table.index' BAT with access kind:
	0 - base table
	1 - inserts
	2 - updates";

pattern bind_idxbat(mvc:int, schema:str, table:str, index:str, access:int, part_nr:int, nr_parts:int):bat[:oid,:any_1]
address mvc_bind_idxbat_wrap
comment "Bind the 'schema.table.index' BAT with access kind:
	0 - base table
	1 - inserts
	2 - updates";

pattern bind_idxbat(mvc:int, schema:str, table:str, index:str, access:int, part_nr:int, nr_parts:int)(uid:bat[:oid,:oid],uval:bat[:oid,:any_1])
address mvc_bind_idxbat_wrap
comment "Bind the 'schema.table.index' BAT with access kind:
	0 - base table
	1 - inserts
	2 - updates";

pattern bind(mvc:int, schema:str, table:str, column:str, access:int ):bat[:oid,:any_1]
address mvc_bind_wrap
comment "Bind the 'schema.table.column' BAT with access kind:
	0 - base table
	1 - inserts
	2 - updates";

pattern bind(mvc:int, schema:str, table:str, column:str, access:int )(uid:bat[:oid,:oid],uval:bat[:oid,:any_1])
address mvc_bind_wrap
comment "Bind the 'schema.table.column' BAT with access kind:
	0 - base table
	1 - inserts
	2 - updates";

pattern bind(mvc:int, schema:str, table:str, column:str, access:int, part_nr:int, nr_parts:int ):bat[:oid,:any_1]
address mvc_bind_wrap
comment "Bind the 'schema.table.column' BAT partition with access kind:
	0 - base table
	1 - inserts
	2 - updates";

pattern bind(mvc:int, schema:str, table:str, column:str, access:int, part_nr:int, nr_parts:int )(uid:bat[:oid,:oid],uval:bat[:oid,:any_1])
address mvc_bind_wrap
comment "Bind the 'schema.table.column' BAT with access kind:
	0 - base table
	1 - inserts
	2 - updates";

command delta ( col:bat[:oid,:any_3], uid:bat[:oid,:oid], uval:bat[:oid,:any_3], ins:bat[:oid,:any_3] )
		:bat[:oid,:any_3] 
address DELTAbat
comment "Return column bat with delta's applied.";

command projectdelta( subselect:bat[:oid,:oid], col:bat[:oid,:any_3], uid:bat[:oid,:oid], uval:bat[:oid,:any_3], ins:bat[:oid,:any_3] ) :bat[:oid,:any_3] 
address DELTAproject
comment "Return column bat with delta's applied.";

command subdelta ( col:bat[:oid,:oid], cand:bat[:oid,:oid], uid:bat[:oid,:oid], uval:bat[:oid,:oid], ins:bat[:oid,:oid] ) :bat[:oid,:oid]
address DELTAsub
comment "Return a single bat of subselected delta.";

command delta ( col:bat[:oid,:any_3], uid:bat[:oid,:oid], uval:bat[:oid,:any_3]) :bat[:oid,:any_3] 
address DELTAbat2
comment "Return column bat with delta's applied.";

command projectdelta( subselect:bat[:oid,:oid], col:bat[:oid,:any_3], uid:bat[:oid,:oid], uval:bat[:oid,:any_3]) :bat[:oid,:any_3] 
address DELTAproject2
comment "Return column bat with delta's applied.";

command subdelta ( col:bat[:oid,:oid], cand:bat[:oid,:oid], uid:bat[:oid,:oid], uval:bat[:oid,:oid]) :bat[:oid,:oid]
address DELTAsub2
comment "Return a single bat of subselected delta.";

command getVersion(clientid:int):lng
address mvc_getVersion
comment "Return the database version identifier for a client";

pattern append(mvc:int, sname:str, tname:str, cname:str, ins:any):int
address mvc_append_wrap
comment "Append b to the column tname.cname (possibly optimized to replace the insert bat of tname.cname (returns sequence number for order dependence)";

pattern update(mvc:int, sname:str, tname:str, cname:str, rids:any, upd:any):int
address mvc_update_wrap
comment "Update the values of the column tname.cname";

pattern clear_table{unsafe}(sname:str, tname:str) :wrd
address mvc_clear_table_wrap
comment "Clear table";

pattern tid( mvc:int, sname:str, tname:str):bat[:oid,:any_3] 
address SQLtid
comment "Return the tables tid column.";

pattern tid( mvc:int, sname:str, tname:str, part_nr:int, nr_parts:int ):bat[:oid,:any_3] 
address SQLtid
comment "Return the tables tid column.";

pattern delete{unsafe}(mvc:int, sname:str, tname:str, b:any):int
address mvc_delete_wrap
comment "delete from table";

# @-
# The Monet 5 code generator uses several SQL specific wrapper functions.
pattern resultSet{unsafe}( nr_cols:int, sep:str, rsep:str, ssep:str, ns:str, order:any_1 ) :int 
address mvc_result_file_wrap
comment "Prepare a file result set"; 

pattern resultSet{unsafe}( nr_cols:int, sep:str, rsep:str, ssep:str, ns:str, order:bat[:oid,:any_1] ) :int 
address mvc_result_file_wrap
comment "Prepare a file result set"; 

pattern resultSet{unsafe}( nr_cols:int, qtype:int, order:any_1 ) :int 
address mvc_result_row_wrap
comment "Prepare a row result set"; 

pattern resultSet{unsafe}( nr_cols:int, qtype:int, order:bat[:oid,:any_1] ) :int 
address mvc_result_table_wrap
comment "Prepare a table result set"; 

pattern rsColumn{unsafe}(rs:int, tname:str, name:str, typename:str, digits:int, scale:int, val:any_1 ) :void
address mvc_result_value_wrap
comment "Add the value to the row query result";

pattern rsColumn{unsafe}(rs:int, tname:str, name:str, typename:str, digits:int, scale:int, col:bat[:oid,:any_1] ) :void
address mvc_result_column_wrap
comment "Add the column to the table query result";

pattern declaredTable{unsafe}( name:str ) :int 
address mvc_declared_table_wrap
comment "Prepare a declared table"; 

pattern dtColumn{unsafe}(rs:int, tname:str, name:str, typename:str, digits:int, scale:int) :void
address mvc_declared_table_column_wrap;

pattern dropDeclaredTable{unsafe}( name:str ) :void 
address mvc_drop_declared_table_wrap
comment "drop a declared table"; 

pattern dropDeclaredTables{unsafe}( nr:int ) :void 
address mvc_drop_declared_tables_wrap
comment "drop top n declared tables"; 

pattern exportHead{unsafe}(s:streams, res_id:int) :void
address mvc_export_head_wrap
comment "Export a result (in order) to stream s"; 

pattern exportResult{unsafe}(s:streams, res_id:int) :void
address mvc_export_result_wrap
comment "Export a result (in order) to stream s"; 

pattern exportChunk{unsafe}(s:streams, res_id:int) :void
address mvc_export_chunk_wrap
comment "Export a chunk of the result set (in order) to stream s"; 

pattern exportChunk{unsafe}(s:streams, res_id:int, offset:int, nr:int) :void
address mvc_export_chunk_wrap
comment "Export a chunk of the result set (in order) to stream s"; 

pattern exportOperation{unsafe}(w:str) :void
address mvc_export_operation_wrap
comment "Export result of schema/transaction queries"; 

pattern affectedRows{unsafe}(mvc:int, nr:wrd, w:str) :int
address mvc_affected_rows_wrap
comment "export the number of affected rows by the current query";

pattern exportValue{unsafe}(qtype:int, tname:str, name:str, typename:str, digits:int, scale:int, eclass:int, val:any_1, w:str):void
address mvc_export_value_wrap 
comment "export a single value onto the stream s";

pattern copy_from{unsafe}( sname:str, tname:str, 
	sep:str, rsep:str, ssep:str, ns:str, fname:str, nr:lng, offset:lng, locked:int)(:bat[:oid,:any]...)
address mvc_import_table_wrap
comment "Import a table from bstream s with the 
	given tuple and seperators (sep/rsep)";

pattern copyfrom{unsafe}( sname:str, tname:str, 
	sep:str, rsep:str, ssep:str, ns:str, nr:lng, offset:lng, locked:int)(:bat[:oid,:any]...)
address mvc_import_table_stdin
comment "Import a table from bstream s with the 
	given tuple and seperators (sep/rsep)";

function single(x:any_2):bat[:oid,:any_2];
	b := bat.new(0:oid, x);
	c := bat.append(b, x);
	return c;
end single;

pattern importTable{unsafe}( sname:str, tname:str, fname:str... )(:bat[:oid,:any]...)
address mvc_bin_import_table_wrap
comment "Import a table from the files (fname)";

command zero_or_one( col:bat[:any_2,:any_1]) :any_1
address zero_or_one
comment "if col contains exactly one value return this. Incase of more raise an exception else return nil";

command not_unique( b:bat[:oid,:oid]) :bit 
address not_unique 
comment "check if the tail sorted bat b doesn't have unique tail values" ;

command not_uniques( b:bat[:oid,:oid]) :bat[:oid,:oid] 
address not_unique_oids 
comment "return not unique oids" ;

command not_uniques( b:bat[:oid,:wrd]) :bat[:oid,:oid] 
address not_unique_oids ;

command optimizers()(:bat[:oid,:str],:bat[:oid,:str],:bat[:oid,:str])
address getPipeCatalog;

pattern optimizer_updates()
address SQLoptimizersUpdate;

function times(elaps:int,inblock:lng, oublock:lng):void;
	io.printf("#times %d ms",elaps);
	io.printf(" %d reads",inblock);
	io.printf(" %d writes\n",oublock);
end times;

factory times();
	elaps:= alarm.time();
	user := profiler.getUserTime();
	system := profiler.getSystemTime();
	inblocks := profiler.getDiskReads();
	oublocks := profiler.getDiskWrites();
barrier goon:=true;
	e1:= alarm.time();
	u1:= profiler.getUserTime();
	s1:= profiler.getSystemTime();
	i1 := profiler.getDiskReads();
	o1 := profiler.getDiskWrites();
	elaps:= e1-elaps;
	inblocks := i1-inblocks;
	oublocks := o1-oublocks;
	user := u1-user;
	system:= s1-system;
	io.printf("times %d ms",elaps);
	io.printf(" user %d ms",user);
	io.printf(" system %d ms",system);
	io.printf(" %d reads",inblocks);
	io.printf(" %d writes\n",oublocks);
	elaps := e1;
	user := u1;
	system:=s1;
	inblocks  := i1;
	oublocks  := o1;
	yield times;
	redo goon:=true;
exit goon;
end times;

pattern argRecord():str
address SQLargRecord
comment "Glue together the calling sequence";
pattern argRecord(a:any...):str
address SQLargRecord
comment "Glue together the calling sequence";

function sql_environment{inline}()(name:bat[:oid,:str],value:bat[:oid,:str]);
	(name,value):= inspect.getEnvironment();
	return (name,value) := (name,value);
end sql_environment;

function bbp{inline}()( id:bat[:oid,:int], name:bat[:oid,:str], htype:bat[:oid,:str], ttype:bat[:oid,:str], count:bat[:oid,:lng], refcnt:bat[:oid,:int], lrefcnt:bat[:oid,:int], location:bat[:oid,:str], heat:bat[:oid,:int], dirty:bat[:oid,:str], status:bat[:oid,:str], kind:bat[:oid,:str]);

	(ns,iht,itt,icnt,irefcnt,ilrefcnt,ilocation,iheat,idirty,istatus,ikind) := bbp.get();
	ri := algebra.markT(ns, 0:oid);
	i := bat.reverse(ri);
	n := algebra.markH(ns, 0:oid);
	ht := algebra.markH(iht, 0:oid);
	tt := algebra.markH(itt, 0:oid);
	cnt := algebra.markH(icnt, 0:oid);
	refcnt := algebra.markH(irefcnt, 0:oid);
	lrefcnt := algebra.markH(ilrefcnt, 0:oid);
	location := algebra.markH(ilocation, 0:oid);
	heat := algebra.markH(iheat, 0:oid);
	dirty := algebra.markH(idirty, 0:oid);
	status := algebra.markH(istatus, 0:oid);
	kind := algebra.markH(ikind, 0:oid);
	return (i,n,ht,tt,cnt,refcnt,lrefcnt,location,heat,dirty,status,kind);
end bbp;

pattern sql_variables():bat[:oid,:str]
address sql_variables
comment "return the table with session variables";

pattern db_users() :bat[:oid,:str]
address db_users_wrap
comment "return table of users with sql scenario";

pattern password(user:str) :str
address db_password_wrap
comment "Return password hash of user";

pattern settimeout(s:lng):void
address CLTsetTimeout
comment "Abort query after s seconds";

pattern settimeout(s:lng,t:lng):void
address CLTsetTimeout
comment "Abort query after s and session after t seconds";

pattern dump_cache()(query:bat[:oid,:str],count:bat[:oid,:int])
address dump_cache
comment "dump the content of the query cache";

pattern dump_opt_stats()(rewrite:bat[:oid,:str],count:bat[:oid,:int])
address dump_opt_stats
comment "dump the optimizer rewrite statistics";

pattern dump_trace()(
	event:bat[:oid,:int],
	clk:bat[:oid,:str],
	pc:bat[:oid,:str],
	thread:bat[:oid,:int],
	user:bat[:oid,:int],
	ticks:bat[:oid,:lng],
	reads:bat[:oid,:lng],
	writes:bat[:oid,:lng],
	rbytes:bat[:oid,:lng],
	wbytes:bat[:oid,:lng],
	type:bat[:oid,:str],
	stmt:bat[:oid,:str])
address dump_trace
comment "dump the trace statistics";

pattern analyze():void
address sql_analyze;
pattern analyze(sch:str):void
address sql_analyze;
pattern analyze(sch:str,tbl:str):void
address sql_analyze;
pattern analyze(sch:str,tbl:str,col:str):void
address sql_analyze
comment "Update the database statistics table";

pattern analyze(sample:lng):void
address sql_analyze;
pattern analyze(sch:str,sample:lng):void
address sql_analyze;
pattern analyze(sch:str,tbl:str,sample:lng):void
address sql_analyze;
pattern analyze(sch:str,tbl:str,col:str,sample:lng):void
address sql_analyze
comment "Update the database statistics table";


pattern storage()(
	schema:bat[:oid,:str],
	table:bat[:oid,:str],
	column:bat[:oid,:str],
	type:bat[:oid,:str],
	location:bat[:oid,:str],
	count:bat[:oid,:lng],
	atomwidth:bat[:oid,:int],
	columnsize:bat[:oid,:lng],
	heap:bat[:oid,:lng],
	indices:bat[:oid,:lng],
	sorted:bat[:oid,:bit])
address sql_storage
comment "return a table with storage information ";

command calc.identity(:any_2) :oid 
address SQLidentity
comment "Returns a unique row identitfier.";

command batcalc.identity(b:bat[:oid,:any_2]) :bat[:oid,:oid] 
address BATSQLidentity
comment "Returns the unique row identitfiers.";

pattern batcalc.identity(b:bat[:oid,:any_2], s:oid ) (resb:bat[:oid,:oid],ns:oid)
address PBATSQLidentity
comment "Returns the unique row identitfiers.";

pattern querylog_catalog()(
id:bat[:oid,:oid],
user:bat[:oid,:str],
defined:bat[:oid,:timestamp],
query:bat[:oid,:str],
pipe:bat[:oid,:str],
mal:bat[:oid,:int],
optimize:bat[:oid,:lng]
)
address sql_querylog_catalog
comment "Obtain the query log catalog";

pattern querylog_calls()(
id:bat[:oid,:oid],
start:bat[:oid,:timestamp],
stop:bat[:oid,:timestamp],
arguments:bat[:oid,:str],
tuples:bat[:oid,:wrd],
exec:bat[:oid,:lng],
result:bat[:oid,:lng],
cpuload:bat[:oid,:int],
iowait:bat[:oid,:int],
space:bat[:oid,:lng]
)
address sql_querylog_calls
comment "Obtain the query log calls";

pattern querylog_empty()
address sql_querylog_empty;

command querylog_enable()
address QLOGenable;
command querylog_enable(thres:int)
address QLOGenablehreshold;
command querylog_disable()
address QLOGdisable;


pattern sysmon_queue()(qtag:bat[:oid,:lng], user:bat[:oid,:str],started:bat[:oid,:timestamp],estimate:bat[:oid,:timestamp],progress:bat[:oid,:int], status:bat[:oid,:str], tag:bat[:oid,:oid], query:bat[:oid,:str])
address SYSMONqueue;

pattern sysmon_pause(tag:sht)
address SYSMONpause;
pattern sysmon_pause(tag:int)
address SYSMONpause;
pattern sysmon_pause(tag:lng)
address SYSMONpause;

pattern sysmon_resume(tag:sht)
address SYSMONresume;
pattern sysmon_resume(tag:int)
address SYSMONresume;
pattern sysmon_resume(tag:lng)
address SYSMONresume;

pattern sysmon_stop(tag:sht)
address SYSMONstop;
pattern sysmon_stop(tag:int)
address SYSMONstop;
pattern sysmon_stop(tag:lng)
address SYSMONstop;

# @- SQL function aliases
# The code generate should identify the precise module
# target for all functions. This creates quite some
# administration overhead and analysis at many places.
# The alternative is to extend modules with an alias.
#
# The routine below are added to the calc module to
# ease code generation.
pattern calc.hash( v:bte ) :wrd address MKEYhash; 
command batcalc.hash( b:bat[:oid,:bte] ) :bat[:oid,:wrd] address MKEYbathash;
pattern calc.hash( v:sht ) :wrd address MKEYhash; 
command batcalc.hash( b:bat[:oid,:sht] ) :bat[:oid,:wrd] address MKEYbathash;
pattern calc.hash( v:int ) :wrd address MKEYhash; 
command batcalc.hash( b:bat[:oid,:int] ) :bat[:oid,:wrd] address MKEYbathash;
pattern calc.hash( v:lng ) :wrd address MKEYhash; 
command batcalc.hash( b:bat[:oid,:lng] ) :bat[:oid,:wrd] address MKEYbathash;
pattern calc.hash( v:oid ) :wrd address MKEYhash; 
command batcalc.hash( b:bat[:oid,:oid] ) :bat[:oid,:wrd] address MKEYbathash;
pattern calc.hash( v:wrd ) :wrd address MKEYhash; 
command batcalc.hash( b:bat[:oid,:wrd] ) :bat[:oid,:wrd] address MKEYbathash;
pattern calc.hash( v:flt ) :wrd address MKEYhash; 
command batcalc.hash( b:bat[:oid,:flt] ) :bat[:oid,:wrd] address MKEYbathash;
pattern calc.hash( v:dbl ) :wrd address MKEYhash; 
command batcalc.hash( b:bat[:oid,:dbl] ) :bat[:oid,:wrd] address MKEYbathash;
pattern calc.hash( v:any ) :wrd address MKEYhash; 
command batcalc.hash( b:bat[:oid,:any_1] ) :bat[:oid,:wrd] address MKEYbathash;
pattern calc.rotate_xor_hash(h:wrd, nbits:int, v:any_1) :wrd address MKEYrotate_xor_hash;
command batcalc.rotate_xor_hash(h:bat[:oid,:wrd], nbits:int, b:bat[:oid,:any_1]) :bat[:oid,:int] address MKEYbulk_rotate_xor_hash;

# @- SQL functions
# The SQL functions are all recognized by their module name.
# For some we need to provide a new implementation, others
# merely require a different address binding.
#
# The aggregate operations work on doubles by default.
# This calls for casting values around in the process.
@= mal_round
command sql.dec_round( v:@1, r:@1 ) :@1 
address @1_dec_round_wrap
comment "round off the value v to nearests multiple of r";

command sql.round( v:@1, d:int, s:int, r:bte) :@1
address @1_round_wrap
comment "round off the decimal v(d,s) to r digits behind the dot (if r < 0, before the dot)";

command calc.second_interval( sc:int, v:@1, ek:int, sk:int ) :lng
address @1_dec2second_interval
comment "cast @1 decimal to a second_interval";

@
@mal
@:mal_round(bte)@
@:mal_round(sht)@
@:mal_round(int)@
@:mal_round(lng)@

@= mal_fround
command sql.dec_round( v:@1, r:@1 ) :@1 
address @1_dec_round_wrap
comment "round off the value v to nearests multiple of r";

command sql.round( v:@1, r:bte) :@1
address @1_round_wrap
comment "round off the floating point v to r digits behind the dot (if r < 0, before the dot)";

command sql.ms_trunc( v:@1, r:int) :@1
address @1_trunc_wrap
comment "truncate the floating point v to r digits behind the dot (if r < 0, before the dot)";

@
@mal
@:mal_fround(flt)@
@:mal_fround(dbl)@

command sql.alpha(dec:dbl, theta:dbl) :dbl
address SQLcst_alpha_cst
comment "Implementation of astronomy alpha function: expands the radius theta depending on the declination";

command batsql.alpha(dec:bat[:oid,:dbl], theta:dbl) :bat[:oid,:dbl]
address SQLbat_alpha_cst
comment "BAT implementation of astronomy alpha function";

command batsql.alpha(dec:dbl, theta:bat[:oid,:dbl]) :bat[:oid,:dbl]
address SQLcst_alpha_bat
comment "BAT implementation of astronomy alpha function";

@= mal_cast
command calc.@1( v:void, digits:int ) :@1 
address nil_2num_@1
comment "cast to @1 and check for overflow";

command calc.@1( v:void, digits:int, scale:int ) :@1 
address nil_2dec_@1
comment "cast to dec(@1) and check for overflow";

command batcalc.@1( v:bat[:oid,:void], digits:int ) :bat[:oid,:@1] 
address batnil_2num_@1
comment "cast to @1 and check for overflow";
command batcalc.@1( v:bat[:oid,:void], digits:int, scale:int ) :bat[:oid,:@1] 
address batnil_2dec_@1
comment "cast to dec(@1) and check for overflow";

command calc.@1( v:str, digits:int ) :@1 
address str_2num_@1
comment "cast to @1 and check for overflow";
command calc.@1( v:str, digits:int, scale:int ) :@1 
address str_2dec_@1
comment "cast to dec(@1) and check for overflow";

command batcalc.@1( v:bat[:oid,:str], digits:int ) :bat[:oid,:@1] 
address batstr_2num_@1
comment "cast to @1 and check for overflow";
command batcalc.@1( v:bat[:oid,:str], digits:int, scale:int ) :bat[:oid,:@1] 
address batstr_2dec_@1
comment "cast to dec(@1) and check for overflow";
@
@mal
# @-
# address CALCstr2@1
# command calc.str( v:@1 ) :str
# address CALC@12str
# comment "Cast @1 to str";
@:mal_cast(bte)@
@:mal_cast(sht)@
@:mal_cast(int)@
@:mal_cast(lng)@

@= mal_casttime
command calc.@1( v:void ) :@1 
address nil_2_@1
comment "Cast to @1";
command calc.@1( v:void, digits:int ) :@1 
address nil_2time_@1
comment "cast to @1 and check for overflow";

command batcalc.@1( v:bat[:oid,:void] ) :bat[:oid,:@1] 
address batnil_2_@1
comment "Cast to @1";
command batcalc.@1( v:bat[:oid,:void], digits:int ) :bat[:oid,:@1] 
address batnil_2time_@1
comment "cast to @1 and check for overflow";

command calc.@1( v:str ) :@1 
address str_2_@1
comment "Cast to @1";
command calc.@1( v:str, digits:int ) :@1 
address str_2time_@1
comment "cast to @1 and check for overflow";
command calc.@1( v:@1, digits:int ) :@1 
address @1_2time_@1
comment "cast @1 to @1 and check for overflow";

command batcalc.@1( v:bat[:oid,:str] ) :bat[:oid,:@1] 
address batstr_2_@1
comment "Cast to @1";
command batcalc.@1( v:bat[:oid,:str], digits:int ) :bat[:oid,:@1] 
address batstr_2time_@1
comment "cast to @1 and check for overflow";
command batcalc.@1( v:bat[:oid,:@1], digits:int ) :bat[:oid,:@1] 
address bat@1_2time_@1
comment "cast @1 to @1 and check for overflow";
@
@mal
@:mal_casttime(timestamp)@
@:mal_casttime(daytime)@

pattern current_time() :daytime
address SQLcurrent_daytime
comment "Get the clients current daytime";

pattern current_timestamp() :timestamp
address SQLcurrent_timestamp
comment "Get the clients current timestamp";

command calc.date( v:void ) :date 
address nil_2_date
comment "cast to date";
command batcalc.date( v:bat[:oid,:void] ) :bat[:oid,:date] 
address batnil_2_date
comment "cast to date";

command calc.date( v:str ) :date 
address str_2_date
comment "cast to date";
command batcalc.date( v:bat[:oid,:str] ) :bat[:oid,:date] 
address batstr_2_date
comment "cast to date";
command calc.str( v:date ) :str 
address SQLdate_2_str
comment "cast date to str";

command calc.sqlblob( v:str ) :sqlblob 
address str_2_sqlblob
comment "cast to sqlblob";
command batcalc.sqlblob( v:bat[:oid,:str] ) :bat[:oid,:sqlblob] 
address batstr_2_sqlblob
comment "cast to sqlblob";
command calc.str( v:sqlblob ) :str 
address SQLsqlblob_2_str
comment "cast sqlblob to str";

pattern calc.str( eclass:int, d1:int, s1:int, has_tz:int, v:any_1, digits:int ) :str 
address SQLstr_cast
comment "cast to string and check for overflow";

pattern batcalc.str( eclass:int, d1:int, s1:int, has_tz:int, v:bat[:oid,:any_1], digits:int ) :bat[:oid,:str] 
address SQLbatstr_cast
comment "cast to string and check for overflow";

command calc.substring(s:str,offset:int):str
address STRsubstringTail;
command calc.substring(s:str,offset:int,count:int):str
address STRsubstring;

@= mal_cast_2dec
# command calc.@1( v:@2) :@1 
# address @2_2_@1
# comment "cast @2 to @1";
command calc.@1( v:@2, digits:int, scale:int ) :@1 
address @2_num2dec_@1
comment "cast number to decimal(@1) and check for overflow";

# command batcalc.@1( v:bat[:oid,:@2]) :bat[:oid,:@1]
# address bat@2_2_@1
# comment "cast @2 to @1";
command batcalc.@1( v:bat[:oid,:@2], digits:int, scale:int ) :bat[:oid,:@1] 
address bat@2_num2dec_@1
comment "cast number to decimal(@1) and check for overflow";
@
@mal
@:mal_cast_2dec(bte,flt)@
@:mal_cast_2dec(sht,flt)@
@:mal_cast_2dec(int,flt)@
@:mal_cast_2dec(wrd,flt)@
@:mal_cast_2dec(lng,flt)@
@:mal_cast_2dec(bte,dbl)@
@:mal_cast_2dec(sht,dbl)@
@:mal_cast_2dec(int,dbl)@
@:mal_cast_2dec(wrd,dbl)@
@:mal_cast_2dec(lng,dbl)@

@= mal_cast_dec2
command calc.@1( s1:int, v:@2) :@1 
address @2_dec2_@1
comment "cast decimal(@2) to @1 and check for overflow";
command calc.@1( s1:int, v:@2, d2:int, s2:int ) :@1 
address @2_dec2dec_@1
comment "cast decimal(@2) to decimal(@1) and check for overflow";

command batcalc.@1( s1:int, v:bat[:oid,:@2]) :bat[:oid,:@1]
address bat@2_dec2_@1
comment "cast decimal(@2) to @1 and check for overflow";
command batcalc.@1( s1:int, v:bat[:oid,:@2], d2:int, s2:int ) :bat[:oid,:@1] 
address bat@2_dec2dec_@1
comment "cast decimal(@2) to decimal(@1) and check for overflow";
@
@mal

@= mal_cast2
@:mal_cast_2dec(@1,@2)@
@:mal_cast_dec2(@1,@2)@
@
@mal
@:mal_cast2(bte,bte)@
@:mal_cast2(bte,sht)@
@:mal_cast2(bte,int)@
@:mal_cast2(bte,wrd)@
@:mal_cast2(bte,lng)@
@:mal_cast2(sht,bte)@
@:mal_cast2(sht,sht)@
@:mal_cast2(sht,int)@
@:mal_cast2(sht,wrd)@
@:mal_cast2(sht,lng)@
@:mal_cast2(int,bte)@
@:mal_cast2(int,sht)@
@:mal_cast2(int,int)@
@:mal_cast2(int,wrd)@
@:mal_cast2(int,lng)@
@:mal_cast2(wrd,bte)@
@:mal_cast2(wrd,sht)@
@:mal_cast2(wrd,int)@
@:mal_cast2(wrd,wrd)@
@:mal_cast2(lng,bte)@
@:mal_cast2(lng,sht)@
@:mal_cast2(lng,int)@
@:mal_cast2(lng,wrd)@
@:mal_cast2(lng,lng)@
@:mal_cast2(flt,bte)@
@:mal_cast2(flt,sht)@
@:mal_cast2(flt,int)@
@:mal_cast2(flt,wrd)@
@:mal_cast2(flt,lng)@
@:mal_cast2(dbl,bte)@
@:mal_cast2(dbl,sht)@
@:mal_cast2(dbl,int)@
@:mal_cast2(dbl,wrd)@
@:mal_cast2(dbl,lng)@

command calc.month_interval( v:str, ek:int, sk:int ) :int
address month_interval_str
comment "cast str to a month_interval and check for overflow";

command calc.second_interval( v:str, ek:int, sk:int ) :lng
address second_interval_str
comment "cast str to a second_interval and check for overflow";

pattern calc.month_interval( v:bte, ek:int, sk:int ) :int
address month_interval
comment "cast bte to a month_interval and check for overflow";

pattern calc.second_interval( v:bte, ek:int, sk:int ) :lng
address second_interval
comment "cast bte to a second_interval and check for overflow";

pattern calc.month_interval( v:sht, ek:int, sk:int ) :int
address month_interval
comment "cast sht to a month_interval and check for overflow";

pattern calc.second_interval( v:sht, ek:int, sk:int ) :lng
address second_interval
comment "cast sht to a second_interval and check for overflow";

pattern calc.month_interval( v:int, ek:int, sk:int ) :int
address month_interval
comment "cast int to a month_interval and check for overflow";

pattern calc.second_interval( v:int, ek:int, sk:int ) :lng
address second_interval
comment "cast int to a second_interval and check for overflow";

pattern calc.month_interval( v:wrd, ek:int, sk:int ) :int
address month_interval
comment "cast wrd to a month_interval and check for overflow";

pattern calc.second_interval( v:wrd, ek:int, sk:int ) :lng
address second_interval
comment "cast wrd to a second_interval and check for overflow";

pattern calc.month_interval( v:lng, ek:int, sk:int ) :int
address month_interval
comment "cast lng to a month_interval and check for overflow";

pattern calc.second_interval( v:lng, ek:int, sk:int ) :lng
address second_interval
comment "cast lng to a second_interval and check for overflow";

command calc.rowid(v:any_1, schema:str, table:str) :oid
address sql_rowid
comment "return the next rowid";

command sql.rank_grp(b:bat[:oid,:any_1], gp:bat[:oid,:oid], gpe:bat[:oid,:oid]) :bat[:oid,:int] 
address sql_rank_grp
comment "return the ranked groups";

command sql.rank(b:bat[:oid,:any_1]) :bat[:oid,:int] 
address sql_rank
comment "return the rank bat";

command sql.dense_rank_grp(b:bat[:oid,:any_1], gp:bat[:oid,:oid], gpe:bat[:oid,:oid]) :bat[:oid,:int] 
address sql_dense_rank_grp
comment "return the densely ranked groups";

command sql.dense_rank(b:bat[:oid,:any_1]) :bat[:oid,:int] 
address sql_dense_rank
comment "return the densely ranked bat";

command aggr.exist(b:bat[:any_1,:any_2], h:any_1):bit 
address ALGexist;

function batcalc.mark_grp{inline}( b:bat[:oid,:any_1], ord:bat[:oid,:oid], grp:bat[:oid,:oid], ext:bat[:oid,:oid]) :bat[:oid,:int]; 
	# order is based on ord
	og := algebra.leftfetchjoin(ord, grp);
	x := algebra.mark_grp(og,ext,1:oid);
	mg := batcalc.int(x);

	# restore the order based on grp 
	or := bat.reverse(ord);
	gg := bat.mirror(grp);
	go := algebra.leftjoin(gg, or);
	return mark_grp := algebra.leftfetchjoin(go, mg);
end batcalc.mark_grp;

function batcalc.mark_grp{inline}( b:bat[:oid,:any_1], ord:bat[:oid,:oid], orig:bat[:oid,:any_2]) :bat[:oid,:int]; 
        x := algebra.markT(b,1:oid);
        mg := batcalc.int(x);

	# restore the order based on grp 
	or := bat.reverse(ord);
	gg := bat.mirror(orig);
	go := algebra.leftjoin(gg, or);
	return mark_grp := algebra.leftfetchjoin(go, mg);
end batcalc.mark_grp;

function batcalc.mark_grp{inline}( b:bat[:oid,:any_1] ) :bat[:oid,:int]; 
        x := algebra.markT(b,1:oid);
        return mark_grp:= batcalc.int(x);
end batcalc.mark_grp;

function batcalc.rank_grp{inline}( b:bat[:oid,:any_1], ord:bat[:oid,:oid], grp:bat[:oid,:oid], ext:bat[:oid,:oid]) :bat[:oid,:int]; 
	# order is based on ord
	og := algebra.leftfetchjoin(ord, grp);
	rg := sql.rank_grp(b, og, ext);

	# restore the order based on grp 
	or := bat.reverse(ord);
	gg := bat.mirror(grp);
	go := algebra.leftjoin(gg, or);
	return rank_grp := algebra.leftfetchjoin(go, rg);
end batcalc.rank_grp;

function batcalc.rank_grp{inline}( b:bat[:oid,:any_1], ord:bat[:oid,:oid], orig:bat[:oid,:any_2]) :bat[:oid,:int]; 
	rg := sql.rank(b);

	# restore the order based on grp 
	or := bat.reverse(ord);
	gg := bat.mirror(orig);
	go := algebra.leftjoin(gg, or);
	return rank_grp := algebra.leftfetchjoin(go, rg);
end batcalc.rank_grp;

function batcalc.rank_grp{inline}( b:bat[:oid,:any_1]) :bat[:oid,:int]; 
	return rank_grp:= sql.rank(b);
end batcalc.rank_grp;

function batcalc.dense_rank_grp{inline}( b:bat[:oid,:any_1], ord:bat[:oid,:oid], grp:bat[:oid,:oid], ext:bat[:oid,:oid]) :bat[:oid,:int]; 
	# order is based on ord
	og := algebra.leftfetchjoin(ord, grp);
	drg := sql.dense_rank_grp(b, og, ext);

	# restore the order based on grp 
	or := bat.reverse(ord);
	gg := bat.mirror(grp);
	go := algebra.leftjoin(gg, or);
	return rank_grp := algebra.leftfetchjoin(go, drg);
end batcalc.dense_rank_grp;

function batcalc.dense_rank_grp{inline}( b:bat[:oid,:any_1], ord:bat[:oid,:oid], orig:bat[:oid,:any_2]) :bat[:oid,:int]; 
	drg := sql.dense_rank(b);

	# restore the order based on grp 
	or := bat.reverse(ord);
	gg := bat.mirror(orig);
	go := algebra.leftjoin(gg, or);
	return rank_grp := algebra.leftfetchjoin(go, drg);
end batcalc.dense_rank_grp;

function batcalc.dense_rank_grp{inline}( b:bat[:oid,:any_1]) :bat[:oid,:int]; 
	return dense_rank_grp:= sql.dense_rank(b);
end batcalc.dense_rank_grp;

function sql.subzero_or_one{inline}( b:bat[:oid,:any_1], gp:bat[:oid,:oid], gpe:bat[:oid,:oid], no_nil:bit) :bat[:oid,:any_1];
	(g,e,h) := group.subgroup(gp);
	m := aggr.max(h);
	c0 := calc.isnil(m);
	c01 := calc.not(c0);
	c1 := calc.>(m,1:wrd);
	c11 := calc.and(c01,c1);
	ms := calc.str(m); 
	msg := str.+("21000!zero_or_one: cardinality violation (", ms);
	msg1 := str.+(msg, ">1)");
	sql.assert(c11, msg1);
	return zero_or_one := b;
end sql.subzero_or_one;


function mmath.rand{inline}( v:int ) :int;
	x := mmath.rand();
	return rand := x;
end mmath.rand;

pattern cluster1(sch:str, tbl:str)
address SQLcluster1
comment "Cluster the columns of a table on the (first) primary key";

pattern cluster2(sch:str, tbl:str)
address SQLcluster2
comment "Cluster the columns of a table on the (first) primary key";

pattern shrink(sch:str, tbl:str)
address SQLshrink
comment "Consolidate the deletion table over all columns using shrinking";

pattern reuse(sch:str, tbl:str)
address SQLreuse
comment "Consolidate the deletion table over all columns reusing deleted slots";

pattern vacuum(sch:str, tbl:str)
address SQLvacuum
comment "Choose an approach to consolidate the deletions";

pattern drop_hash(sch:str, tbl:str)
address SQLdrop_hash
comment "Drop hash indices for the given table";

pattern newdictionary(sch:str, tbl:str):void
address SQLnewDictionary
comment "Perform dictionary compression on a table";
pattern dropdictionary(sch:str, tbl:str):void
address SQLdropDictionary
comment "Perform dictionary decompression on a table";

pattern gzcompress(sch:str, tbl:str):void
address SQLgzcompress
comment "Perform LZ compression on a table";
pattern gzdecompress(sch:str, tbl:str):void
address SQLgzdecompress
comment "Perform LZ decompression on a table";
pattern gztruncate(sch:str, tbl:str):void
address SQLtruncate
comment "Remove the tables when you have a compressed image";
pattern gzexpand(sch:str, tbl:str):void
address SQLexpand
comment "Remove the compressed image";

# The distributed processing of queries requires the SQL runtime
# system to be able to deliver portions of the BATs in an efficient way.
# It should be cast into a more efficient C procedure, which also
# takes care of NAS opportunities.

function octopus.bind(mvc:int, sch:str, tab:str,col:str,kind:int, version:int):bat[:oid,:any_1];
	b:bat[:oid,:any_1]:= sql.bind(mvc,sch,tab,col,kind);
	return bind:= b;
end bind;

function octopus.bind(conn:str, sch:str, tab:str,col:str,kind:int, version:int):bat[:oid,:any_1];
	b:bat[:oid,:any_1] := nil:bat[:oid,:any_1];
	m := nil:int;
	rm := remote.put(conn,m);
	rm := remote.exec(conn,"sql","mvc");
	s := remote.put(conn,sch);
	t := remote.put(conn,tab);
	c := remote.put(conn,col);
	k := remote.put(conn,kind);
	bh:= remote.put(conn,b);
	bh:= remote.exec(conn,"sql","bind",rm,s,t,c,k);
	b:bat[:oid,:any_1]:= remote.get(conn,bh);
	return bind:= b;
end octopus.bind;

function octopus.bind_idxbat(mvc:int, sch:str, tab:str, index:str, access:int, version:int):bat[:oid,:oid];
	b := sql.bind_idxbat(mvc,sch,tab,index,access);
	return bind_idxbat:= b;
end octopus.bind_idxbat;

function octopus.bind_idxbat(conn:str, sch:str, tab:str, index:str, access:int, version:int):bat[:oid,:oid];
	b:bat[:oid,:oid] := nil:bat[:oid,:oid];
	m := nil:int;
	rm := remote.put(conn,m);
	rm := remote.exec(conn,"sql","mvc");
	s := remote.put(conn,sch);
	t := remote.put(conn,tab);
	i := remote.put(conn,index);
	a := remote.put(conn,access);
	bh:= remote.put(conn,b);
	bh:= remote.exec(conn,"sql","bind_idxbat",rm,s,t,i,a);
	b:bat[:oid,:oid]:= remote.get(conn,bh);
	return bind_idxbat:= b;
end octopus.bind_idxbat;

# Octopus.bind signatures adjusted to new mitosis sql.bind (part_nr, nr_parts)
function octopus.bind(mvc:int, sch:str, tab:str,col:str,kind:int, part_nr:int, nr_parts:int, version:int) :bat[:oid,:any_1];
	b:bat[:oid,:any_1]:= sql.bind(mvc,sch,tab,col,kind,part_nr,nr_parts);
	return bind:= b;
end bind;

function octopus.bind(conn:str, sch:str, tab:str,col:str,kind:int, part_nr:int, nr_parts:int, version:int):bat[:oid,:any_1];
	b:bat[:oid,:any_1] := nil:bat[:oid,:any_1];
	m := nil:int;
	rm := remote.put(conn,m);
	rm := remote.exec(conn,"sql","mvc");
	s := remote.put(conn,sch);
	t := remote.put(conn,tab);
	c := remote.put(conn,col);
	k := remote.put(conn,kind);
	v := remote.put(conn,version);
	l := remote.put(conn,part_nr);
	h := remote.put(conn,nr_parts);
	rb:= remote.put(conn,b);
	rb:= remote.exec(conn,"sql","bind",rm,s,t,c,k,l,h);
	b:bat[:oid,:any_1]:= remote.get(conn,rb);
	return bind:= b;
end octopus.bind;

function octopus.bind_idxbat(conn:str, sch:str, tab:str, index:str, access:int, part_nr:int, nr_parts:int, version:int):bat[:oid,:oid];
	b:bat[:oid,:oid] := nil:bat[:oid,:oid];
	m := nil:int;
	rm := remote.put(conn,m);
	rm := remote.exec(conn,"sql","mvc");
	s := remote.put(conn,sch);
	t := remote.put(conn,tab);
	i := remote.put(conn,index);
	a := remote.put(conn,access);
	l := remote.put(conn,part_nr);
	h := remote.put(conn,nr_parts);
	bh:= remote.put(conn,b);
	bh:= remote.exec(conn,"sql","bind_idxbat",rm,s,t,i,a,l,h);
	b:bat[:oid,:oid]:= remote.get(conn,bh);
	return bind_idxbat:= b;
end octopus.bind_idxbat;

function octopus.getVariable(conn:str,name:str):any_1;
	s := remote.put(conn,name);
	bh:= remote.exec(conn,"sql","getVariable",s);
	b:any_1 := remote.get(conn,bh);
	return getVariable:= b;
end octopus.getVariable;

function octopus.getBid(dbname:str, fn:str, bidtype:sht):lng;
res:lng := -1:lng;
barrier remotewrk := calc.!=(dbname,"NOTworker");
	conn := octopus.connect(dbname);
	r_fn := remote.put(conn,fn);
	r_bt := remote.put(conn,bidtype);
	r_getBid := remote.put(conn,res);
	r_getBid := remote.exec(conn,"trader","makeBid",r_fn,r_bt);
	res:lng  := remote.get(conn,r_getBid);
	catch ANYexception:str;
 	   raise ANYexception:str ;
	exit ANYexception:str ;
exit remotewrk;
    return getBid:lng := res;
end getBid;

function remote.bind{inline}(dbconn:str, sch:str, tab:str,col:str,kind:int, 
version:int):bat[:oid,:any_1];
	b:bat[:oid,:any_1] := nil:bat[:oid,:any_1];
	m := nil:int;
	conn := remote.connect(dbconn, "monetdb", "monetdb", "msql");
	rm := remote.put(conn,m);
	rm := remote.exec(conn,"sql","mvc");
	s := remote.put(conn,sch);
	t := remote.put(conn,tab);
	c := remote.put(conn,col);
	k := remote.put(conn,kind);
	bh:= remote.put(conn,b);
	bh:= remote.exec(conn,"sql","bind",rm,s,t,c,k);
	b:bat[:oid,:any_1]:= remote.get(conn,bh);
	return bind:= b;
end remote.bind;

function remote.bind_idxbat{inline}(dbconn:str, sch:str, tab:str, index:str, access:int, version:int):bat[:oid,:oid];
	b:bat[:oid,:oid] := nil:bat[:oid,:oid];
	m := nil:int;
	conn := remote.connect(dbconn, "monetdb", "monetdb", "msql");
	rm := remote.put(conn,m);
	rm := remote.exec(conn,"sql","mvc");
	s := remote.put(conn,sch);
	t := remote.put(conn,tab);
	i := remote.put(conn,index);
	a := remote.put(conn,access);
	bh:= remote.put(conn,b);
	bh:= remote.exec(conn,"sql","bind_idxbat",rm,s,t,i,a);
	b:bat[:oid,:oid]:= remote.get(conn,bh);
	return bind_idxbat:= b;
end remote.bind_idxbat;

pattern rdfshred (location:str, gname:str, schema:str)
address SQLrdfShred
comment "Procedure that wraps around the shredder of the rdf module in MAL. 
Shredding an RDF data file from location results in 7 new tables (6 
permutations of SPO and a mapping) in the RDF schema and an entry to table 
rdf.graph We can then query with SQL queries the RDF triple storeby quering 
tables gid_spo, gid_pso etc., where gid is looked up in rdf.graph"

command prelude()
address SQLprelude;

command epilogue()
address SQLepilogue;

sql.prelude();

@h
#ifndef _SQL_H
#define _SQL_H

#include <sql_mem.h>

#ifdef WIN32
#ifndef LIBSQL
#define sql5_export extern __declspec(dllimport)
#else
#define sql5_export extern __declspec(dllexport)
#endif
#else
#define sql5_export extern
#endif

#include "mal_backend.h"
#include "sql_mvc.h"
#include <sql_backend.h>
#include <mal_session.h>

#include <mal_function.h>
#include <mal_stack.h>
#include <mal_interpreter.h>

#include <tablet.h>
#include <streams.h>
#include <mtime.h>
#include <math.h>
#include <blob.h>
#include <mkey.h>
#include <str.h>
#include "sql_privileges.h"
#include "sql_decimal.h"
#include "sql_string.h"
#include "sql_qc.h"
#include "sql_env.h"
#include "sql_statement.h"
#include "querylog.h"

#include <bat/bat_storage.h>
#include <bat/bat_utils.h>

extern int sqlcleanup(mvc *c, int err);
extern sql_rel *sql_symbol2relation(mvc *c, symbol *sym);
extern stmt *sql_relation2stmt(mvc *c, sql_rel *r);

extern BAT *mvc_bind_idxbat(mvc *m, char *sname, char *tname, char *iname, int access);

sql5_export str SQLmvc(Client cntxt, MalBlkPtr mb, MalStkPtr stk, InstrPtr pci);
sql5_export str SQLtransaction(Client cntxt, MalBlkPtr mb, MalStkPtr stk, InstrPtr pci);
sql5_export str SQLcommit(Client cntxt, MalBlkPtr mb, MalStkPtr stk, InstrPtr pci);
sql5_export str SQLabort(Client cntxt, MalBlkPtr mb, MalStkPtr stk, InstrPtr pci);
sql5_export str SQLtransaction2(Client cntxt, MalBlkPtr mb, MalStkPtr stk, InstrPtr pci);
sql5_export str SQLcatalog(Client cntxt, MalBlkPtr mb, MalStkPtr stk, InstrPtr pci);

sql5_export str mvc_append_wrap(Client cntxt, MalBlkPtr mb, MalStkPtr stk, InstrPtr pci);
sql5_export str mvc_update_wrap(Client cntxt, MalBlkPtr mb, MalStkPtr stk, InstrPtr pci);
sql5_export str mvc_bind_wrap(Client cntxt, MalBlkPtr mb, MalStkPtr stk, InstrPtr pci);
sql5_export str mvc_bind_idxbat_wrap(Client cntxt, MalBlkPtr mb, MalStkPtr stk, InstrPtr pci);
sql5_export str mvc_clear_table_wrap(Client cntxt, MalBlkPtr mb, MalStkPtr stk, InstrPtr pci);
sql5_export str mvc_delete_wrap(Client cntxt, MalBlkPtr mb, MalStkPtr stk, InstrPtr pci);
sql5_export str SQLtid(Client cntxt, MalBlkPtr mb, MalStkPtr stk, InstrPtr pci);
sql5_export str DELTAbat(bat *result, bat *col, bat *uid, bat *uval, bat *ins);
sql5_export str DELTAsub(bat *result, bat *col, bat *cid, bat *uid, bat *uval, bat *ins);
sql5_export str DELTAproject(bat *result, bat *subselect, bat *col, bat *uid, bat *uval, bat *ins);
sql5_export str DELTAbat2(bat *result, bat *col, bat *uid, bat *uval);
sql5_export str DELTAsub2(bat *result, bat *col, bat *cid, bat *uid, bat *uval);
sql5_export str DELTAproject2(bat *result, bat *subselect, bat *col, bat *uid, bat *uval);
sql5_export str mvc_result_row_wrap(Client cntxt, MalBlkPtr mb, MalStkPtr stk, InstrPtr pci);
sql5_export str mvc_result_file_wrap(Client cntxt, MalBlkPtr mb, MalStkPtr stk, InstrPtr pci);
sql5_export str mvc_result_table_wrap(Client cntxt, MalBlkPtr mb, MalStkPtr stk, InstrPtr pci);
sql5_export str mvc_result_column_wrap(Client cntxt, MalBlkPtr mb, MalStkPtr stk, InstrPtr pci);
sql5_export str mvc_result_value_wrap(Client cntxt, MalBlkPtr mb, MalStkPtr stk, InstrPtr pci);

sql5_export str mvc_declared_table_wrap(Client cntxt, MalBlkPtr mb, MalStkPtr stk, InstrPtr pci);
sql5_export str mvc_declared_table_column_wrap(Client cntxt, MalBlkPtr mb, MalStkPtr stk, InstrPtr pci);
sql5_export str mvc_drop_declared_table_wrap(Client cntxt, MalBlkPtr mb, MalStkPtr stk, InstrPtr pci );
sql5_export str mvc_drop_declared_tables_wrap(Client cntxt, MalBlkPtr mb, MalStkPtr stk, InstrPtr pci );

sql5_export str mvc_affected_rows_wrap(Client cntxt, MalBlkPtr mb, MalStkPtr stk, InstrPtr pci);
sql5_export str mvc_export_result_wrap(Client cntxt, MalBlkPtr mb, MalStkPtr stk, InstrPtr pci);
sql5_export str mvc_export_head_wrap(Client cntxt, MalBlkPtr mb, MalStkPtr stk, InstrPtr pci);
sql5_export str mvc_export_chunk_wrap(Client cntxt, MalBlkPtr mb, MalStkPtr stk, InstrPtr pci);
sql5_export str mvc_export_operation_wrap(Client cntxt, MalBlkPtr mb, MalStkPtr stk, InstrPtr pci);
sql5_export str mvc_export_value_wrap(Client cntxt, MalBlkPtr mb, MalStkPtr stk, InstrPtr pci);
sql5_export str mvc_import_table_wrap(Client cntxt, MalBlkPtr mb, MalStkPtr stk, InstrPtr pci);
sql5_export str mvc_import_table_stdin(Client cntxt, MalBlkPtr mb, MalStkPtr stk, InstrPtr pci);
sql5_export str mvc_bin_import_table_wrap(Client cntxt, MalBlkPtr mb, MalStkPtr stk, InstrPtr pci);
sql5_export str setVariable(Client cntxt, MalBlkPtr mb, MalStkPtr stk, InstrPtr pci);
sql5_export str getVariable(Client cntxt, MalBlkPtr mb, MalStkPtr stk, InstrPtr pci);
sql5_export str sql_variables(Client cntxt, MalBlkPtr mb, MalStkPtr stk, InstrPtr pci);
sql5_export str mvc_logfile(Client cntxt, MalBlkPtr mb, MalStkPtr stk, InstrPtr pci);
sql5_export str mvc_next_value(Client cntxt, MalBlkPtr mb, MalStkPtr stk, InstrPtr pci);
sql5_export str mvc_bat_next_value(Client cntxt, MalBlkPtr mb, MalStkPtr stk, InstrPtr pci);
sql5_export str mvc_get_value(Client cntxt, MalBlkPtr mb, MalStkPtr stk, InstrPtr pci);
sql5_export str mvc_getVersion(lng *r, int *clientid);
sql5_export str mvc_restart_seq(Client cntxt, MalBlkPtr mb, MalStkPtr stk, InstrPtr pci);
sql5_export str zero_or_one(ptr ret, int *bid);
sql5_export str not_unique(bit *ret, int *bid);
sql5_export str not_unique_oids(bat *ret, bat *bid);
sql5_export str SQLcluster1(Client cntxt, MalBlkPtr mb, MalStkPtr stk, InstrPtr pci);
sql5_export str SQLcluster2(Client cntxt, MalBlkPtr mb, MalStkPtr stk, InstrPtr pci);
sql5_export str SQLshrink(Client cntxt, MalBlkPtr mb, MalStkPtr stk, InstrPtr pci);
sql5_export str SQLreuse(Client cntxt, MalBlkPtr mb, MalStkPtr stk, InstrPtr pci);
sql5_export str SQLvacuum(Client cntxt, MalBlkPtr mb, MalStkPtr stk, InstrPtr pci);
sql5_export str SQLdrop_hash(Client cntxt, MalBlkPtr mb, MalStkPtr stk, InstrPtr pci);
sql5_export str SQLnewDictionary(Client cntxt, MalBlkPtr mb, MalStkPtr stk, InstrPtr pci);
sql5_export str SQLdropDictionary(Client cntxt, MalBlkPtr mb, MalStkPtr stk, InstrPtr pci);
sql5_export str SQLgzcompress(Client cntxt, MalBlkPtr mb, MalStkPtr stk, InstrPtr pci);
sql5_export str SQLgzdecompress(Client cntxt, MalBlkPtr mb, MalStkPtr stk, InstrPtr pci);
sql5_export str SQLtruncate(Client cntxt, MalBlkPtr mb, MalStkPtr stk, InstrPtr pci);
sql5_export str SQLexpand(Client cntxt, MalBlkPtr mb, MalStkPtr stk, InstrPtr pci);
sql5_export str SQLoctopusBind(Client cntxt, MalBlkPtr mb, MalStkPtr stk, InstrPtr pci);
sql5_export str SQLargRecord(Client cntxt, MalBlkPtr mb, MalStkPtr stk, InstrPtr pci);
sql5_export str SQLrdfShred(Client cntxt, MalBlkPtr mb, MalStkPtr stk, InstrPtr pci);
sql5_export str SQLoptimizersUpdate(Client cntxt, MalBlkPtr mb, MalStkPtr stk, InstrPtr pci);
sql5_export str month_interval_str( int *ret, str *s, int *ek, int *sk );
sql5_export str second_interval_str( lng *res, str *s, int *ek, int *sk );
sql5_export str dump_cache(Client cntxt, MalBlkPtr mb, MalStkPtr stk, InstrPtr pci);
sql5_export str dump_opt_stats(Client cntxt, MalBlkPtr mb, MalStkPtr stk, InstrPtr pci);
sql5_export str dump_trace(Client cntxt, MalBlkPtr mb, MalStkPtr stk, InstrPtr pci);
sql5_export str sql_storage(Client cntxt, MalBlkPtr mb, MalStkPtr stk, InstrPtr pci);
sql5_export str sql_querylog_catalog(Client cntxt, MalBlkPtr mb, MalStkPtr stk, InstrPtr pci);
sql5_export str sql_querylog_calls(Client cntxt, MalBlkPtr mb, MalStkPtr stk, InstrPtr pci);
sql5_export str sql_querylog_empty(Client cntxt, MalBlkPtr mb, MalStkPtr stk, InstrPtr pci);
sql5_export str sql_rowid(Client cntxt, MalBlkPtr mb, MalStkPtr stk, InstrPtr pci);
sql5_export str sql_rank_grp(bat *rid, bat *bid, bat *gid, bat *gpe);
sql5_export str sql_rank(bat *rid, bat *bid);
sql5_export str sql_dense_rank_grp(bat *rid, bat *bid, bat *gid, bat *gpe);
sql5_export str sql_dense_rank(bat *rid, bat *bid);
sql5_export str SQLidentity(bat *rid, bat *bid);
sql5_export str BATSQLidentity(bat *rid, bat *bid);
sql5_export str PBATSQLidentity(Client cntxt, MalBlkPtr mb, MalStkPtr stk, InstrPtr pci);
@= round_export
sql5_export str @1_dec_round_wrap( @1 *res, @1 *v, @1 *r );
sql5_export str @1_round_wrap( @1 *res, @1 *v, int *d, int *s, bte *r );
sql5_export str str_2dec_@1( @1 *res, str *val, int *d, int *sc );
sql5_export str str_2num_@1( @1 *res, str *v, int *len );
sql5_export str batstr_2dec_@1( int *res, int *val, int *d, int *sc );
sql5_export str batstr_2num_@1( int *res, int *v, int *len );
sql5_export str @1_dec2second_interval( lng *res, int *sc, @1 *dec, int *ek, int *sk );

sql5_export str nil_2dec_@1( @1 *res, void *val, int *d, int *sc );
sql5_export str nil_2num_@1( @1 *res, void *v, int *len );
sql5_export str batnil_2dec_@1( int *res, int *val, int *d, int *sc );
sql5_export str batnil_2num_@1( int *res, int *v, int *len );
@
@h
@:round_export(bte)@
@:round_export(sht)@
@:round_export(int)@
@:round_export(wrd)@
@:round_export(lng)@

@= cast_time
sql5_export str nil_2time_@1( @1 *res, void *v, int *len );
sql5_export str batnil_2time_@1( int *res, int *v, int *len );
sql5_export str str_2time_@1( @1 *res, str *v, int *len );
sql5_export str batstr_2time_@1( int *res, int *v, int *len );
sql5_export str @1_2time_@1( @1 *res, @1 *v, int *len );
sql5_export str bat@1_2time_@1( int *res, int *v, int *len );
@
@h
@:cast_time(timestamp)@
@:cast_time(daytime)@
@= cast_export
sql5_export str nil_2_@1( @3 *res, void *val );
sql5_export str batnil_2_@1( int *res, int *val );
sql5_export str str_2_@1( @3 *res, str *val );
sql5_export str batstr_2_@1( int *res, int *val );
sql5_export str SQL@1_2_str( str *res, @1 *val );
@
@h
@:cast_export(timestamp,timestamp_tostr,timestamp)@
@:cast_export(daytime,daytime_tostr,daytime)@
@:cast_export(date,date_tostr,date)@
@:cast_export(sqlblob,sqlblob_tostr,sqlblob*)@
sql5_export str SQLstr_cast(Client cntxt, MalBlkPtr mb, MalStkPtr stk, InstrPtr pci);
sql5_export str SQLbatstr_cast(Client cntxt, MalBlkPtr mb, MalStkPtr stk, InstrPtr pci);
@= fround_export
sql5_export str @1_dec_round_wrap( @1 *res, @1 *v, @1 *r );
sql5_export str @1_round_wrap( @1 *res, @1 *v, bte *r );
sql5_export str @1_trunc_wrap( @1 *res, @1 *v, int *r );
@
@h
@:fround_export(flt)@
@:fround_export(dbl)@
#define radians(x)       ((x) * 3.14159265358979323846 /180.0 )
#define degrees(x)       ((x) * 180.0/3.14159265358979323846 )
sql5_export str SQLcst_alpha_cst(dbl *res, dbl *decl, dbl *theta);
sql5_export str SQLbat_alpha_cst(bat *res, bat *decl, dbl *theta);
sql5_export str SQLcst_alpha_bat(bat *res, dbl *decl, bat *theta);
sql5_export str month_interval(Client cntxt, MalBlkPtr mb, MalStkPtr stk, InstrPtr pci);
sql5_export str second_interval(Client cntxt, MalBlkPtr mb, MalStkPtr stk, InstrPtr pci);
sql5_export str month_interval_daytime( int *ret, daytime *s, int *ek, int *sk );
sql5_export str second_interval_daytime( lng *res, daytime *s, int *ek, int *sk );
@= simpleupcast_export
sql5_export str @2_2_@1( @1 *res, @2 *v );
sql5_export str bat@2_2_@1( int *res, int *v );
@= simpledowncast_export
sql5_export str @2_2_@1( @1 *res, @2 *v );
sql5_export str bat@2_2_@1( int *res, int *v );
@= numcastup_export
@:simpledowncast_export(@1,@2)@
sql5_export str @2_dec2_@1( @1 *res, int *s1, @2 *v );
sql5_export str @2_dec2dec_@1( @1 *res, int *S1, @2 *v, int *d2, int *S2 );
sql5_export str @2_num2dec_@1( @1 *res, @2 *v, int *d2, int *s2 );
sql5_export str bat@2_dec2_@1( int *res, int *s1, int *v );
sql5_export str bat@2_dec2dec_@1( int *res, int *S1, int *v, int *d2, int *S2 );
sql5_export str bat@2_num2dec_@1( int *res, int *v, int *d2, int *s2 );
@
@h
@:numcastup_export(bte,bte)@
@:numcastup_export(sht,bte)@
@:numcastup_export(sht,sht)@
@:numcastup_export(int,bte)@
@:numcastup_export(int,sht)@
@:numcastup_export(int,int)@
@:numcastup_export(wrd,bte)@
@:numcastup_export(wrd,sht)@
@:numcastup_export(wrd,int)@
@:numcastup_export(wrd,wrd)@
@:numcastup_export(lng,bte)@
@:numcastup_export(lng,sht)@
@:numcastup_export(lng,int)@
@:numcastup_export(lng,wrd)@
@:numcastup_export(lng,lng)@
@= fnumcastdown_export
@:simpledowncast_export(@1,@2)@
sql5_export str @2_num2dec_@1( @1 *res, @2 *v, int *d2, int *s2 );
sql5_export str bat@2_num2dec_@1( int *res, int *v, int *d2, int *s2 );
@
@h
@:fnumcastdown_export(bte,flt)@
@:fnumcastdown_export(sht,flt)@
@:fnumcastdown_export(int,flt)@
@:fnumcastdown_export(wrd,flt)@
@:fnumcastdown_export(lng,flt)@
@:fnumcastdown_export(bte,dbl)@
@:fnumcastdown_export(sht,dbl)@
@:fnumcastdown_export(int,dbl)@
@:fnumcastdown_export(wrd,dbl)@
@:fnumcastdown_export(lng,dbl)@
@= fnumcastup_export
@:simpleupcast_export(@1,@2)@
sql5_export str @2_dec2_@1( @1 *res, int *s1, @2 *v );
sql5_export str @2_dec2dec_@1( @1 *res, int *S1, @2 *v, int *d2, int *S2 );
sql5_export str @2_num2dec_@1( @1 *res, @2 *v, int *d2, int *s2 );
sql5_export str bat@2_dec2_@1( int *res, int *s1, int *v );
sql5_export str bat@2_dec2dec_@1( int *res, int *S1, int *v, int *d2, int *S2 );
sql5_export str bat@2_num2dec_@1( int *res, int *v, int *d2, int *s2 );
@
@h
@:fnumcastup_export(flt,bte)@
@:fnumcastup_export(flt,sht)@
@:fnumcastup_export(flt,int)@
@:fnumcastup_export(flt,wrd)@
@:fnumcastup_export(flt,lng)@
@:fnumcastup_export(dbl,bte)@
@:fnumcastup_export(dbl,sht)@
@:fnumcastup_export(dbl,int)@
@:fnumcastup_export(dbl,wrd)@
@:fnumcastup_export(dbl,lng)@
@= numcastdown_export
@:simpledowncast_export(@1,@2)@
sql5_export str @2_dec2_@1( @1 *res, int *s1, @2 *v );
sql5_export str @2_dec2dec_@1( @1 *res, int *S1, @2 *v, int *d2, int *S2 );
sql5_export str @2_num2dec_@1( @1 *res, @2 *v, int *d2, int *s2 );
sql5_export str bat@2_dec2_@1( int *res, int *s1, int *v );
sql5_export str bat@2_dec2dec_@1( int *res, int *S1, int *v, int *d2, int *S2 );
sql5_export str bat@2_num2dec_@1( int *res, int *v, int *d2, int *s2 );
@
@h
@:numcastdown_export(bte,sht)@
@:numcastdown_export(bte,int)@
@:numcastdown_export(bte,wrd)@
@:numcastdown_export(bte,lng)@
@:numcastdown_export(sht,int)@
@:numcastdown_export(sht,wrd)@
@:numcastdown_export(sht,lng)@
@:numcastdown_export(int,wrd)@
@:numcastdown_export(int,lng)@
@:numcastdown_export(wrd,lng)@

sql5_export str checkSQLContext(Client cntxt);
sql5_export str getSQLContext(Client cntxt, MalBlkPtr mb, mvc **c, backend **b );

sql5_export void freeVariables(Client c, MalBlkPtr mb, MalStkPtr glb, int start);

#endif /* _SQL_H */

@c
/*
 * @-
 * First introduce the routines to be called by the front-end.
 */
#include "monetdb_config.h"
#include "sql.h"
#include "sql_result.h"
#include "sql_gencode.h"
#include <sql_storage.h>
#include <sql_scenario.h>
#include <store_sequence.h>
#include <sql_optimizer.h>
#include <sql_datetime.h>
#include <rel_optimizer.h>
#include <rel_distribute.h>
#include <rel_select.h>
#include <rel_exp.h>
#include <rel_dump.h>
#include <rel_bin.h>
#include <bbp.h>
#include <cluster.h>
#include <opt_dictionary.h>
#include <opt_pipes.h>
#ifdef HAVE_RAPTOR
# include <rdf.h>
#endif
#include "mal_instruction.h"

/* Windows doesn't have round or trunc, but it does have floor and ceil */
#ifndef HAVE_ROUND
static inline double
round(double val)
{
	/* round to nearest integer, away from zero */
	if (val < 0)
		return -floor(-val + 0.5);
	else
		return floor(val + 0.5);
}
#endif

#ifndef HAVE_TRUNC
static inline double
trunc(double val)
{
	/* round to integer, towards zero */
	if (val < 0)
		return ceil(val);
	else
		return floor(val);
}
#endif

static int
rel_is_table( sql_rel *rel )
{
	if (!rel || is_base(rel->op))
		return 1;
	return 0;
}

static int
exp_is_point_select( sql_exp * e) 
{
	if (!e)
		return 1;
	if (e->type == e_cmp && !e->f && e->flag == (int)cmp_equal) {
		sql_exp *r = e->r;

		if (r->card <= CARD_AGGR) 
			return 1;
	}
	return 0;
}

static int
rel_is_point_query( sql_rel *rel)
{
	int is_point = 0;

	if (!rel)
		return 1;
	if (is_project(rel->op))
		return rel_is_point_query(rel->l);
	if (is_select(rel->op) && rel_is_table(rel->l) && rel->exps) {
/*
		node *n;
		is_point = 1;
		for (n=rel->exps->h; n && is_point; n = n->next) {
			if (!exp_is_point_select(n->data))
				is_point = 0;
		}
*/
		is_point = 0;
		/* just one point expression makes this a point query */
		if (rel->exps->h)
			if (exp_is_point_select(rel->exps->h->data))
				is_point = 1;
	}
	return is_point;
}

static int
rel_need_distinct_query( sql_rel *rel)
{
	int need_distinct = 0;

	while (!need_distinct && rel && is_project(rel->op) && !is_groupby(rel->op))
		rel = rel->l;
	if (!need_distinct && rel && is_groupby(rel->op) && rel->exps) {
		node *n, *m;
		for (n=rel->exps->h; n && !need_distinct; n = n->next) {
			sql_exp *e = n->data;
			if (e->type == e_aggr) {
				list *l = e->l;

				if (l) for(m = l->h; m && !need_distinct; m = m->next){
					sql_exp *a = m->data;
	
					if (need_distinct(a))
						need_distinct = 1;
				}
			}
		}
	}
	return need_distinct;
}


sql_rel *
sql_symbol2relation(mvc *c, symbol *sym)
{
	sql_rel *r;

	r = rel_semantic(c, sym);
	if (!r) 
		return NULL;
	if (r) {
		r = rel_optimizer(c, r);
		r = rel_distribute(c, r);
		if (rel_is_point_query(r) || rel_need_distinct_query(r))
			c->point_query = 1;
	}
	return r;
}

stmt *
sql_relation2stmt(mvc *c, sql_rel *r)
{
	stmt *s = NULL;

	if (!r) {
		return NULL;
	} else {
		if (c->emode == m_plan) {
			rel_print(c, r, 0);
		} else {
			s = output_rel_bin(c, r);
		}
	}
	return s;
}

/*
 * @-
 * After the SQL statement has been executed, its data structures
 * should be garbage collected. For successful actions we have to finish
 * the transaction as well, e.g. commit or rollback.
 */
int
sqlcleanup(mvc *c, int err)
{
	sql_destroy_params(c);
	sql_destroy_args(c);

	if ((c->emod & mod_locked) == mod_locked) {
		/* here we should commit the transaction */
		if (!err) {
			sql_trans_commit(c->session->tr);
			/* write changes to disk */
			sql_trans_end(c->session);
			store_apply_deltas();
			sql_trans_begin(c->session);
		}
		store_unlock();
		c->emod = 0;
	}
	/* some statements dynamically disable caching */
	c->sym = NULL;
	if (c->sa) 
		c->sa = sa_reset(c->sa);
	if (err > 0)
		c->session->status = -err;
	if (err < 0)
		c->session->status = err;
	c->label = 0;
	c->point_query = 0;
	scanner_query_processed(&(c->scanner));
	return err;
}

/*
 * The internal administration of the SQL compilation and execution state
 * is administered by a state descriptor accessible in each phase.
 * Failure to find the state descriptor aborts the session.
 */

str
checkSQLContext(Client cntxt)
{
	backend *be;

	if (cntxt == NULL)
		throw(SQL, "mvc", "No client record");
	if (cntxt->sqlcontext == NULL)
		throw(SQL, "mvc", "SQL module not initialized");
	be = (backend *) cntxt->sqlcontext;
	if (be->mvc == NULL)
		throw(SQL, "mvc", "SQL module not initialized, mvc struct missing");
	return MAL_SUCCEED;
}

str 
getSQLContext(Client cntxt, MalBlkPtr mb, mvc **c, backend **b)
{
	backend *be;
	(void) mb;

	if (cntxt == NULL)
		throw(SQL, "mvc", "No client record");
	if (cntxt->sqlcontext == NULL)
		throw(SQL, "mvc", "SQL module not initialized");
	be = (backend *) cntxt->sqlcontext;
	if (be->mvc == NULL)
		throw(SQL, "mvc", "SQL module not initialized, mvc struct missing");
	if (c) 
		*c = be->mvc;
	if (b)
		*b = be;
	return MAL_SUCCEED;
}

str
SQLmvc(Client cntxt, MalBlkPtr mb, MalStkPtr stk, InstrPtr pci)
{
	mvc *sql = NULL;
	str msg = getSQLContext(cntxt, mb, &sql, NULL);
	int *res = (int*) getArgReference(stk, pci, 0);

	if ((msg = checkSQLContext(cntxt)) != NULL)
		return msg;
	*res = 0;
	return MAL_SUCCEED;
}

str
SQLtransaction(Client cntxt, MalBlkPtr mb, MalStkPtr stk, InstrPtr pci)
{
	mvc *sql = NULL;
	str msg = getSQLContext(cntxt, mb, &sql, NULL);
	int type = *(int*) getArgReference(stk, pci, 1);
	int chain = *(int*) getArgReference(stk, pci, 2);
	str name = *(str*) getArgReference(stk, pci, 3);
	char buf[BUFSIZ];
	int ret = 0;

	if ((msg = checkSQLContext(cntxt)) != NULL)
		return msg;
	if (name && strcmp(name, str_nil) == 0)
		name = NULL;

	switch (type) {
	case DDL_RELEASE:
		if (sql->session->auto_commit == 1) 
			throw(SQL, "sql.trans", "3BM30!RELEASE SAVEPOINT: not allowed in auto commit mode");
		ret = mvc_release(sql, name);
		if (ret < 0) {
			snprintf(buf, BUFSIZ, "3B000!RELEASE SAVEPOINT: (%s) failed", name);
			throw(SQL, "sql.trans", "%s", buf);
		}
		break;
	case DDL_COMMIT:
		if (sql->session->auto_commit == 1) {
			if (name)
				throw(SQL,"sql.trans", "3BM30!SAVEPOINT: not allowed in auto commit mode");
			else
				throw(SQL,"sql.trans", "2DM30!COMMIT: not allowed in auto commit mode");
		}
		ret = mvc_commit(sql, chain, name);
		if (ret < 0 && !name) 
			throw(SQL, "sql.trans", "2D000!COMMIT: failed");
		if (ret < 0 && name)
			throw(SQL, "sql.trans", "3B000!SAVEPOINT: (%s) failed", name);
		break;
	case DDL_ROLLBACK:
		if (sql->session->auto_commit == 1) 
			throw(SQL, "sql.trans", "2DM30!ROLLBACK: not allowed in auto commit mode");
		RECYCLEdrop(cntxt);
		ret = mvc_rollback(sql, chain, name);
		if (ret < 0 && name) {
			snprintf(buf, BUFSIZ, "3B000!ROLLBACK TO SAVEPOINT: (%s) failed", name);
			throw(SQL, "sql.trans", "%s", buf);
		}
		break;
	case DDL_TRANS:
		if (sql->session->auto_commit == 0) 
			throw(SQL, "sql.trans", "25001!START TRANSACTION: cannot start a transaction within a transaction");
		if (sql->session->active){
			RECYCLEdrop(cntxt);
			mvc_rollback(sql, 0, NULL);
		}
		sql->session->auto_commit = 0;
		sql->session->ac_on_commit = 1;
		sql->session->level = chain;
		(void) mvc_trans(sql);
		break;
	default:
		throw(SQL, "sql.trans", "transaction unknown type");
	}
	return MAL_SUCCEED;
}

str
SQLcommit(Client cntxt, MalBlkPtr mb, MalStkPtr stk, InstrPtr pci)
{
	int ret;
	mvc *sql = NULL;
	str msg = getSQLContext(cntxt, mb, &sql, NULL);
	(void) stk;
	(void) pci;

	if ((msg = checkSQLContext(cntxt)) != NULL)
		return msg;

	if (sql->session->auto_commit != 0) 
		throw(SQL,"sql.trans", "2DM30!COMMIT: not allowed in auto commit mode");
	ret = mvc_commit(sql, 0, 0);
	if (ret < 0 ) 
		throw(SQL, "sql.trans", "2D000!COMMIT: failed");
	return msg;
}

str
SQLabort(Client cntxt, MalBlkPtr mb, MalStkPtr stk, InstrPtr pci)
{
	mvc *sql = NULL;
	str msg = getSQLContext(cntxt, mb, &sql, NULL);
	(void) stk;
	(void) pci;

	if ((msg = checkSQLContext(cntxt)) != NULL)
		return msg;

	if (sql->session->active){
		RECYCLEdrop(cntxt);
		mvc_rollback(sql, 0, NULL);
	}
	return msg;
}

str
SQLtransaction2(Client cntxt, MalBlkPtr mb, MalStkPtr stk, InstrPtr pci)
{
	mvc *sql = NULL;
	str msg = getSQLContext(cntxt, mb, &sql, NULL);

	(void) stk;
	(void) pci;

	if ((msg = checkSQLContext(cntxt)) != NULL)
		return msg;
	if (sql->session->auto_commit == 0) 
		throw(SQL, "sql.trans", "25001!START TRANSACTION: cannot start a transaction within a transaction");
	if (sql->session->active){
		RECYCLEdrop(cntxt);
		mvc_rollback(sql, 0, NULL);
	}
	sql->session->auto_commit = 0;
	sql->session->ac_on_commit = 1;
	sql->session->level = 0;
	(void) mvc_trans(sql);
	return msg;
}

static str
create_table_or_view( mvc *sql, char *sname, sql_table *t, int temp)
{
	sql_allocator *osa;
	sql_schema *s = mvc_bind_schema(sql, sname);
	sql_table *nt = NULL;
	node *n;

	if (STORE_READONLY) 
		return sql_error(sql, 06, "25006!schema statements cannot be executed on a readonly database.");

	if (!s) 
		return sql_message("3F000!CREATE %s: schema '%s' doesn't exist", (t->query)?"TABLE":"VIEW", sname);

	if (mvc_bind_table(sql, s, t->base.name)) {
		char *cd = (temp == SQL_DECLARED_TABLE)?"DECLARE":"CREATE";
		return sql_message("42S01!%s TABLE: name '%s' already in use", cd, t->base.name);
	} else if (temp != SQL_DECLARED_TABLE && (!schema_privs(sql->role_id, s) && !(isTempSchema(s) && temp == SQL_LOCAL_TEMP))){
		return sql_message("42000!CREATE TABLE: insufficient privileges for user '%s' in schema '%s'", stack_get_string(sql, "current_user"), s->base.name);
	} else if (temp == SQL_DECLARED_TABLE && !list_empty(t->keys.set)) {
		return sql_message("42000!DECLARE TABLE: '%s' cannot have constraints", t->base.name);

	}

	osa = sql->sa;
	sql->sa = NULL;
	/* first check default values */
	for (n = t->columns.set->h; n; n = n->next) {
		sql_column *c = n->data;

		if (c->def) {
			char *buf;
			sql_rel *r = NULL;

			sql->sa = sa_create();
			buf = sa_alloc(sql->sa, strlen(c->def) + 8);
			snprintf(buf, BUFSIZ, "select %s;", c->def);
			r = rel_parse(sql, buf, m_deps); 
			if (!r || !is_project(r->op) || !r->exps || list_length(r->exps) != 1 || rel_check_type(sql, &c->type, r->exps->h->data, type_equal) == NULL) 
				throw(SQL, "sql.catalog", "%s", sql->errstr);
			rel_destroy(r);
			sa_destroy(sql->sa);
			sql->sa = NULL;
		}
	}

	nt = sql_trans_create_table(sql->session->tr, s, t->base.name, t->query, t->type, t->system, temp, t->commit_action, t->sz);

	for (n = t->columns.set->h; n; n = n->next) {
		sql_column *c = n->data;
		mvc_copy_column(sql, nt, c);
	}
	if (t->idxs.set) {
		for (n = t->idxs.set->h; n; n = n->next) {
			sql_idx *i = n->data;
			mvc_copy_idx(sql, nt, i);
		}
	}
	if (t->keys.set) {
		for (n = t->keys.set->h; n; n = n->next) {
			sql_key *k = n->data;

			mvc_copy_key(sql, nt, k);
		}
	}
	/* also create dependencies */
	if (nt->query && isView(nt)) {
		sql_rel *r = NULL;

		sql->sa = sa_create();
		r = rel_parse(sql, nt->query, m_deps); 
		if (r) {
			stmt *sqs = rel_bin(sql, r);
			list *view_id_l = stmt_list_dependencies(sql->sa, sqs, VIEW_DEPENDENCY);
			list *id_l = stmt_list_dependencies(sql->sa, sqs, COLUMN_DEPENDENCY);
			list *func_id_l = stmt_list_dependencies(sql->sa, sqs, FUNC_DEPENDENCY);

			mvc_create_dependencies(sql, id_l, nt->base.id, VIEW_DEPENDENCY);
			mvc_create_dependencies(sql, view_id_l, nt->base.id, VIEW_DEPENDENCY);
			mvc_create_dependencies(sql, func_id_l, nt->base.id, VIEW_DEPENDENCY);
		}
		sa_destroy(sql->sa);
	}
	sql->sa = osa;
	return MAL_SUCCEED;
}

static str
alter_table( mvc *sql, char *sname, sql_table *t)
{
	sql_schema *s = mvc_bind_schema(sql, sname);
	sql_table *nt = NULL;
	node *n;

	if (!s) 
		return sql_message("3F000!ALTER TABLE: no such schema '%s'", sname);

	if ((nt = mvc_bind_table(sql, s, t->base.name)) == NULL) {
		return sql_message("42S02!ALTER TABLE: no such table '%s'", t->base.name);

	} else if (!schema_privs(sql->role_id, s) && !(isTempSchema(s) && t->persistence == SQL_LOCAL_TEMP)){
		return sql_message("42000!ALTER TABLE: insufficient privileges for user '%s' in schema '%s'", stack_get_string(sql, "current_user"), s->base.name);
	}

	/* First check if all the changes are allowed */
	if (t->idxs.set) {
		/* only one pkey */
		if (nt->pkey) {
			for (n = t->idxs.nelm; n; n = n->next) {
				sql_idx *i = n->data;
				if (i->key->type == pkey)
					return sql_message("40000!CONSTRAINT PRIMARY KEY: a table can have only one PRIMARY KEY\n");
			}
		}
	}

	if (t->readonly != nt->readonly) 
		mvc_readonly( sql, nt, t->readonly);

	/* check for changes */
	if (t->tables.dset) for (n = t->tables.dset->h; n; n = n->next) {
		/* propagate alter table .. drop table */
		sql_table *at = n->data;
		sql_table *pt = mvc_bind_table(sql, nt->s, at->base.name);

		sql_trans_del_table(sql->session->tr, nt, pt, at->drop_action);
	}
	for (n = t->tables.nelm; n; n = n->next) {
		/* propagate alter table .. add table */
		sql_table *at = n->data;
 		sql_table *pt = mvc_bind_table(sql, nt->s, at->base.name);

		sql_trans_add_table(sql->session->tr, nt, pt);
	}

	/* check for changes */
	if (t->columns.dset) for (n = t->columns.dset->h; n; n = n->next) {
		/* propagate alter table .. drop column */
		sql_column *c = n->data;
 		sql_column *nc = mvc_bind_column(sql, nt, c->base.name);
		mvc_drop_column(sql, nt, nc, c->drop_action);
	}
	/* check for changes on current cols */
	for (n = t->columns.set->h; n != t->columns.nelm; n = n->next) {

		/* null or default value changes */
		sql_column *c = n->data;
 		sql_column *nc = mvc_bind_column(sql, nt, c->base.name);

		if (c->null != nc->null) {
			mvc_null(sql, nc, c->null);
			/* for non empty check for nulls */
			if (c->null == 0){
				BAT *b = store_funcs.bind_col(sql->session->tr, nc, 0);

				/* TODO also check updates and inserts */
				if (BATcount(b) && b->T->nonil != TRUE) {
					BUN bun = BUNfnd(BATmirror(b), ATOMnilptr(b->ttype));
					if (bun != BUN_NONE)
						return sql_message ("40002!ALTER TABLE: NOT NULL constraint violated for column %s.%s", c->t->base.name, c->base.name );
				}
				BBPunfix(b->batCacheid);
			}
		}
		if (c->def != nc->def)
			mvc_default(sql, nc, c->def);
	}
	for (; n; n = n->next) {
		/* propagate alter table .. add column */
		sql_column *c = n->data;
		mvc_copy_column(sql, nt, c);
	}
	if (t->idxs.set) {
		/* alter drop index */
		if (t->idxs.dset) for (n = t->idxs.dset->h; n; n = n->next) {
			sql_idx *i = n->data;
 			sql_idx *ni = mvc_bind_idx(sql, s, i->base.name);
			mvc_drop_idx(sql, s, ni);
		}
		/* alter add index */
		for (n = t->idxs.nelm; n; n = n->next) {
			sql_idx *i = n->data;
			mvc_copy_idx(sql, nt, i);
		}
	}
	if (t->keys.set) {
		/* alter drop key */
		if (t->keys.dset) for (n = t->keys.dset->h; n; n = n->next) {
			sql_key *k = n->data;
 			sql_key *nk = mvc_bind_key(sql, s, k->base.name);
			mvc_drop_key(sql, s, nk, k->drop_action);
		}
		/* alter add key */
		for (n = t->keys.nelm; n; n = n->next) {
			sql_key *k = n->data;
			mvc_copy_key(sql, nt, k);
		}
	}
	return MAL_SUCCEED;
}



static char *
drop_table(mvc *sql, char *sname, char *tname, int drop_action)
{
	sql_schema *s = NULL;
	sql_table *t = NULL;
	node *n; 

	if (sname && !(s=mvc_bind_schema(sql, sname))) 
		return sql_message("3F000!DROP TABLE: no such schema '%s'", sname);
	if (!s)
		s = cur_schema(sql);
	t = mvc_bind_table(sql, s, tname);
	if (!t && !sname) {
		s = tmp_schema(sql);
		t = mvc_bind_table(sql, s, tname);
	}
	if (!t) { 
		return sql_message("42S02!DROP TABLE: no such table '%s'", tname);
	} else if (isView(t)) {
		return sql_message("42000!DROP TABLE: cannot drop VIEW '%s'", tname);
	} else if (t->system) {
		return sql_message("42000!DROP TABLE: cannot drop system table '%s'", tname);
	} else if (!schema_privs(sql->role_id, s) && !(isTempSchema(s) && t->persistence == SQL_LOCAL_TEMP)){
		return sql_message("42000!DROP TABLE: access denied for %s to schema ;'%s'", stack_get_string(sql, "current_user"), s->base.name);
	}
	if ( !drop_action && t->keys.set) {
		for (n = t->keys.set->h; n; n = n->next) {
			sql_key *k = n->data;

			if (k->type == ukey || k->type == pkey) {
				sql_ukey *uk = (sql_ukey *) k;

				if (uk->keys && list_length(uk->keys)) {
					node *l = uk->keys->h;

					for (; l; l = l->next) {
						k = l->data;
						/* make sure it is not a self referencing key */
						if (k->t != t) 
							return sql_message("40000!DROP TABLE: FOREIGN KEY %s.%s depends on %s", k->t->base.name, k->base.name, tname);
					}
				}
			}
		}
	}

	if (!drop_action && mvc_check_dependency(sql, t->base.id, TABLE_DEPENDENCY, NULL))
		return sql_message("42000!DROP TABLE: unable to drop table %s (there are database objects which depend on it)\n", t->base.name);
	
	mvc_drop_table(sql, s, t, drop_action);
	return MAL_SUCCEED;
}

static char *
drop_view(mvc *sql, char *sname, char *tname, int drop_action)
{
	sql_table *t = NULL;
	sql_schema *ss = NULL;

	if (sname != NULL && (ss = mvc_bind_schema(sql, sname)) == NULL)
		return sql_message("3F000!DROP VIEW: no such schema '%s'", sname);

	if (ss == NULL)
		ss = cur_schema(sql);

	t = mvc_bind_table(sql, ss, tname);

	if (!schema_privs(sql->role_id, ss) && !(isTempSchema(ss) && t && t->persistence == SQL_LOCAL_TEMP)){  
		return sql_message("42000!DROP VIEW: access denied for %s to schema '%s'", stack_get_string(sql, "current_user"), ss->base.name);
	} else if (!t) {
		return sql_message("42S02!DROP VIEW: unknown view '%s'", tname);
	} else if (!isView(t)) {
		return sql_message("42000!DROP VIEW: unable to drop view '%s': is a table", tname);
	} else if (t->system) {
		return sql_message("42000!DROP VIEW: cannot drop system view '%s'", tname);
	} else if (! drop_action && mvc_check_dependency(sql, t->base.id, VIEW_DEPENDENCY, NULL)) {
		return sql_message("42000!DROP VIEW: cannot drop view '%s', there are database objects which depend on it", t->base.name);
	} else {
		mvc_drop_table(sql, ss, t, drop_action);
		return MAL_SUCCEED;
	}
}

static str
drop_key( mvc *sql, char *sname, char *kname, int drop_action )
{
	sql_key *key;
	sql_schema *ss = NULL;

	if (sname != NULL && (ss = mvc_bind_schema(sql, sname)) == NULL)
		return sql_message("3F000!ALTER TABLE: no such schema '%s'", sname);

	if (ss == NULL)
		ss = cur_schema(sql);

	if ((key = mvc_bind_key(sql, ss, kname )) == NULL) 
		return sql_message("42000!ALTER TABLE: no such constraint '%s'", kname);
	if (!drop_action && mvc_check_dependency(sql, key->base.id, KEY_DEPENDENCY, NULL)) 
		return sql_message("42000!ALTER TABLE: cannot drop constraint '%s': there are database objects which depend on it", key->base.name);
	mvc_drop_key(sql, ss, key, drop_action);
	return MAL_SUCCEED;
}

static str
create_index( mvc *sql, char *iname, int itype, char *sname, char *tname, MalStkPtr stk, InstrPtr pci) 
{
	sql_schema *s = NULL;
	sql_table *t = NULL;
	sql_idx *i = NULL;

	if (!(s = mvc_bind_schema(sql, sname)))
		return sql_message("3F000!CREATE INDEX: no such schema '%s'", sname);

	i = mvc_bind_idx(sql, s, iname);
	t = mvc_bind_table(sql, s, tname);
	if (i) {
		return sql_message("42S11!CREATE INDEX: name '%s' already in use", iname);
	} else if (!t) {
		return sql_message("42S02!CREATE INDEX: no such table '%s'", tname);
	} else if (isView(t)) {
		return sql_message("42S02!CREATE INDEX: cannot create index on view '%s'", tname);
	} else {
		int n;
		sql_idx *i = mvc_create_idx(sql, t, iname, (idx_type) itype);

		if (!i) 
			return sql_message("40000!CREATE INDEX: failed to create index '%s'", iname);

		for (n=6; n<pci->argc; n++) {
			char *cname = *(str*)getArgReference(stk, pci, n);
			sql_column *c = mvc_bind_column(sql, t, cname);

			if (!c) {
				return sql_message("42S22!CREATE INDEX: no such column '%s'", cname);
			} else {
				mvc_create_ic(sql, i, c);
				mvc_create_dependency(sql, c->base.id, i->base.id, INDEX_DEPENDENCY);
			}
		}
	}
	return NULL;
}

static str
drop_index( mvc *sql, char *sname, char *iname)
{
	sql_schema *s = NULL;
	sql_idx *i = NULL;

	if (!(s=mvc_bind_schema(sql, sname))) 
		return sql_message("3F000!DROP INDEX: no such schema '%s'", sname);
 	i = mvc_bind_idx(sql, s, iname);
	if (!i) {
		return sql_message("42S12!DROP INDEX: no such index '%s'", iname);
	} else if (!schema_privs(sql->role_id, s)) {
		return sql_message("42000!DROP INDEX: access denied for %s to schema ;'%s'", stack_get_string(sql, "current_user"), s->base.name);
	} else {
		mvc_drop_idx(sql, s, i);
	}
	return NULL;
}

static str
create_seq( mvc *sql, char *sname, sql_sequence *seq)
{
	sql_schema *s = NULL;

	if (sname && !(s = mvc_bind_schema(sql, sname)))
		return sql_message("3F000!CREATE SEQUENCE: no such schema '%s'", sname);
	if (s == NULL)
		s = cur_schema(sql);
	if (find_sql_sequence(s, seq->base.name)) {
		return sql_message("42000!CREATE SEQUENCE: name '%s' already in use", seq->base.name);
	} else if (!schema_privs(sql->role_id, s)) {
		return sql_message( "42000!CREATE SEQUENCE: insufficient privileges for '%s' in schema '%s'", stack_get_string(sql, "current_user"), s->base.name);
	}
	sql_trans_create_sequence(sql->session->tr, s, seq->base.name, seq->start, seq->minvalue, seq->maxvalue, seq->increment, seq->cacheinc, seq->cycle, seq->bedropped);
	return NULL;
}

static str
alter_seq( mvc *sql, char *sname, sql_sequence *seq, lng *val)
{
	sql_schema *s = NULL;
	sql_sequence *nseq = NULL;

	if (sname && !(s = mvc_bind_schema(sql, sname)))
		return sql_message("3F000!ALTER SEQUENCE: no such schema '%s'", sname);
	if (s == NULL)
		s = cur_schema(sql);
	if (!(nseq = find_sql_sequence(s, seq->base.name))) {
		return sql_message( "42000!ALTER SEQUENCE: no such sequence '%s'", seq->base.name);
	} else if (!schema_privs(sql->role_id, s)) {
		return sql_message( "42000!ALTER SEQUENCE: insufficient privileges for '%s' in schema '%s'", stack_get_string(sql, "current_user"), s->base.name);
	}

	/* first alter the known values */
	sql_trans_alter_sequence(sql->session->tr, nseq, seq->minvalue, seq->maxvalue, seq->increment, seq->cacheinc, seq->cycle);
	if (val)
		sql_trans_sequence_restart(sql->session->tr, nseq, *val);
	return MAL_SUCCEED;
}




static str
drop_seq(mvc *sql, char *sname, char *name)
{
	sql_schema *s = NULL;
	sql_sequence *seq = NULL;

	if (sname && !(s = mvc_bind_schema(sql, sname)))
		return sql_message("3F000!DROP SEQUENCE: no such schema '%s'", sname);
	if (!s)
		s = cur_schema(sql);
	if (!(seq = find_sql_sequence(s, name))) {
		return sql_message("42M35!DROP SEQUENCE: no such sequence '%s'", name);
	} else if (!schema_privs(sql->role_id, s)) {
		return sql_message("42000!DROP SEQUENCE: insufficient privileges for '%s' in schema '%s'", stack_get_string(sql, "current_user"),  s->base.name);
	}
	if (mvc_check_dependency(sql, seq->base.id, BEDROPPED_DEPENDENCY, NULL))
		return sql_message("2B000!DROP SEQUENCE: unable to drop sequence %s (there are database objects which depend on it)\n", seq->base.name);

	sql_trans_drop_sequence(sql->session->tr, s, seq, 0);
	return NULL;
}

static str
drop_func( mvc *sql, char *sname, char *name, int fid, int type, int action)
{
	sql_schema *s = NULL;
	char is_aggr = (type == F_AGGR);
	char is_func = (type != F_PROC);
	char *F = is_aggr?"AGGREGATE":(is_func?"FUNCTION":"PROCEDURE");
	char *f = is_aggr?"aggregate":(is_func?"function":"procedure");
	char *KF = type==F_FILT?"FILTER ": type==F_UNION?"UNION ": "";
	char *kf = type==F_FILT?"filter ": type==F_UNION?"union ": "";

	if (sname && !(s = mvc_bind_schema(sql, sname)))
		return sql_message("3F000!DROP %s%s: no such schema '%s'", KF, F, sname);
	if (!s)
		s = cur_schema(sql);
	if (fid >= 0) {
		node *n = find_sql_func_node(s, fid);
		if (n) {
			sql_func *func = n->data;

			if (!schema_privs(sql->role_id, s)) {
				return sql_message("DROP %s%s: access denied for %s to schema ;'%s'", KF, F, stack_get_string(sql, "current_user"), s->base.name);
	}
			if (!action && mvc_check_dependency(sql, func->base.id, !IS_PROC(func) ? FUNC_DEPENDENCY : PROC_DEPENDENCY, NULL))
				return sql_message("DROP %s%s: there are database objects dependent on %s%s %s;", KF, F, kf, f, func->base.name);
	
			if (is_func && func->res.comp_type) 
				mvc_drop_table(sql, func->res.comp_type->s, func->res.comp_type, 0);
			mvc_drop_func(sql, s, func, action); 
		}
	} else {
		node *n = NULL;
		list *list_func = schema_bind_func(sql, s, name, type);

		if (!schema_privs(sql->role_id, s)) {
			list_destroy(list_func);
			return sql_message("DROP %s%s: access denied for %s to schema ;'%s'", KF, F, stack_get_string(sql, "current_user"), s->base.name);
		}
		for( n = list_func->h ; n; n = n->next) {
			sql_func *func = n->data;

			if (!action && mvc_check_dependency(sql, func->base.id, !IS_PROC(func) ? FUNC_DEPENDENCY : PROC_DEPENDENCY, list_func)) {
				list_destroy(list_func);
				return sql_message("DROP %s%s: there are database objects dependent on %s%s %s;", KF, F, kf, f, func->base.name);
			}
		}
		mvc_drop_all_func(sql, s, list_func, action);
		list_destroy(list_func);
	}
	return MAL_SUCCEED;
}

static char *
create_func( mvc *sql, char *sname, sql_func *f )
{
	sql_func *nf;
	sql_schema *s = NULL;
	char is_aggr = (f->type == F_AGGR);
	char is_func = (f->type != F_PROC);
	char *F = is_aggr?"AGGREGATE":(is_func?"FUNCTION":"PROCEDURE");
	char *KF = f->type==F_FILT?"FILTER ": f->type==F_UNION?"UNION ": "";

	if (sname && !(s = mvc_bind_schema(sql, sname)))
		return sql_message("3F000!CREATE %s%s: no such schema '%s'", KF, F, sname);
	if (!s)
		s = cur_schema(sql);
	nf = mvc_create_func(sql, NULL, s, f->base.name, f->ops, &f->res, f->type, f->mod, f->imp, f->query);
	if (nf && nf->query) {
		char *buf;
		sql_rel *r = NULL;
		sql_allocator *sa = sql->sa;

		sql->sa = sa_create();
		buf = sa_strdup(sql->sa, nf->query);
		r = rel_parse(sql, buf, m_deps); 
		if (r)
			r = rel_optimizer(sql, r);
		if (r) {
			stmt *sb = rel_bin(sql, r);
			list *id_col_l = stmt_list_dependencies(sql->sa, sb, COLUMN_DEPENDENCY);
			list *id_func_l = stmt_list_dependencies(sql->sa, sb, FUNC_DEPENDENCY);
			list *view_id_l = stmt_list_dependencies(sql->sa, sb, VIEW_DEPENDENCY);

			mvc_create_dependencies(sql, id_col_l, nf->base.id, !IS_PROC(f) ? FUNC_DEPENDENCY : PROC_DEPENDENCY);
			mvc_create_dependencies(sql, id_func_l, nf->base.id, !IS_PROC(f) ? FUNC_DEPENDENCY : PROC_DEPENDENCY);
			mvc_create_dependencies(sql, view_id_l, nf->base.id, !IS_PROC(f) ? FUNC_DEPENDENCY : PROC_DEPENDENCY);
		}
		sa_destroy(sql->sa);
		sql->sa = sa;
	} else {
		if (!backend_resolve_function(sql, nf)) 
			return sql_message("3F000!CREATE %s%s: external name %s.%s not bound", KF, F, nf->mod, nf->base.name);
	}
	return MAL_SUCCEED;
}

static char *
create_trigger( mvc *sql, char *sname, char *tname, char *triggername, int time, int orientation, int event, char *old_name, char *new_name, char *condition, char *query)
{
	sql_trigger *tri = NULL;
	sql_schema *s = NULL;
	sql_table *t;

	if (sname && !(s = mvc_bind_schema(sql, sname)))
		return sql_message("3F000!CREATE TRIGGER: no such schema '%s'", sname);
	if (!s)
		s = cur_schema(sql);
	if (!schema_privs(sql->role_id, s)) 
		return sql_message("3F000!CREATE TRIGGER: access denied for %s to schema ;'%s'", stack_get_string(sql, "current_user"), s->base.name);
	if (mvc_bind_trigger(sql, s, triggername ) != NULL) 
		return sql_message("3F000!CREATE TRIGGER: name '%s' already in use", triggername);
	
	if (!(t = mvc_bind_table(sql, s, tname)))
		return sql_message("3F000!CREATE TRIGGER: unknown table '%s'", tname);

	if (isView(t)) 
		return sql_message("3F000!CREATE TRIGGER: cannot create trigger on view '%s'", tname);

	tri = mvc_create_trigger(sql, t, triggername, time, orientation, event, old_name, new_name, condition, query);
	if (tri) {
		char *buf;
		sql_rel *r = NULL;
		sql_allocator *sa = sql->sa;

		sql->sa = sa_create();
		buf = sa_strdup(sql->sa, query);
		r = rel_parse(sql, buf, m_deps); 
		if (r) {
			stmt *sqs = rel_bin(sql, r);
			list *col_l = stmt_list_dependencies(sql->sa, sqs, COLUMN_DEPENDENCY);
			list *func_l = stmt_list_dependencies(sql->sa, sqs, FUNC_DEPENDENCY);
			list *view_id_l = stmt_list_dependencies(sql->sa, sqs, VIEW_DEPENDENCY);

			mvc_create_dependencies(sql, col_l, tri->base.id, TRIGGER_DEPENDENCY);
			mvc_create_dependencies(sql, func_l, tri->base.id, TRIGGER_DEPENDENCY);
			mvc_create_dependencies(sql, view_id_l, tri->base.id, TRIGGER_DEPENDENCY);
		}
		sa_destroy(sql->sa);
		sql->sa = sa;
	}
	return MAL_SUCCEED;
}

static char *
drop_trigger( mvc *sql, char *sname, char *tname)
{
	sql_trigger *tri = NULL;
	sql_schema *s = NULL;

	if (sname && !(s = mvc_bind_schema(sql, sname)))
		return sql_message("3F000!DROP TRIGGER: no such schema '%s'", sname);
	if (!s)
		s = cur_schema(sql);
	if (s && !schema_privs(sql->role_id, s)) 
		return sql_message("3F000!DROP TRIGGER: access denied for %s to schema ;'%s'", stack_get_string(sql, "current_user"), s->base.name);

	if ((tri = mvc_bind_trigger(sql, s, tname)) == NULL)
		return sql_message("3F000!DROP TRIGGER: unknown trigger %s\n", tname);
	mvc_drop_trigger(sql, s, tri);
	return MAL_SUCCEED;
}

static char *
SaveArgReference(MalStkPtr stk, InstrPtr pci, int arg)
{
	char *val = *(str*)getArgReference(stk, pci, arg);

	if (val && strcmp(val, str_nil) == 0)
		val = NULL;
	return val;
}

str
SQLcatalog(Client cntxt, MalBlkPtr mb, MalStkPtr stk, InstrPtr pci)
{
	mvc *sql = NULL;
	str msg = getSQLContext(cntxt, mb, &sql, NULL);
	int type = *(int*) getArgReference(stk, pci, 1);
	str sname = *(str*) getArgReference(stk, pci, 2);

	if ((msg = checkSQLContext(cntxt)) != NULL)
		return msg;

	if (STORE_READONLY) 
		return sql_message("25006!schema statements cannot be executed on a readonly database.");

	switch (type) {
	case DDL_CREATE_SEQ:
	{
		sql_sequence *s = *(sql_sequence**) getArgReference(stk, pci, 3);
		msg = create_seq(sql, sname, s);
	} 	break;
	case DDL_ALTER_SEQ:
	{
		lng *val = NULL;
		sql_sequence *s = *(sql_sequence**) getArgReference(stk, pci, 3);
		if (getArgType(mb, pci, 4) == TYPE_lng) 
			val = getArgReference(stk, pci, 4);
		if (val == NULL || *val == lng_nil)
			msg = sql_message("42M36!ALTER SEQUENCE: cannot (re)start with NULL");
		else
			msg = alter_seq(sql, sname, s, val);
	} 	break;
	case DDL_DROP_SEQ: {
		str name = *(str*) getArgReference(stk, pci, 3);

		msg = drop_seq( sql, sname, name);
	} 	break;
	case DDL_CREATE_SCHEMA: {
		str name = SaveArgReference(stk, pci, 3);
		int auth_id = sql->role_id;

		if (name && (auth_id = sql_find_auth(sql, name)) < 0) {
			msg = sql_message("42M32!CREATE SCHEMA: no such authorization '%s'", name);
		}
		if (sql->user_id != USER_MONETDB && sql->role_id != ROLE_SYSADMIN) {
			msg = sql_message("42000!CREATE SCHEMA: insufficient privileges for user '%s'", stack_get_string(sql, "current_user"));
		}
		if (mvc_bind_schema(sql, sname)) {
			msg = sql_message("3F000!CREATE SCHEMA: name '%s' already in use", sname);
		} else {
			(void)mvc_create_schema(sql, sname, auth_id, sql->user_id);
		}
	}	break;
	case DDL_DROP_SCHEMA: {
		int action = *(int*) getArgReference(stk, pci, 4);
		sql_schema *s = mvc_bind_schema(sql, sname);

		if (!s) {
			msg = sql_message("3F000!DROP SCHEMA: name %s does not exist", sname);
		} else if (!schema_privs(sql->role_id, s)) {
			msg = sql_message("42000!DROP SCHEMA: access denied for %s to schema ;'%s'", stack_get_string(sql, "current_user"), s->base.name);
		} else if (s == cur_schema(sql)) {
			msg = sql_message("42000!DROP SCHEMA: cannot drop current schema");
		} else if (strcmp(sname, "sys") == 0 || strcmp(sname, "tmp") == 0) {
			msg = sql_message("42000!DROP SCHEMA: access denied for '%s'", sname);
		} else if (sql_schema_has_user(sql, s)) {
			msg = sql_message("2BM37!DROP SCHEMA: unable to drop schema '%s' (there are database objects which depend on it", sname);
		} else {
			mvc_drop_schema(sql, s, action);
		}
	} 	break;
	case DDL_CREATE_TABLE: 
	case DDL_CREATE_VIEW: 
	{
		sql_table *t = *(sql_table**) getArgReference(stk, pci, 3);
		int temp = *(int*) getArgReference(stk, pci, 4);

		msg = create_table_or_view(sql, sname, t, temp);
	} 	break;
	case DDL_DROP_TABLE: {
		int action = *(int*) getArgReference(stk, pci, 4);
		str name = *(str*) getArgReference(stk, pci, 3);

		msg = drop_table( sql, sname, name, action);
	} 	break;
	case DDL_DROP_VIEW: {
		int action = *(int*) getArgReference(stk, pci, 4);
		str name = *(str*) getArgReference(stk, pci, 3);

		msg = drop_view( sql, sname, name, action);
	} 	break;
	case DDL_DROP_CONSTRAINT: {
		int action = *(int*) getArgReference(stk, pci, 4);
		str name = *(str*) getArgReference(stk, pci, 3);

		msg = drop_key( sql, sname, name, action);
	} 	break;
	case DDL_ALTER_TABLE: {
		sql_table *t = *(sql_table**) getArgReference(stk, pci, 3);
		msg = alter_table(sql, sname, t);
	} 	break;
	case DDL_CREATE_TYPE: {
		char *impl = *(str*) getArgReference(stk, pci, 3);
		if (!mvc_create_type(sql, sql->session->schema, sname, 0, 0, 0, impl)) 
			msg = sql_message("0D000!CREATE TYPE: unknown external type '%s'", impl);
	} 	break;
	case DDL_DROP_TYPE: {
		msg = sql_message("0A000!DROP TYPE: not implemented ('%s')", sname);
	} 	break;
	case DDL_GRANT_ROLES: {
		char *auth = SaveArgReference(stk, pci, 3);

		msg = sql_grant_role( sql, sname /*grantee */, auth);
	} 	break;
	case DDL_REVOKE_ROLES: {
		char *auth = SaveArgReference(stk, pci, 3);

		msg = sql_revoke_role( sql, sname /*grantee */, auth);
	} 	break;
	case DDL_GRANT: {
		char *tname = *(str*)getArgReference(stk, pci, 3);
		char *grantee = *(str*)getArgReference(stk, pci, 4);
		int privs = *(int*)getArgReference(stk, pci, 5);
		char *cname = SaveArgReference(stk, pci, 6);
		int grant = *(int*)getArgReference(stk, pci, 7);
		int grantor = *(int*)getArgReference(stk, pci, 8);
		msg = sql_grant_table_privs( sql, grantee, privs, sname, tname, cname, grant, grantor);
	} 	break;
	case DDL_REVOKE: {
		char *tname = *(str*)getArgReference(stk, pci, 3);
		char *grantee = *(str*)getArgReference(stk, pci, 4);
		int privs = *(int*)getArgReference(stk, pci, 5);
		char *cname = SaveArgReference(stk, pci, 6);
		int grant = *(int*)getArgReference(stk, pci, 7);
		int grantor = *(int*)getArgReference(stk, pci, 8);
		msg = sql_revoke_table_privs( sql, grantee, privs, sname, tname, cname, grant, grantor);
	} 	break;
	case DDL_CREATE_USER: {
		char *passwd = *(str*)getArgReference(stk, pci, 3);
		int enc = *(int*)getArgReference(stk, pci, 4);
		char *schema = SaveArgReference(stk, pci, 5);
		char *fullname = SaveArgReference(stk, pci, 6);
		msg = sql_create_user( sql, sname, passwd, enc, fullname, schema);
	}	break;
	case DDL_DROP_USER: {
		msg = sql_drop_user( sql, sname);
	}	break;
	case DDL_ALTER_USER: {
		char *passwd = SaveArgReference(stk, pci, 3);
		int enc = *(int*)getArgReference(stk, pci, 4);
		char *schema = SaveArgReference(stk, pci, 5);
		char *oldpasswd = SaveArgReference(stk, pci, 6);
		msg = sql_alter_user( sql, sname, passwd, enc, schema, oldpasswd);
	}	break;
	case DDL_RENAME_USER: {
		char *newuser = *(str*)getArgReference(stk, pci, 3);
		msg = sql_rename_user( sql, sname, newuser);
	}	break;
	case DDL_CREATE_ROLE: {
		char *role = sname;
		int grantor = *(int*)getArgReference(stk, pci, 4);
		msg = sql_create_role( sql, role, grantor);
	} 	break;
	case DDL_DROP_ROLE: {
		char *role = sname;
		msg = sql_drop_role( sql, role);
	} 	break;
	case DDL_CREATE_INDEX: {
		int itype = *(int*)getArgReference(stk, pci, 3);
		char *ssname = *(str*)getArgReference(stk, pci, 4);
		char *tname = *(str*)getArgReference(stk, pci, 5);
		msg = create_index( sql, sname, itype, ssname, tname, stk, pci);
	} 	break;
	case DDL_DROP_INDEX: {
		char *iname = *(str*)getArgReference(stk, pci, 3);
		msg = drop_index( sql, sname, iname );
	} 	break;
	case DDL_DROP_FUNCTION: {
		char *fname = *(str*)getArgReference(stk, pci, 3);
		int fid = *(int*)getArgReference(stk, pci, 4);
		int type = *(int*)getArgReference(stk, pci, 5);
		int action = *(int*)getArgReference(stk, pci, 6);
		msg = drop_func( sql, sname, fname, fid, type, action );
	} 	break;
	case DDL_CREATE_FUNCTION: {
		sql_func *f = *(sql_func**)getArgReference(stk, pci, 3);
		msg = create_func(sql, sname, f);
	} 	break;
	case DDL_CREATE_TRIGGER: {
		char *tname = *(str*)getArgReference(stk, pci, 3);
		char *triggername = *(str*)getArgReference(stk, pci, 4);
		int time = *(int*)getArgReference(stk, pci, 5);
		int orientation = *(int*)getArgReference(stk, pci, 6);
		int event = *(int*)getArgReference(stk, pci, 7);
		char *old_name = *(str*)getArgReference(stk, pci, 8);
		char *new_name = *(str*)getArgReference(stk, pci, 9);
		char *condition = *(str*)getArgReference(stk, pci, 10);
		char *query = *(str*)getArgReference(stk, pci, 11);

		msg = create_trigger(sql, sname, tname, triggername, time, orientation, event, old_name, new_name, condition, query);
	} 	break;
	case DDL_DROP_TRIGGER: {
		char *triggername = *(str*)getArgReference(stk, pci, 3);

		msg = drop_trigger(sql, sname, triggername);
	} 	break;
	default:
		throw(SQL, "sql.catalog", "catalog unknown type");
	}
	if (msg)
		return msg;
	return MAL_SUCCEED;
}

/* setVariable(int *ret, str *name, any value) */
str
setVariable(Client cntxt, MalBlkPtr mb, MalStkPtr stk, InstrPtr pci)
{
	int *res = (int*)getArgReference(stk, pci, 0);
	mvc *m = NULL;
	str msg = getSQLContext(cntxt, mb, &m, NULL);
	str varname   = *(str *) getArgReference(stk, pci, 2);
	int mtype = getArgType(mb, pci, 3);
	ValRecord *src;
	char buf[BUFSIZ];

	if ((msg = checkSQLContext(cntxt)) != NULL)
		return msg;

	*res = 0;
	if (mtype < 0 || mtype >= 255)
		throw(SQL, "sql.setVariable", "failed");
	if ( strcmp("optimizer",  varname)== 0) {
		str newopt = *(str *) getArgReference(stk,pci,3);
		if ( newopt) {
			if ( ! isOptimizerPipe(newopt)  && strchr(newopt,(int)';') == 0){
				snprintf(buf, BUFSIZ, "optimizer '%s' unknown", newopt);
				throw(SQL, "sql.setVariable", "%s", buf);
			}
			snprintf(buf,BUFSIZ,"user_%d",cntxt->idx);
			if ( ! isOptimizerPipe(newopt) || strcmp(buf,newopt) == 0){
				msg = addPipeDefinition(cntxt, buf, newopt);
				if ( msg )
					return msg;
				if (stack_find_var(m, varname)) 
					stack_set_string(m, varname, buf);
			} else
				if (stack_find_var(m, varname)) 
					stack_set_string(m, varname, newopt);
		}
		return MAL_SUCCEED;
	}
	src = &stk->stk[getArg(pci, 3)];
	if (stack_find_var(m, varname)) {
		stack_set_var(m, varname, src);
	} else {
		snprintf(buf, BUFSIZ, "variable '%s' unknown", varname);
		throw(SQL, "sql.setVariable", "%s", buf);
	}
	if ((msg = sql_update_var(m, varname)) != NULL) {
		snprintf(buf, BUFSIZ, "%s", msg);
		_DELETE(msg);
		throw(SQL, "sql.setVariable", "%s", buf);
	}
	return MAL_SUCCEED;
}

/* getVariable(int *ret, str *name) */
str
getVariable(Client cntxt, MalBlkPtr mb, MalStkPtr stk, InstrPtr pci)
{
	int mtype = getArgType(mb, pci, 0);
	mvc *m = NULL;
	str msg = getSQLContext(cntxt, mb, &m, NULL);
	str varname   = *(str *) getArgReference(stk, pci, 2);
	ValRecord *dst, *src;

	if ((msg = checkSQLContext(cntxt)) != NULL)
		return msg;
	if (mtype < 0 || mtype >= 255)
		throw(SQL, "sql.getVariable", "failed");
	src = stack_get_var(m, varname);
	if (!src) {
		char buf[BUFSIZ];
		snprintf(buf, BUFSIZ, "variable '%s' unknown", varname);
		throw(SQL, "sql.getVariable", "%s", buf);
	}
	dst = &stk->stk[getArg(pci, 0)];
	VALcopy(dst,src);
	return MAL_SUCCEED;
}

str
sql_variables(Client cntxt, MalBlkPtr mb, MalStkPtr stk, InstrPtr pci)
{
	int i;
	mvc *m = NULL;
	BAT *vars; 
	str msg = getSQLContext(cntxt,mb, &m, NULL);
	int *res = (int *) getArgReference(stk, pci, 0);

	if ((msg = checkSQLContext(cntxt)) != NULL)
		return msg;

	vars = BATnew(TYPE_void,TYPE_str, m->topvars);
	if ( vars == NULL)
		throw(SQL, "sql.variables", MAL_MALLOC_FAIL);
	BATseqbase(vars, 0);
	for (i=0; i<m->topvars && m->vars[i].s; i++) 
		BUNappend(vars, m->vars[i].name, FALSE);
	*res = vars->batCacheid;
	BBPkeepref(vars->batCacheid);
	return MAL_SUCCEED;
}

/* str mvc_logfile(int *d, str *filename); */
str
mvc_logfile(Client cntxt, MalBlkPtr mb, MalStkPtr stk, InstrPtr pci)
{
	mvc *m = NULL;
	str msg = getSQLContext(cntxt,mb, &m, NULL);
	int *res = (int *) getArgReference(stk, pci, 0);
	str filename = *(str *)getArgReference(stk, pci, 1);

	if ((msg = checkSQLContext(cntxt)) != NULL)
		return msg;
	if (m->scanner.log) {
		close_stream(m->scanner.log);
		m->scanner.log = NULL;
	}

	if (strcmp(filename, str_nil)) 
		m->scanner.log = open_wastream(filename);
	*res = 0;
	return MAL_SUCCEED;
}

/* str mvc_next_value(lng *res, str *sname, str *seqname); */
str
mvc_next_value(Client cntxt, MalBlkPtr mb, MalStkPtr stk, InstrPtr pci)
{
	mvc *m = NULL;
	str msg = getSQLContext(cntxt,mb, &m, NULL);
	sql_schema *s;
	lng *res  = (lng *) getArgReference(stk, pci, 0);
	str *sname  = (str *) getArgReference(stk, pci, 1);
	str *seqname  = (str *) getArgReference(stk, pci, 2);

	if ((msg = checkSQLContext(cntxt)) != NULL)
		return msg;
 	s = mvc_bind_schema(m, *sname);
	if (s) {
		sql_sequence *seq = find_sql_sequence(s, *seqname);

		if (seq && seq_next_value(seq, res)) {
			m->last_id = *res;
			stack_set_number(m, "last_id", m->last_id);
			return MAL_SUCCEED;
		}
	}
	throw(SQL, "sql.next_value", "error");
}

/* str mvc_bat_next_value(bat *res, int *sid, str *seqname); */
str
mvc_bat_next_value(Client cntxt, MalBlkPtr mb, MalStkPtr stk, InstrPtr pci)
{
	mvc *m = NULL;
	str msg = getSQLContext(cntxt,mb, &m, NULL);
	BAT *b, *r;
	BUN p,q;
	sql_schema *s = NULL;
	sql_sequence *seq = NULL;
	seqbulk *sb = NULL;
	BATiter bi;
	bat *res  = (bat *) getArgReference(stk, pci, 0);
	int *sid  = (int *) getArgReference(stk, pci, 1);
	str *seqname  = (str *) getArgReference(stk, pci, 2);

	if ((msg = checkSQLContext(cntxt)) != NULL)
		return msg;

	if( (b = BATdescriptor(*sid)) == NULL )
		throw(SQL, "sql.next_value", "Cannot access descriptor");

	r = BATnew(b->htype, TYPE_lng, BATcount(b));
	if (!r) {
		BBPunfix(b->batCacheid);
		throw(SQL, "sql.next_value", "Cannot create bat");
	}
	BATseqbase(r, b->hseqbase);

	if (!BATcount(b)) {
		BBPunfix(b->batCacheid);
		BBPkeepref(r->batCacheid);
		*res = r->batCacheid;
		return MAL_SUCCEED;
	}

	bi = bat_iterator(b);
	BATloop(b,p,q){
		str sname = BUNtail(bi,BUNfirst(b));
		lng l;

		if (!s || strcmp(s->base.name, sname) != 0) {
			if (sb)
				seqbulk_destroy(sb);
			s = mvc_bind_schema(m, sname);
			seq = NULL;
			if (!s || 
			    (seq = find_sql_sequence(s, *seqname)) == NULL ||
			    !(sb = seqbulk_create(seq, BATcount(b))) ) {
				BBPunfix(b->batCacheid);
				BBPunfix(r->batCacheid);
				throw(SQL, "sql.next_value", "error");
			}
		}
		if (!seqbulk_next_value(sb, &l)) {
			BBPunfix(b->batCacheid);
			BBPunfix(r->batCacheid);
			seqbulk_destroy(sb);
			throw(SQL, "sql.next_value", "error");
		}
		BUNins(r, BUNhead(bi,p), &l, FALSE);
	}
	if (sb) 
		seqbulk_destroy(sb);
	BBPunfix(b->batCacheid);
	BBPkeepref(r->batCacheid);
	*res = r->batCacheid;
	return MAL_SUCCEED;
}

/* str mvc_get_value(lng *res, str *sname, str *seqname); */
str
mvc_get_value(Client cntxt, MalBlkPtr mb, MalStkPtr stk, InstrPtr pci)
{
	mvc *m = NULL;
	str msg = getSQLContext(cntxt,mb, &m, NULL);
	sql_schema *s;
	lng *res  = (lng *) getArgReference(stk, pci, 0);
	str *sname  = (str *) getArgReference(stk, pci, 1);
	str *seqname  = (str *) getArgReference(stk, pci, 2);

	if ((msg = checkSQLContext(cntxt)) != NULL)
		return msg;
 	s = mvc_bind_schema(m, *sname);
	if (s) {
		sql_sequence *seq = find_sql_sequence(s, *seqname);

		if (seq && seq_get_value(seq, res))
			return MAL_SUCCEED;
	}
	throw(SQL, "sql.get_value", "error");
}

str
mvc_getVersion(lng *version, int *clientid)
{
	mvc *m = NULL;
	Client cntxt = MCgetClient(*clientid);
	str msg = getSQLContext(cntxt, NULL, &m, NULL);

	if ((msg = checkSQLContext(cntxt)) != NULL)
		return msg;
	*version = -1;
	if (m->session->tr)
		*version = m->session->tr->stime;
	return MAL_SUCCEED;
}

/* str mvc_restart_seq(lng *res, str *sname, str *seqname, lng *start); */
str
mvc_restart_seq(Client cntxt, MalBlkPtr mb, MalStkPtr stk, InstrPtr pci)
{
	mvc *m = NULL;
	str msg = getSQLContext(cntxt,mb, &m, NULL);
	sql_schema *s;
	lng *res  = (lng *) getArgReference(stk, pci, 0);
	str *sname  = (str *) getArgReference(stk, pci, 1);
	str *seqname  = (str *) getArgReference(stk, pci, 2);
	lng *start  = (lng *) getArgReference(stk, pci, 3);

	if ((msg = checkSQLContext(cntxt)) != NULL)
		return msg;
	if (*start == lng_nil)
		throw(SQL, "sql.restart", "cannot (re)start with NULL");
 	s = mvc_bind_schema(m, *sname);
	if (s) {
		sql_sequence *seq = find_sql_sequence(s, *seqname);

		if (seq) {
			*res = sql_trans_sequence_restart(m->session->tr, seq, *start);
			return MAL_SUCCEED;
		}
	}
	throw(SQL, "sql.restart", "sequence %s not found", *sname);
}

static BAT *
mvc_bind(mvc *m, char *sname, char *tname, char *cname, int access)
{
	sql_trans *tr = m->session->tr;
	BAT *b = NULL;
	sql_schema *s = NULL;
	sql_table *t = NULL;
	sql_column *c = NULL;

	s = mvc_bind_schema(m, sname);
	if ( s == NULL) 
		return NULL;
	t = mvc_bind_table(m, s, tname);
	if ( t == NULL) 
		return NULL;
	c = mvc_bind_column(m, t, cname);
	if ( c == NULL) 
		return NULL;

	b = store_funcs.bind_col(tr, c, access);
	return b;
}

static BAT *
mvc_bind_dbat(mvc *m, char *sname, char *tname, int access)
{
	sql_trans *tr = m->session->tr;
	BAT *b = NULL;
	sql_schema *s = NULL;
	sql_table *t = NULL;

	s = mvc_bind_schema(m, sname);
	if (s == NULL)
		return NULL;
	t = mvc_bind_table(m, s, tname);
	if (t == NULL)
		return NULL;

	b = store_funcs.bind_del(tr, t, access);
	return b;
}

BAT *
mvc_bind_idxbat(mvc *m, char *sname, char *tname, char *iname, int access)
{
	sql_trans *tr = m->session->tr;
	BAT *b = NULL;
	sql_schema *s = NULL;
	sql_idx *i = NULL;

	s = mvc_bind_schema(m, sname);
	if (s == NULL)
		return NULL;
	i = mvc_bind_idx(m, s, iname);
	if (i == NULL)
		return NULL;

	(void) tname;
	b = store_funcs.bind_idx(tr, i, access);
	return b;
}

/* str mvc_bind_wrap(int *bid, str *sname, str *tname, str *cname, int *access); */
str
mvc_bind_wrap(Client cntxt, MalBlkPtr mb, MalStkPtr stk, InstrPtr pci)
{
	int upd = (pci->argc == 7 || pci->argc == 9);
	BAT *b = NULL, *bn;
	int *bid = (int *)getArgReference(stk, pci, 0);
	mvc *m = NULL;
	str msg = getSQLContext(cntxt,mb, &m, NULL);
	str *sname = (str *)getArgReference(stk, pci, 2+upd);
	str *tname = (str *)getArgReference(stk, pci, 3+upd);
	str *cname = (str *)getArgReference(stk, pci, 4+upd);
	int *access = (int *)getArgReference(stk, pci, 5+upd);

	if ((msg = checkSQLContext(cntxt)) != NULL)
		return msg;
	b = mvc_bind(m, *sname, *tname, *cname, *access);
	if (b) {
		if ( pci->argc == (8+upd) && getArgType(mb,pci,6+upd) == TYPE_int){
			BUN cnt = BATcount(b), psz;
			/* partitioned access */
			int part_nr = *(int *)getArgReference(stk, pci, 6+upd);
			int nr_parts = *(int *)getArgReference(stk, pci, 7+upd);

			if (*access == 0) {
				psz = cnt?(cnt/nr_parts):0;
				bn =  BATslice(b, part_nr*psz, (part_nr+1==nr_parts)?cnt:((part_nr+1)*psz));
				BATseqbase(bn, part_nr*psz);
			} else {
				oid l, h;
				BAT *c = mvc_bind(m, *sname, *tname, *cname, 0);
				cnt = BATcount(c);
				psz = cnt?(cnt/nr_parts):0;
				l = part_nr*psz;
				h = (part_nr+1==nr_parts)?cnt:((part_nr+1)*psz);
				h--;
				bn = BATmirror(BATselect(BATmirror(b), &l, &h));
				BBPreleaseref(c->batCacheid);
			}
			BBPreleaseref(b->batCacheid);
			b = bn;
		}
		if (upd) {
			int *uvl = (int *)getArgReference(stk, pci, 1);

			if (BATcount(b)) {
				BAT *id = BATmirror(BATmark(b, 0));
				BAT *vl = BATmirror(BATmark(BATmirror(b), 0));
				BBPkeepref( *bid = id->batCacheid);
				BBPkeepref( *uvl = vl->batCacheid);
			} else {
				*bid = e_bat(TYPE_oid); 
				*uvl = e_bat(b->T->type); 
			}
			BBPreleaseref(b->batCacheid);
		} else {
			BBPkeepref( *bid = b->batCacheid);
		}
		return MAL_SUCCEED;
	}
	throw(SQL, "sql.bind", "unable to find %s.%s(%s)", *sname, *tname, *cname);
}


/* str mvc_bind_idxbat_wrap(int *bid, str *sname, str *tname, str *iname, int *access); */
str
mvc_bind_idxbat_wrap(Client cntxt, MalBlkPtr mb, MalStkPtr stk, InstrPtr pci)
{
	int upd = (pci->argc == 7 || pci->argc == 9);
	BAT *b = NULL,*bn;
	int *bid = (int *)getArgReference(stk, pci, 0);
	mvc *m = NULL;
	str msg = getSQLContext(cntxt,mb, &m, NULL);
	str *sname = (str *)getArgReference(stk, pci, 2+upd);
	str *tname = (str *)getArgReference(stk, pci, 3+upd);
	str *iname = (str *)getArgReference(stk, pci, 4+upd);
	int *access = (int *)getArgReference(stk, pci, 5+upd);

	if ((msg = checkSQLContext(cntxt)) != NULL)
		return msg;
	b = mvc_bind_idxbat(m, *sname, *tname, *iname, *access);
	if (b) {
		if ( pci->argc == (8+upd) && getArgType(mb,pci,6+upd) == TYPE_int){
			BUN cnt = BATcount(b), psz;
			/* partitioned access */
			int part_nr = *(int *)getArgReference(stk, pci, 6+upd);
			int nr_parts = *(int *)getArgReference(stk, pci, 7+upd);

			if (*access == 0) {
				psz = cnt?(cnt/nr_parts):0;
				bn =  BATslice(b, part_nr*psz, (part_nr+1==nr_parts)?cnt:((part_nr+1)*psz));
				BATseqbase(bn, part_nr*psz);
			} else {
				oid l, h;
				BAT *c = mvc_bind_idxbat(m, *sname, *tname, *iname, 0);
				cnt = BATcount(c);
				psz = cnt?(cnt/nr_parts):0;
				l = part_nr*psz;
				h = (part_nr+1==nr_parts)?cnt:((part_nr+1)*psz);
				h--;
				bn = BATmirror(BATselect(BATmirror(b), &l, &h));
				BBPreleaseref(c->batCacheid);
			}
			BBPreleaseref(b->batCacheid);
			b = bn;
		}
		if (upd) {
			int *uvl = (int *)getArgReference(stk, pci, 1);

			if (BATcount(b)) {
				BAT *id = BATmirror(BATmark(b, 0));
				BAT *vl = BATmirror(BATmark(BATmirror(b), 0));
				BBPkeepref( *bid = id->batCacheid);
				BBPkeepref( *uvl = vl->batCacheid);
			} else {
				*bid = e_bat(TYPE_oid); 
				*uvl = e_bat(b->T->type); 
			}
			BBPreleaseref(b->batCacheid);
		} else {
			BBPkeepref( *bid = b->batCacheid);
		}
		return MAL_SUCCEED;
	}
	throw(SQL, "sql.idxbind", "unable to find index %s for %s.%s", *iname, *sname, *tname);
}

/*mvc_append_wrap(int *bid, str *sname, str *tname, str *cname, ptr d) */
str
mvc_append_wrap(Client cntxt, MalBlkPtr mb, MalStkPtr stk, InstrPtr pci)
{
	int *res = (int*)getArgReference(stk, pci, 0);
	mvc *m = NULL;
	str msg = getSQLContext(cntxt,mb, &m, NULL);
	str sname = *(str *)getArgReference(stk, pci, 2);
	str tname = *(str *)getArgReference(stk, pci, 3);
	str cname = *(str *)getArgReference(stk, pci, 4);
	ptr ins = (ptr)getArgReference(stk, pci, 5);
	int tpe = getArgType(mb, pci, 5);
	sql_schema *s;
	sql_table *t;
	sql_column *c;

	*res = 0;
	if ((msg = checkSQLContext(cntxt)) != NULL)
		return msg;
	if (tpe > TYPE_any)
		tpe = TYPE_bat;
	if (tpe == TYPE_bat && (ins = BATdescriptor(*(int*)ins)) == NULL) 
		throw(SQL, "sql.append","Cannot access descriptor");
	if (ATOMextern(tpe)) 
		ins = *(ptr*)ins;
	s = mvc_bind_schema(m, sname);
	if ( s == NULL)
		throw(SQL,"sql.append","Schema missing");
	t = mvc_bind_table(m, s, tname);
	if ( t == NULL)
		throw(SQL,"sql.append","Table missing");
	if (cname[0] != '%' && (c = mvc_bind_column(m, t, cname)) != NULL) {
		store_funcs.append_col(m->session->tr, c, ins, tpe);
	} else if (cname[0] == '%') {
		sql_idx *i = mvc_bind_idx(m, s, cname+1);
		if (i)
			store_funcs.append_idx(m->session->tr, i, ins, tpe);
	}
	if (tpe == TYPE_bat) {
		BBPunfix(((BAT*)ins)->batCacheid);
	}
	return MAL_SUCCEED;
}

/*mvc_update_wrap(int *bid, str *sname, str *tname, str *cname, ptr d) */
str
mvc_update_wrap(Client cntxt, MalBlkPtr mb, MalStkPtr stk, InstrPtr pci)
{
	int *res = (int*)getArgReference(stk, pci, 0);
	mvc *m = NULL;
	str msg = getSQLContext(cntxt,mb, &m, NULL);
	str sname = *(str *)getArgReference(stk, pci, 2);
	str tname = *(str *)getArgReference(stk, pci, 3);
	str cname = *(str *)getArgReference(stk, pci, 4);
	bat Tids = *(bat*)getArgReference(stk, pci, 5);
	bat Upd = *(bat*)getArgReference(stk, pci, 6);
	BAT *tids, *upd;
	int tpe = getArgType(mb, pci, 6);
	sql_schema *s;
	sql_table *t;
	sql_column *c;

	*res = 0;
	if ((msg = checkSQLContext(cntxt)) != NULL)
		return msg;
	if (tpe > TYPE_any)
		tpe = TYPE_bat;
	else
		assert(0);
	if (tpe != TYPE_bat)
		throw(SQL, "sql.update", "bat expected");
	if ((tids = BATdescriptor(Tids)) == NULL)
		throw(SQL, "sql.update","Cannot access descriptor");
	if ((upd = BATdescriptor(Upd)) == NULL) {
		BBPunfix(tids->batCacheid);
		throw(SQL, "sql.update","Cannot access descriptor");
	}
	s = mvc_bind_schema(m, sname);
	if ( s == NULL) {
		BBPunfix(tids->batCacheid);
		BBPunfix(upd->batCacheid);
		throw(SQL,"sql.update","Schema missing");
	}
	t = mvc_bind_table(m, s, tname);
	if ( t == NULL) {
		BBPunfix(tids->batCacheid);
		BBPunfix(upd->batCacheid);
		throw(SQL,"sql.update","Table missing");
	}
	if (cname[0] != '%' && (c = mvc_bind_column(m, t, cname)) != NULL) {
		store_funcs.update_col(m->session->tr, c, tids, upd, tpe);
	} else if (cname[0] == '%') {
 		sql_idx *i = mvc_bind_idx(m, s, cname+1);
		if (i)
			store_funcs.update_idx(m->session->tr, i, tids, upd, tpe);
	}
	BBPunfix(tids->batCacheid);
	BBPunfix(upd->batCacheid);
	return MAL_SUCCEED;
}

/*
 * @-
 * Monet 5 extension
 * @-
 * The Mx macro below is used in many places throughout the code base to
 * access the BAT descriptor.
 */
@= chkIdentifier
	/* generate exception if string is not an identifier */
	if( isIdentifier(@1))
		throw(SQL,  "@4","identifier expected");
@= Pseudo
	if (BBPindex("@1_@2_@3") <= 0)
		BATname(b, "@1_@2_@3");
	BATroles(b,"@1","@2");
	BATmode(b,TRANSIENT);
	BATfakeCommit(b);
	*ret = b->batCacheid;

@
@c

/* str mvc_clear_table_wrap(wrd *res, str *sname, str *tname); */
str
mvc_clear_table_wrap(Client cntxt, MalBlkPtr mb, MalStkPtr stk, InstrPtr pci)
{
	sql_schema *s;
	sql_table *t;
	mvc *m = NULL;
	str msg = getSQLContext(cntxt,mb, &m, NULL);
	wrd *res = (wrd *)getArgReference(stk, pci, 0);
	str *sname = (str *)getArgReference(stk, pci, 1);
	str *tname = (str *)getArgReference(stk, pci, 2);

	if ((msg = checkSQLContext(cntxt)) != NULL)
		return msg;
	s = mvc_bind_schema(m, *sname);
	if ( s == NULL)
		throw(SQL,"sql.clear_table","3F000!Schema missing");
	t = mvc_bind_table(m, s, *tname);
	if ( t == NULL)
		throw(SQL,"sql.clear_table","42S02!Table missing");
	*res = mvc_clear_table(m, t);
	return MAL_SUCCEED;
}

/*mvc_delete_wrap(int *d, str *sname, str *tname, ptr d) */
str
mvc_delete_wrap(Client cntxt, MalBlkPtr mb, MalStkPtr stk, InstrPtr pci)
{
	int *res = (int*)getArgReference(stk, pci, 0);
	mvc *m = NULL;
	str msg = getSQLContext(cntxt,mb, &m, NULL);
	str sname = *(str *)getArgReference(stk, pci, 2);
	str tname = *(str *)getArgReference(stk, pci, 3);
	ptr ins = (ptr)getArgReference(stk, pci, 4);
	int tpe = getArgType(mb, pci, 4);
	BAT *b = NULL;

	sql_schema *s;
	sql_table *t;

	*res = 0;
	if ((msg = checkSQLContext(cntxt)) != NULL)
		return msg;
	if (tpe > TYPE_any)
		tpe = TYPE_bat;
	if (tpe == TYPE_bat && (b = BATdescriptor(*(int*)ins)) == NULL) 
		throw(SQL, "sql.delete","Cannot access descriptor");
	if (tpe != TYPE_bat || (b->ttype != TYPE_oid && b->ttype != TYPE_void))
		throw(SQL, "sql.delete","Cannot access descriptor");
	s = mvc_bind_schema(m, sname);
	if ( s == NULL)
		throw(SQL,"sql.delete","3F000!Schema missing");
	t = mvc_bind_table(m, s, tname);
	if ( t == NULL)
		throw(SQL,"sql.delete","42S02!Table missing");
	store_funcs.delete_tab(m->session->tr, t, b, tpe);
	if (tpe == TYPE_bat)
		BBPunfix(((BAT*)ins)->batCacheid);
	return MAL_SUCCEED;
}

static BAT *
setwritable(BAT *b)
{
	BAT *bn;

	bn = BATsetaccess(b, BAT_WRITE);	/* can return NULL */
	if (b != bn)
		BBPunfix(b->batCacheid);
	return bn;
}

str 
DELTAbat2(bat *result, bat *col, bat *uid, bat *uval)
{
	return DELTAbat(result, col, uid, uval, NULL);
}

str 
DELTAsub2(bat *result, bat *col, bat *cid, bat *uid, bat *uval)
{
	return DELTAsub(result, col, cid, uid, uval, NULL);
}

str 
DELTAproject2(bat *result, bat *sub, bat *col, bat *uid, bat *uval)
{
	return DELTAproject(result, sub, col, uid, uval, NULL);
}

str 
DELTAbat(bat *result, bat *col, bat *uid, bat *uval, bat *ins)
{
	BAT *c, *u_id, *u_val, *u, *i = NULL, *res;

	if ((u_id = BBPquickdesc(ABS(*uid), 0)) == NULL) 
		throw(MAL, "sql.delta", RUNTIME_OBJECT_MISSING);
	if (ins && (i = BBPquickdesc(ABS(*ins), 0)) == NULL) 
		throw(MAL, "sql.delta", RUNTIME_OBJECT_MISSING);

	/* no updates, no inserts */
	if (BATcount(u_id) == 0 && (!i || BATcount(i) == 0)) {
		BBPincref(*result = *col, TRUE);
		return MAL_SUCCEED;
	}

	if ((c = BBPquickdesc(ABS(*col), 0)) == NULL) 
		throw(MAL, "sql.delta", RUNTIME_OBJECT_MISSING);

	/* bat may change */
	if (i && BATcount(c) == 0 && BATcount(u_id) == 0) {
		BBPincref(*result = *ins, TRUE);
		return MAL_SUCCEED;
	}

	c = BATdescriptor(*col);
	if ((res = BATcopy(c, TYPE_void, c->ttype, TRUE)) == NULL) 
		throw(MAL, "sql.delta", OPERATION_FAILED);
	BBPunfix(c->batCacheid);

	if ((u_val = BATdescriptor(*uval)) == NULL) 
		throw(MAL, "sql.delta", RUNTIME_OBJECT_MISSING);
	u_id = BATdescriptor(*uid);
	u = BATleftfetchjoin(BATmirror(u_id), u_val, BATcount(u_val));
	BBPunfix(u_id->batCacheid);
	BBPunfix(u_val->batCacheid);
	if (BATcount(u)) 
		res = BATreplace(res, u, TRUE);
	BBPunfix(u->batCacheid);

	if (i && BATcount(i)) {
		i = BATdescriptor(*ins);
		res = BATappend(res, i, TRUE);
		BBPunfix(i->batCacheid);
	}

	BBPkeepref(*result = res->batCacheid);
	return MAL_SUCCEED;
}

str 
DELTAsub(bat *result, bat *col, bat *cid, bat *uid, bat *uval, bat *ins)
{
	BAT *c, *cminu, *u_id, *u_val, *u, *i = NULL, *res;

	if ((u_id = BBPquickdesc(ABS(*uid), 0)) == NULL) 
		throw(MAL, "sql.delta", RUNTIME_OBJECT_MISSING);
	if (ins && (i = BBPquickdesc(ABS(*ins), 0)) == NULL) 
		throw(MAL, "sql.delta", RUNTIME_OBJECT_MISSING);

	/* no updates, no inserts */
	if (BATcount(u_id) == 0 && (!i || BATcount(i) == 0)) {
		BBPincref(*result = *col, TRUE);
		return MAL_SUCCEED;
	}

	if ((c = BBPquickdesc(ABS(*col), 0)) == NULL) 
		throw(MAL, "sql.delta", RUNTIME_OBJECT_MISSING);

	/* bat may change */
	if (i && BATcount(c) == 0 && BATcount(u_id) == 0) {
		BBPincref(*result = *ins, TRUE);
		return MAL_SUCCEED;
	}

	c = BATdescriptor(*col);
	res = c;
	if (BATcount(u_id)) {
		u_id = BATdescriptor(*uid);
		cminu = BATkdiff(BATmirror(c), BATmirror(u_id));
		BBPunfix(c->batCacheid);
		res = c = BATmirror(BATmark(cminu, 0));
		BBPunfix(cminu->batCacheid);

		if ((u_val = BATdescriptor(*uval)) == NULL) {
			BBPunfix(c->batCacheid);
			BBPunfix(u_id->batCacheid);
			throw(MAL, "sql.delta", RUNTIME_OBJECT_MISSING);
		}
		u = BATleftfetchjoin(u_val, u_id, BATcount(u_val));
		BBPunfix(u_val->batCacheid);
		BBPunfix(u_id->batCacheid);
		if (BATcount(u)) { /* check selected updated values against candidates */
			BAT *c_ids = BATdescriptor(*cid);

			cminu = BATsemijoin(BATmirror(u), BATmirror(c_ids));
			BBPunfix(c_ids->batCacheid);
			BBPunfix(u->batCacheid);
			u = BATmirror(cminu);
		}
		res = BATappend(c, u, TRUE);
		BBPunfix(u->batCacheid);

		u = BATsort(BATmirror(res));
		BBPunfix(res->batCacheid);
		res = BATmirror(BATmark(u, 0));
		BBPunfix(u->batCacheid);
	}

	if (i) {
		i = BATdescriptor(*ins);
		if (BATcount(u_id)) {
			u_id = BATdescriptor(*uid);
			cminu = BATkdiff(BATmirror(i), BATmirror(u_id));
			BBPunfix(i->batCacheid);
			BBPunfix(u_id->batCacheid);
			i = BATmirror(BATmark(cminu, 0));
			BBPunfix(cminu->batCacheid);
		}
		res = BATappend(res, i, TRUE);
		BBPunfix(i->batCacheid);

		u = BATsort(BATmirror(res));
		BBPunfix(res->batCacheid);
		res = BATmirror(BATmark(u, 0));
		BBPunfix(u->batCacheid);
	}
	BATkey(BATmirror(res),TRUE);
	BBPkeepref(*result = res->batCacheid);
	return MAL_SUCCEED;
}

str 
DELTAproject(bat *result, bat *sub, bat *col, bat *uid, bat *uval, bat *ins)
{
	BAT *s, *c, *u_id, *u_val, *u, *i = NULL, *res, *tres;

	if ((s = BATdescriptor(*sub)) == NULL) 
		throw(MAL, "sql.delta", RUNTIME_OBJECT_MISSING);

	if (ins && (i = BATdescriptor(*ins)) == NULL) {
		BBPunfix(s->batCacheid);
		throw(MAL, "sql.delta", RUNTIME_OBJECT_MISSING);
	}

	if (i && BATcount(s) == 0) {
		res = BATproject(s, i);
		BBPunfix(s->batCacheid);
		if (i) BBPunfix(i->batCacheid);

		BBPkeepref(*result = res->batCacheid);
		return MAL_SUCCEED;
	}

	if ((c = BATdescriptor(*col)) == NULL) {
		BBPunfix(s->batCacheid);
		if (i) BBPunfix(i->batCacheid);
		throw(MAL, "sql.delta", RUNTIME_OBJECT_MISSING);
	}

	/* leftfetchjoin(sub,col).union(leftfetchjoin(sub,i)) */
	res = c;
	if (i && BATcount(i)) {
		if (BATcount(c) == 0) {
			res = i;
			i = c;
		} else {
			if ((res = BATcopy(c, TYPE_void, c->ttype, TRUE)) == NULL)
				throw(MAL, "sql.projectdelta", OPERATION_FAILED);
			res = BATappend(res,i,FALSE);
			BBPunfix(c->batCacheid);
		}
	}
	if (i) BBPunfix(i->batCacheid);

	tres = BATproject(s, res);
	assert(tres);
	BBPunfix(res->batCacheid);
	res = tres;

	if ((u_id = BATdescriptor(*uid)) == NULL) {
		BBPunfix(res->batCacheid);
		BBPunfix(s->batCacheid);
		throw(MAL, "sql.delta", RUNTIME_OBJECT_MISSING);
	}
	if (!BATcount(u_id)) {
		BBPunfix(u_id->batCacheid);
		BBPunfix(s->batCacheid);
		BBPkeepref(*result = res->batCacheid);
		return MAL_SUCCEED;
	}
	if ((u_val = BATdescriptor(*uval)) == NULL) {
		BBPunfix(u_id->batCacheid);
		BBPunfix(res->batCacheid);
		BBPunfix(s->batCacheid);
		throw(MAL, "sql.delta", RUNTIME_OBJECT_MISSING);
	}
	
	u = BATleftfetchjoin(BATmirror(u_id), u_val, BATcount(u_val));
	BBPunfix(u_id->batCacheid);
	BBPunfix(u_val->batCacheid);
	if (BATcount(u)) {
		BAT *nu = BATleftjoin(s, u, BATcount(u));
		res = setwritable(res);
		res = BATreplace(res, nu, 0);
		BBPunfix(nu->batCacheid);
	}
	BBPunfix(s->batCacheid);
	BBPunfix(u->batCacheid);

	BBPkeepref(*result = res->batCacheid);
	return MAL_SUCCEED;
}

/* str SQLtid(bat *result, mvc *m, str *sname, str *tname) */
str
SQLtid(Client cntxt, MalBlkPtr mb, MalStkPtr stk, InstrPtr pci)
{
	int *res = (int*)getArgReference(stk, pci, 0);
	mvc *m = NULL;
	str msg = getSQLContext(cntxt,mb, &m, NULL);
	sql_trans *tr = m->session->tr;
	str sname = *(str *)getArgReference(stk, pci, 2);
	str tname = *(str *)getArgReference(stk, pci, 3);

	sql_schema *s;
	sql_table *t;
	sql_column *c;
	BAT *tids;
	size_t nr, inr = 0;
	oid sb = 0;

	*res = 0;
	if ((msg = checkSQLContext(cntxt)) != NULL)
		return msg;
	s = mvc_bind_schema(m, sname);
	if ( s == NULL)
		throw(SQL,"sql.tid","3F000!Schema missing");
	t = mvc_bind_table(m, s, tname);
	if ( t == NULL)
		throw(SQL,"sql.tid","42S02!Table missing");
	c = t->columns.set->h->data;

	nr = store_funcs.count_col(tr, c, 1);

	if (isTable(t) && !t->readonly &&
	   (t->base.flag != TR_NEW /* alter */) &&
	    t->persistence == SQL_PERSIST && !t->commit_action) 
		inr = store_funcs.count_col(tr, c, 0);
	nr -= inr;
	if ( pci->argc == 6){ /* partitioned version */
		size_t cnt = nr;
		int part_nr = *(int *)getArgReference(stk, pci, 4);
		int nr_parts = *(int *)getArgReference(stk, pci, 5);

		nr /= nr_parts;
		sb = (oid) (part_nr*nr);
		if (nr_parts == (part_nr+1)){ /* last part gets the inserts */
			nr = cnt - (part_nr*nr); /* keep rest */
			nr += inr;
		}
	} else {
		nr += inr;
	}

	/* create void,void bat with length and oid's set */
	tids = BATnew(TYPE_void, TYPE_void, 0);
	tids->H->seq = sb;
	tids->T->seq = sb;
	BATsetcount(tids, (BUN) nr);
	tids->H->revsorted = 0;
	tids->T->revsorted = 0;
	
	if (store_funcs.count_del(tr, t)) {
		BAT *d = store_funcs.bind_del(tr, t, RD_INS);
		BAT *diff = BATkdiff(tids, BATmirror(d));

		BBPunfix(tids->batCacheid);
		tids = BATmirror(BATmark(diff, sb));
		BBPunfix(diff->batCacheid);
		BBPunfix(d->batCacheid);
	}
	BBPkeepref( *res = tids->batCacheid ); 
	return MAL_SUCCEED;
}

static int
mvc_result_row(mvc *m, int nr_cols, int qtype)
{
	m->results = res_table_create(m->session->tr, m->result_id++, nr_cols, qtype, m->results, NULL);
	return m->results->id;
}

/* str mvc_result_row_wrap(int *res_id, int *nr_cols, int *qtype, int *o); */
str
mvc_result_row_wrap(Client cntxt, MalBlkPtr mb, MalStkPtr stk, InstrPtr pci)
{
	mvc *m = NULL;
	str msg = getSQLContext(cntxt,mb, &m, NULL);
	int *res_id = (int *)getArgReference(stk, pci, 0);
	int *nr_cols = (int *)getArgReference(stk, pci, 1);
	int *qtype = (int *)getArgReference(stk, pci, 2);
	int *o = (int *)getArgReference(stk, pci, 3);

	if ((msg = checkSQLContext(cntxt)) != NULL)
		return msg;
	(void)o; /* dummy order */
	*res_id = mvc_result_row(m, *nr_cols, *qtype); 
	if (*res_id < 0)
		throw(SQL, "sql.resultSet", "failed");
	return MAL_SUCCEED;
}

/* str mvc_result_file_wrap(int *res_id, int *nr_cols, unsigned char* *T, unsigned char* *R, unsigned char* *S, unsigned char* *N, bat *order_bid); */
str 
mvc_result_file_wrap(Client cntxt, MalBlkPtr mb, MalStkPtr stk, InstrPtr pci)
{
	str res = MAL_SUCCEED;
	BAT *order = NULL;
	mvc *m = NULL;
	str msg = getSQLContext(cntxt,mb, &m, NULL);
	res_table *t = NULL;
	unsigned char *tsep = NULL, *rsep = NULL, *ssep = NULL, *ns = NULL;
	ssize_t len;
	int *res_id = (int *)getArgReference(stk, pci, 0);
	int *nr_cols = (int *)getArgReference(stk, pci, 1);
	unsigned char **T = (unsigned char **)getArgReference(stk, pci, 2);
	unsigned char **R = (unsigned char **)getArgReference(stk, pci, 3);
	unsigned char **S = (unsigned char **)getArgReference(stk, pci, 4);
	unsigned char **N = (unsigned char **)getArgReference(stk, pci, 5);
	int mtype = getArgType(mb, pci, 6);

	if ((msg = checkSQLContext(cntxt)) != NULL)
		return msg;
	if (isaBatType(mtype)) {
		bat *order_bid = (bat *)getArgReference(stk, pci, 6);
		if ((order = BATdescriptor(*order_bid)) == NULL ) {
			throw(SQL, "sql.resultSet", "Cannot access descriptor");
		}
	}
	m->results = t = res_table_create(m->session->tr, m->result_id++, *nr_cols, Q_TABLE, m->results, order);
	len = strlen((char*)(*T));
	GDKstrFromStr(tsep=GDKmalloc(len+1), *T, len); len = 0;
	len = strlen((char*)(*R));
	GDKstrFromStr(rsep=GDKmalloc(len+1), *R, len); len = 0;
	len = strlen((char*)(*S));
	GDKstrFromStr(ssep=GDKmalloc(len+1), *S, len); len = 0;
	len = strlen((char*)(*N));
	GDKstrFromStr(ns=GDKmalloc(len+1), *N, len); len = 0;
	t->tsep = (char*)tsep;
	t->rsep = (char*)rsep;
	t->ssep = (char*)ssep;
	t->ns = (char*)ns;
	*res_id = t->id;
	if (*res_id < 0)
		res = createException(SQL, "sql.resultSet", "failed");
	if (order)
		BBPunfix(order->batCacheid);
	return res;
}

/* str mvc_result_table_wrap(int *res_id, int *nr_cols, int *qtype, bat *order_bid); */
str
mvc_result_table_wrap(Client cntxt, MalBlkPtr mb, MalStkPtr stk, InstrPtr pci)
{
	str res = MAL_SUCCEED;
	BAT *order;
	mvc *m = NULL;
	str msg = getSQLContext(cntxt,mb, &m, NULL);
	int *res_id = (int *)getArgReference(stk, pci, 0);
	int *nr_cols = (int *)getArgReference(stk, pci, 1);
	int *qtype = (int *)getArgReference(stk, pci, 2);
	bat *order_bid = (bat *)getArgReference(stk, pci, 3);

	if ((msg = checkSQLContext(cntxt)) != NULL)
		return msg;
	if ((order = BATdescriptor(*order_bid)) == NULL ) {
		throw(SQL, "sql.resultSet", "Cannot access descriptor");
	}
	*res_id = mvc_result_table(m, *nr_cols, *qtype, order);
	if (*res_id < 0)
		res= createException(SQL, "sql.resultSet", "failed");
	BBPunfix(order->batCacheid);
	return res;
}

/* str mvc_result_column_wrap(int *ret, int *rs, str *tn, str *name, str *type, int *digits, int *scale, bat *bid); */
str
mvc_result_column_wrap(Client cntxt, MalBlkPtr mb, MalStkPtr stk, InstrPtr pci)
{
	str res = MAL_SUCCEED;
	BAT *b;
	mvc *m = NULL;
	str msg = getSQLContext(cntxt,mb, &m, NULL);
	int *ret = (int *)getArgReference(stk, pci, 0);
	str *tn = (str *)getArgReference(stk, pci, 2);
	str *name = (str *)getArgReference(stk, pci, 3);
	str *type = (str *)getArgReference(stk, pci, 4);
	int *digits = (int *)getArgReference(stk, pci, 5);
	int *scale = (int *)getArgReference(stk, pci, 6);
	bat *bid = (bat *)getArgReference(stk, pci, 7);

	if ((msg = checkSQLContext(cntxt)) != NULL)
		return msg;
	if ((b = BATdescriptor(*bid)) == NULL)
		throw(SQL, "sql.rsColumn", "cannot access BAT descriptor");
	if (mvc_result_column(m, *tn, *name, *type, *digits, *scale, b)) 
		res = createException(SQL, "sql.rsColumn", "mvc_result_column failed");
	*ret = 0;
	BBPunfix(b->batCacheid);
	return res;
}

str
/*mvc_result_value_wrap(int *ret, int *rs, str *tn, str *name, str *type, int *digits, int *scale, ptr p, int mtype)*/
mvc_result_value_wrap(Client cntxt, MalBlkPtr mb, MalStkPtr stk, InstrPtr pci)
{
	int *ret  = (int *) getArgReference(stk, pci, 0);
	str *tn   = (str *) getArgReference(stk, pci, 2);
	str *cn   = (str *) getArgReference(stk, pci, 3);
	str *type = (str *) getArgReference(stk, pci, 4);
	int *digits = (int *) getArgReference(stk, pci, 5);
	int *scale = (int *) getArgReference(stk, pci, 6);
	ptr p =  (ptr) getArgReference(stk, pci, 7);
	int mtype = getArgType(mb, pci, 7);
	mvc *m = NULL;
	str msg = getSQLContext(cntxt,mb, &m, NULL);

	if ((msg = checkSQLContext(cntxt)) != NULL)
		return msg;
	if (ATOMextern(mtype)) 
		p = *(ptr*)p;
	if (mvc_result_value(m, *tn, *cn, *type, *digits, *scale, p, mtype))
		throw(SQL, "sql.rsColumn", "failed");
	*ret = 0;
	return MAL_SUCCEED;
}

/* str mvc_declared_table_wrap(int *res_id, str *name); */
str
mvc_declared_table_wrap(Client cntxt, MalBlkPtr mb, MalStkPtr stk, InstrPtr pci)
{
	mvc *m = NULL;
	str msg = getSQLContext(cntxt,mb, &m, NULL);
	sql_schema *s = NULL;
	int *res_id = (int *) getArgReference(stk, pci, 0);
	str *name = (str *) getArgReference(stk, pci, 1);

	if ((msg = checkSQLContext(cntxt)) != NULL)
		return msg;
	s = mvc_bind_schema(m, dt_schema);
	if ( s == NULL)
		throw(SQL,"sql.declared_table","3F000!Schema missing");
	(void)mvc_create_table(m, s, *name, tt_table, TRUE, SQL_DECLARED_TABLE, CA_DROP, 0);
	*res_id = 0;
	return MAL_SUCCEED;
}

/* str mvc_declared_table_column_wrap(int *ret, int *rs, str *tname, str *name, str *type, int *digits, int *scale); */
str 
mvc_declared_table_column_wrap(Client cntxt, MalBlkPtr mb, MalStkPtr stk, InstrPtr pci)
{
	mvc *m = NULL;
	str msg = getSQLContext(cntxt,mb, &m, NULL);
	sql_schema *s = NULL;
	sql_table *t = NULL;
	sql_subtype tpe;
	int *ret  = (int *) getArgReference(stk, pci, 0);
	int *rs = (int *) getArgReference(stk, pci, 1);
	str *tname = (str *) getArgReference(stk, pci, 2);
	str *name = (str *) getArgReference(stk, pci, 3);
	str *type = (str *) getArgReference(stk, pci, 4);
	int *digits = (int *) getArgReference(stk, pci, 5);
	int *scale = (int *) getArgReference(stk, pci, 6);

	if ((msg = checkSQLContext(cntxt)) != NULL)
		return msg;
	if (*rs != 0)
		throw(SQL, "sql.dtColumn", "Cannot access declared table");
	if (!sql_find_subtype(&tpe, *type, *digits, *scale))
		throw(SQL, "sql.dtColumn", "Cannot find column type");
	s = mvc_bind_schema(m, dt_schema);
	if ( s == NULL)
		throw(SQL,"sql.declared_table_column","3F000!Schema missing");
	t = mvc_bind_table(m, s, *tname);
	if ( t == NULL)
		throw(SQL,"sql.declared_table_column","42S02!Table missing");
	(void)mvc_create_column(m, t, *name, &tpe); 
	*ret = 0;
	return MAL_SUCCEED;
}

str
mvc_drop_declared_table_wrap(Client cntxt, MalBlkPtr mb, MalStkPtr stk, InstrPtr pci )
{
	mvc *m = NULL;
	str *name = (str *) getArgReference(stk, pci, 1);
	str msg = getSQLContext(cntxt, mb, &m, NULL);
	sql_schema *s = NULL;
	sql_table *t = NULL;

	if ((msg = checkSQLContext(cntxt)) != NULL)
		return msg;
	s = mvc_bind_schema(m, dt_schema);
	if ( s == NULL)
		throw(SQL,"sql.drop","3F000!Schema missing");
	t = mvc_bind_table(m, s, *name);
	if ( t == NULL)
		throw(SQL,"sql.drop","42S02!Table missing");
	(void)mvc_drop_table(m, s, t, 0);
	return MAL_SUCCEED;
}

str
mvc_drop_declared_tables_wrap(Client cntxt, MalBlkPtr mb, MalStkPtr stk, InstrPtr pci )
{
	mvc *m = NULL;
	int i = *(int *) getArgReference(stk, pci, 1);
	str msg = getSQLContext(cntxt, mb, &m, NULL);
	sql_schema *s = NULL;
	sql_table *t = NULL;

	if ((msg = checkSQLContext(cntxt)) != NULL)
		return msg;
	s = mvc_bind_schema(m, dt_schema);
	if ( s == NULL)
		throw(SQL,"sql.drop","3F000!Schema missing");
	while(i && s->tables.set->t) {
		t = s->tables.set->t->data;
		(void)mvc_drop_table(m, s, t, 0);
		i--;
	}
	return MAL_SUCCEED;
}

/* str mvc_affected_rows_wrap(int *m, int m, wrd *nr, str *w); */
str
mvc_affected_rows_wrap(Client cntxt, MalBlkPtr mb, MalStkPtr stk, InstrPtr pci)
{
	backend *b = NULL;
	int *res = (int*)getArgReference(stk, pci, 0);
#ifndef NDEBUG
	int mtype = getArgType(mb, pci, 2);
#endif
	wrd nr;
	str *w = (str *) getArgReference(stk, pci, 3), msg;

	(void)mb; /* NOT USED */
	if ((msg = checkSQLContext(cntxt)) != NULL)
		return msg;
	*res = 0;
	assert (mtype == TYPE_wrd);
	nr = *(wrd *) getArgReference(stk, pci, 2);
	b = cntxt->sqlcontext;
	if (mvc_export_affrows(b, b->out, nr, *w)) 
		throw(SQL, "sql.affectedRows", "failed");
	return MAL_SUCCEED;
}

/* str mvc_export_head_wrap(int *ret, stream **s, int *res_id); */
str
mvc_export_head_wrap(Client cntxt, MalBlkPtr mb, MalStkPtr stk, InstrPtr pci)
{
	backend *b = NULL;
	stream **s  = (stream **) getArgReference(stk, pci, 1);
	int *res_id = (int *) getArgReference(stk, pci, 2);
	str msg;

	(void)mb; /* NOT USED */
	if ((msg = checkSQLContext(cntxt)) != NULL)
		return msg;
	b = cntxt->sqlcontext;
	if (mvc_export_head(b, *s, *res_id, FALSE)) 
		throw(SQL, "sql.exportHead", "failed");
	return MAL_SUCCEED;
}
/* str mvc_export_result_wrap(int *ret, stream **s, int *res_id); */
str
mvc_export_result_wrap(Client cntxt, MalBlkPtr mb, MalStkPtr stk, InstrPtr pci)
{
	backend *b = NULL;
	stream **s  = (stream **) getArgReference(stk, pci, 1);
	int *res_id = (int *) getArgReference(stk, pci, 2);
	str msg;

	(void)mb; /* NOT USED */
	if ((msg = checkSQLContext(cntxt)) != NULL)
		return msg;
	b = cntxt->sqlcontext;
	if (mvc_export_result(b, *s, *res_id)) 
		throw(SQL, "sql.exportResult", "failed");
	return NULL;
}
/* str mvc_export_chunk_wrap(int *ret, stream **s, int *res_id, str *w); */
str
mvc_export_chunk_wrap(Client cntxt, MalBlkPtr mb, MalStkPtr stk, InstrPtr pci)
{
	backend *b = NULL;
	stream **s  = (stream **) getArgReference(stk, pci, 1);
	int *res_id = (int *) getArgReference(stk, pci, 2);
	BUN	offset = 0;
	BUN	nr = 0;
	str msg;

	(void)mb; /* NOT USED */
	if ( pci->argc == 5){
		offset = *(BUN *) getArgReference(stk,pci,3);
		nr = *(BUN *) getArgReference(stk,pci,4);
	} 

	if ((msg = checkSQLContext(cntxt)) != NULL)
		return msg;
	b = cntxt->sqlcontext;
	if (mvc_export_chunk(b, *s, *res_id, offset, nr)) 
		throw(SQL, "sql.exportChunk", "failed");
	return NULL;
}

/* str mvc_export_operation_wrap(int *ret, str *w); */
str
mvc_export_operation_wrap(Client cntxt, MalBlkPtr mb, MalStkPtr stk, InstrPtr pci)
{
	backend *b = NULL;
	str *w = (str *) getArgReference(stk, pci, 1), msg;

	(void)mb; /* NOT USED */
	if ((msg = checkSQLContext(cntxt)) != NULL)
		return msg;
	b = cntxt->sqlcontext;
	if (mvc_export_operation(b, b->out, *w)) 
		throw(SQL, "sql.exportOperation", "failed");
	return NULL;
}


str
/*mvc_export_value_wrap(int *ret, int *qtype, str tn, str name, str type, int *digits, int *scale, int *eclass, ptr p, int mtype)*/
mvc_export_value_wrap(Client cntxt, MalBlkPtr mb, MalStkPtr stk, InstrPtr pci)
{
	int *qtype= (int *) getArgReference(stk, pci, 1);
	str *tn   = (str *) getArgReference(stk, pci, 2);
	str *cn   = (str *) getArgReference(stk, pci, 3);
	str *type = (str *) getArgReference(stk, pci, 4);
	int *digits = (int *) getArgReference(stk, pci, 5);
	int *scale = (int *) getArgReference(stk, pci, 6);
	int *eclass = (int *) getArgReference(stk, pci, 7);
	ptr p =  (ptr) getArgReference(stk, pci, 8);
	int mtype = getArgType(mb, pci, 8);
	str *w = (str *) getArgReference(stk, pci, 9), msg;
	backend *b = NULL;

	(void)mb; /* NOT USED */
	if ((msg = checkSQLContext(cntxt)) != NULL)
		return msg;
	b = cntxt->sqlcontext;
	if (ATOMextern(mtype)) 
		p = *(ptr*)p;
	if (b->out == NULL ||
		mvc_export_value(b, b->out, *qtype, *tn, *cn, *type, *digits, *scale, *eclass, p, mtype, *w, "NULL") != SQL_OK)
		throw(SQL, "sql.exportValue", "failed");
	return MAL_SUCCEED;
}

static void
bat2return(MalStkPtr stk, InstrPtr pci, BAT **b)
{
	int i;

	for(i = 0; i<pci->retc; i++) {
		*(int*)getArgReference(stk, pci, i) = b[i]->batCacheid;
		BBPkeepref(b[i]->batCacheid);
	}
}

/* str mvc_import_table_wrap(int *res, str *sname, str *tname, unsigned char* *T, unsigned char* *R, unsigned char* *S, unsigned char* *N, str *fname, lng *sz, lng *offset); */
str
mvc_import_table_wrap(Client cntxt, MalBlkPtr mb, MalStkPtr stk, InstrPtr pci)
{
	backend *be;
	BAT **b = NULL;
	unsigned char *tsep = NULL, *rsep = NULL, *ssep = NULL, *ns = NULL;
	ssize_t len = 0;
	str filename, cs;
	str *sname = (str *) getArgReference(stk, pci, pci->retc+0);
	str *tname = (str *) getArgReference(stk, pci, pci->retc+1);
	unsigned char **T = (unsigned char **) getArgReference(stk, pci, pci->retc+2);
	unsigned char **R = (unsigned char **) getArgReference(stk, pci, pci->retc+3);
	unsigned char **S = (unsigned char **) getArgReference(stk, pci, pci->retc+4);
	unsigned char **N = (unsigned char **) getArgReference(stk, pci, pci->retc+5);
	str *fname = (str *) getArgReference(stk, pci, pci->retc+6), msg;
	lng *sz = (lng *) getArgReference(stk, pci, pci->retc+7);
	lng *offset = (lng *) getArgReference(stk, pci, pci->retc+8);
	int *locked = (int *) getArgReference(stk, pci, pci->retc+9);
	bstream *s;
	stream *ss;

	(void)mb; /* NOT USED */
	if ((msg = checkSQLContext(cntxt)) != NULL)
		return msg;
	be = cntxt->sqlcontext;
	len = strlen((char*)(*T));
	GDKstrFromStr(tsep=GDKmalloc(len+1), *T, len); len = 0;
	len = strlen((char*)(*R));
	GDKstrFromStr(rsep=GDKmalloc(len+1), *R, len); len = 0;
	if (*S && strcmp(str_nil,*(char**)S)) {
		len = strlen((char*)(*S));
		GDKstrFromStr(ssep=GDKmalloc(len+1), *S, len); 
		len = 0;
	}

	codeset(&cs);
	strIconv(&filename, *fname, "UTF-8", cs);
	GDKfree(cs);
	len = strlen((char*)(*N));
	GDKstrFromStr(ns=GDKmalloc(len+1), *N, len); len = 0;
	ss = open_rastream(filename);
	if (!ss || mnstr_errnr(ss)){
		int errnr = mnstr_errnr(ss);
		if (ss)
			mnstr_destroy(ss);
		throw(IO, "streams.open", "could not open file '%s': %s",
				filename, strerror(errnr));
	}
#if SIZEOF_VOID_P == 4
	s = bstream_create(ss, 0x20000);
#else
	s = bstream_create(ss, 0x2000000);
#endif
<<<<<<< HEAD
	if (!s)
		throw(IO, "bstreams.create", "failed to create block stream");
	b = mvc_import_table(cntxt, be->mvc, s, *sname, *tname, (char*)tsep, (char*)rsep, (char*)ssep, (char*)ns, *sz, *offset, *locked);
	bstream_destroy(s);
=======
	if (s != NULL) {
		b = mvc_import_table(cntxt, m, s, *sname, *tname, (char*)tsep, (char*)rsep, (char*)ssep, (char*)ns, *sz, *offset, *locked);
		bstream_destroy(s);
	}
>>>>>>> 666b4cae
	GDKfree(filename);
	GDKfree(tsep);
	GDKfree(rsep);
	if (ssep)
		GDKfree(ssep);
	GDKfree(ns);
<<<<<<< HEAD
	if (!b)
		throw(SQL, "importTable", "%sfailed to import table", be->mvc->errstr);
=======
	if (s == NULL)
		throw(IO, "bstreams.create", "failed to create block stream");
	if (b == NULL)
		throw(SQL, "importTable", "%sfailed to import table", m->errstr);
>>>>>>> 666b4cae
	bat2return(stk, pci, b);
	GDKfree(b);
	return MAL_SUCCEED;
}

/* str mvc_import_table_stdin(int *res, str *sname, str *tname, unsigned char* *T, unsigned char* *R, unsigned char* *S, unsigned char* *N, lng *sz, lng *offset); */
str
mvc_import_table_stdin(Client cntxt, MalBlkPtr mb, MalStkPtr stk, InstrPtr pci)
{
	BAT **b = NULL;
	mvc *m = NULL;
	str msg = getSQLContext(cntxt,mb, &m, NULL);
	unsigned char *tsep = NULL, *rsep = NULL, *ssep = NULL, *ns = NULL;
	ssize_t len = 0;
	str *sname = (str *) getArgReference(stk, pci, pci->retc+0);
	str *tname = (str *) getArgReference(stk, pci, pci->retc+1);
	unsigned char **T = (unsigned char **) getArgReference(stk, pci, pci->retc+2);
	unsigned char **R = (unsigned char **) getArgReference(stk, pci, pci->retc+3);
	unsigned char **S = (unsigned char **) getArgReference(stk, pci, pci->retc+4);
	unsigned char **N = (unsigned char **) getArgReference(stk, pci, pci->retc+5);
	lng *sz = (lng *) getArgReference(stk, pci, pci->retc+6);
	lng *offset = (lng *) getArgReference(stk, pci, pci->retc+7);
	int *locked = (int *) getArgReference(stk, pci, pci->retc+8);

	if ((msg = checkSQLContext(cntxt)) != NULL)
		return msg;
	len = strlen((char*)(*T));
	GDKstrFromStr(tsep=GDKmalloc(len+1), *T, len); len = 0;
	len = strlen((char*)(*R));
	GDKstrFromStr(rsep=GDKmalloc(len+1), *R, len); len = 0;
	if (*S && strcmp(str_nil,*(char**)S)) {
		len = strlen((char*)(*S));
		GDKstrFromStr(ssep=GDKmalloc(len+1), *S, len); 
		len = 0;
	}
	len = strlen((char*)(*N));
	GDKstrFromStr(ns=GDKmalloc(len+1), *N, len); len = 0;
	b = mvc_import_table(cntxt, m, m->scanner.rs, *sname, *tname, (char*)tsep, (char*)rsep, (char*)ssep, (char*)ns, *sz, *offset, *locked);
	GDKfree(tsep);
	GDKfree(rsep);
	if(ssep)
		GDKfree(ssep);
	GDKfree(ns);
	if (!b)
		throw(SQL, "importTable", "%sfailed to import table", m->errstr);
	bat2return(stk, pci, b);
	GDKfree(b);
	return MAL_SUCCEED;
}

/* str mvc_bin_import_table_wrap(.., str *sname, str *tname, str *fname..);
 * binary attachment only works for simple binary types. 
 * Non-simple types require each line to contain a valid ascii representation
 * of the text terminate by a new-line. These strings are passed to the corresponding
 * atom conversion routines to fill the column.
*/
str
mvc_bin_import_table_wrap(Client cntxt, MalBlkPtr mb, MalStkPtr stk, InstrPtr pci)
{
	mvc *m = NULL;
	str msg = getSQLContext(cntxt, mb, &m, NULL);
	BUN cnt = 0;
	int i;
	str sname = *(str *) getArgReference(stk, pci, 0 + pci->retc);
	str tname = *(str *) getArgReference(stk, pci, 1 + pci->retc);
	sql_schema *s = mvc_bind_schema(m, sname);
	sql_table *t;
	node *n;
	FILE *f;
	char *buf;
	int bufsiz= 128 * BLOCK;

	if ((msg = checkSQLContext(cntxt)) != NULL)
		return msg;

	if ( s == NULL)
		throw(SQL,"sql.drop","3F000!Schema missing");
	t = mvc_bind_table(m, s, tname);
	if (!t) 
		throw(SQL,"sql", "42S02!table %s not found", tname);
	if (list_length(t->columns.set) != (pci->argc-(2+pci->retc)))
		throw(SQL,"sql", "Not enough columns in found");

	for (i = pci->retc + 2, n = t->columns.set->h; i<pci->argc && n; i++, n = n->next) {
		sql_column *col = n->data;

		if (ATOMvarsized(col->type.type->localtype ) && col->type.type->localtype != TYPE_str) 
			throw(SQL, "sql", "failed to attach file %s",
			      *(str*)getArgReference(stk, pci, i));
		f = fopen( *(str*) getArgReference(stk,pci,i),"r");
		if ( f == NULL)
			throw(SQL, "sql", "failed to open file %s", *(str*)getArgReference(stk, pci, i));
		fclose(f);
	}

	for (i = pci->retc + 2, n = t->columns.set->h; i<pci->argc && n; i++, n = n->next) {
		sql_column *col = n->data;
		BAT *c= NULL;
		int tpe = col->type.type->localtype;

		/* handle the various cases */
		if (tpe < TYPE_str || tpe == TYPE_date ||
		    tpe == TYPE_daytime || tpe == TYPE_timestamp) {
			c = BATattach(col->type.type->localtype, *(str*)getArgReference(stk, pci, i));
			if (c == NULL) 
				throw(SQL, "sql", "failed to attach file %s", *(str*)getArgReference(stk, pci, i));
			BATsetaccess(c, BAT_READ);
			BATderiveProps(c, 1);
		} else if (tpe == TYPE_str) {
			/* get the BAT and fill it with the strings */
			c = BATnew(TYPE_void,TYPE_str,0); 
			BATseqbase(c,0);
			/* this code should be extended to deal with larger text strings. */
			f = fopen( *(str*) getArgReference(stk,pci,i),"r");
			if ( f == NULL)
				throw(SQL, "sql", "failed to re-open file %s", *(str*)getArgReference(stk, pci, i));

			buf = GDKmalloc(bufsiz);
			while ( fgets(buf, bufsiz,f) != NULL) {
				char *t = strrchr(buf,'\n');
				if ( t) *t = 0;
				BUNappend(c,buf, FALSE);
			}
			fclose(f);
			GDKfree(buf);
		} else {
			throw(SQL, "sql", "failed to attach file %s", *(str*)getArgReference(stk, pci, i));
		}
		if (i!=(pci->retc + 2) && cnt != BATcount(c))
			throw(SQL, "sql", "binary files for table '%s' have inconsistent counts", tname);
		cnt = BATcount(c);
		*(int*)getArgReference(stk, pci, i-(2+pci->retc)) = c->batCacheid;
		BBPkeepref(c->batCacheid);
	}
	return MAL_SUCCEED;
}


str
zero_or_one(ptr ret, int *bid) 
{
	BAT *b;
	BUN c, _s;
	ptr p;

	if ((b = BATdescriptor(*bid)) == NULL) {
		throw(SQL, "zero_or_one", "Cannot access descriptor");
	}
	c = BATcount(b);
	if (c == 0) {
		p = ATOMnilptr(b->ttype);
	} else if (c == 1) {
		BATiter bi = bat_iterator(b);
		p = BUNtail(bi,BUNfirst(b));
	} else {
		char buf[BUFSIZ];

		p = NULL;
		snprintf(buf, BUFSIZ, "21000!cardinality violation (" BUNFMT ">1)", c);
		throw(SQL, "zero_or_one", "%s", buf);
	}
	_s = ATOMsize(ATOMtype(b->ttype));
	if (ATOMextern(b->ttype)) {
		_s = ATOMlen(ATOMtype(b->ttype), p);
		memcpy(*(ptr*) ret=GDKmalloc(_s), p, _s);
	} else if (b->ttype == TYPE_bat) {
		bat bid = *(bat*)p;
		*(BAT**) ret = BATdescriptor(bid);
	} else if (_s == 4) {
		*(int*) ret = *(int*)p;
	} else if (_s == 1) {
		*(bte*) ret = *(bte*)p;
	} else if (_s == 2) {
		*(sht*) ret = *(sht*)p;
	} else if (_s == 8) {
		*(lng*) ret = *(lng*)p;
	} else {
		memcpy(ret, p, _s);
	}
	BBPreleaseref(b->batCacheid);
	return MAL_SUCCEED;
}

str not_unique(bit *ret, int* bid) 
{
	BAT *b;

	if ((b = BATdescriptor(*bid)) == NULL) {
		throw(SQL, "not_unique", "Cannot access descriptor");
	}

	*ret = FALSE;
	if (BATtkey(b) || BATtdense(b) || BATcount(b) <= 1) {
		BBPunfix(b->batCacheid);
		return MAL_SUCCEED;
	} else if (b->tsorted) {
		BUN p,q;
		oid c = *(oid*)Tloc(b, BUNfirst(b)); 

		for(p=BUNfirst(b)+1, q=BUNlast(b);p<q;p++) {
			oid v = *(oid*)Tloc(b,p);
			if (v<=c) {
				*ret = TRUE;
				break;
			}
			c = v;
		}
	} else {
		BBPunfix(b->batCacheid);
		throw(SQL, "not_unique", "input should be sorted");
	}
	BBPunfix(b->batCacheid);
	return MAL_SUCCEED;
}

/* later we could optimize this to start from current BUN 
   And only search the from the first if second is not found.
 */
static inline int 
HASHfndTwice(BAT *b, ptr v)
{
	BATiter bi = bat_iterator(b);
	BUN i = BUN_NONE;
	int first = 1;
	
	HASHloop( bi, b->H->hash, i, v) {
		if (!first)
			return 1;
		first = 0;
	}
	return 0;
}

str 
not_unique_oids(bat *ret, bat* bid) 
{
	BAT *b, *bn = NULL;

	if ((b = BATdescriptor(*bid)) == NULL) {
		throw(SQL, "not_uniques", "Cannot access descriptor");
	}
	if (b->ttype != TYPE_oid && b->ttype != TYPE_wrd) {
		throw(SQL, "not_uniques", "Wrong types");
	}

	assert(b->htype == TYPE_oid);
	if (BATtkey(b) || BATtdense(b) || BATcount(b) <= 1) {
		bn = BATnew(TYPE_oid, TYPE_oid, 0);
		if( bn == NULL) {
			BBPreleaseref(b->batCacheid);
			throw(SQL, "sql.not_uniques", MAL_MALLOC_FAIL);
		}
	} else if (b->tsorted) { /* ugh handle both wrd and oid types */
		oid c = *(oid*)Tloc(b, BUNfirst(b)), *rf, *rh, *rt;
		oid *h = (oid*)Hloc(b,0), *vp, *ve;
		int first = 1;

		bn = BATnew(TYPE_oid, TYPE_oid, BATcount(b));
		if( bn == NULL){
			BBPreleaseref(b->batCacheid);
			throw(SQL, "sql.not_uniques", MAL_MALLOC_FAIL);
		}
		vp = (oid*)Tloc(b, BUNfirst(b));
		ve = vp + BATcount(b);
		rf = rh = (oid*)Hloc(bn, BUNfirst(bn));
		rt = (oid*)Tloc(bn, BUNfirst(bn));
		*rh++ = *h++; 
		*rt++ = *vp; 
		for(vp++; vp < ve; vp++, h++) {
			oid v = *vp;
			if (v == c) {
				first = 0;
				*rh++ = *h;
				*rt++ = v;
			} else if (!first) {
				first = 1;
				*rh++ = *h;
				*rt++ = v;
			} else {
				*rh = *h;
				*rt = v;
			}
			c = v;
		}
		if (first)
			rh--;
		BATsetcount(bn, (BUN)(rh - rf)); 
	} else {
		oid *rf, *rh, *rt;
		oid *h = (oid*)Hloc(b,0), *vp, *ve;
		BAT *bm = BATmirror(b);

		if (BATprepareHash(bm))
			throw(SQL, "not_uniques", "hash creation failed");
		bn = BATnew(TYPE_oid, TYPE_oid, BATcount(b));
		if( bn == NULL){
			BBPreleaseref(b->batCacheid);
			throw(SQL, "sql.unique_oids", MAL_MALLOC_FAIL);
		}
		vp = (oid*)Tloc(b, BUNfirst(b));
		ve = vp + BATcount(b);
		rf = rh = (oid*)Hloc(bn, BUNfirst(bn));
		rt = (oid*)Tloc(bn, BUNfirst(bn));
		for(; vp < ve; vp++, h++) {
			/* try to find value twice */
			if (HASHfndTwice(bm, vp)) {
				*rh++ = *h;
				*rt++ = *vp;
			}
		}
		BATsetcount(bn, (BUN)(rh - rf)); 
	}
	BBPunfix(b->batCacheid);
	BBPkeepref(*ret = bn->batCacheid);
	return MAL_SUCCEED;
}

/* row case */
str SQLidentity(bat *ret, bat *bid)
{
	BAT *bn, *b;

	if ((b = BATdescriptor(*bid)) == NULL) {
		throw(SQL, "batcalc.identity", "Cannot access descriptor");
	}
	bn = VIEWhead(b);
	BBPunfix(b->batCacheid);
	BBPkeepref(*ret = bn->batCacheid);
	return MAL_SUCCEED;
}

str BATSQLidentity(bat *ret, bat *bid)
{
	return BKCmirror(ret, bid);
}

str PBATSQLidentity(Client cntxt, MalBlkPtr mb, MalStkPtr stk, InstrPtr pci)
{
	int *res = (int *)getArgReference(stk, pci, 0);
	oid *ns = (oid *)getArgReference(stk, pci, 1);
	int *bid = (int *)getArgReference(stk, pci, 2);
	oid *s = (oid *)getArgReference(stk, pci, 3);
        BAT *b, *bn = NULL;
	
	(void)cntxt;
	(void)mb;
        if ((b = BATdescriptor(*bid)) == NULL) {
                throw(MAL, "batcalc.identity", RUNTIME_OBJECT_MISSING);
        }
        bn = BATmark(b, *s);
        if (bn != NULL) {
		*ns = *s + BATcount(b);
                BBPreleaseref(b->batCacheid);
                BBPkeepref(*res = bn->batCacheid);
                return MAL_SUCCEED;
        }
        BBPreleaseref(b->batCacheid);
        throw(MAL, "batcalc.identity", GDK_EXCEPTION);

}

lng scales[20] = {
	LL_CONSTANT(1),
	LL_CONSTANT(10),
	LL_CONSTANT(100),
	LL_CONSTANT(1000),
	LL_CONSTANT(10000),
	LL_CONSTANT(100000),
	LL_CONSTANT(1000000),
	LL_CONSTANT(10000000),
	LL_CONSTANT(100000000),
	LL_CONSTANT(1000000000),
	LL_CONSTANT(10000000000),
	LL_CONSTANT(100000000000),
	LL_CONSTANT(1000000000000),
	LL_CONSTANT(10000000000000),
	LL_CONSTANT(100000000000000),
	LL_CONSTANT(1000000000000000),
	LL_CONSTANT(10000000000000000),
	LL_CONSTANT(100000000000000000),
	LL_CONSTANT(1000000000000000000)
};

/*
 * @-
 * The core modules of Monet provide just a limited set of
 * mathematical operators. The extensions required to support
 * SQL-99 are shown below. At some point they also should be
 * moved to module code base.
 */
@= round
str 
@1_dec_round_wrap( @1 *res, @1 *v, @1 *r )
{
	@1 val = *v;
	@1 add = *r;

	/* shortcut nil */
	if (*v == @1_nil) {
		*res = @1_nil;
		return NULL;
	}

	add >>=1;
	if (val < 0) 
		add = -add;
	val += add; 
	val /= *r;
	*res = val;
	return NULL;
}

str 
@1_round_wrap( @1 *res, @1 *v, int *d, int *s, bte *r )
{
	/* shortcut nil */
	if (*v == @1_nil) {
		*res = @1_nil;
	} else if (-*r > *d) {
		*res = 0;
	} else if (*r > 0 && *r < *s) {
		int dff = *s - *r;
		lng rnd = scales[dff]>>1;
		lng lres;
		if (*v > 0)
			lres = (((*v + rnd)/scales[dff])*scales[dff]);
		else
			lres = (((*v - rnd)/scales[dff])*scales[dff]);
		assert((lng) GDK_@1_min < lres && lres <= (lng) GDK_@1_max);
		*res = (@1) lres;
	} else if (*r <= 0 && -*r + *s > 0) {
		int dff = -*r + *s;
		lng rnd = scales[dff]>>1;
		lng lres;
		if (*v > 0)
			lres = (((*v + rnd)/scales[dff])*scales[dff]);
		else
			lres = (((*v - rnd)/scales[dff])*scales[dff]);
		assert((lng) GDK_@1_min < lres && lres <= (lng) GDK_@1_max);
		*res = (@1) lres;
	} else {
		*res = *v;
	}
	return MAL_SUCCEED;
}

str
nil_2dec_@1( @1 *res, void *val, int *d, int *sc )
{
	(void)val;
	(void)d;
	(void)sc;

	*res = @1_nil;
	return MAL_SUCCEED;
}

str
str_2dec_@1( @1 *res, str *val, int *d, int *sc )
{
	char *s = strip_extra_zeros(*val);
	char *dot = strchr(s, '.');
	int digits = _strlen(s) - 1;
	int scale = digits - (int) (dot-s);
	lng value = 0;

	if (!dot) {
		if (GDK_STRNIL(*val)) {
			*res = @1_nil;
			return MAL_SUCCEED;
		} else {
			throw(SQL, "@1", 
				"\"%s\" is no decimal value (doesn't contain a '.')", *val);
		}
	}
		
	value = decimal_from_str(s);
	if (*s == '+' || *s == '-')
		digits --;
	if (scale < *sc){
		/* the current scale is too small, increase it by adding 0's */
		int d = *sc - scale;	/* CANNOT be 0! */

		value *= scales[d];
		scale += d;
		digits += d;
	} else if (scale > *sc){
		/* the current scale is too big, decrease it by correctly rounding */
		int d = scale - *sc;	/* CANNOT be 0 */
		lng rnd = scales[d]>>1;

		value += rnd;
		value /= scales[d];
		scale -= d;
		digits -= d;
	}
	if (digits > *d) {
		throw(SQL,"@1", 
		     "decimal (%s) doesn't have format (%d.%d)", *val, *d, *sc);
	}
	*res = (@1) value;
	return MAL_SUCCEED;
}

str
nil_2num_@1( @1 *res, void *v, int *len )
{
	int zero = 0;
	return nil_2dec_@1( res, v, len, &zero );
}

str
str_2num_@1( @1 *res, str *v, int *len )
{
	int zero = 0;
	return str_2dec_@1( res, v, len, &zero );
}

str
batnil_2dec_@1( int *res, int *bid, int *d, int *sc )
{
	BAT *b, *dst;
	BATiter bi;
	BUN p,q;

	(void)d;
	(void)sc;
	if( (b = BATdescriptor(*bid)) == NULL ){
		throw(SQL, "batcalc.nil_2dec_@1", "Cannot access descriptor");
	}
	bi = bat_iterator(b);
	dst = BATnew(b->htype, TYPE_@1, BATcount(b));
	if( dst == NULL){
		BBPreleaseref(b->batCacheid);
		throw(SQL, "sql.dec_@1", MAL_MALLOC_FAIL);
	}
	BATseqbase(dst, b->hseqbase);
	BATloop(b,p,q) {
		@1 r = @1_nil;
		BUNins(dst, BUNhead(bi,p), &r, FALSE);
	}
	BBPkeepref( *res = dst->batCacheid);
	BBPunfix(b->batCacheid);
	return MAL_SUCCEED;
}

str
batstr_2dec_@1( int *res, int *bid, int *d, int *sc )
{
	BAT *b, *dst;
	BATiter bi;
	BUN p,q;
	char *msg = NULL;

	if( (b = BATdescriptor(*bid)) == NULL ){
		throw(SQL, "batcalc.str_2dec_@1", "Cannot access descriptor");
	}
	bi = bat_iterator(b);
	dst = BATnew(b->htype, TYPE_@1, BATcount(b));
	if( dst == NULL){
		BBPreleaseref(b->batCacheid);
		throw(SQL, "sql.dec_@1", MAL_MALLOC_FAIL);
	}
	BATseqbase(dst, b->hseqbase);
	BATloop(b,p,q) {
		str v = (str)BUNtail(bi,p);
		@1 r;
		msg = str_2dec_@1( &r, &v, d, sc );
		if (msg)
			break;
		BUNins(dst, BUNhead(bi,p), &r, FALSE);
	}
	BBPkeepref( *res = dst->batCacheid);
	BBPunfix(b->batCacheid);
	return msg;
}

str
batnil_2num_@1( int *res, int *bid, int *len )
{
	int zero = 0;
	return batnil_2dec_@1( res, bid, len, &zero );
}

str
batstr_2num_@1( int *res, int *bid, int *len )
{
	BAT *b, *dst;
	BATiter bi;
	BUN p,q;
	char *msg = NULL;

	if( (b = BATdescriptor(*bid)) == NULL ){
		throw(SQL, "batcalc.str_2num_@1", "Cannot access descriptor");
	}
	bi = bat_iterator(b);
	dst = BATnew(b->htype, TYPE_@1, BATcount(b));
	if( dst == NULL){
		BBPreleaseref(b->batCacheid);
		throw(SQL, "sql.num_@1", MAL_MALLOC_FAIL);
	}
	BATseqbase(dst, b->hseqbase);
	BATloop(b,p,q) {
		str v = (str)BUNtail(bi,p);
		@1 r;
		msg = str_2num_@1( &r, &v, len );
		if (msg)
			break;
		BUNins(dst, BUNhead(bi,p), &r, FALSE);
	}
	BBPkeepref( *res = dst->batCacheid);
	BBPunfix(b->batCacheid);
	return msg;
}

str 
@1_dec2second_interval( lng *res, int *sc, @1 *dec, int *ek, int *sk )
{
	lng value = *dec;

	(void)ek;
	(void)sk;
	if (*sc < 3) {
		int d = 3 - *sc;
		value *= scales[d];
	} else if (*sc > 3 ) {
		int d = *sc - 3;
		lng rnd = scales[d]>>1;

		value += rnd;
		value /= scales[d];
	}
	*res = value;
	return MAL_SUCCEED;
}

@
@c

@:round(bte)@
@:round(sht)@
@:round(int)@
@:round(wrd)@
@:round(lng)@

str
daytime_2time_daytime( daytime *res, daytime *v, int *digits )
{
	int d = (*digits)?*digits-1:0;

	/* correct fraction */
	*res = *v;
	if (!daytime_isnil(*v) && d < 3) {
		*res = (daytime) (*res / scales[3-d]);
		*res = (daytime) (*res * scales[3-d]);
	}
	return MAL_SUCCEED;
}

str
second_interval_2_daytime( daytime *res, lng *s, int *digits )
{
	*res = (daytime)*s;
	return daytime_2time_daytime( res, res, digits);
}

str
nil_2time_daytime( daytime *res, void *v, int *digits )
{
	(void)digits;
	(void)v;
	*res = daytime_nil;
	return MAL_SUCCEED;
}

str
str_2time_daytime( daytime *res, str *v, int *digits )
{
	int len = sizeof(daytime), pos;

	if (!*v || strcmp(str_nil,*v) == 0) {
		*res = daytime_nil;
		return MAL_SUCCEED;
	}
	pos = daytime_fromstr(*v, &len, &res);
	if (!pos)
		throw(SQL,"daytime", "22007!daytime (%s) has incorrect format", *v);
	return daytime_2time_daytime( res, res, digits);
}

str
timestamp_2_daytime( daytime *res, timestamp *v, int *digits )
{
	int d = (*digits)?*digits-1:0;
	int msec = v->msecs;

	/* correct fraction */
	if (d < 3 && msec) {
		msec = (int) (msec / scales[3-d]);
		msec = (int) (msec * scales[3-d]);
	}
	*res = msec;
	return MAL_SUCCEED;
}

str
date_2_timestamp( timestamp *res, date *v, int *digits )
{
	(void)digits; /* no precision needed */
	res->days = *v;
	res->msecs = 0;
	return MAL_SUCCEED;
}

str
timestamp_2time_timestamp( timestamp *res, timestamp *v, int *digits )
{
	int d = (*digits)?*digits-1:0;

	*res = *v;
	/* correct fraction */
	if (d < 3) {
		int msec = res->msecs;
		if (msec) {
			msec = (int) (msec / scales[3-d]);
			msec = (int) (msec * scales[3-d]);
		}
		res->msecs = msec;
	}
	return MAL_SUCCEED;
}

str
nil_2time_timestamp( timestamp *res, void *v, int *digits )
{
	(void)digits;
	(void)v;
	*res = *timestamp_nil;
	return MAL_SUCCEED;
}

str
str_2time_timestamp( timestamp *res, str *v, int *digits )
{
	int len = sizeof(timestamp), pos;

	if (!*v || strcmp(str_nil,*v) == 0) {
		*res = *timestamp_nil;
		return MAL_SUCCEED;
	}
	pos = timestamp_fromstr(*v, &len, &res);
	if (!pos)
		throw(SQL,"timestamp", "22007!timestamp (%s) has incorrect format", *v);
	return timestamp_2time_timestamp( res, res, digits);
}

@= bat2time
str
bat@2_2time_@1( int *res, int *bid, int *digits )
{
	BAT *b, *dst;
	BATiter bi;
	BUN p,q;
	char *msg = NULL;

	if( (b = BATdescriptor(*bid)) == NULL ){
		throw(SQL, "batcalc.@2_2time_@1", "Cannot access descriptor");
	}
	bi = bat_iterator(b);
	dst = BATnew(b->htype, TYPE_@1, BATcount(b));
	if( dst == NULL){
		BBPreleaseref(b->batCacheid);
		throw(SQL, "sql.@1", MAL_MALLOC_FAIL);
	}
	BATseqbase(dst, b->hseqbase);
	BATloop(b,p,q) {
		@3 *v = (@3*)BUNtail(bi,p);
		union {
			lng l;
			@1 r;
		} u;
		msg = @2_2time_@1( &u.r, @4, digits );
		if (msg)
			break;
		BUNins(dst, BUNhead(bi,p), &u.r, FALSE);
	}
	BBPkeepref( *res = dst->batCacheid);
	BBPunfix(b->batCacheid);
	return msg;
}
@c
@:bat2time(timestamp,str,char,&v)@
@:bat2time(timestamp,timestamp,timestamp,v)@
@:bat2time(daytime,str,char,&v)@
@:bat2time(daytime,daytime,daytime,v)@

@= fround
str 
@1_dec_round_wrap( @1 *res, @1 *v, @1 *r )
{
	@1 val = *v;

	/* not nil */
	if (ATOMcmp(TYPE_@1, v, ATOMnilptr(TYPE_@1)) != 0) {
		val /= *r;
	}
	*res = val;
	return MAL_SUCCEED;
}

str 
@1_round_wrap( @1 *res, @1 *v, bte *r )
{
	/* shortcut nil */
	if (*v == @1_nil) {
		*res = @1_nil;
	} else if (*r < 0) {
		int d = -*r;
		@1 rnd = (@1) (scales[d]>>1); 

		if (*v > 0)
			*res = (@1) (floor(((*v + rnd)/((@1)(scales[d]))))*scales[d]);
		else
			*res = (@1) (floor(((*v + rnd)/((@1)(scales[d]))))*scales[d]);
	} else if (*r > 0) {
		int d = *r;

		if (*v > 0)
			*res = (@1) (floor(*v*(@1)scales[d]+.5)/scales[d]);
		else
			*res = (@1) (floor(*v*(@1)scales[d]+.5)/scales[d]);
	} else {
		*res = (@1) round(*v); 
	}
	return MAL_SUCCEED;
}
str
@1_trunc_wrap( @1 *res, @1 *v, int *r )
{
	/* shortcut nil */
	if (*v == @1_nil) {
		*res = @1_nil;
	} else if (*r < 0) {
		int d = -*r;
		*res = (@1) (trunc((*v)/((@1)scales[d])) * scales[d]); 
	} else if (*r > 0) {
		int d = *r;
		*res = (@1) (trunc(*v * (@1)scales[d]) / ((@1)scales[d]));
	} else {
		*res = (@1) trunc(*v);
	}
	return MAL_SUCCEED;
}

@
@c
@:fround(flt)@
@:fround(dbl)@

str
SQLcst_alpha_cst(dbl *res, dbl *decl, dbl *theta)
{
	dbl s, c1, c2;
    char *msg = MAL_SUCCEED;
    if (*decl == dbl_nil || *theta == dbl_nil) {
        *res = dbl_nil;
    } else if ( fabs(*decl) + *theta > 89.9 ) {
        *res = (dbl) 180.0;
    } else {
		s = sin(radians(*theta));
		c1 = cos(radians(*decl - *theta));
		c2 = cos(radians(*decl + *theta));
	    *res = degrees(fabs(atan(s / sqrt(fabs(c1 * c2)))));
		/*		mnstr_printf(GDKout,"%f\n", *res); */
	}
    return msg;
}

/*
sql5_export str SQLcst_alpha_cst(dbl *res, dbl *decl, dbl *theta);
sql5_export str SQLbat_alpha_cst(bat *res, bat *decl, dbl *theta);
sql5_export str SQLcst_alpha_bat(bat *res, dbl *decl, bat *theta);
*/
str
SQLbat_alpha_cst(bat *res, bat *decl, dbl *theta)
{
    BAT *b, *bn;
    BATiter bi;
    BUN p,q;
	dbl s, c1, c2, r;
    char *msg = NULL;

	if ( *theta == dbl_nil ){
        throw(SQL, "SQLbat_alpha", "Parameter theta should not be nil");
    }
    if( (b = BATdescriptor(*decl)) == NULL ){
        throw(SQL, "alpha", "Cannot access descriptor");
    }
    bi = bat_iterator(b);
    bn = BATnew(b->htype, TYPE_dbl, BATcount(b));
    if( bn == NULL){
        BBPreleaseref(b->batCacheid);
        throw(SQL, "sql.alpha", MAL_MALLOC_FAIL);
    }
    BATseqbase(bn, b->hseqbase);
    s = sin(radians(*theta));
    BATloop(b,p,q) {
        dbl d = *(dbl*)BUNtail(bi,p);
	    if (d == dbl_nil)
			r = dbl_nil;
	    else if ( fabs(d) + *theta > 89.9 )
			r = (dbl) 180.0;
		else {
			c1 = cos(radians(d - *theta));
			c2 = cos(radians(d + *theta));
		    r = degrees(fabs(atan(s / sqrt(fabs(c1 * c2)))));
        }
        BUNins(bn, BUNhead(bi,p), &r, FALSE);
    }
    BBPkeepref( *res = bn->batCacheid);
    BBPunfix(b->batCacheid);
    return msg;
}
str
SQLcst_alpha_bat(bat *res, dbl *decl, bat *theta)
{
    BAT *b, *bn;
    BATiter bi;
    BUN p,q;
	dbl s, c1, c2, r;
    char *msg = NULL;

    if( (b = BATdescriptor(*theta)) == NULL ){
        throw(SQL, "alpha", "Cannot access descriptor");
    }
    bi = bat_iterator(b);
    bn = BATnew(b->htype, TYPE_dbl, BATcount(b));
    if( bn == NULL){
        BBPreleaseref(b->batCacheid);
        throw(SQL, "sql.alpha", MAL_MALLOC_FAIL);
    }
    BATseqbase(bn, b->hseqbase);
    BATloop(b,p,q) {
	dbl d = *decl;
        dbl *theta = (dbl*)BUNtail(bi,p);

	if (d == dbl_nil)
		r = dbl_nil;
	else if (fabs(d) + *theta > 89.9 )
		r = (dbl) 180.0;
	else {
        	s = sin(radians(*theta));
		c1 = cos(radians(d - *theta));
		c2 = cos(radians(d + *theta));
		r = degrees(fabs(atan(s / sqrt(fabs(c1 * c2)))));
        }
        BUNins(bn, BUNhead(bi,p), &r, FALSE);
    }
    BBPkeepref( *res = bn->batCacheid);
    BBPunfix(b->batCacheid);
    return msg;
}

#if SIZEOF_WRD == SIZEOF_INT
#define wrdToStr(sptr, lptr, p) intToStr(sptr, lptr, (int*)p)
#else
#define wrdToStr(sptr, lptr, p) lngToStr(sptr, lptr, (lng*)p)
#endif

@= cast
str
nil_2_@1( @3 *res, void *val )
{
	(void)val;
	*res = @6;
	return MAL_SUCCEED;
}

str
str_2_@1( @3 *res, str *val )
{
	ptr p = NULL;
	int len = 0;
	int e; 
	char buf[BUFSIZ];
	
	e = ATOMfromstr(TYPE_@1, &p, &len, *val);
	if (e < 0 || !p || 
	   (ATOMcmp(TYPE_@1, p, ATOMnilptr(TYPE_@1)) == 0 &&
	    ATOMcmp(TYPE_str, *val, ATOMnilptr(TYPE_str)) != 0))
	{
		if (p)
			GDKfree(p);
		snprintf(buf, BUFSIZ,"conversion of string '%s' failed",*val);
		throw(SQL, "@1", "%s", buf);
	}
	@4;
	if (!ATOMextern(TYPE_@1)) {
		if (p)
			GDKfree(p);
	}
	return MAL_SUCCEED;
}

str
SQL@1_2_str( str *res, @1 *val )
{
	char *p = NULL;
	int len = 0;
	@2( &p, &len, val);
	*res = p;
	return MAL_SUCCEED;
}

str
batnil_2_@1( int *res, int *bid )
{
	BAT *b, *dst;
	BATiter bi;
	BUN p,q;

	if( (b = BATdescriptor(*bid)) == NULL ){
		throw(SQL, "batcalc.nil_2_@1", "Cannot access descriptor");
	}
	bi = bat_iterator(b);
	dst = BATnew(b->htype, TYPE_@1, BATcount(b));
	if( dst == NULL){
		BBPreleaseref(b->batCacheid);
		throw(SQL, "sql.2_@1", MAL_MALLOC_FAIL);
	}
	BATseqbase(dst, b->hseqbase);
	BATloop(b,p,q) {
		@3 r = @6;
		BUNins(dst, BUNhead(bi,p), @5 r, FALSE);
	}
	BBPkeepref( *res = dst->batCacheid);
	BBPunfix(b->batCacheid);
	return MAL_SUCCEED;
}

str
batstr_2_@1( int *res, int *bid )
{
	BAT *b, *dst;
	BATiter bi;
	BUN p,q;
	char *msg = NULL;

	if( (b = BATdescriptor(*bid)) == NULL ){
		throw(SQL, "batcalc.str_2_@1", "Cannot access descriptor");
	}
	bi = bat_iterator(b);
	dst = BATnew(b->htype, TYPE_@1, BATcount(b));
	if( dst == NULL){
		BBPreleaseref(b->batCacheid);
		throw(SQL, "sql.2_@1", MAL_MALLOC_FAIL);
	}
	BATseqbase(dst, b->hseqbase);
	BATloop(b,p,q) {
		str v = (str)BUNtail(bi,p);
		@3 r;
		msg = str_2_@1( &r, &v );
		if (msg)
			break;
		BUNins(dst, BUNhead(bi,p), @5 r, FALSE);
	}
	BBPkeepref( *res = dst->batCacheid);
	BBPunfix(b->batCacheid);
	return msg;
}
@
@c
@:cast(timestamp,timestamp_tostr,timestamp, *res = *(timestamp*)p,&,*timestamp_nil)@
@:cast(daytime,daytime_tostr,daytime, *res = *(daytime*)p,&,daytime_nil)@
@:cast(date,date_tostr,date, *res = *(date*)p,&,date_nil)@
@:cast(sqlblob,sqlblob_tostr,sqlblob*, *res = (sqlblob*)p,,ATOMnilptr(TYPE_blob))@

static str
SQLstr_cast_(str *res, mvc *m, int eclass, int d, int s, int has_tz, ptr p, int tpe, int len)
{
	char *r = NULL;
	int sz = MAX(2,len + 1);	/* nil should fit */

	if (tpe != TYPE_str) {
		r = GDKmalloc(sz);
		sz = convert2str(m, eclass, d, s, has_tz, p, tpe, &r, sz);
	} else {
		str v = (str)p; 
		strLength(&sz, v);
		if (len == 0 || (sz >= 0 && sz <= len)) 
			r = GDKstrdup(v);
	}
	if ((len > 0 && sz > len) || sz < 0) {
		if (r) 
			GDKfree(r);
		if (ATOMcmp(TYPE_str, ATOMnilptr(TYPE_str), p) != 0) {
			throw(SQL, "str_cast", "22001!value too long for type (var)char(%d)", len);
		} else {
			r = GDKstrdup(str_nil);
		}
	}
	*res = r;
	return MAL_SUCCEED;
}

str
SQLstr_cast(Client cntxt, MalBlkPtr mb, MalStkPtr stk, InstrPtr pci)
{
	str *res  = (str *) getArgReference(stk, pci, 0);
	int eclass = *(int*) getArgReference(stk, pci, 1);
	int d = *(int*) getArgReference(stk, pci, 2);
	int s = *(int*) getArgReference(stk, pci, 3);
	int has_tz = *(int*) getArgReference(stk, pci, 4);
	ptr p   = (ptr) getArgReference(stk, pci, 5);
	int tpe = getArgType(mb, pci, 5);
	int len   = *(int *) getArgReference(stk, pci, 6);
	mvc *m = NULL;
	str msg = getSQLContext(cntxt,mb, &m, NULL);

	if ((msg = checkSQLContext(cntxt)) != NULL)
		return msg;
	if (ATOMextern(tpe)) 
		p = *(ptr*)p;
	return SQLstr_cast_(res, m, eclass, d, s, has_tz, p, tpe, len );
}

/* str SQLbatstr_cast(int *res, int *eclass, int *d1, int *s1, int *has_tz, int *bid, int *digits ); */
str 
SQLbatstr_cast(Client cntxt, MalBlkPtr mb, MalStkPtr stk, InstrPtr pci)
{
	BAT *b, *dst;
	BATiter bi;
	BUN p,q;
	mvc *m = NULL;
	str msg = getSQLContext(cntxt,mb, &m, NULL);
	char *r = NULL;
	int *res  = (int *) getArgReference(stk, pci, 0);
	int *eclass = (int*) getArgReference(stk, pci, 1);
	int *d1 = (int*) getArgReference(stk, pci, 2);
	int *s1 = (int*) getArgReference(stk, pci, 3);
	int *has_tz = (int*) getArgReference(stk, pci, 4);
	int *bid   = (int*) getArgReference(stk, pci, 5);
	int *digits   = (int *) getArgReference(stk, pci, 6);

	if ((msg = checkSQLContext(cntxt)) != NULL)
		return msg;
	if( (b = BATdescriptor(*bid)) == NULL ){
		throw(SQL, "batcalc.str_2dec_@1", "Cannot access descriptor");
	}
	bi = bat_iterator(b);
	dst = BATnew(b->htype, TYPE_str, BATcount(b));
	if( dst == NULL){
		BBPreleaseref(b->batCacheid);
		throw(SQL, "sql.str_cast", MAL_MALLOC_FAIL);
	}
	BATseqbase(dst, b->hseqbase);
	BATloop(b,p,q) {
		ptr v = (ptr)BUNtail(bi,p);
		msg = SQLstr_cast_( &r, m, *eclass, *d1, *s1, *has_tz, v, b->ttype, *digits);
		if (msg)
			break;
		BUNins(dst, BUNhead(bi,p), r, FALSE);
		GDKfree(r);
	}
	BBPkeepref( *res = dst->batCacheid);
	BBPunfix(b->batCacheid);
	return msg;
}

@= simpleupcast
str 
@2_2_@1( @1 *res, @2 *v )
{
	/* shortcut nil */
	if (*v == @2_nil) {
		*res = @1_nil;
		return(MAL_SUCCEED);
	}
	
	/* since the @1 type is bigger than or equal to the @2 type, it will
	   always fit */
	*res = (@1)*v;
	return(MAL_SUCCEED);
}

str bat@2_2_@1( int *res, int *bid )
{
	BAT *b, *bn;
	@2 *p,*q;
	@1 *o;

	if( (b = BATdescriptor(*bid)) == NULL ){
		throw(SQL, "batcalc.@2_2_@1", "Cannot access descriptor");
	}
	bn = BATnew(TYPE_void, TYPE_@1, BATcount(b));
	if( bn == NULL){
		BBPreleaseref(b->batCacheid);
		throw(SQL, "sql.@2_2_@1", MAL_MALLOC_FAIL);
	}
	bn->hsorted = b->hsorted;
	bn->hrevsorted = b->hrevsorted;
	BATseqbase(bn, b->hseqbase);
	o = (@1*) Tloc(bn,BUNfirst(bn));
	p = (@2*) Tloc(b, BUNfirst(b));
	q = (@2*) Tloc(b, BUNlast(b));
	bn->T->nonil = 1;
	if ( b->T->nonil) {
		for (; p<q; p++, o++)
			*o = (@1)*p;
	} else {
		for (; p<q; p++, o++)
			if (*p == @2_nil) {
				*o = @1_nil;
				bn->T->nonil= FALSE;
			} else
				*o = (@1)*p;
	}
	BATsetcount(bn, BATcount(b));
	bn->hrevsorted = bn->batCount <= 1;
	bn->tsorted = 0;
	bn->trevsorted = 0;
	BATkey(BATmirror(bn),FALSE);

	if (!(bn->batDirty&2)) bn = BATsetaccess(bn, BAT_READ);

	if (b->htype != bn->htype) {
		BAT *r = VIEWcreate(b,bn);

		BBPkeepref(*res = r->batCacheid);
		BBPreleaseref(bn->batCacheid);
		BBPreleaseref(b->batCacheid);
		return MAL_SUCCEED;
	}
	BBPkeepref(*res = bn->batCacheid);
	BBPreleaseref(b->batCacheid);
	return MAL_SUCCEED;
}
@
@c

@= simpledowncast
str @2_2_@1( @1 *res, @2 *v )
{
	@3 val = *v;

	/* shortcut nil */
	if (*v == @2_nil) {
		*res = @1_nil;
		return(MAL_SUCCEED);
	}
	
	/* see if the number fits in the data type */
	if ((@3)(@1)val > (@3) GDK_@1_min && 
	    val > (@3) GDK_@1_min && val <= (@3) GDK_@1_max)	{
		*res = (@1)val;
		return(MAL_SUCCEED);
	} else {
		throw(SQL, "convert",
			"22003!value (" @4 ") exceeds limits of type @1", val);
	}
}

str bat@2_2_@1( int *res, int *bid )
{
	BAT *b, *bn;
	@2 *p,*q;
	char *msg = NULL;
	@1 *o;
	@3 val;

	if( (b = BATdescriptor(*bid)) == NULL ){
		throw(SQL, "batcalc.@2_2_@1", "Cannot access descriptor");
	}
	bn = BATnew(TYPE_void, TYPE_@1, BATcount(b));
	if( bn == NULL){
		BBPreleaseref(b->batCacheid);
		throw(SQL, "sql.@2_2_@1", MAL_MALLOC_FAIL);
	}
	BATseqbase(bn, b->hseqbase);
	bn->H->nonil = 1;
	bn->T->nonil = 1;
	o = (@1*) Tloc(bn,BUNfirst(bn));
	p = (@2*) Tloc(b, BUNfirst(b));
	q = (@2*) Tloc(b, BUNlast(b));
	if ( b->T->nonil){
		for (; p<q; p++, o++){
			val = *p;
			/* see if the number fits in the data type */
			if ((@3)(@1)val > (@3) GDK_@1_min && val > (@3) GDK_@1_min && val <= (@3) GDK_@1_max)	{
				*o = (@1)val;
			} else {
				msg= createException(SQL, "convert", "22003!value (" @4 ") exceeds limits of type @1", val);
				break;
			}
		}
	} else {
		for (; p<q; p++, o++) {
			if (*p == @2_nil) {
				*o = @1_nil;
				bn->T->nonil= FALSE;
			} else {
				val = *p;
				/* see if the number fits in the data type */
				if ((@3)(@1)val > (@3) GDK_@1_min && val > (@3) GDK_@1_min && val <= (@3) GDK_@1_max)	{
					*o = (@1)val;
				} else {
					msg= createException(SQL, "convert", "22003!value (" @4 ") exceeds limits of type @1", val);
					break;
				}
			}
		}
	}
	BATsetcount(bn, BATcount(b));
	bn->hrevsorted = bn->batCount <= 1;
	bn->tsorted = 0;
	bn->trevsorted = 0;
	BATkey(BATmirror(bn),FALSE);

	if (!(bn->batDirty&2)) bn = BATsetaccess(bn, BAT_READ);

	if (b->htype != bn->htype) {
		BAT *r = VIEWcreate(b,bn);

		BBPkeepref(*res = r->batCacheid);
		BBPreleaseref(bn->batCacheid);
		BBPreleaseref(b->batCacheid);
		return msg;
	}
	BBPkeepref(*res = bn->batCacheid);
	BBPreleaseref(b->batCacheid);
	return msg;
}
@
 * @-
 * The simple cast up operations in some cases
 * could re-use the storage space as well.
@= numcastup
@:simpleupcast(@1,@2)@

str @2_dec2_@1( @1 *res, int *s1, @2 *v )
{
	int scale = *s1;
	@1 r, h = (*v<0)?-5:5; 

	/* shortcut nil */
	if (*v == @2_nil) {
		*res = @1_nil;
		return(MAL_SUCCEED);
	}

	/* since the @1 type is bigger than or equal to the @2 type, it will
	   always fit */
	r = (@1)*v;
	if (scale) 
		r = (@1) ((r + h * scales[scale - 1]) / scales[scale]);
	*res = r;
	return(MAL_SUCCEED);
}

str 
@2_dec2dec_@1( @1 *res, int *S1, @2 *v, int *d2, int *S2 )
{
	int p = *d2, inlen = 1;
	@2 cpyval = *v;
	int s1 = *S1, s2 = *S2;
	@1 r, h = (*v<0)?-5:5; 

	/* shortcut nil */
	if (*v == @2_nil) {
		*res = @1_nil;
		return(MAL_SUCCEED);
	}
	
	/* count the number of digits in the input */
	while (cpyval /= 10)
		inlen++;

	/* rounding is allowed */
	inlen += (s2-s1);
	if (p && inlen > p) {
		throw(SQL, "convert",
			"22003!too many digits (%d > %d)", inlen, p);
	}

	/* since the @1 type is bigger than or equal to the @2 type, it will
	   always fit */
	r = (@1)*v;
	if (s2 > s1) 
		r *= (@1) scales[s2 - s1];
	else if (s2 != s1) 
		r = (@1) ((r + h * scales[s1 - s2 - 1]) / scales[s1 - s2]);
	*res = r;
	return(MAL_SUCCEED);
}

str 
@2_num2dec_@1( @1 *res, @2 *v, int *d2, int *s2 )
{
	int zero = 0;
	return @2_dec2dec_@1( res, &zero, v, d2, s2 );
}

str bat@2_dec2_@1( int *res, int *s1, int *bid )
{
	BAT *b, *bn;
	@2 *p,*q;
	char *msg = NULL;
	int scale = *s1;
	@1 *o;

	if( (b = BATdescriptor(*bid)) == NULL ){
		throw(SQL, "batcalc.@2_dec2_@1", "Cannot access descriptor");
	}
	bn = BATnew(TYPE_void, TYPE_@1, BATcount(b));
	if( bn == NULL){
		BBPreleaseref(b->batCacheid);
		throw(SQL, "sql.dec2_@1", MAL_MALLOC_FAIL);
	}
	bn->hsorted = b->hsorted;
	bn->hrevsorted = b->hrevsorted;
	BATseqbase(bn, b->hseqbase);
	o = (@1*) Tloc(bn,BUNfirst(bn));
	p = (@2*) Tloc(b, BUNfirst(b));
	q = (@2*) Tloc(b, BUNlast(b));
	bn->T->nonil = 1;
	if ( b->T->nonil){
		if (scale)
			for (; p<q; p++, o++)
				*o = (@1) ((*p +  (*p<0?-5:5) * scales[scale-1]) / scales[scale]);
		else
			for (; p<q; p++, o++)
				*o = (@1) (*p);
	} else {
		for (; p<q; p++, o++) {
			if (*p == @2_nil) {
				*o = @1_nil;
				bn->T->nonil= FALSE;
			} else if (scale) {
				*o = (@1) ((*p +  (*p<0?-5:5) * scales[scale-1]) / scales[scale]);
			} else {
				*o = (@1) (*p);
			}
		}
	}
	BATsetcount(bn, BATcount(b));
	bn->hrevsorted = bn->batCount <= 1;
	bn->tsorted = 0;
	bn->trevsorted = 0;
	BATkey(BATmirror(bn),FALSE);

	if (!(bn->batDirty&2)) bn = BATsetaccess(bn, BAT_READ);

	if (b->htype != bn->htype) {
		BAT *r = VIEWcreate(b,bn);

		BBPkeepref(*res = r->batCacheid);
		BBPreleaseref(bn->batCacheid);
		BBPreleaseref(b->batCacheid);
		return msg;
	}
	BBPkeepref(*res = bn->batCacheid);
	BBPreleaseref(b->batCacheid);
	return msg;
}

str bat@2_dec2dec_@1( int *res, int *S1, int *bid, int *d2, int *S2 )
{
	BAT *b, *dst;
	BATiter bi;
	BUN p,q;
	char *msg = NULL;

	if( (b = BATdescriptor(*bid)) == NULL ){
		throw(SQL, "batcalc.@2_dec2dec_@1", "Cannot access descriptor");
	}
	bi = bat_iterator(b);
	dst = BATnew(b->htype, TYPE_@1, BATcount(b));
	if( dst == NULL){
		BBPreleaseref(b->batCacheid);
		throw(SQL, "sql.dec2dec_@1", MAL_MALLOC_FAIL);
	}
	BATseqbase(dst, b->hseqbase);
	BATloop(b,p,q) {
		@2 *v = (@2*)BUNtail(bi,p);
		@1 r;
		msg = @2_dec2dec_@1( &r, S1, v, d2, S2 );
		if (msg)
			break;
		BUNins(dst, BUNhead(bi,p), &r, FALSE);
	}
	BBPkeepref( *res = dst->batCacheid);
	BBPunfix(b->batCacheid);
	return msg;
}
str bat@2_num2dec_@1( int *res, int *bid, int *d2, int *s2 )
{
	BAT *b, *dst;
	BATiter bi;
	BUN p,q;
	char *msg = NULL;

	if( (b = BATdescriptor(*bid)) == NULL ){
		throw(SQL, "batcalc.@2_num2dec_@1", "Cannot access descriptor");
	}
	bi = bat_iterator(b);
	dst = BATnew(b->htype, TYPE_@1, BATcount(b));
	if( dst == NULL){
		BBPreleaseref(b->batCacheid);
		throw(SQL, "sql.num2dec_@1", MAL_MALLOC_FAIL);
	}
	BATseqbase(dst, b->hseqbase);
	BATloop(b,p,q) {
		@2 *v = (@2*)BUNtail(bi,p);
		@1 r;
		msg = @2_num2dec_@1( &r, v, d2, s2 );
		if (msg)
			break;
		BUNins(dst, BUNhead(bi,p), &r, FALSE);
	}
	BBPkeepref( *res = dst->batCacheid);
	BBPunfix(b->batCacheid);
	return msg;
}

@
@c
@:numcastup(bte,bte)@
@:numcastup(sht,bte)@
@:numcastup(sht,sht)@
@:numcastup(int,bte)@
@:numcastup(int,sht)@
@:numcastup(int,int)@
@:numcastup(wrd,bte)@
@:numcastup(wrd,sht)@
@:numcastup(wrd,int)@
@:numcastup(wrd,wrd)@
@:numcastup(lng,bte)@
@:numcastup(lng,sht)@
@:numcastup(lng,int)@
@:numcastup(lng,wrd)@
@:numcastup(lng,lng)@

@= fnumcastdown
@:simpledowncast(@1,@2,dbl,"%f")@

/* when casting a floating point to an decimal we like to preserve the 
 * precision.  This means we first scale the float before converting.
*/
str 
@2_num2dec_@1( @1 *res, @2 *v, int *d2, int *s2 )
{
	int p = *d2, inlen = 1, scale = *s2;
	@2 r;
	lng cpyval;

	/* shortcut nil */
	if (*v == @2_nil) {
		*res = @1_nil;
		return(MAL_SUCCEED);
	}
	
	/* since the @1 type is bigger than or equal to the @2 type, it will
	   always fit */
	r = (@2) *v;
	if (scale) 
		r *= scales[scale];
	cpyval = (lng) r;

	/* count the number of digits in the input */
	while (cpyval /= 10)
		inlen++;
	/* rounding is allowed */
	if (p && inlen > p) {
		throw(SQL, "convert",
			"22003!too many digits (%d > %d)", inlen, p);
	}
	*res = (@1) r;
	return MAL_SUCCEED;
}
str 
bat@2_num2dec_@1( int *res, int *bid, int *d2, int *s2 )
{
	BAT *b, *dst;
	BATiter bi;
	BUN p,q;
	char *msg = NULL;

	if( (b = BATdescriptor(*bid)) == NULL ){
		throw(SQL, "batcalc.@2_num2dec_@1", "Cannot access descriptor");
	}
	bi = bat_iterator(b);
	dst = BATnew(b->htype, TYPE_@1, BATcount(b));
	if( dst == NULL){
		BBPreleaseref(b->batCacheid);
		throw(SQL, "sql.num2dec_@1", MAL_MALLOC_FAIL);
	}
	BATseqbase(dst, b->hseqbase);
	BATloop(b,p,q) {
		@2 *v = (@2*)BUNtail(bi,p);
		@1 r;
		msg = @2_num2dec_@1( &r, v, d2, s2 );
		if (msg)
			break;
		BUNins(dst, BUNhead(bi,p), &r, FALSE);
	}
	BBPkeepref( *res = dst->batCacheid);
	BBPunfix(b->batCacheid);
	return msg;
}

@
@c
@:fnumcastdown(bte,flt)@
@:fnumcastdown(sht,flt)@
@:fnumcastdown(int,flt)@
@:fnumcastdown(wrd,flt)@
@:fnumcastdown(lng,flt)@
@:fnumcastdown(bte,dbl)@
@:fnumcastdown(sht,dbl)@
@:fnumcastdown(int,dbl)@
@:fnumcastdown(wrd,dbl)@
@:fnumcastdown(lng,dbl)@

@= fnumcastup
@:simpleupcast(@1,@2)@

str 
@2_dec2_@1( @1 *res, int *s1, @2 *v )
{
	int scale = *s1;
	@1 r;

	/* shortcut nil */
	if (*v == @2_nil) {
		*res = @1_nil;
		return(MAL_SUCCEED);
	}
	
	/* since the @1 type is bigger than or equal to the @2 type, it will
	   always fit */
	r = (@1)*v;
	if (scale) 
		r /= scales[scale];
	*res = r;
	return MAL_SUCCEED;
}

str 
@2_dec2dec_@1( @1 *res, int *S1, @2 *v, int *d2, int *S2 )
{
	int p = *d2, inlen = 1;
	@2 cpyval = *v;
	int s1 = *S1, s2 = *S2;
	@1 r;

	/* shortcut nil */
	if (*v == @2_nil) {
		*res = @1_nil;
		return(MAL_SUCCEED);
	}
	
	/* count the number of digits in the input */
	while (cpyval /= 10)
		inlen++;
	/* rounding is allowed */
	inlen += (s2-s1);
	if (p && inlen > p) {
		throw(SQL, "convert",
			"22003!too many digits (%d > %d)", inlen, p);
	}

	/* since the @1 type is bigger than or equal to the @2 type, it will
	   always fit */
	r = (@1)*v;
	if(s2 > s1) 
		r *= scales[s2-s1];
	else if (s2 != s1) 
		r /= scales[s1-s2];
	*res = r;
	return MAL_SUCCEED;
}

str 
@2_num2dec_@1( @1 *res, @2 *v, int *d2, int *s2 )
{
	int zero = 0;
	return @2_dec2dec_@1( res, &zero, v, d2, s2 );
}

str bat@2_dec2_@1( int *res, int *s1, int *bid )
{
	BAT *b, *bn;
	@2 *p,*q;
	char *msg = NULL;
	int scale = *s1;
	@1 *o;

	if( (b = BATdescriptor(*bid)) == NULL ){
		throw(SQL, "batcalc.@2_dec2_@1", "Cannot access descriptor");
	}
	bn = BATnew(TYPE_void, TYPE_@1, BATcount(b));
	if( bn == NULL){
		BBPreleaseref(b->batCacheid);
		throw(SQL, "sql.dec2_@1", MAL_MALLOC_FAIL);
	}
	bn->hsorted = b->hsorted;
	bn->hrevsorted = b->hrevsorted;
	BATseqbase(bn, b->hseqbase);
	o = (@1*) Tloc(bn,BUNfirst(bn));
	p = (@2*) Tloc(b, BUNfirst(b));
	q = (@2*) Tloc(b, BUNlast(b));
	bn->T->nonil = 1;
	if ( b->T->nonil){
		for (; p<q; p++, o++) 
			*o = (((@1)*p)/scales[scale]);
	} else {
		for (; p<q; p++, o++) {
			if (*p == @2_nil) {
				*o = @1_nil;
				bn->T->nonil= FALSE;
			} else 
				*o = (((@1)*p)/scales[scale]);
		}
	}
	BATsetcount(bn, BATcount(b));
	bn->hrevsorted = bn->batCount <= 1;
	bn->tsorted = 0;
	bn->trevsorted = 0;
	BATkey(BATmirror(bn),FALSE);

	if (!(bn->batDirty&2)) bn = BATsetaccess(bn, BAT_READ);

	if (b->htype != bn->htype) {
		BAT *r = VIEWcreate(b,bn);

		BBPkeepref(*res = r->batCacheid);
		BBPreleaseref(bn->batCacheid);
		BBPreleaseref(b->batCacheid);
		return msg;
	}
	BBPkeepref(*res = bn->batCacheid);
	BBPreleaseref(b->batCacheid);
	return msg;
}

str bat@2_dec2dec_@1( int *res, int *S1, int *bid, int *d2, int *S2 )
{
	BAT *b, *dst;
	BATiter bi;
	BUN p,q;
	char *msg = NULL;

	if( (b = BATdescriptor(*bid)) == NULL ){
		throw(SQL, "batcalc.@2_dec2dec_@1", "Cannot access descriptor");
	}
	bi = bat_iterator(b);
	dst = BATnew(b->htype, TYPE_@1, BATcount(b));
	if( dst == NULL){
		BBPreleaseref(b->batCacheid);
		throw(SQL, "sql.dec2dec_@1", MAL_MALLOC_FAIL);
	}
	BATseqbase(dst, b->hseqbase);
	BATloop(b,p,q) {
		@2 *v = (@2*)BUNtail(bi,p);
		@1 r;
		msg = @2_dec2dec_@1( &r, S1, v, d2, S2 );
		if (msg)
			break;
		BUNins(dst, BUNhead(bi,p), &r, FALSE);
	}
	BBPkeepref( *res = dst->batCacheid);
	BBPunfix(b->batCacheid);
	return msg;
}

str bat@2_num2dec_@1( int *res, int *bid, int *d2, int *s2 )
{
	BAT *b, *dst;
	BATiter bi;
	BUN p,q;
	char *msg = NULL;

	if( (b = BATdescriptor(*bid)) == NULL ){
		throw(SQL, "batcalc.@2_num2dec_@1", "Cannot access descriptor");
	}
	bi = bat_iterator(b);
	dst = BATnew(b->htype, TYPE_@1, BATcount(b));
	if( dst == NULL){
		BBPreleaseref(b->batCacheid);
		throw(SQL, "sql.num2dec_@1", MAL_MALLOC_FAIL);
	}
	BATseqbase(dst, b->hseqbase);
	BATloop(b,p,q) {
		@2 *v = (@2*)BUNtail(bi,p);
		@1 r;
		msg = @2_num2dec_@1( &r, v, d2, s2 );
		if (msg)
			break;
		BUNins(dst, BUNhead(bi,p), &r, FALSE);
	}
	BBPkeepref( *res = dst->batCacheid);
	BBPunfix(b->batCacheid);
	return msg;
}


@
@c
@:fnumcastup(flt,bte)@
@:fnumcastup(flt,sht)@
@:fnumcastup(flt,int)@
@:fnumcastup(flt,wrd)@
@:fnumcastup(flt,lng)@
@:fnumcastup(dbl,bte)@
@:fnumcastup(dbl,sht)@
@:fnumcastup(dbl,int)@
@:fnumcastup(dbl,wrd)@
@:fnumcastup(dbl,lng)@

@= numcastdown
@:simpledowncast(@1,@2,lng,LLFMT)@

str 
@2_dec2_@1( @1 *res, int *s1, @2 *v )
{
	int scale = *s1;
	lng val = *v, h = (val<0)?-5:5;

	/* shortcut nil */
	if (*v == @2_nil) {
		*res = @1_nil;
		return(MAL_SUCCEED);
	}
	
	if (scale) 
		val = (val + h * scales[scale - 1]) / scales[scale];
	/* see if the number fits in the data type */
	if (val > GDK_@1_min && val <= GDK_@1_max)	{
		*res = (@1)val;
		return MAL_SUCCEED;
	} else {
		throw(SQL, "convert",
			"22003!value (" LLFMT ") exceeds limits of type @1", val);
	}
}

str 
@2_dec2dec_@1( @1 *res, int *S1, @2 *v, int *d2, int *S2 )
{
	int p = *d2, inlen = 1;
	lng val = *v, cpyval = val, h = (val<0)?-5:5;
	int s1 = *S1, s2 = *S2;

	/* shortcut nil */
	if (*v == @2_nil) {
		*res = @1_nil;
		return(MAL_SUCCEED);
	}
	
	/* count the number of digits in the input */
	while (cpyval /= 10)
		inlen++;
	/* rounding is allowed */
	inlen += (s2-s1);
	if (p && inlen > p) {
		throw(SQL, "@2_2_@1",
			"22003!too many digits (%d > %d)", inlen, p);
	}

	if(s2 > s1) 
		val *= scales[s2-s1];
	else if (s2 != s1) 
		val = (val+h*scales[s1-s2-1])/scales[s1-s2];

	/* see if the number fits in the data type */
	if (val > GDK_@1_min && val <= GDK_@1_max)	{
		*res = (@1)val;
		return MAL_SUCCEED;
	} else {
		throw(SQL, "convert",
			"22003!value (" LLFMT ") exceeds limits of type @1", val);
	}
}

str 
@2_num2dec_@1( @1 *res, @2 *v, int *d2, int *s2 )
{
	int zero = 0;
	return @2_dec2dec_@1( res, &zero, v, d2, s2 );
}

str bat@2_dec2_@1( int *res, int *s1, int *bid )
{
	BAT *b, *bn;
	@2 *p,*q;
	char *msg = NULL;
	int scale = *s1;
	@1 *o;
	@2 val;

	if( (b = BATdescriptor(*bid)) == NULL ){
		throw(SQL, "batcalc.@2_dec2_@1", "Cannot access descriptor");
	}
	bn = BATnew(TYPE_void, TYPE_@1, BATcount(b));
	if( bn == NULL){
		BBPreleaseref(b->batCacheid);
		throw(SQL, "sql.dec@2_2_@1", MAL_MALLOC_FAIL);
	}
	bn->hsorted = b->hsorted;
	bn->hrevsorted = b->hrevsorted;
	BATseqbase(bn, b->hseqbase);
	o = (@1*) Tloc(bn,BUNfirst(bn));
	p = (@2*) Tloc(b, BUNfirst(b));
	q = (@2*) Tloc(b, BUNlast(b));
	bn->T->nonil = 1;
	if ( b->T->nonil){
		for (; p<q; p++, o++) {
			if (scale) 
				val = (@2) ((*p+ (*p<0?-5:5)*scales[scale-1])/scales[scale]);
			else
				val = (@2) (*p);
			/* see if the number fits in the data type */
			if (val > GDK_@1_min && val <= GDK_@1_max)
				*o = (@1)val;
			else {
				BBPreleaseref(b->batCacheid);
				BBPreleaseref(bn->batCacheid);
				throw(SQL, "convert", "22003!value (" LLFMT ") exceeds limits of type @1", (lng) val);
			}
		}
	} else{
		for (; p<q; p++, o++) {
			if (*p == @2_nil) {
				*o = @1_nil;
				bn->T->nonil= FALSE;
			} else {
				if (scale)
					val = (@2) (( *p + (*p<0?-5:5)*scales[scale-1])/scales[scale]);
				else
					val = (@2) (*p);
				/* see if the number fits in the data type */
				if (val > GDK_@1_min && val <= GDK_@1_max)
					*o = (@1)val;
				else {
					BBPreleaseref(b->batCacheid);
					BBPreleaseref(bn->batCacheid);
					throw(SQL, "convert", "22003!value (" LLFMT ") exceeds limits of type @1", (lng) val);
				}
			}
		}
	}
	BATsetcount(bn, BATcount(b));
	bn->hrevsorted = bn->batCount <= 1;
	bn->tsorted = 0;
	bn->trevsorted = 0;
	BATkey(BATmirror(bn),FALSE);

	if (!(bn->batDirty&2)) bn = BATsetaccess(bn, BAT_READ);

	if (b->htype != bn->htype) {
		BAT *r = VIEWcreate(b,bn);

		BBPkeepref(*res = r->batCacheid);
		BBPreleaseref(bn->batCacheid);
		BBPreleaseref(b->batCacheid);
		return msg;
	}
	BBPkeepref(*res = bn->batCacheid);
	BBPreleaseref(b->batCacheid);
	return msg;
}

str bat@2_dec2dec_@1( int *res, int *S1, int *bid, int *d2, int *S2 )
{
	BAT *b, *dst;
	BATiter bi;
	BUN p,q;
	char *msg = NULL;

	if( (b = BATdescriptor(*bid)) == NULL ){
		throw(SQL, "batcalc.@2_dec2dec_@1", "Cannot access descriptor");
	}
	bi = bat_iterator(b);
	dst = BATnew(b->htype, TYPE_@1, BATcount(b));
	if( dst == NULL){
		BBPreleaseref(b->batCacheid);
		throw(SQL, "sql.dec2dec_@1", MAL_MALLOC_FAIL);
	}
	BATseqbase(dst, b->hseqbase);
	BATloop(b,p,q) {
		@2 *v = (@2*)BUNtail(bi,p);
		@1 r;
		msg = @2_dec2dec_@1( &r, S1, v, d2, S2 );
		if (msg)
			break;
		BUNins(dst, BUNhead(bi,p), &r, FALSE);
	}
	BBPkeepref( *res = dst->batCacheid);
	BBPunfix(b->batCacheid);
	return msg;
}

str bat@2_num2dec_@1( int *res, int *bid, int *d2, int *s2 )
{
	BAT *b, *dst;
	BATiter bi;
	BUN p,q;
	char *msg = NULL;

	if( (b = BATdescriptor(*bid)) == NULL ){
		throw(SQL, "batcalc.@2_num2dec_@1", "Cannot access descriptor");
	}
	bi = bat_iterator(b);
	dst = BATnew(b->htype, TYPE_@1, BATcount(b));
	if( dst == NULL){
		BBPreleaseref(b->batCacheid);
		throw(SQL, "sql.num2dec_@1", MAL_MALLOC_FAIL);
	}
	BATseqbase(dst, b->hseqbase);
	BATloop(b,p,q) {
		@2 *v = (@2*)BUNtail(bi,p);
		@1 r;
		msg = @2_num2dec_@1( &r, v, d2, s2 );
		if (msg)
			break;
		BUNins(dst, BUNhead(bi,p), &r, FALSE);
	}
	BBPkeepref( *res = dst->batCacheid);
	BBPunfix(b->batCacheid);
	return msg;
}


@
@c
@:numcastdown(bte,sht)@
@:numcastdown(bte,int)@
@:numcastdown(bte,wrd)@
@:numcastdown(bte,lng)@
@:numcastdown(sht,int)@
@:numcastdown(sht,wrd)@
@:numcastdown(sht,lng)@
@:numcastdown(int,wrd)@
@:numcastdown(int,lng)@
@:numcastdown(wrd,lng)@

str 
month_interval_str( int *ret, str *s, int *d, int *sk )
{
	lng res;

	if (interval_from_str( *s, *d, *sk, &res ) < 0)
		throw(SQL, "calc.month_interval",
			"wrong format (%s)", *s);
	assert((lng) GDK_int_min <= res && res <= (lng) GDK_int_max);
	*ret = (int) res;
	return MAL_SUCCEED;
}

str 
second_interval_str( lng *res, str *s, int *d, int *sk )
{
	if (interval_from_str( *s, *d, *sk, res ) < 0)
		throw(SQL, "calc.second_interval",
			"wrong format (%s)", *s);
	return MAL_SUCCEED;
}

str
month_interval(Client cntxt, MalBlkPtr mb, MalStkPtr stk, InstrPtr pci)
{
	int *ret = (int *) getArgReference(stk, pci, 0);
	int k = digits2ek(* (int *) getArgReference(stk, pci, 2));
	int r;

	(void) cntxt;
	(void) mb;
	switch (getArgType(mb, pci, 1)) {
	case TYPE_bte:
		r = stk->stk[getArg(pci, 1)].val.btval;
		break;
	case TYPE_sht:
		r = stk->stk[getArg(pci, 1)].val.shval;
		break;
	case TYPE_int:
		r = stk->stk[getArg(pci, 1)].val.ival;
		break;
	case TYPE_wrd:
		r = (int) stk->stk[getArg(pci, 1)].val.wval;
		break;
	case TYPE_lng:
		r = (int) stk->stk[getArg(pci, 1)].val.lval;
		break;
	default:
		throw(ILLARG, "calc.month_interval","illegal argument");
	}
	switch (k) {
	case iyear:
		r *= 12;
		break;
	case imonth:
		break;
	default:
		throw(ILLARG, "calc.month_interval","illegal argument");
	}
	*ret = r;
	return MAL_SUCCEED;
}

str
second_interval(Client cntxt, MalBlkPtr mb, MalStkPtr stk, InstrPtr pci)
{
	lng *ret = (lng *) getArgReference(stk, pci, 0);
	int k = digits2ek(* (int *) getArgReference(stk, pci, 2));
	lng r;

	(void) cntxt;
	(void) mb;
	switch (getArgType(mb, pci, 1)) {
	case TYPE_bte:
		r = stk->stk[getArg(pci, 1)].val.btval;
		break;
	case TYPE_sht:
		r = stk->stk[getArg(pci, 1)].val.shval;
		break;
	case TYPE_int:
		r = stk->stk[getArg(pci, 1)].val.ival;
		break;
	case TYPE_wrd:
		r = stk->stk[getArg(pci, 1)].val.wval;
		break;
	case TYPE_lng:
		r = stk->stk[getArg(pci, 1)].val.lval;
		break;
	default:
		throw(ILLARG, "calc.sec_interval", "illegal argument");
	}
	switch (k) {
	case iday:
		r *= 24;
	case ihour:
		r *= 60;
	case imin:
		r *= 60;
	case isec:
		r *= 1000;
		break;
	default:
		throw(ILLARG, "calc.sec_interval", "illegal argument");
	}
	*ret = r;
	return MAL_SUCCEED;
}

@mal
command calc.second_interval( v:daytime, ek:int, sk:int ) :lng
address second_interval_daytime
comment "cast daytime to a second_interval and check for overflow";

command calc.daytime( v:lng, d:int) :daytime
address second_interval_2_daytime
comment "cast second_interval to a daytime and check for overflow";

command calc.daytime( v:timestamp, d:int) :daytime
address timestamp_2_daytime
comment "cast timestamp to a daytime and check for overflow";

command calc.timestamp( v:date, d:int) :timestamp
address date_2_timestamp
comment "cast date to a timestamp and check for overflow";
@h
sql5_export str second_interval_daytime( lng *res, daytime *s, int *ek, int *sk );
sql5_export str second_interval_2_daytime( daytime *res, lng *s, int *d);
sql5_export str timestamp_2_daytime( daytime *res, timestamp *v, int *d);
sql5_export str date_2_timestamp( timestamp *res, date *v, int *d);
str SQLcurrent_daytime(Client cntxt, MalBlkPtr mb, MalStkPtr stk, InstrPtr pci);
str SQLcurrent_timestamp(Client cntxt, MalBlkPtr mb, MalStkPtr stk, InstrPtr pci);
@c
str
second_interval_daytime( lng *res, daytime *s, int *d, int *sk )
{
	int k = digits2sk(*d);
	lng r = *(int*)s;

	(void)sk;
	if (daytime_isnil(*s)) {
		*res = lng_nil;
		return MAL_SUCCEED;
	}
	switch(k) {
	case isec:
		break;
	case imin:
		r /= 60000;
		r *= 60000;
		break;
	case ihour:
		r /= 3600000;
		r *= 3600000;
		break;
	case iday: 	
		r /= (24*3600000);
		r *= (24*3600000);
		break;
	default:
		throw(ILLARG, "calc.second_interval","illegal argument");
	}
	*res = r;
	return MAL_SUCCEED;
}

str SQLcurrent_daytime(Client cntxt, MalBlkPtr mb, MalStkPtr stk, InstrPtr pci)
{
	mvc *m = NULL;
	str msg = getSQLContext(cntxt, mb, &m, NULL);
	daytime t, *res = (daytime *) getArgReference(stk, pci, 0);

	if (msg)
		return msg;

	if ((msg = MTIMEcurrent_time(&t)) == MAL_SUCCEED) 
		*res = t+m->timezone;
	return msg;
}

str SQLcurrent_timestamp(Client cntxt, MalBlkPtr mb, MalStkPtr stk, InstrPtr pci)
{
	mvc *m = NULL;
	str msg = getSQLContext(cntxt, mb, &m, NULL);
	timestamp t, *res = (timestamp *) getArgReference(stk, pci, 0);

	if (msg)
		return msg;

	if ((msg = MTIMEcurrent_timestamp(&t)) == MAL_SUCCEED) {
		lng offset = m->timezone;
		return MTIMEtimestamp_add(res, &t, &offset);
	}
	return msg;
}

/* str dump_cache(int *r); */
str
dump_cache(Client cntxt, MalBlkPtr mb, MalStkPtr stk, InstrPtr pci)
{
	mvc *m = NULL;
	str msg = getSQLContext(cntxt,mb, &m, NULL);
	int cnt; 
	cq *q = NULL;
	BAT *query, *count;
	int *rquery = (int *) getArgReference(stk, pci, 0);
	int *rcount = (int *) getArgReference(stk, pci, 1);

	if ((msg = checkSQLContext(cntxt)) != NULL)
		return msg;
	cnt = m->qc->id; 
	query = BATnew(TYPE_void, TYPE_str, cnt);
	if( query == NULL)
		throw(SQL, "sql.dumpcache", MAL_MALLOC_FAIL);
	BATseqbase(query, 0);
	count = BATnew(TYPE_void, TYPE_int, cnt);
	if( count == NULL){
		BBPreleaseref(query->batCacheid);
		throw(SQL, "sql.dumpcache", MAL_MALLOC_FAIL);
	}
	BATseqbase(count, 0);

	for(q = m->qc->q; q; q = q->next) {
		if (q->type != Q_PREPARE) {
			BUNappend(query, q->codestring, FALSE);
			BUNappend(count, &q->count, FALSE);
		}
	}
	*rquery = query->batCacheid;
	*rcount = count->batCacheid;
	BBPkeepref(*rquery);
	BBPkeepref(*rcount);
	return MAL_SUCCEED;
}

/* str dump_opt_stats(int *r); */
str
dump_opt_stats(Client cntxt, MalBlkPtr mb, MalStkPtr stk, InstrPtr pci)
{
	mvc *m = NULL;
	str msg = getSQLContext(cntxt,mb, &m, NULL);
	int cnt; 
	BAT *rewrite, *count;
	int *rrewrite = (int *) getArgReference(stk, pci, 0);
	int *rcount = (int *) getArgReference(stk, pci, 1);

	if ((msg = checkSQLContext(cntxt)) != NULL)
		return msg;
	cnt = m->qc->id; 
	rewrite = BATnew(TYPE_void, TYPE_str, cnt);
	if( rewrite == NULL)
		throw(SQL, "sql.optstats", MAL_MALLOC_FAIL);
	BATseqbase(rewrite, 0);
	count = BATnew(TYPE_void, TYPE_int, cnt);
	if( count == NULL)
		throw(SQL, "sql.optstats", MAL_MALLOC_FAIL);
	BATseqbase(count, 0);

	BUNappend(rewrite, "joinidx", FALSE);
	BUNappend(count, &m->opt_stats[0], FALSE);
	/* TODO add other rewrites */

	*rrewrite = rewrite->batCacheid;
	*rcount = count->batCacheid;
	BBPkeepref(*rrewrite);
	BBPkeepref(*rcount);
	return MAL_SUCCEED;
}

/* str dump_opt_stats(int *r); */
str
dump_trace(Client cntxt, MalBlkPtr mb, MalStkPtr stk, InstrPtr pci)
{
	int i;
	BAT *t[12];

	(void)cntxt; (void)mb;
	TRACEtable(t);
	for (i = 0; i < 12; i++) {
		int id = t[i]->batCacheid;

		*(int *) getArgReference(stk, pci, i) = id;
		BBPkeepref(id);
	}
	return MAL_SUCCEED;
}

str
sql_querylog_catalog(Client cntxt, MalBlkPtr mb, MalStkPtr stk, InstrPtr pci)
{
	int i;
	BAT *t[7];

	(void)cntxt; (void)mb;
	QLOGcatalog(t);
	for (i = 0; i < 7; i++) {
		int id = t[i]->batCacheid;

		*(int *) getArgReference(stk, pci, i) = id;
		BBPkeepref(id);
	}
	return MAL_SUCCEED;
}

str
sql_querylog_calls(Client cntxt, MalBlkPtr mb, MalStkPtr stk, InstrPtr pci)
{
	int i;
	BAT *t[10];

	(void)cntxt; (void)mb;
	QLOGcalls(t);
	for (i = 0; i < 10; i++) {
		int id = t[i]->batCacheid;

		*(int *) getArgReference(stk, pci, i) = id;
		BBPkeepref(id);
	}
	return MAL_SUCCEED;
}
str
sql_querylog_empty(Client cntxt, MalBlkPtr mb, MalStkPtr stk, InstrPtr pci)
{
	int *ret= (int*) getArgReference(stk,pci,0);
	(void) cntxt;
	(void) mb;
	(void) stk;
	(void) pci;
	QLOGempty(ret);
	return MAL_SUCCEED;
}


/* str sql_rowid(oid *rid, ptr v, str *sname, str *tname); */
str 
sql_rowid(Client cntxt, MalBlkPtr mb, MalStkPtr stk, InstrPtr pci)
{
	BAT *b;
	mvc *m = NULL;
	str msg = getSQLContext(cntxt,mb, &m, NULL);
	sql_schema *s = NULL;
	sql_table *t = NULL;
	sql_column *c = NULL;
	sql_delta *d;
	oid *rid = (oid *) getArgReference(stk, pci, 0);
	str *sname = (str *) getArgReference(stk, pci, 2);
	str *tname = (str *) getArgReference(stk, pci, 3);

	if ((msg = checkSQLContext(cntxt)) != NULL)
		return msg;
	s = mvc_bind_schema(m, *sname);
	if ( s == NULL)
		throw(SQL,"sql.rowid","3F000!Schema missing");
	t = mvc_bind_table(m, s, *tname);
	if ( s == NULL)
		throw(SQL,"sql.rowid","42S02!Table missing");
	if (!s || !t || !t->columns.set->h)
		throw(SQL, "calc.rowid", "42S22!Cannot find column");
	c = t->columns.set->h->data;
	/* HACK, get insert bat */
	b = store_funcs.bind_col(m->session->tr, c, RD_INS);
	/* UGH (move into storage backends!!) */
	d = c->data;
	*rid = d->ibase + BATcount(b);
	BBPunfix(b->batCacheid);
	return MAL_SUCCEED;
}

static str
do_sql_rank_grp(bat *rid, bat *bid, bat *gid, int nrank, int dense, const char *name)
{
	BAT *r, *b, *g;
	BUN p, q;
	BATiter bi, gi;
	int (*ocmp)(const void *, const void *);
	int (*gcmp)(const void *, const void *);
	const void *oc, *gc, *on, *gn;
	int rank = 1;
	int c;

	if( (b = BATdescriptor(*bid)) == NULL )
		throw(SQL, name, "Cannot access descriptor");
	if( (g = BATdescriptor(*gid)) == NULL ){
		BBPreleaseref(b->batCacheid);
		throw(SQL, name, "Cannot access descriptor");
	}
	bi = bat_iterator(b);
	gi = bat_iterator(g);
	ocmp = BATatoms[b->ttype].atomCmp;
	gcmp = BATatoms[g->ttype].atomCmp;
	oc = BUNtail(bi, BUNfirst(b));
	gc = BUNtail(gi, BUNfirst(g));
	if (!ALIGNsynced(b, g)) {
		BBPreleaseref(b->batCacheid);
		BBPreleaseref(g->batCacheid);
		throw(SQL, name, "bats not aligned");
	}
/*
	if (!BATtordered(b)) {
		BBPreleaseref(b->batCacheid);
		BBPreleaseref(g->batCacheid);
		throw(SQL, name, "bat not sorted");
	}
*/
	r = BATnew(TYPE_oid, TYPE_int, BATcount(b));
	if (r == NULL){
		BBPreleaseref(b->batCacheid);
		BBPreleaseref(g->batCacheid);
		throw(SQL, name, "cannot allocate result bat");
	}
	BATloop(b, p, q) {
		on = BUNtail(bi, p);
		gn = BUNtail(gi, p);

		if ((c = ocmp(on, oc)) != 0)
			rank = nrank;
		if (gcmp(gn, gc) != 0)
			c = rank = nrank = 1;
		oc = on;
		gc = gn;
		BUNins(r, BUNhead(bi,p), &rank, FALSE);
		nrank += !dense || c;
	}
	BBPunfix(b->batCacheid);
	BBPunfix(g->batCacheid);
	BBPkeepref(*rid = r->batCacheid);
	return MAL_SUCCEED;
}

static str
do_sql_rank(bat *rid, bat *bid, int nrank, int dense, const char *name)
{
	BAT *r, *b;
	BATiter bi;
	int (*cmp)(const void *, const void *);
	const void *cur, *n;
	BUN p, q;
	int rank = 1;
	int c;

	if( (b = BATdescriptor(*bid)) == NULL )
		throw(SQL, name, "Cannot access descriptor");
	if (!BATtordered(b) && !BATtrevordered(b))
		throw(SQL, name, "bat not sorted");

	bi = bat_iterator(b);
	cmp = BATatoms[b->ttype].atomCmp;
	cur = BUNtail(bi, BUNfirst(b));
	r = BATnew(TYPE_oid, TYPE_int, BATcount(b));
	if (r == NULL){
		BBPreleaseref(b->batCacheid);
		throw(SQL, name, "cannot allocate result bat");
	}
	if (BATtdense(b)) {
		BATloop(b, p, q) {
			BUNins(r, BUNhead(bi,p), &rank, FALSE);
			rank++;
		}
	} else {
		BATloop(b, p, q) {
			n = BUNtail(bi, p);
			if ((c = cmp(n, cur)) != 0)
				rank = nrank;
			cur = n;
			BUNins(r, BUNhead(bi,p), &rank, FALSE);
			nrank += !dense || c;
		}
	}
	BBPunfix(b->batCacheid);
	BBPkeepref(*rid = r->batCacheid);
	return MAL_SUCCEED;
}

str
sql_rank_grp(bat *rid, bat *bid, bat *gid, bat *gpe)
{
	(void) gpe;
	return do_sql_rank_grp(rid, bid, gid, 1, 0, "sql.rank_grp");
}

str
sql_dense_rank_grp(bat *rid, bat *bid, bat *gid, bat *gpe)
{
	(void) gpe;
	return do_sql_rank_grp(rid, bid, gid, 2, 1, "sql.dense_rank_grp");
}

str
sql_rank(bat *rid, bat *bid)
{
	return do_sql_rank(rid, bid, 1, 0, "sql.rank");
}

str
sql_dense_rank(bat *rid, bat *bid)
{
	return do_sql_rank(rid, bid, 2, 1, "sql.dense_rank");
}

str SQLargRecord(Client cntxt, MalBlkPtr mb, MalStkPtr stk, InstrPtr pci){
	str s, t, *ret;

	(void) cntxt;
	ret= (str *) getArgReference(stk,pci,0);
	s = instruction2str(mb,stk,getInstrPtr(mb,0),LIST_MAL_DEBUG);
	t= strchr(s,' ');
	*ret = GDKstrdup(t ? t+1: s);
	GDKfree(s);
	return MAL_SUCCEED;
}

/*
 * @-
 * The table is searched for all columns and they are
 * re-clustered on the hash value over the  primary key.
 * Initially the first column
 */

str SQLcluster1(Client cntxt, MalBlkPtr mb, MalStkPtr stk, InstrPtr pci){
	str *sch = (str *) getArgReference(stk,pci,1);
	str *tbl = (str *) getArgReference(stk,pci,2);
	sql_trans	*tr;
	sql_schema	*s;
	sql_table 	*t;
	sql_column	*c;
	mvc *m = NULL;
	str msg = getSQLContext(cntxt,mb, &m, NULL);
	int first=1;
	bat mid, hid, bid;
	BAT *map= NULL, *b;
	node *o;

	if ((msg = checkSQLContext(cntxt)) != NULL)
		return msg;
   	s = mvc_bind_schema(m, *sch);
	if ( s == NULL)
		throw(SQL,"sql.cluster","3F000!Schema missing");
	t = mvc_bind_table(m, s, *tbl);
	if ( t == NULL)
		throw(SQL,"sql.cluster","42S02!Table missing");
	tr = m->session->tr;
	t->base.wtime = s->base.wtime = tr->wtime = tr->wstime;
	t->base.rtime = s->base.rtime = tr->rtime = tr->stime;

	/* actually build the hash on the multi-column primary key */

	for (o = t->columns.set->h; o; o = o->next) {
		sql_delta *d;
		c = o->data;
		if (first) {
			first = 0;
			b = store_funcs.bind_col(tr, c, 0);
			msg = CLUSTER_key(&hid, &b->batCacheid);
			BBPreleaseref(b->batCacheid);
			if (msg)
				return msg;
			msg = CLUSTER_map(&mid,&hid);
			BBPdecref(hid, TRUE);
			if (msg)
				return msg;
			map = BATdescriptor(mid);
			if (map== NULL)
				throw(SQL,"sql.cluster","Can not access descriptor");
		}

		b = store_funcs.bind_col(tr, c, 0);
		if (b == NULL)
			throw(SQL,"sql.cluster","Can not access descriptor");
		msg = CLUSTER_apply(&bid, b, map);
		BBPreleaseref(b->batCacheid);
		if (msg){
			BBPreleaseref(map->batCacheid);
			return msg;
		}
		d = c->data;
		if (d->bid)
			BBPdecref(d->bid, TRUE);
		if (d->ibid)
			BBPdecref(d->ibid, TRUE);
		d->bid = 0;
		d->ibase = 0;
		d->ibid = bid; /* use the insert bat */
		c->base.wtime = tr->wstime;
		c->base.rtime = tr->stime;
	}
	/* bat was cleared */
	t->cleared = 1;
	if (map) {
		BBPreleaseref(map->batCacheid);
		BBPdecref(mid, TRUE);
	}
	return MAL_SUCCEED;
}

str 
SQLcluster2(Client cntxt, MalBlkPtr mb, MalStkPtr stk, InstrPtr pci)
{
	str *sch = (str *) getArgReference(stk,pci,1);
	str *tbl = (str *) getArgReference(stk,pci,2);
	sql_trans	*tr;
	sql_schema	*s;
	sql_table 	*t;
	sql_column	*c;
	mvc *m = NULL;
	str msg = getSQLContext(cntxt,mb, &m, NULL);
	int first=1;
	bat mid, hid, bid;
	BAT *b;
	node *o;

	if ((msg = checkSQLContext(cntxt)) != NULL)
		return msg;
   	s = mvc_bind_schema(m, *sch);
	if ( s == NULL)
		throw(SQL,"sql.cluster","3F000!Schema missing");
	t = mvc_bind_table(m, s, *tbl);
	if ( t == NULL)
		throw(SQL,"sql.cluster","42S02!Table missing");
	tr = m->session->tr;

	t->base.wtime = s->base.wtime = tr->wtime = tr->wstime;
	t->base.rtime = s->base.rtime = tr->rtime = tr->stime;
	for (o = t->columns.set->h; o; o = o->next) {
		sql_delta *d;
		c = o->data;
		if (first) {
			bat psum;
			unsigned int bits = 10, off = 0;
			first = 0;
			b = store_funcs.bind_col(tr, c, 0);
			msg = MKEYbathash(&hid, &b->batCacheid);
			BBPreleaseref(b->batCacheid);
			if (msg)
				return msg;
			msg = CLS_create_wrd(&psum, &mid, &hid, &bits, &off);
			BBPdecref(hid, TRUE);
			BBPdecref(psum, TRUE);
			if (msg)
				return msg;
		}

		b = store_funcs.bind_col(tr, c, 0);
		if (b == NULL)
			throw(SQL,"sql.cluster","Can not access descriptor");
		msg = CLS_map(&bid,&mid,&b->batCacheid);
		BBPreleaseref(b->batCacheid);
		if (msg){
			BBPreleaseref(bid);
			return msg;
		}

		d = c->data;
		if (d->bid)
			BBPdecref(d->bid, TRUE);
		if (d->ibid)
			BBPdecref(d->ibid, TRUE);
		d->bid = 0;	
		d->ibase = 0;
		d->ibid = bid; /* use the insert bat */

		c->base.wtime = tr->wstime;
		c->base.rtime = tr->stime;
	}
	/* bat was cleared */
	t->cleared = 1;
	return MAL_SUCCEED;
}
/*
 * @- Vacuum cleaning tables
 * Shrinking and re-using space to vacuum clean the holes in the relations.
 */
static str
vacuum(Client cntxt, MalBlkPtr mb, MalStkPtr stk, InstrPtr pci,
       str (*func)(int *, int *, int *), const char *name)
{
	str *sch = (str *) getArgReference(stk,pci,1);
	str *tbl = (str *) getArgReference(stk,pci,2);
	sql_trans	*tr;
	sql_schema	*s;
	sql_table 	*t;
	sql_column	*c;
	mvc *m = NULL;
	str msg = getSQLContext(cntxt,mb, &m, NULL);
	bat bid;
	BAT *b, *del;
	node *o;
	int i,bids[2049];

	if ((msg = checkSQLContext(cntxt)) != NULL)
		return msg;
   	s = mvc_bind_schema(m, *sch);
	if ( s == NULL)
		throw(SQL,name,"3F000!Schema missing");
	t = mvc_bind_table(m, s, *tbl);
	if ( t == NULL)
		throw(SQL,name,"42S02!Table missing");

	if (m->user_id != USER_MONETDB)
		throw(SQL,name,"42000!insufficient privileges");
	if ((!list_empty(t->idxs.set) || !list_empty(t->keys.set)))
		throw(SQL,name, "%s not allowed on tables with indices", name + 4);
	if (has_snapshots(m->session->tr))
		throw(SQL,name, "%s not allowed on snapshots", name + 4);
	if (!m->session->auto_commit)
		throw(SQL,name, "%s only allowed in auto commit mode", name + 4);

	tr = m->session->tr;

	/* get the deletions BAT*/
	del = mvc_bind_dbat(m, *sch, *tbl, RD_INS);

	i=0;
	bids[i]=0;
	for (o = t->columns.set->h; o; o = o->next,i++) {
		c = o->data;
		b = store_funcs.bind_col(tr, c, 0);
		if (b == NULL ||
		    (msg = (*func)(&bid, &(b->batCacheid), &(del->batCacheid))) != NULL) {
			for( i--; i>=0; i--)
				BBPdecref(bids[i], TRUE);
			if (b)
				BBPreleaseref(b->batCacheid);
			BBPreleaseref(del->batCacheid);
			if (!msg)
				throw(SQL,name,"Can not access descriptor");
			return msg;
		}
		BBPreleaseref(b->batCacheid);
		if (i < 2048){
			bids[i]= bid;
			bids[i+1]=0;
		}
	}
	if ( i >= 2048 ) {
		for( i--; i>=0; i--)
			BBPdecref(bids[i], TRUE);
		throw(SQL,name,"Too many columns to handle, use copy instead");
	}

	mvc_clear_table(m, t);
	for (o = t->columns.set->h, i=0; o; o = o->next, i++) {
		sql_column *c = o->data;
		BAT *ins = BATdescriptor(bids[i]); /* use the insert bat */

		store_funcs.append_col(tr, c, ins, TYPE_bat);
		BBPreleaseref(ins->batCacheid);
		BBPdecref(bids[i], TRUE);
	}
	/* TODO indices */
	return MAL_SUCCEED;
}

str
SQLshrink(Client cntxt, MalBlkPtr mb, MalStkPtr stk, InstrPtr pci)
{
	return vacuum(cntxt, mb, stk, pci, BKCshrinkBAT, "sql.shrink");
}

str
SQLreuse(Client cntxt, MalBlkPtr mb, MalStkPtr stk, InstrPtr pci)
{
	return vacuum(cntxt, mb, stk, pci, BKCreuseBAT, "sql.reuse");
}

/*
 * The vacuum operation inspects the table for ordered properties and
 * will keep them.  To avoid expensive shuffles, the reorganisation is
 * balanced by the number of outstanding deletions.
 */
str
SQLvacuum(Client cntxt, MalBlkPtr mb, MalStkPtr stk, InstrPtr pci)
{
	str *sch = (str *) getArgReference(stk,pci,1);
	str *tbl = (str *) getArgReference(stk,pci,2);
	sql_trans	*tr;
	sql_schema	*s;
	sql_table 	*t;
	sql_column	*c;
	mvc *m = NULL;
	str msg = getSQLContext(cntxt,mb, &m, NULL);
	BAT *b, *del;
	node *o;
	int ordered = 0;
	BUN cnt=0;

	if ((msg = checkSQLContext(cntxt)) != NULL)
		return msg;
   	s = mvc_bind_schema(m, *sch);
	if ( s == NULL)
		throw(SQL,"sql.vacuum","3F000!Schema missing");
	t = mvc_bind_table(m, s, *tbl);
	if ( t == NULL)
		throw(SQL,"sql.vacuum","42S02!Table missing");

	if (m->user_id != USER_MONETDB)
		throw(SQL,"sql.vacuum","42000!insufficient privileges");
	if ((!list_empty(t->idxs.set) || !list_empty(t->keys.set)))
		throw(SQL,"sql.vacuum","vacuum not allowed on tables with indices");
	if (has_snapshots(m->session->tr)) 
		throw(SQL,"sql.vacuum","vacuum not allowed on snapshots");

	tr = m->session->tr;

	for (o = t->columns.set->h; o && ordered == 0; o = o->next) {
		c = o->data;
		b = store_funcs.bind_col(tr, c, 0);
		if (b == NULL) 
			throw(SQL,"sql.vacuum","Can not access descriptor");
		ordered |= BATtordered(b);
		cnt = BATcount(b);
		BBPreleaseref(b->batCacheid);
	}

	/* get the deletions BAT*/
	del = mvc_bind_dbat(m, *sch, *tbl, RD_INS);

	/* now decide on the algorithm */
	if ( ordered ){
		if( BATcount(del) > cnt/20 )
			SQLshrink(cntxt,mb,stk,pci);
	} else
		SQLreuse(cntxt,mb,stk,pci);

	BBPreleaseref(del->batCacheid);
	return MAL_SUCCEED;
}
/*
 * @-
 * The drop_hash operation cleans up any hash indices on any of the tables columns.
 */
str
SQLdrop_hash(Client cntxt, MalBlkPtr mb, MalStkPtr stk, InstrPtr pci)
{
	str *sch = (str *) getArgReference(stk,pci,1);
	str *tbl = (str *) getArgReference(stk,pci,2);
	sql_schema	*s;
	sql_table 	*t;
	sql_column	*c;
	mvc *m = NULL;
	str msg = getSQLContext(cntxt,mb, &m, NULL);
	BAT *b;
	node *o;

	if ((msg = checkSQLContext(cntxt)) != NULL)
		return msg;
   	s = mvc_bind_schema(m, *sch);
	if ( s == NULL)
		throw(SQL,"sql.drop_hash","3F000!Schema missing");
	t = mvc_bind_table(m, s, *tbl);
	if ( t == NULL)
		throw(SQL,"sql.drop_hash","42S02!Table missing");

	for (o = t->columns.set->h; o; o = o->next) {
		c = o->data;
		b = store_funcs.bind_col(m->session->tr, c, RDONLY);
		if (b == NULL) 
			throw(SQL,"sql.drop_hash","Can not access descriptor");
		HASHdestroy(b);
		BBPreleaseref(b->batCacheid);
	}
	return MAL_SUCCEED;
}

/*
 * Take a SQL table and compress its columns using the dictionary
 * compression scheme.
 */
static str
compression(Client cntxt, MalBlkPtr mb, MalStkPtr stk, InstrPtr pci, int compr)
{
	str *sch = (str *) getArgReference(stk,pci,1);
	str *tbl = (str *) getArgReference(stk,pci,2);
	sql_schema	*s;
	sql_table 	*t;
	mvc *m = NULL;
	str msg = getSQLContext(cntxt,mb, &m, NULL);
	sql_trans *tr = m->session->tr;
	node *o;
	char buf[BUFSIZ], *nme= buf;
	int ret;

	if ((msg = checkSQLContext(cntxt)) != NULL)
		return msg;
   	s = mvc_bind_schema(m, *sch);
	if ( s == NULL)
		throw(SQL,"sql.cluster","3F000!Schema missing");
	t = mvc_bind_table(m, s, *tbl);
	if ( t == NULL)
		throw(SQL,"sql.cluster","42S02!Table missing");

	/* actually build the hash on the multi-column primary key */

	for (o = t->columns.set->h; msg == MAL_SUCCEED && o; o = o->next) {
		BAT *b, *e;
		sql_delta *d;
		sql_column	*c = o->data;

		b = store_funcs.bind_col(tr, c, 0);
		if (b == NULL)
			throw(SQL,"sql.compress","Can not access descriptor");
		e = BATnew(b->htype, b->ttype, 0);
		if( e == NULL){
			BBPreleaseref(b->batCacheid);
			throw(SQL, "sql.compression", MAL_MALLOC_FAIL);
		}
		BATsetaccess(e, BAT_READ);
		d = c->data;
		if (d->bid)
			BBPdecref(d->bid, TRUE);
		if (d->ibid)
			BBPdecref(d->ibid, TRUE);
		d->bid = 0;
		d->ibase = 0;
		d->ibid = e->batCacheid; /* use the insert bat */
		c->base.wtime = tr->wstime;
		c->base.rtime = tr->stime;
		snprintf(buf,BUFSIZ,"%s/%s/%s/0", *sch, *tbl, c->base.name);
		if (compr)
			msg = DICTcompress(&ret, &nme, &b->batCacheid);
		else
			msg = DICTdecompress(&ret, &nme);
		BBPkeepref(e->batCacheid);
		BBPreleaseref(b->batCacheid);
	}
	/* bat was cleared */
	t->cleared = 1;
	t->base.wtime = s->base.wtime = tr->wtime = tr->wstime;
	t->base.rtime = s->base.rtime = tr->rtime = tr->stime;
	return msg;
}

str
SQLnewDictionary(Client cntxt, MalBlkPtr mb, MalStkPtr stk, InstrPtr pci)
{
	return compression(cntxt, mb, stk, pci, 1);
}

str
SQLdropDictionary(Client cntxt, MalBlkPtr mb, MalStkPtr stk, InstrPtr pci)
{
	return compression(cntxt, mb, stk, pci, 0);
}

/*
 * LZ compression is inherited from the underlying stream implementation.
 */
static str
gzcompression(Client cntxt, MalBlkPtr mb, MalStkPtr stk, InstrPtr pci,
	      str (*func)(int *, int *, str *), const char *name)
{
	str *sch = (str *) getArgReference(stk,pci,1);
	str *tbl = (str *) getArgReference(stk,pci,2);
	sql_schema	*s;
	sql_table 	*t;
	mvc *m = NULL;
	str msg = getSQLContext(cntxt,mb, &m, NULL);
	sql_trans *tr = m->session->tr;
	node *o;
	int ret,i;
	char buf[PATHLENGTH], *sbuf= buf;

	if ((msg = checkSQLContext(cntxt)) != NULL)
		return msg;
   	s = mvc_bind_schema(m, *sch);
	if ( s == NULL)
		throw(SQL,name,"3F000!Schema missing");
	t = mvc_bind_table(m, s, *tbl);
	if ( t == NULL)
		throw(SQL,name,"42S02!Table missing");

	/* actually build the hash on the multi-column primary key */

	for (o = t->columns.set->h; msg == MAL_SUCCEED && o; o = o->next) {
		BAT *b;
		sql_column	*c = o->data;

		for ( i= 0; i<3; i++) {
			b = store_funcs.bind_col(tr, c, i);
			if (b == NULL)
				throw(SQL,name,"Can not access descriptor");
			snprintf(buf,PATHLENGTH,"%s_%s_%s_%d", *sch, *tbl, c->base.name,i);
			msg = (*func)(&ret, &b->batCacheid, &sbuf);
			BBPreleaseref(b->batCacheid);
		}
	}
	return msg;
}

str
SQLgzcompress(Client cntxt, MalBlkPtr mb, MalStkPtr stk, InstrPtr pci)
{
	return gzcompression(cntxt, mb, stk, pci, CMDbbpcompress,
			     "sql.gzcompress");
}
str
SQLgzdecompress(Client cntxt, MalBlkPtr mb, MalStkPtr stk, InstrPtr pci)
{
	return gzcompression(cntxt, mb, stk, pci, CMDbbpdecompress,
			     "sql.gzdecompress");
}

str
SQLtruncate(Client cntxt, MalBlkPtr mb, MalStkPtr stk, InstrPtr pci)
{
	return gzcompression(cntxt, mb, stk, pci, CMDbbptruncate,
			     "sql.truncate");
}

str
SQLexpand(Client cntxt, MalBlkPtr mb, MalStkPtr stk, InstrPtr pci)
{
	return gzcompression(cntxt, mb, stk, pci, CMDbbpexpand,
			     "sql.expand");
}

/*
 * @- Shredding RDF documents through SQL
 * Wrapper around the RDF shredder of the rdf module of M5.
 *
 * An rdf file can be now shredded with SQL command:
 * CALL rdf_shred('/path/to/location','graph name');
 *
 * The table rdf.graph will be updated with an entry of the form:
 * [graph name, graph id] -> [gname,gid].
 *
 * In addition all permutation of SPO for the specific rdf document will be
 * created. The name of the triple tables are rdf.pso$gid$, rdf.spo$gid$ etc.
 * For example if gid = 3 then rdf.spo3 is the triple table ordered on subject,
 * property, object. Finally, there is one more table called rdf.map$gid$ that
 * maps oids to strings (i.e., the lexical representation).
 */
str
SQLrdfShred(Client cntxt, MalBlkPtr mb, MalStkPtr stk, InstrPtr pci)
{
#ifdef HAVE_RAPTOR
	BAT *b[128];
	BAT *p, *s, *o;
	sql_schema *sch;
	sql_table *g_tbl;
	sql_column *gname, *gid;
#if STORE == TRIPLE_STORE
	sql_table *spo_tbl, *sop_tbl, *pso_tbl, *pos_tbl, *osp_tbl, *ops_tbl;
#elif STORE == MLA_STORE
	sql_table *spo_tbl;
#endif /* STORE */
	sql_table *map_tbl;
	sql_subtype tpe;
	str *location = (str *) getArgReference(stk,pci,1);
	str *name = (str *) getArgReference(stk,pci,2);
	str *schema = (str *) getArgReference(stk,pci,3);
	char buff[24];
	mvc *m = NULL;
	int id = 0;
	oid rid = oid_nil;
	str msg = getSQLContext(cntxt, mb, &m, NULL);

	if ((msg = checkSQLContext(cntxt)) != NULL)
		return msg;

	if ((sch = mvc_bind_schema(m, *schema)) == NULL)
		throw(SQL, "sql.rdfShred", "3F000!schema missing");

	g_tbl = mvc_bind_table(m, sch, "graph");
	gname = mvc_bind_column(m, g_tbl, "gname");
	gid = mvc_bind_column(m, g_tbl, "gid");

	rid = table_funcs.column_find_row(m->session->tr, gname, *name, NULL);
	if (rid != oid_nil)
		throw(SQL, "sql.rdfShred", "graph name already exists in rdf.graph");

	id = (int) store_funcs.count_col(m->session->tr, gname, 1);
	store_funcs.append_col(m->session->tr, gname, *name, TYPE_str);
	store_funcs.append_col(m->session->tr, gid, &id, TYPE_int);

	rethrow("sql.rdfShred", msg, RDFParser(b, location, name, schema));

	if (sizeof(oid) == 8) {
		sql_find_subtype(&tpe, "oid", 31, 0);
		/* todo for niels: if use int/bigint the @0 is serialized */
		/* sql_find_subtype(&tpe, "bigint", 64, 0); */
	} else {
		sql_find_subtype(&tpe, "oid", 31, 0);
		/* sql_find_subtype(&tpe, "int", 32, 0); */
	}
#if STORE == TRIPLE_STORE
	sprintf(buff, "spo%d", id);
	spo_tbl = mvc_create_table(m, sch, buff, tt_table, 0,
				   SQL_PERSIST, 0, 3);
	mvc_create_column(m, spo_tbl, "subject", &tpe);
	mvc_create_column(m, spo_tbl, "property", &tpe);
	mvc_create_column(m, spo_tbl, "object", &tpe);

	sprintf(buff, "sop%d", id);
	sop_tbl = mvc_create_table(m, sch, buff, tt_table, 0,
				   SQL_PERSIST, 0, 3);
	mvc_create_column(m, sop_tbl, "subject", &tpe);
	mvc_create_column(m, sop_tbl, "object", &tpe);
	mvc_create_column(m, sop_tbl, "property", &tpe);

	sprintf(buff, "pso%d", id);
	pso_tbl = mvc_create_table(m, sch, buff, tt_table, 0,
				   SQL_PERSIST, 0, 3);
	mvc_create_column(m, pso_tbl, "property", &tpe);
	mvc_create_column(m, pso_tbl, "subject", &tpe);
	mvc_create_column(m, pso_tbl, "object", &tpe);

	sprintf(buff, "pos%d", id);
	pos_tbl = mvc_create_table(m, sch, buff, tt_table, 0,
				   SQL_PERSIST, 0, 3);
	mvc_create_column(m, pos_tbl, "property", &tpe);
	mvc_create_column(m, pos_tbl, "object", &tpe);
	mvc_create_column(m, pos_tbl, "subject", &tpe);

	sprintf(buff, "osp%d", id);
	osp_tbl = mvc_create_table(m, sch, buff, tt_table, 0,
				   SQL_PERSIST, 0, 3);
	mvc_create_column(m, osp_tbl, "object", &tpe);
	mvc_create_column(m, osp_tbl, "subject", &tpe);
	mvc_create_column(m, osp_tbl, "property", &tpe);

	sprintf(buff, "ops%d", id);
	ops_tbl = mvc_create_table(m, sch, buff, tt_table, 0,
				   SQL_PERSIST, 0, 3);
	mvc_create_column(m, ops_tbl, "object", &tpe);
	mvc_create_column(m, ops_tbl, "property", &tpe);
	mvc_create_column(m, ops_tbl, "subject", &tpe);

#elif STORE == MLA_STORE
	sprintf(buff, "spo%d", id);
	spo_tbl = mvc_create_table(m, sch, buff, tt_table,
				   0, SQL_PERSIST, 0, 3);
	mvc_create_column(m, spo_tbl, "subject", &tpe);
	mvc_create_column(m, spo_tbl, "property", &tpe);
	mvc_create_column(m, spo_tbl, "object", &tpe);
#endif /* STORE */

	sprintf(buff, "map%d", id);
	map_tbl = mvc_create_table(m, sch, buff, tt_table, 0, SQL_PERSIST, 0, 2);
	mvc_create_column(m, map_tbl, "sid", &tpe);
	sql_find_subtype(&tpe, "varchar", 1024, 0);
	mvc_create_column(m, map_tbl, "lexical", &tpe);

	s = b[MAP_LEX];
	store_funcs.append_col(m->session->tr,
			mvc_bind_column(m, map_tbl, "lexical"),
			BATmirror(BATmark(BATmirror(s),0)), TYPE_bat);
	store_funcs.append_col(m->session->tr,
			mvc_bind_column(m, map_tbl, "sid"),
			BATmirror(BATmark(s, 0)),
			TYPE_bat);
	BBPunfix(s->batCacheid);

#if STORE == TRIPLE_STORE
	s = b[S_sort];
	p = b[P_PO];
	o = b[O_PO];
	store_funcs.append_col(m->session->tr,
			       mvc_bind_column(m, spo_tbl, "subject"),
			       s, TYPE_bat);
	store_funcs.append_col(m->session->tr,
			       mvc_bind_column(m, spo_tbl, "property"),
			       p, TYPE_bat);
	store_funcs.append_col(m->session->tr,
			       mvc_bind_column(m, spo_tbl, "object"),
			       o, TYPE_bat);
	s = b[S_sort];
	p = b[P_OP];
	o = b[O_OP];
	store_funcs.append_col(m->session->tr,
			       mvc_bind_column(m, sop_tbl, "subject"),
			       s, TYPE_bat);
	store_funcs.append_col(m->session->tr,
			       mvc_bind_column(m, sop_tbl, "property"),
			       p, TYPE_bat);
	store_funcs.append_col(m->session->tr,
			       mvc_bind_column(m, sop_tbl, "object"),
			       o, TYPE_bat);
	s = b[S_SO];
	p = b[P_sort];
	o = b[O_SO];
	store_funcs.append_col(m->session->tr,
			       mvc_bind_column(m, pso_tbl, "subject"),
			       s, TYPE_bat);
	store_funcs.append_col(m->session->tr,
			       mvc_bind_column(m, pso_tbl, "property"),
			       p, TYPE_bat);
	store_funcs.append_col(m->session->tr,
			       mvc_bind_column(m, pso_tbl, "object"),
			       o, TYPE_bat);
	s = b[S_OS];
	p = b[P_sort];
	o = b[O_OS];
	store_funcs.append_col(m->session->tr,
			       mvc_bind_column(m, pos_tbl, "subject"),
			       s, TYPE_bat);
	store_funcs.append_col(m->session->tr,
			       mvc_bind_column(m, pos_tbl, "property"),
			       p, TYPE_bat);
	store_funcs.append_col(m->session->tr,
			       mvc_bind_column(m, pos_tbl, "object"),
			       o, TYPE_bat);
	s = b[S_SP];
	p = b[P_SP];
	o = b[O_sort];
	store_funcs.append_col(m->session->tr,
			       mvc_bind_column(m, osp_tbl, "subject"),
			       s, TYPE_bat);
	store_funcs.append_col(m->session->tr,
			       mvc_bind_column(m, osp_tbl, "property"),
			       p, TYPE_bat);
	store_funcs.append_col(m->session->tr,
			       mvc_bind_column(m, osp_tbl, "object"),
			       o, TYPE_bat);
	s = b[S_PS];
	p = b[P_PS];
	o = b[O_sort];
	store_funcs.append_col(m->session->tr,
			       mvc_bind_column(m, ops_tbl, "subject"),
			       s, TYPE_bat);
	store_funcs.append_col(m->session->tr,
			       mvc_bind_column(m, ops_tbl, "property"),
			       p, TYPE_bat);
	store_funcs.append_col(m->session->tr,
			       mvc_bind_column(m, ops_tbl, "object"),
			       o, TYPE_bat);
#elif STORE == MLA_STORE
	s = b[S_sort];
	p = b[P_sort];
	o = b[O_sort];
	store_funcs.append_col(m->session->tr,
			       mvc_bind_column(m, spo_tbl, "subject"),
			       s, TYPE_bat);
	store_funcs.append_col(m->session->tr,
			       mvc_bind_column(m, spo_tbl, "property"),
			       p, TYPE_bat);
	store_funcs.append_col(m->session->tr,
			       mvc_bind_column(m, spo_tbl, "object"),
			       o, TYPE_bat);
#endif /* STORE */

	/* unfix graph */
	for(id=0; b[id]; id++) {
		BBPunfix(b[id]->batCacheid);
	}
	return MAL_SUCCEED;
#else
	(void) cntxt; (void) mb; (void) stk; (void) pci;
	throw(SQL, "sql.rdfShred", "RDF support is missing from MonetDB5");
#endif /* RDF */
}

/* after an update on the optimizer catalog, we have to change
 * the internal optimizer pipe line administration
 * The minimal and default pipelines may not be changed.
*/
str SQLoptimizersUpdate(Client cntxt, MalBlkPtr mb, MalStkPtr stk, InstrPtr pci)
{
	mvc *m = NULL;
	str msg = getSQLContext(cntxt, mb, &m, NULL);

	if ((msg = checkSQLContext(cntxt)) != NULL)
		return msg;
	/* find the optimizer pipeline */
	(void) stk;
	(void) pci;
	throw(SQL,"updateOptimizer",PROGRAM_NYI);
}

/*
 * @-
 * Inspection of the actual storage footprint is a recurring question of users.
 * This is modelled as a generic SQL table producing function.
 * create function storage()
 * returns table ("schema" string, "table" string, "column" string, "type" string, location string, "count" bigint, width int, columnsize bigint, heapsize bigint indices bigint, sorted int)
 * external name sql.storage;
 */
str
sql_storage(Client cntxt, MalBlkPtr mb, MalStkPtr stk, InstrPtr pci)
{
	BAT *sch, *tab, *col, *type, *loc, *cnt, *atom, *size, *heap, *indices, *sort;
	mvc *m = NULL;
	str msg = getSQLContext(cntxt,mb, &m, NULL);
	sql_trans *tr = m->session->tr;
	node *nsch, *ntab, *ncol;
	int w;
	int *rsch = (int*) getArgReference(stk,pci,0);
	int *rtab = (int*) getArgReference(stk,pci,1);
	int *rcol = (int*) getArgReference(stk,pci,2);
	int *rtype = (int*) getArgReference(stk,pci,3);
	int *rloc = (int*) getArgReference(stk,pci,4);
	int *rcnt = (int*) getArgReference(stk,pci,5);
	int *ratom = (int*) getArgReference(stk,pci,6);
	int *rsize = (int*) getArgReference(stk,pci,7);
	int *rheap = (int*) getArgReference(stk,pci,8);
	int *rindices = (int*) getArgReference(stk,pci,9);
	int *rsort = (int*) getArgReference(stk,pci,10);

	if ((msg = checkSQLContext(cntxt)) != NULL)
		return msg;

	sch = BATnew(TYPE_void,TYPE_str, 0);
	BATseqbase(sch, 0);
	tab = BATnew(TYPE_void,TYPE_str, 0);
	BATseqbase(tab, 0);
	col = BATnew(TYPE_void,TYPE_str, 0);
	BATseqbase(col, 0);
	type = BATnew(TYPE_void,TYPE_str, 0);
	BATseqbase(type, 0);
	loc = BATnew(TYPE_void,TYPE_str, 0);
	BATseqbase(loc, 0);
	cnt = BATnew(TYPE_void,TYPE_lng, 0);
	BATseqbase(cnt, 0);
	atom = BATnew(TYPE_void,TYPE_int, 0);
	BATseqbase(atom, 0);
	size = BATnew(TYPE_void,TYPE_lng, 0);
	BATseqbase(size, 0);
	heap = BATnew(TYPE_void,TYPE_lng, 0);
	BATseqbase(heap, 0);
	indices = BATnew(TYPE_void,TYPE_lng, 0);
	BATseqbase(indices, 0);
	sort = BATnew(TYPE_void,TYPE_bit, 0);
	BATseqbase(sort, 0);
	if ( sch == NULL || tab == NULL || col == NULL || type == NULL || loc == NULL || sort == NULL ||
		 cnt == NULL || atom == NULL || size == NULL || heap == NULL ||indices == NULL){
		if ( sch ) BBPreleaseref(sch->batCacheid);
		if ( tab ) BBPreleaseref(tab->batCacheid);
		if ( col ) BBPreleaseref(col->batCacheid);
		if ( loc ) BBPreleaseref(loc->batCacheid);
		if ( cnt ) BBPreleaseref(cnt->batCacheid);
		if ( type ) BBPreleaseref(type->batCacheid);
		if ( atom ) BBPreleaseref(atom->batCacheid);
		if ( size ) BBPreleaseref(size->batCacheid);
		if ( heap ) BBPreleaseref(heap->batCacheid);
		if ( indices ) BBPreleaseref(indices->batCacheid);
		if ( sort ) BBPreleaseref(sort->batCacheid);
		throw(SQL,"sql.storage", MAL_MALLOC_FAIL);
	}
	for( nsch= tr->schemas.set->h; nsch; nsch= nsch->next){
		sql_base *b= nsch->data;
		sql_schema *s= (sql_schema*) nsch->data;
		if ( isalpha((int)b->name[0]) )

		if (s->tables.set) 
		for(ntab= (s)->tables.set->h ;ntab; ntab= ntab->next){
			sql_base *bt= ntab->data;
			sql_table *t= (sql_table*) bt;
			if (isTable(t))
			if (t->columns.set) for (ncol= (t)->columns.set->h; ncol; ncol= ncol->next){
				sql_base *bc = ncol->data;
				sql_column *c= (sql_column *) ncol->data;
				BAT *bn = store_funcs.bind_col(tr, c, 0);
				lng sz;

				/*printf("schema %s.%s.%s" , b->name, bt->name, bc->name);*/
				sch = BUNappend(sch, b->name, FALSE);
				tab = BUNappend(tab, bt->name, FALSE);
				col = BUNappend(col, bc->name, FALSE);
				type = BUNappend(type, c->type.type->sqlname, FALSE);

				/*printf(" cnt "BUNFMT, BATcount(bn));*/
				sz= BATcount(bn);
				cnt = BUNappend(cnt, &sz, FALSE);

				/*printf(" loc %s", BBP_physical(bn->batCacheid));*/
				loc = BUNappend(loc, BBP_physical(bn->batCacheid), FALSE);
				/*printf(" width %d", bn->T->width);*/
				w= bn->T->width;
				if ( bn->ttype == TYPE_str){
					BUN p,q;
					double sum=0;
					BATiter bi = bat_iterator(bn);
					lng cnt1,cnt2= cnt1=(lng) BATcount(bn);
					
					/* just take a sample */
					if ( cnt1 > 512)
						cnt1 = cnt2 = 512;
					BATloop(bn,p,q){
						str s = BUNtail(bi,p);
						if( s != NULL && strcmp(s, str_nil))
							sum += (int) strlen(s);
						if ( --cnt1 <= 0)
							break;
					}
					if ( cnt2)
						w = (int) (sum/cnt2);
				}
				atom = BUNappend(atom, &w, FALSE);

				sz = tailsize(bn,BATcount(bn));
				sz += headsize(bn,BATcount(bn));
				size = BUNappend(size, &sz, FALSE);
				
				sz = bn->T->vheap? bn->T->vheap->size:0;
				sz += bn->H->vheap? bn->H->vheap->size:0;
				heap = BUNappend(heap, &sz, FALSE);

				sz =  bn->T->hash?bn->T->hash->heap->size:0;
				sz += bn->H->hash?bn->H->hash->heap->size:0;
				indices = BUNappend(indices, &sz, FALSE);
				/*printf(" indices "BUNFMT, bn->T->hash?bn->T->hash->heap->size:0);*/
				/*printf("\n");*/

				w =  BATtordered(bn);
				sort = BUNappend(sort, &w, FALSE);
				BBPunfix(bn->batCacheid);
			}

			if (isTable(t))
				if(t->idxs.set)
					for (ncol= (t)->idxs.set->h; ncol; ncol= ncol->next){
						sql_base *bc = ncol->data;
						sql_idx *c= (sql_idx *) ncol->data;
						if(c->type != no_idx){
							BAT *bn = store_funcs.bind_idx(tr, c, 0);
							lng sz;
			
							/*printf("schema %s.%s.%s" , b->name, bt->name, bc->name);*/
							sch = BUNappend(sch, b->name, FALSE);
							tab = BUNappend(tab, bt->name, FALSE);
							col = BUNappend(col, bc->name, FALSE);
							type = BUNappend(type, "oid", FALSE);
			
							/*printf(" cnt "BUNFMT, BATcount(bn));*/
							sz= BATcount(bn);
							cnt = BUNappend(cnt, &sz, FALSE);
			
							/*printf(" loc %s", BBP_physical(bn->batCacheid));*/
							loc = BUNappend(loc, BBP_physical(bn->batCacheid), FALSE);
							/*printf(" width %d", bn->T->width);*/
							w= bn->T->width;
							if ( bn->ttype == TYPE_str){
								BUN p,q;
								double sum=0;
								BATiter bi = bat_iterator(bn);
								lng cnt1, cnt2= cnt1 = BATcount(bn);
								
								/* just take a sample */
								if ( cnt1 > 512)
									cnt1 = cnt2 = 512;
								BATloop(bn,p,q){
									str s = BUNtail(bi,p);
									if( s != NULL && strcmp(s, str_nil))
										sum += (int) strlen(s);
									if ( --cnt1 <= 0)
										break;
								}
								if ( cnt2)
									w = (int) (sum/cnt2);
							}
							atom = BUNappend(atom, &w, FALSE);
							/*printf(" size "BUNFMT, tailsize(bn,BATcount(bn)) + (bn->T->vheap? bn->T->vheap->size:0));*/
							sz = tailsize(bn,BATcount(bn));
							sz += headsize(bn,BATcount(bn));
							size = BUNappend(size, &sz, FALSE);
							
							sz = bn->T->vheap? bn->T->vheap->size:0;
							sz += bn->H->vheap? bn->H->vheap->size:0;
							heap = BUNappend(heap, &sz, FALSE);

							sz =  bn->T->hash?bn->T->hash->heap->size:0;
							sz += bn->H->hash?bn->H->hash->heap->size:0;
							indices = BUNappend(indices, &sz, FALSE);
							/*printf(" indices "BUNFMT, bn->T->hash?bn->T->hash->heap->size:0);*/
							/*printf("\n");*/
							w =  BATtordered(bn);
							sort = BUNappend(sort, &w, FALSE);
							BBPunfix(bn->batCacheid);
						}
					}
		
		}
	}

	BBPkeepref(*rsch = sch->batCacheid);
	BBPkeepref(*rtab = tab->batCacheid);
	BBPkeepref(*rcol = col->batCacheid);
	BBPkeepref(*rloc = loc->batCacheid);
	BBPkeepref(*rtype = type->batCacheid);
	BBPkeepref(*rcnt = cnt->batCacheid);
	BBPkeepref(*ratom = atom->batCacheid);
	BBPkeepref(*rsize = size->batCacheid);
	BBPkeepref(*rheap = heap->batCacheid);
	BBPkeepref(*rindices = indices->batCacheid);
	BBPkeepref(*rsort = sort->batCacheid);
	return MAL_SUCCEED;
}

str 
RAstatement(Client cntxt, MalBlkPtr mb, MalStkPtr stk, InstrPtr pci)
{
	int pos = 0;
	str *expr = (str*) getArgReference(stk, pci, 1);
	bit *opt = (bit*) getArgReference(stk, pci, 2);
	backend *b = NULL;
	mvc *m = NULL;
	str msg = getSQLContext(cntxt, mb, &m, &b);
	sql_rel *rel;
	list *refs;

	if ((msg = checkSQLContext(cntxt)) != NULL)
		return msg;
	if (!m->sa)
		m->sa = sa_create();
 	refs = sa_list(m->sa);
 	rel = rel_read(m, *expr, &pos, refs);
	if (rel) {
		int oldvtop = cntxt->curprg->def->vtop;
		int oldstop = cntxt->curprg->def->stop;
		stmt *s;
		char *msg;
		MalStkPtr oldglb = cntxt->glb;

		if (*opt) 
			rel = rel_optimizer(m, rel);
		s = output_rel_bin(m, rel);
		rel_destroy(rel);

		MSinitClientPrg(cntxt, "user", "test"); 

		/* generate MAL code */
		backend_callinline(b, cntxt, s );
		addQueryToCache(cntxt); 

		msg = (str) runMAL(cntxt, cntxt->curprg->def, 0, 0);
		if (!msg) { 
			resetMalBlk(cntxt->curprg->def, oldstop);
			freeVariables(cntxt,cntxt->curprg->def, cntxt->glb, oldvtop);
		}
		assert(cntxt->glb == 0 || cntxt->glb == oldglb); /* detect leak */
		cntxt->glb = oldglb;
	}
	return msg;
}

void
freeVariables(Client c, MalBlkPtr mb, MalStkPtr glb, int start)
{
	int i, j;

	for (i = start; i < mb->vtop;) {
		if (glb) {
			if (isVarCleanup(mb,i))
				garbageElement(c,&glb->stk[i]);
			/* clean stack entry */
			glb->stk[i].vtype = TYPE_int;
			glb->stk[i].val.ival = 0;
			glb->stk[i].len = 0;
		}
		clearVariable(mb, i);
		i++;
	}
	mb->vtop = start;
	for (i = j = 0; i < mb->ptop; i++) {
		if (mb->prps[i].var < start) {
			if (i > j)
				mb->prps[j] = mb->prps[i];
			j++;
		}
	}
	mb->ptop = j;
}

@mal
# assume nil's are removed
# (sum (e1 * e2) - (sum(e1) * sum(e2)/count(e1))) / count(e1)

@= analytic
function aggr.covar(e1:bat[:oid,:@1], e2:bat[:oid,:@1]):@1;
	e0:bat[:oid,:@1] := batcalc.*(e1,e2);
	s0:@1 := aggr.sum(e0);
	s1:@1 := aggr.sum(e1);
	s2:@1 := aggr.sum(e2);
	v2:@1 := calc.*(s1,s2);
	c := aggr.count(e1);
	n:@1 := calc.@1(c);
	v3:@1 := calc./(v2,n);
	v1:@1 := calc.-(s0,v3);
	v:@1 := calc./(v1,n);
	return v;
end aggr.covar;

function aggr.corr(e1:bat[:oid,:@1], e2:bat[:oid,:@1]):@1;
	cv:@1 := aggr.covar(e1,e2);
	sd1 := aggr.stdev(e1);
	sd2 := aggr.stdev(e2);
	sd := calc.*(sd1,sd2);
	r := calc./(cv,sd);
	res := calc.@1(r);
	return res;
end aggr.corr;

function aggr.covar(e1:bat[:oid,:@1], e2:bat[:oid,:@1], g:bat[:oid,:oid], e:bat[:oid,:any_2]):bat[:oid,:@1];
	e0:bat[:oid,:@1] := batcalc.*(e1,e2);
	s0:bat[:oid,:@1] := aggr.sum(e0,g,e);
	s1:bat[:oid,:@1] := aggr.sum(e1,g,e);
	s2:bat[:oid,:@1] := aggr.sum(e2,g,e);
	v2:bat[:oid,:@1] := batcalc.*(s1,s2);
	c := aggr.count(e1,g,e);
	n:bat[:oid,:@1] := batcalc.@1(c);
	v3:bat[:oid,:@1] := batcalc./(v2,n);
	v1:bat[:oid,:@1] := batcalc.-(s0,v3);
	v:bat[:oid,:@1] := batcalc./(v1,n);
	return v;
end aggr.covar;

function aggr.corr(e1:bat[:oid,:@1], e2:bat[:oid,:@1], g:bat[:oid,:oid],e:bat[:oid,:any_2]):bat[:oid,:@1];
	cv:bat[:oid,:@1] := aggr.covar(e1,e2,g,e);
	sd1 := aggr.stdevp(e1,g,e);
	sd2 := aggr.stdevp(e2,g,e);
	sd := batcalc.*(sd1,sd2);
	sdn := batcalc.==(sd,0:@1);
	sds := batcalc.ifthenelse(sdn,1:@1,sd);
	r := batcalc./(cv,sds);
	res := batcalc.@1(r);
	return res;
end aggr.corr;

@mal
@:analytic(bte)@
@:analytic(sht)@
@:analytic(int)@
@:analytic(wrd)@
@:analytic(lng)@
@:analytic(flt)@
@:analytic(dbl)@

function sql.sortTail( b:bat[:oid,:any_1]) :bat[:oid,:oid];
	s := algebra.sortTail(b);
	m := algebra.markT(s, 0:oid);
	return bat.reverse(m);
end sql.sortTail;

function sql.sortReverseTail( b:bat[:oid,:any_1]) :bat[:oid,:oid];
	s := algebra.sortReverseTail(b);
	m := algebra.markT(s, 0:oid);
	return bat.reverse(m);
end sql.sortReverseTail;<|MERGE_RESOLUTION|>--- conflicted
+++ resolved
@@ -4201,32 +4201,19 @@
 #else
 	s = bstream_create(ss, 0x2000000);
 #endif
-<<<<<<< HEAD
-	if (!s)
-		throw(IO, "bstreams.create", "failed to create block stream");
-	b = mvc_import_table(cntxt, be->mvc, s, *sname, *tname, (char*)tsep, (char*)rsep, (char*)ssep, (char*)ns, *sz, *offset, *locked);
-	bstream_destroy(s);
-=======
-	if (s != NULL) {
-		b = mvc_import_table(cntxt, m, s, *sname, *tname, (char*)tsep, (char*)rsep, (char*)ssep, (char*)ns, *sz, *offset, *locked);
+	if (s != NULL)
+		b = mvc_import_table(cntxt, be->mvc, s, *sname, *tname, (char*)tsep, (char*)rsep, (char*)ssep, (char*)ns, *sz, *offset, *locked);
 		bstream_destroy(s);
-	}
->>>>>>> 666b4cae
 	GDKfree(filename);
 	GDKfree(tsep);
 	GDKfree(rsep);
 	if (ssep)
 		GDKfree(ssep);
 	GDKfree(ns);
-<<<<<<< HEAD
-	if (!b)
-		throw(SQL, "importTable", "%sfailed to import table", be->mvc->errstr);
-=======
 	if (s == NULL)
 		throw(IO, "bstreams.create", "failed to create block stream");
 	if (b == NULL)
-		throw(SQL, "importTable", "%sfailed to import table", m->errstr);
->>>>>>> 666b4cae
+		throw(SQL, "importTable", "%sfailed to import table", be->mvc->errstr);
 	bat2return(stk, pci, b);
 	GDKfree(b);
 	return MAL_SUCCEED;
