@/
The contents of this file are subject to the MonetDB Public License
Version 1.1 (the "License"); you may not use this file except in
compliance with the License. You may obtain a copy of the License at
http://www.monetdb.org/Legal/MonetDBLicense

Software distributed under the License is distributed on an "AS IS"
basis, WITHOUT WARRANTY OF ANY KIND, either express or implied. See the
License for the specific language governing rights and limitations
under the License.

The Original Code is the MonetDB Database System.

The Initial Developer of the Original Code is CWI.
Portions created by CWI are Copyright (C) 1997-July 2008 CWI.
Copyright August 2008-2011 MonetDB B.V.
All Rights Reserved.
@

@f sql

@c
/*
 * @t SQL Scenario implementation
 * @a M Kersten
 * @v 0
 * @* SQL support implementation
 * This module contains the wrappers around the SQL
 * multi-version-catalog and support routines copied
 * from the Version 4 code base.
 */
@mal
module batsql;
module sql;

pattern start():void 
address SQLsession
comment "Switch to processing SQL statements";

pattern start2():void
address SQLsession2
comment "Switch to processing precompiled sql statements";

pattern init():void
address SQLinitEnvironment
comment "Initialize the environment for MAL";

pattern mvc():int
address SQLmvc
comment "get the multiversion catalog context, needed for correct statement dependencies (ie sql.update, should be after sql.bind in concurrent execution)";

pattern trans(type:int,chain:int,name:str):void
address SQLtransaction
comment "a transaction statement (type can be commit,release,rollback or start)";

pattern transaction{unsafe}()
address SQLtransaction2
comment "Start an autocommit transaction";

pattern commit()
address SQLcommit
comment "Trigger the commit operation for a MAL block";

pattern catalog(type:int,sname:str,name:str,action:int):void
address SQLcatalog
comment "a catalog statement";

pattern catalog(type:int,sname:str,t:ptr,temp:int):void
address SQLcatalog
comment "a catalog statement";

pattern catalog(type:int,sname:str,t:ptr,restart:lng):void
address SQLcatalog
comment "a catalog statement";

pattern catalog(type:int,grantee:str,role:str):void
address SQLcatalog
comment "a grant/revoke role statement";

pattern catalog(type:int,user:str,passwd:str,enc:int,schema:str,fullname:str):void
address SQLcatalog
comment "a user catalog statement";

pattern catalog(type:int,tname:str,grantee:str,privs:int,cname:str,grant:int,grantor:int):void
address SQLcatalog
comment "a grant/revoke privileges statement";

pattern catalog(type:int,iname:str,itype:int,sname:str,tname:str...):void
address SQLcatalog
comment "a create index catalog statement";

pattern eval(cmd:str):void 
address SQLstatement
comment "Compile and execute a single sql statement";

pattern eval(cmd:str, output:bit):void 
address SQLstatement
comment "Compile and execute a single sql statement (and optionaly send output on the output stream)";

pattern include(fname:str):void 
address SQLinclude
comment "Compile and execute a sql statements on the file";

pattern ra(cmd:str, optimize:bit):void
address RAstatement
comment "Compile and execute a single 'relational algebra' statement";

pattern assert(b:bit,msg:str):void
address SQLassert
comment "Generate an exception when b==true";

pattern assert(b:int,msg:str):void
address SQLassertInt
comment "Generate an exception when b!=0";

pattern assert(b:wrd,msg:str):void
address SQLassertWrd
comment "Generate an exception when b!=0";

pattern assert(b:lng,msg:str):void
address SQLassertLng
comment "Generate an exception when b!=0";
# @- The SQL multi-version catalog
# This module also contains the definitions for managing an SQL database schema in
# version 5.  It is an adaptation of the original V4.3 code base.
# A main difference is that the global catalog is obtained from
# the client record, rather then lookup the variable in a context stack.
#
# The MAL operations below are used in the SQL->MAL compiler and
# can be (sparingly) used to inspect it from a MIL console.
# The 'mvc_' header is removed, because all commands are already
# prepended by the 'sql.' module name.
# The original code is retained, because it makes it
# easier to later re-use part of the catalog code in a separately.

pattern setVariable(mvc:int, varname:str, value:any_1 ):int
address setVariable
comment "Set the value of a session variable";

pattern getVariable(mvc:int, varname:str ):any_1
address getVariable
comment "Get the value of a session variable";

pattern logfile{unsafe}(filename:str):void 
address mvc_logfile
comment "Enable/disable saving the sql statement traces";

pattern next_value( sname:str, sequence:str ):lng
address mvc_next_value
comment "return the next value of the sequence";

pattern batsql.next_value( sname:bat[:oid,:str], sequence:str ) :bat[:oid,:lng]
address mvc_bat_next_value
comment "return the next value of the sequence";

pattern get_value( sname:str, sequence:str ):lng
address mvc_get_value
comment "return the current value of the sequence";

pattern restart{unsafe}( sname:str, sequence:str, start:lng ):lng
address mvc_restart_seq
comment "restart the sequence with value start";

pattern bind_dbat(mvc:int, schema:str, table:str, access:int):bat[:oid,:oid]
address mvc_bind_dbat_wrap
comment "Bind to 'schema.table' BAT with deleted objecs
and with specific access kind:
	0 - base table
	1 - inserts
	2 - updates";

pattern bind_idxbat(mvc:int, schema:str, table:str, index:str, access:int):bat[:oid,:any_1]
address mvc_bind_idxbat_wrap
comment "Bind the 'schema.table.index' BAT with access kind:
	0 - base table
	1 - inserts
	2 - updates";

pattern bind_idxbat(mvc:int, schema:str, table:str, index:str, access:int, low:oid, hgh:oid):bat[:oid,:any_1]
address mvc_bind_idxbat_wrap
comment "Bind the 'schema.table.index' BAT with access kind:
	0 - base table
	1 - inserts
	2 - updates";

pattern bind_idxbat(mvc:int, schema:str, table:str, index:str, access:int, part_nr:int, nr_parts:int):bat[:oid,:any_1]
address mvc_bind_idxbat_wrap
comment "Bind the 'schema.table.index' BAT with access kind:
	0 - base table
	1 - inserts
	2 - updates";

pattern bind(mvc:int, schema:str, table:str, column:str, access:int ):bat[:oid,:any_1]
address mvc_bind_wrap
comment "Bind the 'schema.table.column' BAT with access kind:
	0 - base table
	1 - inserts
	2 - updates";

pattern bind(mvc:int, schema:str, table:str, column:str, access:int, low:oid, hgh:oid ):bat[:oid,:any_1]
address mvc_bind_wrap
comment "Bind the 'schema.table.column' BAT partition with access kind:
	0 - base table
	1 - inserts
	2 - updates";

pattern bind(mvc:int, schema:str, table:str, column:str, access:int, part_nr:int, nr_parts:int ):bat[:oid,:any_1]
address mvc_bind_wrap
comment "Bind the 'schema.table.column' BAT partition with access kind:
	0 - base table
	1 - inserts
	2 - updates";

command bind_dbat(clientid:int, schema:str, table:str, access:int, oldversion:lng, version:lng):bat[:oid,:oid]
address mvc_diff_dbat_wrap
comment "Bind to 'schema.table' BAT with deleted objecs
and with specific access kind:
	0 - base table
	1 - inserts
	2 - updates";

command getVersion(clientid:int):lng
address mvc_getVersion
comment "Return the database version identifier for a client";

pattern append(mvc:int, sname:str, tname:str, cname:str, ins:any):int
address mvc_append_wrap
comment "Append b to the column tname.cname (possibly optimized to replace the insert bat of tname.cname (returns sequence number for order dependence)";

pattern update(mvc:int, sname:str, tname:str, cname:str, ins:any):int
address mvc_update_wrap
comment "Append b to the column tname.cname (possibly optimized to replace the insert bat of tname.cname (returns sequence number for order dependence)";

pattern clear_table{unsafe}(sname:str, tname:str) :wrd
address mvc_clear_table_wrap
comment "Clear table";

pattern delete{unsafe}(mvc:int, sname:str, tname:str, b:any):int
address mvc_delete_wrap
comment "delete from table";

# @-
# The Monet 5 code generator uses several SQL specific wrapper functions.
pattern resultSet{unsafe}( nr_cols:int, sep:str, rsep:str, ssep:str, ns:str, order:any_1 ) :int 
address mvc_result_file_wrap
comment "Prepare a file result set"; 

pattern resultSet{unsafe}( nr_cols:int, sep:str, rsep:str, ssep:str, ns:str, order:bat[:oid,:any_1] ) :int 
address mvc_result_file_wrap
comment "Prepare a file result set"; 

pattern resultSet{unsafe}( nr_cols:int, qtype:int, order:any_1 ) :int 
address mvc_result_row_wrap
comment "Prepare a row result set"; 

pattern resultSet{unsafe}( nr_cols:int, qtype:int, order:bat[:oid,:any_1] ) :int 
address mvc_result_table_wrap
comment "Prepare a table result set"; 

pattern rsColumn{unsafe}(rs:int, tname:str, name:str, typename:str, digits:int, scale:int, val:any_1 ) :void
address mvc_result_value_wrap
comment "Add the value to the row query result";

pattern rsColumn{unsafe}(rs:int, tname:str, name:str, typename:str, digits:int, scale:int, col:bat[:oid,:any_1] ) :void
address mvc_result_column_wrap
comment "Add the column to the table query result";

pattern declaredTable{unsafe}( name:str ) :int 
address mvc_declared_table_wrap
comment "Prepare a declared table"; 

pattern dtColumn{unsafe}(rs:int, tname:str, name:str, typename:str, digits:int, scale:int) :void
address mvc_declared_table_column_wrap;

pattern dropDeclaredTable{unsafe}( name:str ) :void 
address mvc_drop_declared_table_wrap
comment "drop a declared table"; 

pattern dropDeclaredTables{unsafe}( nr:int ) :void 
address mvc_drop_declared_tables_wrap
comment "drop top n declared tables"; 

pattern exportHead{unsafe}(s:streams, res_id:int) :void
address mvc_export_head_wrap
comment "Export a result (in order) to stream s"; 

pattern exportResult{unsafe}(s:streams, res_id:int) :void
address mvc_export_result_wrap
comment "Export a result (in order) to stream s"; 

pattern exportChunk{unsafe}(s:streams, res_id:int) :void
address mvc_export_chunk_wrap
comment "Export a chunk of the result set (in order) to stream s"; 

pattern exportChunk{unsafe}(s:streams, res_id:int, offset:int, nr:int) :void
address mvc_export_chunk_wrap
comment "Export a chunk of the result set (in order) to stream s"; 

pattern exportOperation{unsafe}(w:str) :void
address mvc_export_operation_wrap
comment "Export result of schema/transaction queries"; 

pattern affectedRows{unsafe}(mvc:int, nr:wrd, w:str) :int
address mvc_affected_rows_wrap
comment "export the number of affected rows by the current query";

pattern exportValue{unsafe}(qtype:int, tname:str, name:str, typename:str, digits:int, scale:int, eclass:int, val:any_1, w:str):void
address mvc_export_value_wrap 
comment "export a single value onto the stream s";

pattern copy_from{unsafe}( sname:str, tname:str, 
	sep:str, rsep:str, ssep:str, ns:str, fname:str, nr:lng, offset:lng, locked:int)(:bat[:oid,:any]...)
address mvc_import_table_wrap
comment "Import a table from bstream s with the 
	given tuple and seperators (sep/rsep)";

pattern copyfrom{unsafe}( sname:str, tname:str, 
	sep:str, rsep:str, ssep:str, ns:str, nr:lng, offset:lng, locked:int)(:bat[:oid,:any]...)
address mvc_import_table_stdin
comment "Import a table from bstream s with the 
	given tuple and seperators (sep/rsep)";

function single(x:any_2):bat[:oid,:any_2];
	b := bat.new(0:oid, x);
	c := bat.append(b, x);
	return c;
end single;

pattern importTable{unsafe}( sname:str, tname:str, fname:str... )(:bat[:oid,:any]...)
address mvc_bin_import_table_wrap
comment "Import a table from the files (fname)";

command zero_or_one( col:bat[:any_2,:any_1]) :any_1
address zero_or_one
comment "if col contains exactly one value return this. Incase of more raise an exception else return nil";

command not_unique( b:bat[:oid,:oid]) :bit 
address not_unique 
comment "check if the tail sorted bat b doesn't have unique tail values" ;

command not_uniques( b:bat[:oid,:oid]) :bat[:oid,:oid] 
address not_unique_oids 
comment "return not unique oids" ;

command not_uniques( b:bat[:oid,:wrd]) :bat[:oid,:oid] 
address not_unique_oids ;

function times(elaps:int,inblock:lng, oublock:lng):void;
	io.printf("#times %d ms",elaps);
	io.printf(" %d reads",inblock);
	io.printf(" %d writes\n",oublock);
end times;

factory times();
	elaps:= alarm.time();
	user := profiler.getUserTime();
	system := profiler.getSystemTime();
	inblocks := profiler.getDiskReads();
	oublocks := profiler.getDiskWrites();
barrier goon:=true;
	e1:= alarm.time();
	u1:= profiler.getUserTime();
	s1:= profiler.getSystemTime();
	i1 := profiler.getDiskReads();
	o1 := profiler.getDiskWrites();
	elaps:= e1-elaps;
	inblocks := i1-inblocks;
	oublocks := o1-oublocks;
	user := u1-user;
	system:= s1-system;
	io.printf("times %d ms",elaps);
	io.printf(" user %d ms",user);
	io.printf(" system %d ms",system);
	io.printf(" %d reads",inblocks);
	io.printf(" %d writes\n",oublocks);
	elaps := e1;
	user := u1;
	system:=s1;
	inblocks  := i1;
	oublocks  := o1;
	yield times;
	redo goon:=true;
exit goon;
end times;

pattern argRecord():str
address SQLargRecord
comment "Glue together the calling sequence";
pattern argRecord(a:any...):str
address SQLargRecord
comment "Glue together the calling sequence";

function sql_environment{inline}()(name:bat[:oid,:str],value:bat[:oid,:str]);
	e := inspect.getEnvironment();
	n := algebra.markT(e, 0:oid);
	r := bat.reverse(n);
	v := algebra.markH(e, 0:oid);
	return (r,v);
end sql_environment;

function clients{inline}()( user:bat[:oid,:str], login:bat[:oid,:str], lastcommand:bat[:oid,:str], actions:bat[:oid,:int], seconds:bat[:oid,:lng]);
	U:= clients.getUsers();
	u:= algebra.markH(U);
	L:= clients.getLogins();
	l:= algebra.markH(L);
	C:= clients.getLastCommand();
	c:= algebra.markH(C);
	A:= clients.getActions();
	a:= algebra.markH(A);
	T:= clients.getTime();
	t:= algebra.markH(T);
	return (u,l,c,a,t);
end clients;

function bbp{inline}()( id:bat[:oid,:int], name:bat[:oid,:str], htype:bat[:oid,:str], ttype:bat[:oid,:str], count:bat[:oid,:lng], refcnt:bat[:oid,:int], lrefcnt:bat[:oid,:int], location:bat[:oid,:str], heat:bat[:oid,:int], dirty:bat[:oid,:str], status:bat[:oid,:str], kind:bat[:oid,:str]);

	(ns,iht,itt,icnt,irefcnt,ilrefcnt,ilocation,iheat,idirty,istatus,ikind) := bbp.get();
	ri := algebra.markT(ns, 0:oid);
	i := bat.reverse(ri);
	n := algebra.markH(ns, 0:oid);
	ht := algebra.markH(iht, 0:oid);
	tt := algebra.markH(itt, 0:oid);
	cnt := algebra.markH(icnt, 0:oid);
	refcnt := algebra.markH(irefcnt, 0:oid);
	lrefcnt := algebra.markH(ilrefcnt, 0:oid);
	location := algebra.markH(ilocation, 0:oid);
	heat := algebra.markH(iheat, 0:oid);
	dirty := algebra.markH(idirty, 0:oid);
	status := algebra.markH(istatus, 0:oid);
	kind := algebra.markH(ikind, 0:oid);
	return (i,n,ht,tt,cnt,refcnt,lrefcnt,location,heat,dirty,status,kind);
end bbp;

pattern sql_variables():bat[:oid,:str]
address sql_variables
comment "return the table with session variables";

pattern db_users() :bat[:oid,:str]
address db_users_wrap
comment "return table of users with sql scenario";

pattern password(user:str) :str
address db_password_wrap
comment "return password hash of user";

pattern dump_cache()(query:bat[:oid,:str],count:bat[:oid,:int])
address dump_cache
comment "dump the content of the query cache";

pattern dump_opt_stats()(rewrite:bat[:oid,:str],count:bat[:oid,:int])
address dump_opt_stats
comment "dump the optimizer rewrite statistics";

pattern dump_trace()(
	event:bat[:oid,:int],
	clk:bat[:oid,:str],
	pc:bat[:oid,:str],
	thread:bat[:oid,:int],
	user:bat[:oid,:int],
	ticks:bat[:oid,:lng],
	reads:bat[:oid,:lng],
	writes:bat[:oid,:lng],
	rbytes:bat[:oid,:lng],
	wbytes:bat[:oid,:lng],
	type:bat[:oid,:str],
	stmt:bat[:oid,:str])
address dump_trace
comment "dump the trace statistics";

pattern storage()(
	schema:bat[:oid,:str],
	table:bat[:oid,:str],
	column:bat[:oid,:str],
	location:bat[:oid,:str],
	count:bat[:oid,:lng],
	capacity:bat[:oid,:lng],
	width:bat[:oid,:int],
	size:bat[:oid,:lng],
	hashsize:bat[:oid,:lng])
address sql_storage
comment "return a table with storage information ";

# @- SQL function aliases
# The code generate should identify the precise module
# target for all functions. This creates quite some
# administration overhead and analysis at many places.
# The alternative is to extend modules with an alias.
#
# The routine below are added to the calc module to
# ease code generation.
pattern calc.hash( v:any ) :wrd address MKEYhash; 
command batcalc.hash( b:bat[:oid,:any_1] ) :bat[:oid,:wrd] address MKEYbathash;
pattern calc.rotate_xor_hash(h:wrd, nbits:int, v:any_1) :wrd address MKEYrotate_xor_hash;
command batcalc.rotate_xor_hash(h:bat[:oid,:wrd], nbits:int, b:bat[:oid,:any_1]) :bat[:oid,:int] address MKEYbulk_rotate_xor_hash;

# @- SQL functions
# The SQL functions are all recognized by their module name.
# For some we need to provide a new implementation, others
# merely require a different address binding.
#
# The aggregate operations work on doubles by default.
# This calls for casting values around in the process.
@= mal_round
command sql.dec_round( v:@1, r:@1 ) :@1 
address @1_dec_round_wrap
comment "round off the value v to nearests multiple of r";

command sql.round( v:@1, d:int, s:int, r:bte) :@1
address @1_round_wrap
comment "round off the decimal v(d,s) to r digits behind the dot (if r < 0, before the dot)";

command calc.second_interval( sc:int, v:@1, ek:int, sk:int ) :lng
address @1_dec2second_interval
comment "cast @1 decimal to a second_interval";

@
@mal
@:mal_round(bte)@
@:mal_round(sht)@
@:mal_round(int)@
@:mal_round(lng)@

@= mal_fround
command sql.dec_round( v:@1, r:@1 ) :@1 
address @1_dec_round_wrap
comment "round off the value v to nearests multiple of r";

command sql.round( v:@1, r:bte) :@1
address @1_round_wrap
comment "round off the floating point v to r digits behind the dot (if r < 0, before the dot)";

command sql.ms_trunc( v:@1, r:int) :@1
address @1_trunc_wrap
comment "truncate the floating point v to r digits behind the dot (if r < 0, before the dot)";

@
@mal
@:mal_fround(flt)@
@:mal_fround(dbl)@

command sql.alpha(dec:dbl, theta:dbl) :dbl
address SQLdbl_alpha
comment "Implementation of astronomy alpha function: expands the radius theta depending on the declination";

command batsql.alpha(dec:bat[:oid,:dbl], theta:dbl) :bat[:oid,:dbl]
address SQLbat_alpha
comment "BAT implementation of astronomy alpha function";

@= mal_cast
command calc.@1( v:str ) :@1 
address str_2_@1
comment "Cast to @1";
command calc.@1( v:str, digits:int ) :@1 
address str_2num_@1
comment "cast to @1 and check for overflow";
command calc.@1( v:str, digits:int, scale:int ) :@1 
address str_2dec_@1
comment "cast to dec(@1) and check for overflow";

command batcalc.@1( v:bat[:oid,:str] ) :bat[:oid,:@1] 
address batstr_2_@1
comment "Cast to @1";
command batcalc.@1( v:bat[:oid,:str], digits:int ) :bat[:oid,:@1] 
address batstr_2num_@1
comment "cast to @1 and check for overflow";
command batcalc.@1( v:bat[:oid,:str], digits:int, scale:int ) :bat[:oid,:@1] 
address batstr_2dec_@1
comment "cast to dec(@1) and check for overflow";
@
@mal
# @-
# address CALCstr2@1
# command calc.str( v:@1 ) :str
# address CALC@12str
# comment "Cast @1 to str";
@:mal_cast(bte)@
@:mal_cast(sht)@
@:mal_cast(int)@
@:mal_cast(lng)@

@= mal_casttime
command calc.@1( v:str ) :@1 
address str_2_@1
comment "Cast to @1";
command calc.@1( v:str, digits:int ) :@1 
address str_2time_@1
comment "cast to @1 and check for overflow";
command calc.@1( v:@1, digits:int ) :@1 
address @1_2time_@1
comment "cast @1 to @1 and check for overflow";

command batcalc.@1( v:bat[:oid,:str] ) :bat[:oid,:@1] 
address batstr_2_@1
comment "Cast to @1";
command batcalc.@1( v:bat[:oid,:str], digits:int ) :bat[:oid,:@1] 
address batstr_2time_@1
comment "cast to @1 and check for overflow";
command batcalc.@1( v:bat[:oid,:@1], digits:int ) :bat[:oid,:@1] 
address bat@1_2time_@1
comment "cast @1 to @1 and check for overflow";
@
@mal
@:mal_casttime(timestamp)@
@:mal_casttime(daytime)@

@= mal_castfromstr
command calc.@1( v:str ) :@1 
address str_2_@1
comment "cast to @1";
command batcalc.@1( v:bat[:oid,:str] ) :bat[:oid,:@1] 
address batstr_2_@1
comment "cast to @1";
command calc.str( v:@1 ) :str 
address SQL@1_2_str
comment "cast @1 to str";
@
@mal
@:mal_castfromstr(wrd)@
@:mal_castfromstr(flt)@
@:mal_castfromstr(dbl)@
@:mal_castfromstr(date)@
@:mal_castfromstr(sqlblob)@

command calc.str( v:str) :str 
address CALCstr2str
comment "Idempotent cast of strings";

# @+ bit conversion (why?)
# command calc.str( v:bit) :str
# address CALCbit2str
# comment "Idempotent cast of strings";
#
# command calc.bte( v:bit) :bte
# address CALCbit2bte
# comment "Cast bit to bte ";
# command calc.sht( v:bit) :sht
# address CALCbit2sht
# comment "Cast bit to sht ";
# command calc.int( v:bit) :int
# address CALCbit2int
# comment "Cast bit to int ";
# command calc.lng( v:bit) :lng
# address CALCbit2lng
# comment "Cast bit to lng ";

pattern calc.str( eclass:int, d1:int, s1:int, has_tz:int, v:any_1, digits:int ) :str 
address SQLstr_cast
comment "cast to string and check for overflow";

pattern batcalc.str( eclass:int, d1:int, s1:int, has_tz:int, v:bat[:oid,:any_1], digits:int ) :bat[:oid,:str] 
address SQLbatstr_cast
comment "cast to string and check for overflow";

command calc.substring(s:str,offset:int):str
address STRsubstringTail;
command calc.substring(s:str,offset:int,count:int):str
address STRsubstring;

@= mal_cast_2dec
command calc.@1( v:@2) :@1 
address @2_2_@1
comment "cast @2 to @1";
command calc.@1( v:@2, digits:int, scale:int ) :@1 
address @2_num2dec_@1
comment "cast number to decimal(@1) and check for overflow";

command batcalc.@1( v:bat[:oid,:@2]) :bat[:oid,:@1]
address bat@2_2_@1
comment "cast @2 to @1";
command batcalc.@1( v:bat[:oid,:@2], digits:int, scale:int ) :bat[:oid,:@1] 
address bat@2_num2dec_@1
comment "cast number to decimal(@1) and check for overflow";
@
@mal
@:mal_cast_2dec(bte,flt)@
@:mal_cast_2dec(sht,flt)@
@:mal_cast_2dec(int,flt)@
@:mal_cast_2dec(wrd,flt)@
@:mal_cast_2dec(lng,flt)@
@:mal_cast_2dec(bte,dbl)@
@:mal_cast_2dec(sht,dbl)@
@:mal_cast_2dec(int,dbl)@
@:mal_cast_2dec(wrd,dbl)@
@:mal_cast_2dec(lng,dbl)@

@= mal_cast_dec2
command calc.@1( s1:int, v:@2) :@1 
address @2_dec2_@1
comment "cast decimal(@2) to @1 and check for overflow";
command calc.@1( s1:int, v:@2, d2:int, s2:int ) :@1 
address @2_dec2dec_@1
comment "cast decimal(@2) to decimal(@1) and check for overflow";

command batcalc.@1( s1:int, v:bat[:oid,:@2]) :bat[:oid,:@1]
address bat@2_dec2_@1
comment "cast decimal(@2) to @1 and check for overflow";
command batcalc.@1( s1:int, v:bat[:oid,:@2], d2:int, s2:int ) :bat[:oid,:@1] 
address bat@2_dec2dec_@1
comment "cast decimal(@2) to decimal(@1) and check for overflow";
@
@mal

@= mal_cast2
@:mal_cast_2dec(@1,@2)@
@:mal_cast_dec2(@1,@2)@
@
@mal
@:mal_cast2(bte,bte)@
@:mal_cast2(bte,sht)@
@:mal_cast2(bte,int)@
@:mal_cast2(bte,wrd)@
@:mal_cast2(bte,lng)@
@:mal_cast2(sht,bte)@
@:mal_cast2(sht,sht)@
@:mal_cast2(sht,int)@
@:mal_cast2(sht,wrd)@
@:mal_cast2(sht,lng)@
@:mal_cast2(int,bte)@
@:mal_cast2(int,sht)@
@:mal_cast2(int,int)@
@:mal_cast2(int,wrd)@
@:mal_cast2(int,lng)@
@:mal_cast2(wrd,bte)@
@:mal_cast2(wrd,sht)@
@:mal_cast2(wrd,int)@
@:mal_cast2(wrd,wrd)@
@:mal_cast2(lng,bte)@
@:mal_cast2(lng,sht)@
@:mal_cast2(lng,int)@
@:mal_cast2(lng,wrd)@
@:mal_cast2(lng,lng)@
@:mal_cast2(flt,bte)@
@:mal_cast2(flt,sht)@
@:mal_cast2(flt,int)@
@:mal_cast2(flt,wrd)@
@:mal_cast2(flt,lng)@
@:mal_cast2(dbl,bte)@
@:mal_cast2(dbl,sht)@
@:mal_cast2(dbl,int)@
@:mal_cast2(dbl,wrd)@
@:mal_cast2(dbl,lng)@

@= mal_interval
command calc.month_interval( v:@1, ek:int, sk:int ) :int
address month_interval_@1
comment "cast @1 to a month_interval and check for overflow";

command calc.second_interval( v:@1, ek:int, sk:int ) :lng
address second_interval_@1
comment "cast @1 to a second_interval and check for overflow";
@
@mal

@:mal_interval(str)@
@:mal_interval(bte)@
@:mal_interval(sht)@
@:mal_interval(int)@
@:mal_interval(wrd)@
@:mal_interval(lng)@

command calc.rowid(v:any_1, schema:str, table:str) :oid
address sql_rowid
comment "return the next rowid";

command sql.rank_grp(b:bat[:oid,:any_1], gp:bat[:oid,:oid], gpe:bat[:oid,:oid]) :bat[:oid,:int] 
address sql_rank_grp
comment "return the ranked groups";

command sql.rank(b:bat[:oid,:any_1]) :bat[:oid,:int] 
address sql_rank
comment "return the rank bat";

command sql.dense_rank_grp(b:bat[:oid,:any_1], gp:bat[:oid,:oid], gpe:bat[:oid,:oid]) :bat[:oid,:int] 
address sql_dense_rank_grp
comment "return the densely ranked groups";

command sql.dense_rank(b:bat[:oid,:any_1]) :bat[:oid,:int] 
address sql_dense_rank
comment "return the densely ranked bat";

command aggr.exist(b:bat[:any_1,:any_2], h:any_1):bit 
address ALGexist;

function batcalc.mark_grp{inline}( b:bat[:oid,:any_1], a:bat[:any_2,:any_3], g:bat[:oid,:oid]) :bat[:oid,:int]; 
	# order based on b
	bm := algebra.markT(b,0:oid);
	mb := bat.reverse(bm);
	ma := algebra.leftfetchjoin(mb, a);
	aa := bat.mirror(a);
	maa := algebra.leftfetchjoin(mb, aa);
	x := algebra.mark_grp(ma,g,1:oid);
	mg := batcalc.int(x);
	# restore the order based on a 
	aam := bat.reverse(maa);
	return mark_grp := algebra.leftfetchjoin(aam, mg);
end batcalc.mark_grp;

function batcalc.mark_grp{inline}( b:bat[:oid,:any_1] ) :bat[:oid,:int]; 
	x := algebra.markT(b,1:oid);
	return mark_grp:= batcalc.int(x);
end batcalc.mark_grp;

function batcalc.rank_grp{inline}( b:bat[:oid,:any_1], gp:bat[:oid,:oid], gpe:bat[:oid,:oid]) :bat[:oid,:int]; 
	o := bat.mirror(b);
	g := algebra.join(o, gp);
	return rank_grp:= sql.rank_grp(b, g, gpe);
end batcalc.rank_grp;

function batcalc.rank_grp{inline}( b:bat[:oid,:any_1]) :bat[:oid,:int]; 
	return rank_grp:= sql.rank(b);
end batcalc.rank_grp;

function batcalc.dense_rank_grp{inline}( b:bat[:oid,:any_1], gp:bat[:oid,:oid], gpe:bat[:oid,:oid]) :bat[:oid,:int]; 
	o := bat.mirror(b);
	g := algebra.join(o, gp);
	return dense_rank_grp:= sql.dense_rank_grp(b, g, gpe);
end batcalc.dense_rank_grp;

function batcalc.dense_rank_grp{inline}( b:bat[:oid,:any_1]) :bat[:oid,:int]; 
	return dense_rank_grp:= sql.dense_rank(b);
end batcalc.dense_rank_grp;

function sql.zero_or_one{inline}( b:bat[:oid,:any_1], gp:bat[:oid,:oid], gpe:bat[:oid,:oid]) :bat[:oid,:any_1];
	(e,g) := group.new(gp);
	m := aggr.max(e);
	c0 := calc.isnil(m);
	c01 := calc.not(c0);
	c1 := calc.>(m,1:wrd);
	c11 := calc.and(c01,c1);
	ms := calc.str(m); 
	msg := str.+("21000!zero_or_one: cardinality violation (", ms);
	msg1 := str.+(msg, ">1)");
	sql.assert(c11, msg1);
	return zero_or_one := b;
end sql.zero_or_one;


function mmath.rand{inline}( v:int ) :int;
	x := mmath.rand();
	return rand := x;
end mmath.rand;

pattern cluster1(sch:str, tbl:str)
address SQLcluster1
comment "Cluster the columns of a table on the (first) primary key";

pattern cluster2(sch:str, tbl:str)
address SQLcluster2
comment "Cluster the columns of a table on the (first) primary key";

pattern shrink(sch:str, tbl:str)
address SQLshrink
comment "Consolidate the deletion table over all columns using shrinking";

pattern reuse(sch:str, tbl:str)
address SQLreuse
comment "Consolidate the deletion table over all columns reusing deleted slots";

pattern vacuum(sch:str, tbl:str)
address SQLvacuum
comment "Choose an approach to consolidate the deletions";

pattern drop_hash(sch:str, tbl:str)
address SQLdrop_hash
comment "Drop hash indices for the given table";

pattern newdictionary(sch:str, tbl:str):void
address SQLnewDictionary
comment "Perform dictionary compression on a table";
pattern dropdictionary(sch:str, tbl:str):void
address SQLdropDictionary
comment "Perform dictionary decompression on a table";

pattern gzcompress(sch:str, tbl:str):void
address SQLgzcompress
comment "Perform LZ compression on a table";
pattern gzdecompress(sch:str, tbl:str):void
address SQLgzdecompress
comment "Perform LZ decompression on a table";
pattern gztruncate(sch:str, tbl:str):void
address SQLtruncate
comment "Remove the tables when you have a compressed image";
pattern gzexpand(sch:str, tbl:str):void
address SQLexpand
comment "Remove the compressed image";

# @-
# The distributed processing of queries requires the SQL runtime
# system to be able to deliver portions of the BATs in an efficient
# way.
# It should be cast into a more efficient C procedure, which also
# takes care of NAS opportunities.
function octopus.bind(mvc:int, sch:str, tab:str,col:str,kind:int, 
low:oid, hgh:oid, version:int):bat[:oid,:any_1];
	b:bat[:oid,:any_1]:= sql.bind(mvc,sch,tab,col,kind,low,hgh);
	return bind:= b;
end bind;

function octopus.bind(mvc:int, sch:str, tab:str,col:str,kind:int, version:int):bat[:oid,:any_1];
	b:bat[:oid,:any_1]:= sql.bind(mvc,sch,tab,col,kind);
	return bind:= b;
end bind;

function octopus.bind(conn:str, sch:str, tab:str,col:str,kind:int, 
low:oid, hgh:oid, version:int):bat[:oid,:any_1];
	b:bat[:oid,:any_1] := nil:bat[:oid,:any_1];
	m := nil:int;
	rm := remote.put(conn,m);
	rm := remote.exec(conn,"sql","mvc");
	s := remote.put(conn,sch);
	t := remote.put(conn,tab);
	c := remote.put(conn,col);
	k := remote.put(conn,kind);
	v := remote.put(conn,version);
	l := remote.put(conn,low);
	h := remote.put(conn,hgh);
	rb:= remote.put(conn,b);
	rb:= remote.exec(conn,"sql","bind",rm,s,t,c,k,l,h);
	b:bat[:oid,:any_1]:= remote.get(conn,rb);
	return bind:= b;
end octopus.bind;

function octopus.bind(conn:str, sch:str, tab:str,col:str,kind:int, 
version:int):bat[:oid,:any_1];
	b:bat[:oid,:any_1] := nil:bat[:oid,:any_1];
	m := nil:int;
	rm := remote.put(conn,m);
	rm := remote.exec(conn,"sql","mvc");
	s := remote.put(conn,sch);
	t := remote.put(conn,tab);
	c := remote.put(conn,col);
	k := remote.put(conn,kind);
	bh:= remote.put(conn,b);
	bh:= remote.exec(conn,"sql","bind",rm,s,t,c,k);
	b:bat[:oid,:any_1]:= remote.get(conn,bh);
	return bind:= b;
end octopus.bind;

function octopus.bind_dbat(mvc:int, sch:str, tab:str,access:int, version:int):bat[:oid,:oid];
	b := sql.bind_dbat(mvc,sch,tab,access);
	return bind_dbat:= b;
end octopus.bind_dbat;

function octopus.bind_dbat(conn:str, sch:str, tab:str, access:int, version:int):bat[:oid,:oid];
	b:bat[:oid,:any_1] := nil:bat[:oid,:any_1];
	m := nil:int;
	rm := remote.put(conn,m);
	rm := remote.exec(conn,"sql","mvc");
	s := remote.put(conn,sch);
	t := remote.put(conn,tab);
	a := remote.put(conn,access);
	bh:= remote.put(conn,b);
	bh:= remote.exec(conn,"sql","bind_dbat",rm,s,t,a);
	b:bat[:oid,:oid]:= remote.get(conn,bh);
	return bind_dbat:= b;
end octopus.bind_dbat;

function octopus.bind_idxbat(mvc:int, sch:str, tab:str, index:str, access:int, version:int):bat[:oid,:oid];
	b := sql.bind_idxbat(mvc,sch,tab,index,access);
	return bind_idxbat:= b;
end octopus.bind_idxbat;

function octopus.bind_idxbat(conn:str, sch:str, tab:str, index:str, access:int, version:int):bat[:oid,:oid];
	b:bat[:oid,:oid] := nil:bat[:oid,:oid];
	m := nil:int;
	rm := remote.put(conn,m);
	rm := remote.exec(conn,"sql","mvc");
	s := remote.put(conn,sch);
	t := remote.put(conn,tab);
	i := remote.put(conn,index);
	a := remote.put(conn,access);
	bh:= remote.put(conn,b);
	bh:= remote.exec(conn,"sql","bind_idxbat",rm,s,t,i,a);
	b:bat[:oid,:oid]:= remote.get(conn,bh);
	return bind_idxbat:= b;
end octopus.bind_idxbat;

function octopus.bind_idxbat(conn:str, sch:str, tab:str, index:str, access:int, low:oid, hgh:oid, version:int):bat[:oid,:oid];
	b:bat[:oid,:oid] := nil:bat[:oid,:oid];
	m := nil:int;
	rm := remote.put(conn,m);
	rm := remote.exec(conn,"sql","mvc");
	s := remote.put(conn,sch);
	t := remote.put(conn,tab);
	i := remote.put(conn,index);
	a := remote.put(conn,access);
	l := remote.put(conn,low);
	h := remote.put(conn,hgh);
	bh:= remote.put(conn,b);
	bh:= remote.exec(conn,"sql","bind_idxbat",rm,s,t,i,a,l,h);
	b:bat[:oid,:oid]:= remote.get(conn,bh);
	return bind_idxbat:= b;
end octopus.bind_idxbat;
# @-
# Octopus.bind signatures adjusted to new mitosis sql.bind (part_nr, nr_parts)
function octopus.bind(mvc:int, sch:str, tab:str,col:str,kind:int,
		part_nr:int, nr_parts:int, version:int) :bat[:oid,:any_1];
	b:bat[:oid,:any_1]:= sql.bind(mvc,sch,tab,col,kind,part_nr,nr_parts);
	return bind:= b;
end bind;

function octopus.bind(conn:str, sch:str, tab:str,col:str,kind:int,
part_nr:int, nr_parts:int, version:int):bat[:oid,:any_1];
	b:bat[:oid,:any_1] := nil:bat[:oid,:any_1];
	m := nil:int;
	rm := remote.put(conn,m);
	rm := remote.exec(conn,"sql","mvc");
	s := remote.put(conn,sch);
	t := remote.put(conn,tab);
	c := remote.put(conn,col);
	k := remote.put(conn,kind);
	v := remote.put(conn,version);
	l := remote.put(conn,part_nr);
	h := remote.put(conn,nr_parts);
	rb:= remote.put(conn,b);
	rb:= remote.exec(conn,"sql","bind",rm,s,t,c,k,l,h);
	b:bat[:oid,:any_1]:= remote.get(conn,rb);
	return bind:= b;
end octopus.bind;

function octopus.bind_idxbat(conn:str, sch:str, tab:str, index:str, access:int, part_nr:int, nr_parts:int, version:int):bat[:oid,:oid];
	b:bat[:oid,:oid] := nil:bat[:oid,:oid];
	m := nil:int;
	rm := remote.put(conn,m);
	rm := remote.exec(conn,"sql","mvc");
	s := remote.put(conn,sch);
	t := remote.put(conn,tab);
	i := remote.put(conn,index);
	a := remote.put(conn,access);
	l := remote.put(conn,part_nr);
	h := remote.put(conn,nr_parts);
	bh:= remote.put(conn,b);
	bh:= remote.exec(conn,"sql","bind_idxbat",rm,s,t,i,a,l,h);
	b:bat[:oid,:oid]:= remote.get(conn,bh);
	return bind_idxbat:= b;
end octopus.bind_idxbat;

function octopus.getVariable(conn:str,name:str):any_1;
	s := remote.put(conn,name);
	bh:= remote.exec(conn,"sql","getVariable",s);
	b:any_1 := remote.get(conn,bh);
	return getVariable:= b;
end octopus.getVariable;

function octopus.getBid(dbname:str, fn:str, bidtype:sht):lng;
res:lng := -1:lng;
barrier remotewrk := calc.!=(dbname,"NOTworker");
	conn := octopus.connect(dbname);
	r_fn := remote.put(conn,fn);
	r_bt := remote.put(conn,bidtype);
	r_getBid := remote.put(conn,res);
	r_getBid := remote.exec(conn,"trader","makeBid",r_fn,r_bt);
	res:lng  := remote.get(conn,r_getBid);
	catch ANYexception:str;
 	   raise ANYexception:str ;
	exit ANYexception:str ;
exit remotewrk;
    return getBid:lng := res;
end getBid;

function remote.bind{inline}(dbconn:str, sch:str, tab:str,col:str,kind:int, 
version:int):bat[:oid,:any_1];
	b:bat[:oid,:any_1] := nil:bat[:oid,:any_1];
	m := nil:int;
	conn := remote.connect(dbconn, "monetdb", "monetdb", "msql");
	rm := remote.put(conn,m);
	rm := remote.exec(conn,"sql","mvc");
	s := remote.put(conn,sch);
	t := remote.put(conn,tab);
	c := remote.put(conn,col);
	k := remote.put(conn,kind);
	bh:= remote.put(conn,b);
	bh:= remote.exec(conn,"sql","bind",rm,s,t,c,k);
	b:bat[:oid,:any_1]:= remote.get(conn,bh);
	return bind:= b;
end remote.bind;

function remote.bind_idxbat{inline}(dbconn:str, sch:str, tab:str, index:str, access:int, version:int):bat[:oid,:oid];
	b:bat[:oid,:oid] := nil:bat[:oid,:oid];
	m := nil:int;
	conn := remote.connect(dbconn, "monetdb", "monetdb", "msql");
	rm := remote.put(conn,m);
	rm := remote.exec(conn,"sql","mvc");
	s := remote.put(conn,sch);
	t := remote.put(conn,tab);
	i := remote.put(conn,index);
	a := remote.put(conn,access);
	bh:= remote.put(conn,b);
	bh:= remote.exec(conn,"sql","bind_idxbat",rm,s,t,i,a);
	b:bat[:oid,:oid]:= remote.get(conn,bh);
	return bind_idxbat:= b;
end remote.bind_idxbat;

function remote.bind_dbat{inline}(dbconn:str, sch:str, tab:str, access:int, version:int):bat[:oid,:oid];
	b:bat[:oid,:any_1] := nil:bat[:oid,:any_1];
	m := nil:int;
	conn := remote.connect(dbconn, "monetdb", "monetdb", "msql");
	rm := remote.put(conn,m);
	rm := remote.exec(conn,"sql","mvc");
	s := remote.put(conn,sch);
	t := remote.put(conn,tab);
	a := remote.put(conn,access);
	bh:= remote.put(conn,b);
	bh:= remote.exec(conn,"sql","bind_dbat",rm,s,t,a);
	b:bat[:oid,:oid]:= remote.get(conn,bh);
	return bind_dbat:= b;
end remote.bind_dbat;

pattern rdfshred (location:str, gname:str, schema:str)
address SQLrdfShred
comment "Procedure that wraps around the shredder of the rdf module in MAL. 
Shredding an RDF data file from location results in 7 new tables (6 
permutations of SPO and a mapping) in the RDF schema and an entry to table 
rdf.graph We can then query with SQL queries the RDF triple storeby quering 
tables gid_spo, gid_pso etc., where gid is looked up in rdf.graph"

command prelude()
address SQLprelude;

command epilogue()
address SQLepilogue;

sql.prelude();

@h
#ifndef _SQL_H
#define _SQL_H

#include <sql_mem.h>

#ifdef WIN32
#ifndef LIBSQL
#define sql5_export extern __declspec(dllimport)
#else
#define sql5_export extern __declspec(dllexport)
#endif
#else
#define sql5_export extern
#endif

#include "sql_mvc.h"
#include <sql_backend.h>
#include <mal_session.h>

#include <mal_function.h>
#include <mal_stack.h>
#include <mal_interpreter.h>
#include <mal_session.h>
#include <tablet.h>
#include <streams.h>
#include <mtime.h>
#include <math.h>
#include <blob.h>
#include <mkey.h>
#include <str.h>
#include "sql_privileges.h"
#include "sql_semantic.h"
#include "sql_rel2bin.h"
#include <bin_optimizer.h>
#include "sql_decimal.h"
#include "sql_string.h"
#include "sql_qc.h"
#include "sql_env.h"
#include "sql_emptyset.h"

#include <bat/bat_storage.h>

/*
 * @-
 * The back-end structure collects the information needed to support
 * compilation and execution of the SQL code against the Monet Version 5
 * back end. Note that the back-end can be called upon by the front-end
 * to handle specific tasks, such as catalog management (sql_mvc)
 * and query execution (sql_qc). For this purpose, the front-end needs
 * access to operations defined in the back-end, in particular for
 * freeing the stack and code segment.
 * @-
 */
typedef struct backend {
	int console;
	char language;		/* 'S' or 's' or 'X' */
	mvc *mvc;
	stream *out;
	Client client;
	sql_schema *currSchema;
	sql_table *currTable;
	sql_column *currColumn;
	sql_key *currKey;
	sql_idx *currIndex;
	int 	mvc_var;	
	int	vtop;		/* top of the variable stack before the current function */
	cq *q;			/* pointer to the cached query */
} backend;

extern backend *backend_reset(backend *b);
extern backend *backend_create(mvc *m, Client c);
extern void backend_destroy(backend *b);

extern int sqlcleanup(mvc *c, int err);
extern sql_rel *sql_symbol2relation(mvc *c, symbol *sym);
extern stmt *sql_symbol2stmt(mvc *c, sql_rel *r, symbol *sym);

extern BAT *mvc_bind(mvc *m, char *sname, char *tname, char *cname, int access);
extern BAT *mvc_bind_dbat(mvc *m, char *sname, char *tname, int access);
extern BAT *mvc_bind_idxbat(mvc *m, char *sname, char *tname, char *iname, int access);

sql5_export str SQLmvc(Client cntxt, MalBlkPtr mb, MalStkPtr stk, InstrPtr pci);
sql5_export str SQLtransaction(Client cntxt, MalBlkPtr mb, MalStkPtr stk, InstrPtr pci);
sql5_export str SQLcommit(Client cntxt, MalBlkPtr mb, MalStkPtr stk, InstrPtr pci);
sql5_export str SQLtransaction2(Client cntxt, MalBlkPtr mb, MalStkPtr stk, InstrPtr pci);
sql5_export str SQLcatalog(Client cntxt, MalBlkPtr mb, MalStkPtr stk, InstrPtr pci);

sql5_export str mvc_append_wrap(Client cntxt, MalBlkPtr mb, MalStkPtr stk, InstrPtr pci);
sql5_export str mvc_update_wrap(Client cntxt, MalBlkPtr mb, MalStkPtr stk, InstrPtr pci);
sql5_export str mvc_bind_wrap(Client cntxt, MalBlkPtr mb, MalStkPtr stk, InstrPtr pci);
sql5_export str mvc_bind_dbat_wrap(Client cntxt, MalBlkPtr mb, MalStkPtr stk, InstrPtr pci);
sql5_export str mvc_bind_idxbat_wrap(Client cntxt, MalBlkPtr mb, MalStkPtr stk, InstrPtr pci);
sql5_export str mvc_clear_table_wrap(Client cntxt, MalBlkPtr mb, MalStkPtr stk, InstrPtr pci);
sql5_export str mvc_delete_wrap(Client cntxt, MalBlkPtr mb, MalStkPtr stk, InstrPtr pci);
sql5_export str mvc_result_row_wrap(Client cntxt, MalBlkPtr mb, MalStkPtr stk, InstrPtr pci);
sql5_export str mvc_result_file_wrap(Client cntxt, MalBlkPtr mb, MalStkPtr stk, InstrPtr pci);
sql5_export str mvc_result_table_wrap(Client cntxt, MalBlkPtr mb, MalStkPtr stk, InstrPtr pci);
sql5_export str mvc_result_column_wrap(Client cntxt, MalBlkPtr mb, MalStkPtr stk, InstrPtr pci);
sql5_export str mvc_result_value_wrap(Client cntxt, MalBlkPtr mb, MalStkPtr stk, InstrPtr pci);

sql5_export str mvc_declared_table_wrap(Client cntxt, MalBlkPtr mb, MalStkPtr stk, InstrPtr pci);
sql5_export str mvc_declared_table_column_wrap(Client cntxt, MalBlkPtr mb, MalStkPtr stk, InstrPtr pci);
sql5_export str mvc_drop_declared_table_wrap(Client cntxt, MalBlkPtr mb, MalStkPtr stk, InstrPtr pci );
sql5_export str mvc_drop_declared_tables_wrap(Client cntxt, MalBlkPtr mb, MalStkPtr stk, InstrPtr pci );

sql5_export str mvc_affected_rows_wrap(Client cntxt, MalBlkPtr mb, MalStkPtr stk, InstrPtr pci);
sql5_export str mvc_export_result_wrap(Client cntxt, MalBlkPtr mb, MalStkPtr stk, InstrPtr pci);
sql5_export str mvc_export_head_wrap(Client cntxt, MalBlkPtr mb, MalStkPtr stk, InstrPtr pci);
sql5_export str mvc_export_chunk_wrap(Client cntxt, MalBlkPtr mb, MalStkPtr stk, InstrPtr pci);
sql5_export str mvc_export_operation_wrap(Client cntxt, MalBlkPtr mb, MalStkPtr stk, InstrPtr pci);
sql5_export str mvc_export_value_wrap(Client cntxt, MalBlkPtr mb, MalStkPtr stk, InstrPtr pci);
sql5_export str mvc_import_table_wrap(Client cntxt, MalBlkPtr mb, MalStkPtr stk, InstrPtr pci);
sql5_export str mvc_import_table_stdin(Client cntxt, MalBlkPtr mb, MalStkPtr stk, InstrPtr pci);
sql5_export str mvc_bin_import_table_wrap(Client cntxt, MalBlkPtr mb, MalStkPtr stk, InstrPtr pci);
sql5_export str setVariable(Client cntxt, MalBlkPtr mb, MalStkPtr stk, InstrPtr pci);
sql5_export str getVariable(Client cntxt, MalBlkPtr mb, MalStkPtr stk, InstrPtr pci);
sql5_export str sql_variables(Client cntxt, MalBlkPtr mb, MalStkPtr stk, InstrPtr pci);
sql5_export str mvc_logfile(Client cntxt, MalBlkPtr mb, MalStkPtr stk, InstrPtr pci);
sql5_export str mvc_next_value(Client cntxt, MalBlkPtr mb, MalStkPtr stk, InstrPtr pci);
sql5_export str mvc_bat_next_value(Client cntxt, MalBlkPtr mb, MalStkPtr stk, InstrPtr pci);
sql5_export str mvc_get_value(Client cntxt, MalBlkPtr mb, MalStkPtr stk, InstrPtr pci);
sql5_export str mvc_diff_idxbat_wrap(bat *b, int *clientid, str *s, str *t, str *i, int *access, lng *oldversion, lng *version );
sql5_export str mvc_diff_dbat_wrap(bat *b, int *clientid, str *s, str *t, int *access, lng *oldversion, lng *version);
sql5_export str mvc_getVersion(lng *r, int *clientid);
sql5_export str mvc_restart_seq(Client cntxt, MalBlkPtr mb, MalStkPtr stk, InstrPtr pci);
sql5_export str zero_or_one(ptr ret, int *bid);
sql5_export str not_unique(bit *ret, int *bid);
sql5_export str not_unique_oids(bat *ret, bat *bid);
sql5_export str SQLcluster1(Client cntxt, MalBlkPtr mb, MalStkPtr stk, InstrPtr pci);
sql5_export str SQLcluster2(Client cntxt, MalBlkPtr mb, MalStkPtr stk, InstrPtr pci);
sql5_export str SQLshrink(Client cntxt, MalBlkPtr mb, MalStkPtr stk, InstrPtr pci);
sql5_export str SQLreuse(Client cntxt, MalBlkPtr mb, MalStkPtr stk, InstrPtr pci);
sql5_export str SQLvacuum(Client cntxt, MalBlkPtr mb, MalStkPtr stk, InstrPtr pci);
sql5_export str SQLdrop_hash(Client cntxt, MalBlkPtr mb, MalStkPtr stk, InstrPtr pci);
sql5_export str SQLnewDictionary(Client cntxt, MalBlkPtr mb, MalStkPtr stk, InstrPtr pci);
sql5_export str SQLdropDictionary(Client cntxt, MalBlkPtr mb, MalStkPtr stk, InstrPtr pci);
sql5_export str SQLgzcompress(Client cntxt, MalBlkPtr mb, MalStkPtr stk, InstrPtr pci);
sql5_export str SQLgzdecompress(Client cntxt, MalBlkPtr mb, MalStkPtr stk, InstrPtr pci);
sql5_export str SQLtruncate(Client cntxt, MalBlkPtr mb, MalStkPtr stk, InstrPtr pci);
sql5_export str SQLexpand(Client cntxt, MalBlkPtr mb, MalStkPtr stk, InstrPtr pci);
sql5_export str SQLoctopusBind(Client cntxt, MalBlkPtr mb, MalStkPtr stk, InstrPtr pci);
sql5_export str SQLoctopusBinddbat(Client cntxt, MalBlkPtr mb, MalStkPtr stk, InstrPtr pci);
sql5_export str SQLargRecord(Client cntxt, MalBlkPtr mb, MalStkPtr stk, InstrPtr pci);
sql5_export str SQLrdfShred(Client cntxt, MalBlkPtr mb, MalStkPtr stk, InstrPtr pci);
sql5_export str month_interval_str( int *ret, str *s, int *ek, int *sk );
sql5_export str second_interval_str( lng *res, str *s, int *ek, int *sk );
sql5_export str dump_cache(Client cntxt, MalBlkPtr mb, MalStkPtr stk, InstrPtr pci);
sql5_export str dump_opt_stats(Client cntxt, MalBlkPtr mb, MalStkPtr stk, InstrPtr pci);
sql5_export str dump_trace(Client cntxt, MalBlkPtr mb, MalStkPtr stk, InstrPtr pci);
sql5_export str sql_storage(Client cntxt, MalBlkPtr mb, MalStkPtr stk, InstrPtr pci);
sql5_export str sql_rowid(Client cntxt, MalBlkPtr mb, MalStkPtr stk, InstrPtr pci);
sql5_export str sql_rank_grp(bat *rid, bat *bid, bat *gid, bat *gpe);
sql5_export str sql_rank(bat *rid, bat *bid);
sql5_export str sql_dense_rank_grp(bat *rid, bat *bid, bat *gid, bat *gpe);
sql5_export str sql_dense_rank(bat *rid, bat *bid);
@= round_export
sql5_export str @1_dec_round_wrap( @1 *res, @1 *v, @1 *r );
sql5_export str @1_round_wrap( @1 *res, @1 *v, int *d, int *s, bte *r );
sql5_export str str_2dec_@1( @1 *res, str *val, int *d, int *sc );
sql5_export str str_2num_@1( @1 *res, str *v, int *len );
sql5_export str batstr_2dec_@1( int *res, int *val, int *d, int *sc );
sql5_export str batstr_2num_@1( int *res, int *v, int *len );
sql5_export str @1_dec2second_interval( lng *res, int *sc, @1 *dec, int *ek, int *sk );
@
@h
@:round_export(bte)@
@:round_export(sht)@
@:round_export(int)@
@:round_export(wrd)@
@:round_export(lng)@

@= cast_time
sql5_export str str_2time_@1( @1 *res, str *v, int *len );
sql5_export str batstr_2time_@1( int *res, int *v, int *len );
sql5_export str @1_2time_@1( @1 *res, @1 *v, int *len );
sql5_export str bat@1_2time_@1( int *res, int *v, int *len );
@
@h
@:cast_time(timestamp)@
@:cast_time(daytime)@
@= cast_export
sql5_export str str_2_@1( @3 *res, str *val );
sql5_export str batstr_2_@1( int *res, int *val );
sql5_export str SQL@1_2_str( str *res, @1 *val );
@
@h
@:cast_export(bit,bitToStr,bit)@
@:cast_export(oid,OIDtoStr,oid)@
@:cast_export(bte,bteToStr,bte)@
@:cast_export(sht,shtToStr,sht)@
@:cast_export(int,intToStr,int)@
@:cast_export(lng,lngToStr,lng)@
@:cast_export(wrd,wrdToStr,wrd)@
@:cast_export(flt,fltToStr,flt)@
@:cast_export(dbl,dblToStr,dbl)@
@:cast_export(timestamp,timestamp_tostr,timestamp)@
@:cast_export(daytime,daytime_tostr,daytime)@
@:cast_export(date,date_tostr,date)@
@:cast_export(sqlblob,sqlblob_tostr,sqlblob*)@
sql5_export str SQLstr_cast(Client cntxt, MalBlkPtr mb, MalStkPtr stk, InstrPtr pci);
sql5_export str SQLbatstr_cast(Client cntxt, MalBlkPtr mb, MalStkPtr stk, InstrPtr pci);
@= fround_export
sql5_export str @1_dec_round_wrap( @1 *res, @1 *v, @1 *r );
sql5_export str @1_round_wrap( @1 *res, @1 *v, bte *r );
sql5_export str @1_trunc_wrap( @1 *res, @1 *v, int *r );
@
@h
@:fround_export(flt)@
@:fround_export(dbl)@
#define radians(x)       ((x) * 3.14159265358979323846 /180.0 )
#define degrees(x)       ((x) * 180.0/3.14159265358979323846 )
sql5_export str SQLdbl_alpha(dbl *res, dbl *decl, dbl *theta);
sql5_export str SQLbat_alpha(bat *res, bat *decl, dbl *theta);
@= c_interval_export
sql5_export str month_interval_@1( int *ret, @1 *s, int *ek, int *sk );
sql5_export str second_interval_@1( lng *res, @1 *s, int *ek, int *sk );
@
@h
@:c_interval_export(bte)@
@:c_interval_export(sht)@
@:c_interval_export(int)@
@:c_interval_export(wrd)@
@:c_interval_export(lng)@
@:c_interval_export(daytime)@
@= simpleupcast_export
sql5_export str @2_2_@1( @1 *res, @2 *v );
sql5_export str bat@2_2_@1( int *res, int *v );
@= simpledowncast_export
sql5_export str @2_2_@1( @1 *res, @2 *v );
sql5_export str bat@2_2_@1( int *res, int *v );
@= numcastup_export
@:simpledowncast_export(@1,@2)@
sql5_export str @2_dec2_@1( @1 *res, int *s1, @2 *v );
sql5_export str @2_dec2dec_@1( @1 *res, int *S1, @2 *v, int *d2, int *S2 );
sql5_export str @2_num2dec_@1( @1 *res, @2 *v, int *d2, int *s2 );
sql5_export str bat@2_dec2_@1( int *res, int *s1, int *v );
sql5_export str bat@2_dec2dec_@1( int *res, int *S1, int *v, int *d2, int *S2 );
sql5_export str bat@2_num2dec_@1( int *res, int *v, int *d2, int *s2 );
@
@h
@:numcastup_export(bte,bte)@
@:numcastup_export(sht,bte)@
@:numcastup_export(sht,sht)@
@:numcastup_export(int,bte)@
@:numcastup_export(int,sht)@
@:numcastup_export(int,int)@
@:numcastup_export(wrd,bte)@
@:numcastup_export(wrd,sht)@
@:numcastup_export(wrd,int)@
@:numcastup_export(wrd,wrd)@
@:numcastup_export(lng,bte)@
@:numcastup_export(lng,sht)@
@:numcastup_export(lng,int)@
@:numcastup_export(lng,wrd)@
@:numcastup_export(lng,lng)@
@= fnumcastdown_export
@:simpledowncast_export(@1,@2)@
sql5_export str @2_num2dec_@1( @1 *res, @2 *v, int *d2, int *s2 );
sql5_export str bat@2_num2dec_@1( int *res, int *v, int *d2, int *s2 );
@
@h
@:fnumcastdown_export(bte,flt)@
@:fnumcastdown_export(sht,flt)@
@:fnumcastdown_export(int,flt)@
@:fnumcastdown_export(wrd,flt)@
@:fnumcastdown_export(lng,flt)@
@:fnumcastdown_export(bte,dbl)@
@:fnumcastdown_export(sht,dbl)@
@:fnumcastdown_export(int,dbl)@
@:fnumcastdown_export(wrd,dbl)@
@:fnumcastdown_export(lng,dbl)@
@= fnumcastup_export
@:simpleupcast_export(@1,@2)@
sql5_export str @2_dec2_@1( @1 *res, int *s1, @2 *v );
sql5_export str @2_dec2dec_@1( @1 *res, int *S1, @2 *v, int *d2, int *S2 );
sql5_export str @2_num2dec_@1( @1 *res, @2 *v, int *d2, int *s2 );
sql5_export str bat@2_dec2_@1( int *res, int *s1, int *v );
sql5_export str bat@2_dec2dec_@1( int *res, int *S1, int *v, int *d2, int *S2 );
sql5_export str bat@2_num2dec_@1( int *res, int *v, int *d2, int *s2 );
@
@h
@:fnumcastup_export(flt,bte)@
@:fnumcastup_export(flt,sht)@
@:fnumcastup_export(flt,int)@
@:fnumcastup_export(flt,wrd)@
@:fnumcastup_export(flt,lng)@
@:fnumcastup_export(dbl,bte)@
@:fnumcastup_export(dbl,sht)@
@:fnumcastup_export(dbl,int)@
@:fnumcastup_export(dbl,wrd)@
@:fnumcastup_export(dbl,lng)@
@= numcastdown_export
@:simpledowncast_export(@1,@2)@
sql5_export str @2_dec2_@1( @1 *res, int *s1, @2 *v );
sql5_export str @2_dec2dec_@1( @1 *res, int *S1, @2 *v, int *d2, int *S2 );
sql5_export str @2_num2dec_@1( @1 *res, @2 *v, int *d2, int *s2 );
sql5_export str bat@2_dec2_@1( int *res, int *s1, int *v );
sql5_export str bat@2_dec2dec_@1( int *res, int *S1, int *v, int *d2, int *S2 );
sql5_export str bat@2_num2dec_@1( int *res, int *v, int *d2, int *s2 );
@
@h
@:numcastdown_export(bte,sht)@
@:numcastdown_export(bte,int)@
@:numcastdown_export(bte,wrd)@
@:numcastdown_export(bte,lng)@
@:numcastdown_export(sht,int)@
@:numcastdown_export(sht,wrd)@
@:numcastdown_export(sht,lng)@
@:numcastdown_export(int,wrd)@
@:numcastdown_export(int,lng)@
@:numcastdown_export(wrd,lng)@

sql5_export str getContext(Client cntxt, MalBlkPtr mb, mvc **c, backend **b );

sql5_export void freeVariables(Client c, MalBlkPtr mb, MalStkPtr glb, int start);

#endif /* _SQL_H */

@c
/*
 * @-
 * First introduce the routines to be called by the front-end.
 */
#include "monetdb_config.h"
#include "sql.h"
#include "sql_result.h"
#include "sql_gencode.h"
#include <sql_storage.h>
#include <sql_scenario.h>
#include <store_sequence.h>
#include <sql_optimizer.h>
#include <sql_datetime.h>
#include <rel_optimizer.h>
#include <rel_distribute.h>
#include <rel_select.h>
#include <rel_exp.h>
#include <rel_dump.h>
#include <rel_bin.h>
#include <bbp.h>
#include <cluster.h>
#include <opt_dictionary.h>
#ifdef HAVE_RAPTOR
# include <rdf.h>
#endif
#include "mal_instruction.h"

/* Windows doesn't have round or trunc, but it does have floor and ceil */
#ifndef HAVE_ROUND
static inline double
round(double val)
{
	/* round to nearest integer, away from zero */
	if (val < 0)
		return -floor(-val + 0.5);
	else
		return floor(val + 0.5);
}
#endif

#ifndef HAVE_TRUNC
static inline double
trunc(double val)
{
	/* round to integer, towards zero */
	if (val < 0)
		return ceil(val);
	else
		return floor(val);
}
#endif

backend *
backend_reset(backend *b)
{
	b->out = b->client->fdout;
	b->language = 0;

	b->currSchema = NULL;
	b->currTable = NULL;
	b->currColumn = NULL;
	b->currKey = NULL;
	b->currIndex = NULL;
	b->vtop = 0;
	b->q = NULL;
	b->mvc_var = 0;
	return b;
}

backend *
backend_create(mvc *m, Client c)
{
	backend *b = NEW(backend);

	b->console = isAdministrator(c);
	b->mvc = m;
	b->client = c;
	b->mvc_var = 0;
	return backend_reset(b);
}

void
backend_destroy(backend *b)
{
	_DELETE(b);
}

static int
rel_is_table( sql_rel *rel )
{
	if (!rel || is_base(rel->op))
		return 1;
	return 0;
}

static int
exp_is_point_select( sql_exp * e) 
{
	if (!e)
		return 1;
	if (e->type == e_cmp && !e->f && e->flag == (int)cmp_equal) {
		sql_exp *r = e->r;

		if (r->card <= CARD_AGGR) 
			return 1;
	}
	return 0;
}

static int
rel_is_point_query( sql_rel *rel)
{
	int is_point = 0;

	if (!rel)
		return 1;
	if (is_project(rel->op))
		return rel_is_point_query(rel->l);
	if (is_select(rel->op) && rel_is_table(rel->l) && rel->exps) {
/*
		node *n;
		is_point = 1;
		for (n=rel->exps->h; n && is_point; n = n->next) {
			if (!exp_is_point_select(n->data))
				is_point = 0;
		}
*/
		is_point = 0;
		/* just one point expression makes this a point query */
		if (rel->exps->h)
			if (exp_is_point_select(rel->exps->h->data))
				is_point = 1;
	}
	return is_point;
}

static int
rel_need_distinct_query( sql_rel *rel)
{
	int need_distinct = 0;

	while (!need_distinct && rel && is_project(rel->op) && !is_groupby(rel->op))
		rel = rel->l;
	if (!need_distinct && rel && is_groupby(rel->op) && rel->exps) {
		node *n, *m;
		for (n=rel->exps->h; n && !need_distinct; n = n->next) {
			sql_exp *e = n->data;
			if (e->type == e_aggr) {
				list *l = e->l;

				if (l) for(m = l->h; m && !need_distinct; m = m->next){
					sql_exp *a = m->data;
	
					if (need_distinct(a))
						need_distinct = 1;
				}
			}
		}
	}
	return need_distinct;
}


sql_rel *
sql_symbol2relation(mvc *c, symbol *sym)
{
	int status;
	sql_rel *r;

	status = c->session->status;
	r = rel_semantic(c, sym);
	if (!r) {
		if (c->errstr[0]) {
			return NULL;
		} else {
			c->session->status = status;
			return NULL;
		}
	}
	if (r) {
		/* TODO: do we need to optimise anything for SciQL? */
		r = rel_optimizer(c, r);
		r = rel_distribute(c, r);
		if (rel_is_point_query(r) || rel_need_distinct_query(r))
			c->point_query = 1;
	}
	return r;
}

stmt *
sql_symbol2stmt(mvc *c, sql_rel *r, symbol *sym)
{
	stmt *s = NULL;

	if (!r) {
		if (c->errstr[0]) {
			return NULL;
		} else {
			/*printf("# falling back to direct mode \n");*/
			s = output_semantic(c, sym);
			if (s) {
				s = rel2bin(c, s);
				s = bin_optimizer(c, s);
			}
		}
	} else {
		if (c->emode == m_plan) {
			rel_print(c, r, 0);
		} else {
			s = output_rel_bin(c, r);
		}
		if (s) {
			/* only needed for delta tables */
			s = rel2bin(c, s); 	
			s = bin_optimizer(c, s);
			return s;
		}
	}
	return s;
}

/*
 * @-
 * After the SQL statement has been executed, its data structures
 * should be garbage collected. For successful actions we have to finish
 * the transaction as well, e.g. commit or rollback.
 */
int
sqlcleanup(mvc *c, int err)
{
	sql_destroy_params(c);
	sql_destroy_args(c);

	if ((c->emod & mod_locked) == mod_locked) {
		/* here we should commit the transaction */
		if (!err) {
			sql_trans_commit(c->session->tr);
			/* write changes to disk */
			sql_trans_end(c->session);
			store_apply_deltas();
			sql_trans_begin(c->session);
		}
		store_unlock();
		c->emod = 0;
	}
	/* some statements dynamically disable caching */
	c->sym = NULL;
	if (c->sa) 
		c->sa = sa_reset(c->sa);
	if (err > 0)
		c->session->status = -err;
	if (err < 0)
		c->session->status = err;
	scanner_query_processed(&(c->scanner));
	return err;
}

/*
 * @-
 * The internal administration of the SQL compilation and execution state
 * is administered by a state descriptor accessible in each phase.
 * Failure to find the state descriptor aborts the session.
 */
str 
getContext(Client cntxt, MalBlkPtr mb, mvc **c, backend **b )
{
	(void)mb;
	if (cntxt == NULL ) 
		throw(SQL, "mvc","No client record");
	if (cntxt->state[MAL_SCENARIO_PARSER] == NULL || cntxt->state[MAL_SCENARIO_OPTIMIZE] == NULL)
		throw(SQL, "mvc","SQL module not initialized");
	if (c)
		*c = ((mvc *) cntxt ->state[MAL_SCENARIO_OPTIMIZE]); 
	if (c && *c == 0)
		throw(SQL, "mvc","SQL module not initialized, mvc struct missing");
	if (b)
		*b = ((backend*) cntxt->state[MAL_SCENARIO_PARSER]);
	if (b && *b == 0)
		throw(SQL, "mvc","SQL module not initialized, backend struct missing");
	return MAL_SUCCEED;
}

str
SQLmvc(Client cntxt, MalBlkPtr mb, MalStkPtr stk, InstrPtr pci)
{
	mvc *sql = NULL;
	str msg = getContext(cntxt, mb, &sql, NULL);
	int *res = (int*) getArgReference(stk, pci, 0);

	if (msg)
		return msg;
	*res = 0;
	return MAL_SUCCEED;
}

str
SQLtransaction(Client cntxt, MalBlkPtr mb, MalStkPtr stk, InstrPtr pci)
{
	mvc *sql = NULL;
	str msg = getContext(cntxt, mb, &sql, NULL);
	int type = *(int*) getArgReference(stk, pci, 1);
	int chain = *(int*) getArgReference(stk, pci, 2);
	str name = *(str*) getArgReference(stk, pci, 3);
	char buf[BUFSIZ];
	int ret = 0;

	if (msg)
		return msg;
	if (name && strcmp(name, str_nil) == 0)
		name = NULL;

	switch (type) {
	case DDL_RELEASE:
		if (sql->session->auto_commit == 1) 
			throw(SQL, "sql.trans", "3BM30!RELEASE SAVEPOINT: not allowed in auto commit mode");
		ret = mvc_release(sql, name);
		if (ret < 0) {
			snprintf(buf, BUFSIZ, "3B000!RELEASE SAVEPOINT: (%s) failed", name);
			throw(SQL, "sql.trans", "%s", buf);
		}
		break;
	case DDL_COMMIT:
		if (sql->session->auto_commit == 1) {
			if (name)
				throw(SQL,"sql.trans", "3BM30!SAVEPOINT: not allowed in auto commit mode");
			else
				throw(SQL,"sql.trans", "2DM30!COMMIT: not allowed in auto commit mode");
		}
		ret = mvc_commit(sql, chain, name);
		if (ret < 0 && !name) 
			throw(SQL, "sql.trans", "2D000!COMMIT: failed");
		if (ret < 0 && name)
			throw(SQL, "sql.trans", "3B000!SAVEPOINT: (%s) failed", name);
		break;
	case DDL_ROLLBACK:
		if (sql->session->auto_commit == 1) 
			throw(SQL, "sql.trans", "2DM30!ROLLBACK: not allowed in auto commit mode");
		ret = mvc_rollback(sql, chain, name);
		if (ret < 0 && name) {
			snprintf(buf, BUFSIZ, "3B000!ROLLBACK TO SAVEPOINT: (%s) failed", name);
			throw(SQL, "sql.trans", "%s", buf);
		}
		break;
	case DDL_TRANS:
		if (sql->session->auto_commit == 0) 
			throw(SQL, "sql.trans", "25001!START TRANSACTION: cannot start a transaction within a transaction");
		if (sql->session->active)
			mvc_rollback(sql, 0, NULL);
		sql->session->auto_commit = 0;
		sql->session->ac_on_commit = 1;
		sql->session->level = chain;
		(void) mvc_trans(sql);
		break;
	default:
		throw(SQL, "sql.trans", "transaction unknown type");
	}
	return MAL_SUCCEED;
}

str
SQLcommit(Client cntxt, MalBlkPtr mb, MalStkPtr stk, InstrPtr pci)
{
	int ret;
	mvc *sql = NULL;
	str msg = getContext(cntxt, mb, &sql, NULL);
	(void) stk;
	(void) pci;

	if (sql->session->auto_commit != 0) 
		throw(SQL,"sql.trans", "2DM30!COMMIT: not allowed in auto commit mode");
	ret = mvc_commit(sql, 0, 0);
	if (ret < 0 ) 
		throw(SQL, "sql.trans", "2D000!COMMIT: failed");
	return msg;
}

str
SQLtransaction2(Client cntxt, MalBlkPtr mb, MalStkPtr stk, InstrPtr pci)
{
	mvc *sql = NULL;
	str msg = getContext(cntxt, mb, &sql, NULL);

	(void) stk;
	(void) pci;
	if (sql->session->auto_commit == 0) 
		throw(SQL, "sql.trans", "25001!START TRANSACTION: cannot start a transaction within a transaction");
	if (sql->session->active)
		mvc_rollback(sql, 0, NULL);
	sql->session->auto_commit = 0;
	sql->session->ac_on_commit = 1;
	sql->session->level = 0;
	(void) mvc_trans(sql);
	return msg;
}

static str
create_table_or_view( mvc *sql, char *sname, sql_table *t, int temp)
{
	sql_schema *s = mvc_bind_schema(sql, sname);
	sql_table *nt = NULL;
	node *n;

	if (STORE_READONLY(active_store_type)) 
		return sql_error(sql, 06, "25006!schema statements cannot be executed on a readonly database.");

	if (!s) 
		return sql_message("3F000!CREATE %s: schema '%s' doesn't exist", (t->query)?"TABLE":"VIEW", sname);

	if (mvc_bind_table(sql, s, t->base.name)) {
		char *cd = (temp == SQL_DECLARED_TABLE)?"DECLARE":"CREATE";
		return sql_message("42S01!%s TABLE: name '%s' already in use", cd, t->base.name);
	} else if (temp != SQL_DECLARED_TABLE && (!schema_privs(sql->role_id, s) && !(isTempSchema(s) && temp == SQL_LOCAL_TEMP))){
<<<<<<< HEAD
		return sql_message("CREATE %s: insufficient privileges for user '%s' in schema '%s'", (temp == SQL_ARRAY)?"ARRAY":"TABLE", stack_get_string(sql, "current_user"), s->base.name);
=======
		return sql_message("42000!CREATE TABLE: insufficient privileges for user '%s' in schema '%s'", stack_get_string(sql, "current_user"), s->base.name);
>>>>>>> 8c9e8b0e
	}

	/* first check default values */
	for (n = t->columns.set->h; n; n = n->next) {
		sql_column *c = n->data;

		if (c->def) {
			char buf[BUFSIZ];
			sql_rel *r = NULL;

			sql->sa = sa_create();
			snprintf(buf, BUFSIZ, "select %s;", c->def);
			r = rel_parse(sql, buf, m_deps); 
			if (!r || !is_project(r->op) || !r->exps || list_length(r->exps) != 1 || rel_check_type(sql, &c->type, r->exps->h->data, type_equal) == NULL) 
				throw(SQL, "sql.catalog", "%s", sql->errstr);
			rel_destroy(r);
			sa_destroy(sql->sa);
			sql->sa = NULL;
		}
	}

	nt = sql_trans_create_table(sql->session->tr, s, t->base.name, t->query, t->type, t->system, temp, t->commit_action, t->sz);

	for (n = t->columns.set->h; n; n = n->next) {
		sql_column *c = n->data;
		mvc_copy_column(sql, nt, c);
	}
	if (t->idxs.set) {
		for (n = t->idxs.set->h; n; n = n->next) {
			sql_idx *i = n->data;
			mvc_copy_idx(sql, nt, i);
		}
	}
	if (t->keys.set) {
		for (n = t->keys.set->h; n; n = n->next) {
			sql_key *k = n->data;

			mvc_copy_key(sql, nt, k);
		}
	}
	/* TODO copy triggers */
	/* also create dependencies */
	if (t->query && isView(t)) {
		sql_rel *r = NULL;
		sql->sa = sa_create();
		r = rel_parse(sql, t->query, m_deps); 
		rel_destroy(r);
		sa_destroy(sql->sa);
		sql->sa = NULL;
	}
	return MAL_SUCCEED;
}

static str
alter_table( mvc *sql, char *sname, sql_table *t)
{
	sql_schema *s = mvc_bind_schema(sql, sname);
	sql_table *nt = NULL;
	node *n;

	if (!s) 
		return sql_message("3F000!ALTER TABLE: no such schema '%s'", sname);

	if ((nt = mvc_bind_table(sql, s, t->base.name)) == NULL) {
		return sql_message("42S02!ALTER TABLE: no such table '%s'", t->base.name);

	} else if (!schema_privs(sql->role_id, s) && !(isTempSchema(s) && t->persistence == SQL_LOCAL_TEMP)){
		return sql_message("42000!ALTER TABLE: insufficient privileges for user '%s' in schema '%s'", stack_get_string(sql, "current_user"), s->base.name);
	}

	/* First check if all the changes are allowed */
	if (t->idxs.set) {
		/* only one pkey */
		if (nt->pkey) {
			for (n = t->idxs.nelm; n; n = n->next) {
				sql_idx *i = n->data;
				if (i->key->type == pkey)
					return sql_message("40000!CONSTRAINT PRIMARY KEY: a table can have only one PRIMARY KEY\n");
			}
		}
	}

	if (t->readonly != nt->readonly) 
		mvc_readonly( sql, nt, t->readonly);

	/* check for changes */
	if (t->tables.dset) for (n = t->tables.dset->h; n; n = n->next) {
		/* propagate alter table .. drop table */
		sql_table *at = n->data;
		sql_table *pt = mvc_bind_table(sql, nt->s, at->base.name);

		sql_trans_del_table(sql->session->tr, nt, pt, at->drop_action);
	}
	for (n = t->tables.nelm; n; n = n->next) {
		/* propagate alter table .. add table */
		sql_table *at = n->data;
 		sql_table *pt = mvc_bind_table(sql, nt->s, at->base.name);

		sql_trans_add_table(sql->session->tr, nt, pt);
	}

	/* check for changes */
	if (t->columns.dset) for (n = t->columns.dset->h; n; n = n->next) {
		/* propagate alter table .. drop column */
		sql_column *c = n->data;
 		sql_column *nc = mvc_bind_column(sql, nt, c->base.name);
		mvc_drop_column(sql, nt, nc, c->drop_action);
	}
	/* check for changes on current cols */
	for (n = t->columns.set->h; n != t->columns.nelm; n = n->next) {

		/* null or default value changes */
		sql_column *c = n->data;
 		sql_column *nc = mvc_bind_column(sql, nt, c->base.name);

		if (c->null != nc->null) {
			mvc_null(sql, nc, c->null);
			/* for non empty check for nulls */
			if (c->null == 0){
				BAT *b = store_funcs.bind_col(sql->session->tr, nc, 0);

				/* TODO also check updates and inserts */
				if (BATcount(b) && b->T->nonil != TRUE) {
					BUN bun = BUNfnd(BATmirror(b), ATOMnilptr(b->ttype));
					if (bun != BUN_NONE)
						return sql_message ("40002!ALTER TABLE: NOT NULL constraint violated for column %s.%s", c->t->base.name, c->base.name );
				}
				BBPunfix(b->batCacheid);
			}
		}
		if (c->def != nc->def)
			mvc_default(sql, nc, c->def);
	}
	for (; n; n = n->next) {
		/* propagate alter table .. add column */
		sql_column *c = n->data;
		mvc_copy_column(sql, nt, c);
	}
	if (t->idxs.set) {
		/* alter drop index */
		if (t->idxs.dset) for (n = t->idxs.dset->h; n; n = n->next) {
			sql_idx *i = n->data;
 			sql_idx *ni = mvc_bind_idx(sql, s, i->base.name);
			mvc_drop_idx(sql, s, ni);
		}
		/* alter add index */
		for (n = t->idxs.nelm; n; n = n->next) {
			sql_idx *i = n->data;
			mvc_copy_idx(sql, nt, i);
		}
	}
	if (t->keys.set) {
		/* alter drop key */
		if (t->keys.dset) for (n = t->keys.dset->h; n; n = n->next) {
			sql_key *k = n->data;
 			sql_key *nk = mvc_bind_key(sql, s, k->base.name);
			mvc_drop_key(sql, s, nk, k->drop_action);
		}
		/* alter add key */
		for (n = t->keys.nelm; n; n = n->next) {
			sql_key *k = n->data;
			mvc_copy_key(sql, nt, k);
		}
	}

	/* TODO copy triggers */
	/* also create dependencies */
	return MAL_SUCCEED;
}



static char *
drop_table(mvc *sql, char *sname, char *tname, int drop_action, int tt)
{
	sql_schema *s = NULL;
	sql_table *t = NULL;
	node *n; 

	if (sname && !(s=mvc_bind_schema(sql, sname))) 
<<<<<<< HEAD
		return sql_message("DROP %s: no such schema '%s'", (tt==tt_table)?"TABLE":"ARRAY", sname);
=======
		return sql_message("3F000!DROP TABLE: no such schema '%s'", sname);
>>>>>>> 8c9e8b0e
	if (!s)
		s = cur_schema(sql);
	t = mvc_bind_table(sql, s, tname);
	if (!t && !sname) {
		s = tmp_schema(sql);
		t = mvc_bind_table(sql, s, tname);
	}
	if (!t) { 
<<<<<<< HEAD
		return sql_message("DROP %s: no such %s '%s'", (tt==tt_table)?"TABLE":"ARRAY", (tt==tt_table)?"table":"array", tname);
	} else if (!isTableOrArray(t) && !isStream(t) && !isRemote(t)) {
		return sql_message("DROP %s: cannot drop VIEW '%s'", (tt==tt_table)?"TABLE":"ARRAY", tname);
	} else if (t->system) {
		return sql_message("DROP %s: cannot drop system %s '%s'", (tt==tt_table)?"TABLE":"ARRAY", (tt==tt_table)?"table":"array", tname);
	} else if (!schema_privs(sql->role_id, s) && !(isTempSchema(s) && t->persistence == SQL_LOCAL_TEMP)){
		return sql_message("DROP %s: access denied for %s to schema ;'%s'", (tt==tt_table)?"TABLE":"ARRAY", stack_get_string(sql, "current_user"), s->base.name);
=======
		return sql_message("42S02!DROP TABLE: no such table '%s'", tname);
	} else if (!isTable(t) && !isStream(t) && !isRemote(t)) {
		return sql_message("42000!DROP TABLE: cannot drop VIEW '%s'", tname);
	} else if (t->system) {
		return sql_message("42000!DROP TABLE: cannot drop system table '%s'", tname);
	} else if (!schema_privs(sql->role_id, s) && !(isTempSchema(s) && t->persistence == SQL_LOCAL_TEMP)){
		return sql_message("42000!DROP TABLE: access denied for %s to schema ;'%s'", stack_get_string(sql, "current_user"), s->base.name);
>>>>>>> 8c9e8b0e
	}
	if ( !drop_action && t->keys.set) {
		for (n = t->keys.set->h; n; n = n->next) {
			sql_key *k = n->data;

			if (k->type == ukey || k->type == pkey) {
				sql_ukey *uk = (sql_ukey *) k;

				if (uk->keys && list_length(uk->keys)) {
					node *l = uk->keys->h;

					for (; l; l = l->next) {
						k = l->data;
						/* make sure it is not a self referencing key */
						if (k->t != t) 
<<<<<<< HEAD
							return sql_message("DROP %s: FOREIGN KEY %s.%s depends on %s", (tt==tt_table)?"TABLE":"ARRAY", k->t->base.name, k->base.name, tname);
=======
							return sql_message("40000!DROP TABLE: FOREIGN KEY %s.%s depends on %s", k->t->base.name, k->base.name, tname);
>>>>>>> 8c9e8b0e
					}
				}
			}
		}
	}

	if (!drop_action && mvc_check_dependency(sql, t->base.id, TABLE_DEPENDENCY, NULL))
<<<<<<< HEAD
		return sql_message("DROP %s: unable to drop %s %s (there are database objects which depend on it)\n", (tt==tt_table)?"TABLE":"ARRAY", (tt==tt_table)?"table":"array", t->base.name);
=======
		return sql_message("42000!DROP TABLE: unable to drop table %s (there are database objects which depend on it)\n", t->base.name);
>>>>>>> 8c9e8b0e
	
	mvc_drop_table(sql, s, t, drop_action);
	return MAL_SUCCEED;
}

static char *
drop_view(mvc *sql, char *sname, char *tname, int drop_action)
{
	sql_table *t = NULL;
	sql_schema *ss = NULL;

	if (sname != NULL && (ss = mvc_bind_schema(sql, sname)) == NULL)
		return sql_message("3F000!DROP VIEW: no such schema '%s'", sname);

	if (ss == NULL)
		ss = cur_schema(sql);

	t = mvc_bind_table(sql, ss, tname);

	if (!schema_privs(sql->role_id, ss) && !(isTempSchema(ss) && t && t->persistence == SQL_LOCAL_TEMP)){  
		return sql_message("42000!DROP VIEW: access denied for %s to schema '%s'", stack_get_string(sql, "current_user"), ss->base.name);
	} else if (!t) {
		return sql_message("42S02!DROP VIEW: unknown view '%s'", tname);
	} else if (!isView(t)) {
		return sql_message("42000!DROP VIEW: unable to drop view '%s': is a table", tname);
	} else if (t->system) {
		return sql_message("42000!DROP VIEW: cannot drop system view '%s'", tname);
	} else if (! drop_action && mvc_check_dependency(sql, t->base.id, VIEW_DEPENDENCY, NULL)) {
			return sql_message("42000!DROP VIEW: cannot drop view '%s', there are database objects which depend on it", t->base.name);
	} else {
		mvc_drop_table(sql, ss, t, drop_action);
		return MAL_SUCCEED;
	}
}

static str
drop_key( mvc *sql, char *sname, char *kname, int drop_action )
{
	sql_key *key;
	sql_schema *ss = NULL;

	if (sname != NULL && (ss = mvc_bind_schema(sql, sname)) == NULL)
		return sql_message("3F000!ALTER TABLE: no such schema '%s'", sname);

	if (ss == NULL)
		ss = cur_schema(sql);

	if ((key = mvc_bind_key(sql, ss, kname )) == NULL) 
		return sql_message("42000!ALTER TABLE: no such constraint '%s'", kname);
	if (!drop_action && mvc_check_dependency(sql, key->base.id, KEY_DEPENDENCY, NULL)) 
		return sql_message("42000!ALTER TABLE: cannot drop constraint '%s': there are database objects which depend on it", key->base.name);
	mvc_drop_key(sql, ss, key, drop_action);
	return MAL_SUCCEED;
}

static str
create_index( mvc *sql, char *iname, int itype, char *sname, char *tname, MalStkPtr stk, InstrPtr pci) 
{
	sql_schema *s = NULL;
	sql_table *t = NULL;
	sql_idx *i = NULL;

	if (!(s = mvc_bind_schema(sql, sname)))
		return sql_message("3F000!CREATE INDEX: no such schema '%s'", sname);

	i = mvc_bind_idx(sql, s, iname);
	t = mvc_bind_table(sql, s, tname);
	if (i) {
		return sql_message("42S11!CREATE INDEX: name '%s' already in use", iname);
	} else if (!t) {
		return sql_message("42S02!CREATE INDEX: no such table '%s'", tname);
	} else if (isView(t)) {
		return sql_message("42S02!CREATE INDEX: cannot create index on view '%s'", tname);
	} else {
		int n;
		sql_idx *i = mvc_create_idx(sql, t, iname, (idx_type) itype);

		if (!i) 
			return sql_message("40000!CREATE INDEX: failed to create index '%s'", iname);

		for (n=6; n<pci->argc; n++) {
			char *cname = *(str*)getArgReference(stk, pci, n);
			sql_column *c = mvc_bind_column(sql, t, cname);

			if (!c) {
				return sql_message("42S22!CREATE INDEX: no such column '%s'", cname);
			} else {
				mvc_create_ic(sql, i, c);
				mvc_create_dependency(sql, c->base.id, i->base.id, INDEX_DEPENDENCY);
			}
		}
	}
	return NULL;
}

static str
drop_index( mvc *sql, char *sname, char *iname)
{
	sql_schema *s = NULL;
	sql_idx *i = NULL;

	if (!(s=mvc_bind_schema(sql, sname))) 
		return sql_message("3F000!DROP INDEX: no such schema '%s'", sname);
 	i = mvc_bind_idx(sql, s, iname);
	if (!i) {
		return sql_message("42S12!DROP INDEX: no such index '%s'", iname);
	} else if (!schema_privs(sql->role_id, s)) {
		return sql_message("42000!DROP INDEX: access denied for %s to schema ;'%s'", stack_get_string(sql, "current_user"), s->base.name);
	} else {
		mvc_drop_idx(sql, s, i);
	}
	return NULL;
}

static str
create_seq( mvc *sql, char *sname, sql_sequence *seq)
{
	sql_schema *s = NULL;

	if (sname && !(s = mvc_bind_schema(sql, sname)))
		return sql_message("3F000!CREATE SEQUENCE: no such schema '%s'", sname);
	if (s == NULL)
		s = cur_schema(sql);
	if (find_sql_sequence(s, seq->base.name)) {
		return sql_message("42000!CREATE SEQUENCE: name '%s' already in use", seq->base.name);
	} else if (!schema_privs(sql->role_id, s)) {
		return sql_message( "42000!CREATE SEQUENCE: insufficient privileges for '%s' in schema '%s'", stack_get_string(sql, "current_user"), s->base.name);
	}
	sql_trans_create_sequence(sql->session->tr, s, seq->base.name, seq->start, seq->minvalue, seq->maxvalue, seq->increment, seq->cacheinc, seq->cycle, seq->bedropped);
	return NULL;
}

static str
alter_seq( mvc *sql, char *sname, sql_sequence *seq, lng *val)
{
	sql_schema *s = NULL;
	sql_sequence *nseq = NULL;

	if (sname && !(s = mvc_bind_schema(sql, sname)))
		return sql_message("3F000!ALTER SEQUENCE: no such schema '%s'", sname);
	if (s == NULL)
		s = cur_schema(sql);
	if (!(nseq = find_sql_sequence(s, seq->base.name))) {
		return sql_message( "42000!ALTER SEQUENCE: no such sequence '%s'", seq->base.name);
	} else if (!schema_privs(sql->role_id, s)) {
		return sql_message( "42000!ALTER SEQUENCE: insufficient privileges for '%s' in schema '%s'", stack_get_string(sql, "current_user"), s->base.name);
	}

	/* first alter the known values */
	sql_trans_alter_sequence(sql->session->tr, nseq, seq->minvalue, seq->maxvalue, seq->increment, seq->cacheinc, seq->cycle);
	if (val)
		sql_trans_sequence_restart(sql->session->tr, nseq, *val);
	return MAL_SUCCEED;
}




static str
drop_seq(mvc *sql, char *sname, char *name)
{
	sql_schema *s = NULL;
	sql_sequence *seq = NULL;

	if (sname && !(s = mvc_bind_schema(sql, sname)))
		return sql_message("3F000!DROP SEQUENCE: no such schema '%s'", sname);
	if (!s)
		s = cur_schema(sql);
	if (!(seq = find_sql_sequence(s, name))) {
		return sql_message("DROP SEQUENCE: no such sequence '%s'", name);
	} else if (!schema_privs(sql->role_id, s)) {
		return sql_message("42000!DROP SEQUENCE: insufficient privileges for '%s' in schema '%s'", stack_get_string(sql, "current_user"),  s->base.name);
	}
	if (mvc_check_dependency(sql, seq->base.id, BEDROPPED_DEPENDENCY, NULL))
		return sql_message("DROP SEQUENCE: unable to drop sequence %s (there are database objects which depend on it)\n", seq->base.name);

	sql_trans_drop_sequence(sql->session->tr, s, seq, 0);
	return NULL;
}


static char *
SaveArgReference(MalStkPtr stk, InstrPtr pci, int arg)
{
	char *val = *(str*)getArgReference(stk, pci, arg);

	if (val && strcmp(val, str_nil) == 0)
		val = NULL;
	return val;
}

str
SQLcatalog(Client cntxt, MalBlkPtr mb, MalStkPtr stk, InstrPtr pci)
{
	mvc *sql = NULL;
	str msg = getContext(cntxt, mb, &sql, NULL);
	int type = *(int*) getArgReference(stk, pci, 1);
	str sname = *(str*) getArgReference(stk, pci, 2);

	if (msg)
		return msg;

	if (STORE_READONLY(active_store_type)) 
		return sql_message("SQLException:sql.catalog: schema statements cannot be executed on a readonly database.");

	switch (type) {
	case DDL_CREATE_SEQ:
	{
		sql_sequence *s = *(sql_sequence**) getArgReference(stk, pci, 3);
		msg = create_seq(sql, sname, s);
	} 	break;
	case DDL_ALTER_SEQ:
	{
		lng *val = NULL;
		sql_sequence *s = *(sql_sequence**) getArgReference(stk, pci, 3);
		if (getArgType(mb, pci, 4) == TYPE_lng) 
			val = getArgReference(stk, pci, 4);
		if (val == NULL || *val == lng_nil)
			msg = sql_message("ALTER SEQUENCE: cannot (re)start with NULL");
		else
			msg = alter_seq(sql, sname, s, val);
	} 	break;
	case DDL_DROP_SEQ: {
		str name = *(str*) getArgReference(stk, pci, 3);

		msg = drop_seq( sql, sname, name);
	} 	break;
	case DDL_CREATE_SCHEMA: {
		str name = SaveArgReference(stk, pci, 3);
		int auth_id = sql->role_id;

		if (name && (auth_id = sql_find_auth(sql, name)) < 0) {
			msg = sql_message("CREATE SCHEMA: no such authorization '%s'", name);
		}
		if (sql->user_id != USER_MONETDB && sql->role_id != ROLE_SYSADMIN) {
			msg = sql_message("42000!CREATE SCHEMA: insufficient privileges for user '%s'", stack_get_string(sql, "current_user"));
		}
		if (mvc_bind_schema(sql, sname)) {
			msg = sql_message("CREATE SCHEMA: name '%s' already in use", sname);
		} else {
			(void)mvc_create_schema(sql, sname, auth_id, sql->user_id);
		}
	}	break;
	case DDL_DROP_SCHEMA: {
		int action = *(int*) getArgReference(stk, pci, 4);
		sql_schema *s = mvc_bind_schema(sql, sname);

		if (!s) {
			msg = sql_message("DROP SCHEMA: name %s does not exist", sname);
		} else if (!schema_privs(sql->role_id, s)) {
			msg = sql_message("DROP SCHEMA: access denied for %s to schema ;'%s'", stack_get_string(sql, "current_user"), s->base.name);
		} else if (s == cur_schema(sql)) {
			msg = sql_message("DROP SCHEMA: cannot drop current schema");
		} else if (strcmp(sname, "sys") == 0 || strcmp(sname, "tmp") == 0) {
			msg = sql_message("DROP SCHEMA: access denied for '%s'", sname);
		} else if (sql_schema_has_user(sql, s)) {
			msg = sql_message("DROP SCHEMA: unable to drop schema '%s' (there are database objects which depend on it", sname);
		} else {
			mvc_drop_schema(sql, s, action);
		}
	} 	break;
	case DDL_CREATE_TABLE: 
	case DDL_CREATE_VIEW: 
	case DDL_CREATE_ARRAY: /* TODO: if really not used, remove it later */
	{
		sql_table *t = *(sql_table**) getArgReference(stk, pci, 3);
		int temp = *(int*) getArgReference(stk, pci, 4);

		msg = create_table_or_view(sql, sname, t, temp);
	} 	break;
	case DDL_DROP_ARRAY:
	case DDL_DROP_TABLE: {
		int action = *(int*) getArgReference(stk, pci, 4);
		str name = *(str*) getArgReference(stk, pci, 3);

		msg = drop_table( sql, sname, name, action, (type==DDL_DROP_TABLE)?tt_table:tt_array);
	} 	break;
	case DDL_DROP_VIEW: {
		int action = *(int*) getArgReference(stk, pci, 4);
		str name = *(str*) getArgReference(stk, pci, 3);

		msg = drop_view( sql, sname, name, action);
	} 	break;
	case DDL_DROP_CONSTRAINT: {
		int action = *(int*) getArgReference(stk, pci, 4);
		str name = *(str*) getArgReference(stk, pci, 3);

		msg = drop_key( sql, sname, name, action);
	} 	break;
	case DDL_ALTER_TABLE: {
		sql_table *t = *(sql_table**) getArgReference(stk, pci, 3);
		msg = alter_table(sql, sname, t);
	} 	break;
	case DDL_CREATE_TYPE: {
		char *impl = *(str*) getArgReference(stk, pci, 3);
		if (!mvc_create_type(sql, sql->session->schema, sname, 0, 0, 0, impl)) 
			msg = sql_message("CREATE TYPE: unknown external type '%s'", impl);
	} 	break;
	case DDL_DROP_TYPE: {
		msg = sql_message("DROP TYPE: not implemented ('%s')", sname);
	} 	break;
	case DDL_GRANT_ROLES: {
		char *auth = SaveArgReference(stk, pci, 3);

		msg = sql_grant_role( sql, sname /*grantee */, auth);
	} 	break;
	case DDL_REVOKE_ROLES: {
		char *auth = SaveArgReference(stk, pci, 3);

		msg = sql_revoke_role( sql, sname /*grantee */, auth);
	} 	break;
	case DDL_GRANT: {
		char *grantee = *(str*)getArgReference(stk, pci, 3);
		int privs = *(int*)getArgReference(stk, pci, 4);
		char *cname = SaveArgReference(stk, pci, 5);
		int grant = *(int*)getArgReference(stk, pci, 6);
		int grantor = *(int*)getArgReference(stk, pci, 7);
		msg = sql_grant_table_privs( sql, grantee, privs, sname, cname, grant, grantor);
	} 	break;
	case DDL_REVOKE: {
		char *grantee = *(str*)getArgReference(stk, pci, 3);
		int privs = *(int*)getArgReference(stk, pci, 4);
		char *cname = SaveArgReference(stk, pci, 5);
		int grant = *(int*)getArgReference(stk, pci, 6);
		int grantor = *(int*)getArgReference(stk, pci, 7);
		msg = sql_revoke_table_privs( sql, grantee, privs, sname, cname, grant, grantor);
	} 	break;
	case DDL_CREATE_USER: {
		char *passwd = *(str*)getArgReference(stk, pci, 3);
		int enc = *(int*)getArgReference(stk, pci, 4);
		char *schema = SaveArgReference(stk, pci, 5);
		char *fullname = SaveArgReference(stk, pci, 6);
		msg = sql_create_user( sql, sname, passwd, enc, fullname, schema);
	}	break;
	case DDL_DROP_USER: {
		msg = sql_drop_user( sql, sname);
	}	break;
	case DDL_ALTER_USER: {
		char *passwd = SaveArgReference(stk, pci, 3);
		int enc = *(int*)getArgReference(stk, pci, 4);
		char *schema = SaveArgReference(stk, pci, 5);
		char *oldpasswd = SaveArgReference(stk, pci, 6);
		msg = sql_alter_user( sql, sname, passwd, enc, schema, oldpasswd);
	}	break;
	case DDL_RENAME_USER: {
		char *newuser = *(str*)getArgReference(stk, pci, 3);
		msg = sql_rename_user( sql, sname, newuser);
	}	break;
	case DDL_CREATE_ROLE: {
		char *role = sname;
		int grantor = *(int*)getArgReference(stk, pci, 4);
		msg = sql_create_role( sql, role, grantor);
	} 	break;
	case DDL_DROP_ROLE: {
		char *role = sname;
		msg = sql_drop_role( sql, role);
	} 	break;
	case DDL_CREATE_INDEX: {
		int itype = *(int*)getArgReference(stk, pci, 3);
		char *ssname = *(str*)getArgReference(stk, pci, 4);
		char *tname = *(str*)getArgReference(stk, pci, 5);
		msg = create_index( sql, sname, itype, ssname, tname, stk, pci);
	} 	break;
	case DDL_DROP_INDEX: {
		char *iname = *(str*)getArgReference(stk, pci, 3);
		msg = drop_index( sql, sname, iname );
	} 	break;
	default:
		throw(SQL, "sql.catalog", "catalog unknown type");
	}
	if (msg)
		return msg;
	return MAL_SUCCEED;
}

/* setVariable(int *ret, str *name, any value) */
str
setVariable(Client cntxt, MalBlkPtr mb, MalStkPtr stk, InstrPtr pci)
{
	int *res = (int*)getArgReference(stk, pci, 0);
	mvc *m = NULL;
	str msg = getContext(cntxt, mb, &m, NULL);
	str varname   = *(str *) getArgReference(stk, pci, 2);
	int mtype = getArgType(mb, pci, 3);
	ValRecord *src;
	char buf[BUFSIZ];

	*res = 0;
	if (mtype < 0 || mtype >= 255)
		throw(SQL, "sql.setVariable", "failed");
	if ( strcmp("optimizer",  varname)== 0) {
		msg = setOptimizers(*(str *) getArgReference(stk,pci,3));
		if ( msg != NULL && strcmp(msg,"default_pipe") == 0 )
			return MAL_SUCCEED;
		msg = SQLvalidatePipeline();
		if ( msg ){
			setOptimizers("default_pipe");
			return msg;
		}
	}
	src = &stk->stk[getArg(pci, 3)];
	if (stack_find_var(m, varname)) {
		stack_set_var(m, varname, src);
	} else {
		snprintf(buf, BUFSIZ, "variable '%s' unknown", varname);
		throw(SQL, "sql.setVariable", "%s", buf);
	}
	if ((msg = sql_update_var(m, varname)) != NULL) {
		snprintf(buf, BUFSIZ, "%s", msg);
		_DELETE(msg);
		throw(SQL, "sql.setVariable", "%s", buf);
	}
	return MAL_SUCCEED;
}

/* getVariable(int *ret, str *name) */
str
getVariable(Client cntxt, MalBlkPtr mb, MalStkPtr stk, InstrPtr pci)
{
	int mtype = getArgType(mb, pci, 0);
	mvc *m = NULL;
	str msg = getContext(cntxt, mb, &m, NULL);
	str varname   = *(str *) getArgReference(stk, pci, 2);
	ValRecord *dst, *src;

	if (msg)
		return msg;
	if (mtype < 0 || mtype >= 255)
		throw(SQL, "sql.getVariable", "failed");
	src = stack_get_var(m, varname);
	if (!src) {
		char buf[BUFSIZ];
		snprintf(buf, BUFSIZ, "variable '%s' unknown", varname);
		throw(SQL, "sql.getVariable", "%s", buf);
	}
	dst = &stk->stk[getArg(pci, 0)];
	VALcopy(dst,src);
	return MAL_SUCCEED;
}

str
sql_variables(Client cntxt, MalBlkPtr mb, MalStkPtr stk, InstrPtr pci)
{
	int i;
	mvc *m = NULL;
	BAT *vars; 
	str msg = getContext(cntxt,mb, &m, NULL);
	int *res = (int *) getArgReference(stk, pci, 0);

	if (msg)
		return msg;

	vars = BATnew(TYPE_void,TYPE_str, m->topvars);
	if ( vars == NULL)
		throw(SQL, "sql.variables", MAL_MALLOC_FAIL);
	BATseqbase(vars, 0);
	for (i=0; i<m->topvars && m->vars[i].s; i++) 
		BUNappend(vars, m->vars[i].name, FALSE);
	*res = vars->batCacheid;
	BBPkeepref(vars->batCacheid);
	return MAL_SUCCEED;
}

/* str mvc_logfile(int *d, str *filename); */
str
mvc_logfile(Client cntxt, MalBlkPtr mb, MalStkPtr stk, InstrPtr pci)
{
	mvc *m = NULL;
	str msg = getContext(cntxt,mb, &m, NULL);
	int *res = (int *) getArgReference(stk, pci, 0);
	str filename = *(str *)getArgReference(stk, pci, 1);

	if (msg)
		return msg;
	if (m->scanner.log) {
		close_stream(m->scanner.log);
		m->scanner.log = NULL;
	}

	if (strcmp(filename, str_nil)) 
		m->scanner.log = open_wastream(filename);
	*res = 0;
	return MAL_SUCCEED;
}

/* str mvc_next_value(lng *res, str *sname, str *seqname); */
str
mvc_next_value(Client cntxt, MalBlkPtr mb, MalStkPtr stk, InstrPtr pci)
{
	mvc *m = NULL;
	str msg = getContext(cntxt,mb, &m, NULL);
	sql_schema *s;
	lng *res  = (lng *) getArgReference(stk, pci, 0);
	str *sname  = (str *) getArgReference(stk, pci, 1);
	str *seqname  = (str *) getArgReference(stk, pci, 2);

	(void) cntxt;
	if (msg)
		return msg;
 	s = mvc_bind_schema(m, *sname);
	if (s) {
		sql_sequence *seq = find_sql_sequence(s, *seqname);

		if (seq && seq_next_value(seq, res)) {
			m->last_id = *res;
			stack_set_number(m, "last_id", m->last_id);
			return MAL_SUCCEED;
		}
	}
	throw(SQL, "sql.next_value", "error");
}

/* str mvc_bat_next_value(bat *res, int *sid, str *seqname); */
str
mvc_bat_next_value(Client cntxt, MalBlkPtr mb, MalStkPtr stk, InstrPtr pci)
{
	mvc *m = NULL;
	str msg = getContext(cntxt,mb, &m, NULL);
	BAT *b, *r;
	BUN p,q;
	sql_schema *s = NULL;
	sql_sequence *seq = NULL;
	seqbulk *sb = NULL;
	BATiter bi;
	bat *res  = (bat *) getArgReference(stk, pci, 0);
	int *sid  = (int *) getArgReference(stk, pci, 1);
	str *seqname  = (str *) getArgReference(stk, pci, 2);

	(void) cntxt;
	if (msg)
		return msg;

	if( (b = BATdescriptor(*sid)) == NULL )
		throw(SQL, "sql.next_value", "Cannot access descriptor");

	r = BATnew(b->htype, TYPE_lng, BATcount(b));
	if (!r) {
		BBPunfix(b->batCacheid);
		throw(SQL, "sql.next_value", "Cannot create bat");
	}
	BATseqbase(r, b->hseqbase);

	if (!BATcount(b)) {
		BBPunfix(b->batCacheid);
		BBPkeepref(r->batCacheid);
		*res = r->batCacheid;
		return MAL_SUCCEED;
	}

	bi = bat_iterator(b);
	BATloop(b,p,q){
		str sname = BUNtail(bi,BUNfirst(b));
		lng l;

		if (!s || strcmp(s->base.name, sname) != 0) {
			if (sb)
				seqbulk_destroy(sb);
			s = mvc_bind_schema(m, sname);
			seq = NULL;
			if (!s || 
			    (seq = find_sql_sequence(s, *seqname)) == NULL ||
			    !(sb = seqbulk_create(seq, BATcount(b))) ) {
				BBPunfix(b->batCacheid);
				BBPunfix(r->batCacheid);
				throw(SQL, "sql.next_value", "error");
			}
		}
		if (!seqbulk_next_value(sb, &l)) {
			BBPunfix(b->batCacheid);
			BBPunfix(r->batCacheid);
			seqbulk_destroy(sb);
			throw(SQL, "sql.next_value", "error");
		}
		BUNins(r, BUNhead(bi,p), &l, FALSE);
	}
	if (sb) 
		seqbulk_destroy(sb);
	BBPunfix(b->batCacheid);
	BBPkeepref(r->batCacheid);
	*res = r->batCacheid;
	return MAL_SUCCEED;
}

/* str mvc_get_value(lng *res, str *sname, str *seqname); */
str
mvc_get_value(Client cntxt, MalBlkPtr mb, MalStkPtr stk, InstrPtr pci)
{
	mvc *m = NULL;
	str msg = getContext(cntxt,mb, &m, NULL);
	sql_schema *s;
	lng *res  = (lng *) getArgReference(stk, pci, 0);
	str *sname  = (str *) getArgReference(stk, pci, 1);
	str *seqname  = (str *) getArgReference(stk, pci, 2);

	(void) cntxt;
	if (msg)
		return msg;
 	s = mvc_bind_schema(m, *sname);
	if (s) {
		sql_sequence *seq = find_sql_sequence(s, *seqname);

		if (seq && seq_get_value(seq, res))
			return MAL_SUCCEED;
	}
	throw(SQL, "sql.get_value", "error");
}

str
mvc_getVersion(lng *version, int *clientid)
{
	mvc *m = NULL;
	Client cntxt = MCgetClient(*clientid);
	str msg = getContext(cntxt, NULL, &m, NULL);

	if (msg)
		return msg;
	*version = -1;
	if (m->session->tr)
		*version = m->session->tr->stime;
	return MAL_SUCCEED;
}

/* str mvc_restart_seq(lng *res, str *sname, str *seqname, lng *start); */
str
mvc_restart_seq(Client cntxt, MalBlkPtr mb, MalStkPtr stk, InstrPtr pci)
{
	mvc *m = NULL;
	str msg = getContext(cntxt,mb, &m, NULL);
	sql_schema *s;
	lng *res  = (lng *) getArgReference(stk, pci, 0);
	str *sname  = (str *) getArgReference(stk, pci, 1);
	str *seqname  = (str *) getArgReference(stk, pci, 2);
	lng *start  = (lng *) getArgReference(stk, pci, 3);

	(void) cntxt;
	if (msg)
		return msg;
	if (*start == lng_nil)
		throw(SQL, "sql.restart", "cannot (re)start with NULL");
 	s = mvc_bind_schema(m, *sname);
	if (s) {
		sql_sequence *seq = find_sql_sequence(s, *seqname);

		if (seq) {
			*res = sql_trans_sequence_restart(m->session->tr, seq, *start);
			return MAL_SUCCEED;
		}
	}
	throw(SQL, "sql.restart", "sequence %s not found", *sname);
}



BAT *
mvc_bind(mvc *m, char *sname, char *tname, char *cname, int access)
{
	sql_trans *tr = m->session->tr;
	BAT *b = NULL;
	sql_schema *s = NULL;
	sql_table *t = NULL;
	sql_column *c = NULL;

	s = mvc_bind_schema(m, sname);
	if ( s == NULL) 
		return NULL;
	t = mvc_bind_table(m, s, tname);
	if ( t == NULL) 
		return NULL;
	c = mvc_bind_column(m, t, cname);
	if ( c == NULL) 
		return NULL;

	b = store_funcs.bind_col(tr, c, access);
	return b;
}

BAT *
mvc_bind_dbat(mvc *m, char *sname, char *tname, int access)
{
	sql_trans *tr = m->session->tr;
	BAT *b = NULL;
	sql_schema *s = NULL;
	sql_table *t = NULL;
	s = mvc_bind_schema(m, sname);
	if ( s == NULL)
		return NULL;
	t = mvc_bind_table(m, s, tname);
	if ( t == NULL)
		return NULL;

	b = store_funcs.bind_del(tr, t, access);
	return b;
}

BAT *
mvc_bind_idxbat(mvc *m, char *sname, char *tname, char *iname, int access)
{
	sql_trans *tr = m->session->tr;
	BAT *b = NULL;
	sql_schema *s = mvc_bind_schema(m, sname);
	sql_idx *i = mvc_bind_idx(m, s, iname);

	(void) tname;
	b = store_funcs.bind_idx(tr, i, access);
	return b;
}

/* str mvc_bind_wrap(int *bid, str *sname, str *tname, str *cname, int *access); */
str
mvc_bind_wrap(Client cntxt, MalBlkPtr mb, MalStkPtr stk, InstrPtr pci)
{
	BAT *b = NULL, *bn;
	int *bid = (int *)getArgReference(stk, pci, 0);
	mvc *m = NULL;
	str msg = getContext(cntxt,mb, &m, NULL);
	str *sname = (str *)getArgReference(stk, pci, 2);
	str *tname = (str *)getArgReference(stk, pci, 3);
	str *cname = (str *)getArgReference(stk, pci, 4);
	int *access = (int *)getArgReference(stk, pci, 5);
	oid lval,hval=0;

	if (msg)
		return msg;
	b = mvc_bind(m, *sname, *tname, *cname, *access);
	if (b) {
		if ( pci->argc == 8 && getArgType(mb,pci,6) == TYPE_oid){
			/* partitioned access */
			lval = *(oid *)getArgReference(stk, pci, 6);
			hval = *(oid *)getArgReference(stk, pci, 7);
			if (*access == 0) {
				bn =  BATslice(b, lval,hval);
				BATseqbase(bn, lval);
				BBPreleaseref(b->batCacheid);
			} else {
				bn = b;
			}
			BBPkeepref( *bid = bn->batCacheid);
			return MAL_SUCCEED;
		} else if ( pci->argc == 8 && getArgType(mb,pci,6) == TYPE_int){
			BUN cnt = BATcount(b), psz;
			/* partitioned access */
			int part_nr = *(int *)getArgReference(stk, pci, 6);
			int nr_parts = *(int *)getArgReference(stk, pci, 7);

			if (*access == 0) {
				psz = cnt?(cnt/nr_parts):0;
				bn =  BATslice(b, part_nr*psz, (part_nr+1==nr_parts)?cnt:((part_nr+1)*psz));
				BATseqbase(bn, part_nr*psz);
			} else {
				oid l, h;
				BAT *c = mvc_bind(m, *sname, *tname, *cname, 0);
				cnt = BATcount(c);
				psz = cnt?(cnt/nr_parts):0;
				l = part_nr*psz;
				h = (part_nr+1==nr_parts)?cnt:((part_nr+1)*psz);
				h--;
				bn = BATmirror(BATselect(BATmirror(b), &l, &h));
			
				BBPreleaseref(c->batCacheid);
			}
			BBPkeepref( *bid = bn->batCacheid);
			BBPreleaseref(b->batCacheid);
			return MAL_SUCCEED;
		}
		BBPkeepref( *bid = b->batCacheid);
		return MAL_SUCCEED;
	}
	throw(SQL, "sql.bind", "unable to find %s.%s(%s)", *sname, *tname, *cname);
}


/* str mvc_bind_idxbat_wrap(int *bid, str *sname, str *tname, str *iname, int *access); */
str
mvc_bind_idxbat_wrap(Client cntxt, MalBlkPtr mb, MalStkPtr stk, InstrPtr pci)
{
	BAT *b = NULL,*bn;
	int *bid = (int *)getArgReference(stk, pci, 0);
	mvc *m = NULL;
	str msg = getContext(cntxt,mb, &m, NULL);
	str *sname = (str *)getArgReference(stk, pci, 2);
	str *tname = (str *)getArgReference(stk, pci, 3);
	str *iname = (str *)getArgReference(stk, pci, 4);
	int *access = (int *)getArgReference(stk, pci, 5);
	oid lval,hval=0;

	if (msg)
		return msg;
	b = mvc_bind_idxbat(m, *sname, *tname, *iname, *access);
	if (b) {
		if ( pci->argc == 8 && getArgType(mb,pci,6) == TYPE_oid){
			/* partitioned access, TODO fix update bats */
			lval = *(oid *)getArgReference(stk, pci, 6);
			hval = *(oid *)getArgReference(stk, pci, 7);
			if (*access == 0) {
				bn =  BATslice(b, lval,hval);
				BATseqbase(bn, lval);
				BBPreleaseref(b->batCacheid);
			} else {
				bn = b;
			}
			BBPkeepref( *bid = bn->batCacheid);
			return MAL_SUCCEED;
		} else if ( pci->argc == 8 && getArgType(mb,pci,6) == TYPE_int){
			BUN cnt = BATcount(b), psz;
			/* partitioned access */
			int part_nr = *(int *)getArgReference(stk, pci, 6);
			int nr_parts = *(int *)getArgReference(stk, pci, 7);

			if (*access == 0) {
				psz = cnt?(cnt/nr_parts):0;
				bn =  BATslice(b, part_nr*psz, (part_nr+1==nr_parts)?cnt:((part_nr+1)*psz));
				BATseqbase(bn, part_nr*psz);
			} else {
				oid l, h;
				BAT *c = mvc_bind_idxbat(m, *sname, *tname, *iname, 0);
				cnt = BATcount(c);
				psz = cnt?(cnt/nr_parts):0;
				l = part_nr*psz;
				h = (part_nr+1==nr_parts)?cnt:((part_nr+1)*psz);
				h--;
				bn = BATmirror(BATselect(BATmirror(b), &l, &h));
			
				BBPreleaseref(c->batCacheid);
			}
			BBPkeepref( *bid = bn->batCacheid);
			BBPreleaseref(b->batCacheid);
			return MAL_SUCCEED;
		}
		BBPkeepref( *bid = b->batCacheid);
		return MAL_SUCCEED;
	}
	throw(SQL, "sql.idxbind", "unable to find index %s for %s.%s",
			*iname, *sname, *tname);
}

str 
mvc_diff_idxbat_wrap(bat *bid, int *clientid, str *s, str *t, str *i, int *access, lng *oldversion, lng *version)
{
	mvc *m = NULL;
	Client cntxt = MCgetClient(*clientid);
	str msg = getContext(cntxt, NULL, &m, NULL);
	BAT *b;

	if (msg)
		return msg;
	(void)oldversion;
	(void)version;
	b = mvc_bind(m, *s, *t, *i, *access);
	if (b) {
		BBPkeepref( *bid = b->batCacheid);
		return MAL_SUCCEED;
	}
	throw(SQL, "sql.idxbind", "unable to find index %s for %s.%s", *i, *s, *t);
}

/*mvc_append_wrap(int *bid, str *sname, str *tname, str *cname, ptr d) */
str
mvc_append_wrap(Client cntxt, MalBlkPtr mb, MalStkPtr stk, InstrPtr pci)
{
	int *res = (int*)getArgReference(stk, pci, 0);
	mvc *m = NULL;
	str msg = getContext(cntxt,mb, &m, NULL);
	str sname = *(str *)getArgReference(stk, pci, 2);
	str tname = *(str *)getArgReference(stk, pci, 3);
	str cname = *(str *)getArgReference(stk, pci, 4);
	ptr ins = (ptr)getArgReference(stk, pci, 5);
	int tpe = getArgType(mb, pci, 5);
	sql_schema *s;
	sql_table *t;
	sql_column *c;

	*res = 0;
	if (msg)
		return msg;
	if (tpe > TYPE_any)
		tpe = TYPE_bat;
	if (tpe == TYPE_bat && (ins = BATdescriptor(*(int*)ins)) == NULL) 
		throw(SQL, "sql.append","Cannot access descriptor");
	if (ATOMextern(tpe)) 
		ins = *(ptr*)ins;
	s = mvc_bind_schema(m, sname);
	if ( s == NULL)
		throw(SQL,"sql.append","Schema missing");
	t = mvc_bind_table(m, s, tname);
	if ( t == NULL)
		throw(SQL,"sql.append","Table missing");
	if (tpe == TYPE_bat)
		BATaccessBegin((BAT*)ins, USE_ALL, MMAP_SEQUENTIAL);	
	if (cname[0] != '%' && (c = mvc_bind_column(m, t, cname)) != NULL) {
		store_funcs.append_col(m->session->tr, c, ins, tpe);
	} else if (cname[0] == '%') {
		sql_idx *i = mvc_bind_idx(m, s, cname+1);
		if (i)
			store_funcs.append_idx(m->session->tr, i, ins, tpe);
	}
	if (tpe == TYPE_bat) {
		BATaccessEnd((BAT*)ins, USE_ALL, MMAP_SEQUENTIAL);	
		BBPunfix(((BAT*)ins)->batCacheid);
	}
	return MAL_SUCCEED;
}

/*mvc_update_wrap(int *bid, str *sname, str *tname, str *cname, ptr d) */
str
mvc_update_wrap(Client cntxt, MalBlkPtr mb, MalStkPtr stk, InstrPtr pci)
{
	int *res = (int*)getArgReference(stk, pci, 0);
	mvc *m = NULL;
	str msg = getContext(cntxt,mb, &m, NULL);
	str sname = *(str *)getArgReference(stk, pci, 2);
	str tname = *(str *)getArgReference(stk, pci, 3);
	str cname = *(str *)getArgReference(stk, pci, 4);
	ptr ins = (ptr)getArgReference(stk, pci, 5);
	int tpe = getArgType(mb, pci, 5);
	sql_schema *s;
	sql_table *t;
	sql_column *c;

	*res = 0;
	if (msg)
		return msg;
	if (tpe > TYPE_any)
		tpe = TYPE_bat;
	if( tpe == TYPE_bat && (ins = BATdescriptor(*(int*)ins)) == NULL) 
		throw(SQL, "sql.update","Cannot access descriptor");
	if (ATOMextern(tpe)) 
		ins = *(ptr*)ins;
	s = mvc_bind_schema(m, sname);
	if ( s == NULL)
		throw(SQL,"sql.update","Schema missing");
	t = mvc_bind_table(m, s, tname);
	if ( t == NULL)
		throw(SQL,"sql.update","Table missing");
	if (tpe == TYPE_bat)
		BATaccessBegin((BAT*)ins, USE_ALL, MMAP_SEQUENTIAL);	
	if (cname[0] != '%' && (c = mvc_bind_column(m, t, cname)) != NULL) {
		store_funcs.update_col(m->session->tr, c, ins, tpe, 0);
	} else if (cname[0] == '%') {
 		sql_idx *i = mvc_bind_idx(m, s, cname+1);
		if (i)
			store_funcs.update_idx(m->session->tr, i, ins, tpe);
	}
	if (tpe == TYPE_bat) {
		BATaccessEnd((BAT*)ins, USE_ALL, MMAP_SEQUENTIAL);	
		BBPunfix(((BAT*)ins)->batCacheid);
	}
	return MAL_SUCCEED;
}

/*
 * @-
 * Monet 5 extension
 * @-
 * The Mx macro below is used in many places throughout the code base to
 * access the BAT descriptor.
 */
@= chkIdentifier
	/* generate exception if string is not an identifier */
	if( isIdentifier(@1))
		throw(SQL,  "@4","identifier expected");
@= Pseudo
	if (BBPindex("@1_@2_@3") <= 0)
		BATname(b, "@1_@2_@3");
	BATroles(b,"@1","@2");
	BATmode(b,TRANSIENT);
	BATfakeCommit(b);
	*ret = b->batCacheid;

@
@c

/* str mvc_bind_dbat_wrap(int *ret, str *sname, str *tname, int *access); */
str
mvc_bind_dbat_wrap(Client cntxt, MalBlkPtr mb, MalStkPtr stk, InstrPtr pci)
{
	BAT *b;
	int *ret = (int *)getArgReference(stk, pci, 0);
	mvc *m = NULL;
	str msg = getContext(cntxt,mb, &m, NULL);
	str *sname = (str *)getArgReference(stk, pci, 2);
	str *tname = (str *)getArgReference(stk, pci, 3);
	int *access = (int*)getArgReference(stk, pci, 4);

	if (msg)
		return msg;
	b = mvc_bind_dbat(m, *sname, *tname, *access);
	if (b) {
		BBPkeepref( *ret = b->batCacheid);
		return MAL_SUCCEED;
	}
	throw(SQL, "mvc_bind_dbat_wrap", "error");
}

str 
mvc_diff_dbat_wrap(bat *bid, int *clientid, str *s, str *t, int *access, lng *oldversion, lng *version )
{
	mvc *m = NULL;
	Client cntxt = MCgetClient(*clientid);
	str msg = getContext(cntxt, NULL, &m, NULL);
	BAT *b;

	if (msg)
		return msg;
	(void)oldversion;
	(void)version;
	b = mvc_bind_dbat(m, *s, *t, *access);
	if (b) {
		BBPkeepref( *bid = b->batCacheid);
		return MAL_SUCCEED;
	}
	throw(SQL, "mvc_bind_dbat_wrap", "error");
}

/* str mvc_clear_table_wrap(wrd *res, str *sname, str *tname); */
str
mvc_clear_table_wrap(Client cntxt, MalBlkPtr mb, MalStkPtr stk, InstrPtr pci)
{
	sql_schema *s;
	sql_table *t;
	mvc *m = NULL;
	str msg = getContext(cntxt,mb, &m, NULL);
	wrd *res = (wrd *)getArgReference(stk, pci, 0);
	str *sname = (str *)getArgReference(stk, pci, 1);
	str *tname = (str *)getArgReference(stk, pci, 2);

	(void) cntxt;
	if (msg)
		return msg;
	s = mvc_bind_schema(m, *sname);
	if ( s == NULL)
		throw(SQL,"sql.clear_table","3F000!Schema missing");
	t = mvc_bind_table(m, s, *tname);
	if ( t == NULL)
		throw(SQL,"sql.clear_table","42S02!Table missing");
	*res = mvc_clear_table(m, t);
	return MAL_SUCCEED;
}

/*mvc_delete_wrap(int *d, str *sname, str *tname, ptr d) */
str
mvc_delete_wrap(Client cntxt, MalBlkPtr mb, MalStkPtr stk, InstrPtr pci)
{
	int *res = (int*)getArgReference(stk, pci, 0);
	mvc *m = NULL;
	str msg = getContext(cntxt,mb, &m, NULL);
	str sname = *(str *)getArgReference(stk, pci, 2);
	str tname = *(str *)getArgReference(stk, pci, 3);
	ptr ins = (ptr)getArgReference(stk, pci, 4);
	int tpe = getArgType(mb, pci, 4);
	BAT *b = NULL;

	sql_schema *s;
	sql_table *t;

	*res = 0;
	if (msg)
		return msg;
	if (tpe > TYPE_any)
		tpe = TYPE_bat;
	if (tpe == TYPE_bat && (b = BATdescriptor(*(int*)ins)) == NULL) 
		throw(SQL, "sql.delete","Cannot access descriptor");
	if (tpe != TYPE_bat || (b->ttype != TYPE_oid && b->ttype != TYPE_void))
		throw(SQL, "sql.delete","Cannot access descriptor");
	s = mvc_bind_schema(m, sname);
	if ( s == NULL)
		throw(SQL,"sql.delete","3F000!Schema missing");
	t = mvc_bind_table(m, s, tname);
	if ( t == NULL)
		throw(SQL,"sql.delete","42S02!Table missing");
	store_funcs.delete_tab(m->session->tr, t, b, tpe);
	if (tpe == TYPE_bat)
		BBPunfix(((BAT*)ins)->batCacheid);
	return MAL_SUCCEED;
}

static int
mvc_result_row(mvc *m, int nr_cols, int qtype)
{
	m->results = res_table_create(m->session->tr, m->result_id++, nr_cols, qtype, m->results, NULL);
	return m->results->id;
}

/* str mvc_result_row_wrap(int *res_id, int *nr_cols, int *qtype, int *o); */
str
mvc_result_row_wrap(Client cntxt, MalBlkPtr mb, MalStkPtr stk, InstrPtr pci)
{
	mvc *m = NULL;
	str msg = getContext(cntxt,mb, &m, NULL);
	int *res_id = (int *)getArgReference(stk, pci, 0);
	int *nr_cols = (int *)getArgReference(stk, pci, 1);
	int *qtype = (int *)getArgReference(stk, pci, 2);
	int *o = (int *)getArgReference(stk, pci, 3);

	(void) cntxt;
	if (msg)
		return msg;
	(void)o; /* dummy order */
	*res_id = mvc_result_row(m, *nr_cols, *qtype); 
	if (*res_id < 0)
		throw(SQL, "sql.resultSet", "failed");
	return MAL_SUCCEED;
}

/* str mvc_result_file_wrap(int *res_id, int *nr_cols, unsigned char* *T, unsigned char* *R, unsigned char* *S, unsigned char* *N, bat *order_bid); */
str 
mvc_result_file_wrap(Client cntxt, MalBlkPtr mb, MalStkPtr stk, InstrPtr pci)
{
	str res = MAL_SUCCEED;
	BAT *order = NULL;
	mvc *m = NULL;
	str msg = getContext(cntxt,mb, &m, NULL);
	res_table *t = NULL;
	unsigned char *tsep = NULL, *rsep = NULL, *ssep = NULL, *ns = NULL;
	ssize_t len;
	int *res_id = (int *)getArgReference(stk, pci, 0);
	int *nr_cols = (int *)getArgReference(stk, pci, 1);
	unsigned char **T = (unsigned char **)getArgReference(stk, pci, 2);
	unsigned char **R = (unsigned char **)getArgReference(stk, pci, 3);
	unsigned char **S = (unsigned char **)getArgReference(stk, pci, 4);
	unsigned char **N = (unsigned char **)getArgReference(stk, pci, 5);
	int mtype = getArgType(mb, pci, 6);

	(void) cntxt;
	if (msg)
		return msg;
	if (isaBatType(mtype)) {
		bat *order_bid = (bat *)getArgReference(stk, pci, 6);
		if ((order = BATdescriptor(*order_bid)) == NULL ) {
			throw(SQL, "sql.resultSet", "Cannot access descriptor");
		}
	}
	m->results = t = res_table_create(m->session->tr, m->result_id++, *nr_cols, Q_TABLE, m->results, order);
	len = strlen((char*)(*T));
	GDKstrFromStr(tsep=GDKmalloc(len+1), *T, len); len = 0;
	len = strlen((char*)(*R));
	GDKstrFromStr(rsep=GDKmalloc(len+1), *R, len); len = 0;
	len = strlen((char*)(*S));
	GDKstrFromStr(ssep=GDKmalloc(len+1), *S, len); len = 0;
	len = strlen((char*)(*N));
	GDKstrFromStr(ns=GDKmalloc(len+1), *N, len); len = 0;
	t->tsep = (char*)tsep;
	t->rsep = (char*)rsep;
	t->ssep = (char*)ssep;
	t->ns = (char*)ns;
	*res_id = t->id;
	if (*res_id < 0)
		res = createException(SQL, "sql.resultSet", "failed");
	if (order)
		BBPunfix(order->batCacheid);
	return res;
}

/* str mvc_result_table_wrap(int *res_id, int *nr_cols, int *qtype, bat *order_bid); */
str
mvc_result_table_wrap(Client cntxt, MalBlkPtr mb, MalStkPtr stk, InstrPtr pci)
{
	str res = MAL_SUCCEED;
	BAT *order;
	mvc *m = NULL;
	str msg = getContext(cntxt,mb, &m, NULL);
	int *res_id = (int *)getArgReference(stk, pci, 0);
	int *nr_cols = (int *)getArgReference(stk, pci, 1);
	int *qtype = (int *)getArgReference(stk, pci, 2);
	bat *order_bid = (bat *)getArgReference(stk, pci, 3);

	(void) cntxt;
	if (msg)
		return msg;
	if ((order = BATdescriptor(*order_bid)) == NULL ) {
		throw(SQL, "sql.resultSet", "Cannot access descriptor");
	}
	*res_id = mvc_result_table(m, *nr_cols, *qtype, order);
	if (*res_id < 0)
		res= createException(SQL, "sql.resultSet", "failed");
	BBPunfix(order->batCacheid);
	return res;
}

/* str mvc_result_column_wrap(int *ret, int *rs, str *tn, str *name, str *type, int *digits, int *scale, bat *bid); */
str
mvc_result_column_wrap(Client cntxt, MalBlkPtr mb, MalStkPtr stk, InstrPtr pci)
{
	str res = MAL_SUCCEED;
	BAT *b;
	mvc *m = NULL;
	str msg = getContext(cntxt,mb, &m, NULL);
	int *ret = (int *)getArgReference(stk, pci, 0);
	str *tn = (str *)getArgReference(stk, pci, 2);
	str *name = (str *)getArgReference(stk, pci, 3);
	str *type = (str *)getArgReference(stk, pci, 4);
	int *digits = (int *)getArgReference(stk, pci, 5);
	int *scale = (int *)getArgReference(stk, pci, 6);
	bat *bid = (bat *)getArgReference(stk, pci, 7);

	(void) cntxt;
	if (msg)
		return msg;
	if ((b = BATdescriptor(*bid)) == NULL)
		throw(SQL, "sql.rsColumn", "cannot access BAT descriptor");
	if (mvc_result_column(m, *tn, *name, *type, *digits, *scale, b)) 
		res = createException(SQL, "sql.rsColumn", "mvc_result_column failed");
	*ret = 0;
	BBPunfix(b->batCacheid);
	return res;
}

str
/*mvc_result_value_wrap(int *ret, int *rs, str *tn, str *name, str *type, int *digits, int *scale, ptr p, int mtype)*/
mvc_result_value_wrap(Client cntxt, MalBlkPtr mb, MalStkPtr stk, InstrPtr pci)
{
	int *ret  = (int *) getArgReference(stk, pci, 0);
	str *tn   = (str *) getArgReference(stk, pci, 2);
	str *cn   = (str *) getArgReference(stk, pci, 3);
	str *type = (str *) getArgReference(stk, pci, 4);
	int *digits = (int *) getArgReference(stk, pci, 5);
	int *scale = (int *) getArgReference(stk, pci, 6);
	ptr p =  (ptr) getArgReference(stk, pci, 7);
	int mtype = getArgType(mb, pci, 7);
	mvc *m = NULL;
	str msg = getContext(cntxt,mb, &m, NULL);

	(void) cntxt;
	if (msg)
		return msg;
	if (ATOMextern(mtype)) 
		p = *(ptr*)p;
	if (mvc_result_value(m, *tn, *cn, *type, *digits, *scale, p, mtype))
		throw(SQL, "sql.rsColumn", "failed");
	*ret = 0;
	return MAL_SUCCEED;
}

/* str mvc_declared_table_wrap(int *res_id, str *name); */
str
mvc_declared_table_wrap(Client cntxt, MalBlkPtr mb, MalStkPtr stk, InstrPtr pci)
{
	mvc *m = NULL;
	str msg = getContext(cntxt,mb, &m, NULL);
	sql_schema *s = NULL;
	int *res_id = (int *) getArgReference(stk, pci, 0);
	str *name = (str *) getArgReference(stk, pci, 1);

	(void) cntxt;
	if (msg)
		return msg;
	s = mvc_bind_schema(m, dt_schema);
	if ( s == NULL)
		throw(SQL,"sql.declared_table","3F000!Schema missing");
	(void)mvc_create_table(m, s, *name, tt_table, TRUE, SQL_DECLARED_TABLE, CA_DROP, 0);
	*res_id = 0;
	return MAL_SUCCEED;
}

/* str mvc_declared_table_column_wrap(int *ret, int *rs, str *tname, str *name, str *type, int *digits, int *scale); */
str 
mvc_declared_table_column_wrap(Client cntxt, MalBlkPtr mb, MalStkPtr stk, InstrPtr pci)
{
	mvc *m = NULL;
	str msg = getContext(cntxt,mb, &m, NULL);
	sql_schema *s = NULL;
	sql_table *t = NULL;
	sql_subtype tpe;
	int *ret  = (int *) getArgReference(stk, pci, 0);
	int *rs = (int *) getArgReference(stk, pci, 1);
	str *tname = (str *) getArgReference(stk, pci, 2);
	str *name = (str *) getArgReference(stk, pci, 3);
	str *type = (str *) getArgReference(stk, pci, 4);
	int *digits = (int *) getArgReference(stk, pci, 5);
	int *scale = (int *) getArgReference(stk, pci, 6);

	(void) cntxt;
	if (msg)
		return msg;
	if (*rs != 0)
		throw(SQL, "sql.dtColumn", "Cannot access declared table");
	if (!sql_find_subtype(&tpe, *type, *digits, *scale))
		throw(SQL, "sql.dtColumn", "Cannot find column type");
	s = mvc_bind_schema(m, dt_schema);
	if ( s == NULL)
		throw(SQL,"sql.declared_table_column","3F000!Schema missing");
	t = mvc_bind_table(m, s, *tname);
	if ( t == NULL)
		throw(SQL,"sql.declared_table_column","42S02!Table missing");
	(void)mvc_create_column(m, t, *name, &tpe); 
	*ret = 0;
	return MAL_SUCCEED;
}

str
mvc_drop_declared_table_wrap(Client cntxt, MalBlkPtr mb, MalStkPtr stk, InstrPtr pci )
{
	mvc *m = NULL;
	str *name = (str *) getArgReference(stk, pci, 1);
	str msg = getContext(cntxt, mb, &m, NULL);
	sql_schema *s = NULL;
	sql_table *t = NULL;

	if (msg)
		return msg;
	s = mvc_bind_schema(m, dt_schema);
	if ( s == NULL)
		throw(SQL,"sql.drop","3F000!Schema missing");
	t = mvc_bind_table(m, s, *name);
	if ( t == NULL)
		throw(SQL,"sql.drop","42S02!Table missing");
	(void)mvc_drop_table(m, s, t, 0);
	return MAL_SUCCEED;
}

str
mvc_drop_declared_tables_wrap(Client cntxt, MalBlkPtr mb, MalStkPtr stk, InstrPtr pci )
{
	mvc *m = NULL;
	int i = *(int *) getArgReference(stk, pci, 1);
	str msg = getContext(cntxt, mb, &m, NULL);
	sql_schema *s = NULL;
	sql_table *t = NULL;

	if (msg)
		return msg;
	s = mvc_bind_schema(m, dt_schema);
	if ( s == NULL)
		throw(SQL,"sql.drop","3F000!Schema missing");
	while(i && s->tables.set->t) {
		t = s->tables.set->t->data;
		(void)mvc_drop_table(m, s, t, 0);
		i--;
	}
	return MAL_SUCCEED;
}

/* str mvc_affected_rows_wrap(int *m, int m, wrd *nr, str *w); */
str
mvc_affected_rows_wrap(Client cntxt, MalBlkPtr mb, MalStkPtr stk, InstrPtr pci)
{
	backend *b = NULL;
	mvc *m = NULL;
	str msg = getContext(cntxt, mb, &m, &b);
	int *res = (int*)getArgReference(stk, pci, 0);
#ifndef NDEBUG
	int mtype = getArgType(mb, pci, 2);
#endif
	wrd nr;
	str *w = (str *) getArgReference(stk, pci, 3);

	if (msg)
		return msg;
	*res = 0;
	assert (mtype == TYPE_wrd);
	nr = *(wrd *) getArgReference(stk, pci, 2);
	if (mvc_export_affrows(m, b->out, nr, *w)) 
		throw(SQL, "sql.affectedRows", "failed");
	return MAL_SUCCEED;
}

/* str mvc_export_head_wrap(int *ret, stream **s, int *res_id); */
str
mvc_export_head_wrap(Client cntxt, MalBlkPtr mb, MalStkPtr stk, InstrPtr pci)
{
	backend *b = NULL;
	mvc *c = NULL;
	str msg = getContext(cntxt,mb, &c, &b);
	int *ret  = (int *) getArgReference(stk, pci, 0);
	stream **s  = (stream **) getArgReference(stk, pci, 1);
	int *res_id = (int *) getArgReference(stk, pci, 2);

	(void) cntxt;
	if (msg)
		return msg;
	if (mvc_export_head(c, *s, *res_id, FALSE)) {
		throw(SQL, "sql.exportHead", "failed");
	}
	(void)ret;
	return NULL;
}
/* str mvc_export_result_wrap(int *ret, stream **s, int *res_id); */
str
mvc_export_result_wrap(Client cntxt, MalBlkPtr mb, MalStkPtr stk, InstrPtr pci)
{
	backend *b = NULL;
	mvc *c = NULL;
	str msg = getContext(cntxt,mb, &c, &b);
	int *ret  = (int *) getArgReference(stk, pci, 0);
	stream **s  = (stream **) getArgReference(stk, pci, 1);
	int *res_id = (int *) getArgReference(stk, pci, 2);

	(void) cntxt;
	if (msg)
		return msg;
	if (mvc_export_result(c, *s, *res_id)) {
		throw(SQL, "sql.exportResult", "failed");
	}
	(void)ret;
	return NULL;
}
/* str mvc_export_chunk_wrap(int *ret, stream **s, int *res_id, str *w); */
str
mvc_export_chunk_wrap(Client cntxt, MalBlkPtr mb, MalStkPtr stk, InstrPtr pci)
{
	backend *b = NULL;
	mvc *c = NULL;
	str msg = getContext(cntxt,mb, &c, &b);
	int *ret  = (int *) getArgReference(stk, pci, 0);
	stream **s  = (stream **) getArgReference(stk, pci, 1);
	int *res_id = (int *) getArgReference(stk, pci, 2);
	BUN	offset = 0;
	BUN	nr = 0;

	if ( pci->argc == 5){
		offset = *(BUN *) getArgReference(stk,pci,3);
		nr = *(BUN *) getArgReference(stk,pci,4);
	} 

	(void) cntxt;
	if (msg)
		return msg;
	if (mvc_export_chunk(c, *s, *res_id, offset, nr)) {
		throw(SQL, "sql.exportChunk", "failed");
	}
	(void)ret;
	return NULL;
}

/* str mvc_export_operation_wrap(int *ret, str *w); */
str
mvc_export_operation_wrap(Client cntxt, MalBlkPtr mb, MalStkPtr stk, InstrPtr pci)
{
	backend *b = NULL;
	mvc *c = NULL;
	str msg = getContext(cntxt,mb, &c, &b);
	int *ret  = (int *) getArgReference(stk, pci, 0);
	str *w = (str *) getArgReference(stk, pci, 1);

	(void) cntxt;
	if (msg)
		return msg;
	if (mvc_export_operation(c, b->out, *w)) {
		throw(SQL, "sql.exportOperation", "failed");
	}
	(void)ret;
	return NULL;
}


str
/*mvc_export_value_wrap(int *ret, int *qtype, str tn, str name, str type, int *digits, int *scale, int *eclass, ptr p, int mtype)*/
mvc_export_value_wrap(Client cntxt, MalBlkPtr mb, MalStkPtr stk, InstrPtr pci)
{
	int *qtype= (int *) getArgReference(stk, pci, 1);
	str *tn   = (str *) getArgReference(stk, pci, 2);
	str *cn   = (str *) getArgReference(stk, pci, 3);
	str *type = (str *) getArgReference(stk, pci, 4);
	int *digits = (int *) getArgReference(stk, pci, 5);
	int *scale = (int *) getArgReference(stk, pci, 6);
	int *eclass = (int *) getArgReference(stk, pci, 7);
	ptr p =  (ptr) getArgReference(stk, pci, 8);
	int mtype = getArgType(mb, pci, 8);
	str *w = (str *) getArgReference(stk, pci, 9);
	backend *b = NULL;
	mvc *c = NULL;
	str msg = getContext(cntxt,mb, &c, &b);

	(void) cntxt;
	if (msg)
		return msg;
	if (ATOMextern(mtype)) 
		p = *(ptr*)p;
	if (b->out == NULL ||
		mvc_export_value(c, b->out, *qtype, *tn, *cn, *type, *digits, *scale, *eclass, p, mtype, *w, "NULL") != SQL_OK)
		throw(SQL, "sql.exportValue", "failed");
	return MAL_SUCCEED;
}

static void
bat2return(MalStkPtr stk, InstrPtr pci, BAT **b)
{
	int i;

	for(i = 0; i<pci->retc; i++) {
		*(int*)getArgReference(stk, pci, i) = b[i]->batCacheid;
		BBPkeepref(b[i]->batCacheid);
	}
}

/* str mvc_import_table_wrap(int *res, str *sname, str *tname, unsigned char* *T, unsigned char* *R, unsigned char* *S, unsigned char* *N, str *fname, lng *sz, lng *offset); */
str
mvc_import_table_wrap(Client cntxt, MalBlkPtr mb, MalStkPtr stk, InstrPtr pci)
{
	BAT **b = NULL;
	mvc *m = NULL;
	str msg = getContext(cntxt,mb, &m, NULL);
	unsigned char *tsep = NULL, *rsep = NULL, *ssep = NULL, *ns = NULL;
	ssize_t len = 0;
	str filename, cs;
	str *sname = (str *) getArgReference(stk, pci, pci->retc+0);
	str *tname = (str *) getArgReference(stk, pci, pci->retc+1);
	unsigned char **T = (unsigned char **) getArgReference(stk, pci, pci->retc+2);
	unsigned char **R = (unsigned char **) getArgReference(stk, pci, pci->retc+3);
	unsigned char **S = (unsigned char **) getArgReference(stk, pci, pci->retc+4);
	unsigned char **N = (unsigned char **) getArgReference(stk, pci, pci->retc+5);
	str *fname = (str *) getArgReference(stk, pci, pci->retc+6);
	lng *sz = (lng *) getArgReference(stk, pci, pci->retc+7);
	lng *offset = (lng *) getArgReference(stk, pci, pci->retc+8);
	int *locked = (int *) getArgReference(stk, pci, pci->retc+9);
	bstream *s;
	stream *ss;

	if (msg)
		return msg;
	len = strlen((char*)(*T));
	GDKstrFromStr(tsep=GDKmalloc(len+1), *T, len); len = 0;
	len = strlen((char*)(*R));
	GDKstrFromStr(rsep=GDKmalloc(len+1), *R, len); len = 0;
	if (*S && strcmp(str_nil,*(char**)S)) {
		len = strlen((char*)(*S));
		GDKstrFromStr(ssep=GDKmalloc(len+1), *S, len); 
		len = 0;
	}

	codeset(&cs);
	strIconv(&filename, *fname, "UTF-8", cs);
	len = strlen((char*)(*N));
	GDKstrFromStr(ns=GDKmalloc(len+1), *N, len); len = 0;
	ss = open_rastream(filename);
	if (!ss || mnstr_errnr(ss)){
		int errnr = mnstr_errnr(ss);
		if (ss)
			mnstr_destroy(ss);
		throw(IO, "streams.open", "could not open file '%s': %s",
				filename, strerror(errnr));
	}
	s = bstream_create(ss, 33554432);
	if (!s)
		throw(IO, "bstreams.create", "failed to create block stream");
	b = mvc_import_table(cntxt, m, s, *sname, *tname, (char*)tsep, (char*)rsep, (char*)ssep, (char*)ns, *sz, *offset, *locked);
	bstream_destroy(s);
	GDKfree(filename);
	GDKfree(tsep);
	GDKfree(rsep);
	if(ssep)
		GDKfree(ssep);
	GDKfree(ns);
	if (!b)
		throw(SQL, "importTable", "%sfailed to import table", m->errstr);
	bat2return(stk, pci, b);
	GDKfree(b);
	return MAL_SUCCEED;
}

/* str mvc_import_table_stdin(int *res, str *sname, str *tname, unsigned char* *T, unsigned char* *R, unsigned char* *S, unsigned char* *N, lng *sz, lng *offset); */
str
mvc_import_table_stdin(Client cntxt, MalBlkPtr mb, MalStkPtr stk, InstrPtr pci)
{
	BAT **b = NULL;
	mvc *m = NULL;
	str msg = getContext(cntxt,mb, &m, NULL);
	unsigned char *tsep = NULL, *rsep = NULL, *ssep = NULL, *ns = NULL;
	ssize_t len = 0;
	str *sname = (str *) getArgReference(stk, pci, pci->retc+0);
	str *tname = (str *) getArgReference(stk, pci, pci->retc+1);
	unsigned char **T = (unsigned char **) getArgReference(stk, pci, pci->retc+2);
	unsigned char **R = (unsigned char **) getArgReference(stk, pci, pci->retc+3);
	unsigned char **S = (unsigned char **) getArgReference(stk, pci, pci->retc+4);
	unsigned char **N = (unsigned char **) getArgReference(stk, pci, pci->retc+5);
	lng *sz = (lng *) getArgReference(stk, pci, pci->retc+6);
	lng *offset = (lng *) getArgReference(stk, pci, pci->retc+7);
	int *locked = (int *) getArgReference(stk, pci, pci->retc+8);

	if (msg)
		return msg;
	len = strlen((char*)(*T));
	GDKstrFromStr(tsep=GDKmalloc(len+1), *T, len); len = 0;
	len = strlen((char*)(*R));
	GDKstrFromStr(rsep=GDKmalloc(len+1), *R, len); len = 0;
	if (*S && strcmp(str_nil,*(char**)S)) {
		len = strlen((char*)(*S));
		GDKstrFromStr(ssep=GDKmalloc(len+1), *S, len); 
		len = 0;
	}
	len = strlen((char*)(*N));
	GDKstrFromStr(ns=GDKmalloc(len+1), *N, len); len = 0;
	b = mvc_import_table(cntxt, m, m->scanner.rs, *sname, *tname, (char*)tsep, (char*)rsep, (char*)ssep, (char*)ns, *sz, *offset, *locked);
	GDKfree(tsep);
	GDKfree(rsep);
	if(ssep)
		GDKfree(ssep);
	GDKfree(ns);
	if (!b)
		throw(SQL, "importTable", "%sfailed to import table", m->errstr);
	bat2return(stk, pci, b);
	GDKfree(b);
	return MAL_SUCCEED;
}

/* str mvc_bin_import_table_wrap(.., str *sname, str *tname, str *fname..);
 * binary attachment only works for simple binary types. 
 * Non-simple types require each line to contain a valid ascii representation
 * of the text terminate by a new-line. These strings are passed to the corresponding
 * atom conversion routines to fill the column.
*/
str
mvc_bin_import_table_wrap(Client cntxt, MalBlkPtr mb, MalStkPtr stk, InstrPtr pci)
{
	mvc *m = NULL;
	str msg = getContext(cntxt, mb, &m, NULL);
	BUN cnt = 0;
	int i;
	str sname = *(str *) getArgReference(stk, pci, 0 + pci->retc);
	str tname = *(str *) getArgReference(stk, pci, 1 + pci->retc);
	sql_schema *s = mvc_bind_schema(m, sname);
	sql_table *t;
	node *n;
	FILE *f;
	char *buf;
	int bufsiz= 128 * BLOCK;

	if (msg)
		return msg;

	if ( s == NULL)
		throw(SQL,"sql.drop","3F000!Schema missing");
	t = mvc_bind_table(m, s, tname);
	if (!t) 
		throw(SQL,"sql", "42S02!table %s not found", tname);
	if (list_length(t->columns.set) != (pci->argc-(2+pci->retc)))
		throw(SQL,"sql", "Not enough columns in found");

	for (i = pci->retc + 2, n = t->columns.set->h; i<pci->argc && n; i++, n = n->next) {
		sql_column *col = n->data;

		if (ATOMvarsized(col->type.type->localtype ) && col->type.type->localtype != TYPE_str) 
			throw(SQL, "sql", "failed to attach file %s",
			      *(str*)getArgReference(stk, pci, i));
		f = fopen( *(str*) getArgReference(stk,pci,i),"r");
		if ( f == NULL)
			throw(SQL, "sql", "failed to open file %s", *(str*)getArgReference(stk, pci, i));
		fclose(f);
	}

	for (i = pci->retc + 2, n = t->columns.set->h; i<pci->argc && n; i++, n = n->next) {
		sql_column *col = n->data;
		BAT *c= NULL;

		/* handle the various cases */
		switch(col->type.type->localtype){
		case TYPE_chr:
		case TYPE_bit:
		case TYPE_oid:
		case TYPE_sht:
		case TYPE_int:
		case TYPE_lng:
		case TYPE_wrd:
		case TYPE_flt:
		case TYPE_dbl:
			c = BATattach(col->type.type->localtype, *(str*)getArgReference(stk, pci, i));
			if (c == NULL) 
				throw(SQL, "sql", "failed to attach file %s", *(str*)getArgReference(stk, pci, i));
			BATsetaccess(c, BAT_READ);
			BATpropcheck(c, BATPROPS_ALL);
			BATpropcheck(BATmirror(c), BATPROPS_ALL);
			break;
		case TYPE_str:
			/* get the BAT and fill it with the strings */
			c = BATnew(TYPE_void,TYPE_str,0); 
			BATseqbase(c,0);
			/* this code should be extended to deal with larger text strings. */
			f = fopen( *(str*) getArgReference(stk,pci,i),"r");
			if ( f == NULL)
				throw(SQL, "sql", "failed to re-open file %s", *(str*)getArgReference(stk, pci, i));

			buf = GDKmalloc(bufsiz);
			while ( fgets(buf, bufsiz,f) != NULL) {
				char *t = strrchr(buf,'\n');
				if ( t) *t = 0;
				BUNappend(c,buf, FALSE);
			}
			fclose(f);
			GDKfree(buf);
			break;
		default:
			throw(SQL, "sql", "failed to attach file %s", *(str*)getArgReference(stk, pci, i));
		}
		if (i!=(pci->retc + 2) && cnt != BATcount(c)) 
			throw(SQL, "sql", "table %s not found", tname);
		cnt = BATcount(c);
		*(int*)getArgReference(stk, pci, i-(2+pci->retc)) = c->batCacheid;
		BBPkeepref(c->batCacheid);
	}
	return MAL_SUCCEED;
}


str
zero_or_one(ptr ret, int *bid) 
{
	BAT *b;
	BUN c, _s;
	ptr p;

	if ((b = BATdescriptor(*bid)) == NULL) {
		throw(SQL, "zero_or_one", "Cannot access descriptor");
	}
	c = BATcount(b);
	if (c == 0) {
		p = ATOMnilptr(b->ttype);
	} else if (c == 1) {
		BATiter bi = bat_iterator(b);
		p = BUNtail(bi,BUNfirst(b));
	} else {
		char buf[BUFSIZ];

		p = NULL;
		snprintf(buf, BUFSIZ, "21000!cardinality violation (" BUNFMT ">1)", c);
		throw(SQL, "zero_or_one", "%s", buf);
	}
	_s = ATOMsize(ATOMtype(b->ttype));
	if (ATOMextern(b->ttype)) {
		_s = ATOMlen(ATOMtype(b->ttype), p);
		memcpy(*(ptr*) ret=GDKmalloc(_s), p, _s);
	} else if (b->ttype == TYPE_bat) {
		bat bid = *(bat*)p;
		*(BAT**) ret = BATdescriptor(bid);
	} else if (_s == 4) {
		*(int*) ret = *(int*)p;
	} else if (_s == 1) {
		*(bte*) ret = *(bte*)p;
	} else if (_s == 2) {
		*(sht*) ret = *(sht*)p;
	} else if (_s == 8) {
		*(lng*) ret = *(lng*)p;
	} else {
		memcpy(ret, p, _s);
	}
	BBPreleaseref(b->batCacheid);
	return MAL_SUCCEED;
}

str not_unique(bit *ret, int* bid) 
{
	BAT *b;

	if ((b = BATdescriptor(*bid)) == NULL) {
		throw(SQL, "not_unique", "Cannot access descriptor");
	}

	*ret = FALSE;
	if (BATtkey(b) || BATtdense(b) || BATcount(b) <= 1) {
		BBPunfix(b->batCacheid);
		return MAL_SUCCEED;
	} else if (b->tsorted&1) {
		BUN p,q;
		oid c = *(oid*)Tloc(b, BUNfirst(b)); 

		for(p=BUNfirst(b)+1, q=BUNlast(b);p<q;p++) {
			oid v = *(oid*)Tloc(b,p);
			if (v<=c) {
				*ret = TRUE;
				break;
			}
			c = v;
		}
	} else {
		BBPunfix(b->batCacheid);
		throw(SQL, "not_unique", "input should be sorted");
	}
	BBPunfix(b->batCacheid);
	return MAL_SUCCEED;
}

/* later we could optimize this to start from current BUN 
   And only search the from the first if second is not found.
 */
static inline int 
HASHfndTwice(BAT *b, ptr v)
{
	BATiter bi = bat_iterator(b);
	BUN i = BUN_NONE;
	int first = 1;
	
	HASHloop( bi, b->H->hash, i, v) {
		if (!first)
			return 1;
		first = 0;
	}
	return 0;
}

str 
not_unique_oids(bat *ret, bat* bid) 
{
	BAT *b, *bn = NULL;

	if ((b = BATdescriptor(*bid)) == NULL) {
		throw(SQL, "not_uniques", "Cannot access descriptor");
	}
	if (b->ttype != TYPE_oid && b->ttype != TYPE_wrd) {
		throw(SQL, "not_uniques", "Wrong types");
	}

	assert(b->htype == TYPE_oid);
	if (BATtkey(b) || BATtdense(b) || BATcount(b) <= 1) {
		bn = BATnew(TYPE_oid, TYPE_oid, 0);
		if( bn == NULL) {
			BBPreleaseref(b->batCacheid);
			throw(SQL, "sql.not_uniques", MAL_MALLOC_FAIL);
		}
	} else if (b->tsorted&1) { /* ugh handle both wrd and oid types */
		oid c = *(oid*)Tloc(b, BUNfirst(b)), *rf, *rh, *rt;
		oid *h = (oid*)Hloc(b,0), *vp, *ve;
		int first = 1;

		bn = BATnew(TYPE_oid, TYPE_oid, BATcount(b));
		if( bn == NULL){
			BBPreleaseref(b->batCacheid);
			throw(SQL, "sql.not_uniques", MAL_MALLOC_FAIL);
		}
		vp = (oid*)Tloc(b, BUNfirst(b));
		ve = vp + BATcount(b);
		rf = rh = (oid*)Hloc(bn, BUNfirst(bn));
		rt = (oid*)Tloc(bn, BUNfirst(bn));
		*rh++ = *h++; 
		*rt++ = *vp; 
		for(vp++; vp < ve; vp++, h++) {
			oid v = *vp;
			if (v == c) {
				first = 0;
				*rh++ = *h;
				*rt++ = v;
			} else if (!first) {
				first = 1;
				*rh++ = *h;
				*rt++ = v;
			} else {
				*rh = *h;
				*rt = v;
			}
			c = v;
		}
		if (first)
			rh--;
		BATsetcount(bn, (BUN)(rh - rf)); 
	} else {
		oid *rf, *rh, *rt;
		oid *h = (oid*)Hloc(b,0), *vp, *ve;
		BAT *bm = BATmirror(b);

		if (BATprepareHash(bm))
			throw(SQL, "not_uniques", "hash creation failed");
		bn = BATnew(TYPE_oid, TYPE_oid, BATcount(b));
		if( bn == NULL){
			BBPreleaseref(b->batCacheid);
			throw(SQL, "sql.unique_oids", MAL_MALLOC_FAIL);
		}
		vp = (oid*)Tloc(b, BUNfirst(b));
		ve = vp + BATcount(b);
		rf = rh = (oid*)Hloc(bn, BUNfirst(bn));
		rt = (oid*)Tloc(bn, BUNfirst(bn));
		for(; vp < ve; vp++, h++) {
			/* try to find value twice */
			if (HASHfndTwice(bm, vp)) {
				*rh++ = *h;
				*rt++ = *vp;
			}
		}
		BATsetcount(bn, (BUN)(rh - rf)); 
	}
	BBPunfix(b->batCacheid);
	BBPkeepref(*ret = bn->batCacheid);
	return MAL_SUCCEED;
}

lng scales[20] = {
	LL_CONSTANT(1),
	LL_CONSTANT(10),
	LL_CONSTANT(100),
	LL_CONSTANT(1000),
	LL_CONSTANT(10000),
	LL_CONSTANT(100000),
	LL_CONSTANT(1000000),
	LL_CONSTANT(10000000),
	LL_CONSTANT(100000000),
	LL_CONSTANT(1000000000),
	LL_CONSTANT(10000000000),
	LL_CONSTANT(100000000000),
	LL_CONSTANT(1000000000000),
	LL_CONSTANT(10000000000000),
	LL_CONSTANT(100000000000000),
	LL_CONSTANT(1000000000000000),
	LL_CONSTANT(10000000000000000),
	LL_CONSTANT(100000000000000000),
	LL_CONSTANT(1000000000000000000)
};

/*
 * @-
 * The core modules of Monet provide just a limited set of
 * mathematical operators. The extensions required to support
 * SQL-99 are shown below. At some point they also should be
 * moved to module code base.
 */
@= round
str 
@1_dec_round_wrap( @1 *res, @1 *v, @1 *r )
{
	@1 val = *v;
	@1 add = *r;

	/* shortcut nil */
	if (*v == @1_nil) {
		*res = @1_nil;
		return NULL;
	}

	add >>=1;
	if (val < 0) 
		add = -add;
	val += add; 
	val /= *r;
	*res = val;
	return NULL;
}

str 
@1_round_wrap( @1 *res, @1 *v, int *d, int *s, bte *r )
{
	/* shortcut nil */
	if (*v == @1_nil) {
		*res = @1_nil;
	} else if (-*r > *d) {
		*res = 0;
	} else if (*r > 0 && *r < *s) {
		int dff = *s - *r;
		lng rnd = scales[dff]>>1;
		lng lres;
		if (*v > 0)
			lres = (((*v + rnd)/scales[dff])*scales[dff]);
		else
			lres = (((*v - rnd)/scales[dff])*scales[dff]);
		assert((lng) GDK_@1_min < lres && lres <= (lng) GDK_@1_max);
		*res = (@1) lres;
	} else if (*r <= 0 && -*r + *s > 0) {
		int dff = -*r + *s;
		lng rnd = scales[dff]>>1;
		lng lres;
		if (*v > 0)
			lres = (((*v + rnd)/scales[dff])*scales[dff]);
		else
			lres = (((*v - rnd)/scales[dff])*scales[dff]);
		assert((lng) GDK_@1_min < lres && lres <= (lng) GDK_@1_max);
		*res = (@1) lres;
	} else {
		*res = *v;
	}
	return MAL_SUCCEED;
}

str
str_2dec_@1( @1 *res, str *val, int *d, int *sc )
{
	char *s = strip_extra_zeros(*val);
	char *dot = strchr(s, '.');
	int digits = _strlen(s) - 1;
	int scale = digits - (int) (dot-s);
	lng value = 0;

	if (!dot) {
		if (GDK_STRNIL(*val)) {
			*res = @1_nil;
			return MAL_SUCCEED;
		} else {
			throw(SQL, "@1", 
				"\"%s\" is no decimal value (doesn't contain a '.')", *val);
		}
	}
		
	value = decimal_from_str(s);
	if (*s == '+' || *s == '-')
		digits --;
	if (scale < *sc){
		/* the current scale is too small, increase it by adding 0's */
		int d = *sc - scale;	/* CANNOT be 0! */

		value *= scales[d];
		scale += d;
		digits += d;
	} else if (scale > *sc){
		/* the current scale is too big, decrease it by correctly rounding */
		int d = scale - *sc;	/* CANNOT be 0 */
		lng rnd = scales[d]>>1;

		value += rnd;
		value /= scales[d];
		scale -= d;
		digits -= d;
	}
	if (digits > *d) {
		throw(SQL,"@1", 
		     "decimal (%s) doesn't have format (%d.%d)", *val, *d, *sc);
	}
	*res = (@1) value;
	return MAL_SUCCEED;
}

str
str_2num_@1( @1 *res, str *v, int *len )
{
	int zero = 0;
	return str_2dec_@1( res, v, len, &zero );
}

str
batstr_2dec_@1( int *res, int *bid, int *d, int *sc )
{
	BAT *b, *dst;
	BATiter bi;
	BUN p,q;
	char *msg = NULL;

	if( (b = BATdescriptor(*bid)) == NULL ){
		throw(SQL, "batcalc.str_2dec_@1", "Cannot access descriptor");
	}
	bi = bat_iterator(b);
	dst = BATnew(b->htype, TYPE_@1, BATcount(b));
	if( dst == NULL){
		BBPreleaseref(b->batCacheid);
		throw(SQL, "sql.dec_@1", MAL_MALLOC_FAIL);
	}
	BATseqbase(dst, b->hseqbase);
	BATaccessBegin(b, USE_HEAD|USE_TAIL, MMAP_SEQUENTIAL);
	BATloop(b,p,q) {
		str v = (str)BUNtail(bi,p);
		@1 r;
		msg = str_2dec_@1( &r, &v, d, sc );
		if (msg)
			break;
		BUNins(dst, BUNhead(bi,p), &r, FALSE);
	}
	BATaccessEnd(b, USE_HEAD|USE_TAIL, MMAP_SEQUENTIAL);
	BBPkeepref( *res = dst->batCacheid);
	BBPunfix(b->batCacheid);
	return msg;
}

str
batstr_2num_@1( int *res, int *bid, int *len )
{
	BAT *b, *dst;
	BATiter bi;
	BUN p,q;
	char *msg = NULL;

	if( (b = BATdescriptor(*bid)) == NULL ){
		throw(SQL, "batcalc.str_2num_@1", "Cannot access descriptor");
	}
	bi = bat_iterator(b);
	dst = BATnew(b->htype, TYPE_@1, BATcount(b));
	if( dst == NULL){
		BBPreleaseref(b->batCacheid);
		throw(SQL, "sql.num_@1", MAL_MALLOC_FAIL);
	}
	BATseqbase(dst, b->hseqbase);
	BATaccessBegin(b, USE_HEAD|USE_TAIL, MMAP_SEQUENTIAL);
	BATloop(b,p,q) {
		str v = (str)BUNtail(bi,p);
		@1 r;
		msg = str_2num_@1( &r, &v, len );
		if (msg)
			break;
		BUNins(dst, BUNhead(bi,p), &r, FALSE);
	}
	BATaccessEnd(b, USE_HEAD|USE_TAIL, MMAP_SEQUENTIAL);
	BBPkeepref( *res = dst->batCacheid);
	BBPunfix(b->batCacheid);
	return msg;
}

str 
@1_dec2second_interval( lng *res, int *sc, @1 *dec, int *ek, int *sk )
{
	lng value = *dec;

	(void)ek;
	(void)sk;
	if (*sc < 3) {
		int d = 3 - *sc;
		value *= scales[d];
	} else if (*sc > 3 ) {
		int d = *sc - 3;
		lng rnd = scales[d]>>1;

		value += rnd;
		value /= scales[d];
	}
	*res = value;
	return MAL_SUCCEED;
}

@
@c

@:round(bte)@
@:round(sht)@
@:round(int)@
@:round(wrd)@
@:round(lng)@

str
daytime_2time_daytime( daytime *res, daytime *v, int *digits )
{
	int d = (*digits)?*digits-1:0;

	/* correct fraction */
	*res = *v;
	if (d < 3) {
		*res /= scales[3-d];
		*res *= scales[3-d];
	}
	return MAL_SUCCEED;
}

str
second_interval_2_daytime( daytime *res, lng *s, int *digits )
{
	*res = (daytime)*s;
	return daytime_2time_daytime( res, res, digits);
}

str
str_2time_daytime( daytime *res, str *v, int *digits )
{
	int len = sizeof(daytime), pos;

	if (!*v || strcmp(str_nil,*v) == 0) {
		*res = daytime_nil;
		return MAL_SUCCEED;
	}
	pos = daytime_fromstr(*v, &len, &res);
	if (!pos)
		throw(SQL,"daytime", "22007!daytime (%s) has incorrect format", *v);
	return daytime_2time_daytime( res, res, digits);
}

str
timestamp_2_daytime( daytime *res, timestamp *v, int *digits )
{
	int d = (*digits)?*digits-1:0;
	int msec = v->msecs;

	/* correct fraction */
	if (d < 3 && msec) {
		msec /= scales[3-d];
		msec *= scales[3-d];
	}
	*res = msec;
	return MAL_SUCCEED;
}

str
date_2_timestamp( timestamp *res, date *v, int *digits )
{
	(void)digits; /* no precision needed */
	res->days = *v;
	res->msecs = 0;
	return MAL_SUCCEED;
}

str
timestamp_2time_timestamp( timestamp *res, timestamp *v, int *digits )
{
	int d = (*digits)?*digits-1:0;

	*res = *v;
	/* correct fraction */
	if (d < 3) {
		int msec = res->msecs;
		if (msec) {
			msec /= scales[3-d];
			msec *= scales[3-d];
		}
		res->msecs = msec;
	}
	return MAL_SUCCEED;
}

str
str_2time_timestamp( timestamp *res, str *v, int *digits )
{
	int len = sizeof(timestamp), pos;

	if (!*v || strcmp(str_nil,*v) == 0) {
		*res = *timestamp_nil;
		return MAL_SUCCEED;
	}
	pos = timestamp_fromstr(*v, &len, &res);
	if (!pos)
		throw(SQL,"timestamp", "22007!timestamp (%s) has incorrect format", *v);
	return timestamp_2time_timestamp( res, res, digits);
}

@= bat2time
str
bat@2_2time_@1( int *res, int *bid, int *digits )
{
	BAT *b, *dst;
	BATiter bi;
	BUN p,q;
	char *msg = NULL;

	if( (b = BATdescriptor(*bid)) == NULL ){
		throw(SQL, "batcalc.@2_2time_@1", "Cannot access descriptor");
	}
	bi = bat_iterator(b);
	dst = BATnew(b->htype, TYPE_@1, BATcount(b));
	if( dst == NULL){
		BBPreleaseref(b->batCacheid);
		throw(SQL, "sql.@1", MAL_MALLOC_FAIL);
	}
	BATseqbase(dst, b->hseqbase);
	BATaccessBegin(b, USE_HEAD|USE_TAIL, MMAP_SEQUENTIAL);
	BATloop(b,p,q) {
		@3 *v = (@3*)BUNtail(bi,p);
		@1 r;
		msg = @2_2time_@1( &r, @4, digits );
		if (msg)
			break;
		BUNins(dst, BUNhead(bi,p), &r, FALSE);
	}
	BATaccessEnd(b, USE_HEAD|USE_TAIL, MMAP_SEQUENTIAL);
	BBPkeepref( *res = dst->batCacheid);
	BBPunfix(b->batCacheid);
	return msg;
}
@c
@:bat2time(timestamp,str,char,&v)@
@:bat2time(timestamp,timestamp,timestamp,v)@
@:bat2time(daytime,str,char,&v)@
@:bat2time(daytime,daytime,daytime,v)@

@= fround
str 
@1_dec_round_wrap( @1 *res, @1 *v, @1 *r )
{
	@1 val = *v;

	/* not nil */
	if (ATOMcmp(TYPE_@1, v, ATOMnilptr(TYPE_@1)) != 0) {
		val /= *r;
	}
	*res = val;
	return MAL_SUCCEED;
}

str 
@1_round_wrap( @1 *res, @1 *v, bte *r )
{
	/* shortcut nil */
	if (*v == @1_nil) {
		*res = @1_nil;
	} else if (*r < 0) {
		int d = -*r;
		@1 rnd = (@1) (scales[d]>>1); 

		if (*v > 0)
			*res = (@1) (floor(((*v + rnd)/((@1)(scales[d]))))*scales[d]);
		else
			*res = (@1) (floor(((*v + rnd)/((@1)(scales[d]))))*scales[d]);
	} else if (*r > 0) {
		int d = *r;

		if (*v > 0)
			*res = (@1) (floor(*v*(@1)scales[d]+.5)/scales[d]);
		else
			*res = (@1) (floor(*v*(@1)scales[d]+.5)/scales[d]);
	} else {
		*res = (@1) round(*v); 
	}
	return MAL_SUCCEED;
}
str
@1_trunc_wrap( @1 *res, @1 *v, int *r )
{
	/* shortcut nil */
	if (*v == @1_nil) {
		*res = @1_nil;
	} else if (*r < 0) {
		int d = -*r;
		*res = (@1) (trunc((*v)/((@1)scales[d])) * scales[d]); 
	} else if (*r > 0) {
		int d = *r;
		*res = (@1) (trunc(*v * (@1)scales[d]) / ((@1)scales[d]));
	} else {
		*res = (@1) trunc(*v);
	}
	return MAL_SUCCEED;
}

@
@c
@:fround(flt)@
@:fround(dbl)@

str
SQLdbl_alpha(dbl *res, dbl *decl, dbl *theta)
{
	dbl s, c1, c2;
    char *msg = MAL_SUCCEED;
    if (*decl == dbl_nil || *theta == dbl_nil) {
        *res = dbl_nil;
    } else if ( fabs(*decl) + *theta > 89.9 ) {
        *res = (dbl) 180.0;
    } else {
		s = sin(radians(*theta));
		c1 = cos(radians(*decl - *theta));
		c2 = cos(radians(*decl + *theta));
	    *res = degrees(fabs(atan(s / sqrt(fabs(c1 * c2)))));
		/*		mnstr_printf(GDKout,"%f\n", *res); */
	}
    return msg;
}
str
SQLbat_alpha(bat *res, bat *decl, dbl *theta)
{
    BAT *b, *bn;
    BATiter bi;
    BUN p,q;
	dbl s, c1, c2, r;
    char *msg = NULL;

	if ( *theta == dbl_nil ){
        throw(SQL, "SQLbat_alpha", "Parameter theta should not be nil");
    }
    if( (b = BATdescriptor(*decl)) == NULL ){
        throw(SQL, "alpha", "Cannot access descriptor");
    }
    bi = bat_iterator(b);
    bn = BATnew(b->htype, TYPE_dbl, BATcount(b));
    if( bn == NULL){
        BBPreleaseref(b->batCacheid);
        throw(SQL, "sql.alpha", MAL_MALLOC_FAIL);
    }
    BATseqbase(bn, b->hseqbase);
    BATaccessBegin(b, USE_HEAD|USE_TAIL, MMAP_SEQUENTIAL);
	s = sin(radians(*theta));
    BATloop(b,p,q) {
        dbl d = *(dbl*)BUNtail(bi,p);
	    if (d == dbl_nil)
			r = dbl_nil;
	    else if ( fabs(d) + *theta > 89.9 )
			r = (dbl) 180.0;
		else {
			c1 = cos(radians(d - *theta));
			c2 = cos(radians(d + *theta));
		    r = degrees(fabs(atan(s / sqrt(fabs(c1 * c2)))));
        }
        BUNins(bn, BUNhead(bi,p), &r, FALSE);
    }
    BATaccessEnd(b, USE_HEAD|USE_TAIL, MMAP_SEQUENTIAL);
    BBPkeepref( *res = bn->batCacheid);
    BBPunfix(b->batCacheid);
    return msg;
}

#if SIZEOF_WRD == SIZEOF_INT
#define wrdToStr(sptr, lptr, p) intToStr(sptr, lptr, (int*)p)
#else
#define wrdToStr(sptr, lptr, p) lngToStr(sptr, lptr, (lng*)p)
#endif

@= cast
str
str_2_@1( @3 *res, str *val )
{
	ptr p = NULL;
	int len = 0;
	int e; 
	char buf[BUFSIZ];
	
	e = ATOMfromstr(TYPE_@1, &p, &len, *val);
	if (e < 0 || !p || 
	   (ATOMcmp(TYPE_@1, p, ATOMnilptr(TYPE_@1)) == 0 &&
	    ATOMcmp(TYPE_str, *val, ATOMnilptr(TYPE_str)) != 0))
	{
		if (p)
			GDKfree(p);
		snprintf(buf, BUFSIZ,"conversion of string '%s' failed",*val);
		throw(SQL, "@1", "%s", buf);
	}
	@4;
	if (!ATOMextern(TYPE_@1)) {
		if (p)
			GDKfree(p);
	}
	return MAL_SUCCEED;
}

str
SQL@1_2_str( str *res, @1 *val )
{
	char *p = NULL;
	int len = 0;
	@2( &p, &len, val);
	*res = p;
	return MAL_SUCCEED;
}

str
batstr_2_@1( int *res, int *bid )
{
	BAT *b, *dst;
	BATiter bi;
	BUN p,q;
	char *msg = NULL;

	if( (b = BATdescriptor(*bid)) == NULL ){
		throw(SQL, "batcalc.str_2_@1", "Cannot access descriptor");
	}
	bi = bat_iterator(b);
	dst = BATnew(b->htype, TYPE_@1, BATcount(b));
	if( dst == NULL){
		BBPreleaseref(b->batCacheid);
		throw(SQL, "sql.2_@1", MAL_MALLOC_FAIL);
	}
	BATseqbase(dst, b->hseqbase);
	BATaccessBegin(b, USE_HEAD|USE_TAIL, MMAP_SEQUENTIAL);
	BATloop(b,p,q) {
		str v = (str)BUNtail(bi,p);
		@3 r;
		msg = str_2_@1( &r, &v );
		if (msg)
			break;
		BUNins(dst, BUNhead(bi,p), @5 r, FALSE);
	}
	BATaccessEnd(b, USE_HEAD|USE_TAIL, MMAP_SEQUENTIAL);
	BBPkeepref( *res = dst->batCacheid);
	BBPunfix(b->batCacheid);
	return msg;
}
@
@c
@:cast(bit,bitToStr,bit, *res = *(bit*)p,&)@
@:cast(oid,OIDtoStr,oid, *res = *(oid*)p,&)@
@:cast(bte,bteToStr,bte, *res = *(bte*)p,&)@
@:cast(sht,shtToStr,sht, *res = *(sht*)p,&)@
@:cast(int,intToStr,int, *res = *(int*)p,&)@
@:cast(lng,lngToStr,lng, *res = *(lng*)p,&)@
@:cast(wrd,wrdToStr,wrd, *res = *(wrd*)p,&)@
@:cast(flt,fltToStr,flt, *res = *(flt*)p,&)@
@:cast(dbl,dblToStr,dbl, *res = *(dbl*)p,&)@
@:cast(timestamp,timestamp_tostr,timestamp, *res = *(timestamp*)p,&)@
@:cast(daytime,daytime_tostr,daytime, *res = *(daytime*)p,&)@
@:cast(date,date_tostr,date, *res = *(date*)p,&)@
@:cast(sqlblob,sqlblob_tostr,sqlblob*, *res = (sqlblob*)p,)@

static str
SQLstr_cast_(str *res, mvc *m, int eclass, int d, int s, int has_tz, ptr p, int tpe, int len)
{
	char *r = NULL;
	int sz = MAX(2,len + 1);	/* nil should fit */

	if (tpe != TYPE_str) {
		r = GDKmalloc(sz);
		sz = convert2str(m, eclass, d, s, has_tz, p, tpe, &r, sz);
	} else {
		str v = (str)p; 
		strLength(&sz, v);
		if (len == 0 || (sz >= 0 && sz <= len)) 
			r = GDKstrdup(v);
	}
	if ((len > 0 && sz > len) || sz < 0) {
		if (r) 
			GDKfree(r);
		if (ATOMcmp(TYPE_str, ATOMnilptr(TYPE_str), p) != 0) {
			throw(SQL, "str_cast", "22001!value too long for type (var)char(%d)", len);
		} else {
			r = GDKstrdup(str_nil);
		}
	}
	*res = r;
	return MAL_SUCCEED;
}

str
SQLstr_cast(Client cntxt, MalBlkPtr mb, MalStkPtr stk, InstrPtr pci)
{
	str *res  = (str *) getArgReference(stk, pci, 0);
	int eclass = *(int*) getArgReference(stk, pci, 1);
	int d = *(int*) getArgReference(stk, pci, 2);
	int s = *(int*) getArgReference(stk, pci, 3);
	int has_tz = *(int*) getArgReference(stk, pci, 4);
	ptr p   = (ptr) getArgReference(stk, pci, 5);
	int tpe = getArgType(mb, pci, 5);
	int len   = *(int *) getArgReference(stk, pci, 6);
	mvc *m = NULL;
	str msg = getContext(cntxt,mb, &m, NULL);

	(void) cntxt;
	if (msg)
		return msg;
	if (ATOMextern(tpe)) 
		p = *(ptr*)p;
	return SQLstr_cast_(res, m, eclass, d, s, has_tz, p, tpe, len );
}

/* str SQLbatstr_cast(int *res, int *eclass, int *d1, int *s1, int *has_tz, int *bid, int *digits ); */
str 
SQLbatstr_cast(Client cntxt, MalBlkPtr mb, MalStkPtr stk, InstrPtr pci)
{
	BAT *b, *dst;
	BATiter bi;
	BUN p,q;
	mvc *m = NULL;
	str msg = getContext(cntxt,mb, &m, NULL);
	char *r = NULL;
	int *res  = (int *) getArgReference(stk, pci, 0);
	int *eclass = (int*) getArgReference(stk, pci, 1);
	int *d1 = (int*) getArgReference(stk, pci, 2);
	int *s1 = (int*) getArgReference(stk, pci, 3);
	int *has_tz = (int*) getArgReference(stk, pci, 4);
	int *bid   = (int*) getArgReference(stk, pci, 5);
	int *digits   = (int *) getArgReference(stk, pci, 6);

	(void) cntxt;
	if (msg)
		return msg;
	if( (b = BATdescriptor(*bid)) == NULL ){
		throw(SQL, "batcalc.str_2dec_@1", "Cannot access descriptor");
	}
	bi = bat_iterator(b);
	dst = BATnew(b->htype, TYPE_str, BATcount(b));
	if( dst == NULL){
		BBPreleaseref(b->batCacheid);
		throw(SQL, "sql.str_cast", MAL_MALLOC_FAIL);
	}
	BATseqbase(dst, b->hseqbase);
	BATaccessBegin(b, USE_HEAD|USE_TAIL, MMAP_SEQUENTIAL);
	BATloop(b,p,q) {
		ptr v = (ptr)BUNtail(bi,p);
		msg = SQLstr_cast_( &r, m, *eclass, *d1, *s1, *has_tz, v, b->ttype, *digits);
		if (msg)
			break;
		BUNins(dst, BUNhead(bi,p), r, FALSE);
		GDKfree(r);
	}
	BATaccessEnd(b, USE_HEAD|USE_TAIL, MMAP_SEQUENTIAL);
	BBPkeepref( *res = dst->batCacheid);
	BBPunfix(b->batCacheid);
	return msg;
}

@= simpleupcast
str 
@2_2_@1( @1 *res, @2 *v )
{
	/* shortcut nil */
	if (*v == @2_nil) {
		*res = @1_nil;
		return(MAL_SUCCEED);
	}
	
	/* since the @1 type is bigger than or equal to the @2 type, it will
	   always fit */
	*res = (@1)*v;
	return(MAL_SUCCEED);
}

str bat@2_2_@1( int *res, int *bid )
{
	BAT *b, *bn;
	@2 *p,*q;
	@1 *o;

	if( (b = BATdescriptor(*bid)) == NULL ){
		throw(SQL, "batcalc.@2_2_@1", "Cannot access descriptor");
	}
	bn = BATnew(TYPE_void, TYPE_@1, BATcount(b));
	if( bn == NULL){
		BBPreleaseref(b->batCacheid);
		throw(SQL, "sql.@2_2_@1", MAL_MALLOC_FAIL);
	}
	bn->hsorted = b->hsorted;
	BATseqbase(bn, b->hseqbase);
	o = (@1*) Tloc(bn,BUNfirst(bn));
	p = (@2*) Tloc(b, BUNfirst(b));
	q = (@2*) Tloc(b, BUNlast(b));
	bn->T->nonil = 1;
	BATaccessBegin(b, USE_TAIL, MMAP_SEQUENTIAL);
	if ( b->T->nonil){
		for (; p<q; p++, o++)
			*o = (@1)*p;
	} else{
		for (; p<q; p++, o++)
		if (*p == @2_nil) {
			*o = @1_nil;
			bn->T->nonil= FALSE;
		} else
			*o = (@1)*p;
	}
	BATaccessEnd(b, USE_TAIL, MMAP_SEQUENTIAL);
	BATsetcount(bn, BATcount(b));
	bn->tsorted = 0;
	BATkey(BATmirror(bn),FALSE);

	if (!(bn->batDirty&2)) bn = BATsetaccess(bn, BAT_READ);

	if (b->htype != bn->htype) {
		BAT *r = VIEWcreate(b,bn);

		BBPkeepref(*res = r->batCacheid);
		BBPreleaseref(bn->batCacheid);
		BBPreleaseref(b->batCacheid);
		return MAL_SUCCEED;
	}
	BBPkeepref(*res = bn->batCacheid);
	BBPreleaseref(b->batCacheid);
	return MAL_SUCCEED;
}
@
@c

@= simpledowncast
str @2_2_@1( @1 *res, @2 *v )
{
	@3 val = *v;

	/* shortcut nil */
	if (*v == @2_nil) {
		*res = @1_nil;
		return(MAL_SUCCEED);
	}
	
	/* see if the number fits in the data type */
	if ((@3)(@1)val > (@3) GDK_@1_min && 
	    val > (@3) GDK_@1_min && val <= (@3) GDK_@1_max)	{
		*res = (@1)val;
		return(MAL_SUCCEED);
	} else {
		throw(SQL, "convert",
			"22003!value (" @4 ") exceeds limits of type @1", val);
	}
}

str bat@2_2_@1( int *res, int *bid )
{
	BAT *b, *bn;
	@2 *p,*q;
	char *msg = NULL;
	@1 *o;
	@3 val;

	if( (b = BATdescriptor(*bid)) == NULL ){
		throw(SQL, "batcalc.@2_2_@1", "Cannot access descriptor");
	}
	bn = BATnew(TYPE_void, TYPE_@1, BATcount(b));
	if( bn == NULL){
		BBPreleaseref(b->batCacheid);
		throw(SQL, "sql.@2_2_@1", MAL_MALLOC_FAIL);
	}
	BATseqbase(bn, b->hseqbase);
	bn->H->nonil = 1;
	bn->T->nonil = 1;
	o = (@1*) Tloc(bn,BUNfirst(bn));
	p = (@2*) Tloc(b, BUNfirst(b));
	q = (@2*) Tloc(b, BUNlast(b));
	BATaccessBegin(b, USE_TAIL, MMAP_SEQUENTIAL);
	if ( b->T->nonil){
		for (; p<q; p++, o++){
			val = *p;
			/* see if the number fits in the data type */
			if ((@3)(@1)val > (@3) GDK_@1_min && val > (@3) GDK_@1_min && val <= (@3) GDK_@1_max)	{
				*o = (@1)val;
			} else {
				msg= createException(SQL, "convert", "22003!value (" @4 ") exceeds limits of type @1", val);
				break;
			}
		}
	} else {
		for (; p<q; p++, o++) {
			if (*p == @2_nil) {
				*o = @1_nil;
				bn->T->nonil= FALSE;
			} else {
				val = *p;
				/* see if the number fits in the data type */
				if ((@3)(@1)val > (@3) GDK_@1_min && val > (@3) GDK_@1_min && val <= (@3) GDK_@1_max)	{
					*o = (@1)val;
				} else {
					msg= createException(SQL, "convert", "22003!value (" @4 ") exceeds limits of type @1", val);
					break;
				}
			}
		}
	}
	BATaccessEnd(b, USE_TAIL, MMAP_SEQUENTIAL);
	BATsetcount(bn, BATcount(b));
	bn->tsorted = 0;
	BATkey(BATmirror(bn),FALSE);

	if (!(bn->batDirty&2)) bn = BATsetaccess(bn, BAT_READ);

	if (b->htype != bn->htype) {
		BAT *r = VIEWcreate(b,bn);

		BBPkeepref(*res = r->batCacheid);
		BBPreleaseref(bn->batCacheid);
		BBPreleaseref(b->batCacheid);
		return msg;
	}
	BBPkeepref(*res = bn->batCacheid);
	BBPreleaseref(b->batCacheid);
	return msg;
}
@
 * @-
 * The simple cast up operations in some cases
 * could re-use the storage space as well.
@= numcastup
@:simpleupcast(@1,@2)@

str @2_dec2_@1( @1 *res, int *s1, @2 *v )
{
	int scale = *s1;
	@1 r, h = (*v<0)?-5:5; 

	/* shortcut nil */
	if (*v == @2_nil) {
		*res = @1_nil;
		return(MAL_SUCCEED);
	}

	/* since the @1 type is bigger than or equal to the @2 type, it will
	   always fit */
	r = (@1)*v;
	if (scale) 
		r = (@1) ((r + h) / scales[scale]);
	*res = r;
	return(MAL_SUCCEED);
}

str 
@2_dec2dec_@1( @1 *res, int *S1, @2 *v, int *d2, int *S2 )
{
	int p = *d2, inlen = 1;
	@2 cpyval = *v;
	int s1 = *S1, s2 = *S2;
	@1 r, h = (*v<0)?-5:5; 

	/* shortcut nil */
	if (*v == @2_nil) {
		*res = @1_nil;
		return(MAL_SUCCEED);
	}
	
	/* count the number of digits in the input */
	while (cpyval /= 10)
		inlen++;

	/* rounding is allowed */
	inlen += (s2-s1);
	if (p && inlen > p) {
		throw(SQL, "convert",
			"22003!too many digits (%d > %d)", inlen, p);
	}

	/* since the @1 type is bigger than or equal to the @2 type, it will
	   always fit */
	r = (@1)*v;
	if (s2 > s1) 
		r *= (@1) scales[s2 - s1];
	else if (s2 != s1) 
		r = (@1) ((r + h) / scales[s1 - s2]);
	*res = r;
	return(MAL_SUCCEED);
}

str 
@2_num2dec_@1( @1 *res, @2 *v, int *d2, int *s2 )
{
	int zero = 0;
	return @2_dec2dec_@1( res, &zero, v, d2, s2 );
}

str bat@2_dec2_@1( int *res, int *s1, int *bid )
{
	BAT *b, *bn;
	@2 *p,*q;
	char *msg = NULL;
	int scale = *s1;
	@1 *o;

	if( (b = BATdescriptor(*bid)) == NULL ){
		throw(SQL, "batcalc.@2_dec2_@1", "Cannot access descriptor");
	}
	bn = BATnew(TYPE_void, TYPE_@1, BATcount(b));
	if( bn == NULL){
		BBPreleaseref(b->batCacheid);
		throw(SQL, "sql.dec2_@1", MAL_MALLOC_FAIL);
	}
	bn->hsorted = b->hsorted;
	BATseqbase(bn, b->hseqbase);
	o = (@1*) Tloc(bn,BUNfirst(bn));
	p = (@2*) Tloc(b, BUNfirst(b));
	q = (@2*) Tloc(b, BUNlast(b));
	bn->T->nonil = 1;
	BATaccessBegin(b, USE_TAIL, MMAP_SEQUENTIAL);
	if ( b->T->nonil){
		if (scale)
			for (; p<q; p++, o++)
				*o = (@1) ((*p +  ((*p<0)?-5:5)) / scales[scale]);
		else
			for (; p<q; p++, o++)
				*o = (@1) (*p);
	} else {
		for (; p<q; p++, o++) {
			if (*p == @2_nil) {
				*o = @1_nil;
				bn->T->nonil= FALSE;
			} else if (scale) {
				*o = (@1) ((*p +  ((*p<0)?-5:5)) / scales[scale]);
			} else {
				*o = (@1) (*p);
			}
		}
	}
	BATaccessEnd(b, USE_TAIL, MMAP_SEQUENTIAL);
	BATsetcount(bn, BATcount(b));
	bn->tsorted = 0;
	BATkey(BATmirror(bn),FALSE);

	if (!(bn->batDirty&2)) bn = BATsetaccess(bn, BAT_READ);

	if (b->htype != bn->htype) {
		BAT *r = VIEWcreate(b,bn);

		BBPkeepref(*res = r->batCacheid);
		BBPreleaseref(bn->batCacheid);
		BBPreleaseref(b->batCacheid);
		return msg;
	}
	BBPkeepref(*res = bn->batCacheid);
	BBPreleaseref(b->batCacheid);
	return msg;
}

str bat@2_dec2dec_@1( int *res, int *S1, int *bid, int *d2, int *S2 )
{
	BAT *b, *dst;
	BATiter bi;
	BUN p,q;
	char *msg = NULL;

	if( (b = BATdescriptor(*bid)) == NULL ){
		throw(SQL, "batcalc.@2_dec2dec_@1", "Cannot access descriptor");
	}
	bi = bat_iterator(b);
	dst = BATnew(b->htype, TYPE_@1, BATcount(b));
	if( dst == NULL){
		BBPreleaseref(b->batCacheid);
		throw(SQL, "sql.dec2dec_@1", MAL_MALLOC_FAIL);
	}
	BATseqbase(dst, b->hseqbase);
	BATaccessBegin(b, USE_TAIL, MMAP_SEQUENTIAL);
	BATloop(b,p,q) {
		@2 *v = (@2*)BUNtail(bi,p);
		@1 r;
		msg = @2_dec2dec_@1( &r, S1, v, d2, S2 );
		if (msg)
			break;
		BUNins(dst, BUNhead(bi,p), &r, FALSE);
	}
	BATaccessEnd(b, USE_TAIL, MMAP_SEQUENTIAL);
	BBPkeepref( *res = dst->batCacheid);
	BBPunfix(b->batCacheid);
	return msg;
}
str bat@2_num2dec_@1( int *res, int *bid, int *d2, int *s2 )
{
	BAT *b, *dst;
	BATiter bi;
	BUN p,q;
	char *msg = NULL;

	if( (b = BATdescriptor(*bid)) == NULL ){
		throw(SQL, "batcalc.@2_num2dec_@1", "Cannot access descriptor");
	}
	bi = bat_iterator(b);
	dst = BATnew(b->htype, TYPE_@1, BATcount(b));
	if( dst == NULL){
		BBPreleaseref(b->batCacheid);
		throw(SQL, "sql.num2dec_@1", MAL_MALLOC_FAIL);
	}
	BATseqbase(dst, b->hseqbase);
	BATaccessBegin(b, USE_TAIL, MMAP_SEQUENTIAL);
	BATloop(b,p,q) {
		@2 *v = (@2*)BUNtail(bi,p);
		@1 r;
		msg = @2_num2dec_@1( &r, v, d2, s2 );
		if (msg)
			break;
		BUNins(dst, BUNhead(bi,p), &r, FALSE);
	}
	BATaccessEnd(b, USE_TAIL, MMAP_SEQUENTIAL);
	BBPkeepref( *res = dst->batCacheid);
	BBPunfix(b->batCacheid);
	return msg;
}

@
@c
@:numcastup(bte,bte)@
@:numcastup(sht,bte)@
@:numcastup(sht,sht)@
@:numcastup(int,bte)@
@:numcastup(int,sht)@
@:numcastup(int,int)@
@:numcastup(wrd,bte)@
@:numcastup(wrd,sht)@
@:numcastup(wrd,int)@
@:numcastup(wrd,wrd)@
@:numcastup(lng,bte)@
@:numcastup(lng,sht)@
@:numcastup(lng,int)@
@:numcastup(lng,wrd)@
@:numcastup(lng,lng)@

@= fnumcastdown
@:simpledowncast(@1,@2,dbl,"%f")@

/* when casting a floating point to an decimal we like to preserve the 
 * precision.  This means we first scale the float before converting.
*/
str 
@2_num2dec_@1( @1 *res, @2 *v, int *d2, int *s2 )
{
	int p = *d2, inlen = 1, scale = *s2;
	@2 r;
	lng cpyval;

	/* shortcut nil */
	if (*v == @2_nil) {
		*res = @1_nil;
		return(MAL_SUCCEED);
	}
	
	/* since the @1 type is bigger than or equal to the @2 type, it will
	   always fit */
	r = (@2) *v;
	if (scale) 
		r *= scales[scale];
	cpyval = (lng) r;

	/* count the number of digits in the input */
	while (cpyval /= 10)
		inlen++;
	/* rounding is allowed */
	if (p && inlen > p) {
		throw(SQL, "convert",
			"22003!too many digits (%d > %d)", inlen, p);
	}
	*res = (@1) r;
	return MAL_SUCCEED;
}
str 
bat@2_num2dec_@1( int *res, int *bid, int *d2, int *s2 )
{
	BAT *b, *dst;
	BATiter bi;
	BUN p,q;
	char *msg = NULL;

	if( (b = BATdescriptor(*bid)) == NULL ){
		throw(SQL, "batcalc.@2_num2dec_@1", "Cannot access descriptor");
	}
	bi = bat_iterator(b);
	dst = BATnew(b->htype, TYPE_@1, BATcount(b));
	if( dst == NULL){
		BBPreleaseref(b->batCacheid);
		throw(SQL, "sql.num2dec_@1", MAL_MALLOC_FAIL);
	}
	BATseqbase(dst, b->hseqbase);
	BATaccessBegin(b, USE_TAIL, MMAP_SEQUENTIAL);
	BATloop(b,p,q) {
		@2 *v = (@2*)BUNtail(bi,p);
		@1 r;
		msg = @2_num2dec_@1( &r, v, d2, s2 );
		if (msg)
			break;
		BUNins(dst, BUNhead(bi,p), &r, FALSE);
	}
	BATaccessEnd(b, USE_TAIL, MMAP_SEQUENTIAL);
	BBPkeepref( *res = dst->batCacheid);
	BBPunfix(b->batCacheid);
	return msg;
}

@
@c
@:fnumcastdown(bte,flt)@
@:fnumcastdown(sht,flt)@
@:fnumcastdown(int,flt)@
@:fnumcastdown(wrd,flt)@
@:fnumcastdown(lng,flt)@
@:fnumcastdown(bte,dbl)@
@:fnumcastdown(sht,dbl)@
@:fnumcastdown(int,dbl)@
@:fnumcastdown(wrd,dbl)@
@:fnumcastdown(lng,dbl)@

@= fnumcastup
@:simpleupcast(@1,@2)@

str 
@2_dec2_@1( @1 *res, int *s1, @2 *v )
{
	int scale = *s1;
	@1 r;

	/* shortcut nil */
	if (*v == @2_nil) {
		*res = @1_nil;
		return(MAL_SUCCEED);
	}
	
	/* since the @1 type is bigger than or equal to the @2 type, it will
	   always fit */
	r = (@1)*v;
	if (scale) 
		r /= scales[scale];
	*res = r;
	return MAL_SUCCEED;
}

str 
@2_dec2dec_@1( @1 *res, int *S1, @2 *v, int *d2, int *S2 )
{
	int p = *d2, inlen = 1;
	@2 cpyval = *v;
	int s1 = *S1, s2 = *S2;
	@1 r;

	/* shortcut nil */
	if (*v == @2_nil) {
		*res = @1_nil;
		return(MAL_SUCCEED);
	}
	
	/* count the number of digits in the input */
	while (cpyval /= 10)
		inlen++;
	/* rounding is allowed */
	inlen += (s2-s1);
	if (p && inlen > p) {
		throw(SQL, "convert",
			"22003!too many digits (%d > %d)", inlen, p);
	}

	/* since the @1 type is bigger than or equal to the @2 type, it will
	   always fit */
	r = (@1)*v;
	if(s2 > s1) 
		r *= scales[s2-s1];
	else if (s2 != s1) 
		r /= scales[s1-s2];
	*res = r;
	return MAL_SUCCEED;
}

str 
@2_num2dec_@1( @1 *res, @2 *v, int *d2, int *s2 )
{
	int zero = 0;
	return @2_dec2dec_@1( res, &zero, v, d2, s2 );
}

str bat@2_dec2_@1( int *res, int *s1, int *bid )
{
	BAT *b, *bn;
	@2 *p,*q;
	char *msg = NULL;
	int scale = *s1;
	@1 *o;

	if( (b = BATdescriptor(*bid)) == NULL ){
		throw(SQL, "batcalc.@2_dec2_@1", "Cannot access descriptor");
	}
	bn = BATnew(TYPE_void, TYPE_@1, BATcount(b));
	if( bn == NULL){
		BBPreleaseref(b->batCacheid);
		throw(SQL, "sql.dec2_@1", MAL_MALLOC_FAIL);
	}
	bn->hsorted = b->hsorted;
	BATseqbase(bn, b->hseqbase);
	o = (@1*) Tloc(bn,BUNfirst(bn));
	p = (@2*) Tloc(b, BUNfirst(b));
	q = (@2*) Tloc(b, BUNlast(b));
	bn->T->nonil = 1;
	BATaccessBegin(b, USE_TAIL, MMAP_SEQUENTIAL);
	if ( b->T->nonil){
		for (; p<q; p++, o++) 
			*o = (((@1)*p)/scales[scale]);
	} else {
		for (; p<q; p++, o++) {
			if (*p == @2_nil) {
				*o = @1_nil;
				bn->T->nonil= FALSE;
			} else 
				*o = (((@1)*p)/scales[scale]);
		}
	}
	BATaccessEnd(b, USE_TAIL, MMAP_SEQUENTIAL);
	BATsetcount(bn, BATcount(b));
	bn->tsorted = 0;
	BATkey(BATmirror(bn),FALSE);

	if (!(bn->batDirty&2)) bn = BATsetaccess(bn, BAT_READ);

	if (b->htype != bn->htype) {
		BAT *r = VIEWcreate(b,bn);

		BBPkeepref(*res = r->batCacheid);
		BBPreleaseref(bn->batCacheid);
		BBPreleaseref(b->batCacheid);
		return msg;
	}
	BBPkeepref(*res = bn->batCacheid);
	BBPreleaseref(b->batCacheid);
	return msg;
}

str bat@2_dec2dec_@1( int *res, int *S1, int *bid, int *d2, int *S2 )
{
	BAT *b, *dst;
	BATiter bi;
	BUN p,q;
	char *msg = NULL;

	if( (b = BATdescriptor(*bid)) == NULL ){
		throw(SQL, "batcalc.@2_dec2dec_@1", "Cannot access descriptor");
	}
	bi = bat_iterator(b);
	dst = BATnew(b->htype, TYPE_@1, BATcount(b));
	if( dst == NULL){
		BBPreleaseref(b->batCacheid);
		throw(SQL, "sql.dec2dec_@1", MAL_MALLOC_FAIL);
	}
	BATseqbase(dst, b->hseqbase);
	BATaccessBegin(b, USE_TAIL, MMAP_SEQUENTIAL);
	BATloop(b,p,q) {
		@2 *v = (@2*)BUNtail(bi,p);
		@1 r;
		msg = @2_dec2dec_@1( &r, S1, v, d2, S2 );
		if (msg)
			break;
		BUNins(dst, BUNhead(bi,p), &r, FALSE);
	}
	BATaccessEnd(b, USE_TAIL, MMAP_SEQUENTIAL);
	BBPkeepref( *res = dst->batCacheid);
	BBPunfix(b->batCacheid);
	return msg;
}

str bat@2_num2dec_@1( int *res, int *bid, int *d2, int *s2 )
{
	BAT *b, *dst;
	BATiter bi;
	BUN p,q;
	char *msg = NULL;

	if( (b = BATdescriptor(*bid)) == NULL ){
		throw(SQL, "batcalc.@2_num2dec_@1", "Cannot access descriptor");
	}
	bi = bat_iterator(b);
	dst = BATnew(b->htype, TYPE_@1, BATcount(b));
	if( dst == NULL){
		BBPreleaseref(b->batCacheid);
		throw(SQL, "sql.num2dec_@1", MAL_MALLOC_FAIL);
	}
	BATseqbase(dst, b->hseqbase);
	BATaccessBegin(b, USE_TAIL, MMAP_SEQUENTIAL);
	BATloop(b,p,q) {
		@2 *v = (@2*)BUNtail(bi,p);
		@1 r;
		msg = @2_num2dec_@1( &r, v, d2, s2 );
		if (msg)
			break;
		BUNins(dst, BUNhead(bi,p), &r, FALSE);
	}
	BATaccessEnd(b, USE_TAIL, MMAP_SEQUENTIAL);
	BBPkeepref( *res = dst->batCacheid);
	BBPunfix(b->batCacheid);
	return msg;
}


@
@c
@:fnumcastup(flt,bte)@
@:fnumcastup(flt,sht)@
@:fnumcastup(flt,int)@
@:fnumcastup(flt,wrd)@
@:fnumcastup(flt,lng)@
@:fnumcastup(dbl,bte)@
@:fnumcastup(dbl,sht)@
@:fnumcastup(dbl,int)@
@:fnumcastup(dbl,wrd)@
@:fnumcastup(dbl,lng)@

@= numcastdown
@:simpledowncast(@1,@2,lng,LLFMT)@

str 
@2_dec2_@1( @1 *res, int *s1, @2 *v )
{
	int scale = *s1;
	lng val = *v, h = (val<0)?-5:5;

	/* shortcut nil */
	if (*v == @2_nil) {
		*res = @1_nil;
		return(MAL_SUCCEED);
	}
	
	if (scale) 
		val = (val+h)/scales[scale];
	/* see if the number fits in the data type */
	if (val > GDK_@1_min && val <= GDK_@1_max)	{
		*res = (@1)val;
		return MAL_SUCCEED;
	} else {
		throw(SQL, "convert",
			"22003!value (" LLFMT ") exceeds limits of type @1", val);
	}
}

str 
@2_dec2dec_@1( @1 *res, int *S1, @2 *v, int *d2, int *S2 )
{
	int p = *d2, inlen = 1;
	lng val = *v, cpyval = val, h = (val<0)?-5:5;
	int s1 = *S1, s2 = *S2;

	/* shortcut nil */
	if (*v == @2_nil) {
		*res = @1_nil;
		return(MAL_SUCCEED);
	}
	
	/* count the number of digits in the input */
	while (cpyval /= 10)
		inlen++;
	/* rounding is allowed */
	inlen += (s2-s1);
	if (p && inlen > p) {
		throw(SQL, "@2_2_@1",
			"22003!too many digits (%d > %d)", inlen, p);
	}

	if(s2 > s1) 
		val *= scales[s2-s1];
	else if (s2 != s1) 
		val = (val+h)/scales[s1-s2];

	/* see if the number fits in the data type */
	if (val > GDK_@1_min && val <= GDK_@1_max)	{
		*res = (@1)val;
		return MAL_SUCCEED;
	} else {
		throw(SQL, "convert",
			"22003!value (" LLFMT ") exceeds limits of type @1", val);
	}
}

str 
@2_num2dec_@1( @1 *res, @2 *v, int *d2, int *s2 )
{
	int zero = 0;
	return @2_dec2dec_@1( res, &zero, v, d2, s2 );
}

str bat@2_dec2_@1( int *res, int *s1, int *bid )
{
	BAT *b, *bn;
	@2 *p,*q;
	char *msg = NULL;
	int scale = *s1;
	@1 *o;
	@2 val;

	if( (b = BATdescriptor(*bid)) == NULL ){
		throw(SQL, "batcalc.@2_dec2_@1", "Cannot access descriptor");
	}
	bn = BATnew(TYPE_void, TYPE_@1, BATcount(b));
	if( bn == NULL){
		BBPreleaseref(b->batCacheid);
		throw(SQL, "sql.dec@2_2_@1", MAL_MALLOC_FAIL);
	}
	bn->hsorted = b->hsorted;
	BATseqbase(bn, b->hseqbase);
	o = (@1*) Tloc(bn,BUNfirst(bn));
	p = (@2*) Tloc(b, BUNfirst(b));
	q = (@2*) Tloc(b, BUNlast(b));
	bn->T->nonil = 1;
	BATaccessBegin(b, USE_TAIL, MMAP_SEQUENTIAL);
	if ( b->T->nonil){
		for (; p<q; p++, o++) {
			if (scale) 
				val = (@2) ((*p+ ((*p<0)?-5:5))/scales[scale]);
			else
				val = (@2) (*p);
			/* see if the number fits in the data type */
			if (val > GDK_@1_min && val <= GDK_@1_max)
				*o = (@1)val;
			else {
				BATaccessEnd(b, USE_TAIL, MMAP_SEQUENTIAL);
				BBPreleaseref(b->batCacheid);
				BBPreleaseref(bn->batCacheid);
				throw(SQL, "convert", "22003!value (" LLFMT ") exceeds limits of type @1", (lng) val);
			}
		}
	} else{
		for (; p<q; p++, o++) {
			if (*p == @2_nil) {
				*o = @1_nil;
				bn->T->nonil= FALSE;
			} else {
				if (scale)
					val = (@2) (( *p + (( *p<0)?-5:5))/scales[scale]);
				else
					val = (@2) (*p);
				/* see if the number fits in the data type */
				if (val > GDK_@1_min && val <= GDK_@1_max)
					*o = (@1)val;
				else {
					BATaccessEnd(b, USE_TAIL, MMAP_SEQUENTIAL);
					BBPreleaseref(b->batCacheid);
					BBPreleaseref(bn->batCacheid);
					throw(SQL, "convert", "22003!value (" LLFMT ") exceeds limits of type @1", (lng) val);
				}
			}
		}
	}
	BATaccessEnd(b, USE_TAIL, MMAP_SEQUENTIAL);
	BATsetcount(bn, BATcount(b));
	bn->tsorted = 0;
	BATkey(BATmirror(bn),FALSE);

	if (!(bn->batDirty&2)) bn = BATsetaccess(bn, BAT_READ);

	if (b->htype != bn->htype) {
		BAT *r = VIEWcreate(b,bn);

		BBPkeepref(*res = r->batCacheid);
		BBPreleaseref(bn->batCacheid);
		BBPreleaseref(b->batCacheid);
		return msg;
	}
	BBPkeepref(*res = bn->batCacheid);
	BBPreleaseref(b->batCacheid);
	return msg;
}

str bat@2_dec2dec_@1( int *res, int *S1, int *bid, int *d2, int *S2 )
{
	BAT *b, *dst;
	BATiter bi;
	BUN p,q;
	char *msg = NULL;

	if( (b = BATdescriptor(*bid)) == NULL ){
		throw(SQL, "batcalc.@2_dec2dec_@1", "Cannot access descriptor");
	}
	bi = bat_iterator(b);
	dst = BATnew(b->htype, TYPE_@1, BATcount(b));
	if( dst == NULL){
		BBPreleaseref(b->batCacheid);
		throw(SQL, "sql.dec2dec_@1", MAL_MALLOC_FAIL);
	}
	BATseqbase(dst, b->hseqbase);
	BATaccessBegin(b, USE_TAIL, MMAP_SEQUENTIAL);
	BATloop(b,p,q) {
		@2 *v = (@2*)BUNtail(bi,p);
		@1 r;
		msg = @2_dec2dec_@1( &r, S1, v, d2, S2 );
		if (msg)
			break;
		BUNins(dst, BUNhead(bi,p), &r, FALSE);
	}
	BATaccessEnd(b, USE_TAIL, MMAP_SEQUENTIAL);
	BBPkeepref( *res = dst->batCacheid);
	BBPunfix(b->batCacheid);
	return msg;
}

str bat@2_num2dec_@1( int *res, int *bid, int *d2, int *s2 )
{
	BAT *b, *dst;
	BATiter bi;
	BUN p,q;
	char *msg = NULL;

	if( (b = BATdescriptor(*bid)) == NULL ){
		throw(SQL, "batcalc.@2_num2dec_@1", "Cannot access descriptor");
	}
	bi = bat_iterator(b);
	dst = BATnew(b->htype, TYPE_@1, BATcount(b));
	if( dst == NULL){
		BBPreleaseref(b->batCacheid);
		throw(SQL, "sql.num2dec_@1", MAL_MALLOC_FAIL);
	}
	BATseqbase(dst, b->hseqbase);
	BATaccessBegin(b, USE_TAIL, MMAP_SEQUENTIAL);
	BATloop(b,p,q) {
		@2 *v = (@2*)BUNtail(bi,p);
		@1 r;
		msg = @2_num2dec_@1( &r, v, d2, s2 );
		if (msg)
			break;
		BUNins(dst, BUNhead(bi,p), &r, FALSE);
	}
	BATaccessEnd(b, USE_TAIL, MMAP_SEQUENTIAL);
	BBPkeepref( *res = dst->batCacheid);
	BBPunfix(b->batCacheid);
	return msg;
}


@
@c
@:numcastdown(bte,sht)@
@:numcastdown(bte,int)@
@:numcastdown(bte,wrd)@
@:numcastdown(bte,lng)@
@:numcastdown(sht,int)@
@:numcastdown(sht,wrd)@
@:numcastdown(sht,lng)@
@:numcastdown(int,wrd)@
@:numcastdown(int,lng)@
@:numcastdown(wrd,lng)@

str 
month_interval_str( int *ret, str *s, int *d, int *sk )
{
	lng res;

	if (interval_from_str( *s, *d, *sk, &res ) < 0)
		throw(SQL, "calc.month_interval",
			"wrong format (%s)", *s);
	assert((lng) GDK_int_min <= res && res <= (lng) GDK_int_max);
	*ret = (int) res;
	return MAL_SUCCEED;
}

str 
second_interval_str( lng *res, str *s, int *d, int *sk )
{
	if (interval_from_str( *s, *d, *sk, res ) < 0)
		throw(SQL, "calc.second_interval",
			"wrong format (%s)", *s);
	return MAL_SUCCEED;
}

@= c_interval
str
month_interval_@1( int *ret, @1 *s, int *d, int *sk ){
	int k = digits2ek(*d);
	int r = (int)*s;

	(void)sk;
	switch(k) {
	case iyear: 	
		r *= 12;
	case imonth:
		break;
	default:
		throw(ILLARG, "calc.month_interval","illegal argument");
	}
	*ret = r;
	return MAL_SUCCEED;
}
str
second_interval_@1( lng *res, @1 *s, int *d, int *sk ){
	int k = digits2ek(*d);
	lng r = *s;

	(void)sk;
	switch(k) {
	case iday: 	
		r *= 24;
	case ihour:
		r *= 60;
	case imin:
		r *= 60;
	case isec:
		r *= 1000;
		break;
	default:
		throw(ILLARG, "calc.second_interval","illegal argument");
	}
	*res = r;
	return MAL_SUCCEED;
}
@
@c
@:c_interval(bte)@
@:c_interval(sht)@
@:c_interval(int)@
@:c_interval(wrd)@
@:c_interval(lng)@

@mal
command calc.second_interval( v:daytime, ek:int, sk:int ) :lng
address second_interval_daytime
comment "cast daytime to a second_interval and check for overflow";

command calc.daytime( v:lng, d:int) :daytime
address second_interval_2_daytime
comment "cast second_interval to a daytime and check for overflow";

command calc.daytime( v:timestamp, d:int) :daytime
address timestamp_2_daytime
comment "cast timestamp to a daytime and check for overflow";

command calc.timestamp( v:date, d:int) :timestamp
address date_2_timestamp
comment "cast date to a timestamp and check for overflow";
@h
sql5_export str second_interval_daytime( lng *res, daytime *s, int *ek, int *sk );
sql5_export str second_interval_2_daytime( daytime *res, lng *s, int *d);
sql5_export str timestamp_2_daytime( daytime *res, timestamp *v, int *d);
sql5_export str date_2_timestamp( timestamp *res, date *v, int *d);
@c
str
second_interval_daytime( lng *res, daytime *s, int *d, int *sk )
{
	int k = digits2sk(*d);
	lng r = *(int*)s;

	(void)sk;
	switch(k) {
	case isec:
		break;
	case imin:
		r /= 60000;
		r *= 60000;
		break;
	case ihour:
		r /= 3600000;
		r *= 3600000;
		break;
	case iday: 	
		r /= (24*3600000);
		r *= (24*3600000);
		break;
	default:
		throw(ILLARG, "calc.second_interval","illegal argument");
	}
	*res = r;
	return MAL_SUCCEED;
}

/* str dump_cache(int *r); */
str
dump_cache(Client cntxt, MalBlkPtr mb, MalStkPtr stk, InstrPtr pci)
{
	mvc *m = NULL;
	str msg = getContext(cntxt,mb, &m, NULL);
	int cnt; 
	cq *q = NULL;
	BAT *query, *count;
	int *rquery = (int *) getArgReference(stk, pci, 0);
	int *rcount = (int *) getArgReference(stk, pci, 1);

	(void) cntxt;
	if (msg)
		return msg;
	cnt = m->qc->id; 
	query = BATnew(TYPE_void, TYPE_str, cnt);
	if( query == NULL)
		throw(SQL, "sql.dumpcache", MAL_MALLOC_FAIL);
	BATseqbase(query, 0);
	count = BATnew(TYPE_void, TYPE_int, cnt);
	if( count == NULL){
		BBPreleaseref(query->batCacheid);
		throw(SQL, "sql.dumpcache", MAL_MALLOC_FAIL);
	}
	BATseqbase(count, 0);

	for(q = m->qc->q; q; q = q->next) {
		if (q->type != Q_PREPARE) {
			BUNappend(query, q->codestring, FALSE);
			BUNappend(count, &q->count, FALSE);
		}
	}
	*rquery = query->batCacheid;
	*rcount = count->batCacheid;
	BBPkeepref(*rquery);
	BBPkeepref(*rcount);
	return MAL_SUCCEED;
}

/* str dump_opt_stats(int *r); */
str
dump_opt_stats(Client cntxt, MalBlkPtr mb, MalStkPtr stk, InstrPtr pci)
{
	mvc *m = NULL;
	str msg = getContext(cntxt,mb, &m, NULL);
	int cnt; 
	BAT *rewrite, *count;
	int *rrewrite = (int *) getArgReference(stk, pci, 0);
	int *rcount = (int *) getArgReference(stk, pci, 1);

	(void) cntxt;
	if (msg)
		return msg;
	cnt = m->qc->id; 
	rewrite = BATnew(TYPE_void, TYPE_str, cnt);
	if( rewrite == NULL)
		throw(SQL, "sql.optstats", MAL_MALLOC_FAIL);
	BATseqbase(rewrite, 0);
	count = BATnew(TYPE_void, TYPE_int, cnt);
	if( count == NULL)
		throw(SQL, "sql.optstats", MAL_MALLOC_FAIL);
	BATseqbase(count, 0);

	BUNappend(rewrite, "joinidx", FALSE);
	BUNappend(count, &m->opt_stats[0], FALSE);
	/* TODO add other rewrites */

	*rrewrite = rewrite->batCacheid;
	*rcount = count->batCacheid;
	BBPkeepref(*rrewrite);
	BBPkeepref(*rcount);
	return MAL_SUCCEED;
}

/* str dump_opt_stats(int *r); */
str
dump_trace(Client cntxt, MalBlkPtr mb, MalStkPtr stk, InstrPtr pci)
{
	int i;
	BAT *t[12];

	(void)cntxt; (void)mb;
	TRACEtable(t);
	for (i = 0; i < 12; i++) {
		int id = t[i]->batCacheid;

		*(int *) getArgReference(stk, pci, i) = id;
		BBPincref(id, TRUE);
	}
	return MAL_SUCCEED;
}


/* str sql_rowid(oid *rid, ptr v, str *sname, str *tname); */
str 
sql_rowid(Client cntxt, MalBlkPtr mb, MalStkPtr stk, InstrPtr pci)
{
	BAT *b;
	mvc *m = NULL;
	str msg = getContext(cntxt,mb, &m, NULL);
	sql_schema *s = NULL;
	sql_table *t = NULL;
	sql_column *c = NULL;
	sql_delta *d;
	oid *rid = (oid *) getArgReference(stk, pci, 0);
	str *sname = (str *) getArgReference(stk, pci, 2);
	str *tname = (str *) getArgReference(stk, pci, 3);

	(void) cntxt;
	if (msg)
		return msg;
	s = mvc_bind_schema(m, *sname);
	if ( s == NULL)
		throw(SQL,"sql.rowid","3F000!Schema missing");
	t = mvc_bind_table(m, s, *tname);
	if ( s == NULL)
		throw(SQL,"sql.rowid","42S02!Table missing");
	if (!s || !t || !t->columns.set->h)
		throw(SQL, "calc.rowid", "42S22!Cannot find column");
	c = t->columns.set->h->data;
	/* HACK, get insert bat */
	b = store_funcs.bind_col(m->session->tr, c, RD_INS);
	/* UGH (move into storage backends!!) */
	d = c->data;
	*rid = d->ibase + BATcount(b);
	BBPunfix(b->batCacheid);
	return MAL_SUCCEED;
}

@= rnk
str 
sql_@1rank_grp(bat *rid, bat *bid, bat *gid, bat *gpe)
{
	BAT *r, *b, *g;
	BUN p, q;
	BATiter bi, gi;
	int (*ocmp)(ptr, ptr), (*gcmp)(ptr, ptr);
	ptr oc, gc;
	int rank = 1, nrank = @3;

	if( (b = BATdescriptor(*bid)) == NULL )
		throw(SQL, "sql.@1rank_grp", "Cannot access descriptor");
	if( (g = BATdescriptor(*gid)) == NULL ){
		BBPreleaseref(b->batCacheid);
		throw(SQL, "sql.@1rank_grp", "Cannot access descriptor");
	}
	(void)gpe;
	bi = bat_iterator(b);
	gi = bat_iterator(g);
	ocmp = BATatoms[b->ttype].atomCmp;
	gcmp = BATatoms[g->ttype].atomCmp;
	oc = BUNtail(bi, BUNfirst(b));
	gc = BUNtail(gi, BUNfirst(g));
	if (!ALIGNsynced(b, g))
		throw(SQL, "sql.@1rank_grp", "bats not aligned");
	if (BATtordered(b) != GDK_SORTED)
		throw(SQL, "sql.@1rank_grp", "bat not sorted");
	r = BATnew(TYPE_oid, TYPE_int, BATcount(b));
	if (r == NULL){
		BBPreleaseref(b->batCacheid);
		BBPreleaseref(g->batCacheid);
		throw(SQL, "sql.@1rank_grp", "cannot allocate result bat");
	}
	BATloop(b, p, q) {
		ptr on = BUNtail(bi, p);
		ptr gn = BUNtail(gi, p);
		int c = 0;

		if ((c = ocmp(on, oc)) != 0) 
			rank = nrank;
		if (gcmp(gn, gc) != 0) 
			c = rank = nrank = 1;  
		oc = on;
		gc = gn;
		BUNins(r, BUNhead(bi,p), &rank, FALSE);
		@2;
	}
	BBPunfix(b->batCacheid);
	BBPunfix(g->batCacheid);
	BBPkeepref(*rid = r->batCacheid);
	return MAL_SUCCEED;
}

str
sql_@1rank(bat *rid, bat *bid)
{ 
	BAT *r, *b;
	BATiter bi;
	int (*cmp)(ptr, ptr);
	ptr cur;
	BUN p, q;
	int rank = 1, nrank = @3;

	if( (b = BATdescriptor(*bid)) == NULL )
		throw(SQL, "sql.@1rank", "Cannot access descriptor");
	if (!(BATtordered(b) & GDK_SORTED) && !(BATtordered(b) & GDK_SORTED_REV))
		throw(SQL, "sql.@1rank", "bat not sorted");

	bi = bat_iterator(b);
	cmp = BATatoms[b->ttype].atomCmp;
	cur = BUNtail(bi, BUNfirst(b));
	r = BATnew(TYPE_oid, TYPE_int, BATcount(b));
	if (r == NULL){
		BBPreleaseref(b->batCacheid);
		throw(SQL, "sql.@1rank", "cannot allocate result bat");
	}
	if (BATtdense(b)) {
		BATloop(b, p, q) {
			BUNins(r, BUNhead(bi,p), &rank, FALSE);
			rank++;
		}
	} else {
		BATloop(b, p, q) {
			ptr n = BUNtail(bi, p);
			int c = 0;
	
			if ((c = cmp(n, cur)) != 0) 
				rank = nrank; 
			cur = n;
			BUNins(r, BUNhead(bi,p), &rank, FALSE);
			@2;
		}
	}
	BBPunfix(b->batCacheid);
	BBPkeepref(*rid = r->batCacheid);
	return MAL_SUCCEED;
}
@
@c
@:rnk(,(void)c;nrank++,1)@
@:rnk(dense_,nrank+=(c?1:0),2)@

str SQLargRecord(Client cntxt, MalBlkPtr mb, MalStkPtr stk, InstrPtr pci){
	str s, t, *ret;

	(void) cntxt;
	ret= (str *) getArgReference(stk,pci,0);
	s = instruction2str(mb,stk,getInstrPtr(mb,0),LIST_MAL_VALUE | LIST_MAPI);
	t= strchr(s,' ');
	*ret = GDKstrdup(t ? t+1: s);
	GDKfree(s);
	return MAL_SUCCEED;
}

/*
 * @-
 * The table is searched for all columns and they are
 * re-clustered on the hash value over the  primary key.
 * Initially the first column
 */

str SQLcluster1(Client cntxt, MalBlkPtr mb, MalStkPtr stk, InstrPtr pci){
	str *sch = (str *) getArgReference(stk,pci,1);
	str *tbl = (str *) getArgReference(stk,pci,2);
	sql_trans	*tr;
	sql_schema	*s;
	sql_table 	*t;
	sql_column	*c;
	mvc *m = NULL;
	str msg = getContext(cntxt,mb, &m, NULL);
	int first=1;
	bat mid, hid, bid;
	BAT *map= NULL, *b;
	node *o;

	if (msg)
		return msg;
   	s = mvc_bind_schema(m, *sch);
	if ( s == NULL)
		throw(SQL,"sql.cluster","3F000!Schema missing");
	t = mvc_bind_table(m, s, *tbl);
	if ( t == NULL)
		throw(SQL,"sql.cluster","42S02!Table missing");
	tr = m->session->tr;
	t->base.wtime = s->base.wtime = tr->wtime = tr->stime;
	t->base.rtime = s->base.rtime = tr->rtime = tr->stime;

	/* actually build the hash on the multi-column primary key */

	for (o = t->columns.set->h; o; o = o->next) {
		sql_delta *d;
		c = o->data;
		if (first) {
			first = 0;
			b = store_funcs.bind_col(tr, c, 0);
			msg = CLUSTER_key(&hid, &b->batCacheid);
			BBPreleaseref(b->batCacheid);
			if (msg)
				return msg;
			msg = CLUSTER_map(&mid,&hid);
			BBPdecref(hid, TRUE);
			if (msg)
				return msg;
			map = BATdescriptor(mid);
			if (map== NULL)
				throw(SQL,"sql.cluster","Can not access descriptor");
		}

		b = store_funcs.bind_col(tr, c, 0);
		if (b == NULL)
			throw(SQL,"sql.cluster","Can not access descriptor");
		msg = CLUSTER_apply(&bid, b, map);
		BBPreleaseref(b->batCacheid);
		if (msg){
			BBPreleaseref(map->batCacheid);
			return msg;
		}
		BBPdecref(b->batCacheid, TRUE);
		d = c->data;
		d->bid = 0;
		d->ibase = 0;
		d->ibid = bid; /* use the insert bat */
		c->base.wtime = c->base.rtime = tr->stime;
	}
	/* bat was cleared */
	t->cleared = 1;
	if (map) {
		BBPreleaseref(map->batCacheid);
		BBPdecref(mid, TRUE);
	}
	return MAL_SUCCEED;
}

str 
SQLcluster2(Client cntxt, MalBlkPtr mb, MalStkPtr stk, InstrPtr pci)
{
	str *sch = (str *) getArgReference(stk,pci,1);
	str *tbl = (str *) getArgReference(stk,pci,2);
	sql_trans	*tr;
	sql_schema	*s;
	sql_table 	*t;
	sql_column	*c;
	mvc *m = NULL;
	str msg = getContext(cntxt,mb, &m, NULL);
	int first=1;
	bat mid, hid, bid;
	BAT *b;
	node *o;

	if (msg)
		return msg;
   	s = mvc_bind_schema(m, *sch);
	if ( s == NULL)
		throw(SQL,"sql.cluster","3F000!Schema missing");
	t = mvc_bind_table(m, s, *tbl);
	if ( t == NULL)
		throw(SQL,"sql.cluster","42S02!Table missing");
	tr = m->session->tr;

	t->base.wtime = s->base.wtime = tr->wtime = tr->stime;
	t->base.rtime = s->base.rtime = tr->rtime = tr->stime;
	for (o = t->columns.set->h; o; o = o->next) {
		sql_delta *d;
		c = o->data;
		if (first) {
			bat psum;
			unsigned int bits = 10, off = 0;
			first = 0;
			b = store_funcs.bind_col(tr, c, 0);
			msg = MKEYbathash(&hid, &b->batCacheid);
			BBPreleaseref(b->batCacheid);
			if (msg)
				return msg;
			msg = CLS_create_wrd(&psum, &mid, &hid, &bits, &off);
			BBPdecref(hid, TRUE);
			BBPdecref(psum, TRUE);
			if (msg)
				return msg;
		}

		b = store_funcs.bind_col(tr, c, 0);
		if (b == NULL)
			throw(SQL,"sql.cluster","Can not access descriptor");
		msg = CLS_map(&bid,&mid,&b->batCacheid);
		BBPreleaseref(b->batCacheid);
		if (msg){
			BBPreleaseref(bid);
			return msg;
		}
		BBPdecref(b->batCacheid, TRUE);

		d = c->data;
		/* its probably an empty bat which we shouldn't free 
		BBPdecref(d->ibid, TRUE);*/
		d->bid = 0;	
		d->ibase = 0;
		d->ibid = bid; /* use the insert bat */

		c->base.wtime = c->base.rtime = tr->stime;
	}
	/* bat was cleared */
	t->cleared = 1;
	return MAL_SUCCEED;
}
/*
 * @- Vacuum cleaning tables
 * Shrinking and re-using space to vacuum clean the holes in the relations.
 */
@= vacuum
str
SQL@1(Client cntxt, MalBlkPtr mb, MalStkPtr stk, InstrPtr pci)
{
	str *sch = (str *) getArgReference(stk,pci,1);
	str *tbl = (str *) getArgReference(stk,pci,2);
	sql_trans	*tr;
	sql_schema	*s;
	sql_table 	*t;
	sql_column	*c;
	mvc *m = NULL;
	str msg = getContext(cntxt,mb, &m, NULL);
	bat bid;
	BAT *b, *del;
	node *o;
	int i,bids[2049];

	if (msg)
		return msg;
   	s = mvc_bind_schema(m, *sch);
	if ( s == NULL)
		throw(SQL,"sql.@1","3F000!Schema missing");
	t = mvc_bind_table(m, s, *tbl);
	if ( t == NULL)
		throw(SQL,"sql.@1","42S02!Table missing");

	if (m->user_id != USER_MONETDB)
		throw(SQL,"sql.@1","42000!insufficient privileges");
	if ((!list_empty(t->idxs.set) || !list_empty(t->keys.set)))
		throw(SQL,"sql.@1","@1 not allowed on tables with indices");
	if (has_snapshots(m->session->tr)) 
		throw(SQL,"sql.@1","@1 not allowed on snapshots");
	if (!m->session->auto_commit) 
		throw(SQL,"sql.@1","@1 only allowed in auto commit mode");

	/* lock the store, for single user/transaction */
	store_lock();
	while (store_nr_active > 1) {
		store_unlock();
		MT_sleep_ms(100);
		store_lock();

		/* flush old changes to disk */
		sql_trans_end(m->session);
		store_apply_deltas();
		sql_trans_begin(m->session);
	}

	tr = m->session->tr;
	t->base.wtime = s->base.wtime = tr->wtime = tr->stime;
	t->base.rtime = s->base.rtime = tr->rtime = tr->stime;

	/* get the deletions BAT*/
	del = mvc_bind_dbat(m, *sch, *tbl, RD_INS);

	/* this code is insecure, because something may 
	   go wrong while we compress the columns.
	   A two-phase action reduces the risks, but not all.
	   e.g. a crash during update of the catalog. */
	i=0;
	bids[i]=0;
	for (o = t->columns.set->h; o; o = o->next,i++) {
		c = o->data;
		b = store_funcs.bind_col(tr, c, 0);
		if (b == NULL || 
		    (msg = BKC@1BAT(&bid, &(b->batCacheid), &(del->batCacheid))) != NULL) {
			for( i--; i>=0; i--)
				BBPreleaseref(bids[i]);
			store_unlock();
			if (!msg)
				throw(SQL,"sql.@1","Can not access descriptor");
			return msg;
		}
		BBPreleaseref(b->batCacheid);
		if (i < 2048){
			bids[i]= bid;
			bids[i+1]=0;
		}
	}
	if ( i == 2048 ) {
		for( i--; i>=0; i--)
			BBPreleaseref(bids[i]);
		store_unlock();
		throw(SQL,"sql.@1","Too many columns to handle, use copy instead");
	}

	i=0;
	for (o = t->columns.set->h; o; o = o->next, i++) {
		sql_delta *d;
		c = o->data;
		b = store_funcs.bind_col(tr, c, 0);
		/* based on previous loop, BAT should be accessible */
		if (b)
			BBPdecref(b->batCacheid, TRUE);
		d = c->data;
		d->bid = 0;
		d->ibase = 0;
		d->ibid = bids[i]; /* use the insert bat */
		c->base.wtime = c->base.rtime = tr->stime;
	}
	BATclear(del);
	BBPreleaseref(del->batCacheid);
	/* bat was cleared */
	t->cleared = 1;

	sql_trans_commit(m->session->tr);
	/* write changes to disk */
	sql_trans_end(m->session);
	store_apply_deltas();
	sql_trans_begin(m->session);
	store_unlock();

	return MAL_SUCCEED;
}
@
@c
@:vacuum(shrink)@
@:vacuum(reuse)@

/*
 * @-
 * The vacuum operation inspects the table for ordered properties and will keep them.
 * To avoid expensive shuffles, the reorganisation is balanced by the number of outstanding deletions.
 */
str
SQLvacuum(Client cntxt, MalBlkPtr mb, MalStkPtr stk, InstrPtr pci)
{
	str *sch = (str *) getArgReference(stk,pci,1);
	str *tbl = (str *) getArgReference(stk,pci,2);
	sql_trans	*tr;
	sql_schema	*s;
	sql_table 	*t;
	sql_column	*c;
	mvc *m = NULL;
	str msg = getContext(cntxt,mb, &m, NULL);
	BAT *b, *del;
	node *o;
	int ordered = 0;
	BUN cnt=0;

	if (msg)
		return msg;
   	s = mvc_bind_schema(m, *sch);
	if ( s == NULL)
		throw(SQL,"sql.@1","3F000!Schema missing");
	t = mvc_bind_table(m, s, *tbl);
	if ( t == NULL)
		throw(SQL,"sql.@1","42S02!Table missing");

	if (m->user_id != USER_MONETDB)
		throw(SQL,"sql.@1","42000!insufficient privileges");
	if ((!list_empty(t->idxs.set) || !list_empty(t->keys.set)))
		throw(SQL,"sql.@1","vacuum not allowed on tables with indices");
	if (has_snapshots(m->session->tr)) 
		throw(SQL,"sql.@1","vacuum not allowed on snapshots");

	tr = m->session->tr;

	/* get the deletions BAT*/
	del = mvc_bind_dbat(m, *sch, *tbl, RD_INS);

	for (o = t->columns.set->h; o && ordered == 0; o = o->next) {
		c = o->data;
		b = store_funcs.bind_col(tr, c, 0);
		if (b == NULL) 
			throw(SQL,"sql.@1","Can not access descriptor");
		ordered |= BATtordered(b);
		cnt = BATcount(b);
		BBPreleaseref(b->batCacheid);
		if (msg){
			BBPreleaseref(b->batCacheid);
			return msg;
		}
		BBPdecref(b->batCacheid, TRUE);
	}
	/* now decide on the algorithm */
	if ( ordered ){
		if( BATcount(del) > cnt/20 )
			SQLshrink(cntxt,mb,stk,pci);
	} else
		SQLreuse(cntxt,mb,stk,pci);

	return MAL_SUCCEED;
}
/*
 * @-
 * The drop_hash operation cleans up any hash indices on any of the tables columns.
 */
str
SQLdrop_hash(Client cntxt, MalBlkPtr mb, MalStkPtr stk, InstrPtr pci)
{
	str *sch = (str *) getArgReference(stk,pci,1);
	str *tbl = (str *) getArgReference(stk,pci,2);
	sql_schema	*s;
	sql_table 	*t;
	sql_column	*c;
	mvc *m = NULL;
	str msg = getContext(cntxt,mb, &m, NULL);
	BAT *b;
	node *o;

	if (msg)
		return msg;
   	s = mvc_bind_schema(m, *sch);
	if ( s == NULL)
		throw(SQL,"sql.drop_hash","3F000!Schema missing");
	t = mvc_bind_table(m, s, *tbl);
	if ( t == NULL)
		throw(SQL,"sql.drop_hash","42S02!Table missing");

	for (o = t->columns.set->h; o; o = o->next) {
		c = o->data;
		b = store_funcs.bind_col(m->session->tr, c, RDONLY);
		if (b == NULL) 
			throw(SQL,"sql.drop_hash","Can not access descriptor");
		HASHremove(b);
		HASHremove(BATmirror(b));
		BBPreleaseref(b->batCacheid);
	}
	return MAL_SUCCEED;
}

/*
 * @-
 * Take a SQL table and compress its columns using the dictionary compression scheme.
 */
@= compression
	str *sch = (str *) getArgReference(stk,pci,1);
	str *tbl = (str *) getArgReference(stk,pci,2);
	sql_schema	*s;
	sql_table 	*t;
	mvc *m = NULL;
	str msg = getContext(cntxt,mb, &m, NULL);
	sql_trans *tr = m->session->tr;
	node *o;
	char buf[BUFSIZ], *nme= buf;
	int ret;

	if (msg)
		return msg;
   	s = mvc_bind_schema(m, *sch);
	if ( s == NULL)
		throw(SQL,"sql.cluster","3F000!Schema missing");
	t = mvc_bind_table(m, s, *tbl);
	if ( t == NULL)
		throw(SQL,"sql.cluster","42S02!Table missing");

	/* actually build the hash on the multi-column primary key */

	for (o = t->columns.set->h; msg == MAL_SUCCEED && o; o = o->next) {
		BAT *b, *e;
		sql_delta *d;
		sql_column	*c = o->data;

		b = store_funcs.bind_col(tr, c, 0);
		if (b == NULL)
			throw(SQL,"sql.compress","Can not access descriptor");
		e = BATnew(b->htype, b->ttype, 0);
		if( e == NULL){
			BBPreleaseref(b->batCacheid);
			throw(SQL, "sql.compression", MAL_MALLOC_FAIL);
		}
		BATsetaccess(e, BAT_READ);
		d = c->data;
		d->bid = 0;
		d->ibase = 0;
		d->ibid = e->batCacheid; /* use the insert bat */
		c->base.wtime = c->base.rtime = tr->stime;
		snprintf(buf,BUFSIZ,"%s/%s/%s/0", *sch, *tbl, c->base.name);
		msg = @1;
		BBPkeepref(e->batCacheid);
		BBPreleaseref(b->batCacheid);
		BBPdecref(b->batCacheid, TRUE);
	}
	/* bat was cleared */
	t->cleared = 1;
	t->base.wtime = s->base.wtime = tr->wtime = tr->stime;
	t->base.rtime = s->base.rtime = tr->rtime = tr->stime;
	return msg;
@
@c
str SQLnewDictionary(Client cntxt, MalBlkPtr mb, MalStkPtr stk, InstrPtr pci){
	@:compression(DICTcompress(&ret, &nme, &b->batCacheid))@
}
str SQLdropDictionary(Client cntxt, MalBlkPtr mb, MalStkPtr stk, InstrPtr pci){
	@:compression(DICTdecompress(&ret, &nme))@
}
/*
 * @-
 * LZ compression is inherited from the underlying stream implementation.
 */
@= gzcompression
	str *sch = (str *) getArgReference(stk,pci,1);
	str *tbl = (str *) getArgReference(stk,pci,2);
	sql_schema	*s;
	sql_table 	*t;
	mvc *m = NULL;
	str msg = getContext(cntxt,mb, &m, NULL);
	sql_trans *tr = m->session->tr;
	node *o;
	int ret,i;
	char buf[PATHLENGTH], *sbuf= buf;

	if (msg)
		return msg;
   	s = mvc_bind_schema(m, *sch);
	if ( s == NULL)
		throw(SQL,"sql.@2","3F000!Schema missing");
	t = mvc_bind_table(m, s, *tbl);
	if ( t == NULL)
		throw(SQL,"sql.@2","42S02!Table missing");

	/* actually build the hash on the multi-column primary key */

	for (o = t->columns.set->h; msg == MAL_SUCCEED && o; o = o->next) {
		BAT *b;
		sql_column	*c = o->data;

		for ( i= 0; i<3; i++) {
			b = store_funcs.bind_col(tr, c, i);
			if (b == NULL)
				throw(SQL,"sql.@2","Can not access descriptor");
			snprintf(buf,PATHLENGTH,"%s_%s_%s_%d", *sch, *tbl, c->base.name,i);
			msg = @1;
			BBPreleaseref(b->batCacheid);
		}
	}
	return msg;
@
@c
str SQLgzcompress(Client cntxt, MalBlkPtr mb, MalStkPtr stk, InstrPtr pci){
	@:gzcompression(CMDbbpcompress(&ret, &b->batCacheid,&sbuf),gzcompress)@
}
str SQLgzdecompress(Client cntxt, MalBlkPtr mb, MalStkPtr stk, InstrPtr pci){
	@:gzcompression(CMDbbpdecompress(&ret, &b->batCacheid,&sbuf),gzdecompress)@
}
str SQLtruncate(Client cntxt, MalBlkPtr mb, MalStkPtr stk, InstrPtr pci){
	@:gzcompression(CMDbbptruncate(&ret, &b->batCacheid,&sbuf),truncate)@
}
str SQLexpand(Client cntxt, MalBlkPtr mb, MalStkPtr stk, InstrPtr pci){
	@:gzcompression(CMDbbpexpand(&ret, &b->batCacheid,&sbuf),expand)@
}
/*
 * @- Shredding RDF documents through SQL
 * Wrapper around the RDF shredder of the rdf module of M5.
 *
 * An rdf file can be now shredded with SQL command:
 * CALL rdf_shred('/path/to/location','graph name');
 *
 * The table rdf.graph will be updated with an entry of the form:
 * [graph name, graph id] -> [gname,gid].
 *
 * In addition all permutation of SPO for the specific rdf document will be
 * created. The name of the triple tables are rdf.pso$gid$, rdf.spo$gid$ etc.
 * For example if gid = 3 then rdf.spo3 is the triple table ordered on subject,
 * property, object. Finally, there is one more table called rdf.map$gid$ that
 * maps oids to strings (i.e., the lexical representation).
 */
@= crt_tbl
sprintf(buff, "@2%d", @1);
@2_tbl = mvc_create_table(m, sch, buff, tt_table, 0, SQL_PERSIST, 0, 3);
mvc_create_column(m, @2_tbl, "@3", &tpe);
mvc_create_column(m, @2_tbl, "@4", &tpe);
mvc_create_column(m, @2_tbl, "@5", &tpe);

@= crt_col
s = BATdescriptor(g[@2]);
p = BATdescriptor(g[@3]);
o = BATdescriptor(g[@4]);
store_funcs.append_col(m->session->tr, mvc_bind_column(m, @1, "subject"),
		s, TYPE_bat);
store_funcs.append_col(m->session->tr, mvc_bind_column(m, @1, "property"),
		p, TYPE_bat);
store_funcs.append_col(m->session->tr, mvc_bind_column(m, @1, "object"),
		o, TYPE_bat);
BBPunfix(s->batCacheid);
BBPunfix(p->batCacheid);
BBPunfix(o->batCacheid);


@
@c
str
SQLrdfShred(Client cntxt, MalBlkPtr mb, MalStkPtr stk, InstrPtr pci)
{
#ifdef HAVE_RAPTOR
	bat docbats;
	BAT *graph = NULL;
	BAT *p, *s, *o;
	bat *g;
	sql_schema *sch;
	sql_table *g_tbl;
	sql_column *gname, *gid;
#if STORE == TRIPLE_STORE
	sql_table *spo_tbl, *sop_tbl, *pso_tbl, *pos_tbl, *osp_tbl, *ops_tbl;
#elif STORE == MLA_STORE
	sql_table *spo_tbl;
#endif /* STORE */
	sql_table *map_tbl;
	sql_subtype tpe;
	str *location = (str *) getArgReference(stk,pci,1);
	str *name = (str *) getArgReference(stk,pci,2);
	str *schema = (str *) getArgReference(stk,pci,3);
	char buff[24];
	mvc *m = NULL;
	int id = 0;
	oid rid = oid_nil;
	str msg;

	rethrow("sql.rdfShred", msg, getContext(cntxt, mb, &m, NULL));

	if ((sch = mvc_bind_schema(m, *schema)) == NULL)
		throw(SQL, "sql.rdfShred", "3F000!schema missing");

	g_tbl = mvc_bind_table(m, sch, "graph");
	gname = mvc_bind_column(m, g_tbl, "gname");
	gid = mvc_bind_column(m, g_tbl, "gid");

	rid = table_funcs.column_find_row(m->session->tr, gname, *name, NULL);
	if (rid != oid_nil)
		throw(SQL, "sql.rdfShred", "graph name already exists in rdf.graph");

	id = (int) store_funcs.count_col(gname);
	store_funcs.append_col(m->session->tr, gname, *name, TYPE_str);
	store_funcs.append_col(m->session->tr, gid, &id, TYPE_int);

	rethrow("sql.rdfShred", msg, RDFParser(&docbats, location, name, schema));

	if (sizeof(oid) == 8) {
		sql_find_subtype(&tpe, "oid", 31, 0);
		/* todo for niels: if use int/bigint the @0 is serialized */
		/* sql_find_subtype(&tpe, "bigint", 64, 0); */
	} else {
		sql_find_subtype(&tpe, "oid", 31, 0);
		/* sql_find_subtype(&tpe, "int", 32, 0); */
	}
#if STORE == TRIPLE_STORE
	@:crt_tbl(id,spo,subject,property,object)@
	@:crt_tbl(id,sop,subject,object,property)@
	@:crt_tbl(id,pso,property,subject,object)@
	@:crt_tbl(id,pos,property,object,subject)@
	@:crt_tbl(id,osp,object,subject,property)@
	@:crt_tbl(id,ops,object,property,subject)@
#elif STORE == MLA_STORE
	@:crt_tbl(id,spo,subject,property,object)@
#endif /* STORE */

	sprintf(buff, "map%d", id);
	map_tbl = mvc_create_table(m, sch, buff, tt_table, 0, SQL_PERSIST, 0, 2);
	mvc_create_column(m, map_tbl, "sid", &tpe);
	sql_find_subtype(&tpe, "varchar", 1024, 0);
	mvc_create_column(m, map_tbl, "lexical", &tpe);

	if ((graph = BATdescriptor(docbats)) == NULL)
		throw(SQL, "sql.rdfShred", "docbat is missing");

	g = (bat *) Tloc(graph, BUNfirst(graph));

	if ((s =  BATdescriptor(g[MAP_LEX])) == NULL) {
		BBPreleaseref(graph->batCacheid);
		throw(SQL, "sql.rdfShred", "map_lex is missing");
	}

	store_funcs.append_col(m->session->tr,
			mvc_bind_column(m, map_tbl, "lexical"),
			BATmirror(BATmark(BATmirror(s),0)), TYPE_bat);
	store_funcs.append_col(m->session->tr,
			mvc_bind_column(m, map_tbl, "sid"),
			BATmirror(BATmark(s, 0)),
			TYPE_bat);
	BBPunfix(s->batCacheid);

#if STORE == TRIPLE_STORE
	@:crt_col(spo_tbl,S_sort,P_PO,O_PO)@
	@:crt_col(sop_tbl,S_sort,P_OP,O_OP)@
	@:crt_col(pso_tbl,S_SO,P_sort,O_SO)@
	@:crt_col(pos_tbl,S_OS,P_sort,O_OS)@
	@:crt_col(osp_tbl,S_SP,P_SP,O_sort)@
	@:crt_col(ops_tbl,S_PS,P_PS,O_sort)@
#elif STORE == MLA_STORE
	@:crt_col(spo_tbl,S_sort,P_sort,O_sort)@
#endif /* STORE */

	/* unfix graph */
	BBPunfix(graph->batCacheid);

	return MAL_SUCCEED;
#else
	(void) cntxt; (void) mb; (void) stk; (void) pci;
	throw(SQL, "sql.rdfShred", "RDF support is missing from MonetDB5");
#endif /* RDF */
}

/*
 * @-
 * Inspection of the actual storage footprint is a recurring question of users.
 * This is modelled as a generic SQL table producing function.
 * create function storage()
 * returns table ("schema" string, "table" string, "column" string, location string, "count" bigint, capacity bigint, width int, size bigint, hashsize bigint)
 * external name sql.storage;
 */
str
sql_storage(Client cntxt, MalBlkPtr mb, MalStkPtr stk, InstrPtr pci)
{
	BAT *sch, *tab, *col, *loc, *cnt, *cap, *atom, *size, *aux;
	mvc *m = NULL;
	str msg = getContext(cntxt,mb, &m, NULL);
	sql_trans *tr = m->session->tr;
	node *nsch, *ntab, *ncol;
	int w;
	int *rsch = (int*) getArgReference(stk,pci,0);
	int *rtab = (int*) getArgReference(stk,pci,1);
	int *rcol = (int*) getArgReference(stk,pci,2);
	int *rloc = (int*) getArgReference(stk,pci,3);
	int *rcnt = (int*) getArgReference(stk,pci,4);
	int *rcap = (int*) getArgReference(stk,pci,5);
	int *ratom = (int*) getArgReference(stk,pci,6);
	int *rsize = (int*) getArgReference(stk,pci,7);
	int *raux = (int*) getArgReference(stk,pci,8);

	if (msg)
		return msg;

	sch = BATnew(TYPE_void,TYPE_str, 0);
	BATseqbase(sch, 0);
	tab = BATnew(TYPE_void,TYPE_str, 0);
	BATseqbase(tab, 0);
	col = BATnew(TYPE_void,TYPE_str, 0);
	BATseqbase(col, 0);
	loc = BATnew(TYPE_void,TYPE_str, 0);
	BATseqbase(loc, 0);
	cnt = BATnew(TYPE_void,TYPE_lng, 0);
	BATseqbase(cnt, 0);
	cap = BATnew(TYPE_void,TYPE_lng, 0);
	BATseqbase(cap, 0);
	atom = BATnew(TYPE_void,TYPE_int, 0);
	BATseqbase(atom, 0);
	size = BATnew(TYPE_void,TYPE_lng, 0);
	BATseqbase(size, 0);
	aux = BATnew(TYPE_void,TYPE_lng, 0);
	BATseqbase(aux, 0);
	if ( sch == NULL || tab == NULL || col == NULL || loc == NULL ||
		 cnt == NULL || cap == NULL || atom == NULL || size == NULL || aux == NULL){
		if ( sch ) BBPreleaseref(sch->batCacheid);
		if ( tab ) BBPreleaseref(tab->batCacheid);
		if ( col ) BBPreleaseref(col->batCacheid);
		if ( loc ) BBPreleaseref(loc->batCacheid);
		if ( cnt ) BBPreleaseref(cnt->batCacheid);
		if ( cap ) BBPreleaseref(cap->batCacheid);
		if ( atom ) BBPreleaseref(atom->batCacheid);
		if ( size ) BBPreleaseref(size->batCacheid);
		if ( aux ) BBPreleaseref(aux->batCacheid);
		throw(SQL,"sql.storage", MAL_MALLOC_FAIL);
	}
	for( nsch= tr->schemas.set->h; nsch; nsch= nsch->next){
		sql_base *b= nsch->data;
		sql_schema *s= (sql_schema*) nsch->data;
		if ( isalpha((int)b->name[0]) )

		if (s->tables.set) for(ntab= (s)->tables.set->h ;ntab; ntab= ntab->next){
			sql_base *bt= ntab->data;
			sql_table *t= (sql_table*) bt;
			if (isTableOrArray(t))
			if (t->columns.set) for (ncol= (t)->columns.set->h; ncol; ncol= ncol->next){
				sql_base *bc = ncol->data;
				sql_column *c= (sql_column *) ncol->data;
				BAT *bn = store_funcs.bind_col(tr, c, 0);
				BUN sz;

				/*printf("schema %s.%s.%s" , b->name, bt->name, bc->name);*/
				sch = BUNappend(sch, b->name, FALSE);
				tab = BUNappend(tab, bt->name, FALSE);
				col = BUNappend(col, bc->name, FALSE);

				/*printf(" cnt "BUNFMT, BATcount(bn));*/
				sz= BATcount(bn);
				cnt = BUNappend(cnt, &sz, FALSE);
				/*printf(" cap "BUNFMT, BATcapacity(bn));*/
				sz= BATcapacity(bn);
				cap = BUNappend(cap, &sz, FALSE);

				/*printf(" loc %s", BBP_physical(bn->batCacheid));*/
				loc = BUNappend(loc, BBP_physical(bn->batCacheid), FALSE);
				/*printf(" width %d", bn->T->width);*/
				w= bn->T->width;
				atom = BUNappend(atom, &w, FALSE);
				/*printf(" size "BUNFMT, tailsize(bn,BATcount(bn)) + (bn->T->vheap? bn->T->vheap->size:0));*/
				sz = tailsize(bn,BATcapacity(bn)) + (bn->T->vheap? bn->T->vheap->size:0);
				sz += headsize(bn,BATcapacity(bn)) + (bn->H->vheap? bn->H->vheap->size:0);
				size = BUNappend(size, &sz, FALSE);
				
				sz =  bn->T->hash?bn->T->hash->heap->size:0;
				sz += bn->H->hash?bn->H->hash->heap->size:0;
				aux = BUNappend(aux, &sz, FALSE);
				/*printf(" auxsize "BUNFMT, bn->T->hash?bn->T->hash->heap->size:0);*/
				/*printf("\n");*/
				BBPunfix(bn->batCacheid);
			}

			if (isTableOrArray(t))
				if(t->idxs.set)
					for (ncol= (t)->idxs.set->h; ncol; ncol= ncol->next){
						sql_base *bc = ncol->data;
						sql_idx *c= (sql_idx *) ncol->data;
						if(c->type != no_idx){
							BAT *bn = store_funcs.bind_idx(tr, c, 0);
							BUN sz;
			
							/*printf("schema %s.%s.%s" , b->name, bt->name, bc->name);*/
							sch = BUNappend(sch, b->name, FALSE);
							tab = BUNappend(tab, bt->name, FALSE);
							col = BUNappend(col, bc->name, FALSE);
			
							/*printf(" cnt "BUNFMT, BATcount(bn));*/
							sz= BATcount(bn);
							cnt = BUNappend(cnt, &sz, FALSE);
							/*printf(" cap "BUNFMT, BATcapacity(bn));*/
							sz= BATcapacity(bn);
							cap = BUNappend(cap, &sz, FALSE);
			
							/*printf(" loc %s", BBP_physical(bn->batCacheid));*/
							loc = BUNappend(loc, BBP_physical(bn->batCacheid), FALSE);
							/*printf(" width %d", bn->T->width);*/
							w= bn->T->width;
							atom = BUNappend(atom, &w, FALSE);
							/*printf(" size "BUNFMT, tailsize(bn,BATcount(bn)) + (bn->T->vheap? bn->T->vheap->size:0));*/
							sz = tailsize(bn,BATcapacity(bn)) + (bn->T->vheap? bn->T->vheap->size:0);
							sz += headsize(bn,BATcapacity(bn)) + (bn->H->vheap? bn->H->vheap->size:0);
							size = BUNappend(size, &sz, FALSE);
							
							sz =  bn->T->hash?bn->T->hash->heap->size:0;
							sz += bn->H->hash?bn->H->hash->heap->size:0;
							aux = BUNappend(aux, &sz, FALSE);
							/*printf(" auxsize "BUNFMT, bn->T->hash?bn->T->hash->heap->size:0);*/
							/*printf("\n");*/
							BBPunfix(bn->batCacheid);
						}
					}
		
		}
	}

	BBPkeepref(*rsch = sch->batCacheid);
	BBPkeepref(*rtab = tab->batCacheid);
	BBPkeepref(*rcol = col->batCacheid);
	BBPkeepref(*rloc = loc->batCacheid);
	BBPkeepref(*rcnt = cnt->batCacheid);
	BBPkeepref(*rcap = cap->batCacheid);
	BBPkeepref(*ratom = atom->batCacheid);
	BBPkeepref(*rsize = size->batCacheid);
	BBPkeepref(*raux = aux->batCacheid);
	return MAL_SUCCEED;
}

str 
RAstatement(Client cntxt, MalBlkPtr mb, MalStkPtr stk, InstrPtr pci)
{
	int pos = 0;
	str *expr = (str*) getArgReference(stk, pci, 1);
	bit *opt = (bit*) getArgReference(stk, pci, 2);
	backend *b = NULL;
	mvc *m = NULL;
	str msg = getContext(cntxt, mb, &m, &b);
	sql_rel *rel;

	m->sa = sa_create();
 	rel = rel_read(m, *expr, &pos);
	if (rel) {
		int oldvtop = cntxt->curprg->def->vtop;
		int oldstop = cntxt->curprg->def->stop;
		stmt *s;
		char *msg;

		rel_print(m, rel, 0);
		s = output_rel_bin(m, rel);
		if (*opt) { 
			rel = rel_optimizer(m, rel);
			rel_print(m, rel, 0);
		}
		rel_destroy(rel);
		s = rel2bin(m, s); 	
		s = bin_optimizer(m, s);

		MSinitClientPrg(cntxt, "user", "test"); 

		/* generate MAL code */
		backend_callinline(b, cntxt, s );
		addQueryToCache(cntxt); 

		msg = (str) runMAL(cntxt, cntxt->curprg->def, 1, 0, 0, 0);
		if (!msg) { 
			resetMalBlk(cntxt->curprg->def, oldstop);
			freeVariables(cntxt,cntxt->curprg->def, cntxt->glb, oldvtop);
		}
	}
	return msg;
}

void
freeVariables(Client c, MalBlkPtr mb, MalStkPtr glb, int start)
{
	int i, j;

	for (i = start; i < mb->vtop;) {
		if (glb) {
			if (isVarCleanup(mb,i))
				garbageElement(c,&glb->stk[i]);
			/* clean stack entry */
			glb->stk[i].vtype = TYPE_int;
			glb->stk[i].val.ival = 0;
			glb->stk[i].len = 0;
		}
		clearVariable(mb, i);
		i++;
	}
	mb->vtop = start;
	for (i = j = 0; i < mb->ptop; i++) {
		if (mb->prps[i].var < start) {
			if (i > j)
				mb->prps[j] = mb->prps[i];
			j++;
		}
	}
	mb->ptop = j;
}
<|MERGE_RESOLUTION|>--- conflicted
+++ resolved
@@ -1854,11 +1854,7 @@
 		char *cd = (temp == SQL_DECLARED_TABLE)?"DECLARE":"CREATE";
 		return sql_message("42S01!%s TABLE: name '%s' already in use", cd, t->base.name);
 	} else if (temp != SQL_DECLARED_TABLE && (!schema_privs(sql->role_id, s) && !(isTempSchema(s) && temp == SQL_LOCAL_TEMP))){
-<<<<<<< HEAD
-		return sql_message("CREATE %s: insufficient privileges for user '%s' in schema '%s'", (temp == SQL_ARRAY)?"ARRAY":"TABLE", stack_get_string(sql, "current_user"), s->base.name);
-=======
-		return sql_message("42000!CREATE TABLE: insufficient privileges for user '%s' in schema '%s'", stack_get_string(sql, "current_user"), s->base.name);
->>>>>>> 8c9e8b0e
+		return sql_message("42000!CREATE %s: insufficient privileges for user '%s' in schema '%s'", (temp == SQL_ARRAY)?"ARRAY":"TABLE", stack_get_string(sql, "current_user"), s->base.name);
 	}
 
 	/* first check default values */
@@ -2039,11 +2035,7 @@
 	node *n; 
 
 	if (sname && !(s=mvc_bind_schema(sql, sname))) 
-<<<<<<< HEAD
-		return sql_message("DROP %s: no such schema '%s'", (tt==tt_table)?"TABLE":"ARRAY", sname);
-=======
-		return sql_message("3F000!DROP TABLE: no such schema '%s'", sname);
->>>>>>> 8c9e8b0e
+		return sql_message("3F000!DROP %s: no such schema '%s'", (tt==tt_table)?"TABLE":"ARRAY", sname);
 	if (!s)
 		s = cur_schema(sql);
 	t = mvc_bind_table(sql, s, tname);
@@ -2052,23 +2044,13 @@
 		t = mvc_bind_table(sql, s, tname);
 	}
 	if (!t) { 
-<<<<<<< HEAD
-		return sql_message("DROP %s: no such %s '%s'", (tt==tt_table)?"TABLE":"ARRAY", (tt==tt_table)?"table":"array", tname);
+		return sql_message("42S02!DROP %s: no such %s '%s'", (tt==tt_table)?"TABLE":"ARRAY", (tt==tt_table)?"table":"array", tname);
 	} else if (!isTableOrArray(t) && !isStream(t) && !isRemote(t)) {
-		return sql_message("DROP %s: cannot drop VIEW '%s'", (tt==tt_table)?"TABLE":"ARRAY", tname);
+		return sql_message("42000!DROP %s: cannot drop VIEW '%s'", (tt==tt_table)?"TABLE":"ARRAY", tname);
 	} else if (t->system) {
-		return sql_message("DROP %s: cannot drop system %s '%s'", (tt==tt_table)?"TABLE":"ARRAY", (tt==tt_table)?"table":"array", tname);
+		return sql_message("42000!DROP %s: cannot drop system %s '%s'", (tt==tt_table)?"TABLE":"ARRAY", (tt==tt_table)?"table":"array", tname);
 	} else if (!schema_privs(sql->role_id, s) && !(isTempSchema(s) && t->persistence == SQL_LOCAL_TEMP)){
-		return sql_message("DROP %s: access denied for %s to schema ;'%s'", (tt==tt_table)?"TABLE":"ARRAY", stack_get_string(sql, "current_user"), s->base.name);
-=======
-		return sql_message("42S02!DROP TABLE: no such table '%s'", tname);
-	} else if (!isTable(t) && !isStream(t) && !isRemote(t)) {
-		return sql_message("42000!DROP TABLE: cannot drop VIEW '%s'", tname);
-	} else if (t->system) {
-		return sql_message("42000!DROP TABLE: cannot drop system table '%s'", tname);
-	} else if (!schema_privs(sql->role_id, s) && !(isTempSchema(s) && t->persistence == SQL_LOCAL_TEMP)){
-		return sql_message("42000!DROP TABLE: access denied for %s to schema ;'%s'", stack_get_string(sql, "current_user"), s->base.name);
->>>>>>> 8c9e8b0e
+		return sql_message("42000!DROP %s: access denied for %s to schema ;'%s'", (tt==tt_table)?"TABLE":"ARRAY", stack_get_string(sql, "current_user"), s->base.name);
 	}
 	if ( !drop_action && t->keys.set) {
 		for (n = t->keys.set->h; n; n = n->next) {
@@ -2084,11 +2066,7 @@
 						k = l->data;
 						/* make sure it is not a self referencing key */
 						if (k->t != t) 
-<<<<<<< HEAD
-							return sql_message("DROP %s: FOREIGN KEY %s.%s depends on %s", (tt==tt_table)?"TABLE":"ARRAY", k->t->base.name, k->base.name, tname);
-=======
-							return sql_message("40000!DROP TABLE: FOREIGN KEY %s.%s depends on %s", k->t->base.name, k->base.name, tname);
->>>>>>> 8c9e8b0e
+							return sql_message("40000!DROP %s: FOREIGN KEY %s.%s depends on %s", (tt==tt_table)?"TABLE":"ARRAY", k->t->base.name, k->base.name, tname);
 					}
 				}
 			}
@@ -2096,11 +2074,7 @@
 	}
 
 	if (!drop_action && mvc_check_dependency(sql, t->base.id, TABLE_DEPENDENCY, NULL))
-<<<<<<< HEAD
-		return sql_message("DROP %s: unable to drop %s %s (there are database objects which depend on it)\n", (tt==tt_table)?"TABLE":"ARRAY", (tt==tt_table)?"table":"array", t->base.name);
-=======
-		return sql_message("42000!DROP TABLE: unable to drop table %s (there are database objects which depend on it)\n", t->base.name);
->>>>>>> 8c9e8b0e
+		return sql_message("42000!DROP %s: unable to drop %s %s (there are database objects which depend on it)\n", (tt==tt_table)?"TABLE":"ARRAY", (tt==tt_table)?"table":"array", t->base.name);
 	
 	mvc_drop_table(sql, s, t, drop_action);
 	return MAL_SUCCEED;
