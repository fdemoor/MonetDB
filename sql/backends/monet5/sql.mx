--- conflicted
+++ resolved
@@ -3774,11 +3774,7 @@
 
 	nr = store_funcs.count_col(tr, c, 1);
 
-<<<<<<< HEAD
-	if (isTableOrArray(t) && !readonly &&
-=======
-	if (isTable(t) && !t->readonly &&
->>>>>>> ee4ae13a
+	if (isTableOrArray(t) && !t->readonly &&
 	   (t->base.flag != TR_NEW /* alter */) &&
 	    t->persistence == SQL_PERSIST && !t->commit_action) 
 		inr = store_funcs.count_col(tr, c, 0);
