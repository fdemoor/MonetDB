/*
 * This Source Code Form is subject to the terms of the Mozilla Public
 * License, v. 2.0.  If a copy of the MPL was not distributed with this
 * file, You can obtain one at http://mozilla.org/MPL/2.0/.
 *
 * Copyright 1997 - July 2008 CWI, August 2008 - 2017 MonetDB B.V.
 */

/*
 * authors M Kersten, N Nes
 * SQL catalog support implementation
 * This module contains the wrappers around the SQL catalog operations
 */
#include "monetdb_config.h"
#include "sql_cat.h"
#include "sql_gencode.h"
#include "sql_optimizer.h"
#include "sql_scenario.h"
#include "sql_mvc.h"
#include "sql_qc.h"
#include "sql_optimizer.h"
#include "mal_namespace.h"
#include "opt_prelude.h"
#include "querylog.h"
#include "mal_builder.h"
#include "mal_debugger.h"
#include "sql_cquery.h"

#include <rel_select.h>
#include <rel_optimizer.h>
#include <rel_prop.h>
#include <rel_rel.h>
#include <rel_exp.h>
#include <rel_bin.h>
#include <rel_dump.h>
#include <rel_remote.h>
#include <orderidx.h>

#define initcontext() \
    if ((msg = getSQLContext(cntxt, mb, &sql, NULL)) != NULL)\
        return msg;\
    if ((msg = checkSQLContext(cntxt)) != NULL)\
        return msg;\
    if (STORE_READONLY)\
        throw(SQL,"sql.cat",SQLSTATE(25006) "Schema statements cannot be executed on a readonly database.");

static char *
SaveArgReference(MalStkPtr stk, InstrPtr pci, int arg)
{   
    char *val = *getArgReference_str(stk, pci, arg);
    
    if (val && strcmp(val, str_nil) == 0)
        val = NULL;
    return val;
}

static int
table_has_updates(sql_trans *tr, sql_table *t)
{
	node *n;
	int cnt = 0;

	for ( n = t->columns.set->h; !cnt && n; n = n->next) {
		sql_column *c = n->data;
		BAT *b = store_funcs.bind_col(tr, c, RD_UPD_ID);
		if ( b == 0)
			return -1;
		cnt |= BATcount(b) > 0;
		if (isTable(t) && t->access != TABLE_READONLY && (t->base.flag != TR_NEW /* alter */ ) &&
		    t->persistence == SQL_PERSIST && !t->commit_action)
			cnt |= store_funcs.count_col(tr, c, 0) > 0;
		BBPunfix(b->batCacheid);
	}
	return cnt;
}

static char *
rel_check_tables(sql_table *nt, sql_table *nnt)
{
	node *n, *m;

	if (cs_size(&nt->columns) != cs_size(&nnt->columns))
		throw(SQL,"sql.rel_check_tables",SQLSTATE(3F000) "ALTER MERGE TABLE: to be added table doesn't match MERGE TABLE definition");
	for (n = nt->columns.set->h, m = nnt->columns.set->h; n && m; n = n->next, m = m->next) {
		sql_column *nc = n->data;
		sql_column *mc = m->data;

		if (subtype_cmp(&nc->type, &mc->type) != 0)
			throw(SQL,"sql.relcheck_tables",SQLSTATE(3F000) "ALTER MERGE TABLE: to be added table column type doesn't match MERGE TABLE definition");
	}
	if (cs_size(&nt->idxs) != cs_size(&nnt->idxs))
		throw(SQL,"sql.relcheck_tables",SQLSTATE(3F000) "ALTER MERGE TABLE: to be added table index doesn't match MERGE TABLE definition");
	if (cs_size(&nt->idxs))
		for (n = nt->idxs.set->h, m = nnt->idxs.set->h; n && m; n = n->next, m = m->next) {
			sql_idx *ni = n->data;
			sql_idx *mi = m->data;

			if (ni->type != mi->type)
				throw(SQL,"sql.relcheck_tables",SQLSTATE(3F000) "ALTER MERGE TABLE: to be added table index type doesn't match MERGE TABLE definition");
		}
	return MAL_SUCCEED;
}

static char *
alter_table_add_table(mvc *sql, char *msname, char *mtname, char *psname, char *ptname)
{
	sql_schema *ms = mvc_bind_schema(sql, msname), *ps = mvc_bind_schema(sql, psname);
	sql_table *mt = NULL, *pt = NULL;

	if (ms)
		mt = mvc_bind_table(sql, ms, mtname);
	if (ps)
		pt = mvc_bind_table(sql, ps, ptname);
	if (mt && (mt->type != tt_merge_table && mt->type != tt_replica_table))
		throw(SQL,"sql.alter_table_add_table",SQLSTATE(42S02) "ALTER TABLE: cannot add table '%s.%s' to table '%s.%s'", psname, ptname, msname, mtname);
	if (mt && pt) {
		char *msg;
		node *n = cs_find_id(&mt->members, pt->base.id);

		if (n)
			throw(SQL,"alter_table_add_table",SQLSTATE(42S02) "ALTER TABLE: table '%s.%s' is already part of the MERGE TABLE '%s.%s'", psname, ptname, msname, mtname);
		if ((msg = rel_check_tables(mt, pt)) != NULL)
			return msg;
		sql_trans_add_table(sql->session->tr, mt, pt);
	} else if (mt) {
		throw(SQL,"sql.alter_table_add_table",SQLSTATE(42S02) "ALTER TABLE: no such table '%s' in schema '%s'", ptname, psname);
	} else {
		throw(SQL,"sql.alter_table_add_table",SQLSTATE(42S02) "ALTER TABLE: no such table '%s' in schema '%s'", mtname, msname);
	}
	return MAL_SUCCEED;
}

static char *
alter_table_del_table(mvc *sql, char *msname, char *mtname, char *psname, char *ptname, int drop_action)
{
	sql_schema *ms = mvc_bind_schema(sql, msname), *ps = mvc_bind_schema(sql, psname);
	sql_table *mt = NULL, *pt = NULL;

	if (ms)
		mt = mvc_bind_table(sql, ms, mtname);
	if (ps)
		pt = mvc_bind_table(sql, ps, ptname);
	if (mt && pt) {
		node *n = NULL;

		if (!pt || (n = cs_find_id(&mt->members, pt->base.id)) == NULL)
			throw(SQL,"sql.alter_table_del_table",SQLSTATE(42S02) "ALTER TABLE: table '%s.%s' isn't part of the MERGE TABLE '%s.%s'", psname, ptname, msname, mtname);

		sql_trans_del_table(sql->session->tr, mt, pt, drop_action);
	} else if (mt) {
		throw(SQL,"sql.alter_table_del_table",SQLSTATE(42S02) "ALTER TABLE: no such table '%s' in schema '%s'", ptname, psname);
	} else {
		throw(SQL,"sql.alter_table_del_table",SQLSTATE(42S02) "ALTER TABLE: no such table '%s' in schema '%s'", mtname, msname);
	}
	return MAL_SUCCEED;
}

static char *
alter_table_set_access(mvc *sql, char *sname, char *tname, int access)
{
	sql_schema *s = mvc_bind_schema(sql, sname);
	sql_table *t = NULL;

	if (s)
		t = mvc_bind_table(sql, s, tname);
	if (t) {
		if (t->type == tt_merge_table)
			throw(SQL,"sql.alter_table_set_access",SQLSTATE(42S02) "ALTER TABLE: read only MERGE TABLES are not supported");
		if (t->access != access) {
			if (access && table_has_updates(sql->session->tr, t))
				throw(SQL,"sql.alter_table_set_access",SQLSTATE(40000) "ALTER TABLE: set READ or INSERT ONLY not possible with outstanding updates (wait until updates are flushed)\n");

			mvc_access(sql, t, access);
		}
	} else {
		throw(SQL,"sql.alter_table_set_access",SQLSTATE(42S02) "ALTER TABLE: no such table '%s' in schema '%s'", tname, sname);
	}
	return MAL_SUCCEED;
}

static char *
alter_stream_table(mvc *sql, char *sname, char *tname, int operation, int value)
{
	sql_schema *s = mvc_bind_schema(sql, sname);
	sql_table *t = NULL;
	char* opname = NULL;

	if (s)
		t = mvc_bind_table(sql, s, tname);
	if (t) {
		if (!isStream(t))
			return sql_message("42S02!ALTER STREAM TABLE: table '%s' is not a stream table", sname);

		switch (operation) {
			case CHANGE_WINDOW:
				opname = "window";
				break;
			case CHANGE_STRIDE:
				 opname = "stride";
				break;
			default:
				assert(0);
		}
		if(value < 0)
			return sql_message("42S02!ALTER STREAM TABLE: %s size must be non negative", opname);

		mvc_alter_stream_table(sql, t, operation, value);
	} else {
		return sql_message("42S02!ALTER STREAM TABLE: no such table '%s' in schema '%s'", tname, sname);
	}
	return MAL_SUCCEED;
}

static char *
create_trigger(mvc *sql, char *sname, char *tname, char *triggername, int time, int orientation, int event, char *old_name, char *new_name, char *condition, char *query)
{
	sql_trigger *tri = NULL;
	sql_schema *s = NULL;
	sql_table *t;

	if (sname && !(s = mvc_bind_schema(sql, sname)))
		throw(SQL,"sql.create_trigger",SQLSTATE(3F000) "CREATE TRIGGER: no such schema '%s'", sname);
	if (!s)
		s = cur_schema(sql);
	if (!mvc_schema_privs(sql, s))
		throw(SQL,"sql.create_trigger",SQLSTATE(3F000) "CREATE TRIGGER: access denied for %s to schema ;'%s'", stack_get_string(sql, "current_user"), s->base.name);
	if (mvc_bind_trigger(sql, s, triggername) != NULL)
		throw(SQL,"sql.create_trigger",SQLSTATE(3F000) "CREATE TRIGGER: name '%s' already in use", triggername);

	if (!(t = mvc_bind_table(sql, s, tname)))
		throw(SQL,"sql.create_trigger",SQLSTATE(3F000) "CREATE TRIGGER: unknown table '%s'", tname);

	if (isView(t))
		throw(SQL,"sql.create_trigger",SQLSTATE(3F000) "CREATE TRIGGER: cannot create trigger on view '%s'", tname);

	tri = mvc_create_trigger(sql, t, triggername, time, orientation, event, old_name, new_name, condition, query);
	if (tri) {
		char *buf;
		sql_rel *r = NULL;
		sql_allocator *sa = sql->sa;

		sql->sa = sa_create();
		buf = sa_strdup(sql->sa, query);
		r = rel_parse(sql, s, buf, m_deps);
		if (r)
			r = rel_optimizer(sql, r);
		if (r) {
			list *id_l = rel_dependencies(sql->sa, r);

			mvc_create_dependencies(sql, id_l, tri->base.id, TRIGGER_DEPENDENCY);
		}
		sa_destroy(sql->sa);
		sql->sa = sa;
	}
	return MAL_SUCCEED;
}

static char *
drop_trigger(mvc *sql, char *sname, char *tname)
{
	sql_trigger *tri = NULL;
	sql_schema *s = NULL;

	if (sname && !(s = mvc_bind_schema(sql, sname)))
		throw(SQL,"sql.drop_trigger",SQLSTATE(3F000) "DROP TRIGGER: no such schema '%s'", sname);
	if (!s)
		s = cur_schema(sql);
	assert(s);
	if (!mvc_schema_privs(sql, s))
		throw(SQL,"sql.drop_trigger",SQLSTATE(3F000) "DROP TRIGGER: access denied for %s to schema ;'%s'", stack_get_string(sql, "current_user"), s->base.name);

	if ((tri = mvc_bind_trigger(sql, s, tname)) == NULL)
		throw(SQL,"sql.drop_trigger", SQLSTATE(3F000) "DROP TRIGGER: unknown trigger %s\n", tname);
	mvc_drop_trigger(sql, s, tri);
	return MAL_SUCCEED;
}

static char *
drop_table(mvc *sql, char *sname, char *tname, int drop_action, int if_exists)
{
	sql_schema *s = NULL;
	sql_table *t = NULL;
	node *n;

	if (sname && !(s = mvc_bind_schema(sql, sname)))
		throw(SQL,"sql.drop_table",SQLSTATE(3F000) "DROP TABLE: no such schema '%s'", sname);
	if (!s)
		s = cur_schema(sql);
	t = mvc_bind_table(sql, s, tname);
	if (!t && !sname) {
		s = tmp_schema(sql);
		t = mvc_bind_table(sql, s, tname);
	}
	if (!t) {
		if (if_exists)
			return MAL_SUCCEED;
		throw(SQL,"sql.droptable", SQLSTATE(42S02) "DROP TABLE: no such table '%s'", tname);
	} else if (isView(t)) {
		throw(SQL,"sql.droptable", SQLSTATE(42000) "DROP TABLE: cannot drop VIEW '%s'", tname);
	} else if (t->system) {
		throw(SQL,"sql.droptable", SQLSTATE(42000) "DROP TABLE: cannot drop system table '%s'", tname);
	} else if (!mvc_schema_privs(sql, s) && !(isTempSchema(s) && t->persistence == SQL_LOCAL_TEMP)) {
<<<<<<< HEAD
		return sql_message("42000!DROP TABLE: access denied for %s to schema ;'%s'", stack_get_string(sql, "current_user"), s->base.name);
	} else if (isStream(t) && CQlocateBasketExternal(sname, tname)) {
		return sql_message("42000!DROP TABLE: unable to drop stream table '%s': there are pending continuous queries on it", tname);
=======
		throw(SQL,"sql.droptable",SQLSTATE(42000) "DROP TABLE: access denied for %s to schema ;'%s'", stack_get_string(sql, "current_user"), s->base.name);
>>>>>>> f97909f1
	}
	if (!drop_action && t->keys.set) {
		for (n = t->keys.set->h; n; n = n->next) {
			sql_key *k = n->data;

			if (k->type == ukey || k->type == pkey) {
				sql_ukey *uk = (sql_ukey *) k;

				if (uk->keys && list_length(uk->keys)) {
					node *l = uk->keys->h;

					for (; l; l = l->next) {
						k = l->data;
						/* make sure it is not a self referencing key */
						if (k->t != t)
							throw(SQL,"sql.droptable", SQLSTATE(40000) "DROP TABLE: FOREIGN KEY %s.%s depends on %s", k->t->base.name, k->base.name, tname);
					}
				}
			}
		}
	}

	if (!drop_action && mvc_check_dependency(sql, t->base.id, TABLE_DEPENDENCY, NULL))
		throw (SQL,"sql.droptable",SQLSTATE(42000) "DROP TABLE: unable to drop table %s (there are database objects which depend on it)\n", t->base.name);

	mvc_drop_table(sql, s, t, drop_action);
	return MAL_SUCCEED;
}

static char *
drop_view(mvc *sql, char *sname, char *tname, int drop_action, int if_exists)
{
	sql_table *t = NULL;
	sql_schema *ss = NULL;

	if (sname != NULL && (ss = mvc_bind_schema(sql, sname)) == NULL)
		throw(SQL,"sql.dropview", SQLSTATE(3F000) "DROP VIEW: no such schema '%s'", sname);

	if (ss == NULL)
		ss = cur_schema(sql);

	t = mvc_bind_table(sql, ss, tname);
	if (!mvc_schema_privs(sql, ss) && !(isTempSchema(ss) && t && t->persistence == SQL_LOCAL_TEMP)) {
		throw(SQL,"sql.dropview", SQLSTATE(42000) "DROP VIEW: access denied for %s to schema '%s'", stack_get_string(sql, "current_user"), ss->base.name);
	} else if (!t) {
		if(if_exists){
			return MAL_SUCCEED;
		}
		throw(SQL,"sql.drop_view",SQLSTATE(42S02) "DROP VIEW: unknown view '%s'", tname);
	} else if (!isView(t)) {
		throw(SQL,"sql.drop_view", SQLSTATE(42000) "DROP VIEW: unable to drop view '%s': is a table", tname);
	} else if (t->system) {
		throw(SQL,"sql.drop_view", SQLSTATE(42000) "DROP VIEW: cannot drop system view '%s'", tname);
	} else if (!drop_action && mvc_check_dependency(sql, t->base.id, VIEW_DEPENDENCY, NULL)) {
		throw(SQL,"sql.drop_view", SQLSTATE(42000) "DROP VIEW: cannot drop view '%s', there are database objects which depend on it", t->base.name);
	} else {
		mvc_drop_table(sql, ss, t, drop_action);
		return MAL_SUCCEED;
	}
}

static str
drop_key(mvc *sql, char *sname, char *kname, int drop_action)
{
	sql_key *key;
	sql_schema *ss = NULL;

	if (sname != NULL && (ss = mvc_bind_schema(sql, sname)) == NULL)
		throw(SQL,"drop_key", SQLSTATE(3F000) "ALTER TABLE: no such schema '%s'", sname);

	if (ss == NULL)
		ss = cur_schema(sql);

	if ((key = mvc_bind_key(sql, ss, kname)) == NULL)
		throw(SQL,"sql.drop_key", SQLSTATE(42000) "ALTER TABLE: no such constraint '%s'", kname);
	if (!drop_action && mvc_check_dependency(sql, key->base.id, KEY_DEPENDENCY, NULL))
		throw(SQL,"sql.drop_key", SQLSTATE(42000) "ALTER TABLE: cannot drop constraint '%s': there are database objects which depend on it", key->base.name);
	mvc_drop_key(sql, ss, key, drop_action);
	return MAL_SUCCEED;
}

static str
drop_index(Client cntxt, mvc *sql, char *sname, char *iname)
{
	sql_schema *s = NULL;
	sql_idx *i = NULL;

	if (!(s = mvc_bind_schema(sql, sname)))
		throw(SQL,"sql.drop_index", SQLSTATE(3F000) "DROP INDEX: no such schema '%s'", sname);
	i = mvc_bind_idx(sql, s, iname);
	if (!i) {
		throw(SQL,"sql.drop_index", SQLSTATE(42S12) "DROP INDEX: no such index '%s'", iname);
	} else if (!mvc_schema_privs(sql, s)) {
		throw(SQL,"sql.drop_index", SQLSTATE(42000) "DROP INDEX: access denied for %s to schema ;'%s'", stack_get_string(sql, "current_user"), s->base.name);
	} else {
		if (i->type == ordered_idx) {
			sql_kc *ic = i->columns->h->data;
			BAT *b = mvc_bind(sql, s->base.name, ic->c->t->base.name, ic->c->base.name, 0);
			OIDXdropImplementation(cntxt, b);
			BBPunfix(b->batCacheid);
		}
		if (i->type == imprints_idx) {
			sql_kc *ic = i->columns->h->data;
			BAT *b = mvc_bind(sql, s->base.name, ic->c->t->base.name, ic->c->base.name, 0);
			IMPSdestroy(b);
			BBPunfix(b->batCacheid);
		}
		mvc_drop_idx(sql, s, i);
	}
	return NULL;
}

static str
change_cp(Client cntxt, int action)
{
	switch(action) {
		case mod_stop_all_continuous:
			return CQderegisterAll(cntxt, NULL, 0, 0);
		case mod_pause_all_continuous:
			return CQpauseAll(cntxt, NULL, 0, 0);
		case mod_resume_all_continuous:
			return CQresumeAll(cntxt, NULL, 0, 0);
		default:
			return sql_message("42000!ALL CONTINUOUS: Unknown option");
	}
}

static str
create_seq(mvc *sql, char *sname, char *seqname, sql_sequence *seq)
{
	sql_schema *s = NULL;

	(void)seqname;
	if (sname && !(s = mvc_bind_schema(sql, sname)))
		throw(SQL,"sql.create_seq", SQLSTATE(3F000) "CREATE SEQUENCE: no such schema '%s'", sname);
	if (s == NULL)
		s = cur_schema(sql);
	if (find_sql_sequence(s, seq->base.name)) {
		throw(SQL,"sql.create_seq", SQLSTATE(42000) "CREATE SEQUENCE: name '%s' already in use", seq->base.name);
	} else if (!mvc_schema_privs(sql, s)) {
		throw(SQL,"sql.create_seq", SQLSTATE(42000) "CREATE SEQUENCE: insufficient privileges for '%s' in schema '%s'", stack_get_string(sql, "current_user"), s->base.name);
	}
	sql_trans_create_sequence(sql->session->tr, s, seq->base.name, seq->start, seq->minvalue, seq->maxvalue, seq->increment, seq->cacheinc, seq->cycle, seq->bedropped);
	return NULL;
}

static str
alter_seq(mvc *sql, char *sname, char *seqname, sql_sequence *seq, lng *val)
{
	sql_schema *s = NULL;
	sql_sequence *nseq = NULL;

	(void)seqname;
	if (sname && !(s = mvc_bind_schema(sql, sname)))
		throw(SQL,"sql.alter_seq", SQLSTATE(3F000) "ALTER SEQUENCE: no such schema '%s'", sname);
	if (s == NULL)
		s = cur_schema(sql);
	if (!(nseq = find_sql_sequence(s, seq->base.name))) {
		throw(SQL,"sql.alter_seq", SQLSTATE(42000) "ALTER SEQUENCE: no such sequence '%s'", seq->base.name);
	} else if (!mvc_schema_privs(sql, s)) {
		throw(SQL,"sql.alter_seq", SQLSTATE(42000) "ALTER SEQUENCE: insufficient privileges for '%s' in schema '%s'", stack_get_string(sql, "current_user"), s->base.name);
	}

	/* first alter the known values */
	sql_trans_alter_sequence(sql->session->tr, nseq, seq->minvalue, seq->maxvalue, seq->increment, seq->cacheinc, seq->cycle);
	if (val)
		sql_trans_sequence_restart(sql->session->tr, nseq, *val);
	return MAL_SUCCEED;
}

static str
drop_seq(mvc *sql, char *sname, char *name)
{
	sql_schema *s = NULL;
	sql_sequence *seq = NULL;

	if (sname && !(s = mvc_bind_schema(sql, sname)))
		throw(SQL,"sql.drop_seq", SQLSTATE(3F000) "DROP SEQUENCE: no such schema '%s'", sname);
	if (!s)
		s = cur_schema(sql);
	if (!(seq = find_sql_sequence(s, name))) {
		throw(SQL,"sql.drop_seq", SQLSTATE(42M35) "DROP SEQUENCE: no such sequence '%s'", name);
	} else if (!mvc_schema_privs(sql, s)) {
		throw(SQL,"sql.drop_seq", SQLSTATE(42000) "DROP SEQUENCE: insufficient privileges for '%s' in schema '%s'", stack_get_string(sql, "current_user"), s->base.name);
	}
	if (mvc_check_dependency(sql, seq->base.id, BEDROPPED_DEPENDENCY, NULL))
		throw(SQL,"sql.drop_seq", SQLSTATE(2B000) "DROP SEQUENCE: unable to drop sequence %s (there are database objects which depend on it)\n", seq->base.name);

	sql_trans_drop_sequence(sql->session->tr, s, seq, 0);
	return NULL;
}

static str
drop_func(mvc *sql, char *sname, char *name, int fid, int type, int action)
{
	sql_schema *s = NULL;
	char is_aggr = (type == F_AGGR);
	char is_func = (type != F_PROC);
	char *F = is_aggr ? "AGGREGATE" : (is_func ? "FUNCTION" : "PROCEDURE");
	char *f = is_aggr ? "aggregate" : (is_func ? "function" : "procedure");
	char *KF = type == F_FILT ? "FILTER " : type == F_UNION ? "UNION " : "";
	char *kf = type == F_FILT ? "filter " : type == F_UNION ? "union " : "";

	if (sname && !(s = mvc_bind_schema(sql, sname)))
		throw(SQL,"sql.drop_func", SQLSTATE(3F000) "DROP %s%s: no such schema '%s'", KF, F, sname);
	if (!s)
		s = cur_schema(sql);
	if (fid >= 0) {
		node *n = find_sql_func_node(s, fid);
		if (n) {
			sql_func *func = n->data;

			if (!mvc_schema_privs(sql, s)) {
				throw(SQL,"sql.drop_func", SQLSTATE(42000) "DROP %s%s: access denied for %s to schema ;'%s'", KF, F, stack_get_string(sql, "current_user"), s->base.name);
			}
			if (!action && mvc_check_dependency(sql, func->base.id, !IS_PROC(func) ? FUNC_DEPENDENCY : PROC_DEPENDENCY, NULL))
<<<<<<< HEAD
				return sql_message("DROP %s%s: there are database objects dependent on %s%s %s;", KF, F, kf, f, func->base.name);
			if(IS_PROC(func) && CQlocateQueryExternal(sname, name))
				return sql_message("DROP %s%s: there are continuous queries dependent on %s%s %s;", KF, F, kf, f, func->base.name);
=======
				throw(SQL,"sql.drop_func", SQLSTATE(42000) "DROP %s%s: there are database objects dependent on %s%s %s;", KF, F, kf, f, func->base.name);
>>>>>>> f97909f1

			mvc_drop_func(sql, s, func, action);
		}
	} else {
		node *n = NULL;
		list *list_func = schema_bind_func(sql, s, name, type);

		if (!mvc_schema_privs(sql, s)) {
			list_destroy(list_func);
			throw(SQL,"sql.drop_func", SQLSTATE(42000) "DROP %s%s: access denied for %s to schema ;'%s'", KF, F, stack_get_string(sql, "current_user"), s->base.name);
		}
		for (n = list_func->h; n; n = n->next) {
			sql_func *func = n->data;

			if (!action && mvc_check_dependency(sql, func->base.id, !IS_PROC(func) ? FUNC_DEPENDENCY : PROC_DEPENDENCY, list_func)) {
				list_destroy(list_func);
				throw(SQL,"sql.drop_func", SQLSTATE(42000) "DROP %s%s: there are database objects dependent on %s%s %s;", KF, F, kf, f, func->base.name);
			}
			if(IS_PROC(func) && CQlocateQueryExternal(sname, name)) {
				list_destroy(list_func);
				return sql_message("DROP %s%s: there are continuous queries dependent on %s%s %s;", KF, F, kf, f, func->base.name);
			}
		}
		mvc_drop_all_func(sql, s, list_func, action);
		list_destroy(list_func);
	}
	return MAL_SUCCEED;
}

static char *
create_func(mvc *sql, char *sname, char *fname, sql_func *f, sql_func *fo, int replace)
{
	sql_func *nf;
	sql_schema *s = NULL;
	node *n;
	char is_aggr = (f->type == F_AGGR);
	char is_func = (f->type != F_PROC);
	char is_loader = (f->type == F_LOADER);
	char *F = is_aggr ? "AGGREGATE" : (is_func ? "FUNCTION" : "PROCEDURE");
	char *fn = is_loader?"loader":(is_aggr ? "aggregate" : (is_func ? "function" : "procedure"));
	char *KF = f->type == F_FILT ? "FILTER " : f->type == F_UNION ? "UNION " : "";
	char *kf = f->type == F_FILT ? "filter " : f->type == F_UNION ? "union " : "";

	(void)fname;
	if (sname && !(s = mvc_bind_schema(sql, sname)))
		throw(SQL,"sql.create_func", SQLSTATE(3F000) "CREATE %s%s: no such schema '%s'", KF, F, sname);
	if (!s)
		s = cur_schema(sql);
	if (replace && fo && (n = find_sql_func_node(s, fo->base.id))) {
		if (!mvc_schema_privs(sql, s))
			return sql_message("3F000!CREATE OR REPLACE %s%s: access denied for %s to schema ;'%s'", KF, F, stack_get_string(sql, "current_user"), s->base.name);
		if (mvc_check_dependency(sql, fo->base.id, !IS_PROC(fo) ? FUNC_DEPENDENCY : PROC_DEPENDENCY, NULL))
			return sql_message("3F000!CREATE OR REPLACE %s%s: there are database objects dependent on %s%s %s;", KF, F, kf, fn, fo->base.name);
		if(IS_PROC(fo) && CQlocateQueryExternal(sname, fo->base.name))
			return sql_message("3F000!CREATE OR REPLACE %s%s: there are continuous queries dependent on %s%s %s;", KF, F, kf, fn, fo->base.name);

		mvc_drop_func(sql, s, n->data, 0);
	}
	nf = mvc_create_func(sql, NULL, s, f->base.name, f->ops, f->res, f->type, f->lang, f->mod, f->imp, f->query, f->varres, f->vararg);
	if (nf && nf->query && nf->lang <= FUNC_LANG_SQL) {
		char *buf;
		sql_rel *r = NULL;
		sql_allocator *sa = sql->sa;

		sql->sa = sa_create();
		buf = sa_strdup(sql->sa, nf->query);
		r = rel_parse(sql, s, buf, m_deps);
		if (r)
			r = rel_optimizer(sql, r);
		if (r) {
			node *n;
			list *id_l = rel_dependencies(sql->sa, r);

			if (!f->vararg && f->ops) {
				for (n = f->ops->h; n; n = n->next) {
					sql_arg *a = n->data;

					if (a->type.type->s) 
						mvc_create_dependency(sql, a->type.type->base.id, nf->base.id, TYPE_DEPENDENCY);
				}
			}
			if (!f->varres && f->res) {
				for (n = f->res->h; n; n = n->next) {
					sql_arg *a = n->data;

					if (a->type.type->s) 
						mvc_create_dependency(sql, a->type.type->base.id, nf->base.id, TYPE_DEPENDENCY);
				}
			}
			mvc_create_dependencies(sql, id_l, nf->base.id, !IS_PROC(f) ? FUNC_DEPENDENCY : PROC_DEPENDENCY);
		}
		sa_destroy(sql->sa);
		sql->sa = sa;
	} else if (nf->lang == FUNC_LANG_MAL) {
		if (!backend_resolve_function(sql, nf))
			throw(SQL,"sql.create_func", SQLSTATE(3F000) "CREATE %s%s: external name %s.%s not bound", KF, F, nf->mod, nf->base.name);
	}
	return MAL_SUCCEED;
}

static str
alter_table(Client cntxt, mvc *sql, char *sname, sql_table *t)
{
	sql_schema *s = mvc_bind_schema(sql, sname);
	sql_table *nt = NULL;
	node *n;

	if (!s)
		throw(SQL,"sql.alter_table", SQLSTATE(3F000) "ALTER TABLE: no such schema '%s'", sname);

	if ((nt = mvc_bind_table(sql, s, t->base.name)) == NULL) {
		throw(SQL,"sql.alter_table", SQLSTATE(42S02) "ALTER TABLE: no such table '%s'", t->base.name);
	} else if (!mvc_schema_privs(sql, s) && !(isTempSchema(s) && t->persistence == SQL_LOCAL_TEMP)) {
		throw(SQL,"sql.alter_table", SQLSTATE(42000) "ALTER TABLE: insufficient privileges for user '%s' in schema '%s'", stack_get_string(sql, "current_user"), s->base.name);
	}

	/* First check if all the changes are allowed */
	if (t->idxs.set) {
		/* only one pkey */
		if (nt->pkey) {
			for (n = t->idxs.nelm; n; n = n->next) {
				sql_idx *i = n->data;
				if (i->key && i->key->type == pkey)
					throw(SQL,"sql.alter_table", SQLSTATE(40000) "CONSTRAINT PRIMARY KEY: a table can have only one PRIMARY KEY\n");
			}
		}
	}

	/* check for changes */
	if (t->columns.dset) {
		if (isStream(t)) {
			return sql_message("42000!ALTER TABLE: cannot drop columns to a stream table\n");
		}
		for (n = t->columns.dset->h; n; n = n->next) {
			/* propagate alter table .. drop column */
			sql_column *c = n->data;
			sql_column *nc = mvc_bind_column(sql, nt, c->base.name);
			mvc_drop_column(sql, nt, nc, c->drop_action);
		}
	}
	/* check for changes on current cols */
	for (n = t->columns.set->h; n != t->columns.nelm; n = n->next) {

		/* null or default value changes */
		sql_column *c = n->data;
		sql_column *nc = mvc_bind_column(sql, nt, c->base.name);

		if (c->null != nc->null && isTable(nt)) {
			if (c->null && nt->pkey) { /* check for primary keys based on this column */
				node *m;
				for(m = nt->pkey->k.columns->h; m; m = m->next) {
					sql_kc *kc = m->data;

					if (kc->c->base.id == c->base.id)
						throw(SQL,"sql.alter_table", SQLSTATE(40000) "NOT NULL CONSTRAINT: cannot change NOT NULL CONSTRAINT for column '%s' as its part of the PRIMARY KEY\n", c->base.name);
				}
			}
			mvc_null(sql, nc, c->null);
			/* for non empty check for nulls */
			if (c->null == 0) {
				const void *nilptr = ATOMnilptr(c->type.type->localtype);
				rids *nils = table_funcs.rids_select(sql->session->tr, nc, nilptr, NULL, NULL);
				int has_nils = (table_funcs.rids_next(nils) != oid_nil);

				table_funcs.rids_destroy(nils);
				if (has_nils)
					throw(SQL,"sql.alter_table", SQLSTATE(40002) "ALTER TABLE: NOT NULL constraint violated for column %s.%s", c->t->base.name, c->base.name);
			}
		}
		if (c->def != nc->def)
			mvc_default(sql, nc, c->def);

		if (c->storage_type != nc->storage_type) {
			if (c->t->access == TABLE_WRITABLE)
				throw(SQL,"sql.alter_table", SQLSTATE(40002) "ALTER TABLE: SET STORAGE for column %s.%s only allowed on READ or INSERT ONLY tables", c->t->base.name, c->base.name);
			nc->base.rtime = nc->base.wtime = sql->session->tr->wtime;
			mvc_storage(sql, nc, c->storage_type);
		}
	}
	for (; n; n = n->next) {
		/* propagate alter table .. add column */
		sql_column *c = n->data;
		mvc_copy_column(sql, nt, c);
	}
	if (t->idxs.set) {
		/* alter drop index */
		if (t->idxs.dset)
			for (n = t->idxs.dset->h; n; n = n->next) {
				sql_idx *i = n->data;
				sql_idx *ni = mvc_bind_idx(sql, s, i->base.name);
				mvc_drop_idx(sql, s, ni);
			}
		/* alter add index */
		for (n = t->idxs.nelm; n; n = n->next) {
			sql_idx *i = n->data;

			if (i->type == ordered_idx) {
				sql_kc *ic = i->columns->h->data;
				BAT *b = mvc_bind(sql, nt->s->base.name, nt->base.name, ic->c->base.name, 0);
				char *msg = OIDXcreateImplementation(cntxt, newBatType(b->ttype), b, -1);
				BBPunfix(b->batCacheid);
				if (msg != MAL_SUCCEED) {
					char *smsg = createException(SQL,"sql.alter_table", SQLSTATE(40002) "CREATE ORDERED INDEX: %s", msg);
					freeException(msg);
					return smsg;
				}
			}
			if (i->type == imprints_idx) {
				sql_kc *ic = i->columns->h->data;
				BAT *b = mvc_bind(sql, nt->s->base.name, nt->base.name, ic->c->base.name, 0);
				BATimprints(b);
				BBPunfix(b->batCacheid);
			}
			mvc_copy_idx(sql, nt, i);
		}
	}
	if (t->keys.set) {
		/* alter drop key */
		if (t->keys.dset)
			for (n = t->keys.dset->h; n; n = n->next) {
				sql_key *k = n->data;
				sql_key *nk = mvc_bind_key(sql, s, k->base.name);
				if (nk)
					mvc_drop_key(sql, s, nk, k->drop_action);
			}
		/* alter add key */
		for (n = t->keys.nelm; n; n = n->next) {
			sql_key *k = n->data;
			mvc_copy_key(sql, nt, k);
		}
	}
	return MAL_SUCCEED;
}

str
UPGdrop_func(Client cntxt, MalBlkPtr mb, MalStkPtr stk, InstrPtr pci)
{
	mvc *sql = NULL;
	str msg = MAL_SUCCEED;
	int id = *getArgReference_int(stk, pci, 1);
	sql_func *func;

	if ((msg = getSQLContext(cntxt, mb, &sql, NULL)) != NULL)
		return msg;
	if ((msg = checkSQLContext(cntxt)) != NULL)
		return msg;

	func = sql_trans_find_func(sql->session->tr, id);
	if (func)
		mvc_drop_func(sql, func->s, func, 0);
	return msg;
}

str
UPGcreate_func(Client cntxt, MalBlkPtr mb, MalStkPtr stk, InstrPtr pci)
{
	mvc *sql = NULL;
	str msg = MAL_SUCCEED;
	str sname = *getArgReference_str(stk, pci, 1), osname;
	str fname = *getArgReference_str(stk, pci, 2);
	str func = *getArgReference_str(stk, pci, 3);
	stmt *s;
	backend *be;

	if ((msg = getSQLContext(cntxt, mb, &sql, &be)) != NULL)
		return msg;
	if ((msg = checkSQLContext(cntxt)) != NULL)
		return msg;
	osname = cur_schema(sql)->base.name;
	mvc_set_schema(sql, sname);
	s = sql_parse(be, sa_create(), func, 0);
	if (s && s->type == st_catalog) {
		char *schema = ((stmt*)s->op1->op4.lval->h->data)->op4.aval->data.val.sval;
		sql_func *func = (sql_func*)((stmt*)s->op1->op4.lval->t->data)->op4.aval->data.val.pval;

		msg = create_func(sql, schema, fname, func, NULL, 0);
		mvc_set_schema(sql, osname);
	} else {
		mvc_set_schema(sql, osname);
		throw(SQL, "sql.catalog", SQLSTATE(42000) "function creation failed '%s'", func);
	}
	return msg;
}

str
UPGcreate_view(Client cntxt, MalBlkPtr mb, MalStkPtr stk, InstrPtr pci)
{
	mvc *sql = NULL;
	str msg = MAL_SUCCEED;
	str sname = *getArgReference_str(stk, pci, 1), osname;
	str view = *getArgReference_str(stk, pci, 2);
	stmt *s;
	backend *be;

	if ((msg = getSQLContext(cntxt, mb, &sql, &be)) != NULL)
		return msg;
	if ((msg = checkSQLContext(cntxt)) != NULL)
		return msg;
                                                              
	osname = cur_schema(sql)->base.name;
	mvc_set_schema(sql, sname);
	s = sql_parse(be, sa_create(), view, 0);
	if (s && s->type == st_catalog) {
		char *schema = ((stmt*)s->op1->op4.lval->h->data)->op4.aval->data.val.sval;
		sql_table *v = (sql_table*)((stmt*)s->op1->op4.lval->h->next->data)->op4.aval->data.val.pval;
		int temp = ((stmt*)s->op1->op4.lval->t->data)->op4.aval->data.val.ival;

		msg = create_table_or_view(sql, schema, v->base.name, v, temp);
		mvc_set_schema(sql, osname);
	} else {
		mvc_set_schema(sql, osname);
		throw(SQL, "sql.catalog", SQLSTATE(42000) "view creation failed '%s'", view);
	}
	return msg;
}

/* the MAL wrappers */
str
SQLcreate_seq(Client cntxt, MalBlkPtr mb, MalStkPtr stk, InstrPtr pci)
{	mvc *sql = NULL;
	str msg;
	str sname = *getArgReference_str(stk, pci, 1); 
	str seqname = *getArgReference_str(stk, pci, 2); 
	sql_sequence *s = *(sql_sequence **) getArgReference(stk, pci, 3);

	initcontext();
	msg = create_seq(sql, sname, seqname, s);
	return msg;
}

str
SQLalter_seq(Client cntxt, MalBlkPtr mb, MalStkPtr stk, InstrPtr pci) 
{	mvc *sql = NULL;
	str msg;
	str sname = *getArgReference_str(stk, pci, 1); 
	str seqname = *getArgReference_str(stk, pci, 2); 
	sql_sequence *s = *(sql_sequence **) getArgReference(stk, pci, 3);
	lng *val = NULL;

	initcontext();
	if (getArgType(mb, pci, 4) == TYPE_lng)
		val = getArgReference_lng(stk, pci, 4);
	if (val == NULL || *val == lng_nil)
		msg = createException(SQL,"sql.alter_seq", SQLSTATE(42M36) "ALTER SEQUENCE: cannot (re)start with NULL");
	else
		msg = alter_seq(sql, sname, seqname, s, val);
	return msg;
}

str
SQLdrop_seq(Client cntxt, MalBlkPtr mb, MalStkPtr stk, InstrPtr pci) 
{	mvc *sql = NULL;
	str msg;
	str sname = *getArgReference_str(stk, pci, 1); 
	str name = *getArgReference_str(stk, pci, 2);

	initcontext();
	msg = drop_seq(sql, sname, name);
	return msg;
}

str
SQLcreate_schema(Client cntxt, MalBlkPtr mb, MalStkPtr stk, InstrPtr pci) 
{	mvc *sql = NULL;
	str msg;
	str sname = *getArgReference_str(stk, pci, 1); 
	str name = SaveArgReference(stk, pci, 2);
	int auth_id;

	initcontext();
	auth_id = sql->role_id;
	if (name && (auth_id = sql_find_auth(sql, name)) < 0) {
		throw(SQL,"sql.create_schema", SQLSTATE(42M32) "CREATE SCHEMA: no such authorization '%s'", name);
	}
	if (sql->user_id != USER_MONETDB && sql->role_id != ROLE_SYSADMIN) {
		throw(SQL,"sql.create_schema", SQLSTATE(42000) "CREATE SCHEMA: insufficient privileges for user '%s'", stack_get_string(sql, "current_user"));
	}
	if (mvc_bind_schema(sql, sname)) {
		throw(SQL,"sql.create_schema", SQLSTATE(3F000) "CREATE SCHEMA: name '%s' already in use", sname);
	} else {
		(void) mvc_create_schema(sql, sname, auth_id, sql->user_id);
	}
	return msg;
}

str
SQLdrop_schema(Client cntxt, MalBlkPtr mb, MalStkPtr stk, InstrPtr pci) 
{	mvc *sql = NULL;
	str msg= MAL_SUCCEED;
	str sname = *getArgReference_str(stk, pci, 1); 
	str notused = *getArgReference_str(stk, pci, 2); 
	int action = *getArgReference_int(stk, pci, 3);
	int if_exists = 0;	// should become an argument
	sql_schema *s;

	if( pci->argc > 4)
		if_exists  = *getArgReference_int(stk, pci, 4);

	(void) notused;
	initcontext();
	s = mvc_bind_schema(sql, sname);
	if (!s) {
		if(!if_exists)
			throw(SQL,"sql.drop_schema",SQLSTATE(3F000) "DROP SCHEMA: name %s does not exist", sname);
	} else if (!mvc_schema_privs(sql, s)) {
		throw(SQL,"sql.drop_schema",SQLSTATE(42000) "DROP SCHEMA: access denied for %s to schema ;'%s'", stack_get_string(sql, "current_user"), s->base.name);
	} else if (s == cur_schema(sql)) {
		throw(SQL,"sql.drop_schema",SQLSTATE(42000) "DROP SCHEMA: cannot drop current schema");
	} else if (strcmp(sname, "sys") == 0 || strcmp(sname, "tmp") == 0) {
		throw(SQL,"sql.drop_schema",SQLSTATE(42000) "DROP SCHEMA: access denied for '%s'", sname);
	} else if (sql_schema_has_user(sql, s)) {
		throw(SQL,"sql.drop_schema",SQLSTATE(2BM37) "DROP SCHEMA: unable to drop schema '%s' (there are database objects which depend on it", sname);
	} else {
		mvc_drop_schema(sql, s, action);
	}
	return msg;
}

str
SQLcreate_table(Client cntxt, MalBlkPtr mb, MalStkPtr stk, InstrPtr pci) 
{	mvc *sql = NULL;
	str msg;
	str sname = *getArgReference_str(stk, pci, 1); 
	str tname = *getArgReference_str(stk, pci, 2); 
	sql_table *t = *(sql_table **) getArgReference(stk, pci, 3);
	int temp = *getArgReference_int(stk, pci, 4);

	initcontext();
	msg = create_table_or_view(sql, sname, tname, t, temp);
	return msg;
}

str
SQLcreate_view(Client cntxt, MalBlkPtr mb, MalStkPtr stk, InstrPtr pci) 
{	mvc *sql = NULL;
	str msg;
	str sname = *getArgReference_str(stk, pci, 1); 
	str vname = *getArgReference_str(stk, pci, 2); 
	sql_table *t = *(sql_table **) getArgReference(stk, pci, 3);
	int temp = *getArgReference_int(stk, pci, 4);

	initcontext();
	msg = create_table_or_view(sql, sname, vname, t, temp);
	return msg;
}

str
SQLdrop_table(Client cntxt, MalBlkPtr mb, MalStkPtr stk, InstrPtr pci) 
{	mvc *sql = NULL;
	str msg;
	str sname = *getArgReference_str(stk, pci, 1); 
	str name = *getArgReference_str(stk, pci, 2);
	int action = *getArgReference_int(stk, pci, 3);
	int if_exists = 0; // should become an argument

	initcontext();
	if( pci->argc > 4)
		if_exists  = *getArgReference_int(stk, pci, 4);

	msg = drop_table(sql, sname, name, action, if_exists);
	return msg;
}

str
SQLdrop_view(Client cntxt, MalBlkPtr mb, MalStkPtr stk, InstrPtr pci) 
{	mvc *sql = NULL;
	str msg;
	str sname = *getArgReference_str(stk, pci, 1); 
	str name = *getArgReference_str(stk, pci, 2);
	int action = *getArgReference_int(stk, pci, 3);
	int if_exists = 0; // should become an argument

	initcontext();
	if( pci->argc > 4)
		if_exists  = *getArgReference_int(stk, pci, 4);

	msg = drop_view(sql, sname, name, action, if_exists);
	return msg;
}

str
SQLdrop_constraint(Client cntxt, MalBlkPtr mb, MalStkPtr stk, InstrPtr pci) 
{	mvc *sql = NULL;
	str msg;
	str sname = *getArgReference_str(stk, pci, 1); 
	str name = *getArgReference_str(stk, pci, 2);
	int action = *getArgReference_int(stk, pci, 3);

	initcontext();
	msg = drop_key(sql, sname, name, action);

	return msg;
}

str
SQLalter_table(Client cntxt, MalBlkPtr mb, MalStkPtr stk, InstrPtr pci) 
{	mvc *sql = NULL;
	str msg;
	str sname = *getArgReference_str(stk, pci, 1); 
	str tname = *getArgReference_str(stk, pci, 2); 
	sql_table *t = *(sql_table **) getArgReference(stk, pci, 3);

	(void)tname;
	initcontext();
	msg = alter_table(cntxt, sql, sname, t);
	return msg;
}

str
SQLcreate_type(Client cntxt, MalBlkPtr mb, MalStkPtr stk, InstrPtr pci) 
{	mvc *sql = NULL;
	str msg;
	str sname = *getArgReference_str(stk, pci, 1); 
	char *name = *getArgReference_str(stk, pci, 2);
	char *impl = *getArgReference_str(stk, pci, 3);
	sql_schema *s;

	initcontext();
	s = mvc_bind_schema(sql, sname);
	if (!mvc_schema_privs(sql, sql->session->schema))
		throw(SQL,"sql.create_type", SQLSTATE(0D000) "CREATE TYPE: not enough privileges to create type '%s'", sname);
	if (!mvc_create_type(sql, s, name, 0, 0, 0, impl))
		throw(SQL,"sql.create_type", SQLSTATE(0D000) "CREATE TYPE: unknown external type '%s'", impl);
	return msg;
}

str
SQLdrop_type(Client cntxt, MalBlkPtr mb, MalStkPtr stk, InstrPtr pci) 
{	mvc *sql = NULL;
	str msg;
	str sname = *getArgReference_str(stk, pci, 1); 
	char *name = *getArgReference_str(stk, pci, 2);
	int drop_action = *getArgReference_int(stk, pci, 3);
	sql_schema *s;
	sql_type *t;

	initcontext();
	s = mvc_bind_schema(sql, sname);
	t = schema_bind_type( sql, s, name);
	if (!t)
		throw(SQL,"sql.drop_type", SQLSTATE(0D000) "DROP TYPE: type '%s' does not exist", sname);
	else if (!mvc_schema_privs(sql, sql->session->schema))
		throw(SQL,"sql.drop_type", SQLSTATE(0D000) "DROP TYPE: not enough privileges to drop type '%s'", sname);
	else if (!drop_action && mvc_check_dependency(sql, t->base.id, TYPE_DEPENDENCY, NULL))
		throw(SQL,"sql.drop_type", SQLSTATE(42000) "DROP TYPE: unable to drop type %s (there are database objects which depend on it)\n", sname);
	else if (!mvc_drop_type(sql, sql->session->schema, t, drop_action))
		throw(SQL,"sql.drop_type", SQLSTATE(0D000) "DROP TYPE: failed to drop type '%s'", sname);
	return MAL_SUCCEED;
}

str
SQLgrant_roles(Client cntxt, MalBlkPtr mb, MalStkPtr stk, InstrPtr pci) 
{	mvc *sql = NULL;
	str msg;
	str sname = *getArgReference_str(stk, pci, 1); 
	char *auth = SaveArgReference(stk, pci, 2);
	int grantor = *getArgReference_int(stk, pci, 3);
	int admin = *getArgReference_int(stk, pci, 4);

	initcontext();
	msg = sql_grant_role(sql, sname /*grantee */ , auth, grantor, admin);
	return msg;
}

str
SQLrevoke_roles(Client cntxt, MalBlkPtr mb, MalStkPtr stk, InstrPtr pci) 
{	mvc *sql = NULL;
	str msg;
	str sname = *getArgReference_str(stk, pci, 1); 
	char *auth = SaveArgReference(stk, pci, 2);
	int grantor = *getArgReference_int(stk, pci, 3);
	int admin = *getArgReference_int(stk, pci, 4);

	initcontext();
	msg = sql_revoke_role(sql, sname /*grantee */ , auth, grantor, admin);
	return msg;
}

str
SQLgrant(Client cntxt, MalBlkPtr mb, MalStkPtr stk, InstrPtr pci) 
{	mvc *sql = NULL;
	str msg;
	str sname = *getArgReference_str(stk, pci, 1); 
	char *tname = *getArgReference_str(stk, pci, 2);
	char *grantee = *getArgReference_str(stk, pci, 3);
	int privs = *getArgReference_int(stk, pci, 4);
	char *cname = SaveArgReference(stk, pci, 5);
	int grant = *getArgReference_int(stk, pci, 6);
	int grantor = *getArgReference_int(stk, pci, 7);

	initcontext();
	if (!tname || strcmp(tname, str_nil) == 0)
		msg = sql_grant_global_privs(sql, grantee, privs, grant, grantor);
	else
		msg = sql_grant_table_privs(sql, grantee, privs, sname, tname, cname, grant, grantor);
	return msg;
}

str SQLrevoke(Client cntxt, MalBlkPtr mb, MalStkPtr stk, InstrPtr pci) 
{	mvc *sql = NULL;
	str msg;
	str sname = *getArgReference_str(stk, pci, 1); 
	char *tname = *getArgReference_str(stk, pci, 2);
	char *grantee = *getArgReference_str(stk, pci, 3);
	int privs = *getArgReference_int(stk, pci, 4);
	char *cname = SaveArgReference(stk, pci, 5);
	int grant = *getArgReference_int(stk, pci, 6);
	int grantor = *getArgReference_int(stk, pci, 7);

	initcontext();
	if (!tname || strcmp(tname, str_nil) == 0)
		msg = sql_revoke_global_privs(sql, grantee, privs, grant, grantor);
	else
		msg = sql_revoke_table_privs(sql, grantee, privs, sname, tname, cname, grant, grantor);
	return msg;
}

str
SQLgrant_function(Client cntxt, MalBlkPtr mb, MalStkPtr stk, InstrPtr pci) 
{	mvc *sql = NULL;
	str msg;
	str sname = *getArgReference_str(stk, pci, 1); 
	int func_id = *getArgReference_int(stk, pci, 2);
	char *grantee = *getArgReference_str(stk, pci, 3);
	int privs = *getArgReference_int(stk, pci, 4);
	int grant = *getArgReference_int(stk, pci, 5);
	int grantor = *getArgReference_int(stk, pci, 6);

	initcontext();
	msg = sql_grant_func_privs(sql, grantee, privs, sname, func_id, grant, grantor);
	return msg;
}

str
SQLrevoke_function(Client cntxt, MalBlkPtr mb, MalStkPtr stk, InstrPtr pci) 
{	mvc *sql = NULL;
	str msg;
	str sname = *getArgReference_str(stk, pci, 1); 
	int func_id = *getArgReference_int(stk, pci, 2);
	char *grantee = *getArgReference_str(stk, pci, 3);
	int privs = *getArgReference_int(stk, pci, 4);
	int grant = *getArgReference_int(stk, pci, 5);
	int grantor = *getArgReference_int(stk, pci, 6);

	initcontext();
	msg = sql_revoke_func_privs(sql, grantee, privs, sname, func_id, grant, grantor);
	return msg;
}

str
SQLcreate_user(Client cntxt, MalBlkPtr mb, MalStkPtr stk, InstrPtr pci) 
{	mvc *sql = NULL;
	str msg;
	str sname = *getArgReference_str(stk, pci, 1); 
	char *passwd = *getArgReference_str(stk, pci, 2);
	int enc = *getArgReference_int(stk, pci, 3);
	char *schema = SaveArgReference(stk, pci, 4);
	char *fullname = SaveArgReference(stk, pci, 5);

	initcontext();
	msg = sql_create_user(sql, sname, passwd, enc, fullname, schema);
	return msg;
}

str
SQLdrop_user(Client cntxt, MalBlkPtr mb, MalStkPtr stk, InstrPtr pci) 
{	mvc *sql = NULL;
	str msg;
	str sname = *getArgReference_str(stk, pci, 1); 

	initcontext();
	 msg = sql_drop_user(sql, sname);
	return msg;
}

str
SQLalter_user(Client cntxt, MalBlkPtr mb, MalStkPtr stk, InstrPtr pci) 
{	mvc *sql = NULL;
	str msg;
	str sname = *getArgReference_str(stk, pci, 1); 
	char *passwd = SaveArgReference(stk, pci, 2);
	int enc = *getArgReference_int(stk, pci, 3);
	char *schema = SaveArgReference(stk, pci, 4);
	char *oldpasswd = SaveArgReference(stk, pci, 5);

	initcontext();
	msg = sql_alter_user(sql, sname, passwd, enc, schema, oldpasswd);

	return msg;
}

str
SQLrename_user(Client cntxt, MalBlkPtr mb, MalStkPtr stk, InstrPtr pci) 
{	mvc *sql = NULL;
	str msg;
	str sname = *getArgReference_str(stk, pci, 1); 
	char *newuser = *getArgReference_str(stk, pci, 2);

	initcontext();
	msg = sql_rename_user(sql, sname, newuser);
	return msg;
}

str
SQLcreate_role(Client cntxt, MalBlkPtr mb, MalStkPtr stk, InstrPtr pci) 
{	mvc *sql = NULL;
	str msg;
	str sname = *getArgReference_str(stk, pci, 1); 
	char *role = sname;
	int grantor = *getArgReference_int(stk, pci, 3);

	initcontext();
	msg = sql_create_role(sql, role, grantor);
	return msg;
}

str
SQLdrop_role(Client cntxt, MalBlkPtr mb, MalStkPtr stk, InstrPtr pci) 
{	mvc *sql = NULL;
	str msg;
	str sname = *getArgReference_str(stk, pci, 1); 
	char *role = sname;

	initcontext();
	msg = sql_drop_role(sql, role);
	return msg;
}

str
SQLdrop_index(Client cntxt, MalBlkPtr mb, MalStkPtr stk, InstrPtr pci) 
{	mvc *sql = NULL;
	str msg;
	str sname = *getArgReference_str(stk, pci, 1); 
	char *iname = *getArgReference_str(stk, pci, 2);

	initcontext();
	msg = drop_index(cntxt, sql, sname, iname);
	return msg;
}

str
SQLchange_cp(Client cntxt, MalBlkPtr mb, MalStkPtr stk, InstrPtr pci)
{	mvc *sql = NULL;
	str msg;
	int action = *getArgReference_int(stk, pci, 1);

	initcontext();
	msg = change_cp(cntxt, action);
	return msg;
}

str
SQLdrop_function(Client cntxt, MalBlkPtr mb, MalStkPtr stk, InstrPtr pci) 
{	mvc *sql = NULL;
	str msg;
	str sname = *getArgReference_str(stk, pci, 1); 
	char *fname = *getArgReference_str(stk, pci, 2);
	int fid = *getArgReference_int(stk, pci, 3);
	int type = *getArgReference_int(stk, pci, 4);
	int action = *getArgReference_int(stk, pci, 5);

	initcontext();
	msg = drop_func(sql, sname, fname, fid, type, action);
	return msg;
}

str
SQLcreate_function(Client cntxt, MalBlkPtr mb, MalStkPtr stk, InstrPtr pci) 
{	mvc *sql = NULL;
	str msg;
	str sname = *getArgReference_str(stk, pci, 1); 
	str fname = *getArgReference_str(stk, pci, 2); 
	sql_func *f = *(sql_func **) getArgReference(stk, pci, 3);
	sql_func *fo = *(sql_func **) getArgReference(stk, pci, 4);
	int replace = *getArgReference_int(stk, pci, 5);

	initcontext();
	msg = create_func(sql, sname, fname, f, fo, replace);
	return msg;
}

str
SQLcreate_trigger(Client cntxt, MalBlkPtr mb, MalStkPtr stk, InstrPtr pci) 
{	mvc *sql = NULL;
	str msg;
	str sname = *getArgReference_str(stk, pci, 1); 
	char *tname = *getArgReference_str(stk, pci, 2);
	char *triggername = *getArgReference_str(stk, pci, 3);
	int time = *getArgReference_int(stk, pci, 4);
	int orientation = *getArgReference_int(stk, pci, 5);
	int event = *getArgReference_int(stk, pci, 6);
	char *old_name = *getArgReference_str(stk, pci, 7);
	char *new_name = *getArgReference_str(stk, pci, 8);
	char *condition = *getArgReference_str(stk, pci, 9);
	char *query = *getArgReference_str(stk, pci, 10);

	initcontext();
	old_name=(!old_name || strcmp(old_name, str_nil) == 0)?NULL:old_name; 
	new_name=(!new_name || strcmp(new_name, str_nil) == 0)?NULL:new_name; 
	condition=(!condition || strcmp(condition, str_nil) == 0)?NULL:condition;
	msg = create_trigger(sql, sname, tname, triggername, time, orientation, event, old_name, new_name, condition, query);
	return msg;
}

str
SQLdrop_trigger(Client cntxt, MalBlkPtr mb, MalStkPtr stk, InstrPtr pci) 
{	mvc *sql = NULL;
	str msg;
	str sname = *getArgReference_str(stk, pci, 1); 
	char *triggername = *getArgReference_str(stk, pci, 2);

	initcontext();
	msg = drop_trigger(sql, sname, triggername);
	return msg;
}

str
SQLalter_add_table(Client cntxt, MalBlkPtr mb, MalStkPtr stk, InstrPtr pci) 
{	mvc *sql = NULL;
	str msg;
	str sname = *getArgReference_str(stk, pci, 1); 
	char *mtname = SaveArgReference(stk, pci, 2);
	char *psname = SaveArgReference(stk, pci, 3);
	char *ptname = SaveArgReference(stk, pci, 4);

	initcontext();
	msg = alter_table_add_table(sql, sname, mtname, psname, ptname);
	return msg;
}

str
SQLalter_del_table(Client cntxt, MalBlkPtr mb, MalStkPtr stk, InstrPtr pci) 
{	mvc *sql = NULL;
	str msg;
	str sname = *getArgReference_str(stk, pci, 1); 
	char *mtname = SaveArgReference(stk, pci, 2);
	char *psname = SaveArgReference(stk, pci, 3);
	char *ptname = SaveArgReference(stk, pci, 4);
	int drop_action = *getArgReference_int(stk, pci, 5);

	initcontext();
	msg= alter_table_del_table(sql, sname, mtname, psname, ptname, drop_action);
	return msg;
}

str
SQLalter_set_table(Client cntxt, MalBlkPtr mb, MalStkPtr stk, InstrPtr pci) 
{	mvc *sql = NULL;
	str msg;
	str sname = *getArgReference_str(stk, pci, 1); 
	char *tname = SaveArgReference(stk, pci, 2);
	int access = *getArgReference_int(stk, pci, 3);

	initcontext();
	msg = alter_table_set_access(sql, sname, tname, access);

	return msg;
}

str
SQLalter_stream_table(Client cntxt, MalBlkPtr mb, MalStkPtr stk, InstrPtr pci)
{	mvc *sql = NULL;
	str msg;
	str sname = *getArgReference_str(stk, pci, 1);
	char *tname = SaveArgReference(stk, pci, 2);
	int operation = *getArgReference_int(stk, pci, 3);
	int value = *getArgReference_int(stk, pci, 4);

	initcontext();
	msg = alter_stream_table(sql, sname, tname, operation, value);

	return msg;
}<|MERGE_RESOLUTION|>--- conflicted
+++ resolved
@@ -189,7 +189,7 @@
 		t = mvc_bind_table(sql, s, tname);
 	if (t) {
 		if (!isStream(t))
-			return sql_message("42S02!ALTER STREAM TABLE: table '%s' is not a stream table", sname);
+			throw(SQL,"sql.alter_table", SQLSTATE(42S02) "ALTER STREAM TABLE: table '%s' is not a stream table", sname);
 
 		switch (operation) {
 			case CHANGE_WINDOW:
@@ -202,11 +202,11 @@
 				assert(0);
 		}
 		if(value < 0)
-			return sql_message("42S02!ALTER STREAM TABLE: %s size must be non negative", opname);
+			throw(SQL,"sql.alter_table", SQLSTATE(42S02) "ALTER STREAM TABLE: %s size must be non negative", opname);
 
 		mvc_alter_stream_table(sql, t, operation, value);
 	} else {
-		return sql_message("42S02!ALTER STREAM TABLE: no such table '%s' in schema '%s'", tname, sname);
+		throw(SQL,"sql.alter_table", SQLSTATE(42S02) "ALTER STREAM TABLE: no such table '%s' in schema '%s'", tname, sname);
 	}
 	return MAL_SUCCEED;
 }
@@ -300,13 +300,9 @@
 	} else if (t->system) {
 		throw(SQL,"sql.droptable", SQLSTATE(42000) "DROP TABLE: cannot drop system table '%s'", tname);
 	} else if (!mvc_schema_privs(sql, s) && !(isTempSchema(s) && t->persistence == SQL_LOCAL_TEMP)) {
-<<<<<<< HEAD
-		return sql_message("42000!DROP TABLE: access denied for %s to schema ;'%s'", stack_get_string(sql, "current_user"), s->base.name);
+		throw(SQL,"sql.droptable",SQLSTATE(42000) "DROP TABLE: access denied for %s to schema ;'%s'", stack_get_string(sql, "current_user"), s->base.name);
 	} else if (isStream(t) && CQlocateBasketExternal(sname, tname)) {
-		return sql_message("42000!DROP TABLE: unable to drop stream table '%s': there are pending continuous queries on it", tname);
-=======
-		throw(SQL,"sql.droptable",SQLSTATE(42000) "DROP TABLE: access denied for %s to schema ;'%s'", stack_get_string(sql, "current_user"), s->base.name);
->>>>>>> f97909f1
+		throw(SQL,"sql.droptable",SQLSTATE(42000) "DROP TABLE: unable to drop stream table '%s': there are pending continuous queries on it", tname);
 	}
 	if (!drop_action && t->keys.set) {
 		for (n = t->keys.set->h; n; n = n->next) {
@@ -430,7 +426,7 @@
 		case mod_resume_all_continuous:
 			return CQresumeAll(cntxt, NULL, 0, 0);
 		default:
-			return sql_message("42000!ALL CONTINUOUS: Unknown option");
+			throw(SQL,"sql.change_cp", SQLSTATE(342000) "ALL CONTINUOUS: Unknown option");
 	}
 }
 
@@ -523,13 +519,9 @@
 				throw(SQL,"sql.drop_func", SQLSTATE(42000) "DROP %s%s: access denied for %s to schema ;'%s'", KF, F, stack_get_string(sql, "current_user"), s->base.name);
 			}
 			if (!action && mvc_check_dependency(sql, func->base.id, !IS_PROC(func) ? FUNC_DEPENDENCY : PROC_DEPENDENCY, NULL))
-<<<<<<< HEAD
-				return sql_message("DROP %s%s: there are database objects dependent on %s%s %s;", KF, F, kf, f, func->base.name);
+				throw(SQL,"sql.drop_func", SQLSTATE(42000) "DROP %s%s: there are database objects dependent on %s%s %s;", KF, F, kf, f, func->base.name);
 			if(IS_PROC(func) && CQlocateQueryExternal(sname, name))
-				return sql_message("DROP %s%s: there are continuous queries dependent on %s%s %s;", KF, F, kf, f, func->base.name);
-=======
-				throw(SQL,"sql.drop_func", SQLSTATE(42000) "DROP %s%s: there are database objects dependent on %s%s %s;", KF, F, kf, f, func->base.name);
->>>>>>> f97909f1
+				throw(SQL,"sql.drop_func", SQLSTATE(42000) "DROP %s%s: there are continuous queries dependent on %s%s %s;", KF, F, kf, f, func->base.name);
 
 			mvc_drop_func(sql, s, func, action);
 		}
@@ -550,7 +542,7 @@
 			}
 			if(IS_PROC(func) && CQlocateQueryExternal(sname, name)) {
 				list_destroy(list_func);
-				return sql_message("DROP %s%s: there are continuous queries dependent on %s%s %s;", KF, F, kf, f, func->base.name);
+				throw(SQL,"sql.drop_func", SQLSTATE(42000) "DROP %s%s: there are continuous queries dependent on %s%s %s;", KF, F, kf, f, func->base.name);
 			}
 		}
 		mvc_drop_all_func(sql, s, list_func, action);
@@ -580,11 +572,11 @@
 		s = cur_schema(sql);
 	if (replace && fo && (n = find_sql_func_node(s, fo->base.id))) {
 		if (!mvc_schema_privs(sql, s))
-			return sql_message("3F000!CREATE OR REPLACE %s%s: access denied for %s to schema ;'%s'", KF, F, stack_get_string(sql, "current_user"), s->base.name);
+			throw(SQL,"sql.create_func", SQLSTATE(3F000) "CREATE OR REPLACE %s%s: access denied for %s to schema ;'%s'", KF, F, stack_get_string(sql, "current_user"), s->base.name);
 		if (mvc_check_dependency(sql, fo->base.id, !IS_PROC(fo) ? FUNC_DEPENDENCY : PROC_DEPENDENCY, NULL))
-			return sql_message("3F000!CREATE OR REPLACE %s%s: there are database objects dependent on %s%s %s;", KF, F, kf, fn, fo->base.name);
+			throw(SQL,"sql.create_func", SQLSTATE(3F000) "CREATE OR REPLACE %s%s: there are database objects dependent on %s%s %s;", KF, F, kf, fn, fo->base.name);
 		if(IS_PROC(fo) && CQlocateQueryExternal(sname, fo->base.name))
-			return sql_message("3F000!CREATE OR REPLACE %s%s: there are continuous queries dependent on %s%s %s;", KF, F, kf, fn, fo->base.name);
+			throw(SQL,"sql.create_func", SQLSTATE(3F000) "CREATE OR REPLACE %s%s: there are continuous queries dependent on %s%s %s;", KF, F, kf, fn, fo->base.name);
 
 		mvc_drop_func(sql, s, n->data, 0);
 	}
@@ -661,7 +653,7 @@
 	/* check for changes */
 	if (t->columns.dset) {
 		if (isStream(t)) {
-			return sql_message("42000!ALTER TABLE: cannot drop columns to a stream table\n");
+			throw(SQL,"sql.alter_table", SQLSTATE(42000) "cannot drop columns to a stream table\n");
 		}
 		for (n = t->columns.dset->h; n; n = n->next) {
 			/* propagate alter table .. drop column */
