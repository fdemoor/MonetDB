--- conflicted
+++ resolved
@@ -834,14 +834,9 @@
 		char *schema = ((stmt*)s->op1->op4.lval->h->data)->op4.aval->data.val.sval;
 		sql_func *func = (sql_func*)((stmt*)s->op1->op4.lval->t->data)->op4.aval->data.val.pval;
 
-<<<<<<< HEAD
 		msg = create_func(sql, schema, fname, func, NULL, 0);
-		mvc_set_schema(sql, osname);
-=======
-		msg = create_func(sql, schema, fname, func);
 		if (!mvc_set_schema(sql, osname))
 			throw(SQL,"sql.catalog", SQLSTATE(3F000) "Schema (%s) missing\n", osname);
->>>>>>> 982ca4f7
 	} else {
 		(void) mvc_set_schema(sql, osname);
 		throw(SQL, "sql.catalog", SQLSTATE(42000) "function creation failed '%s'", func);
