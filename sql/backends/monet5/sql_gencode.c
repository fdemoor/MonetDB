/*
 * The contents of this file are subject to the MonetDB Public License
 * Version 1.1 (the "License"); you may not use this file except in
 * compliance with the License. You may obtain a copy of the License at
 * http://www.monetdb.org/Legal/MonetDBLicense
 *
 * Software distributed under the License is distributed on an "AS IS"
 * basis, WITHOUT WARRANTY OF ANY KIND, either express or implied. See the
 * License for the specific language governing rights and limitations
 * under the License.
 *
 * The Original Code is the MonetDB Database System.
 *
 * The Initial Developer of the Original Code is CWI.
 * Portions created by CWI are Copyright (C) 1997-July 2008 CWI.
 * Copyright August 2008-2013 MonetDB B.V.
 * All Rights Reserved.
 */

/*
 * @f sql_gencode
 * @t SQL to MAL code generation.
 * @a N. Nes, M. Kersten
 * @+ MAL Code generation
 * This module contains the actions to construct a MAL program, ready for
 * optimization and execution by the Monet V5 kernel.
 *
 * The code base is modeled directly after its MIL variant, replacing
 * each IO request by instructions to initialize the corresponding MAL data
 * structure.
 * To speed up the compilation, we may consider keeping a cache of pre-compiled
 * statements.
 *
 * MAL extensions needed. A temporary variable used as an argument
 * should be printed (done). Consider replacing modname/fcnname by
 * an integer constant and a global lookup table. This should
 * reduce the cost to prepare MAL statements significantly.
 *
 * A dummy module is needed to load properly.
 * @-
 */
#include "monetdb_config.h"
#include "sql_gencode.h"
#include "sql_optimizer.h"
#include "sql_scenario.h"
#include "mal_namespace.h"
#include "opt_prelude.h"
#include "mal_builder.h"

#include <rel_select.h>
#include <rel_optimizer.h>
#include <rel_prop.h>
#include <rel_exp.h>
#include <rel_bin.h>

static int _dumpstmt(backend *sql, MalBlkPtr mb, stmt *s);
<<<<<<< HEAD
static void backend_dumpstmt(backend *be, MalBlkPtr mb, stmt *s, sql_rel *rel);
=======
static int backend_dumpstmt(backend *be, MalBlkPtr mb, stmt *s);
>>>>>>> 7d53a3d7

/*
 * @+ MAL code support
 * To simplify construction of the MAL program use the following
 * macros
 *
 * @+ MAL initialization
 * Many instructions have a more or less fixed structure, therefore
 * they can be assembled in a pre-compiled block. Each time we need it,
 * a copy can be extracted and included in the MAL block
 *
 * The catalog relations should be maintained in a MAL box, which
 * provides the handle for transaction management.
 * @-
 * The atoms produced by the parser should be converted back into
 * MAL constants. Ideally, this should not be necessary when the
 * SQL parser keeps the string representation around.
 * This involves regeneration of their string as well and
 * trimming the enclosing string quotes.
 */
static int
constantAtom(backend *sql, MalBlkPtr mb, atom *a)
{
	int idx;
	ValPtr vr = (ValPtr) &a->data;
	ValRecord cst;

	(void) sql;
	cst.vtype = 0;
	VALcopy(&cst,vr);
	idx = defConstant(mb, vr->vtype, &cst);
	return idx;
}

static int
argumentZero(MalBlkPtr mb, int tpe)
{
	ValRecord cst;

	cst.vtype =TYPE_int;
	cst.val.ival= 0;
	convertConstant(tpe, &cst);
	return defConstant(mb,tpe,&cst);
}

/*
 * @-
 * To speedup code generation we freeze the references to the major modules.
 * This safes table lookups.
 */
static str exportValueRef;
static str exportResultRef;

void initSQLreferences(void){
	optimizerInit();
	if ( exportValueRef == NULL ) {
		exportValueRef = putName("exportValue",11);
		exportResultRef= putName("exportResult",12);
	}
	if( algebraRef==NULL || exportValueRef==NULL || exportResultRef==NULL )
			GDKfatal("error initSQLreferences");
}

/*
 * @-
 * The dump_header produces a sequence of instructions for
 * the front-end to prepare presentation of a result table.
 */
static void
dump_header(mvc *sql, MalBlkPtr mb, stmt *s, list *l)
{
	node *n;
	InstrPtr q;

	for (n = l->h; n; n = n->next) {
		stmt *c = n->data;
		sql_subtype *t = tail_type(c);
		char *tname = table_name(sql->sa, c);
		char *sname = schema_name(sql->sa, c);
		char *_empty = "";
		char *tn = (tname) ? tname : _empty;
		char *sn = (sname) ? sname : _empty;
		char *cn = column_name(sql->sa, c);
		char *ntn = sql_escape_ident(tn);
		char *nsn = sql_escape_ident(sn);
		size_t fqtnl = strlen(ntn) + 1 + strlen(nsn) + 1;
		char *fqtn = NEW_ARRAY(char, fqtnl);

		snprintf(fqtn, fqtnl, "%s.%s", nsn, ntn);

		q = newStmt1(mb, sqlRef, "rsColumn");
		q = pushArgument(mb, q, s->nr);
		q = pushStr(mb, q, fqtn);
		q = pushStr(mb, q, cn);
		q = pushStr(mb, q, t->type->localtype == TYPE_void?"char":t->type->sqlname);
		q = pushInt(mb, q, t->digits);
		q = pushInt(mb, q, t->scale);
		(void) pushArgument(mb, q, c->nr);
		_DELETE(ntn);
		_DELETE(nsn);
		_DELETE(fqtn);
	}
}

static int
dump_table(MalBlkPtr mb, sql_table *t)
{
	int nr;
	node *n;
	InstrPtr k = newStmt1(mb, sqlRef, "declaredTable");

	nr = getDestVar(k);
	(void) pushStr(mb, k, t->base.name );
	for (n = t->columns.set->h; n; n = n->next) {
		sql_column *c = n->data;
		char *tname = c->t->base.name;
		char *tn = sql_escape_ident(tname);
		char *cn = c->base.name;
		InstrPtr q = newStmt1(mb, sqlRef, "dtColumn");

		q = pushArgument(mb, q, nr);
		q = pushStr(mb, q, tn);
		q = pushStr(mb, q, cn);
		q = pushStr(mb, q, c->type.type->localtype == TYPE_void?"char":c->type.type->sqlname);
		q = pushInt(mb, q, c->type.digits);
		(void) pushInt(mb, q, c->type.scale);
		_DELETE(tn);
	}
	return nr;
}

static int
drop_table(MalBlkPtr mb, str n)
{
	InstrPtr k = newStmt1(mb, sqlRef, "dropDeclaredTable");
	int nr = getDestVar(k);

	(void) pushStr(mb, k, n);
	return nr;
}

static InstrPtr
dump_cols(MalBlkPtr mb, list *l, InstrPtr q)
{
	int i;
	node *n;

	q->retc=q->argc=0;
	for (i = 0, n = l->h; n; n = n->next, i++) {
		stmt *c = n->data;

		q = pushArgument(mb, q, c->nr);
	}
	q->retc = q->argc;
	/* Lets make it a propper assignment */
	for (i = 0, n = l->h; n; n = n->next, i++) {
		stmt *c = n->data;

		q = pushArgument(mb, q, c->nr);
	}
	return q;
}

static InstrPtr
table_func_create_result( MalBlkPtr mb, InstrPtr q, sql_table *f)
{
	node *n;
	int i;

	for (i = 0, n = f->columns.set->h; n; n = n->next, i++ ) {
		sql_column *c = n->data;
		int type = c->type.type->localtype;

		type = newBatType(TYPE_oid,type);
		if (i)
			q = pushReturn(mb, q, newTmpVariable(mb, type));
		else
			setVarType(mb,getArg(q,0), type);
		setVarUDFtype(mb, getArg(q,i));
	}
	return q;
}

static InstrPtr
relational_func_create_result( mvc *sql, MalBlkPtr mb, InstrPtr q, sql_rel *f)
{
	sql_rel *r = f;
	node *n;
	int i;

	if (is_topn(r->op))
		r = r->l;
	if (!is_project(r->op))
		r = rel_project(sql->sa, r, rel_projections(sql, r, NULL, 1, 1));
	q->argc = q->retc = 0;
	for (i = 0, n = r->exps->h; n; n = n->next, i++ ) {
		sql_exp *e = n->data;
		int type = exp_subtype(e)->type->localtype;

		type = newBatType(TYPE_oid,type);
		q = pushReturn(mb, q, newTmpVariable(mb, type));
	}
	return q;
}


static int
_create_relational_function(mvc *m, char *name, sql_rel *rel, stmt *call)
{
	sql_rel *r;
	Client c = MCgetClient(m->clientid);
	backend *be = (backend *) c->sqlcontext;
	MalBlkPtr curBlk = 0;
	InstrPtr curInstr = 0;
	Symbol backup = NULL;
	stmt *s;

	r = rel_optimizer(m, rel);
	s = rel_bin(m, r);

	if (s->type == st_list && s->nrcols == 0 && s->key) {
		/* row to columns */
		node *n;
		list *l = sa_list(m->sa);

		for(n=s->op4.lval->h; n; n = n->next)
			list_append(l, const_column(m->sa, n->data));
		s = stmt_list(m->sa, l);
	}
	s = stmt_table(m->sa, s, 1);
	s = stmt_return(m->sa, s, 0);

	backup = c->curprg;
	c->curprg = newFunction(userRef,putName(name,strlen(name)), FUNCTIONsymbol);

	curBlk = c->curprg->def;
	curInstr = getInstrPtr(curBlk, 0);

	curInstr = relational_func_create_result(m, curBlk, curInstr, r);
	setVarUDFtype(curBlk,0);

	/* ops */
	if (call->op1->type == st_list) {
		node *n;

		for(n=call->op1->op4.lval->h; n; n = n->next) {
			stmt *op = n->data;
			sql_subtype *t = tail_type(op);
			int type = t->type->localtype;
			int varid = 0;
			char *nme = op->op3->op4.aval->data.val.sval;

			varid = newVariable(curBlk, _STRDUP(nme), type);
			curInstr = pushArgument(curBlk, curInstr, varid);
			setVarType(curBlk, varid, type);
			setVarUDFtype(curBlk,varid);
		}
	}

<<<<<<< HEAD
	backend_dumpstmt(be, curBlk, s, NULL);
=======
	if (backend_dumpstmt(be, curBlk, s) < 0)
		return -1;
>>>>>>> 7d53a3d7
	/* SQL function definitions meant for inlineing should not be optimized before */
	varSetProp(curBlk, getArg(curInstr, 0), sqlfunctionProp, op_eq, NULL);
	addQueryToCache(c);
	if (backup)
		c->curprg = backup;
	return 0;
}

/* stub and remote function */
static int
_create_relational_remote(mvc *m, char *name, sql_rel *rel, stmt *call, prop *prp)
{
	Client c = MCgetClient(m->clientid);
	MalBlkPtr curBlk = 0;
	InstrPtr curInstr = 0, p, o;
	Symbol backup = NULL;
	char *uri = prp->value;
	node *n;
	int i, q, v;
	int *lret, *rret;
	char old = name[0];
	sql_rel *r = rel;

	if (is_topn(r->op))
		r = r->l;
	if (!is_project(r->op))
		r = rel_project(m->sa, r, rel_projections(m, r, NULL, 1, 1));
 	lret = SA_NEW_ARRAY(m->sa, int, list_length(r->exps));
	rret = SA_NEW_ARRAY(m->sa, int, list_length(r->exps));
	/* dirty hack, rename (change first char of name) L->l, local
         * functions name start with 'l' 	 */ 
	name[0] = 'l';
	if (_create_relational_function(m, name, rel, call) < 0)
		return -1;

	/* create stub */
	name[0] = old;
	backup = c->curprg;
	c->curprg = newFunction(userRef,putName(name,strlen(name)), FUNCTIONsymbol);
	name[0] = 'l';
	curBlk = c->curprg->def;
	curInstr = getInstrPtr(curBlk, 0);

	curInstr = relational_func_create_result(m, curBlk, curInstr, rel);
	setVarUDFtype(curBlk,0);

	/* ops */
	if (call->op1->type == st_list) {
		node *n;

		for(n=call->op1->op4.lval->h; n; n = n->next) {
			stmt *op = n->data;
			sql_subtype *t = tail_type(op);
			int type = t->type->localtype;
			int varid = 0;
			char *nme = op->op3->op4.aval->data.val.sval;

			varid = newVariable(curBlk, _STRDUP(nme), type);
			curInstr = pushArgument(curBlk, curInstr, varid);
			setVarType(curBlk, varid, type);
			setVarUDFtype(curBlk,varid);
		}
	}

	/* declare return variables */
	for (i = 0, n = r->exps->h; n; n = n->next, i++ ) {
		sql_exp *e = n->data;
		int type = exp_subtype(e)->type->localtype;

		type = newBatType(TYPE_oid,type);
		p = newFcnCall(curBlk, batRef, newRef);
		p = pushType(curBlk, p, getHeadType(type));
		p = pushType(curBlk, p, getTailType(type));
		setArgType(curBlk, p, 0, type);
		lret[i] = getArg(p, 0);
	}

	/* q := remote.connect("uri", "user", "pass"); */
        p = newStmt(curBlk, remoteRef, connectRef);
        p = pushStr(curBlk, p, uri);
        p = pushStr(curBlk, p, "monetdb");
        p = pushStr(curBlk, p, "monetdb");
        p = pushStr(curBlk, p, "msql");
        q = getArg(p, 0);

	/* remote.register(q, "mod", "fcn"); */
        p = newStmt(curBlk, remoteRef, putName("register", 8));
        p = pushArgument(curBlk, p, q);
        p = pushStr(curBlk, p, userRef);
        p = pushStr(curBlk, p, name);

	/* (x1, x2, ..., xn) := remote.exec(q, "mod", "fcn"); */
	p = newInstruction(curBlk, ASSIGNsymbol);
	setModuleId(p, remoteRef);
	setFunctionId(p, execRef);
	p = pushArgument(curBlk, p, q);
	p = pushStr(curBlk, p, userRef);
	p = pushStr(curBlk, p, name);

	for (i = 0, n = r->exps->h; n; n = n->next, i++ ) {
		/* x1 := remote.put(q, :type) */
		o = newFcnCall(curBlk, remoteRef, putRef);
		o = pushArgument(curBlk, o, q);
		o = pushArgument(curBlk, o, lret[i]);
		v = getArg(o, 0);
		p = pushReturn(curBlk, p, v);
		rret[i] = v;
	}

	/* send arguments to remote */
	for(i = curInstr->retc; i < curInstr->argc; i++) {
		/* x1 := remote.put(q, A0); */
		o = newStmt(curBlk, remoteRef, putRef);
		o = pushArgument(curBlk, o, q);
		o = pushArgument(curBlk, o, getArg(curInstr, i));
		p = pushArgument(curBlk, p, getArg(o, 0));
	}
	pushInstruction(curBlk, p);

	/* return results */
	for(i = 0; i < curInstr->retc; i++) {
		/* y1 := remote.get(q, x1); */
		p = newFcnCall(curBlk, remoteRef, getRef);
		p = pushArgument(curBlk, p, q);
		p = pushArgument(curBlk, p, rret[i]);
		getArg(p, 0) = lret[i];
	}

	/* remote.disconnect(q); */
	p = newStmt(curBlk, remoteRef, disconnectRef);
	p = pushArgument(curBlk, p, q);

	p = newInstruction(curBlk, RETURNsymbol);
	p->retc = p->argc = 0;
	for(i = 0; i < curInstr->retc; i++) 
		p = pushArgument(curBlk, p, lret[i]);
	p->retc = p->argc;
	/* assignment of return */
	for(i = 0; i < curInstr->retc; i++) 
		p = pushArgument(curBlk, p, lret[i]);
	pushInstruction(curBlk, p);
	pushEndInstruction(curBlk);

	/* SQL function definitions meant f r inlineing should not be optimized before */
	varSetProp(curBlk, getArg(curInstr, 0), sqlfunctionProp, op_eq, NULL);
	addQueryToCache(c);
	if (backup)
		c->curprg = backup;
	name[0] = old; /* make sure stub is called */
	return 0;
}

static int
monet5_create_relational_function(mvc *m, char *name, sql_rel *rel, stmt *call)

{
	prop *p = NULL;

	if (rel && (p = find_prop(rel->p, PROP_REMOTE)) != NULL)
		return _create_relational_remote(m, name, rel, call, p);
	else
		return _create_relational_function(m, name, rel, call);
}

/*
 * @-
 * Some utility routines to generate code
 * The equality operator in MAL is '==' instead of '='.
 */
static str
convertMultiplexMod(str mod, str op)
{
	if (strcmp(op, "=") == 0)
		return "calc";
	return mod;
}
static str
convertMultiplexFcn(str op)
{
	if (strcmp(op, "=") == 0)
		return "==";
	return op;
}

static str
convertOperator(str op)
{
	if (strcmp(op, "=") == 0)
		return "==";
	return op;
}

static int
range_join_convertable(stmt *s, stmt **base, stmt **L, stmt **H)
{
	int ls = 0, hs = 0;
	stmt *l = NULL, *h = NULL;
	stmt *bl = s->op2, *bh = s->op3;
	int tt = tail_type(s->op2)->type->localtype;

	if (tt > TYPE_lng)
		return 0;
	if (s->op2->type == st_binop) {
		bl = s->op2->op1;
		l  = s->op2->op2;
	} else if (s->op2->type == st_Nop &&
	    list_length(s->op2->op1->op4.lval) == 2) {
		bl = s->op2->op1->op4.lval->h->data;
		l  = s->op2->op1->op4.lval->t->data;
	}
	if (s->op3->type == st_binop) {
		bh = s->op3->op1;
		h  = s->op3->op2;
	}
	else if (s->op3->type == st_Nop &&
	    list_length(s->op3->op1->op4.lval) == 2) {
		bh = s->op3->op1->op4.lval->h->data;
		h  = s->op3->op1->op4.lval->t->data;
	}

	if ((ls = (l &&
	    strcmp(s->op2->op4.funcval->func->base.name, "sql_sub")==0 &&
	    l->nrcols == 0) ||

	    (hs = (h &&
	    strcmp(s->op3->op4.funcval->func->base.name, "sql_add")==0 &&
	    h->nrcols == 0))) && (ls || hs) && bl == bh) {
		*base = bl;
		*L = l;
		*H = h;
		return 1;
	}
	return 0;
}

static int
_dump_1(MalBlkPtr mb, char *mod, char *name, int o1)
{
	InstrPtr q;

	q = newStmt2(mb, mod, name);
	q = pushArgument(mb, q, o1);
	return getDestVar(q);
}

static void
dump_1(backend *sql, MalBlkPtr mb, stmt *s, char *mod, char *name)
{
	int o1 = _dumpstmt(sql, mb, s->op1);

	s->nr = _dump_1(mb, mod, name, o1);
}

static int
_dump_2( MalBlkPtr mb, char *mod, char *name, int o1, int o2)
{
	InstrPtr q;

	q = newStmt2(mb, mod, name);
	q = pushArgument(mb, q, o1);
	q = pushArgument(mb, q, o2);
	return getDestVar(q);
}

static void
dump_2(backend *sql, MalBlkPtr mb, stmt *s, char *mod, char *name)
{
	int o1 = _dumpstmt(sql, mb, s->op1);
	int o2 = _dumpstmt(sql, mb, s->op2);

	s->nr = _dump_2(mb, mod, name, o1, o2);
}

static void
dump_2_(backend *sql, MalBlkPtr mb, stmt *s, char *mod, char *name)
{
	InstrPtr q;
	int o1 = _dumpstmt(sql, mb, s->op1);
	int o2 = _dumpstmt(sql, mb, s->op2);

	q = newStmt1(mb, mod, name);
	q = pushArgument(mb, q, o1);
	q = pushArgument(mb, q, o2);
	s->nr = getDestVar(q);
}

static InstrPtr
multiplex2(MalBlkPtr mb, char *mod, char *name /* should be eaten */, int o1, int o2, int rtype)
{
	InstrPtr q;

	q = newStmt(mb, "mal","multiplex");
	setVarType(mb,getArg(q,0), newBatType(TYPE_oid,rtype));
	setVarUDFtype(mb,getArg(q,0));
	q = pushStr(mb, q, convertMultiplexMod(mod,name));
	q = pushStr(mb, q, convertMultiplexFcn(name));
	q = pushArgument(mb, q, o1);
	q = pushArgument(mb, q, o2);
	return q;
}

#if 0
static InstrPtr
dump_crossproduct(MalBlkPtr mb, int l, int r)
{
	int z;
	InstrPtr q;

	q = newStmt1(mb, calcRef, "int");
	q = pushInt(mb, q, 0);
	z = getDestVar(q);

	q = newStmt2(mb, algebraRef, projectRef);
	q = pushArgument(mb, q, r);
	q = pushArgument(mb, q, z);
	r = getDestVar(q);

	q = newStmt2(mb, batRef, reverseRef);
	q = pushArgument(mb, q, r);
	r = getDestVar(q);

	q = newStmt2(mb, algebraRef, projectRef);
	q = pushArgument(mb, q, l);
	q = pushArgument(mb, q, z);
	l = getDestVar(q);

	q = newStmt2(mb, algebraRef, crossRef);
	q = pushArgument(mb, q, l);
	q = pushArgument(mb, q, r);
	return q;
}
#endif

static InstrPtr
multiplexN(MalBlkPtr mb, char *mod, char *name)
{
	InstrPtr q = NULL;

	if (strcmp(name,"rotate_xor_hash") == 0 && strcmp(mod, "calc") == 0)
		q = newStmt(mb, "mkey", "bulk_rotate_xor_hash");
	return q;
}

#define SMALLBUFSIZ 64
static int
dump_joinN(backend *sql, MalBlkPtr mb, stmt *s)
{
	char *mod, *fimp, *nme; 
	InstrPtr q;
	int op1, op2, op3 = 0;

	if (backend_create_func(sql, s->op4.funcval->func) < 0)
		return -1;
	mod = sql_func_mod(s->op4.funcval->func);
	fimp = sql_func_imp(s->op4.funcval->func);

	/* dump left and right operands */
	op1 = _dumpstmt(sql, mb, s->op1);
	op2 = _dumpstmt(sql, mb, s->op2);
	if (s->op3)
		op3 = _dumpstmt(sql, mb, s->op3);

	/* filter qualifying tuples, return oids of h and tail */
	q = newStmt(mb, mod, fimp);
        q = pushReturn(mb, q, newTmpVariable(mb, TYPE_any));
	q = pushArgument(mb, q, op1);
	q = pushArgument(mb, q, op2);
	if (s->op3)
		q = pushArgument(mb, q, op3);
	s->nr = getDestVar(q);

	/* rename second result */
	nme = GDKmalloc(SMALLBUFSIZ);
	snprintf(nme, SMALLBUFSIZ, "r1_%d", s->nr);
	renameVariable(mb, getArg(q,1), nme);
	return s->nr;
}

static InstrPtr
pushSchema(MalBlkPtr mb, InstrPtr q, sql_table *t)
{
	if (t->s)
		return pushStr(mb, q, t->s->base.name);
	else
		return pushNil(mb, q, TYPE_str);
}

/*
 * @-
 * The big code generation switch.
 */
static int
_dumpstmt(backend *sql, MalBlkPtr mb, stmt *s)
{
	InstrPtr q = NULL;
	node *n;

	if (s) {
		if (s->nr > 0)
			return s->nr;	/* stmt already handled */

		switch (s->type) {
		case st_none: {
			q = newAssignment(mb);
			s->nr = getDestVar(q);
			(void) pushInt(mb, q, 1);
		}	break;
		case st_var:{
			if (s->op1) {
				if (VAR_GLOBAL(s->flag)) { /* globals */
					int tt = tail_type(s)->type->localtype;

					q = newStmt1(mb, sqlRef, "getVariable");
					q = pushArgument(mb, q, sql->mvc_var);
					q = pushStr(mb, q, s->op1->op4.aval->data.val.sval);
					setVarType(mb, getArg(q, 0), tt);
					setVarUDFtype(mb,getArg(q,0));
				} else if ((s->flag & VAR_DECLARE) == 0) {
					char *buf = GDKmalloc(MAXIDENTLEN);

					(void) snprintf(buf, MAXIDENTLEN, "A%s", s->op1->op4.aval->data.val.sval);
					q = newAssignment(mb);
					q = pushArgumentId(mb, q, buf);
				} else {
					int tt = tail_type(s)->type->localtype;
					char *buf = GDKmalloc(MAXIDENTLEN);

					if (tt == TYPE_bat) {
						/* declared table */
						s->nr = dump_table(mb, tail_type(s)->comp_type);
						break;
					}
					(void) snprintf(buf, MAXIDENTLEN, "A%s", s->op1->op4.aval->data.val.sval);
					q = newInstruction(mb,ASSIGNsymbol);
					q->argc = q->retc = 0;
					q = pushArgumentId(mb, q, buf);
					q = pushNil(mb, q, tt);
					pushInstruction(mb, q);
					q->retc++;
				}
			} else {
				char *buf = GDKmalloc(SMALLBUFSIZ);

				(void) snprintf(buf, SMALLBUFSIZ, "A%d", s->flag);
				q = newAssignment(mb);
				q = pushArgumentId(mb, q, buf);
			}
			s->nr = getDestVar(q);
		} break;
		case st_single: {
			int ht = TYPE_oid;
			int tt = s->op4.typeval.type->localtype;
			int val = _dumpstmt(sql, mb, s->op1);

			q = newStmt1(mb, sqlRef, "single");
			setVarType(mb, getArg(q, 0), newBatType(ht, tt));
			q = pushArgument(mb, q, val);
			s->nr = getDestVar(q);
		} break;
		case st_temp:{
			int ht = TYPE_oid;
			int tt = s->op4.typeval.type->localtype;

			q = newStmt1(mb, batRef, "new");
			setVarType(mb, getArg(q, 0), newBatType(ht, tt));
			setVarUDFtype(mb,getArg(q,0));
			q = pushType(mb, q, ht);
			q = pushType(mb, q, tt);

			s->nr = getDestVar(q);
		} break;
		case st_tid: {
			int ht = TYPE_oid;
			int tt = TYPE_oid;
			sql_table *t = s->op4.tval;

			q = newStmt1(mb, sqlRef, "tid");
			setVarType(mb, getArg(q, 0), newBatType(ht, tt));
			setVarUDFtype(mb,getArg(q,0));
			q = pushArgument(mb, q, sql->mvc_var);
			q = pushSchema(mb, q, t);
			q = pushStr(mb, q, t->base.name);
			s->nr = getDestVar(q);
		}
			break;
		case st_bat: {
			int ht = TYPE_oid;
			int tt = s->op4.cval->type.type->localtype;
			sql_table *t = s->op4.cval->t;

			q = newStmt2(mb, sqlRef, bindRef);
			if (s->flag == RD_UPD) {
                        	q = pushReturn(mb, q, newTmpVariable(mb, newBatType(ht, tt)));
			} else 
				setVarType(mb, getArg(q, 0), newBatType(ht, tt));
			q = pushArgument(mb, q, sql->mvc_var);
			q = pushSchema(mb, q, t);
			q = pushStr(mb, q, t->base.name);
			q = pushStr(mb, q, s->op4.cval->base.name);
			q = pushInt(mb, q, s->flag);
			s->nr = getDestVar(q);

			if (s->flag == RD_UPD) {
				/* rename second result */
				char *nme = GDKmalloc(SMALLBUFSIZ);
				snprintf(nme, SMALLBUFSIZ, "r1_%d", s->nr);
				renameVariable(mb, getArg(q,1), nme);
			}
		}
			break;
		case st_dbat:{
			int ht = TYPE_oid;
			sql_table *t = s->op4.tval;

			q = newStmt2(mb, sqlRef, binddbatRef);
			setVarType(mb, getArg(q,0), newBatType(ht,TYPE_oid));
			q = pushArgument(mb, q, sql->mvc_var);
			q = pushSchema(mb, q, t);
			q = pushStr(mb, q, t->base.name);
			q = pushInt(mb, q, s->flag);
			s->nr = getDestVar(q);
		}
			break;
		case st_idxbat:{
			int ht = TYPE_oid;
			int tt = tail_type(s)->type->localtype;
			sql_table *t = s->op4.idxval->t;

			q = newStmt2(mb, sqlRef, bindidxRef);
			if (s->flag == RD_UPD) {
                        	q = pushReturn(mb, q, newTmpVariable(mb, newBatType(ht, tt)));
			} else
				setVarType(mb, getArg(q, 0), newBatType(ht, tt));
			q = pushArgument(mb, q, sql->mvc_var);
			q = pushSchema(mb, q, t);
			q = pushStr(mb, q, t->base.name);
			q = pushStr(mb, q, s->op4.idxval->base.name);
			q = pushInt(mb, q, s->flag);
			s->nr = getDestVar(q);

			if (s->flag == RD_UPD) {
				/* rename second result */
				char *nme = GDKmalloc(SMALLBUFSIZ);
				snprintf(nme, SMALLBUFSIZ, "r1_%d", s->nr);
				renameVariable(mb, getArg(q,1), nme);
			}
		}
			break;
		case st_const:{
			if (s->op2)
				dump_2(sql, mb, s, algebraRef, projectRef);
			else
				dump_1(sql, mb, s, algebraRef, projectRef);
		}
			break;
		case st_mark:{
			dump_2(sql, mb, s, algebraRef, markTRef);
		}
			break;
		case st_gen_group:{
			dump_2(sql, mb, s, algebraRef, groupbyRef);
		}
			break;
		case st_reverse:{
			dump_1(sql, mb, s, batRef, reverseRef);
		}
			break;
		case st_mirror:{
			dump_1(sql, mb, s, batRef, mirrorRef);
		}
			break;
		case st_limit2:
		case st_limit:{
			int l = _dumpstmt(sql, mb, s->op1);
			stmt *l1 = (s->type == st_limit2)?s->op1->op4.lval->h->data:s->op1;
			stmt *l2 = (s->type == st_limit2)?s->op1->op4.lval->t->data:NULL;
			int offset = _dumpstmt(sql, mb, s->op2);
			int len = _dumpstmt(sql, mb, s->op3);
			int la = (l2)?l2->nr:0;

			l = l1->nr;
			/* first insert single value into a bat */
			assert(s->nrcols);
			if (s->nrcols == 0) {
				int k;
				int ht = TYPE_oid;
				int tt = tail_type(s->op1)->type->localtype;

				q = newStmt1(mb, batRef, "new");
				setVarType(mb, getArg(q, 0), newBatType(ht,tt));
				setVarUDFtype(mb,getArg(q,0));
				q = pushType(mb, q, ht);
				q = pushType(mb, q, tt);
				k = getDestVar(q);

				q = newStmt2(mb, batRef, appendRef);
				q = pushArgument(mb, q, k);
				(void) pushArgument(mb, q, l);
				l = k;
			}
			if (s->flag) {
				int topn = 0, flag = s->flag, utopn = flag&2;
				char *name = "utopn_min";

				flag >>= 2;
				if (flag)
					name = "utopn_max";

				if (!utopn)
					name = name+1;
				q = newStmt1(mb, calcRef, "+");
				q = pushArgument(mb,q, offset);
				q = pushArgument(mb,q, len);
				topn = getDestVar(q);

				q = newStmt(mb, "pqueue", name);
				if (la)
					q = pushArgument(mb, q, la);
				q = pushArgument(mb,q, l);
				q = pushArgument(mb, q, topn);
				l = getDestVar(q);

				/* pqueue doesn't handle offsets, ie use slice for this */

				/* since both arguments of algebra.slice are
				   inclusive correct the LIMIT value by
				   substracting 1 */
				if (s->op2->op4.aval->data.val.wval) {
					assert(0);
					q = newStmt1(mb, calcRef, "-");
					q = pushArgument(mb, q, topn);
					q = pushInt(mb, q, 1);
					len = getDestVar(q);

					q = newStmt1(mb, algebraRef, "slice");
					q = pushArgument(mb, q, l);
					q = pushArgument(mb, q, offset);
					q = pushArgument(mb, q, len);
					l = getDestVar(q);
				}
			} else {
				q = newStmt1(mb, calcRef, "+");
				q = pushArgument(mb, q, offset);
				q = pushArgument(mb, q, len);
				len = getDestVar(q);

				/* since both arguments of algebra.subslice are
				   inclusive correct the LIMIT value by
				   substracting 1 */
				q = newStmt1(mb, calcRef, "-");
				q = pushArgument(mb, q, len);
				q = pushInt(mb, q, 1);
				len = getDestVar(q);

				q = newStmt1(mb, algebraRef, "subslice");
				q = pushArgument(mb, q, l);
				q = pushArgument(mb, q, offset);
				q = pushArgument(mb, q, len);
				l = getDestVar(q);
			}
			/* retrieve the single values again */
			if (s->nrcols == 0) {
				q = newStmt1(mb, algebraRef, "find");
				q = pushArgument(mb, q, l);
				q = pushOid(mb,q,0);
				l = getDestVar(q);
			}
			s->nr = l;
		} break;
		case st_sample:{
			int l = _dumpstmt(sql, mb, s->op1);
			int r = _dumpstmt(sql, mb, s->op2);
			q = newStmt(mb, "sample", "subuniform");
			q = pushArgument(mb, q, l);
			q = pushArgument(mb, q, r);
			s->nr = getDestVar(q);
		} break;
		case st_order:{
			char *nme = GDKmalloc(SMALLBUFSIZ);
			int l = _dumpstmt(sql, mb, s->op1);
			int reverse = (s->flag > 0)?0:1;

			q = newStmt1(mb, algebraRef, "subsort");
			/* both ordered result and oid's order en subgroups */
                        q = pushReturn(mb, q, newTmpVariable(mb, TYPE_any));
                        q = pushReturn(mb, q, newTmpVariable(mb, TYPE_any));
			q = pushArgument(mb, q, l);
			q = pushBit(mb, q, reverse);
			q = pushBit(mb, q, FALSE);
			s->nr = getDestVar(q);

			snprintf(nme, SMALLBUFSIZ, "r1_%d", s->nr);
			renameVariable(mb, getArg(q,1), nme);

			nme = GDKmalloc(SMALLBUFSIZ);
			snprintf(nme, SMALLBUFSIZ, "r2_%d", s->nr);
			renameVariable(mb, getArg(q,2), nme);
		} break;
		case st_reorder:{
			char *nme = GDKmalloc(SMALLBUFSIZ);
			
			int l = _dumpstmt(sql, mb, s->op1);
			int oids = _dumpstmt(sql, mb, s->op2);
			int ogrp = _dumpstmt(sql, mb, s->op3);
			int reverse = (s->flag > 0)?0:1;

			q = newStmt1(mb, algebraRef, "subsort");
			/* both ordered result and oid's order en subgroups */
                        q = pushReturn(mb, q, newTmpVariable(mb, TYPE_any));
                        q = pushReturn(mb, q, newTmpVariable(mb, TYPE_any));
			q = pushArgument(mb, q, l);
			q = pushArgument(mb, q, oids);
			q = pushArgument(mb, q, ogrp);
			q = pushBit(mb, q, reverse);
			q = pushBit(mb, q, FALSE);
			s->nr = getDestVar(q);

			snprintf(nme, SMALLBUFSIZ, "r1_%d", s->nr);
			renameVariable(mb, getArg(q,1), nme);

			nme = GDKmalloc(SMALLBUFSIZ);
			snprintf(nme, SMALLBUFSIZ, "r2_%d", s->nr);
			renameVariable(mb, getArg(q,2), nme);
		} 	break;
		case st_uselect: {
			bit need_not = FALSE;
			int l = _dumpstmt(sql, mb, s->op1);
			int r = s->op2?_dumpstmt(sql, mb, s->op2):-1;
			int sub = -1;
			int anti = is_anti(s);

			if (s->op3)
				sub = _dumpstmt(sql, mb, s->op3);

			if (s->op2->nrcols >= 1) {
				char *mod = calcRef;
				char *op = "=";
				int k;
				int op3 = -1;

				switch (get_cmp(s)) {
				case cmp_equal:
					op = "=";
					break;
				case cmp_notequal:
					op = "!=";
					break;
				case cmp_lt:
					op = "<";
					break;
				case cmp_lte:
					op = "<=";
					break;
				case cmp_gt:
					op = ">";
					break;
				case cmp_gte:
					op = ">=";
					break;
				case cmp_filter: {
					sql_subfunc *f;
					char *fname = s->op4.funcval->func->base.name;
					stmt *p2 = ((stmt*)s->op2->op4.lval->h->data), *p3 = NULL;
					
					op = sql_func_imp(s->op4.funcval->func);
					mod  = sql_func_mod(s->op4.funcval->func);
			
					assert(anti == 0);
					r = p2->nr;
					if (s->op2->op4.lval->h->next) {
						p3 = s->op2->op4.lval->h->next->data;
			
						op3 = p3->nr;
					}
 					if ((!p3 && (f = sql_bind_func (sql->mvc->sa, mvc_bind_schema(sql->mvc,"sys"), fname, tail_type(s->op1), tail_type(p2), F_FUNC)) != NULL) ||
 					     (p3 && (f = sql_bind_func3(sql->mvc->sa, mvc_bind_schema(sql->mvc,"sys"), fname, tail_type(s->op1), tail_type(p2), tail_type(p3), F_FUNC)) != NULL)) {
						op = sql_func_imp(f->func);
						mod  = sql_func_mod(f->func);
					}
				}
					break;
				default:
					showException(GDKout, SQL,"sql","Unknown operator");
				}

				q = multiplex2(mb,mod,convertOperator(op),l,r,TYPE_bit);
				if (op3>0)
					q = pushArgument(mb, q, op3);
				k = getDestVar(q);

				q = newStmt1(mb, algebraRef, "subselect");
				q = pushArgument(mb, q, k);
				if (sub > 0)
					q = pushArgument(mb, q, sub);
				q = pushBit(mb, q, !need_not);
				q = pushBit(mb, q, !need_not);
				q = pushBit(mb, q, TRUE);
				q = pushBit(mb, q, TRUE);
				q = pushBit(mb, q, FALSE);
				k = getDestVar(q);
			} else {
				char *cmd = "subselect";

				if (s->flag != cmp_equal && s->flag != cmp_notequal)
					cmd = "thetasubselect";

				if (get_cmp(s) == cmp_filter) {
					node *n;
					char *mod, *fimp;

					if (backend_create_func(sql, s->op4.funcval->func) < 0)
						return -1;
					mod  = sql_func_mod(s->op4.funcval->func);
					fimp = sql_func_imp(s->op4.funcval->func);

					q = newStmt(mb, mod, convertOperator(fimp));
					q = pushArgument(mb, q, l);
					if (sub > 0)
						q = pushArgument(mb, q, sub);

					for (n = s->op2->op4.lval->h; n; n = n->next) {
						stmt *op = n->data;

						q = pushArgument(mb, q, op->nr);
					}
					q = pushBit(mb, q, anti);
					s->nr = getDestVar(q);
					break;
				}
					
				switch (s->flag) {
				case cmp_equal:{
					q = newStmt1(mb, algebraRef, cmd);
					q = pushArgument(mb, q, l);
					if (sub > 0)
						q = pushArgument(mb, q, sub);
					q = pushArgument(mb, q, r);
					q = pushArgument(mb, q, r);
					q = pushBit(mb, q, TRUE);
					q = pushBit(mb, q, TRUE);
					q = pushBit(mb, q, FALSE);
					break;
				}
				case cmp_notequal:{
					q = newStmt1(mb, algebraRef, cmd);
					q = pushArgument(mb, q, l);
					if (sub > 0)
						q = pushArgument(mb, q, sub);
					q = pushArgument(mb, q, r);
					q = pushArgument(mb, q, r);
					q = pushBit(mb, q, TRUE);
					q = pushBit(mb, q, TRUE);
					q = pushBit(mb, q, TRUE);
					break;
				}
				case cmp_lt:
					q = newStmt1(mb, algebraRef, cmd);
					q = pushArgument(mb, q, l);
					if (sub > 0)
						q = pushArgument(mb, q, sub);
					q = pushArgument(mb, q, r);
					q = pushStr(mb, q, "<");
					break;
				case cmp_lte:
					q = newStmt1(mb, algebraRef, cmd);
					q = pushArgument(mb, q, l);
					if (sub > 0)
						q = pushArgument(mb, q, sub);
					q = pushArgument(mb, q, r);
					q = pushStr(mb, q, "<=");
					break;
				case cmp_gt:
					q = newStmt1(mb, algebraRef, cmd);
					q = pushArgument(mb, q, l);
					if (sub > 0)
						q = pushArgument(mb, q, sub);
					q = pushArgument(mb, q, r);
					q = pushStr(mb, q, ">");
					break;
				case cmp_gte:
					q = newStmt1(mb, algebraRef, cmd);
					q = pushArgument(mb, q, l);
					if (sub > 0)
						q = pushArgument(mb, q, sub);
					q = pushArgument(mb, q, r);
					q = pushStr(mb, q, ">=");
					break;
				default:
					showException(GDKout, SQL,"sql","SQL2MAL: error impossible\n");
				}
			}
			if ( q )
				s->nr = getDestVar(q);
			else s->nr = newTmpVariable(mb, TYPE_any);
		}
			break;
		case st_uselect2:
		case st_join2:{
			InstrPtr r,p;
			int l = _dumpstmt(sql, mb, s->op1);
			stmt *base, *low = NULL, *high = NULL;
			int r1 = -1, r2 = -1, rs = 0;
			bit anti = (s->flag&ANTI)?TRUE:FALSE;
			bit swapped = (s->flag&SWAPPED)?TRUE:FALSE;
			char *cmd = (s->type == st_uselect2) ?  "subselect": "join", *nme;
			int sub = -1;

			if (s->op4.stval)
				sub = _dumpstmt(sql, mb, s->op4.stval);

			if ((s->op2->nrcols > 0 || s->op3->nrcols) && (s->type == st_uselect2)) {
				int k;
				char *mod = calcRef;
				char *op1 = "<", *op2 = "<";

				r1 = _dumpstmt(sql, mb, s->op2);
				r2 = _dumpstmt(sql, mb, s->op3);

				if (s->flag&1)
					op1 = "<=";
				if (s->flag&2)
					op2 = "<=";

				q = multiplex2(mb,mod,convertOperator(op1),l,r1,TYPE_bit);

				r = multiplex2(mb,mod,convertOperator(op2),l,r2,TYPE_bit);
				p = newStmt1(mb, batcalcRef, "and");
				p = pushArgument(mb, p, getDestVar(q));
				p = pushArgument(mb, p, getDestVar(r));
				k = getDestVar(p);

				q = newStmt2(mb, algebraRef, uselectRef);
				q = pushArgument(mb, q, k);
				q = pushBit(mb, q, TRUE);
				s->nr = getDestVar(q);
				break;
			}
			/* if st_join2 try to convert to bandjoin */
			/* ie check if we substract/add a constant, to the
			   same column */
			if (s->type == st_join2 &&
			    range_join_convertable(s, &base, &low, &high)) {
				int tt = tail_type(base)->type->localtype;
				rs = _dumpstmt(sql, mb, base);
				if (low)
					r1 = _dumpstmt(sql, mb, low);
				else
					r1 = argumentZero(mb, tt);
				if (high)
					r2 = _dumpstmt(sql, mb, high);
				else
					r2 = argumentZero(mb, tt);
				cmd = bandjoinRef;
			}

			if (!rs) {
				r1 = _dumpstmt(sql, mb, s->op2);
				r2 = _dumpstmt(sql, mb, s->op3);
			}
			q = newStmt1(mb, algebraRef, cmd);
			if (s->type == st_join2)
                        	q = pushReturn(mb, q, newTmpVariable(mb, TYPE_any));
			q = pushArgument(mb, q, l);
			if (sub > 0)
				q = pushArgument(mb, q, sub);
			if (rs)
				q = pushArgument(mb, q, rs);
			q = pushArgument(mb, q, r1);
			q = pushArgument(mb, q, r2);

			switch (s->flag&3) {
			case 0:
				q = pushBit(mb, q, FALSE);
				q = pushBit(mb, q, FALSE);
				break;
			case 1:
				q = pushBit(mb, q, TRUE);
				q = pushBit(mb, q, FALSE);
				break;
			case 2:
				q = pushBit(mb, q, FALSE);
				q = pushBit(mb, q, TRUE);
				break;
			case 3:
				q = pushBit(mb, q, TRUE);
				q = pushBit(mb, q, TRUE);
				break;
			}
			if (s->type == st_uselect2) {
				q = pushBit(mb, q, anti);
				s->nr = getDestVar(q);
				break;
			}
			s->nr = getDestVar(q);

			if (swapped) {
				InstrPtr r = newInstruction(mb, ASSIGNsymbol);
				getArg(r,0) = newTmpVariable(mb, TYPE_any);
				getArg(r,1) = getArg(q,1);
				r->retc = 1;
				r->argc = 2;
				pushInstruction(mb, r);
				s->nr = getArg(r,0);

				r = newInstruction(mb, ASSIGNsymbol);
				getArg(r,0) = newTmpVariable(mb, TYPE_any);
				getArg(r,1) = getArg(q,0);
				r->retc = 1;
				r->argc = 2;
				pushInstruction(mb, r);

				/* rename second result */
				nme = GDKmalloc(SMALLBUFSIZ);
				snprintf(nme, SMALLBUFSIZ, "r1_%d", s->nr);
				renameVariable(mb, getArg(r,0), nme);
			} else {
				/* rename second result */
				nme = GDKmalloc(SMALLBUFSIZ);
				snprintf(nme, SMALLBUFSIZ, "r1_%d", s->nr);
				renameVariable(mb, getArg(q,1), nme);
			}
			break;
		}
		case st_joinN:
			s->nr = dump_joinN(sql, mb, s);
			break;
		case st_tunion:{
			dump_2_(sql, mb, s, batRef, "mergecand");
		}
			break;
		case st_tdiff:{
			dump_2_(sql, mb, s, algebraRef, "tdiff");
		}
			break;
		case st_tinter:{
			dump_2_(sql, mb, s, algebraRef, "tinter");
		}
			break;
		case st_diff:{
			dump_2(sql, mb, s, algebraRef, kdifferenceRef);
		}
			break;
		case st_union:{
			dump_2(sql, mb, s, algebraRef, kunionRef);
		}
			break;
		case st_join:{
			int l = _dumpstmt(sql, mb, s->op1);
			int r = _dumpstmt(sql, mb, s->op2);
			char *jt = "join", *nme;

			assert(l >= 0 && r >= 0);

			if (s->flag == cmp_joined) {
				s->nr = l;
				return s->nr;
			}
			if (s->flag == cmp_project || s->flag == cmp_reorder_project) {
				int ins;

				/* delta bat */
				if (s->op3) {
					char nme[SMALLBUFSIZ];
					int uval = -1;

					snprintf(nme, SMALLBUFSIZ, "r1_%d", r);
					uval = findVariable(mb, nme);
					assert(uval >= 0);
	
					ins = _dumpstmt(sql, mb, s->op3);
					q = newStmt2(mb, sqlRef, deltaRef);
					q = pushArgument(mb, q, l); 
					q = pushArgument(mb, q, r);
					q = pushArgument(mb, q, uval);
					q = pushArgument(mb, q, ins);
					s->nr = getDestVar(q);
					return s->nr;
				} 
				/* projections, ie left is void headed */
				if (s->flag == cmp_project)
					q = newStmt1(mb, algebraRef, "leftfetchjoin");
				else
					q = newStmt2(mb, algebraRef, leftjoinRef);
				q = pushArgument(mb, q, l); 
				q = pushArgument(mb, q, r);
				s->nr = getDestVar(q);
				return s->nr;
			}


			switch (s->flag) {
			case cmp_equal:
				q = newStmt1(mb, algebraRef, jt);
                        	q = pushReturn(mb, q, newTmpVariable(mb, TYPE_any));
				q = pushArgument(mb, q, l);
				q = pushArgument(mb, q, r);
				break;
			case cmp_notequal:
				q = newStmt1(mb, algebraRef, "antijoin");
                        	q = pushReturn(mb, q, newTmpVariable(mb, TYPE_any));
				q = pushArgument(mb, q, l);
				q = pushArgument(mb, q, r);
				break;
			case cmp_lt:
				q = newStmt1(mb, algebraRef, "thetajoin");
                        	q = pushReturn(mb, q, newTmpVariable(mb, TYPE_any));
				q = pushArgument(mb, q, l);
				q = pushArgument(mb, q, r);
				q = pushInt(mb, q, -1);
				break;
			case cmp_lte:
				q = newStmt1(mb, algebraRef, "thetajoin");
                        	q = pushReturn(mb, q, newTmpVariable(mb, TYPE_any));
				q = pushArgument(mb, q, l);
				q = pushArgument(mb, q, r);
				q = pushInt(mb, q, -2);
				break;
			case cmp_gt:
				q = newStmt1(mb, algebraRef, "thetajoin");
                        	q = pushReturn(mb, q, newTmpVariable(mb, TYPE_any));
				q = pushArgument(mb, q, l);
				q = pushArgument(mb, q, r);
				q = pushInt(mb, q, 1);
				break;
			case cmp_gte:
				q = newStmt1(mb, algebraRef, "thetajoin");
                        	q = pushReturn(mb, q, newTmpVariable(mb, TYPE_any));
				q = pushArgument(mb, q, l);
				q = pushArgument(mb, q, r);
				q = pushInt(mb, q, 2);
				break;
			case cmp_all:	/* aka cross table */
				q = newStmt2(mb, algebraRef, crossRef);
                        	q = pushReturn(mb, q, newTmpVariable(mb, TYPE_any));
				q = pushArgument(mb, q, l);
				q = pushArgument(mb, q, r);
				break;
			case cmp_project:
			case cmp_reorder_project:
				assert(0);
				break;
			default:
				showException(GDKout, SQL,"sql","SQL2MAL: error impossible\n");
			}
			s->nr = getDestVar(q);

			/* rename second result */
			nme = GDKmalloc(SMALLBUFSIZ);
			snprintf(nme, SMALLBUFSIZ, "r1_%d", s->nr);
			renameVariable(mb, getArg(q,1), nme);
			break;
		}
		case st_group:{
			char *nme = GDKmalloc(SMALLBUFSIZ);
			int cnt = 0, ext = 0, grp = 0, o1 = _dumpstmt(sql, mb, s->op1);
			
			if (s->op2) {
				grp = _dumpstmt(sql, mb, s->op2);
				ext = _dumpstmt(sql, mb, s->op3);
				cnt = _dumpstmt(sql, mb, s->op4.stval);
			}

			q = newStmt2(mb, groupRef, s->flag&GRP_DONE?subgroupdoneRef:subgroupRef);

			/* output variables extend and hist */
                        q = pushReturn(mb, q, newTmpVariable(mb, TYPE_any));
                        q = pushReturn(mb, q, newTmpVariable(mb, TYPE_any));
			q = pushArgument(mb, q, o1);
			if (grp) 
				q = pushArgument(mb, q, grp);

                        s->nr = getDestVar(q);

			/* rename second result */
			nme = GDKmalloc(SMALLBUFSIZ);
			snprintf(nme, SMALLBUFSIZ, "r1_%d", s->nr);
			ext = getArg(q,1);
			renameVariable(mb, ext, nme);

			/* rename 3rd result */
			nme = GDKmalloc(SMALLBUFSIZ);
			snprintf(nme, SMALLBUFSIZ, "r2_%d", s->nr);
			cnt = getArg(q,2);
			renameVariable(mb, cnt, nme);

		} 	break;
		case st_result:{
			int l = _dumpstmt(sql, mb, s->op1);

			if (s->op1->type == st_join && s->op1->flag == cmp_joined) {
				s->nr = l;
				if (s->flag)
					s->nr = s->op1->op2->nr;
			} else if (s->flag) {
				char nme[SMALLBUFSIZ];
				int v = -1;

				snprintf(nme, SMALLBUFSIZ, "r%d_%d", s->flag, l);
				v = findVariable(mb, nme);
				assert(v >= 0);

				s->nr = v;
			} else {
				s->nr = l;
			}
		} break;
		case st_unique:{
			int l = _dumpstmt(sql, mb, s->op1);

			if (s->op2) {
				int grp = _dumpstmt(sql, mb, s->op2);
				int ext = _dumpstmt(sql, mb, s->op3);

				q = newStmt2(mb, groupRef, subgroupRef);
				/* push second result */
                        	q = pushReturn(mb, q, newTmpVariable(mb, TYPE_any));
                        	q = pushReturn(mb, q, newTmpVariable(mb, TYPE_any));
				q = pushArgument(mb, q, l);
				q = pushArgument(mb, q, grp);
				grp = getDestVar(q);
				ext = getArg(q, 1);
				
				q = newStmt2(mb, algebraRef, leftfetchjoinRef);
				q = pushArgument(mb, q, ext);
				q = pushArgument(mb, q, l);
			} else {
				q = newStmt2(mb, algebraRef, tuniqueRef);
				q = pushArgument(mb, q, l);
			}
			s->nr = getDestVar(q);
			break;
		}
		case st_convert: {
			list *types = s->op4.lval;
			sql_subtype *f = types->h->data;
			sql_subtype *t = types->t->data;
			char *convert = t->type->base.name;
			/* convert types and make sure they are rounded up correctly */
			int l = _dumpstmt(sql, mb, s->op1);

			if (t->type->localtype == f->type->localtype &&
			   (t->type->eclass == f->type->eclass || 
			   (EC_VARCHAR(f->type->eclass) && EC_VARCHAR(t->type->eclass))) &&
			    f->type->eclass != EC_INTERVAL &&
			    f->type->eclass != EC_DEC &&
			    (t->digits == 0 ||
			     f->digits == t->digits)
			   ) {
				s->nr = l;
				break;
			}

			/* external types have sqlname convert functions,
			   these can generate errors (fromstr cannot) */
			if (t->type->eclass == EC_EXTERNAL)
				convert = t->type->sqlname;

			if (t->type->eclass == EC_INTERVAL) {
				if (t->type->localtype == TYPE_int)
					convert = "month_interval";
				else
					convert = "second_interval";
			}

			/* Lookup the sql convert function, there is no need
			 * for single value vs bat, this is handled by the
			 * mal function resolution */
			if (s->nrcols == 0) { /* simple calc */
				q = newStmt1(mb, calcRef, convert);
			} else if (s->nrcols > 0 &&
			 	(t->type->localtype > TYPE_str ||
				 f->type->eclass == EC_DEC ||
				 t->type->eclass == EC_DEC ||
				 t->type->eclass == EC_INTERVAL ||
				 EC_TEMP(t->type->eclass) ||
				(EC_VARCHAR(t->type->eclass) &&
			    	!(f->type->eclass == EC_STRING &&
			    	t->digits == 0) ) ) ){
				int type = t->type->localtype;

				q = newStmt(mb, "mal","multiplex");
				setVarType(mb,getArg(q,0), newBatType(TYPE_oid,type));
				setVarUDFtype(mb,getArg(q,0));
				q = pushStr(mb, q, convertMultiplexMod("calc",convert));
				q = pushStr(mb, q, convertMultiplexFcn(convert));
			} else
				q = newStmt1(mb, batcalcRef, convert);

			/* convert to string is complex, we need full type info
			   and mvc for the timezone */
			if (EC_VARCHAR(t->type->eclass) &&
			    !(f->type->eclass == EC_STRING &&
			    t->digits == 0) ) {
				q = pushInt(mb, q, f->type->eclass);
				q = pushInt(mb, q, f->digits);
				q = pushInt(mb, q, f->scale);
				q = pushInt(mb, q, type_has_tz(f));
			} else if (f->type->eclass == EC_DEC)
				/* scale of the current decimal */
				q = pushInt(mb, q, f->scale);
			q = pushArgument(mb, q, l);

			if (t->type->eclass == EC_DEC ||
			    EC_TEMP_FRAC(t->type->eclass) ||
			    t->type->eclass == EC_INTERVAL) {
				/* digits, scale of the result decimal */
				q = pushInt(mb, q, t->digits);
				if (!EC_TEMP_FRAC(t->type->eclass))
					q = pushInt(mb, q, t->scale);
			}
			/* convert to string, give error on to large strings */
			if (EC_VARCHAR(t->type->eclass) &&
			    !(f->type->eclass == EC_STRING &&
			    t->digits == 0) )
				q = pushInt(mb, q, t->digits);
			s->nr = getDestVar(q);
			break;
		}
		case st_unop:{
			char *mod, *fimp;
			int l = _dumpstmt(sql, mb, s->op1);

			if (backend_create_func(sql, s->op4.funcval->func) < 0)
				return -1;
			mod = sql_func_mod(s->op4.funcval->func);
			fimp = sql_func_imp(s->op4.funcval->func);
			if (s->op1->nrcols && strcmp(fimp, "not_uniques") == 0) {
				int rtype = s->op4.funcval->res.type->localtype;

				q = newStmt(mb, mod, fimp);
				setVarType(mb,getArg(q,0), newBatType(TYPE_oid,rtype));
				setVarUDFtype(mb,getArg(q,0));
				q = pushArgument(mb, q, l);
			} else if (s->op1->nrcols) {
				int rtype = s->op4.funcval->res.type->localtype;

				q = newStmt(mb, "mal","multiplex");
				setVarType(mb,getArg(q,0), newBatType(TYPE_oid,rtype));
				setVarUDFtype(mb,getArg(q,0));
				q = pushStr(mb, q, convertMultiplexMod(mod,fimp));
				q = pushStr(mb, q, convertMultiplexFcn(fimp));
				q = pushArgument(mb, q, l);
			} else {
				q = newStmt(mb, mod, fimp);
				q = pushArgument(mb, q, l);
			}
			s->nr = getDestVar(q);
		}
			break;
		case st_binop:{
			/* TODO use the rewriter to fix the 'round' function */
			sql_subtype *tpe = tail_type(s->op1);
			int special = 0;
			char *mod, *fimp;
			int l = _dumpstmt(sql, mb, s->op1);
			int r = _dumpstmt(sql, mb, s->op2);

			if (backend_create_func(sql, s->op4.funcval->func) < 0)
				return -1;
			mod  = sql_func_mod(s->op4.funcval->func);
			fimp = sql_func_imp(s->op4.funcval->func);

			if (strcmp(fimp, "round")==0 &&
			    tpe->type->eclass == EC_DEC)
				special = 1;

			if (s->op1->nrcols || s->op2->nrcols) {
				if (!special) {
					q = multiplex2(mb,mod,convertOperator(fimp),l,r, s->op4.funcval->res.type->localtype);
				} else {
					mod= convertMultiplexMod(mod,fimp);
					fimp= convertMultiplexFcn(fimp);
					q = newStmt(mb, "mal","multiplex");
					setVarType(mb,getArg(q,0),
						newBatType(TYPE_oid,s->op4.funcval->res.type->localtype));
					setVarUDFtype(mb,getArg(q,0));
					q = pushStr(mb, q, mod);
					q = pushStr(mb, q, fimp);
					q = pushArgument(mb, q, l);
					q = pushInt(mb, q, tpe->digits);
					q = pushInt(mb, q, tpe->scale);
					q = pushArgument(mb, q, r);
				}
				s->nr = getDestVar(q);
			} else {
				q = newStmt(mb, mod, convertOperator(fimp));
				q = pushArgument(mb, q, l);
				if (special) {
					q = pushInt(mb, q, tpe->digits);
					q = pushInt(mb, q, tpe->scale);
				}
				q = pushArgument(mb, q, r);
			}
			s->nr = getDestVar(q);
		}
			break;
		case st_Nop:{
			char *mod, *fimp;
			sql_subtype *tpe = NULL;
			int special = 0;
			sql_subfunc *f = s->op4.funcval;
			node *n;
			/* dump operands */
			_dumpstmt(sql, mb, s->op1);

			if (backend_create_func(sql, f->func) < 0)
				return -1;
			mod = sql_func_mod(f->func);
			fimp = sql_func_imp(f->func);
			if (s->nrcols) {
				fimp = convertMultiplexFcn(fimp);
				q = multiplexN(mb,mod,fimp);
				if (!q) {
					q = newStmt(mb, "mal","multiplex");
					setVarType(mb,getArg(q,0),
						newBatType(TYPE_oid,f->res.type->localtype));
					setVarUDFtype(mb,getArg(q,0));
					q = pushStr(mb, q, mod);
					q = pushStr(mb, q, fimp);
				} else {
					setVarType(mb,getArg(q,0),
						newBatType(TYPE_any,f->res.type->localtype));
					setVarUDFtype(mb,getArg(q,0));
				}
			} else {
				fimp = convertOperator(fimp);
				q = newStmt(mb, mod, fimp);
			}
			/* first dynamic output of copy* functions */
			if (f->res.comp_type) 
				q = table_func_create_result(mb, q, f->res.comp_type);
			else if (f->func->res.comp_type) 
				q = table_func_create_result(mb, q, f->func->res.comp_type);
			if (list_length(s->op1->op4.lval))
				tpe = tail_type(s->op1->op4.lval->h->data);
			if (strcmp(fimp, "round")==0 && tpe &&
			    tpe->type->eclass == EC_DEC)
				special = 1;

			for (n = s->op1->op4.lval->h; n; n = n->next) {
				stmt *op = n->data;

				q = pushArgument(mb, q, op->nr);
				if (special) {
					q = pushInt(mb, q, tpe->digits);
					q = pushInt(mb, q, tpe->scale);
				}
				special = 0;
			}
			s->nr = getDestVar(q);
			/* keep reference to instruction */
			s->rewritten = (void*)q;
		} break;
		case st_func:{
			char *mod = "user";
			char *fimp = s->op2->op4.aval->data.val.sval;
			sql_rel *rel = s->op4.rel;
			node *n;

			/* dump args */
			if (s->op1)
				_dumpstmt(sql, mb, s->op1);
			if (monet5_create_relational_function(sql->mvc, fimp, rel, s) < 0)
				return -1;

			q = newStmt(mb, mod, fimp);
			q = relational_func_create_result(sql->mvc, mb, q, rel);
			if (s->op1)
				for (n = s->op1->op4.lval->h; n; n = n->next) {
					stmt *op = n->data;

					q = pushArgument(mb, q, op->nr);
				}
			s->nr = getDestVar(q);
			/* keep reference to instruction */
			s->rewritten = (void*)q;
		} break;
		case st_aggr:{
			int no_nil = s->flag;
			int g = 0, e = 0, l = _dumpstmt(sql, mb, s->op1); /* maybe a list */
			char *mod, *aggrfunc;
			char aggrF[64];
			int restype = s->op4.aggrval->res.type->localtype;
			int complex_aggr = 0;

			if (backend_create_func(sql, s->op4.aggrval->aggr) < 0)
				return -1;
			mod = s->op4.aggrval->aggr->mod;
			aggrfunc = s->op4.aggrval->aggr->imp;

			if (strcmp(aggrfunc, "avg") == 0 ||
			    strcmp(aggrfunc, "sum") == 0 ||
			    strcmp(aggrfunc, "prod") == 0)
				complex_aggr = 1;

			if (s->op3) {
				snprintf(aggrF, 64, "sub%s", aggrfunc);
				aggrfunc = aggrF;
				g = _dumpstmt(sql, mb, s->op2);
				e = _dumpstmt(sql, mb, s->op3);

				q = newStmt(mb, mod, aggrfunc);
				setVarType(mb, getArg(q, 0), newBatType(TYPE_any, restype));
				setVarUDFtype(mb, getArg(q, 0));
			} else {
				if (no_nil) {
					if (s->op1->type != st_list) {
						q = newStmt2(mb, algebraRef, selectNotNilRef);
						q = pushArgument(mb, q, l);
						l = getDestVar(q);
					} else {
						for (n = s->op1->op4.lval->h; n; n = n->next) {
							stmt *op = n->data;
	
							q = newStmt2(mb, algebraRef, selectNotNilRef);
							q = pushArgument(mb, q, op->nr);
							op->nr = getDestVar(q);
						}
					}
				}
				q = newStmt(mb, mod, aggrfunc);
				if (complex_aggr){
					setVarType(mb, getArg(q, 0), restype);
					setVarUDFtype(mb, getArg(q, 0));
				}
			}
			if (s->op1->type != st_list) {
				q = pushArgument(mb, q, l);
			} else {
				for (n = s->op1->op4.lval->h; n; n = n->next) {
					stmt *op = n->data;

					q = pushArgument(mb, q, op->nr);
				}
			}
			if (g) {
				q = pushArgument(mb, q, g);
				q = pushArgument(mb, q, e);
				g = getDestVar(q);
				q = pushBit(mb, q, no_nil);
				if (complex_aggr)
					q = pushBit(mb, q, TRUE);
			}
			s->nr = getDestVar(q);
		}
			break;
		case st_atom: {
			atom *a = s->op4.aval;
			q = newStmt1(mb, calcRef, atom_type(a)->type->base.name);
			if (atom_null(a)) {
				q = pushNil(mb, q, atom_type(a)->type->localtype);
			} else {
				int k;
				k = constantAtom(sql, mb, a);
				q = pushArgument(mb, q, k);
			}
			/* digits of the result timestamp/daytime */
			if (EC_TEMP_FRAC(atom_type(a)->type->eclass)) 
				q = pushInt(mb, q, atom_type(a)->digits);
			s->nr = getDestVar(q);
		}
			break;
		case st_append:{
			int l = 0;
			int r = _dumpstmt(sql, mb, s->op2);

			l = _dumpstmt(sql, mb, s->op1);
			q = newStmt2(mb, batRef, appendRef);
			q = pushArgument(mb, q, l);
			q = pushArgument(mb, q, r);
			q = pushBit(mb, q, TRUE);
			s->nr = getDestVar(q);
		} break;
		case st_update_col:
		case st_append_col:{
			int tids = _dumpstmt(sql, mb, s->op1), upd = 0;
			sql_column *c = s->op4.cval;
			char *n = (s->type==st_append_col)?appendRef:updateRef;

			if (s->op2)
				upd = _dumpstmt(sql, mb, s->op2);
			if (s->type == st_append_col && s->flag) { /* fake append */
				s->nr = tids;
			} else {
				q = newStmt2(mb, sqlRef, n);
				q = pushArgument(mb, q, sql->mvc_var);
				getArg(q, 0) = sql->mvc_var= newTmpVariable(mb,TYPE_int);
				q = pushSchema(mb, q, c->t);
				q = pushStr(mb, q, c->t->base.name);
				q = pushStr(mb, q, c->base.name);
				q = pushArgument(mb, q, tids);
				if (s->op2)
					q = pushArgument(mb, q, upd);
				sql->mvc_var = s->nr = getDestVar(q);
			}
		} break;

		case st_update_idx:
		case st_append_idx:{
			int tids = _dumpstmt(sql, mb, s->op1), upd = 0;
			sql_idx *i = s->op4.idxval;
			char *n = (s->type==st_append_idx)?appendRef:updateRef;

			if (s->op2)
				upd = _dumpstmt(sql, mb, s->op2);
			q = newStmt2(mb, sqlRef, n);
			q = pushArgument(mb, q, sql->mvc_var);
			getArg(q, 0) = sql->mvc_var= newTmpVariable(mb,TYPE_int);
			q = pushSchema(mb, q, i->t);
			q = pushStr(mb, q, i->t->base.name);
			q = pushStr(mb, q, sa_strconcat(sql->mvc->sa, "%", i->base.name));
			q = pushArgument(mb, q, tids);
			if (s->op2)
				q = pushArgument(mb, q, upd);
			sql->mvc_var = s->nr = getDestVar(q);
		} break;
		case st_delete:{
			int r = _dumpstmt(sql, mb, s->op1);
			sql_table *t = s->op4.tval;
			str mod = sqlRef;

			q = newStmt1(mb, mod, "delete");
			q = pushArgument(mb, q, sql->mvc_var);
			getArg(q, 0) = sql->mvc_var= newTmpVariable(mb,TYPE_int);
			q = pushSchema(mb, q, t);
			q = pushStr(mb, q, t->base.name);
			q = pushArgument(mb, q, r);
			sql->mvc_var = s->nr = getDestVar(q);
		} break;
		case st_table_clear:{
			sql_table *t = s->op4.tval;
			str mod = sqlRef;

			q = newStmt1(mb, mod, "clear_table");
			q = pushSchema(mb, q, t);
			q = pushStr(mb, q, t->base.name);
			s->nr = getDestVar(q);
		} break;
		case st_exception:{
			int l,r;

			l = _dumpstmt(sql, mb, s->op1);
			r = _dumpstmt(sql, mb, s->op2);

			/* if(bit(l)) { error(r);}  ==raising an exception */
			q = newStmt1(mb, sqlRef, "assert");
			q = pushArgument(mb, q, l);
			q = pushArgument(mb, q, r);
			s->nr = getDestVar(q);
			break;
		}
		case st_trans:{
			int l,r = -1;

			l = _dumpstmt(sql, mb, s->op1);
			if (s->op2)
				r = _dumpstmt(sql, mb, s->op2);
			q = newStmt1(mb, sqlRef, "trans");
			q = pushInt(mb, q, s->flag);
			q = pushArgument(mb, q, l);
			if (r > 0)
				q = pushArgument(mb, q, r);
			else
				q = pushNil(mb, q, TYPE_str);
			s->nr = getDestVar(q);
			break;
		}
		case st_catalog: {
			_dumpstmt(sql, mb, s->op1);

			q = newStmt1(mb, sqlRef, "catalog");
			q = pushInt(mb, q, s->flag);
			for (n = s->op1->op4.lval->h; n; n = n->next) {
				stmt *c = n->data;
				q = pushArgument(mb, q, c->nr);
			}
			s->nr = getDestVar(q);
			break;
		}
		case st_alias:
			s->nr = _dumpstmt(sql, mb, s->op1);
			break;
		case st_list:
			for (n = s->op4.lval->h; n; n = n->next) {
				_dumpstmt(sql, mb, n->data);
			}
			s->nr = 1;
			break;
		case st_rs_column:{
			_dumpstmt(sql, mb, s->op1);
			q = (void*)s->op1->rewritten;
			s->nr = getArg(q,s->flag);
		} break;
		case st_affected_rows:{
			InstrPtr q;
			int o1 = _dumpstmt(sql, mb, s->op1);

			q = newStmt1(mb, sqlRef, "affectedRows");
			q = pushArgument(mb, q, sql->mvc_var);
			getArg(q, 0) = sql->mvc_var= newTmpVariable(mb,TYPE_int);
			q = pushArgument(mb, q, o1);
			q = pushStr(mb, q, ""); /* warning */
			sql->mvc_var = s->nr = getDestVar(q);
		} break;
		case st_output:
		case st_export:{
			stmt *lst = s->op1;

			_dumpstmt(sql, mb, lst);

			if (lst->type == st_list) {
				list *l = lst->op4.lval;
				int file, cnt = list_length(l);
				stmt *first;
				InstrPtr k;

				n = l->h;
				first = n->data;

				/* single value result, has a fast exit */
				if (cnt == 1 && first->nrcols <= 0 && s->type != st_export) {
					stmt *c = n->data;
					sql_subtype *t = tail_type(c);
					char *tname = table_name(sql->mvc->sa, c);
					char *sname = schema_name(sql->mvc->sa, c);
					char *_empty = "";
					char *tn = (tname) ? tname : _empty;
					char *sn = (sname) ? sname : _empty;
					char *cn = column_name(sql->mvc->sa, c);
					char *ntn = sql_escape_ident(tn);
					char *nsn = sql_escape_ident(sn);
					size_t fqtnl = strlen(ntn) + 1 + strlen(nsn) + 1;
					char *fqtn = NEW_ARRAY(char, fqtnl);

					snprintf(fqtn, fqtnl, "%s.%s", nsn, ntn);

					q = newStmt2(mb, sqlRef, exportValueRef);
					s->nr = getDestVar(q);
					q = pushInt(mb, q, sql->mvc->type);
					q = pushStr(mb, q, fqtn);
					q = pushStr(mb, q, cn);
					q = pushStr(mb, q, t->type->localtype == TYPE_void?"char":t->type->sqlname);
					q = pushInt(mb, q, t->digits);
					q = pushInt(mb, q, t->scale);
					q = pushInt(mb, q, t->type->eclass);
					q = pushArgument(mb, q, c->nr);
					(void) pushStr(mb, q, "");   /* warning */
					_DELETE(ntn);
					_DELETE(nsn);
					_DELETE(fqtn);
					break;
				}
				k = newStmt2(mb, sqlRef, resultSetRef);
				s->nr = getDestVar(k);
				k = pushInt(mb, k, cnt);
				if (s->type == st_export) {
					node *n = s->op4.lval->h;
					char *sep = n->data;
					char *rsep = n->next->data;
					char *ssep = n->next->next->data;
					char *ns = n->next->next->next->data;

					k = pushStr(mb, k, sep);
					k = pushStr(mb, k, rsep);
					k = pushStr(mb, k, ssep);
					k = pushStr(mb, k, ns);
				} else {
					k = pushInt(mb, k, sql->mvc->type);
				}
				(void) pushArgument(mb, k, first->nr);
				dump_header(sql->mvc, mb, s, l);

				if (s->type == st_export && s->op2) {
					int codeset;

					q = newStmt(mb, "str", "codeset");
					codeset = getDestVar(q);
					file = _dumpstmt(sql, mb, s->op2);

					q = newStmt(mb, "str", "iconv");
					q = pushArgument(mb, q, file);
					q = pushStr(mb, q, "UTF-8");
					q = pushArgument(mb, q, codeset);
					file = getDestVar(q);

					q = newStmt(mb, "streams", "openWrite");
					q = pushArgument(mb, q, file);
					file = getDestVar(q);
				} else {
					q = newStmt(mb, "io", "stdout");
					file = getDestVar(q);
				}
				q = newStmt2(mb, sqlRef, exportResultRef);
				q = pushArgument(mb, q, file);
				(void) pushArgument(mb, q, s->nr);
				if (s->type == st_export && s->op2) {
					q = newStmt(mb, "streams", "close");
					(void) pushArgument(mb, q, file);
				}
			} else {
				q = newStmt1(mb, sqlRef, "print");
				(void) pushStr(mb, q, "not a valid output list\n");
				s->nr = 1;
			}
		}
			break;

		case st_table:{
			stmt *lst = s->op1;

			_dumpstmt(sql, mb, lst);

			if (lst->type != st_list) {
				q = newStmt1(mb, sqlRef, "print");
				(void) pushStr(mb, q, "not a valid output list\n");
			}
			s->nr = 1;
		}
			break;


		case st_cond: {
			int c = _dumpstmt(sql,mb, s->op1);

			if (!s->flag) { /* if */
				q= newAssignment(mb);
				q->barrier = BARRIERsymbol;
				pushArgument(mb,q,c);
				s->nr = getArg(q,0);
			} else { /* while */
				int outer = _dumpstmt(sql,mb, s->op2);

				/* leave barrier */
				q = newStmt1(mb, calcRef, "not");
				q = pushArgument(mb, q, c);
				c = getArg(q,0);

				q = newAssignment(mb);
				getArg(q,0) = outer;
				q->barrier= LEAVEsymbol;
				pushArgument(mb,q,c);
				s->nr = outer;
			}
		}	break;
		case st_control_end: {
			int c= _dumpstmt(sql,mb, s->op1);

			if (s->op1->flag) { /* while */
			        /* redo barrier */
				q = newAssignment(mb);
				getArg(q,0) = c;
				q->argc = q->retc = 1;
				q->barrier = REDOsymbol;
				(void) pushBit(mb, q, TRUE);
			} else {
				q = newAssignment(mb);
				getArg(q,0) = c;
				q->argc = q->retc = 1;
				q->barrier = EXITsymbol;
			}
			q = newStmt1(mb, sqlRef, "mvc");
			sql->mvc_var = getDestVar(q);
			s->nr = getArg(q,0);
		} 	break;
		case st_return: {
			int c = _dumpstmt(sql,mb, s->op1);

			if (s->flag) { /* drop declared tables */
				InstrPtr k = newStmt1(mb, sqlRef, "dropDeclaredTables");
				(void) pushInt(mb, k, s->flag);
			}
			q = newInstruction(mb,RETURNsymbol);
			if (s->op1->type == st_table) {
				list *l = s->op1->op1->op4.lval;

				q = dump_cols(mb, l, q);
			} else {
				getArg(q,0) = getArg(getInstrPtr(mb,0),0);
				q = pushArgument(mb,q,c);
			}
			pushInstruction(mb, q);
			s->nr = 1;
		}	break;
		case st_assign: {
			int r = -1;

			if (s->op2)
				r = _dumpstmt(sql,mb, s->op2);
			if (!VAR_GLOBAL(s->flag)) { /* globals */
				char *buf = GDKmalloc(MAXIDENTLEN);
				char *vn = atom2string(sql->mvc->sa, s->op1->op4.aval);

				if (!s->op2) {
					/* drop declared table */
					s->nr = drop_table(mb, vn);
					break;
				}
				(void) snprintf(buf, MAXIDENTLEN, "A%s", vn);
				q = newInstruction(mb,ASSIGNsymbol);
				q->argc = q->retc = 0;
				q = pushArgumentId(mb, q, buf);
				pushInstruction(mb, q);
				q->retc++;
				s->nr = 1;
			} else {
				int vn = _dumpstmt(sql, mb, s->op1);
				q = newStmt1(mb, sqlRef, "setVariable");
				q = pushArgument(mb, q, sql->mvc_var);
				q = pushArgument(mb, q, vn);
				getArg(q, 0) = sql->mvc_var= newTmpVariable(mb,TYPE_int);
				sql->mvc_var = s->nr = getDestVar(q);
			}
			(void) pushArgument(mb, q, r);
		} 	break;
		}

		return s->nr;
	}

	return(0);
}
/*
 * @-
 * The kernel uses two calls to procedures defined in SQL.
 * They have to be initialized, which is currently hacked
 * by using the SQLstatment.
 */
static void
setCommitProperty(MalBlkPtr mb)
{
	ValRecord cst;

	if ( varGetProp(mb, getArg(mb->stmt[0],0), PropertyIndex("autoCommit")) )
		return; /* already set */
	cst.vtype= TYPE_bit;
	cst.val.btval= TRUE;
	varSetProperty(mb, getArg(getInstrPtr(mb,0),0), "autoCommit","=", &cst);
}

<<<<<<< HEAD
/*
 * @-
 * Walk down the rel tree to find usage of arrays.
 * Add a sciql.materialise statement for each not materialised array.
 */
static void
add_materialise_stmt(MalBlkPtr mb, sql_rel *rel, list *processed)
{
	if (!rel)
		return;

	switch(rel->op) {
	case op_basetable:
		{
			sql_table *t = rel->l;
			if(isArray(t) && t->fixed && !t->materialised) {
				int found = 0;
				node *n = processed->h;

				for ( ; n; n = n->next) {
					sql_table *tp = n->data;
					if (strcmp(tp->s->base.name, t->s->base.name) == 0 &&
							strcmp(tp->base.name, t->base.name) == 0)
						found = 1;
				}
				if (!found) {
					InstrPtr q = newStmt1(mb, sciqlRef, "materialise");
					q = pushSchema(mb, q, t);
					(void) pushStr(mb, q, t->base.name);
					/* FIXME: is it safe to just append t?  Do we need to copy it? */
					list_append(processed, t);	
				}
			}
		}
		break;
	case op_table:
		if (rel->flag == 0 && rel->r != NULL) { /* a table returning UDF */
			sql_table *t = ((sql_subfunc*)((sql_exp*)rel->r)->f)->res.comp_type;
			if (t->valence > 0) { /* an array returning UDF */
				/* TODO: materialise the arrays defined/returned by the function */
			}
		}

		if (rel->l)
			add_materialise_stmt(mb, rel->l, processed);	
		break;
	case op_select:
	case op_project:
	case op_groupby:
	case op_topn:
	case op_sample:
	case op_insert:
	/* case op_delete: don't create data just to be deleted */
	case op_update:
		add_materialise_stmt(mb, rel->l, processed);
		break;
	case op_join:
	case op_left:
	case op_right:
	case op_full:
	case op_semi:
	case op_anti:
	case op_union:
	case op_except:
	case op_inter:
		add_materialise_stmt(mb, rel->l, processed);
		add_materialise_stmt(mb, rel->r, processed);
		break;
	default:
		break;
	}
}

static void
backend_dumpstmt(backend *be, MalBlkPtr mb, stmt *s, sql_rel *rel)
=======
static int 
backend_dumpstmt(backend *be, MalBlkPtr mb, stmt *s)
>>>>>>> 7d53a3d7
{
	mvc *c = be->mvc;
	stmt **stmts = stmt_array(c->sa, s);
	InstrPtr q;
	int old_mv = be->mvc_var, nr = 0;

	/* announce the transaction mode */
	if ( c->session->auto_commit)
		setCommitProperty(mb);
	q = newStmt1(mb, sqlRef, "mvc");
	be->mvc_var = getDestVar(q);

	if (rel != NULL) {
		list *processed = sa_list(c->sa);
		add_materialise_stmt(mb, rel, processed);
	}

	/*print_stmts(c->sa, stmts);*/
	clear_stmts(stmts);
	while(stmts[nr]) {
		stmt *s = stmts[nr++];
		if (_dumpstmt(be, mb, s) < 0)
			return -1;
	}
	if (_dumpstmt(be, mb, s) < 0)
		return -1;

	be->mvc_var = old_mv;
	if (c->caching && (c->type == Q_SCHEMA || c->type == Q_TRANS)) {
		q = newStmt2(mb, sqlRef, exportOperationRef);
		(void) pushStr(mb, q, ""); /* warning */
	}
	/* generate a dummy return assignment for functions */
	if (getArgType(mb,getInstrPtr(mb,0),0) != TYPE_void &&
	    getInstrPtr(mb,mb->stop-1)->barrier != RETURNsymbol) {
		q = newAssignment(mb);
		getArg(q,0) = getArg(getInstrPtr(mb,0),0);
		q->barrier = RETURNsymbol;
	}
	pushEndInstruction(mb);
	return 0;
}

<<<<<<< HEAD
void
backend_callinline(backend *be, Client c, stmt *s, sql_rel *rel)
=======
int
backend_callinline(backend *be, Client c, stmt *s )
>>>>>>> 7d53a3d7
{
	mvc *m = be->mvc;
	InstrPtr curInstr = 0;
	MalBlkPtr curBlk = c->curprg->def;

	curInstr = getInstrPtr(curBlk, 0);

	if (m->argc) { /* we shouldn't come here as we aren't caching statements */
		int argc=0;
		char arg[SMALLBUFSIZ];

		for (; argc < m->argc; argc++) {
			atom *a = m->args[argc];
			int type = atom_type(a)->type->localtype;
			int varid = 0;

			curInstr = newAssignment(curBlk);
			snprintf(arg, SMALLBUFSIZ, "A%d", argc);
			varid = getDestVar(curInstr);
			renameVariable(curBlk, varid, _STRDUP(arg));
			setVarType(curBlk, varid, type);
			setVarUDFtype(curBlk,varid);

			if (atom_null(a)) {
				sql_subtype *t = atom_type(a);
				(void) pushNil(curBlk, curInstr, t->type->localtype);
			} else {
				int _t = constantAtom(be, curBlk, a);
				(void) pushArgument(curBlk, curInstr, _t);
			}
		}
	}
<<<<<<< HEAD
	backend_dumpstmt(be, curBlk, s, rel);
=======
	if (backend_dumpstmt(be, curBlk, s) < 0)
		return -1;
>>>>>>> 7d53a3d7
	c->curprg->def = curBlk;
	return 0;
}

Symbol
backend_dumpproc(backend *be, Client c, cq *cq, stmt *s, sql_rel *rel)
{
	mvc *m = be->mvc;
	MalBlkPtr mb = 0;
	Symbol curPrg = 0, backup = NULL;
	InstrPtr curInstr = 0;
	int argc = 0;
	char arg[SMALLBUFSIZ];
	node *n;
	lng Toptimize = 0, Tparse = 0;

	backup = c->curprg;

	if (m->history == 1) {
		sql_schema *sys = mvc_bind_schema(m, "sys");
		sql_subfunc *kq = sql_find_func(m->sa, sys, "keepquery", NR_KEEPQUERY_ARGS, F_PROC);
		sql_subfunc *cq = sql_find_func(m->sa, sys, "keepcall", NR_KEEPCALL_ARGS, F_PROC);

		assert(kq && cq);
		if (backend_create_func(be, kq->func) < 0 ||
		    backend_create_func(be, cq->func) < 0)
			return NULL;
		/* only needed once */
		m->history = 2;
	}
	/* later we change this to a factory ? */
	if (cq)
		c->curprg = newFunction(userRef,putName(cq->name,strlen(cq->name)), FUNCTIONsymbol);
	else
		c->curprg = newFunction(userRef,"tmp", FUNCTIONsymbol);

	curPrg = c->curprg;
	curPrg->def->keephistory= backup->def->keephistory;
	mb = curPrg->def;
	curInstr = getInstrPtr(mb, 0);
	/* we do not return anything */
	setVarType(mb, 0, TYPE_void);
	setVarUDFtype(mb,0);
	setModuleId(curInstr, putName("user",4));

	if (m->argc) {
		for (argc = 0; argc < m->argc; argc++) {
			atom *a = m->args[argc];
			int type = atom_type(a)->type->localtype;
			int varid = 0;

			snprintf(arg, SMALLBUFSIZ, "A%d", argc);
			varid = newVariable(mb, _STRDUP(arg), type);
			curInstr = pushArgument(mb, curInstr, varid);
			setVarType(mb, varid, type);
			setVarUDFtype(mb,0);
		}
	} else if (m->params) { /* needed for prepare statements */

		for (n = m->params->h; n; n = n->next, argc++) {
			sql_arg *a = n->data;
			int type = a->type.type->localtype;
			int varid = 0;

			snprintf(arg, SMALLBUFSIZ, "A%d", argc);
			varid = newVariable(mb, _STRDUP(arg), type);
			curInstr = pushArgument(mb, curInstr, varid);
			setVarType(mb, varid, type);
			setVarUDFtype(mb,varid);
		}
	}

<<<<<<< HEAD
	backend_dumpstmt(be, mb, s, rel);
=======
	if (backend_dumpstmt(be, mb, s) < 0)
		return NULL;
>>>>>>> 7d53a3d7
	Toptimize = GDKusec();
	Tparse = Toptimize - m->Tparse;

	if (m->history) {
		char *t;
		oid queryid = OIDnew(1);
		InstrPtr q;

		if ( be->q && be->q->codestring) {
			t = GDKstrdup(  be->q->codestring);
			while( t && isspace((int) *t) )
				t++;
		} else
			t = GDKstrdup("-- no query");

		q = newStmt1(mb, userRef, "keepquery");
		q->token = REMsymbol;
		q = pushWrd(mb, q, queryid);
		q = pushStr(mb, q, t);
		q = pushLng(mb, q, Tparse );
		(void) pushLng(mb, q, Toptimize);
		m->Tparse = 0;
	}
	if (cq)
		addQueryToCache(c);
	Toptimize = GDKusec() - Toptimize;

	curPrg = c->curprg;
	if (backup)
		c->curprg = backup;
	return curPrg;
}

void
backend_call(backend *be, Client c, cq *cq)
{
	mvc *m = be->mvc;
	InstrPtr q;
	MalBlkPtr mb = c->curprg->def;

	q = newStmt1(mb, userRef, cq->name);
	/* cached (factorized queries return bit??) */
	if (getInstrPtr(((Symbol)cq->code)->def, 0)->token == FACTORYsymbol ) {
		setVarType(mb, getArg(q, 0), TYPE_bit);
		setVarUDFtype(mb,getArg(q,0));
	} else {
		setVarType(mb, getArg(q, 0), TYPE_void);
		setVarUDFtype(mb,getArg(q,0));
	}
	if (m->argc) {
		int i;

		for (i=0; i<m->argc; i++){
			atom *a = m->args[i];
			sql_subtype *pt = cq->params+i;

			if (!atom_cast(a, pt)) {
				sql_error(m, 003,
					  "wrong type for argument %d of "
					  "function call: %s, expected %s\n",
					  i + 1, atom_type(a)->type->sqlname,
					  pt->type->sqlname);
				break;
			}
			if (atom_null(a)) {
				sql_subtype *t = cq->params+i;
				/* need type from the prepared argument */
				q = pushNil(mb, q, t->type->localtype);
			} else {
				int _t = constantAtom(be, mb, a);
				q = pushArgument(mb, q, _t);
			}
		}
	}
}

<<<<<<< HEAD
void
monet5_create_table_function(ptr M, char *name, sql_rel *rel, sql_table *t)
{
	sql_rel *r;
	mvc *m = (mvc*)M;
	Client c = MCgetClient(m->clientid);
	backend *be = (backend *) c->sqlcontext;
	MalBlkPtr curBlk = 0;
	InstrPtr curInstr = 0;
	Symbol backup = NULL;
	stmt *s;

	(void)t;
	r = rel_optimizer(m, rel);
	s = rel_bin(m, r);

	if (s->type == st_list && s->nrcols == 0 && s->key) {
		/* row to columns */
		node *n;
		list *l = sa_list(m->sa);

		for(n=s->op4.lval->h; n; n = n->next)
			list_append(l, const_column(m->sa, n->data));
		s = stmt_list(m->sa, l);
	}
	s = stmt_table(m->sa, s, 1);
	s = stmt_return(m->sa, s, 0);

	backup = c->curprg;
	c->curprg = newFunction(userRef,putName(name,strlen(name)), FUNCTIONsymbol);

	curBlk = c->curprg->def;
	curInstr = getInstrPtr(curBlk, 0);

	curInstr = table_func_create_result(curBlk, curInstr, t);
	setVarUDFtype(curBlk,0);

	/* no ops */

	backend_dumpstmt(be, curBlk, s, NULL);
	/* SQL function definitions meant for inlineing should not be optimized before */
	varSetProp(curBlk, getArg(curInstr, 0), sqlfunctionProp, op_eq, NULL);
	addQueryToCache(c);
	if (backup)
		c->curprg = backup;
}

=======
>>>>>>> 7d53a3d7
int
monet5_resolve_function(ptr M, sql_func *f)
{
	mvc *sql = (mvc*)M;
	Client c = MCgetClient(sql->clientid);
	Module m;

	/*
 fails to search outer modules!
	if (!findSymbol(c->nspace, f->mod, f->imp))
		return 0;
	*/

	for (m = findModule(c->nspace, f->mod); m; m= m->outer) {
		if (strcmp(m->name, f->mod) == 0) {
			Symbol s = m->subscope[(int)(getSubScope(f->imp))];
			for(; s; s = s->peer) {
				InstrPtr sig = getSignature(s);
				int argc = sig->argc - sig->retc;

				if (strcmp(s->name, f->imp) == 0 &&
						((!f->ops && argc == 0) ||
						 list_length(f->ops) == argc ||
						 (sig->varargs & VARARGS) == VARARGS))
					return 1;

			}
		}
	}
	return 0;
/*
	node *n;
	newFcnCall(f->mod, f->imp);
	for (n = f->ops->h; n; n = n->next) {
		sql_arg *a = n->data;

		q = push ?type? (mb, q, a->);
	}
*/
}

/* TODO handle aggr */
int
backend_create_func(backend *be, sql_func *f)
{
	mvc *m = be->mvc;
	sql_schema *schema = m->session->schema;
	MalBlkPtr curBlk = 0;
	InstrPtr curInstr = 0;
	Client c = be->client;
	Symbol backup = NULL;
	stmt *s;
	int i, retseen =0, sideeffects =0;
	sql_allocator *sa, *osa = m->sa;

	/* nothing to do for internal and ready (not recompiling) functions */
	if (!f->sql || f->sql > 1)
		return 0;
	f->sql++;
 	sa = sa_create();
	m->session->schema = f->s;
	s = sql_parse(m, sa, f->query, m_instantiate);
	m->sa = osa;
	m->session->schema = schema;
	if (s && !f->sql) { /* native function */
		sa_destroy(sa);
		return 0;
	}

	if (!s) {
		sa_destroy(sa);
		return -1;
	}
	assert(s);

	backup = c->curprg;
	c->curprg = newFunction(userRef,putName(f->base.name,strlen(f->base.name)), FUNCTIONsymbol);

	curBlk = c->curprg->def;
	curInstr = getInstrPtr(curBlk, 0);

	if (f->res.type) {
		if (f->res.comp_type)
			curInstr = table_func_create_result(curBlk, curInstr, f->res.comp_type);
		else
			setVarType(curBlk, 0, f->res.type->localtype);
	} else {
		setVarType(curBlk, 0, TYPE_void);
	}
	setVarUDFtype(curBlk,0);

	if (f->ops) {
		int argc = 0;
		node *n;

		for (n = f->ops->h; n; n = n->next, argc++) {
			sql_arg *a = n->data;
			int type = a->type.type->localtype;
			int varid = 0;
			char *buf = GDKmalloc(MAXIDENTLEN);

			if (a->name)
				(void) snprintf(buf, MAXIDENTLEN, "A%s", a->name);
			else
				(void) snprintf(buf, MAXIDENTLEN, "A%d", argc);
			varid = newVariable(curBlk, buf, type);
			curInstr = pushArgument(curBlk, curInstr, varid);
			setVarType(curBlk, varid, type);
			setVarUDFtype(curBlk,varid);
		}
	}
	/* announce the transaction mode */
	if ( m->session->auto_commit)
		setCommitProperty(curBlk);

<<<<<<< HEAD
	backend_dumpstmt(be, curBlk, s, NULL);
=======
	if (backend_dumpstmt(be, curBlk, s) < 0)
		return -1;
>>>>>>> 7d53a3d7
	/* selectively make functions available for inlineing */
	/* for the time being we only inline scalar functions */
	/* and only if we see a single return value */
	/* check the function for side effects and make that explicit */
	sideeffects =0;
	for( i= 1; i<curBlk->stop; i++){
		InstrPtr p = getInstrPtr(curBlk,i);
		if ( getFunctionId(p)== bindRef || getFunctionId(p)== bindidxRef)
			continue;
		sideeffects = sideeffects || hasSideEffects(p,FALSE) || (getModuleId(p) != sqlRef && isUpdateInstruction(p));
		if ( p->token == RETURNsymbol || p->token == YIELDsymbol ||
		     p->barrier == RETURNsymbol || p->barrier == YIELDsymbol)
			retseen++;
	}
	if (i == curBlk->stop && retseen == 1 && !f->res.comp_type)
		varSetProp(curBlk, getArg(curInstr, 0), inlineProp, op_eq, NULL);
	if ( sideeffects)
		varSetProp(curBlk, getArg(curInstr, 0), unsafeProp, op_eq, NULL);
	/* SQL function definitions meant for inlineing should not be optimized before */
	varSetProp(curBlk, getArg(curInstr, 0), sqlfunctionProp, op_eq, NULL);
	f->sa = sa;
	m->sa = osa;
	addQueryToCache(c);
	if (backup)
		c->curprg = backup;
	return 0;
}<|MERGE_RESOLUTION|>--- conflicted
+++ resolved
@@ -54,11 +54,7 @@
 #include <rel_bin.h>
 
 static int _dumpstmt(backend *sql, MalBlkPtr mb, stmt *s);
-<<<<<<< HEAD
-static void backend_dumpstmt(backend *be, MalBlkPtr mb, stmt *s, sql_rel *rel);
-=======
-static int backend_dumpstmt(backend *be, MalBlkPtr mb, stmt *s);
->>>>>>> 7d53a3d7
+static int backend_dumpstmt(backend *be, MalBlkPtr mb, stmt *s, sql_rel *rel);
 
 /*
  * @+ MAL code support
@@ -318,12 +314,8 @@
 		}
 	}
 
-<<<<<<< HEAD
-	backend_dumpstmt(be, curBlk, s, NULL);
-=======
-	if (backend_dumpstmt(be, curBlk, s) < 0)
+	if (backend_dumpstmt(be, curBlk, s, NULL) < 0)
 		return -1;
->>>>>>> 7d53a3d7
 	/* SQL function definitions meant for inlineing should not be optimized before */
 	varSetProp(curBlk, getArg(curInstr, 0), sqlfunctionProp, op_eq, NULL);
 	addQueryToCache(c);
@@ -2263,7 +2255,6 @@
 	varSetProperty(mb, getArg(getInstrPtr(mb,0),0), "autoCommit","=", &cst);
 }
 
-<<<<<<< HEAD
 /*
  * @-
  * Walk down the rel tree to find usage of arrays.
@@ -2337,12 +2328,8 @@
 	}
 }
 
-static void
+static int
 backend_dumpstmt(backend *be, MalBlkPtr mb, stmt *s, sql_rel *rel)
-=======
-static int 
-backend_dumpstmt(backend *be, MalBlkPtr mb, stmt *s)
->>>>>>> 7d53a3d7
 {
 	mvc *c = be->mvc;
 	stmt **stmts = stmt_array(c->sa, s);
@@ -2386,13 +2373,8 @@
 	return 0;
 }
 
-<<<<<<< HEAD
-void
+int
 backend_callinline(backend *be, Client c, stmt *s, sql_rel *rel)
-=======
-int
-backend_callinline(backend *be, Client c, stmt *s )
->>>>>>> 7d53a3d7
 {
 	mvc *m = be->mvc;
 	InstrPtr curInstr = 0;
@@ -2425,12 +2407,8 @@
 			}
 		}
 	}
-<<<<<<< HEAD
-	backend_dumpstmt(be, curBlk, s, rel);
-=======
-	if (backend_dumpstmt(be, curBlk, s) < 0)
+	if (backend_dumpstmt(be, curBlk, s, rel) < 0)
 		return -1;
->>>>>>> 7d53a3d7
 	c->curprg->def = curBlk;
 	return 0;
 }
@@ -2503,12 +2481,8 @@
 		}
 	}
 
-<<<<<<< HEAD
-	backend_dumpstmt(be, mb, s, rel);
-=======
-	if (backend_dumpstmt(be, mb, s) < 0)
+	if (backend_dumpstmt(be, mb, s, rel) < 0)
 		return NULL;
->>>>>>> 7d53a3d7
 	Toptimize = GDKusec();
 	Tparse = Toptimize - m->Tparse;
 
@@ -2585,56 +2559,6 @@
 	}
 }
 
-<<<<<<< HEAD
-void
-monet5_create_table_function(ptr M, char *name, sql_rel *rel, sql_table *t)
-{
-	sql_rel *r;
-	mvc *m = (mvc*)M;
-	Client c = MCgetClient(m->clientid);
-	backend *be = (backend *) c->sqlcontext;
-	MalBlkPtr curBlk = 0;
-	InstrPtr curInstr = 0;
-	Symbol backup = NULL;
-	stmt *s;
-
-	(void)t;
-	r = rel_optimizer(m, rel);
-	s = rel_bin(m, r);
-
-	if (s->type == st_list && s->nrcols == 0 && s->key) {
-		/* row to columns */
-		node *n;
-		list *l = sa_list(m->sa);
-
-		for(n=s->op4.lval->h; n; n = n->next)
-			list_append(l, const_column(m->sa, n->data));
-		s = stmt_list(m->sa, l);
-	}
-	s = stmt_table(m->sa, s, 1);
-	s = stmt_return(m->sa, s, 0);
-
-	backup = c->curprg;
-	c->curprg = newFunction(userRef,putName(name,strlen(name)), FUNCTIONsymbol);
-
-	curBlk = c->curprg->def;
-	curInstr = getInstrPtr(curBlk, 0);
-
-	curInstr = table_func_create_result(curBlk, curInstr, t);
-	setVarUDFtype(curBlk,0);
-
-	/* no ops */
-
-	backend_dumpstmt(be, curBlk, s, NULL);
-	/* SQL function definitions meant for inlineing should not be optimized before */
-	varSetProp(curBlk, getArg(curInstr, 0), sqlfunctionProp, op_eq, NULL);
-	addQueryToCache(c);
-	if (backup)
-		c->curprg = backup;
-}
-
-=======
->>>>>>> 7d53a3d7
 int
 monet5_resolve_function(ptr M, sql_func *f)
 {
@@ -2750,12 +2674,8 @@
 	if ( m->session->auto_commit)
 		setCommitProperty(curBlk);
 
-<<<<<<< HEAD
-	backend_dumpstmt(be, curBlk, s, NULL);
-=======
-	if (backend_dumpstmt(be, curBlk, s) < 0)
+	if (backend_dumpstmt(be, curBlk, s, NULL) < 0)
 		return -1;
->>>>>>> 7d53a3d7
 	/* selectively make functions available for inlineing */
 	/* for the time being we only inline scalar functions */
 	/* and only if we see a single return value */
