--- conflicted
+++ resolved
@@ -1828,21 +1828,14 @@
 					return s->nr;
 				}
 				/* projections, ie left is void headed */
-<<<<<<< HEAD
 				q = newStmt(mb, algebraRef, "projection");
-=======
-				if (cmp == cmp_project) {
-					q = newStmt1(mb, algebraRef, "leftfetchjoin");
-				} else
-					q = newStmt2(mb, algebraRef, leftjoinRef);
->>>>>>> 6794fbd5
 				q = pushArgument(mb, q, l);
 				q = pushArgument(mb, q, r);
 				if (q == NULL)
 					return -1;
 				s->nr = getDestVar(q);
 				if (cmp == cmp_project && s->key) {
-					q = newStmt1(mb, batRef, "setKey");
+					q = newStmt(mb, batRef, "setKey");
 					q = pushArgument(mb, q, s->nr);
 					q = pushBit(mb, q, TRUE);
 					s->nr = getDestVar(q);
@@ -2128,7 +2121,6 @@
 					setVarUDFtype(mb, getArg(q, 0));
 				}
 			} else {
-
 				fimp = convertOperator(fimp);
 				q = newStmt(mb, mod, fimp);
 				
