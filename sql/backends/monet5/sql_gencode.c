--- conflicted
+++ resolved
@@ -1102,23 +1102,15 @@
 			int tt = TYPE_oid;
 			sql_table *t = s->op4.tval;
 
-<<<<<<< HEAD
 			if(isArray(t)) {
 				q = newStmt1(mb, sqlRef, "array");
 			} else {
 				q = newStmt1(mb, sqlRef, "tid");
 				if (q == NULL)
 					return -1;
-				setVarType(mb, getArg(q, 0), newBatType(ht, tt));
+			setVarType(mb, getArg(q, 0), newBatType(TYPE_oid, tt));
 				setVarUDFtype(mb, getArg(q, 0));
 			}
-=======
-			q = newStmt1(mb, sqlRef, "tid");
-			if (q == NULL)
-				return -1;
-			setVarType(mb, getArg(q, 0), newBatType(TYPE_oid, tt));
-			setVarUDFtype(mb, getArg(q, 0));
->>>>>>> 18376bfa
 			q = pushArgument(mb, q, sql->mvc_var);
 			q = pushSchema(mb, q, t);
 			q = pushStr(mb, q, t->base.name);
@@ -1129,11 +1121,9 @@
 			s->nr = getDestVar(q);
 		}
 			break;
-<<<<<<< HEAD
 		case st_bat: {
 			sql_column *c = s->op4.cval;
 
-			int ht = TYPE_oid;
 			int tt = c->type.type->localtype;
 
 			if(isArray(c->t)) {
@@ -1142,19 +1132,6 @@
 					return -1;
 
 				setVarType(mb, getArg(q, 0), newBatType(ht, tt));
-=======
-		case st_bat:{
-			int tt = s->op4.cval->type.type->localtype;
-			sql_table *t = s->op4.cval->t;
-
-			q = newStmt2(mb, sqlRef, bindRef);
-			if (q == NULL)
-				return -1;
-			if (s->flag == RD_UPD_ID) {
-				q = pushReturn(mb, q, newTmpVariable(mb, newBatType(TYPE_oid, tt)));
-			} else {
-				setVarType(mb, getArg(q, 0), newBatType(TYPE_oid, tt));
->>>>>>> 18376bfa
 				setVarUDFtype(mb, getArg(q, 0));
 				q = pushReturn(mb, q, newTmpVariable(mb, TYPE_ptr));	
 				q = pushArgument(mb, q, sql->mvc_var);
@@ -1174,9 +1151,9 @@
 				if (q == NULL)
 					return -1;
 				if (s->flag == RD_UPD_ID) {
-					q = pushReturn(mb, q, newTmpVariable(mb, newBatType(ht, tt)));
+				q = pushReturn(mb, q, newTmpVariable(mb, newBatType(TYPE_oid, tt)));
 				} else {
-					setVarType(mb, getArg(q, 0), newBatType(ht, tt));
+				setVarType(mb, getArg(q, 0), newBatType(TYPE_oid, tt));
 					setVarUDFtype(mb, getArg(q, 0));
 				}
 				q = pushArgument(mb, q, sql->mvc_var);
