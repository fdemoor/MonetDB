/*
 * This Source Code Form is subject to the terms of the Mozilla Public
 * License, v. 2.0.  If a copy of the MPL was not distributed with this
 * file, You can obtain one at http://mozilla.org/MPL/2.0/.
 *
 * Copyright 1997 - July 2008 CWI, August 2008 - 2017 MonetDB B.V.
 */

/*
 * @f sql_gencode
 * @t SQL to MAL code generation.
 * @a N. Nes, M. Kersten
 * @+ MAL Code generation
 * This module contains the actions to construct a MAL program, ready for
 * optimization and execution by the Monet V5 kernel.
 *
 * The code base is modeled directly after its MIL variant, replacing
 * each IO request by instructions to initialize the corresponding MAL data
 * structure.
 * To speed up the compilation, we may consider keeping a cache of pre-compiled
 * statements.
 *
 * MAL extensions needed. A temporary variable used as an argument
 * should be printed (done). Consider replacing modname/fcnname by
 * an integer constant and a global lookup table. This should
 * reduce the cost to prepare MAL statements significantly.
 *
 * A dummy module is needed to load properly.
 */
#include "monetdb_config.h"
#include "sql_gencode.h"
#include "sql_optimizer.h"
#include "sql_scenario.h"
#include "sql_mvc.h"
#include "sql_qc.h"
#include "sql_optimizer.h"
#include "mal_namespace.h"
#include "opt_prelude.h"
#include "querylog.h"
#include "mal_builder.h"
#include "mal_debugger.h"

#include <rel_select.h>
#include <rel_optimizer.h>
#include <rel_prop.h>
#include <rel_rel.h>
#include <rel_exp.h>
#include <rel_psm.h>
#include <rel_bin.h>
#include <rel_dump.h>
#include <rel_remote.h>

int
constantAtom(backend *sql, MalBlkPtr mb, atom *a)
{
	int idx;
	ValPtr vr = (ValPtr) &a->data;
	ValRecord cst;

	(void) sql;
	cst.vtype = 0;
	VALcopy(&cst, vr);
	idx = defConstant(mb, vr->vtype, &cst);
	return idx;
}

/*
 * To speedup code generation we freeze the references to the major module names.
 */

void
initSQLreferences(void)
{
	if (algebraRef == NULL)
		GDKfatal("error initSQLreferences");
}

InstrPtr
table_func_create_result(MalBlkPtr mb, InstrPtr q, sql_func *f, list *restypes)
{
	node *n;
	int i;

	if (q == NULL)
		return NULL;
	if (f->varres) {
		for (i = 0, n = restypes->h; n; n = n->next, i++) {
			sql_subtype *st = n->data;
			int type = st->type->localtype;

			type = newBatType(type);
			if (i) {
				if ((q = pushReturn(mb, q, newTmpVariable(mb, type))) == NULL)
					return NULL;
			} else
				setVarType(mb, getArg(q, 0), type);
			setVarUDFtype(mb, getArg(q, i));
		}
	} else {
		for (i = 0, n = f->res->h; n; n = n->next, i++) {
			sql_arg *a = n->data;
			int type = a->type.type->localtype;

			type = newBatType(type);
			if (i) {
				if ((q = pushReturn(mb, q, newTmpVariable(mb, type))) == NULL)
					return NULL;
			} else
				setVarType(mb, getArg(q, 0), type);
			setVarUDFtype(mb, getArg(q, i));
		}
	}
	return q;
}

InstrPtr
relational_func_create_result(mvc *sql, MalBlkPtr mb, InstrPtr q, sql_rel *f)
{
	sql_rel *r = f;
	node *n;
	int i;

	if (q == NULL)
		return NULL;
	if (is_topn(r->op))
		r = r->l;
	if (!is_project(r->op))
		r = rel_project(sql->sa, r, rel_projections(sql, r, NULL, 1, 1));
	q->argc = q->retc = 0;
	for (i = 0, n = r->exps->h; n; n = n->next, i++) {
		sql_exp *e = n->data;
		int type = exp_subtype(e)->type->localtype;

		type = newBatType(type);
		q = pushReturn(mb, q, newTmpVariable(mb, type));
	}
	return q;
}


static int
_create_relational_function(mvc *m, const char *mod, const char *name, sql_rel *rel, stmt *call, list *rel_ops, int inline_func)
{
	sql_rel *r;
	Client c = MCgetClient(m->clientid);
	backend *be = (backend *) c->sqlcontext;
	MalBlkPtr curBlk = 0;
	InstrPtr curInstr = 0;
	Symbol backup = NULL, curPrg = NULL;
	int old_argc = be->mvc->argc;

	r = rel_optimizer(m, rel);

	backup = c->curprg;
	curPrg = c->curprg = newFunction(putName(mod), putName(name), FUNCTIONsymbol);
	if( curPrg == NULL)
		return -1;

	curBlk = c->curprg->def;
	curInstr = getInstrPtr(curBlk, 0);

	curInstr = relational_func_create_result(m, curBlk, curInstr, r);
	setVarUDFtype(curBlk, 0);

	/* ops */
	if (call && call->type == st_list) {
		node *n;
		list *ops = call->op4.lval;

		for (n = ops->h; n; n = n->next) {
			stmt *op = n->data;
			sql_subtype *t = tail_type(op);
			int type = t->type->localtype;
			int varid = 0;
			const char *nme = (op->op3)?op->op3->op4.aval->data.val.sval:op->cname;
			char buf[64];

			if (nme[0] != 'A')
				snprintf(buf,64,"A%s",nme);
			else
				snprintf(buf,64,"%s",nme);
			varid = newVariable(curBlk, buf, strlen(buf), type);
			curInstr = pushArgument(curBlk, curInstr, varid);
			setVarType(curBlk, varid, type);
			setVarUDFtype(curBlk, varid);
		}
	} else if (rel_ops) {
		node *n;

		for (n = rel_ops->h; n; n = n->next) {
			sql_exp *e = n->data;
			sql_subtype *t = &e->tpe;
			int type = t->type->localtype;
			int varid = 0;
			char buf[64];

			snprintf(buf,64,"A%d",e->flag);
			varid = newVariable(curBlk, (char *)buf, strlen(buf), type);
			curInstr = pushArgument(curBlk, curInstr, varid);
			setVarType(curBlk, varid, type);
			setVarUDFtype(curBlk, varid);
		}
	}

	/* add return statement */
	r = rel_psm_stmt(m->sa, exp_return(m->sa,  exp_rel(m, r), 0));
	be->mvc->argc = 0;
	if (backend_dumpstmt(be, curBlk, r, 0, 1, NULL) < 0) {
		freeSymbol(curPrg);
		if (backup)
			c->curprg = backup;
		return -1;
	}
	be->mvc->argc = old_argc;
	/* SQL function definitions meant for inlineing should not be optimized before */
	if (inline_func)
		curBlk->inlineProp = 1;
	/* optimize the code */
	SQLaddQueryToCache(c);
	if( curBlk->inlineProp == 0)
		SQLoptimizeQuery(c, c->curprg->def);
	else{
		chkProgram(c->fdout, c->nspace, c->curprg->def);
		SQLoptimizeFunction(c,c->curprg->def);
	}
	if (backup)
		c->curprg = backup;
	return 0;
}

static str
rel2str( mvc *sql, sql_rel *rel)
{
	buffer *b;
	stream *s = buffer_wastream(b = buffer_create(1024), "rel_dump");
	list *refs = sa_list(sql->sa);
	char *res = NULL; 

	rel_print_refs(sql, s, rel, 0, refs, 0);
	rel_print_(sql, s, rel, 0, refs, 0);
	mnstr_printf(s, "\n");
	res = buffer_get_buf(b);
	buffer_destroy(b);
	mnstr_destroy(s);
	return res;
}


/* stub and remote function */
static int
_create_relational_remote(mvc *m, const char *mod, const char *name, sql_rel *rel, stmt *call, prop *prp)
{
	Client c = MCgetClient(m->clientid);
	MalBlkPtr curBlk = 0;
	InstrPtr curInstr = 0, p, o;
	Symbol backup = NULL;
	const char *uri = mapiuri_uri(prp->value, m->sa);
	node *n;
	int i, q, v;
	int *lret, *rret;
	char *lname = GDKstrdup(name);
	sql_rel *r = rel;

	if (is_topn(r->op))
		r = r->l;
	if (!is_project(r->op))
		r = rel_project(m->sa, r, rel_projections(m, r, NULL, 1, 1));
	lret = SA_NEW_ARRAY(m->sa, int, list_length(r->exps));
	rret = SA_NEW_ARRAY(m->sa, int, list_length(r->exps));
<<<<<<< HEAD
=======
	/* dirty hack, rename (change first char of name) L->l, local
	 * functions name start with 'l'         */
	name[0] = 'l';
	if (_create_relational_function(m, mod, name, rel, call, 0) < 0)
		return -1;

	/* create stub */
	name[0] = old;
	backup = c->curprg;
	c->curprg = newFunction(putName(mod), putName(name), FUNCTIONsymbol);
	if( c->curprg == NULL)
		return -1;
	name[0] = 'l';
	curBlk = c->curprg->def;
	curInstr = getInstrPtr(curBlk, 0);

	curInstr = relational_func_create_result(m, curBlk, curInstr, rel);
	setVarUDFtype(curBlk, 0);

	/* ops */
	if (call->op1->type == st_list) {
		node *n;

		for (n = call->op1->op4.lval->h; n; n = n->next) {
			stmt *op = n->data;
			sql_subtype *t = tail_type(op);
			int type = t->type->localtype;
			int varid = 0;
			const char *nme = (op->op3)?op->op3->op4.aval->data.val.sval:op->cname;
			char buf[64];

			snprintf(buf,64,"A%s",nme);
			varid = newVariable(curBlk, buf,strlen(buf), type);
			curInstr = pushArgument(curBlk, curInstr, varid);
			setVarType(curBlk, varid, type);
			setVarUDFtype(curBlk, varid);
		}
	}

	/* declare return variables */
	for (i = 0, n = r->exps->h; n; n = n->next, i++) {
		sql_exp *e = n->data;
		int type = exp_subtype(e)->type->localtype;

		type = newBatType(type);
		p = newFcnCall(curBlk, batRef, newRef);
		p = pushType(curBlk, p, getBatType(type));
		setArgType(curBlk, p, 0, type);
		lret[i] = getArg(p, 0);
	}

	/* q := remote.connect("uri", "user", "pass"); */
	p = newStmt(curBlk, remoteRef, connectRef);
	p = pushStr(curBlk, p, uri);
	p = pushStr(curBlk, p, "monetdb");
	p = pushStr(curBlk, p, "monetdb");
	p = pushStr(curBlk, p, "msql");
	q = getArg(p, 0);

#define REL
#ifndef REL
	/* remote.register(q, "mod", "fcn"); */
	p = newStmt(curBlk, remoteRef, registerRef);
	p = pushArgument(curBlk, p, q);
	p = pushStr(curBlk, p, mod);
	p = pushStr(curBlk, p, name);
#else
	/* remote.exec(q, "sql", "register", "mod", "name", "relational_plan", "signature"); */
	p = newInstruction(curBlk, ASSIGNsymbol);
	setModuleId(p, remoteRef);
	setFunctionId(p, execRef);
	p = pushArgument(curBlk, p, q);
	p = pushStr(curBlk, p, sqlRef);
	p = pushStr(curBlk, p, registerRef);

	o = newFcnCall(curBlk, remoteRef, putRef);
	o = pushArgument(curBlk, o, q);
	o = pushInt(curBlk, o, TYPE_str); /* dummy result type */
	p = pushReturn(curBlk, p, getArg(o, 0));

	o = newFcnCall(curBlk, remoteRef, putRef);
	o = pushArgument(curBlk, o, q);
	o = pushStr(curBlk, o, mod);
	p = pushArgument(curBlk, p, getArg(o,0));

	o = newFcnCall(curBlk, remoteRef, putRef);
	o = pushArgument(curBlk, o, q);
	o = pushStr(curBlk, o, name);
	p = pushArgument(curBlk, p, getArg(o,0));

	{ 
	int len = 1024, nr = 0;
	char *s, *buf = GDKmalloc(len);
	s = rel2str(m, rel);
	o = newFcnCall(curBlk, remoteRef, putRef);
	o = pushArgument(curBlk, o, q);
	o = pushStr(curBlk, o, s);	/* relational plan */
	p = pushArgument(curBlk, p, getArg(o,0));
	free(s); 

	s = "";
	if (call->op1->type == st_list) {
		node *n;

		buf[0] = 0;
		for (n = call->op1->op4.lval->h; n; n = n->next) {
			stmt *op = n->data;
			sql_subtype *t = tail_type(op);
			const char *nme = (op->op3)?op->op3->op4.aval->data.val.sval:op->cname;

			if ((nr + 100) > len)
				buf = GDKrealloc(buf, len*=2);
			nr += snprintf(buf+nr, len-nr, "%s %s(%u,%u)%c", nme, t->type->sqlname, t->digits, t->scale, n->next?',':' ');
		}
		s = buf;
	}
	o = newFcnCall(curBlk, remoteRef, putRef);
	o = pushArgument(curBlk, o, q);
	o = pushStr(curBlk, o, s);	/* signature */
	p = pushArgument(curBlk, p, getArg(o,0));
	GDKfree(buf);
	}
	pushInstruction(curBlk, p);
#endif

	/* (x1, x2, ..., xn) := remote.exec(q, "mod", "fcn"); */
	p = newInstruction(curBlk, ASSIGNsymbol);
	setModuleId(p, remoteRef);
	setFunctionId(p, execRef);
	p = pushArgument(curBlk, p, q);
	p = pushStr(curBlk, p, mod);
	p = pushStr(curBlk, p, name);

	for (i = 0, n = r->exps->h; n; n = n->next, i++) {
		/* x1 := remote.put(q, :type) */
		o = newFcnCall(curBlk, remoteRef, putRef);
		o = pushArgument(curBlk, o, q);
		o = pushArgument(curBlk, o, lret[i]);
		v = getArg(o, 0);
		p = pushReturn(curBlk, p, v);
		rret[i] = v;
	}

	/* send arguments to remote */
	for (i = curInstr->retc; i < curInstr->argc; i++) {
		/* x1 := remote.put(q, A0); */
		o = newStmt(curBlk, remoteRef, putRef);
		o = pushArgument(curBlk, o, q);
		o = pushArgument(curBlk, o, getArg(curInstr, i));
		p = pushArgument(curBlk, p, getArg(o, 0));
	}
	pushInstruction(curBlk, p);

	/* return results */
	for (i = 0; i < curInstr->retc; i++) {
		/* y1 := remote.get(q, x1); */
		p = newFcnCall(curBlk, remoteRef, getRef);
		p = pushArgument(curBlk, p, q);
		p = pushArgument(curBlk, p, rret[i]);
		getArg(p, 0) = lret[i];
	}

	/* remote.disconnect(q); */
	p = newStmt(curBlk, remoteRef, disconnectRef);
	p = pushArgument(curBlk, p, q);

	p = newInstruction(curBlk, RETURNsymbol);
	p->retc = p->argc = 0;
	for (i = 0; i < curInstr->retc; i++)
		p = pushArgument(curBlk, p, lret[i]);
	p->retc = p->argc;
	/* assignment of return */
	for (i = 0; i < curInstr->retc; i++)
		p = pushArgument(curBlk, p, lret[i]);
	pushInstruction(curBlk, p);
	pushEndInstruction(curBlk);

	/* SQL function definitions meant for inlineing should not be optimized before */
	//for now no inline of the remote function, this gives garbage collection problems
	//curBlk->inlineProp = 1;

	SQLaddQueryToCache(c);
	//chkProgram(c->fdout, c->nspace, c->curprg->def);
	SQLoptimizeFunction(c, c->curprg->def);
	if (backup)
		c->curprg = backup;
	name[0] = old;		/* make sure stub is called */
	return 0;
}

int
monet5_create_relational_function(mvc *m, char *mod, char *name, sql_rel *rel, stmt *call, int inline_func)
{
	prop *p = NULL;

	if (rel && (p = find_prop(rel->p, PROP_REMOTE)) != NULL)
		return _create_relational_remote(m, mod, name, rel, call, p);
	else
		return _create_relational_function(m, mod, name, rel, call, inline_func);
}

/*
 * Some utility routines to generate code
 * The equality operator in MAL is '==' instead of '='.
 */
static str
convertMultiplexMod(str mod, str op)
{
	if (strcmp(op, "=") == 0)
		return "calc";
	return mod;
}

static str
convertMultiplexFcn(str op)
{
	if (strcmp(op, "=") == 0)
		return "==";
	return op;
}

static str
convertOperator(str op)
{
	if (strcmp(op, "=") == 0)
		return "==";
	return op;
}

static int
range_join_convertable(stmt *s, stmt **base, stmt **L, stmt **H)
{
	int ls = 0, hs = 0;
	stmt *l = NULL, *h = NULL;
	stmt *bl = s->op2, *bh = s->op3;
	int tt = tail_type(s->op2)->type->localtype;

#ifdef HAVE_HGE
	if (tt > TYPE_hge)
#else
	if (tt > TYPE_lng)
#endif
		return 0;
	if (s->op2->type == st_Nop && list_length(s->op2->op1->op4.lval) == 2) {
		bl = s->op2->op1->op4.lval->h->data;
		l = s->op2->op1->op4.lval->t->data;
	}
	if (s->op3->type == st_Nop && list_length(s->op3->op1->op4.lval) == 2) {
		bh = s->op3->op1->op4.lval->h->data;
		h = s->op3->op1->op4.lval->t->data;
	}

	if (((ls = (l && strcmp(s->op2->op4.funcval->func->base.name, "sql_sub") == 0 && l->nrcols == 0)) || (hs = (h && strcmp(s->op3->op4.funcval->func->base.name, "sql_add") == 0 && h->nrcols == 0))) && (ls || hs) && bl == bh) {
		*base = bl;
		*L = l;
		*H = h;
		return 1;
	}
	return 0;
}

static int
_dump_1(MalBlkPtr mb, char *mod, char *name, int o1)
{
	InstrPtr q;

	q = newStmt(mb, mod, name);
	q = pushArgument(mb, q, o1);
	if (q == NULL)
		return -1;
	return getDestVar(q);
}

static int
dump_1(backend *sql, MalBlkPtr mb, stmt *s, char *mod, char *name)
{
	int o1 = _dumpstmt(sql, mb, s->op1);

	if (o1 < 0)
		return -1;
	s->nr = _dump_1(mb, mod, name, o1);
	return s->nr;
}

static int
_dump_2(MalBlkPtr mb, char *mod, char *name, int o1, int o2)
{
	InstrPtr q;

	q = newStmt(mb, mod, name);
	q = pushArgument(mb, q, o1);
	q = pushArgument(mb, q, o2);
	if (q == NULL)
		return -1;
	return getDestVar(q);
}

static int
dump_2(backend *sql, MalBlkPtr mb, stmt *s, char *mod, char *name)
{
	int o1, o2;

	if ((o1 = _dumpstmt(sql, mb, s->op1)) < 0)
		return -1;
	if ((o2 = _dumpstmt(sql, mb, s->op2)) < 0)
		return -1;
	s->nr = _dump_2(mb, mod, name, o1, o2);
	return s->nr;
}

static int
dump_2_(backend *sql, MalBlkPtr mb, stmt *s, char *mod, char *name)
{
	InstrPtr q;
	int o1, o2;

	if ((o1 = _dumpstmt(sql, mb, s->op1)) < 0)
		return -1;
	if ((o2 = _dumpstmt(sql, mb, s->op2)) < 0)
		return -1;

	q = newStmt(mb, mod, name);
	q = pushArgument(mb, q, o1);
	q = pushArgument(mb, q, o2);
	if (q == NULL)
		return -1;
	s->nr = getDestVar(q);
	return 0;
}

static InstrPtr
multiplex2(MalBlkPtr mb, char *mod, char *name /* should be eaten */ , int o1, int o2, int rtype)
{
	InstrPtr q;

	q = newStmt(mb, malRef, multiplexRef);
	if (q == NULL)
		return NULL;
	setVarType(mb, getArg(q, 0), newBatType(rtype));
	setVarUDFtype(mb, getArg(q, 0));
	q = pushStr(mb, q, convertMultiplexMod(mod, name));
	q = pushStr(mb, q, convertMultiplexFcn(name));
	q = pushArgument(mb, q, o1);
	q = pushArgument(mb, q, o2);
	return q;
}

static int backend_create_subfunc(backend *be, sql_subfunc *f, list *ops);
static int backend_create_subaggr(backend *be, sql_subaggr *f);

static int
dump_joinN(backend *sql, MalBlkPtr mb, stmt *s)
{
	char *mod, *fimp;
	InstrPtr q;
	bit swapped = (s->flag & SWAPPED) ? TRUE : FALSE;
	node *n;

	if (backend_create_subfunc(sql, s->op4.funcval, NULL) < 0)
		return -1;
	mod = sql_func_mod(s->op4.funcval->func);
	fimp = sql_func_imp(s->op4.funcval->func);
	fimp = sa_strconcat(sql->mvc->sa, fimp, "subjoin");

	/* dump left and right operands */
	_dumpstmt(sql, mb, s->op1);
	_dumpstmt(sql, mb, s->op2);

	/* filter qualifying tuples, return oids of h and tail */
	q = newStmt(mb, mod, fimp);
	q = pushReturn(mb, q, newTmpVariable(mb, TYPE_any));
	for (n = s->op1->op4.lval->h; n; n = n->next) {
		stmt *op = n->data;

		q = pushArgument(mb, q, op->nr);
	}

	for (n = s->op2->op4.lval->h; n; n = n->next) {
		stmt *op = n->data;

		q = pushArgument(mb, q, op->nr);
	}
	q = pushNil(mb, q, TYPE_bat); /* candidate lists */
	q = pushNil(mb, q, TYPE_bat); /* candidate lists */
	q = pushBit(mb, q, TRUE);     /* nil_matches */
	q = pushNil(mb, q, TYPE_lng); /* estimate */
	s->nr = getDestVar(q);

	if (swapped) {
		InstrPtr r = newInstruction(mb, ASSIGNsymbol);
		getArg(r, 0) = newTmpVariable(mb, TYPE_any);
		getArg(r, 1) = getArg(q, 1);
		r->retc = 1;
		r->argc = 2;
		pushInstruction(mb, r);
		s->nr = getArg(r, 0);

		r = newInstruction(mb, ASSIGNsymbol);
		getArg(r, 0) = newTmpVariable(mb, TYPE_any);
		getArg(r, 1) = getArg(q, 0);
		r->retc = 1;
		r->argc = 2;
		pushInstruction(mb, r);

		/* rename second result */
		renameVariable(mb, getArg(r, 0), "r1_%d", s->nr);
	} else {
		/* rename second result */
		renameVariable(mb, getArg(q, 1), "r1_%d", s->nr);
	}
	return s->nr;
}

static InstrPtr
pushSchema(MalBlkPtr mb, InstrPtr q, sql_table *t)
{
	if (t->s)
		return pushArgument(mb, q, getStrConstant(mb,t->s->base.name));
	else
		return pushNil(mb, q, TYPE_str);
}

/*
 * The big code generation switch.
 */
static int
_dumpstmt(backend *sql, MalBlkPtr mb, stmt *s)
{
	InstrPtr q = NULL;
	node *n;

	if (THRhighwater())
		return -1;
	if (s) {
		if (s->nr > 0)
			return s->nr;	/* stmt already handled */

		switch (s->type) {
		case st_none:{
			q = newAssignment(mb);
			if (q == NULL)
				return -1;
			s->nr = getDestVar(q);
			(void) pushInt(mb, q, 1);
		} break;
		case st_var:{
			if (s->op1) {
				if (VAR_GLOBAL(s->flag)) {	/* globals */
					int tt = tail_type(s)->type->localtype;

					q = newStmt(mb, sqlRef, putName("getVariable"));
					q = pushArgument(mb, q, sql->mvc_var);
					q = pushStr(mb, q, s->op1->op4.aval->data.val.sval);
					if (q == NULL)
						return -1;
					setVarType(mb, getArg(q, 0), tt);
					setVarUDFtype(mb, getArg(q, 0));
				} else if ((s->flag & VAR_DECLARE) == 0) {
					char *buf = GDKmalloc(MAXIDENTLEN);

					if (buf == NULL)
						return -1;
					(void) snprintf(buf, MAXIDENTLEN, "A%s", s->op1->op4.aval->data.val.sval);
					q = newAssignment(mb);
					q = pushArgumentId(mb, q, buf);
					GDKfree(buf);
					if (q == NULL)
						return -1;
				} else {
					sql_subtype *st = tail_type(s);
					char *buf;
					int tt;

					if (s->op3) {
						/* declared table */
						s->nr = dump_table(mb, (sql_table*)s->op3);
						if (s->nr < 0)
							return -1;
						break;
					}
					tt = st->type->localtype;
				       	buf = GDKmalloc(MAXIDENTLEN);
					if (buf == NULL)
						return -1;
					(void) snprintf(buf, MAXIDENTLEN, "A%s", s->op1->op4.aval->data.val.sval);
					q = newInstruction(mb, ASSIGNsymbol);
					if (q == NULL) {
						GDKfree(buf);
						return -1;
					}
					q->argc = q->retc = 0;
					q = pushArgumentId(mb, q, buf);
					GDKfree(buf);
					q = pushNil(mb, q, tt);
					pushInstruction(mb, q);
					if (q == NULL)
						return -1;
					q->retc++;
				}
			} else {
				q = newAssignment(mb);
				if (sql->mvc->argc && sql->mvc->args[s->flag]->varid >= 0) {
					q = pushArgument(mb, q, sql->mvc->args[s->flag]->varid);
				} else {
					char *buf = GDKmalloc(IDLENGTH);
					if (buf == NULL)
						return -1;
					(void) snprintf(buf, IDLENGTH, "A%d", s->flag);
					q = pushArgumentId(mb, q, buf);
					GDKfree(buf);
				}
				if (q == NULL)
					return -1;
			}
			s->nr = getDestVar(q);
		} break;
		case st_single:{
			int tt = s->op4.typeval.type->localtype;
			int val = _dumpstmt(sql, mb, s->op1);

			if (val < 0)
				return -1;
			q = newStmt(mb, sqlRef, singleRef);
			if (q == NULL)
				return -1;
			setVarType(mb, getArg(q, 0), newBatType(tt));
			q = pushArgument(mb, q, val);
			if (q == NULL)
				return -1;
			s->nr = getDestVar(q);
		} break;
		case st_temp:{
			int tt = s->op4.typeval.type->localtype;

			q = newStmt(mb, batRef, newRef);
			if (q == NULL)
				return -1;
			setVarType(mb, getArg(q, 0), newBatType(tt));
			setVarUDFtype(mb, getArg(q, 0));
			q = pushType(mb, q, tt);
			if (q == NULL)
				return -1;

			s->nr = getDestVar(q);
		} break;
		case st_tid:{
			int tt = TYPE_oid;
			sql_table *t = s->op4.tval;

			q = newStmt(mb, sqlRef, tidRef);
			if (q == NULL)
				return -1;
			setVarType(mb, getArg(q, 0), newBatType(tt));
			setVarUDFtype(mb, getArg(q, 0));
			q = pushArgument(mb, q, sql->mvc_var);
			q = pushSchema(mb, q, t);
			q = pushStr(mb, q, t->base.name);
			if (q == NULL)
				return -1;
			s->nr = getDestVar(q);
			if (t && (!isRemote(t) && !isMergeTable(t)) && s->partition) {
				sql_trans *tr = sql->mvc->session->tr;
				BUN rows = (BUN) store_funcs.count_col(tr, t->columns.set->h->data, 1);
				setRowCnt(mb,getArg(q,0),rows);
				if (t->p && 0)
					setMitosisPartition(q, t->p->base.id);
			}
		}
			break;
		case st_bat:{
			int tt = s->op4.cval->type.type->localtype;
			sql_column *c = s->op4.cval;
			sql_table *t = c->t;

			q = newStmt(mb, sqlRef, bindRef);
			if (q == NULL)
				return -1;
			if (s->flag == RD_UPD_ID) {
				q = pushReturn(mb, q, newTmpVariable(mb, newBatType(tt)));
				setVarUDFtype(mb, getArg(q, 0));
				setVarUDFtype(mb, getArg(q, 1));
			} else {
				setVarType(mb, getArg(q, 0), newBatType(tt));
				setVarUDFtype(mb, getArg(q, 0));
			}
			q = pushArgument(mb, q, sql->mvc_var);
			q = pushSchema(mb, q, t);
			q = pushArgument(mb, q, getStrConstant(mb,t->base.name));
			q = pushArgument(mb, q, getStrConstant(mb,c->base.name));
			q = pushArgument(mb, q, getIntConstant(mb,s->flag));
			if (q == NULL)
				return -1;
			s->nr = getDestVar(q);

			if (s->flag == RD_UPD_ID) {
				/* rename second result */
				renameVariable(mb, getArg(q, 1), "r1_%d", s->nr);
				setVarType(mb, getArg(q, 1), newBatType(tt));
				setVarUDFtype(mb, getArg(q, 1));
			}
			if (s->flag != RD_INS && s->partition) {
				sql_trans *tr = sql->mvc->session->tr;

				if (c && (!isRemote(c->t) && !isMergeTable(c->t))) {
					BUN rows = (BUN) store_funcs.count_col(tr, c, 1);
					setRowCnt(mb,getArg(q,0),rows);
					if (t->p && 0)
						setMitosisPartition(q, t->p->base.id);
				}
			}
		}
			break;
		case st_idxbat:{
			int tt = tail_type(s)->type->localtype;
			sql_idx *i = s->op4.idxval;
			sql_table *t = i->t;

			q = newStmt(mb, sqlRef, bindidxRef);
			if (q == NULL)
				return -1;
			if (s->flag == RD_UPD_ID) {
				q = pushReturn(mb, q, newTmpVariable(mb, newBatType(tt)));
			} else {
				setVarType(mb, getArg(q, 0), newBatType(tt));
				setVarUDFtype(mb, getArg(q, 0));
			}

			q = pushArgument(mb, q, sql->mvc_var);
			q = pushSchema(mb, q, t);
			q = pushArgument(mb, q, getStrConstant(mb,t->base.name));
			q = pushArgument(mb, q, getStrConstant(mb,i->base.name));
			q = pushArgument(mb, q, getIntConstant(mb,s->flag));
			if (q == NULL)
				return -1;
			s->nr = getDestVar(q);

			if (s->flag == RD_UPD_ID) {
				/* rename second result */
				renameVariable(mb, getArg(q, 1), "r1_%d", s->nr);
			}
			if (s->flag != RD_INS && s->partition) {
				sql_trans *tr = sql->mvc->session->tr;

				if (i && (!isRemote(i->t) && !isMergeTable(i->t))) {
					BUN rows = (BUN) store_funcs.count_idx(tr, i, 1);
					setRowCnt(mb,getArg(q,0),rows);
					if (t->p && 0)
						setMitosisPartition(q, t->p->base.id);
				}
			}
		}
			break;
		case st_const:{
			if (s->op2) {
				if (dump_2(sql, mb, s, algebraRef, projectRef) < 0)
					return -1;
			} else {
				if (dump_1(sql, mb, s, algebraRef, projectRef) < 0)
					return -1;
			}
		}
			break;
		case st_gen_group:{
			if (dump_2(sql, mb, s, algebraRef, groupbyRef) < 0)
				return -1;
		}
			break;
		case st_mirror:{
			if (dump_1(sql, mb, s, batRef, mirrorRef) < 0)
				return -1;
		}
			break;
		case st_limit2:
		case st_limit:{
			stmt *piv, *gid, *col;
			int l, offset, len, p, g, c;

			if ((l = _dumpstmt(sql, mb, s->op1)) < 0)
				return -1;
			col = (s->type == st_limit2) ? s->op1->op4.lval->h->data : s->op1;
			piv = (s->type == st_limit2) ? s->op1->op4.lval->h->next->data : NULL;
			gid = (s->type == st_limit2) ? s->op1->op4.lval->t->data : NULL;
			if ((offset = _dumpstmt(sql, mb, s->op2)) < 0)
				return -1;
			if ((len = _dumpstmt(sql, mb, s->op3)) < 0)
				return -1;
			c = (col) ? col->nr : 0;
			p = (piv) ? piv->nr : 0;
			g = (gid) ? gid->nr : 0;

			/* first insert single value into a bat */
			assert(s->nrcols);
			if (s->nrcols == 0) {
				int k;
				int tt = tail_type(s->op1)->type->localtype;

				assert(0);
				q = newStmt(mb, batRef, newRef);
				if (q == NULL)
					return -1;
				setVarType(mb, getArg(q, 0), newBatType(tt));
				setVarUDFtype(mb, getArg(q, 0));
				q = pushType(mb, q, tt);
				if (q == NULL)
					return -1;
				k = getDestVar(q);

				q = newStmt(mb, batRef, appendRef);
				q = pushArgument(mb, q, k);
				q = pushArgument(mb, q, c);
				if (q == NULL)
					return -1;
				c = k;
			}
			if (s->flag&1) {
				int topn = 0, flag = s->flag;
				int last = (flag & 2);
				int dir = (flag & 4);
				int distinct = (flag & 8);

				q = newStmt(mb, calcRef, "+");
				q = pushArgument(mb, q, offset);
				q = pushArgument(mb, q, len);
				if (q == NULL)
					return -1;
				topn = getDestVar(q);

				q = newStmt(mb, algebraRef, firstnRef);
				if (!last) /* we need the groups for the next firstn */
					q = pushReturn(mb, q, newTmpVariable(mb, TYPE_any));
				q = pushArgument(mb, q, c);
				if (p)
					q = pushArgument(mb, q, p);
				if (g)
					q = pushArgument(mb, q, g);
				q = pushArgument(mb, q, topn);
				q = pushBit(mb, q, dir != 0);
				q = pushBit(mb, q, distinct != 0);

				if (q == NULL)
					return -1;
				s->nr = getArg(q, 0);
				if (!last)
					renameVariable(mb, getArg(q, 1), "r1_%d", s->nr);
				l = getDestVar(q);
			} else {
				q = newStmt(mb, calcRef, "+");
				q = pushArgument(mb, q, offset);
				q = pushArgument(mb, q, len);
				if (q == NULL)
					return -1;
				len = getDestVar(q);

				/* since both arguments of algebra.subslice are
				   inclusive correct the LIMIT value by
				   subtracting 1 */
				q = newStmt(mb, calcRef, "-");
				q = pushArgument(mb, q, len);
				q = pushInt(mb, q, 1);
				if (q == NULL)
					return -1;
				len = getDestVar(q);

				q = newStmt(mb, algebraRef, subsliceRef);
				q = pushArgument(mb, q, c);
				q = pushArgument(mb, q, offset);
				q = pushArgument(mb, q, len);
				if (q == NULL)
					return -1;
				l = getDestVar(q);
			}
			/* retrieve the single values again */
			if (s->nrcols == 0) {
				q = newStmt(mb, algebraRef, findRef);
				q = pushArgument(mb, q, l);
				q = pushOid(mb, q, 0);
				if (q == NULL)
					return -1;
				l = getDestVar(q);
			}
			s->nr = l;
		}
			break;
		case st_sample:{
			int l, r;

			if ((l = _dumpstmt(sql, mb, s->op1)) < 0)
				return -1;
			if ((r = _dumpstmt(sql, mb, s->op2)) < 0)
				return -1;
			q = newStmt(mb, sampleRef, subuniformRef);
			q = pushArgument(mb, q, l);
			q = pushArgument(mb, q, r);
			if (q == NULL)
				return -1;
			s->nr = getDestVar(q);
		} break;
		case st_order:{
			int l = _dumpstmt(sql, mb, s->op1);
			int reverse = (s->flag <= 0);

			if (l < 0)
				return -1;
			q = newStmt(mb, algebraRef, subsortRef);
			/* both ordered result and oid's order en subgroups */
			q = pushReturn(mb, q, newTmpVariable(mb, TYPE_any));
			q = pushReturn(mb, q, newTmpVariable(mb, TYPE_any));
			q = pushArgument(mb, q, l);
			q = pushBit(mb, q, reverse);
			q = pushBit(mb, q, FALSE);
			if (q == NULL)
				return -1;
			s->nr = getDestVar(q);

			renameVariable(mb, getArg(q, 1), "r1_%d", s->nr);
			renameVariable(mb, getArg(q, 2), "r2_%d", s->nr);
		} break;
		case st_reorder:{
			int l;
			int oids;
			int ogrp;
			int reverse;

			if ((l = _dumpstmt(sql, mb, s->op1)) < 0)
				return -1;
			if ((oids = _dumpstmt(sql, mb, s->op2)) < 0)
				return -1;
			if ((ogrp = _dumpstmt(sql, mb, s->op3)) < 0)
				return -1;
			reverse = (s->flag <= 0);

			q = newStmt(mb, algebraRef, subsortRef);
			/* both ordered result and oid's order en subgroups */
			q = pushReturn(mb, q, newTmpVariable(mb, TYPE_any));
			q = pushReturn(mb, q, newTmpVariable(mb, TYPE_any));
			q = pushArgument(mb, q, l);
			q = pushArgument(mb, q, oids);
			q = pushArgument(mb, q, ogrp);
			q = pushBit(mb, q, reverse);
			q = pushBit(mb, q, FALSE);
			if (q == NULL)
				return -1;
			s->nr = getDestVar(q);

			renameVariable(mb, getArg(q, 1), "r1_%d", s->nr);
			renameVariable(mb, getArg(q, 2), "r2_%d", s->nr);
		} break;
		case st_uselect:{
			bit need_not = FALSE;
			int l, r, sub, anti;
			node *n;

			if ((l = _dumpstmt(sql, mb, s->op1)) < 0)
				return -1;
			if ((r = _dumpstmt(sql, mb, s->op2)) < 0)
				return -1;
			sub = -1;
			anti = is_anti(s);

			if (s->op3 && (sub = _dumpstmt(sql, mb, s->op3)) < 0)
				return -1;

			if (s->op2->nrcols >= 1) {
				char *mod = calcRef;
				char *op = "=";
				int k, done = 0;

				switch (get_cmp(s)) {
				case cmp_equal:
					op = "=";
					break;
				case cmp_notequal:
					op = "!=";
					break;
				case cmp_lt:
					op = "<";
					break;
				case cmp_lte:
					op = "<=";
					break;
				case cmp_gt:
					op = ">";
					break;
				case cmp_gte:
					op = ">=";
					break;
				case cmp_filter:
					done = 1;

					if (backend_create_subfunc(sql, s->op4.funcval, NULL) < 0)
						return -1;
					op = sql_func_imp(s->op4.funcval->func);
					mod = sql_func_mod(s->op4.funcval->func);

					q = newStmt(mb, malRef, multiplexRef);
					setVarType(mb, getArg(q, 0), newBatType(TYPE_bit));
					setVarUDFtype(mb, getArg(q, 0));
					q = pushStr(mb, q, convertMultiplexMod(mod, op));
					q = pushStr(mb, q, convertMultiplexFcn(op));
					for (n = s->op1->op4.lval->h; n; n = n->next) {
						stmt *op = n->data;
						q = pushArgument(mb, q, op->nr);
					}
					for (n = s->op2->op4.lval->h; n; n = n->next) {
						stmt *op = n->data;
						q = pushArgument(mb, q, op->nr);
					}
					if (q == NULL)
						return -1;
					break;
				default:
					showException(GDKout, SQL, "sql", "Unknown operator");
				}

				if (!done && (q = multiplex2(mb, mod, convertOperator(op), l, r, TYPE_bit)) == NULL) 
					return -1;
				k = getDestVar(q);

				q = newStmt(mb, algebraRef, subselectRef);
				q = pushArgument(mb, q, k);
				if (sub > 0)
					q = pushArgument(mb, q, sub);
				q = pushBit(mb, q, !need_not);
				q = pushBit(mb, q, !need_not);
				q = pushBit(mb, q, TRUE);
				q = pushBit(mb, q, TRUE);
				q = pushBit(mb, q, anti);
				if (q == NULL)
					return -1;
				k = getDestVar(q);
			} else {
				if (get_cmp(s) == cmp_filter) {
					node *n;
					char *mod, *fimp;
					sql_func *f = s->op4.funcval->func;

					if (backend_create_subfunc(sql, s->op4.funcval, NULL) < 0)
						return -1;

					mod = sql_func_mod(f);
					fimp = sql_func_imp(f);
					fimp = sa_strconcat(sql->mvc->sa, fimp, subselectRef);
					q = newStmt(mb, mod, convertOperator(fimp));
					// push pointer to the SQL structure into the MAL call
					// allows getting argument names for example
					if (LANG_EXT(f->lang))
						q = pushPtr(mb, q, s->op4.funcval); // nothing to see here, please move along
					// f->query contains the R code to be run
					if (f->lang == FUNC_LANG_R || f->lang == FUNC_LANG_PY || f->lang == FUNC_LANG_MAP_PY)
						q = pushStr(mb, q, f->query);

					for (n = s->op1->op4.lval->h; n; n = n->next) {
						stmt *op = n->data;

						q = pushArgument(mb, q, op->nr);
					}
					/* candidate lists */
					if (sub > 0)
						q = pushArgument(mb, q, sub);
					else
						q = pushNil(mb, q, TYPE_bat); 

					for (n = s->op2->op4.lval->h; n; n = n->next) {
						stmt *op = n->data;

						q = pushArgument(mb, q, op->nr);
					}

					q = pushBit(mb, q, anti);
					if (q == NULL)
						return -1;
					s->nr = getDestVar(q);
					break;
				}

				q = newStmt(mb, algebraRef, thetasubselectRef);
				q = pushArgument(mb, q, l);
				if (sub > 0)
					q = pushArgument(mb, q, sub);
				q = pushArgument(mb, q, r);
				switch (s->flag) {
				case cmp_equal:
					q = pushStr(mb, q, "==");
					break;
				case cmp_notequal:
					q = pushStr(mb, q, "!=");
					break;
				case cmp_lt:
					q = pushStr(mb, q, "<");
					break;
				case cmp_lte:
					q = pushStr(mb, q, "<=");
					break;
				case cmp_gt:
					q = pushStr(mb, q, ">");
					break;
				case cmp_gte:
					q = pushStr(mb, q, ">=");
					break;
				default:
					showException(GDKout, SQL, "sql", "SQL2MAL: error impossible subselect compare\n");
					if (q)
						freeInstruction(q);
					q = NULL;
				}
				if (q == NULL)
					return -1;
			}
			if (q)
				s->nr = getDestVar(q);
			else
				s->nr = newTmpVariable(mb, TYPE_any);
		}
			break;
		case st_uselect2:
		case st_join2:{
			InstrPtr r, p;
			int l = _dumpstmt(sql, mb, s->op1);
			stmt *base, *low = NULL, *high = NULL;
			int r1 = -1, r2 = -1, rs = 0;
			bit anti = (s->flag & ANTI) ? TRUE : FALSE;
			bit swapped = (s->flag & SWAPPED) ? TRUE : FALSE;
			char *cmd = (s->type == st_uselect2) ? subselectRef : subrangejoinRef;
			int sub = -1;

			if (l < 0)
				return -1;
			if (s->op4.stval &&
			    (sub = _dumpstmt(sql, mb, s->op4.stval)) < 0)
				return -1;

			if ((s->op2->nrcols > 0 || s->op3->nrcols) && (s->type == st_uselect2)) {
				int k, symmetric = s->flag&CMP_SYMMETRIC;
				char *mod = calcRef;
				char *op1 = "<", *op2 = "<";

				if ((r1 = _dumpstmt(sql, mb, s->op2)) < 0)
					return -1;
				if ((r2 = _dumpstmt(sql, mb, s->op3)) < 0)
					return -1;

				if (s->flag & 1)
					op1 = "<=";
				if (s->flag & 2)
					op2 = "<=";

				if (s->flag&1 && s->flag&2) {
					if (symmetric)
						p = newStmt(mb, batcalcRef, betweensymmetricRef);
					else
						p = newStmt(mb, batcalcRef, betweenRef);
					p = pushArgument(mb, p, l);
					p = pushArgument(mb, p, r1);
					p = pushArgument(mb, p, r2);
					k = getDestVar(p);
				} else {
					if ((q = multiplex2(mb, mod, convertOperator(op1), l, r1, TYPE_bit)) == NULL)
						return -1;

					if ((r = multiplex2(mb, mod, convertOperator(op2), l, r2, TYPE_bit)) == NULL)
						return -1;
					p = newStmt(mb, batcalcRef, andRef);
					p = pushArgument(mb, p, getDestVar(q));
					p = pushArgument(mb, p, getDestVar(r));
					if (p == NULL)
						return -1;
					k = getDestVar(p);
				}

				q = newStmt(mb, algebraRef, subselectRef);
				q = pushArgument(mb, q, k);
				if (sub > 0)
					q = pushArgument(mb, q, sub);
				q = pushBit(mb, q, TRUE);
				q = pushBit(mb, q, TRUE);
				q = pushBit(mb, q, TRUE);
				q = pushBit(mb, q, TRUE);
				q = pushBit(mb, q, FALSE);
				if (q == NULL)
					return -1;
				s->nr = getDestVar(q);
				break;
			}
			/* if st_join2 try to convert to bandjoin */
			/* ie check if we subtract/add a constant, to the
			   same column */
			if (s->type == st_join2 && range_join_convertable(s, &base, &low, &high)) {
				int tt = tail_type(base)->type->localtype;
				if ((rs = _dumpstmt(sql, mb, base)) < 0)
					return -1;
				if (low) {
					if ((r1 = _dumpstmt(sql, mb, low)) < 0)
						return -1;
				} else
					r1 = argumentZero(mb, tt);
				if (high) {
					if ((r2 = _dumpstmt(sql, mb, high)) < 0)
						return -1;
				} else
					r2 = argumentZero(mb, tt);
				cmd = subbandjoinRef;
			}

			if (!rs) {
				if ((r1 = _dumpstmt(sql, mb, s->op2)) < 0)
					return -1;
				if ((r2 = _dumpstmt(sql, mb, s->op3)) < 0)
					return -1;
			}
			q = newStmt(mb, algebraRef, cmd);
			if (s->type == st_join2)
				q = pushReturn(mb, q, newTmpVariable(mb, TYPE_any));
			q = pushArgument(mb, q, l);
			if (sub > 0) /* only for uselect2 */
				q = pushArgument(mb, q, sub);
			if (rs) {
				q = pushArgument(mb, q, rs);
			} else {
				q = pushArgument(mb, q, r1);
				q = pushArgument(mb, q, r2);
			}
			if (s->type == st_join2) {
				q = pushNil(mb, q, TYPE_bat);
				q = pushNil(mb, q, TYPE_bat);
			}

			switch (s->flag & 3) {
			case 0:
				q = pushBit(mb, q, FALSE);
				q = pushBit(mb, q, FALSE);
				break;
			case 1:
				q = pushBit(mb, q, TRUE);
				q = pushBit(mb, q, FALSE);
				break;
			case 2:
				q = pushBit(mb, q, FALSE);
				q = pushBit(mb, q, TRUE);
				break;
			case 3:
				q = pushBit(mb, q, TRUE);
				q = pushBit(mb, q, TRUE);
				break;
			}
			if (s->type == st_join2)
				q = pushNil(mb, q, TYPE_lng); /* estimate */
			if (s->type == st_uselect2) {
				q = pushBit(mb, q, anti);
				if (q == NULL)
					return -1;
				s->nr = getDestVar(q);
				break;
			}
			if (q == NULL)
				return -1;
			s->nr = getDestVar(q);

			if (swapped) {
				InstrPtr r = newInstruction(mb, ASSIGNsymbol);
				if (r == NULL)
					return -1;
				getArg(r, 0) = newTmpVariable(mb, TYPE_any);
				getArg(r, 1) = getArg(q, 1);
				r->retc = 1;
				r->argc = 2;
				pushInstruction(mb, r);
				s->nr = getArg(r, 0);

				r = newInstruction(mb, ASSIGNsymbol);
				if (r == NULL)
					return -1;
				getArg(r, 0) = newTmpVariable(mb, TYPE_any);
				getArg(r, 1) = getArg(q, 0);
				r->retc = 1;
				r->argc = 2;
				pushInstruction(mb, r);

				/* rename second result */
				renameVariable(mb, getArg(r, 0), "r1_%d", s->nr);
			} else {
				/* rename second result */
				renameVariable(mb, getArg(q, 1), "r1_%d", s->nr);
			}
			break;
		}
		case st_joinN:
			s->nr = dump_joinN(sql, mb, s);
			break;
		case st_tunion:{
			if (dump_2_(sql, mb, s, batRef, mergecandRef) < 0)
				return -1;
		}
			break;
		case st_tdiff:
		case st_tinter:{
			int o1, o2;
			if ((o1 = _dumpstmt(sql, mb, s->op1)) < 0)
				return -1;
			if ((o2 = _dumpstmt(sql, mb, s->op2)) < 0)
				return -1;

			q = newStmt(mb, algebraRef, s->type == st_tdiff ? subdiffRef : subinterRef);
			q = pushArgument(mb, q, o1); /* left */
			q = pushArgument(mb, q, o2); /* right */
			q = pushNil(mb, q, TYPE_bat); /* left candidate */
			q = pushNil(mb, q, TYPE_bat); /* right candidate */
			q = pushBit(mb, q, FALSE);    /* nil matches */
			q = pushNil(mb, q, TYPE_lng); /* estimate */
			if (q == NULL)
				return -1;
			s->nr = getDestVar(q);
		}
			break;
		case st_join:{
			int l;
			int r;
			int cmp = s->flag;
			int left = (cmp == cmp_left);
			char *sjt = "subjoin";

			if (left) {
				cmp = cmp_equal;
				sjt = "subleftjoin";
			}
			if ((l = _dumpstmt(sql, mb, s->op1)) < 0)
				return -1;
			if ((r = _dumpstmt(sql, mb, s->op2)) < 0)
				return -1;
			assert(l >= 0 && r >= 0);

			if (cmp == cmp_joined) {
				s->nr = l;
				return s->nr;
			}
			if (cmp == cmp_left_project) {
				int op3;
				if ((op3 = _dumpstmt(sql, mb, s->op3)) < 0)
					return -1;
				q = newStmt(mb, sqlRef, projectRef);
				q = pushArgument(mb, q, l);
				q = pushArgument(mb, q, r);
				q = pushArgument(mb, q, op3);
				if (q == NULL)
					return -1;
				s->nr = getDestVar(q);
				return s->nr;
			}
			if (cmp == cmp_project) {
				int ins;

				/* delta bat */
				if (s->op3) {
					char nme[IDLENGTH];
					int uval = -1;

					snprintf(nme, IDLENGTH, "r1_%d", r);
					uval = findVariable(mb, nme);
					assert(uval >= 0);

					if ((ins = _dumpstmt(sql, mb, s->op3)) < 0)
						return -1;
					q = newStmt(mb, sqlRef, deltaRef);
					q = pushArgument(mb, q, l);
					q = pushArgument(mb, q, r);
					q = pushArgument(mb, q, uval);
					q = pushArgument(mb, q, ins);
					if (q == NULL)
						return -1;
					s->nr = getDestVar(q);
					return s->nr;
				}
				/* projections, ie left is void headed */
				q = newStmt(mb, algebraRef, projectionRef);
				q = pushArgument(mb, q, l);
				q = pushArgument(mb, q, r);
				if (q == NULL)
					return -1;
				s->nr = getDestVar(q);
				if (cmp == cmp_project && s->key) {
					q = newStmt(mb, batRef, putName("setKey"));
					q = pushArgument(mb, q, s->nr);
					q = pushBit(mb, q, TRUE);
					s->nr = getDestVar(q);
				}
				return s->nr;
			}


			switch (cmp) {
			case cmp_equal:
				q = newStmt(mb, algebraRef, sjt);
				q = pushReturn(mb, q, newTmpVariable(mb, TYPE_any));
				q = pushArgument(mb, q, l);
				q = pushArgument(mb, q, r);
				q = pushNil(mb, q, TYPE_bat);
				q = pushNil(mb, q, TYPE_bat);
				q = pushBit(mb, q, FALSE);
				q = pushNil(mb, q, TYPE_lng);
				if (q == NULL)
					return -1;
				break;
			case cmp_equal_nil: /* nil == nil */
				q = newStmt(mb, algebraRef, sjt);
				q = pushReturn(mb, q, newTmpVariable(mb, TYPE_any));
				q = pushArgument(mb, q, l);
				q = pushArgument(mb, q, r);
				q = pushNil(mb, q, TYPE_bat);
				q = pushNil(mb, q, TYPE_bat);
				q = pushBit(mb, q, TRUE);
				q = pushNil(mb, q, TYPE_lng);
				if (q == NULL)
					return -1;
				break;
			case cmp_notequal:
				q = newStmt(mb, algebraRef, subantijoinRef);
				q = pushReturn(mb, q, newTmpVariable(mb, TYPE_any));
				q = pushArgument(mb, q, l);
				q = pushArgument(mb, q, r);
				q = pushNil(mb, q, TYPE_bat);
				q = pushNil(mb, q, TYPE_bat);
				q = pushBit(mb, q, FALSE);
				q = pushNil(mb, q, TYPE_lng);
				if (q == NULL)
					return -1;
				break;
			case cmp_lt:
			case cmp_lte:
			case cmp_gt:
			case cmp_gte:
				q = newStmt(mb, algebraRef, subthetajoinRef);
				q = pushReturn(mb, q, newTmpVariable(mb, TYPE_any));
				q = pushArgument(mb, q, l);
				q = pushArgument(mb, q, r);
				q = pushNil(mb, q, TYPE_bat);
				q = pushNil(mb, q, TYPE_bat);
				if (cmp == cmp_lt)
					q = pushInt(mb, q, -1);
				else if (cmp == cmp_lte)
					q = pushInt(mb, q, -2);
				else if (cmp == cmp_gt)
					q = pushInt(mb, q, 1);
				else if (cmp == cmp_gte)
					q = pushInt(mb, q, 2);
				q = pushBit(mb, q, TRUE);
				q = pushNil(mb, q, TYPE_lng);
				if (q == NULL)
					return -1;
				break;
			case cmp_all:	/* aka cross table */
				q = newStmt(mb, algebraRef, crossRef);
				q = pushReturn(mb, q, newTmpVariable(mb, TYPE_any));
				q = pushArgument(mb, q, l);
				q = pushArgument(mb, q, r);
				if (q == NULL)
					return -1;
				break;
			case cmp_project:
				assert(0);
				break;
			default:
				showException(GDKout, SQL, "sql", "SQL2MAL: error impossible\n");
			}
			s->nr = getDestVar(q);

			/* rename second result */
			renameVariable(mb, getArg(q, 1), "r1_%d", s->nr);
			break;
		}
		case st_group:{
			int cnt = 0, ext = 0, grp = 0, o1;

			if ((o1 = _dumpstmt(sql, mb, s->op1)) < 0)
				return -1;
			if (s->op2) {
				if ((grp = _dumpstmt(sql, mb, s->op2)) < 0)
					return -1;
				if ((ext = _dumpstmt(sql, mb, s->op3)) < 0)
					return -1;
				if ((cnt = _dumpstmt(sql, mb, s->op4.stval)) < 0)
					return -1;
			}

			q = newStmt(mb, groupRef, s->flag & GRP_DONE ? subgroupdoneRef : subgroupRef);

			/* output variables extent and hist */
			q = pushReturn(mb, q, newTmpVariable(mb, TYPE_any));
			q = pushReturn(mb, q, newTmpVariable(mb, TYPE_any));
			q = pushArgument(mb, q, o1);
			if (grp)
				q = pushArgument(mb, q, grp);
			if (q == NULL)
				return -1;

			s->nr = getDestVar(q);

			/* rename second result */
			ext = getArg(q, 1);
			renameVariable(mb, ext, "r1_%d", s->nr);

			/* rename 3rd result */
			cnt = getArg(q, 2);
			renameVariable(mb, cnt, "r2_%d", s->nr);

		} break;
		case st_result:{
			int l;

			if ((l = _dumpstmt(sql, mb, s->op1)) < 0)
				return -1;

			if (s->op1->type == st_join && s->op1->flag == cmp_joined) {
				s->nr = l;
				if (s->flag)
					s->nr = s->op1->op2->nr;
			} else if (s->flag) {
				char nme[IDLENGTH];
				int v = -1;

				snprintf(nme, IDLENGTH, "r%d_%d", s->flag, l);
				v = findVariable(mb, nme);
				assert(v >= 0);

				s->nr = v;
			} else {
				s->nr = l;
			}
		}
			break;
		case st_convert:{
			list *types = s->op4.lval;
			sql_subtype *f = types->h->data;
			sql_subtype *t = types->t->data;
			char *convert = t->type->base.name;
			/* convert types and make sure they are rounded up correctly */
			int l;

			if ((l = _dumpstmt(sql, mb, s->op1)) < 0)
				return -1;

			if (t->type->localtype == f->type->localtype && (t->type->eclass == f->type->eclass || (EC_VARCHAR(f->type->eclass) && EC_VARCHAR(t->type->eclass))) && !EC_INTERVAL(f->type->eclass) && f->type->eclass != EC_DEC &&
			    (t->digits == 0 || f->digits == t->digits)
				) {
				s->nr = l;
				break;
			}

			/* external types have sqlname convert functions,
			   these can generate errors (fromstr cannot) */
			if (t->type->eclass == EC_EXTERNAL)
				convert = t->type->sqlname;

			if (t->type->eclass == EC_MONTH) 
				convert = "month_interval";
			else if (t->type->eclass == EC_SEC)
				convert = "second_interval";

			/* Lookup the sql convert function, there is no need
			 * for single value vs bat, this is handled by the
			 * mal function resolution */
			if (s->nrcols == 0) {	/* simple calc */
				q = newStmt(mb, calcRef, convert);
			} else if (s->nrcols > 0 &&
				   (t->type->localtype > TYPE_str || f->type->eclass == EC_DEC || t->type->eclass == EC_DEC || EC_INTERVAL(t->type->eclass) || EC_TEMP(t->type->eclass) ||
				    (EC_VARCHAR(t->type->eclass) && !(f->type->eclass == EC_STRING && t->digits == 0)))) {
				int type = t->type->localtype;

				q = newStmt(mb, malRef, multiplexRef);
				if (q == NULL)
					return -1;
				setVarType(mb, getArg(q, 0), newBatType(type));
				setVarUDFtype(mb, getArg(q, 0));
				q = pushStr(mb, q, convertMultiplexMod(calcRef, convert));
				q = pushStr(mb, q, convertMultiplexFcn(convert));
			} else
				q = newStmt(mb, batcalcRef, convert);

			/* convert to string is complex, we need full type info
			   and mvc for the timezone */
			if (EC_VARCHAR(t->type->eclass) && !(f->type->eclass == EC_STRING && t->digits == 0)) {
				q = pushInt(mb, q, f->type->eclass);
				q = pushInt(mb, q, f->digits);
				q = pushInt(mb, q, f->scale);
				q = pushInt(mb, q, type_has_tz(f));
			} else if (f->type->eclass == EC_DEC)
				/* scale of the current decimal */
				q = pushInt(mb, q, f->scale);
			q = pushArgument(mb, q, l);

			if (t->type->eclass == EC_DEC || EC_TEMP_FRAC(t->type->eclass) || EC_INTERVAL(t->type->eclass)) {
				/* digits, scale of the result decimal */
				q = pushInt(mb, q, t->digits);
				if (!EC_TEMP_FRAC(t->type->eclass))
					q = pushInt(mb, q, t->scale);
			}
			/* convert to string, give error on to large strings */
			if (EC_VARCHAR(t->type->eclass) && !(f->type->eclass == EC_STRING && t->digits == 0))
				q = pushInt(mb, q, t->digits);
			/* convert a string to a time(stamp) with time zone */
			if (EC_VARCHAR(f->type->eclass) && EC_TEMP_FRAC(t->type->eclass) && type_has_tz(t))
				q = pushInt(mb, q, type_has_tz(t));
			if (t->type->eclass == EC_GEOM) {
				/* push the type and coordinates of the column */
				q = pushInt(mb, q, t->digits);
				/* push the SRID of the whole columns */
				q = pushInt(mb, q, t->scale);
				/* push the type and coordinates of the inserted value */
				//q = pushInt(mb, q, f->digits);
				/* push the SRID of the inserted value */
				//q = pushInt(mb, q, f->scale);

/* we decided to create the EWKB type also used by PostGIS and has the SRID provided by the user inside alreay */
				/* push the SRID provided for this value */
				/* GEOS library is able to store in the returned wkb the type an
 				* number if coordinates but not the SRID so SRID should be provided 
 				* from this level */
/*				if(sql->mvc->argc > 1)
					f->scale = ((ValRecord)((atom*)((mvc*)sql->mvc)->args[1])->data).val.ival;
				
				q = pushInt(mb, q, f->digits);
				q = pushInt(mb, q, f->scale);
*/				//q = pushInt(mb, q, ((ValRecord)((atom*)((mvc*)sql->mvc)->args[1])->data).val.ival);
			}
			if (q == NULL)
				return -1;
			s->nr = getDestVar(q);
			break;
		}
		case st_Nop:{
			char *mod, *fimp;
			sql_subtype *tpe = NULL;
			int special = 0;
			sql_subfunc *f = s->op4.funcval;
			node *n;
			/* dump operands */
			if (_dumpstmt(sql, mb, s->op1) < 0)
				return -1;

			if (backend_create_subfunc(sql, f, s->op1->op4.lval) < 0)
				return -1;
			mod = sql_func_mod(f->func);
			fimp = sql_func_imp(f->func);
			if (s->nrcols) {
				sql_subtype *res = f->res->h->data;
				fimp = convertMultiplexFcn(fimp);
				q = NULL;
				if (strcmp(fimp, "rotate_xor_hash") == 0 &&
				    strcmp(mod, calcRef) == 0 &&
				    (q = newStmt(mb, mkeyRef, putName("bulk_rotate_xor_hash"))) == NULL)
					return -1;
				if (!q) {
					if (f->func->type == F_UNION)
						q = newStmt(mb, batmalRef, multiplexRef);
					else
						q = newStmt(mb, malRef, multiplexRef);
					if (q == NULL)
						return -1;
					setVarType(mb, getArg(q, 0), newBatType(res->type->localtype));
					setVarUDFtype(mb, getArg(q, 0));
					q = pushStr(mb, q, mod);
					q = pushStr(mb, q, fimp);
				} else {
					setVarType(mb, getArg(q, 0), newBatType(res->type->localtype));
					setVarUDFtype(mb, getArg(q, 0));
				}
			} else {
				fimp = convertOperator(fimp);
				q = newStmt(mb, mod, fimp);
				
				if (f->res && list_length(f->res)) {
					sql_subtype *res = f->res->h->data;

					setVarType(mb, getArg(q, 0), res->type->localtype);
					setVarUDFtype(mb, getArg(q, 0));
				}
			}
			if (LANG_EXT(f->func->lang))
				q = pushPtr(mb, q, f);
			if (f->func->lang == FUNC_LANG_R || f->func->lang == FUNC_LANG_PY || f->func->lang == FUNC_LANG_MAP_PY)
				q = pushStr(mb, q, f->func->query);
			/* first dynamic output of copy* functions */
			if (f->func->type == F_UNION || (f->func->type == F_LOADER && f->res != NULL))
				q = table_func_create_result(mb, q, f->func, f->res);
			if (list_length(s->op1->op4.lval))
				tpe = tail_type(s->op1->op4.lval->h->data);
			if (strcmp(fimp, "round") == 0 && tpe && tpe->type->eclass == EC_DEC)
				special = 1;

			for (n = s->op1->op4.lval->h; n; n = n->next) {
				stmt *op = n->data;

				q = pushArgument(mb, q, op->nr);
				if (special) {
					q = pushInt(mb, q, tpe->digits);
					setVarUDFtype(mb, getArg(q, q->argc-1));
					q = pushInt(mb, q, tpe->scale);
					setVarUDFtype(mb, getArg(q, q->argc-1));
				}
				special = 0;
			}
			if (q == NULL)
				return -1;
			s->nr = getDestVar(q);
			/* keep reference to instruction */
			s->rewritten = (void *) q;
		} break;
		case st_func:{
			char *mod = "user";
			char *fimp = s->op2->op4.aval->data.val.sval;
			sql_rel *rel = s->op4.rel;
			node *n;

			/* dump args */
			if (s->op1 && _dumpstmt(sql, mb, s->op1) < 0)
				return -1;
			if (monet5_create_relational_function(sql->mvc, mod, fimp, rel, s, 1) < 0)
				 return -1;

			if (s->flag) 
				q = newStmt(mb, batmalRef, multiplexRef);
			else
				q = newStmt(mb, mod, fimp);
			q = relational_func_create_result(sql->mvc, mb, q, rel);
			if (s->flag) {
				q = pushStr(mb, q, mod);
				q = pushStr(mb, q, fimp);
			}
			if (s->op1)
				for (n = s->op1->op4.lval->h; n; n = n->next) {
					stmt *op = n->data;

					q = pushArgument(mb, q, op->nr);
				}
			if (q == NULL)
				return -1;
			s->nr = getDestVar(q);
			/* keep reference to instruction */
			s->rewritten = (void *) q;
		} break;
		case st_aggr:{
			int no_nil = s->flag;
			int g = 0, e = 0, l = _dumpstmt(sql, mb, s->op1);	/* maybe a list */
			char *mod, *aggrfunc;
			char aggrF[64];
			sql_subtype *res = s->op4.aggrval->res->h->data;
			int restype = res->type->localtype;
			int complex_aggr = 0;
			int abort_on_error, i, *stmt_nr = NULL;

			if (l < 0)
				return -1;
			if (backend_create_subaggr(sql, s->op4.aggrval) < 0)
				return -1;
			mod = s->op4.aggrval->aggr->mod;
			aggrfunc = s->op4.aggrval->aggr->imp;

			if (strcmp(aggrfunc, "avg") == 0 || strcmp(aggrfunc, "sum") == 0 || strcmp(aggrfunc, "prod") == 0)
				complex_aggr = 1;
			/* some "sub" aggregates have an extra
			 * argument "abort_on_error" */
			abort_on_error = complex_aggr || strncmp(aggrfunc, "stdev", 5) == 0 || strncmp(aggrfunc, "variance", 8) == 0;

			if (s->op3) {
				snprintf(aggrF, 64, "sub%s", aggrfunc);
				aggrfunc = aggrF;
				if ((g = _dumpstmt(sql, mb, s->op2)) < 0)
					return -1;
				if ((e = _dumpstmt(sql, mb, s->op3)) < 0)
					return -1;

				q = newStmt(mb, mod, aggrfunc);
				if (q == NULL)
					return -1;
				setVarType(mb, getArg(q, 0), newBatType(restype));
				setVarUDFtype(mb, getArg(q, 0));
			} else {
				q = newStmt(mb, mod, aggrfunc);
				if (q == NULL)
					return -1;
				if (complex_aggr) {
					setVarType(mb, getArg(q, 0), restype);
					setVarUDFtype(mb, getArg(q, 0));
				}
			}

			if (LANG_EXT(s->op4.aggrval->aggr->lang))
				q = pushPtr(mb, q, s->op4.aggrval->aggr);
			if (s->op4.aggrval->aggr->lang == FUNC_LANG_R || s->op4.aggrval->aggr->lang == FUNC_LANG_PY || s->op4.aggrval->aggr->lang == FUNC_LANG_MAP_PY){
				if (!g) {
					setVarType(mb, getArg(q, 0), restype);
					setVarUDFtype(mb, getArg(q, 0));
				}
				q = pushStr(mb, q, s->op4.aggrval->aggr->query);
			}

			if (s->op1->type != st_list) {
				q = pushArgument(mb, q, l);
			} else {
				for (i=0, n = s->op1->op4.lval->h; n; n = n->next, i++) {
					stmt *op = n->data;

					if (stmt_nr)
						q = pushArgument(mb, q, stmt_nr[i]);
					else
						q = pushArgument(mb, q, op->nr);
				}
			}
			if (g) {
				q = pushArgument(mb, q, g);
				q = pushArgument(mb, q, e);
				if (q == NULL)
					return -1;
				g = getDestVar(q);
				q = pushBit(mb, q, no_nil);
				if (abort_on_error)
					q = pushBit(mb, q, TRUE);
			} else if (no_nil && strncmp(aggrfunc, "count", 5) == 0) 
				q = pushBit(mb, q, no_nil);
			if (q == NULL)
				return -1;
			s->nr = getDestVar(q);
		}
			break;
		case st_atom:{
			atom *a = s->op4.aval;
			q = newStmt(mb, calcRef, atom_type(a)->type->base.name);
			if (atom_null(a)) {
				q = pushNil(mb, q, atom_type(a)->type->localtype);
			} else {
				int k;
				k = constantAtom(sql, mb, a);
				q = pushArgument(mb, q, k);
			}
			/* digits of the result timestamp/daytime */
			if (EC_TEMP_FRAC(atom_type(a)->type->eclass))
				q = pushInt(mb, q, atom_type(a)->digits);
			if (q == NULL)
				return -1;
			s->nr = getDestVar(q);
		}
			break;
		case st_append:{
			int l = 0;
			int r;

			if ((r = _dumpstmt(sql, mb, s->op2)) < 0)
				return -1;
			if ((l = _dumpstmt(sql, mb, s->op1)) < 0)
				return -1;
			q = newStmt(mb, batRef, appendRef);
			q = pushArgument(mb, q, l);
			q = pushArgument(mb, q, r);
			q = pushBit(mb, q, TRUE);
			if (q == NULL)
				return -1;
			s->nr = getDestVar(q);
		} break;
		case st_update_col:
		case st_append_col:{
			int tids = _dumpstmt(sql, mb, s->op1), upd = 0;
			sql_column *c = s->op4.cval;
			char *n = (s->type == st_append_col) ? appendRef : updateRef;

			if (tids < 0)
				return -1;
			if (s->op2 && (upd = _dumpstmt(sql, mb, s->op2)) < 0)
				return -1;
			if (s->type == st_append_col && s->flag) {	/* fake append */
				s->nr = tids;
			} else {
				q = newStmt(mb, sqlRef, n);
				q = pushArgument(mb, q, sql->mvc_var);
				if (q == NULL)
					return -1;
				getArg(q, 0) = sql->mvc_var = newTmpVariable(mb, TYPE_int);
				q = pushSchema(mb, q, c->t);
				q = pushStr(mb, q, c->t->base.name);
				q = pushStr(mb, q, c->base.name);
				q = pushArgument(mb, q, tids);
				if (s->op2)
					q = pushArgument(mb, q, upd);
				if (q == NULL)
					return -1;
				sql->mvc_var = s->nr = getDestVar(q);
			}
		}
			break;

		case st_update_idx:
		case st_append_idx:{
			int tids = _dumpstmt(sql, mb, s->op1), upd = 0;
			sql_idx *i = s->op4.idxval;
			char *n = (s->type == st_append_idx) ? appendRef : updateRef;

			if (tids < 0)
				return -1;
			if (s->op2 && (upd = _dumpstmt(sql, mb, s->op2)) < 0)
				return -1;
			q = newStmt(mb, sqlRef, n);
			q = pushArgument(mb, q, sql->mvc_var);
			if (q == NULL)
				return -1;
			getArg(q, 0) = sql->mvc_var = newTmpVariable(mb, TYPE_int);
			q = pushSchema(mb, q, i->t);
			q = pushStr(mb, q, i->t->base.name);
			q = pushStr(mb, q, sa_strconcat(sql->mvc->sa, "%", i->base.name));
			q = pushArgument(mb, q, tids);
			if (s->op2)
				q = pushArgument(mb, q, upd);
			if (q == NULL)
				return -1;
			sql->mvc_var = s->nr = getDestVar(q);
		}
			break;
		case st_delete:{
			int r = _dumpstmt(sql, mb, s->op1);
			sql_table *t = s->op4.tval;
			str mod = sqlRef;
>>>>>>> bd2b61c7

	/* create stub */
	backup = c->curprg;
	c->curprg = newFunction(putName(mod), putName(name), FUNCTIONsymbol);
	if( c->curprg == NULL)
		return -1;
	lname[0] = 'l';
	curBlk = c->curprg->def;
	curInstr = getInstrPtr(curBlk, 0);

	curInstr = relational_func_create_result(m, curBlk, curInstr, rel);
	setVarUDFtype(curBlk, 0);

	/* ops */
	if (call && call->type == st_list) {
		node *n;

		for (n = call->op4.lval->h; n; n = n->next) {
			stmt *op = n->data;
			sql_subtype *t = tail_type(op);
			int type = t->type->localtype;
			int varid = 0;
			const char *nme = (op->op3)?op->op3->op4.aval->data.val.sval:op->cname;
			char buf[64];

			snprintf(buf,64,"A%s",nme);
			varid = newVariable(curBlk, buf,strlen(buf), type);
			curInstr = pushArgument(curBlk, curInstr, varid);
			setVarType(curBlk, varid, type);
			setVarUDFtype(curBlk, varid);
		}
	}

	/* declare return variables */
	for (i = 0, n = r->exps->h; n; n = n->next, i++) {
		sql_exp *e = n->data;
		int type = exp_subtype(e)->type->localtype;

		type = newBatType(type);
		p = newFcnCall(curBlk, batRef, newRef);
		p = pushType(curBlk, p, getBatType(type));
		setArgType(curBlk, p, 0, type);
		lret[i] = getArg(p, 0);
	}

	/* q := remote.connect("uri", "user", "pass"); */
	p = newStmt(curBlk, remoteRef, connectRef);
	p = pushStr(curBlk, p, uri);
	p = pushStr(curBlk, p, "monetdb");
	p = pushStr(curBlk, p, "monetdb");
	p = pushStr(curBlk, p, "msql");
	q = getArg(p, 0);

	/* remote.exec(q, "sql", "register", "mod", "name", "relational_plan", "signature"); */
	p = newInstruction(curBlk, remoteRef, execRef);
	p = pushArgument(curBlk, p, q);
	p = pushStr(curBlk, p, sqlRef);
	p = pushStr(curBlk, p, registerRef);

	o = newFcnCall(curBlk, remoteRef, putRef);
	o = pushArgument(curBlk, o, q);
	o = pushInt(curBlk, o, TYPE_str); /* dummy result type */
	p = pushReturn(curBlk, p, getArg(o, 0));

	o = newFcnCall(curBlk, remoteRef, putRef);
	o = pushArgument(curBlk, o, q);
	o = pushStr(curBlk, o, mod);
	p = pushArgument(curBlk, p, getArg(o,0));

	o = newFcnCall(curBlk, remoteRef, putRef);
	o = pushArgument(curBlk, o, q);
	o = pushStr(curBlk, o, lname);
	p = pushArgument(curBlk, p, getArg(o,0));

	{ 
	int len = 1024, nr = 0;
	char *s, *buf = GDKmalloc(len);
	if (!buf) {
		return -1;
	}
	s = rel2str(m, rel);
	o = newFcnCall(curBlk, remoteRef, putRef);
	o = pushArgument(curBlk, o, q);
	o = pushStr(curBlk, o, s);	/* relational plan */
	p = pushArgument(curBlk, p, getArg(o,0));
	free(s); 

	s = "";
	if (call && call->type == st_list) {
		node *n;

		buf[0] = 0;
		for (n = call->op4.lval->h; n; n = n->next) {
			stmt *op = n->data;
			sql_subtype *t = tail_type(op);
			const char *nme = (op->op3)?op->op3->op4.aval->data.val.sval:op->cname;

			nr += snprintf(buf+nr, len-nr, "%s %s(%u,%u)%c", nme, t->type->sqlname, t->digits, t->scale, n->next?',':' ');
		}
		s = buf;
	}
	o = newFcnCall(curBlk, remoteRef, putRef);
	o = pushArgument(curBlk, o, q);
	o = pushStr(curBlk, o, s);	/* signature */
	p = pushArgument(curBlk, p, getArg(o,0));
	GDKfree(buf);
	}
	pushInstruction(curBlk, p);

	/* (x1, x2, ..., xn) := remote.exec(q, "mod", "fcn"); */
	p = newInstruction(curBlk, remoteRef, execRef);
	p = pushArgument(curBlk, p, q);
	p = pushStr(curBlk, p, mod);
	p = pushStr(curBlk, p, lname);
	getArg(p, 0) = -1;

	for (i = 0, n = r->exps->h; n; n = n->next, i++) {
		/* x1 := remote.put(q, :type) */
		o = newFcnCall(curBlk, remoteRef, putRef);
		o = pushArgument(curBlk, o, q);
		o = pushArgument(curBlk, o, lret[i]);
		v = getArg(o, 0);
		p = pushReturn(curBlk, p, v);
		rret[i] = v;
	}

	/* send arguments to remote */
	for (i = curInstr->retc; i < curInstr->argc; i++) {
		/* x1 := remote.put(q, A0); */
		o = newStmt(curBlk, remoteRef, putRef);
		o = pushArgument(curBlk, o, q);
		o = pushArgument(curBlk, o, getArg(curInstr, i));
		p = pushArgument(curBlk, p, getArg(o, 0));
	}
	pushInstruction(curBlk, p);

	/* return results */
	for (i = 0; i < curInstr->retc; i++) {
		/* y1 := remote.get(q, x1); */
		p = newFcnCall(curBlk, remoteRef, getRef);
		p = pushArgument(curBlk, p, q);
		p = pushArgument(curBlk, p, rret[i]);
		getArg(p, 0) = lret[i];
	}

	/* remote.disconnect(q); */
	p = newStmt(curBlk, remoteRef, disconnectRef);
	p = pushArgument(curBlk, p, q);

	p = newInstruction(curBlk, NULL, NULL);
	p->barrier= RETURNsymbol;
	p->retc = p->argc = 0;
	for (i = 0; i < curInstr->retc; i++)
		p = pushArgument(curBlk, p, lret[i]);
	p->retc = p->argc;
	/* assignment of return */
	for (i = 0; i < curInstr->retc; i++)
		p = pushArgument(curBlk, p, lret[i]);
	pushInstruction(curBlk, p);
	pushEndInstruction(curBlk);

	/* SQL function definitions meant for inlineing should not be optimized before */
	//for now no inline of the remote function, this gives garbage collection problems
	//curBlk->inlineProp = 1;

	SQLaddQueryToCache(c);
	//chkProgram(c->fdout, c->nspace, c->curprg->def);
	SQLoptimizeFunction(c, c->curprg->def);
	if (backup)
		c->curprg = backup;
	GDKfree(lname);		/* make sure stub is called */
	return 0;
}

int
monet5_create_relational_function(mvc *m, const char *mod, const char *name, sql_rel *rel, stmt *call, list *rel_ops, int inline_func)
{
	prop *p = NULL;

	if (rel && (p = find_prop(rel->p, PROP_REMOTE)) != NULL)
		return _create_relational_remote(m, mod, name, rel, call, p);
	else
		return _create_relational_function(m, mod, name, rel, call, rel_ops, inline_func);
}

/*
 * The kernel uses two calls to procedures defined in SQL.
 * They have to be initialized, which is currently hacked
 * by using the SQLstatment.
 */
static stmt *
sql_relation2stmt(backend *be, sql_rel *r)
{
	mvc *c = be->mvc;
	stmt *s = NULL;

	if (!r) {
		return NULL;
	} else {
		if (c->emode == m_plan) {
			rel_print(c, r, 0);
		} else {
			s = output_rel_bin(be, r);
		}
	}
	return s;
}

int
backend_dumpstmt(backend *be, MalBlkPtr mb, sql_rel *r, int top, int add_end, char *query)
{
	mvc *c = be->mvc;
	InstrPtr q, querylog = NULL;
	int old_mv = be->mvc_var;
	MalBlkPtr old_mb = be->mb;
	stmt *s;
	char *t, *tt;
       
	// Always keep the SQL query around for monitoring

	if (query) {
		tt = t = GDKstrdup(query);
		while (t && isspace((int) *t))
			t++;

		querylog = q = newStmt(mb, querylogRef, defineRef);
		if (q == NULL) {
			GDKfree(tt);
			return -1;
		}
		setVarType(mb, getArg(q, 0), TYPE_void);
		setVarUDFtype(mb, getArg(q, 0));
		q = pushStr(mb, q, t);
		GDKfree(tt);
		q = pushStr(mb, q, getSQLoptimizer(be->mvc));
	}

	/* announce the transaction mode */
	q = newStmt(mb, sqlRef, "mvc");
	if (q == NULL)
		return -1;
	be->mvc_var = getDestVar(q);
	be->mb = mb;
       	s = sql_relation2stmt(be, r);
	if (!s) {
		if (querylog)
			(void) pushInt(mb, querylog, mb->stop);
		return 0;
	}

	be->mvc_var = old_mv;
	be->mb = old_mb;
	if (top && c->caching && (c->type == Q_SCHEMA || c->type == Q_TRANS)) {
		q = newStmt(mb, sqlRef, exportOperationRef);
		if (q == NULL)
			return -1;
	}
	/* generate a dummy return assignment for functions */
	if (getArgType(mb, getInstrPtr(mb, 0), 0) != TYPE_void && getInstrPtr(mb, mb->stop - 1)->barrier != RETURNsymbol) {
		q = newAssignment(mb);
		if (q == NULL)
			return -1;
		getArg(q, 0) = getArg(getInstrPtr(mb, 0), 0);
		q->barrier = RETURNsymbol;
	}
	if (add_end)
		pushEndInstruction(mb);
	if (querylog)
		(void) pushInt(mb, querylog, mb->stop);
	return 0;
}

/* Generate the assignments of the query arguments to the query template*/
int
backend_callinline(backend *be, Client c)
{
	mvc *m = be->mvc;
	InstrPtr curInstr = 0;
	MalBlkPtr curBlk = c->curprg->def;

	if (m->argc) {	
		int argc = 0;

		for (; argc < m->argc; argc++) {
			atom *a = m->args[argc];
			int type = atom_type(a)->type->localtype;
			int varid = 0;

			curInstr = newAssignment(curBlk);
			if (curInstr == NULL)
				return -1;
			a->varid = varid = getDestVar(curInstr);
			setVarType(curBlk, varid, type);
			setVarUDFtype(curBlk, varid);

			if (atom_null(a)) {
				sql_subtype *t = atom_type(a);
				(void) pushNil(curBlk, curInstr, t->type->localtype);
			} else {
				int _t = constantAtom(be, curBlk, a);
				(void) pushArgument(curBlk, curInstr, _t);
			}
		}
	}
	c->curprg->def = curBlk;
	return 0;
}

/* SQL procedures, functions and PREPARE statements are compiled into a parameterised plan */
Symbol
backend_dumpproc(backend *be, Client c, cq *cq, sql_rel *r)
{
	mvc *m = be->mvc;
	MalBlkPtr mb = 0;
	Symbol curPrg = 0, backup = NULL;
	InstrPtr curInstr = 0;
	int argc = 0;
	char arg[IDLENGTH];
	node *n;

	backup = c->curprg;
	if (cq)
		c->curprg = newFunction(userRef, putName(cq->name), FUNCTIONsymbol);
	else
		c->curprg = newFunction(userRef, "tmp", FUNCTIONsymbol);
	if (c->curprg == NULL)
		return NULL;

	curPrg = c->curprg;
	curPrg->def->keephistory = backup->def->keephistory;
	mb = curPrg->def;
	curInstr = getInstrPtr(mb, 0);
	/* we do not return anything */
	setVarType(mb, 0, TYPE_void);
	setVarUDFtype(mb, 0);
	setModuleId(curInstr, userRef);

	if (m->argc) {
		for (argc = 0; argc < m->argc; argc++) {
			atom *a = m->args[argc];
			int type = atom_type(a)->type->localtype;
			int varid = 0;

			snprintf(arg, IDLENGTH, "A%d", argc);
			a->varid = varid = newVariable(mb, arg,strlen(arg), type);
			curInstr = pushArgument(mb, curInstr, varid);
			assert(curInstr);
			if (curInstr == NULL) 
				goto cleanup;
			setVarType(mb, varid, type);
			setVarUDFtype(mb, 0);
		}
	} else if (m->params) {	/* needed for prepare statements */

		for (n = m->params->h; n; n = n->next, argc++) {
			sql_arg *a = n->data;
			int type = a->type.type->localtype;
			int varid = 0;

			snprintf(arg, IDLENGTH, "A%d", argc);
			varid = newVariable(mb, arg,strlen(arg), type);
			curInstr = pushArgument(mb, curInstr, varid);
			assert(curInstr);
			if (curInstr == NULL) 
				goto cleanup;
			setVarType(mb, varid, type);
			setVarUDFtype(mb, varid);
		}
	}

	if (backend_dumpstmt(be, mb, r, 1, 1, be->q?be->q->codestring:NULL) < 0) 
		goto cleanup;

	if (cq){
		SQLaddQueryToCache(c);
		// optimize this code the 'old' way
		if ( m->emode == m_prepare || !qc_isaquerytemplate(getFunctionId(getInstrPtr(c->curprg->def,0))) )
			SQLoptimizeFunction(c,c->curprg->def);
	}

	// restore the context for the wrapper code
	curPrg = c->curprg;
	if (backup)
		c->curprg = backup;
	return curPrg;

cleanup:
	freeSymbol(curPrg);
	if (backup)
		c->curprg = backup;
	return NULL;
}

void
backend_call(backend *be, Client c, cq *cq)
{
	mvc *m = be->mvc;
	InstrPtr q;
	MalBlkPtr mb = c->curprg->def;

	q = newStmt(mb, userRef, cq->name);
	if (!q) {
		m->session->status = -3;
		return;
	}
	/* cached (factorized queries return bit??) */
	if (cq->code && getInstrPtr(((Symbol)cq->code)->def, 0)->token == FACTORYsymbol) {
		setVarType(mb, getArg(q, 0), TYPE_bit);
		setVarUDFtype(mb, getArg(q, 0));
	} else {
		setVarType(mb, getArg(q, 0), TYPE_void);
		setVarUDFtype(mb, getArg(q, 0));
	}
	if (m->argc) {
		int i;

		for (i = 0; i < m->argc; i++) {
			atom *a = m->args[i];
			sql_subtype *pt = cq->params + i;

			if (!atom_cast(m->sa, a, pt)) {
				sql_error(m, 003, "wrong type for argument %d of " "function call: %s, expected %s\n", i + 1, atom_type(a)->type->sqlname, pt->type->sqlname);
				break;
			}
			if (atom_null(a)) {
				sql_subtype *t = cq->params + i;
				/* need type from the prepared argument */
				q = pushNil(mb, q, t->type->localtype);
			} else {
				int _t = constantAtom(be, mb, a);
				q = pushArgument(mb, q, _t);
			}
		}
	}
}

int
monet5_resolve_function(ptr M, sql_func *f)
{
	mvc *sql = (mvc *) M;
	Client c = MCgetClient(sql->clientid);
	Module m;

	/*
	   fails to search outer modules!
	   if (!findSymbol(c->nspace, f->mod, f->imp))
	   return 0;
	 */

	for (m = findModule(c->nspace, f->mod); m; m = m->link) {
		if (strcmp(m->name, f->mod) == 0) {
			Symbol s = m->space[(int) (getSymbolIndex(f->imp))];
			for (; s; s = s->peer) {
				InstrPtr sig = getSignature(s);
				int argc = sig->argc - sig->retc;

				if (strcmp(s->name, f->imp) == 0 && ((!f->ops && argc == 0) || list_length(f->ops) == argc || (sig->varargs & VARARGS) == VARARGS))
					return 1;

			}
		}
	}
	return 0;
/*
	node *n;
	newFcnCall(f->mod, f->imp);
	for (n = f->ops->h; n; n = n->next) {
		sql_arg *a = n->data;

		q = push ?type? (mb, q, a->);
	}
*/
}

static int
backend_create_r_func(backend *be, sql_func *f)
{
	(void)be;
	switch(f->type) {
	case  F_AGGR:
		f->mod = "rapi";
		f->imp = "eval_aggr";
		break;
	case  F_PROC: /* no output */
	case  F_FUNC:
	default: /* ie also F_FILT and F_UNION for now */
		f->mod = "rapi";
		f->imp = "eval";
		break;
	}
	return 0;
}

#define pyapi_enableflag "embedded_py"

// returns the currently enabled python version, if any
// defaults to python 2 if none is enabled
static int
enabled_python_version(void) {
    char* env = GDKgetenv(pyapi_enableflag);
    if (env && strncmp(env, "3", 1) == 0) {
    	return 3;
    }
   	return 2;
}

/* Create the MAL block for a registered function and optimize it */
static int
backend_create_py_func(backend *be, sql_func *f)
{
	(void)be;
	switch(f->type) {
	case  F_AGGR:
		f->mod = "pyapi";
		f->imp = "eval_aggr";
		break;
	case F_LOADER:
		f->mod = "pyapi";
		f->imp = "eval_loader";
		break;
	case  F_PROC: /* no output */
	case  F_FUNC:
	default: /* ie also F_FILT and F_UNION for now */
		f->mod = "pyapi";
		f->imp = "eval";
		break;
	}
	if (enabled_python_version() == 3) {
		f->mod = "pyapi3";
	}
	return 0;
}

static int
backend_create_map_py_func(backend *be, sql_func *f)
{
	(void)be;
	switch(f->type) {
	case  F_AGGR:
		f->mod = "pyapimap";
		f->imp = "eval_aggr";
		break;
	case  F_PROC: /* no output */
	case  F_FUNC:
	default: /* ie also F_FILT and F_UNION for now */
		f->mod = "pyapimap";
		f->imp = "eval";
		break;
	}
	if (enabled_python_version() == 3) {
		f->mod = "pyapi3map";
	}
	return 0;
}

static int
backend_create_py2_func(backend *be, sql_func *f)
{
	backend_create_py_func(be, f);
	f->mod = "pyapi";
	return 0;
}

static int
backend_create_map_py2_func(backend *be, sql_func *f)
{
	backend_create_map_py_func(be, f);
	f->mod = "pyapimap";
	return 0;
}
static int
backend_create_py3_func(backend *be, sql_func *f)
{
	backend_create_py_func(be, f);
	f->mod = "pyapi3";
	return 0;
}

static int
backend_create_map_py3_func(backend *be, sql_func *f)
{
	backend_create_map_py_func(be, f);
	f->mod = "pyapi3map";
	return 0;
}

static int
backend_create_sql_func(backend *be, sql_func *f, list *restypes, list *ops)
{
	mvc *m = be->mvc;
	MalBlkPtr curBlk = NULL;
	InstrPtr curInstr = NULL;
	Client c = be->client;
	Symbol backup = NULL, curPrg = NULL;
	int i, retseen = 0, sideeffects = 0, vararg = (f->varres || f->vararg), no_inline = 0;
	sql_rel *r;

	/* nothing to do for internal and ready (not recompiling) functions */
	if (!f->sql || (!vararg && f->sql > 1))
		return 0;
	if (!vararg)
		f->sql++;
	r = rel_parse(m, f->s, f->query, m_instantiate);
	if (r)
		r = rel_optimizer(m, r);
	if (r && !f->sql) 	/* native function */
		return 0;

	if (!r) {
		if (!vararg)
			f->sql--;
		return -1;
	}
	assert(r);

	backup = c->curprg;
	curPrg = c->curprg = newFunction(userRef, putName(f->base.name), FUNCTIONsymbol);
	if( curPrg == NULL)
		goto cleanup;

	curBlk = c->curprg->def;
	curInstr = getInstrPtr(curBlk, 0);

	if (f->res) {
		sql_arg *res = f->res->h->data;
		if (f->type == F_UNION)
			curInstr = table_func_create_result(curBlk, curInstr, f, restypes);
		else
			setArgType(curBlk, curInstr, 0, res->type.type->localtype);
	} else {
		setArgType(curBlk, curInstr, 0, TYPE_void);
	}
	setVarUDFtype(curBlk, 0);

	if (f->vararg && ops) {
		int argc = 0;
		node *n;

		for (n = ops->h; n; n = n->next, argc++) {
			stmt *s = n->data;
			int type = tail_type(s)->type->localtype;
			int varid = 0;
			char buf[IDLENGTH];

			(void) snprintf(buf, IDLENGTH, "A%d", argc);
			varid = newVariable(curBlk, buf, strlen(buf), type);
			curInstr = pushArgument(curBlk, curInstr, varid);
			setVarType(curBlk, varid, type);
			setVarUDFtype(curBlk, varid);
		}
	} else if (f->ops) {
		int argc = 0;
		node *n;

		for (n = f->ops->h; n; n = n->next, argc++) {
			sql_arg *a = n->data;
			int type = a->type.type->localtype;
			int varid = 0;
			char buf[IDLENGTH];

			if (a->name)
				(void) snprintf(buf, IDLENGTH, "A%s", a->name);
			else
				(void) snprintf(buf, IDLENGTH, "A%d", argc);
			varid = newVariable(curBlk, buf, strlen(buf), type);
			curInstr = pushArgument(curBlk, curInstr, varid);
			setVarType(curBlk, varid, type);
			setVarUDFtype(curBlk, varid);
		}
	}
	/* announce the transaction mode */
	if (backend_dumpstmt(be, curBlk, r, 0, 1, NULL) < 0) 
		goto cleanup;
	/* selectively make functions available for inlineing */
	/* for the time being we only inline scalar functions */
	/* and only if we see a single return value */
	/* check the function for side effects and make that explicit */
	sideeffects = 0;
	for (i = 1; i < curBlk->stop; i++) {
		InstrPtr p = getInstrPtr(curBlk, i);
		if (getFunctionId(p) == bindRef || getFunctionId(p) == bindidxRef)
			continue;
		sideeffects = sideeffects || hasSideEffects(curBlk, p, FALSE); 
		no_inline |= (getModuleId(p) == malRef && getFunctionId(p) == multiplexRef);
		if (p->token == RETURNsymbol || p->token == YIELDsymbol || p->barrier == RETURNsymbol || p->barrier == YIELDsymbol)
			retseen++;
	}
	if (i == curBlk->stop && retseen == 1 && f->type != F_UNION && !no_inline)
		curBlk->inlineProp = 1;
	if (sideeffects)
		curBlk->unsafeProp = 1;
	/* optimize the code */
	SQLaddQueryToCache(c);
	if( curBlk->inlineProp == 0)
		SQLoptimizeFunction(c, c->curprg->def);
	else{
		chkProgram(c->fdout, c->nspace, c->curprg->def);
		SQLoptimizeFunction(c,c->curprg->def);
	}
	if (backup)
		c->curprg = backup;
	return 0;
cleanup:
	freeSymbol(curPrg);
	if (backup)
		c->curprg = backup;
	return -1;
}

/* TODO handle aggr */
int
backend_create_func(backend *be, sql_func *f, list *restypes, list *ops)
{
	switch(f->lang) {
	case FUNC_LANG_INT:
	case FUNC_LANG_MAL:
	case FUNC_LANG_SQL:
		return backend_create_sql_func(be, f, restypes, ops);
	case FUNC_LANG_R:
		return backend_create_r_func(be, f);
	case FUNC_LANG_PY:
		return backend_create_py_func(be, f);
	case FUNC_LANG_MAP_PY:
		return backend_create_map_py_func(be, f);
	case FUNC_LANG_PY2:
		return backend_create_py2_func(be, f);
	case FUNC_LANG_MAP_PY2:
		return backend_create_map_py2_func(be, f);
	case FUNC_LANG_PY3:
		return backend_create_py3_func(be, f);
	case FUNC_LANG_MAP_PY3:
		return backend_create_map_py3_func(be, f);
	case FUNC_LANG_C:
	case FUNC_LANG_J:
	default:
		return -1;
	}
}

int
backend_create_subfunc(backend *be, sql_subfunc *f, list *ops)
{
	int res;
	MalBlkPtr mb = be->mb;

	be->mb = NULL;
	res = backend_create_func(be, f->func, f->res, ops);
	be->mb = mb;
	return res;
}

int
backend_create_subaggr(backend *be, sql_subaggr *f)
{
	int res;
	MalBlkPtr mb = be->mb;

	be->mb = NULL;
	res = backend_create_func(be, f->aggr, f->res, NULL);
	be->mb = mb;
	return res;
}

void
_rel_print(mvc *sql, sql_rel *rel) 
{
	list *refs = sa_list(sql->sa);
	rel_print_refs(sql, GDKstdout, rel, 0, refs, 1);
	rel_print_(sql, GDKstdout, rel, 0, refs, 1);
	mnstr_printf(GDKstdout, "\n");
}

void
rel_print(mvc *sql, sql_rel *rel, int depth) 
{
	list *refs = sa_list(sql->sa);
	size_t pos;
	size_t nl = 0;
	size_t len = 0, lastpos = 0;
	stream *fd = sql->scanner.ws;
	stream *s;
	buffer *b = buffer_create(16364); /* hopefully enough */
	if (!b)
		return; /* signal somehow? */
	s = buffer_wastream(b, "SQL Plan");
	if (!s) {
		buffer_destroy(b);
		return; /* signal somehow? */
	}

	rel_print_refs(sql, s, rel, depth, refs, 1);
	rel_print_(sql, s, rel, depth, refs, 1);
	mnstr_printf(s, "\n");

	/* count the number of lines in the output, skip the leading \n */
	for (pos = 1; pos < b->pos; pos++) {
		if (b->buf[pos] == '\n') {
			nl++;
			if (len < pos - lastpos)
				len = pos - lastpos;
			lastpos = pos + 1;
		}
	}
	b->buf[b->pos - 1] = '\0';  /* should always end with a \n, can overwrite */

	/* craft a semi-professional header */
	mnstr_printf(fd, "&1 0 " SZFMT " 1 " SZFMT "\n", /* type id rows columns tuples */
			nl, nl);
	mnstr_printf(fd, "%% .plan # table_name\n");
	mnstr_printf(fd, "%% rel # name\n");
	mnstr_printf(fd, "%% clob # type\n");
	mnstr_printf(fd, "%% " SZFMT " # length\n", len - 1 /* remove = */);

	/* output the data */
	mnstr_printf(fd, "%s\n", b->buf + 1 /* omit starting \n */);

	mnstr_close(s);
	mnstr_destroy(s);
	buffer_destroy(b);
}
<|MERGE_RESOLUTION|>--- conflicted
+++ resolved
@@ -267,1826 +267,6 @@
 		r = rel_project(m->sa, r, rel_projections(m, r, NULL, 1, 1));
 	lret = SA_NEW_ARRAY(m->sa, int, list_length(r->exps));
 	rret = SA_NEW_ARRAY(m->sa, int, list_length(r->exps));
-<<<<<<< HEAD
-=======
-	/* dirty hack, rename (change first char of name) L->l, local
-	 * functions name start with 'l'         */
-	name[0] = 'l';
-	if (_create_relational_function(m, mod, name, rel, call, 0) < 0)
-		return -1;
-
-	/* create stub */
-	name[0] = old;
-	backup = c->curprg;
-	c->curprg = newFunction(putName(mod), putName(name), FUNCTIONsymbol);
-	if( c->curprg == NULL)
-		return -1;
-	name[0] = 'l';
-	curBlk = c->curprg->def;
-	curInstr = getInstrPtr(curBlk, 0);
-
-	curInstr = relational_func_create_result(m, curBlk, curInstr, rel);
-	setVarUDFtype(curBlk, 0);
-
-	/* ops */
-	if (call->op1->type == st_list) {
-		node *n;
-
-		for (n = call->op1->op4.lval->h; n; n = n->next) {
-			stmt *op = n->data;
-			sql_subtype *t = tail_type(op);
-			int type = t->type->localtype;
-			int varid = 0;
-			const char *nme = (op->op3)?op->op3->op4.aval->data.val.sval:op->cname;
-			char buf[64];
-
-			snprintf(buf,64,"A%s",nme);
-			varid = newVariable(curBlk, buf,strlen(buf), type);
-			curInstr = pushArgument(curBlk, curInstr, varid);
-			setVarType(curBlk, varid, type);
-			setVarUDFtype(curBlk, varid);
-		}
-	}
-
-	/* declare return variables */
-	for (i = 0, n = r->exps->h; n; n = n->next, i++) {
-		sql_exp *e = n->data;
-		int type = exp_subtype(e)->type->localtype;
-
-		type = newBatType(type);
-		p = newFcnCall(curBlk, batRef, newRef);
-		p = pushType(curBlk, p, getBatType(type));
-		setArgType(curBlk, p, 0, type);
-		lret[i] = getArg(p, 0);
-	}
-
-	/* q := remote.connect("uri", "user", "pass"); */
-	p = newStmt(curBlk, remoteRef, connectRef);
-	p = pushStr(curBlk, p, uri);
-	p = pushStr(curBlk, p, "monetdb");
-	p = pushStr(curBlk, p, "monetdb");
-	p = pushStr(curBlk, p, "msql");
-	q = getArg(p, 0);
-
-#define REL
-#ifndef REL
-	/* remote.register(q, "mod", "fcn"); */
-	p = newStmt(curBlk, remoteRef, registerRef);
-	p = pushArgument(curBlk, p, q);
-	p = pushStr(curBlk, p, mod);
-	p = pushStr(curBlk, p, name);
-#else
-	/* remote.exec(q, "sql", "register", "mod", "name", "relational_plan", "signature"); */
-	p = newInstruction(curBlk, ASSIGNsymbol);
-	setModuleId(p, remoteRef);
-	setFunctionId(p, execRef);
-	p = pushArgument(curBlk, p, q);
-	p = pushStr(curBlk, p, sqlRef);
-	p = pushStr(curBlk, p, registerRef);
-
-	o = newFcnCall(curBlk, remoteRef, putRef);
-	o = pushArgument(curBlk, o, q);
-	o = pushInt(curBlk, o, TYPE_str); /* dummy result type */
-	p = pushReturn(curBlk, p, getArg(o, 0));
-
-	o = newFcnCall(curBlk, remoteRef, putRef);
-	o = pushArgument(curBlk, o, q);
-	o = pushStr(curBlk, o, mod);
-	p = pushArgument(curBlk, p, getArg(o,0));
-
-	o = newFcnCall(curBlk, remoteRef, putRef);
-	o = pushArgument(curBlk, o, q);
-	o = pushStr(curBlk, o, name);
-	p = pushArgument(curBlk, p, getArg(o,0));
-
-	{ 
-	int len = 1024, nr = 0;
-	char *s, *buf = GDKmalloc(len);
-	s = rel2str(m, rel);
-	o = newFcnCall(curBlk, remoteRef, putRef);
-	o = pushArgument(curBlk, o, q);
-	o = pushStr(curBlk, o, s);	/* relational plan */
-	p = pushArgument(curBlk, p, getArg(o,0));
-	free(s); 
-
-	s = "";
-	if (call->op1->type == st_list) {
-		node *n;
-
-		buf[0] = 0;
-		for (n = call->op1->op4.lval->h; n; n = n->next) {
-			stmt *op = n->data;
-			sql_subtype *t = tail_type(op);
-			const char *nme = (op->op3)?op->op3->op4.aval->data.val.sval:op->cname;
-
-			if ((nr + 100) > len)
-				buf = GDKrealloc(buf, len*=2);
-			nr += snprintf(buf+nr, len-nr, "%s %s(%u,%u)%c", nme, t->type->sqlname, t->digits, t->scale, n->next?',':' ');
-		}
-		s = buf;
-	}
-	o = newFcnCall(curBlk, remoteRef, putRef);
-	o = pushArgument(curBlk, o, q);
-	o = pushStr(curBlk, o, s);	/* signature */
-	p = pushArgument(curBlk, p, getArg(o,0));
-	GDKfree(buf);
-	}
-	pushInstruction(curBlk, p);
-#endif
-
-	/* (x1, x2, ..., xn) := remote.exec(q, "mod", "fcn"); */
-	p = newInstruction(curBlk, ASSIGNsymbol);
-	setModuleId(p, remoteRef);
-	setFunctionId(p, execRef);
-	p = pushArgument(curBlk, p, q);
-	p = pushStr(curBlk, p, mod);
-	p = pushStr(curBlk, p, name);
-
-	for (i = 0, n = r->exps->h; n; n = n->next, i++) {
-		/* x1 := remote.put(q, :type) */
-		o = newFcnCall(curBlk, remoteRef, putRef);
-		o = pushArgument(curBlk, o, q);
-		o = pushArgument(curBlk, o, lret[i]);
-		v = getArg(o, 0);
-		p = pushReturn(curBlk, p, v);
-		rret[i] = v;
-	}
-
-	/* send arguments to remote */
-	for (i = curInstr->retc; i < curInstr->argc; i++) {
-		/* x1 := remote.put(q, A0); */
-		o = newStmt(curBlk, remoteRef, putRef);
-		o = pushArgument(curBlk, o, q);
-		o = pushArgument(curBlk, o, getArg(curInstr, i));
-		p = pushArgument(curBlk, p, getArg(o, 0));
-	}
-	pushInstruction(curBlk, p);
-
-	/* return results */
-	for (i = 0; i < curInstr->retc; i++) {
-		/* y1 := remote.get(q, x1); */
-		p = newFcnCall(curBlk, remoteRef, getRef);
-		p = pushArgument(curBlk, p, q);
-		p = pushArgument(curBlk, p, rret[i]);
-		getArg(p, 0) = lret[i];
-	}
-
-	/* remote.disconnect(q); */
-	p = newStmt(curBlk, remoteRef, disconnectRef);
-	p = pushArgument(curBlk, p, q);
-
-	p = newInstruction(curBlk, RETURNsymbol);
-	p->retc = p->argc = 0;
-	for (i = 0; i < curInstr->retc; i++)
-		p = pushArgument(curBlk, p, lret[i]);
-	p->retc = p->argc;
-	/* assignment of return */
-	for (i = 0; i < curInstr->retc; i++)
-		p = pushArgument(curBlk, p, lret[i]);
-	pushInstruction(curBlk, p);
-	pushEndInstruction(curBlk);
-
-	/* SQL function definitions meant for inlineing should not be optimized before */
-	//for now no inline of the remote function, this gives garbage collection problems
-	//curBlk->inlineProp = 1;
-
-	SQLaddQueryToCache(c);
-	//chkProgram(c->fdout, c->nspace, c->curprg->def);
-	SQLoptimizeFunction(c, c->curprg->def);
-	if (backup)
-		c->curprg = backup;
-	name[0] = old;		/* make sure stub is called */
-	return 0;
-}
-
-int
-monet5_create_relational_function(mvc *m, char *mod, char *name, sql_rel *rel, stmt *call, int inline_func)
-{
-	prop *p = NULL;
-
-	if (rel && (p = find_prop(rel->p, PROP_REMOTE)) != NULL)
-		return _create_relational_remote(m, mod, name, rel, call, p);
-	else
-		return _create_relational_function(m, mod, name, rel, call, inline_func);
-}
-
-/*
- * Some utility routines to generate code
- * The equality operator in MAL is '==' instead of '='.
- */
-static str
-convertMultiplexMod(str mod, str op)
-{
-	if (strcmp(op, "=") == 0)
-		return "calc";
-	return mod;
-}
-
-static str
-convertMultiplexFcn(str op)
-{
-	if (strcmp(op, "=") == 0)
-		return "==";
-	return op;
-}
-
-static str
-convertOperator(str op)
-{
-	if (strcmp(op, "=") == 0)
-		return "==";
-	return op;
-}
-
-static int
-range_join_convertable(stmt *s, stmt **base, stmt **L, stmt **H)
-{
-	int ls = 0, hs = 0;
-	stmt *l = NULL, *h = NULL;
-	stmt *bl = s->op2, *bh = s->op3;
-	int tt = tail_type(s->op2)->type->localtype;
-
-#ifdef HAVE_HGE
-	if (tt > TYPE_hge)
-#else
-	if (tt > TYPE_lng)
-#endif
-		return 0;
-	if (s->op2->type == st_Nop && list_length(s->op2->op1->op4.lval) == 2) {
-		bl = s->op2->op1->op4.lval->h->data;
-		l = s->op2->op1->op4.lval->t->data;
-	}
-	if (s->op3->type == st_Nop && list_length(s->op3->op1->op4.lval) == 2) {
-		bh = s->op3->op1->op4.lval->h->data;
-		h = s->op3->op1->op4.lval->t->data;
-	}
-
-	if (((ls = (l && strcmp(s->op2->op4.funcval->func->base.name, "sql_sub") == 0 && l->nrcols == 0)) || (hs = (h && strcmp(s->op3->op4.funcval->func->base.name, "sql_add") == 0 && h->nrcols == 0))) && (ls || hs) && bl == bh) {
-		*base = bl;
-		*L = l;
-		*H = h;
-		return 1;
-	}
-	return 0;
-}
-
-static int
-_dump_1(MalBlkPtr mb, char *mod, char *name, int o1)
-{
-	InstrPtr q;
-
-	q = newStmt(mb, mod, name);
-	q = pushArgument(mb, q, o1);
-	if (q == NULL)
-		return -1;
-	return getDestVar(q);
-}
-
-static int
-dump_1(backend *sql, MalBlkPtr mb, stmt *s, char *mod, char *name)
-{
-	int o1 = _dumpstmt(sql, mb, s->op1);
-
-	if (o1 < 0)
-		return -1;
-	s->nr = _dump_1(mb, mod, name, o1);
-	return s->nr;
-}
-
-static int
-_dump_2(MalBlkPtr mb, char *mod, char *name, int o1, int o2)
-{
-	InstrPtr q;
-
-	q = newStmt(mb, mod, name);
-	q = pushArgument(mb, q, o1);
-	q = pushArgument(mb, q, o2);
-	if (q == NULL)
-		return -1;
-	return getDestVar(q);
-}
-
-static int
-dump_2(backend *sql, MalBlkPtr mb, stmt *s, char *mod, char *name)
-{
-	int o1, o2;
-
-	if ((o1 = _dumpstmt(sql, mb, s->op1)) < 0)
-		return -1;
-	if ((o2 = _dumpstmt(sql, mb, s->op2)) < 0)
-		return -1;
-	s->nr = _dump_2(mb, mod, name, o1, o2);
-	return s->nr;
-}
-
-static int
-dump_2_(backend *sql, MalBlkPtr mb, stmt *s, char *mod, char *name)
-{
-	InstrPtr q;
-	int o1, o2;
-
-	if ((o1 = _dumpstmt(sql, mb, s->op1)) < 0)
-		return -1;
-	if ((o2 = _dumpstmt(sql, mb, s->op2)) < 0)
-		return -1;
-
-	q = newStmt(mb, mod, name);
-	q = pushArgument(mb, q, o1);
-	q = pushArgument(mb, q, o2);
-	if (q == NULL)
-		return -1;
-	s->nr = getDestVar(q);
-	return 0;
-}
-
-static InstrPtr
-multiplex2(MalBlkPtr mb, char *mod, char *name /* should be eaten */ , int o1, int o2, int rtype)
-{
-	InstrPtr q;
-
-	q = newStmt(mb, malRef, multiplexRef);
-	if (q == NULL)
-		return NULL;
-	setVarType(mb, getArg(q, 0), newBatType(rtype));
-	setVarUDFtype(mb, getArg(q, 0));
-	q = pushStr(mb, q, convertMultiplexMod(mod, name));
-	q = pushStr(mb, q, convertMultiplexFcn(name));
-	q = pushArgument(mb, q, o1);
-	q = pushArgument(mb, q, o2);
-	return q;
-}
-
-static int backend_create_subfunc(backend *be, sql_subfunc *f, list *ops);
-static int backend_create_subaggr(backend *be, sql_subaggr *f);
-
-static int
-dump_joinN(backend *sql, MalBlkPtr mb, stmt *s)
-{
-	char *mod, *fimp;
-	InstrPtr q;
-	bit swapped = (s->flag & SWAPPED) ? TRUE : FALSE;
-	node *n;
-
-	if (backend_create_subfunc(sql, s->op4.funcval, NULL) < 0)
-		return -1;
-	mod = sql_func_mod(s->op4.funcval->func);
-	fimp = sql_func_imp(s->op4.funcval->func);
-	fimp = sa_strconcat(sql->mvc->sa, fimp, "subjoin");
-
-	/* dump left and right operands */
-	_dumpstmt(sql, mb, s->op1);
-	_dumpstmt(sql, mb, s->op2);
-
-	/* filter qualifying tuples, return oids of h and tail */
-	q = newStmt(mb, mod, fimp);
-	q = pushReturn(mb, q, newTmpVariable(mb, TYPE_any));
-	for (n = s->op1->op4.lval->h; n; n = n->next) {
-		stmt *op = n->data;
-
-		q = pushArgument(mb, q, op->nr);
-	}
-
-	for (n = s->op2->op4.lval->h; n; n = n->next) {
-		stmt *op = n->data;
-
-		q = pushArgument(mb, q, op->nr);
-	}
-	q = pushNil(mb, q, TYPE_bat); /* candidate lists */
-	q = pushNil(mb, q, TYPE_bat); /* candidate lists */
-	q = pushBit(mb, q, TRUE);     /* nil_matches */
-	q = pushNil(mb, q, TYPE_lng); /* estimate */
-	s->nr = getDestVar(q);
-
-	if (swapped) {
-		InstrPtr r = newInstruction(mb, ASSIGNsymbol);
-		getArg(r, 0) = newTmpVariable(mb, TYPE_any);
-		getArg(r, 1) = getArg(q, 1);
-		r->retc = 1;
-		r->argc = 2;
-		pushInstruction(mb, r);
-		s->nr = getArg(r, 0);
-
-		r = newInstruction(mb, ASSIGNsymbol);
-		getArg(r, 0) = newTmpVariable(mb, TYPE_any);
-		getArg(r, 1) = getArg(q, 0);
-		r->retc = 1;
-		r->argc = 2;
-		pushInstruction(mb, r);
-
-		/* rename second result */
-		renameVariable(mb, getArg(r, 0), "r1_%d", s->nr);
-	} else {
-		/* rename second result */
-		renameVariable(mb, getArg(q, 1), "r1_%d", s->nr);
-	}
-	return s->nr;
-}
-
-static InstrPtr
-pushSchema(MalBlkPtr mb, InstrPtr q, sql_table *t)
-{
-	if (t->s)
-		return pushArgument(mb, q, getStrConstant(mb,t->s->base.name));
-	else
-		return pushNil(mb, q, TYPE_str);
-}
-
-/*
- * The big code generation switch.
- */
-static int
-_dumpstmt(backend *sql, MalBlkPtr mb, stmt *s)
-{
-	InstrPtr q = NULL;
-	node *n;
-
-	if (THRhighwater())
-		return -1;
-	if (s) {
-		if (s->nr > 0)
-			return s->nr;	/* stmt already handled */
-
-		switch (s->type) {
-		case st_none:{
-			q = newAssignment(mb);
-			if (q == NULL)
-				return -1;
-			s->nr = getDestVar(q);
-			(void) pushInt(mb, q, 1);
-		} break;
-		case st_var:{
-			if (s->op1) {
-				if (VAR_GLOBAL(s->flag)) {	/* globals */
-					int tt = tail_type(s)->type->localtype;
-
-					q = newStmt(mb, sqlRef, putName("getVariable"));
-					q = pushArgument(mb, q, sql->mvc_var);
-					q = pushStr(mb, q, s->op1->op4.aval->data.val.sval);
-					if (q == NULL)
-						return -1;
-					setVarType(mb, getArg(q, 0), tt);
-					setVarUDFtype(mb, getArg(q, 0));
-				} else if ((s->flag & VAR_DECLARE) == 0) {
-					char *buf = GDKmalloc(MAXIDENTLEN);
-
-					if (buf == NULL)
-						return -1;
-					(void) snprintf(buf, MAXIDENTLEN, "A%s", s->op1->op4.aval->data.val.sval);
-					q = newAssignment(mb);
-					q = pushArgumentId(mb, q, buf);
-					GDKfree(buf);
-					if (q == NULL)
-						return -1;
-				} else {
-					sql_subtype *st = tail_type(s);
-					char *buf;
-					int tt;
-
-					if (s->op3) {
-						/* declared table */
-						s->nr = dump_table(mb, (sql_table*)s->op3);
-						if (s->nr < 0)
-							return -1;
-						break;
-					}
-					tt = st->type->localtype;
-				       	buf = GDKmalloc(MAXIDENTLEN);
-					if (buf == NULL)
-						return -1;
-					(void) snprintf(buf, MAXIDENTLEN, "A%s", s->op1->op4.aval->data.val.sval);
-					q = newInstruction(mb, ASSIGNsymbol);
-					if (q == NULL) {
-						GDKfree(buf);
-						return -1;
-					}
-					q->argc = q->retc = 0;
-					q = pushArgumentId(mb, q, buf);
-					GDKfree(buf);
-					q = pushNil(mb, q, tt);
-					pushInstruction(mb, q);
-					if (q == NULL)
-						return -1;
-					q->retc++;
-				}
-			} else {
-				q = newAssignment(mb);
-				if (sql->mvc->argc && sql->mvc->args[s->flag]->varid >= 0) {
-					q = pushArgument(mb, q, sql->mvc->args[s->flag]->varid);
-				} else {
-					char *buf = GDKmalloc(IDLENGTH);
-					if (buf == NULL)
-						return -1;
-					(void) snprintf(buf, IDLENGTH, "A%d", s->flag);
-					q = pushArgumentId(mb, q, buf);
-					GDKfree(buf);
-				}
-				if (q == NULL)
-					return -1;
-			}
-			s->nr = getDestVar(q);
-		} break;
-		case st_single:{
-			int tt = s->op4.typeval.type->localtype;
-			int val = _dumpstmt(sql, mb, s->op1);
-
-			if (val < 0)
-				return -1;
-			q = newStmt(mb, sqlRef, singleRef);
-			if (q == NULL)
-				return -1;
-			setVarType(mb, getArg(q, 0), newBatType(tt));
-			q = pushArgument(mb, q, val);
-			if (q == NULL)
-				return -1;
-			s->nr = getDestVar(q);
-		} break;
-		case st_temp:{
-			int tt = s->op4.typeval.type->localtype;
-
-			q = newStmt(mb, batRef, newRef);
-			if (q == NULL)
-				return -1;
-			setVarType(mb, getArg(q, 0), newBatType(tt));
-			setVarUDFtype(mb, getArg(q, 0));
-			q = pushType(mb, q, tt);
-			if (q == NULL)
-				return -1;
-
-			s->nr = getDestVar(q);
-		} break;
-		case st_tid:{
-			int tt = TYPE_oid;
-			sql_table *t = s->op4.tval;
-
-			q = newStmt(mb, sqlRef, tidRef);
-			if (q == NULL)
-				return -1;
-			setVarType(mb, getArg(q, 0), newBatType(tt));
-			setVarUDFtype(mb, getArg(q, 0));
-			q = pushArgument(mb, q, sql->mvc_var);
-			q = pushSchema(mb, q, t);
-			q = pushStr(mb, q, t->base.name);
-			if (q == NULL)
-				return -1;
-			s->nr = getDestVar(q);
-			if (t && (!isRemote(t) && !isMergeTable(t)) && s->partition) {
-				sql_trans *tr = sql->mvc->session->tr;
-				BUN rows = (BUN) store_funcs.count_col(tr, t->columns.set->h->data, 1);
-				setRowCnt(mb,getArg(q,0),rows);
-				if (t->p && 0)
-					setMitosisPartition(q, t->p->base.id);
-			}
-		}
-			break;
-		case st_bat:{
-			int tt = s->op4.cval->type.type->localtype;
-			sql_column *c = s->op4.cval;
-			sql_table *t = c->t;
-
-			q = newStmt(mb, sqlRef, bindRef);
-			if (q == NULL)
-				return -1;
-			if (s->flag == RD_UPD_ID) {
-				q = pushReturn(mb, q, newTmpVariable(mb, newBatType(tt)));
-				setVarUDFtype(mb, getArg(q, 0));
-				setVarUDFtype(mb, getArg(q, 1));
-			} else {
-				setVarType(mb, getArg(q, 0), newBatType(tt));
-				setVarUDFtype(mb, getArg(q, 0));
-			}
-			q = pushArgument(mb, q, sql->mvc_var);
-			q = pushSchema(mb, q, t);
-			q = pushArgument(mb, q, getStrConstant(mb,t->base.name));
-			q = pushArgument(mb, q, getStrConstant(mb,c->base.name));
-			q = pushArgument(mb, q, getIntConstant(mb,s->flag));
-			if (q == NULL)
-				return -1;
-			s->nr = getDestVar(q);
-
-			if (s->flag == RD_UPD_ID) {
-				/* rename second result */
-				renameVariable(mb, getArg(q, 1), "r1_%d", s->nr);
-				setVarType(mb, getArg(q, 1), newBatType(tt));
-				setVarUDFtype(mb, getArg(q, 1));
-			}
-			if (s->flag != RD_INS && s->partition) {
-				sql_trans *tr = sql->mvc->session->tr;
-
-				if (c && (!isRemote(c->t) && !isMergeTable(c->t))) {
-					BUN rows = (BUN) store_funcs.count_col(tr, c, 1);
-					setRowCnt(mb,getArg(q,0),rows);
-					if (t->p && 0)
-						setMitosisPartition(q, t->p->base.id);
-				}
-			}
-		}
-			break;
-		case st_idxbat:{
-			int tt = tail_type(s)->type->localtype;
-			sql_idx *i = s->op4.idxval;
-			sql_table *t = i->t;
-
-			q = newStmt(mb, sqlRef, bindidxRef);
-			if (q == NULL)
-				return -1;
-			if (s->flag == RD_UPD_ID) {
-				q = pushReturn(mb, q, newTmpVariable(mb, newBatType(tt)));
-			} else {
-				setVarType(mb, getArg(q, 0), newBatType(tt));
-				setVarUDFtype(mb, getArg(q, 0));
-			}
-
-			q = pushArgument(mb, q, sql->mvc_var);
-			q = pushSchema(mb, q, t);
-			q = pushArgument(mb, q, getStrConstant(mb,t->base.name));
-			q = pushArgument(mb, q, getStrConstant(mb,i->base.name));
-			q = pushArgument(mb, q, getIntConstant(mb,s->flag));
-			if (q == NULL)
-				return -1;
-			s->nr = getDestVar(q);
-
-			if (s->flag == RD_UPD_ID) {
-				/* rename second result */
-				renameVariable(mb, getArg(q, 1), "r1_%d", s->nr);
-			}
-			if (s->flag != RD_INS && s->partition) {
-				sql_trans *tr = sql->mvc->session->tr;
-
-				if (i && (!isRemote(i->t) && !isMergeTable(i->t))) {
-					BUN rows = (BUN) store_funcs.count_idx(tr, i, 1);
-					setRowCnt(mb,getArg(q,0),rows);
-					if (t->p && 0)
-						setMitosisPartition(q, t->p->base.id);
-				}
-			}
-		}
-			break;
-		case st_const:{
-			if (s->op2) {
-				if (dump_2(sql, mb, s, algebraRef, projectRef) < 0)
-					return -1;
-			} else {
-				if (dump_1(sql, mb, s, algebraRef, projectRef) < 0)
-					return -1;
-			}
-		}
-			break;
-		case st_gen_group:{
-			if (dump_2(sql, mb, s, algebraRef, groupbyRef) < 0)
-				return -1;
-		}
-			break;
-		case st_mirror:{
-			if (dump_1(sql, mb, s, batRef, mirrorRef) < 0)
-				return -1;
-		}
-			break;
-		case st_limit2:
-		case st_limit:{
-			stmt *piv, *gid, *col;
-			int l, offset, len, p, g, c;
-
-			if ((l = _dumpstmt(sql, mb, s->op1)) < 0)
-				return -1;
-			col = (s->type == st_limit2) ? s->op1->op4.lval->h->data : s->op1;
-			piv = (s->type == st_limit2) ? s->op1->op4.lval->h->next->data : NULL;
-			gid = (s->type == st_limit2) ? s->op1->op4.lval->t->data : NULL;
-			if ((offset = _dumpstmt(sql, mb, s->op2)) < 0)
-				return -1;
-			if ((len = _dumpstmt(sql, mb, s->op3)) < 0)
-				return -1;
-			c = (col) ? col->nr : 0;
-			p = (piv) ? piv->nr : 0;
-			g = (gid) ? gid->nr : 0;
-
-			/* first insert single value into a bat */
-			assert(s->nrcols);
-			if (s->nrcols == 0) {
-				int k;
-				int tt = tail_type(s->op1)->type->localtype;
-
-				assert(0);
-				q = newStmt(mb, batRef, newRef);
-				if (q == NULL)
-					return -1;
-				setVarType(mb, getArg(q, 0), newBatType(tt));
-				setVarUDFtype(mb, getArg(q, 0));
-				q = pushType(mb, q, tt);
-				if (q == NULL)
-					return -1;
-				k = getDestVar(q);
-
-				q = newStmt(mb, batRef, appendRef);
-				q = pushArgument(mb, q, k);
-				q = pushArgument(mb, q, c);
-				if (q == NULL)
-					return -1;
-				c = k;
-			}
-			if (s->flag&1) {
-				int topn = 0, flag = s->flag;
-				int last = (flag & 2);
-				int dir = (flag & 4);
-				int distinct = (flag & 8);
-
-				q = newStmt(mb, calcRef, "+");
-				q = pushArgument(mb, q, offset);
-				q = pushArgument(mb, q, len);
-				if (q == NULL)
-					return -1;
-				topn = getDestVar(q);
-
-				q = newStmt(mb, algebraRef, firstnRef);
-				if (!last) /* we need the groups for the next firstn */
-					q = pushReturn(mb, q, newTmpVariable(mb, TYPE_any));
-				q = pushArgument(mb, q, c);
-				if (p)
-					q = pushArgument(mb, q, p);
-				if (g)
-					q = pushArgument(mb, q, g);
-				q = pushArgument(mb, q, topn);
-				q = pushBit(mb, q, dir != 0);
-				q = pushBit(mb, q, distinct != 0);
-
-				if (q == NULL)
-					return -1;
-				s->nr = getArg(q, 0);
-				if (!last)
-					renameVariable(mb, getArg(q, 1), "r1_%d", s->nr);
-				l = getDestVar(q);
-			} else {
-				q = newStmt(mb, calcRef, "+");
-				q = pushArgument(mb, q, offset);
-				q = pushArgument(mb, q, len);
-				if (q == NULL)
-					return -1;
-				len = getDestVar(q);
-
-				/* since both arguments of algebra.subslice are
-				   inclusive correct the LIMIT value by
-				   subtracting 1 */
-				q = newStmt(mb, calcRef, "-");
-				q = pushArgument(mb, q, len);
-				q = pushInt(mb, q, 1);
-				if (q == NULL)
-					return -1;
-				len = getDestVar(q);
-
-				q = newStmt(mb, algebraRef, subsliceRef);
-				q = pushArgument(mb, q, c);
-				q = pushArgument(mb, q, offset);
-				q = pushArgument(mb, q, len);
-				if (q == NULL)
-					return -1;
-				l = getDestVar(q);
-			}
-			/* retrieve the single values again */
-			if (s->nrcols == 0) {
-				q = newStmt(mb, algebraRef, findRef);
-				q = pushArgument(mb, q, l);
-				q = pushOid(mb, q, 0);
-				if (q == NULL)
-					return -1;
-				l = getDestVar(q);
-			}
-			s->nr = l;
-		}
-			break;
-		case st_sample:{
-			int l, r;
-
-			if ((l = _dumpstmt(sql, mb, s->op1)) < 0)
-				return -1;
-			if ((r = _dumpstmt(sql, mb, s->op2)) < 0)
-				return -1;
-			q = newStmt(mb, sampleRef, subuniformRef);
-			q = pushArgument(mb, q, l);
-			q = pushArgument(mb, q, r);
-			if (q == NULL)
-				return -1;
-			s->nr = getDestVar(q);
-		} break;
-		case st_order:{
-			int l = _dumpstmt(sql, mb, s->op1);
-			int reverse = (s->flag <= 0);
-
-			if (l < 0)
-				return -1;
-			q = newStmt(mb, algebraRef, subsortRef);
-			/* both ordered result and oid's order en subgroups */
-			q = pushReturn(mb, q, newTmpVariable(mb, TYPE_any));
-			q = pushReturn(mb, q, newTmpVariable(mb, TYPE_any));
-			q = pushArgument(mb, q, l);
-			q = pushBit(mb, q, reverse);
-			q = pushBit(mb, q, FALSE);
-			if (q == NULL)
-				return -1;
-			s->nr = getDestVar(q);
-
-			renameVariable(mb, getArg(q, 1), "r1_%d", s->nr);
-			renameVariable(mb, getArg(q, 2), "r2_%d", s->nr);
-		} break;
-		case st_reorder:{
-			int l;
-			int oids;
-			int ogrp;
-			int reverse;
-
-			if ((l = _dumpstmt(sql, mb, s->op1)) < 0)
-				return -1;
-			if ((oids = _dumpstmt(sql, mb, s->op2)) < 0)
-				return -1;
-			if ((ogrp = _dumpstmt(sql, mb, s->op3)) < 0)
-				return -1;
-			reverse = (s->flag <= 0);
-
-			q = newStmt(mb, algebraRef, subsortRef);
-			/* both ordered result and oid's order en subgroups */
-			q = pushReturn(mb, q, newTmpVariable(mb, TYPE_any));
-			q = pushReturn(mb, q, newTmpVariable(mb, TYPE_any));
-			q = pushArgument(mb, q, l);
-			q = pushArgument(mb, q, oids);
-			q = pushArgument(mb, q, ogrp);
-			q = pushBit(mb, q, reverse);
-			q = pushBit(mb, q, FALSE);
-			if (q == NULL)
-				return -1;
-			s->nr = getDestVar(q);
-
-			renameVariable(mb, getArg(q, 1), "r1_%d", s->nr);
-			renameVariable(mb, getArg(q, 2), "r2_%d", s->nr);
-		} break;
-		case st_uselect:{
-			bit need_not = FALSE;
-			int l, r, sub, anti;
-			node *n;
-
-			if ((l = _dumpstmt(sql, mb, s->op1)) < 0)
-				return -1;
-			if ((r = _dumpstmt(sql, mb, s->op2)) < 0)
-				return -1;
-			sub = -1;
-			anti = is_anti(s);
-
-			if (s->op3 && (sub = _dumpstmt(sql, mb, s->op3)) < 0)
-				return -1;
-
-			if (s->op2->nrcols >= 1) {
-				char *mod = calcRef;
-				char *op = "=";
-				int k, done = 0;
-
-				switch (get_cmp(s)) {
-				case cmp_equal:
-					op = "=";
-					break;
-				case cmp_notequal:
-					op = "!=";
-					break;
-				case cmp_lt:
-					op = "<";
-					break;
-				case cmp_lte:
-					op = "<=";
-					break;
-				case cmp_gt:
-					op = ">";
-					break;
-				case cmp_gte:
-					op = ">=";
-					break;
-				case cmp_filter:
-					done = 1;
-
-					if (backend_create_subfunc(sql, s->op4.funcval, NULL) < 0)
-						return -1;
-					op = sql_func_imp(s->op4.funcval->func);
-					mod = sql_func_mod(s->op4.funcval->func);
-
-					q = newStmt(mb, malRef, multiplexRef);
-					setVarType(mb, getArg(q, 0), newBatType(TYPE_bit));
-					setVarUDFtype(mb, getArg(q, 0));
-					q = pushStr(mb, q, convertMultiplexMod(mod, op));
-					q = pushStr(mb, q, convertMultiplexFcn(op));
-					for (n = s->op1->op4.lval->h; n; n = n->next) {
-						stmt *op = n->data;
-						q = pushArgument(mb, q, op->nr);
-					}
-					for (n = s->op2->op4.lval->h; n; n = n->next) {
-						stmt *op = n->data;
-						q = pushArgument(mb, q, op->nr);
-					}
-					if (q == NULL)
-						return -1;
-					break;
-				default:
-					showException(GDKout, SQL, "sql", "Unknown operator");
-				}
-
-				if (!done && (q = multiplex2(mb, mod, convertOperator(op), l, r, TYPE_bit)) == NULL) 
-					return -1;
-				k = getDestVar(q);
-
-				q = newStmt(mb, algebraRef, subselectRef);
-				q = pushArgument(mb, q, k);
-				if (sub > 0)
-					q = pushArgument(mb, q, sub);
-				q = pushBit(mb, q, !need_not);
-				q = pushBit(mb, q, !need_not);
-				q = pushBit(mb, q, TRUE);
-				q = pushBit(mb, q, TRUE);
-				q = pushBit(mb, q, anti);
-				if (q == NULL)
-					return -1;
-				k = getDestVar(q);
-			} else {
-				if (get_cmp(s) == cmp_filter) {
-					node *n;
-					char *mod, *fimp;
-					sql_func *f = s->op4.funcval->func;
-
-					if (backend_create_subfunc(sql, s->op4.funcval, NULL) < 0)
-						return -1;
-
-					mod = sql_func_mod(f);
-					fimp = sql_func_imp(f);
-					fimp = sa_strconcat(sql->mvc->sa, fimp, subselectRef);
-					q = newStmt(mb, mod, convertOperator(fimp));
-					// push pointer to the SQL structure into the MAL call
-					// allows getting argument names for example
-					if (LANG_EXT(f->lang))
-						q = pushPtr(mb, q, s->op4.funcval); // nothing to see here, please move along
-					// f->query contains the R code to be run
-					if (f->lang == FUNC_LANG_R || f->lang == FUNC_LANG_PY || f->lang == FUNC_LANG_MAP_PY)
-						q = pushStr(mb, q, f->query);
-
-					for (n = s->op1->op4.lval->h; n; n = n->next) {
-						stmt *op = n->data;
-
-						q = pushArgument(mb, q, op->nr);
-					}
-					/* candidate lists */
-					if (sub > 0)
-						q = pushArgument(mb, q, sub);
-					else
-						q = pushNil(mb, q, TYPE_bat); 
-
-					for (n = s->op2->op4.lval->h; n; n = n->next) {
-						stmt *op = n->data;
-
-						q = pushArgument(mb, q, op->nr);
-					}
-
-					q = pushBit(mb, q, anti);
-					if (q == NULL)
-						return -1;
-					s->nr = getDestVar(q);
-					break;
-				}
-
-				q = newStmt(mb, algebraRef, thetasubselectRef);
-				q = pushArgument(mb, q, l);
-				if (sub > 0)
-					q = pushArgument(mb, q, sub);
-				q = pushArgument(mb, q, r);
-				switch (s->flag) {
-				case cmp_equal:
-					q = pushStr(mb, q, "==");
-					break;
-				case cmp_notequal:
-					q = pushStr(mb, q, "!=");
-					break;
-				case cmp_lt:
-					q = pushStr(mb, q, "<");
-					break;
-				case cmp_lte:
-					q = pushStr(mb, q, "<=");
-					break;
-				case cmp_gt:
-					q = pushStr(mb, q, ">");
-					break;
-				case cmp_gte:
-					q = pushStr(mb, q, ">=");
-					break;
-				default:
-					showException(GDKout, SQL, "sql", "SQL2MAL: error impossible subselect compare\n");
-					if (q)
-						freeInstruction(q);
-					q = NULL;
-				}
-				if (q == NULL)
-					return -1;
-			}
-			if (q)
-				s->nr = getDestVar(q);
-			else
-				s->nr = newTmpVariable(mb, TYPE_any);
-		}
-			break;
-		case st_uselect2:
-		case st_join2:{
-			InstrPtr r, p;
-			int l = _dumpstmt(sql, mb, s->op1);
-			stmt *base, *low = NULL, *high = NULL;
-			int r1 = -1, r2 = -1, rs = 0;
-			bit anti = (s->flag & ANTI) ? TRUE : FALSE;
-			bit swapped = (s->flag & SWAPPED) ? TRUE : FALSE;
-			char *cmd = (s->type == st_uselect2) ? subselectRef : subrangejoinRef;
-			int sub = -1;
-
-			if (l < 0)
-				return -1;
-			if (s->op4.stval &&
-			    (sub = _dumpstmt(sql, mb, s->op4.stval)) < 0)
-				return -1;
-
-			if ((s->op2->nrcols > 0 || s->op3->nrcols) && (s->type == st_uselect2)) {
-				int k, symmetric = s->flag&CMP_SYMMETRIC;
-				char *mod = calcRef;
-				char *op1 = "<", *op2 = "<";
-
-				if ((r1 = _dumpstmt(sql, mb, s->op2)) < 0)
-					return -1;
-				if ((r2 = _dumpstmt(sql, mb, s->op3)) < 0)
-					return -1;
-
-				if (s->flag & 1)
-					op1 = "<=";
-				if (s->flag & 2)
-					op2 = "<=";
-
-				if (s->flag&1 && s->flag&2) {
-					if (symmetric)
-						p = newStmt(mb, batcalcRef, betweensymmetricRef);
-					else
-						p = newStmt(mb, batcalcRef, betweenRef);
-					p = pushArgument(mb, p, l);
-					p = pushArgument(mb, p, r1);
-					p = pushArgument(mb, p, r2);
-					k = getDestVar(p);
-				} else {
-					if ((q = multiplex2(mb, mod, convertOperator(op1), l, r1, TYPE_bit)) == NULL)
-						return -1;
-
-					if ((r = multiplex2(mb, mod, convertOperator(op2), l, r2, TYPE_bit)) == NULL)
-						return -1;
-					p = newStmt(mb, batcalcRef, andRef);
-					p = pushArgument(mb, p, getDestVar(q));
-					p = pushArgument(mb, p, getDestVar(r));
-					if (p == NULL)
-						return -1;
-					k = getDestVar(p);
-				}
-
-				q = newStmt(mb, algebraRef, subselectRef);
-				q = pushArgument(mb, q, k);
-				if (sub > 0)
-					q = pushArgument(mb, q, sub);
-				q = pushBit(mb, q, TRUE);
-				q = pushBit(mb, q, TRUE);
-				q = pushBit(mb, q, TRUE);
-				q = pushBit(mb, q, TRUE);
-				q = pushBit(mb, q, FALSE);
-				if (q == NULL)
-					return -1;
-				s->nr = getDestVar(q);
-				break;
-			}
-			/* if st_join2 try to convert to bandjoin */
-			/* ie check if we subtract/add a constant, to the
-			   same column */
-			if (s->type == st_join2 && range_join_convertable(s, &base, &low, &high)) {
-				int tt = tail_type(base)->type->localtype;
-				if ((rs = _dumpstmt(sql, mb, base)) < 0)
-					return -1;
-				if (low) {
-					if ((r1 = _dumpstmt(sql, mb, low)) < 0)
-						return -1;
-				} else
-					r1 = argumentZero(mb, tt);
-				if (high) {
-					if ((r2 = _dumpstmt(sql, mb, high)) < 0)
-						return -1;
-				} else
-					r2 = argumentZero(mb, tt);
-				cmd = subbandjoinRef;
-			}
-
-			if (!rs) {
-				if ((r1 = _dumpstmt(sql, mb, s->op2)) < 0)
-					return -1;
-				if ((r2 = _dumpstmt(sql, mb, s->op3)) < 0)
-					return -1;
-			}
-			q = newStmt(mb, algebraRef, cmd);
-			if (s->type == st_join2)
-				q = pushReturn(mb, q, newTmpVariable(mb, TYPE_any));
-			q = pushArgument(mb, q, l);
-			if (sub > 0) /* only for uselect2 */
-				q = pushArgument(mb, q, sub);
-			if (rs) {
-				q = pushArgument(mb, q, rs);
-			} else {
-				q = pushArgument(mb, q, r1);
-				q = pushArgument(mb, q, r2);
-			}
-			if (s->type == st_join2) {
-				q = pushNil(mb, q, TYPE_bat);
-				q = pushNil(mb, q, TYPE_bat);
-			}
-
-			switch (s->flag & 3) {
-			case 0:
-				q = pushBit(mb, q, FALSE);
-				q = pushBit(mb, q, FALSE);
-				break;
-			case 1:
-				q = pushBit(mb, q, TRUE);
-				q = pushBit(mb, q, FALSE);
-				break;
-			case 2:
-				q = pushBit(mb, q, FALSE);
-				q = pushBit(mb, q, TRUE);
-				break;
-			case 3:
-				q = pushBit(mb, q, TRUE);
-				q = pushBit(mb, q, TRUE);
-				break;
-			}
-			if (s->type == st_join2)
-				q = pushNil(mb, q, TYPE_lng); /* estimate */
-			if (s->type == st_uselect2) {
-				q = pushBit(mb, q, anti);
-				if (q == NULL)
-					return -1;
-				s->nr = getDestVar(q);
-				break;
-			}
-			if (q == NULL)
-				return -1;
-			s->nr = getDestVar(q);
-
-			if (swapped) {
-				InstrPtr r = newInstruction(mb, ASSIGNsymbol);
-				if (r == NULL)
-					return -1;
-				getArg(r, 0) = newTmpVariable(mb, TYPE_any);
-				getArg(r, 1) = getArg(q, 1);
-				r->retc = 1;
-				r->argc = 2;
-				pushInstruction(mb, r);
-				s->nr = getArg(r, 0);
-
-				r = newInstruction(mb, ASSIGNsymbol);
-				if (r == NULL)
-					return -1;
-				getArg(r, 0) = newTmpVariable(mb, TYPE_any);
-				getArg(r, 1) = getArg(q, 0);
-				r->retc = 1;
-				r->argc = 2;
-				pushInstruction(mb, r);
-
-				/* rename second result */
-				renameVariable(mb, getArg(r, 0), "r1_%d", s->nr);
-			} else {
-				/* rename second result */
-				renameVariable(mb, getArg(q, 1), "r1_%d", s->nr);
-			}
-			break;
-		}
-		case st_joinN:
-			s->nr = dump_joinN(sql, mb, s);
-			break;
-		case st_tunion:{
-			if (dump_2_(sql, mb, s, batRef, mergecandRef) < 0)
-				return -1;
-		}
-			break;
-		case st_tdiff:
-		case st_tinter:{
-			int o1, o2;
-			if ((o1 = _dumpstmt(sql, mb, s->op1)) < 0)
-				return -1;
-			if ((o2 = _dumpstmt(sql, mb, s->op2)) < 0)
-				return -1;
-
-			q = newStmt(mb, algebraRef, s->type == st_tdiff ? subdiffRef : subinterRef);
-			q = pushArgument(mb, q, o1); /* left */
-			q = pushArgument(mb, q, o2); /* right */
-			q = pushNil(mb, q, TYPE_bat); /* left candidate */
-			q = pushNil(mb, q, TYPE_bat); /* right candidate */
-			q = pushBit(mb, q, FALSE);    /* nil matches */
-			q = pushNil(mb, q, TYPE_lng); /* estimate */
-			if (q == NULL)
-				return -1;
-			s->nr = getDestVar(q);
-		}
-			break;
-		case st_join:{
-			int l;
-			int r;
-			int cmp = s->flag;
-			int left = (cmp == cmp_left);
-			char *sjt = "subjoin";
-
-			if (left) {
-				cmp = cmp_equal;
-				sjt = "subleftjoin";
-			}
-			if ((l = _dumpstmt(sql, mb, s->op1)) < 0)
-				return -1;
-			if ((r = _dumpstmt(sql, mb, s->op2)) < 0)
-				return -1;
-			assert(l >= 0 && r >= 0);
-
-			if (cmp == cmp_joined) {
-				s->nr = l;
-				return s->nr;
-			}
-			if (cmp == cmp_left_project) {
-				int op3;
-				if ((op3 = _dumpstmt(sql, mb, s->op3)) < 0)
-					return -1;
-				q = newStmt(mb, sqlRef, projectRef);
-				q = pushArgument(mb, q, l);
-				q = pushArgument(mb, q, r);
-				q = pushArgument(mb, q, op3);
-				if (q == NULL)
-					return -1;
-				s->nr = getDestVar(q);
-				return s->nr;
-			}
-			if (cmp == cmp_project) {
-				int ins;
-
-				/* delta bat */
-				if (s->op3) {
-					char nme[IDLENGTH];
-					int uval = -1;
-
-					snprintf(nme, IDLENGTH, "r1_%d", r);
-					uval = findVariable(mb, nme);
-					assert(uval >= 0);
-
-					if ((ins = _dumpstmt(sql, mb, s->op3)) < 0)
-						return -1;
-					q = newStmt(mb, sqlRef, deltaRef);
-					q = pushArgument(mb, q, l);
-					q = pushArgument(mb, q, r);
-					q = pushArgument(mb, q, uval);
-					q = pushArgument(mb, q, ins);
-					if (q == NULL)
-						return -1;
-					s->nr = getDestVar(q);
-					return s->nr;
-				}
-				/* projections, ie left is void headed */
-				q = newStmt(mb, algebraRef, projectionRef);
-				q = pushArgument(mb, q, l);
-				q = pushArgument(mb, q, r);
-				if (q == NULL)
-					return -1;
-				s->nr = getDestVar(q);
-				if (cmp == cmp_project && s->key) {
-					q = newStmt(mb, batRef, putName("setKey"));
-					q = pushArgument(mb, q, s->nr);
-					q = pushBit(mb, q, TRUE);
-					s->nr = getDestVar(q);
-				}
-				return s->nr;
-			}
-
-
-			switch (cmp) {
-			case cmp_equal:
-				q = newStmt(mb, algebraRef, sjt);
-				q = pushReturn(mb, q, newTmpVariable(mb, TYPE_any));
-				q = pushArgument(mb, q, l);
-				q = pushArgument(mb, q, r);
-				q = pushNil(mb, q, TYPE_bat);
-				q = pushNil(mb, q, TYPE_bat);
-				q = pushBit(mb, q, FALSE);
-				q = pushNil(mb, q, TYPE_lng);
-				if (q == NULL)
-					return -1;
-				break;
-			case cmp_equal_nil: /* nil == nil */
-				q = newStmt(mb, algebraRef, sjt);
-				q = pushReturn(mb, q, newTmpVariable(mb, TYPE_any));
-				q = pushArgument(mb, q, l);
-				q = pushArgument(mb, q, r);
-				q = pushNil(mb, q, TYPE_bat);
-				q = pushNil(mb, q, TYPE_bat);
-				q = pushBit(mb, q, TRUE);
-				q = pushNil(mb, q, TYPE_lng);
-				if (q == NULL)
-					return -1;
-				break;
-			case cmp_notequal:
-				q = newStmt(mb, algebraRef, subantijoinRef);
-				q = pushReturn(mb, q, newTmpVariable(mb, TYPE_any));
-				q = pushArgument(mb, q, l);
-				q = pushArgument(mb, q, r);
-				q = pushNil(mb, q, TYPE_bat);
-				q = pushNil(mb, q, TYPE_bat);
-				q = pushBit(mb, q, FALSE);
-				q = pushNil(mb, q, TYPE_lng);
-				if (q == NULL)
-					return -1;
-				break;
-			case cmp_lt:
-			case cmp_lte:
-			case cmp_gt:
-			case cmp_gte:
-				q = newStmt(mb, algebraRef, subthetajoinRef);
-				q = pushReturn(mb, q, newTmpVariable(mb, TYPE_any));
-				q = pushArgument(mb, q, l);
-				q = pushArgument(mb, q, r);
-				q = pushNil(mb, q, TYPE_bat);
-				q = pushNil(mb, q, TYPE_bat);
-				if (cmp == cmp_lt)
-					q = pushInt(mb, q, -1);
-				else if (cmp == cmp_lte)
-					q = pushInt(mb, q, -2);
-				else if (cmp == cmp_gt)
-					q = pushInt(mb, q, 1);
-				else if (cmp == cmp_gte)
-					q = pushInt(mb, q, 2);
-				q = pushBit(mb, q, TRUE);
-				q = pushNil(mb, q, TYPE_lng);
-				if (q == NULL)
-					return -1;
-				break;
-			case cmp_all:	/* aka cross table */
-				q = newStmt(mb, algebraRef, crossRef);
-				q = pushReturn(mb, q, newTmpVariable(mb, TYPE_any));
-				q = pushArgument(mb, q, l);
-				q = pushArgument(mb, q, r);
-				if (q == NULL)
-					return -1;
-				break;
-			case cmp_project:
-				assert(0);
-				break;
-			default:
-				showException(GDKout, SQL, "sql", "SQL2MAL: error impossible\n");
-			}
-			s->nr = getDestVar(q);
-
-			/* rename second result */
-			renameVariable(mb, getArg(q, 1), "r1_%d", s->nr);
-			break;
-		}
-		case st_group:{
-			int cnt = 0, ext = 0, grp = 0, o1;
-
-			if ((o1 = _dumpstmt(sql, mb, s->op1)) < 0)
-				return -1;
-			if (s->op2) {
-				if ((grp = _dumpstmt(sql, mb, s->op2)) < 0)
-					return -1;
-				if ((ext = _dumpstmt(sql, mb, s->op3)) < 0)
-					return -1;
-				if ((cnt = _dumpstmt(sql, mb, s->op4.stval)) < 0)
-					return -1;
-			}
-
-			q = newStmt(mb, groupRef, s->flag & GRP_DONE ? subgroupdoneRef : subgroupRef);
-
-			/* output variables extent and hist */
-			q = pushReturn(mb, q, newTmpVariable(mb, TYPE_any));
-			q = pushReturn(mb, q, newTmpVariable(mb, TYPE_any));
-			q = pushArgument(mb, q, o1);
-			if (grp)
-				q = pushArgument(mb, q, grp);
-			if (q == NULL)
-				return -1;
-
-			s->nr = getDestVar(q);
-
-			/* rename second result */
-			ext = getArg(q, 1);
-			renameVariable(mb, ext, "r1_%d", s->nr);
-
-			/* rename 3rd result */
-			cnt = getArg(q, 2);
-			renameVariable(mb, cnt, "r2_%d", s->nr);
-
-		} break;
-		case st_result:{
-			int l;
-
-			if ((l = _dumpstmt(sql, mb, s->op1)) < 0)
-				return -1;
-
-			if (s->op1->type == st_join && s->op1->flag == cmp_joined) {
-				s->nr = l;
-				if (s->flag)
-					s->nr = s->op1->op2->nr;
-			} else if (s->flag) {
-				char nme[IDLENGTH];
-				int v = -1;
-
-				snprintf(nme, IDLENGTH, "r%d_%d", s->flag, l);
-				v = findVariable(mb, nme);
-				assert(v >= 0);
-
-				s->nr = v;
-			} else {
-				s->nr = l;
-			}
-		}
-			break;
-		case st_convert:{
-			list *types = s->op4.lval;
-			sql_subtype *f = types->h->data;
-			sql_subtype *t = types->t->data;
-			char *convert = t->type->base.name;
-			/* convert types and make sure they are rounded up correctly */
-			int l;
-
-			if ((l = _dumpstmt(sql, mb, s->op1)) < 0)
-				return -1;
-
-			if (t->type->localtype == f->type->localtype && (t->type->eclass == f->type->eclass || (EC_VARCHAR(f->type->eclass) && EC_VARCHAR(t->type->eclass))) && !EC_INTERVAL(f->type->eclass) && f->type->eclass != EC_DEC &&
-			    (t->digits == 0 || f->digits == t->digits)
-				) {
-				s->nr = l;
-				break;
-			}
-
-			/* external types have sqlname convert functions,
-			   these can generate errors (fromstr cannot) */
-			if (t->type->eclass == EC_EXTERNAL)
-				convert = t->type->sqlname;
-
-			if (t->type->eclass == EC_MONTH) 
-				convert = "month_interval";
-			else if (t->type->eclass == EC_SEC)
-				convert = "second_interval";
-
-			/* Lookup the sql convert function, there is no need
-			 * for single value vs bat, this is handled by the
-			 * mal function resolution */
-			if (s->nrcols == 0) {	/* simple calc */
-				q = newStmt(mb, calcRef, convert);
-			} else if (s->nrcols > 0 &&
-				   (t->type->localtype > TYPE_str || f->type->eclass == EC_DEC || t->type->eclass == EC_DEC || EC_INTERVAL(t->type->eclass) || EC_TEMP(t->type->eclass) ||
-				    (EC_VARCHAR(t->type->eclass) && !(f->type->eclass == EC_STRING && t->digits == 0)))) {
-				int type = t->type->localtype;
-
-				q = newStmt(mb, malRef, multiplexRef);
-				if (q == NULL)
-					return -1;
-				setVarType(mb, getArg(q, 0), newBatType(type));
-				setVarUDFtype(mb, getArg(q, 0));
-				q = pushStr(mb, q, convertMultiplexMod(calcRef, convert));
-				q = pushStr(mb, q, convertMultiplexFcn(convert));
-			} else
-				q = newStmt(mb, batcalcRef, convert);
-
-			/* convert to string is complex, we need full type info
-			   and mvc for the timezone */
-			if (EC_VARCHAR(t->type->eclass) && !(f->type->eclass == EC_STRING && t->digits == 0)) {
-				q = pushInt(mb, q, f->type->eclass);
-				q = pushInt(mb, q, f->digits);
-				q = pushInt(mb, q, f->scale);
-				q = pushInt(mb, q, type_has_tz(f));
-			} else if (f->type->eclass == EC_DEC)
-				/* scale of the current decimal */
-				q = pushInt(mb, q, f->scale);
-			q = pushArgument(mb, q, l);
-
-			if (t->type->eclass == EC_DEC || EC_TEMP_FRAC(t->type->eclass) || EC_INTERVAL(t->type->eclass)) {
-				/* digits, scale of the result decimal */
-				q = pushInt(mb, q, t->digits);
-				if (!EC_TEMP_FRAC(t->type->eclass))
-					q = pushInt(mb, q, t->scale);
-			}
-			/* convert to string, give error on to large strings */
-			if (EC_VARCHAR(t->type->eclass) && !(f->type->eclass == EC_STRING && t->digits == 0))
-				q = pushInt(mb, q, t->digits);
-			/* convert a string to a time(stamp) with time zone */
-			if (EC_VARCHAR(f->type->eclass) && EC_TEMP_FRAC(t->type->eclass) && type_has_tz(t))
-				q = pushInt(mb, q, type_has_tz(t));
-			if (t->type->eclass == EC_GEOM) {
-				/* push the type and coordinates of the column */
-				q = pushInt(mb, q, t->digits);
-				/* push the SRID of the whole columns */
-				q = pushInt(mb, q, t->scale);
-				/* push the type and coordinates of the inserted value */
-				//q = pushInt(mb, q, f->digits);
-				/* push the SRID of the inserted value */
-				//q = pushInt(mb, q, f->scale);
-
-/* we decided to create the EWKB type also used by PostGIS and has the SRID provided by the user inside alreay */
-				/* push the SRID provided for this value */
-				/* GEOS library is able to store in the returned wkb the type an
- 				* number if coordinates but not the SRID so SRID should be provided 
- 				* from this level */
-/*				if(sql->mvc->argc > 1)
-					f->scale = ((ValRecord)((atom*)((mvc*)sql->mvc)->args[1])->data).val.ival;
-				
-				q = pushInt(mb, q, f->digits);
-				q = pushInt(mb, q, f->scale);
-*/				//q = pushInt(mb, q, ((ValRecord)((atom*)((mvc*)sql->mvc)->args[1])->data).val.ival);
-			}
-			if (q == NULL)
-				return -1;
-			s->nr = getDestVar(q);
-			break;
-		}
-		case st_Nop:{
-			char *mod, *fimp;
-			sql_subtype *tpe = NULL;
-			int special = 0;
-			sql_subfunc *f = s->op4.funcval;
-			node *n;
-			/* dump operands */
-			if (_dumpstmt(sql, mb, s->op1) < 0)
-				return -1;
-
-			if (backend_create_subfunc(sql, f, s->op1->op4.lval) < 0)
-				return -1;
-			mod = sql_func_mod(f->func);
-			fimp = sql_func_imp(f->func);
-			if (s->nrcols) {
-				sql_subtype *res = f->res->h->data;
-				fimp = convertMultiplexFcn(fimp);
-				q = NULL;
-				if (strcmp(fimp, "rotate_xor_hash") == 0 &&
-				    strcmp(mod, calcRef) == 0 &&
-				    (q = newStmt(mb, mkeyRef, putName("bulk_rotate_xor_hash"))) == NULL)
-					return -1;
-				if (!q) {
-					if (f->func->type == F_UNION)
-						q = newStmt(mb, batmalRef, multiplexRef);
-					else
-						q = newStmt(mb, malRef, multiplexRef);
-					if (q == NULL)
-						return -1;
-					setVarType(mb, getArg(q, 0), newBatType(res->type->localtype));
-					setVarUDFtype(mb, getArg(q, 0));
-					q = pushStr(mb, q, mod);
-					q = pushStr(mb, q, fimp);
-				} else {
-					setVarType(mb, getArg(q, 0), newBatType(res->type->localtype));
-					setVarUDFtype(mb, getArg(q, 0));
-				}
-			} else {
-				fimp = convertOperator(fimp);
-				q = newStmt(mb, mod, fimp);
-				
-				if (f->res && list_length(f->res)) {
-					sql_subtype *res = f->res->h->data;
-
-					setVarType(mb, getArg(q, 0), res->type->localtype);
-					setVarUDFtype(mb, getArg(q, 0));
-				}
-			}
-			if (LANG_EXT(f->func->lang))
-				q = pushPtr(mb, q, f);
-			if (f->func->lang == FUNC_LANG_R || f->func->lang == FUNC_LANG_PY || f->func->lang == FUNC_LANG_MAP_PY)
-				q = pushStr(mb, q, f->func->query);
-			/* first dynamic output of copy* functions */
-			if (f->func->type == F_UNION || (f->func->type == F_LOADER && f->res != NULL))
-				q = table_func_create_result(mb, q, f->func, f->res);
-			if (list_length(s->op1->op4.lval))
-				tpe = tail_type(s->op1->op4.lval->h->data);
-			if (strcmp(fimp, "round") == 0 && tpe && tpe->type->eclass == EC_DEC)
-				special = 1;
-
-			for (n = s->op1->op4.lval->h; n; n = n->next) {
-				stmt *op = n->data;
-
-				q = pushArgument(mb, q, op->nr);
-				if (special) {
-					q = pushInt(mb, q, tpe->digits);
-					setVarUDFtype(mb, getArg(q, q->argc-1));
-					q = pushInt(mb, q, tpe->scale);
-					setVarUDFtype(mb, getArg(q, q->argc-1));
-				}
-				special = 0;
-			}
-			if (q == NULL)
-				return -1;
-			s->nr = getDestVar(q);
-			/* keep reference to instruction */
-			s->rewritten = (void *) q;
-		} break;
-		case st_func:{
-			char *mod = "user";
-			char *fimp = s->op2->op4.aval->data.val.sval;
-			sql_rel *rel = s->op4.rel;
-			node *n;
-
-			/* dump args */
-			if (s->op1 && _dumpstmt(sql, mb, s->op1) < 0)
-				return -1;
-			if (monet5_create_relational_function(sql->mvc, mod, fimp, rel, s, 1) < 0)
-				 return -1;
-
-			if (s->flag) 
-				q = newStmt(mb, batmalRef, multiplexRef);
-			else
-				q = newStmt(mb, mod, fimp);
-			q = relational_func_create_result(sql->mvc, mb, q, rel);
-			if (s->flag) {
-				q = pushStr(mb, q, mod);
-				q = pushStr(mb, q, fimp);
-			}
-			if (s->op1)
-				for (n = s->op1->op4.lval->h; n; n = n->next) {
-					stmt *op = n->data;
-
-					q = pushArgument(mb, q, op->nr);
-				}
-			if (q == NULL)
-				return -1;
-			s->nr = getDestVar(q);
-			/* keep reference to instruction */
-			s->rewritten = (void *) q;
-		} break;
-		case st_aggr:{
-			int no_nil = s->flag;
-			int g = 0, e = 0, l = _dumpstmt(sql, mb, s->op1);	/* maybe a list */
-			char *mod, *aggrfunc;
-			char aggrF[64];
-			sql_subtype *res = s->op4.aggrval->res->h->data;
-			int restype = res->type->localtype;
-			int complex_aggr = 0;
-			int abort_on_error, i, *stmt_nr = NULL;
-
-			if (l < 0)
-				return -1;
-			if (backend_create_subaggr(sql, s->op4.aggrval) < 0)
-				return -1;
-			mod = s->op4.aggrval->aggr->mod;
-			aggrfunc = s->op4.aggrval->aggr->imp;
-
-			if (strcmp(aggrfunc, "avg") == 0 || strcmp(aggrfunc, "sum") == 0 || strcmp(aggrfunc, "prod") == 0)
-				complex_aggr = 1;
-			/* some "sub" aggregates have an extra
-			 * argument "abort_on_error" */
-			abort_on_error = complex_aggr || strncmp(aggrfunc, "stdev", 5) == 0 || strncmp(aggrfunc, "variance", 8) == 0;
-
-			if (s->op3) {
-				snprintf(aggrF, 64, "sub%s", aggrfunc);
-				aggrfunc = aggrF;
-				if ((g = _dumpstmt(sql, mb, s->op2)) < 0)
-					return -1;
-				if ((e = _dumpstmt(sql, mb, s->op3)) < 0)
-					return -1;
-
-				q = newStmt(mb, mod, aggrfunc);
-				if (q == NULL)
-					return -1;
-				setVarType(mb, getArg(q, 0), newBatType(restype));
-				setVarUDFtype(mb, getArg(q, 0));
-			} else {
-				q = newStmt(mb, mod, aggrfunc);
-				if (q == NULL)
-					return -1;
-				if (complex_aggr) {
-					setVarType(mb, getArg(q, 0), restype);
-					setVarUDFtype(mb, getArg(q, 0));
-				}
-			}
-
-			if (LANG_EXT(s->op4.aggrval->aggr->lang))
-				q = pushPtr(mb, q, s->op4.aggrval->aggr);
-			if (s->op4.aggrval->aggr->lang == FUNC_LANG_R || s->op4.aggrval->aggr->lang == FUNC_LANG_PY || s->op4.aggrval->aggr->lang == FUNC_LANG_MAP_PY){
-				if (!g) {
-					setVarType(mb, getArg(q, 0), restype);
-					setVarUDFtype(mb, getArg(q, 0));
-				}
-				q = pushStr(mb, q, s->op4.aggrval->aggr->query);
-			}
-
-			if (s->op1->type != st_list) {
-				q = pushArgument(mb, q, l);
-			} else {
-				for (i=0, n = s->op1->op4.lval->h; n; n = n->next, i++) {
-					stmt *op = n->data;
-
-					if (stmt_nr)
-						q = pushArgument(mb, q, stmt_nr[i]);
-					else
-						q = pushArgument(mb, q, op->nr);
-				}
-			}
-			if (g) {
-				q = pushArgument(mb, q, g);
-				q = pushArgument(mb, q, e);
-				if (q == NULL)
-					return -1;
-				g = getDestVar(q);
-				q = pushBit(mb, q, no_nil);
-				if (abort_on_error)
-					q = pushBit(mb, q, TRUE);
-			} else if (no_nil && strncmp(aggrfunc, "count", 5) == 0) 
-				q = pushBit(mb, q, no_nil);
-			if (q == NULL)
-				return -1;
-			s->nr = getDestVar(q);
-		}
-			break;
-		case st_atom:{
-			atom *a = s->op4.aval;
-			q = newStmt(mb, calcRef, atom_type(a)->type->base.name);
-			if (atom_null(a)) {
-				q = pushNil(mb, q, atom_type(a)->type->localtype);
-			} else {
-				int k;
-				k = constantAtom(sql, mb, a);
-				q = pushArgument(mb, q, k);
-			}
-			/* digits of the result timestamp/daytime */
-			if (EC_TEMP_FRAC(atom_type(a)->type->eclass))
-				q = pushInt(mb, q, atom_type(a)->digits);
-			if (q == NULL)
-				return -1;
-			s->nr = getDestVar(q);
-		}
-			break;
-		case st_append:{
-			int l = 0;
-			int r;
-
-			if ((r = _dumpstmt(sql, mb, s->op2)) < 0)
-				return -1;
-			if ((l = _dumpstmt(sql, mb, s->op1)) < 0)
-				return -1;
-			q = newStmt(mb, batRef, appendRef);
-			q = pushArgument(mb, q, l);
-			q = pushArgument(mb, q, r);
-			q = pushBit(mb, q, TRUE);
-			if (q == NULL)
-				return -1;
-			s->nr = getDestVar(q);
-		} break;
-		case st_update_col:
-		case st_append_col:{
-			int tids = _dumpstmt(sql, mb, s->op1), upd = 0;
-			sql_column *c = s->op4.cval;
-			char *n = (s->type == st_append_col) ? appendRef : updateRef;
-
-			if (tids < 0)
-				return -1;
-			if (s->op2 && (upd = _dumpstmt(sql, mb, s->op2)) < 0)
-				return -1;
-			if (s->type == st_append_col && s->flag) {	/* fake append */
-				s->nr = tids;
-			} else {
-				q = newStmt(mb, sqlRef, n);
-				q = pushArgument(mb, q, sql->mvc_var);
-				if (q == NULL)
-					return -1;
-				getArg(q, 0) = sql->mvc_var = newTmpVariable(mb, TYPE_int);
-				q = pushSchema(mb, q, c->t);
-				q = pushStr(mb, q, c->t->base.name);
-				q = pushStr(mb, q, c->base.name);
-				q = pushArgument(mb, q, tids);
-				if (s->op2)
-					q = pushArgument(mb, q, upd);
-				if (q == NULL)
-					return -1;
-				sql->mvc_var = s->nr = getDestVar(q);
-			}
-		}
-			break;
-
-		case st_update_idx:
-		case st_append_idx:{
-			int tids = _dumpstmt(sql, mb, s->op1), upd = 0;
-			sql_idx *i = s->op4.idxval;
-			char *n = (s->type == st_append_idx) ? appendRef : updateRef;
-
-			if (tids < 0)
-				return -1;
-			if (s->op2 && (upd = _dumpstmt(sql, mb, s->op2)) < 0)
-				return -1;
-			q = newStmt(mb, sqlRef, n);
-			q = pushArgument(mb, q, sql->mvc_var);
-			if (q == NULL)
-				return -1;
-			getArg(q, 0) = sql->mvc_var = newTmpVariable(mb, TYPE_int);
-			q = pushSchema(mb, q, i->t);
-			q = pushStr(mb, q, i->t->base.name);
-			q = pushStr(mb, q, sa_strconcat(sql->mvc->sa, "%", i->base.name));
-			q = pushArgument(mb, q, tids);
-			if (s->op2)
-				q = pushArgument(mb, q, upd);
-			if (q == NULL)
-				return -1;
-			sql->mvc_var = s->nr = getDestVar(q);
-		}
-			break;
-		case st_delete:{
-			int r = _dumpstmt(sql, mb, s->op1);
-			sql_table *t = s->op4.tval;
-			str mod = sqlRef;
->>>>>>> bd2b61c7
 
 	/* create stub */
 	backup = c->curprg;
@@ -2184,6 +364,8 @@
 			sql_subtype *t = tail_type(op);
 			const char *nme = (op->op3)?op->op3->op4.aval->data.val.sval:op->cname;
 
+			if ((nr + 100) > len)
+				buf = GDKrealloc(buf, len*=2);
 			nr += snprintf(buf+nr, len-nr, "%s %s(%u,%u)%c", nme, t->type->sqlname, t->digits, t->scale, n->next?',':' ');
 		}
 		s = buf;
