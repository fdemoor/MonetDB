--- conflicted
+++ resolved
@@ -562,30 +562,20 @@
 		return NULL;
 	if (len == 0 || len != e - s) {
 		/* decimals can be converted to integers when *.000 */
-<<<<<<< HEAD
-		if ( s[len++] == '.')
-		switch( type ){
-		case TYPE_bte: case TYPE_sht: case TYPE_int: case TYPE_lng:
-#ifdef HAVE_HGE
-		case TYPE_hge:
-#endif
-			while (s[len]=='0') len++;
-			if ( s[len] == 0)
-				return c->data;
-		}
-=======
 		if (s[len++] == '.')
 			switch (type) {
 			case TYPE_bte:
 			case TYPE_int:
 			case TYPE_lng:
 			case TYPE_sht:
+#ifdef HAVE_HGE
+			case TYPE_hge:
+#endif
 				while (s[len] == '0')
 					len++;
 				if (s[len] == 0)
 					return c->data;
 			}
->>>>>>> 13cc48c6
 		return NULL;
 	}
 	return c->data;
@@ -1123,16 +1113,12 @@
 		case TYPE_lng:
 			ok = mvc_send_lng(s, *(lng *) p);
 			break;
-<<<<<<< HEAD
 #ifdef HAVE_HGE
 		case TYPE_hge:
 			ok = mvc_send_hge(s, *(hge*)p);
 			break;
 #endif
-		default: {
-=======
 		default:{
->>>>>>> 13cc48c6
 			l = (*BATatoms[mtype].atomToStr) (buf, len, p);
 			ok = (mnstr_write(s, *buf, l, 1) == 1);
 		}
@@ -1322,11 +1308,7 @@
 					count = bat_max_shtlength(b);
 				} else if (mtype == TYPE_int) {
 					count = bat_max_intlength(b);
-<<<<<<< HEAD
 				} else if (mtype == TYPE_lng) {
-=======
-				} else {	/* TYPE_lng */
->>>>>>> 13cc48c6
 					count = bat_max_lnglength(b);
 #ifdef HAVE_HGE
 				} else if (mtype == TYPE_hge) {
@@ -1359,21 +1341,15 @@
 				} else if (mtype == TYPE_sht) {
 					val = *((sht *) p);
 				} else if (mtype == TYPE_int) {
-<<<<<<< HEAD
-					val = *((int *)p);
+					val = *((int *) p);
 				} else if (mtype == TYPE_lng) {
-					val = *((lng *)p);
+					val = *((lng *) p);
 #ifdef HAVE_HGE
 				} else if (mtype == TYPE_hge) {
-					val = *((hge *)p);
+					val = *((hge *) p);
 #endif
 				} else {
 					assert(0);
-=======
-					val = *((int *) p);
-				} else {	/* TYPE_lng */
-					val = *((lng *) p);
->>>>>>> 13cc48c6
 				}
 
 				if (val < 0)
