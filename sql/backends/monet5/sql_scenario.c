--- conflicted
+++ resolved
@@ -473,12 +473,6 @@
 	}
 	if (c->sqlcontext == 0) {
 		m = mvc_create(c->idx, 0, SQLdebug, c->fdin, c->fdout);
-<<<<<<< HEAD
-		if( m == NULL)
-			throw(SQL,"sql.initClient",MAL_MALLOC_FAIL);
-		global_variables(m, "monetdb", "sys");
-		if (isAdministrator(c) || (c->scenario && strcmp(c->scenario, "msql") == 0))	/* console should return everything */
-=======
 		if( m == NULL) {
 			MT_lock_unset(&sql_contextLock);
 			throw(SQL,"sql.initClient",SQLSTATE(HY001) MAL_MALLOC_FAIL);
@@ -489,7 +483,6 @@
 			throw(SQL,"sql.initClient",SQLSTATE(HY001) MAL_MALLOC_FAIL);
 		}
 		if (isAdministrator(c) || strcmp(c->scenario, "msql") == 0)	/* console should return everything */
->>>>>>> 982ca4f7
 			m->reply_size = -1;
 		be = (void *) backend_create(m, c);
 		if( be == NULL) {
