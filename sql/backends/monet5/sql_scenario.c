/*
 * This Source Code Form is subject to the terms of the Mozilla Public
 * License, v. 2.0.  If a copy of the MPL was not distributed with this
 * file, You can obtain one at http://mozilla.org/MPL/2.0/.
 *
 * Copyright 2008-2015 MonetDB B.V.
 */

/*
 * @f sql_scenario
 * @t SQL catwalk management
 * @a N. Nes, M.L. Kersten
 * @+ SQL scenario
 * The SQL scenario implementation is a derivative of the MAL session scenario.
 *
 * It is also the first version that uses state records attached to
 * the client record. They are initialized as part of the initialization
 * phase of the scenario.
 *
 */
/*
 * @+ Scenario routines
 * Before we are can process SQL statements the global catalog
 * should be initialized. Thereafter, each time a client enters
 * we update its context descriptor to denote an SQL scenario.
 */
#include "monetdb_config.h"
#include "mal_backend.h"
#include "sql_scenario.h"
#include "sql_result.h"
#include "sql_gencode.h"
#include "sql_optimizer.h"
#include "sql_assert.h"
#include "sql_execute.h"
#include "sql_env.h"
#include "sql_mvc.h"
#include "sql_readline.h"
#include "sql_user.h"
#include "sql_datetime.h"
#include "sql_optimizer.h"
#include "mal_io.h"
#include "mal_parser.h"
#include "mal_builder.h"
#include "mal_namespace.h"
#include "mal_debugger.h"
#include "mal_linker.h"
#include "bat5.h"
#include "msabaoth.h"
#include <mtime.h>
#include "optimizer.h"
#include "opt_statistics.h"
#include "opt_prelude.h"
#include "opt_pipes.h"
#include "opt_mitosis.h"
#include <unistd.h>
#include "sql_upgrades.h"

static int SQLinitialized = 0;
static int SQLnewcatalog = 0;
int SQLdebug = 0;
static char *sqlinit = NULL;
MT_Lock sql_contextLock MT_LOCK_INITIALIZER("sql_contextLock");

static void
monet5_freestack(int clientid, backend_stack stk)
{
	MalStkPtr p = (ptr) stk;

	(void) clientid;
	if (p != NULL)
		freeStack(p);
#ifdef _SQL_SCENARIO_DEBUG
	mnstr_printf(GDKout, "#monet5_freestack\n");
#endif
}

static void
monet5_freecode(int clientid, backend_code code, backend_stack stk, int nr, char *name)
{
	str msg;

	(void) code;
	(void) stk;
	(void) nr;
	(void) clientid;
	msg = SQLCacheRemove(MCgetClient(clientid), name);
	if (msg)
		GDKfree(msg);	/* do something with error? */

#ifdef _SQL_SCENARIO_DEBUG
	mnstr_printf(GDKout, "#monet5_free:%d\n", nr);
#endif
}

str
SQLsession(Client cntxt, MalBlkPtr mb, MalStkPtr stk, InstrPtr pci)
{
	str msg = MAL_SUCCEED;
	str logmsg;
	int cnt=0;

	(void) mb;
	(void) stk;
	(void) pci;
	if (SQLinitialized == 0 && (msg = SQLprelude(NULL)) != MAL_SUCCEED)
		return msg;
	msg = setScenario(cntxt, "sql");
	// Wait for any recovery process to be finished
	do {
		MT_sleep_ms(1000);
		logmsg = GDKgetenv("recovery");
		if( logmsg== NULL && ++cnt  == 5)
			throw(SQL,"SQLinit","#WARNING server not ready, recovery in progress\n");
    }while (logmsg == NULL);
	return msg;
}

str
SQLsession2(Client cntxt, MalBlkPtr mb, MalStkPtr stk, InstrPtr pci)
{
	str msg = MAL_SUCCEED;
	str logmsg;
	int cnt=0;

	(void) mb;
	(void) stk;
	(void) pci;
	if (SQLinitialized == 0 && (msg = SQLprelude(NULL)) != MAL_SUCCEED)
		return msg;
	msg = setScenario(cntxt, "msql");
	// Wait for any recovery process to be finished
	do {
		MT_sleep_ms(1000);
		logmsg = GDKgetenv("recovery");
		if( logmsg== NULL && ++cnt  == 5)
			throw(SQL,"SQLinit","#WARNING server not ready, recovery in progress\n");
    }while (logmsg == NULL);
	return msg;
}

static str SQLinit(void);

str
SQLprelude(void *ret)
{
	str tmp;
	Scenario ms, s = getFreeScenario();

	(void) ret;
	if (!s)
		throw(MAL, "sql.start", "out of scenario slots");
	sqlinit = GDKgetenv("sqlinit");
	s->name = "S_Q_L";
	s->language = "sql";
	s->initSystem = NULL;
	s->exitSystem = "SQLexit";
	s->initClient = "SQLinitClient";
	s->exitClient = "SQLexitClient";
	s->reader = "SQLreader";
	s->parser = "SQLparser";
	s->engine = "SQLengine";

	ms = getFreeScenario();
	if (!ms)
		throw(MAL, "sql.start", "out of scenario slots");

	ms->name = "M_S_Q_L";
	ms->language = "msql";
	ms->initSystem = NULL;
	ms->exitSystem = "SQLexit";
	ms->initClient = "SQLinitClient";
	ms->exitClient = "SQLexitClient";
	ms->reader = "MALreader";
	ms->parser = "MALparser";
	ms->optimizer = "MALoptimizer";
	/* ms->tactics = .. */
	ms->engine = "MALengine";
	tmp = SQLinit();
	if (tmp != MAL_SUCCEED)
		return (tmp);
	mnstr_printf(GDKout, "# MonetDB/SQL module loaded\n");
	mnstr_flush(GDKout);	/* make merovingian see this *now* */

	/* only register availability of scenarios AFTER we are inited! */
	s->name = "sql";
	tmp = msab_marchScenario(s->name);
	if (tmp != MAL_SUCCEED)
		return (tmp);
	ms->name = "msql";
	tmp = msab_marchScenario(ms->name);
	return tmp;
}

str
SQLepilogue(void *ret)
{
	char *s = "sql", *m = "msql";
	str res;

	(void) ret;
	if (SQLinitialized) {
		mvc_exit();
		SQLinitialized = FALSE;
	}
	/* this function is never called, but for the style of it, we clean
	 * up our own mess */
	res = msab_retreatScenario(m);
	if (!res)
		return msab_retreatScenario(s);
	return res;
}

MT_Id sqllogthread, minmaxthread;

static str
SQLinit(void)
{
	char *debug_str = GDKgetenv("sql_debug"), *msg = MAL_SUCCEED;
	int readonly = GDKgetenv_isyes("gdk_readonly");
	int single_user = GDKgetenv_isyes("gdk_single_user");
	const char *gmt = "GMT";
	tzone tz;

#ifdef _SQL_SCENARIO_DEBUG
	mnstr_printf(GDKout, "#SQLinit Monet 5\n");
#endif
	if (SQLinitialized)
		return MAL_SUCCEED;

#ifdef NEED_MT_LOCK_INIT
	MT_lock_init(&sql_contextLock, "sql_contextLock");
#endif

	MT_lock_set(&sql_contextLock, "SQL init");
	memset((char *) &be_funcs, 0, sizeof(backend_functions));
	be_funcs.fstack = &monet5_freestack;
	be_funcs.fcode = &monet5_freecode;
	be_funcs.fresolve_function = &monet5_resolve_function;
	monet5_user_init(&be_funcs);

	msg = MTIMEtimezone(&tz, &gmt);
	if (msg)
		return msg;
	(void) tz;
	if (debug_str)
		SQLdebug = strtol(debug_str, NULL, 10);
	if (single_user)
		SQLdebug |= 64;
	if (readonly)
		SQLdebug |= 32;
	if ((SQLnewcatalog = mvc_init(SQLdebug, store_bat, readonly, single_user, 0)) < 0)
		throw(SQL, "SQLinit", "Catalogue initialization failed");
	SQLinitialized = TRUE;
	MT_lock_unset(&sql_contextLock, "SQL init");
	if (MT_create_thread(&sqllogthread, (void (*)(void *)) mvc_logmanager, NULL, MT_THR_DETACHED) != 0) {
		throw(SQL, "SQLinit", "Starting log manager failed");
	}
#if 0
	if (MT_create_thread(&minmaxthread, (void (*)(void *)) mvc_minmaxmanager, NULL, MT_THR_DETACHED) != 0) {
		throw(SQL, "SQLinit", "Starting minmax manager failed");
	}
#endif
	return MAL_SUCCEED;
}

str
SQLexit(Client c)
{
#ifdef _SQL_SCENARIO_DEBUG
	mnstr_printf(GDKout, "#SQLexit\n");
#endif
	(void) c;		/* not used */
	if (SQLinitialized == FALSE)
		throw(SQL, "SQLexit", "Catalogue not available");
	return MAL_SUCCEED;
}

#define SQLglobal(name, val) \
	stack_push_var(sql, name, &ctype);	   \
	stack_set_var(sql, name, VALset(&src, ctype.type->localtype, val));

#define NR_GLOBAL_VARS 10
/* NR_GLOBAL_VAR should match exactly the number of variables created
   in global_variables */
/* initialize the global variable, ie make mvc point to these */
static int
global_variables(mvc *sql, char *user, char *schema)
{
	sql_subtype ctype;
	char *typename;
	lng sec = 0;
	bit F = FALSE;
	ValRecord src;
	str opt;

	typename = "int";
	sql_find_subtype(&ctype, typename, 0, 0);
	SQLglobal("debug", &sql->debug);
	SQLglobal("cache", &sql->cache);

	typename = "varchar";
	sql_find_subtype(&ctype, typename, 1024, 0);
	SQLglobal("current_schema", schema);
	SQLglobal("current_user", user);
	SQLglobal("current_role", user);

	/* inherit the optimizer from the server */
	opt = GDKgetenv("sql_optimizer");
	if (!opt)
		opt = "default_pipe";
	SQLglobal("optimizer", opt);

	typename = "sec_interval";
	sql_find_subtype(&ctype, typename, inttype2digits(ihour, isec), 0);
	SQLglobal("current_timezone", &sec);

	typename = "boolean";
	sql_find_subtype(&ctype, typename, 0, 0);
	SQLglobal("history", &F);

	typename = "bigint";
	sql_find_subtype(&ctype, typename, 0, 0);
	SQLglobal("last_id", &sql->last_id);
	SQLglobal("rowcnt", &sql->rowcnt);
	return 0;
}

static int
error(stream *out, char *str)
{
	char *p;

	if (!out)
		out = GDKerr;

	if (str == NULL)
		return 0;

	if (mnstr_errnr(out))
		return -1;
	while ((p = strchr(str, '\n')) != NULL) {
		p++;		/* include newline */
		if (*str !='!' && mnstr_write(out, "!", 1, 1) != 1)
			return -1;
		if (mnstr_write(out, str, p - str, 1) != 1)
			 return -1;
		str = p;
	}
	if (str &&*str) {
		if (*str !='!' && mnstr_write(out, "!", 1, 1) != 1)
			return -1;
		if (mnstr_write(out, str, strlen(str), 1) != 1 || mnstr_write(out, "\n", 1, 1) != 1)
			 return -1;
	}
	return 0;
}

#define TRANS_ABORTED "!25005!current transaction is aborted (please ROLLBACK)\n"

int
handle_error(mvc *m, stream *out, int pstatus)
{
	int go = 1;
	char *buf = GDKerrbuf;

	/* transaction already broken */
	if (m->type != Q_TRANS && pstatus < 0) {
		if (mnstr_write(out, TRANS_ABORTED, sizeof(TRANS_ABORTED) - 1, 1) != 1) {
			go = !go;
		}
	} else {
		if (error(out, m->errstr) < 0 || (buf && buf[0] && error(out, buf) < 0)) {
			go = !go;
		}
	}
	/* reset error buffers */
	m->errstr[0] = 0;
	if (buf)
		buf[0] = 0;
	return go;
}

int
SQLautocommit(Client c, mvc *m)
{
	if (m->session->auto_commit && m->session->active) {
		if (mvc_status(m) < 0) {
			RECYCLEdrop(0);
			mvc_rollback(m, 0, NULL);
		} else if (mvc_commit(m, 0, NULL) < 0) {
			return handle_error(m, c->fdout, 0);
		}
	}
	return TRUE;
}

void
SQLtrans(mvc *m)
{
	m->caching = m->cache;
	if (!m->session->active) {
		sql_session *s;

		mvc_trans(m);
		s = m->session;
		if (!s->schema) {
			s->schema_name = monet5_user_get_def_schema(m, m->user_id);
			assert(s->schema_name);
			s->schema = find_sql_schema(s->tr, s->schema_name);
			assert(s->schema);
		}
	}
}

str
SQLinitClient(Client c)
{
	mvc *m;
	str schema;
	str msg = MAL_SUCCEED;
	backend *be;
	bstream *bfd = NULL;
	stream *fd = NULL;
	static int maybeupgrade = 1;

#ifdef _SQL_SCENARIO_DEBUG
	mnstr_printf(GDKout, "#SQLinitClient\n");
#endif
	if (SQLinitialized == 0 && (msg = SQLprelude(NULL)) != MAL_SUCCEED)
		return msg;
	MT_lock_set(&sql_contextLock, "SQLinitClient");
	/*
	 * Based on the initialization return value we can prepare a SQLinit
	 * string with all information needed to initialize the catalog
	 * based on the mandatory scripts to be executed.
	 */
	if (sqlinit) {		/* add sqlinit to the fdin stack */
		buffer *b = (buffer *) GDKmalloc(sizeof(buffer));
		size_t len = strlen(sqlinit);
		bstream *fdin;

		buffer_init(b, _STRDUP(sqlinit), len);
		fdin = bstream_create(buffer_rastream(b, "si"), b->len);
		bstream_next(fdin);
		MCpushClientInput(c, fdin, 0, "");
	}
	if (c->sqlcontext == 0) {
		m = mvc_create(c->idx, 0, SQLdebug, c->fdin, c->fdout);
		global_variables(m, "monetdb", "sys");
		if (isAdministrator(c) || strcmp(c->scenario, "msql") == 0)	/* console should return everything */
			m->reply_size = -1;
		be = (void *) backend_create(m, c);
	} else {
		be = c->sqlcontext;
		m = be->mvc;
		mvc_reset(m, c->fdin, c->fdout, SQLdebug, NR_GLOBAL_VARS);
		backend_reset(be);
	}
	if (m->session->tr)
		reset_functions(m->session->tr);
	/* pass through credentials of the user if not console */
<<<<<<< HEAD
	if (
#ifdef _EMBEDDED_MONETDB_MONETDB_LIB_
		c->user != 0
#else
		!isAdministrator(c)
#endif
		) {
		schema = monet5_user_get_def_schema(m, c->user);
		if (!schema) {
			_DELETE(schema);
			throw(PERMD, "SQLinitClient", "08004!schema authorization error");
		}
=======
	schema = monet5_user_set_def_schema(m, c->user);
	if (!schema) {
>>>>>>> dd3eb337
		_DELETE(schema);
	}
	/*expect SQL text first */
	be->language = 'S';
	/* Set state, this indicates an initialized client scenario */
	c->state[MAL_SCENARIO_READER] = c;
	c->state[MAL_SCENARIO_PARSER] = c;
	c->state[MAL_SCENARIO_OPTIMIZE] = c;
	c->sqlcontext = be;

	initSQLreferences();
	/* initialize the database with predefined SQL functions */
	if (SQLnewcatalog == 0) {
		/* check whether table sys.systemfunctions exists: if
		 * it doesn't, this is probably a restart of the
		 * server after an incomplete initialization */
		sql_schema *s = mvc_bind_schema(m, "sys");
		sql_table *t = s ? mvc_bind_table(m, s, "systemfunctions") : NULL;
		if (t == NULL)
			SQLnewcatalog = 1;
	}
	if (SQLnewcatalog > 0) {
		char path[PATHLENGTH];
		str fullname;

		SQLnewcatalog = 0;
		maybeupgrade = 0;
		snprintf(path, PATHLENGTH, "createdb");
		slash_2_dir_sep(path);
		fullname = MSP_locate_sqlscript(path, 1);
		if (fullname) {
			str filename = fullname;
			str p, n;
			mnstr_printf(GDKout, "# SQL catalog created, loading sql scripts once\n");
			do {
				p = strchr(filename, PATH_SEP);
				if (p)
					*p = '\0';
				if ((n = strrchr(filename, DIR_SEP)) == NULL) {
					n = filename;
				} else {
					n++;
				}
				mnstr_printf(GDKout, "# loading sql script: %s\n", n);
				fd = open_rastream(filename);
				if (p)
					filename = p + 1;

				if (fd) {
					size_t sz;
					sz = getFileSize(fd);
					if (sz > (size_t) 1 << 29) {
						mnstr_destroy(fd);
						msg = createException(MAL, "createdb", "file %s too large to process", filename);
					} else {
						bfd = bstream_create(fd, sz == 0 ? (size_t) (128 * BLOCK) : sz);
						if (bfd && bstream_next(bfd) >= 0)
							msg = SQLstatementIntern(c, &bfd->buf, "sql.init", TRUE, FALSE, NULL);
						bstream_destroy(bfd);
					}
					if (m->sa)
						sa_destroy(m->sa);
					m->sa = NULL;
					if (msg)
						p = NULL;
				}
			} while (p);
			GDKfree(fullname);
		} else
			fprintf(stderr, "!could not read createdb.sql\n");
	} else {		/* handle upgrades */
		if (!m->sa)
			m->sa = sa_create();
		if (maybeupgrade)
			SQLupgrades(c,m);
		maybeupgrade = 0;
	}
	MT_lock_unset(&sql_contextLock, "SQLinitClient");
	fflush(stdout);
	fflush(stderr);

	/* send error from create scripts back to the first client */
	if (msg) {
		error(c->fdout, msg);
		handle_error(m, c->fdout, 0);
		sqlcleanup(m, mvc_status(m));
	}
	return msg;
}

str
SQLexitClient(Client c)
{
#ifdef _SQL_SCENARIO_DEBUG
	mnstr_printf(GDKout, "#SQLexitClient\n");
#endif
	if (SQLinitialized == FALSE)
		throw(SQL, "SQLexitClient", "Catalogue not available");
	if (c->sqlcontext) {
		backend *be = NULL;
		mvc *m = NULL;
		if (c->sqlcontext == NULL)
			throw(SQL, "SQLexitClient", "MVC catalogue not available");
		be = (backend *) c->sqlcontext;
		m = be->mvc;

		assert(m->session);
		if (m->session->auto_commit && m->session->active) {
			if (mvc_status(m) >= 0 && mvc_commit(m, 0, NULL) < 0)
				(void) handle_error(m, c->fdout, 0);
		}
		if (m->session->active) {
			RECYCLEdrop(0);
			mvc_rollback(m, 0, NULL);
		}

		res_tables_destroy(m->results);
		m->results = NULL;

		mvc_destroy(m);
		backend_destroy(be);
		c->state[MAL_SCENARIO_OPTIMIZE] = NULL;
		c->state[MAL_SCENARIO_PARSER] = NULL;
		c->sqlcontext = NULL;
	}
	c->state[MAL_SCENARIO_READER] = NULL;
	return MAL_SUCCEED;
}

/*
 * A statement received internally is simply appended for
 * execution
 */
str
SQLinitEnvironment(Client cntxt, MalBlkPtr mb, MalStkPtr stk, InstrPtr pci)
{
	(void) mb;
	(void) stk;
	(void) pci;
	return SQLinitClient(cntxt);
}


str
SQLstatement(Client cntxt, MalBlkPtr mb, MalStkPtr stk, InstrPtr pci)
{
	str *expr = getArgReference_str(stk, pci, 1);
	bit output = TRUE;

	(void) mb;
	if (pci->argc == 3)
		output = *getArgReference_bit(stk, pci, 2);

	return SQLstatementIntern(cntxt, expr, "SQLstatement", TRUE, output, NULL);
}

str
SQLcompile(Client cntxt, MalBlkPtr mb, MalStkPtr stk, InstrPtr pci)
{
	str *ret = getArgReference_str(stk, pci, 0);
	str *expr = getArgReference_str(stk, pci, 1);
	str msg;

	(void) mb;
	*ret = NULL;
	msg = SQLstatementIntern(cntxt, expr, "SQLcompile", FALSE, FALSE, NULL);
	if (msg == MAL_SUCCEED)
		*ret = _STRDUP("SQLcompile");
	return msg;
}

/*
 * Locate a file with SQL commands and execute it. For the time being a 1MB
 * file limit is implicitly imposed. If the file can not be located in the
 * script library, we assume it is sufficiently self descriptive.
 * (Respecting the file system context where the call is executed )
 */
str
SQLinclude(Client cntxt, MalBlkPtr mb, MalStkPtr stk, InstrPtr pci)
{
	stream *fd;
	bstream *bfd;
	str *name = getArgReference_str(stk, pci, 1);
	str msg = MAL_SUCCEED, fullname;
	str *expr;
	mvc *m;
	size_t sz;

	fullname = MSP_locate_sqlscript(*name, 0);
	if (fullname == NULL)
		fullname = *name;
	fd = open_rastream(fullname);
	if (mnstr_errnr(fd) == MNSTR_OPEN_ERROR) {
		mnstr_destroy(fd);
		throw(MAL, "sql.include", "could not open file: %s\n", *name);
	}
	sz = getFileSize(fd);
	if (sz > (size_t) 1 << 29) {
		mnstr_destroy(fd);
		throw(MAL, "sql.include", "file %s too large to process", fullname);
	}
	bfd = bstream_create(fd, sz == 0 ? (size_t) (128 * BLOCK) : sz);
	if (bstream_next(bfd) < 0) {
		bstream_destroy(bfd);
		throw(MAL, "sql.include", "could not read %s\n", *name);
	}

	expr = &bfd->buf;
	msg = SQLstatementIntern(cntxt, expr, "sql.include", TRUE, FALSE, NULL);
	bstream_destroy(bfd);
	m = ((backend *) cntxt->sqlcontext)->mvc;
	if (m->sa)
		sa_destroy(m->sa);
	m->sa = NULL;
	(void) mb;
	return msg;
}

/*
 * The SQL reader collects a (sequence) of statements from the input
 * stream, but only when no unresolved 'nxt' character is visible.
 * In combination with SQLparser this ensures that all statements
 * are handled one by one.
 *
 * The SQLreader is called from two places: the SQL parser and
 * the MAL debugger.
 * The former only occurs during the parsing phase and the
 * second only during exection.
 * This means we can safely change the language setting for
 * the duration of these calls.
 */

/* #define _SQL_READER_DEBUG */
str
SQLreader(Client c)
{
	int go = TRUE;
	int more = TRUE;
	int commit_done = FALSE;
	backend *be = (backend *) c->sqlcontext;
	bstream *in = c->fdin;
	int language = -1;
	mvc *m = NULL;
	int blocked = isa_block_stream(in->s);

	if (SQLinitialized == FALSE) {
		c->mode = FINISHCLIENT;
		return NULL;
	}
	if (!be || c->mode <= FINISHCLIENT) {
#ifdef _SQL_READER_DEBUG
		mnstr_printf(GDKout, "#SQL client finished\n");
#endif
		c->mode = FINISHCLIENT;
		return NULL;
	}
#ifdef _SQL_READER_DEBUG
	mnstr_printf(GDKout, "#SQLparser: start reading SQL %s %s\n", (be->console ? " from console" : ""), (blocked ? "Blocked read" : ""));
#endif
	language = be->language;	/* 'S' for SQL, 'D' from debugger */
	m = be->mvc;
	m->errstr[0] = 0;
	/*
	 * Continue processing any left-over input from the previous round.
	 */

#ifdef _SQL_READER_DEBUG
	mnstr_printf(GDKout, "#pos %d len %d eof %d \n", in->pos, in->len, in->eof);
#endif
	/*
	 * Distinguish between console reading and mclient connections.
	 * The former comes with readline functionality.
	 */
	while (more) {
		more = FALSE;

		/* Different kinds of supported statements sequences
		   A;   -- single line                  s
		   A \n B;      -- multi line                   S
		   A; B;   -- compound single block     s
		   A;   -- many multi line
		   B \n C; -- statements in one block   S
		 */
		/* auto_commit on end of statement */
		if (m->scanner.mode == LINE_N && !commit_done) {
			go = SQLautocommit(c, m);
			commit_done = TRUE;
		}

		if (go && in->pos >= in->len) {
			ssize_t rd;

			if (c->bak) {
#ifdef _SQL_READER_DEBUG
				mnstr_printf(GDKout, "#Switch to backup stream\n");
#endif
				in = c->fdin;
				blocked = isa_block_stream(in->s);
				m->scanner.rs = c->fdin;
				c->fdin->pos += c->yycur;
				c->yycur = 0;
			}
			if (in->eof || !blocked) {
				language = (be->console) ? 'S' : 0;

				/* The rules of auto_commit require us to finish
				   and start a transaction on the start of a new statement (s A;B; case) */
				if (!(m->emod & mod_debug) && !commit_done) {
					go = SQLautocommit(c, m);
					commit_done = TRUE;
				}

				if (go && ((!blocked && mnstr_write(c->fdout, c->prompt, c->promptlength, 1) != 1) || mnstr_flush(c->fdout))) {
					go = FALSE;
					break;
				}
				in->eof = 0;
			}
			if (in->buf == NULL) {
				more = FALSE;
				go = FALSE;
			} else if (go && (rd = bstream_next(in)) <= 0) {
#ifdef _SQL_READER_DEBUG
				mnstr_printf(GDKout, "#rd %d  language %d eof %d\n", rd, language, in->eof);
#endif
				if (be->language == 'D' && in->eof == 0)
					return 0;

				if (rd == 0 && language !=0 && in->eof && !be->console) {
					/* we hadn't seen the EOF before, so just try again
					   (this time with prompt) */
					more = TRUE;
					continue;
				}
				go = FALSE;
				break;
			} else if (go && !be->console && language == 0) {
				if (in->buf[in->pos] == 's' && !in->eof) {
					while ((rd = bstream_next(in)) > 0)
						;
				}
				be->language = in->buf[in->pos++];
				if (be->language == 's') {
					be->language = 'S';
					m->scanner.mode = LINE_1;
				} else if (be->language == 'S') {
					m->scanner.mode = LINE_N;
				}
			}
#ifdef _SQL_READER_DEBUG
			mnstr_printf(GDKout, "#SQL blk:%s\n", in->buf + in->pos);
#endif
		}
	}
	if ( (c->stimeout && (GDKusec() - c->session) > c->stimeout) || !go || (strncmp(CURRENT(c), "\\q", 2) == 0)) {
		in->pos = in->len;	/* skip rest of the input */
		c->mode = FINISHCLIENT;
		return NULL;
	}
	return 0;
}

/*
 * The SQL block is stored in the client input buffer, from which it
 * can be parsed by the SQL parser. The client structure contains
 * a small table of bounded tables. This should be reset before we
 * parse a new statement sequence.
 * Before we parse the sql statement, we look for any variable settings
 * for specific commands.
 * The most important one is to prepare code to be handled by the debugger.
 * The current analysis is simple and fulfills our short-term needs.
 * A future version may analyze the parameter settings in more detail.
 */
static void
SQLsetDebugger(Client c, mvc *m, int onoff)
{
	if (m == 0 || !(m->emod & mod_debug))
		return;
	c->itrace = 'n';
	if (onoff) {
		newStmt(c->curprg->def, "mdb", "start");
		c->debugOptimizer = TRUE;
		c->curprg->def->keephistory = TRUE;
	} else {
		newStmt(c->curprg->def, "mdb", "stop");
		c->debugOptimizer = FALSE;
		c->curprg->def->keephistory = FALSE;
	}
}

/*
 * The trace operation collects the events in the BATs
 * and creates a secondary result set upon termination
 * of the query. 
 */
static void
SQLsetTrace(backend *be, Client cntxt, bit onoff)
{
	InstrPtr q, resultset;
	InstrPtr tbls, cols, types, clen, scale;
	MalBlkPtr mb = cntxt->curprg->def;
	int k;

	(void) be;
	if (onoff) {
		newStmt(mb,"profiler","reset");
		q= newStmt(mb, "profiler", "stethoscope");
		(void) pushInt(mb,q,0);
	} else {
		(void) newStmt(mb, "profiler", "stop");
		/* cook a new resultSet instruction */
		resultset = newInstruction(mb,ASSIGNsymbol);
		setModuleId(resultset, sqlRef);
		setFunctionId(resultset, resultSetRef);
	    getArg(resultset,0)= newTmpVariable(mb,TYPE_int);


		/* build table defs */
		tbls = newStmt(mb,batRef, newRef);
		setVarType(mb, getArg(tbls,0), newBatType(TYPE_oid, TYPE_str));
		tbls = pushType(mb, tbls, TYPE_oid);
		tbls = pushType(mb, tbls, TYPE_str);
		resultset= pushArgument(mb,resultset, getArg(tbls,0));

		q= newStmt(mb,batRef,appendRef);
		q= pushArgument(mb,q,getArg(tbls,0));
		q= pushStr(mb,q,".trace");
		k= getArg(q,0);

		q= newStmt(mb,batRef,appendRef);
		q= pushArgument(mb,q,k);
		q= pushStr(mb,q,".trace");

		/* build colum defs */
		cols = newStmt(mb,batRef, newRef);
		setVarType(mb, getArg(cols,0), newBatType(TYPE_oid, TYPE_str));
		cols = pushType(mb, cols, TYPE_oid);
		cols = pushType(mb, cols, TYPE_str);
		resultset= pushArgument(mb,resultset, getArg(cols,0));

		q= newStmt(mb,batRef,appendRef);
		q= pushArgument(mb,q,getArg(cols,0));
		q= pushStr(mb,q,"ticks");
		k= getArg(q,0);

		q= newStmt(mb,batRef,appendRef);
		q= pushArgument(mb,q, getArg(cols,0));
		q= pushStr(mb,q,"statement");

		/* build type defs */
		types = newStmt(mb,batRef, newRef);
		setVarType(mb, getArg(types,0), newBatType(TYPE_oid, TYPE_str));
		types = pushType(mb, types, TYPE_oid);
		types = pushType(mb, types, TYPE_str);
		resultset= pushArgument(mb,resultset, getArg(types,0));

		q= newStmt(mb,batRef,appendRef);
		q= pushArgument(mb,q, getArg(types,0));
		q= pushStr(mb,q,"bigint");
		k= getArg(q,0);

		q= newStmt(mb,batRef,appendRef);
		q= pushArgument(mb,q, k);
		q= pushStr(mb,q,"clob");

		/* build scale defs */
		clen = newStmt(mb,batRef, newRef);
		setVarType(mb, getArg(clen,0), newBatType(TYPE_oid, TYPE_int));
		clen = pushType(mb, clen, TYPE_oid);
		clen = pushType(mb, clen, TYPE_int);
		resultset= pushArgument(mb,resultset, getArg(clen,0));

		q= newStmt(mb,batRef,appendRef);
		q= pushArgument(mb,q, getArg(clen,0));
		q= pushInt(mb,q,64);
		k= getArg(q,0);

		q= newStmt(mb,batRef,appendRef);
		q= pushArgument(mb,q, k);
		q= pushInt(mb,q,0);

		/* build scale defs */
		scale = newStmt(mb,batRef, newRef);
		setVarType(mb, getArg(scale,0), newBatType(TYPE_oid, TYPE_int));
		scale = pushType(mb, scale, TYPE_oid);
		scale = pushType(mb, scale, TYPE_int);
		resultset= pushArgument(mb,resultset, getArg(scale,0));

		q= newStmt(mb,batRef,appendRef);
		q= pushArgument(mb,q, getArg(scale,0));
		q= pushInt(mb,q,0);
		k= getArg(q,0);

		q= newStmt(mb,batRef,appendRef);
		q= pushArgument(mb, q, k);
		q= pushInt(mb,q,0);

		/* add the ticks column */

		q = newStmt(mb, profilerRef, "getTrace");
		q = pushStr(mb, q, putName("ticks",5));
		resultset= pushArgument(mb,resultset, getArg(q,0));

		/* add the stmt column */
		q = newStmt(mb, profilerRef, "getTrace");
		q = pushStr(mb, q, putName("stmt",4));
		resultset= pushArgument(mb,resultset, getArg(q,0));

		pushInstruction(mb,resultset);
	}
}

#define MAX_QUERY 	(64*1024*1024)

static int
caching(mvc *m)
{
	return m->caching;
}

static int
cachable(mvc *m, stmt *s)
{
	if (m->emode == m_prepare)
		return 1;
	if (m->emode == m_plan || m->type == Q_TRANS ||	/*m->type == Q_SCHEMA || cachable to make sure we have trace on alter statements  */
	    (s && s->type == st_none) || sa_size(m->sa) > MAX_QUERY)
		return 0;
	return 1;
}

/*
 * The core part of the SQL interface, parse the query and
 * prepare the intermediate code.
 */

str
SQLparser(Client c)
{
	bstream *in = c->fdin;
	stream *out = c->fdout;
	str msg = NULL;
	backend *be;
	mvc *m;
	int oldvtop, oldstop;
	int pstatus = 0;
	int err = 0, opt = 0;

	be = (backend *) c->sqlcontext;
	if (be == 0) {
		/* tell the client */
		mnstr_printf(out, "!SQL state descriptor missing, aborting\n");
		mnstr_flush(out);
		/* leave a message in the log */
		fprintf(stderr, "SQL state descriptor missing, cannot handle client!\n");
		/* stop here, instead of printing the exception below to the
		 * client in an endless loop */
		c->mode = FINISHCLIENT;
		throw(SQL, "SQLparser", "State descriptor missing");
	}
	oldvtop = c->curprg->def->vtop;
	oldstop = c->curprg->def->stop;
	be->vtop = oldvtop;
#ifdef _SQL_PARSER_DEBUG
	mnstr_printf(GDKout, "#SQL compilation \n");
	printf("debugger? %d(%d)\n", (int) be->mvc->emode, (int) be->mvc->emod);
#endif
	m = be->mvc;
	m->type = Q_PARSE;
	SQLtrans(m);
	pstatus = m->session->status;

	/* sqlparse needs sql allocator to be available.  It can be NULL at
	 * this point if this is a recursive call. */
	if (!m->sa)
		m->sa = sa_create();

	m->emode = m_normal;
	m->emod = mod_none;
	if (be->language == 'X') {
		int n = 0, v, off, len;

		if (strncmp(in->buf + in->pos, "export ", 7) == 0)
			n = sscanf(in->buf + in->pos + 7, "%d %d %d", &v, &off, &len);

		if (n == 2 || n == 3) {
			mvc_export_chunk(be, out, v, off, n == 3 ? len : m->reply_size);

			in->pos = in->len;	/* HACK: should use parsed length */
			return MAL_SUCCEED;
		}
		if (strncmp(in->buf + in->pos, "close ", 6) == 0) {
			res_table *t;

			v = (int) strtol(in->buf + in->pos + 6, NULL, 0);
			t = res_tables_find(m->results, v);
			if (t)
				m->results = res_tables_remove(m->results, t);
			in->pos = in->len;	/* HACK: should use parsed length */
			return MAL_SUCCEED;
		}
		if (strncmp(in->buf + in->pos, "release ", 8) == 0) {
			cq *q = NULL;

			v = (int) strtol(in->buf + in->pos + 8, NULL, 0);
			if ((q = qc_find(m->qc, v)) != NULL)
				 qc_delete(m->qc, q);
			in->pos = in->len;	/* HACK: should use parsed length */
			return MAL_SUCCEED;
		}
		if (strncmp(in->buf + in->pos, "auto_commit ", 12) == 0) {
			int commit;
			v = (int) strtol(in->buf + in->pos + 12, NULL, 10);
			commit = (!m->session->auto_commit && v);
			m->session->auto_commit = (v) != 0;
			m->session->ac_on_commit = m->session->auto_commit;
			if (m->session->active) {
				if (commit && mvc_commit(m, 0, NULL) < 0) {
					mnstr_printf(out, "!COMMIT: commit failed while " "enabling auto_commit\n");
					msg = createException(SQL, "SQLparser", "Xauto_commit (commit) failed");
				} else if (!commit && mvc_rollback(m, 0, NULL) < 0) {
					RECYCLEdrop(0);
					mnstr_printf(out, "!COMMIT: rollback failed while " "disabling auto_commit\n");
					msg = createException(SQL, "SQLparser", "Xauto_commit (rollback) failed");
				}
			}
			in->pos = in->len;	/* HACK: should use parsed length */
			if (msg != NULL)
				goto finalize;
			return MAL_SUCCEED;
		}
		if (strncmp(in->buf + in->pos, "reply_size ", 11) == 0) {
			v = (int) strtol(in->buf + in->pos + 11, NULL, 10);
			if (v < -1) {
				msg = createException(SQL, "SQLparser", "reply_size cannot be negative");
				goto finalize;
			}
			m->reply_size = v;
			in->pos = in->len;	/* HACK: should use parsed length */
			return MAL_SUCCEED;
		}
		if (strncmp(in->buf + in->pos, "sizeheader", 10) == 0) {
			v = (int) strtol(in->buf + in->pos + 10, NULL, 10);
			m->sizeheader = v != 0;
			in->pos = in->len;	/* HACK: should use parsed length */
			return MAL_SUCCEED;
		}
		if (strncmp(in->buf + in->pos, "quit", 4) == 0) {
			c->mode = FINISHCLIENT;
			return MAL_SUCCEED;
		}
		mnstr_printf(out, "!unrecognized X command: %s\n", in->buf + in->pos);
		msg = createException(SQL, "SQLparser", "unrecognized X command");
		goto finalize;
	}
	if (be->language !='S') {
		mnstr_printf(out, "!unrecognized language prefix: %ci\n", be->language);
		msg = createException(SQL, "SQLparser", "unrecognized language prefix: %c", be->language);
		goto finalize;
	}

	if ((err = sqlparse(m)) ||
	    /* Only forget old errors on transaction boundaries */
	    (mvc_status(m) && m->type != Q_TRANS) || !m->sym) {
		if (!err &&m->scanner.started)	/* repeat old errors, with a parsed query */
			err = mvc_status(m);
		if (err) {
			msg = createException(PARSE, "SQLparser", "%s", m->errstr);
			handle_error(m, c->fdout, pstatus);
		}
		sqlcleanup(m, err);
		goto finalize;
	}
	assert(m->session->schema != NULL);
	/*
	 * We have dealt with the first parsing step and advanced the input reader
	 * to the next statement (if any).
	 * Now is the time to also perform the semantic analysis, optimize and
	 * produce code.
	 */
	be->q = NULL;
	if (m->emode == m_execute) {
		assert(m->sym->data.lval->h->type == type_int);
		be->q = qc_find(m->qc, m->sym->data.lval->h->data.i_val);
		if (!be->q) {
			err = -1;
			mnstr_printf(out, "!07003!EXEC: no prepared statement with id: %d\n", m->sym->data.lval->h->data.i_val);
			msg = createException(SQL, "PREPARE", "no prepared statement with id: %d", m->sym->data.lval->h->data.i_val);
			handle_error(m, c->fdout, pstatus);
			sqlcleanup(m, err);
			goto finalize;
		} else if (be->q->type != Q_PREPARE) {
			err = -1;
			mnstr_printf(out, "!07005!EXEC: given handle id is not for a " "prepared statement: %d\n", m->sym->data.lval->h->data.i_val);
			msg = createException(SQL, "PREPARE", "is not a prepared statement: %d", m->sym->data.lval->h->data.i_val);
			handle_error(m, c->fdout, pstatus);
			sqlcleanup(m, err);
			goto finalize;
		}
		m->emode = m_inplace;
		scanner_query_processed(&(m->scanner));
	} else if (caching(m) && cachable(m, NULL) && m->emode != m_prepare && (be->q = qc_match(m->qc, m->sym, m->args, m->argc, m->scanner.key ^ m->session->schema->base.id)) != NULL) {
		// look for outdated plans
		if ( OPTmitosisPlanOverdue(c, be->q->name) ){
			msg = SQLCacheRemove(c, be->q->name);
			qc_delete(be->mvc->qc, be->q);
			goto recompilequery;
		}

		if (m->emod & mod_debug)
			SQLsetDebugger(c, m, TRUE);
		if (m->emod & mod_trace)
			SQLsetTrace(be, c, TRUE);
		if (!(m->emod & (mod_explain | mod_debug | mod_trace | mod_dot)))
			m->emode = m_inplace;
		scanner_query_processed(&(m->scanner));
	} else {
		sql_rel *r;
		stmt *s;
recompilequery:
		r = sql_symbol2relation(m, m->sym);
		s = sql_relation2stmt(m, r);

		if (s == 0 || (err = mvc_status(m) && m->type != Q_TRANS)) {
			msg = createException(PARSE, "SQLparser", "%s", m->errstr);
			handle_error(m, c->fdout, pstatus);
			sqlcleanup(m, err);
			goto finalize;
		}
		assert(s);

		/* generate the MAL code */
		if (m->emod & mod_trace)
			SQLsetTrace(be, c, TRUE);
		if (m->emod & mod_debug)
			SQLsetDebugger(c, m, TRUE);
		if (!caching(m) || !cachable(m, s)) {
			scanner_query_processed(&(m->scanner));
			if (backend_callinline(be, c, s, 0) == 0) {
				opt = 1;
			} else {
				err = 1;
			}
		} else {
			/* generate a factory instantiation */
			be->q = qc_insert(m->qc, m->sa,	/* the allocator */
					  r,	/* keep relational query */
					  m->sym,	/* the sql symbol tree */
					  m->args,	/* the argument list */
					  m->argc, m->scanner.key ^ m->session->schema->base.id,	/* the statement hash key */
					  m->emode == m_prepare ? Q_PREPARE : m->type,	/* the type of the statement */
					  sql_escape_str(QUERY(m->scanner)));
			scanner_query_processed(&(m->scanner));
			be->q->code = (backend_code) backend_dumpproc(be, c, be->q, s);
			if (!be->q->code)
				err = 1;
			be->q->stk = 0;

			/* passed over to query cache, used during dumpproc */
			m->sa = NULL;
			m->sym = NULL;

			/* register name in the namespace */
			be->q->name = putName(be->q->name, strlen(be->q->name));
			if (m->emode == m_normal && m->emod == mod_none)
				m->emode = m_inplace;
		}
	}
	if (err)
		m->session->status = -10;
	if (err == 0) {
		if (be->q) {
			if (m->emode == m_prepare)
				err = mvc_export_prepare(m, c->fdout, be->q, "");
			else if (m->emode == m_inplace) {
				/* everything ready for a fast call */
			} else {	/* call procedure generation (only in cache mode) */
				backend_call(be, c, be->q);
			}
		}

		/* In the final phase we add any debugging control */
		if (m->emod & mod_trace)
			SQLsetTrace(be, c, FALSE);
		if (m->emod & mod_debug)
			SQLsetDebugger(c, m, FALSE);

		/*
		 * During the execution of the query exceptions can be raised.
		 * The default action is to print them out at the end of the
		 * query block.
		 */
		pushEndInstruction(c->curprg->def);

		chkTypes(c->fdout, c->nspace, c->curprg->def, TRUE);	/* resolve types */
		if (opt) {
			MalBlkPtr mb = c->curprg->def;

			trimMalBlk(mb);
			chkProgram(c->fdout, c->nspace, mb);
			addOptimizers(c, mb, "default_pipe");
			msg = optimizeMALBlock(c, mb);
			if (msg != MAL_SUCCEED) {
				sqlcleanup(m, err);
				goto finalize;
			}
			c->curprg->def = mb;
		}
		//printFunction(c->fdout, c->curprg->def, 0, LIST_MAL_ALL);
		/* we know more in this case than chkProgram(c->fdout, c->nspace, c->curprg->def); */
		if (c->curprg->def->errors) {
			showErrors(c);
			/* restore the state */
			MSresetInstructions(c->curprg->def, oldstop);
			freeVariables(c, c->curprg->def, c->glb, oldvtop);
			c->curprg->def->errors = 0;
			msg = createException(PARSE, "SQLparser", "Semantic errors");
		}
	}
      finalize:
	if (msg)
		sqlcleanup(m, 0);
	return msg;
}


str
SQLrecompile(Client c, backend *be)
{
	stmt *s;
	mvc *m = be->mvc;
	int oldvtop = c->curprg->def->vtop;
	int oldstop = c->curprg->def->stop;
	str msg;

	msg = SQLCacheRemove(c, be->q->name);
	if( msg )
		GDKfree(msg);
	s = sql_relation2stmt(m, be->q->rel);
	be->q->code = (backend_code) backend_dumpproc(be, c, be->q, s);
	be->q->stk = 0;

	pushEndInstruction(c->curprg->def);

	chkTypes(c->fdout, c->nspace, c->curprg->def, TRUE);	/* resolve types */
	if (!be->q->code || c->curprg->def->errors) {
		showErrors(c);
		/* restore the state */
		MSresetInstructions(c->curprg->def, oldstop);
		freeVariables(c, c->curprg->def, c->glb, oldvtop);
		c->curprg->def->errors = 0;
		throw(SQL, "SQLrecompile", "M0M27!semantic errors");
	}
	return SQLengineIntern(c, be);
}

str
SQLengine(Client c)
{
	backend *be = (backend *) c->sqlcontext;
	return SQLengineIntern(c, be);
}

str
SQLCacheRemove(Client c, str nme)
{
	Symbol s;

#ifdef _SQL_CACHE_DEBUG
	mnstr_printf(GDKout, "#SQLCacheRemove %s\n", nme);
#endif

	s = findSymbolInModule(c->nspace, nme);
	if (s == NULL)
		throw(MAL, "cache.remove", "internal error, symbol missing\n");
	if (getInstrPtr(s->def, 0)->token == FACTORYsymbol)
		shutdownFactoryByName(c, c->nspace, nme);
	else
		deleteSymbol(c->nspace, s);
	return MAL_SUCCEED;
}<|MERGE_RESOLUTION|>--- conflicted
+++ resolved
@@ -459,25 +459,12 @@
 	if (m->session->tr)
 		reset_functions(m->session->tr);
 	/* pass through credentials of the user if not console */
-<<<<<<< HEAD
-	if (
-#ifdef _EMBEDDED_MONETDB_MONETDB_LIB_
-		c->user != 0
-#else
-		!isAdministrator(c)
-#endif
-		) {
-		schema = monet5_user_get_def_schema(m, c->user);
-		if (!schema) {
-			_DELETE(schema);
-			throw(PERMD, "SQLinitClient", "08004!schema authorization error");
-		}
-=======
 	schema = monet5_user_set_def_schema(m, c->user);
 	if (!schema) {
->>>>>>> dd3eb337
 		_DELETE(schema);
-	}
+		throw(PERMD, "SQLinitClient", "08004!schema authorization error");
+	}
+	_DELETE(schema);
 	/*expect SQL text first */
 	be->language = 'S';
 	/* Set state, this indicates an initialized client scenario */
