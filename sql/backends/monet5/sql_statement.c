--- conflicted
+++ resolved
@@ -3526,16 +3526,11 @@
 		return NULL;
 	pushInstruction(mb, q);
 	if (q) {
-<<<<<<< HEAD
 		stmt *s = stmt_create(be->mvc->sa, ((flag & PSM_RETURN) == PSM_RETURN) ? st_return : st_yield);
-
-=======
-		stmt *s = stmt_create(be->mvc->sa, st_return);
 		if(!s) {
 			freeInstruction(q);
 			return NULL;
 		}
->>>>>>> 666066ec
 		s->op1 = val;
 		s->flag = nr_declared_tables;
 		s->nr = getDestVar(q);
