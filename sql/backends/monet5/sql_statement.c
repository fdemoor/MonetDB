/*
 * This Source Code Form is subject to the terms of the Mozilla Public
 * License, v. 2.0.  If a copy of the MPL was not distributed with this
 * file, You can obtain one at http://mozilla.org/MPL/2.0/.
 *
 * Copyright 1997 - July 2008 CWI, August 2008 - 2017 MonetDB B.V.
 */

#include "monetdb_config.h"
#include "sql_mem.h"
#include "sql_stack.h"
#include "sql_statement.h"
#include "sql_gencode.h"
#include "rel_rel.h"
#include "rel_exp.h"

#include "mal_namespace.h"
#include "mal_builder.h"
#include "mal_debugger.h"
#include "opt_prelude.h"

#include <string.h>

/*
 * Some utility routines to generate code
 * The equality operator in MAL is '==' instead of '='.
 */
static const char *
convertMultiplexMod(const char *mod, const char *op)
{
	if (strcmp(op, "=") == 0)
		return "calc";
	return mod;
}

static const char *
convertMultiplexFcn(const char *op)
{
	if (strcmp(op, "=") == 0)
		return "==";
	return op;
}

static const char *
convertOperator(const char *op)
{
	if (strcmp(op, "=") == 0)
		return "==";
	return op;
}

static InstrPtr
multiplex2(MalBlkPtr mb, const char *mod, const char *name, int o1, int o2, int rtype)
{
	InstrPtr q = NULL;

	q = newStmt(mb, malRef, multiplexRef);
	if (q == NULL)
		return NULL;
	setVarType(mb, getArg(q, 0), newBatType(rtype));
	setVarUDFtype(mb, getArg(q, 0));
	q = pushStr(mb, q, convertMultiplexMod(mod, name));
	q = pushStr(mb, q, convertMultiplexFcn(name));
	q = pushArgument(mb, q, o1);
	q = pushArgument(mb, q, o2);
	return q;
}

static InstrPtr
dump_1(MalBlkPtr mb, const char *mod, const char *name, stmt *o1)
{
	InstrPtr q = NULL;

	if (o1->nr < 0)
		return NULL;
	q = newStmt(mb, mod, name);
	q = pushArgument(mb, q, o1->nr);
	return q;
}

static InstrPtr
dump_2(MalBlkPtr mb, const char *mod, const char *name, stmt *o1, stmt *o2)
{
	InstrPtr q = NULL;

	if (o1->nr < 0 || o2->nr < 0)
		return NULL;
	q = newStmt(mb, mod, name);
	q = pushArgument(mb, q, o1->nr);
	q = pushArgument(mb, q, o2->nr);
	return q;
}

static InstrPtr
pushPtr(MalBlkPtr mb, InstrPtr q, ptr val)
{
	int _t;
	ValRecord cst;

	if (q == NULL)
		return NULL;
	cst.vtype= TYPE_ptr;
	cst.val.pval = val;
	cst.len = 0;
	_t = defConstant(mb, TYPE_ptr, &cst);
	return pushArgument(mb, q, _t);
}

static InstrPtr
pushSchema(MalBlkPtr mb, InstrPtr q, sql_table *t)
{
	if (t->s)
		return pushArgument(mb, q, getStrConstant(mb,t->s->base.name));
	else
		return pushNil(mb, q, TYPE_str);
}

int
stmt_key(stmt *s)
{
	const char *nme = column_name(NULL, s);

	return hash_key(nme);
}

/* #TODO make proper traversal operations */
stmt *
stmt_atom_string(backend *be, const char *S)
{
	const char *s = sql2str(sa_strdup(be->mvc->sa, S));
	sql_subtype t;

	sql_find_subtype(&t, "varchar", _strlen(s), 0);
	return stmt_atom(be, atom_string(be->mvc->sa, &t, s));
}

stmt *
stmt_atom_string_nil(backend *be)
{
	sql_subtype t;

	sql_find_subtype(&t, "clob", 0, 0);
	return stmt_atom(be, atom_string(be->mvc->sa, &t, NULL));
}

stmt *
stmt_atom_int(backend *be, int i)
{
	sql_subtype t;

	sql_find_subtype(&t, "int", 32, 0);
	return stmt_atom(be, atom_int(be->mvc->sa, &t, i));
}

stmt *
stmt_atom_lng(backend *be, lng i)
{
	sql_subtype t;

	sql_find_subtype(&t, "bigint", 64, 0);
	return stmt_atom(be, atom_int(be->mvc->sa, &t, i));
}

stmt *
stmt_atom_lng_nil(backend *be)
{
	sql_subtype t;

	sql_find_subtype(&t, "bigint", 64, 0);
	return stmt_atom(be, atom_general(be->mvc->sa, &t, NULL));
}

stmt *
stmt_bool(backend *be, int b)
{
	sql_subtype t;

	sql_find_subtype(&t, "boolean", 0, 0);
	if (b) {
		return stmt_atom(be, atom_bool(be->mvc->sa, &t, TRUE));
	} else {
		return stmt_atom(be, atom_bool(be->mvc->sa, &t, FALSE));
	}
}

static stmt *
stmt_create(sql_allocator *sa, st_type type)
{
	stmt *s = SA_NEW(sa, stmt);

	s->type = type;
	s->op1 = NULL;
	s->op2 = NULL;
	s->op3 = NULL;
	s->op4.lval = NULL;
	s->flag = 0;
	s->nrcols = 0;
	s->key = 0;
	s->aggr = 0;
	s->nr = 0;
	s->partition = 0;
	s->tname = s->cname = NULL;
	return s;
}

stmt *
stmt_group(backend *be, stmt *s, stmt *grp, stmt *ext, stmt *cnt, int done)
{
	MalBlkPtr mb = be->mb;
	InstrPtr q = NULL;

	if (s->nr < 0)
		return NULL;
	if (grp && (grp->nr < 0 || ext->nr < 0 || cnt->nr < 0)) 
		return NULL;

	q = newStmt(mb, groupRef, done ? grp ? subgroupdoneRef : groupdoneRef : grp ? subgroupRef : groupRef);

	/* output variables extend and hist */
	q = pushReturn(mb, q, newTmpVariable(mb, TYPE_any));
	q = pushReturn(mb, q, newTmpVariable(mb, TYPE_any));
	q = pushArgument(mb, q, s->nr);
	if (grp)
		q = pushArgument(mb, q, grp->nr);
	if (q) {
		stmt *ns = stmt_create(be->mvc->sa, st_group);

		ns->op1 = s;

		if (grp) {
			ns->op2 = grp;
			ns->op3 = ext;
			ns->op4.stval = cnt;
		}
		ns->nrcols = s->nrcols;
		ns->key = 0;
		ns->q = q;
		ns->nr = getDestVar(q);
		return ns;
	}
	return NULL;
}

stmt *
stmt_none(backend *be)
{
	return stmt_create(be->mvc->sa, st_none);
}

static int
dump_table(MalBlkPtr mb, sql_table *t)
{
	int nr;
	node *n;
	InstrPtr k = newStmt(mb, sqlRef, putName("declaredTable"));

	nr = getDestVar(k);
	k = pushStr(mb, k, t->base.name);
	if (k == NULL)
		return -1;
	for (n = t->columns.set->h; n; n = n->next) {
		sql_column *c = n->data;
		const char *tname = c->t->base.name;
		const char *tn = sql_escape_ident(tname);
		const char *cn = c->base.name;
		InstrPtr q;

		if (tn == NULL)
			return -1;
		q = newStmt(mb, sqlRef, putName("dtColumn"));
		q = pushArgument(mb, q, nr);
		q = pushStr(mb, q, tn);
		q = pushStr(mb, q, cn);
		q = pushStr(mb, q, c->type.type->localtype == TYPE_void ? "char" : c->type.type->sqlname);
		q = pushInt(mb, q, c->type.digits);
		q = pushInt(mb, q, c->type.scale);
		c_delete(tn);
		if (q == NULL)
			return -1;
	}
	return nr;
}

stmt *
stmt_var(backend *be, const char *varname, sql_subtype *t, int declare, int level)
{
	MalBlkPtr mb = be->mb;
	InstrPtr q = NULL;
	char buf[IDLENGTH];

	if (level == 1 ) { /* global */
		int tt = t->type->localtype;

		q = newStmt(mb, sqlRef, putName("getVariable"));
		q = pushArgument(mb, q, be->mvc_var);
		q = pushStr(mb, q, varname);
		if (q == NULL)
			return NULL;
		setVarType(mb, getArg(q, 0), tt);
		setVarUDFtype(mb, getArg(q, 0));
	} else if (!declare) {
		(void) snprintf(buf, sizeof(buf), "A%s", varname);
		q = newAssignment(mb);
		q = pushArgumentId(mb, q, buf);
	} else {
		int tt;

		tt = t->type->localtype;
		(void) snprintf(buf, sizeof(buf), "A%s", varname);
		q = newInstruction(mb, NULL, NULL);
		if (q == NULL) {
			return NULL;
		}
		q->argc = q->retc = 0;
		q = pushArgumentId(mb, q, buf);
		q = pushNil(mb, q, tt);
		pushInstruction(mb, q);
		if (q == NULL)
			return NULL;
		q->retc++;
	}
	if (q) {
		stmt *s = stmt_create(be->mvc->sa, st_var);

		if (t)
			s->op4.typeval = *t;
		else
			s->op4.typeval.type = NULL;
		s->flag = declare + (level << 1);
		s->key = 1;
		s->q = q;
		s->nr = getDestVar(q);
		return s;
	}
	return NULL;
}

stmt *
stmt_vars(backend *be, const char *varname, sql_table *t, int declare, int level)
{
	MalBlkPtr mb = be->mb;
	InstrPtr q = NULL;
	char buf[IDLENGTH];
	int tt = 0;

	/* declared table */
	if (dump_table(mb, t) < 0)
		return NULL;
	(void) snprintf(buf, sizeof(buf), "A%s", varname);
	q = newInstruction(mb, NULL, NULL);
	if (q == NULL) {
		return NULL;
	}
	q->argc = q->retc = 0;
	q = pushArgumentId(mb, q, buf);
	q = pushNil(mb, q, tt);
	pushInstruction(mb, q);
	if (q == NULL)
		return NULL;
	q->retc++;
	if (!q)
		return NULL;
	if (q) {
		stmt *s = stmt_create(be->mvc->sa, st_var);

		s->op3 = (stmt*)t; /* ugh */
		s->flag = declare + (level << 1);
		s->key = 1;
		s->q = q;
		s->nr = getDestVar(q);
		return s;
	}
	return NULL;
}

stmt *
stmt_varnr(backend *be, int nr, sql_subtype *t)
{
	MalBlkPtr mb = be->mb;
	InstrPtr q = newAssignment(mb);

	if (!q)
		return NULL;
	if (be->mvc->argc && be->mvc->args[nr]->varid >= 0) {
		q = pushArgument(mb, q, be->mvc->args[nr]->varid);
	} else {
		char buf[IDLENGTH];

		(void) snprintf(buf, sizeof(buf), "A%d", nr);
		q = pushArgumentId(mb, q, buf);
	}
	if (q) {
		stmt *s = stmt_create(be->mvc->sa, st_var);

		s->op1 = NULL;
		if (t)
			s->op4.typeval = *t;
		else
			s->op4.typeval.type = NULL;
		s->flag = nr;
		s->key = 1;
		s->q = q;
		s->nr = getDestVar(q);
		return s;
	}
	return NULL;
}

stmt *
stmt_table(backend *be, stmt *cols, int temp)
{
	MalBlkPtr mb = be->mb;
	InstrPtr q = newAssignment(mb);

	if (cols->nr < 0)
		return NULL;

	if (cols->type != st_list) {
		q = newStmt(mb, sqlRef, printRef);
		q = pushStr(mb, q, "not a valid output list\n");
		if (q == NULL)
			return NULL;
	}
	if (q) {
		stmt *s = stmt_create(be->mvc->sa, st_table);
	
		s->op1 = cols;
		s->flag = temp;
		return s;
	}
	return NULL;
}

stmt *
stmt_temp(backend *be, sql_subtype *t)
{
	int tt = t->type->localtype;
	MalBlkPtr mb = be->mb;
	InstrPtr q = newStmt(mb, batRef, newRef);

	if (q == NULL)
		return NULL;
	setVarType(mb, getArg(q, 0), newBatType(tt));
	setVarUDFtype(mb, getArg(q, 0));
	q = pushType(mb, q, tt);
	if (q) {
		stmt *s = stmt_create(be->mvc->sa, st_temp);

		s->op4.typeval = *t;
		s->nrcols = 1;
		s->q = q;
		s->nr = getDestVar(q);
		return s;
	}
	return NULL;
}

stmt *
stmt_tid(backend *be, sql_table *t, int partition)
{
	int tt = TYPE_oid;
	MalBlkPtr mb = be->mb;
	InstrPtr q = newStmt(mb, sqlRef, tidRef);

	if (q == NULL)
		return NULL;
	setVarType(mb, getArg(q, 0), newBatType(tt));
	setVarUDFtype(mb, getArg(q, 0));
	q = pushArgument(mb, q, be->mvc_var);
	q = pushSchema(mb, q, t);
	q = pushStr(mb, q, t->base.name);
	if (q == NULL)
		return NULL;
	if (t && (!isRemote(t) && !isMergeTable(t)) && partition) {
		sql_trans *tr = be->mvc->session->tr;
		BUN rows = (BUN) store_funcs.count_col(tr, t->columns.set->h->data, 1);
		setRowCnt(mb,getArg(q,0),rows);
		if (t->p && 0)
			setMitosisPartition(q, t->p->base.id);
	}
	if (q) {
		stmt *s = stmt_create(be->mvc->sa, st_tid);

		s->partition = partition;
		s->op4.tval = t;
		s->nrcols = 1;
		s->nr = getDestVar(q);
		s->q = q;
		return s;
	}
	return NULL;
}

stmt *
stmt_bat(backend *be, sql_column *c, int access, int partition)
{
	int tt = c->type.type->localtype;
	MalBlkPtr mb = be->mb;
	InstrPtr q = newStmt(mb, sqlRef, bindRef);

	if (q == NULL)
		return NULL;
	if (access == RD_UPD_ID) {
		q = pushReturn(mb, q, newTmpVariable(mb, newBatType(tt)));
		setVarUDFtype(mb, getArg(q, 0));
		setVarUDFtype(mb, getArg(q, 1));
	} else {
		setVarType(mb, getArg(q, 0), newBatType(tt));
		setVarUDFtype(mb, getArg(q, 0));
	}
	q = pushArgument(mb, q, be->mvc_var);
	q = pushSchema(mb, q, c->t);
	q = pushArgument(mb, q, getStrConstant(mb,c->t->base.name));
	q = pushArgument(mb, q, getStrConstant(mb,c->base.name));
	q = pushArgument(mb, q, getIntConstant(mb,access));
	if (q == NULL)
		return NULL;

	if (access == RD_UPD_ID) {
		setVarType(mb, getArg(q, 1), newBatType(tt));
		setVarUDFtype(mb, getArg(q, 1));
	}
	if (access != RD_INS && partition) {
		sql_trans *tr = be->mvc->session->tr;

		if (c && (!isRemote(c->t) && !isMergeTable(c->t))) {
			BUN rows = (BUN) store_funcs.count_col(tr, c, 1);
			setRowCnt(mb,getArg(q,0),rows);
			if (c->t->p && 0)
				setMitosisPartition(q, c->t->p->base.id);
		}
	}
	if (q) {
		stmt *s = stmt_create(be->mvc->sa, st_bat);

		s->partition = partition;
		s->op4.cval = c;
		s->nrcols = 1;
		s->flag = access;
		s->nr = getDestVar(q);
		s->q = q;
		return s;
	}
	return NULL;
}

stmt *
stmt_idxbat(backend *be, sql_idx *i, int access, int partition)
{
	int tt = hash_index(i->type)?TYPE_lng:TYPE_oid;
	MalBlkPtr mb = be->mb;
	InstrPtr q = newStmt(mb, sqlRef, bindidxRef);

	if (q == NULL)
		return NULL;

	if (access == RD_UPD_ID) {
		q = pushReturn(mb, q, newTmpVariable(mb, newBatType(tt)));
	} else {
		setVarType(mb, getArg(q, 0), newBatType(tt));
		setVarUDFtype(mb, getArg(q, 0));
	}

	q = pushArgument(mb, q, be->mvc_var);
	q = pushSchema(mb, q, i->t);
	q = pushArgument(mb, q, getStrConstant(mb, i->t->base.name));
	q = pushArgument(mb, q, getStrConstant(mb, i->base.name));
	q = pushArgument(mb, q, getIntConstant(mb, access));
	if (q == NULL)
		return NULL;

	if (access == RD_UPD_ID) {
		setVarType(mb, getArg(q, 1), newBatType(tt));
		setVarUDFtype(mb, getArg(q, 1));
	}
	if (access != RD_INS && partition) {
		sql_trans *tr = be->mvc->session->tr;

		if (i && (!isRemote(i->t) && !isMergeTable(i->t))) {
			BUN rows = (BUN) store_funcs.count_idx(tr, i, 1);
			setRowCnt(mb,getArg(q,0),rows);
			if (i->t->p && 0)
				setMitosisPartition(q, i->t->p->base.id);
		}
	}
	if (q) {
		stmt *s = stmt_create(be->mvc->sa, st_idxbat);

		s->partition = partition;
		s->op4.idxval = i;
		s->nrcols = 1;
		s->flag = access;
		s->nr = getDestVar(q);
		s->q = q;
		return s;
	}
	return NULL;
}

stmt *
stmt_append_col(backend *be, sql_column *c, stmt *b, int fake)
{
	MalBlkPtr mb = be->mb;
	InstrPtr q = NULL;

	if (b->nr < 0)
		return NULL;
	if (!fake) {	/* fake append */
		q = newStmt(mb, sqlRef, appendRef);
		q = pushArgument(mb, q, be->mvc_var);
		if (q == NULL)
			return NULL;
		getArg(q, 0) = be->mvc_var = newTmpVariable(mb, TYPE_int);
		q = pushSchema(mb, q, c->t);
		q = pushStr(mb, q, c->t->base.name);
		q = pushStr(mb, q, c->base.name);
		q = pushArgument(mb, q, b->nr);
		if (q == NULL)
			return NULL;
		be->mvc_var = getDestVar(q);
	} else {
		return b;
	}
	if (q) {
		stmt *s = stmt_create(be->mvc->sa, st_append_col);

		s->op1 = b;
		s->op4.cval = c;
		s->q = q;
		s->nr = getDestVar(q);
		return s;
	}
	return NULL;
}

stmt *
stmt_append_idx(backend *be, sql_idx *i, stmt *b)
{
	MalBlkPtr mb = be->mb;
	InstrPtr q = NULL;

	if (b->nr < 0)
		return NULL;

	q = newStmt(mb, sqlRef, appendRef);
	q = pushArgument(mb, q, be->mvc_var);
	if (q == NULL)
		return NULL;
	getArg(q, 0) = be->mvc_var = newTmpVariable(mb, TYPE_int);
	q = pushSchema(mb, q, i->t);
	q = pushStr(mb, q, i->t->base.name);
	q = pushStr(mb, q, sa_strconcat(be->mvc->sa, "%", i->base.name));
	q = pushArgument(mb, q, b->nr);
	if (q == NULL)
		return NULL;
	be->mvc_var = getDestVar(q);
	if (q) {
		stmt *s = stmt_create(be->mvc->sa, st_append_idx);

		s->op1 = b;
		s->op4.idxval = i;
		s->q = q;
		s->nr = getDestVar(q);
		return s;
	}
	return NULL;
}

stmt *
stmt_update_col(backend *be, sql_column *c, stmt *tids, stmt *upd)
{
	MalBlkPtr mb = be->mb;
	InstrPtr q = NULL;

	if (tids->nr < 0 || upd->nr < 0)
		return NULL;

	q = newStmt(mb, sqlRef, updateRef);
	q = pushArgument(mb, q, be->mvc_var);
	if (q == NULL)
		return NULL;
	getArg(q, 0) = be->mvc_var = newTmpVariable(mb, TYPE_int);
	q = pushSchema(mb, q, c->t);
	q = pushStr(mb, q, c->t->base.name);
	q = pushStr(mb, q, c->base.name);
	q = pushArgument(mb, q, tids->nr);
	q = pushArgument(mb, q, upd->nr);
	if (q == NULL)
		return NULL;
	be->mvc_var = getDestVar(q);
	if (q){
		stmt *s = stmt_create(be->mvc->sa, st_update_col);

		s->op1 = tids;
		s->op2 = upd;
		s->op4.cval = c;
		s->q = q;
		s->nr = getDestVar(q);
		return s;
	}
	return NULL;
}


stmt *
stmt_update_idx(backend *be, sql_idx *i, stmt *tids, stmt *upd)
{
	MalBlkPtr mb = be->mb;
	InstrPtr q = NULL;

	if (tids->nr < 0 || upd->nr < 0)
		return NULL;

	q = newStmt(mb, sqlRef, updateRef);
	q = pushArgument(mb, q, be->mvc_var);
	if (q == NULL)
		return NULL;
	getArg(q, 0) = be->mvc_var = newTmpVariable(mb, TYPE_int);
	q = pushSchema(mb, q, i->t);
	q = pushStr(mb, q, i->t->base.name);
	q = pushStr(mb, q, sa_strconcat(be->mvc->sa, "%", i->base.name));
	q = pushArgument(mb, q, tids->nr);
	q = pushArgument(mb, q, upd->nr);
	if (q == NULL)
		return NULL;
	be->mvc_var = getDestVar(q);
	if (q) {
		stmt *s = stmt_create(be->mvc->sa, st_update_idx);

		s->op1 = tids;
		s->op2 = upd;
		s->op4.idxval = i;
		s->q = q;
		s->nr = getDestVar(q);
		return s;
	}
	return NULL;
}

stmt *
stmt_delete(backend *be, sql_table *t, stmt *tids)
{
	MalBlkPtr mb = be->mb;
	InstrPtr q = NULL;

	if (tids->nr < 0)
		return NULL;
	q = newStmt(mb, sqlRef, deleteRef);
	q = pushArgument(mb, q, be->mvc_var);
	if (q == NULL)
		return NULL;
	getArg(q, 0) = be->mvc_var = newTmpVariable(mb, TYPE_int);
	q = pushSchema(mb, q, t);
	q = pushStr(mb, q, t->base.name);
	q = pushArgument(mb, q, tids->nr);
	if (q == NULL)
		return NULL;
	be->mvc_var = getDestVar(q);
	if (q) {
		stmt *s = stmt_create(be->mvc->sa, st_delete);

		s->op1 = tids;
		s->op4.tval = t;
		s->q = q;
		s->nr = getDestVar(q);
		return s;
	}
	return NULL;
}

stmt *
stmt_const(backend *be, stmt *s, stmt *val)
{
	InstrPtr q = NULL;
	MalBlkPtr mb = be->mb;

	if (val)
		q = dump_2(mb, algebraRef, projectRef, s, val);
	else 
		q = dump_1(mb, algebraRef, projectRef, s);
	if (q) {
		stmt *ns = stmt_create(be->mvc->sa, st_const);

		ns->op1 = s;
		ns->op2 = val;
		ns->nrcols = s->nrcols;
		ns->key = s->key;
		ns->aggr = s->aggr;
		ns->q = q;
		ns->nr = getDestVar(q);
		return ns;
	}
	return NULL;
}

stmt *
stmt_gen_group(backend *be, stmt *gids, stmt *cnts)
{
	MalBlkPtr mb = be->mb;
	InstrPtr q = dump_2(mb, algebraRef, groupbyRef, gids, cnts);

	if (q) {
		stmt *ns = stmt_create(be->mvc->sa, st_gen_group);

		ns->op1 = gids;
		ns->op2 = cnts;
	
		ns->nrcols = gids->nrcols;
		ns->key = 0;
		ns->aggr = 0;
		ns->q = q;
		ns->nr = getDestVar(q);
		return ns;
	}
	return NULL;
}

stmt *
stmt_mirror(backend *be, stmt *s)
{
	MalBlkPtr mb = be->mb;
	InstrPtr q = dump_1(mb, batRef, mirrorRef, s);

	if (q) {
		stmt *ns = stmt_create(be->mvc->sa, st_mirror);

		ns->op1 = s;
		ns->nrcols = 2;
		ns->key = s->key;
		ns->aggr = s->aggr;
		ns->q = q;
		ns->nr = getDestVar(q);
		return ns;
	}
	return NULL;
}

stmt *
stmt_result(backend *be, stmt *s, int nr)
{
	stmt *ns;

	if (s->type == st_join && s->flag == cmp_joined) {
		if (nr)
			return s->op2;
		return s->op1;
	}

	if (s->op1->nr < 0)
		return NULL;

	ns = stmt_create(be->mvc->sa, st_result);
	if (s->op1->type == st_join && s->op1->flag == cmp_joined) {
		assert(0);
	} else if (nr) {
		int v = getArg(s->q, nr);

		assert(s->q->retc >= nr);
		ns->nr = v;
	} else {
		ns->nr = s->nr;
	}
	ns->op1 = s;
	ns->flag = nr;
	ns->nrcols = s->nrcols;
	ns->key = s->key;
	ns->aggr = s->aggr;
	return ns;
}


/* limit maybe atom nil */
stmt *
stmt_limit(backend *be, stmt *col, stmt *piv, stmt *gid, stmt *offset, stmt *limit, int distinct, int dir, int last, int order)
{
	MalBlkPtr mb = be->mb;
	InstrPtr q = NULL;
	int l, p, g, c;

	if (col->nr < 0 || offset->nr < 0 || limit->nr < 0)
		return NULL;
	if (piv && (piv->nr < 0 || gid->nr < 0))
		return NULL;

	c = (col) ? col->nr : 0;
	p = (piv) ? piv->nr : 0;
	g = (gid) ? gid->nr : 0;

	/* first insert single value into a bat */
	if (col->nrcols == 0) {
		int k, tt = tail_type(col)->type->localtype;

		q = newStmt(mb, batRef, newRef);
		if (q == NULL)
			return NULL;
		setVarType(mb, getArg(q, 0), newBatType(tt));
		setVarUDFtype(mb, getArg(q, 0));
		q = pushType(mb, q, tt);
		if (q == NULL)
			return NULL;
		k = getDestVar(q);

		q = newStmt(mb, batRef, appendRef);
		q = pushArgument(mb, q, k);
		q = pushArgument(mb, q, c);
		if (q == NULL)
			return NULL;
		c = k;
	}
	if (order) {
		int topn = 0;

		q = newStmt(mb, calcRef, "+");
		q = pushArgument(mb, q, offset->nr);
		q = pushArgument(mb, q, limit->nr);
		if (q == NULL)
			return NULL;
		topn = getDestVar(q);

		q = newStmt(mb, algebraRef, firstnRef);
		if (!last) /* we need the groups for the next firstn */
			q = pushReturn(mb, q, newTmpVariable(mb, TYPE_any));
		q = pushArgument(mb, q, c);
		if (p)
			q = pushArgument(mb, q, p);
		if (g)
			q = pushArgument(mb, q, g);
		q = pushArgument(mb, q, topn);
		q = pushBit(mb, q, dir != 0);
		q = pushBit(mb, q, distinct != 0);

		if (q == NULL)
			return NULL;
		l = getArg(q, 0);
		l = getDestVar(q);
	} else {
		int len;

		q = newStmt(mb, calcRef, "+");
		q = pushArgument(mb, q, offset->nr);
		q = pushArgument(mb, q, limit->nr);
		if (q == NULL)
			return NULL;
		len = getDestVar(q);

		/* since both arguments of algebra.subslice are
		   inclusive correct the LIMIT value by
		   subtracting 1 */
		q = newStmt(mb, calcRef, "-");
		q = pushArgument(mb, q, len);
		q = pushInt(mb, q, 1);
		if (q == NULL)
			return NULL;
		len = getDestVar(q);

		q = newStmt(mb, algebraRef, subsliceRef);
		q = pushArgument(mb, q, c);
		q = pushArgument(mb, q, offset->nr);
		q = pushArgument(mb, q, len);
		if (q == NULL)
			return NULL;
		l = getDestVar(q);
	}
	/* retrieve the single values again */
	if (col->nrcols == 0) {
		q = newStmt(mb, algebraRef, findRef);
		q = pushArgument(mb, q, l);
		q = pushOid(mb, q, 0);
		if (q == NULL)
			return NULL;
		l = getDestVar(q);
	}
	if (q) {
		stmt *ns = stmt_create(be->mvc->sa, piv?st_limit2:st_limit);

		ns->op1 = col;
		ns->op2 = offset;
		ns->op3 = limit;
		ns->nrcols = col->nrcols;
		ns->key = col->key;
		ns->aggr = col->aggr;
		ns->q = q;
		ns->nr = l;
		return ns;
	}
	return NULL;
}

stmt *
stmt_sample(backend *be, stmt *s, stmt *sample)
{
	MalBlkPtr mb = be->mb;
	InstrPtr q = NULL;
	
	if (s->nr < 0 || sample->nr < 0)
		return NULL;
	q = newStmt(mb, sampleRef, subuniformRef);
	q = pushArgument(mb, q, s->nr);
	q = pushArgument(mb, q, sample->nr);
	if (q) {
		stmt *ns = stmt_create(be->mvc->sa, st_sample);

		ns->op1 = s;
		ns->op2 = sample;
		ns->nrcols = s->nrcols;
		ns->key = s->key;
		ns->aggr = s->aggr;
		ns->flag = 0;
		ns->q = q;
		ns->nr = getDestVar(q);
		return ns;
	}
	return NULL;
}


stmt *
stmt_order(backend *be, stmt *s, int direction)
{
	int reverse = (direction <= 0);
	MalBlkPtr mb = be->mb;
	InstrPtr q = NULL;

	if (s->nr < 0)
		return NULL;
	q = newStmt(mb, algebraRef, sortRef);
	/* both ordered result and oid's order en subgroups */
	q = pushReturn(mb, q, newTmpVariable(mb, TYPE_any));
	q = pushReturn(mb, q, newTmpVariable(mb, TYPE_any));
	q = pushArgument(mb, q, s->nr);
	q = pushBit(mb, q, reverse);
	q = pushBit(mb, q, FALSE);
	if (q == NULL)
		return NULL;

	if (q) {
		stmt *ns = stmt_create(be->mvc->sa, st_order);

		ns->op1 = s;
		ns->flag = direction;
		ns->nrcols = s->nrcols;
		ns->key = s->key;
		ns->aggr = s->aggr;
		ns->q = q;
		ns->nr = getDestVar(q);
		return ns;
	}
	return NULL;
}

stmt *
stmt_reorder(backend *be, stmt *s, int direction, stmt *orderby_ids, stmt *orderby_grp)
{
	int reverse = (direction <= 0);
	MalBlkPtr mb = be->mb;
	InstrPtr q = NULL;

	if (s->nr < 0 || orderby_ids->nr < 0 || orderby_grp->nr < 0)
		return NULL;
	q = newStmt(mb, algebraRef, sortRef);
	/* both ordered result and oid's order en subgroups */
	q = pushReturn(mb, q, newTmpVariable(mb, TYPE_any));
	q = pushReturn(mb, q, newTmpVariable(mb, TYPE_any));
	q = pushArgument(mb, q, s->nr);
	q = pushArgument(mb, q, orderby_ids->nr);
	q = pushArgument(mb, q, orderby_grp->nr);
	q = pushBit(mb, q, reverse);
	q = pushBit(mb, q, FALSE);
	if (q == NULL)
		return NULL;
	if (q) {
		stmt *ns = stmt_create(be->mvc->sa, st_reorder);

		ns->op1 = s;
		ns->op2 = orderby_ids;
		ns->op3 = orderby_grp;
		ns->flag = direction;
		ns->nrcols = s->nrcols;
		ns->key = s->key;
		ns->aggr = s->aggr;
		ns->nr = getDestVar(q);
		ns->q = q;
		return ns;
	}
	return NULL;
}

stmt *
stmt_atom(backend *be, atom *a)
{
	MalBlkPtr mb = be->mb;
	InstrPtr q = newStmt(mb, calcRef, atom_type(a)->type->base.name);

	if (!q)
		return NULL;
	if (atom_null(a)) {
		q = pushNil(mb, q, atom_type(a)->type->localtype);
	} else {
		int k = constantAtom(be, mb, a);

		q = pushArgument(mb, q, k);
	}
	/* digits of the result timestamp/daytime */
	if (EC_TEMP_FRAC(atom_type(a)->type->eclass))
		q = pushInt(mb, q, atom_type(a)->digits);
	if (q) {
		stmt *s = stmt_create(be->mvc->sa, st_atom);

		s->op4.aval = a;
		s->key = 1;		/* values are also unique */
		s->q = q;
		s->nr = getDestVar(q);
		return s;
	}
	return NULL;
}

stmt *
stmt_genselect(backend *be, stmt *lops, stmt *rops, sql_subfunc *f, stmt *sub, int anti)
{
	MalBlkPtr mb = be->mb;
	InstrPtr q = NULL;
	const char *mod, *op;
	node *n;
	int k;

	if (backend_create_subfunc(be, f, NULL) < 0)
		return NULL;
	op = sql_func_imp(f->func);
	mod = sql_func_mod(f->func);

	if (rops->nrcols >= 1) {
		bit need_not = FALSE;

		q = newStmt(mb, malRef, multiplexRef);
		setVarType(mb, getArg(q, 0), newBatType(TYPE_bit));
		setVarUDFtype(mb, getArg(q, 0));
		q = pushStr(mb, q, convertMultiplexMod(mod, op));
		q = pushStr(mb, q, convertMultiplexFcn(op));
		for (n = lops->op4.lval->h; n; n = n->next) {
			stmt *op = n->data;
	
			q = pushArgument(mb, q, op->nr);
		}
		for (n = rops->op4.lval->h; n; n = n->next) {
			stmt *op = n->data;
	
			q = pushArgument(mb, q, op->nr);
		}
		k = getDestVar(q);

		q = newStmt(mb, algebraRef, selectRef);
		q = pushArgument(mb, q, k);
		if (sub)
			q = pushArgument(mb, q, sub->nr);
		q = pushBit(mb, q, !need_not);
		q = pushBit(mb, q, !need_not);
		q = pushBit(mb, q, TRUE);
		q = pushBit(mb, q, TRUE);
		q = pushBit(mb, q, anti);
	} else {
		node *n;

		op = sa_strconcat(be->mvc->sa, op, selectRef);
		q = newStmt(mb, mod, convertOperator(op));
		// push pointer to the SQL structure into the MAL call
		// allows getting argument names for example
		if (LANG_EXT(f->func->lang))
			q = pushPtr(mb, q, f); // nothing to see here, please move along
		// f->query contains the R code to be run
		if (f->func->lang == FUNC_LANG_R || f->func->lang == FUNC_LANG_PY || f->func->lang == FUNC_LANG_MAP_PY)
			q = pushStr(mb, q, f->func->query);

		for (n = lops->op4.lval->h; n; n = n->next) {
			stmt *op = n->data;

			q = pushArgument(mb, q, op->nr);
		}
		/* candidate lists */
		if (sub)
			q = pushArgument(mb, q, sub->nr);
		else
			q = pushNil(mb, q, TYPE_bat); 

		for (n = rops->op4.lval->h; n; n = n->next) {
			stmt *op = n->data;

			q = pushArgument(mb, q, op->nr);
		}

		q = pushBit(mb, q, anti);
	}

	if (q) {
		stmt *s = stmt_create(be->mvc->sa, st_uselect);

		s->op1 = lops;
		s->op2 = rops;
		s->op3 = sub;
		s->flag = cmp_filter;
		s->nrcols = (lops->nrcols == 2) ? 2 : 1;
		s->nr = getDestVar(q);
		s->q = q;
		return s;
	}
	return NULL;
}

stmt *
stmt_uselect(backend *be, stmt *op1, stmt *op2, comp_type cmptype, stmt *sub, int anti)
{
	MalBlkPtr mb = be->mb;
	InstrPtr q = NULL;
	int l, r;

	if (op1->nr < 0 || op2->nr < 0 || (sub && sub->nr < 0))
		return NULL;
	l = op1->nr;
	r = op2->nr;

	if (op2->nrcols >= 1) {
		bit need_not = FALSE;
		const char *mod = calcRef;
		const char *op = "=";
		int k;

		switch (cmptype) {
		case cmp_equal:
			op = "=";
			break;
		case cmp_notequal:
			op = "!=";
			break;
		case cmp_lt:
			op = "<";
			break;
		case cmp_lte:
			op = "<=";
			break;
		case cmp_gt:
			op = ">";
			break;
		case cmp_gte:
			op = ">=";
			break;
		default:
			showException(GDKout, SQL, "sql", "Unknown operator");
		}

		if ((q = multiplex2(mb, mod, convertOperator(op), l, r, TYPE_bit)) == NULL) 
			return NULL;
		k = getDestVar(q);

		q = newStmt(mb, algebraRef, selectRef);
		q = pushArgument(mb, q, k);
		if (sub)
			q = pushArgument(mb, q, sub->nr);
		q = pushBit(mb, q, !need_not);
		q = pushBit(mb, q, !need_not);
		q = pushBit(mb, q, TRUE);
		q = pushBit(mb, q, TRUE);
		q = pushBit(mb, q, anti);
		if (q == NULL)
			return NULL;
		k = getDestVar(q);
	} else {
		assert (cmptype != cmp_filter);
		q = newStmt(mb, algebraRef, thetaselectRef);
		q = pushArgument(mb, q, l);
		if (sub)
			q = pushArgument(mb, q, sub->nr);
		q = pushArgument(mb, q, r);
		switch (cmptype) {
		case cmp_equal:
			q = pushStr(mb, q, "==");
			break;
		case cmp_notequal:
			q = pushStr(mb, q, "!=");
			break;
		case cmp_lt:
			q = pushStr(mb, q, "<");
			break;
		case cmp_lte:
			q = pushStr(mb, q, "<=");
			break;
		case cmp_gt:
			q = pushStr(mb, q, ">");
			break;
		case cmp_gte:
			q = pushStr(mb, q, ">=");
			break;
		default:
			showException(GDKout, SQL, "sql", "SQL2MAL: error impossible select compare\n");
			if (q)
				freeInstruction(q);
			q = NULL;
		}
		if (q == NULL)
			return NULL;
	}
	if (q) {
		stmt *s = stmt_create(be->mvc->sa, st_uselect);

		s->op1 = op1;
		s->op2 = op2;
		s->op3 = sub;
		s->flag = cmptype;
		s->nrcols = (op1->nrcols == 2) ? 2 : 1;
		s->nr = getDestVar(q);
		s->q = q;
		return s;
	}
	return NULL;
}

/*
static int
range_join_convertable(stmt *s, stmt **base, stmt **L, stmt **H)
{
	int ls = 0, hs = 0;
	stmt *l = NULL, *h = NULL;
	stmt *bl = s->op2, *bh = s->op3;
	int tt = tail_type(s->op2)->type->localtype;

#ifdef HAVE_HGE
	if (tt > TYPE_hge)
#else
	if (tt > TYPE_lng)
#endif
		return 0;
	if (s->op2->type == st_Nop && list_length(s->op2->op1->op4.lval) == 2) {
		bl = s->op2->op1->op4.lval->h->data;
		l = s->op2->op1->op4.lval->t->data;
	}
	if (s->op3->type == st_Nop && list_length(s->op3->op1->op4.lval) == 2) {
		bh = s->op3->op1->op4.lval->h->data;
		h = s->op3->op1->op4.lval->t->data;
	}

	if (((ls = (l && strcmp(s->op2->op4.funcval->func->base.name, "sql_sub") == 0 && l->nrcols == 0)) || (hs = (h && strcmp(s->op3->op4.funcval->func->base.name, "sql_add") == 0 && h->nrcols == 0))) && (ls || hs) && bl == bh) {
		*base = bl;
		*L = l;
		*H = h;
		return 1;
	}
	return 0;
}

static int
argumentZero(MalBlkPtr mb, int tpe)
{
	ValRecord cst;
	str msg;

	cst.vtype = TYPE_int;
	cst.val.ival = 0;
	msg = convertConstant(tpe, &cst);
	if( msg)
		GDKfree(msg); // will not be called
	return defConstant(mb, tpe, &cst);
}
*/


static InstrPtr
select2_join2(backend *be, stmt *op1, stmt *op2, stmt *op3, int cmp, stmt *sub, int anti, int swapped, int type)
{
	MalBlkPtr mb = be->mb;
	InstrPtr r, p, q;
	int l;
	const char *cmd = (type == st_uselect2) ? selectRef : rangejoinRef;

	if (op1->nr < 0 && (sub && sub->nr < 0))
		return NULL;
	l = op1->nr;
	if ((op2->nrcols > 0 || op3->nrcols > 0) && (type == st_uselect2)) {
		int k, symmetric = cmp&CMP_SYMMETRIC;
		const char *mod = calcRef;
		const char *OP1 = "<", *OP2 = "<";

		if (op2->nr < 0 || op3->nr < 0)
			return NULL;

		if (cmp & 1)
			OP1 = "<=";
		if (cmp & 2)
			OP2 = "<=";

		if (cmp&1 && cmp&2) {
			if (symmetric)
				p = newStmt(mb, batcalcRef, betweensymmetricRef);
			else
				p = newStmt(mb, batcalcRef, betweenRef);
			p = pushArgument(mb, p, l);
			p = pushArgument(mb, p, op2->nr);
			p = pushArgument(mb, p, op3->nr);
			k = getDestVar(p);
		} else {
			if ((q = multiplex2(mb, mod, convertOperator(OP1), l, op2->nr, TYPE_bit)) == NULL)
				return NULL;

			if ((r = multiplex2(mb, mod, convertOperator(OP2), l, op3->nr, TYPE_bit)) == NULL)
				return NULL;
			p = newStmt(mb, batcalcRef, andRef);
			p = pushArgument(mb, p, getDestVar(q));
			p = pushArgument(mb, p, getDestVar(r));
			if (p == NULL)
				return NULL;
			k = getDestVar(p);
		}

		q = newStmt(mb, algebraRef, selectRef);
		q = pushArgument(mb, q, k);
		if (sub)
			q = pushArgument(mb, q, sub->nr);
		q = pushBit(mb, q, TRUE);
		q = pushBit(mb, q, TRUE);
		q = pushBit(mb, q, TRUE);
		q = pushBit(mb, q, TRUE);
		q = pushBit(mb, q, FALSE);
		if (q == NULL)
			return NULL;
	} else {
		/* if st_join2 try to convert to bandjoin */
		/* ie check if we subtract/add a constant, to the
	   	same column */
		/* move this optimization into the relational phase! */
	/*
		stmt *base, *low = NULL, *high = NULL;
		if (type == st_join2 && range_join_convertable(s, &base, &low, &high)) {
			int tt = tail_type(base)->type->localtype;
	
			if ((rs = _dumpstmt(sql, mb, base)) < 0)
				return -1;
			if (low) {
				if ((r1 = _dumpstmt(sql, mb, low)) < 0)
					return -1;
			} else
				r1 = argumentZero(mb, tt);
			if (high) {
				if ((r2 = _dumpstmt(sql, mb, high)) < 0)
					return -1;
			} else
				r2 = argumentZero(mb, tt);
			cmd = bandjoinRef;
		}
	*/

		int r1 = op2->nr;
		int r2 = op3->nr;
		int rs = 0;
		/*
		if (!rs) {
			r1 = op2->nr;
			r2 = op3->nr;
		}
		*/
		q = newStmt(mb, algebraRef, cmd);
		if (type == st_join2)
			q = pushReturn(mb, q, newTmpVariable(mb, TYPE_any));
		q = pushArgument(mb, q, l);
		if (sub) /* only for uselect2 */
			q = pushArgument(mb, q, sub->nr);
		if (rs) {
			q = pushArgument(mb, q, rs);
		} else {
			q = pushArgument(mb, q, r1);
			q = pushArgument(mb, q, r2);
		}
		if (type == st_join2) {
			q = pushNil(mb, q, TYPE_bat);
			q = pushNil(mb, q, TYPE_bat);
		}

		switch (cmp & 3) {
		case 0:
			q = pushBit(mb, q, FALSE);
			q = pushBit(mb, q, FALSE);
			break;
		case 1:
			q = pushBit(mb, q, TRUE);
			q = pushBit(mb, q, FALSE);
			break;
		case 2:
			q = pushBit(mb, q, FALSE);
			q = pushBit(mb, q, TRUE);
			break;
		case 3:
			q = pushBit(mb, q, TRUE);
			q = pushBit(mb, q, TRUE);
			break;
		}
		if (type == st_join2)
			q = pushNil(mb, q, TYPE_lng); /* estimate */
		if (type == st_uselect2) {
			q = pushBit(mb, q, anti);
			if (q == NULL)
				return NULL;
		}
		if (q == NULL)
			return NULL;
		if (swapped) {
			InstrPtr r = newInstruction(mb,  NULL, NULL);
			if (r == NULL)
				return NULL;
			getArg(r, 0) = newTmpVariable(mb, TYPE_any);
			r = pushReturn(mb, r, newTmpVariable(mb, TYPE_any));
			r = pushArgument(mb, r, getArg(q,1));
			r = pushArgument(mb, r, getArg(q,0)); 
			pushInstruction(mb, r);
			q = r;
		}
	}
	return q;
}

stmt *
stmt_uselect2(backend *be, stmt *op1, stmt *op2, stmt *op3, int cmp, stmt *sub, int anti)
{
	InstrPtr q = select2_join2(be, op1, op2, op3, cmp, sub, anti, 0, st_uselect2);

	if (q) {
		stmt *s = stmt_create(be->mvc->sa, st_uselect2);

		s->op1 = op1;
		s->op2 = op2;
		s->op3 = op3;
		s->op4.stval = sub;
		s->flag = cmp;
		s->nrcols = (op1->nrcols == 2) ? 2 : 1;
		s->nr = getDestVar(q);
		s->q = q;
		return s;
	}
	return NULL;
}

stmt *
stmt_tunion(backend *be, stmt *op1, stmt *op2)
{
	InstrPtr q = NULL;
	MalBlkPtr mb = be->mb;

	q = dump_2(mb, batRef, mergecandRef, op1, op2);
	if (q) {
		stmt *s = stmt_create(be->mvc->sa, st_tunion);
	
		s->op1 = op1;
		s->op2 = op2;
		s->nrcols = op1->nrcols;
		s->key = op1->key;
		s->aggr = op1->aggr;
		s->nr = getDestVar(q);
		s->q = q;
		return s;
	}
	return NULL;
}

stmt *
stmt_tdiff(backend *be, stmt *op1, stmt *op2)
{
	InstrPtr q = NULL;
	MalBlkPtr mb = be->mb;

	if (op1->nr < 0 || op2->nr < 0)
		return NULL;
	q = newStmt(mb, algebraRef, differenceRef);
	q = pushArgument(mb, q, op1->nr); /* left */
	q = pushArgument(mb, q, op2->nr); /* right */
	q = pushNil(mb, q, TYPE_bat); /* left candidate */
	q = pushNil(mb, q, TYPE_bat); /* right candidate */
	q = pushBit(mb, q, FALSE);    /* nil matches */
	q = pushNil(mb, q, TYPE_lng); /* estimate */

	if (q) {
		stmt *s = stmt_create(be->mvc->sa, st_tdiff);

		s->op1 = op1;
		s->op2 = op2;
		s->nrcols = op1->nrcols;
		s->key = op1->key;
		s->aggr = op1->aggr;
		s->nr = getDestVar(q);
		s->q = q;
		return s;
	}
	return NULL;
}

stmt *
stmt_tinter(backend *be, stmt *op1, stmt *op2)
{
	InstrPtr q = NULL;
	MalBlkPtr mb = be->mb;

	if (op1->nr < 0 || op2->nr < 0)
		return NULL;
	q = newStmt(mb, algebraRef, intersectRef);
	q = pushArgument(mb, q, op1->nr); /* left */
	q = pushArgument(mb, q, op2->nr); /* right */
	q = pushNil(mb, q, TYPE_bat); /* left candidate */
	q = pushNil(mb, q, TYPE_bat); /* right candidate */
	q = pushBit(mb, q, FALSE);    /* nil matches */
	q = pushNil(mb, q, TYPE_lng); /* estimate */

	if (q) {
		stmt *s = stmt_create(be->mvc->sa, st_tinter);

		s->op1 = op1;
		s->op2 = op2;
		s->nrcols = op1->nrcols;
		s->key = op1->key;
		s->aggr = op1->aggr;
		s->nr = getDestVar(q);
		s->q = q;
		return s;
	}
	return NULL;
}

stmt *
stmt_join(backend *be, stmt *op1, stmt *op2, int anti, comp_type cmptype)
{
	MalBlkPtr mb = be->mb;
	InstrPtr q = NULL;
	int left = (cmptype == cmp_left);
	const char *sjt = "join";

	(void)anti;

	if (left) {
		cmptype = cmp_equal;
		sjt = "leftjoin";
	}
	if (op1->nr < 0 || op2->nr < 0)
		return NULL;

	switch (cmptype) {
	case cmp_equal:
		q = newStmt(mb, algebraRef, sjt);
		q = pushReturn(mb, q, newTmpVariable(mb, TYPE_any));
		q = pushArgument(mb, q, op1->nr);
		q = pushArgument(mb, q, op2->nr);
		q = pushNil(mb, q, TYPE_bat);
		q = pushNil(mb, q, TYPE_bat);
		q = pushBit(mb, q, FALSE);
		q = pushNil(mb, q, TYPE_lng);
		if (q == NULL)
			return NULL;
		break;
	case cmp_equal_nil: /* nil == nil */
		q = newStmt(mb, algebraRef, sjt);
		q = pushReturn(mb, q, newTmpVariable(mb, TYPE_any));
		q = pushArgument(mb, q, op1->nr);
		q = pushArgument(mb, q, op2->nr);
		q = pushNil(mb, q, TYPE_bat);
		q = pushNil(mb, q, TYPE_bat);
		q = pushBit(mb, q, TRUE);
		q = pushNil(mb, q, TYPE_lng);
		if (q == NULL)
			return NULL;
		break;
	case cmp_notequal:
		q = newStmt(mb, algebraRef, antijoinRef);
		q = pushReturn(mb, q, newTmpVariable(mb, TYPE_any));
		q = pushArgument(mb, q, op1->nr);
		q = pushArgument(mb, q, op2->nr);
		q = pushNil(mb, q, TYPE_bat);
		q = pushNil(mb, q, TYPE_bat);
		q = pushBit(mb, q, FALSE);
		q = pushNil(mb, q, TYPE_lng);
		if (q == NULL)
			return NULL;
		break;
	case cmp_lt:
	case cmp_lte:
	case cmp_gt:
	case cmp_gte:
		q = newStmt(mb, algebraRef, thetajoinRef);
		q = pushReturn(mb, q, newTmpVariable(mb, TYPE_any));
		q = pushArgument(mb, q, op1->nr);
		q = pushArgument(mb, q, op2->nr);
		q = pushNil(mb, q, TYPE_bat);
		q = pushNil(mb, q, TYPE_bat);
		if (cmptype == cmp_lt)
			q = pushInt(mb, q, -1);
		else if (cmptype == cmp_lte)
			q = pushInt(mb, q, -2);
		else if (cmptype == cmp_gt)
			q = pushInt(mb, q, 1);
		else if (cmptype == cmp_gte)
			q = pushInt(mb, q, 2);
		q = pushBit(mb, q, TRUE);
		q = pushNil(mb, q, TYPE_lng);
		if (q == NULL)
			return NULL;
		break;
	case cmp_all:	/* aka cross table */
		q = newStmt(mb, algebraRef, crossRef);
		q = pushReturn(mb, q, newTmpVariable(mb, TYPE_any));
		q = pushArgument(mb, q, op1->nr);
		q = pushArgument(mb, q, op2->nr);
		if (q == NULL)
			return NULL;
		break;
	case cmp_joined:
		q = op1->q;
		break;
	default:
		showException(GDKout, SQL, "sql", "SQL2MAL: error impossible\n");
	}
	if (q) {
		stmt *s = stmt_create(be->mvc->sa, st_join);

		s->op1 = op1;
		s->op2 = op2;
		s->flag = cmptype;
		s->key = 0;
		s->nrcols = 2;
		s->nr = getDestVar(q);
		s->q = q;
		return s;
	}
	return NULL;
}

static InstrPtr 
stmt_project_join(backend *be, stmt *op1, stmt *op2, stmt *ins) 
{
	MalBlkPtr mb = be->mb;
	InstrPtr q = NULL;

	if (op1->nr < 0 || op2->nr < 0)
		return NULL;
	/* delta bat */
	if (ins) {
		int uval = getArg(op2->q, 1);

		if (ins->nr < 0)
			return NULL;
		q = newStmt(mb, sqlRef, deltaRef);
		q = pushArgument(mb, q, op1->nr);
		q = pushArgument(mb, q, op2->nr);
		q = pushArgument(mb, q, uval);
		q = pushArgument(mb, q, ins->nr);
	} else {
		/* projections, ie left is void headed */
		q = newStmt(mb, algebraRef, projectionRef);
		q = pushArgument(mb, q, op1->nr);
		q = pushArgument(mb, q, op2->nr);
		if (q == NULL)
			return NULL;
		/*
		if (s->key) {
			q = newStmt(mb, batRef, putName("setKey"));
			q = pushArgument(mb, q, s->nr);
			q = pushBit(mb, q, TRUE);
		}
		*/
		
	}
	return q;
}

stmt *
stmt_project(backend *be, stmt *op1, stmt *op2)
{
	InstrPtr q = stmt_project_join(be, op1, op2, NULL);
	if (q) {
		stmt *s = stmt_create(be->mvc->sa, st_join);

		s->op1 = op1;
		s->op2 = op2;
		s->flag = cmp_project;
		s->key = 0;
		s->nrcols = 2;
		s->nr = getDestVar(q);
		s->q = q;
		return s;
	}
	return NULL;
}

stmt *
stmt_project_delta(backend *be, stmt *col, stmt *upd, stmt *ins)
{
	InstrPtr q = stmt_project_join(be, col, upd, ins);
	if (q) {
		stmt *s = stmt_create(be->mvc->sa, st_join);

		s->op1 = col;
		s->op2 = upd;
		s->op3 = ins;
		s->flag = cmp_project;
		s->key = 0;
		s->nrcols = 2;
		s->nr = getDestVar(q);
		s->q = q;
		return s;
	}
	return NULL;
}

stmt *
stmt_left_project(backend *be, stmt *op1, stmt *op2, stmt *op3)
{
	MalBlkPtr mb = be->mb;
	InstrPtr q = NULL;
	if (op1->nr < 0 || op2->nr < 0 || op3->nr < 0)
		return NULL;

	q = newStmt(mb, sqlRef, projectRef);
	q = pushArgument(mb, q, op1->nr);
	q = pushArgument(mb, q, op2->nr);
	q = pushArgument(mb, q, op3->nr);

	if (q){
		stmt *s = stmt_create(be->mvc->sa, st_join);

		s->op1 = op1;
		s->op2 = op2;
		s->op3 = op3;
		s->flag = cmp_left_project;
		s->key = 0;
		s->nrcols = 2;
		s->nr = getDestVar(q);
		s->q = q;
		return s;
	}
	return NULL;
}

stmt *
stmt_join2(backend *be, stmt *l, stmt *ra, stmt *rb, int cmp, int anti, int swapped)
{
	InstrPtr q = select2_join2(be, l, ra, rb, cmp, NULL, anti, swapped, st_join2);
	if (q) {
		stmt *s = stmt_create(be->mvc->sa, st_join2);

		s->op1 = l;
		s->op2 = ra;
		s->op3 = rb;
		s->flag = cmp;
		s->nrcols = 2;
		s->nr = getDestVar(q);
		s->q = q;
		return s;
	} 
	return NULL;
}

stmt *
stmt_genjoin(backend *be, stmt *l, stmt *r, sql_subfunc *op, int anti, int swapped)
{
	MalBlkPtr mb = be->mb;
	InstrPtr q = NULL;
	const char *mod, *fimp;
	node *n;

	(void)anti;
	if (backend_create_subfunc(be, op, NULL) < 0)
		return NULL;
	mod = sql_func_mod(op->func);
	fimp = sql_func_imp(op->func);
	fimp = sa_strconcat(be->mvc->sa, fimp, "join");

	/* filter qualifying tuples, return oids of h and tail */
	q = newStmt(mb, mod, fimp);
	q = pushReturn(mb, q, newTmpVariable(mb, TYPE_any));
	for (n = l->op4.lval->h; n; n = n->next) {
		stmt *op = n->data;

		q = pushArgument(mb, q, op->nr);
	}

	for (n = r->op4.lval->h; n; n = n->next) {
		stmt *op = n->data;

		q = pushArgument(mb, q, op->nr);
	}
	q = pushNil(mb, q, TYPE_bat); /* candidate lists */
	q = pushNil(mb, q, TYPE_bat); /* candidate lists */
	q = pushBit(mb, q, TRUE);     /* nil_matches */
	q = pushNil(mb, q, TYPE_lng); /* estimate */

	if (swapped) {
		InstrPtr r = newInstruction(mb,  NULL, NULL);
		if (r == NULL)
			return NULL;
		getArg(r, 0) = newTmpVariable(mb, TYPE_any);
		r = pushReturn(mb, r, newTmpVariable(mb, TYPE_any));
		r = pushArgument(mb, r, getArg(q,1));
		r = pushArgument(mb, r, getArg(q,0)); 
		pushInstruction(mb, r);
		q = r;
	}

	if (q) {
		stmt *s = stmt_create(be->mvc->sa, st_joinN);

		s->op1 = l;
		s->op2 = r;
		s->op4.funcval = op;
		s->nrcols = 2;
		if (swapped)
			s->flag |= SWAPPED;
		s->nr = getDestVar(q);
		s->q = q;
		return s;
	}	
	return NULL;
}

stmt *
stmt_rs_column(backend *be, stmt *rs, int i, sql_subtype *tpe)
{
	InstrPtr q = NULL;

	if (rs->nr < 0)
		return NULL;
	q = rs->q;
	if (q) {
		stmt *s = stmt_create(be->mvc->sa, st_rs_column);

		s->op1 = rs;
		s->op4.typeval = *tpe;
		s->flag = i;
		s->nrcols = 1;
		s->key = 0;
		s->q = q;
		s->nr = getArg(q, s->flag);
		return s;
	}
	return NULL;
}

/*
 * The dump_header produces a sequence of instructions for
 * the front-end to prepare presentation of a result table.
 *
 * A secondary scheme is added to assemblt all information
 * in columns first. Then it can be returned to the environment.
 */
#define NEWRESULTSET

#define meta(Id,Tpe) \
q = newStmt(mb, batRef, newRef);\
q= pushType(mb,q, Tpe);\
Id = getArg(q,0); \
list = pushArgument(mb,list,Id);

#define metaInfo(Id,Tpe,Val)\
p = newStmt(mb, batRef, appendRef);\
p = pushArgument(mb,p, Id);\
p = push##Tpe(mb,p, Val);\
Id = getArg(p,0);


static int
dump_export_header(mvc *sql, MalBlkPtr mb, list *l, int file, const char * format, const char * sep,const char * rsep,const char * ssep,const char * ns)
{
	node *n;
	InstrPtr q = NULL;
	int ret = -1;
	// gather the meta information
	int tblId, nmeId, tpeId, lenId, scaleId, k;
	InstrPtr p= NULL, list;

	list = newInstruction(mb, sqlRef, export_tableRef);
	getArg(list,0) = newTmpVariable(mb,TYPE_int);
	if( file >= 0){
		list  = pushArgument(mb, list, file);
		list  = pushStr(mb, list, format);
		list  = pushStr(mb, list, sep);
		list  = pushStr(mb, list, rsep);
		list  = pushStr(mb, list, ssep);
		list  = pushStr(mb, list, ns);
	}
	k = list->argc;
	meta(tblId,TYPE_str);
	meta(nmeId,TYPE_str);
	meta(tpeId,TYPE_str);
	meta(lenId,TYPE_int);
	meta(scaleId,TYPE_int);

	for (n = l->h; n; n = n->next) {
		stmt *c = n->data;
		sql_subtype *t = tail_type(c);
		const char *tname = table_name(sql->sa, c);
		const char *sname = schema_name(sql->sa, c);
		const char *_empty = "";
		const char *tn = (tname) ? tname : _empty;
		const char *sn = (sname) ? sname : _empty;
		const char *cn = column_name(sql->sa, c);
		const char *ntn = sql_escape_ident(tn);
		const char *nsn = sql_escape_ident(sn);
		size_t fqtnl;
		char *fqtn;

		if (ntn && nsn && (fqtnl = strlen(ntn) + 1 + strlen(nsn) + 1) ){
			fqtn = NEW_ARRAY(char, fqtnl);
			snprintf(fqtn, fqtnl, "%s.%s", nsn, ntn);

			metaInfo(tblId,Str,fqtn);
			metaInfo(nmeId,Str,cn);
			metaInfo(tpeId,Str,(t->type->localtype == TYPE_void ? "char" : t->type->sqlname));
			metaInfo(lenId,Int,t->digits);
			metaInfo(scaleId,Int,t->scale);
			list = pushArgument(mb,list,c->nr);
			_DELETE(fqtn);
		} else
			q = NULL;
		c_delete(ntn);
		c_delete(nsn);
		if (q == NULL)
			return -1;
	}
	// add the correct variable ids
	getArg(list,k++) = tblId;
	getArg(list,k++) = nmeId;
	getArg(list,k++) = tpeId;
	getArg(list,k++) = lenId;
	getArg(list,k) = scaleId;
	ret = getArg(list,0);
	pushInstruction(mb,list);
	return ret;
}


stmt *
stmt_export(backend *be, stmt *t, const char *sep, const char *rsep, const char *ssep, const char *null_string, stmt *file)
{
	MalBlkPtr mb = be->mb;
	InstrPtr q = NULL;
	int fnr;
	list *l;

	if (t->nr < 0)
		return NULL;
	l = t->op4.lval;
	if (file) {
		if (file->nr < 0)
			return NULL;
		fnr = file->nr;
        } else {
		q = newAssignment(mb);
		q = pushStr(mb,q,"stdout");
		fnr = getArg(q,0);
	}
	if (t->type == st_list) {
		if (dump_export_header(be->mvc, mb, l, fnr, "csv", sep, rsep, ssep, null_string) < 0)
			return NULL;
	} else {
		q = newStmt(mb, sqlRef, raiseRef);
		q = pushStr(mb, q, "not a valid output list\n");
		if (q == NULL)
			return NULL;
	}
	if (q) {
		stmt *s = stmt_create(be->mvc->sa, st_export);

		s->op1 = t;
		s->op2 = file;
		s->q = q;
		s->nr = 1;
		return s;
	}
	return NULL;
}

stmt *
stmt_trans(backend *be, int type, stmt *chain, stmt *name)
{
	MalBlkPtr mb = be->mb;
	InstrPtr q = NULL;

	if (chain->nr < 0)
		return NULL;

	switch(type){
	case DDL_RELEASE:
		q = newStmt(mb, sqlRef, transaction_releaseRef);
		break;
	case DDL_COMMIT:
		q = newStmt(mb, sqlRef, transaction_commitRef);
		break;
	case DDL_ROLLBACK:
		q = newStmt(mb, sqlRef, transaction_rollbackRef);
		break;
	case DDL_TRANS:
		q = newStmt(mb, sqlRef, transaction_beginRef);
		break;
	default:
		showException(GDKout, SQL, "sql.trans", "transaction unknown type");
	}
	q = pushArgument(mb, q, chain->nr);
	if (name)
		q = pushArgument(mb, q, name->nr);
	else
		q = pushNil(mb, q, TYPE_str);
	if (q) {
		stmt *s = stmt_create(be->mvc->sa, st_trans);

		s->op1 = chain;
		s->op2 = name;
		s->flag = type;
		s->q = q;
		s->nr = getDestVar(q);
		return s;
	}
	return NULL;
}

stmt *
stmt_catalog(backend *be, int type, stmt *args)
{
	MalBlkPtr mb = be->mb;
	InstrPtr q = NULL;
	node *n;
	int if_exists =0;

	if (args->nr < 0)
		return NULL;

	/* cast them into properly named operations */
	switch(type){
	case DDL_CREATE_SEQ:	q = newStmt(mb, sqlcatalogRef, create_seqRef); break;
	case DDL_ALTER_SEQ:	q = newStmt(mb, sqlcatalogRef, alter_seqRef); break;
	case DDL_DROP_SEQ:	q = newStmt(mb, sqlcatalogRef, drop_seqRef); break;
	case DDL_CREATE_SCHEMA:	q = newStmt(mb, sqlcatalogRef, create_schemaRef); break;
	case DDL_DROP_SCHEMA_IF_EXISTS: if_exists =1;
	case DDL_DROP_SCHEMA:	q = newStmt(mb, sqlcatalogRef, drop_schemaRef); break;
	case DDL_CREATE_TABLE:	q = newStmt(mb, sqlcatalogRef, create_tableRef); break;
	case DDL_CREATE_VIEW:	q = newStmt(mb, sqlcatalogRef, create_viewRef); break;
	case DDL_DROP_TABLE_IF_EXISTS: if_exists =1;
	case DDL_DROP_TABLE:	q = newStmt(mb, sqlcatalogRef, drop_tableRef); break;
	case DDL_DROP_VIEW_IF_EXISTS: if_exists = 1;
	case DDL_DROP_VIEW:	q = newStmt(mb, sqlcatalogRef, drop_viewRef); break;
	case DDL_DROP_CONSTRAINT:	q = newStmt(mb, sqlcatalogRef, drop_constraintRef); break;
	case DDL_ALTER_TABLE:	q = newStmt(mb, sqlcatalogRef, alter_tableRef); break;
	case DDL_CREATE_TYPE:	q = newStmt(mb, sqlcatalogRef, create_typeRef); break;
	case DDL_DROP_TYPE:	q = newStmt(mb, sqlcatalogRef, drop_typeRef); break;
	case DDL_GRANT_ROLES:	q = newStmt(mb, sqlcatalogRef, grant_rolesRef); break;
	case DDL_REVOKE_ROLES:	q = newStmt(mb, sqlcatalogRef, revoke_rolesRef); break;
	case DDL_GRANT:		q = newStmt(mb, sqlcatalogRef, grantRef); break;
	case DDL_REVOKE:	q = newStmt(mb, sqlcatalogRef, revokeRef); break;
	case DDL_GRANT_FUNC:	q = newStmt(mb, sqlcatalogRef, grant_functionRef); break;
	case DDL_REVOKE_FUNC:	q = newStmt(mb, sqlcatalogRef, revoke_functionRef); break;
	case DDL_CREATE_USER:	q = newStmt(mb, sqlcatalogRef, create_userRef); break;
	case DDL_DROP_USER:		q = newStmt(mb, sqlcatalogRef, drop_userRef); break;
	case DDL_ALTER_USER:	q = newStmt(mb, sqlcatalogRef, alter_userRef); break;
	case DDL_RENAME_USER:	q = newStmt(mb, sqlcatalogRef, rename_userRef); break;
	case DDL_CREATE_ROLE:	q = newStmt(mb, sqlcatalogRef, create_roleRef); break;
	case DDL_DROP_ROLE:		q = newStmt(mb, sqlcatalogRef, drop_roleRef); break;
	case DDL_DROP_INDEX:	q = newStmt(mb, sqlcatalogRef, drop_indexRef); break;
	case DDL_DROP_FUNCTION:	q = newStmt(mb, sqlcatalogRef, drop_functionRef); break;
	case DDL_CREATE_FUNCTION:	q = newStmt(mb, sqlcatalogRef, create_functionRef); break;
	case DDL_CREATE_TRIGGER:	q = newStmt(mb, sqlcatalogRef, create_triggerRef); break;
	case DDL_DROP_TRIGGER:	q = newStmt(mb, sqlcatalogRef, drop_triggerRef); break;
	case DDL_ALTER_TABLE_ADD_TABLE:	q = newStmt(mb, sqlcatalogRef, alter_add_tableRef); break;
	case DDL_ALTER_TABLE_DEL_TABLE:	q = newStmt(mb, sqlcatalogRef, alter_del_tableRef); break;
	case DDL_ALTER_TABLE_SET_ACCESS:q = newStmt(mb, sqlcatalogRef, alter_set_tableRef); break;
	default:
		showException(GDKout, SQL, "sql", "catalog operation unknown\n");
	}
	// pass all arguments as before
	for (n = args->op4.lval->h; n; n = n->next) {
		stmt *c = n->data;

		q = pushArgument(mb, q, c->nr);
	}
	if (q) {
		stmt *s = stmt_create(be->mvc->sa, st_catalog);

		if( if_exists)
			pushInt(mb,q,1);
		s->op1 = args;
		s->flag = type;
		s->q = q;
		s->nr = getDestVar(q);
		return s;
	}
	return NULL;
}

void
stmt_set_nrcols(stmt *s)
{
	int nrcols = 0;
	int key = 1;
	node *n;
	list *l = s->op4.lval;

	assert(s->type == st_list);
	for (n = l->h; n; n = n->next) {
		stmt *f = n->data;

		if (!f)
			continue;
		if (f->nrcols > nrcols)
			nrcols = f->nrcols;
		key &= f->key;
	}
	s->nrcols = nrcols;
	s->key = key;
}

stmt *
stmt_list(backend *be, list *l)
{
	stmt *s = stmt_create(be->mvc->sa, st_list);
	s->op4.lval = l;
	stmt_set_nrcols(s);
	return s;
}

static InstrPtr
dump_header(mvc *sql, MalBlkPtr mb, stmt *s, list *l)
{
	node *n;
	InstrPtr q = NULL;
	// gather the meta information
	int tblId, nmeId, tpeId, lenId, scaleId, k;
	InstrPtr p = NULL, list;

	list = newInstruction(mb,sqlRef, resultSetRef);
	getArg(list,0) = newTmpVariable(mb,TYPE_int);
	k = list->argc;
	meta(tblId,TYPE_str);
	meta(nmeId,TYPE_str);
	meta(tpeId,TYPE_str);
	meta(lenId,TYPE_int);
	meta(scaleId,TYPE_int);

	(void) s;

	for (n = l->h; n; n = n->next) {
		stmt *c = n->data;
		sql_subtype *t = tail_type(c);
		const char *tname = table_name(sql->sa, c);
		const char *sname = schema_name(sql->sa, c);
		const char *_empty = "";
		const char *tn = (tname) ? tname : _empty;
		const char *sn = (sname) ? sname : _empty;
		const char *cn = column_name(sql->sa, c);
		const char *ntn = sql_escape_ident(tn);
		const char *nsn = sql_escape_ident(sn);
		size_t fqtnl;
		char *fqtn;

		if (ntn && nsn && (fqtnl = strlen(ntn) + 1 + strlen(nsn) + 1) ){
			fqtn = NEW_ARRAY(char, fqtnl);
			snprintf(fqtn, fqtnl, "%s.%s", nsn, ntn);

			metaInfo(tblId,Str,fqtn);
			metaInfo(nmeId,Str,cn);
			metaInfo(tpeId,Str,(t->type->localtype == TYPE_void ? "char" : t->type->sqlname));
			metaInfo(lenId,Int,t->digits);
			metaInfo(scaleId,Int,t->scale);
			list = pushArgument(mb,list,c->nr);
			_DELETE(fqtn);
		} else
			q = NULL;
		c_delete(ntn);
		c_delete(nsn);
		if (q == NULL)
			return NULL;
	}
	// add the correct variable ids
	getArg(list,k++) = tblId;
	getArg(list,k++) = nmeId;
	getArg(list,k++) = tpeId;
	getArg(list,k++) = lenId;
	getArg(list,k) = scaleId;
	pushInstruction(mb,list);
	return list;
}

stmt *
stmt_output(backend *be, stmt *lst)
{
	MalBlkPtr mb = be->mb;
	InstrPtr q = NULL;
	list *l = lst->op4.lval;

	int cnt = list_length(l);
	stmt *first;
	node *n;

	n = l->h;
	first = n->data;

	/* single value result, has a fast exit */
	if (cnt == 1 && first->nrcols <= 0 ){
		stmt *c = n->data;
		sql_subtype *t = tail_type(c);
		const char *tname = table_name(be->mvc->sa, c);
		const char *sname = schema_name(be->mvc->sa, c);
		const char *_empty = "";
		const char *tn = (tname) ? tname : _empty;
		const char *sn = (sname) ? sname : _empty;
		const char *cn = column_name(be->mvc->sa, c);
		const char *ntn = sql_escape_ident(tn);
		const char *nsn = sql_escape_ident(sn);
		size_t fqtnl = strlen(ntn) + 1 + strlen(nsn) + 1;
		char *fqtn = NEW_ARRAY(char, fqtnl);

		snprintf(fqtn, fqtnl, "%s.%s", nsn, ntn);

		q = newStmt(mb, sqlRef, resultSetRef);
		getArg(q,0) = newTmpVariable(mb,TYPE_int);
		if (q) {
			q = pushStr(mb, q, fqtn);
			q = pushStr(mb, q, cn);
			q = pushStr(mb, q, t->type->localtype == TYPE_void ? "char" : t->type->sqlname);
			q = pushInt(mb, q, t->digits);
			q = pushInt(mb, q, t->scale);
			q = pushInt(mb, q, t->type->eclass);
			q = pushArgument(mb, q, c->nr);
		}

		c_delete(ntn);
		c_delete(nsn);
		_DELETE(fqtn);
	} else {
		if ((q = dump_header(be->mvc, mb, lst, l)) == NULL) 
			return NULL;
	}
	if (q) {
		stmt *s = stmt_create(be->mvc->sa, st_output);

		s->op1 = lst;
		s->nr = getDestVar(q);
		s->q = q;
		return s;
	}
	return NULL;
}

stmt *
stmt_affected_rows(backend *be, stmt *l)
{
	MalBlkPtr mb = be->mb;
	InstrPtr q = NULL;

	if (l->nr < 0)
		return NULL;
	q = newStmt(mb, sqlRef, affectedRowsRef);
	q = pushArgument(mb, q, be->mvc_var);
	if (q == NULL)
		return NULL;
	getArg(q, 0) = be->mvc_var = newTmpVariable(mb, TYPE_int);
	q = pushArgument(mb, q, l->nr);
	if (q == NULL)
		return NULL;
	be->mvc_var = getDestVar(q);
	if (q) {
		stmt *s = stmt_create(be->mvc->sa, st_affected_rows);

		s->op1 = l;
		s->nr = getDestVar(q);
		s->q = q;
		return s;
	}
	return NULL;
}

stmt *
stmt_append(backend *be, stmt *c, stmt *a)
{
	MalBlkPtr mb = be->mb;
	InstrPtr q = NULL;

	if (c->nr < 0 || a->nr < 0)
		return NULL;
	q = newStmt(mb, batRef, appendRef);
	q = pushArgument(mb, q, c->nr);
	q = pushArgument(mb, q, a->nr);
	q = pushBit(mb, q, TRUE);
	if (q) {
		stmt *s = stmt_create(be->mvc->sa, st_append);

		s->op1 = c;
		s->op2 = a;
		s->nrcols = c->nrcols;
		s->key = c->key;
		s->nr = getDestVar(q);
		s->q = q;
		return s;
	}
	return NULL;
}

stmt *
stmt_table_clear(backend *be, sql_table *t)
{
	MalBlkPtr mb = be->mb;
	InstrPtr q = newStmt(mb, sqlRef, clear_tableRef);

	q = pushSchema(mb, q, t);
	q = pushStr(mb, q, t->base.name);
	if (q) {
		stmt *s = stmt_create(be->mvc->sa, st_table_clear);

		s->op4.tval = t;
		s->nrcols = 0;
		s->nr = getDestVar(q);
		s->q = q;
		return s;
	}
	return NULL;
}

stmt *
stmt_exception(backend *be, stmt *cond, const char *errstr, int errcode)
{
	MalBlkPtr mb = be->mb;
	InstrPtr q = NULL;

	if (cond->nr < 0) 
		return NULL;

	/* if(bit(l)) { error(r);}  ==raising an exception */
	q = newStmt(mb, sqlRef, assertRef);
	q = pushArgument(mb, q, cond->nr);
	q = pushStr(mb, q, errstr);
	if (q) {
		stmt *s = stmt_create(be->mvc->sa, st_exception);

		assert(cond);
		s->op1 = cond;
		(void)errcode;
		s->nrcols = 0;
		s->q = q;
		s->nr = getDestVar(q);
		return s;
	}
	return NULL;
}

stmt *
stmt_convert(backend *be, stmt *v, sql_subtype *f, sql_subtype *t)
{
	MalBlkPtr mb = be->mb;
	InstrPtr q = NULL;
	const char *convert = t->type->base.name;
	/* convert types and make sure they are rounded up correctly */

	if (v->nr < 0)
		return NULL;

	if (t->type->localtype == f->type->localtype && (t->type->eclass == f->type->eclass || (EC_VARCHAR(f->type->eclass) && EC_VARCHAR(t->type->eclass))) && !EC_INTERVAL(f->type->eclass) && f->type->eclass != EC_DEC && (t->digits == 0 || f->digits == t->digits)) {
		return v;
	}

	/* external types have sqlname convert functions,
	   these can generate errors (fromstr cannot) */
	if (t->type->eclass == EC_EXTERNAL)
		convert = t->type->sqlname;

	if (t->type->eclass == EC_MONTH) 
		convert = "month_interval";
	else if (t->type->eclass == EC_SEC)
		convert = "second_interval";

	/* Lookup the sql convert function, there is no need
	 * for single value vs bat, this is handled by the
	 * mal function resolution */
	if (v->nrcols == 0) {	/* simple calc */
		q = newStmt(mb, calcRef, convert);
	} else if (v->nrcols > 0 &&
		(t->type->localtype > TYPE_str || f->type->eclass == EC_DEC || t->type->eclass == EC_DEC || EC_INTERVAL(t->type->eclass) || EC_TEMP(t->type->eclass) || (EC_VARCHAR(t->type->eclass) && !(f->type->eclass == EC_STRING && t->digits == 0)))) {
		int type = t->type->localtype;

		q = newStmt(mb, malRef, multiplexRef);
		if (q == NULL)
			return NULL;
		setVarType(mb, getArg(q, 0), newBatType(type));
		setVarUDFtype(mb, getArg(q, 0));
		q = pushStr(mb, q, convertMultiplexMod(calcRef, convert));
		q = pushStr(mb, q, convertMultiplexFcn(convert));
	} else
		q = newStmt(mb, batcalcRef, convert);

	/* convert to string is complex, we need full type info and mvc for the timezone */
	if (EC_VARCHAR(t->type->eclass) && !(f->type->eclass == EC_STRING && t->digits == 0)) {
		q = pushInt(mb, q, f->type->eclass);
		q = pushInt(mb, q, f->digits);
		q = pushInt(mb, q, f->scale);
		q = pushInt(mb, q, type_has_tz(f));
	} else if (f->type->eclass == EC_DEC)
		/* scale of the current decimal */
		q = pushInt(mb, q, f->scale);
	q = pushArgument(mb, q, v->nr);

	if (t->type->eclass == EC_DEC || EC_TEMP_FRAC(t->type->eclass) || EC_INTERVAL(t->type->eclass)) {
		/* digits, scale of the result decimal */
		q = pushInt(mb, q, t->digits);
		if (!EC_TEMP_FRAC(t->type->eclass))
			q = pushInt(mb, q, t->scale);
	}
	/* convert to string, give error on to large strings */
	if (EC_VARCHAR(t->type->eclass) && !(f->type->eclass == EC_STRING && t->digits == 0))
		q = pushInt(mb, q, t->digits);
	/* convert a string to a time(stamp) with time zone */
	if (EC_VARCHAR(f->type->eclass) && EC_TEMP_FRAC(t->type->eclass) && type_has_tz(t))
		q = pushInt(mb, q, type_has_tz(t));
	if (t->type->eclass == EC_GEOM) {
		/* push the type and coordinates of the column */
		q = pushInt(mb, q, t->digits);
		/* push the SRID of the whole columns */
		q = pushInt(mb, q, t->scale);
		/* push the type and coordinates of the inserted value */
		//q = pushInt(mb, q, f->digits);
		/* push the SRID of the inserted value */
		//q = pushInt(mb, q, f->scale);
		/* we decided to create the EWKB type also used by PostGIS and has the SRID provided by the user inside alreay */
		/* push the SRID provided for this value */
		/* GEOS library is able to store in the returned wkb the type an
 		 * number if coordinates but not the SRID so SRID should be provided 
 		 * from this level */
/*		if(be->argc > 1)
			f->scale = ((ValRecord)((atom*)(be->mvc)->args[1])->data).val.ival;
			
			q = pushInt(mb, q, f->digits);
			q = pushInt(mb, q, f->scale);
*/			//q = pushInt(mb, q, ((ValRecord)((atom*)(be->mvc)->args[1])->data).val.ival);
	}
	if (q) {
		stmt *s = stmt_create(be->mvc->sa, st_convert);

		s->op1 = v;
		s->nrcols = 0;	/* function without arguments returns single value */
		s->key = v->key;
		s->nrcols = v->nrcols;
		s->aggr = v->aggr;
		s->op4.typeval = *t;
		s->nr = getDestVar(q);
		s->q = q;
		return s;
	}
	return NULL;
}

stmt *
stmt_unop(backend *be, stmt *op1, sql_subfunc *op)
{
	list *ops = sa_list(be->mvc->sa);
	list_append(ops, op1);
	return stmt_Nop(be, stmt_list(be, ops), op);
}

stmt *
stmt_binop(backend *be, stmt *op1, stmt *op2, sql_subfunc *op)
{
	list *ops = sa_list(be->mvc->sa);
	list_append(ops, op1);
	list_append(ops, op2);
	return stmt_Nop(be, stmt_list(be, ops), op);
}

stmt *
stmt_Nop(backend *be, stmt *ops, sql_subfunc *f)
{
	MalBlkPtr mb = be->mb;
	InstrPtr q = NULL;
	const char *mod, *fimp;
	sql_subtype *tpe = NULL;
	int special = 0;

	node *n;
	stmt *o = NULL;

	if (list_length(ops->op4.lval)) {
		for (n = ops->op4.lval->h, o = n->data; n; n = n->next) {
			stmt *c = n->data;

			if (o->nrcols < c->nrcols)
				o = c;
		}
	}

	if (backend_create_subfunc(be, f, ops->op4.lval) < 0)
		return NULL;
	mod = sql_func_mod(f->func);
	fimp = sql_func_imp(f->func);
	if (o && o->nrcols > 0) {
		sql_subtype *res = f->res->h->data;
		fimp = convertMultiplexFcn(fimp);
		q = NULL;
		if (strcmp(fimp, "rotate_xor_hash") == 0 &&
		    strcmp(mod, calcRef) == 0 &&
		    (q = newStmt(mb, mkeyRef, putName("bulk_rotate_xor_hash"))) == NULL)
			return NULL;
		if (!q) {
			if (f->func->type == F_UNION)
				q = newStmt(mb, batmalRef, multiplexRef);
			else
				q = newStmt(mb, malRef, multiplexRef);
			if (q == NULL)
				return NULL;
			setVarType(mb, getArg(q, 0), newBatType(res->type->localtype));
			setVarUDFtype(mb, getArg(q, 0));
			q = pushStr(mb, q, mod);
			q = pushStr(mb, q, fimp);
		} else {
			setVarType(mb, getArg(q, 0), newBatType(res->type->localtype));
			setVarUDFtype(mb, getArg(q, 0));
		}
	} else {
		fimp = convertOperator(fimp);
		q = newStmt(mb, mod, fimp);
		
		if (f->res && list_length(f->res)) {
			sql_subtype *res = f->res->h->data;

			setVarType(mb, getArg(q, 0), res->type->localtype);
			setVarUDFtype(mb, getArg(q, 0));
		}
	}
	if (LANG_EXT(f->func->lang))
		q = pushPtr(mb, q, f);
	if (f->func->lang == FUNC_LANG_R || f->func->lang == FUNC_LANG_PY || f->func->lang == FUNC_LANG_MAP_PY)
		q = pushStr(mb, q, f->func->query);
	/* first dynamic output of copy* functions */
	if (f->func->type == F_UNION || (f->func->type == F_LOADER && f->res != NULL))
		q = table_func_create_result(mb, q, f->func, f->res);
	if (list_length(ops->op4.lval))
		tpe = tail_type(ops->op4.lval->h->data);
	if (strcmp(fimp, "round") == 0 && tpe && tpe->type->eclass == EC_DEC)
		special = 1;

	for (n = ops->op4.lval->h; n; n = n->next) {
		stmt *op = n->data;

		q = pushArgument(mb, q, op->nr);
		if (special) {
			q = pushInt(mb, q, tpe->digits);
			setVarUDFtype(mb, getArg(q, q->argc-1));
			q = pushInt(mb, q, tpe->scale);
			setVarUDFtype(mb, getArg(q, q->argc-1));
		}
		special = 0;
	}
	
	if (q) {
		stmt *s = stmt_create(be->mvc->sa, st_Nop);

		s->op1 = ops;
		if (o) {
			s->nrcols = o->nrcols;
			s->key = o->key;
			s->aggr = o->aggr;
		} else {
			s->nrcols = 0;
			s->key = 1;
		}
		s->op4.funcval = f;
		s->nr = getDestVar(q);
		s->q = q;
		return s;
	}
	return NULL;
}

stmt *
stmt_func(backend *be, stmt *ops, const char *name, sql_rel *rel, int f_union)
{
	MalBlkPtr mb = be->mb;
	InstrPtr q = NULL;
	const char *mod = "user";
	node *n;

	/* dump args */
	if (ops && ops->nr < 0)
		return NULL;
	if (monet5_create_relational_function(be->mvc, mod, name, rel, ops, NULL, 1) < 0)
		 return NULL;

	if (f_union) 
		q = newStmt(mb, batmalRef, multiplexRef);
	else
		q = newStmt(mb, mod, name);
	q = relational_func_create_result(be->mvc, mb, q, rel);
	if (f_union) {
		q = pushStr(mb, q, mod);
		q = pushStr(mb, q, name);
	}
	if (ops) {
		for (n = ops->op4.lval->h; n; n = n->next) {
			stmt *op = n->data;

			q = pushArgument(mb, q, op->nr);
		}
	}

	if (q) {
		node *n;
		sql_allocator *sa = be->mvc->sa;
		stmt *o = NULL, *s = stmt_create(sa, st_func);

		s->op1 = ops;
		s->op2 = stmt_atom_string(be, name);
		s->op4.rel = rel;
		s->flag = f_union;
		if (ops && list_length(ops->op4.lval)) {
			for (n = ops->op4.lval->h, o = n->data; n; n = n->next) {
				stmt *c = n->data;
	
				if (o->nrcols < c->nrcols)
					o = c;
			}
		}

		if (o) {
			s->nrcols = o->nrcols;
			s->key = o->key;
			s->aggr = o->aggr;
		} else {
			s->nrcols = 0;
			s->key = 1;
		}
		s->nr = getDestVar(q);
		s->q = q;
		return s;
	}
	return NULL;
}

stmt *
stmt_aggr(backend *be, stmt *op1, stmt *grp, stmt *ext, sql_subaggr *op, int reduce, int no_nil)
{
	MalBlkPtr mb = be->mb;
	InstrPtr q = NULL;
	const char *mod, *aggrfunc;
	char aggrF[64];
	sql_subtype *res = op->res->h->data;
	int restype = res->type->localtype;
	int complex_aggr = 0;
	int abort_on_error, *stmt_nr = NULL;

	if (op1->nr < 0)
		return NULL;
	if (backend_create_subaggr(be, op) < 0)
		return NULL;
	mod = op->aggr->mod;
	aggrfunc = op->aggr->imp;

	if (strcmp(aggrfunc, "avg") == 0 || strcmp(aggrfunc, "sum") == 0 || strcmp(aggrfunc, "prod") == 0)
		complex_aggr = 1;
	/* some "sub" aggregates have an extra argument "abort_on_error" */
	abort_on_error = complex_aggr || strncmp(aggrfunc, "stdev", 5) == 0 || strncmp(aggrfunc, "variance", 8) == 0;

	if (ext) {
		snprintf(aggrF, 64, "sub%s", aggrfunc);
		aggrfunc = aggrF;
		if (grp->nr < 0 || ext->nr < 0)
			return NULL;

		q = newStmt(mb, mod, aggrfunc);
		if (q == NULL)
			return NULL;
		setVarType(mb, getArg(q, 0), newBatType(restype));
		setVarUDFtype(mb, getArg(q, 0));
	} else {
		q = newStmt(mb, mod, aggrfunc);
		if (q == NULL)
			return NULL;
		if (complex_aggr) {
			setVarType(mb, getArg(q, 0), restype);
			setVarUDFtype(mb, getArg(q, 0));
		}
	}

	if (LANG_EXT(op->aggr->lang))
		q = pushPtr(mb, q, op->aggr);
	if (op->aggr->lang == FUNC_LANG_R || 
	    op->aggr->lang == FUNC_LANG_PY || 
	    op->aggr->lang == FUNC_LANG_MAP_PY){
		if (!grp) {
			setVarType(mb, getArg(q, 0), restype);
			setVarUDFtype(mb, getArg(q, 0));
		}
		q = pushStr(mb, q, op->aggr->query);
	}

	if (op1->type != st_list) {
		q = pushArgument(mb, q, op1->nr);
	} else {
		int i;
		node *n;

		for (i=0, n = op1->op4.lval->h; n; n = n->next, i++) {
			stmt *op = n->data;

			if (stmt_nr)
				q = pushArgument(mb, q, stmt_nr[i]);
			else
				q = pushArgument(mb, q, op->nr);
		}
	}
	if (grp) {
		q = pushArgument(mb, q, grp->nr);
		q = pushArgument(mb, q, ext->nr);
		if (q == NULL)
			return NULL;
		q = pushBit(mb, q, no_nil);
		if (abort_on_error)
			q = pushBit(mb, q, TRUE);
	} else if (no_nil && strncmp(aggrfunc, "count", 5) == 0) {
		q = pushBit(mb, q, no_nil);
	}
	if (q) {
		stmt *s = stmt_create(be->mvc->sa, st_aggr);

		s->op1 = op1;
		if (grp) {
			s->op2 = grp;
			s->op3 = ext;
			s->nrcols = 1;
		} else {
			if (!reduce)
				s->nrcols = 1;
		}
		s->key = reduce;
		s->aggr = reduce;
		s->flag = no_nil;
		s->op4.aggrval = op;
		s->nr = getDestVar(q);
		s->q = q;
		return s;
	}
	return NULL;
}

static stmt *
stmt_alias_(backend *be, stmt *op1, const char *tname, const char *alias)
{
	stmt *s = stmt_create(be->mvc->sa, st_alias);

	s->op1 = op1;
	s->nrcols = op1->nrcols;
	s->key = op1->key;
	s->aggr = op1->aggr;

	s->tname = tname;
	s->cname = alias;
	s->nr = op1->nr;
	s->q = op1->q;
	return s;
}

stmt *
stmt_alias(backend *be, stmt *op1, const char *tname, const char *alias)
{
	if (((!op1->tname && !tname) ||
	    (op1->tname && tname && strcmp(op1->tname, tname)==0)) &&
	    op1->cname && strcmp(op1->cname, alias)==0)
		return op1;
	return stmt_alias_(be, op1, tname, alias);
}

sql_subtype *
tail_type(stmt *st)
{
	for (;;) {
		switch (st->type) {
		case st_const:
			st = st->op2;
			continue;

		case st_uselect:
		case st_uselect2:
		case st_limit:
		case st_limit2:
		case st_sample:
		case st_tunion:
		case st_tdiff:
		case st_tinter:
		case st_append:
		case st_alias:
		case st_gen_group:
		case st_order:
			st = st->op1;
			continue;

		case st_list:
			st = st->op4.lval->h->data;
			continue;

		case st_bat:
			return &st->op4.cval->type;
		case st_idxbat:
			if (hash_index(st->op4.idxval->type)) {
				return sql_bind_localtype("lng");
			} else if (st->op4.idxval->type == join_idx) {
				return sql_bind_localtype("oid");
			}
			/* fall through */
		case st_join:
		case st_join2:
		case st_joinN:
			if (st->flag == cmp_project) {
				st = st->op2;
				continue;
			}
			/* fall through */
		case st_reorder:
		case st_group:
		case st_result:
		case st_tid:
		case st_mirror:
			return sql_bind_localtype("oid");
		case st_table_clear:
			return sql_bind_localtype("lng");

		case st_aggr: {
			list *res = st->op4.aggrval->res;

			if (res && list_length(res) == 1)
				return res->h->data;

			return NULL;
		}
		case st_Nop: {
			list *res = st->op4.funcval->res;

			if (res && list_length(res) == 1)
				return res->h->data;
			return NULL;
		}
		case st_atom:
			return atom_type(st->op4.aval);
		case st_convert:
		case st_temp:
		case st_single:
		case st_rs_column:
			return &st->op4.typeval;
<<<<<<< HEAD
		/* fall through */
	case st_exception:
		return NULL;
	case st_table:
		return sql_bind_localtype("bat");
	case st_gr8_void2oid:
		return sql_bind_localtype("oid");
	default:
		assert(0);
		return NULL;
=======
		case st_var:
			if (st->op4.typeval.type)
				return &st->op4.typeval;
			/* fall through */
		case st_exception:
			return NULL;
		case st_table:
			return sql_bind_localtype("bat");
		default:
			assert(0);
			return NULL;
		}
>>>>>>> 77ebc5fb
	}
}

int
stmt_has_null(stmt *s)
{
	switch (s->type) {
	case st_aggr:
	case st_Nop:
	case st_uselect:
	case st_uselect2:
	case st_atom:
		return 0;
	case st_join:
		return stmt_has_null(s->op2);
	case st_bat:
		return s->op4.cval->null;

	default:
		return 1;
	}
}

static const char *
func_name(sql_allocator *sa, const char *n1, const char *n2)
{
	int l1 = _strlen(n1), l2;

	if (!sa)
		return n1;
	if (!n2)
		return sa_strdup(sa, n1);
	l2 = _strlen(n2);

	if (l2 > 16) {		/* only support short names */
		char *ns = SA_NEW_ARRAY(sa, char, l2 + 1);

		strncpy(ns, n2, l2);
		ns[l2] = 0;
		return ns;
	} else {
		char *ns = SA_NEW_ARRAY(sa, char, l1 + l2 + 2), *s = ns;

		strncpy(ns, n1, l1);
		ns += l1;
		*ns++ = '_';
		strncpy(ns, n2, l2);
		ns += l2;
		*ns = '\0';
		return s;
	}
}

const char *_column_name(sql_allocator *sa, stmt *st);

const char *
column_name(sql_allocator *sa, stmt *st)
{
	if (!st->cname)
		st->cname = _column_name(sa, st);
	return st->cname;
}

const char *
_column_name(sql_allocator *sa, stmt *st)
{
	switch (st->type) {
	case st_order:
	case st_reorder:
		return column_name(sa, st->op1);
	case st_const:
	case st_join:
	case st_join2:
	case st_joinN:
		return column_name(sa, st->op2);

	case st_mirror:
	case st_group:
	case st_result:
	case st_append:
	case st_gen_group:
	case st_uselect:
	case st_uselect2:
	case st_limit:
	case st_limit2:
	case st_sample:
	case st_tunion:
	case st_tdiff:
	case st_tinter:
	case st_convert:
		return column_name(sa, st->op1);
	case st_Nop:
	{
		const char *cn = column_name(sa, st->op1);
		return func_name(sa, st->op4.funcval->func->base.name, cn);
	}
	case st_aggr:
	{
		const char *cn = column_name(sa, st->op1);
		return func_name(sa, st->op4.aggrval->aggr->base.name, cn);
	}
	case st_alias:
		return column_name(sa, st->op3);
	case st_bat:
		return st->op4.cval->base.name;
	case st_atom:
		if (st->op4.aval->data.vtype == TYPE_str)
			return atom2string(sa, st->op4.aval);
		/* fall through */
	case st_var:
	case st_temp:
	case st_single:
		if (sa)
			return sa_strdup(sa, "single_value");
		return "single_value";

	case st_list:
		if (list_length(st->op4.lval))
			return column_name(sa, st->op4.lval->h->data);
		/* fall through */
	case st_rs_column:
		return NULL;

	/* graph related */
	case st_gr8_void2oid:
		return column_name(sa, st->op1);

	default:
		return NULL;
	}
}

const char *_table_name(sql_allocator *sa, stmt *st);

const char *
table_name(sql_allocator *sa, stmt *st)
{
	if (!st->tname)
		st->tname = _table_name(sa, st);
	return st->tname;
}

const char *
_table_name(sql_allocator *sa, stmt *st)
{
	switch (st->type) {
	case st_const:
	case st_join:
	case st_join2:
	case st_joinN:
	case st_append:
		return table_name(sa, st->op2);
	case st_mirror:
	case st_group:
	case st_result:
	case st_gen_group:
	case st_uselect:
	case st_uselect2:
	case st_limit:
	case st_limit2:
	case st_sample:
	case st_tunion:
	case st_tdiff:
	case st_tinter:
	case st_aggr:
		return table_name(sa, st->op1);

	case st_table_clear:
		return st->op4.tval->base.name;
	case st_idxbat:
	case st_bat:
	case st_tid:
		return st->op4.cval->t->base.name;
	case st_alias:
		if (st->tname)
			return st->tname;
		else
			/* there are no table aliases, ie look into the base column */
			return table_name(sa, st->op1);
	case st_atom:
		if (st->op4.aval->data.vtype == TYPE_str && st->op4.aval->data.val.sval && _strlen(st->op4.aval->data.val.sval))
			return st->op4.aval->data.val.sval;
		return NULL;

	case st_list:
		if (list_length(st->op4.lval) && st->op4.lval->h)
			return table_name(sa, st->op4.lval->h->data);
		return NULL;

	/* graph related */
	case st_gr8_void2oid:
		return table_name(sa, st->op1);

	case st_var:
	case st_temp:
	case st_single:
	default:
		return NULL;
	}
}

const char *
schema_name(sql_allocator *sa, stmt *st)
{
	switch (st->type) {
	case st_const:
	case st_join:
	case st_join2:
	case st_joinN:
		return schema_name(sa, st->op2);
	case st_mirror:
	case st_group:
	case st_result:
	case st_append:
	case st_gen_group:
	case st_uselect:
	case st_uselect2:
	case st_limit:
	case st_limit2:
	case st_sample:
	case st_tunion:
	case st_tdiff:
	case st_tinter:
	case st_convert:
	case st_Nop:
	case st_aggr:
		return schema_name(sa, st->op1);
	case st_alias:
		/* there are no schema aliases, ie look into the base column */
		return schema_name(sa, st->op1);
	case st_bat:
		return st->op4.cval->t->s->base.name;
	case st_atom:
		return NULL;
	case st_var:
	case st_temp:
	case st_single:
		return NULL;
	/* graph related */
	case st_gr8_void2oid:
		return schema_name(sa, st->op1);

	case st_list:
		if (list_length(st->op4.lval))
			return schema_name(sa, st->op4.lval->h->data);
		return NULL;
	default:
		return NULL;
	}
}

stmt *
stmt_cond(backend *be, stmt *cond, stmt *outer, int loop /* 0 if, 1 while */, int anti )
{
	MalBlkPtr mb = be->mb;
	InstrPtr q = NULL;

	if (cond->nr < 0)
		return NULL;
	if (anti) {
		sql_subtype *bt = sql_bind_localtype("bit");
		sql_subfunc *not = sql_bind_func(be->mvc->sa, NULL, "not", bt, NULL, F_FUNC);
		sql_subfunc *or = sql_bind_func(be->mvc->sa, NULL, "or", bt, bt, F_FUNC);
		sql_subfunc *isnull = sql_bind_func(be->mvc->sa, NULL, "isnull", bt, NULL, F_FUNC);
		cond = stmt_binop(be, 
			stmt_unop(be, cond, not),
			stmt_unop(be, cond, isnull), or);
	}
	if (!loop) {	/* if */
		q = newAssignment(mb);
		if (q == NULL)
			return NULL;
		q->barrier = BARRIERsymbol;
		q = pushArgument(mb, q, cond->nr);
		if (q == NULL)
			return NULL;
	} else {	/* while */
		int c;

		if (outer->nr < 0)
			return NULL;
		/* leave barrier */
		q = newStmt(mb, calcRef, notRef);
		q = pushArgument(mb, q, cond->nr);
		if (q == NULL)
			return NULL;
		c = getArg(q, 0);

		q = newAssignment(mb);
		if (q == NULL)
			return NULL;
		getArg(q, 0) = outer->nr;
		q->barrier = LEAVEsymbol;
		q = pushArgument(mb, q, c);
		if (q == NULL)
			return NULL;
	}
	if (q){
		stmt *s = stmt_create(be->mvc->sa, st_cond);
		s->flag = loop;
		s->op1 = cond;
		s->nr = getArg(q, 0);
		return s;
	}
	return NULL;
}

stmt *
stmt_control_end(backend *be, stmt *cond)
{
	MalBlkPtr mb = be->mb;
	InstrPtr q = NULL;

	if (cond->nr < 0)
		return NULL;

	if (cond->flag) {	/* while */
		/* redo barrier */
		q = newAssignment(mb);
		if (q == NULL)
			return NULL;
		getArg(q, 0) = cond->nr;
		q->argc = q->retc = 1;
		q->barrier = REDOsymbol;
		q = pushBit(mb, q, TRUE);
		if (q == NULL)
			return NULL;
	} else {
		q = newAssignment(mb);
		if (q == NULL)
			return NULL;
		getArg(q, 0) = cond->nr;
		q->argc = q->retc = 1;
		q->barrier = EXITsymbol;
	}
	q = newStmt(mb, sqlRef, mvcRef);
	if (q == NULL)
		return NULL;
	be->mvc_var = getDestVar(q);
	if (q){
		stmt *s = stmt_create(be->mvc->sa, st_control_end);
		s->op1 = cond;
		s->nr = getArg(q, 0);
		return s;
	}
	return NULL;
}


static InstrPtr
dump_cols(MalBlkPtr mb, list *l, InstrPtr q)
{
	int i;
	node *n;

	if (q == NULL)
		return NULL;
	q->retc = q->argc = 0;
	for (i = 0, n = l->h; n; n = n->next, i++) {
		stmt *c = n->data;

		q = pushArgument(mb, q, c->nr);
	}
	if (q == NULL)
		return NULL;
	q->retc = q->argc;
	/* Lets make it a propper assignment */
	for (i = 0, n = l->h; n; n = n->next, i++) {
		stmt *c = n->data;

		q = pushArgument(mb, q, c->nr);
	}
	return q;
}

stmt *
stmt_return(backend *be, stmt *val, int nr_declared_tables)
{
	MalBlkPtr mb = be->mb;
	InstrPtr q = NULL;

	if (val->nr < 0)
		return NULL;
	if (nr_declared_tables) {	/* drop declared tables */
		InstrPtr k = newStmt(mb, sqlRef, "dropDeclaredTables");
		(void) pushInt(mb, k, nr_declared_tables);
	}
	q = newInstruction(mb, NULL, NULL);
	if (q == NULL)
		return NULL;
	q->barrier= RETURNsymbol;
	if (val->type == st_table) {
		list *l = val->op1->op4.lval;

		q = dump_cols(mb, l, q);
	} else {
		getArg(q, 0) = getArg(getInstrPtr(mb, 0), 0);
		q = pushArgument(mb, q, val->nr);
	}
	if (q == NULL)
		return NULL;
	pushInstruction(mb, q);
	if (q) {
		stmt *s = stmt_create(be->mvc->sa, st_return);

		s->op1 = val;
		s->flag = nr_declared_tables;
		s->nr = getDestVar(q);
		s->q = q;
		return s;
	}
	return NULL;
}

stmt *
stmt_assign(backend *be, const char *varname, stmt *val, int level)
{
	MalBlkPtr mb = be->mb;
	InstrPtr q = NULL;

	if (val && val->nr < 0)
		return NULL;
	if (level != 1) {	
		char buf[IDLENGTH];

		if (!val) {
			/* drop declared table */
			InstrPtr k = newStmt(mb, sqlRef, putName("dropDeclaredTable"));
			k = pushStr(mb, k, varname);
			if (getDestVar(k) < 0)
				return NULL;
		}
		(void) snprintf(buf, sizeof(buf), "A%s", varname);
		q = newInstruction(mb, NULL, NULL);
		if (q == NULL) {
			return NULL;
		}
		q->argc = q->retc = 0;
		q = pushArgumentId(mb, q, buf);
		if (q == NULL)
			return NULL;
		pushInstruction(mb, q);
		if (mb->errors)
			return NULL;
		q->retc++;
	} else {
		q = newStmt(mb, sqlRef, setVariableRef);
		q = pushArgument(mb, q, be->mvc_var);
		q = pushStr(mb, q, varname);
		if (q == NULL)
			return NULL;
		getArg(q, 0) = be->mvc_var = newTmpVariable(mb, TYPE_int);
		be->mvc_var = getDestVar(q);
	}
	q = pushArgument(mb, q, val->nr);
	if (q){
		stmt *s = stmt_create(be->mvc->sa, st_assign);

		s->op2 = val;
		s->flag = (level << 1);
		s->q = q;
		s->nr = 1;
		return s;
	}
	return NULL;
}

stmt *
const_column(backend *be, stmt *val)
{
	sql_subtype *ct = tail_type(val);
	MalBlkPtr mb = be->mb;
	InstrPtr q = NULL;
	int tt = ct->type->localtype;

	if (val->nr < 0) 
		return NULL;
	q = newStmt(mb, sqlRef, singleRef);
	if (q == NULL)
		return NULL;
	setVarType(mb, getArg(q, 0), newBatType(tt));
	q = pushArgument(mb, q, val->nr);
	if (q) {
		stmt *s = stmt_create(be->mvc->sa, st_single);

		s->op1 = val;
		s->op4.typeval = *ct;
		s->nrcols = 1;

		s->tname = val->tname;
		s->cname = val->cname;
		s->nr = getDestVar(q);
		s->q = q;
		return s;
	}
	return NULL;
}

stmt *
stmt_gr8_concat(backend *be, list *l) {
	// declarations
	InstrPtr q = NULL;
	stmt *s = NULL;
	node *n = NULL;
	int ref_cpy = -1;
	int ref_op = -1;
	stmt *tmp = NULL;

	// generate the MAL instructions
	assert(list_length(l) > 0);
	n = l->h;
	tmp = n->data;

	// for the first value, copy the bat
	ref_op = tmp->nr;
	if(ref_op < 0) return NULL; // error
	q = newStmt(be->mb, algebraRef, copyRef);
	if(q == NULL) return NULL; // error
	q = pushArgument(be->mb, q, ref_op);
	ref_cpy = getDestVar(q);

	// for the remaining operands, append them to the copied bat
	for (n = n->next; n; n = n->next){
		tmp = n->data;
		ref_op = tmp->nr;
		if(ref_op < 0) return NULL; // error

		q = newStmt(be->mb, batRef, appendRef);
		q = pushArgument(be->mb, q, ref_cpy);
		q = pushArgument(be->mb, q, ref_op);
//		q = pushBit(be->mb, q, TRUE); // FIXME: should it be forced?
		ref_cpy = getDestVar(q);
	}

	// generate the MIL wrapper
	s = stmt_create(be->mvc->sa, st_gr8_concat);
	s->op4.lval = l;
	s->nrcols = 1;
	s->nr = ref_cpy;
	s->q = q;
	return s;
}
stmt *
stmt_gr8_slices(backend *be, stmt *op, int num_slices) {
	InstrPtr q = NULL;
	int ref_stmt = op->nr;
	stmt* s = NULL;

	// validate the operands
	if(num_slices < 1) return NULL;
	if(ref_stmt < 0) return NULL;

	// invoke the function
	q = newStmt(be->mb, "graph", "slicer");
	getArg(q, 0) = newTmpVariable(be->mb, TYPE_bat);
	for(int i = 1; i < num_slices; i++){
		q = pushReturn(be->mb, q, newTmpVariable(be->mb, TYPE_bat));
	}
	q = pushArgument(be->mb, q, ref_stmt);

	// abi convention
	for(int i = 1; i < num_slices; i++) {
		snprintf(be->mb->var[getArg(q, i)]->id, IDLENGTH, "r%d_%d", i, getDestVar(q));
	}

	// finally create the MIL wrapper
	s = stmt_create(be->mvc->sa, st_gr8_slices);
	s->op1 = op;
	s->flag = num_slices;
	s->nrcols = num_slices;
	s->q = q;
	s->nr = getDestVar(q);

	return s;
}

stmt *
stmt_gr8_void2oid(backend *be, stmt *op){
	InstrPtr q = NULL;
	stmt *s = NULL;

	if(op->nr < 0) return NULL;

	q = newStmt(be->mb, "graph", "void2oid");

	if(q) { // create the statement
		pushArgument(be->mb, q, op->nr);

		s = stmt_create(be->mvc->sa, st_gr8_void2oid);
		s->op1 = op;
		s->nrcols = 1;

		// propagate the attributes
		s->tname = op->tname;
		s->cname = op->cname;
		s->key = op->key;
		s->aggr = op->aggr;

		// references
		s->nr = getDestVar(q);
		s->q = q;
	}

	return s;
}


static void copy_params(stmt* from, stmt* to){
	to->op1 = from;
	to->flag = from->flag;
	to->nrcols = from->nrcols;
	to->key = from->key; // maybe
	to->aggr = from->aggr;

}

// this statement doesn't have a st_type counterpart, i.e. it's a fake statement
stmt*
stmt_gr8_intersect_join_lists(backend *be, stmt* query){
	InstrPtr q = NULL;
	list* l = NULL;
	int num_operands = -1; // expected 4


	// generate the MAL instruction
	assert(query->type == st_list && "Invalid input type");
	num_operands = list_length(query->op4.lval);
	assert(num_operands == 4); // candidate list left and right + projection list left and right
	q = newStmt(be->mb, "graph", "intersect_join_lists");
	if(!q) return NULL;

	// add the return values
	getArg(q, 0) = newTmpVariable(be->mb, TYPE_bat); // candidate list
	q = pushReturn(be->mb, q, newTmpVariable(be->mb, TYPE_bat));
	q = pushReturn(be->mb, q, newTmpVariable(be->mb, TYPE_bat));
	for(node *n = query->op4.lval->h; n; n = n->next){
		stmt *s = n->data;
		if(s->nr < 0) return NULL; // error
		q = pushArgument(be->mb, q, s->nr);
	}

	// ABI convention
	for(int i = 1; i < num_operands -1; i++) {
		snprintf(be->mb->var[getArg(q, i)]->id, IDLENGTH, "r%d_%d", i, getDestVar(q));
	}

	// generate the MIL statement
	l = sa_list(be->mvc->sa);
	do { // again, restrict the scope
		node *n = query->op4.lval->h;
		stmt *s = NULL; // temporary stmt

		s = stmt_create(be->mvc->sa, st_result);
		s->nr = getDestVar(q);
		copy_params(n->data, s);
		list_append(l, s);
		n = n->next->next;

		// second parameter is easy
		list_append(l, stmt_none(be));


		// third & four parameters
		s = stmt_create(be->mvc->sa, st_result);
		s->nr = getArg(q, 1);
		copy_params(n->data, s);
		list_append(l, s);
		n = n->next;
		s = stmt_create(be->mvc->sa, st_result);
		s->nr = getArg(q, 2);
		copy_params(n->data, s);
		list_append(l, s);
	} while (0);

	return stmt_list(be, l);
}


stmt *
stmt_gr8_spfw(backend *be, stmt *query, stmt *edge_from, stmt *edge_to, stmt *weights, int global_flags) {
	InstrPtr q = NULL;
	stmt *s = NULL;
	int dest = -1;
	int i = -1;
	int num_output_cols = 2; // number of output columns from the operator
	stream *stream = buffer_wastream(buffer_create(1024), "spfw_codegen_query");

	// Validate the input parameters
	assert(query->type == st_list && "Invalid parameter type");
	assert(list_length(query->op4.lval) == 4 && "Expected 4 input parameters: left & right candidate ids, left & right vertex ids");
	assert(weights->type == st_list && "Invalid parameter type");

	// prepare the query
	mnstr_printf(stream, "<spfw from='codegen'>\n");

	// is this a join?
	if(global_flags & SPFW_JOIN){
		mnstr_printf(stream, "\t<operation>join</operation>\n");
	} else {
		mnstr_printf(stream, "\t<operation>filter</operation>\n");
	}

	// I can use macros too..
#define EVIL_PUSH(S) if ( (S) == NULL || ((stmt*) (S))->type == st_none ) { q = pushNil(be->mb, q, TYPE_bat); } \
		else if(((stmt*)S)->nr < 0) { return NULL; } else { q = pushArgument(be->mb, q, ((stmt*) S)->nr); }

	// generate the MAL instruction
	q = newStmt(be->mb, "graph", "spfw");
	if(q == NULL) return NULL; // error
	// output values
	getArg(q, 0) = newTmpVariable(be->mb, TYPE_bat); // left candidate list
	q = pushReturn(be->mb, q, newTmpVariable(be->mb, TYPE_bat)); // right candidate list
	// add the shortest paths
	for(node *n = weights->op4.lval->h; n; n = n->next){
		q = pushReturn(be->mb, q, newTmpVariable(be->mb, TYPE_bat));
		num_output_cols++;
	}

	// the first argument should be the query description
	q = pushStr(be->mb, q, ""); // placeholder
	// input arguments
	for(node *n = query->op4.lval->h; n; n = n->next){ // query parameters
		EVIL_PUSH(n->data);
	}
	EVIL_PUSH(edge_from);
	EVIL_PUSH(edge_to);
	for(node *n = weights->op4.lval->h; n; n = n->next){ // weights
		EVIL_PUSH(n->data);
	}

#undef EVIL_PUSH

	// describe the input columns
	mnstr_printf(stream, "\t<input>\n");
	mnstr_printf(stream, "\t\t<column name='candidates_left' pos='%d' />\n", q->retc +1);
	if(be->mb->var[q->argv[q->retc+2]]->value.val.bval != bat_nil) {
		mnstr_printf(stream, "\t\t<column name='candidates_right' pos='%d' />\n", q->retc +2);
	}
	mnstr_printf(stream, "\t\t<column name='src' pos='%d' />\n", q->retc +3);
	mnstr_printf(stream, "\t\t<column name='dst' pos='%d' />\n", q->retc +4);
	mnstr_printf(stream, "\t</input>\n");

	// graph columns
	mnstr_printf(stream, "\t<graph type='columns'>\n");
	mnstr_printf(stream, "\t\t<column name='src' pos='%d' />\n", q->retc +5);
	mnstr_printf(stream, "\t\t<column name='dst' pos='%d' />\n", q->retc +6);
	mnstr_printf(stream, "\t</graph>\n");

	// spfw
	do {
		int ret_spfw = 2; // 0 = jl, 1 = jr
		int arg_spfw = q->retc + 7;

		mnstr_printf(stream, "\t<subexpr>\n");

		for(node *n = weights->op4.lval->h; n; n = n->next){
			mnstr_printf(stream, "\t\t<shortest_path>\n");
			mnstr_printf(stream, "\t\t\t<column name='output' pos='%d' />\n", ret_spfw++);
			if(n->data) // weighted shortest path?
				mnstr_printf(stream, "\t\t\t<column name='weights' pos='%d' />\n", arg_spfw);
			arg_spfw++; // increment anyway as we are pushing a dummy argument as nil if this is BFS
			mnstr_printf(stream, "\t\t</shortest_path>\n");
		}

		mnstr_printf(stream, "\t</subexpr>\n");
	} while (0);


	// save the query description
	do {
		char *spfw_argument_buffer = NULL;
		size_t spfw_argument_length = 0;
		ValRecord record;
		int record_ptr = -1;

		mnstr_printf(stream, "</spfw>");
		spfw_argument_buffer = buffer_get_buf_unsafe(mnstr_get_buffer(stream));
		spfw_argument_length = strlen(spfw_argument_buffer);

		record.vtype = TYPE_str;
		record.val.sval = GDKstrdup(spfw_argument_buffer); // TODO: it should check whether the alloc~ succeeded
		record.len = (int) spfw_argument_length;
		record_ptr = defConstant(be->mb, TYPE_str, &record);
		q->argv[q->retc] = record_ptr;


		free(spfw_argument_buffer);
		mnstr_destroy(stream); stream = NULL;
	} while(0);

	// API convention
	dest = getDestVar(q); // jl
	renameVariable(be->mb, getArg(q, 1), "r1_%d", dest); // jr
	i = 2;
	for(node *n = weights->op4.lval->h; n; n = n->next, i++){ // shortest paths
		snprintf(be->mb->var[getArg(q, i)]->id, IDLENGTH, "r%d_%d", i, dest);
	}

	// MIL statement
	s = stmt_create(be->mvc->sa, st_gr8_spfw);
	s->nr = dest;
	s->q = q;
	s->flag = global_flags;
	s->op1 = query;
	s->op2 = stmt_list(be, append(append(sa_list(be->mvc->sa), edge_from), edge_to));
	s->op3 = weights;
	// just required >= 1 to avoid projecting a column out of a constant when looking
	// for the shortest paths
	s->nrcols = num_output_cols; /* = i*/

	return s;
}<|MERGE_RESOLUTION|>--- conflicted
+++ resolved
@@ -2937,18 +2937,6 @@
 		case st_single:
 		case st_rs_column:
 			return &st->op4.typeval;
-<<<<<<< HEAD
-		/* fall through */
-	case st_exception:
-		return NULL;
-	case st_table:
-		return sql_bind_localtype("bat");
-	case st_gr8_void2oid:
-		return sql_bind_localtype("oid");
-	default:
-		assert(0);
-		return NULL;
-=======
 		case st_var:
 			if (st->op4.typeval.type)
 				return &st->op4.typeval;
@@ -2961,7 +2949,6 @@
 			assert(0);
 			return NULL;
 		}
->>>>>>> 77ebc5fb
 	}
 }
 
