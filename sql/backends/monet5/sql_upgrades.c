--- conflicted
+++ resolved
@@ -1777,14 +1777,11 @@
 	char *q2 = "select id from sys.args where func_id in (select id from sys.functions where name = 'median' and schema_id = (select id from sys.schemas where name = 'sys')) and type = 'date' and number = 1;\n";
 	size_t bufsize = 5000, pos = 0;
 	char *buf = GDKmalloc(bufsize), *err = NULL;
-	ValRecord *schvar = stack_get_var(sql, "current_schema");
-	char *schema = NULL;
+	char *schema = stack_get_string(sql, "current_schema");
 	res_table *output;
 	BAT *b;
 	int needed = 0;
 
-	if (schvar)
-		schema = strdup(schvar->val.sval);
 	pos += snprintf(buf + pos, bufsize - pos,
 			"set schema \"sys\";\n");
 	err = SQLstatementIntern(c, &q1, "update", 1, 0, &output);
@@ -1838,10 +1835,8 @@
 	res_tables_destroy(output);
 	pos += snprintf(buf + pos, bufsize - pos,
 			"insert into sys.systemfunctions (select id from sys.functions where name in ('median', 'quantile') and schema_id = (select id from sys.schemas where name = 'sys') and id not in (select function_id from sys.systemfunctions));\n");
-	if (schema) {
+	if (schema)
 		pos += snprintf(buf + pos, bufsize - pos, "set schema \"%s\";\n", schema);
-		free(schema);
-	}
 	assert(pos < bufsize);
 	if (needed) {
 		printf("Running database upgrade commands:\n%s\n", buf);
@@ -1858,11 +1853,8 @@
 {
 	size_t bufsize = 1000000, pos = 0;
 	char *buf = GDKmalloc(bufsize), *err = NULL;
-	ValRecord *schvar = stack_get_var(sql, "current_schema");
-	char *schema = NULL;
-
-	if (schvar)
-		schema = strdup(schvar->val.sval);
+	char *schema = stack_get_string(sql, "current_schema");
+
 	pos += snprintf(buf + pos, bufsize - pos, "set schema \"sys\";\n");
 
 	pos += snprintf(buf + pos, bufsize - pos,
@@ -1991,10 +1983,8 @@
 			"GRANT EXECUTE ON FUNCTION sys.ST_DumpPoints(Geometry) TO PUBLIC;\n"
 			"GRANT EXECUTE ON FUNCTION sys.Contains(Geometry, double, double) TO PUBLIC;\n");
 
-	if (schema) {
+	if (schema)
 		pos += snprintf(buf + pos, bufsize - pos, "set schema \"%s\";\n", schema);
-		free(schema);
-	}
 
 	assert(pos < bufsize);
 	printf("Running database upgrade commands:\n%s\n", buf);
@@ -2008,11 +1998,8 @@
 {
 	size_t bufsize = 1000000, pos = 0;
 	char *buf = GDKmalloc(bufsize), *err = NULL;
-	ValRecord *schvar = stack_get_var(sql, "current_schema");
-	char *schema = NULL;
-
-	if (schvar)
-		schema = strdup(schvar->val.sval);
+	char *schema = stack_get_string(sql, "current_schema");
+
 	pos += snprintf(buf + pos, bufsize - pos, "set schema \"sys\";\n");
 
 	pos += snprintf(buf + pos, bufsize - pos,
@@ -2048,7 +2035,6 @@
 			"GRANT EXECUTE ON AGGREGATE sys.stddev_samp(TINYINT) TO PUBLIC;\n"
 			"GRANT EXECUTE ON AGGREGATE sys.stddev_samp(SMALLINT) TO PUBLIC;\n"
 			"GRANT EXECUTE ON AGGREGATE sys.stddev_samp(INTEGER) TO PUBLIC;\n"
-			"GRANT EXECUTE ON AGGREGATE sys.stddev_samp(WRD) TO PUBLIC;\n"
 			"GRANT EXECUTE ON AGGREGATE sys.stddev_samp(BIGINT) TO PUBLIC;\n"
 			"GRANT EXECUTE ON AGGREGATE sys.stddev_samp(REAL) TO PUBLIC;\n"
 			"GRANT EXECUTE ON AGGREGATE sys.stddev_samp(DOUBLE) TO PUBLIC;\n"
@@ -2058,7 +2044,6 @@
 			"GRANT EXECUTE ON AGGREGATE sys.stddev_pop(TINYINT) TO PUBLIC;\n"
 			"GRANT EXECUTE ON AGGREGATE sys.stddev_pop(SMALLINT) TO PUBLIC;\n"
 			"GRANT EXECUTE ON AGGREGATE sys.stddev_pop(INTEGER) TO PUBLIC;\n"
-			"GRANT EXECUTE ON AGGREGATE sys.stddev_pop(WRD) TO PUBLIC;\n"
 			"GRANT EXECUTE ON AGGREGATE sys.stddev_pop(BIGINT) TO PUBLIC;\n"
 			"GRANT EXECUTE ON AGGREGATE sys.stddev_pop(REAL) TO PUBLIC;\n"
 			"GRANT EXECUTE ON AGGREGATE sys.stddev_pop(DOUBLE) TO PUBLIC;\n"
@@ -2068,7 +2053,6 @@
 			"GRANT EXECUTE ON AGGREGATE sys.var_samp(TINYINT) TO PUBLIC;\n"
 			"GRANT EXECUTE ON AGGREGATE sys.var_samp(SMALLINT) TO PUBLIC;\n"
 			"GRANT EXECUTE ON AGGREGATE sys.var_samp(INTEGER) TO PUBLIC;\n"
-			"GRANT EXECUTE ON AGGREGATE sys.var_samp(WRD) TO PUBLIC;\n"
 			"GRANT EXECUTE ON AGGREGATE sys.var_samp(BIGINT) TO PUBLIC;\n"
 			"GRANT EXECUTE ON AGGREGATE sys.var_samp(REAL) TO PUBLIC;\n"
 			"GRANT EXECUTE ON AGGREGATE sys.var_samp(DOUBLE) TO PUBLIC;\n"
@@ -2078,7 +2062,6 @@
 			"GRANT EXECUTE ON AGGREGATE sys.var_pop(TINYINT) TO PUBLIC;\n"
 			"GRANT EXECUTE ON AGGREGATE sys.var_pop(SMALLINT) TO PUBLIC;\n"
 			"GRANT EXECUTE ON AGGREGATE sys.var_pop(INTEGER) TO PUBLIC;\n"
-			"GRANT EXECUTE ON AGGREGATE sys.var_pop(WRD) TO PUBLIC;\n"
 			"GRANT EXECUTE ON AGGREGATE sys.var_pop(BIGINT) TO PUBLIC;\n"
 			"GRANT EXECUTE ON AGGREGATE sys.var_pop(REAL) TO PUBLIC;\n"
 			"GRANT EXECUTE ON AGGREGATE sys.var_pop(DOUBLE) TO PUBLIC;\n"
@@ -2088,7 +2071,6 @@
 			"GRANT EXECUTE ON AGGREGATE sys.median(TINYINT) TO PUBLIC;\n"
 			"GRANT EXECUTE ON AGGREGATE sys.median(SMALLINT) TO PUBLIC;\n"
 			"GRANT EXECUTE ON AGGREGATE sys.median(INTEGER) TO PUBLIC;\n"
-			"GRANT EXECUTE ON AGGREGATE sys.median(WRD) TO PUBLIC;\n"
 			"GRANT EXECUTE ON AGGREGATE sys.median(BIGINT) TO PUBLIC;\n"
 			"GRANT EXECUTE ON AGGREGATE sys.median(DECIMAL) TO PUBLIC;\n"
 			"GRANT EXECUTE ON AGGREGATE sys.median(REAL) TO PUBLIC;\n"
@@ -2099,7 +2081,6 @@
 			"GRANT EXECUTE ON AGGREGATE sys.quantile(TINYINT, DOUBLE) TO PUBLIC;\n"
 			"GRANT EXECUTE ON AGGREGATE sys.quantile(SMALLINT, DOUBLE) TO PUBLIC;\n"
 			"GRANT EXECUTE ON AGGREGATE sys.quantile(INTEGER, DOUBLE) TO PUBLIC;\n"
-			"GRANT EXECUTE ON AGGREGATE sys.quantile(WRD, DOUBLE) TO PUBLIC;\n"
 			"GRANT EXECUTE ON AGGREGATE sys.quantile(BIGINT, DOUBLE) TO PUBLIC;\n"
 			"GRANT EXECUTE ON AGGREGATE sys.quantile(DECIMAL, DOUBLE) TO PUBLIC;\n"
 			"GRANT EXECUTE ON AGGREGATE sys.quantile(REAL, DOUBLE) TO PUBLIC;\n"
@@ -2110,7 +2091,6 @@
 			"GRANT EXECUTE ON AGGREGATE sys.corr(TINYINT, TINYINT) TO PUBLIC;\n"
 			"GRANT EXECUTE ON AGGREGATE sys.corr(SMALLINT, SMALLINT) TO PUBLIC;\n"
 			"GRANT EXECUTE ON AGGREGATE sys.corr(INTEGER, INTEGER) TO PUBLIC;\n"
-			"GRANT EXECUTE ON AGGREGATE sys.corr(WRD, WRD) TO PUBLIC;\n"
 			"GRANT EXECUTE ON AGGREGATE sys.corr(BIGINT, BIGINT) TO PUBLIC;\n"
 			"GRANT EXECUTE ON AGGREGATE sys.corr(REAL, REAL) TO PUBLIC;\n"
 			"GRANT EXECUTE ON AGGREGATE sys.corr(DOUBLE, DOUBLE) TO PUBLIC;\n"
@@ -2152,10 +2132,8 @@
 	}
 #endif
 
-	if (schema) {
+	if (schema)
 		pos += snprintf(buf + pos, bufsize - pos, "set schema \"%s\";\n", schema);
-		free(schema);
-	}
 
 	assert(pos < bufsize);
 	printf("Running database upgrade commands:\n%s\n", buf);
@@ -2275,11 +2253,6 @@
 		}
 	}
 
-<<<<<<< HEAD
-	sql_find_subtype(&tp, "clob", 0, 0);
-	if (!sql_bind_func3(m->sa, s, "createorderindex", &tp, &tp, &tp, F_PROC)) {
-		if ((err = sql_update_default(c, m)) != NULL) {
-=======
 	if ((err = sql_update_median(c, m)) != NULL) {
 		fprintf(stderr, "!%s\n", err);
 		GDKfree(err);
@@ -2289,21 +2262,30 @@
 	    (f = sql_bind_func(m->sa, s, "mbr", &tp, NULL, F_FUNC)) != NULL &&
 	    sql_privilege(m, ROLE_PUBLIC, f->func->base.id, PRIV_EXECUTE, 0) != PRIV_EXECUTE) {
 		if ((err = sql_update_geom_jun2016_sp2(c, m)) != NULL) {
->>>>>>> 52a6147b
 			fprintf(stderr, "!%s\n", err);
 			GDKfree(err);
 		}
 	}
 
-<<<<<<< HEAD
+	if ((f = sql_bind_func(m->sa, s, "uuid", NULL, NULL, F_FUNC)) != NULL &&
+	    sql_privilege(m, ROLE_PUBLIC, f->func->base.id, PRIV_EXECUTE, 0) != PRIV_EXECUTE) {
+		if ((err = sql_update_jun2016_sp2(c, m)) != NULL) {
+			fprintf(stderr, "!%s\n", err);
+			GDKfree(err);
+		}
+	}
+
+	sql_find_subtype(&tp, "clob", 0, 0);
+	if (!sql_bind_func3(m->sa, s, "createorderindex", &tp, &tp, &tp, F_PROC)) {
+		if ((err = sql_update_default(c, m)) != NULL) {
+			fprintf(stderr, "!%s\n", err);
+			GDKfree(err);
+		}
+	}
+
 	sql_find_subtype(&tp, "wrd", 0, 0);
 	if (sql_bind_func(m->sa, s, "median", &tp, NULL, F_AGGR)) {
 		if ((err = sql_update_nowrd(c, m)) != NULL) {
-=======
-	if ((f = sql_bind_func(m->sa, s, "uuid", NULL, NULL, F_FUNC)) != NULL &&
-	    sql_privilege(m, ROLE_PUBLIC, f->func->base.id, PRIV_EXECUTE, 0) != PRIV_EXECUTE) {
-		if ((err = sql_update_jun2016_sp2(c, m)) != NULL) {
->>>>>>> 52a6147b
 			fprintf(stderr, "!%s\n", err);
 			GDKfree(err);
 		}
