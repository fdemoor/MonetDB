--- conflicted
+++ resolved
@@ -1121,30 +1121,74 @@
 }
 
 static str
-<<<<<<< HEAD
-sql_update_jun2016(Client c)
-{
-	size_t bufsize = 25000, pos = 0;
-=======
 sql_update_epoch(Client c, mvc *m)
 {
 	size_t bufsize = 1000, pos = 0;
->>>>>>> 66f8fefc
 	char *buf = GDKmalloc(bufsize), *err = NULL;
 	mvc *sql = ((backend*) c->sqlcontext)->mvc;
 	ValRecord *schvar = stack_get_var(sql, "current_schema");
 	char *schema = NULL;
-<<<<<<< HEAD
-=======
 	sql_subtype tp;
 	int n = 0;
->>>>>>> 66f8fefc
 
 	if (schvar)
 		schema = strdup(schvar->val.sval);
 	pos += snprintf(buf + pos, bufsize - pos, "set schema \"sys\";\n");
 
-<<<<<<< HEAD
+	sql_find_subtype(&tp, "bigint", 0, 0);
+	if (!sql_bind_func(m->sa, mvc_bind_schema(m, "sys"), "epoch", &tp, NULL, F_FUNC)) {
+		n++;
+		pos += snprintf(buf + pos, bufsize - pos, "\
+create function sys.\"epoch\"(sec BIGINT) returns TIMESTAMP external name timestamp.\"epoch\";\n");
+	}
+	sql_find_subtype(&tp, "int", 0, 0);
+	if (!sql_bind_func(m->sa, mvc_bind_schema(m, "sys"), "epoch", &tp, NULL, F_FUNC)) {
+		n++;
+		pos += snprintf(buf + pos, bufsize - pos, "\
+create function sys.\"epoch\"(sec INT) returns TIMESTAMP external name timestamp.\"epoch\";\n");
+	}
+	sql_find_subtype(&tp, "timestamp", 0, 0);
+	if (!sql_bind_func(m->sa, mvc_bind_schema(m, "sys"), "epoch", &tp, NULL, F_FUNC)) {
+		n++;
+		pos += snprintf(buf + pos, bufsize - pos, "\
+create function sys.\"epoch\"(ts TIMESTAMP) returns INT external name timestamp.\"epoch\";\n");
+	}
+	sql_find_subtype(&tp, "timestamptz", 0, 0);
+	if (!sql_bind_func(m->sa, mvc_bind_schema(m, "sys"), "epoch", &tp, NULL, F_FUNC)) {
+		n++;
+		pos += snprintf(buf + pos, bufsize - pos, "\
+create function sys.\"epoch\"(ts TIMESTAMP WITH TIME ZONE) returns INT external name timestamp.\"epoch\";\n");
+	}
+	pos += snprintf(buf + pos, bufsize - pos,
+			"insert into sys.systemfunctions (select id from sys.functions where name = 'epoch' and schema_id = (select id from sys.schemas where name = 'sys') and id not in (select function_id from sys.systemfunctions));\n");
+
+	if (schema) {
+		pos += snprintf(buf + pos, bufsize - pos, "set schema \"%s\";\n", schema);
+		free(schema);
+	}
+
+	assert(pos < bufsize);
+	if (n) {
+		printf("Running database upgrade commands:\n%s\n", buf);
+		err = SQLstatementIntern(c, &buf, "update", 1, 0, NULL);
+	}
+	GDKfree(buf);
+	return err;		/* usually MAL_SUCCEED */
+}
+
+static str
+sql_update_jun2016(Client c)
+{
+	size_t bufsize = 25000, pos = 0;
+	char *buf = GDKmalloc(bufsize), *err = NULL;
+	mvc *sql = ((backend*) c->sqlcontext)->mvc;
+	ValRecord *schvar = stack_get_var(sql, "current_schema");
+	char *schema = NULL;
+
+	if (schvar)
+		schema = strdup(schvar->val.sval);
+	pos += snprintf(buf + pos, bufsize - pos, "set schema \"sys\";\n");
+
 	pos += snprintf(buf + pos, bufsize - pos, "grant execute on filter function \"like\"(string, string, string) to public;\n");
 	pos += snprintf(buf + pos, bufsize - pos, "grant execute on filter function \"ilike\"(string, string, string) to public;\n");
 	pos += snprintf(buf + pos, bufsize - pos, "grant execute on filter function \"like\"(string, string) to public;\n");
@@ -1250,34 +1294,6 @@
 	pos += snprintf(buf + pos, bufsize - pos,
 			"UPDATE sys.types     SET schema_id = (SELECT id FROM sys.schemas WHERE name = 'sys') WHERE schema_id = 0 AND schema_id NOT IN (SELECT id from sys.schemas);\n"
 			"UPDATE sys.functions SET schema_id = (SELECT id FROM sys.schemas WHERE name = 'sys') WHERE schema_id = 0 AND schema_id NOT IN (SELECT id from sys.schemas);\n");
-=======
-	sql_find_subtype(&tp, "bigint", 0, 0);
-	if (!sql_bind_func(m->sa, mvc_bind_schema(m, "sys"), "epoch", &tp, NULL, F_FUNC)) {
-		n++;
-		pos += snprintf(buf + pos, bufsize - pos, "\
-create function sys.\"epoch\"(sec BIGINT) returns TIMESTAMP external name timestamp.\"epoch\";\n");
-	}
-	sql_find_subtype(&tp, "int", 0, 0);
-	if (!sql_bind_func(m->sa, mvc_bind_schema(m, "sys"), "epoch", &tp, NULL, F_FUNC)) {
-		n++;
-		pos += snprintf(buf + pos, bufsize - pos, "\
-create function sys.\"epoch\"(sec INT) returns TIMESTAMP external name timestamp.\"epoch\";\n");
-	}
-	sql_find_subtype(&tp, "timestamp", 0, 0);
-	if (!sql_bind_func(m->sa, mvc_bind_schema(m, "sys"), "epoch", &tp, NULL, F_FUNC)) {
-		n++;
-		pos += snprintf(buf + pos, bufsize - pos, "\
-create function sys.\"epoch\"(ts TIMESTAMP) returns INT external name timestamp.\"epoch\";\n");
-	}
-	sql_find_subtype(&tp, "timestamptz", 0, 0);
-	if (!sql_bind_func(m->sa, mvc_bind_schema(m, "sys"), "epoch", &tp, NULL, F_FUNC)) {
-		n++;
-		pos += snprintf(buf + pos, bufsize - pos, "\
-create function sys.\"epoch\"(ts TIMESTAMP WITH TIME ZONE) returns INT external name timestamp.\"epoch\";\n");
-	}
-	pos += snprintf(buf + pos, bufsize - pos,
-			"insert into sys.systemfunctions (select id from sys.functions where name = 'epoch' and schema_id = (select id from sys.schemas where name = 'sys') and id not in (select function_id from sys.systemfunctions));\n");
->>>>>>> 66f8fefc
 
 	if (schema) {
 		pos += snprintf(buf + pos, bufsize - pos, "set schema \"%s\";\n", schema);
@@ -1285,7 +1301,6 @@
 	}
 
 	assert(pos < bufsize);
-<<<<<<< HEAD
 	printf("Running database upgrade commands:\n%s\n", buf);
 	err = SQLstatementIntern(c, &buf, "update", 1, 0, NULL);
 	GDKfree(buf);
@@ -1323,12 +1338,6 @@
 	assert(pos < bufsize);
 	printf("Running database upgrade commands:\n%s\n", buf);
 	err = SQLstatementIntern(c, &buf, "update", 1, 0, NULL);
-=======
-	if (n) {
-		printf("Running database upgrade commands:\n%s\n", buf);
-		err = SQLstatementIntern(c, &buf, "update", 1, 0, NULL);
-	}
->>>>>>> 66f8fefc
 	GDKfree(buf);
 	return err;		/* usually MAL_SUCCEED */
 }
@@ -1396,7 +1405,12 @@
 		}
 	}
 
-<<<<<<< HEAD
+	/* add missing epoch functions */
+	if ((err = sql_update_epoch(c, m)) != NULL) {
+		fprintf(stderr, "!%s\n", err);
+		GDKfree(err);
+	}
+
 	sql_find_subtype(&tp, "clob", 0, 0);
 	if (!sql_bind_func(m->sa, mvc_bind_schema(m, "sys"), "storage", &tp, NULL, F_UNION)) {
 		if ((err = sql_update_jun2016(c)) !=NULL) {
@@ -1422,11 +1436,5 @@
 			fprintf(stderr, "!%s\n", err);
 			GDKfree(err);
 		}
-=======
-	/* add missing epoch functions */
-	if ((err = sql_update_epoch(c, m)) != NULL) {
-		fprintf(stderr, "!%s\n", err);
-		GDKfree(err);
->>>>>>> 66f8fefc
 	}
 }