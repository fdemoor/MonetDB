--- conflicted
+++ resolved
@@ -321,11 +321,7 @@
 
 	tbl = mvc_bind_table(m, sch, tname);
 	if (tbl == NULL) {
-<<<<<<< HEAD
-		msg = createException (MAL, "lidar.exporttable", "SQLSTATE LI000!""Table %s is missing.\n", tname);
-=======
 		msg = createException (MAL, "lidar.exporttable", SQLSTATE(LI000) "Table %s is missing.\n", tname);
->>>>>>> 00c721bb
 		return msg;
 	}
 
@@ -334,11 +330,7 @@
 	cols[1] = mvc_bind_column(m, tbl, "y");
 	cols[2] = mvc_bind_column(m, tbl, "z");
 	if (cols[0] == NULL || cols[1] == NULL || cols[2] == NULL) {
-<<<<<<< HEAD
-		msg = createException(MAL, "lidar.exporttable", "SQLSTATE LI000!""Could not locate a column with name 'x', 'y', or 'z'.");
-=======
 		msg = createException(MAL, "lidar.exporttable", SQLSTATE(LI000) "Could not locate a column with name 'x', 'y', or 'z'.");
->>>>>>> 00c721bb
 		return msg;
 	}
 	//bats_dbl[0] = mvc_bind(m, *sname, *tname, *cname, *access);
@@ -463,12 +455,6 @@
 		if (ret == NULL) {
 			goto openpath_cleanup;
 		}
-<<<<<<< HEAD
-=======
-		(void)closedir(dp);
-	} else
-		msg = createException(MAL, "listdir", SQLSTATE(LI000) "Couldn't open the directory");
->>>>>>> 00c721bb
 
 		/* Maximum file name is 256 + one for the trailing '/' */
 		path = (str)malloc((strlen(fname) + 256 + 1)*sizeof(char));
@@ -533,14 +519,9 @@
 
 	/* check if file exists */
 	if (access(fname, F_OK) == -1) {
-		msg = createException(MAL, "lidar.openfile", "SQLSTATE LI000!""File %s not found.", fname);
-
-<<<<<<< HEAD
-	}
-=======
-	if (globbuf.gl_pathc == 0)
-		throw(MAL, "listdir", SQLSTATE(LI000) "Couldn't open the directory or there are no files that match the pattern");
->>>>>>> 00c721bb
+		msg = createException(MAL, "lidar.openfile", SQLSTATE(LI000) "File %s not found.", fname);
+
+	}
 
 	/* open the LAS/LAZ file */
 	MT_lock_set(&mt_lidar_lock);
@@ -550,7 +531,7 @@
 	if (LASError_GetErrorCount() != 0) {
 		str error_msg = LASError_GetLastErrorMsg();
 		msg = createException(MAL, "lidar.openfile",
-				      "SQLSTATE LI000!""Error accessing LIDAR file %s (%s)???",
+				      SQLSTATE(LI000) "Error accessing LIDAR file %s (%s)???",
 				      fname, error_msg);
 		free(error_msg);
 		goto openfile_cleanup;
@@ -563,7 +544,7 @@
 	if (!header) {
 		str error_msg = LASError_GetLastErrorMsg();
 		msg = createException(MAL, "lidar.openfile",
-				      "SQLSTATE LI000!""Error accessing LIDAR file %s (%s)",
+				      SQLSTATE(LI000) "Error accessing LIDAR file %s (%s)",
 				      fname, error_msg);
 		free(error_msg);
 		goto openfile_cleanup;
@@ -620,7 +601,6 @@
 	LASReader_Destroy(reader);
 	MT_lock_unset(&mt_lidar_lock);
 
-<<<<<<< HEAD
 	return msg;
 }
 
@@ -669,22 +649,6 @@
 
 	if (params == NULL) {
 		return;
-=======
-	if (LASError_GetErrorCount() != 0) {
-		msg = createException(MAL, "lidar.test", SQLSTATE(LI000) "Error accessing LIDAR file %s (%s)", 
-		*fname, LASError_GetLastErrorMsg());
-	} else 	{
-		header=LASReader_GetHeader(reader);
-		*res=LASHeader_GetPointRecordsCount(header);
-		MT_lock_set(&mt_lidar_lock);
-                if (header != NULL) LASHeader_Destroy(header);
-                if (reader != NULL) LASReader_Destroy(reader);
-		MT_lock_unset(&mt_lidar_lock);
-		if (LASError_GetErrorCount() != 0) {
-			msg = createException(MAL, "lidar.test", SQLSTATE(LI000) "Error accessing LIDAR file %s (%s)", 
-			*fname, LASError_GetLastErrorMsg());
-		}
->>>>>>> 00c721bb
 	}
 
 	for (p = params; *p != '\0'; p++) {
@@ -833,7 +797,6 @@
 	InputParameters input_params;
 	oid fid, tid, cid, rid = oid_nil;
 	char *tname_low = NULL, *s, bname[BUFSIZ];
-<<<<<<< HEAD
 	char *p;
 	lidar_info header;
 	int scaleX = 0, scaleY = 0, scaleZ = 0;
@@ -871,59 +834,17 @@
 #endif
 		break;
 	default:
-		msg = createException(MAL, "lidar.attach", "SQLSTATE LI000!""Wrong number of arguments");
+		msg = createException(MAL, "lidar.attach", SQLSTATE(LI000) "Wrong number of arguments");
 		return msg;
 	}
 
 #ifndef NDEBUG
 	if (tname != NULL) {
 		fprintf(stderr, "Initial table name: %s\n", tname);
-=======
-	//long rows;
-	int cnum;
-	/* table */
-	int RecordsCount, PointRecordsCount, DataOffset;
-	int HeaderPadding, ByteSize, BaseByteSize, CreationDOY;
-	int CreationYear, Reserved, DataRecordLength, HeaderSize, FileSourceId;
-	char VersionMajor, VersionMinor, DataFormatId;
-	str WKT, WKT_CompoundOK, Proj4;
-	/* columns */
-	double ScaleX, ScaleY, ScaleZ, OffsetX, OffsetY, OffsetZ;
-	double MinX, MinY, MinZ, MaxX, MaxY, MaxZ;
+	}
+#endif
 
 	if ((msg = getSQLContext(cntxt, mb, &m, NULL)) != MAL_SUCCEED)
-		return msg;
-	if ((msg = checkSQLContext(cntxt)) != MAL_SUCCEED)
-		return msg;
-
-	/* check if file exists */
-	if (access(fname, F_OK) == -1) {
-		msg = createException(MAL, "lidar.test", SQLSTATE(LI000) "File %s not found.", fname);
-		return msg;
-	}
-
-	/* open the LAS/LAZ file */
-	MT_lock_set(&mt_lidar_lock);
-        LASError_Reset();
-        reader = LASReader_Create(fname);
-	MT_lock_unset(&mt_lidar_lock);
-	if (LASError_GetErrorCount() != 0) {
-		msg = createException(MAL, "lidar.test", SQLSTATE(LI000) "Error accessing LIDAR file %s (%s)", 
-		fname, LASError_GetLastErrorMsg());
-		return msg;
->>>>>>> 00c721bb
-	}
-#endif
-
-<<<<<<< HEAD
-	if ((msg = getSQLContext(cntxt, mb, &m, NULL)) != MAL_SUCCEED)
-=======
-	/* get the header */
-	header = LASReader_GetHeader(reader);
-	if (!header) {
-		msg = createException(MAL, "lidar.test", SQLSTATE(LI000) "Error accessing LIDAR file %s (%s)", 
-		fname, LASError_GetLastErrorMsg());
->>>>>>> 00c721bb
 		return msg;
 	if ((msg = checkSQLContext(cntxt)) != MAL_SUCCEED)
 		return msg;
@@ -941,30 +862,18 @@
 	lidar_tbl = mvc_bind_table(m, sch, "lidar_tables");
 	lidar_col = mvc_bind_table(m, sch, "lidar_columns");
 
-<<<<<<< HEAD
 	files = LIDARopenPath(fname, &files_len);
 	if (files == NULL) {
 		str error_msg = LASError_GetLastErrorMsg();
 		msg = createException(MAL, "lidar.attach",
-				      "SQLSTATE LI000!""Error accessing path %s (%s)",
+				      SQLSTATE(LI000) "Error accessing path %s (%s)",
 				      fname, error_msg);
 		free(error_msg);
-=======
-	/* check if the file is already attached */
-	col = mvc_bind_column(m, lidar_fl, "name");
-	rid = table_funcs.column_find_row(m->session->tr, col, fname, NULL);
-	if (rid != oid_nil) {
-		MT_lock_set(&mt_lidar_lock);
-                if (header != NULL) LASHeader_Destroy(header);
-                if (reader != NULL) LASReader_Destroy(reader);
-		MT_lock_unset(&mt_lidar_lock);
-		msg = createException(SQL, "lidar.attach", SQLSTATE(LI000) "File %s already attached\n", fname);
->>>>>>> 00c721bb
 		return msg;
 	}
 
 	if (files_len == 0) {
-		msg = createException(MAL, "lidar.attach", "SQLSTATE LI000!""No LiDAR files found in %s", fname);
+		msg = createException(MAL, "lidar.attach", SQLSTATE(LI000) "No LiDAR files found in %s", fname);
 		goto attach_cleanup0;
 	}
 
@@ -1008,8 +917,7 @@
 	/* or as regular SQL table */
 	tbl = mvc_bind_table(m, sch, tname_low);
 	if (rid != oid_nil || tbl) {
-<<<<<<< HEAD
-		msg = createException(SQL, "lidar.attach", "SQLSTATE LI000!""Table %s already exists. Not attaching.\n", tname_low);
+		msg = createException(SQL, "lidar.attach", SQLSTATE(LI000) "Table %s already exists. Not attaching.\n", tname_low);
 		goto attach_cleanup1;
 	}
 
@@ -1033,7 +941,7 @@
 		col = mvc_bind_column(m, lidar_fl, "name");
 		rid = table_funcs.column_find_row(m->session->tr, col, filename, NULL);
 		if (rid != oid_nil) {
-			msg = createException(SQL, "lidar.attach", "SQLSTATE LI000!""File %s already attached\n", filename);
+			msg = createException(SQL, "lidar.attach", SQLSTATE(LI000) "File %s already attached\n", filename);
 			goto attach_cleanup1;
 		}
 
@@ -1196,14 +1104,6 @@
 		LASString_Free(header.WKT);
 		LASString_Free(header.WKT_CompoundOK);
 		LASString_Free(header.proj4);
-=======
-		MT_lock_set(&mt_lidar_lock);
-                if (header != NULL) LASHeader_Destroy(header);
-                if (reader != NULL) LASReader_Destroy(reader);
-		MT_lock_unset(&mt_lidar_lock);
-		msg = createException(SQL, "lidar.attach", SQLSTATE(LI000) "Table %s already exists\n", tname_low);
-		return msg;
->>>>>>> 00c721bb
 	}
 
 	/* create an SQL table to hold the LIDAR table */
@@ -1446,7 +1346,6 @@
 	BAT **bats;
 	void **arr;
 	LASPointH p = NULL;
-<<<<<<< HEAD
 	LASReaderH reader = NULL;
 	RetVal value;
 	bte *curr_bte;
@@ -1482,63 +1381,13 @@
 
 	lidar_cl = mvc_bind_table(m, sch, "lidar_columns");
 	if (lidar_cl == NULL) {
-		msg = createException(MAL, "lidar.loadtable", "SQLSTATE LI000!""Could not find table lidar_columns.\n");
-=======
-	dbl *px = NULL, *py = NULL, *pz = NULL;
-	BAT *x = NULL, *y = NULL, *z = NULL;
-	size_t sz;
-	double scalex, scaley, scalez, offsetx, offsety, offsetz;
-
-	if ((msg = getSQLContext(cntxt, mb, &m, NULL)) != MAL_SUCCEED)
-		return msg;
-	if ((msg = checkSQLContext(cntxt)) != MAL_SUCCEED)
-		return msg;
-	sch = mvc_bind_schema(m, "sys");
-
-	lidar_tbl = mvc_bind_table(m, sch, "lidar_tables");
-	if (lidar_tbl == NULL) {
-		msg = createException(MAL, "lidar.loadtable", SQLSTATE(LI000) "LIDAR catalog is missing.\n");
-		return msg;
-	}
-
-	tbl = mvc_bind_table(m, sch, tname);
-	if (tbl == NULL) {
-		msg = createException(MAL, "lidar.loadtable", SQLSTATE(LI000) "Could not find table %s.\n", tname);
-		return msg;
-	}
-
-	col = mvc_bind_column(m, tbl, "x");
-	sz = store_funcs.count_col(m->session->tr, col, 1);
-	if (sz != 0) {
-		msg = createException(MAL, "lidar.loadtable", SQLSTATE(LI000) "Table %s is not empty.\n", tname);
-		return msg;
-	}
-
-	col = mvc_bind_column(m, lidar_tbl, "name");
-	rid = table_funcs.column_find_row(m->session->tr, col, tname, NULL);
-	if (rid == oid_nil) {
-		msg = createException(MAL, "lidar.loadtable", SQLSTATE(LI000) "Table %s is unknown to the LIDAR catalog. Attach first the containing file\n", tname);
->>>>>>> 00c721bb
+		msg = createException(MAL, "lidar.loadtable", SQLSTATE(LI000) "Could not find table lidar_columns.\n");
 		return msg;
 	}
 
 	col = mvc_bind_column(m, lidar_tbl, "file_id");
 	fid = *(int*)table_funcs.column_find_value(m->session->tr, col, rid);
 
-<<<<<<< HEAD
-=======
-	lidar_fl = mvc_bind_table(m, sch, "lidar_files");
-	col = mvc_bind_column(m, lidar_fl, "id");
-	frid = table_funcs.column_find_row(m->session->tr, col, (void *)&fid, NULL);
-	col = mvc_bind_column(m, lidar_fl, "name");
-	fname = (char *)table_funcs.column_find_value(m->session->tr, col, frid);
-
-	lidar_cl = mvc_bind_table(m, sch, "lidar_columns");
-	if (lidar_cl == NULL) {
-		msg = createException(MAL, "lidar.loadtable", SQLSTATE(LI000) "Could not find table lidar_columns.\n");
-		return msg;
-	}
->>>>>>> 00c721bb
 	col = mvc_bind_column(m, lidar_cl, "file_id");
 	tid = table_funcs.column_find_row(m->session->tr, col, (void *)&fid, NULL);
 	col = mvc_bind_column(m, lidar_cl, "ScaleX");
@@ -1746,21 +1595,21 @@
 					break;
 				case 2:
 					msg = createException(MAL, "lidar.lidarload",
-							      "SQLSTATE LI000!""unimplemented parameter: 0x%x", prm);
+							      SQLSTATE(LI000) "unimplemented parameter: 0x%x", prm);
 					break;
 				case 3:
 					msg = createException(MAL, "lidar.lidarload",
-							      "SQLSTATE LI000!""Unknown precision for X column (%d)",
+							      SQLSTATE(LI000) "Unknown precision for X column (%d)",
 							      precisionx);
 					break;
 				case 4:
 					msg = createException(MAL, "lidar.lidarload",
-							      "SQLSTATE LI000!""Unknown precision for Y column (%d)",
+							      SQLSTATE(LI000) "Unknown precision for Y column (%d)",
 							      precisiony);
 					break;
 				case 5:
 					msg = createException(MAL, "lidar.lidarload",
-							      "SQLSTATE LI000!""Unknown precision for Z column (%d)",
+							      SQLSTATE(LI000) "Unknown precision for Z column (%d)",
 							      precisionz);
 					break;
 				}
@@ -1786,10 +1635,9 @@
 	reader = LASReader_Create(fname);
 	MT_lock_unset(&mt_lidar_lock);
 	if (LASError_GetErrorCount() != 0) {
-<<<<<<< HEAD
 		str error_msg = LASError_GetLastErrorMsg();
 		msg = createException(MAL, "lidar.lidarload",
-				      "SQLSTATE LI000!""Error accessing LiDAR file %s (%s)", fname, error_msg);
+				      SQLSTATE(LI000) "Error accessing LiDAR file %s (%s)", fname, error_msg);
 		GDKfree(tpcode);
 		GDKfree(rep);
 		GDKfree(wid);
@@ -1797,45 +1645,6 @@
 		free(columns);
 		free(arr);
 		free(error_msg);
-=======
-		msg = createException(MAL, "lidar.lidarload", SQLSTATE(LI000) "Error accessing LIDAR file %s (%s)", 
-		fname, LASError_GetLastErrorMsg());
-		return msg;
-	}
-
-	/* get the header */
-	header = LASReader_GetHeader(reader);
-	if (!header) {
-		msg = createException(MAL, "lidar.lidarload", SQLSTATE(LI000) "Error accessing LIDAR file %s (%s)", 
-		fname, LASError_GetLastErrorMsg());
-		return msg;
-	}
-
-	/* data load */
-	col = mvc_bind_column(m, lidar_tbl, "PointRecordsCount");
-	rows = *(int*)table_funcs.column_find_value(m->session->tr, col, rid);
-#ifndef NDEBUG
-	fprintf(stderr,"#Loading %ld rows in table %s\n", rows, tname);
-	time0 = GDKms();
-#endif
-	colx = mvc_bind_column(m, tbl, "x");
-	coly = mvc_bind_column(m, tbl, "y");
-	colz = mvc_bind_column(m, tbl, "z");
-	x = COLnew(0, TYPE_dbl, rows, PERSISTENT);
-	y = COLnew(0, TYPE_dbl, rows, PERSISTENT);
-	z = COLnew(0, TYPE_dbl, rows, PERSISTENT);
-
-	if ( x == NULL || y == NULL || z == NULL) {
-		GDKfree(tpcode);
-		GDKfree(rep);
-		GDKfree(wid);
-		MT_lock_set(&mt_lidar_lock);
-		if (p != NULL) LASPoint_Destroy(p);
-		if (header != NULL) LASHeader_Destroy(header);
-		if (reader != NULL) LASReader_Destroy(reader);
-		MT_lock_unset(&mt_lidar_lock);
-		msg = createException(MAL, "lidar.lidarload", SQLSTATE(HY001) MAL_MALLOC_FAIL);
->>>>>>> 00c721bb
 		return msg;
 	}
 
@@ -2016,7 +1825,7 @@
 	 */
 	etname = SQLescapeString(tname);
 	if (!etname) {
-		msg = createException(MAL, "lidar.loadtable", "SQLSTATE "MAL_MALLOC_FAIL);
+		msg = createException(MAL, "lidar.loadtable", SQLSTATE(HY001) MAL_MALLOC_FAIL);
 		goto loadtable_cleanup;
 	}
 
@@ -2034,26 +1843,26 @@
 
 			sch = mvc_bind_schema(m, "sys");
 			if (sch == NULL) {
-				msg = createException(MAL, "lidar.loadtable", "SQLSTATE LI000!""Cannot access schema \"sys\"\n");
+				msg = createException(MAL, "lidar.loadtable", SQLSTATE(LI000) "Cannot access schema \"sys\"\n");
 				goto loadtable_cleanup;
 			}
 
 			lidar_tbl = mvc_bind_table(m, sch, "lidar_tables");
 			if (lidar_tbl == NULL) {
-				msg = createException(MAL, "lidar.loadtable", "SQLSTATE LI000!""LIDAR catalog is missing.\n");
+				msg = createException(MAL, "lidar.loadtable", SQLSTATE(LI000) "LIDAR catalog is missing.\n");
 				goto loadtable_cleanup;
 			}
 
 			tbl = mvc_bind_table(m, sch, tname);
 			if (tbl == NULL) {
-				msg = createException(MAL, "lidar.loadtable", "SQLSTATE LI000!""Could not find table %s.\n", tname);
+				msg = createException(MAL, "lidar.loadtable", SQLSTATE(LI000) "Could not find table %s.\n", tname);
 				goto loadtable_cleanup;
 			}
 
 			col = mvc_bind_column(m, tbl, "x");
 			sz = store_funcs.count_col(m->session->tr, col, 1);
 			if (sz != 0) {
-				msg = createException(MAL, "lidar.loadtable", "SQLSTATE LI000!""Table %s is not empty.\n", tname);
+				msg = createException(MAL, "lidar.loadtable", SQLSTATE(LI000) "Table %s is not empty.\n", tname);
 				goto loadtable_cleanup;
 			}
 #ifndef NDEBUG
@@ -2115,7 +1924,7 @@
 	sch = mvc_bind_schema(m, "sys");
 	lidar_tbl = mvc_bind_table(m, sch, "lidar_tables");
 	if (lidar_tbl == NULL) {
-		msg = createException(MAL, "lidar.check", "SQLSTATE LI000!""LIDAR catalog is missing.\n");
+		msg = createException(MAL, "lidar.check", SQLSTATE(LI000) "LIDAR catalog is missing.\n");
 		return msg;
 	}
 
@@ -2128,7 +1937,7 @@
 
 	tbl = mvc_bind_table(m, sch, tname);
 	if (tbl == NULL) {
-		msg = createException(MAL, "lidar.check", "SQLSTATE LI000!""Could not find table %s.\n", tname);
+		msg = createException(MAL, "lidar.check", SQLSTATE(LI000) "Could not find table %s.\n", tname);
 		return msg;
 	}
 
@@ -2197,7 +2006,7 @@
 		tname = *getArgReference_str(stk, pci, 3);
 		res = getArgReference_int(stk, pci, 0);
 	} else {
-		msg = createException(MAL, "lidar.analyze", "SQLSTATE LI000!""incorrect number of arguments.\n");
+		msg = createException(MAL, "lidar.analyze", SQLSTATE(LI000) "incorrect number of arguments.\n");
 		return msg;
 	}
 
@@ -2214,7 +2023,7 @@
 	sch = mvc_bind_schema(m, "sys");
 	lidar_tbl = mvc_bind_table(m, sch, "lidar_tables");
 	if (lidar_tbl == NULL) {
-		msg = createException(MAL, "lidar.analyze", "SQLSTATE LI000!""LIDAR catalog is missing.\n");
+		msg = createException(MAL, "lidar.analyze", SQLSTATE(LI000) "LIDAR catalog is missing.\n");
 		return msg;
 	}
 
@@ -2223,7 +2032,7 @@
 	rid = table_funcs.column_find_row(m->session->tr, col, tname, NULL);
 	if (rid == oid_nil) {
 		msg = createException(MAL, "lidar.analyze",
-				      "SQLSTATE LI000!""Table %s is unknown to the LIDAR catalog. Attach first the containing file\n",
+				      SQLSTATE(LI000) "Table %s is unknown to the LIDAR catalog. Attach first the containing file\n",
 				      tname);
 		return msg;
 	}
@@ -2279,7 +2088,7 @@
 	sch = mvc_bind_schema(m, "sys");
 	lidar_tbl = mvc_bind_table(m, sch, "lidar_tables");
 	if (lidar_tbl == NULL) {
-		msg = createException(MAL, "lidar.check", "SQLSTATE LI000!""LIDAR catalog is missing.\n");
+		msg = createException(MAL, "lidar.check", SQLSTATE(LI000) "LIDAR catalog is missing.\n");
 		return msg;
 	}
 
@@ -2287,13 +2096,13 @@
 	col = mvc_bind_column(m, lidar_tbl, "name");
 	rid = table_funcs.column_find_row(m->session->tr, col, tname, NULL);
 	if (rid == oid_nil) {
-		msg = createException(MAL, "lidar.check", "SQLSTATE LI000!""Could not find table %s.\n", tname);
+		msg = createException(MAL, "lidar.check", SQLSTATE(LI000) "Could not find table %s.\n", tname);
 		return msg;
 	}
 
 	tbl = mvc_bind_table(m, sch, tname);
 	if (tbl == NULL) {
-		msg = createException(MAL, "lidar.check", "SQLSTATE LI000!""Could not find table %s.\n", tname);
+		msg = createException(MAL, "lidar.check", SQLSTATE(LI000) "Could not find table %s.\n", tname);
 		return msg;
 	}
 
