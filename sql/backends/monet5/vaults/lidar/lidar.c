--- conflicted
+++ resolved
@@ -863,7 +863,6 @@
 	lidar_tbl = mvc_bind_table(m, sch, "lidar_tables");
 	lidar_col = mvc_bind_table(m, sch, "lidar_columns");
 
-<<<<<<< HEAD
 	files = LIDARopenPath(fname, &files_len);
 	if (files == NULL) {
 		str error_msg = LASError_GetLastErrorMsg();
@@ -871,17 +870,6 @@
 				      SQLSTATE(LI000) "Error accessing path %s (%s)",
 				      fname, error_msg);
 		free(error_msg);
-=======
-	/* check if the file is already attached */
-	col = mvc_bind_column(m, lidar_fl, "name");
-	rid = table_funcs.column_find_row(m->session->tr, col, fname, NULL);
-	if (!is_oid_nil(rid)) {
-		MT_lock_set(&mt_lidar_lock);
-                if (header != NULL) LASHeader_Destroy(header);
-                if (reader != NULL) LASReader_Destroy(reader);
-		MT_lock_unset(&mt_lidar_lock);
-		msg = createException(SQL, "lidar.attach", SQLSTATE(LI000) "File %s already attached\n", fname);
->>>>>>> 4fac7d09
 		return msg;
 	}
 
@@ -929,19 +917,9 @@
 	rid = table_funcs.column_find_row(m->session->tr, col, tname_low, NULL);
 	/* or as regular SQL table */
 	tbl = mvc_bind_table(m, sch, tname_low);
-<<<<<<< HEAD
-	if (rid != oid_nil || tbl) {
+	if (!is_oid_nil(rid) || tbl) {
 		msg = createException(SQL, "lidar.attach", SQLSTATE(LI000) "Table %s already exists. Not attaching.\n", tname_low);
 		goto attach_cleanup1;
-=======
-	if (!is_oid_nil(rid) || tbl) {
-		MT_lock_set(&mt_lidar_lock);
-                if (header != NULL) LASHeader_Destroy(header);
-                if (reader != NULL) LASReader_Destroy(reader);
-		MT_lock_unset(&mt_lidar_lock);
-		msg = createException(SQL, "lidar.attach", SQLSTATE(LI000) "Table %s already exists\n", tname_low);
-		return msg;
->>>>>>> 4fac7d09
 	}
 
 	for (idx = 0; idx < files_len; idx++) {
@@ -963,7 +941,7 @@
 		/* check if the file is already attached */
 		col = mvc_bind_column(m, lidar_fl, "name");
 		rid = table_funcs.column_find_row(m->session->tr, col, filename, NULL);
-		if (rid != oid_nil) {
+		if (!is_oid_nil(rid)) {
 			msg = createException(SQL, "lidar.attach", SQLSTATE(LI000) "File %s already attached\n", filename);
 			goto attach_cleanup1;
 		}
@@ -1229,7 +1207,6 @@
 		}
 	}
 
-<<<<<<< HEAD
 	col = mvc_bind_column(m, tbl, "y");
 	if (col) {
 		snprintf(minval, BUFSIZ, "%lf", minimumY);
@@ -1251,13 +1228,6 @@
 		if (msg) {
 			goto attach_cleanup2;
 		}
-=======
-	col = mvc_bind_column(m, lidar_tbl, "name");
-	rid = table_funcs.column_find_row(m->session->tr, col, tname, NULL);
-	if (is_oid_nil(rid)) {
-		msg = createException(MAL, "lidar.loadtable", SQLSTATE(LI000) "Table %s is unknown to the LIDAR catalog. Attach first the containing file\n", tname);
-		return msg;
->>>>>>> 4fac7d09
 	}
 
 
@@ -1959,7 +1929,7 @@
 	/*Check if is a table which belongs to lidar_tables*/
 	col = mvc_bind_column(m, lidar_tbl, "name");
 	rid = table_funcs.column_find_row(m->session->tr, col, tname, NULL);
-	if (rid == oid_nil) {
+	if (is_oid_nil(rid)) {
 		return MAL_SUCCEED;
 	}
 
@@ -2058,7 +2028,7 @@
 	/*Check if it is a table which belongs to lidar_tables*/
 	col = mvc_bind_column(m, lidar_tbl, "name");
 	rid = table_funcs.column_find_row(m->session->tr, col, tname, NULL);
-	if (rid == oid_nil) {
+	if (is_oid_nil(rid)) {
 		msg = createException(MAL, "lidar.analyze",
 				      SQLSTATE(LI000) "Table %s is unknown to the LIDAR catalog. Attach first the containing file\n",
 				      tname);
@@ -2123,7 +2093,7 @@
 	/*Check if is a table which belongs to lidar_tables*/
 	col = mvc_bind_column(m, lidar_tbl, "name");
 	rid = table_funcs.column_find_row(m->session->tr, col, tname, NULL);
-	if (rid == oid_nil) {
+	if (is_oid_nil(rid)) {
 		msg = createException(MAL, "lidar.check", SQLSTATE(LI000) "Could not find table %s.\n", tname);
 		return msg;
 	}
