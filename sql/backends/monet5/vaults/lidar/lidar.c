--- conflicted
+++ resolved
@@ -982,7 +982,7 @@
 	LASReaderH reader;												\
 	int i;															\
 																	\
-	b = BATnew(TYPE_void, TYPE_##BAT_TYPE, rows, PERSISTENT);		\
+	b = COLnew(0, TYPE_##BAT_TYPE, rows, PERSISTENT);				\
 																	\
 	if (b == NULL) {												\
 		*error_code = 1;											\
@@ -1125,12 +1125,6 @@
 	colx = mvc_bind_column(m, tbl, "x");
 	coly = mvc_bind_column(m, tbl, "y");
 	colz = mvc_bind_column(m, tbl, "z");
-<<<<<<< HEAD
-=======
-	x = COLnew(0, TYPE_dbl, rows, PERSISTENT);
-	y = COLnew(0, TYPE_dbl, rows, PERSISTENT);
-	z = COLnew(0, TYPE_dbl, rows, PERSISTENT);
->>>>>>> 0e75db16
 
 	/* Read X, Y, and Z based on the column's precision */
 	if (precisionx <= 2)
@@ -1152,7 +1146,6 @@
 		error_code = 3;
 	}
 
-<<<<<<< HEAD
 	if (precisiony <= 2)
 		y = read_array_bte(fname, LASPoint_GetY, rows, scaley, &error_code);
 	else if (precisiony <= 4)
@@ -1171,11 +1164,6 @@
 		y = NULL;
 		error_code = 4;
 	}
-=======
-	px = (dbl *) Tloc(x, 0);
-	py = (dbl *) Tloc(y, 0);
-	pz = (dbl *) Tloc(z, 0);
->>>>>>> 0e75db16
 
 	if (precisionz <= 2)
 		z = read_array_bte(fname, LASPoint_GetZ, rows, scalez, &error_code);
@@ -1195,6 +1183,15 @@
 		z = NULL;
 		error_code = 5;
 	}
+/* ||||||| base */
+/* 	x = BATnew(TYPE_void, TYPE_dbl, rows, PERSISTENT); */
+/* 	y = BATnew(TYPE_void, TYPE_dbl, rows, PERSISTENT); */
+/* 	z = BATnew(TYPE_void, TYPE_dbl, rows, PERSISTENT); */
+/* ======= */
+/* 	x = COLnew(0, TYPE_dbl, rows, PERSISTENT); */
+/* 	y = COLnew(0, TYPE_dbl, rows, PERSISTENT); */
+/* 	z = COLnew(0, TYPE_dbl, rows, PERSISTENT); */
+/* >>>>>>> other */
 
 	if ( x == NULL || y == NULL || z == NULL) {
 		GDKfree(tpcode);
@@ -1227,6 +1224,126 @@
 		return msg;
 	}
 
+/* <<<<<<< local */
+/* ||||||| base */
+/* 	BATseqbase(x, 0); */
+/* 	BATseqbase(y, 0); */
+/* 	BATseqbase(z, 0); */
+
+/* 	px = (dbl *) Tloc(x, BUNfirst(x)); */
+/* 	py = (dbl *) Tloc(y, BUNfirst(y)); */
+/* 	pz = (dbl *) Tloc(z, BUNfirst(z)); */
+
+/* 	p = LASReader_GetNextPoint(reader); */
+/* 	i = 0; */
+/* 	while (p) { */
+/* #ifndef NDEBUG */
+/* 		/\* print the details of a few points when in debug mode *\/ */
+/* 		if ( i % 1000000 == 0 ) { */
+/* 			double x = LASPoint_GetX(p); */
+/* 			double y = LASPoint_GetY(p); */
+/* 			double z = LASPoint_GetZ(p); */
+/* 			long rawx = LASPoint_GetRawX(p); */
+/* 			long rawy = LASPoint_GetRawY(p); */
+/* 			long rawz = LASPoint_GetRawZ(p); */
+/* 			unsigned short intensity = LASPoint_GetIntensity (p); */
+/* 			unsigned short returnno =LASPoint_GetReturnNumber (p); */
+/* 			unsigned short noofreturns = LASPoint_GetNumberOfReturns (p); */
+/* 			unsigned short scandir = LASPoint_GetScanDirection (p); */
+/* 			unsigned short flightline = LASPoint_GetFlightLineEdge (p); */
+/* 			unsigned char flags = LASPoint_GetScanFlags (p); */
+/* 			unsigned char class = LASPoint_GetClassification (p); */
+/* 			double t = LASPoint_GetTime(p); */
+/* 			char anglerank = LASPoint_GetScanAngleRank (p); */
+/* 			unsigned short sourceid = LASPoint_GetPointSourceId (p); */
+/* 				fprintf(stderr, */
+/* 				"(point # %d)" */
+/* 				"X (raw)           : %f (%ld)\n" */
+/* 				"Z (raw)           : %f (%ld)\n" */
+/* 				"Z (raw)           : %f (%ld)\n" */
+/* 				"intensity         : %d\n" */
+/* 				"return number     : %d\n" */
+/* 				"number of returns : %d\n" */
+/* 				"scan direction    : %d\n" */
+/* 				"flight line edge  : %d\n" */
+/* 				"scan flags        : %lc\n" */
+/* 				"classification    : %lc\n" */
+/* 				"time              : %f\n" */
+/* 				"scan angle rank   : %lc\n" */
+/* 				"point source id   : %d\n", */
+/* 			i, x, rawx, y, rawy, z, rawz, */
+/* 			intensity, returnno, noofreturns, */
+/* 			scandir, flightline, flags, class, */
+/* 			t, anglerank, sourceid); */
+/* 		} */
+/* #endif */
+/* 		//TODO: Add a flag that indicates whether LiDAR points should be validited up front */
+/* 		px[i] = LASPoint_GetRawX(p) * scalex + offsetx; */
+/* 		py[i] = LASPoint_GetRawY(p) * scaley + offsety; */
+/* 		pz[i] = LASPoint_GetRawZ(p) * scalez + offsetz; */
+
+/*         	p = LASReader_GetNextPoint(reader); */
+/* 		i++; */
+/* 	} */
+
+/* ======= */
+/* 	px = (dbl *) Tloc(x, 0); */
+/* 	py = (dbl *) Tloc(y, 0); */
+/* 	pz = (dbl *) Tloc(z, 0); */
+
+/* 	p = LASReader_GetNextPoint(reader); */
+/* 	i = 0; */
+/* 	while (p) { */
+/* #ifndef NDEBUG */
+/* 		/\* print the details of a few points when in debug mode *\/ */
+/* 		if ( i % 1000000 == 0 ) { */
+/* 			double x = LASPoint_GetX(p); */
+/* 			double y = LASPoint_GetY(p); */
+/* 			double z = LASPoint_GetZ(p); */
+/* 			long rawx = LASPoint_GetRawX(p); */
+/* 			long rawy = LASPoint_GetRawY(p); */
+/* 			long rawz = LASPoint_GetRawZ(p); */
+/* 			unsigned short intensity = LASPoint_GetIntensity (p); */
+/* 			unsigned short returnno =LASPoint_GetReturnNumber (p); */
+/* 			unsigned short noofreturns = LASPoint_GetNumberOfReturns (p); */
+/* 			unsigned short scandir = LASPoint_GetScanDirection (p); */
+/* 			unsigned short flightline = LASPoint_GetFlightLineEdge (p); */
+/* 			unsigned char flags = LASPoint_GetScanFlags (p); */
+/* 			unsigned char class = LASPoint_GetClassification (p); */
+/* 			double t = LASPoint_GetTime(p); */
+/* 			char anglerank = LASPoint_GetScanAngleRank (p); */
+/* 			unsigned short sourceid = LASPoint_GetPointSourceId (p); */
+/* 				fprintf(stderr, */
+/* 				"(point # %d)" */
+/* 				"X (raw)           : %f (%ld)\n" */
+/* 				"Z (raw)           : %f (%ld)\n" */
+/* 				"Z (raw)           : %f (%ld)\n" */
+/* 				"intensity         : %d\n" */
+/* 				"return number     : %d\n" */
+/* 				"number of returns : %d\n" */
+/* 				"scan direction    : %d\n" */
+/* 				"flight line edge  : %d\n" */
+/* 				"scan flags        : %lc\n" */
+/* 				"classification    : %lc\n" */
+/* 				"time              : %f\n" */
+/* 				"scan angle rank   : %lc\n" */
+/* 				"point source id   : %d\n", */
+/* 			i, x, rawx, y, rawy, z, rawz, */
+/* 			intensity, returnno, noofreturns, */
+/* 			scandir, flightline, flags, class, */
+/* 			t, anglerank, sourceid); */
+/* 		} */
+/* #endif */
+/* 		//TODO: Add a flag that indicates whether LiDAR points should be validited up front */
+/* 		px[i] = LASPoint_GetRawX(p) * scalex + offsetx; */
+/* 		py[i] = LASPoint_GetRawY(p) * scaley + offsety; */
+/* 		pz[i] = LASPoint_GetRawZ(p) * scalez + offsetz; */
+
+/*         	p = LASReader_GetNextPoint(reader); */
+/* 		i++; */
+/* 	} */
+
+/* >>>>>>> other */
 	BATsetcount(x, rows);
 	BATsetcount(y, rows);
 	BATsetcount(z, rows);
