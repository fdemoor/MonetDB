/*
 * This Source Code Form is subject to the terms of the Mozilla Public
 * License, v. 2.0.  If a copy of the MPL was not distributed with this
 * file, You can obtain one at http://mozilla.org/MPL/2.0/.
 *
 * Copyright 1997 - July 2008 CWI, August 2008 - 2017 MonetDB B.V.
 */

#include <monetdb_config.h>
#include "netcdf.h"
#include "sql_mvc.h"
#include "sql.h"
#include "sql_scenario.h"
#include "mal_exception.h"
#include "netcdf_vault.h"

/* SQL statements for population of NetCDF catalog */
#define INSFILE \
	"INSERT INTO netcdf_files(file_id,location) VALUES(%d, '%s');"

#define INSDIM \
	"INSERT INTO netcdf_dims(dim_id,file_id,name,length) VALUES(%d, %d, '%s', %d);"

#define INSVAR \
    "INSERT INTO netcdf_vars(var_id,file_id,name,vartype,ndim,coord_dim_id) VALUES(%d, %d, '%s', '%s', %d, %d);"

#define INSVARDIM \
    "INSERT INTO netcdf_vardim (var_id,dim_id,file_id,dimpos) VALUES(%d, %d, %d, %d);"

#define INSATTR \
    "INSERT INTO netcdf_attrs (obj_name,att_name,att_type,value,file_id,gr_name) VALUES('%s', '%s', '%s', '%s', %d, '%s');"

#define LOAD_NCDF_VAR(tpe,ncdftpe) \
	{ \
	tpe *databuf; \
	res = COLnew(0, TYPE_##tpe, sz, TRANSIENT); \
	if ( res == NULL ) \
		return createException(MAL, "netcdf.importvar", "SQLSTATE HY001 !"MAL_MALLOC_FAIL); \
	databuf = (tpe *)Tloc(res, 0); \
	if ( (retval = nc_get_var_##ncdftpe(ncid, varid, databuf)) ) \
		return createException(MAL, "netcdf.importvar", \
						   "SQLSTATE NC000 !""Cannot read variable %d values: %s", \
						   varid, nc_strerror(retval)); \
	}

static void
fix_quote( char *n, int l)
{
	int i;

	for(i=0;i<l;i++) 
		if (n[i]=='\'') 
			n[i] = ' ';
}


/* simple test for netcdf library */
str
NCDFtest(int *vars, str *fname)
{
    int ncid;   /* dataset id */
	int dims, ngatts, unlimdim;
	int retval;

	str msg = MAL_SUCCEED;

	/* Open NetCDF file  */
	if ((retval = nc_open(*fname, NC_NOWRITE, &ncid)))
	    return createException(MAL, "netcdf.test", "SQLSTATE NC000 !""Cannot open NetCDF file %s: %s", *fname, nc_strerror(retval));

    if ((retval = nc_inq(ncid, &dims, vars, &ngatts, &unlimdim)))
	    return createException(MAL, "netcdf.test", "SQLSTATE NC000 !""Cannot read NetCDF header: %s", nc_strerror(retval));

    if ((retval = nc_close(ncid)))
	    return createException(MAL, "netcdf.test", "SQLSTATE NC000 !""Cannot close file %s: \
%s", *fname, nc_strerror(retval));

    return msg;
}

/* the following function is from ncdump utility: NetCDF type number to name */
static const char *
prim_type_name(nc_type type)
{
	switch (type) {
	case NC_BYTE:
	  return "byte";
	case NC_CHAR:
	  return "char";
	case NC_SHORT:
	  return "short";
	case NC_INT:
	  return "int";
	case NC_FLOAT:
	  return "float";
	case NC_DOUBLE:
	  return "double";
#ifdef USE_NETCDF4
	case NC_UBYTE:
	  return "ubyte";
	case NC_USHORT:
	  return "ushort";
	case NC_UINT:
	  return "uint";
	case NC_INT64:
	  return "int64";
	case NC_UINT64:
	  return "uint64";
	case NC_STRING:
	  return "string";
#endif /* USE_NETCDF4 */
	default:
	  return "bad type";
	}
}

/* Mapping NetCDF to SQL data type */

static const char *
NCDF2SQL(nc_type type)
{
    switch (type) {
    case NC_BYTE:
		return "tinyint";
    case NC_CHAR:
		return "char(1)";
    case NC_SHORT:
		return "smallint";
    case NC_INT:
		return "int";
    case NC_FLOAT:
		return "float";
    case NC_DOUBLE:
		return "double";
#ifdef USE_NETCDF4
/* ?? mapping of unsigned types */
    case NC_UBYTE:
		return "ubyte";
    case NC_USHORT:
		return "ushort";
    case NC_UINT:
		return "uint";
    case NC_INT64:
		return "bigint";
    case NC_UINT64:
		return "uint64";
	case NC_STRING:
		return "string";
#endif /* USE_NETCDF4 */
    default:
		return "type not supported";
    }
}

#define array_series(sta, ste, sto, TYPE) { 				\
	int s,g;							\
	TYPE i, *o = (TYPE*)Tloc(bn, 0);				\
	TYPE start = sta, step = ste, stop = sto; 			\
	if ( start < stop && step > 0) {				\
		for ( s = 0; s < series; s++)				\
			for ( i = start; i < stop; i += step)		\
				for( g = 0; g < group; g++){		\
					*o = i;				\
					o++;				\
				}					\
	} else {							\
		for ( s = 0; s < series; s++)				\
			for ( i = start; i > stop; i += step)		\
				for( g = 0; g < group; g++){		\
					*o = i;				\
					o++;				\
				}					\
	}								\
}

/* create and populate a dimension bat */
static str
NCDFARRAYseries(bat *bid, bte start, bte step, int stop, int group, int series)
{
	BAT *bn = NULL;
	BUN cnt = 0;

	cnt =  (BUN) ceil(((stop * 1.0 - start) / step)) * group * series ;
	if (stop <= (int) GDK_bte_max ) {
		bte sta = (bte) start, ste = (bte) step, sto = (bte) stop;

		bn = COLnew(0, TYPE_bte, cnt, TRANSIENT);
		if ( bn == NULL)
			throw(MAL, "array.series", "SQLSTATE HY001 !"MAL_MALLOC_FAIL);
		array_series(sta, ste, sto, bte);
	} else if (stop <= (int) GDK_sht_max) {
		sht sta = (sht) start, ste = (sht) step, sto = (sht) stop;

		bn = COLnew(0, TYPE_sht, cnt, TRANSIENT);
		if ( bn == NULL)
			throw(MAL, "array.series", "SQLSTATE HY001 !"MAL_MALLOC_FAIL);
		array_series(sta, ste, sto, sht);
	} else {
		int sta = (int) start, ste = (int) step, sto = (int) stop;

		bn = COLnew(0, TYPE_int, cnt, TRANSIENT);
		if ( bn == NULL)
			throw(MAL, "array.series", "SQLSTATE HY001 !"MAL_MALLOC_FAIL);
		array_series(sta, ste, sto, int);
	}

	BATsetcount(bn, cnt);
	bn->tsorted = (cnt <= 1 || (series == 1 && step > 0));
	bn->trevsorted = (cnt <= 1 || (series == 1 && step < 0));
	bn->tnonil = TRUE;
	BBPkeepref(*bid= bn->batCacheid);
	return MAL_SUCCEED;
}

str
NCDFattach(Client cntxt, MalBlkPtr mb, MalStkPtr stk, InstrPtr pci)
{
	mvc *m = NULL;
	sql_schema *sch = NULL;
	sql_table *tfiles = NULL, *tdims = NULL, *tvars = NULL, *tvardim = NULL, *tattrs = NULL;
	sql_column *col;
	str msg = MAL_SUCCEED;
	str fname = *getArgReference_str(stk, pci, 1);
	char buf[BUFSIZ], *s= buf;
	oid fid, rid = oid_nil;
	sql_trans *tr;

	int ncid;   /* dataset id */
	int ndims, nvars, ngatts, unlimdim;
	int didx, vidx, vndims, vnatts, i, aidx, coord_dim_id = -1;
	int vdims[NC_MAX_VAR_DIMS];

	size_t dlen, alen;
	char dname[NC_MAX_NAME+1], vname[NC_MAX_NAME+1], aname[NC_MAX_NAME +1], 
		abuf[80], *aval;
	char **dims = NULL;
	nc_type vtype, atype; /* == int */

	int retval, avalint;
	float avalfl;
	double avaldbl;
	str esc_str0, esc_str1;

	msg = getSQLContext(cntxt, mb, &m, NULL);
	if (msg)
        return msg;

	tr = m->session->tr;
	sch = mvc_bind_schema(m, "sys");
	if ( !sch )
        return createException(MAL, "netcdf.attach", "SQLSTATE NC000 !""Cannot get schema sys\n");

	tfiles = mvc_bind_table(m, sch, "netcdf_files");
	tdims = mvc_bind_table(m, sch, "netcdf_dims");
	tvars = mvc_bind_table(m, sch, "netcdf_vars");
	tvardim = mvc_bind_table(m, sch, "netcdf_vardim");
	tattrs = mvc_bind_table(m, sch, "netcdf_attrs");

	if (tfiles == NULL || tdims == NULL || tvars == NULL || 
	    tvardim == NULL || tattrs == NULL)
        return createException(MAL, "netcdf.attach", "SQLSTATE NC000 !""Catalog table missing\n");

	/* check if the file is already attached */
	col = mvc_bind_column(m, tfiles, "location");
	rid = table_funcs.column_find_row(m->session->tr, col, fname, NULL);
	if (rid != oid_nil) 
	    return createException(SQL, "netcdf.attach", "SQLSTATE NC000 !""File %s is already attached\n", fname);

	/* Open NetCDF file  */
	if ((retval = nc_open(fname, NC_NOWRITE, &ncid)))
        return createException(MAL, "netcdf.test", "SQLSTATE NC000 !""Cannot open NetCDF \
file %s: %s", fname, nc_strerror(retval));

	if ((retval = nc_inq(ncid, &ndims, &nvars, &ngatts, &unlimdim)))
        return createException(MAL, "netcdf.test", "SQLSTATE NC000 !""Cannot read NetCDF \
header: %s", nc_strerror(retval));

	/* Insert row into netcdf_files table */
	col = mvc_bind_column(m, tfiles, "file_id");
	fid = store_funcs.count_col(tr, col, 1) + 1;

	esc_str0 = SQLescapeString(fname);
	if (!esc_str0) {
		msg = createException(MAL, "netcdf.attach", "SQLSTATE HY001 !"MAL_MALLOC_FAIL);
		goto finish;
	}
	snprintf(buf, BUFSIZ, INSFILE, (int)fid, esc_str0);
	GDKfree(esc_str0);
	if ( ( msg = SQLstatementIntern(cntxt, &s, "netcdf.attach", TRUE, FALSE, NULL))
		 != MAL_SUCCEED )
	    goto finish;

	/* Read dimensions from NetCDF header and insert a row for each one into netcdf_dims table */

	dims = (char **)GDKzalloc(sizeof(char *) * ndims);
	for (didx = 0; didx < ndims; didx++){
		if ((retval = nc_inq_dim(ncid, didx, dname, &dlen)) != 0)
	        return createException(MAL, "netcdf.attach", "SQLSTATE NC000 !""Cannot read dimension %d : %s", didx, nc_strerror(retval));

		esc_str0 = SQLescapeString(dname);
		if (!esc_str0) {
			msg = createException(MAL, "netcdf.attach", "SQLSTATE HY001 !"MAL_MALLOC_FAIL);
			goto finish;
		}

		snprintf(buf, BUFSIZ, INSDIM, didx, (int)fid, esc_str0, (int)dlen);
		GDKfree(esc_str0);
	    if ( ( msg = SQLstatementIntern(cntxt, &s, "netcdf.attach", TRUE, FALSE, NULL))
			 != MAL_SUCCEED )
	        goto finish;

	    dims[didx] = GDKstrdup(dname);
	}

	/* Read variables and attributes from the header and insert rows in netcdf_vars, netcdf_vardims, and netcdf_attrs tables */
	for (vidx = 0; vidx < nvars; vidx++){
	    if ( (retval = nc_inq_var(ncid, vidx, vname, &vtype, &vndims, vdims, &vnatts)))
	        return createException(MAL, "netcdf.attach", 
								   "SQLSTATE NC000 !""Cannot read variable %d : %s",
								   vidx, nc_strerror(retval));

    	/* Check if this is coordinate variable */
        if ( (vndims == 1) && ( strcmp(vname, dims[vdims[0]]) == 0 ))
	        coord_dim_id = vdims[0];
        else coord_dim_id = -1;

		esc_str0 = SQLescapeString(vname);
		if (!esc_str0) {
			msg = createException(MAL, "netcdf.attach", "SQLSTATE HY001 !"MAL_MALLOC_FAIL);
			goto finish;
		}

		snprintf(buf, BUFSIZ, INSVAR, vidx, (int)fid, esc_str0, prim_type_name(vtype), vndims, coord_dim_id);
		GDKfree(esc_str0);
	    if ( ( msg = SQLstatementIntern(cntxt, &s, "netcdf.attach", TRUE, FALSE, NULL))
			 != MAL_SUCCEED )
            goto finish;

	    if ( coord_dim_id < 0 ){
	        for (i = 0; i < vndims; i++){
                snprintf(buf, BUFSIZ, INSVARDIM, vidx, vdims[i], (int)fid, i);
                if ( ( msg = SQLstatementIntern(cntxt, &s, "netcdf.attach", TRUE, FALSE, NULL))
					 != MAL_SUCCEED )
                	goto finish;
	        }
	    }

    	if ( vnatts > 0 ) { /* fill in netcdf_attrs table */

            for (aidx = 0; aidx < vnatts; aidx++){
                if ((retval = nc_inq_attname(ncid,vidx,aidx,aname)))
                    return createException(MAL, "netcdf.attach",
										   "SQLSTATE NC000 !""Cannot read attribute %d of variable %d: %s",
										   aidx, vidx, nc_strerror(retval));

				if ((retval = nc_inq_att(ncid,vidx,aname,&atype,&alen)))
                    return createException(MAL, "netcdf.attach",
										   "SQLSTATE NC000 !""Cannot read attribute %s type and length: %s",
										   aname, nc_strerror(retval));

				esc_str0 = SQLescapeString(vname);
				if (!esc_str0) {
					msg = createException(MAL, "netcdf.attach", "SQLSTATE HY001 !"MAL_MALLOC_FAIL);
					goto finish;
				}
				esc_str1 = SQLescapeString(aname);
				if (!esc_str1) {
					GDKfree(esc_str0);
					msg = createException(MAL, "netcdf.attach", "SQLSTATE HY001 !"MAL_MALLOC_FAIL);
					goto finish;
				}
				switch ( atype ) {
				case NC_CHAR:
					aval = (char *) GDKzalloc(alen + 1);
					if ((retval = nc_get_att_text(ncid,vidx,aname,aval)))
						return createException(MAL, "netcdf.attach",
											   "SQLSTATE NC000 !""Cannot read attribute %s value: %s",
											   aname, nc_strerror(retval));
					fix_quote(aval, alen);
					aval[alen] = '\0';
					snprintf(buf, BUFSIZ, INSATTR, esc_str0, esc_str1, "string", aval, (int)fid, "root");
					GDKfree(aval);
					break;

				case NC_INT:
					if ((retval = nc_get_att_int(ncid,vidx,aname,&avalint)))
						return createException(MAL, "netcdf.attach",
											   "SQLSTATE NC000 !""Cannot read attribute %s value: %s",
											   aname, nc_strerror(retval));
					snprintf(abuf,80,"%d",avalint);
					snprintf(buf, BUFSIZ, INSATTR, esc_str0, esc_str1, prim_type_name(atype), abuf, (int)fid, "root");
					break;

				case NC_FLOAT:
					if ((retval = nc_get_att_float(ncid,vidx,aname,&avalfl)))
						return createException(MAL, "netcdf.attach",
											   "SQLSTATE NC000 !""Cannot read attribute %s value: %s",
											   aname, nc_strerror(retval));
					snprintf(abuf,80,"%7.2f",avalfl);
					snprintf(buf, BUFSIZ, INSATTR, esc_str0, esc_str1, prim_type_name(atype), abuf, (int)fid, "root");
					break;

				case NC_DOUBLE:
					if ((retval = nc_get_att_double(ncid,vidx,aname,&avaldbl)))
						return createException(MAL, "netcdf.attach",
											   "SQLSTATE NC000 !""Cannot read attribute %s value: %s",
											   aname, nc_strerror(retval));
					snprintf(abuf,80,"%7.2e",avaldbl);
					snprintf(buf, BUFSIZ, INSATTR, esc_str0, esc_str1, prim_type_name(atype), abuf, (int)fid, "root");
					break;

				default: continue; /* next attribute */
				}
				GDKfree(esc_str1);
				GDKfree(esc_str0);

				printf("statement: '%s'\n", s);
				if ( ( msg = SQLstatementIntern(cntxt, &s, "netcdf.attach", TRUE, FALSE, NULL))
					 != MAL_SUCCEED )
					goto finish;

	        } /* attr loop */

	    }
	} /* var loop */

	/* Extract global attributes */

	for (aidx = 0; aidx < ngatts; aidx++){
		if ((retval = nc_inq_attname(ncid,NC_GLOBAL,aidx,aname)) != 0)
	        return createException(MAL, "netcdf.attach",
								   "SQLSTATE NC000 !""Cannot read global attribute %d: %s",
								   aidx, nc_strerror(retval));

		if ((retval = nc_inq_att(ncid,NC_GLOBAL,aname,&atype,&alen)) != 0)
	        return createException(MAL, "netcdf.attach",
								   "SQLSTATE NC000 !""Cannot read global attribute %s type and length: %s",
								   aname, nc_strerror(retval));

		esc_str0 = SQLescapeString(aname);
		if (!esc_str0) {
			msg = createException(MAL, "netcdf.attach", "SQLSTATE HY001 !"MAL_MALLOC_FAIL);
			goto finish;
		}

    	switch ( atype ) {
		case NC_CHAR:
			aval = (char *) GDKzalloc(alen + 1);
			if ((retval = nc_get_att_text(ncid,NC_GLOBAL,aname,aval)))
				return createException(MAL, "netcdf.attach",
									   "SQLSTATE NC000 !""Cannot read global attribute %s value: %s",
									   aname, nc_strerror(retval));
		    fix_quote(aval, alen);
			aval[alen] = '\0';
			snprintf(buf, BUFSIZ, INSATTR, "GLOBAL", esc_str0, "string", aval, (int)fid, "root");
			GDKfree(aval);
			break;

		case NC_INT:
			if ((retval = nc_get_att_int(ncid,NC_GLOBAL,aname,&avalint)))
				return createException(MAL, "netcdf.attach",
									   "SQLSTATE NC000 !""Cannot read global attribute %s of type %s : %s",
									   aname, prim_type_name(atype), nc_strerror(retval));
			snprintf(abuf,80,"%d",avalint);
			snprintf(buf, BUFSIZ, INSATTR, "GLOBAL", esc_str0, prim_type_name(atype), abuf, (int)fid, "root");
			break;

		case NC_FLOAT:
			if ((retval = nc_get_att_float(ncid,NC_GLOBAL,aname,&avalfl)))
				return createException(MAL, "netcdf.attach",
									   "SQLSTATE NC000 !""Cannot read global attribute %s of type %s: %s",
									   aname, prim_type_name(atype), nc_strerror(retval));
			snprintf(abuf,80,"%7.2f",avalfl);
			snprintf(buf, BUFSIZ, INSATTR, "GLOBAL", esc_str0, prim_type_name(atype), abuf, (int)fid, "root");
			break;

		case NC_DOUBLE:
			if ((retval = nc_get_att_double(ncid,NC_GLOBAL,aname,&avaldbl)))
				return createException(MAL, "netcdf.attach",
									   "SQLSTATE NC000 !""Cannot read global attribute %s value: %s",
									   aname, nc_strerror(retval));
			snprintf(abuf,80,"%7.2e",avaldbl);
			snprintf(buf, BUFSIZ, INSATTR, "GLOBAL", esc_str0, prim_type_name(atype), abuf, (int)fid, "root");
			break;

		default: continue; /* next attribute */
		}
		GDKfree(esc_str0);

		printf("global: '%s'\n", s);
        if ( ( msg = SQLstatementIntern(cntxt, &s, "netcdf.attach", TRUE, FALSE, NULL))
			 != MAL_SUCCEED )
	        goto finish;

    } /* global attr loop */


finish:
    nc_close(ncid);

    if (dims != NULL ){
        for (didx = 0; didx < ndims; didx++)
            GDKfree(dims[didx]);
        GDKfree(dims);
    }

	return msg;
}


/* Compose create table statement to create table representing NetCDF variable in the
 * database. Used for testing, can be removed from release. */
str
NCDFimportVarStmt(str *sciqlstmt, str *fname, int *varid)
{
	int ncid;   /* dataset id */
	int vndims, vnatts, i, j, retval;
	int vdims[NC_MAX_VAR_DIMS];

	size_t dlen;
	char dname[NC_MAX_NAME+1], vname[NC_MAX_NAME+1];
	nc_type vtype; /* == int */

	char buf[BUFSIZ];
	str msg = MAL_SUCCEED;

	/* Open NetCDF file  */
	if ((retval = nc_open(*fname, NC_NOWRITE, &ncid)))
        return createException(MAL, "netcdf.importvar",
            "SQLSTATE NC000 !""Cannot open NetCDF file %s: %s", *fname, nc_strerror(retval));

	if ( (retval = nc_inq_var(ncid, *varid, vname, &vtype, &vndims, vdims, &vnatts)))
	    return createException(MAL, "netcdf.attach",
		    "SQLSTATE NC000 !""Cannot read variable %d : %s", *varid, nc_strerror(retval));


	j = snprintf(buf, BUFSIZ,"create table %s( ", vname);

	for (i = 0; i < vndims; i++){
	    if ((retval = nc_inq_dim(ncid, vdims[i], dname, &dlen)))
	        return createException(MAL, "netcdf.attach",
			    "SQLSTATE NC000 !""Cannot read dimension %d : %s", vdims[i], nc_strerror(retval));

	  (void)dlen;
	  j += snprintf(buf + j, BUFSIZ - j, "%s INTEGER, ", dname);

	}

	j += snprintf(buf + j, BUFSIZ - j, "value %s);", NCDF2SQL(vtype));

	nc_close(ncid);

	*sciqlstmt = GDKstrdup(buf);
	return msg;
}

/* Load variable varid from data set ncid into the bat v. Generate dimension
 * bats dim using NCDFARRAYseries */
static str
NCDFloadVar(bat **dim, bat *v, int ncid, int varid, nc_type vtype, int vndims, int *vdims)
{

	BAT *res;
	bat vbid, *dim_bids;
	int retval, i, j;
	char *sermsg = NULL;
	size_t sz = 1;
	size_t *dlen = NULL, *val_rep = NULL, *grp_rep = NULL;

	if ( dim == NULL )
		return createException(MAL, "netcdf.importvar", "SQLSTATE NC000 !""array of dimension bat is NULL");
	dim_bids = *dim;

	dlen = (size_t *)GDKzalloc(sizeof(size_t) * vndims);

	for (i = 0; i < vndims; i++){
		if ((retval = nc_inq_dimlen(ncid, vdims[i], &dlen[i])))
			return createException(MAL, "netcdf.importvar",
								   "SQLSTATE NC000 !""Cannot read dimension %d : %s",
								   vdims[i], nc_strerror(retval));
		sz *= dlen[i];
	}

	switch (vtype) {
	case NC_INT:
	{
		LOAD_NCDF_VAR(int,int);
		break;
	}
	case NC_FLOAT:
	case NC_DOUBLE:
	{
		LOAD_NCDF_VAR(dbl,double);
		break;
	}

	default:
	  return createException(MAL, "netcdf.importvar",
			   "SQLSTATE NC000 !""Type %s not supported yet",
			   prim_type_name(vtype));

	}

	BATsetcount(res, sz);
	res->tnonil = TRUE;
	res->tnil = FALSE;
	res->tsorted = FALSE;
	res->trevsorted = FALSE;
	BATkey(res, FALSE);
	BBPkeepref(vbid = res->batCacheid);

	res = NULL;

	/* Manually create dimensions with range [0:1:dlen[i]] */
	val_rep = (size_t *)GDKmalloc(sizeof(size_t) * vndims);
	grp_rep = (size_t *)GDKmalloc(sizeof(size_t) * vndims);
	if (val_rep == NULL || grp_rep == NULL) {
		GDKfree(dlen);
		GDKfree(val_rep);
		GDKfree(grp_rep);
		throw(MAL, "netcdf.loadvar", MAL_MALLOC_FAIL);
	}

    	/* compute the repetition factor inside of the series (val_rep) and of series (grp_rep) */
	for (i = 0; i < vndims; i++) {
		val_rep[i] = grp_rep[i] = 1;
		for (j = 0; j < i; j++)
			grp_rep[i] *= dlen[j];
        for (j = i + 1; j < vndims; j++)
            val_rep[i] *= dlen[j];
	}

	for (i = 0; i < vndims; i++) {
		sermsg = NCDFARRAYseries(&dim_bids[i], 0, 1, dlen[i], val_rep[i], grp_rep[i]);

		if (sermsg != MAL_SUCCEED) {
			BBPrelease(vbid); /* undo the BBPkeepref(vbid) above */
			for ( j = 0; j < i; j++) /* undo log. ref of previous dimensions */
				BBPrelease(dim_bids[j]);
			GDKfree(dlen);
			GDKfree(val_rep);
			GDKfree(grp_rep);
			return createException(MAL, "netcdf.loadvar", "SQLSTATE NC000 !""Failed to create a dimension of variable %d", varid);
		}
	}
	/* to do : is descriptor check of dim_bids is needed? */

	GDKfree(dlen);
	GDKfree(val_rep);
	GDKfree(grp_rep);

	*v = vbid;

	return MAL_SUCCEED;
}

/* import variable given file id and variable name */
str
NCDFimportVariable(Client cntxt, MalBlkPtr mb, MalStkPtr stk, InstrPtr pci)
{
	mvc *m = NULL;
	sql_schema *sch = NULL;
	sql_table *tfiles = NULL, *arr_table = NULL;
	sql_column *col;

	str msg = MAL_SUCCEED, vname = *getArgReference_str(stk, pci, 2);
	str fname = NULL, dimtype = NULL, aname_sys = NULL;
	int fid = *getArgReference_int(stk, pci, 1);
	int varid, vndims, vnatts, i, j, retval;
	char buf[BUFSIZ], *s= buf, aname[256], **dname;
	oid rid = oid_nil;
	int vdims[NC_MAX_VAR_DIMS];
	nc_type vtype;
	int ncid;   /* dataset id */
	size_t dlen;
	bat vbatid = 0, *dim_bids;
	BAT *vbat = NULL, *dimbat;

	msg = getSQLContext(cntxt, mb, &m, NULL);
	if (msg)
		return msg;

	sch = mvc_bind_schema(m, "sys");
	if ( !sch )
		return createException(MAL, "netcdf.importvar", "SQLSTATE NC000 !""Cannot get schema sys\n");

	tfiles = mvc_bind_table(m, sch, "netcdf_files");
	if (tfiles == NULL)
		return createException(MAL, "netcdf.importvar", "SQLSTATE NC000 !""Catalog table missing\n");

	/* get the name of the attached NetCDF file */
	col = mvc_bind_column(m, tfiles, "file_id");
	if (col == NULL)
		return createException(MAL, "netcdf.importvar", "SQLSTATE NC000 !""Could not find \"netcdf_files\".\"file_id\"\n");
	rid = table_funcs.column_find_row(m->session->tr, col, (void *)&fid, NULL);
	if (rid == oid_nil)
		return createException(MAL, "netcdf.importvar", "SQLSTATE NC000 !""File %d not in the NetCDF vault\n", fid);


	col = mvc_bind_column(m, tfiles, "location");
	fname = (str)table_funcs.column_find_value(m->session->tr, col, rid);

	/* Open NetCDF file  */
	if ((retval = nc_open(fname, NC_NOWRITE, &ncid))) {
		char *msg = createException(MAL, "netcdf.importvar", "SQLSTATE NC000 !""Cannot open NetCDF file %s: %s", 
			   fname, nc_strerror(retval));
		GDKfree(fname);
		return msg;
	}
	GDKfree(fname);

	/* Get info for variable vname from NetCDF file */
	if ( (retval = nc_inq_varid(ncid, vname, &varid)) )
		return createException(MAL, "netcdf.importvar",
			   "SQLSTATE NC000 !""Cannot read variable %s: %s",
			   vname, nc_strerror(retval));
	if ( (retval = nc_inq_var(ncid, varid, vname, &vtype, &vndims, vdims, &vnatts)))
		return createException(MAL, "netcdf.importvar",
				"SQLSTATE NC000 !""Cannot read variable %d : %s",
				varid, nc_strerror(retval));

	/* compose 'create table' statement in the buffer */
	dname = (char **) GDKzalloc( sizeof(char *) * vndims);
	if (dname == NULL)
		throw(MAL, "netcdf.importvar", MAL_MALLOC_FAIL);
	for (i = 0; i < vndims; i++)
		dname[i] = (char *) GDKzalloc(NC_MAX_NAME + 1);

	snprintf(aname, 256, "%s%d", vname, fid);

	j = snprintf(buf, BUFSIZ,"create table %s.%s( ", sch->base.name, aname);

	for (i = 0; i < vndims; i++){
<<<<<<< HEAD
		if ((retval = nc_inq_dim(ncid, vdims[i], dname[i], &dlen)))
			return createException(MAL, "netcdf.importvar",
								   "SQLSTATE NC000 !""Cannot read dimension %d : %s",
								   vdims[i], nc_strerror(retval));
=======
		if ((retval = nc_inq_dim(ncid, vdims[i], dname[i], &dlen))) {
			GDKfree(dname);
			throw(MAL, "netcdf.importvar",
			      "Cannot read dimension %d : %s",
			      vdims[i], nc_strerror(retval));
		}
>>>>>>> 1ee5ba0e

		if ( dlen <= (int) GDK_bte_max )
			dimtype = "TINYINT";
		else if ( dlen <= (int) GDK_sht_max )
			dimtype = "SMALLINT";
		else
			dimtype = "INT";

		(void)dlen;
		j += snprintf(buf + j, BUFSIZ - j, "%s %s, ", dname[i], dimtype);
	}

	j += snprintf(buf + j, BUFSIZ - j, "value %s);", NCDF2SQL(vtype));

/* execute 'create table ' */
	msg = SQLstatementIntern(cntxt, &s, "netcdf.importvar", TRUE, FALSE, NULL);
	if (msg != MAL_SUCCEED)
		return msg;

/* load variable data */
	dim_bids = (bat *)GDKmalloc(sizeof(bat) * vndims);
	if (dim_bids == NULL)
		throw(MAL, "netcdf.importvar", MAL_MALLOC_FAIL);

	msg = NCDFloadVar(&dim_bids, &vbatid, ncid, varid, vtype, vndims, vdims);
	if ( msg != MAL_SUCCEED ) {
		GDKfree(dim_bids);
		return msg;
	}

	/* associate columns in the table with loaded variable data */
	aname_sys = toLower(aname);
	arr_table = mvc_bind_table(m, sch, aname_sys);
	if (arr_table == NULL)
		return createException(MAL, "netcdf.importvar", "SQLSTATE NC000 !""netcdf table %s missing\n", aname_sys);

	col = mvc_bind_column(m, arr_table, "value");
	if (col == NULL)
		return createException(MAL, "netcdf.importvar", "SQLSTATE NC000 !""Cannot find column %s.value\n", aname_sys);

	vbat = BATdescriptor(vbatid);
	store_funcs.append_col(m->session->tr, col, vbat, TYPE_bat);
	BBPunfix(vbatid);
	BBPrelease(vbatid);
	vbat = NULL;

	/* associate dimension bats  */
	for (i = 0; i < vndims; i++){
		col = mvc_bind_column(m, arr_table, dname[i]);
		if (col == NULL)
			return createException(MAL, "netcdf.importvar", "SQLSTATE NC000 !""Cannot find column %s.%s\n", aname_sys, dname[i]);

		dimbat = BATdescriptor(dim_bids[i]);
		store_funcs.append_col(m->session->tr, col, dimbat, TYPE_bat);
		BBPunfix(dim_bids[i]); /* phys. ref from BATdescriptor */
		BBPrelease(dim_bids[i]); /* log. ref. from loadVar */
		dimbat = NULL;
	}

	for (i = 0; i < vndims; i++)
        	GDKfree(dname[i]);
	GDKfree(dname);
	GDKfree(dim_bids);

	nc_close(ncid);

	return msg;
}<|MERGE_RESOLUTION|>--- conflicted
+++ resolved
@@ -731,19 +731,12 @@
 	j = snprintf(buf, BUFSIZ,"create table %s.%s( ", sch->base.name, aname);
 
 	for (i = 0; i < vndims; i++){
-<<<<<<< HEAD
-		if ((retval = nc_inq_dim(ncid, vdims[i], dname[i], &dlen)))
+		if ((retval = nc_inq_dim(ncid, vdims[i], dname[i], &dlen))) {
+			GDKfree(dname);
 			return createException(MAL, "netcdf.importvar",
 								   "SQLSTATE NC000 !""Cannot read dimension %d : %s",
 								   vdims[i], nc_strerror(retval));
-=======
-		if ((retval = nc_inq_dim(ncid, vdims[i], dname[i], &dlen))) {
-			GDKfree(dname);
-			throw(MAL, "netcdf.importvar",
-			      "Cannot read dimension %d : %s",
-			      vdims[i], nc_strerror(retval));
 		}
->>>>>>> 1ee5ba0e
 
 		if ( dlen <= (int) GDK_bte_max )
 			dimtype = "TINYINT";
