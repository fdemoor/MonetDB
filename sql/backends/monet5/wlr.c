--- conflicted
+++ resolved
@@ -321,15 +321,11 @@
 wrapup:
 	wlrprocessrunning =0;
 	(void) mnstr_flush(c->fdout);
-<<<<<<< HEAD
-	MCcloseClient(c, 0);
-=======
 	close_stream(c->fdout);
 	SQLexitClient(c);
-	MCcloseClient(c);
+	MCcloseClient(c, WLR_CLIENT);
 	if(prev)
 		freeSymbol(prev);
->>>>>>> b9de0d37
 }
 
 /*
