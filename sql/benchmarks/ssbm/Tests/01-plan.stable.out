stdout of test '01-plan` in directory 'sql/benchmarks/ssbm` itself:


# 23:08:56 >  
# 23:08:56 >  "mserver5" "--debug=10" "--set" "gdk_nr_threads=0" "--set" "mapi_open=true" "--set" "mapi_port=36026" "--set" "mapi_usock=/var/tmp/mtest-16251/.s.monetdb.36026" "--set" "monet_prompt=" "--forcemito" "--set" "mal_listing=2" "--dbpath=/ufs/manegold/_/Monet/HG/Feb2013/prefix/--disable-debug_--enable-assert_--enable-optimize/var/MonetDB/mTests_sql_benchmarks_ssbm" "--set" "mal_listing=0"
# 23:08:56 >  

# MonetDB 5 server v11.15.12
# This is an unreleased version
# Serving database 'mTests_sql_benchmarks_ssbm', using 8 threads
# Compiled for x86_64-unknown-linux-gnu/64bit with 64bit OIDs dynamically linked
# Found 15.591 GiB available main-memory.
# Copyright (c) 1993-July 2008 CWI.
# Copyright (c) August 2008-2015 MonetDB B.V., all rights reserved
# Visit http://www.monetdb.org/ for further information
# Listening for connection requests on mapi:monetdb://rome.ins.cwi.nl:36026/
# Listening for UNIX domain connection requests on mapi:monetdb:///var/tmp/mtest-16251/.s.monetdb.36026
# MonetDB/GIS module loaded
# MonetDB/JAQL module loaded
# MonetDB/SQL module loaded

Ready.

# 23:08:56 >  
# 23:08:56 >  "/usr/bin/python2" "01-plan.SQL.py" "01-plan"
# 23:08:56 >  

#plan
#select sum(lo_extendedprice*lo_discount) as revenue
#	from lineorder, dwdate
#	where lo_orderdate = d_datekey
#		and d_year = 1993
#		and lo_discount between 1 and 3
#		and lo_quantity < 25;
% .plan # table_name
% rel # name
% clob # type
% 213 # length
project (
| group by (
<<<<<<< HEAD
| | project (
| | | join (
| | | | select (
| | | | | table(sys.lineorder) [ lineorder.lo_quantity, lineorder.lo_extendedprice, lineorder.lo_discount, lineorder.%lineorder_lo_orderdate_fkey NOT NULL JOINIDX sys.lineorder.lineorder_lo_orderdate_fkey ] COUNT 
| | | | ) [ int "1" <= lineorder.lo_discount <= int "3", lineorder.lo_quantity < int "25" ],
| | | | select (
| | | | | table(sys.dwdate) [ dwdate.d_year, dwdate.%TID% NOT NULL ] COUNT 
| | | | ) [ dwdate.d_year = int "1993" ]
| | | ) [ lineorder.%lineorder_lo_orderdate_fkey NOT NULL = dwdate.%TID% NOT NULL JOINIDX sys.lineorder.lineorder_lo_orderdate_fkey ]
| | ) [ lineorder.lo_extendedprice, lineorder.lo_discount, bigint[lineorder.lo_extendedprice] as L2.L2, sys.sql_mul(L2.L2, lineorder.lo_discount) as L3.L3 ]
| ) [  ] [ sys.sum no nil (L3.L3) as L1.L1 ]
) [ L1 as L1.revenue ]
=======
| | join (
| | | select (
| | | | table(sys.lineorder) [ lineorder.lo_quantity, lineorder.lo_extendedprice, lineorder.lo_discount, lineorder.%lineorder_lo_orderdate_fkey NOT NULL JOINIDX sys.lineorder.lineorder_lo_orderdate_fkey ] COUNT 
| | | ) [ int "1" <= lineorder.lo_discount <= int "3", lineorder.lo_quantity < int "25" ],
| | | select (
| | | | table(sys.dwdate) [ dwdate.d_year, dwdate.%TID% NOT NULL ] COUNT 
| | | ) [ dwdate.d_year = int "1993" ]
| | ) [ lineorder.%lineorder_lo_orderdate_fkey NOT NULL = dwdate.%TID% NOT NULL JOINIDX sys.lineorder.lineorder_lo_orderdate_fkey ]
| ) [  ] [ sys.sum no nil (sys.sql_mul(bigint[lineorder.lo_extendedprice] as lineorder.lo_extendedprice, lineorder.lo_discount)) as L1.L1 ]
) [ L1 as L2.revenue ]
>>>>>>> 9c458830

# 23:08:56 >  
# 23:08:56 >  "Done."
# 23:08:56 >  
<|MERGE_RESOLUTION|>--- conflicted
+++ resolved
@@ -38,7 +38,6 @@
 % 213 # length
 project (
 | group by (
-<<<<<<< HEAD
 | | project (
 | | | join (
 | | | | select (
@@ -48,21 +47,9 @@
 | | | | | table(sys.dwdate) [ dwdate.d_year, dwdate.%TID% NOT NULL ] COUNT 
 | | | | ) [ dwdate.d_year = int "1993" ]
 | | | ) [ lineorder.%lineorder_lo_orderdate_fkey NOT NULL = dwdate.%TID% NOT NULL JOINIDX sys.lineorder.lineorder_lo_orderdate_fkey ]
-| | ) [ lineorder.lo_extendedprice, lineorder.lo_discount, bigint[lineorder.lo_extendedprice] as L2.L2, sys.sql_mul(L2.L2, lineorder.lo_discount) as L3.L3 ]
-| ) [  ] [ sys.sum no nil (L3.L3) as L1.L1 ]
-) [ L1 as L1.revenue ]
-=======
-| | join (
-| | | select (
-| | | | table(sys.lineorder) [ lineorder.lo_quantity, lineorder.lo_extendedprice, lineorder.lo_discount, lineorder.%lineorder_lo_orderdate_fkey NOT NULL JOINIDX sys.lineorder.lineorder_lo_orderdate_fkey ] COUNT 
-| | | ) [ int "1" <= lineorder.lo_discount <= int "3", lineorder.lo_quantity < int "25" ],
-| | | select (
-| | | | table(sys.dwdate) [ dwdate.d_year, dwdate.%TID% NOT NULL ] COUNT 
-| | | ) [ dwdate.d_year = int "1993" ]
-| | ) [ lineorder.%lineorder_lo_orderdate_fkey NOT NULL = dwdate.%TID% NOT NULL JOINIDX sys.lineorder.lineorder_lo_orderdate_fkey ]
-| ) [  ] [ sys.sum no nil (sys.sql_mul(bigint[lineorder.lo_extendedprice] as lineorder.lo_extendedprice, lineorder.lo_discount)) as L1.L1 ]
+| | ) [ lineorder.lo_extendedprice, lineorder.lo_discount, bigint[lineorder.lo_extendedprice] as L3.L3, sys.sql_mul(L3.L3, lineorder.lo_discount) as L4.L4 ]
+| ) [  ] [ sys.sum no nil (L4.L4) as L1.L1 ]
 ) [ L1 as L2.revenue ]
->>>>>>> 9c458830
 
 # 23:08:56 >  
 # 23:08:56 >  "Done."
