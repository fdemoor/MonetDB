stdout of test '03-explain` in directory 'sql/benchmarks/ssbm` itself:


# 23:10:45 >  
# 23:10:45 >  "mserver5" "--debug=10" "--set" "gdk_nr_threads=0" "--set" "mapi_open=true" "--set" "mapi_port=35257" "--set" "mapi_usock=/var/tmp/mtest-17595/.s.monetdb.35257" "--set" "monet_prompt=" "--forcemito" "--set" "mal_listing=2" "--dbpath=/ufs/manegold/_/Monet/HG/Feb2013/prefix/--disable-debug_--enable-assert_--enable-optimize/var/MonetDB/mTests_sql_benchmarks_ssbm" "--set" "mal_listing=0"
# 23:10:45 >  

# MonetDB 5 server v11.15.12
# This is an unreleased version
# Serving database 'mTests_sql_benchmarks_ssbm', using 8 threads
# Compiled for x86_64-unknown-linux-gnu/64bit with 64bit OIDs dynamically linked
# Found 15.591 GiB available main-memory.
# Copyright (c) 1993-July 2008 CWI.
# Copyright (c) August 2008-2015 MonetDB B.V., all rights reserved
# Visit http://www.monetdb.org/ for further information
# Listening for connection requests on mapi:monetdb://rome.ins.cwi.nl:35257/
# Listening for UNIX domain connection requests on mapi:monetdb:///var/tmp/mtest-17595/.s.monetdb.35257
# MonetDB/GIS module loaded
# MonetDB/JAQL module loaded
# MonetDB/SQL module loaded

Ready.

# 23:10:45 >  
# 23:10:45 >  "/usr/bin/python2" "03-explain.SQL.py" "03-explain"
# 23:10:45 >  

#set optimizer = 'sequential_pipe';
#explain
#select sum(lo_extendedprice*lo_discount) as revenue
#	from lineorder, dwdate
#	where lo_orderdate = d_datekey
#		and d_weeknuminyear = 6 and d_year = 1994
#		and lo_discount between 5 and 7
#		and lo_quantity between 36 and 40;
% .explain # table_name
% mal # name
% clob # type
% 291 # length
function user.s4_1():void;
    X_88:void := querylog.define("explain\nselect sum(lo_extendedprice*lo_discount) as revenue\n from lineorder, dwdate\n where lo_orderdate = d_datekey\n and d_weeknuminyear = 6 and d_year = 1994\n and lo_discount between 5 and 7\n and lo_quantity between 36 and 40;","sequential_pipe",26);
    X_0 := sql.mvc();
    X_4:bat[:int] := sql.bind(X_0,"sys","lineorder","lo_quantity",0);
    X_16:bat[:int] := sql.bind(X_0,"sys","lineorder","lo_discount",0);
<<<<<<< HEAD
    X_1:bat[:oid] := sql.tid(X_0,"sys","lineorder");
    X_25 := algebra.subselect(X_16,X_1,5,7,true,true,false);
    X_29 := algebra.subselect(X_4,X_25,36,40,true,true,false);
=======
    C_1:bat[:oid] := sql.tid(X_0,"sys","lineorder");
    C_104 := algebra.subselect(X_16,C_1,A2,A3,true,true,false);
    (C_18,r1_25) := sql.bind(X_0,"sys","lineorder","lo_discount",2);
    C_105 := algebra.subselect(r1_25,nil:bat[:oid],A2,A3,true,true,false);
    X_20:bat[:int] := sql.bind(X_0,"sys","lineorder","lo_discount",1);
    C_107 := algebra.subselect(X_20,C_1,A2,A3,true,true,false);
    C_25 := sql.subdelta(C_104,C_1,C_18,C_105,C_107);
    C_108 := algebra.subselect(X_4,C_25,A4,A5,true,true,false);
    (C_7,r1_14) := sql.bind(X_0,"sys","lineorder","lo_quantity",2);
    C_109 := algebra.subselect(r1_14,nil:bat[:oid],A4,A5,true,true,false);
    X_10:bat[:int] := sql.bind(X_0,"sys","lineorder","lo_quantity",1);
    C_111 := algebra.subselect(X_10,C_25,A4,A5,true,true,false);
    C_29 := sql.subdelta(C_108,C_25,C_7,C_109,C_111);
>>>>>>> a81b6a76
    X_30:bat[:oid] := sql.bind_idxbat(X_0,"sys","lineorder","lineorder_lo_orderdate_fkey",0);
    (X_32,r1_39) := sql.bind_idxbat(X_0,"sys","lineorder","lineorder_lo_orderdate_fkey",2);
    X_34:bat[:oid] := sql.bind_idxbat(X_0,"sys","lineorder","lineorder_lo_orderdate_fkey",1);
    X_37 := sql.projectdelta(C_29,X_30,X_32,r1_39,X_34);
    X_40:bat[:int] := sql.bind(X_0,"sys","dwdate","d_weeknuminyear",0);
    X_48:bat[:int] := sql.bind(X_0,"sys","dwdate","d_year",0);
<<<<<<< HEAD
    X_38:bat[:oid] := sql.tid(X_0,"sys","dwdate");
    X_56 := algebra.subselect(X_48,X_38,1994,1994,true,false,false);
    X_57 := algebra.subselect(X_40,X_56,6,6,true,false,false);
    (X_59,r1_66) := algebra.subjoin(X_37,X_57,nil:BAT,nil:BAT,false,nil:lng);
    X_65:bat[:int] := sql.bind(X_0,"sys","lineorder","lo_extendedprice",0);
    X_73:bat[:int] := algebra.projectionpath(X_59,X_29,X_65);
    X_74 := batcalc.lng(X_73);
    X_76:bat[:int] := algebra.projectionpath(X_59,X_29,X_16);
=======
    C_38:bat[:oid] := sql.tid(X_0,"sys","dwdate");
    C_112 := algebra.subselect(X_48,C_38,A1,A1,true,false,false);
    (C_50,r1_57) := sql.bind(X_0,"sys","dwdate","d_year",2);
    C_113 := algebra.subselect(r1_57,nil:bat[:oid],A1,A1,true,false,false);
    X_52:bat[:int] := sql.bind(X_0,"sys","dwdate","d_year",1);
    C_115 := algebra.subselect(X_52,C_38,A1,A1,true,false,false);
    C_56 := sql.subdelta(C_112,C_38,C_50,C_113,C_115);
    C_116 := algebra.subselect(X_40,C_56,A0,A0,true,false,false);
    (C_42,r1_49) := sql.bind(X_0,"sys","dwdate","d_weeknuminyear",2);
    C_117 := algebra.subselect(r1_49,nil:bat[:oid],A0,A0,true,false,false);
    X_44:bat[:int] := sql.bind(X_0,"sys","dwdate","d_weeknuminyear",1);
    C_119 := algebra.subselect(X_44,C_56,A0,A0,true,false,false);
    C_57 := sql.subdelta(C_116,C_56,C_42,C_117,C_119);
    (X_59,r1_66) := algebra.subjoin(X_37,C_57,nil:BAT,nil:BAT,false,nil:lng);
    X_65:bat[:int] := sql.bind(X_0,"sys","lineorder","lo_extendedprice",0);
    (C_67,r1_74) := sql.bind(X_0,"sys","lineorder","lo_extendedprice",2);
    X_69:bat[:int] := sql.bind(X_0,"sys","lineorder","lo_extendedprice",1);
    X_72 := sql.projectdelta(C_29,X_65,C_67,r1_74,X_69);
    X_73 := algebra.projection(X_59,X_72);
    X_74 := batcalc.lng(X_73);
    X_75 := sql.projectdelta(C_29,X_16,C_18,r1_25,X_20);
    X_76 := algebra.projection(X_59,X_75);
>>>>>>> a81b6a76
    X_77:bat[:lng] := batcalc.*(X_74,X_76);
    X_80:lng := aggr.sum(X_77);
    sql.resultSet("sys.L1","revenue","bigint",64,0,7,X_80);
end user.s4_1;
#inline               actions= 0 time=6 usec 
#candidates           actions= 1 time=52 usec 
#remap                actions= 1 time=132 usec 
#costModel            actions= 1 time=61 usec 
#coercions            actions= 0 time=4 usec 
#evaluate             actions= 6 time=86 usec 
#emptybind            actions= 0 time=6 usec 
#pushselect           actions=10 time=78 usec 
#aliases              actions=18 time=58 usec 
#mergetable           actions= 0 time=59 usec 
#deadcode             actions=11 time=46 usec 
#aliases              actions= 0 time=10 usec 
#constants            actions=11 time=54 usec 
#commonTerms          actions= 0 time=10 usec 
#projectionpath       actions= 2 time=44 usec 
#reorder              actions= 1 time=65 usec 
#deadcode             actions= 2 time=40 usec 
#reduce               actions=74 time=71 usec 
#matpack              actions= 0 time=6 usec 
#querylog             actions= 0 time=1 usec 
#multiplex            actions= 0 time=5 usec 
#generator            actions= 0 time=2 usec 
#profiler             actions= 1 time=39 usec 
#garbageCollector     actions= 1 time=45 usec 
#total                actions= 1 time=1081 usec 

# 23:10:45 >  
# 23:10:45 >  "Done."
# 23:10:45 >  
<|MERGE_RESOLUTION|>--- conflicted
+++ resolved
@@ -42,64 +42,23 @@
     X_0 := sql.mvc();
     X_4:bat[:int] := sql.bind(X_0,"sys","lineorder","lo_quantity",0);
     X_16:bat[:int] := sql.bind(X_0,"sys","lineorder","lo_discount",0);
-<<<<<<< HEAD
-    X_1:bat[:oid] := sql.tid(X_0,"sys","lineorder");
-    X_25 := algebra.subselect(X_16,X_1,5,7,true,true,false);
-    X_29 := algebra.subselect(X_4,X_25,36,40,true,true,false);
-=======
     C_1:bat[:oid] := sql.tid(X_0,"sys","lineorder");
-    C_104 := algebra.subselect(X_16,C_1,A2,A3,true,true,false);
-    (C_18,r1_25) := sql.bind(X_0,"sys","lineorder","lo_discount",2);
-    C_105 := algebra.subselect(r1_25,nil:bat[:oid],A2,A3,true,true,false);
-    X_20:bat[:int] := sql.bind(X_0,"sys","lineorder","lo_discount",1);
-    C_107 := algebra.subselect(X_20,C_1,A2,A3,true,true,false);
-    C_25 := sql.subdelta(C_104,C_1,C_18,C_105,C_107);
-    C_108 := algebra.subselect(X_4,C_25,A4,A5,true,true,false);
-    (C_7,r1_14) := sql.bind(X_0,"sys","lineorder","lo_quantity",2);
-    C_109 := algebra.subselect(r1_14,nil:bat[:oid],A4,A5,true,true,false);
-    X_10:bat[:int] := sql.bind(X_0,"sys","lineorder","lo_quantity",1);
-    C_111 := algebra.subselect(X_10,C_25,A4,A5,true,true,false);
-    C_29 := sql.subdelta(C_108,C_25,C_7,C_109,C_111);
->>>>>>> a81b6a76
+    C_25 := algebra.subselect(X_16,C_1,5,7,true,true,false);
+    C_29 := algebra.subselect(X_4,C_25,36,40,true,true,false);
     X_30:bat[:oid] := sql.bind_idxbat(X_0,"sys","lineorder","lineorder_lo_orderdate_fkey",0);
     (X_32,r1_39) := sql.bind_idxbat(X_0,"sys","lineorder","lineorder_lo_orderdate_fkey",2);
     X_34:bat[:oid] := sql.bind_idxbat(X_0,"sys","lineorder","lineorder_lo_orderdate_fkey",1);
     X_37 := sql.projectdelta(C_29,X_30,X_32,r1_39,X_34);
     X_40:bat[:int] := sql.bind(X_0,"sys","dwdate","d_weeknuminyear",0);
     X_48:bat[:int] := sql.bind(X_0,"sys","dwdate","d_year",0);
-<<<<<<< HEAD
-    X_38:bat[:oid] := sql.tid(X_0,"sys","dwdate");
-    X_56 := algebra.subselect(X_48,X_38,1994,1994,true,false,false);
-    X_57 := algebra.subselect(X_40,X_56,6,6,true,false,false);
-    (X_59,r1_66) := algebra.subjoin(X_37,X_57,nil:BAT,nil:BAT,false,nil:lng);
-    X_65:bat[:int] := sql.bind(X_0,"sys","lineorder","lo_extendedprice",0);
-    X_73:bat[:int] := algebra.projectionpath(X_59,X_29,X_65);
-    X_74 := batcalc.lng(X_73);
-    X_76:bat[:int] := algebra.projectionpath(X_59,X_29,X_16);
-=======
     C_38:bat[:oid] := sql.tid(X_0,"sys","dwdate");
-    C_112 := algebra.subselect(X_48,C_38,A1,A1,true,false,false);
-    (C_50,r1_57) := sql.bind(X_0,"sys","dwdate","d_year",2);
-    C_113 := algebra.subselect(r1_57,nil:bat[:oid],A1,A1,true,false,false);
-    X_52:bat[:int] := sql.bind(X_0,"sys","dwdate","d_year",1);
-    C_115 := algebra.subselect(X_52,C_38,A1,A1,true,false,false);
-    C_56 := sql.subdelta(C_112,C_38,C_50,C_113,C_115);
-    C_116 := algebra.subselect(X_40,C_56,A0,A0,true,false,false);
-    (C_42,r1_49) := sql.bind(X_0,"sys","dwdate","d_weeknuminyear",2);
-    C_117 := algebra.subselect(r1_49,nil:bat[:oid],A0,A0,true,false,false);
-    X_44:bat[:int] := sql.bind(X_0,"sys","dwdate","d_weeknuminyear",1);
-    C_119 := algebra.subselect(X_44,C_56,A0,A0,true,false,false);
-    C_57 := sql.subdelta(C_116,C_56,C_42,C_117,C_119);
+    C_56 := algebra.subselect(X_48,C_38,1994,1994,true,false,false);
+    C_57 := algebra.subselect(X_40,C_56,6,6,true,false,false);
     (X_59,r1_66) := algebra.subjoin(X_37,C_57,nil:BAT,nil:BAT,false,nil:lng);
     X_65:bat[:int] := sql.bind(X_0,"sys","lineorder","lo_extendedprice",0);
-    (C_67,r1_74) := sql.bind(X_0,"sys","lineorder","lo_extendedprice",2);
-    X_69:bat[:int] := sql.bind(X_0,"sys","lineorder","lo_extendedprice",1);
-    X_72 := sql.projectdelta(C_29,X_65,C_67,r1_74,X_69);
-    X_73 := algebra.projection(X_59,X_72);
+    X_73:bat[:int] := algebra.projectionpath(X_59,C_29,X_65);
     X_74 := batcalc.lng(X_73);
-    X_75 := sql.projectdelta(C_29,X_16,C_18,r1_25,X_20);
-    X_76 := algebra.projection(X_59,X_75);
->>>>>>> a81b6a76
+    X_76:bat[:int] := algebra.projectionpath(X_59,C_29,X_16);
     X_77:bat[:lng] := batcalc.*(X_74,X_76);
     X_80:lng := aggr.sum(X_77);
     sql.resultSet("sys.L1","revenue","bigint",64,0,7,X_80);
