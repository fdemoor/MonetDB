stdout of test '05-explain` in directory 'sql/benchmarks/ssbm` itself:


# 23:10:46 >  
# 23:10:46 >  "mserver5" "--debug=10" "--set" "gdk_nr_threads=0" "--set" "mapi_open=true" "--set" "mapi_port=35257" "--set" "mapi_usock=/var/tmp/mtest-17595/.s.monetdb.35257" "--set" "monet_prompt=" "--forcemito" "--set" "mal_listing=2" "--dbpath=/ufs/manegold/_/Monet/HG/Feb2013/prefix/--disable-debug_--enable-assert_--enable-optimize/var/MonetDB/mTests_sql_benchmarks_ssbm" "--set" "mal_listing=0"
# 23:10:46 >  

# MonetDB 5 server v11.15.12
# This is an unreleased version
# Serving database 'mTests_sql_benchmarks_ssbm', using 8 threads
# Compiled for x86_64-unknown-linux-gnu/64bit with 64bit OIDs dynamically linked
# Found 15.591 GiB available main-memory.
# Copyright (c) 1993-July 2008 CWI.
# Copyright (c) August 2008-2015 MonetDB B.V., all rights reserved
# Visit http://www.monetdb.org/ for further information
# Listening for connection requests on mapi:monetdb://rome.ins.cwi.nl:35257/
# Listening for UNIX domain connection requests on mapi:monetdb:///var/tmp/mtest-17595/.s.monetdb.35257
# MonetDB/GIS module loaded
# MonetDB/JAQL module loaded
# MonetDB/SQL module loaded

Ready.

# 23:10:46 >  
# 23:10:46 >  "/usr/bin/python2" "05-explain.SQL.py" "05-explain"
# 23:10:46 >  

#set optimizer = 'sequential_pipe';
#explain
#select sum(lo_revenue), d_year, p_brand1
#	from lineorder, dwdate, part, supplier
#	where lo_orderdate = d_datekey
#		and lo_partkey = p_partkey
#		and lo_suppkey = s_suppkey
#		-- OK to add p_mfgr=’MFGR#2’
#		-- OK to add p_category=’MFGR#22’
#		and p_brand1 between 'MFGR#2221' and 'MFGR#2228'
#		and s_region = 'ASIA'
#	group by d_year, p_brand1
#	order by d_year, p_brand1;
% .explain # table_name
% mal # name
% clob # type
% 481 # length
function user.s2_1(A0:str,A1:str,A2:str):void;
    X_126:void := querylog.define("explain\nselect sum(lo_revenue), d_year, p_brand1\n\tfrom lineorder, dwdate, part, supplier\n\twhere lo_orderdate = d_datekey\n\t\tand lo_partkey = p_partkey\n\t\tand lo_suppkey = s_suppkey\n\t\t-- OK to add p_mfgr=’MFGR#2’\n\t\t-- OK to add p_category=’MFGR#22’\n\t\tand p_brand1 between \\'MFGR#2221\\' and \\'MFGR#2228\\'\n\t\tand s_region = \\'ASIA\\'\n\tgroup by d_year, p_brand1\n\torder by d_year, p_brand1;","sequential_pipe",82);
    X_94 := bat.new(nil:oid,nil:str);
    X_102 := bat.append(X_94,"sys.L1");
    X_111 := bat.append(X_102,"sys.dwdate");
    X_119 := bat.append(X_111,"sys.part");
    X_97 := bat.new(nil:oid,nil:str);
    X_104 := bat.append(X_97,"L1");
    X_113 := bat.append(X_104,"d_year");
    X_121 := bat.append(X_113,"p_brand1");
    X_98 := bat.new(nil:oid,nil:str);
    X_106 := bat.append(X_98,"hugeint");
    X_114 := bat.append(X_106,"int");
    X_122 := bat.append(X_114,"clob");
    X_99 := bat.new(nil:oid,nil:int);
    X_108 := bat.append(X_99,128);
    X_116 := bat.append(X_108,32);
    X_124 := bat.append(X_116,0);
    X_101 := bat.new(nil:oid,nil:int);
    X_110 := bat.append(X_101,0);
    X_118 := bat.append(X_110,0);
    X_125 := bat.append(X_118,0);
    X_4 := sql.mvc();
    C_5:bat[:oid] := sql.tid(X_4,"sys","lineorder");
    X_8:bat[:oid] := sql.bind_idxbat(X_4,"sys","lineorder","lineorder_lo_partkey_fkey",0);
    (X_11,r1_11) := sql.bind_idxbat(X_4,"sys","lineorder","lineorder_lo_partkey_fkey",2);
    X_14:bat[:oid] := sql.bind_idxbat(X_4,"sys","lineorder","lineorder_lo_partkey_fkey",1);
    X_16 := sql.projectdelta(C_5,X_8,X_11,r1_11,X_14);
<<<<<<< HEAD
    X_19:bat[:oid,:str] := sql.bind(X_4,"sys","part","p_brand1",0);
    C_17:bat[:oid,:oid] := sql.tid(X_4,"sys","part");
    C_135 := algebra.subselect(X_19,C_17,A0,A1,true,true,false);
    (C_21,r1_22) := sql.bind(X_4,"sys","part","p_brand1",2);
    C_136 := algebra.subselect(r1_22,nil:bat[:oid,:oid],A0,A1,true,true,false);
    X_23:bat[:oid,:str] := sql.bind(X_4,"sys","part","p_brand1",1);
=======
    X_19:bat[:str] := sql.bind(X_4,"sys","part","p_brand1",0);
    C_17:bat[:oid] := sql.tid(X_4,"sys","part");
    C_135 := algebra.subselect(X_19,C_17,A0,A1,true,true,false);
    (C_21,r1_22) := sql.bind(X_4,"sys","part","p_brand1",2);
    C_136 := algebra.subselect(r1_22,nil:bat[:oid],A0,A1,true,true,false);
    X_23:bat[:str] := sql.bind(X_4,"sys","part","p_brand1",1);
>>>>>>> 3f642494
    C_138 := algebra.subselect(X_23,C_17,A0,A1,true,true,false);
    C_24 := sql.subdelta(C_135,C_17,C_21,C_136,C_138);
    (X_27,r1_34) := algebra.subjoin(X_16,C_24,nil:BAT,nil:BAT,false,nil:lng);
    X_31:bat[:oid] := sql.bind_idxbat(X_4,"sys","lineorder","lineorder_lo_suppkey_fkey",0);
    (X_33,r1_41) := sql.bind_idxbat(X_4,"sys","lineorder","lineorder_lo_suppkey_fkey",2);
    X_35:bat[:oid] := sql.bind_idxbat(X_4,"sys","lineorder","lineorder_lo_suppkey_fkey",1);
    X_36 := sql.projectdelta(C_5,X_31,X_33,r1_41,X_35);
    X_37 := algebra.projection(X_27,X_36);
<<<<<<< HEAD
    X_40:bat[:oid,:str] := sql.bind(X_4,"sys","supplier","s_region",0);
    C_38:bat[:oid,:oid] := sql.tid(X_4,"sys","supplier");
    C_139 := algebra.subselect(X_40,C_38,A2,A2,true,false,false);
    (C_42,r1_51) := sql.bind(X_4,"sys","supplier","s_region",2);
    C_140 := algebra.subselect(r1_51,nil:bat[:oid,:oid],A2,A2,true,false,false);
    X_44:bat[:oid,:str] := sql.bind(X_4,"sys","supplier","s_region",1);
=======
    X_40:bat[:str] := sql.bind(X_4,"sys","supplier","s_region",0);
    C_38:bat[:oid] := sql.tid(X_4,"sys","supplier");
    C_139 := algebra.subselect(X_40,C_38,A2,A2,true,false,false);
    (C_42,r1_51) := sql.bind(X_4,"sys","supplier","s_region",2);
    C_140 := algebra.subselect(r1_51,nil:bat[:oid],A2,A2,true,false,false);
    X_44:bat[:str] := sql.bind(X_4,"sys","supplier","s_region",1);
>>>>>>> 3f642494
    C_141 := algebra.subselect(X_44,C_38,A2,A2,true,false,false);
    C_45 := sql.subdelta(C_139,C_38,C_42,C_140,C_141);
    (X_46,r1_59) := algebra.subjoin(X_37,C_45,nil:BAT,nil:BAT,false,nil:lng);
    X_48:bat[:oid] := sql.bind_idxbat(X_4,"sys","lineorder","lineorder_lo_orderdate_fkey",0);
    (X_50,r1_63) := sql.bind_idxbat(X_4,"sys","lineorder","lineorder_lo_orderdate_fkey",2);
    X_52:bat[:oid] := sql.bind_idxbat(X_4,"sys","lineorder","lineorder_lo_orderdate_fkey",1);
    X_53 := sql.projectdelta(C_5,X_48,X_50,r1_63,X_52);
    X_54:bat[:oid] := algebra.projectionPath(X_46,X_27,X_53);
    C_55:bat[:oid] := sql.tid(X_4,"sys","dwdate");
    (X_57,r1_72) := algebra.subjoin(X_54,C_55,nil:BAT,nil:BAT,false,nil:lng);
    X_59 := sql.projectdelta(C_24,X_19,C_21,r1_22,X_23);
    X_60:bat[:str] := algebra.projectionPath(X_57,X_46,r1_34,X_59);
    X_61:bat[:int] := sql.bind(X_4,"sys","dwdate","d_year",0);
    (C_63,r1_84) := sql.bind(X_4,"sys","dwdate","d_year",2);
    X_65:bat[:int] := sql.bind(X_4,"sys","dwdate","d_year",1);
    X_66 := sql.projectdelta(C_55,X_61,C_63,r1_84,X_65);
    X_67 := algebra.projection(r1_72,X_66);
    (X_68,r1_90,r2_90) := group.subgroup(X_67);
    (X_71,r1_93,r2_93) := group.subgroupdone(X_60,X_68);
    X_74 := algebra.projection(r1_93,X_60);
    X_75 := algebra.projection(r1_93,X_67);
    X_82:bat[:int] := sql.bind(X_4,"sys","lineorder","lo_revenue",0);
    (C_84,r1_106) := sql.bind(X_4,"sys","lineorder","lo_revenue",2);
    X_86:bat[:int] := sql.bind(X_4,"sys","lineorder","lo_revenue",1);
    X_87 := sql.projectdelta(C_5,X_82,C_84,r1_106,X_86);
    X_88:bat[:int] := algebra.projectionPath(X_57,X_46,X_27,X_87);
    X_89:bat[:hge] := aggr.subsum(X_88,X_71,r1_93,true,true);
    (X_76,r1_98,r2_98) := algebra.subsort(X_75,false,false);
    (X_79,r1_101,r2_101) := algebra.subsort(X_74,r1_98,r2_98,false,false);
    X_90 := algebra.projection(r1_101,X_89);
    X_91 := algebra.projection(r1_101,X_75);
    X_92 := algebra.projection(r1_101,X_74);
    sql.resultSet(X_119,X_121,X_122,X_124,X_125,X_90,X_91,X_92);
end user.s2_1;

# 23:10:46 >  
# 23:10:46 >  "Done."
# 23:10:46 >  
<|MERGE_RESOLUTION|>--- conflicted
+++ resolved
@@ -70,21 +70,12 @@
     (X_11,r1_11) := sql.bind_idxbat(X_4,"sys","lineorder","lineorder_lo_partkey_fkey",2);
     X_14:bat[:oid] := sql.bind_idxbat(X_4,"sys","lineorder","lineorder_lo_partkey_fkey",1);
     X_16 := sql.projectdelta(C_5,X_8,X_11,r1_11,X_14);
-<<<<<<< HEAD
-    X_19:bat[:oid,:str] := sql.bind(X_4,"sys","part","p_brand1",0);
-    C_17:bat[:oid,:oid] := sql.tid(X_4,"sys","part");
-    C_135 := algebra.subselect(X_19,C_17,A0,A1,true,true,false);
-    (C_21,r1_22) := sql.bind(X_4,"sys","part","p_brand1",2);
-    C_136 := algebra.subselect(r1_22,nil:bat[:oid,:oid],A0,A1,true,true,false);
-    X_23:bat[:oid,:str] := sql.bind(X_4,"sys","part","p_brand1",1);
-=======
     X_19:bat[:str] := sql.bind(X_4,"sys","part","p_brand1",0);
     C_17:bat[:oid] := sql.tid(X_4,"sys","part");
     C_135 := algebra.subselect(X_19,C_17,A0,A1,true,true,false);
     (C_21,r1_22) := sql.bind(X_4,"sys","part","p_brand1",2);
     C_136 := algebra.subselect(r1_22,nil:bat[:oid],A0,A1,true,true,false);
     X_23:bat[:str] := sql.bind(X_4,"sys","part","p_brand1",1);
->>>>>>> 3f642494
     C_138 := algebra.subselect(X_23,C_17,A0,A1,true,true,false);
     C_24 := sql.subdelta(C_135,C_17,C_21,C_136,C_138);
     (X_27,r1_34) := algebra.subjoin(X_16,C_24,nil:BAT,nil:BAT,false,nil:lng);
@@ -93,21 +84,12 @@
     X_35:bat[:oid] := sql.bind_idxbat(X_4,"sys","lineorder","lineorder_lo_suppkey_fkey",1);
     X_36 := sql.projectdelta(C_5,X_31,X_33,r1_41,X_35);
     X_37 := algebra.projection(X_27,X_36);
-<<<<<<< HEAD
-    X_40:bat[:oid,:str] := sql.bind(X_4,"sys","supplier","s_region",0);
-    C_38:bat[:oid,:oid] := sql.tid(X_4,"sys","supplier");
-    C_139 := algebra.subselect(X_40,C_38,A2,A2,true,false,false);
-    (C_42,r1_51) := sql.bind(X_4,"sys","supplier","s_region",2);
-    C_140 := algebra.subselect(r1_51,nil:bat[:oid,:oid],A2,A2,true,false,false);
-    X_44:bat[:oid,:str] := sql.bind(X_4,"sys","supplier","s_region",1);
-=======
     X_40:bat[:str] := sql.bind(X_4,"sys","supplier","s_region",0);
     C_38:bat[:oid] := sql.tid(X_4,"sys","supplier");
     C_139 := algebra.subselect(X_40,C_38,A2,A2,true,false,false);
     (C_42,r1_51) := sql.bind(X_4,"sys","supplier","s_region",2);
     C_140 := algebra.subselect(r1_51,nil:bat[:oid],A2,A2,true,false,false);
     X_44:bat[:str] := sql.bind(X_4,"sys","supplier","s_region",1);
->>>>>>> 3f642494
     C_141 := algebra.subselect(X_44,C_38,A2,A2,true,false,false);
     C_45 := sql.subdelta(C_139,C_38,C_42,C_140,C_141);
     (X_46,r1_59) := algebra.subjoin(X_37,C_45,nil:BAT,nil:BAT,false,nil:lng);
