--- conflicted
+++ resolved
@@ -71,75 +71,34 @@
     X_10:bat[:oid] := sql.bind_idxbat(X_0,"sys","lineorder","lineorder_lo_partkey_fkey",1);
     X_13 := sql.projectdelta(C_1,X_4,X_7,r1_11,X_10);
     X_16:bat[:str] := sql.bind(X_0,"sys","part","p_brand1",0);
-<<<<<<< HEAD
-    X_14:bat[:oid] := sql.tid(X_0,"sys","part");
-    X_25 := algebra.subselect(X_16,X_14,"MFGR#2221","MFGR#2228",true,true,false);
-    (X_30,r1_34) := algebra.subjoin(X_13,X_25,nil:BAT,nil:BAT,false,nil:lng);
-=======
     C_14:bat[:oid] := sql.tid(X_0,"sys","part");
-    C_164 := algebra.subselect(X_16,C_14,A0,A1,true,true,false);
-    (C_18,r1_22) := sql.bind(X_0,"sys","part","p_brand1",2);
-    C_165 := algebra.subselect(r1_22,nil:bat[:oid],A0,A1,true,true,false);
-    X_20:bat[:str] := sql.bind(X_0,"sys","part","p_brand1",1);
-    C_167 := algebra.subselect(X_20,C_14,A0,A1,true,true,false);
-    C_25 := sql.subdelta(C_164,C_14,C_18,C_165,C_167);
+    C_25 := algebra.subselect(X_16,C_14,"MFGR#2221","MFGR#2228",true,true,false);
     (X_30,r1_34) := algebra.subjoin(X_13,C_25,nil:BAT,nil:BAT,false,nil:lng);
->>>>>>> a81b6a76
     X_35:bat[:oid] := sql.bind_idxbat(X_0,"sys","lineorder","lineorder_lo_suppkey_fkey",0);
     (X_37,r1_41) := sql.bind_idxbat(X_0,"sys","lineorder","lineorder_lo_suppkey_fkey",2);
     X_39:bat[:oid] := sql.bind_idxbat(X_0,"sys","lineorder","lineorder_lo_suppkey_fkey",1);
     X_41 := sql.projectdelta(C_1,X_35,X_37,r1_41,X_39);
     X_42 := algebra.projection(X_30,X_41);
     X_45:bat[:str] := sql.bind(X_0,"sys","supplier","s_region",0);
-<<<<<<< HEAD
-    X_43:bat[:oid] := sql.tid(X_0,"sys","supplier");
-    X_53 := algebra.subselect(X_45,X_43,"ASIA","ASIA",true,false,false);
-    (X_55,r1_59) := algebra.subjoin(X_42,X_53,nil:BAT,nil:BAT,false,nil:lng);
-=======
     C_43:bat[:oid] := sql.tid(X_0,"sys","supplier");
-    C_168 := algebra.subselect(X_45,C_43,A2,A2,true,false,false);
-    (C_47,r1_51) := sql.bind(X_0,"sys","supplier","s_region",2);
-    C_169 := algebra.subselect(r1_51,nil:bat[:oid],A2,A2,true,false,false);
-    X_49:bat[:str] := sql.bind(X_0,"sys","supplier","s_region",1);
-    C_171 := algebra.subselect(X_49,C_43,A2,A2,true,false,false);
-    C_53 := sql.subdelta(C_168,C_43,C_47,C_169,C_171);
+    C_53 := algebra.subselect(X_45,C_43,"ASIA","ASIA",true,false,false);
     (X_55,r1_59) := algebra.subjoin(X_42,C_53,nil:BAT,nil:BAT,false,nil:lng);
->>>>>>> a81b6a76
     X_57:bat[:oid] := sql.bind_idxbat(X_0,"sys","lineorder","lineorder_lo_orderdate_fkey",0);
     (X_59,r1_63) := sql.bind_idxbat(X_0,"sys","lineorder","lineorder_lo_orderdate_fkey",2);
     X_61:bat[:oid] := sql.bind_idxbat(X_0,"sys","lineorder","lineorder_lo_orderdate_fkey",1);
     X_63 := sql.projectdelta(C_1,X_57,X_59,r1_63,X_61);
     X_65:bat[:oid] := algebra.projectionpath(X_55,X_30,X_63);
-<<<<<<< HEAD
-    X_66:bat[:oid] := sql.tid(X_0,"sys","dwdate");
-    (X_68,r1_72) := algebra.subjoin(X_65,X_66,nil:BAT,nil:BAT,false,nil:lng);
-    X_77:bat[:str] := algebra.projectionpath(X_68,X_55,r1_34,X_25,X_16);
-    X_78:bat[:int] := sql.bind(X_0,"sys","dwdate","d_year",0);
-    X_85:bat[:int] := algebra.projectionpath(r1_72,X_66,X_78);
-=======
     C_66:bat[:oid] := sql.tid(X_0,"sys","dwdate");
     (X_68,r1_72) := algebra.subjoin(X_65,C_66,nil:BAT,nil:BAT,false,nil:lng);
-    X_74 := sql.projectdelta(C_25,X_16,C_18,r1_22,X_20);
-    X_77:bat[:str] := algebra.projectionpath(X_68,X_55,r1_34,X_74);
+    X_77:bat[:str] := algebra.projectionpath(X_68,X_55,r1_34,C_25,X_16);
     X_78:bat[:int] := sql.bind(X_0,"sys","dwdate","d_year",0);
-    (C_80,r1_84) := sql.bind(X_0,"sys","dwdate","d_year",2);
-    X_82:bat[:int] := sql.bind(X_0,"sys","dwdate","d_year",1);
-    X_84 := sql.projectdelta(C_66,X_78,C_80,r1_84,X_82);
-    X_85 := algebra.projection(r1_72,X_84);
->>>>>>> a81b6a76
+    X_85:bat[:int] := algebra.projectionpath(r1_72,C_66,X_78);
     (X_86,r1_90,r2_90) := group.subgroup(X_85);
     (X_89,r1_93,r2_93) := group.subgroupdone(X_77,X_86);
     X_92 := algebra.projection(r1_93,X_77);
     X_93 := algebra.projection(r1_93,X_85);
     X_100:bat[:int] := sql.bind(X_0,"sys","lineorder","lo_revenue",0);
-<<<<<<< HEAD
-    X_109:bat[:int] := algebra.projectionpath(X_68,X_55,X_30,X_1,X_100);
-=======
-    (C_102,r1_106) := sql.bind(X_0,"sys","lineorder","lo_revenue",2);
-    X_104:bat[:int] := sql.bind(X_0,"sys","lineorder","lo_revenue",1);
-    X_106 := sql.projectdelta(C_1,X_100,C_102,r1_106,X_104);
-    X_109:bat[:int] := algebra.projectionpath(X_68,X_55,X_30,X_106);
->>>>>>> a81b6a76
+    X_109:bat[:int] := algebra.projectionpath(X_68,X_55,X_30,C_1,X_100);
     X_110:bat[:hge] := aggr.subsum(X_109,X_89,r1_93,true,true);
     (X_94,r1_98,r2_98) := algebra.subsort(X_93,false,false);
     (X_97,r1_101,r2_101) := algebra.subsort(X_92,r1_98,r2_98,false,false);
