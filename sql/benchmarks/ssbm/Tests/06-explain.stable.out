--- conflicted
+++ resolved
@@ -41,14 +41,8 @@
 % .explain # table_name
 % mal # name
 % clob # type
-<<<<<<< HEAD
 % 437 # length
 function user.s2_1{autoCommit=true}(A0:str,A1:str):void;
-barrier X_178 := language.dataflow();
-=======
-% 91 # length
-function user.s0_1{autoCommit=true}(A0:str,A1:str):void;
->>>>>>> 2347aa9a
     X_4 := sql.mvc();
     X_5:bat[:oid,:oid]  := sql.tid(X_4,"sys","lineorder");
     X_8 := sql.bind_idxbat(X_4,"sys","lineorder","lineorder_lo_partkey_fkey",0);
@@ -57,21 +51,12 @@
     X_16 := sql.projectdelta(X_5,X_8,X_11,r1_11,X_14);
     X_19 := sql.bind(X_4,"sys","part","p_brand1",0);
     X_17:bat[:oid,:oid]  := sql.tid(X_4,"sys","part");
-<<<<<<< HEAD
-    X_152 := algebra.subselect(X_19,X_17,A0,A0,true,true,false);
+    X_151 := algebra.subselect(X_19,X_17,A0,A0,true,true,false);
     (X_21,r1_22) := sql.bind(X_4,"sys","part","p_brand1",2);
-    X_153 := algebra.subselect(r1_22,A0,A0,true,true,false);
+    X_152 := algebra.subselect(r1_22,A0,A0,true,true,false);
     X_23 := sql.bind(X_4,"sys","part","p_brand1",1);
-    X_154 := algebra.subselect(X_23,X_17,A0,A0,true,true,false);
-    X_24 := sql.subdelta(X_152,X_17,X_21,X_153,X_154);
-=======
-    X_148 := algebra.subselect(X_19,X_17,A0,A0,true,true,false);
-    (X_21,r1_22) := sql.bind(X_4,"sys","part","p_brand1",2);
-    X_149 := algebra.subselect(r1_22,A0,A0,true,true,false);
-    X_23 := sql.bind(X_4,"sys","part","p_brand1",1);
-    X_150 := algebra.subselect(X_23,X_17,A0,A0,true,true,false);
-    X_24 := sql.subdelta(X_148,X_17,X_21,X_149,X_150);
->>>>>>> 2347aa9a
+    X_153 := algebra.subselect(X_23,X_17,A0,A0,true,true,false);
+    X_24 := sql.subdelta(X_151,X_17,X_21,X_152,X_153);
     X_26 := X_24;
     (X_27,r1_31) := algebra.join(X_16,X_26);
     X_29 := sql.bind_idxbat(X_4,"sys","lineorder","lineorder_lo_suppkey_fkey",0);
@@ -81,46 +66,25 @@
     X_35 := algebra.leftfetchjoin(X_27,X_34);
     X_39 := sql.bind(X_4,"sys","supplier","s_region",0);
     X_36:bat[:oid,:oid]  := sql.tid(X_4,"sys","supplier");
-<<<<<<< HEAD
-    X_155 := algebra.subselect(X_39,X_36,A1,A1,true,true,false);
+    X_154 := algebra.subselect(X_39,X_36,A1,A1,true,true,false);
     (X_42,r1_47) := sql.bind(X_4,"sys","supplier","s_region",2);
-    X_156 := algebra.subselect(r1_47,A1,A1,true,true,false);
+    X_155 := algebra.subselect(r1_47,A1,A1,true,true,false);
     X_45 := sql.bind(X_4,"sys","supplier","s_region",1);
-    X_157 := algebra.subselect(X_45,X_36,A1,A1,true,true,false);
-    X_47 := sql.subdelta(X_155,X_36,X_42,X_156,X_157);
+    X_156 := algebra.subselect(X_45,X_36,A1,A1,true,true,false);
+    X_47 := sql.subdelta(X_154,X_36,X_42,X_155,X_156);
     X_49 := X_47;
     (X_50,r1_58) := algebra.join(X_35,X_49);
-    X_158 := algebra.leftfetchjoin(X_50,X_27);
-=======
-    X_151 := algebra.subselect(X_39,X_36,A1,A1,true,true,false);
-    (X_42,r1_47) := sql.bind(X_4,"sys","supplier","s_region",2);
-    X_152 := algebra.subselect(r1_47,A1,A1,true,true,false);
-    X_45 := sql.bind(X_4,"sys","supplier","s_region",1);
-    X_153 := algebra.subselect(X_45,X_36,A1,A1,true,true,false);
-    X_47 := sql.subdelta(X_151,X_36,X_42,X_152,X_153);
-    X_49 := X_47;
-    (X_50,r1_58) := algebra.join(X_35,X_49);
-    X_154 := algebra.leftfetchjoin(X_50,X_27);
->>>>>>> 2347aa9a
+    X_157 := algebra.leftfetchjoin(X_50,X_27);
     X_52 := sql.bind_idxbat(X_4,"sys","lineorder","lineorder_lo_orderdate_fkey",0);
     (X_55,r1_63) := sql.bind_idxbat(X_4,"sys","lineorder","lineorder_lo_orderdate_fkey",2);
     X_57 := sql.bind_idxbat(X_4,"sys","lineorder","lineorder_lo_orderdate_fkey",1);
     X_58 := sql.projectdelta(X_5,X_52,X_55,r1_63,X_57);
-<<<<<<< HEAD
-    X_59:bat[:oid,:oid]  := algebra.leftfetchjoin(X_158,X_58);
+    X_59:bat[:oid,:oid]  := algebra.leftfetchjoin(X_157,X_58);
     X_60:bat[:oid,:oid]  := sql.tid(X_4,"sys","dwdate");
     (X_62,r1_72) := algebra.join(X_59,X_60);
-    X_159 := algebra.leftfetchjoin(X_62,X_50);
+    X_158 := algebra.leftfetchjoin(X_62,X_50);
     X_64 := sql.projectdelta(X_24,X_19,X_21,r1_22,X_23);
-    X_65:bat[:oid,:str]  := algebra.leftfetchjoinPath(X_159,r1_31,X_64);
-=======
-    X_59:bat[:oid,:oid]  := algebra.leftfetchjoin(X_154,X_58);
-    X_60:bat[:oid,:oid]  := sql.tid(X_4,"sys","dwdate");
-    (X_62,r1_72) := algebra.join(X_59,X_60);
-    X_155 := algebra.leftfetchjoin(X_62,X_50);
-    X_64 := sql.projectdelta(X_24,X_19,X_21,r1_22,X_23);
-    X_65:bat[:oid,:str]  := algebra.leftfetchjoinPath(X_155,r1_31,X_64);
->>>>>>> 2347aa9a
+    X_65:bat[:oid,:str]  := algebra.leftfetchjoinPath(X_158,r1_31,X_64);
     X_66 := sql.bind(X_4,"sys","dwdate","d_year",0);
     (X_70,r1_82) := sql.bind(X_4,"sys","dwdate","d_year",2);
     X_73 := sql.bind(X_4,"sys","dwdate","d_year",1);
@@ -134,39 +98,13 @@
     (X_95,r1_108) := sql.bind(X_4,"sys","lineorder","lo_revenue",2);
     X_97 := sql.bind(X_4,"sys","lineorder","lo_revenue",1);
     X_98 := sql.projectdelta(X_5,X_92,X_95,r1_108,X_97);
-<<<<<<< HEAD
-    X_99:bat[:oid,:int]  := algebra.leftfetchjoinPath(X_159,X_27,X_98);
-=======
-    X_99:bat[:oid,:int]  := algebra.leftfetchjoinPath(X_155,X_27,X_98);
->>>>>>> 2347aa9a
+    X_99:bat[:oid,:int]  := algebra.leftfetchjoinPath(X_158,X_27,X_98);
     X_100:bat[:oid,:lng]  := aggr.subsum(X_99,X_80,r1_93,true,true);
     (X_85,r1_98,r2_98) := algebra.subsort(X_84,false,false);
     (X_89,r1_102,r2_102) := algebra.subsort(X_83,r1_98,r2_98,false,false);
     X_102 := algebra.leftfetchjoin(r1_102,X_100);
     X_104 := algebra.leftfetchjoin(r1_102,X_83);
     X_103 := algebra.leftfetchjoin(r1_102,X_84);
-<<<<<<< HEAD
-    language.pass(X_17);
-    language.pass(X_36);
-    language.pass(X_50);
-    language.pass(X_24);
-    language.pass(X_19);
-    language.pass(X_21);
-    language.pass(r1_22);
-    language.pass(X_23);
-    language.pass(X_60);
-    language.pass(X_65);
-    language.pass(X_76);
-    language.pass(X_5);
-    language.pass(X_159);
-    language.pass(X_27);
-    language.pass(r1_93);
-    language.pass(X_83);
-    language.pass(r1_102);
-    language.pass(X_84);
-exit X_178;
-=======
->>>>>>> 2347aa9a
     X_105 := sql.resultSet(3,1,X_102);
     sql.rsColumn(X_105,"sys.L1","L1","bigint",32,0,X_102);
     sql.rsColumn(X_105,"sys.dwdate","d_year","int",32,0,X_103);
@@ -174,7 +112,7 @@
     X_122 := io.stdout();
     sql.exportResult(X_122,X_105);
 end s2_1;
-# querylog.define("explain\nselect sum(lo_revenue), d_year, p_brand1\n\tfrom lineorder, dwdate, part, supplier\n\twhere lo_orderdate = d_datekey\n\t\tand lo_partkey = p_partkey\n\t\tand lo_suppkey = s_suppkey\n\t\t-- OK to add p_mfgr=’MFGR#2’\n\t\t-- OK to add p_category=’MFGR#22’\n\t\tand p_brand1 = \\'MFGR#2221\\'\n\t\tand s_region = \\'EUROPE\\'\n\tgroup by d_year, p_brand1\n\torder by d_year, p_brand1;","no_mitosis_pipe")
+# querylog.define("explain\nselect sum(lo_revenue), d_year, p_brand1\n\tfrom lineorder, dwdate, part, supplier\n\twhere lo_orderdate = d_datekey\n\t\tand lo_partkey = p_partkey\n\t\tand lo_suppkey = s_suppkey\n\t\t-- OK to add p_mfgr=’MFGR#2’\n\t\t-- OK to add p_category=’MFGR#22’\n\t\tand p_brand1 = \\'MFGR#2221\\'\n\t\tand s_region = \\'EUROPE\\'\n\tgroup by d_year, p_brand1\n\torder by d_year, p_brand1;","sequential_pipe")
 
 # 23:10:46 >  
 # 23:10:46 >  "Done."
