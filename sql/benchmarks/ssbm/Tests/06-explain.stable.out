stdout of test '06-explain` in directory 'sql/benchmarks/ssbm` itself:


# 23:10:46 >  
# 23:10:46 >  "mserver5" "--debug=10" "--set" "gdk_nr_threads=0" "--set" "mapi_open=true" "--set" "mapi_port=35257" "--set" "mapi_usock=/var/tmp/mtest-17595/.s.monetdb.35257" "--set" "monet_prompt=" "--forcemito" "--set" "mal_listing=2" "--dbpath=/ufs/manegold/_/Monet/HG/Feb2013/prefix/--disable-debug_--enable-assert_--enable-optimize/var/MonetDB/mTests_sql_benchmarks_ssbm" "--set" "mal_listing=0"
# 23:10:46 >  

# MonetDB 5 server v11.15.12
# This is an unreleased version
# Serving database 'mTests_sql_benchmarks_ssbm', using 8 threads
# Compiled for x86_64-unknown-linux-gnu/64bit with 64bit OIDs dynamically linked
# Found 15.591 GiB available main-memory.
# Copyright (c) 1993-July 2008 CWI.
# Copyright (c) August 2008-2015 MonetDB B.V., all rights reserved
# Visit http://www.monetdb.org/ for further information
# Listening for connection requests on mapi:monetdb://rome.ins.cwi.nl:35257/
# Listening for UNIX domain connection requests on mapi:monetdb:///var/tmp/mtest-17595/.s.monetdb.35257
# MonetDB/GIS module loaded
# MonetDB/JAQL module loaded
# MonetDB/SQL module loaded

Ready.

# 23:10:46 >  
# 23:10:46 >  "/usr/bin/python2" "06-explain.SQL.py" "06-explain"
# 23:10:46 >  

#set optimizer = 'sequential_pipe';
#explain
#select sum(lo_revenue), d_year, p_brand1
#	from lineorder, dwdate, part, supplier
#	where lo_orderdate = d_datekey
#		and lo_partkey = p_partkey
#		and lo_suppkey = s_suppkey
#		-- OK to add p_mfgr=’MFGR#2’
#		-- OK to add p_category=’MFGR#22’
#		and p_brand1 = 'MFGR#2221'
#		and s_region = 'EUROPE'
#	group by d_year, p_brand1
#	order by d_year, p_brand1;
% .explain # table_name
% mal # name
% clob # type
% 457 # length
function user.s2_1{autoCommit=true}(A0:str,A1:str):void;
    X_130:void  := querylog.define("explain\nselect sum(lo_revenue), d_year, p_brand1\n\tfrom lineorder, dwdate, part, supplier\n\twhere lo_orderdate = d_datekey\n\t\tand lo_partkey = p_partkey\n\t\tand lo_suppkey = s_suppkey\n\t\t-- OK to add p_mfgr=’MFGR#2’\n\t\t-- OK to add p_category=’MFGR#22’\n\t\tand p_brand1 = \\'MFGR#2221\\'\n\t\tand s_region = \\'EUROPE\\'\n\tgroup by d_year, p_brand1\n\torder by d_year, p_brand1;","sequential_pipe",71);
    X_4 := sql.mvc();
    X_5:bat[:oid,:oid]  := sql.tid(X_4,"sys","lineorder");
    X_8:bat[:oid,:oid]  := sql.bind_idxbat(X_4,"sys","lineorder","lineorder_lo_partkey_fkey",0);
    (X_11,r1_11) := sql.bind_idxbat(X_4,"sys","lineorder","lineorder_lo_partkey_fkey",2);
    X_14:bat[:oid,:oid]  := sql.bind_idxbat(X_4,"sys","lineorder","lineorder_lo_partkey_fkey",1);
    X_16 := sql.projectdelta(X_5,X_8,X_11,r1_11,X_14);
    X_19:bat[:oid,:str]  := sql.bind(X_4,"sys","part","p_brand1",0);
    X_17:bat[:oid,:oid]  := sql.tid(X_4,"sys","part");
<<<<<<< HEAD
    X_158 := algebra.subselect(X_19,X_17,A0,A0,true,true,false);
    (X_21,r1_22) := sql.bind(X_4,"sys","part","p_brand1",2);
    X_159 := algebra.subselect(r1_22,nil:bat[:oid,:oid],A0,A0,true,true,false);
    X_23:bat[:oid,:str]  := sql.bind(X_4,"sys","part","p_brand1",1);
    X_161 := algebra.subselect(X_23,X_17,A0,A0,true,true,false);
    X_24 := sql.subdelta(X_158,X_17,X_21,X_159,X_161);
    X_26 := X_24;
    (X_27,r1_31) := algebra.subjoin(X_16,X_26,nil:BAT,nil:BAT,false,nil:lng);
    X_31:bat[:oid,:oid]  := sql.bind_idxbat(X_4,"sys","lineorder","lineorder_lo_suppkey_fkey",0);
    (X_33,r1_37) := sql.bind_idxbat(X_4,"sys","lineorder","lineorder_lo_suppkey_fkey",2);
    X_37:bat[:oid,:oid]  := sql.bind_idxbat(X_4,"sys","lineorder","lineorder_lo_suppkey_fkey",1);
    X_38 := sql.projectdelta(X_5,X_31,X_33,r1_37,X_37);
    X_39 := algebra.leftfetchjoin(X_27,X_38);
    X_42:bat[:oid,:str]  := sql.bind(X_4,"sys","supplier","s_region",0);
    X_40:bat[:oid,:oid]  := sql.tid(X_4,"sys","supplier");
    X_162 := algebra.subselect(X_42,X_40,A1,A1,true,true,false);
    (X_45,r1_50) := sql.bind(X_4,"sys","supplier","s_region",2);
    X_163 := algebra.subselect(r1_50,nil:bat[:oid,:oid],A1,A1,true,true,false);
    X_48:bat[:oid,:str]  := sql.bind(X_4,"sys","supplier","s_region",1);
    X_165 := algebra.subselect(X_48,X_40,A1,A1,true,true,false);
    X_50 := sql.subdelta(X_162,X_40,X_45,X_163,X_165);
    X_52 := X_50;
    (X_53,r1_61) := algebra.subjoin(X_39,X_52,nil:BAT,nil:BAT,false,nil:lng);
    X_166 := algebra.leftfetchjoin(X_53,X_27);
    X_56:bat[:oid,:oid]  := sql.bind_idxbat(X_4,"sys","lineorder","lineorder_lo_orderdate_fkey",0);
    (X_58,r1_66) := sql.bind_idxbat(X_4,"sys","lineorder","lineorder_lo_orderdate_fkey",2);
    X_60:bat[:oid,:oid]  := sql.bind_idxbat(X_4,"sys","lineorder","lineorder_lo_orderdate_fkey",1);
    X_61 := sql.projectdelta(X_5,X_56,X_58,r1_66,X_60);
    X_62:bat[:oid,:oid]  := algebra.leftfetchjoin(X_166,X_61);
    X_63:bat[:oid,:oid]  := sql.tid(X_4,"sys","dwdate");
    (X_66,r1_76) := algebra.subjoin(X_62,X_63,nil:BAT,nil:BAT,false,nil:lng);
    X_167 := algebra.leftfetchjoin(X_66,X_53);
    X_70 := sql.projectdelta(X_24,X_19,X_21,r1_22,X_23);
    X_71:bat[:oid,:str]  := algebra.leftfetchjoinPath(X_167,r1_31,X_70);
    X_72:bat[:oid,:int]  := sql.bind(X_4,"sys","dwdate","d_year",0);
    (X_75,r1_87) := sql.bind(X_4,"sys","dwdate","d_year",2);
    X_78:bat[:oid,:int]  := sql.bind(X_4,"sys","dwdate","d_year",1);
    X_80 := sql.projectdelta(X_63,X_72,X_75,r1_87,X_78);
    X_81 := algebra.leftfetchjoin(r1_76,X_80);
    (X_82,r1_95,r2_95) := group.subgroup(X_81);
    (X_85,r1_98,r2_98) := group.subgroupdone(X_71,X_82);
    X_88 := algebra.leftfetchjoin(r1_98,X_71);
    X_89 := algebra.leftfetchjoin(r1_98,X_81);
    X_97:bat[:oid,:int]  := sql.bind(X_4,"sys","lineorder","lo_revenue",0);
    (X_101,r1_114) := sql.bind(X_4,"sys","lineorder","lo_revenue",2);
    X_103:bat[:oid,:int]  := sql.bind(X_4,"sys","lineorder","lo_revenue",1);
    X_104 := sql.projectdelta(X_5,X_97,X_101,r1_114,X_103);
    X_105:bat[:oid,:int]  := algebra.leftfetchjoinPath(X_167,X_27,X_104);
    X_106:bat[:oid,:lng]  := aggr.subsum(X_105,X_85,r1_98,true,true);
    (X_90,r1_103,r2_103) := algebra.subsort(X_89,false,false);
    (X_94,r1_107,r2_107) := algebra.subsort(X_88,r1_103,r2_103,false,false);
    X_108 := algebra.leftfetchjoin(r1_107,X_106);
    X_110 := algebra.leftfetchjoin(r1_107,X_88);
    X_109 := algebra.leftfetchjoin(r1_107,X_89);
    X_111 := sql.resultSet(3,1,X_108);
    sql.rsColumn(X_111,"sys.L1","L1","bigint",32,0,X_108);
    sql.rsColumn(X_111,"sys.dwdate","d_year","int",32,0,X_109);
    sql.rsColumn(X_111,"sys.part","p_brand1","clob",0,0,X_110);
    X_128 := io.stdout();
    sql.exportResult(X_128,X_111);
end user.s2_1;
=======
    X_153 := algebra.subselect(X_19,X_17,A0,A0,true,true,false);
    (X_21,r1_22) := sql.bind(X_4,"sys","part","p_brand1",2);
    X_154 := algebra.subselect(r1_22,A0,A0,true,true,false);
    X_23:bat[:oid,:str]  := sql.bind(X_4,"sys","part","p_brand1",1);
    X_155 := algebra.subselect(X_23,X_17,A0,A0,true,true,false);
    X_24 := sql.subdelta(X_153,X_17,X_21,X_154,X_155);
    X_26 := X_24;
    (X_27,r1_31) := algebra.join(X_16,X_26);
    X_29:bat[:oid,:oid]  := sql.bind_idxbat(X_4,"sys","lineorder","lineorder_lo_suppkey_fkey",0);
    (X_31,r1_35) := sql.bind_idxbat(X_4,"sys","lineorder","lineorder_lo_suppkey_fkey",2);
    X_33:bat[:oid,:oid]  := sql.bind_idxbat(X_4,"sys","lineorder","lineorder_lo_suppkey_fkey",1);
    X_34 := sql.projectdelta(X_5,X_29,X_31,r1_35,X_33);
    X_35 := algebra.leftfetchjoin(X_27,X_34);
    X_39:bat[:oid,:str]  := sql.bind(X_4,"sys","supplier","s_region",0);
    X_36:bat[:oid,:oid]  := sql.tid(X_4,"sys","supplier");
    X_156 := algebra.subselect(X_39,X_36,A1,A1,true,true,false);
    (X_42,r1_47) := sql.bind(X_4,"sys","supplier","s_region",2);
    X_157 := algebra.subselect(r1_47,A1,A1,true,true,false);
    X_45:bat[:oid,:str]  := sql.bind(X_4,"sys","supplier","s_region",1);
    X_158 := algebra.subselect(X_45,X_36,A1,A1,true,true,false);
    X_47 := sql.subdelta(X_156,X_36,X_42,X_157,X_158);
    X_49 := X_47;
    (X_50,r1_58) := algebra.join(X_35,X_49);
    X_159 := algebra.leftfetchjoin(X_50,X_27);
    X_52:bat[:oid,:oid]  := sql.bind_idxbat(X_4,"sys","lineorder","lineorder_lo_orderdate_fkey",0);
    (X_55,r1_63) := sql.bind_idxbat(X_4,"sys","lineorder","lineorder_lo_orderdate_fkey",2);
    X_57:bat[:oid,:oid]  := sql.bind_idxbat(X_4,"sys","lineorder","lineorder_lo_orderdate_fkey",1);
    X_58 := sql.projectdelta(X_5,X_52,X_55,r1_63,X_57);
    X_59:bat[:oid,:oid]  := algebra.leftfetchjoin(X_159,X_58);
    X_60:bat[:oid,:oid]  := sql.tid(X_4,"sys","dwdate");
    (X_62,r1_72) := algebra.join(X_59,X_60);
    X_160 := algebra.leftfetchjoin(X_62,X_50);
    X_64 := sql.projectdelta(X_24,X_19,X_21,r1_22,X_23);
    X_65:bat[:oid,:str]  := algebra.leftfetchjoinPath(X_160,r1_31,X_64);
    X_66:bat[:oid,:int]  := sql.bind(X_4,"sys","dwdate","d_year",0);
    (X_70,r1_82) := sql.bind(X_4,"sys","dwdate","d_year",2);
    X_73:bat[:oid,:int]  := sql.bind(X_4,"sys","dwdate","d_year",1);
    X_75 := sql.projectdelta(X_60,X_66,X_70,r1_82,X_73);
    X_76 := algebra.leftfetchjoin(r1_72,X_75);
    (X_77,r1_90,r2_90) := group.subgroup(X_76);
    (X_80,r1_93,r2_93) := group.subgroupdone(X_65,X_77);
    X_83 := algebra.leftfetchjoin(r1_93,X_65);
    X_84 := algebra.leftfetchjoin(r1_93,X_76);
    X_92:bat[:oid,:int]  := sql.bind(X_4,"sys","lineorder","lo_revenue",0);
    (X_95,r1_108) := sql.bind(X_4,"sys","lineorder","lo_revenue",2);
    X_97:bat[:oid,:int]  := sql.bind(X_4,"sys","lineorder","lo_revenue",1);
    X_98 := sql.projectdelta(X_5,X_92,X_95,r1_108,X_97);
    X_99:bat[:oid,:int]  := algebra.leftfetchjoinPath(X_160,X_27,X_98);
    X_100:bat[:oid,:lng]  := aggr.subsum(X_99,X_80,r1_93,true,true);
    (X_85,r1_98,r2_98) := algebra.subsort(X_84,false,false);
    (X_89,r1_102,r2_102) := algebra.subsort(X_83,r1_98,r2_98,false,false);
    X_102 := algebra.leftfetchjoin(r1_102,X_100);
    X_104 := algebra.leftfetchjoin(r1_102,X_83);
    X_103 := algebra.leftfetchjoin(r1_102,X_84);
    X_105 := sql.resultSet(3,1,X_102);
    sql.rsColumn(X_105,"sys.L1","L1","bigint",64,0,X_102);
    sql.rsColumn(X_105,"sys.dwdate","d_year","int",32,0,X_103);
    sql.rsColumn(X_105,"sys.part","p_brand1","clob",0,0,X_104);
    X_123 := io.stdout();
    sql.exportResult(X_123,X_105);
end s2_1;
# querylog.define("explain\nselect sum(lo_revenue), d_year, p_brand1\n\tfrom lineorder, dwdate, part, supplier\n\twhere lo_orderdate = d_datekey\n\t\tand lo_partkey = p_partkey\n\t\tand lo_suppkey = s_suppkey\n\t\t-- OK to add p_mfgr=’MFGR#2’\n\t\t-- OK to add p_category=’MFGR#22’\n\t\tand p_brand1 = \\'MFGR#2221\\'\n\t\tand s_region = \\'EUROPE\\'\n\tgroup by d_year, p_brand1\n\torder by d_year, p_brand1;","sequential_pipe")
>>>>>>> 670a81dc

# 23:10:46 >  
# 23:10:46 >  "Done."
# 23:10:46 >  
<|MERGE_RESOLUTION|>--- conflicted
+++ resolved
@@ -43,7 +43,7 @@
 % clob # type
 % 457 # length
 function user.s2_1{autoCommit=true}(A0:str,A1:str):void;
-    X_130:void  := querylog.define("explain\nselect sum(lo_revenue), d_year, p_brand1\n\tfrom lineorder, dwdate, part, supplier\n\twhere lo_orderdate = d_datekey\n\t\tand lo_partkey = p_partkey\n\t\tand lo_suppkey = s_suppkey\n\t\t-- OK to add p_mfgr=’MFGR#2’\n\t\t-- OK to add p_category=’MFGR#22’\n\t\tand p_brand1 = \\'MFGR#2221\\'\n\t\tand s_region = \\'EUROPE\\'\n\tgroup by d_year, p_brand1\n\torder by d_year, p_brand1;","sequential_pipe",71);
+    X_131:void := querylog.define("explain\nselect sum(lo_revenue), d_year, p_brand1\n\tfrom lineorder, dwdate, part, supplier\n\twhere lo_orderdate = d_datekey\n\t\tand lo_partkey = p_partkey\n\t\tand lo_suppkey = s_suppkey\n\t\t-- OK to add p_mfgr=’MFGR#2’\n\t\t-- OK to add p_category=’MFGR#22’\n\t\tand p_brand1 = \\'MFGR#2221\\'\n\t\tand s_region = \\'EUROPE\\'\n\tgroup by d_year, p_brand1\n\torder by d_year, p_brand1;","sequential_pipe",71);
     X_4 := sql.mvc();
     X_5:bat[:oid,:oid]  := sql.tid(X_4,"sys","lineorder");
     X_8:bat[:oid,:oid]  := sql.bind_idxbat(X_4,"sys","lineorder","lineorder_lo_partkey_fkey",0);
@@ -52,13 +52,12 @@
     X_16 := sql.projectdelta(X_5,X_8,X_11,r1_11,X_14);
     X_19:bat[:oid,:str]  := sql.bind(X_4,"sys","part","p_brand1",0);
     X_17:bat[:oid,:oid]  := sql.tid(X_4,"sys","part");
-<<<<<<< HEAD
-    X_158 := algebra.subselect(X_19,X_17,A0,A0,true,true,false);
+    X_159 := algebra.subselect(X_19,X_17,A0,A0,true,true,false);
     (X_21,r1_22) := sql.bind(X_4,"sys","part","p_brand1",2);
-    X_159 := algebra.subselect(r1_22,nil:bat[:oid,:oid],A0,A0,true,true,false);
+    X_160 := algebra.subselect(r1_22,nil:bat[:oid,:oid],A0,A0,true,true,false);
     X_23:bat[:oid,:str]  := sql.bind(X_4,"sys","part","p_brand1",1);
-    X_161 := algebra.subselect(X_23,X_17,A0,A0,true,true,false);
-    X_24 := sql.subdelta(X_158,X_17,X_21,X_159,X_161);
+    X_162 := algebra.subselect(X_23,X_17,A0,A0,true,true,false);
+    X_24 := sql.subdelta(X_159,X_17,X_21,X_160,X_162);
     X_26 := X_24;
     (X_27,r1_31) := algebra.subjoin(X_16,X_26,nil:BAT,nil:BAT,false,nil:lng);
     X_31:bat[:oid,:oid]  := sql.bind_idxbat(X_4,"sys","lineorder","lineorder_lo_suppkey_fkey",0);
@@ -68,25 +67,25 @@
     X_39 := algebra.leftfetchjoin(X_27,X_38);
     X_42:bat[:oid,:str]  := sql.bind(X_4,"sys","supplier","s_region",0);
     X_40:bat[:oid,:oid]  := sql.tid(X_4,"sys","supplier");
-    X_162 := algebra.subselect(X_42,X_40,A1,A1,true,true,false);
+    X_163 := algebra.subselect(X_42,X_40,A1,A1,true,true,false);
     (X_45,r1_50) := sql.bind(X_4,"sys","supplier","s_region",2);
-    X_163 := algebra.subselect(r1_50,nil:bat[:oid,:oid],A1,A1,true,true,false);
+    X_164 := algebra.subselect(r1_50,nil:bat[:oid,:oid],A1,A1,true,true,false);
     X_48:bat[:oid,:str]  := sql.bind(X_4,"sys","supplier","s_region",1);
-    X_165 := algebra.subselect(X_48,X_40,A1,A1,true,true,false);
-    X_50 := sql.subdelta(X_162,X_40,X_45,X_163,X_165);
+    X_166 := algebra.subselect(X_48,X_40,A1,A1,true,true,false);
+    X_50 := sql.subdelta(X_163,X_40,X_45,X_164,X_166);
     X_52 := X_50;
     (X_53,r1_61) := algebra.subjoin(X_39,X_52,nil:BAT,nil:BAT,false,nil:lng);
-    X_166 := algebra.leftfetchjoin(X_53,X_27);
+    X_167 := algebra.leftfetchjoin(X_53,X_27);
     X_56:bat[:oid,:oid]  := sql.bind_idxbat(X_4,"sys","lineorder","lineorder_lo_orderdate_fkey",0);
     (X_58,r1_66) := sql.bind_idxbat(X_4,"sys","lineorder","lineorder_lo_orderdate_fkey",2);
     X_60:bat[:oid,:oid]  := sql.bind_idxbat(X_4,"sys","lineorder","lineorder_lo_orderdate_fkey",1);
     X_61 := sql.projectdelta(X_5,X_56,X_58,r1_66,X_60);
-    X_62:bat[:oid,:oid]  := algebra.leftfetchjoin(X_166,X_61);
+    X_62:bat[:oid,:oid] := algebra.leftfetchjoin(X_167,X_61);
     X_63:bat[:oid,:oid]  := sql.tid(X_4,"sys","dwdate");
     (X_66,r1_76) := algebra.subjoin(X_62,X_63,nil:BAT,nil:BAT,false,nil:lng);
-    X_167 := algebra.leftfetchjoin(X_66,X_53);
+    X_168 := algebra.leftfetchjoin(X_66,X_53);
     X_70 := sql.projectdelta(X_24,X_19,X_21,r1_22,X_23);
-    X_71:bat[:oid,:str]  := algebra.leftfetchjoinPath(X_167,r1_31,X_70);
+    X_71:bat[:oid,:str] := algebra.leftfetchjoinPath(X_168,r1_31,X_70);
     X_72:bat[:oid,:int]  := sql.bind(X_4,"sys","dwdate","d_year",0);
     (X_75,r1_87) := sql.bind(X_4,"sys","dwdate","d_year",2);
     X_78:bat[:oid,:int]  := sql.bind(X_4,"sys","dwdate","d_year",1);
@@ -114,70 +113,6 @@
     X_128 := io.stdout();
     sql.exportResult(X_128,X_111);
 end user.s2_1;
-=======
-    X_153 := algebra.subselect(X_19,X_17,A0,A0,true,true,false);
-    (X_21,r1_22) := sql.bind(X_4,"sys","part","p_brand1",2);
-    X_154 := algebra.subselect(r1_22,A0,A0,true,true,false);
-    X_23:bat[:oid,:str]  := sql.bind(X_4,"sys","part","p_brand1",1);
-    X_155 := algebra.subselect(X_23,X_17,A0,A0,true,true,false);
-    X_24 := sql.subdelta(X_153,X_17,X_21,X_154,X_155);
-    X_26 := X_24;
-    (X_27,r1_31) := algebra.join(X_16,X_26);
-    X_29:bat[:oid,:oid]  := sql.bind_idxbat(X_4,"sys","lineorder","lineorder_lo_suppkey_fkey",0);
-    (X_31,r1_35) := sql.bind_idxbat(X_4,"sys","lineorder","lineorder_lo_suppkey_fkey",2);
-    X_33:bat[:oid,:oid]  := sql.bind_idxbat(X_4,"sys","lineorder","lineorder_lo_suppkey_fkey",1);
-    X_34 := sql.projectdelta(X_5,X_29,X_31,r1_35,X_33);
-    X_35 := algebra.leftfetchjoin(X_27,X_34);
-    X_39:bat[:oid,:str]  := sql.bind(X_4,"sys","supplier","s_region",0);
-    X_36:bat[:oid,:oid]  := sql.tid(X_4,"sys","supplier");
-    X_156 := algebra.subselect(X_39,X_36,A1,A1,true,true,false);
-    (X_42,r1_47) := sql.bind(X_4,"sys","supplier","s_region",2);
-    X_157 := algebra.subselect(r1_47,A1,A1,true,true,false);
-    X_45:bat[:oid,:str]  := sql.bind(X_4,"sys","supplier","s_region",1);
-    X_158 := algebra.subselect(X_45,X_36,A1,A1,true,true,false);
-    X_47 := sql.subdelta(X_156,X_36,X_42,X_157,X_158);
-    X_49 := X_47;
-    (X_50,r1_58) := algebra.join(X_35,X_49);
-    X_159 := algebra.leftfetchjoin(X_50,X_27);
-    X_52:bat[:oid,:oid]  := sql.bind_idxbat(X_4,"sys","lineorder","lineorder_lo_orderdate_fkey",0);
-    (X_55,r1_63) := sql.bind_idxbat(X_4,"sys","lineorder","lineorder_lo_orderdate_fkey",2);
-    X_57:bat[:oid,:oid]  := sql.bind_idxbat(X_4,"sys","lineorder","lineorder_lo_orderdate_fkey",1);
-    X_58 := sql.projectdelta(X_5,X_52,X_55,r1_63,X_57);
-    X_59:bat[:oid,:oid]  := algebra.leftfetchjoin(X_159,X_58);
-    X_60:bat[:oid,:oid]  := sql.tid(X_4,"sys","dwdate");
-    (X_62,r1_72) := algebra.join(X_59,X_60);
-    X_160 := algebra.leftfetchjoin(X_62,X_50);
-    X_64 := sql.projectdelta(X_24,X_19,X_21,r1_22,X_23);
-    X_65:bat[:oid,:str]  := algebra.leftfetchjoinPath(X_160,r1_31,X_64);
-    X_66:bat[:oid,:int]  := sql.bind(X_4,"sys","dwdate","d_year",0);
-    (X_70,r1_82) := sql.bind(X_4,"sys","dwdate","d_year",2);
-    X_73:bat[:oid,:int]  := sql.bind(X_4,"sys","dwdate","d_year",1);
-    X_75 := sql.projectdelta(X_60,X_66,X_70,r1_82,X_73);
-    X_76 := algebra.leftfetchjoin(r1_72,X_75);
-    (X_77,r1_90,r2_90) := group.subgroup(X_76);
-    (X_80,r1_93,r2_93) := group.subgroupdone(X_65,X_77);
-    X_83 := algebra.leftfetchjoin(r1_93,X_65);
-    X_84 := algebra.leftfetchjoin(r1_93,X_76);
-    X_92:bat[:oid,:int]  := sql.bind(X_4,"sys","lineorder","lo_revenue",0);
-    (X_95,r1_108) := sql.bind(X_4,"sys","lineorder","lo_revenue",2);
-    X_97:bat[:oid,:int]  := sql.bind(X_4,"sys","lineorder","lo_revenue",1);
-    X_98 := sql.projectdelta(X_5,X_92,X_95,r1_108,X_97);
-    X_99:bat[:oid,:int]  := algebra.leftfetchjoinPath(X_160,X_27,X_98);
-    X_100:bat[:oid,:lng]  := aggr.subsum(X_99,X_80,r1_93,true,true);
-    (X_85,r1_98,r2_98) := algebra.subsort(X_84,false,false);
-    (X_89,r1_102,r2_102) := algebra.subsort(X_83,r1_98,r2_98,false,false);
-    X_102 := algebra.leftfetchjoin(r1_102,X_100);
-    X_104 := algebra.leftfetchjoin(r1_102,X_83);
-    X_103 := algebra.leftfetchjoin(r1_102,X_84);
-    X_105 := sql.resultSet(3,1,X_102);
-    sql.rsColumn(X_105,"sys.L1","L1","bigint",64,0,X_102);
-    sql.rsColumn(X_105,"sys.dwdate","d_year","int",32,0,X_103);
-    sql.rsColumn(X_105,"sys.part","p_brand1","clob",0,0,X_104);
-    X_123 := io.stdout();
-    sql.exportResult(X_123,X_105);
-end s2_1;
-# querylog.define("explain\nselect sum(lo_revenue), d_year, p_brand1\n\tfrom lineorder, dwdate, part, supplier\n\twhere lo_orderdate = d_datekey\n\t\tand lo_partkey = p_partkey\n\t\tand lo_suppkey = s_suppkey\n\t\t-- OK to add p_mfgr=’MFGR#2’\n\t\t-- OK to add p_category=’MFGR#22’\n\t\tand p_brand1 = \\'MFGR#2221\\'\n\t\tand s_region = \\'EUROPE\\'\n\tgroup by d_year, p_brand1\n\torder by d_year, p_brand1;","sequential_pipe")
->>>>>>> 670a81dc
 
 # 23:10:46 >  
 # 23:10:46 >  "Done."
