--- conflicted
+++ resolved
@@ -72,72 +72,12 @@
     X_16 := sql.projectdelta(X_5,X_8,X_11,r1_11,X_14);
     X_19:bat[:oid,:str]  := sql.bind(X_4,"sys","part","p_brand1",0);
     X_17:bat[:oid,:oid]  := sql.tid(X_4,"sys","part");
-<<<<<<< HEAD
-    X_160 := algebra.subselect(X_19,X_17,A0,A0,true,true,false);
+    X_161 := algebra.subselect(X_19,X_17,A0,A0,true,false,false);
     (X_21,r1_22) := sql.bind(X_4,"sys","part","p_brand1",2);
-    X_161 := algebra.subselect(r1_22,nil:bat[:oid,:oid],A0,A0,true,true,false);
+    X_162 := algebra.subselect(r1_22,nil:bat[:oid,:oid],A0,A0,true,false,false);
     X_23:bat[:oid,:str]  := sql.bind(X_4,"sys","part","p_brand1",1);
-    X_163 := algebra.subselect(X_23,X_17,A0,A0,true,true,false);
-    X_24 := sql.subdelta(X_160,X_17,X_21,X_161,X_163);
-    X_26 := X_24;
-    (X_27,r1_31) := algebra.subjoin(X_16,X_26,nil:BAT,nil:BAT,false,nil:lng);
-    X_31:bat[:oid,:oid]  := sql.bind_idxbat(X_4,"sys","lineorder","lineorder_lo_suppkey_fkey",0);
-    (X_33,r1_37) := sql.bind_idxbat(X_4,"sys","lineorder","lineorder_lo_suppkey_fkey",2);
-    X_37:bat[:oid,:oid]  := sql.bind_idxbat(X_4,"sys","lineorder","lineorder_lo_suppkey_fkey",1);
-    X_38 := sql.projectdelta(X_5,X_31,X_33,r1_37,X_37);
-    X_39 := algebra.leftfetchjoin(X_27,X_38);
-    X_42:bat[:oid,:str]  := sql.bind(X_4,"sys","supplier","s_region",0);
-    X_40:bat[:oid,:oid]  := sql.tid(X_4,"sys","supplier");
-    X_164 := algebra.subselect(X_42,X_40,A1,A1,true,true,false);
-    (X_45,r1_50) := sql.bind(X_4,"sys","supplier","s_region",2);
-    X_165 := algebra.subselect(r1_50,nil:bat[:oid,:oid],A1,A1,true,true,false);
-    X_48:bat[:oid,:str]  := sql.bind(X_4,"sys","supplier","s_region",1);
-    X_167 := algebra.subselect(X_48,X_40,A1,A1,true,true,false);
-    X_50 := sql.subdelta(X_164,X_40,X_45,X_165,X_167);
-    X_52 := X_50;
-    (X_53,r1_61) := algebra.subjoin(X_39,X_52,nil:BAT,nil:BAT,false,nil:lng);
-    X_56:bat[:oid,:oid]  := sql.bind_idxbat(X_4,"sys","lineorder","lineorder_lo_orderdate_fkey",0);
-    (X_58,r1_66) := sql.bind_idxbat(X_4,"sys","lineorder","lineorder_lo_orderdate_fkey",2);
-    X_60:bat[:oid,:oid]  := sql.bind_idxbat(X_4,"sys","lineorder","lineorder_lo_orderdate_fkey",1);
-    X_61 := sql.projectdelta(X_5,X_56,X_58,r1_66,X_60);
-    X_62:bat[:oid,:oid] := algebra.leftfetchjoinPath(X_53,X_27,X_61);
-    X_63:bat[:oid,:oid]  := sql.tid(X_4,"sys","dwdate");
-    (X_66,r1_76) := algebra.subjoin(X_62,X_63,nil:BAT,nil:BAT,false,nil:lng);
-    X_70 := sql.projectdelta(X_24,X_19,X_21,r1_22,X_23);
-    X_71:bat[:oid,:str] := algebra.leftfetchjoinPath(X_66,X_53,r1_31,X_70);
-    X_72:bat[:oid,:int]  := sql.bind(X_4,"sys","dwdate","d_year",0);
-    (X_75,r1_87) := sql.bind(X_4,"sys","dwdate","d_year",2);
-    X_78:bat[:oid,:int]  := sql.bind(X_4,"sys","dwdate","d_year",1);
-    X_80 := sql.projectdelta(X_63,X_72,X_75,r1_87,X_78);
-    X_81 := algebra.leftfetchjoin(r1_76,X_80);
-    (X_82,r1_95,r2_95) := group.subgroup(X_81);
-    (X_85,r1_98,r2_98) := group.subgroupdone(X_71,X_82);
-    X_88 := algebra.leftfetchjoin(r1_98,X_71);
-    X_89 := algebra.leftfetchjoin(r1_98,X_81);
-    X_97:bat[:oid,:int]  := sql.bind(X_4,"sys","lineorder","lo_revenue",0);
-    (X_101,r1_114) := sql.bind(X_4,"sys","lineorder","lo_revenue",2);
-    X_103:bat[:oid,:int]  := sql.bind(X_4,"sys","lineorder","lo_revenue",1);
-    X_104 := sql.projectdelta(X_5,X_97,X_101,r1_114,X_103);
-    X_105:bat[:oid,:int] := algebra.leftfetchjoinPath(X_66,X_53,X_27,X_104);
-    X_106:bat[:oid,:hge]  := aggr.subsum(X_105,X_85,r1_98,true,true);
-    (X_90,r1_103,r2_103) := algebra.subsort(X_89,false,false);
-    (X_94,r1_107,r2_107) := algebra.subsort(X_88,r1_103,r2_103,false,false);
-    X_108 := algebra.leftfetchjoin(r1_107,X_106);
-    X_110 := algebra.leftfetchjoin(r1_107,X_88);
-    X_109 := algebra.leftfetchjoin(r1_107,X_89);
-    X_111 := sql.resultSet(3,1,X_108);
-    sql.rsColumn(X_111,"sys.L1","L1","hugeint",128,0,X_108);
-    sql.rsColumn(X_111,"sys.dwdate","d_year","int",32,0,X_109);
-    sql.rsColumn(X_111,"sys.part","p_brand1","clob",0,0,X_110);
-    X_129 := io.stdout();
-    sql.exportResult(X_129,X_111);
-=======
-    X_160 := algebra.subselect(X_19,X_17,A0,A0,true,false,false);
-    (X_21,r1_22) := sql.bind(X_4,"sys","part","p_brand1",2);
-    X_161 := algebra.subselect(r1_22,nil:bat[:oid,:oid],A0,A0,true,false,false);
-    X_23:bat[:oid,:str]  := sql.bind(X_4,"sys","part","p_brand1",1);
-    X_163 := algebra.subselect(X_23,X_17,A0,A0,true,false,false);
-    X_24 := sql.subdelta(X_160,X_17,X_21,X_161,X_163);
+    X_164 := algebra.subselect(X_23,X_17,A0,A0,true,false,false);
+    X_24 := sql.subdelta(X_161,X_17,X_21,X_162,X_164);
     (X_26,r1_32) := algebra.subjoin(X_16,X_24,nil:BAT,nil:BAT,false,nil:lng);
     X_30:bat[:oid,:oid] := sql.bind_idxbat(X_4,"sys","lineorder","lineorder_lo_suppkey_fkey",0);
     (X_32,r1_39) := sql.bind_idxbat(X_4,"sys","lineorder","lineorder_lo_suppkey_fkey",2);
@@ -146,12 +86,12 @@
     X_36 := algebra.leftfetchjoin(X_26,X_35);
     X_39:bat[:oid,:str] := sql.bind(X_4,"sys","supplier","s_region",0);
     X_37:bat[:oid,:oid] := sql.tid(X_4,"sys","supplier");
-    X_164 := algebra.subselect(X_39,X_37,A1,A1,true,false,false);
+    X_165 := algebra.subselect(X_39,X_37,A1,A1,true,false,false);
     (X_41,r1_49) := sql.bind(X_4,"sys","supplier","s_region",2);
-    X_165 := algebra.subselect(r1_49,nil:bat[:oid,:oid],A1,A1,true,false,false);
+    X_166 := algebra.subselect(r1_49,nil:bat[:oid,:oid],A1,A1,true,false,false);
     X_43:bat[:oid,:str] := sql.bind(X_4,"sys","supplier","s_region",1);
-    X_166 := algebra.subselect(X_43,X_37,A1,A1,true,false,false);
-    X_44 := sql.subdelta(X_164,X_37,X_41,X_165,X_166);
+    X_167 := algebra.subselect(X_43,X_37,A1,A1,true,false,false);
+    X_44 := sql.subdelta(X_165,X_37,X_41,X_166,X_167);
     (X_45,r1_58) := algebra.subjoin(X_36,X_44,nil:BAT,nil:BAT,false,nil:lng);
     X_47:bat[:oid,:oid] := sql.bind_idxbat(X_4,"sys","lineorder","lineorder_lo_orderdate_fkey",0);
     (X_49,r1_62) := sql.bind_idxbat(X_4,"sys","lineorder","lineorder_lo_orderdate_fkey",2);
@@ -183,7 +123,6 @@
     X_90 := algebra.leftfetchjoin(r1_100,X_74);
     X_91 := algebra.leftfetchjoin(r1_100,X_73);
     sql.resultSet(X_118,X_120,X_121,X_123,X_124,X_89,X_90,X_91);
->>>>>>> cc4def06
 end user.s2_1;
 
 # 23:10:46 >  
