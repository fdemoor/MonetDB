--- conflicted
+++ resolved
@@ -74,21 +74,12 @@
     (X_12,r1_12) := sql.bind_idxbat(X_5,"sys","lineorder","lineorder_lo_custkey_fkey",2);
     X_15:bat[:oid] := sql.bind_idxbat(X_5,"sys","lineorder","lineorder_lo_custkey_fkey",1);
     X_17 := sql.projectdelta(C_6,X_9,X_12,r1_12,X_15);
-<<<<<<< HEAD
-    X_20:bat[:oid,:str] := sql.bind(X_5,"sys","customer","c_region",0);
-    C_18:bat[:oid,:oid] := sql.tid(X_5,"sys","customer");
-    C_158 := algebra.subselect(X_20,C_18,A0,A0,true,false,false);
-    (C_22,r1_23) := sql.bind(X_5,"sys","customer","c_region",2);
-    C_159 := algebra.subselect(r1_23,nil:bat[:oid,:oid],A0,A0,true,false,false);
-    X_24:bat[:oid,:str] := sql.bind(X_5,"sys","customer","c_region",1);
-=======
     X_20:bat[:str] := sql.bind(X_5,"sys","customer","c_region",0);
     C_18:bat[:oid] := sql.tid(X_5,"sys","customer");
     C_158 := algebra.subselect(X_20,C_18,A0,A0,true,false,false);
     (C_22,r1_23) := sql.bind(X_5,"sys","customer","c_region",2);
     C_159 := algebra.subselect(r1_23,nil:bat[:oid],A0,A0,true,false,false);
     X_24:bat[:str] := sql.bind(X_5,"sys","customer","c_region",1);
->>>>>>> 3f642494
     C_161 := algebra.subselect(X_24,C_18,A0,A0,true,false,false);
     C_25 := sql.subdelta(C_158,C_18,C_22,C_159,C_161);
     (X_28,r1_34) := algebra.subjoin(X_17,C_25,nil:BAT,nil:BAT,false,nil:lng);
@@ -97,21 +88,12 @@
     X_36:bat[:oid] := sql.bind_idxbat(X_5,"sys","lineorder","lineorder_lo_suppkey_fkey",1);
     X_37 := sql.projectdelta(C_6,X_32,X_34,r1_41,X_36);
     X_38 := algebra.projection(X_28,X_37);
-<<<<<<< HEAD
-    X_41:bat[:oid,:str] := sql.bind(X_5,"sys","supplier","s_region",0);
-    C_39:bat[:oid,:oid] := sql.tid(X_5,"sys","supplier");
-    C_162 := algebra.subselect(X_41,C_39,A1,A1,true,false,false);
-    (C_43,r1_51) := sql.bind(X_5,"sys","supplier","s_region",2);
-    C_163 := algebra.subselect(r1_51,nil:bat[:oid,:oid],A1,A1,true,false,false);
-    X_45:bat[:oid,:str] := sql.bind(X_5,"sys","supplier","s_region",1);
-=======
     X_41:bat[:str] := sql.bind(X_5,"sys","supplier","s_region",0);
     C_39:bat[:oid] := sql.tid(X_5,"sys","supplier");
     C_162 := algebra.subselect(X_41,C_39,A1,A1,true,false,false);
     (C_43,r1_51) := sql.bind(X_5,"sys","supplier","s_region",2);
     C_163 := algebra.subselect(r1_51,nil:bat[:oid],A1,A1,true,false,false);
     X_45:bat[:str] := sql.bind(X_5,"sys","supplier","s_region",1);
->>>>>>> 3f642494
     C_164 := algebra.subselect(X_45,C_39,A1,A1,true,false,false);
     C_46 := sql.subdelta(C_162,C_39,C_43,C_163,C_164);
     (X_47,r1_59) := algebra.subjoin(X_38,C_46,nil:BAT,nil:BAT,false,nil:lng);
@@ -119,15 +101,6 @@
     (X_51,r1_63) := sql.bind_idxbat(X_5,"sys","lineorder","lineorder_lo_orderdate_fkey",2);
     X_53:bat[:oid] := sql.bind_idxbat(X_5,"sys","lineorder","lineorder_lo_orderdate_fkey",1);
     X_54 := sql.projectdelta(C_6,X_49,X_51,r1_63,X_53);
-<<<<<<< HEAD
-    X_55:bat[:oid,:oid] := algebra.projectionPath(X_47,X_28,X_54);
-    X_58:bat[:oid,:int] := sql.bind(X_5,"sys","dwdate","d_year",0);
-    C_56:bat[:oid,:oid] := sql.tid(X_5,"sys","dwdate");
-    C_165 := algebra.subselect(X_58,C_56,A2,A3,true,true,false);
-    (C_60,r1_74) := sql.bind(X_5,"sys","dwdate","d_year",2);
-    C_166 := algebra.subselect(r1_74,nil:bat[:oid,:oid],A2,A3,true,true,false);
-    X_62:bat[:oid,:int] := sql.bind(X_5,"sys","dwdate","d_year",1);
-=======
     X_55:bat[:oid] := algebra.projectionPath(X_47,X_28,X_54);
     X_58:bat[:int] := sql.bind(X_5,"sys","dwdate","d_year",0);
     C_56:bat[:oid] := sql.tid(X_5,"sys","dwdate");
@@ -135,7 +108,6 @@
     (C_60,r1_74) := sql.bind(X_5,"sys","dwdate","d_year",2);
     C_166 := algebra.subselect(r1_74,nil:bat[:oid],A2,A3,true,true,false);
     X_62:bat[:int] := sql.bind(X_5,"sys","dwdate","d_year",1);
->>>>>>> 3f642494
     C_167 := algebra.subselect(X_62,C_56,A2,A3,true,true,false);
     C_63 := sql.subdelta(C_165,C_56,C_60,C_166,C_167);
     (X_64,r1_86) := algebra.subjoin(X_55,C_63,nil:BAT,nil:BAT,false,nil:lng);
