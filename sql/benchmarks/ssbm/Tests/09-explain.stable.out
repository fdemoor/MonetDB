--- conflicted
+++ resolved
@@ -42,14 +42,8 @@
 % .explain # table_name
 % mal # name
 % clob # type
-<<<<<<< HEAD
 % 571 # length
 function user.s2_1{autoCommit=true}(A0:str,A1:str,A2:str,A3:str,A4:str,A5:str,A6:int,A7:int):void;
-barrier X_249 := language.dataflow();
-=======
-% 98 # length
-function user.s0_1{autoCommit=true}(A0:str,A1:str,A2:str,A3:str,A4:str,A5:str,A6:int,A7:int):void;
->>>>>>> 2347aa9a
     X_10 := sql.mvc();
     X_11:bat[:oid,:oid]  := sql.tid(X_10,"sys","lineorder");
     X_14 := sql.bind_idxbat(X_10,"sys","lineorder","lineorder_lo_custkey_fkey",0);
@@ -59,23 +53,22 @@
     X_25 := sql.bind(X_10,"sys","customer","c_city",0);
     X_30 := sql.bind(X_10,"sys","customer","c_nation",0);
     X_23:bat[:oid,:oid]  := sql.tid(X_10,"sys","customer");
-<<<<<<< HEAD
-    X_192 := algebra.subselect(X_30,X_23,A0,A0,true,true,false);
+    X_191 := algebra.subselect(X_30,X_23,A0,A0,true,true,false);
     (X_32,r1_36) := sql.bind(X_10,"sys","customer","c_nation",2);
-    X_193 := algebra.subselect(r1_36,A0,A0,true,true,false);
+    X_192 := algebra.subselect(r1_36,A0,A0,true,true,false);
     X_34 := sql.bind(X_10,"sys","customer","c_nation",1);
-    X_194 := algebra.subselect(X_34,X_23,A0,A0,true,true,false);
-    X_35 := sql.subdelta(X_192,X_23,X_32,X_193,X_194);
-    X_195 := algebra.subselect(X_25,X_35,A1,A1,true,true,false);
+    X_193 := algebra.subselect(X_34,X_23,A0,A0,true,true,false);
+    X_35 := sql.subdelta(X_191,X_23,X_32,X_192,X_193);
+    X_194 := algebra.subselect(X_25,X_35,A1,A1,true,true,false);
     (X_27,r1_28) := sql.bind(X_10,"sys","customer","c_city",2);
-    X_196 := algebra.subselect(r1_28,A1,A1,true,true,false);
+    X_195 := algebra.subselect(r1_28,A1,A1,true,true,false);
     X_29 := sql.bind(X_10,"sys","customer","c_city",1);
-    X_197 := algebra.subselect(X_29,X_35,A1,A1,true,true,false);
-    X_38 := sql.subdelta(X_195,X_35,X_27,X_196,X_197);
-    X_198 := algebra.subselect(X_25,X_35,A2,A2,true,true,false);
-    X_199 := algebra.subselect(r1_28,A2,A2,true,true,false);
-    X_200 := algebra.subselect(X_29,X_35,A2,A2,true,true,false);
-    X_39 := sql.subdelta(X_198,X_35,X_27,X_199,X_200);
+    X_196 := algebra.subselect(X_29,X_35,A1,A1,true,true,false);
+    X_38 := sql.subdelta(X_194,X_35,X_27,X_195,X_196);
+    X_197 := algebra.subselect(X_25,X_35,A2,A2,true,true,false);
+    X_198 := algebra.subselect(r1_28,A2,A2,true,true,false);
+    X_199 := algebra.subselect(X_29,X_35,A2,A2,true,true,false);
+    X_39 := sql.subdelta(X_197,X_35,X_27,X_198,X_199);
     X_40 := bat.mergecand(X_38,X_39);
     X_41 := X_40;
     (X_42,r1_50) := algebra.join(X_22,X_41);
@@ -87,51 +80,51 @@
     X_58 := sql.bind(X_10,"sys","supplier","s_city",0);
     X_63 := sql.bind(X_10,"sys","supplier","s_nation",0);
     X_56:bat[:oid,:oid]  := sql.tid(X_10,"sys","supplier");
-    X_201 := algebra.subselect(X_63,X_56,A5,A5,true,true,false);
+    X_200 := algebra.subselect(X_63,X_56,A5,A5,true,true,false);
     (X_65,r1_77) := sql.bind(X_10,"sys","supplier","s_nation",2);
-    X_202 := algebra.subselect(r1_77,A5,A5,true,true,false);
+    X_201 := algebra.subselect(r1_77,A5,A5,true,true,false);
     X_67 := sql.bind(X_10,"sys","supplier","s_nation",1);
-    X_203 := algebra.subselect(X_67,X_56,A5,A5,true,true,false);
-    X_68 := sql.subdelta(X_201,X_56,X_65,X_202,X_203);
-    X_204 := algebra.subselect(X_58,X_68,A3,A3,true,true,false);
+    X_202 := algebra.subselect(X_67,X_56,A5,A5,true,true,false);
+    X_68 := sql.subdelta(X_200,X_56,X_65,X_201,X_202);
+    X_203 := algebra.subselect(X_58,X_68,A3,A3,true,true,false);
     (X_60,r1_69) := sql.bind(X_10,"sys","supplier","s_city",2);
-    X_205 := algebra.subselect(r1_69,A3,A3,true,true,false);
+    X_204 := algebra.subselect(r1_69,A3,A3,true,true,false);
     X_62 := sql.bind(X_10,"sys","supplier","s_city",1);
-    X_206 := algebra.subselect(X_62,X_68,A3,A3,true,true,false);
-    X_71 := sql.subdelta(X_204,X_68,X_60,X_205,X_206);
-    X_207 := algebra.subselect(X_58,X_68,A4,A4,true,true,false);
-    X_208 := algebra.subselect(r1_69,A4,A4,true,true,false);
-    X_209 := algebra.subselect(X_62,X_68,A4,A4,true,true,false);
-    X_72 := sql.subdelta(X_207,X_68,X_60,X_208,X_209);
+    X_205 := algebra.subselect(X_62,X_68,A3,A3,true,true,false);
+    X_71 := sql.subdelta(X_203,X_68,X_60,X_204,X_205);
+    X_206 := algebra.subselect(X_58,X_68,A4,A4,true,true,false);
+    X_207 := algebra.subselect(r1_69,A4,A4,true,true,false);
+    X_208 := algebra.subselect(X_62,X_68,A4,A4,true,true,false);
+    X_72 := sql.subdelta(X_206,X_68,X_60,X_207,X_208);
     X_73 := bat.mergecand(X_71,X_72);
     X_74 := X_73;
     (X_75,r1_91) := algebra.join(X_55,X_74);
-    X_213 := algebra.leftfetchjoin(X_75,X_42);
+    X_212 := algebra.leftfetchjoin(X_75,X_42);
     X_77 := sql.bind_idxbat(X_10,"sys","lineorder","lineorder_lo_orderdate_fkey",0);
     (X_82,r1_98) := sql.bind_idxbat(X_10,"sys","lineorder","lineorder_lo_orderdate_fkey",2);
     X_85 := sql.bind_idxbat(X_10,"sys","lineorder","lineorder_lo_orderdate_fkey",1);
     X_87 := sql.projectdelta(X_11,X_77,X_82,r1_98,X_85);
-    X_88:bat[:oid,:oid]  := algebra.leftfetchjoin(X_213,X_87);
+    X_88:bat[:oid,:oid]  := algebra.leftfetchjoin(X_212,X_87);
     X_91 := sql.bind(X_10,"sys","dwdate","d_year",0);
     X_89:bat[:oid,:oid]  := sql.tid(X_10,"sys","dwdate");
-    X_210 := algebra.subselect(X_91,X_89,A6,A7,true,true,false);
+    X_209 := algebra.subselect(X_91,X_89,A6,A7,true,true,false);
     (X_93,r1_111) := sql.bind(X_10,"sys","dwdate","d_year",2);
-    X_211 := algebra.subselect(r1_111,A6,A7,true,true,false);
+    X_210 := algebra.subselect(r1_111,A6,A7,true,true,false);
     X_95 := sql.bind(X_10,"sys","dwdate","d_year",1);
-    X_212 := algebra.subselect(X_95,X_89,A6,A7,true,true,false);
-    X_96 := sql.subdelta(X_210,X_89,X_93,X_211,X_212);
+    X_211 := algebra.subselect(X_95,X_89,A6,A7,true,true,false);
+    X_96 := sql.subdelta(X_209,X_89,X_93,X_210,X_211);
     X_99 := X_96;
     (X_100,r1_122) := algebra.join(X_88,X_99);
-    X_214 := algebra.leftfetchjoin(X_100,X_75);
+    X_213 := algebra.leftfetchjoin(X_100,X_75);
     X_102 := sql.bind(X_10,"sys","lineorder","lo_revenue",0);
     (X_104,r1_126) := sql.bind(X_10,"sys","lineorder","lo_revenue",2);
     X_108 := sql.bind(X_10,"sys","lineorder","lo_revenue",1);
     X_109 := sql.projectdelta(X_11,X_102,X_104,r1_126,X_108);
-    X_110:bat[:oid,:int]  := algebra.leftfetchjoinPath(X_214,X_42,X_109);
+    X_110:bat[:oid,:int]  := algebra.leftfetchjoinPath(X_213,X_42,X_109);
     X_111 := sql.projectdelta(X_73,X_58,X_60,r1_69,X_62);
     X_112:bat[:oid,:str]  := algebra.leftfetchjoinPath(X_100,r1_91,X_111);
     X_113 := sql.projectdelta(X_40,X_25,X_27,r1_28,X_29);
-    X_114:bat[:oid,:str]  := algebra.leftfetchjoinPath(X_214,r1_50,X_113);
+    X_114:bat[:oid,:str]  := algebra.leftfetchjoinPath(X_213,r1_50,X_113);
     X_115 := sql.projectdelta(X_96,X_91,X_93,r1_111,X_95);
     X_116 := algebra.leftfetchjoin(r1_122,X_115);
     (X_117,r1_145,r2_145) := group.subgroup(X_116);
@@ -141,45 +134,11 @@
     X_128 := algebra.leftfetchjoin(r1_151,X_116);
     (X_129,r1_157,r2_157) := algebra.subsort(X_128,false,false);
     (X_133,r1_161,r2_161) := algebra.subsort(X_126,r1_157,r2_157,true,false);
-    X_215 := algebra.leftfetchjoin(r1_161,r1_151);
-    X_136:bat[:oid,:str]  := algebra.leftfetchjoin(X_215,X_114);
+    X_214 := algebra.leftfetchjoin(r1_161,r1_151);
+    X_136:bat[:oid,:str]  := algebra.leftfetchjoin(X_214,X_114);
     X_139 := algebra.leftfetchjoin(r1_161,X_126);
     X_138 := algebra.leftfetchjoin(r1_161,X_128);
-    X_137:bat[:oid,:str]  := algebra.leftfetchjoin(X_215,X_112);
-    language.pass(X_23);
-    language.pass(X_35);
-    language.pass(X_56);
-    language.pass(X_68);
-    language.pass(X_89);
-    language.pass(X_75);
-    language.pass(X_11);
-    language.pass(X_42);
-    language.pass(X_73);
-    language.pass(X_58);
-    language.pass(X_60);
-    language.pass(r1_69);
-    language.pass(X_62);
-    language.pass(X_100);
-    language.pass(X_40);
-    language.pass(X_25);
-    language.pass(X_27);
-    language.pass(r1_28);
-    language.pass(X_29);
-    language.pass(X_214);
-    language.pass(X_96);
-    language.pass(X_91);
-    language.pass(X_93);
-    language.pass(r1_111);
-    language.pass(X_95);
-    language.pass(X_116);
-    language.pass(r1_151);
-    language.pass(X_114);
-    language.pass(X_126);
-    language.pass(r1_161);
-    language.pass(X_128);
-    language.pass(X_215);
-    language.pass(X_112);
-exit X_249;
+    X_137:bat[:oid,:str]  := algebra.leftfetchjoin(X_214,X_112);
     X_140 := sql.resultSet(4,1,X_136);
     sql.rsColumn(X_140,"sys.customer","c_city","clob",0,0,X_136);
     sql.rsColumn(X_140,"sys.supplier","s_city","clob",0,0,X_137);
@@ -188,117 +147,7 @@
     X_160 := io.stdout();
     sql.exportResult(X_160,X_140);
 end s2_1;
-# querylog.define("explain\nselect c_city, s_city, d_year, sum(lo_revenue) as revenue\n\tfrom customer, lineorder, supplier, dwdate\n\twhere lo_custkey = c_custkey\n\t\tand lo_suppkey = s_suppkey\n\t\tand lo_orderdate = d_datekey\n\t\tand c_nation = \\'UNITED KINGDOM\\'\n\t\tand (c_city=\\'UNITED KI1\\' or c_city=\\'UNITED KI5\\')\n\t\tand (s_city=\\'UNITED KI1\\' or s_city=\\'UNITED KI5\\')\n\t\tand s_nation = \\'UNITED KINGDOM\\'\n\t\tand d_year >= 1992 and d_year <= 1997\n\tgroup by c_city, s_city, d_year\n\torder by d_year asc, revenue desc;","no_mitosis_pipe")
-=======
-    X_194 := algebra.subselect(X_30,X_23,A0,A0,true,true,false);
-    (X_32,r1_37) := sql.bind(X_10,"sys","customer","c_nation",2);
-    X_195 := algebra.subselect(r1_37,A0,A0,true,true,false);
-    X_34 := sql.bind(X_10,"sys","customer","c_nation",1);
-    X_196 := algebra.subselect(X_34,X_23,A0,A0,true,true,false);
-    X_35 := sql.subdelta(X_194,X_23,X_32,X_195,X_196);
-    X_197 := algebra.subselect(X_25,X_35,A1,A1,true,true,false);
-    (X_27,r1_28) := sql.bind(X_10,"sys","customer","c_city",2);
-    X_198 := algebra.subselect(r1_28,A1,A1,true,true,false);
-    X_29 := sql.bind(X_10,"sys","customer","c_city",1);
-    X_199 := algebra.subselect(X_29,X_35,A1,A1,true,true,false);
-    X_38 := sql.subdelta(X_197,X_35,X_27,X_198,X_199);
-    X_200 := algebra.subselect(X_25,X_35,A2,A2,true,true,false);
-    X_201 := algebra.subselect(r1_28,A2,A2,true,true,false);
-    X_202 := algebra.subselect(X_29,X_35,A2,A2,true,true,false);
-    X_39 := sql.subdelta(X_200,X_35,X_27,X_201,X_202);
-    X_40 := bat.mergecand(X_38,X_39);
-    X_203 := algebra.subselect(X_25,X_40,A1,A1,true,true,false);
-    X_204 := algebra.subselect(X_29,X_40,A1,A1,true,true,false);
-    X_41 := sql.subdelta(X_203,X_40,X_27,X_198,X_204);
-    X_205 := algebra.subselect(X_25,X_40,A2,A2,true,true,false);
-    X_206 := algebra.subselect(X_29,X_40,A2,A2,true,true,false);
-    X_42 := sql.subdelta(X_205,X_40,X_27,X_201,X_206);
-    X_43 := bat.mergecand(X_41,X_42);
-    X_44 := X_43;
-    (X_45,r1_55) := algebra.join(X_22,X_44);
-    X_47 := sql.bind_idxbat(X_10,"sys","lineorder","lineorder_lo_suppkey_fkey",0);
-    (X_52,r1_62) := sql.bind_idxbat(X_10,"sys","lineorder","lineorder_lo_suppkey_fkey",2);
-    X_55 := sql.bind_idxbat(X_10,"sys","lineorder","lineorder_lo_suppkey_fkey",1);
-    X_57 := sql.projectdelta(X_11,X_47,X_52,r1_62,X_55);
-    X_58 := algebra.leftfetchjoin(X_45,X_57);
-    X_61 := sql.bind(X_10,"sys","supplier","s_city",0);
-    X_66 := sql.bind(X_10,"sys","supplier","s_nation",0);
-    X_59:bat[:oid,:oid]  := sql.tid(X_10,"sys","supplier");
-    X_207 := algebra.subselect(X_66,X_59,A5,A5,true,true,false);
-    (X_68,r1_83) := sql.bind(X_10,"sys","supplier","s_nation",2);
-    X_208 := algebra.subselect(r1_83,A5,A5,true,true,false);
-    X_70 := sql.bind(X_10,"sys","supplier","s_nation",1);
-    X_209 := algebra.subselect(X_70,X_59,A5,A5,true,true,false);
-    X_71 := sql.subdelta(X_207,X_59,X_68,X_208,X_209);
-    X_210 := algebra.subselect(X_61,X_71,A3,A3,true,true,false);
-    (X_63,r1_74) := sql.bind(X_10,"sys","supplier","s_city",2);
-    X_211 := algebra.subselect(r1_74,A3,A3,true,true,false);
-    X_65 := sql.bind(X_10,"sys","supplier","s_city",1);
-    X_212 := algebra.subselect(X_65,X_71,A3,A3,true,true,false);
-    X_74 := sql.subdelta(X_210,X_71,X_63,X_211,X_212);
-    X_213 := algebra.subselect(X_61,X_71,A4,A4,true,true,false);
-    X_214 := algebra.subselect(r1_74,A4,A4,true,true,false);
-    X_215 := algebra.subselect(X_65,X_71,A4,A4,true,true,false);
-    X_75 := sql.subdelta(X_213,X_71,X_63,X_214,X_215);
-    X_76 := bat.mergecand(X_74,X_75);
-    X_216 := algebra.subselect(X_61,X_76,A3,A3,true,true,false);
-    X_217 := algebra.subselect(X_65,X_76,A3,A3,true,true,false);
-    X_77 := sql.subdelta(X_216,X_76,X_63,X_211,X_217);
-    X_218 := algebra.subselect(X_61,X_76,A4,A4,true,true,false);
-    X_219 := algebra.subselect(X_65,X_76,A4,A4,true,true,false);
-    X_78 := sql.subdelta(X_218,X_76,X_63,X_214,X_219);
-    X_79 := bat.mergecand(X_77,X_78);
-    X_80 := X_79;
-    (X_81,r1_101) := algebra.join(X_58,X_80);
-    X_223 := algebra.leftfetchjoin(X_81,X_45);
-    X_83 := sql.bind_idxbat(X_10,"sys","lineorder","lineorder_lo_orderdate_fkey",0);
-    (X_88,r1_108) := sql.bind_idxbat(X_10,"sys","lineorder","lineorder_lo_orderdate_fkey",2);
-    X_91 := sql.bind_idxbat(X_10,"sys","lineorder","lineorder_lo_orderdate_fkey",1);
-    X_93 := sql.projectdelta(X_11,X_83,X_88,r1_108,X_91);
-    X_94:bat[:oid,:oid]  := algebra.leftfetchjoin(X_223,X_93);
-    X_97 := sql.bind(X_10,"sys","dwdate","d_year",0);
-    X_95:bat[:oid,:oid]  := sql.tid(X_10,"sys","dwdate");
-    X_220 := algebra.subselect(X_97,X_95,A6,A7,true,true,false);
-    (X_99,r1_121) := sql.bind(X_10,"sys","dwdate","d_year",2);
-    X_221 := algebra.subselect(r1_121,A6,A7,true,true,false);
-    X_101 := sql.bind(X_10,"sys","dwdate","d_year",1);
-    X_222 := algebra.subselect(X_101,X_95,A6,A7,true,true,false);
-    X_102 := sql.subdelta(X_220,X_95,X_99,X_221,X_222);
-    X_105 := X_102;
-    (X_106,r1_132) := algebra.join(X_94,X_105);
-    X_224 := algebra.leftfetchjoin(X_106,X_81);
-    X_108 := sql.bind(X_10,"sys","lineorder","lo_revenue",0);
-    (X_110,r1_136) := sql.bind(X_10,"sys","lineorder","lo_revenue",2);
-    X_114 := sql.bind(X_10,"sys","lineorder","lo_revenue",1);
-    X_115 := sql.projectdelta(X_11,X_108,X_110,r1_136,X_114);
-    X_116:bat[:oid,:int]  := algebra.leftfetchjoinPath(X_224,X_45,X_115);
-    X_117 := sql.projectdelta(X_79,X_61,X_63,r1_74,X_65);
-    X_118:bat[:oid,:str]  := algebra.leftfetchjoinPath(X_106,r1_101,X_117);
-    X_119 := sql.projectdelta(X_43,X_25,X_27,r1_28,X_29);
-    X_120:bat[:oid,:str]  := algebra.leftfetchjoinPath(X_224,r1_55,X_119);
-    X_121 := sql.projectdelta(X_102,X_97,X_99,r1_121,X_101);
-    X_122 := algebra.leftfetchjoin(r1_132,X_121);
-    (X_123,r1_155,r2_155) := group.subgroup(X_122);
-    (X_126,r1_158,r2_158) := group.subgroup(X_120,X_123);
-    (X_129,r1_161,r2_161) := group.subgroupdone(X_118,X_126);
-    X_132:bat[:oid,:lng]  := aggr.subsum(X_116,X_129,r1_161,true,true);
-    X_134 := algebra.leftfetchjoin(r1_161,X_122);
-    (X_135,r1_167,r2_167) := algebra.subsort(X_134,false,false);
-    (X_139,r1_171,r2_171) := algebra.subsort(X_132,r1_167,r2_167,true,false);
-    X_225 := algebra.leftfetchjoin(r1_171,r1_161);
-    X_142:bat[:oid,:str]  := algebra.leftfetchjoin(X_225,X_120);
-    X_145 := algebra.leftfetchjoin(r1_171,X_132);
-    X_144 := algebra.leftfetchjoin(r1_171,X_134);
-    X_143:bat[:oid,:str]  := algebra.leftfetchjoin(X_225,X_118);
-    X_146 := sql.resultSet(4,1,X_142);
-    sql.rsColumn(X_146,"sys.customer","c_city","clob",0,0,X_142);
-    sql.rsColumn(X_146,"sys.supplier","s_city","clob",0,0,X_143);
-    sql.rsColumn(X_146,"sys.dwdate","d_year","int",32,0,X_144);
-    sql.rsColumn(X_146,"sys.L1","revenue","bigint",32,0,X_145);
-    X_166 := io.stdout();
-    sql.exportResult(X_166,X_146);
-end s0_1;
->>>>>>> 2347aa9a
+# querylog.define("explain\nselect c_city, s_city, d_year, sum(lo_revenue) as revenue\n\tfrom customer, lineorder, supplier, dwdate\n\twhere lo_custkey = c_custkey\n\t\tand lo_suppkey = s_suppkey\n\t\tand lo_orderdate = d_datekey\n\t\tand c_nation = \\'UNITED KINGDOM\\'\n\t\tand (c_city=\\'UNITED KI1\\' or c_city=\\'UNITED KI5\\')\n\t\tand (s_city=\\'UNITED KI1\\' or s_city=\\'UNITED KI5\\')\n\t\tand s_nation = \\'UNITED KINGDOM\\'\n\t\tand d_year >= 1992 and d_year <= 1997\n\tgroup by c_city, s_city, d_year\n\torder by d_year asc, revenue desc;","sequential_pipe")
 
 # 23:10:47 >  
 # 23:10:47 >  "Done."
