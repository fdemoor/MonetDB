stdout of test '09-explain` in directory 'sql/benchmarks/ssbm` itself:


# 23:10:47 >  
# 23:10:47 >  "mserver5" "--debug=10" "--set" "gdk_nr_threads=0" "--set" "mapi_open=true" "--set" "mapi_port=35257" "--set" "mapi_usock=/var/tmp/mtest-17595/.s.monetdb.35257" "--set" "monet_prompt=" "--forcemito" "--set" "mal_listing=2" "--dbpath=/ufs/manegold/_/Monet/HG/Feb2013/prefix/--disable-debug_--enable-assert_--enable-optimize/var/MonetDB/mTests_sql_benchmarks_ssbm" "--set" "mal_listing=0"
# 23:10:47 >  

# MonetDB 5 server v11.15.12
# This is an unreleased version
# Serving database 'mTests_sql_benchmarks_ssbm', using 8 threads
# Compiled for x86_64-unknown-linux-gnu/64bit with 64bit OIDs dynamically linked
# Found 15.591 GiB available main-memory.
# Copyright (c) 1993-July 2008 CWI.
# Copyright (c) August 2008-2015 MonetDB B.V., all rights reserved
# Visit http://www.monetdb.org/ for further information
# Listening for connection requests on mapi:monetdb://rome.ins.cwi.nl:35257/
# Listening for UNIX domain connection requests on mapi:monetdb:///var/tmp/mtest-17595/.s.monetdb.35257
# MonetDB/GIS module loaded
# MonetDB/JAQL module loaded
# MonetDB/SQL module loaded

Ready.

# 23:10:47 >  
# 23:10:47 >  "/usr/bin/python2" "09-explain.SQL.py" "09-explain"
# 23:10:47 >  

#set optimizer = 'sequential_pipe';
#explain
#select c_city, s_city, d_year, sum(lo_revenue) as revenue
#	from customer, lineorder, supplier, dwdate
#	where lo_custkey = c_custkey
#		and lo_suppkey = s_suppkey
#		and lo_orderdate = d_datekey
#		and c_nation = 'UNITED KINGDOM'
#		and (c_city='UNITED KI1' or c_city='UNITED KI5')
#		and (s_city='UNITED KI1' or s_city='UNITED KI5')
#		and s_nation = 'UNITED KINGDOM'
#		and d_year >= 1992 and d_year <= 1997
#	group by c_city, s_city, d_year
#	order by d_year asc, revenue desc;
% .explain # table_name
% mal # name
% clob # type
% 567 # length
<<<<<<< HEAD
function user.s4_1():void;
    X_155:void := querylog.define("explain\nselect c_city, s_city, d_year, sum(lo_revenue) as revenue\n from customer, lineorder, supplier, dwdate\n where lo_custkey = c_custkey\n and lo_suppkey = s_suppkey\n and lo_orderdate = d_datekey\n and c_nation = \\'UNITED KINGDOM\\'\n and (c_city=\\'UNITED KI1\\' or c_city=\\'UNITED KI5\\')\n and (s_city=\\'UNITED KI1\\' or s_city=\\'UNITED KI5\\')\n and s_nation = \\'UNITED KINGDOM\\'\n and d_year >= 1992 and d_year <= 1997\n group by c_city, s_city, d_year\n order by d_year asc, revenue desc;","sequential_pipe",118);
    X_118 := bat.new(nil:str);
    X_125 := bat.append(X_118,"sys.customer");
    X_132 := bat.append(X_125,"sys.supplier");
    X_138 := bat.append(X_132,"sys.dwdate");
    X_146 := bat.append(X_138,"sys.L1");
    X_120 := bat.new(nil:str);
    X_127 := bat.append(X_120,"c_city");
    X_134 := bat.append(X_127,"s_city");
    X_140 := bat.append(X_134,"d_year");
    X_148 := bat.append(X_140,"revenue");
    X_121 := bat.new(nil:str);
    X_128 := bat.append(X_121,"clob");
    X_135 := bat.append(X_128,"clob");
    X_141 := bat.append(X_135,"int");
    X_150 := bat.append(X_141,"hugeint");
    X_122 := bat.new(nil:int);
    X_130 := bat.append(X_122,0);
    X_136 := bat.append(X_130,0);
    X_143 := bat.append(X_136,32);
    X_152 := bat.append(X_143,128);
    X_124 := bat.new(nil:int);
    X_131 := bat.append(X_124,0);
    X_137 := bat.append(X_131,0);
    X_145 := bat.append(X_137,0);
    X_154 := bat.append(X_145,0);
    X_6 := sql.mvc();
    C_7:bat[:oid] := sql.tid(X_6,"sys","lineorder");
    X_10:bat[:oid] := sql.bind_idxbat(X_6,"sys","lineorder","lineorder_lo_custkey_fkey",0);
    (X_13,r1_16) := sql.bind_idxbat(X_6,"sys","lineorder","lineorder_lo_custkey_fkey",2);
    X_16:bat[:oid] := sql.bind_idxbat(X_6,"sys","lineorder","lineorder_lo_custkey_fkey",1);
    X_18 := sql.projectdelta(C_7,X_10,X_13,r1_16,X_16);
    X_21:bat[:str] := sql.bind(X_6,"sys","customer","c_city",0);
    X_26:bat[:str] := sql.bind(X_6,"sys","customer","c_nation",0);
    C_19:bat[:oid] := sql.tid(X_6,"sys","customer");
    C_171 := algebra.subselect(X_26,C_19,"UNITED KINGDOM","UNITED KINGDOM",true,false,false);
    (C_28,r1_35) := sql.bind(X_6,"sys","customer","c_nation",2);
    C_172 := algebra.subselect(r1_35,nil:bat[:oid],"UNITED KINGDOM","UNITED KINGDOM",true,false,false);
    X_30:bat[:str] := sql.bind(X_6,"sys","customer","c_nation",1);
    C_174 := algebra.subselect(X_30,C_19,"UNITED KINGDOM","UNITED KINGDOM",true,false,false);
    C_31 := sql.subdelta(C_171,C_19,C_28,C_172,C_174);
    C_175 := algebra.subselect(X_21,C_31,"UNITED KI1","UNITED KI1",true,false,false);
    (C_23,r1_27) := sql.bind(X_6,"sys","customer","c_city",2);
    C_176 := algebra.subselect(r1_27,nil:bat[:oid],"UNITED KI1","UNITED KI1",true,false,false);
    X_25:bat[:str] := sql.bind(X_6,"sys","customer","c_city",1);
    C_177 := algebra.subselect(X_25,C_31,"UNITED KI1","UNITED KI1",true,false,false);
    C_34 := sql.subdelta(C_175,C_31,C_23,C_176,C_177);
    C_178 := algebra.subselect(X_21,C_31,"UNITED KI5","UNITED KI5",true,false,false);
    C_179 := algebra.subselect(r1_27,nil:bat[:oid],"UNITED KI5","UNITED KI5",true,false,false);
    C_180 := algebra.subselect(X_25,C_31,"UNITED KI5","UNITED KI5",true,false,false);
    C_35 := sql.subdelta(C_178,C_31,C_23,C_179,C_180);
    X_36 := bat.mergecand(C_34,C_35);
    (X_37,r1_50) := algebra.subjoin(X_18,X_36,nil:BAT,nil:BAT,false,nil:lng);
    X_41:bat[:oid] := sql.bind_idxbat(X_6,"sys","lineorder","lineorder_lo_suppkey_fkey",0);
    (X_43,r1_57) := sql.bind_idxbat(X_6,"sys","lineorder","lineorder_lo_suppkey_fkey",2);
    X_45:bat[:oid] := sql.bind_idxbat(X_6,"sys","lineorder","lineorder_lo_suppkey_fkey",1);
    X_46 := sql.projectdelta(C_7,X_41,X_43,r1_57,X_45);
    X_47 := algebra.projection(X_37,X_46);
    X_50:bat[:str] := sql.bind(X_6,"sys","supplier","s_city",0);
    X_55:bat[:str] := sql.bind(X_6,"sys","supplier","s_nation",0);
    C_48:bat[:oid] := sql.tid(X_6,"sys","supplier");
    C_181 := algebra.subselect(X_55,C_48,"UNITED KINGDOM","UNITED KINGDOM",true,false,false);
    (C_57,r1_75) := sql.bind(X_6,"sys","supplier","s_nation",2);
    C_182 := algebra.subselect(r1_75,nil:bat[:oid],"UNITED KINGDOM","UNITED KINGDOM",true,false,false);
    X_59:bat[:str] := sql.bind(X_6,"sys","supplier","s_nation",1);
    C_183 := algebra.subselect(X_59,C_48,"UNITED KINGDOM","UNITED KINGDOM",true,false,false);
    C_60 := sql.subdelta(C_181,C_48,C_57,C_182,C_183);
    C_184 := algebra.subselect(X_50,C_60,"UNITED KI1","UNITED KI1",true,false,false);
    (C_52,r1_67) := sql.bind(X_6,"sys","supplier","s_city",2);
    C_185 := algebra.subselect(r1_67,nil:bat[:oid],"UNITED KI1","UNITED KI1",true,false,false);
    X_54:bat[:str] := sql.bind(X_6,"sys","supplier","s_city",1);
    C_186 := algebra.subselect(X_54,C_60,"UNITED KI1","UNITED KI1",true,false,false);
    C_61 := sql.subdelta(C_184,C_60,C_52,C_185,C_186);
    C_187 := algebra.subselect(X_50,C_60,"UNITED KI5","UNITED KI5",true,false,false);
    C_188 := algebra.subselect(r1_67,nil:bat[:oid],"UNITED KI5","UNITED KI5",true,false,false);
    C_189 := algebra.subselect(X_54,C_60,"UNITED KI5","UNITED KI5",true,false,false);
    C_62 := sql.subdelta(C_187,C_60,C_52,C_188,C_189);
    X_63 := bat.mergecand(C_61,C_62);
    (X_64,r1_90) := algebra.subjoin(X_47,X_63,nil:BAT,nil:BAT,false,nil:lng);
    X_66:bat[:oid] := sql.bind_idxbat(X_6,"sys","lineorder","lineorder_lo_orderdate_fkey",0);
    (X_68,r1_97) := sql.bind_idxbat(X_6,"sys","lineorder","lineorder_lo_orderdate_fkey",2);
    X_70:bat[:oid] := sql.bind_idxbat(X_6,"sys","lineorder","lineorder_lo_orderdate_fkey",1);
    X_71 := sql.projectdelta(C_7,X_66,X_68,r1_97,X_70);
    X_72:bat[:oid] := algebra.projectionpath(X_64,X_37,X_71);
    X_75:bat[:int] := sql.bind(X_6,"sys","dwdate","d_year",0);
    C_73:bat[:oid] := sql.tid(X_6,"sys","dwdate");
    C_190 := algebra.subselect(X_75,C_73,1992,1997,true,true,false);
    (C_77,r1_108) := sql.bind(X_6,"sys","dwdate","d_year",2);
    C_191 := algebra.subselect(r1_108,nil:bat[:oid],1992,1997,true,true,false);
    X_79:bat[:int] := sql.bind(X_6,"sys","dwdate","d_year",1);
    C_192 := algebra.subselect(X_79,C_73,1992,1997,true,true,false);
    C_80 := sql.subdelta(C_190,C_73,C_77,C_191,C_192);
    (X_81,r1_120) := algebra.subjoin(X_72,C_80,nil:BAT,nil:BAT,false,nil:lng);
    X_83:bat[:int] := sql.bind(X_6,"sys","lineorder","lo_revenue",0);
    (C_85,r1_124) := sql.bind(X_6,"sys","lineorder","lo_revenue",2);
    X_87:bat[:int] := sql.bind(X_6,"sys","lineorder","lo_revenue",1);
    X_88 := sql.projectdelta(C_7,X_83,C_85,r1_124,X_87);
    X_89:bat[:int] := algebra.projectionpath(X_81,X_64,X_37,X_88);
    X_90 := sql.projectdelta(X_63,X_50,C_52,r1_67,X_54);
    X_91:bat[:str] := algebra.projectionpath(X_81,r1_90,X_90);
    X_92 := sql.projectdelta(X_36,X_21,C_23,r1_27,X_25);
    X_93:bat[:str] := algebra.projectionpath(X_81,X_64,r1_50,X_92);
    X_94 := sql.projectdelta(C_80,X_75,C_77,r1_108,X_79);
    X_95 := algebra.projection(r1_120,X_94);
    (X_96,r1_141,r2_141) := group.subgroup(X_95);
    (X_99,r1_144,r2_144) := group.subgroup(X_93,X_96);
    (X_102,r1_147,r2_147) := group.subgroupdone(X_91,X_99);
    X_105:bat[:hge] := aggr.subsum(X_89,X_102,r1_147,true,true);
    X_106 := algebra.projection(r1_147,X_95);
    (X_107,r1_154,r2_154) := algebra.subsort(X_106,false,false);
    (X_110,r1_159,r2_159) := algebra.subsort(X_105,r1_154,r2_154,true,false);
    X_113:bat[:str] := algebra.projectionpath(r1_159,r1_147,X_93);
    X_114:bat[:str] := algebra.projectionpath(r1_159,r1_147,X_91);
    X_115 := algebra.projection(r1_159,X_106);
    X_116 := algebra.projection(r1_159,X_105);
    sql.resultSet(X_146,X_148,X_150,X_152,X_154,X_113,X_114,X_115,X_116);
end user.s4_1;
#inline               actions= 0 time=5 usec 
#candidates           actions= 1 time=80 usec 
#remap                actions= 0 time=7 usec 
#costModel            actions= 1 time=72 usec 
#coercions            actions= 0 time=6 usec 
#evaluate             actions= 8 time=117 usec 
#emptybind            actions= 0 time=8 usec 
#pushselect           actions=14 time=109 usec 
#aliases              actions=22 time=82 usec 
#mergetable           actions= 0 time=88 usec 
#deadcode             actions=15 time=69 usec 
#aliases              actions= 0 time=25 usec 
#constants            actions=28 time=92 usec 
#commonTerms          actions= 0 time=22 usec 
#projectionpath       actions=12 time=73 usec 
#reorder              actions= 1 time=113 usec 
#deadcode             actions=12 time=62 usec 
#reduce               actions=109 time=120 usec 
#matpack              actions= 0 time=8 usec 
#querylog             actions= 0 time=1 usec 
#multiplex            actions= 0 time=6 usec 
#generator            actions= 0 time=2 usec 
#profiler             actions= 1 time=54 usec 
#garbageCollector     actions= 1 time=67 usec 
#total                actions= 1 time=1385 usec 
=======
function user.s2_1(A0:str,A1:str,A2:str,A3:str,A4:str,A5:str,A6:int,A7:int):void;
    X_201:void := querylog.define("explain\nselect c_city, s_city, d_year, sum(lo_revenue) as revenue\n from customer, lineorder, supplier, dwdate\n where lo_custkey = c_custkey\n and lo_suppkey = s_suppkey\n and lo_orderdate = d_datekey\n and c_nation = \\'UNITED KINGDOM\\'\n and (c_city=\\'UNITED KI1\\' or c_city=\\'UNITED KI5\\')\n and (s_city=\\'UNITED KI1\\' or s_city=\\'UNITED KI5\\')\n and s_nation = \\'UNITED KINGDOM\\'\n and d_year >= 1992 and d_year <= 1997\n group by c_city, s_city, d_year\n order by d_year asc, revenue desc;","sequential_pipe",118);
    X_160 := bat.new(nil:str);
    X_167 := bat.append(X_160,"sys.customer");
    X_176 := bat.append(X_167,"sys.supplier");
    X_183 := bat.append(X_176,"sys.dwdate");
    X_192 := bat.append(X_183,"sys.L1");
    X_162 := bat.new(nil:str);
    X_169 := bat.append(X_162,"c_city");
    X_178 := bat.append(X_169,"s_city");
    X_185 := bat.append(X_178,"d_year");
    X_194 := bat.append(X_185,"revenue");
    X_163 := bat.new(nil:str);
    X_171 := bat.append(X_163,"clob");
    X_180 := bat.append(X_171,"clob");
    X_187 := bat.append(X_180,"int");
    X_196 := bat.append(X_187,"hugeint");
    X_164 := bat.new(nil:int);
    X_173 := bat.append(X_164,0);
    X_181 := bat.append(X_173,0);
    X_189 := bat.append(X_181,32);
    X_198 := bat.append(X_189,128);
    X_166 := bat.new(nil:int);
    X_175 := bat.append(X_166,0);
    X_182 := bat.append(X_175,0);
    X_191 := bat.append(X_182,0);
    X_200 := bat.append(X_191,0);
    X_0 := sql.mvc();
    X_1:bat[:oid] := sql.tid(X_0,"sys","lineorder");
    X_4:bat[:oid] := sql.bind_idxbat(X_0,"sys","lineorder","lineorder_lo_custkey_fkey",0);
    (X_7,r1_16) := sql.bind_idxbat(X_0,"sys","lineorder","lineorder_lo_custkey_fkey",2);
    X_10:bat[:oid] := sql.bind_idxbat(X_0,"sys","lineorder","lineorder_lo_custkey_fkey",1);
    X_13 := sql.projectdelta(X_1,X_4,X_7,r1_16,X_10);
    X_16:bat[:str] := sql.bind(X_0,"sys","customer","c_city",0);
    X_24:bat[:str] := sql.bind(X_0,"sys","customer","c_nation",0);
    X_14:bat[:oid] := sql.tid(X_0,"sys","customer");
    X_218 := algebra.subselect(X_24,X_14,A0,A0,true,false,false);
    (X_26,r1_35) := sql.bind(X_0,"sys","customer","c_nation",2);
    X_219 := algebra.subselect(r1_35,nil:bat[:oid],A0,A0,true,false,false);
    X_28:bat[:str] := sql.bind(X_0,"sys","customer","c_nation",1);
    X_221 := algebra.subselect(X_28,X_14,A0,A0,true,false,false);
    X_32 := sql.subdelta(X_218,X_14,X_26,X_219,X_221);
    X_222 := algebra.subselect(X_16,X_32,A1,A1,true,false,false);
    (X_18,r1_27) := sql.bind(X_0,"sys","customer","c_city",2);
    X_223 := algebra.subselect(r1_27,nil:bat[:oid],A1,A1,true,false,false);
    X_20:bat[:str] := sql.bind(X_0,"sys","customer","c_city",1);
    X_225 := algebra.subselect(X_20,X_32,A1,A1,true,false,false);
    X_36 := sql.subdelta(X_222,X_32,X_18,X_223,X_225);
    X_226 := algebra.subselect(X_16,X_32,A2,A2,true,false,false);
    X_227 := algebra.subselect(r1_27,nil:bat[:oid],A2,A2,true,false,false);
    X_229 := algebra.subselect(X_20,X_32,A2,A2,true,false,false);
    X_38 := sql.subdelta(X_226,X_32,X_18,X_227,X_229);
    X_39 := bat.mergecand(X_36,X_38);
    (X_41,r1_50) := algebra.subjoin(X_13,X_39,nil:BAT,nil:BAT,false,nil:lng);
    X_46:bat[:oid] := sql.bind_idxbat(X_0,"sys","lineorder","lineorder_lo_suppkey_fkey",0);
    (X_48,r1_57) := sql.bind_idxbat(X_0,"sys","lineorder","lineorder_lo_suppkey_fkey",2);
    X_50:bat[:oid] := sql.bind_idxbat(X_0,"sys","lineorder","lineorder_lo_suppkey_fkey",1);
    X_52 := sql.projectdelta(X_1,X_46,X_48,r1_57,X_50);
    X_53 := algebra.projection(X_41,X_52);
    X_56:bat[:str] := sql.bind(X_0,"sys","supplier","s_city",0);
    X_64:bat[:str] := sql.bind(X_0,"sys","supplier","s_nation",0);
    X_54:bat[:oid] := sql.tid(X_0,"sys","supplier");
    X_230 := algebra.subselect(X_64,X_54,A5,A5,true,false,false);
    (X_66,r1_75) := sql.bind(X_0,"sys","supplier","s_nation",2);
    X_231 := algebra.subselect(r1_75,nil:bat[:oid],A5,A5,true,false,false);
    X_68:bat[:str] := sql.bind(X_0,"sys","supplier","s_nation",1);
    X_233 := algebra.subselect(X_68,X_54,A5,A5,true,false,false);
    X_72 := sql.subdelta(X_230,X_54,X_66,X_231,X_233);
    X_234 := algebra.subselect(X_56,X_72,A3,A3,true,false,false);
    (X_58,r1_67) := sql.bind(X_0,"sys","supplier","s_city",2);
    X_235 := algebra.subselect(r1_67,nil:bat[:oid],A3,A3,true,false,false);
    X_60:bat[:str] := sql.bind(X_0,"sys","supplier","s_city",1);
    X_237 := algebra.subselect(X_60,X_72,A3,A3,true,false,false);
    X_76 := sql.subdelta(X_234,X_72,X_58,X_235,X_237);
    X_238 := algebra.subselect(X_56,X_72,A4,A4,true,false,false);
    X_239 := algebra.subselect(r1_67,nil:bat[:oid],A4,A4,true,false,false);
    X_241 := algebra.subselect(X_60,X_72,A4,A4,true,false,false);
    X_78 := sql.subdelta(X_238,X_72,X_58,X_239,X_241);
    X_79 := bat.mergecand(X_76,X_78);
    (X_81,r1_90) := algebra.subjoin(X_53,X_79,nil:BAT,nil:BAT,false,nil:lng);
    X_86:bat[:oid] := sql.bind_idxbat(X_0,"sys","lineorder","lineorder_lo_orderdate_fkey",0);
    (X_88,r1_97) := sql.bind_idxbat(X_0,"sys","lineorder","lineorder_lo_orderdate_fkey",2);
    X_90:bat[:oid] := sql.bind_idxbat(X_0,"sys","lineorder","lineorder_lo_orderdate_fkey",1);
    X_92 := sql.projectdelta(X_1,X_86,X_88,r1_97,X_90);
    X_94:bat[:oid] := algebra.projectionpath(X_81,X_41,X_92);
    X_97:bat[:int] := sql.bind(X_0,"sys","dwdate","d_year",0);
    X_95:bat[:oid] := sql.tid(X_0,"sys","dwdate");
    X_242 := algebra.subselect(X_97,X_95,A6,A7,true,true,false);
    (X_99,r1_108) := sql.bind(X_0,"sys","dwdate","d_year",2);
    X_243 := algebra.subselect(r1_108,nil:bat[:oid],A6,A7,true,true,false);
    X_101:bat[:int] := sql.bind(X_0,"sys","dwdate","d_year",1);
    X_245 := algebra.subselect(X_101,X_95,A6,A7,true,true,false);
    X_106 := sql.subdelta(X_242,X_95,X_99,X_243,X_245);
    (X_111,r1_120) := algebra.subjoin(X_94,X_106,nil:BAT,nil:BAT,false,nil:lng);
    X_113:bat[:int] := sql.bind(X_0,"sys","lineorder","lo_revenue",0);
    (X_115,r1_124) := sql.bind(X_0,"sys","lineorder","lo_revenue",2);
    X_117:bat[:int] := sql.bind(X_0,"sys","lineorder","lo_revenue",1);
    X_119 := sql.projectdelta(X_1,X_113,X_115,r1_124,X_117);
    X_122:bat[:int] := algebra.projectionpath(X_111,X_81,X_41,X_119);
    X_123 := sql.projectdelta(X_79,X_56,X_58,r1_67,X_60);
    X_125:bat[:str] := algebra.projectionpath(X_111,r1_90,X_123);
    X_126 := sql.projectdelta(X_39,X_16,X_18,r1_27,X_20);
    X_129:bat[:str] := algebra.projectionpath(X_111,X_81,r1_50,X_126);
    X_130 := sql.projectdelta(X_106,X_97,X_99,r1_108,X_101);
    X_131 := algebra.projection(r1_120,X_130);
    (X_132,r1_141,r2_141) := group.subgroup(X_131);
    (X_135,r1_144,r2_144) := group.subgroup(X_129,X_132);
    (X_138,r1_147,r2_147) := group.subgroupdone(X_125,X_135);
    X_141:bat[:hge] := aggr.subsum(X_122,X_138,r1_147,true,true);
    X_144 := algebra.projection(r1_147,X_131);
    (X_145,r1_154,r2_154) := algebra.subsort(X_144,false,false);
    (X_150,r1_159,r2_159) := algebra.subsort(X_141,r1_154,r2_154,true,false);
    X_154:bat[:str] := algebra.projectionpath(r1_159,r1_147,X_129);
    X_156:bat[:str] := algebra.projectionpath(r1_159,r1_147,X_125);
    X_157 := algebra.projection(r1_159,X_144);
    X_158 := algebra.projection(r1_159,X_141);
    sql.resultSet(X_192,X_194,X_196,X_198,X_200,X_154,X_156,X_157,X_158);
end user.s2_1;
>>>>>>> eecc409f

# 23:10:47 >  
# 23:10:47 >  "Done."
# 23:10:47 >  
<|MERGE_RESOLUTION|>--- conflicted
+++ resolved
@@ -43,152 +43,7 @@
 % mal # name
 % clob # type
 % 567 # length
-<<<<<<< HEAD
 function user.s4_1():void;
-    X_155:void := querylog.define("explain\nselect c_city, s_city, d_year, sum(lo_revenue) as revenue\n from customer, lineorder, supplier, dwdate\n where lo_custkey = c_custkey\n and lo_suppkey = s_suppkey\n and lo_orderdate = d_datekey\n and c_nation = \\'UNITED KINGDOM\\'\n and (c_city=\\'UNITED KI1\\' or c_city=\\'UNITED KI5\\')\n and (s_city=\\'UNITED KI1\\' or s_city=\\'UNITED KI5\\')\n and s_nation = \\'UNITED KINGDOM\\'\n and d_year >= 1992 and d_year <= 1997\n group by c_city, s_city, d_year\n order by d_year asc, revenue desc;","sequential_pipe",118);
-    X_118 := bat.new(nil:str);
-    X_125 := bat.append(X_118,"sys.customer");
-    X_132 := bat.append(X_125,"sys.supplier");
-    X_138 := bat.append(X_132,"sys.dwdate");
-    X_146 := bat.append(X_138,"sys.L1");
-    X_120 := bat.new(nil:str);
-    X_127 := bat.append(X_120,"c_city");
-    X_134 := bat.append(X_127,"s_city");
-    X_140 := bat.append(X_134,"d_year");
-    X_148 := bat.append(X_140,"revenue");
-    X_121 := bat.new(nil:str);
-    X_128 := bat.append(X_121,"clob");
-    X_135 := bat.append(X_128,"clob");
-    X_141 := bat.append(X_135,"int");
-    X_150 := bat.append(X_141,"hugeint");
-    X_122 := bat.new(nil:int);
-    X_130 := bat.append(X_122,0);
-    X_136 := bat.append(X_130,0);
-    X_143 := bat.append(X_136,32);
-    X_152 := bat.append(X_143,128);
-    X_124 := bat.new(nil:int);
-    X_131 := bat.append(X_124,0);
-    X_137 := bat.append(X_131,0);
-    X_145 := bat.append(X_137,0);
-    X_154 := bat.append(X_145,0);
-    X_6 := sql.mvc();
-    C_7:bat[:oid] := sql.tid(X_6,"sys","lineorder");
-    X_10:bat[:oid] := sql.bind_idxbat(X_6,"sys","lineorder","lineorder_lo_custkey_fkey",0);
-    (X_13,r1_16) := sql.bind_idxbat(X_6,"sys","lineorder","lineorder_lo_custkey_fkey",2);
-    X_16:bat[:oid] := sql.bind_idxbat(X_6,"sys","lineorder","lineorder_lo_custkey_fkey",1);
-    X_18 := sql.projectdelta(C_7,X_10,X_13,r1_16,X_16);
-    X_21:bat[:str] := sql.bind(X_6,"sys","customer","c_city",0);
-    X_26:bat[:str] := sql.bind(X_6,"sys","customer","c_nation",0);
-    C_19:bat[:oid] := sql.tid(X_6,"sys","customer");
-    C_171 := algebra.subselect(X_26,C_19,"UNITED KINGDOM","UNITED KINGDOM",true,false,false);
-    (C_28,r1_35) := sql.bind(X_6,"sys","customer","c_nation",2);
-    C_172 := algebra.subselect(r1_35,nil:bat[:oid],"UNITED KINGDOM","UNITED KINGDOM",true,false,false);
-    X_30:bat[:str] := sql.bind(X_6,"sys","customer","c_nation",1);
-    C_174 := algebra.subselect(X_30,C_19,"UNITED KINGDOM","UNITED KINGDOM",true,false,false);
-    C_31 := sql.subdelta(C_171,C_19,C_28,C_172,C_174);
-    C_175 := algebra.subselect(X_21,C_31,"UNITED KI1","UNITED KI1",true,false,false);
-    (C_23,r1_27) := sql.bind(X_6,"sys","customer","c_city",2);
-    C_176 := algebra.subselect(r1_27,nil:bat[:oid],"UNITED KI1","UNITED KI1",true,false,false);
-    X_25:bat[:str] := sql.bind(X_6,"sys","customer","c_city",1);
-    C_177 := algebra.subselect(X_25,C_31,"UNITED KI1","UNITED KI1",true,false,false);
-    C_34 := sql.subdelta(C_175,C_31,C_23,C_176,C_177);
-    C_178 := algebra.subselect(X_21,C_31,"UNITED KI5","UNITED KI5",true,false,false);
-    C_179 := algebra.subselect(r1_27,nil:bat[:oid],"UNITED KI5","UNITED KI5",true,false,false);
-    C_180 := algebra.subselect(X_25,C_31,"UNITED KI5","UNITED KI5",true,false,false);
-    C_35 := sql.subdelta(C_178,C_31,C_23,C_179,C_180);
-    X_36 := bat.mergecand(C_34,C_35);
-    (X_37,r1_50) := algebra.subjoin(X_18,X_36,nil:BAT,nil:BAT,false,nil:lng);
-    X_41:bat[:oid] := sql.bind_idxbat(X_6,"sys","lineorder","lineorder_lo_suppkey_fkey",0);
-    (X_43,r1_57) := sql.bind_idxbat(X_6,"sys","lineorder","lineorder_lo_suppkey_fkey",2);
-    X_45:bat[:oid] := sql.bind_idxbat(X_6,"sys","lineorder","lineorder_lo_suppkey_fkey",1);
-    X_46 := sql.projectdelta(C_7,X_41,X_43,r1_57,X_45);
-    X_47 := algebra.projection(X_37,X_46);
-    X_50:bat[:str] := sql.bind(X_6,"sys","supplier","s_city",0);
-    X_55:bat[:str] := sql.bind(X_6,"sys","supplier","s_nation",0);
-    C_48:bat[:oid] := sql.tid(X_6,"sys","supplier");
-    C_181 := algebra.subselect(X_55,C_48,"UNITED KINGDOM","UNITED KINGDOM",true,false,false);
-    (C_57,r1_75) := sql.bind(X_6,"sys","supplier","s_nation",2);
-    C_182 := algebra.subselect(r1_75,nil:bat[:oid],"UNITED KINGDOM","UNITED KINGDOM",true,false,false);
-    X_59:bat[:str] := sql.bind(X_6,"sys","supplier","s_nation",1);
-    C_183 := algebra.subselect(X_59,C_48,"UNITED KINGDOM","UNITED KINGDOM",true,false,false);
-    C_60 := sql.subdelta(C_181,C_48,C_57,C_182,C_183);
-    C_184 := algebra.subselect(X_50,C_60,"UNITED KI1","UNITED KI1",true,false,false);
-    (C_52,r1_67) := sql.bind(X_6,"sys","supplier","s_city",2);
-    C_185 := algebra.subselect(r1_67,nil:bat[:oid],"UNITED KI1","UNITED KI1",true,false,false);
-    X_54:bat[:str] := sql.bind(X_6,"sys","supplier","s_city",1);
-    C_186 := algebra.subselect(X_54,C_60,"UNITED KI1","UNITED KI1",true,false,false);
-    C_61 := sql.subdelta(C_184,C_60,C_52,C_185,C_186);
-    C_187 := algebra.subselect(X_50,C_60,"UNITED KI5","UNITED KI5",true,false,false);
-    C_188 := algebra.subselect(r1_67,nil:bat[:oid],"UNITED KI5","UNITED KI5",true,false,false);
-    C_189 := algebra.subselect(X_54,C_60,"UNITED KI5","UNITED KI5",true,false,false);
-    C_62 := sql.subdelta(C_187,C_60,C_52,C_188,C_189);
-    X_63 := bat.mergecand(C_61,C_62);
-    (X_64,r1_90) := algebra.subjoin(X_47,X_63,nil:BAT,nil:BAT,false,nil:lng);
-    X_66:bat[:oid] := sql.bind_idxbat(X_6,"sys","lineorder","lineorder_lo_orderdate_fkey",0);
-    (X_68,r1_97) := sql.bind_idxbat(X_6,"sys","lineorder","lineorder_lo_orderdate_fkey",2);
-    X_70:bat[:oid] := sql.bind_idxbat(X_6,"sys","lineorder","lineorder_lo_orderdate_fkey",1);
-    X_71 := sql.projectdelta(C_7,X_66,X_68,r1_97,X_70);
-    X_72:bat[:oid] := algebra.projectionpath(X_64,X_37,X_71);
-    X_75:bat[:int] := sql.bind(X_6,"sys","dwdate","d_year",0);
-    C_73:bat[:oid] := sql.tid(X_6,"sys","dwdate");
-    C_190 := algebra.subselect(X_75,C_73,1992,1997,true,true,false);
-    (C_77,r1_108) := sql.bind(X_6,"sys","dwdate","d_year",2);
-    C_191 := algebra.subselect(r1_108,nil:bat[:oid],1992,1997,true,true,false);
-    X_79:bat[:int] := sql.bind(X_6,"sys","dwdate","d_year",1);
-    C_192 := algebra.subselect(X_79,C_73,1992,1997,true,true,false);
-    C_80 := sql.subdelta(C_190,C_73,C_77,C_191,C_192);
-    (X_81,r1_120) := algebra.subjoin(X_72,C_80,nil:BAT,nil:BAT,false,nil:lng);
-    X_83:bat[:int] := sql.bind(X_6,"sys","lineorder","lo_revenue",0);
-    (C_85,r1_124) := sql.bind(X_6,"sys","lineorder","lo_revenue",2);
-    X_87:bat[:int] := sql.bind(X_6,"sys","lineorder","lo_revenue",1);
-    X_88 := sql.projectdelta(C_7,X_83,C_85,r1_124,X_87);
-    X_89:bat[:int] := algebra.projectionpath(X_81,X_64,X_37,X_88);
-    X_90 := sql.projectdelta(X_63,X_50,C_52,r1_67,X_54);
-    X_91:bat[:str] := algebra.projectionpath(X_81,r1_90,X_90);
-    X_92 := sql.projectdelta(X_36,X_21,C_23,r1_27,X_25);
-    X_93:bat[:str] := algebra.projectionpath(X_81,X_64,r1_50,X_92);
-    X_94 := sql.projectdelta(C_80,X_75,C_77,r1_108,X_79);
-    X_95 := algebra.projection(r1_120,X_94);
-    (X_96,r1_141,r2_141) := group.subgroup(X_95);
-    (X_99,r1_144,r2_144) := group.subgroup(X_93,X_96);
-    (X_102,r1_147,r2_147) := group.subgroupdone(X_91,X_99);
-    X_105:bat[:hge] := aggr.subsum(X_89,X_102,r1_147,true,true);
-    X_106 := algebra.projection(r1_147,X_95);
-    (X_107,r1_154,r2_154) := algebra.subsort(X_106,false,false);
-    (X_110,r1_159,r2_159) := algebra.subsort(X_105,r1_154,r2_154,true,false);
-    X_113:bat[:str] := algebra.projectionpath(r1_159,r1_147,X_93);
-    X_114:bat[:str] := algebra.projectionpath(r1_159,r1_147,X_91);
-    X_115 := algebra.projection(r1_159,X_106);
-    X_116 := algebra.projection(r1_159,X_105);
-    sql.resultSet(X_146,X_148,X_150,X_152,X_154,X_113,X_114,X_115,X_116);
-end user.s4_1;
-#inline               actions= 0 time=5 usec 
-#candidates           actions= 1 time=80 usec 
-#remap                actions= 0 time=7 usec 
-#costModel            actions= 1 time=72 usec 
-#coercions            actions= 0 time=6 usec 
-#evaluate             actions= 8 time=117 usec 
-#emptybind            actions= 0 time=8 usec 
-#pushselect           actions=14 time=109 usec 
-#aliases              actions=22 time=82 usec 
-#mergetable           actions= 0 time=88 usec 
-#deadcode             actions=15 time=69 usec 
-#aliases              actions= 0 time=25 usec 
-#constants            actions=28 time=92 usec 
-#commonTerms          actions= 0 time=22 usec 
-#projectionpath       actions=12 time=73 usec 
-#reorder              actions= 1 time=113 usec 
-#deadcode             actions=12 time=62 usec 
-#reduce               actions=109 time=120 usec 
-#matpack              actions= 0 time=8 usec 
-#querylog             actions= 0 time=1 usec 
-#multiplex            actions= 0 time=6 usec 
-#generator            actions= 0 time=2 usec 
-#profiler             actions= 1 time=54 usec 
-#garbageCollector     actions= 1 time=67 usec 
-#total                actions= 1 time=1385 usec 
-=======
-function user.s2_1(A0:str,A1:str,A2:str,A3:str,A4:str,A5:str,A6:int,A7:int):void;
     X_201:void := querylog.define("explain\nselect c_city, s_city, d_year, sum(lo_revenue) as revenue\n from customer, lineorder, supplier, dwdate\n where lo_custkey = c_custkey\n and lo_suppkey = s_suppkey\n and lo_orderdate = d_datekey\n and c_nation = \\'UNITED KINGDOM\\'\n and (c_city=\\'UNITED KI1\\' or c_city=\\'UNITED KI5\\')\n and (s_city=\\'UNITED KI1\\' or s_city=\\'UNITED KI5\\')\n and s_nation = \\'UNITED KINGDOM\\'\n and d_year >= 1992 and d_year <= 1997\n group by c_city, s_city, d_year\n order by d_year asc, revenue desc;","sequential_pipe",118);
     X_160 := bat.new(nil:str);
     X_167 := bat.append(X_160,"sys.customer");
@@ -224,22 +79,22 @@
     X_16:bat[:str] := sql.bind(X_0,"sys","customer","c_city",0);
     X_24:bat[:str] := sql.bind(X_0,"sys","customer","c_nation",0);
     X_14:bat[:oid] := sql.tid(X_0,"sys","customer");
-    X_218 := algebra.subselect(X_24,X_14,A0,A0,true,false,false);
+    X_224 := algebra.subselect(X_24,X_14,"UNITED KINGDOM","UNITED KINGDOM",true,false,false);
     (X_26,r1_35) := sql.bind(X_0,"sys","customer","c_nation",2);
-    X_219 := algebra.subselect(r1_35,nil:bat[:oid],A0,A0,true,false,false);
+    X_225 := algebra.subselect(r1_35,nil:bat[:oid],"UNITED KINGDOM","UNITED KINGDOM",true,false,false);
     X_28:bat[:str] := sql.bind(X_0,"sys","customer","c_nation",1);
-    X_221 := algebra.subselect(X_28,X_14,A0,A0,true,false,false);
-    X_32 := sql.subdelta(X_218,X_14,X_26,X_219,X_221);
-    X_222 := algebra.subselect(X_16,X_32,A1,A1,true,false,false);
+    X_227 := algebra.subselect(X_28,X_14,"UNITED KINGDOM","UNITED KINGDOM",true,false,false);
+    X_32 := sql.subdelta(X_224,X_14,X_26,X_225,X_227);
+    X_228 := algebra.subselect(X_16,X_32,"UNITED KI1","UNITED KI1",true,false,false);
     (X_18,r1_27) := sql.bind(X_0,"sys","customer","c_city",2);
-    X_223 := algebra.subselect(r1_27,nil:bat[:oid],A1,A1,true,false,false);
+    X_229 := algebra.subselect(r1_27,nil:bat[:oid],"UNITED KI1","UNITED KI1",true,false,false);
     X_20:bat[:str] := sql.bind(X_0,"sys","customer","c_city",1);
-    X_225 := algebra.subselect(X_20,X_32,A1,A1,true,false,false);
-    X_36 := sql.subdelta(X_222,X_32,X_18,X_223,X_225);
-    X_226 := algebra.subselect(X_16,X_32,A2,A2,true,false,false);
-    X_227 := algebra.subselect(r1_27,nil:bat[:oid],A2,A2,true,false,false);
-    X_229 := algebra.subselect(X_20,X_32,A2,A2,true,false,false);
-    X_38 := sql.subdelta(X_226,X_32,X_18,X_227,X_229);
+    X_231 := algebra.subselect(X_20,X_32,"UNITED KI1","UNITED KI1",true,false,false);
+    X_36 := sql.subdelta(X_228,X_32,X_18,X_229,X_231);
+    X_232 := algebra.subselect(X_16,X_32,"UNITED KI5","UNITED KI5",true,false,false);
+    X_233 := algebra.subselect(r1_27,nil:bat[:oid],"UNITED KI5","UNITED KI5",true,false,false);
+    X_235 := algebra.subselect(X_20,X_32,"UNITED KI5","UNITED KI5",true,false,false);
+    X_38 := sql.subdelta(X_232,X_32,X_18,X_233,X_235);
     X_39 := bat.mergecand(X_36,X_38);
     (X_41,r1_50) := algebra.subjoin(X_13,X_39,nil:BAT,nil:BAT,false,nil:lng);
     X_46:bat[:oid] := sql.bind_idxbat(X_0,"sys","lineorder","lineorder_lo_suppkey_fkey",0);
@@ -250,22 +105,22 @@
     X_56:bat[:str] := sql.bind(X_0,"sys","supplier","s_city",0);
     X_64:bat[:str] := sql.bind(X_0,"sys","supplier","s_nation",0);
     X_54:bat[:oid] := sql.tid(X_0,"sys","supplier");
-    X_230 := algebra.subselect(X_64,X_54,A5,A5,true,false,false);
+    X_236 := algebra.subselect(X_64,X_54,"UNITED KINGDOM","UNITED KINGDOM",true,false,false);
     (X_66,r1_75) := sql.bind(X_0,"sys","supplier","s_nation",2);
-    X_231 := algebra.subselect(r1_75,nil:bat[:oid],A5,A5,true,false,false);
+    X_237 := algebra.subselect(r1_75,nil:bat[:oid],"UNITED KINGDOM","UNITED KINGDOM",true,false,false);
     X_68:bat[:str] := sql.bind(X_0,"sys","supplier","s_nation",1);
-    X_233 := algebra.subselect(X_68,X_54,A5,A5,true,false,false);
-    X_72 := sql.subdelta(X_230,X_54,X_66,X_231,X_233);
-    X_234 := algebra.subselect(X_56,X_72,A3,A3,true,false,false);
+    X_239 := algebra.subselect(X_68,X_54,"UNITED KINGDOM","UNITED KINGDOM",true,false,false);
+    X_72 := sql.subdelta(X_236,X_54,X_66,X_237,X_239);
+    X_240 := algebra.subselect(X_56,X_72,"UNITED KI1","UNITED KI1",true,false,false);
     (X_58,r1_67) := sql.bind(X_0,"sys","supplier","s_city",2);
-    X_235 := algebra.subselect(r1_67,nil:bat[:oid],A3,A3,true,false,false);
+    X_241 := algebra.subselect(r1_67,nil:bat[:oid],"UNITED KI1","UNITED KI1",true,false,false);
     X_60:bat[:str] := sql.bind(X_0,"sys","supplier","s_city",1);
-    X_237 := algebra.subselect(X_60,X_72,A3,A3,true,false,false);
-    X_76 := sql.subdelta(X_234,X_72,X_58,X_235,X_237);
-    X_238 := algebra.subselect(X_56,X_72,A4,A4,true,false,false);
-    X_239 := algebra.subselect(r1_67,nil:bat[:oid],A4,A4,true,false,false);
-    X_241 := algebra.subselect(X_60,X_72,A4,A4,true,false,false);
-    X_78 := sql.subdelta(X_238,X_72,X_58,X_239,X_241);
+    X_243 := algebra.subselect(X_60,X_72,"UNITED KI1","UNITED KI1",true,false,false);
+    X_76 := sql.subdelta(X_240,X_72,X_58,X_241,X_243);
+    X_244 := algebra.subselect(X_56,X_72,"UNITED KI5","UNITED KI5",true,false,false);
+    X_245 := algebra.subselect(r1_67,nil:bat[:oid],"UNITED KI5","UNITED KI5",true,false,false);
+    X_247 := algebra.subselect(X_60,X_72,"UNITED KI5","UNITED KI5",true,false,false);
+    X_78 := sql.subdelta(X_244,X_72,X_58,X_245,X_247);
     X_79 := bat.mergecand(X_76,X_78);
     (X_81,r1_90) := algebra.subjoin(X_53,X_79,nil:BAT,nil:BAT,false,nil:lng);
     X_86:bat[:oid] := sql.bind_idxbat(X_0,"sys","lineorder","lineorder_lo_orderdate_fkey",0);
@@ -275,12 +130,12 @@
     X_94:bat[:oid] := algebra.projectionpath(X_81,X_41,X_92);
     X_97:bat[:int] := sql.bind(X_0,"sys","dwdate","d_year",0);
     X_95:bat[:oid] := sql.tid(X_0,"sys","dwdate");
-    X_242 := algebra.subselect(X_97,X_95,A6,A7,true,true,false);
+    X_248 := algebra.subselect(X_97,X_95,1992,1997,true,true,false);
     (X_99,r1_108) := sql.bind(X_0,"sys","dwdate","d_year",2);
-    X_243 := algebra.subselect(r1_108,nil:bat[:oid],A6,A7,true,true,false);
+    X_249 := algebra.subselect(r1_108,nil:bat[:oid],1992,1997,true,true,false);
     X_101:bat[:int] := sql.bind(X_0,"sys","dwdate","d_year",1);
-    X_245 := algebra.subselect(X_101,X_95,A6,A7,true,true,false);
-    X_106 := sql.subdelta(X_242,X_95,X_99,X_243,X_245);
+    X_251 := algebra.subselect(X_101,X_95,1992,1997,true,true,false);
+    X_106 := sql.subdelta(X_248,X_95,X_99,X_249,X_251);
     (X_111,r1_120) := algebra.subjoin(X_94,X_106,nil:BAT,nil:BAT,false,nil:lng);
     X_113:bat[:int] := sql.bind(X_0,"sys","lineorder","lo_revenue",0);
     (X_115,r1_124) := sql.bind(X_0,"sys","lineorder","lo_revenue",2);
@@ -305,8 +160,32 @@
     X_157 := algebra.projection(r1_159,X_144);
     X_158 := algebra.projection(r1_159,X_141);
     sql.resultSet(X_192,X_194,X_196,X_198,X_200,X_154,X_156,X_157,X_158);
-end user.s2_1;
->>>>>>> eecc409f
+end user.s4_1;
+#inline               actions= 0 time=5 usec 
+#candidates           actions= 1 time=80 usec 
+#remap                actions= 0 time=7 usec 
+#costModel            actions= 1 time=72 usec 
+#coercions            actions= 0 time=6 usec 
+#evaluate             actions= 8 time=117 usec 
+#emptybind            actions= 0 time=8 usec 
+#pushselect           actions=14 time=109 usec 
+#aliases              actions=22 time=82 usec 
+#mergetable           actions= 0 time=88 usec 
+#deadcode             actions=15 time=69 usec 
+#aliases              actions= 0 time=25 usec 
+#constants            actions=28 time=92 usec 
+#commonTerms          actions= 0 time=22 usec 
+#projectionpath       actions=12 time=73 usec 
+#reorder              actions= 1 time=113 usec 
+#deadcode             actions=12 time=62 usec 
+#reduce               actions=109 time=120 usec 
+#matpack              actions= 0 time=8 usec 
+#querylog             actions= 0 time=1 usec 
+#multiplex            actions= 0 time=6 usec 
+#generator            actions= 0 time=2 usec 
+#profiler             actions= 1 time=54 usec 
+#garbageCollector     actions= 1 time=67 usec 
+#total                actions= 1 time=1385 usec 
 
 # 23:10:47 >  
 # 23:10:47 >  "Done."
