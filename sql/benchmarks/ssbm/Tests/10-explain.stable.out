--- conflicted
+++ resolved
@@ -44,7 +44,7 @@
 % clob # type
 % 586 # length
 function user.s2_1{autoCommit=true}(A0:str,A1:str,A2:str,A3:str,A4:str,A5:str,A6:str):void;
-    X_173:void  := querylog.define("explain\nselect c_city, s_city, d_year, sum(lo_revenue) as revenue\n\tfrom customer, lineorder, supplier, dwdate\n\twhere lo_custkey = c_custkey\n\t\tand lo_suppkey = s_suppkey\n\t\tand lo_orderdate = d_datekey\n\t\tand c_nation = \\'UNITED KINGDOM\\'\n\t\tand (c_city=\\'UNITED KI1\\' or c_city=\\'UNITED KI5\\')\n\t\tand (s_city=\\'UNITED KI1\\' or s_city=\\'UNITED KI5\\')\n\t\tand s_nation = \\'UNITED KINGDOM\\'\n\t\tand d_yearmonth = \\'Dec1997\\'\n\tgroup by c_city, s_city, d_year\n\torder by d_year asc, revenue desc;","sequential_pipe",108);
+    X_174:void := querylog.define("explain\nselect c_city, s_city, d_year, sum(lo_revenue) as revenue\n\tfrom customer, lineorder, supplier, dwdate\n\twhere lo_custkey = c_custkey\n\t\tand lo_suppkey = s_suppkey\n\t\tand lo_orderdate = d_datekey\n\t\tand c_nation = \\'UNITED KINGDOM\\'\n\t\tand (c_city=\\'UNITED KI1\\' or c_city=\\'UNITED KI5\\')\n\t\tand (s_city=\\'UNITED KI1\\' or s_city=\\'UNITED KI5\\')\n\t\tand s_nation = \\'UNITED KINGDOM\\'\n\t\tand d_yearmonth = \\'Dec1997\\'\n\tgroup by c_city, s_city, d_year\n\torder by d_year asc, revenue desc;","sequential_pipe",108);
     X_9 := sql.mvc();
     X_10:bat[:oid,:oid]  := sql.tid(X_9,"sys","lineorder");
     X_13:bat[:oid,:oid]  := sql.bind_idxbat(X_9,"sys","lineorder","lineorder_lo_custkey_fkey",0);
@@ -54,23 +54,22 @@
     X_24:bat[:oid,:str]  := sql.bind(X_9,"sys","customer","c_city",0);
     X_29:bat[:oid,:str]  := sql.bind(X_9,"sys","customer","c_nation",0);
     X_22:bat[:oid,:oid]  := sql.tid(X_9,"sys","customer");
-<<<<<<< HEAD
-    X_204 := algebra.subselect(X_29,X_22,A0,A0,true,true,false);
+    X_205 := algebra.subselect(X_29,X_22,A0,A0,true,true,false);
     (X_31,r1_35) := sql.bind(X_9,"sys","customer","c_nation",2);
-    X_205 := algebra.subselect(r1_35,nil:bat[:oid,:oid],A0,A0,true,true,false);
+    X_206 := algebra.subselect(r1_35,nil:bat[:oid,:oid],A0,A0,true,true,false);
     X_33:bat[:oid,:str]  := sql.bind(X_9,"sys","customer","c_nation",1);
-    X_207 := algebra.subselect(X_33,X_22,A0,A0,true,true,false);
-    X_34 := sql.subdelta(X_204,X_22,X_31,X_205,X_207);
-    X_208 := algebra.subselect(X_24,X_34,A1,A1,true,true,false);
+    X_208 := algebra.subselect(X_33,X_22,A0,A0,true,true,false);
+    X_34 := sql.subdelta(X_205,X_22,X_31,X_206,X_208);
+    X_209 := algebra.subselect(X_24,X_34,A1,A1,true,true,false);
     (X_26,r1_27) := sql.bind(X_9,"sys","customer","c_city",2);
-    X_209 := algebra.subselect(r1_27,nil:bat[:oid,:oid],A1,A1,true,true,false);
+    X_210 := algebra.subselect(r1_27,nil:bat[:oid,:oid],A1,A1,true,true,false);
     X_28:bat[:oid,:str]  := sql.bind(X_9,"sys","customer","c_city",1);
-    X_211 := algebra.subselect(X_28,X_34,A1,A1,true,true,false);
-    X_37 := sql.subdelta(X_208,X_34,X_26,X_209,X_211);
-    X_212 := algebra.subselect(X_24,X_34,A2,A2,true,true,false);
-    X_213 := algebra.subselect(r1_27,nil:bat[:oid,:oid],A2,A2,true,true,false);
-    X_215 := algebra.subselect(X_28,X_34,A2,A2,true,true,false);
-    X_38 := sql.subdelta(X_212,X_34,X_26,X_213,X_215);
+    X_212 := algebra.subselect(X_28,X_34,A1,A1,true,true,false);
+    X_37 := sql.subdelta(X_209,X_34,X_26,X_210,X_212);
+    X_213 := algebra.subselect(X_24,X_34,A2,A2,true,true,false);
+    X_214 := algebra.subselect(r1_27,nil:bat[:oid,:oid],A2,A2,true,true,false);
+    X_216 := algebra.subselect(X_28,X_34,A2,A2,true,true,false);
+    X_38 := sql.subdelta(X_213,X_34,X_26,X_214,X_216);
     X_39 := bat.mergecand(X_37,X_38);
     X_40 := X_39;
     (X_41,r1_49) := algebra.subjoin(X_21,X_40,nil:BAT,nil:BAT,false,nil:lng);
@@ -82,51 +81,51 @@
     X_59:bat[:oid,:str]  := sql.bind(X_9,"sys","supplier","s_city",0);
     X_64:bat[:oid,:str]  := sql.bind(X_9,"sys","supplier","s_nation",0);
     X_57:bat[:oid,:oid]  := sql.tid(X_9,"sys","supplier");
-    X_216 := algebra.subselect(X_64,X_57,A5,A5,true,true,false);
+    X_217 := algebra.subselect(X_64,X_57,A5,A5,true,true,false);
     (X_66,r1_78) := sql.bind(X_9,"sys","supplier","s_nation",2);
-    X_217 := algebra.subselect(r1_78,nil:bat[:oid,:oid],A5,A5,true,true,false);
+    X_218 := algebra.subselect(r1_78,nil:bat[:oid,:oid],A5,A5,true,true,false);
     X_68:bat[:oid,:str]  := sql.bind(X_9,"sys","supplier","s_nation",1);
-    X_219 := algebra.subselect(X_68,X_57,A5,A5,true,true,false);
-    X_69 := sql.subdelta(X_216,X_57,X_66,X_217,X_219);
-    X_220 := algebra.subselect(X_59,X_69,A3,A3,true,true,false);
+    X_220 := algebra.subselect(X_68,X_57,A5,A5,true,true,false);
+    X_69 := sql.subdelta(X_217,X_57,X_66,X_218,X_220);
+    X_221 := algebra.subselect(X_59,X_69,A3,A3,true,true,false);
     (X_61,r1_70) := sql.bind(X_9,"sys","supplier","s_city",2);
-    X_221 := algebra.subselect(r1_70,nil:bat[:oid,:oid],A3,A3,true,true,false);
+    X_222 := algebra.subselect(r1_70,nil:bat[:oid,:oid],A3,A3,true,true,false);
     X_63:bat[:oid,:str]  := sql.bind(X_9,"sys","supplier","s_city",1);
-    X_223 := algebra.subselect(X_63,X_69,A3,A3,true,true,false);
-    X_72 := sql.subdelta(X_220,X_69,X_61,X_221,X_223);
-    X_224 := algebra.subselect(X_59,X_69,A4,A4,true,true,false);
-    X_225 := algebra.subselect(r1_70,nil:bat[:oid,:oid],A4,A4,true,true,false);
-    X_227 := algebra.subselect(X_63,X_69,A4,A4,true,true,false);
-    X_73 := sql.subdelta(X_224,X_69,X_61,X_225,X_227);
+    X_224 := algebra.subselect(X_63,X_69,A3,A3,true,true,false);
+    X_72 := sql.subdelta(X_221,X_69,X_61,X_222,X_224);
+    X_225 := algebra.subselect(X_59,X_69,A4,A4,true,true,false);
+    X_226 := algebra.subselect(r1_70,nil:bat[:oid,:oid],A4,A4,true,true,false);
+    X_228 := algebra.subselect(X_63,X_69,A4,A4,true,true,false);
+    X_73 := sql.subdelta(X_225,X_69,X_61,X_226,X_228);
     X_74 := bat.mergecand(X_72,X_73);
     X_75 := X_74;
     (X_76,r1_92) := algebra.subjoin(X_56,X_75,nil:BAT,nil:BAT,false,nil:lng);
-    X_232 := algebra.leftfetchjoin(X_76,X_41);
+    X_233 := algebra.leftfetchjoin(X_76,X_41);
     X_80:bat[:oid,:oid]  := sql.bind_idxbat(X_9,"sys","lineorder","lineorder_lo_orderdate_fkey",0);
     (X_85,r1_101) := sql.bind_idxbat(X_9,"sys","lineorder","lineorder_lo_orderdate_fkey",2);
     X_88:bat[:oid,:oid]  := sql.bind_idxbat(X_9,"sys","lineorder","lineorder_lo_orderdate_fkey",1);
     X_90 := sql.projectdelta(X_10,X_80,X_85,r1_101,X_88);
-    X_91:bat[:oid,:oid]  := algebra.leftfetchjoin(X_232,X_90);
+    X_91:bat[:oid,:oid] := algebra.leftfetchjoin(X_233,X_90);
     X_94:bat[:oid,:str]  := sql.bind(X_9,"sys","dwdate","d_yearmonth",0);
     X_92:bat[:oid,:oid]  := sql.tid(X_9,"sys","dwdate");
-    X_228 := algebra.subselect(X_94,X_92,A6,A6,true,true,false);
+    X_229 := algebra.subselect(X_94,X_92,A6,A6,true,true,false);
     (X_96,r1_114) := sql.bind(X_9,"sys","dwdate","d_yearmonth",2);
-    X_229 := algebra.subselect(r1_114,nil:bat[:oid,:oid],A6,A6,true,true,false);
+    X_230 := algebra.subselect(r1_114,nil:bat[:oid,:oid],A6,A6,true,true,false);
     X_98:bat[:oid,:str]  := sql.bind(X_9,"sys","dwdate","d_yearmonth",1);
-    X_231 := algebra.subselect(X_98,X_92,A6,A6,true,true,false);
-    X_99 := sql.subdelta(X_228,X_92,X_96,X_229,X_231);
+    X_232 := algebra.subselect(X_98,X_92,A6,A6,true,true,false);
+    X_99 := sql.subdelta(X_229,X_92,X_96,X_230,X_232);
     X_102 := X_99;
     (X_103,r1_124) := algebra.subjoin(X_91,X_102,nil:BAT,nil:BAT,false,nil:lng);
-    X_233 := algebra.leftfetchjoin(X_103,X_76);
+    X_234 := algebra.leftfetchjoin(X_103,X_76);
     X_105:bat[:oid,:int]  := sql.bind(X_9,"sys","lineorder","lo_revenue",0);
     (X_107,r1_128) := sql.bind(X_9,"sys","lineorder","lo_revenue",2);
     X_111:bat[:oid,:int]  := sql.bind(X_9,"sys","lineorder","lo_revenue",1);
     X_112 := sql.projectdelta(X_10,X_105,X_107,r1_128,X_111);
-    X_113:bat[:oid,:int]  := algebra.leftfetchjoinPath(X_233,X_41,X_112);
+    X_113:bat[:oid,:int] := algebra.leftfetchjoinPath(X_234,X_41,X_112);
     X_114 := sql.projectdelta(X_74,X_59,X_61,r1_70,X_63);
     X_115:bat[:oid,:str]  := algebra.leftfetchjoinPath(X_103,r1_92,X_114);
     X_116 := sql.projectdelta(X_39,X_24,X_26,r1_27,X_28);
-    X_117:bat[:oid,:str]  := algebra.leftfetchjoinPath(X_233,r1_49,X_116);
+    X_117:bat[:oid,:str] := algebra.leftfetchjoinPath(X_234,r1_49,X_116);
     X_118:bat[:oid,:int]  := sql.bind(X_9,"sys","dwdate","d_year",0);
     (X_122,r1_149) := sql.bind(X_9,"sys","dwdate","d_year",2);
     X_125:bat[:oid,:int]  := sql.bind(X_9,"sys","dwdate","d_year",1);
@@ -152,106 +151,6 @@
     X_171 := io.stdout();
     sql.exportResult(X_171,X_152);
 end user.s2_1;
-=======
-    X_201 := algebra.subselect(X_29,X_22,A0,A0,true,true,false);
-    (X_31,r1_35) := sql.bind(X_9,"sys","customer","c_nation",2);
-    X_202 := algebra.subselect(r1_35,A0,A0,true,true,false);
-    X_33:bat[:oid,:str]  := sql.bind(X_9,"sys","customer","c_nation",1);
-    X_203 := algebra.subselect(X_33,X_22,A0,A0,true,true,false);
-    X_34 := sql.subdelta(X_201,X_22,X_31,X_202,X_203);
-    X_204 := algebra.subselect(X_24,X_34,A1,A1,true,true,false);
-    (X_26,r1_27) := sql.bind(X_9,"sys","customer","c_city",2);
-    X_205 := algebra.subselect(r1_27,A1,A1,true,true,false);
-    X_28:bat[:oid,:str]  := sql.bind(X_9,"sys","customer","c_city",1);
-    X_206 := algebra.subselect(X_28,X_34,A1,A1,true,true,false);
-    X_37 := sql.subdelta(X_204,X_34,X_26,X_205,X_206);
-    X_207 := algebra.subselect(X_24,X_34,A2,A2,true,true,false);
-    X_208 := algebra.subselect(r1_27,A2,A2,true,true,false);
-    X_209 := algebra.subselect(X_28,X_34,A2,A2,true,true,false);
-    X_38 := sql.subdelta(X_207,X_34,X_26,X_208,X_209);
-    X_39 := bat.mergecand(X_37,X_38);
-    X_40 := X_39;
-    (X_41,r1_49) := algebra.join(X_21,X_40);
-    X_43:bat[:oid,:oid]  := sql.bind_idxbat(X_9,"sys","lineorder","lineorder_lo_suppkey_fkey",0);
-    (X_48,r1_56) := sql.bind_idxbat(X_9,"sys","lineorder","lineorder_lo_suppkey_fkey",2);
-    X_51:bat[:oid,:oid]  := sql.bind_idxbat(X_9,"sys","lineorder","lineorder_lo_suppkey_fkey",1);
-    X_53 := sql.projectdelta(X_10,X_43,X_48,r1_56,X_51);
-    X_54 := algebra.leftfetchjoin(X_41,X_53);
-    X_57:bat[:oid,:str]  := sql.bind(X_9,"sys","supplier","s_city",0);
-    X_62:bat[:oid,:str]  := sql.bind(X_9,"sys","supplier","s_nation",0);
-    X_55:bat[:oid,:oid]  := sql.tid(X_9,"sys","supplier");
-    X_210 := algebra.subselect(X_62,X_55,A5,A5,true,true,false);
-    (X_64,r1_76) := sql.bind(X_9,"sys","supplier","s_nation",2);
-    X_211 := algebra.subselect(r1_76,A5,A5,true,true,false);
-    X_66:bat[:oid,:str]  := sql.bind(X_9,"sys","supplier","s_nation",1);
-    X_212 := algebra.subselect(X_66,X_55,A5,A5,true,true,false);
-    X_67 := sql.subdelta(X_210,X_55,X_64,X_211,X_212);
-    X_213 := algebra.subselect(X_57,X_67,A3,A3,true,true,false);
-    (X_59,r1_68) := sql.bind(X_9,"sys","supplier","s_city",2);
-    X_214 := algebra.subselect(r1_68,A3,A3,true,true,false);
-    X_61:bat[:oid,:str]  := sql.bind(X_9,"sys","supplier","s_city",1);
-    X_215 := algebra.subselect(X_61,X_67,A3,A3,true,true,false);
-    X_70 := sql.subdelta(X_213,X_67,X_59,X_214,X_215);
-    X_216 := algebra.subselect(X_57,X_67,A4,A4,true,true,false);
-    X_217 := algebra.subselect(r1_68,A4,A4,true,true,false);
-    X_218 := algebra.subselect(X_61,X_67,A4,A4,true,true,false);
-    X_71 := sql.subdelta(X_216,X_67,X_59,X_217,X_218);
-    X_72 := bat.mergecand(X_70,X_71);
-    X_73 := X_72;
-    (X_74,r1_90) := algebra.join(X_54,X_73);
-    X_222 := algebra.leftfetchjoin(X_74,X_41);
-    X_76:bat[:oid,:oid]  := sql.bind_idxbat(X_9,"sys","lineorder","lineorder_lo_orderdate_fkey",0);
-    (X_81,r1_97) := sql.bind_idxbat(X_9,"sys","lineorder","lineorder_lo_orderdate_fkey",2);
-    X_84:bat[:oid,:oid]  := sql.bind_idxbat(X_9,"sys","lineorder","lineorder_lo_orderdate_fkey",1);
-    X_86 := sql.projectdelta(X_10,X_76,X_81,r1_97,X_84);
-    X_87:bat[:oid,:oid]  := algebra.leftfetchjoin(X_222,X_86);
-    X_90:bat[:oid,:str]  := sql.bind(X_9,"sys","dwdate","d_yearmonth",0);
-    X_88:bat[:oid,:oid]  := sql.tid(X_9,"sys","dwdate");
-    X_219 := algebra.subselect(X_90,X_88,A6,A6,true,true,false);
-    (X_92,r1_110) := sql.bind(X_9,"sys","dwdate","d_yearmonth",2);
-    X_220 := algebra.subselect(r1_110,A6,A6,true,true,false);
-    X_94:bat[:oid,:str]  := sql.bind(X_9,"sys","dwdate","d_yearmonth",1);
-    X_221 := algebra.subselect(X_94,X_88,A6,A6,true,true,false);
-    X_95 := sql.subdelta(X_219,X_88,X_92,X_220,X_221);
-    X_98 := X_95;
-    (X_99,r1_120) := algebra.join(X_87,X_98);
-    X_223 := algebra.leftfetchjoin(X_99,X_74);
-    X_101:bat[:oid,:int]  := sql.bind(X_9,"sys","lineorder","lo_revenue",0);
-    (X_103,r1_124) := sql.bind(X_9,"sys","lineorder","lo_revenue",2);
-    X_107:bat[:oid,:int]  := sql.bind(X_9,"sys","lineorder","lo_revenue",1);
-    X_108 := sql.projectdelta(X_10,X_101,X_103,r1_124,X_107);
-    X_109:bat[:oid,:int]  := algebra.leftfetchjoinPath(X_223,X_41,X_108);
-    X_110 := sql.projectdelta(X_72,X_57,X_59,r1_68,X_61);
-    X_111:bat[:oid,:str]  := algebra.leftfetchjoinPath(X_99,r1_90,X_110);
-    X_112 := sql.projectdelta(X_39,X_24,X_26,r1_27,X_28);
-    X_113:bat[:oid,:str]  := algebra.leftfetchjoinPath(X_223,r1_49,X_112);
-    X_114:bat[:oid,:int]  := sql.bind(X_9,"sys","dwdate","d_year",0);
-    (X_118,r1_145) := sql.bind(X_9,"sys","dwdate","d_year",2);
-    X_121:bat[:oid,:int]  := sql.bind(X_9,"sys","dwdate","d_year",1);
-    X_123 := sql.projectdelta(X_95,X_114,X_118,r1_145,X_121);
-    X_124 := algebra.leftfetchjoin(r1_120,X_123);
-    (X_125,r1_154,r2_154) := group.subgroup(X_124);
-    (X_128,r1_157,r2_157) := group.subgroup(X_113,X_125);
-    (X_131,r1_160,r2_160) := group.subgroupdone(X_111,X_128);
-    X_134:bat[:oid,:lng]  := aggr.subsum(X_109,X_131,r1_160,true,true);
-    X_136 := algebra.leftfetchjoin(r1_160,X_124);
-    (X_137,r1_166,r2_166) := algebra.subsort(X_136,false,false);
-    (X_141,r1_170,r2_170) := algebra.subsort(X_134,r1_166,r2_166,true,false);
-    X_224 := algebra.leftfetchjoin(r1_170,r1_160);
-    X_144:bat[:oid,:str]  := algebra.leftfetchjoin(X_224,X_113);
-    X_147 := algebra.leftfetchjoin(r1_170,X_134);
-    X_146 := algebra.leftfetchjoin(r1_170,X_136);
-    X_145:bat[:oid,:str]  := algebra.leftfetchjoin(X_224,X_111);
-    X_148 := sql.resultSet(4,1,X_144);
-    sql.rsColumn(X_148,"sys.customer","c_city","clob",0,0,X_144);
-    sql.rsColumn(X_148,"sys.supplier","s_city","clob",0,0,X_145);
-    sql.rsColumn(X_148,"sys.dwdate","d_year","int",32,0,X_146);
-    sql.rsColumn(X_148,"sys.L1","revenue","bigint",64,0,X_147);
-    X_168 := io.stdout();
-    sql.exportResult(X_168,X_148);
-end s2_1;
-# querylog.define("explain\nselect c_city, s_city, d_year, sum(lo_revenue) as revenue\n\tfrom customer, lineorder, supplier, dwdate\n\twhere lo_custkey = c_custkey\n\t\tand lo_suppkey = s_suppkey\n\t\tand lo_orderdate = d_datekey\n\t\tand c_nation = \\'UNITED KINGDOM\\'\n\t\tand (c_city=\\'UNITED KI1\\' or c_city=\\'UNITED KI5\\')\n\t\tand (s_city=\\'UNITED KI1\\' or s_city=\\'UNITED KI5\\')\n\t\tand s_nation = \\'UNITED KINGDOM\\'\n\t\tand d_yearmonth = \\'Dec1997\\'\n\tgroup by c_city, s_city, d_year\n\torder by d_year asc, revenue desc;","sequential_pipe")
->>>>>>> 670a81dc
 
 # 23:10:47 >  
 # 23:10:47 >  "Done."
