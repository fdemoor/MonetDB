stdout of test '10-explain` in directory 'sql/benchmarks/ssbm` itself:


# 23:10:47 >  
# 23:10:47 >  "mserver5" "--debug=10" "--set" "gdk_nr_threads=0" "--set" "mapi_open=true" "--set" "mapi_port=35257" "--set" "mapi_usock=/var/tmp/mtest-17595/.s.monetdb.35257" "--set" "monet_prompt=" "--forcemito" "--set" "mal_listing=2" "--dbpath=/ufs/manegold/_/Monet/HG/Feb2013/prefix/--disable-debug_--enable-assert_--enable-optimize/var/MonetDB/mTests_sql_benchmarks_ssbm" "--set" "mal_listing=0"
# 23:10:47 >  

# MonetDB 5 server v11.15.12
# This is an unreleased version
# Serving database 'mTests_sql_benchmarks_ssbm', using 8 threads
# Compiled for x86_64-unknown-linux-gnu/64bit with 64bit OIDs dynamically linked
# Found 15.591 GiB available main-memory.
# Copyright (c) 1993-July 2008 CWI.
# Copyright (c) August 2008-2015 MonetDB B.V., all rights reserved
# Visit http://www.monetdb.org/ for further information
# Listening for connection requests on mapi:monetdb://rome.ins.cwi.nl:35257/
# Listening for UNIX domain connection requests on mapi:monetdb:///var/tmp/mtest-17595/.s.monetdb.35257
# MonetDB/GIS module loaded
# MonetDB/JAQL module loaded
# MonetDB/SQL module loaded

Ready.

# 23:10:47 >  
# 23:10:47 >  "/usr/bin/python2" "10-explain.SQL.py" "10-explain"
# 23:10:47 >  

#set optimizer = 'sequential_pipe';
#explain
#select c_city, s_city, d_year, sum(lo_revenue) as revenue
#	from customer, lineorder, supplier, dwdate
#	where lo_custkey = c_custkey
#		and lo_suppkey = s_suppkey
#		and lo_orderdate = d_datekey
#		and c_nation = 'UNITED KINGDOM'
#		and (c_city='UNITED KI1' or c_city='UNITED KI5')
#		and (s_city='UNITED KI1' or s_city='UNITED KI5')
#		and s_nation = 'UNITED KINGDOM'
#		and d_yearmonth = 'Dec1997'
#	group by c_city, s_city, d_year
#	order by d_year asc, revenue desc;
% .explain # table_name
% mal # name
% clob # type
% 586 # length
function user.s2_1(A0:str,A1:str,A2:str,A3:str,A4:str,A5:str,A6:str):void;
    X_163:void := querylog.define("explain\nselect c_city, s_city, d_year, sum(lo_revenue) as revenue\n\tfrom customer, lineorder, supplier, dwdate\n\twhere lo_custkey = c_custkey\n\t\tand lo_suppkey = s_suppkey\n\t\tand lo_orderdate = d_datekey\n\t\tand c_nation = \\'UNITED KINGDOM\\'\n\t\tand (c_city=\\'UNITED KI1\\' or c_city=\\'UNITED KI5\\')\n\t\tand (s_city=\\'UNITED KI1\\' or s_city=\\'UNITED KI5\\')\n\t\tand s_nation = \\'UNITED KINGDOM\\'\n\t\tand d_yearmonth = \\'Dec1997\\'\n\tgroup by c_city, s_city, d_year\n\torder by d_year asc, revenue desc;","sequential_pipe",121);
    X_125 := bat.new(nil:oid,nil:str);
    X_133 := bat.append(X_125,"sys.customer");
    X_140 := bat.append(X_133,"sys.supplier");
    X_146 := bat.append(X_140,"sys.dwdate");
    X_154 := bat.append(X_146,"sys.L1");
    X_128 := bat.new(nil:oid,nil:str);
    X_135 := bat.append(X_128,"c_city");
    X_142 := bat.append(X_135,"s_city");
    X_148 := bat.append(X_142,"d_year");
    X_156 := bat.append(X_148,"revenue");
    X_129 := bat.new(nil:oid,nil:str);
    X_136 := bat.append(X_129,"clob");
    X_143 := bat.append(X_136,"clob");
    X_149 := bat.append(X_143,"int");
    X_158 := bat.append(X_149,"bigint");
    X_130 := bat.new(nil:oid,nil:int);
    X_138 := bat.append(X_130,0);
    X_144 := bat.append(X_138,0);
    X_151 := bat.append(X_144,32);
    X_160 := bat.append(X_151,64);
    X_132 := bat.new(nil:oid,nil:int);
    X_139 := bat.append(X_132,0);
    X_145 := bat.append(X_139,0);
    X_153 := bat.append(X_145,0);
    X_162 := bat.append(X_153,0);
<<<<<<< HEAD
    X_9 := sql.mvc();
    C_10:bat[:oid,:oid] := sql.tid(X_9,"sys","lineorder");
    X_13:bat[:oid,:oid]  := sql.bind_idxbat(X_9,"sys","lineorder","lineorder_lo_custkey_fkey",0);
    (X_16,r1_16) := sql.bind_idxbat(X_9,"sys","lineorder","lineorder_lo_custkey_fkey",2);
    X_19:bat[:oid,:oid]  := sql.bind_idxbat(X_9,"sys","lineorder","lineorder_lo_custkey_fkey",1);
    X_21 := sql.projectdelta(C_10,X_13,X_16,r1_16,X_19);
    X_24:bat[:oid,:str]  := sql.bind(X_9,"sys","customer","c_city",0);
    X_29:bat[:oid,:str]  := sql.bind(X_9,"sys","customer","c_nation",0);
    C_22:bat[:oid,:oid] := sql.tid(X_9,"sys","customer");
    C_196 := algebra.subselect(X_29,C_22,A0,A0,true,false,false);
    (C_31,r1_35) := sql.bind(X_9,"sys","customer","c_nation",2);
    C_197 := algebra.subselect(r1_35,nil:bat[:oid,:oid],A0,A0,true,false,false);
    X_33:bat[:oid,:str]  := sql.bind(X_9,"sys","customer","c_nation",1);
    C_199 := algebra.subselect(X_33,C_22,A0,A0,true,false,false);
    C_34 := sql.subdelta(C_196,C_22,C_31,C_197,C_199);
    C_200 := algebra.subselect(X_24,C_34,A1,A1,true,false,false);
    (C_26,r1_27) := sql.bind(X_9,"sys","customer","c_city",2);
    C_201 := algebra.subselect(r1_27,nil:bat[:oid,:oid],A1,A1,true,false,false);
    X_28:bat[:oid,:str]  := sql.bind(X_9,"sys","customer","c_city",1);
    C_202 := algebra.subselect(X_28,C_34,A1,A1,true,false,false);
    C_36 := sql.subdelta(C_200,C_34,C_26,C_201,C_202);
    C_203 := algebra.subselect(X_24,C_34,A2,A2,true,false,false);
    C_204 := algebra.subselect(r1_27,nil:bat[:oid,:oid],A2,A2,true,false,false);
    C_205 := algebra.subselect(X_28,C_34,A2,A2,true,false,false);
    C_37 := sql.subdelta(C_203,C_34,C_26,C_204,C_205);
    X_38 := bat.mergecand(C_36,C_37);
    (X_39,r1_50) := algebra.subjoin(X_21,X_38,nil:BAT,nil:BAT,false,nil:lng);
    X_43:bat[:oid,:oid] := sql.bind_idxbat(X_9,"sys","lineorder","lineorder_lo_suppkey_fkey",0);
    (X_45,r1_57) := sql.bind_idxbat(X_9,"sys","lineorder","lineorder_lo_suppkey_fkey",2);
    X_47:bat[:oid,:oid] := sql.bind_idxbat(X_9,"sys","lineorder","lineorder_lo_suppkey_fkey",1);
    X_48 := sql.projectdelta(C_10,X_43,X_45,r1_57,X_47);
    X_49 := algebra.projection(X_39,X_48);
    X_52:bat[:oid,:str] := sql.bind(X_9,"sys","supplier","s_city",0);
    X_57:bat[:oid,:str] := sql.bind(X_9,"sys","supplier","s_nation",0);
    C_50:bat[:oid,:oid] := sql.tid(X_9,"sys","supplier");
    C_206 := algebra.subselect(X_57,C_50,A5,A5,true,false,false);
    (C_59,r1_75) := sql.bind(X_9,"sys","supplier","s_nation",2);
    C_207 := algebra.subselect(r1_75,nil:bat[:oid,:oid],A5,A5,true,false,false);
    X_61:bat[:oid,:str] := sql.bind(X_9,"sys","supplier","s_nation",1);
    C_208 := algebra.subselect(X_61,C_50,A5,A5,true,false,false);
    C_62 := sql.subdelta(C_206,C_50,C_59,C_207,C_208);
    C_209 := algebra.subselect(X_52,C_62,A3,A3,true,false,false);
    (C_54,r1_67) := sql.bind(X_9,"sys","supplier","s_city",2);
    C_210 := algebra.subselect(r1_67,nil:bat[:oid,:oid],A3,A3,true,false,false);
    X_56:bat[:oid,:str] := sql.bind(X_9,"sys","supplier","s_city",1);
    C_211 := algebra.subselect(X_56,C_62,A3,A3,true,false,false);
    C_63 := sql.subdelta(C_209,C_62,C_54,C_210,C_211);
    C_212 := algebra.subselect(X_52,C_62,A4,A4,true,false,false);
    C_213 := algebra.subselect(r1_67,nil:bat[:oid,:oid],A4,A4,true,false,false);
    C_214 := algebra.subselect(X_56,C_62,A4,A4,true,false,false);
    C_64 := sql.subdelta(C_212,C_62,C_54,C_213,C_214);
    X_65 := bat.mergecand(C_63,C_64);
    (X_66,r1_90) := algebra.subjoin(X_49,X_65,nil:BAT,nil:BAT,false,nil:lng);
    X_68:bat[:oid,:oid] := sql.bind_idxbat(X_9,"sys","lineorder","lineorder_lo_orderdate_fkey",0);
    (X_70,r1_97) := sql.bind_idxbat(X_9,"sys","lineorder","lineorder_lo_orderdate_fkey",2);
    X_72:bat[:oid,:oid] := sql.bind_idxbat(X_9,"sys","lineorder","lineorder_lo_orderdate_fkey",1);
    X_73 := sql.projectdelta(C_10,X_68,X_70,r1_97,X_72);
    X_74:bat[:oid,:oid] := algebra.projectionPath(X_66,X_39,X_73);
    X_77:bat[:oid,:str] := sql.bind(X_9,"sys","dwdate","d_yearmonth",0);
    C_75:bat[:oid,:oid] := sql.tid(X_9,"sys","dwdate");
    C_215 := algebra.subselect(X_77,C_75,A6,A6,true,false,false);
    (C_79,r1_108) := sql.bind(X_9,"sys","dwdate","d_yearmonth",2);
    C_216 := algebra.subselect(r1_108,nil:bat[:oid,:oid],A6,A6,true,false,false);
    X_81:bat[:oid,:str] := sql.bind(X_9,"sys","dwdate","d_yearmonth",1);
    C_217 := algebra.subselect(X_81,C_75,A6,A6,true,false,false);
    C_82 := sql.subdelta(C_215,C_75,C_79,C_216,C_217);
    (X_83,r1_117) := algebra.subjoin(X_74,C_82,nil:BAT,nil:BAT,false,nil:lng);
    X_85:bat[:oid,:int] := sql.bind(X_9,"sys","lineorder","lo_revenue",0);
    (C_87,r1_122) := sql.bind(X_9,"sys","lineorder","lo_revenue",2);
    X_89:bat[:oid,:int] := sql.bind(X_9,"sys","lineorder","lo_revenue",1);
    X_90 := sql.projectdelta(C_10,X_85,C_87,r1_122,X_89);
    X_91:bat[:oid,:int] := algebra.projectionPath(X_83,X_66,X_39,X_90);
    X_92 := sql.projectdelta(X_65,X_52,C_54,r1_67,X_56);
    X_93:bat[:oid,:str] := algebra.projectionPath(X_83,r1_90,X_92);
    X_94 := sql.projectdelta(X_38,X_24,C_26,r1_27,X_28);
    X_95:bat[:oid,:str] := algebra.projectionPath(X_83,X_66,r1_50,X_94);
    X_96:bat[:oid,:int] := sql.bind(X_9,"sys","dwdate","d_year",0);
    (C_98,r1_139) := sql.bind(X_9,"sys","dwdate","d_year",2);
    X_100:bat[:oid,:int] := sql.bind(X_9,"sys","dwdate","d_year",1);
    X_101 := sql.projectdelta(C_82,X_96,C_98,r1_139,X_100);
    X_102 := algebra.projection(r1_117,X_101);
    (X_103,r1_146,r2_146) := group.subgroup(X_102);
    (X_106,r1_149,r2_149) := group.subgroup(X_95,X_103);
    (X_109,r1_152,r2_152) := group.subgroupdone(X_93,X_106);
    X_112:bat[:oid,:lng] := aggr.subsum(X_91,X_109,r1_152,true,true);
    X_113 := algebra.projection(r1_152,X_102);
    (X_114,r1_159,r2_159) := algebra.subsort(X_113,false,false);
    (X_117,r1_164,r2_164) := algebra.subsort(X_112,r1_159,r2_159,true,false);
    X_120:bat[:oid,:str] := algebra.projectionPath(r1_164,r1_152,X_95);
    X_121:bat[:oid,:str] := algebra.projectionPath(r1_164,r1_152,X_93);
    X_122 := algebra.projection(r1_164,X_113);
    X_123 := algebra.projection(r1_164,X_112);
=======
    X_8 := sql.mvc();
    C_9:bat[:oid,:oid] := sql.tid(X_8,"sys","lineorder");
    X_12:bat[:oid,:oid] := sql.bind_idxbat(X_8,"sys","lineorder","lineorder_lo_custkey_fkey",0);
    (X_15,r1_15) := sql.bind_idxbat(X_8,"sys","lineorder","lineorder_lo_custkey_fkey",2);
    X_18:bat[:oid,:oid] := sql.bind_idxbat(X_8,"sys","lineorder","lineorder_lo_custkey_fkey",1);
    X_20 := sql.projectdelta(C_9,X_12,X_15,r1_15,X_18);
    X_23:bat[:oid,:str] := sql.bind(X_8,"sys","customer","c_city",0);
    X_28:bat[:oid,:str] := sql.bind(X_8,"sys","customer","c_nation",0);
    C_21:bat[:oid,:oid] := sql.tid(X_8,"sys","customer");
    C_172 := algebra.subselect(X_28,C_21,A0,A0,true,false,false);
    (C_30,r1_34) := sql.bind(X_8,"sys","customer","c_nation",2);
    C_173 := algebra.subselect(r1_34,nil:bat[:oid,:oid],A0,A0,true,false,false);
    X_32:bat[:oid,:str] := sql.bind(X_8,"sys","customer","c_nation",1);
    C_175 := algebra.subselect(X_32,C_21,A0,A0,true,false,false);
    C_33 := sql.subdelta(C_172,C_21,C_30,C_173,C_175);
    C_176 := algebra.subselect(X_23,C_33,A1,A1,true,false,false);
    (C_25,r1_26) := sql.bind(X_8,"sys","customer","c_city",2);
    C_177 := algebra.subselect(r1_26,nil:bat[:oid,:oid],A1,A1,true,false,false);
    X_27:bat[:oid,:str] := sql.bind(X_8,"sys","customer","c_city",1);
    C_178 := algebra.subselect(X_27,C_33,A1,A1,true,false,false);
    C_36 := sql.subdelta(C_176,C_33,C_25,C_177,C_178);
    C_179 := algebra.subselect(X_23,C_33,A2,A2,true,false,false);
    C_180 := algebra.subselect(r1_26,nil:bat[:oid,:oid],A2,A2,true,false,false);
    C_181 := algebra.subselect(X_27,C_33,A2,A2,true,false,false);
    C_37 := sql.subdelta(C_179,C_33,C_25,C_180,C_181);
    X_38 := bat.mergecand(C_36,C_37);
    (X_39,r1_49) := algebra.subjoin(X_20,X_38,nil:BAT,nil:BAT,false,nil:lng);
    X_43:bat[:oid,:oid] := sql.bind_idxbat(X_8,"sys","lineorder","lineorder_lo_suppkey_fkey",0);
    (X_45,r1_56) := sql.bind_idxbat(X_8,"sys","lineorder","lineorder_lo_suppkey_fkey",2);
    X_47:bat[:oid,:oid] := sql.bind_idxbat(X_8,"sys","lineorder","lineorder_lo_suppkey_fkey",1);
    X_48 := sql.projectdelta(C_9,X_43,X_45,r1_56,X_47);
    X_49 := algebra.projection(X_39,X_48);
    X_52:bat[:oid,:str] := sql.bind(X_8,"sys","supplier","s_city",0);
    X_57:bat[:oid,:str] := sql.bind(X_8,"sys","supplier","s_nation",0);
    C_50:bat[:oid,:oid] := sql.tid(X_8,"sys","supplier");
    C_182 := algebra.subselect(X_57,C_50,A5,A5,true,false,false);
    (C_59,r1_74) := sql.bind(X_8,"sys","supplier","s_nation",2);
    C_183 := algebra.subselect(r1_74,nil:bat[:oid,:oid],A5,A5,true,false,false);
    X_61:bat[:oid,:str] := sql.bind(X_8,"sys","supplier","s_nation",1);
    C_184 := algebra.subselect(X_61,C_50,A5,A5,true,false,false);
    C_62 := sql.subdelta(C_182,C_50,C_59,C_183,C_184);
    C_185 := algebra.subselect(X_52,C_62,A3,A3,true,false,false);
    (C_54,r1_66) := sql.bind(X_8,"sys","supplier","s_city",2);
    C_186 := algebra.subselect(r1_66,nil:bat[:oid,:oid],A3,A3,true,false,false);
    X_56:bat[:oid,:str] := sql.bind(X_8,"sys","supplier","s_city",1);
    C_187 := algebra.subselect(X_56,C_62,A3,A3,true,false,false);
    C_63 := sql.subdelta(C_185,C_62,C_54,C_186,C_187);
    C_188 := algebra.subselect(X_52,C_62,A4,A4,true,false,false);
    C_189 := algebra.subselect(r1_66,nil:bat[:oid,:oid],A4,A4,true,false,false);
    C_190 := algebra.subselect(X_56,C_62,A4,A4,true,false,false);
    C_64 := sql.subdelta(C_188,C_62,C_54,C_189,C_190);
    X_65 := bat.mergecand(C_63,C_64);
    (X_66,r1_89) := algebra.subjoin(X_49,X_65,nil:BAT,nil:BAT,false,nil:lng);
    X_68:bat[:oid,:oid] := sql.bind_idxbat(X_8,"sys","lineorder","lineorder_lo_orderdate_fkey",0);
    (X_70,r1_96) := sql.bind_idxbat(X_8,"sys","lineorder","lineorder_lo_orderdate_fkey",2);
    X_72:bat[:oid,:oid] := sql.bind_idxbat(X_8,"sys","lineorder","lineorder_lo_orderdate_fkey",1);
    X_73 := sql.projectdelta(C_9,X_68,X_70,r1_96,X_72);
    X_74:bat[:oid,:oid] := algebra.projectionPath(X_66,X_39,X_73);
    X_77:bat[:oid,:str] := sql.bind(X_8,"sys","dwdate","d_yearmonth",0);
    C_75:bat[:oid,:oid] := sql.tid(X_8,"sys","dwdate");
    C_191 := algebra.subselect(X_77,C_75,A6,A6,true,false,false);
    (C_79,r1_107) := sql.bind(X_8,"sys","dwdate","d_yearmonth",2);
    C_192 := algebra.subselect(r1_107,nil:bat[:oid,:oid],A6,A6,true,false,false);
    X_81:bat[:oid,:str] := sql.bind(X_8,"sys","dwdate","d_yearmonth",1);
    C_193 := algebra.subselect(X_81,C_75,A6,A6,true,false,false);
    C_82 := sql.subdelta(C_191,C_75,C_79,C_192,C_193);
    (X_83,r1_116) := algebra.subjoin(X_74,C_82,nil:BAT,nil:BAT,false,nil:lng);
    X_85:bat[:oid,:int] := sql.bind(X_8,"sys","lineorder","lo_revenue",0);
    (C_87,r1_121) := sql.bind(X_8,"sys","lineorder","lo_revenue",2);
    X_89:bat[:oid,:int] := sql.bind(X_8,"sys","lineorder","lo_revenue",1);
    X_90 := sql.projectdelta(C_9,X_85,C_87,r1_121,X_89);
    X_91:bat[:oid,:int] := algebra.projectionPath(X_83,X_66,X_39,X_90);
    X_92 := sql.projectdelta(X_65,X_52,C_54,r1_66,X_56);
    X_93:bat[:oid,:str] := algebra.projectionPath(X_83,r1_89,X_92);
    X_94 := sql.projectdelta(X_38,X_23,C_25,r1_26,X_27);
    X_95:bat[:oid,:str] := algebra.projectionPath(X_83,X_66,r1_49,X_94);
    X_96:bat[:oid,:int] := sql.bind(X_8,"sys","dwdate","d_year",0);
    (C_98,r1_138) := sql.bind(X_8,"sys","dwdate","d_year",2);
    X_100:bat[:oid,:int] := sql.bind(X_8,"sys","dwdate","d_year",1);
    X_101 := sql.projectdelta(C_82,X_96,C_98,r1_138,X_100);
    X_102 := algebra.projection(r1_116,X_101);
    (X_103,r1_145,r2_145) := group.subgroup(X_102);
    (X_106,r1_148,r2_148) := group.subgroup(X_95,X_103);
    (X_109,r1_151,r2_151) := group.subgroupdone(X_93,X_106);
    X_112:bat[:oid,:lng] := aggr.subsum(X_91,X_109,r1_151,true,true);
    X_113 := algebra.projection(r1_151,X_102);
    (X_114,r1_158,r2_158) := algebra.subsort(X_113,false,false);
    (X_117,r1_163,r2_163) := algebra.subsort(X_112,r1_158,r2_158,true,false);
    X_120:bat[:oid,:str] := algebra.projectionPath(r1_163,r1_151,X_95);
    X_121:bat[:oid,:str] := algebra.projectionPath(r1_163,r1_151,X_93);
    X_122 := algebra.projection(r1_163,X_113);
    X_123 := algebra.projection(r1_163,X_112);
>>>>>>> 242cceaf
    sql.resultSet(X_154,X_156,X_158,X_160,X_162,X_120,X_121,X_122,X_123);
end user.s2_1;

# 23:10:47 >  
# 23:10:47 >  "Done."
# 23:10:47 >  
<|MERGE_RESOLUTION|>--- conflicted
+++ resolved
@@ -70,100 +70,6 @@
     X_145 := bat.append(X_139,0);
     X_153 := bat.append(X_145,0);
     X_162 := bat.append(X_153,0);
-<<<<<<< HEAD
-    X_9 := sql.mvc();
-    C_10:bat[:oid,:oid] := sql.tid(X_9,"sys","lineorder");
-    X_13:bat[:oid,:oid]  := sql.bind_idxbat(X_9,"sys","lineorder","lineorder_lo_custkey_fkey",0);
-    (X_16,r1_16) := sql.bind_idxbat(X_9,"sys","lineorder","lineorder_lo_custkey_fkey",2);
-    X_19:bat[:oid,:oid]  := sql.bind_idxbat(X_9,"sys","lineorder","lineorder_lo_custkey_fkey",1);
-    X_21 := sql.projectdelta(C_10,X_13,X_16,r1_16,X_19);
-    X_24:bat[:oid,:str]  := sql.bind(X_9,"sys","customer","c_city",0);
-    X_29:bat[:oid,:str]  := sql.bind(X_9,"sys","customer","c_nation",0);
-    C_22:bat[:oid,:oid] := sql.tid(X_9,"sys","customer");
-    C_196 := algebra.subselect(X_29,C_22,A0,A0,true,false,false);
-    (C_31,r1_35) := sql.bind(X_9,"sys","customer","c_nation",2);
-    C_197 := algebra.subselect(r1_35,nil:bat[:oid,:oid],A0,A0,true,false,false);
-    X_33:bat[:oid,:str]  := sql.bind(X_9,"sys","customer","c_nation",1);
-    C_199 := algebra.subselect(X_33,C_22,A0,A0,true,false,false);
-    C_34 := sql.subdelta(C_196,C_22,C_31,C_197,C_199);
-    C_200 := algebra.subselect(X_24,C_34,A1,A1,true,false,false);
-    (C_26,r1_27) := sql.bind(X_9,"sys","customer","c_city",2);
-    C_201 := algebra.subselect(r1_27,nil:bat[:oid,:oid],A1,A1,true,false,false);
-    X_28:bat[:oid,:str]  := sql.bind(X_9,"sys","customer","c_city",1);
-    C_202 := algebra.subselect(X_28,C_34,A1,A1,true,false,false);
-    C_36 := sql.subdelta(C_200,C_34,C_26,C_201,C_202);
-    C_203 := algebra.subselect(X_24,C_34,A2,A2,true,false,false);
-    C_204 := algebra.subselect(r1_27,nil:bat[:oid,:oid],A2,A2,true,false,false);
-    C_205 := algebra.subselect(X_28,C_34,A2,A2,true,false,false);
-    C_37 := sql.subdelta(C_203,C_34,C_26,C_204,C_205);
-    X_38 := bat.mergecand(C_36,C_37);
-    (X_39,r1_50) := algebra.subjoin(X_21,X_38,nil:BAT,nil:BAT,false,nil:lng);
-    X_43:bat[:oid,:oid] := sql.bind_idxbat(X_9,"sys","lineorder","lineorder_lo_suppkey_fkey",0);
-    (X_45,r1_57) := sql.bind_idxbat(X_9,"sys","lineorder","lineorder_lo_suppkey_fkey",2);
-    X_47:bat[:oid,:oid] := sql.bind_idxbat(X_9,"sys","lineorder","lineorder_lo_suppkey_fkey",1);
-    X_48 := sql.projectdelta(C_10,X_43,X_45,r1_57,X_47);
-    X_49 := algebra.projection(X_39,X_48);
-    X_52:bat[:oid,:str] := sql.bind(X_9,"sys","supplier","s_city",0);
-    X_57:bat[:oid,:str] := sql.bind(X_9,"sys","supplier","s_nation",0);
-    C_50:bat[:oid,:oid] := sql.tid(X_9,"sys","supplier");
-    C_206 := algebra.subselect(X_57,C_50,A5,A5,true,false,false);
-    (C_59,r1_75) := sql.bind(X_9,"sys","supplier","s_nation",2);
-    C_207 := algebra.subselect(r1_75,nil:bat[:oid,:oid],A5,A5,true,false,false);
-    X_61:bat[:oid,:str] := sql.bind(X_9,"sys","supplier","s_nation",1);
-    C_208 := algebra.subselect(X_61,C_50,A5,A5,true,false,false);
-    C_62 := sql.subdelta(C_206,C_50,C_59,C_207,C_208);
-    C_209 := algebra.subselect(X_52,C_62,A3,A3,true,false,false);
-    (C_54,r1_67) := sql.bind(X_9,"sys","supplier","s_city",2);
-    C_210 := algebra.subselect(r1_67,nil:bat[:oid,:oid],A3,A3,true,false,false);
-    X_56:bat[:oid,:str] := sql.bind(X_9,"sys","supplier","s_city",1);
-    C_211 := algebra.subselect(X_56,C_62,A3,A3,true,false,false);
-    C_63 := sql.subdelta(C_209,C_62,C_54,C_210,C_211);
-    C_212 := algebra.subselect(X_52,C_62,A4,A4,true,false,false);
-    C_213 := algebra.subselect(r1_67,nil:bat[:oid,:oid],A4,A4,true,false,false);
-    C_214 := algebra.subselect(X_56,C_62,A4,A4,true,false,false);
-    C_64 := sql.subdelta(C_212,C_62,C_54,C_213,C_214);
-    X_65 := bat.mergecand(C_63,C_64);
-    (X_66,r1_90) := algebra.subjoin(X_49,X_65,nil:BAT,nil:BAT,false,nil:lng);
-    X_68:bat[:oid,:oid] := sql.bind_idxbat(X_9,"sys","lineorder","lineorder_lo_orderdate_fkey",0);
-    (X_70,r1_97) := sql.bind_idxbat(X_9,"sys","lineorder","lineorder_lo_orderdate_fkey",2);
-    X_72:bat[:oid,:oid] := sql.bind_idxbat(X_9,"sys","lineorder","lineorder_lo_orderdate_fkey",1);
-    X_73 := sql.projectdelta(C_10,X_68,X_70,r1_97,X_72);
-    X_74:bat[:oid,:oid] := algebra.projectionPath(X_66,X_39,X_73);
-    X_77:bat[:oid,:str] := sql.bind(X_9,"sys","dwdate","d_yearmonth",0);
-    C_75:bat[:oid,:oid] := sql.tid(X_9,"sys","dwdate");
-    C_215 := algebra.subselect(X_77,C_75,A6,A6,true,false,false);
-    (C_79,r1_108) := sql.bind(X_9,"sys","dwdate","d_yearmonth",2);
-    C_216 := algebra.subselect(r1_108,nil:bat[:oid,:oid],A6,A6,true,false,false);
-    X_81:bat[:oid,:str] := sql.bind(X_9,"sys","dwdate","d_yearmonth",1);
-    C_217 := algebra.subselect(X_81,C_75,A6,A6,true,false,false);
-    C_82 := sql.subdelta(C_215,C_75,C_79,C_216,C_217);
-    (X_83,r1_117) := algebra.subjoin(X_74,C_82,nil:BAT,nil:BAT,false,nil:lng);
-    X_85:bat[:oid,:int] := sql.bind(X_9,"sys","lineorder","lo_revenue",0);
-    (C_87,r1_122) := sql.bind(X_9,"sys","lineorder","lo_revenue",2);
-    X_89:bat[:oid,:int] := sql.bind(X_9,"sys","lineorder","lo_revenue",1);
-    X_90 := sql.projectdelta(C_10,X_85,C_87,r1_122,X_89);
-    X_91:bat[:oid,:int] := algebra.projectionPath(X_83,X_66,X_39,X_90);
-    X_92 := sql.projectdelta(X_65,X_52,C_54,r1_67,X_56);
-    X_93:bat[:oid,:str] := algebra.projectionPath(X_83,r1_90,X_92);
-    X_94 := sql.projectdelta(X_38,X_24,C_26,r1_27,X_28);
-    X_95:bat[:oid,:str] := algebra.projectionPath(X_83,X_66,r1_50,X_94);
-    X_96:bat[:oid,:int] := sql.bind(X_9,"sys","dwdate","d_year",0);
-    (C_98,r1_139) := sql.bind(X_9,"sys","dwdate","d_year",2);
-    X_100:bat[:oid,:int] := sql.bind(X_9,"sys","dwdate","d_year",1);
-    X_101 := sql.projectdelta(C_82,X_96,C_98,r1_139,X_100);
-    X_102 := algebra.projection(r1_117,X_101);
-    (X_103,r1_146,r2_146) := group.subgroup(X_102);
-    (X_106,r1_149,r2_149) := group.subgroup(X_95,X_103);
-    (X_109,r1_152,r2_152) := group.subgroupdone(X_93,X_106);
-    X_112:bat[:oid,:lng] := aggr.subsum(X_91,X_109,r1_152,true,true);
-    X_113 := algebra.projection(r1_152,X_102);
-    (X_114,r1_159,r2_159) := algebra.subsort(X_113,false,false);
-    (X_117,r1_164,r2_164) := algebra.subsort(X_112,r1_159,r2_159,true,false);
-    X_120:bat[:oid,:str] := algebra.projectionPath(r1_164,r1_152,X_95);
-    X_121:bat[:oid,:str] := algebra.projectionPath(r1_164,r1_152,X_93);
-    X_122 := algebra.projection(r1_164,X_113);
-    X_123 := algebra.projection(r1_164,X_112);
-=======
     X_8 := sql.mvc();
     C_9:bat[:oid,:oid] := sql.tid(X_8,"sys","lineorder");
     X_12:bat[:oid,:oid] := sql.bind_idxbat(X_8,"sys","lineorder","lineorder_lo_custkey_fkey",0);
@@ -256,7 +162,6 @@
     X_121:bat[:oid,:str] := algebra.projectionPath(r1_163,r1_151,X_93);
     X_122 := algebra.projection(r1_163,X_113);
     X_123 := algebra.projection(r1_163,X_112);
->>>>>>> 242cceaf
     sql.resultSet(X_154,X_156,X_158,X_160,X_162,X_120,X_121,X_122,X_123);
 end user.s2_1;
 
