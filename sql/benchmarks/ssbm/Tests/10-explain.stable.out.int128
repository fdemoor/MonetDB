--- conflicted
+++ resolved
@@ -76,15 +76,6 @@
     (X_15,r1_15) := sql.bind_idxbat(X_8,"sys","lineorder","lineorder_lo_custkey_fkey",2);
     X_18:bat[:oid] := sql.bind_idxbat(X_8,"sys","lineorder","lineorder_lo_custkey_fkey",1);
     X_20 := sql.projectdelta(C_9,X_12,X_15,r1_15,X_18);
-<<<<<<< HEAD
-    X_23:bat[:oid,:str] := sql.bind(X_8,"sys","customer","c_city",0);
-    X_28:bat[:oid,:str] := sql.bind(X_8,"sys","customer","c_nation",0);
-    C_21:bat[:oid,:oid] := sql.tid(X_8,"sys","customer");
-    C_172 := algebra.subselect(X_28,C_21,A0,A0,true,false,false);
-    (C_30,r1_34) := sql.bind(X_8,"sys","customer","c_nation",2);
-    C_173 := algebra.subselect(r1_34,nil:bat[:oid,:oid],A0,A0,true,false,false);
-    X_32:bat[:oid,:str] := sql.bind(X_8,"sys","customer","c_nation",1);
-=======
     X_23:bat[:str] := sql.bind(X_8,"sys","customer","c_city",0);
     X_28:bat[:str] := sql.bind(X_8,"sys","customer","c_nation",0);
     C_21:bat[:oid] := sql.tid(X_8,"sys","customer");
@@ -92,26 +83,16 @@
     (C_30,r1_34) := sql.bind(X_8,"sys","customer","c_nation",2);
     C_173 := algebra.subselect(r1_34,nil:bat[:oid],A0,A0,true,false,false);
     X_32:bat[:str] := sql.bind(X_8,"sys","customer","c_nation",1);
->>>>>>> 3f642494
     C_175 := algebra.subselect(X_32,C_21,A0,A0,true,false,false);
     C_33 := sql.subdelta(C_172,C_21,C_30,C_173,C_175);
     C_176 := algebra.subselect(X_23,C_33,A1,A1,true,false,false);
     (C_25,r1_26) := sql.bind(X_8,"sys","customer","c_city",2);
-<<<<<<< HEAD
-    C_177 := algebra.subselect(r1_26,nil:bat[:oid,:oid],A1,A1,true,false,false);
-    X_27:bat[:oid,:str] := sql.bind(X_8,"sys","customer","c_city",1);
-    C_178 := algebra.subselect(X_27,C_33,A1,A1,true,false,false);
-    C_36 := sql.subdelta(C_176,C_33,C_25,C_177,C_178);
-    C_179 := algebra.subselect(X_23,C_33,A2,A2,true,false,false);
-    C_180 := algebra.subselect(r1_26,nil:bat[:oid,:oid],A2,A2,true,false,false);
-=======
     C_177 := algebra.subselect(r1_26,nil:bat[:oid],A1,A1,true,false,false);
     X_27:bat[:str] := sql.bind(X_8,"sys","customer","c_city",1);
     C_178 := algebra.subselect(X_27,C_33,A1,A1,true,false,false);
     C_36 := sql.subdelta(C_176,C_33,C_25,C_177,C_178);
     C_179 := algebra.subselect(X_23,C_33,A2,A2,true,false,false);
     C_180 := algebra.subselect(r1_26,nil:bat[:oid],A2,A2,true,false,false);
->>>>>>> 3f642494
     C_181 := algebra.subselect(X_27,C_33,A2,A2,true,false,false);
     C_37 := sql.subdelta(C_179,C_33,C_25,C_180,C_181);
     X_38 := bat.mergecand(C_36,C_37);
@@ -121,15 +102,6 @@
     X_47:bat[:oid] := sql.bind_idxbat(X_8,"sys","lineorder","lineorder_lo_suppkey_fkey",1);
     X_48 := sql.projectdelta(C_9,X_43,X_45,r1_56,X_47);
     X_49 := algebra.projection(X_39,X_48);
-<<<<<<< HEAD
-    X_52:bat[:oid,:str] := sql.bind(X_8,"sys","supplier","s_city",0);
-    X_57:bat[:oid,:str] := sql.bind(X_8,"sys","supplier","s_nation",0);
-    C_50:bat[:oid,:oid] := sql.tid(X_8,"sys","supplier");
-    C_182 := algebra.subselect(X_57,C_50,A5,A5,true,false,false);
-    (C_59,r1_74) := sql.bind(X_8,"sys","supplier","s_nation",2);
-    C_183 := algebra.subselect(r1_74,nil:bat[:oid,:oid],A5,A5,true,false,false);
-    X_61:bat[:oid,:str] := sql.bind(X_8,"sys","supplier","s_nation",1);
-=======
     X_52:bat[:str] := sql.bind(X_8,"sys","supplier","s_city",0);
     X_57:bat[:str] := sql.bind(X_8,"sys","supplier","s_nation",0);
     C_50:bat[:oid] := sql.tid(X_8,"sys","supplier");
@@ -137,26 +109,16 @@
     (C_59,r1_74) := sql.bind(X_8,"sys","supplier","s_nation",2);
     C_183 := algebra.subselect(r1_74,nil:bat[:oid],A5,A5,true,false,false);
     X_61:bat[:str] := sql.bind(X_8,"sys","supplier","s_nation",1);
->>>>>>> 3f642494
     C_184 := algebra.subselect(X_61,C_50,A5,A5,true,false,false);
     C_62 := sql.subdelta(C_182,C_50,C_59,C_183,C_184);
     C_185 := algebra.subselect(X_52,C_62,A3,A3,true,false,false);
     (C_54,r1_66) := sql.bind(X_8,"sys","supplier","s_city",2);
-<<<<<<< HEAD
-    C_186 := algebra.subselect(r1_66,nil:bat[:oid,:oid],A3,A3,true,false,false);
-    X_56:bat[:oid,:str] := sql.bind(X_8,"sys","supplier","s_city",1);
-    C_187 := algebra.subselect(X_56,C_62,A3,A3,true,false,false);
-    C_63 := sql.subdelta(C_185,C_62,C_54,C_186,C_187);
-    C_188 := algebra.subselect(X_52,C_62,A4,A4,true,false,false);
-    C_189 := algebra.subselect(r1_66,nil:bat[:oid,:oid],A4,A4,true,false,false);
-=======
     C_186 := algebra.subselect(r1_66,nil:bat[:oid],A3,A3,true,false,false);
     X_56:bat[:str] := sql.bind(X_8,"sys","supplier","s_city",1);
     C_187 := algebra.subselect(X_56,C_62,A3,A3,true,false,false);
     C_63 := sql.subdelta(C_185,C_62,C_54,C_186,C_187);
     C_188 := algebra.subselect(X_52,C_62,A4,A4,true,false,false);
     C_189 := algebra.subselect(r1_66,nil:bat[:oid],A4,A4,true,false,false);
->>>>>>> 3f642494
     C_190 := algebra.subselect(X_56,C_62,A4,A4,true,false,false);
     C_64 := sql.subdelta(C_188,C_62,C_54,C_189,C_190);
     X_65 := bat.mergecand(C_63,C_64);
@@ -165,15 +127,6 @@
     (X_70,r1_96) := sql.bind_idxbat(X_8,"sys","lineorder","lineorder_lo_orderdate_fkey",2);
     X_72:bat[:oid] := sql.bind_idxbat(X_8,"sys","lineorder","lineorder_lo_orderdate_fkey",1);
     X_73 := sql.projectdelta(C_9,X_68,X_70,r1_96,X_72);
-<<<<<<< HEAD
-    X_74:bat[:oid,:oid] := algebra.projectionPath(X_66,X_39,X_73);
-    X_77:bat[:oid,:str] := sql.bind(X_8,"sys","dwdate","d_yearmonth",0);
-    C_75:bat[:oid,:oid] := sql.tid(X_8,"sys","dwdate");
-    C_191 := algebra.subselect(X_77,C_75,A6,A6,true,false,false);
-    (C_79,r1_107) := sql.bind(X_8,"sys","dwdate","d_yearmonth",2);
-    C_192 := algebra.subselect(r1_107,nil:bat[:oid,:oid],A6,A6,true,false,false);
-    X_81:bat[:oid,:str] := sql.bind(X_8,"sys","dwdate","d_yearmonth",1);
-=======
     X_74:bat[:oid] := algebra.projectionPath(X_66,X_39,X_73);
     X_77:bat[:str] := sql.bind(X_8,"sys","dwdate","d_yearmonth",0);
     C_75:bat[:oid] := sql.tid(X_8,"sys","dwdate");
@@ -181,7 +134,6 @@
     (C_79,r1_107) := sql.bind(X_8,"sys","dwdate","d_yearmonth",2);
     C_192 := algebra.subselect(r1_107,nil:bat[:oid],A6,A6,true,false,false);
     X_81:bat[:str] := sql.bind(X_8,"sys","dwdate","d_yearmonth",1);
->>>>>>> 3f642494
     C_193 := algebra.subselect(X_81,C_75,A6,A6,true,false,false);
     C_82 := sql.subdelta(C_191,C_75,C_79,C_192,C_193);
     (X_83,r1_116) := algebra.subjoin(X_74,C_82,nil:BAT,nil:BAT,false,nil:lng);
