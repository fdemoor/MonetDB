--- conflicted
+++ resolved
@@ -41,14 +41,8 @@
 % .explain # table_name
 % mal # name
 % clob # type
-<<<<<<< HEAD
 % 480 # length
 function user.s2_1{autoCommit=true}(A0:str,A1:str,A2:str,A3:str):void;
-barrier X_234 := language.dataflow();
-=======
-% 92 # length
-function user.s0_1{autoCommit=true}(A0:str,A1:str,A2:str,A3:str):void;
->>>>>>> 2347aa9a
     X_6 := sql.mvc();
     X_7:bat[:oid,:oid]  := sql.tid(X_6,"sys","lineorder");
     X_10 := sql.bind_idxbat(X_6,"sys","lineorder","lineorder_lo_partkey_fkey",0);
@@ -65,15 +59,14 @@
     X_29 := algebra.subselect(X_28,A2,A2,true,true,false);
     X_31 := algebra.subselect(X_28,A3,A3,true,true,false);
     X_32 := bat.mergecand(X_29,X_31);
-<<<<<<< HEAD
     X_33 := algebra.leftfetchjoin(X_32,X_20);
     (X_34,r1_36) := algebra.join(X_19,X_33);
-    X_211 := algebra.leftfetchjoin(X_34,X_7);
+    X_210 := algebra.leftfetchjoin(X_34,X_7);
     X_36 := sql.bind_idxbat(X_6,"sys","lineorder","lineorder_lo_suppkey_fkey",0);
     (X_38,r1_40) := sql.bind_idxbat(X_6,"sys","lineorder","lineorder_lo_suppkey_fkey",2);
     X_42 := sql.bind_idxbat(X_6,"sys","lineorder","lineorder_lo_suppkey_fkey",1);
     X_43 := sql.delta(X_36,X_38,r1_40,X_42);
-    X_44:bat[:oid,:oid]  := algebra.leftfetchjoin(X_211,X_43);
+    X_44:bat[:oid,:oid]  := algebra.leftfetchjoin(X_210,X_43);
     X_45:bat[:oid,:oid]  := sql.tid(X_6,"sys","supplier");
     X_47 := sql.bind(X_6,"sys","supplier","s_region",0);
     (X_50,r1_53) := sql.bind(X_6,"sys","supplier","s_region",2);
@@ -83,12 +76,12 @@
     X_57 := algebra.subselect(X_56,A1,A1,true,true,false);
     X_59 := algebra.leftfetchjoin(X_57,X_45);
     (X_60,r1_64) := algebra.join(X_44,X_59);
-    X_212 := algebra.leftfetchjoin(X_60,X_34);
+    X_211 := algebra.leftfetchjoin(X_60,X_34);
     X_62 := sql.bind_idxbat(X_6,"sys","lineorder","lineorder_lo_custkey_fkey",0);
     (X_64,r1_68) := sql.bind_idxbat(X_6,"sys","lineorder","lineorder_lo_custkey_fkey",2);
     X_66 := sql.bind_idxbat(X_6,"sys","lineorder","lineorder_lo_custkey_fkey",1);
     X_67 := sql.delta(X_62,X_64,r1_68,X_66);
-    X_68:bat[:oid,:oid]  := algebra.leftfetchjoinPath(X_212,X_7,X_67);
+    X_68:bat[:oid,:oid]  := algebra.leftfetchjoinPath(X_211,X_7,X_67);
     X_69:bat[:oid,:oid]  := sql.tid(X_6,"sys","customer");
     X_72 := sql.bind(X_6,"sys","customer","c_region",0);
     (X_74,r1_80) := sql.bind(X_6,"sys","customer","c_region",2);
@@ -98,20 +91,20 @@
     X_79 := algebra.subselect(X_78,A0,A0,true,true,false);
     X_81 := algebra.leftfetchjoin(X_79,X_69);
     (X_82,r1_89) := algebra.join(X_68,X_81);
-    X_213 := algebra.leftfetchjoin(X_82,X_60);
+    X_212 := algebra.leftfetchjoin(X_82,X_60);
     X_84 := sql.bind_idxbat(X_6,"sys","lineorder","lineorder_lo_orderdate_fkey",0);
     (X_88,r1_95) := sql.bind_idxbat(X_6,"sys","lineorder","lineorder_lo_orderdate_fkey",2);
     X_91 := sql.bind_idxbat(X_6,"sys","lineorder","lineorder_lo_orderdate_fkey",1);
     X_93 := sql.delta(X_84,X_88,r1_95,X_91);
-    X_94:bat[:oid,:oid]  := algebra.leftfetchjoinPath(X_213,X_34,X_7,X_93);
+    X_94:bat[:oid,:oid]  := algebra.leftfetchjoinPath(X_212,X_34,X_7,X_93);
     X_95:bat[:oid,:oid]  := sql.tid(X_6,"sys","dwdate");
     (X_97,r1_107) := algebra.join(X_94,X_95);
-    X_214 := algebra.leftfetchjoin(r1_89,X_79);
+    X_213 := algebra.leftfetchjoin(r1_89,X_79);
     X_99 := sql.bind(X_6,"sys","customer","c_nation",0);
     (X_103,r1_113) := sql.bind(X_6,"sys","customer","c_nation",2);
     X_105 := sql.bind(X_6,"sys","customer","c_nation",1);
     X_106 := sql.delta(X_99,X_103,r1_113,X_105);
-    X_107:bat[:oid,:str]  := algebra.leftfetchjoinPath(X_97,X_214,X_69,X_106);
+    X_107:bat[:oid,:str]  := algebra.leftfetchjoinPath(X_97,X_213,X_69,X_106);
     X_108 := sql.bind(X_6,"sys","dwdate","d_year",0);
     (X_110,r1_123) := sql.bind(X_6,"sys","dwdate","d_year",2);
     X_112 := sql.bind(X_6,"sys","dwdate","d_year",1);
@@ -121,18 +114,18 @@
     (X_118,r1_132,r2_132) := group.subgroupdone(X_107,X_115);
     X_121 := algebra.leftfetchjoin(r1_132,X_107);
     X_122 := algebra.leftfetchjoin(r1_132,X_114);
-    X_215 := algebra.leftfetchjoin(X_97,X_82);
+    X_214 := algebra.leftfetchjoin(X_97,X_82);
     X_132 := sql.bind(X_6,"sys","lineorder","lo_revenue",0);
     (X_137,r1_151) := sql.bind(X_6,"sys","lineorder","lo_revenue",2);
     X_140 := sql.bind(X_6,"sys","lineorder","lo_revenue",1);
     X_142 := sql.delta(X_132,X_137,r1_151,X_140);
-    X_143:bat[:oid,:int]  := algebra.leftfetchjoinPath(X_215,X_60,X_34,X_7,X_142);
+    X_143:bat[:oid,:int]  := algebra.leftfetchjoinPath(X_214,X_60,X_34,X_7,X_142);
     X_144 := batcalc.lng(X_143);
     X_145 := sql.bind(X_6,"sys","lineorder","lo_supplycost",0);
     (X_147,r1_165) := sql.bind(X_6,"sys","lineorder","lo_supplycost",2);
     X_149 := sql.bind(X_6,"sys","lineorder","lo_supplycost",1);
     X_150 := sql.delta(X_145,X_147,r1_165,X_149);
-    X_151:bat[:oid,:int]  := algebra.leftfetchjoinPath(X_215,X_60,X_34,X_7,X_150);
+    X_151:bat[:oid,:int]  := algebra.leftfetchjoinPath(X_214,X_60,X_34,X_7,X_150);
     X_152 := batcalc.lng(X_151);
     X_153:bat[:oid,:lng]  := batcalc.-(X_144,X_152);
     X_154:bat[:oid,:lng]  := aggr.subsum(X_153,X_118,r1_132,true,true);
@@ -141,25 +134,6 @@
     X_130 := algebra.leftfetchjoin(r1_141,X_122);
     X_156 := algebra.leftfetchjoin(r1_141,X_154);
     X_131 := algebra.leftfetchjoin(r1_141,X_121);
-    language.pass(X_28);
-    language.pass(X_20);
-    language.pass(X_45);
-    language.pass(X_79);
-    language.pass(X_69);
-    language.pass(X_95);
-    language.pass(X_107);
-    language.pass(X_114);
-    language.pass(X_97);
-    language.pass(X_82);
-    language.pass(X_215);
-    language.pass(X_60);
-    language.pass(X_34);
-    language.pass(X_7);
-    language.pass(r1_132);
-    language.pass(X_122);
-    language.pass(r1_141);
-    language.pass(X_121);
-exit X_234;
     X_157 := sql.resultSet(3,1,X_130);
     sql.rsColumn(X_157,"sys.dwdate","d_year","int",32,0,X_130);
     sql.rsColumn(X_157,"sys.customer","c_nation","clob",0,0,X_131);
@@ -167,94 +141,7 @@
     X_174 := io.stdout();
     sql.exportResult(X_174,X_157);
 end s2_1;
-# querylog.define("explain\nselect d_year, c_nation, sum(lo_revenue-lo_supplycost) as profit1\n\tfrom dwdate, customer, supplier, part, lineorder\n\twhere lo_custkey = c_custkey\n\t\tand lo_suppkey = s_suppkey\n\t\tand lo_partkey = p_partkey\n\t\tand lo_orderdate = d_datekey\n\t\tand c_region = \\'AMERICA\\'\n\t\tand s_region = \\'AMERICA\\'\n\t\tand (p_mfgr = \\'MFGR#1\\' or p_mfgr = \\'MFGR#2\\')\n\tgroup by d_year, c_nation\n\torder by d_year, c_nation;","no_mitosis_pipe")
-=======
-    X_33 := algebra.subselect(X_28,X_32,A2,A2,true,true,false);
-    X_34 := algebra.subselect(X_28,X_32,A3,A3,true,true,false);
-    X_36 := bat.mergecand(X_33,X_34);
-    X_37 := algebra.leftfetchjoin(X_36,X_20);
-    (X_38,r1_42) := algebra.join(X_19,X_37);
-    X_214 := algebra.leftfetchjoin(X_38,X_7);
-    X_40 := sql.bind_idxbat(X_6,"sys","lineorder","lineorder_lo_suppkey_fkey",0);
-    (X_45,r1_49) := sql.bind_idxbat(X_6,"sys","lineorder","lineorder_lo_suppkey_fkey",2);
-    X_48 := sql.bind_idxbat(X_6,"sys","lineorder","lineorder_lo_suppkey_fkey",1);
-    X_50 := sql.delta(X_40,X_45,r1_49,X_48);
-    X_51:bat[:oid,:oid]  := algebra.leftfetchjoin(X_214,X_50);
-    X_52:bat[:oid,:oid]  := sql.tid(X_6,"sys","supplier");
-    X_54 := sql.bind(X_6,"sys","supplier","s_region",0);
-    (X_56,r1_61) := sql.bind(X_6,"sys","supplier","s_region",2);
-    X_58 := sql.bind(X_6,"sys","supplier","s_region",1);
-    X_59 := sql.delta(X_54,X_56,r1_61,X_58);
-    X_60 := algebra.leftfetchjoin(X_52,X_59);
-    X_61 := algebra.subselect(X_60,A1,A1,true,true,false);
-    X_63 := algebra.leftfetchjoin(X_61,X_52);
-    (X_64,r1_70) := algebra.join(X_51,X_63);
-    X_215 := algebra.leftfetchjoin(X_64,X_38);
-    X_66 := sql.bind_idxbat(X_6,"sys","lineorder","lineorder_lo_custkey_fkey",0);
-    (X_68,r1_74) := sql.bind_idxbat(X_6,"sys","lineorder","lineorder_lo_custkey_fkey",2);
-    X_70 := sql.bind_idxbat(X_6,"sys","lineorder","lineorder_lo_custkey_fkey",1);
-    X_71 := sql.delta(X_66,X_68,r1_74,X_70);
-    X_72:bat[:oid,:oid]  := algebra.leftfetchjoinPath(X_215,X_7,X_71);
-    X_73:bat[:oid,:oid]  := sql.tid(X_6,"sys","customer");
-    X_76 := sql.bind(X_6,"sys","customer","c_region",0);
-    (X_79,r1_87) := sql.bind(X_6,"sys","customer","c_region",2);
-    X_82 := sql.bind(X_6,"sys","customer","c_region",1);
-    X_84 := sql.delta(X_76,X_79,r1_87,X_82);
-    X_85 := algebra.leftfetchjoin(X_73,X_84);
-    X_86 := algebra.subselect(X_85,A0,A0,true,true,false);
-    X_88 := algebra.leftfetchjoin(X_86,X_73);
-    (X_89,r1_98) := algebra.join(X_72,X_88);
-    X_216 := algebra.leftfetchjoin(X_89,X_64);
-    X_91 := sql.bind_idxbat(X_6,"sys","lineorder","lineorder_lo_orderdate_fkey",0);
-    (X_94,r1_103) := sql.bind_idxbat(X_6,"sys","lineorder","lineorder_lo_orderdate_fkey",2);
-    X_96 := sql.bind_idxbat(X_6,"sys","lineorder","lineorder_lo_orderdate_fkey",1);
-    X_97 := sql.delta(X_91,X_94,r1_103,X_96);
-    X_98:bat[:oid,:oid]  := algebra.leftfetchjoinPath(X_216,X_38,X_7,X_97);
-    X_99:bat[:oid,:oid]  := sql.tid(X_6,"sys","dwdate");
-    (X_101,r1_113) := algebra.join(X_98,X_99);
-    X_217 := algebra.leftfetchjoin(r1_98,X_86);
-    X_103 := sql.bind(X_6,"sys","customer","c_nation",0);
-    (X_108,r1_120) := sql.bind(X_6,"sys","customer","c_nation",2);
-    X_111 := sql.bind(X_6,"sys","customer","c_nation",1);
-    X_113 := sql.delta(X_103,X_108,r1_120,X_111);
-    X_114:bat[:oid,:str]  := algebra.leftfetchjoinPath(X_101,X_217,X_73,X_113);
-    X_115 := sql.bind(X_6,"sys","dwdate","d_year",0);
-    (X_117,r1_132) := sql.bind(X_6,"sys","dwdate","d_year",2);
-    X_119 := sql.bind(X_6,"sys","dwdate","d_year",1);
-    X_120 := sql.delta(X_115,X_117,r1_132,X_119);
-    X_121:bat[:oid,:int]  := algebra.leftfetchjoinPath(r1_113,X_99,X_120);
-    (X_122,r1_138,r2_138) := group.subgroup(X_121);
-    (X_125,r1_141,r2_141) := group.subgroupdone(X_114,X_122);
-    X_128 := algebra.leftfetchjoin(r1_141,X_114);
-    X_129 := algebra.leftfetchjoin(r1_141,X_121);
-    X_218 := algebra.leftfetchjoin(X_101,X_89);
-    X_139 := sql.bind(X_6,"sys","lineorder","lo_revenue",0);
-    (X_144,r1_160) := sql.bind(X_6,"sys","lineorder","lo_revenue",2);
-    X_147 := sql.bind(X_6,"sys","lineorder","lo_revenue",1);
-    X_149 := sql.delta(X_139,X_144,r1_160,X_147);
-    X_150:bat[:oid,:int]  := algebra.leftfetchjoinPath(X_218,X_64,X_38,X_7,X_149);
-    X_151 := batcalc.lng(X_150);
-    X_152 := sql.bind(X_6,"sys","lineorder","lo_supplycost",0);
-    (X_154,r1_174) := sql.bind(X_6,"sys","lineorder","lo_supplycost",2);
-    X_156 := sql.bind(X_6,"sys","lineorder","lo_supplycost",1);
-    X_157 := sql.delta(X_152,X_154,r1_174,X_156);
-    X_158:bat[:oid,:int]  := algebra.leftfetchjoinPath(X_218,X_64,X_38,X_7,X_157);
-    X_159 := batcalc.lng(X_158);
-    X_160:bat[:oid,:lng]  := batcalc.-(X_151,X_159);
-    X_161:bat[:oid,:lng]  := aggr.subsum(X_160,X_125,r1_141,true,true);
-    (X_130,r1_146,r2_146) := algebra.subsort(X_129,false,false);
-    (X_134,r1_150,r2_150) := algebra.subsort(X_128,r1_146,r2_146,false,false);
-    X_137 := algebra.leftfetchjoin(r1_150,X_129);
-    X_163 := algebra.leftfetchjoin(r1_150,X_161);
-    X_138 := algebra.leftfetchjoin(r1_150,X_128);
-    X_164 := sql.resultSet(3,1,X_137);
-    sql.rsColumn(X_164,"sys.dwdate","d_year","int",32,0,X_137);
-    sql.rsColumn(X_164,"sys.customer","c_nation","clob",0,0,X_138);
-    sql.rsColumn(X_164,"sys.L1","profit1","bigint",64,0,X_163);
-    X_181 := io.stdout();
-    sql.exportResult(X_181,X_164);
-end s0_1;
->>>>>>> 2347aa9a
+# querylog.define("explain\nselect d_year, c_nation, sum(lo_revenue-lo_supplycost) as profit1\n\tfrom dwdate, customer, supplier, part, lineorder\n\twhere lo_custkey = c_custkey\n\t\tand lo_suppkey = s_suppkey\n\t\tand lo_partkey = p_partkey\n\t\tand lo_orderdate = d_datekey\n\t\tand c_region = \\'AMERICA\\'\n\t\tand s_region = \\'AMERICA\\'\n\t\tand (p_mfgr = \\'MFGR#1\\' or p_mfgr = \\'MFGR#2\\')\n\tgroup by d_year, c_nation\n\torder by d_year, c_nation;","sequential_pipe")
 
 # 23:10:48 >  
 # 23:10:48 >  "Done."
