--- conflicted
+++ resolved
@@ -62,19 +62,11 @@
     X_32 := bat.mergecand(X_29,X_31);
     X_33 := algebra.leftfetchjoin(X_32,X_20);
     (X_34,r1_36) := algebra.subjoin(X_19,X_33,nil:BAT,nil:BAT,false,nil:lng);
-<<<<<<< HEAD
-    X_217 := algebra.leftfetchjoin(X_34,X_7);
-=======
->>>>>>> d21aec44
     X_38:bat[:oid,:oid]  := sql.bind_idxbat(X_6,"sys","lineorder","lineorder_lo_suppkey_fkey",0);
     (X_42,r1_44) := sql.bind_idxbat(X_6,"sys","lineorder","lineorder_lo_suppkey_fkey",2);
     X_44:bat[:oid,:oid]  := sql.bind_idxbat(X_6,"sys","lineorder","lineorder_lo_suppkey_fkey",1);
     X_45 := sql.delta(X_38,X_42,r1_44,X_44);
-<<<<<<< HEAD
-    X_46:bat[:oid,:oid]  := algebra.leftfetchjoin(X_217,X_45);
-=======
     X_46:bat[:oid,:oid] := algebra.leftfetchjoinPath(X_34,X_7,X_45);
->>>>>>> d21aec44
     X_47:bat[:oid,:oid]  := sql.tid(X_6,"sys","supplier");
     X_49:bat[:oid,:str]  := sql.bind(X_6,"sys","supplier","s_region",0);
     (X_52,r1_55) := sql.bind(X_6,"sys","supplier","s_region",2);
@@ -84,19 +76,11 @@
     X_59 := algebra.subselect(X_58,A1,A1,true,true,false);
     X_62 := algebra.leftfetchjoin(X_59,X_47);
     (X_63,r1_67) := algebra.subjoin(X_46,X_62,nil:BAT,nil:BAT,false,nil:lng);
-<<<<<<< HEAD
-    X_218 := algebra.leftfetchjoin(X_63,X_34);
-=======
->>>>>>> d21aec44
     X_65:bat[:oid,:oid]  := sql.bind_idxbat(X_6,"sys","lineorder","lineorder_lo_custkey_fkey",0);
     (X_67,r1_71) := sql.bind_idxbat(X_6,"sys","lineorder","lineorder_lo_custkey_fkey",2);
     X_69:bat[:oid,:oid]  := sql.bind_idxbat(X_6,"sys","lineorder","lineorder_lo_custkey_fkey",1);
     X_72 := sql.delta(X_65,X_67,r1_71,X_69);
-<<<<<<< HEAD
-    X_73:bat[:oid,:oid]  := algebra.leftfetchjoinPath(X_218,X_7,X_72);
-=======
     X_73:bat[:oid,:oid] := algebra.leftfetchjoinPath(X_63,X_34,X_7,X_72);
->>>>>>> d21aec44
     X_74:bat[:oid,:oid]  := sql.tid(X_6,"sys","customer");
     X_76:bat[:oid,:str]  := sql.bind(X_6,"sys","customer","c_region",0);
     (X_78,r1_84) := sql.bind(X_6,"sys","customer","c_region",2);
@@ -106,33 +90,18 @@
     X_83 := algebra.subselect(X_82,A0,A0,true,true,false);
     X_84 := algebra.leftfetchjoin(X_83,X_74);
     (X_85,r1_92) := algebra.subjoin(X_73,X_84,nil:BAT,nil:BAT,false,nil:lng);
-<<<<<<< HEAD
-    X_219 := algebra.leftfetchjoin(X_85,X_63);
-=======
->>>>>>> d21aec44
     X_89:bat[:oid,:oid]  := sql.bind_idxbat(X_6,"sys","lineorder","lineorder_lo_orderdate_fkey",0);
     (X_92,r1_99) := sql.bind_idxbat(X_6,"sys","lineorder","lineorder_lo_orderdate_fkey",2);
     X_95:bat[:oid,:oid]  := sql.bind_idxbat(X_6,"sys","lineorder","lineorder_lo_orderdate_fkey",1);
     X_97 := sql.delta(X_89,X_92,r1_99,X_95);
-<<<<<<< HEAD
-    X_98:bat[:oid,:oid]  := algebra.leftfetchjoinPath(X_219,X_34,X_7,X_97);
-    X_99:bat[:oid,:oid]  := sql.tid(X_6,"sys","dwdate");
-    (X_102,r1_112) := algebra.subjoin(X_98,X_99,nil:BAT,nil:BAT,false,nil:lng);
-    X_220 := algebra.leftfetchjoin(r1_92,X_83);
-=======
     X_98:bat[:oid,:oid] := algebra.leftfetchjoinPath(X_85,X_63,X_34,X_7,X_97);
     X_99:bat[:oid,:oid]  := sql.tid(X_6,"sys","dwdate");
     (X_102,r1_112) := algebra.subjoin(X_98,X_99,nil:BAT,nil:BAT,false,nil:lng);
->>>>>>> d21aec44
     X_105:bat[:oid,:str]  := sql.bind(X_6,"sys","customer","c_nation",0);
     (X_108,r1_118) := sql.bind(X_6,"sys","customer","c_nation",2);
     X_110:bat[:oid,:str]  := sql.bind(X_6,"sys","customer","c_nation",1);
     X_111 := sql.delta(X_105,X_108,r1_118,X_110);
-<<<<<<< HEAD
-    X_112:bat[:oid,:str]  := algebra.leftfetchjoinPath(X_102,X_220,X_74,X_111);
-=======
     X_112:bat[:oid,:str] := algebra.leftfetchjoinPath(X_102,r1_92,X_83,X_74,X_111);
->>>>>>> d21aec44
     X_113:bat[:oid,:int]  := sql.bind(X_6,"sys","dwdate","d_year",0);
     (X_115,r1_128) := sql.bind(X_6,"sys","dwdate","d_year",2);
     X_117:bat[:oid,:int]  := sql.bind(X_6,"sys","dwdate","d_year",1);
@@ -142,29 +111,17 @@
     (X_123,r1_137,r2_137) := group.subgroupdone(X_112,X_120);
     X_126 := algebra.leftfetchjoin(r1_137,X_112);
     X_127 := algebra.leftfetchjoin(r1_137,X_119);
-<<<<<<< HEAD
-    X_221 := algebra.leftfetchjoin(X_102,X_85);
-=======
->>>>>>> d21aec44
     X_137:bat[:oid,:int]  := sql.bind(X_6,"sys","lineorder","lo_revenue",0);
     (X_142,r1_156) := sql.bind(X_6,"sys","lineorder","lo_revenue",2);
     X_145:bat[:oid,:int]  := sql.bind(X_6,"sys","lineorder","lo_revenue",1);
     X_147 := sql.delta(X_137,X_142,r1_156,X_145);
-<<<<<<< HEAD
-    X_148:bat[:oid,:int]  := algebra.leftfetchjoinPath(X_221,X_63,X_34,X_7,X_147);
-=======
     X_148:bat[:oid,:int] := algebra.leftfetchjoinPath(X_102,X_85,X_63,X_34,X_7,X_147);
->>>>>>> d21aec44
     X_149 := batcalc.lng(X_148);
     X_150:bat[:oid,:int]  := sql.bind(X_6,"sys","lineorder","lo_supplycost",0);
     (X_152,r1_170) := sql.bind(X_6,"sys","lineorder","lo_supplycost",2);
     X_154:bat[:oid,:int]  := sql.bind(X_6,"sys","lineorder","lo_supplycost",1);
     X_155 := sql.delta(X_150,X_152,r1_170,X_154);
-<<<<<<< HEAD
-    X_156:bat[:oid,:int]  := algebra.leftfetchjoinPath(X_221,X_63,X_34,X_7,X_155);
-=======
     X_156:bat[:oid,:int] := algebra.leftfetchjoinPath(X_102,X_85,X_63,X_34,X_7,X_155);
->>>>>>> d21aec44
     X_157 := batcalc.lng(X_156);
     X_158:bat[:oid,:lng]  := batcalc.-(X_149,X_157);
     X_159:bat[:oid,:hge]  := aggr.subsum(X_158,X_123,r1_137,true,true);
