stdout of test '13-explain` in directory 'sql/benchmarks/ssbm` itself:


# 23:10:48 >  
# 23:10:48 >  "mserver5" "--debug=10" "--set" "gdk_nr_threads=0" "--set" "mapi_open=true" "--set" "mapi_port=35257" "--set" "mapi_usock=/var/tmp/mtest-17595/.s.monetdb.35257" "--set" "monet_prompt=" "--forcemito" "--set" "mal_listing=2" "--dbpath=/ufs/manegold/_/Monet/HG/Feb2013/prefix/--disable-debug_--enable-assert_--enable-optimize/var/MonetDB/mTests_sql_benchmarks_ssbm" "--set" "mal_listing=0"
# 23:10:48 >  

# MonetDB 5 server v11.15.12
# This is an unreleased version
# Serving database 'mTests_sql_benchmarks_ssbm', using 8 threads
# Compiled for x86_64-unknown-linux-gnu/64bit with 64bit OIDs dynamically linked
# Found 15.591 GiB available main-memory.
# Copyright (c) 1993-July 2008 CWI.
# Copyright (c) August 2008-2013 MonetDB B.V., all rights reserved
# Visit http://www.monetdb.org/ for further information
# Listening for connection requests on mapi:monetdb://rome.ins.cwi.nl:35257/
# Listening for UNIX domain connection requests on mapi:monetdb:///var/tmp/mtest-17595/.s.monetdb.35257
# MonetDB/GIS module loaded
# MonetDB/JAQL module loaded
# MonetDB/SQL module loaded

Ready.

# 23:10:48 >  
# 23:10:48 >  "/usr/bin/python2" "13-explain.SQL.py" "13-explain"
# 23:10:48 >  

#set optimizer = 'sequential_pipe';
#explain
#select d_year, s_city, p_brand1, sum(lo_revenue-lo_supplycost) as profit1
#	from dwdate, customer, supplier, part, lineorder
#	where lo_custkey = c_custkey
#		and lo_suppkey = s_suppkey
#		and lo_partkey = p_partkey
#		and lo_orderdate = d_datekey
#		and c_region = 'AMERICA'
#		and s_nation = 'UNITED STATES'
#		and (d_year = 1997 or d_year = 1998)
#		and p_category = 'MFGR#14'
#	group by d_year, s_city, p_brand1
#	order by d_year, s_city, p_brand1;
% .explain # table_name
% mal # name
% clob # type
<<<<<<< HEAD
% 530 # length
function user.s2_1{autoCommit=true}(A0:str,A1:str,A2:int,A3:int,A4:str):void;
barrier X_266 := language.dataflow();
=======
% 91 # length
function user.s0_1{autoCommit=true}(A0:str,A1:str,A2:int,A3:int,A4:str):void;
>>>>>>> 2347aa9a
    X_7 := sql.mvc();
    X_8:bat[:oid,:oid]  := sql.tid(X_7,"sys","lineorder");
    X_11 := sql.bind_idxbat(X_7,"sys","lineorder","lineorder_lo_orderdate_fkey",0);
    (X_14,r1_14) := sql.bind_idxbat(X_7,"sys","lineorder","lineorder_lo_orderdate_fkey",2);
    X_17 := sql.bind_idxbat(X_7,"sys","lineorder","lineorder_lo_orderdate_fkey",1);
    X_19 := sql.delta(X_11,X_14,r1_14,X_17);
    X_20 := algebra.leftfetchjoin(X_8,X_19);
    X_21:bat[:oid,:oid]  := sql.tid(X_7,"sys","dwdate");
    X_23 := sql.bind(X_7,"sys","dwdate","d_year",0);
    (X_25,r1_25) := sql.bind(X_7,"sys","dwdate","d_year",2);
    X_27 := sql.bind(X_7,"sys","dwdate","d_year",1);
    X_28 := sql.delta(X_23,X_25,r1_25,X_27);
    X_29 := algebra.leftfetchjoin(X_21,X_28);
    X_30 := algebra.subselect(X_29,A2,A2,true,true,false);
    X_32 := algebra.subselect(X_29,A3,A3,true,true,false);
    X_33 := bat.mergecand(X_30,X_32);
<<<<<<< HEAD
    X_34 := algebra.leftfetchjoin(X_33,X_21);
    (X_35,r1_37) := algebra.join(X_20,X_34);
    X_239 := algebra.leftfetchjoin(X_35,X_8);
    X_37 := sql.bind_idxbat(X_7,"sys","lineorder","lineorder_lo_partkey_fkey",0);
    (X_39,r1_41) := sql.bind_idxbat(X_7,"sys","lineorder","lineorder_lo_partkey_fkey",2);
    X_43 := sql.bind_idxbat(X_7,"sys","lineorder","lineorder_lo_partkey_fkey",1);
    X_44 := sql.delta(X_37,X_39,r1_41,X_43);
    X_45:bat[:oid,:oid]  := algebra.leftfetchjoin(X_239,X_44);
    X_46:bat[:oid,:oid]  := sql.tid(X_7,"sys","part");
    X_48 := sql.bind(X_7,"sys","part","p_category",0);
    (X_51,r1_54) := sql.bind(X_7,"sys","part","p_category",2);
    X_54 := sql.bind(X_7,"sys","part","p_category",1);
    X_56 := sql.delta(X_48,X_51,r1_54,X_54);
    X_57 := algebra.leftfetchjoin(X_46,X_56);
    X_58 := algebra.subselect(X_57,A4,A4,true,true,false);
    X_60 := algebra.leftfetchjoin(X_58,X_46);
    (X_61,r1_65) := algebra.join(X_45,X_60);
    X_240 := algebra.leftfetchjoin(X_61,X_35);
    X_63 := sql.bind_idxbat(X_7,"sys","lineorder","lineorder_lo_suppkey_fkey",0);
    (X_65,r1_69) := sql.bind_idxbat(X_7,"sys","lineorder","lineorder_lo_suppkey_fkey",2);
    X_67 := sql.bind_idxbat(X_7,"sys","lineorder","lineorder_lo_suppkey_fkey",1);
    X_68 := sql.delta(X_63,X_65,r1_69,X_67);
    X_69:bat[:oid,:oid]  := algebra.leftfetchjoinPath(X_240,X_8,X_68);
    X_70:bat[:oid,:oid]  := sql.tid(X_7,"sys","supplier");
    X_73 := sql.bind(X_7,"sys","supplier","s_nation",0);
    (X_75,r1_81) := sql.bind(X_7,"sys","supplier","s_nation",2);
    X_77 := sql.bind(X_7,"sys","supplier","s_nation",1);
    X_78 := sql.delta(X_73,X_75,r1_81,X_77);
    X_79 := algebra.leftfetchjoin(X_70,X_78);
    X_80 := algebra.subselect(X_79,A1,A1,true,true,false);
    X_82 := algebra.leftfetchjoin(X_80,X_70);
    (X_83,r1_90) := algebra.join(X_69,X_82);
    X_241 := algebra.leftfetchjoin(X_83,X_61);
    X_85 := sql.bind_idxbat(X_7,"sys","lineorder","lineorder_lo_custkey_fkey",0);
    (X_89,r1_96) := sql.bind_idxbat(X_7,"sys","lineorder","lineorder_lo_custkey_fkey",2);
    X_92 := sql.bind_idxbat(X_7,"sys","lineorder","lineorder_lo_custkey_fkey",1);
    X_94 := sql.delta(X_85,X_89,r1_96,X_92);
    X_95:bat[:oid,:oid]  := algebra.leftfetchjoinPath(X_241,X_35,X_8,X_94);
    X_96:bat[:oid,:oid]  := sql.tid(X_7,"sys","customer");
    X_98 := sql.bind(X_7,"sys","customer","c_region",0);
    (X_100,r1_110) := sql.bind(X_7,"sys","customer","c_region",2);
    X_103 := sql.bind(X_7,"sys","customer","c_region",1);
    X_104 := sql.delta(X_98,X_100,r1_110,X_103);
    X_105 := algebra.leftfetchjoin(X_96,X_104);
    X_106 := algebra.subselect(X_105,A0,A0,true,true,false);
    X_108 := algebra.leftfetchjoin(X_106,X_96);
    (X_109,r1_120) := algebra.join(X_95,X_108);
    X_242 := algebra.leftfetchjoin(X_109,X_83);
    X_111 := sql.bind(X_7,"sys","part","p_brand1",0);
    (X_114,r1_125) := sql.bind(X_7,"sys","part","p_brand1",2);
    X_116 := sql.bind(X_7,"sys","part","p_brand1",1);
    X_117 := sql.delta(X_111,X_114,r1_125,X_116);
    X_118:bat[:oid,:str]  := algebra.leftfetchjoinPath(X_242,r1_65,X_58,X_46,X_117);
    X_243 := algebra.leftfetchjoin(r1_90,X_80);
    X_119 := sql.bind(X_7,"sys","supplier","s_city",0);
    (X_123,r1_138) := sql.bind(X_7,"sys","supplier","s_city",2);
    X_126 := sql.bind(X_7,"sys","supplier","s_city",1);
    X_128 := sql.delta(X_119,X_123,r1_138,X_126);
    X_129:bat[:oid,:str]  := algebra.leftfetchjoinPath(X_109,X_243,X_70,X_128);
    X_130:bat[:oid,:int]  := algebra.leftfetchjoinPath(X_242,X_61,r1_37,X_33,X_29);
    (X_131,r1_153,r2_153) := group.subgroup(X_130);
    (X_134,r1_156,r2_156) := group.subgroup(X_129,X_131);
    (X_137,r1_159,r2_159) := group.subgroupdone(X_118,X_134);
    X_140 := algebra.leftfetchjoin(r1_159,X_118);
    X_141 := algebra.leftfetchjoin(r1_159,X_129);
    X_142 := algebra.leftfetchjoin(r1_159,X_130);
    X_156 := sql.bind(X_7,"sys","lineorder","lo_revenue",0);
    (X_161,r1_183) := sql.bind(X_7,"sys","lineorder","lo_revenue",2);
    X_164 := sql.bind(X_7,"sys","lineorder","lo_revenue",1);
    X_166 := sql.delta(X_156,X_161,r1_183,X_164);
    X_167:bat[:oid,:int]  := algebra.leftfetchjoinPath(X_242,X_61,X_35,X_8,X_166);
    X_168 := batcalc.lng(X_167);
    X_169 := sql.bind(X_7,"sys","lineorder","lo_supplycost",0);
    (X_171,r1_197) := sql.bind(X_7,"sys","lineorder","lo_supplycost",2);
    X_173 := sql.bind(X_7,"sys","lineorder","lo_supplycost",1);
    X_174 := sql.delta(X_169,X_171,r1_197,X_173);
    X_175:bat[:oid,:int]  := algebra.leftfetchjoinPath(X_242,X_61,X_35,X_8,X_174);
    X_176 := batcalc.lng(X_175);
    X_177:bat[:oid,:lng]  := batcalc.-(X_168,X_176);
    X_178:bat[:oid,:lng]  := aggr.subsum(X_177,X_137,r1_159,true,true);
    (X_143,r1_165,r2_165) := algebra.subsort(X_142,false,false);
    (X_147,r1_169,r2_169) := algebra.subsort(X_141,r1_165,r2_165,false,false);
    (X_150,r1_172,r2_172) := algebra.subsort(X_140,r1_169,r2_169,false,false);
    X_153 := algebra.leftfetchjoin(r1_172,X_142);
    X_180 := algebra.leftfetchjoin(r1_172,X_178);
    X_155 := algebra.leftfetchjoin(r1_172,X_140);
    X_154 := algebra.leftfetchjoin(r1_172,X_141);
    language.pass(X_21);
    language.pass(X_96);
    language.pass(X_83);
    language.pass(X_58);
    language.pass(X_46);
    language.pass(X_80);
    language.pass(X_109);
    language.pass(X_70);
    language.pass(X_33);
    language.pass(X_29);
    language.pass(X_118);
    language.pass(X_129);
    language.pass(X_130);
    language.pass(X_242);
    language.pass(X_61);
    language.pass(X_35);
    language.pass(X_8);
    language.pass(r1_159);
    language.pass(X_142);
    language.pass(X_140);
    language.pass(r1_172);
    language.pass(X_141);
exit X_266;
    X_181 := sql.resultSet(4,1,X_153);
    sql.rsColumn(X_181,"sys.dwdate","d_year","int",32,0,X_153);
    sql.rsColumn(X_181,"sys.supplier","s_city","clob",0,0,X_154);
    sql.rsColumn(X_181,"sys.part","p_brand1","clob",0,0,X_155);
    sql.rsColumn(X_181,"sys.L1","profit1","bigint",64,0,X_180);
    X_201 := io.stdout();
    sql.exportResult(X_201,X_181);
end s2_1;
# querylog.define("explain\nselect d_year, s_city, p_brand1, sum(lo_revenue-lo_supplycost) as profit1\n\tfrom dwdate, customer, supplier, part, lineorder\n\twhere lo_custkey = c_custkey\n\t\tand lo_suppkey = s_suppkey\n\t\tand lo_partkey = p_partkey\n\t\tand lo_orderdate = d_datekey\n\t\tand c_region = \\'AMERICA\\'\n\t\tand s_nation = \\'UNITED STATES\\'\n\t\tand (d_year = 1997 or d_year = 1998)\n\t\tand p_category = \\'MFGR#14\\'\n\tgroup by d_year, s_city, p_brand1\n\torder by d_year, s_city, p_brand1;","no_mitosis_pipe")
=======
    X_34 := algebra.subselect(X_29,X_33,A2,A2,true,true,false);
    X_35 := algebra.subselect(X_29,X_33,A3,A3,true,true,false);
    X_37 := bat.mergecand(X_34,X_35);
    X_38 := algebra.leftfetchjoin(X_37,X_21);
    (X_39,r1_43) := algebra.join(X_20,X_38);
    X_239 := algebra.leftfetchjoin(X_39,X_8);
    X_41 := sql.bind_idxbat(X_7,"sys","lineorder","lineorder_lo_partkey_fkey",0);
    (X_46,r1_50) := sql.bind_idxbat(X_7,"sys","lineorder","lineorder_lo_partkey_fkey",2);
    X_49 := sql.bind_idxbat(X_7,"sys","lineorder","lineorder_lo_partkey_fkey",1);
    X_51 := sql.delta(X_41,X_46,r1_50,X_49);
    X_52:bat[:oid,:oid]  := algebra.leftfetchjoin(X_239,X_51);
    X_53:bat[:oid,:oid]  := sql.tid(X_7,"sys","part");
    X_55 := sql.bind(X_7,"sys","part","p_category",0);
    (X_57,r1_62) := sql.bind(X_7,"sys","part","p_category",2);
    X_59 := sql.bind(X_7,"sys","part","p_category",1);
    X_60 := sql.delta(X_55,X_57,r1_62,X_59);
    X_61 := algebra.leftfetchjoin(X_53,X_60);
    X_62 := algebra.subselect(X_61,A4,A4,true,true,false);
    X_64 := algebra.leftfetchjoin(X_62,X_53);
    (X_65,r1_71) := algebra.join(X_52,X_64);
    X_240 := algebra.leftfetchjoin(X_65,X_39);
    X_67 := sql.bind_idxbat(X_7,"sys","lineorder","lineorder_lo_suppkey_fkey",0);
    (X_69,r1_75) := sql.bind_idxbat(X_7,"sys","lineorder","lineorder_lo_suppkey_fkey",2);
    X_71 := sql.bind_idxbat(X_7,"sys","lineorder","lineorder_lo_suppkey_fkey",1);
    X_72 := sql.delta(X_67,X_69,r1_75,X_71);
    X_73:bat[:oid,:oid]  := algebra.leftfetchjoinPath(X_240,X_8,X_72);
    X_74:bat[:oid,:oid]  := sql.tid(X_7,"sys","supplier");
    X_77 := sql.bind(X_7,"sys","supplier","s_nation",0);
    (X_80,r1_88) := sql.bind(X_7,"sys","supplier","s_nation",2);
    X_83 := sql.bind(X_7,"sys","supplier","s_nation",1);
    X_85 := sql.delta(X_77,X_80,r1_88,X_83);
    X_86 := algebra.leftfetchjoin(X_74,X_85);
    X_87 := algebra.subselect(X_86,A1,A1,true,true,false);
    X_89 := algebra.leftfetchjoin(X_87,X_74);
    (X_90,r1_99) := algebra.join(X_73,X_89);
    X_241 := algebra.leftfetchjoin(X_90,X_65);
    X_92 := sql.bind_idxbat(X_7,"sys","lineorder","lineorder_lo_custkey_fkey",0);
    (X_95,r1_104) := sql.bind_idxbat(X_7,"sys","lineorder","lineorder_lo_custkey_fkey",2);
    X_97 := sql.bind_idxbat(X_7,"sys","lineorder","lineorder_lo_custkey_fkey",1);
    X_98 := sql.delta(X_92,X_95,r1_104,X_97);
    X_99:bat[:oid,:oid]  := algebra.leftfetchjoinPath(X_241,X_39,X_8,X_98);
    X_100:bat[:oid,:oid]  := sql.tid(X_7,"sys","customer");
    X_102 := sql.bind(X_7,"sys","customer","c_region",0);
    (X_104,r1_116) := sql.bind(X_7,"sys","customer","c_region",2);
    X_107 := sql.bind(X_7,"sys","customer","c_region",1);
    X_108 := sql.delta(X_102,X_104,r1_116,X_107);
    X_109 := algebra.leftfetchjoin(X_100,X_108);
    X_110 := algebra.subselect(X_109,A0,A0,true,true,false);
    X_112 := algebra.leftfetchjoin(X_110,X_100);
    (X_113,r1_126) := algebra.join(X_99,X_112);
    X_242 := algebra.leftfetchjoin(X_113,X_90);
    X_115 := sql.bind(X_7,"sys","part","p_brand1",0);
    (X_119,r1_132) := sql.bind(X_7,"sys","part","p_brand1",2);
    X_122 := sql.bind(X_7,"sys","part","p_brand1",1);
    X_124 := sql.delta(X_115,X_119,r1_132,X_122);
    X_125:bat[:oid,:str]  := algebra.leftfetchjoinPath(X_242,r1_71,X_62,X_53,X_124);
    X_243 := algebra.leftfetchjoin(r1_99,X_87);
    X_126 := sql.bind(X_7,"sys","supplier","s_city",0);
    (X_129,r1_146) := sql.bind(X_7,"sys","supplier","s_city",2);
    X_131 := sql.bind(X_7,"sys","supplier","s_city",1);
    X_132 := sql.delta(X_126,X_129,r1_146,X_131);
    X_133:bat[:oid,:str]  := algebra.leftfetchjoinPath(X_113,X_243,X_74,X_132);
    X_134:bat[:oid,:int]  := algebra.leftfetchjoinPath(X_242,X_65,r1_43,X_37,X_29);
    (X_135,r1_159,r2_159) := group.subgroup(X_134);
    (X_138,r1_162,r2_162) := group.subgroup(X_133,X_135);
    (X_141,r1_165,r2_165) := group.subgroupdone(X_125,X_138);
    X_144 := algebra.leftfetchjoin(r1_165,X_125);
    X_145 := algebra.leftfetchjoin(r1_165,X_133);
    X_146 := algebra.leftfetchjoin(r1_165,X_134);
    X_160 := sql.bind(X_7,"sys","lineorder","lo_revenue",0);
    (X_165,r1_189) := sql.bind(X_7,"sys","lineorder","lo_revenue",2);
    X_168 := sql.bind(X_7,"sys","lineorder","lo_revenue",1);
    X_170 := sql.delta(X_160,X_165,r1_189,X_168);
    X_171:bat[:oid,:int]  := algebra.leftfetchjoinPath(X_242,X_65,X_39,X_8,X_170);
    X_172 := batcalc.lng(X_171);
    X_173 := sql.bind(X_7,"sys","lineorder","lo_supplycost",0);
    (X_175,r1_203) := sql.bind(X_7,"sys","lineorder","lo_supplycost",2);
    X_177 := sql.bind(X_7,"sys","lineorder","lo_supplycost",1);
    X_178 := sql.delta(X_173,X_175,r1_203,X_177);
    X_179:bat[:oid,:int]  := algebra.leftfetchjoinPath(X_242,X_65,X_39,X_8,X_178);
    X_180 := batcalc.lng(X_179);
    X_181:bat[:oid,:lng]  := batcalc.-(X_172,X_180);
    X_182:bat[:oid,:lng]  := aggr.subsum(X_181,X_141,r1_165,true,true);
    (X_147,r1_171,r2_171) := algebra.subsort(X_146,false,false);
    (X_151,r1_175,r2_175) := algebra.subsort(X_145,r1_171,r2_171,false,false);
    (X_154,r1_178,r2_178) := algebra.subsort(X_144,r1_175,r2_175,false,false);
    X_157 := algebra.leftfetchjoin(r1_178,X_146);
    X_184 := algebra.leftfetchjoin(r1_178,X_182);
    X_159 := algebra.leftfetchjoin(r1_178,X_144);
    X_158 := algebra.leftfetchjoin(r1_178,X_145);
    X_185 := sql.resultSet(4,1,X_157);
    sql.rsColumn(X_185,"sys.dwdate","d_year","int",32,0,X_157);
    sql.rsColumn(X_185,"sys.supplier","s_city","clob",0,0,X_158);
    sql.rsColumn(X_185,"sys.part","p_brand1","clob",0,0,X_159);
    sql.rsColumn(X_185,"sys.L1","profit1","bigint",64,0,X_184);
    X_205 := io.stdout();
    sql.exportResult(X_205,X_185);
end s0_1;
>>>>>>> 2347aa9a

# 23:10:48 >  
# 23:10:48 >  "Done."
# 23:10:48 >  
<|MERGE_RESOLUTION|>--- conflicted
+++ resolved
@@ -42,14 +42,8 @@
 % .explain # table_name
 % mal # name
 % clob # type
-<<<<<<< HEAD
 % 530 # length
 function user.s2_1{autoCommit=true}(A0:str,A1:str,A2:int,A3:int,A4:str):void;
-barrier X_266 := language.dataflow();
-=======
-% 91 # length
-function user.s0_1{autoCommit=true}(A0:str,A1:str,A2:int,A3:int,A4:str):void;
->>>>>>> 2347aa9a
     X_7 := sql.mvc();
     X_8:bat[:oid,:oid]  := sql.tid(X_7,"sys","lineorder");
     X_11 := sql.bind_idxbat(X_7,"sys","lineorder","lineorder_lo_orderdate_fkey",0);
@@ -66,15 +60,14 @@
     X_30 := algebra.subselect(X_29,A2,A2,true,true,false);
     X_32 := algebra.subselect(X_29,A3,A3,true,true,false);
     X_33 := bat.mergecand(X_30,X_32);
-<<<<<<< HEAD
     X_34 := algebra.leftfetchjoin(X_33,X_21);
     (X_35,r1_37) := algebra.join(X_20,X_34);
-    X_239 := algebra.leftfetchjoin(X_35,X_8);
+    X_238 := algebra.leftfetchjoin(X_35,X_8);
     X_37 := sql.bind_idxbat(X_7,"sys","lineorder","lineorder_lo_partkey_fkey",0);
     (X_39,r1_41) := sql.bind_idxbat(X_7,"sys","lineorder","lineorder_lo_partkey_fkey",2);
     X_43 := sql.bind_idxbat(X_7,"sys","lineorder","lineorder_lo_partkey_fkey",1);
     X_44 := sql.delta(X_37,X_39,r1_41,X_43);
-    X_45:bat[:oid,:oid]  := algebra.leftfetchjoin(X_239,X_44);
+    X_45:bat[:oid,:oid]  := algebra.leftfetchjoin(X_238,X_44);
     X_46:bat[:oid,:oid]  := sql.tid(X_7,"sys","part");
     X_48 := sql.bind(X_7,"sys","part","p_category",0);
     (X_51,r1_54) := sql.bind(X_7,"sys","part","p_category",2);
@@ -84,12 +77,12 @@
     X_58 := algebra.subselect(X_57,A4,A4,true,true,false);
     X_60 := algebra.leftfetchjoin(X_58,X_46);
     (X_61,r1_65) := algebra.join(X_45,X_60);
-    X_240 := algebra.leftfetchjoin(X_61,X_35);
+    X_239 := algebra.leftfetchjoin(X_61,X_35);
     X_63 := sql.bind_idxbat(X_7,"sys","lineorder","lineorder_lo_suppkey_fkey",0);
     (X_65,r1_69) := sql.bind_idxbat(X_7,"sys","lineorder","lineorder_lo_suppkey_fkey",2);
     X_67 := sql.bind_idxbat(X_7,"sys","lineorder","lineorder_lo_suppkey_fkey",1);
     X_68 := sql.delta(X_63,X_65,r1_69,X_67);
-    X_69:bat[:oid,:oid]  := algebra.leftfetchjoinPath(X_240,X_8,X_68);
+    X_69:bat[:oid,:oid]  := algebra.leftfetchjoinPath(X_239,X_8,X_68);
     X_70:bat[:oid,:oid]  := sql.tid(X_7,"sys","supplier");
     X_73 := sql.bind(X_7,"sys","supplier","s_nation",0);
     (X_75,r1_81) := sql.bind(X_7,"sys","supplier","s_nation",2);
@@ -99,12 +92,12 @@
     X_80 := algebra.subselect(X_79,A1,A1,true,true,false);
     X_82 := algebra.leftfetchjoin(X_80,X_70);
     (X_83,r1_90) := algebra.join(X_69,X_82);
-    X_241 := algebra.leftfetchjoin(X_83,X_61);
+    X_240 := algebra.leftfetchjoin(X_83,X_61);
     X_85 := sql.bind_idxbat(X_7,"sys","lineorder","lineorder_lo_custkey_fkey",0);
     (X_89,r1_96) := sql.bind_idxbat(X_7,"sys","lineorder","lineorder_lo_custkey_fkey",2);
     X_92 := sql.bind_idxbat(X_7,"sys","lineorder","lineorder_lo_custkey_fkey",1);
     X_94 := sql.delta(X_85,X_89,r1_96,X_92);
-    X_95:bat[:oid,:oid]  := algebra.leftfetchjoinPath(X_241,X_35,X_8,X_94);
+    X_95:bat[:oid,:oid]  := algebra.leftfetchjoinPath(X_240,X_35,X_8,X_94);
     X_96:bat[:oid,:oid]  := sql.tid(X_7,"sys","customer");
     X_98 := sql.bind(X_7,"sys","customer","c_region",0);
     (X_100,r1_110) := sql.bind(X_7,"sys","customer","c_region",2);
@@ -114,19 +107,19 @@
     X_106 := algebra.subselect(X_105,A0,A0,true,true,false);
     X_108 := algebra.leftfetchjoin(X_106,X_96);
     (X_109,r1_120) := algebra.join(X_95,X_108);
-    X_242 := algebra.leftfetchjoin(X_109,X_83);
+    X_241 := algebra.leftfetchjoin(X_109,X_83);
     X_111 := sql.bind(X_7,"sys","part","p_brand1",0);
     (X_114,r1_125) := sql.bind(X_7,"sys","part","p_brand1",2);
     X_116 := sql.bind(X_7,"sys","part","p_brand1",1);
     X_117 := sql.delta(X_111,X_114,r1_125,X_116);
-    X_118:bat[:oid,:str]  := algebra.leftfetchjoinPath(X_242,r1_65,X_58,X_46,X_117);
-    X_243 := algebra.leftfetchjoin(r1_90,X_80);
+    X_118:bat[:oid,:str]  := algebra.leftfetchjoinPath(X_241,r1_65,X_58,X_46,X_117);
+    X_242 := algebra.leftfetchjoin(r1_90,X_80);
     X_119 := sql.bind(X_7,"sys","supplier","s_city",0);
     (X_123,r1_138) := sql.bind(X_7,"sys","supplier","s_city",2);
     X_126 := sql.bind(X_7,"sys","supplier","s_city",1);
     X_128 := sql.delta(X_119,X_123,r1_138,X_126);
-    X_129:bat[:oid,:str]  := algebra.leftfetchjoinPath(X_109,X_243,X_70,X_128);
-    X_130:bat[:oid,:int]  := algebra.leftfetchjoinPath(X_242,X_61,r1_37,X_33,X_29);
+    X_129:bat[:oid,:str]  := algebra.leftfetchjoinPath(X_109,X_242,X_70,X_128);
+    X_130:bat[:oid,:int]  := algebra.leftfetchjoinPath(X_241,X_61,r1_37,X_33,X_29);
     (X_131,r1_153,r2_153) := group.subgroup(X_130);
     (X_134,r1_156,r2_156) := group.subgroup(X_129,X_131);
     (X_137,r1_159,r2_159) := group.subgroupdone(X_118,X_134);
@@ -137,13 +130,13 @@
     (X_161,r1_183) := sql.bind(X_7,"sys","lineorder","lo_revenue",2);
     X_164 := sql.bind(X_7,"sys","lineorder","lo_revenue",1);
     X_166 := sql.delta(X_156,X_161,r1_183,X_164);
-    X_167:bat[:oid,:int]  := algebra.leftfetchjoinPath(X_242,X_61,X_35,X_8,X_166);
+    X_167:bat[:oid,:int]  := algebra.leftfetchjoinPath(X_241,X_61,X_35,X_8,X_166);
     X_168 := batcalc.lng(X_167);
     X_169 := sql.bind(X_7,"sys","lineorder","lo_supplycost",0);
     (X_171,r1_197) := sql.bind(X_7,"sys","lineorder","lo_supplycost",2);
     X_173 := sql.bind(X_7,"sys","lineorder","lo_supplycost",1);
     X_174 := sql.delta(X_169,X_171,r1_197,X_173);
-    X_175:bat[:oid,:int]  := algebra.leftfetchjoinPath(X_242,X_61,X_35,X_8,X_174);
+    X_175:bat[:oid,:int]  := algebra.leftfetchjoinPath(X_241,X_61,X_35,X_8,X_174);
     X_176 := batcalc.lng(X_175);
     X_177:bat[:oid,:lng]  := batcalc.-(X_168,X_176);
     X_178:bat[:oid,:lng]  := aggr.subsum(X_177,X_137,r1_159,true,true);
@@ -154,29 +147,6 @@
     X_180 := algebra.leftfetchjoin(r1_172,X_178);
     X_155 := algebra.leftfetchjoin(r1_172,X_140);
     X_154 := algebra.leftfetchjoin(r1_172,X_141);
-    language.pass(X_21);
-    language.pass(X_96);
-    language.pass(X_83);
-    language.pass(X_58);
-    language.pass(X_46);
-    language.pass(X_80);
-    language.pass(X_109);
-    language.pass(X_70);
-    language.pass(X_33);
-    language.pass(X_29);
-    language.pass(X_118);
-    language.pass(X_129);
-    language.pass(X_130);
-    language.pass(X_242);
-    language.pass(X_61);
-    language.pass(X_35);
-    language.pass(X_8);
-    language.pass(r1_159);
-    language.pass(X_142);
-    language.pass(X_140);
-    language.pass(r1_172);
-    language.pass(X_141);
-exit X_266;
     X_181 := sql.resultSet(4,1,X_153);
     sql.rsColumn(X_181,"sys.dwdate","d_year","int",32,0,X_153);
     sql.rsColumn(X_181,"sys.supplier","s_city","clob",0,0,X_154);
@@ -185,107 +155,7 @@
     X_201 := io.stdout();
     sql.exportResult(X_201,X_181);
 end s2_1;
-# querylog.define("explain\nselect d_year, s_city, p_brand1, sum(lo_revenue-lo_supplycost) as profit1\n\tfrom dwdate, customer, supplier, part, lineorder\n\twhere lo_custkey = c_custkey\n\t\tand lo_suppkey = s_suppkey\n\t\tand lo_partkey = p_partkey\n\t\tand lo_orderdate = d_datekey\n\t\tand c_region = \\'AMERICA\\'\n\t\tand s_nation = \\'UNITED STATES\\'\n\t\tand (d_year = 1997 or d_year = 1998)\n\t\tand p_category = \\'MFGR#14\\'\n\tgroup by d_year, s_city, p_brand1\n\torder by d_year, s_city, p_brand1;","no_mitosis_pipe")
-=======
-    X_34 := algebra.subselect(X_29,X_33,A2,A2,true,true,false);
-    X_35 := algebra.subselect(X_29,X_33,A3,A3,true,true,false);
-    X_37 := bat.mergecand(X_34,X_35);
-    X_38 := algebra.leftfetchjoin(X_37,X_21);
-    (X_39,r1_43) := algebra.join(X_20,X_38);
-    X_239 := algebra.leftfetchjoin(X_39,X_8);
-    X_41 := sql.bind_idxbat(X_7,"sys","lineorder","lineorder_lo_partkey_fkey",0);
-    (X_46,r1_50) := sql.bind_idxbat(X_7,"sys","lineorder","lineorder_lo_partkey_fkey",2);
-    X_49 := sql.bind_idxbat(X_7,"sys","lineorder","lineorder_lo_partkey_fkey",1);
-    X_51 := sql.delta(X_41,X_46,r1_50,X_49);
-    X_52:bat[:oid,:oid]  := algebra.leftfetchjoin(X_239,X_51);
-    X_53:bat[:oid,:oid]  := sql.tid(X_7,"sys","part");
-    X_55 := sql.bind(X_7,"sys","part","p_category",0);
-    (X_57,r1_62) := sql.bind(X_7,"sys","part","p_category",2);
-    X_59 := sql.bind(X_7,"sys","part","p_category",1);
-    X_60 := sql.delta(X_55,X_57,r1_62,X_59);
-    X_61 := algebra.leftfetchjoin(X_53,X_60);
-    X_62 := algebra.subselect(X_61,A4,A4,true,true,false);
-    X_64 := algebra.leftfetchjoin(X_62,X_53);
-    (X_65,r1_71) := algebra.join(X_52,X_64);
-    X_240 := algebra.leftfetchjoin(X_65,X_39);
-    X_67 := sql.bind_idxbat(X_7,"sys","lineorder","lineorder_lo_suppkey_fkey",0);
-    (X_69,r1_75) := sql.bind_idxbat(X_7,"sys","lineorder","lineorder_lo_suppkey_fkey",2);
-    X_71 := sql.bind_idxbat(X_7,"sys","lineorder","lineorder_lo_suppkey_fkey",1);
-    X_72 := sql.delta(X_67,X_69,r1_75,X_71);
-    X_73:bat[:oid,:oid]  := algebra.leftfetchjoinPath(X_240,X_8,X_72);
-    X_74:bat[:oid,:oid]  := sql.tid(X_7,"sys","supplier");
-    X_77 := sql.bind(X_7,"sys","supplier","s_nation",0);
-    (X_80,r1_88) := sql.bind(X_7,"sys","supplier","s_nation",2);
-    X_83 := sql.bind(X_7,"sys","supplier","s_nation",1);
-    X_85 := sql.delta(X_77,X_80,r1_88,X_83);
-    X_86 := algebra.leftfetchjoin(X_74,X_85);
-    X_87 := algebra.subselect(X_86,A1,A1,true,true,false);
-    X_89 := algebra.leftfetchjoin(X_87,X_74);
-    (X_90,r1_99) := algebra.join(X_73,X_89);
-    X_241 := algebra.leftfetchjoin(X_90,X_65);
-    X_92 := sql.bind_idxbat(X_7,"sys","lineorder","lineorder_lo_custkey_fkey",0);
-    (X_95,r1_104) := sql.bind_idxbat(X_7,"sys","lineorder","lineorder_lo_custkey_fkey",2);
-    X_97 := sql.bind_idxbat(X_7,"sys","lineorder","lineorder_lo_custkey_fkey",1);
-    X_98 := sql.delta(X_92,X_95,r1_104,X_97);
-    X_99:bat[:oid,:oid]  := algebra.leftfetchjoinPath(X_241,X_39,X_8,X_98);
-    X_100:bat[:oid,:oid]  := sql.tid(X_7,"sys","customer");
-    X_102 := sql.bind(X_7,"sys","customer","c_region",0);
-    (X_104,r1_116) := sql.bind(X_7,"sys","customer","c_region",2);
-    X_107 := sql.bind(X_7,"sys","customer","c_region",1);
-    X_108 := sql.delta(X_102,X_104,r1_116,X_107);
-    X_109 := algebra.leftfetchjoin(X_100,X_108);
-    X_110 := algebra.subselect(X_109,A0,A0,true,true,false);
-    X_112 := algebra.leftfetchjoin(X_110,X_100);
-    (X_113,r1_126) := algebra.join(X_99,X_112);
-    X_242 := algebra.leftfetchjoin(X_113,X_90);
-    X_115 := sql.bind(X_7,"sys","part","p_brand1",0);
-    (X_119,r1_132) := sql.bind(X_7,"sys","part","p_brand1",2);
-    X_122 := sql.bind(X_7,"sys","part","p_brand1",1);
-    X_124 := sql.delta(X_115,X_119,r1_132,X_122);
-    X_125:bat[:oid,:str]  := algebra.leftfetchjoinPath(X_242,r1_71,X_62,X_53,X_124);
-    X_243 := algebra.leftfetchjoin(r1_99,X_87);
-    X_126 := sql.bind(X_7,"sys","supplier","s_city",0);
-    (X_129,r1_146) := sql.bind(X_7,"sys","supplier","s_city",2);
-    X_131 := sql.bind(X_7,"sys","supplier","s_city",1);
-    X_132 := sql.delta(X_126,X_129,r1_146,X_131);
-    X_133:bat[:oid,:str]  := algebra.leftfetchjoinPath(X_113,X_243,X_74,X_132);
-    X_134:bat[:oid,:int]  := algebra.leftfetchjoinPath(X_242,X_65,r1_43,X_37,X_29);
-    (X_135,r1_159,r2_159) := group.subgroup(X_134);
-    (X_138,r1_162,r2_162) := group.subgroup(X_133,X_135);
-    (X_141,r1_165,r2_165) := group.subgroupdone(X_125,X_138);
-    X_144 := algebra.leftfetchjoin(r1_165,X_125);
-    X_145 := algebra.leftfetchjoin(r1_165,X_133);
-    X_146 := algebra.leftfetchjoin(r1_165,X_134);
-    X_160 := sql.bind(X_7,"sys","lineorder","lo_revenue",0);
-    (X_165,r1_189) := sql.bind(X_7,"sys","lineorder","lo_revenue",2);
-    X_168 := sql.bind(X_7,"sys","lineorder","lo_revenue",1);
-    X_170 := sql.delta(X_160,X_165,r1_189,X_168);
-    X_171:bat[:oid,:int]  := algebra.leftfetchjoinPath(X_242,X_65,X_39,X_8,X_170);
-    X_172 := batcalc.lng(X_171);
-    X_173 := sql.bind(X_7,"sys","lineorder","lo_supplycost",0);
-    (X_175,r1_203) := sql.bind(X_7,"sys","lineorder","lo_supplycost",2);
-    X_177 := sql.bind(X_7,"sys","lineorder","lo_supplycost",1);
-    X_178 := sql.delta(X_173,X_175,r1_203,X_177);
-    X_179:bat[:oid,:int]  := algebra.leftfetchjoinPath(X_242,X_65,X_39,X_8,X_178);
-    X_180 := batcalc.lng(X_179);
-    X_181:bat[:oid,:lng]  := batcalc.-(X_172,X_180);
-    X_182:bat[:oid,:lng]  := aggr.subsum(X_181,X_141,r1_165,true,true);
-    (X_147,r1_171,r2_171) := algebra.subsort(X_146,false,false);
-    (X_151,r1_175,r2_175) := algebra.subsort(X_145,r1_171,r2_171,false,false);
-    (X_154,r1_178,r2_178) := algebra.subsort(X_144,r1_175,r2_175,false,false);
-    X_157 := algebra.leftfetchjoin(r1_178,X_146);
-    X_184 := algebra.leftfetchjoin(r1_178,X_182);
-    X_159 := algebra.leftfetchjoin(r1_178,X_144);
-    X_158 := algebra.leftfetchjoin(r1_178,X_145);
-    X_185 := sql.resultSet(4,1,X_157);
-    sql.rsColumn(X_185,"sys.dwdate","d_year","int",32,0,X_157);
-    sql.rsColumn(X_185,"sys.supplier","s_city","clob",0,0,X_158);
-    sql.rsColumn(X_185,"sys.part","p_brand1","clob",0,0,X_159);
-    sql.rsColumn(X_185,"sys.L1","profit1","bigint",64,0,X_184);
-    X_205 := io.stdout();
-    sql.exportResult(X_205,X_185);
-end s0_1;
->>>>>>> 2347aa9a
+# querylog.define("explain\nselect d_year, s_city, p_brand1, sum(lo_revenue-lo_supplycost) as profit1\n\tfrom dwdate, customer, supplier, part, lineorder\n\twhere lo_custkey = c_custkey\n\t\tand lo_suppkey = s_suppkey\n\t\tand lo_partkey = p_partkey\n\t\tand lo_orderdate = d_datekey\n\t\tand c_region = \\'AMERICA\\'\n\t\tand s_nation = \\'UNITED STATES\\'\n\t\tand (d_year = 1997 or d_year = 1998)\n\t\tand p_category = \\'MFGR#14\\'\n\tgroup by d_year, s_city, p_brand1\n\torder by d_year, s_city, p_brand1;","sequential_pipe")
 
 # 23:10:48 >  
 # 23:10:48 >  "Done."
