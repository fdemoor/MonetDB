stdout of test '13-explain` in directory 'sql/benchmarks/ssbm` itself:


# 23:10:48 >  
# 23:10:48 >  "mserver5" "--debug=10" "--set" "gdk_nr_threads=0" "--set" "mapi_open=true" "--set" "mapi_port=35257" "--set" "mapi_usock=/var/tmp/mtest-17595/.s.monetdb.35257" "--set" "monet_prompt=" "--forcemito" "--set" "mal_listing=2" "--dbpath=/ufs/manegold/_/Monet/HG/Feb2013/prefix/--disable-debug_--enable-assert_--enable-optimize/var/MonetDB/mTests_sql_benchmarks_ssbm" "--set" "mal_listing=0"
# 23:10:48 >  

# MonetDB 5 server v11.15.12
# This is an unreleased version
# Serving database 'mTests_sql_benchmarks_ssbm', using 8 threads
# Compiled for x86_64-unknown-linux-gnu/64bit with 64bit OIDs dynamically linked
# Found 15.591 GiB available main-memory.
# Copyright (c) 1993-July 2008 CWI.
# Copyright (c) August 2008-2015 MonetDB B.V., all rights reserved
# Visit http://www.monetdb.org/ for further information
# Listening for connection requests on mapi:monetdb://rome.ins.cwi.nl:35257/
# Listening for UNIX domain connection requests on mapi:monetdb:///var/tmp/mtest-17595/.s.monetdb.35257
# MonetDB/GIS module loaded
# MonetDB/JAQL module loaded
# MonetDB/SQL module loaded

Ready.

# 23:10:48 >  
# 23:10:48 >  "/usr/bin/python2" "13-explain.SQL.py" "13-explain"
# 23:10:48 >  

#set optimizer = 'sequential_pipe';
#explain
#select d_year, s_city, p_brand1, sum(lo_revenue-lo_supplycost) as profit1
#	from dwdate, customer, supplier, part, lineorder
#	where lo_custkey = c_custkey
#		and lo_suppkey = s_suppkey
#		and lo_partkey = p_partkey
#		and lo_orderdate = d_datekey
#		and c_region = 'AMERICA'
#		and s_nation = 'UNITED STATES'
#		and (d_year = 1997 or d_year = 1998)
#		and p_category = 'MFGR#14'
#	group by d_year, s_city, p_brand1
#	order by d_year, s_city, p_brand1;
% .explain # table_name
% mal # name
% clob # type
% 551 # length
function user.s2_1{autoCommit=true}(A0:str,A1:str,A2:int,A3:int,A4:str):void;
<<<<<<< HEAD
    X_209:void := querylog.define("explain\nselect d_year, s_city, p_brand1, sum(lo_revenue-lo_supplycost) as profit1\n\tfrom dwdate, customer, supplier, part, lineorder\n\twhere lo_custkey = c_custkey\n\t\tand lo_suppkey = s_suppkey\n\t\tand lo_partkey = p_partkey\n\t\tand lo_orderdate = d_datekey\n\t\tand c_region = \\'AMERICA\\'\n\t\tand s_nation = \\'UNITED STATES\\'\n\t\tand (d_year = 1997 or d_year = 1998)\n\t\tand p_category = \\'MFGR#14\\'\n\tgroup by d_year, s_city, p_brand1\n\torder by d_year, s_city, p_brand1;","sequential_pipe",109);
=======
    X_230:void := querylog.define("explain\nselect d_year, s_city, p_brand1, sum(lo_revenue-lo_supplycost) as profit1\n\tfrom dwdate, customer, supplier, part, lineorder\n\twhere lo_custkey = c_custkey\n\t\tand lo_suppkey = s_suppkey\n\t\tand lo_partkey = p_partkey\n\t\tand lo_orderdate = d_datekey\n\t\tand c_region = \\'AMERICA\\'\n\t\tand s_nation = \\'UNITED STATES\\'\n\t\tand (d_year = 1997 or d_year = 1998)\n\t\tand p_category = \\'MFGR#14\\'\n\tgroup by d_year, s_city, p_brand1\n\torder by d_year, s_city, p_brand1;","sequential_pipe",127);
    X_188 := bat.new(nil:oid,nil:str);
    X_196 := bat.append(X_188,"sys.dwdate");
    X_206 := bat.append(X_196,"sys.supplier");
    X_214 := bat.append(X_206,"sys.part");
    X_221 := bat.append(X_214,"sys.L1");
    X_191 := bat.new(nil:oid,nil:str);
    X_198 := bat.append(X_191,"d_year");
    X_208 := bat.append(X_198,"s_city");
    X_216 := bat.append(X_208,"p_brand1");
    X_223 := bat.append(X_216,"profit1");
    X_192 := bat.new(nil:oid,nil:str);
    X_200 := bat.append(X_192,"int");
    X_210 := bat.append(X_200,"clob");
    X_218 := bat.append(X_210,"clob");
    X_225 := bat.append(X_218,"bigint");
    X_193 := bat.new(nil:oid,nil:int);
    X_202 := bat.append(X_193,32);
    X_212 := bat.append(X_202,0);
    X_219 := bat.append(X_212,0);
    X_227 := bat.append(X_219,64);
    X_195 := bat.new(nil:oid,nil:int);
    X_204 := bat.append(X_195,0);
    X_213 := bat.append(X_204,0);
    X_220 := bat.append(X_213,0);
    X_229 := bat.append(X_220,0);
>>>>>>> cc4def06
    X_7 := sql.mvc();
    X_8:bat[:oid,:oid]  := sql.tid(X_7,"sys","lineorder");
    X_11:bat[:oid,:oid]  := sql.bind_idxbat(X_7,"sys","lineorder","lineorder_lo_orderdate_fkey",0);
    (X_14,r1_14) := sql.bind_idxbat(X_7,"sys","lineorder","lineorder_lo_orderdate_fkey",2);
    X_17:bat[:oid,:oid]  := sql.bind_idxbat(X_7,"sys","lineorder","lineorder_lo_orderdate_fkey",1);
    X_19 := sql.delta(X_11,X_14,r1_14,X_17);
    X_20 := algebra.leftfetchjoin(X_8,X_19);
    X_21:bat[:oid,:oid]  := sql.tid(X_7,"sys","dwdate");
    X_23:bat[:oid,:int]  := sql.bind(X_7,"sys","dwdate","d_year",0);
    (X_25,r1_25) := sql.bind(X_7,"sys","dwdate","d_year",2);
    X_27:bat[:oid,:int]  := sql.bind(X_7,"sys","dwdate","d_year",1);
    X_28 := sql.delta(X_23,X_25,r1_25,X_27);
    X_29 := algebra.leftfetchjoin(X_21,X_28);
    X_30 := algebra.subselect(X_29,A2,A2,true,false,false);
    X_32 := algebra.subselect(X_29,A3,A3,true,false,false);
    X_33 := bat.mergecand(X_30,X_32);
    X_34 := algebra.leftfetchjoin(X_33,X_21);
    (X_35,r1_37) := algebra.subjoin(X_20,X_34,nil:BAT,nil:BAT,false,nil:lng);
    X_245 := algebra.leftfetchjoin(X_35,X_8);
    X_39:bat[:oid,:oid]  := sql.bind_idxbat(X_7,"sys","lineorder","lineorder_lo_partkey_fkey",0);
    (X_43,r1_45) := sql.bind_idxbat(X_7,"sys","lineorder","lineorder_lo_partkey_fkey",2);
    X_45:bat[:oid,:oid]  := sql.bind_idxbat(X_7,"sys","lineorder","lineorder_lo_partkey_fkey",1);
    X_46 := sql.delta(X_39,X_43,r1_45,X_45);
    X_47:bat[:oid,:oid]  := algebra.leftfetchjoin(X_245,X_46);
    X_48:bat[:oid,:oid]  := sql.tid(X_7,"sys","part");
    X_50:bat[:oid,:str]  := sql.bind(X_7,"sys","part","p_category",0);
    (X_53,r1_56) := sql.bind(X_7,"sys","part","p_category",2);
    X_56:bat[:oid,:str]  := sql.bind(X_7,"sys","part","p_category",1);
    X_58 := sql.delta(X_50,X_53,r1_56,X_56);
    X_59 := algebra.leftfetchjoin(X_48,X_58);
    X_60 := algebra.subselect(X_59,A4,A4,true,false,false);
    X_63 := algebra.leftfetchjoin(X_60,X_48);
    (X_64,r1_68) := algebra.subjoin(X_47,X_63,nil:BAT,nil:BAT,false,nil:lng);
    X_246 := algebra.leftfetchjoin(X_64,X_35);
    X_66:bat[:oid,:oid]  := sql.bind_idxbat(X_7,"sys","lineorder","lineorder_lo_suppkey_fkey",0);
    (X_68,r1_72) := sql.bind_idxbat(X_7,"sys","lineorder","lineorder_lo_suppkey_fkey",2);
    X_70:bat[:oid,:oid]  := sql.bind_idxbat(X_7,"sys","lineorder","lineorder_lo_suppkey_fkey",1);
    X_73 := sql.delta(X_66,X_68,r1_72,X_70);
    X_74:bat[:oid,:oid]  := algebra.leftfetchjoinPath(X_246,X_8,X_73);
    X_75:bat[:oid,:oid]  := sql.tid(X_7,"sys","supplier");
    X_77:bat[:oid,:str]  := sql.bind(X_7,"sys","supplier","s_nation",0);
    (X_79,r1_85) := sql.bind(X_7,"sys","supplier","s_nation",2);
    X_81:bat[:oid,:str]  := sql.bind(X_7,"sys","supplier","s_nation",1);
    X_82 := sql.delta(X_77,X_79,r1_85,X_81);
    X_83 := algebra.leftfetchjoin(X_75,X_82);
    X_84 := algebra.subselect(X_83,A1,A1,true,false,false);
    X_85 := algebra.leftfetchjoin(X_84,X_75);
    (X_86,r1_93) := algebra.subjoin(X_74,X_85,nil:BAT,nil:BAT,false,nil:lng);
    X_247 := algebra.leftfetchjoin(X_86,X_64);
    X_90:bat[:oid,:oid]  := sql.bind_idxbat(X_7,"sys","lineorder","lineorder_lo_custkey_fkey",0);
    (X_93,r1_100) := sql.bind_idxbat(X_7,"sys","lineorder","lineorder_lo_custkey_fkey",2);
    X_96:bat[:oid,:oid]  := sql.bind_idxbat(X_7,"sys","lineorder","lineorder_lo_custkey_fkey",1);
    X_98 := sql.delta(X_90,X_93,r1_100,X_96);
    X_99:bat[:oid,:oid]  := algebra.leftfetchjoinPath(X_247,X_35,X_8,X_98);
    X_100:bat[:oid,:oid]  := sql.tid(X_7,"sys","customer");
    X_103:bat[:oid,:str]  := sql.bind(X_7,"sys","customer","c_region",0);
    (X_105,r1_115) := sql.bind(X_7,"sys","customer","c_region",2);
    X_107:bat[:oid,:str]  := sql.bind(X_7,"sys","customer","c_region",1);
    X_108 := sql.delta(X_103,X_105,r1_115,X_107);
    X_109 := algebra.leftfetchjoin(X_100,X_108);
    X_110 := algebra.subselect(X_109,A0,A0,true,false,false);
    X_113 := algebra.leftfetchjoin(X_110,X_100);
    (X_114,r1_125) := algebra.subjoin(X_99,X_113,nil:BAT,nil:BAT,false,nil:lng);
    X_248 := algebra.leftfetchjoin(X_114,X_86);
    X_116:bat[:oid,:str]  := sql.bind(X_7,"sys","part","p_brand1",0);
    (X_119,r1_130) := sql.bind(X_7,"sys","part","p_brand1",2);
    X_121:bat[:oid,:str]  := sql.bind(X_7,"sys","part","p_brand1",1);
    X_122 := sql.delta(X_116,X_119,r1_130,X_121);
    X_123:bat[:oid,:str]  := algebra.leftfetchjoinPath(X_248,r1_68,X_60,X_48,X_122);
    X_249 := algebra.leftfetchjoin(r1_93,X_84);
    X_124:bat[:oid,:str]  := sql.bind(X_7,"sys","supplier","s_city",0);
    (X_128,r1_143) := sql.bind(X_7,"sys","supplier","s_city",2);
    X_132:bat[:oid,:str]  := sql.bind(X_7,"sys","supplier","s_city",1);
    X_134 := sql.delta(X_124,X_128,r1_143,X_132);
    X_135:bat[:oid,:str]  := algebra.leftfetchjoinPath(X_114,X_249,X_75,X_134);
    X_136:bat[:oid,:int]  := algebra.leftfetchjoinPath(X_248,X_64,r1_37,X_33,X_29);
    (X_137,r1_159,r2_159) := group.subgroup(X_136);
    (X_140,r1_162,r2_162) := group.subgroup(X_135,X_137);
    (X_143,r1_165,r2_165) := group.subgroupdone(X_123,X_140);
    X_146 := algebra.leftfetchjoin(r1_165,X_123);
    X_147 := algebra.leftfetchjoin(r1_165,X_135);
    X_148 := algebra.leftfetchjoin(r1_165,X_136);
    X_162:bat[:oid,:int]  := sql.bind(X_7,"sys","lineorder","lo_revenue",0);
    (X_167,r1_189) := sql.bind(X_7,"sys","lineorder","lo_revenue",2);
    X_170:bat[:oid,:int]  := sql.bind(X_7,"sys","lineorder","lo_revenue",1);
    X_172 := sql.delta(X_162,X_167,r1_189,X_170);
    X_173:bat[:oid,:int]  := algebra.leftfetchjoinPath(X_248,X_64,X_35,X_8,X_172);
    X_174 := batcalc.lng(X_173);
    X_175:bat[:oid,:int]  := sql.bind(X_7,"sys","lineorder","lo_supplycost",0);
    (X_177,r1_203) := sql.bind(X_7,"sys","lineorder","lo_supplycost",2);
    X_179:bat[:oid,:int]  := sql.bind(X_7,"sys","lineorder","lo_supplycost",1);
    X_180 := sql.delta(X_175,X_177,r1_203,X_179);
    X_181:bat[:oid,:int]  := algebra.leftfetchjoinPath(X_248,X_64,X_35,X_8,X_180);
    X_182 := batcalc.lng(X_181);
    X_183:bat[:oid,:lng]  := batcalc.-(X_174,X_182);
    X_184:bat[:oid,:lng]  := aggr.subsum(X_183,X_143,r1_165,true,true);
    (X_149,r1_171,r2_171) := algebra.subsort(X_148,false,false);
    (X_153,r1_175,r2_175) := algebra.subsort(X_147,r1_171,r2_171,false,false);
    (X_156,r1_178,r2_178) := algebra.subsort(X_146,r1_175,r2_175,false,false);
    X_159 := algebra.leftfetchjoin(r1_178,X_148);
    X_160 := algebra.leftfetchjoin(r1_178,X_147);
    X_161 := algebra.leftfetchjoin(r1_178,X_146);
    X_186 := algebra.leftfetchjoin(r1_178,X_184);
    sql.resultSet(X_221,X_223,X_225,X_227,X_229,X_159,X_160,X_161,X_186);
end user.s2_1;

# 23:10:48 >  
# 23:10:48 >  "Done."
# 23:10:48 >  
<|MERGE_RESOLUTION|>--- conflicted
+++ resolved
@@ -44,36 +44,32 @@
 % clob # type
 % 551 # length
 function user.s2_1{autoCommit=true}(A0:str,A1:str,A2:int,A3:int,A4:str):void;
-<<<<<<< HEAD
-    X_209:void := querylog.define("explain\nselect d_year, s_city, p_brand1, sum(lo_revenue-lo_supplycost) as profit1\n\tfrom dwdate, customer, supplier, part, lineorder\n\twhere lo_custkey = c_custkey\n\t\tand lo_suppkey = s_suppkey\n\t\tand lo_partkey = p_partkey\n\t\tand lo_orderdate = d_datekey\n\t\tand c_region = \\'AMERICA\\'\n\t\tand s_nation = \\'UNITED STATES\\'\n\t\tand (d_year = 1997 or d_year = 1998)\n\t\tand p_category = \\'MFGR#14\\'\n\tgroup by d_year, s_city, p_brand1\n\torder by d_year, s_city, p_brand1;","sequential_pipe",109);
-=======
-    X_230:void := querylog.define("explain\nselect d_year, s_city, p_brand1, sum(lo_revenue-lo_supplycost) as profit1\n\tfrom dwdate, customer, supplier, part, lineorder\n\twhere lo_custkey = c_custkey\n\t\tand lo_suppkey = s_suppkey\n\t\tand lo_partkey = p_partkey\n\t\tand lo_orderdate = d_datekey\n\t\tand c_region = \\'AMERICA\\'\n\t\tand s_nation = \\'UNITED STATES\\'\n\t\tand (d_year = 1997 or d_year = 1998)\n\t\tand p_category = \\'MFGR#14\\'\n\tgroup by d_year, s_city, p_brand1\n\torder by d_year, s_city, p_brand1;","sequential_pipe",127);
-    X_188 := bat.new(nil:oid,nil:str);
-    X_196 := bat.append(X_188,"sys.dwdate");
-    X_206 := bat.append(X_196,"sys.supplier");
-    X_214 := bat.append(X_206,"sys.part");
-    X_221 := bat.append(X_214,"sys.L1");
-    X_191 := bat.new(nil:oid,nil:str);
-    X_198 := bat.append(X_191,"d_year");
-    X_208 := bat.append(X_198,"s_city");
-    X_216 := bat.append(X_208,"p_brand1");
-    X_223 := bat.append(X_216,"profit1");
-    X_192 := bat.new(nil:oid,nil:str);
-    X_200 := bat.append(X_192,"int");
-    X_210 := bat.append(X_200,"clob");
-    X_218 := bat.append(X_210,"clob");
-    X_225 := bat.append(X_218,"bigint");
-    X_193 := bat.new(nil:oid,nil:int);
-    X_202 := bat.append(X_193,32);
-    X_212 := bat.append(X_202,0);
-    X_219 := bat.append(X_212,0);
-    X_227 := bat.append(X_219,64);
-    X_195 := bat.new(nil:oid,nil:int);
-    X_204 := bat.append(X_195,0);
-    X_213 := bat.append(X_204,0);
-    X_220 := bat.append(X_213,0);
-    X_229 := bat.append(X_220,0);
->>>>>>> cc4def06
+    X_196:void := querylog.define("explain\nselect d_year, s_city, p_brand1, sum(lo_revenue-lo_supplycost) as profit1\n\tfrom dwdate, customer, supplier, part, lineorder\n\twhere lo_custkey = c_custkey\n\t\tand lo_suppkey = s_suppkey\n\t\tand lo_partkey = p_partkey\n\t\tand lo_orderdate = d_datekey\n\t\tand c_region = \\'AMERICA\\'\n\t\tand s_nation = \\'UNITED STATES\\'\n\t\tand (d_year = 1997 or d_year = 1998)\n\t\tand p_category = \\'MFGR#14\\'\n\tgroup by d_year, s_city, p_brand1\n\torder by d_year, s_city, p_brand1;","sequential_pipe",127);
+    X_158 := bat.new(nil:oid,nil:str);
+    X_166 := bat.append(X_158,"sys.dwdate");
+    X_174 := bat.append(X_166,"sys.supplier");
+    X_181 := bat.append(X_174,"sys.part");
+    X_187 := bat.append(X_181,"sys.L1");
+    X_161 := bat.new(nil:oid,nil:str);
+    X_168 := bat.append(X_161,"d_year");
+    X_176 := bat.append(X_168,"s_city");
+    X_183 := bat.append(X_176,"p_brand1");
+    X_189 := bat.append(X_183,"profit1");
+    X_162 := bat.new(nil:oid,nil:str);
+    X_169 := bat.append(X_162,"int");
+    X_177 := bat.append(X_169,"clob");
+    X_184 := bat.append(X_177,"clob");
+    X_191 := bat.append(X_184,"hugeint");
+    X_163 := bat.new(nil:oid,nil:int);
+    X_171 := bat.append(X_163,32);
+    X_179 := bat.append(X_171,0);
+    X_185 := bat.append(X_179,0);
+    X_193 := bat.append(X_185,128);
+    X_165 := bat.new(nil:oid,nil:int);
+    X_173 := bat.append(X_165,0);
+    X_180 := bat.append(X_173,0);
+    X_186 := bat.append(X_180,0);
+    X_195 := bat.append(X_186,0);
     X_7 := sql.mvc();
     X_8:bat[:oid,:oid]  := sql.tid(X_7,"sys","lineorder");
     X_11:bat[:oid,:oid]  := sql.bind_idxbat(X_7,"sys","lineorder","lineorder_lo_orderdate_fkey",0);
@@ -87,8 +83,8 @@
     X_27:bat[:oid,:int]  := sql.bind(X_7,"sys","dwdate","d_year",1);
     X_28 := sql.delta(X_23,X_25,r1_25,X_27);
     X_29 := algebra.leftfetchjoin(X_21,X_28);
-    X_30 := algebra.subselect(X_29,A2,A2,true,false,false);
-    X_32 := algebra.subselect(X_29,A3,A3,true,false,false);
+    X_30 := algebra.subselect(X_29,A2,A2,true,true,false);
+    X_32 := algebra.subselect(X_29,A3,A3,true,true,false);
     X_33 := bat.mergecand(X_30,X_32);
     X_34 := algebra.leftfetchjoin(X_33,X_21);
     (X_35,r1_37) := algebra.subjoin(X_20,X_34,nil:BAT,nil:BAT,false,nil:lng);
@@ -104,7 +100,7 @@
     X_56:bat[:oid,:str]  := sql.bind(X_7,"sys","part","p_category",1);
     X_58 := sql.delta(X_50,X_53,r1_56,X_56);
     X_59 := algebra.leftfetchjoin(X_48,X_58);
-    X_60 := algebra.subselect(X_59,A4,A4,true,false,false);
+    X_60 := algebra.subselect(X_59,A4,A4,true,true,false);
     X_63 := algebra.leftfetchjoin(X_60,X_48);
     (X_64,r1_68) := algebra.subjoin(X_47,X_63,nil:BAT,nil:BAT,false,nil:lng);
     X_246 := algebra.leftfetchjoin(X_64,X_35);
@@ -119,7 +115,7 @@
     X_81:bat[:oid,:str]  := sql.bind(X_7,"sys","supplier","s_nation",1);
     X_82 := sql.delta(X_77,X_79,r1_85,X_81);
     X_83 := algebra.leftfetchjoin(X_75,X_82);
-    X_84 := algebra.subselect(X_83,A1,A1,true,false,false);
+    X_84 := algebra.subselect(X_83,A1,A1,true,true,false);
     X_85 := algebra.leftfetchjoin(X_84,X_75);
     (X_86,r1_93) := algebra.subjoin(X_74,X_85,nil:BAT,nil:BAT,false,nil:lng);
     X_247 := algebra.leftfetchjoin(X_86,X_64);
@@ -134,7 +130,7 @@
     X_107:bat[:oid,:str]  := sql.bind(X_7,"sys","customer","c_region",1);
     X_108 := sql.delta(X_103,X_105,r1_115,X_107);
     X_109 := algebra.leftfetchjoin(X_100,X_108);
-    X_110 := algebra.subselect(X_109,A0,A0,true,false,false);
+    X_110 := algebra.subselect(X_109,A0,A0,true,true,false);
     X_113 := algebra.leftfetchjoin(X_110,X_100);
     (X_114,r1_125) := algebra.subjoin(X_99,X_113,nil:BAT,nil:BAT,false,nil:lng);
     X_248 := algebra.leftfetchjoin(X_114,X_86);
@@ -174,10 +170,16 @@
     (X_153,r1_175,r2_175) := algebra.subsort(X_147,r1_171,r2_171,false,false);
     (X_156,r1_178,r2_178) := algebra.subsort(X_146,r1_175,r2_175,false,false);
     X_159 := algebra.leftfetchjoin(r1_178,X_148);
+    X_186 := algebra.leftfetchjoin(r1_178,X_184);
+    X_161 := algebra.leftfetchjoin(r1_178,X_146);
     X_160 := algebra.leftfetchjoin(r1_178,X_147);
-    X_161 := algebra.leftfetchjoin(r1_178,X_146);
-    X_186 := algebra.leftfetchjoin(r1_178,X_184);
-    sql.resultSet(X_221,X_223,X_225,X_227,X_229,X_159,X_160,X_161,X_186);
+    X_187 := sql.resultSet(4,1,X_159);
+    sql.rsColumn(X_187,"sys.dwdate","d_year","int",32,0,X_159);
+    sql.rsColumn(X_187,"sys.supplier","s_city","clob",0,0,X_160);
+    sql.rsColumn(X_187,"sys.part","p_brand1","clob",0,0,X_161);
+    sql.rsColumn(X_187,"sys.L1","profit1","bigint",64,0,X_186);
+    X_207 := io.stdout();
+    sql.exportResult(X_207,X_187);
 end user.s2_1;
 
 # 23:10:48 >  
