--- conflicted
+++ resolved
@@ -50,39 +50,21 @@
 % .explain # table_name
 % mal # name
 % clob # type
-<<<<<<< HEAD
 % 602 # length
 function user.s2_1{autoCommit=true}(A0:bte,A1:bte,A2:bte,A3:date,A4:lng):void;
-barrier X_201 := language.dataflow();
-=======
-% 78 # length
-function user.s0_1{autoCommit=true}(A0:bte,A1:bte,A2:bte,A3:date,A4:lng):void;
->>>>>>> 2347aa9a
     X_7 := sql.mvc();
     X_11 := sql.bind(X_7,"sys","lineitem","l_shipdate",0);
     X_8:bat[:oid,:oid]  := sql.tid(X_7,"sys","lineitem");
     X_19 := mtime.date_sub_msec_interval(A3,A4);
-<<<<<<< HEAD
-    X_185 := algebra.thetasubselect(X_11,X_8,X_19,"<=");
+    X_184 := algebra.thetasubselect(X_11,X_8,X_19,"<=");
     (X_14,r1_14) := sql.bind(X_7,"sys","lineitem","l_shipdate",2);
-    X_186 := algebra.thetasubselect(r1_14,X_19,"<=");
+    X_185 := algebra.thetasubselect(r1_14,X_19,"<=");
     X_17 := sql.bind(X_7,"sys","lineitem","l_shipdate",1);
-    X_187 := algebra.thetasubselect(X_17,X_8,X_19,"<=");
-    X_20 := sql.subdelta(X_185,X_8,X_14,X_186,X_187);
+    X_186 := algebra.thetasubselect(X_17,X_8,X_19,"<=");
+    X_20 := sql.subdelta(X_184,X_8,X_14,X_185,X_186);
     X_22 := sql.bind(X_7,"sys","lineitem","l_returnflag",0);
     (X_24,r1_28) := sql.bind(X_7,"sys","lineitem","l_returnflag",2);
     X_26 := sql.bind(X_7,"sys","lineitem","l_returnflag",1);
-=======
-    X_200 := algebra.thetasubselect(X_11,X_8,X_19,"<=");
-    (X_14,r1_14) := sql.bind(X_7,"sys","lineitem","l_shipdate",2);
-    X_201 := algebra.thetasubselect(r1_14,X_19,"<=");
-    X_17 := sql.bind(X_7,"sys","lineitem","l_shipdate",1);
-    X_202 := algebra.thetasubselect(X_17,X_8,X_19,"<=");
-    X_20 := sql.subdelta(X_200,X_8,X_14,X_201,X_202);
-    X_22 := sql.bind(X_7,"sys","lineitem","l_linestatus",0);
-    (X_24,r1_28) := sql.bind(X_7,"sys","lineitem","l_linestatus",2);
-    X_26 := sql.bind(X_7,"sys","lineitem","l_linestatus",1);
->>>>>>> 2347aa9a
     X_27 := sql.projectdelta(X_20,X_22,X_24,r1_28,X_26);
     X_28 := sql.bind(X_7,"sys","lineitem","l_linestatus",0);
     (X_30,r1_36) := sql.bind(X_7,"sys","lineitem","l_linestatus",2);
@@ -140,21 +122,6 @@
     X_72 := algebra.leftfetchjoin(r1_54,X_71);
     X_64 := algebra.leftfetchjoin(r1_54,X_62);
     X_50 := algebra.leftfetchjoin(r1_54,X_40);
-<<<<<<< HEAD
-    language.pass(X_8);
-    language.pass(X_33);
-    language.pass(X_27);
-    language.pass(X_20);
-    language.pass(X_61);
-    language.pass(X_70);
-    language.pass(X_82);
-    language.pass(X_37);
-    language.pass(X_37);
-    language.pass(r1_45);
-    language.pass(X_41);
-    language.pass(r1_54);
-    language.pass(X_40);
-exit X_201;
     X_117 := sql.resultSet(10,1,X_49);
     sql.rsColumn(X_117,"sys.lineitem","l_returnflag","varchar",1,0,X_49);
     sql.rsColumn(X_117,"sys.lineitem","l_linestatus","varchar",1,0,X_50);
@@ -169,23 +136,7 @@
     X_164 := io.stdout();
     sql.exportResult(X_164,X_117);
 end s2_1;
-# querylog.define("explain select\n\tl_returnflag,\n\tl_linestatus,\n\tsum(l_quantity) as sum_qty,\n\tsum(l_extendedprice) as sum_base_price,\n\tsum(l_extendedprice * (1 - l_discount)) as sum_disc_price,\n\tsum(l_extendedprice * (1 - l_discount) * (1 + l_tax)) as sum_charge,\n\tavg(l_quantity) as avg_qty,\n\tavg(l_extendedprice) as avg_price,\n\tavg(l_discount) as avg_disc,\n\tcount(*) as count_order\nfrom\n\tlineitem\nwhere\n\tl_shipdate <= date \\'1998-12-01\\' - interval \\'90\\' day (3)\ngroup by\n\tl_returnflag,\n\tl_linestatus\norder by\n\tl_returnflag,\n\tl_linestatus;","no_mitosis_pipe")
-=======
-    X_136 := sql.resultSet(10,1,X_49);
-    sql.rsColumn(X_136,"sys.lineitem","l_returnflag","varchar",1,0,X_49);
-    sql.rsColumn(X_136,"sys.lineitem","l_linestatus","varchar",1,0,X_50);
-    sql.rsColumn(X_136,"sys.L1","sum_qty","bigint",32,0,X_64);
-    sql.rsColumn(X_136,"sys.L2","sum_base_price","decimal",15,2,X_72);
-    sql.rsColumn(X_136,"sys.L3","sum_disc_price","decimal",18,4,X_86);
-    sql.rsColumn(X_136,"sys.L4","sum_charge","decimal",18,6,X_104);
-    sql.rsColumn(X_136,"sys.L5","avg_qty","double",53,0,X_114);
-    sql.rsColumn(X_136,"sys.L6","avg_price","double",53,0,X_123);
-    sql.rsColumn(X_136,"sys.L7","avg_disc","double",53,0,X_132);
-    sql.rsColumn(X_136,"sys.L10","count_order","wrd",64,0,X_135);
-    X_183 := io.stdout();
-    sql.exportResult(X_183,X_136);
-end s0_1;
->>>>>>> 2347aa9a
+# querylog.define("explain select\n\tl_returnflag,\n\tl_linestatus,\n\tsum(l_quantity) as sum_qty,\n\tsum(l_extendedprice) as sum_base_price,\n\tsum(l_extendedprice * (1 - l_discount)) as sum_disc_price,\n\tsum(l_extendedprice * (1 - l_discount) * (1 + l_tax)) as sum_charge,\n\tavg(l_quantity) as avg_qty,\n\tavg(l_extendedprice) as avg_price,\n\tavg(l_discount) as avg_disc,\n\tcount(*) as count_order\nfrom\n\tlineitem\nwhere\n\tl_shipdate <= date \\'1998-12-01\\' - interval \\'90\\' day (3)\ngroup by\n\tl_returnflag,\n\tl_linestatus\norder by\n\tl_returnflag,\n\tl_linestatus;","sequential_pipe")
 
 # 22:53:25 >  
 # 22:53:25 >  "Done."
