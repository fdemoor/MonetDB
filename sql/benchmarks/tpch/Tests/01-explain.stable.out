--- conflicted
+++ resolved
@@ -59,17 +59,10 @@
     X_19 := mtime.date_sub_msec_interval(A3,A4);
     X_184 := algebra.thetasubselect(X_11,X_8,X_19,"<=");
     (X_14,r1_14) := sql.bind(X_7,"sys","lineitem","l_shipdate",2);
-<<<<<<< HEAD
     X_186 := algebra.thetasubselect(r1_14,nil:bat[:oid,:oid],X_19,"<=");
     X_17:bat[:oid,:date]  := sql.bind(X_7,"sys","lineitem","l_shipdate",1);
     X_188 := algebra.thetasubselect(X_17,X_8,X_19,"<=");
     X_20 := sql.subdelta(X_185,X_8,X_14,X_186,X_188);
-=======
-    X_185 := algebra.thetasubselect(r1_14,X_19,"<=");
-    X_17:bat[:oid,:date]  := sql.bind(X_7,"sys","lineitem","l_shipdate",1);
-    X_186 := algebra.thetasubselect(X_17,X_8,X_19,"<=");
-    X_20 := sql.subdelta(X_184,X_8,X_14,X_185,X_186);
->>>>>>> 670a81dc
     X_22:bat[:oid,:str]  := sql.bind(X_7,"sys","lineitem","l_linestatus",0);
     (X_24,r1_28) := sql.bind(X_7,"sys","lineitem","l_linestatus",2);
     X_26:bat[:oid,:str]  := sql.bind(X_7,"sys","lineitem","l_linestatus",1);
@@ -141,16 +134,9 @@
     sql.rsColumn(X_117,"sys.L6","avg_price","double",53,0,X_110);
     sql.rsColumn(X_117,"sys.L7","avg_disc","double",53,0,X_113);
     sql.rsColumn(X_117,"sys.L10","count_order","wrd",64,0,X_116);
-<<<<<<< HEAD
     X_164 := io.stdout();
     sql.exportResult(X_164,X_117);
 end user.s2_1;
-=======
-    X_163 := io.stdout();
-    sql.exportResult(X_163,X_117);
-end s2_1;
-# querylog.define("explain select\n\tl_returnflag,\n\tl_linestatus,\n\tsum(l_quantity) as sum_qty,\n\tsum(l_extendedprice) as sum_base_price,\n\tsum(l_extendedprice * (1 - l_discount)) as sum_disc_price,\n\tsum(l_extendedprice * (1 - l_discount) * (1 + l_tax)) as sum_charge,\n\tavg(l_quantity) as avg_qty,\n\tavg(l_extendedprice) as avg_price,\n\tavg(l_discount) as avg_disc,\n\tcount(*) as count_order\nfrom\n\tlineitem\nwhere\n\tl_shipdate <= date \\'1998-12-01\\' - interval \\'90\\' day (3)\ngroup by\n\tl_returnflag,\n\tl_linestatus\norder by\n\tl_returnflag,\n\tl_linestatus;","sequential_pipe")
->>>>>>> 670a81dc
 
 # 22:53:25 >  
 # 22:53:25 >  "Done."
