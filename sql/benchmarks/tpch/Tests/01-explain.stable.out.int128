stdout of test '01-explain` in directory 'sql/benchmarks/tpch` itself:


# 22:53:25 >  
# 22:53:25 >  "mserver5" "--debug=10" "--set" "gdk_nr_threads=0" "--set" "mapi_open=true" "--set" "mapi_port=34581" "--set" "mapi_usock=/var/tmp/mtest-9096/.s.monetdb.34581" "--set" "monet_prompt=" "--forcemito" "--set" "mal_listing=2" "--dbpath=/ufs/manegold/_/Monet/HG/Feb2013/prefix/--disable-debug_--enable-assert_--enable-optimize/var/MonetDB/mTests_sql_benchmarks_tpch" "--set" "mal_listing=0"
# 22:53:25 >  

# MonetDB 5 server v11.15.12
# This is an unreleased version
# Serving database 'mTests_sql_benchmarks_tpch', using 8 threads
# Compiled for x86_64-unknown-linux-gnu/64bit with 64bit OIDs dynamically linked
# Found 15.591 GiB available main-memory.
# Copyright (c) 1993-July 2008 CWI.
# Copyright (c) August 2008-2015 MonetDB B.V., all rights reserved
# Visit http://www.monetdb.org/ for further information
# Listening for connection requests on mapi:monetdb://rome.ins.cwi.nl:34581/
# Listening for UNIX domain connection requests on mapi:monetdb:///var/tmp/mtest-9096/.s.monetdb.34581
# MonetDB/GIS module loaded
# MonetDB/JAQL module loaded
# MonetDB/SQL module loaded

Ready.

# 22:53:25 >  
# 22:53:25 >  "/usr/bin/python2" "01-explain.SQL.py" "01-explain"
# 22:53:25 >  

#set optimizer = 'sequential_pipe';
#explain select
#	l_returnflag,
#	l_linestatus,
#	sum(l_quantity) as sum_qty,
#	sum(l_extendedprice) as sum_base_price,
#	sum(l_extendedprice * (1 - l_discount)) as sum_disc_price,
#	sum(l_extendedprice * (1 - l_discount) * (1 + l_tax)) as sum_charge,
#	avg(l_quantity) as avg_qty,
#	avg(l_extendedprice) as avg_price,
#	avg(l_discount) as avg_disc,
#	count(*) as count_order
#from
#	lineitem
#where
#	l_shipdate <= date '1998-12-01' - interval '90' day (3)
#group by
#	l_returnflag,
#	l_linestatus
#order by
#	l_returnflag,
#	l_linestatus;
% .explain # table_name
% mal # name
% clob # type
% 607 # length
function user.s2_1(A0:bte,A1:bte,A2:bte,A3:date,A4:lng):void;
<<<<<<< HEAD
    X_188:void := querylog.define("explain select\n l_returnflag,\n l_linestatus,\n sum(l_quantity) as sum_qty,\n sum(l_extendedprice) as sum_base_price,\n sum(l_extendedprice * (1 - l_discount)) as sum_disc_price,\n sum(l_extendedprice * (1 - l_discount) * (1 + l_tax)) as sum_charge,\n avg(l_quantity) as avg_qty,\n avg(l_extendedprice) as avg_price,\n avg(l_discount) as avg_disc,\n count(*) as count_order\nfrom\n lineitem\nwhere\n l_shipdate <= date \\'1998-12-01\\' - interval \\'90\\' day (3)\ngroup by\n l_returnflag,\n l_linestatus\norder by\n l_returnflag,\n l_linestatus;","sequential_pipe",129);
    X_105 := bat.new(nil:str);
    X_112 := bat.append(X_105,"sys.lineitem");
    X_119 := bat.append(X_112,"sys.lineitem");
    X_124 := bat.append(X_119,"sys.L1");
    X_133 := bat.append(X_124,"sys.L2");
    X_140 := bat.append(X_133,"sys.L3");
    X_148 := bat.append(X_140,"sys.L4");
    X_156 := bat.append(X_148,"sys.L5");
    X_165 := bat.append(X_156,"sys.L6");
    X_172 := bat.append(X_165,"sys.L7");
    X_179 := bat.append(X_172,"sys.L10");
    X_107 := bat.new(nil:str);
    X_114 := bat.append(X_107,"l_returnflag");
    X_120 := bat.append(X_114,"l_linestatus");
    X_126 := bat.append(X_120,"sum_qty");
    X_135 := bat.append(X_126,"sum_base_price");
    X_142 := bat.append(X_135,"sum_disc_price");
    X_150 := bat.append(X_142,"sum_charge");
    X_158 := bat.append(X_150,"avg_qty");
    X_167 := bat.append(X_158,"avg_price");
    X_174 := bat.append(X_167,"avg_disc");
    X_181 := bat.append(X_174,"count_order");
    X_108 := bat.new(nil:str);
    X_115 := bat.append(X_108,"char");
    X_121 := bat.append(X_115,"char");
    X_128 := bat.append(X_121,"decimal");
    X_137 := bat.append(X_128,"decimal");
    X_144 := bat.append(X_137,"decimal");
    X_152 := bat.append(X_144,"decimal");
    X_160 := bat.append(X_152,"double");
    X_169 := bat.append(X_160,"double");
    X_176 := bat.append(X_169,"double");
    X_183 := bat.append(X_176,"bigint");
    X_109 := bat.new(nil:int);
    X_117 := bat.append(X_109,1);
    X_122 := bat.append(X_117,1);
    X_130 := bat.append(X_122,39);
    X_138 := bat.append(X_130,39);
    X_145 := bat.append(X_138,39);
    X_153 := bat.append(X_145,39);
    X_162 := bat.append(X_153,53);
    X_170 := bat.append(X_162,53);
    X_177 := bat.append(X_170,53);
    X_185 := bat.append(X_177,64);
    X_111 := bat.new(nil:int);
    X_118 := bat.append(X_111,0);
    X_123 := bat.append(X_118,0);
    X_132 := bat.append(X_123,2);
    X_139 := bat.append(X_132,2);
    X_146 := bat.append(X_139,4);
    X_154 := bat.append(X_146,6);
    X_164 := bat.append(X_154,0);
    X_171 := bat.append(X_164,0);
    X_178 := bat.append(X_171,0);
    X_187 := bat.append(X_178,0);
    X_6 := sql.mvc();
    X_10:bat[:date] := sql.bind(X_6,"sys","lineitem","l_shipdate",0);
    C_7:bat[:oid] := sql.tid(X_6,"sys","lineitem");
    X_18:date := mtime.date_sub_msec_interval(A3,A4);
    C_205 := algebra.thetasubselect(X_10,C_7,X_18,"<=");
    (C_13,r1_13) := sql.bind(X_6,"sys","lineitem","l_shipdate",2);
    C_206 := algebra.thetasubselect(r1_13,nil:bat[:oid],X_18,"<=");
    X_16:bat[:date] := sql.bind(X_6,"sys","lineitem","l_shipdate",1);
    C_208 := algebra.thetasubselect(X_16,C_7,X_18,"<=");
    C_19 := sql.subdelta(C_205,C_7,C_13,C_206,C_208);
    X_21:bat[:str] := sql.bind(X_6,"sys","lineitem","l_linestatus",0);
    (C_23,r1_27) := sql.bind(X_6,"sys","lineitem","l_linestatus",2);
    X_25:bat[:str] := sql.bind(X_6,"sys","lineitem","l_linestatus",1);
    X_26 := sql.projectdelta(C_19,X_21,C_23,r1_27,X_25);
    X_27:bat[:str] := sql.bind(X_6,"sys","lineitem","l_returnflag",0);
    (C_29,r1_35) := sql.bind(X_6,"sys","lineitem","l_returnflag",2);
    X_31:bat[:str] := sql.bind(X_6,"sys","lineitem","l_returnflag",1);
    X_32 := sql.projectdelta(C_19,X_27,C_29,r1_35,X_31);
    (X_33,r1_41,r2_41) := group.subgroup(X_32);
    (X_36,r1_44,r2_44) := group.subgroupdone(X_26,X_33);
    X_39 := algebra.projection(r1_44,X_26);
    X_40 := algebra.projection(r1_44,X_32);
    X_50:bat[:lng] := sql.bind(X_6,"sys","lineitem","l_quantity",0);
    (C_52,r1_61) := sql.bind(X_6,"sys","lineitem","l_quantity",2);
    X_54:bat[:lng] := sql.bind(X_6,"sys","lineitem","l_quantity",1);
    X_55 := sql.projectdelta(C_19,X_50,C_52,r1_61,X_54);
    X_56:bat[:hge] := aggr.subsum(X_55,X_36,r1_44,true,true);
    X_59:bat[:lng] := sql.bind(X_6,"sys","lineitem","l_extendedprice",0);
    (C_61,r1_73) := sql.bind(X_6,"sys","lineitem","l_extendedprice",2);
    X_63:bat[:lng] := sql.bind(X_6,"sys","lineitem","l_extendedprice",1);
    X_64 := sql.projectdelta(C_19,X_59,C_61,r1_73,X_63);
    X_65:bat[:hge] := aggr.subsum(X_64,X_36,r1_44,true,true);
    X_67 := calc.lng(A0,15,2);
    X_69:bat[:lng] := sql.bind(X_6,"sys","lineitem","l_discount",0);
    (C_71,r1_91) := sql.bind(X_6,"sys","lineitem","l_discount",2);
    X_73:bat[:lng] := sql.bind(X_6,"sys","lineitem","l_discount",1);
    X_74 := sql.projectdelta(C_19,X_69,C_71,r1_91,X_73);
    X_75:bat[:lng] := batcalc.-(X_67,X_74);
    X_76:bat[:hge] := batcalc.*(X_64,X_75);
    X_77:bat[:hge] := aggr.subsum(X_76,X_36,r1_44,true,true);
    X_79 := calc.lng(A1,15,2);
    X_80:bat[:lng] := batcalc.-(X_79,X_74);
    X_81:bat[:hge] := batcalc.*(X_64,X_80);
    X_82 := calc.lng(A2,15,2);
    X_83:bat[:lng] := sql.bind(X_6,"sys","lineitem","l_tax",0);
    (C_85,r1_114) := sql.bind(X_6,"sys","lineitem","l_tax",2);
    X_87:bat[:lng] := sql.bind(X_6,"sys","lineitem","l_tax",1);
    X_88 := sql.projectdelta(C_19,X_83,C_85,r1_114,X_87);
    X_89:bat[:lng] := batcalc.+(X_82,X_88);
    X_90:bat[:hge] := batcalc.*(X_81,X_89);
    X_91:bat[:hge] := aggr.subsum(X_90,X_36,r1_44,true,true);
    X_93:bat[:dbl] := batcalc.dbl(2,X_55);
    X_94:bat[:dbl] := aggr.subavg(X_93,X_36,r1_44,true,true);
    X_96:bat[:dbl] := batcalc.dbl(2,X_64);
    X_97:bat[:dbl] := aggr.subavg(X_96,X_36,r1_44,true,true);
    X_99:bat[:dbl] := batcalc.dbl(2,X_74);
    X_100:bat[:dbl] := aggr.subavg(X_99,X_36,r1_44,true,true);
    X_102:bat[:lng] := aggr.subcount(X_36,X_36,r1_44,false);
    (X_41,r1_49,r2_49) := algebra.subsort(X_40,false,false);
    (X_45,r1_54,r2_54) := algebra.subsort(X_39,r1_49,r2_49,false,false);
    X_48 := algebra.projection(r1_54,X_40);
    X_49 := algebra.projection(r1_54,X_39);
    X_58 := algebra.projection(r1_54,X_56);
    X_66 := algebra.projection(r1_54,X_65);
    X_78 := algebra.projection(r1_54,X_77);
    X_92 := algebra.projection(r1_54,X_91);
    X_95 := algebra.projection(r1_54,X_94);
    X_98 := algebra.projection(r1_54,X_97);
    X_101 := algebra.projection(r1_54,X_100);
    X_103 := algebra.projection(r1_54,X_102);
    sql.resultSet(X_179,X_181,X_183,X_185,X_187,X_48,X_49,X_58,X_66,X_78,X_92,X_95,X_98,X_101,X_103);
=======
    X_226:void := querylog.define("explain select\n l_returnflag,\n l_linestatus,\n sum(l_quantity) as sum_qty,\n sum(l_extendedprice) as sum_base_price,\n sum(l_extendedprice * (1 - l_discount)) as sum_disc_price,\n sum(l_extendedprice * (1 - l_discount) * (1 + l_tax)) as sum_charge,\n avg(l_quantity) as avg_qty,\n avg(l_extendedprice) as avg_price,\n avg(l_discount) as avg_disc,\n count(*) as count_order\nfrom\n lineitem\nwhere\n l_shipdate <= date \\'1998-12-01\\' - interval \\'90\\' day (3)\ngroup by\n l_returnflag,\n l_linestatus\norder by\n l_returnflag,\n l_linestatus;","sequential_pipe",129);
    X_137 := bat.new(nil:str);
    X_144 := bat.append(X_137,"sys.lineitem");
    X_154 := bat.append(X_144,"sys.lineitem");
    X_160 := bat.append(X_154,"sys.L1");
    X_170 := bat.append(X_160,"sys.L2");
    X_177 := bat.append(X_170,"sys.L3");
    X_185 := bat.append(X_177,"sys.L4");
    X_193 := bat.append(X_185,"sys.L5");
    X_203 := bat.append(X_193,"sys.L6");
    X_210 := bat.append(X_203,"sys.L7");
    X_217 := bat.append(X_210,"sys.L10");
    X_139 := bat.new(nil:str);
    X_146 := bat.append(X_139,"l_returnflag");
    X_155 := bat.append(X_146,"l_linestatus");
    X_162 := bat.append(X_155,"sum_qty");
    X_172 := bat.append(X_162,"sum_base_price");
    X_179 := bat.append(X_172,"sum_disc_price");
    X_187 := bat.append(X_179,"sum_charge");
    X_195 := bat.append(X_187,"avg_qty");
    X_205 := bat.append(X_195,"avg_price");
    X_212 := bat.append(X_205,"avg_disc");
    X_219 := bat.append(X_212,"count_order");
    X_140 := bat.new(nil:str);
    X_148 := bat.append(X_140,"char");
    X_157 := bat.append(X_148,"char");
    X_164 := bat.append(X_157,"decimal");
    X_174 := bat.append(X_164,"decimal");
    X_181 := bat.append(X_174,"decimal");
    X_189 := bat.append(X_181,"decimal");
    X_197 := bat.append(X_189,"double");
    X_207 := bat.append(X_197,"double");
    X_214 := bat.append(X_207,"double");
    X_221 := bat.append(X_214,"bigint");
    X_141 := bat.new(nil:int);
    X_150 := bat.append(X_141,1);
    X_158 := bat.append(X_150,1);
    X_166 := bat.append(X_158,39);
    X_175 := bat.append(X_166,39);
    X_182 := bat.append(X_175,39);
    X_190 := bat.append(X_182,39);
    X_199 := bat.append(X_190,53);
    X_208 := bat.append(X_199,53);
    X_215 := bat.append(X_208,53);
    X_223 := bat.append(X_215,64);
    X_143 := bat.new(nil:int);
    X_152 := bat.append(X_143,0);
    X_159 := bat.append(X_152,0);
    X_168 := bat.append(X_159,2);
    X_176 := bat.append(X_168,2);
    X_183 := bat.append(X_176,4);
    X_191 := bat.append(X_183,6);
    X_201 := bat.append(X_191,0);
    X_209 := bat.append(X_201,0);
    X_216 := bat.append(X_209,0);
    X_225 := bat.append(X_216,0);
    X_0 := sql.mvc();
    X_4:bat[:date] := sql.bind(X_0,"sys","lineitem","l_shipdate",0);
    X_1:bat[:oid] := sql.tid(X_0,"sys","lineitem");
    X_16:date := mtime.date_sub_msec_interval(A3,A4);
    X_242 := algebra.thetasubselect(X_4,X_1,X_16,"<=");
    (X_7,r1_13) := sql.bind(X_0,"sys","lineitem","l_shipdate",2);
    X_243 := algebra.thetasubselect(r1_13,nil:bat[:oid],X_16,"<=");
    X_10:bat[:date] := sql.bind(X_0,"sys","lineitem","l_shipdate",1);
    X_245 := algebra.thetasubselect(X_10,X_1,X_16,"<=");
    X_17 := sql.subdelta(X_242,X_1,X_7,X_243,X_245);
    X_19:bat[:str] := sql.bind(X_0,"sys","lineitem","l_linestatus",0);
    (X_21,r1_27) := sql.bind(X_0,"sys","lineitem","l_linestatus",2);
    X_23:bat[:str] := sql.bind(X_0,"sys","lineitem","l_linestatus",1);
    X_26 := sql.projectdelta(X_17,X_19,X_21,r1_27,X_23);
    X_27:bat[:str] := sql.bind(X_0,"sys","lineitem","l_returnflag",0);
    (X_29,r1_35) := sql.bind(X_0,"sys","lineitem","l_returnflag",2);
    X_31:bat[:str] := sql.bind(X_0,"sys","lineitem","l_returnflag",1);
    X_34 := sql.projectdelta(X_17,X_27,X_29,r1_35,X_31);
    (X_35,r1_41,r2_41) := group.subgroup(X_34);
    (X_38,r1_44,r2_44) := group.subgroupdone(X_26,X_35);
    X_41 := algebra.projection(r1_44,X_26);
    X_42 := algebra.projection(r1_44,X_34);
    X_53:bat[:lng] := sql.bind(X_0,"sys","lineitem","l_quantity",0);
    (X_55,r1_61) := sql.bind(X_0,"sys","lineitem","l_quantity",2);
    X_57:bat[:lng] := sql.bind(X_0,"sys","lineitem","l_quantity",1);
    X_60 := sql.projectdelta(X_17,X_53,X_55,r1_61,X_57);
    X_61:bat[:hge] := aggr.subsum(X_60,X_38,r1_44,true,true);
    X_65:bat[:lng] := sql.bind(X_0,"sys","lineitem","l_extendedprice",0);
    (X_67,r1_73) := sql.bind(X_0,"sys","lineitem","l_extendedprice",2);
    X_69:bat[:lng] := sql.bind(X_0,"sys","lineitem","l_extendedprice",1);
    X_72 := sql.projectdelta(X_17,X_65,X_67,r1_73,X_69);
    X_73:bat[:hge] := aggr.subsum(X_72,X_38,r1_44,true,true);
    X_81 := calc.lng(A0,15,2);
    X_83:bat[:lng] := sql.bind(X_0,"sys","lineitem","l_discount",0);
    (X_85,r1_91) := sql.bind(X_0,"sys","lineitem","l_discount",2);
    X_87:bat[:lng] := sql.bind(X_0,"sys","lineitem","l_discount",1);
    X_90 := sql.projectdelta(X_17,X_83,X_85,r1_91,X_87);
    X_91:bat[:lng] := batcalc.-(X_81,X_90);
    X_93:bat[:hge] := batcalc.*(X_72,X_91);
    X_95:bat[:hge] := aggr.subsum(X_93,X_38,r1_44,true,true);
    X_101 := calc.lng(A1,15,2);
    X_102:bat[:lng] := batcalc.-(X_101,X_90);
    X_103:bat[:hge] := batcalc.*(X_72,X_102);
    X_105 := calc.lng(A2,15,2);
    X_106:bat[:lng] := sql.bind(X_0,"sys","lineitem","l_tax",0);
    (X_108,r1_114) := sql.bind(X_0,"sys","lineitem","l_tax",2);
    X_110:bat[:lng] := sql.bind(X_0,"sys","lineitem","l_tax",1);
    X_113 := sql.projectdelta(X_17,X_106,X_108,r1_114,X_110);
    X_114:bat[:lng] := batcalc.+(X_105,X_113);
    X_117:bat[:hge] := batcalc.*(X_103,X_114);
    X_118:bat[:hge] := aggr.subsum(X_117,X_38,r1_44,true,true);
    X_120:bat[:dbl] := batcalc.dbl(2,X_60);
    X_123:bat[:dbl] := aggr.subavg(X_120,X_38,r1_44,true,true);
    X_125:bat[:dbl] := batcalc.dbl(2,X_72);
    X_126:bat[:dbl] := aggr.subavg(X_125,X_38,r1_44,true,true);
    X_128:bat[:dbl] := batcalc.dbl(2,X_90);
    X_129:bat[:dbl] := aggr.subavg(X_128,X_38,r1_44,true,true);
    X_133:bat[:lng] := aggr.subcount(X_38,X_38,r1_44,false);
    (X_43,r1_49,r2_49) := algebra.subsort(X_42,false,false);
    (X_48,r1_54,r2_54) := algebra.subsort(X_41,r1_49,r2_49,false,false);
    X_51 := algebra.projection(r1_54,X_42);
    X_52 := algebra.projection(r1_54,X_41);
    X_64 := algebra.projection(r1_54,X_61);
    X_74 := algebra.projection(r1_54,X_73);
    X_98 := algebra.projection(r1_54,X_95);
    X_119 := algebra.projection(r1_54,X_118);
    X_124 := algebra.projection(r1_54,X_123);
    X_127 := algebra.projection(r1_54,X_126);
    X_132 := algebra.projection(r1_54,X_129);
    X_135 := algebra.projection(r1_54,X_133);
    sql.resultSet(X_217,X_219,X_221,X_223,X_225,X_51,X_52,X_64,X_74,X_98,X_119,X_124,X_127,X_132,X_135);
>>>>>>> eecc409f
end user.s2_1;

# 22:53:25 >  
# 22:53:25 >  "Done."
# 22:53:25 >  
<|MERGE_RESOLUTION|>--- conflicted
+++ resolved
@@ -52,135 +52,6 @@
 % clob # type
 % 607 # length
 function user.s2_1(A0:bte,A1:bte,A2:bte,A3:date,A4:lng):void;
-<<<<<<< HEAD
-    X_188:void := querylog.define("explain select\n l_returnflag,\n l_linestatus,\n sum(l_quantity) as sum_qty,\n sum(l_extendedprice) as sum_base_price,\n sum(l_extendedprice * (1 - l_discount)) as sum_disc_price,\n sum(l_extendedprice * (1 - l_discount) * (1 + l_tax)) as sum_charge,\n avg(l_quantity) as avg_qty,\n avg(l_extendedprice) as avg_price,\n avg(l_discount) as avg_disc,\n count(*) as count_order\nfrom\n lineitem\nwhere\n l_shipdate <= date \\'1998-12-01\\' - interval \\'90\\' day (3)\ngroup by\n l_returnflag,\n l_linestatus\norder by\n l_returnflag,\n l_linestatus;","sequential_pipe",129);
-    X_105 := bat.new(nil:str);
-    X_112 := bat.append(X_105,"sys.lineitem");
-    X_119 := bat.append(X_112,"sys.lineitem");
-    X_124 := bat.append(X_119,"sys.L1");
-    X_133 := bat.append(X_124,"sys.L2");
-    X_140 := bat.append(X_133,"sys.L3");
-    X_148 := bat.append(X_140,"sys.L4");
-    X_156 := bat.append(X_148,"sys.L5");
-    X_165 := bat.append(X_156,"sys.L6");
-    X_172 := bat.append(X_165,"sys.L7");
-    X_179 := bat.append(X_172,"sys.L10");
-    X_107 := bat.new(nil:str);
-    X_114 := bat.append(X_107,"l_returnflag");
-    X_120 := bat.append(X_114,"l_linestatus");
-    X_126 := bat.append(X_120,"sum_qty");
-    X_135 := bat.append(X_126,"sum_base_price");
-    X_142 := bat.append(X_135,"sum_disc_price");
-    X_150 := bat.append(X_142,"sum_charge");
-    X_158 := bat.append(X_150,"avg_qty");
-    X_167 := bat.append(X_158,"avg_price");
-    X_174 := bat.append(X_167,"avg_disc");
-    X_181 := bat.append(X_174,"count_order");
-    X_108 := bat.new(nil:str);
-    X_115 := bat.append(X_108,"char");
-    X_121 := bat.append(X_115,"char");
-    X_128 := bat.append(X_121,"decimal");
-    X_137 := bat.append(X_128,"decimal");
-    X_144 := bat.append(X_137,"decimal");
-    X_152 := bat.append(X_144,"decimal");
-    X_160 := bat.append(X_152,"double");
-    X_169 := bat.append(X_160,"double");
-    X_176 := bat.append(X_169,"double");
-    X_183 := bat.append(X_176,"bigint");
-    X_109 := bat.new(nil:int);
-    X_117 := bat.append(X_109,1);
-    X_122 := bat.append(X_117,1);
-    X_130 := bat.append(X_122,39);
-    X_138 := bat.append(X_130,39);
-    X_145 := bat.append(X_138,39);
-    X_153 := bat.append(X_145,39);
-    X_162 := bat.append(X_153,53);
-    X_170 := bat.append(X_162,53);
-    X_177 := bat.append(X_170,53);
-    X_185 := bat.append(X_177,64);
-    X_111 := bat.new(nil:int);
-    X_118 := bat.append(X_111,0);
-    X_123 := bat.append(X_118,0);
-    X_132 := bat.append(X_123,2);
-    X_139 := bat.append(X_132,2);
-    X_146 := bat.append(X_139,4);
-    X_154 := bat.append(X_146,6);
-    X_164 := bat.append(X_154,0);
-    X_171 := bat.append(X_164,0);
-    X_178 := bat.append(X_171,0);
-    X_187 := bat.append(X_178,0);
-    X_6 := sql.mvc();
-    X_10:bat[:date] := sql.bind(X_6,"sys","lineitem","l_shipdate",0);
-    C_7:bat[:oid] := sql.tid(X_6,"sys","lineitem");
-    X_18:date := mtime.date_sub_msec_interval(A3,A4);
-    C_205 := algebra.thetasubselect(X_10,C_7,X_18,"<=");
-    (C_13,r1_13) := sql.bind(X_6,"sys","lineitem","l_shipdate",2);
-    C_206 := algebra.thetasubselect(r1_13,nil:bat[:oid],X_18,"<=");
-    X_16:bat[:date] := sql.bind(X_6,"sys","lineitem","l_shipdate",1);
-    C_208 := algebra.thetasubselect(X_16,C_7,X_18,"<=");
-    C_19 := sql.subdelta(C_205,C_7,C_13,C_206,C_208);
-    X_21:bat[:str] := sql.bind(X_6,"sys","lineitem","l_linestatus",0);
-    (C_23,r1_27) := sql.bind(X_6,"sys","lineitem","l_linestatus",2);
-    X_25:bat[:str] := sql.bind(X_6,"sys","lineitem","l_linestatus",1);
-    X_26 := sql.projectdelta(C_19,X_21,C_23,r1_27,X_25);
-    X_27:bat[:str] := sql.bind(X_6,"sys","lineitem","l_returnflag",0);
-    (C_29,r1_35) := sql.bind(X_6,"sys","lineitem","l_returnflag",2);
-    X_31:bat[:str] := sql.bind(X_6,"sys","lineitem","l_returnflag",1);
-    X_32 := sql.projectdelta(C_19,X_27,C_29,r1_35,X_31);
-    (X_33,r1_41,r2_41) := group.subgroup(X_32);
-    (X_36,r1_44,r2_44) := group.subgroupdone(X_26,X_33);
-    X_39 := algebra.projection(r1_44,X_26);
-    X_40 := algebra.projection(r1_44,X_32);
-    X_50:bat[:lng] := sql.bind(X_6,"sys","lineitem","l_quantity",0);
-    (C_52,r1_61) := sql.bind(X_6,"sys","lineitem","l_quantity",2);
-    X_54:bat[:lng] := sql.bind(X_6,"sys","lineitem","l_quantity",1);
-    X_55 := sql.projectdelta(C_19,X_50,C_52,r1_61,X_54);
-    X_56:bat[:hge] := aggr.subsum(X_55,X_36,r1_44,true,true);
-    X_59:bat[:lng] := sql.bind(X_6,"sys","lineitem","l_extendedprice",0);
-    (C_61,r1_73) := sql.bind(X_6,"sys","lineitem","l_extendedprice",2);
-    X_63:bat[:lng] := sql.bind(X_6,"sys","lineitem","l_extendedprice",1);
-    X_64 := sql.projectdelta(C_19,X_59,C_61,r1_73,X_63);
-    X_65:bat[:hge] := aggr.subsum(X_64,X_36,r1_44,true,true);
-    X_67 := calc.lng(A0,15,2);
-    X_69:bat[:lng] := sql.bind(X_6,"sys","lineitem","l_discount",0);
-    (C_71,r1_91) := sql.bind(X_6,"sys","lineitem","l_discount",2);
-    X_73:bat[:lng] := sql.bind(X_6,"sys","lineitem","l_discount",1);
-    X_74 := sql.projectdelta(C_19,X_69,C_71,r1_91,X_73);
-    X_75:bat[:lng] := batcalc.-(X_67,X_74);
-    X_76:bat[:hge] := batcalc.*(X_64,X_75);
-    X_77:bat[:hge] := aggr.subsum(X_76,X_36,r1_44,true,true);
-    X_79 := calc.lng(A1,15,2);
-    X_80:bat[:lng] := batcalc.-(X_79,X_74);
-    X_81:bat[:hge] := batcalc.*(X_64,X_80);
-    X_82 := calc.lng(A2,15,2);
-    X_83:bat[:lng] := sql.bind(X_6,"sys","lineitem","l_tax",0);
-    (C_85,r1_114) := sql.bind(X_6,"sys","lineitem","l_tax",2);
-    X_87:bat[:lng] := sql.bind(X_6,"sys","lineitem","l_tax",1);
-    X_88 := sql.projectdelta(C_19,X_83,C_85,r1_114,X_87);
-    X_89:bat[:lng] := batcalc.+(X_82,X_88);
-    X_90:bat[:hge] := batcalc.*(X_81,X_89);
-    X_91:bat[:hge] := aggr.subsum(X_90,X_36,r1_44,true,true);
-    X_93:bat[:dbl] := batcalc.dbl(2,X_55);
-    X_94:bat[:dbl] := aggr.subavg(X_93,X_36,r1_44,true,true);
-    X_96:bat[:dbl] := batcalc.dbl(2,X_64);
-    X_97:bat[:dbl] := aggr.subavg(X_96,X_36,r1_44,true,true);
-    X_99:bat[:dbl] := batcalc.dbl(2,X_74);
-    X_100:bat[:dbl] := aggr.subavg(X_99,X_36,r1_44,true,true);
-    X_102:bat[:lng] := aggr.subcount(X_36,X_36,r1_44,false);
-    (X_41,r1_49,r2_49) := algebra.subsort(X_40,false,false);
-    (X_45,r1_54,r2_54) := algebra.subsort(X_39,r1_49,r2_49,false,false);
-    X_48 := algebra.projection(r1_54,X_40);
-    X_49 := algebra.projection(r1_54,X_39);
-    X_58 := algebra.projection(r1_54,X_56);
-    X_66 := algebra.projection(r1_54,X_65);
-    X_78 := algebra.projection(r1_54,X_77);
-    X_92 := algebra.projection(r1_54,X_91);
-    X_95 := algebra.projection(r1_54,X_94);
-    X_98 := algebra.projection(r1_54,X_97);
-    X_101 := algebra.projection(r1_54,X_100);
-    X_103 := algebra.projection(r1_54,X_102);
-    sql.resultSet(X_179,X_181,X_183,X_185,X_187,X_48,X_49,X_58,X_66,X_78,X_92,X_95,X_98,X_101,X_103);
-=======
     X_226:void := querylog.define("explain select\n l_returnflag,\n l_linestatus,\n sum(l_quantity) as sum_qty,\n sum(l_extendedprice) as sum_base_price,\n sum(l_extendedprice * (1 - l_discount)) as sum_disc_price,\n sum(l_extendedprice * (1 - l_discount) * (1 + l_tax)) as sum_charge,\n avg(l_quantity) as avg_qty,\n avg(l_extendedprice) as avg_price,\n avg(l_discount) as avg_disc,\n count(*) as count_order\nfrom\n lineitem\nwhere\n l_shipdate <= date \\'1998-12-01\\' - interval \\'90\\' day (3)\ngroup by\n l_returnflag,\n l_linestatus\norder by\n l_returnflag,\n l_linestatus;","sequential_pipe",129);
     X_137 := bat.new(nil:str);
     X_144 := bat.append(X_137,"sys.lineitem");
@@ -308,7 +179,6 @@
     X_132 := algebra.projection(r1_54,X_129);
     X_135 := algebra.projection(r1_54,X_133);
     sql.resultSet(X_217,X_219,X_221,X_223,X_225,X_51,X_52,X_64,X_74,X_98,X_119,X_124,X_127,X_132,X_135);
->>>>>>> eecc409f
 end user.s2_1;
 
 # 22:53:25 >  
