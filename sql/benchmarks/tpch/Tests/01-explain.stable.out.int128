stdout of test '01-explain` in directory 'sql/benchmarks/tpch` itself:


# 22:53:25 >  
# 22:53:25 >  "mserver5" "--debug=10" "--set" "gdk_nr_threads=0" "--set" "mapi_open=true" "--set" "mapi_port=34581" "--set" "mapi_usock=/var/tmp/mtest-9096/.s.monetdb.34581" "--set" "monet_prompt=" "--forcemito" "--set" "mal_listing=2" "--dbpath=/ufs/manegold/_/Monet/HG/Feb2013/prefix/--disable-debug_--enable-assert_--enable-optimize/var/MonetDB/mTests_sql_benchmarks_tpch" "--set" "mal_listing=0"
# 22:53:25 >  

# MonetDB 5 server v11.15.12
# This is an unreleased version
# Serving database 'mTests_sql_benchmarks_tpch', using 8 threads
# Compiled for x86_64-unknown-linux-gnu/64bit with 64bit OIDs dynamically linked
# Found 15.591 GiB available main-memory.
# Copyright (c) 1993-July 2008 CWI.
# Copyright (c) August 2008-2015 MonetDB B.V., all rights reserved
# Visit http://www.monetdb.org/ for further information
# Listening for connection requests on mapi:monetdb://rome.ins.cwi.nl:34581/
# Listening for UNIX domain connection requests on mapi:monetdb:///var/tmp/mtest-9096/.s.monetdb.34581
# MonetDB/GIS module loaded
# MonetDB/JAQL module loaded
# MonetDB/SQL module loaded

Ready.

# 22:53:25 >  
# 22:53:25 >  "/usr/bin/python2" "01-explain.SQL.py" "01-explain"
# 22:53:25 >  

#set optimizer = 'sequential_pipe';
#explain select
#	l_returnflag,
#	l_linestatus,
#	sum(l_quantity) as sum_qty,
#	sum(l_extendedprice) as sum_base_price,
#	sum(l_extendedprice * (1 - l_discount)) as sum_disc_price,
#	sum(l_extendedprice * (1 - l_discount) * (1 + l_tax)) as sum_charge,
#	avg(l_quantity) as avg_qty,
#	avg(l_extendedprice) as avg_price,
#	avg(l_discount) as avg_disc,
#	count(*) as count_order
#from
#	lineitem
#where
#	l_shipdate <= date '1998-12-01' - interval '90' day (3)
#group by
#	l_returnflag,
#	l_linestatus
#order by
#	l_returnflag,
#	l_linestatus;
% .explain # table_name
% mal # name
% clob # type
% 623 # length
function user.s2_1{autoCommit=true}(A0:bte,A1:bte,A2:bte,A3:date,A4:lng):void;
    X_189:void := querylog.define("explain select\n\tl_returnflag,\n\tl_linestatus,\n\tsum(l_quantity) as sum_qty,\n\tsum(l_extendedprice) as sum_base_price,\n\tsum(l_extendedprice * (1 - l_discount)) as sum_disc_price,\n\tsum(l_extendedprice * (1 - l_discount) * (1 + l_tax)) as sum_charge,\n\tavg(l_quantity) as avg_qty,\n\tavg(l_extendedprice) as avg_price,\n\tavg(l_discount) as avg_disc,\n\tcount(*) as count_order\nfrom\n\tlineitem\nwhere\n\tl_shipdate <= date \\'1998-12-01\\' - interval \\'90\\' day (3)\ngroup by\n\tl_returnflag,\n\tl_linestatus\norder by\n\tl_returnflag,\n\tl_linestatus;","sequential_pipe",129);
    X_105 := bat.new(nil:oid,nil:str);
    X_113 := bat.append(X_105,"sys.lineitem");
    X_120 := bat.append(X_113,"sys.lineitem");
    X_125 := bat.append(X_120,"sys.L1");
    X_134 := bat.append(X_125,"sys.L2");
    X_141 := bat.append(X_134,"sys.L3");
    X_149 := bat.append(X_141,"sys.L4");
    X_157 := bat.append(X_149,"sys.L5");
    X_166 := bat.append(X_157,"sys.L6");
    X_173 := bat.append(X_166,"sys.L7");
    X_180 := bat.append(X_173,"sys.L10");
    X_108 := bat.new(nil:oid,nil:str);
    X_115 := bat.append(X_108,"l_returnflag");
    X_121 := bat.append(X_115,"l_linestatus");
    X_127 := bat.append(X_121,"sum_qty");
    X_136 := bat.append(X_127,"sum_base_price");
    X_143 := bat.append(X_136,"sum_disc_price");
    X_151 := bat.append(X_143,"sum_charge");
    X_159 := bat.append(X_151,"avg_qty");
    X_168 := bat.append(X_159,"avg_price");
    X_175 := bat.append(X_168,"avg_disc");
    X_182 := bat.append(X_175,"count_order");
    X_109 := bat.new(nil:oid,nil:str);
    X_116 := bat.append(X_109,"char");
    X_122 := bat.append(X_116,"char");
    X_129 := bat.append(X_122,"decimal");
    X_138 := bat.append(X_129,"decimal");
    X_145 := bat.append(X_138,"decimal");
    X_153 := bat.append(X_145,"decimal");
    X_161 := bat.append(X_153,"double");
    X_170 := bat.append(X_161,"double");
    X_177 := bat.append(X_170,"double");
    X_184 := bat.append(X_177,"wrd");
    X_110 := bat.new(nil:oid,nil:int);
    X_118 := bat.append(X_110,1);
    X_123 := bat.append(X_118,1);
    X_131 := bat.append(X_123,39);
    X_139 := bat.append(X_131,39);
    X_146 := bat.append(X_139,39);
    X_154 := bat.append(X_146,39);
    X_163 := bat.append(X_154,53);
    X_171 := bat.append(X_163,53);
    X_178 := bat.append(X_171,53);
    X_186 := bat.append(X_178,64);
    X_112 := bat.new(nil:oid,nil:int);
    X_119 := bat.append(X_112,0);
    X_124 := bat.append(X_119,0);
    X_133 := bat.append(X_124,2);
    X_140 := bat.append(X_133,2);
    X_147 := bat.append(X_140,4);
    X_155 := bat.append(X_147,6);
    X_165 := bat.append(X_155,0);
    X_172 := bat.append(X_165,0);
    X_179 := bat.append(X_172,0);
    X_188 := bat.append(X_179,0);
    X_7 := sql.mvc();
    X_11:bat[:oid,:date]  := sql.bind(X_7,"sys","lineitem","l_shipdate",0);
    C_8:bat[:oid,:oid] := sql.tid(X_7,"sys","lineitem");
    X_19 := mtime.date_sub_msec_interval(A3,A4);
<<<<<<< HEAD
    X_216 := algebra.thetasubselect(X_11,X_8,X_19,"<=");
    (X_14,r1_14) := sql.bind(X_7,"sys","lineitem","l_shipdate",2);
    X_217 := algebra.thetasubselect(r1_14,nil:bat[:oid,:oid],X_19,"<=");
    X_17:bat[:oid,:date]  := sql.bind(X_7,"sys","lineitem","l_shipdate",1);
    X_219 := algebra.thetasubselect(X_17,X_8,X_19,"<=");
    X_20 := sql.subdelta(X_216,X_8,X_14,X_217,X_219);
=======
    C_212 := algebra.thetasubselect(X_11,C_8,X_19,"<=");
    (C_14,r1_14) := sql.bind(X_7,"sys","lineitem","l_shipdate",2);
    C_213 := algebra.thetasubselect(r1_14,nil:bat[:oid,:oid],X_19,"<=");
    X_17:bat[:oid,:date]  := sql.bind(X_7,"sys","lineitem","l_shipdate",1);
    C_215 := algebra.thetasubselect(X_17,C_8,X_19,"<=");
    C_20 := sql.subdelta(C_212,C_8,C_14,C_213,C_215);
>>>>>>> b98fc5c9
    X_22:bat[:oid,:str]  := sql.bind(X_7,"sys","lineitem","l_linestatus",0);
    (C_24,r1_28) := sql.bind(X_7,"sys","lineitem","l_linestatus",2);
    X_26:bat[:oid,:str]  := sql.bind(X_7,"sys","lineitem","l_linestatus",1);
    X_27 := sql.projectdelta(C_20,X_22,C_24,r1_28,X_26);
    X_28:bat[:oid,:str]  := sql.bind(X_7,"sys","lineitem","l_returnflag",0);
    (C_30,r1_36) := sql.bind(X_7,"sys","lineitem","l_returnflag",2);
    X_32:bat[:oid,:str]  := sql.bind(X_7,"sys","lineitem","l_returnflag",1);
    X_33 := sql.projectdelta(C_20,X_28,C_30,r1_36,X_32);
    (X_34,r1_42,r2_42) := group.subgroup(X_33);
    (X_37,r1_45,r2_45) := group.subgroupdone(X_27,X_34);
    X_40 := algebra.leftfetchjoin(r1_45,X_27);
    X_41 := algebra.leftfetchjoin(r1_45,X_33);
    X_51:bat[:oid,:lng] := sql.bind(X_7,"sys","lineitem","l_quantity",0);
    (C_53,r1_62) := sql.bind(X_7,"sys","lineitem","l_quantity",2);
    X_55:bat[:oid,:lng] := sql.bind(X_7,"sys","lineitem","l_quantity",1);
    X_56 := sql.projectdelta(C_20,X_51,C_53,r1_62,X_55);
    X_57:bat[:oid,:hge] := aggr.subsum(X_56,X_37,r1_45,true,true);
    X_59:bat[:oid,:lng] := sql.bind(X_7,"sys","lineitem","l_extendedprice",0);
    (C_61,r1_74) := sql.bind(X_7,"sys","lineitem","l_extendedprice",2);
    X_63:bat[:oid,:lng] := sql.bind(X_7,"sys","lineitem","l_extendedprice",1);
    X_64 := sql.projectdelta(C_20,X_59,C_61,r1_74,X_63);
    X_65:bat[:oid,:hge] := aggr.subsum(X_64,X_37,r1_45,true,true);
    X_67 := calc.lng(A0,15,2);
    X_69:bat[:oid,:lng] := sql.bind(X_7,"sys","lineitem","l_discount",0);
    (C_71,r1_92) := sql.bind(X_7,"sys","lineitem","l_discount",2);
    X_73:bat[:oid,:lng] := sql.bind(X_7,"sys","lineitem","l_discount",1);
    X_74 := sql.projectdelta(C_20,X_69,C_71,r1_92,X_73);
    X_75:bat[:oid,:lng] := batcalc.-(X_67,X_74);
    X_76:bat[:oid,:hge] := batcalc.*(X_64,X_75);
    X_77:bat[:oid,:hge] := aggr.subsum(X_76,X_37,r1_45,true,true);
    X_79 := calc.lng(A1,15,2);
    X_80:bat[:oid,:lng] := batcalc.-(X_79,X_74);
    X_81:bat[:oid,:hge] := batcalc.*(X_64,X_80);
    X_82 := calc.lng(A2,15,2);
    X_83:bat[:oid,:lng] := sql.bind(X_7,"sys","lineitem","l_tax",0);
    (C_85,r1_115) := sql.bind(X_7,"sys","lineitem","l_tax",2);
    X_87:bat[:oid,:lng] := sql.bind(X_7,"sys","lineitem","l_tax",1);
    X_88 := sql.projectdelta(C_20,X_83,C_85,r1_115,X_87);
    X_89:bat[:oid,:lng] := batcalc.+(X_82,X_88);
    X_90:bat[:oid,:hge] := batcalc.*(X_81,X_89);
    X_91:bat[:oid,:hge] := aggr.subsum(X_90,X_37,r1_45,true,true);
    X_93:bat[:oid,:dbl] := batcalc.dbl(2,X_56);
    X_94:bat[:oid,:dbl] := aggr.subavg(X_93,X_37,r1_45,true,true);
    X_96:bat[:oid,:dbl] := batcalc.dbl(2,X_64);
    X_97:bat[:oid,:dbl] := aggr.subavg(X_96,X_37,r1_45,true,true);
    X_99:bat[:oid,:dbl] := batcalc.dbl(2,X_74);
    X_100:bat[:oid,:dbl] := aggr.subavg(X_99,X_37,r1_45,true,true);
    X_102:bat[:oid,:wrd] := aggr.subcount(X_37,X_37,r1_45,false);
    (X_42,r1_50,r2_50) := algebra.subsort(X_41,false,false);
    (X_46,r1_55,r2_55) := algebra.subsort(X_40,r1_50,r2_50,false,false);
    X_49 := algebra.leftfetchjoin(r1_55,X_41);
    X_50 := algebra.leftfetchjoin(r1_55,X_40);
    X_58 := algebra.leftfetchjoin(r1_55,X_57);
    X_66 := algebra.leftfetchjoin(r1_55,X_65);
    X_78 := algebra.leftfetchjoin(r1_55,X_77);
    X_92 := algebra.leftfetchjoin(r1_55,X_91);
    X_95 := algebra.leftfetchjoin(r1_55,X_94);
    X_98 := algebra.leftfetchjoin(r1_55,X_97);
    X_101 := algebra.leftfetchjoin(r1_55,X_100);
    X_103 := algebra.leftfetchjoin(r1_55,X_102);
    sql.resultSet(X_180,X_182,X_184,X_186,X_188,X_49,X_50,X_58,X_66,X_78,X_92,X_95,X_98,X_101,X_103);
end user.s2_1;

# 22:53:25 >  
# 22:53:25 >  "Done."
# 22:53:25 >  
<|MERGE_RESOLUTION|>--- conflicted
+++ resolved
@@ -112,21 +112,12 @@
     X_11:bat[:oid,:date]  := sql.bind(X_7,"sys","lineitem","l_shipdate",0);
     C_8:bat[:oid,:oid] := sql.tid(X_7,"sys","lineitem");
     X_19 := mtime.date_sub_msec_interval(A3,A4);
-<<<<<<< HEAD
-    X_216 := algebra.thetasubselect(X_11,X_8,X_19,"<=");
-    (X_14,r1_14) := sql.bind(X_7,"sys","lineitem","l_shipdate",2);
-    X_217 := algebra.thetasubselect(r1_14,nil:bat[:oid,:oid],X_19,"<=");
+    C_213 := algebra.thetasubselect(X_11,C_8,X_19,"<=");
+    (C_14,r1_14) := sql.bind(X_7,"sys","lineitem","l_shipdate",2);
+    C_214 := algebra.thetasubselect(r1_14,nil:bat[:oid,:oid],X_19,"<=");
     X_17:bat[:oid,:date]  := sql.bind(X_7,"sys","lineitem","l_shipdate",1);
-    X_219 := algebra.thetasubselect(X_17,X_8,X_19,"<=");
-    X_20 := sql.subdelta(X_216,X_8,X_14,X_217,X_219);
-=======
-    C_212 := algebra.thetasubselect(X_11,C_8,X_19,"<=");
-    (C_14,r1_14) := sql.bind(X_7,"sys","lineitem","l_shipdate",2);
-    C_213 := algebra.thetasubselect(r1_14,nil:bat[:oid,:oid],X_19,"<=");
-    X_17:bat[:oid,:date]  := sql.bind(X_7,"sys","lineitem","l_shipdate",1);
-    C_215 := algebra.thetasubselect(X_17,C_8,X_19,"<=");
-    C_20 := sql.subdelta(C_212,C_8,C_14,C_213,C_215);
->>>>>>> b98fc5c9
+    C_216 := algebra.thetasubselect(X_17,C_8,X_19,"<=");
+    C_20 := sql.subdelta(C_213,C_8,C_14,C_214,C_216);
     X_22:bat[:oid,:str]  := sql.bind(X_7,"sys","lineitem","l_linestatus",0);
     (C_24,r1_28) := sql.bind(X_7,"sys","lineitem","l_linestatus",2);
     X_26:bat[:oid,:str]  := sql.bind(X_7,"sys","lineitem","l_linestatus",1);
