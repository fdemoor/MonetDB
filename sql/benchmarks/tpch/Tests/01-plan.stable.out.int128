stdout of test '01-plan` in directory 'sql/benchmarks/tpch` itself:


# 22:46:28 >  
# 22:46:28 >  "mserver5" "--debug=10" "--set" "gdk_nr_threads=0" "--set" "mapi_open=true" "--set" "mapi_port=31690" "--set" "mapi_usock=/var/tmp/mtest-6004/.s.monetdb.31690" "--set" "monet_prompt=" "--forcemito" "--set" "mal_listing=2" "--dbpath=/ufs/manegold/_/Monet/HG/Feb2013/prefix/--disable-debug_--enable-assert_--enable-optimize/var/MonetDB/mTests_sql_benchmarks_tpch" "--set" "mal_listing=0"
# 22:46:28 >  

# MonetDB 5 server v11.15.12
# This is an unreleased version
# Serving database 'mTests_sql_benchmarks_tpch', using 8 threads
# Compiled for x86_64-unknown-linux-gnu/64bit with 64bit OIDs dynamically linked
# Found 15.591 GiB available main-memory.
# Copyright (c) 1993-July 2008 CWI.
# Copyright (c) August 2008-2015 MonetDB B.V., all rights reserved
# Visit http://www.monetdb.org/ for further information
# Listening for connection requests on mapi:monetdb://rome.ins.cwi.nl:31690/
# Listening for UNIX domain connection requests on mapi:monetdb:///var/tmp/mtest-6004/.s.monetdb.31690
# MonetDB/GIS module loaded
# MonetDB/JAQL module loaded
# MonetDB/SQL module loaded

Ready.

# 22:46:28 >  
# 22:46:28 >  "/usr/bin/python2" "01-plan.SQL.py" "01-plan"
# 22:46:28 >  

#plan select
#	l_returnflag,
#	l_linestatus,
#	sum(l_quantity) as sum_qty,
#	sum(l_extendedprice) as sum_base_price,
#	sum(l_extendedprice * (1 - l_discount)) as sum_disc_price,
#	sum(l_extendedprice * (1 - l_discount) * (1 + l_tax)) as sum_charge,
#	avg(l_quantity) as avg_qty,
#	avg(l_extendedprice) as avg_price,
#	avg(l_discount) as avg_disc,
#	count(*) as count_order
#from
#	lineitem
#where
#	l_shipdate <= date '1998-12-01' - interval '90' day (3)
#group by
#	l_returnflag,
#	l_linestatus
#order by
#	l_returnflag,
#	l_linestatus;
% .plan # table_name
% rel # name
% clob # type
<<<<<<< HEAD
% 648 # length
project (
| group by (
| | project (
| | | select (
| | | | table(sys.lineitem) [ lineitem.l_quantity NOT NULL, lineitem.l_extendedprice NOT NULL, lineitem.l_discount NOT NULL, lineitem.l_tax NOT NULL, lineitem.l_returnflag NOT NULL, lineitem.l_linestatus NOT NULL, lineitem.l_shipdate NOT NULL ] COUNT 
| | | ) [ lineitem.l_shipdate NOT NULL <= sys.sql_sub(date "1998-12-01", sec_interval(4) "7776000000") ]
| | ) [ lineitem.l_quantity NOT NULL, lineitem.l_extendedprice NOT NULL, lineitem.l_discount NOT NULL, lineitem.l_tax NOT NULL, lineitem.l_returnflag NOT NULL, lineitem.l_linestatus NOT NULL, decimal(33,2)[lineitem.l_extendedprice NOT NULL] as L11.L11, sys.sql_sub(decimal(15,2)[tinyint "1"], lineitem.l_discount NOT NULL) as L12.L12, sys.sql_mul(L11.L11, L12.L12) as L13.L13, sys.sql_add(lineitem.l_tax NOT NULL, decimal(15,2)[tinyint "1"]) as L14.L14, sys.sql_mul(L13.L13, L14.L14) as L15.L15, double[lineitem.l_quantity NOT NULL] as L16.L16, double[lineitem.l_extendedprice NOT NULL] as L17.L17, double[lineitem.l_discount NOT NULL] as L20.L20 ]
| ) [ lineitem.l_returnflag NOT NULL, lineitem.l_linestatus NOT NULL ] [ lineitem.l_returnflag NOT NULL, lineitem.l_linestatus NOT NULL, sys.sum no nil (lineitem.l_quantity NOT NULL) NOT NULL as L1.L1, sys.sum no nil (lineitem.l_extendedprice NOT NULL) NOT NULL as L2.L2, sys.sum no nil (L13.L13) as L3.L3, sys.sum no nil (L15.L15) as L4.L4, sys.avg no nil (L16.L16) as L5.L5, sys.avg no nil (L17.L17) as L6.L6, sys.avg no nil (L20.L20) as L7.L7, sys.count() NOT NULL as L10.L10 ]
) [ lineitem.l_returnflag NOT NULL, lineitem.l_linestatus NOT NULL, L1 NOT NULL as L1.sum_qty, L2 NOT NULL as L2.sum_base_price, L3 as L3.sum_disc_price, L4 as L4.sum_charge, L5 as L5.avg_qty, L6 as L6.avg_price, L7 as L7.avg_disc, L10 NOT NULL as L10.count_order ] [ lineitem.l_returnflag ASC NOT NULL, lineitem.l_linestatus ASC NOT NULL ]
=======
% 1037 # length
project (
| group by (
| | select (
| | | table(sys.lineitem) [ lineitem.l_quantity NOT NULL, lineitem.l_extendedprice NOT NULL, lineitem.l_discount NOT NULL, lineitem.l_tax NOT NULL, lineitem.l_returnflag NOT NULL, lineitem.l_linestatus NOT NULL, lineitem.l_shipdate NOT NULL ] COUNT 
| | ) [ lineitem.l_shipdate NOT NULL <= sys.sql_sub(date "1998-12-01", sec_interval(4) "7776000000") ]
| ) [ lineitem.l_returnflag NOT NULL, lineitem.l_linestatus NOT NULL ] [ lineitem.l_returnflag NOT NULL, lineitem.l_linestatus NOT NULL, sys.sum no nil (lineitem.l_quantity NOT NULL) NOT NULL as L1.L1, sys.sum no nil (lineitem.l_extendedprice NOT NULL) NOT NULL as L3.L3, sys.sum no nil (sys.sql_mul(decimal(33,2)[lineitem.l_extendedprice NOT NULL] as lineitem.l_extendedprice, sys.sql_sub(decimal(15,2)[tinyint "1"], lineitem.l_discount NOT NULL))) as L5.L5, sys.sum no nil (sys.sql_mul(sys.sql_mul(decimal(33,2)[lineitem.l_extendedprice NOT NULL] as lineitem.l_extendedprice, sys.sql_sub(decimal(15,2)[tinyint "1"], lineitem.l_discount NOT NULL)), sys.sql_add(decimal(15,2)[tinyint "1"], lineitem.l_tax NOT NULL))) as L7.L7, sys.avg no nil (double[lineitem.l_quantity NOT NULL] as lineitem.l_quantity) as L11.L11, sys.avg no nil (double[lineitem.l_extendedprice NOT NULL] as lineitem.l_extendedprice) as L13.L13, sys.avg no nil (double[lineitem.l_discount NOT NULL] as lineitem.l_discount) as L15.L15, sys.count() NOT NULL as L17.L17 ]
) [ lineitem.l_returnflag NOT NULL, lineitem.l_linestatus NOT NULL, L1 NOT NULL as L2.sum_qty, L3 NOT NULL as L4.sum_base_price, L5 as L6.sum_disc_price, L7 as L10.sum_charge, L11 as L12.avg_qty, L13 as L14.avg_price, L15 as L16.avg_disc, L17 NOT NULL as L20.count_order ] [ lineitem.l_returnflag ASC NOT NULL, lineitem.l_linestatus ASC NOT NULL ]
>>>>>>> 9c458830

# 22:46:28 >  
# 22:46:28 >  "Done."
# 22:46:28 >  
<|MERGE_RESOLUTION|>--- conflicted
+++ resolved
@@ -49,7 +49,6 @@
 % .plan # table_name
 % rel # name
 % clob # type
-<<<<<<< HEAD
 % 648 # length
 project (
 | group by (
@@ -57,19 +56,9 @@
 | | | select (
 | | | | table(sys.lineitem) [ lineitem.l_quantity NOT NULL, lineitem.l_extendedprice NOT NULL, lineitem.l_discount NOT NULL, lineitem.l_tax NOT NULL, lineitem.l_returnflag NOT NULL, lineitem.l_linestatus NOT NULL, lineitem.l_shipdate NOT NULL ] COUNT 
 | | | ) [ lineitem.l_shipdate NOT NULL <= sys.sql_sub(date "1998-12-01", sec_interval(4) "7776000000") ]
-| | ) [ lineitem.l_quantity NOT NULL, lineitem.l_extendedprice NOT NULL, lineitem.l_discount NOT NULL, lineitem.l_tax NOT NULL, lineitem.l_returnflag NOT NULL, lineitem.l_linestatus NOT NULL, decimal(33,2)[lineitem.l_extendedprice NOT NULL] as L11.L11, sys.sql_sub(decimal(15,2)[tinyint "1"], lineitem.l_discount NOT NULL) as L12.L12, sys.sql_mul(L11.L11, L12.L12) as L13.L13, sys.sql_add(lineitem.l_tax NOT NULL, decimal(15,2)[tinyint "1"]) as L14.L14, sys.sql_mul(L13.L13, L14.L14) as L15.L15, double[lineitem.l_quantity NOT NULL] as L16.L16, double[lineitem.l_extendedprice NOT NULL] as L17.L17, double[lineitem.l_discount NOT NULL] as L20.L20 ]
-| ) [ lineitem.l_returnflag NOT NULL, lineitem.l_linestatus NOT NULL ] [ lineitem.l_returnflag NOT NULL, lineitem.l_linestatus NOT NULL, sys.sum no nil (lineitem.l_quantity NOT NULL) NOT NULL as L1.L1, sys.sum no nil (lineitem.l_extendedprice NOT NULL) NOT NULL as L2.L2, sys.sum no nil (L13.L13) as L3.L3, sys.sum no nil (L15.L15) as L4.L4, sys.avg no nil (L16.L16) as L5.L5, sys.avg no nil (L17.L17) as L6.L6, sys.avg no nil (L20.L20) as L7.L7, sys.count() NOT NULL as L10.L10 ]
-) [ lineitem.l_returnflag NOT NULL, lineitem.l_linestatus NOT NULL, L1 NOT NULL as L1.sum_qty, L2 NOT NULL as L2.sum_base_price, L3 as L3.sum_disc_price, L4 as L4.sum_charge, L5 as L5.avg_qty, L6 as L6.avg_price, L7 as L7.avg_disc, L10 NOT NULL as L10.count_order ] [ lineitem.l_returnflag ASC NOT NULL, lineitem.l_linestatus ASC NOT NULL ]
-=======
-% 1037 # length
-project (
-| group by (
-| | select (
-| | | table(sys.lineitem) [ lineitem.l_quantity NOT NULL, lineitem.l_extendedprice NOT NULL, lineitem.l_discount NOT NULL, lineitem.l_tax NOT NULL, lineitem.l_returnflag NOT NULL, lineitem.l_linestatus NOT NULL, lineitem.l_shipdate NOT NULL ] COUNT 
-| | ) [ lineitem.l_shipdate NOT NULL <= sys.sql_sub(date "1998-12-01", sec_interval(4) "7776000000") ]
-| ) [ lineitem.l_returnflag NOT NULL, lineitem.l_linestatus NOT NULL ] [ lineitem.l_returnflag NOT NULL, lineitem.l_linestatus NOT NULL, sys.sum no nil (lineitem.l_quantity NOT NULL) NOT NULL as L1.L1, sys.sum no nil (lineitem.l_extendedprice NOT NULL) NOT NULL as L3.L3, sys.sum no nil (sys.sql_mul(decimal(33,2)[lineitem.l_extendedprice NOT NULL] as lineitem.l_extendedprice, sys.sql_sub(decimal(15,2)[tinyint "1"], lineitem.l_discount NOT NULL))) as L5.L5, sys.sum no nil (sys.sql_mul(sys.sql_mul(decimal(33,2)[lineitem.l_extendedprice NOT NULL] as lineitem.l_extendedprice, sys.sql_sub(decimal(15,2)[tinyint "1"], lineitem.l_discount NOT NULL)), sys.sql_add(decimal(15,2)[tinyint "1"], lineitem.l_tax NOT NULL))) as L7.L7, sys.avg no nil (double[lineitem.l_quantity NOT NULL] as lineitem.l_quantity) as L11.L11, sys.avg no nil (double[lineitem.l_extendedprice NOT NULL] as lineitem.l_extendedprice) as L13.L13, sys.avg no nil (double[lineitem.l_discount NOT NULL] as lineitem.l_discount) as L15.L15, sys.count() NOT NULL as L17.L17 ]
+| | ) [ lineitem.l_quantity NOT NULL, lineitem.l_extendedprice NOT NULL, lineitem.l_discount NOT NULL, lineitem.l_tax NOT NULL, lineitem.l_returnflag NOT NULL, lineitem.l_linestatus NOT NULL, decimal(33,2)[lineitem.l_extendedprice NOT NULL] as L21.L21, sys.sql_sub(decimal(15,2)[tinyint "1"], lineitem.l_discount NOT NULL) as L22.L22, sys.sql_mul(L21.L21, L22.L22) as L23.L23, sys.sql_add(lineitem.l_tax NOT NULL, decimal(15,2)[tinyint "1"]) as L24.L24, sys.sql_mul(L23.L23, L24.L24) as L25.L25, double[lineitem.l_quantity NOT NULL] as L26.L26, double[lineitem.l_extendedprice NOT NULL] as L27.L27, double[lineitem.l_discount NOT NULL] as L30.L30 ]
+| ) [ lineitem.l_returnflag NOT NULL, lineitem.l_linestatus NOT NULL ] [ lineitem.l_returnflag NOT NULL, lineitem.l_linestatus NOT NULL, sys.sum no nil (lineitem.l_quantity NOT NULL) NOT NULL as L1.L1, sys.sum no nil (lineitem.l_extendedprice NOT NULL) NOT NULL as L3.L3, sys.sum no nil (L23.L23) as L5.L5, sys.sum no nil (L25.L25) as L7.L7, sys.avg no nil (L26.L26) as L11.L11, sys.avg no nil (L27.L27) as L13.L13, sys.avg no nil (L30.L30) as L15.L15, sys.count() NOT NULL as L17.L17 ]
 ) [ lineitem.l_returnflag NOT NULL, lineitem.l_linestatus NOT NULL, L1 NOT NULL as L2.sum_qty, L3 NOT NULL as L4.sum_base_price, L5 as L6.sum_disc_price, L7 as L10.sum_charge, L11 as L12.avg_qty, L13 as L14.avg_price, L15 as L16.avg_disc, L17 NOT NULL as L20.count_order ] [ lineitem.l_returnflag ASC NOT NULL, lineitem.l_linestatus ASC NOT NULL ]
->>>>>>> 9c458830
 
 # 22:46:28 >  
 # 22:46:28 >  "Done."
