stdout of test '02-explain` in directory 'sql/benchmarks/tpch` itself:


# 22:53:25 >  
# 22:53:25 >  "mserver5" "--debug=10" "--set" "gdk_nr_threads=0" "--set" "mapi_open=true" "--set" "mapi_port=34581" "--set" "mapi_usock=/var/tmp/mtest-9096/.s.monetdb.34581" "--set" "monet_prompt=" "--forcemito" "--set" "mal_listing=2" "--dbpath=/ufs/manegold/_/Monet/HG/Feb2013/prefix/--disable-debug_--enable-assert_--enable-optimize/var/MonetDB/mTests_sql_benchmarks_tpch" "--set" "mal_listing=0"
# 22:53:25 >  

# MonetDB 5 server v11.15.12
# This is an unreleased version
# Serving database 'mTests_sql_benchmarks_tpch', using 8 threads
# Compiled for x86_64-unknown-linux-gnu/64bit with 64bit OIDs dynamically linked
# Found 15.591 GiB available main-memory.
# Copyright (c) 1993-July 2008 CWI.
# Copyright (c) August 2008-2015 MonetDB B.V., all rights reserved
# Visit http://www.monetdb.org/ for further information
# Listening for connection requests on mapi:monetdb://rome.ins.cwi.nl:34581/
# Listening for UNIX domain connection requests on mapi:monetdb:///var/tmp/mtest-9096/.s.monetdb.34581
# MonetDB/GIS module loaded
# MonetDB/JAQL module loaded
# MonetDB/SQL module loaded

Ready.

# 22:53:25 >  
# 22:53:25 >  "/usr/bin/python2" "02-explain.SQL.py" "02-explain"
# 22:53:25 >  

#set optimizer = 'sequential_pipe';
#explain select
#	s_acctbal,
#	s_name,
#	n_name,
#	p_partkey,
#	p_mfgr,
#	s_address,
#	s_phone,
#	s_comment
#from
#	part,
#	supplier,
#	partsupp,
#	nation,
#	region
#where
#	p_partkey = ps_partkey
#	and s_suppkey = ps_suppkey
#	and p_size = 15
#	and p_type like '%BRASS'
#	and s_nationkey = n_nationkey
#	and n_regionkey = r_regionkey
#	and r_name = 'EUROPE'
#	and ps_supplycost = (
#		select
#			min(ps_supplycost)
#		from
#			partsupp,
#			supplier,
#			nation,
#			region
#		where
#			p_partkey = ps_partkey
#			and s_suppkey = ps_suppkey
#			and s_nationkey = n_nationkey
% .explain # table_name
% mal # name
% clob # type
% 844 # length
function user.s2_1{autoCommit=true}(A0:int,A1:str,A2:str,A3:str):void;
    X_312:void := querylog.define("explain select\n\ts_acctbal,\n\ts_name,\n\tn_name,\n\tp_partkey,\n\tp_mfgr,\n\ts_address,\n\ts_phone,\n\ts_comment\nfrom\n\tpart,\n\tsupplier,\n\tpartsupp,\n\tnation,\n\tregion\nwhere\n\tp_partkey = ps_partkey\n\tand s_suppkey = ps_suppkey\n\tand p_size = 15\n\tand p_type like \\'%BRASS\\'\n\tand s_nationkey = n_nationkey\n\tand n_regionkey = r_regionkey\n\tand r_name = \\'EUROPE\\'\n\tand ps_supplycost = (\n\t\tselect\n\t\t\tmin(ps_supplycost)\n\t\tfrom\n\t\t\tpartsupp,\n\t\t\tsupplier,\n\t\t\tnation,\n\t\t\tregion\n\t\twhere\n\t\t\tp_partkey = ps_partkey\n\t\t\tand s_suppkey = ps_suppkey\n\t\t\tand s_nationkey = n_nationkey\n\t\t\tand n_regionkey = r_regionkey\n\t\t\tand r_name = \\'EUROPE\\'\n\t)\norder by\n\ts_acctbal desc,\n\tn_name,\n\ts_name,\n\tp_partkey\nlimit 100;","sequential_pipe",199);
    X_238 := bat.new(nil:oid,nil:str);
    X_246 := bat.append(X_238,"sys.supplier");
    X_256 := bat.append(X_246,"sys.supplier");
    X_265 := bat.append(X_256,"sys.nation");
    X_272 := bat.append(X_265,"sys.part");
    X_281 := bat.append(X_272,"sys.part");
    X_287 := bat.append(X_281,"sys.supplier");
    X_296 := bat.append(X_287,"sys.supplier");
    X_305 := bat.append(X_296,"sys.supplier");
    X_241 := bat.new(nil:oid,nil:str);
    X_248 := bat.append(X_241,"s_acctbal");
    X_257 := bat.append(X_248,"s_name");
    X_267 := bat.append(X_257,"n_name");
    X_274 := bat.append(X_267,"p_partkey");
    X_282 := bat.append(X_274,"p_mfgr");
    X_289 := bat.append(X_282,"s_address");
    X_297 := bat.append(X_289,"s_phone");
    X_306 := bat.append(X_297,"s_comment");
    X_242 := bat.new(nil:oid,nil:str);
    X_250 := bat.append(X_242,"decimal");
    X_259 := bat.append(X_250,"char");
    X_269 := bat.append(X_259,"char");
    X_276 := bat.append(X_269,"int");
    X_284 := bat.append(X_276,"char");
    X_291 := bat.append(X_284,"varchar");
    X_299 := bat.append(X_291,"char");
    X_308 := bat.append(X_299,"varchar");
    X_243 := bat.new(nil:oid,nil:int);
    X_252 := bat.append(X_243,15);
    X_261 := bat.append(X_252,25);
    X_270 := bat.append(X_261,25);
    X_278 := bat.append(X_270,32);
    X_285 := bat.append(X_278,25);
    X_293 := bat.append(X_285,40);
    X_301 := bat.append(X_293,15);
    X_309 := bat.append(X_301,101);
    X_245 := bat.new(nil:oid,nil:int);
    X_254 := bat.append(X_245,2);
    X_263 := bat.append(X_254,0);
    X_271 := bat.append(X_263,0);
    X_280 := bat.append(X_271,0);
    X_286 := bat.append(X_280,0);
    X_295 := bat.append(X_286,0);
    X_303 := bat.append(X_295,0);
    X_311 := bat.append(X_303,0);
    X_6 := sql.mvc();
    X_7:bat[:oid,:oid]  := sql.tid(X_6,"sys","nation");
    X_10:bat[:oid,:oid]  := sql.bind_idxbat(X_6,"sys","nation","nation_n_regionkey_fkey",0);
    (X_13,r1_13) := sql.bind_idxbat(X_6,"sys","nation","nation_n_regionkey_fkey",2);
    X_16:bat[:oid,:oid]  := sql.bind_idxbat(X_6,"sys","nation","nation_n_regionkey_fkey",1);
    X_18 := sql.projectdelta(X_7,X_10,X_13,r1_13,X_16);
    X_21:bat[:oid,:str]  := sql.bind(X_6,"sys","region","r_name",0);
    X_19:bat[:oid,:oid]  := sql.tid(X_6,"sys","region");
<<<<<<< HEAD
    X_379 := algebra.subselect(X_21,X_19,A3,A3,true,true,false);
    (X_23,r1_24) := sql.bind(X_6,"sys","region","r_name",2);
    X_380 := algebra.subselect(r1_24,nil:bat[:oid,:oid],A3,A3,true,true,false);
    X_25:bat[:oid,:str]  := sql.bind(X_6,"sys","region","r_name",1);
    X_382 := algebra.subselect(X_25,X_19,A3,A3,true,true,false);
    X_26 := sql.subdelta(X_379,X_19,X_23,X_380,X_382);
    (X_28,r1_33) := algebra.subjoin(X_18,X_26,nil:BAT,nil:BAT,false,nil:lng);
    X_33 := algebra.leftfetchjoin(X_28,X_7);
    X_34:bat[:oid,:oid] := sql.tid(X_6,"sys","supplier");
    X_36:bat[:oid,:oid] := sql.bind_idxbat(X_6,"sys","supplier","supplier_s_nationkey_fkey",0);
    (X_38,r1_43) := sql.bind_idxbat(X_6,"sys","supplier","supplier_s_nationkey_fkey",2);
    X_40:bat[:oid,:oid] := sql.bind_idxbat(X_6,"sys","supplier","supplier_s_nationkey_fkey",1);
    X_41 := sql.projectdelta(X_34,X_36,X_38,r1_43,X_40);
    (X_42,r1_48) := algebra.subjoin(X_33,X_41,nil:BAT,nil:BAT,false,nil:lng);
    X_44 := algebra.leftfetchjoin(r1_48,X_34);
    X_45:bat[:oid,:oid] := sql.tid(X_6,"sys","partsupp");
    X_47:bat[:oid,:oid] := sql.bind_idxbat(X_6,"sys","partsupp","partsupp_ps_suppkey_fkey",0);
    (X_49,r1_55) := sql.bind_idxbat(X_6,"sys","partsupp","partsupp_ps_suppkey_fkey",2);
    X_51:bat[:oid,:oid] := sql.bind_idxbat(X_6,"sys","partsupp","partsupp_ps_suppkey_fkey",1);
    X_52 := sql.projectdelta(X_45,X_47,X_49,r1_55,X_51);
    (X_53,r1_60) := algebra.subjoin(X_44,X_52,nil:BAT,nil:BAT,false,nil:lng);
    X_55:bat[:oid,:int] := sql.bind(X_6,"sys","partsupp","ps_partkey",0);
    (X_57,r1_64) := sql.bind(X_6,"sys","partsupp","ps_partkey",2);
    X_59:bat[:oid,:int] := sql.bind(X_6,"sys","partsupp","ps_partkey",1);
    X_60 := sql.projectdelta(X_45,X_55,X_57,r1_64,X_59);
    X_61 := algebra.leftfetchjoin(r1_60,X_60);
    X_62:bat[:oid,:oid] := sql.bind_idxbat(X_6,"sys","partsupp","partsupp_ps_partkey_fkey",0);
    (X_64,r1_73) := sql.bind_idxbat(X_6,"sys","partsupp","partsupp_ps_partkey_fkey",2);
    X_66:bat[:oid,:oid] := sql.bind_idxbat(X_6,"sys","partsupp","partsupp_ps_partkey_fkey",1);
    X_67 := sql.projectdelta(X_45,X_62,X_64,r1_73,X_66);
    X_70:bat[:oid,:str] := sql.bind(X_6,"sys","part","p_type",0);
    X_76:bat[:oid,:int] := sql.bind(X_6,"sys","part","p_size",0);
    X_68:bat[:oid,:oid] := sql.tid(X_6,"sys","part");
    X_383 := algebra.subselect(X_76,X_68,A0,A0,true,true,false);
    (X_78,r1_92) := sql.bind(X_6,"sys","part","p_size",2);
    X_384 := algebra.subselect(r1_92,nil:bat[:oid,:oid],A0,A0,true,true,false);
    X_80:bat[:oid,:int] := sql.bind(X_6,"sys","part","p_size",1);
    X_386 := algebra.subselect(X_80,X_68,A0,A0,true,true,false);
    X_81 := sql.subdelta(X_383,X_68,X_78,X_384,X_386);
    X_387 := algebra.likesubselect(X_70,X_81,A1,"",false);
    (X_72,r1_82) := sql.bind(X_6,"sys","part","p_type",2);
    X_388 := algebra.likesubselect(r1_82,nil:bat[:oid,:oid],A1,"",false);
    X_74:bat[:oid,:str] := sql.bind(X_6,"sys","part","p_type",1);
    X_390 := algebra.likesubselect(X_74,X_81,A1,"",false);
    X_85 := sql.subdelta(X_387,X_81,X_72,X_388,X_390);
    (X_86,r1_104) := algebra.subjoin(X_67,X_85,nil:BAT,nil:BAT,false,nil:lng);
    X_91 := algebra.leftfetchjoin(X_86,X_52);
    X_92:bat[:oid,:oid] := sql.tid(X_6,"sys","supplier");
    (X_94,r1_118) := algebra.subjoin(X_91,X_92,nil:BAT,nil:BAT,false,nil:lng);
    X_96:bat[:oid,:oid] := sql.bind_idxbat(X_6,"sys","supplier","supplier_s_nationkey_fkey",0);
    (X_97,r1_121) := sql.bind_idxbat(X_6,"sys","supplier","supplier_s_nationkey_fkey",2);
    X_99:bat[:oid,:oid] := sql.bind_idxbat(X_6,"sys","supplier","supplier_s_nationkey_fkey",1);
    X_100 := sql.projectdelta(X_92,X_96,X_97,r1_121,X_99);
    X_101 := algebra.leftfetchjoin(r1_118,X_100);
    X_102:bat[:oid,:oid] := sql.tid(X_6,"sys","nation");
    (X_104,r1_129) := algebra.subjoin(X_101,X_102,nil:BAT,nil:BAT,false,nil:lng);
    X_106:bat[:oid,:oid] := sql.bind_idxbat(X_6,"sys","nation","nation_n_regionkey_fkey",0);
    (X_107,r1_132) := sql.bind_idxbat(X_6,"sys","nation","nation_n_regionkey_fkey",2);
    X_109:bat[:oid,:oid] := sql.bind_idxbat(X_6,"sys","nation","nation_n_regionkey_fkey",1);
    X_110 := sql.projectdelta(X_102,X_106,X_107,r1_132,X_109);
    X_111 := algebra.leftfetchjoin(r1_129,X_110);
    X_114:bat[:oid,:str] := sql.bind(X_6,"sys","region","r_name",0);
    X_112:bat[:oid,:oid] := sql.tid(X_6,"sys","region");
    X_391 := algebra.subselect(X_114,X_112,A2,A2,true,true,false);
    (X_115,r1_141) := sql.bind(X_6,"sys","region","r_name",2);
    X_392 := algebra.subselect(r1_141,nil:bat[:oid,:oid],A2,A2,true,true,false);
    X_117:bat[:oid,:str] := sql.bind(X_6,"sys","region","r_name",1);
    X_394 := algebra.subselect(X_117,X_112,A2,A2,true,true,false);
    X_118 := sql.subdelta(X_391,X_112,X_115,X_392,X_394);
    (X_122,r1_152) := algebra.subjoin(X_111,X_118,nil:BAT,nil:BAT,false,nil:lng);
    X_127:bat[:oid,:int] := sql.bind(X_6,"sys","part","p_partkey",0);
    (X_129,r1_159) := sql.bind(X_6,"sys","part","p_partkey",2);
    X_131:bat[:oid,:int] := sql.bind(X_6,"sys","part","p_partkey",1);
    X_132 := sql.projectdelta(X_85,X_127,X_129,r1_159,X_131);
    X_133:bat[:oid,:int] := algebra.leftfetchjoinPath(X_122,X_104,X_94,r1_104,X_132);
    (X_134,r1_169) := algebra.subjoin(X_61,X_133,nil:BAT,nil:BAT,false,nil:lng);
    X_136:bat[:oid,:oid] := batcalc.identity(X_133);
    X_137 := algebra.leftfetchjoin(r1_169,X_136);
    (X_138,r1_175,r2_175) := group.subgroupdone(X_137);
    X_141:bat[:oid,:lng] := sql.bind(X_6,"sys","partsupp","ps_supplycost",0);
    (X_143,r1_180) := sql.bind(X_6,"sys","partsupp","ps_supplycost",2);
    X_145:bat[:oid,:lng] := sql.bind(X_6,"sys","partsupp","ps_supplycost",1);
    X_146 := sql.projectdelta(X_45,X_141,X_143,r1_180,X_145);
    X_147:bat[:oid,:lng] := algebra.leftfetchjoinPath(r1_175,r1_169,X_122,X_104,X_94,X_86,X_146);
    X_148:bat[:oid,:lng] := algebra.leftfetchjoinPath(X_134,r1_60,X_146);
    X_149:bat[:oid,:lng] := aggr.submin(X_148,X_138,r1_175,true);
    X_151:bat[:oid,:bit] := batcalc.==(X_147,X_149);
    X_152 := algebra.subselect(X_151,true,true,true,true,false);
    X_154:bat[:oid,:int] := algebra.leftfetchjoinPath(X_152,r1_175,r1_169,X_133);
    X_155:bat[:oid,:str] := sql.bind(X_6,"sys","supplier","s_name",0);
    (X_157,r1_210) := sql.bind(X_6,"sys","supplier","s_name",2);
    X_159:bat[:oid,:str] := sql.bind(X_6,"sys","supplier","s_name",1);
    X_160 := sql.projectdelta(X_92,X_155,X_157,r1_210,X_159);
    X_161:bat[:oid,:str] := algebra.leftfetchjoinPath(X_152,r1_175,r1_169,X_122,X_104,r1_118,X_160);
    X_162:bat[:oid,:str] := sql.bind(X_6,"sys","nation","n_name",0);
    (X_164,r1_223) := sql.bind(X_6,"sys","nation","n_name",2);
    X_166:bat[:oid,:str] := sql.bind(X_6,"sys","nation","n_name",1);
    X_167 := sql.projectdelta(X_102,X_162,X_164,r1_223,X_166);
    X_168:bat[:oid,:str] := algebra.leftfetchjoinPath(X_152,r1_175,r1_169,X_122,r1_129,X_167);
    X_169:bat[:oid,:lng] := sql.bind(X_6,"sys","supplier","s_acctbal",0);
    (X_171,r1_235) := sql.bind(X_6,"sys","supplier","s_acctbal",2);
    X_173:bat[:oid,:lng] := sql.bind(X_6,"sys","supplier","s_acctbal",1);
    X_174 := sql.projectdelta(X_92,X_169,X_171,r1_235,X_173);
    X_175:bat[:oid,:lng] := algebra.leftfetchjoinPath(X_152,r1_175,r1_169,X_122,X_104,r1_118,X_174);
    X_209:bat[:oid,:str] := sql.bind(X_6,"sys","part","p_mfgr",0);
    (X_211,r1_301) := sql.bind(X_6,"sys","part","p_mfgr",2);
    X_213:bat[:oid,:str] := sql.bind(X_6,"sys","part","p_mfgr",1);
    X_214 := sql.projectdelta(X_85,X_209,X_211,r1_301,X_213);
    (X_176,r1_251) := algebra.firstn(X_175,100:wrd,false,false);
    (X_180,r1_257) := algebra.firstn(X_168,X_176,r1_251,100:wrd,true,false);
    (X_183,r1_262) := algebra.firstn(X_161,X_180,r1_257,100:wrd,true,false);
    X_185 := algebra.firstn(X_154,X_183,r1_262,100:wrd,true,false);
    X_186 := algebra.leftfetchjoin(X_185,X_154);
    X_187 := algebra.leftfetchjoin(X_185,X_161);
    X_188 := algebra.leftfetchjoin(X_185,X_168);
    X_189 := algebra.leftfetchjoin(X_185,X_175);
    (X_190,r1_271,r2_271) := algebra.subsort(X_189,true,false);
    (X_193,r1_274,r2_274) := algebra.subsort(X_188,r1_271,r2_271,false,false);
    (X_196,r1_277,r2_277) := algebra.subsort(X_187,r1_274,r2_274,false,false);
    (X_199,r1_280,r2_280) := algebra.subsort(X_186,r1_277,r2_277,false,false);
    X_202 := algebra.leftfetchjoin(r1_280,X_189);
    X_204 := algebra.subslice(X_202,0,99:wrd);
    X_215:bat[:oid,:str] := algebra.leftfetchjoinPath(X_204,r1_280,X_185,X_152,r1_175,r1_169,X_122,X_104,X_94,r1_104,X_214);
    X_216:bat[:oid,:str] := sql.bind(X_6,"sys","supplier","s_address",0);
    (X_218,r1_319) := sql.bind(X_6,"sys","supplier","s_address",2);
    X_220:bat[:oid,:str] := sql.bind(X_6,"sys","supplier","s_address",1);
    X_221 := sql.projectdelta(X_92,X_216,X_218,r1_319,X_220);
    X_222:bat[:oid,:str] := algebra.leftfetchjoinPath(X_204,r1_280,X_185,X_152,r1_175,r1_169,X_122,X_104,r1_118,X_221);
    X_223:bat[:oid,:str] := sql.bind(X_6,"sys","supplier","s_phone",0);
    (X_225,r1_335) := sql.bind(X_6,"sys","supplier","s_phone",2);
    X_227:bat[:oid,:str] := sql.bind(X_6,"sys","supplier","s_phone",1);
    X_228 := sql.projectdelta(X_92,X_223,X_225,r1_335,X_227);
    X_229:bat[:oid,:str] := algebra.leftfetchjoinPath(X_204,r1_280,X_185,X_152,r1_175,r1_169,X_122,X_104,r1_118,X_228);
    X_230:bat[:oid,:str] := sql.bind(X_6,"sys","supplier","s_comment",0);
    (X_232,r1_351) := sql.bind(X_6,"sys","supplier","s_comment",2);
    X_234:bat[:oid,:str] := sql.bind(X_6,"sys","supplier","s_comment",1);
    X_235 := sql.projectdelta(X_92,X_230,X_232,r1_351,X_234);
    X_236:bat[:oid,:str] := algebra.leftfetchjoinPath(X_204,r1_280,X_185,X_152,r1_175,r1_169,X_122,X_104,r1_118,X_235);
    X_205 := algebra.leftfetchjoin(X_204,X_202);
    X_206:bat[:oid,:str] := algebra.leftfetchjoinPath(X_204,r1_280,X_187);
    X_207:bat[:oid,:str] := algebra.leftfetchjoinPath(X_204,r1_280,X_188);
    X_208:bat[:oid,:int] := algebra.leftfetchjoinPath(X_204,r1_280,X_186);
    sql.resultSet(X_305,X_306,X_308,X_309,X_311,X_205,X_206,X_207,X_208,X_215,X_222,X_229,X_236);
=======
    X_398 := algebra.subselect(X_21,X_19,A3,A3,true,false,false);
    (X_23,r1_24) := sql.bind(X_6,"sys","region","r_name",2);
    X_399 := algebra.subselect(r1_24,nil:bat[:oid,:oid],A3,A3,true,false,false);
    X_25:bat[:oid,:str]  := sql.bind(X_6,"sys","region","r_name",1);
    X_401 := algebra.subselect(X_25,X_19,A3,A3,true,false,false);
    X_26 := sql.subdelta(X_398,X_19,X_23,X_399,X_401);
    X_28 := X_26;
    (X_29,r1_33) := algebra.subjoin(X_18,X_28,nil:BAT,nil:BAT,false,nil:lng);
    X_33 := algebra.leftfetchjoin(X_29,X_7);
    X_34:bat[:oid,:oid]  := sql.tid(X_6,"sys","supplier");
    X_36:bat[:oid,:oid]  := sql.bind_idxbat(X_6,"sys","supplier","supplier_s_nationkey_fkey",0);
    (X_39,r1_43) := sql.bind_idxbat(X_6,"sys","supplier","supplier_s_nationkey_fkey",2);
    X_41:bat[:oid,:oid]  := sql.bind_idxbat(X_6,"sys","supplier","supplier_s_nationkey_fkey",1);
    X_42 := sql.projectdelta(X_34,X_36,X_39,r1_43,X_41);
    (X_43,r1_48) := algebra.subjoin(X_33,X_42,nil:BAT,nil:BAT,false,nil:lng);
    X_45 := algebra.leftfetchjoin(r1_48,X_34);
    X_46:bat[:oid,:oid]  := sql.tid(X_6,"sys","partsupp");
    X_48:bat[:oid,:oid]  := sql.bind_idxbat(X_6,"sys","partsupp","partsupp_ps_suppkey_fkey",0);
    (X_51,r1_56) := sql.bind_idxbat(X_6,"sys","partsupp","partsupp_ps_suppkey_fkey",2);
    X_54:bat[:oid,:oid]  := sql.bind_idxbat(X_6,"sys","partsupp","partsupp_ps_suppkey_fkey",1);
    X_56 := sql.projectdelta(X_46,X_48,X_51,r1_56,X_54);
    (X_57,r1_63) := algebra.subjoin(X_45,X_56,nil:BAT,nil:BAT,false,nil:lng);
    X_60:bat[:oid,:int]  := sql.bind(X_6,"sys","partsupp","ps_partkey",0);
    (X_62,r1_68) := sql.bind(X_6,"sys","partsupp","ps_partkey",2);
    X_64:bat[:oid,:int]  := sql.bind(X_6,"sys","partsupp","ps_partkey",1);
    X_65 := sql.projectdelta(X_46,X_60,X_62,r1_68,X_64);
    X_66 := algebra.leftfetchjoin(r1_63,X_65);
    X_68:bat[:oid,:oid]  := sql.bind_idxbat(X_6,"sys","partsupp","partsupp_ps_partkey_fkey",0);
    (X_70,r1_78) := sql.bind_idxbat(X_6,"sys","partsupp","partsupp_ps_partkey_fkey",2);
    X_72:bat[:oid,:oid]  := sql.bind_idxbat(X_6,"sys","partsupp","partsupp_ps_partkey_fkey",1);
    X_73 := sql.projectdelta(X_46,X_68,X_70,r1_78,X_72);
    X_76:bat[:oid,:str]  := sql.bind(X_6,"sys","part","p_type",0);
    X_82:bat[:oid,:int]  := sql.bind(X_6,"sys","part","p_size",0);
    X_74:bat[:oid,:oid]  := sql.tid(X_6,"sys","part");
    X_402 := algebra.subselect(X_82,X_74,A0,A0,true,false,false);
    (X_85,r1_98) := sql.bind(X_6,"sys","part","p_size",2);
    X_403 := algebra.subselect(r1_98,nil:bat[:oid,:oid],A0,A0,true,false,false);
    X_88:bat[:oid,:int]  := sql.bind(X_6,"sys","part","p_size",1);
    X_405 := algebra.subselect(X_88,X_74,A0,A0,true,false,false);
    X_90 := sql.subdelta(X_402,X_74,X_85,X_403,X_405);
    X_406 := algebra.likesubselect(X_76,X_90,A1,"",false);
    (X_78,r1_87) := sql.bind(X_6,"sys","part","p_type",2);
    X_407 := algebra.likesubselect(r1_87,nil:bat[:oid,:oid],A1,"",false);
    X_80:bat[:oid,:str]  := sql.bind(X_6,"sys","part","p_type",1);
    X_409 := algebra.likesubselect(X_80,X_90,A1,"",false);
    X_93 := sql.subdelta(X_406,X_90,X_78,X_407,X_409);
    X_94 := X_93;
    (X_95,r1_111) := algebra.subjoin(X_73,X_94,nil:BAT,nil:BAT,false,nil:lng);
    X_100 := algebra.leftfetchjoin(X_95,X_56);
    X_101:bat[:oid,:oid]  := sql.tid(X_6,"sys","supplier");
    (X_103,r1_127) := algebra.subjoin(X_100,X_101,nil:BAT,nil:BAT,false,nil:lng);
    X_105:bat[:oid,:oid]  := sql.bind_idxbat(X_6,"sys","supplier","supplier_s_nationkey_fkey",0);
    (X_108,r1_132) := sql.bind_idxbat(X_6,"sys","supplier","supplier_s_nationkey_fkey",2);
    X_111:bat[:oid,:oid]  := sql.bind_idxbat(X_6,"sys","supplier","supplier_s_nationkey_fkey",1);
    X_113 := sql.projectdelta(X_101,X_105,X_108,r1_132,X_111);
    X_114 := algebra.leftfetchjoin(r1_127,X_113);
    X_115:bat[:oid,:oid]  := sql.tid(X_6,"sys","nation");
    (X_117,r1_142) := algebra.subjoin(X_114,X_115,nil:BAT,nil:BAT,false,nil:lng);
    X_120:bat[:oid,:oid]  := sql.bind_idxbat(X_6,"sys","nation","nation_n_regionkey_fkey",0);
    (X_122,r1_147) := sql.bind_idxbat(X_6,"sys","nation","nation_n_regionkey_fkey",2);
    X_125:bat[:oid,:oid]  := sql.bind_idxbat(X_6,"sys","nation","nation_n_regionkey_fkey",1);
    X_126 := sql.projectdelta(X_115,X_120,X_122,r1_147,X_125);
    X_127 := algebra.leftfetchjoin(r1_142,X_126);
    X_130:bat[:oid,:str]  := sql.bind(X_6,"sys","region","r_name",0);
    X_128:bat[:oid,:oid]  := sql.tid(X_6,"sys","region");
    X_410 := algebra.subselect(X_130,X_128,A2,A2,true,false,false);
    (X_132,r1_158) := sql.bind(X_6,"sys","region","r_name",2);
    X_411 := algebra.subselect(r1_158,nil:bat[:oid,:oid],A2,A2,true,false,false);
    X_134:bat[:oid,:str]  := sql.bind(X_6,"sys","region","r_name",1);
    X_413 := algebra.subselect(X_134,X_128,A2,A2,true,false,false);
    X_135 := sql.subdelta(X_410,X_128,X_132,X_411,X_413);
    X_137 := X_135;
    (X_138,r1_167) := algebra.subjoin(X_127,X_137,nil:BAT,nil:BAT,false,nil:lng);
    X_142:bat[:oid,:int]  := sql.bind(X_6,"sys","part","p_partkey",0);
    (X_146,r1_175) := sql.bind(X_6,"sys","part","p_partkey",2);
    X_149:bat[:oid,:int]  := sql.bind(X_6,"sys","part","p_partkey",1);
    X_151 := sql.projectdelta(X_93,X_142,X_146,r1_175,X_149);
    X_152:bat[:oid,:int] := algebra.leftfetchjoinPath(X_138,X_117,X_103,r1_111,X_151);
    (X_153,r1_187) := algebra.subjoin(X_66,X_152,nil:BAT,nil:BAT,false,nil:lng);
    X_156:bat[:oid,:oid]  := batcalc.identity(X_152);
    X_157 := algebra.leftfetchjoin(r1_187,X_156);
    (X_158,r1_194,r2_194) := group.subgroupdone(X_157);
    X_161:bat[:oid,:lng]  := sql.bind(X_6,"sys","partsupp","ps_supplycost",0);
    (X_165,r1_201) := sql.bind(X_6,"sys","partsupp","ps_supplycost",2);
    X_167:bat[:oid,:lng]  := sql.bind(X_6,"sys","partsupp","ps_supplycost",1);
    X_168 := sql.projectdelta(X_46,X_161,X_165,r1_201,X_167);
    X_169:bat[:oid,:lng] := algebra.leftfetchjoinPath(r1_194,r1_187,X_138,X_117,X_103,X_95,X_168);
    X_173:bat[:oid,:lng]  := algebra.leftfetchjoinPath(X_153,r1_63,X_168);
    X_174:bat[:oid,:lng]  := aggr.submin(X_173,X_158,r1_194,true);
    X_176:bat[:oid,:bit]  := batcalc.==(X_169,X_174);
    X_177 := algebra.subselect(X_176,true,true,true,true,false);
    X_179:bat[:oid,:int] := algebra.leftfetchjoinPath(X_177,r1_194,r1_187,X_152);
    X_180:bat[:oid,:str]  := sql.bind(X_6,"sys","supplier","s_name",0);
    (X_184,r1_237) := sql.bind(X_6,"sys","supplier","s_name",2);
    X_186:bat[:oid,:str]  := sql.bind(X_6,"sys","supplier","s_name",1);
    X_187 := sql.projectdelta(X_101,X_180,X_184,r1_237,X_186);
    X_188:bat[:oid,:str] := algebra.leftfetchjoinPath(X_177,r1_194,r1_187,X_138,X_117,r1_127,X_187);
    X_189:bat[:oid,:str]  := sql.bind(X_6,"sys","nation","n_name",0);
    (X_193,r1_252) := sql.bind(X_6,"sys","nation","n_name",2);
    X_196:bat[:oid,:str]  := sql.bind(X_6,"sys","nation","n_name",1);
    X_198 := sql.projectdelta(X_115,X_189,X_193,r1_252,X_196);
    X_199:bat[:oid,:str] := algebra.leftfetchjoinPath(X_177,r1_194,r1_187,X_138,r1_142,X_198);
    X_200:bat[:oid,:lng]  := sql.bind(X_6,"sys","supplier","s_acctbal",0);
    (X_202,r1_266) := sql.bind(X_6,"sys","supplier","s_acctbal",2);
    X_206:bat[:oid,:lng]  := sql.bind(X_6,"sys","supplier","s_acctbal",1);
    X_207 := sql.projectdelta(X_101,X_200,X_202,r1_266,X_206);
    X_208:bat[:oid,:lng] := algebra.leftfetchjoinPath(X_177,r1_194,r1_187,X_138,X_117,r1_127,X_207);
    X_242:bat[:oid,:str]  := sql.bind(X_6,"sys","part","p_mfgr",0);
    (X_247,r1_336) := sql.bind(X_6,"sys","part","p_mfgr",2);
    X_250:bat[:oid,:str]  := sql.bind(X_6,"sys","part","p_mfgr",1);
    X_251 := sql.projectdelta(X_93,X_242,X_247,r1_336,X_250);
    (X_209,r1_284) := algebra.firstn(X_208,100:wrd,false,false);
    (X_212,r1_289) := algebra.firstn(X_199,X_209,r1_284,100:wrd,true,false);
    (X_215,r1_294) := algebra.firstn(X_188,X_212,r1_289,100:wrd,true,false);
    X_217 := algebra.firstn(X_179,X_215,r1_294,100:wrd,true,false);
    X_218 := algebra.leftfetchjoin(X_217,X_179);
    X_219 := algebra.leftfetchjoin(X_217,X_188);
    X_220 := algebra.leftfetchjoin(X_217,X_199);
    X_221 := algebra.leftfetchjoin(X_217,X_208);
    (X_222,r1_303,r2_303) := algebra.subsort(X_221,true,false);
    (X_225,r1_306,r2_306) := algebra.subsort(X_220,r1_303,r2_303,false,false);
    (X_228,r1_309,r2_309) := algebra.subsort(X_219,r1_306,r2_306,false,false);
    (X_231,r1_312,r2_312) := algebra.subsort(X_218,r1_309,r2_309,false,false);
    X_234 := algebra.leftfetchjoin(r1_312,X_221);
    X_237 := algebra.subslice(X_234,0,99:wrd);
    X_252:bat[:oid,:str] := algebra.leftfetchjoinPath(X_237,r1_312,X_217,X_177,r1_194,r1_187,X_138,X_117,X_103,r1_111,X_251);
    X_253:bat[:oid,:str]  := sql.bind(X_6,"sys","supplier","s_address",0);
    (X_256,r1_356) := sql.bind(X_6,"sys","supplier","s_address",2);
    X_258:bat[:oid,:str]  := sql.bind(X_6,"sys","supplier","s_address",1);
    X_260 := sql.projectdelta(X_101,X_253,X_256,r1_356,X_258);
    X_261:bat[:oid,:str] := algebra.leftfetchjoinPath(X_237,r1_312,X_217,X_177,r1_194,r1_187,X_138,X_117,r1_127,X_260);
    X_262:bat[:oid,:str]  := sql.bind(X_6,"sys","supplier","s_phone",0);
    (X_266,r1_375) := sql.bind(X_6,"sys","supplier","s_phone",2);
    X_269:bat[:oid,:str]  := sql.bind(X_6,"sys","supplier","s_phone",1);
    X_270 := sql.projectdelta(X_101,X_262,X_266,r1_375,X_269);
    X_271:bat[:oid,:str] := algebra.leftfetchjoinPath(X_237,r1_312,X_217,X_177,r1_194,r1_187,X_138,X_117,r1_127,X_270);
    X_272:bat[:oid,:str]  := sql.bind(X_6,"sys","supplier","s_comment",0);
    (X_275,r1_393) := sql.bind(X_6,"sys","supplier","s_comment",2);
    X_277:bat[:oid,:str]  := sql.bind(X_6,"sys","supplier","s_comment",1);
    X_279 := sql.projectdelta(X_101,X_272,X_275,r1_393,X_277);
    X_280:bat[:oid,:str] := algebra.leftfetchjoinPath(X_237,r1_312,X_217,X_177,r1_194,r1_187,X_138,X_117,r1_127,X_279);
    X_238 := algebra.leftfetchjoin(X_237,X_234);
    X_239:bat[:oid,:str] := algebra.leftfetchjoinPath(X_237,r1_312,X_219);
    X_240:bat[:oid,:str] := algebra.leftfetchjoinPath(X_237,r1_312,X_220);
    X_241:bat[:oid,:int] := algebra.leftfetchjoinPath(X_237,r1_312,X_218);
    sql.resultSet(X_349,X_350,X_352,X_353,X_355,X_238,X_239,X_240,X_241,X_252,X_261,X_271,X_280);
>>>>>>> c55dabde
end user.s2_1;

# 22:53:25 >  
# 22:53:25 >  "Done."
# 22:53:25 >  
<|MERGE_RESOLUTION|>--- conflicted
+++ resolved
@@ -66,52 +66,52 @@
 % clob # type
 % 844 # length
 function user.s2_1{autoCommit=true}(A0:int,A1:str,A2:str,A3:str):void;
-    X_312:void := querylog.define("explain select\n\ts_acctbal,\n\ts_name,\n\tn_name,\n\tp_partkey,\n\tp_mfgr,\n\ts_address,\n\ts_phone,\n\ts_comment\nfrom\n\tpart,\n\tsupplier,\n\tpartsupp,\n\tnation,\n\tregion\nwhere\n\tp_partkey = ps_partkey\n\tand s_suppkey = ps_suppkey\n\tand p_size = 15\n\tand p_type like \\'%BRASS\\'\n\tand s_nationkey = n_nationkey\n\tand n_regionkey = r_regionkey\n\tand r_name = \\'EUROPE\\'\n\tand ps_supplycost = (\n\t\tselect\n\t\t\tmin(ps_supplycost)\n\t\tfrom\n\t\t\tpartsupp,\n\t\t\tsupplier,\n\t\t\tnation,\n\t\t\tregion\n\t\twhere\n\t\t\tp_partkey = ps_partkey\n\t\t\tand s_suppkey = ps_suppkey\n\t\t\tand s_nationkey = n_nationkey\n\t\t\tand n_regionkey = r_regionkey\n\t\t\tand r_name = \\'EUROPE\\'\n\t)\norder by\n\ts_acctbal desc,\n\tn_name,\n\ts_name,\n\tp_partkey\nlimit 100;","sequential_pipe",199);
-    X_238 := bat.new(nil:oid,nil:str);
-    X_246 := bat.append(X_238,"sys.supplier");
-    X_256 := bat.append(X_246,"sys.supplier");
-    X_265 := bat.append(X_256,"sys.nation");
-    X_272 := bat.append(X_265,"sys.part");
-    X_281 := bat.append(X_272,"sys.part");
-    X_287 := bat.append(X_281,"sys.supplier");
-    X_296 := bat.append(X_287,"sys.supplier");
-    X_305 := bat.append(X_296,"sys.supplier");
-    X_241 := bat.new(nil:oid,nil:str);
-    X_248 := bat.append(X_241,"s_acctbal");
-    X_257 := bat.append(X_248,"s_name");
-    X_267 := bat.append(X_257,"n_name");
-    X_274 := bat.append(X_267,"p_partkey");
-    X_282 := bat.append(X_274,"p_mfgr");
-    X_289 := bat.append(X_282,"s_address");
-    X_297 := bat.append(X_289,"s_phone");
-    X_306 := bat.append(X_297,"s_comment");
+    X_313:void := querylog.define("explain select\n\ts_acctbal,\n\ts_name,\n\tn_name,\n\tp_partkey,\n\tp_mfgr,\n\ts_address,\n\ts_phone,\n\ts_comment\nfrom\n\tpart,\n\tsupplier,\n\tpartsupp,\n\tnation,\n\tregion\nwhere\n\tp_partkey = ps_partkey\n\tand s_suppkey = ps_suppkey\n\tand p_size = 15\n\tand p_type like \\'%BRASS\\'\n\tand s_nationkey = n_nationkey\n\tand n_regionkey = r_regionkey\n\tand r_name = \\'EUROPE\\'\n\tand ps_supplycost = (\n\t\tselect\n\t\t\tmin(ps_supplycost)\n\t\tfrom\n\t\t\tpartsupp,\n\t\t\tsupplier,\n\t\t\tnation,\n\t\t\tregion\n\t\twhere\n\t\t\tp_partkey = ps_partkey\n\t\t\tand s_suppkey = ps_suppkey\n\t\t\tand s_nationkey = n_nationkey\n\t\t\tand n_regionkey = r_regionkey\n\t\t\tand r_name = \\'EUROPE\\'\n\t)\norder by\n\ts_acctbal desc,\n\tn_name,\n\ts_name,\n\tp_partkey\nlimit 100;","sequential_pipe",199);
+    X_239 := bat.new(nil:oid,nil:str);
+    X_247 := bat.append(X_239,"sys.supplier");
+    X_257 := bat.append(X_247,"sys.supplier");
+    X_266 := bat.append(X_257,"sys.nation");
+    X_273 := bat.append(X_266,"sys.part");
+    X_282 := bat.append(X_273,"sys.part");
+    X_288 := bat.append(X_282,"sys.supplier");
+    X_297 := bat.append(X_288,"sys.supplier");
+    X_306 := bat.append(X_297,"sys.supplier");
     X_242 := bat.new(nil:oid,nil:str);
-    X_250 := bat.append(X_242,"decimal");
-    X_259 := bat.append(X_250,"char");
-    X_269 := bat.append(X_259,"char");
-    X_276 := bat.append(X_269,"int");
-    X_284 := bat.append(X_276,"char");
-    X_291 := bat.append(X_284,"varchar");
-    X_299 := bat.append(X_291,"char");
-    X_308 := bat.append(X_299,"varchar");
-    X_243 := bat.new(nil:oid,nil:int);
-    X_252 := bat.append(X_243,15);
-    X_261 := bat.append(X_252,25);
-    X_270 := bat.append(X_261,25);
-    X_278 := bat.append(X_270,32);
-    X_285 := bat.append(X_278,25);
-    X_293 := bat.append(X_285,40);
-    X_301 := bat.append(X_293,15);
-    X_309 := bat.append(X_301,101);
-    X_245 := bat.new(nil:oid,nil:int);
-    X_254 := bat.append(X_245,2);
-    X_263 := bat.append(X_254,0);
-    X_271 := bat.append(X_263,0);
-    X_280 := bat.append(X_271,0);
-    X_286 := bat.append(X_280,0);
-    X_295 := bat.append(X_286,0);
-    X_303 := bat.append(X_295,0);
-    X_311 := bat.append(X_303,0);
+    X_249 := bat.append(X_242,"s_acctbal");
+    X_258 := bat.append(X_249,"s_name");
+    X_268 := bat.append(X_258,"n_name");
+    X_275 := bat.append(X_268,"p_partkey");
+    X_283 := bat.append(X_275,"p_mfgr");
+    X_290 := bat.append(X_283,"s_address");
+    X_298 := bat.append(X_290,"s_phone");
+    X_307 := bat.append(X_298,"s_comment");
+    X_243 := bat.new(nil:oid,nil:str);
+    X_251 := bat.append(X_243,"decimal");
+    X_260 := bat.append(X_251,"char");
+    X_270 := bat.append(X_260,"char");
+    X_277 := bat.append(X_270,"int");
+    X_285 := bat.append(X_277,"char");
+    X_292 := bat.append(X_285,"varchar");
+    X_300 := bat.append(X_292,"char");
+    X_309 := bat.append(X_300,"varchar");
+    X_244 := bat.new(nil:oid,nil:int);
+    X_253 := bat.append(X_244,15);
+    X_262 := bat.append(X_253,25);
+    X_271 := bat.append(X_262,25);
+    X_279 := bat.append(X_271,32);
+    X_286 := bat.append(X_279,25);
+    X_294 := bat.append(X_286,40);
+    X_302 := bat.append(X_294,15);
+    X_310 := bat.append(X_302,101);
+    X_246 := bat.new(nil:oid,nil:int);
+    X_255 := bat.append(X_246,2);
+    X_264 := bat.append(X_255,0);
+    X_272 := bat.append(X_264,0);
+    X_281 := bat.append(X_272,0);
+    X_287 := bat.append(X_281,0);
+    X_296 := bat.append(X_287,0);
+    X_304 := bat.append(X_296,0);
+    X_312 := bat.append(X_304,0);
     X_6 := sql.mvc();
     X_7:bat[:oid,:oid]  := sql.tid(X_6,"sys","nation");
     X_10:bat[:oid,:oid]  := sql.bind_idxbat(X_6,"sys","nation","nation_n_regionkey_fkey",0);
@@ -120,298 +120,149 @@
     X_18 := sql.projectdelta(X_7,X_10,X_13,r1_13,X_16);
     X_21:bat[:oid,:str]  := sql.bind(X_6,"sys","region","r_name",0);
     X_19:bat[:oid,:oid]  := sql.tid(X_6,"sys","region");
-<<<<<<< HEAD
-    X_379 := algebra.subselect(X_21,X_19,A3,A3,true,true,false);
+    X_380 := algebra.subselect(X_21,X_19,A3,A3,true,false,false);
     (X_23,r1_24) := sql.bind(X_6,"sys","region","r_name",2);
-    X_380 := algebra.subselect(r1_24,nil:bat[:oid,:oid],A3,A3,true,true,false);
+    X_381 := algebra.subselect(r1_24,nil:bat[:oid,:oid],A3,A3,true,false,false);
     X_25:bat[:oid,:str]  := sql.bind(X_6,"sys","region","r_name",1);
-    X_382 := algebra.subselect(X_25,X_19,A3,A3,true,true,false);
-    X_26 := sql.subdelta(X_379,X_19,X_23,X_380,X_382);
-    (X_28,r1_33) := algebra.subjoin(X_18,X_26,nil:BAT,nil:BAT,false,nil:lng);
-    X_33 := algebra.leftfetchjoin(X_28,X_7);
-    X_34:bat[:oid,:oid] := sql.tid(X_6,"sys","supplier");
-    X_36:bat[:oid,:oid] := sql.bind_idxbat(X_6,"sys","supplier","supplier_s_nationkey_fkey",0);
-    (X_38,r1_43) := sql.bind_idxbat(X_6,"sys","supplier","supplier_s_nationkey_fkey",2);
-    X_40:bat[:oid,:oid] := sql.bind_idxbat(X_6,"sys","supplier","supplier_s_nationkey_fkey",1);
-    X_41 := sql.projectdelta(X_34,X_36,X_38,r1_43,X_40);
-    (X_42,r1_48) := algebra.subjoin(X_33,X_41,nil:BAT,nil:BAT,false,nil:lng);
-    X_44 := algebra.leftfetchjoin(r1_48,X_34);
-    X_45:bat[:oid,:oid] := sql.tid(X_6,"sys","partsupp");
-    X_47:bat[:oid,:oid] := sql.bind_idxbat(X_6,"sys","partsupp","partsupp_ps_suppkey_fkey",0);
-    (X_49,r1_55) := sql.bind_idxbat(X_6,"sys","partsupp","partsupp_ps_suppkey_fkey",2);
-    X_51:bat[:oid,:oid] := sql.bind_idxbat(X_6,"sys","partsupp","partsupp_ps_suppkey_fkey",1);
-    X_52 := sql.projectdelta(X_45,X_47,X_49,r1_55,X_51);
-    (X_53,r1_60) := algebra.subjoin(X_44,X_52,nil:BAT,nil:BAT,false,nil:lng);
-    X_55:bat[:oid,:int] := sql.bind(X_6,"sys","partsupp","ps_partkey",0);
-    (X_57,r1_64) := sql.bind(X_6,"sys","partsupp","ps_partkey",2);
-    X_59:bat[:oid,:int] := sql.bind(X_6,"sys","partsupp","ps_partkey",1);
-    X_60 := sql.projectdelta(X_45,X_55,X_57,r1_64,X_59);
-    X_61 := algebra.leftfetchjoin(r1_60,X_60);
-    X_62:bat[:oid,:oid] := sql.bind_idxbat(X_6,"sys","partsupp","partsupp_ps_partkey_fkey",0);
-    (X_64,r1_73) := sql.bind_idxbat(X_6,"sys","partsupp","partsupp_ps_partkey_fkey",2);
-    X_66:bat[:oid,:oid] := sql.bind_idxbat(X_6,"sys","partsupp","partsupp_ps_partkey_fkey",1);
-    X_67 := sql.projectdelta(X_45,X_62,X_64,r1_73,X_66);
-    X_70:bat[:oid,:str] := sql.bind(X_6,"sys","part","p_type",0);
-    X_76:bat[:oid,:int] := sql.bind(X_6,"sys","part","p_size",0);
-    X_68:bat[:oid,:oid] := sql.tid(X_6,"sys","part");
-    X_383 := algebra.subselect(X_76,X_68,A0,A0,true,true,false);
-    (X_78,r1_92) := sql.bind(X_6,"sys","part","p_size",2);
-    X_384 := algebra.subselect(r1_92,nil:bat[:oid,:oid],A0,A0,true,true,false);
-    X_80:bat[:oid,:int] := sql.bind(X_6,"sys","part","p_size",1);
-    X_386 := algebra.subselect(X_80,X_68,A0,A0,true,true,false);
-    X_81 := sql.subdelta(X_383,X_68,X_78,X_384,X_386);
-    X_387 := algebra.likesubselect(X_70,X_81,A1,"",false);
-    (X_72,r1_82) := sql.bind(X_6,"sys","part","p_type",2);
-    X_388 := algebra.likesubselect(r1_82,nil:bat[:oid,:oid],A1,"",false);
-    X_74:bat[:oid,:str] := sql.bind(X_6,"sys","part","p_type",1);
-    X_390 := algebra.likesubselect(X_74,X_81,A1,"",false);
-    X_85 := sql.subdelta(X_387,X_81,X_72,X_388,X_390);
-    (X_86,r1_104) := algebra.subjoin(X_67,X_85,nil:BAT,nil:BAT,false,nil:lng);
-    X_91 := algebra.leftfetchjoin(X_86,X_52);
-    X_92:bat[:oid,:oid] := sql.tid(X_6,"sys","supplier");
-    (X_94,r1_118) := algebra.subjoin(X_91,X_92,nil:BAT,nil:BAT,false,nil:lng);
-    X_96:bat[:oid,:oid] := sql.bind_idxbat(X_6,"sys","supplier","supplier_s_nationkey_fkey",0);
-    (X_97,r1_121) := sql.bind_idxbat(X_6,"sys","supplier","supplier_s_nationkey_fkey",2);
-    X_99:bat[:oid,:oid] := sql.bind_idxbat(X_6,"sys","supplier","supplier_s_nationkey_fkey",1);
-    X_100 := sql.projectdelta(X_92,X_96,X_97,r1_121,X_99);
-    X_101 := algebra.leftfetchjoin(r1_118,X_100);
-    X_102:bat[:oid,:oid] := sql.tid(X_6,"sys","nation");
-    (X_104,r1_129) := algebra.subjoin(X_101,X_102,nil:BAT,nil:BAT,false,nil:lng);
-    X_106:bat[:oid,:oid] := sql.bind_idxbat(X_6,"sys","nation","nation_n_regionkey_fkey",0);
-    (X_107,r1_132) := sql.bind_idxbat(X_6,"sys","nation","nation_n_regionkey_fkey",2);
-    X_109:bat[:oid,:oid] := sql.bind_idxbat(X_6,"sys","nation","nation_n_regionkey_fkey",1);
-    X_110 := sql.projectdelta(X_102,X_106,X_107,r1_132,X_109);
-    X_111 := algebra.leftfetchjoin(r1_129,X_110);
-    X_114:bat[:oid,:str] := sql.bind(X_6,"sys","region","r_name",0);
-    X_112:bat[:oid,:oid] := sql.tid(X_6,"sys","region");
-    X_391 := algebra.subselect(X_114,X_112,A2,A2,true,true,false);
-    (X_115,r1_141) := sql.bind(X_6,"sys","region","r_name",2);
-    X_392 := algebra.subselect(r1_141,nil:bat[:oid,:oid],A2,A2,true,true,false);
-    X_117:bat[:oid,:str] := sql.bind(X_6,"sys","region","r_name",1);
-    X_394 := algebra.subselect(X_117,X_112,A2,A2,true,true,false);
-    X_118 := sql.subdelta(X_391,X_112,X_115,X_392,X_394);
-    (X_122,r1_152) := algebra.subjoin(X_111,X_118,nil:BAT,nil:BAT,false,nil:lng);
-    X_127:bat[:oid,:int] := sql.bind(X_6,"sys","part","p_partkey",0);
-    (X_129,r1_159) := sql.bind(X_6,"sys","part","p_partkey",2);
-    X_131:bat[:oid,:int] := sql.bind(X_6,"sys","part","p_partkey",1);
-    X_132 := sql.projectdelta(X_85,X_127,X_129,r1_159,X_131);
-    X_133:bat[:oid,:int] := algebra.leftfetchjoinPath(X_122,X_104,X_94,r1_104,X_132);
-    (X_134,r1_169) := algebra.subjoin(X_61,X_133,nil:BAT,nil:BAT,false,nil:lng);
-    X_136:bat[:oid,:oid] := batcalc.identity(X_133);
-    X_137 := algebra.leftfetchjoin(r1_169,X_136);
-    (X_138,r1_175,r2_175) := group.subgroupdone(X_137);
-    X_141:bat[:oid,:lng] := sql.bind(X_6,"sys","partsupp","ps_supplycost",0);
-    (X_143,r1_180) := sql.bind(X_6,"sys","partsupp","ps_supplycost",2);
-    X_145:bat[:oid,:lng] := sql.bind(X_6,"sys","partsupp","ps_supplycost",1);
-    X_146 := sql.projectdelta(X_45,X_141,X_143,r1_180,X_145);
-    X_147:bat[:oid,:lng] := algebra.leftfetchjoinPath(r1_175,r1_169,X_122,X_104,X_94,X_86,X_146);
-    X_148:bat[:oid,:lng] := algebra.leftfetchjoinPath(X_134,r1_60,X_146);
-    X_149:bat[:oid,:lng] := aggr.submin(X_148,X_138,r1_175,true);
-    X_151:bat[:oid,:bit] := batcalc.==(X_147,X_149);
-    X_152 := algebra.subselect(X_151,true,true,true,true,false);
-    X_154:bat[:oid,:int] := algebra.leftfetchjoinPath(X_152,r1_175,r1_169,X_133);
-    X_155:bat[:oid,:str] := sql.bind(X_6,"sys","supplier","s_name",0);
-    (X_157,r1_210) := sql.bind(X_6,"sys","supplier","s_name",2);
-    X_159:bat[:oid,:str] := sql.bind(X_6,"sys","supplier","s_name",1);
-    X_160 := sql.projectdelta(X_92,X_155,X_157,r1_210,X_159);
-    X_161:bat[:oid,:str] := algebra.leftfetchjoinPath(X_152,r1_175,r1_169,X_122,X_104,r1_118,X_160);
-    X_162:bat[:oid,:str] := sql.bind(X_6,"sys","nation","n_name",0);
-    (X_164,r1_223) := sql.bind(X_6,"sys","nation","n_name",2);
-    X_166:bat[:oid,:str] := sql.bind(X_6,"sys","nation","n_name",1);
-    X_167 := sql.projectdelta(X_102,X_162,X_164,r1_223,X_166);
-    X_168:bat[:oid,:str] := algebra.leftfetchjoinPath(X_152,r1_175,r1_169,X_122,r1_129,X_167);
-    X_169:bat[:oid,:lng] := sql.bind(X_6,"sys","supplier","s_acctbal",0);
-    (X_171,r1_235) := sql.bind(X_6,"sys","supplier","s_acctbal",2);
-    X_173:bat[:oid,:lng] := sql.bind(X_6,"sys","supplier","s_acctbal",1);
-    X_174 := sql.projectdelta(X_92,X_169,X_171,r1_235,X_173);
-    X_175:bat[:oid,:lng] := algebra.leftfetchjoinPath(X_152,r1_175,r1_169,X_122,X_104,r1_118,X_174);
-    X_209:bat[:oid,:str] := sql.bind(X_6,"sys","part","p_mfgr",0);
-    (X_211,r1_301) := sql.bind(X_6,"sys","part","p_mfgr",2);
-    X_213:bat[:oid,:str] := sql.bind(X_6,"sys","part","p_mfgr",1);
-    X_214 := sql.projectdelta(X_85,X_209,X_211,r1_301,X_213);
-    (X_176,r1_251) := algebra.firstn(X_175,100:wrd,false,false);
-    (X_180,r1_257) := algebra.firstn(X_168,X_176,r1_251,100:wrd,true,false);
-    (X_183,r1_262) := algebra.firstn(X_161,X_180,r1_257,100:wrd,true,false);
-    X_185 := algebra.firstn(X_154,X_183,r1_262,100:wrd,true,false);
-    X_186 := algebra.leftfetchjoin(X_185,X_154);
-    X_187 := algebra.leftfetchjoin(X_185,X_161);
-    X_188 := algebra.leftfetchjoin(X_185,X_168);
-    X_189 := algebra.leftfetchjoin(X_185,X_175);
-    (X_190,r1_271,r2_271) := algebra.subsort(X_189,true,false);
-    (X_193,r1_274,r2_274) := algebra.subsort(X_188,r1_271,r2_271,false,false);
-    (X_196,r1_277,r2_277) := algebra.subsort(X_187,r1_274,r2_274,false,false);
-    (X_199,r1_280,r2_280) := algebra.subsort(X_186,r1_277,r2_277,false,false);
-    X_202 := algebra.leftfetchjoin(r1_280,X_189);
-    X_204 := algebra.subslice(X_202,0,99:wrd);
-    X_215:bat[:oid,:str] := algebra.leftfetchjoinPath(X_204,r1_280,X_185,X_152,r1_175,r1_169,X_122,X_104,X_94,r1_104,X_214);
-    X_216:bat[:oid,:str] := sql.bind(X_6,"sys","supplier","s_address",0);
-    (X_218,r1_319) := sql.bind(X_6,"sys","supplier","s_address",2);
-    X_220:bat[:oid,:str] := sql.bind(X_6,"sys","supplier","s_address",1);
-    X_221 := sql.projectdelta(X_92,X_216,X_218,r1_319,X_220);
-    X_222:bat[:oid,:str] := algebra.leftfetchjoinPath(X_204,r1_280,X_185,X_152,r1_175,r1_169,X_122,X_104,r1_118,X_221);
-    X_223:bat[:oid,:str] := sql.bind(X_6,"sys","supplier","s_phone",0);
-    (X_225,r1_335) := sql.bind(X_6,"sys","supplier","s_phone",2);
-    X_227:bat[:oid,:str] := sql.bind(X_6,"sys","supplier","s_phone",1);
-    X_228 := sql.projectdelta(X_92,X_223,X_225,r1_335,X_227);
-    X_229:bat[:oid,:str] := algebra.leftfetchjoinPath(X_204,r1_280,X_185,X_152,r1_175,r1_169,X_122,X_104,r1_118,X_228);
-    X_230:bat[:oid,:str] := sql.bind(X_6,"sys","supplier","s_comment",0);
-    (X_232,r1_351) := sql.bind(X_6,"sys","supplier","s_comment",2);
-    X_234:bat[:oid,:str] := sql.bind(X_6,"sys","supplier","s_comment",1);
-    X_235 := sql.projectdelta(X_92,X_230,X_232,r1_351,X_234);
-    X_236:bat[:oid,:str] := algebra.leftfetchjoinPath(X_204,r1_280,X_185,X_152,r1_175,r1_169,X_122,X_104,r1_118,X_235);
-    X_205 := algebra.leftfetchjoin(X_204,X_202);
-    X_206:bat[:oid,:str] := algebra.leftfetchjoinPath(X_204,r1_280,X_187);
-    X_207:bat[:oid,:str] := algebra.leftfetchjoinPath(X_204,r1_280,X_188);
-    X_208:bat[:oid,:int] := algebra.leftfetchjoinPath(X_204,r1_280,X_186);
-    sql.resultSet(X_305,X_306,X_308,X_309,X_311,X_205,X_206,X_207,X_208,X_215,X_222,X_229,X_236);
-=======
-    X_398 := algebra.subselect(X_21,X_19,A3,A3,true,false,false);
-    (X_23,r1_24) := sql.bind(X_6,"sys","region","r_name",2);
-    X_399 := algebra.subselect(r1_24,nil:bat[:oid,:oid],A3,A3,true,false,false);
-    X_25:bat[:oid,:str]  := sql.bind(X_6,"sys","region","r_name",1);
-    X_401 := algebra.subselect(X_25,X_19,A3,A3,true,false,false);
-    X_26 := sql.subdelta(X_398,X_19,X_23,X_399,X_401);
-    X_28 := X_26;
-    (X_29,r1_33) := algebra.subjoin(X_18,X_28,nil:BAT,nil:BAT,false,nil:lng);
-    X_33 := algebra.leftfetchjoin(X_29,X_7);
-    X_34:bat[:oid,:oid]  := sql.tid(X_6,"sys","supplier");
-    X_36:bat[:oid,:oid]  := sql.bind_idxbat(X_6,"sys","supplier","supplier_s_nationkey_fkey",0);
-    (X_39,r1_43) := sql.bind_idxbat(X_6,"sys","supplier","supplier_s_nationkey_fkey",2);
-    X_41:bat[:oid,:oid]  := sql.bind_idxbat(X_6,"sys","supplier","supplier_s_nationkey_fkey",1);
-    X_42 := sql.projectdelta(X_34,X_36,X_39,r1_43,X_41);
-    (X_43,r1_48) := algebra.subjoin(X_33,X_42,nil:BAT,nil:BAT,false,nil:lng);
-    X_45 := algebra.leftfetchjoin(r1_48,X_34);
-    X_46:bat[:oid,:oid]  := sql.tid(X_6,"sys","partsupp");
-    X_48:bat[:oid,:oid]  := sql.bind_idxbat(X_6,"sys","partsupp","partsupp_ps_suppkey_fkey",0);
-    (X_51,r1_56) := sql.bind_idxbat(X_6,"sys","partsupp","partsupp_ps_suppkey_fkey",2);
-    X_54:bat[:oid,:oid]  := sql.bind_idxbat(X_6,"sys","partsupp","partsupp_ps_suppkey_fkey",1);
-    X_56 := sql.projectdelta(X_46,X_48,X_51,r1_56,X_54);
-    (X_57,r1_63) := algebra.subjoin(X_45,X_56,nil:BAT,nil:BAT,false,nil:lng);
-    X_60:bat[:oid,:int]  := sql.bind(X_6,"sys","partsupp","ps_partkey",0);
-    (X_62,r1_68) := sql.bind(X_6,"sys","partsupp","ps_partkey",2);
-    X_64:bat[:oid,:int]  := sql.bind(X_6,"sys","partsupp","ps_partkey",1);
-    X_65 := sql.projectdelta(X_46,X_60,X_62,r1_68,X_64);
-    X_66 := algebra.leftfetchjoin(r1_63,X_65);
-    X_68:bat[:oid,:oid]  := sql.bind_idxbat(X_6,"sys","partsupp","partsupp_ps_partkey_fkey",0);
-    (X_70,r1_78) := sql.bind_idxbat(X_6,"sys","partsupp","partsupp_ps_partkey_fkey",2);
-    X_72:bat[:oid,:oid]  := sql.bind_idxbat(X_6,"sys","partsupp","partsupp_ps_partkey_fkey",1);
-    X_73 := sql.projectdelta(X_46,X_68,X_70,r1_78,X_72);
-    X_76:bat[:oid,:str]  := sql.bind(X_6,"sys","part","p_type",0);
-    X_82:bat[:oid,:int]  := sql.bind(X_6,"sys","part","p_size",0);
-    X_74:bat[:oid,:oid]  := sql.tid(X_6,"sys","part");
-    X_402 := algebra.subselect(X_82,X_74,A0,A0,true,false,false);
-    (X_85,r1_98) := sql.bind(X_6,"sys","part","p_size",2);
-    X_403 := algebra.subselect(r1_98,nil:bat[:oid,:oid],A0,A0,true,false,false);
-    X_88:bat[:oid,:int]  := sql.bind(X_6,"sys","part","p_size",1);
-    X_405 := algebra.subselect(X_88,X_74,A0,A0,true,false,false);
-    X_90 := sql.subdelta(X_402,X_74,X_85,X_403,X_405);
-    X_406 := algebra.likesubselect(X_76,X_90,A1,"",false);
-    (X_78,r1_87) := sql.bind(X_6,"sys","part","p_type",2);
-    X_407 := algebra.likesubselect(r1_87,nil:bat[:oid,:oid],A1,"",false);
-    X_80:bat[:oid,:str]  := sql.bind(X_6,"sys","part","p_type",1);
-    X_409 := algebra.likesubselect(X_80,X_90,A1,"",false);
-    X_93 := sql.subdelta(X_406,X_90,X_78,X_407,X_409);
-    X_94 := X_93;
-    (X_95,r1_111) := algebra.subjoin(X_73,X_94,nil:BAT,nil:BAT,false,nil:lng);
-    X_100 := algebra.leftfetchjoin(X_95,X_56);
-    X_101:bat[:oid,:oid]  := sql.tid(X_6,"sys","supplier");
-    (X_103,r1_127) := algebra.subjoin(X_100,X_101,nil:BAT,nil:BAT,false,nil:lng);
-    X_105:bat[:oid,:oid]  := sql.bind_idxbat(X_6,"sys","supplier","supplier_s_nationkey_fkey",0);
-    (X_108,r1_132) := sql.bind_idxbat(X_6,"sys","supplier","supplier_s_nationkey_fkey",2);
-    X_111:bat[:oid,:oid]  := sql.bind_idxbat(X_6,"sys","supplier","supplier_s_nationkey_fkey",1);
-    X_113 := sql.projectdelta(X_101,X_105,X_108,r1_132,X_111);
-    X_114 := algebra.leftfetchjoin(r1_127,X_113);
-    X_115:bat[:oid,:oid]  := sql.tid(X_6,"sys","nation");
-    (X_117,r1_142) := algebra.subjoin(X_114,X_115,nil:BAT,nil:BAT,false,nil:lng);
-    X_120:bat[:oid,:oid]  := sql.bind_idxbat(X_6,"sys","nation","nation_n_regionkey_fkey",0);
-    (X_122,r1_147) := sql.bind_idxbat(X_6,"sys","nation","nation_n_regionkey_fkey",2);
-    X_125:bat[:oid,:oid]  := sql.bind_idxbat(X_6,"sys","nation","nation_n_regionkey_fkey",1);
-    X_126 := sql.projectdelta(X_115,X_120,X_122,r1_147,X_125);
-    X_127 := algebra.leftfetchjoin(r1_142,X_126);
-    X_130:bat[:oid,:str]  := sql.bind(X_6,"sys","region","r_name",0);
-    X_128:bat[:oid,:oid]  := sql.tid(X_6,"sys","region");
-    X_410 := algebra.subselect(X_130,X_128,A2,A2,true,false,false);
-    (X_132,r1_158) := sql.bind(X_6,"sys","region","r_name",2);
-    X_411 := algebra.subselect(r1_158,nil:bat[:oid,:oid],A2,A2,true,false,false);
-    X_134:bat[:oid,:str]  := sql.bind(X_6,"sys","region","r_name",1);
-    X_413 := algebra.subselect(X_134,X_128,A2,A2,true,false,false);
-    X_135 := sql.subdelta(X_410,X_128,X_132,X_411,X_413);
-    X_137 := X_135;
-    (X_138,r1_167) := algebra.subjoin(X_127,X_137,nil:BAT,nil:BAT,false,nil:lng);
-    X_142:bat[:oid,:int]  := sql.bind(X_6,"sys","part","p_partkey",0);
-    (X_146,r1_175) := sql.bind(X_6,"sys","part","p_partkey",2);
-    X_149:bat[:oid,:int]  := sql.bind(X_6,"sys","part","p_partkey",1);
-    X_151 := sql.projectdelta(X_93,X_142,X_146,r1_175,X_149);
-    X_152:bat[:oid,:int] := algebra.leftfetchjoinPath(X_138,X_117,X_103,r1_111,X_151);
-    (X_153,r1_187) := algebra.subjoin(X_66,X_152,nil:BAT,nil:BAT,false,nil:lng);
-    X_156:bat[:oid,:oid]  := batcalc.identity(X_152);
-    X_157 := algebra.leftfetchjoin(r1_187,X_156);
-    (X_158,r1_194,r2_194) := group.subgroupdone(X_157);
-    X_161:bat[:oid,:lng]  := sql.bind(X_6,"sys","partsupp","ps_supplycost",0);
-    (X_165,r1_201) := sql.bind(X_6,"sys","partsupp","ps_supplycost",2);
-    X_167:bat[:oid,:lng]  := sql.bind(X_6,"sys","partsupp","ps_supplycost",1);
-    X_168 := sql.projectdelta(X_46,X_161,X_165,r1_201,X_167);
-    X_169:bat[:oid,:lng] := algebra.leftfetchjoinPath(r1_194,r1_187,X_138,X_117,X_103,X_95,X_168);
-    X_173:bat[:oid,:lng]  := algebra.leftfetchjoinPath(X_153,r1_63,X_168);
-    X_174:bat[:oid,:lng]  := aggr.submin(X_173,X_158,r1_194,true);
-    X_176:bat[:oid,:bit]  := batcalc.==(X_169,X_174);
-    X_177 := algebra.subselect(X_176,true,true,true,true,false);
-    X_179:bat[:oid,:int] := algebra.leftfetchjoinPath(X_177,r1_194,r1_187,X_152);
-    X_180:bat[:oid,:str]  := sql.bind(X_6,"sys","supplier","s_name",0);
-    (X_184,r1_237) := sql.bind(X_6,"sys","supplier","s_name",2);
-    X_186:bat[:oid,:str]  := sql.bind(X_6,"sys","supplier","s_name",1);
-    X_187 := sql.projectdelta(X_101,X_180,X_184,r1_237,X_186);
-    X_188:bat[:oid,:str] := algebra.leftfetchjoinPath(X_177,r1_194,r1_187,X_138,X_117,r1_127,X_187);
-    X_189:bat[:oid,:str]  := sql.bind(X_6,"sys","nation","n_name",0);
-    (X_193,r1_252) := sql.bind(X_6,"sys","nation","n_name",2);
-    X_196:bat[:oid,:str]  := sql.bind(X_6,"sys","nation","n_name",1);
-    X_198 := sql.projectdelta(X_115,X_189,X_193,r1_252,X_196);
-    X_199:bat[:oid,:str] := algebra.leftfetchjoinPath(X_177,r1_194,r1_187,X_138,r1_142,X_198);
-    X_200:bat[:oid,:lng]  := sql.bind(X_6,"sys","supplier","s_acctbal",0);
-    (X_202,r1_266) := sql.bind(X_6,"sys","supplier","s_acctbal",2);
-    X_206:bat[:oid,:lng]  := sql.bind(X_6,"sys","supplier","s_acctbal",1);
-    X_207 := sql.projectdelta(X_101,X_200,X_202,r1_266,X_206);
-    X_208:bat[:oid,:lng] := algebra.leftfetchjoinPath(X_177,r1_194,r1_187,X_138,X_117,r1_127,X_207);
-    X_242:bat[:oid,:str]  := sql.bind(X_6,"sys","part","p_mfgr",0);
-    (X_247,r1_336) := sql.bind(X_6,"sys","part","p_mfgr",2);
-    X_250:bat[:oid,:str]  := sql.bind(X_6,"sys","part","p_mfgr",1);
-    X_251 := sql.projectdelta(X_93,X_242,X_247,r1_336,X_250);
-    (X_209,r1_284) := algebra.firstn(X_208,100:wrd,false,false);
-    (X_212,r1_289) := algebra.firstn(X_199,X_209,r1_284,100:wrd,true,false);
-    (X_215,r1_294) := algebra.firstn(X_188,X_212,r1_289,100:wrd,true,false);
-    X_217 := algebra.firstn(X_179,X_215,r1_294,100:wrd,true,false);
-    X_218 := algebra.leftfetchjoin(X_217,X_179);
-    X_219 := algebra.leftfetchjoin(X_217,X_188);
-    X_220 := algebra.leftfetchjoin(X_217,X_199);
-    X_221 := algebra.leftfetchjoin(X_217,X_208);
-    (X_222,r1_303,r2_303) := algebra.subsort(X_221,true,false);
-    (X_225,r1_306,r2_306) := algebra.subsort(X_220,r1_303,r2_303,false,false);
-    (X_228,r1_309,r2_309) := algebra.subsort(X_219,r1_306,r2_306,false,false);
-    (X_231,r1_312,r2_312) := algebra.subsort(X_218,r1_309,r2_309,false,false);
-    X_234 := algebra.leftfetchjoin(r1_312,X_221);
-    X_237 := algebra.subslice(X_234,0,99:wrd);
-    X_252:bat[:oid,:str] := algebra.leftfetchjoinPath(X_237,r1_312,X_217,X_177,r1_194,r1_187,X_138,X_117,X_103,r1_111,X_251);
-    X_253:bat[:oid,:str]  := sql.bind(X_6,"sys","supplier","s_address",0);
-    (X_256,r1_356) := sql.bind(X_6,"sys","supplier","s_address",2);
-    X_258:bat[:oid,:str]  := sql.bind(X_6,"sys","supplier","s_address",1);
-    X_260 := sql.projectdelta(X_101,X_253,X_256,r1_356,X_258);
-    X_261:bat[:oid,:str] := algebra.leftfetchjoinPath(X_237,r1_312,X_217,X_177,r1_194,r1_187,X_138,X_117,r1_127,X_260);
-    X_262:bat[:oid,:str]  := sql.bind(X_6,"sys","supplier","s_phone",0);
-    (X_266,r1_375) := sql.bind(X_6,"sys","supplier","s_phone",2);
-    X_269:bat[:oid,:str]  := sql.bind(X_6,"sys","supplier","s_phone",1);
-    X_270 := sql.projectdelta(X_101,X_262,X_266,r1_375,X_269);
-    X_271:bat[:oid,:str] := algebra.leftfetchjoinPath(X_237,r1_312,X_217,X_177,r1_194,r1_187,X_138,X_117,r1_127,X_270);
-    X_272:bat[:oid,:str]  := sql.bind(X_6,"sys","supplier","s_comment",0);
-    (X_275,r1_393) := sql.bind(X_6,"sys","supplier","s_comment",2);
-    X_277:bat[:oid,:str]  := sql.bind(X_6,"sys","supplier","s_comment",1);
-    X_279 := sql.projectdelta(X_101,X_272,X_275,r1_393,X_277);
-    X_280:bat[:oid,:str] := algebra.leftfetchjoinPath(X_237,r1_312,X_217,X_177,r1_194,r1_187,X_138,X_117,r1_127,X_279);
-    X_238 := algebra.leftfetchjoin(X_237,X_234);
-    X_239:bat[:oid,:str] := algebra.leftfetchjoinPath(X_237,r1_312,X_219);
-    X_240:bat[:oid,:str] := algebra.leftfetchjoinPath(X_237,r1_312,X_220);
-    X_241:bat[:oid,:int] := algebra.leftfetchjoinPath(X_237,r1_312,X_218);
-    sql.resultSet(X_349,X_350,X_352,X_353,X_355,X_238,X_239,X_240,X_241,X_252,X_261,X_271,X_280);
->>>>>>> c55dabde
+    X_383 := algebra.subselect(X_25,X_19,A3,A3,true,false,false);
+    X_26 := sql.subdelta(X_380,X_19,X_23,X_381,X_383);
+    (X_29,r1_34) := algebra.subjoin(X_18,X_26,nil:BAT,nil:BAT,false,nil:lng);
+    X_34 := algebra.leftfetchjoin(X_29,X_7);
+    X_35:bat[:oid,:oid] := sql.tid(X_6,"sys","supplier");
+    X_37:bat[:oid,:oid] := sql.bind_idxbat(X_6,"sys","supplier","supplier_s_nationkey_fkey",0);
+    (X_39,r1_44) := sql.bind_idxbat(X_6,"sys","supplier","supplier_s_nationkey_fkey",2);
+    X_41:bat[:oid,:oid] := sql.bind_idxbat(X_6,"sys","supplier","supplier_s_nationkey_fkey",1);
+    X_42 := sql.projectdelta(X_35,X_37,X_39,r1_44,X_41);
+    (X_43,r1_49) := algebra.subjoin(X_34,X_42,nil:BAT,nil:BAT,false,nil:lng);
+    X_45 := algebra.leftfetchjoin(r1_49,X_35);
+    X_46:bat[:oid,:oid] := sql.tid(X_6,"sys","partsupp");
+    X_48:bat[:oid,:oid] := sql.bind_idxbat(X_6,"sys","partsupp","partsupp_ps_suppkey_fkey",0);
+    (X_50,r1_56) := sql.bind_idxbat(X_6,"sys","partsupp","partsupp_ps_suppkey_fkey",2);
+    X_52:bat[:oid,:oid] := sql.bind_idxbat(X_6,"sys","partsupp","partsupp_ps_suppkey_fkey",1);
+    X_53 := sql.projectdelta(X_46,X_48,X_50,r1_56,X_52);
+    (X_54,r1_61) := algebra.subjoin(X_45,X_53,nil:BAT,nil:BAT,false,nil:lng);
+    X_56:bat[:oid,:int] := sql.bind(X_6,"sys","partsupp","ps_partkey",0);
+    (X_58,r1_65) := sql.bind(X_6,"sys","partsupp","ps_partkey",2);
+    X_60:bat[:oid,:int] := sql.bind(X_6,"sys","partsupp","ps_partkey",1);
+    X_61 := sql.projectdelta(X_46,X_56,X_58,r1_65,X_60);
+    X_62 := algebra.leftfetchjoin(r1_61,X_61);
+    X_63:bat[:oid,:oid] := sql.bind_idxbat(X_6,"sys","partsupp","partsupp_ps_partkey_fkey",0);
+    (X_65,r1_74) := sql.bind_idxbat(X_6,"sys","partsupp","partsupp_ps_partkey_fkey",2);
+    X_67:bat[:oid,:oid] := sql.bind_idxbat(X_6,"sys","partsupp","partsupp_ps_partkey_fkey",1);
+    X_68 := sql.projectdelta(X_46,X_63,X_65,r1_74,X_67);
+    X_71:bat[:oid,:str] := sql.bind(X_6,"sys","part","p_type",0);
+    X_77:bat[:oid,:int] := sql.bind(X_6,"sys","part","p_size",0);
+    X_69:bat[:oid,:oid] := sql.tid(X_6,"sys","part");
+    X_384 := algebra.subselect(X_77,X_69,A0,A0,true,false,false);
+    (X_79,r1_93) := sql.bind(X_6,"sys","part","p_size",2);
+    X_385 := algebra.subselect(r1_93,nil:bat[:oid,:oid],A0,A0,true,false,false);
+    X_81:bat[:oid,:int] := sql.bind(X_6,"sys","part","p_size",1);
+    X_387 := algebra.subselect(X_81,X_69,A0,A0,true,false,false);
+    X_82 := sql.subdelta(X_384,X_69,X_79,X_385,X_387);
+    X_388 := algebra.likesubselect(X_71,X_82,A1,"",false);
+    (X_73,r1_83) := sql.bind(X_6,"sys","part","p_type",2);
+    X_389 := algebra.likesubselect(r1_83,nil:bat[:oid,:oid],A1,"",false);
+    X_75:bat[:oid,:str] := sql.bind(X_6,"sys","part","p_type",1);
+    X_391 := algebra.likesubselect(X_75,X_82,A1,"",false);
+    X_86 := sql.subdelta(X_388,X_82,X_73,X_389,X_391);
+    (X_87,r1_105) := algebra.subjoin(X_68,X_86,nil:BAT,nil:BAT,false,nil:lng);
+    X_92 := algebra.leftfetchjoin(X_87,X_53);
+    X_93:bat[:oid,:oid] := sql.tid(X_6,"sys","supplier");
+    (X_95,r1_119) := algebra.subjoin(X_92,X_93,nil:BAT,nil:BAT,false,nil:lng);
+    X_97:bat[:oid,:oid] := sql.bind_idxbat(X_6,"sys","supplier","supplier_s_nationkey_fkey",0);
+    (X_98,r1_122) := sql.bind_idxbat(X_6,"sys","supplier","supplier_s_nationkey_fkey",2);
+    X_100:bat[:oid,:oid] := sql.bind_idxbat(X_6,"sys","supplier","supplier_s_nationkey_fkey",1);
+    X_101 := sql.projectdelta(X_93,X_97,X_98,r1_122,X_100);
+    X_102 := algebra.leftfetchjoin(r1_119,X_101);
+    X_103:bat[:oid,:oid] := sql.tid(X_6,"sys","nation");
+    (X_105,r1_130) := algebra.subjoin(X_102,X_103,nil:BAT,nil:BAT,false,nil:lng);
+    X_107:bat[:oid,:oid] := sql.bind_idxbat(X_6,"sys","nation","nation_n_regionkey_fkey",0);
+    (X_108,r1_133) := sql.bind_idxbat(X_6,"sys","nation","nation_n_regionkey_fkey",2);
+    X_110:bat[:oid,:oid] := sql.bind_idxbat(X_6,"sys","nation","nation_n_regionkey_fkey",1);
+    X_111 := sql.projectdelta(X_103,X_107,X_108,r1_133,X_110);
+    X_112 := algebra.leftfetchjoin(r1_130,X_111);
+    X_115:bat[:oid,:str] := sql.bind(X_6,"sys","region","r_name",0);
+    X_113:bat[:oid,:oid] := sql.tid(X_6,"sys","region");
+    X_392 := algebra.subselect(X_115,X_113,A2,A2,true,false,false);
+    (X_116,r1_142) := sql.bind(X_6,"sys","region","r_name",2);
+    X_393 := algebra.subselect(r1_142,nil:bat[:oid,:oid],A2,A2,true,false,false);
+    X_118:bat[:oid,:str] := sql.bind(X_6,"sys","region","r_name",1);
+    X_395 := algebra.subselect(X_118,X_113,A2,A2,true,false,false);
+    X_119 := sql.subdelta(X_392,X_113,X_116,X_393,X_395);
+    (X_123,r1_153) := algebra.subjoin(X_112,X_119,nil:BAT,nil:BAT,false,nil:lng);
+    X_128:bat[:oid,:int] := sql.bind(X_6,"sys","part","p_partkey",0);
+    (X_130,r1_160) := sql.bind(X_6,"sys","part","p_partkey",2);
+    X_132:bat[:oid,:int] := sql.bind(X_6,"sys","part","p_partkey",1);
+    X_133 := sql.projectdelta(X_86,X_128,X_130,r1_160,X_132);
+    X_134:bat[:oid,:int] := algebra.leftfetchjoinPath(X_123,X_105,X_95,r1_105,X_133);
+    (X_135,r1_170) := algebra.subjoin(X_62,X_134,nil:BAT,nil:BAT,false,nil:lng);
+    X_137:bat[:oid,:oid] := batcalc.identity(X_134);
+    X_138 := algebra.leftfetchjoin(r1_170,X_137);
+    (X_139,r1_176,r2_176) := group.subgroupdone(X_138);
+    X_142:bat[:oid,:lng] := sql.bind(X_6,"sys","partsupp","ps_supplycost",0);
+    (X_144,r1_181) := sql.bind(X_6,"sys","partsupp","ps_supplycost",2);
+    X_146:bat[:oid,:lng] := sql.bind(X_6,"sys","partsupp","ps_supplycost",1);
+    X_147 := sql.projectdelta(X_46,X_142,X_144,r1_181,X_146);
+    X_148:bat[:oid,:lng] := algebra.leftfetchjoinPath(r1_176,r1_170,X_123,X_105,X_95,X_87,X_147);
+    X_149:bat[:oid,:lng] := algebra.leftfetchjoinPath(X_135,r1_61,X_147);
+    X_150:bat[:oid,:lng] := aggr.submin(X_149,X_139,r1_176,true);
+    X_152:bat[:oid,:bit] := batcalc.==(X_148,X_150);
+    X_153 := algebra.subselect(X_152,true,true,true,true,false);
+    X_155:bat[:oid,:int] := algebra.leftfetchjoinPath(X_153,r1_176,r1_170,X_134);
+    X_156:bat[:oid,:str] := sql.bind(X_6,"sys","supplier","s_name",0);
+    (X_158,r1_211) := sql.bind(X_6,"sys","supplier","s_name",2);
+    X_160:bat[:oid,:str] := sql.bind(X_6,"sys","supplier","s_name",1);
+    X_161 := sql.projectdelta(X_93,X_156,X_158,r1_211,X_160);
+    X_162:bat[:oid,:str] := algebra.leftfetchjoinPath(X_153,r1_176,r1_170,X_123,X_105,r1_119,X_161);
+    X_163:bat[:oid,:str] := sql.bind(X_6,"sys","nation","n_name",0);
+    (X_165,r1_224) := sql.bind(X_6,"sys","nation","n_name",2);
+    X_167:bat[:oid,:str] := sql.bind(X_6,"sys","nation","n_name",1);
+    X_168 := sql.projectdelta(X_103,X_163,X_165,r1_224,X_167);
+    X_169:bat[:oid,:str] := algebra.leftfetchjoinPath(X_153,r1_176,r1_170,X_123,r1_130,X_168);
+    X_170:bat[:oid,:lng] := sql.bind(X_6,"sys","supplier","s_acctbal",0);
+    (X_172,r1_236) := sql.bind(X_6,"sys","supplier","s_acctbal",2);
+    X_174:bat[:oid,:lng] := sql.bind(X_6,"sys","supplier","s_acctbal",1);
+    X_175 := sql.projectdelta(X_93,X_170,X_172,r1_236,X_174);
+    X_176:bat[:oid,:lng] := algebra.leftfetchjoinPath(X_153,r1_176,r1_170,X_123,X_105,r1_119,X_175);
+    X_210:bat[:oid,:str] := sql.bind(X_6,"sys","part","p_mfgr",0);
+    (X_212,r1_302) := sql.bind(X_6,"sys","part","p_mfgr",2);
+    X_214:bat[:oid,:str] := sql.bind(X_6,"sys","part","p_mfgr",1);
+    X_215 := sql.projectdelta(X_86,X_210,X_212,r1_302,X_214);
+    (X_177,r1_252) := algebra.firstn(X_176,100:wrd,false,false);
+    (X_181,r1_258) := algebra.firstn(X_169,X_177,r1_252,100:wrd,true,false);
+    (X_184,r1_263) := algebra.firstn(X_162,X_181,r1_258,100:wrd,true,false);
+    X_186 := algebra.firstn(X_155,X_184,r1_263,100:wrd,true,false);
+    X_187 := algebra.leftfetchjoin(X_186,X_155);
+    X_188 := algebra.leftfetchjoin(X_186,X_162);
+    X_189 := algebra.leftfetchjoin(X_186,X_169);
+    X_190 := algebra.leftfetchjoin(X_186,X_176);
+    (X_191,r1_272,r2_272) := algebra.subsort(X_190,true,false);
+    (X_194,r1_275,r2_275) := algebra.subsort(X_189,r1_272,r2_272,false,false);
+    (X_197,r1_278,r2_278) := algebra.subsort(X_188,r1_275,r2_275,false,false);
+    (X_200,r1_281,r2_281) := algebra.subsort(X_187,r1_278,r2_278,false,false);
+    X_203 := algebra.leftfetchjoin(r1_281,X_190);
+    X_205 := algebra.subslice(X_203,0,99:wrd);
+    X_216:bat[:oid,:str] := algebra.leftfetchjoinPath(X_205,r1_281,X_186,X_153,r1_176,r1_170,X_123,X_105,X_95,r1_105,X_215);
+    X_217:bat[:oid,:str] := sql.bind(X_6,"sys","supplier","s_address",0);
+    (X_219,r1_320) := sql.bind(X_6,"sys","supplier","s_address",2);
+    X_221:bat[:oid,:str] := sql.bind(X_6,"sys","supplier","s_address",1);
+    X_222 := sql.projectdelta(X_93,X_217,X_219,r1_320,X_221);
+    X_223:bat[:oid,:str] := algebra.leftfetchjoinPath(X_205,r1_281,X_186,X_153,r1_176,r1_170,X_123,X_105,r1_119,X_222);
+    X_224:bat[:oid,:str] := sql.bind(X_6,"sys","supplier","s_phone",0);
+    (X_226,r1_336) := sql.bind(X_6,"sys","supplier","s_phone",2);
+    X_228:bat[:oid,:str] := sql.bind(X_6,"sys","supplier","s_phone",1);
+    X_229 := sql.projectdelta(X_93,X_224,X_226,r1_336,X_228);
+    X_230:bat[:oid,:str] := algebra.leftfetchjoinPath(X_205,r1_281,X_186,X_153,r1_176,r1_170,X_123,X_105,r1_119,X_229);
+    X_231:bat[:oid,:str] := sql.bind(X_6,"sys","supplier","s_comment",0);
+    (X_233,r1_352) := sql.bind(X_6,"sys","supplier","s_comment",2);
+    X_235:bat[:oid,:str] := sql.bind(X_6,"sys","supplier","s_comment",1);
+    X_236 := sql.projectdelta(X_93,X_231,X_233,r1_352,X_235);
+    X_237:bat[:oid,:str] := algebra.leftfetchjoinPath(X_205,r1_281,X_186,X_153,r1_176,r1_170,X_123,X_105,r1_119,X_236);
+    X_206 := algebra.leftfetchjoin(X_205,X_203);
+    X_207:bat[:oid,:str] := algebra.leftfetchjoinPath(X_205,r1_281,X_188);
+    X_208:bat[:oid,:str] := algebra.leftfetchjoinPath(X_205,r1_281,X_189);
+    X_209:bat[:oid,:int] := algebra.leftfetchjoinPath(X_205,r1_281,X_187);
+    sql.resultSet(X_306,X_307,X_309,X_310,X_312,X_206,X_207,X_208,X_209,X_216,X_223,X_230,X_237);
 end user.s2_1;
 
 # 22:53:25 >  
