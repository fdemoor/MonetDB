stdout of test '02-explain` in directory 'sql/benchmarks/tpch` itself:


# 22:53:25 >  
# 22:53:25 >  "mserver5" "--debug=10" "--set" "gdk_nr_threads=0" "--set" "mapi_open=true" "--set" "mapi_port=34581" "--set" "mapi_usock=/var/tmp/mtest-9096/.s.monetdb.34581" "--set" "monet_prompt=" "--forcemito" "--set" "mal_listing=2" "--dbpath=/ufs/manegold/_/Monet/HG/Feb2013/prefix/--disable-debug_--enable-assert_--enable-optimize/var/MonetDB/mTests_sql_benchmarks_tpch" "--set" "mal_listing=0"
# 22:53:25 >  

# MonetDB 5 server v11.15.12
# This is an unreleased version
# Serving database 'mTests_sql_benchmarks_tpch', using 8 threads
# Compiled for x86_64-unknown-linux-gnu/64bit with 64bit OIDs dynamically linked
# Found 15.591 GiB available main-memory.
# Copyright (c) 1993-July 2008 CWI.
# Copyright (c) August 2008-2015 MonetDB B.V., all rights reserved
# Visit http://www.monetdb.org/ for further information
# Listening for connection requests on mapi:monetdb://rome.ins.cwi.nl:34581/
# Listening for UNIX domain connection requests on mapi:monetdb:///var/tmp/mtest-9096/.s.monetdb.34581
# MonetDB/GIS module loaded
# MonetDB/JAQL module loaded
# MonetDB/SQL module loaded

Ready.

# 22:53:25 >  
# 22:53:25 >  "/usr/bin/python2" "02-explain.SQL.py" "02-explain"
# 22:53:25 >  

#set optimizer = 'sequential_pipe';
#explain select
#	s_acctbal,
#	s_name,
#	n_name,
#	p_partkey,
#	p_mfgr,
#	s_address,
#	s_phone,
#	s_comment
#from
#	part,
#	supplier,
#	partsupp,
#	nation,
#	region
#where
#	p_partkey = ps_partkey
#	and s_suppkey = ps_suppkey
#	and p_size = 15
#	and p_type like '%BRASS'
#	and s_nationkey = n_nationkey
#	and n_regionkey = r_regionkey
#	and r_name = 'EUROPE'
#	and ps_supplycost = (
#		select
#			min(ps_supplycost)
#		from
#			partsupp,
#			supplier,
#			nation,
#			region
#		where
#			p_partkey = ps_partkey
#			and s_suppkey = ps_suppkey
#			and s_nationkey = n_nationkey
% .explain # table_name
% mal # name
% clob # type
% 759 # length
function user.s2_1(A0:int,A1:str,A2:str,A3:str):void;
    X_261:void := querylog.define("explain select\n s_acctbal,\n s_name,\n n_name,\n p_partkey,\n p_mfgr,\n s_address,\n s_phone,\n s_comment\nfrom\n part,\n supplier,\n partsupp,\n nation,\n region\nwhere\n p_partkey = ps_partkey\n and s_suppkey = ps_suppkey\n and p_size = 15\n and p_type like \\'%BRASS\\'\n and s_nationkey = n_nationkey\n and n_regionkey = r_regionkey\n and r_name = \\'EUROPE\\'\n and ps_supplycost = (\n select\n min(ps_supplycost)\n from\n partsupp,\n supplier,\n nation,\n region\n where\n p_partkey = ps_partkey\n and s_suppkey = ps_suppkey\n and s_nationkey = n_nationkey\n and n_regionkey = r_regionkey\n and r_name = \\'EUROPE\\'\n )\norder by\n s_acctbal desc,\n n_name,\n s_name,\n p_partkey\nlimit 100;","sequential_pipe",191);
    X_201 := bat.new(nil:oid,nil:str);
    X_209 := bat.append(X_201,"sys.supplier");
    X_217 := bat.append(X_209,"sys.supplier");
    X_224 := bat.append(X_217,"sys.nation");
    X_230 := bat.append(X_224,"sys.part");
    X_238 := bat.append(X_230,"sys.part");
    X_243 := bat.append(X_238,"sys.supplier");
    X_250 := bat.append(X_243,"sys.supplier");
    X_255 := bat.append(X_250,"sys.supplier");
    X_204 := bat.new(nil:oid,nil:str);
    X_211 := bat.append(X_204,"s_acctbal");
    X_218 := bat.append(X_211,"s_name");
    X_226 := bat.append(X_218,"n_name");
    X_232 := bat.append(X_226,"p_partkey");
    X_239 := bat.append(X_232,"p_mfgr");
    X_244 := bat.append(X_239,"s_address");
    X_251 := bat.append(X_244,"s_phone");
    X_256 := bat.append(X_251,"s_comment");
    X_205 := bat.new(nil:oid,nil:str);
    X_212 := bat.append(X_205,"decimal");
    X_219 := bat.append(X_212,"char");
    X_227 := bat.append(X_219,"char");
    X_233 := bat.append(X_227,"int");
    X_240 := bat.append(X_233,"char");
    X_245 := bat.append(X_240,"varchar");
    X_252 := bat.append(X_245,"char");
    X_257 := bat.append(X_252,"varchar");
    X_206 := bat.new(nil:oid,nil:int);
    X_214 := bat.append(X_206,15);
    X_221 := bat.append(X_214,25);
    X_228 := bat.append(X_221,25);
    X_235 := bat.append(X_228,32);
    X_241 := bat.append(X_235,25);
    X_247 := bat.append(X_241,40);
    X_253 := bat.append(X_247,15);
    X_258 := bat.append(X_253,101);
    X_208 := bat.new(nil:oid,nil:int);
    X_216 := bat.append(X_208,2);
    X_223 := bat.append(X_216,0);
    X_229 := bat.append(X_223,0);
    X_237 := bat.append(X_229,0);
    X_242 := bat.append(X_237,0);
    X_249 := bat.append(X_242,0);
    X_254 := bat.append(X_249,0);
    X_260 := bat.append(X_254,0);
    X_5 := sql.mvc();
    C_6:bat[:oid] := sql.tid(X_5,"sys","nation");
    X_9:bat[:oid] := sql.bind_idxbat(X_5,"sys","nation","nation_n_regionkey_fkey",0);
    (X_12,r1_12) := sql.bind_idxbat(X_5,"sys","nation","nation_n_regionkey_fkey",2);
    X_15:bat[:oid] := sql.bind_idxbat(X_5,"sys","nation","nation_n_regionkey_fkey",1);
    X_17 := sql.projectdelta(C_6,X_9,X_12,r1_12,X_15);
    X_20:bat[:str] := sql.bind(X_5,"sys","region","r_name",0);
    C_18:bat[:oid] := sql.tid(X_5,"sys","region");
    C_271 := algebra.subselect(X_20,C_18,A3,A3,true,false,false);
    (C_22,r1_23) := sql.bind(X_5,"sys","region","r_name",2);
    C_272 := algebra.subselect(r1_23,nil:bat[:oid],A3,A3,true,false,false);
    X_24:bat[:str] := sql.bind(X_5,"sys","region","r_name",1);
    C_274 := algebra.subselect(X_24,C_18,A3,A3,true,false,false);
    C_25 := sql.subdelta(C_271,C_18,C_22,C_272,C_274);
    (X_28,r1_34) := algebra.subjoin(X_17,C_25,nil:BAT,nil:BAT,false,nil:lng);
    X_32 := algebra.projection(X_28,C_6);
    C_33:bat[:oid] := sql.tid(X_5,"sys","supplier");
    X_35:bat[:oid] := sql.bind_idxbat(X_5,"sys","supplier","supplier_s_nationkey_fkey",0);
    (X_37,r1_44) := sql.bind_idxbat(X_5,"sys","supplier","supplier_s_nationkey_fkey",2);
    X_39:bat[:oid] := sql.bind_idxbat(X_5,"sys","supplier","supplier_s_nationkey_fkey",1);
    X_40 := sql.projectdelta(C_33,X_35,X_37,r1_44,X_39);
    (X_41,r1_49) := algebra.subjoin(X_32,X_40,nil:BAT,nil:BAT,false,nil:lng);
    X_43 := algebra.projection(r1_49,C_33);
    C_44:bat[:oid] := sql.tid(X_5,"sys","partsupp");
    X_46:bat[:oid] := sql.bind_idxbat(X_5,"sys","partsupp","partsupp_ps_suppkey_fkey",0);
    (X_48,r1_56) := sql.bind_idxbat(X_5,"sys","partsupp","partsupp_ps_suppkey_fkey",2);
    X_50:bat[:oid] := sql.bind_idxbat(X_5,"sys","partsupp","partsupp_ps_suppkey_fkey",1);
    X_51 := sql.projectdelta(C_44,X_46,X_48,r1_56,X_50);
    (X_52,r1_61) := algebra.subjoin(X_43,X_51,nil:BAT,nil:BAT,false,nil:lng);
    X_54:bat[:int] := sql.bind(X_5,"sys","partsupp","ps_partkey",0);
    (C_56,r1_65) := sql.bind(X_5,"sys","partsupp","ps_partkey",2);
    X_58:bat[:int] := sql.bind(X_5,"sys","partsupp","ps_partkey",1);
    X_59 := sql.projectdelta(C_44,X_54,C_56,r1_65,X_58);
    X_60 := algebra.projection(r1_61,X_59);
    X_61:bat[:oid] := sql.bind_idxbat(X_5,"sys","partsupp","partsupp_ps_partkey_fkey",0);
    (X_63,r1_74) := sql.bind_idxbat(X_5,"sys","partsupp","partsupp_ps_partkey_fkey",2);
    X_65:bat[:oid] := sql.bind_idxbat(X_5,"sys","partsupp","partsupp_ps_partkey_fkey",1);
    X_66 := sql.projectdelta(C_44,X_61,X_63,r1_74,X_65);
    X_69:bat[:str] := sql.bind(X_5,"sys","part","p_type",0);
    X_75:bat[:int] := sql.bind(X_5,"sys","part","p_size",0);
    C_67:bat[:oid] := sql.tid(X_5,"sys","part");
    C_275 := algebra.subselect(X_75,C_67,A0,A0,true,false,false);
    (C_77,r1_93) := sql.bind(X_5,"sys","part","p_size",2);
    C_276 := algebra.subselect(r1_93,nil:bat[:oid],A0,A0,true,false,false);
    X_79:bat[:int] := sql.bind(X_5,"sys","part","p_size",1);
    C_277 := algebra.subselect(X_79,C_67,A0,A0,true,false,false);
    C_80 := sql.subdelta(C_275,C_67,C_77,C_276,C_277);
    C_278 := algebra.likesubselect(X_69,C_80,A1,"",false);
    (C_71,r1_83) := sql.bind(X_5,"sys","part","p_type",2);
    C_279 := algebra.likesubselect(r1_83,nil:bat[:oid],A1,"",false);
    X_73:bat[:str] := sql.bind(X_5,"sys","part","p_type",1);
    C_280 := algebra.likesubselect(X_73,C_80,A1,"",false);
    C_81 := sql.subdelta(C_278,C_80,C_71,C_279,C_280);
    (X_82,r1_105) := algebra.subjoin(X_66,C_81,nil:BAT,nil:BAT,false,nil:lng);
    X_84 := algebra.projection(X_82,X_51);
    (X_85,r1_119) := algebra.subjoin(X_84,C_33,nil:BAT,nil:BAT,false,nil:lng);
    X_87 := algebra.projection(r1_119,X_40);
    (X_88,r1_130) := algebra.subjoin(X_87,C_6,nil:BAT,nil:BAT,false,nil:lng);
    X_90 := algebra.projection(r1_130,X_17);
    C_281 := algebra.subselect(X_20,C_18,A2,A2,true,false,false);
    C_282 := algebra.subselect(r1_23,nil:bat[:oid],A2,A2,true,false,false);
    C_283 := algebra.subselect(X_24,C_18,A2,A2,true,false,false);
    C_91 := sql.subdelta(C_281,C_18,C_22,C_282,C_283);
    (X_92,r1_153) := algebra.subjoin(X_90,C_91,nil:BAT,nil:BAT,false,nil:lng);
    X_94:bat[:int] := sql.bind(X_5,"sys","part","p_partkey",0);
    (C_96,r1_160) := sql.bind(X_5,"sys","part","p_partkey",2);
    X_98:bat[:int] := sql.bind(X_5,"sys","part","p_partkey",1);
    X_99 := sql.projectdelta(C_81,X_94,C_96,r1_160,X_98);
    X_100:bat[:int] := algebra.projectionpath(X_92,X_88,X_85,r1_105,X_99);
    (X_101,r1_170) := algebra.subjoin(X_60,X_100,nil:BAT,nil:BAT,false,nil:lng);
    X_103:bat[:oid] := batcalc.identity(X_100);
    X_104 := algebra.projection(r1_170,X_103);
    (X_105,r1_176,r2_176) := group.subgroupdone(X_104);
    X_108:bat[:lng] := sql.bind(X_5,"sys","partsupp","ps_supplycost",0);
    (C_110,r1_181) := sql.bind(X_5,"sys","partsupp","ps_supplycost",2);
    X_112:bat[:lng] := sql.bind(X_5,"sys","partsupp","ps_supplycost",1);
    X_113 := sql.projectdelta(C_44,X_108,C_110,r1_181,X_112);
    X_114:bat[:lng] := algebra.projectionpath(r1_176,r1_170,X_92,X_88,X_85,X_82,X_113);
    X_115:bat[:lng] := algebra.projectionpath(X_101,r1_61,X_113);
    X_116:bat[:lng] := aggr.submin(X_115,X_105,r1_176,true);
    X_117:bat[:bit] := batcalc.==(X_114,X_116);
    C_118 := algebra.subselect(X_117,true,true,true,true,false);
    X_288:bat[:oid] := algebra.projectionpath(C_118,r1_176,r1_170);
    X_119:bat[:int] := algebra.projectionpath(X_288,X_100);
    X_287:bat[:oid] := algebra.projectionpath(X_288,X_92);
    X_286:bat[:oid] := algebra.projectionpath(X_287,X_88,r1_119);
    X_120:bat[:str] := sql.bind(X_5,"sys","supplier","s_name",0);
    (C_122,r1_211) := sql.bind(X_5,"sys","supplier","s_name",2);
    X_124:bat[:str] := sql.bind(X_5,"sys","supplier","s_name",1);
    X_125 := sql.projectdelta(C_33,X_120,C_122,r1_211,X_124);
    X_126:bat[:str] := algebra.projectionpath(X_286,X_125);
    X_127:bat[:str] := sql.bind(X_5,"sys","nation","n_name",0);
    (C_129,r1_224) := sql.bind(X_5,"sys","nation","n_name",2);
    X_131:bat[:str] := sql.bind(X_5,"sys","nation","n_name",1);
    X_132 := sql.projectdelta(C_6,X_127,C_129,r1_224,X_131);
    X_133:bat[:str] := algebra.projectionpath(X_287,r1_130,X_132);
    X_134:bat[:lng] := sql.bind(X_5,"sys","supplier","s_acctbal",0);
    (C_136,r1_236) := sql.bind(X_5,"sys","supplier","s_acctbal",2);
    X_138:bat[:lng] := sql.bind(X_5,"sys","supplier","s_acctbal",1);
    X_139 := sql.projectdelta(C_33,X_134,C_136,r1_236,X_138);
    X_140:bat[:lng] := algebra.projectionpath(X_286,X_139);
    (C_143,r1_252) := algebra.firstn(X_140,100,false,false);
    (C_145,r1_258) := algebra.firstn(X_133,C_143,r1_252,100,true,false);
    (C_147,r1_263) := algebra.firstn(X_126,C_145,r1_258,100,true,false);
    C_149 := algebra.firstn(X_119,C_147,r1_263,100,true,false);
    X_150 := algebra.projection(C_149,X_119);
    X_151 := algebra.projection(C_149,X_126);
    X_152 := algebra.projection(C_149,X_133);
    X_153 := algebra.projection(C_149,X_140);
    (X_154,r1_272,r2_272) := algebra.subsort(X_153,true,false);
    (X_157,r1_275,r2_275) := algebra.subsort(X_152,r1_272,r2_272,false,false);
    (X_160,r1_278,r2_278) := algebra.subsort(X_151,r1_275,r2_275,false,false);
    (X_163,r1_281,r2_281) := algebra.subsort(X_150,r1_278,r2_278,false,false);
    X_166 := algebra.projection(r1_281,X_153);
<<<<<<< HEAD
    X_167 := algebra.subslice(X_166,0,99:lng);
    X_178:bat[:str] := algebra.projectionpath(X_167,r1_281,C_149,C_118,r1_176,r1_170,X_92,X_88,X_85,r1_105,X_177);
=======
    X_167 := algebra.subslice(X_166,0,99:wrd);
    X_289:bat[:oid] := algebra.projectionpath(X_167,r1_281);
    X_285:bat[:oid] := algebra.projectionpath(X_289,C_149,C_118,r1_176,r1_170,X_92,X_88);
    X_168 := algebra.projection(X_167,X_166);
    X_169:bat[:str] := algebra.projectionpath(X_289,X_151);
    X_170:bat[:str] := algebra.projectionpath(X_289,X_152);
    X_171:bat[:int] := algebra.projectionpath(X_289,X_150);
    X_172:bat[:str] := sql.bind(X_5,"sys","part","p_mfgr",0);
    (C_174,r1_302) := sql.bind(X_5,"sys","part","p_mfgr",2);
    X_176:bat[:str] := sql.bind(X_5,"sys","part","p_mfgr",1);
    X_177 := sql.projectdelta(C_81,X_172,C_174,r1_302,X_176);
    X_178:bat[:str] := algebra.projectionpath(X_285,X_85,r1_105,X_177);
    X_284:bat[:oid] := algebra.projectionpath(X_285,r1_119);
>>>>>>> d8b79a34
    X_179:bat[:str] := sql.bind(X_5,"sys","supplier","s_address",0);
    (C_181,r1_320) := sql.bind(X_5,"sys","supplier","s_address",2);
    X_183:bat[:str] := sql.bind(X_5,"sys","supplier","s_address",1);
    X_184 := sql.projectdelta(C_33,X_179,C_181,r1_320,X_183);
    X_185:bat[:str] := algebra.projectionpath(X_284,X_184);
    X_186:bat[:str] := sql.bind(X_5,"sys","supplier","s_phone",0);
    (C_188,r1_336) := sql.bind(X_5,"sys","supplier","s_phone",2);
    X_190:bat[:str] := sql.bind(X_5,"sys","supplier","s_phone",1);
    X_191 := sql.projectdelta(C_33,X_186,C_188,r1_336,X_190);
    X_192:bat[:str] := algebra.projectionpath(X_284,X_191);
    X_193:bat[:str] := sql.bind(X_5,"sys","supplier","s_comment",0);
    (C_195,r1_352) := sql.bind(X_5,"sys","supplier","s_comment",2);
    X_197:bat[:str] := sql.bind(X_5,"sys","supplier","s_comment",1);
    X_198 := sql.projectdelta(C_33,X_193,C_195,r1_352,X_197);
    X_199:bat[:str] := algebra.projectionpath(X_284,X_198);
    sql.resultSet(X_255,X_256,X_257,X_258,X_260,X_168,X_169,X_170,X_171,X_178,X_185,X_192,X_199);
end user.s2_1;

# 22:53:25 >  
# 22:53:25 >  "Done."
# 22:53:25 >  
<|MERGE_RESOLUTION|>--- conflicted
+++ resolved
@@ -226,11 +226,7 @@
     (X_160,r1_278,r2_278) := algebra.subsort(X_151,r1_275,r2_275,false,false);
     (X_163,r1_281,r2_281) := algebra.subsort(X_150,r1_278,r2_278,false,false);
     X_166 := algebra.projection(r1_281,X_153);
-<<<<<<< HEAD
     X_167 := algebra.subslice(X_166,0,99:lng);
-    X_178:bat[:str] := algebra.projectionpath(X_167,r1_281,C_149,C_118,r1_176,r1_170,X_92,X_88,X_85,r1_105,X_177);
-=======
-    X_167 := algebra.subslice(X_166,0,99:wrd);
     X_289:bat[:oid] := algebra.projectionpath(X_167,r1_281);
     X_285:bat[:oid] := algebra.projectionpath(X_289,C_149,C_118,r1_176,r1_170,X_92,X_88);
     X_168 := algebra.projection(X_167,X_166);
@@ -243,7 +239,6 @@
     X_177 := sql.projectdelta(C_81,X_172,C_174,r1_302,X_176);
     X_178:bat[:str] := algebra.projectionpath(X_285,X_85,r1_105,X_177);
     X_284:bat[:oid] := algebra.projectionpath(X_285,r1_119);
->>>>>>> d8b79a34
     X_179:bat[:str] := sql.bind(X_5,"sys","supplier","s_address",0);
     (C_181,r1_320) := sql.bind(X_5,"sys","supplier","s_address",2);
     X_183:bat[:str] := sql.bind(X_5,"sys","supplier","s_address",1);
