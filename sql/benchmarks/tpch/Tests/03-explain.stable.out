--- conflicted
+++ resolved
@@ -80,86 +80,6 @@
     X_146 := bat.append(X_137,4);
     X_154 := bat.append(X_146,0);
     X_159 := bat.append(X_154,0);
-<<<<<<< HEAD
-    X_6 := sql.mvc();
-    X_10:bat[:oid,:date]  := sql.bind(X_6,"sys","orders","o_orderdate",0);
-    C_7:bat[:oid,:oid] := sql.tid(X_6,"sys","orders");
-    C_191 := algebra.thetasubselect(X_10,C_7,A2,"<");
-    (C_13,r1_13) := sql.bind(X_6,"sys","orders","o_orderdate",2);
-    C_192 := algebra.thetasubselect(r1_13,nil:bat[:oid,:oid],A2,"<");
-    X_16:bat[:oid,:date]  := sql.bind(X_6,"sys","orders","o_orderdate",1);
-    C_194 := algebra.thetasubselect(X_16,C_7,A2,"<");
-    C_18 := sql.subdelta(C_191,C_7,C_13,C_192,C_194);
-    X_20:bat[:oid,:oid]  := sql.bind_idxbat(X_6,"sys","orders","orders_o_custkey_fkey",0);
-    (X_22,r1_25) := sql.bind_idxbat(X_6,"sys","orders","orders_o_custkey_fkey",2);
-    X_24:bat[:oid,:oid]  := sql.bind_idxbat(X_6,"sys","orders","orders_o_custkey_fkey",1);
-    X_25 := sql.projectdelta(C_18,X_20,X_22,r1_25,X_24);
-    X_28:bat[:oid,:str]  := sql.bind(X_6,"sys","customer","c_mktsegment",0);
-    C_26:bat[:oid,:oid] := sql.tid(X_6,"sys","customer");
-    C_195 := algebra.subselect(X_28,C_26,A1,A1,true,false,false);
-    (C_30,r1_35) := sql.bind(X_6,"sys","customer","c_mktsegment",2);
-    C_196 := algebra.subselect(r1_35,nil:bat[:oid,:oid],A1,A1,true,false,false);
-    X_32:bat[:oid,:str]  := sql.bind(X_6,"sys","customer","c_mktsegment",1);
-    C_197 := algebra.subselect(X_32,C_26,A1,A1,true,false,false);
-    C_33 := sql.subdelta(C_195,C_26,C_30,C_196,C_197);
-    (X_35,r1_46) := algebra.subjoin(X_25,C_33,nil:BAT,nil:BAT,false,nil:lng);
-    X_39 := algebra.projection(X_35,C_18);
-    X_42:bat[:oid,:date] := sql.bind(X_6,"sys","lineitem","l_shipdate",0);
-    C_40:bat[:oid,:oid] := sql.tid(X_6,"sys","lineitem");
-    C_198 := algebra.thetasubselect(X_42,C_40,A3,">");
-    (C_44,r1_57) := sql.bind(X_6,"sys","lineitem","l_shipdate",2);
-    C_199 := algebra.thetasubselect(r1_57,nil:bat[:oid,:oid],A3,">");
-    X_46:bat[:oid,:date] := sql.bind(X_6,"sys","lineitem","l_shipdate",1);
-    C_200 := algebra.thetasubselect(X_46,C_40,A3,">");
-    C_47 := sql.subdelta(C_198,C_40,C_44,C_199,C_200);
-    X_49:bat[:oid,:oid] := sql.bind_idxbat(X_6,"sys","lineitem","lineitem_l_orderkey_fkey",0);
-    (X_51,r1_67) := sql.bind_idxbat(X_6,"sys","lineitem","lineitem_l_orderkey_fkey",2);
-    X_53:bat[:oid,:oid] := sql.bind_idxbat(X_6,"sys","lineitem","lineitem_l_orderkey_fkey",1);
-    X_54 := sql.projectdelta(C_47,X_49,X_51,r1_67,X_53);
-    (X_55,r1_73) := algebra.subjoin(X_39,X_54,nil:BAT,nil:BAT,false,nil:lng);
-    X_57 := sql.projectdelta(C_18,X_10,C_13,r1_13,X_16);
-    X_58:bat[:oid,:date] := algebra.projectionPath(X_55,X_35,X_57);
-    X_59:bat[:oid,:int] := sql.bind(X_6,"sys","orders","o_shippriority",0);
-    (C_61,r1_80) := sql.bind(X_6,"sys","orders","o_shippriority",2);
-    X_63:bat[:oid,:int] := sql.bind(X_6,"sys","orders","o_shippriority",1);
-    X_64 := sql.projectdelta(C_18,X_59,C_61,r1_80,X_63);
-    X_65:bat[:oid,:int] := algebra.projectionPath(X_55,X_35,X_64);
-    X_66:bat[:oid,:int] := sql.bind(X_6,"sys","lineitem","l_orderkey",0);
-    (C_68,r1_90) := sql.bind(X_6,"sys","lineitem","l_orderkey",2);
-    X_70:bat[:oid,:int] := sql.bind(X_6,"sys","lineitem","l_orderkey",1);
-    X_71 := sql.projectdelta(C_47,X_66,C_68,r1_90,X_70);
-    X_72 := algebra.projection(r1_73,X_71);
-    (X_73,r1_97,r2_97) := group.subgroup(X_72);
-    (X_76,r1_100,r2_100) := group.subgroup(X_65,X_73);
-    (X_79,r1_103,r2_103) := group.subgroupdone(X_58,X_76);
-    X_82 := algebra.projection(r1_103,X_58);
-    X_83:bat[:oid,:lng] := sql.bind(X_6,"sys","lineitem","l_extendedprice",0);
-    (C_85,r1_109) := sql.bind(X_6,"sys","lineitem","l_extendedprice",2);
-    X_87:bat[:oid,:lng] := sql.bind(X_6,"sys","lineitem","l_extendedprice",1);
-    X_88 := sql.projectdelta(C_47,X_83,C_85,r1_109,X_87);
-    X_89 := algebra.projection(r1_73,X_88);
-    X_90 := calc.lng(A0,15,2);
-    X_92:bat[:oid,:lng] := sql.bind(X_6,"sys","lineitem","l_discount",0);
-    (C_94,r1_122) := sql.bind(X_6,"sys","lineitem","l_discount",2);
-    X_96:bat[:oid,:lng] := sql.bind(X_6,"sys","lineitem","l_discount",1);
-    X_97 := sql.projectdelta(C_47,X_92,C_94,r1_122,X_96);
-    X_98 := algebra.projection(r1_73,X_97);
-    X_99:bat[:oid,:lng] := batcalc.-(X_90,X_98);
-    X_100:bat[:oid,:lng] := batcalc.*(X_89,X_99);
-    X_101:bat[:oid,:lng] := aggr.subsum(X_100,X_79,r1_103,true,true);
-    (C_104,r1_142) := algebra.firstn(X_101,10,false,false);
-    C_106 := algebra.firstn(X_82,C_104,r1_142,10,true,false);
-    X_107 := algebra.projection(C_106,X_82);
-    X_108 := algebra.projection(C_106,X_101);
-    (X_109,r1_151,r2_151) := algebra.subsort(X_108,true,false);
-    (X_112,r1_154,r2_154) := algebra.subsort(X_107,r1_151,r2_151,false,false);
-    X_115:bat[:oid,:int] := algebra.projectionPath(r1_154,C_106,r1_103,X_72);
-    X_116 := algebra.subslice(X_115,0,9:wrd);
-    X_120:bat[:oid,:int] := algebra.projectionPath(X_116,r1_154,C_106,r1_103,X_65);
-    X_117 := algebra.projection(X_116,X_115);
-    X_118:bat[:oid,:lng] := algebra.projectionPath(X_116,r1_154,X_108);
-    X_119:bat[:oid,:date] := algebra.projectionPath(X_116,r1_154,X_107);
-=======
     X_5 := sql.mvc();
     X_9:bat[:oid,:date] := sql.bind(X_5,"sys","orders","o_orderdate",0);
     C_6:bat[:oid,:oid] := sql.tid(X_5,"sys","orders");
@@ -238,7 +158,6 @@
     X_117 := algebra.projection(X_116,X_115);
     X_118:bat[:oid,:lng] := algebra.projectionPath(X_116,r1_153,X_108);
     X_119:bat[:oid,:date] := algebra.projectionPath(X_116,r1_153,X_107);
->>>>>>> 242cceaf
     sql.resultSet(X_155,X_156,X_157,X_158,X_159,X_117,X_118,X_119,X_120);
 end user.s2_1;
 
