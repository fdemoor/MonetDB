--- conflicted
+++ resolved
@@ -81,17 +81,6 @@
     X_154 := bat.append(X_146,0);
     X_159 := bat.append(X_154,0);
     X_5 := sql.mvc();
-<<<<<<< HEAD
-    X_9:bat[:oid,:date] := sql.bind(X_5,"sys","orders","o_orderdate",0);
-    C_6:bat[:oid,:oid] := sql.tid(X_5,"sys","orders");
-    C_170 := algebra.thetasubselect(X_9,C_6,A2,"<");
-    (C_12,r1_12) := sql.bind(X_5,"sys","orders","o_orderdate",2);
-    C_171 := algebra.thetasubselect(r1_12,nil:bat[:oid,:oid],A2,"<");
-    X_15:bat[:oid,:date] := sql.bind(X_5,"sys","orders","o_orderdate",1);
-    C_173 := algebra.thetasubselect(X_15,C_6,A2,"<");
-    C_17 := sql.subdelta(C_170,C_6,C_12,C_171,C_173);
-    X_19:bat[:oid,:oid] := sql.bind_idxbat(X_5,"sys","orders","orders_o_custkey_fkey",0);
-=======
     X_9:bat[:date] := sql.bind(X_5,"sys","orders","o_orderdate",0);
     C_6:bat[:oid] := sql.tid(X_5,"sys","orders");
     C_170 := algebra.thetasubselect(X_9,C_6,A2,"<");
@@ -101,40 +90,19 @@
     C_173 := algebra.thetasubselect(X_15,C_6,A2,"<");
     C_17 := sql.subdelta(C_170,C_6,C_12,C_171,C_173);
     X_19:bat[:oid] := sql.bind_idxbat(X_5,"sys","orders","orders_o_custkey_fkey",0);
->>>>>>> 3f642494
     (X_21,r1_24) := sql.bind_idxbat(X_5,"sys","orders","orders_o_custkey_fkey",2);
     X_23:bat[:oid] := sql.bind_idxbat(X_5,"sys","orders","orders_o_custkey_fkey",1);
     X_24 := sql.projectdelta(C_17,X_19,X_21,r1_24,X_23);
-<<<<<<< HEAD
-    X_27:bat[:oid,:str] := sql.bind(X_5,"sys","customer","c_mktsegment",0);
-    C_25:bat[:oid,:oid] := sql.tid(X_5,"sys","customer");
-    C_174 := algebra.subselect(X_27,C_25,A1,A1,true,false,false);
-    (C_29,r1_34) := sql.bind(X_5,"sys","customer","c_mktsegment",2);
-    C_175 := algebra.subselect(r1_34,nil:bat[:oid,:oid],A1,A1,true,false,false);
-    X_31:bat[:oid,:str] := sql.bind(X_5,"sys","customer","c_mktsegment",1);
-=======
     X_27:bat[:str] := sql.bind(X_5,"sys","customer","c_mktsegment",0);
     C_25:bat[:oid] := sql.tid(X_5,"sys","customer");
     C_174 := algebra.subselect(X_27,C_25,A1,A1,true,false,false);
     (C_29,r1_34) := sql.bind(X_5,"sys","customer","c_mktsegment",2);
     C_175 := algebra.subselect(r1_34,nil:bat[:oid],A1,A1,true,false,false);
     X_31:bat[:str] := sql.bind(X_5,"sys","customer","c_mktsegment",1);
->>>>>>> 3f642494
     C_176 := algebra.subselect(X_31,C_25,A1,A1,true,false,false);
     C_32 := sql.subdelta(C_174,C_25,C_29,C_175,C_176);
     (X_35,r1_45) := algebra.subjoin(X_24,C_32,nil:BAT,nil:BAT,false,nil:lng);
     X_39 := algebra.projection(X_35,C_17);
-<<<<<<< HEAD
-    X_42:bat[:oid,:date] := sql.bind(X_5,"sys","lineitem","l_shipdate",0);
-    C_40:bat[:oid,:oid] := sql.tid(X_5,"sys","lineitem");
-    C_177 := algebra.thetasubselect(X_42,C_40,A3,">");
-    (C_44,r1_56) := sql.bind(X_5,"sys","lineitem","l_shipdate",2);
-    C_178 := algebra.thetasubselect(r1_56,nil:bat[:oid,:oid],A3,">");
-    X_46:bat[:oid,:date] := sql.bind(X_5,"sys","lineitem","l_shipdate",1);
-    C_179 := algebra.thetasubselect(X_46,C_40,A3,">");
-    C_47 := sql.subdelta(C_177,C_40,C_44,C_178,C_179);
-    X_49:bat[:oid,:oid] := sql.bind_idxbat(X_5,"sys","lineitem","lineitem_l_orderkey_fkey",0);
-=======
     X_42:bat[:date] := sql.bind(X_5,"sys","lineitem","l_shipdate",0);
     C_40:bat[:oid] := sql.tid(X_5,"sys","lineitem");
     C_177 := algebra.thetasubselect(X_42,C_40,A3,">");
@@ -144,7 +112,6 @@
     C_179 := algebra.thetasubselect(X_46,C_40,A3,">");
     C_47 := sql.subdelta(C_177,C_40,C_44,C_178,C_179);
     X_49:bat[:oid] := sql.bind_idxbat(X_5,"sys","lineitem","lineitem_l_orderkey_fkey",0);
->>>>>>> 3f642494
     (X_51,r1_66) := sql.bind_idxbat(X_5,"sys","lineitem","lineitem_l_orderkey_fkey",2);
     X_53:bat[:oid] := sql.bind_idxbat(X_5,"sys","lineitem","lineitem_l_orderkey_fkey",1);
     X_54 := sql.projectdelta(C_47,X_49,X_51,r1_66,X_53);
