stdout of test '04-explain` in directory 'sql/benchmarks/tpch` itself:


# 22:53:25 >  
# 22:53:25 >  "mserver5" "--debug=10" "--set" "gdk_nr_threads=0" "--set" "mapi_open=true" "--set" "mapi_port=34581" "--set" "mapi_usock=/var/tmp/mtest-9096/.s.monetdb.34581" "--set" "monet_prompt=" "--forcemito" "--set" "mal_listing=2" "--dbpath=/ufs/manegold/_/Monet/HG/Feb2013/prefix/--disable-debug_--enable-assert_--enable-optimize/var/MonetDB/mTests_sql_benchmarks_tpch" "--set" "mal_listing=0"
# 22:53:25 >  

# MonetDB 5 server v11.15.12
# This is an unreleased version
# Serving database 'mTests_sql_benchmarks_tpch', using 8 threads
# Compiled for x86_64-unknown-linux-gnu/64bit with 64bit OIDs dynamically linked
# Found 15.591 GiB available main-memory.
# Copyright (c) 1993-July 2008 CWI.
# Copyright (c) August 2008-2015 MonetDB B.V., all rights reserved
# Visit http://www.monetdb.org/ for further information
# Listening for connection requests on mapi:monetdb://rome.ins.cwi.nl:34581/
# Listening for UNIX domain connection requests on mapi:monetdb:///var/tmp/mtest-9096/.s.monetdb.34581
# MonetDB/GIS module loaded
# MonetDB/JAQL module loaded
# MonetDB/SQL module loaded

Ready.

# 22:53:26 >  
# 22:53:26 >  "/usr/bin/python2" "04-explain.SQL.py" "04-explain"
# 22:53:26 >  

#set optimizer = 'sequential_pipe';
#explain select
#	o_orderpriority,
#	count(*) as order_count
#from
#	orders
#where
#	o_orderdate >= date '1993-07-01'
#	and o_orderdate < date '1993-07-01' + interval '3' month
#	and exists (
#		select
#			*
#		from
#			lineitem
#		where
#			l_orderkey = o_orderkey
#			and l_commitdate < l_receiptdate
#	)
#group by
#	o_orderpriority
#order by
#	o_orderpriority;
% .explain # table_name
% mal # name
% clob # type
% 460 # length
function user.s2_1{autoCommit=true}(A0:date,A1:date,A2:int):void;
<<<<<<< HEAD
    X_101:void := querylog.define("explain select\n\to_orderpriority,\n\tcount(*) as order_count\nfrom\n\torders\nwhere\n\to_orderdate >= date \\'1993-07-01\\'\n\tand o_orderdate < date \\'1993-07-01\\' + interval \\'3\\' month\n\tand exists (\n\t\tselect\n\t\t\t*\n\t\tfrom\n\t\t\tlineitem\n\t\twhere\n\t\t\tl_orderkey = o_orderkey\n\t\t\tand l_commitdate < l_receiptdate\n\t)\ngroup by\n\to_orderpriority\norder by\n\to_orderpriority;","sequential_pipe",55);
=======
    X_113:void := querylog.define("explain select\n\to_orderpriority,\n\tcount(*) as order_count\nfrom\n\torders\nwhere\n\to_orderdate >= date \\'1993-07-01\\'\n\tand o_orderdate < date \\'1993-07-01\\' + interval \\'3\\' month\n\tand exists (\n\t\tselect\n\t\t\t*\n\t\tfrom\n\t\t\tlineitem\n\t\twhere\n\t\t\tl_orderkey = o_orderkey\n\t\t\tand l_commitdate < l_receiptdate\n\t)\ngroup by\n\to_orderpriority\norder by\n\to_orderpriority;","sequential_pipe",65);
    X_87 := bat.new(nil:oid,nil:str);
    X_95 := bat.append(X_87,"sys.orders");
    X_104 := bat.append(X_95,"sys.L1");
    X_90 := bat.new(nil:oid,nil:str);
    X_97 := bat.append(X_90,"o_orderpriority");
    X_106 := bat.append(X_97,"order_count");
    X_91 := bat.new(nil:oid,nil:str);
    X_98 := bat.append(X_91,"char");
    X_108 := bat.append(X_98,"wrd");
    X_92 := bat.new(nil:oid,nil:int);
    X_100 := bat.append(X_92,15);
    X_110 := bat.append(X_100,32);
    X_94 := bat.new(nil:oid,nil:int);
    X_102 := bat.append(X_94,0);
    X_112 := bat.append(X_102,0);
>>>>>>> cc4def06
    X_5 := sql.mvc();
    X_6:bat[:oid,:oid]  := sql.tid(X_5,"sys","orders");
    X_9:bat[:oid,:date]  := sql.bind(X_5,"sys","orders","o_orderdate",0);
    (X_12,r1_12) := sql.bind(X_5,"sys","orders","o_orderdate",2);
    X_15:bat[:oid,:date]  := sql.bind(X_5,"sys","orders","o_orderdate",1);
    X_17 := sql.delta(X_9,X_12,r1_12,X_15);
    X_18 := algebra.leftfetchjoin(X_6,X_17);
    X_19 := mtime.addmonths(A1,A2);
    X_20 := algebra.subselect(X_18,A0,X_19,true,false,false);
    X_122 := algebra.leftfetchjoin(X_20,X_6);
    X_22:bat[:oid,:int]  := sql.bind(X_5,"sys","orders","o_orderkey",0);
    (X_24,r1_27) := sql.bind(X_5,"sys","orders","o_orderkey",2);
    X_26:bat[:oid,:int]  := sql.bind(X_5,"sys","orders","o_orderkey",1);
    X_27 := sql.delta(X_22,X_24,r1_27,X_26);
    X_28:bat[:oid,:int]  := algebra.leftfetchjoin(X_122,X_27);
    X_29 := bat.mirror(X_28);
    X_30:bat[:oid,:oid]  := sql.tid(X_5,"sys","lineitem");
    X_32:bat[:oid,:date]  := sql.bind(X_5,"sys","lineitem","l_commitdate",0);
    (X_34,r1_38) := sql.bind(X_5,"sys","lineitem","l_commitdate",2);
    X_37:bat[:oid,:date]  := sql.bind(X_5,"sys","lineitem","l_commitdate",1);
    X_38 := sql.delta(X_32,X_34,r1_38,X_37);
    X_39 := algebra.leftfetchjoin(X_30,X_38);
    X_40:bat[:oid,:date]  := sql.bind(X_5,"sys","lineitem","l_receiptdate",0);
    (X_43,r1_47) := sql.bind(X_5,"sys","lineitem","l_receiptdate",2);
    X_46:bat[:oid,:date]  := sql.bind(X_5,"sys","lineitem","l_receiptdate",1);
    X_48 := sql.delta(X_40,X_43,r1_47,X_46);
    X_49 := algebra.leftfetchjoin(X_30,X_48);
    X_50:bat[:oid,:bit]  := batcalc.<(X_39,X_49);
    X_51 := algebra.subselect(X_50,true,true,true,true,false);
    X_54:bat[:oid,:int]  := sql.bind(X_5,"sys","lineitem","l_orderkey",0);
    (X_56,r1_62) := sql.bind(X_5,"sys","lineitem","l_orderkey",2);
    X_58:bat[:oid,:int]  := sql.bind(X_5,"sys","lineitem","l_orderkey",1);
    X_59 := sql.delta(X_54,X_56,r1_62,X_58);
    X_60:bat[:oid,:int] := algebra.leftfetchjoinPath(X_51,X_30,X_59);
    (X_61,r1_68) := algebra.subjoin(X_28,X_60,nil:BAT,nil:BAT,false,nil:lng);
    X_65 := algebra.tinter(X_29,X_61);
    X_66:bat[:oid,:str]  := sql.bind(X_5,"sys","orders","o_orderpriority",0);
    (X_70,r1_77) := sql.bind(X_5,"sys","orders","o_orderpriority",2);
    X_72:bat[:oid,:str]  := sql.bind(X_5,"sys","orders","o_orderpriority",1);
    X_73 := sql.delta(X_66,X_70,r1_77,X_72);
    X_74:bat[:oid,:str]  := algebra.leftfetchjoinPath(X_65,X_122,X_73);
    (X_75,r1_84,r2_84) := group.subgroupdone(X_74);
    X_78 := algebra.leftfetchjoin(r1_84,X_74);
    X_83:bat[:oid,:wrd]  := aggr.subcount(X_75,X_75,r1_84,false);
    (X_79,r1_88,r2_88) := algebra.subsort(X_78,false,false);
    X_82 := algebra.leftfetchjoin(r1_88,X_78);
    X_85 := algebra.leftfetchjoin(r1_88,X_83);
<<<<<<< HEAD
    X_86 := sql.resultSet(2,1,X_82);
    sql.rsColumn(X_86,"sys.orders","o_orderpriority","varchar",15,0,X_82);
    sql.rsColumn(X_86,"sys.L1","order_count","wrd",32,0,X_85);
    X_99 := io.stdout();
    sql.exportResult(X_99,X_86);
=======
    sql.resultSet(X_104,X_106,X_108,X_110,X_112,X_82,X_85);
>>>>>>> cc4def06
end user.s2_1;

# 22:53:26 >  
# 22:53:26 >  "Done."
# 22:53:26 >  
<|MERGE_RESOLUTION|>--- conflicted
+++ resolved
@@ -52,26 +52,22 @@
 % clob # type
 % 460 # length
 function user.s2_1{autoCommit=true}(A0:date,A1:date,A2:int):void;
-<<<<<<< HEAD
-    X_101:void := querylog.define("explain select\n\to_orderpriority,\n\tcount(*) as order_count\nfrom\n\torders\nwhere\n\to_orderdate >= date \\'1993-07-01\\'\n\tand o_orderdate < date \\'1993-07-01\\' + interval \\'3\\' month\n\tand exists (\n\t\tselect\n\t\t\t*\n\t\tfrom\n\t\t\tlineitem\n\t\twhere\n\t\t\tl_orderkey = o_orderkey\n\t\t\tand l_commitdate < l_receiptdate\n\t)\ngroup by\n\to_orderpriority\norder by\n\to_orderpriority;","sequential_pipe",55);
-=======
-    X_113:void := querylog.define("explain select\n\to_orderpriority,\n\tcount(*) as order_count\nfrom\n\torders\nwhere\n\to_orderdate >= date \\'1993-07-01\\'\n\tand o_orderdate < date \\'1993-07-01\\' + interval \\'3\\' month\n\tand exists (\n\t\tselect\n\t\t\t*\n\t\tfrom\n\t\t\tlineitem\n\t\twhere\n\t\t\tl_orderkey = o_orderkey\n\t\t\tand l_commitdate < l_receiptdate\n\t)\ngroup by\n\to_orderpriority\norder by\n\to_orderpriority;","sequential_pipe",65);
-    X_87 := bat.new(nil:oid,nil:str);
-    X_95 := bat.append(X_87,"sys.orders");
-    X_104 := bat.append(X_95,"sys.L1");
-    X_90 := bat.new(nil:oid,nil:str);
-    X_97 := bat.append(X_90,"o_orderpriority");
-    X_106 := bat.append(X_97,"order_count");
-    X_91 := bat.new(nil:oid,nil:str);
-    X_98 := bat.append(X_91,"char");
-    X_108 := bat.append(X_98,"wrd");
-    X_92 := bat.new(nil:oid,nil:int);
-    X_100 := bat.append(X_92,15);
-    X_110 := bat.append(X_100,32);
-    X_94 := bat.new(nil:oid,nil:int);
-    X_102 := bat.append(X_94,0);
-    X_112 := bat.append(X_102,0);
->>>>>>> cc4def06
+    X_103:void := querylog.define("explain select\n\to_orderpriority,\n\tcount(*) as order_count\nfrom\n\torders\nwhere\n\to_orderdate >= date \\'1993-07-01\\'\n\tand o_orderdate < date \\'1993-07-01\\' + interval \\'3\\' month\n\tand exists (\n\t\tselect\n\t\t\t*\n\t\tfrom\n\t\t\tlineitem\n\t\twhere\n\t\t\tl_orderkey = o_orderkey\n\t\t\tand l_commitdate < l_receiptdate\n\t)\ngroup by\n\to_orderpriority\norder by\n\to_orderpriority;","sequential_pipe",65);
+    X_78 := bat.new(nil:oid,nil:str);
+    X_86 := bat.append(X_78,"sys.orders");
+    X_94 := bat.append(X_86,"sys.L1");
+    X_81 := bat.new(nil:oid,nil:str);
+    X_88 := bat.append(X_81,"o_orderpriority");
+    X_96 := bat.append(X_88,"order_count");
+    X_82 := bat.new(nil:oid,nil:str);
+    X_89 := bat.append(X_82,"char");
+    X_98 := bat.append(X_89,"wrd");
+    X_83 := bat.new(nil:oid,nil:int);
+    X_91 := bat.append(X_83,15);
+    X_100 := bat.append(X_91,64);
+    X_85 := bat.new(nil:oid,nil:int);
+    X_93 := bat.append(X_85,0);
+    X_102 := bat.append(X_93,0);
     X_5 := sql.mvc();
     X_6:bat[:oid,:oid]  := sql.tid(X_5,"sys","orders");
     X_9:bat[:oid,:date]  := sql.bind(X_5,"sys","orders","o_orderdate",0);
@@ -119,15 +115,11 @@
     (X_79,r1_88,r2_88) := algebra.subsort(X_78,false,false);
     X_82 := algebra.leftfetchjoin(r1_88,X_78);
     X_85 := algebra.leftfetchjoin(r1_88,X_83);
-<<<<<<< HEAD
     X_86 := sql.resultSet(2,1,X_82);
     sql.rsColumn(X_86,"sys.orders","o_orderpriority","varchar",15,0,X_82);
     sql.rsColumn(X_86,"sys.L1","order_count","wrd",32,0,X_85);
     X_99 := io.stdout();
     sql.exportResult(X_99,X_86);
-=======
-    sql.resultSet(X_104,X_106,X_108,X_110,X_112,X_82,X_85);
->>>>>>> cc4def06
 end user.s2_1;
 
 # 22:53:26 >  
