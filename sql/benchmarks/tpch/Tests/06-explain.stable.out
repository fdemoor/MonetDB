--- conflicted
+++ resolved
@@ -76,14 +76,9 @@
     X_56:bat[:oid,:lng]  := batcalc.*(X_54,X_55);
     X_57 := algebra.selectNotNil(X_56);
     X_58:lng  := aggr.sum(X_57);
-<<<<<<< HEAD
-    sql.exportValue(1,"sys.L1","revenue","decimal",18,4,8,X_58,"");
+    sql.exportValue(1,"sys.L1","revenue","decimal",19,4,8,X_58,"");
 end s2_1;
 # querylog.define("explain select\n\tsum(l_extendedprice * l_discount) as revenue\nfrom\n\tlineitem\nwhere\n\tl_shipdate >= date \\'1994-01-01\\'\n\tand l_shipdate < date \\'1994-01-01\\' + interval \\'1\\' year\n\tand l_discount between 0.06 - 0.01 and 0.06 + 0.01\n\tand l_quantity < 24;","sequential_pipe")
-=======
-    sql.exportValue(1,"sys.L1","revenue","decimal",19,4,8,X_58,"");
-end s0_1;
->>>>>>> 68f760d0
 
 # 22:53:26 >  
 # 22:53:26 >  "Done."
