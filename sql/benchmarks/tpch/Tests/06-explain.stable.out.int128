stdout of test '06-explain` in directory 'sql/benchmarks/tpch` itself:


# 22:53:26 >  
# 22:53:26 >  "mserver5" "--debug=10" "--set" "gdk_nr_threads=0" "--set" "mapi_open=true" "--set" "mapi_port=34581" "--set" "mapi_usock=/var/tmp/mtest-9096/.s.monetdb.34581" "--set" "monet_prompt=" "--forcemito" "--set" "mal_listing=2" "--dbpath=/ufs/manegold/_/Monet/HG/Feb2013/prefix/--disable-debug_--enable-assert_--enable-optimize/var/MonetDB/mTests_sql_benchmarks_tpch" "--set" "mal_listing=0"
# 22:53:26 >  

# MonetDB 5 server v11.15.12
# This is an unreleased version
# Serving database 'mTests_sql_benchmarks_tpch', using 8 threads
# Compiled for x86_64-unknown-linux-gnu/64bit with 64bit OIDs dynamically linked
# Found 15.591 GiB available main-memory.
# Copyright (c) 1993-July 2008 CWI.
# Copyright (c) August 2008-2015 MonetDB B.V., all rights reserved
# Visit http://www.monetdb.org/ for further information
# Listening for connection requests on mapi:monetdb://rome.ins.cwi.nl:34581/
# Listening for UNIX domain connection requests on mapi:monetdb:///var/tmp/mtest-9096/.s.monetdb.34581
# MonetDB/GIS module loaded
# MonetDB/JAQL module loaded
# MonetDB/SQL module loaded

Ready.

# 22:53:26 >  
# 22:53:26 >  "/usr/bin/python2" "06-explain.SQL.py" "06-explain"
# 22:53:26 >  

#set optimizer = 'sequential_pipe';
#explain select
#	sum(l_extendedprice * l_discount) as revenue
#from
#	lineitem
#where
#	l_shipdate >= date '1994-01-01'
#	and l_shipdate < date '1994-01-01' + interval '1' year
#	and l_discount between 0.06 - 0.01 and 0.06 + 0.01
#	and l_quantity < 24;
% .explain # table_name
% mal # name
% clob # type
% 326 # length
function user.s2_1(A0:date,A1:date,A2:int,A3:bte,A4:sht,A5:bte,A6:sht,A7:bte):void;
    X_63:void := querylog.define("explain select\n\tsum(l_extendedprice * l_discount) as revenue\nfrom\n\tlineitem\nwhere\n\tl_shipdate >= date \\'1994-01-01\\'\n\tand l_shipdate < date \\'1994-01-01\\' + interval \\'1\\' year\n\tand l_discount between .06 - 0.01 and .06 + 0.01\n\tand l_quantity < 24;","sequential_pipe",42);
    X_9 := sql.mvc();
    X_13:bat[:lng] := sql.bind(X_9,"sys","lineitem","l_quantity",0);
    X_23:bat[:lng] := sql.bind(X_9,"sys","lineitem","l_discount",0);
    X_35:bat[:date] := sql.bind(X_9,"sys","lineitem","l_shipdate",0);
    C_10:bat[:oid] := sql.tid(X_9,"sys","lineitem");
    X_40:date := mtime.addmonths(A1,A2);
    C_72 := algebra.subselect(X_35,C_10,A0,X_40,true,false,false);
    (C_37,r1_46) := sql.bind(X_9,"sys","lineitem","l_shipdate",2);
<<<<<<< HEAD
    C_73 := algebra.subselect(r1_46,nil:bat[:oid,:oid],A0,X_40,true,false,false);
    X_39:bat[:oid,:date] := sql.bind(X_9,"sys","lineitem","l_shipdate",1);
=======
    C_73 := algebra.subselect(r1_46,nil:bat[:oid],A0,X_40,true,false,false);
    X_39:bat[:date] := sql.bind(X_9,"sys","lineitem","l_shipdate",1);
>>>>>>> 3f642494
    C_75 := algebra.subselect(X_39,C_10,A0,X_40,true,false,false);
    C_41 := sql.subdelta(C_72,C_10,C_37,C_73,C_75);
    X_28 := calc.sht(2,A3,3,2);
    X_30:sht := calc.-(X_28,A4);
    X_31 := calc.lng(2,X_30,15,2);
    X_32 := calc.sht(2,A5,3,2);
    X_33:sht := calc.+(X_32,A6);
    X_34 := calc.lng(2,X_33,15,2);
    C_76 := algebra.subselect(X_23,C_41,X_31,X_34,true,true,false);
    (C_25,r1_28) := sql.bind(X_9,"sys","lineitem","l_discount",2);
<<<<<<< HEAD
    C_77 := algebra.subselect(r1_28,nil:bat[:oid,:oid],X_31,X_34,true,true,false);
    X_27:bat[:oid,:lng] := sql.bind(X_9,"sys","lineitem","l_discount",1);
=======
    C_77 := algebra.subselect(r1_28,nil:bat[:oid],X_31,X_34,true,true,false);
    X_27:bat[:lng] := sql.bind(X_9,"sys","lineitem","l_discount",1);
>>>>>>> 3f642494
    C_78 := algebra.subselect(X_27,C_41,X_31,X_34,true,true,false);
    C_44 := sql.subdelta(C_76,C_41,C_25,C_77,C_78);
    X_21 := calc.lng(A7,15,2);
    C_79 := algebra.thetasubselect(X_13,C_44,X_21,"<");
    (C_16,r1_16) := sql.bind(X_9,"sys","lineitem","l_quantity",2);
<<<<<<< HEAD
    C_80 := algebra.thetasubselect(r1_16,nil:bat[:oid,:oid],X_21,"<");
    X_19:bat[:oid,:lng] := sql.bind(X_9,"sys","lineitem","l_quantity",1);
    C_81 := algebra.thetasubselect(X_19,C_44,X_21,"<");
    C_45 := sql.subdelta(C_79,C_44,C_16,C_80,C_81);
    X_47:bat[:oid,:lng] := sql.bind(X_9,"sys","lineitem","l_extendedprice",0);
=======
    C_80 := algebra.thetasubselect(r1_16,nil:bat[:oid],X_21,"<");
    X_19:bat[:lng] := sql.bind(X_9,"sys","lineitem","l_quantity",1);
    C_81 := algebra.thetasubselect(X_19,C_44,X_21,"<");
    C_45 := sql.subdelta(C_79,C_44,C_16,C_80,C_81);
    X_47:bat[:lng] := sql.bind(X_9,"sys","lineitem","l_extendedprice",0);
>>>>>>> 3f642494
    (C_49,r1_64) := sql.bind(X_9,"sys","lineitem","l_extendedprice",2);
    X_51:bat[:lng] := sql.bind(X_9,"sys","lineitem","l_extendedprice",1);
    X_52 := sql.projectdelta(C_45,X_47,C_49,r1_64,X_51);
    X_53 := sql.projectdelta(C_45,X_23,C_25,r1_28,X_27);
    X_54:bat[:hge] := batcalc.*(X_52,X_53);
    X_55:hge := aggr.sum(X_54);
    sql.resultSet("sys.L1","revenue","decimal",39,4,10,X_55);
end user.s2_1;

# 22:53:26 >  
# 22:53:26 >  "Done."
# 22:53:26 >  
<|MERGE_RESOLUTION|>--- conflicted
+++ resolved
@@ -49,13 +49,8 @@
     X_40:date := mtime.addmonths(A1,A2);
     C_72 := algebra.subselect(X_35,C_10,A0,X_40,true,false,false);
     (C_37,r1_46) := sql.bind(X_9,"sys","lineitem","l_shipdate",2);
-<<<<<<< HEAD
-    C_73 := algebra.subselect(r1_46,nil:bat[:oid,:oid],A0,X_40,true,false,false);
-    X_39:bat[:oid,:date] := sql.bind(X_9,"sys","lineitem","l_shipdate",1);
-=======
     C_73 := algebra.subselect(r1_46,nil:bat[:oid],A0,X_40,true,false,false);
     X_39:bat[:date] := sql.bind(X_9,"sys","lineitem","l_shipdate",1);
->>>>>>> 3f642494
     C_75 := algebra.subselect(X_39,C_10,A0,X_40,true,false,false);
     C_41 := sql.subdelta(C_72,C_10,C_37,C_73,C_75);
     X_28 := calc.sht(2,A3,3,2);
@@ -66,31 +61,18 @@
     X_34 := calc.lng(2,X_33,15,2);
     C_76 := algebra.subselect(X_23,C_41,X_31,X_34,true,true,false);
     (C_25,r1_28) := sql.bind(X_9,"sys","lineitem","l_discount",2);
-<<<<<<< HEAD
-    C_77 := algebra.subselect(r1_28,nil:bat[:oid,:oid],X_31,X_34,true,true,false);
-    X_27:bat[:oid,:lng] := sql.bind(X_9,"sys","lineitem","l_discount",1);
-=======
     C_77 := algebra.subselect(r1_28,nil:bat[:oid],X_31,X_34,true,true,false);
     X_27:bat[:lng] := sql.bind(X_9,"sys","lineitem","l_discount",1);
->>>>>>> 3f642494
     C_78 := algebra.subselect(X_27,C_41,X_31,X_34,true,true,false);
     C_44 := sql.subdelta(C_76,C_41,C_25,C_77,C_78);
     X_21 := calc.lng(A7,15,2);
     C_79 := algebra.thetasubselect(X_13,C_44,X_21,"<");
     (C_16,r1_16) := sql.bind(X_9,"sys","lineitem","l_quantity",2);
-<<<<<<< HEAD
-    C_80 := algebra.thetasubselect(r1_16,nil:bat[:oid,:oid],X_21,"<");
-    X_19:bat[:oid,:lng] := sql.bind(X_9,"sys","lineitem","l_quantity",1);
-    C_81 := algebra.thetasubselect(X_19,C_44,X_21,"<");
-    C_45 := sql.subdelta(C_79,C_44,C_16,C_80,C_81);
-    X_47:bat[:oid,:lng] := sql.bind(X_9,"sys","lineitem","l_extendedprice",0);
-=======
     C_80 := algebra.thetasubselect(r1_16,nil:bat[:oid],X_21,"<");
     X_19:bat[:lng] := sql.bind(X_9,"sys","lineitem","l_quantity",1);
     C_81 := algebra.thetasubselect(X_19,C_44,X_21,"<");
     C_45 := sql.subdelta(C_79,C_44,C_16,C_80,C_81);
     X_47:bat[:lng] := sql.bind(X_9,"sys","lineitem","l_extendedprice",0);
->>>>>>> 3f642494
     (C_49,r1_64) := sql.bind(X_9,"sys","lineitem","l_extendedprice",2);
     X_51:bat[:lng] := sql.bind(X_9,"sys","lineitem","l_extendedprice",1);
     X_52 := sql.projectdelta(C_45,X_47,C_49,r1_64,X_51);
