stdout of test '09-explain` in directory 'sql/benchmarks/tpch` itself:


# 22:53:27 >  
# 22:53:27 >  "mserver5" "--debug=10" "--set" "gdk_nr_threads=0" "--set" "mapi_open=true" "--set" "mapi_port=34581" "--set" "mapi_usock=/var/tmp/mtest-9096/.s.monetdb.34581" "--set" "monet_prompt=" "--forcemito" "--set" "mal_listing=2" "--dbpath=/ufs/manegold/_/Monet/HG/Feb2013/prefix/--disable-debug_--enable-assert_--enable-optimize/var/MonetDB/mTests_sql_benchmarks_tpch" "--set" "mal_listing=0"
# 22:53:27 >  

# MonetDB 5 server v11.15.12
# This is an unreleased version
# Serving database 'mTests_sql_benchmarks_tpch', using 8 threads
# Compiled for x86_64-unknown-linux-gnu/64bit with 64bit OIDs dynamically linked
# Found 15.591 GiB available main-memory.
# Copyright (c) 1993-July 2008 CWI.
# Copyright (c) August 2008-2015 MonetDB B.V., all rights reserved
# Visit http://www.monetdb.org/ for further information
# Listening for connection requests on mapi:monetdb://rome.ins.cwi.nl:34581/
# Listening for UNIX domain connection requests on mapi:monetdb:///var/tmp/mtest-9096/.s.monetdb.34581
# MonetDB/GIS module loaded
# MonetDB/JAQL module loaded
# MonetDB/SQL module loaded

Ready.

# 22:53:27 >  
# 22:53:27 >  "/usr/bin/python2" "09-explain.SQL.py" "09-explain"
# 22:53:27 >  

#set optimizer = 'sequential_pipe';
#explain select
#	nation,
#	o_year,
#	sum(amount) as sum_profit
#from
#	(
#		select
#			n_name as nation,
#			extract(year from o_orderdate) as o_year,
#			l_extendedprice * (1 - l_discount) - ps_supplycost * l_quantity as amount
#		from
#			part,
#			supplier,
#			lineitem,
#			partsupp,
#			orders,
#			nation
#		where
#			s_suppkey = l_suppkey
#			and ps_suppkey = l_suppkey
#			and ps_partkey = l_partkey
#			and p_partkey = l_partkey
#			and o_orderkey = l_orderkey
#			and s_nationkey = n_nationkey
#			and p_name like '%green%'
#	) as profit
% .explain # table_name
% mal # name
% clob # type
% 739 # length
function user.s2_1{autoCommit=true}(A0:bte,A1:str):void;
    X_198:void := querylog.define("explain select\n\tnation,\n\to_year,\n\tsum(amount) as sum_profit\nfrom\n\t(\n\t\tselect\n\t\t\tn_name as nation,\n\t\t\textract(year from o_orderdate) as o_year,\n\t\t\tl_extendedprice * (1 - l_discount) - ps_supplycost * l_quantity as amount\n\t\tfrom\n\t\t\tpart,\n\t\t\tsupplier,\n\t\t\tlineitem,\n\t\t\tpartsupp,\n\t\t\torders,\n\t\t\tnation\n\t\twhere\n\t\t\ts_suppkey = l_suppkey\n\t\t\tand ps_suppkey = l_suppkey\n\t\t\tand ps_partkey = l_partkey\n\t\t\tand p_partkey = l_partkey\n\t\t\tand o_orderkey = l_orderkey\n\t\t\tand s_nationkey = n_nationkey\n\t\t\tand p_name like \\'%green%\\'\n\t) as profit\ngroup by\n\tnation,\n\to_year\norder by\n\tnation,\n\to_year desc;","sequential_pipe",104);
    X_4 := sql.mvc();
<<<<<<< HEAD
    X_5:bat[:oid,:oid]  := sql.tid(X_4,"sys","lineitem");
    X_8:bat[:oid,:oid]  := sql.bind_idxbat(X_4,"sys","lineitem","lineitem_l_partkey_fkey",0);
    (X_11,r1_11) := sql.bind_idxbat(X_4,"sys","lineitem","lineitem_l_partkey_fkey",2);
    X_14:bat[:oid,:oid]  := sql.bind_idxbat(X_4,"sys","lineitem","lineitem_l_partkey_fkey",1);
    X_16 := sql.projectdelta(X_5,X_8,X_11,r1_11,X_14);
    X_19:bat[:oid,:str]  := sql.bind(X_4,"sys","part","p_name",0);
    X_17:bat[:oid,:oid]  := sql.tid(X_4,"sys","part");
    X_237 := algebra.likesubselect(X_19,X_17,A1,"",false);
    (X_21,r1_22) := sql.bind(X_4,"sys","part","p_name",2);
    X_238 := algebra.likesubselect(r1_22,nil:bat[:oid,:oid],A1,"",false);
    X_23:bat[:oid,:str]  := sql.bind(X_4,"sys","part","p_name",1);
    X_240 := algebra.likesubselect(X_23,X_17,A1,"",false);
    X_25 := sql.subdelta(X_237,X_17,X_21,X_238,X_240);
    X_28 := X_25;
    (X_29,r1_34) := algebra.subjoin(X_16,X_28,nil:BAT,nil:BAT,false,nil:lng);
    X_32:bat[:oid,:oid]  := sql.bind_idxbat(X_4,"sys","lineitem","lineitem_l_suppkey_fkey",0);
    (X_34,r1_39) := sql.bind_idxbat(X_4,"sys","lineitem","lineitem_l_suppkey_fkey",2);
    X_38:bat[:oid,:oid]  := sql.bind_idxbat(X_4,"sys","lineitem","lineitem_l_suppkey_fkey",1);
    X_39 := sql.projectdelta(X_5,X_32,X_34,r1_39,X_38);
    X_40 := algebra.leftfetchjoin(X_29,X_39);
    X_41:bat[:oid,:oid]  := sql.tid(X_4,"sys","supplier");
    (X_43,r1_49) := algebra.subjoin(X_40,X_41,nil:BAT,nil:BAT,false,nil:lng);
    X_241 := algebra.leftfetchjoin(X_43,X_29);
    X_45:bat[:oid,:oid]  := sql.bind_idxbat(X_4,"sys","lineitem","lineitem_l_partkey_l_suppkey_fkey",0);
    (X_48,r1_54) := sql.bind_idxbat(X_4,"sys","lineitem","lineitem_l_partkey_l_suppkey_fkey",2);
    X_51:bat[:oid,:oid]  := sql.bind_idxbat(X_4,"sys","lineitem","lineitem_l_partkey_l_suppkey_fkey",1);
    X_53 := sql.projectdelta(X_5,X_45,X_48,r1_54,X_51);
    X_54:bat[:oid,:oid]  := algebra.leftfetchjoin(X_241,X_53);
    X_55:bat[:oid,:oid]  := sql.tid(X_4,"sys","partsupp");
    (X_57,r1_65) := algebra.subjoin(X_54,X_55,nil:BAT,nil:BAT,false,nil:lng);
    X_242 := algebra.leftfetchjoin(X_57,X_43);
    X_62:bat[:oid,:oid]  := sql.bind_idxbat(X_4,"sys","lineitem","lineitem_l_orderkey_fkey",0);
    (X_64,r1_72) := sql.bind_idxbat(X_4,"sys","lineitem","lineitem_l_orderkey_fkey",2);
    X_68:bat[:oid,:oid]  := sql.bind_idxbat(X_4,"sys","lineitem","lineitem_l_orderkey_fkey",1);
    X_69 := sql.projectdelta(X_5,X_62,X_64,r1_72,X_68);
    X_70:bat[:oid,:oid]  := algebra.leftfetchjoinPath(X_242,X_29,X_69);
    X_71:bat[:oid,:oid]  := sql.tid(X_4,"sys","orders");
    (X_73,r1_84) := algebra.subjoin(X_70,X_71,nil:BAT,nil:BAT,false,nil:lng);
    X_243 := algebra.leftfetchjoin(X_73,X_57);
    X_75:bat[:oid,:oid]  := sql.bind_idxbat(X_4,"sys","supplier","supplier_s_nationkey_fkey",0);
    (X_79,r1_90) := sql.bind_idxbat(X_4,"sys","supplier","supplier_s_nationkey_fkey",2);
    X_82:bat[:oid,:oid]  := sql.bind_idxbat(X_4,"sys","supplier","supplier_s_nationkey_fkey",1);
    X_84 := sql.projectdelta(X_41,X_75,X_79,r1_90,X_82);
    X_85:bat[:oid,:oid]  := algebra.leftfetchjoinPath(X_243,r1_49,X_84);
    X_86:bat[:oid,:oid]  := sql.tid(X_4,"sys","nation");
    (X_88,r1_102) := algebra.subjoin(X_85,X_86,nil:BAT,nil:BAT,false,nil:lng);
    X_93:bat[:oid,:str]  := sql.bind(X_4,"sys","nation","n_name",0);
    (X_96,r1_110) := sql.bind(X_4,"sys","nation","n_name",2);
    X_98:bat[:oid,:str]  := sql.bind(X_4,"sys","nation","n_name",1);
    X_99 := sql.projectdelta(X_86,X_93,X_96,r1_110,X_98);
    X_100 := algebra.leftfetchjoin(r1_102,X_99);
    X_101:bat[:oid,:date]  := sql.bind(X_4,"sys","orders","o_orderdate",0);
    (X_104,r1_119) := sql.bind(X_4,"sys","orders","o_orderdate",2);
    X_106:bat[:oid,:date]  := sql.bind(X_4,"sys","orders","o_orderdate",1);
    X_107 := sql.projectdelta(X_71,X_101,X_104,r1_119,X_106);
    X_108:bat[:oid,:date]  := algebra.leftfetchjoinPath(X_88,r1_84,X_107);
    X_109:bat[:oid,:int]  := batmtime.year(X_108);
    (X_110,r1_129,r2_129) := group.subgroup(X_109);
    (X_113,r1_132,r2_132) := group.subgroupdone(X_100,X_110);
    X_116 := algebra.leftfetchjoin(r1_132,X_109);
    X_117 := algebra.leftfetchjoin(r1_132,X_100);
    X_244 := algebra.leftfetchjoin(X_88,X_73);
    X_128:bat[:oid,:lng]  := sql.bind(X_4,"sys","lineitem","l_extendedprice",0);
    (X_133,r1_152) := sql.bind(X_4,"sys","lineitem","l_extendedprice",2);
    X_136:bat[:oid,:lng]  := sql.bind(X_4,"sys","lineitem","l_extendedprice",1);
    X_138 := sql.projectdelta(X_5,X_128,X_133,r1_152,X_136);
    X_139:bat[:oid,:lng]  := algebra.leftfetchjoinPath(X_244,X_57,X_43,X_29,X_138);
    X_140 := calc.lng(A0,15,2);
    X_142:bat[:oid,:lng]  := sql.bind(X_4,"sys","lineitem","l_discount",0);
    (X_144,r1_169) := sql.bind(X_4,"sys","lineitem","l_discount",2);
    X_146:bat[:oid,:lng]  := sql.bind(X_4,"sys","lineitem","l_discount",1);
    X_147 := sql.projectdelta(X_5,X_142,X_144,r1_169,X_146);
    X_148:bat[:oid,:lng]  := algebra.leftfetchjoinPath(X_244,X_57,X_43,X_29,X_147);
    X_149:bat[:oid,:lng]  := batcalc.-(X_140,X_148);
    X_150:bat[:oid,:lng]  := batcalc.*(X_139,X_149);
    X_151:bat[:oid,:lng]  := sql.bind(X_4,"sys","partsupp","ps_supplycost",0);
    (X_156,r1_189) := sql.bind(X_4,"sys","partsupp","ps_supplycost",2);
    X_159:bat[:oid,:lng]  := sql.bind(X_4,"sys","partsupp","ps_supplycost",1);
    X_161 := sql.projectdelta(X_55,X_151,X_156,r1_189,X_159);
    X_162:bat[:oid,:lng]  := algebra.leftfetchjoinPath(X_244,r1_65,X_161);
    X_163:bat[:oid,:int]  := sql.bind(X_4,"sys","lineitem","l_quantity",0);
    (X_166,r1_202) := sql.bind(X_4,"sys","lineitem","l_quantity",2);
    X_168:bat[:oid,:int]  := sql.bind(X_4,"sys","lineitem","l_quantity",1);
    X_169 := sql.projectdelta(X_5,X_163,X_166,r1_202,X_168);
    X_170:bat[:oid,:int]  := algebra.leftfetchjoinPath(X_244,X_57,X_43,X_29,X_169);
    X_171:bat[:oid,:lng]  := batcalc.*(X_162,X_170);
    X_173:bat[:oid,:lng] := batcalc.*(X_171,100);
    X_174:bat[:oid,:lng]  := batcalc.-(X_150,X_173);
    X_175:bat[:oid,:lng]  := aggr.subsum(X_174,X_113,r1_132,true,true);
    (X_118,r1_137,r2_137) := algebra.subsort(X_117,false,false);
    (X_122,r1_141,r2_141) := algebra.subsort(X_116,r1_137,r2_137,true,false);
    X_126 := algebra.leftfetchjoin(r1_141,X_117);
    X_177 := algebra.leftfetchjoin(r1_141,X_175);
    X_127 := algebra.leftfetchjoin(r1_141,X_116);
    X_178 := sql.resultSet(3,1,X_126);
    sql.rsColumn(X_178,"sys.profit","nation","varchar",25,0,X_126);
    sql.rsColumn(X_178,"sys.profit","o_year","int",32,0,X_127);
    sql.rsColumn(X_178,"sys.L1","sum_profit","decimal",19,4,X_177);
    X_196 := io.stdout();
    sql.exportResult(X_196,X_178);
end user.s2_1;
=======
    X_8:bat[:oid,:str]  := sql.bind(X_4,"sys","part","p_name",0);
    X_5:bat[:oid,:oid]  := sql.tid(X_4,"sys","part");
    X_241 := algebra.likesubselect(X_8,X_5,A1,"",false);
    (X_11,r1_11) := sql.bind(X_4,"sys","part","p_name",2);
    X_242 := algebra.likesubselect(r1_11,A1,"",false);
    X_14:bat[:oid,:str]  := sql.bind(X_4,"sys","part","p_name",1);
    X_243 := algebra.likesubselect(X_14,X_5,A1,"",false);
    X_17 := sql.subdelta(X_241,X_5,X_11,X_242,X_243);
    X_19:bat[:oid,:int]  := sql.bind(X_4,"sys","part","p_partkey",0);
    (X_21,r1_25) := sql.bind(X_4,"sys","part","p_partkey",2);
    X_23:bat[:oid,:int]  := sql.bind(X_4,"sys","part","p_partkey",1);
    X_24 := sql.projectdelta(X_17,X_19,X_21,r1_25,X_23);
    X_25:bat[:oid,:oid]  := sql.tid(X_4,"sys","lineitem");
    X_27:bat[:oid,:int]  := sql.bind(X_4,"sys","lineitem","l_partkey",0);
    (X_29,r1_35) := sql.bind(X_4,"sys","lineitem","l_partkey",2);
    X_31:bat[:oid,:int]  := sql.bind(X_4,"sys","lineitem","l_partkey",1);
    X_32 := sql.projectdelta(X_25,X_27,X_29,r1_35,X_31);
    (X_33,r1_40) := algebra.join(X_24,X_32);
    X_35:bat[:oid,:int]  := sql.bind(X_4,"sys","lineitem","l_suppkey",0);
    (X_39,r1_46) := sql.bind(X_4,"sys","lineitem","l_suppkey",2);
    X_42:bat[:oid,:int]  := sql.bind(X_4,"sys","lineitem","l_suppkey",1);
    X_44 := sql.projectdelta(X_25,X_35,X_39,r1_46,X_42);
    X_45 := algebra.leftfetchjoin(r1_40,X_44);
    X_46:bat[:oid,:oid]  := sql.tid(X_4,"sys","supplier");
    X_48:bat[:oid,:int]  := sql.bind(X_4,"sys","supplier","s_suppkey",0);
    (X_50,r1_58) := sql.bind(X_4,"sys","supplier","s_suppkey",2);
    X_52:bat[:oid,:int]  := sql.bind(X_4,"sys","supplier","s_suppkey",1);
    X_53 := sql.projectdelta(X_46,X_48,X_50,r1_58,X_52);
    (X_54,r1_63) := algebra.join(X_45,X_53);
    X_244 := algebra.leftfetchjoin(X_54,r1_40);
    X_56:bat[:oid,:oid]  := sql.bind_idxbat(X_4,"sys","lineitem","lineitem_l_partkey_l_suppkey_fkey",0);
    (X_59,r1_68) := sql.bind_idxbat(X_4,"sys","lineitem","lineitem_l_partkey_l_suppkey_fkey",2);
    X_61:bat[:oid,:oid]  := sql.bind_idxbat(X_4,"sys","lineitem","lineitem_l_partkey_l_suppkey_fkey",1);
    X_62 := sql.projectdelta(X_25,X_56,X_59,r1_68,X_61);
    X_63:bat[:oid,:oid]  := algebra.leftfetchjoin(X_244,X_62);
    X_64:bat[:oid,:oid]  := sql.tid(X_4,"sys","partsupp");
    (X_67,r1_78) := algebra.join(X_63,X_64);
    X_245 := algebra.leftfetchjoin(X_67,X_54);
    X_69:bat[:oid,:oid]  := sql.bind_idxbat(X_4,"sys","lineitem","lineitem_l_orderkey_fkey",0);
    (X_72,r1_83) := sql.bind_idxbat(X_4,"sys","lineitem","lineitem_l_orderkey_fkey",2);
    X_75:bat[:oid,:oid]  := sql.bind_idxbat(X_4,"sys","lineitem","lineitem_l_orderkey_fkey",1);
    X_77 := sql.projectdelta(X_25,X_69,X_72,r1_83,X_75);
    X_78:bat[:oid,:oid]  := algebra.leftfetchjoinPath(X_245,r1_40,X_77);
    X_79:bat[:oid,:oid]  := sql.tid(X_4,"sys","orders");
    (X_81,r1_95) := algebra.join(X_78,X_79);
    X_246 := algebra.leftfetchjoin(X_81,X_67);
    X_83:bat[:oid,:oid]  := sql.bind_idxbat(X_4,"sys","supplier","supplier_s_nationkey_fkey",0);
    (X_86,r1_100) := sql.bind_idxbat(X_4,"sys","supplier","supplier_s_nationkey_fkey",2);
    X_88:bat[:oid,:oid]  := sql.bind_idxbat(X_4,"sys","supplier","supplier_s_nationkey_fkey",1);
    X_89 := sql.projectdelta(X_46,X_83,X_86,r1_100,X_88);
    X_90:bat[:oid,:oid]  := algebra.leftfetchjoinPath(X_246,r1_63,X_89);
    X_91:bat[:oid,:oid]  := sql.tid(X_4,"sys","nation");
    (X_94,r1_111) := algebra.join(X_90,X_91);
    X_96:bat[:oid,:date]  := sql.bind(X_4,"sys","orders","o_orderdate",0);
    (X_99,r1_116) := sql.bind(X_4,"sys","orders","o_orderdate",2);
    X_102:bat[:oid,:date]  := sql.bind(X_4,"sys","orders","o_orderdate",1);
    X_104 := sql.projectdelta(X_79,X_96,X_99,r1_116,X_102);
    X_105:bat[:oid,:date]  := algebra.leftfetchjoinPath(X_94,r1_95,X_104);
    X_106:bat[:oid,:int]  := batmtime.year(X_105);
    X_107:bat[:oid,:str]  := sql.bind(X_4,"sys","nation","n_name",0);
    (X_109,r1_130) := sql.bind(X_4,"sys","nation","n_name",2);
    X_111:bat[:oid,:str]  := sql.bind(X_4,"sys","nation","n_name",1);
    X_112 := sql.projectdelta(X_91,X_107,X_109,r1_130,X_111);
    X_113 := algebra.leftfetchjoin(r1_111,X_112);
    (X_114,r1_136,r2_136) := group.subgroup(X_113);
    (X_117,r1_139,r2_139) := group.subgroupdone(X_106,X_114);
    X_120 := algebra.leftfetchjoin(r1_139,X_106);
    X_121 := algebra.leftfetchjoin(r1_139,X_113);
    X_247 := algebra.leftfetchjoin(X_94,X_81);
    X_132:bat[:oid,:lng]  := sql.bind(X_4,"sys","lineitem","l_extendedprice",0);
    (X_137,r1_159) := sql.bind(X_4,"sys","lineitem","l_extendedprice",2);
    X_140:bat[:oid,:lng]  := sql.bind(X_4,"sys","lineitem","l_extendedprice",1);
    X_142 := sql.projectdelta(X_25,X_132,X_137,r1_159,X_140);
    X_143:bat[:oid,:lng]  := algebra.leftfetchjoinPath(X_247,X_67,X_54,r1_40,X_142);
    X_144 := calc.lng(A0,15,2);
    X_146:bat[:oid,:lng]  := sql.bind(X_4,"sys","lineitem","l_discount",0);
    (X_148,r1_176) := sql.bind(X_4,"sys","lineitem","l_discount",2);
    X_150:bat[:oid,:lng]  := sql.bind(X_4,"sys","lineitem","l_discount",1);
    X_151 := sql.projectdelta(X_25,X_146,X_148,r1_176,X_150);
    X_152:bat[:oid,:lng]  := algebra.leftfetchjoinPath(X_247,X_67,X_54,r1_40,X_151);
    X_153:bat[:oid,:lng]  := batcalc.-(X_144,X_152);
    X_154:bat[:oid,:lng]  := batcalc.*(X_143,X_153);
    X_155:bat[:oid,:lng]  := sql.bind(X_4,"sys","partsupp","ps_supplycost",0);
    (X_160,r1_196) := sql.bind(X_4,"sys","partsupp","ps_supplycost",2);
    X_163:bat[:oid,:lng]  := sql.bind(X_4,"sys","partsupp","ps_supplycost",1);
    X_165 := sql.projectdelta(X_64,X_155,X_160,r1_196,X_163);
    X_166:bat[:oid,:lng]  := algebra.leftfetchjoinPath(X_247,r1_78,X_165);
    X_167:bat[:oid,:lng]  := sql.bind(X_4,"sys","lineitem","l_quantity",0);
    (X_170,r1_209) := sql.bind(X_4,"sys","lineitem","l_quantity",2);
    X_172:bat[:oid,:lng]  := sql.bind(X_4,"sys","lineitem","l_quantity",1);
    X_173 := sql.projectdelta(X_25,X_167,X_170,r1_209,X_172);
    X_174:bat[:oid,:lng]  := algebra.leftfetchjoinPath(X_247,X_67,X_54,r1_40,X_173);
    X_175:bat[:oid,:lng]  := batcalc.*(X_166,X_174);
    X_176:bat[:oid,:lng]  := batcalc.-(X_154,X_175);
    X_177:bat[:oid,:lng]  := aggr.subsum(X_176,X_117,r1_139,true,true);
    (X_122,r1_144,r2_144) := algebra.subsort(X_121,false,false);
    (X_126,r1_148,r2_148) := algebra.subsort(X_120,r1_144,r2_144,true,false);
    X_130 := algebra.leftfetchjoin(r1_148,X_121);
    X_179 := algebra.leftfetchjoin(r1_148,X_177);
    X_131 := algebra.leftfetchjoin(r1_148,X_120);
    X_180 := sql.resultSet(3,1,X_130);
    sql.rsColumn(X_180,"sys.profit","nation","char",25,0,X_130);
    sql.rsColumn(X_180,"sys.profit","o_year","int",32,0,X_131);
    sql.rsColumn(X_180,"sys.L1","sum_profit","decimal",19,4,X_179);
    X_198 := io.stdout();
    sql.exportResult(X_198,X_180);
end s2_1;
# querylog.define("explain select\n\tnation,\n\to_year,\n\tsum(amount) as sum_profit\nfrom\n\t(\n\t\tselect\n\t\t\tn_name as nation,\n\t\t\textract(year from o_orderdate) as o_year,\n\t\t\tl_extendedprice * (1 - l_discount) - ps_supplycost * l_quantity as amount\n\t\tfrom\n\t\t\tpart,\n\t\t\tsupplier,\n\t\t\tlineitem,\n\t\t\tpartsupp,\n\t\t\torders,\n\t\t\tnation\n\t\twhere\n\t\t\ts_suppkey = l_suppkey\n\t\t\tand ps_suppkey = l_suppkey\n\t\t\tand ps_partkey = l_partkey\n\t\t\tand p_partkey = l_partkey\n\t\t\tand o_orderkey = l_orderkey\n\t\t\tand s_nationkey = n_nationkey\n\t\t\tand p_name like \\'%green%\\'\n\t) as profit\ngroup by\n\tnation,\n\to_year\norder by\n\tnation,\n\to_year desc;","sequential_pipe")
>>>>>>> f5477d80

# 22:53:27 >  
# 22:53:27 >  "Done."
# 22:53:27 >  
<|MERGE_RESOLUTION|>--- conflicted
+++ resolved
@@ -57,220 +57,111 @@
 % clob # type
 % 739 # length
 function user.s2_1{autoCommit=true}(A0:bte,A1:str):void;
-    X_198:void := querylog.define("explain select\n\tnation,\n\to_year,\n\tsum(amount) as sum_profit\nfrom\n\t(\n\t\tselect\n\t\t\tn_name as nation,\n\t\t\textract(year from o_orderdate) as o_year,\n\t\t\tl_extendedprice * (1 - l_discount) - ps_supplycost * l_quantity as amount\n\t\tfrom\n\t\t\tpart,\n\t\t\tsupplier,\n\t\t\tlineitem,\n\t\t\tpartsupp,\n\t\t\torders,\n\t\t\tnation\n\t\twhere\n\t\t\ts_suppkey = l_suppkey\n\t\t\tand ps_suppkey = l_suppkey\n\t\t\tand ps_partkey = l_partkey\n\t\t\tand p_partkey = l_partkey\n\t\t\tand o_orderkey = l_orderkey\n\t\t\tand s_nationkey = n_nationkey\n\t\t\tand p_name like \\'%green%\\'\n\t) as profit\ngroup by\n\tnation,\n\to_year\norder by\n\tnation,\n\to_year desc;","sequential_pipe",104);
+    X_208:void := querylog.define("explain select\n\tnation,\n\to_year,\n\tsum(amount) as sum_profit\nfrom\n\t(\n\t\tselect\n\t\t\tn_name as nation,\n\t\t\textract(year from o_orderdate) as o_year,\n\t\t\tl_extendedprice * (1 - l_discount) - ps_supplycost * l_quantity as amount\n\t\tfrom\n\t\t\tpart,\n\t\t\tsupplier,\n\t\t\tlineitem,\n\t\t\tpartsupp,\n\t\t\torders,\n\t\t\tnation\n\t\twhere\n\t\t\ts_suppkey = l_suppkey\n\t\t\tand ps_suppkey = l_suppkey\n\t\t\tand ps_partkey = l_partkey\n\t\t\tand p_partkey = l_partkey\n\t\t\tand o_orderkey = l_orderkey\n\t\t\tand s_nationkey = n_nationkey\n\t\t\tand p_name like \\'%green%\\'\n\t) as profit\ngroup by\n\tnation,\n\to_year\norder by\n\tnation,\n\to_year desc;","sequential_pipe",106);
     X_4 := sql.mvc();
-<<<<<<< HEAD
-    X_5:bat[:oid,:oid]  := sql.tid(X_4,"sys","lineitem");
-    X_8:bat[:oid,:oid]  := sql.bind_idxbat(X_4,"sys","lineitem","lineitem_l_partkey_fkey",0);
-    (X_11,r1_11) := sql.bind_idxbat(X_4,"sys","lineitem","lineitem_l_partkey_fkey",2);
-    X_14:bat[:oid,:oid]  := sql.bind_idxbat(X_4,"sys","lineitem","lineitem_l_partkey_fkey",1);
-    X_16 := sql.projectdelta(X_5,X_8,X_11,r1_11,X_14);
-    X_19:bat[:oid,:str]  := sql.bind(X_4,"sys","part","p_name",0);
-    X_17:bat[:oid,:oid]  := sql.tid(X_4,"sys","part");
-    X_237 := algebra.likesubselect(X_19,X_17,A1,"",false);
-    (X_21,r1_22) := sql.bind(X_4,"sys","part","p_name",2);
-    X_238 := algebra.likesubselect(r1_22,nil:bat[:oid,:oid],A1,"",false);
-    X_23:bat[:oid,:str]  := sql.bind(X_4,"sys","part","p_name",1);
-    X_240 := algebra.likesubselect(X_23,X_17,A1,"",false);
-    X_25 := sql.subdelta(X_237,X_17,X_21,X_238,X_240);
-    X_28 := X_25;
-    (X_29,r1_34) := algebra.subjoin(X_16,X_28,nil:BAT,nil:BAT,false,nil:lng);
-    X_32:bat[:oid,:oid]  := sql.bind_idxbat(X_4,"sys","lineitem","lineitem_l_suppkey_fkey",0);
-    (X_34,r1_39) := sql.bind_idxbat(X_4,"sys","lineitem","lineitem_l_suppkey_fkey",2);
-    X_38:bat[:oid,:oid]  := sql.bind_idxbat(X_4,"sys","lineitem","lineitem_l_suppkey_fkey",1);
-    X_39 := sql.projectdelta(X_5,X_32,X_34,r1_39,X_38);
-    X_40 := algebra.leftfetchjoin(X_29,X_39);
-    X_41:bat[:oid,:oid]  := sql.tid(X_4,"sys","supplier");
-    (X_43,r1_49) := algebra.subjoin(X_40,X_41,nil:BAT,nil:BAT,false,nil:lng);
-    X_241 := algebra.leftfetchjoin(X_43,X_29);
-    X_45:bat[:oid,:oid]  := sql.bind_idxbat(X_4,"sys","lineitem","lineitem_l_partkey_l_suppkey_fkey",0);
-    (X_48,r1_54) := sql.bind_idxbat(X_4,"sys","lineitem","lineitem_l_partkey_l_suppkey_fkey",2);
-    X_51:bat[:oid,:oid]  := sql.bind_idxbat(X_4,"sys","lineitem","lineitem_l_partkey_l_suppkey_fkey",1);
-    X_53 := sql.projectdelta(X_5,X_45,X_48,r1_54,X_51);
-    X_54:bat[:oid,:oid]  := algebra.leftfetchjoin(X_241,X_53);
-    X_55:bat[:oid,:oid]  := sql.tid(X_4,"sys","partsupp");
-    (X_57,r1_65) := algebra.subjoin(X_54,X_55,nil:BAT,nil:BAT,false,nil:lng);
-    X_242 := algebra.leftfetchjoin(X_57,X_43);
-    X_62:bat[:oid,:oid]  := sql.bind_idxbat(X_4,"sys","lineitem","lineitem_l_orderkey_fkey",0);
-    (X_64,r1_72) := sql.bind_idxbat(X_4,"sys","lineitem","lineitem_l_orderkey_fkey",2);
-    X_68:bat[:oid,:oid]  := sql.bind_idxbat(X_4,"sys","lineitem","lineitem_l_orderkey_fkey",1);
-    X_69 := sql.projectdelta(X_5,X_62,X_64,r1_72,X_68);
-    X_70:bat[:oid,:oid]  := algebra.leftfetchjoinPath(X_242,X_29,X_69);
-    X_71:bat[:oid,:oid]  := sql.tid(X_4,"sys","orders");
-    (X_73,r1_84) := algebra.subjoin(X_70,X_71,nil:BAT,nil:BAT,false,nil:lng);
-    X_243 := algebra.leftfetchjoin(X_73,X_57);
-    X_75:bat[:oid,:oid]  := sql.bind_idxbat(X_4,"sys","supplier","supplier_s_nationkey_fkey",0);
-    (X_79,r1_90) := sql.bind_idxbat(X_4,"sys","supplier","supplier_s_nationkey_fkey",2);
-    X_82:bat[:oid,:oid]  := sql.bind_idxbat(X_4,"sys","supplier","supplier_s_nationkey_fkey",1);
-    X_84 := sql.projectdelta(X_41,X_75,X_79,r1_90,X_82);
-    X_85:bat[:oid,:oid]  := algebra.leftfetchjoinPath(X_243,r1_49,X_84);
-    X_86:bat[:oid,:oid]  := sql.tid(X_4,"sys","nation");
-    (X_88,r1_102) := algebra.subjoin(X_85,X_86,nil:BAT,nil:BAT,false,nil:lng);
-    X_93:bat[:oid,:str]  := sql.bind(X_4,"sys","nation","n_name",0);
-    (X_96,r1_110) := sql.bind(X_4,"sys","nation","n_name",2);
-    X_98:bat[:oid,:str]  := sql.bind(X_4,"sys","nation","n_name",1);
-    X_99 := sql.projectdelta(X_86,X_93,X_96,r1_110,X_98);
-    X_100 := algebra.leftfetchjoin(r1_102,X_99);
-    X_101:bat[:oid,:date]  := sql.bind(X_4,"sys","orders","o_orderdate",0);
-    (X_104,r1_119) := sql.bind(X_4,"sys","orders","o_orderdate",2);
-    X_106:bat[:oid,:date]  := sql.bind(X_4,"sys","orders","o_orderdate",1);
-    X_107 := sql.projectdelta(X_71,X_101,X_104,r1_119,X_106);
-    X_108:bat[:oid,:date]  := algebra.leftfetchjoinPath(X_88,r1_84,X_107);
-    X_109:bat[:oid,:int]  := batmtime.year(X_108);
-    (X_110,r1_129,r2_129) := group.subgroup(X_109);
-    (X_113,r1_132,r2_132) := group.subgroupdone(X_100,X_110);
-    X_116 := algebra.leftfetchjoin(r1_132,X_109);
-    X_117 := algebra.leftfetchjoin(r1_132,X_100);
-    X_244 := algebra.leftfetchjoin(X_88,X_73);
-    X_128:bat[:oid,:lng]  := sql.bind(X_4,"sys","lineitem","l_extendedprice",0);
-    (X_133,r1_152) := sql.bind(X_4,"sys","lineitem","l_extendedprice",2);
-    X_136:bat[:oid,:lng]  := sql.bind(X_4,"sys","lineitem","l_extendedprice",1);
-    X_138 := sql.projectdelta(X_5,X_128,X_133,r1_152,X_136);
-    X_139:bat[:oid,:lng]  := algebra.leftfetchjoinPath(X_244,X_57,X_43,X_29,X_138);
-    X_140 := calc.lng(A0,15,2);
-    X_142:bat[:oid,:lng]  := sql.bind(X_4,"sys","lineitem","l_discount",0);
-    (X_144,r1_169) := sql.bind(X_4,"sys","lineitem","l_discount",2);
-    X_146:bat[:oid,:lng]  := sql.bind(X_4,"sys","lineitem","l_discount",1);
-    X_147 := sql.projectdelta(X_5,X_142,X_144,r1_169,X_146);
-    X_148:bat[:oid,:lng]  := algebra.leftfetchjoinPath(X_244,X_57,X_43,X_29,X_147);
-    X_149:bat[:oid,:lng]  := batcalc.-(X_140,X_148);
-    X_150:bat[:oid,:lng]  := batcalc.*(X_139,X_149);
-    X_151:bat[:oid,:lng]  := sql.bind(X_4,"sys","partsupp","ps_supplycost",0);
-    (X_156,r1_189) := sql.bind(X_4,"sys","partsupp","ps_supplycost",2);
-    X_159:bat[:oid,:lng]  := sql.bind(X_4,"sys","partsupp","ps_supplycost",1);
-    X_161 := sql.projectdelta(X_55,X_151,X_156,r1_189,X_159);
-    X_162:bat[:oid,:lng]  := algebra.leftfetchjoinPath(X_244,r1_65,X_161);
-    X_163:bat[:oid,:int]  := sql.bind(X_4,"sys","lineitem","l_quantity",0);
-    (X_166,r1_202) := sql.bind(X_4,"sys","lineitem","l_quantity",2);
-    X_168:bat[:oid,:int]  := sql.bind(X_4,"sys","lineitem","l_quantity",1);
-    X_169 := sql.projectdelta(X_5,X_163,X_166,r1_202,X_168);
-    X_170:bat[:oid,:int]  := algebra.leftfetchjoinPath(X_244,X_57,X_43,X_29,X_169);
-    X_171:bat[:oid,:lng]  := batcalc.*(X_162,X_170);
-    X_173:bat[:oid,:lng] := batcalc.*(X_171,100);
-    X_174:bat[:oid,:lng]  := batcalc.-(X_150,X_173);
-    X_175:bat[:oid,:lng]  := aggr.subsum(X_174,X_113,r1_132,true,true);
-    (X_118,r1_137,r2_137) := algebra.subsort(X_117,false,false);
-    (X_122,r1_141,r2_141) := algebra.subsort(X_116,r1_137,r2_137,true,false);
-    X_126 := algebra.leftfetchjoin(r1_141,X_117);
-    X_177 := algebra.leftfetchjoin(r1_141,X_175);
-    X_127 := algebra.leftfetchjoin(r1_141,X_116);
-    X_178 := sql.resultSet(3,1,X_126);
-    sql.rsColumn(X_178,"sys.profit","nation","varchar",25,0,X_126);
-    sql.rsColumn(X_178,"sys.profit","o_year","int",32,0,X_127);
-    sql.rsColumn(X_178,"sys.L1","sum_profit","decimal",19,4,X_177);
-    X_196 := io.stdout();
-    sql.exportResult(X_196,X_178);
-end user.s2_1;
-=======
     X_8:bat[:oid,:str]  := sql.bind(X_4,"sys","part","p_name",0);
     X_5:bat[:oid,:oid]  := sql.tid(X_4,"sys","part");
-    X_241 := algebra.likesubselect(X_8,X_5,A1,"",false);
+    X_249 := algebra.likesubselect(X_8,X_5,A1,"",false);
     (X_11,r1_11) := sql.bind(X_4,"sys","part","p_name",2);
-    X_242 := algebra.likesubselect(r1_11,A1,"",false);
+    X_250 := algebra.likesubselect(r1_11,nil:bat[:oid,:oid],A1,"",false);
     X_14:bat[:oid,:str]  := sql.bind(X_4,"sys","part","p_name",1);
-    X_243 := algebra.likesubselect(X_14,X_5,A1,"",false);
-    X_17 := sql.subdelta(X_241,X_5,X_11,X_242,X_243);
-    X_19:bat[:oid,:int]  := sql.bind(X_4,"sys","part","p_partkey",0);
-    (X_21,r1_25) := sql.bind(X_4,"sys","part","p_partkey",2);
-    X_23:bat[:oid,:int]  := sql.bind(X_4,"sys","part","p_partkey",1);
-    X_24 := sql.projectdelta(X_17,X_19,X_21,r1_25,X_23);
-    X_25:bat[:oid,:oid]  := sql.tid(X_4,"sys","lineitem");
-    X_27:bat[:oid,:int]  := sql.bind(X_4,"sys","lineitem","l_partkey",0);
-    (X_29,r1_35) := sql.bind(X_4,"sys","lineitem","l_partkey",2);
-    X_31:bat[:oid,:int]  := sql.bind(X_4,"sys","lineitem","l_partkey",1);
-    X_32 := sql.projectdelta(X_25,X_27,X_29,r1_35,X_31);
-    (X_33,r1_40) := algebra.join(X_24,X_32);
-    X_35:bat[:oid,:int]  := sql.bind(X_4,"sys","lineitem","l_suppkey",0);
-    (X_39,r1_46) := sql.bind(X_4,"sys","lineitem","l_suppkey",2);
-    X_42:bat[:oid,:int]  := sql.bind(X_4,"sys","lineitem","l_suppkey",1);
-    X_44 := sql.projectdelta(X_25,X_35,X_39,r1_46,X_42);
-    X_45 := algebra.leftfetchjoin(r1_40,X_44);
-    X_46:bat[:oid,:oid]  := sql.tid(X_4,"sys","supplier");
-    X_48:bat[:oid,:int]  := sql.bind(X_4,"sys","supplier","s_suppkey",0);
-    (X_50,r1_58) := sql.bind(X_4,"sys","supplier","s_suppkey",2);
-    X_52:bat[:oid,:int]  := sql.bind(X_4,"sys","supplier","s_suppkey",1);
-    X_53 := sql.projectdelta(X_46,X_48,X_50,r1_58,X_52);
-    (X_54,r1_63) := algebra.join(X_45,X_53);
-    X_244 := algebra.leftfetchjoin(X_54,r1_40);
-    X_56:bat[:oid,:oid]  := sql.bind_idxbat(X_4,"sys","lineitem","lineitem_l_partkey_l_suppkey_fkey",0);
-    (X_59,r1_68) := sql.bind_idxbat(X_4,"sys","lineitem","lineitem_l_partkey_l_suppkey_fkey",2);
-    X_61:bat[:oid,:oid]  := sql.bind_idxbat(X_4,"sys","lineitem","lineitem_l_partkey_l_suppkey_fkey",1);
-    X_62 := sql.projectdelta(X_25,X_56,X_59,r1_68,X_61);
-    X_63:bat[:oid,:oid]  := algebra.leftfetchjoin(X_244,X_62);
-    X_64:bat[:oid,:oid]  := sql.tid(X_4,"sys","partsupp");
-    (X_67,r1_78) := algebra.join(X_63,X_64);
-    X_245 := algebra.leftfetchjoin(X_67,X_54);
-    X_69:bat[:oid,:oid]  := sql.bind_idxbat(X_4,"sys","lineitem","lineitem_l_orderkey_fkey",0);
-    (X_72,r1_83) := sql.bind_idxbat(X_4,"sys","lineitem","lineitem_l_orderkey_fkey",2);
-    X_75:bat[:oid,:oid]  := sql.bind_idxbat(X_4,"sys","lineitem","lineitem_l_orderkey_fkey",1);
-    X_77 := sql.projectdelta(X_25,X_69,X_72,r1_83,X_75);
-    X_78:bat[:oid,:oid]  := algebra.leftfetchjoinPath(X_245,r1_40,X_77);
-    X_79:bat[:oid,:oid]  := sql.tid(X_4,"sys","orders");
-    (X_81,r1_95) := algebra.join(X_78,X_79);
-    X_246 := algebra.leftfetchjoin(X_81,X_67);
-    X_83:bat[:oid,:oid]  := sql.bind_idxbat(X_4,"sys","supplier","supplier_s_nationkey_fkey",0);
-    (X_86,r1_100) := sql.bind_idxbat(X_4,"sys","supplier","supplier_s_nationkey_fkey",2);
-    X_88:bat[:oid,:oid]  := sql.bind_idxbat(X_4,"sys","supplier","supplier_s_nationkey_fkey",1);
-    X_89 := sql.projectdelta(X_46,X_83,X_86,r1_100,X_88);
-    X_90:bat[:oid,:oid]  := algebra.leftfetchjoinPath(X_246,r1_63,X_89);
-    X_91:bat[:oid,:oid]  := sql.tid(X_4,"sys","nation");
-    (X_94,r1_111) := algebra.join(X_90,X_91);
-    X_96:bat[:oid,:date]  := sql.bind(X_4,"sys","orders","o_orderdate",0);
-    (X_99,r1_116) := sql.bind(X_4,"sys","orders","o_orderdate",2);
-    X_102:bat[:oid,:date]  := sql.bind(X_4,"sys","orders","o_orderdate",1);
-    X_104 := sql.projectdelta(X_79,X_96,X_99,r1_116,X_102);
-    X_105:bat[:oid,:date]  := algebra.leftfetchjoinPath(X_94,r1_95,X_104);
-    X_106:bat[:oid,:int]  := batmtime.year(X_105);
-    X_107:bat[:oid,:str]  := sql.bind(X_4,"sys","nation","n_name",0);
-    (X_109,r1_130) := sql.bind(X_4,"sys","nation","n_name",2);
-    X_111:bat[:oid,:str]  := sql.bind(X_4,"sys","nation","n_name",1);
-    X_112 := sql.projectdelta(X_91,X_107,X_109,r1_130,X_111);
-    X_113 := algebra.leftfetchjoin(r1_111,X_112);
-    (X_114,r1_136,r2_136) := group.subgroup(X_113);
-    (X_117,r1_139,r2_139) := group.subgroupdone(X_106,X_114);
-    X_120 := algebra.leftfetchjoin(r1_139,X_106);
-    X_121 := algebra.leftfetchjoin(r1_139,X_113);
-    X_247 := algebra.leftfetchjoin(X_94,X_81);
-    X_132:bat[:oid,:lng]  := sql.bind(X_4,"sys","lineitem","l_extendedprice",0);
-    (X_137,r1_159) := sql.bind(X_4,"sys","lineitem","l_extendedprice",2);
-    X_140:bat[:oid,:lng]  := sql.bind(X_4,"sys","lineitem","l_extendedprice",1);
-    X_142 := sql.projectdelta(X_25,X_132,X_137,r1_159,X_140);
-    X_143:bat[:oid,:lng]  := algebra.leftfetchjoinPath(X_247,X_67,X_54,r1_40,X_142);
-    X_144 := calc.lng(A0,15,2);
-    X_146:bat[:oid,:lng]  := sql.bind(X_4,"sys","lineitem","l_discount",0);
-    (X_148,r1_176) := sql.bind(X_4,"sys","lineitem","l_discount",2);
-    X_150:bat[:oid,:lng]  := sql.bind(X_4,"sys","lineitem","l_discount",1);
-    X_151 := sql.projectdelta(X_25,X_146,X_148,r1_176,X_150);
-    X_152:bat[:oid,:lng]  := algebra.leftfetchjoinPath(X_247,X_67,X_54,r1_40,X_151);
-    X_153:bat[:oid,:lng]  := batcalc.-(X_144,X_152);
-    X_154:bat[:oid,:lng]  := batcalc.*(X_143,X_153);
-    X_155:bat[:oid,:lng]  := sql.bind(X_4,"sys","partsupp","ps_supplycost",0);
-    (X_160,r1_196) := sql.bind(X_4,"sys","partsupp","ps_supplycost",2);
-    X_163:bat[:oid,:lng]  := sql.bind(X_4,"sys","partsupp","ps_supplycost",1);
-    X_165 := sql.projectdelta(X_64,X_155,X_160,r1_196,X_163);
-    X_166:bat[:oid,:lng]  := algebra.leftfetchjoinPath(X_247,r1_78,X_165);
-    X_167:bat[:oid,:lng]  := sql.bind(X_4,"sys","lineitem","l_quantity",0);
-    (X_170,r1_209) := sql.bind(X_4,"sys","lineitem","l_quantity",2);
-    X_172:bat[:oid,:lng]  := sql.bind(X_4,"sys","lineitem","l_quantity",1);
-    X_173 := sql.projectdelta(X_25,X_167,X_170,r1_209,X_172);
-    X_174:bat[:oid,:lng]  := algebra.leftfetchjoinPath(X_247,X_67,X_54,r1_40,X_173);
-    X_175:bat[:oid,:lng]  := batcalc.*(X_166,X_174);
-    X_176:bat[:oid,:lng]  := batcalc.-(X_154,X_175);
-    X_177:bat[:oid,:lng]  := aggr.subsum(X_176,X_117,r1_139,true,true);
-    (X_122,r1_144,r2_144) := algebra.subsort(X_121,false,false);
-    (X_126,r1_148,r2_148) := algebra.subsort(X_120,r1_144,r2_144,true,false);
-    X_130 := algebra.leftfetchjoin(r1_148,X_121);
-    X_179 := algebra.leftfetchjoin(r1_148,X_177);
-    X_131 := algebra.leftfetchjoin(r1_148,X_120);
-    X_180 := sql.resultSet(3,1,X_130);
-    sql.rsColumn(X_180,"sys.profit","nation","char",25,0,X_130);
-    sql.rsColumn(X_180,"sys.profit","o_year","int",32,0,X_131);
-    sql.rsColumn(X_180,"sys.L1","sum_profit","decimal",19,4,X_179);
-    X_198 := io.stdout();
-    sql.exportResult(X_198,X_180);
-end s2_1;
-# querylog.define("explain select\n\tnation,\n\to_year,\n\tsum(amount) as sum_profit\nfrom\n\t(\n\t\tselect\n\t\t\tn_name as nation,\n\t\t\textract(year from o_orderdate) as o_year,\n\t\t\tl_extendedprice * (1 - l_discount) - ps_supplycost * l_quantity as amount\n\t\tfrom\n\t\t\tpart,\n\t\t\tsupplier,\n\t\t\tlineitem,\n\t\t\tpartsupp,\n\t\t\torders,\n\t\t\tnation\n\t\twhere\n\t\t\ts_suppkey = l_suppkey\n\t\t\tand ps_suppkey = l_suppkey\n\t\t\tand ps_partkey = l_partkey\n\t\t\tand p_partkey = l_partkey\n\t\t\tand o_orderkey = l_orderkey\n\t\t\tand s_nationkey = n_nationkey\n\t\t\tand p_name like \\'%green%\\'\n\t) as profit\ngroup by\n\tnation,\n\to_year\norder by\n\tnation,\n\to_year desc;","sequential_pipe")
->>>>>>> f5477d80
+    X_252 := algebra.likesubselect(X_14,X_5,A1,"",false);
+    X_17 := sql.subdelta(X_249,X_5,X_11,X_250,X_252);
+    X_20:bat[:oid,:int] := sql.bind(X_4,"sys","part","p_partkey",0);
+    (X_22,r1_26) := sql.bind(X_4,"sys","part","p_partkey",2);
+    X_24:bat[:oid,:int] := sql.bind(X_4,"sys","part","p_partkey",1);
+    X_25 := sql.projectdelta(X_17,X_20,X_22,r1_26,X_24);
+    X_26:bat[:oid,:oid] := sql.tid(X_4,"sys","lineitem");
+    X_28:bat[:oid,:int] := sql.bind(X_4,"sys","lineitem","l_partkey",0);
+    (X_30,r1_36) := sql.bind(X_4,"sys","lineitem","l_partkey",2);
+    X_32:bat[:oid,:int] := sql.bind(X_4,"sys","lineitem","l_partkey",1);
+    X_34 := sql.projectdelta(X_26,X_28,X_30,r1_36,X_32);
+    (X_35,r1_42) := algebra.subjoin(X_25,X_34,nil:BAT,nil:BAT,false,nil:lng);
+    X_38:bat[:oid,:int] := sql.bind(X_4,"sys","lineitem","l_suppkey",0);
+    (X_41,r1_48) := sql.bind(X_4,"sys","lineitem","l_suppkey",2);
+    X_44:bat[:oid,:int] := sql.bind(X_4,"sys","lineitem","l_suppkey",1);
+    X_46 := sql.projectdelta(X_26,X_38,X_41,r1_48,X_44);
+    X_47 := algebra.leftfetchjoin(r1_42,X_46);
+    X_48:bat[:oid,:oid] := sql.tid(X_4,"sys","supplier");
+    X_50:bat[:oid,:int] := sql.bind(X_4,"sys","supplier","s_suppkey",0);
+    (X_52,r1_60) := sql.bind(X_4,"sys","supplier","s_suppkey",2);
+    X_54:bat[:oid,:int] := sql.bind(X_4,"sys","supplier","s_suppkey",1);
+    X_55 := sql.projectdelta(X_48,X_50,X_52,r1_60,X_54);
+    (X_56,r1_65) := algebra.subjoin(X_47,X_55,nil:BAT,nil:BAT,false,nil:lng);
+    X_60:bat[:oid,:oid] := sql.bind_idxbat(X_4,"sys","lineitem","lineitem_l_partkey_l_suppkey_fkey",0);
+    (X_63,r1_72) := sql.bind_idxbat(X_4,"sys","lineitem","lineitem_l_partkey_l_suppkey_fkey",2);
+    X_66:bat[:oid,:oid] := sql.bind_idxbat(X_4,"sys","lineitem","lineitem_l_partkey_l_suppkey_fkey",1);
+    X_67 := sql.projectdelta(X_26,X_60,X_63,r1_72,X_66);
+    X_68:bat[:oid,:oid] := algebra.leftfetchjoinPath(X_56,r1_42,X_67);
+    X_69:bat[:oid,:oid] := sql.tid(X_4,"sys","partsupp");
+    (X_71,r1_82) := algebra.subjoin(X_68,X_69,nil:BAT,nil:BAT,false,nil:lng);
+    X_74:bat[:oid,:oid] := sql.bind_idxbat(X_4,"sys","lineitem","lineitem_l_orderkey_fkey",0);
+    (X_77,r1_88) := sql.bind_idxbat(X_4,"sys","lineitem","lineitem_l_orderkey_fkey",2);
+    X_80:bat[:oid,:oid] := sql.bind_idxbat(X_4,"sys","lineitem","lineitem_l_orderkey_fkey",1);
+    X_82 := sql.projectdelta(X_26,X_74,X_77,r1_88,X_80);
+    X_83:bat[:oid,:oid] := algebra.leftfetchjoinPath(X_71,X_56,r1_42,X_82);
+    X_84:bat[:oid,:oid] := sql.tid(X_4,"sys","orders");
+    (X_86,r1_100) := algebra.subjoin(X_83,X_84,nil:BAT,nil:BAT,false,nil:lng);
+    X_90:bat[:oid,:oid] := sql.bind_idxbat(X_4,"sys","supplier","supplier_s_nationkey_fkey",0);
+    (X_93,r1_107) := sql.bind_idxbat(X_4,"sys","supplier","supplier_s_nationkey_fkey",2);
+    X_96:bat[:oid,:oid] := sql.bind_idxbat(X_4,"sys","supplier","supplier_s_nationkey_fkey",1);
+    X_97 := sql.projectdelta(X_48,X_90,X_93,r1_107,X_96);
+    X_98:bat[:oid,:oid] := algebra.leftfetchjoinPath(X_86,X_71,r1_65,X_97);
+    X_99:bat[:oid,:oid] := sql.tid(X_4,"sys","nation");
+    (X_101,r1_118) := algebra.subjoin(X_98,X_99,nil:BAT,nil:BAT,false,nil:lng);
+    X_104:bat[:oid,:date] := sql.bind(X_4,"sys","orders","o_orderdate",0);
+    (X_107,r1_124) := sql.bind(X_4,"sys","orders","o_orderdate",2);
+    X_110:bat[:oid,:date] := sql.bind(X_4,"sys","orders","o_orderdate",1);
+    X_112 := sql.projectdelta(X_84,X_104,X_107,r1_124,X_110);
+    X_113:bat[:oid,:date] := algebra.leftfetchjoinPath(X_101,r1_100,X_112);
+    X_114:bat[:oid,:int] := batmtime.year(X_113);
+    X_115:bat[:oid,:str] := sql.bind(X_4,"sys","nation","n_name",0);
+    (X_117,r1_138) := sql.bind(X_4,"sys","nation","n_name",2);
+    X_119:bat[:oid,:str] := sql.bind(X_4,"sys","nation","n_name",1);
+    X_120 := sql.projectdelta(X_99,X_115,X_117,r1_138,X_119);
+    X_121 := algebra.leftfetchjoin(r1_118,X_120);
+    (X_122,r1_144,r2_144) := group.subgroup(X_121);
+    (X_125,r1_147,r2_147) := group.subgroupdone(X_114,X_122);
+    X_128 := algebra.leftfetchjoin(r1_147,X_114);
+    X_129 := algebra.leftfetchjoin(r1_147,X_121);
+    X_140:bat[:oid,:lng] := sql.bind(X_4,"sys","lineitem","l_extendedprice",0);
+    (X_145,r1_167) := sql.bind(X_4,"sys","lineitem","l_extendedprice",2);
+    X_148:bat[:oid,:lng] := sql.bind(X_4,"sys","lineitem","l_extendedprice",1);
+    X_150 := sql.projectdelta(X_26,X_140,X_145,r1_167,X_148);
+    X_151:bat[:oid,:lng] := algebra.leftfetchjoinPath(X_101,X_86,X_71,X_56,r1_42,X_150);
+    X_152 := calc.lng(A0,15,2);
+    X_154:bat[:oid,:lng] := sql.bind(X_4,"sys","lineitem","l_discount",0);
+    (X_156,r1_184) := sql.bind(X_4,"sys","lineitem","l_discount",2);
+    X_158:bat[:oid,:lng] := sql.bind(X_4,"sys","lineitem","l_discount",1);
+    X_159 := sql.projectdelta(X_26,X_154,X_156,r1_184,X_158);
+    X_160:bat[:oid,:lng] := algebra.leftfetchjoinPath(X_101,X_86,X_71,X_56,r1_42,X_159);
+    X_161:bat[:oid,:lng] := batcalc.-(X_152,X_160);
+    X_162:bat[:oid,:lng] := batcalc.*(X_151,X_161);
+    X_163:bat[:oid,:lng] := sql.bind(X_4,"sys","partsupp","ps_supplycost",0);
+    (X_168,r1_204) := sql.bind(X_4,"sys","partsupp","ps_supplycost",2);
+    X_171:bat[:oid,:lng] := sql.bind(X_4,"sys","partsupp","ps_supplycost",1);
+    X_173 := sql.projectdelta(X_69,X_163,X_168,r1_204,X_171);
+    X_174:bat[:oid,:lng] := algebra.leftfetchjoinPath(X_101,X_86,r1_82,X_173);
+    X_175:bat[:oid,:lng] := sql.bind(X_4,"sys","lineitem","l_quantity",0);
+    (X_178,r1_217) := sql.bind(X_4,"sys","lineitem","l_quantity",2);
+    X_180:bat[:oid,:lng] := sql.bind(X_4,"sys","lineitem","l_quantity",1);
+    X_181 := sql.projectdelta(X_26,X_175,X_178,r1_217,X_180);
+    X_182:bat[:oid,:lng] := algebra.leftfetchjoinPath(X_101,X_86,X_71,X_56,r1_42,X_181);
+    X_183:bat[:oid,:lng] := batcalc.*(X_174,X_182);
+    X_184:bat[:oid,:lng] := batcalc.-(X_162,X_183);
+    X_185:bat[:oid,:lng] := aggr.subsum(X_184,X_125,r1_147,true,true);
+    (X_130,r1_152,r2_152) := algebra.subsort(X_129,false,false);
+    (X_134,r1_156,r2_156) := algebra.subsort(X_128,r1_152,r2_152,true,false);
+    X_138 := algebra.leftfetchjoin(r1_156,X_129);
+    X_187 := algebra.leftfetchjoin(r1_156,X_185);
+    X_139 := algebra.leftfetchjoin(r1_156,X_128);
+    X_188 := sql.resultSet(3,1,X_138);
+    sql.rsColumn(X_188,"sys.profit","nation","char",25,0,X_138);
+    sql.rsColumn(X_188,"sys.profit","o_year","int",32,0,X_139);
+    sql.rsColumn(X_188,"sys.L1","sum_profit","decimal",19,4,X_187);
+    X_206 := io.stdout();
+    sql.exportResult(X_206,X_188);
+end user.s2_1;
 
 # 22:53:27 >  
 # 22:53:27 >  "Done."
