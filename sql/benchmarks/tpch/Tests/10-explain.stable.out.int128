--- conflicted
+++ resolved
@@ -124,13 +124,8 @@
     X_26 := sql.projectdelta(C_19,X_21,X_23,r1_27,X_25);
     X_29:bat[:oid,:date]  := sql.bind(X_7,"sys","orders","o_orderdate",0);
     C_27:bat[:oid,:oid] := sql.tid(X_7,"sys","orders");
-<<<<<<< HEAD
-    X_34 := mtime.addmonths(A2,A3);
+    X_34:date := mtime.addmonths(A2,A3);
     C_261 := algebra.subselect(X_29,C_27,A1,X_34,true,false,false);
-=======
-    X_34:date := mtime.addmonths(A2,A3);
-    C_260 := algebra.subselect(X_29,C_27,A1,X_34,true,false,false);
->>>>>>> f151a014
     (C_31,r1_37) := sql.bind(X_7,"sys","orders","o_orderdate",2);
     C_262 := algebra.subselect(r1_37,nil:bat[:oid,:oid],A1,X_34,true,false,false);
     X_33:bat[:oid,:date]  := sql.bind(X_7,"sys","orders","o_orderdate",1);
