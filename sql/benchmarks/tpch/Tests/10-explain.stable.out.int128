--- conflicted
+++ resolved
@@ -63,29 +63,16 @@
 % clob # type
 % 645 # length
 function user.s2_1{autoCommit=true}(A0:bte,A1:date,A2:date,A3:int,A4:str):void;
-<<<<<<< HEAD
-    X_219:void := querylog.define("explain select\n\tc_custkey,\n\tc_name,\n\tsum(l_extendedprice * (1 - l_discount)) as revenue,\n\tc_acctbal,\n\tn_name,\n\tc_address,\n\tc_phone,\n\tc_comment\nfrom\n\tcustomer,\n\torders,\n\tlineitem,\n\tnation\nwhere\n\tc_custkey = o_custkey\n\tand l_orderkey = o_orderkey\n\tand o_orderdate >= date \\'1993-10-01\\'\n\tand o_orderdate < date \\'1993-10-01\\' + interval \\'3\\' month\n\tand l_returnflag = \\'R\\'\n\tand c_nationkey = n_nationkey\ngroup by\n\tc_custkey,\n\tc_name,\n\tc_acctbal,\n\tc_phone,\n\tn_name,\n\tc_address,\n\tc_comment\norder by\n\trevenue desc\nlimit 20;","sequential_pipe",119);
+    X_218:void := querylog.define("explain select\n\tc_custkey,\n\tc_name,\n\tsum(l_extendedprice * (1 - l_discount)) as revenue,\n\tc_acctbal,\n\tn_name,\n\tc_address,\n\tc_phone,\n\tc_comment\nfrom\n\tcustomer,\n\torders,\n\tlineitem,\n\tnation\nwhere\n\tc_custkey = o_custkey\n\tand l_orderkey = o_orderkey\n\tand o_orderdate >= date \\'1993-10-01\\'\n\tand o_orderdate < date \\'1993-10-01\\' + interval \\'3\\' month\n\tand l_returnflag = \\'R\\'\n\tand c_nationkey = n_nationkey\ngroup by\n\tc_custkey,\n\tc_name,\n\tc_acctbal,\n\tc_phone,\n\tn_name,\n\tc_address,\n\tc_comment\norder by\n\trevenue desc\nlimit 20;","sequential_pipe",115);
     X_7 := sql.mvc();
     X_11:bat[:oid,:str]  := sql.bind(X_7,"sys","lineitem","l_returnflag",0);
     X_8:bat[:oid,:oid]  := sql.tid(X_7,"sys","lineitem");
-    X_257 := algebra.subselect(X_11,X_8,A4,A4,true,true,false);
+    X_256 := algebra.subselect(X_11,X_8,A4,A4,true,true,false);
     (X_14,r1_14) := sql.bind(X_7,"sys","lineitem","l_returnflag",2);
-    X_258 := algebra.subselect(r1_14,nil:bat[:oid,:oid],A4,A4,true,true,false);
+    X_257 := algebra.subselect(r1_14,nil:bat[:oid,:oid],A4,A4,true,true,false);
     X_17:bat[:oid,:str]  := sql.bind(X_7,"sys","lineitem","l_returnflag",1);
-    X_260 := algebra.subselect(X_17,X_8,A4,A4,true,true,false);
-    X_19 := sql.subdelta(X_257,X_8,X_14,X_258,X_260);
-=======
-    X_218:void := querylog.define("explain select\n\tc_custkey,\n\tc_name,\n\tsum(l_extendedprice * (1 - l_discount)) as revenue,\n\tc_acctbal,\n\tn_name,\n\tc_address,\n\tc_phone,\n\tc_comment\nfrom\n\tcustomer,\n\torders,\n\tlineitem,\n\tnation\nwhere\n\tc_custkey = o_custkey\n\tand l_orderkey = o_orderkey\n\tand o_orderdate >= date \\'1993-10-01\\'\n\tand o_orderdate < date \\'1993-10-01\\' + interval \\'3\\' month\n\tand l_returnflag = \\'R\\'\n\tand c_nationkey = n_nationkey\ngroup by\n\tc_custkey,\n\tc_name,\n\tc_acctbal,\n\tc_phone,\n\tn_name,\n\tc_address,\n\tc_comment\norder by\n\trevenue desc\nlimit 20;","sequential_pipe",114);
-    X_7 := sql.mvc();
-    X_11:bat[:oid,:str]  := sql.bind(X_7,"sys","lineitem","l_returnflag",0);
-    X_8:bat[:oid,:oid]  := sql.tid(X_7,"sys","lineitem");
-    X_255 := algebra.subselect(X_11,X_8,A4,A4,true,true,false);
-    (X_14,r1_14) := sql.bind(X_7,"sys","lineitem","l_returnflag",2);
-    X_256 := algebra.subselect(r1_14,nil:bat[:oid,:oid],A4,A4,true,true,false);
-    X_17:bat[:oid,:str]  := sql.bind(X_7,"sys","lineitem","l_returnflag",1);
-    X_258 := algebra.subselect(X_17,X_8,A4,A4,true,true,false);
-    X_19 := sql.subdelta(X_255,X_8,X_14,X_256,X_258);
->>>>>>> d21aec44
+    X_259 := algebra.subselect(X_17,X_8,A4,A4,true,true,false);
+    X_19 := sql.subdelta(X_256,X_8,X_14,X_257,X_259);
     X_21:bat[:oid,:oid]  := sql.bind_idxbat(X_7,"sys","lineitem","lineitem_l_orderkey_fkey",0);
     (X_23,r1_26) := sql.bind_idxbat(X_7,"sys","lineitem","lineitem_l_orderkey_fkey",2);
     X_25:bat[:oid,:oid]  := sql.bind_idxbat(X_7,"sys","lineitem","lineitem_l_orderkey_fkey",1);
@@ -93,21 +80,12 @@
     X_29:bat[:oid,:date]  := sql.bind(X_7,"sys","orders","o_orderdate",0);
     X_27:bat[:oid,:oid]  := sql.tid(X_7,"sys","orders");
     X_34 := mtime.addmonths(A2,A3);
-<<<<<<< HEAD
-    X_261 := algebra.subselect(X_29,X_27,A1,X_34,true,false,false);
+    X_260 := algebra.subselect(X_29,X_27,A1,X_34,true,false,false);
     (X_31,r1_36) := sql.bind(X_7,"sys","orders","o_orderdate",2);
-    X_262 := algebra.subselect(r1_36,nil:bat[:oid,:oid],A1,X_34,true,false,false);
+    X_261 := algebra.subselect(r1_36,nil:bat[:oid,:oid],A1,X_34,true,false,false);
     X_33:bat[:oid,:date]  := sql.bind(X_7,"sys","orders","o_orderdate",1);
-    X_264 := algebra.subselect(X_33,X_27,A1,X_34,true,false,false);
-    X_35 := sql.subdelta(X_261,X_27,X_31,X_262,X_264);
-=======
-    X_259 := algebra.subselect(X_29,X_27,A1,X_34,true,false,false);
-    (X_31,r1_36) := sql.bind(X_7,"sys","orders","o_orderdate",2);
-    X_260 := algebra.subselect(r1_36,nil:bat[:oid,:oid],A1,X_34,true,false,false);
-    X_33:bat[:oid,:date]  := sql.bind(X_7,"sys","orders","o_orderdate",1);
-    X_262 := algebra.subselect(X_33,X_27,A1,X_34,true,false,false);
-    X_35 := sql.subdelta(X_259,X_27,X_31,X_260,X_262);
->>>>>>> d21aec44
+    X_263 := algebra.subselect(X_33,X_27,A1,X_34,true,false,false);
+    X_35 := sql.subdelta(X_260,X_27,X_31,X_261,X_263);
     X_37 := X_35;
     (X_38,r1_48) := algebra.subjoin(X_26,X_37,nil:BAT,nil:BAT,false,nil:lng);
     X_42:bat[:oid,:oid]  := sql.bind_idxbat(X_7,"sys","orders","orders_o_custkey_fkey",0);
@@ -124,8 +102,8 @@
     X_64 := algebra.leftfetchjoin(r1_67,X_63);
     X_65:bat[:oid,:oid]  := sql.tid(X_7,"sys","nation");
     (X_67,r1_80) := algebra.subjoin(X_64,X_65,nil:BAT,nil:BAT,false,nil:lng);
-    X_268:bat[:oid,:str]  := sql.bind(X_7,"sys","nation","n_name",0);
-    X_69:bat[:oid,:str]  := mosaic.decompress(X_268);
+    X_264:bat[:oid,:str] := sql.bind(X_7,"sys","nation","n_name",0);
+    X_69:bat[:oid,:str] := mosaic.decompress(X_264);
     (X_71,r1_84) := sql.bind(X_7,"sys","nation","n_name",2);
     X_74:bat[:oid,:str]  := sql.bind(X_7,"sys","nation","n_name",1);
     X_75 := sql.projectdelta(X_65,X_69,X_71,r1_84,X_74);
@@ -138,75 +116,10 @@
     (X_87,r1_103,r2_103) := group.subgroup(X_86);
     (X_90,r1_106,r2_106) := group.subgroupdone(X_76,X_87);
     X_93 := algebra.leftfetchjoin(r1_106,X_86);
-<<<<<<< HEAD
-    X_265 := algebra.leftfetchjoin(X_67,X_55);
-=======
->>>>>>> d21aec44
     X_99:bat[:oid,:lng]  := sql.bind(X_7,"sys","lineitem","l_extendedprice",0);
     (X_104,r1_128) := sql.bind(X_7,"sys","lineitem","l_extendedprice",2);
     X_107:bat[:oid,:lng]  := sql.bind(X_7,"sys","lineitem","l_extendedprice",1);
     X_109 := sql.projectdelta(X_19,X_99,X_104,r1_128,X_107);
-<<<<<<< HEAD
-    X_110:bat[:oid,:lng]  := algebra.leftfetchjoinPath(X_265,X_38,X_109);
-    X_111:bat[:oid,:hge]  := batcalc.hge(2,X_110,33,2);
-    X_113 := calc.lng(A0,15,2);
-    X_115:bat[:oid,:lng]  := sql.bind(X_7,"sys","lineitem","l_discount",0);
-    (X_117,r1_148) := sql.bind(X_7,"sys","lineitem","l_discount",2);
-    X_119:bat[:oid,:lng]  := sql.bind(X_7,"sys","lineitem","l_discount",1);
-    X_120 := sql.projectdelta(X_19,X_115,X_117,r1_148,X_119);
-    X_121:bat[:oid,:lng]  := algebra.leftfetchjoinPath(X_265,X_38,X_120);
-    X_122:bat[:oid,:lng]  := batcalc.-(X_113,X_121);
-    X_123:bat[:oid,:hge]  := batcalc.*(X_111,X_122);
-    X_124:bat[:oid,:hge]  := aggr.subsum(X_123,X_90,r1_106,true,true);
-    (X_94,r1_118) := algebra.subjoin(X_93,X_85,nil:BAT,nil:BAT,false,nil:lng);
-    X_126 := algebra.leftfetchjoin(X_94,X_124);
-    X_128 := algebra.firstn(X_126,20:wrd,false,false);
-    X_130 := algebra.leftfetchjoin(X_128,X_126);
-    (X_131,r1_172,r2_172) := algebra.subsort(X_130,true,false);
-    X_266 := algebra.leftfetchjoin(r1_172,X_128);
-    X_134:bat[:oid,:int]  := algebra.leftfetchjoinPath(X_266,X_94,X_93);
-    X_136 := algebra.subslice(X_134,0,19:wrd);
-    X_267 := algebra.leftfetchjoin(X_136,r1_172);
-    X_157:bat[:oid,:str]  := algebra.leftfetchjoinPath(X_267,X_128,X_94,r1_106,X_76);
-    X_137 := algebra.leftfetchjoin(X_136,X_134);
-    X_177:bat[:oid,:str]  := sql.bind(X_7,"sys","customer","c_comment",0);
-    (X_179,r1_247) := sql.bind(X_7,"sys","customer","c_comment",2);
-    X_181:bat[:oid,:str]  := sql.bind(X_7,"sys","customer","c_comment",1);
-    X_182 := sql.projectdelta(X_53,X_177,X_179,r1_247,X_181);
-    X_183:bat[:oid,:str]  := algebra.leftfetchjoinPath(X_267,X_128,r1_118,X_182);
-    X_170:bat[:oid,:str]  := sql.bind(X_7,"sys","customer","c_phone",0);
-    (X_172,r1_236) := sql.bind(X_7,"sys","customer","c_phone",2);
-    X_174:bat[:oid,:str]  := sql.bind(X_7,"sys","customer","c_phone",1);
-    X_175 := sql.projectdelta(X_53,X_170,X_172,r1_236,X_174);
-    X_176:bat[:oid,:str]  := algebra.leftfetchjoinPath(X_267,X_128,r1_118,X_175);
-    X_158:bat[:oid,:str]  := sql.bind(X_7,"sys","customer","c_address",0);
-    (X_163,r1_223) := sql.bind(X_7,"sys","customer","c_address",2);
-    X_166:bat[:oid,:str]  := sql.bind(X_7,"sys","customer","c_address",1);
-    X_168 := sql.projectdelta(X_53,X_158,X_163,r1_223,X_166);
-    X_169:bat[:oid,:str]  := algebra.leftfetchjoinPath(X_267,X_128,r1_118,X_168);
-    X_150:bat[:oid,:lng]  := sql.bind(X_7,"sys","customer","c_acctbal",0);
-    (X_152,r1_204) := sql.bind(X_7,"sys","customer","c_acctbal",2);
-    X_154:bat[:oid,:lng]  := sql.bind(X_7,"sys","customer","c_acctbal",1);
-    X_155 := sql.projectdelta(X_53,X_150,X_152,r1_204,X_154);
-    X_156:bat[:oid,:lng]  := algebra.leftfetchjoinPath(X_267,X_128,r1_118,X_155);
-    X_149:bat[:oid,:hge]  := algebra.leftfetchjoin(X_267,X_130);
-    X_138:bat[:oid,:str]  := sql.bind(X_7,"sys","customer","c_name",0);
-    (X_143,r1_190) := sql.bind(X_7,"sys","customer","c_name",2);
-    X_146:bat[:oid,:str]  := sql.bind(X_7,"sys","customer","c_name",1);
-    X_147 := sql.projectdelta(X_53,X_138,X_143,r1_190,X_146);
-    X_148:bat[:oid,:str]  := algebra.leftfetchjoinPath(X_267,X_128,r1_118,X_147);
-    X_184 := sql.resultSet(8,1,X_137);
-    sql.rsColumn(X_184,"sys.customer","c_custkey","int",32,0,X_137);
-    sql.rsColumn(X_184,"sys.customer","c_name","varchar",25,0,X_148);
-    sql.rsColumn(X_184,"sys.L1","revenue","decimal",33,4,X_149);
-    sql.rsColumn(X_184,"sys.customer","c_acctbal","decimal",15,2,X_156);
-    sql.rsColumn(X_184,"sys.nation","n_name","varchar",25,0,X_157);
-    sql.rsColumn(X_184,"sys.customer","c_address","varchar",40,0,X_169);
-    sql.rsColumn(X_184,"sys.customer","c_phone","varchar",15,0,X_176);
-    sql.rsColumn(X_184,"sys.customer","c_comment","varchar",117,0,X_183);
-    X_217 := io.stdout();
-    sql.exportResult(X_217,X_184);
-=======
     X_110:bat[:oid,:lng] := algebra.leftfetchjoinPath(X_67,X_55,X_38,X_109);
     X_111 := calc.lng(A0,15,2);
     X_113:bat[:oid,:lng] := sql.bind(X_7,"sys","lineitem","l_discount",0);
@@ -263,7 +176,6 @@
     sql.rsColumn(X_182,"sys.customer","c_comment","varchar",117,0,X_181);
     X_216 := io.stdout();
     sql.exportResult(X_216,X_182);
->>>>>>> d21aec44
 end user.s2_1;
 
 # 22:53:27 >  
