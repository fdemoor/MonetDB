stdout of test '10-explain` in directory 'sql/benchmarks/tpch` itself:


# 22:53:27 >  
# 22:53:27 >  "mserver5" "--debug=10" "--set" "gdk_nr_threads=0" "--set" "mapi_open=true" "--set" "mapi_port=34581" "--set" "mapi_usock=/var/tmp/mtest-9096/.s.monetdb.34581" "--set" "monet_prompt=" "--forcemito" "--set" "mal_listing=2" "--dbpath=/ufs/manegold/_/Monet/HG/Feb2013/prefix/--disable-debug_--enable-assert_--enable-optimize/var/MonetDB/mTests_sql_benchmarks_tpch" "--set" "mal_listing=0"
# 22:53:27 >  

# MonetDB 5 server v11.15.12
# This is an unreleased version
# Serving database 'mTests_sql_benchmarks_tpch', using 8 threads
# Compiled for x86_64-unknown-linux-gnu/64bit with 64bit OIDs dynamically linked
# Found 15.591 GiB available main-memory.
# Copyright (c) 1993-July 2008 CWI.
# Copyright (c) August 2008-2015 MonetDB B.V., all rights reserved
# Visit http://www.monetdb.org/ for further information
# Listening for connection requests on mapi:monetdb://rome.ins.cwi.nl:34581/
# Listening for UNIX domain connection requests on mapi:monetdb:///var/tmp/mtest-9096/.s.monetdb.34581
# MonetDB/GIS module loaded
# MonetDB/JAQL module loaded
# MonetDB/SQL module loaded

Ready.

# 22:53:27 >  
# 22:53:27 >  "/usr/bin/python2" "10-explain.SQL.py" "10-explain"
# 22:53:27 >  

#set optimizer = 'sequential_pipe';
#explain select
#	c_custkey,
#	c_name,
#	sum(l_extendedprice * (1 - l_discount)) as revenue,
#	c_acctbal,
#	n_name,
#	c_address,
#	c_phone,
#	c_comment
#from
#	customer,
#	orders,
#	lineitem,
#	nation
#where
#	c_custkey = o_custkey
#	and l_orderkey = o_orderkey
#	and o_orderdate >= date '1993-10-01'
#	and o_orderdate < date '1993-10-01' + interval '3' month
#	and l_returnflag = 'R'
#	and c_nationkey = n_nationkey
#group by
#	c_custkey,
#	c_name,
#	c_acctbal,
#	c_phone,
#	n_name,
#	c_address,
#	c_comment
#order by
#	revenue desc
#limit 20;
% .explain # table_name
% mal # name
% clob # type
% 645 # length
function user.s2_1{autoCommit=true}(A0:bte,A1:date,A2:date,A3:int,A4:str):void;
<<<<<<< HEAD
    X_218:void := querylog.define("explain select\n\tc_custkey,\n\tc_name,\n\tsum(l_extendedprice * (1 - l_discount)) as revenue,\n\tc_acctbal,\n\tn_name,\n\tc_address,\n\tc_phone,\n\tc_comment\nfrom\n\tcustomer,\n\torders,\n\tlineitem,\n\tnation\nwhere\n\tc_custkey = o_custkey\n\tand l_orderkey = o_orderkey\n\tand o_orderdate >= date \\'1993-10-01\\'\n\tand o_orderdate < date \\'1993-10-01\\' + interval \\'3\\' month\n\tand l_returnflag = \\'R\\'\n\tand c_nationkey = n_nationkey\ngroup by\n\tc_custkey,\n\tc_name,\n\tc_acctbal,\n\tc_phone,\n\tn_name,\n\tc_address,\n\tc_comment\norder by\n\trevenue desc\nlimit 20;","sequential_pipe",115);
    X_7 := sql.mvc();
    X_11:bat[:oid,:str]  := sql.bind(X_7,"sys","lineitem","l_returnflag",0);
    X_8:bat[:oid,:oid]  := sql.tid(X_7,"sys","lineitem");
    X_256 := algebra.subselect(X_11,X_8,A4,A4,true,true,false);
    (X_14,r1_14) := sql.bind(X_7,"sys","lineitem","l_returnflag",2);
    X_257 := algebra.subselect(r1_14,nil:bat[:oid,:oid],A4,A4,true,true,false);
    X_17:bat[:oid,:str]  := sql.bind(X_7,"sys","lineitem","l_returnflag",1);
    X_259 := algebra.subselect(X_17,X_8,A4,A4,true,true,false);
    X_19 := sql.subdelta(X_256,X_8,X_14,X_257,X_259);
=======
    X_215:void := querylog.define("explain select\n\tc_custkey,\n\tc_name,\n\tsum(l_extendedprice * (1 - l_discount)) as revenue,\n\tc_acctbal,\n\tn_name,\n\tc_address,\n\tc_phone,\n\tc_comment\nfrom\n\tcustomer,\n\torders,\n\tlineitem,\n\tnation\nwhere\n\tc_custkey = o_custkey\n\tand l_orderkey = o_orderkey\n\tand o_orderdate >= date \\'1993-10-01\\'\n\tand o_orderdate < date \\'1993-10-01\\' + interval \\'3\\' month\n\tand l_returnflag = \\'R\\'\n\tand c_nationkey = n_nationkey\ngroup by\n\tc_custkey,\n\tc_name,\n\tc_acctbal,\n\tc_phone,\n\tn_name,\n\tc_address,\n\tc_comment\norder by\n\trevenue desc\nlimit 20;","sequential_pipe",148);
    X_153 := bat.new(nil:oid,nil:str);
    X_161 := bat.append(X_153,"sys.customer");
    X_169 := bat.append(X_161,"sys.customer");
    X_176 := bat.append(X_169,"sys.L1");
    X_186 := bat.append(X_176,"sys.customer");
    X_191 := bat.append(X_186,"sys.nation");
    X_198 := bat.append(X_191,"sys.customer");
    X_204 := bat.append(X_198,"sys.customer");
    X_209 := bat.append(X_204,"sys.customer");
    X_156 := bat.new(nil:oid,nil:str);
    X_163 := bat.append(X_156,"c_custkey");
    X_170 := bat.append(X_163,"c_name");
    X_178 := bat.append(X_170,"revenue");
    X_187 := bat.append(X_178,"c_acctbal");
    X_193 := bat.append(X_187,"n_name");
    X_199 := bat.append(X_193,"c_address");
    X_205 := bat.append(X_199,"c_phone");
    X_210 := bat.append(X_205,"c_comment");
    X_157 := bat.new(nil:oid,nil:str);
    X_164 := bat.append(X_157,"int");
    X_171 := bat.append(X_164,"varchar");
    X_180 := bat.append(X_171,"decimal");
    X_188 := bat.append(X_180,"decimal");
    X_194 := bat.append(X_188,"char");
    X_200 := bat.append(X_194,"varchar");
    X_206 := bat.append(X_200,"char");
    X_211 := bat.append(X_206,"varchar");
    X_158 := bat.new(nil:oid,nil:int);
    X_166 := bat.append(X_158,32);
    X_173 := bat.append(X_166,25);
    X_182 := bat.append(X_173,39);
    X_189 := bat.append(X_182,15);
    X_196 := bat.append(X_189,25);
    X_201 := bat.append(X_196,40);
    X_207 := bat.append(X_201,15);
    X_212 := bat.append(X_207,117);
    X_160 := bat.new(nil:oid,nil:int);
    X_168 := bat.append(X_160,0);
    X_175 := bat.append(X_168,0);
    X_184 := bat.append(X_175,4);
    X_190 := bat.append(X_184,2);
    X_197 := bat.append(X_190,0);
    X_203 := bat.append(X_197,0);
    X_208 := bat.append(X_203,0);
    X_214 := bat.append(X_208,0);
    X_7 := sql.mvc();
    X_11:bat[:oid,:str]  := sql.bind(X_7,"sys","lineitem","l_returnflag",0);
    X_8:bat[:oid,:oid]  := sql.tid(X_7,"sys","lineitem");
    X_266 := algebra.subselect(X_11,X_8,A4,A4,true,false,false);
    (X_14,r1_14) := sql.bind(X_7,"sys","lineitem","l_returnflag",2);
    X_267 := algebra.subselect(r1_14,nil:bat[:oid,:oid],A4,A4,true,false,false);
    X_17:bat[:oid,:str]  := sql.bind(X_7,"sys","lineitem","l_returnflag",1);
    X_269 := algebra.subselect(X_17,X_8,A4,A4,true,false,false);
    X_19 := sql.subdelta(X_266,X_8,X_14,X_267,X_269);
>>>>>>> cc4def06
    X_21:bat[:oid,:oid]  := sql.bind_idxbat(X_7,"sys","lineitem","lineitem_l_orderkey_fkey",0);
    (X_23,r1_27) := sql.bind_idxbat(X_7,"sys","lineitem","lineitem_l_orderkey_fkey",2);
    X_25:bat[:oid,:oid]  := sql.bind_idxbat(X_7,"sys","lineitem","lineitem_l_orderkey_fkey",1);
    X_26 := sql.projectdelta(X_19,X_21,X_23,r1_27,X_25);
    X_29:bat[:oid,:date]  := sql.bind(X_7,"sys","orders","o_orderdate",0);
    X_27:bat[:oid,:oid]  := sql.tid(X_7,"sys","orders");
    X_34 := mtime.addmonths(A2,A3);
<<<<<<< HEAD
    X_260 := algebra.subselect(X_29,X_27,A1,X_34,true,false,false);
    (X_31,r1_36) := sql.bind(X_7,"sys","orders","o_orderdate",2);
    X_261 := algebra.subselect(r1_36,nil:bat[:oid,:oid],A1,X_34,true,false,false);
    X_33:bat[:oid,:date]  := sql.bind(X_7,"sys","orders","o_orderdate",1);
    X_263 := algebra.subselect(X_33,X_27,A1,X_34,true,false,false);
    X_35 := sql.subdelta(X_260,X_27,X_31,X_261,X_263);
    X_37 := X_35;
    (X_38,r1_48) := algebra.subjoin(X_26,X_37,nil:BAT,nil:BAT,false,nil:lng);
    X_42:bat[:oid,:oid]  := sql.bind_idxbat(X_7,"sys","orders","orders_o_custkey_fkey",0);
    (X_46,r1_56) := sql.bind_idxbat(X_7,"sys","orders","orders_o_custkey_fkey",2);
    X_49:bat[:oid,:oid]  := sql.bind_idxbat(X_7,"sys","orders","orders_o_custkey_fkey",1);
    X_51 := sql.projectdelta(X_35,X_42,X_46,r1_56,X_49);
    X_52 := algebra.leftfetchjoin(r1_48,X_51);
    X_53:bat[:oid,:oid]  := sql.tid(X_7,"sys","customer");
    (X_55,r1_67) := algebra.subjoin(X_52,X_53,nil:BAT,nil:BAT,false,nil:lng);
    X_58:bat[:oid,:oid]  := sql.bind_idxbat(X_7,"sys","customer","customer_c_nationkey_fkey",0);
    (X_60,r1_72) := sql.bind_idxbat(X_7,"sys","customer","customer_c_nationkey_fkey",2);
    X_62:bat[:oid,:oid]  := sql.bind_idxbat(X_7,"sys","customer","customer_c_nationkey_fkey",1);
    X_63 := sql.projectdelta(X_53,X_58,X_60,r1_72,X_62);
    X_64 := algebra.leftfetchjoin(r1_67,X_63);
    X_65:bat[:oid,:oid]  := sql.tid(X_7,"sys","nation");
    (X_67,r1_80) := algebra.subjoin(X_64,X_65,nil:BAT,nil:BAT,false,nil:lng);
    X_264:bat[:oid,:str] := sql.bind(X_7,"sys","nation","n_name",0);
    X_69:bat[:oid,:str] := mosaic.decompress(X_264);
    (X_71,r1_84) := sql.bind(X_7,"sys","nation","n_name",2);
    X_74:bat[:oid,:str]  := sql.bind(X_7,"sys","nation","n_name",1);
    X_75 := sql.projectdelta(X_65,X_69,X_71,r1_84,X_74);
    X_76 := algebra.leftfetchjoin(r1_80,X_75);
    X_77:bat[:oid,:int]  := sql.bind(X_7,"sys","customer","c_custkey",0);
    (X_80,r1_94) := sql.bind(X_7,"sys","customer","c_custkey",2);
    X_83:bat[:oid,:int]  := sql.bind(X_7,"sys","customer","c_custkey",1);
    X_85 := sql.projectdelta(X_53,X_77,X_80,r1_94,X_83);
    X_86:bat[:oid,:int]  := algebra.leftfetchjoinPath(X_67,r1_67,X_85);
    (X_87,r1_103,r2_103) := group.subgroup(X_86);
    (X_90,r1_106,r2_106) := group.subgroupdone(X_76,X_87);
    X_93 := algebra.leftfetchjoin(r1_106,X_86);
    X_99:bat[:oid,:lng]  := sql.bind(X_7,"sys","lineitem","l_extendedprice",0);
    (X_104,r1_128) := sql.bind(X_7,"sys","lineitem","l_extendedprice",2);
    X_107:bat[:oid,:lng]  := sql.bind(X_7,"sys","lineitem","l_extendedprice",1);
    X_109 := sql.projectdelta(X_19,X_99,X_104,r1_128,X_107);
    X_110:bat[:oid,:lng] := algebra.leftfetchjoinPath(X_67,X_55,X_38,X_109);
    X_111 := calc.lng(A0,15,2);
    X_113:bat[:oid,:lng] := sql.bind(X_7,"sys","lineitem","l_discount",0);
    (X_115,r1_148) := sql.bind(X_7,"sys","lineitem","l_discount",2);
    X_117:bat[:oid,:lng] := sql.bind(X_7,"sys","lineitem","l_discount",1);
    X_118 := sql.projectdelta(X_19,X_113,X_115,r1_148,X_117);
    X_119:bat[:oid,:lng] := algebra.leftfetchjoinPath(X_67,X_55,X_38,X_118);
    X_120:bat[:oid,:lng] := batcalc.-(X_111,X_119);
    X_121:bat[:oid,:hge] := batcalc.*(X_110,X_120);
    X_122:bat[:oid,:hge] := aggr.subsum(X_121,X_90,r1_106,true,true);
    (X_94,r1_118) := algebra.subjoin(X_93,X_85,nil:BAT,nil:BAT,false,nil:lng);
    X_124 := algebra.leftfetchjoin(X_94,X_122);
    X_126 := algebra.firstn(X_124,20:wrd,false,false);
    X_128 := algebra.leftfetchjoin(X_126,X_124);
    (X_129,r1_172,r2_172) := algebra.subsort(X_128,true,false);
    X_132:bat[:oid,:int] := algebra.leftfetchjoinPath(r1_172,X_126,X_94,X_93);
    X_134 := algebra.subslice(X_132,0,19:wrd);
    X_155:bat[:oid,:str] := algebra.leftfetchjoinPath(X_134,r1_172,X_126,X_94,r1_106,X_76);
    X_135 := algebra.leftfetchjoin(X_134,X_132);
    X_175:bat[:oid,:str] := sql.bind(X_7,"sys","customer","c_comment",0);
    (X_177,r1_247) := sql.bind(X_7,"sys","customer","c_comment",2);
    X_179:bat[:oid,:str] := sql.bind(X_7,"sys","customer","c_comment",1);
    X_180 := sql.projectdelta(X_53,X_175,X_177,r1_247,X_179);
    X_181:bat[:oid,:str] := algebra.leftfetchjoinPath(X_134,r1_172,X_126,r1_118,X_180);
    X_168:bat[:oid,:str] := sql.bind(X_7,"sys","customer","c_phone",0);
    (X_170,r1_236) := sql.bind(X_7,"sys","customer","c_phone",2);
    X_172:bat[:oid,:str] := sql.bind(X_7,"sys","customer","c_phone",1);
    X_173 := sql.projectdelta(X_53,X_168,X_170,r1_236,X_172);
    X_174:bat[:oid,:str] := algebra.leftfetchjoinPath(X_134,r1_172,X_126,r1_118,X_173);
    X_156:bat[:oid,:str] := sql.bind(X_7,"sys","customer","c_address",0);
    (X_161,r1_223) := sql.bind(X_7,"sys","customer","c_address",2);
    X_164:bat[:oid,:str] := sql.bind(X_7,"sys","customer","c_address",1);
    X_166 := sql.projectdelta(X_53,X_156,X_161,r1_223,X_164);
    X_167:bat[:oid,:str] := algebra.leftfetchjoinPath(X_134,r1_172,X_126,r1_118,X_166);
    X_148:bat[:oid,:lng] := sql.bind(X_7,"sys","customer","c_acctbal",0);
    (X_150,r1_204) := sql.bind(X_7,"sys","customer","c_acctbal",2);
    X_152:bat[:oid,:lng] := sql.bind(X_7,"sys","customer","c_acctbal",1);
    X_153 := sql.projectdelta(X_53,X_148,X_150,r1_204,X_152);
    X_154:bat[:oid,:lng] := algebra.leftfetchjoinPath(X_134,r1_172,X_126,r1_118,X_153);
    X_147:bat[:oid,:hge] := algebra.leftfetchjoinPath(X_134,r1_172,X_128);
    X_136:bat[:oid,:str] := sql.bind(X_7,"sys","customer","c_name",0);
    (X_141,r1_190) := sql.bind(X_7,"sys","customer","c_name",2);
    X_144:bat[:oid,:str] := sql.bind(X_7,"sys","customer","c_name",1);
    X_145 := sql.projectdelta(X_53,X_136,X_141,r1_190,X_144);
    X_146:bat[:oid,:str] := algebra.leftfetchjoinPath(X_134,r1_172,X_126,r1_118,X_145);
    X_182 := sql.resultSet(8,1,X_135);
    sql.rsColumn(X_182,"sys.customer","c_custkey","int",32,0,X_135);
    sql.rsColumn(X_182,"sys.customer","c_name","varchar",25,0,X_146);
    sql.rsColumn(X_182,"sys.L1","revenue","decimal",39,4,X_147);
    sql.rsColumn(X_182,"sys.customer","c_acctbal","decimal",15,2,X_154);
    sql.rsColumn(X_182,"sys.nation","n_name","char",25,0,X_155);
    sql.rsColumn(X_182,"sys.customer","c_address","varchar",40,0,X_167);
    sql.rsColumn(X_182,"sys.customer","c_phone","char",15,0,X_174);
    sql.rsColumn(X_182,"sys.customer","c_comment","varchar",117,0,X_181);
    X_216 := io.stdout();
    sql.exportResult(X_216,X_182);
=======
    X_270 := algebra.subselect(X_29,X_27,A1,X_34,true,false,false);
    (X_31,r1_37) := sql.bind(X_7,"sys","orders","o_orderdate",2);
    X_271 := algebra.subselect(r1_37,nil:bat[:oid,:oid],A1,X_34,true,false,false);
    X_33:bat[:oid,:date]  := sql.bind(X_7,"sys","orders","o_orderdate",1);
    X_272 := algebra.subselect(X_33,X_27,A1,X_34,true,false,false);
    X_35 := sql.subdelta(X_270,X_27,X_31,X_271,X_272);
    (X_36,r1_49) := algebra.subjoin(X_26,X_35,nil:BAT,nil:BAT,false,nil:lng);
    X_40:bat[:oid,:oid] := sql.bind_idxbat(X_7,"sys","orders","orders_o_custkey_fkey",0);
    (X_42,r1_56) := sql.bind_idxbat(X_7,"sys","orders","orders_o_custkey_fkey",2);
    X_44:bat[:oid,:oid] := sql.bind_idxbat(X_7,"sys","orders","orders_o_custkey_fkey",1);
    X_45 := sql.projectdelta(X_35,X_40,X_42,r1_56,X_44);
    X_46 := algebra.leftfetchjoin(r1_49,X_45);
    X_47:bat[:oid,:oid] := sql.tid(X_7,"sys","customer");
    (X_49,r1_65) := algebra.subjoin(X_46,X_47,nil:BAT,nil:BAT,false,nil:lng);
    X_51:bat[:oid,:oid] := sql.bind_idxbat(X_7,"sys","customer","customer_c_nationkey_fkey",0);
    (X_53,r1_70) := sql.bind_idxbat(X_7,"sys","customer","customer_c_nationkey_fkey",2);
    X_55:bat[:oid,:oid] := sql.bind_idxbat(X_7,"sys","customer","customer_c_nationkey_fkey",1);
    X_56 := sql.projectdelta(X_47,X_51,X_53,r1_70,X_55);
    X_57 := algebra.leftfetchjoin(r1_65,X_56);
    X_58:bat[:oid,:oid] := sql.tid(X_7,"sys","nation");
    (X_60,r1_78) := algebra.subjoin(X_57,X_58,nil:BAT,nil:BAT,false,nil:lng);
    X_62:bat[:oid,:str] := sql.bind(X_7,"sys","nation","n_name",0);
    (X_64,r1_82) := sql.bind(X_7,"sys","nation","n_name",2);
    X_66:bat[:oid,:str] := sql.bind(X_7,"sys","nation","n_name",1);
    X_67 := sql.projectdelta(X_58,X_62,X_64,r1_82,X_66);
    X_68 := algebra.leftfetchjoin(r1_78,X_67);
    X_69:bat[:oid,:int] := sql.bind(X_7,"sys","customer","c_custkey",0);
    (X_71,r1_90) := sql.bind(X_7,"sys","customer","c_custkey",2);
    X_73:bat[:oid,:int] := sql.bind(X_7,"sys","customer","c_custkey",1);
    X_74 := sql.projectdelta(X_47,X_69,X_71,r1_90,X_73);
    X_75:bat[:oid,:int] := algebra.leftfetchjoinPath(X_60,r1_65,X_74);
    (X_76,r1_97,r2_97) := group.subgroup(X_75);
    (X_79,r1_100,r2_100) := group.subgroupdone(X_68,X_76);
    X_82 := algebra.leftfetchjoin(r1_100,X_75);
    X_85:bat[:oid,:lng] := sql.bind(X_7,"sys","lineitem","l_extendedprice",0);
    (X_87,r1_120) := sql.bind(X_7,"sys","lineitem","l_extendedprice",2);
    X_89:bat[:oid,:lng] := sql.bind(X_7,"sys","lineitem","l_extendedprice",1);
    X_90 := sql.projectdelta(X_19,X_85,X_87,r1_120,X_89);
    X_91:bat[:oid,:lng] := algebra.leftfetchjoinPath(X_60,X_49,X_36,X_90);
    X_92 := calc.lng(A0,15,2);
    X_94:bat[:oid,:lng] := sql.bind(X_7,"sys","lineitem","l_discount",0);
    (X_96,r1_139) := sql.bind(X_7,"sys","lineitem","l_discount",2);
    X_98:bat[:oid,:lng] := sql.bind(X_7,"sys","lineitem","l_discount",1);
    X_99 := sql.projectdelta(X_19,X_94,X_96,r1_139,X_98);
    X_100:bat[:oid,:lng] := algebra.leftfetchjoinPath(X_60,X_49,X_36,X_99);
    X_101:bat[:oid,:lng] := batcalc.-(X_92,X_100);
    X_102:bat[:oid,:hge] := batcalc.*(X_91,X_101);
    X_103:bat[:oid,:hge] := aggr.subsum(X_102,X_79,r1_100,true,true);
    (X_83,r1_112) := algebra.subjoin(X_82,X_74,nil:BAT,nil:BAT,false,nil:lng);
    X_104 := algebra.leftfetchjoin(X_83,X_103);
    X_107 := algebra.firstn(X_104,20,false,false);
    X_108 := algebra.leftfetchjoin(X_107,X_104);
    (X_109,r1_165,r2_165) := algebra.subsort(X_108,true,false);
    X_112:bat[:oid,:int] := algebra.leftfetchjoinPath(r1_165,X_107,X_83,X_82);
    X_113 := algebra.subslice(X_112,0,19:wrd);
    X_130:bat[:oid,:str] := algebra.leftfetchjoinPath(X_113,r1_165,X_107,X_83,r1_100,X_68);
    X_114 := algebra.leftfetchjoin(X_113,X_112);
    X_115:bat[:oid,:str] := sql.bind(X_7,"sys","customer","c_name",0);
    (X_117,r1_180) := sql.bind(X_7,"sys","customer","c_name",2);
    X_119:bat[:oid,:str] := sql.bind(X_7,"sys","customer","c_name",1);
    X_120 := sql.projectdelta(X_47,X_115,X_117,r1_180,X_119);
    X_121:bat[:oid,:str] := algebra.leftfetchjoinPath(X_113,r1_165,X_107,r1_112,X_120);
    X_122:bat[:oid,:hge] := algebra.leftfetchjoinPath(X_113,r1_165,X_108);
    X_123:bat[:oid,:lng] := sql.bind(X_7,"sys","customer","c_acctbal",0);
    (X_125,r1_193) := sql.bind(X_7,"sys","customer","c_acctbal",2);
    X_127:bat[:oid,:lng] := sql.bind(X_7,"sys","customer","c_acctbal",1);
    X_128 := sql.projectdelta(X_47,X_123,X_125,r1_193,X_127);
    X_129:bat[:oid,:lng] := algebra.leftfetchjoinPath(X_113,r1_165,X_107,r1_112,X_128);
    X_131:bat[:oid,:str] := sql.bind(X_7,"sys","customer","c_address",0);
    (X_133,r1_209) := sql.bind(X_7,"sys","customer","c_address",2);
    X_135:bat[:oid,:str] := sql.bind(X_7,"sys","customer","c_address",1);
    X_136 := sql.projectdelta(X_47,X_131,X_133,r1_209,X_135);
    X_137:bat[:oid,:str] := algebra.leftfetchjoinPath(X_113,r1_165,X_107,r1_112,X_136);
    X_138:bat[:oid,:str] := sql.bind(X_7,"sys","customer","c_phone",0);
    (X_140,r1_220) := sql.bind(X_7,"sys","customer","c_phone",2);
    X_142:bat[:oid,:str] := sql.bind(X_7,"sys","customer","c_phone",1);
    X_143 := sql.projectdelta(X_47,X_138,X_140,r1_220,X_142);
    X_144:bat[:oid,:str] := algebra.leftfetchjoinPath(X_113,r1_165,X_107,r1_112,X_143);
    X_145:bat[:oid,:str] := sql.bind(X_7,"sys","customer","c_comment",0);
    (X_147,r1_231) := sql.bind(X_7,"sys","customer","c_comment",2);
    X_149:bat[:oid,:str] := sql.bind(X_7,"sys","customer","c_comment",1);
    X_150 := sql.projectdelta(X_47,X_145,X_147,r1_231,X_149);
    X_151:bat[:oid,:str] := algebra.leftfetchjoinPath(X_113,r1_165,X_107,r1_112,X_150);
    sql.resultSet(X_209,X_210,X_211,X_212,X_214,X_114,X_121,X_122,X_129,X_130,X_137,X_144,X_151);
>>>>>>> cc4def06
end user.s2_1;

# 22:53:27 >  
# 22:53:27 >  "Done."
# 22:53:27 >  
<|MERGE_RESOLUTION|>--- conflicted
+++ resolved
@@ -63,18 +63,6 @@
 % clob # type
 % 645 # length
 function user.s2_1{autoCommit=true}(A0:bte,A1:date,A2:date,A3:int,A4:str):void;
-<<<<<<< HEAD
-    X_218:void := querylog.define("explain select\n\tc_custkey,\n\tc_name,\n\tsum(l_extendedprice * (1 - l_discount)) as revenue,\n\tc_acctbal,\n\tn_name,\n\tc_address,\n\tc_phone,\n\tc_comment\nfrom\n\tcustomer,\n\torders,\n\tlineitem,\n\tnation\nwhere\n\tc_custkey = o_custkey\n\tand l_orderkey = o_orderkey\n\tand o_orderdate >= date \\'1993-10-01\\'\n\tand o_orderdate < date \\'1993-10-01\\' + interval \\'3\\' month\n\tand l_returnflag = \\'R\\'\n\tand c_nationkey = n_nationkey\ngroup by\n\tc_custkey,\n\tc_name,\n\tc_acctbal,\n\tc_phone,\n\tn_name,\n\tc_address,\n\tc_comment\norder by\n\trevenue desc\nlimit 20;","sequential_pipe",115);
-    X_7 := sql.mvc();
-    X_11:bat[:oid,:str]  := sql.bind(X_7,"sys","lineitem","l_returnflag",0);
-    X_8:bat[:oid,:oid]  := sql.tid(X_7,"sys","lineitem");
-    X_256 := algebra.subselect(X_11,X_8,A4,A4,true,true,false);
-    (X_14,r1_14) := sql.bind(X_7,"sys","lineitem","l_returnflag",2);
-    X_257 := algebra.subselect(r1_14,nil:bat[:oid,:oid],A4,A4,true,true,false);
-    X_17:bat[:oid,:str]  := sql.bind(X_7,"sys","lineitem","l_returnflag",1);
-    X_259 := algebra.subselect(X_17,X_8,A4,A4,true,true,false);
-    X_19 := sql.subdelta(X_256,X_8,X_14,X_257,X_259);
-=======
     X_215:void := querylog.define("explain select\n\tc_custkey,\n\tc_name,\n\tsum(l_extendedprice * (1 - l_discount)) as revenue,\n\tc_acctbal,\n\tn_name,\n\tc_address,\n\tc_phone,\n\tc_comment\nfrom\n\tcustomer,\n\torders,\n\tlineitem,\n\tnation\nwhere\n\tc_custkey = o_custkey\n\tand l_orderkey = o_orderkey\n\tand o_orderdate >= date \\'1993-10-01\\'\n\tand o_orderdate < date \\'1993-10-01\\' + interval \\'3\\' month\n\tand l_returnflag = \\'R\\'\n\tand c_nationkey = n_nationkey\ngroup by\n\tc_custkey,\n\tc_name,\n\tc_acctbal,\n\tc_phone,\n\tn_name,\n\tc_address,\n\tc_comment\norder by\n\trevenue desc\nlimit 20;","sequential_pipe",148);
     X_153 := bat.new(nil:oid,nil:str);
     X_161 := bat.append(X_153,"sys.customer");
@@ -124,13 +112,12 @@
     X_7 := sql.mvc();
     X_11:bat[:oid,:str]  := sql.bind(X_7,"sys","lineitem","l_returnflag",0);
     X_8:bat[:oid,:oid]  := sql.tid(X_7,"sys","lineitem");
-    X_266 := algebra.subselect(X_11,X_8,A4,A4,true,false,false);
+    X_267 := algebra.subselect(X_11,X_8,A4,A4,true,false,false);
     (X_14,r1_14) := sql.bind(X_7,"sys","lineitem","l_returnflag",2);
-    X_267 := algebra.subselect(r1_14,nil:bat[:oid,:oid],A4,A4,true,false,false);
+    X_268 := algebra.subselect(r1_14,nil:bat[:oid,:oid],A4,A4,true,false,false);
     X_17:bat[:oid,:str]  := sql.bind(X_7,"sys","lineitem","l_returnflag",1);
-    X_269 := algebra.subselect(X_17,X_8,A4,A4,true,false,false);
-    X_19 := sql.subdelta(X_266,X_8,X_14,X_267,X_269);
->>>>>>> cc4def06
+    X_270 := algebra.subselect(X_17,X_8,A4,A4,true,false,false);
+    X_19 := sql.subdelta(X_267,X_8,X_14,X_268,X_270);
     X_21:bat[:oid,:oid]  := sql.bind_idxbat(X_7,"sys","lineitem","lineitem_l_orderkey_fkey",0);
     (X_23,r1_27) := sql.bind_idxbat(X_7,"sys","lineitem","lineitem_l_orderkey_fkey",2);
     X_25:bat[:oid,:oid]  := sql.bind_idxbat(X_7,"sys","lineitem","lineitem_l_orderkey_fkey",1);
@@ -138,110 +125,12 @@
     X_29:bat[:oid,:date]  := sql.bind(X_7,"sys","orders","o_orderdate",0);
     X_27:bat[:oid,:oid]  := sql.tid(X_7,"sys","orders");
     X_34 := mtime.addmonths(A2,A3);
-<<<<<<< HEAD
-    X_260 := algebra.subselect(X_29,X_27,A1,X_34,true,false,false);
-    (X_31,r1_36) := sql.bind(X_7,"sys","orders","o_orderdate",2);
-    X_261 := algebra.subselect(r1_36,nil:bat[:oid,:oid],A1,X_34,true,false,false);
+    X_271 := algebra.subselect(X_29,X_27,A1,X_34,true,false,false);
+    (X_31,r1_37) := sql.bind(X_7,"sys","orders","o_orderdate",2);
+    X_272 := algebra.subselect(r1_37,nil:bat[:oid,:oid],A1,X_34,true,false,false);
     X_33:bat[:oid,:date]  := sql.bind(X_7,"sys","orders","o_orderdate",1);
-    X_263 := algebra.subselect(X_33,X_27,A1,X_34,true,false,false);
-    X_35 := sql.subdelta(X_260,X_27,X_31,X_261,X_263);
-    X_37 := X_35;
-    (X_38,r1_48) := algebra.subjoin(X_26,X_37,nil:BAT,nil:BAT,false,nil:lng);
-    X_42:bat[:oid,:oid]  := sql.bind_idxbat(X_7,"sys","orders","orders_o_custkey_fkey",0);
-    (X_46,r1_56) := sql.bind_idxbat(X_7,"sys","orders","orders_o_custkey_fkey",2);
-    X_49:bat[:oid,:oid]  := sql.bind_idxbat(X_7,"sys","orders","orders_o_custkey_fkey",1);
-    X_51 := sql.projectdelta(X_35,X_42,X_46,r1_56,X_49);
-    X_52 := algebra.leftfetchjoin(r1_48,X_51);
-    X_53:bat[:oid,:oid]  := sql.tid(X_7,"sys","customer");
-    (X_55,r1_67) := algebra.subjoin(X_52,X_53,nil:BAT,nil:BAT,false,nil:lng);
-    X_58:bat[:oid,:oid]  := sql.bind_idxbat(X_7,"sys","customer","customer_c_nationkey_fkey",0);
-    (X_60,r1_72) := sql.bind_idxbat(X_7,"sys","customer","customer_c_nationkey_fkey",2);
-    X_62:bat[:oid,:oid]  := sql.bind_idxbat(X_7,"sys","customer","customer_c_nationkey_fkey",1);
-    X_63 := sql.projectdelta(X_53,X_58,X_60,r1_72,X_62);
-    X_64 := algebra.leftfetchjoin(r1_67,X_63);
-    X_65:bat[:oid,:oid]  := sql.tid(X_7,"sys","nation");
-    (X_67,r1_80) := algebra.subjoin(X_64,X_65,nil:BAT,nil:BAT,false,nil:lng);
-    X_264:bat[:oid,:str] := sql.bind(X_7,"sys","nation","n_name",0);
-    X_69:bat[:oid,:str] := mosaic.decompress(X_264);
-    (X_71,r1_84) := sql.bind(X_7,"sys","nation","n_name",2);
-    X_74:bat[:oid,:str]  := sql.bind(X_7,"sys","nation","n_name",1);
-    X_75 := sql.projectdelta(X_65,X_69,X_71,r1_84,X_74);
-    X_76 := algebra.leftfetchjoin(r1_80,X_75);
-    X_77:bat[:oid,:int]  := sql.bind(X_7,"sys","customer","c_custkey",0);
-    (X_80,r1_94) := sql.bind(X_7,"sys","customer","c_custkey",2);
-    X_83:bat[:oid,:int]  := sql.bind(X_7,"sys","customer","c_custkey",1);
-    X_85 := sql.projectdelta(X_53,X_77,X_80,r1_94,X_83);
-    X_86:bat[:oid,:int]  := algebra.leftfetchjoinPath(X_67,r1_67,X_85);
-    (X_87,r1_103,r2_103) := group.subgroup(X_86);
-    (X_90,r1_106,r2_106) := group.subgroupdone(X_76,X_87);
-    X_93 := algebra.leftfetchjoin(r1_106,X_86);
-    X_99:bat[:oid,:lng]  := sql.bind(X_7,"sys","lineitem","l_extendedprice",0);
-    (X_104,r1_128) := sql.bind(X_7,"sys","lineitem","l_extendedprice",2);
-    X_107:bat[:oid,:lng]  := sql.bind(X_7,"sys","lineitem","l_extendedprice",1);
-    X_109 := sql.projectdelta(X_19,X_99,X_104,r1_128,X_107);
-    X_110:bat[:oid,:lng] := algebra.leftfetchjoinPath(X_67,X_55,X_38,X_109);
-    X_111 := calc.lng(A0,15,2);
-    X_113:bat[:oid,:lng] := sql.bind(X_7,"sys","lineitem","l_discount",0);
-    (X_115,r1_148) := sql.bind(X_7,"sys","lineitem","l_discount",2);
-    X_117:bat[:oid,:lng] := sql.bind(X_7,"sys","lineitem","l_discount",1);
-    X_118 := sql.projectdelta(X_19,X_113,X_115,r1_148,X_117);
-    X_119:bat[:oid,:lng] := algebra.leftfetchjoinPath(X_67,X_55,X_38,X_118);
-    X_120:bat[:oid,:lng] := batcalc.-(X_111,X_119);
-    X_121:bat[:oid,:hge] := batcalc.*(X_110,X_120);
-    X_122:bat[:oid,:hge] := aggr.subsum(X_121,X_90,r1_106,true,true);
-    (X_94,r1_118) := algebra.subjoin(X_93,X_85,nil:BAT,nil:BAT,false,nil:lng);
-    X_124 := algebra.leftfetchjoin(X_94,X_122);
-    X_126 := algebra.firstn(X_124,20:wrd,false,false);
-    X_128 := algebra.leftfetchjoin(X_126,X_124);
-    (X_129,r1_172,r2_172) := algebra.subsort(X_128,true,false);
-    X_132:bat[:oid,:int] := algebra.leftfetchjoinPath(r1_172,X_126,X_94,X_93);
-    X_134 := algebra.subslice(X_132,0,19:wrd);
-    X_155:bat[:oid,:str] := algebra.leftfetchjoinPath(X_134,r1_172,X_126,X_94,r1_106,X_76);
-    X_135 := algebra.leftfetchjoin(X_134,X_132);
-    X_175:bat[:oid,:str] := sql.bind(X_7,"sys","customer","c_comment",0);
-    (X_177,r1_247) := sql.bind(X_7,"sys","customer","c_comment",2);
-    X_179:bat[:oid,:str] := sql.bind(X_7,"sys","customer","c_comment",1);
-    X_180 := sql.projectdelta(X_53,X_175,X_177,r1_247,X_179);
-    X_181:bat[:oid,:str] := algebra.leftfetchjoinPath(X_134,r1_172,X_126,r1_118,X_180);
-    X_168:bat[:oid,:str] := sql.bind(X_7,"sys","customer","c_phone",0);
-    (X_170,r1_236) := sql.bind(X_7,"sys","customer","c_phone",2);
-    X_172:bat[:oid,:str] := sql.bind(X_7,"sys","customer","c_phone",1);
-    X_173 := sql.projectdelta(X_53,X_168,X_170,r1_236,X_172);
-    X_174:bat[:oid,:str] := algebra.leftfetchjoinPath(X_134,r1_172,X_126,r1_118,X_173);
-    X_156:bat[:oid,:str] := sql.bind(X_7,"sys","customer","c_address",0);
-    (X_161,r1_223) := sql.bind(X_7,"sys","customer","c_address",2);
-    X_164:bat[:oid,:str] := sql.bind(X_7,"sys","customer","c_address",1);
-    X_166 := sql.projectdelta(X_53,X_156,X_161,r1_223,X_164);
-    X_167:bat[:oid,:str] := algebra.leftfetchjoinPath(X_134,r1_172,X_126,r1_118,X_166);
-    X_148:bat[:oid,:lng] := sql.bind(X_7,"sys","customer","c_acctbal",0);
-    (X_150,r1_204) := sql.bind(X_7,"sys","customer","c_acctbal",2);
-    X_152:bat[:oid,:lng] := sql.bind(X_7,"sys","customer","c_acctbal",1);
-    X_153 := sql.projectdelta(X_53,X_148,X_150,r1_204,X_152);
-    X_154:bat[:oid,:lng] := algebra.leftfetchjoinPath(X_134,r1_172,X_126,r1_118,X_153);
-    X_147:bat[:oid,:hge] := algebra.leftfetchjoinPath(X_134,r1_172,X_128);
-    X_136:bat[:oid,:str] := sql.bind(X_7,"sys","customer","c_name",0);
-    (X_141,r1_190) := sql.bind(X_7,"sys","customer","c_name",2);
-    X_144:bat[:oid,:str] := sql.bind(X_7,"sys","customer","c_name",1);
-    X_145 := sql.projectdelta(X_53,X_136,X_141,r1_190,X_144);
-    X_146:bat[:oid,:str] := algebra.leftfetchjoinPath(X_134,r1_172,X_126,r1_118,X_145);
-    X_182 := sql.resultSet(8,1,X_135);
-    sql.rsColumn(X_182,"sys.customer","c_custkey","int",32,0,X_135);
-    sql.rsColumn(X_182,"sys.customer","c_name","varchar",25,0,X_146);
-    sql.rsColumn(X_182,"sys.L1","revenue","decimal",39,4,X_147);
-    sql.rsColumn(X_182,"sys.customer","c_acctbal","decimal",15,2,X_154);
-    sql.rsColumn(X_182,"sys.nation","n_name","char",25,0,X_155);
-    sql.rsColumn(X_182,"sys.customer","c_address","varchar",40,0,X_167);
-    sql.rsColumn(X_182,"sys.customer","c_phone","char",15,0,X_174);
-    sql.rsColumn(X_182,"sys.customer","c_comment","varchar",117,0,X_181);
-    X_216 := io.stdout();
-    sql.exportResult(X_216,X_182);
-=======
-    X_270 := algebra.subselect(X_29,X_27,A1,X_34,true,false,false);
-    (X_31,r1_37) := sql.bind(X_7,"sys","orders","o_orderdate",2);
-    X_271 := algebra.subselect(r1_37,nil:bat[:oid,:oid],A1,X_34,true,false,false);
-    X_33:bat[:oid,:date]  := sql.bind(X_7,"sys","orders","o_orderdate",1);
-    X_272 := algebra.subselect(X_33,X_27,A1,X_34,true,false,false);
-    X_35 := sql.subdelta(X_270,X_27,X_31,X_271,X_272);
+    X_273 := algebra.subselect(X_33,X_27,A1,X_34,true,false,false);
+    X_35 := sql.subdelta(X_271,X_27,X_31,X_272,X_273);
     (X_36,r1_49) := algebra.subjoin(X_26,X_35,nil:BAT,nil:BAT,false,nil:lng);
     X_40:bat[:oid,:oid] := sql.bind_idxbat(X_7,"sys","orders","orders_o_custkey_fkey",0);
     (X_42,r1_56) := sql.bind_idxbat(X_7,"sys","orders","orders_o_custkey_fkey",2);
@@ -320,7 +209,6 @@
     X_150 := sql.projectdelta(X_47,X_145,X_147,r1_231,X_149);
     X_151:bat[:oid,:str] := algebra.leftfetchjoinPath(X_113,r1_165,X_107,r1_112,X_150);
     sql.resultSet(X_209,X_210,X_211,X_212,X_214,X_114,X_121,X_122,X_129,X_130,X_137,X_144,X_151);
->>>>>>> cc4def06
 end user.s2_1;
 
 # 22:53:27 >  
