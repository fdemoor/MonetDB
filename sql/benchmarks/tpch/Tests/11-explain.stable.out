stdout of test '11-explain` in directory 'sql/benchmarks/tpch` itself:


# 22:53:27 >  
# 22:53:27 >  "mserver5" "--debug=10" "--set" "gdk_nr_threads=0" "--set" "mapi_open=true" "--set" "mapi_port=34581" "--set" "mapi_usock=/var/tmp/mtest-9096/.s.monetdb.34581" "--set" "monet_prompt=" "--forcemito" "--set" "mal_listing=2" "--dbpath=/ufs/manegold/_/Monet/HG/Feb2013/prefix/--disable-debug_--enable-assert_--enable-optimize/var/MonetDB/mTests_sql_benchmarks_tpch" "--set" "mal_listing=0"
# 22:53:27 >  

# MonetDB 5 server v11.15.12
# This is an unreleased version
# Serving database 'mTests_sql_benchmarks_tpch', using 8 threads
# Compiled for x86_64-unknown-linux-gnu/64bit with 64bit OIDs dynamically linked
# Found 15.591 GiB available main-memory.
# Copyright (c) 1993-July 2008 CWI.
# Copyright (c) August 2008-2015 MonetDB B.V., all rights reserved
# Visit http://www.monetdb.org/ for further information
# Listening for connection requests on mapi:monetdb://rome.ins.cwi.nl:34581/
# Listening for UNIX domain connection requests on mapi:monetdb:///var/tmp/mtest-9096/.s.monetdb.34581
# MonetDB/GIS module loaded
# MonetDB/JAQL module loaded
# MonetDB/SQL module loaded

Ready.

# 22:53:28 >  
# 22:53:28 >  "/usr/bin/python2" "11-explain.SQL.py" "11-explain"
# 22:53:28 >  

#set optimizer = 'sequential_pipe';
#explain select
#	ps_partkey,
#	sum(ps_supplycost * ps_availqty) as value
#from
#	partsupp,
#	supplier,
#	nation
#where
#	ps_suppkey = s_suppkey
#	and s_nationkey = n_nationkey
#	and n_name = 'GERMANY'
#group by
#	ps_partkey 
#having
#	sum(ps_supplycost * ps_availqty) >
#	(
#		select
#			sum(ps_supplycost * ps_availqty) * 0.0100000000
#			-- The above constant needs to be adjusted according
#			-- to the scale factor (SF): constant = 0.0001 / SF.
#		from
#			partsupp,
#			supplier,
#			nation
#		where
#			ps_suppkey = s_suppkey
#			and s_nationkey = n_nationkey
% .explain # table_name
% mal # name
% clob # type
<<<<<<< HEAD
% 562 # length
function user.s2_1(A0:str,A1:sht,A2:str):void;
    X_128:void := querylog.define("explain select\n ps_partkey,\n sum(ps_supplycost * ps_availqty) as value\nfrom\n partsupp,\n supplier,\n nation\nwhere\n ps_suppkey = s_suppkey\n and s_nationkey = n_nationkey\n and n_name = \\'GERMANY\\'\ngroup by\n ps_partkey having\n sum(ps_supplycost * ps_availqty) > (\n select\n sum(ps_supplycost * ps_availqty) * 0.0100000000\n \n \n \n from\n partsupp,\n supplier,\n nation\n where\n ps_suppkey = s_suppkey\n and s_nationkey = n_nationkey\n and n_name = \\'GERMANY\\'\n )\norder by\n value desc;","sequential_pipe",84);
    X_4 := sql.mvc();
    C_5:bat[:oid] := sql.tid(X_4,"sys","supplier");
    X_8:bat[:oid] := sql.bind_idxbat(X_4,"sys","supplier","supplier_s_nationkey_fkey",0);
    (X_11,r1_11) := sql.bind_idxbat(X_4,"sys","supplier","supplier_s_nationkey_fkey",2);
    X_14:bat[:oid] := sql.bind_idxbat(X_4,"sys","supplier","supplier_s_nationkey_fkey",1);
    X_16 := sql.delta(X_8,X_11,r1_11,X_14);
    X_17 := algebra.projection(C_5,X_16);
    C_18:bat[:oid] := sql.tid(X_4,"sys","nation");
    X_20:bat[:str] := sql.bind(X_4,"sys","nation","n_name",0);
    (C_22,r1_22) := sql.bind(X_4,"sys","nation","n_name",2);
    X_24:bat[:str] := sql.bind(X_4,"sys","nation","n_name",1);
    X_25 := sql.delta(X_20,C_22,r1_22,X_24);
    X_26 := algebra.projection(C_18,X_25);
    C_77 := algebra.subselect(X_26,A2,A2,true,false,false);
    X_78 := algebra.projection(C_77,C_18);
    (X_79,r1_106) := algebra.subjoin(X_17,X_78,nil:BAT,nil:BAT,false,nil:lng);
    X_81 := algebra.projection(X_79,C_5);
    C_36:bat[:oid] := sql.tid(X_4,"sys","partsupp");
    X_38:bat[:oid] := sql.bind_idxbat(X_4,"sys","partsupp","partsupp_ps_suppkey_fkey",0);
    (X_40,r1_43) := sql.bind_idxbat(X_4,"sys","partsupp","partsupp_ps_suppkey_fkey",2);
    X_42:bat[:oid] := sql.bind_idxbat(X_4,"sys","partsupp","partsupp_ps_suppkey_fkey",1);
    X_43 := sql.delta(X_38,X_40,r1_43,X_42);
    X_44 := algebra.projection(C_36,X_43);
    (X_82,r1_120) := algebra.subjoin(X_81,X_44,nil:BAT,nil:BAT,false,nil:lng);
    X_59:bat[:lng] := sql.bind(X_4,"sys","partsupp","ps_supplycost",0);
    (C_61,r1_65) := sql.bind(X_4,"sys","partsupp","ps_supplycost",2);
    X_63:bat[:lng] := sql.bind(X_4,"sys","partsupp","ps_supplycost",1);
    X_64 := sql.delta(X_59,C_61,r1_65,X_63);
    X_65 := algebra.projection(C_36,X_64);
    X_84 := algebra.projection(r1_120,X_65);
    X_67:bat[:int] := sql.bind(X_4,"sys","partsupp","ps_availqty",0);
    (C_69,r1_73) := sql.bind(X_4,"sys","partsupp","ps_availqty",2);
    X_71:bat[:int] := sql.bind(X_4,"sys","partsupp","ps_availqty",1);
    X_72 := sql.delta(X_67,C_69,r1_73,X_71);
    X_73 := algebra.projection(C_36,X_72);
    X_85 := algebra.projection(r1_120,X_73);
    X_86:bat[:lng] := batcalc.*(X_84,X_85);
    X_87:lng := aggr.sum(X_86);
    X_88:lng := calc.*(X_87,A1);
    C_27 := algebra.subselect(X_26,A0,A0,true,false,false);
    X_30 := algebra.projection(C_27,C_18);
    (X_31,r1_33) := algebra.subjoin(X_17,X_30,nil:BAT,nil:BAT,false,nil:lng);
    X_35 := algebra.projection(X_31,C_5);
    (X_45,r1_48) := algebra.subjoin(X_35,X_44,nil:BAT,nil:BAT,false,nil:lng);
    X_66 := algebra.projection(r1_48,X_65);
    X_74 := algebra.projection(r1_48,X_73);
    X_75:bat[:lng] := batcalc.*(X_66,X_74);
    X_47:bat[:int] := sql.bind(X_4,"sys","partsupp","ps_partkey",0);
    (C_49,r1_52) := sql.bind(X_4,"sys","partsupp","ps_partkey",2);
    X_51:bat[:int] := sql.bind(X_4,"sys","partsupp","ps_partkey",1);
    X_52 := sql.delta(X_47,C_49,r1_52,X_51);
    X_53:bat[:int] := algebra.projectionpath(r1_48,C_36,X_52);
    (X_54,r1_58,r2_58) := group.subgroupdone(X_53);
    X_57 := algebra.projection(r1_58,X_53);
    X_76:bat[:lng] := aggr.subsum(X_75,X_54,r1_58,true,true);
    X_58 := bat.mirror(X_57);
    X_90:lng := sql.dec_round(X_88,100);
    X_102 := bat.new(nil:oid,nil:str);
    X_110 := bat.append(X_102,"sys.partsupp");
    X_118 := bat.append(X_110,"sys.L1");
    X_105 := bat.new(nil:oid,nil:str);
    X_112 := bat.append(X_105,"ps_partkey");
    X_120 := bat.append(X_112,"value");
    X_106 := bat.new(nil:oid,nil:str);
    X_113 := bat.append(X_106,"int");
    X_122 := bat.append(X_113,"decimal");
    X_107 := bat.new(nil:oid,nil:int);
    X_115 := bat.append(X_107,32);
    X_124 := bat.append(X_115,19);
    X_109 := bat.new(nil:oid,nil:int);
    X_117 := bat.append(X_109,0);
    X_126 := bat.append(X_117,2);
    X_91 := sql.single(X_90);
    (X_92,r1_146) := algebra.subthetajoin(X_76,X_91,nil:BAT,nil:BAT,1,true,nil:lng);
    C_94 := algebra.subinter(X_58,X_92,nil:BAT,nil:BAT,false,nil:lng);
    X_95 := algebra.projection(C_94,X_76);
    (X_96,r1_156,r2_156) := algebra.subsort(X_95,true,false);
    X_99:bat[:int] := algebra.projectionpath(r1_156,C_94,X_57);
    X_100 := algebra.projection(r1_156,X_95);
    sql.resultSet(X_118,X_120,X_122,X_124,X_126,X_99,X_100);
=======
% 812 # length
function user.s2_1{autoCommit=true}(A0:str,A1:sht,A2:str):void;
    X_147:void := querylog.define("explain select\n\tps_partkey,\n\tsum(ps_supplycost * ps_availqty) as value\nfrom\n\tpartsupp,\n\tsupplier,\n\tnation\nwhere\n\tps_suppkey = s_suppkey\n\tand s_nationkey = n_nationkey\n\tand n_name = \\'GERMANY\\'\ngroup by\n\tps_partkey having\n\t\tsum(ps_supplycost * ps_availqty) > (\n\t\t\tselect\n\t\t\t\tsum(ps_supplycost * ps_availqty) * 0.0100000000\n\t\t\t--\t                                   ^^^^^^^^^^^^\n\t\t\t-- The above constant needs to be adjusted according\n\t\t\t-- to the scale factor (SF): constant = 0.0001 / SF.\n\t\t\tfrom\n\t\t\t\tpartsupp,\n\t\t\t\tsupplier,\n\t\t\t\tnation\n\t\t\twhere\n\t\t\t\tps_suppkey = s_suppkey\n\t\t\t\tand s_nationkey = n_nationkey\n\t\t\t\tand n_name = \\'GERMANY\\'\n\t\t)\norder by\n\tvalue desc;","sequential_pipe",84);
    X_5 := sql.mvc();
    X_6:bat[:oid,:oid]  := sql.tid(X_5,"sys","supplier");
    X_9:bat[:oid,:oid]  := sql.bind_idxbat(X_5,"sys","supplier","supplier_s_nationkey_fkey",0);
    (X_12,r1_12) := sql.bind_idxbat(X_5,"sys","supplier","supplier_s_nationkey_fkey",2);
    X_15:bat[:oid,:oid]  := sql.bind_idxbat(X_5,"sys","supplier","supplier_s_nationkey_fkey",1);
    X_17 := sql.delta(X_9,X_12,r1_12,X_15);
    X_18 := algebra.leftfetchjoin(X_6,X_17);
    X_19:bat[:oid,:oid]  := sql.tid(X_5,"sys","nation");
    X_21:bat[:oid,:str]  := sql.bind(X_5,"sys","nation","n_name",0);
    (X_23,r1_23) := sql.bind(X_5,"sys","nation","n_name",2);
    X_25:bat[:oid,:str]  := sql.bind(X_5,"sys","nation","n_name",1);
    X_26 := sql.delta(X_21,X_23,r1_23,X_25);
    X_27 := algebra.leftfetchjoin(X_19,X_26);
    X_85 := algebra.subselect(X_27,A2,A2,true,false,false);
    X_88 := algebra.leftfetchjoin(X_85,X_19);
    (X_89,r1_116) := algebra.subjoin(X_18,X_88,nil:BAT,nil:BAT,false,nil:lng);
    X_93 := algebra.leftfetchjoin(X_89,X_6);
    X_36:bat[:oid,:oid]  := sql.tid(X_5,"sys","partsupp");
    X_38:bat[:oid,:oid]  := sql.bind_idxbat(X_5,"sys","partsupp","partsupp_ps_suppkey_fkey",0);
    (X_41,r1_42) := sql.bind_idxbat(X_5,"sys","partsupp","partsupp_ps_suppkey_fkey",2);
    X_43:bat[:oid,:oid]  := sql.bind_idxbat(X_5,"sys","partsupp","partsupp_ps_suppkey_fkey",1);
    X_44 := sql.delta(X_38,X_41,r1_42,X_43);
    X_45 := algebra.leftfetchjoin(X_36,X_44);
    (X_94,r1_130) := algebra.subjoin(X_93,X_45,nil:BAT,nil:BAT,false,nil:lng);
    X_65:bat[:oid,:lng] := sql.bind(X_5,"sys","partsupp","ps_supplycost",0);
    (X_67,r1_69) := sql.bind(X_5,"sys","partsupp","ps_supplycost",2);
    X_70:bat[:oid,:lng] := sql.bind(X_5,"sys","partsupp","ps_supplycost",1);
    X_72 := sql.delta(X_65,X_67,r1_69,X_70);
    X_73 := algebra.leftfetchjoin(X_36,X_72);
    X_97 := algebra.leftfetchjoin(r1_130,X_73);
    X_75:bat[:oid,:int] := sql.bind(X_5,"sys","partsupp","ps_availqty",0);
    (X_77,r1_79) := sql.bind(X_5,"sys","partsupp","ps_availqty",2);
    X_79:bat[:oid,:int] := sql.bind(X_5,"sys","partsupp","ps_availqty",1);
    X_80 := sql.delta(X_75,X_77,r1_79,X_79);
    X_81 := algebra.leftfetchjoin(X_36,X_80);
    X_98 := algebra.leftfetchjoin(r1_130,X_81);
    X_99:bat[:oid,:lng] := batcalc.*(X_97,X_98);
    X_100:lng := aggr.sum(X_99);
    X_101:lng := calc.*(X_100,A1);
    X_28 := algebra.subselect(X_27,A0,A0,true,false,false);
    X_30 := algebra.leftfetchjoin(X_28,X_19);
    (X_31,r1_32) := algebra.subjoin(X_18,X_30,nil:BAT,nil:BAT,false,nil:lng);
    X_35 := algebra.leftfetchjoin(X_31,X_6);
    (X_46,r1_47) := algebra.subjoin(X_35,X_45,nil:BAT,nil:BAT,false,nil:lng);
    X_74 := algebra.leftfetchjoin(r1_47,X_73);
    X_82 := algebra.leftfetchjoin(r1_47,X_81);
    X_83:bat[:oid,:lng] := batcalc.*(X_74,X_82);
    X_48:bat[:oid,:int] := sql.bind(X_5,"sys","partsupp","ps_partkey",0);
    (X_51,r1_52) := sql.bind(X_5,"sys","partsupp","ps_partkey",2);
    X_54:bat[:oid,:int] := sql.bind(X_5,"sys","partsupp","ps_partkey",1);
    X_56 := sql.delta(X_48,X_51,r1_52,X_54);
    X_57:bat[:oid,:int] := algebra.leftfetchjoinPath(r1_47,X_36,X_56);
    (X_58,r1_60,r2_60) := group.subgroupdone(X_57);
    X_61 := algebra.leftfetchjoin(r1_60,X_57);
    X_84:bat[:oid,:lng] := aggr.subsum(X_83,X_58,r1_60,true,true);
    X_62 := bat.setKey(X_61,true);
    X_64 := bat.mirror(X_62);
    X_103:lng := sql.dec_round(X_101,100);
    X_119 := bat.new(nil:oid,nil:str);
    X_127 := bat.append(X_119,"sys.partsupp");
    X_137 := bat.append(X_127,"sys.L1");
    X_122 := bat.new(nil:oid,nil:str);
    X_129 := bat.append(X_122,"ps_partkey");
    X_139 := bat.append(X_129,"value");
    X_123 := bat.new(nil:oid,nil:str);
    X_131 := bat.append(X_123,"int");
    X_141 := bat.append(X_131,"decimal");
    X_124 := bat.new(nil:oid,nil:int);
    X_133 := bat.append(X_124,32);
    X_143 := bat.append(X_133,19);
    X_126 := bat.new(nil:oid,nil:int);
    X_135 := bat.append(X_126,0);
    X_145 := bat.append(X_135,2);
    X_104 := sql.single(X_103);
    (X_105,r1_162) := algebra.subthetajoin(X_84,X_104,nil:BAT,nil:BAT,1,true,nil:lng);
    X_110 := algebra.tinter(X_64,X_105);
    X_111 := algebra.leftfetchjoin(X_110,X_84);
    (X_112,r1_169,r2_169) := algebra.subsort(X_111,true,false);
    X_116:bat[:oid,:int] := algebra.leftfetchjoinPath(r1_169,X_110,X_62);
    X_117 := algebra.leftfetchjoin(r1_169,X_111);
    sql.resultSet(X_137,X_139,X_141,X_143,X_145,X_116,X_117);
>>>>>>> e73f8040
end user.s2_1;

# 22:53:28 >  
# 22:53:28 >  "Done."
# 22:53:28 >  
<|MERGE_RESOLUTION|>--- conflicted
+++ resolved
@@ -56,7 +56,6 @@
 % .explain # table_name
 % mal # name
 % clob # type
-<<<<<<< HEAD
 % 562 # length
 function user.s2_1(A0:str,A1:sht,A2:str):void;
     X_128:void := querylog.define("explain select\n ps_partkey,\n sum(ps_supplycost * ps_availqty) as value\nfrom\n partsupp,\n supplier,\n nation\nwhere\n ps_suppkey = s_suppkey\n and s_nationkey = n_nationkey\n and n_name = \\'GERMANY\\'\ngroup by\n ps_partkey having\n sum(ps_supplycost * ps_availqty) > (\n select\n sum(ps_supplycost * ps_availqty) * 0.0100000000\n \n \n \n from\n partsupp,\n supplier,\n nation\n where\n ps_suppkey = s_suppkey\n and s_nationkey = n_nationkey\n and n_name = \\'GERMANY\\'\n )\norder by\n value desc;","sequential_pipe",84);
@@ -73,40 +72,40 @@
     X_24:bat[:str] := sql.bind(X_4,"sys","nation","n_name",1);
     X_25 := sql.delta(X_20,C_22,r1_22,X_24);
     X_26 := algebra.projection(C_18,X_25);
-    C_77 := algebra.subselect(X_26,A2,A2,true,false,false);
-    X_78 := algebra.projection(C_77,C_18);
-    (X_79,r1_106) := algebra.subjoin(X_17,X_78,nil:BAT,nil:BAT,false,nil:lng);
-    X_81 := algebra.projection(X_79,C_5);
+    C_78 := algebra.subselect(X_26,A2,A2,true,false,false);
+    X_79 := algebra.projection(C_78,C_18);
+    (X_80,r1_107) := algebra.subjoin(X_17,X_79,nil:BAT,nil:BAT,false,nil:lng);
+    X_82 := algebra.projection(X_80,C_5);
     C_36:bat[:oid] := sql.tid(X_4,"sys","partsupp");
     X_38:bat[:oid] := sql.bind_idxbat(X_4,"sys","partsupp","partsupp_ps_suppkey_fkey",0);
     (X_40,r1_43) := sql.bind_idxbat(X_4,"sys","partsupp","partsupp_ps_suppkey_fkey",2);
     X_42:bat[:oid] := sql.bind_idxbat(X_4,"sys","partsupp","partsupp_ps_suppkey_fkey",1);
     X_43 := sql.delta(X_38,X_40,r1_43,X_42);
     X_44 := algebra.projection(C_36,X_43);
-    (X_82,r1_120) := algebra.subjoin(X_81,X_44,nil:BAT,nil:BAT,false,nil:lng);
-    X_59:bat[:lng] := sql.bind(X_4,"sys","partsupp","ps_supplycost",0);
-    (C_61,r1_65) := sql.bind(X_4,"sys","partsupp","ps_supplycost",2);
-    X_63:bat[:lng] := sql.bind(X_4,"sys","partsupp","ps_supplycost",1);
-    X_64 := sql.delta(X_59,C_61,r1_65,X_63);
-    X_65 := algebra.projection(C_36,X_64);
-    X_84 := algebra.projection(r1_120,X_65);
-    X_67:bat[:int] := sql.bind(X_4,"sys","partsupp","ps_availqty",0);
-    (C_69,r1_73) := sql.bind(X_4,"sys","partsupp","ps_availqty",2);
-    X_71:bat[:int] := sql.bind(X_4,"sys","partsupp","ps_availqty",1);
-    X_72 := sql.delta(X_67,C_69,r1_73,X_71);
-    X_73 := algebra.projection(C_36,X_72);
-    X_85 := algebra.projection(r1_120,X_73);
-    X_86:bat[:lng] := batcalc.*(X_84,X_85);
-    X_87:lng := aggr.sum(X_86);
-    X_88:lng := calc.*(X_87,A1);
+    (X_83,r1_121) := algebra.subjoin(X_82,X_44,nil:BAT,nil:BAT,false,nil:lng);
+    X_60:bat[:lng] := sql.bind(X_4,"sys","partsupp","ps_supplycost",0);
+    (C_62,r1_67) := sql.bind(X_4,"sys","partsupp","ps_supplycost",2);
+    X_64:bat[:lng] := sql.bind(X_4,"sys","partsupp","ps_supplycost",1);
+    X_65 := sql.delta(X_60,C_62,r1_67,X_64);
+    X_66 := algebra.projection(C_36,X_65);
+    X_85 := algebra.projection(r1_121,X_66);
+    X_68:bat[:int] := sql.bind(X_4,"sys","partsupp","ps_availqty",0);
+    (C_70,r1_75) := sql.bind(X_4,"sys","partsupp","ps_availqty",2);
+    X_72:bat[:int] := sql.bind(X_4,"sys","partsupp","ps_availqty",1);
+    X_73 := sql.delta(X_68,C_70,r1_75,X_72);
+    X_74 := algebra.projection(C_36,X_73);
+    X_86 := algebra.projection(r1_121,X_74);
+    X_87:bat[:lng] := batcalc.*(X_85,X_86);
+    X_88:lng := aggr.sum(X_87);
+    X_89:lng := calc.*(X_88,A1);
     C_27 := algebra.subselect(X_26,A0,A0,true,false,false);
     X_30 := algebra.projection(C_27,C_18);
     (X_31,r1_33) := algebra.subjoin(X_17,X_30,nil:BAT,nil:BAT,false,nil:lng);
     X_35 := algebra.projection(X_31,C_5);
     (X_45,r1_48) := algebra.subjoin(X_35,X_44,nil:BAT,nil:BAT,false,nil:lng);
-    X_66 := algebra.projection(r1_48,X_65);
-    X_74 := algebra.projection(r1_48,X_73);
-    X_75:bat[:lng] := batcalc.*(X_66,X_74);
+    X_67 := algebra.projection(r1_48,X_66);
+    X_75 := algebra.projection(r1_48,X_74);
+    X_76:bat[:lng] := batcalc.*(X_67,X_75);
     X_47:bat[:int] := sql.bind(X_4,"sys","partsupp","ps_partkey",0);
     (C_49,r1_52) := sql.bind(X_4,"sys","partsupp","ps_partkey",2);
     X_51:bat[:int] := sql.bind(X_4,"sys","partsupp","ps_partkey",1);
@@ -114,118 +113,33 @@
     X_53:bat[:int] := algebra.projectionpath(r1_48,C_36,X_52);
     (X_54,r1_58,r2_58) := group.subgroupdone(X_53);
     X_57 := algebra.projection(r1_58,X_53);
-    X_76:bat[:lng] := aggr.subsum(X_75,X_54,r1_58,true,true);
-    X_58 := bat.mirror(X_57);
-    X_90:lng := sql.dec_round(X_88,100);
-    X_102 := bat.new(nil:oid,nil:str);
-    X_110 := bat.append(X_102,"sys.partsupp");
-    X_118 := bat.append(X_110,"sys.L1");
-    X_105 := bat.new(nil:oid,nil:str);
-    X_112 := bat.append(X_105,"ps_partkey");
-    X_120 := bat.append(X_112,"value");
+    X_77:bat[:lng] := aggr.subsum(X_76,X_54,r1_58,true,true);
+    X_58 := bat.setKey(X_57,true);
+    X_59 := bat.mirror(X_58);
+    X_91:lng := sql.dec_round(X_89,100);
+    X_103 := bat.new(nil:oid,nil:str);
+    X_111 := bat.append(X_103,"sys.partsupp");
+    X_119 := bat.append(X_111,"sys.L1");
     X_106 := bat.new(nil:oid,nil:str);
-    X_113 := bat.append(X_106,"int");
-    X_122 := bat.append(X_113,"decimal");
-    X_107 := bat.new(nil:oid,nil:int);
-    X_115 := bat.append(X_107,32);
-    X_124 := bat.append(X_115,19);
-    X_109 := bat.new(nil:oid,nil:int);
-    X_117 := bat.append(X_109,0);
-    X_126 := bat.append(X_117,2);
-    X_91 := sql.single(X_90);
-    (X_92,r1_146) := algebra.subthetajoin(X_76,X_91,nil:BAT,nil:BAT,1,true,nil:lng);
-    C_94 := algebra.subinter(X_58,X_92,nil:BAT,nil:BAT,false,nil:lng);
-    X_95 := algebra.projection(C_94,X_76);
-    (X_96,r1_156,r2_156) := algebra.subsort(X_95,true,false);
-    X_99:bat[:int] := algebra.projectionpath(r1_156,C_94,X_57);
-    X_100 := algebra.projection(r1_156,X_95);
-    sql.resultSet(X_118,X_120,X_122,X_124,X_126,X_99,X_100);
-=======
-% 812 # length
-function user.s2_1{autoCommit=true}(A0:str,A1:sht,A2:str):void;
-    X_147:void := querylog.define("explain select\n\tps_partkey,\n\tsum(ps_supplycost * ps_availqty) as value\nfrom\n\tpartsupp,\n\tsupplier,\n\tnation\nwhere\n\tps_suppkey = s_suppkey\n\tand s_nationkey = n_nationkey\n\tand n_name = \\'GERMANY\\'\ngroup by\n\tps_partkey having\n\t\tsum(ps_supplycost * ps_availqty) > (\n\t\t\tselect\n\t\t\t\tsum(ps_supplycost * ps_availqty) * 0.0100000000\n\t\t\t--\t                                   ^^^^^^^^^^^^\n\t\t\t-- The above constant needs to be adjusted according\n\t\t\t-- to the scale factor (SF): constant = 0.0001 / SF.\n\t\t\tfrom\n\t\t\t\tpartsupp,\n\t\t\t\tsupplier,\n\t\t\t\tnation\n\t\t\twhere\n\t\t\t\tps_suppkey = s_suppkey\n\t\t\t\tand s_nationkey = n_nationkey\n\t\t\t\tand n_name = \\'GERMANY\\'\n\t\t)\norder by\n\tvalue desc;","sequential_pipe",84);
-    X_5 := sql.mvc();
-    X_6:bat[:oid,:oid]  := sql.tid(X_5,"sys","supplier");
-    X_9:bat[:oid,:oid]  := sql.bind_idxbat(X_5,"sys","supplier","supplier_s_nationkey_fkey",0);
-    (X_12,r1_12) := sql.bind_idxbat(X_5,"sys","supplier","supplier_s_nationkey_fkey",2);
-    X_15:bat[:oid,:oid]  := sql.bind_idxbat(X_5,"sys","supplier","supplier_s_nationkey_fkey",1);
-    X_17 := sql.delta(X_9,X_12,r1_12,X_15);
-    X_18 := algebra.leftfetchjoin(X_6,X_17);
-    X_19:bat[:oid,:oid]  := sql.tid(X_5,"sys","nation");
-    X_21:bat[:oid,:str]  := sql.bind(X_5,"sys","nation","n_name",0);
-    (X_23,r1_23) := sql.bind(X_5,"sys","nation","n_name",2);
-    X_25:bat[:oid,:str]  := sql.bind(X_5,"sys","nation","n_name",1);
-    X_26 := sql.delta(X_21,X_23,r1_23,X_25);
-    X_27 := algebra.leftfetchjoin(X_19,X_26);
-    X_85 := algebra.subselect(X_27,A2,A2,true,false,false);
-    X_88 := algebra.leftfetchjoin(X_85,X_19);
-    (X_89,r1_116) := algebra.subjoin(X_18,X_88,nil:BAT,nil:BAT,false,nil:lng);
-    X_93 := algebra.leftfetchjoin(X_89,X_6);
-    X_36:bat[:oid,:oid]  := sql.tid(X_5,"sys","partsupp");
-    X_38:bat[:oid,:oid]  := sql.bind_idxbat(X_5,"sys","partsupp","partsupp_ps_suppkey_fkey",0);
-    (X_41,r1_42) := sql.bind_idxbat(X_5,"sys","partsupp","partsupp_ps_suppkey_fkey",2);
-    X_43:bat[:oid,:oid]  := sql.bind_idxbat(X_5,"sys","partsupp","partsupp_ps_suppkey_fkey",1);
-    X_44 := sql.delta(X_38,X_41,r1_42,X_43);
-    X_45 := algebra.leftfetchjoin(X_36,X_44);
-    (X_94,r1_130) := algebra.subjoin(X_93,X_45,nil:BAT,nil:BAT,false,nil:lng);
-    X_65:bat[:oid,:lng] := sql.bind(X_5,"sys","partsupp","ps_supplycost",0);
-    (X_67,r1_69) := sql.bind(X_5,"sys","partsupp","ps_supplycost",2);
-    X_70:bat[:oid,:lng] := sql.bind(X_5,"sys","partsupp","ps_supplycost",1);
-    X_72 := sql.delta(X_65,X_67,r1_69,X_70);
-    X_73 := algebra.leftfetchjoin(X_36,X_72);
-    X_97 := algebra.leftfetchjoin(r1_130,X_73);
-    X_75:bat[:oid,:int] := sql.bind(X_5,"sys","partsupp","ps_availqty",0);
-    (X_77,r1_79) := sql.bind(X_5,"sys","partsupp","ps_availqty",2);
-    X_79:bat[:oid,:int] := sql.bind(X_5,"sys","partsupp","ps_availqty",1);
-    X_80 := sql.delta(X_75,X_77,r1_79,X_79);
-    X_81 := algebra.leftfetchjoin(X_36,X_80);
-    X_98 := algebra.leftfetchjoin(r1_130,X_81);
-    X_99:bat[:oid,:lng] := batcalc.*(X_97,X_98);
-    X_100:lng := aggr.sum(X_99);
-    X_101:lng := calc.*(X_100,A1);
-    X_28 := algebra.subselect(X_27,A0,A0,true,false,false);
-    X_30 := algebra.leftfetchjoin(X_28,X_19);
-    (X_31,r1_32) := algebra.subjoin(X_18,X_30,nil:BAT,nil:BAT,false,nil:lng);
-    X_35 := algebra.leftfetchjoin(X_31,X_6);
-    (X_46,r1_47) := algebra.subjoin(X_35,X_45,nil:BAT,nil:BAT,false,nil:lng);
-    X_74 := algebra.leftfetchjoin(r1_47,X_73);
-    X_82 := algebra.leftfetchjoin(r1_47,X_81);
-    X_83:bat[:oid,:lng] := batcalc.*(X_74,X_82);
-    X_48:bat[:oid,:int] := sql.bind(X_5,"sys","partsupp","ps_partkey",0);
-    (X_51,r1_52) := sql.bind(X_5,"sys","partsupp","ps_partkey",2);
-    X_54:bat[:oid,:int] := sql.bind(X_5,"sys","partsupp","ps_partkey",1);
-    X_56 := sql.delta(X_48,X_51,r1_52,X_54);
-    X_57:bat[:oid,:int] := algebra.leftfetchjoinPath(r1_47,X_36,X_56);
-    (X_58,r1_60,r2_60) := group.subgroupdone(X_57);
-    X_61 := algebra.leftfetchjoin(r1_60,X_57);
-    X_84:bat[:oid,:lng] := aggr.subsum(X_83,X_58,r1_60,true,true);
-    X_62 := bat.setKey(X_61,true);
-    X_64 := bat.mirror(X_62);
-    X_103:lng := sql.dec_round(X_101,100);
-    X_119 := bat.new(nil:oid,nil:str);
-    X_127 := bat.append(X_119,"sys.partsupp");
-    X_137 := bat.append(X_127,"sys.L1");
-    X_122 := bat.new(nil:oid,nil:str);
-    X_129 := bat.append(X_122,"ps_partkey");
-    X_139 := bat.append(X_129,"value");
-    X_123 := bat.new(nil:oid,nil:str);
-    X_131 := bat.append(X_123,"int");
-    X_141 := bat.append(X_131,"decimal");
-    X_124 := bat.new(nil:oid,nil:int);
-    X_133 := bat.append(X_124,32);
-    X_143 := bat.append(X_133,19);
-    X_126 := bat.new(nil:oid,nil:int);
-    X_135 := bat.append(X_126,0);
-    X_145 := bat.append(X_135,2);
-    X_104 := sql.single(X_103);
-    (X_105,r1_162) := algebra.subthetajoin(X_84,X_104,nil:BAT,nil:BAT,1,true,nil:lng);
-    X_110 := algebra.tinter(X_64,X_105);
-    X_111 := algebra.leftfetchjoin(X_110,X_84);
-    (X_112,r1_169,r2_169) := algebra.subsort(X_111,true,false);
-    X_116:bat[:oid,:int] := algebra.leftfetchjoinPath(r1_169,X_110,X_62);
-    X_117 := algebra.leftfetchjoin(r1_169,X_111);
-    sql.resultSet(X_137,X_139,X_141,X_143,X_145,X_116,X_117);
->>>>>>> e73f8040
+    X_113 := bat.append(X_106,"ps_partkey");
+    X_121 := bat.append(X_113,"value");
+    X_107 := bat.new(nil:oid,nil:str);
+    X_114 := bat.append(X_107,"int");
+    X_123 := bat.append(X_114,"decimal");
+    X_108 := bat.new(nil:oid,nil:int);
+    X_116 := bat.append(X_108,32);
+    X_125 := bat.append(X_116,19);
+    X_110 := bat.new(nil:oid,nil:int);
+    X_118 := bat.append(X_110,0);
+    X_127 := bat.append(X_118,2);
+    X_92 := sql.single(X_91);
+    (X_93,r1_147) := algebra.subthetajoin(X_77,X_92,nil:BAT,nil:BAT,1,true,nil:lng);
+    C_95 := algebra.subinter(X_59,X_93,nil:BAT,nil:BAT,false,nil:lng);
+    X_96 := algebra.projection(C_95,X_77);
+    (X_97,r1_157,r2_157) := algebra.subsort(X_96,true,false);
+    X_100:bat[:int] := algebra.projectionpath(r1_157,C_95,X_58);
+    X_101 := algebra.projection(r1_157,X_96);
+    sql.resultSet(X_119,X_121,X_123,X_125,X_127,X_100,X_101);
 end user.s2_1;
 
 # 22:53:28 >  
