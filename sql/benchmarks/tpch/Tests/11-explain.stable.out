--- conflicted
+++ resolved
@@ -115,7 +115,6 @@
     X_94 := algebra.selectNotNil(X_93);
     X_95:lng  := aggr.sum(X_94);
     X_96 := calc.*(X_95,A1);
-<<<<<<< HEAD
     X_97 := sql.single(X_96);
     X_99:bat[:oid,:lng]  := batsql.dec_round(X_97,100:lng);
     (X_100,r1_158) := algebra.thetajoin(X_80,X_99,1);
@@ -126,54 +125,11 @@
     X_110 := algebra.leftfetchjoin(r1_162,X_103);
     X_111 := sql.resultSet(2,1,X_109);
     sql.rsColumn(X_111,"sys.partsupp","ps_partkey","int",32,0,X_109);
-    sql.rsColumn(X_111,"sys.L1","value","decimal",18,2,X_110);
+    sql.rsColumn(X_111,"sys.L1","value","decimal",19,2,X_110);
     X_125 := io.stdout();
     sql.exportResult(X_125,X_111);
 end s2_1;
 # querylog.define("explain select\n\tps_partkey,\n\tsum(ps_supplycost * ps_availqty) as value\nfrom\n\tpartsupp,\n\tsupplier,\n\tnation\nwhere\n\tps_suppkey = s_suppkey\n\tand s_nationkey = n_nationkey\n\tand n_name = \\'GERMANY\\'\ngroup by\n\tps_partkey \nhaving\n\tsum(ps_supplycost * ps_availqty) >\n\t(\n\t\tselect\n\t\t\tsum(ps_supplycost * ps_availqty) * 0.0100000000\n\t\t\t-- The above constant needs to be adjusted according\n\t\t\t-- to the scale factor (SF): constant = 0.0001 / SF.\n\t\tfrom\n\t\t\tpartsupp,\n\t\t\tsupplier,\n\t\t\tnation\n\t\twhere\n\t\t\tps_suppkey = s_suppkey\n\t\t\tand s_nationkey = n_nationkey\n\t\t\tand n_name = \\'GERMANY\\'\n\t)\norder by\n\tvalue desc;","sequential_pipe")
-=======
-    X_97:bat[:oid,:lng]  := sql.single(X_96);
-    X_28 := algebra.subselect(X_27,A0,A0,true,true,false);
-    X_30 := algebra.leftfetchjoin(X_28,X_19);
-    (X_31,r1_32) := algebra.join(X_18,X_30);
-    X_33 := algebra.leftfetchjoin(X_31,X_6);
-    (X_44,r1_45) := algebra.join(X_33,X_43);
-    X_68 := algebra.leftfetchjoin(r1_45,X_67);
-    X_78 := algebra.leftfetchjoin(r1_45,X_77);
-    X_79:bat[:oid,:lng]  := batcalc.*(X_68,X_78);
-    X_46 := sql.bind(X_5,"sys","partsupp","ps_partkey",0);
-    (X_49,r1_50) := sql.bind(X_5,"sys","partsupp","ps_partkey",2);
-    X_52 := sql.bind(X_5,"sys","partsupp","ps_partkey",1);
-    X_54 := sql.delta(X_46,X_49,r1_50,X_52);
-    X_55:bat[:oid,:int]  := algebra.leftfetchjoinPath(r1_45,X_34,X_54);
-    (X_56,r1_58,r2_58) := group.subgroupdone(X_55);
-    X_59 := algebra.leftfetchjoin(r1_58,X_55);
-    X_80:bat[:oid,:lng]  := aggr.subsum(X_79,X_56,r1_58,true,true);
-    X_60 := bat.mirror(X_59);
-    X_149:bat[:lng,:oid]  := bat.reverse(X_97);
-    X_151 := bat.new(nil:oid,nil:lng);
-barrier (X_155,X_156) := iterator.new(X_97);
-    X_158 := sql.dec_round(X_156,100:lng);
-    X_159 := algebra.fetch(X_149,X_155);
-    bat.insert(X_151,X_159,X_158);
-    redo (X_155,X_156) := iterator.next(X_97);
-exit (X_155,X_156);
-    X_97:bat[:oid,:lng]  := nil:bat[:oid,:lng];
-    X_149:bat[:lng,:oid]  := nil:bat[:lng,:oid];
-    X_99:bat[:oid,:lng]  := X_151;
-    (X_102,r1_158) := algebra.thetajoin(X_80,X_99,1);
-    X_104 := algebra.tinter(X_60,X_102);
-    X_105 := algebra.leftfetchjoin(X_104,X_80);
-    (X_106,r1_162,r2_162) := algebra.subsort(X_105,true,false);
-    X_111:bat[:oid,:int]  := algebra.leftfetchjoinPath(r1_162,X_104,X_59);
-    X_112 := algebra.leftfetchjoin(r1_162,X_105);
-    X_113 := sql.resultSet(2,1,X_111);
-    sql.rsColumn(X_113,"sys.partsupp","ps_partkey","int",32,0,X_111);
-    sql.rsColumn(X_113,"sys.L1","value","decimal",19,2,X_112);
-    X_127 := io.stdout();
-    sql.exportResult(X_127,X_113);
-end s0_1;
->>>>>>> 68f760d0
 
 # 22:53:28 >  
 # 22:53:28 >  "Done."
