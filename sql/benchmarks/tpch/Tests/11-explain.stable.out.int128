--- conflicted
+++ resolved
@@ -58,8 +58,7 @@
 % clob # type
 % 812 # length
 function user.s2_1{autoCommit=true}(A0:str,A1:sht,A2:str):void;
-<<<<<<< HEAD
-    X_145:void := querylog.define("explain select\n\tps_partkey,\n\tsum(ps_supplycost * ps_availqty) as value\nfrom\n\tpartsupp,\n\tsupplier,\n\tnation\nwhere\n\tps_suppkey = s_suppkey\n\tand s_nationkey = n_nationkey\n\tand n_name = \\'GERMANY\\'\ngroup by\n\tps_partkey \nhaving\n\tsum(ps_supplycost * ps_availqty) >\n\t(\n\t\tselect\n\t\t\tsum(ps_supplycost * ps_availqty) * 0.0100000000\n\t\t\t-- The above constant needs to be adjusted according\n\t\t\t-- to the scale factor (SF): constant = 0.0001 / SF.\n\t\tfrom\n\t\t\tpartsupp,\n\t\t\tsupplier,\n\t\t\tnation\n\t\twhere\n\t\t\tps_suppkey = s_suppkey\n\t\t\tand s_nationkey = n_nationkey\n\t\t\tand n_name = \\'GERMANY\\'\n\t)\norder by\n\tvalue desc;","sequential_pipe",83);
+    X_145:void := querylog.define("explain select\n\tps_partkey,\n\tsum(ps_supplycost * ps_availqty) as value\nfrom\n\tpartsupp,\n\tsupplier,\n\tnation\nwhere\n\tps_suppkey = s_suppkey\n\tand s_nationkey = n_nationkey\n\tand n_name = \\'GERMANY\\'\ngroup by\n\tps_partkey having\n\t\tsum(ps_supplycost * ps_availqty) > (\n\t\t\tselect\n\t\t\t\tsum(ps_supplycost * ps_availqty) * 0.0100000000\n\t\t\t--\t                                   ^^^^^^^^^^^^\n\t\t\t-- The above constant needs to be adjusted according\n\t\t\t-- to the scale factor (SF): constant = 0.0001 / SF.\n\t\t\tfrom\n\t\t\t\tpartsupp,\n\t\t\t\tsupplier,\n\t\t\t\tnation\n\t\t\twhere\n\t\t\t\tps_suppkey = s_suppkey\n\t\t\t\tand s_nationkey = n_nationkey\n\t\t\t\tand n_name = \\'GERMANY\\'\n\t\t)\norder by\n\tvalue desc;","sequential_pipe",83);
     X_117 := bat.new(nil:oid,nil:str);
     X_125 := bat.append(X_117,"sys.partsupp");
     X_135 := bat.append(X_125,"sys.L1");
@@ -75,9 +74,6 @@
     X_124 := bat.new(nil:oid,nil:int);
     X_133 := bat.append(X_124,0);
     X_143 := bat.append(X_133,2);
-=======
-    X_132:void := querylog.define("explain select\n\tps_partkey,\n\tsum(ps_supplycost * ps_availqty) as value\nfrom\n\tpartsupp,\n\tsupplier,\n\tnation\nwhere\n\tps_suppkey = s_suppkey\n\tand s_nationkey = n_nationkey\n\tand n_name = \\'GERMANY\\'\ngroup by\n\tps_partkey having\n\t\tsum(ps_supplycost * ps_availqty) > (\n\t\t\tselect\n\t\t\t\tsum(ps_supplycost * ps_availqty) * 0.0100000000\n\t\t\t--\t                                   ^^^^^^^^^^^^\n\t\t\t-- The above constant needs to be adjusted according\n\t\t\t-- to the scale factor (SF): constant = 0.0001 / SF.\n\t\t\tfrom\n\t\t\t\tpartsupp,\n\t\t\t\tsupplier,\n\t\t\t\tnation\n\t\t\twhere\n\t\t\t\tps_suppkey = s_suppkey\n\t\t\t\tand s_nationkey = n_nationkey\n\t\t\t\tand n_name = \\'GERMANY\\'\n\t\t)\norder by\n\tvalue desc;","sequential_pipe",72);
->>>>>>> a7741ca6
     X_5 := sql.mvc();
     X_6:bat[:oid,:oid]  := sql.tid(X_5,"sys","supplier");
     X_9:bat[:oid,:oid]  := sql.bind_idxbat(X_5,"sys","supplier","supplier_s_nationkey_fkey",0);
