stdout of test '12-explain` in directory 'sql/benchmarks/tpch` itself:


# 22:53:28 >  
# 22:53:28 >  "mserver5" "--debug=10" "--set" "gdk_nr_threads=0" "--set" "mapi_open=true" "--set" "mapi_port=34581" "--set" "mapi_usock=/var/tmp/mtest-9096/.s.monetdb.34581" "--set" "monet_prompt=" "--forcemito" "--set" "mal_listing=2" "--dbpath=/ufs/manegold/_/Monet/HG/Feb2013/prefix/--disable-debug_--enable-assert_--enable-optimize/var/MonetDB/mTests_sql_benchmarks_tpch" "--set" "mal_listing=0"
# 22:53:28 >  

# MonetDB 5 server v11.15.12
# This is an unreleased version
# Serving database 'mTests_sql_benchmarks_tpch', using 8 threads
# Compiled for x86_64-unknown-linux-gnu/64bit with 64bit OIDs dynamically linked
# Found 15.591 GiB available main-memory.
# Copyright (c) 1993-July 2008 CWI.
# Copyright (c) August 2008-2015 MonetDB B.V., all rights reserved
# Visit http://www.monetdb.org/ for further information
# Listening for connection requests on mapi:monetdb://rome.ins.cwi.nl:34581/
# Listening for UNIX domain connection requests on mapi:monetdb:///var/tmp/mtest-9096/.s.monetdb.34581
# MonetDB/GIS module loaded
# MonetDB/JAQL module loaded
# MonetDB/SQL module loaded

Ready.

# 22:53:28 >  
# 22:53:28 >  "/usr/bin/python2" "12-explain.SQL.py" "12-explain"
# 22:53:28 >  

#set optimizer = 'sequential_pipe';
#explain select
#	l_shipmode,
#	sum(case
#		when o_orderpriority = '1-URGENT'
#			or o_orderpriority = '2-HIGH'
#			then 1
#		else 0
#	end) as high_line_count,
#	sum(case
#		when o_orderpriority <> '1-URGENT'
#			and o_orderpriority <> '2-HIGH'
#			then 1
#		else 0
#	end) as low_line_count
#from
#	orders,
#	lineitem
#where
#	o_orderkey = l_orderkey
#	and l_shipmode in ('MAIL', 'SHIP')
#	and l_commitdate < l_receiptdate
#	and l_shipdate < l_commitdate
#	and l_receiptdate >= date '1994-01-01'
#	and l_receiptdate < date '1994-01-01' + interval '1' year
% .explain # table_name
% mal # name
% clob # type
% 731 # length
function user.s2_1{autoCommit=true}(A0:str,A1:str,A2:bte,A3:bte,A4:str,A5:str,A6:bte,A7:bte,A8:str,A9:str,A10:date,A11:date,A12:int):void;
    X_132:void  := querylog.define("explain select\n\tl_shipmode,\n\tsum(case\n\t\twhen o_orderpriority = \\'1-URGENT\\'\n\t\t\tor o_orderpriority = \\'2-HIGH\\'\n\t\t\tthen 1\n\t\telse 0\n\tend) as high_line_count,\n\tsum(case\n\t\twhen o_orderpriority <> \\'1-URGENT\\'\n\t\t\tand o_orderpriority <> \\'2-HIGH\\'\n\t\t\tthen 1\n\t\telse 0\n\tend) as low_line_count\nfrom\n\torders,\n\tlineitem\nwhere\n\to_orderkey = l_orderkey\n\tand l_shipmode in (\\'MAIL\\', \\'SHIP\\')\n\tand l_commitdate < l_receiptdate\n\tand l_shipdate < l_commitdate\n\tand l_receiptdate >= date \\'1994-01-01\\'\n\tand l_receiptdate < date \\'1994-01-01\\' + interval \\'1\\' year\ngroup by\n\tl_shipmode\norder by\n\tl_shipmode;","sequential_pipe",80);
    X_15 := sql.mvc();
    X_19:bat[:oid,:str]  := sql.bind(X_15,"sys","lineitem","l_shipmode",0);
    X_27:bat[:oid,:date]  := sql.bind(X_15,"sys","lineitem","l_receiptdate",0);
    X_35:bat[:oid,:date]  := sql.bind(X_15,"sys","lineitem","l_commitdate",0);
    (X_37,r1_43) := sql.bind(X_15,"sys","lineitem","l_commitdate",2);
    X_39:bat[:oid,:date]  := sql.bind(X_15,"sys","lineitem","l_commitdate",1);
    X_40 := sql.delta(X_35,X_37,r1_43,X_39);
    X_41 := X_40;
    X_42:bat[:oid,:date]  := sql.bind(X_15,"sys","lineitem","l_shipdate",0);
    (X_44,r1_50) := sql.bind(X_15,"sys","lineitem","l_shipdate",2);
    X_48:bat[:oid,:date]  := sql.bind(X_15,"sys","lineitem","l_shipdate",1);
    X_49 := sql.delta(X_42,X_44,r1_50,X_48);
    X_50 := X_49;
    X_55:bat[:oid,:bit]  := batcalc.>(X_41,X_50);
    (X_29,r1_32) := sql.bind(X_15,"sys","lineitem","l_receiptdate",2);
    X_31:bat[:oid,:date]  := sql.bind(X_15,"sys","lineitem","l_receiptdate",1);
    X_32 := sql.delta(X_27,X_29,r1_32,X_31);
    X_33 := X_32;
    X_51:bat[:oid,:bit]  := batcalc.<(X_41,X_33);
    X_16:bat[:oid,:oid]  := sql.tid(X_15,"sys","lineitem");
    X_52 := algebra.subselect(X_51,X_16,true,true,true,true,false);
    X_56 := algebra.subselect(X_55,X_52,true,true,true,true,false);
    X_34 := mtime.addmonths(A11,A12);
    X_153 := algebra.subselect(X_27,X_56,A10,X_34,true,false,false);
    X_154 := algebra.subselect(r1_32,nil:bat[:oid,:oid],A10,X_34,true,false,false);
    X_156 := algebra.subselect(X_31,X_56,A10,X_34,true,false,false);
    X_57 := sql.subdelta(X_153,X_56,X_29,X_154,X_156);
    X_157 := algebra.subselect(X_19,X_57,A8,A8,true,true,false);
    (X_22,r1_22) := sql.bind(X_15,"sys","lineitem","l_shipmode",2);
    X_158 := algebra.subselect(r1_22,nil:bat[:oid,:oid],A8,A8,true,true,false);
    X_25:bat[:oid,:str]  := sql.bind(X_15,"sys","lineitem","l_shipmode",1);
    X_160 := algebra.subselect(X_25,X_57,A8,A8,true,true,false);
    X_58 := sql.subdelta(X_157,X_57,X_22,X_158,X_160);
    X_161 := algebra.subselect(X_19,X_57,A9,A9,true,true,false);
    X_162 := algebra.subselect(r1_22,nil:bat[:oid,:oid],A9,A9,true,true,false);
    X_164 := algebra.subselect(X_25,X_57,A9,A9,true,true,false);
    X_59 := sql.subdelta(X_161,X_57,X_22,X_162,X_164);
    X_60 := bat.mergecand(X_58,X_59);
    X_61:bat[:oid,:oid]  := sql.bind_idxbat(X_15,"sys","lineitem","lineitem_l_orderkey_fkey",0);
    (X_64,r1_74) := sql.bind_idxbat(X_15,"sys","lineitem","lineitem_l_orderkey_fkey",2);
    X_67:bat[:oid,:oid]  := sql.bind_idxbat(X_15,"sys","lineitem","lineitem_l_orderkey_fkey",1);
    X_69 := sql.projectdelta(X_60,X_61,X_64,r1_74,X_67);
    X_70:bat[:oid,:oid]  := sql.tid(X_15,"sys","orders");
<<<<<<< HEAD
    (X_72,r1_84) := algebra.subjoin(X_69,X_70,nil:BAT,nil:BAT,false,nil:lng);
    X_76 := sql.projectdelta(X_60,X_19,X_22,r1_22,X_25);
    X_77 := algebra.leftfetchjoin(X_72,X_76);
    (X_78,r1_90,r2_90) := group.subgroupdone(X_77);
    X_81 := algebra.leftfetchjoin(r1_90,X_77);
    X_87:bat[:oid,:str]  := sql.bind(X_15,"sys","orders","o_orderpriority",0);
    (X_90,r1_102) := sql.bind(X_15,"sys","orders","o_orderpriority",2);
    X_92:bat[:oid,:str]  := sql.bind(X_15,"sys","orders","o_orderpriority",1);
    X_93 := sql.projectdelta(X_70,X_87,X_90,r1_102,X_92);
    X_94 := algebra.leftfetchjoin(r1_84,X_93);
    X_95:bat[:oid,:bit]  := batcalc.==(X_94,A0);
    X_96:bat[:oid,:bit]  := batcalc.==(X_94,A1);
    X_97:bat[:oid,:bit]  := batcalc.or(X_95,X_96);
    X_98:bat[:oid,:bit]  := batcalc.isnil(X_97);
    X_99:bat[:oid,:bit]  := batcalc.ifthenelse(X_98,false,X_97);
    X_100:bat[:oid,:bte]  := batcalc.ifthenelse(X_99,A2,A3);
    X_101:bat[:oid,:lng]  := aggr.subsum(X_100,X_78,r1_90,true,true);
    X_104:bat[:oid,:bit]  := batcalc.!=(X_94,A4);
    X_105:bat[:oid,:bit]  := batcalc.!=(X_94,A5);
    X_106:bat[:oid,:bit]  := batcalc.and(X_104,X_105);
    X_107:bat[:oid,:bit]  := batcalc.isnil(X_106);
    X_109:bat[:oid,:bit]  := batcalc.ifthenelse(X_107,false,X_106);
    X_110:bat[:oid,:bte]  := batcalc.ifthenelse(X_109,A6,A7);
    X_111:bat[:oid,:lng]  := aggr.subsum(X_110,X_78,r1_90,true,true);
    (X_82,r1_94,r2_94) := algebra.subsort(X_81,false,false);
    X_86 := algebra.leftfetchjoin(r1_94,X_81);
    X_112 := algebra.leftfetchjoin(r1_94,X_111);
    X_103 := algebra.leftfetchjoin(r1_94,X_101);
    X_113 := sql.resultSet(3,1,X_86);
    sql.rsColumn(X_113,"sys.lineitem","l_shipmode","varchar",10,0,X_86);
    sql.rsColumn(X_113,"sys.L1","high_line_count","bigint",64,0,X_103);
    sql.rsColumn(X_113,"sys.L2","low_line_count","bigint",64,0,X_112);
    X_130 := io.stdout();
    sql.exportResult(X_130,X_113);
end user.s2_1;
=======
    (X_72,r1_84) := algebra.join(X_69,X_70);
    X_74 := sql.projectdelta(X_60,X_19,X_22,r1_22,X_25);
    X_75 := algebra.leftfetchjoin(X_72,X_74);
    (X_76,r1_88,r2_88) := group.subgroupdone(X_75);
    X_79 := algebra.leftfetchjoin(r1_88,X_75);
    X_85:bat[:oid,:str]  := sql.bind(X_15,"sys","orders","o_orderpriority",0);
    (X_88,r1_100) := sql.bind(X_15,"sys","orders","o_orderpriority",2);
    X_90:bat[:oid,:str]  := sql.bind(X_15,"sys","orders","o_orderpriority",1);
    X_91 := sql.projectdelta(X_70,X_85,X_88,r1_100,X_90);
    X_92 := algebra.leftfetchjoin(r1_84,X_91);
    X_93:bat[:oid,:bit]  := batcalc.==(X_92,A0);
    X_94:bat[:oid,:bit]  := batcalc.==(X_92,A1);
    X_95:bat[:oid,:bit]  := batcalc.or(X_93,X_94);
    X_96:bat[:oid,:bit]  := batcalc.isnil(X_95);
    X_97:bat[:oid,:bit]  := batcalc.ifthenelse(X_96,false,X_95);
    X_98:bat[:oid,:bte]  := batcalc.ifthenelse(X_97,A2,A3);
    X_99:bat[:oid,:lng]  := aggr.subsum(X_98,X_76,r1_88,true,true);
    X_102:bat[:oid,:bit]  := batcalc.!=(X_92,A4);
    X_103:bat[:oid,:bit]  := batcalc.!=(X_92,A5);
    X_104:bat[:oid,:bit]  := batcalc.and(X_102,X_103);
    X_105:bat[:oid,:bit]  := batcalc.isnil(X_104);
    X_107:bat[:oid,:bit]  := batcalc.ifthenelse(X_105,false,X_104);
    X_108:bat[:oid,:bte]  := batcalc.ifthenelse(X_107,A6,A7);
    X_109:bat[:oid,:lng]  := aggr.subsum(X_108,X_76,r1_88,true,true);
    (X_80,r1_92,r2_92) := algebra.subsort(X_79,false,false);
    X_84 := algebra.leftfetchjoin(r1_92,X_79);
    X_110 := algebra.leftfetchjoin(r1_92,X_109);
    X_101 := algebra.leftfetchjoin(r1_92,X_99);
    X_111 := sql.resultSet(3,1,X_84);
    sql.rsColumn(X_111,"sys.lineitem","l_shipmode","char",10,0,X_84);
    sql.rsColumn(X_111,"sys.L1","high_line_count","bigint",64,0,X_101);
    sql.rsColumn(X_111,"sys.L2","low_line_count","bigint",64,0,X_110);
    X_128 := io.stdout();
    sql.exportResult(X_128,X_111);
end s2_1;
# querylog.define("explain select\n\tl_shipmode,\n\tsum(case\n\t\twhen o_orderpriority = \\'1-URGENT\\'\n\t\t\tor o_orderpriority = \\'2-HIGH\\'\n\t\t\tthen 1\n\t\telse 0\n\tend) as high_line_count,\n\tsum(case\n\t\twhen o_orderpriority <> \\'1-URGENT\\'\n\t\t\tand o_orderpriority <> \\'2-HIGH\\'\n\t\t\tthen 1\n\t\telse 0\n\tend) as low_line_count\nfrom\n\torders,\n\tlineitem\nwhere\n\to_orderkey = l_orderkey\n\tand l_shipmode in (\\'MAIL\\', \\'SHIP\\')\n\tand l_commitdate < l_receiptdate\n\tand l_shipdate < l_commitdate\n\tand l_receiptdate >= date \\'1994-01-01\\'\n\tand l_receiptdate < date \\'1994-01-01\\' + interval \\'1\\' year\ngroup by\n\tl_shipmode\norder by\n\tl_shipmode;","sequential_pipe")
>>>>>>> f5477d80

# 22:53:28 >  
# 22:53:28 >  "Done."
# 22:53:28 >  
<|MERGE_RESOLUTION|>--- conflicted
+++ resolved
@@ -99,80 +99,41 @@
     X_67:bat[:oid,:oid]  := sql.bind_idxbat(X_15,"sys","lineitem","lineitem_l_orderkey_fkey",1);
     X_69 := sql.projectdelta(X_60,X_61,X_64,r1_74,X_67);
     X_70:bat[:oid,:oid]  := sql.tid(X_15,"sys","orders");
-<<<<<<< HEAD
     (X_72,r1_84) := algebra.subjoin(X_69,X_70,nil:BAT,nil:BAT,false,nil:lng);
     X_76 := sql.projectdelta(X_60,X_19,X_22,r1_22,X_25);
     X_77 := algebra.leftfetchjoin(X_72,X_76);
     (X_78,r1_90,r2_90) := group.subgroupdone(X_77);
     X_81 := algebra.leftfetchjoin(r1_90,X_77);
-    X_87:bat[:oid,:str]  := sql.bind(X_15,"sys","orders","o_orderpriority",0);
+    X_87:bat[:oid,:str] := sql.bind(X_15,"sys","orders","o_orderpriority",0);
     (X_90,r1_102) := sql.bind(X_15,"sys","orders","o_orderpriority",2);
-    X_92:bat[:oid,:str]  := sql.bind(X_15,"sys","orders","o_orderpriority",1);
+    X_92:bat[:oid,:str] := sql.bind(X_15,"sys","orders","o_orderpriority",1);
     X_93 := sql.projectdelta(X_70,X_87,X_90,r1_102,X_92);
     X_94 := algebra.leftfetchjoin(r1_84,X_93);
-    X_95:bat[:oid,:bit]  := batcalc.==(X_94,A0);
-    X_96:bat[:oid,:bit]  := batcalc.==(X_94,A1);
-    X_97:bat[:oid,:bit]  := batcalc.or(X_95,X_96);
-    X_98:bat[:oid,:bit]  := batcalc.isnil(X_97);
-    X_99:bat[:oid,:bit]  := batcalc.ifthenelse(X_98,false,X_97);
-    X_100:bat[:oid,:bte]  := batcalc.ifthenelse(X_99,A2,A3);
-    X_101:bat[:oid,:lng]  := aggr.subsum(X_100,X_78,r1_90,true,true);
-    X_104:bat[:oid,:bit]  := batcalc.!=(X_94,A4);
-    X_105:bat[:oid,:bit]  := batcalc.!=(X_94,A5);
-    X_106:bat[:oid,:bit]  := batcalc.and(X_104,X_105);
-    X_107:bat[:oid,:bit]  := batcalc.isnil(X_106);
-    X_109:bat[:oid,:bit]  := batcalc.ifthenelse(X_107,false,X_106);
-    X_110:bat[:oid,:bte]  := batcalc.ifthenelse(X_109,A6,A7);
-    X_111:bat[:oid,:lng]  := aggr.subsum(X_110,X_78,r1_90,true,true);
+    X_95:bat[:oid,:bit] := batcalc.==(X_94,A0);
+    X_96:bat[:oid,:bit] := batcalc.==(X_94,A1);
+    X_97:bat[:oid,:bit] := batcalc.or(X_95,X_96);
+    X_98:bat[:oid,:bit] := batcalc.isnil(X_97);
+    X_99:bat[:oid,:bit] := batcalc.ifthenelse(X_98,false,X_97);
+    X_100:bat[:oid,:bte] := batcalc.ifthenelse(X_99,A2,A3);
+    X_101:bat[:oid,:lng] := aggr.subsum(X_100,X_78,r1_90,true,true);
+    X_104:bat[:oid,:bit] := batcalc.!=(X_94,A4);
+    X_105:bat[:oid,:bit] := batcalc.!=(X_94,A5);
+    X_106:bat[:oid,:bit] := batcalc.and(X_104,X_105);
+    X_107:bat[:oid,:bit] := batcalc.isnil(X_106);
+    X_109:bat[:oid,:bit] := batcalc.ifthenelse(X_107,false,X_106);
+    X_110:bat[:oid,:bte] := batcalc.ifthenelse(X_109,A6,A7);
+    X_111:bat[:oid,:lng] := aggr.subsum(X_110,X_78,r1_90,true,true);
     (X_82,r1_94,r2_94) := algebra.subsort(X_81,false,false);
     X_86 := algebra.leftfetchjoin(r1_94,X_81);
     X_112 := algebra.leftfetchjoin(r1_94,X_111);
     X_103 := algebra.leftfetchjoin(r1_94,X_101);
     X_113 := sql.resultSet(3,1,X_86);
-    sql.rsColumn(X_113,"sys.lineitem","l_shipmode","varchar",10,0,X_86);
+    sql.rsColumn(X_113,"sys.lineitem","l_shipmode","char",10,0,X_86);
     sql.rsColumn(X_113,"sys.L1","high_line_count","bigint",64,0,X_103);
     sql.rsColumn(X_113,"sys.L2","low_line_count","bigint",64,0,X_112);
     X_130 := io.stdout();
     sql.exportResult(X_130,X_113);
 end user.s2_1;
-=======
-    (X_72,r1_84) := algebra.join(X_69,X_70);
-    X_74 := sql.projectdelta(X_60,X_19,X_22,r1_22,X_25);
-    X_75 := algebra.leftfetchjoin(X_72,X_74);
-    (X_76,r1_88,r2_88) := group.subgroupdone(X_75);
-    X_79 := algebra.leftfetchjoin(r1_88,X_75);
-    X_85:bat[:oid,:str]  := sql.bind(X_15,"sys","orders","o_orderpriority",0);
-    (X_88,r1_100) := sql.bind(X_15,"sys","orders","o_orderpriority",2);
-    X_90:bat[:oid,:str]  := sql.bind(X_15,"sys","orders","o_orderpriority",1);
-    X_91 := sql.projectdelta(X_70,X_85,X_88,r1_100,X_90);
-    X_92 := algebra.leftfetchjoin(r1_84,X_91);
-    X_93:bat[:oid,:bit]  := batcalc.==(X_92,A0);
-    X_94:bat[:oid,:bit]  := batcalc.==(X_92,A1);
-    X_95:bat[:oid,:bit]  := batcalc.or(X_93,X_94);
-    X_96:bat[:oid,:bit]  := batcalc.isnil(X_95);
-    X_97:bat[:oid,:bit]  := batcalc.ifthenelse(X_96,false,X_95);
-    X_98:bat[:oid,:bte]  := batcalc.ifthenelse(X_97,A2,A3);
-    X_99:bat[:oid,:lng]  := aggr.subsum(X_98,X_76,r1_88,true,true);
-    X_102:bat[:oid,:bit]  := batcalc.!=(X_92,A4);
-    X_103:bat[:oid,:bit]  := batcalc.!=(X_92,A5);
-    X_104:bat[:oid,:bit]  := batcalc.and(X_102,X_103);
-    X_105:bat[:oid,:bit]  := batcalc.isnil(X_104);
-    X_107:bat[:oid,:bit]  := batcalc.ifthenelse(X_105,false,X_104);
-    X_108:bat[:oid,:bte]  := batcalc.ifthenelse(X_107,A6,A7);
-    X_109:bat[:oid,:lng]  := aggr.subsum(X_108,X_76,r1_88,true,true);
-    (X_80,r1_92,r2_92) := algebra.subsort(X_79,false,false);
-    X_84 := algebra.leftfetchjoin(r1_92,X_79);
-    X_110 := algebra.leftfetchjoin(r1_92,X_109);
-    X_101 := algebra.leftfetchjoin(r1_92,X_99);
-    X_111 := sql.resultSet(3,1,X_84);
-    sql.rsColumn(X_111,"sys.lineitem","l_shipmode","char",10,0,X_84);
-    sql.rsColumn(X_111,"sys.L1","high_line_count","bigint",64,0,X_101);
-    sql.rsColumn(X_111,"sys.L2","low_line_count","bigint",64,0,X_110);
-    X_128 := io.stdout();
-    sql.exportResult(X_128,X_111);
-end s2_1;
-# querylog.define("explain select\n\tl_shipmode,\n\tsum(case\n\t\twhen o_orderpriority = \\'1-URGENT\\'\n\t\t\tor o_orderpriority = \\'2-HIGH\\'\n\t\t\tthen 1\n\t\telse 0\n\tend) as high_line_count,\n\tsum(case\n\t\twhen o_orderpriority <> \\'1-URGENT\\'\n\t\t\tand o_orderpriority <> \\'2-HIGH\\'\n\t\t\tthen 1\n\t\telse 0\n\tend) as low_line_count\nfrom\n\torders,\n\tlineitem\nwhere\n\to_orderkey = l_orderkey\n\tand l_shipmode in (\\'MAIL\\', \\'SHIP\\')\n\tand l_commitdate < l_receiptdate\n\tand l_shipdate < l_commitdate\n\tand l_receiptdate >= date \\'1994-01-01\\'\n\tand l_receiptdate < date \\'1994-01-01\\' + interval \\'1\\' year\ngroup by\n\tl_shipmode\norder by\n\tl_shipmode;","sequential_pipe")
->>>>>>> f5477d80
 
 # 22:53:28 >  
 # 22:53:28 >  "Done."
