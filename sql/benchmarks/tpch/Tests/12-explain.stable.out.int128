--- conflicted
+++ resolved
@@ -97,30 +97,17 @@
     C_50 := algebra.subselect(X_49,C_46,true,true,true,true,false);
     X_32:date := mtime.addmonths(A11,A12);
     C_142 := algebra.subselect(X_26,C_50,A10,X_32,true,false,false);
-<<<<<<< HEAD
-    C_143 := algebra.subselect(r1_31,nil:bat[:oid,:oid],A10,X_32,true,false,false);
-=======
     C_143 := algebra.subselect(r1_31,nil:bat[:oid],A10,X_32,true,false,false);
->>>>>>> 3f642494
     C_145 := algebra.subselect(X_30,C_50,A10,X_32,true,false,false);
     C_51 := sql.subdelta(C_142,C_50,C_28,C_143,C_145);
     C_146 := algebra.subselect(X_18,C_51,A8,A8,true,false,false);
     (C_21,r1_21) := sql.bind(X_14,"sys","lineitem","l_shipmode",2);
-<<<<<<< HEAD
-    C_147 := algebra.subselect(r1_21,nil:bat[:oid,:oid],A8,A8,true,false,false);
-    X_24:bat[:oid,:str] := sql.bind(X_14,"sys","lineitem","l_shipmode",1);
-    C_148 := algebra.subselect(X_24,C_51,A8,A8,true,false,false);
-    C_52 := sql.subdelta(C_146,C_51,C_21,C_147,C_148);
-    C_149 := algebra.subselect(X_18,C_51,A9,A9,true,false,false);
-    C_150 := algebra.subselect(r1_21,nil:bat[:oid,:oid],A9,A9,true,false,false);
-=======
     C_147 := algebra.subselect(r1_21,nil:bat[:oid],A8,A8,true,false,false);
     X_24:bat[:str] := sql.bind(X_14,"sys","lineitem","l_shipmode",1);
     C_148 := algebra.subselect(X_24,C_51,A8,A8,true,false,false);
     C_52 := sql.subdelta(C_146,C_51,C_21,C_147,C_148);
     C_149 := algebra.subselect(X_18,C_51,A9,A9,true,false,false);
     C_150 := algebra.subselect(r1_21,nil:bat[:oid],A9,A9,true,false,false);
->>>>>>> 3f642494
     C_151 := algebra.subselect(X_24,C_51,A9,A9,true,false,false);
     C_53 := sql.subdelta(C_149,C_51,C_21,C_150,C_151);
     X_54 := bat.mergecand(C_52,C_53);
