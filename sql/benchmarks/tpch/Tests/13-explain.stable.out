stdout of test '13-explain` in directory 'sql/benchmarks/tpch` itself:


# 22:53:28 >  
# 22:53:28 >  "mserver5" "--debug=10" "--set" "gdk_nr_threads=0" "--set" "mapi_open=true" "--set" "mapi_port=34581" "--set" "mapi_usock=/var/tmp/mtest-9096/.s.monetdb.34581" "--set" "monet_prompt=" "--forcemito" "--set" "mal_listing=2" "--dbpath=/ufs/manegold/_/Monet/HG/Feb2013/prefix/--disable-debug_--enable-assert_--enable-optimize/var/MonetDB/mTests_sql_benchmarks_tpch" "--set" "mal_listing=0"
# 22:53:28 >  

# MonetDB 5 server v11.15.12
# This is an unreleased version
# Serving database 'mTests_sql_benchmarks_tpch', using 8 threads
# Compiled for x86_64-unknown-linux-gnu/64bit with 64bit OIDs dynamically linked
# Found 15.591 GiB available main-memory.
# Copyright (c) 1993-July 2008 CWI.
# Copyright (c) August 2008-2015 MonetDB B.V., all rights reserved
# Visit http://www.monetdb.org/ for further information
# Listening for connection requests on mapi:monetdb://rome.ins.cwi.nl:34581/
# Listening for UNIX domain connection requests on mapi:monetdb:///var/tmp/mtest-9096/.s.monetdb.34581
# MonetDB/GIS module loaded
# MonetDB/JAQL module loaded
# MonetDB/SQL module loaded

Ready.

# 22:53:28 >  
# 22:53:28 >  "/usr/bin/python2" "13-explain.SQL.py" "13-explain"
# 22:53:28 >  

#set optimizer = 'sequential_pipe';
#explain select
#	c_count,
#	count(*) as custdist
#from
#	(
#		select
#			c_custkey,
#			count(o_orderkey)
#		from
#			customer left outer join orders on
#				c_custkey = o_custkey
#				and o_comment not like '%special%requests%'
#		group by
#			c_custkey
#	) as c_orders (c_custkey, c_count)
#group by
#	c_count
#order by
#	custdist desc,
#	c_count desc;
% .explain # table_name
% mal # name
% clob # type
% 450 # length
function user.s2_1{autoCommit=true}(A0:str):void;
<<<<<<< HEAD
    X_103:void := querylog.define("explain select\n\tc_count,\n\tcount(*) as custdist\nfrom\n\t(\n\t\tselect\n\t\t\tc_custkey,\n\t\t\tcount(o_orderkey)\n\t\tfrom\n\t\t\tcustomer left outer join orders on\n\t\t\t\tc_custkey = o_custkey\n\t\t\t\tand o_comment not like \\'%special%requests%\\'\n\t\tgroup by\n\t\t\tc_custkey\n\t) as c_orders (c_custkey, c_count)\ngroup by\n\tc_count\norder by\n\tcustdist desc,\n\tc_count desc;","sequential_pipe",55);
=======
    X_101:void := querylog.define("explain select\n\tc_count,\n\tcount(*) as custdist\nfrom\n\t(\n\t\tselect\n\t\t\tc_custkey,\n\t\t\tcount(o_orderkey)\n\t\tfrom\n\t\t\tcustomer left outer join orders on\n\t\t\t\tc_custkey = o_custkey\n\t\t\t\tand o_comment not like \\'%special%requests%\\'\n\t\tgroup by\n\t\t\tc_custkey\n\t) as c_orders (c_custkey, c_count)\ngroup by\n\tc_count\norder by\n\tcustdist desc,\n\tc_count desc;","sequential_pipe",65);
    X_79 := bat.new(nil:oid,nil:str);
    X_85 := bat.append(X_79,".c_orders");
    X_94 := bat.append(X_85,".L2");
    X_81 := bat.new(nil:oid,nil:str);
    X_87 := bat.append(X_81,"c_count");
    X_96 := bat.append(X_87,"custdist");
    X_82 := bat.new(nil:oid,nil:str);
    X_89 := bat.append(X_82,"wrd");
    X_98 := bat.append(X_89,"wrd");
    X_83 := bat.new(nil:oid,nil:int);
    X_91 := bat.append(X_83,64);
    X_99 := bat.append(X_91,64);
    X_84 := bat.new(nil:oid,nil:int);
    X_93 := bat.append(X_84,0);
    X_100 := bat.append(X_93,0);
>>>>>>> cc4def06
    X_4:bat[:oid,:int]  := bat.new(nil:oid,nil:int);
    X_3 := sql.mvc();
    X_7:bat[:oid,:oid]  := sql.tid(X_3,"sys","customer");
    X_10:bat[:oid,:oid]  := sql.tid(X_3,"sys","orders");
    X_12:bat[:oid,:oid]  := sql.bind_idxbat(X_3,"sys","orders","orders_o_custkey_fkey",0);
    (X_15,r1_15) := sql.bind_idxbat(X_3,"sys","orders","orders_o_custkey_fkey",2);
    X_18:bat[:oid,:oid]  := sql.bind_idxbat(X_3,"sys","orders","orders_o_custkey_fkey",1);
    X_20 := sql.delta(X_12,X_15,r1_15,X_18);
    X_21 := algebra.leftfetchjoin(X_10,X_20);
    (X_22,r1_22) := algebra.subjoin(X_7,X_21,nil:BAT,nil:BAT,false,nil:lng);
    X_27:bat[:oid,:str] := sql.bind(X_3,"sys","orders","o_comment",0);
    (X_29,r1_30) := sql.bind(X_3,"sys","orders","o_comment",2);
    X_31:bat[:oid,:str] := sql.bind(X_3,"sys","orders","o_comment",1);
    X_32 := sql.delta(X_27,X_29,r1_30,X_31);
    X_33:bat[:oid,:str] := algebra.leftfetchjoinPath(r1_22,X_10,X_32);
    X_35 := algebra.likesubselect(X_33,nil:BAT,A0,"",true);
<<<<<<< HEAD
    X_123:bat[:oid,:int] := sql.bind(X_3,"sys","orders","o_orderkey",0);
    X_37:bat[:oid,:int] := mosaic.decompress(X_123);
    (X_40,r1_44) := sql.bind(X_3,"sys","orders","o_orderkey",2);
    X_43:bat[:oid,:int]  := sql.bind(X_3,"sys","orders","o_orderkey",1);
    X_44 := sql.delta(X_37,X_40,r1_44,X_43);
    X_45:bat[:oid,:int] := algebra.leftfetchjoinPath(X_35,r1_22,X_10,X_44);
    X_46 := bat.append(X_4,X_45,true);
    X_47:bat[:oid,:int]  := sql.bind(X_3,"sys","customer","c_custkey",0);
    (X_51,r1_56) := sql.bind(X_3,"sys","customer","c_custkey",2);
    X_54:bat[:oid,:int]  := sql.bind(X_3,"sys","customer","c_custkey",1);
    X_56 := sql.delta(X_47,X_51,r1_56,X_54);
    X_57 := algebra.leftfetchjoin(X_7,X_56);
    X_58 := bat.mirror(X_57);
    X_59 := algebra.leftfetchjoin(X_35,X_22);
    X_60 := algebra.tdiff(X_58,X_59);
    X_62 := algebra.project(X_60,nil:int);
    X_63 := bat.append(X_46,X_62,true);
    X_64:bat[:oid,:int]  := bat.new(nil:oid,nil:int);
    X_66 := algebra.leftfetchjoin(X_59,X_57);
    X_67 := bat.append(X_64,X_66,true);
    X_69 := algebra.leftfetchjoin(X_60,X_57);
    X_70 := bat.append(X_67,X_69,true);
    (X_71,r1_77,r2_77) := group.subgroupdone(X_70);
    X_74:bat[:oid,:wrd]  := aggr.subcount(X_63,X_71,r1_77,true);
    (X_75,r1_81,r2_81) := group.subgroupdone(X_74);
    X_78 := algebra.leftfetchjoin(r1_81,X_74);
    X_79:bat[:oid,:wrd]  := aggr.subcount(X_75,X_75,r1_81,false);
    (X_81,r1_87,r2_87) := algebra.subsort(X_79,true,false);
    (X_84,r1_90,r2_90) := algebra.subsort(X_78,r1_87,r2_87,true,false);
    X_87 := algebra.leftfetchjoin(r1_90,X_78);
    X_88 := algebra.leftfetchjoin(r1_90,X_79);
    X_89 := sql.resultSet(2,1,X_87);
    sql.rsColumn(X_89,".c_orders","c_count","wrd",64,0,X_87);
    sql.rsColumn(X_89,".L2","custdist","wrd",64,0,X_88);
    X_101 := io.stdout();
    sql.exportResult(X_101,X_89);
=======
    X_36:bat[:oid,:int] := sql.bind(X_3,"sys","orders","o_orderkey",0);
    (X_38,r1_44) := sql.bind(X_3,"sys","orders","o_orderkey",2);
    X_40:bat[:oid,:int] := sql.bind(X_3,"sys","orders","o_orderkey",1);
    X_41 := sql.delta(X_36,X_38,r1_44,X_40);
    X_42:bat[:oid,:int] := algebra.leftfetchjoinPath(X_35,r1_22,X_10,X_41);
    X_43 := bat.append(X_4,X_42,true);
    X_44:bat[:oid,:int] := sql.bind(X_3,"sys","customer","c_custkey",0);
    (X_46,r1_53) := sql.bind(X_3,"sys","customer","c_custkey",2);
    X_48:bat[:oid,:int] := sql.bind(X_3,"sys","customer","c_custkey",1);
    X_49 := sql.delta(X_44,X_46,r1_53,X_48);
    X_50 := algebra.leftfetchjoin(X_7,X_49);
    X_51 := bat.mirror(X_50);
    X_52 := algebra.leftfetchjoin(X_35,X_22);
    X_53 := algebra.tdiff(X_51,X_52);
    X_54 := algebra.project(X_53,nil:int);
    X_55 := bat.append(X_43,X_54,true);
    X_56:bat[:oid,:int] := bat.new(nil:oid,nil:int);
    X_57 := algebra.leftfetchjoin(X_52,X_50);
    X_58 := bat.append(X_56,X_57,true);
    X_59 := algebra.leftfetchjoin(X_53,X_50);
    X_60 := bat.append(X_58,X_59,true);
    (X_61,r1_71,r2_71) := group.subgroupdone(X_60);
    X_64:bat[:oid,:wrd] := aggr.subcount(X_55,X_61,r1_71,true);
    (X_65,r1_76,r2_76) := group.subgroupdone(X_64);
    X_68 := algebra.leftfetchjoin(r1_76,X_64);
    X_69:bat[:oid,:wrd] := aggr.subcount(X_65,X_65,r1_76,false);
    (X_70,r1_82,r2_82) := algebra.subsort(X_69,true,false);
    (X_73,r1_85,r2_85) := algebra.subsort(X_68,r1_82,r2_82,true,false);
    X_76 := algebra.leftfetchjoin(r1_85,X_68);
    X_77 := algebra.leftfetchjoin(r1_85,X_69);
    sql.resultSet(X_94,X_96,X_98,X_99,X_100,X_76,X_77);
>>>>>>> cc4def06
end user.s2_1;

# 22:53:28 >  
# 22:53:28 >  "Done."
# 22:53:28 >  
<|MERGE_RESOLUTION|>--- conflicted
+++ resolved
@@ -51,9 +51,6 @@
 % clob # type
 % 450 # length
 function user.s2_1{autoCommit=true}(A0:str):void;
-<<<<<<< HEAD
-    X_103:void := querylog.define("explain select\n\tc_count,\n\tcount(*) as custdist\nfrom\n\t(\n\t\tselect\n\t\t\tc_custkey,\n\t\t\tcount(o_orderkey)\n\t\tfrom\n\t\t\tcustomer left outer join orders on\n\t\t\t\tc_custkey = o_custkey\n\t\t\t\tand o_comment not like \\'%special%requests%\\'\n\t\tgroup by\n\t\t\tc_custkey\n\t) as c_orders (c_custkey, c_count)\ngroup by\n\tc_count\norder by\n\tcustdist desc,\n\tc_count desc;","sequential_pipe",55);
-=======
     X_101:void := querylog.define("explain select\n\tc_count,\n\tcount(*) as custdist\nfrom\n\t(\n\t\tselect\n\t\t\tc_custkey,\n\t\t\tcount(o_orderkey)\n\t\tfrom\n\t\t\tcustomer left outer join orders on\n\t\t\t\tc_custkey = o_custkey\n\t\t\t\tand o_comment not like \\'%special%requests%\\'\n\t\tgroup by\n\t\t\tc_custkey\n\t) as c_orders (c_custkey, c_count)\ngroup by\n\tc_count\norder by\n\tcustdist desc,\n\tc_count desc;","sequential_pipe",65);
     X_79 := bat.new(nil:oid,nil:str);
     X_85 := bat.append(X_79,".c_orders");
@@ -70,7 +67,6 @@
     X_84 := bat.new(nil:oid,nil:int);
     X_93 := bat.append(X_84,0);
     X_100 := bat.append(X_93,0);
->>>>>>> cc4def06
     X_4:bat[:oid,:int]  := bat.new(nil:oid,nil:int);
     X_3 := sql.mvc();
     X_7:bat[:oid,:oid]  := sql.tid(X_3,"sys","customer");
@@ -81,50 +77,12 @@
     X_20 := sql.delta(X_12,X_15,r1_15,X_18);
     X_21 := algebra.leftfetchjoin(X_10,X_20);
     (X_22,r1_22) := algebra.subjoin(X_7,X_21,nil:BAT,nil:BAT,false,nil:lng);
-    X_27:bat[:oid,:str] := sql.bind(X_3,"sys","orders","o_comment",0);
+    X_27:bat[:oid,:str]  := sql.bind(X_3,"sys","orders","o_comment",0);
     (X_29,r1_30) := sql.bind(X_3,"sys","orders","o_comment",2);
-    X_31:bat[:oid,:str] := sql.bind(X_3,"sys","orders","o_comment",1);
+    X_31:bat[:oid,:str]  := sql.bind(X_3,"sys","orders","o_comment",1);
     X_32 := sql.delta(X_27,X_29,r1_30,X_31);
     X_33:bat[:oid,:str] := algebra.leftfetchjoinPath(r1_22,X_10,X_32);
     X_35 := algebra.likesubselect(X_33,nil:BAT,A0,"",true);
-<<<<<<< HEAD
-    X_123:bat[:oid,:int] := sql.bind(X_3,"sys","orders","o_orderkey",0);
-    X_37:bat[:oid,:int] := mosaic.decompress(X_123);
-    (X_40,r1_44) := sql.bind(X_3,"sys","orders","o_orderkey",2);
-    X_43:bat[:oid,:int]  := sql.bind(X_3,"sys","orders","o_orderkey",1);
-    X_44 := sql.delta(X_37,X_40,r1_44,X_43);
-    X_45:bat[:oid,:int] := algebra.leftfetchjoinPath(X_35,r1_22,X_10,X_44);
-    X_46 := bat.append(X_4,X_45,true);
-    X_47:bat[:oid,:int]  := sql.bind(X_3,"sys","customer","c_custkey",0);
-    (X_51,r1_56) := sql.bind(X_3,"sys","customer","c_custkey",2);
-    X_54:bat[:oid,:int]  := sql.bind(X_3,"sys","customer","c_custkey",1);
-    X_56 := sql.delta(X_47,X_51,r1_56,X_54);
-    X_57 := algebra.leftfetchjoin(X_7,X_56);
-    X_58 := bat.mirror(X_57);
-    X_59 := algebra.leftfetchjoin(X_35,X_22);
-    X_60 := algebra.tdiff(X_58,X_59);
-    X_62 := algebra.project(X_60,nil:int);
-    X_63 := bat.append(X_46,X_62,true);
-    X_64:bat[:oid,:int]  := bat.new(nil:oid,nil:int);
-    X_66 := algebra.leftfetchjoin(X_59,X_57);
-    X_67 := bat.append(X_64,X_66,true);
-    X_69 := algebra.leftfetchjoin(X_60,X_57);
-    X_70 := bat.append(X_67,X_69,true);
-    (X_71,r1_77,r2_77) := group.subgroupdone(X_70);
-    X_74:bat[:oid,:wrd]  := aggr.subcount(X_63,X_71,r1_77,true);
-    (X_75,r1_81,r2_81) := group.subgroupdone(X_74);
-    X_78 := algebra.leftfetchjoin(r1_81,X_74);
-    X_79:bat[:oid,:wrd]  := aggr.subcount(X_75,X_75,r1_81,false);
-    (X_81,r1_87,r2_87) := algebra.subsort(X_79,true,false);
-    (X_84,r1_90,r2_90) := algebra.subsort(X_78,r1_87,r2_87,true,false);
-    X_87 := algebra.leftfetchjoin(r1_90,X_78);
-    X_88 := algebra.leftfetchjoin(r1_90,X_79);
-    X_89 := sql.resultSet(2,1,X_87);
-    sql.rsColumn(X_89,".c_orders","c_count","wrd",64,0,X_87);
-    sql.rsColumn(X_89,".L2","custdist","wrd",64,0,X_88);
-    X_101 := io.stdout();
-    sql.exportResult(X_101,X_89);
-=======
     X_36:bat[:oid,:int] := sql.bind(X_3,"sys","orders","o_orderkey",0);
     (X_38,r1_44) := sql.bind(X_3,"sys","orders","o_orderkey",2);
     X_40:bat[:oid,:int] := sql.bind(X_3,"sys","orders","o_orderkey",1);
@@ -156,7 +114,6 @@
     X_76 := algebra.leftfetchjoin(r1_85,X_68);
     X_77 := algebra.leftfetchjoin(r1_85,X_69);
     sql.resultSet(X_94,X_96,X_98,X_99,X_100,X_76,X_77);
->>>>>>> cc4def06
 end user.s2_1;
 
 # 22:53:28 >  
