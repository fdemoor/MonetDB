stdout of test '13-explain` in directory 'sql/benchmarks/tpch` itself:


# 22:53:28 >  
# 22:53:28 >  "mserver5" "--debug=10" "--set" "gdk_nr_threads=0" "--set" "mapi_open=true" "--set" "mapi_port=34581" "--set" "mapi_usock=/var/tmp/mtest-9096/.s.monetdb.34581" "--set" "monet_prompt=" "--forcemito" "--set" "mal_listing=2" "--dbpath=/ufs/manegold/_/Monet/HG/Feb2013/prefix/--disable-debug_--enable-assert_--enable-optimize/var/MonetDB/mTests_sql_benchmarks_tpch" "--set" "mal_listing=0"
# 22:53:28 >  

# MonetDB 5 server v11.15.12
# This is an unreleased version
# Serving database 'mTests_sql_benchmarks_tpch', using 8 threads
# Compiled for x86_64-unknown-linux-gnu/64bit with 64bit OIDs dynamically linked
# Found 15.591 GiB available main-memory.
# Copyright (c) 1993-July 2008 CWI.
# Copyright (c) August 2008-2015 MonetDB B.V., all rights reserved
# Visit http://www.monetdb.org/ for further information
# Listening for connection requests on mapi:monetdb://rome.ins.cwi.nl:34581/
# Listening for UNIX domain connection requests on mapi:monetdb:///var/tmp/mtest-9096/.s.monetdb.34581
# MonetDB/GIS module loaded
# MonetDB/JAQL module loaded
# MonetDB/SQL module loaded

Ready.

# 22:53:28 >  
# 22:53:28 >  "/usr/bin/python2" "13-explain.SQL.py" "13-explain"
# 22:53:28 >  

#set optimizer = 'sequential_pipe';
#explain select
#	c_count,
#	count(*) as custdist
#from
#	(
#		select
#			c_custkey,
#			count(o_orderkey)
#		from
#			customer left outer join orders on
#				c_custkey = o_custkey
#				and o_comment not like '%special%requests%'
#		group by
#			c_custkey
#	) as c_orders (c_custkey, c_count)
#group by
#	c_count
#order by
#	custdist desc,
#	c_count desc;
% .explain # table_name
% mal # name
% clob # type
<<<<<<< HEAD
% 400 # length
function user.s2_1(A0:str):void;
    X_101:void := querylog.define("explain select\n c_count,\n count(*) as custdist\nfrom\n (\n select\n c_custkey,\n count(o_orderkey)\n from\n customer left outer join orders on\n c_custkey = o_custkey\n and o_comment not like \\'%special%requests%\\'\n group by\n c_custkey\n ) as c_orders (c_custkey, c_count)\ngroup by\n c_count\norder by\n custdist desc,\n c_count desc;","sequential_pipe",65);
    X_79 := bat.new(nil:oid,nil:str);
    X_85 := bat.append(X_79,".c_orders");
    X_94 := bat.append(X_85,".L2");
    X_81 := bat.new(nil:oid,nil:str);
    X_87 := bat.append(X_81,"c_count");
    X_96 := bat.append(X_87,"custdist");
    X_82 := bat.new(nil:oid,nil:str);
    X_89 := bat.append(X_82,"wrd");
    X_98 := bat.append(X_89,"wrd");
    X_83 := bat.new(nil:oid,nil:int);
    X_91 := bat.append(X_83,32);
    X_99 := bat.append(X_91,32);
    X_84 := bat.new(nil:oid,nil:int);
    X_93 := bat.append(X_84,0);
    X_100 := bat.append(X_93,0);
    X_3:bat[:int] := bat.new(nil:oid,nil:int);
    X_2 := sql.mvc();
    C_6:bat[:oid] := sql.tid(X_2,"sys","customer");
    C_9:bat[:oid] := sql.tid(X_2,"sys","orders");
    X_11:bat[:oid] := sql.bind_idxbat(X_2,"sys","orders","orders_o_custkey_fkey",0);
    (X_14,r1_14) := sql.bind_idxbat(X_2,"sys","orders","orders_o_custkey_fkey",2);
    X_17:bat[:oid] := sql.bind_idxbat(X_2,"sys","orders","orders_o_custkey_fkey",1);
    X_19 := sql.delta(X_11,X_14,r1_14,X_17);
    X_20 := algebra.projection(C_9,X_19);
    (X_21,r1_21) := algebra.subjoin(C_6,X_20,nil:BAT,nil:BAT,false,nil:lng);
    X_26:bat[:str] := sql.bind(X_2,"sys","orders","o_comment",0);
    (C_28,r1_29) := sql.bind(X_2,"sys","orders","o_comment",2);
    X_30:bat[:str] := sql.bind(X_2,"sys","orders","o_comment",1);
    X_31 := sql.delta(X_26,C_28,r1_29,X_30);
    X_32:bat[:str] := algebra.projectionpath(r1_21,C_9,X_31);
    C_34 := algebra.likesubselect(X_32,nil:BAT,A0,"",true);
    X_36:bat[:int] := sql.bind(X_2,"sys","orders","o_orderkey",0);
    (C_38,r1_43) := sql.bind(X_2,"sys","orders","o_orderkey",2);
    X_40:bat[:int] := sql.bind(X_2,"sys","orders","o_orderkey",1);
    X_41 := sql.delta(X_36,C_38,r1_43,X_40);
    X_42:bat[:int] := algebra.projectionpath(C_34,r1_21,C_9,X_41);
    X_43 := bat.append(X_3,X_42,true);
    X_44:bat[:int] := sql.bind(X_2,"sys","customer","c_custkey",0);
    (C_46,r1_52) := sql.bind(X_2,"sys","customer","c_custkey",2);
    X_48:bat[:int] := sql.bind(X_2,"sys","customer","c_custkey",1);
    X_49 := sql.delta(X_44,C_46,r1_52,X_48);
    X_50 := algebra.projection(C_6,X_49);
    X_51 := bat.mirror(X_50);
    X_52 := algebra.projection(C_34,X_21);
    X_53 := algebra.subdiff(X_51,X_52,nil:BAT,nil:BAT,false,nil:lng);
    X_54 := algebra.project(X_53,nil:int);
    X_55 := bat.append(X_43,X_54,true);
    X_56:bat[:int] := bat.new(nil:oid,nil:int);
    X_57 := algebra.projection(X_52,X_50);
    X_58 := bat.append(X_56,X_57,true);
    X_59 := algebra.projection(X_53,X_50);
    X_60 := bat.append(X_58,X_59,true);
    (X_61,r1_75,r2_75) := group.subgroupdone(X_60);
    X_64:bat[:wrd] := aggr.subcount(X_55,X_61,r1_75,true);
    (X_65,r1_79,r2_79) := group.subgroupdone(X_64);
    X_68 := algebra.projection(r1_79,X_64);
    X_69:bat[:wrd] := aggr.subcount(X_65,X_65,r1_79,false);
    (X_70,r1_84,r2_84) := algebra.subsort(X_69,true,false);
    (X_73,r1_87,r2_87) := algebra.subsort(X_68,r1_84,r2_84,true,false);
    X_76 := algebra.projection(r1_87,X_68);
    X_77 := algebra.projection(r1_87,X_69);
    sql.resultSet(X_94,X_96,X_98,X_99,X_100,X_76,X_77);
=======
% 450 # length
function user.s2_1{autoCommit=true}(A0:str):void;
    X_114:void := querylog.define("explain select\n\tc_count,\n\tcount(*) as custdist\nfrom\n\t(\n\t\tselect\n\t\t\tc_custkey,\n\t\t\tcount(o_orderkey)\n\t\tfrom\n\t\t\tcustomer left outer join orders on\n\t\t\t\tc_custkey = o_custkey\n\t\t\t\tand o_comment not like \\'%special%requests%\\'\n\t\tgroup by\n\t\t\tc_custkey\n\t) as c_orders (c_custkey, c_count)\ngroup by\n\tc_count\norder by\n\tcustdist desc,\n\tc_count desc;","sequential_pipe",65);
    X_90 := bat.new(nil:oid,nil:str);
    X_97 := bat.append(X_90,".c_orders");
    X_107 := bat.append(X_97,".L2");
    X_92 := bat.new(nil:oid,nil:str);
    X_99 := bat.append(X_92,"c_count");
    X_109 := bat.append(X_99,"custdist");
    X_93 := bat.new(nil:oid,nil:str);
    X_101 := bat.append(X_93,"wrd");
    X_111 := bat.append(X_101,"wrd");
    X_94 := bat.new(nil:oid,nil:int);
    X_103 := bat.append(X_94,32);
    X_112 := bat.append(X_103,32);
    X_96 := bat.new(nil:oid,nil:int);
    X_105 := bat.append(X_96,0);
    X_113 := bat.append(X_105,0);
    X_4:bat[:oid,:int]  := bat.new(nil:oid,nil:int);
    X_3 := sql.mvc();
    X_7:bat[:oid,:oid]  := sql.tid(X_3,"sys","customer");
    X_10:bat[:oid,:oid]  := sql.tid(X_3,"sys","orders");
    X_12:bat[:oid,:oid]  := sql.bind_idxbat(X_3,"sys","orders","orders_o_custkey_fkey",0);
    (X_15,r1_15) := sql.bind_idxbat(X_3,"sys","orders","orders_o_custkey_fkey",2);
    X_18:bat[:oid,:oid]  := sql.bind_idxbat(X_3,"sys","orders","orders_o_custkey_fkey",1);
    X_20 := sql.delta(X_12,X_15,r1_15,X_18);
    X_21 := algebra.leftfetchjoin(X_10,X_20);
    (X_22,r1_22) := algebra.subjoin(X_7,X_21,nil:BAT,nil:BAT,false,nil:lng);
    X_27:bat[:oid,:str]  := sql.bind(X_3,"sys","orders","o_comment",0);
    (X_29,r1_29) := sql.bind(X_3,"sys","orders","o_comment",2);
    X_31:bat[:oid,:str]  := sql.bind(X_3,"sys","orders","o_comment",1);
    X_32 := sql.delta(X_27,X_29,r1_29,X_31);
    X_33:bat[:oid,:str] := algebra.leftfetchjoinPath(r1_22,X_10,X_32);
    X_35 := algebra.likesubselect(X_33,nil:BAT,A0,"",true);
    X_37:bat[:oid,:int]  := sql.bind(X_3,"sys","orders","o_orderkey",0);
    (X_40,r1_44) := sql.bind(X_3,"sys","orders","o_orderkey",2);
    X_43:bat[:oid,:int]  := sql.bind(X_3,"sys","orders","o_orderkey",1);
    X_44 := sql.delta(X_37,X_40,r1_44,X_43);
    X_45:bat[:oid,:int] := algebra.leftfetchjoinPath(X_35,r1_22,X_10,X_44);
    X_46 := bat.append(X_4,X_45,true);
    X_47:bat[:oid,:int]  := sql.bind(X_3,"sys","customer","c_custkey",0);
    (X_51,r1_56) := sql.bind(X_3,"sys","customer","c_custkey",2);
    X_54:bat[:oid,:int]  := sql.bind(X_3,"sys","customer","c_custkey",1);
    X_56 := sql.delta(X_47,X_51,r1_56,X_54);
    X_57 := algebra.leftfetchjoin(X_7,X_56);
    X_58 := bat.mirror(X_57);
    X_59 := algebra.leftfetchjoin(X_35,X_22);
    X_60 := algebra.tdiff(X_58,X_59);
    X_62 := algebra.project(X_60,nil:int);
    X_63 := bat.append(X_46,X_62,true);
    X_64:bat[:oid,:int]  := bat.new(nil:oid,nil:int);
    X_66 := algebra.leftfetchjoin(X_59,X_57);
    X_67 := bat.append(X_64,X_66,true);
    X_69 := algebra.leftfetchjoin(X_60,X_57);
    X_70 := bat.append(X_67,X_69,true);
    (X_71,r1_77,r2_77) := group.subgroupdone(X_70);
    X_74:bat[:oid,:wrd]  := aggr.subcount(X_63,X_71,r1_77,true);
    (X_75,r1_81,r2_81) := group.subgroupdone(X_74);
    X_78 := algebra.leftfetchjoin(r1_81,X_74);
    X_80:bat[:oid,:wrd] := aggr.subcount(X_75,X_75,r1_81,false);
    X_79 := bat.setKey(X_78,true);
    (X_82,r1_88,r2_88) := algebra.subsort(X_80,true,false);
    (X_85,r1_91,r2_91) := algebra.subsort(X_79,r1_88,r2_88,true,false);
    X_88 := algebra.leftfetchjoin(r1_91,X_79);
    X_89 := algebra.leftfetchjoin(r1_91,X_80);
    sql.resultSet(X_109,X_111,X_113,X_114,X_115,X_88,X_89);
>>>>>>> 6794fbd5
end user.s2_1;

# 22:53:28 >  
# 22:53:28 >  "Done."
# 22:53:28 >  
<|MERGE_RESOLUTION|>--- conflicted
+++ resolved
@@ -49,7 +49,6 @@
 % .explain # table_name
 % mal # name
 % clob # type
-<<<<<<< HEAD
 % 400 # length
 function user.s2_1(A0:str):void;
     X_101:void := querylog.define("explain select\n c_count,\n count(*) as custdist\nfrom\n (\n select\n c_custkey,\n count(o_orderkey)\n from\n customer left outer join orders on\n c_custkey = o_custkey\n and o_comment not like \\'%special%requests%\\'\n group by\n c_custkey\n ) as c_orders (c_custkey, c_count)\ngroup by\n c_count\norder by\n custdist desc,\n c_count desc;","sequential_pipe",65);
@@ -109,80 +108,13 @@
     X_64:bat[:wrd] := aggr.subcount(X_55,X_61,r1_75,true);
     (X_65,r1_79,r2_79) := group.subgroupdone(X_64);
     X_68 := algebra.projection(r1_79,X_64);
-    X_69:bat[:wrd] := aggr.subcount(X_65,X_65,r1_79,false);
-    (X_70,r1_84,r2_84) := algebra.subsort(X_69,true,false);
-    (X_73,r1_87,r2_87) := algebra.subsort(X_68,r1_84,r2_84,true,false);
-    X_76 := algebra.projection(r1_87,X_68);
-    X_77 := algebra.projection(r1_87,X_69);
-    sql.resultSet(X_94,X_96,X_98,X_99,X_100,X_76,X_77);
-=======
-% 450 # length
-function user.s2_1{autoCommit=true}(A0:str):void;
-    X_114:void := querylog.define("explain select\n\tc_count,\n\tcount(*) as custdist\nfrom\n\t(\n\t\tselect\n\t\t\tc_custkey,\n\t\t\tcount(o_orderkey)\n\t\tfrom\n\t\t\tcustomer left outer join orders on\n\t\t\t\tc_custkey = o_custkey\n\t\t\t\tand o_comment not like \\'%special%requests%\\'\n\t\tgroup by\n\t\t\tc_custkey\n\t) as c_orders (c_custkey, c_count)\ngroup by\n\tc_count\norder by\n\tcustdist desc,\n\tc_count desc;","sequential_pipe",65);
-    X_90 := bat.new(nil:oid,nil:str);
-    X_97 := bat.append(X_90,".c_orders");
-    X_107 := bat.append(X_97,".L2");
-    X_92 := bat.new(nil:oid,nil:str);
-    X_99 := bat.append(X_92,"c_count");
-    X_109 := bat.append(X_99,"custdist");
-    X_93 := bat.new(nil:oid,nil:str);
-    X_101 := bat.append(X_93,"wrd");
-    X_111 := bat.append(X_101,"wrd");
-    X_94 := bat.new(nil:oid,nil:int);
-    X_103 := bat.append(X_94,32);
-    X_112 := bat.append(X_103,32);
-    X_96 := bat.new(nil:oid,nil:int);
-    X_105 := bat.append(X_96,0);
-    X_113 := bat.append(X_105,0);
-    X_4:bat[:oid,:int]  := bat.new(nil:oid,nil:int);
-    X_3 := sql.mvc();
-    X_7:bat[:oid,:oid]  := sql.tid(X_3,"sys","customer");
-    X_10:bat[:oid,:oid]  := sql.tid(X_3,"sys","orders");
-    X_12:bat[:oid,:oid]  := sql.bind_idxbat(X_3,"sys","orders","orders_o_custkey_fkey",0);
-    (X_15,r1_15) := sql.bind_idxbat(X_3,"sys","orders","orders_o_custkey_fkey",2);
-    X_18:bat[:oid,:oid]  := sql.bind_idxbat(X_3,"sys","orders","orders_o_custkey_fkey",1);
-    X_20 := sql.delta(X_12,X_15,r1_15,X_18);
-    X_21 := algebra.leftfetchjoin(X_10,X_20);
-    (X_22,r1_22) := algebra.subjoin(X_7,X_21,nil:BAT,nil:BAT,false,nil:lng);
-    X_27:bat[:oid,:str]  := sql.bind(X_3,"sys","orders","o_comment",0);
-    (X_29,r1_29) := sql.bind(X_3,"sys","orders","o_comment",2);
-    X_31:bat[:oid,:str]  := sql.bind(X_3,"sys","orders","o_comment",1);
-    X_32 := sql.delta(X_27,X_29,r1_29,X_31);
-    X_33:bat[:oid,:str] := algebra.leftfetchjoinPath(r1_22,X_10,X_32);
-    X_35 := algebra.likesubselect(X_33,nil:BAT,A0,"",true);
-    X_37:bat[:oid,:int]  := sql.bind(X_3,"sys","orders","o_orderkey",0);
-    (X_40,r1_44) := sql.bind(X_3,"sys","orders","o_orderkey",2);
-    X_43:bat[:oid,:int]  := sql.bind(X_3,"sys","orders","o_orderkey",1);
-    X_44 := sql.delta(X_37,X_40,r1_44,X_43);
-    X_45:bat[:oid,:int] := algebra.leftfetchjoinPath(X_35,r1_22,X_10,X_44);
-    X_46 := bat.append(X_4,X_45,true);
-    X_47:bat[:oid,:int]  := sql.bind(X_3,"sys","customer","c_custkey",0);
-    (X_51,r1_56) := sql.bind(X_3,"sys","customer","c_custkey",2);
-    X_54:bat[:oid,:int]  := sql.bind(X_3,"sys","customer","c_custkey",1);
-    X_56 := sql.delta(X_47,X_51,r1_56,X_54);
-    X_57 := algebra.leftfetchjoin(X_7,X_56);
-    X_58 := bat.mirror(X_57);
-    X_59 := algebra.leftfetchjoin(X_35,X_22);
-    X_60 := algebra.tdiff(X_58,X_59);
-    X_62 := algebra.project(X_60,nil:int);
-    X_63 := bat.append(X_46,X_62,true);
-    X_64:bat[:oid,:int]  := bat.new(nil:oid,nil:int);
-    X_66 := algebra.leftfetchjoin(X_59,X_57);
-    X_67 := bat.append(X_64,X_66,true);
-    X_69 := algebra.leftfetchjoin(X_60,X_57);
-    X_70 := bat.append(X_67,X_69,true);
-    (X_71,r1_77,r2_77) := group.subgroupdone(X_70);
-    X_74:bat[:oid,:wrd]  := aggr.subcount(X_63,X_71,r1_77,true);
-    (X_75,r1_81,r2_81) := group.subgroupdone(X_74);
-    X_78 := algebra.leftfetchjoin(r1_81,X_74);
-    X_80:bat[:oid,:wrd] := aggr.subcount(X_75,X_75,r1_81,false);
-    X_79 := bat.setKey(X_78,true);
-    (X_82,r1_88,r2_88) := algebra.subsort(X_80,true,false);
-    (X_85,r1_91,r2_91) := algebra.subsort(X_79,r1_88,r2_88,true,false);
-    X_88 := algebra.leftfetchjoin(r1_91,X_79);
-    X_89 := algebra.leftfetchjoin(r1_91,X_80);
-    sql.resultSet(X_109,X_111,X_113,X_114,X_115,X_88,X_89);
->>>>>>> 6794fbd5
+    X_70:bat[:wrd] := aggr.subcount(X_65,X_65,r1_79,false);
+    X_69 := bat.setKey(X_68,true);
+    (X_71,r1_85,r2_85) := algebra.subsort(X_70,true,false);
+    (X_74,r1_88,r2_88) := algebra.subsort(X_69,r1_85,r2_85,true,false);
+    X_77 := algebra.projection(r1_88,X_69);
+    X_78 := algebra.projection(r1_88,X_70);
+    sql.resultSet(X_95,X_97,X_99,X_100,X_101,X_77,X_78);
 end user.s2_1;
 
 # 22:53:28 >  
