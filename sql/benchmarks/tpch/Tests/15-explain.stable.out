stdout of test '15-explain` in directory 'sql/benchmarks/tpch` itself:


# 22:53:29 >  
# 22:53:29 >  "mserver5" "--debug=10" "--set" "gdk_nr_threads=0" "--set" "mapi_open=true" "--set" "mapi_port=34581" "--set" "mapi_usock=/var/tmp/mtest-9096/.s.monetdb.34581" "--set" "monet_prompt=" "--forcemito" "--set" "mal_listing=2" "--dbpath=/ufs/manegold/_/Monet/HG/Feb2013/prefix/--disable-debug_--enable-assert_--enable-optimize/var/MonetDB/mTests_sql_benchmarks_tpch" "--set" "mal_listing=0"
# 22:53:29 >  

# MonetDB 5 server v11.15.12
# This is an unreleased version
# Serving database 'mTests_sql_benchmarks_tpch', using 8 threads
# Compiled for x86_64-unknown-linux-gnu/64bit with 64bit OIDs dynamically linked
# Found 15.591 GiB available main-memory.
# Copyright (c) 1993-July 2008 CWI.
# Copyright (c) August 2008-2013 MonetDB B.V., all rights reserved
# Visit http://www.monetdb.org/ for further information
# Listening for connection requests on mapi:monetdb://rome.ins.cwi.nl:34581/
# Listening for UNIX domain connection requests on mapi:monetdb:///var/tmp/mtest-9096/.s.monetdb.34581
# MonetDB/GIS module loaded
# MonetDB/JAQL module loaded
# MonetDB/SQL module loaded

Ready.

# 22:53:29 >  
# 22:53:29 >  "/usr/bin/python2" "15-explain.SQL.py" "15-explain"
# 22:53:29 >  

#set optimizer = 'sequential_pipe';
#create view revenue0 (supplier_no, total_revenue) as
#	select
#		l_suppkey,
#		sum(l_extendedprice * (1 - l_discount))
#	from
#		lineitem
#	where
#		l_shipdate >= date '1996-01-01'
#		and l_shipdate < date '1996-01-01' + interval '3' month
#	group by
#		l_suppkey;
#explain select
#	s_suppkey,
#	s_name,
#	s_address,
#	s_phone,
#	total_revenue
#from
#	supplier,
#	revenue0
#where
#	s_suppkey = supplier_no
#	and total_revenue = (
#		select
#			max(total_revenue)
#		from
#			revenue0
#	)
#order by
#	s_suppkey;
% .explain # table_name
% mal # name
% clob # type
<<<<<<< HEAD
% 304 # length
function user.s3_1{autoCommit=true}():void;
barrier X_180 := language.dataflow();
=======
% 77 # length
function user.s0_1{autoCommit=true}():void;
>>>>>>> 2347aa9a
    X_2 := sql.mvc();
    X_3:bat[:oid,:oid]  := sql.tid(X_2,"sys","supplier");
    X_6 := sql.bind(X_2,"sys","supplier","s_suppkey",0);
    (X_9,r1_9) := sql.bind(X_2,"sys","supplier","s_suppkey",2);
    X_12 := sql.bind(X_2,"sys","supplier","s_suppkey",1);
    X_14 := sql.delta(X_6,X_9,r1_9,X_12);
    X_15 := algebra.leftfetchjoin(X_3,X_14);
    X_16:bat[:oid,:oid]  := sql.tid(X_2,"sys","lineitem");
    X_18 := sql.bind(X_2,"sys","lineitem","l_shipdate",0);
    (X_20,r1_20) := sql.bind(X_2,"sys","lineitem","l_shipdate",2);
    X_22 := sql.bind(X_2,"sys","lineitem","l_shipdate",1);
    X_23 := sql.delta(X_18,X_20,r1_20,X_22);
    X_24 := algebra.leftfetchjoin(X_16,X_23);
    X_27 := mtime.addmonths("1996-01-01":date,3);
    X_28 := algebra.subselect(X_24,"1996-01-01":date,X_27,true,false,false);
    X_30 := sql.bind(X_2,"sys","lineitem","l_suppkey",0);
    (X_32,r1_35) := sql.bind(X_2,"sys","lineitem","l_suppkey",2);
    X_35 := sql.bind(X_2,"sys","lineitem","l_suppkey",1);
    X_36 := sql.delta(X_30,X_32,r1_35,X_35);
    X_37 := algebra.leftfetchjoin(X_16,X_36);
    X_38 := algebra.leftfetchjoin(X_28,X_37);
    (X_39,r1_42,r2_42) := group.subgroupdone(X_38);
    X_42 := algebra.leftfetchjoin(r1_42,X_38);
    X_47 := sql.bind(X_2,"sys","lineitem","l_extendedprice",0);
    (X_51,r1_54) := sql.bind(X_2,"sys","lineitem","l_extendedprice",2);
    X_54 := sql.bind(X_2,"sys","lineitem","l_extendedprice",1);
    X_56 := sql.delta(X_47,X_51,r1_54,X_54);
    X_57 := algebra.leftfetchjoin(X_16,X_56);
    X_58 := algebra.leftfetchjoin(X_28,X_57);
    X_59 := sql.bind(X_2,"sys","lineitem","l_discount",0);
    (X_61,r1_68) := sql.bind(X_2,"sys","lineitem","l_discount",2);
    X_64 := sql.bind(X_2,"sys","lineitem","l_discount",1);
    X_65 := sql.delta(X_59,X_61,r1_68,X_64);
    X_66 := algebra.leftfetchjoin(X_16,X_65);
    X_67 := algebra.leftfetchjoin(X_28,X_66);
    X_68:bat[:oid,:lng]  := batcalc.-(100:lng,X_67);
    X_69:bat[:oid,:lng]  := batcalc.*(X_58,X_68);
    X_70:bat[:oid,:lng]  := aggr.subsum(X_69,X_39,r1_42,true,true);
    (X_43,r1_46) := algebra.join(X_15,X_42);
    X_45 := algebra.leftfetchjoin(X_43,X_15);
    X_46 := bat.mirror(X_45);
    X_72 := algebra.leftfetchjoin(r1_46,X_70);
    X_77 := algebra.selectNotNil(X_70);
    X_78 := aggr.max(X_77);
    X_79 := sql.single(X_78);
    (X_80,r1_150) := algebra.join(X_72,X_79);
    X_82 := algebra.tinter(X_46,X_80);
    X_83 := algebra.leftfetchjoin(X_82,X_45);
    (X_84,r1_154,r2_154) := algebra.subsort(X_83,false,false);
    X_88 := algebra.leftfetchjoin(r1_154,X_83);
<<<<<<< HEAD
    X_165 := algebra.leftfetchjoin(r1_154,X_82);
    X_115:bat[:oid,:lng]  := algebra.leftfetchjoin(X_165,X_72);
=======
    X_161 := algebra.leftfetchjoin(r1_154,X_82);
    X_115:bat[:oid,:lng]  := algebra.leftfetchjoin(X_161,X_72);
>>>>>>> 2347aa9a
    X_108 := sql.bind(X_2,"sys","supplier","s_phone",0);
    (X_110,r1_186) := sql.bind(X_2,"sys","supplier","s_phone",2);
    X_112 := sql.bind(X_2,"sys","supplier","s_phone",1);
    X_113 := sql.delta(X_108,X_110,r1_186,X_112);
<<<<<<< HEAD
    X_114:bat[:oid,:str]  := algebra.leftfetchjoinPath(X_165,X_43,X_3,X_113);
=======
    X_114:bat[:oid,:str]  := algebra.leftfetchjoinPath(X_161,X_43,X_3,X_113);
>>>>>>> 2347aa9a
    X_97 := sql.bind(X_2,"sys","supplier","s_address",0);
    (X_101,r1_174) := sql.bind(X_2,"sys","supplier","s_address",2);
    X_104 := sql.bind(X_2,"sys","supplier","s_address",1);
    X_106 := sql.delta(X_97,X_101,r1_174,X_104);
<<<<<<< HEAD
    X_107:bat[:oid,:str]  := algebra.leftfetchjoinPath(X_165,X_43,X_3,X_106);
=======
    X_107:bat[:oid,:str]  := algebra.leftfetchjoinPath(X_161,X_43,X_3,X_106);
>>>>>>> 2347aa9a
    X_89 := sql.bind(X_2,"sys","supplier","s_name",0);
    (X_92,r1_162) := sql.bind(X_2,"sys","supplier","s_name",2);
    X_94 := sql.bind(X_2,"sys","supplier","s_name",1);
    X_95 := sql.delta(X_89,X_92,r1_162,X_94);
<<<<<<< HEAD
    X_96:bat[:oid,:str]  := algebra.leftfetchjoinPath(X_165,X_43,X_3,X_95);
    language.pass(X_38);
    language.pass(X_16);
    language.pass(X_28);
    language.pass(r1_42);
    language.pass(X_15);
    language.pass(X_70);
    language.pass(X_45);
    language.pass(X_83);
    language.pass(r1_154);
    language.pass(X_82);
    language.pass(X_72);
    language.pass(X_165);
    language.pass(X_43);
    language.pass(X_3);
exit X_180;
=======
    X_96:bat[:oid,:str]  := algebra.leftfetchjoinPath(X_161,X_43,X_3,X_95);
>>>>>>> 2347aa9a
    X_116 := sql.resultSet(5,1,X_88);
    sql.rsColumn(X_116,"sys.supplier","s_suppkey","int",32,0,X_88);
    sql.rsColumn(X_116,"sys.supplier","s_name","varchar",25,0,X_96);
    sql.rsColumn(X_116,"sys.supplier","s_address","varchar",40,0,X_107);
    sql.rsColumn(X_116,"sys.supplier","s_phone","varchar",15,0,X_114);
    sql.rsColumn(X_116,"sys.revenue0","total_revenue","decimal",18,4,X_115);
    X_139 := io.stdout();
    sql.exportResult(X_139,X_116);
end s3_1;
# querylog.define("explain select\n\ts_suppkey,\n\ts_name,\n\ts_address,\n\ts_phone,\n\ttotal_revenue\nfrom\n\tsupplier,\n\trevenue0\nwhere\n\ts_suppkey = supplier_no\n\tand total_revenue = (\n\t\tselect\n\t\t\tmax(total_revenue)\n\t\tfrom\n\t\t\trevenue0\n\t)\norder by\n\ts_suppkey;","no_mitosis_pipe")
#drop view revenue0;

# 22:53:29 >  
# 22:53:29 >  "Done."
# 22:53:29 >  
<|MERGE_RESOLUTION|>--- conflicted
+++ resolved
@@ -59,14 +59,8 @@
 % .explain # table_name
 % mal # name
 % clob # type
-<<<<<<< HEAD
 % 304 # length
 function user.s3_1{autoCommit=true}():void;
-barrier X_180 := language.dataflow();
-=======
-% 77 # length
-function user.s0_1{autoCommit=true}():void;
->>>>>>> 2347aa9a
     X_2 := sql.mvc();
     X_3:bat[:oid,:oid]  := sql.tid(X_2,"sys","supplier");
     X_6 := sql.bind(X_2,"sys","supplier","s_suppkey",0);
@@ -117,55 +111,23 @@
     X_83 := algebra.leftfetchjoin(X_82,X_45);
     (X_84,r1_154,r2_154) := algebra.subsort(X_83,false,false);
     X_88 := algebra.leftfetchjoin(r1_154,X_83);
-<<<<<<< HEAD
-    X_165 := algebra.leftfetchjoin(r1_154,X_82);
-    X_115:bat[:oid,:lng]  := algebra.leftfetchjoin(X_165,X_72);
-=======
-    X_161 := algebra.leftfetchjoin(r1_154,X_82);
-    X_115:bat[:oid,:lng]  := algebra.leftfetchjoin(X_161,X_72);
->>>>>>> 2347aa9a
+    X_164 := algebra.leftfetchjoin(r1_154,X_82);
+    X_115:bat[:oid,:lng]  := algebra.leftfetchjoin(X_164,X_72);
     X_108 := sql.bind(X_2,"sys","supplier","s_phone",0);
     (X_110,r1_186) := sql.bind(X_2,"sys","supplier","s_phone",2);
     X_112 := sql.bind(X_2,"sys","supplier","s_phone",1);
     X_113 := sql.delta(X_108,X_110,r1_186,X_112);
-<<<<<<< HEAD
-    X_114:bat[:oid,:str]  := algebra.leftfetchjoinPath(X_165,X_43,X_3,X_113);
-=======
-    X_114:bat[:oid,:str]  := algebra.leftfetchjoinPath(X_161,X_43,X_3,X_113);
->>>>>>> 2347aa9a
+    X_114:bat[:oid,:str]  := algebra.leftfetchjoinPath(X_164,X_43,X_3,X_113);
     X_97 := sql.bind(X_2,"sys","supplier","s_address",0);
     (X_101,r1_174) := sql.bind(X_2,"sys","supplier","s_address",2);
     X_104 := sql.bind(X_2,"sys","supplier","s_address",1);
     X_106 := sql.delta(X_97,X_101,r1_174,X_104);
-<<<<<<< HEAD
-    X_107:bat[:oid,:str]  := algebra.leftfetchjoinPath(X_165,X_43,X_3,X_106);
-=======
-    X_107:bat[:oid,:str]  := algebra.leftfetchjoinPath(X_161,X_43,X_3,X_106);
->>>>>>> 2347aa9a
+    X_107:bat[:oid,:str]  := algebra.leftfetchjoinPath(X_164,X_43,X_3,X_106);
     X_89 := sql.bind(X_2,"sys","supplier","s_name",0);
     (X_92,r1_162) := sql.bind(X_2,"sys","supplier","s_name",2);
     X_94 := sql.bind(X_2,"sys","supplier","s_name",1);
     X_95 := sql.delta(X_89,X_92,r1_162,X_94);
-<<<<<<< HEAD
-    X_96:bat[:oid,:str]  := algebra.leftfetchjoinPath(X_165,X_43,X_3,X_95);
-    language.pass(X_38);
-    language.pass(X_16);
-    language.pass(X_28);
-    language.pass(r1_42);
-    language.pass(X_15);
-    language.pass(X_70);
-    language.pass(X_45);
-    language.pass(X_83);
-    language.pass(r1_154);
-    language.pass(X_82);
-    language.pass(X_72);
-    language.pass(X_165);
-    language.pass(X_43);
-    language.pass(X_3);
-exit X_180;
-=======
-    X_96:bat[:oid,:str]  := algebra.leftfetchjoinPath(X_161,X_43,X_3,X_95);
->>>>>>> 2347aa9a
+    X_96:bat[:oid,:str]  := algebra.leftfetchjoinPath(X_164,X_43,X_3,X_95);
     X_116 := sql.resultSet(5,1,X_88);
     sql.rsColumn(X_116,"sys.supplier","s_suppkey","int",32,0,X_88);
     sql.rsColumn(X_116,"sys.supplier","s_name","varchar",25,0,X_96);
@@ -175,7 +137,7 @@
     X_139 := io.stdout();
     sql.exportResult(X_139,X_116);
 end s3_1;
-# querylog.define("explain select\n\ts_suppkey,\n\ts_name,\n\ts_address,\n\ts_phone,\n\ttotal_revenue\nfrom\n\tsupplier,\n\trevenue0\nwhere\n\ts_suppkey = supplier_no\n\tand total_revenue = (\n\t\tselect\n\t\t\tmax(total_revenue)\n\t\tfrom\n\t\t\trevenue0\n\t)\norder by\n\ts_suppkey;","no_mitosis_pipe")
+# querylog.define("explain select\n\ts_suppkey,\n\ts_name,\n\ts_address,\n\ts_phone,\n\ttotal_revenue\nfrom\n\tsupplier,\n\trevenue0\nwhere\n\ts_suppkey = supplier_no\n\tand total_revenue = (\n\t\tselect\n\t\t\tmax(total_revenue)\n\t\tfrom\n\t\t\trevenue0\n\t)\norder by\n\ts_suppkey;","sequential_pipe")
 #drop view revenue0;
 
 # 22:53:29 >  
