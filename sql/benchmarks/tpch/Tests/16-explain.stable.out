stdout of test '16-explain` in directory 'sql/benchmarks/tpch` itself:


# 22:53:29 >  
# 22:53:29 >  "mserver5" "--debug=10" "--set" "gdk_nr_threads=0" "--set" "mapi_open=true" "--set" "mapi_port=34581" "--set" "mapi_usock=/var/tmp/mtest-9096/.s.monetdb.34581" "--set" "monet_prompt=" "--forcemito" "--set" "mal_listing=2" "--dbpath=/ufs/manegold/_/Monet/HG/Feb2013/prefix/--disable-debug_--enable-assert_--enable-optimize/var/MonetDB/mTests_sql_benchmarks_tpch" "--set" "mal_listing=0"
# 22:53:29 >  

# MonetDB 5 server v11.15.12
# This is an unreleased version
# Serving database 'mTests_sql_benchmarks_tpch', using 8 threads
# Compiled for x86_64-unknown-linux-gnu/64bit with 64bit OIDs dynamically linked
# Found 15.591 GiB available main-memory.
# Copyright (c) 1993-July 2008 CWI.
# Copyright (c) August 2008-2015 MonetDB B.V., all rights reserved
# Visit http://www.monetdb.org/ for further information
# Listening for connection requests on mapi:monetdb://rome.ins.cwi.nl:34581/
# Listening for UNIX domain connection requests on mapi:monetdb:///var/tmp/mtest-9096/.s.monetdb.34581
# MonetDB/GIS module loaded
# MonetDB/JAQL module loaded
# MonetDB/SQL module loaded

Ready.

# 22:53:29 >  
# 22:53:29 >  "/usr/bin/python2" "16-explain.SQL.py" "16-explain"
# 22:53:29 >  

#set optimizer = 'sequential_pipe';
#explain select
#	p_brand,
#	p_type,
#	p_size,
#	count(distinct ps_suppkey) as supplier_cnt
#from
#	partsupp,
#	part
#where
#	p_partkey = ps_partkey
#	and p_brand <> 'Brand#45'
#	and p_type not like 'MEDIUM POLISHED%'
#	and p_size in (49, 14, 23, 45, 19, 3, 36, 9)
#	and ps_suppkey not in (
#		select
#			s_suppkey
#		from
#			supplier
#		where
#			s_comment like '%Customer%Complaints%'
#	)
#group by
#	p_brand,
#	p_type,
#	p_size
#order by
#	supplier_cnt desc,
#	p_brand,
#	p_type,
#	p_size;
% .explain # table_name
% mal # name
% clob # type
% 598 # length
function user.s2_1(A0:str,A1:str,A2:int,A3:int,A4:int,A5:int,A6:int,A7:int,A8:int,A9:int,A10:str):void;
    X_191:void := querylog.define("explain select\n\tp_brand,\n\tp_type,\n\tp_size,\n\tcount(distinct ps_suppkey) as supplier_cnt\nfrom\n\tpartsupp,\n\tpart\nwhere\n\tp_partkey = ps_partkey\n\tand p_brand <> \\'Brand#45\\'\n\tand p_type not like \\'MEDIUM POLISHED%\\'\n\tand p_size in (49, 14, 23, 45, 19, 3, 36, 9)\n\tand ps_suppkey not in (\n\t\tselect\n\t\t\ts_suppkey\n\t\tfrom\n\t\t\tsupplier\n\t\twhere\n\t\t\ts_comment like \\'%Customer%Complaints%\\'\n\t)\ngroup by\n\tp_brand,\n\tp_type,\n\tp_size\norder by\n\tsupplier_cnt desc,\n\tp_brand,\n\tp_type,\n\tp_size;","sequential_pipe",118);
    X_152 := bat.new(nil:oid,nil:str);
    X_160 := bat.append(X_152,"sys.part");
    X_168 := bat.append(X_160,"sys.part");
    X_175 := bat.append(X_168,"sys.part");
    X_182 := bat.append(X_175,"sys.L4");
    X_155 := bat.new(nil:oid,nil:str);
    X_162 := bat.append(X_155,"p_brand");
    X_169 := bat.append(X_162,"p_type");
    X_176 := bat.append(X_169,"p_size");
    X_184 := bat.append(X_176,"supplier_cnt");
    X_156 := bat.new(nil:oid,nil:str);
    X_163 := bat.append(X_156,"char");
    X_170 := bat.append(X_163,"varchar");
    X_177 := bat.append(X_170,"int");
    X_186 := bat.append(X_177,"wrd");
    X_157 := bat.new(nil:oid,nil:int);
    X_165 := bat.append(X_157,10);
    X_172 := bat.append(X_165,25);
    X_179 := bat.append(X_172,32);
    X_188 := bat.append(X_179,64);
    X_159 := bat.new(nil:oid,nil:int);
    X_167 := bat.append(X_159,0);
    X_174 := bat.append(X_167,0);
    X_181 := bat.append(X_174,0);
    X_190 := bat.append(X_181,0);
    X_12 := sql.mvc();
<<<<<<< HEAD
    C_13:bat[:oid,:oid] := sql.tid(X_12,"sys","partsupp");
    X_16:bat[:oid,:int] := sql.bind(X_12,"sys","partsupp","ps_suppkey",0);
    (C_19,r1_19) := sql.bind(X_12,"sys","partsupp","ps_suppkey",2);
    X_22:bat[:oid,:int] := sql.bind(X_12,"sys","partsupp","ps_suppkey",1);
    X_24 := sql.delta(X_16,C_19,r1_19,X_22);
    X_25 := algebra.projection(C_13,X_24);
    X_26 := bat.mirror(X_25);
    C_27:bat[:oid,:oid] := sql.tid(X_12,"sys","supplier");
    X_29:bat[:oid,:str] := sql.bind(X_12,"sys","supplier","s_comment",0);
    (C_31,r1_31) := sql.bind(X_12,"sys","supplier","s_comment",2);
    X_33:bat[:oid,:str] := sql.bind(X_12,"sys","supplier","s_comment",1);
    X_34 := sql.delta(X_29,C_31,r1_31,X_33);
    X_35 := algebra.projection(C_27,X_34);
    C_37 := algebra.likesubselect(X_35,nil:BAT,A10,"",false);
    X_40:bat[:oid,:int] := sql.bind(X_12,"sys","supplier","s_suppkey",0);
    (C_42,r1_44) := sql.bind(X_12,"sys","supplier","s_suppkey",2);
    X_44:bat[:oid,:int] := sql.bind(X_12,"sys","supplier","s_suppkey",1);
    X_45 := sql.delta(X_40,C_42,r1_44,X_44);
    X_46:bat[:oid,:int] := algebra.projectionPath(C_37,C_27,X_45);
    (X_47,r1_50) := algebra.subjoin(X_25,X_46,nil:BAT,nil:BAT,false,nil:lng);
    X_50 := algebra.subdiff(X_26,X_47,nil:BAT,nil:BAT,false,nil:lng);
    X_51:bat[:oid,:oid] := sql.bind_idxbat(X_12,"sys","partsupp","partsupp_ps_partkey_fkey",0);
    (X_53,r1_56) := sql.bind_idxbat(X_12,"sys","partsupp","partsupp_ps_partkey_fkey",2);
    X_55:bat[:oid,:oid] := sql.bind_idxbat(X_12,"sys","partsupp","partsupp_ps_partkey_fkey",1);
    X_56 := sql.delta(X_51,X_53,r1_56,X_55);
    X_57:bat[:oid,:oid] := algebra.projectionPath(X_50,C_13,X_56);
    C_58:bat[:oid,:oid] := sql.tid(X_12,"sys","part");
    X_60:bat[:oid,:int] := sql.bind(X_12,"sys","part","p_size",0);
    (C_62,r1_66) := sql.bind(X_12,"sys","part","p_size",2);
    X_64:bat[:oid,:int] := sql.bind(X_12,"sys","part","p_size",1);
    X_65 := sql.delta(X_60,C_62,r1_66,X_64);
    X_66 := algebra.projection(C_58,X_65);
    X_67:bat[:oid,:str] := sql.bind(X_12,"sys","part","p_type",0);
    (C_69,r1_74) := sql.bind(X_12,"sys","part","p_type",2);
    X_71:bat[:oid,:str] := sql.bind(X_12,"sys","part","p_type",1);
    X_72 := sql.delta(X_67,C_69,r1_74,X_71);
    X_73 := algebra.projection(C_58,X_72);
    X_74:bat[:oid,:str] := sql.bind(X_12,"sys","part","p_brand",0);
    (C_76,r1_84) := sql.bind(X_12,"sys","part","p_brand",2);
    X_78:bat[:oid,:str] := sql.bind(X_12,"sys","part","p_brand",1);
=======
    C_13:bat[:oid] := sql.tid(X_12,"sys","partsupp");
    X_16:bat[:int] := sql.bind(X_12,"sys","partsupp","ps_suppkey",0);
    (C_19,r1_19) := sql.bind(X_12,"sys","partsupp","ps_suppkey",2);
    X_22:bat[:int] := sql.bind(X_12,"sys","partsupp","ps_suppkey",1);
    X_24 := sql.delta(X_16,C_19,r1_19,X_22);
    X_25 := algebra.projection(C_13,X_24);
    X_26 := bat.mirror(X_25);
    C_27:bat[:oid] := sql.tid(X_12,"sys","supplier");
    X_29:bat[:str] := sql.bind(X_12,"sys","supplier","s_comment",0);
    (C_31,r1_31) := sql.bind(X_12,"sys","supplier","s_comment",2);
    X_33:bat[:str] := sql.bind(X_12,"sys","supplier","s_comment",1);
    X_34 := sql.delta(X_29,C_31,r1_31,X_33);
    X_35 := algebra.projection(C_27,X_34);
    C_37 := algebra.likesubselect(X_35,nil:BAT,A10,"",false);
    X_40:bat[:int] := sql.bind(X_12,"sys","supplier","s_suppkey",0);
    (C_42,r1_44) := sql.bind(X_12,"sys","supplier","s_suppkey",2);
    X_44:bat[:int] := sql.bind(X_12,"sys","supplier","s_suppkey",1);
    X_45 := sql.delta(X_40,C_42,r1_44,X_44);
    X_46:bat[:int] := algebra.projectionPath(C_37,C_27,X_45);
    (X_47,r1_50) := algebra.subjoin(X_25,X_46,nil:BAT,nil:BAT,false,nil:lng);
    X_50 := algebra.subdiff(X_26,X_47,nil:BAT,nil:BAT,false,nil:lng);
    X_51:bat[:oid] := sql.bind_idxbat(X_12,"sys","partsupp","partsupp_ps_partkey_fkey",0);
    (X_53,r1_56) := sql.bind_idxbat(X_12,"sys","partsupp","partsupp_ps_partkey_fkey",2);
    X_55:bat[:oid] := sql.bind_idxbat(X_12,"sys","partsupp","partsupp_ps_partkey_fkey",1);
    X_56 := sql.delta(X_51,X_53,r1_56,X_55);
    X_57:bat[:oid] := algebra.projectionPath(X_50,C_13,X_56);
    C_58:bat[:oid] := sql.tid(X_12,"sys","part");
    X_60:bat[:int] := sql.bind(X_12,"sys","part","p_size",0);
    (C_62,r1_66) := sql.bind(X_12,"sys","part","p_size",2);
    X_64:bat[:int] := sql.bind(X_12,"sys","part","p_size",1);
    X_65 := sql.delta(X_60,C_62,r1_66,X_64);
    X_66 := algebra.projection(C_58,X_65);
    X_67:bat[:str] := sql.bind(X_12,"sys","part","p_type",0);
    (C_69,r1_74) := sql.bind(X_12,"sys","part","p_type",2);
    X_71:bat[:str] := sql.bind(X_12,"sys","part","p_type",1);
    X_72 := sql.delta(X_67,C_69,r1_74,X_71);
    X_73 := algebra.projection(C_58,X_72);
    X_74:bat[:str] := sql.bind(X_12,"sys","part","p_brand",0);
    (C_76,r1_84) := sql.bind(X_12,"sys","part","p_brand",2);
    X_78:bat[:str] := sql.bind(X_12,"sys","part","p_brand",1);
>>>>>>> 242cceaf
    X_79 := sql.delta(X_74,C_76,r1_84,X_78);
    X_80 := algebra.projection(C_58,X_79);
    C_81 := algebra.subselect(X_80,A0,A0,true,true,true);
    C_83 := algebra.likesubselect(X_73,C_81,A1,"",true);
    C_84 := algebra.subselect(X_66,C_83,A2,A2,true,false,false);
    C_85 := algebra.subselect(X_66,C_83,A3,A3,true,false,false);
    X_86 := bat.mergecand(C_84,C_85);
    C_87 := algebra.subselect(X_66,C_83,A4,A4,true,false,false);
    X_88 := bat.mergecand(X_86,C_87);
    C_89 := algebra.subselect(X_66,C_83,A5,A5,true,false,false);
    X_90 := bat.mergecand(X_88,C_89);
    C_91 := algebra.subselect(X_66,C_83,A6,A6,true,false,false);
    X_92 := bat.mergecand(X_90,C_91);
    C_93 := algebra.subselect(X_66,C_83,A7,A7,true,false,false);
    X_94 := bat.mergecand(X_92,C_93);
    C_95 := algebra.subselect(X_66,C_83,A8,A8,true,false,false);
    X_96 := bat.mergecand(X_94,C_95);
    C_97 := algebra.subselect(X_66,C_83,A9,A9,true,false,false);
    X_98 := bat.mergecand(X_96,C_97);
    X_99 := algebra.projection(X_98,C_58);
    (X_100,r1_119) := algebra.subjoin(X_57,X_99,nil:BAT,nil:BAT,false,nil:lng);
<<<<<<< HEAD
    X_102:bat[:oid,:str] := algebra.projectionPath(r1_119,X_98,X_73);
    X_103:bat[:oid,:int] := algebra.projectionPath(r1_119,X_98,X_66);
    X_104:bat[:oid,:int] := algebra.projectionPath(X_100,X_50,X_25);
    X_105:bat[:oid,:str] := algebra.projectionPath(r1_119,X_98,X_80);
=======
    X_102:bat[:str] := algebra.projectionPath(r1_119,X_98,X_73);
    X_103:bat[:int] := algebra.projectionPath(r1_119,X_98,X_66);
    X_104:bat[:int] := algebra.projectionPath(X_100,X_50,X_25);
    X_105:bat[:str] := algebra.projectionPath(r1_119,X_98,X_80);
>>>>>>> 242cceaf
    (X_106,r1_132,r2_132) := group.subgroup(X_105);
    (X_109,r1_135,r2_135) := group.subgroup(X_104,X_106);
    (X_112,r1_138,r2_138) := group.subgroup(X_103,X_109);
    (X_115,r1_141,r2_141) := group.subgroupdone(X_102,X_112);
    X_118 := algebra.projection(r1_141,X_102);
    X_119 := algebra.projection(r1_141,X_103);
    X_120 := algebra.projection(r1_141,X_105);
    X_133 := algebra.projection(r1_141,X_104);
    (X_121,r1_147,r2_147) := group.subgroup(X_120);
    (X_124,r1_150,r2_150) := group.subgroup(X_119,X_121);
    (X_127,r1_153,r2_153) := group.subgroupdone(X_118,X_124);
    X_130 := algebra.projection(r1_153,X_119);
    X_131 := algebra.projection(r1_153,X_118);
    X_132 := algebra.projection(r1_153,X_120);
<<<<<<< HEAD
    X_134:bat[:oid,:wrd] := aggr.subcount(X_133,X_127,r1_153,true);
=======
    X_134:bat[:wrd] := aggr.subcount(X_133,X_127,r1_153,true);
>>>>>>> 242cceaf
    (X_135,r1_162,r2_162) := algebra.subsort(X_134,true,false);
    (X_138,r1_166,r2_166) := algebra.subsort(X_132,r1_162,r2_162,false,false);
    (X_141,r1_169,r2_169) := algebra.subsort(X_131,r1_166,r2_166,false,false);
    (X_144,r1_172,r2_172) := algebra.subsort(X_130,r1_169,r2_169,false,false);
    X_147 := algebra.projection(r1_172,X_132);
    X_148 := algebra.projection(r1_172,X_131);
    X_149 := algebra.projection(r1_172,X_130);
    X_150 := algebra.projection(r1_172,X_134);
    sql.resultSet(X_182,X_184,X_186,X_188,X_190,X_147,X_148,X_149,X_150);
end user.s2_1;

# 22:53:29 >  
# 22:53:29 >  "Done."
# 22:53:29 >  
<|MERGE_RESOLUTION|>--- conflicted
+++ resolved
@@ -88,48 +88,6 @@
     X_181 := bat.append(X_174,0);
     X_190 := bat.append(X_181,0);
     X_12 := sql.mvc();
-<<<<<<< HEAD
-    C_13:bat[:oid,:oid] := sql.tid(X_12,"sys","partsupp");
-    X_16:bat[:oid,:int] := sql.bind(X_12,"sys","partsupp","ps_suppkey",0);
-    (C_19,r1_19) := sql.bind(X_12,"sys","partsupp","ps_suppkey",2);
-    X_22:bat[:oid,:int] := sql.bind(X_12,"sys","partsupp","ps_suppkey",1);
-    X_24 := sql.delta(X_16,C_19,r1_19,X_22);
-    X_25 := algebra.projection(C_13,X_24);
-    X_26 := bat.mirror(X_25);
-    C_27:bat[:oid,:oid] := sql.tid(X_12,"sys","supplier");
-    X_29:bat[:oid,:str] := sql.bind(X_12,"sys","supplier","s_comment",0);
-    (C_31,r1_31) := sql.bind(X_12,"sys","supplier","s_comment",2);
-    X_33:bat[:oid,:str] := sql.bind(X_12,"sys","supplier","s_comment",1);
-    X_34 := sql.delta(X_29,C_31,r1_31,X_33);
-    X_35 := algebra.projection(C_27,X_34);
-    C_37 := algebra.likesubselect(X_35,nil:BAT,A10,"",false);
-    X_40:bat[:oid,:int] := sql.bind(X_12,"sys","supplier","s_suppkey",0);
-    (C_42,r1_44) := sql.bind(X_12,"sys","supplier","s_suppkey",2);
-    X_44:bat[:oid,:int] := sql.bind(X_12,"sys","supplier","s_suppkey",1);
-    X_45 := sql.delta(X_40,C_42,r1_44,X_44);
-    X_46:bat[:oid,:int] := algebra.projectionPath(C_37,C_27,X_45);
-    (X_47,r1_50) := algebra.subjoin(X_25,X_46,nil:BAT,nil:BAT,false,nil:lng);
-    X_50 := algebra.subdiff(X_26,X_47,nil:BAT,nil:BAT,false,nil:lng);
-    X_51:bat[:oid,:oid] := sql.bind_idxbat(X_12,"sys","partsupp","partsupp_ps_partkey_fkey",0);
-    (X_53,r1_56) := sql.bind_idxbat(X_12,"sys","partsupp","partsupp_ps_partkey_fkey",2);
-    X_55:bat[:oid,:oid] := sql.bind_idxbat(X_12,"sys","partsupp","partsupp_ps_partkey_fkey",1);
-    X_56 := sql.delta(X_51,X_53,r1_56,X_55);
-    X_57:bat[:oid,:oid] := algebra.projectionPath(X_50,C_13,X_56);
-    C_58:bat[:oid,:oid] := sql.tid(X_12,"sys","part");
-    X_60:bat[:oid,:int] := sql.bind(X_12,"sys","part","p_size",0);
-    (C_62,r1_66) := sql.bind(X_12,"sys","part","p_size",2);
-    X_64:bat[:oid,:int] := sql.bind(X_12,"sys","part","p_size",1);
-    X_65 := sql.delta(X_60,C_62,r1_66,X_64);
-    X_66 := algebra.projection(C_58,X_65);
-    X_67:bat[:oid,:str] := sql.bind(X_12,"sys","part","p_type",0);
-    (C_69,r1_74) := sql.bind(X_12,"sys","part","p_type",2);
-    X_71:bat[:oid,:str] := sql.bind(X_12,"sys","part","p_type",1);
-    X_72 := sql.delta(X_67,C_69,r1_74,X_71);
-    X_73 := algebra.projection(C_58,X_72);
-    X_74:bat[:oid,:str] := sql.bind(X_12,"sys","part","p_brand",0);
-    (C_76,r1_84) := sql.bind(X_12,"sys","part","p_brand",2);
-    X_78:bat[:oid,:str] := sql.bind(X_12,"sys","part","p_brand",1);
-=======
     C_13:bat[:oid] := sql.tid(X_12,"sys","partsupp");
     X_16:bat[:int] := sql.bind(X_12,"sys","partsupp","ps_suppkey",0);
     (C_19,r1_19) := sql.bind(X_12,"sys","partsupp","ps_suppkey",2);
@@ -170,7 +128,6 @@
     X_74:bat[:str] := sql.bind(X_12,"sys","part","p_brand",0);
     (C_76,r1_84) := sql.bind(X_12,"sys","part","p_brand",2);
     X_78:bat[:str] := sql.bind(X_12,"sys","part","p_brand",1);
->>>>>>> 242cceaf
     X_79 := sql.delta(X_74,C_76,r1_84,X_78);
     X_80 := algebra.projection(C_58,X_79);
     C_81 := algebra.subselect(X_80,A0,A0,true,true,true);
@@ -192,17 +149,10 @@
     X_98 := bat.mergecand(X_96,C_97);
     X_99 := algebra.projection(X_98,C_58);
     (X_100,r1_119) := algebra.subjoin(X_57,X_99,nil:BAT,nil:BAT,false,nil:lng);
-<<<<<<< HEAD
-    X_102:bat[:oid,:str] := algebra.projectionPath(r1_119,X_98,X_73);
-    X_103:bat[:oid,:int] := algebra.projectionPath(r1_119,X_98,X_66);
-    X_104:bat[:oid,:int] := algebra.projectionPath(X_100,X_50,X_25);
-    X_105:bat[:oid,:str] := algebra.projectionPath(r1_119,X_98,X_80);
-=======
     X_102:bat[:str] := algebra.projectionPath(r1_119,X_98,X_73);
     X_103:bat[:int] := algebra.projectionPath(r1_119,X_98,X_66);
     X_104:bat[:int] := algebra.projectionPath(X_100,X_50,X_25);
     X_105:bat[:str] := algebra.projectionPath(r1_119,X_98,X_80);
->>>>>>> 242cceaf
     (X_106,r1_132,r2_132) := group.subgroup(X_105);
     (X_109,r1_135,r2_135) := group.subgroup(X_104,X_106);
     (X_112,r1_138,r2_138) := group.subgroup(X_103,X_109);
@@ -217,11 +167,7 @@
     X_130 := algebra.projection(r1_153,X_119);
     X_131 := algebra.projection(r1_153,X_118);
     X_132 := algebra.projection(r1_153,X_120);
-<<<<<<< HEAD
-    X_134:bat[:oid,:wrd] := aggr.subcount(X_133,X_127,r1_153,true);
-=======
     X_134:bat[:wrd] := aggr.subcount(X_133,X_127,r1_153,true);
->>>>>>> 242cceaf
     (X_135,r1_162,r2_162) := algebra.subsort(X_134,true,false);
     (X_138,r1_166,r2_166) := algebra.subsort(X_132,r1_162,r2_162,false,false);
     (X_141,r1_169,r2_169) := algebra.subsort(X_131,r1_166,r2_166,false,false);
