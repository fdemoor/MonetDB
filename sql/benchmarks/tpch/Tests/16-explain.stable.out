stdout of test '16-explain` in directory 'sql/benchmarks/tpch` itself:


# 22:53:29 >  
# 22:53:29 >  "mserver5" "--debug=10" "--set" "gdk_nr_threads=0" "--set" "mapi_open=true" "--set" "mapi_port=34581" "--set" "mapi_usock=/var/tmp/mtest-9096/.s.monetdb.34581" "--set" "monet_prompt=" "--forcemito" "--set" "mal_listing=2" "--dbpath=/ufs/manegold/_/Monet/HG/Feb2013/prefix/--disable-debug_--enable-assert_--enable-optimize/var/MonetDB/mTests_sql_benchmarks_tpch" "--set" "mal_listing=0"
# 22:53:29 >  

# MonetDB 5 server v11.15.12
# This is an unreleased version
# Serving database 'mTests_sql_benchmarks_tpch', using 8 threads
# Compiled for x86_64-unknown-linux-gnu/64bit with 64bit OIDs dynamically linked
# Found 15.591 GiB available main-memory.
# Copyright (c) 1993-July 2008 CWI.
# Copyright (c) August 2008-2014 MonetDB B.V., all rights reserved
# Visit http://www.monetdb.org/ for further information
# Listening for connection requests on mapi:monetdb://rome.ins.cwi.nl:34581/
# Listening for UNIX domain connection requests on mapi:monetdb:///var/tmp/mtest-9096/.s.monetdb.34581
# MonetDB/GIS module loaded
# MonetDB/JAQL module loaded
# MonetDB/SQL module loaded

Ready.

# 22:53:29 >  
# 22:53:29 >  "/usr/bin/python2" "16-explain.SQL.py" "16-explain"
# 22:53:29 >  

#set optimizer = 'sequential_pipe';
#explain select
#	p_brand,
#	p_type,
#	p_size,
#	count(distinct ps_suppkey) as supplier_cnt
#from
#	partsupp,
#	part
#where
#	p_partkey = ps_partkey
#	and p_brand <> 'Brand#45'
#	and p_type not like 'MEDIUM POLISHED%'
#	and p_size in (49, 14, 23, 45, 19, 3, 36, 9)
#	and ps_suppkey not in (
#		select
#			s_suppkey
#		from
#			supplier
#		where
#			s_comment like '%Customer%Complaints%'
#	)
#group by
#	p_brand,
#	p_type,
#	p_size
#order by
#	supplier_cnt desc,
#	p_brand,
#	p_type,
#	p_size;
% .explain # table_name
% mal # name
% clob # type
% 577 # length
function user.s2_1{autoCommit=true}(A0:str,A1:str,A2:int,A3:int,A4:int,A5:int,A6:int,A7:int,A8:int,A9:int,A10:str):void;
    X_13 := sql.mvc();
    X_14:bat[:oid,:oid]  := sql.tid(X_13,"sys","partsupp");
    X_17:bat[:oid,:int]  := sql.bind(X_13,"sys","partsupp","ps_suppkey",0);
    (X_20,r1_20) := sql.bind(X_13,"sys","partsupp","ps_suppkey",2);
    X_23:bat[:oid,:int]  := sql.bind(X_13,"sys","partsupp","ps_suppkey",1);
    X_25 := sql.delta(X_17,X_20,r1_20,X_23);
    X_26 := algebra.leftfetchjoin(X_14,X_25);
    X_27 := bat.mirror(X_26);
    X_28:bat[:oid,:oid]  := sql.tid(X_13,"sys","supplier");
    X_30:bat[:oid,:str]  := sql.bind(X_13,"sys","supplier","s_comment",0);
    (X_32,r1_32) := sql.bind(X_13,"sys","supplier","s_comment",2);
    X_34:bat[:oid,:str]  := sql.bind(X_13,"sys","supplier","s_comment",1);
    X_35 := sql.delta(X_30,X_32,r1_32,X_34);
    X_36 := algebra.leftfetchjoin(X_28,X_35);
<<<<<<< HEAD
    X_38 := algebra.likesubselect(X_36,nil:BAT,A10,"",false);
    X_41:bat[:oid,:int]  := sql.bind(X_13,"sys","supplier","s_suppkey",0);
    (X_43,r1_45) := sql.bind(X_13,"sys","supplier","s_suppkey",2);
    X_45:bat[:oid,:int]  := sql.bind(X_13,"sys","supplier","s_suppkey",1);
    X_47 := sql.delta(X_41,X_43,r1_45,X_45);
    X_48:bat[:oid,:int]  := algebra.leftfetchjoinPath(X_38,X_28,X_47);
    (X_49,r1_52) := algebra.subjoin(X_26,X_48,nil:BAT,nil:BAT,true,nil:lng);
    X_53 := algebra.tdiff(X_27,X_49);
    X_54 := sql.bind_idxbat(X_13,"sys","partsupp","partsupp_ps_partkey_fkey",0);
    (X_58,r1_61) := sql.bind_idxbat(X_13,"sys","partsupp","partsupp_ps_partkey_fkey",2);
    X_61 := sql.bind_idxbat(X_13,"sys","partsupp","partsupp_ps_partkey_fkey",1);
    X_63 := sql.delta(X_54,X_58,r1_61,X_61);
    X_64:bat[:oid,:oid]  := algebra.leftfetchjoinPath(X_53,X_14,X_63);
    X_65:bat[:oid,:oid]  := sql.tid(X_13,"sys","part");
    X_67:bat[:oid,:int]  := sql.bind(X_13,"sys","part","p_size",0);
    (X_69,r1_73) := sql.bind(X_13,"sys","part","p_size",2);
    X_71:bat[:oid,:int]  := sql.bind(X_13,"sys","part","p_size",1);
    X_72 := sql.delta(X_67,X_69,r1_73,X_71);
    X_73 := algebra.leftfetchjoin(X_65,X_72);
    X_74:bat[:oid,:str]  := sql.bind(X_13,"sys","part","p_type",0);
    (X_76,r1_81) := sql.bind(X_13,"sys","part","p_type",2);
    X_79:bat[:oid,:str]  := sql.bind(X_13,"sys","part","p_type",1);
    X_80 := sql.delta(X_74,X_76,r1_81,X_79);
    X_81 := algebra.leftfetchjoin(X_65,X_80);
    X_83:bat[:oid,:str]  := sql.bind(X_13,"sys","part","p_brand",0);
    (X_85,r1_92) := sql.bind(X_13,"sys","part","p_brand",2);
    X_87:bat[:oid,:str]  := sql.bind(X_13,"sys","part","p_brand",1);
    X_88 := sql.delta(X_83,X_85,r1_92,X_87);
    X_89 := algebra.leftfetchjoin(X_65,X_88);
    X_90 := algebra.subselect(X_89,A0,A0,true,true,true);
    X_92 := algebra.likesubselect(X_81,X_90,A1,"",true);
    X_93 := algebra.subselect(X_73,X_92,A2,A2,true,true,false);
    X_95 := algebra.subselect(X_73,X_92,A3,A3,true,true,false);
    X_96 := bat.mergecand(X_93,X_95);
    X_97 := algebra.subselect(X_73,X_92,A4,A4,true,true,false);
    X_98 := bat.mergecand(X_96,X_97);
    X_99 := algebra.subselect(X_73,X_92,A5,A5,true,true,false);
    X_100 := bat.mergecand(X_98,X_99);
    X_101 := algebra.subselect(X_73,X_92,A6,A6,true,true,false);
    X_102 := bat.mergecand(X_100,X_101);
    X_103 := algebra.subselect(X_73,X_92,A7,A7,true,true,false);
    X_104 := bat.mergecand(X_102,X_103);
    X_105 := algebra.subselect(X_73,X_92,A8,A8,true,true,false);
    X_106 := bat.mergecand(X_104,X_105);
    X_107 := algebra.subselect(X_73,X_92,A9,A9,true,true,false);
    X_108 := bat.mergecand(X_106,X_107);
    X_109 := algebra.leftfetchjoin(X_108,X_65);
    (X_110,r1_125) := algebra.subjoin(X_64,X_109,nil:BAT,nil:BAT,true,nil:lng);
    X_213 := algebra.leftfetchjoin(r1_125,X_108);
    X_114:bat[:oid,:str]  := algebra.leftfetchjoin(X_213,X_81);
    X_115:bat[:oid,:str]  := algebra.leftfetchjoin(X_213,X_89);
    X_116:bat[:oid,:int]  := algebra.leftfetchjoin(X_213,X_73);
    X_117:bat[:oid,:int]  := algebra.leftfetchjoinPath(X_110,X_53,X_26);
    (X_118,r1_137,r2_137) := group.subgroup(X_117);
    (X_121,r1_140,r2_140) := group.subgroup(X_116,X_118);
    (X_124,r1_143,r2_143) := group.subgroup(X_115,X_121);
    (X_127,r1_146,r2_146) := group.subgroupdone(X_114,X_124);
    X_130 := algebra.leftfetchjoin(r1_146,X_114);
    X_131 := algebra.leftfetchjoin(r1_146,X_115);
    X_132 := algebra.leftfetchjoin(r1_146,X_116);
    X_145 := algebra.leftfetchjoin(r1_146,X_117);
    (X_133,r1_152,r2_152) := group.subgroup(X_132);
    (X_136,r1_155,r2_155) := group.subgroup(X_131,X_133);
    (X_139,r1_158,r2_158) := group.subgroupdone(X_130,X_136);
    X_142 := algebra.leftfetchjoin(r1_158,X_132);
    X_143 := algebra.leftfetchjoin(r1_158,X_130);
    X_144 := algebra.leftfetchjoin(r1_158,X_131);
    X_146:bat[:oid,:wrd]  := aggr.subcount(X_145,X_139,r1_158,true);
    (X_148,r1_167,r2_167) := algebra.subsort(X_146,true,false);
    (X_152,r1_171,r2_171) := algebra.subsort(X_144,r1_167,r2_167,false,false);
    (X_155,r1_174,r2_174) := algebra.subsort(X_143,r1_171,r2_171,false,false);
    (X_158,r1_177,r2_177) := algebra.subsort(X_142,r1_174,r2_174,false,false);
    X_161 := algebra.leftfetchjoin(r1_177,X_144);
    X_164 := algebra.leftfetchjoin(r1_177,X_146);
    X_163 := algebra.leftfetchjoin(r1_177,X_142);
    X_162 := algebra.leftfetchjoin(r1_177,X_143);
    X_165 := sql.resultSet(4,1,X_161);
    sql.rsColumn(X_165,"sys.part","p_brand","varchar",10,0,X_161);
    sql.rsColumn(X_165,"sys.part","p_type","varchar",25,0,X_162);
    sql.rsColumn(X_165,"sys.part","p_size","int",32,0,X_163);
    sql.rsColumn(X_165,"sys.L4","supplier_cnt","wrd",64,0,X_164);
    X_186 := io.stdout();
    sql.exportResult(X_186,X_165);
=======
    X_38 := algebra.likesubselect(X_36,A10,"",false);
    X_40:bat[:oid,:int]  := sql.bind(X_13,"sys","supplier","s_suppkey",0);
    (X_42,r1_44) := sql.bind(X_13,"sys","supplier","s_suppkey",2);
    X_44:bat[:oid,:int]  := sql.bind(X_13,"sys","supplier","s_suppkey",1);
    X_45 := sql.delta(X_40,X_42,r1_44,X_44);
    X_46:bat[:oid,:int]  := algebra.leftfetchjoinPath(X_38,X_28,X_45);
    (X_47,r1_50) := algebra.join(X_26,X_46);
    X_49 := algebra.tdiff(X_27,X_47);
    X_50:bat[:oid,:oid]  := sql.bind_idxbat(X_13,"sys","partsupp","partsupp_ps_partkey_fkey",0);
    (X_55,r1_58) := sql.bind_idxbat(X_13,"sys","partsupp","partsupp_ps_partkey_fkey",2);
    X_58:bat[:oid,:oid]  := sql.bind_idxbat(X_13,"sys","partsupp","partsupp_ps_partkey_fkey",1);
    X_60 := sql.delta(X_50,X_55,r1_58,X_58);
    X_61:bat[:oid,:oid]  := algebra.leftfetchjoinPath(X_49,X_14,X_60);
    X_62:bat[:oid,:oid]  := sql.tid(X_13,"sys","part");
    X_64:bat[:oid,:int]  := sql.bind(X_13,"sys","part","p_size",0);
    (X_66,r1_70) := sql.bind(X_13,"sys","part","p_size",2);
    X_68:bat[:oid,:int]  := sql.bind(X_13,"sys","part","p_size",1);
    X_69 := sql.delta(X_64,X_66,r1_70,X_68);
    X_70 := algebra.leftfetchjoin(X_62,X_69);
    X_71:bat[:oid,:str]  := sql.bind(X_13,"sys","part","p_type",0);
    (X_73,r1_78) := sql.bind(X_13,"sys","part","p_type",2);
    X_75:bat[:oid,:str]  := sql.bind(X_13,"sys","part","p_type",1);
    X_76 := sql.delta(X_71,X_73,r1_78,X_75);
    X_77 := algebra.leftfetchjoin(X_62,X_76);
    X_79:bat[:oid,:str]  := sql.bind(X_13,"sys","part","p_brand",0);
    (X_82,r1_89) := sql.bind(X_13,"sys","part","p_brand",2);
    X_84:bat[:oid,:str]  := sql.bind(X_13,"sys","part","p_brand",1);
    X_85 := sql.delta(X_79,X_82,r1_89,X_84);
    X_86 := algebra.leftfetchjoin(X_62,X_85);
    X_87 := algebra.subselect(X_86,A0,A0,true,true,true);
    X_89 := algebra.likesubselect(X_77,X_87,A1,"",true);
    X_90 := algebra.subselect(X_70,X_89,A2,A2,true,true,false);
    X_92 := algebra.subselect(X_70,X_89,A3,A3,true,true,false);
    X_93 := bat.mergecand(X_90,X_92);
    X_94 := algebra.subselect(X_70,X_89,A4,A4,true,true,false);
    X_95 := bat.mergecand(X_93,X_94);
    X_96 := algebra.subselect(X_70,X_89,A5,A5,true,true,false);
    X_97 := bat.mergecand(X_95,X_96);
    X_98 := algebra.subselect(X_70,X_89,A6,A6,true,true,false);
    X_99 := bat.mergecand(X_97,X_98);
    X_100 := algebra.subselect(X_70,X_89,A7,A7,true,true,false);
    X_101 := bat.mergecand(X_99,X_100);
    X_102 := algebra.subselect(X_70,X_89,A8,A8,true,true,false);
    X_103 := bat.mergecand(X_101,X_102);
    X_104 := algebra.subselect(X_70,X_89,A9,A9,true,true,false);
    X_105 := bat.mergecand(X_103,X_104);
    X_106 := algebra.leftfetchjoin(X_105,X_62);
    (X_107,r1_122) := algebra.join(X_61,X_106);
    X_208 := algebra.leftfetchjoin(r1_122,X_105);
    X_109:bat[:oid,:str]  := algebra.leftfetchjoin(X_208,X_77);
    X_110:bat[:oid,:str]  := algebra.leftfetchjoin(X_208,X_86);
    X_111:bat[:oid,:int]  := algebra.leftfetchjoin(X_208,X_70);
    X_112:bat[:oid,:int]  := algebra.leftfetchjoinPath(X_107,X_49,X_26);
    (X_113,r1_132,r2_132) := group.subgroup(X_112);
    (X_116,r1_135,r2_135) := group.subgroup(X_111,X_113);
    (X_119,r1_138,r2_138) := group.subgroup(X_110,X_116);
    (X_122,r1_141,r2_141) := group.subgroupdone(X_109,X_119);
    X_125 := algebra.leftfetchjoin(r1_141,X_109);
    X_126 := algebra.leftfetchjoin(r1_141,X_110);
    X_127 := algebra.leftfetchjoin(r1_141,X_111);
    X_140 := algebra.leftfetchjoin(r1_141,X_112);
    (X_128,r1_147,r2_147) := group.subgroup(X_127);
    (X_131,r1_150,r2_150) := group.subgroup(X_126,X_128);
    (X_134,r1_153,r2_153) := group.subgroupdone(X_125,X_131);
    X_137 := algebra.leftfetchjoin(r1_153,X_127);
    X_138 := algebra.leftfetchjoin(r1_153,X_125);
    X_139 := algebra.leftfetchjoin(r1_153,X_126);
    X_141:bat[:oid,:wrd]  := aggr.subcount(X_140,X_134,r1_153,true);
    (X_143,r1_162,r2_162) := algebra.subsort(X_141,true,false);
    (X_147,r1_166,r2_166) := algebra.subsort(X_139,r1_162,r2_162,false,false);
    (X_150,r1_169,r2_169) := algebra.subsort(X_138,r1_166,r2_166,false,false);
    (X_153,r1_172,r2_172) := algebra.subsort(X_137,r1_169,r2_169,false,false);
    X_156 := algebra.leftfetchjoin(r1_172,X_139);
    X_159 := algebra.leftfetchjoin(r1_172,X_141);
    X_158 := algebra.leftfetchjoin(r1_172,X_137);
    X_157 := algebra.leftfetchjoin(r1_172,X_138);
    X_160 := sql.resultSet(4,1,X_156);
    sql.rsColumn(X_160,"sys.part","p_brand","varchar",10,0,X_156);
    sql.rsColumn(X_160,"sys.part","p_type","varchar",25,0,X_157);
    sql.rsColumn(X_160,"sys.part","p_size","int",32,0,X_158);
    sql.rsColumn(X_160,"sys.L4","supplier_cnt","wrd",64,0,X_159);
    X_181 := io.stdout();
    sql.exportResult(X_181,X_160);
>>>>>>> 7cf94202
end s2_1;
# querylog.define("explain select\n\tp_brand,\n\tp_type,\n\tp_size,\n\tcount(distinct ps_suppkey) as supplier_cnt\nfrom\n\tpartsupp,\n\tpart\nwhere\n\tp_partkey = ps_partkey\n\tand p_brand <> \\'Brand#45\\'\n\tand p_type not like \\'MEDIUM POLISHED%\\'\n\tand p_size in (49, 14, 23, 45, 19, 3, 36, 9)\n\tand ps_suppkey not in (\n\t\tselect\n\t\t\ts_suppkey\n\t\tfrom\n\t\t\tsupplier\n\t\twhere\n\t\t\ts_comment like \\'%Customer%Complaints%\\'\n\t)\ngroup by\n\tp_brand,\n\tp_type,\n\tp_size\norder by\n\tsupplier_cnt desc,\n\tp_brand,\n\tp_type,\n\tp_size;","sequential_pipe")

# 22:53:29 >  
# 22:53:29 >  "Done."
# 22:53:29 >  
<|MERGE_RESOLUTION|>--- conflicted
+++ resolved
@@ -75,7 +75,6 @@
     X_34:bat[:oid,:str]  := sql.bind(X_13,"sys","supplier","s_comment",1);
     X_35 := sql.delta(X_30,X_32,r1_32,X_34);
     X_36 := algebra.leftfetchjoin(X_28,X_35);
-<<<<<<< HEAD
     X_38 := algebra.likesubselect(X_36,nil:BAT,A10,"",false);
     X_41:bat[:oid,:int]  := sql.bind(X_13,"sys","supplier","s_suppkey",0);
     (X_43,r1_45) := sql.bind(X_13,"sys","supplier","s_suppkey",2);
@@ -84,9 +83,9 @@
     X_48:bat[:oid,:int]  := algebra.leftfetchjoinPath(X_38,X_28,X_47);
     (X_49,r1_52) := algebra.subjoin(X_26,X_48,nil:BAT,nil:BAT,true,nil:lng);
     X_53 := algebra.tdiff(X_27,X_49);
-    X_54 := sql.bind_idxbat(X_13,"sys","partsupp","partsupp_ps_partkey_fkey",0);
+    X_54:bat[:oid,:oid]  := sql.bind_idxbat(X_13,"sys","partsupp","partsupp_ps_partkey_fkey",0);
     (X_58,r1_61) := sql.bind_idxbat(X_13,"sys","partsupp","partsupp_ps_partkey_fkey",2);
-    X_61 := sql.bind_idxbat(X_13,"sys","partsupp","partsupp_ps_partkey_fkey",1);
+    X_61:bat[:oid,:oid]  := sql.bind_idxbat(X_13,"sys","partsupp","partsupp_ps_partkey_fkey",1);
     X_63 := sql.delta(X_54,X_58,r1_61,X_61);
     X_64:bat[:oid,:oid]  := algebra.leftfetchjoinPath(X_53,X_14,X_63);
     X_65:bat[:oid,:oid]  := sql.tid(X_13,"sys","part");
@@ -159,91 +158,6 @@
     sql.rsColumn(X_165,"sys.L4","supplier_cnt","wrd",64,0,X_164);
     X_186 := io.stdout();
     sql.exportResult(X_186,X_165);
-=======
-    X_38 := algebra.likesubselect(X_36,A10,"",false);
-    X_40:bat[:oid,:int]  := sql.bind(X_13,"sys","supplier","s_suppkey",0);
-    (X_42,r1_44) := sql.bind(X_13,"sys","supplier","s_suppkey",2);
-    X_44:bat[:oid,:int]  := sql.bind(X_13,"sys","supplier","s_suppkey",1);
-    X_45 := sql.delta(X_40,X_42,r1_44,X_44);
-    X_46:bat[:oid,:int]  := algebra.leftfetchjoinPath(X_38,X_28,X_45);
-    (X_47,r1_50) := algebra.join(X_26,X_46);
-    X_49 := algebra.tdiff(X_27,X_47);
-    X_50:bat[:oid,:oid]  := sql.bind_idxbat(X_13,"sys","partsupp","partsupp_ps_partkey_fkey",0);
-    (X_55,r1_58) := sql.bind_idxbat(X_13,"sys","partsupp","partsupp_ps_partkey_fkey",2);
-    X_58:bat[:oid,:oid]  := sql.bind_idxbat(X_13,"sys","partsupp","partsupp_ps_partkey_fkey",1);
-    X_60 := sql.delta(X_50,X_55,r1_58,X_58);
-    X_61:bat[:oid,:oid]  := algebra.leftfetchjoinPath(X_49,X_14,X_60);
-    X_62:bat[:oid,:oid]  := sql.tid(X_13,"sys","part");
-    X_64:bat[:oid,:int]  := sql.bind(X_13,"sys","part","p_size",0);
-    (X_66,r1_70) := sql.bind(X_13,"sys","part","p_size",2);
-    X_68:bat[:oid,:int]  := sql.bind(X_13,"sys","part","p_size",1);
-    X_69 := sql.delta(X_64,X_66,r1_70,X_68);
-    X_70 := algebra.leftfetchjoin(X_62,X_69);
-    X_71:bat[:oid,:str]  := sql.bind(X_13,"sys","part","p_type",0);
-    (X_73,r1_78) := sql.bind(X_13,"sys","part","p_type",2);
-    X_75:bat[:oid,:str]  := sql.bind(X_13,"sys","part","p_type",1);
-    X_76 := sql.delta(X_71,X_73,r1_78,X_75);
-    X_77 := algebra.leftfetchjoin(X_62,X_76);
-    X_79:bat[:oid,:str]  := sql.bind(X_13,"sys","part","p_brand",0);
-    (X_82,r1_89) := sql.bind(X_13,"sys","part","p_brand",2);
-    X_84:bat[:oid,:str]  := sql.bind(X_13,"sys","part","p_brand",1);
-    X_85 := sql.delta(X_79,X_82,r1_89,X_84);
-    X_86 := algebra.leftfetchjoin(X_62,X_85);
-    X_87 := algebra.subselect(X_86,A0,A0,true,true,true);
-    X_89 := algebra.likesubselect(X_77,X_87,A1,"",true);
-    X_90 := algebra.subselect(X_70,X_89,A2,A2,true,true,false);
-    X_92 := algebra.subselect(X_70,X_89,A3,A3,true,true,false);
-    X_93 := bat.mergecand(X_90,X_92);
-    X_94 := algebra.subselect(X_70,X_89,A4,A4,true,true,false);
-    X_95 := bat.mergecand(X_93,X_94);
-    X_96 := algebra.subselect(X_70,X_89,A5,A5,true,true,false);
-    X_97 := bat.mergecand(X_95,X_96);
-    X_98 := algebra.subselect(X_70,X_89,A6,A6,true,true,false);
-    X_99 := bat.mergecand(X_97,X_98);
-    X_100 := algebra.subselect(X_70,X_89,A7,A7,true,true,false);
-    X_101 := bat.mergecand(X_99,X_100);
-    X_102 := algebra.subselect(X_70,X_89,A8,A8,true,true,false);
-    X_103 := bat.mergecand(X_101,X_102);
-    X_104 := algebra.subselect(X_70,X_89,A9,A9,true,true,false);
-    X_105 := bat.mergecand(X_103,X_104);
-    X_106 := algebra.leftfetchjoin(X_105,X_62);
-    (X_107,r1_122) := algebra.join(X_61,X_106);
-    X_208 := algebra.leftfetchjoin(r1_122,X_105);
-    X_109:bat[:oid,:str]  := algebra.leftfetchjoin(X_208,X_77);
-    X_110:bat[:oid,:str]  := algebra.leftfetchjoin(X_208,X_86);
-    X_111:bat[:oid,:int]  := algebra.leftfetchjoin(X_208,X_70);
-    X_112:bat[:oid,:int]  := algebra.leftfetchjoinPath(X_107,X_49,X_26);
-    (X_113,r1_132,r2_132) := group.subgroup(X_112);
-    (X_116,r1_135,r2_135) := group.subgroup(X_111,X_113);
-    (X_119,r1_138,r2_138) := group.subgroup(X_110,X_116);
-    (X_122,r1_141,r2_141) := group.subgroupdone(X_109,X_119);
-    X_125 := algebra.leftfetchjoin(r1_141,X_109);
-    X_126 := algebra.leftfetchjoin(r1_141,X_110);
-    X_127 := algebra.leftfetchjoin(r1_141,X_111);
-    X_140 := algebra.leftfetchjoin(r1_141,X_112);
-    (X_128,r1_147,r2_147) := group.subgroup(X_127);
-    (X_131,r1_150,r2_150) := group.subgroup(X_126,X_128);
-    (X_134,r1_153,r2_153) := group.subgroupdone(X_125,X_131);
-    X_137 := algebra.leftfetchjoin(r1_153,X_127);
-    X_138 := algebra.leftfetchjoin(r1_153,X_125);
-    X_139 := algebra.leftfetchjoin(r1_153,X_126);
-    X_141:bat[:oid,:wrd]  := aggr.subcount(X_140,X_134,r1_153,true);
-    (X_143,r1_162,r2_162) := algebra.subsort(X_141,true,false);
-    (X_147,r1_166,r2_166) := algebra.subsort(X_139,r1_162,r2_162,false,false);
-    (X_150,r1_169,r2_169) := algebra.subsort(X_138,r1_166,r2_166,false,false);
-    (X_153,r1_172,r2_172) := algebra.subsort(X_137,r1_169,r2_169,false,false);
-    X_156 := algebra.leftfetchjoin(r1_172,X_139);
-    X_159 := algebra.leftfetchjoin(r1_172,X_141);
-    X_158 := algebra.leftfetchjoin(r1_172,X_137);
-    X_157 := algebra.leftfetchjoin(r1_172,X_138);
-    X_160 := sql.resultSet(4,1,X_156);
-    sql.rsColumn(X_160,"sys.part","p_brand","varchar",10,0,X_156);
-    sql.rsColumn(X_160,"sys.part","p_type","varchar",25,0,X_157);
-    sql.rsColumn(X_160,"sys.part","p_size","int",32,0,X_158);
-    sql.rsColumn(X_160,"sys.L4","supplier_cnt","wrd",64,0,X_159);
-    X_181 := io.stdout();
-    sql.exportResult(X_181,X_160);
->>>>>>> 7cf94202
 end s2_1;
 # querylog.define("explain select\n\tp_brand,\n\tp_type,\n\tp_size,\n\tcount(distinct ps_suppkey) as supplier_cnt\nfrom\n\tpartsupp,\n\tpart\nwhere\n\tp_partkey = ps_partkey\n\tand p_brand <> \\'Brand#45\\'\n\tand p_type not like \\'MEDIUM POLISHED%\\'\n\tand p_size in (49, 14, 23, 45, 19, 3, 36, 9)\n\tand ps_suppkey not in (\n\t\tselect\n\t\t\ts_suppkey\n\t\tfrom\n\t\t\tsupplier\n\t\twhere\n\t\t\ts_comment like \\'%Customer%Complaints%\\'\n\t)\ngroup by\n\tp_brand,\n\tp_type,\n\tp_size\norder by\n\tsupplier_cnt desc,\n\tp_brand,\n\tp_type,\n\tp_size;","sequential_pipe")
 
