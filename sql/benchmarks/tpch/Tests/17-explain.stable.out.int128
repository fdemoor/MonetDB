--- conflicted
+++ resolved
@@ -52,83 +52,34 @@
     X_0 := sql.mvc();
     C_1:bat[:oid] := sql.tid(X_0,"sys","lineitem");
     X_4:bat[:int] := sql.bind(X_0,"sys","lineitem","l_partkey",0);
-<<<<<<< HEAD
-    X_13 := algebra.projection(X_1,X_4);
-    X_16:bat[:str] := sql.bind(X_0,"sys","part","p_container",0);
-    X_24:bat[:str] := sql.bind(X_0,"sys","part","p_brand",0);
-    X_14:bat[:oid] := sql.tid(X_0,"sys","part");
-    X_32 := algebra.subselect(X_24,X_14,"Brand#23","Brand#23",true,false,false);
-    X_36 := algebra.subselect(X_16,X_32,"MED BOX","MED BOX",true,false,false);
-    X_37:bat[:int] := sql.bind(X_0,"sys","part","p_partkey",0);
-    X_44 := algebra.projection(X_36,X_37);
-=======
-    (C_7,r1_12) := sql.bind(X_0,"sys","lineitem","l_partkey",2);
-    X_10:bat[:int] := sql.bind(X_0,"sys","lineitem","l_partkey",1);
-    X_13 := sql.projectdelta(C_1,X_4,C_7,r1_12,X_10);
+    X_13 := algebra.projection(C_1,X_4);
     X_16:bat[:str] := sql.bind(X_0,"sys","part","p_container",0);
     X_24:bat[:str] := sql.bind(X_0,"sys","part","p_brand",0);
     C_14:bat[:oid] := sql.tid(X_0,"sys","part");
-    C_146 := algebra.subselect(X_24,C_14,A1,A1,true,false,false);
-    (C_26,r1_31) := sql.bind(X_0,"sys","part","p_brand",2);
-    C_147 := algebra.subselect(r1_31,nil:bat[:oid],A1,A1,true,false,false);
-    X_28:bat[:str] := sql.bind(X_0,"sys","part","p_brand",1);
-    C_149 := algebra.subselect(X_28,C_14,A1,A1,true,false,false);
-    C_32 := sql.subdelta(C_146,C_14,C_26,C_147,C_149);
-    C_150 := algebra.subselect(X_16,C_32,A2,A2,true,false,false);
-    (C_18,r1_23) := sql.bind(X_0,"sys","part","p_container",2);
-    C_151 := algebra.subselect(r1_23,nil:bat[:oid],A2,A2,true,false,false);
-    X_20:bat[:str] := sql.bind(X_0,"sys","part","p_container",1);
-    C_153 := algebra.subselect(X_20,C_32,A2,A2,true,false,false);
-    C_36 := sql.subdelta(C_150,C_32,C_18,C_151,C_153);
+    C_32 := algebra.subselect(X_24,C_14,"Brand#23","Brand#23",true,false,false);
+    C_36 := algebra.subselect(X_16,C_32,"MED BOX","MED BOX",true,false,false);
     X_37:bat[:int] := sql.bind(X_0,"sys","part","p_partkey",0);
-    (C_39,r1_44) := sql.bind(X_0,"sys","part","p_partkey",2);
-    X_41:bat[:int] := sql.bind(X_0,"sys","part","p_partkey",1);
-    X_44 := sql.projectdelta(C_36,X_37,C_39,r1_44,X_41);
->>>>>>> a81b6a76
+    X_44 := algebra.projection(C_36,X_37);
     (X_53,r1_58) := algebra.subjoin(X_44,X_13,nil:BAT,nil:BAT,false,nil:lng);
     X_58 := algebra.projection(X_53,X_44);
     (X_59,r1_64) := algebra.subjoin(X_13,X_58,nil:BAT,nil:BAT,false,nil:lng);
     X_61:bat[:int] := sql.bind(X_0,"sys","lineitem","l_orderkey",0);
-<<<<<<< HEAD
-    X_68:bat[:int] := algebra.projectionpath(r1_58,X_1,X_61);
-=======
-    (C_63,r1_68) := sql.bind(X_0,"sys","lineitem","l_orderkey",2);
-    X_65:bat[:int] := sql.bind(X_0,"sys","lineitem","l_orderkey",1);
-    X_67 := sql.projectdelta(C_1,X_61,C_63,r1_68,X_65);
-    X_68 := algebra.projection(r1_58,X_67);
->>>>>>> a81b6a76
+    X_68:bat[:int] := algebra.projectionpath(r1_58,C_1,X_61);
     X_69:bat[:oid] := batcalc.identity(X_68);
     X_72 := algebra.projection(r1_64,X_69);
     (X_73,r1_78,r2_78) := group.subgroupdone(X_72);
     X_76:bat[:lng] := sql.bind(X_0,"sys","lineitem","l_quantity",0);
-<<<<<<< HEAD
-    X_82 := algebra.projection(X_1,X_76);
-=======
-    (C_78,r1_83) := sql.bind(X_0,"sys","lineitem","l_quantity",2);
-    X_80:bat[:lng] := sql.bind(X_0,"sys","lineitem","l_quantity",1);
-    X_82 := sql.projectdelta(C_1,X_76,C_78,r1_83,X_80);
->>>>>>> a81b6a76
+    X_82 := algebra.projection(C_1,X_76);
     X_85:bat[:lng] := algebra.projectionpath(r1_78,r1_64,r1_58,X_82);
     X_96 := algebra.projection(X_59,X_82);
     X_97:bat[:dbl] := batcalc.dbl(2,X_96);
     X_98:bat[:dbl] := aggr.subavg(X_97,X_73,r1_78,true,true);
     X_108:bat[:lng] := sql.bind(X_0,"sys","lineitem","l_extendedprice",0);
-<<<<<<< HEAD
-=======
-    (C_110,r1_115) := sql.bind(X_0,"sys","lineitem","l_extendedprice",2);
-    X_112:bat[:lng] := sql.bind(X_0,"sys","lineitem","l_extendedprice",1);
-    X_114 := sql.projectdelta(C_1,X_108,C_110,r1_115,X_112);
->>>>>>> a81b6a76
     X_86:bat[:dbl] := batcalc.dbl(2,X_85);
     X_101:bat[:dbl] := batcalc.*(0.2,X_98);
     X_103:bat[:bit] := batcalc.<(X_86,X_101);
-<<<<<<< HEAD
-    X_106 := algebra.subselect(X_103,true,true,true,true,false);
-    X_118:bat[:lng] := algebra.projectionpath(X_106,r1_78,r1_64,r1_58,X_1,X_108);
-=======
     C_106 := algebra.subselect(X_103,true,true,true,true,false);
-    X_118:bat[:lng] := algebra.projectionpath(C_106,r1_78,r1_64,r1_58,X_114);
->>>>>>> a81b6a76
+    X_118:bat[:lng] := algebra.projectionpath(C_106,r1_78,r1_64,r1_58,C_1,X_108);
     X_119:hge := aggr.sum(X_118);
     X_120 := calc.hge(2,X_119,39,5);
     X_127:hge := calc./(X_120,700:hge);
