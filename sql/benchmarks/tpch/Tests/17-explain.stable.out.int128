stdout of test '17-explain` in directory 'sql/benchmarks/tpch` itself:


# 22:53:29 >  
# 22:53:29 >  "mserver5" "--debug=10" "--set" "gdk_nr_threads=0" "--set" "mapi_open=true" "--set" "mapi_port=34581" "--set" "mapi_usock=/var/tmp/mtest-9096/.s.monetdb.34581" "--set" "monet_prompt=" "--forcemito" "--set" "mal_listing=2" "--dbpath=/ufs/manegold/_/Monet/HG/Feb2013/prefix/--disable-debug_--enable-assert_--enable-optimize/var/MonetDB/mTests_sql_benchmarks_tpch" "--set" "mal_listing=0"
# 22:53:29 >  

# MonetDB 5 server v11.15.12
# This is an unreleased version
# Serving database 'mTests_sql_benchmarks_tpch', using 8 threads
# Compiled for x86_64-unknown-linux-gnu/64bit with 64bit OIDs dynamically linked
# Found 15.591 GiB available main-memory.
# Copyright (c) 1993-July 2008 CWI.
# Copyright (c) August 2008-2015 MonetDB B.V., all rights reserved
# Visit http://www.monetdb.org/ for further information
# Listening for connection requests on mapi:monetdb://rome.ins.cwi.nl:34581/
# Listening for UNIX domain connection requests on mapi:monetdb:///var/tmp/mtest-9096/.s.monetdb.34581
# MonetDB/GIS module loaded
# MonetDB/JAQL module loaded
# MonetDB/SQL module loaded

Ready.

# 22:53:29 >  
# 22:53:29 >  "/usr/bin/python2" "17-explain.SQL.py" "17-explain"
# 22:53:29 >  

#set optimizer = 'sequential_pipe';
#explain select
#	sum(l_extendedprice) / 7.0 as avg_yearly
#from
#	lineitem,
#	part
#where
#	p_partkey = l_partkey
#	and p_brand = 'Brand#23'
#	and p_container = 'MED BOX'
#	and l_quantity < (
#		select
#			0.2 * avg(l_quantity)
#		from
#			lineitem
#		where
#			l_partkey = p_partkey
#	);
% .explain # table_name
% mal # name
% clob # type
% 377 # length
function user.s2_1(A0:bte,A1:str,A2:str,A3:dbl):void;
    X_92:void := querylog.define("explain select\n\tsum(l_extendedprice) / 7.0 as avg_yearly\nfrom\n\tlineitem,\n\tpart\nwhere\n\tp_partkey = l_partkey\n\tand p_brand = \\'Brand#23\\'\n\tand p_container = \\'MED BOX\\'\n\tand l_quantity < (\n\t\tselect\n\t\t\t0.2 * avg(l_quantity)\n\t\tfrom\n\t\t\tlineitem\n\t\twhere\n\t\t\tl_partkey = p_partkey\n\t);","sequential_pipe",61);
<<<<<<< HEAD
    X_6 := sql.mvc();
    C_7:bat[:oid,:oid] := sql.tid(X_6,"sys","lineitem");
    X_10:bat[:oid,:int]  := sql.bind(X_6,"sys","lineitem","l_partkey",0);
    (C_13,r1_13) := sql.bind(X_6,"sys","lineitem","l_partkey",2);
    X_16:bat[:oid,:int]  := sql.bind(X_6,"sys","lineitem","l_partkey",1);
    X_18 := sql.projectdelta(C_7,X_10,C_13,r1_13,X_16);
    X_21:bat[:oid,:str] := sql.bind(X_6,"sys","part","p_container",0);
    X_26:bat[:oid,:str] := sql.bind(X_6,"sys","part","p_brand",0);
    C_19:bat[:oid,:oid] := sql.tid(X_6,"sys","part");
    C_117 := algebra.subselect(X_26,C_19,A1,A1,true,false,false);
    (C_28,r1_32) := sql.bind(X_6,"sys","part","p_brand",2);
    C_118 := algebra.subselect(r1_32,nil:bat[:oid,:oid],A1,A1,true,false,false);
    X_30:bat[:oid,:str] := sql.bind(X_6,"sys","part","p_brand",1);
    C_120 := algebra.subselect(X_30,C_19,A1,A1,true,false,false);
    C_31 := sql.subdelta(C_117,C_19,C_28,C_118,C_120);
    C_121 := algebra.subselect(X_21,C_31,A2,A2,true,false,false);
    (C_23,r1_24) := sql.bind(X_6,"sys","part","p_container",2);
    C_122 := algebra.subselect(r1_24,nil:bat[:oid,:oid],A2,A2,true,false,false);
    X_25:bat[:oid,:str] := sql.bind(X_6,"sys","part","p_container",1);
    C_123 := algebra.subselect(X_25,C_31,A2,A2,true,false,false);
    C_33 := sql.subdelta(C_121,C_31,C_23,C_122,C_123);
    X_34:bat[:oid,:int] := sql.bind(X_6,"sys","part","p_partkey",0);
    (C_36,r1_45) := sql.bind(X_6,"sys","part","p_partkey",2);
    X_38:bat[:oid,:int] := sql.bind(X_6,"sys","part","p_partkey",1);
    X_39 := sql.projectdelta(C_33,X_34,C_36,r1_45,X_38);
    (X_40,r1_59) := algebra.subjoin(X_39,X_18,nil:BAT,nil:BAT,false,nil:lng);
=======
    X_5 := sql.mvc();
    C_6:bat[:oid,:oid] := sql.tid(X_5,"sys","lineitem");
    X_9:bat[:oid,:int] := sql.bind(X_5,"sys","lineitem","l_partkey",0);
    (C_12,r1_12) := sql.bind(X_5,"sys","lineitem","l_partkey",2);
    X_15:bat[:oid,:int] := sql.bind(X_5,"sys","lineitem","l_partkey",1);
    X_17 := sql.projectdelta(C_6,X_9,C_12,r1_12,X_15);
    X_20:bat[:oid,:str] := sql.bind(X_5,"sys","part","p_container",0);
    X_25:bat[:oid,:str] := sql.bind(X_5,"sys","part","p_brand",0);
    C_18:bat[:oid,:oid] := sql.tid(X_5,"sys","part");
    C_100 := algebra.subselect(X_25,C_18,A1,A1,true,false,false);
    (C_27,r1_31) := sql.bind(X_5,"sys","part","p_brand",2);
    C_101 := algebra.subselect(r1_31,nil:bat[:oid,:oid],A1,A1,true,false,false);
    X_29:bat[:oid,:str] := sql.bind(X_5,"sys","part","p_brand",1);
    C_103 := algebra.subselect(X_29,C_18,A1,A1,true,false,false);
    C_30 := sql.subdelta(C_100,C_18,C_27,C_101,C_103);
    C_104 := algebra.subselect(X_20,C_30,A2,A2,true,false,false);
    (C_22,r1_23) := sql.bind(X_5,"sys","part","p_container",2);
    C_105 := algebra.subselect(r1_23,nil:bat[:oid,:oid],A2,A2,true,false,false);
    X_24:bat[:oid,:str] := sql.bind(X_5,"sys","part","p_container",1);
    C_106 := algebra.subselect(X_24,C_30,A2,A2,true,false,false);
    C_33 := sql.subdelta(C_104,C_30,C_22,C_105,C_106);
    X_34:bat[:oid,:int] := sql.bind(X_5,"sys","part","p_partkey",0);
    (C_36,r1_44) := sql.bind(X_5,"sys","part","p_partkey",2);
    X_38:bat[:oid,:int] := sql.bind(X_5,"sys","part","p_partkey",1);
    X_39 := sql.projectdelta(C_33,X_34,C_36,r1_44,X_38);
    (X_40,r1_58) := algebra.subjoin(X_39,X_17,nil:BAT,nil:BAT,false,nil:lng);
>>>>>>> 15a35558
    X_44 := algebra.leftfetchjoin(X_40,X_39);
    (X_45,r1_64) := algebra.subjoin(X_17,X_44,nil:BAT,nil:BAT,false,nil:lng);
    X_47:bat[:oid,:int] := sql.bind(X_5,"sys","lineitem","l_orderkey",0);
    (C_49,r1_68) := sql.bind(X_5,"sys","lineitem","l_orderkey",2);
    X_51:bat[:oid,:int] := sql.bind(X_5,"sys","lineitem","l_orderkey",1);
    X_52 := sql.projectdelta(C_6,X_47,C_49,r1_68,X_51);
    X_53 := algebra.leftfetchjoin(r1_58,X_52);
    X_54:bat[:oid,:oid] := batcalc.identity(X_53);
    X_55 := algebra.leftfetchjoin(r1_64,X_54);
    (X_56,r1_78,r2_78) := group.subgroupdone(X_55);
    X_59:bat[:oid,:lng] := sql.bind(X_5,"sys","lineitem","l_quantity",0);
    (C_61,r1_83) := sql.bind(X_5,"sys","lineitem","l_quantity",2);
    X_63:bat[:oid,:lng] := sql.bind(X_5,"sys","lineitem","l_quantity",1);
    X_64 := sql.projectdelta(C_6,X_59,C_61,r1_83,X_63);
    X_65:bat[:oid,:lng] := algebra.leftfetchjoinPath(r1_78,r1_64,r1_58,X_64);
    X_67 := algebra.leftfetchjoin(X_45,X_64);
    X_68:bat[:oid,:dbl] := batcalc.dbl(2,X_67);
    X_69:bat[:oid,:dbl] := aggr.subavg(X_68,X_56,r1_78,true,true);
    X_73:bat[:oid,:lng] := sql.bind(X_5,"sys","lineitem","l_extendedprice",0);
    (C_75,r1_115) := sql.bind(X_5,"sys","lineitem","l_extendedprice",2);
    X_77:bat[:oid,:lng] := sql.bind(X_5,"sys","lineitem","l_extendedprice",1);
    X_78 := sql.projectdelta(C_6,X_73,C_75,r1_115,X_77);
    X_66:bat[:oid,:dbl] := batcalc.dbl(2,X_65);
    X_70:bat[:oid,:dbl] := batcalc.*(A3,X_69);
    X_71:bat[:oid,:bit] := batcalc.<(X_66,X_70);
    C_72 := algebra.subselect(X_71,true,true,true,true,false);
    X_79:bat[:oid,:lng] := algebra.leftfetchjoinPath(C_72,r1_78,r1_64,r1_58,X_78);
    X_80:hge := aggr.sum(X_79);
    X_81 := calc.hge(2,X_80,39,5);
    X_84 := calc.hge(1,A0,39,2);
    X_85:hge := calc./(X_81,X_84);
    sql.resultSet("sys.L3","avg_yearly","decimal",39,3,10,X_85);
end user.s2_1;

# 22:53:29 >  
# 22:53:29 >  "Done."
# 22:53:29 >  
<|MERGE_RESOLUTION|>--- conflicted
+++ resolved
@@ -49,34 +49,6 @@
 % 377 # length
 function user.s2_1(A0:bte,A1:str,A2:str,A3:dbl):void;
     X_92:void := querylog.define("explain select\n\tsum(l_extendedprice) / 7.0 as avg_yearly\nfrom\n\tlineitem,\n\tpart\nwhere\n\tp_partkey = l_partkey\n\tand p_brand = \\'Brand#23\\'\n\tand p_container = \\'MED BOX\\'\n\tand l_quantity < (\n\t\tselect\n\t\t\t0.2 * avg(l_quantity)\n\t\tfrom\n\t\t\tlineitem\n\t\twhere\n\t\t\tl_partkey = p_partkey\n\t);","sequential_pipe",61);
-<<<<<<< HEAD
-    X_6 := sql.mvc();
-    C_7:bat[:oid,:oid] := sql.tid(X_6,"sys","lineitem");
-    X_10:bat[:oid,:int]  := sql.bind(X_6,"sys","lineitem","l_partkey",0);
-    (C_13,r1_13) := sql.bind(X_6,"sys","lineitem","l_partkey",2);
-    X_16:bat[:oid,:int]  := sql.bind(X_6,"sys","lineitem","l_partkey",1);
-    X_18 := sql.projectdelta(C_7,X_10,C_13,r1_13,X_16);
-    X_21:bat[:oid,:str] := sql.bind(X_6,"sys","part","p_container",0);
-    X_26:bat[:oid,:str] := sql.bind(X_6,"sys","part","p_brand",0);
-    C_19:bat[:oid,:oid] := sql.tid(X_6,"sys","part");
-    C_117 := algebra.subselect(X_26,C_19,A1,A1,true,false,false);
-    (C_28,r1_32) := sql.bind(X_6,"sys","part","p_brand",2);
-    C_118 := algebra.subselect(r1_32,nil:bat[:oid,:oid],A1,A1,true,false,false);
-    X_30:bat[:oid,:str] := sql.bind(X_6,"sys","part","p_brand",1);
-    C_120 := algebra.subselect(X_30,C_19,A1,A1,true,false,false);
-    C_31 := sql.subdelta(C_117,C_19,C_28,C_118,C_120);
-    C_121 := algebra.subselect(X_21,C_31,A2,A2,true,false,false);
-    (C_23,r1_24) := sql.bind(X_6,"sys","part","p_container",2);
-    C_122 := algebra.subselect(r1_24,nil:bat[:oid,:oid],A2,A2,true,false,false);
-    X_25:bat[:oid,:str] := sql.bind(X_6,"sys","part","p_container",1);
-    C_123 := algebra.subselect(X_25,C_31,A2,A2,true,false,false);
-    C_33 := sql.subdelta(C_121,C_31,C_23,C_122,C_123);
-    X_34:bat[:oid,:int] := sql.bind(X_6,"sys","part","p_partkey",0);
-    (C_36,r1_45) := sql.bind(X_6,"sys","part","p_partkey",2);
-    X_38:bat[:oid,:int] := sql.bind(X_6,"sys","part","p_partkey",1);
-    X_39 := sql.projectdelta(C_33,X_34,C_36,r1_45,X_38);
-    (X_40,r1_59) := algebra.subjoin(X_39,X_18,nil:BAT,nil:BAT,false,nil:lng);
-=======
     X_5 := sql.mvc();
     C_6:bat[:oid,:oid] := sql.tid(X_5,"sys","lineitem");
     X_9:bat[:oid,:int] := sql.bind(X_5,"sys","lineitem","l_partkey",0);
@@ -86,24 +58,23 @@
     X_20:bat[:oid,:str] := sql.bind(X_5,"sys","part","p_container",0);
     X_25:bat[:oid,:str] := sql.bind(X_5,"sys","part","p_brand",0);
     C_18:bat[:oid,:oid] := sql.tid(X_5,"sys","part");
-    C_100 := algebra.subselect(X_25,C_18,A1,A1,true,false,false);
+    C_101 := algebra.subselect(X_25,C_18,A1,A1,true,false,false);
     (C_27,r1_31) := sql.bind(X_5,"sys","part","p_brand",2);
-    C_101 := algebra.subselect(r1_31,nil:bat[:oid,:oid],A1,A1,true,false,false);
+    C_102 := algebra.subselect(r1_31,nil:bat[:oid,:oid],A1,A1,true,false,false);
     X_29:bat[:oid,:str] := sql.bind(X_5,"sys","part","p_brand",1);
-    C_103 := algebra.subselect(X_29,C_18,A1,A1,true,false,false);
-    C_30 := sql.subdelta(C_100,C_18,C_27,C_101,C_103);
-    C_104 := algebra.subselect(X_20,C_30,A2,A2,true,false,false);
+    C_104 := algebra.subselect(X_29,C_18,A1,A1,true,false,false);
+    C_30 := sql.subdelta(C_101,C_18,C_27,C_102,C_104);
+    C_105 := algebra.subselect(X_20,C_30,A2,A2,true,false,false);
     (C_22,r1_23) := sql.bind(X_5,"sys","part","p_container",2);
-    C_105 := algebra.subselect(r1_23,nil:bat[:oid,:oid],A2,A2,true,false,false);
+    C_106 := algebra.subselect(r1_23,nil:bat[:oid,:oid],A2,A2,true,false,false);
     X_24:bat[:oid,:str] := sql.bind(X_5,"sys","part","p_container",1);
-    C_106 := algebra.subselect(X_24,C_30,A2,A2,true,false,false);
-    C_33 := sql.subdelta(C_104,C_30,C_22,C_105,C_106);
+    C_107 := algebra.subselect(X_24,C_30,A2,A2,true,false,false);
+    C_33 := sql.subdelta(C_105,C_30,C_22,C_106,C_107);
     X_34:bat[:oid,:int] := sql.bind(X_5,"sys","part","p_partkey",0);
     (C_36,r1_44) := sql.bind(X_5,"sys","part","p_partkey",2);
     X_38:bat[:oid,:int] := sql.bind(X_5,"sys","part","p_partkey",1);
     X_39 := sql.projectdelta(C_33,X_34,C_36,r1_44,X_38);
     (X_40,r1_58) := algebra.subjoin(X_39,X_17,nil:BAT,nil:BAT,false,nil:lng);
->>>>>>> 15a35558
     X_44 := algebra.leftfetchjoin(X_40,X_39);
     (X_45,r1_64) := algebra.subjoin(X_17,X_44,nil:BAT,nil:BAT,false,nil:lng);
     X_47:bat[:oid,:int] := sql.bind(X_5,"sys","lineitem","l_orderkey",0);
