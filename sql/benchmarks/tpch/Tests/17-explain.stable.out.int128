--- conflicted
+++ resolved
@@ -48,11 +48,7 @@
 % clob # type
 % 377 # length
 function user.s2_1{autoCommit=true}(A0:bte,A1:str,A2:str,A3:dbl):void;
-<<<<<<< HEAD
-    X_111:void := querylog.define("explain select\n\tsum(l_extendedprice) / 7.0 as avg_yearly\nfrom\n\tlineitem,\n\tpart\nwhere\n\tp_partkey = l_partkey\n\tand p_brand = \\'Brand#23\\'\n\tand p_container = \\'MED BOX\\'\n\tand l_quantity < (\n\t\tselect\n\t\t\t0.2 * avg(l_quantity)\n\t\tfrom\n\t\t\tlineitem\n\t\twhere\n\t\t\tl_partkey = p_partkey\n\t);","sequential_pipe",63);
-=======
     X_92:void := querylog.define("explain select\n\tsum(l_extendedprice) / 7.0 as avg_yearly\nfrom\n\tlineitem,\n\tpart\nwhere\n\tp_partkey = l_partkey\n\tand p_brand = \\'Brand#23\\'\n\tand p_container = \\'MED BOX\\'\n\tand l_quantity < (\n\t\tselect\n\t\t\t0.2 * avg(l_quantity)\n\t\tfrom\n\t\t\tlineitem\n\t\twhere\n\t\t\tl_partkey = p_partkey\n\t);","sequential_pipe",61);
->>>>>>> cc4def06
     X_6 := sql.mvc();
     X_7:bat[:oid,:oid]  := sql.tid(X_6,"sys","lineitem");
     X_10:bat[:oid,:int]  := sql.bind(X_6,"sys","lineitem","l_partkey",0);
@@ -62,71 +58,18 @@
     X_21:bat[:oid,:str] := sql.bind(X_6,"sys","part","p_container",0);
     X_26:bat[:oid,:str] := sql.bind(X_6,"sys","part","p_brand",0);
     X_19:bat[:oid,:oid] := sql.tid(X_6,"sys","part");
-<<<<<<< HEAD
-    X_134 := algebra.subselect(X_26,X_19,A1,A1,true,true,false);
+    X_122 := algebra.subselect(X_26,X_19,A1,A1,true,false,false);
     (X_28,r1_32) := sql.bind(X_6,"sys","part","p_brand",2);
-    X_135 := algebra.subselect(r1_32,nil:bat[:oid,:oid],A1,A1,true,true,false);
+    X_123 := algebra.subselect(r1_32,nil:bat[:oid,:oid],A1,A1,true,false,false);
     X_30:bat[:oid,:str] := sql.bind(X_6,"sys","part","p_brand",1);
-    X_137 := algebra.subselect(X_30,X_19,A1,A1,true,true,false);
-    X_31 := sql.subdelta(X_134,X_19,X_28,X_135,X_137);
-    X_138 := algebra.subselect(X_21,X_31,A2,A2,true,true,false);
+    X_125 := algebra.subselect(X_30,X_19,A1,A1,true,false,false);
+    X_31 := sql.subdelta(X_122,X_19,X_28,X_123,X_125);
+    X_126 := algebra.subselect(X_21,X_31,A2,A2,true,false,false);
     (X_23,r1_24) := sql.bind(X_6,"sys","part","p_container",2);
-    X_139 := algebra.subselect(r1_24,nil:bat[:oid,:oid],A2,A2,true,true,false);
+    X_127 := algebra.subselect(r1_24,nil:bat[:oid,:oid],A2,A2,true,false,false);
     X_25:bat[:oid,:str] := sql.bind(X_6,"sys","part","p_container",1);
-    X_141 := algebra.subselect(X_25,X_31,A2,A2,true,true,false);
-    X_34 := sql.subdelta(X_138,X_31,X_23,X_139,X_141);
-    X_35:bat[:oid,:int] := sql.bind(X_6,"sys","part","p_partkey",0);
-    (X_39,r1_46) := sql.bind(X_6,"sys","part","p_partkey",2);
-    X_42:bat[:oid,:int] := sql.bind(X_6,"sys","part","p_partkey",1);
-    X_44 := sql.projectdelta(X_34,X_35,X_39,r1_46,X_42);
-    (X_46,r1_63) := algebra.subjoin(X_44,X_18,nil:BAT,nil:BAT,false,nil:lng);
-    X_50 := algebra.leftfetchjoin(X_46,X_44);
-    (X_51,r1_68) := algebra.subjoin(X_18,X_50,nil:BAT,nil:BAT,false,nil:lng);
-    X_53:bat[:oid,:int] := sql.bind(X_6,"sys","lineitem","l_orderkey",0);
-    (X_55,r1_72) := sql.bind(X_6,"sys","lineitem","l_orderkey",2);
-    X_57:bat[:oid,:int] := sql.bind(X_6,"sys","lineitem","l_orderkey",1);
-    X_58 := sql.projectdelta(X_7,X_53,X_55,r1_72,X_57);
-    X_59 := algebra.leftfetchjoin(r1_63,X_58);
-    X_60:bat[:oid,:oid] := batcalc.identity(X_59);
-    X_61 := algebra.leftfetchjoin(r1_68,X_60);
-    (X_62,r1_82,r2_82) := group.subgroupdone(X_61);
-    X_142:bat[:oid,:lng] := sql.bind(X_6,"sys","lineitem","l_quantity",0);
-    X_65:bat[:oid,:lng] := mosaic.decompress(X_142);
-    (X_69,r1_89) := sql.bind(X_6,"sys","lineitem","l_quantity",2);
-    X_73:bat[:oid,:lng] := sql.bind(X_6,"sys","lineitem","l_quantity",1);
-    X_75 := sql.projectdelta(X_7,X_65,X_69,r1_89,X_73);
-    X_76:bat[:oid,:lng] := algebra.leftfetchjoinPath(r1_82,r1_68,r1_63,X_75);
-    X_78 := algebra.leftfetchjoin(X_51,X_75);
-    X_79:bat[:oid,:dbl] := batcalc.dbl(2,X_78);
-    X_80:bat[:oid,:dbl] := aggr.subavg(X_79,X_62,r1_82,true,true);
-    X_143:bat[:oid,:lng] := sql.bind(X_6,"sys","lineitem","l_extendedprice",0);
-    X_86:bat[:oid,:lng] := mosaic.decompress(X_143);
-    (X_90,r1_124) := sql.bind(X_6,"sys","lineitem","l_extendedprice",2);
-    X_94:bat[:oid,:lng] := sql.bind(X_6,"sys","lineitem","l_extendedprice",1);
-    X_96 := sql.projectdelta(X_7,X_86,X_90,r1_124,X_94);
-    X_77:bat[:oid,:dbl] := batcalc.dbl(2,X_76);
-    X_82:bat[:oid,:dbl] := batcalc.*(A3,X_80);
-    X_83:bat[:oid,:bit] := batcalc.<(X_77,X_82);
-    X_84 := algebra.subselect(X_83,true,true,true,true,false);
-    X_97:bat[:oid,:lng] := algebra.leftfetchjoinPath(X_84,r1_82,r1_68,r1_63,X_96);
-    X_98:hge := aggr.sum(X_97);
-    X_99 := calc.hge(2,X_98,39,5);
-    X_102 := calc.hge(1,A0,39,2);
-    X_103 := calc./(X_99,X_102);
-    sql.exportValue(1,"sys.L3","avg_yearly","decimal",39,3,10,X_103,"");
-=======
-    X_121 := algebra.subselect(X_26,X_19,A1,A1,true,false,false);
-    (X_28,r1_32) := sql.bind(X_6,"sys","part","p_brand",2);
-    X_122 := algebra.subselect(r1_32,nil:bat[:oid,:oid],A1,A1,true,false,false);
-    X_30:bat[:oid,:str] := sql.bind(X_6,"sys","part","p_brand",1);
-    X_124 := algebra.subselect(X_30,X_19,A1,A1,true,false,false);
-    X_31 := sql.subdelta(X_121,X_19,X_28,X_122,X_124);
-    X_125 := algebra.subselect(X_21,X_31,A2,A2,true,false,false);
-    (X_23,r1_24) := sql.bind(X_6,"sys","part","p_container",2);
-    X_126 := algebra.subselect(r1_24,nil:bat[:oid,:oid],A2,A2,true,false,false);
-    X_25:bat[:oid,:str] := sql.bind(X_6,"sys","part","p_container",1);
-    X_127 := algebra.subselect(X_25,X_31,A2,A2,true,false,false);
-    X_33 := sql.subdelta(X_125,X_31,X_23,X_126,X_127);
+    X_128 := algebra.subselect(X_25,X_31,A2,A2,true,false,false);
+    X_33 := sql.subdelta(X_126,X_31,X_23,X_127,X_128);
     X_34:bat[:oid,:int] := sql.bind(X_6,"sys","part","p_partkey",0);
     (X_36,r1_45) := sql.bind(X_6,"sys","part","p_partkey",2);
     X_38:bat[:oid,:int] := sql.bind(X_6,"sys","part","p_partkey",1);
@@ -164,7 +107,6 @@
     X_84 := calc.hge(1,A0,39,2);
     X_85 := calc./(X_81,X_84);
     sql.resultSet("sys.L3","avg_yearly","decimal",39,3,10,X_85);
->>>>>>> cc4def06
 end user.s2_1;
 
 # 22:53:29 >  
