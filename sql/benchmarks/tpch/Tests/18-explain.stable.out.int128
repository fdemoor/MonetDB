--- conflicted
+++ resolved
@@ -63,48 +63,43 @@
 % mal # name
 % clob # type
 % 566 # length
-<<<<<<< HEAD
-function user.s2_1{autoCommit=true}(A0:hge):void;
-    X_232:void := querylog.define("explain select\n\tc_name,\n\tc_custkey,\n\to_orderkey,\n\to_orderdate,\n\to_totalprice,\n\tsum(l_quantity)\nfrom\n\tcustomer,\n\torders,\n\tlineitem\nwhere\n\to_orderkey in (\n\t\tselect\n\t\t\tl_orderkey\n\t\tfrom\n\t\t\tlineitem\n\t\tgroup by\n\t\t\tl_orderkey having\n\t\t\t\tsum(l_quantity) > 300\n\t)\n\tand c_custkey = o_custkey\n\tand o_orderkey = l_orderkey\ngroup by\n\tc_name,\n\tc_custkey,\n\to_orderkey,\n\to_orderdate,\n\to_totalprice\norder by\n\to_totalprice desc,\n\to_orderdate\nlimit 100;","sequential_pipe",131);
-    X_173 := bat.new(nil:oid,nil:str);
-    X_181 := bat.append(X_173,"sys.customer");
-    X_191 := bat.append(X_181,"sys.customer");
-    X_199 := bat.append(X_191,"sys.orders");
-    X_206 := bat.append(X_199,"sys.orders");
-    X_213 := bat.append(X_206,"sys.orders");
-    X_222 := bat.append(X_213,"sys.L6");
-    X_176 := bat.new(nil:oid,nil:str);
-    X_183 := bat.append(X_176,"c_name");
-    X_192 := bat.append(X_183,"c_custkey");
-    X_201 := bat.append(X_192,"o_orderkey");
-    X_207 := bat.append(X_201,"o_orderdate");
-    X_214 := bat.append(X_207,"o_totalprice");
-    X_224 := bat.append(X_214,"L6");
-    X_177 := bat.new(nil:oid,nil:str);
-    X_185 := bat.append(X_177,"varchar");
-    X_194 := bat.append(X_185,"int");
-    X_203 := bat.append(X_194,"int");
-    X_209 := bat.append(X_203,"date");
-    X_216 := bat.append(X_209,"decimal");
-    X_226 := bat.append(X_216,"hugeint");
-    X_178 := bat.new(nil:oid,nil:int);
-    X_187 := bat.append(X_178,25);
-    X_196 := bat.append(X_187,32);
-    X_204 := bat.append(X_196,32);
-    X_211 := bat.append(X_204,0);
-    X_218 := bat.append(X_211,15);
-    X_228 := bat.append(X_218,128);
+function user.s2_1{autoCommit=true}(A0:sht):void;
+    X_232:void := querylog.define("explain select\n\tc_name,\n\tc_custkey,\n\to_orderkey,\n\to_orderdate,\n\to_totalprice,\n\tsum(l_quantity)\nfrom\n\tcustomer,\n\torders,\n\tlineitem\nwhere\n\to_orderkey in (\n\t\tselect\n\t\t\tl_orderkey\n\t\tfrom\n\t\t\tlineitem\n\t\tgroup by\n\t\t\tl_orderkey having\n\t\t\t\tsum(l_quantity) > 300\n\t)\n\tand c_custkey = o_custkey\n\tand o_orderkey = l_orderkey\ngroup by\n\tc_name,\n\tc_custkey,\n\to_orderkey,\n\to_orderdate,\n\to_totalprice\norder by\n\to_totalprice desc,\n\to_orderdate\nlimit 100;","sequential_pipe",127);
+    X_175 := bat.new(nil:oid,nil:str);
+    X_183 := bat.append(X_175,"sys.customer");
+    X_193 := bat.append(X_183,"sys.customer");
+    X_201 := bat.append(X_193,"sys.orders");
+    X_208 := bat.append(X_201,"sys.orders");
+    X_215 := bat.append(X_208,"sys.orders");
+    X_224 := bat.append(X_215,"sys.L6");
+    X_178 := bat.new(nil:oid,nil:str);
+    X_185 := bat.append(X_178,"c_name");
+    X_194 := bat.append(X_185,"c_custkey");
+    X_203 := bat.append(X_194,"o_orderkey");
+    X_209 := bat.append(X_203,"o_orderdate");
+    X_216 := bat.append(X_209,"o_totalprice");
+    X_226 := bat.append(X_216,"L6");
+    X_179 := bat.new(nil:oid,nil:str);
+    X_187 := bat.append(X_179,"varchar");
+    X_196 := bat.append(X_187,"int");
+    X_205 := bat.append(X_196,"int");
+    X_211 := bat.append(X_205,"date");
+    X_218 := bat.append(X_211,"decimal");
+    X_228 := bat.append(X_218,"decimal");
     X_180 := bat.new(nil:oid,nil:int);
-    X_189 := bat.append(X_180,0);
-    X_198 := bat.append(X_189,0);
-    X_205 := bat.append(X_198,0);
-    X_212 := bat.append(X_205,0);
-    X_220 := bat.append(X_212,2);
-    X_230 := bat.append(X_220,0);
-=======
-function user.s2_1{autoCommit=true}(A0:sht):void;
-    X_203:void := querylog.define("explain select\n\tc_name,\n\tc_custkey,\n\to_orderkey,\n\to_orderdate,\n\to_totalprice,\n\tsum(l_quantity)\nfrom\n\tcustomer,\n\torders,\n\tlineitem\nwhere\n\to_orderkey in (\n\t\tselect\n\t\t\tl_orderkey\n\t\tfrom\n\t\t\tlineitem\n\t\tgroup by\n\t\t\tl_orderkey having\n\t\t\t\tsum(l_quantity) > 300\n\t)\n\tand c_custkey = o_custkey\n\tand o_orderkey = l_orderkey\ngroup by\n\tc_name,\n\tc_custkey,\n\to_orderkey,\n\to_orderdate,\n\to_totalprice\norder by\n\to_totalprice desc,\n\to_orderdate\nlimit 100;","sequential_pipe",100);
->>>>>>> a7741ca6
+    X_189 := bat.append(X_180,25);
+    X_198 := bat.append(X_189,32);
+    X_206 := bat.append(X_198,32);
+    X_213 := bat.append(X_206,0);
+    X_220 := bat.append(X_213,15);
+    X_229 := bat.append(X_220,39);
+    X_182 := bat.new(nil:oid,nil:int);
+    X_191 := bat.append(X_182,0);
+    X_200 := bat.append(X_191,0);
+    X_207 := bat.append(X_200,0);
+    X_214 := bat.append(X_207,0);
+    X_222 := bat.append(X_214,2);
+    X_231 := bat.append(X_222,2);
     X_3 := sql.mvc();
     X_4:bat[:oid,:oid]  := sql.tid(X_3,"sys","orders");
     X_7:bat[:oid,:int]  := sql.bind(X_3,"sys","orders","o_orderkey",0);
@@ -126,80 +121,6 @@
     X_33 := algebra.leftfetchjoin(X_18,X_32);
     (X_34,r1_34,r2_34) := group.subgroupdone(X_33);
     X_37:bat[:oid,:hge]  := aggr.subsum(X_26,X_34,r1_34,true,true);
-<<<<<<< HEAD
-    X_39 := algebra.thetasubselect(X_37,A0,">");
-    X_41:bat[:oid,:int]  := algebra.leftfetchjoinPath(X_39,r1_34,X_33);
-    (X_42,r1_44) := algebra.subjoin(X_16,X_41,nil:BAT,nil:BAT,false,nil:lng);
-    X_47 := algebra.tinter(X_17,X_42);
-    X_48 := algebra.leftfetchjoin(X_47,X_16);
-    (X_53,r1_63) := algebra.subjoin(X_48,X_33,nil:BAT,nil:BAT,false,nil:lng);
-    X_260 := algebra.leftfetchjoin(X_47,X_4);
-    X_55:bat[:oid,:oid]  := sql.bind_idxbat(X_3,"sys","orders","orders_o_custkey_fkey",0);
-    (X_58,r1_68) := sql.bind_idxbat(X_3,"sys","orders","orders_o_custkey_fkey",2);
-    X_60:bat[:oid,:oid]  := sql.bind_idxbat(X_3,"sys","orders","orders_o_custkey_fkey",1);
-    X_61 := sql.delta(X_55,X_58,r1_68,X_60);
-    X_62:bat[:oid,:oid] := algebra.leftfetchjoinPath(X_53,X_260,X_61);
-    X_63:bat[:oid,:oid]  := sql.tid(X_3,"sys","customer");
-    (X_65,r1_77) := algebra.subjoin(X_62,X_63,nil:BAT,nil:BAT,false,nil:lng);
-    X_70:bat[:oid,:int]  := sql.bind(X_3,"sys","customer","c_custkey",0);
-    (X_72,r1_84) := sql.bind(X_3,"sys","customer","c_custkey",2);
-    X_75:bat[:oid,:int]  := sql.bind(X_3,"sys","customer","c_custkey",1);
-    X_76 := sql.delta(X_70,X_72,r1_84,X_75);
-    X_77 := algebra.leftfetchjoin(X_63,X_76);
-    X_78 := algebra.leftfetchjoin(r1_77,X_77);
-    X_79:bat[:oid,:int]  := algebra.leftfetchjoinPath(X_65,X_53,X_48);
-    (X_80,r1_93,r2_93) := group.subgroup(X_79);
-    (X_83,r1_96,r2_96) := group.subgroupdone(X_78,X_80);
-    X_86 := algebra.leftfetchjoin(r1_96,X_78);
-    (X_90,r1_110) := algebra.subjoin(X_86,X_77,nil:BAT,nil:BAT,false,nil:lng);
-    X_95:bat[:oid,:int]  := algebra.leftfetchjoinPath(X_90,r1_96,X_79);
-    X_264 := algebra.leftfetchjoin(r1_63,X_18);
-    X_157:bat[:oid,:int]  := sql.bind(X_3,"sys","lineitem","l_quantity",0);
-    (X_162,r1_210) := sql.bind(X_3,"sys","lineitem","l_quantity",2);
-    X_165:bat[:oid,:int]  := sql.bind(X_3,"sys","lineitem","l_quantity",1);
-    X_167 := sql.delta(X_157,X_162,r1_210,X_165);
-    X_168:bat[:oid,:int] := algebra.leftfetchjoinPath(X_65,X_264,X_167);
-    X_169:bat[:oid,:hge]  := aggr.subsum(X_168,X_83,r1_96,true,true);
-    X_96:bat[:oid,:oid]  := sql.tid(X_3,"sys","orders");
-    X_98:bat[:oid,:int]  := sql.bind(X_3,"sys","orders","o_orderkey",0);
-    (X_101,r1_122) := sql.bind(X_3,"sys","orders","o_orderkey",2);
-    X_103:bat[:oid,:int]  := sql.bind(X_3,"sys","orders","o_orderkey",1);
-    X_104 := sql.delta(X_98,X_101,r1_122,X_103);
-    X_105 := algebra.leftfetchjoin(X_96,X_104);
-    (X_106,r1_127) := algebra.subjoin(X_95,X_105,nil:BAT,nil:BAT,false,nil:lng);
-    X_261 := algebra.leftfetchjoin(r1_127,X_96);
-    X_108:bat[:oid,:date]  := sql.bind(X_3,"sys","orders","o_orderdate",0);
-    (X_110,r1_131) := sql.bind(X_3,"sys","orders","o_orderdate",2);
-    X_112:bat[:oid,:date]  := sql.bind(X_3,"sys","orders","o_orderdate",1);
-    X_113 := sql.delta(X_108,X_110,r1_131,X_112);
-    X_114:bat[:oid,:date] := algebra.leftfetchjoin(X_261,X_113);
-    X_115:bat[:oid,:lng]  := sql.bind(X_3,"sys","orders","o_totalprice",0);
-    (X_118,r1_140) := sql.bind(X_3,"sys","orders","o_totalprice",2);
-    X_121:bat[:oid,:lng]  := sql.bind(X_3,"sys","orders","o_totalprice",1);
-    X_123 := sql.delta(X_115,X_118,r1_140,X_121);
-    X_124:bat[:oid,:lng] := algebra.leftfetchjoin(X_261,X_123);
-    (X_125,r1_153) := algebra.firstn(X_124,100:wrd,false,false);
-    X_128 := algebra.firstn(X_114,X_125,r1_153,100:wrd,true,false);
-    X_130 := algebra.leftfetchjoin(X_128,X_114);
-    X_131 := algebra.leftfetchjoin(X_128,X_124);
-    (X_132,r1_162,r2_162) := algebra.subsort(X_131,true,false);
-    (X_135,r1_165,r2_165) := algebra.subsort(X_130,r1_162,r2_162,false,false);
-    X_262 := algebra.leftfetchjoin(r1_165,X_128);
-    X_138:bat[:oid,:str]  := sql.bind(X_3,"sys","customer","c_name",0);
-    (X_143,r1_173) := sql.bind(X_3,"sys","customer","c_name",2);
-    X_146:bat[:oid,:str]  := sql.bind(X_3,"sys","customer","c_name",1);
-    X_148 := sql.delta(X_138,X_143,r1_173,X_146);
-    X_149:bat[:oid,:str] := algebra.leftfetchjoinPath(X_262,X_106,r1_110,X_63,X_148);
-    X_151 := algebra.subslice(X_149,0,99:wrd);
-    X_152 := algebra.leftfetchjoin(X_151,X_149);
-    X_263 := algebra.leftfetchjoin(X_151,r1_165);
-    X_153:bat[:oid,:int] := algebra.leftfetchjoinPath(X_263,X_128,X_106,X_90,X_86);
-    X_154:bat[:oid,:int] := algebra.leftfetchjoinPath(X_263,X_128,X_106,X_95);
-    X_155:bat[:oid,:date] := algebra.leftfetchjoin(X_263,X_130);
-    X_156:bat[:oid,:lng] := algebra.leftfetchjoin(X_263,X_131);
-    X_171:bat[:oid,:hge] := algebra.leftfetchjoinPath(X_263,X_128,X_106,X_90,X_169);
-    sql.resultSet(X_222,X_224,X_226,X_228,X_230,X_152,X_153,X_154,X_155,X_156,X_171);
-=======
     X_39 := calc.hge(A0,39,2);
     X_41 := algebra.thetasubselect(X_37,X_39,">");
     X_43:bat[:oid,:int] := algebra.leftfetchjoinPath(X_41,r1_34,X_33);
@@ -262,21 +183,12 @@
     X_151:bat[:oid,:str] := algebra.leftfetchjoinPath(r1_168,X_130,X_108,r1_113,X_65,X_150);
     X_153 := algebra.subslice(X_151,0,99:wrd);
     X_154 := algebra.leftfetchjoin(X_153,X_151);
+    X_155:bat[:oid,:int] := algebra.leftfetchjoinPath(X_153,r1_168,X_130,X_108,X_92,X_88);
+    X_156:bat[:oid,:int] := algebra.leftfetchjoinPath(X_153,r1_168,X_130,X_108,X_97);
+    X_157:bat[:oid,:date] := algebra.leftfetchjoinPath(X_153,r1_168,X_132);
+    X_158:bat[:oid,:lng] := algebra.leftfetchjoinPath(X_153,r1_168,X_133);
     X_173:bat[:oid,:hge] := algebra.leftfetchjoinPath(X_153,r1_168,X_130,X_108,X_92,X_171);
-    X_158:bat[:oid,:lng] := algebra.leftfetchjoinPath(X_153,r1_168,X_133);
-    X_157:bat[:oid,:date] := algebra.leftfetchjoinPath(X_153,r1_168,X_132);
-    X_156:bat[:oid,:int] := algebra.leftfetchjoinPath(X_153,r1_168,X_130,X_108,X_97);
-    X_155:bat[:oid,:int] := algebra.leftfetchjoinPath(X_153,r1_168,X_130,X_108,X_92,X_88);
-    X_174 := sql.resultSet(6,1,X_154);
-    sql.rsColumn(X_174,"sys.customer","c_name","varchar",25,0,X_154);
-    sql.rsColumn(X_174,"sys.customer","c_custkey","int",32,0,X_155);
-    sql.rsColumn(X_174,"sys.orders","o_orderkey","int",32,0,X_156);
-    sql.rsColumn(X_174,"sys.orders","o_orderdate","date",0,0,X_157);
-    sql.rsColumn(X_174,"sys.orders","o_totalprice","decimal",15,2,X_158);
-    sql.rsColumn(X_174,"sys.L6","L6","decimal",39,2,X_173);
-    X_201 := io.stdout();
-    sql.exportResult(X_201,X_174);
->>>>>>> a7741ca6
+    sql.resultSet(X_224,X_226,X_228,X_229,X_231,X_154,X_155,X_156,X_157,X_158,X_173);
 end user.s2_1;
 
 # 22:53:30 >  
