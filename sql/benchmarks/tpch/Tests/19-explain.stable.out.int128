--- conflicted
+++ resolved
@@ -75,34 +75,33 @@
     X_72 := calc.max(A23,A36);
     X_73 := calc.max(A10,X_72);
     X_74 := algebra.subselect(X_69,X_71,X_73,true,true,false);
-<<<<<<< HEAD
-    X_78 := algebra.subselect(X_62,X_74,A1,A1,true,true,false);
-    X_79 := algebra.subselect(X_62,X_74,A14,A14,true,true,false);
+    X_78 := algebra.subselect(X_62,X_74,A1,A1,true,false,false);
+    X_79 := algebra.subselect(X_62,X_74,A14,A14,true,false,false);
     X_80 := bat.mergecand(X_78,X_79);
-    X_81 := algebra.subselect(X_62,X_74,A27,A27,true,true,false);
+    X_81 := algebra.subselect(X_62,X_74,A27,A27,true,false,false);
     X_82 := bat.mergecand(X_80,X_81);
-    X_83 := algebra.subselect(X_55,X_82,A2,A2,true,true,false);
-    X_84 := algebra.subselect(X_55,X_82,A3,A3,true,true,false);
+    X_83 := algebra.subselect(X_55,X_82,A2,A2,true,false,false);
+    X_84 := algebra.subselect(X_55,X_82,A3,A3,true,false,false);
     X_85 := bat.mergecand(X_83,X_84);
-    X_86 := algebra.subselect(X_55,X_82,A4,A4,true,true,false);
+    X_86 := algebra.subselect(X_55,X_82,A4,A4,true,false,false);
     X_87 := bat.mergecand(X_85,X_86);
-    X_88 := algebra.subselect(X_55,X_82,A5,A5,true,true,false);
+    X_88 := algebra.subselect(X_55,X_82,A5,A5,true,false,false);
     X_89 := bat.mergecand(X_87,X_88);
-    X_90 := algebra.subselect(X_55,X_82,A15,A15,true,true,false);
+    X_90 := algebra.subselect(X_55,X_82,A15,A15,true,false,false);
     X_91 := bat.mergecand(X_89,X_90);
-    X_92 := algebra.subselect(X_55,X_82,A16,A16,true,true,false);
+    X_92 := algebra.subselect(X_55,X_82,A16,A16,true,false,false);
     X_93 := bat.mergecand(X_91,X_92);
-    X_94 := algebra.subselect(X_55,X_82,A17,A17,true,true,false);
+    X_94 := algebra.subselect(X_55,X_82,A17,A17,true,false,false);
     X_95 := bat.mergecand(X_93,X_94);
-    X_96 := algebra.subselect(X_55,X_82,A18,A18,true,true,false);
+    X_96 := algebra.subselect(X_55,X_82,A18,A18,true,false,false);
     X_97 := bat.mergecand(X_95,X_96);
-    X_98 := algebra.subselect(X_55,X_82,A28,A28,true,true,false);
+    X_98 := algebra.subselect(X_55,X_82,A28,A28,true,false,false);
     X_102 := bat.mergecand(X_97,X_98);
-    X_103 := algebra.subselect(X_55,X_82,A29,A29,true,true,false);
+    X_103 := algebra.subselect(X_55,X_82,A29,A29,true,false,false);
     X_104 := bat.mergecand(X_102,X_103);
-    X_105 := algebra.subselect(X_55,X_82,A30,A30,true,true,false);
+    X_105 := algebra.subselect(X_55,X_82,A30,A30,true,false,false);
     X_106 := bat.mergecand(X_104,X_105);
-    X_107 := algebra.subselect(X_55,X_82,A31,A31,true,true,false);
+    X_107 := algebra.subselect(X_55,X_82,A31,A31,true,false,false);
     X_108 := bat.mergecand(X_106,X_107);
     X_109:bat[:oid,:int] := sql.bind(X_42,"sys","part","p_partkey",0);
     (X_111,r1_132) := sql.bind(X_42,"sys","part","p_partkey",2);
@@ -120,21 +119,21 @@
     X_129:bat[:oid,:str] := sql.bind(X_42,"sys","lineitem","l_shipinstruct",1);
     X_130 := sql.delta(X_125,X_127,r1_150,X_129);
     X_131 := algebra.leftfetchjoin(X_116,X_130);
-    X_132 := algebra.subselect(X_131,A13,A13,true,true,false);
-    X_136 := algebra.subselect(X_131,A26,A26,true,true,false);
+    X_132 := algebra.subselect(X_131,A13,A13,true,false,false);
+    X_136 := algebra.subselect(X_131,A26,A26,true,false,false);
     X_137 := bat.mergecand(X_132,X_136);
-    X_138 := algebra.subselect(X_131,A39,A39,true,true,false);
+    X_138 := algebra.subselect(X_131,A39,A39,true,false,false);
     X_139 := bat.mergecand(X_137,X_138);
-    X_140 := algebra.subselect(X_124,X_139,A11,A11,true,true,false);
-    X_141 := algebra.subselect(X_124,X_139,A12,A12,true,true,false);
+    X_140 := algebra.subselect(X_124,X_139,A11,A11,true,false,false);
+    X_141 := algebra.subselect(X_124,X_139,A12,A12,true,false,false);
     X_142 := bat.mergecand(X_140,X_141);
-    X_143 := algebra.subselect(X_124,X_139,A24,A24,true,true,false);
+    X_143 := algebra.subselect(X_124,X_139,A24,A24,true,false,false);
     X_144 := bat.mergecand(X_142,X_143);
-    X_145 := algebra.subselect(X_124,X_139,A25,A25,true,true,false);
+    X_145 := algebra.subselect(X_124,X_139,A25,A25,true,false,false);
     X_146 := bat.mergecand(X_144,X_145);
-    X_147 := algebra.subselect(X_124,X_139,A37,A37,true,true,false);
+    X_147 := algebra.subselect(X_124,X_139,A37,A37,true,false,false);
     X_148 := bat.mergecand(X_146,X_147);
-    X_149 := algebra.subselect(X_124,X_139,A38,A38,true,true,false);
+    X_149 := algebra.subselect(X_124,X_139,A38,A38,true,false,false);
     X_150 := bat.mergecand(X_148,X_149);
     X_151:bat[:oid,:int] := sql.bind(X_42,"sys","lineitem","l_partkey",0);
     (X_153,r1_184) := sql.bind(X_42,"sys","lineitem","l_partkey",2);
@@ -152,13 +151,13 @@
     X_173:bat[:oid,:lng] := algebra.leftfetchjoinPath(r1_190,X_150,X_116,X_172);
     X_179:bat[:oid,:str] := algebra.leftfetchjoinPath(X_158,X_108,X_55);
     X_180:bat[:oid,:str] := algebra.leftfetchjoinPath(X_158,X_108,X_62);
-    X_181 := algebra.subselect(X_180,A1,A1,true,true,false);
-    X_185 := algebra.subselect(X_179,X_181,A2,A2,true,true,false);
-    X_186 := algebra.subselect(X_179,X_181,A3,A3,true,true,false);
+    X_181 := algebra.subselect(X_180,A1,A1,true,false,false);
+    X_185 := algebra.subselect(X_179,X_181,A2,A2,true,false,false);
+    X_186 := algebra.subselect(X_179,X_181,A3,A3,true,false,false);
     X_187 := bat.mergecand(X_185,X_186);
-    X_188 := algebra.subselect(X_179,X_181,A4,A4,true,true,false);
+    X_188 := algebra.subselect(X_179,X_181,A4,A4,true,false,false);
     X_189 := bat.mergecand(X_187,X_188);
-    X_190 := algebra.subselect(X_179,X_181,A5,A5,true,true,false);
+    X_190 := algebra.subselect(X_179,X_181,A5,A5,true,false,false);
     X_191 := bat.mergecand(X_189,X_190);
     X_178 := calc.lng(A6,15,2);
     X_192 := algebra.thetasubselect(X_173,X_191,X_178,">=");
@@ -166,17 +165,17 @@
     X_175 := calc.lng(X_174,15,2);
     X_194 := algebra.thetasubselect(X_173,X_192,X_175,"<=");
     X_196 := algebra.subselect(X_166,X_194,A9,A10,true,true,false);
-    X_197 := algebra.subselect(X_165,X_196,A11,A11,true,true,false);
-    X_198 := algebra.subselect(X_165,X_196,A12,A12,true,true,false);
+    X_197 := algebra.subselect(X_165,X_196,A11,A11,true,false,false);
+    X_198 := algebra.subselect(X_165,X_196,A12,A12,true,false,false);
     X_199 := bat.mergecand(X_197,X_198);
-    X_200 := algebra.subselect(X_164,X_199,A13,A13,true,true,false);
-    X_206 := algebra.subselect(X_180,A14,A14,true,true,false);
-    X_210 := algebra.subselect(X_179,X_206,A15,A15,true,true,false);
-    X_211 := algebra.subselect(X_179,X_206,A16,A16,true,true,false);
+    X_200 := algebra.subselect(X_164,X_199,A13,A13,true,false,false);
+    X_206 := algebra.subselect(X_180,A14,A14,true,false,false);
+    X_210 := algebra.subselect(X_179,X_206,A15,A15,true,false,false);
+    X_211 := algebra.subselect(X_179,X_206,A16,A16,true,false,false);
     X_212 := bat.mergecand(X_210,X_211);
-    X_213 := algebra.subselect(X_179,X_206,A17,A17,true,true,false);
+    X_213 := algebra.subselect(X_179,X_206,A17,A17,true,false,false);
     X_214 := bat.mergecand(X_212,X_213);
-    X_215 := algebra.subselect(X_179,X_206,A18,A18,true,true,false);
+    X_215 := algebra.subselect(X_179,X_206,A18,A18,true,false,false);
     X_216 := bat.mergecand(X_214,X_215);
     X_205 := calc.lng(A19,15,2);
     X_217 := algebra.thetasubselect(X_173,X_216,X_205,">=");
@@ -184,17 +183,17 @@
     X_202 := calc.lng(X_201,15,2);
     X_219 := algebra.thetasubselect(X_173,X_217,X_202,"<=");
     X_221 := algebra.subselect(X_166,X_219,A22,A23,true,true,false);
-    X_222 := algebra.subselect(X_165,X_221,A24,A24,true,true,false);
-    X_223 := algebra.subselect(X_165,X_221,A25,A25,true,true,false);
+    X_222 := algebra.subselect(X_165,X_221,A24,A24,true,false,false);
+    X_223 := algebra.subselect(X_165,X_221,A25,A25,true,false,false);
     X_224 := bat.mergecand(X_222,X_223);
-    X_225 := algebra.subselect(X_164,X_224,A26,A26,true,true,false);
-    X_231 := algebra.subselect(X_180,A27,A27,true,true,false);
-    X_235 := algebra.subselect(X_179,X_231,A28,A28,true,true,false);
-    X_236 := algebra.subselect(X_179,X_231,A29,A29,true,true,false);
+    X_225 := algebra.subselect(X_164,X_224,A26,A26,true,false,false);
+    X_231 := algebra.subselect(X_180,A27,A27,true,false,false);
+    X_235 := algebra.subselect(X_179,X_231,A28,A28,true,false,false);
+    X_236 := algebra.subselect(X_179,X_231,A29,A29,true,false,false);
     X_237 := bat.mergecand(X_235,X_236);
-    X_238 := algebra.subselect(X_179,X_231,A30,A30,true,true,false);
+    X_238 := algebra.subselect(X_179,X_231,A30,A30,true,false,false);
     X_239 := bat.mergecand(X_237,X_238);
-    X_240 := algebra.subselect(X_179,X_231,A31,A31,true,true,false);
+    X_240 := algebra.subselect(X_179,X_231,A31,A31,true,false,false);
     X_241 := bat.mergecand(X_239,X_240);
     X_230 := calc.lng(A32,15,2);
     X_242 := algebra.thetasubselect(X_173,X_241,X_230,">=");
@@ -202,10 +201,10 @@
     X_227 := calc.lng(X_226,15,2);
     X_244 := algebra.thetasubselect(X_173,X_242,X_227,"<=");
     X_246 := algebra.subselect(X_166,X_244,A35,A36,true,true,false);
-    X_247 := algebra.subselect(X_165,X_246,A37,A37,true,true,false);
-    X_248 := algebra.subselect(X_165,X_246,A38,A38,true,true,false);
+    X_247 := algebra.subselect(X_165,X_246,A37,A37,true,false,false);
+    X_248 := algebra.subselect(X_165,X_246,A38,A38,true,false,false);
     X_249 := bat.mergecand(X_247,X_248);
-    X_250 := algebra.subselect(X_164,X_249,A39,A39,true,true,false);
+    X_250 := algebra.subselect(X_164,X_249,A39,A39,true,false,false);
     X_251 := bat.mergecand(X_225,X_250);
     X_252 := bat.mergecand(X_200,X_251);
     X_253:bat[:oid,:lng] := sql.bind(X_42,"sys","lineitem","l_extendedprice",0);
@@ -223,155 +222,6 @@
     X_271:bat[:oid,:hge] := batcalc.*(X_259,X_270);
     X_272:hge := aggr.sum(X_271);
     sql.resultSet("sys.L1","revenue","decimal",39,4,10,X_272);
-=======
-    X_77 := algebra.subselect(X_62,X_74,A1,A1,true,false,false);
-    X_78 := algebra.subselect(X_62,X_74,A14,A14,true,false,false);
-    X_79 := bat.mergecand(X_77,X_78);
-    X_80 := algebra.subselect(X_62,X_74,A27,A27,true,false,false);
-    X_81 := bat.mergecand(X_79,X_80);
-    X_82 := algebra.subselect(X_55,X_81,A2,A2,true,false,false);
-    X_83 := algebra.subselect(X_55,X_81,A3,A3,true,false,false);
-    X_84 := bat.mergecand(X_82,X_83);
-    X_85 := algebra.subselect(X_55,X_81,A4,A4,true,false,false);
-    X_86 := bat.mergecand(X_84,X_85);
-    X_87 := algebra.subselect(X_55,X_81,A5,A5,true,false,false);
-    X_88 := bat.mergecand(X_86,X_87);
-    X_89 := algebra.subselect(X_55,X_81,A15,A15,true,false,false);
-    X_90 := bat.mergecand(X_88,X_89);
-    X_91 := algebra.subselect(X_55,X_81,A16,A16,true,false,false);
-    X_92 := bat.mergecand(X_90,X_91);
-    X_93 := algebra.subselect(X_55,X_81,A17,A17,true,false,false);
-    X_94 := bat.mergecand(X_92,X_93);
-    X_95 := algebra.subselect(X_55,X_81,A18,A18,true,false,false);
-    X_96 := bat.mergecand(X_94,X_95);
-    X_97 := algebra.subselect(X_55,X_81,A28,A28,true,false,false);
-    X_100 := bat.mergecand(X_96,X_97);
-    X_101 := algebra.subselect(X_55,X_81,A29,A29,true,false,false);
-    X_102 := bat.mergecand(X_100,X_101);
-    X_103 := algebra.subselect(X_55,X_81,A30,A30,true,false,false);
-    X_104 := bat.mergecand(X_102,X_103);
-    X_105 := algebra.subselect(X_55,X_81,A31,A31,true,false,false);
-    X_106 := bat.mergecand(X_104,X_105);
-    X_107:bat[:oid,:int] := sql.bind(X_42,"sys","part","p_partkey",0);
-    (X_112,r1_133) := sql.bind(X_42,"sys","part","p_partkey",2);
-    X_115:bat[:oid,:int] := sql.bind(X_42,"sys","part","p_partkey",1);
-    X_117 := sql.delta(X_107,X_112,r1_133,X_115);
-    X_118:bat[:oid,:int] := algebra.leftfetchjoinPath(X_106,X_43,X_117);
-    X_119:bat[:oid,:oid] := sql.tid(X_42,"sys","lineitem");
-    X_121:bat[:oid,:str] := sql.bind(X_42,"sys","lineitem","l_shipmode",0);
-    (X_123,r1_145) := sql.bind(X_42,"sys","lineitem","l_shipmode",2);
-    X_125:bat[:oid,:str] := sql.bind(X_42,"sys","lineitem","l_shipmode",1);
-    X_126 := sql.delta(X_121,X_123,r1_145,X_125);
-    X_127 := algebra.leftfetchjoin(X_119,X_126);
-    X_128:bat[:oid,:str] := sql.bind(X_42,"sys","lineitem","l_shipinstruct",0);
-    (X_130,r1_153) := sql.bind(X_42,"sys","lineitem","l_shipinstruct",2);
-    X_132:bat[:oid,:str] := sql.bind(X_42,"sys","lineitem","l_shipinstruct",1);
-    X_133 := sql.delta(X_128,X_130,r1_153,X_132);
-    X_134 := algebra.leftfetchjoin(X_119,X_133);
-    X_135 := algebra.subselect(X_134,A13,A13,true,false,false);
-    X_138 := algebra.subselect(X_134,A26,A26,true,false,false);
-    X_139 := bat.mergecand(X_135,X_138);
-    X_140 := algebra.subselect(X_134,A39,A39,true,false,false);
-    X_141 := bat.mergecand(X_139,X_140);
-    X_142 := algebra.subselect(X_127,X_141,A11,A11,true,false,false);
-    X_143 := algebra.subselect(X_127,X_141,A12,A12,true,false,false);
-    X_144 := bat.mergecand(X_142,X_143);
-    X_145 := algebra.subselect(X_127,X_141,A24,A24,true,false,false);
-    X_146 := bat.mergecand(X_144,X_145);
-    X_147 := algebra.subselect(X_127,X_141,A25,A25,true,false,false);
-    X_148 := bat.mergecand(X_146,X_147);
-    X_149 := algebra.subselect(X_127,X_141,A37,A37,true,false,false);
-    X_150 := bat.mergecand(X_148,X_149);
-    X_151 := algebra.subselect(X_127,X_141,A38,A38,true,false,false);
-    X_152 := bat.mergecand(X_150,X_151);
-    X_153:bat[:oid,:int] := sql.bind(X_42,"sys","lineitem","l_partkey",0);
-    (X_158,r1_189) := sql.bind(X_42,"sys","lineitem","l_partkey",2);
-    X_161:bat[:oid,:int] := sql.bind(X_42,"sys","lineitem","l_partkey",1);
-    X_163 := sql.delta(X_153,X_158,r1_189,X_161);
-    X_164:bat[:oid,:int] := algebra.leftfetchjoinPath(X_152,X_119,X_163);
-    (X_165,r1_197) := algebra.subjoin(X_118,X_164,nil:BAT,nil:BAT,false,nil:lng);
-    X_170:bat[:oid,:str] := algebra.leftfetchjoinPath(r1_197,X_152,X_134);
-    X_171:bat[:oid,:str] := algebra.leftfetchjoinPath(r1_197,X_152,X_127);
-    X_172:bat[:oid,:int] := algebra.leftfetchjoinPath(X_165,X_106,X_69);
-    X_173:bat[:oid,:lng] := sql.bind(X_42,"sys","lineitem","l_quantity",0);
-    (X_175,r1_214) := sql.bind(X_42,"sys","lineitem","l_quantity",2);
-    X_177:bat[:oid,:lng] := sql.bind(X_42,"sys","lineitem","l_quantity",1);
-    X_178 := sql.delta(X_173,X_175,r1_214,X_177);
-    X_179:bat[:oid,:lng] := algebra.leftfetchjoinPath(r1_197,X_152,X_119,X_178);
-    X_185:bat[:oid,:str] := algebra.leftfetchjoinPath(X_165,X_106,X_55);
-    X_186:bat[:oid,:str] := algebra.leftfetchjoinPath(X_165,X_106,X_62);
-    X_187 := algebra.subselect(X_186,A1,A1,true,false,false);
-    X_190 := algebra.subselect(X_185,X_187,A2,A2,true,false,false);
-    X_191 := algebra.subselect(X_185,X_187,A3,A3,true,false,false);
-    X_192 := bat.mergecand(X_190,X_191);
-    X_193 := algebra.subselect(X_185,X_187,A4,A4,true,false,false);
-    X_194 := bat.mergecand(X_192,X_193);
-    X_195 := algebra.subselect(X_185,X_187,A5,A5,true,false,false);
-    X_196 := bat.mergecand(X_194,X_195);
-    X_184 := calc.lng(A6,15,2);
-    X_197 := algebra.thetasubselect(X_179,X_196,X_184,">=");
-    X_180 := calc.+(A7,A8);
-    X_181 := calc.lng(X_180,15,2);
-    X_199 := algebra.thetasubselect(X_179,X_197,X_181,"<=");
-    X_201 := algebra.subselect(X_172,X_199,A9,A10,true,true,false);
-    X_202 := algebra.subselect(X_171,X_201,A11,A11,true,false,false);
-    X_203 := algebra.subselect(X_171,X_201,A12,A12,true,false,false);
-    X_204 := bat.mergecand(X_202,X_203);
-    X_205 := algebra.subselect(X_170,X_204,A13,A13,true,false,false);
-    X_211 := algebra.subselect(X_186,A14,A14,true,false,false);
-    X_214 := algebra.subselect(X_185,X_211,A15,A15,true,false,false);
-    X_215 := algebra.subselect(X_185,X_211,A16,A16,true,false,false);
-    X_216 := bat.mergecand(X_214,X_215);
-    X_217 := algebra.subselect(X_185,X_211,A17,A17,true,false,false);
-    X_218 := bat.mergecand(X_216,X_217);
-    X_219 := algebra.subselect(X_185,X_211,A18,A18,true,false,false);
-    X_220 := bat.mergecand(X_218,X_219);
-    X_210 := calc.lng(A19,15,2);
-    X_221 := algebra.thetasubselect(X_179,X_220,X_210,">=");
-    X_206 := calc.+(A20,A21);
-    X_207 := calc.lng(X_206,15,2);
-    X_223 := algebra.thetasubselect(X_179,X_221,X_207,"<=");
-    X_225 := algebra.subselect(X_172,X_223,A22,A23,true,true,false);
-    X_226 := algebra.subselect(X_171,X_225,A24,A24,true,false,false);
-    X_227 := algebra.subselect(X_171,X_225,A25,A25,true,false,false);
-    X_228 := bat.mergecand(X_226,X_227);
-    X_229 := algebra.subselect(X_170,X_228,A26,A26,true,false,false);
-    X_235 := algebra.subselect(X_186,A27,A27,true,false,false);
-    X_238 := algebra.subselect(X_185,X_235,A28,A28,true,false,false);
-    X_239 := algebra.subselect(X_185,X_235,A29,A29,true,false,false);
-    X_240 := bat.mergecand(X_238,X_239);
-    X_241 := algebra.subselect(X_185,X_235,A30,A30,true,false,false);
-    X_242 := bat.mergecand(X_240,X_241);
-    X_243 := algebra.subselect(X_185,X_235,A31,A31,true,false,false);
-    X_244 := bat.mergecand(X_242,X_243);
-    X_234 := calc.lng(A32,15,2);
-    X_245 := algebra.thetasubselect(X_179,X_244,X_234,">=");
-    X_230 := calc.+(A33,A34);
-    X_231 := calc.lng(X_230,15,2);
-    X_247 := algebra.thetasubselect(X_179,X_245,X_231,"<=");
-    X_249 := algebra.subselect(X_172,X_247,A35,A36,true,true,false);
-    X_250 := algebra.subselect(X_171,X_249,A37,A37,true,false,false);
-    X_251 := algebra.subselect(X_171,X_249,A38,A38,true,false,false);
-    X_252 := bat.mergecand(X_250,X_251);
-    X_253 := algebra.subselect(X_170,X_252,A39,A39,true,false,false);
-    X_254 := bat.mergecand(X_229,X_253);
-    X_255 := bat.mergecand(X_205,X_254);
-    X_256:bat[:oid,:lng] := sql.bind(X_42,"sys","lineitem","l_extendedprice",0);
-    (X_261,r1_339) := sql.bind(X_42,"sys","lineitem","l_extendedprice",2);
-    X_264:bat[:oid,:lng] := sql.bind(X_42,"sys","lineitem","l_extendedprice",1);
-    X_266 := sql.delta(X_256,X_261,r1_339,X_264);
-    X_267:bat[:oid,:lng] := algebra.leftfetchjoinPath(X_255,r1_197,X_152,X_119,X_266);
-    X_268 := calc.lng(A0,15,2);
-    X_270:bat[:oid,:lng] := sql.bind(X_42,"sys","lineitem","l_discount",0);
-    (X_272,r1_358) := sql.bind(X_42,"sys","lineitem","l_discount",2);
-    X_274:bat[:oid,:lng] := sql.bind(X_42,"sys","lineitem","l_discount",1);
-    X_275 := sql.delta(X_270,X_272,r1_358,X_274);
-    X_276:bat[:oid,:lng] := algebra.leftfetchjoinPath(X_255,r1_197,X_152,X_119,X_275);
-    X_277:bat[:oid,:lng] := batcalc.-(X_268,X_276);
-    X_278:bat[:oid,:hge] := batcalc.*(X_267,X_277);
-    X_279:hge := aggr.sum(X_278);
-    sql.resultSet("sys.L1","revenue","decimal",39,4,10,X_279);
->>>>>>> c55dabde
 end user.s2_1;
 
 # 22:53:30 >  
