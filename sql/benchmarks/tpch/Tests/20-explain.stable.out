--- conflicted
+++ resolved
@@ -81,94 +81,6 @@
     X_195 := bat.new(nil:oid,nil:int);
     X_203 := bat.append(X_195,0);
     X_210 := bat.append(X_203,0);
-<<<<<<< HEAD
-    X_8 := sql.mvc();
-    C_9:bat[:oid,:oid] := sql.tid(X_8,"sys","supplier");
-    X_12:bat[:oid,:int]  := sql.bind(X_8,"sys","supplier","s_suppkey",0);
-    (C_15,r1_15) := sql.bind(X_8,"sys","supplier","s_suppkey",2);
-    X_18:bat[:oid,:int]  := sql.bind(X_8,"sys","supplier","s_suppkey",1);
-    X_20 := sql.delta(X_12,C_15,r1_15,X_18);
-    X_21 := algebra.leftfetchjoin(C_9,X_20);
-    X_22 := bat.mirror(X_21);
-    C_23:bat[:oid,:oid] := sql.tid(X_8,"sys","partsupp");
-    X_25:bat[:oid,:int]  := sql.bind(X_8,"sys","partsupp","ps_partkey",0);
-    (C_27,r1_27) := sql.bind(X_8,"sys","partsupp","ps_partkey",2);
-    X_29:bat[:oid,:int]  := sql.bind(X_8,"sys","partsupp","ps_partkey",1);
-    X_30 := sql.delta(X_25,C_27,r1_27,X_29);
-    X_31 := algebra.leftfetchjoin(C_23,X_30);
-    X_32 := bat.mirror(X_31);
-    C_33:bat[:oid,:oid] := sql.tid(X_8,"sys","part");
-    X_35:bat[:oid,:str]  := sql.bind(X_8,"sys","part","p_name",0);
-    (C_37,r1_37) := sql.bind(X_8,"sys","part","p_name",2);
-    X_39:bat[:oid,:str]  := sql.bind(X_8,"sys","part","p_name",1);
-    X_40 := sql.delta(X_35,C_37,r1_37,X_39);
-    X_41 := algebra.leftfetchjoin(C_33,X_40);
-    C_43 := algebra.likesubselect(X_41,nil:BAT,A0,"",false);
-    X_46:bat[:oid,:int] := sql.bind(X_8,"sys","part","p_partkey",0);
-    (C_48,r1_50) := sql.bind(X_8,"sys","part","p_partkey",2);
-    X_50:bat[:oid,:int] := sql.bind(X_8,"sys","part","p_partkey",1);
-    X_51 := sql.delta(X_46,C_48,r1_50,X_50);
-    X_52:bat[:oid,:int] := algebra.leftfetchjoinPath(C_43,C_33,X_51);
-    (X_53,r1_56) := algebra.subjoin(X_31,X_52,nil:BAT,nil:BAT,false,nil:lng);
-    C_56 := algebra.subinter(X_32,X_53,nil:BAT,nil:BAT,false,nil:lng);
-    X_57:bat[:oid,:wrd] := sql.bind_idxbat(X_8,"sys","partsupp","partsupp_ps_partkey_ps_suppkey_pkey",0);
-    (X_59,r1_62) := sql.bind_idxbat(X_8,"sys","partsupp","partsupp_ps_partkey_ps_suppkey_pkey",2);
-    X_61:bat[:oid,:wrd] := sql.bind_idxbat(X_8,"sys","partsupp","partsupp_ps_partkey_ps_suppkey_pkey",1);
-    X_62 := sql.delta(X_57,X_59,r1_62,X_61);
-    X_63:bat[:oid,:wrd] := algebra.leftfetchjoinPath(C_56,C_23,X_62);
-    C_64:bat[:oid,:oid] := sql.tid(X_8,"sys","lineitem");
-    X_66:bat[:oid,:date] := sql.bind(X_8,"sys","lineitem","l_shipdate",0);
-    (C_68,r1_72) := sql.bind(X_8,"sys","lineitem","l_shipdate",2);
-    X_70:bat[:oid,:date] := sql.bind(X_8,"sys","lineitem","l_shipdate",1);
-    X_71 := sql.delta(X_66,C_68,r1_72,X_70);
-    X_72 := algebra.leftfetchjoin(C_64,X_71);
-    X_73 := mtime.addmonths(A3,A4);
-    C_74 := algebra.subselect(X_72,A2,X_73,true,false,false);
-    X_75:bat[:oid,:int] := sql.bind(X_8,"sys","lineitem","l_partkey",0);
-    (C_77,r1_87) := sql.bind(X_8,"sys","lineitem","l_partkey",2);
-    X_79:bat[:oid,:int] := sql.bind(X_8,"sys","lineitem","l_partkey",1);
-    X_80 := sql.delta(X_75,C_77,r1_87,X_79);
-    X_81:bat[:oid,:int] := algebra.leftfetchjoinPath(C_74,C_64,X_80);
-    X_82:bat[:oid,:wrd] := batmkey.hash(X_81);
-    X_84:bat[:oid,:int] := sql.bind(X_8,"sys","lineitem","l_suppkey",0);
-    (C_86,r1_100) := sql.bind(X_8,"sys","lineitem","l_suppkey",2);
-    X_88:bat[:oid,:int] := sql.bind(X_8,"sys","lineitem","l_suppkey",1);
-    X_89 := sql.delta(X_84,C_86,r1_100,X_88);
-    X_90:bat[:oid,:int] := algebra.leftfetchjoinPath(C_74,C_64,X_89);
-    X_91:bat[:oid,:wrd] := mkey.bulk_rotate_xor_hash(X_82,22,X_90);
-    (X_92,r1_107) := algebra.subjoin(X_63,X_91,nil:BAT,nil:BAT,false,nil:lng);
-    X_94 := algebra.leftfetchjoin(C_56,X_31);
-    X_95 := algebra.leftfetchjoin(X_92,X_94);
-    X_96 := algebra.leftfetchjoin(r1_107,X_81);
-    X_97:bat[:oid,:bit] := batcalc.==(X_95,X_96);
-    C_98 := algebra.subselect(X_97,true,true,true,false,false);
-    X_99 := algebra.leftfetchjoin(C_98,X_92);
-    X_100:bat[:oid,:int] := sql.bind(X_8,"sys","partsupp","ps_suppkey",0);
-    (C_102,r1_126) := sql.bind(X_8,"sys","partsupp","ps_suppkey",2);
-    X_104:bat[:oid,:int] := sql.bind(X_8,"sys","partsupp","ps_suppkey",1);
-    X_105 := sql.delta(X_100,C_102,r1_126,X_104);
-    X_106:bat[:oid,:int] := algebra.leftfetchjoinPath(C_56,C_23,X_105);
-    X_107 := algebra.leftfetchjoin(X_99,X_106);
-    X_108 := algebra.leftfetchjoin(C_98,r1_107);
-    X_109 := algebra.leftfetchjoin(X_108,X_90);
-    X_110:bat[:oid,:bit] := batcalc.==(X_107,X_109);
-    C_111 := algebra.subselect(X_110,true,true,true,false,false);
-    X_112 := algebra.leftfetchjoin(C_111,X_99);
-    X_113:bat[:oid,:oid] := batcalc.identity(X_94);
-    X_114 := algebra.leftfetchjoin(X_112,X_113);
-    (X_115,r1_142,r2_142) := group.subgroupdone(X_114);
-    X_118:bat[:oid,:int] := sql.bind(X_8,"sys","partsupp","ps_availqty",0);
-    (C_120,r1_147) := sql.bind(X_8,"sys","partsupp","ps_availqty",2);
-    X_122:bat[:oid,:int] := sql.bind(X_8,"sys","partsupp","ps_availqty",1);
-    X_123 := sql.delta(X_118,C_120,r1_147,X_122);
-    X_124:bat[:oid,:int] := algebra.leftfetchjoinPath(r1_142,X_112,C_56,C_23,X_123);
-    X_128:bat[:oid,:lng] := sql.bind(X_8,"sys","lineitem","l_quantity",0);
-    (C_130,r1_164) := sql.bind(X_8,"sys","lineitem","l_quantity",2);
-    X_132:bat[:oid,:lng] := sql.bind(X_8,"sys","lineitem","l_quantity",1);
-    X_133 := sql.delta(X_128,C_130,r1_164,X_132);
-    X_134:bat[:oid,:lng] := algebra.leftfetchjoinPath(C_111,X_108,C_74,C_64,X_133);
-    X_135:bat[:oid,:lng] := aggr.subsum(X_134,X_115,r1_142,true,true);
-=======
     X_7 := sql.mvc();
     C_8:bat[:oid,:oid] := sql.tid(X_7,"sys","supplier");
     X_11:bat[:oid,:int] := sql.bind(X_7,"sys","supplier","s_suppkey",0);
@@ -255,46 +167,10 @@
     X_133 := sql.delta(X_128,C_130,r1_163,X_132);
     X_134:bat[:oid,:lng] := algebra.projectionPath(C_111,X_108,C_73,C_63,X_133);
     X_135:bat[:oid,:lng] := aggr.subsum(X_134,X_115,r1_141,true,true);
->>>>>>> 242cceaf
     X_125:bat[:oid,:lng] := batcalc.lng(X_124,19,3);
     X_136:bat[:oid,:lng] := batcalc.*(A1,X_135);
     X_137:bat[:oid,:bit] := batcalc.>(X_125,X_136);
     C_138 := algebra.subselect(X_137,true,true,true,true,false);
-<<<<<<< HEAD
-    X_139:bat[:oid,:int] := algebra.leftfetchjoinPath(C_138,r1_142,X_112,X_106);
-    (X_140,r1_183) := algebra.subjoin(X_21,X_139,nil:BAT,nil:BAT,false,nil:lng);
-    C_142 := algebra.subinter(X_22,X_140,nil:BAT,nil:BAT,false,nil:lng);
-    X_143:bat[:oid,:int] := sql.bind(X_8,"sys","supplier","s_nationkey",0);
-    (C_145,r1_191) := sql.bind(X_8,"sys","supplier","s_nationkey",2);
-    X_147:bat[:oid,:int] := sql.bind(X_8,"sys","supplier","s_nationkey",1);
-    X_148 := sql.delta(X_143,C_145,r1_191,X_147);
-    X_149:bat[:oid,:int] := algebra.leftfetchjoinPath(C_142,C_9,X_148);
-    C_150:bat[:oid,:oid] := sql.tid(X_8,"sys","nation");
-    X_152:bat[:oid,:str] := sql.bind(X_8,"sys","nation","n_name",0);
-    (C_154,r1_201) := sql.bind(X_8,"sys","nation","n_name",2);
-    X_156:bat[:oid,:str] := sql.bind(X_8,"sys","nation","n_name",1);
-    X_157 := sql.delta(X_152,C_154,r1_201,X_156);
-    X_158 := algebra.leftfetchjoin(C_150,X_157);
-    C_159 := algebra.subselect(X_158,A5,A5,true,false,false);
-    X_160:bat[:oid,:int] := sql.bind(X_8,"sys","nation","n_nationkey",0);
-    (C_162,r1_211) := sql.bind(X_8,"sys","nation","n_nationkey",2);
-    X_164:bat[:oid,:int] := sql.bind(X_8,"sys","nation","n_nationkey",1);
-    X_165 := sql.delta(X_160,C_162,r1_211,X_164);
-    X_166:bat[:oid,:int] := algebra.leftfetchjoinPath(C_159,C_150,X_165);
-    (X_167,r1_217) := algebra.subjoin(X_149,X_166,nil:BAT,nil:BAT,false,nil:lng);
-    X_169:bat[:oid,:str] := sql.bind(X_8,"sys","supplier","s_name",0);
-    (C_171,r1_225) := sql.bind(X_8,"sys","supplier","s_name",2);
-    X_173:bat[:oid,:str] := sql.bind(X_8,"sys","supplier","s_name",1);
-    X_174 := sql.delta(X_169,C_171,r1_225,X_173);
-    X_175:bat[:oid,:str] := algebra.leftfetchjoinPath(X_167,C_142,C_9,X_174);
-    (X_176,r1_232,r2_232) := algebra.subsort(X_175,false,false);
-    X_179 := algebra.leftfetchjoin(r1_232,X_175);
-    X_180:bat[:oid,:str] := sql.bind(X_8,"sys","supplier","s_address",0);
-    (C_182,r1_238) := sql.bind(X_8,"sys","supplier","s_address",2);
-    X_184:bat[:oid,:str] := sql.bind(X_8,"sys","supplier","s_address",1);
-    X_185 := sql.delta(X_180,C_182,r1_238,X_184);
-    X_186:bat[:oid,:str] := algebra.leftfetchjoinPath(r1_232,X_167,C_142,C_9,X_185);
-=======
     X_139:bat[:oid,:int] := algebra.projectionPath(C_138,r1_141,X_112,X_106);
     (X_140,r1_182) := algebra.subjoin(X_20,X_139,nil:BAT,nil:BAT,false,nil:lng);
     C_142 := algebra.subinter(X_21,X_140,nil:BAT,nil:BAT,false,nil:lng);
@@ -328,7 +204,6 @@
     X_184:bat[:oid,:str] := sql.bind(X_7,"sys","supplier","s_address",1);
     X_185 := sql.delta(X_180,C_182,r1_237,X_184);
     X_186:bat[:oid,:str] := algebra.projectionPath(r1_231,X_167,C_142,C_8,X_185);
->>>>>>> 242cceaf
     sql.resultSet(X_204,X_205,X_206,X_208,X_210,X_179,X_186);
 end user.s2_1;
 
