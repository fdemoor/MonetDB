--- conflicted
+++ resolved
@@ -65,7 +65,7 @@
 % clob # type
 % 789 # length
 function user.s2_1{autoCommit=true}(A0:str,A1:bte,A2:date,A3:date,A4:int,A5:str):void;
-    X_243:void  := querylog.define("explain select\n\ts_name,\n\ts_address\nfrom\n\tsupplier,\n\tnation\nwhere\n\ts_suppkey in (\n\t\tselect\n\t\t\tps_suppkey\n\t\tfrom\n\t\t\tpartsupp\n\t\twhere\n\t\t\tps_partkey in (\n\t\t\t\tselect\n\t\t\t\t\tp_partkey\n\t\t\t\tfrom\n\t\t\t\t\tpart\n\t\t\t\twhere\n\t\t\t\t\tp_name like \\'forest%\\'\n\t\t\t)\n\t\t\tand ps_availqty > (\n\t\t\t\tselect\n\t\t\t\t\t0.5 * sum(l_quantity)\n\t\t\t\tfrom\n\t\t\t\t\tlineitem\n\t\t\t\twhere\n\t\t\t\t\tl_partkey = ps_partkey\n\t\t\t\t\tand l_suppkey = ps_suppkey\n\t\t\t\t\tand l_shipdate >= date \\'1994-01-01\\'\n\t\t\t\t\tand l_shipdate < date \\'1994-01-01\\' + interval \\'1\\' year\n\t\t\t)\n\t)\n\tand s_nationkey = n_nationkey\n\tand n_name = \\'CANADA\\'\norder by\n\ts_name;","sequential_pipe",139);
+    X_243:void := querylog.define("explain select\n\ts_name,\n\ts_address\nfrom\n\tsupplier,\n\tnation\nwhere\n\ts_suppkey in (\n\t\tselect\n\t\t\tps_suppkey\n\t\tfrom\n\t\t\tpartsupp\n\t\twhere\n\t\t\tps_partkey in (\n\t\t\t\tselect\n\t\t\t\t\tp_partkey\n\t\t\t\tfrom\n\t\t\t\t\tpart\n\t\t\t\twhere\n\t\t\t\t\tp_name like \\'forest%\\'\n\t\t\t)\n\t\t\tand ps_availqty > (\n\t\t\t\tselect\n\t\t\t\t\t0.5 * sum(l_quantity)\n\t\t\t\tfrom\n\t\t\t\t\tlineitem\n\t\t\t\twhere\n\t\t\t\t\tl_partkey = ps_partkey\n\t\t\t\t\tand l_suppkey = ps_suppkey\n\t\t\t\t\tand l_shipdate >= date \\'1994-01-01\\'\n\t\t\t\t\tand l_shipdate < date \\'1994-01-01\\' + interval \\'1\\' year\n\t\t\t)\n\t)\n\tand s_nationkey = n_nationkey\n\tand n_name = \\'CANADA\\'\norder by\n\ts_name;","sequential_pipe",140);
     X_8 := sql.mvc();
     X_9:bat[:oid,:oid]  := sql.tid(X_8,"sys","supplier");
     X_12:bat[:oid,:int]  := sql.bind(X_8,"sys","supplier","s_suppkey",0);
@@ -92,7 +92,7 @@
     (X_50,r1_52) := sql.bind(X_8,"sys","part","p_partkey",2);
     X_53:bat[:oid,:int]  := sql.bind(X_8,"sys","part","p_partkey",1);
     X_55 := sql.delta(X_46,X_50,r1_52,X_53);
-    X_56:bat[:oid,:int] := algebra.leftfetchjoinPath(X_43,X_33,X_55);
+    X_56:bat[:oid,:int]  := algebra.leftfetchjoinPath(X_43,X_33,X_55);
     (X_57,r1_60) := algebra.subjoin(X_31,X_56,nil:BAT,nil:BAT,false,nil:lng);
     X_60 := algebra.tinter(X_32,X_57);
     X_284 := algebra.leftfetchjoin(X_60,X_23);
@@ -114,24 +114,14 @@
     (X_86,r1_93) := sql.bind(X_8,"sys","lineitem","l_partkey",2);
     X_89:bat[:oid,:int]  := sql.bind(X_8,"sys","lineitem","l_partkey",1);
     X_91 := sql.delta(X_82,X_86,r1_93,X_89);
-<<<<<<< HEAD
     X_92:bat[:oid,:int]  := algebra.leftfetchjoin(X_285,X_91);
     X_93:bat[:oid,:wrd]  := batmkey.hash(X_92);
-=======
-    X_92:bat[:oid,:int]  := algebra.leftfetchjoin(X_284,X_91);
-    X_93:bat[:oid,:wrd] := batmkey.hash(X_92);
->>>>>>> f419f2cc
     X_95:bat[:oid,:int]  := sql.bind(X_8,"sys","lineitem","l_suppkey",0);
     (X_98,r1_109) := sql.bind(X_8,"sys","lineitem","l_suppkey",2);
     X_100:bat[:oid,:int]  := sql.bind(X_8,"sys","lineitem","l_suppkey",1);
     X_101 := sql.delta(X_95,X_98,r1_109,X_100);
-<<<<<<< HEAD
     X_102:bat[:oid,:int]  := algebra.leftfetchjoin(X_285,X_101);
     X_103:bat[:oid,:wrd]  := mkey.bulk_rotate_xor_hash(X_93,22,X_102);
-=======
-    X_102:bat[:oid,:int]  := algebra.leftfetchjoin(X_284,X_101);
-    X_103:bat[:oid,:wrd] := mkey.bulk_rotate_xor_hash(X_93,22,X_102);
->>>>>>> f419f2cc
     (X_104,r1_116) := algebra.subjoin(X_68,X_103,nil:BAT,nil:BAT,false,nil:lng);
     X_108 := algebra.leftfetchjoin(X_60,X_31);
     X_109 := algebra.leftfetchjoin(X_104,X_108);
@@ -158,35 +148,21 @@
     (X_158,r1_183) := sql.bind(X_8,"sys","lineitem","l_quantity",2);
     X_160:bat[:oid,:int]  := sql.bind(X_8,"sys","lineitem","l_quantity",1);
     X_161 := sql.delta(X_153,X_158,r1_183,X_160);
-<<<<<<< HEAD
     X_162:bat[:oid,:int]  := algebra.leftfetchjoinPath(X_132,X_129,X_285,X_161);
     X_163:bat[:oid,:hge]  := aggr.subsum(X_162,X_136,r1_154,true,true);
-=======
-    X_162:bat[:oid,:int]  := algebra.leftfetchjoinPath(X_132,X_129,X_284,X_161);
-    X_163:bat[:oid,:hge] := aggr.subsum(X_162,X_136,r1_154,true,true);
->>>>>>> f419f2cc
     X_139:bat[:oid,:int]  := sql.bind(X_8,"sys","partsupp","ps_availqty",0);
     (X_141,r1_159) := sql.bind(X_8,"sys","partsupp","ps_availqty",2);
     X_143:bat[:oid,:int]  := sql.bind(X_8,"sys","partsupp","ps_availqty",1);
     X_144 := sql.delta(X_139,X_141,r1_159,X_143);
-<<<<<<< HEAD
     X_145:bat[:oid,:int]  := algebra.leftfetchjoinPath(X_286,X_60,X_23,X_144);
     X_146:bat[:oid,:hge]  := batcalc.hge(X_145,22,2);
-=======
-    X_145:bat[:oid,:int] := algebra.leftfetchjoinPath(X_285,X_60,X_23,X_144);
-    X_146:bat[:oid,:hge] := batcalc.hge(X_145,22,2);
->>>>>>> f419f2cc
     X_149 := calc.lng(1,A1,11,1);
     X_152 := calc.hge(1,X_149,22,1);
-    X_165:bat[:oid,:lng] := batcalc.lng(X_163,11,1);
-    X_166:bat[:oid,:hge] := batcalc.*(X_152,X_165);
-    X_167:bat[:oid,:bit] := batcalc.>(X_146,X_166);
+    X_165:bat[:oid,:lng]  := batcalc.lng(X_163,11,1);
+    X_166:bat[:oid,:hge]  := batcalc.*(X_152,X_165);
+    X_167:bat[:oid,:bit]  := batcalc.>(X_146,X_166);
     X_168 := algebra.subselect(X_167,true,true,true,true,false);
-<<<<<<< HEAD
     X_170:bat[:oid,:int]  := algebra.leftfetchjoinPath(X_168,X_286,X_127);
-=======
-    X_170:bat[:oid,:int] := algebra.leftfetchjoinPath(X_168,X_285,X_127);
->>>>>>> f419f2cc
     (X_171,r1_203) := algebra.subjoin(X_21,X_170,nil:BAT,nil:BAT,false,nil:lng);
     X_175 := algebra.tinter(X_22,X_171);
     X_287 := algebra.leftfetchjoin(X_175,X_9);
@@ -207,29 +183,21 @@
     (X_202,r1_236) := sql.bind(X_8,"sys","nation","n_nationkey",2);
     X_204:bat[:oid,:int]  := sql.bind(X_8,"sys","nation","n_nationkey",1);
     X_205 := sql.delta(X_200,X_202,r1_236,X_204);
-    X_206:bat[:oid,:int] := algebra.leftfetchjoinPath(X_197,X_187,X_205);
+    X_206:bat[:oid,:int]  := algebra.leftfetchjoinPath(X_197,X_187,X_205);
     (X_207,r1_242) := algebra.subjoin(X_186,X_206,nil:BAT,nil:BAT,false,nil:lng);
     X_288 := algebra.leftfetchjoin(X_207,X_175);
     X_211:bat[:oid,:str]  := sql.bind(X_8,"sys","supplier","s_name",0);
     (X_215,r1_250) := sql.bind(X_8,"sys","supplier","s_name",2);
     X_218:bat[:oid,:str]  := sql.bind(X_8,"sys","supplier","s_name",1);
     X_220 := sql.delta(X_211,X_215,r1_250,X_218);
-<<<<<<< HEAD
     X_221:bat[:oid,:str]  := algebra.leftfetchjoinPath(X_288,X_9,X_220);
-=======
-    X_221:bat[:oid,:str] := algebra.leftfetchjoinPath(X_287,X_9,X_220);
->>>>>>> f419f2cc
     (X_222,r1_259,r2_259) := algebra.subsort(X_221,false,false);
     X_225 := algebra.leftfetchjoin(r1_259,X_221);
     X_226:bat[:oid,:str]  := sql.bind(X_8,"sys","supplier","s_address",0);
     (X_229,r1_266) := sql.bind(X_8,"sys","supplier","s_address",2);
     X_231:bat[:oid,:str]  := sql.bind(X_8,"sys","supplier","s_address",1);
     X_232 := sql.delta(X_226,X_229,r1_266,X_231);
-<<<<<<< HEAD
     X_233:bat[:oid,:str]  := algebra.leftfetchjoinPath(r1_259,X_288,X_9,X_232);
-=======
-    X_233:bat[:oid,:str] := algebra.leftfetchjoinPath(r1_259,X_287,X_9,X_232);
->>>>>>> f419f2cc
     X_234 := sql.resultSet(2,1,X_225);
     sql.rsColumn(X_234,"sys.supplier","s_name","varchar",25,0,X_225);
     sql.rsColumn(X_234,"sys.supplier","s_address","varchar",40,0,X_233);
