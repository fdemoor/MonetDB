--- conflicted
+++ resolved
@@ -62,7 +62,7 @@
 % clob # type
 % 811 # length
 function user.s2_1{autoCommit=true}(A0:str,A1:str):void;
-    X_231:void  := querylog.define("explain select\n\ts_name,\n\tcount(*) as numwait\nfrom\n\tsupplier,\n\tlineitem l1,\n\torders,\n\tnation\nwhere\n\ts_suppkey = l1.l_suppkey\n\tand o_orderkey = l1.l_orderkey\n\tand o_orderstatus = \\'F\\'\n\tand l1.l_receiptdate > l1.l_commitdate\n\tand exists (\n\t\tselect\n\t\t\t*\n\t\tfrom\n\t\t\tlineitem l2\n\t\twhere\n\t\t\tl2.l_orderkey = l1.l_orderkey\n\t\t\tand l2.l_suppkey <> l1.l_suppkey\n\t)\n\tand not exists (\n\t\tselect\n\t\t\t*\n\t\tfrom\n\t\t\tlineitem l3\n\t\twhere\n\t\t\tl3.l_orderkey = l1.l_orderkey\n\t\t\tand l3.l_suppkey <> l1.l_suppkey\n\t\t\tand l3.l_receiptdate > l3.l_commitdate\n\t)\n\tand s_nationkey = n_nationkey\n\tand n_name = \\'SAUDI ARABIA\\'\ngroup by\n\ts_name\norder by\n\tnumwait desc,\n\ts_name\nlimit 100;","sequential_pipe",130);
+    X_231:void := querylog.define("explain select\n\ts_name,\n\tcount(*) as numwait\nfrom\n\tsupplier,\n\tlineitem l1,\n\torders,\n\tnation\nwhere\n\ts_suppkey = l1.l_suppkey\n\tand o_orderkey = l1.l_orderkey\n\tand o_orderstatus = \\'F\\'\n\tand l1.l_receiptdate > l1.l_commitdate\n\tand exists (\n\t\tselect\n\t\t\t*\n\t\tfrom\n\t\t\tlineitem l2\n\t\twhere\n\t\t\tl2.l_orderkey = l1.l_orderkey\n\t\t\tand l2.l_suppkey <> l1.l_suppkey\n\t)\n\tand not exists (\n\t\tselect\n\t\t\t*\n\t\tfrom\n\t\t\tlineitem l3\n\t\twhere\n\t\t\tl3.l_orderkey = l1.l_orderkey\n\t\t\tand l3.l_suppkey <> l1.l_suppkey\n\t\t\tand l3.l_receiptdate > l3.l_commitdate\n\t)\n\tand s_nationkey = n_nationkey\n\tand n_name = \\'SAUDI ARABIA\\'\ngroup by\n\ts_name\norder by\n\tnumwait desc,\n\ts_name\nlimit 100;","sequential_pipe",131);
     X_4 := sql.mvc();
     X_5:bat[:oid,:oid]  := sql.tid(X_4,"sys","lineitem");
     X_8:bat[:oid,:date]  := sql.bind(X_4,"sys","lineitem","l_receiptdate",0);
@@ -97,11 +97,7 @@
     (X_58,r1_62) := sql.bind_idxbat(X_4,"sys","lineitem","lineitem_l_suppkey_fkey",2);
     X_60:bat[:oid,:oid]  := sql.bind_idxbat(X_4,"sys","lineitem","lineitem_l_suppkey_fkey",1);
     X_61 := sql.delta(X_55,X_58,r1_62,X_60);
-<<<<<<< HEAD
     X_62:bat[:oid,:oid]  := algebra.leftfetchjoinPath(X_266,X_5,X_61);
-=======
-    X_62:bat[:oid,:oid] := algebra.leftfetchjoinPath(X_265,X_5,X_61);
->>>>>>> f419f2cc
     X_63:bat[:oid,:oid]  := sql.tid(X_4,"sys","supplier");
     (X_65,r1_71) := algebra.subjoin(X_62,X_63,nil:BAT,nil:BAT,false,nil:lng);
     X_267 := algebra.leftfetchjoin(r1_71,X_63);
@@ -125,22 +121,14 @@
     (X_98,r1_106) := sql.bind(X_4,"sys","supplier","s_suppkey",2);
     X_101:bat[:oid,:int]  := sql.bind(X_4,"sys","supplier","s_suppkey",1);
     X_102 := sql.delta(X_95,X_98,r1_106,X_101);
-<<<<<<< HEAD
     X_103:bat[:oid,:int]  := algebra.leftfetchjoinPath(X_268,X_63,X_102);
-=======
-    X_103:bat[:oid,:int] := algebra.leftfetchjoinPath(X_267,X_63,X_102);
->>>>>>> f419f2cc
     X_104 := bat.mirror(X_103);
     X_269 := algebra.leftfetchjoin(X_91,X_65);
     X_105:bat[:oid,:int]  := sql.bind(X_4,"sys","lineitem","l_orderkey",0);
     (X_109,r1_119) := sql.bind(X_4,"sys","lineitem","l_orderkey",2);
     X_112:bat[:oid,:int]  := sql.bind(X_4,"sys","lineitem","l_orderkey",1);
     X_114 := sql.delta(X_105,X_109,r1_119,X_112);
-<<<<<<< HEAD
     X_115:bat[:oid,:int]  := algebra.leftfetchjoinPath(X_269,X_51,X_26,X_5,X_114);
-=======
-    X_115:bat[:oid,:int] := algebra.leftfetchjoinPath(X_268,X_51,X_26,X_5,X_114);
->>>>>>> f419f2cc
     X_116:bat[:oid,:oid]  := sql.tid(X_4,"sys","lineitem");
     X_117 := algebra.leftfetchjoin(X_116,X_114);
     (X_118,r1_137) := algebra.subjoin(X_115,X_117,nil:BAT,nil:BAT,false,nil:lng);
@@ -150,11 +138,7 @@
     X_129 := sql.delta(X_123,X_126,r1_145,X_128);
     X_130 := algebra.leftfetchjoin(X_116,X_129);
     X_131 := algebra.leftfetchjoin(r1_137,X_130);
-<<<<<<< HEAD
     X_136:bat[:oid,:int]  := algebra.leftfetchjoinPath(X_269,X_51,X_26,X_5,X_129);
-=======
-    X_136:bat[:oid,:int] := algebra.leftfetchjoinPath(X_268,X_51,X_26,X_5,X_129);
->>>>>>> f419f2cc
     X_137 := algebra.leftfetchjoin(X_118,X_136);
     X_138:bat[:oid,:bit]  := batcalc.!=(X_131,X_137);
     X_139 := algebra.subselect(X_138,true,true,true,true,false);
@@ -178,8 +162,8 @@
     X_168 := algebra.leftfetchjoin(X_166,X_117);
     (X_169,r1_208) := algebra.subjoin(X_145,X_168,nil:BAT,nil:BAT,false,nil:lng);
     X_174:bat[:oid,:int]  := algebra.leftfetchjoinPath(r1_208,X_166,X_130);
-    X_175:bat[:oid,:int] := algebra.leftfetchjoinPath(X_169,X_142,X_136);
-    X_176:bat[:oid,:bit] := batcalc.!=(X_174,X_175);
+    X_175:bat[:oid,:int]  := algebra.leftfetchjoinPath(X_169,X_142,X_136);
+    X_176:bat[:oid,:bit]  := batcalc.!=(X_174,X_175);
     X_177 := algebra.subselect(X_176,true,true,true,true,false);
     X_179 := algebra.leftfetchjoin(X_177,X_169);
     X_180 := algebra.tdiff(X_144,X_179);
@@ -188,11 +172,7 @@
     (X_185,r1_235) := sql.bind(X_4,"sys","supplier","s_name",2);
     X_188:bat[:oid,:str]  := sql.bind(X_4,"sys","supplier","s_name",1);
     X_190 := sql.delta(X_181,X_185,r1_235,X_188);
-<<<<<<< HEAD
     X_191:bat[:oid,:str]  := algebra.leftfetchjoinPath(X_180,X_270,r1_71,X_63,X_190);
-=======
-    X_191:bat[:oid,:str] := algebra.leftfetchjoinPath(X_180,X_269,r1_71,X_63,X_190);
->>>>>>> f419f2cc
     (X_192,r1_246,r2_246) := group.subgroupdone(X_191);
     X_195 := algebra.leftfetchjoin(r1_246,X_191);
     X_196:bat[:oid,:wrd]  := aggr.subcount(X_192,X_192,r1_246,false);
