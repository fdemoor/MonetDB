stdout of test '21-explain` in directory 'sql/benchmarks/tpch` itself:


# 22:53:30 >  
# 22:53:30 >  "mserver5" "--debug=10" "--set" "gdk_nr_threads=0" "--set" "mapi_open=true" "--set" "mapi_port=34581" "--set" "mapi_usock=/var/tmp/mtest-9096/.s.monetdb.34581" "--set" "monet_prompt=" "--forcemito" "--set" "mal_listing=2" "--dbpath=/ufs/manegold/_/Monet/HG/Feb2013/prefix/--disable-debug_--enable-assert_--enable-optimize/var/MonetDB/mTests_sql_benchmarks_tpch" "--set" "mal_listing=0"
# 22:53:30 >  

# MonetDB 5 server v11.15.12
# This is an unreleased version
# Serving database 'mTests_sql_benchmarks_tpch', using 8 threads
# Compiled for x86_64-unknown-linux-gnu/64bit with 64bit OIDs dynamically linked
# Found 15.591 GiB available main-memory.
# Copyright (c) 1993-July 2008 CWI.
# Copyright (c) August 2008-2015 MonetDB B.V., all rights reserved
# Visit http://www.monetdb.org/ for further information
# Listening for connection requests on mapi:monetdb://rome.ins.cwi.nl:34581/
# Listening for UNIX domain connection requests on mapi:monetdb:///var/tmp/mtest-9096/.s.monetdb.34581
# MonetDB/GIS module loaded
# MonetDB/JAQL module loaded
# MonetDB/SQL module loaded

Ready.

# 22:53:31 >  
# 22:53:31 >  "/usr/bin/python2" "21-explain.SQL.py" "21-explain"
# 22:53:31 >  

#set optimizer = 'sequential_pipe';
#explain select
#	s_name,
#	count(*) as numwait
#from
#	supplier,
#	lineitem l1,
#	orders,
#	nation
#where
#	s_suppkey = l1.l_suppkey
#	and o_orderkey = l1.l_orderkey
#	and o_orderstatus = 'F'
#	and l1.l_receiptdate > l1.l_commitdate
#	and exists (
#		select
#			*
#		from
#			lineitem l2
#		where
#			l2.l_orderkey = l1.l_orderkey
#			and l2.l_suppkey <> l1.l_suppkey
#	)
#	and not exists (
#		select
#			*
#		from
#			lineitem l3
#		where
#			l3.l_orderkey = l1.l_orderkey
#			and l3.l_suppkey <> l1.l_suppkey
#			and l3.l_receiptdate > l3.l_commitdate
% .explain # table_name
% mal # name
% clob # type
% 811 # length
function user.s2_1{autoCommit=true}(A0:str,A1:str):void;
    X_231:void := querylog.define("explain select\n\ts_name,\n\tcount(*) as numwait\nfrom\n\tsupplier,\n\tlineitem l1,\n\torders,\n\tnation\nwhere\n\ts_suppkey = l1.l_suppkey\n\tand o_orderkey = l1.l_orderkey\n\tand o_orderstatus = \\'F\\'\n\tand l1.l_receiptdate > l1.l_commitdate\n\tand exists (\n\t\tselect\n\t\t\t*\n\t\tfrom\n\t\t\tlineitem l2\n\t\twhere\n\t\t\tl2.l_orderkey = l1.l_orderkey\n\t\t\tand l2.l_suppkey <> l1.l_suppkey\n\t)\n\tand not exists (\n\t\tselect\n\t\t\t*\n\t\tfrom\n\t\t\tlineitem l3\n\t\twhere\n\t\t\tl3.l_orderkey = l1.l_orderkey\n\t\t\tand l3.l_suppkey <> l1.l_suppkey\n\t\t\tand l3.l_receiptdate > l3.l_commitdate\n\t)\n\tand s_nationkey = n_nationkey\n\tand n_name = \\'SAUDI ARABIA\\'\ngroup by\n\ts_name\norder by\n\tnumwait desc,\n\ts_name\nlimit 100;","sequential_pipe",124);
    X_4 := sql.mvc();
    X_5:bat[:oid,:oid]  := sql.tid(X_4,"sys","lineitem");
    X_8:bat[:oid,:date]  := sql.bind(X_4,"sys","lineitem","l_receiptdate",0);
    (X_11,r1_11) := sql.bind(X_4,"sys","lineitem","l_receiptdate",2);
    X_14:bat[:oid,:date]  := sql.bind(X_4,"sys","lineitem","l_receiptdate",1);
    X_16 := sql.delta(X_8,X_11,r1_11,X_14);
    X_17 := algebra.leftfetchjoin(X_5,X_16);
    X_18:bat[:oid,:date]  := sql.bind(X_4,"sys","lineitem","l_commitdate",0);
    (X_20,r1_20) := sql.bind(X_4,"sys","lineitem","l_commitdate",2);
    X_22:bat[:oid,:date]  := sql.bind(X_4,"sys","lineitem","l_commitdate",1);
    X_23 := sql.delta(X_18,X_20,r1_20,X_22);
    X_24 := algebra.leftfetchjoin(X_5,X_23);
    X_25:bat[:oid,:bit]  := batcalc.>(X_17,X_24);
    X_26 := algebra.subselect(X_25,true,true,true,true,false);
<<<<<<< HEAD
=======
    X_247 := algebra.leftfetchjoin(X_26,X_5);
>>>>>>> f5477d80
    X_28:bat[:oid,:oid]  := sql.bind_idxbat(X_4,"sys","lineitem","lineitem_l_orderkey_fkey",0);
    (X_30,r1_32) := sql.bind_idxbat(X_4,"sys","lineitem","lineitem_l_orderkey_fkey",2);
    X_32:bat[:oid,:oid]  := sql.bind_idxbat(X_4,"sys","lineitem","lineitem_l_orderkey_fkey",1);
    X_33 := sql.delta(X_28,X_30,r1_32,X_32);
<<<<<<< HEAD
    X_34:bat[:oid,:oid] := algebra.leftfetchjoinPath(X_26,X_5,X_33);
=======
    X_34:bat[:oid,:oid]  := algebra.leftfetchjoin(X_247,X_33);
>>>>>>> f5477d80
    X_35:bat[:oid,:oid]  := sql.tid(X_4,"sys","orders");
    X_38:bat[:oid,:str]  := sql.bind(X_4,"sys","orders","o_orderstatus",0);
    (X_41,r1_44) := sql.bind(X_4,"sys","orders","o_orderstatus",2);
    X_44:bat[:oid,:str]  := sql.bind(X_4,"sys","orders","o_orderstatus",1);
    X_46 := sql.delta(X_38,X_41,r1_44,X_44);
    X_47 := algebra.leftfetchjoin(X_35,X_46);
    X_48 := algebra.subselect(X_47,A0,A0,true,true,false);
    X_50 := algebra.leftfetchjoin(X_48,X_35);
<<<<<<< HEAD
    (X_51,r1_55) := algebra.subjoin(X_34,X_50,nil:BAT,nil:BAT,false,nil:lng);
    X_265 := algebra.leftfetchjoin(X_51,X_26);
    X_55:bat[:oid,:oid]  := sql.bind_idxbat(X_4,"sys","lineitem","lineitem_l_suppkey_fkey",0);
    (X_58,r1_62) := sql.bind_idxbat(X_4,"sys","lineitem","lineitem_l_suppkey_fkey",2);
    X_60:bat[:oid,:oid]  := sql.bind_idxbat(X_4,"sys","lineitem","lineitem_l_suppkey_fkey",1);
    X_61 := sql.delta(X_55,X_58,r1_62,X_60);
    X_62:bat[:oid,:oid]  := algebra.leftfetchjoinPath(X_265,X_5,X_61);
    X_63:bat[:oid,:oid]  := sql.tid(X_4,"sys","supplier");
    (X_65,r1_71) := algebra.subjoin(X_62,X_63,nil:BAT,nil:BAT,false,nil:lng);
    X_266 := algebra.leftfetchjoin(r1_71,X_63);
    X_68:bat[:oid,:oid]  := sql.bind_idxbat(X_4,"sys","supplier","supplier_s_nationkey_fkey",0);
    (X_72,r1_78) := sql.bind_idxbat(X_4,"sys","supplier","supplier_s_nationkey_fkey",2);
    X_75:bat[:oid,:oid]  := sql.bind_idxbat(X_4,"sys","supplier","supplier_s_nationkey_fkey",1);
    X_77 := sql.delta(X_68,X_72,r1_78,X_75);
    X_78:bat[:oid,:oid]  := algebra.leftfetchjoin(X_266,X_77);
    X_79:bat[:oid,:oid]  := sql.tid(X_4,"sys","nation");
    X_81:bat[:oid,:str]  := sql.bind(X_4,"sys","nation","n_name",0);
    (X_83,r1_90) := sql.bind(X_4,"sys","nation","n_name",2);
    X_85:bat[:oid,:str]  := sql.bind(X_4,"sys","nation","n_name",1);
    X_86 := sql.delta(X_81,X_83,r1_90,X_85);
    X_87 := algebra.leftfetchjoin(X_79,X_86);
    X_88 := algebra.subselect(X_87,A1,A1,true,true,false);
    X_90 := algebra.leftfetchjoin(X_88,X_79);
    (X_91,r1_99) := algebra.subjoin(X_78,X_90,nil:BAT,nil:BAT,false,nil:lng);
    X_267 := algebra.leftfetchjoin(X_91,r1_71);
    X_95:bat[:oid,:int]  := sql.bind(X_4,"sys","supplier","s_suppkey",0);
    (X_98,r1_106) := sql.bind(X_4,"sys","supplier","s_suppkey",2);
    X_101:bat[:oid,:int]  := sql.bind(X_4,"sys","supplier","s_suppkey",1);
    X_102 := sql.delta(X_95,X_98,r1_106,X_101);
    X_103:bat[:oid,:int]  := algebra.leftfetchjoinPath(X_267,X_63,X_102);
    X_104 := bat.mirror(X_103);
    X_268 := algebra.leftfetchjoin(X_91,X_65);
    X_105:bat[:oid,:int]  := sql.bind(X_4,"sys","lineitem","l_orderkey",0);
    (X_109,r1_119) := sql.bind(X_4,"sys","lineitem","l_orderkey",2);
    X_112:bat[:oid,:int]  := sql.bind(X_4,"sys","lineitem","l_orderkey",1);
    X_114 := sql.delta(X_105,X_109,r1_119,X_112);
    X_115:bat[:oid,:int]  := algebra.leftfetchjoinPath(X_268,X_51,X_26,X_5,X_114);
    X_116:bat[:oid,:oid]  := sql.tid(X_4,"sys","lineitem");
    X_117 := algebra.leftfetchjoin(X_116,X_114);
    (X_118,r1_137) := algebra.subjoin(X_115,X_117,nil:BAT,nil:BAT,false,nil:lng);
    X_123:bat[:oid,:int]  := sql.bind(X_4,"sys","lineitem","l_suppkey",0);
    (X_126,r1_145) := sql.bind(X_4,"sys","lineitem","l_suppkey",2);
    X_128:bat[:oid,:int]  := sql.bind(X_4,"sys","lineitem","l_suppkey",1);
    X_129 := sql.delta(X_123,X_126,r1_145,X_128);
    X_130 := algebra.leftfetchjoin(X_116,X_129);
    X_131 := algebra.leftfetchjoin(r1_137,X_130);
    X_136:bat[:oid,:int]  := algebra.leftfetchjoinPath(X_268,X_51,X_26,X_5,X_129);
    X_137 := algebra.leftfetchjoin(X_118,X_136);
    X_138:bat[:oid,:bit]  := batcalc.!=(X_131,X_137);
    X_139 := algebra.subselect(X_138,true,true,true,true,false);
    X_141 := algebra.leftfetchjoin(X_139,X_118);
    X_142 := algebra.tinter(X_104,X_141);
    X_143 := algebra.leftfetchjoin(X_142,X_103);
    X_144 := bat.mirror(X_143);
    X_145 := algebra.leftfetchjoin(X_142,X_115);
    X_147:bat[:oid,:date]  := sql.bind(X_4,"sys","lineitem","l_receiptdate",0);
    (X_149,r1_180) := sql.bind(X_4,"sys","lineitem","l_receiptdate",2);
    X_151:bat[:oid,:date]  := sql.bind(X_4,"sys","lineitem","l_receiptdate",1);
    X_152 := sql.delta(X_147,X_149,r1_180,X_151);
    X_153 := algebra.leftfetchjoin(X_116,X_152);
    X_154:bat[:oid,:date]  := sql.bind(X_4,"sys","lineitem","l_commitdate",0);
    (X_158,r1_189) := sql.bind(X_4,"sys","lineitem","l_commitdate",2);
    X_161:bat[:oid,:date]  := sql.bind(X_4,"sys","lineitem","l_commitdate",1);
    X_163 := sql.delta(X_154,X_158,r1_189,X_161);
    X_164 := algebra.leftfetchjoin(X_116,X_163);
    X_165:bat[:oid,:bit]  := batcalc.>(X_153,X_164);
    X_166 := algebra.subselect(X_165,true,true,true,true,false);
    X_168 := algebra.leftfetchjoin(X_166,X_117);
    (X_169,r1_208) := algebra.subjoin(X_145,X_168,nil:BAT,nil:BAT,false,nil:lng);
    X_174:bat[:oid,:int]  := algebra.leftfetchjoinPath(r1_208,X_166,X_130);
    X_175:bat[:oid,:int]  := algebra.leftfetchjoinPath(X_169,X_142,X_136);
    X_176:bat[:oid,:bit]  := batcalc.!=(X_174,X_175);
    X_177 := algebra.subselect(X_176,true,true,true,true,false);
    X_179 := algebra.leftfetchjoin(X_177,X_169);
    X_180 := algebra.tdiff(X_144,X_179);
    X_269 := algebra.leftfetchjoin(X_142,X_91);
    X_181:bat[:oid,:str]  := sql.bind(X_4,"sys","supplier","s_name",0);
    (X_185,r1_235) := sql.bind(X_4,"sys","supplier","s_name",2);
    X_188:bat[:oid,:str]  := sql.bind(X_4,"sys","supplier","s_name",1);
    X_190 := sql.delta(X_181,X_185,r1_235,X_188);
    X_191:bat[:oid,:str]  := algebra.leftfetchjoinPath(X_180,X_269,r1_71,X_63,X_190);
    (X_192,r1_246,r2_246) := group.subgroupdone(X_191);
    X_195 := algebra.leftfetchjoin(r1_246,X_191);
    X_196:bat[:oid,:wrd]  := aggr.subcount(X_192,X_192,r1_246,false);
    (X_199,r1_257) := algebra.firstn(X_196,100:wrd,false,false);
    X_201 := algebra.firstn(X_195,X_199,r1_257,100:wrd,true,false);
    X_203 := algebra.leftfetchjoin(X_201,X_195);
    X_204 := algebra.leftfetchjoin(X_201,X_196);
    (X_205,r1_265,r2_265) := algebra.subsort(X_204,true,false);
    (X_208,r1_268,r2_268) := algebra.subsort(X_203,r1_265,r2_265,false,false);
    X_211 := algebra.leftfetchjoin(r1_268,X_203);
    X_213 := algebra.subslice(X_211,0,99:wrd);
    X_214 := algebra.leftfetchjoin(X_213,X_211);
    X_215:bat[:oid,:wrd]  := algebra.leftfetchjoinPath(X_213,r1_268,X_204);
    X_216 := sql.resultSet(2,1,X_214);
    sql.rsColumn(X_216,"sys.supplier","s_name","varchar",25,0,X_214);
    sql.rsColumn(X_216,"sys.L1","numwait","wrd",32,0,X_215);
    X_229 := io.stdout();
    sql.exportResult(X_229,X_216);
end user.s2_1;
=======
    (X_51,r1_55) := algebra.join(X_34,X_50);
    X_248 := algebra.leftfetchjoin(X_51,X_26);
    X_53:bat[:oid,:int]  := sql.bind(X_4,"sys","lineitem","l_suppkey",0);
    (X_56,r1_60) := sql.bind(X_4,"sys","lineitem","l_suppkey",2);
    X_58:bat[:oid,:int]  := sql.bind(X_4,"sys","lineitem","l_suppkey",1);
    X_59 := sql.delta(X_53,X_56,r1_60,X_58);
    X_60:bat[:oid,:int]  := algebra.leftfetchjoinPath(X_248,X_5,X_59);
    X_61:bat[:oid,:oid]  := sql.tid(X_4,"sys","supplier");
    X_63:bat[:oid,:int]  := sql.bind(X_4,"sys","supplier","s_suppkey",0);
    (X_65,r1_71) := sql.bind(X_4,"sys","supplier","s_suppkey",2);
    X_68:bat[:oid,:int]  := sql.bind(X_4,"sys","supplier","s_suppkey",1);
    X_69 := sql.delta(X_63,X_65,r1_71,X_68);
    X_70 := algebra.leftfetchjoin(X_61,X_69);
    (X_71,r1_77) := algebra.join(X_60,X_70);
    X_249 := algebra.leftfetchjoin(r1_77,X_61);
    X_73:bat[:oid,:oid]  := sql.bind_idxbat(X_4,"sys","supplier","supplier_s_nationkey_fkey",0);
    (X_76,r1_82) := sql.bind_idxbat(X_4,"sys","supplier","supplier_s_nationkey_fkey",2);
    X_79:bat[:oid,:oid]  := sql.bind_idxbat(X_4,"sys","supplier","supplier_s_nationkey_fkey",1);
    X_81 := sql.delta(X_73,X_76,r1_82,X_79);
    X_82:bat[:oid,:oid]  := algebra.leftfetchjoin(X_249,X_81);
    X_83:bat[:oid,:oid]  := sql.tid(X_4,"sys","nation");
    X_85:bat[:oid,:str]  := sql.bind(X_4,"sys","nation","n_name",0);
    (X_87,r1_94) := sql.bind(X_4,"sys","nation","n_name",2);
    X_89:bat[:oid,:str]  := sql.bind(X_4,"sys","nation","n_name",1);
    X_90 := sql.delta(X_85,X_87,r1_94,X_89);
    X_91 := algebra.leftfetchjoin(X_83,X_90);
    X_92 := algebra.subselect(X_91,A1,A1,true,true,false);
    X_95 := algebra.leftfetchjoin(X_92,X_83);
    (X_96,r1_104) := algebra.join(X_82,X_95);
    X_250 := algebra.leftfetchjoin(X_96,r1_77);
    X_98:bat[:oid,:int]  := algebra.leftfetchjoin(X_250,X_70);
    X_99 := bat.mirror(X_98);
    X_251 := algebra.leftfetchjoin(X_96,X_71);
    X_100:bat[:oid,:int]  := sql.bind(X_4,"sys","lineitem","l_orderkey",0);
    (X_104,r1_113) := sql.bind(X_4,"sys","lineitem","l_orderkey",2);
    X_106:bat[:oid,:int]  := sql.bind(X_4,"sys","lineitem","l_orderkey",1);
    X_107 := sql.delta(X_100,X_104,r1_113,X_106);
    X_108:bat[:oid,:int]  := algebra.leftfetchjoinPath(X_251,X_51,X_26,X_5,X_107);
    X_109:bat[:oid,:oid]  := sql.tid(X_4,"sys","lineitem");
    X_110 := algebra.leftfetchjoin(X_109,X_107);
    (X_111,r1_132) := algebra.join(X_108,X_110);
    X_113:bat[:oid,:int]  := algebra.leftfetchjoinPath(r1_132,X_109,X_59);
    X_114:bat[:oid,:int]  := algebra.leftfetchjoin(X_251,X_60);
    X_115 := algebra.leftfetchjoin(X_111,X_114);
    X_116:bat[:oid,:bit]  := batcalc.!=(X_113,X_115);
    X_117 := algebra.subselect(X_116,true,true,true,true,false);
    X_120 := algebra.leftfetchjoin(X_117,X_111);
    X_121 := algebra.tinter(X_99,X_120);
    X_122 := algebra.leftfetchjoin(X_121,X_98);
    X_123 := bat.mirror(X_122);
    X_124 := algebra.leftfetchjoin(X_121,X_108);
    X_127:bat[:oid,:date]  := sql.bind(X_4,"sys","lineitem","l_receiptdate",0);
    (X_130,r1_162) := sql.bind(X_4,"sys","lineitem","l_receiptdate",2);
    X_133:bat[:oid,:date]  := sql.bind(X_4,"sys","lineitem","l_receiptdate",1);
    X_135 := sql.delta(X_127,X_130,r1_162,X_133);
    X_136 := algebra.leftfetchjoin(X_109,X_135);
    X_137:bat[:oid,:date]  := sql.bind(X_4,"sys","lineitem","l_commitdate",0);
    (X_139,r1_171) := sql.bind(X_4,"sys","lineitem","l_commitdate",2);
    X_141:bat[:oid,:date]  := sql.bind(X_4,"sys","lineitem","l_commitdate",1);
    X_142 := sql.delta(X_137,X_139,r1_171,X_141);
    X_143 := algebra.leftfetchjoin(X_109,X_142);
    X_144:bat[:oid,:bit]  := batcalc.>(X_136,X_143);
    X_145 := algebra.subselect(X_144,true,true,true,true,false);
    X_146 := algebra.leftfetchjoin(X_145,X_110);
    (X_147,r1_187) := algebra.join(X_124,X_146);
    X_252 := algebra.leftfetchjoin(X_145,X_109);
    X_149:bat[:oid,:int]  := sql.bind(X_4,"sys","lineitem","l_suppkey",0);
    (X_153,r1_193) := sql.bind(X_4,"sys","lineitem","l_suppkey",2);
    X_155:bat[:oid,:int]  := sql.bind(X_4,"sys","lineitem","l_suppkey",1);
    X_156 := sql.delta(X_149,X_153,r1_193,X_155);
    X_157:bat[:oid,:int]  := algebra.leftfetchjoinPath(r1_187,X_252,X_156);
    X_158:bat[:oid,:int]  := algebra.leftfetchjoinPath(X_147,X_121,X_114);
    X_159:bat[:oid,:bit]  := batcalc.!=(X_157,X_158);
    X_160 := algebra.subselect(X_159,true,true,true,true,false);
    X_163 := algebra.leftfetchjoin(X_160,X_147);
    X_164 := algebra.tdiff(X_123,X_163);
    X_253 := algebra.leftfetchjoin(X_121,X_96);
    X_165:bat[:oid,:str]  := sql.bind(X_4,"sys","supplier","s_name",0);
    (X_169,r1_214) := sql.bind(X_4,"sys","supplier","s_name",2);
    X_172:bat[:oid,:str]  := sql.bind(X_4,"sys","supplier","s_name",1);
    X_174 := sql.delta(X_165,X_169,r1_214,X_172);
    X_175:bat[:oid,:str]  := algebra.leftfetchjoinPath(X_164,X_253,r1_77,X_61,X_174);
    (X_176,r1_225,r2_225) := group.subgroupdone(X_175);
    X_179 := algebra.leftfetchjoin(r1_225,X_175);
    X_180:bat[:oid,:wrd]  := aggr.subcount(X_176,X_176,r1_225,false);
    (X_182,r1_235) := algebra.firstn(X_180,100:wrd,false,false);
    X_184 := algebra.firstn(X_179,X_182,r1_235,100:wrd,true,false);
    X_187 := algebra.leftfetchjoin(X_184,X_179);
    X_188 := algebra.leftfetchjoin(X_184,X_180);
    (X_189,r1_244,r2_244) := algebra.subsort(X_188,true,false);
    (X_192,r1_247,r2_247) := algebra.subsort(X_187,r1_244,r2_244,false,false);
    X_195 := algebra.leftfetchjoin(r1_247,X_187);
    X_197 := algebra.subslice(X_195,0:wrd,99:wrd);
    X_198 := algebra.leftfetchjoin(X_197,X_195);
    X_199:bat[:oid,:wrd]  := algebra.leftfetchjoinPath(X_197,r1_247,X_188);
    X_200 := sql.resultSet(2,1,X_198);
    sql.rsColumn(X_200,"sys.supplier","s_name","char",25,0,X_198);
    sql.rsColumn(X_200,"sys.L1","numwait","wrd",32,0,X_199);
    X_213 := io.stdout();
    sql.exportResult(X_213,X_200);
end s2_1;
# querylog.define("explain select\n\ts_name,\n\tcount(*) as numwait\nfrom\n\tsupplier,\n\tlineitem l1,\n\torders,\n\tnation\nwhere\n\ts_suppkey = l1.l_suppkey\n\tand o_orderkey = l1.l_orderkey\n\tand o_orderstatus = \\'F\\'\n\tand l1.l_receiptdate > l1.l_commitdate\n\tand exists (\n\t\tselect\n\t\t\t*\n\t\tfrom\n\t\t\tlineitem l2\n\t\twhere\n\t\t\tl2.l_orderkey = l1.l_orderkey\n\t\t\tand l2.l_suppkey <> l1.l_suppkey\n\t)\n\tand not exists (\n\t\tselect\n\t\t\t*\n\t\tfrom\n\t\t\tlineitem l3\n\t\twhere\n\t\t\tl3.l_orderkey = l1.l_orderkey\n\t\t\tand l3.l_suppkey <> l1.l_suppkey\n\t\t\tand l3.l_receiptdate > l3.l_commitdate\n\t)\n\tand s_nationkey = n_nationkey\n\tand n_name = \\'SAUDI ARABIA\\'\ngroup by\n\ts_name\norder by\n\tnumwait desc,\n\ts_name\nlimit 100;","sequential_pipe")
>>>>>>> f5477d80

# 22:53:31 >  
# 22:53:31 >  "Done."
# 22:53:31 >  
<|MERGE_RESOLUTION|>--- conflicted
+++ resolved
@@ -62,7 +62,7 @@
 % clob # type
 % 811 # length
 function user.s2_1{autoCommit=true}(A0:str,A1:str):void;
-    X_231:void := querylog.define("explain select\n\ts_name,\n\tcount(*) as numwait\nfrom\n\tsupplier,\n\tlineitem l1,\n\torders,\n\tnation\nwhere\n\ts_suppkey = l1.l_suppkey\n\tand o_orderkey = l1.l_orderkey\n\tand o_orderstatus = \\'F\\'\n\tand l1.l_receiptdate > l1.l_commitdate\n\tand exists (\n\t\tselect\n\t\t\t*\n\t\tfrom\n\t\t\tlineitem l2\n\t\twhere\n\t\t\tl2.l_orderkey = l1.l_orderkey\n\t\t\tand l2.l_suppkey <> l1.l_suppkey\n\t)\n\tand not exists (\n\t\tselect\n\t\t\t*\n\t\tfrom\n\t\t\tlineitem l3\n\t\twhere\n\t\t\tl3.l_orderkey = l1.l_orderkey\n\t\t\tand l3.l_suppkey <> l1.l_suppkey\n\t\t\tand l3.l_receiptdate > l3.l_commitdate\n\t)\n\tand s_nationkey = n_nationkey\n\tand n_name = \\'SAUDI ARABIA\\'\ngroup by\n\ts_name\norder by\n\tnumwait desc,\n\ts_name\nlimit 100;","sequential_pipe",124);
+    X_225:void := querylog.define("explain select\n\ts_name,\n\tcount(*) as numwait\nfrom\n\tsupplier,\n\tlineitem l1,\n\torders,\n\tnation\nwhere\n\ts_suppkey = l1.l_suppkey\n\tand o_orderkey = l1.l_orderkey\n\tand o_orderstatus = \\'F\\'\n\tand l1.l_receiptdate > l1.l_commitdate\n\tand exists (\n\t\tselect\n\t\t\t*\n\t\tfrom\n\t\t\tlineitem l2\n\t\twhere\n\t\t\tl2.l_orderkey = l1.l_orderkey\n\t\t\tand l2.l_suppkey <> l1.l_suppkey\n\t)\n\tand not exists (\n\t\tselect\n\t\t\t*\n\t\tfrom\n\t\t\tlineitem l3\n\t\twhere\n\t\t\tl3.l_orderkey = l1.l_orderkey\n\t\t\tand l3.l_suppkey <> l1.l_suppkey\n\t\t\tand l3.l_receiptdate > l3.l_commitdate\n\t)\n\tand s_nationkey = n_nationkey\n\tand n_name = \\'SAUDI ARABIA\\'\ngroup by\n\ts_name\norder by\n\tnumwait desc,\n\ts_name\nlimit 100;","sequential_pipe",124);
     X_4 := sql.mvc();
     X_5:bat[:oid,:oid]  := sql.tid(X_4,"sys","lineitem");
     X_8:bat[:oid,:date]  := sql.bind(X_4,"sys","lineitem","l_receiptdate",0);
@@ -77,19 +77,11 @@
     X_24 := algebra.leftfetchjoin(X_5,X_23);
     X_25:bat[:oid,:bit]  := batcalc.>(X_17,X_24);
     X_26 := algebra.subselect(X_25,true,true,true,true,false);
-<<<<<<< HEAD
-=======
-    X_247 := algebra.leftfetchjoin(X_26,X_5);
->>>>>>> f5477d80
     X_28:bat[:oid,:oid]  := sql.bind_idxbat(X_4,"sys","lineitem","lineitem_l_orderkey_fkey",0);
     (X_30,r1_32) := sql.bind_idxbat(X_4,"sys","lineitem","lineitem_l_orderkey_fkey",2);
     X_32:bat[:oid,:oid]  := sql.bind_idxbat(X_4,"sys","lineitem","lineitem_l_orderkey_fkey",1);
     X_33 := sql.delta(X_28,X_30,r1_32,X_32);
-<<<<<<< HEAD
     X_34:bat[:oid,:oid] := algebra.leftfetchjoinPath(X_26,X_5,X_33);
-=======
-    X_34:bat[:oid,:oid]  := algebra.leftfetchjoin(X_247,X_33);
->>>>>>> f5477d80
     X_35:bat[:oid,:oid]  := sql.tid(X_4,"sys","orders");
     X_38:bat[:oid,:str]  := sql.bind(X_4,"sys","orders","o_orderstatus",0);
     (X_41,r1_44) := sql.bind(X_4,"sys","orders","o_orderstatus",2);
@@ -98,108 +90,6 @@
     X_47 := algebra.leftfetchjoin(X_35,X_46);
     X_48 := algebra.subselect(X_47,A0,A0,true,true,false);
     X_50 := algebra.leftfetchjoin(X_48,X_35);
-<<<<<<< HEAD
-    (X_51,r1_55) := algebra.subjoin(X_34,X_50,nil:BAT,nil:BAT,false,nil:lng);
-    X_265 := algebra.leftfetchjoin(X_51,X_26);
-    X_55:bat[:oid,:oid]  := sql.bind_idxbat(X_4,"sys","lineitem","lineitem_l_suppkey_fkey",0);
-    (X_58,r1_62) := sql.bind_idxbat(X_4,"sys","lineitem","lineitem_l_suppkey_fkey",2);
-    X_60:bat[:oid,:oid]  := sql.bind_idxbat(X_4,"sys","lineitem","lineitem_l_suppkey_fkey",1);
-    X_61 := sql.delta(X_55,X_58,r1_62,X_60);
-    X_62:bat[:oid,:oid]  := algebra.leftfetchjoinPath(X_265,X_5,X_61);
-    X_63:bat[:oid,:oid]  := sql.tid(X_4,"sys","supplier");
-    (X_65,r1_71) := algebra.subjoin(X_62,X_63,nil:BAT,nil:BAT,false,nil:lng);
-    X_266 := algebra.leftfetchjoin(r1_71,X_63);
-    X_68:bat[:oid,:oid]  := sql.bind_idxbat(X_4,"sys","supplier","supplier_s_nationkey_fkey",0);
-    (X_72,r1_78) := sql.bind_idxbat(X_4,"sys","supplier","supplier_s_nationkey_fkey",2);
-    X_75:bat[:oid,:oid]  := sql.bind_idxbat(X_4,"sys","supplier","supplier_s_nationkey_fkey",1);
-    X_77 := sql.delta(X_68,X_72,r1_78,X_75);
-    X_78:bat[:oid,:oid]  := algebra.leftfetchjoin(X_266,X_77);
-    X_79:bat[:oid,:oid]  := sql.tid(X_4,"sys","nation");
-    X_81:bat[:oid,:str]  := sql.bind(X_4,"sys","nation","n_name",0);
-    (X_83,r1_90) := sql.bind(X_4,"sys","nation","n_name",2);
-    X_85:bat[:oid,:str]  := sql.bind(X_4,"sys","nation","n_name",1);
-    X_86 := sql.delta(X_81,X_83,r1_90,X_85);
-    X_87 := algebra.leftfetchjoin(X_79,X_86);
-    X_88 := algebra.subselect(X_87,A1,A1,true,true,false);
-    X_90 := algebra.leftfetchjoin(X_88,X_79);
-    (X_91,r1_99) := algebra.subjoin(X_78,X_90,nil:BAT,nil:BAT,false,nil:lng);
-    X_267 := algebra.leftfetchjoin(X_91,r1_71);
-    X_95:bat[:oid,:int]  := sql.bind(X_4,"sys","supplier","s_suppkey",0);
-    (X_98,r1_106) := sql.bind(X_4,"sys","supplier","s_suppkey",2);
-    X_101:bat[:oid,:int]  := sql.bind(X_4,"sys","supplier","s_suppkey",1);
-    X_102 := sql.delta(X_95,X_98,r1_106,X_101);
-    X_103:bat[:oid,:int]  := algebra.leftfetchjoinPath(X_267,X_63,X_102);
-    X_104 := bat.mirror(X_103);
-    X_268 := algebra.leftfetchjoin(X_91,X_65);
-    X_105:bat[:oid,:int]  := sql.bind(X_4,"sys","lineitem","l_orderkey",0);
-    (X_109,r1_119) := sql.bind(X_4,"sys","lineitem","l_orderkey",2);
-    X_112:bat[:oid,:int]  := sql.bind(X_4,"sys","lineitem","l_orderkey",1);
-    X_114 := sql.delta(X_105,X_109,r1_119,X_112);
-    X_115:bat[:oid,:int]  := algebra.leftfetchjoinPath(X_268,X_51,X_26,X_5,X_114);
-    X_116:bat[:oid,:oid]  := sql.tid(X_4,"sys","lineitem");
-    X_117 := algebra.leftfetchjoin(X_116,X_114);
-    (X_118,r1_137) := algebra.subjoin(X_115,X_117,nil:BAT,nil:BAT,false,nil:lng);
-    X_123:bat[:oid,:int]  := sql.bind(X_4,"sys","lineitem","l_suppkey",0);
-    (X_126,r1_145) := sql.bind(X_4,"sys","lineitem","l_suppkey",2);
-    X_128:bat[:oid,:int]  := sql.bind(X_4,"sys","lineitem","l_suppkey",1);
-    X_129 := sql.delta(X_123,X_126,r1_145,X_128);
-    X_130 := algebra.leftfetchjoin(X_116,X_129);
-    X_131 := algebra.leftfetchjoin(r1_137,X_130);
-    X_136:bat[:oid,:int]  := algebra.leftfetchjoinPath(X_268,X_51,X_26,X_5,X_129);
-    X_137 := algebra.leftfetchjoin(X_118,X_136);
-    X_138:bat[:oid,:bit]  := batcalc.!=(X_131,X_137);
-    X_139 := algebra.subselect(X_138,true,true,true,true,false);
-    X_141 := algebra.leftfetchjoin(X_139,X_118);
-    X_142 := algebra.tinter(X_104,X_141);
-    X_143 := algebra.leftfetchjoin(X_142,X_103);
-    X_144 := bat.mirror(X_143);
-    X_145 := algebra.leftfetchjoin(X_142,X_115);
-    X_147:bat[:oid,:date]  := sql.bind(X_4,"sys","lineitem","l_receiptdate",0);
-    (X_149,r1_180) := sql.bind(X_4,"sys","lineitem","l_receiptdate",2);
-    X_151:bat[:oid,:date]  := sql.bind(X_4,"sys","lineitem","l_receiptdate",1);
-    X_152 := sql.delta(X_147,X_149,r1_180,X_151);
-    X_153 := algebra.leftfetchjoin(X_116,X_152);
-    X_154:bat[:oid,:date]  := sql.bind(X_4,"sys","lineitem","l_commitdate",0);
-    (X_158,r1_189) := sql.bind(X_4,"sys","lineitem","l_commitdate",2);
-    X_161:bat[:oid,:date]  := sql.bind(X_4,"sys","lineitem","l_commitdate",1);
-    X_163 := sql.delta(X_154,X_158,r1_189,X_161);
-    X_164 := algebra.leftfetchjoin(X_116,X_163);
-    X_165:bat[:oid,:bit]  := batcalc.>(X_153,X_164);
-    X_166 := algebra.subselect(X_165,true,true,true,true,false);
-    X_168 := algebra.leftfetchjoin(X_166,X_117);
-    (X_169,r1_208) := algebra.subjoin(X_145,X_168,nil:BAT,nil:BAT,false,nil:lng);
-    X_174:bat[:oid,:int]  := algebra.leftfetchjoinPath(r1_208,X_166,X_130);
-    X_175:bat[:oid,:int]  := algebra.leftfetchjoinPath(X_169,X_142,X_136);
-    X_176:bat[:oid,:bit]  := batcalc.!=(X_174,X_175);
-    X_177 := algebra.subselect(X_176,true,true,true,true,false);
-    X_179 := algebra.leftfetchjoin(X_177,X_169);
-    X_180 := algebra.tdiff(X_144,X_179);
-    X_269 := algebra.leftfetchjoin(X_142,X_91);
-    X_181:bat[:oid,:str]  := sql.bind(X_4,"sys","supplier","s_name",0);
-    (X_185,r1_235) := sql.bind(X_4,"sys","supplier","s_name",2);
-    X_188:bat[:oid,:str]  := sql.bind(X_4,"sys","supplier","s_name",1);
-    X_190 := sql.delta(X_181,X_185,r1_235,X_188);
-    X_191:bat[:oid,:str]  := algebra.leftfetchjoinPath(X_180,X_269,r1_71,X_63,X_190);
-    (X_192,r1_246,r2_246) := group.subgroupdone(X_191);
-    X_195 := algebra.leftfetchjoin(r1_246,X_191);
-    X_196:bat[:oid,:wrd]  := aggr.subcount(X_192,X_192,r1_246,false);
-    (X_199,r1_257) := algebra.firstn(X_196,100:wrd,false,false);
-    X_201 := algebra.firstn(X_195,X_199,r1_257,100:wrd,true,false);
-    X_203 := algebra.leftfetchjoin(X_201,X_195);
-    X_204 := algebra.leftfetchjoin(X_201,X_196);
-    (X_205,r1_265,r2_265) := algebra.subsort(X_204,true,false);
-    (X_208,r1_268,r2_268) := algebra.subsort(X_203,r1_265,r2_265,false,false);
-    X_211 := algebra.leftfetchjoin(r1_268,X_203);
-    X_213 := algebra.subslice(X_211,0,99:wrd);
-    X_214 := algebra.leftfetchjoin(X_213,X_211);
-    X_215:bat[:oid,:wrd]  := algebra.leftfetchjoinPath(X_213,r1_268,X_204);
-    X_216 := sql.resultSet(2,1,X_214);
-    sql.rsColumn(X_216,"sys.supplier","s_name","varchar",25,0,X_214);
-    sql.rsColumn(X_216,"sys.L1","numwait","wrd",32,0,X_215);
-    X_229 := io.stdout();
-    sql.exportResult(X_229,X_216);
-end user.s2_1;
-=======
     (X_51,r1_55) := algebra.join(X_34,X_50);
     X_248 := algebra.leftfetchjoin(X_51,X_26);
     X_53:bat[:oid,:int]  := sql.bind(X_4,"sys","lineitem","l_suppkey",0);
@@ -302,7 +192,6 @@
     sql.exportResult(X_213,X_200);
 end s2_1;
 # querylog.define("explain select\n\ts_name,\n\tcount(*) as numwait\nfrom\n\tsupplier,\n\tlineitem l1,\n\torders,\n\tnation\nwhere\n\ts_suppkey = l1.l_suppkey\n\tand o_orderkey = l1.l_orderkey\n\tand o_orderstatus = \\'F\\'\n\tand l1.l_receiptdate > l1.l_commitdate\n\tand exists (\n\t\tselect\n\t\t\t*\n\t\tfrom\n\t\t\tlineitem l2\n\t\twhere\n\t\t\tl2.l_orderkey = l1.l_orderkey\n\t\t\tand l2.l_suppkey <> l1.l_suppkey\n\t)\n\tand not exists (\n\t\tselect\n\t\t\t*\n\t\tfrom\n\t\t\tlineitem l3\n\t\twhere\n\t\t\tl3.l_orderkey = l1.l_orderkey\n\t\t\tand l3.l_suppkey <> l1.l_suppkey\n\t\t\tand l3.l_receiptdate > l3.l_commitdate\n\t)\n\tand s_nationkey = n_nationkey\n\tand n_name = \\'SAUDI ARABIA\\'\ngroup by\n\ts_name\norder by\n\tnumwait desc,\n\ts_name\nlimit 100;","sequential_pipe")
->>>>>>> f5477d80
 
 # 22:53:31 >  
 # 22:53:31 >  "Done."
