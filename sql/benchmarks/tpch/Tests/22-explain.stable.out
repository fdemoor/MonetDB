--- conflicted
+++ resolved
@@ -80,15 +80,6 @@
     X_150 := bat.append(X_141,0);
     X_159 := bat.append(X_150,2);
     X_22 := sql.mvc();
-<<<<<<< HEAD
-    C_23:bat[:oid,:oid] := sql.tid(X_22,"sys","customer");
-    X_26:bat[:oid,:str] := sql.bind(X_22,"sys","customer","c_phone",0);
-    (C_29,r1_29) := sql.bind(X_22,"sys","customer","c_phone",2);
-    X_32:bat[:oid,:str] := sql.bind(X_22,"sys","customer","c_phone",1);
-    X_34 := sql.delta(X_26,C_29,r1_29,X_32);
-    X_35 := algebra.projection(C_23,X_34);
-    X_36:bat[:oid,:str] := batstr.substring(X_35,A2,A3);
-=======
     C_23:bat[:oid] := sql.tid(X_22,"sys","customer");
     X_26:bat[:str] := sql.bind(X_22,"sys","customer","c_phone",0);
     (C_29,r1_29) := sql.bind(X_22,"sys","customer","c_phone",2);
@@ -96,7 +87,6 @@
     X_34 := sql.delta(X_26,C_29,r1_29,X_32);
     X_35 := algebra.projection(C_23,X_34);
     X_36:bat[:str] := batstr.substring(X_35,A2,A3);
->>>>>>> 242cceaf
     C_37 := algebra.subselect(X_36,A4,A4,true,false,false);
     C_40 := algebra.subselect(X_36,A5,A5,true,false,false);
     X_41 := bat.mergecand(C_37,C_40);
@@ -110,22 +100,6 @@
     X_49 := bat.mergecand(X_47,C_48);
     C_50 := algebra.subselect(X_36,A10,A10,true,false,false);
     X_51 := bat.mergecand(X_49,C_50);
-<<<<<<< HEAD
-    X_52:bat[:oid,:int] := sql.bind(X_22,"sys","customer","c_custkey",0);
-    (C_54,r1_66) := sql.bind(X_22,"sys","customer","c_custkey",2);
-    X_56:bat[:oid,:int] := sql.bind(X_22,"sys","customer","c_custkey",1);
-    X_57 := sql.delta(X_52,C_54,r1_66,X_56);
-    X_58:bat[:oid,:int] := algebra.projectionPath(X_51,C_23,X_57);
-    X_59 := bat.mirror(X_58);
-    X_60:bat[:oid,:lng] := sql.bind(X_22,"sys","customer","c_acctbal",0);
-    (C_62,r1_75) := sql.bind(X_22,"sys","customer","c_acctbal",2);
-    X_64:bat[:oid,:lng] := sql.bind(X_22,"sys","customer","c_acctbal",1);
-    X_65 := sql.delta(X_60,C_62,r1_75,X_64);
-    X_66 := algebra.projection(C_23,X_65);
-    X_67 := algebra.projection(X_51,X_66);
-    X_68:bat[:oid,:dbl] := batcalc.dbl(2,X_67);
-    X_69:bat[:oid,:str] := batstr.substring(X_35,A12,A13);
-=======
     X_52:bat[:int] := sql.bind(X_22,"sys","customer","c_custkey",0);
     (C_54,r1_66) := sql.bind(X_22,"sys","customer","c_custkey",2);
     X_56:bat[:int] := sql.bind(X_22,"sys","customer","c_custkey",1);
@@ -140,7 +114,6 @@
     X_67 := algebra.projection(X_51,X_66);
     X_68:bat[:dbl] := batcalc.dbl(2,X_67);
     X_69:bat[:str] := batstr.substring(X_35,A12,A13);
->>>>>>> 242cceaf
     X_70 := calc.lng(1,A11,15,2);
     C_72 := algebra.thetasubselect(X_66,X_70,">");
     C_74 := algebra.subselect(X_69,C_72,A14,A14,true,false,false);
@@ -160,31 +133,6 @@
     X_88:bat[:oid,:dbl] := batcalc.dbl(2,X_87);
     X_89:dbl := aggr.avg(X_88);
     X_90 := sql.single(X_89);
-<<<<<<< HEAD
-    (X_91,r1_141) := algebra.subthetajoin(X_68,X_90,nil:BAT,nil:BAT,1,true,nil:lng);
-    C_95 := algebra.subinter(X_59,X_91,nil:BAT,nil:BAT,false,nil:lng);
-    X_96 := algebra.projection(C_95,X_58);
-    X_97 := bat.mirror(X_96);
-    C_98:bat[:oid,:oid] := sql.tid(X_23,"sys","orders");
-    X_100:bat[:oid,:int] := sql.bind(X_23,"sys","orders","o_custkey",0);
-    (C_102,r1_156) := sql.bind(X_23,"sys","orders","o_custkey",2);
-    X_104:bat[:oid,:int] := sql.bind(X_23,"sys","orders","o_custkey",1);
-    X_105 := sql.delta(X_100,C_102,r1_156,X_104);
-    X_106 := algebra.projection(C_98,X_105);
-    (X_107,r1_161) := algebra.subjoin(X_96,X_106,nil:BAT,nil:BAT,false,nil:lng);
-    X_109 := algebra.subdiff(X_97,X_107,nil:BAT,nil:BAT,false,nil:lng);
-    X_110:bat[:oid,:str] := algebra.projectionPath(X_109,C_95,X_51,X_36);
-    X_111:bat[:oid,:str] := batstr.substring(X_110,A0,A1);
-    (X_112,r1_172,r2_172) := group.subgroupdone(X_111);
-    X_115 := algebra.projection(r1_172,X_111);
-    X_120:bat[:oid,:wrd] := aggr.subcount(X_112,X_112,r1_172,false);
-    X_122:bat[:oid,:lng] := algebra.projectionPath(X_109,C_95,X_67);
-    X_123:bat[:oid,:lng] := aggr.subsum(X_122,X_112,r1_172,true,true);
-    (X_116,r1_176,r2_176) := algebra.subsort(X_115,false,false);
-    X_119 := algebra.projection(r1_176,X_115);
-    X_121 := algebra.projection(r1_176,X_120);
-    X_124 := algebra.projection(r1_176,X_123);
-=======
     (X_91,r1_140) := algebra.subthetajoin(X_68,X_90,nil:BAT,nil:BAT,1,true,nil:lng);
     C_95 := algebra.subinter(X_59,X_91,nil:BAT,nil:BAT,false,nil:lng);
     X_96 := algebra.projection(C_95,X_58);
@@ -208,7 +156,6 @@
     X_119 := algebra.projection(r1_175,X_115);
     X_121 := algebra.projection(r1_175,X_120);
     X_124 := algebra.projection(r1_175,X_123);
->>>>>>> 242cceaf
     sql.resultSet(X_151,X_153,X_155,X_157,X_159,X_119,X_121,X_124);
 end user.s2_1;
 
