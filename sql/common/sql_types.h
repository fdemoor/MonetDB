/*
 * The contents of this file are subject to the MonetDB Public License
 * Version 1.1 (the "License"); you may not use this file except in
 * compliance with the License. You may obtain a copy of the License at
 * http://www.monetdb.org/Legal/MonetDBLicense
 *
 * Software distributed under the License is distributed on an "AS IS"
 * basis, WITHOUT WARRANTY OF ANY KIND, either express or implied. See the
 * License for the specific language governing rights and limitations
 * under the License.
 *
 * The Original Code is the MonetDB Database System.
 *
 * The Initial Developer of the Original Code is CWI.
 * Portions created by CWI are Copyright (C) 1997-July 2008 CWI.
 * Copyright August 2008-2015 MonetDB B.V.
 * All Rights Reserved.
 */

#ifndef SQL_TYPES_H
#define SQL_TYPES_H

#include <sql_mem.h>
#include <sql_list.h>
#include <sql_string.h>
#include <sql_catalog.h>
#include <sql_storage.h>
#include <stream.h>

<<<<<<< HEAD
#define EC_MAX 		16
=======
#define EC_MAX 		15
>>>>>>> 4c5c8545
#define EC_ANY	 	0
#define EC_TABLE 	1
#define EC_BIT 		2
#define EC_CHAR 	3
#define EC_STRING 	4
#define EC_BLOB		5
#define EC_VARCHAR(e)	(e==EC_CHAR||e==EC_STRING)

#define EC_POS 		6
#define EC_NUM 		7
#define EC_INTERVAL 	8
#define EC_DEC 		9
#define EC_FLT 		10
#define EC_NUMBER(e)	(e==EC_POS||e==EC_NUM||e==EC_INTERVAL||e==EC_DEC||e==EC_FLT)

#define EC_TIME		11
#define EC_DATE		12
#define EC_TIMESTAMP	13
#define EC_TEMP(e)	(e==EC_TIME||e==EC_DATE||e==EC_TIMESTAMP)
<<<<<<< HEAD
#define EC_GEOM		13
#define EC_GEOMA	14
#define EC_MBR		15
#define EC_EXTERNAL	16
=======
#define EC_EXTERNAL	14
>>>>>>> 4c5c8545

#define EC_TEMP_FRAC(e)	(e==EC_TIME||e==EC_TIMESTAMP)

#define EC_FIXED(e)	(e==EC_BIT||e==EC_CHAR||\
			 e==EC_POS||e==EC_NUM||e==EC_INTERVAL||e==EC_DEC||EC_TEMP(e))

#define has_tz(e,n)	(EC_TEMP(e) && \
			((e == EC_TIME && strcmp(n, "timetz") == 0) || \
		 	(e == EC_TIMESTAMP && strcmp(n, "timestamptz") == 0)) )

#define type_has_tz(t)	has_tz((t)->type->eclass, (t)->type->sqlname)

extern list *aliases;
extern list *types;
extern list *aggrs;
extern list *funcs;

extern int bits2digits(int b);
extern int digits2bits(int d);

extern int sql_type_convert(int form, int to); /* return 1, convert possible but it's a down cast, 2 convert possible can be done savely */
extern int is_commutative(char *fnm); 	/* return 1, if commutative */

extern char *sql_bind_alias(char *alias);

extern int sql_find_subtype(sql_subtype *res, const char *name, unsigned int digits, unsigned int scale);
extern sql_subtype *sql_find_numeric(sql_subtype *r, int localtype, unsigned int digits);

extern sql_subtype *sql_bind_subtype(sql_allocator *sa, char *name, unsigned int digits, unsigned int scale);
extern sql_subtype *sql_bind_localtype(char *name);
extern sql_subtype *sql_create_subtype(sql_allocator *sa, sql_type *t, unsigned int s, unsigned int d);
extern void sql_init_subtype(sql_subtype *res, sql_type *t, unsigned int digits, unsigned int scale);
extern char *sql_subtype_string(sql_subtype *t);

extern int type_cmp(sql_type *t1, sql_type *t2);
extern int subtype_cmp(sql_subtype *t1, sql_subtype *t2);
extern int arg_subtype_cmp(sql_arg *a, sql_subtype *t);
extern int is_subtype(sql_subtype *t1, sql_subtype *t2);
extern char *subtype2string(sql_subtype *t);

extern sql_type *sql_create_type(sql_allocator *sa, char *sqlname, unsigned int digits, unsigned int scale, unsigned char radix, unsigned char eclass, char *name);
extern void type_destroy(sql_type *t);

extern sql_arg *sql_create_arg(sql_allocator *sa, char *name, sql_subtype *t, char inout);
extern sql_arg *arg_dup(sql_allocator *sa, sql_arg *a);

extern sql_subaggr *sql_bind_aggr(sql_allocator *sa, sql_schema *s, char *name, sql_subtype *type);
extern sql_subaggr *sql_bind_aggr_(sql_allocator *sa, sql_schema *s, char *name, list *types);
extern sql_subaggr *sql_find_aggr(sql_allocator *sa, sql_schema *s, char *name);
extern sql_func *sql_create_aggr(sql_allocator *sa, char *name, char *mod, char *imp, sql_type *tpe, sql_type *res);
extern sql_func *sql_create_aggr2(sql_allocator *sa, char *name, char *mod, char *imp, sql_type *tp1, sql_type *tp2, sql_type *res);
extern int subaggr_cmp( sql_subaggr *a1, sql_subaggr *a2);

extern int subfunc_cmp( sql_subfunc *f1, sql_subfunc *f2);
extern sql_subfunc *sql_find_func(sql_allocator *sa, sql_schema *s, char *name, int nrargs, int type);
extern sql_subfunc *sql_bind_member(sql_allocator *sa, sql_schema *s, char *name, sql_subtype *tp, int nrargs);
extern sql_subfunc *sql_bind_func(sql_allocator *sa, sql_schema *s, char *name, sql_subtype *tp1, sql_subtype *tp2, int type);
extern sql_subfunc *sql_bind_func3(sql_allocator *sa, sql_schema *s, char *name, sql_subtype *tp1, sql_subtype *tp2, sql_subtype *tp3, int type);
extern sql_subfunc *sql_bind_func_result(sql_allocator *sa, sql_schema *s, char *name, sql_subtype *tp1, sql_subtype *tp2, sql_subtype *res);
extern sql_subfunc *sql_bind_func_result3(sql_allocator *sa, sql_schema *s, char *name, sql_subtype *tp1, sql_subtype *tp2, sql_subtype *tp3, sql_subtype *res);

extern sql_subfunc *sql_bind_func_(sql_allocator *sa, sql_schema *s, char *name, list *ops, int type);
extern sql_subfunc *sql_bind_func_result_(sql_allocator *sa, sql_schema *s, char *name, list *ops, sql_subtype *res);

extern sql_func *sql_create_func(sql_allocator *sa, char *name, char *mod, char *imp, sql_type *tpe1, sql_type *tpe2, sql_type *res, int scale_fixing);
extern sql_func *sql_create_funcSE(sql_allocator *sa, char *name, char *mod, char *imp, sql_type *tpe1, sql_type *tpe2, sql_type *res, int scale_fixing);
extern sql_func *sql_create_func3(sql_allocator *sa, char *name, char *mod, char *imp, sql_type *tpe1, sql_type *tpe2, sql_type *tpe3, sql_type *res, int scale_fixing);
extern sql_func *sql_create_func4(sql_allocator *sa, char *name, char *mod, char *imp, sql_type *tpe1, sql_type *tpe2, sql_type *tpe3, sql_type *tpe4, sql_type *res, int scale_fixing);

extern sql_func *sql_create_func_(sql_allocator *sa, char *name, char *mod, char *imp, list *ops, sql_arg *res, bit side_effect, int type, int fix_scale);

extern sql_func *sql_create_sqlfunc(sql_allocator *sa, char *name, char *imp, list *ops, sql_arg *res);
extern sql_subfunc* sql_dup_subfunc(sql_allocator *sa, sql_func *f, list *ops, sql_subtype *member);

extern char *sql_func_imp(sql_func *f);
extern char *sql_func_mod(sql_func *f);
extern int is_sqlfunc(sql_func *f);

extern void types_init(sql_allocator *sa, int debug);

#endif /* SQL_TYPES_H */<|MERGE_RESOLUTION|>--- conflicted
+++ resolved
@@ -27,11 +27,7 @@
 #include <sql_storage.h>
 #include <stream.h>
 
-<<<<<<< HEAD
 #define EC_MAX 		16
-=======
-#define EC_MAX 		15
->>>>>>> 4c5c8545
 #define EC_ANY	 	0
 #define EC_TABLE 	1
 #define EC_BIT 		2
@@ -51,14 +47,10 @@
 #define EC_DATE		12
 #define EC_TIMESTAMP	13
 #define EC_TEMP(e)	(e==EC_TIME||e==EC_DATE||e==EC_TIMESTAMP)
-<<<<<<< HEAD
 #define EC_GEOM		13
 #define EC_GEOMA	14
 #define EC_MBR		15
 #define EC_EXTERNAL	16
-=======
-#define EC_EXTERNAL	14
->>>>>>> 4c5c8545
 
 #define EC_TEMP_FRAC(e)	(e==EC_TIME||e==EC_TIMESTAMP)
 
