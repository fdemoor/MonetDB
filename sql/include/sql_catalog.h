--- conflicted
+++ resolved
@@ -547,11 +547,8 @@
 
 extern sql_table *find_sql_table(sql_schema *s, char *tname);
 extern sql_table *find_sql_table_id(sql_schema *s, int id);
-<<<<<<< HEAD
 extern char *tt2string(int tt);
-=======
 extern node *find_sql_table_node(sql_schema *s, int id);
->>>>>>> 79952434
 
 extern sql_sequence *find_sql_sequence(sql_schema *s, char *sname);
 
