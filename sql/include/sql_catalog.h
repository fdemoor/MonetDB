--- conflicted
+++ resolved
@@ -107,26 +107,15 @@
 extern char *TID;
 
 typedef enum temp_t { 
-<<<<<<< HEAD
-	SQL_PERSIST,
-	SQL_LOCAL_TEMP,
-	SQL_GLOBAL_TEMP,
-	SQL_DECLARED_TABLE,	/* variable inside a stored procedure */
-	SQL_DECLARED_ARRAY,	/* variable inside a stored procedure */
-	SQL_MERGE_TABLE,
-	SQL_STREAM,
-	SQL_REMOTE,
-	SQL_REPLICA_TABLE
-=======
 	SQL_PERSIST = 0,
 	SQL_LOCAL_TEMP = 1,
 	SQL_GLOBAL_TEMP = 2,
 	SQL_DECLARED_TABLE = 3,	/* variable inside a stored procedure */
-	SQL_MERGE_TABLE = 4,
-	SQL_STREAM = 5,
-	SQL_REMOTE = 6,
-	SQL_REPLICA_TABLE = 7
->>>>>>> 54d1a732
+	SQL_DECLARED_ARRAY = 4,	/* variable inside a stored procedure */
+	SQL_MERGE_TABLE = 5,
+	SQL_STREAM = 6,
+	SQL_REMOTE = 7,
+	SQL_REPLICA_TABLE = 8
 } temp_t;
 
 typedef enum comp_type {
