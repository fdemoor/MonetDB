stdout of test 'Test_Dobjects` in directory 'sql/jdbc/tests` itself:


# 20:09:14 >  
# 20:09:14 >  "mserver5" "--debug=10" "--set" "gdk_nr_threads=0" "--set" "gdk_dbfarm=/net/sofia.ins.cwi.nl/export/scratch1/fabian/tmp/mtest-Dec2011-sofia.ins.cwi.nl/sql/dbfarm" "--set" "mapi_open=true" "--set" "mapi_port=35456" "--set" "monet_prompt=" "--trace" "--forcemito" "--set" "mal_listing=2" "--dbname=mTests_jdbc_tests" "--set" "mal_listing=0"
# 20:09:14 >  

# MonetDB 5 server v11.7.0 "Dec2011-eea3ac87dc01+"
# Serving database 'mTests_jdbc_tests', using 8 threads
# Compiled for x86_64-pc-linux-gnu/64bit with 64bit OIDs dynamically linked
# Found 15.662 GiB available main-memory.
# Copyright (c) 1993-July 2008 CWI.
# Copyright (c) August 2008-2013 MonetDB B.V., all rights reserved
# Visit http://www.monetdb.org/ for further information
# Listening for connection requests on mapi:monetdb://sofia.ins.cwi.nl:35456/
# MonetDB/GIS module loaded
# MonetDB/SQL module loaded
# MonetDB/DataCell module not loaded: SQLException:mvc:SQL module not initialized

Ready.
# SQL catalog created, loading sql scripts once
# loading sql script: 09_like.sql
# loading sql script: 10_math.sql
# loading sql script: 11_times.sql
# loading sql script: 12_url.sql
# loading sql script: 13_date.sql
# loading sql script: 14_inet.sql
# loading sql script: 15_history.sql
# loading sql script: 16_tracelog.sql
# loading sql script: 17_compress.sql
# loading sql script: 18_dictionary.sql
# loading sql script: 19_cluster.sql
# loading sql script: 20_vacuum.sql
# loading sql script: 21_dependency_functions.sql
# loading sql script: 22_clients.sql
# loading sql script: 23_skyserver.sql
# loading sql script: 24_zorder.sql
# loading sql script: 25_debug.sql
# loading sql script: 40_geom.sql
# loading sql script: 80_udf.sql
# loading sql script: 99_system.sql

# 20:09:14 >  
# 20:09:14 >  "./Test_Dobjects.SQL.sh" "Test_Dobjects"
# 20:09:14 >  


# 20:09:14 >  
# 20:09:14 >  java Test_Dobjects "jdbc:monetdb://sofia:35456/mTests_jdbc_tests?user=monetdb&password=monetdb"
# 20:09:14 >  

Resultset with 1 columns
TABLE_TYPE	
mTests_sql_jdbc_tests	
Resultset with 3 columns
TABLE_SCHEM	TABLE_CATALOG	TABLE_CAT	
<<<<<<< HEAD
rs	mTests_sql_jdbc_tests	mTests_sql_jdbc_tests	
=======
querylog	mTests_sql_jdbc_tests	mTests_sql_jdbc_tests	
>>>>>>> c7dd2713
sys	mTests_sql_jdbc_tests	mTests_sql_jdbc_tests	
tmp	mTests_sql_jdbc_tests	mTests_sql_jdbc_tests	
Resultset with 3 columns
TABLE_SCHEM	TABLE_CATALOG	TABLE_CAT	
sys	mTests_sql_jdbc_tests	mTests_sql_jdbc_tests	
Resultset with 10 columns
TABLE_CAT	TABLE_SCHEM	TABLE_NAME	TABLE_TYPE	REMARKS	TYPE_CAT	TYPE_SCHEM	TYPE_NAME	SELF_REFERENCING_COL_NAME	REF_GENERATION	
mTests_sql_jdbc_tests	sys	_arrays	SYSTEM TABLE	null	null	null	null	rowid	SYSTEM	
mTests_sql_jdbc_tests	sys	_columns	SYSTEM TABLE	null	null	null	null	rowid	SYSTEM	
mTests_sql_jdbc_tests	sys	_dimensions	SYSTEM TABLE	null	null	null	null	rowid	SYSTEM	
mTests_sql_jdbc_tests	sys	_tables	SYSTEM TABLE	null	null	null	null	rowid	SYSTEM	
mTests_sql_jdbc_tests	sys	args	SYSTEM TABLE	null	null	null	null	rowid	SYSTEM	
mTests_sql_jdbc_tests	sys	auths	SYSTEM TABLE	null	null	null	null	rowid	SYSTEM	
mTests_sql_jdbc_tests	sys	connections	SYSTEM TABLE	null	null	null	null	rowid	SYSTEM	
mTests_sql_jdbc_tests	sys	db_user_info	SYSTEM TABLE	null	null	null	null	rowid	SYSTEM	
mTests_sql_jdbc_tests	sys	dependencies	SYSTEM TABLE	null	null	null	null	rowid	SYSTEM	
mTests_sql_jdbc_tests	sys	functions	SYSTEM TABLE	null	null	null	null	rowid	SYSTEM	
mTests_sql_jdbc_tests	sys	idxs	SYSTEM TABLE	null	null	null	null	rowid	SYSTEM	
mTests_sql_jdbc_tests	sys	keys	SYSTEM TABLE	null	null	null	null	rowid	SYSTEM	
mTests_sql_jdbc_tests	sys	objects	SYSTEM TABLE	null	null	null	null	rowid	SYSTEM	
mTests_sql_jdbc_tests	sys	privileges	SYSTEM TABLE	null	null	null	null	rowid	SYSTEM	
mTests_sql_jdbc_tests	sys	schemas	SYSTEM TABLE	null	null	null	null	rowid	SYSTEM	
mTests_sql_jdbc_tests	sys	sequences	SYSTEM TABLE	null	null	null	null	rowid	SYSTEM	
mTests_sql_jdbc_tests	sys	storagemodelinput	SYSTEM TABLE	null	null	null	null	rowid	SYSTEM	
mTests_sql_jdbc_tests	sys	systemfunctions	SYSTEM TABLE	null	null	null	null	rowid	SYSTEM	
mTests_sql_jdbc_tests	sys	triggers	SYSTEM TABLE	null	null	null	null	rowid	SYSTEM	
mTests_sql_jdbc_tests	sys	types	SYSTEM TABLE	null	null	null	null	rowid	SYSTEM	
mTests_sql_jdbc_tests	sys	user_role	SYSTEM TABLE	null	null	null	null	rowid	SYSTEM	
mTests_sql_jdbc_tests	tmp	_arrays	SYSTEM TABLE	null	null	null	null	rowid	SYSTEM	
mTests_sql_jdbc_tests	tmp	_columns	SYSTEM TABLE	null	null	null	null	rowid	SYSTEM	
mTests_sql_jdbc_tests	tmp	_dimensions	SYSTEM TABLE	null	null	null	null	rowid	SYSTEM	
mTests_sql_jdbc_tests	tmp	_tables	SYSTEM TABLE	null	null	null	null	rowid	SYSTEM	
mTests_sql_jdbc_tests	tmp	idxs	SYSTEM TABLE	null	null	null	null	rowid	SYSTEM	
mTests_sql_jdbc_tests	tmp	keys	SYSTEM TABLE	null	null	null	null	rowid	SYSTEM	
mTests_sql_jdbc_tests	tmp	objects	SYSTEM TABLE	null	null	null	null	rowid	SYSTEM	
mTests_sql_jdbc_tests	tmp	triggers	SYSTEM TABLE	null	null	null	null	rowid	SYSTEM	
mTests_sql_jdbc_tests	sys	arrays	SYSTEM VIEW	SELECT * FROM (SELECT pt.*, 0 AS "temporary", pa.valence, pa.fixed, pa.materialised FROM "sys"."_tables" AS pt, "sys"."_arrays" AS pa WHERE pt.id = pa.table_id UNION ALL SELECT tt.*, 1 AS "temporary", ta.valence, ta.fixed, ta.materialised FROM "tmp"."_tables" AS tt, "tmp"."_arrays" AS ta WHERE tt.id = ta.table_id) AS arrays;	null	null	null	rowid	SYSTEM	
mTests_sql_jdbc_tests	sys	columns	SYSTEM VIEW	SELECT * FROM (SELECT p.* FROM "sys"."_columns" AS p UNION ALL SELECT t.* FROM "tmp"."_columns" AS t) AS columns;	null	null	null	rowid	SYSTEM	
<<<<<<< HEAD
mTests_sql_jdbc_tests	sys	dimensions	SYSTEM VIEW	SELECT * FROM (SELECT pc.*, "pd"."start", pd.step, pd.stop, pd.storage_order FROM "sys"."_columns" AS pc, "sys"."_dimensions" AS pd WHERE pc.id = pd.column_id UNION ALL SELECT tc.*, "td"."start", td.step, td.stop, td.storage_order FROM "tmp"."_columns" AS tc, "tmp"."_dimensions" AS td WHERE tc.id = td.column_id) AS dimensions;	null	null	null	rowid	SYSTEM	
mTests_sql_jdbc_tests	sys	querylog	SYSTEM VIEW	create view querylog as
select qd.*, ql.ctime, ql.arguments, ql.exec, ql.result, ql.foot, ql.memory, ql.tuples, ql.inblock, ql.oublock from queryhistory qd, callhistory ql
where qd.id = ql.id;	null	null	null	rowid	SYSTEM	
mTests_sql_jdbc_tests	sys	tables	SYSTEM VIEW	SELECT * FROM (SELECT p.*, 0 AS "temporary" FROM "sys"."_tables" AS p UNION ALL SELECT t.*, 1 AS "temporary" FROM "tmp"."_tables" AS t) AS tables where tables.type < 2;	null	null	null	rowid	SYSTEM	
=======
mTests_sql_jdbc_tests	sys	tables	SYSTEM VIEW	SELECT * FROM (SELECT p.*, 0 AS "temporary" FROM "sys"."_tables" AS p UNION ALL SELECT t.*, 1 AS "temporary" FROM "tmp"."_tables" AS t) AS tables where tables.type <> 2;	null	null	null	rowid	SYSTEM	
>>>>>>> c7dd2713
mTests_sql_jdbc_tests	sys	tablestoragemodel	SYSTEM VIEW	-- A summary of the table storage requirement is is available as a table view.
-- The auxillary column denotes the maximum space if all non-sorted columns
-- would be augmented with a hash (rare situation)
create view sys.tablestoragemodel
as select "schema","table",max(count) as "count",
	sum(columnsize) as columnsize,
	sum(heapsize) as heapsize,
	sum(indices) as indices,
	sum(case when sorted = false then 8 * count else 0 end) as auxillary
from sys.storagemodel() group by "schema","table";	null	null	null	rowid	SYSTEM	
mTests_sql_jdbc_tests	sys	users	SYSTEM VIEW	SELECT u."name" AS "name", ui."fullname", ui."default_schema" FROM db_users() AS u LEFT JOIN "sys"."db_user_info" AS ui ON u."name" = ui."name" ;	null	null	null	rowid	SYSTEM	
<<<<<<< HEAD
mTests_sql_jdbc_tests	rs	catalog	TABLE	null	null	null	null	rowid	SYSTEM	
mTests_sql_jdbc_tests	rs	files	TABLE	null	null	null	null	rowid	SYSTEM	
=======
mTests_sql_jdbc_tests	querylog	history	VIEW	create view querylog.history as
select qd.*, ql."start",ql."stop", ql.arguments, ql.tuples, ql.run, ql.ship, ql.cpu, ql.space, ql.io 
from querylog.catalog() qd, querylog.calls() ql
where qd.id = ql.id and qd.owner = user;	null	null	null	rowid	SYSTEM	
>>>>>>> c7dd2713

# 09:57:01 >  
# 09:57:01 >  "Done."
# 09:57:01 >  
<|MERGE_RESOLUTION|>--- conflicted
+++ resolved
@@ -54,11 +54,8 @@
 mTests_sql_jdbc_tests	
 Resultset with 3 columns
 TABLE_SCHEM	TABLE_CATALOG	TABLE_CAT	
-<<<<<<< HEAD
 rs	mTests_sql_jdbc_tests	mTests_sql_jdbc_tests	
-=======
 querylog	mTests_sql_jdbc_tests	mTests_sql_jdbc_tests	
->>>>>>> c7dd2713
 sys	mTests_sql_jdbc_tests	mTests_sql_jdbc_tests	
 tmp	mTests_sql_jdbc_tests	mTests_sql_jdbc_tests	
 Resultset with 3 columns
@@ -97,15 +94,11 @@
 mTests_sql_jdbc_tests	tmp	triggers	SYSTEM TABLE	null	null	null	null	rowid	SYSTEM	
 mTests_sql_jdbc_tests	sys	arrays	SYSTEM VIEW	SELECT * FROM (SELECT pt.*, 0 AS "temporary", pa.valence, pa.fixed, pa.materialised FROM "sys"."_tables" AS pt, "sys"."_arrays" AS pa WHERE pt.id = pa.table_id UNION ALL SELECT tt.*, 1 AS "temporary", ta.valence, ta.fixed, ta.materialised FROM "tmp"."_tables" AS tt, "tmp"."_arrays" AS ta WHERE tt.id = ta.table_id) AS arrays;	null	null	null	rowid	SYSTEM	
 mTests_sql_jdbc_tests	sys	columns	SYSTEM VIEW	SELECT * FROM (SELECT p.* FROM "sys"."_columns" AS p UNION ALL SELECT t.* FROM "tmp"."_columns" AS t) AS columns;	null	null	null	rowid	SYSTEM	
-<<<<<<< HEAD
 mTests_sql_jdbc_tests	sys	dimensions	SYSTEM VIEW	SELECT * FROM (SELECT pc.*, "pd"."start", pd.step, pd.stop, pd.storage_order FROM "sys"."_columns" AS pc, "sys"."_dimensions" AS pd WHERE pc.id = pd.column_id UNION ALL SELECT tc.*, "td"."start", td.step, td.stop, td.storage_order FROM "tmp"."_columns" AS tc, "tmp"."_dimensions" AS td WHERE tc.id = td.column_id) AS dimensions;	null	null	null	rowid	SYSTEM	
 mTests_sql_jdbc_tests	sys	querylog	SYSTEM VIEW	create view querylog as
 select qd.*, ql.ctime, ql.arguments, ql.exec, ql.result, ql.foot, ql.memory, ql.tuples, ql.inblock, ql.oublock from queryhistory qd, callhistory ql
 where qd.id = ql.id;	null	null	null	rowid	SYSTEM	
 mTests_sql_jdbc_tests	sys	tables	SYSTEM VIEW	SELECT * FROM (SELECT p.*, 0 AS "temporary" FROM "sys"."_tables" AS p UNION ALL SELECT t.*, 1 AS "temporary" FROM "tmp"."_tables" AS t) AS tables where tables.type < 2;	null	null	null	rowid	SYSTEM	
-=======
-mTests_sql_jdbc_tests	sys	tables	SYSTEM VIEW	SELECT * FROM (SELECT p.*, 0 AS "temporary" FROM "sys"."_tables" AS p UNION ALL SELECT t.*, 1 AS "temporary" FROM "tmp"."_tables" AS t) AS tables where tables.type <> 2;	null	null	null	rowid	SYSTEM	
->>>>>>> c7dd2713
 mTests_sql_jdbc_tests	sys	tablestoragemodel	SYSTEM VIEW	-- A summary of the table storage requirement is is available as a table view.
 -- The auxillary column denotes the maximum space if all non-sorted columns
 -- would be augmented with a hash (rare situation)
@@ -117,15 +110,12 @@
 	sum(case when sorted = false then 8 * count else 0 end) as auxillary
 from sys.storagemodel() group by "schema","table";	null	null	null	rowid	SYSTEM	
 mTests_sql_jdbc_tests	sys	users	SYSTEM VIEW	SELECT u."name" AS "name", ui."fullname", ui."default_schema" FROM db_users() AS u LEFT JOIN "sys"."db_user_info" AS ui ON u."name" = ui."name" ;	null	null	null	rowid	SYSTEM	
-<<<<<<< HEAD
 mTests_sql_jdbc_tests	rs	catalog	TABLE	null	null	null	null	rowid	SYSTEM	
 mTests_sql_jdbc_tests	rs	files	TABLE	null	null	null	null	rowid	SYSTEM	
-=======
 mTests_sql_jdbc_tests	querylog	history	VIEW	create view querylog.history as
 select qd.*, ql."start",ql."stop", ql.arguments, ql.tuples, ql.run, ql.ship, ql.cpu, ql.space, ql.io 
 from querylog.catalog() qd, querylog.calls() ql
 where qd.id = ql.id and qd.owner = user;	null	null	null	rowid	SYSTEM	
->>>>>>> c7dd2713
 
 # 09:57:01 >  
 # 09:57:01 >  "Done."
