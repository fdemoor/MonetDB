--- conflicted
+++ resolved
@@ -10,12 +10,12 @@
 create function date_to_str(d date, format string) returns string
 	external name mtime."date_to_str";
 
-<<<<<<< HEAD
 create function date_trunc( t timestamp, field string ) returns timestamp
 	external name mtime.timestamp_trunc;
+
 create function date_trunc_after_every( t timestamp, field string, after_every integer ) returns timestamp
 	external name mtime.timestamp_trunc_after_every;
-=======
+
 create function str_to_time(s string, format string) returns time
 	external name mtime."str_to_time";
 
@@ -26,5 +26,4 @@
 	external name mtime."str_to_timestamp";
 
 create function timestamp_to_str(d timestamp, format string) returns string
-	external name mtime."timestamp_to_str";
->>>>>>> 5a7bdc35
+	external name mtime."timestamp_to_str";