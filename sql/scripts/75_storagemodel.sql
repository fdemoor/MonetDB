-- This Source Code Form is subject to the terms of the Mozilla Public
-- License, v. 2.0.  If a copy of the MPL was not distributed with this
-- file, You can obtain one at http://mozilla.org/MPL/2.0/.
--
-- Copyright 2008-2015 MonetDB B.V.

-- Author M.Kersten
-- This script gives the database administrator insight in the actual
-- footprint of the persistent tables and the maximum playground used
-- when indices are introduced upon them.
-- By chancing the storagemodelinput table directly, the footprint for
-- yet to be loaded databases can be assessed.

-- The actual storage footprint of an existing database can be
-- obtained by the table procuding function storage()
-- It represents the actual state of affairs, i.e. storage on disk
-- of columns and foreign key indices, and possible temporary hash indices.
-- For strings we take a sample to determine their average length.

create function sys."storage"()
<<<<<<< HEAD
returns table ("schema" string, "table" string, "column" string, "type" string, "mode" string, location string, "count" bigint, typewidth int, columnsize bigint, heapsize bigint, hashes bigint, phash boolean, imprints bigint, sorted boolean, orderidx bigint)
=======
returns table (
	"schema" string,
	"table" string,
	"column" string,
	"type" string,
	"mode" string,
	location string,
	"count" bigint,
	typewidth int,
	columnsize bigint,
	heapsize bigint,
	hashes bigint,
	phash boolean,
	imprints bigint,
	sorted boolean
)
>>>>>>> 2b9fc376
external name sql."storage";

create view sys."storage" as select * from sys."storage"();

-- To determine the footprint of an arbitrary database, we first have
-- to define its schema, followed by an indication of the properties of each column.
-- A storage model input table for the size prediction is shown below:
create table sys.storagemodelinput(
	"schema" string,
	"table" string,
	"column" string,
	"type" string,
	"typewidth" int,
	"count" bigint,		-- estimated number of tuples
	"distinct" bigint,	-- indication of distinct number of strings
	"atomwidth" int,	-- average width of strings or clob
	"reference" boolean,	-- used as foreign key reference
	"sorted" boolean,	-- if set there is no need for an index
	"orderidx" bigint	-- an ordered oid index
);
-- this table can be adjusted to reflect the anticipated final database size

-- The model input can be derived from the current database using
create procedure sys.storagemodelinit()
begin
	delete from sys.storagemodelinput;

	insert into sys.storagemodelinput
	select X."schema", X."table", X."column", X."type", X.typewidth, X.count, 0, X.typewidth, false, X.sorted, X.orderidx from sys."storage"() X;

	update sys.storagemodelinput
	set reference = true
	where concat(concat("schema","table"), "column") in (
		SELECT concat( concat("fkschema"."name", "fktable"."name"), "fkkeycol"."name" )
		FROM	"sys"."keys" AS    "fkkey",
				"sys"."objects" AS "fkkeycol",
				"sys"."tables" AS  "fktable",
				"sys"."schemas" AS "fkschema"
		WHERE   "fktable"."id" = "fkkey"."table_id"
			AND "fkkey"."id" = "fkkeycol"."id"
			AND "fkschema"."id" = "fktable"."schema_id"
			AND "fkkey"."rkey" > -1);

	update sys.storagemodelinput
	set "distinct" = "count" -- assume all distinct
	where "type" = 'varchar' or "type"='clob';
end;

-- The predicted storage footprint of the complete database
-- determines the amount of diskspace needed for persistent storage
-- and the upperbound when all possible index structures are created.
-- The storage requirement for foreign key joins is split amongst the participants.

create function sys.columnsize(nme string, i bigint, d bigint)
returns bigint
begin
	case
	when nme = 'boolean' then return i;
	when nme = 'char' then return 2*i;
	when nme = 'smallint' then return 2 * i;
	when nme = 'int' then return 4 * i;
	when nme = 'bigint' then return 8 * i;
	when nme = 'hugeint' then return 16 * i;
	when nme = 'timestamp' then return 8 * i;
	when  nme = 'varchar' then
		case
		when cast(d as bigint) << 8 then return i;
		when cast(d as bigint) << 16 then return 2 * i;
		when cast(d as bigint) << 32 then return 4 * i;
		else return 8 * i;
		end case;
	else return 8 * i;
	end case;
end;

create function sys.heapsize(tpe string, i bigint, w int)
returns bigint
begin
	if  tpe <> 'varchar' and tpe <> 'clob'
	then
		return 0;
	end if;
	return 10240 + i * w;
end;

create function sys.hashsize(b boolean, i bigint)
returns bigint
begin
	-- assume non-compound keys
	if  b = true
	then
		return 8 * i;
	end if;
	return 0;
end;

create function sys.imprintsize(i bigint, nme string)
returns bigint
begin
	if nme = 'boolean'
		or nme = 'tinyint'
		or nme = 'smallint'
		or nme = 'int'
		or nme = 'bigint'
		or nme = 'hugeint'
		or nme = 'decimal'
		or nme = 'date'
		or nme = 'timestamp'
		or nme = 'real'
		or nme = 'double'
	then
		return cast( i * 0.12 as bigint);
	end if ;
	return 0;
end;

create function sys.storagemodel()
returns table (
	"schema" string,
	"table" string,
	"column" string,
	"type" string,
	"count" bigint,
	columnsize bigint,
	heapsize bigint,
	hashes bigint,
	imprints bigint,
	sorted boolean,
	orderidx bigint)
begin
	return select I."schema", I."table", I."column", I."type", I."count",
	columnsize(I."type", I.count, I."distinct"),
	heapsize(I."type", I."distinct", I."atomwidth"),
	hashsize(I."reference", I."count"),
	imprintsize(I."count",I."type"),
	I.sorted, I.orderidx
	from sys.storagemodelinput I;
end;

create view sys.storagemodel as select * from sys.storagemodel();
-- A summary of the table storage requirement is is available as a table view.
-- The auxiliary column denotes the maximum space if all non-sorted columns
-- would be augmented with a hash (rare situation)
create view sys.tablestoragemodel
as select "schema","table",max(count) as "count",
	sum(columnsize) as columnsize,
	sum(heapsize) as heapsize,
	sum(hashes) as hashes,
	sum(imprints) as imprints,
	sum(case when sorted = false then 8 * count else 0 end) as auxiliary
from sys.storagemodel() group by "schema","table";<|MERGE_RESOLUTION|>--- conflicted
+++ resolved
@@ -18,9 +18,6 @@
 -- For strings we take a sample to determine their average length.
 
 create function sys."storage"()
-<<<<<<< HEAD
-returns table ("schema" string, "table" string, "column" string, "type" string, "mode" string, location string, "count" bigint, typewidth int, columnsize bigint, heapsize bigint, hashes bigint, phash boolean, imprints bigint, sorted boolean, orderidx bigint)
-=======
 returns table (
 	"schema" string,
 	"table" string,
@@ -35,9 +32,9 @@
 	hashes bigint,
 	phash boolean,
 	imprints bigint,
-	sorted boolean
+	sorted boolean,
+	orderidx bigint
 )
->>>>>>> 2b9fc376
 external name sql."storage";
 
 create view sys."storage" as select * from sys."storage"();
