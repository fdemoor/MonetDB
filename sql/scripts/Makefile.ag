# This Source Code Form is subject to the terms of the Mozilla Public
# License, v. 2.0.  If a copy of the MPL was not distributed with this
# file, You can obtain one at http://mozilla.org/MPL/2.0/.
#
# Copyright 2008-2015 MonetDB B.V.

MT_SAFE

headers_sql = {
	HEADERS = sql
	DIR = libdir/monetdb5/createdb
	SOURCES = 09_like.sql \
		10_math.sql \
		11_times.sql \
		12_url.sql \
		13_date.sql \
		14_inet.sql \
		15_querylog.sql \
		16_tracelog.sql \
		17_temporal.sql \
		20_vacuum.sql \
		21_dependency_functions.sql \
		22_clients.sql \
		23_skyserver.sql \
		24_zorder.sql \
		25_debug.sql \
		26_sysmon.sql \
		39_analytics.sql \
		40_json.sql \
		41_jsonstore.sql \
		45_uuid.sql \
		75_storagemodel.sql \
		80_statistics.sql \
		99_system.sql
}

headers_hge = {
	COND = HAVE_HGE
	HEADERS = sql
	DIR = libdir/monetdb5/createdb
	SOURCES = 39_analytics_hge.sql 40_json_hge.sql
<<<<<<< HEAD
}

headers_moresql = {
	HEADERS = sql
	DIR = libdir/monetdb5
	SOURCES = \
		cache.sql octopus.sql parts.sql 
}

headers_rdf = {
	COND = HAVE_RAPTOR
	HEADERS = sql
	DIR = libdir/monetdb5/createdb
	SOURCES = 30_rdf.sql
=======
>>>>>>> 8c2062da
}<|MERGE_RESOLUTION|>--- conflicted
+++ resolved
@@ -39,21 +39,10 @@
 	HEADERS = sql
 	DIR = libdir/monetdb5/createdb
 	SOURCES = 39_analytics_hge.sql 40_json_hge.sql
-<<<<<<< HEAD
 }
-
-headers_moresql = {
-	HEADERS = sql
-	DIR = libdir/monetdb5
-	SOURCES = \
-		cache.sql octopus.sql parts.sql 
-}
-
 headers_rdf = {
 	COND = HAVE_RAPTOR
 	HEADERS = sql
 	DIR = libdir/monetdb5/createdb
 	SOURCES = 30_rdf.sql
-=======
->>>>>>> 8c2062da
 }