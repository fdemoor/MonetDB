# This Source Code Form is subject to the terms of the Mozilla Public
# License, v. 2.0.  If a copy of the MPL was not distributed with this
# file, You can obtain one at http://mozilla.org/MPL/2.0/.
#
# Copyright 1997 - July 2008 CWI, August 2008 - 2016 MonetDB B.V.

## Process this file with automake to produce Makefile.in

INCLUDES = ../include ../common ../storage \
		   ../../monetdb5/mal \
		   ../../monetdb5/extras/rapi \
		   ../../clients/mapilib \
		   ../../common/options \
		   ../../common/stream \
		   ../../gdk \
		   ../backends/monet5

AM_YFLAGS = -d -p sql

lib_sqlserver = {
	NOINST
	DIR = libdir
	SOURCES = \
		sql_atom.c \
		sql_datetime.c \
		sql_decimal.c \
		sql_semantic.c \
		sql_qc.c \
		sql_symbol.c \
		sql_scan.c \
		sql_parser.y \
		sql_mvc.c \
		sql_env.c \
		sql_privileges.c \
		rel_semantic.c \
		rel_select.c \
		rel_rdfscan.c \
		rel_updates.c \
		rel_trans.c \
		rel_schema.c \
		rel_sequence.c \
		rel_prop.c \
		rel_exp.c \
		rel_rel.c \
		rel_optimizer.c \
		rel_planner.c rel_planner.h \
		rel_distribute.c \
		rel_remote.c rel_remote.h \
		rel_psm.c \
		rel_xml.c \
		rel_dump.c \
<<<<<<< HEAD
		rel_dump.h rel_exp.h \
		rel_optimizer.h rel_distribute.h rel_prop.h rel_schema.h rel_select.h rel_rdfscan.h \
=======
		rel_dump.h rel_exp.h rel_rel.h \
		rel_optimizer.h rel_distribute.h rel_prop.h rel_schema.h rel_select.h \
>>>>>>> 169c5a77
		rel_semantic.h rel_sequence.h rel_trans.h \
		rel_updates.h rel_psm.h rel_xml.h sql_atom.h sql_datetime.h \
		sql_decimal.h sql_env.h sql_mvc.h sql_parser.h \
		sql_privileges.h sql_qc.h sql_scan.h \
		sql_semantic.h sql_symbol.h
}<|MERGE_RESOLUTION|>--- conflicted
+++ resolved
@@ -49,13 +49,8 @@
 		rel_psm.c \
 		rel_xml.c \
 		rel_dump.c \
-<<<<<<< HEAD
-		rel_dump.h rel_exp.h \
-		rel_optimizer.h rel_distribute.h rel_prop.h rel_schema.h rel_select.h rel_rdfscan.h \
-=======
 		rel_dump.h rel_exp.h rel_rel.h \
 		rel_optimizer.h rel_distribute.h rel_prop.h rel_schema.h rel_select.h \
->>>>>>> 169c5a77
 		rel_semantic.h rel_sequence.h rel_trans.h \
 		rel_updates.h rel_psm.h rel_xml.h sql_atom.h sql_datetime.h \
 		sql_decimal.h sql_env.h sql_mvc.h sql_parser.h \
