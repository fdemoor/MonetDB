/*
 * This Source Code Form is subject to the terms of the Mozilla Public
 * License, v. 2.0.  If a copy of the MPL was not distributed with this
 * file, You can obtain one at http://mozilla.org/MPL/2.0/.
 *
 * Copyright 2008-2015 MonetDB B.V.
 */

#include "monetdb_config.h"
#define LINESIZE 160
#define TABSTOP 2

#include "rel_dump.h"
#include "rel_exp.h"
#include "rel_prop.h"
#include "rel_select.h"
#include "rel_semantic.h"
#include "rel_psm.h"

static void
print_indent(mvc *sql, stream *fout, int depth, int decorate)
{
	char buf[LINESIZE+1];
	int i;

	(void)sql;
	if (!decorate) {
		mnstr_printf(fout, "\n");
		return ;
	}
	depth *= TABSTOP;
	if (depth > LINESIZE)
		depth = LINESIZE;
	for (i = 0; i < depth; i++){
		if ((i % TABSTOP) == 0)	
			buf[i] = '|';
		else
			buf[i] = ' ';
	}
	buf[i] = 0;
	mnstr_printf(fout, "\n=%s", buf);
}

static void
cmp_print(mvc *sql, stream *fout, int cmp) 
{
	char *r;

	(void)sql;
	switch(cmp) {
	case cmp_gt: 		r = ">"; break;
	case cmp_gte: 		r = ">="; break;
	case cmp_lte: 		r = "<="; break;
	case cmp_lt: 		r = "<"; break;
	case cmp_equal: 	r = "="; break;
	case cmp_notequal: 	r = "!="; break;
	case cmp_all: 		r = "all"; break;
	case cmp_or: 		r = "or"; break;
	case cmp_in: 		r = "in"; break;
	case cmp_notin: 	r = "notin"; break;
	case cmp_filter: 	r = "filter"; break;
	default:
		r = "";
	}
	mnstr_printf(fout, " %s ", r);
}

static void exps_print(mvc *sql, stream *fout, list *exps, int depth, int alias, int brackets);

static void
exp_print(mvc *sql, stream *fout, sql_exp *e, int depth, int comma, int alias) 
{
	(void)sql;
	if (!e)
		return;
	switch(e->type) {
	case e_psm: {
		if (e->flag & PSM_SET) {
			/* todo */
		} else if (e->flag & PSM_VAR) {
			/* todo */
		} else if (e->flag & PSM_RETURN) {
			mnstr_printf(fout, "return ");
			exp_print(sql, fout, e->l, depth, 0, 0);
		} else if (e->flag & PSM_WHILE) {
			mnstr_printf(fout, "while ");
			exp_print(sql, fout, e->l, depth, 0, 0);
			exps_print(sql, fout, e->r, depth, alias, 0);
		} else if (e->flag & PSM_IF) {
			mnstr_printf(fout, "if ");
			exp_print(sql, fout, e->l, depth, 0, 0);
			exps_print(sql, fout, e->r, depth, alias, 0);
			if (e->f)
				exps_print(sql, fout, e->f, depth, alias, 0);
		} else if (e->flag & PSM_REL) {
		}
	 	break;
	}
	case e_convert: {
		char *to_type = sql_subtype_string(&e->tpe);
		mnstr_printf(fout, "%s[", to_type);
		exp_print(sql, fout, e->l, depth, 0, 0);
		mnstr_printf(fout, "]");
		_DELETE(to_type);
	 	break;
	}
	case e_atom: {
		if (e->l) {
			atom *a = e->l;
			if (atom_type(a)->type->localtype == TYPE_ptr) {
				sql_table *t = a->data.val.pval;
				mnstr_printf(fout, "%s(%s)", 
					isStream(t)?"stream":
					isMergeTable(t)?"merge table":
					isReplicaTable(t)?"replica table":"table",
					t->base.name);
			} else {
				char *t = sql_subtype_string(atom_type(a));
				char *s = atom2string(sql->sa, a);
				mnstr_printf(fout, "%s \"%s\"", t, s);
				_DELETE(t);
			}
		} else { /* variables */
			if (e->r) { /* named parameters */
				char *name = e->r;
				mnstr_printf(fout, "%s", name);
			} else if (e->f) {	/* values list */
				list *l = e->f;
				exp_print(sql, fout, l->h->data, depth, 0, 0);
			} else { /* numbered arguments */
				mnstr_printf(fout, "A%d", e->flag);
			}
		}
	} 	break;
	case e_func: {
		sql_subfunc *f = e->f;
		mnstr_printf(fout, "%s.%s", 
				f->func->s?f->func->s->base.name:"sys", 
				f->func->base.name);
		exps_print(sql, fout, e->l, depth, alias, 1);
		if (e->r)
			exps_print(sql, fout, e->r, depth, alias, 1);
	} 	break;
	case e_aggr: {
		sql_subaggr *a = e->f;
		mnstr_printf(fout, "%s.%s", 
				a->aggr->s?a->aggr->s->base.name:"sys", 
				a->aggr->base.name);
		if (need_distinct(e))
			mnstr_printf(fout, " unique ");
		if (need_no_nil(e))
			mnstr_printf(fout, " no nil ");
		if (e->l)
			exps_print(sql, fout, e->l, depth, alias, 1);
		else
			mnstr_printf(fout, "()");
	} 	break;
	case e_column: 
		if (e->l)
			mnstr_printf(fout, "%s.", (char*)e->l);
		mnstr_printf(fout, "%s", (char*)e->r);
		if (e->rname && e->name && e->l && e->r &&
			strcmp(e->rname, e->l) == 0 &&
			strcmp(e->name, e->r) == 0) 
			alias = 0;
		if (!e->rname && e->name && strcmp(e->name, e->r)==0)
			alias = 0;
	 	break;
	case e_cmp: 
		if (e->flag == cmp_in || e->flag == cmp_notin) {
			exp_print(sql, fout, e->l, depth, 0, alias);
			cmp_print(sql, fout, get_cmp(e));
			exps_print(sql, fout, e->r, depth, alias, 1);
		} else if (e->flag == cmp_or) {
			exps_print(sql, fout, e->l, depth, alias, 1);
			cmp_print(sql, fout, get_cmp(e));
			exps_print(sql, fout, e->r, depth, alias, 1);
		} else if (get_cmp(e) == cmp_filter) {
			sql_subfunc *f = e->f;

			exps_print(sql, fout, e->l, depth, alias, 1);
			if (is_anti(e))
				mnstr_printf(fout, " !");
			mnstr_printf(fout, " FILTER %s ", f->func->base.name);
			exps_print(sql, fout, e->r, depth, alias, 1);
		} else if (e->f) {
			exp_print(sql, fout, e->r, depth+1, 0, 0);
			if (is_anti(e))
				mnstr_printf(fout, " ! ");
			cmp_print(sql, fout, swap_compare(range2lcompare(e->flag)) );
			exp_print(sql, fout, e->l, depth+1, 0, 0);
			if (is_anti(e))
				mnstr_printf(fout, " ! ");
			cmp_print(sql, fout, range2rcompare(e->flag) );
			exp_print(sql, fout, e->f, depth+1, 0, 0);
			if (e->flag & CMP_SYMMETRIC)
				mnstr_printf(fout, " SYM ");
		} else {
			exp_print(sql, fout, e->l, depth+1, 0, 0);
			if (is_anti(e))
				mnstr_printf(fout, " ! ");
			cmp_print(sql, fout, get_cmp(e));

			exp_print(sql, fout, e->r, depth+1, 0, 0);
		}
	 	break;
	default:
		;
	}
	if (e->type != e_atom && is_ascending(e))
		mnstr_printf(fout, " ASC");
	if (e->type != e_atom && e->type != e_cmp && !has_nil(e))
		mnstr_printf(fout, " NOT NULL");
	if (e->p) {
		prop *p = e->p;

		for (; p; p = p->p) 
			mnstr_printf(fout, " %s %s", propkind2string(p), propvalue2string(p));
	}
	if (e->name && alias) {
		mnstr_printf(fout, " as ");
		if (e->rname)
			mnstr_printf(fout, "%s.", e->rname);
		mnstr_printf(fout, "%s", e->name);
	}
	if (comma)
		mnstr_printf(fout, ", ");
}

static void
exps_print(mvc *sql, stream *fout, list *exps, int depth, int alias, int brackets) 
{
	node *en;

	if (brackets)
		mnstr_printf(fout, "(");
	else
		mnstr_printf(fout, " [ ");
	if (exps)
		for (en = exps->h; en; en = en->next) 
			exp_print(sql, fout, en->data, depth+1, (en->next!=NULL), alias);
	if (brackets)
		mnstr_printf(fout, ")");
	else
		mnstr_printf(fout, " ]");
}

const char *
op2string(operator_type op) 
{
	switch (op) {
	case op_basetable:
		return "basetable";
	case op_table:
		return "table";
	case op_ddl:
		return "ddl";
	case op_project:
		return "project";
	case op_select: 
		return "select";
	case op_apply: 
		return "apply";
	case op_join: 
	case op_left: 
	case op_right: 
	case op_full: 
		return "join";
	case op_semi: 
		return "semi";
	case op_anti: 
		return "anti";
	case op_union: 
	case op_inter: 
	case op_except: 
		return "set op";
	case op_groupby: 
		return "group by";
	case op_topn: 
		return "topn";
	case op_sample:
		return "sample";
	case op_insert: 
	case op_update: 
	case op_delete: 
		return "modify op";
	case op_qqr:
		return "qqr op";
	default:
		return "unknown";
	}
}

static int 
find_ref( list *refs, sql_rel *rel )
{
	node *n;
	int nr = 1;

	for(n=refs->h; n; n = n->next, nr++){
		if (n->data == rel)
			return nr;
	}
	return 0;
}

static void
rel_print_(mvc *sql, stream  *fout, sql_rel *rel, int depth, list *refs, int decorate) 
{ 
	char *r = NULL;

	if (!rel)
		return;

	if (rel_is_ref(rel)) {
		int nr = list_length(refs) + 1;
		int cnt = rel->ref.refcnt;
		mnstr_printf(fout, "\n%cREF %d (%d)", decorate?'=':' ', nr, cnt);
	}

	switch (rel->op) {
	case op_basetable: {
		sql_table *t = rel->l;
		sql_column *c = rel->r;
		print_indent(sql, fout, depth, decorate);
		if (!t && c) 
			mnstr_printf(fout, "dict(%s.%s)", c->t->base.name, c->base.name);
		else if (t->s)
			mnstr_printf(fout, "%s(%s.%s)", 
				isStream(t)?"stream":
				isRemote(t)&&decorate?"REMOTE":
				isReplicaTable(t)?"REPLICA":"table",
				t->s->base.name, t->base.name);
		else
			mnstr_printf(fout, "%s(%s)", 
				isStream(t)?"stream":
				isRemote(t)&&decorate?"REMOTE":
				isReplicaTable(t)?"REPLICA":"table",
				t->base.name);
		if (rel->exps) 
			exps_print(sql, fout, rel->exps, depth, 1, 0);
	} 	break;
	case op_table:
		print_indent(sql, fout, depth, decorate);
		mnstr_printf(fout, "table ");

		if (rel->r)
			exp_print(sql, fout, rel->r, depth, 1, 0);
		if (rel->l)
			rel_print_(sql, fout, rel->l, 0, refs, decorate);
		if (rel->exps) 
			exps_print(sql, fout, rel->exps, depth, 1, 0);
		break;
	case op_ddl:
		print_indent(sql, fout, depth, decorate);
		mnstr_printf(fout, "ddl");
		if (rel->l)
			rel_print_(sql, fout, rel->l, depth+1, refs, decorate);
		if (rel->r)
			rel_print_(sql, fout, rel->r, depth+1, refs, decorate);
		if (rel->exps && rel->flag == DDL_PSM) 
			exps_print(sql, fout, rel->exps, depth, 1, 0);
		break;
	case op_join: 
	case op_left: 
	case op_right: 
	case op_full: 
	case op_apply: 
	case op_semi: 
	case op_anti: 
	case op_union: 
	case op_inter: 
	case op_except: 
		r = "join";
		if (rel->op == op_left)
			r = "left outer join";
		else if (rel->op == op_right)
			r = "right outer join";
		else if (rel->op == op_full)
			r = "full outer join";
		else if (rel->op == op_apply) {
			r = "apply";
			if (rel->flag == APPLY_JOIN)
				r = "apply join";
			else if (rel->flag == APPLY_LOJ)
				r = "apply left outer join";
			else if (rel->flag == APPLY_EXISTS)
				r = "apply exists";
			else if (rel->flag == APPLY_NOTEXISTS)
				r = "apply not exists";
		}
		else if (rel->op == op_semi)
			r = "semijoin";
		else if (rel->op == op_anti)
			r = "antijoin";
		else if (rel->op == op_union)
			r = "union";
		else if (rel->op == op_inter)
			r = "intersect";
		else if (rel->op == op_except)
			r = "except";
		else if (!rel->exps && rel->op == op_join)
			r = "crossproduct";
		print_indent(sql, fout, depth, decorate);
		if (need_distinct(rel))
			mnstr_printf(fout, "distinct ");
		mnstr_printf(fout, "%s (", r);
		if (rel_is_ref(rel->l)) {
			int nr = find_ref(refs, rel->l);
			print_indent(sql, fout, depth+1, decorate);
			mnstr_printf(fout, "& REF %d ", nr);
		} else
			rel_print_(sql, fout, rel->l, depth+1, refs, decorate);
		mnstr_printf(fout, ",");
		if (rel_is_ref(rel->r)) {
			int nr = find_ref(refs, rel->r);
			print_indent(sql, fout, depth+1, decorate);
			mnstr_printf(fout, "& REF %d  ", nr);
		} else
			rel_print_(sql, fout, rel->r, depth+1, refs, decorate);
		print_indent(sql, fout, depth, decorate);
		mnstr_printf(fout, ")");
		exps_print(sql, fout, rel->exps, depth, 1, 0);
		break;
	case op_project:
	case op_select: 
	case op_groupby: 
	case op_topn: 
	case op_sample: 
	case op_qqr:
		r = "project";
		if (rel->op == op_select)
			r = "select";
		if (rel->op == op_groupby)
			r = "group by";
		if (rel->op == op_topn)
			r = "top N";
		if (rel->op == op_qqr)
			r = "qqr op";
		if (rel->op == op_sample)
			r = "sample";
		print_indent(sql, fout, depth, decorate);
		if (rel->l) {
			if (need_distinct(rel))
				mnstr_printf(fout, "distinct ");
			mnstr_printf(fout, "%s (", r);
			if (rel_is_ref(rel->l)) {
				int nr = find_ref(refs, rel->l);
				print_indent(sql, fout, depth+1, decorate);
				mnstr_printf(fout, "& REF %d ", nr);
			} else
				rel_print_(sql, fout, rel->l, depth+1, refs, decorate);
			print_indent(sql, fout, depth, decorate);
			mnstr_printf(fout, ")");
		}
		if (rel->op == op_groupby)  /* group by columns */
			exps_print(sql, fout, rel->r, depth, 1, 0);
		exps_print(sql, fout, rel->exps, depth, 1, 0);
		if (rel->r && rel->op == op_project) /* order by columns */
			exps_print(sql, fout, rel->r, depth, 1, 0);
		break;
	case op_insert:
	case op_update:
	case op_delete: {

		print_indent(sql, fout, depth, decorate);
		if (rel->op == op_insert)
			mnstr_printf(fout, "insert(");
		else if (rel->op == op_update)
			mnstr_printf(fout, "update(");
		else if (rel->op == op_delete)
			mnstr_printf(fout, "delete(");

		if (rel_is_ref(rel->l)) {
			int nr = find_ref(refs, rel->l);
			print_indent(sql, fout, depth+1, decorate);
			mnstr_printf(fout, "& REF %d ", nr);
		} else
			rel_print_(sql, fout, rel->l, depth+1, refs, decorate);

		if (rel->r) {
			if (rel_is_ref(rel->r)) {
				int nr = find_ref(refs, rel->r);
				print_indent(sql, fout, depth+1, decorate);
				mnstr_printf(fout, "& REF %d ", nr);
			} else
				rel_print_(sql, fout, rel->r, depth+1, refs, decorate);
		}
		print_indent(sql, fout, depth, decorate);
		mnstr_printf(fout, ")");
		if (rel->exps)
			exps_print(sql, fout, rel->exps, depth, 1, 0);
	} 	break;
	default:
		assert(0);
	}
	if (rel->p) {
		prop *p = rel->p;

		for (; p; p = p->p) 
			mnstr_printf(fout, " %s %s", propkind2string(p), propvalue2string(p));
	}
}

static void
rel_print_refs(mvc *sql, stream* fout, sql_rel *rel, int depth, list *refs, int decorate) 
{
	if (!rel)
		return;
	switch (rel->op) {
	case op_basetable:
	case op_table:
	case op_ddl:
		break;
	case op_join: 
	case op_left: 
	case op_right: 
	case op_full: 
	case op_apply: 
	case op_semi: 
	case op_anti: 
	case op_union: 
	case op_inter: 
	case op_except: 
		rel_print_refs(sql, fout, rel->l, depth, refs, decorate);
		rel_print_refs(sql, fout, rel->r, depth, refs, decorate);
		if (rel_is_ref(rel->l) && !find_ref(refs, rel->l)) {
			rel_print_(sql, fout, rel->l, depth, refs, decorate);
			list_append(refs, rel->l);
		}
		if (rel_is_ref(rel->r) && !find_ref(refs, rel->r)) {
			rel_print_(sql, fout, rel->r, depth, refs, decorate);
			list_append(refs, rel->r);
		}
		break;
	case op_project:
	case op_select: 
	case op_groupby: 
	case op_topn: 
<<<<<<< HEAD
	case op_sample:
	case op_qqr: 
		rel_print_refs(sql, fout, rel->l, depth, refs);
=======
	case op_sample: 
		rel_print_refs(sql, fout, rel->l, depth, refs, decorate);
>>>>>>> 18376bfa
		if (rel->l && rel_is_ref(rel->l) && !find_ref(refs, rel->l)) {
			rel_print_(sql, fout, rel->l, depth, refs, decorate);
			list_append(refs, rel->l);
		}
		break;
	case op_insert: 
	case op_update: 
	case op_delete: 
		rel_print_refs(sql, fout, rel->l, depth, refs, decorate);
		if (rel->l && rel_is_ref(rel->l) && !find_ref(refs, rel->l)) {
			rel_print_(sql, fout, rel->l, depth, refs, decorate);
			list_append(refs, rel->l);
		}
		rel_print_refs(sql, fout, rel->r, depth, refs, decorate);
		if (rel->r && rel_is_ref(rel->r) && !find_ref(refs, rel->r)) {
			rel_print_(sql, fout, rel->r, depth, refs, decorate);
			list_append(refs, rel->r);
		}
		break;
	}
}

void
_rel_print(mvc *sql, sql_rel *rel) 
{
	list *refs = sa_list(sql->sa);
	rel_print_refs(sql, GDKstdout, rel, 0, refs, 1);
	rel_print_(sql, GDKstdout, rel, 0, refs, 1);
	mnstr_printf(GDKstdout, "\n");
}

str
rel2str( mvc *sql, sql_rel *rel)
{
	buffer *b;
	stream *s = buffer_wastream(b = buffer_create(1024), "rel_dump");
	list *refs = sa_list(sql->sa);
	char *res = NULL; 

	rel_print_refs(sql, s, rel, 0, refs, 0);
	rel_print_(sql, s, rel, 0, refs, 0);
	mnstr_printf(s, "\n");
	res = buffer_get_buf(b);
	buffer_destroy(b);
	mnstr_destroy(s);
	return res;
}

void
rel_print(mvc *sql, sql_rel *rel, int depth) 
{
	list *refs = sa_list(sql->sa);
	size_t pos;
	size_t nl = 0;
	size_t len = 0, lastpos = 0;
	stream *fd = sql->scanner.ws;
	stream *s;
	buffer *b = buffer_create(16364); /* hopefully enough */
	if (!b)
		return; /* signal somehow? */
	s = buffer_wastream(b, "SQL Plan");
	if (!s) {
		buffer_destroy(b);
		return; /* signal somehow? */
	}

	rel_print_refs(sql, s, rel, depth, refs, 1);
	rel_print_(sql, s, rel, depth, refs, 1);
	mnstr_printf(s, "\n");

	/* count the number of lines in the output, skip the leading \n */
	for (pos = 1; pos < b->pos; pos++) {
		if (b->buf[pos] == '\n') {
			nl++;
			if (len < pos - lastpos)
				len = pos - lastpos;
			lastpos = pos + 1;
		}
	}
	b->buf[b->pos - 1] = '\0';  /* should always end with a \n, can overwrite */

	/* craft a semi-professional header */
	mnstr_printf(fd, "&1 0 " SZFMT " 1 " SZFMT "\n", /* type id rows columns tuples */
			nl, nl);
	mnstr_printf(fd, "%% .plan # table_name\n");
	mnstr_printf(fd, "%% rel # name\n");
	mnstr_printf(fd, "%% clob # type\n");
	mnstr_printf(fd, "%% " SZFMT " # length\n", len - 1 /* remove = */);

	/* output the data */
	mnstr_printf(fd, "%s\n", b->buf + 1 /* omit starting \n */);

	mnstr_close(s);
	mnstr_destroy(s);
	buffer_destroy(b);
}

static void
skipWS( char *r, int *pos)
{
	while(r[*pos] && (isspace(r[*pos]) || r[*pos] == '|')) 
		(*pos)++;
}

static void
skipIdent( char *r, int *pos)
{
	while(r[*pos] && (isalnum(r[*pos]) || r[*pos] == '_' || r[*pos] == '%'))
		(*pos)++;
}

static int
readInt( char *r, int *pos)
{
	int res = 0;

	while (isdigit(r[*pos])) {
		res *= 10;
		res += r[*pos]-'0';
		(*pos)++;
	}
	return res;
}

static char *
readString( char *r, int *pos) 
{
	char *st = NULL;

	if (r[*pos] == '"'){
		(*pos)++;
		st = r+*pos;
		while (r[*pos] != '"')
			(*pos)++;
		r[*pos] = 0;
		(*pos)++;
	}
	return st;
}

static sql_exp* exp_read(mvc *sql, sql_rel *lrel, sql_rel *rrel, char *r, int *pos, int grp) ;


static void *
read_prop( mvc *sql, sql_exp *exp, char *r, int *pos) 
{
	/* PROPs */
	if (strncmp(r+*pos, "JOINIDX",  strlen("JOINIDX")) == 0) {
		int old;
		char *sname,*iname;
		sql_schema *s = NULL;
		prop *p;

		(*pos)+= (int) strlen("JOINIDX");
		skipWS(r, pos);
		/* schema.table.index */
		sname = r+*pos;
		skipIdent(r,pos);
		if (r[*pos] != '.') 
			return sql_error(sql, -1, "JOINIDX: missing '.'\n");
		r[*pos] = 0;
		(*pos)++;
		skipIdent(r,pos);
		if (r[*pos] != '.') 
			return sql_error(sql, -1, "JOINIDX: missing '.'\n");
		r[*pos] = 0;
		(*pos)++;
		iname = r+*pos;
		skipIdent(r,pos);
		old = r[*pos];
		r[*pos] = 0;
		
		s = mvc_bind_schema(sql, sname);
		p = exp->p = prop_create(sql->sa, PROP_JOINIDX, exp->p);
		p->value = mvc_bind_idx(sql, s, iname);
		r[*pos] = old;
		skipWS(r,pos);
	}
	return exp->p;
}

static list*
read_exps(mvc *sql, sql_rel *lrel, sql_rel *rrel, char *r, int *pos, char bracket, int grp) 
{
	list *exps = new_exp_list(sql->sa);
	sql_exp *e;
	char ebracket = (bracket == '[')?']':')';

	if (r[*pos] == bracket) {
		skipWS( r, pos);

		(*pos)++;
		skipWS( r, pos);
		e = exp_read(sql, lrel, rrel, r, pos, grp);
		if (!e && r[*pos] != ebracket) {
			return sql_error(sql, -1, "missing closing %c\n", ebracket);
		} else if (!e) {
			(*pos)++;
			skipWS( r, pos);
			return exps;
		}
		append(exps, e);
		skipWS( r, pos);
		read_prop( sql, e, r, pos);
		while (r[*pos] == ',') {
			(*pos)++;
			skipWS( r, pos);
			e = exp_read(sql, lrel, rrel, r, pos, grp);
			if (!e)
				return NULL;
			append(exps, e);
			skipWS( r, pos);
			read_prop( sql, e, r, pos);
		}
		if (r[*pos] != ebracket) 
			return sql_error(sql, -1, "missing closing %c\n", ebracket);
		(*pos)++;
		skipWS( r, pos);
	}
	return exps;
}

static sql_exp*
exp_read(mvc *sql, sql_rel *lrel, sql_rel *rrel, char *r, int *pos, int grp) 
{
	int f = -1;
	int not = 1, old, d=0, s=0, unique = 0, no_nils = 0;
	char *tname, *cname = NULL, *e, *b = r + *pos, *st;
	sql_exp *exp = NULL;
	list *exps = NULL;
	sql_subtype *tpe;

	skipIdent(r, pos);
	e = r+*pos;
	skipWS(r, pos);
	switch(r[*pos]) {
	/* ident */
	case '.': 
		*e = 0;
		(*pos)++;
		tname = b;
		cname = r + *pos;
		skipIdent(r, pos);
		e = r+*pos;
		skipWS(r, pos);
		old = *e;
		*e = 0;
		
		tname = sa_strdup(sql->sa, tname);
		cname = sa_strdup(sql->sa, cname);
		if (lrel) { 
			exp = rel_bind_column2(sql, lrel, tname, cname, 0);
			if (!exp && rrel)
				exp = rel_bind_column2(sql, rrel, tname, cname, 0);
		} else {
			exp = exp_column(sql->sa, tname, cname, NULL, CARD_ATOM, 1, (strchr(cname,'%') != NULL));
		}
		*e = old;
		break;
	/* atom */
	case '(': 
		if (b == (r+*pos)) { /* or */
			int filter = 0;
			list *lexps,*rexps;
			char *fname = NULL;
		       
			lexps = read_exps(sql, lrel, rrel, r, pos, '(', 0);
			skipWS(r, pos);
			if (strncmp(r+*pos, "or",  strlen("or")) == 0) 
				(*pos)+= (int) strlen("or");
			else if (strncmp(r+*pos, "filter",  strlen("filter")) == 0) 
				filter = 1;
			else
				return sql_error(sql, -1, "type: missing 'or'\n");
			skipWS(r, pos);
			if (filter) {
				fname = r+*pos;

				skipIdent(r,pos);
				e = r+*pos;
				*e = 0;
				(*pos)++;
				skipWS(r,pos);
			}

			rexps = read_exps(sql, lrel, rrel, r, pos, '(', 0);
			if (filter) {
				sql_subfunc *func = sql_find_func(sql->sa, mvc_bind_schema(sql, "sys"), fname, 1+list_length(exps), F_FILT, NULL);
				if (!func)
					return sql_error(sql, -1, "filter: missing function '%s'\n", fname);
					
				return exp_filter(sql->sa, lexps, rexps, func, 0/* anti*/);
			}
			return exp_or(sql->sa, lexps, rexps);
		}
		/* fall through */
	case '[': 
		old = *e;
		*e = 0;
		tname = b;
		if (old != '[') {
			(*pos)++;
			d = readInt(r,pos);
			if (r[*pos] != ')' && r[*pos] != ',')
				return sql_error(sql, -1, "type: missing ')' or ','\n");
			if (r[*pos] == ',') {
				(*pos)++;
				s = readInt(r,pos);
			}
			if (r[*pos] != ')') 
				return sql_error(sql, -1, "type: missing ')'\n");
			(*pos)++;
		}
		tpe = sql_bind_subtype(sql->sa, tname, d, s);
		skipWS(r, pos);
		*e = old;
		if (r[*pos] == '[') { /* convert */
			(*pos)++;
			skipWS(r, pos);
			exp = exp_read(sql, lrel, rrel, r, pos, 0);
			if (r[*pos] != ']') 
				return sql_error(sql, -1, "convert: missing ']'\n");
			(*pos)++;
			skipWS(r, pos);
			exp = exp_convert(sql->sa, exp, exp_subtype(exp), tpe);
		} else {
			st = readString(r,pos);
			exp = exp_atom(sql->sa, atom_general(sql->sa, tpe, st));
			skipWS(r, pos);
		}
		break;
	case '\"': 
		*e = 0;
		tname = b;
		tpe = sql_bind_subtype(sql->sa, tname, 0, 0);
		st = readString(r,pos);
		exp = exp_atom(sql->sa, atom_general(sql->sa, tpe, st));
		skipWS(r, pos);
		break;
	default:
		(void)sql;
	}

	/* func or aggr */
	if (grp) {
		skipWS(r, pos);
		if (r[*pos] == 'u') {
			unique = 1;
			(*pos)+= (int) strlen("unique");
			skipWS(r, pos);
		}
		if (r[*pos] == 'n') {
			no_nils = 1;
			(*pos)+= (int) strlen("no nil");
			skipWS(r, pos);
		}
	}
	if (r[*pos] == '(') {
		sql_schema *s;
		sql_subfunc *f = NULL;
		sql_subaggr *a = NULL;
		node *n;

		exps = read_exps(sql, lrel, rrel, r, pos, '(', 0);
		tname = b;
		*e = 0;
		s = mvc_bind_schema(sql, tname);
		if (grp) {
			if (exps && exps->h)
				a = sql_bind_aggr(sql->sa, s, cname, exp_subtype(exps->h->data));
			else
				a = sql_bind_aggr(sql->sa, s, cname, NULL);
			exp = exp_aggr( sql->sa, exps, a, unique, no_nils, CARD_ATOM, 1);
		} else {
			list *ops = sa_list(sql->sa);
			for( n = exps->h; n; n = n->next)
				append(ops, exp_subtype(n->data));
			f = sql_bind_func_(sql->sa, s, cname, ops, F_FUNC);
			exp = exp_op( sql->sa, exps, f);
		}
	}

	if (!exp && b != e) { /* simple ident */
		if (b[0] == 'A' && isdigit(b[1])) {
			char *e2;
			int nr = strtol(b+1,&e2,10);

			if (e == e2 && nr < sql->argc) {
				atom *a = sql->args[nr];

				exp = exp_atom_ref(sql->sa, nr, &a->tpe);
			}
		}
		if (!exp && lrel) { 
			old = *e;
			*e = 0;
			exp = rel_bind_column(sql, lrel, b, 0);
			if (!exp && rrel)
				exp = rel_bind_column(sql, rrel, b, 0);
			*e = old;
			skipWS(r,pos);
		}
	}
	if (!exp)
		return NULL;
	/* [ ASC ] */
	if (strncmp(r+*pos, "ASC",  strlen("ASC")) == 0) {
		(*pos)+= (int) strlen("NOT");
		skipWS(r, pos);
		set_direction(exp, ASCENDING);
	}

	/* [ NOT ] NULL */
	if (strncmp(r+*pos, "NOT",  strlen("NOT")) == 0) {
		(*pos)+= (int) strlen("NOT");
		skipWS(r, pos);
		not = 1;
	}
	if (strncmp(r+*pos, "NULL",  strlen("NULL")) == 0) {
		(*pos)+= (int) strlen("NULL");
		skipWS(r, pos);
		if (not)
			set_has_no_nil(exp);
	}
	if (strncmp(r+*pos, "HASHIDX",  strlen("HASHIDX")) == 0) {
		(*pos)+= (int) strlen("HASHIDX");
		exp->p = prop_create(sql->sa, PROP_HASHIDX, exp->p);
		skipWS(r,pos);
	}
	if (strncmp(r+*pos, "HASHCOL",  strlen("HASHCOL")) == 0) {
		(*pos)+= (int) strlen("HASHCOL");
		exp->p = prop_create(sql->sa, PROP_HASHCOL, exp->p);
		skipWS(r,pos);
	}
	if (strncmp(r+*pos, "FETCH",  strlen("FETCH")) == 0) {
		(*pos)+= (int) strlen("FETCH");
		exp->p = prop_create(sql->sa, PROP_FETCH, exp->p);
		skipWS(r,pos);
	}

	/* as alias */
	if (strncmp(r+*pos, "as", 2) == 0) {
		int old;
		(*pos)+=2;
		skipWS(r, pos);

		tname = r+*pos;
		skipIdent(r, pos);
		if (r[*pos] != '.') {
			old = r[*pos];
			r[*pos] = 0;
			cname = tname;
			exp_setname(sql->sa, exp, NULL, cname);
			r[*pos] = old;
			skipWS(r, pos);
		} else {
			r[*pos] = 0;
			(*pos)++;
			cname = r+*pos;
			skipIdent(r, pos);
			e = r+*pos;
			skipWS(r, pos);
			old = *e;
			*e = 0;
			exp_setname(sql->sa, exp, tname, cname);
			*e = old;
		}
	}
	skipWS(r, pos);
	switch(r[*pos]) {
	case 'n': 
		if (strncmp(r+*pos, "notin",  strlen("notin")) == 0) {
			(*pos)+= (int) strlen("notin");
			f = cmp_notin;
		}
		break;
	case 'F':
		if (strncmp(r+*pos, "FILTER",  strlen("FILTER")) == 0) {
			(*pos)+= (int) strlen("FILTER");
			f = cmp_filter;
		}
		break;
	case 'i': 
		if (strncmp(r+*pos, "in",  strlen("in")) == 0) {
			(*pos)+= (int) strlen("in");
			f = cmp_in;
		}
		break;
	case 'o': 
		if (strncmp(r+*pos, "or",  strlen("or")) == 0) {
			(*pos)+= (int) strlen("or");
			f = cmp_or;
		}
		break;
	case '=': 
		f = cmp_equal;
		(*pos)++;
		break;
	case '<': 
		f = cmp_lt;
		(*pos)++;
		if (r[(*pos)] == '=') {
			f = cmp_lte;
			(*pos)++;
		}
		break;
	case '>': 
		f = cmp_gt;
		(*pos)++;
		if (r[(*pos)] == '=') {
			f = cmp_gte;
			(*pos)++;
		}
		break;
	case ',': 
	case ']': 
	case ')': 
	default:
		return exp;
	}
	if (f >= 0) {
		skipWS(r,pos);
		if (f == cmp_in || f == cmp_notin) {
	        	list *exps;
		       
			exps = read_exps(sql, lrel, rrel, r, pos, '(', 0);
			if (f == cmp_in || f == cmp_notin)
				return exp_in(sql->sa, exp, exps, f);
		} else {
			sql_exp *e;

	        	e = exp_read(sql, lrel, rrel, r, pos, 0);
			if (e && e->type == e_cmp) 
				return exp_compare2(sql->sa, e->l, exp, e->r, compare2range(swap_compare((comp_type)f),e->flag));
			else if (e)
				return exp_compare(sql->sa, exp, e, f);
		}
	}
	return exp;
}

sql_rel*
rel_read(mvc *sql, char *r, int *pos, list *refs)
{
	sql_rel *rel = NULL, *nrel, *lrel, *rrel;
	list *exps, *gexps;
	int distinct = 0;
	operator_type j = op_basetable;

	skipWS(r,pos);
	if (r[*pos] == 'R') {
		*pos += (int) strlen("REF");

		skipWS(r, pos);
		(void)readInt(r,pos);
		skipWS(r, pos);
		(*pos)++; /* ( */
		(void)readInt(r,pos); /* skip nr refs */
		(*pos)++; /* ) */
		rel = rel_read(sql, r, pos, refs);
		append(refs, rel);
		skipWS(r,pos);
	}
	if (r[*pos] == '&') {
		int nr;
		(*pos)++;
		skipWS(r, pos);
		*pos += (int) strlen("REF");
		skipWS(r, pos);
		nr = readInt(r,pos); /* skip nr refs */
		return rel_dup(list_fetch(refs, nr-1));
	}
	if (r[*pos] == 'd') {
		*pos += (int) strlen("distinct");
		skipWS(r, pos);
		distinct = 1;
	}
	switch(r[*pos]) {
	case 't': 
		if (r[*pos+1] == 'a') {
			sql_schema *s = NULL;
			sql_table *t = NULL;
			char *sname, *tname, *e;
			*pos += (int) strlen("table");
			skipWS(r, pos);
			if (r[*pos] != '(') 
				return sql_error(sql, -1, "table: missing '('\n");
			(*pos)++;
			skipWS(r, pos);
			sname = r+*pos;
			skipIdent(r, pos);
			e = r+*pos;
			if (r[*pos] != '.') 
				return sql_error(sql, -1, "table: missing '.' in table name\n");
			*e = 0;
			(*pos)++;
			tname = r+*pos;
			skipIdent(r, pos);
			e = r+*pos;
			skipWS(r, pos);
			if (r[*pos] != ')') 
				sql_error(sql, -1, "table: missing ')'\n");
			*e = 0;
			(*pos)++;
			skipWS(r, pos);
			s = mvc_bind_schema(sql, sname);
			if (s)
				t = mvc_bind_table(sql, s, tname);
			if (!s || !t)
				return sql_error(sql, -1, "table: missing '%s.%s'\n", sname, tname);
			rel = rel_basetable(sql, t, tname);
		
			if (!r[*pos])
				return rel;
	
			/* scan aliases */
			exps = read_exps(sql, rel, NULL, r, pos, '[', 0);
			if (exps && list_length(exps))
				rel->exps = exps;
			if (strncmp(r+*pos, "COUNT",  strlen("COUNT")) == 0) {
				(*pos)+= (int) strlen("COUNT");
				skipWS( r, pos);
			}
			return rel;
		} else { /* top N */
			*pos += (int) strlen("top N");
			skipWS(r, pos);
			if (r[*pos] != '(') 
				return sql_error(sql, -1, "top N: missing '('\n");
			(*pos)++;
			skipWS(r, pos);
			nrel = rel_read(sql, r, pos, refs);
			if (r[*pos] != ')') 
				return sql_error(sql, -1, "top N: missing ')'\n");
			(*pos)++;
			skipWS(r, pos);
			exps = read_exps(sql, nrel, NULL, r, pos, '[', 0);
			rel = rel_topn(sql->sa, nrel, exps);
			return rel;
		}
		break;
	case 'p':
		*pos += (int) strlen("project");
		skipWS(r, pos);

		if (r[*pos] != '(') 
			return sql_error(sql, -1, "project: missing '('\n");
		(*pos)++;
		skipWS(r, pos);
		nrel = rel_read(sql, r, pos, refs);
		skipWS(r, pos);
		if (r[*pos] != ')') 
			return sql_error(sql, -1, "project: missing ')'\n");
		(*pos)++;
		skipWS(r, pos);

		exps = read_exps(sql, nrel, NULL, r, pos, '[', 0);
		rel = rel_project(sql->sa, nrel, exps);
		/* order by ? */
		if (r[*pos] == '[') 
			rel->r = read_exps(sql, nrel, rel, r, pos, '[', 0);
		if (distinct)
			set_distinct(rel);
		distinct = 0;
		return rel;
	case 'g':
		*pos += (int) strlen("group by");
		skipWS(r, pos);

		if (r[*pos] != '(') 
			return sql_error(sql, -1, "group by: missing '('\n");
		(*pos)++;
		skipWS(r, pos);
		nrel = rel_read(sql, r, pos, refs);
		skipWS(r, pos);
		if (r[*pos] != ')') 
			return sql_error(sql, -1, "group by: missing ')'\n");
		(*pos)++;
		skipWS(r, pos);

		gexps = read_exps(sql, nrel, NULL, r, pos, '[', 0);
		skipWS(r, pos);
		exps = read_exps(sql, nrel, NULL, r, pos, '[', 1);

		rel = rel_groupby(sql, nrel, gexps);
		rel->exps = exps;
		return rel;
	case 's':
	case 'a':
		if (r[*pos+1] == 'a') {
			*pos += (int) strlen("sample");
			skipWS(r, pos);
			if (r[*pos] != '(') 
				return sql_error(sql, -1, "sample: missing '('\n");
			(*pos)++;
			skipWS(r, pos);
			nrel = rel_read(sql, r, pos, refs);
			if (r[*pos] != ')') 
				return sql_error(sql, -1, "sample: missing ')'\n");
			(*pos)++;
			skipWS(r, pos);
			exps = read_exps(sql, nrel, NULL, r, pos, '[', 0);
			rel = rel_sample(sql->sa, nrel, exps);
			return rel;
		} else if (r[*pos+2] == 'l') {
			*pos += (int) strlen("select");
			skipWS(r, pos);
			if (r[*pos] != '(') 
				return sql_error(sql, -1, "select: missing '('\n");
			(*pos)++;
			skipWS(r, pos);
			nrel = rel_read(sql, r, pos, refs);
			skipWS(r, pos);
			if (r[*pos] != ')') 
				return sql_error(sql, -1, "select: missing ')'\n");
			(*pos)++;
			skipWS(r, pos);

			exps = read_exps(sql, nrel, NULL, r, pos, '[', 0);
			rel = rel_select_copy(sql->sa, nrel, exps);
			return rel;
			/* semijoin or antijoin */
		} else if (r[*pos+1] == 'e' || r[*pos+1] == 'n') {
			j = op_semi;

			if (r[*pos+1] == 'n') 
				j = op_anti;

			*pos += (int) strlen("semijoin");
			skipWS(r, pos);
			if (r[*pos] != '(') 
				return sql_error(sql, -1, "semijoin: missing '('\n");
			(*pos)++;
			skipWS(r, pos);
			lrel = rel_read(sql, r, pos, refs);
			skipWS(r, pos);

			if (r[*pos] != ',') 
				return sql_error(sql, -1, "semijoin: missing ','\n");
			(*pos)++;
			skipWS(r, pos);
			rrel = rel_read(sql, r, pos, refs);

			skipWS(r, pos);
			if (r[*pos] != ')') 
				return sql_error(sql, -1, "semijoin: missing ')'\n");
			(*pos)++;
			skipWS(r, pos);

			exps = read_exps(sql, lrel, rrel, r, pos, '[', 0);
			rel = rel_crossproduct(sql->sa, lrel, rrel, j);
			rel->exps = exps;
			return rel;
		}
		break;
	case 'l':
		*pos += (int) strlen("left outer join");
		j = op_left;
		/* fall through */
	case 'r': 
		if (j == op_basetable) {
			*pos += (int) strlen("right outer join");
			j = op_right;
		}
		/* fall through */
	case 'f':
		if (j == op_basetable) {
			*pos += (int) strlen("full outer join");
			j = op_full;
		}
		/* fall through */
	case 'c':
		if (j == op_basetable) {
			*pos += (int) strlen("crossproduct");
			j = op_join;
		}
		/* fall through */
	case 'j':
		if (j == op_basetable) {
			*pos += (int) strlen("join");
			j = op_join;
		}
		skipWS(r, pos);

		if (r[*pos] != '(') 
			return sql_error(sql, -1, "join: missing '('\n");
		(*pos)++;
		skipWS(r, pos);
		lrel = rel_read(sql, r, pos, refs);
		skipWS(r, pos);

		if (r[*pos] != ',') 
			return sql_error(sql, -1, "join: missing ','\n");
		(*pos)++;
		skipWS(r, pos);
		rrel = rel_read(sql, r, pos, refs);

		skipWS(r, pos);
		if (r[*pos] != ')') 
			return sql_error(sql, -1, "join: missing ')'\n");
		(*pos)++;
		skipWS(r, pos);

		exps = read_exps(sql, lrel, rrel, r, pos, '[', 0);
		rel = rel_crossproduct(sql->sa, lrel, rrel, j);
		rel->exps = exps;
		return rel;
	case 'u':
		if (j != op_basetable) {
			*pos += (int) strlen("union");
			j = op_union;
		}
		/* fall through */
	case 'i':
		if (j != op_basetable) {
			*pos += (int) strlen("intersect");
			j = op_inter;
		}
	case 'q':
		if (j != op_basetable) {
			*pos += (int) strlen("qqr");
			j = op_qqr;
		}
		/* fall through */
	case 'e':
		if (j != op_basetable) {
			*pos += (int) strlen("except");
			j = op_except;
		}
		skipWS(r, pos);

		if (r[*pos] != '(') 
			return sql_error(sql, -1, "setop: missing '('\n");
		(*pos)++;
		skipWS(r, pos);
		lrel = rel_read(sql, r, pos, refs);
		skipWS(r, pos);

		if (r[*pos] != ',') 
			return sql_error(sql, -1, "setop: missing ','\n");
		(*pos)++;
		skipWS(r, pos);
		rrel = rel_read(sql, r, pos, refs);

		skipWS(r, pos);
		if (r[*pos] != ')') 
			return sql_error(sql, -1, "setop: missing ')'\n");
		(*pos)++;
		skipWS(r, pos);

		exps = read_exps(sql, lrel, rrel, r, pos, '[', 0);
		rel = rel_setop(sql->sa, lrel, rrel, j);
		rel->exps = exps;
		return rel;
	case 'd':
		/* 'ddl' not supported */
	default:
		return NULL;
	}
	return rel;
}
<|MERGE_RESOLUTION|>--- conflicted
+++ resolved
@@ -537,14 +537,9 @@
 	case op_select: 
 	case op_groupby: 
 	case op_topn: 
-<<<<<<< HEAD
 	case op_sample:
 	case op_qqr: 
-		rel_print_refs(sql, fout, rel->l, depth, refs);
-=======
-	case op_sample: 
 		rel_print_refs(sql, fout, rel->l, depth, refs, decorate);
->>>>>>> 18376bfa
 		if (rel->l && rel_is_ref(rel->l) && !find_ref(refs, rel->l)) {
 			rel_print_(sql, fout, rel->l, depth, refs, decorate);
 			list_append(refs, rel->l);
