/*
 * This Source Code Form is subject to the terms of the Mozilla Public
 * License, v. 2.0.  If a copy of the MPL was not distributed with this
 * file, You can obtain one at http://mozilla.org/MPL/2.0/.
 *
 * Copyright 1997 - July 2008 CWI, August 2008 - 2017 MonetDB B.V.
 */

#include "monetdb_config.h"
#define LINESIZE 160
#define TABSTOP 2

#include "rel_dump.h"
#include "rel_rel.h"
#include "rel_exp.h"
#include "rel_prop.h"
#include "rel_remote.h"

static void
print_indent(mvc *sql, stream *fout, int depth, int decorate)
{
	char buf[LINESIZE+1];
	int i;

	(void)sql;
	if (!decorate) {
		mnstr_printf(fout, "\n");
		return ;
	}
	depth *= TABSTOP;
	if (depth > LINESIZE)
		depth = LINESIZE;
	for (i = 0; i < depth; i++){
		if ((i % TABSTOP) == 0)	
			buf[i] = '|';
		else
			buf[i] = ' ';
	}
	buf[i] = 0;
	mnstr_printf(fout, "\n=%s", buf);
}

static void
cmp_print(mvc *sql, stream *fout, int cmp) 
{
	char *r;

	(void)sql;
	switch(cmp) {
	case cmp_gt: 		r = ">"; break;
	case cmp_gte: 		r = ">="; break;
	case cmp_lte: 		r = "<="; break;
	case cmp_lt: 		r = "<"; break;
	case cmp_equal: 	r = "="; break;
	case cmp_notequal: 	r = "!="; break;
	case cmp_all: 		r = "all"; break;
	case cmp_or: 		r = "or"; break;
	case cmp_in: 		r = "in"; break;
	case cmp_notin: 	r = "notin"; break;
	case cmp_filter: 	r = "filter"; break;
	default:
		r = "";
	}
	mnstr_printf(fout, " %s ", r);
}

static void
exp_print(mvc *sql, stream *fout, sql_exp *e, int depth, int comma, int alias) 
{
	(void)sql;
	if (!e)
		return;
	//mnstr_printf(fout, " %p ", e);
	switch(e->type) {
	case e_psm: {
		if (e->flag & PSM_SET) {
			/* todo */
		} else if (e->flag & PSM_VAR) {
			/* todo */
		} else if (e->flag & PSM_RETURN) {
			mnstr_printf(fout, "return ");
			exp_print(sql, fout, e->l, depth, 0, 0);
		} else if (e->flag & PSM_WHILE) {
			mnstr_printf(fout, "while ");
			exp_print(sql, fout, e->l, depth, 0, 0);
			exps_print(sql, fout, e->r, depth, alias, 0);
		} else if (e->flag & PSM_IF) {
			mnstr_printf(fout, "if ");
			exp_print(sql, fout, e->l, depth, 0, 0);
			exps_print(sql, fout, e->r, depth, alias, 0);
			if (e->f)
				exps_print(sql, fout, e->f, depth, alias, 0);
		} else if (e->flag & PSM_REL) {
		}
	 	break;
	}
	case e_convert: {
		char *to_type = sql_subtype_string(&e->tpe);
		mnstr_printf(fout, "%s[", to_type);
		exp_print(sql, fout, e->l, depth, 0, 0);
		mnstr_printf(fout, "]");
		_DELETE(to_type);
	 	break;
	}
	case e_atom: {
		if (e->l) {
			atom *a = e->l;
			if (atom_type(a)->type->localtype == TYPE_ptr) {
				sql_table *t = a->data.val.pval;
				mnstr_printf(fout, "%s(%s)", 
					isStream(t)?"stream":
					isMergeTable(t)?"merge table":
					isReplicaTable(t)?"replica table":"table",
					t->base.name);
			} else {
				char *t = sql_subtype_string(atom_type(a));
				char *s = atom2string(sql->sa, a);
				mnstr_printf(fout, "%s \"%s\"", t, s);
				_DELETE(t);
			}
		} else { /* variables */
			if (e->r) { /* named parameters */
				char *name = e->r;
				mnstr_printf(fout, "%s", name);
			} else if (e->f) {	/* values list */
				list *l = e->f;
				exp_print(sql, fout, l->h->data, depth, 0, 0);
			} else { /* numbered arguments */
				mnstr_printf(fout, "A%d", e->flag);
			}
		}
	} 	break;
	case e_func: {
		sql_subfunc *f = e->f;
		mnstr_printf(fout, "%s.%s", 
				f->func->s?f->func->s->base.name:"sys", 
				f->func->base.name);
		exps_print(sql, fout, e->l, depth, alias, 1);
		if (e->r)
			exps_print(sql, fout, e->r, depth, alias, 1);
	} 	break;
	case e_aggr: {
		sql_subaggr *a = e->f;
		mnstr_printf(fout, "%s.%s", 
				a->aggr->s?a->aggr->s->base.name:"sys", 
				a->aggr->base.name);
		if (need_distinct(e))
			mnstr_printf(fout, " unique ");
		if (need_no_nil(e))
			mnstr_printf(fout, " no nil ");
		if (e->l)
			exps_print(sql, fout, e->l, depth, alias, 1);
		else
			mnstr_printf(fout, "()");
	} 	break;
	case e_column: 
		if (e->l)
			mnstr_printf(fout, "%s.", (char*)e->l);
		mnstr_printf(fout, "%s", (char*)e->r);
		if (e->rname && e->name && e->l && e->r &&
			strcmp(e->rname, e->l) == 0 &&
			strcmp(e->name, e->r) == 0) 
			alias = 0;
		if (!e->rname && e->name && strcmp(e->name, e->r)==0)
			alias = 0;
	 	break;
	case e_cmp: 
		if (e->flag == cmp_in || e->flag == cmp_notin) {
			exp_print(sql, fout, e->l, depth, 0, alias);
			cmp_print(sql, fout, get_cmp(e));
			exps_print(sql, fout, e->r, depth, alias, 1);
		} else if (e->flag == cmp_or) {
			exps_print(sql, fout, e->l, depth, alias, 1);
			cmp_print(sql, fout, get_cmp(e));
			exps_print(sql, fout, e->r, depth, alias, 1);
		} else if (get_cmp(e) == cmp_filter) {
			sql_subfunc *f = e->f;

			exps_print(sql, fout, e->l, depth, alias, 1);
			if (is_anti(e))
				mnstr_printf(fout, " !");
			mnstr_printf(fout, " FILTER %s ", f->func->base.name);
			exps_print(sql, fout, e->r, depth, alias, 1);
		} else if (get_cmp(e) == cmp_unnest){
			exp_print(sql, fout, e->l, depth, 0, alias);
			mnstr_printf(fout, " => ");
			exps_print(sql, fout, e->r, depth, alias, 1);
		} else if (e->f) {
			exp_print(sql, fout, e->r, depth+1, 0, 0);
			if (is_anti(e))
				mnstr_printf(fout, " ! ");
			cmp_print(sql, fout, swap_compare(range2lcompare(e->flag)) );
			exp_print(sql, fout, e->l, depth+1, 0, 0);
			if (is_anti(e))
				mnstr_printf(fout, " ! ");
			cmp_print(sql, fout, range2rcompare(e->flag) );
			exp_print(sql, fout, e->f, depth+1, 0, 0);
			if (e->flag & CMP_SYMMETRIC)
				mnstr_printf(fout, " SYM ");
		} else {
			exp_print(sql, fout, e->l, depth+1, 0, 0);
			if (is_anti(e))
				mnstr_printf(fout, " ! ");
			cmp_print(sql, fout, get_cmp(e));

			exp_print(sql, fout, e->r, depth+1, 0, 0);
		}
	 	break;
	case e_graph:
		exps_print(sql, fout, e->l, depth, alias, 1);
		mnstr_printf(fout, " -> ");
		exps_print(sql, fout, e->r, depth, alias, 1);
		break;

	default:
		;
	}
	if (e->type != e_atom && is_ascending(e))
		mnstr_printf(fout, " ASC");
	if (e->type != e_atom && e->type != e_cmp && !has_nil(e))
		mnstr_printf(fout, " NOT NULL");
	if (e->p) {
		prop *p = e->p;
		char *pv;

		for (; p; p = p->p) {
			pv = propvalue2string(p);
			mnstr_printf(fout, " %s %s", propkind2string(p), pv);
			GDKfree(pv);
		}
	}
	if (e->name && alias) {
		mnstr_printf(fout, " as ");
		if (e->rname)
			mnstr_printf(fout, "%s.", e->rname);
		mnstr_printf(fout, "%s", e->name);
	}
	if (comma)
		mnstr_printf(fout, ", ");
}

void
exps_print(mvc *sql, stream *fout, list *exps, int depth, int alias, int brackets) 
{
	node *en;

	if (brackets)
		mnstr_printf(fout, "(");
	else
		mnstr_printf(fout, " [ ");
	if (exps)
		for (en = exps->h; en; en = en->next) 
			exp_print(sql, fout, en->data, depth+1, (en->next!=NULL), alias);
	if (brackets)
		mnstr_printf(fout, ")");
	else
		mnstr_printf(fout, " ]");
}

const char *
op2string(operator_type op) 
{
	switch (op) {
	case op_basetable:
		return "basetable";
	case op_table:
		return "table";
	case op_ddl:
		return "ddl";
	case op_project:
		return "project";
	case op_select: 
		return "select";
	case op_apply: 
		return "apply";
	case op_join: 
	case op_left: 
	case op_right: 
	case op_full: 
		return "join";
	case op_semi: 
		return "semi";
	case op_anti: 
		return "anti";
	case op_union: 
	case op_inter: 
	case op_except: 
		return "set op";
	case op_groupby: 
		return "group by";
	case op_topn: 
		return "topn";
	case op_sample:
		return "sample";
	case op_insert: 
	case op_update: 
	case op_delete: 
		return "modify op";
	case op_graph_join:
		return "graph/2";
	case op_graph_select:
		return "graph/1";
	default:
		return "unknown";
	}
}

static int 
find_ref( list *refs, sql_rel *rel )
{
	node *n;
	int nr = 1;

	for(n=refs->h; n; n = n->next, nr++){
		if (n->data == rel)
			return nr;
	}
	return 0;
}

void
rel_print_(mvc *sql, stream  *fout, sql_rel *rel, int depth, list *refs, int decorate) 
{ 
	char *r = NULL;

	if (!rel)
		return;

	if (rel_is_ref(rel)) {
		int nr = list_length(refs) + 1;
		int cnt = rel->ref.refcnt;
		mnstr_printf(fout, "\n%cREF %d (%d)", decorate?'=':' ', nr, cnt);
	}


	//mnstr_printf(fout, " %p ", rel);
	switch (rel->op) {
	case op_basetable: {
		sql_table *t = rel->l;
		sql_column *c = rel->r;
		print_indent(sql, fout, depth, decorate);

		if (!t && c) {
			mnstr_printf(fout, "dict(%s.%s)", c->t->base.name, c->base.name);
		} else {
			const char *sname = t->s?t->s->base.name:NULL;
			const char *tname = t->base.name;

			if (isRemote(t)) {
				const char *uri = t->query;

				sname = mapiuri_schema( uri, sql->sa, sname);
				tname = mapiuri_table( uri, sql->sa, tname);
			}
			if (sname)
				mnstr_printf(fout, "%s(%s.%s)", 
					isStream(t)?"stream":
					isRemote(t)&&decorate?"REMOTE":
					isReplicaTable(t)?"REPLICA":"table",
					sname, tname);
			else
		  		mnstr_printf(fout, "%s(%s)", 
					isStream(t)?"stream":
					isRemote(t)&&decorate?"REMOTE":
					isReplicaTable(t)?"REPLICA":"table",
					tname);
		}	
		if (rel->exps) 
			exps_print(sql, fout, rel->exps, depth, 1, 0);
	} 	break;
	case op_table:
		print_indent(sql, fout, depth, decorate);
		mnstr_printf(fout, "table ");

		if (rel->r)
			exp_print(sql, fout, rel->r, depth, 1, 0);
		if (rel->l)
			rel_print_(sql, fout, rel->l, depth+1, refs, decorate);
		if (rel->exps) 
			exps_print(sql, fout, rel->exps, depth, 1, 0);
		break;
	case op_ddl:
		print_indent(sql, fout, depth, decorate);
		mnstr_printf(fout, "ddl");
		if (rel->l)
			rel_print_(sql, fout, rel->l, depth+1, refs, decorate);
		if (rel->r)
			rel_print_(sql, fout, rel->r, depth+1, refs, decorate);
		if (rel->exps && rel->flag == DDL_PSM) 
			exps_print(sql, fout, rel->exps, depth, 1, 0);
		break;
	case op_join: 
	case op_left: 
	case op_right: 
	case op_full: 
	case op_apply: 
	case op_semi: 
	case op_anti: 
	case op_union: 
	case op_inter: 
	case op_except: 
		r = "join";
		if (rel->op == op_left)
			r = "left outer join";
		else if (rel->op == op_right)
			r = "right outer join";
		else if (rel->op == op_full)
			r = "full outer join";
		else if (rel->op == op_apply) {
			r = "apply";
			if (rel->flag == APPLY_JOIN)
				r = "apply join";
			else if (rel->flag == APPLY_LOJ)
				r = "apply left outer join";
			else if (rel->flag == APPLY_EXISTS)
				r = "apply exists";
			else if (rel->flag == APPLY_NOTEXISTS)
				r = "apply not exists";
		}
		else if (rel->op == op_semi)
			r = "semijoin";
		else if (rel->op == op_anti)
			r = "antijoin";
		else if (rel->op == op_union)
			r = "union";
		else if (rel->op == op_inter)
			r = "intersect";
		else if (rel->op == op_except)
			r = "except";
		else if (!rel->exps && rel->op == op_join)
			r = "crossproduct";
		print_indent(sql, fout, depth, decorate);
		if (need_distinct(rel))
			mnstr_printf(fout, "distinct ");
		mnstr_printf(fout, "%s (", r);
		if (rel_is_ref(rel->l)) {
			int nr = find_ref(refs, rel->l);
			print_indent(sql, fout, depth+1, decorate);
			mnstr_printf(fout, "& REF %d ", nr);
		} else
			rel_print_(sql, fout, rel->l, depth+1, refs, decorate);
		mnstr_printf(fout, ",");
		if (rel_is_ref(rel->r)) {
			int nr = find_ref(refs, rel->r);
			print_indent(sql, fout, depth+1, decorate);
			mnstr_printf(fout, "& REF %d  ", nr);
		} else
			rel_print_(sql, fout, rel->r, depth+1, refs, decorate);
		print_indent(sql, fout, depth, decorate);
		mnstr_printf(fout, ")");
		exps_print(sql, fout, rel->exps, depth, 1, 0);
		break;
	case op_project:
	case op_select: 
	case op_groupby: 
	case op_topn: 
	case op_sample: 
		r = "project";
		if (rel->op == op_select)
			r = "select";
		if (rel->op == op_groupby)
			r = "group by";
		if (rel->op == op_topn)
			r = "top N";
		if (rel->op == op_sample)
			r = "sample";
		print_indent(sql, fout, depth, decorate);
		if (rel->l) {
			if (need_distinct(rel))
				mnstr_printf(fout, "distinct ");
			mnstr_printf(fout, "%s (", r);
			if (rel_is_ref(rel->l)) {
				int nr = find_ref(refs, rel->l);
				print_indent(sql, fout, depth+1, decorate);
				mnstr_printf(fout, "& REF %d ", nr);
			} else
				rel_print_(sql, fout, rel->l, depth+1, refs, decorate);
			print_indent(sql, fout, depth, decorate);
			mnstr_printf(fout, ")");
		}
		if (rel->op == op_groupby)  /* group by columns */
			exps_print(sql, fout, rel->r, depth, 1, 0);
		exps_print(sql, fout, rel->exps, depth, 1, 0);
		if (rel->r && rel->op == op_project) /* order by columns */
			exps_print(sql, fout, rel->r, depth, 1, 0);
		break;
	case op_unnest: {
		print_indent(sql, fout, depth, decorate);
		mnstr_printf(fout, "unnest (");

		// lhs
		if (rel_is_ref(rel->l)) {
			int nr = find_ref(refs, rel->l);
			print_indent(sql, fout, depth+1, decorate);
			mnstr_printf(fout, "& REF %d ", nr);
		} else
			rel_print_(sql, fout, rel->l, depth+1, refs, decorate);
		print_indent(sql, fout, depth, decorate);
		mnstr_printf(fout, ")");

		// rhs
		exps_print(sql, fout, rel->exps, depth, 1, 0);
		break;
	}
	case op_insert:
	case op_update:
	case op_delete: {

		print_indent(sql, fout, depth, decorate);
		if (rel->op == op_insert)
			mnstr_printf(fout, "insert(");
		else if (rel->op == op_update)
			mnstr_printf(fout, "update(");
		else if (rel->op == op_delete)
			mnstr_printf(fout, "delete(");

		if (rel_is_ref(rel->l)) {
			int nr = find_ref(refs, rel->l);
			print_indent(sql, fout, depth+1, decorate);
			mnstr_printf(fout, "& REF %d ", nr);
		} else
			rel_print_(sql, fout, rel->l, depth+1, refs, decorate);

		if (rel->r) {
			if (rel_is_ref(rel->r)) {
				int nr = find_ref(refs, rel->r);
				print_indent(sql, fout, depth+1, decorate);
				mnstr_printf(fout, "& REF %d ", nr);
			} else
				rel_print_(sql, fout, rel->r, depth+1, refs, decorate);
		}
		print_indent(sql, fout, depth, decorate);
		mnstr_printf(fout, ")");
		if (rel->exps)
			exps_print(sql, fout, rel->exps, depth, 1, 0);
	} 	break;
	case op_graph_join:
	case op_graph_select: {
		sql_graph *graph_ptr = (sql_graph*) rel;
		print_indent(sql, fout, depth, decorate);
		mnstr_printf(fout, "%s", op2string(rel->op));
		if (rel_is_ref(rel->l)) {
			int nr = find_ref(refs, rel->l);
			print_indent(sql, fout, depth+1, decorate);
			mnstr_printf(fout, "& REF %d ", nr);
		} else
			rel_print_(sql, fout, rel->l, depth+1, refs, decorate);
		if (rel->r) {
			assert(rel->op == op_graph_join && "Expected join semantics when a rhs is present");
			if (rel_is_ref(rel->r)) {
				int nr = find_ref(refs, rel->r);
				print_indent(sql, fout, depth+1, decorate);
				mnstr_printf(fout, "& REF %d ", nr);
			} else
				rel_print_(sql, fout, rel->r, depth+1, refs, decorate);
		}
		if(rel_is_ref(graph_ptr->edges)){
			int nr = find_ref(refs, graph_ptr->edges);
			print_indent(sql, fout, depth+1, decorate);
			mnstr_printf(fout, "& REF %d ", nr);
		} else {
			rel_print_(sql, fout, graph_ptr->edges, depth+1, refs, decorate);
		}
		print_indent(sql, fout, depth, decorate);
		exps_print(sql, fout, rel->exps, depth, 1, 0);
		mnstr_printf(fout, ", src:");
		exps_print(sql, fout, graph_ptr->efrom, depth, 1, 0);
		mnstr_printf(fout, ", dst:");
		exps_print(sql, fout, graph_ptr->eto, depth, 1, 0);
		print_indent(sql, fout, depth, decorate);
		mnstr_printf(fout, "shortest paths: ");
		exps_print(sql, fout, graph_ptr->spfw, depth, 1, 1);
	}   break;
	default:
		assert(0);
	}
	if (rel->p) {
		prop *p = rel->p;
		char *pv;

		for (; p; p = p->p) {
			pv = propvalue2string(p);
			mnstr_printf(fout, " %s %s", propkind2string(p), pv);
			GDKfree(pv);
		}
	}
}

void
rel_print_refs(mvc *sql, stream* fout, sql_rel *rel, int depth, list *refs, int decorate) 
{
	if (!rel)
		return;
	switch (rel->op) {
	case op_basetable:
	case op_table:
	case op_ddl:
		break;
	case op_join: 
	case op_left: 
	case op_right: 
	case op_full: 
	case op_apply: 
	case op_semi: 
	case op_anti: 
	case op_union: 
	case op_inter: 
	case op_except: 
		rel_print_refs(sql, fout, rel->l, depth, refs, decorate);
		rel_print_refs(sql, fout, rel->r, depth, refs, decorate);
		if (rel_is_ref(rel->l) && !find_ref(refs, rel->l)) {
			rel_print_(sql, fout, rel->l, depth, refs, decorate);
			list_append(refs, rel->l);
		}
		if (rel_is_ref(rel->r) && !find_ref(refs, rel->r)) {
			rel_print_(sql, fout, rel->r, depth, refs, decorate);
			list_append(refs, rel->r);
		}
		break;
	case op_project:
	case op_select: 
	case op_groupby: 
	case op_topn: 
	case op_sample: 
	case op_unnest:
		rel_print_refs(sql, fout, rel->l, depth, refs, decorate);
		if (rel->l && rel_is_ref(rel->l) && !find_ref(refs, rel->l)) {
			rel_print_(sql, fout, rel->l, depth, refs, decorate);
			list_append(refs, rel->l);
		}
		break;
	case op_insert: 
	case op_update: 
	case op_delete: 
		rel_print_refs(sql, fout, rel->l, depth, refs, decorate);
		if (rel->l && rel_is_ref(rel->l) && !find_ref(refs, rel->l)) {
			rel_print_(sql, fout, rel->l, depth, refs, decorate);
			list_append(refs, rel->l);
		}
		rel_print_refs(sql, fout, rel->r, depth, refs, decorate);
		if (rel->r && rel_is_ref(rel->r) && !find_ref(refs, rel->r)) {
			rel_print_(sql, fout, rel->r, depth, refs, decorate);
			list_append(refs, rel->r);
		}
		break;
	case op_graph_join:
	case op_graph_select:
	{
		sql_graph* graph_ptr = (sql_graph*) rel;
		rel_print_refs(sql, fout, rel->l, depth, refs, decorate);
		if (rel->l && rel_is_ref(rel->l) && !find_ref(refs, rel->l)) {
			rel_print_(sql, fout, rel->l, depth, refs, decorate);
			list_append(refs, rel->l);
		}
		rel_print_refs(sql, fout, rel->r, depth, refs, decorate);
		if (rel->r && rel_is_ref(rel->r) && !find_ref(refs, rel->r)) {
			rel_print_(sql, fout, rel->r, depth, refs, decorate);
			list_append(refs, rel->r);
		}
		rel_print_refs(sql, fout, graph_ptr->edges, depth, refs, decorate);
		if (graph_ptr->edges && rel_is_ref(graph_ptr->edges) && !find_ref(refs, graph_ptr->edges)) {
			rel_print_(sql, fout, graph_ptr->edges, depth, refs, decorate);
			list_append(refs, graph_ptr->edges);
		}
	}
	}
}

static void
skipWS( char *r, int *pos)
{
	while(r[*pos] && (isspace(r[*pos]) || r[*pos] == '|')) 
		(*pos)++;
}

static void
skipIdent( char *r, int *pos)
{
	while(r[*pos] && (isalnum(r[*pos]) || r[*pos] == '_' || r[*pos] == '%'))
		(*pos)++;
}

static int
readInt( char *r, int *pos)
{
	int res = 0;

	while (isdigit(r[*pos])) {
		res *= 10;
		res += r[*pos]-'0';
		(*pos)++;
	}
	return res;
}

static char *
readString( char *r, int *pos) 
{
	char *st = NULL;

	if (r[*pos] == '"'){
		(*pos)++;
		st = r+*pos;
		while (r[*pos] != '"')
			(*pos)++;
		r[*pos] = 0;
		(*pos)++;
	}
	return st;
}

static sql_exp* exp_read(mvc *sql, sql_rel *lrel, sql_rel *rrel, list *pexps, char *r, int *pos, int grp) ;


static void *
read_prop( mvc *sql, sql_exp *exp, char *r, int *pos) 
{
	/* PROPs */
	if (strncmp(r+*pos, "JOINIDX",  strlen("JOINIDX")) == 0) {
		int old;
		char *sname,*iname;
		sql_schema *s = NULL;
		prop *p;

		(*pos)+= (int) strlen("JOINIDX");
		skipWS(r, pos);
		/* schema.table.index */
		sname = r+*pos;
		skipIdent(r,pos);
		if (r[*pos] != '.') 
			return sql_error(sql, -1, "JOINIDX: missing '.'\n");
		r[*pos] = 0;
		(*pos)++;
		skipIdent(r,pos);
		if (r[*pos] != '.') 
			return sql_error(sql, -1, "JOINIDX: missing '.'\n");
		r[*pos] = 0;
		(*pos)++;
		iname = r+*pos;
		skipIdent(r,pos);
		old = r[*pos];
		r[*pos] = 0;
		
		s = mvc_bind_schema(sql, sname);
		p = exp->p = prop_create(sql->sa, PROP_JOINIDX, exp->p);
		p->value = mvc_bind_idx(sql, s, iname);
		r[*pos] = old;
		skipWS(r,pos);
	}
	return exp->p;
}

static list*
read_exps(mvc *sql, sql_rel *lrel, sql_rel *rrel, list *pexps, char *r, int *pos, char bracket, int grp) 
{
	list *exps = new_exp_list(sql->sa);
	sql_exp *e;
	char ebracket = (bracket == '[')?']':')';
	int plist = (bracket == '[');

	if (r[*pos] == bracket) {
		skipWS( r, pos);

		(*pos)++;
		skipWS( r, pos);
		e = exp_read(sql, lrel, rrel, pexps, r, pos, grp);
		if (!e && r[*pos] != ebracket) {
			return sql_error(sql, -1, "missing closing %c\n", ebracket);
		} else if (!e) {
			(*pos)++;
			skipWS( r, pos);
			return exps;
		}
		append(exps, e);
		skipWS( r, pos);
		read_prop( sql, e, r, pos);
		while (r[*pos] == ',') {
			(*pos)++;
			skipWS( r, pos);
			e = exp_read(sql, lrel, rrel, (plist)?exps:pexps, r, pos, grp);
			if (!e)
				return NULL;
			append(exps, e);
			skipWS( r, pos);
			read_prop( sql, e, r, pos);
		}
		if (r[*pos] != ebracket) 
			return sql_error(sql, -1, "missing closing %c\n", ebracket);
		(*pos)++;
		skipWS( r, pos);
	}
	return exps;
}

static sql_exp*
exp_read(mvc *sql, sql_rel *lrel, sql_rel *rrel, list *pexps, char *r, int *pos, int grp) 
{
	int f = -1;
	int not = 1, old, d=0, s=0, unique = 0, no_nils = 0;
	char *tname, *cname = NULL, *e, *b = r + *pos, *st;
	sql_exp *exp = NULL;
	list *exps = NULL;
	sql_subtype *tpe;

	skipIdent(r, pos);
	e = r+*pos;
	skipWS(r, pos);
	switch(r[*pos]) {
	/* ident */
	case '.': 
		*e = 0;
		(*pos)++;
		tname = b;
		cname = r + *pos;
		skipIdent(r, pos);
		e = r+*pos;
		skipWS(r, pos);
		old = *e;
		*e = 0;
		
		tname = sa_strdup(sql->sa, tname);
		cname = sa_strdup(sql->sa, cname);
		if (pexps)
			exp = exps_bind_column2(pexps, tname, cname);
		if (!exp && lrel) { 
			exp = rel_bind_column2(sql, lrel, tname, cname, 0);
			if (!exp && rrel)
				exp = rel_bind_column2(sql, rrel, tname, cname, 0);
		} else if (!exp) {
			exp = exp_column(sql->sa, tname, cname, NULL, CARD_ATOM, 1, (strchr(cname,'%') != NULL));
		}
		*e = old;
		break;
	/* atom */
	case '(': 
		if (b == (r+*pos)) { /* or */
			int filter = 0;
			list *lexps,*rexps;
			char *fname = NULL;
		       
			lexps = read_exps(sql, lrel, rrel, pexps, r, pos, '(', 0);
			skipWS(r, pos);
			if (strncmp(r+*pos, "or",  strlen("or")) == 0) 
				(*pos)+= (int) strlen("or");
			else if (strncmp(r+*pos, "filter",  strlen("filter")) == 0) 
				filter = 1;
			else
				return sql_error(sql, -1, "type: missing 'or'\n");
			skipWS(r, pos);
			if (filter) {
				fname = r+*pos;

				skipIdent(r,pos);
				e = r+*pos;
				*e = 0;
				(*pos)++;
				skipWS(r,pos);
			}

			rexps = read_exps(sql, lrel, rrel, pexps, r, pos, '(', 0);
			if (filter) {
				sql_subfunc *func = sql_find_func(sql->sa, mvc_bind_schema(sql, "sys"), fname, 1+list_length(exps), F_FILT, NULL);
				if (!func)
					return sql_error(sql, -1, "filter: missing function '%s'\n", fname);
					
				return exp_filter(sql->sa, lexps, rexps, func, 0/* anti*/);
			}
			return exp_or(sql->sa, lexps, rexps);
		}
		/* fall through */
	case '[': 
		old = *e;
		*e = 0;
		tname = b;
		if (old != '[') {
			(*pos)++;
			d = readInt(r,pos);
			if (r[*pos] != ')' && r[*pos] != ',')
				return sql_error(sql, -1, "type: missing ')' or ','\n");
			if (r[*pos] == ',') {
				(*pos)++;
				s = readInt(r,pos);
			}
			if (r[*pos] != ')') 
				return sql_error(sql, -1, "type: missing ')'\n");
			(*pos)++;
		}
		tpe = sql_bind_subtype(sql->sa, tname, d, s);
		skipWS(r, pos);
		*e = old;
		if (r[*pos] == '[') { /* convert */
			(*pos)++;
			skipWS(r, pos);
			exp = exp_read(sql, lrel, rrel, pexps, r, pos, 0);
			if (r[*pos] != ']') 
				return sql_error(sql, -1, "convert: missing ']'\n");
			(*pos)++;
			skipWS(r, pos);
			exp = exp_convert(sql->sa, exp, exp_subtype(exp), tpe);
		} else {
			st = readString(r,pos);
			exp = exp_atom(sql->sa, atom_general(sql->sa, tpe, st));
			skipWS(r, pos);
		}
		break;
	case '\"': 
		*e = 0;
		tname = b;
		tpe = sql_bind_subtype(sql->sa, tname, 0, 0);
		st = readString(r,pos);
		exp = exp_atom(sql->sa, atom_general(sql->sa, tpe, st));
		skipWS(r, pos);
		break;
	default:
		(void)sql;
	}

	/* func or aggr */
	if (grp) {
		skipWS(r, pos);
		if (r[*pos] == 'u') {
			unique = 1;
			(*pos)+= (int) strlen("unique");
			skipWS(r, pos);
		}
		if (r[*pos] == 'n') {
			no_nils = 1;
			(*pos)+= (int) strlen("no nil");
			skipWS(r, pos);
		}
	}
	if (r[*pos] == '(') {
		sql_schema *s;
		sql_subfunc *f = NULL;
		sql_subaggr *a = NULL;
		node *n;

		exps = read_exps(sql, lrel, rrel, pexps, r, pos, '(', 0);
		if (!exps)
			return NULL;
		tname = b;
		*e = 0;
		s = mvc_bind_schema(sql, tname);
		if (grp) {
			if (exps && exps->h)
				a = sql_bind_aggr(sql->sa, s, cname, exp_subtype(exps->h->data));
			else
				a = sql_bind_aggr(sql->sa, s, cname, NULL);
			exp = exp_aggr( sql->sa, exps, a, unique, no_nils, CARD_ATOM, 1);
		} else {
			list *ops = sa_list(sql->sa);
			for( n = exps->h; n; n = n->next)
				append(ops, exp_subtype(n->data));
			f = sql_bind_func_(sql->sa, s, cname, ops, F_FUNC);
			exp = exp_op( sql->sa, exps, f);
		}
	}

	if (!exp && b != e) { /* simple ident */
		if (b[0] == 'A' && isdigit(b[1])) {
			char *e2;
			int nr = strtol(b+1,&e2,10);

			if (e == e2 && nr < sql->argc) {
				atom *a = sql->args[nr];

				exp = exp_atom_ref(sql->sa, nr, &a->tpe);
			}
		}
		if (!exp && lrel) { 
			char *cname;
			old = *e;
			*e = 0;
			cname = sa_strdup(sql->sa, b);
			exp = rel_bind_column(sql, lrel, cname, 0);
			if (!exp && rrel)
				exp = rel_bind_column(sql, rrel, cname, 0);
			*e = old;
			skipWS(r,pos);
		}
	}
	if (!exp)
		return NULL;
	/* [ ASC ] */
	if (strncmp(r+*pos, "ASC",  strlen("ASC")) == 0) {
		(*pos)+= (int) strlen("NOT");
		skipWS(r, pos);
		set_direction(exp, ASCENDING);
	}

	/* [ NOT ] NULL */
	if (strncmp(r+*pos, "NOT",  strlen("NOT")) == 0) {
		(*pos)+= (int) strlen("NOT");
		skipWS(r, pos);
		not = 1;
	}
	if (strncmp(r+*pos, "NULL",  strlen("NULL")) == 0) {
		(*pos)+= (int) strlen("NULL");
		skipWS(r, pos);
		if (not)
			set_has_no_nil(exp);
	}
	if (strncmp(r+*pos, "HASHIDX",  strlen("HASHIDX")) == 0) {
		(*pos)+= (int) strlen("HASHIDX");
		exp->p = prop_create(sql->sa, PROP_HASHIDX, exp->p);
		skipWS(r,pos);
	}
	if (strncmp(r+*pos, "HASHCOL",  strlen("HASHCOL")) == 0) {
		(*pos)+= (int) strlen("HASHCOL");
		exp->p = prop_create(sql->sa, PROP_HASHCOL, exp->p);
		skipWS(r,pos);
	}
	if (strncmp(r+*pos, "FETCH",  strlen("FETCH")) == 0) {
		(*pos)+= (int) strlen("FETCH");
		exp->p = prop_create(sql->sa, PROP_FETCH, exp->p);
		skipWS(r,pos);
	}

	/* as alias */
	if (strncmp(r+*pos, "as", 2) == 0) {
		int old;
		(*pos)+=2;
		skipWS(r, pos);

		tname = r+*pos;
		skipIdent(r, pos);
		if (r[*pos] != '.') {
			old = r[*pos];
			r[*pos] = 0;
			cname = tname;
			exp_setname(sql->sa, exp, NULL, cname);
			r[*pos] = old;
			skipWS(r, pos);
		} else {
			r[*pos] = 0;
			(*pos)++;
			cname = r+*pos;
			skipIdent(r, pos);
			e = r+*pos;
			skipWS(r, pos);
			old = *e;
			*e = 0;
			exp_setname(sql->sa, exp, tname, cname);
			*e = old;
		}
	}
	skipWS(r, pos);
	switch(r[*pos]) {
	case 'n': 
		if (strncmp(r+*pos, "notin",  strlen("notin")) == 0) {
			(*pos)+= (int) strlen("notin");
			f = cmp_notin;
		}
		break;
	case 'F':
		if (strncmp(r+*pos, "FILTER",  strlen("FILTER")) == 0) {
			(*pos)+= (int) strlen("FILTER");
			f = cmp_filter;
		}
		break;
	case 'i': 
		if (strncmp(r+*pos, "in",  strlen("in")) == 0) {
			(*pos)+= (int) strlen("in");
			f = cmp_in;
		}
		break;
	case 'o': 
		if (strncmp(r+*pos, "or",  strlen("or")) == 0) {
			(*pos)+= (int) strlen("or");
			f = cmp_or;
		}
		break;
	case '=': 
		f = cmp_equal;
		(*pos)++;
		break;
	case '<': 
		f = cmp_lt;
		(*pos)++;
		if (r[(*pos)] == '=') {
			f = cmp_lte;
			(*pos)++;
		}
		break;
	case '>': 
		f = cmp_gt;
		(*pos)++;
		if (r[(*pos)] == '=') {
			f = cmp_gte;
			(*pos)++;
		}
		break;
	case ',': 
	case ']': 
	case ')': 
	default:
		return exp;
	}
	if (f >= 0) {
		skipWS(r,pos);
		if (f == cmp_in || f == cmp_notin) {
	        	list *exps;
		       
			exps = read_exps(sql, lrel, rrel, pexps, r, pos, '(', 0);
			if (f == cmp_in || f == cmp_notin)
				return exp_in(sql->sa, exp, exps, f);
		} else {
			sql_exp *e;

	        	e = exp_read(sql, lrel, rrel, pexps, r, pos, 0);
			if (e && e->type == e_cmp) 
				return exp_compare2(sql->sa, e->l, exp, e->r, compare2range(swap_compare((comp_type)f),e->flag));
			else if (e)
				return exp_compare(sql->sa, exp, e, f);
		}
	}
	return exp;
}

sql_rel*
rel_read(mvc *sql, char *r, int *pos, list *refs)
{
	sql_rel *rel = NULL, *nrel, *lrel, *rrel;
	list *exps, *gexps;
	int distinct = 0;
	operator_type j = op_basetable;

	skipWS(r,pos);
	if (r[*pos] == 'R') {
		*pos += (int) strlen("REF");

		skipWS(r, pos);
		(void)readInt(r,pos);
		skipWS(r, pos);
		(*pos)++; /* ( */
		(void)readInt(r,pos); /* skip nr refs */
		(*pos)++; /* ) */
		rel = rel_read(sql, r, pos, refs);
		append(refs, rel);
		skipWS(r,pos);
	}
	if (r[*pos] == '&') {
		int nr;
		(*pos)++;
		skipWS(r, pos);
		*pos += (int) strlen("REF");
		skipWS(r, pos);
		nr = readInt(r,pos); /* skip nr refs */
		return rel_dup(list_fetch(refs, nr-1));
	}
	if (r[*pos] == 'd') {
		*pos += (int) strlen("distinct");
		skipWS(r, pos);
		distinct = 1;
	}
	switch(r[*pos]) {
	case 't': 
		if (r[*pos+1] == 'a') {
			sql_schema *s = NULL;
			sql_table *t = NULL;
			char *sname, *tname, *e;
			*pos += (int) strlen("table");
			skipWS(r, pos);
			if (r[*pos] != '(') 
				return sql_error(sql, -1, "table: missing '('\n");
			(*pos)++;
			skipWS(r, pos);
			sname = r+*pos;
			skipIdent(r, pos);
			e = r+*pos;
			if (r[*pos] != '.') 
				return sql_error(sql, -1, "table: missing '.' in table name\n");
			*e = 0;
			(*pos)++;
			tname = r+*pos;
			skipIdent(r, pos);
			e = r+*pos;
			skipWS(r, pos);
			if (r[*pos] != ')') 
				sql_error(sql, -1, "table: missing ')'\n");
			*e = 0;
			(*pos)++;
			skipWS(r, pos);
			s = mvc_bind_schema(sql, sname);
			if (s)
				t = mvc_bind_table(sql, s, tname);
			if (!s || !t)
				return sql_error(sql, -1, "table: missing '%s.%s'\n", sname, tname);
			rel = rel_basetable(sql, t, tname);
		
			if (!r[*pos])
				return rel;
	
			/* scan aliases */
			exps = read_exps(sql, rel, NULL, NULL, r, pos, '[', 0);
			if (exps && list_length(exps))
				rel->exps = exps;
			if (strncmp(r+*pos, "COUNT",  strlen("COUNT")) == 0) {
				(*pos)+= (int) strlen("COUNT");
				skipWS( r, pos);
			}
			return rel;
		} else { /* top N */
			*pos += (int) strlen("top N");
			skipWS(r, pos);
			if (r[*pos] != '(') 
				return sql_error(sql, -1, "top N: missing '('\n");
			(*pos)++;
			skipWS(r, pos);
			nrel = rel_read(sql, r, pos, refs);
			if (r[*pos] != ')') 
				return sql_error(sql, -1, "top N: missing ')'\n");
			(*pos)++;
			skipWS(r, pos);
			exps = read_exps(sql, nrel, NULL, NULL, r, pos, '[', 0);
			rel = rel_topn(sql->sa, nrel, exps);
			return rel;
		}
		break;
	case 'p':
		*pos += (int) strlen("project");
		skipWS(r, pos);

		if (r[*pos] != '(') 
			return sql_error(sql, -1, "project: missing '('\n");
		(*pos)++;
		skipWS(r, pos);
		nrel = rel_read(sql, r, pos, refs);
		skipWS(r, pos);
		if (r[*pos] != ')') 
			return sql_error(sql, -1, "project: missing ')'\n");
		(*pos)++;
		skipWS(r, pos);

		exps = read_exps(sql, nrel, NULL, NULL, r, pos, '[', 0);
		rel = rel_project(sql->sa, nrel, exps);
		/* order by ? */
		if (r[*pos] == '[') 
			rel->r = read_exps(sql, nrel, rel, NULL, r, pos, '[', 0);
		if (distinct)
			set_distinct(rel);
		distinct = 0;
		return rel;
	case 'g':
		*pos += (int) strlen("group by");
		skipWS(r, pos);

		if (r[*pos] != '(') 
			return sql_error(sql, -1, "group by: missing '('\n");
		(*pos)++;
		skipWS(r, pos);
		nrel = rel_read(sql, r, pos, refs);
		skipWS(r, pos);
		if (r[*pos] != ')') 
			return sql_error(sql, -1, "group by: missing ')'\n");
		(*pos)++;
		skipWS(r, pos);

		gexps = read_exps(sql, nrel, NULL, NULL, r, pos, '[', 0);
		skipWS(r, pos);
		exps = read_exps(sql, nrel, NULL, NULL, r, pos, '[', 1);

		rel = rel_groupby(sql, nrel, gexps);
		rel->exps = exps;
		return rel;
	case 's':
	case 'a':
		if (r[*pos+1] == 'a') {
			*pos += (int) strlen("sample");
			skipWS(r, pos);
			if (r[*pos] != '(') 
				return sql_error(sql, -1, "sample: missing '('\n");
			(*pos)++;
			skipWS(r, pos);
			nrel = rel_read(sql, r, pos, refs);
			if (r[*pos] != ')') 
				return sql_error(sql, -1, "sample: missing ')'\n");
			(*pos)++;
			skipWS(r, pos);
			exps = read_exps(sql, nrel, NULL, NULL, r, pos, '[', 0);
			rel = rel_sample(sql->sa, nrel, exps);
			return rel;
		} else if (r[*pos+2] == 'l') {
			*pos += (int) strlen("select");
			skipWS(r, pos);
			if (r[*pos] != '(') 
				return sql_error(sql, -1, "select: missing '('\n");
			(*pos)++;
			skipWS(r, pos);
			nrel = rel_read(sql, r, pos, refs);
			skipWS(r, pos);
			if (r[*pos] != ')') 
				return sql_error(sql, -1, "select: missing ')'\n");
			(*pos)++;
			skipWS(r, pos);

			exps = read_exps(sql, nrel, NULL, NULL, r, pos, '[', 0);
			rel = rel_select_copy(sql->sa, nrel, exps);
			return rel;
			/* semijoin or antijoin */
		} else if (r[*pos+1] == 'e' || r[*pos+1] == 'n') {
			j = op_semi;

			if (r[*pos+1] == 'n') 
				j = op_anti;

			*pos += (int) strlen("semijoin");
			skipWS(r, pos);
			if (r[*pos] != '(') 
				return sql_error(sql, -1, "semijoin: missing '('\n");
			(*pos)++;
			skipWS(r, pos);
			lrel = rel_read(sql, r, pos, refs);
			skipWS(r, pos);

			if (r[*pos] != ',') 
				return sql_error(sql, -1, "semijoin: missing ','\n");
			(*pos)++;
			skipWS(r, pos);
			rrel = rel_read(sql, r, pos, refs);

			skipWS(r, pos);
			if (r[*pos] != ')') 
				return sql_error(sql, -1, "semijoin: missing ')'\n");
			(*pos)++;
			skipWS(r, pos);

			exps = read_exps(sql, lrel, rrel, NULL, r, pos, '[', 0);
			rel = rel_crossproduct(sql->sa, lrel, rrel, j);
			rel->exps = exps;
			return rel;
		}
		break;
	case 'l':
		*pos += (int) strlen("left outer join");
		j = op_left;
		/* fall through */
	case 'r': 
		if (j == op_basetable) {
			*pos += (int) strlen("right outer join");
			j = op_right;
		}
		/* fall through */
	case 'f':
		if (j == op_basetable) {
			*pos += (int) strlen("full outer join");
			j = op_full;
		}
		/* fall through */
	case 'c':
		if (j == op_basetable) {
			*pos += (int) strlen("crossproduct");
			j = op_join;
		}
		/* fall through */
	case 'j':
		if (j == op_basetable) {
			*pos += (int) strlen("join");
			j = op_join;
		}
		skipWS(r, pos);

		if (r[*pos] != '(') 
			return sql_error(sql, -1, "join: missing '('\n");
		(*pos)++;
		skipWS(r, pos);
		lrel = rel_read(sql, r, pos, refs);
		skipWS(r, pos);

		if (r[*pos] != ',') 
			return sql_error(sql, -1, "join: missing ','\n");
		(*pos)++;
		skipWS(r, pos);
		rrel = rel_read(sql, r, pos, refs);

		skipWS(r, pos);
		if (r[*pos] != ')') 
			return sql_error(sql, -1, "join: missing ')'\n");
		(*pos)++;
		skipWS(r, pos);

		exps = read_exps(sql, lrel, rrel, NULL, r, pos, '[', 0);
		rel = rel_crossproduct(sql->sa, lrel, rrel, j);
		rel->exps = exps;
		return rel;
	case 'u':
		if (j != op_basetable) {
			*pos += (int) strlen("union");
			j = op_union;
		}
		/* fall through */
	case 'i':
		if (j != op_basetable) {
			*pos += (int) strlen("intersect");
			j = op_inter;
		}
		/* fall through */
	case 'e':
		if (j != op_basetable) {
			*pos += (int) strlen("except");
			j = op_except;
		}
		skipWS(r, pos);

		if (r[*pos] != '(') 
			return sql_error(sql, -1, "setop: missing '('\n");
		(*pos)++;
		skipWS(r, pos);
		lrel = rel_read(sql, r, pos, refs);
		skipWS(r, pos);

		if (r[*pos] != ',') 
			return sql_error(sql, -1, "setop: missing ','\n");
		(*pos)++;
		skipWS(r, pos);
		rrel = rel_read(sql, r, pos, refs);

		skipWS(r, pos);
		if (r[*pos] != ')') 
			return sql_error(sql, -1, "setop: missing ')'\n");
		(*pos)++;
		skipWS(r, pos);

		exps = read_exps(sql, lrel, rrel, NULL, r, pos, '[', 0);
		rel = rel_setop(sql->sa, lrel, rrel, j);
		rel->exps = exps;
		set_processed(rel);
		return rel;
	case 'd':
		/* 'ddl' not supported */
	default:
		return NULL;
	}
	return rel;
}

<<<<<<< HEAD

=======
>>>>>>> e81757bf
// DEBUG ONLY -- copy & paste from sql_gencode.c + decorate = TRUE
// use with case, the result needs to be freed once used
str
dump_rel(mvc *sql, sql_rel *rel)
{
	buffer *b;
	stream *s = buffer_wastream(b = buffer_create(1024), "rel_dump");
	list *refs = sa_list(sql->sa);
	char *res = NULL;

	rel_print_refs(sql, s, rel, 0, refs, TRUE);
	rel_print_(sql, s, rel, 0, refs, TRUE);
	mnstr_printf(s, "\n");
	res = buffer_get_buf(b); // leaks memory
	buffer_destroy(b);
	mnstr_destroy(s);
	return res;
}

// use with case, the result needs to be freed once used
str
dump_exps(mvc *sql, list *exps){
	buffer *b;
	stream *s = buffer_wastream(b = buffer_create(1024), "rel_dump");
	char *res = NULL;

	exps_print(sql, s, exps, 0, /*alias=*/ 1, /*brackets=*/0);
	mnstr_printf(s, "\n");
	res = buffer_get_buf(b); // leaks memory
	buffer_destroy(b);
	mnstr_destroy(s);
	return res;
}

str
dump(mvc *sql, void* data){
	typedef struct { int32_t x; int32_t y; } T;
	T* tmp = (T*) data;
	if(tmp->x < 10 /*arbitrary value*/ && tmp->y <= op_delete){
		return dump_rel(sql, data);
	} else {
		return dump_exps(sql, data);
	}
}
<|MERGE_RESOLUTION|>--- conflicted
+++ resolved
@@ -63,6 +63,8 @@
 	}
 	mnstr_printf(fout, " %s ", r);
 }
+
+static void exps_print(mvc *sql, stream *fout, list *exps, int depth, int alias, int brackets);
 
 static void
 exp_print(mvc *sql, stream *fout, sql_exp *e, int depth, int comma, int alias) 
@@ -1434,10 +1436,6 @@
 	return rel;
 }
 
-<<<<<<< HEAD
-
-=======
->>>>>>> e81757bf
 // DEBUG ONLY -- copy & paste from sql_gencode.c + decorate = TRUE
 // use with case, the result needs to be freed once used
 str
