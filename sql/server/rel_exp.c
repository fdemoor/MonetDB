--- conflicted
+++ resolved
@@ -288,7 +288,6 @@
 }
 
 sql_exp *
-<<<<<<< HEAD
 exp_atom_oid(sql_allocator *sa, oid f) 
 {
 	sql_subtype it; 
@@ -296,11 +295,9 @@
 	sql_find_subtype(&it, "oid", 63, 0);
 	return exp_atom(sa, atom_int(sa, &it, f ));
 }
-sql_exp *
-exp_atom_str(sql_allocator *sa, str s, sql_subtype *st) 
-=======
+
+sql_exp *
 exp_atom_str(sql_allocator *sa, const char *s, sql_subtype *st) 
->>>>>>> dabe157a
 {
 	return exp_atom(sa, atom_string(sa, st, s?sa_strdup(sa, s):NULL));
 }
