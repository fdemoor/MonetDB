--- conflicted
+++ resolved
@@ -561,7 +561,6 @@
 		assert (0 && "Invalid expression type");
 	}
 
-
 	return -1;
 }
 
@@ -749,7 +748,7 @@
 	return res;
 }
 
-static list*
+static list *
 find_fk( mvc *sql, list *rels, list *exps) 
 {
 	node *djn;
@@ -861,7 +860,6 @@
 	return sdje;
 }
 
-
 static sql_rel *
 order_joins(mvc *sql, list *rels, list *exps)
 {
@@ -1001,7 +999,7 @@
 
 			/* find the involved relations */
 
-			/* complex expressions may touch multiple base tables
+			/* complex expressions may touch multiple base tables 
 		 	 * Should be push up to extra selection. */
 			/*
 			l = find_one_rel(rels, e->l);
@@ -1359,7 +1357,6 @@
 			}
 		}
 	}
-
 	return rel;
 }
 
@@ -1384,6 +1381,7 @@
 			do_join_reordering = true;
 		}
 		break;
+
 	case op_apply: 
 	case op_semi: 
 	case op_anti: 
@@ -1441,7 +1439,6 @@
 		rel = rewrite(sql, rel, &rel_remove_empty_select, &e_changes); 
 		rel = reorder_join(sql, rel);
 	}
-
 	(void)e_changes;
 	return rel;
 }
@@ -4310,22 +4307,13 @@
 	    r && r->op == op_project && !(rel_is_ref(r))) 
 		return rel_merge_projects(changes, sql, rel);
 
-<<<<<<< HEAD
 	/* push select through graph/join */
-	if (is_select(rel->op) && r && (is_join(r->op) || is_graph(r->op) || is_apply(r->op)) && !(rel_is_ref(r))) {
+	if (is_select(rel->op) && r && (is_join(r->op) || is_graph(r->op) || is_apply(r->op) || is_unnest(r->op)) && !(rel_is_ref(r))) {
 		sql_rel *jl = r->l;
 		sql_rel *jr = r->r;
 		// booleans, can we push down in the lhs and rhs?
-		int left = r->op == op_join || r->op == op_left || is_graph(r->op);
+		int left = r->op == op_join || r->op == op_left || is_graph(r->op) || r->op == op_unnest;
 		int right = r->op == op_join || r->op == op_right || r->op == op_graph_join;
-=======
-	/* push select through join */
-	if (is_select(rel->op) && r && (is_join(r->op) || is_apply(r->op) || is_unnest(r->op)) && !(rel_is_ref(r))) {
-		sql_rel *jl = r->l;
-		sql_rel *jr = r->r;
-		int left = r->op == op_join || r->op == op_left || r->op == op_unnest;
-		int right = r->op == op_join || r->op == op_right;
->>>>>>> e81757bf
 
 		if (is_apply(r->op)) {
 			left = right = 1;
@@ -6405,6 +6393,7 @@
 			rel->exps = exps;
 		}
 		return rel;
+
 	case op_unnest: { // similar to above
 		list* attributes = rel_unnest_attributes(rel);
 		bool needed = false;
@@ -6426,6 +6415,7 @@
 		}
 		return rel;
 	} break;
+
 	case op_union: 
 	case op_inter: 
 	case op_except: 
@@ -6526,6 +6516,7 @@
 	case op_groupby: 
 	case op_select: 
 	case op_unnest:
+
 		if (rel->l)
 			l = rel_dce_refs(sql, rel->l);
 
@@ -6565,6 +6556,7 @@
 		l = merge_refs(l, rel_dce_refs(sql, rel->r));
 		l = merge_refs(l, rel_dce_refs(sql, graph_ptr->edges));
 	} break;
+
 	case op_apply: 
 		assert(0);
 	}
@@ -7171,6 +7163,14 @@
 }
 
 static void split_exps(mvc *sql, list *exps, sql_rel *rel);
+
+static int
+exp_match_exp_cmp( sql_exp *e1, sql_exp *e2)
+{
+	if (exp_match_exp(e1,e2))
+		return 0;
+	return -1;
+}
 
 static int
 exp_refers_cmp( sql_exp *e1, sql_exp *e2)
@@ -8856,7 +8856,6 @@
 	case op_graph_select:
 		assert(0 && "Not implemented yet"); // TODO: not handled
 	}
-
 	assert(0);
 	return rel;
 }
@@ -8965,6 +8964,7 @@
 	}
 	if (rel->flag == APPLY_LOJ && r->op == op_select) {
 		sql_rel *nr, *ns;
+
 		nr = rel_project(sql->sa, rel_dup(r), 
 			rel_projections(sql, r, NULL, 1, 1));
 		ns = rel_apply(sql, rel_dup(rel->l), nr, rel->exps, rel->flag);
@@ -9448,8 +9448,6 @@
 	bool graph_operators = false;
 	global_props gp; 
 
-	printf("[Optimizer] (%d) Input: %s\n", level, dump_rel(sql, rel));
-
 	memset(&gp, 0, sizeof(global_props));
 	rel_properties(sql, &gp, rel);
 
@@ -9514,7 +9512,6 @@
 	rel = rewrite(sql, rel, &rel_rewrite_types, &changes); // dummy
 
 	if (gp.cnt[op_anti] || gp.cnt[op_semi]) {
-
 		/* rewrite semijoin (A, join(A,B)) into semijoin (A,B) */
 		rel = rewrite(sql, rel, &rel_rewrite_semijoin, &changes);
 		/* push semijoin through join */
@@ -9598,11 +9595,8 @@
 		rel = rewrite_topdown(sql, rel, &rel_push_project_down_union, &changes);
 
 	/* Remove unused expressions */
-	if (level <= 0) {
-		printf("[Optimizer] dce before: %s\n", dump_rel(sql, rel));
+	if (level <= 0)
 		rel = rel_dce(sql, rel);
-		printf("[Optimizer] dce after: %s\n", dump_rel(sql, rel));
-	}
 
 	if (gp.cnt[op_join] || gp.cnt[op_left] || gp.cnt[op_right] || gp.cnt[op_full] || 
 	    gp.cnt[op_semi] || gp.cnt[op_anti] || gp.cnt[op_select] || graph_operators) {
