--- conflicted
+++ resolved
@@ -8379,10 +8379,6 @@
 }
 
 
-<<<<<<< HEAD
-
-=======
->>>>>>> 5d5aec42
 static sql_rel *
 rel_apply(mvc *sql, sql_rel *l, sql_rel *r, list *exps, int flag)
 {
