--- conflicted
+++ resolved
@@ -437,7 +437,7 @@
 exp_keyvalue(sql_exp *e) 
 {
 	int cnt = 0;
-	exp_count(&cnt, 0, e);
+	exp_count(&cnt, e);
 	return cnt;
 }
 
@@ -615,6 +615,19 @@
 		}
 	}
 	return FALSE;
+}
+
+static int
+exps_count(list *exps) 
+{
+	node *n;
+	int cnt = 0;
+
+	if (!exps)
+		return 0;
+	for (n = exps->h; n; n=n->next)
+		exp_count(&cnt, n->data);
+	return cnt;
 }
 
 int is_column_in_list_columns(list *l, sql_column* c)
@@ -1775,7 +1788,6 @@
 
 str* get_pkey_bound_to_dataview(str schema_name, str dmdt_name, sel_predicate** sps, int num_PERPAD)
 {
-<<<<<<< HEAD
 	str* ret;
 	int i;
 	
@@ -1818,11 +1830,6 @@
 		return ret;
 	}
 	return NULL;
-=======
-	int cnt = 0;
-	exp_count(&cnt, e);
-	return cnt;
->>>>>>> 23c9e943
 }
 
 str form_pkey_select_str(sel_predicate** sps, int num_PERPAD, str* pkey_bound_to_dataview, str* select_str_per_pkey)
@@ -2183,19 +2190,6 @@
 	return FALSE;
 }
 
-static int
-exps_count(list *exps) 
-{
-	node *n;
-	int cnt = 0;
-
-	if (!exps)
-		return 0;
-	for (n = exps->h; n; n=n->next)
-		exp_count(&cnt, n->data);
-	return cnt;
-}
-
 static list *
 order_join_expressions(mvc *sql, list *dje, list *rels)
 {
@@ -2219,15 +2213,11 @@
 			if (l && is_select(l->op) && l->exps)
 				keys[i] += list_length(l->exps)*10 + exps_count(l->exps)*debug;
 			if (r && is_select(r->op) && r->exps)
-<<<<<<< HEAD
-				keys[i] += list_length(r->exps)*10;
+				keys[i] += list_length(r->exps)*10 + exps_count(r->exps)*debug;
 			if(dvf_mode == 1 && has_actual_data_table(l))
 				keys[i] += -10000;
 			if(dvf_mode == 1 && has_actual_data_table(r))
 				keys[i] += -10000;
-=======
-				keys[i] += list_length(r->exps)*10 + exps_count(r->exps)*debug;
->>>>>>> 23c9e943
 		}
 		pos[i] = i;
 	}
