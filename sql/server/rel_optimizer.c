/*
 * This Source Code Form is subject to the terms of the Mozilla Public
 * License, v. 2.0.  If a copy of the MPL was not distributed with this
 * file, You can obtain one at http://mozilla.org/MPL/2.0/.
 *
 * Copyright 1997 - July 2008 CWI, August 2008 - 2016 MonetDB B.V.
 */

/*#define DEBUG*/

#include "monetdb_config.h"
#include "rel_optimizer.h"
#include "rel_exp.h"
#include "rel_prop.h"
#include "rel_dump.h"
#include "rel_select.h"
#include "rel_updates.h"
#include "rel_planner.h"
#include "rel_psm.h"
#include "sql_env.h"
#ifdef HAVE_HGE
#include "mal.h"		/* for have_hge */
#endif

#define new_func_list(sa) sa_list(sa)
#define new_col_list(sa) sa_list(sa)

typedef struct global_props {
	int cnt[MAXOPS];
} global_props;

typedef sql_rel *(*rewrite_fptr)(int *changes, mvc *sql, sql_rel *rel);
typedef int (*find_prop_fptr)(mvc *sql, sql_rel *rel);

static sql_subfunc *find_func( mvc *sql, char *name, list *exps );

/* The important task of the relational optimizer is to optimize the
   join order. 

   The current implementation chooses the join order based on 
   select counts, ie if one of the join sides has been reduced using
   a select this join is choosen over one without such selections. 
 */

/* currently we only find simple column expressions */
void *
name_find_column( sql_rel *rel, char *rname, char *name, int pnr, sql_rel **bt ) 
{
	sql_exp *alias = NULL;
	sql_column *c = NULL;

	switch (rel->op) {
	case op_basetable: {
		node *cn;
		sql_table *t = rel->l;

		if (rel->exps) {
			sql_exp *e;
		       
			if (rname)
				e = exps_bind_column2(rel->exps, rname, name);
			else
				e = exps_bind_column(rel->exps, name, NULL);
			if (!e || e->type != e_column) 
				return NULL;
			if (e->l)
				rname = e->l;
			name = e->r;
		}
		if (name && !t)
			return rel->r;
		if (rname && strcmp(t->base.name, rname) != 0)
			return NULL;
		for (cn = t->columns.set->h; cn; cn = cn->next) {
			sql_column *c = cn->data;
			if (strcmp(c->base.name, name) == 0) {
				*bt = rel;
				if (pnr < 0 || (c->t->p &&
				    list_position(c->t->p->tables.set, c->t) == pnr))
					return c;
			}
		}
		if (t->idxs.set)
		for (cn = t->idxs.set->h; cn; cn = cn->next) {
			sql_idx *c = cn->data;
			if (strcmp(c->base.name, name+1 /* skip % */) == 0) {
				*bt = rel;
				if (pnr < 0 || (c->t->p &&
				    list_position(c->t->p->tables.set, c->t) == pnr))
					return c;
			}
		}
		break;
	}
	case op_table:
		/* table func */
		return NULL;
	case op_ddl: 
		if (is_updateble(rel))
			return name_find_column( rel->l, rname, name, pnr, bt);
		return NULL;
	case op_join: 
	case op_left: 
	case op_right: 
	case op_full: 
	case op_apply: 
	case op_semi: 
	case op_anti: 
		/* first right (possible subquery) */
		c = name_find_column( rel->r, rname, name, pnr, bt);
		if (!c) 
			c = name_find_column( rel->l, rname, name, pnr, bt);
		return c;
	case op_select:
	case op_rdfscan:
	case op_topn:
	case op_sample:
		return name_find_column( rel->l, rname, name, pnr, bt);
	case op_union:
	case op_inter:
	case op_except:

		if (pnr >= 0 || pnr == -2) {
			/* first right (possible subquery) */
			c = name_find_column( rel->r, rname, name, pnr, bt);
			if (!c) 
				c = name_find_column( rel->l, rname, name, pnr, bt);
			return c;
		}
		return NULL;

	case op_project:
	case op_groupby:
		if (!rel->exps)
			break;
		if (rname)
			alias = exps_bind_column2(rel->exps, rname, name);
		else
			alias = exps_bind_column(rel->exps, name, NULL);
		if (is_groupby(rel->op) && alias && alias->type == e_column && rel->r) {
			if (alias->l)
				alias = exps_bind_column2(rel->r, alias->l, alias->r);
			else
				alias = exps_bind_column(rel->r, alias->r, NULL);
		}
		if (is_groupby(rel->op) && !alias && rel->l) {
			/* Group by column not found as alias in projection 
			 * list, fall back to check plain input columns */
			return name_find_column( rel->l, rname, name, pnr, bt);
		}
		break;
	case op_insert:
	case op_update:
	case op_delete:
		break;
	}
	if (alias) { /* we found an expression with the correct name, but
			we need sql_columns */
		if (rel->l && alias->type == e_column) /* real alias */
			return name_find_column(rel->l, alias->l, alias->r, pnr, bt);
	}
	return NULL;
}

static sql_column *
exp_find_column( sql_rel *rel, sql_exp *exp, int pnr )
{
	if (exp->type == e_column) { 
		sql_rel *bt = NULL;
		return name_find_column(rel, exp->l, exp->r, pnr, &bt);
	}
	return NULL;
}

static sql_column *
exp_find_column_( sql_rel *rel, sql_exp *exp, int pnr, sql_rel **bt )
{
	if (exp->type == e_column) 
		return name_find_column(rel, exp->l, exp->r, pnr, bt);
	return NULL;
}

/* find column for the select/join expression */
static sql_column *
sjexp_col(sql_exp *e, sql_rel *r) 
{
	sql_column *res = NULL;

	if (e->type == e_cmp && !is_complex_exp(e->flag)) {
		res = exp_find_column(r, e->l, -2);
		if (!res)
			res = exp_find_column(r, e->r, -2);
	}
	return res;
}

static sql_exp *
list_find_exp( list *exps, sql_exp *e)
{
	sql_exp *ne = NULL;

	if (e->type != e_column)
		return NULL;
	if (( e->l && (ne=exps_bind_column2(exps, e->l, e->r)) != NULL) ||
	   ((!e->l && (ne=exps_bind_column(exps, e->r, NULL)) != NULL)))
		return ne;
	return NULL;
}

static int
kc_column_cmp(sql_kc *kc, sql_column *c)
{
	/* return on equality */
	return !(c == kc->c);
}

static void
rel_properties(mvc *sql, global_props *gp, sql_rel *rel) 
{
	gp->cnt[(int)rel->op]++;
	switch (rel->op) {
	case op_basetable:
	case op_table:
		break;
	case op_join: 
	case op_left: 
	case op_right: 
	case op_full: 

	case op_apply: 
	case op_semi: 
	case op_anti: 

	case op_union: 
	case op_inter: 
	case op_except: 
		rel_properties(sql, gp, rel->l);
		rel_properties(sql, gp, rel->r);
		break;
	case op_project:
	case op_select:
	case op_rdfscan:
	case op_groupby:
	case op_topn:
	case op_sample:
	case op_ddl:
		if (rel->l)
			rel_properties(sql, gp, rel->l);
		break;
	case op_insert:
	case op_update:
	case op_delete:
		if (rel->r) 
			rel_properties(sql, gp, rel->r);
		break;
	}

	switch (rel->op) {
	case op_basetable:
	case op_table:
		if (!find_prop(rel->p, PROP_COUNT))
			rel->p = prop_create(sql->sa, PROP_COUNT, rel->p);
		break;
	case op_join: 
	case op_left: 
	case op_right: 
	case op_full: 

	case op_apply: 
	case op_semi: 
	case op_anti: 

	case op_union: 
	case op_inter: 
	case op_except: 
		break;

	case op_project:
	case op_groupby:
	case op_topn:
	case op_sample:
	case op_select:
	case op_rdfscan:
		break;

	case op_insert:
	case op_update:
	case op_delete:
	case op_ddl:
		break;
	}
}

static void
get_relations(sql_rel *rel, list *rels)
{
	if (!rel_is_ref(rel) && rel->op == op_join && rel->exps == NULL) {
		sql_rel *l = rel->l;
		sql_rel *r = rel->r;
		
		get_relations(l, rels);
		get_relations(r, rels);
		rel->l = NULL;
		rel->r = NULL;
		rel_destroy(rel);
	} else {
		append(rels, rel);
	}
}

static int
exp_count(int *cnt, sql_exp *e) 
{
	if (!e)
		return 0;
	if (find_prop(e->p, PROP_JOINIDX))
		*cnt += 100;
	if (find_prop(e->p, PROP_HASHCOL)) 
		*cnt += 100;
	if (find_prop(e->p, PROP_HASHIDX)) 
		*cnt += 100;
	switch(e->type) {
	case e_cmp:
		if (!is_complex_exp(e->flag)) {
			exp_count(cnt, e->l); 
			exp_count(cnt, e->r);
			if (e->f)
				exp_count(cnt, e->f);
		}	
		switch (get_cmp(e)) {
		case cmp_equal:
			*cnt += 90;
			return 90;
		case cmp_notequal:
			*cnt += 7;
			return 7;
		case cmp_gt:
		case cmp_gte:
		case cmp_lt:
		case cmp_lte:
			*cnt += 6;
			if (e->f){ /* range */
				*cnt += 6;
				return 12;
			}
			return 6;
		case cmp_filter:
			if (exp_card(e->r) > CARD_AGGR) {
				/* filters for joins are special */
				*cnt += 1000;
				return 1000;
			}
			*cnt += 2;
			return 2;
		case cmp_in: 
		case cmp_notin: {
			list *l = e->r;
			int c = 9 - 10*list_length(l);
			*cnt += c;
			return c;
		}
		case cmp_or: /* prefer or over functions */
			*cnt += 3;
			return 3;
		default:
			return 0;
		}
	case e_column: 
		*cnt += 20;
		return 20;
	case e_atom:
		*cnt += 10;
		return 10;
	case e_func:
		/* functions are more expensive, depending on the number of columns involved. */ 
		if (e->card == CARD_ATOM)
			return 0;
		*cnt -= 5*list_length(e->l);
		return 5*list_length(e->l);
	case e_convert:
		/* functions are more expensive, depending on the number of columns involved. */ 
		if (e->card == CARD_ATOM)
			return 0;
		/* fall through */
	default:
		*cnt -= 5;
		return -5;
	}
}

static int
exp_keyvalue(sql_exp *e) 
{
	int cnt = 0;
	exp_count(&cnt, e);
	return cnt;
}

static int
joinexp_cmp(list *rels, sql_exp *h, sql_exp *key)
{
	sql_rel *h_l;
	sql_rel *h_r;
	sql_rel *key_l;
	sql_rel *key_r;

	assert (!h || !key || (h->type == e_cmp && key->type == e_cmp));
	if (is_complex_exp(h->flag) || is_complex_exp(key->flag))
		return -1;
	h_l = find_rel(rels, h->l);
	h_r = find_rel(rels, h->r);
	key_l = find_rel(rels, key->l);
	key_r  = find_rel(rels, key->r);

	if (h_l == key_l && h_r == key_r)
		return 0;
	if (h_r == key_l && h_l == key_r)
		return 0;
        return -1;
}

static sql_exp *
joinexp_col(sql_exp *e, sql_rel *r)
{
	if (e->type == e_cmp) {
		if (rel_has_exp(r, e->l) >= 0) 
			return e->l;
		return e->r;
	}
	assert(0);
	return NULL;
}

static sql_column *
table_colexp(sql_exp *e, sql_rel *r)
{
	sql_table *t = r->l;

	if (e->type == e_column) {
		const char *name = e->name;
		node *cn;

		if (r->exps) { /* use alias */
			for (cn = r->exps->h; cn; cn = cn->next) {
				sql_exp *ce = cn->data;
				if (strcmp(ce->name, name) == 0) {
					name = ce->r;
					break;
				}
			}
		}
		for (cn = t->columns.set->h; cn; cn = cn->next) {
			sql_column *c = cn->data;
			if (strcmp(c->base.name, name) == 0) 
				return c;
		}
	}
	return NULL;
}

int
exp_joins_rels(sql_exp *e, list *rels)
{
	sql_rel *l = NULL, *r = NULL;

	assert (e->type == e_cmp);
		
	if (e->flag == cmp_or) {
		l = NULL;
	} else if (get_cmp(e) == cmp_filter) {
		list *ll = e->l;
		list *lr = e->r;

		l = find_rel(rels, ll->h->data);
		r = find_rel(rels, lr->h->data);
	} else if (e->flag == cmp_in || e->flag == cmp_notin) {
		list *lr = e->r;

		l = find_rel(rels, e->l);
		if (lr && lr->h)
			r = find_rel(rels, lr->h->data);
	} else {
		l = find_rel(rels, e->l);
		r = find_rel(rels, e->r);
	}

	if (l && r)
		return 0;
	return -1;
}

static list *
matching_joins(sql_allocator *sa, list *rels, list *exps, sql_exp *je) 
{
	sql_rel *l, *r;

	assert (je->type == e_cmp);
		
	l = find_rel(rels, je->l);
	r = find_rel(rels, je->r);
	if (l && r) {
		list *res;
		list *n_rels = new_rel_list(sa);	

		append(n_rels, l);
		append(n_rels, r);
		res = list_select(exps, n_rels, (fcmp) &exp_joins_rels, (fdup)NULL);
		return res; 
	}
	return new_rel_list(sa);
}

static int
sql_column_kc_cmp(sql_column *c, sql_kc *kc)
{
	/* return on equality */
	return (c->colnr - kc->c->colnr);
}

static sql_idx *
find_fk_index(sql_table *l, list *lcols, sql_table *r, list *rcols)
{
	if (l->idxs.set) {
		node *in;
	   	for(in = l->idxs.set->h; in; in = in->next){
	    		sql_idx *li = in->data;
			if (li->type == join_idx) {
		        	sql_key *rk = &((sql_fkey*)li->key)->rkey->k;
				fcmp cmp = (fcmp)&sql_column_kc_cmp;

              			if (rk->t == r && 
				    list_match(lcols, li->columns, cmp) == 0 &&
				    list_match(rcols, rk->columns, cmp) == 0) {
					return li;
				}
			}
		}
	}
	return NULL;
}

static sql_rel *
find_basetable( sql_rel *r)
{
	if (!r)
		return NULL;
	switch(r->op) {
	case op_basetable:	
		if (!r->l)
			return NULL;
		return r;
	case op_project:
	case op_select:
	case op_rdfscan:		
		return find_basetable(r->l);
	default:
		return NULL;
	}
}

static int
exps_count(list *exps) 
{
	node *n;
	int cnt = 0;

	if (!exps)
		return 0;
	for (n = exps->h; n; n=n->next)
		exp_count(&cnt, n->data);
	return cnt;
}

static list *
order_join_expressions(mvc *sql, list *dje, list *rels)
{
	list *res = sa_list(sql->sa);
	node *n = NULL;
	int i, j, *keys, *pos, cnt = list_length(dje);
	int debug = mvc_debug_on(sql, 16);

	keys = (int*)malloc(cnt*sizeof(int));
	pos = (int*)malloc(cnt*sizeof(int));
	for (n = dje->h, i = 0; n; n = n->next, i++) {
		sql_exp *e = n->data;

		keys[i] = exp_keyvalue(e);
		/* add some weight for the selections */
		if (e->type == e_cmp && !is_complex_exp(e->flag)) {
			sql_rel *l = find_rel(rels, e->l);
			sql_rel *r = find_rel(rels, e->r);

			if (l && is_select(l->op) && l->exps)
				keys[i] += list_length(l->exps)*10 + exps_count(l->exps)*debug;
			if (r && is_select(r->op) && r->exps)
				keys[i] += list_length(r->exps)*10 + exps_count(r->exps)*debug;
		}
		pos[i] = i;
	}
	/* sort descending */
	if (cnt > 1) 
		GDKqsort_rev(keys, pos, NULL, cnt, sizeof(int), sizeof(int), TYPE_int);
	for(j=0; j<cnt; j++) {
		for(n = dje->h, i = 0; i != pos[j]; n = n->next, i++) 
			;
		list_append(res, n->data);
	}
	free(keys);
	free(pos);
	return res;
}

static sql_exp *
rel_find_column( sql_allocator *sa, sql_rel *rel, const char *tname, const char *cname )
{
	if (!rel)
		return NULL;

	if (rel->exps && (is_project(rel->op) || is_base(rel->op))) {
		sql_exp *e = exps_bind_column2(rel->exps, tname, cname);
		if (e)
			return exp_alias(sa, e->rname, exp_name(e), tname, cname, exp_subtype(e), e->card, has_nil(e), is_intern(e));
	}
	if (is_project(rel->op) && rel->l) {
		return rel_find_column(sa, rel->l, tname, cname);
	} else if (is_join(rel->op)) {
		sql_exp *e = rel_find_column(sa, rel->l, tname, cname);
		if (!e)
			e = rel_find_column(sa, rel->r, tname, cname);
		return e;
	} else if (is_set(rel->op) ||
		   is_sort(rel) ||
		   is_semi(rel->op) ||
		   is_select(rel->op)) {
		if (rel->l)
			return rel_find_column(sa, rel->l, tname, cname);
	}
	return NULL;
}

static list *
find_fk( mvc *sql, list *rels, list *exps) 
{
	node *djn;
	list *sdje, *aje, *dje;

	/* first find the distinct join expressions */
	aje = list_select(exps, rels, (fcmp) &exp_is_join, (fdup)NULL);
	dje = list_distinct2(aje, rels, (fcmp2) &joinexp_cmp, (fdup)NULL);
	for(djn=dje->h; djn; djn = djn->next) {
		/* equal join expressions */
		sql_idx *idx = NULL;
		sql_exp *je = djn->data, *le = je->l, *re = je->r; 

		if (is_complex_exp(je->flag))
			break;
		if (!find_prop(je->p, PROP_JOINIDX)) {
			int swapped = 0;
			list *aaje = matching_joins(sql->sa, rels, aje, je);
			list *eje = list_select(aaje, (void*)1, (fcmp) &exp_is_eqjoin, (fdup)NULL);
			sql_rel *lr = find_rel(rels, le), *olr = lr;
			sql_rel *rr = find_rel(rels, re), *orr = rr;
			sql_rel *bt = NULL;
			char *iname;

			sql_table *l, *r;
			list *lexps = list_map(eje, lr, (fmap) &joinexp_col);
			list *rexps = list_map(eje, rr, (fmap) &joinexp_col);
			list *lcols, *rcols;
			
			lr = find_basetable(lr);
			rr = find_basetable(rr);
			if (!lr || !rr) 
				continue;
			l = lr->l;
			r = rr->l;
			lcols = list_map(lexps, lr, (fmap) &table_colexp);
			rcols = list_map(rexps, rr, (fmap) &table_colexp);
			lcols->destroy = NULL;
			rcols->destroy = NULL;
			if (list_length(lcols) != list_length(rcols)) 
				continue;

			idx = find_fk_index(l, lcols, r, rcols); 
			if (!idx) {
				idx = find_fk_index(r, rcols, l, lcols); 
				swapped = 1;
			} 

			if (idx && (iname = sa_strconcat( sql->sa, "%", idx->base.name)) != NULL &&
				   ((!swapped && name_find_column(olr, NULL, iname, -2, &bt) == NULL) ||
			            ( swapped && name_find_column(orr, NULL, iname, -2, &bt) == NULL))) 
				idx = NULL;

			if (idx) { 
				prop *p;
				node *n;
				sql_exp *t = NULL, *i = NULL;
	
				if (list_length(lcols) > 1 || !mvc_debug_on(sql, 512)) { 

					/* Add join between idx and TID */
					if (swapped) {
						sql_exp *s = je->l, *l = je->r;

						t = rel_find_column(sql->sa, lr, s->l, TID);
						i = rel_find_column(sql->sa, rr, l->l, iname);
						if (!t || !i) 
							continue;
						je = exp_compare(sql->sa, i, t, cmp_equal);
					} else {
						sql_exp *s = je->r, *l = je->l;

						t = rel_find_column(sql->sa, rr, s->l, TID);
						i = rel_find_column(sql->sa, lr, l->l, iname);
						if (!t || !i) 
							continue;
						je = exp_compare(sql->sa, i, t, cmp_equal);
					}

					/* Remove all join expressions */
					for (n = eje->h; n; n = n->next) 
						list_remove_data(exps, n->data);
					append(exps, je);
					djn->data = je;
				} else if (swapped) { /* else keep je for single column expressions */
					je = exp_compare(sql->sa, je->r, je->l, cmp_equal);
					/* Remove all join expressions */
					for (n = eje->h; n; n = n->next) 
						list_remove_data(exps, n->data);
					append(exps, je);
					djn->data = je;
				}
				je->p = p = prop_create(sql->sa, PROP_JOINIDX, je->p);
				p->value = idx;
			}
		}
	}

	/* sort expressions on weighted number of reducing operators */
	sdje = order_join_expressions(sql, dje, rels);
	return sdje;
}

static sql_rel *
order_joins(mvc *sql, list *rels, list *exps)
{
	sql_rel *top = NULL, *l = NULL, *r = NULL;
	sql_exp *cje;
	node *djn;
	list *sdje, *n_rels = new_rel_list(sql->sa);
	int fnd = 0;

	/* find foreign keys and reorder the expressions on reducing quality */
	sdje = find_fk(sql, rels, exps);

	if (list_length(rels) > 2 && mvc_debug_on(sql, 256)) {
		for(djn = sdje->h; djn; djn = djn->next ) {
			sql_exp *e = djn->data;
			list_remove_data(exps, e);
		}
		top =  rel_planner(sql, rels, sdje, exps);
		return top;
	}

	/* open problem, some expressions use more than 2 relations */
	/* For example a.x = b.y * c.z; */
	if (list_length(rels) >= 2 && sdje->h) {
		/* get the first expression */
		cje = sdje->h->data;

		/* find the involved relations */

		/* complex expressions may touch multiple base tables 
		 * Should be pushed up to extra selection.
		 * */
		if (cje->type != e_cmp || !is_complex_exp(cje->flag) || !find_prop(cje->p, PROP_HASHCOL) /*||
		   (cje->type == e_cmp && cje->f == NULL)*/) {
			l = find_one_rel(rels, cje->l);
			r = find_one_rel(rels, cje->r);
		}

		if (l && r && l != r) {
			list_remove_data(sdje, cje);
			list_remove_data(exps, cje);
		}
	}
	if (l && r && l != r) {
		list_remove_data(rels, l);
		list_remove_data(rels, r);
		list_append(n_rels, l);
		list_append(n_rels, r);

		/* Create a relation between l and r. Since the calling 
	   	   functions rewrote the join tree, into a list of expressions 
	   	   and a list of (simple) relations, there are no outer joins 
	   	   involved, we can simply do a crossproduct here.
	 	 */
		top = rel_crossproduct(sql->sa, l, r, op_join);
		rel_join_add_exp(sql->sa, top, cje);

		/* all other join expressions on these 2 relations */
		while((djn = list_find(exps, n_rels, (fcmp)&exp_joins_rels)) != NULL) {
			sql_exp *e = djn->data;

			rel_join_add_exp(sql->sa, top, e);
			list_remove_data(exps, e);
		}
		/* Remove other joins on the current 'n_rels' set in the distinct list too */
		while((djn = list_find(sdje, n_rels, (fcmp)&exp_joins_rels)) != NULL) 
			list_remove_data(sdje, djn->data);
		fnd = 1;
	}
	/* build join tree using the ordered list */
	while(list_length(exps) && fnd) {
		fnd = 0;
		/* find the first expression which could be added */
		for(djn = sdje->h; djn && !fnd && rels->h; djn = (!fnd)?djn->next:NULL) {
			node *ln, *rn, *en;
			
			cje = djn->data;
			ln = list_find(n_rels, cje->l, (fcmp)&rel_has_exp);
			rn = list_find(n_rels, cje->r, (fcmp)&rel_has_exp);

			if (ln || rn) {
				/* remove the expression from the lists */
				list_remove_data(sdje, cje);
				list_remove_data(exps, cje);
			}
			if (ln && rn) {
				assert(0);
				/* create a selection on the current */
				l = ln->data;
				r = rn->data;
				rel_join_add_exp(sql->sa, top, cje);
				fnd = 1;
			} else if (ln || rn) {
				if (ln) {
					l = ln->data;
					r = find_rel(rels, cje->r);
				} else {
					l = rn->data;
					r = find_rel(rels, cje->l);
				}
				list_remove_data(rels, r);
				append(n_rels, r);

				/* create a join using the current expression */
				top = rel_crossproduct(sql->sa, top, r, op_join);
				rel_join_add_exp(sql->sa, top, cje);

				/* all join expressions on these tables */
				while((en = list_find(exps, n_rels, (fcmp)&exp_joins_rels)) != NULL) {
					sql_exp *e = en->data;
					rel_join_add_exp(sql->sa, top, e);
					list_remove_data(exps, e);
				}
				/* Remove other joins on the current 'n_rels' 
				   set in the distinct list too */
				while((en = list_find(sdje, n_rels, (fcmp)&exp_joins_rels)) != NULL) 
					list_remove_data(sdje, en->data);
				fnd = 1;
			}
		}
	}
	if (list_length(rels)) { /* more relations */
		node *n;
		for(n=rels->h; n; n = n->next) {
			if (top)
				top = rel_crossproduct(sql->sa, top, n->data, op_join);
			else 
				top = n->data;
		}
	}
	if (list_length(exps)) { /* more expressions (add selects) */
		node *n;
		set_processed(top);
		top = rel_select(sql->sa, top, NULL);
		for(n=exps->h; n; n = n->next) {
			sql_exp *e = n->data;

			/* find the involved relations */

			/* complex expressions may touch multiple base tables 
		 	 * Should be push up to extra selection. */
			/*
			l = find_one_rel(rels, e->l);
			r = find_one_rel(rels, e->r);

			if (l && r) 
			*/
			if (exp_is_join_exp(e) == 0)
				rel_join_add_exp(sql->sa, top->l, e);
			else
				rel_select_add_exp(sql->sa, top, e);
		}
	}
	return top;
}

static int
rel_neg_in_size(sql_rel *r)
{
	if (is_union(r->op) && r->nrcols == 0) 
		return -1 + rel_neg_in_size(r->l);
	if (is_project(r->op) && r->nrcols == 0) 
		return -1;
	return 0;
}

static list *
push_in_join_down(mvc *sql, list *rels, list *exps)
{
	node *n;
	int restart = 1;
	list *nrels;

	/* we should sort these first, ie small in's before large one's */
	nrels = list_sort(rels, (fkeyvalue)&rel_neg_in_size, (fdup)&rel_dup);

	/* we need to cleanup, the new refs ! */
	rels->destroy = (fdestroy)rel_destroy;
	list_destroy(rels);
	rels = nrels;

	/* one of the rels should be a op_union with nrcols == 0 */
	while(restart) {
	    for(n = rels->h; n; n = n->next) {
		sql_rel *r = n->data;
	
		restart = 0;
		if ((is_union(r->op) || is_project(r->op)) && r->nrcols == 0) {
			/* next step find expression on this relation */
			node *m;
			sql_rel *l = NULL;
			sql_exp *je = NULL;

			for(m = exps->h; !je && m; m = m->next) {
				sql_exp *e = m->data;

				if (e->type == e_cmp && e->flag == cmp_equal) {
					/* in values are on 
						the right of the join */
					if (rel_has_exp(r, e->r) >= 0) 
						je = e;
				}
			}
			/* with this expression find other relation */
			if (je && (l = find_rel(rels, je->l)) != NULL) {
				sql_rel *nr = rel_crossproduct(sql->sa, l, r, op_join);

				rel_join_add_exp(sql->sa, nr, je);
				list_append(rels, nr); 
				list_remove_data(rels, l);
				list_remove_data(rels, r);
				list_remove_data(exps, je);
				restart = 1;
				break;
			}

		}
	    }
	}
	return rels;
}

static sql_rel *
reorder_join(mvc *sql, sql_rel *rel)
{
	list *exps = rel->exps;
	list *rels;

	if (!exps) /* crosstable, ie order not important */
		return rel;
	rel->exps = NULL; /* should be all crosstables by now */
 	rels = new_rel_list(sql->sa);
	if (is_outerjoin(rel->op)) {
		int cnt = 0;
		/* try to use an join index also for outer joins */
		list_append(rels, rel->l);
		list_append(rels, rel->r);
		cnt = list_length(exps);
		rel->exps = find_fk(sql, rels, exps);
		if (list_length(rel->exps) != cnt) 
			rel->exps = order_join_expressions(sql, exps, rels);
	} else { 
 		get_relations(rel, rels);
		if (list_length(rels) > 1) {
			rels = push_in_join_down(sql, rels, exps);
			rel = order_joins(sql, rels, exps);
		} else {
			rel->exps = exps;
			exps = NULL;
		}
	}
	return rel;
}

static list *
push_up_join_exps( mvc *sql, sql_rel *rel) 
{
	if (rel_is_ref(rel))
		return NULL;

	switch(rel->op) {
	case op_join: {
		sql_rel *rl = rel->l;
		sql_rel *rr = rel->r;
		list *l, *r;

		if (rel_is_ref(rl) && rel_is_ref(rr)) {
			l = rel->exps;
			rel->exps = NULL;
			return l;
		}
		l = push_up_join_exps(sql, rl);
		r = push_up_join_exps(sql, rr);
		if (l && r) {
			l = list_merge(l, r, (fdup)NULL);
			r = NULL;
		}
		if (rel->exps) {
			if (l && !r)
				r = l;
			l = list_merge(rel->exps, r, (fdup)NULL);
		}
		rel->exps = NULL;
		return l;
	}
	default:
		return NULL;
	}
}

static sql_rel * rel_remove_empty_select(int *changes, mvc *sql, sql_rel *rel);
static sql_rel * rewrite(mvc *sql, sql_rel *rel, rewrite_fptr rewriter, int *has_changes) ;
static sql_rel *
rel_join_order(int *changes, mvc *sql, sql_rel *rel) 
{
	int e_changes = 0;

	if (is_join(rel->op) && rel->exps && !rel_is_ref(rel)) {
		rel = rewrite(sql, rel, &rel_remove_empty_select, &e_changes); 
		if (rel->op == op_join)
			rel->exps = push_up_join_exps(sql, rel);
		rel = reorder_join(sql, rel);
	}
	(void)*changes;
	(void)e_changes;
	return rel;
}

/* exp_rename */
static sql_exp * exp_rename(mvc *sql, sql_exp *e, sql_rel *f, sql_rel *t);

static list *
exps_rename(mvc *sql, list *l, sql_rel *f, sql_rel *t) 
{
	node *n;
	list *nl = new_exp_list(sql->sa);

	for(n=l->h; n; n=n->next) {
		sql_exp *arg = n->data;

		arg = exp_rename(sql, arg, f, t);
		if (!arg) 
			return NULL;
		append(nl, arg);
	}
	return nl;
}

/* exp_rename */
static sql_exp *
exp_rename(mvc *sql, sql_exp *e, sql_rel *f, sql_rel *t) 
{
	sql_exp *ne = NULL, *l, *r, *r2;

	switch(e->type) {
	case e_column:
		if (e->l) { 
			ne = exps_bind_column2(f->exps, e->l, e->r);
			/* if relation name matches expressions relation name, find column based on column name alone */
		} else {
			ne = exps_bind_column(f->exps, e->r, NULL);
		}
		if (!ne)
			return e;
		e = NULL;
		if (ne->name && ne->r && ne->l) 
			e = rel_bind_column2(sql, t, ne->l, ne->r, 0);
		if (!e && ne->r)
			e = rel_bind_column(sql, t, ne->r, 0);
		sql->session->status = 0;
		sql->errstr[0] = 0;
		if (!e && exp_is_atom(ne))
			return ne;
		return e;
	case e_cmp: 
		if (e->flag == cmp_or || get_cmp(e) == cmp_filter) {
			list *l = exps_rename(sql, e->l, f, t);
			list *r = exps_rename(sql, e->r, f, t);
			if (l && r) {
				if (get_cmp(e) == cmp_filter) 
					ne = exp_filter(sql->sa, l, r, e->f, is_anti(e));
				else
					ne = exp_or(sql->sa, l,r);
			}
		} else if (e->flag == cmp_in || e->flag == cmp_notin) {
			sql_exp *l = exp_rename(sql, e->l, f, t);
			list *r = exps_rename(sql, e->r, f, t);
			if (l && r)
				ne = exp_in(sql->sa, l, r, e->flag);
		} else {
			l = exp_rename(sql, e->l, f, t);
			r = exp_rename(sql, e->r, f, t);
			if (e->f) {
				r2 = exp_rename(sql, e->f, f, t);
				if (l && r && r2)
					ne = exp_compare2(sql->sa, l, r, r2, e->flag);
			} else if (l && r) {
				ne = exp_compare(sql->sa, l, r, e->flag);
			}
		}
		break;
	case e_convert:
		l = exp_rename(sql, e->l, f, t);
		if (l)
			ne = exp_convert(sql->sa, l, exp_fromtype(e), exp_totype(e));
		break;
	case e_aggr:
	case e_func: {
		list *l = e->l, *nl = NULL;

		if (!l) {
			return e;
		} else {
			nl = exps_rename(sql, l, f, t);
			if (!nl)
				return NULL;
		}
		if (e->type == e_func)
			ne = exp_op(sql->sa, nl, e->f);
		else 
			ne = exp_aggr(sql->sa, nl, e->f, need_distinct(e), need_no_nil(e), e->card, has_nil(e));
		break;
	}	
	case e_atom:
	case e_psm:
		return e;
	}
	if (ne && e->p)
		ne->p = prop_copy(sql->sa, e->p);
	return ne;
}

/* push the expression down, ie translate colum references 
	from relation f into expression of relation t 
*/ 

static sql_exp * _exp_push_down(mvc *sql, sql_exp *e, sql_rel *f, sql_rel *t);

static list *
exps_push_down(mvc *sql, list *exps, sql_rel *f, sql_rel *t)
{
	node *n;
	list *nl = new_exp_list(sql->sa);

	for(n = exps->h; n; n = n->next) {
		sql_exp *arg = n->data, *narg = NULL;

		narg = _exp_push_down(sql, arg, f, t);
		if (!narg) 
			return NULL;
		if (arg->p)
			narg->p = prop_copy(sql->sa, arg->p);
		append(nl, narg);
	}
	return nl;
}

static sql_exp *
_exp_push_down(mvc *sql, sql_exp *e, sql_rel *f, sql_rel *t) 
{
	int flag = e->flag;
	sql_exp *ne = NULL, *l, *r, *r2;

	switch(e->type) {
	case e_column:
		if (is_union(f->op)) {
			int p = list_position(f->exps, rel_find_exp(f, e));

			return list_fetch(t->exps, p);
		}
		if (e->l) { 
			ne = rel_bind_column2(sql, f, e->l, e->r, 0);
			/* if relation name matches expressions relation name, find column based on column name alone */
		}
		if (!ne && !e->l)
			ne = rel_bind_column(sql, f, e->r, 0);
		if (!ne)
			return NULL;
		e = NULL;
		if (ne->name && ne->rname)
			e = rel_bind_column2(sql, t, ne->rname, ne->name, 0);
		if (!e && ne->name && !ne->rname)
			e = rel_bind_column(sql, t, ne->name, 0);
		if (!e && ne->name && ne->r && ne->l) 
			e = rel_bind_column2(sql, t, ne->l, ne->r, 0);
		if (!e && ne->r && !ne->l)
			e = rel_bind_column(sql, t, ne->r, 0);
		sql->session->status = 0;
		sql->errstr[0] = 0;
		if (e && flag)
			e->flag = flag;
		/* if the upper exp was an alias, keep this */ 
		if (e && ne->rname) 
			exp_setname(sql->sa, e, ne->rname, ne->name);
		return e;
	case e_cmp: 
		if (e->flag == cmp_or || get_cmp(e) == cmp_filter) {
			list *l = exps_push_down(sql, e->l, f, t);
			list *r = exps_push_down(sql, e->r, f, t);

			if (!l || !r) 
				return NULL;
			if (get_cmp(e) == cmp_filter) 
				return exp_filter(sql->sa, l, r, e->f, is_anti(e));
			return exp_or(sql->sa, l, r);
		} else if (e->flag == cmp_in || e->flag == cmp_notin) {
			list *r;

			l = _exp_push_down(sql, e->l, f, t);
			r = exps_push_down(sql, e->r, f, t);
			if (!l || !r)
				return NULL;
			return exp_in(sql->sa, l, r, e->flag);
		} else {
			l = _exp_push_down(sql, e->l, f, t);
			r = _exp_push_down(sql, e->r, f, t);
			if (e->f) {
				r2 = _exp_push_down(sql, e->f, f, t);
				if (l && r && r2)
					return exp_compare2(sql->sa, l, r, r2, e->flag);
			} else if (l && r) {
				if (l->card < r->card)
					return exp_compare(sql->sa, r, l, swap_compare((comp_type)e->flag));
				else
					return exp_compare(sql->sa, l, r, e->flag);
			}
		}
		return NULL;
	case e_convert:
		l = _exp_push_down(sql, e->l, f, t);
		if (l)
			return exp_convert(sql->sa, l, exp_fromtype(e), exp_totype(e));
		return NULL;
	case e_aggr:
	case e_func: {
		list *l = e->l, *nl = NULL;

		if (!l) {
			return e;
		} else {
			nl = exps_push_down(sql, l, f, t);
			if (!nl)
				return NULL;
		}
		if (e->type == e_func)
			return exp_op(sql->sa, nl, e->f);
		else 
			return exp_aggr(sql->sa, nl, e->f, need_distinct(e), need_no_nil(e), e->card, has_nil(e));
	}	
	case e_atom:
	case e_psm:
		return e;
	}
	return NULL;
}

static sql_exp *
exp_push_down(mvc *sql, sql_exp *e, sql_rel *f, sql_rel *t) 
{
	return _exp_push_down(sql, e, f, t);
}


/* some projections results are order dependend (row_number etc) */
static int 
project_unsafe(sql_rel *rel)
{
	sql_rel *sub = rel->l;
	node *n;

	if (need_distinct(rel) || rel->r /* order by */)
		return 1;
	if (!rel->exps)
		return 0;
	/* projects without sub and projects around ddl's cannot be changed */
	if (!sub || (sub && sub->op == op_ddl))
		return 1;
	for(n = rel->exps->h; n; n = n->next) {
		sql_exp *e = n->data;

		/* aggr func in project ! */
		if (exp_unsafe(e))
			return 1;
	}
	return 0;
}

static int 
math_unsafe(sql_subfunc *f)
{
	if (!f->func->s) {
		if (strcmp(f->func->base.name, "sql_div") == 0 ||
		    strcmp(f->func->base.name, "sqrt") == 0 ||
		    strcmp(f->func->base.name, "atan") == 0 ) 
			return 1;
	}
	return 0;
}

static int 
can_push_func(sql_exp *e, sql_rel *rel, int *must)
{
	if (!e)
		return 0;
	switch(e->type) {
	case e_cmp: {
		int mustl = 0, mustr = 0, mustf = 0;
		sql_exp *l = e->l, *r = e->r, *f = e->f;

		if (e->flag == cmp_or || e->flag == cmp_in || e->flag == cmp_notin || get_cmp(e) == cmp_filter) 
			return 0;
		return ((l->type == e_column || can_push_func(l, rel, &mustl)) && (*must = mustl)) || 
	               (!f && (r->type == e_column || can_push_func(r, rel, &mustr)) && (*must = mustr)) || 
		       (f && 
	               (r->type == e_column || can_push_func(r, rel, &mustr)) && 
		       (f->type == e_column || can_push_func(f, rel, &mustf)) && (*must = (mustr || mustf)));
	}
	case e_convert:
		return can_push_func(e->l, rel, must);
	case e_func: {
		list *l = e->l;
		node *n;
		int res = 1, lmust = 0;
		
		if (e->f){
			sql_subfunc *f = e->f;
			if (math_unsafe(f))
				return 0;
		}
		if (l) for (n = l->h; n && res; n = n->next)
			res &= can_push_func(n->data, rel, &lmust);
		if (!lmust)
			return 1;
		(*must) |= lmust;
		return res;
	}
	case e_column:
		if (rel && !rel_find_exp(rel, e)) 
			return 0;
		(*must) = 1;
	case e_atom:
	default:
		return 1;
	}
}

static int
exps_can_push_func(list *exps, sql_rel *rel) 
{
	node *n;

	for(n = exps->h; n; n = n->next) {
		sql_exp *e = n->data;
		int must = 0, mustl = 0, mustr = 0;

		if (is_joinop(rel->op) && ((can_push_func(e, rel->l, &mustl) && mustl) || (can_push_func(e, rel->r, &mustr) && mustr)))
			return 1;
		else if (is_select(rel->op) && can_push_func(e, NULL, &must) && must)
			return 1;
	}
	return 0;
}

static int
exp_needs_push_down(sql_exp *e)
{
	if (!e)
		return 0;
	switch(e->type) {
	case e_cmp: 
		if (e->flag == cmp_or || e->flag == cmp_in || e->flag == cmp_notin || get_cmp(e) == cmp_filter) 
			return 0;
		return exp_needs_push_down(e->l) || exp_needs_push_down(e->r) || (e->f && exp_needs_push_down(e->f));
	case e_convert:
		return exp_needs_push_down(e->l);
	case e_aggr: 
	case e_func: 
		return 1;
	case e_column:
	case e_atom:
	default:
		return 0;
	}
}

static int
exps_need_push_down( list *exps )
{
	node *n;
	for(n = exps->h; n; n = n->next) 
		if (exp_needs_push_down(n->data))
			return 1;
	return 0;
}

static sql_rel *
rel_push_func_down(int *changes, mvc *sql, sql_rel *rel) 
{
	if ((is_select(rel->op) || is_joinop(rel->op)) && rel->l && rel->exps && !(rel_is_ref(rel))) {
		list *exps = rel->exps;

		if (is_select(rel->op) &&  list_length(rel->exps) <= 1)  /* only push down when thats useful */
			return rel;
		if (exps_can_push_func(exps, rel) && exps_need_push_down(exps)) {
			sql_rel *nrel;
			sql_rel *l = rel->l, *ol = l;
			sql_rel *r = rel->r, *or = r;
			node *n;

			/* we need a full projection, group by's and unions cannot be extended
 			 * with more expressions */
			if (l->op != op_project) { 
				if (is_subquery(l))
					return rel;
				rel->l = l = rel_project(sql->sa, l, 
					rel_projections(sql, l, NULL, 1, 1));
			}
			if (is_joinop(rel->op) && r->op != op_project) {
				if (is_subquery(r))
					return rel;
				rel->r = r = rel_project(sql->sa, r, 
					rel_projections(sql, r, NULL, 1, 1));
			}
 			nrel = rel_project(sql->sa, rel, rel_projections(sql, rel, NULL, 1, 1));
			for(n = exps->h; n; n = n->next) {
				sql_exp *e = n->data, *ne = NULL;
				int must = 0, mustl = 0, mustr = 0;

				if (e->type == e_column)
					continue;
				if ((is_joinop(rel->op) && ((can_push_func(e, l, &mustl) && mustl) || (can_push_func(e, r, &mustr) && mustr))) ||
				    (is_select(rel->op) && can_push_func(e, NULL, &must) && must)) {
					must = 0; mustl = 0; mustr = 0;
					if (e->type != e_cmp) { /* predicate */
						if ((is_joinop(rel->op) && ((can_push_func(e, l, &mustl) && mustl) || (can_push_func(e, r, &mustr) && mustr))) ||
					    	    (is_select(rel->op) && can_push_func(e, NULL, &must) && must)) {
							exp_label(sql->sa, e, ++sql->label);
							if (mustr)
								append(r->exps, e);
							else
								append(l->exps, e);
							e = exp_column(sql->sa, exp_relname(e), exp_name(e), exp_subtype(e), e->card, has_nil(e), is_intern(e));
							n->data = e;
							(*changes)++;
						}
					} else {
						ne = e->l;
						if ((is_joinop(rel->op) && ((can_push_func(ne, l, &mustl) && mustl) || (can_push_func(ne, r, &mustr) && mustr))) ||
					    	    (is_select(rel->op) && can_push_func(ne, NULL, &must) && must)) {
							exp_label(sql->sa, ne, ++sql->label);
							if (mustr)
								append(r->exps, ne);
							else
								append(l->exps, ne);
							ne = exp_column(sql->sa, exp_relname(ne), exp_name(ne), exp_subtype(ne), ne->card, has_nil(ne), is_intern(ne));
							(*changes)++;
						}
						e->l = ne;

						must = 0; mustl = 0; mustr = 0;
						ne = e->r;
						if ((is_joinop(rel->op) && ((can_push_func(ne, l, &mustl) && mustl) || (can_push_func(ne, r, &mustr) && mustr))) ||
					    	    (is_select(rel->op) && can_push_func(ne, NULL, &must) && must)) {
							exp_label(sql->sa, ne, ++sql->label);
							if (mustr)
								append(r->exps, ne);
							else
								append(l->exps, ne);
							ne = exp_column(sql->sa, exp_relname(ne), exp_name(ne), exp_subtype(ne), ne->card, has_nil(ne), is_intern(ne));
							(*changes)++;
						}
						e->r = ne;

						if (e->f) {
							must = 0; mustl = 0; mustr = 0;
							ne = e->f;
							if ((is_joinop(rel->op) && ((can_push_func(ne, l, &mustl) && mustl) || (can_push_func(ne, r, &mustr) && mustr))) ||
					            	    (is_select(rel->op) && can_push_func(ne, NULL, &must) && must)) {
								exp_label(sql->sa, ne, ++sql->label);
								if (mustr)
									append(r->exps, ne);
								else
									append(l->exps, ne);
								ne = exp_column(sql->sa, exp_relname(ne), exp_name(ne), exp_subtype(ne), ne->card, has_nil(ne), is_intern(ne));
								(*changes)++;
							}
							e->f = ne;
						}
					}
				}
			}
			if (*changes) {
				rel = nrel;
			} else {
				if (l != ol)
					rel->l = ol;
				if (is_joinop(rel->op) && r != or)
					rel->r = or;
			}
		}
	}
	if (rel->op == op_project && rel->l && rel->exps) {
		sql_rel *pl = rel->l;

		if (is_joinop(pl->op) && exps_can_push_func(rel->exps, rel)) {
			node *n;
			sql_rel *l = pl->l, *r = pl->r;
			list *nexps;

			if (l->op != op_project) { 
				if (is_subquery(l))
					return rel;
				pl->l = l = rel_project(sql->sa, l, 
					rel_projections(sql, l, NULL, 1, 1));
			}
			if (is_joinop(rel->op) && r->op != op_project) {
				if (is_subquery(r))
					return rel;
				pl->r = r = rel_project(sql->sa, r, 
					rel_projections(sql, r, NULL, 1, 1));
			}
			nexps = new_exp_list(sql->sa);
			for ( n = rel->exps->h; n; n = n->next) {
				sql_exp *e = n->data;
				int mustl = 0, mustr = 0;

				if ((can_push_func(e, l, &mustl) && mustl) || 
				    (can_push_func(e, r, &mustr) && mustr)) {
					if (mustl)
						append(l->exps, e);
					else
						append(r->exps, e);
				} else
					append(nexps, e);
			}
			rel->exps = nexps;
			(*changes)++;
		}
	}
	return rel;
}


/*
 * Push Count inside crossjoin down, and multiply the results
 * 
 *     project (                                project(
 *          group by (                               crossproduct (
 *		crossproduct(                             project (
 *		     L,			 =>                    group by (
 *		     R                                              L
 *		) [ ] [ count NOT NULL ]                       ) [ ] [ count NOT NULL ]
 *          )                                             ),
 *     ) [ NOT NULL ]                                     project (
 *                                                              group by (
 *                                                                  R
 *                                                              ) [ ] [ count NOT NULL ]
 *                                                        )
 *                                                   ) [ sql_mul(.., .. NOT NULL) ]
 *                                              )
 */



static sql_rel *
rel_push_count_down(int *changes, mvc *sql, sql_rel *rel)
{
	sql_rel *r = rel->l;

	if (is_groupby(rel->op) && !rel_is_ref(rel) &&
            r && !r->exps && r->op == op_join && !(rel_is_ref(r)) &&
            ((sql_exp *) rel->exps->h->data)->type == e_aggr &&
            strcmp(((sql_subaggr *) ((sql_exp *) rel->exps->h->data)->f)->aggr->base.name, "count") == 0) {
/* TODO check for count(*) */
	    	sql_exp *nce, *oce;
		sql_rel *gbl, *gbr;		/* Group By */
		sql_rel *cp;			/* Cross Product */
		sql_subfunc *mult;
		list *args;
		const char *rname = NULL, *name = NULL;
		sql_rel *srel;

		oce = rel->exps->h->data;
		if (oce->l) /* we only handle COUNT(*) */ 
			return rel;
		rname = oce->rname;
		name  = oce->name;

 		args = new_exp_list(sql->sa);
		srel = r->l;
		{
			sql_subaggr *cf = sql_bind_aggr(sql->sa, sql->session->schema, "count", NULL);
			sql_exp *cnt, *e = exp_aggr(sql->sa, NULL, cf, need_distinct(oce), need_no_nil(oce), oce->card, 0);

			exp_label(sql->sa, e, ++sql->label);
			cnt = exp_column(sql->sa, NULL, exp_name(e), exp_subtype(e), e->card, has_nil(e), is_intern(e));
			gbl = rel_groupby(sql, rel_dup(srel), NULL);
			rel_groupby_add_aggr(sql, gbl, e);
			append(args, cnt);
		}

		srel = r->r;
		{
			sql_subaggr *cf = sql_bind_aggr(sql->sa, sql->session->schema, "count", NULL);
			sql_exp *cnt, *e = exp_aggr(sql->sa, NULL, cf, need_distinct(oce), need_no_nil(oce), oce->card, 0);

			exp_label(sql->sa, e, ++sql->label);
			cnt = exp_column(sql->sa, NULL, exp_name(e), exp_subtype(e), e->card, has_nil(e), is_intern(e));
			gbr = rel_groupby(sql, rel_dup(srel), NULL);
			rel_groupby_add_aggr(sql, gbr, e);
			append(args, cnt);
		}

		mult = find_func(sql, "sql_mul", args);
		cp = rel_crossproduct(sql->sa, gbl, gbr, op_join);

		nce = exp_op(sql->sa, args, mult);
		exp_setname(sql->sa, nce, rname, name );

		rel_destroy(rel);
		rel = rel_project(sql->sa, cp, append(new_exp_list(sql->sa), nce));

		(*changes)++;
	}
	
	return rel;
}

/*
 * Push TopN (only LIMIT, no ORDER BY) down through projections underneath crossproduct, i.e.,
 *
 *     topn(                          topn(
 *         project(                       project(
 *             crossproduct(                  crossproduct(
 *                 L,           =>                topn( L )[ n ],
 *                 R                              topn( R )[ n ]
 *             )                              )
 *         )[ Cs ]*                       )[ Cs ]*
 *     )[ n ]                         )[ n ]
 *
 *  (TODO: in case of n==1 we can omit the original top-level TopN)
 *
 * also push topn under (non reordering) projections.
 */

static list *
sum_limit_offset(mvc *sql, list *exps )
{
	list *nexps = new_exp_list(sql->sa);
	sql_subtype *wrd = sql_bind_localtype("wrd");
	sql_subfunc *add;

	/* if the expression list only consists of a limit expression, 
	 * we copy it */
	if (list_length(exps) == 1 && exps->h->data)
		return append(nexps, exps->h->data);
	add = sql_bind_func_result(sql->sa, sql->session->schema, "sql_add", wrd, wrd, wrd);
	return append(nexps, exp_op(sql->sa, exps, add));
}

static int 
topn_save_exps( list *exps )
{
	node *n;

	/* Limit only expression lists are always save */
	if (list_length(exps) == 1)
		return 1;
	for (n = exps->h; n; n = n->next ) {
		sql_exp *e = n->data;

		if (!e || e->type != e_atom) 
			return 0;
	}
	return 1;
}

static void
rel_no_rename_exps( list *exps )
{
	node *n;

	for (n = exps->h; n; n = n->next) {
		sql_exp *e = n->data;

		e->rname = e->l;
		e->name = e->r;
	}
}

static void
rel_rename_exps( mvc *sql, list *exps1, list *exps2)
{
	node *n, *m;

	assert(list_length(exps1) == list_length(exps2)); 
	for (n = exps1->h, m = exps2->h; n && m; n = n->next, m = m->next) {
		sql_exp *e1 = n->data;
		sql_exp *e2 = m->data;
		const char *rname = e1->rname;

		if (!rname && e1->type == e_column && e1->l && e2->rname && 
		    strcmp(e1->l, e2->rname) == 0)
			rname = e2->rname;
		exp_setname(sql->sa, e2, rname, e1->name );
	}
	MT_lock_set(&exps2->ht_lock);
	exps2->ht = NULL;
	MT_lock_unset(&exps2->ht_lock);
}

static sql_rel *
rel_push_topn_down(int *changes, mvc *sql, sql_rel *rel) 
{
	sql_rel *rl, *r = rel->l;

	if (rel->op == op_topn && topn_save_exps(rel->exps)) {
		sql_rel *rp = NULL;
<<<<<<< HEAD
		
		if (r && r->op == op_project && need_distinct(r))
			return rel; 
=======

		if (r && r->op == op_project && need_distinct(r)) 
			return rel;
>>>>>>> dabe157a
		/* duplicate topn + [ project-order ] under union */
		if (r)
			rp = r->l;
		if (r && r->exps && r->op == op_project && !(rel_is_ref(r)) && r->r && r->l &&
		    rp->op == op_union) {
			sql_rel *u = rp, *ou = u, *x;
			sql_rel *ul = u->l;
			sql_rel *ur = u->r;
			int add_r = 0;

			/* only push topn once */
			x = ul;
			while(x->op == op_project && x->l)
				x = x->l;
			if (x && x->op == op_topn)
				return rel;
			x = ur;
			while(x->op == op_project && x->l)
				x = x->l;
			if (x && x->op == op_topn)
				return rel;

			if (list_length(ul->exps) > list_length(r->exps))
				add_r = 1;
			ul = rel_dup(ul);
			ur = rel_dup(ur);
			if (!is_project(ul->op)) 
				ul = rel_project(sql->sa, ul, 
					rel_projections(sql, ul, NULL, 1, 1));
			if (!is_project(ur->op)) 
				ur = rel_project(sql->sa, ur, 
					rel_projections(sql, ur, NULL, 1, 1));
			if (need_distinct(r)) {
				set_distinct(ul);
				set_distinct(ur);
			}
			rel_rename_exps(sql, u->exps, ul->exps);
			rel_rename_exps(sql, u->exps, ur->exps);

			/* introduce projects under the set */
			ul = rel_project(sql->sa, ul, NULL);
			ul->exps = exps_copy(sql->sa, r->exps);
			/* possibly add order by column */
			if (add_r)
				ul->exps = list_merge(ul->exps, exps_copy(sql->sa, r->r), NULL);

			ul->r = exps_copy(sql->sa, r->r);
			ul = rel_topn(sql->sa, ul, sum_limit_offset(sql, rel->exps));
			ur = rel_project(sql->sa, ur, NULL);
			ur->exps = exps_copy(sql->sa, r->exps);
			/* possibly add order by column */
			if (add_r)
				ur->exps = list_merge(ur->exps, exps_copy(sql->sa, r->r), NULL);
			ur->r = exps_copy(sql->sa, r->r);
			ur = rel_topn(sql->sa, ur, sum_limit_offset(sql, rel->exps));
			u = rel_setop(sql->sa, ul, ur, op_union);
			u->exps = exps_alias(sql->sa, r->exps); 
			/* possibly add order by column */
			if (add_r)
				u->exps = list_merge(u->exps, exps_copy(sql->sa, r->r), NULL);

			if (need_distinct(r)) {
				set_distinct(ul);
				set_distinct(ur);
			}

			/* zap names */
			rel_no_rename_exps(u->exps);
			rel_destroy(ou);

			ur = rel_project(sql->sa, u, exps_alias(sql->sa, r->exps));
			ur->r = r->r;
			r->l = NULL;
<<<<<<< HEAD
			
			if (need_distinct(r)) 
				set_distinct(ur);	
=======

			if (need_distinct(r)) 
				set_distinct(ur);
>>>>>>> dabe157a

			rel_destroy(r);
			rel->l = ur;
			(*changes)++;
			return rel;
		}

		/* pass through projections */
		while (r && is_project(r->op) && !need_distinct(r) &&
			!(rel_is_ref(r)) &&
			!r->r && (rl = r->l) != NULL && is_project(rl->op)) {
			/* ensure there is no order by */
			if (!r->r) {
				r = r->l;
			} else {
				r = NULL;
			}
		}
		if (r && r != rel && r->op == op_project && !(rel_is_ref(r)) && !r->r && r->l) {
			r = rel_topn(sql->sa, r, sum_limit_offset(sql, rel->exps));
		}

		/* push topn under crossproduct */
		if (r && !r->exps && r->op == op_join && !(rel_is_ref(r)) &&
		    ((sql_rel *)r->l)->op != op_topn && ((sql_rel *)r->r)->op != op_topn) {
			r->l = rel_topn(sql->sa, r->l, sum_limit_offset(sql, rel->exps));
			r->r = rel_topn(sql->sa, r->r, sum_limit_offset(sql, rel->exps));
			(*changes)++;
			return rel;
		}
/* TODO */
#if 0
		/* duplicate topn + [ project-order ] under join on independend always matching joins */
		if (r)
			rp = r->l;
		if (r && r->exps && r->op == op_project && !(rel_is_ref(r)) && r->r && r->l &&
		    rp->op == op_join && rp->exps && rp->exps->h && ((prop*)((sql_exp*)rp->exps->h->data)->p)->kind == PROP_FETCH &&
		    ((sql_rel *)rp->l)->op != op_topn && ((sql_rel *)rp->r)->op != op_topn) {
			/* TODO check if order by columns are independend of join conditions */
			r->l = rel_topn(sql->sa, r->l, sum_limit_offset(sql, rel->exps));
			r->r = rel_topn(sql->sa, r->r, sum_limit_offset(sql, rel->exps));
			(*changes)++;
			return rel;
		}
#endif
	}
	return rel;
}

/* merge projection */

/* push an expression through a projection. 
 * The result should again used in a projection.
 */
static sql_exp *
exp_push_down_prj(mvc *sql, sql_exp *e, sql_rel *f, sql_rel *t);

static list *
exps_push_down_prj(mvc *sql, list *exps, sql_rel *f, sql_rel *t)
{
	node *n;
	list *nl = new_exp_list(sql->sa);

	for(n = exps->h; n; n = n->next) {
		sql_exp *arg = n->data, *narg = NULL;

		narg = exp_push_down_prj(sql, arg, f, t);
		if (!narg) 
			return NULL;
		if (arg->p)
			narg->p = prop_copy(sql->sa, arg->p);
		append(nl, narg);
	}
	return nl;
}

static sql_exp *
exp_push_down_prj(mvc *sql, sql_exp *e, sql_rel *f, sql_rel *t) 
{
	sql_exp *ne = NULL, *l, *r, *r2;

	assert(is_project(f->op));

	switch(e->type) {
	case e_column:
		if (e->l) 
			ne = exps_bind_column2(f->exps, e->l, e->r);
		if (!ne && !e->l)
			ne = exps_bind_column(f->exps, e->r, NULL);
		if (!ne || (ne->type != e_column && ne->type != e_atom))
			return NULL;
		if (ne && list_position(f->exps, ne) >= list_position(f->exps, e)) 
			return NULL;
		while (ne && f->op == op_project && ne->type == e_column) {
			sql_exp *oe = e, *one = ne;

			e = ne;
			ne = NULL;
			if (e->l)
				ne = exps_bind_column2(f->exps, e->l, e->r);
			if (!ne && !e->l)
				ne = exps_bind_column(f->exps, e->r, NULL);
			if (ne && ne != one && list_position(f->exps, ne) >= list_position(f->exps, one)) 
				ne = NULL;
			if (!ne || ne == one) {
				ne = one;
				e = oe;
				break;
			}
			if (ne->type != e_column && ne->type != e_atom)
				return NULL;
		}
		/* possibly a groupby/project column is renamed */
		if (is_groupby(f->op) && f->r) {
			sql_exp *gbe = NULL;
			if (ne->l) 
				gbe = exps_bind_column2(f->r, ne->l, ne->r);
			if (!gbe && !e->l)
				gbe = exps_bind_column(f->r, ne->r, NULL);
			ne = gbe;
			if (!ne || (ne->type != e_column && ne->type != e_atom))
				return NULL;
		}
		if (ne->type == e_atom) 
			e = exp_copy(sql->sa, ne);
		else
			e = exp_alias(sql->sa, e->rname, exp_name(e), ne->l, ne->r, exp_subtype(e), e->card, has_nil(e), is_intern(e));
		if (ne->p)
			e->p = prop_copy(sql->sa, ne->p);
		return e;
	case e_cmp: 
		if (e->flag == cmp_or || get_cmp(e) == cmp_filter) {
			list *l = exps_push_down_prj(sql, e->l, f, t);
			list *r = exps_push_down_prj(sql, e->r, f, t);

			if (!l || !r) 
				return NULL;
			if (get_cmp(e) == cmp_filter) 
				return exp_filter(sql->sa, l, r, e->f, is_anti(e));
			return exp_or(sql->sa, l, r);
		} else if (e->flag == cmp_in || e->flag == cmp_notin) {
			sql_exp *l = exp_push_down_prj(sql, e->l, f, t);
			list *r = exps_push_down_prj(sql, e->r, f, t);

			if (!l || !r) 
				return NULL;
			return exp_in(sql->sa, l, r, e->flag);
		} else {
			l = exp_push_down_prj(sql, e->l, f, t);
			r = exp_push_down_prj(sql, e->r, f, t);
			if (e->f) {
				r2 = exp_push_down_prj(sql, e->f, f, t);
				if (l && r && r2)
					return exp_compare2(sql->sa, l, r, r2, e->flag);
			} else if (l && r) {
				return exp_compare(sql->sa, l, r, e->flag);
			}
		}
		return NULL;
	case e_convert:
		l = exp_push_down_prj(sql, e->l, f, t);
		if (l)
			return exp_convert(sql->sa, l, exp_fromtype(e), exp_totype(e));
		return NULL;
	case e_aggr:
	case e_func: {
		list *l = e->l, *nl = NULL;
	        sql_exp *ne = NULL;

		if (!l) {
			return e;
		} else {
			nl = exps_push_down_prj(sql, l, f, t);
			if (!nl)
				return NULL;
		}
		if (e->type == e_func)
			ne = exp_op(sql->sa, nl, e->f);
		else 
			ne = exp_aggr(sql->sa, nl, e->f, need_distinct(e), need_no_nil(e), e->card, has_nil(e));
		if (e->p)
			ne->p = prop_copy(sql->sa, e->p);
		return ne;
	}	
	case e_atom:
	case e_psm:
		return e;
	}
	return NULL;
}

/* TODO: check for keys with more than one colun */
static int
exps_unique( list *exps )
{
	node *n;

	if ((n = exps->h) != NULL) {
		sql_exp *e = n->data;
		prop *p;

		if (e && (p = find_prop(e->p, PROP_HASHCOL)) != NULL) {
			sql_ukey *k = p->value;
			if (list_length(k->k.columns) <= 1)
				return 1;
		}
	}
	return 0;
}

static sql_rel *
rel_distinct_project2groupby(int *changes, mvc *sql, sql_rel *rel)
{
	sql_rel *l = rel->l;

	/* rewrite distinct project (table) [ constant ] -> project [ constant ] */
	if (rel->op == op_project && rel->l && !rel->r /* no order by */ && need_distinct(rel) &&
	    exps_card(rel->exps) <= CARD_ATOM) {
		set_nodistinct(rel);
		rel->l = rel_topn(sql->sa, rel->l, append(sa_list(sql->sa), exp_atom_wrd(sql->sa, 1)));
	}

	/* rewrite distinct project [ pk ] ( select ( table ) [ e op val ]) 
	 * into project [ pk ] ( select ( table )  */
	if (rel->op == op_project && rel->l && !rel->r /* no order by */ && need_distinct(rel) &&
	    l->op == op_select && exps_unique(rel->exps)) 
		set_nodistinct(rel);
	/* rewrite distinct project [ gbe ] ( select ( groupby [ gbe ] [ gbe, e ] )[ e op val ]) 
	 * into project [ gbe ] ( select ( group etc ) */
	if (rel->op == op_project && rel->l && !rel->r /* no order by */ && 
	    need_distinct(rel) && l->op == op_select){ 
		sql_rel *g = l->l;
		if (is_groupby(g->op)) {
			list *gbe = g->r;
			node *n;
			int fnd = 1;

			for (n = rel->exps->h; n && fnd; n = n->next) {
				sql_exp *e = n->data;

				if (e->card > CARD_ATOM) { 
					/* find e in gbe */
					sql_exp *ne = list_find_exp(g->exps, e);

					if (ne) 
						ne = list_find_exp( gbe, ne);
					fnd++;
					if (!ne) 
						fnd = 0;
				}
			}
			if (fnd == (list_length(gbe)+1)) 
				set_nodistinct(rel);
		}
	}
	if (rel->op == op_project && rel->l && !rel->r /* no order by */ && 
	    need_distinct(rel) && exps_card(rel->exps) > CARD_ATOM) {
		node *n;
		list *exps = new_exp_list(sql->sa), *gbe = new_exp_list(sql->sa);

		rel->l = rel_project(sql->sa, rel->l, rel->exps);

		for (n = rel->exps->h; n; n = n->next) {
			sql_exp *e = n->data;

			if (e->card > CARD_ATOM) { /* no need to group by on constants */
				if (!exp_name(e))
					exp_label(sql->sa, e, ++sql->label);
				e = exp_column(sql->sa, exp_relname(e), exp_name(e), exp_subtype(e), exp_card(e), has_nil(e), 0);
				append(gbe, e);
			}
			append(exps, e);
		}
		rel->op = op_groupby;
		rel->exps = exps;
		rel->r = gbe;
		set_nodistinct(rel);
		*changes = 1;
	}
	return rel;
}

static int
exp_shares_exps( sql_exp *e, list *shared, lng *uses)
{
	switch(e->type) {
	case e_cmp: /* not in projection list */
	case e_psm:
		assert(0);
	case e_atom:
		return 0;
	case e_column: 
		{
			sql_exp *ne = NULL;
			if (e->l) 
				ne = exps_bind_column2(shared, e->l, e->r);
			if (!ne && !e->l)
				ne = exps_bind_column(shared, e->r, NULL);
			if (!ne)
				return 0;
			if (ne && ne->type != e_column) {
				lng used = (lng) 1 << list_position(shared, ne);
				if (used & *uses)
					return 1;
				*uses &= used;
				return 0;
			}
			if (ne && ne != e && (list_position(shared, e) < 0 || list_position(shared, e) > list_position(shared, ne))) 
				/* maybe ne refers to a local complex exp */
				return exp_shares_exps( ne, shared, uses);
			return 0;
		}
	case e_convert:
		return exp_shares_exps(e->l, shared, uses);

	case e_aggr:
	case e_func: 
		{
			list *l = e->l;
			node *n;

			if (!l)
				return 0;
			for (n = l->h; n; n = n->next) {
				sql_exp *e = n->data;

				if (exp_shares_exps( e, shared, uses))
					return 1;
			}
		}
	}
	return 0;
}

static int
exps_share_expensive_exp( list *exps, list *shared )
{
	node *n;
	lng uses = 0;

	if (!exps || !shared)
		return 0;
	for (n = exps->h; n; n = n->next){
		sql_exp *e = n->data;

		if (exp_shares_exps( e, shared, &uses))
			return 1;
	}
	return 0;
}

static sql_rel *
rel_merge_projects(int *changes, mvc *sql, sql_rel *rel) 
{
	list *exps = rel->exps;
	sql_rel *prj = rel->l;
	node *n;

	if (rel->op == op_project && 
	    prj && prj->op == op_project && !(rel_is_ref(prj)) && !prj->r) {
		int all = 1;

		if (project_unsafe(rel) || project_unsafe(prj) || exps_share_expensive_exp(rel->exps, prj->exps))
			return rel;
	
		/* here we need to fix aliases */
		rel->exps = new_exp_list(sql->sa); 

		/* for each exp check if we can rename it */
		for (n = exps->h; n && all; n = n->next) { 
			sql_exp *e = n->data, *ne = NULL;

			/* We do not handle expressions pointing back in the list */
			if (e->type == e_column) {
				if (e->l) 
					ne = exps_bind_column2(exps, e->l, e->r);
				if (!ne && !e->l)
					ne = exps_bind_column(exps, e->r, NULL);
				if (ne && e != ne) {
					all = 0;
					break;
				} else {
					ne = NULL;
				}
			}
			ne = exp_push_down_prj(sql, e, prj, prj->l);
			if (ne && ne->type == e_column) { /* check if the refered alias name isn't used twice */
				sql_exp *nne = NULL;

				if (ne->l)
					nne = exps_bind_column2(rel->exps, ne->l, ne->r);
				if (!nne && !ne->l)
					nne = exps_bind_column(rel->exps, ne->r, NULL);
				if (nne && ne != nne && nne != e) {
					all = 0;
					break;
				}
			}
			if (ne) {
				exp_setname(sql->sa, ne, exp_relname(e), exp_name(e));
				list_append(rel->exps, ne);
			} else {
				all = 0;
			}
		}
		if (all) {
			/* we can now remove the intermediate project */
			/* push order by expressions */
			if (rel->r) {
				list *nr = new_exp_list(sql->sa), *res = rel->r; 
				for (n = res->h; n; n = n->next) { 
					sql_exp *e = n->data, *ne = NULL;
	
					ne = exp_push_down_prj(sql, e, prj, prj->l);
					if (ne) {
						exp_setname(sql->sa, ne, exp_relname(e), exp_name(e));
						list_append(nr, ne);
					} else {
						all = 0;
					}
				}
				if (all) {
					rel->r = nr;
				} else {
					/* leave as is */
					rel->exps = exps;
					return rel;
				}
			}
			rel->l = prj->l;
			prj->l = NULL;
			rel_destroy(prj);
			(*changes)++;
			return rel_merge_projects(changes, sql, rel);
		} else {
			/* leave as is */
			rel->exps = exps;
		}
		return rel;
	}
	return rel;
}

static sql_subfunc *
find_func( mvc *sql, char *name, list *exps )
{
	list * l = new_func_list(sql->sa); 
	node *n;

	for(n = exps->h; n; n = n->next)
		append(l, exp_subtype(n->data)); 
	return sql_bind_func_(sql->sa, sql->session->schema, name, l, F_FUNC);
}

/* f (args) unsafe  (examples a/b iff b == 0 and sqrt(a iff a<0))
 */
static sql_exp *
math_unsafe_fixup_unop( mvc *sql, sql_exp *e, sql_exp *le, sql_exp *cond, int lr)
{
	list *args = new_exp_list(sql->sa);
	sql_subfunc *ifthen;
	sql_exp *o;

	/* if (cond) then val else const */
	append(args, cond);
	if (!lr)
		append(args, le);
	o = exp_atom_wrd(sql->sa, 1);
	append(args, exp_convert(sql->sa, o, exp_subtype(o), exp_subtype(le)));
	if (lr)
		append(args, le);
	ifthen = find_func(sql, "ifthenelse", args);
	assert(ifthen);
	le = exp_op(sql->sa, args, ifthen);
	return exp_unop(sql->sa, le, e->f);
}

static sql_exp *
math_unsafe_fixup_binop( mvc *sql, sql_exp *e, sql_exp *le, sql_exp *re, sql_exp *cond, int lr )
{
	list *args = new_exp_list(sql->sa);
	sql_subfunc *ifthen;
	sql_exp *o;

	/* if (cond) then val else const */
	append(args, cond);
	if (!lr)
		append(args, re);
	o = exp_atom_wrd(sql->sa, 1);
	append(args, exp_convert(sql->sa, o, exp_subtype(o), exp_subtype(re)));
	if (lr)
		append(args, re);
	ifthen = find_func(sql, "ifthenelse", args);
	assert(ifthen);
	re = exp_op(sql->sa, args, ifthen);

	return exp_binop(sql->sa, le, re, e->f);
}

static sql_exp *
math_unsafe_fixup( mvc *sql, sql_exp *e, sql_exp *cond, int lr )
{
	list *args = e->l;
	if (args->h->next)
		return math_unsafe_fixup_binop(sql, e, args->h->data, args->h->next->data, cond, lr);
	else
		return math_unsafe_fixup_unop(sql, e, args->h->data, cond, lr);
}

static int 
exp_find_math_unsafe( sql_exp *e)
{
	if (!e)
		return 0;
	switch(e->type) {
	case e_aggr:
	case e_func: 
		{
			list *l = e->l;
			node *n;
			sql_subfunc *f = e->f;

			if (math_unsafe(f))
				return 1;
			if (!l)
				return 0;
			for (n = l->h; n; n = n->next) {
				sql_exp *ne = n->data;

				if (exp_find_math_unsafe(ne))
					return 1;
			}
		}
	case e_convert:
		return exp_find_math_unsafe(e->l);
	case e_column: 
	case e_cmp:
	case e_psm:
	case e_atom:
	default:
		return 0;
	}
}

static sql_exp * exp_math_unsafe_fixup( mvc *sql, sql_exp *e, sql_exp *cond, int lr );

static list *
exps_case_fixup( mvc *sql, list *exps, sql_exp *cond, int lr )
{
	node *n;

	if (exps) {
		list *nexps = new_exp_list(sql->sa);
		for( n = exps->h; n; n = n->next) {
			sql_exp *e = n->data;
			if (is_func(e->type) && e->l && !is_rank_op(e) ) {
				sql_subfunc *f = e->f;

				if (math_unsafe(f)) {
					e = math_unsafe_fixup(sql, e, cond, lr);
				} else {
					list *l = exps_case_fixup(sql, e->l, cond, lr);
					sql_exp *ne = exp_op(sql->sa, l, f);
					exp_setname(sql->sa, ne, e->rname, e->name );
					e = ne;
				}
			} else if (e->type == e_convert) {
				sql_exp *l = exp_math_unsafe_fixup(sql, e->l, cond, lr);
				sql_exp *ne = exp_convert(sql->sa, l, exp_fromtype(e), exp_totype(e));
				e = ne;
			}
			append(nexps, e);
		}
		return nexps;
	}
	return exps;
}

static sql_exp *
exp_math_unsafe_fixup( mvc *sql, sql_exp *e, sql_exp *cond, int lr )
{
	if (is_func(e->type) && e->l && !is_rank_op(e) ) {
		sql_subfunc *f = e->f;

		if (math_unsafe(f)) {
			e = math_unsafe_fixup(sql, e, cond, lr);
		} else {
			list *l = exps_case_fixup(sql, e->l, cond, lr);
			sql_exp *ne = exp_op(sql->sa, l, f);
			exp_setname(sql->sa, ne, e->rname, e->name );
			e = ne;
		}
	}
	return e;
}

static sql_exp *
exp_case_fixup( mvc *sql, sql_exp *e )
{
	/* only functions need fix up */
	if (e->type == e_psm) {
		if (e->flag & PSM_SET) {
			/* todo */
		} else if (e->flag & PSM_VAR) {
			/* todo */
		} else if (e->flag & PSM_RETURN) {
			e->l = exp_case_fixup(sql, e->l);
		} else if (e->flag & PSM_WHILE) {
			e->l = exp_case_fixup(sql, e->l);
			e->r = exps_case_fixup(sql, e->r, NULL, 0);
		} else if (e->flag & PSM_IF) {
			e->l = exp_case_fixup(sql, e->l);
			e->r = exps_case_fixup(sql, e->r, NULL, 0);
			if (e->f)
				e->f = exps_case_fixup(sql, e->f, NULL, 0);
		} else if (e->flag & PSM_REL) {
		}
		return e;
	}
	if (e->type == e_func && e->l && !is_rank_op(e) ) {
		list *l = new_exp_list(sql->sa), *args = e->l;
		node *n;
		sql_exp *ne;
		sql_subfunc *f = e->f;

		/* first fixup arguments */
		for (n=args->h; n; n=n->next) {
			sql_exp *a = exp_case_fixup(sql, n->data);
			list_append(l, a);
		}
		ne = exp_op(sql->sa, l, f);
		exp_setname(sql->sa, ne, e->rname, e->name );

		/* ifthenelse with one of the sides an 'sql_div' */
		args = ne->l;
		if (!f->func->s && !strcmp(f->func->base.name, "ifthenelse")) { 
			sql_exp *cond = args->h->data, *nne; 
			sql_exp *a1 = args->h->next->data; 
			sql_exp *a2 = args->h->next->next->data; 

			/* rewrite right hands of div */
			if ((a1->type == e_func || a1->type == e_convert) && exp_find_math_unsafe(a1)) {
				a1 = exp_math_unsafe_fixup(sql, a1, cond, 0);
			} else if (a1->type == e_func && a1->l) { 
				a1->l = exps_case_fixup(sql, a1->l, cond, 0); 
			}
			if  ((a2->type == e_func || a2->type == e_convert) && exp_find_math_unsafe(a2)) {
				a2 = exp_math_unsafe_fixup(sql, a2, cond, 1);
			} else if (a2->type == e_func && a2->l) { 
				a2->l = exps_case_fixup(sql, a2->l, cond, 1); 
			}
			assert(cond && a1 && a2);
			nne = exp_op3(sql->sa, cond, a1, a2, ne->f);
			exp_setname(sql->sa, nne, ne->rname, ne->name );
			ne = nne;
		}
		return ne;
	}
	if (e->type == e_convert) {
		sql_exp *e1 = exp_case_fixup(sql, e->l);
		sql_exp *ne = exp_convert(sql->sa, e1, exp_fromtype(e), exp_totype(e));
		exp_setname(sql->sa, ne, e->rname, e->name);
		return ne;
	} 
	if (e->type == e_aggr) {
		list *l = NULL, *args = e->l;
		node *n;
		sql_exp *ne;
		sql_subaggr *f = e->f;

		/* first fixup arguments */
		if (args) {
 			l = new_exp_list(sql->sa);
			for (n=args->h; n; n=n->next) {
				sql_exp *a = exp_case_fixup(sql, n->data);
				list_append(l, a);
			}
		}
		ne = exp_aggr(sql->sa, l, f, need_distinct(e), need_no_nil(e), e->card, has_nil(e));
		exp_setname(sql->sa, ne, e->rname, e->name );
		return ne;
	}
	return e;
}

static sql_rel *
rel_case_fixup(int *changes, mvc *sql, sql_rel *rel) 
{
	
	(void)changes; /* only go through it once, ie don't mark for changes */
	if ((is_project(rel->op) || (rel->op == op_ddl && rel->flag == DDL_PSM)) && rel->exps) {
		list *exps = rel->exps;
		node *n;
		int needed = 0;

		for (n = exps->h; n && !needed; n = n->next) { 
			sql_exp *e = n->data;

			if (e->type == e_func || e->type == e_convert ||
			    e->type == e_aggr || e->type == e_psm) 
				needed = 1;
		}
		if (!needed)
			return rel;

		rel->exps = new_exp_list(sql->sa); 
		for (n = exps->h; n; n = n->next) { 
			sql_exp *e = exp_case_fixup( sql, n->data );
		
			if (!e) 
				return NULL;
			list_append(rel->exps, e);
		}
	} 
	return rel;
}

static sql_rel *
rel_find_ref( sql_rel *r)
{
	while (!rel_is_ref(r) && r->l && 
	      (is_project(r->op) || is_select(r->op) /*|| is_join(r->op)*/))
		r = r->l;
	if (rel_is_ref(r))
		return r;
	return NULL;
}

static sql_rel *
rel_find_select( sql_rel *r)
{
	while (!is_select(r->op) && r->l && is_project(r->op))
		r = r->l;
	if (is_select(r->op))
		return r;
	return NULL;
}

static int
rel_match_projections(sql_rel *l, sql_rel *r)
{
	node *n, *m;
	list *le = l->exps;
	list *re = r->exps;

	if (!le || !re)
		return 0;
	if (list_length(le) != list_length(re))
		return 0;

	for (n = le->h, m = re->h; n && m; n = n->next, m = m->next) 
		if (!exp_match(n->data, m->data))
			return 0;
	return 1;
}

static int
exps_has_predicate( list *l )
{
	node *n;

	for( n = l->h; n; n = n->next){
		sql_exp *e = n->data;

		if (e->card <= CARD_ATOM)
			return 1;
	}
	return 0;
}

static sql_rel *
rel_merge_union(int *changes, mvc *sql, sql_rel *rel) 
{
	sql_rel *l = rel->l;
	sql_rel *r = rel->r;
	sql_rel *ref = NULL;

	if (is_union(rel->op) && 
	    l && is_project(l->op) && !project_unsafe(l) &&
	    r && is_project(r->op) && !project_unsafe(r) &&	
	    (ref = rel_find_ref(l)) != NULL && ref == rel_find_ref(r)) {
		/* Find selects and try to merge */
		sql_rel *ls = rel_find_select(l);
		sql_rel *rs = rel_find_select(r);
		
		/* can we merge ? */
		if (!ls || !rs) 
			return rel;

		/* merge any extra projects */
		if (l->l != ls) 
			rel->l = l = rel_merge_projects(changes, sql, l);
		if (r->l != rs) 
			rel->r = r = rel_merge_projects(changes, sql, r);
		
		if (!rel_match_projections(l,r)) 
			return rel;

		/* for now only union(project*(select(R),project*(select(R))) */
		if (ls != l->l || rs != r->l || 
		    ls->l != rs->l || !rel_is_ref(ls->l))
			return rel;

		if (!ls->exps || !rs->exps || 
		    exps_has_predicate(ls->exps) || 
		    exps_has_predicate(rs->exps))
			return rel;

		/* merge, ie. add 'or exp' */
		(*changes)++;
		ls->exps = append(new_exp_list(sql->sa), exp_or(sql->sa, ls->exps, rs->exps));
		rs->exps = NULL;
		rel = rel_inplace_project(sql->sa, rel, rel_dup(rel->l), rel->exps);
		set_processed(rel);
		return rel;
	}
	return rel;
}

static int
exps_cse( sql_allocator *sa, list *oexps, list *l, list *r )
{
	list *nexps;
	node *n, *m;
	char *lu, *ru;
	int lc = 0, rc = 0, match = 0, res = 0;

	/* first recusive exps_cse */
	nexps = new_exp_list(sa);
	for (n = l->h; n; n = n->next) {
		sql_exp *e = n->data;

		if (e->type == e_cmp && e->flag == cmp_or) {
			res = exps_cse(sa, nexps, e->l, e->r); 
		} else {
			append(nexps, e);
		}
	}
	l = nexps;

	nexps = new_exp_list(sa);
	for (n = r->h; n; n = n->next) {
		sql_exp *e = n->data;

		if (e->type == e_cmp && e->flag == cmp_or) {
			res = exps_cse(sa, nexps, e->l, e->r); 
		} else {
			append(nexps, e);
		}
	}
	r = nexps;

	lu = calloc(list_length(l), sizeof(char));
	ru = calloc(list_length(r), sizeof(char));
	for (n = l->h, lc = 0; n; n = n->next, lc++) {
		sql_exp *le = n->data;

		for ( m = r->h, rc = 0; m; m = m->next, rc++) {
			sql_exp *re = m->data;

			if (!ru[rc] && exp_match_exp(le,re)) {
				lu[lc] = 1;
				ru[rc] = 1;
				match = 1;
			}
		}
	}
	if (match) {
		list *nl = new_exp_list(sa);
		list *nr = new_exp_list(sa);

		for (n = l->h, lc = 0; n; n = n->next, lc++) 
			if (!lu[lc])
				append(nl, n->data);
		for (n = r->h, rc = 0; n; n = n->next, rc++) 
			if (!ru[rc])
				append(nr, n->data);

		if (list_length(nl) && list_length(nr)) 
			append(oexps, exp_or(sa, nl, nr)); 

		for (n = l->h, lc = 0; n; n = n->next, lc++) {
			if (lu[lc])
				append(oexps, n->data);
		}
		res = 1;
	} else {
		append(oexps, exp_or(sa, list_dup(l, (fdup)NULL), 
				     list_dup(r, (fdup)NULL)));
	}
	free(lu);
	free(ru);
	return res;
}

static int
are_equality_exps( list *exps, sql_exp **L) 
{
	sql_exp *l = *L;

	if (list_length(exps) == 1) {
		sql_exp *e = exps->h->data, *le = e->l, *re = e->r;

		if (e->type == e_cmp && e->flag == cmp_equal && le->card != CARD_ATOM && re->card == CARD_ATOM) {
			if (!l) {
				*L = l = le;
				if (!is_column(le->type))
					return 0;
			}
			return (exp_match(l, le));
		}
		if (e->type == e_cmp && e->flag == cmp_or)
			return (are_equality_exps(e->l, L) && 
				are_equality_exps(e->r, L));
	}
	return 0;
}

static void 
get_exps( list *n, list *l )
{
	sql_exp *e = l->h->data, *re = e->r;

	if (e->type == e_cmp && e->flag == cmp_equal && re->card == CARD_ATOM)
		list_append(n, re);
	if (e->type == e_cmp && e->flag == cmp_or) {
		get_exps(n, e->l);
		get_exps(n, e->r);
	}
}

static sql_exp *
equality_exps_2_in( mvc *sql, sql_exp *ce, list *l, list *r)
{
	list *nl = new_exp_list(sql->sa);

	get_exps(nl, l);
	get_exps(nl, r);

	return exp_in( sql->sa, ce, nl, cmp_in);
}

static sql_rel *
rel_select_cse(int *changes, mvc *sql, sql_rel *rel) 
{
	(void)sql;
	if (is_select(rel->op) && rel->exps) { 
		node *n;
		list *nexps;
		int needed = 0;

		for (n=rel->exps->h; n && !needed; n = n->next) {
			sql_exp *e = n->data;

			if (e->type == e_cmp && e->flag == cmp_or) 
				needed = 1;
		}
		if (!needed)
			return rel;

 		nexps = new_exp_list(sql->sa);
		for (n=rel->exps->h; n; n = n->next) {
			sql_exp *e = n->data, *l = NULL;

			if (e->type == e_cmp && e->flag == cmp_or && are_equality_exps(e->l, &l) && are_equality_exps(e->r, &l) && l) {
				(*changes)++;
				append(nexps, equality_exps_2_in(sql, l, e->l, e->r));
			} else {
				append(nexps, e);
			}
		}
		rel->exps = nexps;
	}
	if (is_select(rel->op) && rel->exps) { 
		node *n;
		list *nexps;
		int needed = 0;

		for (n=rel->exps->h; n && !needed; n = n->next) {
			sql_exp *e = n->data;

			if (e->type == e_cmp && e->flag == cmp_or) 
				needed = 1;
		}
		if (!needed)
			return rel;
 		nexps = new_exp_list(sql->sa);
		for (n=rel->exps->h; n; n = n->next) {
			sql_exp *e = n->data;

			if (e->type == e_cmp && e->flag == cmp_or) {
				/* split the common expressions */
				*changes += exps_cse(sql->sa, nexps, e->l, e->r);
			} else {
				append(nexps, e);
			}
		}
		rel->exps = nexps;
	}
	return rel;
}

static sql_rel *
rel_project_cse(int *changes, mvc *sql, sql_rel *rel) 
{
	(void)changes;
	if (is_project(rel->op) && rel->exps) { 
		node *n, *m;
		list *nexps;
		int needed = 0;

		for (n=rel->exps->h; n && !needed; n = n->next) {
			sql_exp *e1 = n->data;

			if (e1->type != e_column && e1->type != e_atom && e1->name) {
				for (m=n->next; m; m = m->next){
					sql_exp *e2 = m->data;
				
					if (exp_name(e2) && exp_match_exp(e1, e2)) 
						needed = 1;
				}
			}
		}

		if (!needed)
			return rel;

		nexps = new_exp_list(sql->sa);
		for (n=rel->exps->h; n; n = n->next) {
			sql_exp *e1 = n->data;

			if (e1->type != e_column && e1->type != e_atom && e1->name) {
				for (m=nexps->h; m; m = m->next){
					sql_exp *e2 = m->data;
				
					if (exp_name(e2) && exp_match_exp(e1, e2)) {
						sql_exp *ne = exp_alias(sql->sa, e1->rname, exp_name(e1), e2->rname, exp_name(e2), exp_subtype(e2), e2->card, has_nil(e2), is_intern(e1));
						if (e2->p)
							ne->p = prop_copy(sql->sa, e2->p);
						e1 = ne;
						break;
					}
				}
			}
			append(nexps, e1);
		}
		rel->exps = nexps;
	}
	return rel;
}

static list *
exps_merge_rse( mvc *sql, list *l, list *r )
{
	node *n, *m, *o;
	list *nexps = NULL, *lexps, *rexps;

 	lexps = new_exp_list(sql->sa);
	for (n = l->h; n; n = n->next) {
		sql_exp *e = n->data;
	
		if (e->type == e_cmp && e->flag == cmp_or) {
			list *nexps = exps_merge_rse(sql, e->l, e->r);
			for (o = nexps->h; o; o = o->next) 
				append(lexps, o->data);
		} else {
			append(lexps, e);
		}
	}
 	rexps = new_exp_list(sql->sa);
	for (n = r->h; n; n = n->next) {
		sql_exp *e = n->data;
	
		if (e->type == e_cmp && e->flag == cmp_or) {
			list *nexps = exps_merge_rse(sql, e->l, e->r);
			for (o = nexps->h; o; o = o->next) 
				append(rexps, o->data);
		} else {
			append(rexps, e);
		}
	}

 	nexps = new_exp_list(sql->sa);

	/* merge merged lists first ? */
	for (n = lexps->h; n; n = n->next) {
		sql_exp *le = n->data, *re, *fnd = NULL;

		if (le->type != e_cmp || le->flag == cmp_or)
			continue;
		for (m = rexps->h; !fnd && m; m = m->next) {
			re = m->data;
			if (exps_match_col_exps(le, re))
				fnd = re;
		}
		/* cases
		 * 1) 2 values (cmp_equal)
		 * 2) 1 value (cmp_equal), and cmp_in 
		 * 	(also cmp_in, cmp_equal)
		 * 3) 2 cmp_in
		 * 4) ranges 
		 */
		if (fnd) {
			re = fnd;
			fnd = NULL;
			if (le->flag == cmp_equal && re->flag == cmp_equal) {
				list *exps = new_exp_list(sql->sa);

				append(exps, le->r);
				append(exps, re->r);
				fnd = exp_in(sql->sa, le->l, exps, cmp_in);
			} else if (le->flag == cmp_equal && re->flag == cmp_in){
				list *exps = new_exp_list(sql->sa);
				
				append(exps, le->r);
				list_merge(exps, re->r, NULL);
				fnd = exp_in(sql->sa, le->l, exps, cmp_in);
			} else if (le->flag == cmp_in && re->flag == cmp_equal){
				list *exps = new_exp_list(sql->sa);
				
				append(exps, re->r);
				list_merge(exps, le->r, NULL);
				fnd = exp_in(sql->sa, le->l, exps, cmp_in);
			} else if (le->flag == cmp_in && re->flag == cmp_in){
				list *exps = new_exp_list(sql->sa);

				list_merge(exps, le->r, NULL);
				list_merge(exps, re->r, NULL);
				fnd = exp_in(sql->sa, le->l, exps, cmp_in);
			} else if (le->f && re->f && /* merge ranges */
				   le->flag == re->flag && le->flag <= cmp_lt) {
				sql_subfunc *min = sql_bind_func(sql->sa, sql->session->schema, "sql_min", exp_subtype(le->r), exp_subtype(re->r), F_FUNC);
				sql_subfunc *max = sql_bind_func(sql->sa, sql->session->schema, "sql_max", exp_subtype(le->f), exp_subtype(re->f), F_FUNC);
				sql_exp *mine, *maxe;

				if (!min || !max)
					continue;
				mine = exp_binop(sql->sa, le->r, re->r, min);
				maxe = exp_binop(sql->sa, le->f, re->f, max);
				fnd = exp_compare2(sql->sa, le->l, mine, maxe, le->flag);
			}
			if (fnd)
				append(nexps, fnd);
		}
	}
	return nexps;
}


/* merge related sub expressions 
 * 
 * ie   (x = a and y > 1 and y < 5) or 
 *      (x = c and y > 1 and y < 10) or 
 *      (x = e and y > 1 and y < 20) 
 * ->
 *     ((x = a and y > 1 and y < 5) or 
 *      (x = c and y > 1 and y < 10) or 
 *      (x = e and y > 1 and y < 20)) and
 *     	 x in (a,c,e) and
 *     	 y > 1 and y < 20
 * */
static sql_rel *
rel_merge_rse(int *changes, mvc *sql, sql_rel *rel) 
{
	/* only execute once per select */
	(void)*changes;

	if (is_select(rel->op) && rel->exps) { 
		node *n, *o;
		list *nexps = new_exp_list(sql->sa);

		for (n=rel->exps->h; n; n = n->next) {
			sql_exp *e = n->data;

			if (e->type == e_cmp && e->flag == cmp_or) {
				/* possibly merge related expressions */
				list *ps = exps_merge_rse(sql, e->l, e->r);
				for (o = ps->h; o; o = o->next) 
					append(nexps, o->data);
			}
		}
		if (list_length(nexps))
		       for (o = nexps->h; o; o = o->next)
				append(rel->exps, o->data);
	}
	return rel;
}

/* find in the list of expression an expression which uses e */ 
static sql_exp *
exp_uses_exp( list *exps, sql_exp *e)
{
	node *n;
	const char *rname = exp_relname(e);
	const char *name = exp_name(e);

	if (!exps)
		return NULL;

	for ( n = exps->h; n; n = n->next) {
		sql_exp *u = n->data;

		if (u->l && rname && strcmp(u->l, rname) == 0 &&
		    u->r && name && strcmp(u->r, name) == 0) 
			return u;
		if (!u->l && !rname &&
		    u->r && name && strcmp(u->r, name) == 0) 
			return u;
	}
	return NULL;
}

/*
 * Rewrite aggregations over union all.
 *	groupby ([ union all (a, b) ], [gbe], [ count, sum ] )
 *
 * into
 * 	groupby ( [ union all( groupby( a, [gbe], [ count, sum] ), [ groupby( b, [gbe], [ count, sum] )) , [gbe], [sum, sum] ) 
 */
static sql_rel *
rel_push_aggr_down(int *changes, mvc *sql, sql_rel *rel) 
{
	if (rel->op == op_groupby && rel->l) {
		sql_rel *u = rel->l, *ou = u;
		sql_rel *g = rel;
		sql_rel *ul = u->l;
		sql_rel *ur = u->r;
		node *n, *m;
		list *lgbe = NULL, *rgbe = NULL, *gbe = NULL, *exps = NULL;

		if (u->op == op_project)
			u = u->l;

		if (!u || !is_union(u->op) || need_distinct(u) || !u->exps || rel_is_ref(u)) 
			return rel;

		ul = u->l;
		ur = u->r;

		/* make sure we don't create group by on group by's */
		if (ul->op == op_groupby || ur->op == op_groupby) 
			return rel;

		rel->subquery = 0;
		/* distinct should be done over the full result */
		for (n = g->exps->h; n; n = n->next) {
			sql_exp *e = n->data;
			sql_subaggr *af = e->f;

			if (e->type == e_atom || 
			    e->type == e_func || 
			   (e->type == e_aggr && 
			   ((strcmp(af->aggr->base.name, "sum") && 
			     strcmp(af->aggr->base.name, "count") &&
			     strcmp(af->aggr->base.name, "min") &&
			     strcmp(af->aggr->base.name, "max")) ||
			   need_distinct(e))))
				return rel; 
		}

		ul = rel_dup(ul);
		ur = rel_dup(ur);
		if (!is_project(ul->op)) 
			ul = rel_project(sql->sa, ul, 
				rel_projections(sql, ul, NULL, 1, 1));
		if (!is_project(ur->op)) 
			ur = rel_project(sql->sa, ur, 
				rel_projections(sql, ur, NULL, 1, 1));
		rel_rename_exps(sql, u->exps, ul->exps);
		rel_rename_exps(sql, u->exps, ur->exps);
		if (u != ou) {
			ul = rel_project(sql->sa, ul, NULL);
			ul->exps = exps_copy(sql->sa, ou->exps);
			rel_rename_exps(sql, ou->exps, ul->exps);
			ur = rel_project(sql->sa, ur, NULL);
			ur->exps = exps_copy(sql->sa, ou->exps);
			rel_rename_exps(sql, ou->exps, ur->exps);
		}	

		if (g->r && list_length(g->r) > 0) {
			list *gbe = g->r;

			lgbe = exps_copy(sql->sa, gbe);
			rgbe = exps_copy(sql->sa, gbe);
		}
		ul = rel_groupby(sql, ul, NULL);
		ul->r = lgbe;
		ul->nrcols = g->nrcols;
		ul->card = g->card;
		ul->exps = exps_copy(sql->sa, g->exps);

		ur = rel_groupby(sql, ur, NULL);
		ur->r = rgbe;
		ur->nrcols = g->nrcols;
		ur->card = g->card;
		ur->exps = exps_copy(sql->sa, g->exps);

		/* group by on primary keys which define the partioning scheme 
		 * don't need a finalizing group by */
		/* how to check if a partion is based on some primary key ? 
		 * */
		if (rel->r && list_length(rel->r)) {
			node *n;

			for (n = ((list*)rel->r)->h; n; n = n->next) {
				sql_exp *gbe = n->data;

				if (find_prop(gbe->p, PROP_HASHCOL)) {
					fcmp cmp = (fcmp)&kc_column_cmp;
					sql_column *c = exp_find_column(rel->l, gbe, -2);

					/* check if key is partition key */
					if (c && c->t->p && list_find(c->t->pkey->k.columns, c, cmp) != NULL) {
						(*changes)++;
						return rel_inplace_setop(rel, ul, ur, op_union,
					       	       rel_projections(sql, rel, NULL, 1, 1));
					}
				}
			}
		}

		u = rel_setop(sql->sa, ul, ur, op_union);
		u->exps = rel_projections(sql, rel, NULL, 1, 1);

		if (rel->r) {
			list *ogbe = rel->r;

			gbe = new_exp_list(sql->sa);
			for (n = ogbe->h; n; n = n->next) { 
				sql_exp *e = n->data, *ne;

				ne = exp_uses_exp( rel->exps, e);
				assert(ne);
				ne = list_find_exp( u->exps, ne);
				assert(ne);
				ne = exp_column(sql->sa, exp_find_rel_name(ne), exp_name(ne), exp_subtype(ne), ne->card, has_nil(ne), is_intern(ne));
				append(gbe, ne);
			}
		}
		exps = new_exp_list(sql->sa); 
		for (n = u->exps->h, m = rel->exps->h; n && m; n = n->next, m = m->next) {
			sql_exp *ne, *e = n->data, *oa = m->data;

			if (oa->type == e_aggr) {
				sql_subaggr *f = oa->f;
				int cnt = strcmp(f->aggr->base.name,"count")==0;
				sql_subaggr *a = sql_bind_aggr(sql->sa, sql->session->schema, (cnt)?"sum":f->aggr->base.name, exp_subtype(e));

				assert(a);
				/* union of aggr result may have nils 
			   	 * because sum/count of empty set */
				set_has_nil(e);
				e = exp_column(sql->sa, exp_find_rel_name(e), exp_name(e), exp_subtype(e), e->card, has_nil(e), is_intern(e));
				ne = exp_aggr1(sql->sa, e, a, need_distinct(e), 1, e->card, 1);
			} else {
				ne = exp_copy(sql->sa, oa);
			}
			exp_setname(sql->sa, ne, exp_find_rel_name(oa), exp_name(oa));
			append(exps, ne);
		}
		(*changes)++;
		return rel_inplace_groupby( rel, u, gbe, exps);
	}
	return rel;
}

/*
 * Rewrite group(project(join(A,Dict)[a.i==dict.i])[...dict.n])[dict.n][ ... dict.n ]
 * into
 * 	project(join(groupby (A)[a.i],[a.i]), Dict)[a.i==dict.i])[dict.n] 
 *
 */

static sql_rel *
rel_push_groupby_down(int *changes, mvc *sql, sql_rel *rel) 
{
	sql_rel *p = rel->l, *j = rel->l;
	list *gbe = rel->r;

	if (rel->op == op_groupby && gbe && p && p->op == op_project) {
		sql_rel *j = p->l;
		sql_rel *jl, *jr;
		node *n;

		if (!j || j->op != op_join || list_length(j->exps) != 1)
			return rel;
		jl = j->l;
		jr = j->r;

		/* check if jr is a dict with index and var still used */
		if (jr->op != op_basetable || jr->l || !jr->r || list_length(jr->exps) != 2) 
			return rel;

		/* check if group by is done on dict column */
		for(n = gbe->h; n; n = n->next) {
			sql_exp *ge = n->data, *pe = NULL, *e = NULL;

			/* find group by exp in project, then in dict */
			pe = rel_find_exp(p, ge);
			if (pe) /* find project exp in right hand of join, ie dict */
				e = rel_find_exp(jr, pe);
			if (pe && e) {  /* Rewrite: join with dict after the group by */
				list *pexps = rel_projections(sql, rel, NULL, 1, 1), *npexps;
				node *m;
				sql_exp *ne = j->exps->h->data; /* join exp */
				p->l = jl;	/* Project now only on the left side of the join */

				ne = ne->l; 	/* The left side of the compare is the index of the left */

				/* find ge reference in new projection list */
				npexps = sa_list(sql->sa);
				for (m = pexps->h; m; m = m->next) {
					sql_exp *a = m->data;

					if (exp_refers(a, ge)) { 
						sql_exp *sc = jr->exps->t->data;
						sql_exp *e = exp_column(sql->sa, exp_relname(sc), exp_name(sc), exp_subtype(sc), sc->card, has_nil(sc), is_intern(sc));
						exp_setname(sql->sa, e, exp_relname(a), exp_name(a));
						a = e;
					}
					append(npexps, a);
				}

				/* find ge in aggr list */
				for (m = rel->exps->h; m; m = m->next) {
					sql_exp *a = m->data;

					if (exp_match_exp(a, ge) || exp_refers(a, ge)) {
						a = exp_column(sql->sa, exp_relname(ne), exp_name(ne), exp_subtype(ne), ne->card, has_nil(ne), is_intern(ne));
						exp_setname(sql->sa, a, exp_relname(ne), exp_name(ne));
						m->data = a;
					}
				}

				/* change alias pe, ie project out the index  */
				pe->l = (void*)exp_relname(ne); 
				pe->r = (void*)exp_name(ne);
				exp_setname(sql->sa, pe, exp_relname(ne), exp_name(ne));

				/* change alias ge */
				ge->l = (void*)exp_relname(pe); 
				ge->r = (void*)exp_name(pe);
				exp_setname(sql->sa, ge, exp_relname(pe), exp_name(pe));

				/* zap both project and groupby name hash tables (as we changed names above) */
				rel->exps->ht = NULL;
				((list*)rel->r)->ht = NULL;
				p->exps->ht = NULL;
				
				/* add join */
				j->l = rel;
				rel = rel_project(sql->sa, j, npexps);
				(*changes)++;
			}
		}
		(void)sql;
	}
/*
 * More general 
 * 	groupby(
 * 	 [ outer ] join(
 * 	    project(
 * 	      table(A) [ c1, c2, .. ] 
 * 	    ) [ c1, c2, identity(c2) as I, .. ], 
 * 	    table(B) [ c1, c2, .. ]
 * 	  ) [ A.c1 = B.c1 ]
 * 	) [ I ] [ a1, a2, .. ]
 *
 * ->
 *
 * 	[ outer ] join(
 * 	  project(
 * 	    table(A) [ c1, c2, .. ] 
 * 	  ) [ c1, c2, .. ], 
 * 	  groupby (
 * 	    table(B) [ c1, c2, .. ]
 * 	  ) [ B.c1 ] [ a1, a2, .. ]
 * 	) [ A.c1 = B.c1 ]
 */
	if (rel->op == op_groupby && list_length(gbe) == 1 && is_outerjoin(j->op)) {
		sql_rel *jl = j->l, *jr = j->r, *cr;
		sql_exp *gb = gbe->h->data, *e;
		node *n;
		int left = 1;
		list *aggrs, *gbe;

		if (jl->op == op_project &&
		    (e = list_find_exp( jl->exps, gb)) != NULL &&
		     find_prop(e->p, PROP_HASHCOL) != NULL) {
			left = 0;
			cr = jr;
		} else if (jr->op == op_project &&
		    (e = list_find_exp( jr->exps, gb)) != NULL &&
		     find_prop(e->p, PROP_HASHCOL) != NULL) {
			left = 1;
			cr = jl;
		} else {
			return rel;
		}

		/* only add aggr (based on left/right), and repeat the group by column */
		aggrs = sa_list(sql->sa);
		if (rel->exps) for (n = rel->exps->h; n; n = n->next) {
			sql_exp *ce = n->data;

			if (ce->type == e_aggr) {
				list *args = ce->l;

				/* check args are part of left/right */
				if (!list_empty(args) && rel_has_exps(cr, args) < 0)
					return rel;
				if (rel->op != op_join && strcmp(((sql_subaggr*)ce->f)->aggr->base.name, "count") == 0)
					ce->p = prop_create(sql->sa, PROP_COUNT, ce->p);
				list_append(aggrs, ce); 
			}
		}

		/* find gb in left or right and should be unique */
		gbe = sa_list(sql->sa);
		/* push groupby to right, group on join exps */
		if (j->exps) for (n = j->exps->h; n; n = n->next) {
			sql_exp *ce = n->data, *e;

			/* get left/right hand of e_cmp */
			assert(ce->type == e_cmp);
			if (ce->flag != cmp_equal)
				return rel;
			e = rel_find_exp(cr, ce->l);
			if (!e)
				e = rel_find_exp(cr, ce->r);
			if (!e)
				return rel;
			e = exp_alias(sql->sa, e->rname, exp_name(e), e->rname, exp_name(e), exp_subtype(e), e->card, has_nil(e), is_intern(e));
			list_append(gbe, e);
		}
		if (!left) 
			cr = j->r = rel_groupby(sql, cr, gbe);
		else 
			cr = j->l = rel_groupby(sql, cr, gbe);
		cr->exps = list_merge( cr->exps, aggrs, (fdup)NULL);
		rel -> l = NULL;
		rel_destroy(rel);
		return j;
	}
	return rel;
}

/*
 * Push select down, pushes the selects through (simple) projections. Also
 * it cleans up the projections which become useless.
 */

/* TODO push select expressions in outer joins down */
static sql_rel *
rel_push_select_down(int *changes, mvc *sql, sql_rel *rel) 
{
	list *exps = NULL;
	sql_rel *r = NULL;
	node *n;

	if (rel_is_ref(rel)) {
		if (is_select(rel->op) && rel->exps) {
			/* add inplace empty select */
			sql_rel *l = rel_select(sql->sa, rel->l, NULL);

			if (!l->exps)
				l->exps = sa_list(sql->sa);
			(void)list_merge(l->exps, rel->exps, (fdup)NULL);
			rel->exps = NULL;
			rel->l = l;
			(*changes)++;
		}
		return rel;
	}

	/* don't make changes for empty selects */
	if (is_select(rel->op) && (!rel->exps || list_length(rel->exps) == 0)) 
		return rel;

	/* merge 2 selects */
	r = rel->l;
	if (is_select(rel->op) && r && r->exps && is_select(r->op) && !(rel_is_ref(r))) {
		(void)list_merge(r->exps, rel->exps, (fdup)NULL);
		rel->l = NULL;
		rel_destroy(rel);
		(*changes)++;
		return rel_push_select_down(changes, sql, r);
	}
	/* 
	 * Push select through semi/anti join 
	 * 	select (semi(A,B)) == semi(select(A), B) 
	 */
	if (is_select(rel->op) && r && is_semi(r->op) && !(rel_is_ref(r))) {
		rel->l = r->l;
		r->l = rel;
		(*changes)++;
		/* 
		 * if A has 2 references (ie used on both sides of 
		 * the semi join), we also push the select into A. 
		 */
		if (rel_is_ref(rel->l) && rel->l == rel_find_ref(r->r)){
			sql_rel *lx = rel->l;
			sql_rel *rx = r->r;
			if (lx->ref.refcnt == 2 && !rel_is_ref(rx)) {
				while (rx->l && !rel_is_ref(rx->l) &&
	      			       (is_project(rx->op) || 
					is_select(rx->op) ||
					is_join(rx->op)))
						rx = rx->l;
				/* probably we need to introduce a project */
				rel_destroy(rel->l);
				lx = rel_project(sql->sa, rel, rel_projections(sql, rel, NULL, 1, 1));
				r->l = lx;
				rx->l = rel_dup(lx);
			}
		}
		return r;
	}
	exps = rel->exps;

	if (rel->op == op_project && 
	    r && r->op == op_project && !(rel_is_ref(r))) 
		return rel_merge_projects(changes, sql, rel);

	/* push select through join */
	if (is_select(rel->op) && r && (is_join(r->op) || is_apply(r->op)) && !(rel_is_ref(r))) {
		sql_rel *jl = r->l;
		sql_rel *jr = r->r;
		int left = r->op == op_join || r->op == op_left;
		int right = r->op == op_join || r->op == op_right;

		if (is_apply(r->op)) {
			left = right = 1;
			if (r->flag == APPLY_LOJ)
				right = 0;
		}
		if (r->op == op_full)
			return rel;

		/* introduce selects under the join (if needed) */
		set_processed(jl);
		set_processed(jr);
		if (!is_select(jl->op)) 
			r->l = jl = rel_select(sql->sa, jl, NULL);
		if (!is_select(jr->op))
			r->r = jr = rel_select(sql->sa, jr, NULL);
		
		rel->exps = new_exp_list(sql->sa); 
		for (n = exps->h; n; n = n->next) { 
			sql_exp *e = n->data, *ne = NULL;
			int done = 0;
	
			if (left)
				ne = exp_push_down(sql, e, jl, jl);
			if (ne && ne != e) {
				done = 1; 
				rel_select_add_exp(sql->sa, jl, ne);
			} else if (right) {
				ne = exp_push_down(sql, e, jr, jr);
				if (ne && ne != e) {
					done = 1; 
					rel_select_add_exp(sql->sa, jr, ne);
				}
			}
			if (!done)
				append(rel->exps, e);
			*changes += done;
		}
		return rel;
	}

	/* merge select and cross product ? */
	if (is_select(rel->op) && r && r->op == op_join && !(rel_is_ref(r))) {
		list *exps = rel->exps;

		if (!r->exps)
			r->exps = new_exp_list(sql->sa); 
		rel->exps = new_exp_list(sql->sa); 
		for (n = exps->h; n; n = n->next) { 
			sql_exp *e = n->data;

			if (exp_is_join_exp(e) == 0) {
				append(r->exps, e);
				(*changes)++;
			} else {
				append(rel->exps, e);
			}
		}
		return rel;
	}

	if (is_select(rel->op) && r && r->op == op_project && !(rel_is_ref(r))){
		list *exps = rel->exps;
		sql_rel *pl;
		/* we cannot push through rank (row_number etc) functions or
		   projects with distinct */
		if (!r->l || project_unsafe(r))
			return rel;

		/* here we need to fix aliases */
		rel->exps = new_exp_list(sql->sa); 
		pl = r->l;
		/* introduce selects under the project (if needed) */
		set_processed(pl);
		if (!is_select(pl->op))
			r->l = pl = rel_select(sql->sa, pl, NULL);

		/* for each exp check if we can rename it */
		for (n = exps->h; n; n = n->next) { 
			sql_exp *e = n->data, *ne = NULL;

			if (e->type == e_cmp) {
				ne = exp_push_down_prj(sql, e, r, pl);

				/* can we move it down */
				if (ne && ne != e && pl->exps) {
					rel_select_add_exp(sql->sa, pl, ne);
					(*changes)++;
				} else {
					append(rel->exps, (ne)?ne:e);
				}
			} else {
				list_append(rel->exps, e);
			}
		}
		return rel;
	}
	return rel;
}

static sql_rel *
rel_push_select_down_join(int *changes, mvc *sql, sql_rel *rel) 
{
	list *exps = NULL;
	sql_rel *r = NULL;
	node *n;

	exps = rel->exps;
	r = rel->l;

	/* push select through join */
	if (is_select(rel->op) && exps && r && r->op == op_join && !(rel_is_ref(r))) {
		rel->exps = new_exp_list(sql->sa); 
		for (n = exps->h; n; n = n->next) { 
			sql_exp *e = n->data;
			if (e->type == e_cmp && !e->f && !is_complex_exp(e->flag)) {
				sql_exp *re = e->r, *ne = rel_find_exp(r, re);

				if (ne && ne->card >= CARD_AGGR) /* possibly changed because of apply rewrites */
					re->card = ne->card;

				if (re->card >= CARD_AGGR) {
					rel->l = rel_push_join(sql, r, e->l, re, NULL, e);
				} else {
					rel->l = rel_push_select(sql, r, e->l, e);
				}
				/* only pushed down selects are counted */
				if (r == rel->l) {
					(*changes)++;
				} else { /* Do not introduce an extra select */
					sql_rel *r = rel->l;

					rel->l = r->l;
					r->l = NULL;
					list_append(rel->exps, e);
					rel_destroy(r);
				}
				assert(r == rel->l);
			} else {
				list_append(rel->exps, e);
			} 
		}
		return rel;
	}
	return rel;
}

static sql_rel *
rel_remove_empty_select(int *changes, mvc *sql, sql_rel *rel) 
{
	(void)sql;

	if ((is_join(rel->op) || is_semi(rel->op) || is_select(rel->op) || is_project(rel->op) || is_topn(rel->op) || is_sample(rel->op)) && rel->l) {
		sql_rel *l = rel->l;
		if (is_select(l->op) && !(rel_is_ref(l)) &&
		   (!l->exps || list_length(l->exps) == 0)) {
			rel->l = l->l;
			l->l = NULL;
			rel_destroy(l);
			(*changes)++;
		} 
	}
	if ((is_join(rel->op) || is_semi(rel->op) || is_set(rel->op)) && rel->r) {
		sql_rel *r = rel->r;
		if (is_select(r->op) && !(rel_is_ref(r)) &&
	   	   (!r->exps || list_length(r->exps) == 0)) {
			rel->r = r->l;
			r->l = NULL;
			rel_destroy(r);
			(*changes)++;
		}
	} 
	if (is_join(rel->op) && rel->exps && list_length(rel->exps) == 0) 
		rel->exps = NULL;
	return rel;
}

/*
 * Push {semi}joins down, pushes the joins through group by expressions. 
 * When the join is on the group by columns, we can push the joins left
 * under the group by. This should only be done, iff the new semijoin would
 * reduce the input table to the groupby. So there should be a reduction 
 * (selection) on the table A and this should be propagated to the groupby via
 * for example a primary key.
 *
 * {semi}join( A, groupby( B ) [gbe][aggrs] ) [ gbe == A.x ]
 * ->
 * {semi}join( A, groupby( semijoin(B,A) [gbe == A.x] ) [gbe][aggrs] ) [ gbe == A.x ]
 */

static sql_rel *
rel_push_join_down(int *changes, mvc *sql, sql_rel *rel) 
{
	list *exps = NULL;

	(void)*changes;
	if (!rel_is_ref(rel) && (((is_join(rel->op) && rel->exps) || is_semi(rel->op)) && rel->l)) {
		sql_rel *gb = rel->r, *ogb = gb, *l = NULL, *rell = rel->l;

		if (gb->op == op_project)
			gb = gb->l;

		if (is_basetable(rell->op) || rel_is_ref(rell))
			return rel;

		exps = rel->exps;
		if (gb && gb->op == op_groupby && gb->r && list_length(gb->r)) {
			list *jes = new_exp_list(sql->sa);
			node *n, *m;
			list *gbes = gb->r;
			/* find out if all group by expressions are used in the join */
			for(n = gbes->h; n; n = n->next) {
				sql_exp *gbe = n->data;
				int fnd = 0;
				const char *rname = NULL, *name = NULL;

				/* project in between, ie find alias */
				/* first find expression in expression list */
				gbe = exp_uses_exp( gb->exps, gbe);
				if (!gbe)
					continue;
				if (ogb != gb) 
					gbe = exp_uses_exp( ogb->exps, gbe);
				if (gbe) {
					rname = exp_find_rel_name(gbe);
					name = exp_name(gbe);
				}

				if (!name) 
					return rel;

				for (m = exps->h; m && !fnd; m = m->next) {
					sql_exp *je = m->data;

					if (je->card >= CARD_ATOM && je->type == e_cmp && 
					    !is_complex_exp(je->flag)) {
						/* expect right expression to match */
						sql_exp *r = je->r;

						if (r == 0 || r->type != e_column)
							continue;
						if (r->l && rname && strcmp(r->l, rname) == 0 && strcmp(r->r, name)==0) {
							fnd = 1;
						} else if (!r->l && !rname  && strcmp(r->r, name)==0) {
							fnd = 1;
						}
						if (fnd) {
							sql_exp *le = je->l;
							sql_exp *re = exp_push_down_prj(sql, r, gb, gb->l);
							if (!re || (list_length(jes) == 0 && !find_prop(le->p, PROP_HASHCOL))) {
								fnd = 0;
							} else {
								je = exp_compare(sql->sa, le, re, je->flag);
								list_append(jes, je);
							}
						}
					}
				}
				if (!fnd) 
					return rel;
			}
			l = rel_dup(rel->l);

			/* push join's left side (as semijoin) down group by */
			l = gb->l = rel_crossproduct(sql->sa, gb->l, l, op_semi);
			l->exps = jes;
			return rel;
		} 
	}
	return rel;
}

/*
 * Push semijoins down, pushes the semijoin through a join. 
 *
 * semijoin( join(A, B) [ A.x == B.y ], C ) [ A.z == C.c ]
 * ->
 * join( semijoin(A, C) [ A.z == C.c ], B ) [ A.x == B.y ]
 */
static sql_rel *
rel_push_semijoin_down(int *changes, mvc *sql, sql_rel *rel) 
{
	(void)*changes;
	if (is_semi(rel->op) && rel->exps && rel->l) {
		operator_type op = rel->op;
		node *n;
		sql_rel *l = rel->l, *ll = NULL, *lr = NULL;
		sql_rel *r = rel->r;
		list *exps = rel->exps, *nsexps, *njexps;
		int left = 1, right = 1;

		/* handle project 
		if (l->op == op_project && !need_distinct(l))
			l = l->l;
		*/

		if (!is_join(l->op) || rel_is_ref(l))
			return rel;

		ll = l->l;
		lr = l->r;
		/* semijoin shouldn't be based on right relation of join */
		for(n = exps->h; n; n = n->next) {
			sql_exp *sje = n->data;

			if (right &&
				(is_complex_exp(sje->flag) || 
			    	rel_has_exp(lr, sje->l) >= 0 ||
			    	rel_has_exp(lr, sje->r) >= 0)) {
				right = 0;
			}
			if (right)
				left = 0;
			if (!right && left &&
				(is_complex_exp(sje->flag) || 
			    	rel_has_exp(ll, sje->l) >= 0 ||
			    	rel_has_exp(ll, sje->r) >= 0)) {
				left = 0;
			}
			if (!right && !left)
				return rel;
		} 
		nsexps = rel->exps;
		njexps = l->exps;
		if (right)
			l = rel_crossproduct(sql->sa, ll, r, op);
		else
			l = rel_crossproduct(sql->sa, lr, r, op);
		l->exps = nsexps;
		if (right)
			rel = rel_crossproduct(sql->sa, l, lr, op_join);
		else
			rel = rel_crossproduct(sql->sa, l, ll, op_join);
		rel->exps = njexps;
	}
	return rel;
}

static int
rel_is_join_on_pkey( sql_rel *rel ) 
{
	node *n;

	if (!rel || !rel->exps)
		return 0;
	for (n = rel->exps->h; n; n = n->next){
		sql_exp *je = n->data;

		if (je->type == e_cmp && je->flag == cmp_equal &&
		    find_prop(((sql_exp*)je->l)->p, PROP_HASHCOL)) { /* aligned PKEY JOIN */
			fcmp cmp = (fcmp)&kc_column_cmp;
			sql_exp *e = je->l;
			sql_column *c = exp_find_column(rel, e, -2);

			if (c && c->t->p && list_find(c->t->pkey->k.columns, c, cmp) != NULL) 
				return 1;
		}
	}
	return 0;
}

static int
rel_part_nr( sql_rel *rel, sql_exp *e )
{
	sql_column *c;
	sql_table *pp;
	assert(e->type == e_cmp);

	c = exp_find_column(rel, e->l, -1); 
	if (!c)
		c = exp_find_column(rel, e->r, -1); 
	if (!c)
		return -1;
	pp = c->t;
	if (pp->p)
		return list_position(pp->p->tables.set, pp);
	return -1;
}

static int
rel_uses_part_nr( sql_rel *rel, sql_exp *e, int pnr )
{
	sql_column *c;
	assert(e->type == e_cmp);

	/* 
	 * following case fails. 
	 *
	 * semijoin( A1, union [A1, A2] )
	 * The union will never return proper column (from A2).
	 * ie need different solution (probaly pass pnr).
	 */
	c = exp_find_column(rel, e->l, pnr); 
	if (!c)
		c = exp_find_column(rel, e->r, pnr); 
	if (c) {
		sql_table *pp = c->t;
		if (pp->p && list_position(pp->p->tables.set, pp) == pnr)
			return 1;
	}
	/* for projects we may need to do a rename! */
	if (is_project(rel->op) || is_topn(rel->op) || is_sample(rel->op))
		return rel_uses_part_nr( rel->l, e, pnr);

	if (is_union(rel->op) || is_join(rel->op) || is_semi(rel->op)) {
		if (rel_uses_part_nr( rel->l, e, pnr))
			return 1;
		if (!is_semi(rel->op) && rel_uses_part_nr( rel->r, e, pnr))
			return 1;
	}
	return 0;
}

/*
 * Push (semi)joins down unions, this is basically for merge tables, where
 * we know that the fk-indices are split over two clustered merge tables.
 */
static sql_rel *
rel_push_join_down_union(int *changes, mvc *sql, sql_rel *rel) 
{
	if ((is_join(rel->op) && !is_outerjoin(rel->op)) || is_semi(rel->op)) {
		sql_rel *l = rel->l, *r = rel->r, *ol = l, *or = r;
		list *exps = rel->exps;
		sql_exp *je = !list_empty(exps)?exps->h->data:NULL;

		if (!l || !r || need_distinct(l) || need_distinct(r))
			return rel;
		if (l->op == op_project)
			l = l->l;
		if (r->op == op_project)
			r = r->l;

		/* both sides only if we have a join index */
		if (!l || !r ||(is_union(l->op) && is_union(r->op) && 
			je && !find_prop(je->p, PROP_JOINIDX) && /* FKEY JOIN */
			!rel_is_join_on_pkey(rel))) /* aligned PKEY JOIN */
			return rel;

		ol->subquery = or->subquery = 0;
		if ((is_union(l->op) && !need_distinct(l)) && !is_union(r->op)){
			sql_rel *nl, *nr;
			sql_rel *ll = rel_dup(l->l), *lr = rel_dup(l->r);

			/* join(union(a,b), c) -> union(join(a,c), join(b,c)) */
			if (!is_project(ll->op))
				ll = rel_project(sql->sa, ll, 
					rel_projections(sql, ll, NULL, 1, 1));
			if (!is_project(lr->op))
				lr = rel_project(sql->sa, lr, 
					rel_projections(sql, lr, NULL, 1, 1));
			rel_rename_exps(sql, l->exps, ll->exps);
			rel_rename_exps(sql, l->exps, lr->exps);
			if (l != ol) {
				ll = rel_project(sql->sa, ll, NULL);
				ll->exps = exps_copy(sql->sa, ol->exps);
				lr = rel_project(sql->sa, lr, NULL);
				lr->exps = exps_copy(sql->sa, ol->exps);
			}	
			nl = rel_crossproduct(sql->sa, ll, rel_dup(or), rel->op);
			nr = rel_crossproduct(sql->sa, lr, rel_dup(or), rel->op);
			nl->exps = exps_copy(sql->sa, exps);
			nr->exps = exps_copy(sql->sa, exps);
			(*changes)++;
			return rel_inplace_setop(rel, nl, nr, op_union, rel_projections(sql, rel, NULL, 1, 1));
		} else if (is_union(l->op) && !need_distinct(l) &&
			   is_union(r->op) && !need_distinct(r)) {
			sql_rel *nl, *nr;
			sql_rel *ll = rel_dup(l->l), *lr = rel_dup(l->r);
			sql_rel *rl = rel_dup(r->l), *rr = rel_dup(r->r);

			/* join(union(a,b), union(c,d)) -> union(join(a,c), join(b,d)) */
			if (!is_project(ll->op))
				ll = rel_project(sql->sa, ll, 
					rel_projections(sql, ll, NULL, 1, 1));
			if (!is_project(lr->op))
				lr = rel_project(sql->sa, lr, 
					rel_projections(sql, lr, NULL, 1, 1));
			rel_rename_exps(sql, l->exps, ll->exps);
			rel_rename_exps(sql, l->exps, lr->exps);
			if (l != ol) {
				ll = rel_project(sql->sa, ll, NULL);
				ll->exps = exps_copy(sql->sa, ol->exps);
				lr = rel_project(sql->sa, lr, NULL);
				lr->exps = exps_copy(sql->sa, ol->exps);
			}	
			if (!is_project(rl->op))
				rl = rel_project(sql->sa, rl, 
					rel_projections(sql, rl, NULL, 1, 1));
			if (!is_project(rr->op))
				rr = rel_project(sql->sa, rr, 
					rel_projections(sql, rr, NULL, 1, 1));
			rel_rename_exps(sql, r->exps, rl->exps);
			rel_rename_exps(sql, r->exps, rr->exps);
			if (r != or) {
				rl = rel_project(sql->sa, rl, NULL);
				rl->exps = exps_copy(sql->sa, or->exps);
				rr = rel_project(sql->sa, rr, NULL);
				rr->exps = exps_copy(sql->sa, or->exps);
			}	
			nl = rel_crossproduct(sql->sa, ll, rl, rel->op);
			nr = rel_crossproduct(sql->sa, lr, rr, rel->op);
			nl->exps = exps_copy(sql->sa, exps);
			nr->exps = exps_copy(sql->sa, exps);

			(*changes)++;
			return rel_inplace_setop(rel, nl, nr, op_union, rel_projections(sql, rel, NULL, 1, 1));
		} else if (!is_union(l->op) && 
			   is_union(r->op) && !need_distinct(r) &&
			   !is_semi(rel->op)) {
			sql_rel *nl, *nr;
			sql_rel *rl = rel_dup(r->l), *rr = rel_dup(r->r);

			/* join(a, union(b,c)) -> union(join(a,b), join(a,c)) */
			if (!is_project(rl->op))
				rl = rel_project(sql->sa, rl, 
					rel_projections(sql, rl, NULL, 1, 1));
			if (!is_project(rr->op))
				rr = rel_project(sql->sa, rr, 
					rel_projections(sql, rr, NULL, 1, 1));
			rel_rename_exps(sql, r->exps, rl->exps);
			rel_rename_exps(sql, r->exps, rr->exps);
			if (r != or) {
				rl = rel_project(sql->sa, rl, NULL);
				rl->exps = exps_copy(sql->sa, or->exps);
				rr = rel_project(sql->sa, rr, NULL);
				rr->exps = exps_copy(sql->sa, or->exps);
			}	
			nl = rel_crossproduct(sql->sa, rel_dup(ol), rl, rel->op);
			nr = rel_crossproduct(sql->sa, rel_dup(ol), rr, rel->op);
			nl->exps = exps_copy(sql->sa, exps);
			nr->exps = exps_copy(sql->sa, exps);

			(*changes)++;
			return rel_inplace_setop(rel, nl, nr, op_union, rel_projections(sql, rel, NULL, 1, 1));
		/* {semi}join ( A1, union (A2, B)) [A1.partkey = A2.partkey] ->
		 * {semi}join ( A1, A2 ) 
		 * and
		 * {semi}join ( A1, union (B, A2)) [A1.partkey = A2.partkey] ->
		 * {semi}join ( A1, A2 ) 
		 * (ie a single part on the left)
		 *
		 * Howto detect that a relation isn't matching.
		 *
		 * partitioning is currently done only on pkey/fkey's
		 * ie only matching per part if join is on pkey/fkey (parts)
		 *
		 * and part numbers should match.
		 *
		 * */
		} else if (!is_union(l->op) && 
			   is_union(r->op) && !need_distinct(r) &&
			   is_semi(rel->op) && rel_is_join_on_pkey(rel)) {
			/* use first join expression, to find part nr */
			sql_exp *je = rel->exps->h->data;
			int lpnr = rel_part_nr(l, je);
			sql_rel *rl = r->l;
			sql_rel *rr = r->r;

			if (lpnr < 0)
				return rel;
			/* case 1: uses left not right */
			if (rel_uses_part_nr(rl, je, lpnr) && 
			   !rel_uses_part_nr(rr, je, lpnr)) {
				sql_rel *nl;

				rl = rel_dup(rl);
				if (!is_project(rl->op))
					rl = rel_project(sql->sa, rl, 
					rel_projections(sql, rl, NULL, 1, 1));
				rel_rename_exps(sql, r->exps, rl->exps);
				if (r != or) {
					rl = rel_project(sql->sa, rl, NULL);
					rl->exps = exps_copy(sql->sa, or->exps);
				}	
				nl = rel_crossproduct(sql->sa, rel_dup(ol), rl, rel->op);
				nl->exps = exps_copy(sql->sa, exps);
				(*changes)++;
				return rel_inplace_project(sql->sa, rel, nl, rel_projections(sql, rel, NULL, 1, 1));
			/* case 2: uses right not left */
			} else if (!rel_uses_part_nr(rl, je, lpnr) && 
				    rel_uses_part_nr(rr, je, lpnr)) {
				sql_rel *nl;

				rr = rel_dup(rr);
				if (!is_project(rr->op))
					rr = rel_project(sql->sa, rr, 
						rel_projections(sql, rr, NULL, 1, 1));
				rel_rename_exps(sql, r->exps, rr->exps);
				if (r != or) {
					rr = rel_project(sql->sa, rr, NULL);
					rr->exps = exps_copy(sql->sa, or->exps);
				}	
				nl = rel_crossproduct(sql->sa, rel_dup(ol), rr, rel->op);
				nl->exps = exps_copy(sql->sa, exps);
				(*changes)++;
				return rel_inplace_project(sql->sa, rel, nl, rel_projections(sql, rel, NULL, 1, 1));
			}
		}
	}
	return rel;
}

static int 
rel_is_empty( sql_rel *rel )
{
	(void)rel;
	if ((is_join(rel->op) || is_semi(rel->op)) && !list_empty(rel->exps)) {
		sql_rel *l = rel->l, *r = rel->r;

		if (rel_is_empty(l) || (is_join(rel->op) && rel_is_empty(r)))
			return 1;
		/* check */
		if (rel_is_join_on_pkey(rel)) {
			sql_exp *je = rel->exps->h->data;
			int lpnr = rel_part_nr(l, je);

			if (lpnr >= 0 && !rel_uses_part_nr(r, je, lpnr))
				return 1;
		}
	}
	if (!is_union(rel->op) && 
			(is_project(rel->op) || is_topn(rel->op)) && rel->l)
		return rel_is_empty(rel->l);
	return 0;
}

/* non overlapping partitions should be removed */
static sql_rel *
rel_remove_empty_join(mvc *sql, sql_rel *rel, int *changes) 
{
	/* recurse check rel_is_empty 
	 * For half empty unions replace by projects
	 * */
	if (is_union(rel->op)) {
		sql_rel *l = rel->l, *r = rel->r;

		rel->l = l = rel_remove_empty_join(sql, l, changes);
		rel->r = r = rel_remove_empty_join(sql, r, changes);
		if (rel_is_empty(l)) {
			(*changes)++;
			return rel_inplace_project(sql->sa, rel, rel_dup(r), rel->exps);
		} else if (rel_is_empty(r)) {
			(*changes)++;
			return rel_inplace_project(sql->sa, rel, rel_dup(l), rel->exps);
		}
	} else if ((is_project(rel->op) || is_topn(rel->op) || is_select(rel->op)
				|| is_sample(rel->op)) && rel->l) {
		rel->l = rel_remove_empty_join(sql, rel->l, changes);
	} else if (is_join(rel->op)) {
		rel->l = rel_remove_empty_join(sql, rel->l, changes);
		rel->r = rel_remove_empty_join(sql, rel->r, changes);
	}
	return rel;
}

static sql_rel *
rel_push_select_down_union(int *changes, mvc *sql, sql_rel *rel) 
{
	if (is_select(rel->op) && rel->l && rel->exps) {
		sql_rel *u = rel->l, *ou = u;
		sql_rel *s = rel;
		sql_rel *ul = u->l;
		sql_rel *ur = u->r;

		if (u->op == op_project)
			u = u->l;

		if (!u || !is_union(u->op) || !u->exps || rel_is_ref(u))
			return rel;

		ul = u->l;
		ur = u->r;

		rel->subquery = 0;
		u->subquery = 0;
		ul->subquery = 0;
		ur->subquery = 0;
		ul = rel_dup(ul);
		ur = rel_dup(ur);
		if (!is_project(ul->op)) 
			ul = rel_project(sql->sa, ul, 
				rel_projections(sql, ul, NULL, 1, 1));
		if (!is_project(ur->op)) 
			ur = rel_project(sql->sa, ur, 
				rel_projections(sql, ur, NULL, 1, 1));
		rel_rename_exps(sql, u->exps, ul->exps);
		rel_rename_exps(sql, u->exps, ur->exps);

		if (u != ou) {
			ul = rel_project(sql->sa, ul, NULL);
			ul->exps = exps_copy(sql->sa, ou->exps);
			rel_rename_exps(sql, ou->exps, ul->exps);
			ur = rel_project(sql->sa, ur, NULL);
			ur->exps = exps_copy(sql->sa, ou->exps);
			rel_rename_exps(sql, ou->exps, ur->exps);
		}	

		/* introduce selects under the set (if needed) */
		set_processed(ul);
		set_processed(ur);
		ul = rel_select(sql->sa, ul, NULL);
		ur = rel_select(sql->sa, ur, NULL);
		
		ul->exps = exps_copy(sql->sa, s->exps);
		ur->exps = exps_copy(sql->sa, s->exps);

		rel = rel_inplace_setop(rel, ul, ur, op_union, rel_projections(sql, rel, NULL, 1, 1));
		(*changes)++;
		return rel;
	}
	return rel;
}

static sql_rel *
rel_push_project_down_union(int *changes, mvc *sql, sql_rel *rel) 
{
	/* first remove distinct if already unique */
	if (rel->op == op_project && need_distinct(rel) && rel->exps && exps_unique(rel->exps))
		set_nodistinct(rel);

	if (rel->op == op_project && rel->l && rel->exps && !rel->r) {
		int need_distinct = need_distinct(rel);
		sql_rel *u = rel->l;
		sql_rel *p = rel;
		sql_rel *ul = u->l;
		sql_rel *ur = u->r;

		if (!u || !is_union(u->op) || need_distinct(u) || !u->exps || rel_is_ref(u) || project_unsafe(rel))
			return rel;
		/* don't push project down union of single values */
		if ((is_project(ul->op) && !ul->l) || (is_project(ur->op) && !ur->l))
			return rel;

		rel->subquery = 0;
		u->subquery = 0;
		ul = rel_dup(ul);
		ur = rel_dup(ur);

		if (!is_project(ul->op)) 
			ul = rel_project(sql->sa, ul, 
				rel_projections(sql, ul, NULL, 1, 1));
		if (!is_project(ur->op)) 
			ur = rel_project(sql->sa, ur, 
				rel_projections(sql, ur, NULL, 1, 1));
		need_distinct = (need_distinct && 
				(!exps_unique(ul->exps) ||
				 !exps_unique(ur->exps)));
		rel_rename_exps(sql, u->exps, ul->exps);
		rel_rename_exps(sql, u->exps, ur->exps);

		/* introduce projects under the set */
		ul = rel_project(sql->sa, ul, NULL);
		if (need_distinct)
			set_distinct(ul);
		ur = rel_project(sql->sa, ur, NULL);
		if (need_distinct)
			set_distinct(ur);
		
		ul->exps = exps_copy(sql->sa, p->exps);
		ur->exps = exps_copy(sql->sa, p->exps);

		rel = rel_inplace_setop(rel, ul, ur, op_union,
			rel_projections(sql, rel, NULL, 1, 1));
		if (need_distinct)
			set_distinct(rel);
		(*changes)++;
		rel->l = rel_merge_projects(changes, sql, rel->l);
		rel->r = rel_merge_projects(changes, sql, rel->r);
		return rel;
	}
	return rel;
}

/* Compute the efficiency of using this expression early in a group by list */
static int
score_gbe( mvc *sql, sql_rel *rel, sql_exp *e)
{
	int res = 10;
	sql_subtype *t = exp_subtype(e);
	sql_column *c = NULL;

	/* can we find out if the underlying table is sorted */
	if ( (c = exp_find_column(rel, e, -2)) != NULL) {
		if (mvc_is_sorted (sql, c)) 
			res += 500;
	}

	/* is the column selective */

	/* prefer the shorter var types over the longer onces */
	if (!EC_FIXED(t->type->eclass) && t->digits)
		res -= t->digits;
	/* smallest type first */
	if (EC_FIXED(t->type->eclass))
		res -= t->type->eclass; 
	return res;
}

/* reorder group by expressions */
static sql_rel *
rel_groupby_order(int *changes, mvc *sql, sql_rel *rel) 
{
	list *gbe = rel->r;

	(void)*changes;
	if (is_groupby(rel->op) && list_length(gbe) > 1 && list_length(gbe)<9) {
		node *n;
		int i, *scores = calloc(list_length(gbe), sizeof(int));

		for (i = 0, n = gbe->h; n; i++, n = n->next) 
			scores[i] = score_gbe(sql, rel, n->data);
		rel->r = list_keysort(gbe, scores, (fdup)NULL);
		free(scores);
	}
	return rel;
}


/* reduce group by expressions based on pkey info 
 *
 * The reduced group by and aggr expressions are restored via
 * a join with the base table (ie which is similar to late projection).
 */
static sql_rel *
rel_reduce_groupby_exps(int *changes, mvc *sql, sql_rel *rel) 
{
	list *gbe = rel->r;

	if (is_groupby(rel->op) && rel->r && !rel_is_ref(rel)) {
		node *n, *m;
		signed char *scores = malloc(list_length(gbe));
		int k, j, i;
		sql_column *c;
		sql_table **tbls;
		sql_rel **bts, *bt = NULL;

		gbe = rel->r;
		tbls = (sql_table**)malloc(sizeof(sql_table*)*list_length(gbe));
		bts = (sql_rel**)malloc(sizeof(sql_rel*)*list_length(gbe));
		for (k = 0, i = 0, n = gbe->h; n; n = n->next, k++) {
			sql_exp *e = n->data;

			c = exp_find_column_(rel, e, -2, &bt);
			if (c) {
				for(j = 0; j < i; j++)
					if (c->t == tbls[j] && bts[j] == bt)
						break;
				tbls[j] = c->t;
				bts[j] = bt;
				i += (j == i);
			}
		}
		if (i) { /* forall tables find pkey and 
				remove useless other columns */
			/* TODO also remove group by columns which are related to
			 * the other columns using a foreign-key join (n->1), ie 1
			 * on the to be removed side.
			 */
			for(j = 0; j < i; j++) {
				int l, nr = 0, cnr = 0;

				k = list_length(gbe);
				memset(scores, 0, list_length(gbe));
				if (tbls[j]->pkey) {
					for (l = 0, n = gbe->h; l < k && n; l++, n = n->next) {
						fcmp cmp = (fcmp)&kc_column_cmp;
						sql_exp *e = n->data;

						c = exp_find_column_(rel, e, -2, &bt);
						if (c && c->t == tbls[j] && bts[j] == bt &&  
						    list_find(tbls[j]->pkey->k.columns, c, cmp) != NULL) {
							scores[l] = 1;
							nr ++;
						} else if (c && c->t == tbls[j] && bts[j] == bt) { 
							/* Okay we can cleanup a group by column */
							scores[l] = -1;
							cnr ++;
						}
					}
				}
				if (nr) { 
					int all = (list_length(tbls[j]->pkey->k.columns) == nr); 
					sql_kc *kc = tbls[j]->pkey->k.columns->h->data; 

					c = kc->c;
					for (l = 0, n = gbe->h; l < k && n; l++, n = n->next) {
						sql_exp *e = n->data;

						/* pkey based group by */
						if (scores[l] == 1 && ((all || 
						   /* first of key */
						   (c == exp_find_column(rel, e, -2))) && !find_prop(e->p, PROP_HASHCOL)))
							e->p = prop_create(sql->sa, PROP_HASHCOL, e->p);
					}
					for (m = rel->exps->h; m; m = m->next ){
						sql_exp *e = m->data;

						for (l = 0, n = gbe->h; l < k && n; l++, n = n->next) {
							sql_exp *gb = n->data;

							/* pkey based group by */
							if (scores[l] == 1 && exp_match_exp(e,gb) && find_prop(gb->p, PROP_HASHCOL) && !find_prop(e->p, PROP_HASHCOL)) {
								e->p = prop_create(sql->sa, PROP_HASHCOL, e->p);
								break;
							}

						}
					}
				}
				if (cnr && nr && list_length(tbls[j]->pkey->k.columns) == nr) {
					char rname[16], *rnme = sa_strdup(sql->sa, number2name(rname, 16, ++sql->label));
					sql_rel *r = rel_basetable(sql, tbls[j], rnme);
					list *ngbe = new_exp_list(sql->sa);
					list *exps = rel->exps, *nexps = new_exp_list(sql->sa);
					list *lpje = new_exp_list(sql->sa);

					r = rel_project(sql->sa, r, new_exp_list(sql->sa));
					for (l = 0, n = gbe->h; l < k && n; l++, n = n->next) {
						sql_exp *e = n->data;

						/* keep the group by columns which form a primary key
						 * of this table. And those unrelated to this table. */
						if (scores[l] != -1) 
							append(ngbe, e); 
						/* primary key's are used in the late projection */
						if (scores[l] == 1) {
							sql_column *c = exp_find_column_(rel, e, -2, &bt);
							
							sql_exp *ls = exp_column(sql->sa, exp_relname(e), exp_name(e), exp_subtype(e), rel->card, has_nil(e), is_intern(e));
							sql_exp *rs = exp_column(sql->sa, rnme, c->base.name, exp_subtype(e), rel->card, has_nil(e), is_intern(e));
							append(r->exps, rs);

							e = exp_compare(sql->sa, ls, rs, cmp_equal);
							append(lpje, e);

							e->p = prop_create(sql->sa, PROP_FETCH, e->p);
						}
					}
					rel->r = ngbe;
					/* remove gbe also from aggr list */
					for (m = exps->h; m; m = m->next ){
						sql_exp *e = m->data;
						int fnd = 0;

						for (l = 0, n = gbe->h; l < k && n && !fnd; l++, n = n->next) {
							sql_exp *gb = n->data;

							if (scores[l] == -1 && exp_refers(e,gb)) {
								sql_column *c = exp_find_column_(rel, e, -2, &bt);
								sql_exp *rs;
							       
								if (!c)
									c = exp_find_column_(rel, gb, -2, &bt);
								rs = exp_column(sql->sa, rnme, c->base.name, exp_subtype(e), rel->card, has_nil(e), is_intern(e));
								exp_setname(sql->sa, rs, exp_find_rel_name(e), exp_name(e));
								append(r->exps, rs);
								fnd = 1;
							}
						}
						if (!fnd)
							append(nexps, e);
					}
					/* new reduced aggr expression list */
					assert(list_length(nexps)>0);
					rel->exps = nexps;
					rel = rel_crossproduct(sql->sa, rel, r, op_join);
					rel->exps = lpje;
					rel = rel_project(sql->sa, rel, exps_alias(sql->sa, exps));
					/* only one reduction at a time */
					*changes = 1;
					free(bts);
					free(tbls);
					free(scores);
					return rel;
				} 
				gbe = rel->r;
			}
		}
		free(bts);
		free(tbls);
		free(scores);
	}
	/* remove constants from group by list */
	if (is_groupby(rel->op) && rel->r && !rel_is_ref(rel)) {
		int i;
		node *n;
		
		for (i = 0, n = gbe->h; n; n = n->next) {
			sql_exp *e = n->data;

			if (exp_is_atom(e))
				i++;
		}
		if (i) {
			list *ngbe = new_exp_list(sql->sa);
			list *dgbe = new_exp_list(sql->sa);

			for (n = gbe->h; n; n = n->next) {
				sql_exp *e = n->data;

				if (!exp_is_atom(e))
					append(ngbe, e);
				else
					append(dgbe, e);
			}
			rel->r = ngbe;
			if (!list_empty(dgbe)) {
				/* use atom's directly in the aggr expr list */
				list *nexps = new_exp_list(sql->sa);

				for (n = rel->exps->h; n; n = n->next) {
					sql_exp *e = n->data, *ne = NULL;

					if (e->type == e_column) {
						if (e->l) 
							ne = exps_bind_column2(dgbe, e->l, e->r);
						else
							ne = exps_bind_column(dgbe, e->r, NULL);
						if (ne) {
							ne = exp_copy(sql->sa, ne);
							exp_setname(sql->sa, ne, e->rname, e->name);
							e = ne;
						}
					}
					append(nexps, e);
				}
				rel->exps = nexps;
			}
			(*changes)++;
		}
	}
	return rel;
}

/* Rewrite group by expressions with distinct 
 *
 * ie select a, count(distinct b) from c where ... groupby a;
 * No other aggregations should be present
 *
 * Rewrite the more general case, good for parallel execution
 *
 * groupby(R) [e,f] [ aggr1 a distinct, aggr2 b distinct, aggr3 c, aggr4 d]
 *
 * into
 *
 * groupby(
 * 	groupby(R) [e,f,a,b] [ a, b, aggr3 c, aggr4 d]
 * ) [e,f]( aggr1 a distinct, aggr2 b distinct, aggr3_phase2 c, aggr4_phase2 d)
 */

static sql_rel *
rel_groupby_distinct2(int *changes, mvc *sql, sql_rel *rel) 
{
	list *ngbes = sa_list(sql->sa), *gbes, *naggrs = sa_list(sql->sa), *aggrs = sa_list(sql->sa);
	sql_rel *l;
	node *n;

	gbes = rel->r;
	if (!gbes) 
		return rel;

	/* check if each aggr is, rewritable (max,min,sum,count) 
	 *  			  and only has one argument */
	for (n = gbes->h; n; n = n->next) {
		sql_exp *e = n->data;
		sql_subaggr *af = e->f;

		if (e->type == e_aggr && 
		   (strcmp(af->aggr->base.name, "sum") && 
		     strcmp(af->aggr->base.name, "count") &&
		     strcmp(af->aggr->base.name, "min") &&
		     strcmp(af->aggr->base.name, "max"))) 
			return rel; 
	}

	for (n = gbes->h; n; n = n->next) {
		sql_exp *e = n->data;

		e = exp_column(sql->sa, exp_find_rel_name(e), exp_name(e), exp_subtype(e), e->card, has_nil(e), is_intern(e));
		append(ngbes, e);
	}

	/* 1 for each aggr(distinct v) add the attribute expression v to gbes and aggrs list
	 * 2 for each aggr(z) add aggr_phase2('z') to the naggrs list 
	 * 3 for each group by col, add also to the naggrs list 
	 * */
	for (n = rel->exps->h; n; n = n->next) {
		sql_exp *e = n->data;

		if (e->type == e_aggr && need_distinct(e)) { /* 1 */
			/* need column expression */
			list *args = e->l;
			sql_exp *v = args->h->data;
			append(gbes, v);
			v = exp_column(sql->sa, exp_find_rel_name(v), exp_name(v), exp_subtype(v), v->card, has_nil(v), is_intern(v));
			append(aggrs, v);
			v = exp_aggr1(sql->sa, v, e->f, need_distinct(e), 1, e->card, 1);
			exp_setname(sql->sa, v, exp_find_rel_name(e), exp_name(e));
			append(naggrs, v);
		} else if (e->type == e_aggr && !need_distinct(e)) {
			sql_exp *v;
			sql_subaggr *f = e->f;
			int cnt = strcmp(f->aggr->base.name,"count")==0;
			sql_subaggr *a = sql_bind_aggr(sql->sa, sql->session->schema, (cnt)?"sum":f->aggr->base.name, exp_subtype(e));

			append(aggrs, e);
			v = exp_column(sql->sa, exp_find_rel_name(e), exp_name(e), exp_subtype(e), e->card, has_nil(e), is_intern(e));
			set_has_nil(v);
			v = exp_aggr1(sql->sa, v, a, 0, 1, e->card, 1);
			exp_setname(sql->sa, v, exp_find_rel_name(e), exp_name(e));
			append(naggrs, v);
		} else { /* group by col */
			if (list_find_exp(gbes, e)) {  /* group by exp are needed in the aggr list, simple (alias or project) expressions are just needed in the result */
				append(aggrs, e);
	
				e = exp_column(sql->sa, exp_find_rel_name(e), exp_name(e), exp_subtype(e), e->card, has_nil(e), is_intern(e));
			}
			append(naggrs, e);
		}
	}	

	l = rel->l = rel_groupby(sql, rel->l, gbes);
	l->exps = aggrs;
	rel->r = ngbes;
	rel->exps = naggrs;
	(*changes)++;
	return rel;
}

static sql_rel *
rel_groupby_distinct(int *changes, mvc *sql, sql_rel *rel) 
{
	if (is_groupby(rel->op)) {
		sql_rel *l = rel->l;
		if (!l || is_groupby(l->op))
			return rel;
	}
	if (is_groupby(rel->op) && rel->r && !rel_is_ref(rel)) {
		node *n;
		int nr = 0;
		list *gbe, *ngbe, *arg, *exps, *nexps;
		sql_exp *distinct = NULL, *darg;
		sql_rel *l = NULL;

		for (n=rel->exps->h; n && nr <= 2; n = n->next) {
			sql_exp *e = n->data;
			if (need_distinct(e)) {
				distinct = n->data;
				nr++;
			}
		}
		if (nr < 1 || distinct->type != e_aggr)
			return rel;
		if ((nr > 1 || list_length(rel->r) + nr != list_length(rel->exps)))
			return rel_groupby_distinct2(changes, sql, rel);
		arg = distinct->l;
		if (list_length(arg) != 1 || list_length(rel->r) + nr != list_length(rel->exps)) 
			return rel;

		darg = arg->h->data;
		exp_label(sql->sa, darg, ++sql->label);

		gbe = rel->r;
		ngbe = sa_list(sql->sa);
		exps = sa_list(sql->sa);
		nexps = sa_list(sql->sa);
		for (n=rel->exps->h; n; n = n->next) {
			sql_exp *e = n->data;
			if (e != distinct) {
				e = exp_column(sql->sa, exp_find_rel_name(e), exp_name(e), exp_subtype(e), e->card, has_nil(e), is_intern(e));
				append(ngbe, e);
				append(exps, e);
				e = exp_column(sql->sa, exp_find_rel_name(e), exp_name(e), exp_subtype(e), e->card, has_nil(e), is_intern(e));
				append(nexps, e);
			}
		}

		list_append(gbe, exp_copy(sql->sa, darg));
		darg = exp_column(sql->sa, exp_find_rel_name(darg), exp_name(darg), exp_subtype(darg), darg->card, has_nil(darg), is_intern(darg));
		list_append(exps, exp_copy(sql->sa, darg));
		arg->h->data = darg;
		l = rel->l = rel_groupby(sql, rel->l, gbe);
		l->exps = exps;
		rel->r = ngbe;
		rel->exps = nexps;
		set_nodistinct(distinct);
		append(nexps, distinct);
		(*changes)++;
	}
	return rel;
}

static sql_exp *split_aggr_and_project(mvc *sql, list *aexps, sql_exp *e);

static void
list_split_aggr_and_project(mvc *sql, list *aexps, list *exps)
{
	node *n;

	if (!exps)
		return ;
	for(n = exps->h; n; n = n->next) 
		n->data = split_aggr_and_project(sql, aexps, n->data);
}

static sql_exp *
split_aggr_and_project(mvc *sql, list *aexps, sql_exp *e)
{
	switch(e->type) {
	case e_aggr:
		/* add to the aggrs */
		if (!exp_name(e)) {
			exp_label(sql->sa, e, ++sql->label);
			e->rname = e->name;
		}
		list_append(aexps, e);
		return exp_column(sql->sa, exp_find_rel_name(e), exp_name(e), exp_subtype(e), e->card, has_nil(e), is_intern(e));
	case e_cmp:
		/* e_cmp's shouldn't exist in an aggr expression list */
		assert(0);
	case e_convert:
		e->l = split_aggr_and_project(sql, aexps, e->l);
		return e;
	case e_func: 
		list_split_aggr_and_project(sql, aexps, e->l);
	case e_column: /* constants and columns shouldn't be rewriten */
	case e_atom:
	case e_psm:
		return e;
	}
	return NULL;
}

static sql_exp *
exp_use_consts(mvc *sql, sql_exp *e, list *consts);

static list *
exps_use_consts(mvc *sql, list *exps, list *consts)
{
	node *n;
	list *nl = new_exp_list(sql->sa);

	if (!exps)
		return sa_list(sql->sa);
	for(n = exps->h; n; n = n->next) {
		sql_exp *arg = n->data, *narg = NULL;

		narg = exp_use_consts(sql, arg, consts);
		if (!narg) 
			return NULL;
		if (arg->p)
			narg->p = prop_copy(sql->sa, arg->p);
		append(nl, narg);
	}
	return nl;
}

static sql_exp *
exp_use_consts(mvc *sql, sql_exp *e, list *consts) 
{
	sql_exp *ne = NULL, *l, *r, *r2;

	switch(e->type) {
	case e_column:
		if (e->l) 
			ne = exps_bind_column2(consts, e->l, e->r);
		if (!ne && !e->l)
			ne = exps_bind_column(consts, e->r, NULL);
		if (!ne)
			return e;
		return ne;
	case e_cmp: 
		if (e->flag == cmp_or || get_cmp(e) == cmp_filter) {
			list *l = exps_use_consts(sql, e->l, consts);
			list *r = exps_use_consts(sql, e->r, consts);

			if (!l || !r) 
				return NULL;
			if (get_cmp(e) == cmp_filter) 
				return exp_filter(sql->sa, l, r, e->f, is_anti(e));
			return exp_or(sql->sa, l, r);
		} else if (e->flag == cmp_in || e->flag == cmp_notin) {
			sql_exp *l = exp_use_consts(sql, e->l, consts);
			list *r = exps_use_consts(sql, e->r, consts);

			if (!l || !r) 
				return NULL;
			return exp_in(sql->sa, l, r, e->flag);
		} else {
			l = exp_use_consts(sql, e->l, consts);
			r = exp_use_consts(sql, e->r, consts);
			if (e->f) {
				r2 = exp_use_consts(sql, e->f, consts);
				if (l && r && r2)
					return exp_compare2(sql->sa, l, r, r2, e->flag);
			} else if (l && r) {
				return exp_compare(sql->sa, l, r, e->flag);
			}
		}
		return NULL;
	case e_convert:
		l = exp_use_consts(sql, e->l, consts);
		if (l)
			return exp_convert(sql->sa, l, exp_fromtype(e), exp_totype(e));
		return NULL;
	case e_aggr:
	case e_func: {
		list *l = e->l, *nl = NULL;

		if (!l) {
			return e;
		} else {
			nl = exps_use_consts(sql, l, consts);
			if (!nl)
				return NULL;
		}
		if (e->type == e_func)
			return exp_op(sql->sa, nl, e->f);
		else 
			return exp_aggr(sql->sa, nl, e->f, need_distinct(e), need_no_nil(e), e->card, has_nil(e));
	}	
	case e_atom:
	case e_psm:
		return e;
	}
	return NULL;
}

static list *
exps_remove_dictexps(mvc *sql, list *exps, sql_rel *r)
{
	node *n;
	list *nl = new_exp_list(sql->sa);

	if (!exps)
		return nl;
	for(n = exps->h; n; n = n->next) {
		sql_exp *arg = n->data;

		if (!list_find_exp(r->exps, arg->l) && !list_find_exp(r->exps, arg->r)) 
			append(nl, arg);
	}
	return nl;
}

static sql_rel *
rel_remove_join(int *changes, mvc *sql, sql_rel *rel)
{
	if (is_join(rel->op)) {
		sql_rel *l = rel->l;
		sql_rel *r = rel->r;
		int lconst = 0, rconst = 0;

		if (!l || rel_is_ref(l) || !r || rel_is_ref(r) ||
		   (l->op != op_project && r->op != op_project)) 
			return rel;
		if (l->op == op_project && exps_are_atoms(l->exps))
			lconst = 1;
		if (r->op == op_project && exps_are_atoms(r->exps))
			rconst = 1;
		if (lconst || rconst) {
			(*changes)++;
			/* use constant (instead of alias) in expressions */
			if (lconst) {
				sql_rel *s = l;
				l = r;
				r = s;
			}
			rel->exps = exps_use_consts(sql, rel->exps, r->exps);
			/* change into select */
			rel->op = op_select;
			rel->l = l;
			rel->r = NULL;
			/* wrap in a project including, the constant columns */
			l->subquery = 0;
			rel = rel_project(sql->sa, rel, rel_projections(sql, l, NULL, 1, 1));
			list_merge(rel->exps, r->exps, (fdup)NULL);
		}
	}
	if (is_join(rel->op) && 0) {
		sql_rel *l = rel->l;
		sql_rel *r = rel->r;
		int ldict = 0, rdict = 0;

		if (!l || rel_is_ref(l) || !r || rel_is_ref(r) ||
		   (l->op != op_basetable && r->op != op_basetable)) 
			return rel;
		/* check if dict (last column) isn't used, one column only */
		if (l->op == op_basetable && !l->l && list_length(l->exps) <= 1)
			ldict = 1;
		if (r->op == op_basetable && !r->l && list_length(r->exps) <= 1)
			rdict = 1;
		if (!ldict && !rdict)
			return rel;
		(*changes)++;

		assert(0);
		if (ldict) {
			sql_rel *s = l;
			l = r;
			r = s;
		}
		rel->exps = exps_remove_dictexps(sql, rel->exps, r);
		/* change into select */
		rel->op = op_select;
		rel->l = l;
		rel->r = NULL;
		/* wrap in a project including, the dict/index columns */
		l->subquery = 0;
		rel = rel_project(sql->sa, rel, rel_projections(sql, l, NULL, 1, 1));
		list_merge(rel->exps, r->exps, (fdup)NULL);
	}
	/* project (join (A,B)[ A.x = B.y ] ) [project_cols] -> project (A) [project_cols]
	 * where non of the project_cols are from B and x=y is a foreign key join (B is the unique side)
	 * and there are no filters on B
	 */
	if (0 && is_project(rel->op)) {
		sql_rel *j = rel->l;

		if (is_join(j->op)) {
			node *n;
			sql_rel *l = j->l;
			sql_rel *r = j->r;

			if (!l || rel_is_ref(l) || !r || rel_is_ref(r) || r->op != op_basetable || r->l)
				return rel;

			/* check if all projection cols can be found in l */
			for(n = rel->exps->h; n; n = n->next) {
				sql_exp *e = n->data;

				if (!rel_find_exp(l, e))
					return rel;

			}
			assert(0);
			(*changes)++;
			rel->l = l;
			rel->r = NULL;
			l->subquery = 0;
		}
	}
	return rel;
}

/* Pushing projects up the tree. Done very early in the optimizer.
 * Makes later steps easier. 
 */
static sql_rel *
rel_push_project_up(int *changes, mvc *sql, sql_rel *rel) 
{
	/* project/project cleanup is done later */
	if (is_join(rel->op) || is_select(rel->op)) {
		node *n;
		list *exps = NULL, *l_exps, *r_exps;
		sql_rel *l = rel->l;
		sql_rel *r = rel->r;
		sql_rel *t;

		/* Don't rewrite refs, non projections or constant or 
		   order by projections  */
		if (!l || rel_is_ref(l) || 
		   (is_join(rel->op) && (!r || rel_is_ref(r))) ||
		   (is_select(rel->op) && l->op != op_project) ||
		   /* we cannot rewrite projection from outer joins */
		   ((is_left(rel->op) || is_full(rel->op)) && r->op == op_project) ||
		   ((is_right(rel->op) || is_full(rel->op)) && l->op == op_project) ||
		   (is_join(rel->op) && l->op != op_project && r->op != op_project) ||
		  ((l->op == op_project && (!l->l || l->r || project_unsafe(l))) ||
		   (is_join(rel->op) && (is_subquery(r) ||
		    (r->op == op_project && (!r->l || r->r || project_unsafe(r))))))) 
			return rel;

		if (l->op == op_project && l->l) {
			/* Go through the list of project expressions.
			   Check if they can be pushed up, ie are they not
			   changing or introducing any columns used
			   by the upper operator. */

			exps = new_exp_list(sql->sa);
			for (n = l->exps->h; n; n = n->next) { 
				sql_exp *e = n->data;

				if (is_column(e->type) && exp_is_atom(e)) {
					list_append(exps, e);
				} else if (e->type == e_column /*||
					   e->type == e_func ||
					   e->type == e_convert*/) {
					if (e->name && e->name[0] == 'L')
						return rel;
					list_append(exps, e);
				} else {
					return rel;
				}
			}
		} else {
			exps = rel_projections(sql, l, NULL, 1, 1);
		}
		/* also handle right hand of join */
		if (is_join(rel->op) && r->op == op_project && r->l) {
			/* Here we also check all expressions of r like above
			   but also we need to check for ambigious names. */ 

			for (n = r->exps->h; n; n = n->next) { 
				sql_exp *e = n->data;

				if (is_column(e->type) && exp_is_atom(e)) {
					list_append(exps, e);
				} else if (e->type == e_column /*||
					   e->type == e_func ||
					   e->type == e_convert*/) {
					if (e->name && e->name[0] == 'L')
						return rel;
					list_append(exps, e);
				} else {
					return rel;
				}
			}
		} else if (is_join(rel->op)) {
			list *r_exps = rel_projections(sql, r, NULL, 1, 1);

			list_merge(exps, r_exps, (fdup)NULL);
		}
		/* Here we should check for ambigious names ? */
		if (is_join(rel->op) && r) {
			t = (l->op == op_project && l->l)?l->l:l;
			l_exps = rel_projections(sql, t, NULL, 1, 1);
			t = (r->op == op_project && r->l)?r->l:r;
			r_exps = rel_projections(sql, t, NULL, 1, 1);
			for(n = l_exps->h; n; n = n->next) {
				sql_exp *e = n->data;
	
				if (exp_is_atom(e))
					continue;
				if ((e->l && exps_bind_column2(r_exps, e->l, e->r) != NULL) || 
				   (exps_bind_column(r_exps, e->r, NULL) != NULL && (!e->l || !e->r)))
					return rel;
			}
			for(n = r_exps->h; n; n = n->next) {
				sql_exp *e = n->data;
	
				if (exp_is_atom(e))
					continue;
				if ((e->l && exps_bind_column2(l_exps, e->l, e->r) != NULL) || 
				   (exps_bind_column(l_exps, e->r, NULL) != NULL && (!e->l || !e->r)))
					return rel;
			}
		}

		/* rename operator expressions */
		if (l->op == op_project) {
			/* rewrite rel from rel->l into rel->l->l */
			if (rel->exps) {
				list *nexps = new_exp_list(sql->sa);

				for (n = rel->exps->h; n; n = n->next) {
					sql_exp *e = n->data;
	
					e = exp_rename(sql, e, l, l->l);
					assert(e);
					list_append(nexps, e);
				}
				rel->exps = nexps;
			}
			rel->l = l->l;
			l->l = NULL;
			rel_destroy(l);
		}
		if (is_join(rel->op) && r->op == op_project) {
			/* rewrite rel from rel->r into rel->r->l */
			if (rel->exps) {
				list *nexps = new_exp_list(sql->sa);

				for (n = rel->exps->h; n; n = n->next) {
					sql_exp *e = n->data;

					e = exp_rename(sql, e, r, r->l);
					assert(e);
					list_append(nexps, e);
				}
				rel->exps = nexps;
			}
			rel->r = r->l;
			r->l = NULL;
			rel_destroy(r);
		} 
		/* Done, ie introduce new project */
		exps_fix_card(exps, rel->card);
		(*changes)++;
		return rel_inplace_project(sql->sa, rel, NULL, exps);
	}
	if (is_groupby(rel->op) && !rel_is_ref(rel) && rel->exps) {
		node *n;
		int fnd = 0;
		list *aexps, *pexps;

		/* check if some are expressions aren't e_aggr */
		for (n = rel->exps->h; n && !fnd; n = n->next) {
			sql_exp *e = n->data;

			if (e->type != e_aggr && e->type != e_column) {
				fnd = 1;
			}
		}
		/* only aggr, no rewrite needed */
		if (!fnd) 
			return rel;

		aexps = sa_list(sql->sa);
		pexps = sa_list(sql->sa);
		for ( n = rel->exps->h; n; n = n->next) {
			sql_exp *e = n->data, *ne = NULL;

			switch (e->type) {	
			case e_atom: /* move over to the projection */
				list_append(pexps, e);
				break;
			case e_func: 
				list_append(pexps, e);
				list_split_aggr_and_project(sql, aexps, e->l);
				break;
			case e_convert: 
				list_append(pexps, e);
				e->l = split_aggr_and_project(sql, aexps, e->l);
				break;
			default: /* simple alias */
				list_append(aexps, e);
				ne = exp_column(sql->sa, exp_find_rel_name(e), exp_name(e), exp_subtype(e), e->card, has_nil(e), is_intern(e));
				list_append(pexps, ne);
				break;
			}
		}
		(*changes)++;
		rel->exps = aexps;
		return rel_inplace_project( sql->sa, rel, NULL, pexps);
	}
	return rel;
}

static int
exp_mark_used(sql_rel *subrel, sql_exp *e)
{
	int nr = 0;
	sql_exp *ne = NULL;

	switch(e->type) {
	case e_column:
		ne = rel_find_exp(subrel, e);
		break;
	case e_convert:
		return exp_mark_used(subrel, e->l);
	case e_aggr:
	case e_func: {
		if (e->l) {
			list *l = e->l;
			node *n = l->h;
	
			for (;n != NULL; n = n->next) 
				nr += exp_mark_used(subrel, n->data);
		}
		break;
	}
	case e_cmp:
		if (e->flag == cmp_or || get_cmp(e) == cmp_filter) {
			list *l = e->l;
			node *n;
	
			for (n = l->h; n != NULL; n = n->next) 
				nr += exp_mark_used(subrel, n->data);
			l = e->r;
			for (n = l->h; n != NULL; n = n->next) 
				nr += exp_mark_used(subrel, n->data);
		} else if (e->flag == cmp_in || e->flag == cmp_notin) {
			list *r = e->r;
			node *n;

			nr += exp_mark_used(subrel, e->l);
			for (n = r->h; n != NULL; n = n->next)
				nr += exp_mark_used(subrel, n->data);
		} else {
			nr += exp_mark_used(subrel, e->l);
			nr += exp_mark_used(subrel, e->r);
			if (e->f)
				nr += exp_mark_used(subrel, e->f);
		}
		break;
	case e_atom:
		/* atoms are used in e_cmp */
		e->used = 1;
		/* return 0 as constants may require a full column ! */
		return 0;
	case e_psm:
		e->used = 1;
		break;
	}
	if (ne) {
		ne->used = 1;
		return ne->used;
	}
	return nr;
}

static void
positional_exps_mark_used( sql_rel *rel, sql_rel *subrel )
{
	if (!rel->exps) 
		assert(0);

	if ((is_topn(subrel->op) || is_sample(subrel->op)) && subrel->l)
		subrel = subrel->l;
	/* everything is used within the set operation */
	if (rel->exps && subrel->exps) {
		node *m;
		for (m=subrel->exps->h; m; m = m->next) {
			sql_exp *se = m->data;

			se->used = 1;
		}
	}
}

static void
exps_mark_used(sql_allocator *sa, sql_rel *rel, sql_rel *subrel)
{
	int nr = 0;
	if (rel->exps) {
		node *n;
		int len = list_length(rel->exps), i;
		sql_exp **exps = SA_NEW_ARRAY(sa, sql_exp*, len);

		for (n=rel->exps->h, i = 0; n; n = n->next, i++) 
			exps[i] = n->data;

		for (i = len-1; i >= 0; i--) {
			sql_exp *e = exps[i];

			if (!is_project(rel->op) || e->used) {
				if (is_project(rel->op))
					nr += exp_mark_used(rel, e);
				nr += exp_mark_used(subrel, e);
			}
		}
	}
	/* for count/rank we need atleast one column */
	if (!nr && (is_project(subrel->op) || is_base(subrel->op)) && subrel->exps->h) {
		sql_exp *e = subrel->exps->h->data;
		e->used = 1;
	}
	if (rel->r && (rel->op == op_project || rel->op  == op_groupby)) {
		list *l = rel->r;
		node *n;

		for (n=l->h; n; n = n->next) {
			sql_exp *e = n->data;

			exp_mark_used(rel, e);
			/* possibly project/groupby uses columns from the inner */ 
			exp_mark_used(subrel, e);
		}
	}
}

static void
exps_used(list *l)
{
	node *n;

	if (l) {
		for (n = l->h; n; n = n->next) {
			sql_exp *e = n->data;
	
			if (e)
				e->used = 1;
		}
	}
}

static void
rel_used(sql_rel *rel)
{
	if (is_join(rel->op) || is_set(rel->op) || is_semi(rel->op)) {
		if (rel->l) 
			rel_used(rel->l);
		if (rel->r) 
			rel_used(rel->r);
	} else if (is_topn(rel->op) || is_select(rel->op) || is_sample(rel->op)) {
		rel_used(rel->l);
		rel = rel->l;
	}
	if (rel->exps) {
		exps_used(rel->exps);
		if (rel->r && (rel->op == op_project || rel->op  == op_groupby))
			exps_used(rel->r);
	}
}

static void
rel_mark_used(mvc *sql, sql_rel *rel, int proj)
{
	(void)sql;

	if (proj && (need_distinct(rel))) 
		rel_used(rel);

	switch(rel->op) {
	case op_basetable:
	case op_table:
		break;

	case op_topn:
	case op_sample:
		if (proj) {
			rel = rel ->l;
			rel_mark_used(sql, rel, proj);
			break;
		}
	case op_project:
	case op_groupby: 
		if (proj && rel->l) {
			exps_mark_used(sql->sa, rel, rel->l);
			rel_mark_used(sql, rel->l, 0);
		}
		break;
	case op_update:
	case op_delete:
		if (proj && rel->r) {
			sql_rel *r = rel->r;
			if (r->exps && r->exps->h) { /* TID is used */
				sql_exp *e = r->exps->h->data;
				e->used = 1;
			}
			exps_mark_used(sql->sa, rel, rel->r);
			rel_mark_used(sql, rel->r, 0);
		}
		break;

	case op_insert:
	case op_ddl:
		break;

	case op_select:
	case op_rdfscan:		
		if (rel->l) {
			exps_mark_used(sql->sa, rel, rel->l);
			rel_mark_used(sql, rel->l, 0);
		}
		break;

	case op_union: 
	case op_inter: 
	case op_except: 
		/* For now we mark all union expression as used */

		/* Later we should (in case of union all) remove unused
		 * columns from the projection.
		 * 
 		 * Project part of union is based on column position.
		 */
		if (proj && (need_distinct(rel) || !rel->exps)) {
			rel_used(rel);
			if (!rel->exps) {
				rel_used(rel->l);
				rel_used(rel->r);
			}
			rel_mark_used(sql, rel->l, 0);
			rel_mark_used(sql, rel->r, 0);
		} else if (proj && !need_distinct(rel)) {
			sql_rel *l = rel->l;

			positional_exps_mark_used(rel, l);
			rel_mark_used(sql, rel->l, 1);
			/* based on child check set expression list */
			if (is_project(l->op) && need_distinct(l))
				positional_exps_mark_used(l, rel);
			positional_exps_mark_used(rel, rel->r);
			rel_mark_used(sql, rel->r, 1);
		}
		break;

	case op_join: 
	case op_left: 
	case op_right: 
	case op_full: 
	case op_semi: 
	case op_anti: 
		exps_mark_used(sql->sa, rel, rel->l);
		exps_mark_used(sql->sa, rel, rel->r);
		rel_mark_used(sql, rel->l, 0);
		rel_mark_used(sql, rel->r, 0);
		break;
	case op_apply: 
		break;
	}
}

static sql_rel * rel_dce_sub(mvc *sql, sql_rel *rel);
static sql_rel * rel_dce(mvc *sql, sql_rel *rel);

static sql_rel *
rel_remove_unused(mvc *sql, sql_rel *rel) 
{
	int needed = 0;

	if (!rel || rel_is_ref(rel))
		return rel;

	switch(rel->op) {
	case op_basetable: {
		sql_table *t = rel->l;

		if (t && (isMergeTable(t) || isReplicaTable(t))) 
			return rel;
	}
		/* fall through */
	case op_table:
		if (rel->exps) {
			node *n;
			list *exps;

			for(n=rel->exps->h; n && !needed; n = n->next) {
				sql_exp *e = n->data;

				if (!e->used)
					needed = 1;
			}

			if (!needed)
				return rel;

			exps = new_exp_list(sql->sa);
			for(n=rel->exps->h; n; n = n->next) {
				sql_exp *e = n->data;

				if (e->used)
					append(exps, e);
			}
			/* atleast one (needed for crossproducts, count(*), rank() and single value projections) !, handled by exps_mark_used */
			if (list_length(exps) == 0)
				append(exps, rel->exps->h->data);
			rel->exps = exps;
		}
		return rel;

	case op_topn:
	case op_sample:

		if (rel->l)
			rel->l = rel_remove_unused(sql, rel->l);
		return rel;

	case op_project:
	case op_groupby: 
	case op_apply: 

		if (/*rel->l &&*/ rel->exps) {
			node *n;
			list *exps;

			for(n=rel->exps->h; n && !needed; n = n->next) {
				sql_exp *e = n->data;

				if (!e->used)
					needed = 1;
			}
			if (!needed)
				return rel;

 			exps = new_exp_list(sql->sa);
			for(n=rel->exps->h; n; n = n->next) {
				sql_exp *e = n->data;

				if (e->used)
					append(exps, e);
			}
			/* atleast one (needed for crossproducts, count(*), rank() and single value projections) */
			if (list_length(exps) <= 0)
				append(exps, rel->exps->h->data);
			rel->exps = exps;
		}
		return rel;

	case op_union: 
	case op_inter: 
	case op_except: 

	case op_insert:
	case op_update:
	case op_delete:

	case op_select: 
	case op_rdfscan:

	case op_join: 
	case op_left: 
	case op_right: 
	case op_full: 
	case op_semi: 
	case op_anti: 
	case op_ddl:
		return rel;
	}
	return rel;
}

static sql_rel *
rel_dce_down(mvc *sql, sql_rel *rel, int skip_proj) 
{
	if (!rel)
		return rel;

	if (!skip_proj && rel_is_ref(rel))
		return rel_dce(sql, rel);

	switch(rel->op) {
	case op_basetable:
	case op_table:

		if (!skip_proj)
			rel_dce_sub(sql, rel);

	case op_insert:
	case op_ddl:

		return rel;

	case op_update:
	case op_delete:

		if (skip_proj && rel->r)
			rel->r = rel_dce_down(sql, rel->r, 0);
		if (!skip_proj)
			rel_dce_sub(sql, rel);
		return rel;

	case op_topn: 
	case op_sample: 
	case op_project:
	case op_groupby: 

		if (skip_proj && rel->l)
			rel->l = rel_dce_down(sql, rel->l, is_topn(rel->op) || is_sample(rel->op));
		if (!skip_proj)
			rel_dce_sub(sql, rel);
		return rel;

	case op_union: 
	case op_inter: 
	case op_except: 
		if (skip_proj) {
			if (rel->l)
				rel->l = rel_dce_down(sql, rel->l, 0);
			if (rel->r)
				rel->r = rel_dce_down(sql, rel->r, 0);
		}
		if (!skip_proj)
			rel_dce_sub(sql, rel);
		return rel;

	case op_select: 
	case op_rdfscan:		
		if (rel->l)
			rel->l = rel_dce_down(sql, rel->l, 0);
		return rel;

	case op_join: 
	case op_left: 
	case op_right: 
	case op_full: 
	case op_semi: 
	case op_anti: 
		if (rel->l)
			rel->l = rel_dce_down(sql, rel->l, 0);
		if (rel->r)
			rel->r = rel_dce_down(sql, rel->r, 0);
		return rel;
	case op_apply: 
		assert(0);
	}
	return rel;
}

/* DCE
 *
 * Based on top relation expressions mark sub expressions as used.
 * Then recurse down until the projections. Clean them up and repeat.
 */

static sql_rel *
rel_dce_sub(mvc *sql, sql_rel *rel)
{
	if (!rel)
		return rel;
	
	/* 
  	 * Mark used up until the next project 
	 * For setops we need to first mark, then remove 
         * because of positional dependency 
 	 */
	rel_mark_used(sql, rel, 1);
	rel = rel_remove_unused(sql, rel);
	rel_dce_down(sql, rel, 1);
	return rel;
}

/* add projects under set ops */
static sql_rel *
rel_add_projects(mvc *sql, sql_rel *rel) 
{
	if (!rel)
		return rel;

	switch(rel->op) {
	case op_basetable:
	case op_table:

	case op_insert:
	case op_update:
	case op_delete:
	case op_ddl:

		return rel;

	case op_union: 
	case op_inter: 
	case op_except: 

		/* We can only reduce the list of expressions of an set op
		 * if the projection under it can also be reduced.
		 */
		if (rel->l) {
			sql_rel *l = rel->l;

			l->subquery = 0;
			if (!is_project(l->op) && !need_distinct(rel))
				l = rel_project(sql->sa, l, rel_projections(sql, l, NULL, 1, 1));
			rel->l = rel_add_projects(sql, l);
		}
		if (rel->r) {
			sql_rel *r = rel->r;

			r->subquery = 0;
			if (!is_project(r->op) && !need_distinct(rel))
				r = rel_project(sql->sa, r, rel_projections(sql, r, NULL, 1, 1));
			rel->r = rel_add_projects(sql, r);
		}
		return rel;

	case op_topn: 
	case op_sample: 
	case op_project:
	case op_groupby: 
	case op_select: 
	case op_rdfscan:		
		if (rel->l)
			rel->l = rel_add_projects(sql, rel->l);
		return rel;

	case op_join: 
	case op_left: 
	case op_right: 
	case op_full: 
	case op_apply: 
	case op_semi: 
	case op_anti: 
		if (rel->l)
			rel->l = rel_add_projects(sql, rel->l);
		if (rel->r)
			rel->r = rel_add_projects(sql, rel->r);
		return rel;
	}
	return rel;
}

static sql_rel *
rel_dce(mvc *sql, sql_rel *rel)
{
	rel = rel_add_projects(sql, rel);
	rel_used(rel);
	rel_dce_sub(sql, rel);
	return rel;
}

static int
index_exp(sql_exp *e, sql_idx *i) 
{
	if (e->type == e_cmp && !is_complex_exp(e->flag)) {
		switch(i->type) {
		case hash_idx:
		case oph_idx:
			if (e->flag == cmp_equal)
				return 0;
		case join_idx:
		default:
			return -1;
		}
	}
	return -1;
}

static sql_idx *
find_index(sql_allocator *sa, sql_rel *rel, sql_rel *sub, list **EXPS)
{
	node *n;

	/* any (partial) match of the expressions with the index columns */
	/* Depending on the index type we may need full matches and only
	   limited number of cmp types (hash only equality etc) */
	/* Depending on the index type we should (in the rel_bin) generate
	   more code, ie for spatial index add post filter etc, for hash
	   compute hash value and use index */

	if (sub->exps && rel->exps) 
	for(n = sub->exps->h; n; n = n->next) {
		prop *p;
		sql_exp *e = n->data;

		if ((p = find_prop(e->p, PROP_HASHIDX)) != NULL) {
			list *exps, *cols;
	    		sql_idx *i = p->value;
			fcmp cmp = (fcmp)&sql_column_kc_cmp;

			/* join indices are only interesting for joins */
			if (i->type == join_idx || list_length(i->columns) <= 1)
				continue;
			/* based on the index type, find qualifying exps */
			exps = list_select(rel->exps, i, (fcmp) &index_exp, (fdup)NULL);
			if (!exps || !list_length(exps))
				continue;
			/* now we obtain the columns, move into sql_column_kc_cmp! */
			cols = list_map(exps, sub, (fmap) &sjexp_col);

			/* TODO check that at most 2 relations are involved */

			/* Match the index columns with the expression columns. 
			   TODO, Allow partial matches ! */
			if (list_match(cols, i->columns, cmp) == 0) {
				/* re-order exps in index order */
				node *n, *m;
				list *es = sa_list(sa);

				for(n = i->columns->h; n; n = n->next) {
					int i = 0;
					for(m = cols->h; m; m = m->next, i++) {
						if (cmp(m->data, n->data) == 0){
							sql_exp *e = list_fetch(exps, i);
							list_append(es, e);
							break;
						}
					}
				}
				/* fix the destroy function */
				cols->destroy = NULL;
				*EXPS = es;
				e->used = 1;
				return i;
			}
			cols->destroy = NULL;
		}
	}
	return NULL;
}

static sql_rel *
rel_use_index(int *changes, mvc *sql, sql_rel *rel) 
{
	(void)changes;
	(void)sql;
	if (rel->l && (is_select(rel->op) || is_join(rel->op))) {
		list *exps = NULL;
		sql_idx *i = find_index(sql->sa, rel, rel->l, &exps);
		int left = 1;

		if (!i && is_join(rel->op))
			i = find_index(sql->sa, rel, rel->l, &exps);
		if (!i && is_join(rel->op)) {
			left = 0;
			i = find_index(sql->sa, rel, rel->r, &exps);
		}
			
		if (i) {
			prop *p;
			node *n;
			int single_table = 1;
			sql_exp *re = NULL;
	
			for( n = exps->h; n && single_table; n = n->next) { 
				sql_exp *e = n->data;
				sql_exp *nre = e->r;

				if (is_join(rel->op) && 
				 	((left && !rel_find_exp(rel->l, e->l)) ||
				 	(!left && !rel_find_exp(rel->r, e->l)))) 
					nre = e->l;
				single_table = (!re || (exp_relname(nre) && exp_relname(re) && strcmp(exp_relname(nre), exp_relname(re)) == 0));
				re = nre;
			}
			if (single_table) { /* add PROP_HASHCOL to all column exps */
				for( n = exps->h; n; n = n->next) { 
					sql_exp *e = n->data;

					/* swapped ? */
					if (is_join(rel->op) && 
					 	((left && !rel_find_exp(rel->l, e->l)) ||
					 	(!left && !rel_find_exp(rel->r, e->l)))) 
						n->data = e = exp_compare(sql->sa, e->r, e->l, cmp_equal);
					p = find_prop(e->p, PROP_HASHCOL);
					if (!p)
						e->p = p = prop_create(sql->sa, PROP_HASHCOL, e->p);
					p->value = i;
				}
			}
			/* add the remaining exps to the new exp list */
			if (list_length(rel->exps) > list_length(exps)) {
				for( n = rel->exps->h; n; n = n->next) {
					sql_exp *e = n->data;
					if (!list_find(exps, e, (fcmp)&exp_cmp))
						list_append(exps, e);
				}
			}
			rel->exps = exps;
		}
	}
	return rel;
}

/* TODO CSE */
#if 0
static list *
exp_merge(list *exps)
{
	node *n, *m;
	for (n=exps->h; n && n->next; n = n->next) {
		sql_exp *e = n->data;
		/*sql_exp *le = e->l;*/
		sql_exp *re = e->r;

		if (e->type == e_cmp && e->flag == cmp_or)
			continue;

		/* only look for gt, gte, lte, lt */
		if (re->card == CARD_ATOM && e->flag < cmp_equal) {
			for (m=n->next; m; m = m->next) {
				sql_exp *f = m->data;
				/*sql_exp *lf = f->l;*/
				sql_exp *rf = f->r;

				if (rf->card == CARD_ATOM && f->flag < cmp_equal) {
					printf("possible candidate\n");
				}
			}
		}
	}
	return exps;
}
#endif

static int
score_se( mvc *sql, sql_rel *rel, sql_exp *e)
{
	int score = 0;
	if (e->type == e_cmp && !is_complex_exp(e->flag)) {
		score += score_gbe(sql, rel, e->l);
	}
	score += exp_keyvalue(e);
	return score;
}

static sql_rel *
rel_select_order(int *changes, mvc *sql, sql_rel *rel) 
{
	(void)changes;
	(void)sql;
	if (is_select(rel->op) && rel->exps && list_length(rel->exps)>1) {
		int i, *scores = calloc(list_length(rel->exps), sizeof(int));
		node *n;

		for (i = 0, n = rel->exps->h; n; i++, n = n->next) 
			scores[i] = score_se(sql, rel, n->data);
		rel->exps = list_keysort(rel->exps, scores, (fdup)NULL);
		free(scores);
	}
	return rel;
}

static sql_rel *
rel_simplify_like_select(int *changes, mvc *sql, sql_rel *rel) 
{
	(void)sql;
	if (is_select(rel->op) && rel->exps) {
		node *n;
		list *exps = sa_list(sql->sa);
			
		for (n = rel->exps->h; n; n = n->next) {
			sql_exp *e = n->data;
			list *l = e->l;
			list *r = e->r;

			if (e->type == e_cmp && get_cmp(e) == cmp_filter && strcmp(((sql_subfunc*)e->f)->func->base.name, "like") == 0 && list_length(l) == 1 && list_length(r) <= 2 && !(e->flag & ANTISEL)) {
				list *r = e->r;
				sql_exp *fmt = r->h->data;
				sql_exp *esc = (r->h->next)?r->h->next->data:NULL;
				int rewrite = 0;

				if (fmt->type == e_convert)
					fmt = fmt->l;
				/* check for simple like expression */
				if (is_atom(fmt->type)) {
					atom *fa = NULL;

					if (fmt->l) {
						fa = fmt->l;
					/* simple numbered argument */
					} else if (!fmt->r && !fmt->f) {
						fa = sql->args[fmt->flag];

					}
					if (fa && fa->data.vtype == TYPE_str && 
					    !strchr(fa->data.val.sval, '%') &&
					    !strchr(fa->data.val.sval, '_'))
						rewrite = 1;
				}
				if (rewrite && esc && is_atom(esc->type)) {
			 		atom *ea = NULL;

					if (esc->l) {
						ea = esc->l;
					/* simple numbered argument */
					} else if (!esc->r && !esc->f) {
						ea = sql->args[esc->flag];

					}
					if (ea && (ea->data.vtype != TYPE_str ||
					    strlen(ea->data.val.sval) != 0))
						rewrite = 0;
				}
				if (rewrite) { 	/* rewrite to cmp_equal ! */
					list *l = e->l;
					list *r = e->r;
					sql_exp *ne = exp_compare(sql->sa, l->h->data, r->h->data, cmp_equal);
					/* if rewritten don't cache this query */
					list_append(exps, ne);
					sql->caching = 0;
					(*changes)++;
				} else {
					list_append(exps, e);
				}
			} else {
				list_append(exps, e);
			}
		}
		rel->exps = exps;
	}
	return rel;
}

static sql_rel *
rel_simplify_predicates(int *changes, mvc *sql, sql_rel *rel) 
{
	if (is_select(rel->op) && rel->exps) {
		node *n;
		list *exps = sa_list(sql->sa);
			
		for (n = rel->exps->h; n; n = n->next) {
			sql_exp *e = n->data;

			if (is_atom(e->type) && e->l) { /* direct literal */
				atom *a = e->l;
				int flag = a->data.val.bval;

				/* remove simple select true expressions */
				if (flag)
					break;
			}
			if (e->type == e_cmp && get_cmp(e) == cmp_equal) {
				sql_exp *l = e->l;
				sql_exp *r = e->r;

				if (l->type == e_func) {
					sql_subfunc *f = l->f;
					
					/* rewrite isnull(x) = TRUE/FALSE => x =/<> NULL */
					if (!f->func->s && !strcmp(f->func->base.name, "isnull") && 
					     is_atom(r->type) && r->l) { /* direct literal */
						if (0){		//DUC: Disable as it does work for RDF module
						atom *a = r->l;
						int flag = a->data.val.bval;
						list *args = l->l;

						assert(list_length(args) == 1);
						l = args->h->data;
						r = exp_atom(sql->sa, atom_general(sql->sa, exp_subtype(l), NULL));
<<<<<<< HEAD
						e = exp_compare(sql->sa, l, r, (flag)?cmp_equal:cmp_notequal);
						}
=======
						e = exp_compare2(sql->sa, l, r, r, 3);
						if (e && !flag)
							set_anti(e);
>>>>>>> dabe157a
					} else if (!f->func->s && !strcmp(f->func->base.name, "not")) {
						if (is_atom(r->type) && r->l) { /* direct literal */
							atom *a = r->l;
							list *args = l->l;
							sql_exp *inner = args->h->data;
							sql_subfunc *inf = inner->f;

							assert(list_length(args) == 1);

							/* not(not(x)) = TRUE/FALSE => x = TRUE/FALSE */
							if (inner->type == e_func && 
							    !inf->func->s && 
							    !strcmp(inf->func->base.name, "not")) {
								args = inner->l;

								assert(list_length(args) == 1);
								l = args->h->data;
								e = exp_compare(sql->sa, l, r, e->flag);
							/* rewrite not(=/<>(a,b)) = TRUE/FALSE => a=b of a<>b */
							} else if (inner->type == e_func && 
							    !inf->func->s && 
							    (!strcmp(inf->func->base.name, "=") ||
							     !strcmp(inf->func->base.name, "<>"))) {
								int flag = a->data.val.bval;
								args = inner->l;

								if (!strcmp(inf->func->base.name, "<>"))
									flag = !flag;
								assert(list_length(args) == 2);
								l = args->h->data;
								r = args->h->next->data;
								e = exp_compare(sql->sa, l, r, (!flag)?cmp_equal:cmp_notequal);
							} else if (a && a->data.vtype == TYPE_bit) {
								/* change atom's value on right */
								l = args->h->data;
								a->data.val.bval = !a->data.val.bval;
								e = exp_compare(sql->sa, l, r, e->flag);
								(*changes)++;
							}
						}
					}
				}
				list_append(exps, e);
			} else {
				list_append(exps, e);
			}
		}
		rel->exps = exps;
	}
	return rel;
}


static list *
exp_merge_range(sql_allocator *sa, list *exps)
{
	node *n, *m;
	for (n=exps->h; n; n = n->next) {
		sql_exp *e = n->data;
		sql_exp *le = e->l;
		sql_exp *re = e->r;

		/* handle the and's in the or lists */
		if (e->type == e_cmp && e->flag == cmp_or) {
			e->l = exp_merge_range(sa, e->l);
			e->r = exp_merge_range(sa, e->r);
		/* only look for gt, gte, lte, lt */
		} else if (n->next &&
		    e->type == e_cmp && e->flag < cmp_equal && !e->f && 
		    re->card == CARD_ATOM) {
			for (m=n->next; m; m = m->next) {
				sql_exp *f = m->data;
				sql_exp *lf = f->l;
				sql_exp *rf = f->r;

				if (f->type == e_cmp && f->flag < cmp_equal && !f->f &&
				    rf->card == CARD_ATOM && 
				    exp_match_exp(le, lf)) {
					sql_exp *ne;
					int swap = 0, lt = 0, gt = 0;
					/* for now only   c1 <[=] x <[=] c2 */ 

					swap = lt = (e->flag == cmp_lt || e->flag == cmp_lte);
					gt = !lt;

					if (gt && 
					   (f->flag == cmp_gt ||
					    f->flag == cmp_gte)) 
						continue;
					if (lt && 
					   (f->flag == cmp_lt ||
					    f->flag == cmp_lte)) 
						continue;
					if (!swap) 
						ne = exp_compare2(sa, le, re, rf, compare2range(e->flag, f->flag));
					else
						ne = exp_compare2(sa, le, rf, re, compare2range(f->flag, e->flag));

					list_remove_data(exps, e);
					list_remove_data(exps, f);
					list_append(exps, ne);
					return exp_merge_range(sa, exps);
				}
			}
		} else if (n->next &&
			   e->type == e_cmp && e->flag < cmp_equal && !e->f && 
		    	   re->card > CARD_ATOM) {
			for (m=n->next; m; m = m->next) {
				sql_exp *f = m->data;
				sql_exp *lf = f->l;
				sql_exp *rf = f->r;

				if (f->type == e_cmp && f->flag < cmp_equal && !f->f  &&
				    rf->card > CARD_ATOM) {
					sql_exp *ne, *t;
					int swap = 0, lt = 0, gt = 0;
					comp_type ef = (comp_type) e->flag, ff = (comp_type) f->flag;
				
					/* both swapped ? */
				     	if (exp_match_exp(re, rf)) {
						t = re; 
						re = le;
						le = t;
						ef = swap_compare(ef);
						t = rf;
						rf = lf;
						lf = t;
						ff = swap_compare(ff);
					}

					/* is left swapped ? */
				     	if (exp_match_exp(re, lf)) {
						t = re; 
						re = le;
						le = t;
						ef = swap_compare(ef);
					}

					/* is right swapped ? */
				     	if (exp_match_exp(le, rf)) {
						t = rf; 
						rf = lf;
						lf = t;
						ff = swap_compare(ff);
					}

				    	if (!exp_match_exp(le, lf))
						continue;

					/* for now only   c1 <[=] x <[=] c2 */ 
					swap = lt = (ef == cmp_lt || ef == cmp_lte);
					gt = !lt;

					if (gt && (ff == cmp_gt || ff == cmp_gte)) 
						continue;
					if (lt && (ff == cmp_lt || ff == cmp_lte)) 
						continue;
					if (!swap) 
						ne = exp_compare2(sa, le, re, rf, compare2range(ef, ff));
					else
						ne = exp_compare2(sa, le, rf, re, compare2range(ff, ef));

					list_remove_data(exps, e);
					list_remove_data(exps, f);
					list_append(exps, ne);
					return exp_merge_range(sa, exps);
				}
			}
		}
	}
	return exps;
}

static sql_rel *
rel_find_range(int *changes, mvc *sql, sql_rel *rel) 
{
	(void)changes;
	if ((is_join(rel->op) || is_select(rel->op)) && rel->exps && list_length(rel->exps)>1) 
		rel->exps = exp_merge_range(sql->sa, rel->exps);
	return rel;
}

/* 
 * Casting decimal values on both sides of a compare expression is expensive,
 * both in preformance (cpu cost) and memory requirements (need for large 
 * types). 
 */

static int
reduce_scale(atom *a)
{
#ifdef HAVE_HGE
	if (a->data.vtype == TYPE_hge) {
		hge v = a->data.val.hval;
		int i = 0;

		if (v != 0) 
                        while( (v/10)*10 == v ) {
                                i++;
                                v /= 10;
                        }
		a->data.val.hval = v;
		return i;
	}
#endif
	if (a->data.vtype == TYPE_lng) {
		lng v = a->data.val.lval;
		int i = 0;

		if (v != 0) 
                        while( (v/10)*10 == v ) {
                                i++;
                                v /= 10;
                        }
		a->data.val.lval = v;
		return i;
	}
	if (a->data.vtype == TYPE_int) {
		int v = a->data.val.ival;
		int i = 0;

		if (v != 0) 
                        while( (v/10)*10 == v ) {
                                i++;
                                v /= 10;
                        }
		a->data.val.ival = v;
		return i;
	}
	if (a->data.vtype == TYPE_sht) {
		sht v = a->data.val.shval;
		int i = 0;

		if (v != 0) 
                        while( (v/10)*10 == v ) {
                                i++;
                                v /= 10;
                        }
		a->data.val.shval = v;
		return i;
	}
	return 0;
}

static sql_rel *
rel_project_reduce_casts(int *changes, mvc *sql, sql_rel *rel) 
{
	if (is_project(rel->op) && list_length(rel->exps)) {
		list *exps = rel->exps;
		node *n;

		for (n=exps->h; n; n = n->next) {
			sql_exp *e = n->data;

			if (e && e->type == e_func) {
				sql_subfunc *f = e->f;
				sql_subtype *res = f->res->h->data; 

				if (!f->func->s && !strcmp(f->func->base.name, "sql_mul") && res->scale > 0) {
					list *args = e->l;
					sql_exp *h = args->h->data;
					sql_exp *t = args->t->data;
					atom *a;

					if ((is_atom(h->type) && (a = exp_value(h, sql->args, sql->argc)) != NULL) ||
					    (is_atom(t->type) && (a = exp_value(t, sql->args, sql->argc)) != NULL)) {
						int rs = reduce_scale(a);

						res->scale -= rs; 
						if (rs)
							(*changes)+= rs;
					}
				}
			}
		}
	}
	return rel;
}

static sql_rel *
rel_reduce_casts(int *changes, mvc *sql, sql_rel *rel) 
{
	(void)sql;
	(void)changes;
	if ((is_join(rel->op) || is_semi(rel->op) || is_select(rel->op)) && 
			rel->exps && list_length(rel->exps)) {
		list *exps = rel->exps;
		node *n;

		for (n=exps->h; n; n = n->next) {
			sql_exp *e = n->data;
			sql_exp *le = e->l;
			sql_exp *re = e->r;
	
			/* handle the and's in the or lists */
			if (e->type != e_cmp || !is_theta_exp(e->flag) || e->f)
				continue;
			/* rewrite e if left or right is a cast */
			if (le->type == e_convert || re->type == e_convert) {
				sql_rel *r = rel->r;
				sql_subtype *st = exp_subtype(re);

				/* e_convert(le) ==, <(=), >(=), !=  e_atom(re), conversion between integers only */
				if (le->type == e_convert && is_simple_atom(re) && st->type->eclass == EC_NUM) {
					sql_subtype *tt = exp_totype(le);
					sql_subtype *ft = exp_fromtype(le);

					if (tt->type->eclass != EC_NUM || ft->type->eclass != EC_NUM || tt->type->localtype < ft->type->localtype)
						continue;

					/* tt->type larger then tt->type, ie empty result, ie change into > max */
					re = exp_atom_max( sql->sa, ft);
					if (!re)
						continue;
					/* the ==, > and >=  change to l > max, the !=, < and <=  change to l < max */
					if (e->flag == cmp_equal || e->flag == cmp_gt || e->flag == cmp_gte)
						e = exp_compare(sql->sa, le->l, re, cmp_gt);
					else
						e = exp_compare(sql->sa, le->l, re, cmp_lt);
					sql->caching = 0;
				} else
				/* if convert on left then find
				 * mul or div on right which increased
				 * scale!
				 */
				if (le->type == e_convert && re->type == e_column && (e->flag == cmp_lt || e->flag == cmp_gt) && r && is_project(r->op)) {
					sql_exp *nre = rel_find_exp(r, re);
					sql_subtype *tt = exp_totype(le);
					sql_subtype *ft = exp_fromtype(le);

					if (nre && nre->type == e_func) {
						sql_subfunc *f = nre->f;

						if (!f->func->s && !strcmp(f->func->base.name, "sql_mul")) {
							list *args = nre->l;
							sql_exp *ce = args->t->data;
							sql_subtype *fst = exp_subtype(args->h->data);
							atom *a;

							if (fst->scale == ft->scale &&
							   (a = exp_value(ce, sql->args, sql->argc)) != NULL) {
#ifdef HAVE_HGE
								hge v = 1;
#else
								lng v = 1;
#endif
								/* multiply with smallest value, then scale and (round) */
								int scale = tt->scale - ft->scale;
								int rs = reduce_scale(a);

								scale -= rs;

								args = new_exp_list(sql->sa);
								while(scale > 0) {
									scale--;
									v *= 10;
								}
								append(args, re);
#ifdef HAVE_HGE
								append(args, have_hge ? exp_atom_hge(sql->sa, v) : exp_atom_lng(sql->sa, (lng) v));
#else
								append(args, exp_atom_lng(sql->sa, v));
#endif
								f = find_func(sql, "scale_down", args);
								nre = exp_op(sql->sa, args, f);
								e = exp_compare(sql->sa, le->l, nre, e->flag);
							}
						}
					}
				}
			}
			n->data = e;	
		}
	}
	return rel;
}

static int
is_identity_of(sql_exp *e, sql_rel *l) 
{
	if (e->type != e_cmp)
		return 0;
	if (!is_identity(e->l, l) || !is_identity(e->r, l))
		return 0;
	return 1;
}


static sql_rel *
rel_rewrite_semijoin(int *changes, mvc *sql, sql_rel *rel)
{
	(void)sql;
	if (is_semi(rel->op)) {
		sql_rel *l = rel->l;
		sql_rel *r = rel->r;
		sql_rel *rl = (r->l)?r->l:NULL;
		int on_identity = 1;

		if (!rel->exps || list_length(rel->exps) != 1 || !is_identity_of(rel->exps->h->data, l))
			on_identity = 0;
			
		/* rewrite {semi,anti}join (A, join(A,B)) into {semi,anti}join (A,B) 
		 * and     {semi,anti}join (A, join(B,A)) into {semi,anti}join (A,B) 
		 * Where the semi/anti join is done using the identity */
		if (on_identity && l->ref.refcnt == 2 && ((is_join(r->op) && (l == r->l || l == r->r)) || 
		   (is_project(r->op) && rl && is_join(rl->op) && (l == rl->l || l == rl->r)))){
			sql_rel *or = r;

			if (is_project(r->op)) 
				r = rl;

			if (l == r->r)
				rel->r = rel_dup(r->l);
			else
				rel->r = rel_dup(r->r);

			rel->exps = r->exps;
			r->exps = NULL;
			rel_destroy(or);
			(*changes)++;
		}
	}
	if (is_semi(rel->op)) {
		sql_rel *l = rel->l, *rl = NULL;
		sql_rel *r = rel->r, *or = r;

		if (r)
			rl = r->l;
		if (r && is_project(r->op)) {
			r = rl;
			if (r)
				rl = r->l;
		}

		/* More general case is (join reduction)
   		   {semi,anti}join (A, join(A,B) [A.c1 == B.c1]) [ A.c1 == B.c1 ]
		   into {semi,anti}join (A,B) [ A.c1 == B.c1 ] 

		   for semijoin also A.c1 == B.k1 ] [ A.c1 == B.k2 ] could be rewriten
		 */
		if (l && r && rl && 
		    is_basetable(l->op) && is_basetable(rl->op) &&
		    is_join(r->op) && l->l == rl->l)
		{
			node *n, *m;
			list *exps;

			if (!rel->exps || !r->exps ||
		       	    list_length(rel->exps) != list_length(r->exps)) 
				return rel;
			exps = new_exp_list(sql->sa);

			/* are the join conditions equal */
			for (n = rel->exps->h, m = r->exps->h;
			     n && m; n = n->next, m = m->next)
			{
				sql_exp *le = NULL, *oe = n->data;
				sql_exp *re = NULL, *ne = m->data;
				sql_column *cl;  
				int equal = 0;
				
				if (oe->type != e_cmp || ne->type != e_cmp ||
				    oe->flag != cmp_equal || 
				    ne->flag != cmp_equal)
					return rel;

				if ((cl = exp_find_column(rel->l, oe->l, -2)) != NULL) {
					le = oe->l;
					re = oe->r;
				} else if ((cl = exp_find_column(rel->l, oe->r, -2)) != NULL) {
					le = oe->r;
					re = oe->l;
				} else
					return rel;

				if (exp_find_column(rl, ne->l, -2) == cl) {
					sql_exp *e = (or != r)?rel_find_exp(or, re):re;

					equal = exp_match_exp(ne->r, e);
					if (!equal)
						return rel;
					re = ne->r;
				} else if (exp_find_column(rl, ne->r, -2) == cl) {
					sql_exp *e = (or != r)?rel_find_exp(or, re):re;

					equal = exp_match_exp(ne->l, e);
					if (!equal)
						return rel;
					re = ne->l;
				} else
					return rel;

				ne = exp_compare(sql->sa, le, re, cmp_equal);
				append(exps, ne);
			}

			rel->r = rel_dup(r->r);
			rel->exps = exps;
			rel_destroy(or);
			(*changes)++;
		}
	}
	return rel;
}

/* antijoin(a, union(b,c)) -> antijoin(antijoin(a,b), c) */
static sql_rel *
rel_rewrite_antijoin(int *changes, mvc *sql, sql_rel *rel)
{
	if (rel->op == op_anti) {
		sql_rel *l = rel->l;
		sql_rel *r = rel->r;

		if (l && !rel_is_ref(l) && 
		    r && !rel_is_ref(r) && is_union(r->op)) {
			sql_rel *rl = rel_dup(r->l), *nl;
			sql_rel *rr = rel_dup(r->r);

			if (!is_project(rl->op)) 
				rl = rel_project(sql->sa, rl, 
					rel_projections(sql, rl, NULL, 1, 1));
			if (!is_project(rr->op)) 
				rr = rel_project(sql->sa, rr,
					rel_projections(sql, rr, NULL, 1, 1));
			rel_rename_exps(sql, r->exps, rl->exps);
			rel_rename_exps(sql, r->exps, rr->exps);

			nl = rel_crossproduct(sql->sa, rel->l, rl, op_anti);
			nl->exps = exps_copy(sql->sa, rel->exps);
			rel->l = nl;
			rel->r = rr;
			rel_destroy(r);
			(*changes)++;
			return rel;
		}
	}
	return rel;
}

static sql_rel *
rel_semijoin_use_fk(int *changes, mvc *sql, sql_rel *rel)
{
	(void)changes;
	if (is_semi(rel->op) && rel->exps) {
		list *exps = rel->exps;
		list *rels = new_rel_list(sql->sa);

		rel->exps = NULL;
		append(rels, rel->l);
		append(rels, rel->r);
		(void) find_fk( sql, rels, exps);

		rel->exps = exps;
	}
	return rel;
}

/* rewrite sqltype into backend types */
static sql_rel *
rel_rewrite_types(int *changes, mvc *sql, sql_rel *rel)
{
	(void)sql;
	(void)changes;
	return rel;
}

static sql_exp *
exp_indexcol(mvc *sql, sql_exp *e, const char *tname, const char *cname, int de, bit unique)
{
	sql_subtype *rt = sql_bind_localtype(de==1?"bte":de==2?"sht":"int");
	sql_exp *u = exp_atom_bool(sql->sa, unique);
	sql_subfunc *f = sql_bind_func_result(sql->sa, mvc_bind_schema(sql,"sys"), "index", exp_subtype(e), exp_subtype(u), rt);

	e = exp_binop(sql->sa, e, u, f);
	exp_setname(sql->sa, e, tname, cname);
	return e;
}

static sql_exp *
exp_stringscol(mvc *sql, sql_exp *e, const char *tname, const char *cname)
{
	sql_subfunc *f = sql_bind_func(sql->sa, mvc_bind_schema(sql,"sys"), "strings", exp_subtype(e), NULL, F_FUNC);

	e = exp_unop(sql->sa, e, f);
	exp_setname(sql->sa, e, tname, cname);
	return e;
}

static sql_rel *
rel_dicttable(mvc *sql, sql_column *c, const char *tname, int de)
{
	sql_rel *rel = rel_create(sql->sa);
	sql_exp *e, *ie;
	int nr = 0;
	char name[16], *nme;

       	e = exp_alias(sql->sa, tname, c->base.name, tname, c->base.name, &c->type, CARD_MULTI, c->null, 0);
	rel->l = NULL;
	rel->r = c;
	rel->op = op_basetable; 
	rel->exps = new_exp_list(sql->sa);

	ie = exp_indexcol(sql, e, tname, c->base.name, de, 1);
        nr = ++sql->label;
	nme = sa_strdup(sql->sa, number2name(name, 16, nr));
	exp_setname(sql->sa, ie, nme, nme);
	append(rel->exps, ie);

	ie = exp_stringscol(sql, e, tname, c->base.name);
        nr = ++sql->label;
	nme = sa_strdup(sql->sa, number2name(name, 16, nr));
	exp_setname(sql->sa, ie, nme, nme);
	append(rel->exps, ie);
	e->p = prop_create(sql->sa, PROP_HASHCOL, e->p);

	rel->card = CARD_MULTI;
	rel->nrcols = 2;
	return rel;
}

/* rewrite merge tables into union of base tables and call optimizer again */
static sql_rel *
rel_add_dicts(int *changes, mvc *sql, sql_rel *rel)
{
	if (is_basetable(rel->op) && rel->l) {
		node *n;
		sql_table *t = rel->l;
		list *l = sa_list(sql->sa), *vcols = NULL, *pexps = sa_list(sql->sa);

		for (n = rel->exps->h; n; n = n->next) {
			sql_exp *e = n->data, *ne = NULL;
			const char *rname = e->rname?e->rname:e->l;
			const char *oname = e->r;
			int de;

			if (!is_func(e->type) && oname[0] != '%') { 
				sql_column *c = find_sql_column(t, oname);

				if (EC_VARCHAR(c->type.type->eclass) && (de = store_funcs.double_elim_col(sql->session->tr, c)) != 0) {
					int nr = ++sql->label;
					char name[16], *nme;
					sql_rel *vt = rel_dicttable(sql, c, rname, de);

					nme = sa_strdup(sql->sa, number2name(name, 16, nr));
					if (!vcols)
						vcols = sa_list(sql->sa);
					append(vcols, vt);
					e = exp_indexcol(sql, e, nme, nme, de, 0);
					ne = exp_column(sql->sa, e->rname, e->name, exp_subtype(e), e->card, has_nil(e), is_intern(e));
					append(vcols, ne);
					append(vcols, n->data);
					(*changes)++;
				}
			}
			list_append(l, e);
			if (!ne)
				list_append(pexps, e);
		}
		rel->exps = l;

		/* add joins for double_eliminated (large) columns */
		if (vcols) {
			node *n;

			for(n = vcols->h; n; n = n->next->next->next) {
				sql_rel *vt = n->data;
				sql_exp *ic = n->next->data, *vti = NULL, *vtv;
				sql_exp *c = n->next->next->data, *cmp;
				const char *rname = c->rname?c->rname:c->l;
				const char *oname = c->r;
	
				rel = rel_crossproduct(sql->sa, rel, vt, op_join);
				vti = vt->exps->h->data;
				vtv = vt->exps->h->next->data;
				vti = exp_column(sql->sa, vti->rname, vti->name, exp_subtype(vti), vti->card, has_nil(vti), is_intern(vti));
				cmp = exp_compare(sql->sa, ic, vti, cmp_equal);
				cmp->p = prop_create(sql->sa, PROP_FETCH, cmp->p);
				rel_join_add_exp( sql->sa, rel, cmp);
	
				vtv = exp_column(sql->sa, vtv->rname, vtv->name, exp_subtype(vtv), vtv->card, has_nil(vtv), is_intern(vtv));
				exp_setname(sql->sa, vtv, rname, oname);
				append(pexps, vtv);
			}
			rel = rel_project(sql->sa, rel, pexps);
		}
	}
	return rel;
}

static int
find_col_exp( list *exps, sql_exp *e)
{
	node *n;
	int nr = 0; 

	for (n=exps->h; n; n=n->next, nr++){
		if (n->data == e)
			return nr;
	}
	return -1;
}

static int
exp_range_overlap( mvc *sql, sql_exp *e, void *min, void *max, atom *emin, atom *emax)
{
	sql_subtype *t = exp_subtype(e);

	if (!min || !max || !emin || !emax)
		return 0;
	if (t->type->localtype == TYPE_dbl) {
		atom *cmin = atom_general(sql->sa, t, min);
		atom *cmax = atom_general(sql->sa, t, max);

		if (emax->d < cmin->data.val.dval || emin->d > cmax->data.val.dval)
			return 0;
	}
	if (t->type->localtype == TYPE_bte) {
		atom *cmin = atom_general(sql->sa, t, min);
		atom *cmax = atom_general(sql->sa, t, max);

		if (emax->data.val.btval < cmin->data.val.btval || emin->data.val.btval > cmax->data.val.btval)
			return 0;
	}
	if (t->type->localtype == TYPE_sht) {
		atom *cmin = atom_general(sql->sa, t, min);
		atom *cmax = atom_general(sql->sa, t, max);

		if (emax->data.val.shval < cmin->data.val.shval || emin->data.val.shval > cmax->data.val.shval)
			return 0;
	}
	if (t->type->localtype == TYPE_int) {
		atom *cmin = atom_general(sql->sa, t, min);
		atom *cmax = atom_general(sql->sa, t, max);

		if (emax->data.val.ival < cmin->data.val.ival || emin->data.val.ival > cmax->data.val.ival)
			return 0;
	}
	if (t->type->localtype == TYPE_lng) {
		atom *cmin = atom_general(sql->sa, t, min);
		atom *cmax = atom_general(sql->sa, t, max);

		if (emax->data.val.lval < cmin->data.val.lval || emin->data.val.lval > cmax->data.val.lval)
			return 0;
	}
	return 1;
}

/* rewrite merge tables into union of base tables and call optimizer again */
static sql_rel *
rel_merge_table_rewrite(int *changes, mvc *sql, sql_rel *rel)
{
	sql_rel *sel = NULL;

	if (is_select(rel->op) && rel->l) {
		sel = rel;
		rel = rel->l;
	}
	if (is_basetable(rel->op) && rel->l) {
		sql_table *t = rel->l;

		if (isMergeTable(t)) {
			/* instantiate merge tabel */
			sql_rel *nrel = NULL;
			char *tname = t->base.name;
			list *cols = NULL, *low = NULL, *high = NULL;

			if (list_empty(t->tables.set)) 
				return rel;
			if (sel) {
				node *n;

				/* no need to reduce the tables list */
				if (list_length(t->tables.set) <= 1) 
					return sel;

				cols = sa_list(sql->sa);
				low = sa_list(sql->sa);
				high = sa_list(sql->sa);
				for(n = sel->exps->h; n; n = n->next) {
					sql_exp *e = n->data;	
					atom *lval = NULL, *hval = NULL;

					if (e->type == e_cmp && (e->flag == cmp_equal || e->f )) {
						sql_exp *l = e->r;
						sql_exp *h = e->f;
						sql_exp *c = e->l;

						c = rel_find_exp(rel, c);
						lval = exp_flatten(sql, l);
						if (!h)
							hval = lval;
						else if (h) 
							hval = exp_flatten(sql, h);
						if (c && lval && hval) {
							append(cols, c);
							append(low, lval);
							append(high, hval);
						}
					}
				}
			}
			assert(!rel_is_ref(rel));
			(*changes)++;
			if (t->tables.set) {
				list *tables = sa_list(sql->sa);
				node *nt;
				int *pos = NULL, nr = list_length(rel->exps), first = 1;

				/* rename (mostly the idxs) */
				pos = SA_NEW_ARRAY(sql->sa, int, nr);
				memset(pos, 0, sizeof(int)*nr);
				for (nt = t->tables.set->h; nt; nt = nt->next) {
					sql_table *pt = nt->data;
					sql_rel *prel = rel_basetable(sql, pt, tname);
					node *n, *m;
					int skip = 0, j;

					/* do not include empty partitions */
					if ((nrel || nt->next) && 
					   pt && isTable(pt) && pt->access == TABLE_READONLY && !store_funcs.count_col(sql->session->tr, pt->columns.set->h->data, 1)){
						continue;
					}

					MT_lock_set(&prel->exps->ht_lock);
					prel->exps->ht = NULL;
					MT_lock_unset(&prel->exps->ht_lock);
					for (n = rel->exps->h, m = prel->exps->h, j=0; n && m && (!skip || first); n = n->next, m = m->next, j++) {
						sql_exp *e = n->data;
						sql_exp *ne = m->data;
						int i;

						if (pt && isTable(pt) && pt->access == TABLE_READONLY && sel && (nrel || nt->next) && 
							((first && (i=find_col_exp(cols, e)) != -1) ||
							(!first && pos[j] > 0))) {
							/* check if the part falls within the bounds of the select expression else skip this (keep at least on part-table) */
							void *min, *max;
							sql_column *col = NULL;
							sql_rel *bt = NULL;

							if (first)
								pos[j] = i + 1;
							i = pos[j] - 1;
							col = name_find_column(prel, e->l, e->r, -2, &bt);
							assert(col);
							if (sql_trans_ranges(sql->session->tr, col, &min, &max)) {
								atom *lval = list_fetch(low,i);
								atom *hval = list_fetch(high,i);

								if (!exp_range_overlap(sql, e, min, max, lval, hval))
									skip = 1;
							}
						}
						assert(e->type == e_column);
						exp_setname(sql->sa, ne, e->l, e->r);
					}
					first = 0;
					if (!skip) {
						append(tables, prel);
						nrel = prel;
					} else {
						sql->caching = 0;
					}
				}
				while (list_length(tables) > 1) {
					list *ntables = sa_list(sql->sa);
					node *n;

					for(n=tables->h; n && n->next; n = n->next->next) {
						sql_rel *l = n->data;
						sql_rel *r = n->next->data;
						nrel = rel_setop(sql->sa, l, r, op_union);
						nrel->exps = rel_projections(sql, rel, NULL, 1, 1);
						append(ntables, nrel);
					}
					if (n)
						append(ntables, n->data);
					tables = ntables;
				}
			}
			if (nrel && list_length(t->tables.set) == 1) {
				nrel = rel_project(sql->sa, nrel, rel->exps);
			} else if (nrel)
				nrel->exps = rel->exps;
			rel_destroy(rel);
			if (sel) {
				sel->l = nrel;
				return sel;
			}
			return nrel;
		}
	}
	if (sel)
		return sel;
	return rel;
}

/* TODO move all apply related stuff in to rel_apply.c/h */
static int exps_uses_exps(list *users, list *exps);

static int
exp_uses_exps(sql_exp *e, list *exps)
{
	sql_exp *ne = NULL;

	switch(e->type) {
	case e_column:
		if (e->l) {
			ne = exps_bind_column2(exps, e->l, e->r);
		} else {
			ne = exps_bind_column(exps, e->r, NULL);
		}
		return (ne != NULL);
	case e_convert:
		return exp_uses_exps(e->l, exps);
	case e_aggr:
	case e_func: 
		if (e->l) 
			return exps_uses_exps(e->l, exps);
		break;
	case e_cmp:	
		if (e->flag == cmp_or) {
			return (exps_uses_exps(e->l, exps) || exps_uses_exps(e->r, exps));
		} else if (e->flag == cmp_in || e->flag == cmp_notin || get_cmp(e) == cmp_filter) {
			return (exp_uses_exps(e->l, exps) || exps_uses_exps(e->r, exps));
		} else {
			return (exp_uses_exps(e->l, exps) || exp_uses_exps(e->r, exps));
		}
	case e_psm:	
		return 0;
	case e_atom:
		return 0;
	}
	return 0;
}

static int
exps_uses_exps(list *users, list *exps)
{
	node *n;

	if (!users)
		return 0;
	for(n=users->h; n; n = n->next) 
		if (exp_uses_exps(n->data, exps))
			return 1;
	return 0;
}

static int
rel_uses_exps(sql_rel *rel, list *exps )
{
	if (!exps || !rel || !rel->l)
		return 0;
	if (rel->exps && exps_uses_exps(rel->exps, exps)) 
		return 1;
	switch(rel->op) {
	case op_basetable:
	case op_table:
		return 0;
	case op_join:
	case op_left:
	case op_right:
	case op_full:

	case op_apply:
	case op_semi:
	case op_anti:

	case op_union: 
	case op_inter: 
	case op_except: 
		return (rel_uses_exps(rel->l, exps) ||	rel_uses_exps(rel->r, exps)); 
	case op_project:
	case op_select: 
	case op_rdfscan:		
	case op_groupby: 
	case op_topn: 
	case op_sample: 
		return (rel_uses_exps(rel->l, exps)); 
	case op_ddl: 
		if (rel_uses_exps(rel->l, exps))
			return 1;
		if (rel->r)
			return rel_uses_exps(rel->r, exps);
		break;
	case op_insert:
	case op_update:
	case op_delete:
		return rel_uses_exps(rel->r, exps);
	}
	return 0;
}

/* exp_rename_up */
static sql_exp * exp_rename_up(mvc *sql, sql_exp *e, list *aliases);

static list *
exps_rename_up(mvc *sql, list *l, list *aliases) 
{
	node *n;
	list *nl = new_exp_list(sql->sa);

	if (!l || !l->h)
		return nl;
	for(n=l->h; n; n=n->next) {
		sql_exp *arg = n->data, *narg;

		narg = exp_rename_up(sql, arg, aliases);
		if (!narg) 
			return NULL;
		narg->flag = arg->flag;
		append(nl, narg);
	}
	return nl;
}

/* exp_rename_up, rename an expression to use an alias */
static sql_exp *
exp_rename_up(mvc *sql, sql_exp *e, list *aliases) 
{
	sql_exp *ne = NULL, *l, *r, *r2;

	switch(e->type) {
	case e_column:
		ne = exps_bind_alias(aliases, e->l, e->r);
		if (ne)
			ne = exp_column(sql->sa, exp_relname(ne), exp_name(ne), exp_subtype(ne), ne->card, has_nil(ne), is_intern(ne));
		else
			return e;
		break;
	case e_cmp: 
		if (e->flag == cmp_or || get_cmp(e) == cmp_filter) {
			list *l = exps_rename_up(sql, e->l, aliases);
			list *r = exps_rename_up(sql, e->r, aliases);
			if (l && r) {
				if (get_cmp(e) == cmp_filter) 
					ne = exp_filter(sql->sa, l, r, e->f, is_anti(e));
				else
					ne = exp_or(sql->sa, l,r);
			}
		} else if (e->flag == cmp_in || e->flag == cmp_notin) {
			sql_exp *l = exp_rename_up(sql, e->l, aliases);
			list *r = exps_rename_up(sql, e->r, aliases);
			if (l && r)
					ne = exp_in(sql->sa, l, r, e->flag);
		} else {
			l = exp_rename_up(sql, e->l, aliases);
			r = exp_rename_up(sql, e->r, aliases);
			if (e->f) {
				r2 = exp_rename_up(sql, e->f, aliases);
				if (l && r && r2)
					ne = exp_compare2(sql->sa, l, r, r2, e->flag);
			} else if (l && r) {
				ne = exp_compare(sql->sa, l, r, e->flag);
			}
		}
		break;
	case e_convert:
		l = exp_rename_up(sql, e->l, aliases);
		if (l)
			ne = exp_convert(sql->sa, l, exp_fromtype(e), exp_totype(e));
		break;
	case e_aggr:
	case e_func: {
		list *l = e->l, *nl = NULL;

		if (!l) {
			return e;
		} else {
			nl = exps_rename_up(sql, l, aliases);
			if (!nl)
				return NULL;
		}
		if (e->type == e_func)
			ne = exp_op(sql->sa, nl, e->f);
		else 
			ne = exp_aggr(sql->sa, nl, e->f, need_distinct(e), need_no_nil(e), e->card, has_nil(e));
		break;
	}	
	case e_atom:
	case e_psm:
		return e;
	}
	if (ne && e->p)
		ne->p = prop_copy(sql->sa, e->p);
	if (ne && e->name)
		exp_setname(sql->sa, ne, exp_relname(e), exp_name(e));
	return ne;
}

static sql_rel *
rel_rename(mvc *sql, sql_rel *rel, list *aliases)
{
	list *naliases;
	sql_rel *nrel;
       
	if (!rel)
		return rel;

	nrel = rel_create(sql->sa);
	nrel->op = rel->op;
	nrel->flag = rel->flag;
	nrel->nrcols = rel->nrcols;
	nrel->card = rel->card;

	switch(rel->op) {
	case op_basetable:
	case op_table: {
		node *n;
		char name[16], *nme;

		nme = number2name(name, 16, ++sql->label);
		/* label + put aliases list into aliases */
		nrel->l = rel->l;
		nrel->r = rel->r;
		nrel->exps = new_exp_list(sql->sa);
		for (n = rel->exps->h; n; n = n->next) {
			sql_exp *e = n->data, *ne, *a;
			ne = exp_column(sql->sa, e->l, e->r, exp_subtype(e), e->card, has_nil(e), is_intern(e));
			exp_setname(sql->sa, ne, nme, e->r);
			a = exp_column(sql->sa, exp_relname(e), exp_name(e), exp_subtype(e), e->card, has_nil(e), is_intern(e));
			exp_setname(sql->sa, a, nme, e->r);
			append(nrel->exps, ne);
			append(aliases, a);
		}
		return nrel;
	}
	case op_select: 
	case op_rdfscan:		       
	case op_topn: 
	case op_sample: 
		nrel->l = rel_rename(sql, rel->l, aliases);
		nrel->exps = exps_rename_up(sql, rel->exps, aliases);
		return nrel;
	case op_project:
	case op_groupby: 
		naliases = new_exp_list(sql->sa);
		nrel->l = rel_rename(sql, rel->l, naliases);
		if (rel->r)
			nrel->r = exps_rename_up(sql, rel->r, naliases);
		nrel->exps = exps_rename_up(sql, rel->exps, naliases);
		return nrel;
	case op_ddl: 
		nrel->l = rel_rename(sql, rel->l, aliases);
		if (rel->r)
			nrel->r = rel_rename(sql, rel->r, aliases);
		return nrel;
	case op_join:
	case op_left:
	case op_right:
	case op_full:

	case op_semi: 
	case op_anti: 

	case op_union: 
	case op_inter: 
	case op_except: 
		nrel->l = rel_rename(sql, rel->l, aliases);
		nrel->r = rel_rename(sql, rel->r, aliases);
		nrel->exps = exps_rename_up(sql, rel->exps, aliases);
		return nrel;
	case op_apply:
		/* This is atleast a second level apply, ie also rename left */
		nrel->l = rel_rename(sql, rel->l, aliases);
		naliases = new_exp_list(sql->sa);
		nrel->r = rel_rename(sql, rel->r, naliases);
		nrel->exps = exps_rename_up(sql, rel->exps, aliases);
		return nrel;
	case op_insert:
	case op_update:
	case op_delete:
		naliases = new_exp_list(sql->sa);
		nrel->r = rel_rename(sql, rel->r, naliases);
		nrel->exps = exps_rename_up(sql, rel->exps, naliases);
		return nrel;
	}
	assert(0);
	return nrel;
}

static sql_rel *
rel_apply_rename(mvc *sql, sql_rel *rel)
{
	if (!rel)
		return rel;
	switch(rel->op) {
	case op_basetable:
		return rel;
	case op_table:
		if (rel->l)
			rel->l = rel_apply_rename(sql, rel->l);
		return rel;
	case op_project:
	case op_select: 
	case op_rdfscan:		
	case op_groupby: 
	case op_topn: 
	case op_sample: 
		rel->l = rel_apply_rename(sql, rel->l);
		return rel;
	case op_ddl: 
		rel->l = rel_apply_rename(sql, rel->l);
		if (rel->r)
			rel->r = rel_apply_rename(sql, rel->r);
		return rel;
	case op_join:
	case op_left:
	case op_right:
	case op_full:

	case op_semi: 
	case op_anti: 

	case op_union: 
	case op_inter: 
	case op_except: 
		rel->l = rel_apply_rename(sql, rel->l);
		rel->r = rel_apply_rename(sql, rel->r);
		return rel;
	case op_apply: {
		sql_rel *nrel = rel_create(sql->sa);
		list *aliases = new_exp_list(sql->sa);

		nrel->op = rel->op;
		nrel->flag = rel->flag;
		nrel->nrcols = rel->nrcols;
		nrel->card = rel->card;
		nrel->l = rel->l;
		nrel->r = rel_rename(sql, rel->r, aliases);
		nrel->exps = exps_rename_up(sql, rel->exps, aliases);
		return nrel;
	}
	case op_insert:
	case op_update:
	case op_delete:
		rel->r = rel_apply_rename(sql, rel->r);
		return rel;
	}
	assert(0);
	return rel;
}

static sql_rel *
_rel_add_identity(mvc *sql, sql_rel *rel, sql_exp **exp)
{
	list *exps = rel_projections(sql, rel, NULL, 1, 1);
	sql_exp *e;

	if (list_length(exps) == 0) {
		*exp = NULL;
		return rel;
	}
	rel = rel_project(sql->sa, rel, rel_projections(sql, rel, NULL, 1, 1));
	e = rel_unop_(sql, rel->exps->h->data, NULL, "identity", card_value);
	e->p = prop_create(sql->sa, PROP_HASHCOL, e->p);
	*exp = exp_label(sql->sa, e, ++sql->label);
	rel_project_add_exp(sql, rel, e);
	return rel;
}

static sql_exp *
exps_find_identity(list *exps) 
{
	node *n;

	for (n=exps->h; n; n = n->next) {
		sql_exp *e = n->data;

		if (is_identity(e, NULL))
			return e;
	}
	return NULL;
}

static sql_rel *
rel_add_identity(mvc *sql, sql_rel *rel, sql_exp **exp)
{
	if (rel && is_project(rel->op) && (*exp = exps_find_identity(rel->exps)) != NULL) 
		return rel;
	return _rel_add_identity(sql, rel, exp);
}

static int
exps_from_rel( list *exps, sql_rel *rel )
{
	node *n;

	if (!rel || !exps)
		return 0;
	for (n=exps->h; n; n=n->next) {
		sql_exp *e = n->data;
		if (rel_find_exp(rel, e) )
			return 1;
	}
	return 0;
}

/* push down apply until its gone */
static sql_rel *
rel_apply_rewrite(int *changes, mvc *sql, sql_rel *rel) 
{
	sql_rel *l, *r;

	if (rel->op == op_project && rel->exps) { /* check card */
		node *n;

		for(n = rel->exps->h; n; n = n->next) {
			sql_exp *e = n->data;

			if (e->type == e_column && e->card < CARD_AGGR) {
				sql_exp *p = rel_find_exp(rel->l, e);

				if (p && p->card >= CARD_AGGR)
					e->card = p->card;
			}
		}
	}
	if (rel->op != op_apply)
		return rel;

	l = rel->l;
	r = rel->r;
	if (!rel->exps || list_length(rel->exps) == 0) {
		rel->op = op_join;
		(*changes)++;
	}
	if (rel->flag == APPLY_EXISTS || rel->flag == APPLY_NOTEXISTS) { /* rewrite as semijoin (difference/join)*/ /* rewrite as antijoin (minus/join) */
		sql_exp *ident, *le = NULL;
		sql_rel *nrel = rel_add_identity(sql, l, &ident), *arel = rel;

		rel->l = nrel;
		ident = exp_column(sql->sa, exp_relname(ident), exp_name(ident), exp_subtype(ident), ident->card, has_nil(ident), is_intern(ident));

		rel = rel_label(sql, rel, 0);

		/* look up the identity columns and label these */
		le = rel_bind_column(sql, rel, ident->name, 0);

		nrel = rel_crossproduct(sql->sa, rel_dup(nrel), rel, arel->flag==APPLY_EXISTS?op_semi:op_anti);
		nrel->exps = new_exp_list(sql->sa);
		le = exp_compare(sql->sa, ident, le, cmp_equal);
		append(nrel->exps, le);

		arel->flag = APPLY_JOIN;
		(*changes)++;
		return nrel;
	}
	if (rel->flag == APPLY_LOJ && r->op == op_project && exps_from_rel(r->exps, rel->l)) {
		sql_exp *ident, *le = NULL;
		sql_rel *nrel = rel_add_identity(sql, l, &ident), *arel = rel;

		rel->l = nrel;
		ident = exp_column(sql->sa, exp_relname(ident), exp_name(ident), exp_subtype(ident), ident->card, has_nil(ident), is_intern(ident));

		rel = rel_project(sql->sa, rel, rel_projections(sql, rel, NULL, 1, 1));

		/* look up the identity column and label these */
		le = exps_bind_column2(rel->exps, exp_relname(ident), exp_name(ident));
		exp_label(sql->sa, le, ++sql->label);
		/* zap rel->exps name hash tables as we changed names */
		rel->exps->ht = NULL;
		le = exp_column(sql->sa, exp_relname(le), exp_name(le), exp_subtype(le), le->card, has_nil(le), is_intern(le));

		nrel = rel_crossproduct(sql->sa, rel_dup(nrel), rel, op_left);
		nrel->exps = new_exp_list(sql->sa);
		le = exp_compare(sql->sa, ident, le, cmp_equal);
		append(nrel->exps, le);

		arel->flag = APPLY_JOIN;
		(*changes)++;
		return nrel;
	}
	/* table function (TODO should output any input cols) */
	if (r->op == op_table && r->l) {
		/*
		int used = rel_uses_exps(r->l, rel->exps);

		if (used) {
		*/
			/* ugh */
			r->l = rel->l;
			return r;
		//}
	} 
	if (r->op == op_table || r->op == op_basetable) {
		if (rel->flag == APPLY_LOJ)
			rel->op = op_left;
		else
			rel->op = op_join;
		rel->exps = NULL;
		return rel;
	}
	if (r->op == op_union) { 
		list *p;
		sql_rel *nl;

		assert( rel_uses_exps(r->l, rel->exps) && rel_uses_exps(r->r, rel->exps));
		/* apply returns all input columns + the output of the inner relation */
		/* so we prepend the input colunms to the unions expression list */
		/* Push the apply down the union */
		p = rel_projections(sql, rel, NULL, 1, 1);
		nl = rel_crossproduct(sql->sa, rel_dup(rel->l), r->l, op_apply);
		rel->r = r->r; 
		nl->flag = rel->flag;
		nl->exps = rel->exps;
		r->l = nl;
		r->r = rel;
		r->exps = list_merge(p, r->exps, (fdup)NULL);
		(*changes)++;
		return r;
	}
	if (r->op == op_project) { /* merge projections */
		if (!r->l) { /* TODO check realy apply case */
			(*changes)++;
			return l;
		} else {
			list *p = rel_projections(sql, l, NULL, 1, 1);

			p = list_merge(p, r->exps, (fdup)NULL);
			rel->r = rel_dup(r->l); /* remove project */
			rel_destroy(r);
			rel = rel_project(sql->sa, rel, p);
			(*changes)++;
		}
	}
	if (r->op == op_select) { /* swap order (select/apply) */
		l = r->l;
		r->l = rel;
		rel->r = l;
		(*changes)++;
		return r;
	}
	if (is_semi(r->op)) { /* apply (R, (semi/anti(l,r)) -> semi/anti( apply(R,l), apply(R,r)) */
		sql_rel *nrel = rel_crossproduct(sql->sa, rel_dup(rel->l), r->l, op_apply);
		rel->r = r->r; 
		nrel->flag = rel->flag;
		nrel->exps = rel->exps;
		r->l = nrel;
		r->r = rel;
		(*changes)++;
		return r;
	}
	if (is_join(r->op)) {
		sql_rel *rl = r->l;

		/* if exps do not use the apply variables, push up the join */
		int lused = rel_uses_exps(r->l, rel->exps);
		int rused = rel_uses_exps(r->r, rel->exps);

		if (!lused && is_project(rl->op) && !rl->l) 
			rused = 0;

		if (lused && !rused){
			rel->r = r->l; /* still apply on left */
			/* reuse join */
			r->l = rel;
			rel = r; 
		} else if (rused && !lused){
			rel->r = r->r; /* still apply on right */
			/* reuse join */
			r->r = r->l;
			r->l = rel;
			rel = r; 
		} else { /* both used or unused */
			int flag = rel->flag;
			node *n;
			/* rewrite apply into join (later use flag, loj, join or exists (which is antijoin)) */

			if (is_project(rl->op) && !rl->l) {
				r->l = rel->l;
			} else {
				r->r = rel->l;
			}
			/* unbind join exps */
			if (r->exps)
			for (n=r->exps->h; n; n = n->next) {
				sql_exp *e = n->data;
				assert(e->type == e_cmp);

				/* TODO: for now assume simple type only */
				if (e->l && exp_uses_exps(e->l, rel->exps)) {
					sql_exp *ne = e->l;

					switch (ne->type) {
					case e_column:
						if (ne->l) {
							ne = exps_bind_column2(rel->exps, ne->l, ne->r);
						} else {
							ne = exps_bind_column(rel->exps, ne->r, NULL);
						}
						if (ne) {
							ne = exp_column(sql->sa, ne->l, ne->r, exp_subtype(ne), ne->card, has_nil(ne), is_intern(ne));
							e->l = ne;
						}
						break;
					case e_func:
					case e_aggr:
					default:
						break;
					}
				} 
				if (e->r && exp_uses_exps(e->r, rel->exps)) {
					sql_exp *ne = e->r;

					switch (ne->type) {
					case e_column:
						if (ne->l) {
							ne = exps_bind_column2(rel->exps, ne->l, ne->r);
						} else {
							ne = exps_bind_column(rel->exps, ne->r, NULL);
						}
						if (ne) {
							ne = exp_column(sql->sa, ne->l, ne->r, exp_subtype(ne), ne->card, has_nil(ne), is_intern(ne));
							e->r = ne;
						}
						break;
					case e_func:
					case e_aggr:
					default:
						break;
					}
				} 
			}
			rel = r;
			if (flag == APPLY_LOJ)
				rel->op = op_left;
			else
				rel->op = op_join;
			return rel;
		}
		(*changes)++;
	}
	if (r->op == op_groupby) { /* groupby */ 
		list *ogbe = r->r, *aggr = NULL;
		int has_gbe = (ogbe && list_length(ogbe) > 0);

		node *n;
		list *gbe = new_exp_list(sql->sa), *exps;
		sql_exp *ident;

		/* add project + identity around l */
		rel->l = l = rel_add_identity(sql, l, &ident);
		ident = exp_column(sql->sa, exp_relname(ident), exp_name(ident), exp_subtype(ident), ident->card, has_nil(ident), is_intern(ident));
		list_append(gbe, ident);

		aggr = rel_projections(sql, l, NULL, 1, 1); /* columns of R */
		exps = rel_projections(sql, r->l, NULL, 1, 1); /* columns before groupgby */

		if (has_gbe)
			list_merge(gbe, ogbe, (fdup)NULL);
		rel->r = r->l; /* remove groupby */
		rel = rel_groupby(sql, rel, gbe);

		list_merge(rel->exps, aggr, (fdup)NULL);	
		for(n=r->exps->h; n; n = n->next) {
			sql_exp *e = n->data;

			/* count_nil(*) -> count(col) */
			if (!has_gbe && e->type == e_aggr && strcmp(((sql_subaggr *)e->f)->aggr->base.name, "count") == 0 && !e->l) {
					sql_exp *c = exps->t->data;
					list *l = new_exp_list(sql->sa);

					set_no_nil(e);
					e->l = l;
					c = exp_column(sql->sa, exp_relname(c), exp_name(c), exp_subtype(c), exp_card(c), has_nil(c), is_intern(c));
					append(l, c);
			}
			if (e->type == e_aggr && e->card < CARD_AGGR) /* also fix projects, see above */
				e->card = CARD_AGGR;
			append(rel->exps, e);
		}
		(*changes)++;
	}
	return rel;
}

static sql_rel *
rewrite(mvc *sql, sql_rel *rel, rewrite_fptr rewriter, int *has_changes) 
{
	int changes = 0;

	if (!rel)
		return rel;

	switch (rel->op) {
	case op_basetable:
	case op_table:
		break;
	case op_join: 
	case op_left: 
	case op_right: 
	case op_full: 

	case op_apply: 
	case op_semi: 
	case op_anti: 

	case op_union: 
	case op_inter: 
	case op_except: 
		rel->l = rewrite(sql, rel->l, rewriter, has_changes);
		rel->r = rewrite(sql, rel->r, rewriter, has_changes);
		break;
	case op_project:
	case op_select: 
	case op_rdfscan:		
	case op_groupby: 
	case op_topn: 
	case op_sample: 
		rel->l = rewrite(sql, rel->l, rewriter, has_changes);
		break;
	case op_ddl: 
		rel->l = rewrite(sql, rel->l, rewriter, has_changes);
		if (rel->r)
			rel->r = rewrite(sql, rel->r, rewriter, has_changes);
		break;
	case op_insert:
	case op_update:
	case op_delete:
		rel->l = rewrite(sql, rel->l, rewriter, has_changes);
		rel->r = rewrite(sql, rel->r, rewriter, has_changes);
		break;
	}
	rel = rewriter(&changes, sql, rel);
	if (changes) {
		(*has_changes)++;
		return rewrite(sql, rel, rewriter, has_changes);
	}
	return rel;
}

static sql_rel *
rewrite_topdown(mvc *sql, sql_rel *rel, rewrite_fptr rewriter, int *has_changes) 
{
	if (!rel)
		return rel;

	rel = rewriter(has_changes, sql, rel);
	switch (rel->op) {
	case op_basetable:
	case op_table:
		break;
	case op_join: 
	case op_left: 
	case op_right: 
	case op_full: 

	case op_apply: 
	case op_semi: 
	case op_anti: 

	case op_union: 
	case op_inter: 
	case op_except: 
		rel->l = rewrite_topdown(sql, rel->l, rewriter, has_changes);
		rel->r = rewrite_topdown(sql, rel->r, rewriter, has_changes);
		break;
	case op_project:
	case op_select: 
	case op_rdfscan:		
	case op_groupby: 
	case op_topn: 
	case op_sample: 
		rel->l = rewrite_topdown(sql, rel->l, rewriter, has_changes);
		break;
	case op_ddl: 
		rel->l = rewrite_topdown(sql, rel->l, rewriter, has_changes);
		if (rel->r)
			rel->r = rewrite_topdown(sql, rel->r, rewriter, has_changes);
		break;
	case op_insert:
	case op_update:
	case op_delete:
		rel->l = rewrite_topdown(sql, rel->l, rewriter, has_changes);
		rel->r = rewrite_topdown(sql, rel->r, rewriter, has_changes);
		break;
	}
	return rel;
}

static sql_rel *
_rel_optimizer(mvc *sql, sql_rel *rel, int level) 
{
	int changes = 0, e_changes = 0;
	global_props gp; 

	memset(&gp, 0, sizeof(global_props));
	rel_properties(sql, &gp, rel);

#ifdef DEBUG
{
	int i;
	for (i = 0; i < MAXOPS; i++) {
		if (gp.cnt[i]> 0)
			printf("%s %d\n", op2string((operator_type)i), gp.cnt[i]);
	}
}
#endif

	/* simple merging of projects */
	if (gp.cnt[op_project] || gp.cnt[op_ddl]) {
		rel = rewrite(sql, rel, &rel_merge_projects, &changes);
		if (level <= 0) {
			rel = rewrite(sql, rel, &rel_case_fixup, &changes);
			rel = rewrite(sql, rel, &rel_distinct_project2groupby, &changes);
		}
	}
	/* push (simple renaming) projections up */
	if (gp.cnt[op_project])
		rel = rewrite(sql, rel, &rel_push_project_up, &changes); 

	if (gp.cnt[op_select] && level <= 0)
		rel = rewrite(sql, rel, &rel_simplify_predicates, &changes); 

	/* join's/crossproducts between a relation and a constant (row).
	 * could be rewritten 
	 *
	 * also joins between a relation and a DICT (which isn't used)
	 * could be removed.
	 * */
	if (gp.cnt[op_join] && gp.cnt[op_project])
		rel = rewrite(sql, rel, &rel_remove_join, &changes); 

	if (gp.cnt[op_join] || 
	    gp.cnt[op_left] || gp.cnt[op_right] || gp.cnt[op_full] || 
	    gp.cnt[op_semi] || gp.cnt[op_anti] ||
	    gp.cnt[op_select]) {
		rel = rewrite(sql, rel, &rel_find_range, &changes);
		rel = rel_project_reduce_casts(&changes, sql, rel);
		rel = rewrite(sql, rel, &rel_reduce_casts, &changes);
	}

	if (gp.cnt[op_union])
		rel = rewrite(sql, rel, &rel_merge_union, &changes); 

	if (gp.cnt[op_select]) 
		rel = rewrite(sql, rel, &rel_select_cse, &changes); 

	if (gp.cnt[op_project]) 
		rel = rewrite(sql, rel, &rel_project_cse, &changes);

	rel = rewrite(sql, rel, &rel_rewrite_types, &changes); 

	if (gp.cnt[op_anti] || gp.cnt[op_semi]) {
		/* rewrite semijoin (A, join(A,B)) into semijoin (A,B) */
		rel = rewrite(sql, rel, &rel_rewrite_semijoin, &changes);
		/* push semijoin through join */
		rel = rewrite(sql, rel, &rel_push_semijoin_down, &changes);
		/* antijoin(a, union(b,c)) -> antijoin(antijoin(a,b), c) */
		rel = rewrite(sql, rel, &rel_rewrite_antijoin, &changes);
		if (level <= 0)
			rel = rewrite_topdown(sql, rel, &rel_semijoin_use_fk, &changes);
	}

	if (gp.cnt[op_select]) {
		/* only once */
		if (level <= 0)
			rel = rewrite(sql, rel, &rel_merge_rse, &changes); 

		rel = rewrite_topdown(sql, rel, &rel_push_select_down, &changes); 
		rel = rewrite(sql, rel, &rel_remove_empty_select, &e_changes); 
	}

	if (gp.cnt[op_select] && gp.cnt[op_join]) {
		rel = rewrite_topdown(sql, rel, &rel_push_select_down_join, &changes); 
		rel = rewrite(sql, rel, &rel_remove_empty_select, &e_changes); 
	}

	/* rewrite all applies */
	if (level <= 0 && gp.cnt[op_apply]) {
		rel = rel_apply_rename(sql, rel);
		rel = rewrite(sql, rel, &rel_apply_rewrite, &changes);
	}

	if (gp.cnt[op_join] && gp.cnt[op_groupby]) {
		rel = rewrite_topdown(sql, rel, &rel_push_count_down, &changes);
		if (level <= 0)
			rel = rewrite_topdown(sql, rel, &rel_push_join_down, &changes); 

		/* push_join_down introduces semijoins */
		/* rewrite semijoin (A, join(A,B)) into semijoin (A,B) */
		rel = rewrite(sql, rel, &rel_rewrite_semijoin, &changes);
	}

	if (gp.cnt[op_select])
		rel = rewrite_topdown(sql, rel, &rel_push_select_down_union, &changes); 

	if (gp.cnt[op_groupby]) {
		rel = rewrite_topdown(sql, rel, &rel_push_aggr_down, &changes);
		rel = rewrite_topdown(sql, rel, &rel_push_groupby_down, &changes);
		rel = rewrite(sql, rel, &rel_groupby_order, &changes); 
		rel = rewrite(sql, rel, &rel_reduce_groupby_exps, &changes); 
		rel = rewrite(sql, rel, &rel_groupby_distinct, &changes); 
	}

	if (gp.cnt[op_join] || gp.cnt[op_left] || 
	    gp.cnt[op_semi] || gp.cnt[op_anti]) {
		rel = rel_remove_empty_join(sql, rel, &changes);
		if (!gp.cnt[op_update])
			rel = rewrite(sql, rel, &rel_join_order, &changes); 
		rel = rewrite(sql, rel, &rel_push_join_down_union, &changes); 
		/* rel_join_order may introduce empty selects */
		rel = rewrite(sql, rel, &rel_remove_empty_select, &e_changes); 
	}

	if (gp.cnt[op_select] && sql->emode != m_prepare) 
		rel = rewrite(sql, rel, &rel_simplify_like_select, &changes); 

	if (gp.cnt[op_select]) 
		rel = rewrite(sql, rel, &rel_select_order, &changes); 

	if (gp.cnt[op_select] || gp.cnt[op_join])
		rel = rewrite(sql, rel, &rel_use_index, &changes); 

	if (gp.cnt[op_project]) 
		rel = rewrite_topdown(sql, rel, &rel_push_project_down_union, &changes);

	/* Remove unused expressions */
	if (level <= 0)
		rel = rel_dce(sql, rel);

	if (gp.cnt[op_join] || 
	    gp.cnt[op_left] || gp.cnt[op_right] || gp.cnt[op_full] || 
	    gp.cnt[op_semi] || gp.cnt[op_anti] ||
	    gp.cnt[op_select]) {
		rel = rewrite(sql, rel, &rel_push_func_down, &changes);
		rel = rewrite_topdown(sql, rel, &rel_push_select_down, &changes); 
		rel = rewrite(sql, rel, &rel_remove_empty_select, &e_changes); 
	}

	if (!changes && gp.cnt[op_topn]) {
		rel = rewrite_topdown(sql, rel, &rel_push_topn_down, &changes); 
		changes = 0;
	}

	rel = rewrite_topdown(sql, rel, &rel_merge_table_rewrite, &changes);
	if (level <= 0 && mvc_debug_on(sql,8))
		rel = rewrite_topdown(sql, rel, &rel_add_dicts, &changes);

	if (changes && level > 10) {
		assert(0);
		return rel;
	}

	if (changes || level == 0)
		return _rel_optimizer(sql, rel, ++level);

	return rel;
}

sql_rel *
rel_optimizer(mvc *sql, sql_rel *rel) 
{
	return _rel_optimizer(sql, rel, 0);
}


static sql_rel *
_rdf_rel_optimizer(mvc *sql, sql_rel *rel, int level) 
{

	int changes = 0, e_changes = 0;
	global_props gp; 

	memset(&gp, 0, sizeof(global_props));
	rel_properties(sql, &gp, rel);
	
	/* simple merging of projects */
	if (gp.cnt[op_project] || gp.cnt[op_ddl]) {
		rel = rewrite(sql, rel, &rel_merge_projects, &changes);
		if (level <= 0) {
			rel = rewrite(sql, rel, &rel_case_fixup, &changes);
			rel = rewrite(sql, rel, &rel_distinct_project2groupby, &changes);
		}
	}
	/* push (simple renaming) projections up */
	if (gp.cnt[op_project])
		rel = rewrite(sql, rel, &rel_push_project_up, &changes); 

	if (gp.cnt[op_select] && level <= 0)
		rel = rewrite(sql, rel, &rel_simplify_predicates, &changes); 

	/* join's/crossproducts between a relation and a constant (row).
	 * could be rewritten 
	 *
	 * also joins between a relation and a DICT (which isn't used)
	 * could be removed.
	 * */
	if (gp.cnt[op_join] && gp.cnt[op_project])
		rel = rewrite(sql, rel, &rel_remove_join, &changes); 

	if (gp.cnt[op_project]) 
		rel = rewrite(sql, rel, &rel_project_cse, &changes);

	
	if (gp.cnt[op_select]) {
		/* only once */
		if (level <= 0)
			rel = rewrite(sql, rel, &rel_merge_rse, &changes); 

		rel = rewrite_topdown(sql, rel, &rel_push_select_down, &changes); 
		rel = rewrite(sql, rel, &rel_remove_empty_select, &e_changes); 
	}

	if (gp.cnt[op_project])
		rel = rewrite_topdown(sql, rel, &rel_push_project_down_union, &changes);

	if (changes && level > 10) {
		assert(0);
		return rel;
	}

	if (changes || level == 0)
		return _rdf_rel_optimizer(sql, rel, ++level);

	/* optimize */
	return rel;

}

sql_rel *
rdf_rel_optimizer(mvc *sql, sql_rel *rel)
{
	return _rdf_rel_optimizer(sql, rel, 0);
}
<|MERGE_RESOLUTION|>--- conflicted
+++ resolved
@@ -1740,15 +1740,9 @@
 
 	if (rel->op == op_topn && topn_save_exps(rel->exps)) {
 		sql_rel *rp = NULL;
-<<<<<<< HEAD
-		
-		if (r && r->op == op_project && need_distinct(r))
-			return rel; 
-=======
 
 		if (r && r->op == op_project && need_distinct(r)) 
 			return rel;
->>>>>>> dabe157a
 		/* duplicate topn + [ project-order ] under union */
 		if (r)
 			rp = r->l;
@@ -1781,10 +1775,6 @@
 			if (!is_project(ur->op)) 
 				ur = rel_project(sql->sa, ur, 
 					rel_projections(sql, ur, NULL, 1, 1));
-			if (need_distinct(r)) {
-				set_distinct(ul);
-				set_distinct(ur);
-			}
 			rel_rename_exps(sql, u->exps, ul->exps);
 			rel_rename_exps(sql, u->exps, ur->exps);
 
@@ -1822,15 +1812,9 @@
 			ur = rel_project(sql->sa, u, exps_alias(sql->sa, r->exps));
 			ur->r = r->r;
 			r->l = NULL;
-<<<<<<< HEAD
-			
-			if (need_distinct(r)) 
-				set_distinct(ur);	
-=======
 
 			if (need_distinct(r)) 
 				set_distinct(ur);
->>>>>>> dabe157a
 
 			rel_destroy(r);
 			rel->l = ur;
@@ -5944,7 +5928,6 @@
 					/* rewrite isnull(x) = TRUE/FALSE => x =/<> NULL */
 					if (!f->func->s && !strcmp(f->func->base.name, "isnull") && 
 					     is_atom(r->type) && r->l) { /* direct literal */
-						if (0){		//DUC: Disable as it does work for RDF module
 						atom *a = r->l;
 						int flag = a->data.val.bval;
 						list *args = l->l;
@@ -5952,14 +5935,9 @@
 						assert(list_length(args) == 1);
 						l = args->h->data;
 						r = exp_atom(sql->sa, atom_general(sql->sa, exp_subtype(l), NULL));
-<<<<<<< HEAD
-						e = exp_compare(sql->sa, l, r, (flag)?cmp_equal:cmp_notequal);
-						}
-=======
 						e = exp_compare2(sql->sa, l, r, r, 3);
 						if (e && !flag)
 							set_anti(e);
->>>>>>> dabe157a
 					} else if (!f->func->s && !strcmp(f->func->base.name, "not")) {
 						if (is_atom(r->type) && r->l) { /* direct literal */
 							atom *a = r->l;
