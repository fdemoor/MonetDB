/*
 * The contents of this file are subject to the MonetDB Public License
 * Version 1.1 (the "License"); you may not use this file except in
 * compliance with the License. You may obtain a copy of the License at
 * http://www.monetdb.org/Legal/MonetDBLicense
 *
 * Software distributed under the License is distributed on an "AS IS"
 * basis, WITHOUT WARRANTY OF ANY KIND, either express or implied. See the
 * License for the specific language governing rights and limitations
 * under the License.
 *
 * The Original Code is the MonetDB Database System.
 *
 * The Initial Developer of the Original Code is CWI.
 * Portions created by CWI are Copyright (C) 1997-July 2008 CWI.
 * Copyright August 2008-2015 MonetDB B.V.
 * All Rights Reserved.
 */

/*#define DEBUG*/

#include "monetdb_config.h"
#include "rel_optimizer.h"
#include "rel_exp.h"
#include "rel_prop.h"
#include "rel_dump.h"
#include "rel_select.h"
#include "rel_updates.h"
#include "rel_planner.h"
#include "rel_psm.h"
#include "sql_env.h"

#include "mtime.h"
#include "mal_client.h"

#define new_func_list(sa) sa_list(sa)
#define new_col_list(sa) sa_list(sa)


typedef struct table_pkeys
{
	str table_name;
	struct list *pkey_column_names;
} table_pkeys;

typedef struct sel_predicate
{
	sht cmp_type; // cmp_gt = 0, cmp_gte = 1, cmp_lte = 2, cmp_lt = 3, cmp_equal = 4, cmp_notequal = 5, cmp_filter = 6, cmp_or = 7, cmp_in = 8, cmp_notin = 9, cmp_all = 10, cmp_project = 11  (up to here taken from sql/rel.txt), cmp_range = 12, 13, 14, 15 (both not equal, first equal second not equal, first not equal second equal, both equal, respectively. The direction is from lower boundary to upper boundary).
	sql_column* column; // column of the selection predicate
	ValRecord** values; // array of values (valrecord pointers) compared. Could be of different cardinality. E.g. 1 if cmp_equal, 2 if cmp_range, anything if cmp_in, etc.
	int num_values; // length of the values array.
} sel_predicate;


typedef struct global_props {
	int cnt[MAXOPS];
} global_props;

typedef sql_rel *(*rewrite_fptr)(int *changes, mvc *sql, sql_rel *rel);
typedef int (*find_prop_fptr)(mvc *sql, sql_rel *rel);

static sql_subfunc *find_func( mvc *sql, char *name, list *exps );
int is_table_in_list_table_pkeys(list *l, sql_table* st);
int is_column_in_list_columns(list *l, sql_column* c);
int is_column_of_table_in_list_table_pkeys(list *l, sql_table* st, sql_column* c);
list* extract_column_names_from_list_of_columns(list* list_of_columns);
list* collect_PERPAD(mvc *sql, sql_rel *rel);
lng get_enum_step_length(sql_column* c);
list* reorder_PERPAD(list* list_PERPAD, list* pkey_column_names);
sel_predicate** convert_all_into_in_clause_except_cmp_equal(list *list_of_PERPAD);
int enumerate_pkey_space(str** ret, sel_predicate** sps, int sps_enum_start, int num_PERPAD, int* is_pkey_to_be_enumerated);
int* enumerate_and_insert_into_temp_table(mvc *sql, sel_predicate** sps, int num_PERPAD);
str SQLstatementIntern(Client c, str *expr, str nme, int execute, bit output);
str VAL2str(ValRecord* valp);
int find_out_pkey_space_for_unavailable_required_derived_metadata(mvc* sql, list* list_of_PERPAD, int* is_pkey_to_be_enumerated, int num_pkeys_to_be_enumerated);
void compute_and_insert_unavailable_required_derived_metadata(mvc* sql, sel_predicate** sps, int num_PERPAD, int* is_pkey_to_be_enumerated, int num_pkeys_to_be_enumerated);
str* get_pkey_bound_to_dataview(str schema_name, str dmdt_name, sel_predicate** sps, int num_PERPAD);
str form_pkey_select_str(sel_predicate** sps, int num_PERPAD, str* pkey_bound_to_dataview, str* select_str_per_pkey);
str get_non_pkey_select_str(str schema_name, str dmdt_name);
void prepare_pmv(mvc* sql, sql_rel* ret);
bit is_pmv_query(sql_rel *rel);
void clean_up_temps(mvc* sql);
bit is_pmv(sql_table* t);

str getPipeDefinition(str name);

list *discovered_table_pkeys;
static char temp_column_name_start = 97;
static str temp_table_name = "tt";
static str temp_table_name_res = "tt_res";
static int dvf_mode = 0;

/* The important task of the relational optimizer is to optimize the
   join order. 

   The current implementation chooses the join order based on 
   select counts, ie if one of the join sides has been reduced using
   a select this join is choosen over one without such selections. 
 */

/* currently we only find simple column expressions */
void *
name_find_column( sql_rel *rel, char *rname, char *name, int pnr, sql_rel **bt ) 
{
	sql_exp *alias = NULL;
	sql_column *c = NULL;

	switch (rel->op) {
	case op_basetable: {
		node *cn;
		sql_table *t = rel->l;

		if (rel->exps) {
			sql_exp *e;
		       
			if (rname)
				e = exps_bind_column2(rel->exps, rname, name);
			else
				e = exps_bind_column(rel->exps, name, NULL);
			if (!e || e->type != e_column) 
				return NULL;
			if (e->l)
				rname = e->l;
			name = e->r;
		}
		if (name && !t)
			return rel->r;
		if (rname && strcmp(t->base.name, rname) != 0)
			return NULL;
		for (cn = t->columns.set->h; cn; cn = cn->next) {
			sql_column *c = cn->data;
			if (strcmp(c->base.name, name) == 0) {
				*bt = rel;
				if (pnr < 0 || (c->t->p &&
				    list_position(c->t->p->tables.set, c->t) == pnr))
					return c;
			}
		}
		for (cn = t->idxs.set->h; cn; cn = cn->next) {
			sql_idx *c = cn->data;
			if (strcmp(c->base.name, name+1 /* skip % */) == 0) {
				*bt = rel;
				if (pnr < 0 || (c->t->p &&
				    list_position(c->t->p->tables.set, c->t) == pnr))
					return c;
			}
		}
		break;
	}
	case op_table:
		/* table func */
		return NULL;
	case op_ddl: 
		if (is_updateble(rel))
			return name_find_column( rel->l, rname, name, pnr, bt);
		return NULL;
	case op_join: 
	case op_left: 
	case op_right: 
	case op_full: 
	case op_apply: 
	case op_semi: 
	case op_anti: 
		/* first right (possible subquery) */
		c = name_find_column( rel->r, rname, name, pnr, bt);
		if (!c) 
			c = name_find_column( rel->l, rname, name, pnr, bt);
		return c;
	case op_select:
	case op_topn:
	case op_sample:
		return name_find_column( rel->l, rname, name, pnr, bt);
	case op_union:
	case op_inter:
	case op_except:

		if (pnr >= 0 || pnr == -2) {
			/* first right (possible subquery) */
			c = name_find_column( rel->r, rname, name, pnr, bt);
			if (!c) 
				c = name_find_column( rel->l, rname, name, pnr, bt);
			return c;
		}
		return NULL;

	case op_project:
	case op_groupby:
		if (!rel->exps)
			break;
		if (rname)
			alias = exps_bind_column2(rel->exps, rname, name);
		else
			alias = exps_bind_column(rel->exps, name, NULL);
		if (is_groupby(rel->op) && alias && alias->type == e_column && rel->r) {
			if (alias->l)
				alias = exps_bind_column2(rel->r, alias->l, alias->r);
			else
				alias = exps_bind_column(rel->r, alias->r, NULL);
		}
		if (is_groupby(rel->op) && !alias && rel->l) {
			/* Group by column not found as alias in projection 
			 * list, fall back to check plain input columns */
			return name_find_column( rel->l, rname, name, pnr, bt);
		}
		break;
	case op_insert:
	case op_update:
	case op_delete:
		break;
	}
	if (alias) { /* we found an expression with the correct name, but
			we need sql_columns */
		if (rel->l && alias->type == e_column) /* real alias */
			return name_find_column(rel->l, alias->l, alias->r, pnr, bt);
	}
	return NULL;
}

static sql_column *
exp_find_column( sql_rel *rel, sql_exp *exp, int pnr )
{
	if (exp->type == e_column) { 
		sql_rel *bt = NULL;
		return name_find_column(rel, exp->l, exp->r, pnr, &bt);
	}
	return NULL;
}

static sql_column *
exp_find_column_( sql_rel *rel, sql_exp *exp, int pnr, sql_rel **bt )
{
	if (exp->type == e_column) 
		return name_find_column(rel, exp->l, exp->r, pnr, bt);
	return NULL;
}

/* find column for the select/join expression */
static sql_column *
sjexp_col(sql_exp *e, sql_rel *r) 
{
	sql_column *res = NULL;

	if (e->type == e_cmp && !is_complex_exp(e->flag)) {
		res = exp_find_column(r, e->l, -2);
		if (!res)
			res = exp_find_column(r, e->r, -2);
	}
	return res;
}

static sql_exp *
list_find_exp( list *exps, sql_exp *e)
{
	sql_exp *ne = NULL;

	if (e->type != e_column)
		return NULL;
	if ((e->l && (ne=exps_bind_column2(exps, e->l, e->r)) != NULL) ||
	    ((ne=exps_bind_column(exps, e->r, NULL)) != NULL))
		return ne;
	return NULL;
}

static int
kc_column_cmp(sql_kc *kc, sql_column *c)
{
	/* return on equality */
	return !(c == kc->c);
}

static int
join_properties(mvc *sql, sql_rel *rel) 
{
	if (rel->exps) {
		list *join_cols = new_col_list(sql->sa);
		node *en;

		/* simply using the expressions should also work ! */
		for ( en = rel->exps->h; en; en = en->next ) {
			sql_exp *e = en->data;

			if (e->type == e_cmp && e->flag == cmp_equal) {
				sql_column *lc = exp_find_column(rel, e->l, -2);
				sql_column *rc = exp_find_column(rel, e->r, -2);

				if (lc && rc) {
					append(join_cols, lc);
					append(join_cols, rc);
				}
			}
		}
	}
	return 0;
}

static void
rel_properties(mvc *sql, global_props *gp, sql_rel *rel) 
{
	gp->cnt[(int)rel->op]++;
	switch (rel->op) {
	case op_basetable:
	case op_table:
		break;
	case op_join: 
	case op_left: 
	case op_right: 
	case op_full: 

	case op_apply: 
	case op_semi: 
	case op_anti: 

	case op_union: 
	case op_inter: 
	case op_except: 
		rel_properties(sql, gp, rel->l);
		rel_properties(sql, gp, rel->r);
		break;
	case op_project:
	case op_select:
	case op_groupby:
	case op_topn:
	case op_sample:
	case op_ddl:
		if (rel->l)
			rel_properties(sql, gp, rel->l);
		break;
	case op_insert:
	case op_update:
	case op_delete:
		if (rel->r) 
			rel_properties(sql, gp, rel->r);
		break;
	}

	switch (rel->op) {
	case op_basetable:
	case op_table:
		if (!find_prop(rel->p, PROP_COUNT))
			rel->p = prop_create(sql->sa, PROP_COUNT, rel->p);
		break;
	case op_join: 
		join_properties(sql, rel);
		break;
	case op_left: 
	case op_right: 
	case op_full: 

	case op_apply: 
	case op_semi: 
	case op_anti: 

	case op_union: 
	case op_inter: 
	case op_except: 
		break;

	case op_project:
	case op_groupby:
	case op_topn:
	case op_sample:
	case op_select:
		break;

	case op_insert:
	case op_update:
	case op_delete:
	case op_ddl:
		break;
	}
}

static void
get_relations(sql_rel *rel, list *rels)
{
	if (!rel_is_ref(rel) && rel->op == op_join && rel->exps == NULL) {
		sql_rel *l = rel->l;
		sql_rel *r = rel->r;
		
		get_relations(l, rels);
		get_relations(r, rels);
		rel->l = NULL;
		rel->r = NULL;
		rel_destroy(rel);
	} else {
		append(rels, rel);
	}
}

static int
exp_count(int *cnt, int seqnr, sql_exp *e) 
{
	(void)seqnr;
	if (!e)
		return 0;
	if (find_prop(e->p, PROP_JOINIDX))
		*cnt += 100;
	if (find_prop(e->p, PROP_HASHCOL)) 
		*cnt += 100;
	if (find_prop(e->p, PROP_HASHIDX)) 
		*cnt += 100;
	switch(e->type) {
	case e_cmp:
		if (!is_complex_exp(e->flag)) {
			exp_count(cnt, seqnr, e->l); 
			exp_count(cnt, seqnr, e->r);
			if (e->f)
				exp_count(cnt, seqnr, e->f);
		}	
		switch (get_cmp(e)) {
		case cmp_equal:
			*cnt += 90;
			return 90;
		case cmp_notequal:
			*cnt += 7;
			return 7;
		case cmp_gt:
		case cmp_gte:
		case cmp_lt:
		case cmp_lte:
			*cnt += 6;
			if (e->f){ /* range */
				*cnt += 6;
				return 12;
			}
			return 6;
		case cmp_filter:
			if (exp_card(e->r) > CARD_AGGR) {
				/* filters for joins are special */
				*cnt += 1000;
				return 1000;
			}
			*cnt += 2;
			return 2;
		case cmp_in: 
		case cmp_notin: {
			list *l = e->r;
			int c = 9 - 10*list_length(l);
			*cnt += c;
			return c;
		}
		case cmp_or: /* prefer or over functions */
			*cnt += 3;
			return 3;
		default:
			return 0;
		}
	case e_column: 
		*cnt += 20;
		return 20;
	case e_atom:
		*cnt += 10;
		return 10;
	case e_func:
		/* functions are more expensive, depending on the number of columns involved. */ 
		if (e->card == CARD_ATOM)
			return 0;
		*cnt -= 5*list_length(e->l);
		return 5*list_length(e->l);
	case e_convert:
		/* functions are more expensive, depending on the number of columns involved. */ 
		if (e->card == CARD_ATOM)
			return 0;
		/* fall through */
	default:
		*cnt -= 5;
		return -5;
	}
}

static int
exp_keyvalue(sql_exp *e) 
{
	int cnt = 0;
	exp_count(&cnt, 0, e);
	return cnt;
}

static int
joinexp_cmp(list *rels, sql_exp *h, sql_exp *key)
{
	sql_rel *h_l;
	sql_rel *h_r;
	sql_rel *key_l;
	sql_rel *key_r;

	assert (!h || !key || (h->type == e_cmp && key->type == e_cmp));
	if (is_complex_exp(h->flag) || is_complex_exp(key->flag))
		return -1;
	h_l = find_rel(rels, h->l);
	h_r = find_rel(rels, h->r);
	key_l = find_rel(rels, key->l);
	key_r  = find_rel(rels, key->r);

	if (h_l == key_l && h_r == key_r)
		return 0;
	if (h_r == key_l && h_l == key_r)
		return 0;
        return -1;
}

static sql_exp *
joinexp_col(sql_exp *e, sql_rel *r)
{
	if (e->type == e_cmp) {
		if (rel_has_exp(r, e->l) >= 0) 
			return e->l;
		return e->r;
	}
	assert(0);
	return NULL;
}

static sql_column *
table_colexp(sql_exp *e, sql_rel *r)
{
	sql_table *t = r->l;

	if (e->type == e_column) {
		char *name = e->name;
		node *cn;

		if (r->exps) { /* use alias */
			for (cn = r->exps->h; cn; cn = cn->next) {
				sql_exp *ce = cn->data;
				if (strcmp(ce->name, name) == 0) {
					name = ce->r;
					break;
				}
			}
		}
		for (cn = t->columns.set->h; cn; cn = cn->next) {
			sql_column *c = cn->data;
			if (strcmp(c->base.name, name) == 0) 
				return c;
		}
	}
	return NULL;
}

int
exp_joins_rels(sql_exp *e, list *rels)
{
	sql_rel *l = NULL, *r = NULL;

	assert (e->type == e_cmp);
		
	if (e->flag == cmp_or) {
		l = NULL;
	} else if (e->flag == cmp_in || e->flag == cmp_notin || get_cmp(e) == cmp_filter) {
		list *lr = e->r;

		l = find_rel(rels, e->l);
		if (lr && lr->h)
			r = find_rel(rels, lr->h->data);
	} else {
		l = find_rel(rels, e->l);
		r = find_rel(rels, e->r);
	}

	if (l && r)
		return 0;
	return -1;
}

static list *
matching_joins(sql_allocator *sa, list *rels, list *exps, sql_exp *je) 
{
	sql_rel *l, *r;

	assert (je->type == e_cmp);
		
	l = find_rel(rels, je->l);
	r = find_rel(rels, je->r);
	if (l && r) {
		list *res;
		list *n_rels = new_rel_list(sa);	

		append(n_rels, l);
		append(n_rels, r);
		res = list_select(exps, n_rels, (fcmp) &exp_joins_rels, (fdup)NULL);
		return res; 
	}
	return new_rel_list(sa);
}

static int
sql_column_kc_cmp(sql_column *c, sql_kc *kc)
{
	/* return on equality */
	return (c->colnr - kc->c->colnr);
}

static sql_idx *
find_fk_index(sql_table *l, list *lcols, sql_table *r, list *rcols)
{
	if (l->idxs.set) {
		node *in;
	   	for(in = l->idxs.set->h; in; in = in->next){
	    		sql_idx *li = in->data;
			if (li->type == join_idx) {
		        	sql_key *rk = &((sql_fkey*)li->key)->rkey->k;
				fcmp cmp = (fcmp)&sql_column_kc_cmp;

              			if (rk->t == r && 
				    list_match(lcols, li->columns, cmp) == 0 &&
				    list_match(rcols, rk->columns, cmp) == 0) {
					return li;
				}
			}
		}
	}
	return NULL;
}

static sql_rel *
find_basetable( sql_rel *r)
{
	if (!r)
		return NULL;
	switch(r->op) {
	case op_basetable:	
		return r;
	case op_project:
	case op_select:
		return find_basetable(r->l);
	default:
		return NULL;
	}
}

int is_table_in_list_table_pkeys(list *l, sql_table* st)
{
	node *n = NULL;
	
	if (l && st) {
		for (n = l->h; n; n = n->next) 
		{
			table_pkeys *tp = n->data;
			if (strcmp(tp->table_name, st->base.name) == 0)
				return TRUE;
		}
	}
	return FALSE;
}

int is_column_in_list_columns(list *l, sql_column* c)
{
	node *n = NULL;
	
	if (l && c) {
		for (n = l->h; n; n = n->next) 
		{
			str s = n->data;
			if (strcmp(s, c->base.name) == 0)
				return TRUE;
		}
	}
	return FALSE;
}

int is_column_of_table_in_list_table_pkeys(list *l, sql_table* st, sql_column* c)
{
	node *n = NULL;
	
	if (l && st && c) {
		for (n = l->h; n; n = n->next) 
		{
			table_pkeys *tp = n->data;
			if (strcmp(tp->table_name, st->base.name) == 0)
			{
				return is_column_in_list_columns(tp->pkey_column_names, c);
			}
		}
	}
	return FALSE;
}


list* extract_column_names_from_list_of_columns(list* list_of_sql_kc)
{
	node *n = NULL;
	list* list_of_str = list_create(NULL);
	
	if (list_of_sql_kc) {
		for (n = list_of_sql_kc->h; n; n = n->next) 
		{
			sql_kc* skc = n->data;
			list_append(list_of_str, GDKstrdup(skc->c->base.name));
		}
	}
	return list_of_str;
}

/* TODO: need a better measure to recognize pmv.
 */
bit is_pmv(sql_table* t)
{
	if(strcmp(t->base.name, "windowmetadata") == 0)
		return TRUE;
	if(strcmp(t->base.name, "psdmetadata") == 0)
		return TRUE;
	else return FALSE;
}




list* collect_PERPAD(mvc *sql, sql_rel *rel)
{
	node *n = NULL;
	int i;
	list *res = NULL;
	list *first = NULL, *second = NULL;
	
	if(rel == NULL)
		return NULL;
	
	switch (rel->op) 
	{
		case op_basetable:
		case op_table:
			return NULL;
		case op_join: 
		case op_left: 
		case op_right: 
		case op_full: 
			
		case op_semi: 
		case op_anti: 
			
		case op_union: 
		case op_inter: 
		case op_except: 
			first = collect_PERPAD(sql, rel->l);
			second = collect_PERPAD(sql, rel->r);
			if(first == NULL && second == NULL)
				return NULL;
			else if(first == NULL)
				return list_merge(second, first, (fdup)NULL);
			else 
				return list_merge(first, second, (fdup)NULL);
		case op_project:
			return collect_PERPAD(sql, rel->l);
		case op_select:
			if(rel->exps == NULL)
				break;
			
			if(rel->exps->h == NULL)
				break;
			
			
			res = list_create(NULL);
			
			for (n = rel->exps->h, i = 0; n; n = n->next, i++) 
			{
				sql_exp *e = n->data;
			
				printf("i: %d. predicate\n", i);
				if(e == NULL)
					continue;
				
				if(e->type == e_cmp)
				{
					sql_exp *el = (sql_exp*) e->l;
					sql_exp *er = (sql_exp*) e->r;
					sql_exp *ef = NULL;
					sql_exp *pivot = NULL;
					
					if(e->f)
					{
						ef = (sql_exp*) e->f;
					}
					
					if(el->type == e_column || er->type == e_column)
					{
						sql_column *c;
						atom *a;
						
						if(el->type != e_column)
						{
							pivot = el;
							el = er;
							er = pivot;
						}
						
						c = exp_find_column(rel, el, -1);
						if(c == NULL)
							continue;
						printf("column: %s & table: %s & er_type: %d\n", c->base.name, c->t->base.name, er->type);
						
						if(find_prop(el->p, PROP_HASHCOL))
						{
							sql_ukey *su = (sql_ukey*) ((prop*)el->p)->value;
							if(is_pmv(c->t) && !is_table_in_list_table_pkeys(discovered_table_pkeys, c->t))
							{
								table_pkeys *tp = (table_pkeys*) GDKmalloc(sizeof(table_pkeys));
								tp->table_name = GDKstrdup(c->t->base.name);
								tp->pkey_column_names = extract_column_names_from_list_of_columns(su->k.columns);
								list_append(discovered_table_pkeys, tp);
							}
						}
						
						if(is_column_of_table_in_list_table_pkeys(discovered_table_pkeys, c->t, c))
						{
							
							sel_predicate* sp = (sel_predicate*) GDKmalloc(sizeof(sel_predicate));
							
							sp->cmp_type = e->flag;
							sp->column = c;
							sp->values = (ValRecord**) GDKmalloc(sizeof(ValRecord*));
							
							printf("pkey!\n");
							
							/* if it is a range */
							if(ef)
							{
								if(ef->type == e_convert)
									ef = ef->l;
								if (is_atom(ef->type) && (a = exp_value(ef, sql->args, sql->argc)) != NULL) 
								{
									ValRecord** vr = NULL;
									if(a->isnull)
										printf("ERROR: range boundary is given as NULL\n");
									
									sp->cmp_type = 12 + e->flag;
									printf("range type: %d\n", sp->cmp_type);
									sp->num_values = 2;
									vr = (ValRecord**) GDKrealloc(sp->values, 2*sizeof(ValRecord*));
									if(vr == NULL)
									{
										printf("ERROR: can not allocate memory\n");
									}
									sp->values = vr;
									sp->values[1] = &(a->data);
									printf("atom2sql: %s\n", atom2sql(a));
								}
								else
								{
									printf("ERROR: NOT atom or NO value in atom!\n");
								}
							}
							
							if(er->type == e_convert)
								er = er->l;
							
							if(e->flag == 8 || e->flag == 9) // IN & NOT IN
							{
								list* erl = (list*) e->r;
								node *ern = NULL;
								int k;
								ValRecord** vr = NULL;
								atom *ra;
								
								sp->cmp_type = e->flag;
								sp->num_values = list_length(erl);
								
								if(sp->num_values <= 0)
								{
									printf("ERROR: No value in IN/NOT_IN clause\n");
								}
								
								printf("num_values in IN/NOT_IN clause: %d\n", sp->num_values);
								
								vr = (ValRecord**) GDKrealloc(sp->values, sp->num_values*sizeof(ValRecord*));
								if(vr == NULL)
								{
									printf("ERROR: can not reallocate memory\n");
								}
								sp->values = vr;
								
								for (ern = erl->h, k = 0; ern; ern = ern->next, k++) 
								{
									sql_exp *ere = ern->data;
									
									if(ere->type == e_convert)
										ere = ere->l;
									
									if (is_atom(ere->type) && (ra = exp_value(ere, sql->args, sql->argc)) != NULL)
									{
										if(ra->isnull)
											printf("ERROR: value in IN/NOT_IN clause given as NULL\n");
										
										sp->values[k] = &(ra->data);
										printf("atom2sql: %s\n", atom2sql(ra));
									}
									else
									{
										printf("ERROR: NOT atom or NO value in atom!\n");
									}
								}
							}
							else if (is_atom(er->type) && (a = exp_value(er, sql->args, sql->argc)) != NULL) 
							{
								
								if(a->isnull)
									printf("ERROR: primary key should not be NULL\n");
								
								
								switch(sp->cmp_type)
								{
									case 0:
									case 1:
									case 2:
									case 3:
									case 4:
									case 5:
										sp->num_values = 1;
										sp->values[0] = &(a->data);
										break;
									case 6:
									case 7:
										/* not handled (yet) */
										printf("ERROR: case not handled yet!\n");
										break;
									case 8:
									case 9:
										/* TODO: handle IN and NOT IN */
										printf("ERROR: Right side of expression cannot be an atom in this case!\n");
										break;
									case 10:
									case 11:
										/* not handled (yet) */
										printf("ERROR: case not handled yet!\n");
										break;
									case 12:
									case 13:
									case 14:
									case 15:
										sp->values[0] = &(a->data);
										break;
								}
								
								printf("atom2sql: %s\n", atom2sql(a));
							}
							else
							{
								printf("ERROR: NOT atom or NO value in atom!\n");
							}
							
							
							
							res = list_append(res, sp);
						}
						
						
						
						
						
					
					}
					else
						printf("ERROR: unexpected el->type: %d & er->type: %d\n", el->type, er->type);	
				}
				else 
					printf("ERROR: unexpected e->type: %d\n", e->type);
				
				/* collect the PERPAD */
				
				// how to get which table the corresponding attribute belongs to? All the selections has to be pushed down at this point. So, below the selection should be a base table. That is the table we look for.
				// how to recognize if this attribute is a pkey of a specific table? It is the pkey of the base table below, if it has the PROP_HASHCOL property.
				
				
			}
			return res;
		case op_groupby:
		case op_topn:
		case op_sample:
			return collect_PERPAD(sql, rel->l);
		case op_ddl:
			break;
		case op_insert:
		case op_update:
		case op_delete:
			break;
	}
	
	return NULL;
}


lng get_enum_step_length(sql_column* c)
{
	if(strcmp(c->t->base.name, "windowmetadata") == 0 && strcmp(c->base.name, "window_start_ts") == 0)
		return 3600000;
	else if(strcmp(c->t->base.name, "psdmetadata") == 0 && strcmp(c->base.name, "psd_start_ts") == 0)
		return 3600000;
	else if(strcmp(c->t->base.name, "psdmetadata") == 0 && strcmp(c->base.name, "psd_freq") == 0)
		return 1;
	else return 0;
}

list* reorder_PERPAD(list* list_PERPAD, list* pkey_column_names)
{
	node *n = NULL, *o = NULL;
	list* res = list_create(NULL);
	
	for (n = pkey_column_names->h; n; n = n->next) 
	{
		str cn = n->data;
		for (o = list_PERPAD->h; o; o = o->next) 
		{
			sel_predicate *sp = o->data;
			
			if(strcmp(cn, sp->column->base.name) == 0)
			{
				res = list_append(res, sp);
				break;
			}
		}
	}
	
	return res;
}

sel_predicate** convert_all_into_in_clause_except_cmp_equal(list *list_of_PERPAD)
{
	int i;
	node *n = NULL;
	int num_sp;
	sel_predicate** sps;
	
	if(list_of_PERPAD == NULL)
		return NULL;
	
	num_sp = list_length(list_of_PERPAD);
	sps = (sel_predicate**) GDKmalloc(num_sp*sizeof(sel_predicate*));
	
	
	
	for(i = 0; i < num_sp; i++)
		sps[i] = (sel_predicate*) GDKmalloc(sizeof(sel_predicate));
	
	
	for (n = list_of_PERPAD->h, i = 0; n; n = n->next, i++) 
	{
		lng step_length;
		sel_predicate *sp = n->data;
		
		switch(sp->cmp_type)
		{
			case 0:
			case 1:
			case 2:
			case 3:
				/* not handled (yet) */
				printf("ERROR: conversion case not handled yet!\n");
				break;
			case 4:
				/* do not touch cmp_equal */
				sps[i]->cmp_type = sp->cmp_type;
				sps[i]->column = sp->column;
				sps[i]->values = sp->values;
				sps[i]->num_values = sp->num_values;
				
				break;
			case 5:
				/* not handled (yet) */
				printf("ERROR: conversion case not handled yet!\n");
				break;
			case 6:
			case 7:
				/* not handled (yet) */
				printf("ERROR: conversion case not handled yet!\n");
				break;
			case 8:
			case 9:
				/* already in clause */
				sps[i]->cmp_type = sp->cmp_type;
				sps[i]->column = sp->column;
				sps[i]->values = sp->values;
				sps[i]->num_values = sp->num_values;
				
				break;
			
			case 10:
			case 11:
				/* not handled (yet) */
				printf("ERROR: conversion case not handled yet!\n");
				break;
			case 12:
			case 13:
			case 14:
			case 15:
				/* TODO: till now we assumed all ranges are 15 */
				switch(sp->values[0]->vtype)
				{
					case TYPE_str: /* should be timestamp, because enumerating a string range is not realistic */
					{
						timestamp *tl = (timestamp*) GDKmalloc(sizeof(timestamp)); 
						timestamp *th = (timestamp*) GDKmalloc(sizeof(timestamp)); 
						timestamp *tr_tl = (timestamp*) GDKmalloc(sizeof(timestamp)); 
						timestamp *tr_th = (timestamp*) GDKmalloc(sizeof(timestamp)); 
						timestamp *current = (timestamp*) GDKmalloc(sizeof(timestamp));
						timestamp *next = (timestamp*) GDKmalloc(sizeof(timestamp));
						lng range_diff = 0;
						int j;
						str str_time_unit = "hour";
						
						/* convert from str to timestamp */
						MTIMEtimestamp_fromstr(tl, &(sp->values[0]->val.sval));
						MTIMEtimestamp_fromstr(th, &(sp->values[1]->val.sval));
						step_length = get_enum_step_length(sp->column); /* TODO: window_unit should somehow have an effect here */
						
						/* ceiling tl, floor th */
						timestamp_trunc(tr_tl, tl, &str_time_unit); /* TODO: "str" should be specified somehow differently */
						timestamp_trunc(tr_th, th, &str_time_unit); /* TODO: "str" should be specified somehow differently */
						if(tr_tl->days == tl->days && tr_tl->msecs == tl->msecs)
						{
							if(sp->cmp_type == 12 || sp->cmp_type == 14)
								MTIMEtimestamp_add(tl, tr_tl, &step_length);
						}
						else
							MTIMEtimestamp_add(tl, tr_tl, &step_length);
						
						if(tr_th->days == th->days && tr_th->msecs == th->msecs)
						{
							if(sp->cmp_type == 12 || sp->cmp_type == 13)
								MTIMEtimestamp_sub_msec_interval_lng_wrap(th, tr_th, &step_length);
						}
						else
							th = tr_th;
						
						MTIMEtimestamp_diff(&range_diff, th, tl);
						sps[i]->num_values = (range_diff / step_length) + 1;
						sps[i]->values = (ValRecord**) GDKmalloc(sps[i]->num_values * sizeof(ValRecord*));
						
						sps[i]->column = sp->column;
						sps[i]->cmp_type = 8; /* cmp_in */
						
						
						if(sps[i]->num_values < 1)
							break;
						
						*next = *tl;
						for(j = 0; j < sps[i]->num_values; j++)
						{
							int buf_size = 24;
							str buf = (str) GDKmalloc(buf_size * sizeof(char));
							*current = *next;
							sps[i]->values[j] = (ValRecord*) GDKmalloc(sizeof(ValRecord));
							sps[i]->values[j]->vtype = TYPE_str; /* keep enumerated timestamps as str again */
							
							timestamp_tostr(&buf, &buf_size, current);
							sps[i]->values[j]->val.sval = GDKstrdup(buf);
							
							MTIMEtimestamp_add(next, current, &step_length);
						}
						assert(current->days == th->days && current->msecs == th->msecs);
						
						GDKfree(th);
						GDKfree(current);
						GDKfree(next);
						
						break;
					}
					
					case TYPE_int:
					{
						int il, ih, range_diff, current, j;
						il = sp->values[0]->val.ival;
						ih = sp->values[1]->val.ival;
						
						step_length = get_enum_step_length(sp->column);
						
						if(sp->cmp_type == 12 || sp->cmp_type == 14)
							il += step_length;
						
						if(sp->cmp_type == 12 || sp->cmp_type == 13)
							ih -= step_length;
						
						range_diff = ih - il;
						sps[i]->num_values = (range_diff / step_length) + 1;
						sps[i]->values = (ValRecord**) GDKmalloc(sps[i]->num_values * sizeof(ValRecord*));
						
						sps[i]->column = sp->column;
						sps[i]->cmp_type = 8; /* cmp_in */
						
						if(sps[i]->num_values < 1)
							break;
						
						current = il;
						for(j = 0; j < sps[i]->num_values; j++)
						{
							sps[i]->values[j] = (ValRecord*) GDKmalloc(sizeof(ValRecord));
							sps[i]->values[j]->vtype = TYPE_int;
							sps[i]->values[j]->val.ival = current;
							current += step_length;
						}
						
						assert(current == ih + step_length);
						
						break;
					}
					
					default:
						printf("ERROR: range for this type is not possible or not handled (yet)!\n");
						break;
				}
				break;
		}
	}
	
	return sps;
}

/* recursive function to enumerate the pkey space */
int enumerate_pkey_space(str** ret, sel_predicate** sps, int sps_enum_start, int num_PERPAD, int* is_pkey_to_be_enumerated)
{
// 	ret = (str**) GDKmalloc(sizeof(str*));
	
	if(!is_pkey_to_be_enumerated[sps_enum_start])
	{
		if(num_PERPAD == sps_enum_start + 1)
		{
			ret[0] = NULL;
			return 1;
		}
		else
			return enumerate_pkey_space(ret, sps, sps_enum_start+1, num_PERPAD, is_pkey_to_be_enumerated);
	}
	else
	{
		str* already_enumerated = NULL;
// 		str* enumerated;
		int num_already_enumerated;
		
		if(num_PERPAD == sps_enum_start + 1)
		{
			num_already_enumerated = 1;
		}
		else
		{
			num_already_enumerated = enumerate_pkey_space(&already_enumerated, sps, sps_enum_start+1, num_PERPAD, is_pkey_to_be_enumerated);
		}
		
		ret[0] = (str*) GDKmalloc(sps[sps_enum_start]->num_values * num_already_enumerated * sizeof(str));
		
		switch(sps[sps_enum_start]->values[0]->vtype)
		{
			case TYPE_str: /* should be timestamp, because enumerating a string range is not realistic */
			{
				int i, j;
				for(i = 0; i < sps[sps_enum_start]->num_values; i++)
				{
					for(j = 0; j < num_already_enumerated; j++)
					{
						str buf = (str)GDKmalloc(512*sizeof(char));
						if(already_enumerated)
						{
							sprintf(buf, "\'%s\', %s", sps[sps_enum_start]->values[i]->val.sval, already_enumerated[j]);
						}
						else
						{
							sprintf(buf, "\'%s\'", sps[sps_enum_start]->values[i]->val.sval);
						}
						ret[0][i * num_already_enumerated + j] = GDKstrdup(buf);
						GDKfree(buf);
					}
				}
				
				break;
			}
			
			case TYPE_int:
			{
				int i, j;
				for(i = 0; i < sps[sps_enum_start]->num_values; i++)
				{
					for(j = 0; j < num_already_enumerated; j++)
					{
						str buf = (str)GDKmalloc(512*sizeof(char));
						if(already_enumerated)
						{
							sprintf(buf, "%d, %s", sps[sps_enum_start]->values[i]->val.ival, already_enumerated[j]);
						}
						else
						{
							sprintf(buf, "%d", sps[sps_enum_start]->values[i]->val.ival);
						}
						ret[0][i * num_already_enumerated + j] = GDKstrdup(buf);
						GDKfree(buf);
					}
				}
				
				break;
			}
			
			
			default:
				printf("ERROR: enumerating pkey space: range for this type is not possible or not handled (yet)!\n");
				break;
		}
		
// 		*ret = enumerated;
		return sps[sps_enum_start]->num_values * num_already_enumerated;
	}
}

/* 
 Fill in this type of query:
 CREATE TEMP TABLE tt (d date) ON COMMIT PRESERVE ROWS;
 INSERT INTO tt VALUES ('2013-01-08'), ('2013-01-09'), ('2013-01-10'), ('2013-01-11'), ('2013-01-12'), ('2013-01-13'), ('2013-01-14'), ('2013-01-15'), ('2013-01-16'), ('2013-01-17'), ('2013-01-18'), ('2013-01-19'), ('2013-01-20'), ('2013-01-21'), ('2013-01-22');
 */
int* enumerate_and_insert_into_temp_table(mvc *sql, sel_predicate** sps, int num_PERPAD)
{
	/* all selection predicates in sps are either IN clause or point query (cmp_equal) */
	
	int i, j, num_pkeys_to_be_enumerated = 0;
	int *is_pkey_to_be_enumerated = (int*) GDKmalloc(num_PERPAD * sizeof(int));
	char temp_column_name;
	str s, q, buf2, q2;
	str* enumerated_pkeys = NULL;
	int num_enumerated_pkeys;
	int enum_char_length = 0;
	Client cntxt;
	
	if(num_PERPAD == 0 || sps == NULL)
		return NULL;
	
	/* how many and which sp are IN clause? */
	for(i = 0; i < num_PERPAD; i++)
	{
		if(sps[i]->cmp_type == 8)
		{
			is_pkey_to_be_enumerated[i] = 1;
			num_pkeys_to_be_enumerated++;
		}
		else
			is_pkey_to_be_enumerated[i] = 0;
	}
	
	if(num_pkeys_to_be_enumerated == 0)
		return is_pkey_to_be_enumerated;
	
	s = "CREATE TEMP TABLE %s (";
	j = 0;
	temp_column_name = temp_column_name_start;
	for(i = 0; i < num_PERPAD; i++)
	{
		if(is_pkey_to_be_enumerated[i])
		{
			str buf = (str)GDKmalloc(512*sizeof(char));
			if(j == 0)
				sprintf(buf, "%s%c %s", s, temp_column_name, sps[i]->column->type.type->sqlname);
			else
				sprintf(buf, "%s,%c %s", s, temp_column_name, sps[i]->column->type.type->sqlname);
			s = GDKstrdup(buf);
			GDKfree(buf);
			temp_column_name++;
			j++;
		}
	}
	
	buf2 = (str)GDKmalloc(BUFSIZ*sizeof(char));
	sprintf(buf2, "%s%s", s, ") ON COMMIT PRESERVE ROWS;\n");
	
	q = (str)GDKmalloc(BUFSIZ*sizeof(char));
	sprintf(q, buf2, temp_table_name);
	
	q2 = (str)GDKmalloc(BUFSIZ*sizeof(char));
	sprintf(q2, buf2, temp_table_name_res);
	
	printf("q1: %s", q);
	printf("q2: %s", q2);
	
	cntxt = MCgetClient(sql->clientid);
	
	if(SQLstatementIntern(cntxt,&q,"pmv.create_temp_table",TRUE,FALSE)!= MAL_SUCCEED)
	{/* insert into query not succeeded, what to do */
		printf("***query didnt work: %s\n", q);
		return NULL;
	}
	
	if(SQLstatementIntern(cntxt,&q2,"pmv.create_temp_table_res",TRUE,FALSE)!= MAL_SUCCEED)
	{/* insert into query not succeeded, what to do */
		printf("***query didnt work: %s\n", q);
		return NULL;
	}
	
	if(mvc_commit(sql, 0, NULL) < 0)
	{/* committing failed */
// 		throw(MAL,"pmv.create_temp_table", "committing failed\n");
		printf("***commit didnt work: %s\n", q);
		return NULL;
	}
	
	GDKfree(s);
	GDKfree(q);
	GDKfree(buf2);
	
	/* do the insert into temp table */
	s = (str)GDKmalloc(512*sizeof(char));
	sprintf(s, "INSERT INTO %s VALUES ", temp_table_name);
	
	
	num_enumerated_pkeys = enumerate_pkey_space(&enumerated_pkeys, sps, 0, num_PERPAD, is_pkey_to_be_enumerated);
	
	assert(num_enumerated_pkeys > 0 && enumerated_pkeys != NULL); //otherwise the query is not healthy.
	
	enum_char_length = num_enumerated_pkeys * (strlen(enumerated_pkeys[0]) + 4) + strlen(s) + 800000;
	
	for(i = 0; i < num_enumerated_pkeys; i++)
	{
		str buf = (str)GDKmalloc(enum_char_length*sizeof(char));
		if(i == num_enumerated_pkeys - 1)
		{
			sprintf(buf, "%s(%s);\n", s, enumerated_pkeys[i]);
		}
		else
		{
			sprintf(buf, "%s(%s), ", s, enumerated_pkeys[i]);
		}
		s = GDKstrdup(buf);
		GDKfree(buf);
	}
	
	printf("q2: %s", s);
	
	if(SQLstatementIntern(cntxt,&s,"pmv.insert_into_temp_table",TRUE,FALSE)!= MAL_SUCCEED)
	{/* insert into query not succeeded, what to do */
		printf("***query didnt work: %s\n", q);
		return NULL;
	}
	
	GDKfree(s);
	return is_pkey_to_be_enumerated;
	
}

str VAL2str(ValRecord* valp)
{
	char buf[BUFSIZ];
	
	if(valp == NULL)
		return NULL;
	
	switch (valp->vtype) {
		case TYPE_lng:
			sprintf(buf, LLFMT, valp->val.lval);
			break;
		case TYPE_wrd:
			sprintf(buf, SSZFMT, valp->val.wval);
			break;
		case TYPE_oid:
			sprintf(buf, OIDFMT "@0", valp->val.oval);
			break;
		case TYPE_int:
			sprintf(buf, "%d", valp->val.ival);
			break;
		case TYPE_sht:
			sprintf(buf, "%d", valp->val.shval);
			break;
		case TYPE_bte:
			sprintf(buf, "%d", valp->val.btval);
			break;
		case TYPE_bit:
			if (valp->val.btval)
				return GDKstrdup("true");
			return GDKstrdup("false");
		case TYPE_flt:
			sprintf(buf, "%f", valp->val.fval);
			break;
		case TYPE_dbl:
			sprintf(buf, "%f", valp->val.dval);
			break;
		case TYPE_str:
			if (valp->val.sval)
				sprintf(buf, "\'%s\'", valp->val.sval);
			else
				sprintf(buf, "NULL");
			break;
		default:
			printf("ERROR: this type is not handled by VAL2str!\n");
			break;
	}
	return GDKstrdup(buf);
}

/* form and run this kind of query:
 * 
 INSERT INTO tt_res SELECT * FROM (SELECT * FROM tt LEFT OUTER JOIN (SELECT d_st FROM days WHERE d_st >= '2013-01-08' AND d_st <= '2013-01-22') AS dd ON tt.d = dd.d_st) AS ee WHERE ee.d_st IS NULL;
 */
int find_out_pkey_space_for_unavailable_required_derived_metadata(mvc* sql, list* list_of_PERPAD, int* is_pkey_to_be_enumerated, int num_pkeys_to_be_enumerated)
{
	/* Form the sub-query. That has the PERPAD, but like in the original query */
	
	int i,j;
	node *n = NULL;
	int num_sp;
	str s, table_name, buf2, q, schema_name, r, s2, dq;
	char temp_column_name;
	Client cntxt;
		
	if(list_of_PERPAD == NULL || is_pkey_to_be_enumerated == NULL)
		return 1;
	
	num_sp = list_length(list_of_PERPAD);
	
	if(num_pkeys_to_be_enumerated == 0)  // point query
		s = "SELECT COUNT(*) INTO is_there";
	else
	{
		s = "SELECT ";
		
		for (n = list_of_PERPAD->h, i = 0, j = 0; n; n = n->next, i++) 
		{
			sel_predicate *sp = n->data;
			
			if(is_pkey_to_be_enumerated[i])
			{
				str buf = (str)GDKmalloc(num_sp*64*sizeof(char));
				j++;
				if(j == num_pkeys_to_be_enumerated)
					sprintf(buf, "%s %s", s, sp->column->base.name);
				else
					sprintf(buf, "%s %s,", s, sp->column->base.name);
				s = GDKstrdup(buf);
				GDKfree(buf);
			}
		}
	}
	
	table_name = ((sel_predicate*)list_of_PERPAD->h->data)->column->t->base.name;
	schema_name = ((sel_predicate*)list_of_PERPAD->h->data)->column->t->s->base.name;
	
	buf2 = (str)GDKmalloc((strlen(s) + 128)*sizeof(char));
	sprintf(buf2, "%s FROM %s.%s WHERE ", s, schema_name, table_name);
	s = GDKstrdup(buf2);
	GDKfree(buf2);
	
	for (n = list_of_PERPAD->h, i = 0, j = 0; n; n = n->next, i++) 
	{
		int k;
		sel_predicate *sp = n->data;
		
		str buf = (str)GDKmalloc((BUFSIZ + num_sp*128)*sizeof(char));
		
		switch(sp->cmp_type)
		{
			case 0:
			case 1:
			case 2:
			case 3:
				/* not handled (yet) */
				printf("ERROR: printing case not handled yet!\n");
				break;
			case 4:
				
				sprintf(buf, "%s %s = %s", s, sp->column->base.name, VAL2str(sp->values[0]));
				break;
			case 5:
				/* not handled (yet) */
				printf("ERROR: printing case not handled yet!\n");
				break;
			case 6:
			case 7:
				/* not handled (yet) */
				printf("ERROR: printing case not handled yet!\n");
				break;
			case 8:
				sprintf(buf, "%s %s IN (", s, sp->column->base.name);
				
				for(k = 0; k < sp->num_values; k++)
				{
					s = GDKstrdup(buf);
					GDKfree(buf);
					buf = (str)GDKmalloc(((BUFSIZ + num_sp*128) + sp->num_values*32)*sizeof(char));
					if(k == sp->num_values - 1)
						sprintf(buf, "%s %s)", s, VAL2str(sp->values[k]));
					else
						sprintf(buf, "%s %s,", s, VAL2str(sp->values[k]));
				}
				break;
			case 9:
				sprintf(buf, "%s %s NOT IN (", s, sp->column->base.name);
				
				for(k = 0; k < sp->num_values; k++)
				{
					s = GDKstrdup(buf);
					GDKfree(buf);
					buf = (str)GDKmalloc(((BUFSIZ + num_sp*128) + sp->num_values*32)*sizeof(char));
					if(k == sp->num_values - 1)
						sprintf(buf, "%s %s)", s, VAL2str(sp->values[k]));
					else
						sprintf(buf, "%s %s,", s, VAL2str(sp->values[k]));
				}
				break;
			case 10:
			case 11:
				/* not handled (yet) */
				printf("ERROR: printing case not handled yet!\n");
				break;
			case 12:
				sprintf(buf, "%s %s > %s AND %s < %s", s, sp->column->base.name, VAL2str(sp->values[0]), sp->column->base.name, VAL2str(sp->values[1]));
				break;
			case 13:
				sprintf(buf, "%s %s >= %s AND %s < %s", s, sp->column->base.name, VAL2str(sp->values[0]), sp->column->base.name, VAL2str(sp->values[1]));
				break;
			case 14:
				sprintf(buf, "%s %s > %s AND %s <= %s", s, sp->column->base.name, VAL2str(sp->values[0]), sp->column->base.name, VAL2str(sp->values[1]));
				break;
			case 15:
				sprintf(buf, "%s %s >= %s AND %s <= %s", s, sp->column->base.name, VAL2str(sp->values[0]), sp->column->base.name, VAL2str(sp->values[1]));
				break;
		}
		
		if(i != num_sp - 1)
		{
			s = GDKstrdup(buf);
			sprintf(buf, "%s AND ", s);
		}
		s = GDKstrdup(buf);
		GDKfree(buf);
	}
	
	if(num_pkeys_to_be_enumerated == 0)
	{
		str buf = (str)GDKmalloc(num_sp*128*sizeof(char));
		sprintf(buf, "%s;\n", s);
		s = GDKstrdup(buf);
		GDKfree(buf);
	}
	
	printf("subquery: %s\n", s);
	
	cntxt = MCgetClient(sql->clientid);
	
	if(num_pkeys_to_be_enumerated == 0)
	{
		ValRecord *v;
		v = stack_get_var(sql, "is_there");
		
		if(v == NULL)
		{
			dq = "DECLARE is_there INTEGER;\n";
			
			if(SQLstatementIntern(cntxt,&dq,"pmv.declare_count_var",TRUE,FALSE)!= MAL_SUCCEED)
			{/* insert into query not succeeded, what to do */
				printf("***query didnt work: %s\n", dq);
				return 1;
			}
		}
		
		if(SQLstatementIntern(cntxt,&s,"pmv.point_query_check",TRUE,FALSE)!= MAL_SUCCEED)
		{/* insert into query not succeeded, what to do */
			printf("***query didnt work: %s\n", s);
			return 1;
		}
		
		v = stack_get_var(sql, "is_there");
		
		GDKfree(s);
		
		if(v->val.ival > 0)
			return 0;
		else if(v->val.ival == 0)
			return 1;
		
		printf("*** point_query_check went wrong!!\n");
		return 1;
	}
	
	
	/* form the query */
	q = "INSERT INTO %s SELECT ";
	
	temp_column_name = temp_column_name_start;
	for (n = list_of_PERPAD->h, i = 0, j = 0; n; n = n->next, i++) 
	{
		if(is_pkey_to_be_enumerated[i])
		{
			str buf = (str)GDKmalloc((BUFSIZ + num_pkeys_to_be_enumerated * 128)*sizeof(char));
			j++;
			if(j == num_pkeys_to_be_enumerated)
				sprintf(buf, "%s%c ", q, temp_column_name);
			else
				sprintf(buf, "%s%c, ", q, temp_column_name);
			q = GDKstrdup(buf);
			GDKfree(buf);
			temp_column_name++;
			
		}
	}
	
	r = "FROM (SELECT * FROM %s LEFT OUTER JOIN (%s) AS aa ON ";
	buf2 = (str)GDKmalloc((strlen(q) + strlen(r))*sizeof(char));
	sprintf(buf2, "%s%s", q, r);
	q = GDKstrdup(buf2);
	GDKfree(buf2);
	
	temp_column_name = temp_column_name_start;
	for (n = list_of_PERPAD->h, i = 0, j = 0; n; n = n->next, i++) 
	{
		sel_predicate *sp = n->data;
		
		if(is_pkey_to_be_enumerated[i])
		{
			str buf = (str)GDKmalloc((BUFSIZ + num_pkeys_to_be_enumerated * 128)*sizeof(char));
			j++;
			if(j == num_pkeys_to_be_enumerated)
				sprintf(buf, "%s %s.%c = aa.%s", q, temp_table_name, temp_column_name, sp->column->base.name);
			else
				sprintf(buf, "%s %s.%c = aa.%s AND ", q, temp_table_name, temp_column_name, sp->column->base.name);
			q = GDKstrdup(buf);
			GDKfree(buf);
			temp_column_name++;
			
		}
	}
	
	s2 = ") AS bb WHERE ";
	buf2 = (str)GDKmalloc((strlen(q) + strlen(s2))*sizeof(char));
	sprintf(buf2, "%s%s", q, s2);
	q = GDKstrdup(buf2);
	GDKfree(buf2);
	
	for (n = list_of_PERPAD->h, i = 0, j = 0; n; n = n->next, i++) 
	{
		sel_predicate *sp = n->data;
		
		if(is_pkey_to_be_enumerated[i])
		{
			str buf = (str)GDKmalloc((BUFSIZ + num_pkeys_to_be_enumerated * 128)*sizeof(char));
			j++;
			if(j == num_pkeys_to_be_enumerated)
				sprintf(buf, "%s bb.%s IS NULL;\n", q, sp->column->base.name);
			else
				sprintf(buf, "%s bb.%s IS NULL AND ", q, sp->column->base.name);
			q = GDKstrdup(buf);
			GDKfree(buf);
			
		}
	}
	
	
	buf2 = (str)GDKmalloc((strlen(q) + 128 + strlen(s))*sizeof(char));
	sprintf(buf2, q, temp_table_name_res, temp_table_name, s);
	q = GDKstrdup(buf2);
	GDKfree(buf2);
	
	printf("query: %s\n", q);
	
	
	if(SQLstatementIntern(cntxt,&q,"pmv.left_outer_join",TRUE,FALSE)!= MAL_SUCCEED)
	{/* insert into query not succeeded, what to do */
		printf("***query didnt work: %s\n", q);
		return 1;
	}
	
	if(mvc_commit(sql, 0, NULL) < 0)
	{/* committing failed */
		// 		throw(MAL,"pmv.create_temp_table", "committing failed\n");
		printf("***commit didnt work: %s\n", q);
		return 1;
	}
	
	GDKfree(s);
	GDKfree(q);
	
	/* Now check if tt_res is empty. If yes, then no further derivation is needed. So, return 1; */
	{
		ValRecord *v;
		v = stack_get_var(sql, "tt_res_count");
		buf2 = (str)GDKmalloc(BUFSIZ*sizeof(char));
		
		sprintf(buf2, "SELECT COUNT(*) INTO tt_res_count FROM %s;\n", temp_table_name_res);
		s = GDKstrdup(buf2);
		GDKfree(buf2);
		
		if(v == NULL)
		{
			dq = "DECLARE tt_res_count INTEGER;\n";
			
			if(SQLstatementIntern(cntxt,&dq,"pmv.declare_tt_res_count_var",TRUE,FALSE)!= MAL_SUCCEED)
			{/* insert into query not succeeded, what to do */
				printf("***query didnt work: %s\n", dq);
				return 1;
			}
		}
		
		if(SQLstatementIntern(cntxt,&s,"pmv.tt_res_emptiness_check",TRUE,FALSE)!= MAL_SUCCEED)
		{/* insert into query not succeeded, what to do */
			printf("***query didnt work: %s\n", s);
			return 1;
		}
		
		v = stack_get_var(sql, "tt_res_count");
		
		if(v->val.ival > 0)
			return 1;
		else if(v->val.ival == 0)
			return 0;
		
		printf("*** tt_res_emptiness_check went wrong!!\n");
		return 1;
	}
	
	return 1;
}

str* get_pkey_bound_to_dataview(str schema_name, str dmdt_name, sel_predicate** sps, int num_PERPAD)
{
	str* ret;
	int i;
	
	if(strcmp(schema_name, "mseed") == 0 && strcmp(dmdt_name, "windowmetadata") == 0)
	{
		ret = (str*)GDKmalloc(3*sizeof(str));
		for(i = 0; i < num_PERPAD; i++)
		{
			if(strcmp(sps[i]->column->base.name, "window_station") == 0)
				ret[i] = "station";
			else if(strcmp(sps[i]->column->base.name, "window_channel") == 0)
				ret[i] = "channel";
			else if(strcmp(sps[i]->column->base.name, "window_start_ts") == 0)
				ret[i] = "1";
			else if(strcmp(sps[i]->column->base.name, "window_unit") == 0)
				ret[i] = NULL;
			else ret[i] = NULL;
		}
		return ret;
	}
	if(strcmp(schema_name, "mseed") == 0 && strcmp(dmdt_name, "psdmetadata") == 0)
	{
		ret = (str*)GDKmalloc(5*sizeof(str));
		for(i = 0; i < num_PERPAD; i++)
		{
			if(strcmp(sps[i]->column->base.name, "psd_network") == 0)
				ret[i] = "network";
			else if(strcmp(sps[i]->column->base.name, "psd_station") == 0)
				ret[i] = "station";
			else if(strcmp(sps[i]->column->base.name, "psd_location") == 0)
				ret[i] = "location";
			else if(strcmp(sps[i]->column->base.name, "psd_channel") == 0)
				ret[i] = "channel";
			else if(strcmp(sps[i]->column->base.name, "psd_start_ts") == 0)
				ret[i] = "1";
			else if(strcmp(sps[i]->column->base.name, "psd_freq") == 0)
				ret[i] = NULL;
			else ret[i] = NULL;
		}
		return ret;
	}
	return NULL;
}

str form_pkey_select_str(sel_predicate** sps, int num_PERPAD, str* pkey_bound_to_dataview, str* select_str_per_pkey)
{
	str s = "";
	int i;
	str time_pkey_id = "1";
	for(i = 0; i < num_PERPAD; i++)
	{
		str buf = (str)GDKmalloc(BUFSIZ*sizeof(char));
		if(pkey_bound_to_dataview[i] == NULL || strcmp(pkey_bound_to_dataview[i], time_pkey_id) == 0)
		{
			if(i == num_PERPAD - 1)
				sprintf(buf, "%s%s AS %s", s, select_str_per_pkey[i], sps[i]->column->base.name);
			else
				sprintf(buf, "%s%s AS %s, ", s, select_str_per_pkey[i], sps[i]->column->base.name);
			
		}
		else
		{
			if(i == num_PERPAD - 1)
				sprintf(buf, "%s%s", s, select_str_per_pkey[i]);
			else
				sprintf(buf, "%s%s, ", s, select_str_per_pkey[i]);
		}
		s = GDKstrdup(buf);
		GDKfree(buf);
	}
	
	return s;
}

str get_non_pkey_select_str(str schema_name, str dmdt_name)
{
	if(strcmp(schema_name, "mseed") == 0 && strcmp(dmdt_name, "windowmetadata") == 0)
		return "MIN(sample_value) AS min_val, MAX(sample_value) AS max_val, AVG(sample_value) AS avg_val, stddev_pop(sample_value) AS std_dev";
	if(strcmp(schema_name, "mseed") == 0 && strcmp(dmdt_name, "psdmetadata") == 0)
		return "AVG(sample_value) AS psd_value";
	else
		return NULL;
}

/* Form such a query and run:
 INSERT INTO mseed.windowmetadata
 SELECT station, channel, 3600 AS unit, t.a AS start_ts, MIN(sample_value) AS min_val, MAX(sample_value) AS max_val, AVG(sample_value) AS avg_val, stddev_samp(sample_value) AS std_dev
 FROM mseed.dataview AS v, tt_res AS t
 WHERE station = 'HGN' AND channel = 'BHZ' AND start_time < t.a + INTERVAL '1' HOUR AND end_time > t.a AND sys.date_trunc(sample_time, 'hour') = t.a
 GROUP BY station, channel, unit, start_ts;
 */
void compute_and_insert_unavailable_required_derived_metadata(mvc* sql, sel_predicate** sps, int num_PERPAD, int* is_pkey_to_be_enumerated, int num_pkeys_to_be_enumerated)
{
	// str q = "INSERT INTO mseed.windowmetadata SELECT station, channel, 3600 AS unit, t.a AS start_ts, MIN(sample_value) AS min_val, MAX(sample_value) AS max_val, AVG(sample_value) AS avg_val, stddev_samp(sample_value) AS std_dev FROM mseed.dataview, tt_res AS t WHERE station = 'HGN' AND channel = 'BHZ' AND start_time < t.a + INTERVAL '1' HOUR AND end_time > t.a AND sys.date_trunc(sample_time, 'hour') = t.a GROUP BY station, channel, unit, start_ts;";
	
	str* pkey_predicates_equal_to;
	str* select_str_per_pkey;
	str* pkey_bound_to_dataview;
	char temp_column_name;
	str time_pkey_id = "1";
	int isnt_time_pkey = 1;
	int idx_time_pkey = -1;
	str s, r, q, u, buf2, schema_name, dmdt_name, pkey_select_str, non_pkey_select_str, from_join_temp_table_str, start_ts_str, interval_str, date_trunc_str, non_time_pkey_predicates_str, group_by_str;
	int i;
	Client cntxt;
	str msg;
	
	if(num_PERPAD == 0 || sps == NULL || is_pkey_to_be_enumerated == NULL)
		return;
	
	u = "INSERT INTO %s.%s SELECT %s, %s FROM mseed.dataview%sWHERE start_time < %s + INTERVAL %s AND end_time > %s AND sys.date_trunc(sample_time, \'%s\') = %s %s GROUP BY %s;";
	
	if(num_pkeys_to_be_enumerated == 0)
	{
		from_join_temp_table_str = " ";
	}
	else
	{
		/* add the temp table that contains results to from clause */
		str buf = (str)GDKmalloc(BUFSIZ*sizeof(char));
		sprintf(buf, ", %s AS t ", temp_table_name_res);
		from_join_temp_table_str = GDKstrdup(buf);
		GDKfree(buf);
	}
	
	schema_name = sps[0]->column->t->s->base.name;
	dmdt_name = sps[0]->column->t->base.name;
	
	pkey_predicates_equal_to = (str*)GDKmalloc(num_PERPAD*sizeof(str));
	select_str_per_pkey = (str*)GDKmalloc(num_PERPAD*sizeof(str));
	pkey_bound_to_dataview = get_pkey_bound_to_dataview(schema_name, dmdt_name, sps, num_PERPAD);
	
	temp_column_name = temp_column_name_start;
	for(i = 0; i < num_PERPAD; i++)
	{ /* ASSUMPTION: bound pkey is never a time_pkey */
		if(pkey_bound_to_dataview[i] == NULL || (isnt_time_pkey = strcmp(pkey_bound_to_dataview[i], time_pkey_id)) == 0)
		{/* no bound to dataview */
			if(is_pkey_to_be_enumerated[i])
			{
				str buf = (str)GDKmalloc(BUFSIZ*sizeof(char));
				sprintf(buf, "t.%c", temp_column_name);
				select_str_per_pkey[i] = GDKstrdup(buf);
				GDKfree(buf);
				temp_column_name++;
				if(isnt_time_pkey == 0)
					idx_time_pkey = i;
			}
			else
			{
				if(isnt_time_pkey == 0)
				{
					str buf = (str)GDKmalloc(BUFSIZ*sizeof(char));
					sprintf(buf, "TIMESTAMP %s", VAL2str(sps[i]->values[0]));
					select_str_per_pkey[i] = GDKstrdup(buf);
					GDKfree(buf);
					idx_time_pkey = i;
				}
				else
					select_str_per_pkey[i] = GDKstrdup(VAL2str(sps[i]->values[0]));
			}
			pkey_predicates_equal_to[i] = NULL;
			isnt_time_pkey = 1;
		}
		else
		{/* bound to dataview */
			select_str_per_pkey[i] = pkey_bound_to_dataview[i];
			
			if(is_pkey_to_be_enumerated[i])
			{
				
				str buf = (str)GDKmalloc(BUFSIZ*sizeof(char));
				sprintf(buf, "t.%c", temp_column_name);
				pkey_predicates_equal_to[i] = GDKstrdup(buf);
				GDKfree(buf);
				temp_column_name++;
			}
			else
			{
				pkey_predicates_equal_to[i] = GDKstrdup(VAL2str(sps[i]->values[0]));
			}
		}
	}
	
	/* preparing the non_time_pkey_predicates_str */
	s = "";
	for(i = 0; i < num_PERPAD; i++)
	{
		if(pkey_predicates_equal_to[i])
		{
			str buf = (str)GDKmalloc(BUFSIZ*sizeof(char));
			sprintf(buf, "%sAND %s = %s ", s, pkey_bound_to_dataview[i], pkey_predicates_equal_to[i]);
			s = GDKstrdup(buf);
			GDKfree(buf);
		}
	}
	
	/* preparing the group_by_str */
	r = "";
	for(i = 0; i < num_PERPAD; i++)
	{
		str buf = (str)GDKmalloc(BUFSIZ*sizeof(char));
		
<<<<<<< HEAD
		if(pkey_bound_to_dataview[i] == NULL || strcmp(pkey_bound_to_dataview[i], time_pkey_id) == 0)
		{ /* no bound to dataview */
			if(i == num_PERPAD - 1)
				sprintf(buf, "%s%s", r, sps[i]->column->base.name);
			else
				sprintf(buf, "%s%s, ", r, sps[i]->column->base.name);
		}
		else
		{
			if(i == num_PERPAD - 1)
				sprintf(buf, "%s%s", r, pkey_bound_to_dataview[i]);
			else
				sprintf(buf, "%s%s, ", r, pkey_bound_to_dataview[i]);
		}
		
		r = GDKstrdup(buf);
		GDKfree(buf);
	}
	
// 	u = "INSERT INTO %s.%s SELECT %s, %s FROM mseed.dataview%sWHERE start_time < %s + INTERVAL %s AND end_time > %s AND sys.date_trunc(sample_time, \'%s\') = %s %s GROUP BY %s;";
	
	schema_name = schema_name;
	dmdt_name = dmdt_name;
	pkey_select_str = form_pkey_select_str(sps, num_PERPAD, pkey_bound_to_dataview, select_str_per_pkey);
	non_pkey_select_str = get_non_pkey_select_str(schema_name, dmdt_name);
	from_join_temp_table_str = from_join_temp_table_str;
	if(idx_time_pkey >= 0)
		start_ts_str = select_str_per_pkey[idx_time_pkey];
	else
	{
		printf("***no time_pkey!: %s\n", u);
		return;
	}
	
	/* TODO: somehow window_unit has to have an effect here */
	interval_str = "\'1\' HOUR";
	date_trunc_str = "hour";
	
	non_time_pkey_predicates_str = s;
	group_by_str = r;
	
	buf2 = (str)GDKmalloc(num_PERPAD*BUFSIZ*sizeof(char));
	sprintf(buf2, u, schema_name, dmdt_name, pkey_select_str, non_pkey_select_str, from_join_temp_table_str, start_ts_str, interval_str, start_ts_str, date_trunc_str, start_ts_str, non_time_pkey_predicates_str, group_by_str);
	q = GDKstrdup(buf2);
	GDKfree(buf2);
	
	printf("q: %s\n", q);
	
	cntxt = MCgetClient(sql->clientid);
	
	if((msg = SQLstatementIntern(cntxt,&q,"pmv.insert_unavailable",TRUE,FALSE)) != MAL_SUCCEED)
	{/* insert into query not succeeded, what to do */
		printf("***query didnt work, %s: %s\n", msg, q);
		return;
	}
	
	if(mvc_commit(sql, 0, NULL) < 0)
	{/* committing failed */
		// 		throw(MAL,"pmv.create_temp_table", "committing failed\n");
		printf("***commit didnt work: %s\n", q);
		return;
=======
	if (e->flag == cmp_or) {
		l = NULL;
	} else if (get_cmp(e) == cmp_filter) {
		list *ll = e->l;
		list *lr = e->r;

		l = find_rel(rels, ll->h->data);
		r = find_rel(rels, lr->h->data);
	} else if (e->flag == cmp_in || e->flag == cmp_notin) {
		list *lr = e->r;

		l = find_rel(rels, e->l);
		if (lr && lr->h)
			r = find_rel(rels, lr->h->data);
	} else {
		l = find_rel(rels, e->l);
		r = find_rel(rels, e->r);
>>>>>>> fb845553
	}
	
	GDKfree(q);
	GDKfree(pkey_predicates_equal_to);
	GDKfree(select_str_per_pkey);

}


void clean_up_temps(mvc* sql)
{
	str s, q, s2, q2, msg;
	Client cntxt;
	
	/* DROP temp tables */
	s = "DROP TABLE %s;";
	q = "DROP TABLE %s;";
	
	s2 = (str)GDKmalloc(BUFSIZ*sizeof(char));
	sprintf(s2, s, temp_table_name);
	s = GDKstrdup(s2);
	GDKfree(s2);
	
	q2 = (str)GDKmalloc(BUFSIZ*sizeof(char));
	sprintf(q2, q, temp_table_name_res);
	q = GDKstrdup(q2);
	GDKfree(q2);
	
	cntxt = MCgetClient(sql->clientid);
	
	if((msg = SQLstatementIntern(cntxt,&s,"pmv.drop_temp",TRUE,FALSE)) != MAL_SUCCEED)
	{/* drop temp table not succeeded. What to do? */
		printf("***query didnt work, %s: %s\n", msg, s);
		return;
	}
	
	if((msg = SQLstatementIntern(cntxt,&q,"pmv.drop_temp_res",TRUE,FALSE)) != MAL_SUCCEED)
	{/* drop temp table not succeeded. What to do? */
		printf("***query didnt work, %s: %s\n", msg, q);
		return;
	}
	
	if(mvc_commit(sql, 0, NULL) < 0)
	{/* committing failed */
		// 		throw(MAL,"pmv.create_temp_table", "committing failed\n");
		printf("***commit didnt work: %s OR %s\n", s, q);
		return;
	}
	
	GDKfree(s);
	GDKfree(q);
	
}


bit is_pmv_query(sql_rel *rel)
{
	if(rel == NULL)
		return FALSE;
	
	switch (rel->op) {
		case op_basetable:
		case op_table:
		{
			sql_table *t;
			if(rel->l != NULL)
				t = rel->l;
			else return FALSE;
			if(is_pmv(t))
				return TRUE;
			else return FALSE;
		}
		case op_join: 
		case op_left: 
		case op_right: 
		case op_full: 
			
		case op_semi: 
		case op_anti: 
			
		case op_union: 
		case op_inter: 
		case op_except: 
			return (is_pmv_query(rel->l) || is_pmv_query(rel->r));
		case op_project:
		case op_select:
		case op_groupby:
		case op_topn:
		case op_sample:
		case op_ddl:
			return is_pmv_query(rel->l);
		case op_insert:
		case op_update:
		case op_delete:
			break;
	}
	
	return FALSE;
}

static bit 
has_actual_data_table(sql_rel *rel)
{
<<<<<<< HEAD
	switch (rel->op) {
		case op_basetable:
		case op_table:
			if(find_prop(rel->p, PROP_ACTUAL_DATA_NEEDED))
				return TRUE;
			break;
		case op_join: 
		case op_left: 
		case op_right: 
		case op_full: 
			
		case op_semi: 
		case op_anti: 
			
		case op_union: 
		case op_inter: 
		case op_except: 
			return (has_actual_data_table(rel->l) || has_actual_data_table(rel->r));
		case op_project:
		case op_select:
		case op_groupby:
		case op_topn:
		case op_sample:
		case op_ddl:
			return has_actual_data_table(rel->l);
		case op_insert:
		case op_update:
		case op_delete:
			break;
=======
	if (!r)
		return NULL;
	switch(r->op) {
	case op_basetable:	
		if (!r->l)
			return NULL;
		return r;
	case op_project:
	case op_select:
		return find_basetable(r->l);
	default:
		return NULL;
>>>>>>> fb845553
	}
	
	return FALSE;
}

static list *
order_join_expressions(sql_allocator *sa, list *dje, list *rels)
{
	list *res = sa_list(sa);
	node *n = NULL;
	int i, j, *keys, *pos, cnt = list_length(dje);

	keys = (int*)malloc(cnt*sizeof(int));
	pos = (int*)malloc(cnt*sizeof(int));
	for (n = dje->h, i = 0; n; n = n->next, i++) {
		sql_exp *e = n->data;

		keys[i] = exp_keyvalue(e);
		
		/* add some weight for the selections and remove some weight for the actual data table */
		if (e->type == e_cmp && !is_complex_exp(e->flag)) {
			sql_rel *l = find_rel(rels, e->l);
			sql_rel *r = find_rel(rels, e->r);

			if (l && is_select(l->op) && l->exps)
				keys[i] += list_length(l->exps)*10;
			if (r && is_select(r->op) && r->exps)
				keys[i] += list_length(r->exps)*10;
			if(dvf_mode == 1 && has_actual_data_table(l))
				keys[i] += -10000;
			if(dvf_mode == 1 && has_actual_data_table(r))
				keys[i] += -10000;
		}
		pos[i] = i;
	}
	/* sort descending */
	if (cnt > 1) 
		GDKqsort_rev(keys, pos, NULL, cnt, sizeof(int), sizeof(int), TYPE_int);
	for(j=0; j<cnt; j++) {
		for(n = dje->h, i = 0; i != pos[j]; n = n->next, i++) 
			;
		list_append(res, n->data);
	}
	free(keys);
	free(pos);
	return res;
}

static sql_exp *
rel_find_column( sql_allocator *sa, sql_rel *rel, char *tname, char *cname )
{
	if (!rel)
		return NULL;

	if (rel->exps && (is_project(rel->op) || is_base(rel->op))) {
		sql_exp *e = exps_bind_column2(rel->exps, tname, cname);
		if (e)
			return exp_alias(sa, e->rname, exp_name(e), tname, cname, exp_subtype(e), e->card, has_nil(e), is_intern(e));
	}
	if (is_project(rel->op) && rel->l) {
		return rel_find_column(sa, rel->l, tname, cname);
	} else if (is_join(rel->op)) {
		sql_exp *e = rel_find_column(sa, rel->l, tname, cname);
		if (!e)
			e = rel_find_column(sa, rel->r, tname, cname);
		return e;
	} else if (is_set(rel->op) ||
		   is_sort(rel) ||
		   is_semi(rel->op) ||
		   is_select(rel->op)) {
		if (rel->l)
			return rel_find_column(sa, rel->l, tname, cname);
	}
	return NULL;
}

static list *
find_fk( mvc *sql, list *rels, list *exps) 
{
	node *djn;
	list *sdje, *aje, *dje;

	/* first find the distinct join expressions */
	aje = list_select(exps, rels, (fcmp) &exp_is_join, (fdup)NULL);
	dje = list_distinct2(aje, rels, (fcmp2) &joinexp_cmp, (fdup)NULL);
	for(djn=dje->h; djn; djn = djn->next) {
		/* equal join expressions */
		sql_idx *idx = NULL;
		sql_exp *je = djn->data, *le = je->l, *re = je->r; 

		if (is_complex_exp(je->flag))
			break;
		if (!find_prop(je->p, PROP_JOINIDX)) {
			int swapped = 0;
			list *aaje = matching_joins(sql->sa, rels, aje, je);
			list *eje = list_select(aaje, (void*)1, (fcmp) &exp_is_eqjoin, (fdup)NULL);
			sql_rel *lr = find_rel(rels, le), *olr = lr;
			sql_rel *rr = find_rel(rels, re), *orr = rr;
			sql_rel *bt = NULL;
			char *iname;

			sql_table *l, *r;
			list *lexps = list_map(eje, lr, (fmap) &joinexp_col);
			list *rexps = list_map(eje, rr, (fmap) &joinexp_col);
			list *lcols, *rcols;
			
			lr = find_basetable(lr);
			rr = find_basetable(rr);
			if (!lr || !rr) 
				continue;
			l = lr->l;
			r = rr->l;
			lcols = list_map(lexps, lr, (fmap) &table_colexp);
			rcols = list_map(rexps, rr, (fmap) &table_colexp);
			if (list_length(lcols) != list_length(rcols)) {
				lcols->destroy = NULL;
				rcols->destroy = NULL;
				continue;
			}

			idx = find_fk_index(l, lcols, r, rcols); 
			if (!idx) {
				idx = find_fk_index(r, rcols, l, lcols); 
				swapped = 1;
			} 

			if (idx && (iname = sa_strconcat( sql->sa, "%", idx->base.name)) != NULL &&
				   ((!swapped && name_find_column(olr, NULL, iname, -2, &bt) == NULL) ||
			            ( swapped && name_find_column(orr, NULL, iname, -2, &bt) == NULL))) 
				idx = NULL;

			if (idx) { 
				prop *p;
				node *n;
				sql_exp *t = NULL, *i = NULL;
	
				if (list_length(lcols) > 1 || !mvc_debug_on(sql, 512)) { 

					/* Add join between idx and TID */
					if (swapped) {
						sql_exp *s = je->l, *l = je->r;

						t = rel_find_column(sql->sa, lr, s->l, TID);
						i = rel_find_column(sql->sa, rr, l->l, iname);
						assert(t && i);
						je = exp_compare(sql->sa, i, t, cmp_equal);
					} else {
						sql_exp *s = je->r, *l = je->l;

						t = rel_find_column(sql->sa, rr, s->l, TID);
						i = rel_find_column(sql->sa, lr, l->l, iname);
						assert(t && i);
						je = exp_compare(sql->sa, i, t, cmp_equal);
					}

					/* Remove all join expressions */
					for (n = eje->h; n; n = n->next) 
						list_remove_data(exps, n->data);
					append(exps, je);
					djn->data = je;
				} else if (swapped) { /* else keep je for single column expressions */
					je = exp_compare(sql->sa, je->r, je->l, cmp_equal);
					/* Remove all join expressions */
					for (n = eje->h; n; n = n->next) 
						list_remove_data(exps, n->data);
					append(exps, je);
					djn->data = je;
				}
				je->p = p = prop_create(sql->sa, PROP_JOINIDX, je->p);
				p->value = idx;
			}
			lcols->destroy = NULL;
			rcols->destroy = NULL;
		}
	}

	/* sort expressions on weighted number of reducing operators */
	sdje = order_join_expressions(sql->sa, dje, rels);
	return sdje;
}

static sql_rel *
order_joins(mvc *sql, list *rels, list *exps)
{
	sql_rel *top = NULL, *l = NULL, *r = NULL;
	sql_exp *cje;
	node *djn;
	list *sdje, *n_rels = new_rel_list(sql->sa);
	int fnd = 0;

	/* find foreign keys and reorder the expressions on reducing quality */
	sdje = find_fk(sql, rels, exps);

	if (list_length(rels) > 2 && mvc_debug_on(sql, 256)) {
		for(djn = sdje->h; djn; djn = djn->next ) {
			sql_exp *e = djn->data;
			list_remove_data(exps, e);
		}
		top =  rel_planner(sql, rels, sdje, exps);
		return top;
	}

	/* open problem, some expressions use more than 2 relations */
	/* For example a.x = b.y * c.z; */
	if (list_length(rels) >= 2 && sdje->h) {
		/* get the first expression */
		cje = sdje->h->data;

		/* find the involved relations */

		/* complex expressions may touch multiple base tables 
		 * Should be pushed up to extra selection.
		 * */
		if (cje->type != e_cmp || !is_complex_exp(cje->flag) || !find_prop(cje->p, PROP_HASHCOL) /*||
		   (cje->type == e_cmp && cje->f == NULL)*/) {
			l = find_one_rel(rels, cje->l);
			r = find_one_rel(rels, cje->r);
		}

		if (l && r && l != r) {
			list_remove_data(sdje, cje);
			list_remove_data(exps, cje);
		}
	}
	if (l && r && l != r) {
		list_remove_data(rels, l);
		list_remove_data(rels, r);
		list_append(n_rels, l);
		list_append(n_rels, r);

		/* Create a relation between l and r. Since the calling 
	   	   functions rewrote the join tree, into a list of expressions 
	   	   and a list of (simple) relations, there are no outer joins 
	   	   involved, we can simply do a crossproduct here.
	 	 */
		top = rel_crossproduct(sql->sa, l, r, op_join);
		rel_join_add_exp(sql->sa, top, cje);

		/* all other join expressions on these 2 relations */
		while((djn = list_find(exps, n_rels, (fcmp)&exp_joins_rels)) != NULL) {
			sql_exp *e = djn->data;

			rel_join_add_exp(sql->sa, top, e);
			list_remove_data(exps, e);
		}
		/* Remove other joins on the current 'n_rels' set in the distinct list too */
		while((djn = list_find(sdje, n_rels, (fcmp)&exp_joins_rels)) != NULL) 
			list_remove_data(sdje, djn->data);
		fnd = 1;
	}
	/* build join tree using the ordered list */
	while(list_length(exps) && fnd) {
		fnd = 0;
		/* find the first expression which could be added */
		for(djn = sdje->h; djn && !fnd && rels->h; djn = (!fnd)?djn->next:NULL) {
			node *ln, *rn, *en;
			
			cje = djn->data;
			ln = list_find(n_rels, cje->l, (fcmp)&rel_has_exp);
			rn = list_find(n_rels, cje->r, (fcmp)&rel_has_exp);

			if (ln || rn) {
				/* remove the expression from the lists */
				list_remove_data(sdje, cje);
				list_remove_data(exps, cje);
			}
			if (ln && rn) {
				assert(0);
				/* create a selection on the current */
				l = ln->data;
				r = rn->data;
				rel_join_add_exp(sql->sa, top, cje);
				fnd = 1;
			} else if (ln || rn) {
				if (ln) {
					l = ln->data;
					r = find_rel(rels, cje->r);
				} else {
					l = rn->data;
					r = find_rel(rels, cje->l);
				}
				list_remove_data(rels, r);
				append(n_rels, r);

				/* create a join using the current expression */
				top = rel_crossproduct(sql->sa, top, r, op_join);
				rel_join_add_exp(sql->sa, top, cje);

				/* all join expressions on these tables */
				while((en = list_find(exps, n_rels, (fcmp)&exp_joins_rels)) != NULL) {
					sql_exp *e = en->data;
					rel_join_add_exp(sql->sa, top, e);
					list_remove_data(exps, e);
				}
				/* Remove other joins on the current 'n_rels' 
				   set in the distinct list too */
				while((en = list_find(sdje, n_rels, (fcmp)&exp_joins_rels)) != NULL) 
					list_remove_data(sdje, en->data);
				fnd = 1;
			}
		}
	}
	if (list_length(rels)) { /* more relations */
		node *n;
		for(n=rels->h; n; n = n->next) {
			if (top)
				top = rel_crossproduct(sql->sa, top, n->data, op_join);
			else 
				top = n->data;
		}
	}
	if (list_length(exps)) { /* more expressions (add selects) */
		node *n;
		set_processed(top);
		top = rel_select(sql->sa, top, NULL);
		for(n=exps->h; n; n = n->next) {
			sql_exp *e = n->data;

			/* find the involved relations */

			/* complex expressions may touch multiple base tables 
		 	 * Should be push up to extra selection. */
			/*
			l = find_one_rel(rels, e->l);
			r = find_one_rel(rels, e->r);

			if (l && r) 
			*/
			if (exp_is_join_exp(e) == 0)
				rel_join_add_exp(sql->sa, top->l, e);
			else
				rel_select_add_exp(sql->sa, top, e);
		}
	}
	return top;
}

static int
rel_neg_in_size(sql_rel *r)
{
	if (is_union(r->op) && r->nrcols == 0) 
		return -1 + rel_neg_in_size(r->l);
	if (is_project(r->op) && r->nrcols == 0) 
		return -1;
	return 0;
}

static list *
push_in_join_down(mvc *sql, list *rels, list *exps)
{
	node *n;
	int restart = 1;
	list *nrels;

	/* we should sort these first, ie small in's before large one's */
	nrels = list_sort(rels, (fkeyvalue)&rel_neg_in_size, (fdup)&rel_dup);

	/* we need to cleanup, the new refs ! */
	rels->destroy = (fdestroy)rel_destroy;
	list_destroy(rels);
	rels = nrels;

	/* one of the rels should be a op_union with nrcols == 0 */
	while(restart) {
	    for(n = rels->h; n; n = n->next) {
		sql_rel *r = n->data;
	
		restart = 0;
		if ((is_union(r->op) || is_project(r->op)) && r->nrcols == 0) {
			/* next step find expression on this relation */
			node *m;
			sql_rel *l = NULL;
			sql_exp *je = NULL;

			for(m = exps->h; !je && m; m = m->next) {
				sql_exp *e = m->data;

				if (e->type == e_cmp && e->flag == cmp_equal) {
					/* in values are on 
						the right of the join */
					if (rel_has_exp(r, e->r) >= 0) 
						je = e;
				}
			}
			/* with this expression find other relation */
			if (je && (l = find_rel(rels, je->l)) != NULL) {
				sql_rel *nr = rel_crossproduct(sql->sa, l, r, op_join);

				rel_join_add_exp(sql->sa, nr, je);
				list_append(rels, nr); 
				list_remove_data(rels, l);
				list_remove_data(rels, r);
				list_remove_data(exps, je);
				restart = 1;
				break;
			}

		}
	    }
	}
	return rels;
}

static sql_rel *
reorder_join(mvc *sql, sql_rel *rel)
{
	list *exps = rel->exps;
	list *rels;

	if (!exps) /* crosstable, ie order not important */
		return rel;
	rel->exps = NULL; /* should be all crosstables by now */
 	rels = new_rel_list(sql->sa);
	if (is_outerjoin(rel->op)) {
		int cnt = 0;
		/* try to use an join index also for outer joins */
		list_append(rels, rel->l);
		list_append(rels, rel->r);
		cnt = list_length(exps);
		rel->exps = find_fk(sql, rels, exps);
		if (list_length(rel->exps) != cnt) 
			rel->exps = order_join_expressions(sql->sa, exps, rels);
	} else { 
 		get_relations(rel, rels);
		if (list_length(rels) > 1) {
			rels = push_in_join_down(sql, rels, exps);
			rel = order_joins(sql, rels, exps);
		} else {
			rel->exps = exps;
			exps = NULL;
		}
	}
	return rel;
}

static list *
push_up_join_exps( sql_rel *rel) 
{
	if (rel_is_ref(rel))
		return NULL;

	switch(rel->op) {
	case op_join: {
		sql_rel *rl = rel->l;
		sql_rel *rr = rel->r;
		list *l, *r;

		if (rel_is_ref(rl) && rel_is_ref(rr)) {
			l = rel->exps;
			rel->exps = NULL;
			return l;
		}
		l = push_up_join_exps(rl);
		r = push_up_join_exps(rr);
		if (l && r) {
			l = list_merge(l, r, (fdup)NULL);
			r = NULL;
		}
		if (rel->exps) {
			if (l && !r)
				r = l;
			l = list_merge(rel->exps, r, (fdup)NULL);
		}
		rel->exps = NULL;
		return l;
	}
	default:
		return NULL;
	}
}

static sql_rel *
rel_join_order(int *changes, mvc *sql, sql_rel *rel) 
{
	(void)*changes;
	if (is_join(rel->op) && rel->exps && !rel_is_ref(rel)) {
		if (rel->op == op_join)
			rel->exps = push_up_join_exps(rel);
		rel = reorder_join(sql, rel);
	}
	return rel;
}

/* exp_rename */
static sql_exp * exp_rename(mvc *sql, sql_exp *e, sql_rel *f, sql_rel *t);

static list *
exps_rename(mvc *sql, list *l, sql_rel *f, sql_rel *t) 
{
	node *n;
	list *nl = new_exp_list(sql->sa);

	for(n=l->h; n; n=n->next) {
		sql_exp *arg = n->data;

		arg = exp_rename(sql, arg, f, t);
		if (!arg) 
			return NULL;
		append(nl, arg);
	}
	return nl;
}

/* exp_rename */
static sql_exp *
exp_rename(mvc *sql, sql_exp *e, sql_rel *f, sql_rel *t) 
{
	sql_exp *ne = NULL, *l, *r, *r2;

	switch(e->type) {
	case e_column:
		if (e->l) { 
			ne = exps_bind_column2(f->exps, e->l, e->r);
			/* if relation name matches expressions relation name, find column based on column name alone */
		} else {
			ne = exps_bind_column(f->exps, e->r, NULL);
		}
		if (!ne)
			return e;
		e = NULL;
		if (ne->name && ne->r && ne->l) 
			e = rel_bind_column2(sql, t, ne->l, ne->r, 0);
		if (!e && ne->r)
			e = rel_bind_column(sql, t, ne->r, 0);
		sql->session->status = 0;
		sql->errstr[0] = 0;
		if (!e && exp_is_atom(ne))
			return ne;
		return e;
	case e_cmp: 
		if (e->flag == cmp_or || get_cmp(e) == cmp_filter) {
			list *l = exps_rename(sql, e->l, f, t);
			list *r = exps_rename(sql, e->r, f, t);
			if (l && r) {
				if (get_cmp(e) == cmp_filter) 
					ne = exp_filter(sql->sa, l, r, e->f, is_anti(e));
				else
					ne = exp_or(sql->sa, l,r);
			}
		} else if (e->flag == cmp_in || e->flag == cmp_notin) {
			sql_exp *l = exp_rename(sql, e->l, f, t);
			list *r = exps_rename(sql, e->r, f, t);
			if (l && r)
				ne = exp_in(sql->sa, l, r, e->flag);
		} else {
			l = exp_rename(sql, e->l, f, t);
			r = exp_rename(sql, e->r, f, t);
			if (e->f) {
				r2 = exp_rename(sql, e->f, f, t);
				if (l && r && r2)
					ne = exp_compare2(sql->sa, l, r, r2, e->flag);
			} else if (l && r) {
				ne = exp_compare(sql->sa, l, r, e->flag);
			}
		}
		break;
	case e_convert:
		l = exp_rename(sql, e->l, f, t);
		if (l)
			ne = exp_convert(sql->sa, l, exp_fromtype(e), exp_totype(e));
		break;
	case e_aggr:
	case e_func: {
		list *l = e->l, *nl = NULL;

		if (!l) {
			return e;
		} else {
			nl = exps_rename(sql, l, f, t);
			if (!nl)
				return NULL;
		}
		if (e->type == e_func)
			ne = exp_op(sql->sa, nl, e->f);
		else 
			ne = exp_aggr(sql->sa, nl, e->f, need_distinct(e), need_no_nil(e), e->card, has_nil(e));
		break;
	}	
	case e_atom:
	case e_psm:
		return e;
	}
	if (ne && e->p)
		ne->p = prop_copy(sql->sa, e->p);
	return ne;
}

/* push the expression down, ie translate colum references 
	from relation f into expression of relation t 
*/ 

static sql_exp * _exp_push_down(mvc *sql, sql_exp *e, sql_rel *f, sql_rel *t);

static list *
exps_push_down(mvc *sql, list *exps, sql_rel *f, sql_rel *t)
{
	node *n;
	list *nl = new_exp_list(sql->sa);

	for(n = exps->h; n; n = n->next) {
		sql_exp *arg = n->data, *narg = NULL;

		narg = _exp_push_down(sql, arg, f, t);
		if (!narg) 
			return NULL;
		if (arg->p)
			narg->p = prop_copy(sql->sa, arg->p);
		append(nl, narg);
	}
	return nl;
}

static sql_exp *
_exp_push_down(mvc *sql, sql_exp *e, sql_rel *f, sql_rel *t) 
{
	int flag = e->flag;
	sql_exp *ne = NULL, *l, *r, *r2;

	switch(e->type) {
	case e_column:
		if (is_union(f->op)) {
			int p = list_position(f->exps, rel_find_exp(f, e));

			return list_fetch(t->exps, p);
		}
		if (e->l) { 
			ne = rel_bind_column2(sql, f, e->l, e->r, 0);
			/* if relation name matches expressions relation name, find column based on column name alone */
		}
		if (!ne && !e->l)
			ne = rel_bind_column(sql, f, e->r, 0);
		if (!ne)
			return NULL;
		e = NULL;
		if (ne->name && ne->rname)
			e = rel_bind_column2(sql, t, ne->rname, ne->name, 0);
		if (!e && ne->name && !ne->rname)
			e = rel_bind_column(sql, t, ne->name, 0);
		if (!e && ne->name && ne->r && ne->l) 
			e = rel_bind_column2(sql, t, ne->l, ne->r, 0);
		if (!e && ne->r && !ne->l)
			e = rel_bind_column(sql, t, ne->r, 0);
		sql->session->status = 0;
		sql->errstr[0] = 0;
		if (e && flag)
			e->flag = flag;
		/* if the upper exp was an alias, keep this */ 
		if (e && ne->rname) 
			exp_setname(sql->sa, e, ne->rname, ne->name);
		return e;
	case e_cmp: 
		if (e->flag == cmp_or || get_cmp(e) == cmp_filter) {
			list *l = exps_push_down(sql, e->l, f, t);
			list *r = exps_push_down(sql, e->r, f, t);

			if (!l || !r) 
				return NULL;
			if (get_cmp(e) == cmp_filter) 
				return exp_filter(sql->sa, l, r, e->f, is_anti(e));
			return exp_or(sql->sa, l, r);
		} else if (e->flag == cmp_in || e->flag == cmp_notin) {
			list *r;

			l = _exp_push_down(sql, e->l, f, t);
			r = exps_push_down(sql, e->r, f, t);
			if (!l || !r)
				return NULL;
			return exp_in(sql->sa, l, r, e->flag);
		} else {
			l = _exp_push_down(sql, e->l, f, t);
			r = _exp_push_down(sql, e->r, f, t);
			if (e->f) {
				r2 = _exp_push_down(sql, e->f, f, t);
				if (l && r && r2)
					return exp_compare2(sql->sa, l, r, r2, e->flag);
			} else if (l && r) {
				if (l->card < r->card)
					return exp_compare(sql->sa, r, l, swap_compare((comp_type)e->flag));
				else
					return exp_compare(sql->sa, l, r, e->flag);
			}
		}
		return NULL;
	case e_convert:
		l = _exp_push_down(sql, e->l, f, t);
		if (l)
			return exp_convert(sql->sa, l, exp_fromtype(e), exp_totype(e));
		return NULL;
	case e_aggr:
	case e_func: {
		list *l = e->l, *nl = NULL;

		if (!l) {
			return e;
		} else {
			nl = exps_push_down(sql, l, f, t);
			if (!nl)
				return NULL;
		}
		if (e->type == e_func)
			return exp_op(sql->sa, nl, e->f);
		else 
			return exp_aggr(sql->sa, nl, e->f, need_distinct(e), need_no_nil(e), e->card, has_nil(e));
	}	
	case e_atom:
	case e_psm:
		return e;
	}
	return NULL;
}

static sql_exp *
exp_push_down(mvc *sql, sql_exp *e, sql_rel *f, sql_rel *t) 
{
	return _exp_push_down(sql, e, f, t);
}


/* some projections results are order dependend (row_number etc) */
static int 
project_unsafe(sql_rel *rel)
{
	sql_rel *sub = rel->l;
	node *n;

	if (need_distinct(rel) || rel->r /* order by */)
		return 1;
	if (!rel->exps)
		return 0;
	/* projects without sub and projects around ddl's cannot be changed */
	if (!sub || (sub && sub->op == op_ddl))
		return 1;
	for(n = rel->exps->h; n; n = n->next) {
		sql_exp *e = n->data;

		/* aggr func in project ! */
		if (exp_unsafe(e))
			return 1;
	}
	return 0;
}

static int 
can_push_func(sql_exp *e, sql_rel *rel, int *must)
{
	if (!e)
		return 0;
	switch(e->type) {
	case e_cmp: {
		int mustl = 0, mustr = 0, mustf = 0;
		sql_exp *l = e->l, *r = e->r, *f = e->f;

		if (e->flag == cmp_or || e->flag == cmp_in || e->flag == cmp_notin || get_cmp(e) == cmp_filter) 
			return 0;
		return ((l->type == e_column || can_push_func(l, rel, &mustl)) && (*must = mustl)) || 
	               (!f && (r->type == e_column || can_push_func(r, rel, &mustr)) && (*must = mustr)) || 
		       (f && 
	               (r->type == e_column || can_push_func(r, rel, &mustr)) && 
		       (f->type == e_column || can_push_func(f, rel, &mustf)) && (*must = (mustr || mustf)));
	}
	case e_convert:
		return can_push_func(e->l, rel, must);
	case e_func: {
		list *l = e->l;
		node *n;
		int res = 1, lmust = 0;
		
		if (e->f){
			sql_subfunc *f = e->f;
			if (!f->func->s && !strcmp(f->func->base.name, "sql_div")) 
				return 0;
		}
		if (l) for (n = l->h; n && res; n = n->next)
			res &= can_push_func(n->data, rel, &lmust);
		if (!lmust)
			return 1;
		(*must) |= lmust;
		return res;
	}
	case e_column:
		if (rel && !rel_find_exp(rel, e)) 
			return 0;
		(*must) = 1;
	case e_atom:
	default:
		return 1;
	}
}

static int
exps_can_push_func(list *exps, sql_rel *rel) 
{
	node *n;

	for(n = exps->h; n; n = n->next) {
		sql_exp *e = n->data;
		int must = 0, mustl = 0, mustr = 0;

		if (is_join(rel->op) && ((can_push_func(e, rel->l, &mustl) && mustl) || (can_push_func(e, rel->r, &mustr) && mustr)))
			return 1;
		else if (is_select(rel->op) && can_push_func(e, NULL, &must) && must)
			return 1;
	}
	return 0;
}

static int
exp_needs_push_down(sql_exp *e)
{
	if (!e)
		return 0;
	switch(e->type) {
	case e_cmp: 
		if (e->flag == cmp_or || e->flag == cmp_in || e->flag == cmp_notin || get_cmp(e) == cmp_filter) 
			return 0;
		return exp_needs_push_down(e->l) || exp_needs_push_down(e->r) || (e->f && exp_needs_push_down(e->f));
	case e_convert:
		return exp_needs_push_down(e->l);
	case e_aggr: 
	case e_func: 
		return 1;
	case e_column:
	case e_atom:
	default:
		return 0;
	}
}

static int
exps_need_push_down( list *exps )
{
	node *n;
	for(n = exps->h; n; n = n->next) 
		if (exp_needs_push_down(n->data))
			return 1;
	return 0;
}

static sql_rel *
rel_push_func_down(int *changes, mvc *sql, sql_rel *rel) 
{
	if ((is_select(rel->op) || is_join(rel->op) || is_semi(rel->op)) && rel->l && rel->exps && !(rel_is_ref(rel))) {
		list *exps = rel->exps;

		if (is_select(rel->op) &&  list_length(rel->exps) <= 1)  /* only push down when thats useful */
			return rel;
		if (exps_can_push_func(exps, rel) && exps_need_push_down(exps)) {
			sql_rel *nrel;
			sql_rel *l = rel->l, *ol = l;
			sql_rel *r = rel->r, *or = r;
			node *n;

			/* we need a full projection, group by's and unions cannot be extended
 			 * with more expressions */
			if (l->op != op_project) { 
				if (is_subquery(l))
					return rel;
				rel->l = l = rel_project(sql->sa, l, 
					rel_projections(sql, l, NULL, 1, 1));
			}
			if (is_join(rel->op) && r->op != op_project) {
				if (is_subquery(r))
					return rel;
				rel->r = r = rel_project(sql->sa, r, 
					rel_projections(sql, r, NULL, 1, 1));
			}
 			nrel = rel_project(sql->sa, rel, rel_projections(sql, rel, NULL, 1, 1));
			for(n = exps->h; n; n = n->next) {
				sql_exp *e = n->data, *ne = NULL;
				int must = 0, mustl = 0, mustr = 0;

				if (e->type == e_column)
					continue;
				if ((is_join(rel->op) && ((can_push_func(e, l, &mustl) && mustl) || (can_push_func(e, r, &mustr) && mustr))) ||
				    (is_select(rel->op) && can_push_func(e, NULL, &must) && must)) {
					must = 0; mustl = 0; mustr = 0;
					if (e->type != e_cmp) { /* predicate */
						if ((is_join(rel->op) && ((can_push_func(e, l, &mustl) && mustl) || (can_push_func(e, r, &mustr) && mustr))) ||
					    	    (is_select(rel->op) && can_push_func(e, NULL, &must) && must)) {
							exp_label(sql->sa, e, ++sql->label);
							if (mustr)
								append(r->exps, e);
							else
								append(l->exps, e);
							e = exp_column(sql->sa, exp_relname(e), exp_name(e), exp_subtype(e), e->card, has_nil(e), is_intern(e));
							n->data = e;
							(*changes)++;
						}
					} else {
						ne = e->l;
						if ((is_join(rel->op) && ((can_push_func(ne, l, &mustl) && mustl) || (can_push_func(ne, r, &mustr) && mustr))) ||
					    	    (is_select(rel->op) && can_push_func(ne, NULL, &must) && must)) {
							exp_label(sql->sa, ne, ++sql->label);
							if (mustr)
								append(r->exps, ne);
							else
								append(l->exps, ne);
							ne = exp_column(sql->sa, exp_relname(ne), exp_name(ne), exp_subtype(ne), ne->card, has_nil(ne), is_intern(ne));
							(*changes)++;
						}
						e->l = ne;

						must = 0; mustl = 0; mustr = 0;
						ne = e->r;
						if ((is_join(rel->op) && ((can_push_func(ne, l, &mustl) && mustl) || (can_push_func(ne, r, &mustr) && mustr))) ||
					    	    (is_select(rel->op) && can_push_func(ne, NULL, &must) && must)) {
							exp_label(sql->sa, ne, ++sql->label);
							if (mustr)
								append(r->exps, ne);
							else
								append(l->exps, ne);
							ne = exp_column(sql->sa, exp_relname(ne), exp_name(ne), exp_subtype(ne), ne->card, has_nil(ne), is_intern(ne));
							(*changes)++;
						}
						e->r = ne;

						if (e->f) {
							must = 0; mustl = 0; mustr = 0;
							ne = e->f;
							if ((is_join(rel->op) && ((can_push_func(ne, l, &mustl) && mustl) || (can_push_func(ne, r, &mustr) && mustr))) ||
					            	    (is_select(rel->op) && can_push_func(ne, NULL, &must) && must)) {
								exp_label(sql->sa, ne, ++sql->label);
								if (mustr)
									append(r->exps, ne);
								else
									append(l->exps, ne);
								ne = exp_column(sql->sa, exp_relname(ne), exp_name(ne), exp_subtype(ne), ne->card, has_nil(ne), is_intern(ne));
								(*changes)++;
							}
							e->f = ne;
						}
					}
				}
			}
			if (*changes) {
				rel = nrel;
			} else {
				if (l != ol)
					rel->l = ol;
				if (is_join(rel->op) && r != or)
					rel->r = or;
			}
		}
	}
	if (rel->op == op_project && rel->l && rel->exps) {
		sql_rel *pl = rel->l;

		if (is_join(pl->op) && exps_can_push_func(rel->exps, rel)) {
			node *n;
			sql_rel *l = pl->l, *r = pl->r;
			list *nexps;

			if (l->op != op_project) { 
				if (is_subquery(l))
					return rel;
				pl->l = l = rel_project(sql->sa, l, 
					rel_projections(sql, l, NULL, 1, 1));
			}
			if (is_join(rel->op) && r->op != op_project) {
				if (is_subquery(r))
					return rel;
				pl->r = r = rel_project(sql->sa, r, 
					rel_projections(sql, r, NULL, 1, 1));
			}
			nexps = new_exp_list(sql->sa);
			for ( n = rel->exps->h; n; n = n->next) {
				sql_exp *e = n->data;
				int mustl = 0, mustr = 0;

				if ((can_push_func(e, l, &mustl) && mustl) || 
				    (can_push_func(e, r, &mustr) && mustr)) {
					if (mustl)
						append(l->exps, e);
					else
						append(r->exps, e);
				} else
					append(nexps, e);
			}
			rel->exps = nexps;
			(*changes)++;
		}
	}
	return rel;
}


/*
 * Push Count inside crossjoin down, and multiply the results
 * 
 *     project (                                project(
 *          group by (                               crossproduct (
 *		crossproduct(                             project (
 *		     L,			 =>                    group by (
 *		     R                                              L
 *		) [ ] [ count NOT NULL ]                       ) [ ] [ count NOT NULL ]
 *          )                                             ),
 *     ) [ NOT NULL ]                                     project (
 *                                                              group by (
 *                                                                  R
 *                                                              ) [ ] [ count NOT NULL ]
 *                                                        )
 *                                                   ) [ sql_mul(.., .. NOT NULL) ]
 *                                              )
 */



static sql_rel *
rel_push_count_down(int *changes, mvc *sql, sql_rel *rel)
{
	sql_rel *r = rel->l;

	if (is_groupby(rel->op) && !rel_is_ref(rel) &&
            r && !r->exps && r->op == op_join && !(rel_is_ref(r)) &&
            ((sql_exp *) rel->exps->h->data)->type == e_aggr &&
            strcmp(((sql_subaggr *) ((sql_exp *) rel->exps->h->data)->f)->aggr->base.name, "count") == 0) {
/* TODO check for count(*) */
	    	sql_exp *nce, *oce;
		sql_rel *gbl, *gbr;		/* Group By */
		sql_rel *cp;			/* Cross Product */
		sql_subfunc *mult;
		list *args;
		char *rname = NULL, *name = NULL;
		sql_rel *srel;

		oce = rel->exps->h->data;
		if (oce->l) /* we only handle COUNT(*) */ 
			return rel;
		rname = oce->rname;
		name  = oce->name;

 		args = new_exp_list(sql->sa);
		srel = r->l;
		{
			sql_subaggr *cf = sql_bind_aggr(sql->sa, sql->session->schema, "count", NULL);
			sql_exp *cnt, *e = exp_aggr(sql->sa, NULL, cf, need_distinct(oce), need_no_nil(oce), oce->card, 0);

			exp_label(sql->sa, e, ++sql->label);
			cnt = exp_column(sql->sa, NULL, exp_name(e), exp_subtype(e), e->card, has_nil(e), is_intern(e));
			gbl = rel_groupby(sql, rel_dup(srel), NULL);
			rel_groupby_add_aggr(sql, gbl, e);
			append(args, cnt);
		}

		srel = r->r;
		{
			sql_subaggr *cf = sql_bind_aggr(sql->sa, sql->session->schema, "count", NULL);
			sql_exp *cnt, *e = exp_aggr(sql->sa, NULL, cf, need_distinct(oce), need_no_nil(oce), oce->card, 0);

			exp_label(sql->sa, e, ++sql->label);
			cnt = exp_column(sql->sa, NULL, exp_name(e), exp_subtype(e), e->card, has_nil(e), is_intern(e));
			gbr = rel_groupby(sql, rel_dup(srel), NULL);
			rel_groupby_add_aggr(sql, gbr, e);
			append(args, cnt);
		}

		mult = find_func(sql, "sql_mul", args);
		cp = rel_crossproduct(sql->sa, gbl, gbr, op_join);

		nce = exp_op(sql->sa, args, mult);
		exp_setname(sql->sa, nce, rname, name );

		rel_destroy(rel);
		rel = rel_project(sql->sa, cp, append(new_exp_list(sql->sa), nce));

		(*changes)++;
	}
	
	return rel;
}

/*
 * Push TopN (only LIMIT, no ORDER BY) down through projections underneath crossproduct, i.e.,
 *
 *     topn(                          topn(
 *         project(                       project(
 *             crossproduct(                  crossproduct(
 *                 L,           =>                topn( L )[ n ],
 *                 R                              topn( R )[ n ]
 *             )                              )
 *         )[ Cs ]*                       )[ Cs ]*
 *     )[ n ]                         )[ n ]
 *
 *  (TODO: in case of n==1 we can omit the original top-level TopN)
 *
 * also push topn under (non reordering) projections.
 */

static list *
sum_limit_offset(mvc *sql, list *exps )
{
	list *nexps = new_exp_list(sql->sa);
	node *n;
	sql_subtype *wrd = sql_bind_localtype("wrd");
	sql_subfunc *add;

	/* if the expression list only consists of a limit expression, 
	 * we copy it */
	if (list_length(exps) == 1 && exps->h->data)
		return append(nexps, exps->h->data);
	for (n = exps->h; n; n = n->next ) 
		nexps = append(nexps, n->data);
	add = sql_bind_func_result(sql->sa, sql->session->schema, "sql_add", wrd, wrd, wrd);
	return append(nexps, exp_op(sql->sa, exps, add));
}

static int 
topn_save_exps( list *exps )
{
	node *n;

	/* Limit only expression lists are always save */
	if (list_length(exps) == 1)
		return 1;
	for (n = exps->h; n; n = n->next ) {
		sql_exp *e = n->data;

		if (!e || e->type != e_atom) 
			return 0;
	}
	return 1;
}

static void
rel_no_rename_exps( list *exps )
{
	node *n;

	for (n = exps->h; n; n = n->next) {
		sql_exp *e = n->data;

		e->rname = e->l;
		e->name = e->r;
	}
}

static void
rel_rename_exps( mvc *sql, list *exps1, list *exps2)
{
	node *n, *m;

	assert(list_length(exps1) == list_length(exps2)); 
	for (n = exps1->h, m = exps2->h; n && m; n = n->next, m = m->next) {
		sql_exp *e1 = n->data;
		sql_exp *e2 = m->data;
		char *rname = e1->rname;

		if (!rname && e1->type == e_column && e1->l && e2->rname && 
		    strcmp(e1->l, e2->rname) == 0)
			rname = e2->rname;
		exp_setname(sql->sa, e2, rname, e1->name );
	}
}

static sql_rel *
rel_push_topn_down(int *changes, mvc *sql, sql_rel *rel) 
{
	sql_rel *rl, *r = rel->l;

	if (rel->op == op_topn && topn_save_exps(rel->exps)) {
		sql_rel *rp = NULL;

		/* duplicate topn + [ project-order ] under union */
		if (r)
			rp = r->l;
		if (r && r->exps && r->op == op_project && !(rel_is_ref(r)) && r->r && r->l &&
		    rp->op == op_union) {
			sql_rel *u = rp, *ou = u, *x;
			sql_rel *ul = u->l;
			sql_rel *ur = u->r;
			int add_r = 0;

			/* only push topn once */
			x = ul;
			while(x->op == op_project && x->l)
				x = x->l;
			if (x && x->op == op_topn)
				return rel;
			x = ur;
			while(x->op == op_project && x->l)
				x = x->l;
			if (x && x->op == op_topn)
				return rel;

			if (list_length(ul->exps) > list_length(r->exps))
				add_r = 1;
			ul = rel_dup(ul);
			ur = rel_dup(ur);
			if (!is_project(ul->op)) 
				ul = rel_project(sql->sa, ul, 
					rel_projections(sql, ul, NULL, 1, 1));
			if (!is_project(ur->op)) 
				ur = rel_project(sql->sa, ur, 
					rel_projections(sql, ur, NULL, 1, 1));
			rel_rename_exps(sql, u->exps, ul->exps);
			rel_rename_exps(sql, u->exps, ur->exps);

			/* introduce projects under the set */
			ul = rel_project(sql->sa, ul, NULL);
			ul->exps = exps_copy(sql->sa, r->exps);
			/* possibly add order by column */
			if (add_r)
				ul->exps = list_merge(ul->exps, exps_copy(sql->sa, r->r), NULL);
			ul->r = exps_copy(sql->sa, r->r);
			ul = rel_topn(sql->sa, ul, sum_limit_offset(sql, rel->exps));
			ur = rel_project(sql->sa, ur, NULL);
			ur->exps = exps_copy(sql->sa, r->exps);
			/* possibly add order by column */
			if (add_r)
				ur->exps = list_merge(ur->exps, exps_copy(sql->sa, r->r), NULL);
			ur->r = exps_copy(sql->sa, r->r);
			ur = rel_topn(sql->sa, ur, sum_limit_offset(sql, rel->exps));
			u = rel_setop(sql->sa, ul, ur, op_union);
			u->exps = exps_alias(sql->sa, r->exps); 
			/* possibly add order by column */
			if (add_r)
				u->exps = list_merge(u->exps, exps_copy(sql->sa, r->r), NULL);
			/* zap names */
			rel_no_rename_exps(u->exps);
			rel_destroy(ou);

			ur = rel_project(sql->sa, u, exps_alias(sql->sa, r->exps));
			ur->r = r->r;
			r->l = NULL;
			rel_destroy(r);
			rel->l = ur;
			(*changes)++;
			return rel;
		}

		/* pass through projections */
		while (r && is_project(r->op) && !need_distinct(r) &&
			!(rel_is_ref(r)) &&
			!r->r && (rl = r->l) != NULL && is_project(rl->op)) {
			/* ensure there is no order by */
			if (!r->r) {
				r = r->l;
			} else {
				r = NULL;
			}
		}
		if (r && r != rel && r->op == op_project && !(rel_is_ref(r)) && !r->r && r->l) {
			r = rel_topn(sql->sa, r, sum_limit_offset(sql, rel->exps));
		}

		/* push topn under crossproduct */
		if (r && !r->exps && r->op == op_join && !(rel_is_ref(r)) &&
		    ((sql_rel *)r->l)->op != op_topn && ((sql_rel *)r->r)->op != op_topn) {
			r->l = rel_topn(sql->sa, r->l, sum_limit_offset(sql, rel->exps));
			r->r = rel_topn(sql->sa, r->r, sum_limit_offset(sql, rel->exps));
			(*changes)++;
			return rel;
		}
/* TODO */
#if 0
		/* duplicate topn + [ project-order ] under join on independend always matching joins */
		if (r)
			rp = r->l;
		if (r && r->exps && r->op == op_project && !(rel_is_ref(r)) && r->r && r->l &&
		    rp->op == op_join && rp->exps && rp->exps->h && ((prop*)((sql_exp*)rp->exps->h->data)->p)->kind == PROP_FETCH &&
		    ((sql_rel *)rp->l)->op != op_topn && ((sql_rel *)rp->r)->op != op_topn) {
			/* TODO check if order by columns are independend of join conditions */
			r->l = rel_topn(sql->sa, r->l, sum_limit_offset(sql, rel->exps));
			r->r = rel_topn(sql->sa, r->r, sum_limit_offset(sql, rel->exps));
			(*changes)++;
			return rel;
		}
#endif
	}
	return rel;
}

/* merge projection */

/* push an expression through a projection. 
 * The result should again used in a projection.
 */
static sql_exp *
exp_push_down_prj(mvc *sql, sql_exp *e, sql_rel *f, sql_rel *t);

static list *
exps_push_down_prj(mvc *sql, list *exps, sql_rel *f, sql_rel *t)
{
	node *n;
	list *nl = new_exp_list(sql->sa);

	for(n = exps->h; n; n = n->next) {
		sql_exp *arg = n->data, *narg = NULL;

		narg = exp_push_down_prj(sql, arg, f, t);
		if (!narg) 
			return NULL;
		if (arg->p)
			narg->p = prop_copy(sql->sa, arg->p);
		append(nl, narg);
	}
	return nl;
}

static sql_exp *
exp_push_down_prj(mvc *sql, sql_exp *e, sql_rel *f, sql_rel *t) 
{
	sql_exp *ne = NULL, *l, *r, *r2;

	assert(is_project(f->op));

	switch(e->type) {
	case e_column:
		if (e->l) 
			ne = exps_bind_column2(f->exps, e->l, e->r);
		if (!ne && !e->l)
			ne = exps_bind_column(f->exps, e->r, NULL);
		if (!ne || (ne->type != e_column && ne->type != e_atom))
			return NULL;
		while (ne && f->op == op_project && ne->type == e_column) {
			sql_exp *oe = e, *one = ne;

			e = ne;
			ne = NULL;
			if (e->l)
				ne = exps_bind_column2(f->exps, e->l, e->r);
			if (!ne && !e->l)
				ne = exps_bind_column(f->exps, e->r, NULL);
			if (!ne || ne == one) {
				ne = one;
				e = oe;
				break;
			}
			if (ne->type != e_column && ne->type != e_atom)
				return NULL;
		}
		/* possibly a groupby/project column is renamed */
		if (is_groupby(f->op) && f->r) {
			sql_exp *gbe = NULL;
			if (ne->l) 
				gbe = exps_bind_column2(f->r, ne->l, ne->r);
			if (!gbe && !e->l)
				gbe = exps_bind_column(f->r, ne->r, NULL);
			ne = gbe;
			if (!ne || (ne->type != e_column && ne->type != e_atom))
				return NULL;
		}
		if (ne->type == e_atom) 
			e = exp_copy(sql->sa, ne);
		else
			e = exp_alias(sql->sa, e->rname, exp_name(e), ne->l, ne->r, exp_subtype(e), e->card, has_nil(e), is_intern(e));
		if (ne->p)
			e->p = prop_copy(sql->sa, ne->p);
		return e;
	case e_cmp: 
		if (e->flag == cmp_or || get_cmp(e) == cmp_filter) {
			list *l = exps_push_down_prj(sql, e->l, f, t);
			list *r = exps_push_down_prj(sql, e->r, f, t);

			if (!l || !r) 
				return NULL;
			if (get_cmp(e) == cmp_filter) 
				return exp_filter(sql->sa, l, r, e->f, is_anti(e));
			return exp_or(sql->sa, l, r);
		} else if (e->flag == cmp_in || e->flag == cmp_notin) {
			sql_exp *l = exp_push_down_prj(sql, e->l, f, t);
			list *r = exps_push_down_prj(sql, e->r, f, t);

			if (!l || !r) 
				return NULL;
			return exp_in(sql->sa, l, r, e->flag);
		} else {
			l = exp_push_down_prj(sql, e->l, f, t);
			r = exp_push_down_prj(sql, e->r, f, t);
			if (e->f) {
				r2 = exp_push_down_prj(sql, e->f, f, t);
				if (l && r && r2)
					return exp_compare2(sql->sa, l, r, r2, e->flag);
			} else if (l && r) {
				return exp_compare(sql->sa, l, r, e->flag);
			}
		}
		return NULL;
	case e_convert:
		l = exp_push_down_prj(sql, e->l, f, t);
		if (l)
			return exp_convert(sql->sa, l, exp_fromtype(e), exp_totype(e));
		return NULL;
	case e_aggr:
	case e_func: {
		list *l = e->l, *nl = NULL;
	        sql_exp *ne = NULL;

		if (!l) {
			return e;
		} else {
			nl = exps_push_down_prj(sql, l, f, t);
			if (!nl)
				return NULL;
		}
		if (e->type == e_func)
			ne = exp_op(sql->sa, nl, e->f);
		else 
			ne = exp_aggr(sql->sa, nl, e->f, need_distinct(e), need_no_nil(e), e->card, has_nil(e));
		if (e->p)
			ne->p = prop_copy(sql->sa, e->p);
		return ne;
	}	
	case e_atom:
	case e_psm:
		return e;
	}
	return NULL;
}

/* TODO: check for keys with more than one colun */
static int
exps_unique( list *exps )
{
	node *n;

	if ((n = exps->h) != NULL) {
		sql_exp *e = n->data;
		prop *p;

		if (e && (p = find_prop(e->p, PROP_HASHCOL)) != NULL) {
			sql_ukey *k = p->value;
			if (list_length(k->k.columns) <= 1)
				return 1;
		}
	}
	return 0;
}

static sql_rel *
rel_distinct_project2groupby(int *changes, mvc *sql, sql_rel *rel)
{
	sql_rel *l = rel->l;

	/* rewrite distinct project (table) [ constant ] -> project [ constant ] */
	if (rel->op == op_project && rel->l && !rel->r /* no order by */ && need_distinct(rel) &&
	    exps_card(rel->exps) <= CARD_ATOM) {
		set_nodistinct(rel);
		rel->l = rel_topn(sql->sa, rel->l, append(sa_list(sql->sa), exp_atom_wrd(sql->sa, 1)));
	}

	/* rewrite distinct project [ pk ] ( select ( table ) [ e op val ]) 
	 * into project [ pk ] ( select ( table )  */
	if (rel->op == op_project && rel->l && !rel->r /* no order by */ && need_distinct(rel) &&
	    l->op == op_select && exps_unique(rel->exps)) 
		set_nodistinct(rel);
	/* rewrite distinct project [ gbe ] ( select ( groupby [ gbe ] [ gbe, e ] )[ e op val ]) 
	 * into project [ gbe ] ( select ( group etc ) */
	if (rel->op == op_project && rel->l && !rel->r /* no order by */ && 
	    need_distinct(rel) && l->op == op_select){ 
		sql_rel *g = l->l;
		if (is_groupby(g->op)) {
			list *gbe = g->r;
			node *n;
			int fnd = 1;

			for (n = rel->exps->h; n && fnd; n = n->next) {
				sql_exp *e = n->data;

				if (e->card > CARD_ATOM) { 
					/* find e in gbe */
					sql_exp *ne = list_find_exp(g->exps, e);

					if (ne) 
						ne = list_find_exp( gbe, ne);
					fnd++;
					if (!ne) 
						fnd = 0;
				}
			}
			if (fnd == (list_length(gbe)+1)) 
				set_nodistinct(rel);
		}
	}
	if (rel->op == op_project && rel->l && !rel->r /* no order by */ && 
	    need_distinct(rel) && exps_card(rel->exps) > CARD_ATOM) {
		node *n;
		list *exps = new_exp_list(sql->sa), *gbe = new_exp_list(sql->sa);

		rel->l = rel_project(sql->sa, rel->l, rel->exps);

		for (n = rel->exps->h; n; n = n->next) {
			sql_exp *e = n->data;

			if (e->card > CARD_ATOM) { /* no need to group by on constants */
				if (!exp_name(e))
					exp_label(sql->sa, e, ++sql->label);
				e = exp_column(sql->sa, exp_relname(e), exp_name(e), exp_subtype(e), exp_card(e), has_nil(e), 0);
				append(gbe, e);
			}
			append(exps, e);
		}
		rel->op = op_groupby;
		rel->exps = exps;
		rel->r = gbe;
		set_nodistinct(rel);
		*changes = 1;
	}
	return rel;
}

static int
exp_shares_exps( sql_exp *e, list *shared, lng *uses)
{
	switch(e->type) {
	case e_cmp: /* not in projection list */
	case e_psm:
		assert(0);
	case e_atom:
		return 0;
	case e_column: 
		{
			sql_exp *ne = NULL;
			if (e->l) 
				ne = exps_bind_column2(shared, e->l, e->r);
			if (!ne && !e->l)
				ne = exps_bind_column(shared, e->r, NULL);
			if (!ne)
				return 0;
			if (ne && ne->type != e_column) {
				lng used = (lng) 1 << list_position(shared, ne);
				if (used & *uses)
					return 1;
				*uses &= used;
				return 0;
			}
			if (ne && ne != e) /* maybe ne refers to a local complex exp */
				return exp_shares_exps( ne, shared, uses);
			return 0;
		}
	case e_convert:
		return exp_shares_exps(e->l, shared, uses);

	case e_aggr:
	case e_func: 
		{
			list *l = e->l;
			node *n;

			if (!l)
				return 0;
			for (n = l->h; n; n = n->next) {
				sql_exp *e = n->data;

				if (exp_shares_exps( e, shared, uses))
					return 1;
			}
		}
	}
	return 0;
}

static int
exps_share_expensive_exp( list *exps, list *shared )
{
	node *n;
	lng uses = 0;

	if (!exps || !shared)
		return 0;
	for (n = exps->h; n; n = n->next){
		sql_exp *e = n->data;

		if (exp_shares_exps( e, shared, &uses))
			return 1;
	}
	return 0;
}

static sql_rel *
rel_merge_projects(int *changes, mvc *sql, sql_rel *rel) 
{
	list *exps = rel->exps;
	sql_rel *prj = rel->l;
	node *n;

	if (rel->op == op_project && 
	    prj && prj->op == op_project && !(rel_is_ref(prj)) && !prj->r) {
		int all = 1;

		if (project_unsafe(rel) || project_unsafe(prj) || exps_share_expensive_exp(rel->exps, prj->exps))
			return rel;
	
		/* here we need to fix aliases */
		rel->exps = new_exp_list(sql->sa); 

		/* for each exp check if we can rename it */
		for (n = exps->h; n && all; n = n->next) { 
			sql_exp *e = n->data, *ne = NULL;

			ne = exp_push_down_prj(sql, e, prj, prj->l);
			if (ne) {
				exp_setname(sql->sa, ne, exp_relname(e), exp_name(e));
				list_append(rel->exps, ne);
			} else {
				all = 0;
			}
		}
		if (all) {
			/* we can now remove the intermediate project */
			/* push order by expressions */
			if (rel->r) {
				list *nr = new_exp_list(sql->sa), *res = rel->r; 
				for (n = res->h; n; n = n->next) { 
					sql_exp *e = n->data, *ne = NULL;
	
					ne = exp_push_down_prj(sql, e, prj, prj->l);
					if (ne) {
						exp_setname(sql->sa, ne, exp_relname(e), exp_name(e));
						list_append(nr, ne);
					} else {
						all = 0;
					}
				}
				if (all) {
					rel->r = nr;
				} else {
					/* leave as is */
					rel->exps = exps;
					return rel;
				}
			}
			rel->l = prj->l;
			prj->l = NULL;
			rel_destroy(prj);
			(*changes)++;
			return rel_merge_projects(changes, sql, rel);
		} else {
			/* leave as is */
			rel->exps = exps;
		}
		return rel;
	}
	return rel;
}

static sql_subfunc *
find_func( mvc *sql, char *name, list *exps )
{
	list * l = new_func_list(sql->sa); 
	node *n;

	for(n = exps->h; n; n = n->next)
		append(l, exp_subtype(n->data)); 
	return sql_bind_func_(sql->sa, sql->session->schema, name, l, F_FUNC);
}

static sql_exp *
sql_div_fixup( mvc *sql, sql_exp *e, sql_exp *cond, int lr )
{
	list *args = e->l;
	sql_exp *le = args->h->data, *o;
	sql_exp *re = args->h->next->data;
	sql_subfunc *ifthen;

	/* if (cond) then val else const */
	args = new_exp_list(sql->sa);
	append(args, cond);
	if (!lr)
		append(args, re);
	o = exp_atom_wrd(sql->sa, 1);
	append(args, exp_convert(sql->sa, o, exp_subtype(o), exp_subtype(re)));
	if (lr)
		append(args, re);
	ifthen = find_func(sql, "ifthenelse", args);
	assert(ifthen);
	re = exp_op(sql->sa, args, ifthen);

	return exp_binop(sql->sa, le, re, e->f);
}

static int 
exp_find_func( sql_exp *e, char *name)
{
	if (!e)
		return 0;
	switch(e->type) {
	case e_aggr:
	case e_func: 
		{
			list *l = e->l;
			node *n;
			sql_subfunc *f = e->f;

			if (!f->func->s && !strcmp(f->func->base.name, name)) 
				return 1;
			if (!l)
				return 0;
			for (n = l->h; n; n = n->next) {
				sql_exp *ne = n->data;

				if (exp_find_func( ne, name))
					return 1;
			}
		}
	case e_convert:
		return exp_find_func( e->l, name);
	case e_column: 
	case e_cmp:
	case e_psm:
	case e_atom:
	default:
		return 0;
	}
}

static sql_exp * exp_div_fixup( mvc *sql, sql_exp *e, sql_exp *cond, int lr );

static list *
exps_case_fixup( mvc *sql, list *exps, sql_exp *cond, int lr )
{
	node *n;

	if (exps) {
		list *nexps = new_exp_list(sql->sa);
		for( n = exps->h; n; n = n->next) {
			sql_exp *e = n->data;
			if (is_func(e->type) && e->l && !is_rank_op(e) ) {
				sql_subfunc *f = e->f;

				if (!f->func->s && !strcmp(f->func->base.name, "sql_div")) {
					e = sql_div_fixup(sql, e, cond, lr);
				} else {
					list *l = exps_case_fixup(sql, e->l, cond, lr);
					sql_exp *ne = exp_op(sql->sa, l, f);
					exp_setname(sql->sa, ne, e->rname, e->name );
					e = ne;
				}
			} else if (e->type == e_convert) {
				sql_exp *l = exp_div_fixup(sql, e->l, cond, lr);
				sql_exp *ne = exp_convert(sql->sa, l, exp_fromtype(e), exp_totype(e));
				e = ne;
			}
			append(nexps, e);
		}
		return nexps;
	}
	return exps;
}

static sql_exp *
exp_div_fixup( mvc *sql, sql_exp *e, sql_exp *cond, int lr )
{
	if (is_func(e->type) && e->l && !is_rank_op(e) ) {
		sql_subfunc *f = e->f;

		if (!f->func->s && !strcmp(f->func->base.name, "sql_div")) {
			e = sql_div_fixup(sql, e, cond, lr);
		} else {
			list *l = exps_case_fixup(sql, e->l, cond, lr);
			sql_exp *ne = exp_op(sql->sa, l, f);
			exp_setname(sql->sa, ne, e->rname, e->name );
			e = ne;
		}
	}
	return e;
}

static sql_exp *
exp_case_fixup( mvc *sql, sql_exp *e )
{
	/* only functions need fix up */
	if (e->type == e_psm) {
		if (e->flag & PSM_SET) {
			/* todo */
		} else if (e->flag & PSM_VAR) {
			/* todo */
		} else if (e->flag & PSM_RETURN) {
			e->l = exp_case_fixup(sql, e->l);
		} else if (e->flag & PSM_WHILE) {
			e->l = exp_case_fixup(sql, e->l);
			e->r = exps_case_fixup(sql, e->r, NULL, 0);
		} else if (e->flag & PSM_IF) {
			e->l = exp_case_fixup(sql, e->l);
			e->r = exps_case_fixup(sql, e->r, NULL, 0);
			if (e->f)
				e->f = exps_case_fixup(sql, e->f, NULL, 0);
		} else if (e->flag & PSM_REL) {
		}
		return e;
	}
	if (e->type == e_func && e->l && !is_rank_op(e) ) {
		list *l = new_exp_list(sql->sa), *args = e->l;
		node *n;
		sql_exp *ne;
		sql_subfunc *f = e->f;

		/* first fixup arguments */
		for (n=args->h; n; n=n->next) {
			sql_exp *a = exp_case_fixup(sql, n->data);
			list_append(l, a);
		}
		ne = exp_op(sql->sa, l, f);
		exp_setname(sql->sa, ne, e->rname, e->name );

		/* ifthenelse with one of the sides an 'sql_div' */
		args = ne->l;
		if (!f->func->s && !strcmp(f->func->base.name, "ifthenelse")) { 
			sql_exp *cond = args->h->data, *nne; 
			sql_exp *a1 = args->h->next->data; 
			sql_exp *a2 = args->h->next->next->data; 

			/* rewrite right hands of div */
			if ((a1->type == e_func || a1->type == e_convert) && exp_find_func(a1, "sql_div")) {
				a1 = exp_div_fixup(sql, a1, cond, 0);
			} else if (a1->type == e_func && a1->l) { 
				a1->l = exps_case_fixup(sql, a1->l, cond, 0); 
			}
			if  ((a2->type == e_func || a2->type == e_convert) && exp_find_func(a2, "sql_div")) {
				a2 = exp_div_fixup(sql, a2, cond, 1);
			} else if (a2->type == e_func && a2->l) { 
				a2->l = exps_case_fixup(sql, a2->l, cond, 1); 
			}
			assert(cond && a1 && a2);
			nne = exp_op3(sql->sa, cond, a1, a2, ne->f);
			exp_setname(sql->sa, nne, ne->rname, ne->name );
			ne = nne;
		}
		return ne;
	}
	if (e->type == e_convert) {
		sql_exp *e1 = exp_case_fixup(sql, e->l);
		sql_exp *ne = exp_convert(sql->sa, e1, exp_fromtype(e), exp_totype(e));
		exp_setname(sql->sa, ne, e->rname, e->name);
		return ne;
	} 
	if (e->type == e_aggr) {
		list *l = NULL, *args = e->l;
		node *n;
		sql_exp *ne;
		sql_subaggr *f = e->f;

		/* first fixup arguments */
		if (args) {
 			l = new_exp_list(sql->sa);
			for (n=args->h; n; n=n->next) {
				sql_exp *a = exp_case_fixup(sql, n->data);
				list_append(l, a);
			}
		}
		ne = exp_aggr(sql->sa, l, f, need_distinct(e), need_no_nil(e), e->card, has_nil(e));
		exp_setname(sql->sa, ne, e->rname, e->name );
		return ne;
	}
	return e;
}

static sql_rel *
rel_case_fixup(int *changes, mvc *sql, sql_rel *rel) 
{
	
	(void)changes; /* only go through it once, ie don't mark for changes */
	if ((is_project(rel->op) || (rel->op == op_ddl && rel->flag == DDL_PSM)) && rel->exps) {
		list *exps = rel->exps;
		node *n;
		int needed = 0;

		for (n = exps->h; n && !needed; n = n->next) { 
			sql_exp *e = n->data;

			if (e->type == e_func || e->type == e_convert ||
			    e->type == e_aggr || e->type == e_psm) 
				needed = 1;
		}
		if (!needed)
			return rel;

		rel->exps = new_exp_list(sql->sa); 
		for (n = exps->h; n; n = n->next) { 
			sql_exp *e = exp_case_fixup( sql, n->data );
		
			if (!e) 
				return NULL;
			list_append(rel->exps, e);
		}
	} 
	return rel;
}

static sql_rel *
rel_find_ref( sql_rel *r)
{
	while (!rel_is_ref(r) && r->l && 
	      (is_project(r->op) || is_select(r->op) /*|| is_join(r->op)*/))
		r = r->l;
	if (rel_is_ref(r))
		return r;
	return NULL;
}

static sql_rel *
rel_find_select( sql_rel *r)
{
	while (!is_select(r->op) && r->l && is_project(r->op))
		r = r->l;
	if (is_select(r->op))
		return r;
	return NULL;
}

static int
rel_match_projections(sql_rel *l, sql_rel *r)
{
	node *n, *m;
	list *le = l->exps;
	list *re = r->exps;

	if (!le || !re)
		return 0;
	if (list_length(le) != list_length(re))
		return 0;

	for (n = le->h, m = re->h; n && m; n = n->next, m = m->next) 
		if (!exp_match(n->data, m->data))
			return 0;
	return 1;
}

static int
exps_has_predicate( list *l )
{
	node *n;

	for( n = l->h; n; n = n->next){
		sql_exp *e = n->data;

		if (e->card <= CARD_ATOM)
			return 1;
	}
	return 0;
}

static sql_rel *
rel_merge_union(int *changes, mvc *sql, sql_rel *rel) 
{
	sql_rel *l = rel->l;
	sql_rel *r = rel->r;
	sql_rel *ref = NULL;

	if (is_union(rel->op) && 
	    l && is_project(l->op) && !project_unsafe(l) &&
	    r && is_project(r->op) && !project_unsafe(r) &&	
	    (ref = rel_find_ref(l)) != NULL && ref == rel_find_ref(r)) {
		/* Find selects and try to merge */
		sql_rel *ls = rel_find_select(l);
		sql_rel *rs = rel_find_select(r);
		
		/* can we merge ? */
		if (!ls || !rs) 
			return rel;

		/* merge any extra projects */
		if (l->l != ls) 
			rel->l = l = rel_merge_projects(changes, sql, l);
		if (r->l != rs) 
			rel->r = r = rel_merge_projects(changes, sql, r);
		
		if (!rel_match_projections(l,r)) 
			return rel;

		/* for now only union(project*(select(R),project*(select(R))) */
		if (ls != l->l || rs != r->l || 
		    ls->l != rs->l || !rel_is_ref(ls->l))
			return rel;

		if (!ls->exps || !rs->exps || 
		    exps_has_predicate(ls->exps) || 
		    exps_has_predicate(rs->exps))
			return rel;

		/* merge, ie. add 'or exp' */
		(*changes)++;
		ls->exps = append(new_exp_list(sql->sa), exp_or(sql->sa, ls->exps, rs->exps));
		rs->exps = NULL;
		rel = rel_inplace_project(sql->sa, rel, rel_dup(rel->l), rel->exps);
		set_processed(rel);
		return rel;
	}
	return rel;
}

static int
exps_cse( sql_allocator *sa, list *oexps, list *l, list *r )
{
	list *nexps;
	node *n, *m;
	char *lu, *ru;
	int lc = 0, rc = 0, match = 0, res = 0;

	/* first recusive exps_cse */
	nexps = new_exp_list(sa);
	for (n = l->h; n; n = n->next) {
		sql_exp *e = n->data;

		if (e->type == e_cmp && e->flag == cmp_or) {
			res = exps_cse(sa, nexps, e->l, e->r); 
		} else {
			append(nexps, e);
		}
	}
	l = nexps;

	nexps = new_exp_list(sa);
	for (n = r->h; n; n = n->next) {
		sql_exp *e = n->data;

		if (e->type == e_cmp && e->flag == cmp_or) {
			res = exps_cse(sa, nexps, e->l, e->r); 
		} else {
			append(nexps, e);
		}
	}
	r = nexps;

	lu = calloc(list_length(l), sizeof(char));
	ru = calloc(list_length(r), sizeof(char));
	for (n = l->h, lc = 0; n; n = n->next, lc++) {
		sql_exp *le = n->data;

		for ( m = r->h, rc = 0; m; m = m->next, rc++) {
			sql_exp *re = m->data;

			if (!ru[rc] && exp_match_exp(le,re)) {
				lu[lc] = 1;
				ru[rc] = 1;
				match = 1;
			}
		}
	}
	if (match) {
		list *nl = new_exp_list(sa);
		list *nr = new_exp_list(sa);

		for (n = l->h, lc = 0; n; n = n->next, lc++) 
			if (!lu[lc])
				append(nl, n->data);
		for (n = r->h, rc = 0; n; n = n->next, rc++) 
			if (!ru[rc])
				append(nr, n->data);

		if (list_length(nl) && list_length(nr)) 
			append(oexps, exp_or(sa, nl, nr)); 

		for (n = l->h, lc = 0; n; n = n->next, lc++) {
			if (lu[lc])
				append(oexps, n->data);
		}
		res = 1;
	} else {
		append(oexps, exp_or(sa, list_dup(l, (fdup)NULL), 
				     list_dup(r, (fdup)NULL)));
	}
	free(lu);
	free(ru);
	return res;
}

static int
are_equality_exps( list *exps, sql_exp **L) 
{
	sql_exp *l = *L;

	if (list_length(exps) == 1) {
		sql_exp *e = exps->h->data, *le = e->l, *re = e->r;

		if (e->type == e_cmp && e->flag == cmp_equal && le->card != CARD_ATOM && re->card == CARD_ATOM) {
			if (!l) {
				*L = l = le;
				if (!is_column(le->type))
					return 0;
			}
			return (exp_match(l, le));
		}
		if (e->type == e_cmp && e->flag == cmp_or)
			return (are_equality_exps(e->l, L) && 
				are_equality_exps(e->r, L));
	}
	return 0;
}

static void 
get_exps( list *n, list *l )
{
	sql_exp *e = l->h->data, *re = e->r;

	if (e->type == e_cmp && e->flag == cmp_equal && re->card == CARD_ATOM)
		list_append(n, re);
	if (e->type == e_cmp && e->flag == cmp_or) {
		get_exps(n, e->l);
		get_exps(n, e->r);
	}
}

static sql_exp *
equality_exps_2_in( mvc *sql, sql_exp *ce, list *l, list *r)
{
	list *nl = new_exp_list(sql->sa);

	get_exps(nl, l);
	get_exps(nl, r);

	return exp_in( sql->sa, ce, nl, cmp_in);
}

static sql_rel *
rel_select_cse(int *changes, mvc *sql, sql_rel *rel) 
{
	(void)sql;
	if (is_select(rel->op) && rel->exps) { 
		node *n;
		list *nexps;
		int needed = 0;

		for (n=rel->exps->h; n && !needed; n = n->next) {
			sql_exp *e = n->data;

			if (e->type == e_cmp && e->flag == cmp_or) 
				needed = 1;
		}
		if (!needed)
			return rel;

 		nexps = new_exp_list(sql->sa);
		for (n=rel->exps->h; n; n = n->next) {
			sql_exp *e = n->data, *l = NULL;

			if (e->type == e_cmp && e->flag == cmp_or && are_equality_exps(e->l, &l) && are_equality_exps(e->r, &l) && l) {
				(*changes)++;
				append(nexps, equality_exps_2_in(sql, l, e->l, e->r));
			} else {
				append(nexps, e);
			}
		}
		rel->exps = nexps;
	}
	if (is_select(rel->op) && rel->exps) { 
		node *n;
		list *nexps;
		int needed = 0;

		for (n=rel->exps->h; n && !needed; n = n->next) {
			sql_exp *e = n->data;

			if (e->type == e_cmp && e->flag == cmp_or) 
				needed = 1;
		}
		if (!needed)
			return rel;
 		nexps = new_exp_list(sql->sa);
		for (n=rel->exps->h; n; n = n->next) {
			sql_exp *e = n->data;

			if (e->type == e_cmp && e->flag == cmp_or) {
				/* split the common expressions */
				*changes += exps_cse(sql->sa, nexps, e->l, e->r);
			} else {
				append(nexps, e);
			}
		}
		rel->exps = nexps;
	}
	return rel;
}

static sql_rel *
rel_project_cse(int *changes, mvc *sql, sql_rel *rel) 
{
	(void)changes;
	if (is_project(rel->op) && rel->exps) { 
		node *n, *m;
		list *nexps;
		int needed = 0;

		for (n=rel->exps->h; n && !needed; n = n->next) {
			sql_exp *e1 = n->data;

			if (e1->type != e_column && e1->type != e_atom && e1->name) {
				for (m=n->next; m; m = m->next){
					sql_exp *e2 = m->data;
				
					if (exp_name(e2) && exp_match_exp(e1, e2)) 
						needed = 1;
				}
			}
		}

		if (!needed)
			return rel;

		nexps = new_exp_list(sql->sa);
		for (n=rel->exps->h; n; n = n->next) {
			sql_exp *e1 = n->data;

			if (e1->type != e_column && e1->type != e_atom && e1->name) {
				for (m=nexps->h; m; m = m->next){
					sql_exp *e2 = m->data;
				
					if (exp_name(e2) && exp_match_exp(e1, e2)) {
						sql_exp *ne = exp_alias(sql->sa, e1->rname, exp_name(e1), e2->rname, exp_name(e2), exp_subtype(e2), e2->card, has_nil(e2), is_intern(e1));
						if (e2->p)
							ne->p = prop_copy(sql->sa, e2->p);
						e1 = ne;
						break;
					}
				}
			}
			append(nexps, e1);
		}
		rel->exps = nexps;
	}
	return rel;
}

static list *
exps_merge_rse( mvc *sql, list *l, list *r )
{
	node *n, *m, *o;
	list *nexps = NULL, *lexps, *rexps;

 	lexps = new_exp_list(sql->sa);
	for (n = l->h; n; n = n->next) {
		sql_exp *e = n->data;
	
		if (e->type == e_cmp && e->flag == cmp_or) {
			list *nexps = exps_merge_rse(sql, e->l, e->r);
			for (o = nexps->h; o; o = o->next) 
				append(lexps, o->data);
		} else {
			append(lexps, e);
		}
	}
 	rexps = new_exp_list(sql->sa);
	for (n = r->h; n; n = n->next) {
		sql_exp *e = n->data;
	
		if (e->type == e_cmp && e->flag == cmp_or) {
			list *nexps = exps_merge_rse(sql, e->l, e->r);
			for (o = nexps->h; o; o = o->next) 
				append(rexps, o->data);
		} else {
			append(rexps, e);
		}
	}

 	nexps = new_exp_list(sql->sa);

	/* merge merged lists first ? */
	for (n = lexps->h; n; n = n->next) {
		sql_exp *le = n->data, *re, *fnd = NULL;

		if (le->type != e_cmp || le->flag == cmp_or)
			continue;
		for (m = rexps->h; !fnd && m; m = m->next) {
			re = m->data;
			if (exps_match_col_exps(le, re))
				fnd = re;
		}
		/* cases
		 * 1) 2 values (cmp_equal)
		 * 2) 1 value (cmp_equal), and cmp_in 
		 * 	(also cmp_in, cmp_equal)
		 * 3) 2 cmp_in
		 * 4) ranges 
		 */
		if (fnd) {
			re = fnd;
			fnd = NULL;
			if (le->flag == cmp_equal && re->flag == cmp_equal) {
				list *exps = new_exp_list(sql->sa);

				append(exps, le->r);
				append(exps, re->r);
				fnd = exp_in(sql->sa, le->l, exps, cmp_in);
			} else if (le->flag == cmp_equal && re->flag == cmp_in){
				list *exps = new_exp_list(sql->sa);
				
				append(exps, le->r);
				list_merge(exps, re->r, NULL);
				fnd = exp_in(sql->sa, le->l, exps, cmp_in);
			} else if (le->flag == cmp_in && re->flag == cmp_equal){
				list *exps = new_exp_list(sql->sa);
				
				append(exps, re->r);
				list_merge(exps, le->r, NULL);
				fnd = exp_in(sql->sa, le->l, exps, cmp_in);
			} else if (le->flag == cmp_in && re->flag == cmp_in){
				list *exps = new_exp_list(sql->sa);

				list_merge(exps, le->r, NULL);
				list_merge(exps, re->r, NULL);
				fnd = exp_in(sql->sa, le->l, exps, cmp_in);
			} else if (le->f && re->f && /* merge ranges */
				   le->flag == re->flag && le->flag <= cmp_lt) {
				sql_subfunc *min = sql_bind_func(sql->sa, sql->session->schema, "sql_min", exp_subtype(le->r), exp_subtype(re->r), F_FUNC);
				sql_subfunc *max = sql_bind_func(sql->sa, sql->session->schema, "sql_max", exp_subtype(le->f), exp_subtype(re->f), F_FUNC);
				sql_exp *mine, *maxe;

				if (!min || !max)
					continue;
				mine = exp_binop(sql->sa, le->r, re->r, min);
				maxe = exp_binop(sql->sa, le->f, re->f, max);
				fnd = exp_compare2(sql->sa, le->l, mine, maxe, le->flag);
			}
			if (fnd)
				append(nexps, fnd);
		}
	}
	return nexps;
}


/* merge related sub expressions 
 * 
 * ie   (x = a and y > 1 and y < 5) or 
 *      (x = c and y > 1 and y < 10) or 
 *      (x = e and y > 1 and y < 20) 
 * ->
 *     ((x = a and y > 1 and y < 5) or 
 *      (x = c and y > 1 and y < 10) or 
 *      (x = e and y > 1 and y < 20)) and
 *     	 x in (a,c,e) and
 *     	 y > 1 and y < 20
 * */
static sql_rel *
rel_merge_rse(int *changes, mvc *sql, sql_rel *rel) 
{
	/* only execute once per select */
	(void)*changes;

	if (is_select(rel->op) && rel->exps) { 
		node *n, *o;
		list *nexps = new_exp_list(sql->sa);

		for (n=rel->exps->h; n; n = n->next) {
			sql_exp *e = n->data;

			if (e->type == e_cmp && e->flag == cmp_or) {
				/* possibly merge related expressions */
				list *ps = exps_merge_rse(sql, e->l, e->r);
				for (o = ps->h; o; o = o->next) 
					append(nexps, o->data);
			}
		}
		if (list_length(nexps))
		       for (o = nexps->h; o; o = o->next)
				append(rel->exps, o->data);
	}
	return rel;
}

/* find in the list of expression an expression which uses e */ 
static sql_exp *
exp_uses_exp( list *exps, sql_exp *e)
{
	node *n;
	char *rname = exp_find_rel_name(e);
	char *name = exp_name(e);

	if (!exps)
		return NULL;

	for ( n = exps->h; n; n = n->next) {
		sql_exp *u = n->data;

		if (u->l && rname && strcmp(u->l, rname) == 0 &&
		    u->r && name && strcmp(u->r, name) == 0) 
			return u;
		if (!u->l && !rname &&
		    u->r && name && strcmp(u->r, name) == 0) 
			return u;
	}
	return NULL;
}

/*
 * Rewrite aggregations over union all.
 *	groupby ([ union all (a, b) ], [gbe], [ count, sum ] )
 *
 * into
 * 	groupby ( [ union all( groupby( a, [gbe], [ count, sum] ), [ groupby( b, [gbe], [ count, sum] )) , [gbe], [sum, sum] ) 
 */
static sql_rel *
rel_push_aggr_down(int *changes, mvc *sql, sql_rel *rel) 
{
	if (rel->op == op_groupby && rel->l) {
		sql_rel *u = rel->l, *ou = u;
		sql_rel *g = rel;
		sql_rel *ul = u->l;
		sql_rel *ur = u->r;
		node *n, *m;
		list *lgbe = NULL, *rgbe = NULL, *gbe = NULL, *exps = NULL;

		if (u->op == op_project)
			u = u->l;

		if (!u || !is_union(u->op) || need_distinct(u) || !u->exps || rel_is_ref(u)) 
			return rel;

		ul = u->l;
		ur = u->r;

		/* make sure we don't create group by on group by's */
		if (ul->op == op_groupby || ur->op == op_groupby) 
			return rel;

		rel->subquery = 0;
		/* distinct should be done over the full result */
		for (n = g->exps->h; n; n = n->next) {
			sql_exp *e = n->data;
			sql_subaggr *af = e->f;

			if (e->type == e_atom || 
			    e->type == e_func || 
			   (e->type == e_aggr && 
			   ((strcmp(af->aggr->base.name, "sum") && 
			     strcmp(af->aggr->base.name, "count") &&
			     strcmp(af->aggr->base.name, "min") &&
			     strcmp(af->aggr->base.name, "max")) ||
			   need_distinct(e))))
				return rel; 
		}

		ul = rel_dup(ul);
		ur = rel_dup(ur);
		if (!is_project(ul->op)) 
			ul = rel_project(sql->sa, ul, 
				rel_projections(sql, ul, NULL, 1, 1));
		if (!is_project(ur->op)) 
			ur = rel_project(sql->sa, ur, 
				rel_projections(sql, ur, NULL, 1, 1));
		rel_rename_exps(sql, u->exps, ul->exps);
		rel_rename_exps(sql, u->exps, ur->exps);
		if (u != ou) {
			ul = rel_project(sql->sa, ul, NULL);
			ul->exps = exps_copy(sql->sa, ou->exps);
			rel_rename_exps(sql, ou->exps, ul->exps);
			ur = rel_project(sql->sa, ur, NULL);
			ur->exps = exps_copy(sql->sa, ou->exps);
			rel_rename_exps(sql, ou->exps, ur->exps);
		}	

		if (g->r && list_length(g->r) > 0) {
			list *gbe = g->r;

			lgbe = exps_copy(sql->sa, gbe);
			rgbe = exps_copy(sql->sa, gbe);
		}
		ul = rel_groupby(sql, ul, NULL);
		ul->r = lgbe;
		ul->nrcols = g->nrcols;
		ul->card = g->card;
		ul->exps = exps_copy(sql->sa, g->exps);

		ur = rel_groupby(sql, ur, NULL);
		ur->r = rgbe;
		ur->nrcols = g->nrcols;
		ur->card = g->card;
		ur->exps = exps_copy(sql->sa, g->exps);

		/* group by on primary keys which define the partioning scheme 
		 * don't need a finalizing group by */
		/* how to check if a partion is based on some primary key ? 
		 * */
		if (rel->r && list_length(rel->r)) {
			node *n;

			for (n = ((list*)rel->r)->h; n; n = n->next) {
				sql_exp *gbe = n->data;

				if (find_prop(gbe->p, PROP_HASHCOL)) {
					fcmp cmp = (fcmp)&kc_column_cmp;
					sql_column *c = exp_find_column(rel->l, gbe, -2);

					/* check if key is partition key */
					if (c && c->t->p && list_find(c->t->pkey->k.columns, c, cmp) != NULL) {
						(*changes)++;
						return rel_inplace_setop(rel, ul, ur, op_union,
					       	       rel_projections(sql, rel, NULL, 1, 1));
					}
				}
			}
		}

		u = rel_setop(sql->sa, ul, ur, op_union);
		u->exps = rel_projections(sql, rel, NULL, 1, 1);

		if (rel->r) {
			list *ogbe = rel->r;

			gbe = new_exp_list(sql->sa);
			for (n = ogbe->h; n; n = n->next) { 
				sql_exp *e = n->data, *ne;

				ne = exp_uses_exp( rel->exps, e);
				assert(ne);
				ne = list_find_exp( u->exps, ne);
				assert(ne);
				ne = exp_column(sql->sa, exp_find_rel_name(ne), exp_name(ne), exp_subtype(ne), ne->card, has_nil(ne), is_intern(ne));
				append(gbe, ne);
			}
		}
		exps = new_exp_list(sql->sa); 
		for (n = u->exps->h, m = rel->exps->h; n && m; n = n->next, m = m->next) {
			sql_exp *ne, *e = n->data, *oa = m->data;

			if (oa->type == e_aggr) {
				sql_subaggr *f = oa->f;
				int cnt = strcmp(f->aggr->base.name,"count")==0;
				sql_subaggr *a = sql_bind_aggr(sql->sa, sql->session->schema, (cnt)?"sum":f->aggr->base.name, exp_subtype(e));

				assert(a);
				/* union of aggr result may have nils 
			   	 * because sum/count of empty set */
				set_has_nil(e);
				e = exp_column(sql->sa, exp_find_rel_name(e), exp_name(e), exp_subtype(e), e->card, has_nil(e), is_intern(e));
				ne = exp_aggr1(sql->sa, e, a, need_distinct(e), 1, e->card, 1);
			} else {
				ne = exp_copy(sql->sa, oa);
			}
			exp_setname(sql->sa, ne, exp_find_rel_name(oa), exp_name(oa));
			append(exps, ne);
		}
		(*changes)++;
		return rel_inplace_groupby( rel, u, gbe, exps);
	}
	return rel;
}

/*
 * Rewrite group(project(join(A,Dict)[a.i==dict.i])[...dict.n])[dict.n][ ... dict.n ]
 * into
 * 	project(join(groupby (A)[a.i],[a.i]), Dict)[a.i==dict.i])[dict.n] 
 *
 */

static sql_rel *
rel_push_groupby_down(int *changes, mvc *sql, sql_rel *rel) 
{
	sql_rel *p = rel->l, *j = rel->l;
	list *gbe = rel->r;

	if (rel->op == op_groupby && gbe && p && p->op == op_project) {
		sql_rel *j = p->l;
		sql_rel *jl, *jr;
		node *n;

		if (!j || j->op != op_join || list_length(j->exps) != 1)
			return rel;
		jl = j->l;
		jr = j->r;

		/* check if jr is a dict with index and var still used */
		if (jr->op != op_basetable || jr->l || !jr->r || list_length(jr->exps) != 2) 
			return rel;

		/* check if group by is done on dict column */
		for(n = gbe->h; n; n = n->next) {
			sql_exp *ge = n->data, *pe = NULL, *e = NULL;

			/* find group by exp in project, then in dict */
			pe = rel_find_exp(p, ge);
			if (pe) /* find project exp in right hand of join, ie dict */
				e = rel_find_exp(jr, pe);
			if (pe && e) {  /* Rewrite: join with dict after the group by */
				list *pexps = rel_projections(sql, rel, NULL, 1, 1), *npexps;
				node *m;
				sql_exp *ne = j->exps->h->data; /* join exp */
				p->l = jl;	/* Project now only on the left side of the join */

				ne = ne->l; 	/* The left side of the compare is the index of the left */

				/* find ge reference in new projection list */
				npexps = sa_list(sql->sa);
				for (m = pexps->h; m; m = m->next) {
					sql_exp *a = m->data;

					if (exp_refers(a, ge)) { 
						sql_exp *sc = jr->exps->t->data;
						sql_exp *e = exp_column(sql->sa, exp_relname(sc), exp_name(sc), exp_subtype(sc), sc->card, has_nil(sc), is_intern(sc));
						exp_setname(sql->sa, e, exp_relname(a), exp_name(a));
						a = e;
					}
					append(npexps, a);
				}

				/* find ge in aggr list */
				for (m = rel->exps->h; m; m = m->next) {
					sql_exp *a = m->data;

					if (exp_match_exp(a, ge) || exp_refers(a, ge)) {
						a = exp_column(sql->sa, exp_relname(ne), exp_name(ne), exp_subtype(ne), ne->card, has_nil(ne), is_intern(ne));
						exp_setname(sql->sa, a, exp_relname(ne), exp_name(ne));
						m->data = a;
					}
				}

				/* change alias pe, ie project out the index  */
				pe->l = exp_relname(ne); 
				pe->r = exp_name(ne);
				exp_setname(sql->sa, pe, exp_relname(ne), exp_name(ne));

				/* change alias ge */
				ge->l = exp_relname(pe); 
				ge->r = exp_name(pe);
				exp_setname(sql->sa, ge, exp_relname(pe), exp_name(pe));

				/* add join */
				j->l = rel;
				rel = j;
				rel = rel_project(sql->sa, rel, npexps);
				(*changes)++;
			}
		}
		(void)sql;
	}
/*
 * More general 
 * 	groupby(
 * 	 [ outer ] join(
 * 	    project(
 * 	      table(A) [ c1, c2, .. ] 
 * 	    ) [ c1, c2, identity(c2) as I, .. ], 
 * 	    table(B) [ c1, c2, .. ]
 * 	  ) [ A.c1 = B.c1 ]
 * 	) [ I ] [ a1, a2, .. ]
 *
 * ->
 *
 * 	[ outer ] join(
 * 	  project(
 * 	    table(A) [ c1, c2, .. ] 
 * 	  ) [ c1, c2, .. ], 
 * 	  groupby (
 * 	    table(B) [ c1, c2, .. ]
 * 	  ) [ B.c1 ] [ a1, a2, .. ]
 * 	) [ A.c1 = B.c1 ]
 */
	if (rel->op == op_groupby && list_length(gbe) == 1 && is_outerjoin(j->op)) {
		sql_rel *jl = j->l, *jr = j->r, *cr;
		sql_exp *gb = gbe->h->data, *e;
		node *n;
		int left = 1;
		list *aggrs, *gbe;

		if (jl->op == op_project &&
		    (e = list_find_exp( jl->exps, gb)) != NULL &&
		     find_prop(e->p, PROP_HASHCOL) != NULL) {
			left = 0;
			cr = jr;
		} else if (jr->op == op_project &&
		    (e = list_find_exp( jr->exps, gb)) != NULL &&
		     find_prop(e->p, PROP_HASHCOL) != NULL) {
			left = 1;
			cr = jl;
		} else {
			return rel;
		}

		/* only add aggr (based on left/right), and repeat the group by column */
		aggrs = sa_list(sql->sa);
		if (rel->exps) for (n = rel->exps->h; n; n = n->next) {
			sql_exp *ce = n->data;

			if (ce->type == e_aggr) {
				list *args = ce->l;

				/* check args are part of left/right */
				if (!list_empty(args) && rel_has_exps(cr, args) < 0)
					return rel;
				if (rel->op != op_join && strcmp(((sql_subaggr*)ce->f)->aggr->base.name, "count") == 0)
					ce->p = prop_create(sql->sa, PROP_COUNT, ce->p);
				list_append(aggrs, ce); 
			}
		}

		/* find gb in left or right and should be unique */
		gbe = sa_list(sql->sa);
		/* push groupby to right, group on join exps */
		if (j->exps) for (n = j->exps->h; n; n = n->next) {
			sql_exp *ce = n->data, *e;

			/* get left/right hand of e_cmp */
			assert(ce->type == e_cmp);
			if (ce->flag != cmp_equal)
				return rel;
			e = rel_find_exp(cr, ce->l);
			if (!e)
				e = rel_find_exp(cr, ce->r);
			if (!e)
				return rel;
			e = exp_alias(sql->sa, e->rname, exp_name(e), e->rname, exp_name(e), exp_subtype(e), e->card, has_nil(e), is_intern(e));
			list_append(gbe, e);
		}
		if (!left) 
			cr = j->r = rel_groupby(sql, cr, gbe);
		else 
			cr = j->l = rel_groupby(sql, cr, gbe);
		cr->exps = list_merge( cr->exps, aggrs, (fdup)NULL);
		rel -> l = NULL;
		rel_destroy(rel);
		return j;
	}
	return rel;
}

/*
 * Push select down, pushes the selects through (simple) projections. Also
 * it cleans up the projections which become useless.
 */

/* TODO push select expressions in outer joins down */
static sql_rel *
rel_push_select_down(int *changes, mvc *sql, sql_rel *rel) 
{
	list *exps = NULL;
	sql_rel *r = NULL;
	node *n;

	if (rel_is_ref(rel))
		return rel;

	/* don't make changes for empty selects */
	if (is_select(rel->op) && (!rel->exps || list_length(rel->exps) == 0)) 
		return rel;

	/* merge 2 selects */
	r = rel->l;
	if (is_select(rel->op) && r && is_select(r->op) && !(rel_is_ref(r))) {
		(void)list_merge(r->exps, rel->exps, (fdup)NULL);
		rel->l = NULL;
		rel_destroy(rel);
		(*changes)++;
		return rel_push_select_down(changes, sql, r);
	}
	/* 
	 * Push select through semi/anti join 
	 * 	select (semi(A,B)) == semi(select(A), B) 
	 */
	if (is_select(rel->op) && r && is_semi(r->op) && !(rel_is_ref(r))) {
		rel->l = r->l;
		r->l = rel;
		(*changes)++;
		/* 
		 * if A has 2 references (ie used on both sides of 
		 * the semi join), we also push the select into A. 
		 */
		if (rel_is_ref(rel->l) && rel->l == rel_find_ref(r->r)){
			sql_rel *lx = rel->l;
			sql_rel *rx = r->r;
			if (lx->ref.refcnt == 2 && !rel_is_ref(rx)) {
				while (rx->l && !rel_is_ref(rx->l) &&
	      			       (is_project(rx->op) || 
					is_select(rx->op) ||
					is_join(rx->op)))
						rx = rx->l;
				/* probably we need to introduce a project */
				rel_destroy(rel->l);
				lx = rel_project(sql->sa, rel, rel_projections(sql, rel, NULL, 1, 1));
				r->l = lx;
				rx->l = rel_dup(lx);
			}
		}
		return r;
	}
	exps = rel->exps;

	if (rel->op == op_project && 
	    r && r->op == op_project && !(rel_is_ref(r))) 
		return rel_merge_projects(changes, sql, rel);

	/* push select through join */
	if (is_select(rel->op) && r && (is_join(r->op) || is_apply(r->op)) && !(rel_is_ref(r))) {
		sql_rel *jl = r->l;
		sql_rel *jr = r->r;
		int left = r->op == op_join || r->op == op_left;
		int right = r->op == op_join || r->op == op_right;

		if (is_apply(r->op)) {
			left = right = 1;
			if (r->flag == APPLY_LOJ)
				right = 0;
		}
		if (r->op == op_full)
			return rel;

		/* introduce selects under the join (if needed) */
		set_processed(jl);
		set_processed(jr);
		if (!is_select(jl->op)) 
			r->l = jl = rel_select(sql->sa, jl, NULL);
		if (!is_select(jr->op))
			r->r = jr = rel_select(sql->sa, jr, NULL);
		
		rel->exps = new_exp_list(sql->sa); 
		for (n = exps->h; n; n = n->next) { 
			sql_exp *e = n->data, *ne = NULL;
			int done = 0;
	
			if (left)
				ne = exp_push_down(sql, e, jl, jl);
			if (ne && ne != e) {
				done = 1; 
				rel_select_add_exp(sql->sa, jl, ne);
			} else if (right) {
				ne = exp_push_down(sql, e, jr, jr);
				if (ne && ne != e) {
					done = 1; 
					rel_select_add_exp(sql->sa, jr, ne);
				}
			}
			if (!done)
				append(rel->exps, e);
			*changes += done;
		}
		return rel;
	}

	/* merge select and cross product ? */
	if (is_select(rel->op) && r && r->op == op_join && !(rel_is_ref(r))) {
		list *exps = rel->exps;

		if (!r->exps)
			r->exps = new_exp_list(sql->sa); 
		rel->exps = new_exp_list(sql->sa); 
		for (n = exps->h; n; n = n->next) { 
			sql_exp *e = n->data;

			if (exp_is_join_exp(e) == 0) {
				append(r->exps, e);
				(*changes)++;
			} else {
				append(rel->exps, e);
			}
		}
		return rel;
	}

	if (is_select(rel->op) && r && r->op == op_project && !(rel_is_ref(r))){
		list *exps = rel->exps;
		sql_rel *pl;
		/* we cannot push through rank (row_number etc) functions or
		   projects with distinct */
		if (!r->l || project_unsafe(r))
			return rel;

		/* here we need to fix aliases */
		rel->exps = new_exp_list(sql->sa); 
		pl = r->l;
		/* introduce selects under the project (if needed) */
		set_processed(pl);
		if (!is_select(pl->op))
			r->l = pl = rel_select(sql->sa, pl, NULL);

		/* for each exp check if we can rename it */
		for (n = exps->h; n; n = n->next) { 
			sql_exp *e = n->data, *ne = NULL;

			if (e->type == e_cmp) {
				ne = exp_push_down_prj(sql, e, r, pl);

				/* can we move it down */
				if (ne && ne != e) {
					rel_select_add_exp(sql->sa, pl, ne);
					(*changes)++;
				} else {
					append(rel->exps, (ne)?ne:e);
				}
			} else {
				list_append(rel->exps, e);
			}
		}
		return rel;
	}
	return rel;
}

static sql_rel *
rel_push_select_down_join(int *changes, mvc *sql, sql_rel *rel) 
{
	list *exps = NULL;
	sql_rel *r = NULL;
	node *n;

	exps = rel->exps;
	r = rel->l;

	/* push select through join */
	if (is_select(rel->op) && r && r->op == op_join && !(rel_is_ref(r))) {
		rel->exps = new_exp_list(sql->sa); 
		for (n = exps->h; n; n = n->next) { 
			sql_exp *e = n->data;
			if (e->type == e_cmp && !e->f && !is_complex_exp(e->flag)) {
				sql_exp *re = e->r, *ne = rel_find_exp(r, re);

				if (ne && ne->card >= CARD_AGGR) /* possibly changed because of apply rewrites */
					re->card = ne->card;

				if (re->card >= CARD_AGGR) {
					rel->l = rel_push_join(sql, r, e->l, re, NULL, e);
				} else {
					rel->l = rel_push_select(sql, r, e->l, e);
				}
				/* only pushed down selects are counted */
				if (r == rel->l) {
					(*changes)++;
				} else { /* Do not introduce an extra select */
					sql_rel *r = rel->l;

					rel->l = r->l;
					r->l = NULL;
					list_append(rel->exps, e);
					rel_destroy(r);
				}
				assert(r == rel->l);
			} else {
				list_append(rel->exps, e);
			} 
		}
		return rel;
	}
	return rel;
}

static sql_rel *
rel_remove_empty_select(int *changes, mvc *sql, sql_rel *rel) 
{
	(void)sql;

	if ((is_join(rel->op) || is_semi(rel->op) || is_select(rel->op) || is_project(rel->op) || is_topn(rel->op) || is_sample(rel->op)) && rel->l) {
		sql_rel *l = rel->l;
		if (is_select(l->op) && !(rel_is_ref(l)) &&
		   (!l->exps || list_length(l->exps) == 0)) {
			rel->l = l->l;
			l->l = NULL;
			rel_destroy(l);
			(*changes)++;
		} 
	}
	if ((is_join(rel->op) || is_semi(rel->op) || is_set(rel->op)) && rel->r) {
		sql_rel *r = rel->r;
		if (is_select(r->op) && !(rel_is_ref(r)) &&
	   	   (!r->exps || list_length(r->exps) == 0)) {
			rel->r = r->l;
			r->l = NULL;
			rel_destroy(r);
			(*changes)++;
		}
	} 
	if (is_join(rel->op) && rel->exps && list_length(rel->exps) == 0) 
		rel->exps = NULL;
	return rel;
}

/*
 * Push {semi}joins down, pushes the joins through group by expressions. 
 * When the join is on the group by columns, we can push the joins left
 * under the group by. This should only be done, iff the new semijoin would
 * reduce the input table to the groupby. So there should be a reduction 
 * (selection) on the table A and this should be propagated to the groupby via
 * for example a primary key.
 *
 * {semi}join( A, groupby( B ) [gbe][aggrs] ) [ gbe == A.x ]
 * ->
 * {semi}join( A, groupby( semijoin(B,A) [gbe == A.x] ) [gbe][aggrs] ) [ gbe == A.x ]
 */

static sql_rel *
rel_push_join_down(int *changes, mvc *sql, sql_rel *rel) 
{
	list *exps = NULL;

	(void)*changes;
	if (!rel_is_ref(rel) && (((is_join(rel->op) && rel->exps) || is_semi(rel->op)) && rel->l)) {
		sql_rel *gb = rel->r, *ogb = gb, *l = NULL, *rell = rel->l;

		if (gb->op == op_project)
			gb = gb->l;

		if (is_basetable(rell->op) || rel_is_ref(rell))
			return rel;

		exps = rel->exps;
		if (gb && gb->op == op_groupby && gb->r && list_length(gb->r)) {
			list *jes = new_exp_list(sql->sa);
			node *n, *m;
			list *gbes = gb->r;
			/* find out if all group by expressions are used in the join */
			for(n = gbes->h; n; n = n->next) {
				sql_exp *gbe = n->data;
				int fnd = 0;
				char *rname = NULL, *name = NULL;

				/* project in between, ie find alias */
				/* first find expression in expression list */
				gbe = exp_uses_exp( gb->exps, gbe);
				if (!gbe)
					continue;
				if (ogb != gb) 
					gbe = exp_uses_exp( ogb->exps, gbe);
				if (gbe) {
					rname = exp_find_rel_name(gbe);
					name = exp_name(gbe);
				}

				if (!name) 
					return rel;

				for (m = exps->h; m && !fnd; m = m->next) {
					sql_exp *je = m->data;

					if (je->card >= CARD_ATOM && je->type == e_cmp && 
					    !is_complex_exp(je->flag)) {
						/* expect right expression to match */
						sql_exp *r = je->r;

						if (r == 0 || r->type != e_column)
							continue;
						if (r->l && rname && strcmp(r->l, rname) == 0 && strcmp(r->r, name)==0) {
							fnd = 1;
						} else if (!r->l && !rname  && strcmp(r->r, name)==0) {
							fnd = 1;
						}
						if (fnd) {
							sql_exp *le = je->l;
							sql_exp *re = exp_push_down_prj(sql, r, gb, gb->l);
							if (!re || (list_length(jes) == 0 && !find_prop(le->p, PROP_HASHCOL))) {
								fnd = 0;
							} else {
								je = exp_compare(sql->sa, le, re, je->flag);
								list_append(jes, je);
							}
						}
					}
				}
				if (!fnd) 
					return rel;
			}
			l = rel_dup(rel->l);

			/* push join's left side (as semijoin) down group by */
			l = gb->l = rel_crossproduct(sql->sa, gb->l, l, op_semi);
			l->exps = jes;
			return rel;
		} 
	}
	return rel;
}

/*
 * Push semijoins down, pushes the semijoin through a join. 
 *
 * semijoin( join(A, B) [ A.x == B.y ], C ) [ A.z == C.c ]
 * ->
 * join( semijoin(A, C) [ A.z == C.c ], B ) [ A.x == B.y ]
 */
static sql_rel *
rel_push_semijoin_down(int *changes, mvc *sql, sql_rel *rel) 
{
	(void)*changes;
	if (is_semi(rel->op) && rel->exps && rel->l) {
		operator_type op = rel->op;
		node *n;
		sql_rel *l = rel->l, *ll = NULL, *lr = NULL;
		sql_rel *r = rel->r;
		list *exps = rel->exps, *nsexps, *njexps;
		int left = 1, right = 1;

		/* handle project 
		if (l->op == op_project && !need_distinct(l))
			l = l->l;
		*/

		if (!is_join(l->op) || rel_is_ref(l))
			return rel;

		ll = l->l;
		lr = l->r;
		/* semijoin shouldn't be based on right relation of join */
		for(n = exps->h; n; n = n->next) {
			sql_exp *sje = n->data;

			if (right &&
				(is_complex_exp(sje->flag) || 
			    	rel_has_exp(lr, sje->l) >= 0 ||
			    	rel_has_exp(lr, sje->r) >= 0)) {
				right = 0;
			}
			if (right)
				left = 0;
			if (!right && left &&
				(is_complex_exp(sje->flag) || 
			    	rel_has_exp(ll, sje->l) >= 0 ||
			    	rel_has_exp(ll, sje->r) >= 0)) {
				left = 0;
			}
			if (!right && !left)
				return rel;
		} 
		nsexps = rel->exps;
		njexps = l->exps;
		if (right)
			l = rel_crossproduct(sql->sa, ll, r, op);
		else
			l = rel_crossproduct(sql->sa, lr, r, op);
		l->exps = nsexps;
		if (right)
			rel = rel_crossproduct(sql->sa, l, lr, op_join);
		else
			rel = rel_crossproduct(sql->sa, l, ll, op_join);
		rel->exps = njexps;
	}
	return rel;
}

static int
rel_is_join_on_pkey( sql_rel *rel ) 
{
	node *n;

	if (!rel || !rel->exps)
		return 0;
	for (n = rel->exps->h; n; n = n->next){
		sql_exp *je = n->data;

		if (je->type == e_cmp && je->flag == cmp_equal &&
		    find_prop(((sql_exp*)je->l)->p, PROP_HASHCOL)) { /* aligned PKEY JOIN */
			fcmp cmp = (fcmp)&kc_column_cmp;
			sql_exp *e = je->l;
			sql_column *c = exp_find_column(rel, e, -2);

			if (c && c->t->p && list_find(c->t->pkey->k.columns, c, cmp) != NULL) 
				return 1;
		}
	}
	return 0;
}

static int
rel_part_nr( sql_rel *rel, sql_exp *e )
{
	sql_column *c;
	sql_table *pp;
	assert(e->type == e_cmp);

	c = exp_find_column(rel, e->l, -1); 
	if (!c)
		c = exp_find_column(rel, e->r, -1); 
	if (!c)
		return -1;
	pp = c->t;
	if (pp->p)
		return list_position(pp->p->tables.set, pp);
	return -1;
}

static int
rel_uses_part_nr( sql_rel *rel, sql_exp *e, int pnr )
{
	sql_column *c;
	assert(e->type == e_cmp);

	/* 
	 * following case fails. 
	 *
	 * semijoin( A1, union [A1, A2] )
	 * The union will never return proper column (from A2).
	 * ie need different solution (probaly pass pnr).
	 */
	c = exp_find_column(rel, e->l, pnr); 
	if (!c)
		c = exp_find_column(rel, e->r, pnr); 
	if (c) {
		sql_table *pp = c->t;
		if (pp->p && list_position(pp->p->tables.set, pp) == pnr)
			return 1;
	}
	/* for projects we may need to do a rename! */
	if (is_project(rel->op) || is_topn(rel->op) || is_sample(rel->op))
		return rel_uses_part_nr( rel->l, e, pnr);

	if (is_union(rel->op) || is_join(rel->op) || is_semi(rel->op)) {
		if (rel_uses_part_nr( rel->l, e, pnr))
			return 1;
		if (!is_semi(rel->op) && rel_uses_part_nr( rel->r, e, pnr))
			return 1;
	}
	return 0;
}

/*
 * Push (semi)joins down unions, this is basically for merge tables, where
 * we know that the fk-indices are split over two clustered merge tables.
 */
static sql_rel *
rel_push_join_down_union(int *changes, mvc *sql, sql_rel *rel) 
{
	if ((is_join(rel->op) && !is_outerjoin(rel->op)) || is_semi(rel->op)) {
		sql_rel *l = rel->l, *r = rel->r, *ol = l, *or = r;
		list *exps = rel->exps;
		sql_exp *je = !list_empty(exps)?exps->h->data:NULL;

		if (!l || !r || need_distinct(l) || need_distinct(r))
			return rel;
		if (l->op == op_project)
			l = l->l;
		if (r->op == op_project)
			r = r->l;

		/* both sides only if we have a join index */
		if (!l || !r ||(is_union(l->op) && is_union(r->op) && 
			je && !find_prop(je->p, PROP_JOINIDX) && /* FKEY JOIN */
			!rel_is_join_on_pkey(rel))) /* aligned PKEY JOIN */
			return rel;

		ol->subquery = or->subquery = 0;
		if ((is_union(l->op) && !need_distinct(l)) && !is_union(r->op)){
			sql_rel *nl, *nr;
			sql_rel *ll = rel_dup(l->l), *lr = rel_dup(l->r);

			/* join(union(a,b), c) -> union(join(a,c), join(b,c)) */
			if (!is_project(ll->op))
				ll = rel_project(sql->sa, ll, 
					rel_projections(sql, ll, NULL, 1, 1));
			if (!is_project(lr->op))
				lr = rel_project(sql->sa, lr, 
					rel_projections(sql, lr, NULL, 1, 1));
			rel_rename_exps(sql, l->exps, ll->exps);
			rel_rename_exps(sql, l->exps, lr->exps);
			if (l != ol) {
				ll = rel_project(sql->sa, ll, NULL);
				ll->exps = exps_copy(sql->sa, ol->exps);
				lr = rel_project(sql->sa, lr, NULL);
				lr->exps = exps_copy(sql->sa, ol->exps);
			}	
			nl = rel_crossproduct(sql->sa, ll, rel_dup(or), rel->op);
			nr = rel_crossproduct(sql->sa, lr, rel_dup(or), rel->op);
			nl->exps = exps_copy(sql->sa, exps);
			nr->exps = exps_copy(sql->sa, exps);
			(*changes)++;
			return rel_inplace_setop(rel, nl, nr, op_union, rel_projections(sql, rel, NULL, 1, 1));
		} else if (is_union(l->op) && !need_distinct(l) &&
			   is_union(r->op) && !need_distinct(r)) {
			sql_rel *nl, *nr;
			sql_rel *ll = rel_dup(l->l), *lr = rel_dup(l->r);
			sql_rel *rl = rel_dup(r->l), *rr = rel_dup(r->r);

			/* join(union(a,b), union(c,d)) -> union(join(a,c), join(b,d)) */
			if (!is_project(ll->op))
				ll = rel_project(sql->sa, ll, 
					rel_projections(sql, ll, NULL, 1, 1));
			if (!is_project(lr->op))
				lr = rel_project(sql->sa, lr, 
					rel_projections(sql, lr, NULL, 1, 1));
			rel_rename_exps(sql, l->exps, ll->exps);
			rel_rename_exps(sql, l->exps, lr->exps);
			if (l != ol) {
				ll = rel_project(sql->sa, ll, NULL);
				ll->exps = exps_copy(sql->sa, ol->exps);
				lr = rel_project(sql->sa, lr, NULL);
				lr->exps = exps_copy(sql->sa, ol->exps);
			}	
			if (!is_project(rl->op))
				rl = rel_project(sql->sa, rl, 
					rel_projections(sql, rl, NULL, 1, 1));
			if (!is_project(rr->op))
				rr = rel_project(sql->sa, rr, 
					rel_projections(sql, rr, NULL, 1, 1));
			rel_rename_exps(sql, r->exps, rl->exps);
			rel_rename_exps(sql, r->exps, rr->exps);
			if (r != or) {
				rl = rel_project(sql->sa, rl, NULL);
				rl->exps = exps_copy(sql->sa, or->exps);
				rr = rel_project(sql->sa, rr, NULL);
				rr->exps = exps_copy(sql->sa, or->exps);
			}	
			nl = rel_crossproduct(sql->sa, ll, rl, rel->op);
			nr = rel_crossproduct(sql->sa, lr, rr, rel->op);
			nl->exps = exps_copy(sql->sa, exps);
			nr->exps = exps_copy(sql->sa, exps);

			(*changes)++;
			return rel_inplace_setop(rel, nl, nr, op_union, rel_projections(sql, rel, NULL, 1, 1));
		} else if (!is_union(l->op) && 
			   is_union(r->op) && !need_distinct(r) &&
			   !is_semi(rel->op)) {
			sql_rel *nl, *nr;
			sql_rel *rl = rel_dup(r->l), *rr = rel_dup(r->r);

			/* join(a, union(b,c)) -> union(join(a,b), join(a,c)) */
			if (!is_project(rl->op))
				rl = rel_project(sql->sa, rl, 
					rel_projections(sql, rl, NULL, 1, 1));
			if (!is_project(rr->op))
				rr = rel_project(sql->sa, rr, 
					rel_projections(sql, rr, NULL, 1, 1));
			rel_rename_exps(sql, r->exps, rl->exps);
			rel_rename_exps(sql, r->exps, rr->exps);
			if (r != or) {
				rl = rel_project(sql->sa, rl, NULL);
				rl->exps = exps_copy(sql->sa, or->exps);
				rr = rel_project(sql->sa, rr, NULL);
				rr->exps = exps_copy(sql->sa, or->exps);
			}	
			nl = rel_crossproduct(sql->sa, rel_dup(ol), rl, rel->op);
			nr = rel_crossproduct(sql->sa, rel_dup(ol), rr, rel->op);
			nl->exps = exps_copy(sql->sa, exps);
			nr->exps = exps_copy(sql->sa, exps);

			(*changes)++;
			return rel_inplace_setop(rel, nl, nr, op_union, rel_projections(sql, rel, NULL, 1, 1));
		/* {semi}join ( A1, union (A2, B)) [A1.partkey = A2.partkey] ->
		 * {semi}join ( A1, A2 ) 
		 * and
		 * {semi}join ( A1, union (B, A2)) [A1.partkey = A2.partkey] ->
		 * {semi}join ( A1, A2 ) 
		 * (ie a single part on the left)
		 *
		 * Howto detect that a relation isn't matching.
		 *
		 * partitioning is currently done only on pkey/fkey's
		 * ie only matching per part if join is on pkey/fkey (parts)
		 *
		 * and part numbers should match.
		 *
		 * */
		} else if (!is_union(l->op) && 
			   is_union(r->op) && !need_distinct(r) &&
			   is_semi(rel->op) && rel_is_join_on_pkey(rel)) {
			/* use first join expression, to find part nr */
			sql_exp *je = rel->exps->h->data;
			int lpnr = rel_part_nr(l, je);
			sql_rel *rl = r->l;
			sql_rel *rr = r->r;

			if (lpnr < 0)
				return rel;
			/* case 1: uses left not right */
			if (rel_uses_part_nr(rl, je, lpnr) && 
			   !rel_uses_part_nr(rr, je, lpnr)) {
				sql_rel *nl;

				rl = rel_dup(rl);
				if (!is_project(rl->op))
					rl = rel_project(sql->sa, rl, 
					rel_projections(sql, rl, NULL, 1, 1));
				rel_rename_exps(sql, r->exps, rl->exps);
				if (r != or) {
					rl = rel_project(sql->sa, rl, NULL);
					rl->exps = exps_copy(sql->sa, or->exps);
				}	
				nl = rel_crossproduct(sql->sa, rel_dup(ol), rl, rel->op);
				nl->exps = exps_copy(sql->sa, exps);
				(*changes)++;
				return rel_inplace_project(sql->sa, rel, nl, rel_projections(sql, rel, NULL, 1, 1));
			/* case 2: uses right not left */
			} else if (!rel_uses_part_nr(rl, je, lpnr) && 
				    rel_uses_part_nr(rr, je, lpnr)) {
				sql_rel *nl;

				rr = rel_dup(rr);
				if (!is_project(rr->op))
					rr = rel_project(sql->sa, rr, 
						rel_projections(sql, rr, NULL, 1, 1));
				rel_rename_exps(sql, r->exps, rr->exps);
				if (r != or) {
					rr = rel_project(sql->sa, rr, NULL);
					rr->exps = exps_copy(sql->sa, or->exps);
				}	
				nl = rel_crossproduct(sql->sa, rel_dup(ol), rr, rel->op);
				nl->exps = exps_copy(sql->sa, exps);
				(*changes)++;
				return rel_inplace_project(sql->sa, rel, nl, rel_projections(sql, rel, NULL, 1, 1));
			}
		}
	}
	return rel;
}

static int 
rel_is_empty( sql_rel *rel )
{
	(void)rel;
	if ((is_join(rel->op) || is_semi(rel->op)) && !list_empty(rel->exps)) {
		sql_rel *l = rel->l, *r = rel->r;

		if (rel_is_empty(l) || (is_join(rel->op) && rel_is_empty(r)))
			return 1;
		/* check */
		if (rel_is_join_on_pkey(rel)) {
			sql_exp *je = rel->exps->h->data;
			int lpnr = rel_part_nr(l, je);

			if (lpnr >= 0 && !rel_uses_part_nr(r, je, lpnr))
				return 1;
		}
	}
	if (!is_union(rel->op) && 
			(is_project(rel->op) || is_topn(rel->op)) && rel->l)
		return rel_is_empty(rel->l);
	return 0;
}

/* non overlapping partitions should be removed */
static sql_rel *
rel_remove_empty_join(mvc *sql, sql_rel *rel, int *changes) 
{
	/* recurse check rel_is_empty 
	 * For half empty unions replace by projects
	 * */
	if (is_union(rel->op)) {
		sql_rel *l = rel->l, *r = rel->r;

		rel->l = l = rel_remove_empty_join(sql, l, changes);
		rel->r = r = rel_remove_empty_join(sql, r, changes);
		if (rel_is_empty(l)) {
			(*changes)++;
			return rel_inplace_project(sql->sa, rel, rel_dup(r), rel->exps);
		} else if (rel_is_empty(r)) {
			(*changes)++;
			return rel_inplace_project(sql->sa, rel, rel_dup(l), rel->exps);
		}
	} else if ((is_project(rel->op) || is_topn(rel->op) || is_select(rel->op)
				|| is_sample(rel->op)) && rel->l) {
		rel->l = rel_remove_empty_join(sql, rel->l, changes);
	} else if (is_join(rel->op)) {
		rel->l = rel_remove_empty_join(sql, rel->l, changes);
		rel->r = rel_remove_empty_join(sql, rel->r, changes);
	}
	return rel;
}

static sql_rel *
rel_push_select_down_union(int *changes, mvc *sql, sql_rel *rel) 
{
	if (is_select(rel->op) && rel->l && rel->exps) {
		sql_rel *u = rel->l, *ou = u;
		sql_rel *s = rel;
		sql_rel *ul = u->l;
		sql_rel *ur = u->r;

		if (u->op == op_project)
			u = u->l;

		if (!u || !is_union(u->op) || need_distinct(u) || !u->exps || rel_is_ref(u))
			return rel;

		ul = u->l;
		ur = u->r;

		rel->subquery = 0;
		u->subquery = 0;
		ul->subquery = 0;
		ur->subquery = 0;
		ul = rel_dup(ul);
		ur = rel_dup(ur);
		if (!is_project(ul->op)) 
			ul = rel_project(sql->sa, ul, 
				rel_projections(sql, ul, NULL, 1, 1));
		if (!is_project(ur->op)) 
			ur = rel_project(sql->sa, ur, 
				rel_projections(sql, ur, NULL, 1, 1));
		rel_rename_exps(sql, u->exps, ul->exps);
		rel_rename_exps(sql, u->exps, ur->exps);

		if (u != ou) {
			ul = rel_project(sql->sa, ul, NULL);
			ul->exps = exps_copy(sql->sa, ou->exps);
			rel_rename_exps(sql, ou->exps, ul->exps);
			ur = rel_project(sql->sa, ur, NULL);
			ur->exps = exps_copy(sql->sa, ou->exps);
			rel_rename_exps(sql, ou->exps, ur->exps);
		}	

		/* introduce selects under the set (if needed) */
		set_processed(ul);
		set_processed(ur);
		ul = rel_select(sql->sa, ul, NULL);
		ur = rel_select(sql->sa, ur, NULL);
		
		ul->exps = exps_copy(sql->sa, s->exps);
		ur->exps = exps_copy(sql->sa, s->exps);

		rel = rel_inplace_setop(rel, ul, ur, op_union, rel_projections(sql, rel, NULL, 1, 1));
		(*changes)++;
		return rel;
	}
	return rel;
}

static sql_rel *
rel_push_project_down_union(int *changes, mvc *sql, sql_rel *rel) 
{
	/* first remove distinct if already unique */
	if (rel->op == op_project && need_distinct(rel) && rel->exps && exps_unique(rel->exps))
		set_nodistinct(rel);

	if (rel->op == op_project && rel->l && rel->exps && !rel->r) {
		int need_distinct = need_distinct(rel);
		sql_rel *u = rel->l;
		sql_rel *p = rel;
		sql_rel *ul = u->l;
		sql_rel *ur = u->r;

		if (!u || !is_union(u->op) || need_distinct(u) || !u->exps || rel_is_ref(u) || project_unsafe(rel))
			return rel;
		/* don't push project down union of single values */
		if ((is_project(ul->op) && !ul->l) || (is_project(ur->op) && !ur->l))
			return rel;

		rel->subquery = 0;
		u->subquery = 0;
		ul = rel_dup(ul);
		ur = rel_dup(ur);

		if (!is_project(ul->op)) 
			ul = rel_project(sql->sa, ul, 
				rel_projections(sql, ul, NULL, 1, 1));
		if (!is_project(ur->op)) 
			ur = rel_project(sql->sa, ur, 
				rel_projections(sql, ur, NULL, 1, 1));
		need_distinct = (need_distinct && 
				(!exps_unique(ul->exps) ||
				 !exps_unique(ur->exps)));
		rel_rename_exps(sql, u->exps, ul->exps);
		rel_rename_exps(sql, u->exps, ur->exps);

		/* introduce projects under the set */
		ul = rel_project(sql->sa, ul, NULL);
		if (need_distinct)
			set_distinct(ul);
		ur = rel_project(sql->sa, ur, NULL);
		if (need_distinct)
			set_distinct(ur);
		
		ul->exps = exps_copy(sql->sa, p->exps);
		ur->exps = exps_copy(sql->sa, p->exps);

		rel = rel_inplace_setop(rel, ul, ur, op_union,
			rel_projections(sql, rel, NULL, 1, 1));
		if (need_distinct)
			set_distinct(rel);
		(*changes)++;
		return rel;
	}
	return rel;
}

/* Compute the efficiency of using this expression early in a group by list */
static int
score_gbe( mvc *sql, sql_rel *rel, sql_exp *e)
{
	int res = 10;
	sql_subtype *t = exp_subtype(e);
	sql_column *c = NULL;

	/* can we find out if the underlying table is sorted */
	if ( (c = exp_find_column(rel, e, -2)) != NULL) {
		if (mvc_is_sorted (sql, c)) 
			res += 500;
	}

	/* is the column selective */

	/* prefer the shorter var types over the longer onces */
	if (!EC_FIXED(t->type->eclass) && t->digits)
		res -= t->digits;
	/* smallest type first */
	if (EC_FIXED(t->type->eclass))
		res -= t->type->eclass; 
	return res;
}

/* reorder group by expressions */
static sql_rel *
rel_groupby_order(int *changes, mvc *sql, sql_rel *rel) 
{
	list *gbe = rel->r;

	(void)*changes;
	if (is_groupby(rel->op) && list_length(gbe) > 1 && list_length(gbe)<9) {
		node *n;
		int i, *scores = calloc(list_length(gbe), sizeof(int));

		for (i = 0, n = gbe->h; n; i++, n = n->next) 
			scores[i] = score_gbe(sql, rel, n->data);
		rel->r = list_keysort(gbe, scores, (fdup)NULL);
		free(scores);
	}
	return rel;
}


/* reduce group by expressions based on pkey info 
 *
 * The reduced group by and aggr expressions are restored via
 * a join with the base table (ie which is similar to late projection).
 */
static sql_rel *
rel_reduce_groupby_exps(int *changes, mvc *sql, sql_rel *rel) 
{
	list *gbe = rel->r;

	if (is_groupby(rel->op) && rel->r && !rel_is_ref(rel)) {
		node *n, *m;
		signed char *scores = malloc(list_length(gbe));
		int k, j, i;
		sql_column *c;
		sql_table **tbls;
		sql_rel **bts, *bt = NULL;

		gbe = rel->r;
		tbls = (sql_table**)malloc(sizeof(sql_table*)*list_length(gbe));
		bts = (sql_rel**)malloc(sizeof(sql_rel*)*list_length(gbe));
		for (k = 0, i = 0, n = gbe->h; n; n = n->next, k++) {
			sql_exp *e = n->data;

			c = exp_find_column_(rel, e, -2, &bt);
			if (c) {
				for(j = 0; j < i; j++)
					if (c->t == tbls[j] && bts[j] == bt)
						break;
				tbls[j] = c->t;
				bts[j] = bt;
				i += (j == i);
			}
		}
		if (i) { /* forall tables find pkey and 
				remove useless other columns */
			/* TODO also remove group by columns which are related to
			 * the other columns using a foreign-key join (n->1), ie 1
			 * on the to be removed side.
			 */
			for(j = 0; j < i; j++) {
				int l, nr = 0, cnr = 0;

				k = list_length(gbe);
				memset(scores, 0, list_length(gbe));
				if (tbls[j]->pkey) {
					for (l = 0, n = gbe->h; l < k && n; l++, n = n->next) {
						fcmp cmp = (fcmp)&kc_column_cmp;
						sql_exp *e = n->data;

						c = exp_find_column_(rel, e, -2, &bt);
						if (c && c->t == tbls[j] && bts[j] == bt &&  
						    list_find(tbls[j]->pkey->k.columns, c, cmp) != NULL) {
							scores[l] = 1;
							nr ++;
						} else if (c && c->t == tbls[j] && bts[j] == bt) { 
							/* Okay we can cleanup a group by column */
							scores[l] = -1;
							cnr ++;
						}
					}
				}
				if (nr) { 
					int all = (list_length(tbls[j]->pkey->k.columns) == nr); 
					sql_kc *kc = tbls[j]->pkey->k.columns->h->data; 

					c = kc->c;
					for (l = 0, n = gbe->h; l < k && n; l++, n = n->next) {
						sql_exp *e = n->data;

						/* pkey based group by */
						if (scores[l] == 1 && ((all || 
						   /* first of key */
						   (c == exp_find_column(rel, e, -2))) && !find_prop(e->p, PROP_HASHCOL)))
							e->p = prop_create(sql->sa, PROP_HASHCOL, e->p);
					}
					for (m = rel->exps->h; m; m = m->next ){
						sql_exp *e = m->data;

						for (l = 0, n = gbe->h; l < k && n; l++, n = n->next) {
							sql_exp *gb = n->data;

							/* pkey based group by */
							if (scores[l] == 1 && exp_match_exp(e,gb) && find_prop(gb->p, PROP_HASHCOL) && !find_prop(e->p, PROP_HASHCOL)) {
								e->p = prop_create(sql->sa, PROP_HASHCOL, e->p);
								break;
							}

						}
					}
				}
				if (cnr && nr && list_length(tbls[j]->pkey->k.columns) == nr) {
					char rname[16], *rnme = sa_strdup(sql->sa, number2name(rname, 16, ++sql->label));
					sql_rel *r = rel_basetable(sql, tbls[j], rnme);
					list *ngbe = new_exp_list(sql->sa);
					list *exps = rel->exps, *nexps = new_exp_list(sql->sa);
					list *lpje = new_exp_list(sql->sa);

					r = rel_project(sql->sa, r, new_exp_list(sql->sa));
					for (l = 0, n = gbe->h; l < k && n; l++, n = n->next) {
						sql_exp *e = n->data;

						/* keep the group by columns which form a primary key
						 * of this table. And those unrelated to this table. */
						if (scores[l] != -1) 
							append(ngbe, e); 
						/* primary key's are used in the late projection */
						if (scores[l] == 1) {
							sql_column *c = exp_find_column_(rel, e, -2, &bt);
							
							sql_exp *ls = exp_column(sql->sa, exp_relname(e), exp_name(e), exp_subtype(e), rel->card, has_nil(e), is_intern(e));
							sql_exp *rs = exp_column(sql->sa, rnme, c->base.name, exp_subtype(e), rel->card, has_nil(e), is_intern(e));
							append(r->exps, rs);

							e = exp_compare(sql->sa, ls, rs, cmp_equal);
							append(lpje, e);

							e->p = prop_create(sql->sa, PROP_FETCH, e->p);
						}
					}
					rel->r = ngbe;
					/* remove gbe also from aggr list */
					for (m = exps->h; m; m = m->next ){
						sql_exp *e = m->data;
						int fnd = 0;

						for (l = 0, n = gbe->h; l < k && n && !fnd; l++, n = n->next) {
							sql_exp *gb = n->data;

							if (scores[l] == -1 && exp_refers(e,gb)) {
								sql_column *c = exp_find_column_(rel, e, -2, &bt);
								sql_exp *rs;
							       
								if (!c)
									c = exp_find_column_(rel, gb, -2, &bt);
								rs = exp_column(sql->sa, rnme, c->base.name, exp_subtype(e), rel->card, has_nil(e), is_intern(e));
								exp_setname(sql->sa, rs, exp_find_rel_name(e), exp_name(e));
								append(r->exps, rs);
								fnd = 1;
							}
						}
						if (!fnd)
							append(nexps, e);
					}
					/* new reduced aggr expression list */
					assert(list_length(nexps)>0);
					rel->exps = nexps;
					rel = rel_crossproduct(sql->sa, rel, r, op_join);
					rel->exps = lpje;
					rel = rel_project(sql->sa, rel, exps_alias(sql->sa, exps));
					/* only one reduction at a time */
					*changes = 1;
					free(bts);
					free(tbls);
					free(scores);
					return rel;
				} 
				gbe = rel->r;
			}
		}
		free(bts);
		free(tbls);
		free(scores);
	}
	/* remove constants from group by list */
	if (is_groupby(rel->op) && rel->r && !rel_is_ref(rel)) {
		int i;
		node *n;
		
		for (i = 0, n = gbe->h; n; n = n->next) {
			sql_exp *e = n->data;

			if (exp_is_atom(e))
				i++;
		}
		if (i) {
			list *ngbe = new_exp_list(sql->sa);
			list *dgbe = new_exp_list(sql->sa);

			for (n = gbe->h; n; n = n->next) {
				sql_exp *e = n->data;

				if (!exp_is_atom(e))
					append(ngbe, e);
				else
					append(dgbe, e);
			}
			rel->r = ngbe;
			if (!list_empty(dgbe)) {
				/* use atom's directly in the aggr expr list */
				list *nexps = new_exp_list(sql->sa);

				for (n = rel->exps->h; n; n = n->next) {
					sql_exp *e = n->data, *ne = NULL;

					if (is_column(e->type)) {
						if (e->l) 
							ne = exps_bind_column2(dgbe, e->l, e->r);
						else
							ne = exps_bind_column(dgbe, e->r, NULL);
						if (ne) {
							ne = exp_copy(sql->sa, ne);
							exp_setname(sql->sa, ne, e->rname, e->name);
							e = ne;
						}
					}
					append(nexps, e);
				}
				rel->exps = nexps;
			}
			(*changes)++;
		}
	}
<<<<<<< HEAD
=======
	return rel;
}

/* Rewrite group by expressions with distinct 
 *
 * ie select a, count(distinct b) from c where ... groupby a;
 * No other aggregations should be present
 */

static sql_rel *
rel_groupby_distinct(int *changes, mvc *sql, sql_rel *rel) 
{
	if (is_groupby(rel->op) && rel->r && !rel_is_ref(rel)) {
		node *n;
		int nr = 0;
		list *gbe, *ngbe, *arg, *exps, *nexps;
		sql_exp *distinct = NULL, *darg;
		sql_rel *l = NULL;

		for (n=rel->exps->h; n && nr <= 2; n = n->next) {
			sql_exp *e = n->data;
			if (need_distinct(e)) {
				distinct = n->data;
				nr++;
			}
		}
		if (nr != 1 || list_length(rel->r) + nr != list_length(rel->exps)) 
			return rel;
		arg = distinct->l;
		if (distinct->type != e_aggr || list_length(arg) != 1)
			return rel;

		darg = arg->h->data;
		exp_label(sql->sa, darg, ++sql->label);

		gbe = rel->r;
		ngbe = sa_list(sql->sa);
		exps = sa_list(sql->sa);
		nexps = sa_list(sql->sa);
		for (n=rel->exps->h; n; n = n->next) {
			sql_exp *e = n->data;
			if (e != distinct) {
				e = exp_column(sql->sa, exp_find_rel_name(e), exp_name(e), exp_subtype(e), e->card, has_nil(e), is_intern(e));
				append(ngbe, e);
				append(exps, e);
				e = exp_column(sql->sa, exp_find_rel_name(e), exp_name(e), exp_subtype(e), e->card, has_nil(e), is_intern(e));
				append(nexps, e);
			}
		}

		list_append(gbe, exp_copy(sql->sa, darg));
		darg = exp_column(sql->sa, exp_find_rel_name(darg), exp_name(darg), exp_subtype(darg), darg->card, has_nil(darg), is_intern(darg));
		list_append(exps, exp_copy(sql->sa, darg));
		arg->h->data = darg;
		l = rel->l = rel_groupby(sql, rel->l, gbe);
		l->exps = exps;
		rel->r = ngbe;
		rel->exps = nexps;
		set_nodistinct(distinct);
		append(nexps, distinct);
		(*changes)++;
	}
>>>>>>> fb845553
	return rel;
}

static sql_exp *split_aggr_and_project(mvc *sql, list *aexps, sql_exp *e);

static void
list_split_aggr_and_project(mvc *sql, list *aexps, list *exps)
{
	node *n;

	if (!exps)
		return ;
	for(n = exps->h; n; n = n->next) 
		n->data = split_aggr_and_project(sql, aexps, n->data);
}

static sql_exp *
split_aggr_and_project(mvc *sql, list *aexps, sql_exp *e)
{
	switch(e->type) {
	case e_aggr:
		/* add to the aggrs */
		if (!exp_name(e)) {
			exp_label(sql->sa, e, ++sql->label);
			e->rname = e->name;
		}
		list_append(aexps, e);
		return exp_column(sql->sa, exp_find_rel_name(e), exp_name(e), exp_subtype(e), e->card, has_nil(e), is_intern(e));
	case e_cmp:
		/* e_cmp's shouldn't exist in an aggr expression list */
		assert(0);
	case e_convert:
		e->l = split_aggr_and_project(sql, aexps, e->l);
		return e;
	case e_func: 
		list_split_aggr_and_project(sql, aexps, e->l);
	case e_column: /* constants and columns shouldn't be rewriten */
	case e_atom:
	case e_psm:
		return e;
	}
	return NULL;
}

static sql_exp *
exp_use_consts(mvc *sql, sql_exp *e, list *consts);

static list *
exps_use_consts(mvc *sql, list *exps, list *consts)
{
	node *n;
	list *nl = new_exp_list(sql->sa);

	if (!exps)
		return sa_list(sql->sa);
	for(n = exps->h; n; n = n->next) {
		sql_exp *arg = n->data, *narg = NULL;

		narg = exp_use_consts(sql, arg, consts);
		if (!narg) 
			return NULL;
		if (arg->p)
			narg->p = prop_copy(sql->sa, arg->p);
		append(nl, narg);
	}
	return nl;
}

static sql_exp *
exp_use_consts(mvc *sql, sql_exp *e, list *consts) 
{
	sql_exp *ne = NULL, *l, *r, *r2;

	switch(e->type) {
	case e_column:
		if (e->l) 
			ne = exps_bind_column2(consts, e->l, e->r);
		if (!ne && !e->l)
			ne = exps_bind_column(consts, e->r, NULL);
		if (!ne)
			return e;
		return ne;
	case e_cmp: 
		if (e->flag == cmp_or || get_cmp(e) == cmp_filter) {
			list *l = exps_use_consts(sql, e->l, consts);
			list *r = exps_use_consts(sql, e->r, consts);

			if (!l || !r) 
				return NULL;
			if (get_cmp(e) == cmp_filter) 
				return exp_filter(sql->sa, l, r, e->f, is_anti(e));
			return exp_or(sql->sa, l, r);
		} else if (e->flag == cmp_in || e->flag == cmp_notin) {
			sql_exp *l = exp_use_consts(sql, e->l, consts);
			list *r = exps_use_consts(sql, e->r, consts);

			if (!l || !r) 
				return NULL;
			return exp_in(sql->sa, l, r, e->flag);
		} else {
			l = exp_use_consts(sql, e->l, consts);
			r = exp_use_consts(sql, e->r, consts);
			if (e->f) {
				r2 = exp_use_consts(sql, e->f, consts);
				if (l && r && r2)
					return exp_compare2(sql->sa, l, r, r2, e->flag);
			} else if (l && r) {
				return exp_compare(sql->sa, l, r, e->flag);
			}
		}
		return NULL;
	case e_convert:
		l = exp_use_consts(sql, e->l, consts);
		if (l)
			return exp_convert(sql->sa, l, exp_fromtype(e), exp_totype(e));
		return NULL;
	case e_aggr:
	case e_func: {
		list *l = e->l, *nl = NULL;

		if (!l) {
			return e;
		} else {
			nl = exps_use_consts(sql, l, consts);
			if (!nl)
				return NULL;
		}
		if (e->type == e_func)
			return exp_op(sql->sa, nl, e->f);
		else 
			return exp_aggr(sql->sa, nl, e->f, need_distinct(e), need_no_nil(e), e->card, has_nil(e));
	}	
	case e_atom:
	case e_psm:
		return e;
	}
	return NULL;
}

static list *
exps_remove_dictexps(mvc *sql, list *exps, sql_rel *r)
{
	node *n;
	list *nl = new_exp_list(sql->sa);

	if (!exps)
		return nl;
	for(n = exps->h; n; n = n->next) {
		sql_exp *arg = n->data;

		if (!list_find_exp(r->exps, arg->l) && !list_find_exp(r->exps, arg->r)) 
			append(nl, arg);
	}
	return nl;
}

static sql_rel *
rel_remove_join(int *changes, mvc *sql, sql_rel *rel)
{
	if (is_join(rel->op)) {
		sql_rel *l = rel->l;
		sql_rel *r = rel->r;
		int lconst = 0, rconst = 0;

		if (!l || rel_is_ref(l) || !r || rel_is_ref(r) ||
		   (l->op != op_project && r->op != op_project)) 
			return rel;
		if (l->op == op_project && exps_are_atoms(l->exps))
			lconst = 1;
		if (r->op == op_project && exps_are_atoms(r->exps))
			rconst = 1;
		if (lconst || rconst) {
			(*changes)++;
			/* use constant (instead of alias) in expressions */
			if (lconst) {
				sql_rel *s = l;
				l = r;
				r = s;
			}
			rel->exps = exps_use_consts(sql, rel->exps, r->exps);
			/* change into select */
			rel->op = op_select;
			rel->l = l;
			rel->r = NULL;
			/* wrap in a project including, the constant columns */
			l->subquery = 0;
			rel = rel_project(sql->sa, rel, rel_projections(sql, l, NULL, 1, 1));
			list_merge(rel->exps, r->exps, (fdup)NULL);
		}
	}
	if (is_join(rel->op) && 0) {
		sql_rel *l = rel->l;
		sql_rel *r = rel->r;
		int ldict = 0, rdict = 0;

		if (!l || rel_is_ref(l) || !r || rel_is_ref(r) ||
		   (l->op != op_basetable && r->op != op_basetable)) 
			return rel;
		/* check if dict (last column) isn't used, one column only */
		if (l->op == op_basetable && !l->l && list_length(l->exps) <= 1)
			ldict = 1;
		if (r->op == op_basetable && !r->l && list_length(r->exps) <= 1)
			rdict = 1;
		if (!ldict && !rdict)
			return rel;
		(*changes)++;

		assert(0);
		if (ldict) {
			sql_rel *s = l;
			l = r;
			r = s;
		}
		rel->exps = exps_remove_dictexps(sql, rel->exps, r);
		/* change into select */
		rel->op = op_select;
		rel->l = l;
		rel->r = NULL;
		/* wrap in a project including, the dict/index columns */
		l->subquery = 0;
		rel = rel_project(sql->sa, rel, rel_projections(sql, l, NULL, 1, 1));
		list_merge(rel->exps, r->exps, (fdup)NULL);
	}
	/* project (join (A,B)[ A.x = B.y ] ) [project_cols] -> project (A) [project_cols]
	 * where non of the project_cols are from B and x=y is a foreign key join (B is the unique side)
	 * and there are no filters on B
	 */
	if (0 && is_project(rel->op)) {
		sql_rel *j = rel->l;

		if (is_join(j->op)) {
			node *n;
			sql_rel *l = j->l;
			sql_rel *r = j->r;

			if (!l || rel_is_ref(l) || !r || rel_is_ref(r) || r->op != op_basetable || r->l)
				return rel;

			/* check if all projection cols can be found in l */
			for(n = rel->exps->h; n; n = n->next) {
				sql_exp *e = n->data;

				if (!rel_find_exp(l, e))
					return rel;

			}
			assert(0);
			(*changes)++;
			rel->l = l;
			rel->r = NULL;
			l->subquery = 0;
		}
	}
	return rel;
}

/* Pushing projects up the tree. Done very early in the optimizer.
 * Makes later steps easier. 
 */
static sql_rel *
rel_push_project_up(int *changes, mvc *sql, sql_rel *rel) 
{
	/* project/project cleanup is done later */
	if (is_join(rel->op) || is_select(rel->op)) {
		node *n;
		list *exps = NULL, *l_exps, *r_exps;
		sql_rel *l = rel->l;
		sql_rel *r = rel->r;
		sql_rel *t;

		/* Don't rewrite refs, non projections or constant or 
		   order by projections  */
		if (!l || rel_is_ref(l) || 
		   (is_join(rel->op) && (!r || rel_is_ref(r))) ||
		   (is_select(rel->op) && l->op != op_project) ||
		   (is_join(rel->op) && l->op != op_project && r->op != op_project) ||
		  ((l->op == op_project && (!l->l || l->r || project_unsafe(l))) ||
		   (is_join(rel->op) && (is_subquery(r) ||
		    (r->op == op_project && (!r->l || r->r || project_unsafe(r))))))) 
			return rel;

		if (l->op == op_project && l->l) {
			/* Go through the list of project expressions.
			   Check if they can be pushed up, ie are they not
			   changing or introducing any columns used
			   by the upper operator. */

			exps = new_exp_list(sql->sa);
			for (n = l->exps->h; n; n = n->next) { 
				sql_exp *e = n->data;

				if (is_column(e->type) && exp_is_atom(e)) {
					list_append(exps, e);
				} else if (e->type == e_column /*||
					   e->type == e_func ||
					   e->type == e_convert*/) {
					if (e->name && e->name[0] == 'L')
						return rel;
					list_append(exps, e);
				} else {
					return rel;
				}
			}
		} else {
			exps = rel_projections(sql, l, NULL, 1, 1);
		}
		/* also handle right hand of join */
		if (is_join(rel->op) && r->op == op_project && r->l) {
			/* Here we also check all expressions of r like above
			   but also we need to check for ambigious names. */ 

			for (n = r->exps->h; n; n = n->next) { 
				sql_exp *e = n->data;

				if (is_column(e->type) && exp_is_atom(e)) {
					list_append(exps, e);
				} else if (e->type == e_column /*||
					   e->type == e_func ||
					   e->type == e_convert*/) {
					if (e->name && e->name[0] == 'L')
						return rel;
					list_append(exps, e);
				} else {
					return rel;
				}
			}
		} else if (is_join(rel->op)) {
			list *r_exps = rel_projections(sql, r, NULL, 1, 1);

			list_merge(exps, r_exps, (fdup)NULL);
		}
		/* Here we should check for ambigious names ? */
		if (is_join(rel->op) && r) {
			t = (l->op == op_project && l->l)?l->l:l;
			l_exps = rel_projections(sql, t, NULL, 1, 1);
			t = (r->op == op_project && r->l)?r->l:r;
			r_exps = rel_projections(sql, t, NULL, 1, 1);
			for(n = l_exps->h; n; n = n->next) {
				sql_exp *e = n->data;
	
				if (exp_is_atom(e))
					continue;
				if ((e->l && exps_bind_column2(r_exps, e->l, e->r) != NULL) || 
				   (exps_bind_column(r_exps, e->r, NULL) != NULL && (!e->l || !e->r)))
					return rel;
			}
			for(n = r_exps->h; n; n = n->next) {
				sql_exp *e = n->data;
	
				if (exp_is_atom(e))
					continue;
				if ((e->l && exps_bind_column2(l_exps, e->l, e->r) != NULL) || 
				   (exps_bind_column(l_exps, e->r, NULL) != NULL && (!e->l || !e->r)))
					return rel;
			}
		}

		/* rename operator expressions */
		if (l->op == op_project) {
			/* rewrite rel from rel->l into rel->l->l */
			if (rel->exps) {
				list *nexps = new_exp_list(sql->sa);

				for (n = rel->exps->h; n; n = n->next) {
					sql_exp *e = n->data;
	
					e = exp_rename(sql, e, l, l->l);
					assert(e);
					list_append(nexps, e);
				}
				rel->exps = nexps;
			}
			rel->l = l->l;
			l->l = NULL;
			rel_destroy(l);
		}
		if (is_join(rel->op) && r->op == op_project) {
			/* rewrite rel from rel->r into rel->r->l */
			if (rel->exps) {
				list *nexps = new_exp_list(sql->sa);

				for (n = rel->exps->h; n; n = n->next) {
					sql_exp *e = n->data;

					e = exp_rename(sql, e, r, r->l);
					assert(e);
					list_append(nexps, e);
				}
				rel->exps = nexps;
			}
			rel->r = r->l;
			r->l = NULL;
			rel_destroy(r);
		} 
		/* Done, ie introduce new project */
		exps_fix_card(exps, rel->card);
		(*changes)++;
		return rel_inplace_project(sql->sa, rel, NULL, exps);
	}
	if (is_groupby(rel->op) && !rel_is_ref(rel) && rel->exps) {
		node *n;
		int fnd = 0;
		list *aexps, *pexps;

		/* check if some are expressions aren't e_aggr */
		for (n = rel->exps->h; n && !fnd; n = n->next) {
			sql_exp *e = n->data;

			if (e->type != e_aggr && e->type != e_column) {
				fnd = 1;
			}
		}
		/* only aggr, no rewrite needed */
		if (!fnd) 
			return rel;

		aexps = sa_list(sql->sa);
		pexps = sa_list(sql->sa);
		for ( n = rel->exps->h; n; n = n->next) {
			sql_exp *e = n->data, *ne = NULL;

			switch (e->type) {	
			case e_atom: /* move over to the projection */
				list_append(pexps, e);
				break;
			case e_func: 
				list_append(pexps, e);
				list_split_aggr_and_project(sql, aexps, e->l);
				break;
			case e_convert: 
				list_append(pexps, e);
				e->l = split_aggr_and_project(sql, aexps, e->l);
				break;
			default: /* simple alias */
				list_append(aexps, e);
				ne = exp_column(sql->sa, exp_find_rel_name(e), exp_name(e), exp_subtype(e), e->card, has_nil(e), is_intern(e));
				list_append(pexps, ne);
				break;
			}
		}
		(*changes)++;
		rel->exps = aexps;
		return rel_inplace_project( sql->sa, rel, NULL, pexps);
	}
	return rel;
}

static int
exp_mark_used(sql_rel *subrel, sql_exp *e)
{
	int nr = 0;
	sql_exp *ne = NULL;

	switch(e->type) {
	case e_column:
		ne = rel_find_exp(subrel, e);
		break;
	case e_convert:
		return exp_mark_used(subrel, e->l);
	case e_aggr:
	case e_func: {
		if (e->l) {
			list *l = e->l;
			node *n = l->h;
	
			for (;n != NULL; n = n->next) 
				nr += exp_mark_used(subrel, n->data);
		}
		/* rank operators have a second list of arguments */
		if (e->r) {
			list *l = e->r;
			node *n = l->h;
	
			for (;n != NULL; n = n->next) 
				nr += exp_mark_used(subrel, n->data);
		}
		break;
	}
	case e_cmp:
		if (e->flag == cmp_or || get_cmp(e) == cmp_filter) {
			list *l = e->l;
			node *n;
	
			for (n = l->h; n != NULL; n = n->next) 
				nr += exp_mark_used(subrel, n->data);
			l = e->r;
			for (n = l->h; n != NULL; n = n->next) 
				nr += exp_mark_used(subrel, n->data);
		} else if (e->flag == cmp_in || e->flag == cmp_notin) {
			list *r = e->r;
			node *n;

			nr += exp_mark_used(subrel, e->l);
			for (n = r->h; n != NULL; n = n->next)
				nr += exp_mark_used(subrel, n->data);
		} else {
			nr += exp_mark_used(subrel, e->l);
			nr += exp_mark_used(subrel, e->r);
			if (e->f)
				nr += exp_mark_used(subrel, e->f);
		}
		break;
	case e_atom:
		/* atoms are used in e_cmp */
		e->used = 1;
		/* return 0 as constants may require a full column ! */
		return 0;
	case e_psm:
		e->used = 1;
		break;
	}
	if (ne) {
		ne->used = 1;
		return ne->used;
	}
	return nr;
}

static void
positional_exps_mark_used( sql_rel *rel, sql_rel *subrel )
{
	if (!rel->exps) 
		assert(0);

	if ((is_topn(subrel->op) || is_sample(subrel->op)) && subrel->l)
		subrel = subrel->l;
	/* everything is used within the set operation */
	if (rel->exps && subrel->exps) {
		node *m;
		for (m=subrel->exps->h; m; m = m->next) {
			sql_exp *se = m->data;

			se->used = 1;
		}
	}
}

static void
exps_mark_used(sql_allocator *sa, sql_rel *rel, sql_rel *subrel)
{
	int nr = 0;
	if (rel->exps) {
		node *n;
		int len = list_length(rel->exps), i;
		sql_exp **exps = SA_NEW_ARRAY(sa, sql_exp*, len);

		for (n=rel->exps->h, i = 0; n; n = n->next, i++) 
			exps[i] = n->data;

		for (i = len-1; i >= 0; i--) {
			sql_exp *e = exps[i];

			if (!is_project(rel->op) || e->used) {
				if (is_project(rel->op))
					nr += exp_mark_used(rel, e);
				nr += exp_mark_used(subrel, e);
			}
		}
	}
	/* for count/rank we need atleast one column */
	if (!nr && (is_project(subrel->op) || is_base(subrel->op)) && subrel->exps->h) {
		sql_exp *e = subrel->exps->h->data;
		e->used = 1;
	}
	if (rel->r && (rel->op == op_project || rel->op  == op_groupby)) {
		list *l = rel->r;
		node *n;

		for (n=l->h; n; n = n->next) {
			sql_exp *e = n->data;

			exp_mark_used(rel, e);
			/* possibly project/groupby uses columns from the inner */ 
			exp_mark_used(subrel, e);
		}
	}
}

static void
exps_used(list *l)
{
	node *n;

	if (l) {
		for (n = l->h; n; n = n->next) {
			sql_exp *e = n->data;
	
			if (e)
				e->used = 1;
		}
	}
}

static void
rel_used(sql_rel *rel)
{
	if (is_join(rel->op) || is_set(rel->op) || is_semi(rel->op)) {
		if (rel->l) 
			rel_used(rel->l);
		if (rel->r) 
			rel_used(rel->r);
	} else if (is_topn(rel->op) || is_select(rel->op) || is_sample(rel->op)) {
		rel_used(rel->l);
		rel = rel->l;
	}
	if (rel->exps) {
		exps_used(rel->exps);
		if (rel->r && (rel->op == op_project || rel->op  == op_groupby))
			exps_used(rel->r);
	}
}

static void
rel_mark_used(mvc *sql, sql_rel *rel, int proj)
{
	(void)sql;

	if (proj && (need_distinct(rel))) 
		rel_used(rel);

	switch(rel->op) {
	case op_basetable:
	case op_table:
		break;

	case op_topn:
	case op_sample:
		if (proj) {
			rel = rel ->l;
			rel_mark_used(sql, rel, proj);
			break;
		}
	case op_project:
	case op_groupby: 
		if (proj && rel->l) {
			exps_mark_used(sql->sa, rel, rel->l);
			rel_mark_used(sql, rel->l, 0);
		}
		break;
	case op_update:
	case op_delete:
		if (proj && rel->r) {
			sql_rel *r = rel->r;
			if (r->exps && r->exps->h) { /* TID is used */
				sql_exp *e = r->exps->h->data;
				e->used = 1;
			}
			exps_mark_used(sql->sa, rel, rel->r);
			rel_mark_used(sql, rel->r, 0);
		}
		break;

	case op_insert:
	case op_ddl:
		break;

	case op_select:
		if (rel->l) {
			exps_mark_used(sql->sa, rel, rel->l);
			rel_mark_used(sql, rel->l, 0);
		}
		break;

	case op_union: 
	case op_inter: 
	case op_except: 
		/* For now we mark all union expression as used */

		/* Later we should (in case of union all) remove unused
		 * columns from the projection.
		 * 
 		 * Project part of union is based on column position.
		 */
		if (proj && (need_distinct(rel) || !rel->exps)) {
			rel_used(rel);
			if (!rel->exps) {
				rel_used(rel->l);
				rel_used(rel->r);
			}
			rel_mark_used(sql, rel->l, 0);
			rel_mark_used(sql, rel->r, 0);
		} else if (proj && !need_distinct(rel)) {
			sql_rel *l = rel->l;

			positional_exps_mark_used(rel, l);
			rel_mark_used(sql, rel->l, 1);
			/* based on child check set expression list */
			if (is_project(l->op) && need_distinct(l))
				positional_exps_mark_used(l, rel);
			positional_exps_mark_used(rel, rel->r);
			rel_mark_used(sql, rel->r, 1);
		}
		break;

	case op_join: 
	case op_left: 
	case op_right: 
	case op_full: 
	case op_semi: 
	case op_anti: 
		exps_mark_used(sql->sa, rel, rel->l);
		exps_mark_used(sql->sa, rel, rel->r);
		rel_mark_used(sql, rel->l, 0);
		rel_mark_used(sql, rel->r, 0);
		break;
	case op_apply: 
		break;
	}
}

static sql_rel * rel_dce_sub(mvc *sql, sql_rel *rel);
static sql_rel * rel_dce(mvc *sql, sql_rel *rel);

static sql_rel *
rel_remove_unused(mvc *sql, sql_rel *rel) 
{
	int needed = 0;

	if (!rel || rel_is_ref(rel))
		return rel;

	switch(rel->op) {
	case op_basetable: {
		sql_table *t = rel->l;

		if (t && (isMergeTable(t) || isReplicaTable(t))) 
			return rel;
	}
		/* fall through */
	case op_table:
		if (rel->exps) {
			node *n;
			list *exps;

			for(n=rel->exps->h; n && !needed; n = n->next) {
				sql_exp *e = n->data;

				if (!e->used)
					needed = 1;
			}

			if (!needed)
				return rel;

			exps = new_exp_list(sql->sa);
			for(n=rel->exps->h; n; n = n->next) {
				sql_exp *e = n->data;

				if (e->used)
					append(exps, e);
			}
			/* atleast one (needed for crossproducts, count(*), rank() and single value projections) !, handled by exps_mark_used */
			if (list_length(exps) == 0)
				append(exps, rel->exps->h->data);
			rel->exps = exps;
		}
		return rel;

	case op_topn:
	case op_sample:

		if (rel->l)
			rel->l = rel_remove_unused(sql, rel->l);
		return rel;

	case op_project:
	case op_groupby: 
	case op_apply: 

		if (/*rel->l &&*/ rel->exps) {
			node *n;
			list *exps;

			for(n=rel->exps->h; n && !needed; n = n->next) {
				sql_exp *e = n->data;

				if (!e->used)
					needed = 1;
			}
			if (!needed)
				return rel;

 			exps = new_exp_list(sql->sa);
			for(n=rel->exps->h; n; n = n->next) {
				sql_exp *e = n->data;

				if (e->used)
					append(exps, e);
			}
			/* atleast one (needed for crossproducts, count(*), rank() and single value projections) */
			if (list_length(exps) <= 0)
				append(exps, rel->exps->h->data);
			rel->exps = exps;
		}
		return rel;

	case op_union: 
	case op_inter: 
	case op_except: 

	case op_insert:
	case op_update:
	case op_delete:

	case op_select: 

	case op_join: 
	case op_left: 
	case op_right: 
	case op_full: 
	case op_semi: 
	case op_anti: 
	case op_ddl:
		return rel;
	}
	return rel;
}

static sql_rel *
rel_dce_down(mvc *sql, sql_rel *rel, int skip_proj) 
{
	if (!rel)
		return rel;

	if (!skip_proj && rel_is_ref(rel))
		return rel_dce(sql, rel);

	switch(rel->op) {
	case op_basetable:
	case op_table:

		if (!skip_proj)
			rel_dce_sub(sql, rel);

	case op_insert:
	case op_ddl:

		return rel;

	case op_update:
	case op_delete:

		if (skip_proj && rel->r)
			rel->r = rel_dce_down(sql, rel->r, 0);
		if (!skip_proj)
			rel_dce_sub(sql, rel);
		return rel;

	case op_topn: 
	case op_sample: 
	case op_project:
	case op_groupby: 

		if (skip_proj && rel->l)
			rel->l = rel_dce_down(sql, rel->l, is_topn(rel->op) || is_sample(rel->op));
		if (!skip_proj)
			rel_dce_sub(sql, rel);
		return rel;

	case op_union: 
	case op_inter: 
	case op_except: 
		if (skip_proj) {
			if (rel->l)
				rel->l = rel_dce_down(sql, rel->l, 0);
			if (rel->r)
				rel->r = rel_dce_down(sql, rel->r, 0);
		}
		if (!skip_proj)
			rel_dce_sub(sql, rel);
		return rel;

	case op_select: 
		if (rel->l)
			rel->l = rel_dce_down(sql, rel->l, 0);
		return rel;

	case op_join: 
	case op_left: 
	case op_right: 
	case op_full: 
	case op_semi: 
	case op_anti: 
		if (rel->l)
			rel->l = rel_dce_down(sql, rel->l, 0);
		if (rel->r)
			rel->r = rel_dce_down(sql, rel->r, 0);
		return rel;
	case op_apply: 
		assert(0);
	}
	return rel;
}

/* DCE
 *
 * Based on top relation expressions mark sub expressions as used.
 * Then recurse down until the projections. Clean them up and repeat.
 */

static sql_rel *
rel_dce_sub(mvc *sql, sql_rel *rel)
{
	if (!rel)
		return rel;
	
	/* 
  	 * Mark used up until the next project 
	 * For setops we need to first mark, then remove 
         * because of positional dependency 
 	 */
	rel_mark_used(sql, rel, 1);
	rel = rel_remove_unused(sql, rel);
	rel_dce_down(sql, rel, 1);
	return rel;
}

/* add projects under set ops */
static sql_rel *
rel_add_projects(mvc *sql, sql_rel *rel) 
{
	if (!rel)
		return rel;

	switch(rel->op) {
	case op_basetable:
	case op_table:

	case op_insert:
	case op_update:
	case op_delete:
	case op_ddl:

		return rel;

	case op_union: 
	case op_inter: 
	case op_except: 

		/* We can only reduce the list of expressions of an set op
		 * if the projection under it can also be reduced.
		 */
		if (rel->l) {
			sql_rel *l = rel->l;

			l->subquery = 0;
			if (!is_project(l->op) && !need_distinct(rel))
				l = rel_project(sql->sa, l, rel_projections(sql, l, NULL, 1, 1));
			rel->l = rel_add_projects(sql, l);
		}
		if (rel->r) {
			sql_rel *r = rel->r;

			r->subquery = 0;
			if (!is_project(r->op) && !need_distinct(rel))
				r = rel_project(sql->sa, r, rel_projections(sql, r, NULL, 1, 1));
			rel->r = rel_add_projects(sql, r);
		}
		return rel;

	case op_topn: 
	case op_sample: 
	case op_project:
	case op_groupby: 
	case op_select: 
		if (rel->l)
			rel->l = rel_add_projects(sql, rel->l);
		return rel;

	case op_join: 
	case op_left: 
	case op_right: 
	case op_full: 
	case op_apply: 
	case op_semi: 
	case op_anti: 
		if (rel->l)
			rel->l = rel_add_projects(sql, rel->l);
		if (rel->r)
			rel->r = rel_add_projects(sql, rel->r);
		return rel;
	}
	return rel;
}

static sql_rel *
rel_dce(mvc *sql, sql_rel *rel)
{
	rel = rel_add_projects(sql, rel);
	rel_used(rel);
	rel_dce_sub(sql, rel);
	return rel;
}

static int
index_exp(sql_exp *e, sql_idx *i) 
{
	if (e->type == e_cmp && !is_complex_exp(e->flag)) {
		switch(i->type) {
		case hash_idx:
		case oph_idx:
			if (e->flag == cmp_equal)
				return 0;
		case join_idx:
		default:
			return -1;
		}
	}
	return -1;
}

static sql_idx *
find_index(sql_allocator *sa, sql_rel *rel, sql_rel *sub, list **EXPS)
{
	node *n;

	/* any (partial) match of the expressions with the index columns */
	/* Depending on the index type we may need full matches and only
	   limited number of cmp types (hash only equality etc) */
	/* Depending on the index type we should (in the rel_bin) generate
	   more code, ie for spatial index add post filter etc, for hash
	   compute hash value and use index */

	if (sub->exps && rel->exps) 
	for(n = sub->exps->h; n; n = n->next) {
		prop *p;
		sql_exp *e = n->data;

		if ((p = find_prop(e->p, PROP_HASHIDX)) != NULL) {
			list *exps, *cols;
	    		sql_idx *i = p->value;
			fcmp cmp = (fcmp)&sql_column_kc_cmp;

			/* join indices are only interesting for joins */
			if (i->type == join_idx || list_length(i->columns) <= 1)
				continue;
			/* based on the index type, find qualifying exps */
			exps = list_select(rel->exps, i, (fcmp) &index_exp, (fdup)NULL);
			if (!exps || !list_length(exps))
				continue;
			/* now we obtain the columns, move into sql_column_kc_cmp! */
			cols = list_map(exps, sub, (fmap) &sjexp_col);

			/* TODO check that at most 2 relations are involved */

			/* Match the index columns with the expression columns. 
			   TODO, Allow partial matches ! */
			if (list_match(cols, i->columns, cmp) == 0) {
				/* re-order exps in index order */
				node *n, *m;
				list *es = sa_list(sa);

				for(n = i->columns->h; n; n = n->next) {
					int i = 0;
					for(m = cols->h; m; m = m->next, i++) {
						if (cmp(m->data, n->data) == 0){
							sql_exp *e = list_fetch(exps, i);
							list_append(es, e);
							break;
						}
					}
				}
				/* fix the destroy function */
				cols->destroy = NULL;
				*EXPS = es;
				e->used = 1;
				return i;
			}
			cols->destroy = NULL;
		}
	}
	return NULL;
}

static sql_rel *
rel_use_index(int *changes, mvc *sql, sql_rel *rel) 
{
	(void)changes;
	(void)sql;
	if (rel->l && (is_select(rel->op) || is_join(rel->op))) {
		list *exps = NULL;
		sql_idx *i = find_index(sql->sa, rel, rel->l, &exps);
		int left = 1;

		if (!i && is_join(rel->op))
			i = find_index(sql->sa, rel, rel->l, &exps);
		if (!i && is_join(rel->op)) {
			left = 0;
			i = find_index(sql->sa, rel, rel->r, &exps);
		}
			
		if (i) {
			prop *p;
			node *n;
			int single_table = 1;
			sql_exp *re = NULL;
	
			for( n = exps->h; n && single_table; n = n->next) { 
				sql_exp *e = n->data;
				sql_exp *nre = e->r;

				if (is_join(rel->op) && 
				 	((left && !rel_find_exp(rel->l, e->l)) ||
				 	(!left && !rel_find_exp(rel->r, e->l)))) 
					nre = e->l;
				single_table = (!re || (exp_relname(nre) && exp_relname(re) && strcmp(exp_relname(nre), exp_relname(re)) == 0));
				re = nre;
			}
			if (single_table) { /* add PROP_HASHCOL to all column exps */
				for( n = exps->h; n; n = n->next) { 
					sql_exp *e = n->data;

					/* swapped ? */
					if (is_join(rel->op) && 
					 	((left && !rel_find_exp(rel->l, e->l)) ||
					 	(!left && !rel_find_exp(rel->r, e->l)))) 
						n->data = e = exp_compare(sql->sa, e->r, e->l, cmp_equal);
					p = find_prop(e->p, PROP_HASHCOL);
					if (!p)
						e->p = p = prop_create(sql->sa, PROP_HASHCOL, e->p);
					p->value = i;
				}
			}
			/* add the remaining exps to the new exp list */
			if (list_length(rel->exps) > list_length(exps)) {
				for( n = rel->exps->h; n; n = n->next) {
					sql_exp *e = n->data;
					if (!list_find(exps, e, (fcmp)&exp_cmp))
						list_append(exps, e);
				}
			}
			rel->exps = exps;
		}
	}
	return rel;
}

/* TODO CSE */
#if 0
static list *
exp_merge(list *exps)
{
	node *n, *m;
	for (n=exps->h; n && n->next; n = n->next) {
		sql_exp *e = n->data;
		/*sql_exp *le = e->l;*/
		sql_exp *re = e->r;

		if (e->type == e_cmp && e->flag == cmp_or)
			continue;

		/* only look for gt, gte, lte, lt */
		if (re->card == CARD_ATOM && e->flag < cmp_equal) {
			for (m=n->next; m; m = m->next) {
				sql_exp *f = m->data;
				/*sql_exp *lf = f->l;*/
				sql_exp *rf = f->r;

				if (rf->card == CARD_ATOM && f->flag < cmp_equal) {
					printf("possible candidate\n");
				}
			}
		}
	}
	return exps;
}
#endif

static int
score_se( mvc *sql, sql_rel *rel, sql_exp *e)
{
	int score = 0;
	if (e->type == e_cmp && !is_complex_exp(e->flag)) {
		score += score_gbe(sql, rel, e->l);
	}
	score += exp_keyvalue(e);
	return score;
}

static sql_rel *
rel_select_order(int *changes, mvc *sql, sql_rel *rel) 
{
	(void)changes;
	(void)sql;
	if (is_select(rel->op) && rel->exps && list_length(rel->exps)>1) {
		int i, *scores = calloc(list_length(rel->exps), sizeof(int));
		node *n;

		for (i = 0, n = rel->exps->h; n; i++, n = n->next) 
			scores[i] = score_se(sql, rel, n->data);
		rel->exps = list_keysort(rel->exps, scores, (fdup)NULL);
		free(scores);
	}
	return rel;
}

static sql_rel *
rel_simplify_like_select(int *changes, mvc *sql, sql_rel *rel) 
{
	(void)sql;
	if (is_select(rel->op) && rel->exps) {
		node *n;
		list *exps = sa_list(sql->sa);
			
		for (n = rel->exps->h; n; n = n->next) {
			sql_exp *e = n->data;
			list *l = e->l;
			list *r = e->r;

			if (e->type == e_cmp && get_cmp(e) == cmp_filter && strcmp(((sql_subfunc*)e->f)->func->base.name, "like") == 0 && list_length(l) == 1 && list_length(r) <= 2) {
				list *r = e->r;
				sql_exp *fmt = r->h->data;
				sql_exp *esc = (r->h->next)?r->h->next->data:NULL;
				int rewrite = 0;

				if (fmt->type == e_convert)
					fmt = fmt->l;
				/* check for simple like expression */
				if (is_atom(fmt->type)) {
					atom *fa = NULL;

					if (fmt->l) {
						fa = fmt->l;
					/* simple numbered argument */
					} else if (!fmt->r && !fmt->f) {
						fa = sql->args[fmt->flag];

					}
					if (fa && fa->data.vtype == TYPE_str && 
					    !strchr(fa->data.val.sval, '%') &&
					    !strchr(fa->data.val.sval, '_'))
						rewrite = 1;
				}
				if (rewrite && esc && is_atom(esc->type)) {
			 		atom *ea = NULL;

					if (esc->l) {
						ea = esc->l;
					/* simple numbered argument */
					} else if (!esc->r && !esc->f) {
						ea = sql->args[esc->flag];

					}
					if (ea && (ea->data.vtype != TYPE_str ||
					    strlen(ea->data.val.sval) != 0))
						rewrite = 0;
				}
				if (rewrite) { 	/* rewrite to cmp_equal ! */
					list *l = e->l;
					list *r = e->r;
					sql_exp *ne = exp_compare(sql->sa, l->h->data, r->h->data, cmp_equal);
					/* if rewriten don't cache this query */
					list_append(exps, ne);
					sql->caching = 0;
					(*changes)++;
				} else {
					list_append(exps, e);
				}
			} else {
				list_append(exps, e);
			}
		}
		rel->exps = exps;
	}
	return rel;
}

static list *
exp_merge_range(sql_allocator *sa, list *exps)
{
	node *n, *m;
	for (n=exps->h; n; n = n->next) {
		sql_exp *e = n->data;
		sql_exp *le = e->l;
		sql_exp *re = e->r;

		/* handle the and's in the or lists */
		if (e->type == e_cmp && e->flag == cmp_or) {
			e->l = exp_merge_range(sa, e->l);
			e->r = exp_merge_range(sa, e->r);
		/* only look for gt, gte, lte, lt */
		} else if (n->next &&
		    e->type == e_cmp && e->flag < cmp_equal && !e->f && 
		    re->card == CARD_ATOM) {
			for (m=n->next; m; m = m->next) {
				sql_exp *f = m->data;
				sql_exp *lf = f->l;
				sql_exp *rf = f->r;

				if (f->type == e_cmp && f->flag < cmp_equal && !f->f &&
				    rf->card == CARD_ATOM && 
				    exp_match_exp(le, lf)) {
					sql_exp *ne;
					int swap = 0, lt = 0, gt = 0;
					/* for now only   c1 <[=] x <[=] c2 */ 

					swap = lt = (e->flag == cmp_lt || e->flag == cmp_lte);
					gt = !lt;

					if (gt && 
					   (f->flag == cmp_gt ||
					    f->flag == cmp_gte)) 
						continue;
					if (lt && 
					   (f->flag == cmp_lt ||
					    f->flag == cmp_lte)) 
						continue;
					if (!swap) 
						ne = exp_compare2(sa, le, re, rf, compare2range(e->flag, f->flag));
					else
						ne = exp_compare2(sa, le, rf, re, compare2range(f->flag, e->flag));

					list_remove_data(exps, e);
					list_remove_data(exps, f);
					list_append(exps, ne);
					return exp_merge_range(sa, exps);
				}
			}
		} else if (n->next &&
			   e->type == e_cmp && e->flag < cmp_equal && !e->f && 
		    	   re->card > CARD_ATOM) {
			for (m=n->next; m; m = m->next) {
				sql_exp *f = m->data;
				sql_exp *lf = f->l;
				sql_exp *rf = f->r;

				if (f->type == e_cmp && f->flag < cmp_equal && !f->f  &&
				    rf->card > CARD_ATOM) {
					sql_exp *ne, *t;
					int swap = 0, lt = 0, gt = 0;
					comp_type ef = (comp_type) e->flag, ff = (comp_type) f->flag;
				
					/* both swapped ? */
				     	if (exp_match_exp(re, rf)) {
						t = re; 
						re = le;
						le = t;
						ef = swap_compare(ef);
						t = rf;
						rf = lf;
						lf = t;
						ff = swap_compare(ff);
					}

					/* is left swapped ? */
				     	if (exp_match_exp(re, lf)) {
						t = re; 
						re = le;
						le = t;
						ef = swap_compare(ef);
					}

					/* is right swapped ? */
				     	if (exp_match_exp(le, rf)) {
						t = rf; 
						rf = lf;
						lf = t;
						ff = swap_compare(ff);
					}

				    	if (!exp_match_exp(le, lf))
						continue;

					/* for now only   c1 <[=] x <[=] c2 */ 
					swap = lt = (ef == cmp_lt || ef == cmp_lte);
					gt = !lt;

					if (gt && (ff == cmp_gt || ff == cmp_gte)) 
						continue;
					if (lt && (ff == cmp_lt || ff == cmp_lte)) 
						continue;
					if (!swap) 
						ne = exp_compare2(sa, le, re, rf, compare2range(ef, ff));
					else
						ne = exp_compare2(sa, le, rf, re, compare2range(ff, ef));

					list_remove_data(exps, e);
					list_remove_data(exps, f);
					list_append(exps, ne);
					return exp_merge_range(sa, exps);
				}
			}
		}
	}
	return exps;
}

static sql_rel *
rel_find_range(int *changes, mvc *sql, sql_rel *rel) 
{
	(void)changes;
	if ((is_join(rel->op) || is_select(rel->op)) && rel->exps && list_length(rel->exps)>1) 
		rel->exps = exp_merge_range(sql->sa, rel->exps);
	return rel;
}

/* 
 * Casting decimal values on both sides of a compare expression is expensive,
 * both in preformance (cpu cost) and memory requirements (need for large 
 * types). 
 */

static int
reduce_scale(atom *a)
{
#ifdef HAVE_HGE
	if (a->data.vtype == TYPE_hge) {
		hge v = a->data.val.hval;
		int i = 0;

		if (v != 0) 
                        while( (v/10)*10 == v ) {
                                i++;
                                v /= 10;
                        }
		a->data.val.hval = v;
		return i;
	}
#endif
	if (a->data.vtype == TYPE_lng) {
		lng v = a->data.val.lval;
		int i = 0;

		if (v != 0) 
                        while( (v/10)*10 == v ) {
                                i++;
                                v /= 10;
                        }
		a->data.val.lval = v;
		return i;
	}
	if (a->data.vtype == TYPE_int) {
		int v = a->data.val.ival;
		int i = 0;

		if (v != 0) 
                        while( (v/10)*10 == v ) {
                                i++;
                                v /= 10;
                        }
		a->data.val.ival = v;
		return i;
	}
	if (a->data.vtype == TYPE_sht) {
		sht v = a->data.val.shval;
		int i = 0;

		if (v != 0) 
                        while( (v/10)*10 == v ) {
                                i++;
                                v /= 10;
                        }
		a->data.val.shval = v;
		return i;
	}
	return 0;
}

static sql_rel *
rel_project_reduce_casts(int *changes, mvc *sql, sql_rel *rel) 
{
	if (is_project(rel->op) && list_length(rel->exps)) {
		list *exps = rel->exps;
		node *n;

		for (n=exps->h; n; n = n->next) {
			sql_exp *e = n->data;

			if (e && e->type == e_func) {
				sql_subfunc *f = e->f;
				sql_subtype *res = f->res->h->data; 

				if (!f->func->s && !strcmp(f->func->base.name, "sql_mul") && res->scale > 0) {
					list *args = e->l;
					sql_exp *h = args->h->data;
					sql_exp *t = args->t->data;
					atom *a;

					if ((is_atom(h->type) && (a = exp_value(h, sql->args, sql->argc)) != NULL) ||
					    (is_atom(t->type) && (a = exp_value(t, sql->args, sql->argc)) != NULL)) {
						int rs = reduce_scale(a);

						res->scale -= rs; 
						if (rs)
							(*changes)+= rs;
					}
				}
			}
		}
	}
	return rel;
}

static sql_rel *
rel_reduce_casts(int *changes, mvc *sql, sql_rel *rel) 
{
	(void)sql;
	(void)changes;
	if ((is_join(rel->op) || is_semi(rel->op) || is_select(rel->op)) && 
			rel->exps && list_length(rel->exps)) {
		list *exps = rel->exps;
		node *n;

		for (n=exps->h; n; n = n->next) {
			sql_exp *e = n->data;
			sql_exp *le = e->l;
			sql_exp *re = e->r;
	
			/* handle the and's in the or lists */
			if (e->type != e_cmp || 
			   (e->flag != cmp_lt && e->flag != cmp_gt)) 
				continue;
			/* rewrite e if left or right is cast */
			if (le->type == e_convert || re->type == e_convert) {
				sql_rel *r = rel->r;

				/* if convert on left then find
				 * mul or div on right which increased
				 * scale!
				 */
				if (le->type == e_convert && re->type == e_column && r && is_project(r->op)) {
					sql_exp *nre = rel_find_exp(r, re);
					sql_subtype *tt = exp_totype(le);
					sql_subtype *ft = exp_fromtype(le);

					if (nre && nre->type == e_func) {
						sql_subfunc *f = nre->f;

						if (!f->func->s && !strcmp(f->func->base.name, "sql_mul")) {
							list *args = nre->l;
							sql_exp *ce = args->t->data;
							sql_subtype *fst = exp_subtype(args->h->data);
							atom *a;

							if (fst->scale == ft->scale &&
							   (a = exp_value(ce, sql->args, sql->argc)) != NULL) {
#ifdef HAVE_HGE
								hge v = 1;
#else
								lng v = 1;
#endif
								/* multiply with smallest value, then scale and (round) */
								int scale = tt->scale - ft->scale;
								int rs = reduce_scale(a);

								scale -= rs;

								args = new_exp_list(sql->sa);
								while(scale > 0) {
									scale--;
									v *= 10;
								}
								append(args, re);
#ifdef HAVE_HGE
								append(args, exp_atom_hge(sql->sa, v));
#else
								append(args, exp_atom_lng(sql->sa, v));
#endif
								f = find_func(sql, "scale_down", args);
								nre = exp_op(sql->sa, args, f);
								e = exp_compare(sql->sa, le->l, nre, e->flag);
							}
						}
					}
				}
			}
			n->data = e;	
		}
	}
	return rel;
}

static int
is_identity_of(sql_exp *e, sql_rel *l) 
{
	if (e->type != e_cmp)
		return 0;
	if (!is_identity(e->l, l) || !is_identity(e->r, l))
		return 0;
	return 1;
}


static sql_rel *
rel_rewrite_semijoin(int *changes, mvc *sql, sql_rel *rel)
{
	(void)sql;
	if (is_semi(rel->op)) {
		sql_rel *l = rel->l;
		sql_rel *r = rel->r;
		sql_rel *rl = (r->l)?r->l:NULL;
		int on_identity = 1;

		if (!rel->exps || list_length(rel->exps) != 1 || !is_identity_of(rel->exps->h->data, l))
			on_identity = 0;
			
		/* rewrite {semi,anti}join (A, join(A,B)) into {semi,anti}join (A,B) 
		 * and     {semi,anti}join (A, join(B,A)) into {semi,anti}join (A,B) 
		 * Where the semi/anti join is done using the identity */
		if (on_identity && l->ref.refcnt == 2 && ((is_join(r->op) && (l == r->l || l == r->r)) || 
		   (is_project(r->op) && rl && is_join(rl->op) && (l == rl->l || l == rl->r)))){
			sql_rel *or = r;

			if (is_project(r->op)) 
				r = rl;

			if (l == r->r)
				rel->r = rel_dup(r->l);
			else
				rel->r = rel_dup(r->r);

			rel->exps = r->exps;
			r->exps = NULL;
			rel_destroy(or);
			(*changes)++;
		}
	}
	if (is_semi(rel->op)) {
		sql_rel *l = rel->l, *rl = NULL;
		sql_rel *r = rel->r, *or = r;

		if (r)
			rl = r->l;
		if (r && is_project(r->op)) {
			r = rl;
			if (r)
				rl = r->l;
		}

		/* More general case is (join reduction)
   		   {semi,anti}join (A, join(A,B) [A.c1 == B.c1]) [ A.c1 == B.c1 ]
		   into {semi,anti}join (A,B) [ A.c1 == B.c1 ] 

		   for semijoin also A.c1 == B.k1 ] [ A.c1 == B.k2 ] could be rewriten
		 */
		if (l && r && rl && 
		    is_basetable(l->op) && is_basetable(rl->op) &&
		    is_join(r->op) && l->l == rl->l)
		{
			node *n, *m;
			list *exps;

			if (!rel->exps || !r->exps ||
		       	    list_length(rel->exps) != list_length(r->exps)) 
				return rel;
			exps = new_exp_list(sql->sa);

			/* are the join conditions equal */
			for (n = rel->exps->h, m = r->exps->h;
			     n && m; n = n->next, m = m->next)
			{
				sql_exp *le = NULL, *oe = n->data;
				sql_exp *re = NULL, *ne = m->data;
				sql_column *cl;  
				int equal = 0;
				
				if (oe->type != e_cmp || ne->type != e_cmp ||
				    oe->flag != cmp_equal || 
				    ne->flag != cmp_equal)
					return rel;

				if ((cl = exp_find_column(rel->l, oe->l, -2)) != NULL) {
					le = oe->l;
					re = oe->r;
				} else if ((cl = exp_find_column(rel->l, oe->r, -2)) != NULL) {
					le = oe->r;
					re = oe->l;
				} else
					return rel;

				if (exp_find_column(rl, ne->l, -2) == cl) {
					sql_exp *e = (or != r)?rel_find_exp(or, re):re;

					equal = exp_match_exp(ne->r, e);
					if (!equal)
						return rel;
					re = ne->r;
				} else if (exp_find_column(rl, ne->r, -2) == cl) {
					sql_exp *e = (or != r)?rel_find_exp(or, re):re;

					equal = exp_match_exp(ne->l, e);
					if (!equal)
						return rel;
					re = ne->l;
				} else
					return rel;

				ne = exp_compare(sql->sa, le, re, cmp_equal);
				append(exps, ne);
			}

			rel->r = rel_dup(r->r);
			rel->exps = exps;
			rel_destroy(or);
			(*changes)++;
		}
	}
	return rel;
}

/* antijoin(a, union(b,c)) -> antijoin(antijoin(a,b), c) */
static sql_rel *
rel_rewrite_antijoin(int *changes, mvc *sql, sql_rel *rel)
{
	if (rel->op == op_anti) {
		sql_rel *l = rel->l;
		sql_rel *r = rel->r;

		if (l && !rel_is_ref(l) && 
		    r && !rel_is_ref(r) && is_union(r->op)) {
			sql_rel *rl = rel_dup(r->l), *nl;
			sql_rel *rr = rel_dup(r->r);

			if (!is_project(rl->op)) 
				rl = rel_project(sql->sa, rl, 
					rel_projections(sql, rl, NULL, 1, 1));
			if (!is_project(rr->op)) 
				rr = rel_project(sql->sa, rr,
					rel_projections(sql, rr, NULL, 1, 1));
			rel_rename_exps(sql, r->exps, rl->exps);
			rel_rename_exps(sql, r->exps, rr->exps);

			nl = rel_crossproduct(sql->sa, rel->l, rl, op_anti);
			nl->exps = exps_copy(sql->sa, rel->exps);
			rel->l = nl;
			rel->r = rr;
			rel_destroy(r);
			(*changes)++;
			return rel;
		}
	}
	return rel;
}

static sql_rel *
rel_semijoin_use_fk(int *changes, mvc *sql, sql_rel *rel)
{
	(void)changes;
	if (is_semi(rel->op) && rel->exps) {
		list *exps = rel->exps;
		list *rels = new_rel_list(sql->sa);

		rel->exps = NULL;
		append(rels, rel->l);
		append(rels, rel->r);
		(void) find_fk( sql, rels, exps);

		rel->exps = exps;
	}
	return rel;
}

/* rewrite sqltype into backend types */
static sql_rel *
rel_rewrite_types(int *changes, mvc *sql, sql_rel *rel)
{
	(void)sql;
	(void)changes;
	return rel;
}

static sql_exp *
exp_indexcol(mvc *sql, sql_exp *e, char *tname, char *cname, int de, bit unique)
{
	sql_subtype *rt = sql_bind_localtype(de==1?"bte":de==2?"sht":"int");
	sql_exp *u = exp_atom_bool(sql->sa, unique);
	sql_subfunc *f = sql_bind_func_result(sql->sa, mvc_bind_schema(sql,"sys"), "index", exp_subtype(e), exp_subtype(u), rt);

	e = exp_binop(sql->sa, e, u, f);
	exp_setname(sql->sa, e, tname, cname);
	return e;
}

static sql_exp *
exp_stringscol(mvc *sql, sql_exp *e, char *tname, char *cname)
{
	sql_subfunc *f = sql_bind_func(sql->sa, mvc_bind_schema(sql,"sys"), "strings", exp_subtype(e), NULL, F_FUNC);

	e = exp_unop(sql->sa, e, f);
	exp_setname(sql->sa, e, tname, cname);
	return e;
}

static sql_rel *
rel_dicttable(mvc *sql, sql_column *c, char *tname, int de)
{
	sql_rel *rel = rel_create(sql->sa);
	sql_exp *e, *ie;
	int nr = 0;
	char name[16], *nme;

       	e = exp_alias(sql->sa, tname, c->base.name, tname, c->base.name, &c->type, CARD_MULTI, c->null, 0);
	rel->l = NULL;
	rel->r = c;
	rel->op = op_basetable; 
	rel->exps = new_exp_list(sql->sa);

	ie = exp_indexcol(sql, e, tname, c->base.name, de, 1);
        nr = ++sql->label;
	nme = sa_strdup(sql->sa, number2name(name, 16, nr));
	exp_setname(sql->sa, ie, nme, nme);
	append(rel->exps, ie);

	ie = exp_stringscol(sql, e, tname, c->base.name);
        nr = ++sql->label;
	nme = sa_strdup(sql->sa, number2name(name, 16, nr));
	exp_setname(sql->sa, ie, nme, nme);
	append(rel->exps, ie);
	e->p = prop_create(sql->sa, PROP_HASHCOL, e->p);

	rel->card = CARD_MULTI;
	rel->nrcols = 2;
	return rel;
}

/* rewrite merge tables into union of base tables and call optimizer again */
static sql_rel *
rel_add_dicts(int *changes, mvc *sql, sql_rel *rel)
{
	if (is_basetable(rel->op) && rel->l) {
		node *n;
		sql_table *t = rel->l;
		list *l = sa_list(sql->sa), *vcols = NULL, *pexps = sa_list(sql->sa);

		for (n = rel->exps->h; n; n = n->next) {
			sql_exp *e = n->data, *ne = NULL;
			char *rname = e->rname?e->rname:e->l;
			char *oname = e->r;
			int de;

			if (!is_func(e->type) && oname[0] != '%') { 
				sql_column *c = find_sql_column(t, oname);

				if (EC_VARCHAR(c->type.type->eclass) && (de = store_funcs.double_elim_col(sql->session->tr, c)) != 0) {
					int nr = ++sql->label;
					char name[16], *nme;
					sql_rel *vt = rel_dicttable(sql, c, rname, de);

					nme = sa_strdup(sql->sa, number2name(name, 16, nr));
					if (!vcols)
						vcols = sa_list(sql->sa);
					append(vcols, vt);
					e = exp_indexcol(sql, e, nme, nme, de, 0);
					ne = exp_column(sql->sa, e->rname, e->name, exp_subtype(e), e->card, has_nil(e), is_intern(e));
					append(vcols, ne);
					append(vcols, n->data);
					(*changes)++;
				}
			}
			list_append(l, e);
			if (!ne)
				list_append(pexps, e);
		}
		rel->exps = l;

		/* add joins for double_eliminated (large) columns */
		if (vcols) {
			node *n;

			for(n = vcols->h; n; n = n->next->next->next) {
				sql_rel *vt = n->data;
				sql_exp *ic = n->next->data, *vti = NULL, *vtv;
				sql_exp *c = n->next->next->data, *cmp;
				char *rname = c->rname?c->rname:c->l;
				char *oname = c->r;
	
				rel = rel_crossproduct(sql->sa, rel, vt, op_join);
				vti = vt->exps->h->data;
				vtv = vt->exps->h->next->data;
				vti = exp_column(sql->sa, vti->rname, vti->name, exp_subtype(vti), vti->card, has_nil(vti), is_intern(vti));
				cmp = exp_compare(sql->sa, ic, vti, cmp_equal);
				cmp->p = prop_create(sql->sa, PROP_FETCH, cmp->p);
				rel_join_add_exp( sql->sa, rel, cmp);
	
				vtv = exp_column(sql->sa, vtv->rname, vtv->name, exp_subtype(vtv), vtv->card, has_nil(vtv), is_intern(vtv));
				exp_setname(sql->sa, vtv, rname, oname);
				append(pexps, vtv);
			}
			rel = rel_project(sql->sa, rel, pexps);
		}
	}
	return rel;
}

static int
find_col_exp( list *exps, sql_exp *e)
{
	node *n;
	int nr = 0; 

	for (n=exps->h; n; n=n->next, nr++){
		if (n->data == e)
			return nr;
	}
	return -1;
}

static int
exp_range_overlap( mvc *sql, sql_exp *e, void *min, void *max, atom *emin, atom *emax)
{
	sql_subtype *t = exp_subtype(e);

	if (t->type->localtype == TYPE_dbl) {
		atom *cmin = atom_general(sql->sa, t, min);
		atom *cmax = atom_general(sql->sa, t, max);

		if (emax->d < cmin->data.val.dval || emin->d > cmax->data.val.dval)
			return 0;
	}
	return 1;
}

/* rewrite merge tables into union of base tables and call optimizer again */
static sql_rel *
rel_merge_table_rewrite(int *changes, mvc *sql, sql_rel *rel)
{
	sql_rel *sel = NULL;

	if (is_select(rel->op) && rel->l) {
		sel = rel;
		rel = rel->l;
	}
	if (is_basetable(rel->op) && rel->l) {
		sql_table *t = rel->l;

		if (isMergeTable(t)) {
			/* instantiate merge tabel */
			sql_rel *nrel = NULL;
			char *tname = exp_find_rel_name(rel->exps->h->data);
			list *cols = NULL, *low = NULL, *high = NULL;

			if (list_empty(t->tables.set)) 
				return rel;
			if (sel) {
				node *n;

				/* no need to reduce the tables list */
				if (list_length(t->tables.set) < 100) 
					return sel;

				cols = sa_list(sql->sa);
				low = sa_list(sql->sa);
				high = sa_list(sql->sa);
				for(n = sel->exps->h; n; n = n->next) {
					sql_exp *e = n->data;	
					atom *lval = NULL, *hval = NULL;

					/* only ranges */
					if (e->type == e_cmp && e->f) {
						sql_exp *l = e->r;
						sql_exp *h = e->f;
						sql_exp *c = e->l;

						c = rel_find_exp(rel, c);
						if (l->type == e_atom && !l->l)
							lval = sql->args[l->flag];
						if (h->type == e_atom && !h->l)
							hval = sql->args[h->flag];
						if (c && lval && hval) {
							append(cols, c);
							append(low, lval);
							append(high, hval);
						}
					}
				}
			}
			assert(!rel_is_ref(rel));
			(*changes)++;
			if (t->tables.set) {
				list *tables = sa_list(sql->sa);
				node *nt;

				for (nt = t->tables.set->h; nt; nt = nt->next) {
					sql_table *pt = nt->data;
					sql_rel *prel = rel_basetable(sql, pt, tname);
					node *n, *m;
					int skip = 0;

					/* do not include empty partitions */
					if ((nrel || nt->next) && 
					   pt && isTable(pt) && pt->access == TABLE_READONLY && !store_funcs.count_col(sql->session->tr, pt->columns.set->h->data, 1)){
						continue;
					}

					/* rename (mostly the idxs) */
					MT_lock_set(&prel->exps->ht_lock, "rel_merge_table_rewrite");
					prel->exps->ht = NULL;
					MT_lock_unset(&prel->exps->ht_lock, "rel_merge_table_rewrite");
					for (n = rel->exps->h, m = prel->exps->h; n && m && !skip; n = n->next, m = m->next ) {
						sql_exp *e = n->data;
						sql_exp *ne = m->data;
						int i;

						if (pt && isTable(pt) && pt->access == TABLE_READONLY && sel && (nrel || nt->next) && (i=find_col_exp(cols, e)) != -1) {
							/* check if incase of an expression if the part falls within the bounds else skip this (keep at least on part-table) */
							void *min, *max;
							sql_column *col = NULL;
							sql_rel *bt = NULL;

							col = name_find_column(prel, e->l, e->r, -2, &bt);
							assert(col);
							if (sql_trans_ranges(sql->session->tr, col, &min, &max)) {
								atom *lval = list_fetch(low,i);
								atom *hval = list_fetch(high,i);

								if (!exp_range_overlap(sql, e, min, max, lval, hval))
									skip = 1;
							}
						}
						exp_setname(sql->sa, ne, e->rname, e->name);
					}
					if (!skip) {
						append(tables, prel);
						nrel = prel;
					}
				}
				while (list_length(tables) > 1) {
					list *ntables = sa_list(sql->sa);
					node *n;

					for(n=tables->h; n && n->next; n = n->next->next) {
						sql_rel *l = n->data;
						sql_rel *r = n->next->data;
						nrel = rel_setop(sql->sa, l, r, op_union);
						nrel->exps = rel_projections(sql, rel, NULL, 1, 1);
						append(ntables, nrel);
					}
					if (n)
						append(ntables, n->data);
					tables = ntables;
				}
			}
			if (nrel && list_length(t->tables.set) == 1) {
				nrel = rel_project(sql->sa, nrel, rel->exps);
			} else if (nrel)
				nrel->exps = rel->exps;
			rel_destroy(rel);
			if (sel) {
				sel->l = nrel;
				return sel;
			}
			return nrel;
		}
	}
	if (sel)
		return sel;
	return rel;
}

/* TODO move all apply related stuff in to rel_apply.c/h */
static int exps_uses_exps(list *users, list *exps);

static int
exp_uses_exps(sql_exp *e, list *exps)
{
	sql_exp *ne = NULL;

	switch(e->type) {
	case e_column:
		if (e->l) {
			ne = exps_bind_column2(exps, e->l, e->r);
		} else {
			ne = exps_bind_column(exps, e->r, NULL);
		}
		return (ne != NULL);
	case e_convert:
		return exp_uses_exps(e->l, exps);
	case e_aggr:
	case e_func: 
		if (e->l) 
			return exps_uses_exps(e->l, exps);
		break;
	case e_cmp:	
		if (e->flag == cmp_or) {
			return (exps_uses_exps(e->l, exps) || exps_uses_exps(e->r, exps));
		} else if (e->flag == cmp_in || e->flag == cmp_notin || get_cmp(e) == cmp_filter) {
			return (exp_uses_exps(e->l, exps) || exps_uses_exps(e->r, exps));
		} else {
			return (exp_uses_exps(e->l, exps) || exp_uses_exps(e->r, exps));
		}
	case e_psm:	
		return 0;
	case e_atom:
		return 0;
	}
	return 0;
}

static int
exps_uses_exps(list *users, list *exps)
{
	node *n;

	if (!users)
		return 0;
	for(n=users->h; n; n = n->next) 
		if (exp_uses_exps(n->data, exps))
			return 1;
	return 0;
}

static int
rel_uses_exps(sql_rel *rel, list *exps )
{
	if (!exps || !rel || !rel->l)
		return 0;
	if (rel->exps && exps_uses_exps(rel->exps, exps)) 
		return 1;
	switch(rel->op) {
	case op_basetable:
	case op_table:
		return 0;
	case op_join:
	case op_left:
	case op_right:
	case op_full:

	case op_apply:
	case op_semi:
	case op_anti:

	case op_union: 
	case op_inter: 
	case op_except: 
		return (rel_uses_exps(rel->l, exps) ||	rel_uses_exps(rel->r, exps)); 
	case op_project:
	case op_select: 
	case op_groupby: 
	case op_topn: 
	case op_sample: 
		return (rel_uses_exps(rel->l, exps)); 
	case op_ddl: 
		if (rel_uses_exps(rel->l, exps))
			return 1;
		if (rel->r)
			return rel_uses_exps(rel->r, exps);
		break;
	case op_insert:
	case op_update:
	case op_delete:
		return rel_uses_exps(rel->r, exps);
	}
	return 0;
}

/* exp_rename_up */
static sql_exp * exp_rename_up(mvc *sql, sql_exp *e, list *aliases);

static list *
exps_rename_up(mvc *sql, list *l, list *aliases) 
{
	node *n;
	list *nl = new_exp_list(sql->sa);

	if (!l || !l->h)
		return nl;
	for(n=l->h; n; n=n->next) {
		sql_exp *arg = n->data, *narg;

		narg = exp_rename_up(sql, arg, aliases);
		if (!narg) 
			return NULL;
		narg->flag = arg->flag;
		append(nl, narg);
	}
	return nl;
}

/* exp_rename_up, rename an expression to use an alias */
static sql_exp *
exp_rename_up(mvc *sql, sql_exp *e, list *aliases) 
{
	sql_exp *ne = NULL, *l, *r, *r2;

	switch(e->type) {
	case e_column:
		ne = exps_bind_alias(aliases, e->l, e->r);
		if (ne)
			ne = exp_column(sql->sa, exp_relname(ne), exp_name(ne), exp_subtype(ne), ne->card, has_nil(ne), is_intern(ne));
		else
			return e;
		break;
	case e_cmp: 
		if (e->flag == cmp_or || get_cmp(e) == cmp_filter) {
			list *l = exps_rename_up(sql, e->l, aliases);
			list *r = exps_rename_up(sql, e->r, aliases);
			if (l && r) {
				if (get_cmp(e) == cmp_filter) 
					ne = exp_filter(sql->sa, l, r, e->f, is_anti(e));
				else
					ne = exp_or(sql->sa, l,r);
			}
		} else if (e->flag == cmp_in || e->flag == cmp_notin) {
			sql_exp *l = exp_rename_up(sql, e->l, aliases);
			list *r = exps_rename_up(sql, e->r, aliases);
			if (l && r)
					ne = exp_in(sql->sa, l, r, e->flag);
		} else {
			l = exp_rename_up(sql, e->l, aliases);
			r = exp_rename_up(sql, e->r, aliases);
			if (e->f) {
				r2 = exp_rename_up(sql, e->f, aliases);
				if (l && r && r2)
					ne = exp_compare2(sql->sa, l, r, r2, e->flag);
			} else if (l && r) {
				ne = exp_compare(sql->sa, l, r, e->flag);
			}
		}
		break;
	case e_convert:
		l = exp_rename_up(sql, e->l, aliases);
		if (l)
			ne = exp_convert(sql->sa, l, exp_fromtype(e), exp_totype(e));
		break;
	case e_aggr:
	case e_func: {
		list *l = e->l, *nl = NULL, *r = e->r, *nr = NULL;

		if (!l) {
			return e;
		} else {
			nl = exps_rename_up(sql, l, aliases);
			if (!nl)
				return NULL;
		}
		if (e->r) {
			nr = exps_rename_up(sql, r, aliases);
			if (!nr)
				return NULL;
		}
		if (e->type == e_func)
			ne = exp_op(sql->sa, nl, e->f);
		else 
			ne = exp_aggr(sql->sa, nl, e->f, need_distinct(e), need_no_nil(e), e->card, has_nil(e));
		if (ne && nr) {
			ne->card = CARD_AGGR;
			ne->r = nr;
		}
		break;
	}	
	case e_atom:
	case e_psm:
		return e;
	}
	if (ne && e->p)
		ne->p = prop_copy(sql->sa, e->p);
	if (ne && e->name)
		exp_setname(sql->sa, ne, exp_relname(e), exp_name(e));
	return ne;
}

static sql_rel *
rel_rename(mvc *sql, sql_rel *rel, list *aliases)
{
	list *naliases;
	sql_rel *nrel;
       
	if (!rel)
		return rel;

	nrel = rel_create(sql->sa);
	nrel->op = rel->op;
	nrel->flag = rel->flag;
	nrel->nrcols = rel->nrcols;
	nrel->card = rel->card;

	switch(rel->op) {
	case op_basetable:
	case op_table: {
		node *n;
		char name[16], *nme;

		nme = number2name(name, 16, ++sql->label);
		/* label + put aliases list into aliases */
		nrel->l = rel->l;
		nrel->r = rel->r;
		nrel->exps = new_exp_list(sql->sa);
		for (n = rel->exps->h; n; n = n->next) {
			sql_exp *e = n->data, *ne, *a;
			ne = exp_column(sql->sa, e->l, e->r, exp_subtype(e), e->card, has_nil(e), is_intern(e));
			exp_setname(sql->sa, ne, nme, e->r);
			a = exp_column(sql->sa, exp_relname(e), exp_name(e), exp_subtype(e), e->card, has_nil(e), is_intern(e));
			exp_setname(sql->sa, a, nme, e->r);
			append(nrel->exps, ne);
			append(aliases, a);
		}
		return nrel;
	}
	case op_select: 
	case op_topn: 
	case op_sample: 
		nrel->l = rel_rename(sql, rel->l, aliases);
		nrel->exps = exps_rename_up(sql, rel->exps, aliases);
		return nrel;
	case op_project:
	case op_groupby: 
		naliases = new_exp_list(sql->sa);
		nrel->l = rel_rename(sql, rel->l, naliases);
		if (rel->r)
			nrel->r = exps_rename_up(sql, rel->r, naliases);
		nrel->exps = exps_rename_up(sql, rel->exps, naliases);
		return nrel;
	case op_ddl: 
		nrel->l = rel_rename(sql, rel->l, aliases);
		if (rel->r)
			nrel->r = rel_rename(sql, rel->r, aliases);
		return nrel;
	case op_join:
	case op_left:
	case op_right:
	case op_full:

	case op_semi: 
	case op_anti: 

	case op_union: 
	case op_inter: 
	case op_except: 
		nrel->l = rel_rename(sql, rel->l, aliases);
		nrel->r = rel_rename(sql, rel->r, aliases);
		nrel->exps = exps_rename_up(sql, rel->exps, aliases);
		return nrel;
	case op_apply:
		/* This is atleast a second level apply, ie also rename left */
		nrel->l = rel_rename(sql, rel->l, aliases);
		naliases = new_exp_list(sql->sa);
		nrel->r = rel_rename(sql, rel->r, naliases);
		nrel->exps = exps_rename_up(sql, rel->exps, aliases);
		return nrel;
	case op_insert:
	case op_update:
	case op_delete:
		naliases = new_exp_list(sql->sa);
		nrel->r = rel_rename(sql, rel->r, naliases);
		nrel->exps = exps_rename_up(sql, rel->exps, naliases);
		return nrel;
	}
	assert(0);
	return nrel;
}

static sql_rel *
rel_apply_rename(mvc *sql, sql_rel *rel)
{
	if (!rel)
		return rel;
	switch(rel->op) {
	case op_basetable:
		return rel;
	case op_table:
		if (rel->l)
			rel->l = rel_apply_rename(sql, rel->l);
		return rel;
	case op_project:
	case op_select: 
	case op_groupby: 
	case op_topn: 
	case op_sample: 
		rel->l = rel_apply_rename(sql, rel->l);
		return rel;
	case op_ddl: 
		rel->l = rel_apply_rename(sql, rel->l);
		if (rel->r)
			rel->r = rel_apply_rename(sql, rel->r);
		return rel;
	case op_join:
	case op_left:
	case op_right:
	case op_full:

	case op_semi: 
	case op_anti: 

	case op_union: 
	case op_inter: 
	case op_except: 
		rel->l = rel_apply_rename(sql, rel->l);
		rel->r = rel_apply_rename(sql, rel->r);
		return rel;
	case op_apply: {
		sql_rel *nrel = rel_create(sql->sa);
		list *aliases = new_exp_list(sql->sa);

		nrel->op = rel->op;
		nrel->flag = rel->flag;
		nrel->nrcols = rel->nrcols;
		nrel->card = rel->card;
		nrel->l = rel->l;
		nrel->r = rel_rename(sql, rel->r, aliases);
		nrel->exps = exps_rename_up(sql, rel->exps, aliases);
		return nrel;
	}
	case op_insert:
	case op_update:
	case op_delete:
		rel->r = rel_apply_rename(sql, rel->r);
		return rel;
	}
	assert(0);
	return rel;
}

static sql_rel *
rel_add_identity(mvc *sql, sql_rel *rel, sql_exp **exp)
{
	list *exps = rel_projections(sql, rel, NULL, 1, 1);
	sql_exp *e;

	if (list_length(exps) == 0) {
		*exp = NULL;
		return rel;
	}
	rel = rel_project(sql->sa, rel, rel_projections(sql, rel, NULL, 1, 1));
	e = rel_unop_(sql, rel->exps->h->data, NULL, "identity", card_value);
	e->p = prop_create(sql->sa, PROP_HASHCOL, e->p);
	*exp = exp_label(sql->sa, e, ++sql->label);
	rel_project_add_exp(sql, rel, e);
	return rel;
}


/* push down apply until its gone */
static sql_rel *
rel_apply_rewrite(int *changes, mvc *sql, sql_rel *rel) 
{
	sql_rel *l, *r;

	if (rel->op == op_project && rel->exps) { /* check card */
		node *n;

		for(n = rel->exps->h; n; n = n->next) {
			sql_exp *e = n->data;

			if (e->type == e_column && e->card < CARD_AGGR) {
				sql_exp *p = rel_find_exp(rel->l, e);

				if (p && p->card >= CARD_AGGR)
					e->card = p->card;
			}
		}
	}
	if (rel->op != op_apply)
		return rel;

	l = rel->l;
	r = rel->r;
	if (!rel->exps || list_length(rel->exps) == 0) {
		rel->op = op_join;
		(*changes)++;
	}
	if (rel->flag == APPLY_EXISTS || rel->flag == APPLY_NOTEXISTS) { /* rewrite as semijoin (difference/join)*/ /* rewrite as antijoin (minus/join) */
		sql_exp *ident, *le = NULL;
		sql_rel *nrel = rel_add_identity(sql, l, &ident), *arel = rel;

		rel->l = nrel;
		ident = exp_column(sql->sa, exp_relname(ident), exp_name(ident), exp_subtype(ident), ident->card, has_nil(ident), is_intern(ident));

		rel = rel_label(sql, rel);

		/* look up the identity columns and label these */
		le = rel_bind_column(sql, rel, ident->name, 0);

		nrel = rel_crossproduct(sql->sa, rel_dup(nrel), rel, arel->flag==APPLY_EXISTS?op_semi:op_anti);
		nrel->exps = new_exp_list(sql->sa);
		le = exp_compare(sql->sa, ident, le, cmp_equal);
		append(nrel->exps, le);

		arel->flag = APPLY_JOIN;
		(*changes)++;
		return nrel;
	}
	/* table function (TODO should output any input cols) */
	if (r->op == op_table && r->l) {
		/*
		int used = rel_uses_exps(r->l, rel->exps);

		if (used) {
		*/
			/* ugh */
			r->l = rel->l;
			return r;
		//}
	} 
	if (r->op == op_table || r->op == op_basetable) {
		if (rel->flag == APPLY_LOJ)
			rel->op = op_left;
		else
			rel->op = op_join;
		rel->exps = NULL;
		return rel;
	}
	if (r->op == op_project) { /* merge projections */
		if (!r->l) { /* TODO check realy apply case */
			(*changes)++;
			return l;
		} else {
			list *p = rel_projections(sql, l, NULL, 1, 1);

			p = list_merge(p, r->exps, (fdup)NULL);
			rel->r = rel_dup(r->l); /* remove project */
			rel_destroy(r);
			rel = rel_project(sql->sa, rel, p);
			(*changes)++;
		}
	}
	if (r->op == op_select) { /* swap order (select/apply) */
		l = r->l;
		r->l = rel;
		rel->r = l;
		(*changes)++;
		return r;
	}
	if (is_semi(r->op)) { /* apply (R, (semi/anti(l,r)) -> semi/anti( apply(R,l), apply(R,r)) */
		sql_rel *nrel = rel_crossproduct(sql->sa, rel_dup(rel->l), r->l, op_apply);
		rel->r = r->r; 
		nrel->flag = rel->flag;
		nrel->exps = rel->exps;
		r->l = nrel;
		r->r = rel;
		(*changes)++;
		return r;
	}
	if (is_join(r->op)) {
		sql_rel *rl = r->l;

		/* if exps do not use the apply variables, push up the join */
		int lused = rel_uses_exps(r->l, rel->exps);
		int rused = rel_uses_exps(r->r, rel->exps);

		if (!lused && is_project(rl->op) && !rl->l) 
			rused = 0;

		if (lused && !rused){
			rel->r = r->l; /* still apply on left */
			/* reuse join */
			r->l = rel;
			rel = r; 
		} else if (rused && !lused){
			rel->r = r->r; /* still apply on right */
			/* reuse join */
			r->r = r->l;
			r->l = rel;
			rel = r; 
		} else { /* both used or unused */
			int flag = rel->flag;
			node *n;
			/* rewrite apply into join (later use flag, loj, join or exists (which is antijoin)) */

			if (is_project(rl->op) && !rl->l) {
				r->l = rel->l;
			} else {
				r->r = rel->l;
			}
			/* unbind join exps */
			for (n=r->exps->h; n; n = n->next) {
				sql_exp *e = n->data;
				assert(e->type == e_cmp);

				/* TODO: for now assume simple type only */
				if (e->l && exp_uses_exps(e->l, rel->exps)) {
					sql_exp *ne = e->l;

					switch (ne->type) {
					case e_column:
						if (ne->l) {
							ne = exps_bind_column2(rel->exps, ne->l, ne->r);
						} else {
							ne = exps_bind_column(rel->exps, ne->r, NULL);
						}
						if (ne) {
							ne = exp_column(sql->sa, ne->l, ne->r, exp_subtype(ne), ne->card, has_nil(ne), is_intern(ne));
							e->l = ne;
						}
						break;
					case e_func:
					case e_aggr:
					default:
						break;
					}
				} 
				if (e->r && exp_uses_exps(e->r, rel->exps)) {
					sql_exp *ne = e->r;

					switch (ne->type) {
					case e_column:
						if (ne->l) {
							ne = exps_bind_column2(rel->exps, ne->l, ne->r);
						} else {
							ne = exps_bind_column(rel->exps, ne->r, NULL);
						}
						if (ne) {
							ne = exp_column(sql->sa, ne->l, ne->r, exp_subtype(ne), ne->card, has_nil(ne), is_intern(ne));
							e->r = ne;
						}
						break;
					case e_func:
					case e_aggr:
					default:
						break;
					}
				} 
			}
			rel = r;
			if (flag == APPLY_LOJ)
				rel->op = op_left;
			else
				rel->op = op_join;
			return rel;
		}
		(*changes)++;
	}
	if (r->op == op_groupby) { /* groupby */ 
		list *ogbe = r->r, *aggr = NULL;
		int has_gbe = (ogbe && list_length(ogbe) > 0);

		node *n;
		list *gbe = new_exp_list(sql->sa), *exps;
		sql_exp *ident;

		/* add project + identity around l */
		rel->l = l = rel_add_identity(sql, l, &ident);
		ident = exp_column(sql->sa, exp_relname(ident), exp_name(ident), exp_subtype(ident), ident->card, has_nil(ident), is_intern(ident));
		list_append(gbe, ident);

		aggr = rel_projections(sql, l, NULL, 1, 1); /* columns of R */
		exps = rel_projections(sql, r->l, NULL, 1, 1); /* columns before groupgby */

		if (has_gbe)
			list_merge(gbe, ogbe, (fdup)NULL);
		rel->r = r->l; /* remove groupby */
		rel = rel_groupby(sql, rel, gbe);

		list_merge(rel->exps, aggr, (fdup)NULL);	
		for(n=r->exps->h; n; n = n->next) {
			sql_exp *e = n->data;

			/* count_nil(*) -> count(col) */
			if (!has_gbe && e->type == e_aggr && strcmp(((sql_subaggr *)e->f)->aggr->base.name, "count") == 0 && !e->l) {
					sql_exp *c = exps->t->data;
					list *l = new_exp_list(sql->sa);

					set_no_nil(e);
					e->l = l;
					c = exp_column(sql->sa, exp_relname(c), exp_name(c), exp_subtype(c), exp_card(c), has_nil(c), is_intern(c));
					append(l, c);
			}
			if (e->type == e_aggr && e->card < CARD_AGGR) /* also fix projects, see above */
				e->card = CARD_AGGR;
			append(rel->exps, e);
		}
		(*changes)++;
	}
	return rel;
}

static sql_rel *
rewrite(mvc *sql, sql_rel *rel, rewrite_fptr rewriter, int *has_changes) 
{
	int changes = 0;

	if (!rel)
		return rel;

	switch (rel->op) {
	case op_basetable:
	case op_table:
		break;
	case op_join: 
	case op_left: 
	case op_right: 
	case op_full: 

	case op_apply: 
	case op_semi: 
	case op_anti: 

	case op_union: 
	case op_inter: 
	case op_except: 
		rel->l = rewrite(sql, rel->l, rewriter, has_changes);
		rel->r = rewrite(sql, rel->r, rewriter, has_changes);
		break;
	case op_project:
	case op_select: 
	case op_groupby: 
	case op_topn: 
	case op_sample: 
		rel->l = rewrite(sql, rel->l, rewriter, has_changes);
		break;
	case op_ddl: 
		rel->l = rewrite(sql, rel->l, rewriter, has_changes);
		if (rel->r)
			rel->r = rewrite(sql, rel->r, rewriter, has_changes);
		break;
	case op_insert:
	case op_update:
	case op_delete:
		rel->r = rewrite(sql, rel->r, rewriter, has_changes);
		break;
	}
	rel = rewriter(&changes, sql, rel);
	if (changes) {
		(*has_changes)++;
		return rewrite(sql, rel, rewriter, has_changes);
	}
	return rel;
}

static sql_rel *
rewrite_topdown(mvc *sql, sql_rel *rel, rewrite_fptr rewriter, int *has_changes) 
{
	if (!rel)
		return rel;

	rel = rewriter(has_changes, sql, rel);
	switch (rel->op) {
	case op_basetable:
	case op_table:
		break;
	case op_join: 
	case op_left: 
	case op_right: 
	case op_full: 

	case op_apply: 
	case op_semi: 
	case op_anti: 

	case op_union: 
	case op_inter: 
	case op_except: 
		rel->l = rewrite_topdown(sql, rel->l, rewriter, has_changes);
		rel->r = rewrite_topdown(sql, rel->r, rewriter, has_changes);
		break;
	case op_project:
	case op_select: 
	case op_groupby: 
	case op_topn: 
	case op_sample: 
		rel->l = rewrite_topdown(sql, rel->l, rewriter, has_changes);
		break;
	case op_ddl: 
		rel->l = rewrite_topdown(sql, rel->l, rewriter, has_changes);
		if (rel->r)
			rel->r = rewrite_topdown(sql, rel->r, rewriter, has_changes);
		break;
	case op_insert:
	case op_update:
	case op_delete:
		rel->r = rewrite_topdown(sql, rel->r, rewriter, has_changes);
		break;
	}
	return rel;
}

static sql_rel *
_rel_optimizer(mvc *sql, sql_rel *rel, int level) 
{
	int changes = 0, e_changes = 0;
	global_props gp; 

	memset(&gp, 0, sizeof(global_props));
	rel_properties(sql, &gp, rel);

#ifdef DEBUG
{
	int i;
	for (i = 0; i < MAXOPS; i++) {
		if (gp.cnt[i]> 0)
			printf("%s %d\n", op2string((operator_type)i), gp.cnt[i]);
	}
}
#endif

	/* simple merging of projects */
	if (gp.cnt[op_project] || gp.cnt[op_ddl]) {
		rel = rewrite(sql, rel, &rel_merge_projects, &changes);
		if (level <= 0) {
			rel = rewrite(sql, rel, &rel_case_fixup, &changes);
			rel = rewrite(sql, rel, &rel_distinct_project2groupby, &changes);
		}
	}
	/* push (simple renaming) projections up */
	if (gp.cnt[op_project])
		rel = rewrite(sql, rel, &rel_push_project_up, &changes); 

	/* join's/crossproducts between a relation and a constant (row).
	 * could be rewritten 
	 *
	 * also joins between a relation and a DICT (which isn't used)
	 * could be removed.
	 * */
	if (gp.cnt[op_join] && gp.cnt[op_project])
		rel = rewrite(sql, rel, &rel_remove_join, &changes); 

	if (gp.cnt[op_join] || 
	    gp.cnt[op_left] || gp.cnt[op_right] || gp.cnt[op_full] || 
	    gp.cnt[op_semi] || gp.cnt[op_anti] ||
	    gp.cnt[op_select]) {
		rel = rewrite(sql, rel, &rel_find_range, &changes);
		rel = rel_project_reduce_casts(&changes, sql, rel);
		rel = rewrite(sql, rel, &rel_reduce_casts, &changes);
	}

	if (gp.cnt[op_union])
		rel = rewrite(sql, rel, &rel_merge_union, &changes); 

	if (gp.cnt[op_select]) 
		rel = rewrite(sql, rel, &rel_select_cse, &changes); 

	if (gp.cnt[op_project]) 
		rel = rewrite(sql, rel, &rel_project_cse, &changes);

	rel = rewrite(sql, rel, &rel_rewrite_types, &changes); 

	if (gp.cnt[op_anti] || gp.cnt[op_semi]) {
		/* rewrite semijoin (A, join(A,B)) into semijoin (A,B) */
		rel = rewrite(sql, rel, &rel_rewrite_semijoin, &changes);
		/* push semijoin through join */
		rel = rewrite(sql, rel, &rel_push_semijoin_down, &changes);
		/* antijoin(a, union(b,c)) -> antijoin(antijoin(a,b), c) */
		rel = rewrite(sql, rel, &rel_rewrite_antijoin, &changes);
		if (level <= 0)
			rel = rewrite_topdown(sql, rel, &rel_semijoin_use_fk, &changes);
	}

	if (gp.cnt[op_select]) {
		/* only once */
		if (level <= 0)
			rel = rewrite(sql, rel, &rel_merge_rse, &changes); 

		rel = rewrite_topdown(sql, rel, &rel_push_select_down, &changes); 
		rel = rewrite(sql, rel, &rel_remove_empty_select, &e_changes); 
	}

	if (gp.cnt[op_select] && gp.cnt[op_join]) {
		rel = rewrite_topdown(sql, rel, &rel_push_select_down_join, &changes); 
		rel = rewrite(sql, rel, &rel_remove_empty_select, &e_changes); 
	}

	/* rewrite all applies */
	if (level <= 0 && gp.cnt[op_apply]) {
		rel = rel_apply_rename(sql, rel);
		rel = rewrite(sql, rel, &rel_apply_rewrite, &changes);
	}

	if (gp.cnt[op_join] && gp.cnt[op_groupby]) {
		rel = rewrite_topdown(sql, rel, &rel_push_count_down, &changes);
		if (level <= 0)
			rel = rewrite_topdown(sql, rel, &rel_push_join_down, &changes); 

		/* push_join_down introduces semijoins */
		/* rewrite semijoin (A, join(A,B)) into semijoin (A,B) */
		rel = rewrite(sql, rel, &rel_rewrite_semijoin, &changes);
	}

	if (gp.cnt[op_select])
		rel = rewrite_topdown(sql, rel, &rel_push_select_down_union, &changes); 

	if (gp.cnt[op_groupby]) {
		rel = rewrite_topdown(sql, rel, &rel_push_aggr_down, &changes);
		rel = rewrite_topdown(sql, rel, &rel_push_groupby_down, &changes);
		rel = rewrite(sql, rel, &rel_groupby_order, &changes); 
		rel = rewrite(sql, rel, &rel_reduce_groupby_exps, &changes); 
		rel = rewrite(sql, rel, &rel_groupby_distinct, &changes); 
	}

	if (gp.cnt[op_join] || gp.cnt[op_left] || 
	    gp.cnt[op_semi] || gp.cnt[op_anti]) {
		rel = rel_remove_empty_join(sql, rel, &changes);
		if (!gp.cnt[op_update])
			rel = rewrite(sql, rel, &rel_join_order, &changes); 
		rel = rewrite(sql, rel, &rel_push_join_down_union, &changes); 
		/* rel_join_order may introduce empty selects */
		rel = rewrite(sql, rel, &rel_remove_empty_select, &e_changes); 
	}

	if (gp.cnt[op_select] && sql->emode != m_prepare) 
		rel = rewrite(sql, rel, &rel_simplify_like_select, &changes); 

	if (gp.cnt[op_select]) 
		rel = rewrite(sql, rel, &rel_select_order, &changes); 

	if (gp.cnt[op_select] || gp.cnt[op_join])
		rel = rewrite(sql, rel, &rel_use_index, &changes); 

	if (gp.cnt[op_project])
		rel = rewrite_topdown(sql, rel, &rel_push_project_down_union, &changes);

	/* Remove unused expressions */
	if (level <= 0)
		rel = rel_dce(sql, rel);

	if (gp.cnt[op_join] || 
	    gp.cnt[op_left] || gp.cnt[op_right] || gp.cnt[op_full] || 
	    gp.cnt[op_semi] || gp.cnt[op_anti] ||
	    gp.cnt[op_select]) {
		rel = rewrite(sql, rel, &rel_push_func_down, &changes);
		rel = rewrite_topdown(sql, rel, &rel_push_select_down, &changes); 
		rel = rewrite(sql, rel, &rel_remove_empty_select, &e_changes); 
	}

	if (!changes && gp.cnt[op_topn]) {
		rel = rewrite_topdown(sql, rel, &rel_push_topn_down, &changes); 
		changes = 0;
	}

	rel = rewrite_topdown(sql, rel, &rel_merge_table_rewrite, &changes);
	if (level <= 0 && mvc_debug_on(sql,8))
		rel = rewrite_topdown(sql, rel, &rel_add_dicts, &changes);

	if (changes && level > 10) {
		assert(0);
		return rel;
	}

	if (changes || level == 0)
		return _rel_optimizer(sql, rel, ++level);

	/* optimize */
	return rel;
}


void prepare_pmv(mvc* sql, sql_rel* ret)
{
	node* n = NULL;
	list* list_PERPAD = NULL;
	sel_predicate** sps = NULL;
	int num_PERPAD = 0, i, is_further_derivation_needed = 0;
	int num_pkeys_to_be_enumerated = 0;
	int* is_pkey_to_be_enumerated;
	discovered_table_pkeys = list_create(NULL);
	
	printf("Collecting PERPAD... \n");
	/* find out the PrEdicates Referring to Primary key Attributes of Derived metadata table (PERPAD) of the query */
	list_PERPAD = collect_PERPAD(sql, ret);
	
	printf("num_discovered_tables: %d\n", list_length(discovered_table_pkeys));
	for (n = discovered_table_pkeys->h; n; n = n->next) 
	{
		table_pkeys *tp = n->data;
		printf("num_pkey_columns: %d\n", list_length(tp->pkey_column_names));
		/* TODO: Assumed to have one pmv refered in a query */
		list_PERPAD = reorder_PERPAD(list_PERPAD, tp->pkey_column_names);
	}
	printf("num_PERPAD: %d\n", num_PERPAD=list_length(list_PERPAD));
	
	/* convert all PERPAD into IN clauses except if they are equality.*/
	sps = convert_all_into_in_clause_except_cmp_equal(list_PERPAD);
	
	/* if ranges or in clauses have no value within */
	for(i = 0; i < num_PERPAD; i++)
	{
		if(sps[i]->num_values < 1)
			return;
	}
	
	/* enumerate the pkey space into a temp table */
	is_pkey_to_be_enumerated = enumerate_and_insert_into_temp_table(sql, sps, num_PERPAD);
	
	/* how many of the pkeys are without an equality predicate? */
	for(i = 0; i < num_PERPAD; i++)
	{
		if(is_pkey_to_be_enumerated[i])
			num_pkeys_to_be_enumerated++;
	}
	
	/* find out the required mEtadata to be Derived -- the unavailables */
	is_further_derivation_needed = find_out_pkey_space_for_unavailable_required_derived_metadata(sql, list_PERPAD, is_pkey_to_be_enumerated, num_pkeys_to_be_enumerated);
	
	
	
	/* derive the unavailables and insert into DMdT */
	if(is_further_derivation_needed)
		compute_and_insert_unavailable_required_derived_metadata(sql, sps, num_PERPAD, is_pkey_to_be_enumerated, num_pkeys_to_be_enumerated);
	
	/* remove temp tables */
	if(num_pkeys_to_be_enumerated > 0)
		clean_up_temps(sql);
	
}

sql_rel *
rel_optimizer(mvc *sql, sql_rel *rel) 
{
	sql_rel *ret = _rel_optimizer(sql, rel, 0);
	
	str pipe_name = stack_get_string(sql, "optimizer");
	str pipe_def = getPipeDefinition(pipe_name);
	if(strstr(pipe_def, "DVframework") != NULL)
	{
		dvf_mode = 1;
		/*if(!sql->q_in_q && is_pmv_query(rel) && has_actual_data_table(rel))*/
		if(!sql->q_in_q && is_pmv_query(rel))
		{
			sql->q_in_q = 1;
			prepare_pmv(sql, ret);
			sql->q_in_q = 0;
		}
	}
	
	return ret;
}<|MERGE_RESOLUTION|>--- conflicted
+++ resolved
@@ -547,7 +547,13 @@
 		
 	if (e->flag == cmp_or) {
 		l = NULL;
-	} else if (e->flag == cmp_in || e->flag == cmp_notin || get_cmp(e) == cmp_filter) {
+	} else if (get_cmp(e) == cmp_filter) {
+		list *ll = e->l;
+		list *lr = e->r;
+
+		l = find_rel(rels, ll->h->data);
+		r = find_rel(rels, lr->h->data);
+	} else if (e->flag == cmp_in || e->flag == cmp_notin) {
 		list *lr = e->r;
 
 		l = find_rel(rels, e->l);
@@ -620,6 +626,8 @@
 		return NULL;
 	switch(r->op) {
 	case op_basetable:	
+		if (!r->l)
+			return NULL;
 		return r;
 	case op_project:
 	case op_select:
@@ -726,6 +734,7 @@
 		case op_right: 
 		case op_full: 
 			
+		case op_apply:
 		case op_semi: 
 		case op_anti: 
 			
@@ -1098,8 +1107,8 @@
 						str str_time_unit = "hour";
 						
 						/* convert from str to timestamp */
-						MTIMEtimestamp_fromstr(tl, &(sp->values[0]->val.sval));
-						MTIMEtimestamp_fromstr(th, &(sp->values[1]->val.sval));
+						MTIMEtimestamp_fromstr(tl, (const char* const *) &(sp->values[0]->val.sval));
+						MTIMEtimestamp_fromstr(th, (const char* const *) &(sp->values[1]->val.sval));
 						step_length = get_enum_step_length(sp->column); /* TODO: window_unit should somehow have an effect here */
 						
 						/* ceiling tl, floor th */
@@ -2003,7 +2012,6 @@
 	{
 		str buf = (str)GDKmalloc(BUFSIZ*sizeof(char));
 		
-<<<<<<< HEAD
 		if(pkey_bound_to_dataview[i] == NULL || strcmp(pkey_bound_to_dataview[i], time_pkey_id) == 0)
 		{ /* no bound to dataview */
 			if(i == num_PERPAD - 1)
@@ -2065,25 +2073,6 @@
 		// 		throw(MAL,"pmv.create_temp_table", "committing failed\n");
 		printf("***commit didnt work: %s\n", q);
 		return;
-=======
-	if (e->flag == cmp_or) {
-		l = NULL;
-	} else if (get_cmp(e) == cmp_filter) {
-		list *ll = e->l;
-		list *lr = e->r;
-
-		l = find_rel(rels, ll->h->data);
-		r = find_rel(rels, lr->h->data);
-	} else if (e->flag == cmp_in || e->flag == cmp_notin) {
-		list *lr = e->r;
-
-		l = find_rel(rels, e->l);
-		if (lr && lr->h)
-			r = find_rel(rels, lr->h->data);
-	} else {
-		l = find_rel(rels, e->l);
-		r = find_rel(rels, e->r);
->>>>>>> fb845553
 	}
 	
 	GDKfree(q);
@@ -2160,7 +2149,8 @@
 		case op_left: 
 		case op_right: 
 		case op_full: 
-			
+		
+		case op_apply:
 		case op_semi: 
 		case op_anti: 
 			
@@ -2187,7 +2177,6 @@
 static bit 
 has_actual_data_table(sql_rel *rel)
 {
-<<<<<<< HEAD
 	switch (rel->op) {
 		case op_basetable:
 		case op_table:
@@ -2199,6 +2188,7 @@
 		case op_right: 
 		case op_full: 
 			
+		case op_apply:
 		case op_semi: 
 		case op_anti: 
 			
@@ -2217,20 +2207,6 @@
 		case op_update:
 		case op_delete:
 			break;
-=======
-	if (!r)
-		return NULL;
-	switch(r->op) {
-	case op_basetable:	
-		if (!r->l)
-			return NULL;
-		return r;
-	case op_project:
-	case op_select:
-		return find_basetable(r->l);
-	default:
-		return NULL;
->>>>>>> fb845553
 	}
 	
 	return FALSE;
@@ -6036,8 +6012,6 @@
 			(*changes)++;
 		}
 	}
-<<<<<<< HEAD
-=======
 	return rel;
 }
 
@@ -6100,7 +6074,6 @@
 		append(nexps, distinct);
 		(*changes)++;
 	}
->>>>>>> fb845553
 	return rel;
 }
 
