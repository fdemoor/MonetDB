/*
 * This Source Code Form is subject to the terms of the Mozilla Public
 * License, v. 2.0.  If a copy of the MPL was not distributed with this
 * file, You can obtain one at http://mozilla.org/MPL/2.0/.
 *
 * Copyright 1997 - July 2008 CWI, August 2008 - 2017 MonetDB B.V.
 */

/*#define DEBUG*/

#include "monetdb_config.h"
#include "rel_optimizer.h"
#include "rel_rel.h"
#include "rel_exp.h"
#include "rel_prop.h"
#include "rel_dump.h"
#include "rel_planner.h"
#include "sql_mvc.h"
#ifdef HAVE_HGE
#include "mal.h"		/* for have_hge */
#endif
#include "mtime.h"

#define new_func_list(sa) sa_list(sa)
#define new_col_list(sa) sa_list(sa)

typedef struct global_props {
	int cnt[MAXOPS];
} global_props;

typedef sql_rel *(*rewrite_fptr)(int *changes, mvc *sql, sql_rel *rel);
typedef sql_rel *(*rewrite_rel_fptr)(mvc *sql, sql_rel *rel, rewrite_fptr rewriter, int *has_changes);
typedef int (*find_prop_fptr)(mvc *sql, sql_rel *rel);

static sql_rel * rewrite_topdown(mvc *sql, sql_rel *rel, rewrite_fptr rewriter, int *has_changes);
static sql_rel * rewrite(mvc *sql, sql_rel *rel, rewrite_fptr rewriter, int *has_changes) ;
static sql_rel * rel_remove_empty_select(int *changes, mvc *sql, sql_rel *rel);

static sql_subfunc *find_func( mvc *sql, char *name, list *exps );

/* The important task of the relational optimizer is to optimize the
   join order. 

   The current implementation chooses the join order based on 
   select counts, ie if one of the join sides has been reduced using
   a select this join is choosen over one without such selections. 
 */

/* currently we only find simple column expressions */
void *
name_find_column( sql_rel *rel, char *rname, char *name, int pnr, sql_rel **bt ) 
{
	sql_exp *alias = NULL;
	sql_column *c = NULL;

	switch (rel->op) {
	case op_basetable: {
		node *cn;
		sql_table *t = rel->l;

		if (rel->exps) {
			sql_exp *e;
		       
			if (rname)
				e = exps_bind_column2(rel->exps, rname, name);
			else
				e = exps_bind_column(rel->exps, name, NULL);
			if (!e || e->type != e_column) 
				return NULL;
			if (e->l)
				rname = e->l;
			name = e->r;
		}
		if (name && !t)
			return rel->r;
		if (rname && strcmp(t->base.name, rname) != 0)
			return NULL;
		for (cn = t->columns.set->h; cn; cn = cn->next) {
			sql_column *c = cn->data;
			if (strcmp(c->base.name, name) == 0) {
				*bt = rel;
				if (pnr < 0 || (c->t->p &&
				    list_position(c->t->p->members.set, c->t) == pnr))
					return c;
			}
		}
		if (t->idxs.set)
		for (cn = t->idxs.set->h; cn; cn = cn->next) {
			sql_idx *i = cn->data;
			if (strcmp(i->base.name, name+1 /* skip % */) == 0) {
				*bt = rel;
				if (pnr < 0 || (i->t->p &&
				    list_position(i->t->p->members.set, i->t) == pnr)) {
					sql_kc *c = i->columns->h->data;
					return c->c;
				}
			}
		}
		break;
	}
	case op_table:
		/* table func */
		return NULL;
	case op_ddl: 
		if (is_updateble(rel))
			return name_find_column( rel->l, rname, name, pnr, bt);
		return NULL;
	case op_join: 
	case op_left: 
	case op_right: 
	case op_full: 
	case op_apply: 
	case op_semi: 
	case op_anti: 
		/* first right (possible subquery) */
		c = name_find_column( rel->r, rname, name, pnr, bt);
		if (!c) 
			c = name_find_column( rel->l, rname, name, pnr, bt);
		return c;
	case op_select:
	case op_topn:
	case op_sample:
		return name_find_column( rel->l, rname, name, pnr, bt);
	case op_union:
	case op_inter:
	case op_except:

		if (pnr >= 0 || pnr == -2) {
			/* first right (possible subquery) */
			c = name_find_column( rel->r, rname, name, pnr, bt);
			if (!c) 
				c = name_find_column( rel->l, rname, name, pnr, bt);
			return c;
		}
		return NULL;

	case op_project:
	case op_groupby:
		if (!rel->exps)
			break;
		if (rname)
			alias = exps_bind_column2(rel->exps, rname, name);
		else
			alias = exps_bind_column(rel->exps, name, NULL);
		if (is_groupby(rel->op) && alias && alias->type == e_column && rel->r) {
			if (alias->l)
				alias = exps_bind_column2(rel->r, alias->l, alias->r);
			else
				alias = exps_bind_column(rel->r, alias->r, NULL);
		}
		if (is_groupby(rel->op) && !alias && rel->l) {
			/* Group by column not found as alias in projection 
			 * list, fall back to check plain input columns */
			return name_find_column( rel->l, rname, name, pnr, bt);
		}
		break;
	case op_insert:
	case op_update:
	case op_delete:
		break;
	}
	if (alias) { /* we found an expression with the correct name, but
			we need sql_columns */
		if (rel->l && alias->type == e_column) /* real alias */
			return name_find_column(rel->l, alias->l, alias->r, pnr, bt);
	}
	return NULL;
}

static sql_column *
exp_find_column( sql_rel *rel, sql_exp *exp, int pnr )
{
	if (exp->type == e_column) { 
		sql_rel *bt = NULL;
		return name_find_column(rel, exp->l, exp->r, pnr, &bt);
	}
	return NULL;
}

static sql_column *
exp_find_column_( sql_rel *rel, sql_exp *exp, int pnr, sql_rel **bt )
{
	if (exp->type == e_column) 
		return name_find_column(rel, exp->l, exp->r, pnr, bt);
	return NULL;
}

/* find column for the select/join expression */
static sql_column *
sjexp_col(sql_exp *e, sql_rel *r) 
{
	sql_column *res = NULL;

	if (e->type == e_cmp && !is_complex_exp(e->flag)) {
		res = exp_find_column(r, e->l, -2);
		if (!res)
			res = exp_find_column(r, e->r, -2);
	}
	return res;
}

static sql_exp *
list_find_exp( list *exps, sql_exp *e)
{
	sql_exp *ne = NULL;

	if (e->type != e_column)
		return NULL;
	if (( e->l && (ne=exps_bind_column2(exps, e->l, e->r)) != NULL) ||
	   ((!e->l && (ne=exps_bind_column(exps, e->r, NULL)) != NULL)))
		return ne;
	return NULL;
}

static int
kc_column_cmp(sql_kc *kc, sql_column *c)
{
	/* return on equality */
	return !(c == kc->c);
}

static void psm_exps_properties(mvc *sql, global_props *gp, list *exps);
static void rel_properties(mvc *sql, global_props *gp, sql_rel *rel);

static void
psm_exp_properties(mvc *sql, global_props *gp, sql_exp *e)
{
	/* only functions need fix up */
	if (e->type == e_psm) {
		if (e->flag & PSM_SET) {
			psm_exp_properties(sql, gp, e->l);
		} else if (e->flag & PSM_RETURN/* || e->flag & PSM_YIELD*/) {
			psm_exp_properties(sql, gp, e->l);
		} else if (e->flag & PSM_WHILE) {
			psm_exp_properties(sql, gp, e->l);
			psm_exps_properties(sql, gp, e->r);
		} else if (e->flag & PSM_IF) {
			psm_exp_properties(sql, gp, e->l);
			psm_exps_properties(sql, gp, e->r);
			if (e->f)
				psm_exps_properties(sql, gp, e->f);
		} else if (e->flag & PSM_REL) {
			rel_properties(sql, gp, e->l);
		}
	}
}

static void
psm_exps_properties(mvc *sql, global_props *gp, list *exps)
{
	node *n;

	if (!exps)
		return;
	for (n = exps->h; n; n = n->next) 
		psm_exp_properties(sql, gp, n->data);
}

static void
rel_properties(mvc *sql, global_props *gp, sql_rel *rel) 
{
	gp->cnt[(int)rel->op]++;
	switch (rel->op) {
	case op_basetable:
	case op_table:
		if (rel->op == op_table && rel->l && rel->flag != 2) 
			rel_properties(sql, gp, rel->l);
		break;
	case op_join: 
	case op_left: 
	case op_right: 
	case op_full: 

	case op_apply: 
	case op_semi: 
	case op_anti: 

	case op_union: 
	case op_inter: 
	case op_except: 
		rel_properties(sql, gp, rel->l);
		rel_properties(sql, gp, rel->r);
		break;
	case op_project:
	case op_select:
	case op_groupby:
	case op_topn:
	case op_sample:
	case op_ddl:
		if (rel->op == op_ddl && rel->flag == DDL_PSM && rel->exps) 
			psm_exps_properties(sql, gp, rel->exps);
		if (rel->l)
			rel_properties(sql, gp, rel->l);
		break;
	case op_insert:
	case op_update:
	case op_delete:
		if (rel->r) 
			rel_properties(sql, gp, rel->r);
		break;
	}

	switch (rel->op) {
	case op_basetable:
	case op_table:
		if (!find_prop(rel->p, PROP_COUNT))
			rel->p = prop_create(sql->sa, PROP_COUNT, rel->p);
		break;
	case op_join: 
	case op_left: 
	case op_right: 
	case op_full: 

	case op_apply: 
	case op_semi: 
	case op_anti: 

	case op_union: 
	case op_inter: 
	case op_except: 
		break;

	case op_project:
	case op_groupby:
	case op_topn:
	case op_sample:
	case op_select:
		break;

	case op_insert:
	case op_update:
	case op_delete:
	case op_ddl:
		break;
	}
}

static sql_rel * rel_join_order(mvc *sql, sql_rel *rel) ;

static void
get_relations(mvc *sql, sql_rel *rel, list *rels)
{
	if (!rel_is_ref(rel) && rel->op == op_join && rel->exps == NULL) {
		sql_rel *l = rel->l;
		sql_rel *r = rel->r;
		
		get_relations(sql, l, rels);
		get_relations(sql, r, rels);
		rel->l = NULL;
		rel->r = NULL;
		rel_destroy(rel);
	} else {
		rel = rel_join_order(sql, rel);
		append(rels, rel);
	}
}

static int
exp_count(int *cnt, sql_exp *e) 
{
	if (!e)
		return 0;
	if (find_prop(e->p, PROP_JOINIDX))
		*cnt += 100;
	if (find_prop(e->p, PROP_HASHCOL)) 
		*cnt += 100;
	if (find_prop(e->p, PROP_HASHIDX)) 
		*cnt += 100;
	switch(e->type) {
	case e_cmp:
		if (!is_complex_exp(e->flag)) {
			exp_count(cnt, e->l); 
			exp_count(cnt, e->r);
			if (e->f)
				exp_count(cnt, e->f);
		}	
		switch (get_cmp(e)) {
		case cmp_equal:
			*cnt += 90;
			return 90;
		case cmp_notequal:
			*cnt += 7;
			return 7;
		case cmp_gt:
		case cmp_gte:
		case cmp_lt:
		case cmp_lte:
			*cnt += 6;
			if (e->f){ /* range */
				*cnt += 6;
				return 12;
			}
			return 6;
		case cmp_filter:
			if (exp_card(e->r) > CARD_AGGR) {
				/* filters for joins are special */
				*cnt += 1000;
				return 1000;
			}
			*cnt += 2;
			return 2;
		case cmp_in: 
		case cmp_notin: {
			list *l = e->r;
			int c = 9 - 10*list_length(l);
			*cnt += c;
			return c;
		}
		case cmp_or: /* prefer or over functions */
			*cnt += 3;
			return 3;
		default:
			return 0;
		}
	case e_column: 
		*cnt += 20;
		return 20;
	case e_atom:
		*cnt += 10;
		return 10;
	case e_func:
		/* functions are more expensive, depending on the number of columns involved. */ 
		if (e->card == CARD_ATOM)
			return 0;
		*cnt -= 5*list_length(e->l);
		return 5*list_length(e->l);
	case e_convert:
		/* functions are more expensive, depending on the number of columns involved. */ 
		if (e->card == CARD_ATOM)
			return 0;
		/* fall through */
	default:
		*cnt -= 5;
		return -5;
	}
}

static int
exp_keyvalue(sql_exp *e) 
{
	int cnt = 0;
	exp_count(&cnt, e);
	return cnt;
}

static sql_exp *
joinexp_col(sql_exp *e, sql_rel *r)
{
	if (e->type == e_cmp) {
		if (rel_has_exp(r, e->l) >= 0) 
			return e->l;
		return e->r;
	}
	assert(0);
	return NULL;
}

static sql_column *
table_colexp(sql_exp *e, sql_rel *r)
{
	sql_table *t = r->l;

	if (e->type == e_column) {
		const char *name = e->name;
		node *cn;

		if (r->exps) { /* use alias */
			for (cn = r->exps->h; cn; cn = cn->next) {
				sql_exp *ce = cn->data;
				if (strcmp(ce->name, name) == 0) {
					name = ce->r;
					break;
				}
			}
		}
		for (cn = t->columns.set->h; cn; cn = cn->next) {
			sql_column *c = cn->data;
			if (strcmp(c->base.name, name) == 0) 
				return c;
		}
	}
	return NULL;
}

int
exp_joins_rels(sql_exp *e, list *rels)
{
	sql_rel *l = NULL, *r = NULL;

	assert (e->type == e_cmp);
		
	if (e->flag == cmp_or) {
		l = NULL;
	} else if (get_cmp(e) == cmp_filter) {
		list *ll = e->l;
		list *lr = e->r;

		l = find_rel(rels, ll->h->data);
		r = find_rel(rels, lr->h->data);
	} else if (e->flag == cmp_in || e->flag == cmp_notin) {
		list *lr = e->r;

		l = find_rel(rels, e->l);
		if (lr && lr->h)
			r = find_rel(rels, lr->h->data);
	} else {
		l = find_rel(rels, e->l);
		r = find_rel(rels, e->r);
	}

	if (l && r)
		return 0;
	return -1;
}

static list *
matching_joins(sql_allocator *sa, list *rels, list *exps, sql_exp *je) 
{
	sql_rel *l, *r;

	assert (je->type == e_cmp);
		
	l = find_rel(rels, je->l);
	r = find_rel(rels, je->r);
	if (l && r) {
		list *res;
		list *n_rels = new_rel_list(sa);	

		append(n_rels, l);
		append(n_rels, r);
		res = list_select(exps, n_rels, (fcmp) &exp_joins_rels, (fdup)NULL);
		return res; 
	}
	return new_rel_list(sa);
}

static int
sql_column_kc_cmp(sql_column *c, sql_kc *kc)
{
	/* return on equality */
	return (c->colnr - kc->c->colnr);
}

static sql_idx *
find_fk_index(sql_table *l, list *lcols, sql_table *r, list *rcols)
{
	if (l->idxs.set) {
		node *in;
	   	for(in = l->idxs.set->h; in; in = in->next){
	    		sql_idx *li = in->data;
			if (li->type == join_idx) {
		        	sql_key *rk = &((sql_fkey*)li->key)->rkey->k;
				fcmp cmp = (fcmp)&sql_column_kc_cmp;

              			if (rk->t == r && 
				    list_match(lcols, li->columns, cmp) == 0 &&
				    list_match(rcols, rk->columns, cmp) == 0) {
					return li;
				}
			}
		}
	}
	return NULL;
}

static sql_rel *
find_basetable( sql_rel *r)
{
	if (!r)
		return NULL;
	switch(r->op) {
	case op_basetable:	
		if (!r->l)
			return NULL;
		return r;
	case op_project:
	case op_select:
		return find_basetable(r->l);
	default:
		return NULL;
	}
}

static int
exps_count(list *exps) 
{
	node *n;
	int cnt = 0;

	if (!exps)
		return 0;
	for (n = exps->h; n; n=n->next)
		exp_count(&cnt, n->data);
	return cnt;
}

static list *
order_join_expressions(mvc *sql, list *dje, list *rels)
{
	list *res;
	node *n = NULL;
	int i, j, *keys, *pos, cnt = list_length(dje);
	int debug = mvc_debug_on(sql, 16);

	keys = (int*)malloc(cnt*sizeof(int));
	pos = (int*)malloc(cnt*sizeof(int));
	if (keys == NULL || pos == NULL) {
		if (keys)
			free(keys);
		if (pos)
			free(pos);
		return NULL;
	}
	res = sa_list(sql->sa);
	if (res == NULL) {
		free(keys);
		free(pos);
		return NULL;
	}
	for (n = dje->h, i = 0; n; n = n->next, i++) {
		sql_exp *e = n->data;

		keys[i] = exp_keyvalue(e);
		/* add some weight for the selections */
		if (e->type == e_cmp && !is_complex_exp(e->flag)) {
			sql_rel *l = find_rel(rels, e->l);
			sql_rel *r = find_rel(rels, e->r);

			if (l && is_select(l->op) && l->exps)
				keys[i] += list_length(l->exps)*10 + exps_count(l->exps)*debug;
			if (r && is_select(r->op) && r->exps)
				keys[i] += list_length(r->exps)*10 + exps_count(r->exps)*debug;
		}
		pos[i] = i;
	}
	/* sort descending */
	if (cnt > 1) 
		GDKqsort_rev(keys, pos, NULL, cnt, sizeof(int), sizeof(int), TYPE_int);
	for(j=0; j<cnt; j++) {
		for(n = dje->h, i = 0; i != pos[j]; n = n->next, i++) 
			;
		list_append(res, n->data);
	}
	free(keys);
	free(pos);
	return res;
}

static int
find_join_rels(list **L, list **R, list *exps, list *rels)
{
	node *n;

	*L = sa_list(exps->sa);
	*R = sa_list(exps->sa);
	if (!exps || list_length(exps) <= 1)
		return -1;
	for(n = exps->h; n; n = n->next) {
		sql_exp *e = n->data;
		sql_rel *l = NULL, *r = NULL;

		if (!is_complex_exp(e->flag)){
			l = find_rel(rels, e->l);
			r = find_rel(rels, e->r);
		}
		if (l<r) {
			list_append(*L, l);
			list_append(*R, r);
		} else {
			list_append(*L, r);
			list_append(*R, l);
		}
	}
	return 0;
}

static list * 
distinct_join_exps(list *aje, list *lrels, list *rrels)
{
	node *n, *m, *o, *p;
	int len = 0, i, j;
	char *used = SA_NEW_ARRAY(aje->sa, char, len = list_length(aje));
	list *res = sa_list(aje->sa);

	memset(used, 0, len);
	assert(len == list_length(lrels));
	for(n = lrels->h, m = rrels->h, j = 0; n && m; 
	    n = n->next, m = m->next, j++) {
		if (n->data && m->data)
		for(o = n->next, p = m->next, i = j+1; o && p; 
		    o = o->next, p = p->next, i++) {
			if (o->data == n->data && p->data == m->data)
				used[i] = 1;
		}
	}
	for (i = 0, n = aje->h; i < len; n = n->next, i++) {
		if (!used[i])
			list_append(res, n->data);
	}
	return res;
}

static list *
find_fk( mvc *sql, list *rels, list *exps) 
{
	node *djn;
	list *sdje, *aje, *dje;
	list *lrels, *rrels;

	/* first find the distinct join expressions */
	aje = list_select(exps, rels, (fcmp) &exp_is_join, (fdup)NULL);
	/* add left/right relation */
	if (find_join_rels(&lrels, &rrels, aje, rels) < 0)
		dje = aje;
	else
		dje = distinct_join_exps(aje, lrels, rrels);
	for(djn=dje->h; djn; djn = djn->next) {
		/* equal join expressions */
		sql_idx *idx = NULL;
		sql_exp *je = djn->data, *le = je->l, *re = je->r; 

		if (is_complex_exp(je->flag))
			break;
		if (!find_prop(je->p, PROP_JOINIDX)) {
			int swapped = 0;
			list *aaje = matching_joins(sql->sa, rels, aje, je);
			list *eje = list_select(aaje, (void*)1, (fcmp) &exp_is_eqjoin, (fdup)NULL);
			sql_rel *lr = find_rel(rels, le), *olr = lr;
			sql_rel *rr = find_rel(rels, re), *orr = rr;
			sql_rel *bt = NULL;
			char *iname;

			sql_table *l, *r;
			list *lexps = list_map(eje, lr, (fmap) &joinexp_col);
			list *rexps = list_map(eje, rr, (fmap) &joinexp_col);
			list *lcols, *rcols;
			
			lr = find_basetable(lr);
			rr = find_basetable(rr);
			if (!lr || !rr) 
				continue;
			l = lr->l;
			r = rr->l;
			lcols = list_map(lexps, lr, (fmap) &table_colexp);
			rcols = list_map(rexps, rr, (fmap) &table_colexp);
			lcols->destroy = NULL;
			rcols->destroy = NULL;
			if (list_length(lcols) != list_length(rcols)) 
				continue;

			idx = find_fk_index(l, lcols, r, rcols); 
			if (!idx) {
				idx = find_fk_index(r, rcols, l, lcols); 
				swapped = 1;
			} 

			if (idx && (iname = sa_strconcat( sql->sa, "%", idx->base.name)) != NULL &&
				   ((!swapped && name_find_column(olr, NULL, iname, -2, &bt) == NULL) ||
			            ( swapped && name_find_column(orr, NULL, iname, -2, &bt) == NULL))) 
				idx = NULL;

			if (idx) { 
				prop *p;
				node *n;
				sql_exp *t = NULL, *i = NULL;
	
				if (list_length(lcols) > 1 || !mvc_debug_on(sql, 512)) { 

					/* Add join between idx and TID */
					if (swapped) {
						sql_exp *s = je->l, *l = je->r;

						t = rel_find_column(sql->sa, lr, s->l, TID);
						i = rel_find_column(sql->sa, rr, l->l, iname);
						if (!t || !i) 
							continue;
						je = exp_compare(sql->sa, i, t, cmp_equal);
					} else {
						sql_exp *s = je->r, *l = je->l;

						t = rel_find_column(sql->sa, rr, s->l, TID);
						i = rel_find_column(sql->sa, lr, l->l, iname);
						if (!t || !i) 
							continue;
						je = exp_compare(sql->sa, i, t, cmp_equal);
					}

					/* Remove all join expressions */
					for (n = eje->h; n; n = n->next) 
						list_remove_data(exps, n->data);
					append(exps, je);
					djn->data = je;
				} else if (swapped) { /* else keep je for single column expressions */
					je = exp_compare(sql->sa, je->r, je->l, cmp_equal);
					/* Remove all join expressions */
					for (n = eje->h; n; n = n->next) 
						list_remove_data(exps, n->data);
					append(exps, je);
					djn->data = je;
				}
				je->p = p = prop_create(sql->sa, PROP_JOINIDX, je->p);
				p->value = idx;
			}
		}
	}

	/* sort expressions on weighted number of reducing operators */
	sdje = order_join_expressions(sql, dje, rels);
	return sdje;
}

static sql_rel *
order_joins(mvc *sql, list *rels, list *exps)
{
	sql_rel *top = NULL, *l = NULL, *r = NULL;
	sql_exp *cje;
	node *djn;
	list *sdje, *n_rels = new_rel_list(sql->sa);
	int fnd = 0;

	/* find foreign keys and reorder the expressions on reducing quality */
	sdje = find_fk(sql, rels, exps);

	if (list_length(rels) > 2 && mvc_debug_on(sql, 256)) {
		for(djn = sdje->h; djn; djn = djn->next ) {
			sql_exp *e = djn->data;
			list_remove_data(exps, e);
		}
		top =  rel_planner(sql, rels, sdje, exps);
		return top;
	}

	/* open problem, some expressions use more than 2 relations */
	/* For example a.x = b.y * c.z; */
	if (list_length(rels) >= 2 && sdje->h) {
		/* get the first expression */
		cje = sdje->h->data;

		/* find the involved relations */

		/* complex expressions may touch multiple base tables 
		 * Should be pushed up to extra selection.
		 * */
		if (cje->type != e_cmp || !is_complex_exp(cje->flag) || !find_prop(cje->p, PROP_HASHCOL) /*||
		   (cje->type == e_cmp && cje->f == NULL)*/) {
			l = find_one_rel(rels, cje->l);
			r = find_one_rel(rels, cje->r);
		}

		if (l && r && l != r) {
			list_remove_data(sdje, cje);
			list_remove_data(exps, cje);
		}
	}
	if (l && r && l != r) {
		list_remove_data(rels, l);
		list_remove_data(rels, r);
		list_append(n_rels, l);
		list_append(n_rels, r);

		/* Create a relation between l and r. Since the calling 
	   	   functions rewrote the join tree, into a list of expressions 
	   	   and a list of (simple) relations, there are no outer joins 
	   	   involved, we can simply do a crossproduct here.
	 	 */
		top = rel_crossproduct(sql->sa, l, r, op_join);
		rel_join_add_exp(sql->sa, top, cje);

		/* all other join expressions on these 2 relations */
		while((djn = list_find(exps, n_rels, (fcmp)&exp_joins_rels)) != NULL) {
			sql_exp *e = djn->data;

			rel_join_add_exp(sql->sa, top, e);
			list_remove_data(exps, e);
		}
		/* Remove other joins on the current 'n_rels' set in the distinct list too */
		while((djn = list_find(sdje, n_rels, (fcmp)&exp_joins_rels)) != NULL) 
			list_remove_data(sdje, djn->data);
		fnd = 1;
	}
	/* build join tree using the ordered list */
	while(list_length(exps) && fnd) {
		fnd = 0;
		/* find the first expression which could be added */
		for(djn = sdje->h; djn && !fnd && rels->h; djn = (!fnd)?djn->next:NULL) {
			node *ln, *rn, *en;
			
			cje = djn->data;
			ln = list_find(n_rels, cje->l, (fcmp)&rel_has_exp);
			rn = list_find(n_rels, cje->r, (fcmp)&rel_has_exp);

			if (ln || rn) {
				/* remove the expression from the lists */
				list_remove_data(sdje, cje);
				list_remove_data(exps, cje);
			}
			if (ln && rn) {
				assert(0);
				/* create a selection on the current */
				l = ln->data;
				r = rn->data;
				rel_join_add_exp(sql->sa, top, cje);
				fnd = 1;
			} else if (ln || rn) {
				if (ln) {
					l = ln->data;
					r = find_rel(rels, cje->r);
				} else {
					l = rn->data;
					r = find_rel(rels, cje->l);
				}
				list_remove_data(rels, r);
				append(n_rels, r);

				/* create a join using the current expression */
				top = rel_crossproduct(sql->sa, top, r, op_join);
				rel_join_add_exp(sql->sa, top, cje);

				/* all join expressions on these tables */
				while((en = list_find(exps, n_rels, (fcmp)&exp_joins_rels)) != NULL) {
					sql_exp *e = en->data;
					rel_join_add_exp(sql->sa, top, e);
					list_remove_data(exps, e);
				}
				/* Remove other joins on the current 'n_rels' 
				   set in the distinct list too */
				while((en = list_find(sdje, n_rels, (fcmp)&exp_joins_rels)) != NULL) 
					list_remove_data(sdje, en->data);
				fnd = 1;
			}
		}
	}
	if (list_length(rels)) { /* more relations */
		node *n;
		for(n=rels->h; n; n = n->next) {
			if (top)
				top = rel_crossproduct(sql->sa, top, n->data, op_join);
			else 
				top = n->data;
		}
	}
	if (list_length(exps)) { /* more expressions (add selects) */
		node *n;
		set_processed(top);
		top = rel_select(sql->sa, top, NULL);
		for(n=exps->h; n; n = n->next) {
			sql_exp *e = n->data;

			/* find the involved relations */

			/* complex expressions may touch multiple base tables 
		 	 * Should be push up to extra selection. */
			/*
			l = find_one_rel(rels, e->l);
			r = find_one_rel(rels, e->r);

			if (l && r) 
			*/
			if (exp_is_join_exp(e) == 0)
				rel_join_add_exp(sql->sa, top->l, e);
			else
				rel_select_add_exp(sql->sa, top, e);
		}
	}
	return top;
}

static int
rel_neg_in_size(sql_rel *r)
{
	if (is_union(r->op) && r->nrcols == 0) 
		return -1 + rel_neg_in_size(r->l);
	if (is_project(r->op) && r->nrcols == 0) 
		return -1;
	return 0;
}

static list *
push_in_join_down(mvc *sql, list *rels, list *exps)
{
	node *n;
	int restart = 1;
	list *nrels;

	/* we should sort these first, ie small in's before large one's */
	nrels = list_sort(rels, (fkeyvalue)&rel_neg_in_size, (fdup)&rel_dup);

	/* we need to cleanup, the new refs ! */
	rels->destroy = (fdestroy)rel_destroy;
	list_destroy(rels);
	rels = nrels;

	/* one of the rels should be a op_union with nrcols == 0 */
	while(restart) {
	    for(n = rels->h; n; n = n->next) {
		sql_rel *r = n->data;
	
		restart = 0;
		if ((is_union(r->op) || is_project(r->op)) && r->nrcols == 0) {
			/* next step find expression on this relation */
			node *m;
			sql_rel *l = NULL;
			sql_exp *je = NULL;

			for(m = exps->h; !je && m; m = m->next) {
				sql_exp *e = m->data;

				if (e->type == e_cmp && e->flag == cmp_equal) {
					/* in values are on 
						the right of the join */
					if (rel_has_exp(r, e->r) >= 0) 
						je = e;
				}
			}
			/* with this expression find other relation */
			if (je && (l = find_rel(rels, je->l)) != NULL) {
				sql_rel *nr = rel_crossproduct(sql->sa, l, r, op_join);

				rel_join_add_exp(sql->sa, nr, je);
				list_append(rels, nr); 
				list_remove_data(rels, l);
				list_remove_data(rels, r);
				list_remove_data(exps, je);
				restart = 1;
				break;
			}

		}
	    }
	}
	return rels;
}

static list *
push_up_join_exps( mvc *sql, sql_rel *rel) 
{
	if (rel_is_ref(rel))
		return NULL;

	switch(rel->op) {
	case op_join: {
		sql_rel *rl = rel->l;
		sql_rel *rr = rel->r;
		list *l, *r;

		if (rel_is_ref(rl) && rel_is_ref(rr)) {
			l = rel->exps;
			rel->exps = NULL;
			return l;
		}
		l = push_up_join_exps(sql, rl);
		r = push_up_join_exps(sql, rr);
		if (l && r) {
			l = list_merge(l, r, (fdup)NULL);
			r = NULL;
		}
		if (rel->exps) {
			if (l && !r)
				r = l;
			l = list_merge(rel->exps, r, (fdup)NULL);
		}
		rel->exps = NULL;
		return l;
	}
	default:
		return NULL;
	}
}

static sql_rel *
reorder_join(mvc *sql, sql_rel *rel)
{
	list *exps;
	list *rels;

	if (rel->op == op_join)
		rel->exps = push_up_join_exps(sql, rel);

       	exps = rel->exps;
	if (!exps) /* crosstable, ie order not important */
		return rel;
	rel->exps = NULL; /* should be all crosstables by now */
 	rels = new_rel_list(sql->sa);
	if (is_outerjoin(rel->op)) {
		int cnt = 0;
		/* try to use an join index also for outer joins */
		list_append(rels, rel->l);
		list_append(rels, rel->r);
		cnt = list_length(exps);
		rel->exps = find_fk(sql, rels, exps);
		if (list_length(rel->exps) != cnt) 
			rel->exps = order_join_expressions(sql, exps, rels);
	} else { 
 		get_relations(sql, rel, rels);
		if (list_length(rels) > 1) {
			rels = push_in_join_down(sql, rels, exps);
			rel = order_joins(sql, rels, exps);
		} else {
			rel->exps = exps;
			exps = NULL;
		}
	}
	return rel;
}

static sql_rel *
rel_join_order(mvc *sql, sql_rel *rel) 
{
	int e_changes = 0;

	if (!rel)
		return rel;

	switch (rel->op) {
	case op_basetable:
	case op_table:
		break;
	case op_join: 
	case op_left: 
	case op_right: 
	case op_full: 
		break;

	case op_apply: 
	case op_semi: 
	case op_anti: 

	case op_union: 
	case op_inter: 
	case op_except: 
		rel->l = rel_join_order(sql, rel->l);
		rel->r = rel_join_order(sql, rel->r);
		break;
	case op_project:
	case op_select: 
	case op_groupby: 
	case op_topn: 
	case op_sample: 
		rel->l = rel_join_order(sql, rel->l);
		break;
	case op_ddl: 
		rel->l = rel_join_order(sql, rel->l);
		if (rel->r)
			rel->r = rel_join_order(sql, rel->r);
		break;
	case op_insert:
	case op_update:
	case op_delete:
		rel->l = rel_join_order(sql, rel->l);
		rel->r = rel_join_order(sql, rel->r);
		break;
	}
	if (is_join(rel->op) && rel->exps && !rel_is_ref(rel)) {
		rel = rewrite(sql, rel, &rel_remove_empty_select, &e_changes); 
		rel = reorder_join(sql, rel);
	}
	(void)e_changes;
	return rel;
}

/* exp_rename */
static sql_exp * exp_rename(mvc *sql, sql_exp *e, sql_rel *f, sql_rel *t);

static list *
exps_rename(mvc *sql, list *l, sql_rel *f, sql_rel *t) 
{
	node *n;
	list *nl = new_exp_list(sql->sa);

	for(n=l->h; n; n=n->next) {
		sql_exp *arg = n->data;

		arg = exp_rename(sql, arg, f, t);
		if (!arg) 
			return NULL;
		append(nl, arg);
	}
	return nl;
}

/* exp_rename */
static sql_exp *
exp_rename(mvc *sql, sql_exp *e, sql_rel *f, sql_rel *t) 
{
	sql_exp *ne = NULL, *l, *r, *r2;

	switch(e->type) {
	case e_column:
		if (e->l) { 
			ne = exps_bind_column2(f->exps, e->l, e->r);
			/* if relation name matches expressions relation name, find column based on column name alone */
		} else {
			ne = exps_bind_column(f->exps, e->r, NULL);
		}
		if (!ne)
			return e;
		e = NULL;
		if (ne->name && ne->r && ne->l) 
			e = rel_bind_column2(sql, t, ne->l, ne->r, 0);
		if (!e && ne->r)
			e = rel_bind_column(sql, t, ne->r, 0);
		sql->session->status = 0;
		sql->errstr[0] = 0;
		if (!e && exp_is_atom(ne))
			return ne;
		return e;
	case e_cmp: 
		if (e->flag == cmp_or || get_cmp(e) == cmp_filter) {
			list *l = exps_rename(sql, e->l, f, t);
			list *r = exps_rename(sql, e->r, f, t);
			if (l && r) {
				if (get_cmp(e) == cmp_filter) 
					ne = exp_filter(sql->sa, l, r, e->f, is_anti(e));
				else
					ne = exp_or(sql->sa, l,r);
			}
		} else if (e->flag == cmp_in || e->flag == cmp_notin) {
			sql_exp *l = exp_rename(sql, e->l, f, t);
			list *r = exps_rename(sql, e->r, f, t);
			if (l && r)
				ne = exp_in(sql->sa, l, r, e->flag);
		} else {
			l = exp_rename(sql, e->l, f, t);
			r = exp_rename(sql, e->r, f, t);
			if (e->f) {
				r2 = exp_rename(sql, e->f, f, t);
				if (l && r && r2)
					ne = exp_compare2(sql->sa, l, r, r2, e->flag);
			} else if (l && r) {
				ne = exp_compare(sql->sa, l, r, e->flag);
			}
		}
		break;
	case e_convert:
		l = exp_rename(sql, e->l, f, t);
		if (l)
			ne = exp_convert(sql->sa, l, exp_fromtype(e), exp_totype(e));
		break;
	case e_aggr:
	case e_func: {
		list *l = e->l, *nl = NULL;

		if (!l) {
			return e;
		} else {
			nl = exps_rename(sql, l, f, t);
			if (!nl)
				return NULL;
		}
		if (e->type == e_func)
			ne = exp_op(sql->sa, nl, e->f);
		else 
			ne = exp_aggr(sql->sa, nl, e->f, need_distinct(e), need_no_nil(e), e->card, has_nil(e));
		break;
	}	
	case e_atom:
	case e_psm:
		return e;
	}
	if (ne && e->p)
		ne->p = prop_copy(sql->sa, e->p);
	return ne;
}

/* push the expression down, ie translate colum references 
	from relation f into expression of relation t 
*/ 

static sql_exp * _exp_push_down(mvc *sql, sql_exp *e, sql_rel *f, sql_rel *t);

static list *
exps_push_down(mvc *sql, list *exps, sql_rel *f, sql_rel *t)
{
	node *n;
	list *nl = new_exp_list(sql->sa);

	for(n = exps->h; n; n = n->next) {
		sql_exp *arg = n->data, *narg = NULL;

		narg = _exp_push_down(sql, arg, f, t);
		if (!narg) 
			return NULL;
		if (arg->p)
			narg->p = prop_copy(sql->sa, arg->p);
		append(nl, narg);
	}
	return nl;
}

static sql_exp *
_exp_push_down(mvc *sql, sql_exp *e, sql_rel *f, sql_rel *t) 
{
	int flag = e->flag;
	sql_exp *ne = NULL, *l, *r, *r2;

	switch(e->type) {
	case e_column:
		if (is_union(f->op)) {
			int p = list_position(f->exps, rel_find_exp(f, e));

			return list_fetch(t->exps, p);
		}
		if (e->l) { 
			ne = rel_bind_column2(sql, f, e->l, e->r, 0);
			/* if relation name matches expressions relation name, find column based on column name alone */
		}
		if (!ne && !e->l)
			ne = rel_bind_column(sql, f, e->r, 0);
		if (!ne)
			return NULL;
		e = NULL;
		if (ne->name && ne->rname)
			e = rel_bind_column2(sql, t, ne->rname, ne->name, 0);
		if (!e && ne->name && !ne->rname)
			e = rel_bind_column(sql, t, ne->name, 0);
		if (!e && ne->name && ne->r && ne->l) 
			e = rel_bind_column2(sql, t, ne->l, ne->r, 0);
		if (!e && ne->r && !ne->l)
			e = rel_bind_column(sql, t, ne->r, 0);
		sql->session->status = 0;
		sql->errstr[0] = 0;
		if (e && flag)
			e->flag = flag;
		/* if the upper exp was an alias, keep this */ 
		if (e && ne->rname) 
			exp_setname(sql->sa, e, ne->rname, ne->name);
		return e;
	case e_cmp: 
		if (e->flag == cmp_or || get_cmp(e) == cmp_filter) {
			list *l = exps_push_down(sql, e->l, f, t);
			list *r = exps_push_down(sql, e->r, f, t);

			if (!l || !r) 
				return NULL;
			if (get_cmp(e) == cmp_filter) 
				return exp_filter(sql->sa, l, r, e->f, is_anti(e));
			return exp_or(sql->sa, l, r);
		} else if (e->flag == cmp_in || e->flag == cmp_notin) {
			list *r;

			l = _exp_push_down(sql, e->l, f, t);
			r = exps_push_down(sql, e->r, f, t);
			if (!l || !r)
				return NULL;
			return exp_in(sql->sa, l, r, e->flag);
		} else {
			l = _exp_push_down(sql, e->l, f, t);
			r = _exp_push_down(sql, e->r, f, t);
			if (e->f) {
				r2 = _exp_push_down(sql, e->f, f, t);
				if (l && r && r2)
					return exp_compare2(sql->sa, l, r, r2, e->flag);
			} else if (l && r) {
				if (l->card < r->card)
					return exp_compare(sql->sa, r, l, swap_compare((comp_type)e->flag));
				else
					return exp_compare(sql->sa, l, r, e->flag);
			}
		}
		return NULL;
	case e_convert:
		l = _exp_push_down(sql, e->l, f, t);
		if (l)
			return exp_convert(sql->sa, l, exp_fromtype(e), exp_totype(e));
		return NULL;
	case e_aggr:
	case e_func: {
		list *l = e->l, *nl = NULL;

		if (!l) {
			return e;
		} else {
			nl = exps_push_down(sql, l, f, t);
			if (!nl)
				return NULL;
		}
		if (e->type == e_func)
			return exp_op(sql->sa, nl, e->f);
		else 
			return exp_aggr(sql->sa, nl, e->f, need_distinct(e), need_no_nil(e), e->card, has_nil(e));
	}	
	case e_atom:
	case e_psm:
		return e;
	}
	return NULL;
}

static sql_exp *
exp_push_down(mvc *sql, sql_exp *e, sql_rel *f, sql_rel *t) 
{
	return _exp_push_down(sql, e, f, t);
}


/* some projections results are order dependend (row_number etc) */
static int 
project_unsafe(sql_rel *rel)
{
	sql_rel *sub = rel->l;
	node *n;

	if (need_distinct(rel) || rel->r /* order by */)
		return 1;
	if (!rel->exps)
		return 0;
	/* projects without sub and projects around ddl's cannot be changed */
	if (!sub || (sub && sub->op == op_ddl))
		return 1;
	for(n = rel->exps->h; n; n = n->next) {
		sql_exp *e = n->data;

		/* aggr func in project ! */
		if (exp_unsafe(e))
			return 1;
	}
	return 0;
}

static int 
math_unsafe(sql_subfunc *f)
{
	if (!f->func->s) {
		if (strcmp(f->func->base.name, "sql_div") == 0 ||
		    strcmp(f->func->base.name, "sqrt") == 0 ||
		    strcmp(f->func->base.name, "atan") == 0 ) 
			return 1;
	}
	return 0;
}

static int 
can_push_func(sql_exp *e, sql_rel *rel, int *must)
{
	if (!e)
		return 0;
	switch(e->type) {
	case e_cmp: {
		int mustl = 0, mustr = 0, mustf = 0;
		sql_exp *l = e->l, *r = e->r, *f = e->f;

		if (e->flag == cmp_or || e->flag == cmp_in || e->flag == cmp_notin || get_cmp(e) == cmp_filter) 
			return 0;
		return ((l->type == e_column || can_push_func(l, rel, &mustl)) && (*must = mustl)) || 
	               (!f && (r->type == e_column || can_push_func(r, rel, &mustr)) && (*must = mustr)) || 
		       (f && 
	               (r->type == e_column || can_push_func(r, rel, &mustr)) && 
		       (f->type == e_column || can_push_func(f, rel, &mustf)) && (*must = (mustr || mustf)));
	}
	case e_convert:
		return can_push_func(e->l, rel, must);
	case e_func: {
		list *l = e->l;
		node *n;
		int res = 1, lmust = 0;
		
		if (e->f){
			sql_subfunc *f = e->f;
			if (math_unsafe(f) || f->func->type != F_FUNC)
				return 0;
		}
		if (l) for (n = l->h; n && res; n = n->next)
			res &= can_push_func(n->data, rel, &lmust);
		if (res && !lmust)
			return 1;
		(*must) |= lmust;
		return res;
	}
	case e_column:
		if (rel && !rel_find_exp(rel, e)) 
			return 0;
		(*must) = 1;
		/* fall through */
	case e_atom:
	default:
		return 1;
	}
}

static int
exps_can_push_func(list *exps, sql_rel *rel) 
{
	node *n;

	for(n = exps->h; n; n = n->next) {
		sql_exp *e = n->data;
		int must = 0, mustl = 0, mustr = 0;

		if (is_joinop(rel->op) && ((can_push_func(e, rel->l, &mustl) && mustl) || (can_push_func(e, rel->r, &mustr) && mustr)))
			return 1;
		else if (is_select(rel->op) && can_push_func(e, NULL, &must) && must)
			return 1;
	}
	return 0;
}

static int
exp_needs_push_down(sql_exp *e)
{
	if (!e)
		return 0;
	switch(e->type) {
	case e_cmp: 
		if (e->flag == cmp_or || e->flag == cmp_in || e->flag == cmp_notin || get_cmp(e) == cmp_filter) 
			return 0;
		return exp_needs_push_down(e->l) || exp_needs_push_down(e->r) || (e->f && exp_needs_push_down(e->f));
	case e_convert:
		return exp_needs_push_down(e->l);
	case e_aggr: 
	case e_func: 
		return 1;
	case e_column:
	case e_atom:
	default:
		return 0;
	}
}

static int
exps_need_push_down( list *exps )
{
	node *n;
	for(n = exps->h; n; n = n->next) 
		if (exp_needs_push_down(n->data))
			return 1;
	return 0;
}

static sql_rel *
rel_push_func_down(int *changes, mvc *sql, sql_rel *rel) 
{
	if ((is_select(rel->op) || is_joinop(rel->op)) && rel->l && rel->exps && !(rel_is_ref(rel))) {
		list *exps = rel->exps;

		if (is_select(rel->op) &&  list_length(rel->exps) <= 1)  /* only push down when thats useful */
			return rel;
		if (exps_can_push_func(exps, rel) && exps_need_push_down(exps)) {
			sql_rel *nrel;
			sql_rel *l = rel->l, *ol = l;
			sql_rel *r = rel->r, *or = r;
			node *n;

			/* we need a full projection, group by's and unions cannot be extended
 			 * with more expressions */
			if (l->op != op_project) { 
				if (is_subquery(l))
					return rel;
				rel->l = l = rel_project(sql->sa, l, 
					rel_projections(sql, l, NULL, 1, 1));
			}
			if (is_joinop(rel->op) && r->op != op_project) {
				if (is_subquery(r))
					return rel;
				rel->r = r = rel_project(sql->sa, r, 
					rel_projections(sql, r, NULL, 1, 1));
			}
 			nrel = rel_project(sql->sa, rel, rel_projections(sql, rel, NULL, 1, 1));
			for(n = exps->h; n; n = n->next) {
				sql_exp *e = n->data, *ne = NULL;
				int must = 0, mustl = 0, mustr = 0;

				if (e->type == e_column)
					continue;
				if ((is_joinop(rel->op) && ((can_push_func(e, l, &mustl) && mustl) || (can_push_func(e, r, &mustr) && mustr))) ||
				    (is_select(rel->op) && can_push_func(e, NULL, &must) && must)) {
					must = 0; mustl = 0; mustr = 0;
					if (e->type != e_cmp) { /* predicate */
						if ((is_joinop(rel->op) && ((can_push_func(e, l, &mustl) && mustl) || (can_push_func(e, r, &mustr) && mustr))) ||
					    	    (is_select(rel->op) && can_push_func(e, NULL, &must) && must)) {
							exp_label(sql->sa, e, ++sql->label);
							if (mustr)
								append(r->exps, e);
							else
								append(l->exps, e);
							e = exp_column(sql->sa, exp_relname(e), exp_name(e), exp_subtype(e), e->card, has_nil(e), is_intern(e));
							n->data = e;
							(*changes)++;
						}
					} else {
						ne = e->l;
						if ((is_joinop(rel->op) && ((can_push_func(ne, l, &mustl) && mustl) || (can_push_func(ne, r, &mustr) && mustr))) ||
					    	    (is_select(rel->op) && can_push_func(ne, NULL, &must) && must)) {
							exp_label(sql->sa, ne, ++sql->label);
							if (mustr)
								append(r->exps, ne);
							else
								append(l->exps, ne);
							ne = exp_column(sql->sa, exp_relname(ne), exp_name(ne), exp_subtype(ne), ne->card, has_nil(ne), is_intern(ne));
							(*changes)++;
						}
						e->l = ne;

						must = 0; mustl = 0; mustr = 0;
						ne = e->r;
						if ((is_joinop(rel->op) && ((can_push_func(ne, l, &mustl) && mustl) || (can_push_func(ne, r, &mustr) && mustr))) ||
					    	    (is_select(rel->op) && can_push_func(ne, NULL, &must) && must)) {
							exp_label(sql->sa, ne, ++sql->label);
							if (mustr)
								append(r->exps, ne);
							else
								append(l->exps, ne);
							ne = exp_column(sql->sa, exp_relname(ne), exp_name(ne), exp_subtype(ne), ne->card, has_nil(ne), is_intern(ne));
							(*changes)++;
						}
						e->r = ne;

						if (e->f) {
							must = 0; mustl = 0; mustr = 0;
							ne = e->f;
							if ((is_joinop(rel->op) && ((can_push_func(ne, l, &mustl) && mustl) || (can_push_func(ne, r, &mustr) && mustr))) ||
					            	    (is_select(rel->op) && can_push_func(ne, NULL, &must) && must)) {
								exp_label(sql->sa, ne, ++sql->label);
								if (mustr)
									append(r->exps, ne);
								else
									append(l->exps, ne);
								ne = exp_column(sql->sa, exp_relname(ne), exp_name(ne), exp_subtype(ne), ne->card, has_nil(ne), is_intern(ne));
								(*changes)++;
							}
							e->f = ne;
						}
					}
				}
			}
			if (*changes) {
				rel = nrel;
			} else {
				if (l != ol)
					rel->l = ol;
				if (is_joinop(rel->op) && r != or)
					rel->r = or;
			}
		}
	}
	if (rel->op == op_project && rel->l && rel->exps) {
		sql_rel *pl = rel->l;

		if (is_joinop(pl->op) && exps_can_push_func(rel->exps, rel)) {
			node *n;
			sql_rel *l = pl->l, *r = pl->r;
			list *nexps;

			if (l->op != op_project) { 
				if (is_subquery(l))
					return rel;
				pl->l = l = rel_project(sql->sa, l, 
					rel_projections(sql, l, NULL, 1, 1));
			}
			if (is_joinop(rel->op) && r->op != op_project) {
				if (is_subquery(r))
					return rel;
				pl->r = r = rel_project(sql->sa, r, 
					rel_projections(sql, r, NULL, 1, 1));
			}
			nexps = new_exp_list(sql->sa);
			for ( n = rel->exps->h; n; n = n->next) {
				sql_exp *e = n->data;
				int mustl = 0, mustr = 0;

				if ((can_push_func(e, l, &mustl) && mustl) || 
				    (can_push_func(e, r, &mustr) && mustr)) {
					if (mustl)
						append(l->exps, e);
					else
						append(r->exps, e);
				} else
					append(nexps, e);
			}
			rel->exps = nexps;
			(*changes)++;
		}
	}
	return rel;
}


/*
 * Push Count inside crossjoin down, and multiply the results
 * 
 *     project (                                project(
 *          group by (                               crossproduct (
 *		crossproduct(                             project (
 *		     L,			 =>                    group by (
 *		     R                                              L
 *		) [ ] [ count NOT NULL ]                       ) [ ] [ count NOT NULL ]
 *          )                                             ),
 *     ) [ NOT NULL ]                                     project (
 *                                                              group by (
 *                                                                  R
 *                                                              ) [ ] [ count NOT NULL ]
 *                                                        )
 *                                                   ) [ sql_mul(.., .. NOT NULL) ]
 *                                              )
 */



static sql_rel *
rel_push_count_down(int *changes, mvc *sql, sql_rel *rel)
{
	sql_rel *r = rel->l;

	if (is_groupby(rel->op) && !rel_is_ref(rel) &&
            r && !r->exps && r->op == op_join && !(rel_is_ref(r)) && 
	    /* currently only single count aggregation is handled, no other projects or aggregation */
	    list_length(rel->exps) == 1 && ((sql_exp *) rel->exps->h->data)->type == e_aggr &&
            strcmp(((sql_subaggr *) ((sql_exp *) rel->exps->h->data)->f)->aggr->base.name, "count") == 0) {
	    	sql_exp *nce, *oce;
		sql_rel *gbl, *gbr;		/* Group By */
		sql_rel *cp;			/* Cross Product */
		sql_subfunc *mult;
		list *args;
		const char *rname = NULL, *name = NULL;
		sql_rel *srel;

		oce = rel->exps->h->data;
		if (oce->l) /* we only handle COUNT(*) */ 
			return rel;
		rname = oce->rname;
		name  = oce->name;

 		args = new_exp_list(sql->sa);
		srel = r->l;
		{
			sql_subaggr *cf = sql_bind_aggr(sql->sa, sql->session->schema, "count", NULL);
			sql_exp *cnt, *e = exp_aggr(sql->sa, NULL, cf, need_distinct(oce), need_no_nil(oce), oce->card, 0);

			exp_label(sql->sa, e, ++sql->label);
			cnt = exp_column(sql->sa, NULL, exp_name(e), exp_subtype(e), e->card, has_nil(e), is_intern(e));
			gbl = rel_groupby(sql, rel_dup(srel), NULL);
			rel_groupby_add_aggr(sql, gbl, e);
			append(args, cnt);
		}

		srel = r->r;
		{
			sql_subaggr *cf = sql_bind_aggr(sql->sa, sql->session->schema, "count", NULL);
			sql_exp *cnt, *e = exp_aggr(sql->sa, NULL, cf, need_distinct(oce), need_no_nil(oce), oce->card, 0);

			exp_label(sql->sa, e, ++sql->label);
			cnt = exp_column(sql->sa, NULL, exp_name(e), exp_subtype(e), e->card, has_nil(e), is_intern(e));
			gbr = rel_groupby(sql, rel_dup(srel), NULL);
			rel_groupby_add_aggr(sql, gbr, e);
			append(args, cnt);
		}

		mult = find_func(sql, "sql_mul", args);
		cp = rel_crossproduct(sql->sa, gbl, gbr, op_join);

		nce = exp_op(sql->sa, args, mult);
		exp_setname(sql->sa, nce, rname, name );

		rel_destroy(rel);
		rel = rel_project(sql->sa, cp, append(new_exp_list(sql->sa), nce));

		(*changes)++;
	}
	
	return rel;
}

/*
 * Push TopN (only LIMIT, no ORDER BY) down through projections underneath crossproduct, i.e.,
 *
 *     topn(                          topn(
 *         project(                       project(
 *             crossproduct(                  crossproduct(
 *                 L,           =>                topn( L )[ n ],
 *                 R                              topn( R )[ n ]
 *             )                              )
 *         )[ Cs ]*                       )[ Cs ]*
 *     )[ n ]                         )[ n ]
 *
 *  (TODO: in case of n==1 we can omit the original top-level TopN)
 *
 * also push topn under (non reordering) projections.
 */

static list *
sum_limit_offset(mvc *sql, list *exps )
{
	list *nexps = new_exp_list(sql->sa);
	sql_subtype *lng = sql_bind_localtype("lng");
	sql_subfunc *add;

	/* if the expression list only consists of a limit expression, 
	 * we copy it */
	if (list_length(exps) == 1 && exps->h->data)
		return append(nexps, exps->h->data);
	add = sql_bind_func_result(sql->sa, sql->session->schema, "sql_add", lng, lng, lng);
	return append(nexps, exp_op(sql->sa, exps, add));
}

static int 
topn_save_exps( list *exps )
{
	node *n;

	/* Limit only expression lists are always save */
	if (list_length(exps) == 1)
		return 1;
	for (n = exps->h; n; n = n->next ) {
		sql_exp *e = n->data;

		if (!e || e->type != e_atom) 
			return 0;
	}
	return 1;
}

static void
rel_no_rename_exps( list *exps )
{
	node *n;

	for (n = exps->h; n; n = n->next) {
		sql_exp *e = n->data;

		e->rname = e->l;
		e->name = e->r;
	}
}

static void
rel_rename_exps( mvc *sql, list *exps1, list *exps2)
{
	int pos = 0;
	node *n, *m;

	/* check if a column uses an alias earlier in the list */
	for (n = exps1->h, m = exps2->h; n && m; n = n->next, m = m->next, pos++) {
		sql_exp *e2 = m->data;

		if (e2->type == e_column) {
			sql_exp *ne = NULL;

			if (e2->l) 
				ne = exps_bind_column2(exps2, e2->l, e2->r);
			if (!ne && !e2->l)
				ne = exps_bind_column(exps2, e2->r, NULL);
			if (ne) {
				int p = list_position(exps2, ne);

				if (p < pos) {
					ne = list_fetch(exps1, p);
					if (e2->l)
						e2->l = (void *) exp_relname(ne);
					e2->r = (void *) exp_name(ne);
				}
			}
		}
	}

	assert(list_length(exps1) == list_length(exps2)); 
	for (n = exps1->h, m = exps2->h; n && m; n = n->next, m = m->next) {
		sql_exp *e1 = n->data;
		sql_exp *e2 = m->data;
		const char *rname = e1->rname;

		if (!rname && e1->type == e_column && e1->l && e2->rname && 
		    strcmp(e1->l, e2->rname) == 0)
			rname = e2->rname;
		exp_setname(sql->sa, e2, rname, e1->name );
	}
	MT_lock_set(&exps2->ht_lock);
	exps2->ht = NULL;
	MT_lock_unset(&exps2->ht_lock);
}

static sql_rel *
rel_push_topn_down(int *changes, mvc *sql, sql_rel *rel) 
{
	sql_rel *rl, *r = rel->l;

	if (rel->op == op_topn && topn_save_exps(rel->exps)) {
		sql_rel *rp = NULL;

		if (r && r->op == op_project && need_distinct(r)) 
			return rel;
		/* duplicate topn direct under union */

		if (r && r->exps && r->op == op_union && !(rel_is_ref(r)) && r->l) {
			sql_rel *u = r, *x;
			sql_rel *ul = u->l;
			sql_rel *ur = u->r;

			/* only push topn once */
			x = ul;
			while(x->op == op_project && x->l)
				x = x->l;
			if (x && x->op == op_topn)
				return rel;
			x = ur;
			while(x->op == op_project && x->l)
				x = x->l;
			if (x && x->op == op_topn)
				return rel;

			ul = rel_topn(sql->sa, ul, sum_limit_offset(sql, rel->exps));
			ur = rel_topn(sql->sa, ur, sum_limit_offset(sql, rel->exps));
			u->l = ul;
			u->r = ur;
			(*changes)++;
			return rel;
		}
		/* duplicate topn + [ project-order ] under union */
		if (r)
			rp = r->l;
		if (r && r->exps && r->op == op_project && !(rel_is_ref(r)) && r->r && r->l &&
		    rp->op == op_union) {
			sql_rel *u = rp, *ou = u, *x;
			sql_rel *ul = u->l;
			sql_rel *ur = u->r;
			int add_r = 0;

			/* only push topn once */
			x = ul;
			while(x->op == op_project && x->l)
				x = x->l;
			if (x && x->op == op_topn)
				return rel;
			x = ur;
			while(x->op == op_project && x->l)
				x = x->l;
			if (x && x->op == op_topn)
				return rel;

			if (list_length(ul->exps) > list_length(r->exps))
				add_r = 1;
			ul = rel_dup(ul);
			ur = rel_dup(ur);
			if (!is_project(ul->op)) 
				ul = rel_project(sql->sa, ul, 
					rel_projections(sql, ul, NULL, 1, 1));
			if (!is_project(ur->op)) 
				ur = rel_project(sql->sa, ur, 
					rel_projections(sql, ur, NULL, 1, 1));
			rel_rename_exps(sql, u->exps, ul->exps);
			rel_rename_exps(sql, u->exps, ur->exps);

			/* introduce projects under the set */
			ul = rel_project(sql->sa, ul, NULL);
			ul->exps = exps_copy(sql->sa, r->exps);
			/* possibly add order by column */
			if (add_r)
				ul->exps = list_merge(ul->exps, exps_copy(sql->sa, r->r), NULL);
			ul->r = exps_copy(sql->sa, r->r);
			ul = rel_topn(sql->sa, ul, sum_limit_offset(sql, rel->exps));
			ur = rel_project(sql->sa, ur, NULL);
			ur->exps = exps_copy(sql->sa, r->exps);
			/* possibly add order by column */
			if (add_r)
				ur->exps = list_merge(ur->exps, exps_copy(sql->sa, r->r), NULL);
			ur->r = exps_copy(sql->sa, r->r);
			ur = rel_topn(sql->sa, ur, sum_limit_offset(sql, rel->exps));
			u = rel_setop(sql->sa, ul, ur, op_union);
			u->exps = exps_alias(sql->sa, r->exps); 
			set_processed(u);
			/* possibly add order by column */
			if (add_r)
				u->exps = list_merge(u->exps, exps_copy(sql->sa, r->r), NULL);

			if (need_distinct(r)) {
				set_distinct(ul);
				set_distinct(ur);
			}

			/* zap names */
			rel_no_rename_exps(u->exps);
			rel_destroy(ou);

			ur = rel_project(sql->sa, u, exps_alias(sql->sa, r->exps));
			ur->r = r->r;
			r->l = NULL;

			if (need_distinct(r)) 
				set_distinct(ur);

			rel_destroy(r);
			rel->l = ur;
			(*changes)++;
			return rel;
		}

		/* pass through projections */
		while (r && is_project(r->op) && !need_distinct(r) &&
			!(rel_is_ref(r)) &&
			!r->r && (rl = r->l) != NULL && is_project(rl->op)) {
			/* ensure there is no order by */
			if (!r->r) {
				r = r->l;
			} else {
				r = NULL;
			}
		}
		if (r && r != rel && r->op == op_project && !(rel_is_ref(r)) && !r->r && r->l) {
			r = rel_topn(sql->sa, r, sum_limit_offset(sql, rel->exps));
		}

		/* push topn under crossproduct */
		if (r && !r->exps && r->op == op_join && !(rel_is_ref(r)) &&
		    ((sql_rel *)r->l)->op != op_topn && ((sql_rel *)r->r)->op != op_topn) {
			r->l = rel_topn(sql->sa, r->l, sum_limit_offset(sql, rel->exps));
			r->r = rel_topn(sql->sa, r->r, sum_limit_offset(sql, rel->exps));
			(*changes)++;
			return rel;
		}
/* TODO */
#if 0
		/* duplicate topn + [ project-order ] under join on independend always matching joins */
		if (r)
			rp = r->l;
		if (r && r->exps && r->op == op_project && !(rel_is_ref(r)) && r->r && r->l &&
		    rp->op == op_join && rp->exps && rp->exps->h && ((prop*)((sql_exp*)rp->exps->h->data)->p)->kind == PROP_FETCH &&
		    ((sql_rel *)rp->l)->op != op_topn && ((sql_rel *)rp->r)->op != op_topn) {
			/* TODO check if order by columns are independend of join conditions */
			r->l = rel_topn(sql->sa, r->l, sum_limit_offset(sql, rel->exps));
			r->r = rel_topn(sql->sa, r->r, sum_limit_offset(sql, rel->exps));
			(*changes)++;
			return rel;
		}
#endif
	}
	return rel;
}

/* merge projection */

/* push an expression through a projection. 
 * The result should again used in a projection.
 */
static sql_exp *
exp_push_down_prj(mvc *sql, sql_exp *e, sql_rel *f, sql_rel *t);

static list *
exps_push_down_prj(mvc *sql, list *exps, sql_rel *f, sql_rel *t)
{
	node *n;
	list *nl = new_exp_list(sql->sa);

	for(n = exps->h; n; n = n->next) {
		sql_exp *arg = n->data, *narg = NULL;

		narg = exp_push_down_prj(sql, arg, f, t);
		if (!narg) 
			return NULL;
		if (arg->p)
			narg->p = prop_copy(sql->sa, arg->p);
		append(nl, narg);
	}
	return nl;
}

static sql_exp *
exp_push_down_prj(mvc *sql, sql_exp *e, sql_rel *f, sql_rel *t) 
{
	sql_exp *ne = NULL, *l, *r, *r2;

	assert(is_project(f->op));

	switch(e->type) {
	case e_column:
		if (e->l) 
			ne = exps_bind_column2(f->exps, e->l, e->r);
		if (!ne && !e->l)
			ne = exps_bind_column(f->exps, e->r, NULL);
		if (!ne || (ne->type != e_column && ne->type != e_atom))
			return NULL;
		if (ne && list_position(f->exps, ne) >= list_position(f->exps, e)) 
			return NULL;
		while (ne && f->op == op_project && ne->type == e_column) {
			sql_exp *oe = e, *one = ne;

			e = ne;
			ne = NULL;
			if (e->l)
				ne = exps_bind_column2(f->exps, e->l, e->r);
			if (!ne && !e->l)
				ne = exps_bind_column(f->exps, e->r, NULL);
			if (ne && ne != one && list_position(f->exps, ne) >= list_position(f->exps, one)) 
				ne = NULL;
			if (!ne || ne == one) {
				ne = one;
				e = oe;
				break;
			}
			if (ne->type != e_column && ne->type != e_atom)
				return NULL;
		}
		/* possibly a groupby/project column is renamed */
		if (is_groupby(f->op) && f->r) {
			sql_exp *gbe = NULL;
			if (ne->l) 
				gbe = exps_bind_column2(f->r, ne->l, ne->r);
			if (!gbe && !e->l)
				gbe = exps_bind_column(f->r, ne->r, NULL);
			ne = gbe;
			if (!ne || (ne->type != e_column && ne->type != e_atom))
				return NULL;
		}
		if (ne->type == e_atom) 
			e = exp_copy(sql->sa, ne);
		else
			e = exp_alias(sql->sa, e->rname, exp_name(e), ne->l, ne->r, exp_subtype(e), e->card, has_nil(e), is_intern(e));
		if (ne->p)
			e->p = prop_copy(sql->sa, ne->p);
		return e;
	case e_cmp: 
		if (e->flag == cmp_or || get_cmp(e) == cmp_filter) {
			list *l = exps_push_down_prj(sql, e->l, f, t);
			list *r = exps_push_down_prj(sql, e->r, f, t);

			if (!l || !r) 
				return NULL;
			if (get_cmp(e) == cmp_filter) 
				return exp_filter(sql->sa, l, r, e->f, is_anti(e));
			return exp_or(sql->sa, l, r);
		} else if (e->flag == cmp_in || e->flag == cmp_notin) {
			sql_exp *l = exp_push_down_prj(sql, e->l, f, t);
			list *r = exps_push_down_prj(sql, e->r, f, t);

			if (!l || !r) 
				return NULL;
			return exp_in(sql->sa, l, r, e->flag);
		} else {
			l = exp_push_down_prj(sql, e->l, f, t);
			r = exp_push_down_prj(sql, e->r, f, t);
			if (e->f) {
				r2 = exp_push_down_prj(sql, e->f, f, t);
				if (l && r && r2)
					return exp_compare2(sql->sa, l, r, r2, e->flag);
			} else if (l && r) {
				return exp_compare(sql->sa, l, r, e->flag);
			}
		}
		return NULL;
	case e_convert:
		l = exp_push_down_prj(sql, e->l, f, t);
		if (l)
			return exp_convert(sql->sa, l, exp_fromtype(e), exp_totype(e));
		return NULL;
	case e_aggr:
	case e_func: {
		list *l = e->l, *nl = NULL;
	        sql_exp *ne = NULL;

		if (e->type == e_func && exp_unsafe(e))
			return NULL;
		if (!l) {
			return e;
		} else {
			nl = exps_push_down_prj(sql, l, f, t);
			if (!nl)
				return NULL;
		}
		if (e->type == e_func)
			ne = exp_op(sql->sa, nl, e->f);
		else 
			ne = exp_aggr(sql->sa, nl, e->f, need_distinct(e), need_no_nil(e), e->card, has_nil(e));
		if (e->p)
			ne->p = prop_copy(sql->sa, e->p);
		return ne;
	}	
	case e_atom:
	case e_psm:
		return e;
	}
	return NULL;
}

/* TODO: check for keys with more than one colun */
static int
exps_unique( list *exps )
{
	node *n;

	if ((n = exps->h) != NULL) {
		sql_exp *e = n->data;
		prop *p;

		if (e && (p = find_prop(e->p, PROP_HASHCOL)) != NULL) {
			sql_ukey *k = p->value;
			if (k && list_length(k->k.columns) <= 1)
				return 1;
		}
	}
	return 0;
}

static sql_rel *
rel_distinct_project2groupby(int *changes, mvc *sql, sql_rel *rel)
{
	sql_rel *l = rel->l;

	/* rewrite distinct project (table) [ constant ] -> project [ constant ] */
	if (rel->op == op_project && rel->l && !rel->r /* no order by */ && need_distinct(rel) &&
	    exps_card(rel->exps) <= CARD_ATOM) {
		set_nodistinct(rel);
		rel->l = rel_topn(sql->sa, rel->l, append(sa_list(sql->sa), exp_atom_lng(sql->sa, 1)));
	}

	/* rewrite distinct project [ pk ] ( select ( table ) [ e op val ]) 
	 * into project [ pk ] ( select ( table )  */
	if (rel->op == op_project && rel->l && !rel->r /* no order by */ && need_distinct(rel) &&
	    l->op == op_select && exps_unique(rel->exps)) 
		set_nodistinct(rel);
	/* rewrite distinct project [ gbe ] ( select ( groupby [ gbe ] [ gbe, e ] )[ e op val ]) 
	 * into project [ gbe ] ( select ( group etc ) */
	if (rel->op == op_project && rel->l && !rel->r /* no order by */ && 
	    need_distinct(rel) && l->op == op_select){ 
		sql_rel *g = l->l;
		if (is_groupby(g->op)) {
			list *gbe = g->r;
			node *n;
			int fnd = 1;

			for (n = rel->exps->h; n && fnd; n = n->next) {
				sql_exp *e = n->data;

				if (e->card > CARD_ATOM) { 
					/* find e in gbe */
					sql_exp *ne = list_find_exp(g->exps, e);

					if (ne) 
						ne = list_find_exp( gbe, ne);
					fnd++;
					if (!ne) 
						fnd = 0;
				}
			}
			if (fnd == (list_length(gbe)+1)) 
				set_nodistinct(rel);
		}
	}
	if (rel->op == op_project && rel->l && 
	    need_distinct(rel) && exps_card(rel->exps) > CARD_ATOM) {
		node *n;
		list *exps = new_exp_list(sql->sa), *gbe = new_exp_list(sql->sa);
		list *obe = rel->r; /* we need to readd the ordering later */

		if (obe) { 
			int fnd = 0;

			for(n = obe->h; n && !fnd; n = n->next) { 
				sql_exp *e = n->data;

				if (e->type != e_column) 
					fnd = 1;
				else if (exps_bind_column2(rel->exps, e->l, e->r) == 0) 
					fnd = 1;
			}
			if (fnd)
				return rel;
		}
		rel->l = rel_project(sql->sa, rel->l, rel->exps);

		for (n = rel->exps->h; n; n = n->next) {
			sql_exp *e = n->data, *ne;

			if (!exp_name(e))
				exp_label(sql->sa, e, ++sql->label);
			ne = exp_column(sql->sa, exp_relname(e), exp_name(e), exp_subtype(e), exp_card(e), has_nil(e), 0);
			if (e->card > CARD_ATOM) { /* no need to group by on constants */
				append(gbe, ne);
			}
			append(exps, ne);
		}
		rel->op = op_groupby;
		rel->exps = exps;
		rel->r = gbe;
		set_nodistinct(rel);
		if (obe) {
			/* add order again */
			rel = rel_project(sql->sa, rel, rel_projections(sql, rel, NULL, 1, 1));
			rel->r = obe;
		}
		*changes = 1;
	}
	return rel;
}

static int
exp_shares_exps( sql_exp *e, list *shared, lng *uses)
{
	switch(e->type) {
	case e_cmp: /* not in projection list */
	case e_psm:
		assert(0);
	case e_atom:
		return 0;
	case e_column: 
		{
			sql_exp *ne = NULL;
			if (e->l) 
				ne = exps_bind_column2(shared, e->l, e->r);
			if (!ne && !e->l)
				ne = exps_bind_column(shared, e->r, NULL);
			if (!ne)
				return 0;
			if (ne && ne->type != e_column) {
				lng used = (lng) 1 << list_position(shared, ne);
				if (used & *uses)
					return 1;
				*uses &= used;
				return 0;
			}
			if (ne && ne != e && (list_position(shared, e) < 0 || list_position(shared, e) > list_position(shared, ne))) 
				/* maybe ne refers to a local complex exp */
				return exp_shares_exps( ne, shared, uses);
			return 0;
		}
	case e_convert:
		return exp_shares_exps(e->l, shared, uses);

	case e_aggr:
	case e_func: 
		{
			list *l = e->l;
			node *n;

			if (!l)
				return 0;
			for (n = l->h; n; n = n->next) {
				sql_exp *e = n->data;

				if (exp_shares_exps( e, shared, uses))
					return 1;
			}
		}
	}
	return 0;
}

static int
exps_share_expensive_exp( list *exps, list *shared )
{
	node *n;
	lng uses = 0;

	if (!exps || !shared)
		return 0;
	for (n = exps->h; n; n = n->next){
		sql_exp *e = n->data;

		if (exp_shares_exps( e, shared, &uses))
			return 1;
	}
	return 0;
}

static int ambigious_ref( list *exps, sql_exp *e);
static int
ambigious_refs( list *exps, list *refs) 
{
	node *n;

	if (!refs)
		return 0;
	for(n=refs->h; n; n = n->next) {
		if (ambigious_ref(exps, n->data))
			return 1;
	}
	return 0;
}

static int
ambigious_ref( list *exps, sql_exp *e) 
{
	sql_exp *ne = NULL;

	if (e->type == e_column) {
		if (e->l) 
			ne = exps_bind_column2(exps, e->l, e->r);
		if (!ne && !e->l)
			ne = exps_bind_column(exps, e->r, NULL);
		if (ne && e != ne) 
			return 1;
	}
	if (e->type == e_func) 
		return ambigious_refs(exps, e->l);
	return 0;
}

/* merge 2 projects into the lower one */
static sql_rel *
rel_merge_projects(int *changes, mvc *sql, sql_rel *rel) 
{
	list *exps = rel->exps;
	sql_rel *prj = rel->l;
	node *n;

	if (rel->op == op_project && 
	    prj && prj->op == op_project && !(rel_is_ref(prj)) && !prj->r) {
		int all = 1;

		if (project_unsafe(rel) || project_unsafe(prj) || exps_share_expensive_exp(rel->exps, prj->exps))
			return rel;
	
		/* here we need to fix aliases */
		rel->exps = new_exp_list(sql->sa); 

		/* for each exp check if we can rename it */
		for (n = exps->h; n && all; n = n->next) { 
			sql_exp *e = n->data, *ne = NULL;

			/* We do not handle expressions pointing back in the list */
			if (ambigious_ref(exps, e)) {
				all = 0;
				break;
			}
			ne = exp_push_down_prj(sql, e, prj, prj->l);
			/* check if the refered alias name isn't used twice */
			if (ne && ambigious_ref(rel->exps, ne)) {
				all = 0;
				break;
			}
			/*
			if (ne && ne->type == e_column) { 
				sql_exp *nne = NULL;

				if (ne->l)
					nne = exps_bind_column2(rel->exps, ne->l, ne->r);
				if (!nne && !ne->l)
					nne = exps_bind_column(rel->exps, ne->r, NULL);
				if (nne && ne != nne && nne != e) {
					all = 0;
					break;
				}
			}
			*/
			if (ne) {
				exp_setname(sql->sa, ne, exp_relname(e), exp_name(e));
				list_append(rel->exps, ne);
			} else {
				all = 0;
			}
		}
		if (all) {
			/* we can now remove the intermediate project */
			/* push order by expressions */
			if (rel->r) {
				list *nr = new_exp_list(sql->sa), *res = rel->r; 
				for (n = res->h; n; n = n->next) { 
					sql_exp *e = n->data, *ne = NULL;
	
					ne = exp_push_down_prj(sql, e, prj, prj->l);
					if (ne) {
						exp_setname(sql->sa, ne, exp_relname(e), exp_name(e));
						list_append(nr, ne);
					} else {
						all = 0;
					}
				}
				if (all) {
					rel->r = nr;
				} else {
					/* leave as is */
					rel->exps = exps;
					return rel;
				}
			}
			rel->l = prj->l;
			prj->l = NULL;
			rel_destroy(prj);
			(*changes)++;
			return rel_merge_projects(changes, sql, rel);
		} else {
			/* leave as is */
			rel->exps = exps;
		}
		return rel;
	}
	return rel;
}

static sql_subfunc *
find_func( mvc *sql, char *name, list *exps )
{
	list * l = new_func_list(sql->sa); 
	node *n;

	for(n = exps->h; n; n = n->next)
		append(l, exp_subtype(n->data)); 
	return sql_bind_func_(sql->sa, sql->session->schema, name, l, F_FUNC);
}

/* f (args) unsafe  (examples a/b iff b == 0 and sqrt(a iff a<0))
 */
static sql_exp *
math_unsafe_fixup_unop( mvc *sql, sql_exp *e, sql_exp *le, sql_exp *cond, int lr)
{
	list *args = new_exp_list(sql->sa);
	sql_subfunc *ifthen;
	sql_exp *o;

	/* if (cond) then val else const */
	append(args, cond);
	if (!lr)
		append(args, le);
	o = exp_atom_lng(sql->sa, 1);
	append(args, exp_convert(sql->sa, o, exp_subtype(o), exp_subtype(le)));
	if (lr)
		append(args, le);
	ifthen = find_func(sql, "ifthenelse", args);
	assert(ifthen);
	le = exp_op(sql->sa, args, ifthen);
	return exp_unop(sql->sa, le, e->f);
}

static sql_exp *
math_unsafe_fixup_binop( mvc *sql, sql_exp *e, sql_exp *le, sql_exp *re, sql_exp *cond, int lr )
{
	list *args = new_exp_list(sql->sa);
	sql_subfunc *ifthen;
	sql_exp *o;

	/* if (cond) then val else const */
	append(args, cond);
	if (!lr)
		append(args, re);
	o = exp_atom_lng(sql->sa, 1);
	append(args, exp_convert(sql->sa, o, exp_subtype(o), exp_subtype(re)));
	if (lr)
		append(args, re);
	ifthen = find_func(sql, "ifthenelse", args);
	assert(ifthen);
	re = exp_op(sql->sa, args, ifthen);

	return exp_binop(sql->sa, le, re, e->f);
}

static sql_exp *
math_unsafe_fixup( mvc *sql, sql_exp *e, sql_exp *cond, int lr )
{
	list *args = e->l;

	if (args && args->h && args->h->next)
		return math_unsafe_fixup_binop(sql, e, args->h->data, args->h->next->data, cond, lr);
	else
		return math_unsafe_fixup_unop(sql, e, args->h->data, cond, lr);
}

static int 
exp_find_math_unsafe( sql_exp *e)
{
	if (!e)
		return 0;
	switch(e->type) {
	case e_aggr:
	case e_func: 
		{
			list *l = e->l;
			node *n;
			sql_subfunc *f = e->f;

			if (math_unsafe(f))
				return 1;
			if (!l)
				return 0;
			for (n = l->h; n; n = n->next) {
				sql_exp *ne = n->data;

				if (exp_find_math_unsafe(ne))
					return 1;
			}
		}
		/* fall through */
	case e_convert:
		return exp_find_math_unsafe(e->l);
	case e_column: 
	case e_cmp:
	case e_psm:
	case e_atom:
	default:
		return 0;
	}
}

static sql_exp * exp_math_unsafe_fixup( mvc *sql, sql_exp *e, sql_exp *cond, int lr );

static list *
exps_case_fixup( mvc *sql, list *exps, sql_exp *cond, int lr )
{
	node *n;

	if (exps) {
		list *nexps = new_exp_list(sql->sa);
		for( n = exps->h; n; n = n->next) {
			sql_exp *e = n->data;
			if (is_func(e->type) && e->l && !is_analytic(e) ) {
				sql_subfunc *f = e->f;

				if (math_unsafe(f)) {
					e = math_unsafe_fixup(sql, e, cond, lr);
				} else {
					list *l = exps_case_fixup(sql, e->l, cond, lr);
					sql_exp *ne = exp_op(sql->sa, l, f);
					exp_setname(sql->sa, ne, e->rname, e->name );
					e = ne;
				}
			} else if (e->type == e_convert) {
				sql_exp *l = exp_math_unsafe_fixup(sql, e->l, cond, lr);
				sql_exp *ne = exp_convert(sql->sa, l, exp_fromtype(e), exp_totype(e));
				e = ne;
			}
			append(nexps, e);
		}
		return nexps;
	}
	return exps;
}

static sql_exp *
exp_math_unsafe_fixup( mvc *sql, sql_exp *e, sql_exp *cond, int lr )
{
	if (is_func(e->type) && e->l && !is_analytic(e) ) {
		sql_subfunc *f = e->f;

		if (math_unsafe(f)) {
			e = math_unsafe_fixup(sql, e, cond, lr);
		} else {
			list *l = exps_case_fixup(sql, e->l, cond, lr);
			sql_exp *ne = exp_op(sql->sa, l, f);
			exp_setname(sql->sa, ne, e->rname, e->name );
			e = ne;
		}
	}
	return e;
}

static sql_exp *
exp_case_fixup( mvc *sql, sql_rel *rel, sql_exp *e )
{
	/* only functions need fix up */
	if (e->type == e_psm) {
		if (e->flag & PSM_SET) {
			/* todo */
		} else if (e->flag & PSM_VAR) {
			/* todo */
<<<<<<< HEAD
		} else if (e->flag & PSM_RETURN/* || e->flag & PSM_YIELD*/) {
			e->l = exp_case_fixup(sql, e->l);
=======
		} else if (e->flag & PSM_RETURN) {
			e->l = exp_case_fixup(sql, rel, e->l);
>>>>>>> bd4d67df
		} else if (e->flag & PSM_WHILE) {
			e->l = exp_case_fixup(sql, rel, e->l);
			e->r = exps_case_fixup(sql, e->r, NULL, 0);
		} else if (e->flag & PSM_IF) {
			e->l = exp_case_fixup(sql, rel, e->l);
			e->r = exps_case_fixup(sql, e->r, NULL, 0);
			if (e->f)
				e->f = exps_case_fixup(sql, e->f, NULL, 0);
		} else if (e->flag & PSM_REL) {
		}
		return e;
	}
	if (e->type == e_func && e->l && !is_analytic(e) ) {
		list *l = new_exp_list(sql->sa), *args = e->l;
		node *n;
		sql_exp *ne;
		sql_subfunc *f = e->f;

		/* first fixup arguments */
		for (n=args->h; n; n=n->next) {
			sql_exp *a = exp_case_fixup(sql, rel, n->data);
			list_append(l, a);
		}
		ne = exp_op(sql->sa, l, f);
		exp_setname(sql->sa, ne, e->rname, e->name );

		/* ifthenelse with one of the sides an 'sql_div' */
		args = ne->l;
		if (!f->func->s && !strcmp(f->func->base.name, "ifthenelse")) { 
			sql_exp *cond = args->h->data, *nne; 
			sql_exp *a1 = args->h->next->data; 
			sql_exp *a2 = args->h->next->next->data; 

			if (rel) {
				exp_label(sql->sa, cond, ++sql->label);
				append(rel->exps, cond);
				cond = exp_column(sql->sa, exp_find_rel_name(cond), exp_name(cond), exp_subtype(cond), cond->card, has_nil(cond), is_intern(cond));
			}
			/* rewrite right hands of div */
			if ((a1->type == e_func || a1->type == e_convert) && exp_find_math_unsafe(a1)) {
				a1 = exp_math_unsafe_fixup(sql, a1, cond, 0);
			} else if (a1->type == e_func && a1->l) { 
				a1->l = exps_case_fixup(sql, a1->l, cond, 0); 
			}
			if  ((a2->type == e_func || a2->type == e_convert) && exp_find_math_unsafe(a2)) {
				a2 = exp_math_unsafe_fixup(sql, a2, cond, 1);
			} else if (a2->type == e_func && a2->l) { 
				a2->l = exps_case_fixup(sql, a2->l, cond, 1); 
			}
			assert(cond && a1 && a2);
			nne = exp_op3(sql->sa, cond, a1, a2, ne->f);
			exp_setname(sql->sa, nne, ne->rname, ne->name );
			ne = nne;
		}
		return ne;
	}
	if (e->type == e_convert) {
		sql_exp *e1 = exp_case_fixup(sql, rel, e->l);
		sql_exp *ne = exp_convert(sql->sa, e1, exp_fromtype(e), exp_totype(e));
		exp_setname(sql->sa, ne, e->rname, e->name);
		return ne;
	} 
	if (e->type == e_aggr) {
		list *l = NULL, *args = e->l;
		node *n;
		sql_exp *ne;
		sql_subaggr *f = e->f;

		/* first fixup arguments */
		if (args) {
 			l = new_exp_list(sql->sa);
			for (n=args->h; n; n=n->next) {
				sql_exp *a = exp_case_fixup(sql, rel, n->data);
				list_append(l, a);
			}
		}
		ne = exp_aggr(sql->sa, l, f, need_distinct(e), need_no_nil(e), e->card, has_nil(e));
		exp_setname(sql->sa, ne, e->rname, e->name );
		return ne;
	}
	return e;
}

static sql_rel *
rel_case_fixup(int *changes, mvc *sql, sql_rel *rel) 
{
	
	(void)changes; /* only go through it once, ie don't mark for changes */
	if ((is_project(rel->op) || (rel->op == op_ddl && rel->flag == DDL_PSM)) && rel->exps) {
		list *exps = rel->exps;
		node *n;
		int needed = 0;
		sql_rel *res = rel;
		int push_down = 0;

		for (n = exps->h; n && !needed; n = n->next) { 
			sql_exp *e = n->data;

			if (e->type == e_func || e->type == e_convert ||
			    e->type == e_aggr || e->type == e_psm) 
				needed = 1;
		}
		if (!needed)
			return rel;

		/* get proper output first, then rewrite lower project (such that it can split expressions) */
		push_down = is_simple_project(rel->op) && !rel->r && !rel_is_ref(rel);
		if (push_down)
			res = rel_project(sql->sa, rel, rel_projections(sql, rel, NULL, 1, 2));

		rel->exps = new_exp_list(sql->sa); 
		for (n = exps->h; n; n = n->next) { 
			sql_exp *e = exp_case_fixup( sql, push_down?rel:NULL, n->data );
		
			if (!e) 
				return NULL;
			list_append(rel->exps, e);
		}
		return res;
	} 
	return rel;
}

static sql_exp *
exp_simplify_math( mvc *sql, sql_exp *e, int *changes)
{
	if (e->type == e_func || e->type == e_aggr) {
		list *l = e->l;
		sql_subfunc *f = e->f;
		node *n;
		sql_exp *le;

		if (list_length(l) < 1)
			return e;

		le = l->h->data;
		if (!exp_subtype(le) || (!EC_COMPUTE(exp_subtype(le)->type->eclass) && exp_subtype(le)->type->eclass != EC_DEC))
			return e;
		if (!f->func->s && !strcmp(f->func->base.name, "sql_mul") && list_length(l) == 2) {
			sql_exp *le = l->h->data;
			sql_exp *re = l->h->next->data;
			/* 0*a = 0 */
			if (exp_is_atom(le) && exp_is_zero(sql, le) && exp_is_not_null(sql, re)) {
				(*changes)++;
				exp_setname(sql->sa, le, exp_relname(e), exp_name(e));
				return le;
			}
			/* a*0 = 0 */
			if (exp_is_atom(re) && exp_is_zero(sql, re) && exp_is_not_null(sql, le)) {
				(*changes)++;
				exp_setname(sql->sa, re, exp_relname(e), exp_name(e));
				return re;
			}
			/* 1*a = a
			if (exp_is_atom(le) && exp_is_one(sql, le)) {
				(*changes)++;
				exp_setname(sql->sa, re, exp_relname(e), exp_name(e));
				return re;
			}
			*/
			/* a*1 = a
			if (exp_is_atom(re) && exp_is_one(sql, re)) {
				(*changes)++;
				exp_setname(sql->sa, le, exp_relname(e), exp_name(e));
				return le;
			}
			*/
			if (exp_is_atom(le) && exp_is_atom(re)) {
				atom *la = exp_flatten(sql, le);
				atom *ra = exp_flatten(sql, re);

				if (la && ra) {
					atom *a = atom_mul(la, ra);

					if (a) {
						sql_exp *ne = exp_atom(sql->sa, a);
						(*changes)++;
						exp_setname(sql->sa, ne, exp_relname(e), exp_name(e));
						return ne;
					}
				}
			}
			/* move constants to the right, ie c*A = A*c */
			/* TODO beware of overflow,  */
			else if (exp_is_atom(le)) {
				l->h->data = re;
				l->h->next->data = le;
				(*changes)++;
				return e;
			}
			/* change a*a into pow(a,2), later change pow(a,2) back into a*a */
			if (exp_equal(le, re)==0 && exp_subtype(le)->type->eclass == EC_FLT) {
				/* pow */
				list *l;
				sql_exp *ne;
				sql_subfunc *pow = sql_bind_func(sql->sa, sql->session->schema, "power", exp_subtype(le), exp_subtype(re), F_FUNC);
				assert(pow);
				if (exp_subtype(le)->type->localtype == TYPE_flt)
					re = exp_atom_flt(sql->sa, 2);
				else
					re = exp_atom_dbl(sql->sa, 2);
				l = sa_list(sql->sa);
				append(l, le);
				append(l, re);
				(*changes)++;
				ne = exp_op(sql->sa, l, pow);
				exp_setname(sql->sa, ne, exp_relname(e), exp_name(e));
				return ne;
			}
			/* change a*pow(a,n) or pow(a,n)*a into pow(a,n+1) */
			if (is_func(le->type)) { 
				list *l = le->l;
				sql_subfunc *f = le->f;

				if (!f->func->s && !strcmp(f->func->base.name, "power") && list_length(l) == 2) {
					sql_exp *lle = l->h->data;
					sql_exp *lre = l->h->next->data;
					if (exp_equal(re, lle)==0) {
						if (atom_inc(exp_value(sql, lre, sql->args, sql->argc))) {
							(*changes)++;
							exp_setname(sql->sa, le, exp_relname(e), exp_name(e));
							return le;
						}
					}
				}
				if (!f->func->s && !strcmp(f->func->base.name, "sql_mul") && list_length(l) == 2) {
					sql_exp *lle = l->h->data;
					sql_exp *lre = l->h->next->data;
					if (!exp_is_atom(lle) && exp_is_atom(lre) && exp_is_atom(re)) {
						/* (x*c1)*c2 -> x * (c1*c2) */
						list *l = sa_list(sql->sa);
						append(l, lre);
						append(l, re);
						le->l = l;
						l = e->l;
						l->h->data = lle;
						l->h->next->data = le;
						(*changes)++;
						return e;
					}
				}
			}
		}
		if (!f->func->s && !strcmp(f->func->base.name, "sql_add") && list_length(l) == 2) {
			sql_exp *le = l->h->data;
			sql_exp *re = l->h->next->data;
			if (exp_is_atom(le) && exp_is_zero(sql, le)) {
				(*changes)++;
				exp_setname(sql->sa, re, exp_relname(e), exp_name(e));
				return re;
			}
			if (exp_is_atom(re) && exp_is_zero(sql, re)) {
				(*changes)++;
				exp_setname(sql->sa, le, exp_relname(e), exp_name(e));
				return le;
			}
			if (exp_is_atom(le) && exp_is_atom(re)) {
				atom *la = exp_flatten(sql, le);
				atom *ra = exp_flatten(sql, re);

				if (la && ra) {
					atom *a = atom_add(la, ra);

					if (a) {
						sql_exp *ne = exp_atom(sql->sa, a);
						(*changes)++;
						exp_setname(sql->sa, ne, exp_relname(e), exp_name(e));
						return ne;
					}
				}
			}
			/* move constants to the right, ie c+A = A+c */
			else if (exp_is_atom(le)) {
				l->h->data = re;
				l->h->next->data = le;
				(*changes)++;
				return e;
			} else if (is_func(le->type)) {
				list *ll = le->l;
				sql_subfunc *f = le->f;
				if (!f->func->s && !strcmp(f->func->base.name, "sql_add") && list_length(ll) == 2) {
					sql_exp *lle = ll->h->data;
					sql_exp *lre = ll->h->next->data;

					if (exp_is_atom(lle) && exp_is_atom(lre))
						return e;
					if (!exp_is_atom(re) && exp_is_atom(lre)) {
						/* (x+c1)+y -> (x+y) + c1 */
						ll->h->next->data = re; 
						l->h->next->data = lre;
						l->h->data = exp_simplify_math(sql, le, changes);
						(*changes)++;
						return e;
					}
					if (exp_is_atom(re) && exp_is_atom(lre)) {
						/* (x+c1)+c2 -> (c2+c1) + x */
						ll->h->data = re; 
						l->h->next->data = lle;
						l->h->data = exp_simplify_math(sql, le, changes);
						(*changes)++;
						return e;
					}
				}
			}
			/*
			if (is_func(re->type)) {
				list *ll = re->l;
				sql_subfunc *f = re->f;
				if (!f->func->s && !strcmp(f->func->base.name, "sql_add") && list_length(ll) == 2) {
					if (exp_is_atom(le)) {
						* c1+(x+y) -> (x+y) + c1 *
						l->h->data = re;
						l->h->next->data = le;
						(*changes)++;
						return e;
					}
				}
			}
			*/
		}
		if (!f->func->s && !strcmp(f->func->base.name, "sql_sub") && list_length(l) == 2) {
			sql_exp *le = l->h->data;
			sql_exp *re = l->h->next->data;

			if (exp_is_atom(le) && exp_is_atom(re)) {
				atom *la = exp_flatten(sql, le);
				atom *ra = exp_flatten(sql, re);

				if (la && ra) {
					atom *a = atom_sub(la, ra);

					if (a) {
						sql_exp *ne = exp_atom(sql->sa, a);
						(*changes)++;
						exp_setname(sql->sa, ne, exp_relname(e), exp_name(e));
						return ne;
					}
				}
			}
			if (exp_equal(le,re) == 0) { /* a - a = 0 */
				atom *a;
				sql_exp *ne;

				if (exp_subtype(le)->type->eclass == EC_NUM) {
					a = atom_int(sql->sa, exp_subtype(le), 0);
				} else if (exp_subtype(le)->type->eclass == EC_FLT) {
					a = atom_float(sql->sa, exp_subtype(le), 0);
				} else {
					return 0;
				}
				ne = exp_atom(sql->sa, a);
				(*changes)++;
				exp_setname(sql->sa, ne, exp_relname(e), exp_name(e));
				return ne;
			}
			if (is_func(le->type)) {
				list *ll = le->l;
				sql_subfunc *f = le->f;
				if (!f->func->s && !strcmp(f->func->base.name, "sql_add") && list_length(ll) == 2) {
					sql_exp *lle = ll->h->data;
					sql_exp *lre = ll->h->next->data;
					if (exp_equal(re, lre) == 0) {
						/* (x+a)-a = x*/
						exp_setname(sql->sa, lle, exp_relname(e), exp_name(e));
						(*changes)++;
						return lle;
					}
					if (exp_is_atom(lle) && exp_is_atom(lre))
						return e;
					if (!exp_is_atom(re) && exp_is_atom(lre)) {
						/* (x+c1)-y -> (x-y) + c1 */
						ll->h->next->data = re; 
						l->h->next->data = lre;
						le->f = e->f;
						e->f = f;
						l->h->data = exp_simplify_math(sql, le, changes);
						(*changes)++;
						return e;
					}
					if (exp_is_atom(re) && exp_is_atom(lre)) {
						/* (x+c1)-c2 -> (c1-c2) + x */
						ll->h->data = lre; 
						ll->h->next->data = re; 
						l->h->next->data = lle;
						le->f = e->f;
						e->f = f;
						l->h->data = exp_simplify_math(sql, le, changes);
						(*changes)++;
						return e;
					}
				}
			}
		}
		if (l)
			for (n = l->h; n; n = n->next) 
				n->data = exp_simplify_math(sql, n->data, changes);
	}
	if (e->type == e_convert)
		e->l = exp_simplify_math(sql, e->l, changes);
	return e;
}

static sql_rel *
rel_simplify_math(int *changes, mvc *sql, sql_rel *rel) 
{
	
	if ((is_project(rel->op) || (rel->op == op_ddl && rel->flag == DDL_PSM)) && rel->exps) {
		list *exps = rel->exps;
		node *n;
		int needed = 0;

		for (n = exps->h; n && !needed; n = n->next) { 
			sql_exp *e = n->data;

			if (e->type == e_func || e->type == e_convert ||
			    e->type == e_aggr || e->type == e_psm) 
				needed = 1;
		}
		if (!needed)
			return rel;

		rel->exps = new_exp_list(sql->sa); 
		for (n = exps->h; n; n = n->next) { 
			sql_exp *e = exp_simplify_math( sql, n->data, changes);
		
			if (!e) 
				return NULL;
			list_append(rel->exps, e);
		}
	} 
	if (*changes) /* if rewritten don't cache this query */
		sql->caching = 0;
	return rel;
}

static sql_rel *
rel_find_ref( sql_rel *r)
{
	while (!rel_is_ref(r) && r->l && 
	      (is_project(r->op) || is_select(r->op) /*|| is_join(r->op)*/))
		r = r->l;
	if (rel_is_ref(r))
		return r;
	return NULL;
}

static sql_rel *
rel_find_select( sql_rel *r)
{
	while (!is_select(r->op) && r->l && is_project(r->op))
		r = r->l;
	if (is_select(r->op))
		return r;
	return NULL;
}

static int
rel_match_projections(sql_rel *l, sql_rel *r)
{
	node *n, *m;
	list *le = l->exps;
	list *re = r->exps;

	if (!le || !re)
		return 0;
	if (list_length(le) != list_length(re))
		return 0;

	for (n = le->h, m = re->h; n && m; n = n->next, m = m->next) 
		if (!exp_match(n->data, m->data))
			return 0;
	return 1;
}

static int
exps_has_predicate( list *l )
{
	node *n;

	for( n = l->h; n; n = n->next){
		sql_exp *e = n->data;

		if (e->card <= CARD_ATOM)
			return 1;
	}
	return 0;
}

static sql_rel *
rel_merge_union(int *changes, mvc *sql, sql_rel *rel) 
{
	sql_rel *l = rel->l;
	sql_rel *r = rel->r;
	sql_rel *ref = NULL;

	if (is_union(rel->op) && 
	    l && is_project(l->op) && !project_unsafe(l) &&
	    r && is_project(r->op) && !project_unsafe(r) &&	
	    (ref = rel_find_ref(l)) != NULL && ref == rel_find_ref(r)) {
		/* Find selects and try to merge */
		sql_rel *ls = rel_find_select(l);
		sql_rel *rs = rel_find_select(r);
		
		/* can we merge ? */
		if (!ls || !rs) 
			return rel;

		/* merge any extra projects */
		if (l->l != ls) 
			rel->l = l = rel_merge_projects(changes, sql, l);
		if (r->l != rs) 
			rel->r = r = rel_merge_projects(changes, sql, r);
		
		if (!rel_match_projections(l,r)) 
			return rel;

		/* for now only union(project*(select(R),project*(select(R))) */
		if (ls != l->l || rs != r->l || 
		    ls->l != rs->l || !rel_is_ref(ls->l))
			return rel;

		if (!ls->exps || !rs->exps || 
		    exps_has_predicate(ls->exps) || 
		    exps_has_predicate(rs->exps))
			return rel;

		/* merge, ie. add 'or exp' */
		(*changes)++;
		ls->exps = append(new_exp_list(sql->sa), exp_or(sql->sa, ls->exps, rs->exps));
		rs->exps = NULL;
		rel = rel_inplace_project(sql->sa, rel, rel_dup(rel->l), rel->exps);
		set_processed(rel);
		return rel;
	}
	return rel;
}

static int
exps_cse( sql_allocator *sa, list *oexps, list *l, list *r )
{
	list *nexps;
	node *n, *m;
	char *lu, *ru;
	int lc = 0, rc = 0, match = 0, res = 0;

	/* first recusive exps_cse */
	nexps = new_exp_list(sa);
	for (n = l->h; n; n = n->next) {
		sql_exp *e = n->data;

		if (e->type == e_cmp && e->flag == cmp_or) {
			res = exps_cse(sa, nexps, e->l, e->r); 
		} else {
			append(nexps, e);
		}
	}
	l = nexps;

	nexps = new_exp_list(sa);
	for (n = r->h; n; n = n->next) {
		sql_exp *e = n->data;

		if (e->type == e_cmp && e->flag == cmp_or) {
			res = exps_cse(sa, nexps, e->l, e->r); 
		} else {
			append(nexps, e);
		}
	}
	r = nexps;

	lu = calloc(list_length(l), sizeof(char));
	ru = calloc(list_length(r), sizeof(char));
	for (n = l->h, lc = 0; n; n = n->next, lc++) {
		sql_exp *le = n->data;

		for ( m = r->h, rc = 0; m; m = m->next, rc++) {
			sql_exp *re = m->data;

			if (!ru[rc] && exp_match_exp(le,re)) {
				lu[lc] = 1;
				ru[rc] = 1;
				match = 1;
			}
		}
	}
	if (match) {
		list *nl = new_exp_list(sa);
		list *nr = new_exp_list(sa);

		for (n = l->h, lc = 0; n; n = n->next, lc++) 
			if (!lu[lc])
				append(nl, n->data);
		for (n = r->h, rc = 0; n; n = n->next, rc++) 
			if (!ru[rc])
				append(nr, n->data);

		if (list_length(nl) && list_length(nr)) 
			append(oexps, exp_or(sa, nl, nr)); 

		for (n = l->h, lc = 0; n; n = n->next, lc++) {
			if (lu[lc])
				append(oexps, n->data);
		}
		res = 1;
	} else {
		append(oexps, exp_or(sa, list_dup(l, (fdup)NULL), 
				     list_dup(r, (fdup)NULL)));
	}
	free(lu);
	free(ru);
	return res;
}

static int
are_equality_exps( list *exps, sql_exp **L) 
{
	sql_exp *l = *L;

	if (list_length(exps) == 1) {
		sql_exp *e = exps->h->data, *le = e->l, *re = e->r;

		if (e->type == e_cmp && e->flag == cmp_equal && le->card != CARD_ATOM && re->card == CARD_ATOM) {
			if (!l) {
				*L = l = le;
				if (!is_column(le->type))
					return 0;
			}
			return (exp_match(l, le));
		}
		if (e->type == e_cmp && e->flag == cmp_or)
			return (are_equality_exps(e->l, L) && 
				are_equality_exps(e->r, L));
	}
	return 0;
}

static void 
get_exps( list *n, list *l )
{
	sql_exp *e = l->h->data, *re = e->r;

	if (e->type == e_cmp && e->flag == cmp_equal && re->card == CARD_ATOM)
		list_append(n, re);
	if (e->type == e_cmp && e->flag == cmp_or) {
		get_exps(n, e->l);
		get_exps(n, e->r);
	}
}

static sql_exp *
equality_exps_2_in( mvc *sql, sql_exp *ce, list *l, list *r)
{
	list *nl = new_exp_list(sql->sa);

	get_exps(nl, l);
	get_exps(nl, r);

	return exp_in( sql->sa, ce, nl, cmp_in);
}

static sql_rel *
rel_select_cse(int *changes, mvc *sql, sql_rel *rel) 
{
	(void)sql;
	if (is_select(rel->op) && rel->exps) { 
		node *n;
		list *nexps;
		int needed = 0;

		for (n=rel->exps->h; n && !needed; n = n->next) {
			sql_exp *e = n->data;

			if (e->type == e_cmp && e->flag == cmp_or) 
				needed = 1;
		}
		if (!needed)
			return rel;

 		nexps = new_exp_list(sql->sa);
		for (n=rel->exps->h; n; n = n->next) {
			sql_exp *e = n->data, *l = NULL;

			if (e->type == e_cmp && e->flag == cmp_or && are_equality_exps(e->l, &l) && are_equality_exps(e->r, &l) && l) {
				(*changes)++;
				append(nexps, equality_exps_2_in(sql, l, e->l, e->r));
			} else {
				append(nexps, e);
			}
		}
		rel->exps = nexps;
	}
	if (is_select(rel->op) && rel->exps) { 
		node *n;
		list *nexps;
		int needed = 0;

		for (n=rel->exps->h; n && !needed; n = n->next) {
			sql_exp *e = n->data;

			if (e->type == e_cmp && e->flag == cmp_or) 
				needed = 1;
		}
		if (!needed)
			return rel;
 		nexps = new_exp_list(sql->sa);
		for (n=rel->exps->h; n; n = n->next) {
			sql_exp *e = n->data;

			if (e->type == e_cmp && e->flag == cmp_or) {
				/* split the common expressions */
				*changes += exps_cse(sql->sa, nexps, e->l, e->r);
			} else {
				append(nexps, e);
			}
		}
		rel->exps = nexps;
	}
	return rel;
}

static sql_rel *
rel_project_cse(int *changes, mvc *sql, sql_rel *rel) 
{
	(void)changes;
	if (is_project(rel->op) && rel->exps) { 
		node *n, *m;
		list *nexps;
		int needed = 0;

		for (n=rel->exps->h; n && !needed; n = n->next) {
			sql_exp *e1 = n->data;

			if (e1->type != e_column && e1->type != e_atom && e1->name) {
				for (m=n->next; m; m = m->next){
					sql_exp *e2 = m->data;
				
					if (exp_name(e2) && exp_match_exp(e1, e2)) 
						needed = 1;
				}
			}
		}

		if (!needed)
			return rel;

		nexps = new_exp_list(sql->sa);
		for (n=rel->exps->h; n; n = n->next) {
			sql_exp *e1 = n->data;

			if (e1->type != e_column && e1->type != e_atom && e1->name) {
				for (m=nexps->h; m; m = m->next){
					sql_exp *e2 = m->data;
				
					if (exp_name(e2) && exp_match_exp(e1, e2)) {
						sql_exp *ne = exp_alias(sql->sa, e1->rname, exp_name(e1), e2->rname, exp_name(e2), exp_subtype(e2), e2->card, has_nil(e2), is_intern(e1));
						if (e2->p)
							ne->p = prop_copy(sql->sa, e2->p);
						e1 = ne;
						break;
					}
				}
			}
			append(nexps, e1);
		}
		rel->exps = nexps;
	}
	return rel;
}

static list *
exps_merge_rse( mvc *sql, list *l, list *r )
{
	node *n, *m, *o;
	list *nexps = NULL, *lexps, *rexps;

 	lexps = new_exp_list(sql->sa);
	for (n = l->h; n; n = n->next) {
		sql_exp *e = n->data;
	
		if (e->type == e_cmp && e->flag == cmp_or) {
			list *nexps = exps_merge_rse(sql, e->l, e->r);
			for (o = nexps->h; o; o = o->next) 
				append(lexps, o->data);
		} else {
			append(lexps, e);
		}
	}
 	rexps = new_exp_list(sql->sa);
	for (n = r->h; n; n = n->next) {
		sql_exp *e = n->data;
	
		if (e->type == e_cmp && e->flag == cmp_or) {
			list *nexps = exps_merge_rse(sql, e->l, e->r);
			for (o = nexps->h; o; o = o->next) 
				append(rexps, o->data);
		} else {
			append(rexps, e);
		}
	}

 	nexps = new_exp_list(sql->sa);

	/* merge merged lists first ? */
	for (n = lexps->h; n; n = n->next) {
		sql_exp *le = n->data, *re, *fnd = NULL;

		if (le->type != e_cmp || le->flag == cmp_or)
			continue;
		for (m = rexps->h; !fnd && m; m = m->next) {
			re = m->data;
			if (exps_match_col_exps(le, re))
				fnd = re;
		}
		/* cases
		 * 1) 2 values (cmp_equal)
		 * 2) 1 value (cmp_equal), and cmp_in 
		 * 	(also cmp_in, cmp_equal)
		 * 3) 2 cmp_in
		 * 4) ranges 
		 */
		if (fnd) {
			re = fnd;
			fnd = NULL;
			if (le->flag == cmp_equal && re->flag == cmp_equal) {
				list *exps = new_exp_list(sql->sa);

				append(exps, le->r);
				append(exps, re->r);
				fnd = exp_in(sql->sa, le->l, exps, cmp_in);
			} else if (le->flag == cmp_equal && re->flag == cmp_in){
				list *exps = new_exp_list(sql->sa);
				
				append(exps, le->r);
				list_merge(exps, re->r, NULL);
				fnd = exp_in(sql->sa, le->l, exps, cmp_in);
			} else if (le->flag == cmp_in && re->flag == cmp_equal){
				list *exps = new_exp_list(sql->sa);
				
				append(exps, re->r);
				list_merge(exps, le->r, NULL);
				fnd = exp_in(sql->sa, le->l, exps, cmp_in);
			} else if (le->flag == cmp_in && re->flag == cmp_in){
				list *exps = new_exp_list(sql->sa);

				list_merge(exps, le->r, NULL);
				list_merge(exps, re->r, NULL);
				fnd = exp_in(sql->sa, le->l, exps, cmp_in);
			} else if (le->f && re->f && /* merge ranges */
				   le->flag == re->flag && le->flag <= cmp_lt) {
				sql_subfunc *min = sql_bind_func(sql->sa, sql->session->schema, "sql_min", exp_subtype(le->r), exp_subtype(re->r), F_FUNC);
				sql_subfunc *max = sql_bind_func(sql->sa, sql->session->schema, "sql_max", exp_subtype(le->f), exp_subtype(re->f), F_FUNC);
				sql_exp *mine, *maxe;

				if (!min || !max)
					continue;
				mine = exp_binop(sql->sa, le->r, re->r, min);
				maxe = exp_binop(sql->sa, le->f, re->f, max);
				fnd = exp_compare2(sql->sa, le->l, mine, maxe, le->flag);
			}
			if (fnd)
				append(nexps, fnd);
		}
	}
	return nexps;
}


/* merge related sub expressions 
 * 
 * ie   (x = a and y > 1 and y < 5) or 
 *      (x = c and y > 1 and y < 10) or 
 *      (x = e and y > 1 and y < 20) 
 * ->
 *     ((x = a and y > 1 and y < 5) or 
 *      (x = c and y > 1 and y < 10) or 
 *      (x = e and y > 1 and y < 20)) and
 *     	 x in (a,c,e) and
 *     	 y > 1 and y < 20
 * */
static sql_rel *
rel_merge_rse(int *changes, mvc *sql, sql_rel *rel) 
{
	/* only execute once per select */
	(void)*changes;

	if (is_select(rel->op) && rel->exps) { 
		node *n, *o;
		list *nexps = new_exp_list(sql->sa);

		for (n=rel->exps->h; n; n = n->next) {
			sql_exp *e = n->data;

			if (e->type == e_cmp && e->flag == cmp_or) {
				/* possibly merge related expressions */
				list *ps = exps_merge_rse(sql, e->l, e->r);
				for (o = ps->h; o; o = o->next) 
					append(nexps, o->data);
			}
		}
		if (list_length(nexps))
		       for (o = nexps->h; o; o = o->next)
				append(rel->exps, o->data);
	}
	return rel;
}

/* find in the list of expression an expression which uses e */ 
static sql_exp *
exp_uses_exp( list *exps, sql_exp *e)
{
	node *n;
	const char *rname = exp_relname(e);
	const char *name = exp_name(e);

	if (!exps)
		return NULL;

	for ( n = exps->h; n; n = n->next) {
		sql_exp *u = n->data;

		if (u->l && rname && strcmp(u->l, rname) == 0 &&
		    u->r && name && strcmp(u->r, name) == 0) 
			return u;
		if (!u->l && !rname &&
		    u->r && name && strcmp(u->r, name) == 0) 
			return u;
	}
	return NULL;
}

/*
 * Rewrite aggregations over union all.
 *	groupby ([ union all (a, b) ], [gbe], [ count, sum ] )
 *
 * into
 * 	groupby ( [ union all( groupby( a, [gbe], [ count, sum] ), [ groupby( b, [gbe], [ count, sum] )) , [gbe], [sum, sum] ) 
 */
static sql_rel *
rel_push_aggr_down(int *changes, mvc *sql, sql_rel *rel) 
{
	if (rel->op == op_groupby && rel->l) {
		sql_rel *u = rel->l, *ou = u;
		sql_rel *g = rel;
		sql_rel *ul = u->l;
		sql_rel *ur = u->r;
		node *n, *m;
		list *lgbe = NULL, *rgbe = NULL, *gbe = NULL, *exps = NULL;

		if (u->op == op_project)
			u = u->l;

		if (!u || !is_union(u->op) || need_distinct(u) || !u->exps || rel_is_ref(u)) 
			return rel;

		ul = u->l;
		ur = u->r;

		/* make sure we don't create group by on group by's */
		if (ul->op == op_groupby || ur->op == op_groupby) 
			return rel;

		rel->subquery = 0;
		/* distinct should be done over the full result */
		for (n = g->exps->h; n; n = n->next) {
			sql_exp *e = n->data;
			sql_subaggr *af = e->f;

			if (e->type == e_atom || 
			    e->type == e_func || 
			   (e->type == e_aggr && 
			   ((strcmp(af->aggr->base.name, "sum") && 
			     strcmp(af->aggr->base.name, "count") &&
			     strcmp(af->aggr->base.name, "min") &&
			     strcmp(af->aggr->base.name, "max")) ||
			   need_distinct(e))))
				return rel; 
		}

		ul = rel_dup(ul);
		ur = rel_dup(ur);
		if (!is_project(ul->op)) 
			ul = rel_project(sql->sa, ul, 
				rel_projections(sql, ul, NULL, 1, 1));
		if (!is_project(ur->op)) 
			ur = rel_project(sql->sa, ur, 
				rel_projections(sql, ur, NULL, 1, 1));
		rel_rename_exps(sql, u->exps, ul->exps);
		rel_rename_exps(sql, u->exps, ur->exps);
		if (u != ou) {
			ul = rel_project(sql->sa, ul, NULL);
			ul->exps = exps_copy(sql->sa, ou->exps);
			rel_rename_exps(sql, ou->exps, ul->exps);
			ur = rel_project(sql->sa, ur, NULL);
			ur->exps = exps_copy(sql->sa, ou->exps);
			rel_rename_exps(sql, ou->exps, ur->exps);
		}	

		if (g->r && list_length(g->r) > 0) {
			list *gbe = g->r;

			lgbe = exps_copy(sql->sa, gbe);
			rgbe = exps_copy(sql->sa, gbe);
		}
		ul = rel_groupby(sql, ul, NULL);
		ul->r = lgbe;
		ul->nrcols = g->nrcols;
		ul->card = g->card;
		ul->exps = exps_copy(sql->sa, g->exps);

		ur = rel_groupby(sql, ur, NULL);
		ur->r = rgbe;
		ur->nrcols = g->nrcols;
		ur->card = g->card;
		ur->exps = exps_copy(sql->sa, g->exps);

		/* group by on primary keys which define the partioning scheme 
		 * don't need a finalizing group by */
		/* how to check if a partion is based on some primary key ? 
		 * */
		if (rel->r && list_length(rel->r)) {
			node *n;

			for (n = ((list*)rel->r)->h; n; n = n->next) {
				sql_exp *gbe = n->data;

				if (find_prop(gbe->p, PROP_HASHCOL)) {
					fcmp cmp = (fcmp)&kc_column_cmp;
					sql_column *c = exp_find_column(rel->l, gbe, -2);

					/* check if key is partition key */
					if (c && c->t->p && list_find(c->t->pkey->k.columns, c, cmp) != NULL) {
						(*changes)++;
						return rel_inplace_setop(rel, ul, ur, op_union,
					       	       rel_projections(sql, rel, NULL, 1, 1));
					}
				}
			}
		}

		u = rel_setop(sql->sa, ul, ur, op_union);
		u->exps = rel_projections(sql, rel, NULL, 1, 1);
		set_processed(u);

		if (rel->r) {
			list *ogbe = rel->r;

			gbe = new_exp_list(sql->sa);
			for (n = ogbe->h; n; n = n->next) { 
				sql_exp *e = n->data, *ne;

				ne = exp_uses_exp( rel->exps, e);
				assert(ne);
				ne = list_find_exp( u->exps, ne);
				assert(ne);
				ne = exp_column(sql->sa, exp_find_rel_name(ne), exp_name(ne), exp_subtype(ne), ne->card, has_nil(ne), is_intern(ne));
				append(gbe, ne);
			}
		}
		exps = new_exp_list(sql->sa); 
		for (n = u->exps->h, m = rel->exps->h; n && m; n = n->next, m = m->next) {
			sql_exp *ne, *e = n->data, *oa = m->data;

			if (oa->type == e_aggr) {
				sql_subaggr *f = oa->f;
				int cnt = strcmp(f->aggr->base.name,"count")==0;
				sql_subaggr *a = sql_bind_aggr(sql->sa, sql->session->schema, (cnt)?"sum":f->aggr->base.name, exp_subtype(e));

				assert(a);
				/* union of aggr result may have nils 
			   	 * because sum/count of empty set */
				set_has_nil(e);
				e = exp_column(sql->sa, exp_find_rel_name(e), exp_name(e), exp_subtype(e), e->card, has_nil(e), is_intern(e));
				ne = exp_aggr1(sql->sa, e, a, need_distinct(e), 1, e->card, 1);
				if (cnt)
					ne->p = prop_create(sql->sa, PROP_COUNT, ne->p);
			} else {
				ne = exp_copy(sql->sa, oa);
			}
			exp_setname(sql->sa, ne, exp_find_rel_name(oa), exp_name(oa));
			append(exps, ne);
		}
		(*changes)++;
		return rel_inplace_groupby( rel, u, gbe, exps);
	}
	return rel;
}

/*
 * More general 
 * 	groupby(
 * 	 [ outer ] join(
 * 	    project(
 * 	      table(A) [ c1, c2, .. ] 
 * 	    ) [ c1, c2, identity(c2) as I, .. ], 
 * 	    table(B) [ c1, c2, .. ]
 * 	  ) [ A.c1 = B.c1 ]
 * 	) [ I ] [ a1, a2, .. ]
 *
 * ->
 *
 * 	[ outer ] join(
 * 	  project(
 * 	    table(A) [ c1, c2, .. ] 
 * 	  ) [ c1, c2, .. ], 
 * 	  groupby (
 * 	    table(B) [ c1, c2, .. ]
 * 	  ) [ B.c1 ] [ a1, a2, .. ]
 * 	) [ A.c1 = B.c1 ]
 */
static sql_rel *
gen_push_groupby_down(int *changes, mvc *sql, sql_rel *rel) 
{
	sql_rel *j = rel->l;
	list *gbe = rel->r;

	(void)changes;
	if (rel->op == op_groupby && list_length(gbe) == 1 && is_outerjoin(j->op)) {
		sql_rel *jl = j->l, *jr = j->r, *cr;
		sql_exp *gb = gbe->h->data, *e;
		node *n;
		int left = 1;
		list *aggrs, *gbe;

		if (jl->op == op_project &&
		    (e = list_find_exp( jl->exps, gb)) != NULL &&
		     find_prop(e->p, PROP_HASHCOL) != NULL) {
			left = 0;
			cr = jr;
		} else if (jr->op == op_project &&
		    (e = list_find_exp( jr->exps, gb)) != NULL &&
		     find_prop(e->p, PROP_HASHCOL) != NULL) {
			left = 1;
			cr = jl;
		} else {
			return rel;
		}

		/* only add aggr (based on left/right), and repeat the group by column */
		aggrs = sa_list(sql->sa);
		if (rel->exps) for (n = rel->exps->h; n; n = n->next) {
			sql_exp *ce = n->data;

			if (ce->type == e_aggr) {
				list *args = ce->l;

				/* check args are part of left/right */
				if (!list_empty(args) && rel_has_exps(cr, args) < 0)
					return rel;
				if (rel->op != op_join && strcmp(((sql_subaggr*)ce->f)->aggr->base.name, "count") == 0)
					ce->p = prop_create(sql->sa, PROP_COUNT, ce->p);
				list_append(aggrs, ce); 
			}
		}

		/* find gb in left or right and should be unique */
		gbe = sa_list(sql->sa);
		/* push groupby to right, group on join exps */
		if (j->exps) for (n = j->exps->h; n; n = n->next) {
			sql_exp *ce = n->data, *e;

			/* get left/right hand of e_cmp */
			assert(ce->type == e_cmp);
			if (ce->flag != cmp_equal)
				return rel;
			e = rel_find_exp(cr, ce->l);
			if (!e)
				e = rel_find_exp(cr, ce->r);
			if (!e)
				return rel;
			e = exp_alias(sql->sa, e->rname, exp_name(e), e->rname, exp_name(e), exp_subtype(e), e->card, has_nil(e), is_intern(e));
			list_append(gbe, e);
		}
		if (!left) 
			cr = j->r = rel_groupby(sql, cr, gbe);
		else 
			cr = j->l = rel_groupby(sql, cr, gbe);
		cr->exps = list_merge( cr->exps, aggrs, (fdup)NULL);
		rel -> l = NULL;
		rel_destroy(rel);
		return j;
	}
	return rel;
}

/*
 * Rewrite group(project(join(A,Dict)[a.i==dict.i])[...dict.n])[dict.n][ ... dict.n ]
 * into
 * 	project(join(groupby (A)[a.i],[a.i]), Dict)[a.i==dict.i])[dict.n] 
 *
 */
static sql_rel *
rel_push_groupby_down(int *changes, mvc *sql, sql_rel *rel) 
{
	sql_rel *p = rel->l;
	list *gbe = rel->r;

	if (rel->op == op_groupby && gbe && p && p->op == op_project) {
		sql_rel *j = p->l;
		sql_rel *jl, *jr;
		node *n;

		if (!j || j->op != op_join || list_length(j->exps) != 1)
			return gen_push_groupby_down(changes, sql, rel);
		jl = j->l;
		jr = j->r;

		/* check if jr is a dict with index and var still used */
		if (jr->op != op_basetable || jr->l || !jr->r || list_length(jr->exps) != 2) 
			return gen_push_groupby_down(changes, sql, rel);

		/* check if group by is done on dict column */
		for(n = gbe->h; n; n = n->next) {
			sql_exp *ge = n->data, *pe = NULL, *e = NULL;

			/* find group by exp in project, then in dict */
			pe = rel_find_exp(p, ge);
			if (pe) /* find project exp in right hand of join, ie dict */
				e = rel_find_exp(jr, pe);
			if (pe && e) {  /* Rewrite: join with dict after the group by */
				list *pexps = rel_projections(sql, rel, NULL, 1, 1), *npexps;
				node *m;
				sql_exp *ne = j->exps->h->data; /* join exp */
				p->l = jl;	/* Project now only on the left side of the join */

				ne = ne->l; 	/* The left side of the compare is the index of the left */

				/* find ge reference in new projection list */
				npexps = sa_list(sql->sa);
				for (m = pexps->h; m; m = m->next) {
					sql_exp *a = m->data;

					if (exp_refers(ge, a)) { 
						sql_exp *sc = jr->exps->t->data;
						sql_exp *e = exp_column(sql->sa, exp_relname(sc), exp_name(sc), exp_subtype(sc), sc->card, has_nil(sc), is_intern(sc));
						exp_setname(sql->sa, e, exp_relname(a), exp_name(a));
						a = e;
					}
					append(npexps, a);
				}

				/* find ge in aggr list */
				for (m = rel->exps->h; m; m = m->next) {
					sql_exp *a = m->data;

					if (exp_match_exp(a, ge) || exp_refers(ge, a)) {
						a = exp_column(sql->sa, exp_relname(ne), exp_name(ne), exp_subtype(ne), ne->card, has_nil(ne), is_intern(ne));
						exp_setname(sql->sa, a, exp_relname(ne), exp_name(ne));
						m->data = a;
					}
				}

				/* change alias pe, ie project out the index  */
				pe->l = (void*)exp_relname(ne); 
				pe->r = (void*)exp_name(ne);
				exp_setname(sql->sa, pe, exp_relname(ne), exp_name(ne));

				/* change alias ge */
				ge->l = (void*)exp_relname(pe); 
				ge->r = (void*)exp_name(pe);
				exp_setname(sql->sa, ge, exp_relname(pe), exp_name(pe));

				/* zap both project and groupby name hash tables (as we changed names above) */
				rel->exps->ht = NULL;
				((list*)rel->r)->ht = NULL;
				p->exps->ht = NULL;
				
				/* add join */
				j->l = rel;
				rel = rel_project(sql->sa, j, npexps);
				(*changes)++;
			}
		}
		(void)sql;
	}
	return rel;
}

/*
 * Push select down, pushes the selects through (simple) projections. Also
 * it cleans up the projections which become useless.
 */

/* TODO push select expressions in outer joins down */
static sql_rel *
rel_push_select_down(int *changes, mvc *sql, sql_rel *rel) 
{
	list *exps = NULL;
	sql_rel *r = NULL;
	node *n;

	if (rel_is_ref(rel)) {
		if (is_select(rel->op) && rel->exps) {
			/* add inplace empty select */
			sql_rel *l = rel_select(sql->sa, rel->l, NULL);

			if (!l->exps)
				l->exps = sa_list(sql->sa);
			(void)list_merge(l->exps, rel->exps, (fdup)NULL);
			rel->exps = NULL;
			rel->l = l;
			(*changes)++;
		}
		return rel;
	}

	/* don't make changes for empty selects */
	if (is_select(rel->op) && (!rel->exps || list_length(rel->exps) == 0)) 
		return rel;

	/* merge 2 selects */
	r = rel->l;
	if (is_select(rel->op) && r && r->exps && is_select(r->op) && !(rel_is_ref(r))) {
		(void)list_merge(r->exps, rel->exps, (fdup)NULL);
		rel->l = NULL;
		rel_destroy(rel);
		(*changes)++;
		return rel_push_select_down(changes, sql, r);
	}
	/* 
	 * Push select through semi/anti join 
	 * 	select (semi(A,B)) == semi(select(A), B) 
	 */
	if (is_select(rel->op) && r && is_semi(r->op) && !(rel_is_ref(r))) {
		rel->l = r->l;
		r->l = rel;
		(*changes)++;
		/* 
		 * if A has 2 references (ie used on both sides of 
		 * the semi join), we also push the select into A. 
		 */
		if (rel_is_ref(rel->l) && rel->l == rel_find_ref(r->r)){
			sql_rel *lx = rel->l;
			sql_rel *rx = r->r;
			if (lx->ref.refcnt == 2 && !rel_is_ref(rx)) {
				while (rx->l && !rel_is_ref(rx->l) &&
	      			       (is_project(rx->op) || 
					is_select(rx->op) ||
					is_join(rx->op)))
						rx = rx->l;
				/* probably we need to introduce a project */
				rel_destroy(rel->l);
				lx = rel_project(sql->sa, rel, rel_projections(sql, rel, NULL, 1, 1));
				r->l = lx;
				rx->l = rel_dup(lx);
			}
		}
		return r;
	}
	exps = rel->exps;

	if (rel->op == op_project && 
	    r && r->op == op_project && !(rel_is_ref(r))) 
		return rel_merge_projects(changes, sql, rel);

	/* push select through join */
	if (is_select(rel->op) && r && (is_join(r->op) || is_apply(r->op)) && !(rel_is_ref(r))) {
		sql_rel *jl = r->l;
		sql_rel *jr = r->r;
		int left = r->op == op_join || r->op == op_left;
		int right = r->op == op_join || r->op == op_right;

		if (is_apply(r->op)) {
			left = right = 1;
			if (r->flag == APPLY_LOJ)
				right = 0;
		}
		if (r->op == op_full)
			return rel;

		/* introduce selects under the join (if needed) */
		set_processed(jl);
		set_processed(jr);
		if (!is_select(jl->op)) 
			r->l = jl = rel_select(sql->sa, jl, NULL);
		if (!is_select(jr->op))
			r->r = jr = rel_select(sql->sa, jr, NULL);
		
		rel->exps = new_exp_list(sql->sa); 
		for (n = exps->h; n; n = n->next) { 
			sql_exp *e = n->data, *ne = NULL;
			int done = 0;
	
			if (left)
				ne = exp_push_down(sql, e, jl, jl);
			if (ne && ne != e) {
				done = 1; 
				rel_select_add_exp(sql->sa, jl, ne);
			} else if (right) {
				ne = exp_push_down(sql, e, jr, jr);
				if (ne && ne != e) {
					done = 1; 
					rel_select_add_exp(sql->sa, jr, ne);
				}
			}
			if (!done)
				append(rel->exps, e);
			*changes += done;
		}
		return rel;
	}

	/* merge select and cross product ? */
	if (is_select(rel->op) && r && r->op == op_join && !(rel_is_ref(r))) {
		list *exps = rel->exps;

		if (!r->exps)
			r->exps = new_exp_list(sql->sa); 
		rel->exps = new_exp_list(sql->sa); 
		for (n = exps->h; n; n = n->next) { 
			sql_exp *e = n->data;

			if (exp_is_join_exp(e) == 0) {
				append(r->exps, e);
				(*changes)++;
			} else {
				append(rel->exps, e);
			}
		}
		return rel;
	}

	if (is_select(rel->op) && r && r->op == op_project && !(rel_is_ref(r))){
		list *exps = rel->exps;
		sql_rel *pl;
		/* we cannot push through rank (row_number etc) functions or
		   projects with distinct */
		if (!r->l || project_unsafe(r))
			return rel;

		/* here we need to fix aliases */
		rel->exps = new_exp_list(sql->sa); 
		pl = r->l;
		/* introduce selects under the project (if needed) */
		set_processed(pl);
		if (!is_select(pl->op) || rel_is_ref(pl))
			r->l = pl = rel_select(sql->sa, pl, NULL);

		/* for each exp check if we can rename it */
		for (n = exps->h; n; n = n->next) { 
			sql_exp *e = n->data, *ne = NULL;

			if (e->type == e_cmp) {
				ne = exp_push_down_prj(sql, e, r, pl);

				/* can we move it down */
				if (ne && ne != e && pl->exps) {
					rel_select_add_exp(sql->sa, pl, ne);
					(*changes)++;
				} else {
					append(rel->exps, (ne)?ne:e);
				}
			} else {
				list_append(rel->exps, e);
			}
		}
		return rel;
	}
	return rel;
}

static sql_rel *
rel_push_select_down_join(int *changes, mvc *sql, sql_rel *rel) 
{
	list *exps = NULL;
	sql_rel *r = NULL;
	node *n;

	exps = rel->exps;
	r = rel->l;

	/* push select through join */
	if (is_select(rel->op) && exps && r && r->op == op_join && !(rel_is_ref(r))) {
		rel->exps = new_exp_list(sql->sa); 
		for (n = exps->h; n; n = n->next) { 
			sql_exp *e = n->data;
			if (e->type == e_cmp && !e->f && !is_complex_exp(e->flag)) {
				sql_rel *nr = NULL;
				sql_exp *re = e->r, *ne = rel_find_exp(r, re);

				if (ne && ne->card >= CARD_AGGR) /* possibly changed because of apply rewrites */
					re->card = ne->card;

				if (re->card >= CARD_AGGR) {
					nr = rel_push_join(sql, r, e->l, re, NULL, e);
				} else {
					nr = rel_push_select(sql, r, e->l, e);
				}
				if (nr)
					rel->l = nr;
				/* only pushed down selects are counted */
				if (r == rel->l) {
					(*changes)++;
				} else { /* Do not introduce an extra select */
					sql_rel *r = rel->l;

					rel->l = r->l;
					r->l = NULL;
					list_append(rel->exps, e);
					rel_destroy(r);
				}
				assert(r == rel->l);
			} else {
				list_append(rel->exps, e);
			} 
		}
		return rel;
	}
	return rel;
}

static sql_rel *
rel_remove_empty_select(int *changes, mvc *sql, sql_rel *rel) 
{
	(void)sql;

	if ((is_join(rel->op) || is_semi(rel->op) || is_select(rel->op) || is_project(rel->op) || is_topn(rel->op) || is_sample(rel->op)) && rel->l) {
		sql_rel *l = rel->l;
		if (is_select(l->op) && !(rel_is_ref(l)) &&
		   (!l->exps || list_length(l->exps) == 0)) {
			rel->l = l->l;
			l->l = NULL;
			rel_destroy(l);
			(*changes)++;
		} 
	}
	if ((is_join(rel->op) || is_semi(rel->op) || is_set(rel->op)) && rel->r) {
		sql_rel *r = rel->r;
		if (is_select(r->op) && !(rel_is_ref(r)) &&
	   	   (!r->exps || list_length(r->exps) == 0)) {
			rel->r = r->l;
			r->l = NULL;
			rel_destroy(r);
			(*changes)++;
		}
	} 
	if (is_join(rel->op) && rel->exps && list_length(rel->exps) == 0) 
		rel->exps = NULL;
	return rel;
}

/*
 * Push {semi}joins down, pushes the joins through group by expressions. 
 * When the join is on the group by columns, we can push the joins left
 * under the group by. This should only be done, iff the new semijoin would
 * reduce the input table to the groupby. So there should be a reduction 
 * (selection) on the table A and this should be propagated to the groupby via
 * for example a primary key.
 *
 * {semi}join( A, groupby( B ) [gbe][aggrs] ) [ gbe == A.x ]
 * ->
 * {semi}join( A, groupby( semijoin(B,A) [gbe == A.x] ) [gbe][aggrs] ) [ gbe == A.x ]
 */

static sql_rel *
rel_push_join_down(int *changes, mvc *sql, sql_rel *rel) 
{
	list *exps = NULL;

	(void)*changes;
	if (!rel_is_ref(rel) && ((is_join(rel->op) || is_semi(rel->op)) && rel->l && rel->exps)) {
		sql_rel *gb = rel->r, *ogb = gb, *l = NULL, *rell = rel->l;

		if (gb->op == op_project)
			gb = gb->l;

		if (is_basetable(rell->op) || rel_is_ref(rell))
			return rel;

		exps = rel->exps;
		if (gb && gb->op == op_groupby && gb->r && list_length(gb->r)) {
			list *jes = new_exp_list(sql->sa);
			node *n, *m;
			list *gbes = gb->r;
			/* find out if all group by expressions are used in the join */
			for(n = gbes->h; n; n = n->next) {
				sql_exp *gbe = n->data;
				int fnd = 0;
				const char *rname = NULL, *name = NULL;

				/* project in between, ie find alias */
				/* first find expression in expression list */
				gbe = exp_uses_exp( gb->exps, gbe);
				if (!gbe)
					continue;
				if (ogb != gb) 
					gbe = exp_uses_exp( ogb->exps, gbe);
				if (gbe) {
					rname = exp_find_rel_name(gbe);
					name = exp_name(gbe);
				}

				if (!name) 
					return rel;

				for (m = exps->h; m && !fnd; m = m->next) {
					sql_exp *je = m->data;

					if (je->card >= CARD_ATOM && je->type == e_cmp && 
					    !is_complex_exp(je->flag)) {
						/* expect right expression to match */
						sql_exp *r = je->r;

						if (r == 0 || r->type != e_column)
							continue;
						if (r->l && rname && strcmp(r->l, rname) == 0 && strcmp(r->r, name)==0) {
							fnd = 1;
						} else if (!r->l && !rname  && strcmp(r->r, name)==0) {
							fnd = 1;
						}
						if (fnd) {
							sql_exp *le = je->l;
							sql_exp *re = exp_push_down_prj(sql, r, gb, gb->l);
							if (!re || (list_length(jes) == 0 && !find_prop(le->p, PROP_HASHCOL))) {
								fnd = 0;
							} else {
								je = exp_compare(sql->sa, le, re, je->flag);
								list_append(jes, je);
							}
						}
					}
				}
				if (!fnd) 
					return rel;
			}
			l = rel_dup(rel->l);

			/* push join's left side (as semijoin) down group by */
			l = gb->l = rel_crossproduct(sql->sa, gb->l, l, op_semi);
			l->exps = jes;
			return rel;
		} 
	}
	return rel;
}

/*
 * Push semijoins down, pushes the semijoin through a join. 
 *
 * semijoin( join(A, B) [ A.x == B.y ], C ) [ A.z == C.c ]
 * ->
 * join( semijoin(A, C) [ A.z == C.c ], B ) [ A.x == B.y ]
 *
 * also push simple expressions of a semijoin down if they only
 * involve the left sided of the semijoin.
 */
static sql_rel *
rel_push_semijoin_down(int *changes, mvc *sql, sql_rel *rel) 
{
	(void)*changes;

	/* first push down the expressions involving only A */
	if (is_semi(rel->op) && rel->exps && rel->l) {
		list *exps = rel->exps, *nexps = sa_list(sql->sa);
		node *n;

		for(n = exps->h; n; n = n->next) {
			sql_exp *sje = n->data;

			if (n != exps->h &&
			    !is_complex_exp(sje->flag) &&
			     rel_has_exp(rel->l, sje->l) >= 0 &&
			     rel_has_exp(rel->l, sje->r) >= 0) {
				rel->l = rel_select(sql->sa, rel->l, NULL);
				rel_select_add_exp(sql->sa, rel->l, sje);
			} else {
				append(nexps, sje);
			}
		} 
		rel->exps = nexps;
	}
	if (is_semi(rel->op) && rel->exps && rel->l) {
		operator_type op = rel->op, lop;
		node *n;
		sql_rel *l = rel->l, *ll = NULL, *lr = NULL;
		sql_rel *r = rel->r;
		list *exps = rel->exps, *nsexps, *njexps;
		int left = 1, right = 1;

		/* handle project 
		if (l->op == op_project && !need_distinct(l))
			l = l->l;
		*/

		if (!is_join(l->op) || rel_is_ref(l))
			return rel;

		lop = l->op;
		ll = l->l;
		lr = l->r;
		/* semijoin shouldn't be based on right relation of join */
		for(n = exps->h; n; n = n->next) {
			sql_exp *sje = n->data;

			if (right &&
				(is_complex_exp(sje->flag) || 
			    	rel_has_exp(lr, sje->l) >= 0 ||
			    	rel_has_exp(lr, sje->r) >= 0)) {
				right = 0;
			}
			if (right)
				left = 0;
			if (!right && left &&
				(is_complex_exp(sje->flag) || 
			    	rel_has_exp(ll, sje->l) >= 0 ||
			    	rel_has_exp(ll, sje->r) >= 0)) {
				left = 0;
			}
			if (!right && !left)
				return rel;
		} 
		nsexps = exps_copy(sql->sa, rel->exps);
		njexps = exps_copy(sql->sa, l->exps);
		if (right)
			l = rel_crossproduct(sql->sa, rel_dup(ll), rel_dup(r), op);
		else
			l = rel_crossproduct(sql->sa, rel_dup(lr), rel_dup(r), op);
		l->exps = nsexps;
		if (right)
			l = rel_crossproduct(sql->sa, l, rel_dup(lr), lop);
		else
			l = rel_crossproduct(sql->sa, l, rel_dup(ll), lop);
		l->exps = njexps;
		rel_destroy(rel);
		rel = l;
	}
	return rel;
}

static int
rel_is_join_on_pkey( sql_rel *rel ) 
{
	node *n;

	if (!rel || !rel->exps)
		return 0;
	for (n = rel->exps->h; n; n = n->next){
		sql_exp *je = n->data;

		if (je->type == e_cmp && je->flag == cmp_equal &&
		    find_prop(((sql_exp*)je->l)->p, PROP_HASHCOL)) { /* aligned PKEY JOIN */
			fcmp cmp = (fcmp)&kc_column_cmp;
			sql_exp *e = je->l;
			sql_column *c = exp_find_column(rel, e, -2);

			if (c && c->t->p && list_find(c->t->pkey->k.columns, c, cmp) != NULL) 
				return 1;
		}
	}
	return 0;
}

static int
rel_part_nr( sql_rel *rel, sql_exp *e )
{
	sql_column *c;
	sql_table *pp;
	assert(e->type == e_cmp);

	c = exp_find_column(rel, e->l, -1); 
	if (!c)
		c = exp_find_column(rel, e->r, -1); 
	if (!c)
		return -1;
	pp = c->t;
	if (pp->p)
		return list_position(pp->p->members.set, pp);
	return -1;
}

static int
rel_uses_part_nr( sql_rel *rel, sql_exp *e, int pnr )
{
	sql_column *c;
	assert(e->type == e_cmp);

	/* 
	 * following case fails. 
	 *
	 * semijoin( A1, union [A1, A2] )
	 * The union will never return proper column (from A2).
	 * ie need different solution (probaly pass pnr).
	 */
	c = exp_find_column(rel, e->l, pnr); 
	if (!c)
		c = exp_find_column(rel, e->r, pnr); 
	if (c) {
		sql_table *pp = c->t;
		if (pp->p && list_position(pp->p->members.set, pp) == pnr)
			return 1;
	}
	/* for projects we may need to do a rename! */
	if (is_project(rel->op) || is_topn(rel->op) || is_sample(rel->op))
		return rel_uses_part_nr( rel->l, e, pnr);

	if (is_union(rel->op) || is_join(rel->op) || is_semi(rel->op)) {
		if (rel_uses_part_nr( rel->l, e, pnr))
			return 1;
		if (!is_semi(rel->op) && rel_uses_part_nr( rel->r, e, pnr))
			return 1;
	}
	return 0;
}

/*
 * Push (semi)joins down unions, this is basically for merge tables, where
 * we know that the fk-indices are split over two clustered merge tables.
 */
static sql_rel *
rel_push_join_down_union(int *changes, mvc *sql, sql_rel *rel) 
{
	if ((is_join(rel->op) && !is_outerjoin(rel->op)) || is_semi(rel->op)) {
		sql_rel *l = rel->l, *r = rel->r, *ol = l, *or = r;
		list *exps = rel->exps;
		sql_exp *je = !list_empty(exps)?exps->h->data:NULL;

		if (!l || !r || need_distinct(l) || need_distinct(r))
			return rel;
		if (l->op == op_project)
			l = l->l;
		if (r->op == op_project)
			r = r->l;

		/* both sides only if we have a join index */
		if (!l || !r ||(is_union(l->op) && is_union(r->op) && 
			je && !find_prop(je->p, PROP_JOINIDX) && /* FKEY JOIN */
			!rel_is_join_on_pkey(rel))) /* aligned PKEY JOIN */
			return rel;
		if (is_semi(rel->op) && is_union(l->op) && je && !find_prop(je->p, PROP_JOINIDX))
			return rel;

		ol->subquery = or->subquery = 0;
		if ((is_union(l->op) && !need_distinct(l)) && !is_union(r->op)){
			sql_rel *nl, *nr;
			sql_rel *ll = rel_dup(l->l), *lr = rel_dup(l->r);

			/* join(union(a,b), c) -> union(join(a,c), join(b,c)) */
			if (!is_project(ll->op))
				ll = rel_project(sql->sa, ll, 
					rel_projections(sql, ll, NULL, 1, 1));
			if (!is_project(lr->op))
				lr = rel_project(sql->sa, lr, 
					rel_projections(sql, lr, NULL, 1, 1));
			rel_rename_exps(sql, l->exps, ll->exps);
			rel_rename_exps(sql, l->exps, lr->exps);
			if (l != ol) {
				ll = rel_project(sql->sa, ll, NULL);
				ll->exps = exps_copy(sql->sa, ol->exps);
				lr = rel_project(sql->sa, lr, NULL);
				lr->exps = exps_copy(sql->sa, ol->exps);
			}	
			nl = rel_crossproduct(sql->sa, ll, rel_dup(or), rel->op);
			nr = rel_crossproduct(sql->sa, lr, rel_dup(or), rel->op);
			nl->exps = exps_copy(sql->sa, exps);
			nr->exps = exps_copy(sql->sa, exps);
			(*changes)++;
			return rel_inplace_setop(rel, nl, nr, op_union, rel_projections(sql, rel, NULL, 1, 1));
		} else if (is_union(l->op) && !need_distinct(l) &&
			   is_union(r->op) && !need_distinct(r)) {
			sql_rel *nl, *nr;
			sql_rel *ll = rel_dup(l->l), *lr = rel_dup(l->r);
			sql_rel *rl = rel_dup(r->l), *rr = rel_dup(r->r);

			/* join(union(a,b), union(c,d)) -> union(join(a,c), join(b,d)) */
			if (!is_project(ll->op))
				ll = rel_project(sql->sa, ll, 
					rel_projections(sql, ll, NULL, 1, 1));
			if (!is_project(lr->op))
				lr = rel_project(sql->sa, lr, 
					rel_projections(sql, lr, NULL, 1, 1));
			rel_rename_exps(sql, l->exps, ll->exps);
			rel_rename_exps(sql, l->exps, lr->exps);
			if (l != ol) {
				ll = rel_project(sql->sa, ll, NULL);
				ll->exps = exps_copy(sql->sa, ol->exps);
				lr = rel_project(sql->sa, lr, NULL);
				lr->exps = exps_copy(sql->sa, ol->exps);
			}	
			if (!is_project(rl->op))
				rl = rel_project(sql->sa, rl, 
					rel_projections(sql, rl, NULL, 1, 1));
			if (!is_project(rr->op))
				rr = rel_project(sql->sa, rr, 
					rel_projections(sql, rr, NULL, 1, 1));
			rel_rename_exps(sql, r->exps, rl->exps);
			rel_rename_exps(sql, r->exps, rr->exps);
			if (r != or) {
				rl = rel_project(sql->sa, rl, NULL);
				rl->exps = exps_copy(sql->sa, or->exps);
				rr = rel_project(sql->sa, rr, NULL);
				rr->exps = exps_copy(sql->sa, or->exps);
			}	
			nl = rel_crossproduct(sql->sa, ll, rl, rel->op);
			nr = rel_crossproduct(sql->sa, lr, rr, rel->op);
			nl->exps = exps_copy(sql->sa, exps);
			nr->exps = exps_copy(sql->sa, exps);

			(*changes)++;
			return rel_inplace_setop(rel, nl, nr, op_union, rel_projections(sql, rel, NULL, 1, 1));
		} else if (!is_union(l->op) && 
			   is_union(r->op) && !need_distinct(r) &&
			   !is_semi(rel->op)) {
			sql_rel *nl, *nr;
			sql_rel *rl = rel_dup(r->l), *rr = rel_dup(r->r);

			/* join(a, union(b,c)) -> union(join(a,b), join(a,c)) */
			if (!is_project(rl->op))
				rl = rel_project(sql->sa, rl, 
					rel_projections(sql, rl, NULL, 1, 1));
			if (!is_project(rr->op))
				rr = rel_project(sql->sa, rr, 
					rel_projections(sql, rr, NULL, 1, 1));
			rel_rename_exps(sql, r->exps, rl->exps);
			rel_rename_exps(sql, r->exps, rr->exps);
			if (r != or) {
				rl = rel_project(sql->sa, rl, NULL);
				rl->exps = exps_copy(sql->sa, or->exps);
				rr = rel_project(sql->sa, rr, NULL);
				rr->exps = exps_copy(sql->sa, or->exps);
			}	
			nl = rel_crossproduct(sql->sa, rel_dup(ol), rl, rel->op);
			nr = rel_crossproduct(sql->sa, rel_dup(ol), rr, rel->op);
			nl->exps = exps_copy(sql->sa, exps);
			nr->exps = exps_copy(sql->sa, exps);

			(*changes)++;
			return rel_inplace_setop(rel, nl, nr, op_union, rel_projections(sql, rel, NULL, 1, 1));
		/* {semi}join ( A1, union (A2, B)) [A1.partkey = A2.partkey] ->
		 * {semi}join ( A1, A2 ) 
		 * and
		 * {semi}join ( A1, union (B, A2)) [A1.partkey = A2.partkey] ->
		 * {semi}join ( A1, A2 ) 
		 * (ie a single part on the left)
		 *
		 * Howto detect that a relation isn't matching.
		 *
		 * partitioning is currently done only on pkey/fkey's
		 * ie only matching per part if join is on pkey/fkey (parts)
		 *
		 * and part numbers should match.
		 *
		 * */
		} else if (!is_union(l->op) && 
			   is_union(r->op) && !need_distinct(r) &&
			   is_semi(rel->op) && rel_is_join_on_pkey(rel)) {
			/* use first join expression, to find part nr */
			sql_exp *je = rel->exps->h->data;
			int lpnr = rel_part_nr(l, je);
			sql_rel *rl = r->l;
			sql_rel *rr = r->r;

			if (lpnr < 0)
				return rel;
			/* case 1: uses left not right */
			if (rel_uses_part_nr(rl, je, lpnr) && 
			   !rel_uses_part_nr(rr, je, lpnr)) {
				sql_rel *nl;

				rl = rel_dup(rl);
				if (!is_project(rl->op))
					rl = rel_project(sql->sa, rl, 
					rel_projections(sql, rl, NULL, 1, 1));
				rel_rename_exps(sql, r->exps, rl->exps);
				if (r != or) {
					rl = rel_project(sql->sa, rl, NULL);
					rl->exps = exps_copy(sql->sa, or->exps);
				}	
				nl = rel_crossproduct(sql->sa, rel_dup(ol), rl, rel->op);
				nl->exps = exps_copy(sql->sa, exps);
				(*changes)++;
				return rel_inplace_project(sql->sa, rel, nl, rel_projections(sql, rel, NULL, 1, 1));
			/* case 2: uses right not left */
			} else if (!rel_uses_part_nr(rl, je, lpnr) && 
				    rel_uses_part_nr(rr, je, lpnr)) {
				sql_rel *nl;

				rr = rel_dup(rr);
				if (!is_project(rr->op))
					rr = rel_project(sql->sa, rr, 
						rel_projections(sql, rr, NULL, 1, 1));
				rel_rename_exps(sql, r->exps, rr->exps);
				if (r != or) {
					rr = rel_project(sql->sa, rr, NULL);
					rr->exps = exps_copy(sql->sa, or->exps);
				}	
				nl = rel_crossproduct(sql->sa, rel_dup(ol), rr, rel->op);
				nl->exps = exps_copy(sql->sa, exps);
				(*changes)++;
				return rel_inplace_project(sql->sa, rel, nl, rel_projections(sql, rel, NULL, 1, 1));
			}
		}
	}
	return rel;
}

static int 
rel_is_empty( sql_rel *rel )
{
	(void)rel;
	if ((is_join(rel->op) || is_semi(rel->op)) && !list_empty(rel->exps)) {
		sql_rel *l = rel->l, *r = rel->r;

		if (rel_is_empty(l) || (is_join(rel->op) && rel_is_empty(r)))
			return 1;
		/* check */
		if (rel_is_join_on_pkey(rel)) {
			sql_exp *je = rel->exps->h->data;
			int lpnr = rel_part_nr(l, je);

			if (lpnr >= 0 && !rel_uses_part_nr(r, je, lpnr))
				return 1;
		}
	}
	if (!is_union(rel->op) && 
			(is_project(rel->op) || is_topn(rel->op)) && rel->l)
		return rel_is_empty(rel->l);
	return 0;
}

/* non overlapping partitions should be removed */
static sql_rel *
rel_remove_empty_join(mvc *sql, sql_rel *rel, int *changes) 
{
	/* recurse check rel_is_empty 
	 * For half empty unions replace by projects
	 * */
	if (is_union(rel->op)) {
		sql_rel *l = rel->l, *r = rel->r;

		rel->l = l = rel_remove_empty_join(sql, l, changes);
		rel->r = r = rel_remove_empty_join(sql, r, changes);
		if (rel_is_empty(l)) {
			(*changes)++;
			return rel_inplace_project(sql->sa, rel, rel_dup(r), rel->exps);
		} else if (rel_is_empty(r)) {
			(*changes)++;
			return rel_inplace_project(sql->sa, rel, rel_dup(l), rel->exps);
		}
	} else if ((is_project(rel->op) || is_topn(rel->op) || is_select(rel->op)
				|| is_sample(rel->op)) && rel->l) {
		rel->l = rel_remove_empty_join(sql, rel->l, changes);
	} else if (is_join(rel->op)) {
		rel->l = rel_remove_empty_join(sql, rel->l, changes);
		rel->r = rel_remove_empty_join(sql, rel->r, changes);
	}
	return rel;
}

static sql_rel *
rel_push_select_down_union(int *changes, mvc *sql, sql_rel *rel) 
{
	if (is_select(rel->op) && rel->l && rel->exps) {
		sql_rel *u = rel->l, *ou = u;
		sql_rel *s = rel;
		sql_rel *ul = u->l;
		sql_rel *ur = u->r;

		if (u->op == op_project)
			u = u->l;

		if (!u || !is_union(u->op) || need_distinct(u) || !u->exps || rel_is_ref(u))
			return rel;

		ul = u->l;
		ur = u->r;

		rel->subquery = 0;
		u->subquery = 0;
		ul->subquery = 0;
		ur->subquery = 0;
		ul = rel_dup(ul);
		ur = rel_dup(ur);
		if (!is_project(ul->op)) 
			ul = rel_project(sql->sa, ul, 
				rel_projections(sql, ul, NULL, 1, 1));
		if (!is_project(ur->op)) 
			ur = rel_project(sql->sa, ur, 
				rel_projections(sql, ur, NULL, 1, 1));
		rel_rename_exps(sql, u->exps, ul->exps);
		rel_rename_exps(sql, u->exps, ur->exps);

		if (u != ou) {
			ul = rel_project(sql->sa, ul, NULL);
			ul->exps = exps_copy(sql->sa, ou->exps);
			rel_rename_exps(sql, ou->exps, ul->exps);
			ur = rel_project(sql->sa, ur, NULL);
			ur->exps = exps_copy(sql->sa, ou->exps);
			rel_rename_exps(sql, ou->exps, ur->exps);
		}	

		/* introduce selects under the set (if needed) */
		set_processed(ul);
		set_processed(ur);
		ul = rel_select(sql->sa, ul, NULL);
		ur = rel_select(sql->sa, ur, NULL);
		
		ul->exps = exps_copy(sql->sa, s->exps);
		ur->exps = exps_copy(sql->sa, s->exps);

		rel = rel_inplace_setop(rel, ul, ur, op_union, rel_projections(sql, rel, NULL, 1, 1));
		(*changes)++;
		return rel;
	}
	return rel;
}

static sql_rel *
rel_push_project_down_union(int *changes, mvc *sql, sql_rel *rel) 
{
	/* first remove distinct if already unique */
	if (rel->op == op_project && need_distinct(rel) && rel->exps && exps_unique(rel->exps))
		set_nodistinct(rel);

	if (rel->op == op_project && rel->l && rel->exps && !rel->r) {
		int need_distinct = need_distinct(rel);
		sql_rel *u = rel->l;
		sql_rel *p = rel;
		sql_rel *ul = u->l;
		sql_rel *ur = u->r;

		if (!u || !is_union(u->op) || need_distinct(u) || !u->exps || rel_is_ref(u) || project_unsafe(rel))
			return rel;
		/* don't push project down union of single values */
		if ((is_project(ul->op) && !ul->l) || (is_project(ur->op) && !ur->l))
			return rel;

		rel->subquery = 0;
		u->subquery = 0;
		ul = rel_dup(ul);
		ur = rel_dup(ur);

		if (!is_project(ul->op)) 
			ul = rel_project(sql->sa, ul, 
				rel_projections(sql, ul, NULL, 1, 1));
		if (!is_project(ur->op)) 
			ur = rel_project(sql->sa, ur, 
				rel_projections(sql, ur, NULL, 1, 1));
		need_distinct = (need_distinct && 
				(!exps_unique(ul->exps) ||
				 !exps_unique(ur->exps)));
		rel_rename_exps(sql, u->exps, ul->exps);
		rel_rename_exps(sql, u->exps, ur->exps);

		/* introduce projects under the set */
		ul = rel_project(sql->sa, ul, NULL);
		if (need_distinct)
			set_distinct(ul);
		ur = rel_project(sql->sa, ur, NULL);
		if (need_distinct)
			set_distinct(ur);
		
		ul->exps = exps_copy(sql->sa, p->exps);
		ur->exps = exps_copy(sql->sa, p->exps);

		rel = rel_inplace_setop(rel, ul, ur, op_union,
			rel_projections(sql, rel, NULL, 1, 1));
		if (need_distinct)
			set_distinct(rel);
		(*changes)++;
		rel->l = rel_merge_projects(changes, sql, rel->l);
		rel->r = rel_merge_projects(changes, sql, rel->r);
		return rel;
	}
	return rel;
}

/* Compute the efficiency of using this expression early in a group by list */
static int
score_gbe( mvc *sql, sql_rel *rel, sql_exp *e)
{
	int res = 10;
	sql_subtype *t = exp_subtype(e);
	sql_column *c = NULL;

	/* can we find out if the underlying table is sorted */
	if ( (c = exp_find_column(rel, e, -2)) != NULL) {
		if (mvc_is_sorted (sql, c)) 
			res += 500;
	}

	/* is the column selective */

	/* prefer the shorter var types over the longer onces */
	if (!EC_FIXED(t->type->eclass) && t->digits)
		res -= t->digits;
	/* smallest type first */
	if (EC_FIXED(t->type->eclass))
		res -= t->type->eclass; 
	return res;
}

/* reorder group by expressions */
static sql_rel *
rel_groupby_order(int *changes, mvc *sql, sql_rel *rel) 
{
	list *gbe = rel->r;

	(void)*changes;
	if (is_groupby(rel->op) && list_length(gbe) > 1 && list_length(gbe)<9) {
		node *n;
		int i, *scores = calloc(list_length(gbe), sizeof(int));

		for (i = 0, n = gbe->h; n; i++, n = n->next) 
			scores[i] = score_gbe(sql, rel, n->data);
		rel->r = list_keysort(gbe, scores, (fdup)NULL);
		free(scores);
	}
	return rel;
}


/* reduce group by expressions based on pkey info 
 *
 * The reduced group by and (derived) aggr expressions are restored via
 * extra (new) aggregate columns.
 */
static sql_rel *
rel_reduce_groupby_exps(int *changes, mvc *sql, sql_rel *rel) 
{
	list *gbe = rel->r;

	if (is_groupby(rel->op) && rel->r && !rel_is_ref(rel)) {
		node *n, *m;
		signed char *scores = malloc(list_length(gbe));
		int k, j, i;
		sql_column *c;
		sql_table **tbls;
		sql_rel **bts, *bt = NULL;

		gbe = rel->r;
		tbls = (sql_table**)malloc(sizeof(sql_table*)*list_length(gbe));
		bts = (sql_rel**)malloc(sizeof(sql_rel*)*list_length(gbe));
		if (scores == NULL || tbls == NULL || bts == NULL) {
			if (scores)
				free(scores);
			if (tbls)
				free(tbls);
			if (bts)
				free(bts);
			return NULL;
		}
		for (k = 0, i = 0, n = gbe->h; n; n = n->next, k++) {
			sql_exp *e = n->data;

			c = exp_find_column_(rel, e, -2, &bt);
			if (c) {
				for(j = 0; j < i; j++)
					if (c->t == tbls[j] && bts[j] == bt)
						break;
				tbls[j] = c->t;
				bts[j] = bt;
				i += (j == i);
			}
		}
		if (i) { /* forall tables find pkey and 
				remove useless other columns */
			/* TODO also remove group by columns which are related to
			 * the other columns using a foreign-key join (n->1), ie 1
			 * on the to be removed side.
			 */
			for(j = 0; j < i; j++) {
				int l, nr = 0, cnr = 0;

				k = list_length(gbe);
				memset(scores, 0, list_length(gbe));
				if (tbls[j]->pkey) {
					for (l = 0, n = gbe->h; l < k && n; l++, n = n->next) {
						fcmp cmp = (fcmp)&kc_column_cmp;
						sql_exp *e = n->data;

						c = exp_find_column_(rel, e, -2, &bt);
						if (c && c->t == tbls[j] && bts[j] == bt &&  
						    list_find(tbls[j]->pkey->k.columns, c, cmp) != NULL) {
							scores[l] = 1;
							nr ++;
						} else if (c && c->t == tbls[j] && bts[j] == bt) { 
							/* Okay we can cleanup a group by column */
							scores[l] = -1;
							cnr ++;
						}
					}
				}
				if (nr) { 
					int all = (list_length(tbls[j]->pkey->k.columns) == nr); 
					sql_kc *kc = tbls[j]->pkey->k.columns->h->data; 

					c = kc->c;
					for (l = 0, n = gbe->h; l < k && n; l++, n = n->next) {
						sql_exp *e = n->data;

						/* pkey based group by */
						if (scores[l] == 1 && ((all || 
						   /* first of key */
						   (c == exp_find_column(rel, e, -2))) && !find_prop(e->p, PROP_HASHCOL)))
							e->p = prop_create(sql->sa, PROP_HASHCOL, e->p);
					}
					for (m = rel->exps->h; m; m = m->next ){
						sql_exp *e = m->data;

						for (l = 0, n = gbe->h; l < k && n; l++, n = n->next) {
							sql_exp *gb = n->data;

							/* pkey based group by */
							if (scores[l] == 1 && exp_match_exp(e,gb) && find_prop(gb->p, PROP_HASHCOL) && !find_prop(e->p, PROP_HASHCOL)) {
								e->p = prop_create(sql->sa, PROP_HASHCOL, e->p);
								break;
							}

						}
					}
				}
				if (cnr && nr && list_length(tbls[j]->pkey->k.columns) == nr) {
					list *ngbe = new_exp_list(sql->sa);
					list *exps = rel->exps, *nexps = new_exp_list(sql->sa);

					for (l = 0, n = gbe->h; l < k && n; l++, n = n->next) {
						sql_exp *e = n->data;

						/* keep the group by columns which form a primary key
						 * of this table. And those unrelated to this table. */
						if (scores[l] != -1) 
							append(ngbe, e); 
					}
					rel->r = ngbe;
					/* rewrite gbe and aggr, in the aggr list */
					for (m = exps->h; m; m = m->next ){
						sql_exp *e = m->data;
						int fnd = 0;

						for (l = 0, n = gbe->h; l < k && n && !fnd; l++, n = n->next) {
							sql_exp *gb = n->data;

							if (scores[l] == -1 && exp_refers(gb, e)) {
								sql_exp *rs = exp_column(sql->sa, gb->l?gb->l:exp_relname(gb), gb->r?gb->r:exp_name(gb), exp_subtype(gb), rel->card, has_nil(gb), is_intern(gb));
								exp_setname(sql->sa, rs, exp_find_rel_name(e), exp_name(e));
								e = rs;
								fnd = 1;
							}
						}
						append(nexps, e);
					}
					/* new reduced aggr expression list */
					assert(list_length(nexps)>0);
					rel->exps = nexps;
					/* only one reduction at a time */
					*changes = 1;
					free(bts);
					free(tbls);
					free(scores);
					return rel;
				} 
				gbe = rel->r;
			}
		}
		free(bts);
		free(tbls);
		free(scores);
	}
	/* remove constants from group by list */
	if (is_groupby(rel->op) && rel->r && !rel_is_ref(rel)) {
		int i;
		node *n;
		
		for (i = 0, n = gbe->h; n; n = n->next) {
			sql_exp *e = n->data;

			if (exp_is_atom(e))
				i++;
		}
		if (i) {
			list *ngbe = new_exp_list(sql->sa);
			list *dgbe = new_exp_list(sql->sa);

			for (n = gbe->h; n; n = n->next) {
				sql_exp *e = n->data;

				if (!exp_is_atom(e))
					append(ngbe, e);
				else
					append(dgbe, e);
			}
			rel->r = ngbe;
			if (!list_empty(dgbe)) {
				/* use atom's directly in the aggr expr list */
				list *nexps = new_exp_list(sql->sa);

				for (n = rel->exps->h; n; n = n->next) {
					sql_exp *e = n->data, *ne = NULL;

					if (e->type == e_column) {
						if (e->l) 
							ne = exps_bind_column2(dgbe, e->l, e->r);
						else
							ne = exps_bind_column(dgbe, e->r, NULL);
						if (ne) {
							ne = exp_copy(sql->sa, ne);
							exp_setname(sql->sa, ne, e->rname, e->name);
							e = ne;
						}
					}
					append(nexps, e);
				}
				rel->exps = nexps;
			}
			(*changes)++;
		}
	}
	return rel;
}

/* Rewrite group by expressions with distinct 
 *
 * ie select a, count(distinct b) from c where ... groupby a;
 * No other aggregations should be present
 *
 * Rewrite the more general case, good for parallel execution
 *
 * groupby(R) [e,f] [ aggr1 a distinct, aggr2 b distinct, aggr3 c, aggr4 d]
 *
 * into
 *
 * groupby(
 * 	groupby(R) [e,f,a,b] [ a, b, aggr3 c, aggr4 d]
 * ) [e,f]( aggr1 a distinct, aggr2 b distinct, aggr3_phase2 c, aggr4_phase2 d)
 */

static sql_rel *
rel_groupby_distinct2(int *changes, mvc *sql, sql_rel *rel) 
{
	list *ngbes = sa_list(sql->sa), *gbes, *naggrs = sa_list(sql->sa), *aggrs = sa_list(sql->sa);
	sql_rel *l;
	node *n;

	gbes = rel->r;
	if (!gbes) 
		return rel;

	/* check if each aggr is, rewritable (max,min,sum,count) 
	 *  			  and only has one argument */
	for (n = rel->exps->h; n; n = n->next) {
		sql_exp *e = n->data;
		sql_subaggr *af = e->f;

		if (e->type == e_aggr && 
		   (strcmp(af->aggr->base.name, "sum") && 
		     strcmp(af->aggr->base.name, "count") &&
		     strcmp(af->aggr->base.name, "min") &&
		     strcmp(af->aggr->base.name, "max"))) 
			return rel; 
	}

	for (n = gbes->h; n; n = n->next) {
		sql_exp *e = n->data;

		e = exp_column(sql->sa, exp_find_rel_name(e), exp_name(e), exp_subtype(e), e->card, has_nil(e), is_intern(e));
		append(ngbes, e);
	}

	/* 1 for each aggr(distinct v) add the attribute expression v to gbes and aggrs list
	 * 2 for each aggr(z) add aggr_phase2('z') to the naggrs list 
	 * 3 for each group by col, add also to the naggrs list 
	 * */
	for (n = rel->exps->h; n; n = n->next) {
		sql_exp *e = n->data;

		if (e->type == e_aggr && need_distinct(e)) { /* 1 */
			/* need column expression */
			list *args = e->l;
			sql_exp *v = args->h->data;
			append(gbes, v);
			if (!exp_name(v))
				exp_label(sql->sa, v, ++sql->label);
			v = exp_column(sql->sa, exp_find_rel_name(v), exp_name(v), exp_subtype(v), v->card, has_nil(v), is_intern(v));
			append(aggrs, v);
			v = exp_aggr1(sql->sa, v, e->f, need_distinct(e), 1, e->card, 1);
			exp_setname(sql->sa, v, exp_find_rel_name(e), exp_name(e));
			append(naggrs, v);
		} else if (e->type == e_aggr && !need_distinct(e)) {
			sql_exp *v;
			sql_subaggr *f = e->f;
			int cnt = strcmp(f->aggr->base.name,"count")==0;
			sql_subaggr *a = sql_bind_aggr(sql->sa, sql->session->schema, (cnt)?"sum":f->aggr->base.name, exp_subtype(e));

			append(aggrs, e);
			if (!exp_name(e))
				exp_label(sql->sa, e, ++sql->label);
			v = exp_column(sql->sa, exp_find_rel_name(e), exp_name(e), exp_subtype(e), e->card, has_nil(e), is_intern(e));
			set_has_nil(v);
			v = exp_aggr1(sql->sa, v, a, 0, 1, e->card, 1);
			exp_setname(sql->sa, v, exp_find_rel_name(e), exp_name(e));
			append(naggrs, v);
		} else { /* group by col */
			if (list_find_exp(gbes, e)) {  /* group by exp are needed in the aggr list, simple (alias or project) expressions are just needed in the result */
				append(aggrs, e);
	
				e = exp_column(sql->sa, exp_find_rel_name(e), exp_name(e), exp_subtype(e), e->card, has_nil(e), is_intern(e));
			}
			append(naggrs, e);
		}
	}	

	l = rel->l = rel_groupby(sql, rel->l, gbes);
	l->exps = aggrs;
	rel->r = ngbes;
	rel->exps = naggrs;
	(*changes)++;
	return rel;
}

static sql_rel *
rel_groupby_distinct(int *changes, mvc *sql, sql_rel *rel) 
{
	if (is_groupby(rel->op)) {
		sql_rel *l = rel->l;
		if (!l || is_groupby(l->op))
			return rel;
	}
	if (is_groupby(rel->op) && rel->r && !rel_is_ref(rel)) {
		node *n;
		int nr = 0;
		list *gbe, *ngbe, *arg, *exps, *nexps;
		sql_exp *distinct = NULL, *darg;
		sql_rel *l = NULL;

		for (n=rel->exps->h; n && nr <= 2; n = n->next) {
			sql_exp *e = n->data;
			if (need_distinct(e)) {
				distinct = n->data;
				nr++;
			}
		}
		if (nr < 1 || distinct->type != e_aggr)
			return rel;
		if ((nr > 1 || list_length(rel->r) + nr != list_length(rel->exps)))
			return rel_groupby_distinct2(changes, sql, rel);
		arg = distinct->l;
		if (list_length(arg) != 1 || list_length(rel->r) + nr != list_length(rel->exps)) 
			return rel;

		darg = arg->h->data;
		exp_label(sql->sa, darg, ++sql->label);

		gbe = rel->r;
		ngbe = sa_list(sql->sa);
		exps = sa_list(sql->sa);
		nexps = sa_list(sql->sa);
		for (n=rel->exps->h; n; n = n->next) {
			sql_exp *e = n->data;
			if (e != distinct) {
				e = exp_column(sql->sa, exp_find_rel_name(e), exp_name(e), exp_subtype(e), e->card, has_nil(e), is_intern(e));
				append(ngbe, e);
				append(exps, e);
				e = exp_column(sql->sa, exp_find_rel_name(e), exp_name(e), exp_subtype(e), e->card, has_nil(e), is_intern(e));
				append(nexps, e);
			}
		}

		list_append(gbe, exp_copy(sql->sa, darg));
		darg = exp_column(sql->sa, exp_find_rel_name(darg), exp_name(darg), exp_subtype(darg), darg->card, has_nil(darg), is_intern(darg));
		list_append(exps, exp_copy(sql->sa, darg));
		arg->h->data = darg;
		l = rel->l = rel_groupby(sql, rel->l, gbe);
		l->exps = exps;
		rel->r = ngbe;
		rel->exps = nexps;
		set_nodistinct(distinct);
		append(nexps, distinct);
		(*changes)++;
	}
	return rel;
}

static sql_exp *split_aggr_and_project(mvc *sql, list *aexps, sql_exp *e);

static void
list_split_aggr_and_project(mvc *sql, list *aexps, list *exps)
{
	node *n;

	if (!exps)
		return ;
	for(n = exps->h; n; n = n->next) 
		n->data = split_aggr_and_project(sql, aexps, n->data);
}

static sql_exp *
split_aggr_and_project(mvc *sql, list *aexps, sql_exp *e)
{
	switch(e->type) {
	case e_aggr:
		/* add to the aggrs */
		if (!exp_name(e)) {
			exp_label(sql->sa, e, ++sql->label);
			e->rname = e->name;
		}
		list_append(aexps, e);
		return exp_column(sql->sa, exp_find_rel_name(e), exp_name(e), exp_subtype(e), e->card, has_nil(e), is_intern(e));
	case e_cmp:
		/* e_cmp's shouldn't exist in an aggr expression list */
		assert(0);
	case e_convert:
		e->l = split_aggr_and_project(sql, aexps, e->l);
		return e;
	case e_func: 
		list_split_aggr_and_project(sql, aexps, e->l);
		return e;
	case e_column: /* constants and columns shouldn't be rewriten */
	case e_atom:
	case e_psm:
		return e;
	}
	return NULL;
}

static sql_exp *
exp_use_consts(mvc *sql, sql_exp *e, list *consts);

static list *
exps_use_consts(mvc *sql, list *exps, list *consts)
{
	node *n;
	list *nl = new_exp_list(sql->sa);

	if (!exps)
		return sa_list(sql->sa);
	for(n = exps->h; n; n = n->next) {
		sql_exp *arg = n->data, *narg = NULL;

		narg = exp_use_consts(sql, arg, consts);
		if (!narg) 
			return NULL;
		if (arg->p)
			narg->p = prop_copy(sql->sa, arg->p);
		append(nl, narg);
	}
	return nl;
}

static sql_exp *
exp_use_consts(mvc *sql, sql_exp *e, list *consts) 
{
	sql_exp *ne = NULL, *l, *r, *r2;

	switch(e->type) {
	case e_column:
		if (e->l) 
			ne = exps_bind_column2(consts, e->l, e->r);
		if (!ne && !e->l)
			ne = exps_bind_column(consts, e->r, NULL);
		if (!ne)
			return e;
		return ne;
	case e_cmp: 
		if (e->flag == cmp_or || get_cmp(e) == cmp_filter) {
			list *l = exps_use_consts(sql, e->l, consts);
			list *r = exps_use_consts(sql, e->r, consts);

			if (!l || !r) 
				return NULL;
			if (get_cmp(e) == cmp_filter) 
				return exp_filter(sql->sa, l, r, e->f, is_anti(e));
			return exp_or(sql->sa, l, r);
		} else if (e->flag == cmp_in || e->flag == cmp_notin) {
			sql_exp *l = exp_use_consts(sql, e->l, consts);
			list *r = exps_use_consts(sql, e->r, consts);

			if (!l || !r) 
				return NULL;
			return exp_in(sql->sa, l, r, e->flag);
		} else {
			l = exp_use_consts(sql, e->l, consts);
			r = exp_use_consts(sql, e->r, consts);
			if (e->f) {
				r2 = exp_use_consts(sql, e->f, consts);
				if (l && r && r2)
					return exp_compare2(sql->sa, l, r, r2, e->flag);
			} else if (l && r) {
				return exp_compare(sql->sa, l, r, e->flag);
			}
		}
		return NULL;
	case e_convert:
		l = exp_use_consts(sql, e->l, consts);
		if (l)
			return exp_convert(sql->sa, l, exp_fromtype(e), exp_totype(e));
		return NULL;
	case e_aggr:
	case e_func: {
		list *l = e->l, *nl = NULL;

		if (!l) {
			return e;
		} else {
			nl = exps_use_consts(sql, l, consts);
			if (!nl)
				return NULL;
		}
		if (e->type == e_func)
			return exp_op(sql->sa, nl, e->f);
		else 
			return exp_aggr(sql->sa, nl, e->f, need_distinct(e), need_no_nil(e), e->card, has_nil(e));
	}	
	case e_atom:
	case e_psm:
		return e;
	}
	return NULL;
}

static list *
exps_remove_dictexps(mvc *sql, list *exps, sql_rel *r)
{
	node *n;
	list *nl = new_exp_list(sql->sa);

	if (!exps)
		return nl;
	for(n = exps->h; n; n = n->next) {
		sql_exp *arg = n->data;

		if (!list_find_exp(r->exps, arg->l) && !list_find_exp(r->exps, arg->r)) 
			append(nl, arg);
	}
	return nl;
}

static sql_rel *
rel_remove_join(int *changes, mvc *sql, sql_rel *rel)
{
	if (is_join(rel->op) && !is_outerjoin(rel->op)) {
		sql_rel *l = rel->l;
		sql_rel *r = rel->r;
		int lconst = 0, rconst = 0;

		if (!l || rel_is_ref(l) || !r || rel_is_ref(r) ||
		   (l->op != op_project && r->op != op_project)) 
			return rel;
		if (l->op == op_project && exps_are_atoms(l->exps))
			lconst = 1;
		if (r->op == op_project && exps_are_atoms(r->exps))
			rconst = 1;
		if (lconst || rconst) {
			(*changes)++;
			/* use constant (instead of alias) in expressions */
			if (lconst) {
				sql_rel *s = l;
				l = r;
				r = s;
			}
			rel->exps = exps_use_consts(sql, rel->exps, r->exps);
			/* change into select */
			rel->op = op_select;
			rel->l = l;
			rel->r = NULL;
			/* wrap in a project including, the constant columns */
			l->subquery = 0;
			rel = rel_project(sql->sa, rel, rel_projections(sql, l, NULL, 1, 1));
			list_merge(rel->exps, r->exps, (fdup)NULL);
		}
	}
	if (is_join(rel->op) && /* DISABLES CODE */ (0)) {
		sql_rel *l = rel->l;
		sql_rel *r = rel->r;
		int ldict = 0, rdict = 0;

		if (!l || rel_is_ref(l) || !r || rel_is_ref(r) ||
		   (l->op != op_basetable && r->op != op_basetable)) 
			return rel;
		/* check if dict (last column) isn't used, one column only */
		if (l->op == op_basetable && !l->l && list_length(l->exps) <= 1)
			ldict = 1;
		if (r->op == op_basetable && !r->l && list_length(r->exps) <= 1)
			rdict = 1;
		if (!ldict && !rdict)
			return rel;
		(*changes)++;

		assert(0);
		if (ldict) {
			sql_rel *s = l;
			l = r;
			r = s;
		}
		rel->exps = exps_remove_dictexps(sql, rel->exps, r);
		/* change into select */
		rel->op = op_select;
		rel->l = l;
		rel->r = NULL;
		/* wrap in a project including, the dict/index columns */
		l->subquery = 0;
		rel = rel_project(sql->sa, rel, rel_projections(sql, l, NULL, 1, 1));
		list_merge(rel->exps, r->exps, (fdup)NULL);
	}
	/* project (join (A,B)[ A.x = B.y ] ) [project_cols] -> project (A) [project_cols]
	 * where non of the project_cols are from B and x=y is a foreign key join (B is the unique side)
	 * and there are no filters on B
	 */
	if (0 && is_project(rel->op)) {
		sql_rel *j = rel->l;

		if (is_join(j->op)) {
			node *n;
			sql_rel *l = j->l;
			sql_rel *r = j->r;

			if (!l || rel_is_ref(l) || !r || rel_is_ref(r) || r->op != op_basetable || r->l)
				return rel;

			/* check if all projection cols can be found in l */
			for(n = rel->exps->h; n; n = n->next) {
				sql_exp *e = n->data;

				if (!rel_find_exp(l, e))
					return rel;

			}
			assert(0);
			(*changes)++;
			rel->l = l;
			rel->r = NULL;
			l->subquery = 0;
		}
	}
	return rel;
}

/* Pushing projects up the tree. Done very early in the optimizer.
 * Makes later steps easier. 
 */
static sql_rel *
rel_push_project_up(int *changes, mvc *sql, sql_rel *rel) 
{
	/* project/project cleanup is done later */
	if (is_join(rel->op) || is_select(rel->op)) {
		node *n;
		list *exps = NULL, *l_exps, *r_exps;
		sql_rel *l = rel->l;
		sql_rel *r = rel->r;
		sql_rel *t;

		/* Don't rewrite refs, non projections or constant or 
		   order by projections  */
		if (!l || rel_is_ref(l) || 
		   (is_join(rel->op) && (!r || rel_is_ref(r))) ||
		   (is_select(rel->op) && l->op != op_project) ||
		   (is_join(rel->op) && l->op != op_project && r->op != op_project) ||
		  ((l->op == op_project && (!l->l || l->r || project_unsafe(l))) ||
		   (is_join(rel->op) && (is_subquery(r) ||
		    (r->op == op_project && (!r->l || r->r || project_unsafe(r))))))) 
			return rel;

		if (l->op == op_project && l->l) {
			/* Go through the list of project expressions.
			   Check if they can be pushed up, ie are they not
			   changing or introducing any columns used
			   by the upper operator. */

			exps = new_exp_list(sql->sa);
			for (n = l->exps->h; n; n = n->next) { 
				sql_exp *e = n->data;

		   		/* we cannot rewrite projection with atomic values from outer joins */
				if (is_column(e->type) && exp_is_atom(e) && !(is_right(rel->op) || is_full(rel->op))) {
					list_append(exps, e);
				} else if (e->type == e_column) {
					if (e->name && e->name[0] == 'L')
						return rel;
					list_append(exps, e);
				} else {
					return rel;
				}
			}
		} else {
			exps = rel_projections(sql, l, NULL, 1, 1);
		}
		/* also handle right hand of join */
		if (is_join(rel->op) && r->op == op_project && r->l) {
			/* Here we also check all expressions of r like above
			   but also we need to check for ambigious names. */ 

			for (n = r->exps->h; n; n = n->next) { 
				sql_exp *e = n->data;

		   		/* we cannot rewrite projection with atomic values from outer joins */
				if (is_column(e->type) && exp_is_atom(e) && !(is_left(rel->op) || is_full(rel->op))) {
					list_append(exps, e);
				} else if (e->type == e_column) {
					if (e->name && e->name[0] == 'L')
						return rel;
					list_append(exps, e);
				} else {
					return rel;
				}
			}
		} else if (is_join(rel->op)) {
			list *r_exps = rel_projections(sql, r, NULL, 1, 2);

			list_merge(exps, r_exps, (fdup)NULL);
		}
		/* Here we should check for ambigious names ? */
		if (is_join(rel->op) && r) {
			t = (l->op == op_project && l->l)?l->l:l;
			l_exps = rel_projections(sql, t, NULL, 1, 1);
			/* conflict with old right expressions */
			r_exps = rel_projections(sql, r, NULL, 1, 1);
			for(n = l_exps->h; n; n = n->next) {
				sql_exp *e = n->data;
				const char *rname = exp_relname(e);
				const char *name = exp_name(e);
	
				if (exp_is_atom(e))
					continue;
				if ((rname && exps_bind_column2(r_exps, rname, name) != NULL) || 
				    (!rname && exps_bind_column(r_exps, name, NULL) != NULL)) 
					return rel;
			}
			t = (r->op == op_project && r->l)?r->l:r;
			r_exps = rel_projections(sql, t, NULL, 1, 1);
			/* conflict with new right expressions */
			for(n = l_exps->h; n; n = n->next) {
				sql_exp *e = n->data;
	
				if (exp_is_atom(e))
					continue;
				if ((e->l && exps_bind_column2(r_exps, e->l, e->r) != NULL) || 
				   (exps_bind_column(r_exps, e->r, NULL) != NULL && (!e->l || !e->r)))
					return rel;
			}
			/* conflict with new left expressions */
			for(n = r_exps->h; n; n = n->next) {
				sql_exp *e = n->data;
	
				if (exp_is_atom(e))
					continue;
				if ((e->l && exps_bind_column2(l_exps, e->l, e->r) != NULL) || 
				   (exps_bind_column(l_exps, e->r, NULL) != NULL && (!e->l || !e->r)))
					return rel;
			}
		}

		/* rename operator expressions */
		if (l->op == op_project) {
			/* rewrite rel from rel->l into rel->l->l */
			if (rel->exps) {
				list *nexps = new_exp_list(sql->sa);

				for (n = rel->exps->h; n; n = n->next) {
					sql_exp *e = n->data;
	
					e = exp_rename(sql, e, l, l->l);
					assert(e);
					list_append(nexps, e);
				}
				rel->exps = nexps;
			}
			rel->l = l->l;
			l->l = NULL;
			rel_destroy(l);
		}
		if (is_join(rel->op) && r->op == op_project) {
			/* rewrite rel from rel->r into rel->r->l */
			if (rel->exps) {
				list *nexps = new_exp_list(sql->sa);

				for (n = rel->exps->h; n; n = n->next) {
					sql_exp *e = n->data;

					e = exp_rename(sql, e, r, r->l);
					assert(e);
					list_append(nexps, e);
				}
				rel->exps = nexps;
			}
			rel->r = r->l;
			r->l = NULL;
			rel_destroy(r);
		} 
		/* Done, ie introduce new project */
		exps_fix_card(exps, rel->card);
		(*changes)++;
		return rel_inplace_project(sql->sa, rel, NULL, exps);
	}
	if (is_groupby(rel->op) && !rel_is_ref(rel) && rel->exps) {
		node *n;
		int fnd = 0;
		list *aexps, *pexps;

		/* check if some are expressions aren't e_aggr */
		for (n = rel->exps->h; n && !fnd; n = n->next) {
			sql_exp *e = n->data;

			if (e->type != e_aggr && e->type != e_column) {
				fnd = 1;
			}
		}
		/* only aggr, no rewrite needed */
		if (!fnd) 
			return rel;

		aexps = sa_list(sql->sa);
		pexps = sa_list(sql->sa);
		for ( n = rel->exps->h; n; n = n->next) {
			sql_exp *e = n->data, *ne = NULL;

			switch (e->type) {	
			case e_atom: /* move over to the projection */
				list_append(pexps, e);
				break;
			case e_func: 
				list_append(pexps, e);
				list_split_aggr_and_project(sql, aexps, e->l);
				break;
			case e_convert: 
				list_append(pexps, e);
				e->l = split_aggr_and_project(sql, aexps, e->l);
				break;
			default: /* simple alias */
				list_append(aexps, e);
				ne = exp_column(sql->sa, exp_find_rel_name(e), exp_name(e), exp_subtype(e), e->card, has_nil(e), is_intern(e));
				list_append(pexps, ne);
				break;
			}
		}
		(*changes)++;
		rel->exps = aexps;
		return rel_inplace_project( sql->sa, rel, NULL, pexps);
	}
	return rel;
}

static int
exp_mark_used(sql_rel *subrel, sql_exp *e)
{
	int nr = 0;
	sql_exp *ne = NULL;

	switch(e->type) {
	case e_column:
		ne = rel_find_exp(subrel, e);
		break;
	case e_convert:
		return exp_mark_used(subrel, e->l);
	case e_aggr:
	case e_func: {
		if (e->l) {
			list *l = e->l;
			node *n = l->h;
	
			for (;n != NULL; n = n->next) 
				nr += exp_mark_used(subrel, n->data);
		}
		break;
	}
	case e_cmp:
		if (e->flag == cmp_or || get_cmp(e) == cmp_filter) {
			list *l = e->l;
			node *n;
	
			for (n = l->h; n != NULL; n = n->next) 
				nr += exp_mark_used(subrel, n->data);
			l = e->r;
			for (n = l->h; n != NULL; n = n->next) 
				nr += exp_mark_used(subrel, n->data);
		} else if (e->flag == cmp_in || e->flag == cmp_notin) {
			list *r = e->r;
			node *n;

			nr += exp_mark_used(subrel, e->l);
			for (n = r->h; n != NULL; n = n->next)
				nr += exp_mark_used(subrel, n->data);
		} else {
			nr += exp_mark_used(subrel, e->l);
			nr += exp_mark_used(subrel, e->r);
			if (e->f)
				nr += exp_mark_used(subrel, e->f);
		}
		break;
	case e_atom:
		/* atoms are used in e_cmp */
		e->used = 1;
		/* return 0 as constants may require a full column ! */
		return 0;
	case e_psm:
		e->used = 1;
		break;
	}
	if (ne) {
		ne->used = 1;
		return ne->used;
	}
	return nr;
}

static void
positional_exps_mark_used( sql_rel *rel, sql_rel *subrel )
{
	if (!rel->exps) 
		assert(0);

	if ((is_topn(subrel->op) || is_sample(subrel->op)) && subrel->l)
		subrel = subrel->l;
	/* everything is used within the set operation */
	if (rel->exps && subrel->exps) {
		node *m;
		for (m=subrel->exps->h; m; m = m->next) {
			sql_exp *se = m->data;

			se->used = 1;
		}
	}
}

static void
exps_mark_used(sql_allocator *sa, sql_rel *rel, sql_rel *subrel)
{
	int nr = 0;
	if (rel->exps) {
		node *n;
		int len = list_length(rel->exps), i;
		sql_exp **exps = SA_NEW_ARRAY(sa, sql_exp*, len);

		for (n=rel->exps->h, i = 0; n; n = n->next, i++) {
			sql_exp *e = exps[i] = n->data;

			nr += e->used;
		}

		if (!nr && is_project(rel->op)) /* project atleast one column */
			exps[0]->used = 1; 

		for (i = len-1; i >= 0; i--) {
			sql_exp *e = exps[i];

			if (!is_project(rel->op) || e->used) {
				if (is_project(rel->op))
					nr += exp_mark_used(rel, e);
				nr += exp_mark_used(subrel, e);
			}
		}
	}
	/* for count/rank we need atleast one column */
	if (subrel && !nr && (is_project(subrel->op) || is_base(subrel->op)) && subrel->exps->h) {
		sql_exp *e = subrel->exps->h->data;
		e->used = 1;
	}
	if (rel->r && (rel->op == op_project || rel->op  == op_groupby)) {
		list *l = rel->r;
		node *n;

		for (n=l->h; n; n = n->next) {
			sql_exp *e = n->data;

			exp_mark_used(rel, e);
			/* possibly project/groupby uses columns from the inner */ 
			exp_mark_used(subrel, e);
		}
	}
}

static void exps_used(list *l);

static void
exp_used(sql_exp *e)
{
	if (e) {
		e->used = 1;
		if ((e->type == e_func || e->type == e_aggr) && e->l)
			exps_used(e->l);
	}
}

static void
exps_used(list *l)
{
	if (l) {
		node *n;

		for (n = l->h; n; n = n->next) 
			exp_used(n->data);
	}
}

static void
rel_used(sql_rel *rel)
{
	if (!rel)
		return;
	if (is_join(rel->op) || is_set(rel->op) || is_semi(rel->op)) {
		if (rel->l) 
			rel_used(rel->l);
		if (rel->r) 
			rel_used(rel->r);
	} else if (is_topn(rel->op) || is_select(rel->op) || is_sample(rel->op)) {
		rel_used(rel->l);
		rel = rel->l;
	} else if (rel->op == op_table && rel->r) {
		exp_used(rel->r);
	}
	if (rel && rel->exps) {
		exps_used(rel->exps);
		if (rel->r && (rel->op == op_project || rel->op  == op_groupby))
			exps_used(rel->r);
	}
}

static void
rel_mark_used(mvc *sql, sql_rel *rel, int proj)
{
	(void)sql;

	if (proj && (need_distinct(rel))) 
		rel_used(rel);

	switch(rel->op) {
	case op_basetable:
	case op_table:

		if (rel->op == op_table && rel->l && rel->flag != 2) {
			rel_used(rel);
			if (rel->r)
				exp_mark_used(rel->l, rel->r);
			rel_mark_used(sql, rel->l, proj);
		}
		break;

	case op_topn:
	case op_sample:
		if (proj) {
			rel = rel ->l;
			rel_mark_used(sql, rel, proj);
			break;
		}
		/* fall through */
	case op_project:
	case op_groupby: 
		if (proj && rel->l) {
			exps_mark_used(sql->sa, rel, rel->l);
			rel_mark_used(sql, rel->l, 0);
		} else if (proj) {
			exps_mark_used(sql->sa, rel, NULL);
		}
		break;
	case op_update:
	case op_delete:
		if (proj && rel->r) {
			sql_rel *r = rel->r;
			if (r->exps && r->exps->h) { /* TID is used */
				sql_exp *e = r->exps->h->data;
				e->used = 1;
			}
			exps_mark_used(sql->sa, rel, rel->r);
			rel_mark_used(sql, rel->r, 0);
		}
		break;

	case op_insert:
	case op_ddl:
		break;

	case op_select:
		if (rel->l) {
			exps_mark_used(sql->sa, rel, rel->l);
			rel_mark_used(sql, rel->l, 0);
		}
		break;

	case op_union: 
	case op_inter: 
	case op_except: 
		/* For now we mark all union expression as used */

		/* Later we should (in case of union all) remove unused
		 * columns from the projection.
		 * 
 		 * Project part of union is based on column position.
		 */
		if (proj && (need_distinct(rel) || !rel->exps)) {
			rel_used(rel);
			if (!rel->exps) {
				rel_used(rel->l);
				rel_used(rel->r);
			}
			rel_mark_used(sql, rel->l, 0);
			rel_mark_used(sql, rel->r, 0);
		} else if (proj && !need_distinct(rel)) {
			sql_rel *l = rel->l;

			positional_exps_mark_used(rel, l);
		//	rel_mark_used(sql, rel->l, 1);
			/* based on child check set expression list */
			if (is_project(l->op) && need_distinct(l))
				positional_exps_mark_used(l, rel);
			positional_exps_mark_used(rel, rel->r);
		//	rel_mark_used(sql, rel->r, 1);
		}
		break;

	case op_join: 
	case op_left: 
	case op_right: 
	case op_full: 
	case op_semi: 
	case op_anti: 
		exps_mark_used(sql->sa, rel, rel->l);
		exps_mark_used(sql->sa, rel, rel->r);
		rel_mark_used(sql, rel->l, 0);
		rel_mark_used(sql, rel->r, 0);
		break;
	case op_apply: 
		break;
	}
}

static sql_rel * rel_dce_sub(mvc *sql, sql_rel *rel, list *refs);

static sql_rel *
rel_remove_unused(mvc *sql, sql_rel *rel) 
{
	int needed = 0;

	if (!rel)
		return rel;

	switch(rel->op) {
	case op_basetable: {
		sql_table *t = rel->l;

		if (t && (isMergeTable(t) || isReplicaTable(t))) 
			return rel;
	}
		/* fall through */
	case op_table:
		if (rel->exps) {
			node *n;
			list *exps;

			for(n=rel->exps->h; n && !needed; n = n->next) {
				sql_exp *e = n->data;

				if (!e->used)
					needed = 1;
			}

			if (!needed)
				return rel;

			exps = new_exp_list(sql->sa);
			for(n=rel->exps->h; n; n = n->next) {
				sql_exp *e = n->data;

				if (e->used)
					append(exps, e);
			}
			/* atleast one (needed for crossproducts, count(*), rank() and single value projections) !, handled by exps_mark_used */
			if (list_length(exps) == 0)
				append(exps, rel->exps->h->data);
			rel->exps = exps;
		}
		return rel;

	case op_topn:
	case op_sample:

		if (rel->l)
			rel->l = rel_remove_unused(sql, rel->l);
		return rel;

	case op_project:
	case op_groupby: 
	case op_apply: 

		if (/*rel->l &&*/ rel->exps) {
			node *n;
			list *exps;

			for(n=rel->exps->h; n && !needed; n = n->next) {
				sql_exp *e = n->data;

				if (!e->used)
					needed = 1;
			}
			if (!needed)
				return rel;

 			exps = new_exp_list(sql->sa);
			for(n=rel->exps->h; n; n = n->next) {
				sql_exp *e = n->data;

				if (e->used)
					append(exps, e);
			}
			/* atleast one (needed for crossproducts, count(*), rank() and single value projections) */
			if (list_length(exps) <= 0)
				append(exps, rel->exps->h->data);
			rel->exps = exps;
		}
		return rel;

	case op_union: 
	case op_inter: 
	case op_except: 

	case op_insert:
	case op_update:
	case op_delete:

	case op_select: 

	case op_join: 
	case op_left: 
	case op_right: 
	case op_full: 
	case op_semi: 
	case op_anti: 
	case op_ddl:
		return rel;
	}
	return rel;
}

static list *
merge_refs(list *l, list *r)
{
	node *n, *m, *np = l->h, *mp = r->h;
	list *nl = sa_list(l->sa);

	for( n = np; n; n = n->next) {
		sql_rel *lr = n->data;
		for (m = mp; m; m = m->next) {
			sql_rel *rr = m->data;

			if (lr == rr) {
				for( ; np != n; np = np->next) 
					append(nl, np->data);
				np = np->next;
				for( ; mp != m; mp = mp->next) 
					append(nl, mp->data);
				append(nl, mp->data); 
				mp = mp->next;
				break;
			}
		}
	}
	for( ; np; np = np->next) 
		append(nl, np->data);
	for( ; mp; mp = mp->next) 
		append(nl, mp->data);
	return nl;
}

static list *
rel_dce_refs(mvc *sql, sql_rel *rel) 
{
	list *l = NULL, *r = NULL;

	if (!rel)
		return NULL;

	switch(rel->op) {
	case op_table:
	case op_topn: 
	case op_sample: 
	case op_project:
	case op_groupby: 
	case op_select: 

		if (rel->l && (rel->op != op_table || rel->flag != 2))
			l = rel_dce_refs(sql, rel->l);

	case op_basetable:
	case op_insert:
	case op_ddl:
		break;

	case op_update:
	case op_delete:

		if (rel->r)
			r = rel_dce_refs(sql, rel->r);
		break;


	case op_union: 
	case op_inter: 
	case op_except: 
	case op_join: 
	case op_left: 
	case op_right: 
	case op_full: 
	case op_semi: 
	case op_anti: 

		if (rel->l)
			l = rel_dce_refs(sql, rel->l);
		if (rel->r)
			r = rel_dce_refs(sql, rel->r);
		break;

	case op_apply: 
		assert(0);
	}

	if (l && r)
		l = merge_refs(l, r);
	if (!l) 
		l = r;
	if (rel_is_ref(rel)) {
		if (!l)
			l = sa_list(sql->sa);
		list_prepend(l, rel);
	}
	return l;
}

static sql_rel *
rel_dce_down(mvc *sql, sql_rel *rel, list *refs, int skip_proj) 
{
	if (!rel)
		return rel;

	if (!skip_proj && rel_is_ref(rel)) {
		if (!list_find(refs, rel, NULL))
			list_append(refs, rel);
		return rel;
	}

	switch(rel->op) {
	case op_basetable:
	case op_table:

		if (skip_proj && rel->l && rel->op == op_table && rel->flag != 2)
			rel->l = rel_dce_down(sql, rel->l, refs, 0);
		if (!skip_proj)
			rel_dce_sub(sql, rel, refs);
		/* fall through */

	case op_insert:
	case op_ddl:

		return rel;

	case op_update:
	case op_delete:

		if (skip_proj && rel->r)
			rel->r = rel_dce_down(sql, rel->r, refs, 0);
		if (!skip_proj)
			rel_dce_sub(sql, rel, refs);
		return rel;

	case op_topn: 
	case op_sample: 
	case op_project:
	case op_groupby: 

		if (skip_proj && rel->l)
			rel->l = rel_dce_down(sql, rel->l, refs, is_topn(rel->op) || is_sample(rel->op));
		if (!skip_proj)
			rel_dce_sub(sql, rel, refs);
		return rel;

	case op_union: 
	case op_inter: 
	case op_except: 
		if (skip_proj) {
			if (rel->l)
				rel->l = rel_dce_down(sql, rel->l, refs, 0);
			if (rel->r)
				rel->r = rel_dce_down(sql, rel->r, refs, 0);
		}
		if (!skip_proj)
			rel_dce_sub(sql, rel, refs);
		return rel;

	case op_select: 
		if (rel->l)
			rel->l = rel_dce_down(sql, rel->l, refs, 0);
		return rel;

	case op_join: 
	case op_left: 
	case op_right: 
	case op_full: 
	case op_semi: 
	case op_anti: 
		if (rel->l)
			rel->l = rel_dce_down(sql, rel->l, refs, 0);
		if (rel->r)
			rel->r = rel_dce_down(sql, rel->r, refs, 0);
		return rel;
	case op_apply: 
		assert(0);
	}
	return rel;
}

/* DCE
 *
 * Based on top relation expressions mark sub expressions as used.
 * Then recurse down until the projections. Clean them up and repeat.
 */

static sql_rel *
rel_dce_sub(mvc *sql, sql_rel *rel, list *refs)
{
	if (!rel)
		return rel;
	
	/* 
  	 * Mark used up until the next project 
	 * For setops we need to first mark, then remove 
         * because of positional dependency 
 	 */
	rel_mark_used(sql, rel, 1);
	rel = rel_remove_unused(sql, rel);
	rel_dce_down(sql, rel, refs, 1);
	return rel;
}

/* add projects under set ops */
static sql_rel *
rel_add_projects(mvc *sql, sql_rel *rel) 
{
	if (!rel)
		return rel;

	switch(rel->op) {
	case op_basetable:
	case op_table:

	case op_insert:
	case op_update:
	case op_delete:
	case op_ddl:

		return rel;

	case op_union: 
	case op_inter: 
	case op_except: 

		/* We can only reduce the list of expressions of an set op
		 * if the projection under it can also be reduced.
		 */
		if (rel->l) {
			sql_rel *l = rel->l;

			l->subquery = 0;
			if (!is_project(l->op) && !need_distinct(rel))
				l = rel_project(sql->sa, l, rel_projections(sql, l, NULL, 1, 1));
			rel->l = rel_add_projects(sql, l);
		}
		if (rel->r) {
			sql_rel *r = rel->r;

			r->subquery = 0;
			if (!is_project(r->op) && !need_distinct(rel))
				r = rel_project(sql->sa, r, rel_projections(sql, r, NULL, 1, 1));
			rel->r = rel_add_projects(sql, r);
		}
		return rel;

	case op_topn: 
	case op_sample: 
	case op_project:
	case op_groupby: 
	case op_select: 
		if (rel->l)
			rel->l = rel_add_projects(sql, rel->l);
		return rel;

	case op_join: 
	case op_left: 
	case op_right: 
	case op_full: 
	case op_apply: 
	case op_semi: 
	case op_anti: 
		if (rel->l)
			rel->l = rel_add_projects(sql, rel->l);
		if (rel->r)
			rel->r = rel_add_projects(sql, rel->r);
		return rel;
	}
	return rel;
}

sql_rel *
rel_dce(mvc *sql, sql_rel *rel)
{
	list *refs;
	node *n;

	refs = rel_dce_refs(sql, rel);
	rel = rel_add_projects(sql, rel);
	rel_used(rel);
	rel_dce_sub(sql, rel, refs);

	if (refs)
		for (n = refs->h; n; n = n->next)
			rel_dce_sub(sql, n->data, refs);
	return rel;
}

static int
index_exp(sql_exp *e, sql_idx *i) 
{
	if (e->type == e_cmp && !is_complex_exp(e->flag)) {
		switch(i->type) {
		case hash_idx:
		case oph_idx:
			if (e->flag == cmp_equal)
				return 0;
			/* fall through */
		case join_idx:
		default:
			return -1;
		}
	}
	return -1;
}

static sql_idx *
find_index(sql_allocator *sa, sql_rel *rel, sql_rel *sub, list **EXPS)
{
	node *n;

	/* any (partial) match of the expressions with the index columns */
	/* Depending on the index type we may need full matches and only
	   limited number of cmp types (hash only equality etc) */
	/* Depending on the index type we should (in the rel_bin) generate
	   more code, ie for spatial index add post filter etc, for hash
	   compute hash value and use index */

	if (sub->exps && rel->exps) 
	for(n = sub->exps->h; n; n = n->next) {
		prop *p;
		sql_exp *e = n->data;

		if ((p = find_prop(e->p, PROP_HASHIDX)) != NULL) {
			list *exps, *cols;
	    		sql_idx *i = p->value;
			fcmp cmp = (fcmp)&sql_column_kc_cmp;

			/* join indices are only interesting for joins */
			if (i->type == join_idx || list_length(i->columns) <= 1)
				continue;
			/* based on the index type, find qualifying exps */
			exps = list_select(rel->exps, i, (fcmp) &index_exp, (fdup)NULL);
			if (!exps || !list_length(exps))
				continue;
			/* now we obtain the columns, move into sql_column_kc_cmp! */
			cols = list_map(exps, sub, (fmap) &sjexp_col);

			/* TODO check that at most 2 relations are involved */

			/* Match the index columns with the expression columns. 
			   TODO, Allow partial matches ! */
			if (list_match(cols, i->columns, cmp) == 0) {
				/* re-order exps in index order */
				node *n, *m;
				list *es = sa_list(sa);

				for(n = i->columns->h; n; n = n->next) {
					int i = 0;
					for(m = cols->h; m; m = m->next, i++) {
						if (cmp(m->data, n->data) == 0){
							sql_exp *e = list_fetch(exps, i);
							list_append(es, e);
							break;
						}
					}
				}
				/* fix the destroy function */
				cols->destroy = NULL;
				*EXPS = es;
				e->used = 1;
				return i;
			}
			cols->destroy = NULL;
		}
	}
	return NULL;
}

static sql_rel *
rel_use_index(int *changes, mvc *sql, sql_rel *rel) 
{
	(void)changes;
	(void)sql;
	if (rel->l && (is_select(rel->op) || is_join(rel->op))) {
		list *exps = NULL;
		sql_idx *i = find_index(sql->sa, rel, rel->l, &exps);
		int left = 1;

		if (!i && is_join(rel->op))
			i = find_index(sql->sa, rel, rel->l, &exps);
		if (!i && is_join(rel->op)) {
			left = 0;
			i = find_index(sql->sa, rel, rel->r, &exps);
		}
			
		if (i) {
			prop *p;
			node *n;
			int single_table = 1;
			sql_exp *re = NULL;
	
			for( n = exps->h; n && single_table; n = n->next) { 
				sql_exp *e = n->data;
				sql_exp *nre = e->r;

				if (is_join(rel->op) && 
				 	((left && !rel_find_exp(rel->l, e->l)) ||
				 	(!left && !rel_find_exp(rel->r, e->l)))) 
					nre = e->l;
				single_table = (!re || (exp_relname(nre) && exp_relname(re) && strcmp(exp_relname(nre), exp_relname(re)) == 0));
				re = nre;
			}
			if (single_table) { /* add PROP_HASHCOL to all column exps */
				for( n = exps->h; n; n = n->next) { 
					sql_exp *e = n->data;

					/* swapped ? */
					if (is_join(rel->op) && 
					 	((left && !rel_find_exp(rel->l, e->l)) ||
					 	(!left && !rel_find_exp(rel->r, e->l)))) 
						n->data = e = exp_compare(sql->sa, e->r, e->l, cmp_equal);
					p = find_prop(e->p, PROP_HASHCOL);
					if (!p)
						e->p = p = prop_create(sql->sa, PROP_HASHCOL, e->p);
					p->value = i;
				}
			}
			/* add the remaining exps to the new exp list */
			if (list_length(rel->exps) > list_length(exps)) {
				for( n = rel->exps->h; n; n = n->next) {
					sql_exp *e = n->data;
					if (!list_find(exps, e, (fcmp)&exp_cmp))
						list_append(exps, e);
				}
			}
			rel->exps = exps;
		}
	}
	return rel;
}

/* TODO CSE */
#if 0
static list *
exp_merge(list *exps)
{
	node *n, *m;
	for (n=exps->h; n && n->next; n = n->next) {
		sql_exp *e = n->data;
		/*sql_exp *le = e->l;*/
		sql_exp *re = e->r;

		if (e->type == e_cmp && e->flag == cmp_or)
			continue;

		/* only look for gt, gte, lte, lt */
		if (re->card == CARD_ATOM && e->flag < cmp_equal) {
			for (m=n->next; m; m = m->next) {
				sql_exp *f = m->data;
				/*sql_exp *lf = f->l;*/
				sql_exp *rf = f->r;

				if (rf->card == CARD_ATOM && f->flag < cmp_equal) {
					printf("possible candidate\n");
				}
			}
		}
	}
	return exps;
}
#endif

static int
score_se( mvc *sql, sql_rel *rel, sql_exp *e)
{
	int score = 0;
	if (e->type == e_cmp && !is_complex_exp(e->flag)) {
		score += score_gbe(sql, rel, e->l);
	}
	score += exp_keyvalue(e);
	return score;
}

static sql_rel *
rel_select_order(int *changes, mvc *sql, sql_rel *rel) 
{
	(void)changes;
	(void)sql;
	if (is_select(rel->op) && rel->exps && list_length(rel->exps)>1) {
		int i, *scores = calloc(list_length(rel->exps), sizeof(int));
		node *n;

		for (i = 0, n = rel->exps->h; n; i++, n = n->next) 
			scores[i] = score_se(sql, rel, n->data);
		rel->exps = list_keysort(rel->exps, scores, (fdup)NULL);
		free(scores);
	}
	return rel;
}

static sql_rel *
rel_simplify_like_select(int *changes, mvc *sql, sql_rel *rel) 
{
	(void)sql;
	if (is_select(rel->op) && rel->exps) {
		node *n;
		list *exps = sa_list(sql->sa);
			
		for (n = rel->exps->h; n; n = n->next) {
			sql_exp *e = n->data;
			list *l = e->l;
			list *r = e->r;

			if (e->type == e_cmp && get_cmp(e) == cmp_filter && strcmp(((sql_subfunc*)e->f)->func->base.name, "like") == 0 && list_length(l) == 1 && list_length(r) <= 2 && !(e->flag & ANTISEL)) {
				list *r = e->r;
				sql_exp *fmt = r->h->data;
				sql_exp *esc = (r->h->next)?r->h->next->data:NULL;
				int rewrite = 0;

				if (fmt->type == e_convert)
					fmt = fmt->l;
				/* check for simple like expression */
				if (is_atom(fmt->type)) {
					atom *fa = NULL;

					if (fmt->l) {
						fa = fmt->l;
					/* simple numbered argument */
					} else if (!fmt->r && !fmt->f) {
						fa = sql->args[fmt->flag];

					}
					if (fa && fa->data.vtype == TYPE_str && 
					    !strchr(fa->data.val.sval, '%') &&
					    !strchr(fa->data.val.sval, '_'))
						rewrite = 1;
				}
				if (rewrite && esc && is_atom(esc->type)) {
			 		atom *ea = NULL;

					if (esc->l) {
						ea = esc->l;
					/* simple numbered argument */
					} else if (!esc->r && !esc->f) {
						ea = sql->args[esc->flag];

					}
					if (ea && (ea->data.vtype != TYPE_str ||
					    strlen(ea->data.val.sval) != 0))
						rewrite = 0;
				}
				if (rewrite) { 	/* rewrite to cmp_equal ! */
					list *l = e->l;
					list *r = e->r;
					sql_exp *ne = exp_compare(sql->sa, l->h->data, r->h->data, cmp_equal);
					/* if rewritten don't cache this query */
					list_append(exps, ne);
					sql->caching = 0;
					(*changes)++;
				} else {
					list_append(exps, e);
				}
			} else {
				list_append(exps, e);
			}
		}
		rel->exps = exps;
	}
	return rel;
}

static sql_rel *
rel_simplify_predicates(int *changes, mvc *sql, sql_rel *rel) 
{
	if (is_select(rel->op) && rel->exps) {
		node *n;
		list *exps = sa_list(sql->sa);
			
		for (n = rel->exps->h; n; n = n->next) {
			sql_exp *e = n->data;

			if (is_atom(e->type) && e->l) { /* direct literal */
				atom *a = e->l;
				int flag = a->data.val.bval;

				/* remove simple select true expressions */
				if (flag)
					break;
			}
			if (is_atom(e->type) && !e->l && !e->r) { /* numbered variable */
				atom *a = sql->args[e->flag];
				int flag = a->data.val.bval;

				/* remove simple select true expressions */
				if (flag) {
					sql->caching = 0;
					break;
				}
			}
			if (e->type == e_cmp && get_cmp(e) == cmp_equal) {
				sql_exp *l = e->l;
				sql_exp *r = e->r;

				if (l->type == e_func) {
					sql_subfunc *f = l->f;
					
					/* rewrite isnull(x) = TRUE/FALSE => x =/<> NULL */
					if (!f->func->s && !strcmp(f->func->base.name, "isnull") && 
					     is_atom(r->type) && r->l) { /* direct literal */
						atom *a = r->l;
						int flag = a->data.val.bval;
						list *args = l->l;

						assert(list_length(args) == 1);
						l = args->h->data;
						r = exp_atom(sql->sa, atom_general(sql->sa, exp_subtype(l), NULL));
						e = exp_compare2(sql->sa, l, r, r, 3);
						if (e && !flag)
							set_anti(e);
					} else if (!f->func->s && !strcmp(f->func->base.name, "not")) {
						if (is_atom(r->type) && r->l) { /* direct literal */
							atom *a = r->l;
							list *args = l->l;
							sql_exp *inner = args->h->data;
							sql_subfunc *inf = inner->f;

							assert(list_length(args) == 1);

							/* not(not(x)) = TRUE/FALSE => x = TRUE/FALSE */
							if (inner->type == e_func && 
							    !inf->func->s && 
							    !strcmp(inf->func->base.name, "not")) {
								args = inner->l;

								assert(list_length(args) == 1);
								l = args->h->data;
								e = exp_compare(sql->sa, l, r, e->flag);
							/* rewrite not(=/<>(a,b)) = TRUE/FALSE => a=b of a<>b */
							} else if (inner->type == e_func && 
							    !inf->func->s && 
							    (!strcmp(inf->func->base.name, "=") ||
							     !strcmp(inf->func->base.name, "<>"))) {
								int flag = a->data.val.bval;
								args = inner->l;

								if (!strcmp(inf->func->base.name, "<>"))
									flag = !flag;
								assert(list_length(args) == 2);
								l = args->h->data;
								r = args->h->next->data;
								e = exp_compare(sql->sa, l, r, (!flag)?cmp_equal:cmp_notequal);
							} else if (a && a->data.vtype == TYPE_bit) {
								/* change atom's value on right */
								l = args->h->data;
								a->data.val.bval = !a->data.val.bval;
								e = exp_compare(sql->sa, l, r, e->flag);
								(*changes)++;
							}
						}
					}
				}
				list_append(exps, e);
			} else {
				list_append(exps, e);
			}
		}
		rel->exps = exps;
	}
	return rel;
}

static void split_exps(mvc *sql, list *exps, sql_rel *rel);

static int
exp_match_exp_cmp( sql_exp *e1, sql_exp *e2)
{
	if (exp_match_exp(e1,e2))
		return 0;
	return -1;
}

static int
exp_refers_cmp( sql_exp *e1, sql_exp *e2)
{
	if (exp_refers(e1,e2))
		return 0;
	return -1;
}

static sql_exp *
add_exp_too_project(mvc *sql, sql_exp *e, sql_rel *rel)
{
	node *n = list_find(rel->exps, e, (fcmp)&exp_match_exp_cmp);

	/* if not matching we may refer to an older expression */
	if (!n) 
		n = list_find(rel->exps, e, (fcmp)&exp_refers_cmp);
	if (!n) {
		exp_label(sql->sa, e, ++sql->label);
		append(rel->exps, e);
	} else {
		e = n->data;
	}
	e = exp_column(sql->sa, exp_relname(e), exp_name(e), exp_subtype(e), e->card, has_nil(e), is_intern(e));
	return e;
}

static void
add_exps_too_project(mvc *sql, list *exps, sql_rel *rel)
{
	node *n;

	if (!exps)
		return;
	for(n=exps->h; n; n = n->next) {
		sql_exp *e = n->data;

		if (!exp_is_atom(e) && e->type != e_column)
			n->data = add_exp_too_project(sql, e, rel);
	}
}

static sql_exp *
split_exp(mvc *sql, sql_exp *e, sql_rel *rel)
{
	switch(e->type) {
	case e_column:
		return e;
	case e_convert:
		e->l = split_exp(sql, e->l, rel);
		return e;
	case e_aggr:
	case e_func: 
		if (!is_analytic(e) && !exp_has_sideeffect(e)) {
			split_exps(sql, e->l, rel);
			add_exps_too_project(sql, e->l, rel);
		}
		return e;
	case e_cmp:	
		if (e->flag == cmp_or) {
			split_exps(sql, e->l, rel);
			split_exps(sql, e->r, rel);
		} else if (e->flag == cmp_in || e->flag == cmp_notin || get_cmp(e) == cmp_filter) {
			e->l = split_exp(sql, e->l, rel);
			split_exps(sql, e->r, rel);
		} else {
			e->l = split_exp(sql, e->l, rel);
			e->r = split_exp(sql, e->r, rel);
			if (e->f) {
				assert(0);
				e->f = split_exp(sql, e->f, rel);
			}
		}
		return e;
	case e_psm:	
	case e_atom:
		return e;
	}
	return e;
}

static void
split_exps(mvc *sql, list *exps, sql_rel *rel)
{
	node *n;

	if (!exps)
		return;
	for(n=exps->h; n; n = n->next){
		sql_exp *e = n->data;

		e = split_exp(sql, e, rel);
		n->data = e;
	}
}

static sql_rel *
rel_split_project(int *changes, mvc *sql, sql_rel *rel, int top) 
{
	if (is_project(rel->op) && list_length(rel->exps) && rel->l) {
		list *exps = rel->exps;
		node *n;
		int funcs = 0;
		sql_rel *nrel;

		/* are there functions */
		for (n=exps->h; n && !funcs; n = n->next) {
			sql_exp *e = n->data;

			funcs = exp_has_func(e);
		}
		/* introduce extra project */
		if (funcs && rel->op != op_project) {
			nrel = rel_project(sql->sa, rel->l, 
				rel_projections(sql, rel->l, NULL, 1, 1));
			rel->l = nrel;
			/* recursively split all functions and add those to the projection list */
			split_exps(sql, rel->exps, nrel);
			if (nrel->l)
				nrel->l = rel_split_project(changes, sql, nrel->l, is_topn(rel->op)?top:0);
			return rel;
		} else if (funcs && !top && !rel->r) {
			/* projects can have columns point back into the expression list, ie
			 * create a new list including the split expressions */
			node *n;
			list *exps = rel->exps;

			rel->exps = sa_list(sql->sa);
			for (n=exps->h; n; n = n->next) 
				append(rel->exps, split_exp(sql, n->data, rel));
		}
	}
	if (is_set(rel->op) || is_basetable(rel->op))
		return rel;
	if (rel->l)
		rel->l = rel_split_project(changes, sql, rel->l, 
			(is_topn(rel->op)||is_ddl(rel->op)||is_modify(rel->op))?top:0);
	if (is_join(rel->op) && rel->r)
		rel->r = rel_split_project(changes, sql, rel->r, 
			(is_topn(rel->op)||is_ddl(rel->op)||is_modify(rel->op))?top:0);
	return rel;
}


static list *
exp_merge_range(sql_allocator *sa, list *exps)
{
	node *n, *m;
	for (n=exps->h; n; n = n->next) {
		sql_exp *e = n->data;
		sql_exp *le = e->l;
		sql_exp *re = e->r;

		/* handle the and's in the or lists */
		if (e->type == e_cmp && e->flag == cmp_or) {
			e->l = exp_merge_range(sa, e->l);
			e->r = exp_merge_range(sa, e->r);
		/* only look for gt, gte, lte, lt */
		} else if (n->next &&
		    e->type == e_cmp && e->flag < cmp_equal && !e->f && 
		    re->card == CARD_ATOM) {
			for (m=n->next; m; m = m->next) {
				sql_exp *f = m->data;
				sql_exp *lf = f->l;
				sql_exp *rf = f->r;

				if (f->type == e_cmp && f->flag < cmp_equal && !f->f &&
				    rf->card == CARD_ATOM && 
				    exp_match_exp(le, lf)) {
					sql_exp *ne;
					int swap = 0, lt = 0, gt = 0;
					/* for now only   c1 <[=] x <[=] c2 */ 

					swap = lt = (e->flag == cmp_lt || e->flag == cmp_lte);
					gt = !lt;

					if (gt && 
					   (f->flag == cmp_gt ||
					    f->flag == cmp_gte)) 
						continue;
					if (lt && 
					   (f->flag == cmp_lt ||
					    f->flag == cmp_lte)) 
						continue;
					if (!swap) 
						ne = exp_compare2(sa, le, re, rf, compare2range(e->flag, f->flag));
					else
						ne = exp_compare2(sa, le, rf, re, compare2range(f->flag, e->flag));

					list_remove_data(exps, e);
					list_remove_data(exps, f);
					list_append(exps, ne);
					return exp_merge_range(sa, exps);
				}
			}
		} else if (n->next &&
			   e->type == e_cmp && e->flag < cmp_equal && !e->f && 
		    	   re->card > CARD_ATOM) {
			for (m=n->next; m; m = m->next) {
				sql_exp *f = m->data;
				sql_exp *lf = f->l;
				sql_exp *rf = f->r;

				if (f->type == e_cmp && f->flag < cmp_equal && !f->f  &&
				    rf->card > CARD_ATOM) {
					sql_exp *ne, *t;
					int swap = 0, lt = 0, gt = 0;
					comp_type ef = (comp_type) e->flag, ff = (comp_type) f->flag;
				
					/* both swapped ? */
				     	if (exp_match_exp(re, rf)) {
						t = re; 
						re = le;
						le = t;
						ef = swap_compare(ef);
						t = rf;
						rf = lf;
						lf = t;
						ff = swap_compare(ff);
					}

					/* is left swapped ? */
				     	if (exp_match_exp(re, lf)) {
						t = re; 
						re = le;
						le = t;
						ef = swap_compare(ef);
					}

					/* is right swapped ? */
				     	if (exp_match_exp(le, rf)) {
						t = rf; 
						rf = lf;
						lf = t;
						ff = swap_compare(ff);
					}

				    	if (!exp_match_exp(le, lf))
						continue;

					/* for now only   c1 <[=] x <[=] c2 */ 
					swap = lt = (ef == cmp_lt || ef == cmp_lte);
					gt = !lt;

					if (gt && (ff == cmp_gt || ff == cmp_gte)) 
						continue;
					if (lt && (ff == cmp_lt || ff == cmp_lte)) 
						continue;
					if (!swap) 
						ne = exp_compare2(sa, le, re, rf, compare2range(ef, ff));
					else
						ne = exp_compare2(sa, le, rf, re, compare2range(ff, ef));

					list_remove_data(exps, e);
					list_remove_data(exps, f);
					list_append(exps, ne);
					return exp_merge_range(sa, exps);
				}
			}
		}
	}
	return exps;
}

static sql_rel *
rel_find_range(int *changes, mvc *sql, sql_rel *rel) 
{
	(void)changes;
	if ((is_join(rel->op) || is_select(rel->op)) && rel->exps && list_length(rel->exps)>1) 
		rel->exps = exp_merge_range(sql->sa, rel->exps);
	return rel;
}

/* 
 * Casting decimal values on both sides of a compare expression is expensive,
 * both in preformance (cpu cost) and memory requirements (need for large 
 * types). 
 */

static int
reduce_scale(atom *a)
{
#ifdef HAVE_HGE
	if (a->data.vtype == TYPE_hge) {
		hge v = a->data.val.hval;
		int i = 0;

		if (v != 0) 
                        while( (v/10)*10 == v ) {
                                i++;
                                v /= 10;
                        }
		a->data.val.hval = v;
		return i;
	}
#endif
	if (a->data.vtype == TYPE_lng) {
		lng v = a->data.val.lval;
		int i = 0;

		if (v != 0) 
                        while( (v/10)*10 == v ) {
                                i++;
                                v /= 10;
                        }
		a->data.val.lval = v;
		return i;
	}
	if (a->data.vtype == TYPE_int) {
		int v = a->data.val.ival;
		int i = 0;

		if (v != 0) 
                        while( (v/10)*10 == v ) {
                                i++;
                                v /= 10;
                        }
		a->data.val.ival = v;
		return i;
	}
	if (a->data.vtype == TYPE_sht) {
		sht v = a->data.val.shval;
		int i = 0;

		if (v != 0) 
                        while( (v/10)*10 == v ) {
                                i++;
                                v /= 10;
                        }
		a->data.val.shval = v;
		return i;
	}
	return 0;
}

static sql_rel *
rel_project_reduce_casts(int *changes, mvc *sql, sql_rel *rel) 
{
	if (is_project(rel->op) && list_length(rel->exps)) {
		list *exps = rel->exps;
		node *n;

		for (n=exps->h; n; n = n->next) {
			sql_exp *e = n->data;

			if (e && e->type == e_func) {
				sql_subfunc *f = e->f;
				sql_subtype *res = f->res->h->data; 

				if (!f->func->s && !strcmp(f->func->base.name, "sql_mul") && res->scale > 0) {
					list *args = e->l;
					sql_exp *h = args->h->data;
					sql_exp *t = args->t->data;
					atom *a;

					if ((is_atom(h->type) && (a = exp_value(sql, h, sql->args, sql->argc)) != NULL) ||
					    (is_atom(t->type) && (a = exp_value(sql, t, sql->args, sql->argc)) != NULL)) {
						int rs = reduce_scale(a);

						res->scale -= rs; 
						if (rs)
							(*changes)+= rs;
					}
				}
			}
		}
	}
	return rel;
}

static sql_rel *
rel_reduce_casts(int *changes, mvc *sql, sql_rel *rel) 
{
	(void)sql;
	(void)changes;
	if ((is_join(rel->op) || is_semi(rel->op) || is_select(rel->op)) && 
			rel->exps && list_length(rel->exps)) {
		list *exps = rel->exps;
		node *n;

		for (n=exps->h; n; n = n->next) {
			sql_exp *e = n->data;
			sql_exp *le = e->l;
			sql_exp *re = e->r;
	
			/* handle the and's in the or lists */
			if (e->type != e_cmp || !is_theta_exp(e->flag) || e->f)
				continue;
			/* rewrite e if left or right is a cast */
			if (le->type == e_convert || re->type == e_convert) {
				sql_rel *r = rel->r;
				sql_subtype *st = exp_subtype(re);

				/* e_convert(le) ==, <(=), >(=), !=  e_atom(re), conversion between integers only */
				if (le->type == e_convert && is_simple_atom(re) && st->type->eclass == EC_NUM) {
					sql_subtype *tt = exp_totype(le);
					sql_subtype *ft = exp_fromtype(le);

					if (tt->type->eclass != EC_NUM || ft->type->eclass != EC_NUM || tt->type->localtype < ft->type->localtype)
						continue;

					/* tt->type larger then tt->type, ie empty result, ie change into > max */
					re = exp_atom_max( sql->sa, ft);
					if (!re)
						continue;
					/* the ==, > and >=  change to l > max, the !=, < and <=  change to l < max */
					if (e->flag == cmp_equal || e->flag == cmp_gt || e->flag == cmp_gte)
						e = exp_compare(sql->sa, le->l, re, cmp_gt);
					else
						e = exp_compare(sql->sa, le->l, re, cmp_lt);
					sql->caching = 0;
				} else
				/* if convert on left then find
				 * mul or div on right which increased
				 * scale!
				 */
				if (le->type == e_convert && re->type == e_column && (e->flag == cmp_lt || e->flag == cmp_gt) && r && is_project(r->op)) {
					sql_exp *nre = rel_find_exp(r, re);
					sql_subtype *tt = exp_totype(le);
					sql_subtype *ft = exp_fromtype(le);

					if (nre && nre->type == e_func) {
						sql_subfunc *f = nre->f;

						if (!f->func->s && !strcmp(f->func->base.name, "sql_mul")) {
							list *args = nre->l;
							sql_exp *ce = args->t->data;
							sql_subtype *fst = exp_subtype(args->h->data);
							atom *a;

							if (fst->scale == ft->scale &&
							   (a = exp_value(sql, ce, sql->args, sql->argc)) != NULL) {
#ifdef HAVE_HGE
								hge v = 1;
#else
								lng v = 1;
#endif
								/* multiply with smallest value, then scale and (round) */
								int scale = tt->scale - ft->scale;
								int rs = reduce_scale(a);

								scale -= rs;

								args = new_exp_list(sql->sa);
								while(scale > 0) {
									scale--;
									v *= 10;
								}
								append(args, re);
#ifdef HAVE_HGE
								append(args, have_hge ? exp_atom_hge(sql->sa, v) : exp_atom_lng(sql->sa, (lng) v));
#else
								append(args, exp_atom_lng(sql->sa, v));
#endif
								f = find_func(sql, "scale_down", args);
								nre = exp_op(sql->sa, args, f);
								e = exp_compare(sql->sa, le->l, nre, e->flag);
							}
						}
					}
				}
			}
			n->data = e;	
		}
	}
	return rel;
}

static int
is_identity_of(sql_exp *e, sql_rel *l) 
{
	if (e->type != e_cmp)
		return 0;
	if (!is_identity(e->l, l) || !is_identity(e->r, l))
		return 0;
	return 1;
}


static sql_rel *
rel_rewrite_semijoin(int *changes, mvc *sql, sql_rel *rel)
{
	(void)sql;
	if (is_semi(rel->op)) {
		sql_rel *l = rel->l;
		sql_rel *r = rel->r;
		sql_rel *rl = (r->l)?r->l:NULL;
		int on_identity = 1;

		if (!rel->exps || list_length(rel->exps) != 1 || !is_identity_of(rel->exps->h->data, l))
			on_identity = 0;
			
		/* rewrite {semi,anti}join (A, join(A,B)) into {semi,anti}join (A,B) 
		 * and     {semi,anti}join (A, join(B,A)) into {semi,anti}join (A,B) 
		 * Where the semi/anti join is done using the identity */
		if (on_identity && l->ref.refcnt == 2 && ((is_join(r->op) && (l == r->l || l == r->r)) || 
		   (is_project(r->op) && rl && is_join(rl->op) && (l == rl->l || l == rl->r)))){
			sql_rel *or = r;

			if (is_project(r->op)) 
				r = rl;

			if (l == r->r)
				rel->r = rel_dup(r->l);
			else
				rel->r = rel_dup(r->r);

			rel->exps = r->exps;
			r->exps = NULL;
			rel_destroy(or);
			(*changes)++;
		}
	}
	if (is_semi(rel->op)) {
		sql_rel *l = rel->l, *rl = NULL;
		sql_rel *r = rel->r, *or = r;

		if (r)
			rl = r->l;
		if (r && is_project(r->op)) {
			r = rl;
			if (r)
				rl = r->l;
		}

		/* More general case is (join reduction)
   		   {semi,anti}join (A, join(A,B) [A.c1 == B.c1]) [ A.c1 == B.c1 ]
		   into {semi,anti}join (A,B) [ A.c1 == B.c1 ] 

		   for semijoin also A.c1 == B.k1 ] [ A.c1 == B.k2 ] could be rewriten
		 */
		if (l && r && rl && 
		    is_basetable(l->op) && is_basetable(rl->op) &&
		    is_join(r->op) && l->l == rl->l)
		{
			node *n, *m;
			list *exps;

			if (!rel->exps || !r->exps ||
		       	    list_length(rel->exps) != list_length(r->exps)) 
				return rel;
			exps = new_exp_list(sql->sa);

			/* are the join conditions equal */
			for (n = rel->exps->h, m = r->exps->h;
			     n && m; n = n->next, m = m->next)
			{
				sql_exp *le = NULL, *oe = n->data;
				sql_exp *re = NULL, *ne = m->data;
				sql_column *cl;  
				int equal = 0;
				
				if (oe->type != e_cmp || ne->type != e_cmp ||
				    oe->flag != cmp_equal || 
				    ne->flag != cmp_equal)
					return rel;

				if ((cl = exp_find_column(rel->l, oe->l, -2)) != NULL) {
					le = oe->l;
					re = oe->r;
				} else if ((cl = exp_find_column(rel->l, oe->r, -2)) != NULL) {
					le = oe->r;
					re = oe->l;
				} else
					return rel;

				if (exp_find_column(rl, ne->l, -2) == cl) {
					sql_exp *e = (or != r)?rel_find_exp(or, re):re;

					equal = exp_match_exp(ne->r, e);
					if (!equal)
						return rel;
					re = ne->r;
				} else if (exp_find_column(rl, ne->r, -2) == cl) {
					sql_exp *e = (or != r)?rel_find_exp(or, re):re;

					equal = exp_match_exp(ne->l, e);
					if (!equal)
						return rel;
					re = ne->l;
				} else
					return rel;

				ne = exp_compare(sql->sa, le, re, cmp_equal);
				append(exps, ne);
			}

			rel->r = rel_dup(r->r);
			rel->exps = exps;
			rel_destroy(or);
			(*changes)++;
		}
	}
	return rel;
}

/* antijoin(a, union(b,c)) -> antijoin(antijoin(a,b), c) */
static sql_rel *
rel_rewrite_antijoin(int *changes, mvc *sql, sql_rel *rel)
{
	if (rel->op == op_anti) {
		sql_rel *l = rel->l;
		sql_rel *r = rel->r;

		if (l && !rel_is_ref(l) && 
		    r && !rel_is_ref(r) && is_union(r->op)) {
			sql_rel *rl = rel_dup(r->l), *nl;
			sql_rel *rr = rel_dup(r->r);

			if (!is_project(rl->op)) 
				rl = rel_project(sql->sa, rl, 
					rel_projections(sql, rl, NULL, 1, 1));
			if (!is_project(rr->op)) 
				rr = rel_project(sql->sa, rr,
					rel_projections(sql, rr, NULL, 1, 1));
			rel_rename_exps(sql, r->exps, rl->exps);
			rel_rename_exps(sql, r->exps, rr->exps);

			nl = rel_crossproduct(sql->sa, rel->l, rl, op_anti);
			nl->exps = exps_copy(sql->sa, rel->exps);
			rel->l = nl;
			rel->r = rr;
			rel_destroy(r);
			(*changes)++;
			return rel;
		}
	}
	return rel;
}

static sql_rel *
rel_semijoin_use_fk(int *changes, mvc *sql, sql_rel *rel)
{
	(void)changes;
	if (is_semi(rel->op) && rel->exps) {
		list *exps = rel->exps;
		list *rels = new_rel_list(sql->sa);

		rel->exps = NULL;
		append(rels, rel->l);
		append(rels, rel->r);
		(void) find_fk( sql, rels, exps);

		rel->exps = exps;
	}
	return rel;
}

/* leftouterjoin(a,b)[ a.C op b.D or a.E op2 b.F ]) -> 
 * union(
 * 	join(a,b)[ a.C op b.D or a.E op2 b. F ], 
 * 	project( 
 * 		antijoin(a,b) [a.C op b.D or a.E op2 b.F ])
 *	 	[ a.*, NULL * foreach column of b]
 * )
 */
static int
exps_nr_of_or(list *exps)
{
	int ors = 0;
	node *n;

	if (!exps)
		return ors;
	for(n=exps->h; n; n = n->next) {
		sql_exp *e = n->data;

		if (e->type == e_cmp && e->flag == cmp_or)
			ors++;
	}
	return ors;
}

static void 
add_nulls(mvc *sql, sql_rel *rel, sql_rel *r)
{
	list *exps;
	node *n;

	exps = rel_projections(sql, r, NULL, 1, 1);
	for(n = exps->h; n; n = n->next) {
		sql_exp *e = n->data, *ne;

		ne = exp_atom(sql->sa, atom_general(sql->sa, exp_subtype(e), NULL));
		exp_setname(sql->sa, ne, exp_relname(e), exp_name(e));
		append(rel->exps, ne);
	}
}

static sql_rel *
rel_split_outerjoin(int *changes, mvc *sql, sql_rel *rel)
{
	if ((rel->op == op_left || rel->op == op_right || rel->op == op_full) && 
			list_length(rel->exps) && exps_nr_of_or(rel->exps) == list_length(rel->exps)) { 
		sql_rel *l = rel_dup(rel->l), *nl, *nll, *nlr;
		sql_rel *r = rel_dup(rel->r), *nr;
		sql_exp *e;

		nll = rel_crossproduct(sql->sa, l, r, op_join); 
		nlr = rel_crossproduct(sql->sa, l, r, op_join); 

		/* TODO find or exp, ie handle rest with extra joins */
		/* expect only a single or expr for now */
		assert(list_length(rel->exps) == 1);
	       	e = rel->exps->h->data;
		nll->exps = exps_copy(sql->sa, e->l);
		nlr->exps = exps_copy(sql->sa, e->r);
		nl = rel_or( sql, NULL, nll, nlr, NULL, NULL, NULL);

		if (rel->op == op_full) {
			l = rel_dup(l);
			r = rel_dup(r);
		}

		if (rel->op == op_left || rel->op == op_full) {
			/* split in 2 anti joins */
			nr = rel_crossproduct(sql->sa, l, r, op_anti);
			nr->exps = exps_copy(sql->sa, e->l);
			nr = rel_crossproduct(sql->sa, nr, r, op_anti);
			nr->exps = exps_copy(sql->sa, e->r);

			/* project left */
			nr = rel_project(sql->sa, nr, 
				rel_projections(sql, l, NULL, 1, 1));
			/* add null's for right */
			add_nulls( sql, nr, r);
			nl = rel_setop(sql->sa, nl, nr, op_union);
			set_processed(nl);
		}
		if (rel->op == op_right || rel->op == op_full) {
			/* split in 2 anti joins */
			nr = rel_crossproduct(sql->sa, r, l, op_anti);
			nr->exps = exps_copy(sql->sa, e->l);
			nr = rel_crossproduct(sql->sa, nr, l, op_anti);
			nr->exps = exps_copy(sql->sa, e->r);

			nr = rel_project(sql->sa, nr, sa_list(sql->sa));
			/* add null's for left */
			add_nulls( sql, nr, l);
			/* project right */
			nr->exps = list_merge(nr->exps, 
				rel_projections(sql, r, NULL, 1, 1),
				(fdup)NULL);
			nl = rel_setop(sql->sa, nl, nr, op_union);
			set_processed(nl);
		}

		rel->l = NULL;
		rel->r = NULL;
		rel_destroy(rel);
		*changes = 1;
		rel = nl;
	}
	return rel;
}

/* rewrite sqltype into backend types */
static sql_rel *
rel_rewrite_types(int *changes, mvc *sql, sql_rel *rel)
{
	(void)sql;
	(void)changes;
	return rel;
}

static sql_exp *
exp_indexcol(mvc *sql, sql_exp *e, const char *tname, const char *cname, int de, bit unique)
{
	sql_subtype *rt = sql_bind_localtype(de==1?"bte":de==2?"sht":"int");
	sql_exp *u = exp_atom_bool(sql->sa, unique);
	sql_subfunc *f = sql_bind_func_result(sql->sa, mvc_bind_schema(sql,"sys"), "index", exp_subtype(e), exp_subtype(u), rt);

	e = exp_binop(sql->sa, e, u, f);
	exp_setname(sql->sa, e, tname, cname);
	return e;
}

static sql_exp *
exp_stringscol(mvc *sql, sql_exp *e, const char *tname, const char *cname)
{
	sql_subfunc *f = sql_bind_func(sql->sa, mvc_bind_schema(sql,"sys"), "strings", exp_subtype(e), NULL, F_FUNC);

	e = exp_unop(sql->sa, e, f);
	exp_setname(sql->sa, e, tname, cname);
	return e;
}

static sql_rel *
rel_dicttable(mvc *sql, sql_column *c, const char *tname, int de)
{
	sql_rel *rel = rel_create(sql->sa);
	sql_exp *e, *ie;
	int nr = 0;
	char name[16], *nme;
	if(!rel)
		return NULL;

	e = exp_alias(sql->sa, tname, c->base.name, tname, c->base.name, &c->type, CARD_MULTI, c->null, 0);
	rel->l = NULL;
	rel->r = c;
	rel->op = op_basetable; 
	rel->exps = new_exp_list(sql->sa);

	ie = exp_indexcol(sql, e, tname, c->base.name, de, 1);
        nr = ++sql->label;
	nme = sa_strdup(sql->sa, number2name(name, 16, nr));
	exp_setname(sql->sa, ie, nme, nme);
	append(rel->exps, ie);

	ie = exp_stringscol(sql, e, tname, c->base.name);
        nr = ++sql->label;
	nme = sa_strdup(sql->sa, number2name(name, 16, nr));
	exp_setname(sql->sa, ie, nme, nme);
	append(rel->exps, ie);
	e->p = prop_create(sql->sa, PROP_HASHCOL, e->p);

	rel->card = CARD_MULTI;
	rel->nrcols = 2;
	return rel;
}

/* rewrite merge tables into union of base tables and call optimizer again */
static sql_rel *
rel_add_dicts(int *changes, mvc *sql, sql_rel *rel)
{
	if (is_basetable(rel->op) && rel->l) {
		node *n;
		sql_table *t = rel->l;
		list *l = sa_list(sql->sa), *vcols = NULL, *pexps = sa_list(sql->sa);

		for (n = rel->exps->h; n; n = n->next) {
			sql_exp *e = n->data, *ne = NULL;
			const char *rname = e->rname?e->rname:e->l;
			const char *oname = e->r;
			int de;

			if (!is_func(e->type) && oname[0] != '%') { 
				sql_column *c = find_sql_column(t, oname);

				if (EC_VARCHAR(c->type.type->eclass) && (de = store_funcs.double_elim_col(sql->session->tr, c)) != 0) {
					int nr = ++sql->label;
					char name[16], *nme;
					sql_rel *vt = rel_dicttable(sql, c, rname, de);

					nme = sa_strdup(sql->sa, number2name(name, 16, nr));
					if (!vcols)
						vcols = sa_list(sql->sa);
					append(vcols, vt);
					e = exp_indexcol(sql, e, nme, nme, de, 0);
					ne = exp_column(sql->sa, e->rname, e->name, exp_subtype(e), e->card, has_nil(e), is_intern(e));
					append(vcols, ne);
					append(vcols, n->data);
					(*changes)++;
				}
			}
			list_append(l, e);
			if (!ne)
				list_append(pexps, e);
		}
		rel->exps = l;

		/* add joins for double_eliminated (large) columns */
		if (vcols) {
			node *n;

			for(n = vcols->h; n; n = n->next->next->next) {
				sql_rel *vt = n->data;
				sql_exp *ic = n->next->data, *vti = NULL, *vtv;
				sql_exp *c = n->next->next->data, *cmp;
				const char *rname = c->rname?c->rname:c->l;
				const char *oname = c->r;
	
				rel = rel_crossproduct(sql->sa, rel, vt, op_join);
				vti = vt->exps->h->data;
				vtv = vt->exps->h->next->data;
				vti = exp_column(sql->sa, vti->rname, vti->name, exp_subtype(vti), vti->card, has_nil(vti), is_intern(vti));
				cmp = exp_compare(sql->sa, ic, vti, cmp_equal);
				cmp->p = prop_create(sql->sa, PROP_FETCH, cmp->p);
				rel_join_add_exp( sql->sa, rel, cmp);
	
				vtv = exp_column(sql->sa, vtv->rname, vtv->name, exp_subtype(vtv), vtv->card, has_nil(vtv), is_intern(vtv));
				exp_setname(sql->sa, vtv, rname, oname);
				append(pexps, vtv);
			}
			rel = rel_project(sql->sa, rel, pexps);
		}
	}
	return rel;
}

static int
find_col_exp( list *exps, sql_exp *e)
{
	node *n;
	int nr = 0; 

	for (n=exps->h; n; n=n->next, nr++){
		if (n->data == e)
			return nr;
	}
	return -1;
}

static int
exp_range_overlap( mvc *sql, sql_exp *e, void *min, void *max, atom *emin, atom *emax)
{
	sql_subtype *t = exp_subtype(e);

	if (!min || !max || !emin || !emax)
		return 0;

	if (strcmp("nil", (char*)min) == 0)
		return 0;
	if (strcmp("nil", (char*)max) == 0)
		return 0;

	if (t->type->localtype == TYPE_dbl) {
		atom *cmin = atom_general(sql->sa, t, min);
		atom *cmax = atom_general(sql->sa, t, max);

		if (emax->d < cmin->data.val.dval || emin->d > cmax->data.val.dval)
			return 0;
	}
	if (t->type->localtype == TYPE_bte) {
		atom *cmin = atom_general(sql->sa, t, min);
		atom *cmax = atom_general(sql->sa, t, max);

		if (emax->data.val.btval < cmin->data.val.btval || emin->data.val.btval > cmax->data.val.btval)
			return 0;
	}
	if (t->type->localtype == TYPE_sht) {
		atom *cmin = atom_general(sql->sa, t, min);
		atom *cmax = atom_general(sql->sa, t, max);

		if (emax->data.val.shval < cmin->data.val.shval || emin->data.val.shval > cmax->data.val.shval)
			return 0;
	}
	if (t->type->localtype == TYPE_int || t->type->localtype == TYPE_date) {
		atom *cmin = atom_general(sql->sa, t, min);
		atom *cmax = atom_general(sql->sa, t, max);

		if (emax->data.val.ival < cmin->data.val.ival || emin->data.val.ival > cmax->data.val.ival)
			return 0;
	}
	if (t->type->localtype == TYPE_lng || t->type->localtype == TYPE_timestamp) {
		atom *cmin = atom_general(sql->sa, t, min);
		atom *cmax = atom_general(sql->sa, t, max);

		if (emax->data.val.lval < cmin->data.val.lval || emin->data.val.lval > cmax->data.val.lval)
			return 0;
	}
	return 1;
}

/* rewrite merge tables into union of base tables and call optimizer again */
static sql_rel *
rel_merge_table_rewrite(int *changes, mvc *sql, sql_rel *rel)
{
	sql_rel *sel = NULL;

	if (is_select(rel->op) && rel->l) {
		sel = rel;
		rel = rel->l;
	}
	if (is_basetable(rel->op) && rel->l) {
		sql_table *t = rel->l;

		if (isMergeTable(t)) {
			/* instantiate merge tabel */
			sql_rel *nrel = NULL;
			char *tname = t->base.name;
			list *cols = NULL, *low = NULL, *high = NULL;

			if (list_empty(t->members.set)) 
				return rel;
			if (sel) {
				node *n;

				/* no need to reduce the tables list */
				if (list_length(t->members.set) <= 1) 
					return sel;

				cols = sa_list(sql->sa);
				low = sa_list(sql->sa);
				high = sa_list(sql->sa);
				for(n = sel->exps->h; n; n = n->next) {
					sql_exp *e = n->data;	
					atom *lval = NULL, *hval = NULL;

					if (e->type == e_cmp && (e->flag == cmp_equal || e->f )) {
						sql_exp *l = e->r;
						sql_exp *h = e->f;
						sql_exp *c = e->l;

						c = rel_find_exp(rel, c);
						lval = exp_flatten(sql, l);
						if (!h)
							hval = lval;
						else if (h) 
							hval = exp_flatten(sql, h);
						if (c && lval && hval) {
							append(cols, c);
							append(low, lval);
							append(high, hval);
						}
					}
					/* handle in lists */
					if (e->type == e_cmp && e->flag == cmp_in) {
						list *vals = e->r;
						sql_exp *c = e->l;
						node *n;
						list *vlist = sa_list(sql->sa);

						c = rel_find_exp(rel, c);
						if (c) {
							for ( n = vals->h; n; n = n->next) {
								sql_exp *l = n->data;
								atom *lval = exp_flatten(sql, l);

								if (!lval)
									break;
								append(vlist, lval);
							}
							if (!n) {
								append(cols, c);
								append(low, NULL); /* mark high as value list */
								append(high, vlist);
							}
						}
					}
				}
			}
			assert(!rel_is_ref(rel));
			(*changes)++;
			if (t->members.set) {
				list *tables = sa_list(sql->sa);
				node *nt;
				int *pos = NULL, nr = list_length(rel->exps), first = 1;

				/* rename (mostly the idxs) */
				pos = SA_NEW_ARRAY(sql->sa, int, nr);
				memset(pos, 0, sizeof(int)*nr);
				for (nt = t->members.set->h; nt; nt = nt->next) {
					sql_part *pd = nt->data;
					sql_table *pt = find_sql_table(t->s, pd->base.name);
					sql_rel *prel = rel_basetable(sql, pt, tname);
					node *n, *m;
					int skip = 0, j;

					/* do not include empty partitions */
					if ((nrel || nt->next) && 
					   pt && isTable(pt) && pt->access == TABLE_READONLY && !store_funcs.count_col(sql->session->tr, pt->columns.set->h->data, 1)){
						continue;
					}

					MT_lock_set(&prel->exps->ht_lock);
					prel->exps->ht = NULL;
					MT_lock_unset(&prel->exps->ht_lock);
					for (n = rel->exps->h, m = prel->exps->h, j=0; n && m && (!skip || first); n = n->next, m = m->next, j++) {
						sql_exp *e = n->data;
						sql_exp *ne = m->data;
						int i;

						if (pt && isTable(pt) && pt->access == TABLE_READONLY && sel && (nrel || nt->next) && 
							((first && (i=find_col_exp(cols, e)) != -1) ||
							(!first && pos[j] > 0))) {
							/* check if the part falls within the bounds of the select expression else skip this (keep at least on part-table) */
							void *min, *max;
							sql_column *col = NULL;
							sql_rel *bt = NULL;

							if (first)
								pos[j] = i + 1;
							i = pos[j] - 1;
							col = name_find_column(prel, e->l, e->r, -2, &bt);
							assert(col);
							if (sql_trans_ranges(sql->session->tr, col, &min, &max)) {
								atom *lval = list_fetch(low,i);
								atom *hval = list_fetch(high,i);

								if (lval && !exp_range_overlap(sql, e, min, max, lval, hval))
									skip = 1;
								else if (!lval) {
									node *n;
									list *l = list_fetch(high,i);

									skip = 1;
									for (n = l->h; n && skip; n = n->next) {
										hval = lval = n->data;

										if (exp_range_overlap(sql, e, min, max, lval, hval))
											skip = 0;
									}
								}
							}
						}
						assert(e->type == e_column);
						exp_setname(sql->sa, ne, e->l, e->r);
						/* make sure we don't include additional indices */
						if (!n->next && m->next) {
							m->next = NULL;
							prel->exps->cnt = rel->exps->cnt;
						}
					}
					first = 0;
					if (!skip) {
						append(tables, prel);
						nrel = prel;
					} else {
						sql->caching = 0;
					}
				}
				while (list_length(tables) > 1) {
					list *ntables = sa_list(sql->sa);
					node *n;

					for(n=tables->h; n && n->next; n = n->next->next) {
						sql_rel *l = n->data;
						sql_rel *r = n->next->data;
						nrel = rel_setop(sql->sa, l, r, op_union);
						nrel->exps = rel_projections(sql, rel, NULL, 1, 1);
						set_processed(nrel);
						append(ntables, nrel);
					}
					if (n)
						append(ntables, n->data);
					tables = ntables;
				}
			}
			if (nrel && list_length(t->members.set) == 1) {
				nrel = rel_project(sql->sa, nrel, rel->exps);
			} else if (nrel)
				nrel->exps = rel->exps;
			rel_destroy(rel);
			if (sel) {
				int changes = 0;
				sel->l = nrel;
				sel = rewrite_topdown(sql, sel, &rel_push_select_down_union, &changes); 
				if (changes)
					sel = rewrite(sql, sel, &rel_push_project_up, &changes); 
				return sel;
			}
			return nrel;
		}
	}
	if (sel)
		return sel;
	return rel;
}

/* TODO move all apply related stuff in to rel_apply.c/h */
static int exps_uses_exps(list *users, list *exps);

static int
exp_uses_exps(sql_exp *e, list *exps)
{
	sql_exp *ne = NULL;

	switch(e->type) {
	case e_column:
		if (e->l) {
			ne = exps_bind_column2(exps, e->l, e->r);
		} else {
			ne = exps_bind_column(exps, e->r, NULL);
		}
		return (ne != NULL);
	case e_convert:
		return exp_uses_exps(e->l, exps);
	case e_aggr:
	case e_func: 
		if (e->l) 
			return exps_uses_exps(e->l, exps);
		break;
	case e_cmp:	
		if (e->flag == cmp_or) {
			return (exps_uses_exps(e->l, exps) || exps_uses_exps(e->r, exps));
		} else if (e->flag == cmp_in || e->flag == cmp_notin || get_cmp(e) == cmp_filter) {
			return (exp_uses_exps(e->l, exps) || exps_uses_exps(e->r, exps));
		} else {
			return (exp_uses_exps(e->l, exps) || exp_uses_exps(e->r, exps));
		}
	case e_psm:	
		return 0;
	case e_atom:
		return 0;
	}
	return 0;
}

static int
exps_uses_exps(list *users, list *exps)
{
	node *n;

	if (!users)
		return 0;
	for(n=users->h; n; n = n->next) 
		if (exp_uses_exps(n->data, exps))
			return 1;
	return 0;
}

static int
rel_uses_exps(sql_rel *rel, list *exps )
{
	if (!exps || !rel)
		return 0;
	if (rel->op == op_project && !rel->l && rel->exps && exps_uses_exps(rel->exps, exps)) 
		return 1;
	switch(rel->op) {
	case op_basetable:
	case op_table:
		return 0;
	case op_join:
	case op_left:
	case op_right:
	case op_full:

	case op_apply:
	case op_semi:
	case op_anti:

	case op_union: 
	case op_inter: 
	case op_except: 
		return (rel_uses_exps(rel->l, exps) ||	rel_uses_exps(rel->r, exps)); 
	case op_project:
	case op_select: 
	case op_groupby: 
	case op_topn: 
	case op_sample: 
		return (rel_uses_exps(rel->l, exps)); 
	case op_ddl: 
		if (rel_uses_exps(rel->l, exps))
			return 1;
		if (rel->r)
			return rel_uses_exps(rel->r, exps);
		break;
	case op_insert:
	case op_update:
	case op_delete:
		return rel_uses_exps(rel->r, exps);
	}
	return 0;
}

static sql_exp * exp_apply_rename(mvc *sql, sql_exp *e, list *aliases, int always);

static list *
exps_apply_rename(mvc *sql, list *l, list *aliases, int always) 
{
	node *n;
	list *nl = new_exp_list(sql->sa);

	if (!l || !l->h)
		return nl;
	for(n=l->h; n; n=n->next) {
		sql_exp *arg = n->data, *narg;

		narg = exp_apply_rename(sql, arg, aliases, always);
		if (!narg) 
			narg = arg;
		narg->flag = arg->flag;
		append(nl, narg);
	}
	return nl;
}

static sql_exp *
exp_apply_rename(mvc *sql, sql_exp *e, list *aliases, int setname) 
{
	sql_exp *ne = NULL, *l;

	switch(e->type) {
	case e_column:
		ne = exps_bind_alias(aliases, e->l, e->r);
		if (ne && ne->used && !setname) {
			ne = exp_column(sql->sa, exp_relname(ne), exp_name(ne), exp_subtype(e), e->card, has_nil(e), is_intern(e));
			if (e && e->rname && e->rname[0] == 'L')
				exp_setname(sql->sa, ne, e->rname, e->name);
		} else if (ne && !ne->used)
			ne = NULL;
		break;
	case e_cmp: 
		if (e->flag == cmp_or || get_cmp(e) == cmp_filter) {
			list *l = exps_apply_rename(sql, e->l, aliases, setname);
			list *r = exps_apply_rename(sql, e->r, aliases, setname);
			if (l && r) {
				if (get_cmp(e) == cmp_filter) 
					ne = exp_filter(sql->sa, l, r, e->f, is_anti(e));
				else
					ne = exp_or(sql->sa, l,r);
			}
		} else if (e->flag == cmp_in || e->flag == cmp_notin) {
			sql_exp *l = exp_apply_rename(sql, e->l, aliases, setname);
			list *r = exps_apply_rename(sql, e->r, aliases, setname);

			if (!l)
				l = e->l;
			if (l && r)
				ne = exp_in(sql->sa, l, r, e->flag);
		} else {
			sql_exp *l = exp_apply_rename(sql, e->l, aliases, setname);
			sql_exp *r = exp_apply_rename(sql, e->r, aliases, setname);

			if (!l) 
				l = e->l;
			if (!r) 
				r = e->r;
			if (e->f) {
				sql_exp *r2 = exp_apply_rename(sql, e->f, aliases, setname);
				if (!r2)
					r2 = e->f;
				if (l && r && r2)
					ne = exp_compare2(sql->sa, l, r, r2, e->flag);
			} else if (l && r) {
				ne = exp_compare(sql->sa, l, r, e->flag);
			}
		}
		break;
	case e_convert:
		l = exp_apply_rename(sql, e->l, aliases, setname);
		if (l)
			ne = exp_convert(sql->sa, l, exp_fromtype(e), exp_totype(e));
		break;
	case e_aggr:
	case e_func: {
		list *l = e->l, *nl = NULL;

		if (!l) {
			return e;
		} else {
			nl = exps_apply_rename(sql, l, aliases, setname);
			if (!nl)
				return NULL;
		}
		if (e->type == e_func)
			ne = exp_op(sql->sa, nl, e->f);
		else 
			ne = exp_aggr(sql->sa, nl, e->f, need_distinct(e), need_no_nil(e), e->card, has_nil(e));
		break;
	}	
	case e_atom:
	case e_psm:
		return e;
	}
	if (ne && e->p)
		ne->p = prop_copy(sql->sa, e->p);
	if (ne && !ne->used && e->rname)
		exp_setname(sql->sa, ne, e->rname, e->name);
	return ne;
}

static sql_rel *
rel_rename(mvc *sql, sql_rel *rel, list *conflicts)
{
	if (!rel)
		return rel;

	switch(rel->op) {
	case op_basetable:
	case op_table: {
		rel->exps = exps_apply_rename(sql, rel->exps, conflicts, 1);
		return rel;
	}
	case op_select: 
	case op_topn: 
	case op_sample: 
		rel->exps = exps_apply_rename(sql, rel->exps, conflicts, 0);
		rel->l = rel_rename(sql, rel->l, conflicts);
		return rel;
	case op_project:
	case op_groupby: 
		if (rel->r)
			rel->r = exps_apply_rename(sql, rel->r, conflicts, 0);
		rel->exps = exps_apply_rename(sql, rel->exps, conflicts, 0);
		rel->l = rel_rename(sql, rel->l, conflicts);
		return rel;
	case op_ddl: 
		rel->l = rel_rename(sql, rel->l, conflicts);
		if (rel->r)
			rel->r = rel_rename(sql, rel->r, conflicts);
		return rel;
	case op_join:
	case op_left:
	case op_right:
	case op_full:

	case op_semi: 
	case op_anti: 

	case op_union: 
	case op_inter: 
	case op_except: 
		rel->exps = exps_apply_rename(sql, rel->exps, conflicts, 0);
		if (!is_semi(rel->op))
			rel->l = rel_rename(sql, rel->l, conflicts);
		rel->r = rel_rename(sql, rel->r, conflicts);
		return rel;
	case op_apply:
		rel->exps = exps_apply_rename(sql, rel->exps, conflicts, 0);
		rel->l = rel_rename(sql, rel->l, conflicts);
		rel->r = rel_rename(sql, rel->r, conflicts);
		return rel;
	case op_insert:
	case op_update:
	case op_delete:
		rel->exps = exps_apply_rename(sql, rel->exps, conflicts, 0);
		rel->r = rel_rename(sql, rel->r, conflicts);
		return rel;
	}
	assert(0);
	return rel;
}

static int
exps_count_conflicts(list *conflicts)
{
	node *n;
	int cnt = 0;

	if (!conflicts)
		return 0;
	for (n = conflicts->h; n; n = n->next) {
		sql_exp *e = n->data;

		cnt += e->used;
	}
	return cnt;
}

static void exp_mark_conflicts(mvc *sql, sql_exp *e, list *conflicts, int always);

static void
exps_mark_conflicts(mvc *sql, list *exps, list *conflicts, int always)
{
	node *n;

	if (!exps)
		return ;
	for (n = exps->h; n; n = n->next) {
		sql_exp *e = n->data;

		exp_mark_conflicts(sql, e, conflicts, always);
	}
}

static void 
exp_mark_conflicts(mvc *sql, sql_exp *e, list *conflicts, int always)
{
	if (e->type == e_column) {
		sql_exp *ne = exps_bind_alias(conflicts, exp_relname(e), exp_name(e));

		if (ne && (always || strcmp(exp_name(e), e->r) != 0 || strcmp(exp_relname(e), e->l) != 0)) {
			if (!ne->used)
				exp_label_table(sql->sa, ne, ++sql->label);
			ne->used = 1;
		} else if (!ne && always && e->name[0] == '%') {
			ne = exp_column(sql->sa, e->l, e->r, exp_subtype(e), e->card, has_nil(e), is_intern(e));
			exp_label_table(sql->sa, ne, ++sql->label);
			ne->used = 1;
			if (e->p)
				ne->p = prop_copy(sql->sa, e->p);
			append(conflicts, ne);
		}
	}
}

static void exp_find_conflicts(mvc *sql, sql_exp *e, list *aexps, list *conflicts);

static void
exps_find_conflicts(mvc *sql, list *exps, list *aexps, list *conflicts)
{
	node *n;

	if (!exps)
		return ;
	for (n = exps->h; n; n = n->next) {
		sql_exp *e = n->data;

		exp_find_conflicts(sql, e, aexps, conflicts);
	}
}

static void 
exp_find_conflicts(mvc *sql, sql_exp *e, list *aexps, list *conflicts)
{
	switch(e->type) {
	case e_column: {
		sql_exp *ne = exps_bind_column2(aexps, e->l, e->r);
		if (ne) {
			ne = e;
			/* create a new expression */
			e = exp_column(sql->sa, e->l, e->r, exp_subtype(e), e->card, has_nil(e), is_intern(e));
			if (ne->p)
				e->p = prop_copy(sql->sa, ne->p);
			append(conflicts, e);
		}
		break;
	}
	case e_cmp: 
		if (e->flag == cmp_or || get_cmp(e) == cmp_filter) {
			exps_find_conflicts(sql, e->l, aexps, conflicts);
			exps_find_conflicts(sql, e->r, aexps, conflicts);
		} else if (e->flag == cmp_in || e->flag == cmp_notin) {
			exps_find_conflicts(sql, e->l, aexps, conflicts);
		} else {
			exp_find_conflicts(sql, e->l, aexps, conflicts);
			exp_find_conflicts(sql, e->r, aexps, conflicts);
			if (e->f) 
				exp_find_conflicts(sql, e->r, aexps, conflicts);
		}
		break;
	case e_convert:
		exp_find_conflicts(sql, e->l, aexps, conflicts);
		break;
	case e_aggr:
	case e_func: 
		if (e->l)
			exps_find_conflicts(sql, e->l, aexps, conflicts);
		break;
	case e_atom:
	case e_psm:
		break;
	}
}

static sql_rel * rel_apply_rename(mvc *sql, sql_rel *rel);

static sql_rel *
rel_find_conflicts(mvc *sql, sql_rel *rel, list *exps, list *conflicts)
{
	if (!rel)
		return rel;

	switch(rel->op) {
	case op_basetable:
	case op_table: 
		exps_mark_conflicts(sql, rel->exps, conflicts, 1); 
		return rel;
	case op_topn: 
	case op_sample: 
		return rel;
	case op_select: 
		exps_find_conflicts(sql, rel->exps, exps, conflicts);
		rel->l = rel_find_conflicts(sql, rel->l, exps, conflicts);
		return rel;
	case op_project:
		if (rel->l)
			exps_find_conflicts(sql, rel->exps, exps, conflicts);
		if (rel->l && rel_uses_exps(rel->l, exps))
			rel->l = rel_find_conflicts(sql, rel->l, exps, conflicts);
		/* if project produces given names, then we have a conflict */
		if (rel->l)
			exps_mark_conflicts(sql, rel->exps, conflicts, 0); 
		return rel;
	case op_groupby: 
		exps_find_conflicts(sql, rel->exps, exps, conflicts);
		if (rel->r)
			exps_find_conflicts(sql, rel->r, exps, conflicts);
		rel->l = rel_find_conflicts(sql, rel->l, exps, conflicts);
		exps_mark_conflicts(sql, rel->exps, conflicts, 0); 
		return rel;
	case op_ddl: 
		return rel;
	case op_join:
	case op_left:
	case op_right:
	case op_full:

	case op_semi: 
	case op_anti: 

	case op_union: 
	case op_inter: 
	case op_except:
		exps_find_conflicts(sql, rel->exps, exps, conflicts);
		rel->l = rel_find_conflicts(sql, rel->l, exps, conflicts);
		if (!is_semi(rel->op))
			rel->r = rel_find_conflicts(sql, rel->r, exps, conflicts);
		exps_mark_conflicts(sql, rel->exps, conflicts, 0); 
		return rel;
	case op_apply:
		/* First rename the lower level apply */
		rel = rel_apply_rename(sql, rel);
		rel->r = rel_find_conflicts(sql, rel->r, exps, conflicts);
		return rel;
	case op_insert:
	case op_update:
	case op_delete:
		exps_find_conflicts(sql, rel->exps, exps, conflicts);
		rel->r = rel_find_conflicts(sql, rel->r, exps, conflicts);
		return rel;
	}
	assert(0);
	return rel;
}

/* Before the apply rewriter, rename all expression which conflict with the
 * apply expressions. First we walk the tree to find the conflicts. The we
 * rename all these expressions.
 */
static sql_rel *
rel_apply_rename(mvc *sql, sql_rel *rel)
{
	if (!rel)
		return rel;
	switch(rel->op) {
	case op_basetable:
		return rel;
	case op_table:
		if (rel->l && rel->flag != 2)
			rel->l = rel_apply_rename(sql, rel->l);
		return rel;
	case op_project:
	case op_select: 
	case op_groupby: 
	case op_topn: 
	case op_sample: 
		rel->l = rel_apply_rename(sql, rel->l);
		return rel;
	case op_ddl: 
		rel->l = rel_apply_rename(sql, rel->l);
		if (rel->r)
			rel->r = rel_apply_rename(sql, rel->r);
		return rel;
	case op_join:
	case op_left:
	case op_right:
	case op_full:

	case op_semi: 
	case op_anti: 

	case op_union: 
	case op_inter: 
	case op_except: 
		rel->l = rel_apply_rename(sql, rel->l);
		rel->r = rel_apply_rename(sql, rel->r);
		return rel;
	case op_apply: {
		list *conflicts = new_exp_list(sql->sa);

		rel->r = rel_find_conflicts(sql, rel->r, rel->exps, conflicts);
		if (list_length(conflicts) && exps_count_conflicts(conflicts)) 
			rel->r = rel_rename(sql, rel->r, conflicts);
		return rel;
	}
	case op_insert:
	case op_update:
	case op_delete:
		rel->r = rel_apply_rename(sql, rel->r);
		return rel;
	}
	assert(0);
	return rel;
}

static int
exps_from_rel( list *exps, sql_rel *rel )
{
	node *n;

	if (!rel || !exps)
		return 0;
	for (n=exps->h; n; n=n->next) {
		sql_exp *e = n->data;
		if (/*!exp_is_atom(e) &&*/ rel_find_exp(rel, e) )
			return 1;
	}
	return 0;
}


static sql_rel *
rel_apply(mvc *sql, sql_rel *l, sql_rel *r, list *exps, int flag)
{
	sql_rel *nl = rel_crossproduct(sql->sa, l, r, op_apply);
	assert(l&&r);
	nl->exps = exps;
	nl->flag = flag;
	return nl;
}

/* push down apply until its gone */
static sql_rel *
rel_apply_rewrite(int *changes, mvc *sql, sql_rel *rel) 
{
	sql_rel *l, *r;

	if (rel->op == op_project && rel->exps) { /* check card */
		node *n;

		for(n = rel->exps->h; n; n = n->next) {
			sql_exp *e = n->data;

			if (e->type == e_column && e->card < CARD_AGGR) {
				sql_exp *p = rel_find_exp(rel->l, e);

				if (p && p->card >= CARD_AGGR)
					e->card = p->card;
			}
		}
	}
	if (rel->op != op_apply)
		return rel;

	l = rel->l;
	r = rel->r;
	if (!rel->exps || list_length(rel->exps) == 0) {
		rel->op = op_join;
		(*changes)++;
		assert(0);
	}
	if (rel->flag == APPLY_EXISTS || rel->flag == APPLY_NOTEXISTS) { /* rewrite as semijoin (difference/join)*/ /* rewrite as antijoin (minus/join) */
		sql_exp *ident, *le = NULL;
		int flag = rel->flag;

		l = rel_add_identity(sql, rel_dup(l), &ident);
		r = rel_apply(sql, l, rel_dup(r), rel->exps, APPLY_JOIN);
		rel_destroy(rel);
		ident = exp_column(sql->sa, exp_relname(ident), exp_name(ident), exp_subtype(ident), ident->card, has_nil(ident), is_intern(ident));
		r = rel_label(sql, r, 0);

		/* look up the identity columns and label these */
		le = rel_bind_column(sql, r, ident->name, 0);
		l = rel_crossproduct(sql->sa, rel_dup(l), r, flag==APPLY_EXISTS?op_semi:op_anti);
		l->exps = new_exp_list(sql->sa);
		le = exp_compare(sql->sa, ident, le, cmp_equal);
		append(l->exps, le);

		(*changes)++;
		return l;
	}
	if (rel->flag == APPLY_LOJ && is_join(r->op)) {
		sql_rel *rl = r->l, *rr = r->r;
		int lused = 0;

		if (is_project(rl->op) && !rl->l)
			lused = rel_uses_exps(rl, rel->exps);
		if (lused) {
			list *exps = r->exps;

			l = rel_dup(l);
			r = rel_dup(rr);
			l = rel_crossproduct(sql->sa, l, r, op_left);
			l->exps = exps;
			(*changes)++;
			rel_destroy(rel);
			return l;
		}
	}
	if (rel->flag == APPLY_LOJ && r->op == op_project && exps_from_rel(r->exps, rel->l)) {
		sql_exp *ident, *le = NULL;

		l = rel_add_identity(sql, rel_dup(l), &ident);
		r = rel_apply(sql, l, rel_dup(r), rel->exps, APPLY_JOIN);
		ident = exp_column(sql->sa, exp_relname(ident), exp_name(ident), exp_subtype(ident), ident->card, has_nil(ident), is_intern(ident));

		rel_destroy(rel);
		rel = rel_project(sql->sa, r, rel_projections(sql, r, NULL, 1, 1));

		/* look up the identity column and label these */
		le = exps_bind_column2(rel->exps, exp_relname(ident), exp_name(ident));
		exp_label(sql->sa, le, ++sql->label);
		rel->exps->ht = NULL;
		le = exp_column(sql->sa, exp_relname(le), exp_name(le), exp_subtype(le), le->card, has_nil(le), is_intern(le));

		l = rel_crossproduct(sql->sa, rel_dup(l), rel, op_left);
		l->exps = new_exp_list(sql->sa);
		le = exp_compare(sql->sa, ident, le, cmp_equal);
		append(l->exps, le);
		(*changes)++;
		return l;
	}
	/* table function (TODO should output any input cols) */
	if (r->op == op_table && r->l && rel->flag != 2) {
		assert(0);
		r->l = rel->l;
		return r;
	} 
	if (r->op == op_table || r->op == op_basetable) {
		assert(0);
		if (rel->flag == APPLY_LOJ)
			rel->op = op_left;
		else
			rel->op = op_join;
		rel->exps = NULL;
		return rel;
	}
	if (r->op == op_union) { 
		list *p;
		sql_rel *nl, *nr;

		assert( rel_uses_exps(r->l, rel->exps) && rel_uses_exps(r->r, rel->exps));
		/* apply returns all input columns + the output of the inner relation */
		/* so we prepend the input colunms to the unions expression list */
		/* Push the apply down the union */
		p = rel_projections(sql, rel, NULL, 1, 1);
		nl = rel_apply(sql, rel_dup(rel->l), rel_dup(r->l), rel->exps, rel->flag);
		nr = rel_apply(sql, rel_dup(rel->l), rel_dup(r->r), rel->exps, rel->flag);
		l = rel_setop(sql->sa, nl, nr, op_union);
		l->exps = list_merge(p, r->exps, (fdup)NULL);
		set_processed(l);
		rel_destroy(rel);
		(*changes)++;
		return l;
	}
	if (r->op == op_project) { /* merge projections */
		if (!r->l) { 
			sql_rel *nrel = rel_dup(l);

			rel_destroy(rel);
			rel = nrel;
			(*changes)++;
			return rel;
		} else {
			list *p = rel_projections(sql, l, NULL, 1, 1);

			p = list_merge(p, r->exps, (fdup)NULL);
			r = rel_apply(sql, rel_dup(l), rel_dup(r->l), rel->exps, rel->flag);
			rel_destroy(rel);
			rel = rel_project(sql->sa, r, p);
			(*changes)++;
			return rel;
		}
	}
	if (r->op == op_select) { 
		sql_rel *n = rel_apply(sql, rel_dup(rel->l), rel_dup(r->l), rel->exps, rel->flag);
		sql_rel *ns = rel_select(sql->sa, n, NULL);

		ns->exps = exps_copy(sql->sa, r->exps);
		rel_destroy(rel);
		(*changes)++;
		return ns;
	}
	if (is_join(r->op) || is_semi(r->op)) {
		/* if exps do not use the apply variables, push up the join */
		int lused = rel_uses_exps(r->l, rel->exps);
		int rused = rel_uses_exps(r->r, rel->exps);

		if (lused && !rused){
			sql_rel *nl = rel_apply(sql, rel_dup(rel->l), rel_dup(r->l), rel->exps, rel->flag);
			sql_rel *rr = rel_dup(r->r);

			nl = rel_crossproduct(sql->sa, nl, rr, r->op);
			nl->exps = exps_copy(sql->sa, r->exps);
			rel_destroy(rel);
			rel = nl; 
		} else if (rused && !lused){
			sql_rel *nr = rel_apply(sql, rel_dup(rel->l), rel_dup(r->r), rel->exps, rel->flag);
			sql_rel *rl = rel_dup(r->l);

			nr = rel_crossproduct(sql->sa, rl, nr, r->op);
			nr->exps = exps_copy(sql->sa, r->exps);
			rel_destroy(rel);
			rel = nr; 
		} else if (rused && lused) { /* both used */
			/* apply (R, (semi/anti(l,r)) -> semi/anti( apply(R,l), apply(R,r)) */
			sql_rel *nl = rel_apply(sql, rel_dup(rel->l), rel_dup(r->l), rel->exps, rel->flag);
			sql_rel *nr = rel_apply(sql, rel_dup(rel->l), rel_dup(r->r), rel->exps, rel->flag);

			assert(is_semi(r->op));
			l = rel_crossproduct(sql->sa, nl, nr, r->op);
			l->exps = exps_copy(sql->sa, r->exps);
			rel_destroy(rel);
			(*changes)++;
			return l;
		} else { /* both unused */
			int flag = rel->flag;
			list *exps = r->exps;

			assert(is_join(r->op));
			r = rel_crossproduct(sql->sa, rel_dup(r->l), rel_dup(r->r), flag == APPLY_LOJ?op_left:op_join);
			r->exps = exps_copy(sql->sa, exps);
			rel_destroy(rel);
			(*changes)++;
			return r;
		}
		(*changes)++;
		return rel;
	}
	if (r->op == op_groupby) { /* groupby */ 
		node *n;
		sql_exp *ident;
		list *ogbe = r->r, *aggr = NULL, *gbe = new_exp_list(sql->sa);
		int has_gbe = (ogbe && list_length(ogbe) > 0);

		/* add project + identity around l */
		l = rel_add_identity(sql, rel_dup(l), &ident);
		ident = exp_column(sql->sa, exp_relname(ident), exp_name(ident), exp_subtype(ident), ident->card, has_nil(ident), is_intern(ident));
		list_append(gbe, ident);

		aggr = rel_projections(sql, l, NULL, 1, 1); /* columns of R */
		if (has_gbe)
			list_merge(gbe, ogbe, (fdup)NULL);
		for(n=r->exps->h; n; n = n->next) {
			sql_exp *e = n->data;

			/* count_nil(*) -> count(t.TID) */
			if (!has_gbe && e->type == e_aggr && strcmp(((sql_subaggr *)e->f)->aggr->base.name, "count") == 0 && !e->l) {
				sql_rel *rl = r->l;
				sql_exp *col = NULL;
				list *l = new_exp_list(sql->sa);

				/* find right hand TID column */
				if (is_join(rl->op)) {
					sql_rel *r = rl->r;
					if (!is_project(r->op)) 
						rl->r = r = rel_project(sql->sa, r, rel_projections(sql, r, NULL, 1, 1));
					col = r->exps->t->data;
					/* if not TID column create one */
					if (strcmp(exp_name(col), TID) != 0) {
						col = exp_column(sql->sa, exp_relname(col), exp_name(col), exp_subtype(col), col->card, has_nil(col), is_intern(col));
						col = exp_unop(sql->sa, col, sql_bind_func(sql->sa, NULL, "identity", exp_subtype(col), NULL, F_FUNC));
						exp_label(sql->sa, col, ++sql->label);
						append(r->exps, col);
					}
				} else if (is_semi(rl->op)) {
					sql_rel *l = rl->l;
					col = l->exps->t->data;
				} else if (is_project(rl->op) && rl->exps) {
					col = rl->exps->t->data;
					col = exp_column(sql->sa, exp_relname(col), exp_name(col), exp_subtype(col), col->card, has_nil(col), is_intern(col));
					col = exp_unop(sql->sa, col, sql_bind_func(sql->sa, NULL, "identity", exp_subtype(col), NULL, F_FUNC));
					exp_label(sql->sa, col, ++sql->label);
					append(rl->exps, col);
				}
				assert(col);

				col = exp_column(sql->sa, exp_relname(col), exp_name(col), exp_subtype(col), col->card, has_nil(col), is_intern(col));
				e->l = l;
				append(l, col);
				set_no_nil(e);
			}
			if (e->type == e_aggr && e->card < CARD_AGGR) /* also fix projects, see above */
				e->card = CARD_AGGR;
			append(aggr, e);
		}
		l = rel_apply(sql, l, rel_dup(r->l), rel->exps, rel->flag);
		l = rel_groupby(sql, l, gbe);

		list_merge(l->exps, aggr, (fdup)NULL);	

		rel_destroy(rel);
		(*changes)++;
		rel = l;
	}
	return rel;
}

static list * rewrite_exps(mvc *sql, list *l, rewrite_rel_fptr rewrite_rel, rewrite_fptr rewriter, int *has_changes);

static sql_exp *
rewrite_exp(mvc *sql, sql_exp *e, rewrite_rel_fptr rewrite_rel, rewrite_fptr rewriter, int *has_changes)
{
	if (e->type != e_psm)
		return e;
	if (e->flag & PSM_VAR) 
		return e;
	if (e->flag & PSM_SET || e->flag & PSM_RETURN/* || e->flag & PSM_YIELD*/) {
		e->l = rewrite_exp(sql, e->l, rewrite_rel, rewriter, has_changes);
	}
	if (e->flag & PSM_WHILE || e->flag & PSM_IF) {
		e->l = rewrite_exp(sql, e->l, rewrite_rel, rewriter, has_changes);
		e->r = rewrite_exps(sql, e->r, rewrite_rel, rewriter, has_changes);
		if (e->f)
			e->f = rewrite_exps(sql, e->f, rewrite_rel, rewriter, has_changes);
		return e;
	}
	if (e->flag & PSM_REL) 
		e->l = rewrite_rel(sql, e->l, rewriter, has_changes);
	return e;
}

static list *
rewrite_exps(mvc *sql, list *l, rewrite_rel_fptr rewrite_rel, rewrite_fptr rewriter, int *has_changes)
{
	node *n;

	if (!l)
		return l;
	for(n = l->h; n; n = n->next) 
		n->data = rewrite_exp(sql, n->data, rewrite_rel, rewriter, has_changes);
	return l;
}


static sql_rel *
rewrite(mvc *sql, sql_rel *rel, rewrite_fptr rewriter, int *has_changes) 
{
	int changes = 0;

	if (!rel)
		return rel;

	switch (rel->op) {
	case op_basetable:
	case op_table:
		break;
	case op_join: 
	case op_left: 
	case op_right: 
	case op_full: 

	case op_apply: 
	case op_semi: 
	case op_anti: 

	case op_union: 
	case op_inter: 
	case op_except: 
		rel->l = rewrite(sql, rel->l, rewriter, has_changes);
		rel->r = rewrite(sql, rel->r, rewriter, has_changes);
		break;
	case op_project:
	case op_select: 
	case op_groupby: 
	case op_topn: 
	case op_sample: 
		rel->l = rewrite(sql, rel->l, rewriter, has_changes);
		break;
	case op_ddl: 
		if (rel->flag == DDL_PSM && rel->exps) 
			rel->exps = rewrite_exps(sql, rel->exps, &rewrite, rewriter, has_changes);
		rel->l = rewrite(sql, rel->l, rewriter, has_changes);
		if (rel->r)
			rel->r = rewrite(sql, rel->r, rewriter, has_changes);
		break;
	case op_insert:
	case op_update:
	case op_delete:
		rel->l = rewrite(sql, rel->l, rewriter, has_changes);
		rel->r = rewrite(sql, rel->r, rewriter, has_changes);
		break;
	}
	rel = rewriter(&changes, sql, rel);
	if (changes) {
		(*has_changes)++;
		return rewrite(sql, rel, rewriter, has_changes);
	}
	return rel;
}

static sql_rel *
rewrite_topdown(mvc *sql, sql_rel *rel, rewrite_fptr rewriter, int *has_changes) 
{
	if (!rel)
		return rel;

	rel = rewriter(has_changes, sql, rel);
	switch (rel->op) {
	case op_basetable:
	case op_table:
		if (rel->op == op_table && rel->l && rel->flag != 2) 
			rel->l = rewrite(sql, rel->l, rewriter, has_changes);
		if (rel->op == op_table && rel->l && rel->flag != 2) 
			rel->l = rewrite_topdown(sql, rel->l, rewriter, has_changes);
		break;
	case op_join: 
	case op_left: 
	case op_right: 
	case op_full: 

	case op_apply: 
	case op_semi: 
	case op_anti: 

	case op_union: 
	case op_inter: 
	case op_except: 
		rel->l = rewrite_topdown(sql, rel->l, rewriter, has_changes);
		rel->r = rewrite_topdown(sql, rel->r, rewriter, has_changes);
		break;
	case op_project:
	case op_select: 
	case op_groupby: 
	case op_topn: 
	case op_sample: 
		rel->l = rewrite_topdown(sql, rel->l, rewriter, has_changes);
		break;
	case op_ddl: 
		if (rel->flag == DDL_PSM && rel->exps) 
			rewrite_exps(sql, rel->exps, &rewrite_topdown, rewriter, has_changes);
		rel->l = rewrite_topdown(sql, rel->l, rewriter, has_changes);
		if (rel->r)
			rel->r = rewrite_topdown(sql, rel->r, rewriter, has_changes);
		break;
	case op_insert:
	case op_update:
	case op_delete:
		rel->l = rewrite_topdown(sql, rel->l, rewriter, has_changes);
		rel->r = rewrite_topdown(sql, rel->r, rewriter, has_changes);
		break;
	}
	return rel;
}

static sql_rel *
_rel_optimizer(mvc *sql, sql_rel *rel, int level) 
{
	int changes = 0, e_changes = 0;
	global_props gp; 

	memset(&gp, 0, sizeof(global_props));
	rel_properties(sql, &gp, rel);

#ifdef DEBUG
{
	int i;
	for (i = 0; i < MAXOPS; i++) {
		if (gp.cnt[i]> 0)
			printf("%s %d\n", op2string((operator_type)i), gp.cnt[i]);
	}
}
#endif

	/* simple merging of projects */
	if (gp.cnt[op_project] || gp.cnt[op_ddl]) {
		rel = rewrite(sql, rel, &rel_merge_projects, &changes);
		if (level <= 0) {
			rel = rewrite(sql, rel, &rel_case_fixup, &changes);
			rel = rewrite(sql, rel, &rel_simplify_math, &changes);
			rel = rewrite(sql, rel, &rel_distinct_project2groupby, &changes);
		}
	}
	/* push (simple renaming) projections up */
	if (gp.cnt[op_project]) 
		rel = rewrite(sql, rel, &rel_push_project_up, &changes); 
	if (level <= 0 && (gp.cnt[op_project] || gp.cnt[op_groupby])) 
		rel = rel_split_project(&changes, sql, rel, 1);

	if (gp.cnt[op_select] && level <= 0)
		rel = rewrite(sql, rel, &rel_simplify_predicates, &changes); 

	/* join's/crossproducts between a relation and a constant (row).
	 * could be rewritten 
	 *
	 * also joins between a relation and a DICT (which isn't used)
	 * could be removed.
	 * */
	if (gp.cnt[op_join] && gp.cnt[op_project])
		rel = rewrite(sql, rel, &rel_remove_join, &changes); 

	if (gp.cnt[op_join] || 
	    gp.cnt[op_left] || gp.cnt[op_right] || gp.cnt[op_full] || 
	    gp.cnt[op_semi] || gp.cnt[op_anti] ||
	    gp.cnt[op_select]) {
		rel = rewrite(sql, rel, &rel_find_range, &changes);
		rel = rel_project_reduce_casts(&changes, sql, rel);
		rel = rewrite(sql, rel, &rel_reduce_casts, &changes);
	}

	if (gp.cnt[op_union])
		rel = rewrite(sql, rel, &rel_merge_union, &changes); 

	if (gp.cnt[op_select]) 
		rel = rewrite(sql, rel, &rel_select_cse, &changes); 

	if (gp.cnt[op_project]) 
		rel = rewrite(sql, rel, &rel_project_cse, &changes);

	rel = rewrite(sql, rel, &rel_rewrite_types, &changes); 

	if (gp.cnt[op_anti] || gp.cnt[op_semi]) {
		/* rewrite semijoin (A, join(A,B)) into semijoin (A,B) */
		rel = rewrite(sql, rel, &rel_rewrite_semijoin, &changes);
		/* push semijoin through join */
		rel = rewrite(sql, rel, &rel_push_semijoin_down, &changes);
		/* antijoin(a, union(b,c)) -> antijoin(antijoin(a,b), c) */
		rel = rewrite(sql, rel, &rel_rewrite_antijoin, &changes);
		if (level <= 0)
			rel = rewrite_topdown(sql, rel, &rel_semijoin_use_fk, &changes);
	}

	if (gp.cnt[op_left] || gp.cnt[op_right] || gp.cnt[op_full]) 
		rel = rewrite_topdown(sql, rel, &rel_split_outerjoin, &changes);

	if (gp.cnt[op_select] || gp.cnt[op_semi]) {
		/* only once */
		if (level <= 0)
			rel = rewrite(sql, rel, &rel_merge_rse, &changes); 

		rel = rewrite_topdown(sql, rel, &rel_push_select_down, &changes); 
		rel = rewrite(sql, rel, &rel_remove_empty_select, &e_changes); 
	}

	if (gp.cnt[op_select] && gp.cnt[op_join]) {
		rel = rewrite_topdown(sql, rel, &rel_push_select_down_join, &changes); 
		rel = rewrite(sql, rel, &rel_remove_empty_select, &e_changes); 
	}

	/* rewrite all applies */
	if (level <= 0 && gp.cnt[op_apply]) {
		rel = rel_apply_rename(sql, rel); 
		rel = rewrite(sql, rel, &rel_apply_rewrite, &changes);
	}

	if (gp.cnt[op_join] && gp.cnt[op_groupby]) {
		rel = rewrite_topdown(sql, rel, &rel_push_count_down, &changes);
		if (level <= 0)
			rel = rewrite_topdown(sql, rel, &rel_push_join_down, &changes); 

		/* push_join_down introduces semijoins */
		/* rewrite semijoin (A, join(A,B)) into semijoin (A,B) */
		rel = rewrite(sql, rel, &rel_rewrite_semijoin, &changes);
	}

	if (gp.cnt[op_select])
		rel = rewrite_topdown(sql, rel, &rel_push_select_down_union, &changes); 

	if (gp.cnt[op_groupby]) {
		rel = rewrite_topdown(sql, rel, &rel_push_aggr_down, &changes);
		rel = rewrite_topdown(sql, rel, &rel_push_groupby_down, &changes);
		rel = rewrite(sql, rel, &rel_groupby_order, &changes); 
		rel = rewrite(sql, rel, &rel_reduce_groupby_exps, &changes); 
		rel = rewrite(sql, rel, &rel_groupby_distinct, &changes); 
	}

	if (gp.cnt[op_join] || gp.cnt[op_left] || gp.cnt[op_semi] || gp.cnt[op_anti]) {
		rel = rel_remove_empty_join(sql, rel, &changes);
		if (!gp.cnt[op_update])
			rel = rel_join_order(sql, rel);
		rel = rewrite(sql, rel, &rel_push_join_down_union, &changes); 
		/* rel_join_order may introduce empty selects */
		rel = rewrite(sql, rel, &rel_remove_empty_select, &e_changes); 
	}

	if (gp.cnt[op_select] && sql->emode != m_prepare) 
		rel = rewrite(sql, rel, &rel_simplify_like_select, &changes); 

	if (gp.cnt[op_select]) 
		rel = rewrite(sql, rel, &rel_select_order, &changes); 

	if (gp.cnt[op_select] || gp.cnt[op_join])
		rel = rewrite(sql, rel, &rel_use_index, &changes); 

	if (gp.cnt[op_project]) 
		rel = rewrite_topdown(sql, rel, &rel_push_project_down_union, &changes);

	/* Remove unused expressions */
	if (level <= 0)
		rel = rel_dce(sql, rel);

	if (gp.cnt[op_join] || gp.cnt[op_left] || gp.cnt[op_right] || gp.cnt[op_full] || 
	    gp.cnt[op_semi] || gp.cnt[op_anti] || gp.cnt[op_select]) {
		rel = rewrite(sql, rel, &rel_push_func_down, &changes);
		rel = rewrite_topdown(sql, rel, &rel_push_select_down, &changes); 
		rel = rewrite(sql, rel, &rel_remove_empty_select, &e_changes); 
	}

	if (!changes && gp.cnt[op_topn]) {
		rel = rewrite_topdown(sql, rel, &rel_push_topn_down, &changes); 
		changes = 0;
	}

	rel = rewrite_topdown(sql, rel, &rel_merge_table_rewrite, &changes);
	if (level <= 0 && mvc_debug_on(sql,8))
		rel = rewrite_topdown(sql, rel, &rel_add_dicts, &changes);

	if (changes && level > 10) {
		assert(0);
		return rel;
	}

	if (changes || level == 0)
		return _rel_optimizer(sql, rel, ++level);

	return rel;
}

sql_rel *
rel_optimizer(mvc *sql, sql_rel *rel) 
{
	return _rel_optimizer(sql, rel, 0);
}<|MERGE_RESOLUTION|>--- conflicted
+++ resolved
@@ -2637,13 +2637,8 @@
 			/* todo */
 		} else if (e->flag & PSM_VAR) {
 			/* todo */
-<<<<<<< HEAD
 		} else if (e->flag & PSM_RETURN/* || e->flag & PSM_YIELD*/) {
-			e->l = exp_case_fixup(sql, e->l);
-=======
-		} else if (e->flag & PSM_RETURN) {
 			e->l = exp_case_fixup(sql, rel, e->l);
->>>>>>> bd4d67df
 		} else if (e->flag & PSM_WHILE) {
 			e->l = exp_case_fixup(sql, rel, e->l);
 			e->r = exps_case_fixup(sql, e->r, NULL, 0);
