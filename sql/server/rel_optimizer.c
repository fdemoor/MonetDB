--- conflicted
+++ resolved
@@ -4958,12 +4958,6 @@
 		if (!l || rel_is_ref(l) || 
 		   (is_join(rel->op) && (!r || rel_is_ref(r))) ||
 		   (is_select(rel->op) && l->op != op_project) ||
-<<<<<<< HEAD
-		   /* we cannot rewrite projection from outer joins - Disable for simple renaming */
-		   //((is_left(rel->op) || is_full(rel->op)) && r->op == op_project) ||
-		   //((is_right(rel->op) || is_full(rel->op)) && l->op == op_project) ||
-=======
->>>>>>> 49f17f59
 		   (is_join(rel->op) && l->op != op_project && r->op != op_project) ||
 		  ((l->op == op_project && (!l->l || l->r || project_unsafe(l))) ||
 		   (is_join(rel->op) && (is_subquery(r) ||
