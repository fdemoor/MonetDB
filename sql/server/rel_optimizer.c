--- conflicted
+++ resolved
@@ -1438,11 +1438,7 @@
 								append(r->exps, ne);
 							else
 								append(l->exps, ne);
-<<<<<<< HEAD
-							ne = exp_column(sql->sa, exp_relname(ne), exp_name(ne), exp_subtype(ne), ne->card, has_nil(ne), is_intern(ne), ne->type == e_column?ne->f:NULL);
-=======
-							ne = exp_column(sql->sa, NULL, exp_name(ne), exp_subtype(ne), ne->card, has_nil(ne), is_intern(ne));
->>>>>>> ee4ae13a
+							ne = exp_column(sql->sa, NULL, exp_name(ne), exp_subtype(ne), ne->card, has_nil(ne), is_intern(ne), ne->type == e_column?ne->f:NULL);
 							(*changes)++;
 						}
 						e->l = ne;
@@ -1456,11 +1452,7 @@
 								append(r->exps, ne);
 							else
 								append(l->exps, ne);
-<<<<<<< HEAD
-							ne = exp_column(sql->sa, exp_relname(ne), exp_name(ne), exp_subtype(ne), ne->card, has_nil(ne), is_intern(ne), ne->type == e_column?ne->f:NULL);
-=======
-							ne = exp_column(sql->sa, NULL, exp_name(ne), exp_subtype(ne), ne->card, has_nil(ne), is_intern(ne));
->>>>>>> ee4ae13a
+							ne = exp_column(sql->sa, NULL, exp_name(ne), exp_subtype(ne), ne->card, has_nil(ne), is_intern(ne), ne->type == e_column?ne->f:NULL);
 							(*changes)++;
 						}
 						e->r = ne;
@@ -1475,11 +1467,7 @@
 									append(r->exps, ne);
 								else
 									append(l->exps, ne);
-<<<<<<< HEAD
-								ne = exp_column(sql->sa, exp_relname(ne), exp_name(ne), exp_subtype(ne), ne->card, has_nil(ne), is_intern(ne), ne->type == e_column?ne->f:NULL);
-=======
-								ne = exp_column(sql->sa, NULL, exp_name(ne), exp_subtype(ne), ne->card, has_nil(ne), is_intern(ne));
->>>>>>> ee4ae13a
+								ne = exp_column(sql->sa, NULL, exp_name(ne), exp_subtype(ne), ne->card, has_nil(ne), is_intern(ne), ne->type == e_column?ne->f:NULL);
 								(*changes)++;
 							}
 							e->f = ne;
