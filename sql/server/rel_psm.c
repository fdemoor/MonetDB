/*
 * This Source Code Form is subject to the terms of the Mozilla Public
 * License, v. 2.0.  If a copy of the MPL was not distributed with this
 * file, You can obtain one at http://mozilla.org/MPL/2.0/.
 *
 * Copyright 1997 - July 2008 CWI, August 2008 - 2018 MonetDB B.V.
 */

#include "monetdb_config.h"
#include "rel_psm.h"
#include "rel_semantic.h"
#include "rel_schema.h"
#include "rel_select.h"
#include "rel_rel.h"
#include "rel_exp.h"
#include "rel_updates.h"
#include "sql_privileges.h"
#include "sql_timestamps.h"

static list *sequential_block(mvc *sql, sql_subtype *restype, list *restypelist, dlist *blk, char *opt_name, int is_func);

static sql_rel *
rel_psm_block(sql_allocator *sa, list *l)
{
	if (l) {
		sql_rel *r = rel_create(sa);
		if(!r)
			return NULL;

		r->op = op_ddl;
		r->flag = DDL_PSM;
		r->exps = l;
		return r;
	}
	return NULL;
}

sql_rel *
rel_psm_stmt(sql_allocator *sa, sql_exp *e)
{
	if (e) {
		list *l = sa_list(sa);
		if(!l)
			return NULL;

		list_append(l, e);
		return rel_psm_block(sa, l);
	}
	return NULL;
}

/* SET variable = value and set (variable1, .., variableN) = (query) */
static sql_exp *
psm_set_exp(mvc *sql, dnode *n)
{
	symbol *val = n->next->data.sym;
	sql_exp *e = NULL;
	int level = 0, is_last = 0;
	sql_subtype *tpe = NULL;
	sql_rel *rel = NULL;
	sql_exp *res = NULL;
	int single = (n->type == type_string);


	if (single) {
		exp_kind ek = {type_value, card_value, FALSE};
		const char *name = n->data.sval;
		/* name can be 
			'parameter of the function' (ie in the param list)
			or a local or global variable, declared earlier
		*/

		/* check if variable is known from the stack */
		if (!stack_find_var(sql, name)) {
			sql_arg *a = sql_bind_param(sql, name);

			if (!a) /* not parameter, ie local var ? */
				return sql_error(sql, 01, SQLSTATE(42000) "Variable %s unknown", name);
			tpe = &a->type;
		} else { 
			tpe = stack_find_type(sql, name);
		}

		e = rel_value_exp2(sql, &rel, val, sql_sel, ek, &is_last);
		if (!e || (rel && e->card > CARD_AGGR))
			return NULL;

		level = stack_find_frame(sql, name);
		e = rel_check_type(sql, tpe, e, type_cast); 
		if (!e)
			return NULL;
		if (rel) {
			sql_exp *er = exp_rel(sql, rel);
			list *b = sa_list(sql->sa);

			append(b, er);
			append(b, exp_set(sql->sa, name, e, level));
			res = exp_rel(sql, rel_psm_block(sql->sa, b));
		} else {
			res = exp_set(sql->sa, name, e, level);
		}
	} else { /* multi assignment */
		exp_kind ek = {type_value, (single)?card_column:card_relation, FALSE};
		sql_rel *rel_val = rel_subquery(sql, NULL, val, ek, APPLY_JOIN);
		dlist *vars = n->data.lval;
		dnode *m;
		node *n;
		list *b;

		if (!rel_val || !is_project(rel_val->op) ||
			    dlist_length(vars) != list_length(rel_val->exps)) {
			return sql_error(sql, 02, SQLSTATE(42000) "SET: Number of variables not equal to number of supplied values");
		}

	       	b = sa_list(sql->sa);
		if (rel_val) {
			sql_exp *er = exp_rel(sql, rel_val);

			append(b, er);
		}

		for(m = vars->h, n = rel_val->exps->h; n && m; n = n->next, m = m->next) {
			char *vname = m->data.sval;
			sql_exp *v = n->data;

			if (!stack_find_var(sql, vname)) {
				sql_arg *a = sql_bind_param(sql, vname);

				if (!a) /* not parameter, ie local var ? */
					return sql_error(sql, 01, SQLSTATE(42000) "Variable %s unknown", vname);
				tpe = &a->type;
			} else { 
				tpe = stack_find_type(sql, vname);
			}

			if (!exp_name(v))
				exp_label(sql->sa, v, ++sql->label);
			v = exp_column(sql->sa, exp_relname(v), exp_name(v), exp_subtype(v), v->card, has_nil(v), is_intern(v));

			level = stack_find_frame(sql, vname);
			v = rel_check_type(sql, tpe, v, type_cast); 
			if (!v)
				return NULL;
			if (v->card > CARD_AGGR) {
				sql_subaggr *zero_or_one = sql_bind_aggr(sql->sa, sql->session->schema, "zero_or_one", exp_subtype(v));
				assert(zero_or_one);
				v = exp_aggr1(sql->sa, v, zero_or_one, 0, 0, CARD_ATOM, 0);
			}
			append(b, exp_set(sql->sa, vname, v, level));
		}
		res = exp_rel(sql, rel_psm_block(sql->sa, b));
	}
	return res;
}

static sql_exp*
rel_psm_call(mvc * sql, symbol *se)
{
	sql_subtype *t;
	sql_exp *res = NULL;
	exp_kind ek = {type_value, card_none, FALSE};
	sql_rel *rel = NULL;

	res = rel_value_exp(sql, &rel, se, sql_sel, ek);

	/* only procedures or continuous queries */
	if ((!res || rel || ((t=exp_subtype(res)) && t->type)))
		return sql_error(sql, 01, SQLSTATE(42000) "Function calls are ignored");
	return res;
}

static list *
rel_psm_declare(mvc *sql, dnode *n)
{
	list *l = sa_list(sql->sa);

	while(n) { /* list of 'identfiers with type' */
		dnode *ids = n->data.sym->data.lval->h->data.lval->h;
		sql_subtype *ctype = &n->data.sym->data.lval->h->next->data.typeval;
		while(ids) {
			const char *name = ids->data.sval;
			sql_exp *r = NULL;

			/* check if we overwrite a scope local variable declare x; declare x; */
			if (frame_find_var(sql, name)) {
				return sql_error(sql, 01,
					SQLSTATE(42000) "Variable '%s' already declared", name);
			}
			/* variables are put on stack, 
 			 * TODO make sure on plan/explain etc they only 
 			 * exist during plan phase */
			if(!stack_push_var(sql, name, ctype)) {
				return sql_error(sql, 02, SQLSTATE(HY001) MAL_MALLOC_FAIL);
			}
			r = exp_var(sql->sa, sa_strdup(sql->sa, name), ctype, sql->frame);
			append(l, r);
			ids = ids->next;
		}
		n = n->next;
	}
	return l;
}

static sql_exp *
rel_psm_declare_table(mvc *sql, dnode *n)
{
	sql_rel *rel = NULL;
	dlist *qname = n->next->data.lval;
	const char *name = qname_table(qname);
	const char *sname = qname_schema(qname);
	sql_table *t;

	if (sname)  /* not allowed here */
		return sql_error(sql, 02, SQLSTATE(42000) "DECLARE TABLE: qualified name not allowed");
	if (frame_find_var(sql, name)) 
		return sql_error(sql, 01, SQLSTATE(42000) "Variable '%s' already declared", name);
	
	assert(n->next->next->next->type == type_int);
	
	rel = rel_create_table(sql, cur_schema(sql), SQL_DECLARED_TABLE, NULL, name, n->next->next->data.sym, n->next->next->next->data.i_val, NULL, 0, NULL);

	if (!rel || rel->op != op_ddl || rel->flag != DDL_CREATE_TABLE)
		return NULL;

	t = (sql_table*)((atom*)((sql_exp*)rel->exps->t->data)->l)->data.val.pval;
	if(!stack_push_table(sql, name, rel, t))
		return sql_error(sql, 02, SQLSTATE(HY001) MAL_MALLOC_FAIL);
	return exp_table(sql->sa, sa_strdup(sql->sa, name), t, sql->frame);
}

/* [ label: ]
   while (cond) do 
	statement_list
   end [ label ]
   currently we only parse the labels, they cannot be used as there is no

   support for LEAVE and ITERATE (sql multi-level break and continue)
 */
static sql_exp * 
rel_psm_while_do( mvc *sql, sql_subtype *res, list *restypelist, dnode *w, int is_func )
{
	if (!w)
		return NULL;
	if (w->type == type_symbol) { 
		sql_exp *cond;
		list *whilestmts;
		dnode *n = w;
		sql_rel *rel = NULL;

		cond = rel_logical_value_exp(sql, &rel, n->data.sym, sql_sel); 
		n = n->next;
		whilestmts = sequential_block(sql, res, restypelist, n->data.lval, n->next->data.sval, is_func);

		if (sql->session->status || !cond || !whilestmts) 
			return NULL;
		if (rel) {
			sql_exp *er = exp_rel(sql, rel);
			list *b = sa_list(sql->sa);

			append(b, er);
			append(b, exp_while( sql->sa, cond, whilestmts ));
			return exp_rel(sql, rel_psm_block(sql->sa, b));
		}
		return exp_while( sql->sa, cond, whilestmts );
	}
	return NULL;
}


/* if (cond) then statement_list
   [ elseif (cond) then statement_list ]*
   [ else statement_list ]
   end if
 */
static list * 
psm_if_then_else( mvc *sql, sql_subtype *res, list *restypelist, dnode *elseif, int is_func)
{
	if (!elseif)
		return NULL;
	assert(elseif->type == type_symbol); 
	if (elseif->data.sym && elseif->data.sym->token == SQL_IF) {
		sql_exp *cond;
		list *ifstmts, *elsestmts;
		dnode *n = elseif->data.sym->data.lval->h;
		sql_rel *rel = NULL;

		cond = rel_logical_value_exp(sql, &rel, n->data.sym, sql_sel); 
		n = n->next;
		ifstmts = sequential_block(sql, res, restypelist, n->data.lval, NULL, is_func);
		n = n->next;
		elsestmts = psm_if_then_else( sql, res, restypelist, n, is_func);

		if (sql->session->status || !cond || !ifstmts) 
			return NULL;
		if (rel) {
			sql_exp *er = exp_rel(sql, rel);
			list *b = sa_list(sql->sa);

			append(b, er);
			append(b, exp_if(sql->sa, cond, ifstmts, elsestmts));
			return b;
		}
		return append(sa_list(sql->sa), exp_if( sql->sa, cond, ifstmts, elsestmts));
	} else { /* else */
		symbol *e = elseif->data.sym;

		if (e==NULL || (e->token != SQL_ELSE))
			return NULL;
		return sequential_block( sql, res, restypelist, e->data.lval, NULL, is_func);
	}
}

static sql_exp * 
rel_psm_if_then_else( mvc *sql, sql_subtype *res, list *restypelist, dnode *elseif, int is_func)
{
	if (!elseif)
		return NULL;
	if (elseif->next && elseif->type == type_symbol) { /* if or elseif */
		sql_exp *cond;
		list *ifstmts, *elsestmts;
		dnode *n = elseif;
		sql_rel *rel = NULL;

		cond = rel_logical_value_exp(sql, &rel, n->data.sym, sql_sel); 
		n = n->next;
		ifstmts = sequential_block(sql, res, restypelist, n->data.lval, NULL, is_func);
		n = n->next;
		elsestmts = psm_if_then_else( sql, res, restypelist, n, is_func);
		if (sql->session->status || !cond || !ifstmts) 
			return NULL;
		if (rel) {
			sql_exp *er = exp_rel(sql, rel);
			list *b = sa_list(sql->sa);

			append(b, er);
			append(b, exp_if(sql->sa, cond, ifstmts, elsestmts));
			return exp_rel(sql, rel_psm_block(sql->sa, b));
		}
		return exp_if( sql->sa, cond, ifstmts, elsestmts);
	}
	return NULL;
}

/* 	1
	CASE
	WHEN search_condition THEN statements
	[ WHEN search_condition THEN statements ]
	[ ELSE statements ]
	END CASE

	2
	CASE case_value
	WHEN when_value THEN statements
	[ WHEN when_value THEN statements ]
	[ ELSE statements ]
	END CASE
 */
static list * 
rel_psm_case( mvc *sql, sql_subtype *res, list *restypelist, dnode *case_when, int is_func )
{
	list *case_stmts = sa_list(sql->sa);

	if (!case_when)
		return NULL;

	/* case 1 */
	if (case_when->type == type_symbol) {
		dnode *n = case_when;
		symbol *case_value = n->data.sym;
		dlist *when_statements = n->next->data.lval;
		dlist *else_statements = n->next->next->data.lval;
		list *else_stmt = NULL;
		sql_rel *rel = NULL;
		exp_kind ek = {type_value, card_value, FALSE};
		sql_exp *v = rel_value_exp(sql, &rel, case_value, sql_sel, ek);

		if (!v)
			return NULL;
		if (rel)
			return sql_error(sql, 02, SQLSTATE(42000) "CASE: No SELECT statements allowed within the CASE condition");
		if (else_statements) {
			else_stmt = sequential_block( sql, res, restypelist, else_statements, NULL, is_func);
			if (!else_stmt) 
				return NULL;
		}
		n = when_statements->h;
		while(n) {
			dnode *m = n->data.sym->data.lval->h;
			sql_exp *cond=0, *when_value = rel_value_exp(sql, &rel, m->data.sym, sql_sel, ek);
			list *if_stmts = NULL;
			sql_exp *case_stmt = NULL;

			if (!when_value || rel ||
			   (cond = rel_binop_(sql, v, when_value, NULL, "=", card_value)) == NULL || 
			   (if_stmts = sequential_block( sql, res, restypelist, m->next->data.lval, NULL, is_func)) == NULL ) {
				if (rel)
					return sql_error(sql, 02, SQLSTATE(42000) "CASE: No SELECT statements allowed within the CASE condition");
				return NULL;
			}
			case_stmt = exp_if(sql->sa, cond, if_stmts, NULL);
			list_append(case_stmts, case_stmt);
			n = n->next;
		}
		if (else_stmt)
			list_merge(case_stmts, else_stmt, NULL);
		return case_stmts;
	} else { 
		/* case 2 */
		dnode *n = case_when;
		dlist *whenlist = n->data.lval;
		dlist *else_statements = n->next->data.lval;
		list *else_stmt = NULL;

		if (else_statements) {
			else_stmt = sequential_block( sql, res, restypelist, else_statements, NULL, is_func);
			if (!else_stmt) 
				return NULL;
		}
		n = whenlist->h;
		while(n) {
			dnode *m = n->data.sym->data.lval->h;
			sql_rel *rel = NULL;
			sql_exp *cond = rel_logical_value_exp(sql, &rel, m->data.sym, sql_sel);
			list *if_stmts = NULL;
			sql_exp *case_stmt = NULL;

			if (!cond || rel ||
			   (if_stmts = sequential_block( sql, res, restypelist, m->next->data.lval, NULL, is_func)) == NULL ) {
				if (rel)
					return sql_error(sql, 02, SQLSTATE(42000) "CASE: No SELECT statements allowed within the CASE condition");
				return NULL;
			}
			case_stmt = exp_if(sql->sa, cond, if_stmts, NULL);
			list_append(case_stmts, case_stmt);
			n = n->next;
		}
		if (else_stmt)
			list_merge(case_stmts, else_stmt, NULL);
		return case_stmts;
	}
}

/* return val; yield val;
 */
static list * 
rel_psm_return( mvc *sql, sql_subtype *restype, list *restypelist, symbol *return_sym, int token )
{
	exp_kind ek = {type_value, card_value, FALSE};
	sql_exp *res, *to_append;
	sql_rel *rel = NULL;
	int is_last = 0;
	list *l = sa_list(sql->sa);
	char* psm_Err = token == SQL_RETURN ? "RETURN" : "YIELD";
	char* psm_err = token == SQL_RETURN ? "return" : "yield";

	if (restypelist)
		ek.card = card_relation;
	res = rel_value_exp2(sql, &rel, return_sym, sql_sel, ek, &is_last);
	if (!res)
		return NULL;
	if (ek.card != card_relation && (!res || !restype ||
           	(res = rel_check_type(sql, restype, res, type_equal)) == NULL))
		return (!restype)?sql_error(sql, 02, SQLSTATE(42000) "%s: %s type does not match", psm_Err, psm_err):NULL;
	else if (ek.card == card_relation && !rel)
		return NULL;
	
	if (rel && ek.card != card_relation)
		append(l, exp_rel(sql, rel));
	else if (rel && !is_ddl(rel->op)) {
		list *exps = sa_list(sql->sa);
		node *n, *m;
		int isproject = (rel->op == op_project);
		list *oexps = rel->exps;
		sql_rel *l = rel->l;

		if (is_topn(rel->op) || is_sample(rel->op))
			oexps = l->exps;
		for (n = oexps->h, m = restypelist->h; n && m; n = n->next, m = m->next) {
			sql_exp *e = n->data;
			sql_arg *ce = m->data;
			const char *cname = exp_name(e);
			char name[16];

			if (!cname)
				cname = sa_strdup(sql->sa, number2name(name, 16, ++sql->label));
			if (!isproject) 
				e = exp_column(sql->sa, exp_relname(e), cname, exp_subtype(e), exp_card(e), has_nil(e), is_intern(e));
			e = rel_check_type(sql, &ce->type, e, type_equal);
			if (!e)
				return NULL;
			append(exps, e);
		}
		if (isproject)
			rel -> exps = exps;
		else
			rel = rel_project(sql->sa, rel, exps);
		res = exp_rel(sql, rel);
	} else if (rel && restypelist){ /* handle return table-var */
		list *exps = sa_list(sql->sa);
		sql_table *t = rel_ddl_table_get(rel);
		node *n, *m;
		const char *tname = t->base.name;

		if (cs_size(&t->columns) != list_length(restypelist))
			return sql_error(sql, 02, SQLSTATE(42000) "%s: number of columns do not match", psm_Err);
		for (n = t->columns.set->h, m = restypelist->h; n && m; n = n->next, m = m->next) {
			sql_column *c = n->data;
			sql_arg *ce = m->data;
			sql_exp *e = exp_alias(sql->sa, tname, c->base.name, tname, c->base.name, &c->type, CARD_MULTI, c->null, 0);

			e = rel_check_type(sql, &ce->type, e, type_equal);
			if (!e)
				return NULL;
			append(exps, e);
		}
		rel = rel_project(sql->sa, rel, exps);
		res = exp_rel(sql, rel);
	}
	to_append = (token == SQL_RETURN) ? exp_return(sql->sa, res, stack_nr_of_declared_tables(sql)) :
			 exp_yield(sql->sa, res, stack_nr_of_declared_tables(sql));
	append(l, to_append);
	return l;
}

static list *
rel_select_into( mvc *sql, symbol *sq, exp_kind ek)
{
	SelectNode *sn = (SelectNode*)sq;
	dlist *into = sn->into;
	node *m;
	dnode *n;
	sql_rel *r;
	list *nl = NULL;

	/* SELECT ... INTO var_list */
	sn->into = NULL;
	r = rel_subquery(sql, NULL, sq, ek, APPLY_JOIN);
	if (!r) 
		return NULL;
	nl = sa_list(sql->sa);
	append(nl, exp_rel(sql, r));
	for (m = r->exps->h, n = into->h; m && n; m = m->next, n = n->next) {
		sql_subtype *tpe = NULL;
		char *nme = n->data.sval;
		sql_exp *v = m->data;
		int level;

		if (!stack_find_var(sql, nme)) 
			return sql_error(sql, 02, SQLSTATE(42000) "SELECT INTO: variable '%s' unknown", nme);
		/* dynamic check for single values */
		if (v->card > CARD_AGGR) {
			sql_subaggr *zero_or_one = sql_bind_aggr(sql->sa, sql->session->schema, "zero_or_one", exp_subtype(v));
			assert(zero_or_one);
			v = exp_aggr1(sql->sa, v, zero_or_one, 0, 0, CARD_ATOM, 0);
		}
		tpe = stack_find_type(sql, nme);
		level = stack_find_frame(sql, nme);
		if (!v || !(v = rel_check_type(sql, tpe, v, type_equal))) 
			return NULL;
		v = exp_set(sql->sa, nme, v, level);
		list_append(nl, v);
	}
	return nl;
}

extern sql_rel *
rel_select_with_into(mvc *sql, symbol *sq)
{
	exp_kind ek = {type_value, card_row, TRUE};
	list *reslist = rel_select_into(sql, sq, ek);
	if (!reslist)
		return NULL;
	return rel_psm_block(sql->sa, reslist);
}

static int has_return( list *l );

static int
exp_has_return(sql_exp *e) 
{
	if (e->type == e_psm) {
		if (e->flag & PSM_RETURN)
			return 1;
		if (e->flag & PSM_IF) 
			return has_return(e->r) && (!e->f || has_return(e->f));
	}
	return 0;
}

static int
has_return( list *l )
{
	node *n = l->t;
	sql_exp *e = n->data;

	/* last statement of sequential block */
	if (exp_has_return(e))
		return 1;
	return 0;
}

static sql_rel*
rel_start_continuous_query(mvc *sql, dnode *w) {
	sql_rel *rel;
	AtomNode* an = NULL;
	lng start_at = 0;
	str msg = NULL;
	list *cq_parameters = new_exp_list(sql->sa);
	symbol *sym = w->next->data.sym;
	dnode *l = sym->data.lval->h;
	char *sname = qname_schema(l->data.lval);
	char *fname = qname_fname(l->data.lval);

	an = (AtomNode*) w->next->next->next->data.sym;
	if(an && (msg = convert_atom_into_unix_timestamp(an->a, &start_at)) != NULL){
		return sql_error(sql, 01, "%s", msg);
	}
	append(cq_parameters, exp_atom_clob(sql->sa, sname)); //function schema
	append(cq_parameters, exp_atom_clob(sql->sa, fname)); //function name
	append(cq_parameters, exp_atom_int(sql->sa, sql->argc)); //args
	append(cq_parameters, exp_atom_ptr(sql->sa, sql->args)); //argv
	append(cq_parameters, exp_atom_clob(sql->sa, w->next->next->next->next->next->data.sval)); //alias
	append(cq_parameters, exp_atom_int(sql->sa, w->data.i_val)); //start query, procedure or function?
	append(cq_parameters, exp_atom_lng(sql->sa, w->next->next->data.l_val)); //heartbeats
	append(cq_parameters, exp_atom_lng(sql->sa, start_at)); //start at value
	append(cq_parameters, exp_atom_int(sql->sa, w->next->next->next->next->data.i_val)); //cycles

	rel = rel_create(sql->sa);
	rel->l = NULL;
	rel->r = NULL;
	rel->op = op_ddl;
	rel->flag = DDL_START_SINGLE_CP;
	rel->exps = cq_parameters;
	rel->card = 0;
	rel->nrcols = 0;
	return rel;
}

static sql_rel *
rel_single_continuous_query(mvc *sql, dnode *w) {
	sql_rel *rel;
	list *exps;
	int action = w->data.i_val; //pause, resume or stop query?
	AtomNode* an;
	lng start_at_parsed = 0;
	str msg = NULL;

	if(action & mod_resume_continuous) {
		an = (AtomNode*) w->next->next->next->data.sym;
		if(an){
			if((msg = convert_atom_into_unix_timestamp(an->a, &start_at_parsed)) != NULL)
				return sql_error(sql, 02, "%s", msg);
		}
	}

	rel = rel_create(sql->sa);
	exps = new_exp_list(sql->sa);

	append(exps, exp_atom_clob(sql->sa, w->next->data.sval)); //alias
	append(exps, exp_atom_int(sql->sa, action));
	if(action & mod_resume_continuous) {
		append(exps, exp_atom_lng(sql->sa, w->next->next->data.l_val)); //heartbeats
		append(exps, exp_atom_lng(sql->sa, start_at_parsed)); //start at value
		append(exps, exp_atom_int(sql->sa, w->next->next->next->next->data.i_val)); //cycles
	} else {
		append(exps, exp_atom_lng(sql->sa, 0));
		append(exps, exp_atom_lng(sql->sa, 0));
		append(exps, exp_atom_int(sql->sa, 0));
	}

	rel->l = NULL;
	rel->r = NULL;
	rel->op = op_ddl;
	rel->flag = DDL_CHANGE_SINGLE_CP;
	rel->exps = exps;
	rel->card = 0;
	rel->nrcols = 0;
	return rel;
}

static sql_rel *
rel_all_continuous_queries(mvc *sql, int action) {
	sql_rel *rel = rel_create(sql->sa);
	list *exps = new_exp_list(sql->sa);
	append(exps, exp_atom_int(sql->sa, action));

	rel->l = NULL;
	rel->r = NULL;
	rel->op = op_ddl;
	rel->flag = DDL_CHANGE_ALL_CP;
	rel->exps = exps;
	rel->card = 0;
	rel->nrcols = 0;
	return rel;
}

static list *
sequential_block (mvc *sql, sql_subtype *restype, list *restypelist, dlist *blk, char *opt_label, int is_func) 
{
	list *l=0;
	dnode *n;

	assert(!restype || !restypelist);

 	if (THRhighwater())
		return sql_error(sql, 10, SQLSTATE(42000) "SELECT: too many nested operators");

	if (blk->h)
 		l = sa_list(sql->sa);
	if(!stack_push_frame(sql, opt_label))
		return sql_error(sql, 02, SQLSTATE(HY001) MAL_MALLOC_FAIL);
	for (n = blk->h; n; n = n->next ) {
		sql_exp *res = NULL;
		list *reslist = NULL;
		symbol *s = n->data.sym;

		switch (s->token) {
		case SQL_SET:
			res = psm_set_exp(sql, s->data.lval->h);
			break;
		case SQL_DECLARE:
			reslist = rel_psm_declare(sql, s->data.lval->h);
			break;
		case SQL_CREATE_TABLE: 
			res = rel_psm_declare_table(sql, s->data.lval->h);
			break;
		case SQL_WHILE:
			res = rel_psm_while_do(sql, restype, restypelist, s->data.lval->h, is_func);
			break;
		case SQL_IF:
			res = rel_psm_if_then_else(sql, restype, restypelist, s->data.lval->h, is_func);
			break;
		case SQL_CASE:
			reslist = rel_psm_case(sql, restype, restypelist, s->data.lval->h, is_func);
			break;
		case SQL_CALL:
			res = rel_psm_call(sql, s->data.sym);
			break;
		case SQL_START_CONTINUOUS_QUERY:
			res = exp_rel(sql, rel_start_continuous_query(sql, s->data.lval->h));
			break;
		case SQL_CHANGE_CONTINUOUS_QUERY:
			res = exp_rel(sql, rel_single_continuous_query(sql, s->data.lval->h));
			break;
		case SQL_ALL_CONTINUOUS_QUERIES:
			res = exp_rel(sql, rel_all_continuous_queries(sql, s->data.i_val));
			break;
		case SQL_RETURN:
		case SQL_YIELD:
			/*If it is not a function it cannot have a return statement*/
			if (!is_func)
				res = sql_error(sql, 01, SQLSTATE(42000) "Return statement in the procedure body");
			else {
				/* should be last statement of a sequential_block */
				if (s->token == SQL_RETURN && n->next) {
					res = sql_error(sql, 01, SQLSTATE(42000) "Statement after return");
				} else {
					if(s->token == SQL_YIELD) {
						sql->is_factory = 1;
					}
					res = NULL;
					reslist = rel_psm_return(sql, restype, restypelist, s->data.sym, s->token);
				}
			}
			break;
		case SQL_SELECT: { /* row selections (into variables) */
			exp_kind ek = {type_value, card_row, TRUE};
			reslist = rel_select_into(sql, s, ek);
		}	break;
		case SQL_COPYFROM:
		case SQL_BINCOPYFROM:
		case SQL_INSERT:
		case SQL_UPDATE:
		case SQL_DELETE: {
			sql_rel *r = rel_updates(sql, s);
			if (!r)
				return NULL;
			res = exp_rel(sql, r);
		}	break;
		default:
			res = sql_error(sql, 01, SQLSTATE(42000) "Statement '%s' is not a valid flow control statement",
			 token2string(s->token));
		}
		if (!res && !reslist) {
			l = NULL;
			break;
		}
		if (res)
			list_append(l, res);
		else
			list_merge(l, reslist, NULL);
	}
	stack_pop_frame(sql);
	return l;
}

static int
arg_cmp(void *A, void *N) 
{
	sql_arg *a = A;
	char *name = N;
	return strcmp(a->name, name);
}

static list *
result_type(mvc *sql, symbol *res) 
{
	if (res->token == SQL_TYPE) {
		sql_subtype *st = &res->data.lval->h->data.typeval;
		sql_arg *a = sql_create_arg(sql->sa, "result", st, ARG_OUT);

		return list_append(sa_list(sql->sa), a);
	} else if (res->token == SQL_TABLE) {
		sql_arg *a;
		dnode *n = res->data.lval->h;
		list *types = sa_list(sql->sa);

		for(;n; n = n->next->next) {
			sql_subtype *ct = &n->next->data.typeval;

			if (list_find(types, n->data.sval, &arg_cmp) != NULL)
				return sql_error(sql, ERR_AMBIGUOUS, SQLSTATE(42000) "CREATE FUNC: identifier '%s' ambiguous", n->data.sval);

		       	a = sql_create_arg(sql->sa, n->data.sval, ct, ARG_OUT);
			list_append(types, a);
		}
		return types;
	}
	return NULL;
}

static list *
create_type_list(mvc *sql, dlist *params, int param)
{
	sql_subtype *par_subtype;
	list * type_list = sa_list(sql->sa);
	dnode * n = NULL;
	
	if (params) {
		for (n = params->h; n; n = n->next) {
			dnode *an = n;
	
			if (param) {
				an = n->data.lval->h;
				par_subtype = &an->next->data.typeval;
				if (par_subtype && !par_subtype->type) /* var arg */
					return type_list;
				list_append(type_list, par_subtype);
			} else { 
				par_subtype = &an->data.typeval;
				list_prepend(type_list, par_subtype);
			}
		}
	}
	return type_list;
}

static sql_rel*
rel_create_function(sql_allocator *sa, const char *sname, sql_func *f, sql_func *fo, int replace)
{
	sql_rel *rel = rel_create(sa);
	list *exps = new_exp_list(sa);
	if(!rel || !exps)
		return NULL;

	append(exps, exp_atom_clob(sa, sname));
	if (f)
		append(exps, exp_atom_clob(sa, f->base.name));
	append(exps, exp_atom_ptr(sa, f));
	append(exps, exp_atom_ptr(sa, fo));
	append(exps, exp_atom_int(sa, replace));
	rel->l = NULL;
	rel->r = NULL;
	rel->op = op_ddl;
	rel->flag = DDL_CREATE_FUNCTION;
	rel->exps = exps;
	rel->card = 0;
	rel->nrcols = 0;
	return rel;
}

static sql_rel *
rel_create_func(mvc *sql, dlist *qname, dlist *params, symbol *res, dlist *ext_name, dlist *body, int type, int lang, int replace)
{
	const char *fname = qname_table(qname);
	const char *sname = qname_schema(qname);
	sql_schema *s = NULL;
	sql_func *f = NULL;
	sql_subfunc *sf;
	dnode *n;
	list *type_list = NULL, *restype = NULL;
	int instantiate = (sql->emode == m_instantiate);
	int deps = (sql->emode == m_deps);
	int create = (!instantiate && !deps);
	bit vararg = FALSE;

	char is_table = (res && res->token == SQL_TABLE);
	char is_aggr = (type == F_AGGR);
	char is_func = (type != F_PROC);
	char is_loader = (type == F_LOADER);

	char *F = is_loader?"LOADER":(is_aggr?"AGGREGATE":(is_func?"FUNCTION":"PROCEDURE"));
	char *fn = is_loader?"loader":(is_aggr ? "aggregate" : (is_func ? "function" : "procedure"));
	char *KF = type==F_FILT?"FILTER ": type==F_UNION?"UNION ": "";
	char *kf = type == F_FILT ? "filter " : type == F_UNION ? "union " : "";

	assert(res || type == F_PROC || type == F_FILT || type == F_LOADER);

	if (is_table)
		type = F_UNION;

	sql->is_factory = 0;

	if (STORE_READONLY && create) 
		return sql_error(sql, 06, SQLSTATE(42000) "Schema statements cannot be executed on a readonly database.");
			
	if (sname && !(s = mvc_bind_schema(sql, sname)))
		return sql_error(sql, 02, SQLSTATE(3F000) "CREATE %s%s: no such schema '%s'", KF, F, sname);
	if (s == NULL)
		s = cur_schema(sql);

	type_list = create_type_list(sql, params, 1);
	if ((sf = sql_bind_func_(sql->sa, s, fname, type_list, type)) != NULL && create) {
		if (replace) {
			sql_func *func = sf->func;
			if (!mvc_schema_privs(sql, s))
				return sql_error(sql, 06, SQLSTATE(42000) "CREATE OR REPLACE %s%s: access denied for %s to schema ;'%s'", KF, F, stack_get_string(sql, "current_user"), s->base.name);
			if (mvc_check_dependency(sql, func->base.id, !IS_PROC(func) ? FUNC_DEPENDENCY : PROC_DEPENDENCY, NULL))
				return sql_error(sql, 02, SQLSTATE(42000) "CREATE OR REPLACE %s%s: there are database objects dependent on %s%s %s;", KF, F, kf, fn, func->base.name);
<<<<<<< HEAD
			//I moved the mvc_drop to the backend layer so there I can check if a procedure is on the Petri-net
=======
			if (!func->s) {
				return sql_error(sql, 02, SQLSTATE(42000) "CREATE OR REPLACE %s%s: not allowed to replace system %s%s %s;", KF, F, kf, fn, func->base.name);
			}

			mvc_drop_func(sql, s, func, action);
			sf = NULL;
>>>>>>> fd9f034f
		} else {
			if (params) {
				char *arg_list = NULL;
				node *n;
				
				for (n = type_list->h; n; n = n->next) {
					char *tpe =  subtype2string((sql_subtype *) n->data);
					
					if (arg_list) {
						char *t = arg_list;
						arg_list = sql_message("%s, %s", arg_list, tpe);
						_DELETE(t);
						_DELETE(tpe);
					} else {
						arg_list = tpe;
					}
				}
				(void)sql_error(sql, 02, SQLSTATE(42000) "CREATE %s%s: name '%s' (%s) already in use", KF, F, fname, arg_list);
				_DELETE(arg_list);
				list_destroy(type_list);
				return NULL;
			} else {
				list_destroy(type_list);
				return sql_error(sql, 02, SQLSTATE(42000) "CREATE %s%s: name '%s' already in use", KF, F, fname);
			}
		}
	}
	list_destroy(type_list);
	if (create && !mvc_schema_privs(sql, s)) {
		return sql_error(sql, 02, SQLSTATE(42000) "CREATE %s%s: insufficient privileges "
				"for user '%s' in schema '%s'", KF, F,
				stack_get_string(sql, "current_user"), s->base.name);
	} else {
		char *q = QUERY(sql->scanner);
		list *l = NULL;

	 	if (params) {
			for (n = params->h; n; n = n->next) {
				dnode *an = n->data.lval->h;
				sql_add_param(sql, an->data.sval, &an->next->data.typeval);
			}
			l = sql->params;
			if (l && list_length(l) == 1) {
				sql_arg *a = l->h->data;

				if (strcmp(a->name, "*") == 0) {
					l = NULL;
					vararg = TRUE;
				}
			}
		}
		if (!l)
			l = sa_list(sql->sa);
		if (res) {
			restype = result_type(sql, res);
			if (!restype)
				return sql_error(sql, 01, SQLSTATE(42000) "CREATE %s%s: failed to get restype", KF, F);
		}
		if (body && lang > FUNC_LANG_SQL) {
			char *lang_body = body->h->data.sval;
			char *mod = 	
					(lang == FUNC_LANG_R)?"rapi":
					(lang == FUNC_LANG_C || lang == FUNC_LANG_CPP)?"capi":
					(lang == FUNC_LANG_J)?"japi":
					(lang == FUNC_LANG_PY)?"pyapi":
 					(lang == FUNC_LANG_MAP_PY)?"pyapimap":"unknown";
			sql->params = NULL;
			if (create) {
				f = mvc_create_func(sql, sql->sa, s, fname, l, restype, type, lang,  mod, fname, lang_body, (type == F_LOADER)?TRUE:FALSE, vararg);
			} else if (!sf) {
				return sql_error(sql, 01, SQLSTATE(42000) "CREATE %s%s: R function %s.%s not bound", KF, F, s->base.name, fname );
			} /*else {
				sql_func *f = sf->func;
				f->mod = _STRDUP("rapi");
				f->imp = _STRDUP("eval");
				if (res && restype)
					f->res = restype;
				f->sql = 0;
				f->lang = FUNC_LANG_INT;
			}*/
		} else if (body) {
			sql_arg *ra = (restype && !is_table)?restype->h->data:NULL;
			list *b = NULL;
			sql_schema *old_schema = cur_schema(sql);

			if (create) { /* needed for recursive functions */
				q = query_cleaned(q);
				sql->forward = f = mvc_create_func(sql, sql->sa, s, fname, l, restype, type, lang, "user", q, q, FALSE, vararg);
				GDKfree(q);
			}
			sql->session->schema = s;
			b = sequential_block(sql, (ra)?&ra->type:NULL, ra?NULL:restype, body, NULL, is_func);
			sql->forward = NULL;
			sql->session->schema = old_schema;
			sql->params = NULL;
			if (!b) 
				return NULL;
			/* check if we have a return statement */
			if (!sql->is_factory && is_func && restype && !has_return(b)) {
				return sql_error(sql, 01, SQLSTATE(42000) "CREATE %s%s: missing return statement", KF, F);
			}
			if (!sql->is_factory && !is_func && !restype && has_return(b)) {
				return sql_error(sql, 01, SQLSTATE(42000) "CREATE %s%s: procedures "
						"cannot have return statements", KF, F);
			}
			if(sql->is_factory && (is_aggr || is_loader || !is_func)) {
				return sql_error(sql, 01, SQLSTATE(42000) "CREATE %s%s: %s%ss "
					"cannot have yield statements", KF, F, kf, fn);
			}
			/* in execute mode we instantiate the function */
			if (instantiate || deps) {
				return rel_psm_block(sql->sa, b);
			}
		} else {
			char *fmod = qname_module(ext_name);
			char *fnme = qname_fname(ext_name);

			if (!fmod || !fnme)
				return NULL;
			sql->params = NULL;
			if (create) {
				q = query_cleaned(q);
				f = mvc_create_func(sql, sql->sa, s, fname, l, restype, type, lang, fmod, fnme, q, FALSE, vararg);
				GDKfree(q);
			} else if (!sf) {
				return sql_error(sql, 01, SQLSTATE(42000) "CREATE %s%s: external name %s.%s not bound (%s.%s)", KF, F, fmod, fnme, s->base.name, fname );
			} else {
				sql_func *f = sf->func;
				if (!f->mod || strcmp(f->mod, fmod))
					f->mod = _STRDUP(fmod);
				if (!f->imp || strcmp(f->imp, fnme)) 
					f->imp = (f->sa)?sa_strdup(f->sa, fnme):_STRDUP(fnme);
				if(!f->mod || !f->imp) {
					_DELETE(f->mod);
					_DELETE(f->imp);
					return sql_error(sql, 02, SQLSTATE(HY001) "CREATE %s%s: could not allocate space", KF, F);
				}
				f->sql = 0; /* native */
				f->lang = FUNC_LANG_INT;
			}
		}
	}
	return rel_create_function(sql->sa, s->base.name, f, sf ? sf->func : NULL, replace);
}

static sql_rel*
rel_drop_function(sql_allocator *sa, const char *sname, const char *name, int nr, int type, int action)
{
	sql_rel *rel = rel_create(sa);
	list *exps = new_exp_list(sa);
	if(!rel || !exps)
		return NULL;

	append(exps, exp_atom_clob(sa, sname));
	append(exps, exp_atom_clob(sa, name));
	append(exps, exp_atom_int(sa, nr));
	append(exps, exp_atom_int(sa, type));
	append(exps, exp_atom_int(sa, action));
	rel->l = NULL;
	rel->r = NULL;
	rel->op = op_ddl;
	rel->flag = DDL_DROP_FUNCTION;
	rel->exps = exps;
	rel->card = 0;
	rel->nrcols = 0;
	return rel;
}

sql_func *
resolve_func( mvc *sql, sql_schema *s, const char *name, dlist *typelist, int type, char *op) 
{
	sql_func *func = NULL;
	list *list_func = NULL, *type_list = NULL;
	char is_aggr = (type == F_AGGR);
	char is_func = (type != F_PROC && type != F_LOADER);
	char *F = is_aggr?"AGGREGATE":(is_func?"FUNCTION":"PROCEDURE");
	char *f = is_aggr?"aggregate":(is_func?"function":"procedure");
	char *KF = type==F_FILT?"FILTER ": type==F_UNION?"UNION ": "";
	char *kf = type==F_FILT?"filter ": type==F_UNION?"union ": "";

	if (typelist) {	
		sql_subfunc *sub_func;

		type_list = create_type_list(sql, typelist, 0);
		sub_func = sql_bind_func_(sql->sa, s, name, type_list, type);
		if (!sub_func && type == F_FUNC) {
			sub_func = sql_bind_func_(sql->sa, s, name, type_list, F_UNION);
			type = sub_func?F_UNION:F_FUNC;
		}
		if ( sub_func && sub_func->func->type == type)
			func = sub_func->func;
	} else {
		list_func = schema_bind_func(sql, s, name, type);
		if (!list_func && type == F_FUNC) 
			list_func = schema_bind_func(sql,s,name, F_UNION);
		if (list_func && list_func->cnt > 1) {
			list_destroy(list_func);
			return sql_error(sql, 02, SQLSTATE(42000) "%s %s%s: there are more than one %s%s called '%s', please use the full signature", op, KF, F, kf, f,name);
		}
		if (list_func && list_func->cnt == 1)
			func = (sql_func*) list_func->h->data;
	}

	if (!func) { 
		if (typelist) {
			char *arg_list = NULL;
			node *n;
			
			if (type_list->cnt > 0) {
				void *e;
				for (n = type_list->h; n; n = n->next) {
					char *tpe =  subtype2string((sql_subtype *) n->data);
				
					if (arg_list) {
						char *t = arg_list;
						arg_list = sql_message("%s, %s", arg_list, tpe);
						_DELETE(tpe);
						_DELETE(t);
					} else {
						arg_list = tpe;
					}
				}
				list_destroy(list_func);
				list_destroy(type_list);
				e = sql_error(sql, 02, SQLSTATE(42000) "%s %s%s: no such %s%s '%s' (%s)", op, KF, F, kf, f, name, arg_list);
				_DELETE(arg_list);
				return e;
			}
			list_destroy(list_func);
			list_destroy(type_list);
			return sql_error(sql, 02, SQLSTATE(42000) "%s %s%s: no such %s%s '%s' ()", op, KF, F, kf, f, name);

		} else {
			return sql_error(sql, 02, SQLSTATE(42000) "%s %s%s: no such %s%s '%s'", op, KF, F, kf, f, name);
		}
	} else if (((is_func && type != F_FILT) && !func->res) || 
		   (!is_func && func->res)) {
		list_destroy(list_func);
		list_destroy(type_list);
		return sql_error(sql, 02, SQLSTATE(42000) "%s %s%s: cannot drop %s '%s'", KF, F, is_func?"procedure":"function", op, name);
	}

	list_destroy(list_func);
	list_destroy(type_list);
	return func;
}

static sql_rel* 
rel_drop_func(mvc *sql, dlist *qname, dlist *typelist, int drop_action, int type)
{
	const char *name = qname_table(qname);
	const char *sname = qname_schema(qname);
	sql_schema *s = NULL;
	sql_func *func = NULL;

	char is_aggr = (type == F_AGGR);
	char is_func = (type != F_PROC);
	char *F = is_aggr?"AGGREGATE":(is_func?"FUNCTION":"PROCEDURE");
	char *KF = type==F_FILT?"FILTER ": type==F_UNION?"UNION ": "";

	if (sname && !(s = mvc_bind_schema(sql, sname)))
		return sql_error(sql, 02, SQLSTATE(3F000) "DROP %s%s: no such schema '%s'", KF, F, sname);

	if (s == NULL) 
		s =  cur_schema(sql);
	
	func = resolve_func(sql, s, name, typelist, type, "DROP");
	if (!func && !sname) {
		s = tmp_schema(sql);
		func = resolve_func(sql, s, name, typelist, type, "DROP");
	}
	if (func)
		return rel_drop_function(sql->sa, s->base.name, name, func->base.id, type, drop_action);
	return NULL;
}

static sql_rel* 
rel_drop_all_func(mvc *sql, dlist *qname, int drop_action, int type)
{
	const char *name = qname_table(qname);
	const char *sname = qname_schema(qname);
	sql_schema *s = NULL;
	list * list_func = NULL; 

	char is_aggr = (type == F_AGGR);
	char is_func = (type != F_PROC);
	char *F = is_aggr?"AGGREGATE":(is_func?"FUNCTION":"PROCEDURE");
	char *f = is_aggr?"aggregate":(is_func?"function":"procedure");
	char *KF = type==F_FILT?"FILTER ": type==F_UNION?"UNION ": "";
	char *kf = type==F_FILT?"filter ": type==F_UNION?"union ": "";

	if (sname && !(s = mvc_bind_schema(sql, sname)))
		return sql_error(sql, 02, SQLSTATE(3F000) "DROP %s%s: no such schema '%s'", KF, F, sname);

	if (s == NULL) 
		s =  cur_schema(sql);
	
	list_func = schema_bind_func(sql, s, name, type);
	if (!list_func) 
		return sql_error(sql, 02, SQLSTATE(3F000) "DROP ALL %s%s: no such %s%s '%s'", KF, F, kf, f, name);
	list_destroy(list_func);
	return rel_drop_function(sql->sa, s->base.name, name, -1, type, drop_action);
}

static sql_rel *
rel_create_trigger(mvc *sql, const char *sname, const char *tname, const char *triggername, int time, int orientation, int event, const char *old_name, const char *new_name, symbol *condition, const char *query)
{
	sql_rel *rel = rel_create(sql->sa);
	list *exps = new_exp_list(sql->sa);
	if(!rel || !exps)
		return NULL;

	append(exps, exp_atom_str(sql->sa, sname, sql_bind_localtype("str") ));
	append(exps, exp_atom_str(sql->sa, tname, sql_bind_localtype("str") ));
	append(exps, exp_atom_str(sql->sa, triggername, sql_bind_localtype("str") ));
	append(exps, exp_atom_int(sql->sa, time));
	append(exps, exp_atom_int(sql->sa, orientation));
	append(exps, exp_atom_int(sql->sa, event));
	append(exps, exp_atom_str(sql->sa, old_name, sql_bind_localtype("str") ));
	append(exps, exp_atom_str(sql->sa, new_name, sql_bind_localtype("str") ));
	(void)condition;
	append(exps, exp_atom_str(sql->sa, NULL, sql_bind_localtype("str") ));
	append(exps, exp_atom_str(sql->sa, query, sql_bind_localtype("str") ));
	rel->l = NULL;
	rel->r = NULL;
	rel->op = op_ddl;
	rel->flag = DDL_CREATE_TRIGGER;
	rel->exps = exps;
	rel->card = CARD_MULTI;
	rel->nrcols = 0;
	return rel;
}

static sql_var*
_stack_push_table(mvc *sql, const char *tname, sql_table *t)
{
	sql_rel *r = rel_basetable(sql, t, tname );
	return stack_push_rel_view(sql, tname, r);
}

static sql_rel *
create_trigger(mvc *sql, dlist *qname, int time, symbol *trigger_event, dlist *tqname, dlist *opt_ref, dlist *triggered_action)
{
	const char *triggername = qname_table(qname);
	const char *sname = qname_schema(tqname);
	const char *tname = qname_table(tqname);
	sql_schema *ss = cur_schema(sql);
	sql_table *t = NULL;
	int instantiate = (sql->emode == m_instantiate);
	int create = (!instantiate && sql->emode != m_deps);
	list *sq = NULL;
	sql_rel *r = NULL;

	dlist *columns = trigger_event->data.lval;
	const char *old_name = NULL, *new_name = NULL; 
	dlist *stmts = triggered_action->h->next->next->data.lval;
	symbol *condition = triggered_action->h->next->data.sym;
	
	if (!sname)
		sname = ss->base.name;

	if (sname && !(ss = mvc_bind_schema(sql, sname)))
		return sql_error(sql, 02, SQLSTATE(3F000) "CREATE TRIGGER: no such schema '%s'", sname);

	if (opt_ref) {
		dnode *dl = opt_ref->h;
		for ( ; dl; dl = dl->next) {
			/* list (new(1)/old(0)), char */
			char *n = dl->data.lval->h->next->data.sval;

			assert(dl->data.lval->h->type == type_int);
			if (!dl->data.lval->h->data.i_val) /*?l_val?*/
				old_name = n;
			else
				new_name = n;
		}
	}
	if (create && !mvc_schema_privs(sql, ss)) 
		return sql_error(sql, 02, SQLSTATE(42000) "CREATE TRIGGER: access denied for %s to schema ;'%s'", stack_get_string(sql, "current_user"), ss->base.name);
	if (create && mvc_bind_trigger(sql, ss, triggername) != NULL) 
		return sql_error(sql, 02, SQLSTATE(42000) "CREATE TRIGGER: name '%s' already in use", triggername);
	
	if (create && !(t = mvc_bind_table(sql, ss, tname)))
		return sql_error(sql, 02, SQLSTATE(42000) "CREATE TRIGGER: unknown table '%s'", tname);
	if (create && isView(t)) 
		return sql_error(sql, 02, SQLSTATE(42000) "CREATE TRIGGER: cannot create trigger on view '%s'", tname);
	
	if (create) {
		int event = (trigger_event->token == SQL_INSERT)?0:
			    (trigger_event->token == SQL_DELETE)?1:2;
		int orientation = triggered_action->h->data.i_val;
		char *q = query_cleaned(QUERY(sql->scanner));

		assert(triggered_action->h->type == type_int);
		r = rel_create_trigger(sql, t->s->base.name, t->base.name, triggername, time, orientation, event, old_name, new_name, condition, q);
		GDKfree(q);
		return r;
	}

	if (!instantiate) {
		t = mvc_bind_table(sql, ss, tname);
		if(!stack_push_frame(sql, "OLD-NEW"))
			return sql_error(sql, 02, SQLSTATE(HY001) MAL_MALLOC_FAIL);
		/* we need to add the old and new tables */
		if (!instantiate && new_name) {
			if(!_stack_push_table(sql, new_name, t))
				return sql_error(sql, 02, SQLSTATE(HY001) MAL_MALLOC_FAIL);
		}
		if (!instantiate && old_name) {
			if(!_stack_push_table(sql, old_name, t))
				return sql_error(sql, 02, SQLSTATE(HY001) MAL_MALLOC_FAIL);
		}
	}
	if (condition) {
		sql_rel *rel = NULL;

		if (new_name) /* in case of updates same relations is available via both names */ 
			rel = stack_find_rel_view(sql, new_name);
		if (!rel && old_name)
			rel = stack_find_rel_view(sql, old_name);
		if (rel)
			rel = rel_logical_exp(sql, rel, condition, sql_where);
		if (!rel)
			return NULL;
		/* transition tables */
		/* insert: rel_select(table [new], searchcondition) */
		/* delete: rel_select(table [old], searchcondition) */
		/* update: rel_select(table [old,new]), searchcondition) */
		if (new_name)
			stack_update_rel_view(sql, new_name, rel);
		if (old_name)
			stack_update_rel_view(sql, old_name, new_name?rel_dup(rel):rel);
	}
	sq = sequential_block(sql, NULL, NULL, stmts, NULL, 1);
	r = rel_psm_block(sql->sa, sq);

	/* todo trigger_columns */
	(void)columns;
	return r;
}

static sql_rel *
rel_drop_trigger(mvc *sql, const char *sname, const char *tname)
{
	sql_rel *rel = rel_create(sql->sa);
	list *exps = new_exp_list(sql->sa);
	if(!rel || !exps)
		return NULL;

	append(exps, exp_atom_str(sql->sa, sname, sql_bind_localtype("str") ));
	append(exps, exp_atom_str(sql->sa, tname, sql_bind_localtype("str") ));
	rel->l = NULL;
	rel->r = NULL;
	rel->op = op_ddl;
	rel->flag = DDL_DROP_TRIGGER;
	rel->exps = exps;
	rel->card = CARD_MULTI;
	rel->nrcols = 0;
	return rel;
}

static sql_rel *
drop_trigger(mvc *sql, dlist *qname)
{
	const char *sname = qname_schema(qname);
	const char *tname = qname_table(qname);
	sql_schema *ss = cur_schema(sql);

	if (!sname)
		sname = ss->base.name;

	if (sname && !(ss = mvc_bind_schema(sql, sname)))
		return sql_error(sql, 02, SQLSTATE(3F000) "DROP TRIGGER: no such schema '%s'", sname);

	if (!mvc_schema_privs(sql, ss)) 
		return sql_error(sql, 02, SQLSTATE(3F000) "DROP TRIGGER: access denied for %s to schema ;'%s'", stack_get_string(sql, "current_user"), ss->base.name);
	return rel_drop_trigger(sql, ss->base.name, tname);
}

static sql_rel *
psm_analyze(mvc *sql, char *analyzeType, dlist *qname, dlist *columns, symbol *sample, int minmax )
{
	exp_kind ek = {type_value, card_value, FALSE};
	sql_exp *sample_exp = NULL, *call, *mm_exp = NULL;
	const char *sname = NULL, *tname = NULL;
	list *tl = sa_list(sql->sa);
	list *exps = sa_list(sql->sa), *analyze_calls = sa_list(sql->sa);
	sql_subfunc *f = NULL;

	append(exps, mm_exp = exp_atom_int(sql->sa, minmax));
	append(tl, exp_subtype(mm_exp));
	if (sample) {
		sql_subtype *tpe = sql_bind_localtype("lng");

       		sample_exp = rel_value_exp( sql, NULL, sample, 0, ek);
		if (sample_exp)
			sample_exp = rel_check_type(sql, tpe, sample_exp, type_cast); 
	} else {
		sample_exp = exp_atom_lng(sql->sa, 0);
	}
	append(exps, sample_exp);
	append(tl, exp_subtype(sample_exp));

	if (qname) {
		if (qname->h->next)
			sname = qname_schema(qname);
		else
			sname = qname_table(qname);
		if (!sname)
			sname = cur_schema(sql)->base.name;
		if (qname->h->next)
			tname = qname_table(qname);
	}
	/* call analyze( [schema, [ table ]], opt_sample_size, opt_minmax ) */
	if (sname) {
		sql_exp *sname_exp = exp_atom_clob(sql->sa, sname);

		append(exps, sname_exp);
		append(tl, exp_subtype(sname_exp));
	}
	if (tname) {
		sql_exp *tname_exp = exp_atom_clob(sql->sa, tname);

		append(exps, tname_exp);
		append(tl, exp_subtype(tname_exp));

		if (columns)
			append(tl, exp_subtype(tname_exp));
	}
	if (!columns) {
		f = sql_bind_func_(sql->sa, mvc_bind_schema(sql, "sys"), analyzeType, tl, F_PROC);
		if (!f)
			return sql_error(sql, 01, SQLSTATE(42000) "Analyze procedure missing");
		call = exp_op(sql->sa, exps, f);
		append(analyze_calls, call);
	} else {
		dnode *n;

		f = sql_bind_func_(sql->sa, mvc_bind_schema(sql, "sys"), analyzeType, tl, F_PROC);
		if (!f)
			return sql_error(sql, 01, SQLSTATE(42000) "Analyze procedure missing");
		for( n = columns->h; n; n = n->next) {
			const char *cname = n->data.sval;
			list *nexps = list_dup(exps, NULL);
			sql_exp *cname_exp = exp_atom_clob(sql->sa, cname);

			append(nexps, cname_exp);
			/* call analyze( opt_minmax, opt_sample_size, sname, tname, cname) */
			call = exp_op(sql->sa, nexps, f);
			append(analyze_calls, call);
		}
	}
	return rel_psm_block(sql->sa, analyze_calls);
}

static sql_rel*
create_table_from_loader(mvc *sql, dlist *qname, symbol *fcall) {
	sql_schema *s = NULL;
	char *sname = qname_schema(qname);
	char *tname = qname_table(qname);
	sql_subfunc *loader = NULL;
	sql_rel* rel = NULL;

	if (sname && !(s = mvc_bind_schema(sql, sname)))
		return sql_error(sql, 02, SQLSTATE(3F000) "CREATE TABLE: no such schema '%s'", sname);

	if (mvc_bind_table(sql, s, tname)) {
		return sql_error(sql, 02, SQLSTATE(42S01) "CREATE TABLE: name '%s' already in use", tname);
	} else if (!mvc_schema_privs(sql, s)){
		return sql_error(sql, 02, SQLSTATE(42000) "CREATE TABLE: insufficient privileges for user '%s' in schema '%s'", stack_get_string(sql, "current_user"), s->base.name);
	}

	rel = rel_loader_function(sql, fcall, new_exp_list(sql->sa), &loader);
	if (!rel || !loader) {
		return NULL;
	}
	loader->sname = sname ? sa_zalloc(sql->sa, strlen(sname) + 1) : NULL;
	loader->tname = tname ? sa_zalloc(sql->sa, strlen(tname) + 1) : NULL;

	if (sname) strcpy(loader->sname, sname);
	if (tname) strcpy(loader->tname, tname);

	return rel;
}

sql_rel *
rel_psm(mvc *sql, symbol *s)
{
	sql_rel *ret = NULL;

	switch (s->token) {
	case SQL_CREATE_FUNC:
	{
		dlist *l = s->data.lval;
		int type = l->h->next->next->next->next->next->data.i_val;
		int lang = l->h->next->next->next->next->next->next->data.i_val;
		int repl = l->h->next->next->next->next->next->next->next->data.i_val;

		ret = rel_create_func(sql, l->h->data.lval, l->h->next->data.lval, l->h->next->next->data.sym, l->h->next->next->next->data.lval, l->h->next->next->next->next->data.lval, type, lang, repl);
		sql->type = Q_SCHEMA;
	} 	break;
	case SQL_DROP_FUNC:
	{
		dlist *l = s->data.lval;
		dlist *qname = l->h->data.lval;
		dlist *typelist = l->h->next->data.lval;
		int type = l->h->next->next->data.i_val;
		int all = l->h->next->next->next->data.i_val;
		int drop_action = l->h->next->next->next->next->data.i_val;

		if (STORE_READONLY) 
			return sql_error(sql, 06, SQLSTATE(42000) "Schema statements cannot be executed on a readonly database.");
			
		if (all)
			ret = rel_drop_all_func(sql, qname, drop_action, type);
		else
			ret = rel_drop_func(sql, qname, typelist, drop_action, type);

		sql->type = Q_SCHEMA;
	}	break;
	case SQL_SET:
		ret = rel_psm_stmt(sql->sa, psm_set_exp(sql, s->data.lval->h));
		sql->type = Q_SCHEMA;
		break;
	case SQL_DECLARE:
		ret = rel_psm_block(sql->sa, rel_psm_declare(sql, s->data.lval->h));
		sql->type = Q_SCHEMA;
		break;
	case SQL_CALL:
		ret = rel_psm_stmt(sql->sa, rel_psm_call(sql, s->data.sym));
		sql->type = Q_UPDATE;
		break;
	case SQL_START_CONTINUOUS_QUERY:
		ret = rel_psm_stmt(sql->sa, exp_rel(sql, rel_start_continuous_query(sql, s->data.lval->h)));
		sql->type = Q_UPDATE;
		break;
	case SQL_CHANGE_CONTINUOUS_QUERY:
		ret = rel_psm_stmt(sql->sa, exp_rel(sql, rel_single_continuous_query(sql, s->data.lval->h)));
		sql->type = Q_UPDATE;
		break;
	case SQL_ALL_CONTINUOUS_QUERIES:
		ret = rel_psm_stmt(sql->sa, exp_rel(sql, rel_all_continuous_queries(sql, s->data.i_val)));
		sql->type = Q_UPDATE;
		break;
	case SQL_CREATE_TABLE_LOADER:
	{
	    dlist *l = s->data.lval;
	    dlist *qname = l->h->data.lval;
	    symbol *sym = l->h->next->data.sym;

	    ret = rel_psm_stmt(sql->sa, exp_rel(sql, create_table_from_loader(sql, qname, sym)));
	    sql->type = Q_SCHEMA;
	}	break;
	case SQL_CREATE_TRIGGER:
	{
		dlist *l = s->data.lval;

		assert(l->h->next->type == type_int);
		ret = create_trigger(sql, l->h->data.lval, l->h->next->data.i_val, l->h->next->next->data.sym, l->h->next->next->next->data.lval, l->h->next->next->next->next->data.lval, l->h->next->next->next->next->next->data.lval);
		sql->type = Q_SCHEMA;
	}
		break;

	case SQL_DROP_TRIGGER:
	{
		dlist *l = s->data.lval;

		ret = drop_trigger(sql, l);
		sql->type = Q_SCHEMA;
	}
		break;

	case SQL_ANALYZE: {
		dlist *l = s->data.lval;

		ret = psm_analyze(sql, "analyze", l->h->data.lval /* qualified table name */, l->h->next->data.lval /* opt list of column */, l->h->next->next->data.sym /* opt_sample_size */, l->h->next->next->next->data.i_val);
		sql->type = Q_UPDATE;
	} 	break;
	default:
		return sql_error(sql, 01, SQLSTATE(42000) "Schema statement unknown symbol(" PTRFMT ")->token = %s", PTRFMTCAST s, token2string(s->token));
	}
	return ret;
}<|MERGE_RESOLUTION|>--- conflicted
+++ resolved
@@ -927,16 +927,10 @@
 				return sql_error(sql, 06, SQLSTATE(42000) "CREATE OR REPLACE %s%s: access denied for %s to schema ;'%s'", KF, F, stack_get_string(sql, "current_user"), s->base.name);
 			if (mvc_check_dependency(sql, func->base.id, !IS_PROC(func) ? FUNC_DEPENDENCY : PROC_DEPENDENCY, NULL))
 				return sql_error(sql, 02, SQLSTATE(42000) "CREATE OR REPLACE %s%s: there are database objects dependent on %s%s %s;", KF, F, kf, fn, func->base.name);
-<<<<<<< HEAD
-			//I moved the mvc_drop to the backend layer so there I can check if a procedure is on the Petri-net
-=======
 			if (!func->s) {
 				return sql_error(sql, 02, SQLSTATE(42000) "CREATE OR REPLACE %s%s: not allowed to replace system %s%s %s;", KF, F, kf, fn, func->base.name);
 			}
-
-			mvc_drop_func(sql, s, func, action);
-			sf = NULL;
->>>>>>> fd9f034f
+			//I moved the mvc_drop to the backend layer so there I can check if a procedure is on the Petri-net
 		} else {
 			if (params) {
 				char *arg_list = NULL;
