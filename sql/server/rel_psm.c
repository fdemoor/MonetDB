--- conflicted
+++ resolved
@@ -450,11 +450,7 @@
 		return NULL;
 	if (ek.card != card_relation && (!res || !restype ||
            	(res = rel_check_type(sql, restype, res, type_equal)) == NULL))
-<<<<<<< HEAD
-		return (!restype)?sql_error(sql, 02, "%s: %s type does not match", psm_Err, psm_err):NULL;
-=======
-		return (!restype)?sql_error(sql, 02, SQLSTATE(42000) "RETURN: return type does not match"):NULL;
->>>>>>> f97909f1
+		return (!restype)?sql_error(sql, 02, SQLSTATE(42000) "%s: %s type does not match", psm_Err, psm_err):NULL;
 	else if (ek.card == card_relation && !rel)
 		return NULL;
 	
@@ -496,11 +492,7 @@
 		const char *tname = t->base.name;
 
 		if (cs_size(&t->columns) != list_length(restypelist))
-<<<<<<< HEAD
-			return sql_error(sql, 02, "%s: number of columns do not match", psm_Err);
-=======
-			return sql_error(sql, 02, SQLSTATE(42000) "RETURN: number of columns do not match");
->>>>>>> f97909f1
+			return sql_error(sql, 02, SQLSTATE(42000) "%s: number of columns do not match", psm_Err);
 		for (n = t->columns.set->h, m = restypelist->h; n && m; n = n->next, m = m->next) {
 			sql_column *c = n->data;
 			sql_arg *ce = m->data;
@@ -672,14 +664,8 @@
 				res = sql_error(sql, 01, SQLSTATE(42000) "Return statement in the procedure body");
 			else {
 				/* should be last statement of a sequential_block */
-<<<<<<< HEAD
 				if (s->token == SQL_RETURN && n->next) {
-					res = sql_error(sql, 01, 
-						"Statement after return");
-=======
-				if (n->next) { 
 					res = sql_error(sql, 01, SQLSTATE(42000) "Statement after return");
->>>>>>> f97909f1
 				} else {
 					if(s->token == SQL_YIELD) {
 						sql->is_factory = 1;
@@ -847,23 +833,11 @@
 	if ((sf = sql_bind_func_(sql->sa, s, fname, type_list, type)) != NULL && create) {
 		if (replace) {
 			sql_func *func = sf->func;
-<<<<<<< HEAD
 			if (!mvc_schema_privs(sql, s))
-				return sql_error(sql, 02, "CREATE OR REPLACE %s%s: access denied for %s to schema ;'%s'", KF, F, stack_get_string(sql, "current_user"), s->base.name);
-			if (mvc_check_dependency(sql, func->base.id, !IS_PROC(func) ? FUNC_DEPENDENCY : PROC_DEPENDENCY, NULL))
-				return sql_error(sql, 02, "CREATE OR REPLACE %s%s: there are database objects dependent on %s%s %s;", KF, F, kf, fn, func->base.name);
-			//I moved the mvc_drop to the backend layer so there I can check if a procedure is on the Petri-net
-=======
-			int action = 0;
-			if (!mvc_schema_privs(sql, s)) {
-				return sql_error(sql, 02, SQLSTATE(42000) "CREATE OR REPLACE %s%s: access denied for %s to schema ;'%s'", KF, F, stack_get_string(sql, "current_user"), s->base.name);
-			}
+				return sql_error(sql, 06, SQLSTATE(42000) "CREATE OR REPLACE %s%s: access denied for %s to schema ;'%s'", KF, F, stack_get_string(sql, "current_user"), s->base.name);
 			if (mvc_check_dependency(sql, func->base.id, !IS_PROC(func) ? FUNC_DEPENDENCY : PROC_DEPENDENCY, NULL))
 				return sql_error(sql, 02, SQLSTATE(42000) "CREATE OR REPLACE %s%s: there are database objects dependent on %s%s %s;", KF, F, kf, fn, func->base.name);
-
-			mvc_drop_func(sql, s, func, action);
-			sf = NULL;
->>>>>>> f97909f1
+			//I moved the mvc_drop to the backend layer so there I can check if a procedure is on the Petri-net
 		} else {
 			if (params) {
 				char *arg_list = NULL;
@@ -962,20 +936,11 @@
 			if (!b) 
 				return NULL;
 			/* check if we have a return statement */
-<<<<<<< HEAD
 			if (!sql->is_factory && is_func && restype && !has_return(b)) {
-				return sql_error(sql, 01,
-								 "CREATE %s%s: missing return statement", KF, F);
+				return sql_error(sql, 01, SQLSTATE(42000) "CREATE %s%s: missing return statement", KF, F);
 			}
 			if (!sql->is_factory && !is_func && !restype && has_return(b)) {
-				return sql_error(sql, 01, "CREATE %s%s: procedures "
-=======
-			if (is_func && restype && !has_return(b)) {
-				return sql_error(sql, 01, SQLSTATE(42000) "CREATE %s%s: missing return statement", KF, F);
-			}
-			if (!is_func && !restype && has_return(b)) {
 				return sql_error(sql, 01, SQLSTATE(42000) "CREATE %s%s: procedures "
->>>>>>> f97909f1
 						"cannot have return statements", KF, F);
 			}
 			/* in execute mode we instantiate the function */
