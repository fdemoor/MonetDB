--- conflicted
+++ resolved
@@ -40,9 +40,5 @@
 
 extern sql_rel *rel_psm(mvc *sql, symbol *sym);
 extern sql_rel *rel_select_with_into( mvc *sql, symbol *sq);
-<<<<<<< HEAD
-extern list *sequential_block(mvc *sql, sql_subtype *res, dlist *blk, char *opt_name, int is_func);
-=======
->>>>>>> fb845553
 
 #endif /*_REL_PSM_H_*/