/*
 * This Source Code Form is subject to the terms of the Mozilla Public
 * License, v. 2.0.  If a copy of the MPL was not distributed with this
 * file, You can obtain one at http://mozilla.org/MPL/2.0/.
 *
 * Copyright 1997 - July 2008 CWI, August 2008 - 2017 MonetDB B.V.
 */

#include "monetdb_config.h"
#include "rel_trans.h"
#include "rel_rel.h"
#include "rel_select.h"
#include "rel_updates.h"
#include "rel_exp.h"
#include "rel_schema.h"
#include "rel_remote.h"
#include "rel_psm.h"
#include "sql_parser.h"
#include "sql_privileges.h"

#define qname_index(qname) qname_table(qname)
#define qname_func(qname) qname_table(qname)
#define qname_type(qname) qname_table(qname)

static sql_table *
_bind_table(sql_table *t, sql_schema *ss, sql_schema *s, char *name)
{
	sql_table *tt = NULL;

	if (t && strcmp(t->base.name, name) == 0)
		tt = t;
	if (!tt && ss) 
		tt = find_sql_table(ss, name);
	if (!tt && s) 
		tt = find_sql_table(s, name);
	return tt;
}

static sql_rel *
rel_table(mvc *sql, int cat_type, const char *sname, sql_table *t, int nr)
{
	sql_rel *rel = rel_create(sql->sa);
	list *exps = new_exp_list(sql->sa);

	append(exps, exp_atom_int(sql->sa, nr));
	append(exps, exp_atom_str(sql->sa, sname, sql_bind_localtype("str") ));
	append(exps, exp_atom_str(sql->sa, t->base.name, sql_bind_localtype("str") ));
	append(exps, exp_atom_ptr(sql->sa, t));
	rel->l = rel_basetable(sql, t, t->base.name);
	rel->r = NULL;
	rel->op = op_ddl;
	rel->flag = cat_type;
	rel->exps = exps;
	rel->card = CARD_MULTI;
	rel->nrcols = 0;
	return rel;
}

static sql_rel *
rel_alter_table(sql_allocator *sa, int cattype, char *sname, char *tname, char *sname2, char *tname2, int action)
{
	sql_rel *rel = rel_create(sa);
	list *exps = new_exp_list(sa);

	append(exps, exp_atom_clob(sa, sname));
	append(exps, exp_atom_clob(sa, tname));
	assert((sname2 && tname2) || (!sname2 && !tname2));
	if (sname2) {
		append(exps, exp_atom_clob(sa, sname2));
		append(exps, exp_atom_clob(sa, tname2));
	}
	append(exps, exp_atom_int(sa, action));
	rel->l = NULL;
	rel->r = NULL;
	rel->op = op_ddl;
	rel->flag = cattype;
	rel->exps = exps;
	rel->card = CARD_MULTI;
	rel->nrcols = 0;
	return rel;
}

sql_rel *
rel_list(sql_allocator *sa, sql_rel *l, sql_rel *r) 
{
	sql_rel *rel = rel_create(sa);

	if (!l)
		return r;
	rel->l = l;
	rel->r = r;
	rel->op = op_ddl;
	rel->flag = DDL_LIST;
	return rel;
}

static sql_rel *
view_rename_columns( mvc *sql, char *name, sql_rel *sq, dlist *column_spec)
{
	dnode *n = column_spec->h;
	node *m = sq->exps->h;
	list *l = new_exp_list(sql->sa);

	for (; n && m; n = n->next, m = m->next) {
		char *cname = n->data.sval;
		sql_exp *e = m->data;
		sql_exp *n;
	       
		if (!exp_is_atom(e) && !e->name)
			exp_setname(sql->sa, e, NULL, cname);
		n = exp_is_atom(e)?e:exp_column(sql->sa, exp_relname(e), e->name, exp_subtype(e), sq->card, has_nil(e), is_intern(e));

		exp_setname(sql->sa, n, NULL, cname);
		list_append(l, n);
	}
	/* skip any intern columns */
	for (; m; m = m->next) {
		sql_exp *e = m->data;
		if (!is_intern(e))
			break;
	}
	if (n || m) 
		return sql_error(sql, 02, "SQLSTATE M0M03 !""Column lists do not match");
	(void)name;
	sq = rel_project(sql->sa, sq, l);
	set_processed(sq);
	return sq;
}

static int
as_subquery( mvc *sql, sql_table *t, sql_rel *sq, dlist *column_spec, const char *msg )
{
        sql_rel *r = sq;

	if (!r)
		return 0;

        if (is_topn(r->op) || is_sample(r->op))
                r = sq->l;

	if (column_spec) {
		dnode *n = column_spec->h;
		node *m = r->exps->h;

		for (; n && m; n = n->next, m = m->next) {
			char *cname = n->data.sval;
			sql_exp *e = m->data;
			sql_subtype *tp = exp_subtype(e);

			if (mvc_bind_column(sql, t, cname)) {
				sql_error(sql, 01, "SQLSTATE 42S21 !""%s: duplicate column name %s", msg, cname);
				return -1;
			}
			mvc_create_column(sql, t, cname, tp);
		}
		if (n || m) {
			sql_error(sql, 01, "SQLSTATE 21S02 !""%s: number of columns does not match", msg);
			return -1;
		}
	} else {
		node *m;

		for (m = r->exps->h; m; m = m->next) {
			sql_exp *e = m->data;
			const char *cname = exp_name(e);
			sql_subtype *tp = exp_subtype(e);

			if (!cname)
				cname = "v";
			if (mvc_bind_column(sql, t, cname)) {
				sql_error(sql, 01, "SQLSTATE 42S21 !""%s: duplicate column name %s", msg, cname);
				return -1;
			}
			mvc_create_column(sql, t, cname, tp);
		}
	}
	return 0;
}

sql_table *
mvc_create_table_as_subquery( mvc *sql, sql_rel *sq, sql_schema *s, const char *tname, dlist *column_spec, int temp, int commit_action )
{
	int tt =(temp == SQL_REMOTE)?tt_remote:
		(temp == SQL_STREAM)?tt_stream:
	        (temp == SQL_MERGE_TABLE)?tt_merge_table:
	        (temp == SQL_REPLICA_TABLE)?tt_replica_table:tt_table;

	sql_table *t = mvc_create_table(sql, s, tname, tt, 0, SQL_DECLARED_TABLE, commit_action, -1);
	if (as_subquery( sql, t, sq, column_spec, "CREATE TABLE") != 0)

		return NULL;
	return t;
}

static char *
table_constraint_name(symbol *s, sql_table *t)
{
	/* create a descriptive name like table_col_pkey */
	char *suffix;		/* stores the type of this constraint */
	dnode *nms = NULL;
	char *buf;
	size_t buflen;
	size_t len;
	size_t slen;

	switch (s->token) {
		case SQL_UNIQUE:
			suffix = "_unique";
			nms = s->data.lval->h;	/* list of columns */
			break;
		case SQL_PRIMARY_KEY:
			suffix = "_pkey";
			nms = s->data.lval->h;	/* list of columns */
			break;
		case SQL_FOREIGN_KEY:
			suffix = "_fkey";
			nms = s->data.lval->h->next->data.lval->h;	/* list of colums */
			break;
		default:
			suffix = "_?";
			nms = NULL;
	}

	/* copy table name */
	len = strlen(t->base.name);
	buflen = BUFSIZ;
	slen = strlen(suffix);
	while (len + slen >= buflen)
		buflen += BUFSIZ;
	buf = malloc(buflen);
	strcpy(buf, t->base.name);

	/* add column name(s) */
	for (; nms; nms = nms->next) {
		slen = strlen(nms->data.sval);
		while (len + slen + 1 >= buflen) {
			buflen += BUFSIZ;
			buf = realloc(buf, buflen);
		}
		snprintf(buf + len, buflen - len, "_%s", nms->data.sval);
		len += slen + 1;
	}

	/* add suffix */
	slen = strlen(suffix);
	while (len + slen >= buflen) {
		buflen += BUFSIZ;
		buf = realloc(buf, buflen);
	}
	snprintf(buf + len, buflen - len, "%s", suffix);

	return buf;
}

static char *
column_constraint_name(symbol *s, sql_column *sc, sql_table *t)
{
	/* create a descriptive name like table_col_pkey */
	char *suffix;		/* stores the type of this constraint */
	static char buf[BUFSIZ];

	switch (s->token) {
		case SQL_UNIQUE:
			suffix = "unique";
			break;
		case SQL_PRIMARY_KEY:
			suffix = "pkey";
			break;
		case SQL_FOREIGN_KEY:
			suffix = "fkey";
			break;
		default:
			suffix = "?";
	}

	snprintf(buf, BUFSIZ, "%s_%s_%s", t->base.name, sc->base.name, suffix);

	return buf;
}

static int
column_constraint_type(mvc *sql, char *name, symbol *s, sql_schema *ss, sql_table *t, sql_column *cs)
{
	int res = SQL_ERR;

	if (!ss && (s->token != SQL_NULL && s->token != SQL_NOT_NULL)) {
		(void) sql_error(sql, 02, "SQLSTATE 42000 !""CONSTRAINT: constraints on declared tables are not supported\n");
		return res;
	}
	switch (s->token) {
	case SQL_UNIQUE:
	case SQL_PRIMARY_KEY: {
		key_type kt = (s->token == SQL_UNIQUE) ? ukey : pkey;
		sql_key *k;

		if (kt == pkey && t->pkey) {
			(void) sql_error(sql, 02, "SQLSTATE 42000 !""CONSTRAINT PRIMARY KEY: a table can have only one PRIMARY KEY\n");
			return res;
		}
		if (name && mvc_bind_key(sql, ss, name)) {
			(void) sql_error(sql, 02, "SQLSTATE 42000 !""CONSTRAINT PRIMARY KEY: key %s already exists", name);
			return res;
		}
		k = (sql_key*)mvc_create_ukey(sql, t, name, kt);

		mvc_create_kc(sql, k, cs);
		mvc_create_ukey_done(sql, k);
		res = SQL_OK;
	} 	break;
	case SQL_FOREIGN_KEY: {
		dnode *n = s->data.lval->h;
		char *rsname = qname_schema(n->data.lval);
		char *rtname = qname_table(n->data.lval);
		int ref_actions = n->next->next->next->data.i_val; 
		sql_schema *rs;
		sql_table *rt;
		sql_fkey *fk;
		list *cols;
		sql_key *rk = NULL;

		assert(n->next->next->next->type == type_int);
/*
		if (isTempTable(t)) {
			(void) sql_error(sql, 02, "SQLSTATE 42000 !""CONSTRAINT: constraints on temporary tables are not supported\n");
			return res;
		}
*/

		if (rsname) 
			rs = mvc_bind_schema(sql, rsname);
		else 
			rs = cur_schema(sql);
		rt = _bind_table(t, ss, rs, rtname);
		if (!rt) {
			(void) sql_error(sql, 02, "SQLSTATE 42S02 !""CONSTRAINT FOREIGN KEY: no such table '%s'\n", rtname);
			return res;
		}
		if (name && mvc_bind_key(sql, ss, name)) {
			(void) sql_error(sql, 02, "SQLSTATE 42000 !""CONSTRAINT FOREIGN KEY: key '%s' already exists", name);
			return res;
		}

		/* find unique referenced key */
		if (n->next->data.lval) {	
			char *rcname = n->next->data.lval->h->data.sval;

			cols = list_append(sa_list(sql->sa), rcname);
			rk = mvc_bind_ukey(rt, cols);
		} else if (rt->pkey) {
			/* no columns specified use rt.pkey */
			rk = &rt->pkey->k;
		}
		if (!rk) {
			(void) sql_error(sql, 02, "SQLSTATE 42000 !""CONSTRAINT FOREIGN KEY: could not find referenced PRIMARY KEY in table %s.%s\n", rsname, rtname);
			return res;
		}
		if (list_length(rk->columns) != 1) {
			(void) sql_error(sql, 02, "SQLSTATE 42000 !""CONSTRAINT FOREIGN KEY: not all columns are handled\n");
			return res;
		}
		fk = mvc_create_fkey(sql, t, name, fkey, rk, ref_actions & 255, (ref_actions>>8) & 255);
		mvc_create_fkc(sql, fk, cs);
		res = SQL_OK;
	} 	break;
	case SQL_NOT_NULL:
	case SQL_NULL: {
		int null = (s->token != SQL_NOT_NULL);

		mvc_null(sql, cs, null);
		res = SQL_OK;
	} 	break;
	}
	if (res == SQL_ERR) {
		(void) sql_error(sql, 02, "SQLSTATE M0M03 !""Unknown constraint (" PTRFMT ")->token = %s\n", PTRFMTCAST s, token2string(s->token));
	}
	return res;
}

static int
column_option(
		mvc *sql,
		symbol *s,
		sql_schema *ss,
		sql_table *t,
		sql_column *cs)
{
	int res = SQL_ERR;

	assert(cs);
	switch (s->token) {
	case SQL_CONSTRAINT: {
		dlist *l = s->data.lval;
		char *opt_name = l->h->data.sval;
		symbol *sym = l->h->next->data.sym;

		if (!sym) /* For now we only parse CHECK Constraints */
			return SQL_OK;
		if (!opt_name)
			opt_name = column_constraint_name(sym, cs, t);
		res = column_constraint_type(sql, opt_name, sym, ss, t, cs);
	} 	break;
	case SQL_DEFAULT: {
		symbol *sym = s->data.sym;
		char *err = NULL, *r;

		if (sym->token == SQL_COLUMN) {
			sql_exp *e = rel_logical_value_exp(sql, NULL, sym, sql_sel);
			
			if (e && is_atom(e->type)) {
				atom *a = exp_value(sql, e, sql->args, sql->argc);

				if (atom_null(a)) {
					mvc_default(sql, cs, NULL);
					res = SQL_OK;
					break;
				}
			}
			/* reset error */
			sql->session->status = 0;
			sql->errstr[0] = '\0';
		}
	       	r = symbol2string(sql, s->data.sym, &err);
		if (!r) {
			(void) sql_error(sql, 02, "SQLSTATE 42000 !""Incorrect default value '%s'\n", err?err:"");
			if (err) _DELETE(err);
			return SQL_ERR;
		} else {
			mvc_default(sql, cs, r);
			_DELETE(r);
			res = SQL_OK;
		}
	} 	break;
	case SQL_ATOM: {
		AtomNode *an = (AtomNode *) s;

		assert(0);
		if (!an || !an->a) {
			mvc_default(sql, cs, NULL);
		} else {
			atom *a = an->a;

			if (a->data.vtype == TYPE_str) {
				mvc_default(sql, cs, a->data.val.sval);
			} else {
				char *r = atom2string(sql->sa, a);

				mvc_default(sql, cs, r);
			}
		}
		res = SQL_OK;
	} 	break;
	case SQL_NOT_NULL:
	case SQL_NULL: {
		int null = (s->token != SQL_NOT_NULL);

		mvc_null(sql, cs, null);
		res = SQL_OK;
	} 	break;
	}
	if (res == SQL_ERR) {
		(void) sql_error(sql, 02, "SQLSTATE M0M03 !""Unknown column option (" PTRFMT ")->token = %s\n", PTRFMTCAST s, token2string(s->token));
	}
	return res;
}

static int
column_options(mvc *sql, dlist *opt_list, sql_schema *ss, sql_table *t, sql_column *cs)
{
	assert(cs);

	if (opt_list) {
		dnode *n = NULL;

		for (n = opt_list->h; n; n = n->next) {
			int res = column_option(sql, n->data.sym, ss, t, cs);

			if (res == SQL_ERR)
				return SQL_ERR;
		}
	}
	return SQL_OK;
}

static int
table_foreign_key(mvc *sql, char *name, symbol *s, sql_schema *ss, sql_table *t)
{
	dnode *n = s->data.lval->h;
	char *rsname = qname_schema(n->data.lval);
	char *rtname = qname_table(n->data.lval);
	sql_schema *fs;
	sql_table *ft;

	if (rsname)
		fs = mvc_bind_schema(sql, rsname);
	else
		fs = ss;
	ft = mvc_bind_table(sql, fs, rtname);
	/* self referenced table */
	if (!ft && t->s == fs && strcmp(t->base.name, rtname) == 0)
		ft = t;
	if (!ft) {
		sql_error(sql, 02, "SQLSTATE 42S02 !""CONSTRAINT FOREIGN KEY: no such table '%s'\n", rtname);
		return SQL_ERR;
	} else if (list_find_name(t->keys.set, name)) {
		sql_error(sql, 02, "SQLSTATE 42000 !""CONSTRAINT FOREIGN KEY: key '%s' already exists", name);
		return SQL_ERR;
	} else {
		sql_key *rk = NULL;
		sql_fkey *fk;
		dnode *nms = n->next->data.lval->h;
		node *fnms;
		int ref_actions = n->next->next->next->next->data.i_val;

		assert(n->next->next->next->next->type == type_int);
		if (name && mvc_bind_key(sql, ss, name)) {
			sql_error(sql, 02, "SQLSTATE 42000 !""Create Key failed, key '%s' already exists", name);
			return SQL_ERR;
		}
		if (n->next->next->data.lval) {	/* find unique referenced key */
			dnode *rnms = n->next->next->data.lval->h;
			list *cols = sa_list(sql->sa);

			for (; rnms; rnms = rnms->next)
				list_append(cols, rnms->data.sval);

			/* find key in ft->keys */
			rk = mvc_bind_ukey(ft, cols);
		} else if (ft->pkey) {	
			/* no columns specified use ft.pkey */
			rk = &ft->pkey->k;
		}
		if (!rk) {
			sql_error(sql, 02, "SQLSTATE 42000 !""CONSTRAINT FOREIGN KEY: could not find referenced PRIMARY KEY in table '%s'\n", ft->base.name);
			return SQL_ERR;
		}
		fk = mvc_create_fkey(sql, t, name, fkey, rk, ref_actions & 255, (ref_actions>>8) & 255);

		for (fnms = rk->columns->h; nms && fnms; nms = nms->next, fnms = fnms->next) {
			char *nm = nms->data.sval;
			sql_column *c = mvc_bind_column(sql, t, nm);

			if (!c) {
				sql_error(sql, 02, "SQLSTATE 42S22 !""CONSTRAINT FOREIGN KEY: no such column '%s' in table '%s'\n", nm, t->base.name);
				return SQL_ERR;
			}
			mvc_create_fkc(sql, fk, c);
		}
		if (nms || fnms) {
			sql_error(sql, 02, "SQLSTATE 42000 !""CONSTRAINT FOREIGN KEY: not all columns are handled\n");
			return SQL_ERR;
		}
	}
	return SQL_OK;
}

static int
table_constraint_type(mvc *sql, char *name, symbol *s, sql_schema *ss, sql_table *t)
{
	int res = SQL_OK;

	switch (s->token) {
	case SQL_UNIQUE:
	case SQL_PRIMARY_KEY: {
		key_type kt = (s->token == SQL_PRIMARY_KEY ? pkey : ukey);
		dnode *nms = s->data.lval->h;
		sql_key *k;

		if (kt == pkey && t->pkey) {
			sql_error(sql, 02, "SQLSTATE 42000 !""CONSTRAINT PRIMARY KEY: a table can have only one PRIMARY KEY\n");
			return SQL_ERR;
		}
		if (name && mvc_bind_key(sql, ss, name)) {
			sql_error(sql, 02, "SQLSTATE 42000 !""CONSTRAINT %s: key '%s' already exists",
					kt == pkey ? "PRIMARY KEY" : "UNIQUE", name);
			return SQL_ERR;
		}
			
 		k = (sql_key*)mvc_create_ukey(sql, t, name, kt);
		for (; nms; nms = nms->next) {
			char *nm = nms->data.sval;
			sql_column *c = mvc_bind_column(sql, t, nm);

			if (!c) {
				sql_error(sql, 02, "SQLSTATE 42S22 !""CONSTRAINT %s: no such column '%s' for table '%s'",
						kt == pkey ? "PRIMARY KEY" : "UNIQUE",
						nm, t->base.name);
				return SQL_ERR;
			} 
			(void) mvc_create_kc(sql, k, c);
		}
		mvc_create_ukey_done(sql, k);
	} 	break;
	case SQL_FOREIGN_KEY:
		res = table_foreign_key(sql, name, s, ss, t);
		break;
	}
	if (res != SQL_OK) {
		sql_error(sql, 02, "SQLSTATE M0M03 !""Table constraint type: wrong token (" PTRFMT ") = %s\n", PTRFMTCAST s, token2string(s->token));
		return SQL_ERR;
	}
	return res;
}

static int
table_constraint(mvc *sql, symbol *s, sql_schema *ss, sql_table *t)
{
	int res = SQL_OK;

	if (s->token == SQL_CONSTRAINT) {
		dlist *l = s->data.lval;
		char *opt_name = l->h->data.sval;
		symbol *sym = l->h->next->data.sym;

		if (!opt_name)
			opt_name = table_constraint_name(sym, t);
		res = table_constraint_type(sql, opt_name, sym, ss, t);
		if (opt_name != l->h->data.sval)
			free(opt_name);
	}

	if (res != SQL_OK) {
		sql_error(sql, 02, "SQLSTATE M0M03 !""Table constraint: wrong token (" PTRFMT ") = %s\n", PTRFMTCAST s, token2string(s->token));
		return SQL_ERR;
	}
	return res;
}

static int
create_column(mvc *sql, symbol *s, sql_schema *ss, sql_table *t, int alter)
{
	dlist *l = s->data.lval;
	char *cname = l->h->data.sval;
	sql_subtype *ctype = &l->h->next->data.typeval;
	dlist *opt_list = NULL;
	int res = SQL_OK;

(void)ss;
	if (alter && !isTable(t)) {
		sql_error(sql, 02, "SQLSTATE 42000 !""ALTER TABLE: cannot add column to VIEW '%s'\n", t->base.name);
		return SQL_ERR;
	}
	if (l->h->next->next)
		opt_list = l->h->next->next->data.lval;

	if (cname && ctype) {
		sql_column *cs = NULL;

		cs = find_sql_column(t, cname);
		if (cs) {
			sql_error(sql, 02, "SQLSTATE 42S21 !""%s TABLE: a column named '%s' already exists\n", (alter)?"ALTER":"CREATE", cname);
			return SQL_ERR;
		}
		cs = mvc_create_column(sql, t, cname, ctype);
		if (column_options(sql, opt_list, ss, t, cs) == SQL_ERR)
			return SQL_ERR;
	}
	return res;
}

static int
table_element(mvc *sql, symbol *s, sql_schema *ss, sql_table *t, int alter)
{
	int res = SQL_OK;

	if (alter && 
		(isView(t) || 
		((isMergeTable(t) || isReplicaTable(t)) && (s->token != SQL_TABLE && s->token != SQL_DROP_TABLE && cs_size(&t->members)>0)) || 
	  	(isTable(t) && (s->token == SQL_TABLE || s->token == SQL_DROP_TABLE)) ||
 		(isPartition(t) && (s->token == SQL_DROP_COLUMN || s->token == SQL_COLUMN || s->token == SQL_CONSTRAINT)))){
		char *msg = "";

		switch (s->token) {
		case SQL_TABLE: 	
			msg = "add table to"; 
			break;
		case SQL_COLUMN: 	
			msg = "add column to"; 
			break;
		case SQL_CONSTRAINT: 	
			msg = "add constraint to"; 
			break;
		case SQL_COLUMN_OPTIONS:
		case SQL_DEFAULT:
		case SQL_NOT_NULL:
		case SQL_NULL:
			msg = "set column options for"; 
			break;
		case SQL_STORAGE:
			msg = "set column storage for"; 
			break;
		case SQL_DROP_DEFAULT:
			msg = "drop default column option from"; 
			break;
		case SQL_DROP_TABLE:
			msg = "drop table from"; 
			break;
		case SQL_DROP_COLUMN:
			msg = "drop column from"; 
			break;
		case SQL_DROP_CONSTRAINT:
			msg = "drop constraint from"; 
			break;
		}
		sql_error(sql, 02, "SQLSTATE 42000 !""ALTER TABLE: cannot %s %s '%s'\n",
				msg, 
				isPartition(t)?"a PARTITION of a MERGE or REPLICA TABLE":
				isMergeTable(t)?"MERGE TABLE":
				isReplicaTable(t)?"REPLICA TABLE":"VIEW",
				t->base.name);
		return SQL_ERR;
	}

	switch (s->token) {
	case SQL_COLUMN:
		res = create_column(sql, s, ss, t, alter);
		break;
	case SQL_CONSTRAINT:
		res = table_constraint(sql, s, ss, t);
		break;
	case SQL_COLUMN_OPTIONS:
	{
		dnode *n = s->data.lval->h;
		char *cname = n->data.sval;
		sql_column *c = mvc_bind_column(sql, t, cname);
		dlist *olist = n->next->data.lval;

		if (!c) {
			sql_error(sql, 02, "SQLSTATE 42S22 !""ALTER TABLE: no such column '%s'\n", cname);
			return SQL_ERR;
		} else {
			return column_options(sql, olist, ss, t, c);
		}
	} 	break;
	case SQL_DEFAULT:
	{
		char *r, *err = NULL;
		dlist *l = s->data.lval;
		char *cname = l->h->data.sval;
		symbol *sym = l->h->next->data.sym;
		sql_column *c = mvc_bind_column(sql, t, cname);

		if (!c) {
			sql_error(sql, 02, "SQLSTATE 42S22 !""ALTER TABLE: no such column '%s'\n", cname);
			return SQL_ERR;
		}
		r = symbol2string(sql, sym, &err);
		if (!r) {
<<<<<<< HEAD
			(void) sql_error(sql, 02, "SQLSTATE 42000 !""incorrect default value '%s'\n", err?err:"");
=======
			(void) sql_error(sql, 02, "42S22!ALTER TABLE: incorrect default value '%s'\n", err?err:"");
>>>>>>> 1ee5ba0e
			if (err) _DELETE(err);
			return SQL_ERR;
		}
		mvc_default(sql, c, r);
		_DELETE(r);
	}
	break;
	case SQL_STORAGE:
	{
		dlist *l = s->data.lval;
		char *cname = l->h->data.sval;
		char *storage_type = l->h->next->data.sval;
		sql_column *c = mvc_bind_column(sql, t, cname);

		if (!c) {
			sql_error(sql, 02, "SQLSTATE 42S22 !""ALTER TABLE: no such column '%s'\n", cname);
			return SQL_ERR;
		}
		mvc_storage(sql, c, storage_type);
	}
	break;
	case SQL_NOT_NULL:
	case SQL_NULL:
	{
		dnode *n = s->data.lval->h;
		char *cname = n->data.sval;
		sql_column *c = mvc_bind_column(sql, t, cname);
		int null = (s->token != SQL_NOT_NULL);

		if (!c) {
			sql_error(sql, 02, "SQLSTATE 42S22 !""ALTER TABLE: no such column '%s'\n", cname);
			return SQL_ERR;
		}
		mvc_null(sql, c, null);
	} 	break;
	case SQL_DROP_DEFAULT:
	{
		char *cname = s->data.sval;
		sql_column *c = mvc_bind_column(sql, t, cname);
		if (!c) {
			sql_error(sql, 02, "SQLSTATE 42S22 !""ALTER TABLE: no such column '%s'\n", cname);
			return SQL_ERR;
		}
		mvc_drop_default(sql,c);
	} 	break;
	case SQL_LIKE:
	{
		char *sname = qname_schema(s->data.lval);
		char *name = qname_table(s->data.lval);
		sql_schema *os = NULL;
		sql_table *ot = NULL;
		node *n;

		if (sname && !(os = mvc_bind_schema(sql, sname))) {
			sql_error(sql, 02, "SQLSTATE 3F000 !""CREATE TABLE: no such schema '%s'", sname);
			return SQL_ERR;
		}
		if (!os)
			os = ss;
	       	ot = mvc_bind_table(sql, os, name);
		if (!ot) {
			sql_error(sql, 02, "SQLSTATE 3F000 !""CREATE TABLE: no such table '%s'", name);
			return SQL_ERR;
		}
		for (n = ot->columns.set->h; n; n = n->next) {
			sql_column *oc = n->data;

			(void)mvc_create_column(sql, t, oc->base.name, &oc->type);
		}
	} 	break;
	case SQL_DROP_COLUMN:
	{
		dlist *l = s->data.lval;
		char *cname = l->h->data.sval;
		int drop_action = l->h->next->data.i_val;
		sql_column *col = mvc_bind_column(sql, t, cname);

		assert(l->h->next->type == type_int);
		if (col == NULL) {
			sql_error(sql, 02, "SQLSTATE 42S22 !""ALTER TABLE: no such column '%s'\n", cname);
			return SQL_ERR;
		}
		if (cs_size(&t->columns) <= 1) {
			sql_error(sql, 02, "SQLSTATE 42000 !""ALTER TABLE: cannot drop column '%s': table needs at least one column\n", cname);
			return SQL_ERR;
		}
		if (t->system) {
			sql_error(sql, 02, "SQLSTATE 42000 !""ALTER TABLE: cannot drop column '%s': table is a system table\n", cname);
			return SQL_ERR;
		}
		if (isView(t)) {
			sql_error(sql, 02, "SQLSTATE 42000 !""ALTER TABLE: cannot drop column '%s': '%s' is a view\n", cname, t->base.name);
			return SQL_ERR;
		}
		if (!drop_action && mvc_check_dependency(sql, col->base.id, COLUMN_DEPENDENCY, NULL)) {
			sql_error(sql, 02, "SQLSTATE 2BM37 !""ALTER TABLE: cannot drop column '%s': there are database objects which depend on it\n", cname);
			return SQL_ERR;
		}
		if (!drop_action  && t->keys.set) {
			node *n, *m;

			for (n = t->keys.set->h; n; n = n->next) {
				sql_key *k = n->data;
				for (m = k->columns->h; m; m = m->next) {
					sql_kc *kc = m->data;
					if (strcmp(kc->c->base.name, cname) == 0) {
						sql_error(sql, 02, "SQLSTATE 2BM37 !""ALTER TABLE: cannot drop column '%s': there are constraints which depend on it\n", cname);
						return SQL_ERR;
					}
				}
			}
		}
		mvc_drop_column(sql, t, col, drop_action);
	} 	break;
	case SQL_DROP_CONSTRAINT:
		assert(0);
	}
	if (res == SQL_ERR) {
		sql_error(sql, 02, "SQLSTATE M0M03 !""Unknown table element (" PTRFMT ")->token = %s\n", PTRFMTCAST s, token2string(s->token));
		return SQL_ERR;
	}
	return res;
}

sql_rel *
rel_create_table(mvc *sql, sql_schema *ss, int temp, const char *sname, const char *name, symbol *table_elements_or_subquery, int commit_action, const char *loc, int if_not_exists)
{
	sql_schema *s = NULL;

	int instantiate = (sql->emode == m_instantiate);
	int deps = (sql->emode == m_deps);
	int create = (!instantiate && !deps);
	int tt = (temp == SQL_REMOTE)?tt_remote:
		 (temp == SQL_STREAM)?tt_stream:
	         (temp == SQL_MERGE_TABLE)?tt_merge_table:
	         (temp == SQL_REPLICA_TABLE)?tt_replica_table:tt_table;

	(void)create;
	if (sname && !(s = mvc_bind_schema(sql, sname)))
		return sql_error(sql, 02, "SQLSTATE 3F000 !""CREATE TABLE: no such schema '%s'", sname);

	if (temp != SQL_PERSIST && tt == tt_table && 
			commit_action == CA_COMMIT)
		commit_action = CA_DELETE;
	
	if (temp != SQL_DECLARED_TABLE) {
		if (temp != SQL_PERSIST && tt == tt_table) {
			s = mvc_bind_schema(sql, "tmp");
			if (temp == SQL_LOCAL_TEMP && sname && strcmp(sname, s->base.name) != 0)
				return sql_error(sql, 02, "SQLSTATE 3F000 !""CREATE TABLE: local tempory tables should be stored in the '%s' schema", s->base.name);
		} else if (s == NULL) {
			s = ss;
		}
	}

	if (temp != SQL_DECLARED_TABLE && s)
		sname = s->base.name;

	if (mvc_bind_table(sql, s, name)) {
		if (if_not_exists) {
			return NULL;
		} else {
			char *cd = (temp == SQL_DECLARED_TABLE)?"DECLARE":"CREATE";
			return sql_error(sql, 02, "SQLSTATE 42S01 !""%s TABLE: name '%s' already in use", cd, name);
		}
	} else if (temp != SQL_DECLARED_TABLE && (!mvc_schema_privs(sql, s) && !(isTempSchema(s) && temp == SQL_LOCAL_TEMP))){
		return sql_error(sql, 02, "SQLSTATE 42000 !""CREATE TABLE: insufficient privileges for user '%s' in schema '%s'", stack_get_string(sql, "current_user"), s->base.name);
	} else if (table_elements_or_subquery->token == SQL_CREATE_TABLE) { 
		/* table element list */
		dnode *n;
		dlist *columns = table_elements_or_subquery->data.lval;
		sql_table *t;
	       
		if (tt == tt_remote) {
			if (!mapiuri_valid(loc))
				return sql_error(sql, 02, "SQLSTATE 42000 !""CREATE TABLE: incorrect uri '%s' for remote table '%s'", loc, name);
			t = mvc_create_remote(sql, s, name, SQL_DECLARED_TABLE, loc);
		} else {
			t = mvc_create_table(sql, s, name, tt, 0, SQL_DECLARED_TABLE, commit_action, -1);
		}
		if (!t)
			return NULL;

		for (n = columns->h; n; n = n->next) {
			symbol *sym = n->data.sym;
			int res = table_element(sql, sym, s, t, 0);

			if (res == SQL_ERR) 
				return NULL;
		}
		temp = (tt == tt_table)?temp:SQL_PERSIST;
		return rel_table(sql, DDL_CREATE_TABLE, sname, t, temp);
	} else { /* [col name list] as subquery with or without data */
		sql_rel *sq = NULL, *res = NULL;
		dlist *as_sq = table_elements_or_subquery->data.lval;
		dlist *column_spec = as_sq->h->data.lval;
		symbol *subquery = as_sq->h->next->data.sym;
		int with_data = as_sq->h->next->next->data.i_val;
		sql_table *t = NULL; 

		assert(as_sq->h->next->next->type == type_int);
		sq = rel_selects(sql, subquery);
		if (!sq)
			return NULL;

		if ((tt == tt_merge_table || tt == tt_remote || tt == tt_replica_table) && with_data)
			return sql_error(sql, 02, "SQLSTATE 42000 !""CREATE TABLE: cannot create %s table 'with data'", tt == tt_merge_table?"MERGE TABLE":tt == tt_remote?"REMOTE TABLE":"REPLICA TABLE");

		/* create table */
		if ((t = mvc_create_table_as_subquery( sql, sq, s, name, column_spec, temp, commit_action)) == NULL) { 
			rel_destroy(sq);
			return NULL;
		}

		/* insert query result into this table */
		temp = (tt == tt_table)?temp:SQL_PERSIST;
		res = rel_table(sql, DDL_CREATE_TABLE, sname, t, temp);
		if (with_data) {
			res = rel_insert(sql, res, sq);
		} else {
			rel_destroy(sq);
		}
		return res;
	}
	/*return NULL;*/ /* never reached as all branches of the above if() end with return ... */
}

static void
rel_add_intern(mvc *sql, sql_rel *rel)
{
	if (rel->op == op_project && rel->l && rel->exps && !need_distinct(rel)) {
		list *prjs = rel_projections(sql, rel->l, NULL, 1, 1);
		node *n;
	
		for(n=prjs->h; n; n = n->next) {
			sql_exp *e = n->data;

			if (is_intern(e)) {
				append(rel->exps, e);
				n->data = NULL;
			}
		}
	}
}


static sql_rel *
rel_create_view(mvc *sql, sql_schema *ss, dlist *qname, dlist *column_spec, symbol *query, int check, int persistent)
{
	char *name = qname_table(qname);
	char *sname = qname_schema(qname);
	sql_schema *s = NULL;
	sql_table *t = NULL;
	int instantiate = (sql->emode == m_instantiate || !persistent);
	int deps = (sql->emode == m_deps);
	int create = (!instantiate && !deps);

(void)ss;
	(void) check;		/* Stefan: unused!? */
	if (sname && !(s = mvc_bind_schema(sql, sname))) 
		return sql_error(sql, 02, "SQLSTATE 3F000 !""CREATE VIEW: no such schema '%s'", sname);
	if (s == NULL)
		s = cur_schema(sql);

	if (create && mvc_bind_table(sql, s, name) != NULL) {
		return sql_error(sql, 02, "SQLSTATE 42S01 !""CREATE VIEW: name '%s' already in use", name);
	} else if (create && (!mvc_schema_privs(sql, s) && !(isTempSchema(s) && persistent == SQL_LOCAL_TEMP))) {
		return sql_error(sql, 02, "SQLSTATE 42000 !""CREATE VIEW: access denied for %s to schema ;'%s'", stack_get_string(sql, "current_user"), s->base.name);
	} else if (query) {
		sql_rel *sq = NULL;
		char *q = QUERY(sql->scanner);

		if (query->token == SQL_SELECT) {
			SelectNode *sn = (SelectNode *) query;

			if (sn->limit)
				return sql_error(sql, 01, "SQLSTATE 42000 !""CREATE VIEW: LIMIT not supported");
		}

		sq = schema_selects(sql, s, query);
		if (!sq)
			return NULL;

		if (!create) {
			if (column_spec) {
				dnode *n = column_spec->h;
				node *m = sq->exps->h;

				for (; n && m; n = n->next, m = m->next)
					;
				if (n || m) {
					sql_error(sql, 01, "SQLSTATE 21S02 !""WITH CLAUSE: number of columns does not match");
					rel_destroy(sq);
					return NULL;
				}
			}
			rel_add_intern(sql, sq);
		}

		if (create) {
			q = query_cleaned(q);
			t = mvc_create_view(sql, s, name, SQL_DECLARED_TABLE, q, 0);
			GDKfree(q);
			if (as_subquery( sql, t, sq, column_spec, "CREATE VIEW") != 0) {
				rel_destroy(sq);
				return NULL;
			}
			return rel_table(sql, DDL_CREATE_VIEW, s->base.name, t, SQL_PERSIST);
		}
		t = mvc_bind_table(sql, s, name);
		if (!persistent && column_spec) 
			sq = view_rename_columns( sql, name, sq, column_spec);
		if (sq && sq->op == op_project && sq->l && sq->exps && sq->card == CARD_AGGR) {
			exps_setcard(sq->exps, CARD_MULTI);
			sq->card = CARD_MULTI;
		}
		return sq;
	}
	return NULL;
}

static sql_rel *
rel_schema2(sql_allocator *sa, int cat_type, char *sname, char *auth, int nr)
{
	sql_rel *rel = rel_create(sa);
	list *exps = new_exp_list(sa);

	append(exps, exp_atom_clob(sa, sname));
	append(exps, exp_atom_clob(sa, auth));
	append(exps, exp_atom_int(sa, nr));
	rel->l = NULL;
	rel->r = NULL;
	rel->op = op_ddl;
	rel->flag = cat_type;
	rel->exps = exps;
	rel->card = 0;
	rel->nrcols = 0;
	return rel;
}

static sql_rel *
rel_schema3(sql_allocator *sa, int cat_type, char *sname, char *tname, char *name)
{
	sql_rel *rel = rel_create(sa);
	list *exps = new_exp_list(sa);

	append(exps, exp_atom_clob(sa, sname));
	append(exps, exp_atom_clob(sa, tname));
	append(exps, exp_atom_clob(sa, name));
	rel->l = NULL;
	rel->r = NULL;
	rel->op = op_ddl;
	rel->flag = cat_type;
	rel->exps = exps;
	rel->card = 0;
	rel->nrcols = 0;
	return rel;
}

static sql_rel *
rel_drop_type(mvc *sql, dlist *qname, int drop_action)
{
	char *name = qname_table(qname);
	char *sname = qname_schema(qname);
	sql_schema *s = NULL;

	if (sname && !(s = mvc_bind_schema(sql, sname))) 
		return sql_error(sql, 02, "SQLSTATE 3F000 !""DROP TYPE: no such schema '%s'", sname);
	if (s == NULL)
		s = cur_schema(sql);

	if (schema_bind_type(sql, s, name) == NULL) {
		return sql_error(sql, 02, "SQLSTATE 42S01 !""DROP TYPE: type '%s' does not exist", name);
	} else if (!mvc_schema_privs(sql, s)) {
		return sql_error(sql, 02, "SQLSTATE 42000 !""DROP TYPE: access denied for %s to schema ;'%s'", stack_get_string(sql, "current_user"), s->base.name);
	}
	return rel_schema2(sql->sa, DDL_DROP_TYPE, s->base.name, name, drop_action);
}

static sql_rel *
rel_create_type(mvc *sql, dlist *qname, char *impl)
{
	char *name = qname_table(qname);
	char *sname = qname_schema(qname);
	sql_schema *s = NULL;

	if (sname && !(s = mvc_bind_schema(sql, sname))) 
		return sql_error(sql, 02, "SQLSTATE 3F000 !""CREATE TYPE: no such schema '%s'", sname);
	if (s == NULL)
		s = cur_schema(sql);

	if (schema_bind_type(sql, s, name) != NULL) {
		return sql_error(sql, 02, "SQLSTATE 42S01 !""CREATE TYPE: name '%s' already in use", name);
	} else if (!mvc_schema_privs(sql, s)) {
		return sql_error(sql, 02, "SQLSTATE 42000 !""CREATE TYPE: access denied for %s to schema ;'%s'", stack_get_string(sql, "current_user"), s->base.name);
	}
	return rel_schema3(sql->sa, DDL_CREATE_TYPE, s->base.name, name, impl);
}
static char *
dlist_get_schema_name(dlist *name_auth)
{
	assert(name_auth && name_auth->h);
	return name_auth->h->data.sval;
}

static char *
schema_auth(dlist *name_auth)
{
	assert(name_auth && name_auth->h && dlist_length(name_auth) == 2);
	return name_auth->h->next->data.sval;
}

static sql_rel *
rel_schema(sql_allocator *sa, int cat_type, char *sname, char *auth, int nr)
{
	sql_rel *rel = rel_create(sa);
	list *exps = new_exp_list(sa);

	append(exps, exp_atom_int(sa, nr));
	append(exps, exp_atom_clob(sa, sname));

	if (auth)
		append(exps, exp_atom_clob(sa, auth));
	rel->l = NULL;
	rel->r = NULL;
	rel->op = op_ddl;
	rel->flag = cat_type;
	rel->exps = exps;
	rel->card = 0;
	rel->nrcols = 0;
	return rel;
}

static sql_rel *
rel_create_schema(mvc *sql, dlist *auth_name, dlist *schema_elements, int ignore_in_use)
{
	char *name = dlist_get_schema_name(auth_name);
	char *auth = schema_auth(auth_name);
	int auth_id = sql->role_id;

	if (auth && (auth_id = sql_find_auth(sql, auth)) < 0) {
		sql_error(sql, 02, "SQLSTATE 28000 !""CREATE SCHEMA: no such authorization '%s'", auth);
		return NULL;
	}
	if (sql->user_id != USER_MONETDB && sql->role_id != ROLE_SYSADMIN) {
		sql_error(sql, 02, "SQLSTATE 42000 !""CREATE SCHEMA: insufficient privileges for user '%s'", stack_get_string(sql, "current_user"));
		return NULL;
	}
	if (!name) 
		name = auth;
	assert(name);
	if (mvc_bind_schema(sql, name)) {
		if (!ignore_in_use) {
			sql_error(sql, 02, "SQLSTATE 3F000 !""CREATE SCHEMA: name '%s' already in use", name);
			return NULL;
		} else {
			return NULL;
		}
	} else {
		sql_schema *os = sql->session->schema;
		dnode *n;
		sql_schema *ss = SA_ZNEW(sql->sa, sql_schema);
		sql_rel *ret;

		ret = rel_schema(sql->sa, DDL_CREATE_SCHEMA, name, auth, 0);

		ss->base.name = name;
		ss->auth_id = auth_id;
		ss->owner = sql->user_id;

		sql->session->schema = ss;
		n = schema_elements->h;
		while (n) {
			sql_rel *res = rel_semantic(sql, n->data.sym);
			if (!res) {
				rel_destroy(ret);
				return NULL;
			}
			ret = rel_list(sql->sa, ret, res);
			n = n->next;
		}
		sql->session->schema = os;
		return ret;
	}
}

static str
get_schema_name( mvc *sql, char *sname, char *tname)
{
	if (!sname) {
		sql_schema *ss = cur_schema(sql);
		sql_table *t = mvc_bind_table(sql, ss, tname);
		if (!t)
			ss = tmp_schema(sql);
		sname = ss->base.name;
	}
	return sname;
}

static sql_rel *
sql_alter_table(mvc *sql, dlist *qname, symbol *te)
{
	char *sname = qname_schema(qname);
	char *tname = qname_table(qname);
	sql_schema *s = NULL;
	sql_table *t = NULL;

	if (sname && !(s=mvc_bind_schema(sql, sname))) {
		(void) sql_error(sql, 02, "SQLSTATE 3F000 !""ALTER TABLE: no such schema '%s'", sname);
		return NULL;
	}
	if (!s)
		s = cur_schema(sql);

	if ((t = mvc_bind_table(sql, s, tname)) == NULL) {
		if (mvc_bind_table(sql, mvc_bind_schema(sql, "tmp"), tname) != NULL) 
			return sql_error(sql, 02, "SQLSTATE 42S02 !""ALTER TABLE: not supported on TEMPORARY table '%s'", tname);
		return sql_error(sql, 02, "SQLSTATE 42S02 !""ALTER TABLE: no such table '%s' in schema '%s'", tname, s->base.name);
	} else {
		node *n;
		sql_rel *res = NULL, *r;
		sql_table *nt = NULL;
		sql_exp ** updates, *e;

		assert(te);
		if (t && te && te->token == SQL_DROP_CONSTRAINT) {
			dlist *l = te->data.lval;
			char *kname = l->h->data.sval;
			int drop_action = l->h->next->data.i_val;
			
			sname = get_schema_name(sql, sname, tname);
			return rel_schema(sql->sa, DDL_DROP_CONSTRAINT, sname, kname, drop_action);
		}

		if (t->persistence != SQL_DECLARED_TABLE)
			sname = s->base.name;

		if (te && (te->token == SQL_TABLE || te->token == SQL_DROP_TABLE)) {
			char *ntname = te->data.lval->h->data.sval;

			/* TODO partition sname */
			if (te->token == SQL_TABLE) {
				return rel_alter_table(sql->sa, DDL_ALTER_TABLE_ADD_TABLE, sname, tname, sname, ntname, 0);
			} else {
				int drop_action = te->data.lval->h->next->data.i_val;

				return rel_alter_table(sql->sa, DDL_ALTER_TABLE_DEL_TABLE, sname, tname, sname, ntname, drop_action);
			}
		}

		/* read only or read write */
		if (te && te->token == SQL_ALTER_TABLE) {
			int state = te->data.i_val;

			if (state == tr_readonly) 
				state = TABLE_READONLY;
			else if (state == tr_append) 
				state = TABLE_APPENDONLY;
			else
				state = TABLE_WRITABLE;
			return rel_alter_table(sql->sa, DDL_ALTER_TABLE_SET_ACCESS, sname, tname, NULL, NULL, state);
		}

	       	nt = dup_sql_table(sql->sa, t);
		if (!nt || (te && table_element(sql, te, s, nt, 1) == SQL_ERR)) 
			return NULL;

		if (t->s && !nt->s)
			nt->s = t->s;

		res = rel_table(sql, DDL_ALTER_TABLE, sname, nt, 0);

		if (!isTable(nt))
			return res;

		/* new columns need update with default values */
		updates = table_update_array(sql, nt);
		e = exp_column(sql->sa, nt->base.name, "%TID%", sql_bind_localtype("oid"), CARD_MULTI, 0, 1);
		r = rel_project(sql->sa, res, append(new_exp_list(sql->sa),e));
		if (nt->columns.nelm) {
			list *cols = new_exp_list(sql->sa);
			for (n = nt->columns.nelm; n; n = n->next) {
				sql_column *c = n->data;
				if (c->def) {
					char *d = sql_message("select %s;", c->def);
					e = rel_parse_val(sql, d, sql->emode);
					_DELETE(d);
				} else {
					e = exp_atom(sql->sa, atom_general(sql->sa, &c->type, NULL));
				}
				if (!e || (e = rel_check_type(sql, &c->type, e, type_equal)) == NULL) {
					rel_destroy(r);
					return NULL;
				}
				list_append(cols, exp_column(sql->sa, nt->base.name, c->base.name, &c->type, CARD_MULTI, 0, 0));

				assert(!updates[c->colnr]);
				exp_setname(sql->sa, e, c->t->base.name, c->base.name);
				updates[c->colnr] = e;
			}
			res = rel_update(sql, res, r, updates, cols); 
		} else { /* new indices or keys */
			res = rel_update(sql, res, r, updates, NULL); 
		}
		return res;
	}
}

static sql_rel *
rel_role(sql_allocator *sa, char *grantee, char *auth, int grantor, int admin, int type)
{
	sql_rel *rel = rel_create(sa);
	list *exps = new_exp_list(sa);

	assert(type == DDL_GRANT_ROLES || type == DDL_REVOKE_ROLES);
	append(exps, exp_atom_clob(sa, grantee));
	append(exps, exp_atom_clob(sa, auth));
	append(exps, exp_atom_int(sa, grantor));
	append(exps, exp_atom_int(sa, admin));
	rel->l = NULL;
	rel->r = NULL;
	rel->op = op_ddl;
	rel->flag = type;
	rel->exps = exps;
	rel->card = 0;
	rel->nrcols = 0;
	return rel;
}

static sql_rel *
rel_grant_roles(mvc *sql, sql_schema *schema, dlist *roles, dlist *grantees, int grant, int grantor)
{
	sql_rel *res = NULL;
	/* grant roles to the grantees */
	dnode *r, *g;

	(void) schema;
	for (r = roles->h; r; r = r->next) {
		char *role = r->data.sval;

		for (g = grantees->h; g; g = g->next) {
			char *grantee = g->data.sval;

			if ((res = rel_list(sql->sa, res, rel_role(sql->sa, grantee, role, grantor, grant, DDL_GRANT_ROLES))) == NULL) {
				rel_destroy(res);
				return NULL;
			}
		}
	}
	return res;
}

static sql_rel *
rel_revoke_roles(mvc *sql, sql_schema *schema, dlist *roles, dlist *grantees, int admin, int grantor)
{
	sql_rel *res = NULL;
	/* revoke roles from the grantees */
	dnode *r, *g;

	(void) schema;
	for (r = roles->h; r; r = r->next) {
		char *role = r->data.sval;

		for (g = grantees->h; g; g = g->next) {
			char *grantee = g->data.sval;

			if ((res = rel_list(sql->sa, res, rel_role(sql->sa, grantee, role, grantor, admin, DDL_REVOKE_ROLES))) == NULL) {
				rel_destroy(res);
				return NULL;
			}
		}
	}
	return res;
}

static sql_rel *
rel_priv(sql_allocator *sa, char *sname, char *name, char *grantee, int privs, char *cname, int grant, int grantor, int type)
{
	sql_rel *rel = rel_create(sa);
	list *exps = new_exp_list(sa);

	assert(type == DDL_GRANT || type == DDL_REVOKE);
	append(exps, exp_atom_clob(sa, sname));
	append(exps, exp_atom_clob(sa, name));
	append(exps, exp_atom_clob(sa, grantee));
	append(exps, exp_atom_int(sa, privs));
	append(exps, cname?(void*)exp_atom_clob(sa, cname):(void*)cname);
	append(exps, exp_atom_int(sa, grant));
	append(exps, exp_atom_int(sa, grantor));
	rel->l = NULL;
	rel->r = NULL;
	rel->op = op_ddl;
	rel->flag = type;
	rel->exps = exps;
	rel->card = 0;
	rel->nrcols = 0;
	return rel;
}

static sql_rel *
rel_func_priv(sql_allocator *sa, char *sname, int func, char *grantee, int privs, int grant, int grantor, int type)
{
	sql_rel *rel = rel_create(sa);
	list *exps = new_exp_list(sa);

	assert(type == DDL_GRANT_FUNC || type == DDL_REVOKE_FUNC);
	append(exps, exp_atom_clob(sa, sname));
	append(exps, exp_atom_int(sa, func));
	append(exps, exp_atom_clob(sa, grantee));
	append(exps, exp_atom_int(sa, privs));
	append(exps, exp_atom_int(sa, grant));
	append(exps, exp_atom_int(sa, grantor));
	rel->l = NULL;
	rel->r = NULL;
	rel->op = op_ddl;
	rel->flag = type;
	rel->exps = exps;
	rel->card = 0;
	rel->nrcols = 0;
	return rel;
}

static sql_rel *
rel_grant_global(mvc *sql, sql_schema *cur, dlist *privs, dlist *grantees, int grant, int grantor)
{
	sql_rel *res = NULL;
	char *sname = cur->base.name;
	dnode *gn;

	if (!privs)
		return NULL;
	sname = cur->base.name;
	for (gn = grantees->h; gn; gn = gn->next) {
		dnode *opn;
		char *grantee = gn->data.sval;

		if (!grantee)
			grantee = "public";

		for (opn = privs->h; opn; opn = opn->next) {
			int priv = opn->data.i_val;

			if ((res = rel_list(sql->sa, res, rel_priv(sql->sa, sname, NULL, grantee, priv, NULL, grant, grantor, DDL_GRANT))) == NULL) {
				rel_destroy(res);
				return NULL;
			}
		}
	}
	return res;
}

static sql_rel *
rel_grant_table(mvc *sql, sql_schema *cur, dlist *privs, dlist *qname, dlist *grantees, int grant, int grantor)
{
	sql_rel *res = NULL;
	dnode *gn;
	int all = PRIV_SELECT | PRIV_UPDATE | PRIV_INSERT | PRIV_DELETE;
	char *sname = qname_schema(qname);
	char *tname = qname_table(qname);

	if (!sname)
		sname = cur->base.name;
	for (gn = grantees->h; gn; gn = gn->next) {
		dnode *opn;
		char *grantee = gn->data.sval;

		if (!grantee)
			grantee = "public";

		if (!privs) {
			if ((res = rel_list(sql->sa, res, rel_priv(sql->sa, sname, tname, grantee, all, NULL, grant, grantor, DDL_GRANT))) == NULL) {
				rel_destroy(res);
				return NULL;
			}
			continue;
		}
		for (opn = privs->h; opn; opn = opn->next) {
			symbol *op = opn->data.sym;
			int priv = PRIV_SELECT;
	
			switch (op->token) {
			case SQL_SELECT:
				priv = PRIV_SELECT;
				break;
			case SQL_UPDATE:
				priv = PRIV_UPDATE;
				break;
			case SQL_INSERT:
				priv = PRIV_INSERT;
				break;
			case SQL_DELETE:
				priv = PRIV_DELETE;
				break;
			case SQL_EXECUTE:
			default:
				return sql_error(sql, 02, "SQLSTATE 42000 !""Cannot GRANT EXECUTE on table name %s", tname);
			}

			if ((op->token == SQL_SELECT || op->token == SQL_UPDATE) && op->data.lval) {
				dnode *cn;

				for (cn = op->data.lval->h; cn; cn = cn->next) {
					char *cname = cn->data.sval;
					if ((res = rel_list(sql->sa, res, rel_priv(sql->sa, sname, tname, grantee, priv, cname, grant, grantor, DDL_GRANT))) == NULL) {
						rel_destroy(res);
						return NULL;
					}
				}
			} else if ((res = rel_list(sql->sa, res, rel_priv(sql->sa, sname, tname, grantee, priv, NULL, grant, grantor, DDL_GRANT))) == NULL) {
				rel_destroy(res);
				return NULL;
			}
		}
	}
	return res;
}

static sql_rel *
rel_grant_func(mvc *sql, sql_schema *cur, dlist *privs, dlist *qname, dlist *typelist, int type, dlist *grantees, int grant, int grantor)
{
	sql_rel *res = NULL;
	dnode *gn;
	char *sname = qname_schema(qname);
	char *fname = qname_func(qname);
	sql_schema *s = NULL;
	sql_func *func = NULL;

	if (sname)
		s = mvc_bind_schema(sql, sname);
	else
		s = cur;
	func = resolve_func(sql, s, fname, typelist, type, "GRANT");
	if (!func) 
		return NULL;
	if (!func->s) 
		return sql_error(sql, 02, "SQLSTATE 42000 !""Cannot GRANT EXECUTE on system function '%s'", fname);

	for (gn = grantees->h; gn; gn = gn->next) {
		dnode *opn;
		char *grantee = gn->data.sval;

		if (!grantee)
			grantee = "public";

		if (!privs) {
			if ((res = rel_list(sql->sa, res, rel_func_priv(sql->sa, s->base.name, func->base.id, grantee, PRIV_EXECUTE, grant, grantor, DDL_GRANT_FUNC))) == NULL) {
				rel_destroy(res);
				return NULL;
			}
			continue;
		}
		for (opn = privs->h; opn; opn = opn->next) {
			symbol *op = opn->data.sym;
	
			if (op->token != SQL_EXECUTE) 
				return sql_error(sql, 02, "SQLSTATE 42000 !""Can only GRANT 'EXECUTE' on function '%s'", fname);
			if ((res = rel_list(sql->sa, res, rel_func_priv(sql->sa, s->base.name, func->base.id, grantee, PRIV_EXECUTE, grant, grantor, DDL_GRANT_FUNC))) == NULL) {
				rel_destroy(res);
				return NULL;
			}
		}
	}
	return res;
}


static sql_rel *
rel_grant_privs(mvc *sql, sql_schema *cur, dlist *privs, dlist *grantees, int grant, int grantor)
{
	dlist *obj_privs = privs->h->data.lval;
	symbol *obj = privs->h->next->data.sym;
	int token = obj->token;

	if (token == SQL_NAME) {
		dlist *qname = obj->data.lval;
		char *sname = qname_schema(qname);
		char *tname = qname_table(qname);
		sql_schema *s = cur;

		if (sname)
			s = mvc_bind_schema(sql, sname);
		if (s && mvc_bind_table(sql, s, tname) != NULL)
			token = SQL_TABLE;
	}

	switch (token) {
	case SQL_GRANT: 
		return rel_grant_global(sql, cur, obj_privs, grantees, grant, grantor);
	case SQL_TABLE:
	case SQL_NAME:
		return rel_grant_table(sql, cur, obj_privs, obj->data.lval, grantees, grant, grantor);
	case SQL_FUNC: {
		dlist *r = obj->data.lval;
		dlist *qname = r->h->data.lval;
		dlist *typelist = r->h->next->data.lval;
		int type = r->h->next->next->data.i_val;

		return rel_grant_func(sql, cur, obj_privs, qname, typelist, type, grantees, grant, grantor);
	}
	default:
		return sql_error(sql, 02, "SQLSTATE M0M03 !""Grant: unknown token %d", token);
	}
}

static sql_rel *
rel_revoke_global(mvc *sql, sql_schema *cur, dlist *privs, dlist *grantees, int grant, int grantor)
{
	sql_rel *res = NULL;
	char *sname = cur->base.name;
	dnode *gn;

	if (!privs)
		return NULL;
	for (gn = grantees->h; gn; gn = gn->next) {
		dnode *opn;
		char *grantee = gn->data.sval;

		if (!grantee)
			grantee = "public";

		for (opn = privs->h; opn; opn = opn->next) {
			int priv = opn->data.i_val;

			if ((res = rel_list(sql->sa, res, rel_priv(sql->sa, sname, NULL, grantee, priv, NULL, grant, grantor, DDL_REVOKE))) == NULL) {
				rel_destroy(res);
				return NULL;
			}
		}
	}
	return res;
}

static sql_rel *
rel_revoke_table(mvc *sql, sql_schema *cur, dlist *privs, dlist *qname, dlist *grantees, int grant, int grantor)
{
	dnode *gn;
	sql_rel *res = NULL;
	int all = PRIV_SELECT | PRIV_UPDATE | PRIV_INSERT | PRIV_DELETE;
	char *sname = qname_schema(qname);
	char *tname = qname_table(qname);

	if (!sname)
		sname = cur->base.name;
	for (gn = grantees->h; gn; gn = gn->next) {
		dnode *opn;
		char *grantee = gn->data.sval;

		if (!grantee)
			grantee = "public";

		if (!privs) {
			if ((res = rel_list(sql->sa, res, rel_priv(sql->sa, sname, tname, grantee, all, NULL, grant, grantor, DDL_REVOKE))) == NULL) {
				rel_destroy(res);
				return NULL;
			}
			continue;
		}
		for (opn = privs->h; opn; opn = opn->next) {
			symbol *op = opn->data.sym;
			int priv = PRIV_SELECT;

			switch (op->token) {
			case SQL_SELECT:
				priv = PRIV_SELECT;
				break;
			case SQL_UPDATE:
				priv = PRIV_UPDATE;
				break;

			case SQL_INSERT:
				priv = PRIV_INSERT;
				break;
			case SQL_DELETE:
				priv = PRIV_DELETE;
				break;

			case SQL_EXECUTE:
			default:
				return sql_error(sql, 02, "SQLSTATE 42000 !""Cannot GRANT EXECUTE on table name %s", tname);
			}

			if ((op->token == SQL_SELECT || op->token == SQL_UPDATE) && op->data.lval) {
				dnode *cn;

				for (cn = op->data.lval->h; cn; cn = cn->next) {
					char *cname = cn->data.sval;
					if ((res = rel_list(sql->sa, res, rel_priv(sql->sa, sname, tname, grantee, priv, cname, grant, grantor, DDL_REVOKE))) == NULL) {
						rel_destroy(res);
						return NULL;
					}
				}
			} else if ((res = rel_list(sql->sa, res, rel_priv(sql->sa, sname, tname, grantee, priv, NULL, grant, grantor, DDL_REVOKE))) == NULL) {
				rel_destroy(res);
				return NULL;
			}
		}
	}
	return res;
}

static sql_rel *
rel_revoke_func(mvc *sql, sql_schema *cur, dlist *privs, dlist *qname, dlist *typelist, int type, dlist *grantees, int grant, int grantor)
{
	dnode *gn;
	sql_rel *res = NULL;
	char *sname = qname_schema(qname);
	char *fname = qname_func(qname);
	sql_func *func = NULL;

	sql_schema *s = NULL;

	if (sname)
		s = mvc_bind_schema(sql, sname);
	else
		s = cur;
	func = resolve_func(sql, s, fname, typelist, type, "REVOKE");
	if (!func) 
		return NULL;
	if (!func->s)
		return sql_error(sql, 02, "SQLSTATE 42000 !""Cannot REVOKE EXECUTE on system function '%s'", fname);
	for (gn = grantees->h; gn; gn = gn->next) {
		dnode *opn;
		char *grantee = gn->data.sval;

		if (!grantee)
			grantee = "public";

		if (!privs) {
			if ((res = rel_list(sql->sa, res, rel_func_priv(sql->sa, s->base.name, func->base.id, grantee, PRIV_EXECUTE, grant, grantor, DDL_REVOKE_FUNC))) == NULL) {
				rel_destroy(res);
				return NULL;
			}
			continue;
		}
		for (opn = privs->h; opn; opn = opn->next) {
			symbol *op = opn->data.sym;

			if (op->token != SQL_EXECUTE) 
				return sql_error(sql, 02, "SQLSTATE 42000 !""Can only REVOKE EXECUTE on function name %s", fname);

			if ((res = rel_list(sql->sa, res, rel_func_priv(sql->sa, s->base.name, func->base.id, grantee, PRIV_EXECUTE, grant, grantor, DDL_REVOKE_FUNC))) == NULL) {
				rel_destroy(res);
				return NULL;
			}
		}
	}
	return res;
}

static sql_rel *
rel_revoke_privs(mvc *sql, sql_schema *cur, dlist *privs, dlist *grantees, int grant, int grantor)
{
	dlist *obj_privs = privs->h->data.lval;
	symbol *obj = privs->h->next->data.sym;
	int token = obj->token;

	if (token == SQL_NAME) {
		dlist *qname = obj->data.lval;
		char *sname = qname_schema(qname);
		char *tname = qname_table(qname);
		sql_schema *s = cur;

		if (sname)
			s = mvc_bind_schema(sql, sname);
		if (s && mvc_bind_table(sql, s, tname) != NULL)
			token = SQL_TABLE;
	}

	switch (token) {
	case SQL_GRANT: 
		return rel_revoke_global(sql, cur, obj_privs, grantees, grant, grantor);
	case SQL_TABLE:
		return rel_revoke_table(sql, cur, obj_privs, obj->data.lval, grantees, grant, grantor);
	case SQL_NAME:
		return rel_revoke_table(sql, cur, obj_privs, obj->data.lval, grantees, grant, grantor);
	case SQL_FUNC: {
		dlist *r = obj->data.lval;
		dlist *qname = r->h->data.lval;
		dlist *typelist = r->h->next->data.lval;
		int type = r->h->next->next->data.i_val;

		return rel_revoke_func(sql, cur, obj_privs, qname, typelist, type, grantees, grant, grantor);
	}
	default:
		return sql_error(sql, 02, "SQLSTATE M0M03 !""Grant: unknown token %d", token);
	}
}

/* iname, itype, sname.tname (col1 .. coln) */
static sql_rel *
rel_create_index(mvc *sql, char *iname, idx_type itype, dlist *qname, dlist *column_list)
{
	sql_schema *s = NULL;
	sql_table *t, *nt;
	sql_rel *r, *res;
	sql_exp ** updates, *e;
	sql_idx *i;
	dnode *n;
	char *sname = qname_schema(qname);
	char *tname = qname_table(qname);
	       
	if (sname && !(s = mvc_bind_schema(sql, sname))) 
		return sql_error(sql, 02, "SQLSTATE 3F000 !""CREATE INDEX: no such schema '%s'", sname);
	if (!s) 
		s = cur_schema(sql);
	i = mvc_bind_idx(sql, s, iname);
	if (i) 
		return sql_error(sql, 02, "SQLSTATE 42S11 !""CREATE INDEX: name '%s' already in use", iname);
	t = mvc_bind_table(sql, s, tname);
	if (!t) {
		return sql_error(sql, 02, "SQLSTATE 42S02 !""CREATE INDEX: no such table '%s'", tname);
	} else if (isView(t)) {
		return sql_error(sql, 02, "SQLSTATE 42S02 !""CREATE INDEX: cannot create index on view '%s'", tname);
	}
	sname = get_schema_name( sql, sname, tname);
	nt = dup_sql_table(sql->sa, t);

	if (t->persistence != SQL_DECLARED_TABLE)
		sname = s->base.name;
	if (t->s && !nt->s)
		nt->s = t->s;

	/* add index here */
	i = mvc_create_idx(sql, nt, iname, itype);
	for (n = column_list->h; n; n = n->next) {
		sql_column *c = mvc_bind_column(sql, nt, n->data.sval);

		if (!c) 
			return sql_error(sql, 02, "SQLSTATE 42S22 !""CREATE INDEX: no such column '%s'", n->data.sval);
		mvc_create_ic(sql, i, c);
	}

	/* new columns need update with default values */
	updates = table_update_array(sql, nt); 
	e = exp_column(sql->sa, nt->base.name, "%TID%", sql_bind_localtype("oid"), CARD_MULTI, 0, 1);
	res = rel_table(sql, DDL_ALTER_TABLE, sname, nt, 0);
	r = rel_project(sql->sa, res, append(new_exp_list(sql->sa),e));
	res = rel_update(sql, res, r, updates, NULL); 
	return res;
}

static sql_rel *
rel_create_user(sql_allocator *sa, char *user, char *passwd, int enc, char *fullname, char *schema)
{
	sql_rel *rel = rel_create(sa);
	list *exps = new_exp_list(sa);

	append(exps, exp_atom_clob(sa, user));
	append(exps, exp_atom_clob(sa, passwd));
	append(exps, exp_atom_int(sa, enc));
	append(exps, exp_atom_clob(sa, schema));
	append(exps, exp_atom_clob(sa, fullname));
	rel->l = NULL;
	rel->r = NULL;
	rel->op = op_ddl;
	rel->flag = DDL_CREATE_USER;
	rel->exps = exps;
	rel->card = 0;
	rel->nrcols = 0;
	return rel;
}

static sql_rel *
rel_alter_user(sql_allocator *sa, char *user, char *passwd, int enc, char *schema, char *oldpasswd)
{
	sql_rel *rel = rel_create(sa);
	list *exps = new_exp_list(sa);

	append(exps, exp_atom_clob(sa, user));
	append(exps, exp_atom_clob(sa, passwd));
	append(exps, exp_atom_int(sa, enc));
	append(exps, exp_atom_clob(sa, schema));
	append(exps, exp_atom_clob(sa, oldpasswd));
	rel->l = NULL;
	rel->r = NULL;
	rel->op = op_ddl;
	rel->flag = DDL_ALTER_USER;
	rel->exps = exps;
	rel->card = 0;
	rel->nrcols = 0;
	return rel;
}

sql_rel *
rel_schemas(mvc *sql, symbol *s)
{
	sql_rel *ret = NULL;

	if (s->token != SQL_CREATE_TABLE && s->token != SQL_CREATE_VIEW && STORE_READONLY) 
		return sql_error(sql, 06, "SQLSTATE 25006 !""Schema statements cannot be executed on a readonly database.");

	switch (s->token) {
	case SQL_CREATE_SCHEMA:
	{
		dlist *l = s->data.lval;

		ret = rel_create_schema(sql, l->h->data.lval,
				l->h->next->next->next->data.lval, l->h->next->next->next->next->data.i_val);
	} 	break;
	case SQL_DROP_SCHEMA:
	{
		dlist *l = s->data.lval;
		dlist *auth_name = l->h->data.lval;

		assert(l->h->next->type == type_int);
		ret = rel_schema(sql->sa, 
			   l->h->next->next->data.i_val ? DDL_DROP_SCHEMA_IF_EXISTS : DDL_DROP_SCHEMA, 
			   dlist_get_schema_name(auth_name),
			   NULL,
			   l->h->next->data.i_val);	/* drop_action */
	} 	break;
	case SQL_CREATE_TABLE:
	{
		dlist *l = s->data.lval;
		dlist *qname = l->h->next->data.lval;
		char *sname = qname_schema(qname);
		char *name = qname_table(qname);
		int temp = l->h->data.i_val;

		assert(l->h->type == type_int);
		assert(l->h->next->next->next->type == type_int);
		ret = rel_create_table(sql, cur_schema(sql), temp, sname, name, l->h->next->next->data.sym, l->h->next->next->next->data.i_val, l->h->next->next->next->next->data.sval, l->h->next->next->next->next->next->data.i_val);
	} 	break;
	case SQL_CREATE_VIEW:
	{
		dlist *l = s->data.lval;

		assert(l->h->next->next->next->type == type_int);
		assert(l->h->next->next->next->next->type == type_int);
		ret = rel_create_view(sql, NULL, l->h->data.lval, l->h->next->data.lval, l->h->next->next->data.sym, l->h->next->next->next->data.i_val, l->h->next->next->next->next->data.i_val);
	} 	break;
	case SQL_DROP_TABLE:
	{
		dlist *l = s->data.lval;
		char *sname = qname_schema(l->h->data.lval);
		char *tname = qname_table(l->h->data.lval);

		assert(l->h->next->type == type_int);
		sname = get_schema_name(sql, sname, tname);
		ret = rel_schema(sql->sa, l->h->next->next->data.i_val ? DDL_DROP_TABLE_IF_EXISTS : DDL_DROP_TABLE, sname, tname, l->h->next->data.i_val);
	} 	break;
	case SQL_DROP_VIEW:
	{
		dlist *l = s->data.lval;
		char *sname = qname_schema(l->h->data.lval);
		char *tname = qname_table(l->h->data.lval);

		assert(l->h->next->type == type_int);
		sname = get_schema_name(sql, sname, tname);
		ret = rel_schema(sql->sa, l->h->next->next->data.i_val ? DDL_DROP_VIEW_IF_EXISTS : DDL_DROP_VIEW, sname, tname, l->h->next->data.i_val);
	} 	break;
	case SQL_ALTER_TABLE:
	{
		dlist *l = s->data.lval;

		ret = sql_alter_table(sql, 
			l->h->data.lval,      /* table name */
		  	l->h->next->data.sym);/* table element */
	} 	break;
	case SQL_GRANT_ROLES:
	{
		dlist *l = s->data.lval;

		assert(l->h->next->next->type == type_int);
		assert(l->h->next->next->next->type == type_int);
		ret = rel_grant_roles(sql, cur_schema(sql), l->h->data.lval,	/* authids */
				  l->h->next->data.lval,	/* grantees */
				  l->h->next->next->data.i_val,	/* admin? */
				  l->h->next->next->next->data.i_val == cur_user ? sql->user_id : sql->role_id);
		/* grantor ? */
	} 	break;
	case SQL_REVOKE_ROLES:
	{
		dlist *l = s->data.lval;

		assert(l->h->next->next->type == type_int);
		assert(l->h->next->next->next->type == type_int);
		ret = rel_revoke_roles(sql, cur_schema(sql), l->h->data.lval,	/* authids */
				  l->h->next->data.lval,	/* grantees */
				  l->h->next->next->data.i_val,	/* admin? */
				  l->h->next->next->next->data.i_val  == cur_user? sql->user_id : sql->role_id);
		/* grantor ? */
	} 	break;
	case SQL_GRANT:
	{
		dlist *l = s->data.lval;

		assert(l->h->next->next->type == type_int);
		assert(l->h->next->next->next->type == type_int);
		ret = rel_grant_privs(sql, cur_schema(sql), l->h->data.lval,	/* privileges */
				  l->h->next->data.lval,	/* grantees */
				  l->h->next->next->data.i_val,	/* grant ? */
				  l->h->next->next->next->data.i_val  == cur_user? sql->user_id : sql->role_id);
		/* grantor ? */
	} 	break;
	case SQL_REVOKE:
	{
		dlist *l = s->data.lval;

		assert(l->h->next->next->type == type_int);
		assert(l->h->next->next->next->type == type_int);
		ret = rel_revoke_privs(sql, cur_schema(sql), l->h->data.lval,	/* privileges */
				   l->h->next->data.lval,	/* grantees */
				   l->h->next->next->data.i_val,	/* grant ? */
				   l->h->next->next->next->data.i_val  == cur_user? sql->user_id : sql->role_id);
		/* grantor ? */
	} 	break;
	case SQL_CREATE_ROLE:
	{
		dlist *l = s->data.lval;
		char *rname = l->h->data.sval;
		ret = rel_schema2(sql->sa, DDL_CREATE_ROLE, rname, NULL,
				 l->h->next->data.i_val  == cur_user? sql->user_id : sql->role_id);
	} 	break;
	case SQL_DROP_ROLE:
	{
		char *rname = s->data.sval;
		ret = rel_schema2(sql->sa, DDL_DROP_ROLE, rname, NULL, 0);
	} 	break;
	case SQL_CREATE_INDEX: {
		dlist *l = s->data.lval;

		assert(l->h->next->type == type_int);
		ret = rel_create_index(sql, l->h->data.sval, (idx_type) l->h->next->data.i_val, l->h->next->next->data.lval, l->h->next->next->next->data.lval);
	} 	break;
	case SQL_DROP_INDEX: {
		dlist *l = s->data.lval;
		char *sname = qname_schema(l);

		if (!sname)
			sname = cur_schema(sql)->base.name;
		ret = rel_schema2(sql->sa, DDL_DROP_INDEX, sname, qname_index(l), 0);
	} 	break;
	case SQL_CREATE_USER: {
		dlist *l = s->data.lval;

		ret = rel_create_user(sql->sa, l->h->data.sval,	/* user name */
				  l->h->next->data.sval,	/* password */
				  l->h->next->next->next->next->data.i_val == SQL_PW_ENCRYPTED, /* encrypted */
				  l->h->next->next->data.sval,	/* fullname */
				  l->h->next->next->next->data.sval);	/* dschema */
	} 	break;
	case SQL_DROP_USER:
		ret = rel_schema2(sql->sa, DDL_DROP_USER, s->data.sval, NULL, 0);
		break;
	case SQL_ALTER_USER: {
		dlist *l = s->data.lval;
		dnode *a = l->h->next->data.lval->h;

		ret = rel_alter_user(sql->sa, l->h->data.sval,	/* user */
				     a->data.sval,	/* passwd */
				     a->next->next->data.i_val == SQL_PW_ENCRYPTED, /* encrypted */
				     a->next->data.sval,	/* schema */
				     a->next->next->next->data.sval /* old passwd */
		    );
	} 	break;
	case SQL_RENAME_USER: {
		dlist *l = s->data.lval;

		ret = rel_schema2(sql->sa, DDL_RENAME_USER, l->h->data.sval, l->h->next->data.sval, 0);
	} 	break;
	case SQL_CREATE_TYPE: {
		dlist *l = s->data.lval;

		ret = rel_create_type(sql, l->h->data.lval, l->h->next->data.sval);
	} 	break;
	case SQL_DROP_TYPE: {
		dlist *l = s->data.lval;
		ret = rel_drop_type(sql, l->h->data.lval, l->h->next->data.i_val);
	} 	break;
	default:
		return sql_error(sql, 01, "SQLSTATE M0M03 !""Schema statement unknown symbol(" PTRFMT ")->token = %s", PTRFMTCAST s, token2string(s->token));
	}

	sql->type = Q_SCHEMA;
	return ret;
}<|MERGE_RESOLUTION|>--- conflicted
+++ resolved
@@ -745,11 +745,7 @@
 		}
 		r = symbol2string(sql, sym, &err);
 		if (!r) {
-<<<<<<< HEAD
 			(void) sql_error(sql, 02, "SQLSTATE 42000 !""incorrect default value '%s'\n", err?err:"");
-=======
-			(void) sql_error(sql, 02, "42S22!ALTER TABLE: incorrect default value '%s'\n", err?err:"");
->>>>>>> 1ee5ba0e
 			if (err) _DELETE(err);
 			return SQL_ERR;
 		}
