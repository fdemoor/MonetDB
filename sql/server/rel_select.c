/*
 * The contents of this file are subject to the MonetDB Public License
 * Version 1.1 (the "License"); you may not use this file except in
 * compliance with the License. You may obtain a copy of the License at
 * http://www.monetdb.org/Legal/MonetDBLicense
 *
 * Software distributed under the License is distributed on an "AS IS"
 * basis, WITHOUT WARRANTY OF ANY KIND, either express or implied. See the
 * License for the specific language governing rights and limitations
 * under the License.
 *
 * The Original Code is the MonetDB Database System.
 *
 * The Initial Developer of the Original Code is CWI.
 * Portions created by CWI are Copyright (C) 1997-July 2008 CWI.
 * Copyright August 2008-2014 MonetDB B.V.
 * All Rights Reserved.
 */

#include "monetdb_config.h"
#include "rel_select.h"
#include "sql_semantic.h"	/* TODO this dependency should be removed, move
				   the dependent code into sql_mvc */
#include "sql_privileges.h"
#include "sql_env.h"
#include "rel_exp.h"
#include "rel_xml.h"
#include "rel_dump.h"
#include "rel_prop.h"
#include "rel_psm.h"
#include "rel_schema.h"
#include "rel_sequence.h"

#define ERR_AMBIGUOUS		050000

sql_rel *
rel_dup(sql_rel *r)
{
	sql_ref_inc(&r->ref);
	return r;
}

static void
rel_destroy_(sql_rel *rel)
{
	if (!rel)
		return;
	if (is_join(rel->op) ||
	    is_semi(rel->op) ||
	    is_select(rel->op) ||
	    is_set(rel->op) ||
	    rel->op == op_topn ||
		rel->op == op_sample) {
		if (rel->l)
			rel_destroy(rel->l);
		if (rel->r)
			rel_destroy(rel->r);
	} else if (is_project(rel->op)) {
		if (rel->l)
			rel_destroy(rel->l);
	} else if (is_modify(rel->op)) {
		if (rel->r)
			rel_destroy(rel->r);
	}
}

void
rel_destroy(sql_rel *rel)
{
	if (!rel)
		return;
	if (sql_ref_dec(&rel->ref) > 0)
		return;
	rel_destroy_(rel);
}

sql_rel*
rel_create( sql_allocator *sa )
{
	sql_rel *r = SA_NEW(sa, sql_rel);

	sql_ref_init(&r->ref);
	r->l = r->r = NULL;
	r->exps = NULL;
	r->nrcols = 0;
	r->flag = 0;
	r->card = CARD_ATOM;
	r->processed = 0;
	r->subquery = 0;
	r->p = NULL;
	return r;
}

static void
rel_setsubquery(sql_rel*r)
{
	if (rel_is_ref(r))
		return;
	if (r->l && !is_base(r->op))
		rel_setsubquery(r->l);
	if (r->r && is_join(r->op))
		rel_setsubquery(r->r);
	set_subquery(r);
}

static int
rel_issubquery(sql_rel*r)
{
	if (!r->subquery) {
		if (is_select(r->op))
			return rel_issubquery(r->l);
	}	
	return r->subquery;
}

/* we don't name relations directly, but sometimes we need the relation
   name. So we look it up in the first expression

   we should clean up (remove) this function.
 */
char *
rel_name( sql_rel *r )
{
	if (!is_project(r->op) && !is_base(r->op) && r->l)
		return rel_name(r->l);
	if (r->exps && list_length(r->exps)) {
		sql_exp *e = r->exps->h->data;
		if (e->rname)
			return e->rname;
		if (e->type == e_column)
			return e->l;
	}
	return NULL;
}

sql_rel *
rel_label( mvc *sql, sql_rel *r)
{
	int nr = ++sql->label;
	char name[16], *nme;

	nme = number2name(name, 16, nr);
	if (!is_project(r->op)) {
		r = rel_project(sql->sa, r, rel_projections(sql, r, NULL, 1, 1));
		set_processed(r);
	}
	if (is_project(r->op) && r->exps) {
		node *ne = r->exps->h;

		for (; ne; ne = ne->next)
			exp_setname(sql->sa, ne->data, nme, NULL );
	}
	/* op_projects can have a order by list */
	if (r->op == op_project && r->r) {
		list *exps = r->r;
		node *ne = exps->h;

		for (; ne; ne = ne->next)
			exp_setname(sql->sa, ne->data, nme, NULL );
	}
	return r;
}

static sql_exp *
exp_alias_or_copy( mvc *sql, char *tname, char *cname, sql_rel *orel, sql_exp *old)
{
	sql_exp *ne = NULL;

	if (!tname)
		tname = old->rname;

	if (!tname && old->type == e_column)
		tname = old->l;

	if (!cname && exp_name(old) && exp_name(old)[0] == 'L') {
		ne = exp_column(sql->sa, exp_relname(old), exp_name(old), exp_subtype(old), orel?orel->card:CARD_ATOM, has_nil(old), is_intern(old));
		ne->p = prop_copy(sql->sa, old->p);
		return ne;
	} else if (!cname) {
		char name[16], *nme;
		nme = number2name(name, 16, ++sql->label);

		exp_setname(sql->sa, old, nme, nme);
		ne = exp_column(sql->sa, exp_relname(old), exp_name(old), exp_subtype(old), orel?orel->card:CARD_ATOM, has_nil(old), is_intern(old));
		ne->p = prop_copy(sql->sa, old->p);
		return ne;
	} else if (cname && !old->name) {
		exp_setname(sql->sa, old, tname, cname);
	}
	ne = exp_column(sql->sa, tname, cname, exp_subtype(old), orel?orel->card:CARD_ATOM, has_nil(old), is_intern(old));
	ne->p = prop_copy(sql->sa, old->p);
	return ne;
}

/* return all expressions, with table name == tname */
static list *
rel_table_projections( mvc *sql, sql_rel *rel, char *tname )
{
	list *exps;

	if (!rel)
		return NULL;

	if (!tname) {
		if (is_project(rel->op) && rel->l)
			return rel_projections(sql, rel->l, NULL, 1, 0);
		else
			return NULL;
		/* return rel_projections(sql, rel, NULL, 1, 0); */
	}

	switch(rel->op) {
	case op_join:
	case op_left:
	case op_right:
	case op_full:
		exps = rel_table_projections( sql, rel->l, tname);
		if (exps)
			return exps;
		return rel_table_projections( sql, rel->r, tname);
	case op_apply:
	case op_semi:
	case op_anti:
	case op_select:
		return rel_table_projections( sql, rel->l, tname);

	case op_topn:
	case op_sample:
	case op_groupby:
	case op_union:
	case op_except:
	case op_inter:
	case op_project:
		if (!is_processed(rel))
			return rel_table_projections( sql, rel->l, tname);
		/* fall through */
	case op_table:
	case op_basetable:
		if (rel->exps) {
			node *en;

			exps = new_exp_list(sql->sa);
			for (en = rel->exps->h; en; en = en->next) {
				sql_exp *e = en->data;
				/* first check alias */
				if (!is_intern(e) && e->rname && strcmp(e->rname, tname) == 0)
					append(exps, exp_alias_or_copy(sql, tname, exp_name(e), rel, e));
				if (!is_intern(e) && !e->rname && e->l && strcmp(e->l, tname) == 0)
					append(exps, exp_alias_or_copy(sql, tname, exp_name(e), rel, e));
			}
			if (exps && list_length(exps))
				return exps;
		}
	default:
		return NULL;
	}
}

/* find the path to the relation containing the base of the expression
	(e_column), in most cases this means go down the join tree and
	find the base column.
 */
static int
rel_bind_path_(sql_rel *rel, sql_exp *e, list *path )
{
	int found = 0;

	switch (rel->op) {
	case op_join:
	case op_left:
	case op_right:
	case op_full:
	case op_apply:
		/* first right (possible subquery) */
		found = rel_bind_path_(rel->r, e, path);
		if (!found)
			found = rel_bind_path_(rel->l, e, path);
		break;
	case op_semi:
	case op_anti:

	case op_select:
	case op_topn:
	case op_sample:
		found = rel_bind_path_(rel->l, e, path);
		break;

	case op_union:
	case op_inter:
	case op_except:
		if (!rel->exps) {
			found = rel_bind_path_(rel->l, e, path);
			assert(0);
			break;
		}
	case op_groupby:
	case op_project:
	case op_table:
	case op_basetable:
		if (!rel->exps)
			break;
		if (!found && e->l && exps_bind_column2(rel->exps, e->l, e->r))
			found = 1;
		if (!found && !e->l && exps_bind_column(rel->exps, e->r, NULL))
			found = 1;
		break;
	case op_insert:
	case op_update:
	case op_delete:
		break;
	case op_ddl:
		break;
	}
	if (found)
		list_prepend(path, rel);
	return found;
}

static list *
rel_bind_path(sql_allocator *sa, sql_rel *rel, sql_exp *e )
{
	list *path = new_rel_list(sa);

	if (e->type == e_convert)
		e = e->l;
	if (e->type == e_column) {
		if (rel) {
			if (!rel_bind_path_(rel, e, path)) {
				/* something is wrong */
				return NULL;
			}
		}
		return path;
	}
	/* default the top relation */
	append(path, rel);
	return path;
}

list *
rel_projections(mvc *sql, sql_rel *rel, char *tname, int settname, int intern )
{
	int label = sql->label;
	list *rexps, *exps ;

	if (!rel || (is_subquery(rel) && is_project(rel->op)))
		return new_exp_list(sql->sa);

	switch(rel->op) {
	case op_join:
	case op_left:
	case op_right:
	case op_full:
		exps = rel_projections(sql, rel->l, tname, settname, intern );
		rexps = rel_projections(sql, rel->r, tname, settname, intern );
		exps = list_merge( exps, rexps, (fdup)NULL);
		return exps;
	case op_groupby:
	case op_project:
	case op_basetable:
	case op_table:

	case op_union:
	case op_except:
	case op_inter:
		if (rel->exps) {
			node *en;

			exps = new_exp_list(sql->sa);
			for (en = rel->exps->h; en; en = en->next) {
				sql_exp *e = en->data;
				if (intern || !is_intern(e)) {
					append(exps, e = exp_alias_or_copy(sql, tname, exp_name(e), rel, e));
					if (!settname) /* noname use alias */
						exp_setrelname(sql->sa, e, label);

				}
			}
			return exps;
		}
		exps = rel_projections(sql, rel->l, tname, settname, intern );
		if (exps) {
			node *en;
			for (en = exps->h; en; en = en->next) {
				sql_exp *e = en->data;
				e->card = rel->card;
				if (!settname) /* noname use alias */
					exp_setrelname(sql->sa, e, label);
			}
		}
		return exps;
	case op_ddl:
	case op_apply:
	case op_semi:
	case op_anti:

	case op_select:
	case op_topn:
	case op_sample:
		return rel_projections(sql, rel->l, tname, settname, intern );
	default:
		return NULL;
	}
}

sql_rel *
rel_copy( sql_allocator *sa, sql_rel *i )
{
	sql_rel *rel = rel_create(sa);

	rel->l = NULL;
	rel->r = NULL;
	rel->card = i->card;

	switch(i->op) {
	case op_basetable:
		rel->l = i->l;
		break;
	case op_table:
		rel->l = i->l;
		rel->r = i->r;
		break;
	case op_groupby:
		rel->l = rel_copy(sa, i->l);
		if (i->r)
			rel->r = (i->r)?list_dup(i->r, (fdup)NULL):NULL;
		break;
	case op_join:
	case op_left:
	case op_right:
	case op_full:
	case op_apply:
	case op_semi:
	case op_anti:
	case op_project:
	case op_select:
	default:
		if (i->l)
			rel->l = rel_copy(sa, i->l);
		if (i->r)
			rel->r = rel_copy(sa, i->r);
		break;
	}
	rel->op = i->op;
	rel->exps = (i->exps)?list_dup(i->exps, (fdup)NULL):NULL;
	return rel;
}

sql_rel *
rel_basetable(mvc *sql, sql_table *t, char *atname)
{
	prop *p = NULL;
	node *cn;
	sql_allocator *sa = sql->sa;
	sql_rel *rel = rel_create(sa);
	char *tname = t->base.name;

	assert(atname);
	rel->l = t;
	rel->r = NULL;
	rel->op = op_basetable;
	rel->exps = new_exp_list(sa);

	for (cn = t->columns.set->h; cn; cn = cn->next) {
		sql_column *c = cn->data;
		sql_exp *e = exp_alias(sa, atname, c->base.name, tname, c->base.name, &c->type, CARD_MULTI, c->null, 0);

		if (c->t->pkey && ((sql_kc*)c->t->pkey->k.columns->h->data)->c == c) {
			p = e->p = prop_create(sa, PROP_HASHCOL, e->p);
			p->value = c->t->pkey;
		}
		append(rel->exps, e);
	}
	append(rel->exps, exp_alias(sa, atname, TID, tname, TID, sql_bind_localtype("oid"), CARD_MULTI, 0, 1));

	if (t->idxs.set) {
		for (cn = t->idxs.set->h; cn; cn = cn->next) {
			sql_exp *e;
			sql_idx *i = cn->data;
			sql_subtype *t = sql_bind_localtype("wrd"); /* hash "wrd" */
			char *iname = sa_strconcat( sa, "%", i->base.name);

			if (i->type == join_idx)
				t = sql_bind_localtype("oid"); 

			e = exp_alias(sa, atname, iname, tname, iname, t, CARD_MULTI, 0, 1);
			/* index names are prefixed, to make them independent */
			if (hash_index(i->type)) {
				p = e->p = prop_create(sa, PROP_HASHIDX, e->p);
				p->value = i;
			}
			if (i->type == join_idx) {
				p = e->p = prop_create(sa, PROP_JOINIDX, e->p);
				p->value = i;
			}
			append(rel->exps, e);
		}
	}

	rel->card = CARD_MULTI;
	rel->nrcols = list_length(t->columns.set);
	return rel;
}

sql_rel *
rel_table_func(sql_allocator *sa, sql_rel *l, sql_exp *f, list *exps, int kind)
{
	sql_rel *rel = rel_create(sa);

	rel->flag = kind;
	rel->l = l; /* relation before call */
	rel->r = f; /* expression (table func call) */
	rel->op = op_table;
	rel->exps = exps;
	rel->card = CARD_MULTI;
	rel->nrcols = list_length(exps);
	return rel;
}

sql_rel *
rel_relational_func(sql_allocator *sa, sql_rel *l, list *exps)
{
	sql_rel *rel = rel_create(sa);

	rel->flag = 1;
	rel->l = l;
	rel->op = op_table;
	rel->exps = exps;
	rel->card = CARD_MULTI;
	rel->nrcols = list_length(exps);
	return rel;
}


sql_rel *
rel_setop(sql_allocator *sa, sql_rel *l, sql_rel *r, operator_type setop)
{
	sql_rel *rel = rel_create(sa);

	rel->l = l;
	rel->r = r;
	rel->op = setop;
	rel->exps = NULL;
	rel->card = CARD_MULTI;
	if (l && r)
		rel->nrcols = l->nrcols + r->nrcols;
	return rel;
}

sql_rel *
rel_inplace_setop(sql_rel *rel, sql_rel *l, sql_rel *r, operator_type setop, list *exps)
{
	rel_destroy_(rel);
	rel->l = l;
	rel->r = r;
	rel->op = setop;
	rel->exps = NULL;
	rel->card = CARD_MULTI;
	rel->flag = 0;
	if (l && r)
		rel->nrcols = l->nrcols + r->nrcols;
	rel->exps = exps;
	return rel;
}

sql_rel *
rel_crossproduct(sql_allocator *sa, sql_rel *l, sql_rel *r, operator_type join)
{
	sql_rel *rel = rel_create(sa);

	rel->l = l;
	rel->r = r;
	rel->op = join;
	rel->exps = NULL;
	rel->card = CARD_MULTI;
	rel->nrcols = l->nrcols + r->nrcols;
	return rel;
}

void
rel_join_add_exp( sql_allocator *sa, sql_rel *rel, sql_exp *e)
{
	assert(is_join(rel->op) || is_semi(rel->op) || is_select(rel->op));

	if (!rel->exps)
		rel->exps = new_exp_list(sa);
	append(rel->exps, e);
	if (e->card > rel->card)
		rel->card = e->card;
}

sql_rel *
rel_project(sql_allocator *sa, sql_rel *l, list *e)
{
	sql_rel *rel = rel_create(sa);

	rel->l = l;
	rel->r = NULL;
	rel->op = op_project;
	rel->exps = e;
	rel->card = exps_card(e);
	if (l) {
		rel->card = l->card;
		rel->nrcols = l->nrcols;
	}
	return rel;
}

sql_rel *
rel_inplace_project(sql_allocator *sa, sql_rel *rel, sql_rel *l, list *e)
{
	if (!l) {
		l = rel_create(sa);

		if (!l)
			return NULL;
		l->op = rel->op;
		l->l = rel->l;
		l->r = rel->r;
		l->exps = rel->exps;
		l->nrcols = rel->nrcols;
		l->flag = rel->flag;
		l->card = rel->card;
	} else {
		rel_destroy_(rel);
	}
	set_processed(rel);

	rel->l = l;
	rel->r = NULL;
	rel->op = op_project;
	rel->exps = e;
	rel->card = CARD_MULTI;
	rel->flag = 0;
	rel->nrcols = l->nrcols;
	assert (exps_card(rel->exps) <= rel->card);
	return rel;
}


static sql_rel*
rel_project_exp(sql_allocator *sa, sql_exp *e)
{
	sql_rel *rel = rel_project(sa, NULL, append(new_exp_list(sa), e));

	set_processed(rel);
	return rel;
}

static sql_rel *
rel_distinct(sql_rel *l)
{
	if (l->card >= CARD_AGGR) /* in case of CARD_AGGR, we could
	                             do better, ie check the group by
	                             list etc */
		set_distinct(l);
	return l;
}


static sql_exp * exps_match(sql_exp *m, sql_exp *e);

static int
explists_match(list *m, list *e)
{
	node *nm,*ne;

	if (!m || !e)
		return (m==e);
	if (list_length(m) != list_length(e))
		return 0;
	for (nm = m->h, ne = e->h; nm && ne; nm = nm->next, ne = ne->next) {
		if (!exps_match(nm->data, ne->data))
			return 0;
	}
	return 1;
}

static sql_exp *
exps_match(sql_exp *m, sql_exp *e)
{
	if (m->type != e->type)
		return NULL;
	switch (m->type) {
	case e_column:
		if (strcmp(m->r, e->r) == 0) {
			if (m->l && e->l && (strcmp(m->l, e->l) == 0))
				return m;
			else if (!m->l && !e->l)
				return m;
		}
		break;
	case e_aggr:
		if (m->f == e->f && explists_match(m->l, e->l))
			return m;
		break;
	default:
		return NULL;
	}
	return NULL;
}

static sql_exp *
exps_find_match_exp(list *l, sql_exp *e)
{
	node *n;
	if (!l || !list_length(l))
		return NULL;

	for (n = l->h; n; n = n->next){
		sql_exp *m = n->data;
		if (exps_match(m,e))
			return m;
	}
	return NULL;
}

sql_exp *
rel_groupby_add_aggr(mvc *sql, sql_rel *rel, sql_exp *e)
{
	sql_exp *m = NULL, *ne;
	char name[16], *nme = NULL;
	char *tname = NULL;

	if ((m=exps_find_match_exp(rel->exps, e)) == NULL) {
		if (!e->name) {
			nme = number2name(name, 16, ++sql->label);
			exp_setname(sql->sa, e, nme, nme);
		}
		append(rel->exps, e);
		m = e;
	}
	if (e->type == e_column)
		tname = e->l;
	ne = exp_column(sql->sa, tname, m->name, exp_subtype(m),
			rel->card, has_nil(m), is_intern(m));
	exp_setname(sql->sa, ne, NULL, e->name);
	return ne;
}

void
rel_project_add_exp( mvc *sql, sql_rel *rel, sql_exp *e)
{
	assert(is_project(rel->op));

	if (!e->rname) 
		exp_setrelname(sql->sa, e, sql->label);
	if (rel->op == op_project) {
		if (!rel->exps)
			rel->exps = new_exp_list(sql->sa);
		append(rel->exps, e);
		if (e->card > rel->card)
			rel->card = e->card;
	} else if (rel->op == op_groupby) {
		(void) rel_groupby_add_aggr(sql, rel, e);
	}
}

static sql_rel*
rel_parent( sql_rel *rel )
{
	if (is_project(rel->op) || rel->op == op_topn || rel->op == op_sample) {
		sql_rel *l = rel->l;
		if (is_project(l->op))
			return l;
	}
	if (is_apply(rel->op))
		return rel->r;
	return rel;
}

static sql_exp *
rel_lastexp(mvc *sql, sql_rel *rel )
{
	sql_exp *e;

	if (!is_processed(rel))
		rel = rel_parent(rel);
	assert(list_length(rel->exps));
	if (rel->op == op_project) {
		MT_lock_set(&rel->exps->ht_lock, "rel_lastexp");
		rel->exps->ht = NULL;
		MT_lock_unset(&rel->exps->ht_lock, "rel_lastexp");
		return exp_alias_or_copy(sql, NULL, NULL, rel, rel->exps->t->data);
	}
	assert(is_project(rel->op));
	e = rel->exps->t->data;
	return exp_column(sql->sa, e->rname, e->name, exp_subtype(e), e->card, has_nil(e), is_intern(e));
}

static sql_exp *
rel_find_lastexp(sql_rel *rel )
{
	if (!is_processed(rel))
		rel = rel_parent(rel);
	assert(list_length(rel->exps));
	return rel->exps->t->data;
}

void
rel_select_add_exp(sql_allocator *sa, sql_rel *l, sql_exp *e)
{
	assert(l->op == op_select || is_outerjoin(l->op));
	if (e->type != e_cmp && e->card > CARD_ATOM) {
		sql_exp *t = exp_atom_bool(sa, 1);
		e = exp_compare(sa, e, t, cmp_equal);
	}
	append(l->exps, e);
}

sql_rel *
rel_select(sql_allocator *sa, sql_rel *l, sql_exp *e)
{
	sql_rel *rel;
	
	if (l && is_outerjoin(l->op) && !is_processed(l)) {
		if (e) {
			if (!l->exps)
				l->exps = new_exp_list(sa);
			append(l->exps, e);
		}
		return l;
	}
		
	if (l && l->op == op_select && !rel_is_ref(l)) { /* refine old select */
		if (e)
			rel_select_add_exp(sa, l, e);
		return l;
	}
	rel = rel_create(sa);
	rel->l = l;
	rel->r = NULL;
	rel->op = op_select;
	rel->exps = new_exp_list(sa);
	if (e)
		rel_select_add_exp(sa, rel, e);
	rel->card = CARD_ATOM; /* no relation */
	if (l) {
		rel->card = l->card;
		rel->nrcols = l->nrcols;
	}
	return rel;
}

sql_rel *
rel_select_copy(sql_allocator *sa, sql_rel *l, list *exps)
{
	sql_rel *rel = rel_create(sa);
	
	rel->l = l;
	rel->r = NULL;
	rel->op = op_select;
	rel->exps = exps?list_dup(exps, (fdup)NULL):NULL;
	rel->card = CARD_ATOM; /* no relation */
	if (l) {
		rel->card = l->card;
		rel->nrcols = l->nrcols;
	}
	return rel;
}

static sql_rel*
rel_project2groupby(mvc *sql, sql_rel *g)
{
	if (g->op == op_project) {
		node *en;

		g->card = CARD_ATOM; /* no groupby expressions */
		g->op = op_groupby;
		g->r = new_exp_list(sql->sa); /* add empty groupby column list */
		
		for (en = g->exps->h; en; en = en->next) {
			sql_exp *e = en->data;

			if (e->card > g->card) {
				if (e->type == e_column && e->r) {
					return sql_error(sql, 02, "cannot use non GROUP BY column '%s' in query results without an aggregate function", (char *) e->r);
				} else {
					return sql_error(sql, 02, "cannot use non GROUP BY column in query results without an aggregate function");
				}
			}
		}
		return rel_project(sql->sa, g, rel_projections(sql, g, NULL, 1, 1));
	}
	return NULL;
}

sql_rel *
rel_groupby(mvc *sql, sql_rel *l, list *groupbyexps )
{
	sql_rel *rel = rel_create(sql->sa);
	list *aggrs = new_exp_list(sql->sa);
	node *en;

	rel->card = CARD_ATOM;
	if (groupbyexps) {
		rel->card = CARD_AGGR;
		for (en = groupbyexps->h; en; en = en->next) {
			sql_exp *e = en->data, *ne;

			/* after the group by the cardinality reduces */
			e->card = rel->card;
			if (!exp_name(e))
				exp_label(sql->sa, e, ++sql->label);
			ne = exp_column(sql->sa, exp_relname(e), exp_name(e), exp_subtype(e), exp_card(e), has_nil(e), 0);
			append(aggrs, ne);
		}
	}
	rel->l = l;
	rel->r = groupbyexps;
	rel->exps = aggrs;
	rel->nrcols = l->nrcols;
	rel->op = op_groupby;
	return rel;
}

sql_rel *
rel_inplace_groupby(sql_rel *rel, sql_rel *l, list *groupbyexps, list *exps )
{
	rel_destroy_(rel);
	rel->card = CARD_ATOM;
	if (groupbyexps) 
		rel->card = CARD_AGGR;
	rel->l = l;
	rel->r = groupbyexps;
	rel->exps = exps;
	rel->nrcols = l->nrcols;
	rel->op = op_groupby;
	rel->flag = 0;
	return rel;
}

static sql_rel *
rel_orderby(mvc *sql, sql_rel *l)
{
	sql_rel *rel = rel_create(sql->sa);

	assert(l->op == op_project && !l->r);
	rel->l = l;
	rel->r = NULL;
	rel->op = op_project;	
	rel->exps = rel_projections(sql, l, NULL, 1, 0);
	rel->card = l->card;
	rel->nrcols = l->nrcols;
	return rel;
}

sql_rel *
rel_topn(sql_allocator *sa, sql_rel *l, list *exps )
{
	sql_rel *rel = rel_create(sa);

	rel->l = l;
	rel->r = NULL;
	rel->op = op_topn;	
	rel->exps = exps;
	rel->card = l->card;
	rel->nrcols = l->nrcols;
	return rel;
}

sql_rel *
rel_sample(sql_allocator *sa, sql_rel *l, list *exps )
{
	sql_rel *rel = rel_create(sa);

	rel->l = l;
	rel->r = NULL;
	rel->op = op_sample;
	rel->exps = exps;
	rel->card = l->card;
	rel->nrcols = l->nrcols;
	return rel;
}

static char * rel_get_name( sql_rel *rel )
{
	switch(rel->op) {
	case op_table:
		if (rel->r) 
			return exp_name(rel->r);
		return NULL;
	case op_basetable:
		return rel->r;
	default:
		if (rel->l)
			return rel_get_name(rel->l);
	}
	return NULL;
}

/* ls is the left expression of the select, rs is a simple atom, e is the
   select expression.
 */
sql_rel *
rel_push_select(mvc *sql, sql_rel *rel, sql_exp *ls, sql_exp *e)
{
	list *l = rel_bind_path(sql->sa, rel, ls);
	node *n;
	sql_rel *lrel = NULL, *p = NULL;

	if (!l || !sql->pushdown) {
		/* expression has no clear parent relation, so filter current
		   with it */
		return rel_select(sql->sa, rel, e);
	}

	for (n = l->h; n; n = n->next ) {
		lrel = n->data;

		if (rel_is_ref(lrel))
			break;

		/* push down as long as the operators allow this */
		if (!is_select(lrel->op) &&
		    !(is_semi(lrel->op) && !rel_is_ref(lrel->l)) &&
		    lrel->op != op_join &&
		    lrel->op != op_left)
			break;
		/* pushing through left head of a left join is allowed */
		if (lrel->op == op_left && (
					!n->next || lrel->l != n->next->data))
			break;
		p = lrel;
	}
	if (!lrel) 
		return NULL;
	if (p && p->op == op_select && !rel_is_ref(p)) { /* refine old select */
		rel_select_add_exp(sql->sa, p, e);
	} else {
		sql_rel *n = rel_select(sql->sa, lrel, e);

		if (p && p != lrel) {
			assert(p->op == op_join || p->op == op_left || is_semi(p->op));
			if (p->l == lrel) {
				assert(p->l != n);
				p->l = n;
			} else {
				assert(p->op == op_join && p->r == lrel);
				assert(p->r != n);
				p->r = n;
			}
		} else {
			if (rel != lrel)
				assert(0);
			rel = n;
		}
	}
	return rel;
}


/* ls and rs are the left and right expression of the join, e is the
   join expression.
 */
sql_rel *
rel_push_join(mvc *sql, sql_rel *rel, sql_exp *ls, sql_exp *rs, sql_exp *rs2, sql_exp *e)
{
	list *l = rel_bind_path(sql->sa, rel, ls);
	list *r = rel_bind_path(sql->sa, rel, rs);
	list *r2 = NULL; 
	node *ln, *rn;
	sql_rel *lrel = NULL, *rrel = NULL, *rrel2 = NULL, *p = NULL;

	if (rs2)
		r2 = rel_bind_path(sql->sa, rel, rs2);
	if (!l || !r || (rs2 && !r2)) 
		return NULL;

	if (!sql->pushdown)
		return rel_push_select(sql, rel, ls, e);

	p = rel;
	if (r2) {
		node *rn2;

		for (ln = l->h, rn = r->h, rn2 = r2->h; ln && rn && rn2; ln = ln->next, rn = rn->next, rn2 = rn2->next ) {
			lrel = ln->data;
			rrel = rn->data;
			rrel2 = rn2->data;
			
			if (rel_is_ref(lrel) || rel_is_ref(rrel) || rel_is_ref(rrel2))
				break;

			/* push down as long as the operators allow this
				and the relation is equal.
		 	*/
			if (lrel != rrel || lrel != rrel2 ||
				(!is_select(lrel->op) &&
				 !(is_semi(lrel->op) && !rel_is_ref(lrel->l)) &&
				 lrel->op != op_join &&
				 lrel->op != op_left))
				break;
			/* pushing through left head of a left join is allowed */
			if (lrel->op == op_left && (!ln->next || lrel->l != ln->next->data))
				break;
			p = lrel;
		}
	} else {
		for (ln = l->h, rn = r->h; ln && rn; ln = ln->next, rn = rn->next ) {
			lrel = ln->data;
			rrel = rn->data;
			
			if (rel_is_ref(lrel) || rel_is_ref(rrel))
				break;

			/* push down as long as the operators allow this
				and the relation is equal.
		 	*/
			if (lrel != rrel ||
				(!is_select(lrel->op) &&
				 !(is_semi(lrel->op) && !rel_is_ref(lrel->l)) &&
				 lrel->op != op_join &&
				 lrel->op != op_left))
				break;
			/* pushing through left head of a left join is allowed */
			if (lrel->op == op_left && (!ln->next || lrel->l != ln->next->data))
				break;
			p = lrel;
		}
	}
	if (!lrel || !rrel || (r2 && !rrel2))
		return NULL;

	/* filter on columns of this relation */
	if ((lrel == rrel && (!r2 || lrel == rrel2) && lrel->op != op_join) || rel_is_ref(p)) {
		if (lrel->op == op_select && !rel_is_ref(lrel)) {
			rel_select_add_exp(sql->sa, lrel, e);
		} else if (p && p->op == op_select && !rel_is_ref(p)) {
			rel_select_add_exp(sql->sa, p, e);
		} else {
			sql_rel *n = rel_select(sql->sa, lrel, e);

			if (p && p != lrel) {
				if (p->l == lrel)
					p->l = n;
				else
					p->r = n;
			} else {
				rel = n;
			}
		}
		return rel;
	}

	rel_join_add_exp( sql->sa, p, e);
	return rel;
}

/* forward refs */
static sql_rel * rel_setquery(mvc *sql, sql_rel *rel, symbol *sq);
static sql_rel * rel_joinquery(mvc *sql, sql_rel *rel, symbol *sq);
static sql_rel * rel_crossquery(mvc *sql, sql_rel *rel, symbol *q);
static sql_rel * rel_unionjoinquery(mvc *sql, sql_rel *rel, symbol *sq);

void
rel_add_intern(mvc *sql, sql_rel *rel)
{
	if (rel->op == op_project && rel->l && rel->exps && !need_distinct(rel)) {
		list *prjs = rel_projections(sql, rel->l, NULL, 1, 1);
		node *n;
	
		for(n=prjs->h; n; n = n->next) {
			sql_exp *e = n->data;

			if (is_intern(e)) {
				append(rel->exps, e);
				n->data = NULL;
			}
		}
	}
}

static sql_rel *
rel_table_optname(mvc *sql, sql_rel *sq, symbol *optname)
{
	if (optname && optname->token == SQL_NAME) {
		dlist *columnrefs = NULL;
		char *tname = optname->data.lval->h->data.sval;
		list *l = sa_list(sql->sa);

		columnrefs = optname->data.lval->h->next->data.lval;
		if (columnrefs && sq->exps) {
			dnode *d = columnrefs->h;
			node *ne = sq->exps->h;

			for (; d && ne; d = d->next, ne = ne->next) {
				sql_exp *e = ne->data;

				if (exps_bind_column2(l, tname, d->data.sval))
					return sql_error(sql, ERR_AMBIGUOUS, "SELECT: Duplicate column name '%s.%s'", tname, d->data.sval);
				exp_setname(sql->sa, e, tname, d->data.sval );
				append(l, e);
			}
		}
		if (!columnrefs && sq->exps) {
			node *ne = sq->exps->h;

			for (; ne; ne = ne->next) {
				sql_exp *e = ne->data;

				if (exp_name(e) && exps_bind_column2(l, tname, exp_name(e)))
					return sql_error(sql, ERR_AMBIGUOUS, "SELECT: Duplicate column name '%s.%s'", tname, exp_name(e));
				noninternexp_setname(sql->sa, e, tname, NULL );
				append(l, e);
			}
		}
	}
	rel_add_intern(sql, sq);
	return sq;
}

static sql_rel *
rel_subquery_optname(mvc *sql, sql_rel *rel, symbol *query)
{
	SelectNode *sn = (SelectNode *) query;
	exp_kind ek = {type_value, card_relation, TRUE};
	sql_rel *sq = rel_subquery(sql, rel, query, ek, APPLY_JOIN);

	assert(query->token == SQL_SELECT);
	if (!sq)
		return NULL;

	return rel_table_optname(sql, sq, sn->name);
}

sql_rel *
rel_with_query(mvc *sql, symbol *q ) 
{
	dnode *d = q->data.lval->h;
	symbol *select = d->next->data.sym;
	sql_rel *rel;

	stack_push_frame(sql, "WITH");
	/* first handle all with's (ie inlined views) */
	for (d = d->data.lval->h; d; d = d->next) {
		symbol *sym = d->data.sym;
		dnode *dn = sym->data.lval->h;
		char *name = qname_table(dn->data.lval);
		sql_rel *nrel;

		if (frame_find_var(sql, name)) {
			return sql_error(sql, 01, "Variable '%s' already declared", name);
		}
		nrel = rel_semantic(sql, sym);
		if (!nrel) {  
			stack_pop_frame(sql);
			return NULL;
		}
		stack_push_rel_view(sql, name, nrel);
		assert(is_project(nrel->op));
		if (is_project(nrel->op) && nrel->exps) {
			node *ne = nrel->exps->h;

			for (; ne; ne = ne->next) 
				noninternexp_setname(sql->sa, ne->data, name, NULL );
		}
	}
	rel = rel_semantic(sql, select);
	stack_pop_frame(sql);
	return rel;
}

static sql_rel *
query_exp_optname(mvc *sql, sql_rel *r, symbol *q)
{
	switch (q->token) {
	case SQL_WITH:
		return rel_with_query(sql, q);
	case SQL_UNION:
	case SQL_EXCEPT:
	case SQL_INTERSECT:
	{
		sql_rel *tq = rel_setquery(sql, r, q);

		if (!tq)
			return NULL;
		return rel_table_optname(sql, tq, q->data.lval->t->data.sym);
	}
	case SQL_JOIN:
	{
		sql_rel *tq = rel_joinquery(sql, r, q);

		if (!tq)
			return NULL;
		return rel_table_optname(sql, tq, q->data.lval->t->data.sym);
	}
	case SQL_CROSS:
	{
		sql_rel *tq = rel_crossquery(sql, r, q);

		if (!tq)
			return NULL;
		return rel_table_optname(sql, tq, q->data.lval->t->data.sym);
	}
	case SQL_UNIONJOIN:
	{
		sql_rel *tq = rel_unionjoinquery(sql, r, q);

		if (!tq)
			return NULL;
		return rel_table_optname(sql, tq, q->data.lval->t->data.sym);
	}
	default:
		(void) sql_error(sql, 02, "case %d %s\n", q->token, token2string(q->token));
	}
	return NULL;
}

static sql_rel *
rel_bind_column_(mvc *sql, sql_rel **p, sql_rel *rel, char *cname )
{
	int ambiguous = 0;
	sql_rel *l = NULL, *r = NULL;
	switch(rel->op) {
	case op_join:
	case op_left:
	case op_right:
	case op_full: {
		sql_rel *right = rel->r;

		*p = rel;
		r = rel_bind_column_(sql, p, rel->r, cname);

		if (!r || !rel_issubquery(right)) {
			*p = rel;
			l = rel_bind_column_(sql, p, rel->l, cname);
			if (l && r && !rel_issubquery(r)) {
				(void) sql_error(sql, ERR_AMBIGUOUS, "SELECT: identifier '%s' ambiguous", cname);
				return NULL;
			}
		}
		if (sql->session->status == -ERR_AMBIGUOUS) 
			return NULL;
		if (l && !r)
			return l;
		return r;
	}
	case op_union:
	case op_except:
	case op_inter:
	case op_groupby:
	case op_project:
	case op_table:
	case op_basetable:
		if (rel->exps && exps_bind_column(rel->exps, cname, &ambiguous))
			return rel;
		if (ambiguous) {
			(void) sql_error(sql, ERR_AMBIGUOUS, "SELECT: identifier '%s' ambiguous", cname);
			return NULL;
		}
		*p = rel;
		if (is_processed(rel))
			return NULL;
		if (rel->l && !(is_base(rel->op)))
			return rel_bind_column_(sql, p, rel->l, cname );
		break;
	case op_apply:
	case op_semi:
	case op_anti:

	case op_select:
	case op_topn:
	case op_sample:
		*p = rel;
		if (rel->l)
			return rel_bind_column_(sql, p, rel->l, cname);
	default:
		return NULL;
	}
	return NULL;
}

sql_exp *
rel_bind_column( mvc *sql, sql_rel *rel, char *cname, int f )
{
	sql_rel *p = NULL;

	if (f == sql_sel && rel && is_project(rel->op) && !is_processed(rel))
		rel = rel->l;

	if (!rel || (rel = rel_bind_column_(sql, &p, rel, cname)) == NULL)
		return NULL;

	if ((is_project(rel->op) || is_base(rel->op)) && rel->exps) {
		sql_exp *e = exps_bind_column(rel->exps, cname, NULL);
		if (e)
			return exp_alias_or_copy(sql, e->rname, cname, rel, e);
	}
	return NULL;
}

sql_exp *
rel_bind_column2( mvc *sql, sql_rel *rel, char *tname, char *cname, int f )
{
	(void)f;

	if (!rel)
		return NULL;

	if (rel->exps && (is_project(rel->op) || is_base(rel->op))) {
		sql_exp *e = exps_bind_column2(rel->exps, tname, cname);
		if (e)
			return exp_alias_or_copy(sql, tname, cname, rel, e);
	}
	if (is_project(rel->op) && rel->l) {
		if (!is_processed(rel))
			return rel_bind_column2(sql, rel->l, tname, cname, f);
	} else if (is_join(rel->op)) {
		sql_exp *e = rel_bind_column2(sql, rel->l, tname, cname, f);
		if (!e)
			e = rel_bind_column2(sql, rel->r, tname, cname, f);
		return e;
	} else if (is_set(rel->op) ||
		   is_sort(rel) ||
		   is_semi(rel->op) ||
		   is_apply(rel->op) ||
		   is_select(rel->op)) {
		if (rel->l)
			return rel_bind_column2(sql, rel->l, tname, cname, f);
	}
	return NULL;
}

static sql_rel *
rel_named_table_function(mvc *sql, sql_rel *rel, symbol *query)
{
	list *exps = NULL;
	node *m;
	exp_kind ek = {type_value, card_relation, TRUE};
	sql_rel *sq = NULL, *orel = rel;
	sql_exp *e = NULL;// rel_value_exp(sql, &rel, query->data.lval->h->data.sym, sql_from, ek);
	sql_subfunc *sf = NULL;
	char *tname = NULL;

	if (rel != orel && !orel)
		sq = rel;
	if (!e) { /* UNION function */  
		list *exps, *tl;
		symbol *sym = query->data.lval->h->data.sym;
		dnode *l = sym->data.lval->h;
		char *fname = qname_fname(l->data.lval); 
		char *sname = qname_schema(l->data.lval);
		sql_schema *s = sql->session->schema;
		node *en;
		
		/* reset error */
		sql->session->status = 0;
		sql->errstr[0] = '\0';

		tl = sa_list(sql->sa);
		exps = new_exp_list(sql->sa);
		if (l->next) { /* table call with subquery */
			if (l->next->type == type_symbol && l->next->data.sym->token == SQL_SELECT) {
				if (l->next->next != NULL)
					return sql_error(sql, 02, "SELECT: '%s' requires a single sub query", fname);
	       			sq = rel_subquery(sql, NULL, l->next->data.sym, ek, 0 /*apply*/);
				/* TODO union/apply calls  iterate? ? */
			} else if (l->next->type == type_symbol || l->next->type == type_list) {
				dnode *n;
				exp_kind iek = {type_value, card_column, TRUE};
				list *exps = sa_list (sql->sa);

				if (l->next->type == type_symbol)
					n = l->next;
				else 
					n = l->next->data.lval->h;
				for ( ; n; n = n->next) {
					sql_exp *e = rel_value_exp(sql, NULL, n->data.sym, sql_sel, iek);

					if (!e)
						return NULL;
					append(exps, e);
				}
				sq = rel_project(sql->sa, NULL, exps);
			}

			/* reset error */
			sql->session->status = 0;
			sql->errstr[0] = '\0';
			if (!sq || rel)
				return sql_error(sql, 02, "SELECT: no such operator '%s'", fname);
			for (en = sq->exps->h; en; en = en->next) {
				sql_exp *e = en->data;
				//append(exps, exp_column(sql->sa, tname, exp_name(e), exp_subtype(e), CARD_MULTI, has_nil(e), 0));
				append(exps, e=exp_alias_or_copy(sql, tname, exp_name(e), NULL, e));
				append(tl, exp_subtype(e));
			}
		}
		
		if (sname)
			s = mvc_bind_schema(sql, sname);
		sf = sql_bind_func_(sql->sa, s, fname, tl, F_UNION);
		if (sf) {
			e = exp_op(sql->sa, exps, sf);
		} else if (list_length(tl) &&
			   ((sf = sql_bind_member(sql->sa, s, fname, tl->h->data, list_length(tl))) != NULL ||
		   	    (sf = sql_find_func(sql->sa, s, fname, list_length(tl), F_UNION)) != NULL)){
			node *n, *m;
			list *nexps;

			if (sf->func->vararg) 
				e = exp_op(sql->sa, exps, sf);
			else {
	       			nexps = new_exp_list(sql->sa);
				for (n = exps->h, m = sf->func->ops->h; n && m; n = n->next, m = m->next) {
					sql_arg *a = m->data;
					sql_exp *e = n->data;

					if (a->type.type->eclass == EC_ANY) {
						sql_subtype *st = &e->tpe;
						sql_init_subtype(&a->type, st->type, st->digits, st->scale);
					}
					e = rel_check_type(sql, &a->type, e, type_equal);
					if (!e) {
						nexps = NULL;
						break;
					}
					if (e->card > CARD_ATOM) {
						sql_subaggr *zero_or_one = sql_bind_aggr(sql->sa, sql->session->schema, "zero_or_one", exp_subtype(e));
		
						e = exp_aggr1(sql->sa, e, zero_or_one, 0, 0, CARD_ATOM, 0);
					}
					append(nexps, e);
				}
				e = NULL;
				if (nexps) 
					e = exp_op(sql->sa, nexps, sf);
				exps = nexps;
			}
		}
		if (!e)
			return sql_error(sql, 02, "SELECT: no such operator '%s'", fname);
		rel = sq;
	}

	if (query->data.lval->h->next->data.sym)
		tname = query->data.lval->h->next->data.sym->data.lval->h->data.sval;

	/* column or table function */
	sf = e->f;
	if (e->type != e_func || sf->func->type != F_UNION) {
		(void) sql_error(sql, 02, "SELECT: '%s' does not return a table", exp_func_name(e));
		return NULL;
	}

	/* for each column add table.column name */
	exps = new_exp_list(sql->sa);
	for (m = sf->func->res->h; m; m = m->next) {
		sql_arg *a = m->data;

		append(exps, exp_column(sql->sa, tname, a->name, &a->type, CARD_MULTI, 1, 0));
	}
	return rel_table_func(sql->sa, rel, e, exps, (sq != NULL));
}

static sql_exp *
rel_op_(mvc *sql, sql_schema *s, char *fname, exp_kind ek)
{
	sql_subfunc *f = NULL;
	int type = (ek.card == card_none)?F_PROC:
		   ((ek.card == card_relation)?F_UNION:F_FUNC);

	f = sql_bind_func(sql->sa, s, fname, NULL, NULL, type);
	if (f && 
		((ek.card == card_none && !f->res) || 
		 (ek.card != card_none && f->res))) {
		return exp_op(sql->sa, NULL, f);
	} else {
		return sql_error(sql, 02,
			"SELECT: no such operator '%s'", fname);
	}
}

/* special class of table returning function, but with a table input as well */
static sql_rel *
rel_named_table_operator(mvc *sql, sql_rel *rel, symbol *query)
{
	exp_kind ek = {type_value, card_relation, TRUE};
	sql_rel *sq = rel_subquery(sql, rel, query->data.lval->h->data.sym, ek, APPLY_JOIN);
	list *exps;
	node *en;
	char *tname = NULL;

	if (!sq)
		return NULL;
	
	if (query->data.lval->h->next->data.sym) {
		dlist *column_spec = query->data.lval->h->next->data.sym->data.lval->h->next->data.lval;

		tname = query->data.lval->h->next->data.sym->data.lval->h->data.sval;
		if (column_spec) {
			dnode *n = column_spec->h;

			sq = rel_project(sql->sa, sq, rel_projections(sql, sq, NULL, 1, 1));
			set_processed(sq);
			for (en = sq->exps->h; n && en; n = n->next, en = en->next) 
				exp_setname(sql->sa, en->data, tname, n->data.sval );
		}
	}

	exps = new_exp_list(sql->sa);
	for (en = sq->exps->h; en; en = en->next) {
		sql_exp *e = en->data;
		append(exps, exp_column(sql->sa, tname, exp_name(e), exp_subtype(e), CARD_MULTI, has_nil(e), 0));
	}
	return rel_relational_func(sql->sa, sq, exps);
}

static sql_rel *
rel_values( mvc *sql, symbol *tableref)
{
	sql_rel *r = NULL;
	dlist *rowlist = tableref->data.lval;
	symbol *optname = rowlist->t->data.sym;
	dnode *o;
	node *m;
	list *exps = sa_list(sql->sa); 

	exp_kind ek = {type_value, card_value, TRUE};
	if (!rowlist->h){
		r = rel_project(sql->sa, NULL, NULL);

	} else {
		/* last element in the list is the table_name */
		for (o = rowlist->h; o->next; o = o->next) {
			dlist *values = o->data.lval;

			if (r && list_length(r->exps) != dlist_length(values)) {
				return sql_error(sql, 02, "VALUES: number of values doesn't match");
			} else {
				dnode *n;

				if (list_empty(exps)) {
					for (n = values->h; n; n = n->next) {
						sql_exp *vals = exp_values(sql->sa, sa_list(sql->sa));

						exp_label(sql->sa, vals, ++sql->label);
						list_append(exps, vals);
					}
				}
				for (n = values->h, m = exps->h; n && m; 
						n = n->next, m = m->next) {
					sql_exp *vals = m->data;
					list *vals_list = vals->f;
					sql_exp *e = rel_value_exp(sql, NULL, n->data.sym, sql_sel, ek);
					if (!e) 
						return NULL;
					list_append(vals_list, e);
				}
			}
		}
	}
	/* loop to check types */
	for (m = exps->h; m; m = m->next) {
		node *n;
		sql_exp *vals = m->data;
		list *vals_list = vals->f;
		list *nexps = sa_list(sql->sa);

		/* first get super type */
		vals->tpe = *exp_subtype(vals_list->h->data);

		for (n = vals_list->h; n; n = n->next) {
			sql_exp *e = n->data;
			sql_subtype super;

			supertype(&super, &vals->tpe, exp_subtype(e));
			vals->tpe = super;
		}
		for (n = vals_list->h; n; n = n->next) {
			sql_exp *e = n->data;
			
			e = rel_check_type(sql, &vals->tpe, e, type_equal);
			if (!e)
				return NULL;
			append(nexps, e); 
		}
		vals->f = nexps;
	}
	r = rel_project(sql->sa, NULL, exps);
	set_processed(r);
	rel_table_optname(sql, r, optname);
	return r;
}

static sql_rel *
table_ref(mvc *sql, sql_rel *rel, symbol *tableref)
{
	char *tname = NULL;
	sql_table *t = NULL;

	(void)rel;
	if (tableref->token == SQL_NAME) {
		sql_rel *temp_table = NULL;
		char *sname = qname_schema(tableref->data.lval->h->data.lval);
		sql_schema *s = NULL;
		tname = qname_table(tableref->data.lval->h->data.lval);

		if (sname && !(s=mvc_bind_schema(sql,sname)))
			return sql_error(sql, 02, "3F000!SELECT: no such schema '%s'", sname);
		/* TODO: search path */
		if (!t && !sname) {
			t = stack_find_table(sql, tname);
			if (!t && sql->use_views) 
				temp_table = stack_find_rel_view(sql, tname);
		}
		if (!t && !temp_table) {
			if (!s)
				s = cur_schema(sql);
			t = mvc_bind_table(sql, s, tname);
			if (!t && !sname) {
				s = tmp_schema(sql);
				t = mvc_bind_table(sql, s, tname);
			}
		}
		if (!t && !temp_table) {
			return sql_error(sql, 02, "42S02!SELECT: no such table '%s'", tname);
		} else if (!temp_table && !table_privs(sql, t, PRIV_SELECT)) {
			return sql_error(sql, 02, "SELECT: access denied for %s to table '%s.%s'", stack_get_string(sql, "current_user"), s->base.name, tname);
		}
		if (tableref->data.lval->h->next->data.sym) {	/* AS */
			tname = tableref->data.lval->h->next->data.sym->data.lval->h->data.sval;
		}
		if (temp_table && !t) {
			node *n;
			list *exps = rel_projections(sql, temp_table, NULL, 1, 1);

			temp_table = rel_project(sql->sa, temp_table, exps);
			set_processed(temp_table);
			for (n = exps->h; n; n = n->next)
				noninternexp_setname(sql->sa, n->data, tname, NULL);
			return temp_table;
		} else if (isView(t)) {
			/* instantiate base view */
			node *n,*m;
			sql_rel *rel;

			if (sql->emode == m_deps)
				rel = rel_basetable(sql, t, tname);
			else
				rel = rel_parse(sql, t->query, m_instantiate);

			if (!rel)
				return rel;

			/* Rename columns of the rel_parse relation */
			if (sql->emode != m_deps) {
				rel = rel_project(sql->sa, rel, rel_projections(sql, rel, NULL, 1, 1));
				set_processed(rel);
				for (n = t->columns.set->h, m = rel->exps->h; n && m; n = n->next, m = m->next) {
					sql_column *c = n->data;
					sql_exp *e = m->data;

					exp_setname(sql->sa, e, tname, c->base.name);
				}
			}
			return rel;
		}
		if ((isMergeTable(t) || isReplicaTable(t)) && list_empty(t->tables.set))
			return sql_error(sql, 02, "Unable to query empty Merge or Replica tables");

		return rel_basetable(sql, t, tname);
	} else if (tableref->token == SQL_VALUES) {
		return rel_values(sql, tableref);
	} else if (tableref->token == SQL_TABLE) {
		return rel_named_table_function(sql, rel, tableref);
	} else if (tableref->token == SQL_TABLE_OPERATOR) {
		return rel_named_table_operator(sql, rel, tableref);
	} else if (tableref->token == SQL_SELECT) {
		return rel_subquery_optname(sql, rel, tableref);
	} else {
		return query_exp_optname(sql, rel, tableref);
	}
}

static sql_exp *
rel_var_ref(mvc *sql, char *name, int at)
{
	if (stack_find_var(sql, name)) {
		sql_subtype *tpe = stack_find_type(sql, name);
		int frame = stack_find_frame(sql, name);

		return exp_param(sql->sa, name, tpe, frame);
	} else if (at) {
		return sql_error(sql, 02, "SELECT: '@""%s' unknown", name);
	} else {
		return sql_error(sql, 02, "SELECT: identifier '%s' unknown", name);
	}
}

static sql_exp *
exps_get_exp(list *exps, int nth)
{
	node *n = NULL;
	int i = 0;

	if (exps)
		for (n=exps->h, i=1; n && i<nth; n=n->next, i++)
			;
	if (n && i == nth)
		return n->data;
	return NULL;
}

static sql_exp *
rel_column_ref(mvc *sql, sql_rel **rel, symbol *column_r, int f)
{
	sql_exp *exp = NULL;
	dlist *l = NULL;

	assert(column_r->token == SQL_COLUMN && column_r->type == type_list);
	l = column_r->data.lval;

	if (dlist_length(l) == 1 && l->h->type == type_int) {
		int nr = l->h->data.i_val;
		atom *a;
		if ((a = sql_bind_arg(sql, nr)) != NULL) {
			if (EC_TEMP_FRAC(atom_type(a)->type->eclass)) {
				/* fix fraction */
				sql_subtype *st = atom_type(a), t;
				int digits = st->digits;
				sql_exp *e;

				sql_find_subtype(&t, st->type->sqlname, digits, 0);
	
				st->digits = 3;
				e = exp_atom_ref(sql->sa, nr, st);
	
				return exp_convert(sql->sa, e, st, &t); 
			} else {
				return exp_atom_ref(sql->sa, nr, atom_type(a));
			}
		}
		return NULL;
	} else if (dlist_length(l) == 1) {
		char *name = l->h->data.sval;
		sql_arg *a = sql_bind_param(sql, name);
		int var = stack_find_var(sql, name);
		
		if (rel && *rel)
			exp = rel_bind_column(sql, *rel, name, f);
		if (exp) {
			if (var || a)
				return sql_error(sql, ERR_AMBIGUOUS, "SELECT: identifier '%s' ambiguous", name);
		} else if (a) {
			if (var)
				return sql_error(sql, ERR_AMBIGUOUS, "SELECT: identifier '%s' ambiguous", name);
			exp = exp_param(sql->sa, a->name, &a->type, 0);
		}
		if (!exp && var) { 
			sql_rel *r = stack_find_rel_var(sql, name);
			if (r) {
				*rel = r;
				return exp_rel(sql, r);
			}
			return rel_var_ref(sql, name, 0);
<<<<<<< HEAD
		}
		if (!exp && !var)
			return sql_error(sql, 02, "SELECT: identifier '%s' unknown", name);
=======
		if (!exp && !var) {
			if (rel && *rel && (*rel)->card == CARD_AGGR && f == sql_sel)
				return sql_error(sql, 02, "SELECT: cannot use non GROUP BY column '%s' in query results without an aggregate function", name);
			else
				return sql_error(sql, 02, "SELECT: identifier '%s' unknown", name);
		}
>>>>>>> 4af909a1
		
	} else if (dlist_length(l) == 2) {
		char *tname = l->h->data.sval;
		char *cname = l->h->next->data.sval;

		if (rel && *rel)
			exp = rel_bind_column2(sql, *rel, tname, cname, f);

		/* some views are just in the stack,
		   like before and after updates views */
		if (rel && !exp && sql->use_views) {
			sql_rel *v = stack_find_rel_view(sql, tname);

			if (v) {
				if (*rel)
					*rel = rel_crossproduct(sql->sa, *rel, v, op_join);
				else
					*rel = v;
				exp = rel_bind_column(sql, *rel, cname, f);
			}
		}
		if (!exp) {
			if (rel && *rel && (*rel)->card == CARD_AGGR && f == sql_sel)
				return sql_error(sql, 02, "SELECT: cannot use non GROUP BY column '%s.%s' in query results without an aggregate function", tname, cname);
			else
				return sql_error(sql, 02, "42S22!SELECT: no such column '%s.%s'", tname, cname);
		}
	} else if (dlist_length(l) >= 3) {
		return sql_error(sql, 02, "TODO: column names of level >= 3");
	}
	return exp;
}

static lng
scale2value(int scale)
{
	lng val = 1;

	if (scale < 0)
		scale = -scale;
	for (; scale; scale--) {
		val = val * 10;
	}
	return val;
}

static sql_exp *
exp_fix_scale(mvc *sql, sql_subtype *ct, sql_exp *e, int both, int always)
{
	sql_subtype *et = exp_subtype(e);

	if (ct->type->scale == SCALE_FIX && et->type->scale == SCALE_FIX) {
		int scale_diff = ((int) ct->scale - (int) et->scale);

		if (scale_diff) {
			sql_subtype *it = sql_bind_localtype(et->type->base.name);
			sql_subfunc *c = NULL;

			if (scale_diff < 0) {
				if (!both)
					return e;
				c = sql_bind_func(sql->sa, sql->session->schema, "scale_down", et, it, F_FUNC);
			} else {
				c = sql_bind_func(sql->sa, sql->session->schema, "scale_up", et, it, F_FUNC);
			}
			if (c) {
				lng val = scale2value(scale_diff);
				atom *a = atom_int(sql->sa, it, val);
				sql_subtype *res = c->res->h->data;

				res->scale = (et->scale + scale_diff);
				return exp_binop(sql->sa, e, exp_atom(sql->sa, a), c);
			}
		}
	} else if (always && et->scale) {	/* scale down */
		int scale_diff = -(int) et->scale;
		sql_subtype *it = sql_bind_localtype(et->type->base.name);
		sql_subfunc *c = sql_bind_func(sql->sa, sql->session->schema, "scale_down", et, it, F_FUNC);

		if (c) {
			lng val = scale2value(scale_diff);
			atom *a = atom_int(sql->sa, it, val);
			sql_subtype *res = c->res->h->data;

			res->scale = 0;
			return exp_binop(sql->sa, e, exp_atom(sql->sa, a), c);
		} else {
			printf("scale_down missing (%s)\n", et->type->base.name);
		}
	}
	return e;
}

static int
rel_set_type_param(mvc *sql, sql_subtype *type, sql_exp *param, int upcast)
{
	if (!type || !param || param->type != e_atom)
		return -1;

	/* use largest numeric types */
	if (upcast && type->type->eclass == EC_NUM) 
		type = sql_bind_localtype("lng");
	if (upcast && type->type->eclass == EC_FLT) 
		type = sql_bind_localtype("dbl");

	if (set_type_param(sql, type, param->flag) == 0) {
		param->tpe = *type;
		return 0;
	}
	return -1;
}

/* try to do an in-place conversion
 *
 * in-place conversion is only possible if the exp is a variable.
 * This is only done to be able to map more cached queries onto the same
 * interface.
 */

static void
convert_atom(atom *a, sql_subtype *rt)
{
	if (atom_null(a)) {
		if (a->data.vtype != rt->type->localtype) {
			ptr p;

			a->data.vtype = rt->type->localtype;
			p = ATOMnilptr(a->data.vtype);
			VALset(&a->data, a->data.vtype, p);
		}
	}
	a->tpe = *rt;
}

static sql_exp *
exp_convert_inplace(mvc *sql, sql_subtype *t, sql_exp *exp)
{
	atom *a;

	/* exclude named variables */
	if (exp->type != e_atom || (exp->l && !atom_null(exp->l)) /* atoms */ || exp->r /* named */ || exp->f /* list */) 
		return NULL;

	if (exp->l)
		a = exp->l;
	else
		a = sql_bind_arg(sql, exp->flag);

	if ((!exp->l || !atom_null(a)) && (t->scale && t->type->eclass != EC_FLT))
		return NULL;

	if (a && atom_cast(a, t)) {
		convert_atom(a, t);
		exp->tpe = *t;
		return exp;
	}
	return NULL;
}

static sql_exp *
rel_numeric_supertype(mvc *sql, sql_exp *e )
{
	sql_subtype *tp = exp_subtype(e);

	if (tp->type->eclass == EC_DEC) {
		sql_subtype *dtp = sql_bind_localtype("dbl");

		return rel_check_type(sql, dtp, e, type_cast);
	}
	if (tp->type->eclass == EC_NUM) {
		sql_subtype *ltp = sql_bind_localtype("lng");

		return rel_check_type(sql, ltp, e, type_cast);
	}
	return e;
}

sql_exp *
rel_check_type(mvc *sql, sql_subtype *t, sql_exp *exp, int tpe)
{
	int err = 0;
	sql_exp* nexp = NULL;
	sql_subtype *fromtype = exp_subtype(exp);
	
	if (!fromtype && rel_set_type_param(sql, t, exp, 0) == 0)
		return exp;

	/* first try cheap internal (in-place) conversions ! */
	if ((nexp = exp_convert_inplace(sql, t, exp)) != NULL)
		return nexp;

	if (fromtype && subtype_cmp(t, fromtype) != 0) {
		int c = sql_type_convert(fromtype->type->eclass, t->type->eclass);
		if (!c ||
		   (c == 2 && tpe == type_set) || (c == 3 && tpe != type_cast)){
			err = 1;
		} else {
			exp = exp_convert(sql->sa, exp, fromtype, t);
		}
	}
	if (err) {
		sql_exp *res = sql_error(
			sql, 03,
			"types %s(%d,%d) and %s(%d,%d) are not equal%s%s%s",
			fromtype->type->sqlname,
			fromtype->digits,
			fromtype->scale,
			t->type->sqlname,
			t->digits,
			t->scale,
			(exp->type == e_column ? " for column '" : ""),
			(exp->type == e_column ? exp->name : ""),
			(exp->type == e_column ? "'" : "")
		);
		return res;
	}
	return exp;
}

static sql_exp *
exp_sum_scales(mvc *sql, sql_subfunc *f, sql_exp *l, sql_exp *r)
{
	sql_arg *ares = f->func->res->h->data;

	if (strcmp(f->func->imp, "*") == 0 && ares->type.type->scale == SCALE_FIX) {
		sql_subtype t;
		sql_subtype *lt = exp_subtype(l);
		sql_subtype *rt = exp_subtype(r);
		sql_subtype *res = f->res->h->data;

		res->scale = lt->scale + rt->scale;
		res->digits = lt->digits + rt->digits;

		/* HACK alert: digits should be less than max */
		if (ares->type.type->radix == 10 && res->digits > 19)
			res->digits = 19;
		if (ares->type.type->radix == 2 && res->digits > 53)
			res->digits = 53;

		/* sum of digits may mean we need a bigger result type
		 * as the function don't support this we need to
		 * make bigger input types!
		 */

		/* numeric types are fixed length */
		if (ares->type.type->eclass == EC_NUM) {
			sql_find_numeric(&t, ares->type.type->localtype, res->digits);
		} else {
			sql_find_subtype(&t, ares->type.type->sqlname, res->digits, res->scale);
		}
		if (type_cmp(t.type, ares->type.type) != 0) {
			/* do we need to convert to the a larger localtype
			   int * int may not fit in an int, so we need to
			   convert to lng * int.
			 */
			sql_subtype nlt;

			sql_init_subtype(&nlt, t.type, res->digits, lt->scale);
			l = rel_check_type( sql, &nlt, l, type_equal );
		}
		*res = t;
	}
	return l;
}

static sql_exp *
exp_scale_algebra(mvc *sql, sql_subfunc *f, sql_exp *l, sql_exp *r)
{
	sql_subtype *lt = exp_subtype(l);
	sql_subtype *rt = exp_subtype(r);

	if (lt->type->scale == SCALE_FIX && rt->scale &&
		strcmp(f->func->imp, "/") == 0) {
		sql_subtype *res = f->res->h->data;
		int scale, digits, digL, scaleL;
		sql_subtype nlt;

		/* scale fixing may require a larger type ! */
		scaleL = (lt->scale < 3) ? 3 : lt->scale;
		scale = scaleL;
		scaleL += rt->scale;
		digL = lt->digits + (scaleL - lt->scale);
		digits = (digL > (int)rt->digits) ? digL : (int)rt->digits;

		/* HACK alert: digits should be less than max */
		if (res->type->radix == 10 && digits > 19)
			digits = 19;
		if (res->type->radix == 2 && digits > 53)
			digits = 53;

		sql_find_subtype(&nlt, lt->type->sqlname, digL, scaleL);
		l = rel_check_type( sql, &nlt, l, type_equal );

		sql_find_subtype(res, lt->type->sqlname, digits, scale);
	}
	return l;
}

int
rel_convert_types(mvc *sql, sql_exp **L, sql_exp **R, int scale_fixing, int tpe)
{
	sql_exp *ls = *L;
	sql_exp *rs = *R;
	sql_subtype *lt = exp_subtype(ls);
	sql_subtype *rt = exp_subtype(rs);

	if (!rt && !lt) {
		sql_error(sql, 01, "Cannot have a parameter (?) on both sides of an expression");
		return -1;
	}
	if (rt && (!lt || !lt->type))
		 return rel_set_type_param(sql, rt, ls, 0);
	if (lt && (!rt || !rt->type))
		 return rel_set_type_param(sql, lt, rs, 0);

	if (rt && lt) {
		sql_subtype *i = lt;
		sql_subtype *r = rt;

		if (subtype_cmp(lt, rt) != 0) {
			sql_subtype super;

			supertype(&super, r, i);
			if (scale_fixing) {
				/* convert ls to super type */
				ls = rel_check_type(sql, &super, ls, tpe);
				/* convert rs to super type */
				rs = rel_check_type(sql, &super, rs, tpe);
			} else {
				/* convert ls to super type */
				super.scale = lt->scale;
				ls = rel_check_type(sql, &super, ls, tpe);
				/* convert rs to super type */
				super.scale = rt->scale;
				rs = rel_check_type(sql, &super, rs, tpe);
			}
		}
		*L = ls;
		*R = rs;
		if (!ls || !rs) {
			return -1;
		}
		return 0;
	}
	return -1;
}

static comp_type
compare_str2type( char *compare_op)
{
	comp_type type = cmp_filter;

	if (compare_op[0] == '=') {
		type = cmp_equal;
	} else if (compare_op[0] == '<') {
		type = cmp_lt;
		if (compare_op[1] != '\0') {
			if (compare_op[1] == '>')
				type = cmp_notequal;
			else if (compare_op[1] == '=')
				type = cmp_lte;
		}
	} else if (compare_op[0] == '>') {
		type = cmp_gt;
		if (compare_op[1] != '\0')
			if (compare_op[1] == '=')
				type = cmp_gte;
	}
	return type;
}

static sql_rel *
rel_filter_exp_(mvc *sql, sql_rel *rel, sql_exp *ls, sql_exp *rs, sql_exp *rs2, char *filter_op, int anti )
{
	sql_exp *L = ls, *R = rs, *e = NULL;
	sql_subfunc *f = NULL;

	/* find filter function */
	if (rs2)
		f = sql_bind_func3(sql->sa, mvc_bind_schema(sql,"sys"), filter_op, exp_subtype(ls), exp_subtype(rs), exp_subtype(rs2), F_FILT);
	else
		f = sql_bind_func(sql->sa, mvc_bind_schema(sql,"sys"), filter_op, exp_subtype(ls), exp_subtype(rs), F_FILT);
	if (!f) {
		f = sql_find_func(sql->sa, mvc_bind_schema(sql,"sys"), filter_op, (rs2)?3:2, F_FILT);
		if (f) {
			node *m = f->func->ops->h;
			sql_arg *a = m->data;

			ls = rel_check_type(sql, &a->type, ls, type_equal);
			a = m->next->data;
			rs = rel_check_type(sql, &a->type, rs, type_equal);
			if (rs2) {
				a = m->next->next->data;
				rs2 = rel_check_type(sql, &a->type, rs2, type_equal);
				if (!rs2) 
					rs = NULL;
			}
		}
	}
	if (!f || !ls || !rs)
		return NULL;
	e = exp_filter2(sql->sa, ls, rs, rs2, f, anti);

	/* atom or row => select */
	if (ls->card > rel->card) {
		if (ls->name)
			return sql_error(sql, 02, "SELECT: cannot use non GROUP BY column '%s' in query results without an aggregate function", ls->name);
		else
			return sql_error(sql, 02, "SELECT: cannot use non GROUP BY column in query results without an aggregate function");
	}
	if (rs->card > rel->card || (rs2 && rs2->card > rel->card)) {
		if (rs->name)
			return sql_error(sql, 02, "SELECT: cannot use non GROUP BY column '%s' in query results without an aggregate function", rs->name);
		else
			return sql_error(sql, 02, "SELECT: cannot use non GROUP BY column in query results without an aggregate function");
	}
	if (rs->card <= CARD_ATOM && exp_is_atom(rs) && 
	   (!rs2 || (rs2->card <= CARD_ATOM && exp_is_atom(rs2)))) {
		if (ls->card == rs->card && !rs2)  /* bin compare op */
			return rel_select(sql->sa, rel, e);

		if (/*is_semi(rel->op) ||*/ is_outerjoin(rel->op)) {
			rel_join_add_exp(sql->sa, rel, e);
			return rel;
		}
		/* push select into the given relation */
		return rel_push_select(sql, rel, L, e);
	} else { /* join */
		if (is_semi(rel->op) || is_outerjoin(rel->op)) {
			rel_join_add_exp(sql->sa, rel, e);
			return rel;
		}
		/* push join into the given relation */
		return rel_push_join(sql, rel, L, R, rs2, e);
	}
}

static sql_rel *
rel_compare_exp_(mvc *sql, sql_rel *rel, sql_exp *ls, sql_exp *rs, sql_exp *rs2, int type, int anti )
{
	sql_exp *L = ls, *R = rs, *e = NULL;

	if (rel_convert_types(sql, &ls, &rs, 1, type_equal) < 0 ||
	   (rs2 && rel_convert_types(sql, &ls, &rs2, 1, type_equal) < 0)) 
		return NULL;
	if (!rs2) {
		if (ls->card < rs->card) {
			sql_exp *swap = ls;
	
			ls = rs;
			rs = swap;

			swap = L;
			L = R;
			R = swap;

			type = (int)swap_compare((comp_type)type);
		}
		e = exp_compare(sql->sa, ls, rs, type);
	} else {
		e = exp_compare2(sql->sa, ls, rs, rs2, type);
	}
	if (anti)
		set_anti(e);

	/* atom or row => select */
	if (ls->card > rel->card) {
		if (ls->name)
			return sql_error(sql, 02, "SELECT: cannot use non GROUP BY column '%s' in query results without an aggregate function", ls->name);
		else
			return sql_error(sql, 02, "SELECT: cannot use non GROUP BY column in query results without an aggregate function");
	}
	if (rs->card > rel->card || (rs2 && rs2->card > rel->card)) {
		if (rs->name)
			return sql_error(sql, 02, "SELECT: cannot use non GROUP BY column '%s' in query results without an aggregate function", rs->name);
		else
			return sql_error(sql, 02, "SELECT: cannot use non GROUP BY column in query results without an aggregate function");
	}
	if (rs->card <= CARD_ATOM && exp_is_atom(rs) && 
	   (!rs2 || (rs2->card <= CARD_ATOM && exp_is_atom(rs2)))) {
		if (ls->card == rs->card && !rs2)  /* bin compare op */
			return rel_select(sql->sa, rel, e);

		if (/*is_semi(rel->op) ||*/ is_outerjoin(rel->op)) {
			if ((is_left(rel->op) || is_full(rel->op)) && rel_find_exp(rel->l, ls)) {
				rel_join_add_exp(sql->sa, rel, e);
				return rel;
			} else if ((is_right(rel->op) || is_full(rel->op)) && rel_find_exp(rel->r, ls)) {
				rel_join_add_exp(sql->sa, rel, e);
				return rel;
			}
			if (is_left(rel->op) && rel_find_exp(rel->r, ls)) {
				rel->r = rel_push_select(sql, rel->r, L, e);
				return rel;
			} else if (is_right(rel->op) && rel_find_exp(rel->l, ls)) {
				rel->l = rel_push_select(sql, rel->l, L, e);
				return rel;
			}
		}
		/* push select into the given relation */
		return rel_push_select(sql, rel, L, e);
	} else { /* join */
		if (is_semi(rel->op) || is_outerjoin(rel->op)) {
			rel_join_add_exp(sql->sa, rel, e);
			return rel;
		}
		/* push join into the given relation */
		return rel_push_join(sql, rel, L, R, rs2, e);
	}
}

static sql_rel *
rel_compare_exp(mvc *sql, sql_rel *rel, sql_exp *ls, sql_exp *rs,
		char *compare_op, sql_exp *esc, int reduce)
{
	comp_type type = cmp_equal;

	if (!ls || !rs)
		return NULL;

	if (!rel || !reduce) {
		/* TODO to handle filters here */
		sql_exp *e;

		if (rel_convert_types(sql, &ls, &rs, 1, type_equal) < 0) 
			return NULL;
		e = rel_binop_(sql, ls, rs, NULL, compare_op, card_value);

		if (!e)
			return NULL;
		if (!reduce) {
			if (rel && rel->op == op_project) {
				append(rel->exps, e);
			} else {
				list *exps = new_exp_list(sql->sa);

				append(exps, e);
				return rel_project(sql->sa, rel, exps);
			}
		} else {
			return rel_select(sql->sa, rel, e);
		}
	}
	type = compare_str2type(compare_op);
	if (type == cmp_filter) 
		return rel_filter_exp_(sql, rel, ls, rs, esc, compare_op, 0);
	return rel_compare_exp_(sql, rel, ls, rs, esc, type, 0);
}

static sql_rel *
rel_compare(mvc *sql, sql_rel *rel, symbol *lo, symbol *ro, symbol *ro2,
		char *compare_op, int f, exp_kind k)
{
	sql_exp *rs = NULL, *rs2 = NULL, *ls;
	exp_kind ek = {type_value, card_column, FALSE};

	if (!ro2 && lo->token == SQL_SELECT) { /* swap subquery to the right hand side */
		symbol *tmp = lo;

		lo = ro;
		ro = tmp;

		if (compare_op[0] == '>')
			compare_op[0] = '<';
		else if (compare_op[0] == '<')
			compare_op[0] = '>';
	}

	ls = rel_value_exp(sql, &rel, lo, f, ek);
	if (!ls)
		return NULL;
	if (ro->token != SQL_SELECT) {
		rs = rel_value_exp(sql, &rel, ro, f, ek);
		if (ro2) {
			rs2 = rel_value_exp(sql, &rel, ro2, f, ek);
			if (!rs2)
				return NULL;
		}
	} else {
		/* first try without current relation, too see if there
		   are correlations with the outer relation */
		sql_rel *r = rel_subquery(sql, NULL, ro, ek, APPLY_JOIN);

		/* NOT handled filter case */
		if (ro2)
			return NULL;
		if (!r && sql->session->status != -ERR_AMBIGUOUS) {
			/* reset error */
			sql->session->status = 0;
			sql->errstr[0] = 0;
			r = rel_subquery(sql, rel, ro, ek, f == sql_sel?APPLY_LOJ:APPLY_JOIN);

			/* get inner queries result value, ie
			   get last expression of r */
			if (r) {
				rs = rel_lastexp(sql, r);

				if (f == sql_sel && r->card > CARD_ATOM) {
					sql_subaggr *zero_or_one = sql_bind_aggr(sql->sa, sql->session->schema, "zero_or_one", exp_subtype(rs));
					rs = exp_aggr1(sql->sa, rs, zero_or_one, 0, 0, CARD_ATOM, 0);

					/* group by the right of the apply */
					r->r = rel_groupby(sql, r->r, NULL);
					rs = rel_groupby_add_aggr(sql, r->r, rs);
					rs = exp_column(sql->sa, exp_relname(rs), exp_name(rs), exp_subtype(rs), exp_card(rs), has_nil(rs), is_intern(rs));
				}
				rel = r;
			}
		} else if (r) {
			rel_setsubquery(r);
			rs = rel_lastexp(sql, r);
			if (r->card > CARD_ATOM) {
				/* if single value (independed of relations), rewrite */
				if (is_project(r->op) && !r->l && r->exps && list_length(r->exps) == 1) {
					return rel_compare_exp(sql, rel, ls, r->exps->h->data, compare_op, NULL, k.reduce);
				} else { 
					sql_subaggr *zero_or_one = sql_bind_aggr(sql->sa, sql->session->schema, "zero_or_one", exp_subtype(rs));

					rs = exp_aggr1(sql->sa, rs, zero_or_one, 0, 0, CARD_ATOM, 0);
				}
			}
			rel = rel_crossproduct(sql->sa, rel, r, op_semi);
		}
	}
	if (!rs) 
		return NULL;
	return rel_compare_exp(sql, rel, ls, rs, compare_op, rs2, k.reduce);
}

static sql_rel *
rel_or(mvc *sql, sql_rel *l, sql_rel *r, list *oexps, list *lexps, list *rexps, int f)
{
	sql_rel *rel, *ll = l->l, *rl = r->l;

	if (l == r && is_outerjoin(l->op)) { /* merge both lists */
		sql_exp *e = exp_or(sql->sa, lexps, rexps);
		list *nl = oexps?oexps:new_exp_list(sql->sa); 
		
		rel_destroy(r);
		append(nl, e);
		l->exps = nl;
		return l;
	}

	if (l->op == r->op && ll == rl && l->r == r->r) {
		sql_exp *e = exp_or(sql->sa, l->exps, r->exps);
		list *nl = new_exp_list(sql->sa); 
		
		rel_destroy(r);
		append(nl, e);
		l->exps = nl;
		return l;
	}
	(void)f;
	l = rel_project(sql->sa, l, rel_projections(sql, l, NULL, 1, 1));
	r = rel_project(sql->sa, r, rel_projections(sql, r, NULL, 1, 1));
	set_processed(l);
	set_processed(r);
	rel = rel_setop(sql->sa, l, r, op_union);
	rel->exps = rel_projections(sql, rel, NULL, 1, 1);
	rel = rel_distinct(rel);
	if (exps_card(l->exps) <= CARD_AGGR &&
	    exps_card(r->exps) <= CARD_AGGR)
	{
		rel->card = exps_card(l->exps);
		exps_fix_card( rel->exps, rel->card);
	}
	return rel;
}

sql_exp *
rel_logical_value_exp(mvc *sql, sql_rel **rel, symbol *sc, int f)
{
	exp_kind ek = {type_value, card_column, FALSE};

	if (!sc)
		return NULL;

	if (THRhighwater())
		return sql_error(sql, 10, "SELECT: too many nested operators");

	switch (sc->token) {
	case SQL_OR:
	case SQL_AND:
	{
		symbol *lo = sc->data.lval->h->data.sym;
		symbol *ro = sc->data.lval->h->next->data.sym;

		sql_exp *ls = rel_logical_value_exp(sql, rel, lo, f);
		sql_exp *rs = rel_logical_value_exp(sql, rel, ro, f);

		if (!ls || !rs)
			return NULL;
		if (sc->token == SQL_OR)
			return rel_binop_(sql, ls, rs, NULL, "or", card_value);
		else
			return rel_binop_(sql, ls, rs, NULL, "and", card_value);
	}
	case SQL_COMPARE:
	{
		symbol *lo = sc->data.lval->h->data.sym;
		symbol *ro = sc->data.lval->h->next->next->data.sym;
		char *compare_op = sc->data.lval->h->next->data.sval;

		/* currently we don't handle the (universal and existential)
		   quantifiers (all and any/some) */

		sql_exp *rs = NULL, *ls = rel_value_exp(sql, rel, lo, f, ek);

		if (!ls)
			return NULL;

		if (ro->token != SQL_SELECT) {
			rs = rel_value_exp(sql, rel, ro, f, ek);
			if (!rs)
				return NULL;
			if (rel_convert_types(sql, &ls, &rs, 1, type_equal) < 0)
				return NULL;
			return rel_binop_(sql, ls, rs, NULL, compare_op, card_value);
		} else {
			/* first try without current relation, too see if there
			are correlations with the outer relation */
			sql_rel *r = rel_subquery(sql, NULL, ro, ek, APPLY_JOIN);
	
			/* correlation, ie return new relation */
			if (!r && sql->session->status != -ERR_AMBIGUOUS) {
			

				sql_exp *e;

				/* reset error */
				sql->session->status = 0;
				sql->errstr[0] = 0;
				if (!r)
					r = rel_subquery(sql, *rel, ro, ek, f == sql_sel?APPLY_LOJ:APPLY_JOIN);

				/* get inner queries result value, ie
				   get last expression of r */
				if (r) {
					rs = rel_lastexp(sql, r);
					*rel = r;
					e = exp_compare(sql->sa, ls, rs, compare_str2type(compare_op));
					if (f != sql_sel)
						return e;
			
					/* For selection we need to convert back into Boolean */
					ls = rel_unop_(sql, ls, NULL, "isnull", card_value);
					rs = exp_atom_bool(sql->sa, 0);
					return rel_binop_(sql, ls, rs, NULL, "=", card_value);
				}
			} else if (r) {
				sql_rel *l = *rel;

				if (!l) {
					l = *rel = rel_project(sql->sa, NULL, new_exp_list(sql->sa));
					rel_project_add_exp(sql, l, ls);
				} else if (f == sql_sel) /* allways add left side in case of selections phase */
					rel_project_add_exp(sql, l, ls);
				rel_setsubquery(r);
				rs = rel_lastexp(sql, r);
				if (r->card > CARD_ATOM) {
					sql_subaggr *zero_or_one = sql_bind_aggr(sql->sa, sql->session->schema, "zero_or_one", exp_subtype(rs));

					rs = exp_aggr1(sql->sa, rs, zero_or_one, 0, 0, CARD_ATOM, 0);
				}
				*rel = rel_crossproduct(sql->sa, l, r, op_join);
			}
			if (!rs) 
				return NULL;
			if (rel_convert_types(sql, &ls, &rs, 1, type_equal) < 0) 
				return NULL;
			return rel_binop_(sql, ls, rs, NULL, compare_op, card_value);
		}
	}
	/* Set Member ship */
	case SQL_IN:
	case SQL_NOT_IN:
	{
		dlist *dl = sc->data.lval;
		symbol *lo = dl->h->data.sym;
		dnode *n = dl->h->next;
		sql_exp *l = rel_value_exp(sql, rel, lo, f, ek), *r = NULL;
		sql_rel *left = NULL, *right = NULL;
		int needproj = 0, vals_only = 1;
		list *vals = NULL;

		if (!l)
			return NULL;

		ek.card = card_set;

		if (!left)
			left = *rel;

		if (!left || (!left->l && f == sql_sel)) {
			needproj = (left != NULL);
			left = rel_project_exp(sql->sa, l);
		}

		if (n->type == type_list) {
			sql_subtype *st = exp_subtype(l);

			vals = new_exp_list(sql->sa);
			n = n->data.lval->h;
			for (; n; n = n->next) {
				symbol *sval = n->data.sym;
				/* without correlation first */
				sql_rel *z = NULL, *rl;

				r = rel_value_exp(sql, &z, sval, f, ek);
				if (!r || !(r=rel_check_type(sql, st, r, type_equal))) {
					rel_destroy(right);
					return NULL;
				}
				if (z) {
					vals_only = 0;
					rl = z;
				} else {
					list_append(vals, r);
					rl = rel_project_exp(sql->sa, r);
				}
				if (right) {
					rl = rel_setop(sql->sa, right, rl, op_union);
					rl->exps = rel_projections(sql, rl, NULL, 0, 1);
					set_processed(rl);
				}
				right = rl;
			}
			if (right->processed)
				right = rel_label(sql, right);
			right = rel_distinct(right);
		} else {
			return sql_error(sql, 02, "IN: missing inner query");
		}
		if (right) {
			sql_exp *e = NULL;
		
			if (vals_only) {
				node *n;

				rel_destroy(right);
				for(n=vals->h; n; n = n->next) {
					sql_exp *r = n->data, *ne;

					if (sc->token == SQL_NOT_IN)
						ne = rel_binop_(sql, l, r, NULL, "<>", card_value);
					else
						ne = rel_binop_(sql, l, r, NULL, "=", card_value);
					if (!e) {
						e = ne;
					} else if (sc->token == SQL_NOT_IN) {
						e = rel_binop_(sql, e, ne, NULL, "and", card_value);
					} else {
						e = rel_binop_(sql, e, ne, NULL, "or", card_value);
					}
				}
				return e;
			}
			r = rel_lastexp(sql, right);
			if (rel_convert_types(sql, &l, &r, 1, type_equal) < 0) 
				return NULL;
			left = rel_crossproduct(sql->sa, left, right, op_join);
			left->op = op_left;
			set_processed(left);
			e = exp_compare(sql->sa, l, r, cmp_equal );
			rel_join_add_exp(sql->sa, left, e);
			if (*rel && needproj)
				left = *rel = rel_project(sql->sa, left, NULL);
			else
				*rel = left;
			if (sc->token == SQL_NOT_IN)
				e = rel_binop_(sql, l, r, NULL, "<>", card_value);
			else
				e = rel_binop_(sql, l, r, NULL, "=", card_value);
			return e;
		}
		return NULL;
	}
	case SQL_LIKE:
	{
		symbol *lo = sc->data.lval->h->data.sym;
		symbol *ro = sc->data.lval->h->next->data.sym;
		int insensitive = sc->data.lval->h->next->next->data.i_val;
		int anti = sc->data.lval->h->next->next->next->data.i_val;
		sql_subtype *st = sql_bind_localtype("str");
		sql_exp *le = rel_value_exp(sql, rel, lo, f, ek);
		sql_exp *re, *ee = NULL;
		char *like = insensitive ? (anti ? "not_ilike" : "ilike") : (anti ? "not_like" : "like");

		if (!le)
			return NULL;

		if (!exp_subtype(le)) 
			return sql_error(sql, 02, "SELECT: parameter not allowed on "
					"left hand side of LIKE operator");

		lo = ro->data.lval->h->data.sym;
		/* like uses a single string pattern */
		ek.card = card_value;
		re = rel_value_exp(sql, rel, lo, f, ek);
		if (!re)
			return NULL;
		if (!exp_subtype(re)) {
			if (rel_set_type_param(sql, st, re, 0) == -1) 
				return sql_error(sql, 02, "LIKE: wrong type, should be string");
		} else if ((re = rel_check_type(sql, st, re, type_equal)) == NULL) {
			return sql_error(sql, 02, "LIKE: wrong type, should be string");
		}
		/* Do we need to escape ? */
		if (dlist_length(ro->data.lval) == 2) {
			char *escape = ro->data.lval->h->next->data.sval;
			ee = exp_atom(sql->sa, atom_string(sql->sa, st, sa_strdup(sql->sa, escape)));
		}
		if (ee)
			return rel_nop_(sql, le, re, ee, NULL, NULL, like, card_value);
		return rel_binop_(sql, le, re, NULL, like, card_value);
	}
	case SQL_BETWEEN:
	case SQL_NOT_BETWEEN:
	{
		symbol *lo = sc->data.lval->h->data.sym;
		int symmetric = sc->data.lval->h->next->data.i_val;
		symbol *ro1 = sc->data.lval->h->next->next->data.sym;
		symbol *ro2 = sc->data.lval->h->next->next->next->data.sym;
		sql_exp *le = rel_value_exp(sql, rel, lo, f, ek);
		sql_exp *re1 = rel_value_exp(sql, rel, ro1, f, ek);
		sql_exp *re2 = rel_value_exp(sql, rel, ro2, f, ek);
		sql_exp *e1 = NULL, *e2 = NULL;

		assert(sc->data.lval->h->next->type == type_int);
		if (!le || !re1 || !re2) 
			return NULL;
		
		if (rel_convert_types(sql, &le, &re1, 1, type_equal) < 0 ||
				rel_convert_types(sql, &le, &re2, 1, type_equal) < 0)
			return NULL;

		if (!re1 || !re2) 
			return NULL;

		if (symmetric) {
			sql_exp *tmp = NULL;
			sql_subfunc *min = sql_bind_func(sql->sa, sql->session->schema, "sql_min", exp_subtype(re1), exp_subtype(re2), F_FUNC);
			sql_subfunc *max = sql_bind_func(sql->sa, sql->session->schema, "sql_max", exp_subtype(re1), exp_subtype(re2), F_FUNC);

			if (!min || !max) {
				return sql_error(sql, 02, "min or max operator on types %s %s missing", exp_subtype(re1)->type->sqlname, exp_subtype(re2)->type->sqlname);
			}
			tmp = exp_binop(sql->sa, re1, re2, min);
			re2 = exp_binop(sql->sa, re1, re2, max);
			re1 = tmp;
		}

		if (sc->token == SQL_NOT_BETWEEN) {
			e1 = rel_binop_(sql, le, re1, NULL, "<", card_value);
			e2 = rel_binop_(sql, le, re2, NULL, ">", card_value);
		} else {
			e1 = rel_binop_(sql, le, re1, NULL, ">=", card_value);
			e2 = rel_binop_(sql, le, re2, NULL, "<=", card_value);
		}
		if (!e1 || !e2)
			return NULL;
		if (sc->token == SQL_NOT_BETWEEN) {
			return rel_binop_(sql, e1, e2, NULL, "or", card_value);
		} else {
			return rel_binop_(sql, e1, e2, NULL, "and", card_value);
		}
	}
	case SQL_IS_NULL:
	case SQL_IS_NOT_NULL:
	/* is (NOT) NULL */
	{
		sql_exp *le = rel_value_exp(sql, rel, sc->data.sym, f, ek);

		if (!le)
			return NULL;
		le = rel_unop_(sql, le, NULL, "isnull", card_value);
		if (sc->token != SQL_IS_NULL)
			le = rel_unop_(sql, le, NULL, "not", card_value);
		return le;
	}
	case SQL_NOT: {
		sql_exp *le = rel_logical_value_exp(sql, rel, sc->data.sym, f);

		if (!le)
			return le;
		return rel_unop_(sql, le, NULL, "not", card_value);
	}
	case SQL_ATOM: {
		/* TRUE or FALSE */
		AtomNode *an = (AtomNode *) sc;

		if (!an || !an->a) {
			assert(0);
			return exp_atom(sql->sa, atom_general(sql->sa, sql_bind_localtype("void"), NULL));
		} else {
			return exp_atom(sql->sa, atom_dup(sql->sa, an->a));
		}
	}
	case SQL_COLUMN:
		return rel_column_ref(sql, rel, sc, f);
	case SQL_UNION:
	case SQL_EXCEPT:
	case SQL_INTERSECT: {
		*rel = rel_setquery(sql, *rel, sc);
		if (*rel)
			return rel_lastexp(sql, *rel);
		return NULL;
	}
	default: {
		sql_exp *re, *le = rel_value_exp(sql, rel, sc, f, ek);
		sql_subtype bt;

		if (!le)
			return NULL;
		re = exp_atom_bool(sql->sa, 1);
		sql_find_subtype(&bt, "boolean", 0, 0);
		if ((le = rel_check_type(sql, &bt, le, type_equal)) == NULL) 
			return NULL;
		return rel_binop_(sql, le, re, NULL, "=", 0);
	}
	}
}

sql_rel *
rel_logical_exp(mvc *sql, sql_rel *rel, symbol *sc, int f)
{
	exp_kind ek = {type_value, card_column, TRUE};

	if (!sc)
		return NULL;

	if (THRhighwater())
		return sql_error(sql, 10, "SELECT: too many nested operators");

	switch (sc->token) {
	case SQL_OR:
	{
		list *exps = NULL, *lexps = NULL, *rexps = NULL;

		symbol *lo = sc->data.lval->h->data.sym;
		symbol *ro = sc->data.lval->h->next->data.sym;

		sql_rel *lr, *rr;

		if (!rel)
			return NULL;

		lr = rel;
		rr = rel_dup(lr);

		if (is_outerjoin(rel->op)) {
			int pushdown = sql->pushdown;

			exps = rel->exps;
			sql->pushdown = 0;

			lr = rel_select_copy(sql->sa, lr, sa_list(sql->sa));
			lr = rel_logical_exp(sql, lr, lo, f);
			lexps = lr?lr->exps:NULL;
			lr = lr?lr->l:NULL;

			rr = rel_select_copy(sql->sa, rr, sa_list(sql->sa));
			rr = rel_logical_exp(sql, rr, ro, f);
			rexps = rr?rr->exps:NULL;
			rr = rr?rr->l:NULL;
			sql->pushdown = pushdown;
		} else {
			lr = rel_logical_exp(sql, lr, lo, f);
			rr = rel_logical_exp(sql, rr, ro, f);
		}

		if (!lr || !rr)
			return NULL;
		return rel_or(sql, lr, rr, exps, lexps, rexps, f);
	}
	case SQL_AND:
	{
		symbol *lo = sc->data.lval->h->data.sym;
		symbol *ro = sc->data.lval->h->next->data.sym;

		rel = rel_logical_exp(sql, rel, lo, f);
		if (!rel)
			return NULL;
		return rel_logical_exp(sql, rel, ro, f);
	}
	case SQL_FILTER:
		/* 2 cases x filter y and x filter (y1,y2) */
	{
		symbol *lo = sc->data.lval->h->data.sym;
		symbol *ro = sc->data.lval->h->next->next->data.sym;
		symbol *ro2 = NULL;
		char *filter_op = sc->data.lval->h->next->data.sval;

		if (sc->data.lval->h->next->next->next)
			ro2 = sc->data.lval->h->next->next->next->data.sym;
		return rel_compare(sql, rel, lo, ro, ro2, filter_op, f, ek);
	}
	case SQL_COMPARE:
	{
		symbol *lo = sc->data.lval->h->data.sym;
		symbol *ro = sc->data.lval->h->next->next->data.sym;
		char *compare_op = sc->data.lval->h->next->data.sval;
		/* currently we don't handle the (universal and existential)
		   quantifiers (all and any/some) */
		return rel_compare(sql, rel, lo, ro, NULL, compare_op, f, ek);
	}
	/* Set Member ship */
	case SQL_IN:
	case SQL_NOT_IN:
	{
		dlist *dl = sc->data.lval;
		symbol *lo = dl->h->data.sym;
		dnode *n = dl->h->next;
		sql_rel *left = NULL, *right = NULL, *outer = rel;
		sql_exp *l = rel_value_exp(sql, &left, lo, f, ek), *e, *r = NULL;
		list *vals = NULL;
		int correlated = 0;
		int l_is_value = 1, r_is_rel = 0;

		if (!l && sql->session->status != -ERR_AMBIGUOUS) {
			l_is_value = 0;
			/* reset error */
			left = rel;
			sql->session->status = 0;
			sql->errstr[0] = 0;
			l = rel_value_exp(sql, &left, lo, f, ek);
		} else if (!left && l) {
			left = rel_project_exp(sql->sa, exp_label(sql->sa, l, ++sql->label));
		}
		if (!l)
			return NULL;

		ek.card = card_set;

		/* first remove the NULLs */
		if (sc->token == SQL_NOT_IN &&
		    l->card != CARD_ATOM && has_nil(l)) {
			e = rel_unop_(sql, l, NULL, "isnull", card_value);
			e = exp_compare(sql->sa, e, exp_atom_bool(sql->sa, 0), cmp_equal);
			if (!is_select(rel->op))
				left = rel = rel_select(sql->sa, rel, e);
			else
				rel_select_add_exp(sql->sa, rel, e);
		}

		/* list of values or subqueries */
		if (n->type == type_list) {
			sql_subtype *st = exp_subtype(l);
			sql_rel *z = NULL;

			vals = new_exp_list(sql->sa);
			n = dl->h->next;
			n = n->data.lval->h;

			/* Simple value list first */
			for (; n; n = n->next) {
				r = rel_value_exp(sql, &z, n->data.sym, f, ek);
				if (z || !r)
					break;
				if (rel_convert_types(sql, &l, &r, 1, type_equal) < 0) 
					return NULL;
				list_append(vals, r);
			}
			if (!n) { /* correct types */
				list *nvals = new_exp_list(sql->sa);
				node *n;

				st = exp_subtype(l);
				for ( n=vals->h; n; n = n->next) {
					if ((r = rel_check_type(sql, st, n->data, type_equal)) == NULL) 
						return NULL;
					list_append(nvals, r);
				}
				e = exp_in(sql->sa, l, nvals, sc->token==SQL_NOT_IN?cmp_notin:cmp_in);
				return rel_select(sql->sa, rel, e);
			} else { /* complex case */
				vals = new_exp_list(sql->sa);
				n = dl->h->next;
				n = n->data.lval->h;
				for (; n; n = n->next) {
					symbol *sval = n->data.sym;
					/* without correlation first */
					sql_rel *z = NULL;
					sql_rel *rl;

					r = rel_value_exp(sql, &z, sval, f, ek);
					if (z)
						r_is_rel = 1;
					if (z && is_project(z->op) && list_length(z->exps) != 1)
						return sql_error(sql, 02, "IN: iinner query should return a single column");
					if (!r && sql->session->status != -ERR_AMBIGUOUS) {
						/* reset error */
						sql->session->status = 0;
						sql->errstr[0] = 0;

						if (l_is_value) 
							rel = rel_dup(outer);
						else
							rel = left = rel_dup(left);
						r = rel_value_exp(sql, &rel, sval, f, ek);
						if (r && !is_project(rel->op)) {
							rel = rel_project(sql->sa, rel, NULL);
							rel_project_add_exp(sql, rel, r);
						}
						z = rel;
						correlated = 1;
					}
					if (!r || !(r=rel_check_type(sql, st, r, type_equal))) {
						rel_destroy(right);
						return NULL;
					}
					if (z) {
						rl = z;
					} else {
						list_append(vals, r);
						rl = rel_project_exp(sql->sa, exp_label(sql->sa, r, ++sql->label));
					}
					if (right) {
						rl = rel_setop(sql->sa, right, rl, op_union);
						rl->exps = rel_projections(sql, rl, NULL, 0, 1);
						set_processed(rl);
					}
					right = rl;
				}
			}
			if (!correlated) {
				if (!right)
					return NULL;
				if (right->processed)
					right = rel_label(sql, right);
				right = rel_distinct(right);
			}
		} else {
			return sql_error(sql, 02, "IN: missing inner query");
		}

		if (right) {
			r = rel_lastexp(sql, right);
			rel = rel_crossproduct(sql->sa, left, right, op_join);
			if (rel_convert_types(sql, &l, &r, 1, type_equal) < 0) 
				return NULL;
			e = exp_compare(sql->sa, l, r, cmp_equal );
			rel_join_add_exp(sql->sa, rel, e);
			if (correlated || l_is_value || r_is_rel) {
				rel->op = (sc->token == SQL_IN)?op_semi:op_anti;
			} else if (sc->token == SQL_NOT_IN) {
				rel->op = op_left;
				set_processed(rel);
				e = rel_unop_(sql, r, NULL, "isnull", card_value);
				r = exp_atom_bool(sql->sa, 1);
				e = exp_compare(sql->sa,  e, r, cmp_equal);
				rel = rel_select(sql->sa, rel, e);
			}
			if (l_is_value && outer)
				rel = rel_crossproduct(sql->sa, outer, rel, op_join);
			rel = rel_project(sql->sa, rel, rel_projections(sql, outer, NULL, 1, 1));
			set_processed(rel);
			return rel;
		}
		return right;
	}
	case SQL_EXISTS:
	case SQL_NOT_EXISTS:
	{
		symbol *lo = sc->data.sym;
		sql_rel *r;
		int apply = APPLY_EXISTS;

		if (sc->token != SQL_EXISTS)
			apply = APPLY_NOTEXISTS;
		ek.card = card_set;
		r = rel_subquery(sql, NULL, lo, ek, apply);
		if (!r && rel && sql->session->status != -ERR_AMBIGUOUS) { /* correlation */
			/* reset error */
			sql->session->status = 0;
			sql->errstr[0] = '\0';
			r = rel_subquery(sql, rel, lo, ek, apply);
			return r;
		}
		if (!r || !rel)
			return NULL;
		r = rel = rel_crossproduct(sql->sa, rel, r, op_join);
		if (sc->token == SQL_EXISTS) {
			r->op = op_semi;
		} else {	
			r->op = op_anti;
		}
		return rel;
	}
	case SQL_LIKE:
	{
		symbol *lo = sc->data.lval->h->data.sym;
		symbol *ro = sc->data.lval->h->next->data.sym;
		int insensitive = sc->data.lval->h->next->next->data.i_val;
		int anti = sc->data.lval->h->next->next->next->data.i_val;
		sql_subtype *st = sql_bind_localtype("str");
		sql_exp *le = rel_value_exp(sql, &rel, lo, f, ek);
		sql_exp *re, *ee = NULL;

		if (!le)
			return NULL;

		if (!exp_subtype(le)) 
			return sql_error(sql, 02, "SELECT: parameter not allowed on "
					"left hand side of LIKE operator");

		/* Do we need to escape ? */
		if (dlist_length(ro->data.lval) == 2) {
			char *escape = ro->data.lval->h->next->data.sval;
			ee = exp_atom(sql->sa, atom_string(sql->sa, st, sa_strdup(sql->sa, escape)));
		} else {
			ee = exp_atom(sql->sa, atom_string(sql->sa, st, sa_strdup(sql->sa, "")));
		}
		ro = ro->data.lval->h->data.sym;
		re = rel_value_exp(sql, &rel, ro, f, ek);
		if (!re)
			return NULL;
		if (!exp_subtype(re)) {
			if (rel_set_type_param(sql, st, re, 0) == -1) 
				return sql_error(sql, 02, "LIKE: wrong type, should be string");
		} else if ((re = rel_check_type(sql, st, re, type_equal)) == NULL) {
			return sql_error(sql, 02, "LIKE: wrong type, should be string");
		}
		if ((le = rel_check_type(sql, st, le, type_equal)) == NULL) 
			return sql_error(sql, 02, "LIKE: wrong type, should be string");
		return rel_filter_exp_(sql, rel, le, re, ee, (insensitive ? "ilike" : "like"), anti);
	}
	case SQL_BETWEEN:
	case SQL_NOT_BETWEEN:
	{
		symbol *lo = sc->data.lval->h->data.sym;
		int symmetric = sc->data.lval->h->next->data.i_val;
		symbol *ro1 = sc->data.lval->h->next->next->data.sym;
		symbol *ro2 = sc->data.lval->h->next->next->next->data.sym;
		sql_exp *le = rel_value_exp(sql, &rel, lo, f, ek);
		sql_exp *re1 = rel_value_exp(sql, &rel, ro1, f, ek);
		sql_exp *re2 = rel_value_exp(sql, &rel, ro2, f, ek);

		assert(sc->data.lval->h->next->type == type_int);
		if (!le || !re1 || !re2) 
			return NULL;

		if (rel_convert_types(sql, &le, &re1, 1, type_equal) < 0 ||
		    rel_convert_types(sql, &le, &re2, 1, type_equal) < 0)
			return NULL;

		if (!re1 || !re2) 
			return NULL;

		if (symmetric) {
			sql_exp *tmp = NULL;
			sql_subfunc *min = sql_bind_func(sql->sa, sql->session->schema, "sql_min", exp_subtype(re1), exp_subtype(re2), F_FUNC);
			sql_subfunc *max = sql_bind_func(sql->sa, sql->session->schema, "sql_max", exp_subtype(re1), exp_subtype(re2), F_FUNC);

			if (!min || !max) {
				return sql_error(sql, 02, "min or max operator on types %s %s missing", exp_subtype(re1)->type->sqlname, exp_subtype(re2)->type->sqlname);
			}
			tmp = exp_binop(sql->sa, re1, re2, min);
			re2 = exp_binop(sql->sa, re1, re2, max);
			re1 = tmp;
		}

		if (le->card == CARD_ATOM) {
			sql_exp *e1, *e2;
			if (sc->token == SQL_NOT_BETWEEN) {
				e1 = rel_binop_(sql, le, re1, NULL, "<", card_value);
				e2 = rel_binop_(sql, le, re2, NULL, ">", card_value);
			} else {
				e1 = rel_binop_(sql, le, re1, NULL, ">=", card_value);
				e2 = rel_binop_(sql, le, re2, NULL, "<=", card_value);
			}
			if (!e1 || !e2)
				return NULL;
			if (sc->token == SQL_NOT_BETWEEN) {
				e1 = rel_binop_(sql, e1, e2, NULL, "or", card_value);
			} else {
				e1 = rel_binop_(sql, e1, e2, NULL, "and", card_value);
			}
			e2 = exp_atom_bool(sql->sa, 1);
			rel = rel_select(sql->sa, rel, exp_compare(sql->sa,  e1, e2, cmp_equal));
		} else if (sc->token == SQL_NOT_BETWEEN) {
			rel = rel_compare_exp_(sql, rel, le, re1, re2, 3, 1);
		} else {
			rel = rel_compare_exp_(sql, rel, le, re1, re2, 3, 0);
		}
		return rel;
	}
	case SQL_IS_NULL:
	case SQL_IS_NOT_NULL:
	/* is (NOT) NULL */
	{
		sql_exp *re, *le = rel_value_exp(sql, &rel, sc->data.sym, f, ek);

		if (!le)
			return NULL;
		le = rel_unop_(sql, le, NULL, "isnull", card_value);
		if (sc->token == SQL_IS_NULL)
			re = exp_atom_bool(sql->sa, 1);
		else
			re = exp_atom_bool(sql->sa, 0);
		le = exp_compare(sql->sa, le, re, cmp_equal);
		return rel_select(sql->sa, rel, le);
	}
	case SQL_NOT: {
		sql_exp *re, *le = rel_value_exp(sql, &rel, sc->data.sym, f, ek);

		if (!le)
			return NULL;
		le = rel_unop_(sql, le, NULL, "not", card_value);
		re = exp_atom_bool(sql->sa, 1);
		le = exp_compare(sql->sa, le, re, cmp_equal);
		return rel_select(sql->sa, rel, le);
	}
	case SQL_ATOM: {
		/* TRUE or FALSE */
		AtomNode *an = (AtomNode *) sc;
		sql_exp *e = exp_atom(sql->sa, atom_dup(sql->sa, an->a));
		return rel_select(sql->sa, rel, e);
	}
	case SQL_COLUMN: {
		sql_rel *or = rel;
		sql_exp *e = rel_column_ref(sql, &rel, sc, f);

		if (e) {
			sql_subtype bt;

			sql_find_subtype(&bt, "boolean", 0, 0);
			e = rel_check_type(sql, &bt, e, type_equal);
		}
		if (!e || or != rel)
			return NULL;
		return rel_select(sql->sa, rel, e);
	}
	case SQL_UNION:
	case SQL_EXCEPT:
	case SQL_INTERSECT:
		return rel_setquery(sql, rel, sc);
	default: {
		sql_exp *re, *le = rel_value_exp(sql, &rel, sc, f, ek);

		if (!le)
			return NULL;
		re = exp_atom_bool(sql->sa, 1);
		if (rel_convert_types(sql, &le, &re, 1, type_equal) < 0) 
			return NULL;
		le = exp_compare(sql->sa, le, re, cmp_equal);
		return rel_select(sql->sa, rel, le);
	}
	}
	/* never reached, as all switch cases have a `return` */
}

static sql_exp *
rel_op(mvc *sql, symbol *se, exp_kind ek )
{
	dnode *l = se->data.lval->h;
	char *fname = qname_fname(l->data.lval);
	char *sname = qname_schema(l->data.lval);
	sql_schema *s = sql->session->schema;

	if (sname)
		s = mvc_bind_schema(sql, sname);
	return rel_op_(sql, s, fname, ek);
}

sql_exp *
rel_unop_(mvc *sql, sql_exp *e, sql_schema *s, char *fname, int card)
{
	sql_subfunc *f = NULL;
	sql_subtype *t = NULL;
	int type = (card == card_none)?F_PROC:
		   ((card == card_relation)?F_UNION:F_FUNC);

	if (!s)
		s = sql->session->schema;
	t = exp_subtype(e);
	f = sql_bind_func(sql->sa, s, fname, t, NULL, type);
	/* try to find the function without a type, and convert
	 * the value to the type needed by this function!
	 */
	if (!f &&
	   (f = sql_find_func(sql->sa, s, fname, 1, type)) != NULL &&
	   ((card == card_none && !f->res) || 
	    (card != card_none && f->res))) {

		if (!f->func->vararg) {
			sql_arg *a = f->func->ops->h->data;

			e = rel_check_type(sql, &a->type, e, type_equal);
		}
		if (!e) 
			f = NULL;
	}
	if (f &&
	   ((card == card_none && !f->res) || 
	    (card != card_none && f->res))) {
		sql_arg *ares = f->func->res?f->func->res->h->data:NULL;
		if (ares && ares->type.scale == INOUT) {
			sql_subtype *res = f->res->h->data;
			res->digits = t->digits;
			res->scale = t->scale;
		}
		if (card == card_relation && e->card > CARD_ATOM) {
			sql_subaggr *zero_or_one = sql_bind_aggr(sql->sa, sql->session->schema, "zero_or_one", exp_subtype(e));

			e = exp_aggr1(sql->sa, e, zero_or_one, 0, 0, CARD_ATOM, 0);
		}
		return exp_unop(sql->sa, e, f);
	} else if (e) {
		char *type = exp_subtype(e)->type->sqlname;

		return sql_error(sql, 02, "SELECT: no such unary operator '%s(%s)'", fname, type);
	}
	return NULL;
}

static sql_exp * _rel_aggr(mvc *sql, sql_rel **rel, int distinct, sql_schema *s, char *aname, dnode *arguments, int f);
static sql_exp *rel_aggr(mvc *sql, sql_rel **rel, symbol *se, int f);

static sql_exp *
rel_unop(mvc *sql, sql_rel **rel, symbol *se, int fs, exp_kind ek)
{
	dnode *l = se->data.lval->h;
	char *fname = qname_fname(l->data.lval);
	char *sname = qname_schema(l->data.lval);
	sql_schema *s = sql->session->schema;
	exp_kind iek = {type_value, card_column, FALSE};
	sql_exp *e = rel_value_exp(sql, rel, l->next->data.sym, fs, iek);
	sql_subfunc *f = NULL;
	sql_subtype *t = NULL;
	int type = (ek.card == card_none)?F_PROC:F_FUNC;

	if (!e) { /* possibly we cannot resolve the argument as the function maybe an aggregate */
		/* reset error */
		sql->session->status = 0;
		sql->errstr[0] = '\0';
		return rel_aggr(sql, rel, se, fs);
	}

	if (sname)
		s = mvc_bind_schema(sql, sname);
	if (!s)
		s = sql->session->schema;
	t = exp_subtype(e);
	f = sql_bind_func(sql->sa, s, fname, t, NULL, type);
	if (!f)
		f = sql_bind_func(sql->sa, s, fname, t, NULL, F_AGGR);
	if (f && IS_AGGR(f->func))
		return _rel_aggr(sql, rel, 0, s, fname, l->next, fs);

	if (f && type_has_tz(t) && f->func->fix_scale == SCALE_FIX) {
		/* set timezone (using msec (.3)) */
		sql_subtype *intsec = sql_bind_subtype(sql->sa, "sec_interval", 10 /*hour to second */, 3);
		atom *a = atom_int(sql->sa, intsec, sql->timezone);
		sql_exp *tz = exp_atom(sql->sa, a);

		e = rel_binop_(sql, e, tz, NULL, "sql_add", ek.card);
		if (!e)
			return NULL;
	}
	return rel_unop_(sql, e, s, fname, ek.card);
}


#define is_addition(fname) (strcmp(fname, "sql_add") == 0)
#define is_subtraction(fname) (strcmp(fname, "sql_sub") == 0)

sql_exp *
rel_binop_(mvc *sql, sql_exp *l, sql_exp *r, sql_schema *s,
		char *fname, int card)
{
	sql_exp *res = NULL;
	sql_subtype *t1, *t2;
	sql_subfunc *f = NULL;
	int type = (card == card_none)?F_PROC:
		   ((card == card_relation)?F_UNION:F_FUNC);

	t1 = exp_subtype(l);
	t2 = exp_subtype(r);

	if (!s)
		s = sql->session->schema;

	/* handle param's early */
	if (!t1 || !t2) {
		if (t2 && !t1 && rel_set_type_param(sql, t2, l, 1) < 0)
			return NULL;
		if (t1 && !t2 && rel_set_type_param(sql, t1, r, 1) < 0)
			return NULL;
		t1 = exp_subtype(l);
		t2 = exp_subtype(r);
	}

	if (!t1 || !t2)
		return sql_error(sql, 01, "Cannot have a parameter (?) on both sides of an expression");

	if ((is_addition(fname) || is_subtraction(fname)) && 
		((t1->type->eclass == EC_NUM && t2->type->eclass == EC_NUM) ||
		 (t1->type->eclass == EC_BIT && t2->type->eclass == EC_BIT))) {
		sql_subtype ntp;

		sql_find_numeric(&ntp, t1->type->localtype, t1->digits+1);
		l = rel_check_type(sql, &ntp, l, type_equal);
		sql_find_numeric(&ntp, t2->type->localtype, t2->digits+1);
		r = rel_check_type(sql, &ntp, r, type_equal);
		t1 = exp_subtype(l);
		t2 = exp_subtype(r);
	}

	f = sql_bind_func(sql->sa, s, fname, t1, t2, type);
	if (!f && is_commutative(fname)) {
		f = sql_bind_func(sql->sa, s, fname, t2, t1, type);
		if (f) {
			sql_subtype *tmp = t1;
			t1 = t2;	
			t2 = tmp;
			res = l;		
			l = r;
			r = res;
		}
	}
	if (f && 
	   ((card == card_none && !f->res) || 
	    (card != card_none && f->res))) {
		if (f->func->fix_scale == SCALE_FIX) {
			l = exp_fix_scale(sql, t2, l, 0, 0);
			r = exp_fix_scale(sql, t1, r, 0, 0);
		} else if (f->func->fix_scale == SCALE_EQ) {
			sql_arg *a1 = f->func->ops->h->data;
			sql_arg *a2 = f->func->ops->h->next->data;
			t1 = &a1->type;
			t2 = &a2->type;
			l = exp_fix_scale(sql, t1, l, 0, 0);
			r = exp_fix_scale(sql, t2, r, 0, 0);
		} else if (f->func->fix_scale == SCALE_DIV) {
			l = exp_scale_algebra(sql, f, l, r);
		} else if (f->func->fix_scale == SCALE_MUL) {
			l = exp_sum_scales(sql, f, l, r);
		} else if (f->func->fix_scale == DIGITS_ADD) {
			sql_subtype *res = f->res->h->data;
			res->digits = (t1->digits && t2->digits)?t1->digits + t2->digits:0;
		}
		if (card == card_relation && l->card > CARD_ATOM) {
			sql_subaggr *zero_or_one = sql_bind_aggr(sql->sa, sql->session->schema, "zero_or_one", exp_subtype(l));

			l = exp_aggr1(sql->sa, l, zero_or_one, 0, 0, CARD_ATOM, 0);
		}
		if (card == card_relation && r->card > CARD_ATOM) {
			sql_subaggr *zero_or_one = sql_bind_aggr(sql->sa, sql->session->schema, "zero_or_one", exp_subtype(r));

			r = exp_aggr1(sql->sa, r, zero_or_one, 0, 0, CARD_ATOM, 0);
		}
		return exp_binop(sql->sa, l, r, f);
	} else {
		sql_exp *ol = l;
		sql_exp *or = r;

		if (!EC_NUMBER(t1->type->eclass) &&
		   (f = sql_bind_member(sql->sa, s, fname, t1, 2)) != NULL &&
	     	   ((card == card_none && !f->res) || 
	    	    (card != card_none && f->res))) {
			/* try finding function based on first argument */
			node *m = f->func->ops->h;
			sql_arg *a = m->data;

			l = rel_check_type(sql, &a->type, l, type_equal);
			a = m->next->data;
			r = rel_check_type(sql, &a->type, r, type_equal);
			if (l && r) 
				return exp_binop(sql->sa, l, r, f);
		}
		/* reset error */
		sql->session->status = 0;
		sql->errstr[0] = '\0';

		l = ol;
		r = or;
		/* try finding function based on both arguments */
		if (rel_convert_types(sql, &l, &r, 1/*fix scale*/, type_equal) >= 0){
			/* try operators */
			t1 = exp_subtype(l);
			t2 = exp_subtype(r);
			f = sql_bind_func(sql->sa, s, fname, t1, t2, type);
			if (f && 
	     	    	   ((card == card_none && !f->res) || 
	    	    	    (card != card_none && f->res))) {
				if (f->func->fix_scale == SCALE_FIX) {
					l = exp_fix_scale(sql, t2, l, 0, 0);
					r = exp_fix_scale(sql, t1, r, 0, 0);
				} else if (f->func->fix_scale == SCALE_EQ) {
					sql_arg *a1 = f->func->ops->h->data;
					sql_arg *a2 = f->func->ops->h->next->data;
					t1 = &a1->type;
					t2 = &a2->type;
					l = exp_fix_scale(sql, t1, l, 0, 0);
					r = exp_fix_scale(sql, t2, r, 0, 0);
				} else if (f->func->fix_scale == SCALE_DIV) {
					l = exp_scale_algebra(sql, f, l, r);
				} else if (f->func->fix_scale == SCALE_MUL) {
					l = exp_sum_scales(sql, f, l, r);
				} else if (f->func->fix_scale == DIGITS_ADD) {
					sql_subtype *res = f->res->h->data;
					res->digits = (t1->digits && t2->digits)?t1->digits + t2->digits:0;
				}
				return exp_binop(sql->sa, l, r, f);
			}
		}
		/* reset error */
		sql->session->status = 0;
		sql->errstr[0] = '\0';

		l = ol;
		r = or;
		t1 = exp_subtype(l);
		(void) exp_subtype(r);

		if ((f = sql_bind_member(sql->sa, s, fname, t1, 2)) != NULL &&
	     	   ((card == card_none && !f->res) || 
	    	    (card != card_none && f->res))) {
			/* try finding function based on first argument */
			node *m = f->func->ops->h;
			sql_arg *a = m->data;

			l = rel_check_type(sql, &a->type, l, type_equal);
			a = m->next->data;
			r = rel_check_type(sql, &a->type, r, type_equal);
			if (l && r) 
				return exp_binop(sql->sa, l, r, f);
		}
		/* reset error */
		sql->session->status = 0;
		sql->errstr[0] = '\0';

		l = ol;
		r = or;
		/* everything failed, fall back to bind on function name only */
		if ((f = sql_find_func(sql->sa, s, fname, 2, type)) != NULL &&
	     	   ((card == card_none && !f->res) || 
	    	    (card != card_none && f->res))) {

			if (!f->func->vararg) {
				node *m = f->func->ops->h;
				sql_arg *a = m->data;

				l = rel_check_type(sql, &a->type, l, type_equal);
				a = m->next->data;
				r = rel_check_type(sql, &a->type, r, type_equal);
			}
			if (l && r)
				return exp_binop(sql->sa, l, r, f);
		}
		/* reset error */
		sql->session->status = 0;
		sql->errstr[0] = '\0';

		l = ol;
		r = or;
	}
	res = sql_error(sql, 02, "SELECT: no such binary operator '%s(%s,%s)'", fname,
			exp_subtype(l)->type->sqlname,
			exp_subtype(r)->type->sqlname);
	return res;
}

static sql_exp *
rel_binop(mvc *sql, sql_rel **rel, symbol *se, int f, exp_kind ek)
{
	dnode *dl = se->data.lval->h;
	sql_exp *l, *r;
	char *fname = qname_fname(dl->data.lval);
	char *sname = qname_schema(dl->data.lval);
	sql_schema *s = sql->session->schema;
	exp_kind iek = {type_value, card_column, FALSE};
	int type = (ek.card == card_none)?F_PROC:F_FUNC;

	l = rel_value_exp(sql, rel, dl->next->data.sym, f, iek);
	r = rel_value_exp(sql, rel, dl->next->next->data.sym, f, iek);
	if (!l && !r) { /* possibly we cannot resolve the argument as the function maybe an aggregate */
		/* reset error */
		sql->session->status = 0;
		sql->errstr[0] = '\0';
		return rel_aggr(sql, rel, se, f);
	}

	if (!l || !r) 
		return NULL;

	if (sname)
		s = mvc_bind_schema(sql, sname);

	if (type == F_FUNC) {
		sql_subfunc *func = sql_find_func(sql->sa, s, fname, 2, F_AGGR);
		if (func)
			return _rel_aggr(sql, rel, 0, s, fname, dl->next, f);
	}
	return rel_binop_(sql, l, r, s, fname, ek.card);
}

sql_exp *
rel_nop_(mvc *sql, sql_exp *a1, sql_exp *a2, sql_exp *a3, sql_exp *a4, sql_schema *s, char *fname, int card)
{
	list *tl = sa_list(sql->sa);
	sql_subfunc *f = NULL;
	int type = (card == card_none)?F_PROC:
		   ((card == card_relation)?F_UNION:F_FUNC);

	append(tl, exp_subtype(a1));
	append(tl, exp_subtype(a2));
	append(tl, exp_subtype(a3));
	if (a4)
		append(tl, exp_subtype(a4));

	if (!s)
		s = sql->session->schema;
	f = sql_bind_func_(sql->sa, s, fname, tl, type);
	if (!f)
		return sql_error(sql, 02, "SELECT: no such operator '%s'", fname);
	if (!a4)
		return exp_op3(sql->sa, a1,a2,a3,f);
	return exp_op4(sql->sa, a1,a2,a3,a4,f);
}

static sql_exp *
rel_nop(mvc *sql, sql_rel **rel, symbol *se, int fs, exp_kind ek)
{
	int nr_args = 0;
	dnode *l = se->data.lval->h;
	dnode *ops = l->next->data.lval->h;
	list *exps = new_exp_list(sql->sa);
	list *tl = sa_list(sql->sa);
	sql_subfunc *f = NULL;
	sql_subtype *obj_type = NULL;
	char *fname = qname_fname(l->data.lval);
	char *sname = qname_schema(l->data.lval);
	sql_schema *s = sql->session->schema;
	exp_kind iek = {type_value, card_column, FALSE};
	int table_func = (ek.card == card_relation);
	int type = (ek.card == card_none)?F_PROC:
		   ((ek.card == card_relation)?F_UNION:F_FUNC);

	for (; ops; ops = ops->next, nr_args++) {
		sql_exp *e = rel_value_exp(sql, rel, ops->data.sym, fs, iek);
		sql_subtype *tpe;

		if (!e) 
			return NULL;
		append(exps, e);
		tpe = exp_subtype(e);
		if (!nr_args)
			obj_type = tpe;
		append(tl, tpe);
	}
	if (sname)
		s = mvc_bind_schema(sql, sname);
	f = sql_bind_func_(sql->sa, s, fname, tl, type);
	if (f) {
		return exp_op(sql->sa, exps, f);
	} else if (((f = sql_bind_member(sql->sa, s, fname, obj_type, nr_args)) != NULL ||
		   (f = sql_find_func(sql->sa, s, fname, nr_args, type)) != NULL)){
		node *n, *m;
		list *nexps;

		if (f->func->vararg) 
			return exp_op(sql->sa, exps, f);
	       	nexps = new_exp_list(sql->sa);
		for (n = exps->h, m = f->func->ops->h; n && m;
				  n = n->next, m = m->next) {
			sql_arg *a = m->data;
			sql_exp *e = n->data;

			if (a->type.type->eclass == EC_ANY) {
				sql_subtype *st = &e->tpe;
				sql_init_subtype(&a->type, st->type, st->digits, st->scale);
			}
			e = rel_check_type(sql, &a->type, e, type_equal);
			if (!e) {
				nexps = NULL;
				break;
			}
			if (table_func && e->card > CARD_ATOM) {
				sql_subaggr *zero_or_one = sql_bind_aggr(sql->sa, sql->session->schema, "zero_or_one", exp_subtype(e));

				e = exp_aggr1(sql->sa, e, zero_or_one, 0, 0, CARD_ATOM, 0);
			}
			append(nexps, e);
		}
		if (nexps) 
			return exp_op(sql->sa, nexps, f);
	}
	return sql_error(sql, 02, "SELECT: no such operator '%s'", fname);
}

static sql_exp *
_rel_aggr(mvc *sql, sql_rel **rel, int distinct, sql_schema *s, char *aname, dnode *args, int f)
{
	exp_kind ek = {type_value, card_column, FALSE};
	sql_subaggr *a = NULL;
	int no_nil = 0;
	sql_rel *groupby = *rel, *gr;
	list *exps = NULL;

	if (!groupby) {
		char *uaname = malloc(strlen(aname) + 1);
		sql_exp *e = sql_error(sql, 02, "%s: missing group by",
				toUpperCopy(uaname, aname));
		free(uaname);
		return e;
	}

	if (f == sql_having && is_select(groupby->op))
		groupby = groupby->l;

	if (groupby->l && groupby->op == op_project) {
		sql_rel *r = groupby->l;	
		if (r->op == op_groupby) {
			groupby = r;
		} else if (r->op == op_select && r->l) {
			/* a having after a groupby */
			r = r->l;
			if (r->op == op_groupby)
				groupby = r;
		}
	}

	if (groupby->op != op_groupby)		/* implicit groupby */
		*rel = rel_project2groupby(sql, groupby);
	if (!*rel) {
		rel_destroy(groupby);
		return NULL;
	}

	if (f == sql_where) {
		char *uaname = malloc(strlen(aname) + 1);
		sql_exp *e = sql_error(sql, 02, "%s: not allowed in WHERE clause",
				toUpperCopy(uaname, aname));
		free(uaname);
		return e;
	}
	
	if (!args->data.sym) {	/* count(*) case */
		sql_exp *e;

		if (strcmp(aname, "count") != 0) {
			char *uaname = malloc(strlen(aname) + 1);
			sql_exp *e = sql_error(sql, 02, "%s: unable to perform '%s(*)'",
					toUpperCopy(uaname, aname), aname);
			free(uaname);
			return e;
		}
		a = sql_bind_aggr(sql->sa, s, aname, NULL);
		e = exp_aggr(sql->sa, NULL, a, distinct, 0, groupby->card, 0);
		if (*rel == groupby && f == sql_sel) /* selection */
			return e;
		return rel_groupby_add_aggr(sql, groupby, e);
	} 

	exps = sa_list(sql->sa);

	/* use cnt as nils shouldn't be counted */
	gr = groupby->l;

	no_nil = 1;

	reset_processed(groupby);
	for (	; args; args = args->next ) {
		sql_exp *e = rel_value_exp(sql, &gr, args->data.sym, f, ek);

		if (gr && e && is_project(gr->op) && !is_set(gr->op) && e->type != e_column) {
			rel_project_add_exp(sql, gr, e);
			e = exp_alias_or_copy(sql, exp_relname(e), exp_name(e), gr->l, e);
		}
		if (!e) {
			set_processed(groupby);
			return NULL;
		}
		list_append(exps, e);
	}
	set_processed(groupby);
	groupby->l = gr;

	a = sql_bind_aggr_(sql->sa, s, aname, exp_types(sql->sa, exps));
	if (!a) { /* find aggr + convert */
		/* First try larger numeric type */
		node *n;
		list *nexps = sa_list(sql->sa);

		for (n = exps->h ;  n; n = n->next ) {
			sql_exp *e = n->data;

			/* cast up, for now just dec to double */
			e = rel_numeric_supertype(sql, e);
			if (!e)
				break;
			list_append(nexps, e);
		}
		a = sql_bind_aggr_(sql->sa, s, aname, exp_types(sql->sa, nexps));
		if (a && list_length(nexps))  /* count(col) has |exps| != |nexps| */
			exps = nexps;
		if (!a) {
			a = sql_find_aggr(sql->sa, s, aname);
			if (a) {
				node *n, *op = a->aggr->ops->h;
				list *nexps = sa_list(sql->sa);

				for (n = exps->h ; a && op && n; op = op->next, n = n->next ) {
					sql_arg *arg = op->data;
					sql_exp *e = n->data;

					e = rel_check_type(sql, &arg->type, e, type_equal);
					if (!e)
						a = NULL;
					list_append(nexps, e);
				}
				if (a && list_length(nexps))  /* count(col) has |exps| != |nexps| */
					exps = nexps;
			}
		}
	}
	/* TODO: convert to single super type (iff |exps| > 1) */
	if (a) {
		sql_exp *e = exp_aggr(sql->sa, exps, a, distinct, no_nil, groupby->card, have_nil(exps));

		if (*rel != groupby || f != sql_sel) /* selection */
			e = rel_groupby_add_aggr(sql, groupby, e);
		return e;
	} else {
		sql_exp *e;
		char *type = "unknown";
		char *uaname = malloc(strlen(aname) + 1);

		if (exps->h) {
			sql_exp *e = exps->h->data;
			type = exp_subtype(e)->type->sqlname;
		}

		e = sql_error(sql, 02, "%s: no such operator '%s(%s)'",
				toUpperCopy(uaname, aname), aname, type);

		free(uaname);
		return e;
	}
}

static sql_exp *
rel_aggr(mvc *sql, sql_rel **rel, symbol *se, int f)
{
	dlist *l = se->data.lval;
	dnode *d = l->h->next;
	int distinct = 0;
	char *aname = qname_fname(l->h->data.lval);
	char *sname = qname_schema(l->h->data.lval);
	sql_schema *s = sql->session->schema;

	if (l->h->next->type == type_int) {
		distinct = l->h->next->data.i_val;
		d = l->h->next->next;
	}
	if (sname)
		s = mvc_bind_schema(sql, sname);
	return _rel_aggr( sql, rel, distinct, s, aname, d, f);
}

static sql_exp *
rel_case(mvc *sql, sql_rel **rel, int token, symbol *opt_cond, dlist *when_search_list, symbol *opt_else, int f)
{
	sql_subtype *tpe = NULL;
	list *conds = new_exp_list(sql->sa);
	list *results = new_exp_list(sql->sa);
	dnode *dn = when_search_list->h;
	sql_subtype *restype = NULL, rtype;
	sql_exp *res = NULL, *else_exp = NULL;
	node *n, *m;
	exp_kind ek = {type_value, card_column, FALSE};

	if (dn) {
		sql_exp *cond = NULL, *result = NULL;

		/* NULLIF(e1,e2) == CASE WHEN e1=e2 THEN NULL ELSE e1 END */
		if (token == SQL_NULLIF) {
			sql_exp *e1, *e2;

			e1 = rel_value_exp(sql, rel, dn->data.sym, f, ek);
			e2 = rel_value_exp(sql, rel, dn->next->data.sym, f, ek);
			if (e1 && e2) {
				cond = rel_binop_(sql, e1, e2, NULL, "=", card_value);
				result = exp_atom(sql->sa, atom_general(sql->sa, exp_subtype(e1), NULL));
				else_exp = e1;	/* ELSE case */
			}
			/* COALESCE(e1,e2) == CASE WHEN e1
			   IS NOT NULL THEN e1 ELSE e2 END */
		} else if (token == SQL_COALESCE) {
			cond = rel_value_exp(sql, rel, dn->data.sym, f, ek);

			if (cond) {
				result = cond;
				cond = rel_unop_(sql, rel_unop_(sql, cond, NULL, "isnull", card_value), NULL, "not", card_value);
			}
		} else {
			dlist *when = dn->data.sym->data.lval;

			if (opt_cond) {
				sql_exp *l = rel_value_exp(sql, rel, opt_cond, f, ek);
				sql_exp *r = rel_value_exp(sql, rel, when->h->data.sym, f, ek);
				if (!l || !r || rel_convert_types(sql, &l, &r, 1, type_equal) < 0) 
					return NULL;
				cond = rel_binop_(sql, l, r, NULL, "=", card_value);
			} else {
				cond = rel_logical_value_exp(sql, rel, when->h->data.sym, sql_sel);
			}
			result = rel_value_exp(sql, rel, when->h->next->data.sym, f, ek);
		}
		if (!cond || !result) 
			return NULL;
		list_prepend(conds, cond);
		list_prepend(results, result);

		restype = exp_subtype(result);

		if (token == SQL_NULLIF)
			dn = NULL;
		else
			dn = dn->next;
	}
	if (!restype) 
		return sql_error(sql, 02, "result type missing");
	/* for COALESCE we skip the last (else part) */
	for (; dn && (token != SQL_COALESCE || dn->next); dn = dn->next) {
		sql_exp *cond = NULL, *result = NULL;

		if (token == SQL_COALESCE) {
			cond = rel_value_exp(sql, rel, dn->data.sym, f, ek);

			if (cond) {
				result = cond;
				cond = rel_unop_(sql, rel_unop_(sql, cond, NULL, "isnull", card_value), NULL, "not", card_value);
			}
		} else {
			dlist *when = dn->data.sym->data.lval;

			if (opt_cond) {
				sql_exp *l = rel_value_exp(sql, rel, opt_cond, f, ek);
				sql_exp *r = rel_value_exp(sql, rel, when->h->data.sym, f, ek);
				if (!l || !r || rel_convert_types(sql, &l, &r, 1, type_equal) < 0) 
					return NULL;
				cond = rel_binop_(sql, l, r, NULL, "=", card_value);
			} else {
				cond = rel_logical_value_exp(sql, rel, when->h->data.sym, sql_sel);
			}
			result = rel_value_exp(sql, rel, when->h->next->data.sym, sql_sel, ek);
		}
		if (!cond || !result) 
			return NULL;
		list_prepend(conds, cond);
		list_prepend(results, result);

		tpe = exp_subtype(result);
		if (!tpe) 
			return sql_error(sql, 02, "result type missing");
		supertype(&rtype, restype, tpe);
		restype = &rtype;
	}
	if (opt_else || else_exp) {
		sql_exp *result = else_exp;

		if (!result && !(result = rel_value_exp(sql, rel, opt_else, f, ek))) 
			return NULL;

		tpe = exp_subtype(result);
		if (!tpe)
			return NULL;
		if (restype) {
			supertype(&rtype, restype, tpe);
			tpe = &rtype;
		}
		restype = tpe;

		if (!result || !(result = rel_check_type(sql, restype, result, type_equal))) 
			return NULL;
		res = result;
	} else {
		sql_exp *a = exp_atom(sql->sa, atom_general(sql->sa, restype, NULL));

		res = a;
	}

	for (n = conds->h, m = results->h; n && m; n = n->next, m = m->next) {
		sql_exp *cond = n->data;
		sql_exp *result = m->data;

		if (!(result = rel_check_type(sql, restype, result, type_equal))) 
			return NULL;

		/* remove any null's in the condition */
		if (has_nil(cond)) {
			sql_exp *condnil = rel_unop_(sql, cond, NULL, "isnull", card_value);
			cond = rel_nop_(sql, condnil, exp_atom_bool(sql->sa, 0), cond, NULL, NULL, "ifthenelse", card_value);
		}
		res = rel_nop_(sql, cond, result, res, NULL, NULL, "ifthenelse", card_value);
		if (!res) 
			return NULL;
		/* ugh overwrite res type */
	       	((sql_subfunc*)res->f)->res->h->data = sql_create_subtype(sql->sa, restype->type, restype->digits, restype->scale);
	}
	return res;
}

static sql_exp *
rel_case_exp(mvc *sql, sql_rel **rel, symbol *se, int f)
{
	dlist *l = se->data.lval;

	if (se->token == SQL_COALESCE) {
		symbol *opt_else = l->t->data.sym;

		return rel_case(sql, rel, se->token, NULL, l, opt_else, f);
	} else if (se->token == SQL_NULLIF) {
		return rel_case(sql, rel, se->token, NULL, l, NULL, f);
	} else if (l->h->type == type_list) {
		dlist *when_search_list = l->h->data.lval;
		symbol *opt_else = l->h->next->data.sym;

		return rel_case(sql, rel, SQL_CASE, NULL, when_search_list, opt_else, f);
	} else {
		symbol *scalar_exp = l->h->data.sym;
		dlist *when_value_list = l->h->next->data.lval;
		symbol *opt_else = l->h->next->next->data.sym;

		return rel_case(sql, rel, SQL_CASE, scalar_exp, when_value_list, opt_else, f);
	}
}

static sql_exp *
rel_cast(mvc *sql, sql_rel **rel, symbol *se, int f)
{

	dlist *dl = se->data.lval;
	symbol *s = dl->h->data.sym;
	sql_subtype *tpe = &dl->h->next->data.typeval;
	exp_kind ek = {type_value, card_column, FALSE};
	sql_exp *e = rel_value_exp(sql, rel, s, f, ek);

	if (!e)
		return NULL;
	/* strings may need too be truncated */
	if (tpe ->type ->localtype == TYPE_str) {
		if (tpe->digits > 0) {
			sql_subtype *et = exp_subtype(e);
			sql_subtype *it = sql_bind_localtype("int");
			sql_subfunc *c = sql_bind_func(sql->sa, sql->session->schema, "truncate", et, it, F_FUNC);
			if (c)
				e = exp_binop(sql->sa, e, exp_atom_int(sql->sa, tpe->digits), c);
		}
	}
	if (e)
		return rel_check_type(sql, tpe, e, type_cast);
	return NULL;
}

static sql_exp *
rel_next_value_for( mvc *sql, symbol *se )
{
	char *seq = qname_table(se->data.lval);
	char *sname = qname_schema(se->data.lval);
	sql_schema *s = NULL;
	sql_subtype t;
	sql_subfunc *f;

	if (sname && !(s = mvc_bind_schema(sql, sname)))
		return sql_error(sql, 02,
			"3F000!NEXT VALUE FOR: no such schema '%s'", sname);
	if (!s)
		s = sql->session->schema;

	if (!find_sql_sequence(s, seq) && !stack_find_rel_view(sql, seq))
		return sql_error(sql, 02, "NEXT VALUE FOR: "
			"no such sequence '%s'.'%s'", s->base.name, seq);
	sql_find_subtype(&t, "varchar", 0, 0);
	f = sql_bind_func(sql->sa, s, "next_value_for", &t, &t, F_FUNC);
	assert(f);
	return exp_binop(sql->sa, exp_atom_str(sql->sa, s->base.name, &t),
			exp_atom_str(sql->sa, seq, &t), f);
}

/* some users like to use aliases already in the groupby */
static sql_exp *
rel_selection_ref(mvc *sql, sql_rel *rel, symbol *grp, dlist *selection )
{
	dnode *n;
	dlist *gl = grp->data.lval;
	char *name = NULL;
	exp_kind ek = {type_value, card_column, FALSE};

	if (dlist_length(gl) > 1)
		return NULL;
	if (!selection)
		return NULL;

	name = gl->h->data.sval;
	for (n = selection->h; n; n = n->next) {
		/* we only look for columns */
		if (n->data.sym->token == SQL_COLUMN) {
			dlist *l = n->data.sym->data.lval;
			/* AS name */
			if (l->h->next->data.sval &&
					strcmp(l->h->next->data.sval, name) == 0){
				sql_exp *ve = rel_value_exp(sql, &rel, l->h->data.sym, sql_sel, ek);
				if (ve) {
					dlist *l = dlist_create(sql->sa);
					symbol *sym;
					exp_setname(sql->sa, ve, NULL, name);
					/* now we should rewrite the selection
					   such that it uses the new group
					   by column
					*/
					dlist_append_string(sql->sa, l,
						sa_strdup(sql->sa, name));
					sym = symbol_create_list(sql->sa, SQL_COLUMN, l);
					l = dlist_create(sql->sa);
					dlist_append_symbol(sql->sa, l, sym);
					/* no alias */
					dlist_append_symbol(sql->sa, l, NULL);
					n->data.sym = symbol_create_list(sql->sa, SQL_COLUMN, l);
				
				}
				return ve;
			}
		}
	}
	return NULL;
}

static list *
rel_group_by(mvc *sql, sql_rel *rel, symbol *groupby, dlist *selection, int f )
{
	sql_rel *or = rel;
	dnode *o = groupby->data.lval->h;
	list *exps = new_exp_list(sql->sa);

	for (; o; o = o->next) {
		symbol *grp = o->data.sym;
		sql_exp *e = rel_column_ref(sql, &rel, grp, f);

		if (or != rel)
			return NULL;
		if (!e) {
			char buf[ERRSIZE];
			/* reset error */
			sql->session->status = 0;
			strcpy(buf, sql->errstr);
			sql->errstr[0] = '\0';

			e = rel_selection_ref(sql, rel, grp, selection);
			if (!e) {
				if (sql->errstr[0] == 0)
					strcpy(sql->errstr, buf);
				return NULL;
			}
		}
		append(exps, e);
	}
	return exps;
}

/* find selection expressions matching the order by column expression */

/* first limit to simple columns only */
static sql_exp *
rel_order_by_simple_column_exp(mvc *sql, sql_rel *r, symbol *column_r)
{
	sql_exp *e = NULL;
	dlist *l = column_r->data.lval;

	if (column_r->type == type_int)
		return NULL;
	assert(column_r->token == SQL_COLUMN && column_r->type == type_list);

	assert(is_project(r->op));
	r = r->l;
	if (!r)
		return e;
	set_processed(r);
	if (dlist_length(l) == 1) {
		char *name = l->h->data.sval;
		e = rel_bind_column(sql, r, name, sql_sel);
	}
	if (dlist_length(l) == 2) {
		char *tname = l->h->data.sval;
		char *name = l->h->next->data.sval;

		e = rel_bind_column2(sql, r, tname, name, sql_sel);
	}
	if (!e) {
		/* now we need to rewrite r
			project( project( all exps + order_exps),
				order_exps, exps )
		*/
	}
	if (e)
		return e;
	return sql_error(sql, 02, "ORDER BY: absolute column names not supported");
}

static list *
rel_projections_(mvc *sql, sql_rel *rel)
{
	list *rexps, *exps ;

	if (is_subquery(rel) && is_project(rel->op))
		return new_exp_list(sql->sa);

	switch(rel->op) {
	case op_join:
	case op_left:
	case op_right:
	case op_full:
		exps = rel_projections_(sql, rel->l);
		rexps = rel_projections_(sql, rel->r);
		exps = list_merge( exps, rexps, (fdup)NULL);
		return exps;
	case op_groupby:
	case op_project:
	case op_table:
	case op_basetable:
	case op_ddl:

	case op_union:
	case op_except:
	case op_inter:

		exps = new_exp_list(sql->sa);
		if (rel->exps) {
			node *en;

			for (en = rel->exps->h; en; en = en->next) {
				sql_exp *e = en->data;
				if (e) {
					if (e->type == e_column) {
						sql_exp *oe = e;
						e = exp_column(sql->sa, exp_relname(e), exp_name(e), exp_subtype(e), exp_card(e), has_nil(e), is_intern(e));
						exp_setname(sql->sa, e, oe->l, oe->r);
					}
					append(exps, e);
				}
			}
		}
		if (is_groupby(rel->op) && rel->r) {
			list *l = rel->r;
			node *en;

			for (en = l->h; en; en = en->next) {
				sql_exp *e = en->data;
				if (e) {
					if (e->type == e_column) {
						sql_exp *oe = e;
						e = exp_column(sql->sa, exp_relname(e), exp_name(e), exp_subtype(e), exp_card(e), has_nil(e), is_intern(e));
						exp_setname(sql->sa, e, oe->l, oe->r);
					}
					append(exps, e);
				}
			}
		}
		return exps;
	case op_apply:
	case op_semi:
	case op_anti:

	case op_select:
	case op_topn:
	case op_sample:
		return rel_projections_(sql, rel->l);
	default:
		return NULL;
	}
}

/* exp_rewrite */
static sql_exp * exp_rewrite(mvc *sql, sql_exp *e, sql_rel *t);

static list *
exps_rename(mvc *sql, list *l, sql_rel *r) 
{
	node *n;
	list *nl = new_exp_list(sql->sa);

	for(n=l->h; n; n=n->next) {
		sql_exp *arg = n->data;

		arg = exp_rewrite(sql, arg, r);
		if (!arg) 
			return NULL;
		append(nl, arg);
	}
	return nl;
}

static sql_exp *
exp_rewrite(mvc *sql, sql_exp *e, sql_rel *r) 
{
	sql_exp *l, *ne = NULL;

	switch(e->type) {
	case e_column:
		if (e->l) { 
			e = exps_bind_column2(r->exps, e->l, e->r);
		} else {
			e = exps_bind_column(r->exps, e->r, NULL);
		}
		if (!e)
			return NULL;
		return exp_column(sql->sa, e->l, e->r, exp_subtype(e), exp_card(e), has_nil(e), is_intern(e));
	case e_aggr:
	case e_cmp: 
		return NULL;
	case e_convert:
		l = exp_rewrite(sql, e->l, r);
		if (l)
			ne = exp_convert(sql->sa, l, exp_fromtype(e), exp_totype(e));
		break;
	case e_func: {
		list *l = e->l, *nl = NULL;

		if (!l) {
			return e;
		} else {
			nl = exps_rename(sql, l, r);
			if (!nl)
				return NULL;
		}
		if (e->type == e_func)
			ne = exp_op(sql->sa, nl, e->f);
		else 
			ne = exp_aggr(sql->sa, nl, e->f, need_distinct(e), need_no_nil(e), e->card, has_nil(e));
		break;
	}	
	case e_atom:
	case e_psm:
		return e;
	}
	return ne;
}

/* second complex columns only */
static sql_exp *
rel_order_by_column_exp(mvc *sql, sql_rel **R, symbol *column_r, int f)
{
	sql_rel *r = *R;
	sql_exp *e = NULL;
	exp_kind ek = {type_value, card_column, FALSE};

	if (f == sql_orderby) {
		assert(is_project(r->op));
		r = r->l;
	}
	if (!r)
		return e;

	if (!is_project(r->op)) {
		r = rel_project(sql->sa, r, rel_projections(sql, r, NULL, 1, 1));
		(*R)->l = r;
		set_processed(r);
	}

	if (!e) {
		sql_rel *or = r;

		e = rel_value_exp(sql, &r, column_r, sql_sel, ek);

		if (r && or != r)
			(*R)->l = r;
		/* add to internal project */
		if (r && is_processed(r) && e) {
			rel_project_add_exp(sql, r, e);
			e = rel_lastexp(sql, r);
		}
		/* try with reverted aliases */
		if (!e && sql->session->status != -ERR_AMBIGUOUS) {
			sql_rel *nr = rel_project(sql->sa, r, rel_projections_(sql, r));

			/* reset error */
			sql->session->status = 0;
			sql->errstr[0] = '\0';

			set_processed(nr);
			e = rel_value_exp(sql, &nr, column_r, sql_sel, ek);
			if (e) {
				/* first rewrite e back into current column names */
				e = exp_rewrite(sql, e, nr);
				
				rel_project_add_exp(sql, r, e);
				e = rel_lastexp(sql, r);
			}
		}
	}
	if (e)
		return e;
	return sql_error(sql, 02, "ORDER BY: absolute column names not supported");
}


static list *
rel_order_by(mvc *sql, sql_rel **R, symbol *orderby, int f )
{
	sql_rel *rel = *R;
	sql_rel *or = rel;
	list *exps = new_exp_list(sql->sa);
	dnode *o = orderby->data.lval->h;

	if (f == sql_orderby) {
		assert(is_project(rel->op));
		rel = rel->l;
		or = rel;
	}
	
	for (; o; o = o->next) {
		symbol *order = o->data.sym;

		if (order->token == SQL_COLUMN) {
			symbol *col = order->data.lval->h->data.sym;
			int direction = order->data.lval->h->next->data.i_val;
			sql_exp *e = NULL;

			if (col->token == SQL_COLUMN || col->token == SQL_ATOM) {
				int is_last = 0;
				exp_kind ek = {type_value, card_column, FALSE};

				e = rel_value_exp2(sql, &rel, col, f, ek, &is_last);

				if (e && e->card <= CARD_ATOM) {
					sql_subtype *tpe = &e->tpe;
					/* integer atom on the stack */
					if (e->type == e_atom &&
					    tpe->type->eclass == EC_NUM) {
						atom *a = e->l?e->l:sql->args[e->flag];
						int nr = (int)atom_get_int(a);

						e = exps_get_exp(rel->exps, nr);
						if (!e)
							return NULL;
						e = exp_column(sql->sa, e->rname, exp_name(e), exp_subtype(e), exp_card(e), has_nil(e), is_intern(e));
						/* do not cache this query */
						if (e)
							scanner_reset_key(&sql->scanner);
					} else if (e->type == e_atom) {
						return sql_error(sql, 02, "order not of type SQL_COLUMN\n");
					}
				}
			}

			assert(order->data.lval->h->next->type == type_int);
			if (or != rel)
				return NULL;
			if (!e && sql->session->status != -ERR_AMBIGUOUS && col->token == SQL_COLUMN) {
				/* reset error */
				sql->session->status = 0;
				sql->errstr[0] = '\0';

				e = rel_order_by_simple_column_exp(sql, rel, col);
				if (e && e->card != rel->card) 
					e = NULL;
			}
			if (!e && sql->session->status != -ERR_AMBIGUOUS) {
				/* reset error */
				sql->session->status = 0;
				sql->errstr[0] = '\0';

				e = rel_order_by_column_exp(sql, &rel, col, f);
				if (e && e->card != rel->card) 
					e = NULL;
			}
			if (!e) 
				return NULL;
			set_direction(e, direction);
			append(exps, e);
		} else {
			return sql_error(sql, 02, "order not of type SQL_COLUMN\n");
		}
	}
	*R = rel;
	return exps;
}

static list *
rel_frame(mvc *sql, symbol *frame, list *exps)
{
	/* units, extent, exclusion */
	dnode *d = frame->data.lval->h;

	/* RANGE vs UNITS */
	sql_exp *units = exp_atom_int(sql->sa, d->next->next->data.i_val);
	sql_exp *start = exp_atom_int(sql->sa, d->data.i_val);
	sql_exp *end   = exp_atom_int(sql->sa, d->next->data.i_val);
	sql_exp *excl  = exp_atom_int(sql->sa, d->next->next->next->data.i_val);
	append(exps, units);
	append(exps, start);
	append(exps, end);
	append(exps, excl);
	return exps;
}

/* window functions */
static sql_exp *
rel_rankop(mvc *sql, sql_rel **rel, symbol *se, int f)
{
	dlist *l = se->data.lval;
	symbol *window_function = l->h->data.sym;
	dlist *window_specification = l->h->next->data.lval;
	char *aname = NULL;
	char *sname = NULL;
	sql_subfunc *wf = NULL;
	sql_exp *e = NULL;
	sql_rel *r = *rel;
	list *gbe = NULL, *obe = NULL;
	sql_subtype *idtype = sql_bind_localtype("oid");
	sql_schema *s = sql->session->schema;
	
	if (window_function->token == SQL_RANK) {
		aname = qname_fname(window_function->data.lval);
		sname = qname_schema(window_function->data.lval);
	} else { /* window aggr function */
		dnode *n = window_function->data.lval->h;
		assert(0);
		aname = qname_fname(n->data.lval);
		sname = qname_schema(n->data.lval);
	}
	if (sname)
		s = mvc_bind_schema(sql, sname);

	if (f == sql_where) {
		char *uaname = malloc(strlen(aname) + 1);
		e = sql_error(sql, 02, "%s: not allowed in WHERE clause",
				toUpperCopy(uaname, aname));
		free(uaname);
		return e;
	}

	/* window operations are only allowed in the projection */
	if (f != sql_sel)
		return sql_error(sql, 02, "OVER: only possible within the selection");

	/* Partition By */
	if (window_specification->h->data.sym) {
		gbe = rel_group_by(sql, r, window_specification->h->data.sym, NULL /* cannot use (selection) column references, as this result is a selection column */, f );
		if (!gbe)
			return NULL;
	}
	/* Order By */
	if (window_specification->h->next->data.sym) {
		obe = rel_order_by(sql, &r, window_specification->h->next->data.sym, f);
		if (!obe)
			return NULL;
	} else {
		obe = new_exp_list(sql->sa);
	}
	/* Frame */
	if (window_specification->h->next->next->data.sym) {
		obe  = rel_frame(sql, window_specification->h->next->next->data.sym, obe);
		if (!obe)
			return NULL;
	}
	wf = sql_bind_func(sql->sa, s, aname, idtype, NULL, F_FUNC);
	if (!wf)
		return sql_error(sql, 02, "SELECT: function '%s' not found", aname );
	/* now we need the gbe and obe lists */
	e = exp_op(sql->sa, gbe, wf);
	/* make sure the expression has the proper cardinality */
	e->card = CARD_AGGR;
	/* e->r specifies window expression */
	e->r = obe;
	return e;
}

sql_exp *
rel_value_exp2(mvc *sql, sql_rel **rel, symbol *se, int f, exp_kind ek, int *is_last)
{
	if (!se)
		return NULL;

	if (THRhighwater())
		return sql_error(sql, 10, "SELECT: too many nested operators");

	switch (se->token) {
	case SQL_OP:
		return rel_op(sql, se, ek);
	case SQL_UNOP:
		return rel_unop(sql, rel, se, f, ek);
	case SQL_BINOP:
		return rel_binop(sql, rel, se, f, ek);
	case SQL_NOP:
		return rel_nop(sql, rel, se, f, ek);
	case SQL_AGGR:
		return rel_aggr(sql, rel, se, f);
	case SQL_RANK:
		return rel_rankop(sql, rel, se, f);
	case SQL_COLUMN:
		return rel_column_ref(sql, rel, se, f );
	case SQL_NAME:
		return rel_var_ref(sql, se->data.sval, 1);
	case SQL_SELECT: {
		sql_rel *r;

		r = rel_subquery(sql, NULL, se, ek, APPLY_JOIN);
		if (r) {
			sql_exp *e;

			if (ek.card <= card_column && is_project(r->op) && list_length(r->exps) > 1) 
				return sql_error(sql, 02, "SELECT: subquery must return only one column");
			e = rel_lastexp(sql, r);

			/* group by needed ? */
			if (e->card > CARD_ATOM && e->card > ek.card) {
				int processed = is_processed(r);
				sql_subaggr *zero_or_one = sql_bind_aggr(sql->sa, sql->session->schema, "zero_or_one", exp_subtype(e));

				e = exp_aggr1(sql->sa, e, zero_or_one, 0, 0, CARD_ATOM, 0);
				r = rel_groupby(sql, r, NULL);
				e = rel_groupby_add_aggr(sql, r, e);
				if (processed)
					set_processed(r);
			}
			/* single row */
			if (*rel) {
				sql_rel *p = *rel;

				rel_setsubquery(r);
				/* in the selection phase we should have project/groupbys, unless 
				 * this is the value (column) for the aggregation then the 
				 * crossproduct is pushed under the project/groupby.  */ 
				if (f == sql_sel && is_project(p->op) && !is_processed(p)) {
					sql_rel *pp = p;
					if (p->l) 
						pp = p->l;
					if (is_groupby(pp->op)) {
						pp->l = rel_crossproduct(sql->sa, pp->l, r, op_join);
						e = rel_groupby_add_aggr(sql, pp, e);
					} else if (p->l) {
						p->l = rel_crossproduct(sql->sa, p->l, r, op_join);
					} else if (!p->l) {
						p->l = r;
					} else {
						assert(0);
						*rel = rel_crossproduct(sql->sa, p, r, op_join);
					}
				} else {
					*rel = rel_crossproduct(sql->sa, p, r, op_join);
				}
				*is_last = 1;
				return e;
			} else {
				*rel = r;
			}
			*is_last=1;
			return e;
		}
		if (!r && sql->session->status != -ERR_AMBIGUOUS) {
			sql_exp *rs = NULL;

			if (!*rel)
				return NULL;

			/* reset error */
			sql->session->status = 0;
			sql->errstr[0] = '\0';

			*rel = r = rel_subquery(sql, *rel, se, ek, f == sql_sel?APPLY_LOJ:APPLY_JOIN);
			if (r) {
				rs = rel_lastexp(sql, r);
				if (f == sql_sel && r->card > CARD_ATOM && r->r) {
					sql_subaggr *zero_or_one = sql_bind_aggr(sql->sa, sql->session->schema, "zero_or_one", exp_subtype(rs));
					rs = exp_aggr1(sql->sa, rs, zero_or_one, 0, 0, CARD_ATOM, 0);

					/* group by the right of the apply */
					r->r = rel_groupby(sql, r->r, NULL);
					rs = rel_groupby_add_aggr(sql, r->r, rs);
					rs = exp_column(sql->sa, exp_relname(rs), exp_name(rs), exp_subtype(rs), exp_card(rs), has_nil(rs), is_intern(rs));
				} else if (f == sql_sel) {
					*rel = rel_project(sql->sa, *rel, new_exp_list(sql->sa));
				}
			}
			return rs;
		}
		return NULL;
	}
	case SQL_TABLE: {
		/* turn a subquery into a tabular result */
		*rel = rel_selects(sql, se->data.sym /*, *rel, se->data.sym, ek*/);
		if (*rel)
			return rel_find_lastexp(*rel);
		return NULL;
	}
	case SQL_PARAMETER:{
		if (sql->emode != m_prepare)
			return sql_error(sql, 02, "SELECT: parameters ('?') not allowed in normal queries, use PREPARE");
		assert(se->type == type_int);
		return exp_atom_ref(sql->sa, se->data.i_val, NULL);
	}
	case SQL_NULL:
		return exp_atom(sql->sa, atom_general(sql->sa, sql_bind_localtype("void"), NULL));
	case SQL_ATOM:{
		AtomNode *an = (AtomNode *) se;

		if (!an || !an->a) {
			return exp_atom(sql->sa, atom_general(sql->sa, sql_bind_localtype("void"), NULL));
		} else {
			return exp_atom(sql->sa, atom_dup(sql->sa, an->a));
		}
	}
	case SQL_NEXT:
		return rel_next_value_for(sql, se);
	case SQL_CAST:
		return rel_cast(sql, rel, se, f);
	case SQL_CASE:
	case SQL_COALESCE:
	case SQL_NULLIF:
		return rel_case_exp(sql, rel, se, f);
	case SQL_XMLELEMENT:
	case SQL_XMLFOREST:
	case SQL_XMLCOMMENT:
	case SQL_XMLATTRIBUTE:
	case SQL_XMLCONCAT:
	case SQL_XMLDOCUMENT:
	case SQL_XMLPI:
	case SQL_XMLTEXT:
		return rel_xml(sql, rel, se, f, ek);
	default:
		return rel_logical_value_exp(sql, rel, se, f);
	}
}

sql_exp *
rel_value_exp(mvc *sql, sql_rel **rel, symbol *se, int f, exp_kind ek)
{
	int is_last = 0;
	sql_exp *e;
	if (!se)
		return NULL;

	if (THRhighwater())
		return sql_error(sql, 10, "SELECT: too many nested operators");

	e = rel_value_exp2(sql, rel, se, f, ek, &is_last);
	if (e && (se->token == SQL_SELECT || se->token == SQL_TABLE) && !is_last) {
		assert(*rel);
		return rel_lastexp(sql, *rel);
	}
	return e;
}

static sql_exp *
column_exp(mvc *sql, sql_rel **rel, symbol *column_e, int f)
{
	dlist *l = column_e->data.lval;
	exp_kind ek = {type_value, card_column, FALSE};
	sql_exp *ve = rel_value_exp(sql, rel, l->h->data.sym, f, ek);

	if (!ve)
		return NULL;
	/* AS name */
	if (ve && l->h->next->data.sval)
		exp_setname(sql->sa, ve, NULL, l->h->next->data.sval);
	return ve;
}

static list *
rel_table_exp(mvc *sql, sql_rel **rel, symbol *column_e )
{
	if (column_e->token == SQL_TABLE && column_e->data.lval->h->type == type_symbol) {
		sql_rel *r;


		if (!is_project((*rel)->op))
			return NULL;
		r = rel_named_table_function( sql, (*rel)->l, column_e);
	
		if (!r)
			return NULL;
		*rel = r;
		return sa_list(sql->sa); 
	} else if (column_e->token == SQL_TABLE) {
		char *tname = column_e->data.lval->h->data.sval;
		list *exps;
	
		if ((exps = rel_table_projections(sql, *rel, tname)) != NULL)
			return exps;
		if (!tname)
			return sql_error(sql, 02,
				"Table expression without table name");
		return sql_error(sql, 02,
				"Column expression Table '%s' unknown", tname);
	}
	return NULL;
}

sql_exp *
rel_column_exp(mvc *sql, sql_rel **rel, symbol *column_e, int f)
{
	if (column_e->token == SQL_COLUMN) {
		return column_exp(sql, rel, column_e, f);
	}
	return NULL;
}

static sql_rel *
rel_simple_select(mvc *sql, sql_rel *rel, symbol *where, dlist *selection, int distinct)
{
	dnode *n = 0;
	sql_rel *inner;

	if (!selection)
		return sql_error(sql, 02, "SELECT: the selection or from part is missing");
	if (where) {
		sql_rel *r = rel_logical_exp(sql, rel, where, sql_where);
		if (!r)
			return NULL;
		rel = r;
	}
	if (!rel || rel->op != op_project)
		rel = rel_project(sql->sa, rel, new_exp_list(sql->sa));
	inner = rel;
	for (n = selection->h; n; n = n->next ) {
		/* Here we could get real column expressions (including single
		 * atoms) but also table results. Therefore we try both
		 * rel_column_exp and rel_table_exp.
		 */
		sql_rel *o_inner = inner;
	       	list *te = NULL, *pre_prj = rel_projections(sql, o_inner, NULL, 1, 1);
		sql_exp *ce = rel_column_exp(sql, &inner, n->data.sym, sql_sel);

		if (inner != o_inner) {  /* relation got rewritten */
			if (!inner)
				return NULL;
			rel = inner;
		}

		if (ce && exp_subtype(ce)) {
			/* new relational, we need to rewrite */
			if (!is_project(inner->op)) {
				if (inner != o_inner && pre_prj) 
					inner = rel_project(sql->sa, inner, pre_prj);
				else
					inner = rel_project(sql->sa, inner, new_exp_list(sql->sa));
			}
			rel_project_add_exp(sql, inner, ce);
			rel = inner;
			continue;
		} else if (!ce) {
			te = rel_table_exp(sql, &rel, n->data.sym );
		} else 
			ce = NULL;
		if (!ce && !te)
			return sql_error(sql, 02, "SELECT: subquery result missing");
		/* here we should merge the column expressions we obtained
		 * so far with the table expression, ie t1.* or a subquery
		 */
		list_merge( rel->exps, te, (fdup)NULL);
	}
	if (rel)
		set_processed(rel);

	if (rel && distinct)
		rel = rel_distinct(rel);

	return rel;
}

static sql_rel *
join_on_column_name(mvc *sql, sql_rel *rel, sql_rel *t1, sql_rel *t2, int op, int l_nil, int r_nil)
{
	int nr = ++sql->label, found = 0, full = (op != op_join);
	char name[16], *nme;
	list *exps = rel_projections(sql, t1, NULL, 1, 0);
	list *r_exps = rel_projections(sql, t2, NULL, 1, 0);
	list *outexps = new_exp_list(sql->sa);
	node *n;

	nme = number2name(name, 16, nr);
	if (!exps)
		return NULL;
	for (n = exps->h; n; n = n->next) {
		sql_exp *le = n->data;
		char *nm = le->name;
		sql_exp *re = exps_bind_column(r_exps, nm, NULL);

		if (re) {
			found = 1;
			rel = rel_compare_exp(sql, rel, le, re, "=", NULL, TRUE);
			if (full) {
				sql_exp *cond;
				cond = rel_unop_(sql, le, NULL, "isnull", card_value);
				le = rel_nop_(sql, cond, re, le, NULL, NULL, "ifthenelse", card_value);
			}
			exp_setname(sql->sa, le, nme, sa_strdup(sql->sa, nm));
			append(outexps, le);
			list_remove_data(r_exps, re);
		} else {
			if (l_nil)
				set_has_nil(le);
			append(outexps, le);
		}
	}
	if (!found) {
		sql_error(sql, 02, "JOIN: no columns of tables '%s' and '%s' match", rel_get_name(t1)?rel_get_name(t1):"", rel_get_name(t2)?rel_get_name(t2):"");
		rel_destroy(rel);
		return NULL;
	}
	for (n = r_exps->h; n; n = n->next) {
		sql_exp *re = n->data;
		if (r_nil)
			set_has_nil(re);
		append(outexps, re);
	}
	rel = rel_project(sql->sa, rel, outexps);
	set_processed(rel);
	return rel;
}


static int
exp_is_not_intern(sql_exp *e)
{
	return is_intern(e)?-1:0;
}

static void
rel_remove_internal_exp(sql_rel *rel)
{
	if (rel->exps) {
		list *n_exps = list_select(rel->exps, rel, (fcmp)&exp_is_not_intern, (fdup)NULL);

		rel->exps = n_exps;
	}
}

static sql_rel *
rel_select_exp(mvc *sql, sql_rel *rel, SelectNode *sn, exp_kind ek)
{
	dnode *n;
	int aggr = 0;
	sql_rel *inner = NULL;

	assert(sn->s.token == SQL_SELECT);
	if (!sn->selection)
		return sql_error(sql, 02, "SELECT: the selection or from part is missing");

	if (!sn->from)
		return rel_simple_select(sql, rel, sn->where, sn->selection, sn->distinct);

	if (sn->where) {
		sql_rel *r = rel_logical_exp(sql, rel, sn->where, sql_where);
		if (!r) {
			if (sql->errstr[0] == 0)
				return sql_error(sql, 02, "Subquery result missing");
			return NULL;
		}
		rel = r;
	}

	if (rel) {
		if (sn->groupby) {
			list *gbe = rel_group_by(sql, rel, sn->groupby, sn->selection, sql_sel );

			if (!gbe)
				return NULL;
			rel = rel_groupby(sql, rel, gbe);
			aggr = 1;
		}
	}
	if (!rel)
		return NULL;

	if (sn->having) {
		/* having implies group by, ie if not supplied do a group by */
		if (rel->op != op_groupby)
			rel = rel_groupby(sql,  rel, NULL);
		aggr = 1;
		if (!rel)
			return NULL;
	}

	n = sn->selection->h;
	rel = rel_project(sql->sa, rel, new_exp_list(sql->sa));
	inner = rel;
	for (; n; n = n->next) {
		/* Here we could get real column expressions
		 * (including single atoms) but also table results.
		 * Therefor we try both rel_column_exp
		 * and rel_table_exp.

		 * TODO
			the rel_table_exp should simply return a new
			relation
		 */
		sql_rel *o_inner = inner;
	       	list *te = NULL, *pre_prj = rel_projections(sql, o_inner, NULL, 1, 1);
		sql_exp *ce = rel_column_exp(sql, &inner, n->data.sym, sql_sel);

		if (inner != o_inner) {  /* relation got rewritten */
			if (!inner)
				return NULL;
			if (is_groupby(inner->op))
				aggr = 1;
			rel = inner;
		}

		if (ce && exp_subtype(ce)) {
			if (rel->card < ce->card) {
				if (ce->name) {
					return sql_error(sql, 02, "SELECT: cannot use non GROUP BY column '%s' in query results without an aggregate function", ce->name);
				} else {
					return sql_error(sql, 02, "SELECT: cannot use non GROUP BY column in query results without an aggregate function");
				}
			}
			/*
			   because of the selection, the inner
			   relation may change.
			   We try hard to keep a projection
			   around this inner relation.
			*/
			if (!is_project(inner->op)) {
				if (inner != o_inner && pre_prj) 
					inner = rel_project(sql->sa, inner, pre_prj);
				else
					inner = rel_project(sql->sa, inner, new_exp_list(sql->sa));
			}
			rel_project_add_exp(sql, inner, ce);
			rel = inner;
			continue;
		} else if (!ce) {
			te = rel_table_exp(sql, &rel, n->data.sym);
		} else 
			ce = NULL;
		if (!ce && !te)
			return sql_error(sql, 02, "SELECT: subquery result missing");
		/* here we should merge the column expressions we
		 * obtained so far with the table expression, ie
		 * t1.* or a subquery.
		 */
		list_merge( rel->exps, te, (fdup)NULL);
	}

	if (sn->having) {
		inner = rel->l;
		assert(is_project(rel->op) && inner);
	
		inner = rel_logical_exp(sql, inner, sn->having, sql_having);

		if (!inner)
			return NULL;
		if (inner -> exps && exps_card(inner->exps) > CARD_AGGR)
			return sql_error(sql, 02, "SELECT: cannot compare sets with values, probably an aggregate function missing");
		rel -> l = inner;
	}
	if (rel)
		set_processed(rel);
	if (aggr && rel) {
		sql_rel *l = rel;
		while(l && !is_groupby(l->op))
			if (is_project(l->op) || is_select(l->op))
				l = l -> l;
			else
				l = NULL;
		if (l)
			set_processed(l);
	}

	if (rel && sn->distinct)
		rel = rel_distinct(rel);

	if (rel && sn->orderby) {
		list *obe = NULL;

		rel = rel_orderby(sql, rel);
		obe = rel_order_by(sql, &rel, sn->orderby, sql_orderby);
		if (!obe)
			return NULL;
		rel->r = obe;
	}
	if (!rel)
		return NULL;

	if (sn->limit || sn->offset) {
		sql_subtype *wrd = sql_bind_localtype("wrd");
		list *exps = new_exp_list(sql->sa);

		if (sn->limit) {
			sql_exp *l = rel_value_exp( sql, NULL, sn->limit, 0, ek);

			if (!l || !(l=rel_check_type(sql, wrd, l, type_equal)))
				return NULL;
			if ((ek.card != card_relation && sn->limit) &&
				(ek.card == card_value && sn->limit)) {
				sql_subaggr *zero_or_one = sql_bind_aggr(sql->sa, sql->session->schema, "zero_or_one", exp_subtype(l));
	
				l = exp_aggr1(sql->sa, l, zero_or_one, 0, 0, CARD_ATOM, 0);
			}
			append(exps, l);
		} else
			append(exps, NULL);
		if (sn->offset) {
			sql_exp *o = rel_value_exp( sql, NULL, sn->offset, 0, ek);
			if (!o || !(o=rel_check_type(sql, wrd, o, type_equal)))
				return NULL;
			append(exps, o);
		}
		rel = rel_topn(sql->sa, rel, exps);
	}

	if (sn->sample) {
		list *exps = new_exp_list(sql->sa);
		sql_exp *o = rel_value_exp( sql, NULL, sn->sample, 0, ek);
		if (!o)
			return NULL;
		append(exps, o);
		rel = rel_sample(sql->sa, rel, exps);
	}

	return rel;
}

static sql_rel *
rel_query(mvc *sql, sql_rel *rel, symbol *sq, int toplevel, exp_kind ek, int apply)
{
	sql_rel *res = NULL, *outer = NULL;
	list *applyexps = NULL;
	SelectNode *sn = NULL;
	int used = 0;
	int old = sql->use_views;

	if (sq->token != SQL_SELECT)
		return table_ref(sql, rel, sq);

	/* select ... into is currently not handled here ! */
 	sn = (SelectNode *) sq;
	if (sn->into)
		return NULL;

	if (ek.card != card_relation && sn->orderby)
		return sql_error(sql, 01, "SELECT: ORDER BY only allowed on outermost SELECT");


	sql->use_views = 1;
	if (sn->from) {	
		dlist *fl = sn->from->data.lval;
		dnode *n = NULL;
		sql_rel *fnd = NULL;
		list *aliases =  sa_list(sql->sa);

		for (n = fl->h; n ; n = n->next) {
			fnd = table_ref(sql, NULL, n->data.sym);
			if (!fnd && rel && sql->session->status != -ERR_AMBIGUOUS) {
				/* reset error */
				sql->session->status = 0;
				sql->errstr[0] = 0;
				if (used)
					rel = rel_dup(rel);
				if (!used) {
					sql_rel *o = rel;

					/* remove the outer (running) project */
					if (!is_processed(o) && is_project(o->op))
						o = rel->l;
					outer = rel;
					/* create dummy single row project */
					rel = rel_project(sql->sa, NULL, applyexps = rel_projections(sql, o, NULL, 1, 1)); 
				}
				fnd = table_ref(sql, rel, n->data.sym);
				used = 1;
			}

			if (!fnd)
				break;
			if (res && list_find(aliases, rel_name(fnd), (fcmp)&strcmp)) 
				return sql_error(sql, ERR_AMBIGUOUS, "SELECT: identifier '%s' ambiguous", rel_name(fnd));
			else if (res)
				res = rel_crossproduct(sql->sa, res, fnd, op_join);
			else 
				res = fnd;
			if (rel_name(fnd))
				list_append(aliases, rel_name(fnd));
		}
		if (!fnd) {
			if (res)
				rel_destroy(res);
			return NULL;
		}
		if (rel && !used /*&& !toplevel */) {
			sql_rel *o = rel;

			/* remove the outer (running) project */
			if (!is_processed(o) && is_project(o->op))
				o = rel->l;
			rel_setsubquery(res);
			outer = rel;
			/* create dummy single row project */
			rel = rel_project(sql->sa, NULL, applyexps = rel_projections(sql, o, NULL, 1, 1)); 
			res = rel_crossproduct(sql->sa, rel, res, op_join);
		}
	} else if (toplevel || !res) {	/* only on top level query */
		sql->use_views = old;
		return rel_simple_select(sql, rel, sn->where, sn->selection, sn->distinct);
	}
	sql->use_views = old;
	if (res)
		rel = rel_select_exp(sql, res, sn, ek);
	if (rel && outer) {
		if (apply == APPLY_EXISTS || apply == APPLY_NOTEXISTS) {
			/* remove useless project */
			if (is_project(rel->op))
				rel = rel->l;
		}
		/* remove empty projects */
		if (is_project(outer->op) && (!outer->exps || list_length(outer->exps) == 0)) 
			outer = outer->l;
		/* add all columns to the outer (running) project */
		else if (!is_processed(outer) && is_project(outer->op)) {
			list *exps = rel_projections(sql, outer->l, NULL, 1, 1 );

			list_merge(outer->exps, exps, (fdup)NULL);
		}
		rel = rel_crossproduct(sql->sa, outer, rel, op_apply);
		rel->exps = applyexps;
		rel->flag = apply;
	}
	return rel;
}

static sql_rel *
rel_setquery_(mvc *sql, sql_rel *l, sql_rel *r, dlist *cols, int op )
{
	sql_rel *rel;

	if (!cols) {
		node *n, *m;
		int changes = 0;

		list *ls = rel_projections(sql, l, NULL, 0, 1);
		list *rs = rel_projections(sql, r, NULL, 0, 1);
		list *nls = new_exp_list(sql->sa);
		list *nrs = new_exp_list(sql->sa);

		for (n = ls->h, m = rs->h; n && m; n = n->next, m = m->next) {
			sql_exp *le = n->data, *lb = le;
			sql_exp *re = m->data, *rb = re;

			if ((rel_convert_types(sql, &le, &re, 1, type_set) < 0))
				return NULL;
			if (le != lb || re != rb)
				changes = 1;
			append(nls, le);
			append(nrs, re);
		}
		if (changes) {
			l = rel_project(sql->sa, l, nls);
			r = rel_project(sql->sa, r, nrs);
			set_processed(l);
			set_processed(r);
		}
	}
	rel = rel_setop(sql->sa, l, r, (operator_type)op);
	rel->exps = rel_projections(sql, rel, NULL, 0, 1);
	set_processed(rel);
	return rel;
}


static sql_rel *
rel_setquery(mvc *sql, sql_rel *rel, symbol *q)
{
	sql_rel *res = NULL;
	dnode *n = q->data.lval->h;
	symbol *tab_ref1 = n->data.sym;
	int dist = n->next->data.i_val, used = 0;
	dlist *corresponding = n->next->next->data.lval;
	symbol *tab_ref2 = n->next->next->next->data.sym;
	sql_rel *t1, *t2; 

	assert(n->next->type == type_int);
	t1 = table_ref(sql, NULL, tab_ref1);
	if (rel && !t1 && sql->session->status != -ERR_AMBIGUOUS) {
		sql_rel *r = rel;

		if (rel_is_ref(rel)) {
			used = 1;
			r = rel_project( sql->sa, rel, rel_projections(sql, rel, NULL, 1, 1));
			set_processed(r);
		}
		/* reset error */
		sql->session->status = 0;
		sql->errstr[0] = 0;
		t1 = table_ref(sql, r, tab_ref1);
	}
	if (!t1)
		return NULL;
	t2 = table_ref(sql, NULL, tab_ref2);
	if (rel && !t2 && sql->session->status != -ERR_AMBIGUOUS) {
		sql_rel *r = rel;

		if (rel_is_ref(rel)) {
			if (used)
				rel = rel_dup(rel);
			r = rel_project( sql->sa, rel, rel_projections(sql, rel, NULL, 1, 1));
			set_processed(r);
		}
		/* reset error */
		sql->session->status = 0;
		sql->errstr[0] = 0;
		t2 = table_ref(sql, r, tab_ref2);
	}
	if (!t2)
		return NULL;

	rel_remove_internal_exp(t1);
	rel_remove_internal_exp(t2);
	if (list_length(t1->exps) != list_length(t2->exps)) {
		int t1nrcols = list_length(t1->exps);
		int t2nrcols = list_length(t2->exps);
		char *op = "UNION";
		if (q->token == SQL_EXCEPT)
			op = "EXCEPT";
		else if (q->token == SQL_INTERSECT)
			op = "INTERSECT";
		rel_destroy(t1);
		rel_destroy(t2);
		return sql_error(sql, 02, "%s: column counts (%d and %d) do not match", op, t1nrcols, t2nrcols);
	}
	if (t1 && dist)
		t1 = rel_distinct(t1);
	if ( q->token == SQL_UNION) {
		if (t2 && dist)
			t2 = rel_distinct(t2);
		res = rel_setquery_(sql, t1, t2, corresponding, op_union );
		if (res && dist)
			res = rel_distinct(res);
	}
	if ( q->token == SQL_EXCEPT)
		res = rel_setquery_(sql, t1, t2, corresponding, op_except );
	if ( q->token == SQL_INTERSECT)
		res = rel_setquery_(sql, t1, t2, corresponding, op_inter );
	return res;
}



static sql_rel *
rel_joinquery_(mvc *sql, sql_rel *rel, symbol *tab1, int natural, jt jointype, symbol *tab2, symbol *js)
{
	operator_type op = op_join;
	sql_rel *t1, *t2, *inner;
	int l_nil = 0, r_nil = 0;

	t1 = table_ref(sql, rel, tab1);
	t2 = table_ref(sql, rel, tab2);

	if (!t1 || !t2)
		return NULL;

	if (rel_name(t1) && rel_name(t2) && strcmp(rel_name(t1), rel_name(t2)) == 0) {
		sql_error(sql, 02, "SELECT: '%s' on both sides of the JOIN expression;", rel_name(t1));
		rel_destroy(t1);
		rel_destroy(t2);
		return NULL;
	}

	switch(jointype) {
	case jt_inner: op = op_join;
		break;
	case jt_left: op = op_left;
		r_nil = 1;
		break;
	case jt_right: op = op_right;
		l_nil = 1;
		break;
	case jt_full: op = op_full;
		l_nil = 1;
		r_nil = 1;
		break;
	case jt_union:
		/* fool compiler */
		return NULL;
	}
	inner = rel = rel_crossproduct(sql->sa, t1, t2, op_join);
	inner->op = op;

	if (js && natural) {
		return sql_error(sql, 02, "SELECT: cannot have a NATURAL JOIN with a join specification (ON or USING);");
	}
	if (!js && !natural) {
		return sql_error(sql, 02, "SELECT: must have NATURAL JOIN or a JOIN with a join specification (ON or USING);");
	}

	if (js && js->token != SQL_USING) {	/* On sql_logical_exp */
		rel = rel_logical_exp(sql, rel, js, sql_where);

		if (!rel)
			return rel;
		if (l_nil || r_nil) { /* add projection for correct NOT NULL */
			list *outexps = new_exp_list(sql->sa), *exps;
			node *m;

			exps = rel_projections(sql, t1, rel_get_name(t1), 1, 1);
			for (m = exps->h; m; m = m->next) {
				sql_exp *ls = m->data;
				if (l_nil)
					set_has_nil(ls);
				append(outexps, ls);
			}
			exps = rel_projections(sql, t2, rel_get_name(t2), 1, 1);
			for (m = exps->h; m; m = m->next) {
				sql_exp *rs = m->data;
				if (r_nil)
					set_has_nil(rs);
				append(outexps, rs);
			}
			rel = rel_project(sql->sa, rel, outexps);
		}
	} else if (js) {	/* using */
		char rname[16], *rnme;
		dnode *n = js->data.lval->h;
		list *outexps = new_exp_list(sql->sa), *exps;
		node *m;

		rnme = number2name(rname, 16, ++sql->label);
		for (; n; n = n->next) {
			char *nm = n->data.sval;
			sql_exp *cond;
			sql_exp *ls = rel_bind_column(sql, t1, nm, sql_where);
			sql_exp *rs = rel_bind_column(sql, t2, nm, sql_where);

			if (!ls || !rs) {
				sql_error(sql, 02, "JOIN: tables '%s' and '%s' do not have a matching column '%s'\n", rel_get_name(t1)?rel_get_name(t1):"", rel_get_name(t2)?rel_get_name(t2):"", nm);
				rel_destroy(rel);
				return NULL;
			}
			rel = rel_compare_exp(sql, rel, ls, rs, "=", NULL, TRUE);
			cond = rel_unop_(sql, ls, NULL, "isnull", card_value);
			ls = rel_nop_(sql, cond, rs, ls, NULL, NULL, "ifthenelse", card_value);
			exp_setname(sql->sa, ls, rnme, nm);
			append(outexps, ls);
			if (!rel) 
				return NULL;
		}
		exps = rel_projections(sql, t1, NULL, 1, 1);
		for (m = exps->h; m; m = m->next) {
			char *nm = exp_name(m->data);
			int fnd = 0;

			for (n = js->data.lval->h; n; n = n->next) {
				if (strcmp(nm, n->data.sval) == 0) {
					fnd = 1;
					break;
				}
			}
			if (!fnd) {
				sql_exp *ls = m->data;
				if (l_nil)
					set_has_nil(ls);
				append(outexps, ls);
			}
		}
		exps = rel_projections(sql, t2, NULL, 1, 1);
		for (m = exps->h; m; m = m->next) {
			char *nm = exp_name(m->data);
			int fnd = 0;

			for (n = js->data.lval->h; n; n = n->next) {
				if (strcmp(nm, n->data.sval) == 0) {
					fnd = 1;
					break;
				}
			}
			if (!fnd) {
				sql_exp *rs = m->data;
				if (r_nil)
					set_has_nil(rs);
				append(outexps, rs);
			}
		}
		rel = rel_project(sql->sa, rel, outexps);
	} else {		/* ! js -> natural join */
		rel = join_on_column_name(sql, rel, t1, t2, op, l_nil, r_nil);
	}
	if (!rel)
		return NULL;
	if (inner && is_outerjoin(inner->op))
		set_processed(inner);
	set_processed(rel);
	return rel;
}

static sql_rel *
rel_joinquery(mvc *sql, sql_rel *rel, symbol *q)
{

	dnode *n = q->data.lval->h;
	symbol *tab_ref1 = n->data.sym;
	int natural = n->next->data.i_val;
	jt jointype = (jt) n->next->next->data.i_val;
	symbol *tab_ref2 = n->next->next->next->data.sym;
	symbol *joinspec = n->next->next->next->next->data.sym;

	assert(n->next->type == type_int);
	assert(n->next->next->type == type_int);
	return rel_joinquery_(sql, rel, tab_ref1, natural, jointype, tab_ref2, joinspec);
}

static sql_rel *
rel_crossquery(mvc *sql, sql_rel *rel, symbol *q)
{
	dnode *n = q->data.lval->h;
	symbol *tab1 = n->data.sym;
	symbol *tab2 = n->next->data.sym;
	sql_rel *t1 = table_ref(sql, rel, tab1);
	sql_rel *t2 = table_ref(sql, rel, tab2);

	if (!t1 || !t2)
		return NULL;

	rel = rel_crossproduct(sql->sa, t1, t2, op_join);
	return rel;
}
	
static sql_rel *
rel_unionjoinquery(mvc *sql, sql_rel *rel, symbol *q)
{
	dnode *n = q->data.lval->h;
	sql_rel *lv = table_ref(sql, rel, n->data.sym);
	sql_rel *rv = table_ref(sql, rel, n->next->next->data.sym);
	int all = n->next->data.i_val;
	list *lexps, *rexps;
	node *m;
	int found = 0;

	assert(n->next->type == type_int);
	if (!lv || !rv)
		return NULL;

	lexps = rel_projections(sql, lv, NULL, 1, 1);
	/* find the matching columns (all should match?)
	 * union these
	 * if !all do a distinct operation at the end
	 */
	/* join all result columns ie join(lh,rh) on column_name */
	rexps = new_exp_list(sql->sa);
	for (m = lexps->h; m; m = m->next) {
		sql_exp *le = m->data;
		sql_exp *rc = rel_bind_column(sql, rv, le->name, sql_where);
			
		if (!rc && all)
			break;
		if (rc) {
			found = 1;
			append(rexps, rc);
		}
	}
	if (!found) {
		rel_destroy(rel);
		return NULL;
	}
	lv = rel_project(sql->sa, lv, lexps);
	rv = rel_project(sql->sa, rv, rexps);
	set_processed(lv);
	set_processed(rv);
	rel = rel_setop(sql->sa, lv, rv, op_union);
	rel->exps = rel_projections(sql, rel, NULL, 0, 1);
	if (!all)
		rel = rel_distinct(rel);
	return rel;
}

sql_rel *
rel_subquery(mvc *sql, sql_rel *rel, symbol *sq, exp_kind ek, int apply)
{
	int toplevel = 0;

	if (!rel || (rel->op == op_project &&
		(!rel->exps || list_length(rel->exps) == 0)))
		toplevel = 1;

	return rel_query(sql, rel, sq, toplevel, ek, apply);
}

sql_rel *
rel_selects(mvc *sql, symbol *s)
{
	sql_rel *ret = NULL;

	switch (s->token) {
	case SQL_SELECT: {
		exp_kind ek = {type_value, card_relation, TRUE};
 		SelectNode *sn = (SelectNode *) s;

		if (sn->into) {
			sql->type = Q_SCHEMA;
			return rel_select_with_into(sql, s);
		}
		ret = rel_subquery(sql, NULL, s, ek, APPLY_JOIN);
		sql->type = Q_TABLE;
	}	break;
	case SQL_JOIN:
		ret = rel_joinquery(sql, NULL, s);
		sql->type = Q_TABLE;
		break;
	case SQL_CROSS:
		ret = rel_crossquery(sql, NULL, s);
		sql->type = Q_TABLE;
		break;
	case SQL_UNION:
	case SQL_EXCEPT:
	case SQL_INTERSECT:
		ret = rel_setquery(sql, NULL, s);
		sql->type = Q_TABLE;
		break;
	default:
		return NULL;
	}
	if (mvc_debug_on(sql,32768)) {
		rel_print(sql, ret, 0);
		printf("\n");
	}
	if (!ret && sql->errstr[0] == 0)
		(void) sql_error(sql, 02, "relational query without result");
	return ret;
}<|MERGE_RESOLUTION|>--- conflicted
+++ resolved
@@ -1855,18 +1855,13 @@
 				return exp_rel(sql, r);
 			}
 			return rel_var_ref(sql, name, 0);
-<<<<<<< HEAD
-		}
-		if (!exp && !var)
-			return sql_error(sql, 02, "SELECT: identifier '%s' unknown", name);
-=======
+		}
 		if (!exp && !var) {
 			if (rel && *rel && (*rel)->card == CARD_AGGR && f == sql_sel)
 				return sql_error(sql, 02, "SELECT: cannot use non GROUP BY column '%s' in query results without an aggregate function", name);
 			else
 				return sql_error(sql, 02, "SELECT: identifier '%s' unknown", name);
 		}
->>>>>>> 4af909a1
 		
 	} else if (dlist_length(l) == 2) {
 		char *tname = l->h->data.sval;
