--- conflicted
+++ resolved
@@ -3025,13 +3025,8 @@
 			node *m = f->func->ops->h;
 			sql_arg *a = m->data;
 
-<<<<<<< HEAD
+			prev = f;
 			if (!check_card(card,f))
-=======
-			prev = f;
-			if (!((card == card_none && !f->res) || 
-	    	    	      (card != card_none && f->res)))
->>>>>>> c97d8d15
 				continue;
 
 			l = rel_check_type(sql, &a->type, l, type_equal);
