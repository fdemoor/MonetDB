--- conflicted
+++ resolved
@@ -19,13 +19,10 @@
 #include "rel_psm.h"
 #include "rel_schema.h"
 #include "rel_sequence.h"
-<<<<<<< HEAD
 #include "rel_updates.h"
-=======
 #ifdef HAVE_HGE
 #include "mal.h"		/* for have_hge */
 #endif
->>>>>>> 33391319
 
 #define ERR_AMBIGUOUS		050000
 
