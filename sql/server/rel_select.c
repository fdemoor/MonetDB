/*
 * The contents of this file are subject to the MonetDB Public License
 * Version 1.1 (the "License"); you may not use this file except in
 * compliance with the License. You may obtain a copy of the License at
 * http://www.monetdb.org/Legal/MonetDBLicense
 *
 * Software distributed under the License is distributed on an "AS IS"
 * basis, WITHOUT WARRANTY OF ANY KIND, either express or implied. See the
 * License for the specific language governing rights and limitations
 * under the License.
 *
 * The Original Code is the MonetDB Database System.
 *
 * The Initial Developer of the Original Code is CWI.
 * Portions created by CWI are Copyright (C) 1997-July 2008 CWI.
 * Copyright August 2008-2013 MonetDB B.V.
 * All Rights Reserved.
 */


#include "monetdb_config.h"
#include "rel_select.h"
#include <math.h> /* for ceil() */
#include "sql_semantic.h"	/* TODO this dependency should be removed, move
				   the dependent code into sql_mvc */
#include "sql_privileges.h"
#include "sql_env.h"
#include "rel_exp.h"
#include "rel_xml.h"
#include "rel_dump.h"
#include "rel_prop.h"
#include "rel_schema.h"
#include "rel_sequence.h"

#define rel_groupby_gbe(m,r,e) rel_groupby(m, r, append(new_exp_list(m->sa), e))
#define ERR_AMBIGUOUS		050000

#define is_addition(fname) (strcmp(fname, "sql_add") == 0)
#define is_substraction(fname) (strcmp(fname, "sql_sub") == 0)

#define has_tiling_range(e) 								\
	( ((sql_exp*)(e))->type == e_column && 					\
	  ((sql_exp*)(e))->f && \
	  list_length(((list*)((sql_exp*)(e))->f)->h->next->next->data) )


static sql_rel *
rel_compare_exp_(mvc *sql, sql_rel *rel, sql_exp *ls, sql_exp *rs, sql_exp *rs2, int type, int anti );

sql_rel *
rel_dup(sql_rel *r)
{
	sql_ref_inc(&r->ref);
	return r;
}

static void
rel_destroy_(sql_rel *rel)
{
	if (!rel)
		return;
	if (is_join(rel->op) ||
	    is_semi(rel->op) ||
	    is_select(rel->op) ||
	    is_set(rel->op) ||
	    rel->op == op_topn ||
		rel->op == op_sample) {
		if (rel->l)
			rel_destroy(rel->l);
		if (rel->r)
			rel_destroy(rel->r);
	} else if (is_project(rel->op)) {
		if (rel->l)
			rel_destroy(rel->l);
	} else if (is_modify(rel->op)) {
		if (rel->r)
			rel_destroy(rel->r);
	}
}

void
rel_destroy(sql_rel *rel)
{
	if (!rel)
		return;
	if (sql_ref_dec(&rel->ref) > 0)
		return;
	rel_destroy_(rel);
}

sql_rel*
rel_create( sql_allocator *sa )
{
	sql_rel *r = SA_NEW(sa, sql_rel);

	sql_ref_init(&r->ref);
	r->l = r->r = NULL;
	r->exps = NULL;
	r->nrcols = 0;
	r->flag = 0;
	r->card = CARD_ATOM;
	r->processed = 0;
	r->subquery = 0;
	r->p = NULL;
	return r;
}

static void
rel_setsubquery(sql_rel*r)
{
	if (rel_is_ref(r))
		return;
	if (r->l && !is_base(r->op))
		rel_setsubquery(r->l);
	if (r->r && is_join(r->op))
		rel_setsubquery(r->r);
	set_subquery(r);
}

static int
rel_issubquery(sql_rel*r)
{
	if (!r->subquery) {
		if (is_select(r->op))
			return rel_issubquery(r->l);
	}	
	return r->subquery;
}

/* we don't name relations directly, but sometimes we need the relation
   name. So we look it up in the first expression

   we should clean up (remove) this function.
 */
char *
rel_name( sql_rel *r )
{
	if (!is_project(r->op) && !is_base(r->op) && r->l)
		return rel_name(r->l);
	if (r->exps && list_length(r->exps)) {
		sql_exp *e = r->exps->h->data;
		if (e->rname)
			return e->rname;
		if (e->type == e_column)
			return e->l;
	}
	return NULL;
}

sql_rel *
rel_label( mvc *sql, sql_rel *r)
{
	int nr = ++sql->label;
	char name[16], *nme;

	nme = number2name(name, 16, nr);
	if (!is_project(r->op)) {
		r = rel_project(sql->sa, r, rel_projections(sql, r, NULL, 1, 1));
		set_processed(r);
	}
	if (is_project(r->op) && r->exps) {
		node *ne = r->exps->h;

		for (; ne; ne = ne->next)
			exp_setname(sql->sa, ne->data, nme, NULL );
	}
	/* op_projects can have a order by list */
	if (r->op == op_project && r->r) {
		list *exps = r->r;
		node *ne = exps->h;

		for (; ne; ne = ne->next)
			exp_setname(sql->sa, ne->data, nme, NULL );
	}
	return r;
}

static sql_exp *
exp_alias_or_copy( mvc *sql, char *tname, char *cname, sql_rel *orel, sql_exp *old, int settname)
{
	sql_exp *ne = NULL;

	if (settname && !tname)
		tname = old->rname;

	if (settname && !tname && old->type == e_column)
		tname = old->l;

	if (!cname && exp_name(old) && exp_name(old)[0] == 'L') {
<<<<<<< HEAD
		ne = exp_column(sql->sa, exp_relname(old), exp_name(old), exp_subtype(old), orel->card, has_nil(old), is_intern(old), old->type == e_column && old->f ? old->f : NULL);
=======
		ne = exp_column(sql->sa, exp_relname(old), exp_name(old), exp_subtype(old), orel?orel->card:CARD_ATOM, has_nil(old), is_intern(old));
>>>>>>> ee4ae13a
		ne->p = prop_copy(sql->sa, old->p);
		return ne;
	} else if (!cname) {
		char name[16], *nme;
		nme = number2name(name, 16, ++sql->label);

		exp_setname(sql->sa, old, nme, nme);
<<<<<<< HEAD
		ne = exp_column(sql->sa, nme, nme, exp_subtype(old), orel->card, has_nil(old), is_intern(old), old->type == e_column && old->f ? old->f : NULL);
=======
		ne = exp_column(sql->sa, nme, nme, exp_subtype(old), orel?orel->card:CARD_ATOM, has_nil(old), is_intern(old));
>>>>>>> ee4ae13a
		ne->p = prop_copy(sql->sa, old->p);
		return ne;
	} else if (cname && !old->name) {
		exp_setname(sql->sa, old, tname, cname);
	}
<<<<<<< HEAD
	ne = exp_column(sql->sa, tname, cname, exp_subtype(old), orel->card, has_nil(old), is_intern(old), old->type == e_column && old->f ? old->f : NULL);
=======
	ne = exp_column(sql->sa, tname, cname, exp_subtype(old), orel?orel->card:CARD_ATOM, has_nil(old), is_intern(old));
>>>>>>> ee4ae13a
	ne->p = prop_copy(sql->sa, old->p);
	return ne;
}

/* return all expressions, with table name == tname */
static list *
rel_table_projections( mvc *sql, sql_rel *rel, char *tname )
{
	list *exps;

	if (!rel)
		return NULL;

	if (!tname) {
		if (is_project(rel->op) && rel->l)
			return rel_projections(sql, rel->l, NULL, 1, 0);
		else	
			return NULL;
	}

	switch(rel->op) {
	case op_join:
	case op_left:
	case op_right:
	case op_full:
		exps = rel_table_projections( sql, rel->l, tname);
		if (exps)
			return exps;
		return rel_table_projections( sql, rel->r, tname);
	case op_semi:
	case op_anti:
	case op_select:
		return rel_table_projections( sql, rel->l, tname);

	case op_topn:
	case op_sample:
	case op_groupby:
	case op_union:
	case op_except:
	case op_inter:
	case op_project:
		if (!is_processed(rel))
			return rel_table_projections( sql, rel->l, tname);
	case op_table:
	case op_basetable:
		if (rel->exps) {
			node *en;

			exps = new_exp_list(sql->sa);
			for (en = rel->exps->h; en; en = en->next) {
				sql_exp *e = en->data;
				/* first check alias */
				if (!is_intern(e) && e->rname && strcmp(e->rname, tname) == 0)
					append(exps, exp_alias_or_copy(sql, tname, exp_name(e), rel, e, 1));
				if (!is_intern(e) && !e->rname && e->l && strcmp(e->l, tname) == 0)
					append(exps, exp_alias_or_copy(sql, tname, exp_name(e), rel, e, 1));
			}
			if (exps && list_length(exps))
				return exps;
		}
	default:
		return NULL;
	}
}

/* find the path to the relation containing the base of the expression
	(e_column), in most cases this means go down the join tree and
	find the base column.
 */
static int
rel_bind_path_(sql_rel *rel, sql_exp *e, list *path )
{
	int found = 0;

	switch (rel->op) {
	case op_join:
	case op_left:
	case op_right:
	case op_full:
		/* first right (possible subquery) */
		found = rel_bind_path_(rel->r, e, path);
		if (!found)
			found = rel_bind_path_(rel->l, e, path);
		break;
	case op_semi:
	case op_anti:

	case op_select:
	case op_topn:
	case op_sample:
		found = rel_bind_path_(rel->l, e, path);
		break;

	case op_union:
	case op_inter:
	case op_except:
		if (!rel->exps) {
			found = rel_bind_path_(rel->l, e, path);
			assert(0);
			break;
		}
	case op_groupby:
	case op_project:
	case op_table:
	case op_basetable:
		if (!rel->exps)
			break;
		if (!found && e->l && exps_bind_column2(rel->exps, e->l, e->r))
			found = 1;
		if (!found && !e->l && exps_bind_column(rel->exps, e->r, NULL))
			found = 1;
		break;
	case op_insert:
	case op_update:
	case op_delete:
		break;
	case op_ddl:
		break;
	}
	if (found)
		list_prepend(path, rel);
	return found;
}

static list *
rel_bind_path(sql_allocator *sa, sql_rel *rel, sql_exp *e )
{
	list *path = new_rel_list(sa);

	if (e->type == e_convert)
		e = e->l;
	if (e->type == e_column) {
		if (rel) {
			if (!rel_bind_path_(rel, e, path)) {
				/* something is wrong */
				return NULL;
			}
		}
		return path;
	}
	/* default the top relation */
	append(path, rel);
	return path;
}

list *
rel_projections(mvc *sql, sql_rel *rel, char *tname, int settname, int intern )
{
	list *rexps, *exps ;

	if (is_subquery(rel) && is_project(rel->op))
		return new_exp_list(sql->sa);

	switch(rel->op) {
	case op_join:
	case op_left:
	case op_right:
	case op_full:
		exps = rel_projections(sql, rel->l, tname, settname, intern );
		rexps = rel_projections(sql, rel->r, tname, settname, intern );
		exps = list_merge( exps, rexps, (fdup)NULL);
		return exps;
	case op_groupby:
	case op_project:
	case op_table:
	case op_basetable:
	case op_ddl:

	case op_union:
	case op_except:
	case op_inter:
		if (rel->exps) {
			node *en;

			exps = new_exp_list(sql->sa);
			for (en = rel->exps->h; en; en = en->next) {
				sql_exp *e = en->data;
				if (intern || !is_intern(e))
					append(exps, exp_alias_or_copy(sql, tname, exp_name(e), rel, e, settname));
			}
			return exps;
		}

		exps = rel_projections(sql, rel->l, tname, settname, intern );
		if (exps) {
			node *en;
			for (en = exps->h; en; en = en->next) {
				sql_exp *e = en->data;
				e->card = rel->card;
			}
		}
		return exps;
	case op_semi:
	case op_anti:

	case op_select:
	case op_topn:
	case op_sample:
		return rel_projections(sql, rel->l, tname, settname, intern );
	default:
		return NULL;
	}
}

sql_rel *
rel_copy( sql_allocator *sa, sql_rel *i )
{
	sql_rel *rel = rel_create(sa);

	rel->l = NULL;
	rel->r = NULL;
	rel->card = i->card;

	switch(i->op) {
	case op_basetable:
		rel->l = i->l;
		break;
	case op_table:
		rel->l = i->l;
		rel->r = i->r;
		break;
	case op_groupby:
		rel->l = rel_copy(sa, i->l);
		if (i->r)
			rel->r = (i->r)?list_dup(i->r, (fdup)NULL):NULL;
		break;
	case op_join:
	case op_left:
	case op_right:
	case op_full:
	case op_semi:
	case op_anti:
	case op_project:
	case op_select:
	default:
		if (i->l)
			rel->l = rel_copy(sa, i->l);
		if (i->r)
			rel->r = rel_copy(sa, i->r);
		break;
	}
	rel->op = i->op;
	rel->exps = (i->exps)?list_dup(i->exps, (fdup)NULL):NULL;
	return rel;
}

static char *
_get_base_name(sql_exp *exp, char *alias)
{
	char *bnm = NULL;
	node *n = NULL;

	if (!exp || !alias)
		return NULL;

	switch(exp->type) {
	case e_func:
	case e_aggr:
		for (n = ((list*)exp->l)->h; n; n = n->next) {
			bnm = _get_base_name(n->data, alias);
			if (bnm)
				return bnm;
		}
		return NULL;
	case e_convert:
		return _get_base_name(exp->l, alias);
	case e_cmp:
		if(!(bnm = _get_base_name(exp->l, alias)))
			return _get_base_name(exp->r, alias);
		return bnm;
	case e_column:
		if (exp->rname && strcmp(exp->rname, alias) == 0) {
			return exp->l;
		}
		return NULL;
	default:
		return NULL;
	}
	return NULL;
}

/* Given the alias of a table/array, find in all expressions contained in 'rel'
 * the original name of the base table/array.
 */
static char *
get_base_name(sql_rel *rel, char *alias)
{
	char *bnm = NULL;
	node *n = rel->exps->h;

	if (!rel || !alias)
		return NULL;

	switch(rel->op) {
	case op_select:
	case op_topn:
	case op_sample:
		bnm = get_base_name(rel->l, alias);
		break;
	case op_join:
	case op_left:
	case op_right:
	case op_full:
	case op_semi:
	case op_anti:
	case op_union:
	case op_except:
	case op_inter:
		if(!(bnm = get_base_name(rel->l, alias)))
			bnm = get_base_name(rel->r, alias);
		break;
	case op_table:
	case op_project:
	case op_groupby:
		bnm = get_base_name(rel->l, alias);
		if (!bnm && rel->r && ((list*)rel->r)->h) {
			for (n = ((list*)rel->r)->h; n && !bnm; n = n->next) {
				bnm = _get_base_name(n->data, alias);
			}
		}
		break;
	default:
		break;
	}

	if (bnm)
		return bnm;

	for ( ; n; n = n->next) {
		bnm = _get_base_name(n->data, alias);
		if (bnm)
			return bnm;
	}

	return bnm;
}

static sql_rel *
_fnd_basetable(mvc *sql, sql_rel *rel, char *sname, char *tname, char *talias)
{
	sql_rel *rbt = NULL;

	if (!rel || !tname) {
		return NULL;
	}

	switch(rel->op) {
		case op_basetable:
			if ((tname && strcmp(((sql_table*)rel->l)->base.name, tname) == 0) ||
					(talias &&  strcmp(((sql_table*)rel->l)->base.name, tname) == 0)) {
				if (!sname || strcmp(((sql_table*)rel->l)->s->base.name, tname) == 0)
					rbt = rel;
			}
			break;
		case op_table:
		case op_select:
		case op_project:
		case op_groupby:
		case op_topn:
		case op_sample:
			rbt = _fnd_basetable(sql, rel->l, sname, tname, talias);
			break;
		case op_join:
		case op_left:
		case op_right:
		case op_full:
		case op_semi:
		case op_anti:
		case op_union:
		case op_except:
		case op_inter:
			rbt = _fnd_basetable(sql, rel->l, sname, tname, talias);
			if (!rbt)
				rbt = _fnd_basetable(sql, rel->r, sname, tname, talias);
			break;
		default:
			break;
	}
	return rbt;
}

/* If a slicing is applied on an array, save the slicing range to each
 * dimension in the corresponding exp of the base array relation.
 */
static sql_exp *
_slicing2basetable(mvc *sql, sql_rel *rel, char *tname, char *cname, list *rng)
{
	node *n = NULL;
	sql_rel *rbt = _fnd_basetable(sql, rel, NULL, get_base_name(rel, tname), tname);

	if (!rbt)
		return sql_error(sql, 02, "Base table %s not found", tname);

	for (n = rbt->exps->h; n; n = n->next) {
		sql_exp *ce = n->data;
		if (strcmp(ce->name, cname) == 0) {
			if (!ce->f)
				return sql_error(sql, 02, "Column %s.%s is not a dimension", tname, cname);
			assert(list_length(ce->f) == 3);
			/* FIXME: is it correct to ignore any existing slicing range */
			((list*)ce->f)->h->next->data = rng;
			return ce;
		}
	}
	return sql_error(sql, 02, "Dimension %s not found in table %s", cname, tname);
}

static sql_rel *
rel_arrayslice(mvc *sql, sql_table *t, char *tname, symbol *dimref)
{
	node *cn = NULL;
	dnode *idx_exp = NULL, *idx_term = NULL;
	/* initial a new rel_select with selection expressions to be added later*/
	sql_rel *rel = rel_select(sql->sa, rel_basetable(sql, t, tname), NULL);
	sql_exp *ce = NULL;
	sql_column *col = NULL;
	sql_subfunc *sf = NULL;
	exp_kind ek = {type_value, card_value, FALSE};
	int realSlice = 0;

	assert(dimref->token == SQL_ARRAY_DIM_SLICE);

	if (!t->valence)
		return sql_error(sql, 02, "array slicing over a table ('%s.%s')not allowed", t->s->base.name, t->base.name);
	if (dlist_length(dimref->data.lval->h->next->data.lval) > t->valence)
		return sql_error(sql, 02, "array slicing over too many dimensions");

	/* For comparing the performance of array.slice and range selection */
	for (idx_exp = dimref->data.lval->h->next->data.lval->h; idx_exp; idx_exp = idx_exp->next) {
		if (dlist_length(idx_exp->data.lval) == 3) 
			realSlice = 1;
	}
	if (realSlice && t->valence > 3)
		return sql_error(sql, 02, "array slicing with step size over arrays with more than three dimensions not supported yet");

	/* If none of the slicing ranges has a step size, translate the slicing into [range|point] selections */
	if (!realSlice) {
		sql_exp *ro = NULL, *ro2 = NULL, *exp = NULL;
		for (cn = t->columns.set->h, idx_exp = dimref->data.lval->h->next->data.lval->h;
				cn && idx_exp; cn = cn->next, idx_exp = idx_exp->next) {
			list *srng_exps = new_exp_list(sql->sa);
			sql_exp *dim_strt = NULL, *dim_step = NULL, *dim_stop = NULL;
			int skip = 1;

			if (srng_exps == NULL)
				return sql_error(sql, 02, "ARRAY SLICE: failed to allocate space");

			col = (sql_column *) cn->data;
			while(!col->dim) { /* skip the non-dimensional attributes in the table columns */
				cn = cn->next;
				col = (sql_column*)cn->data;
			}

			/* In case of '[*]', '[*:*]' or '[*:*:*]', don't slice this column */
			for (idx_term = idx_exp->data.lval->h; idx_term; idx_term = idx_term->next)
				if (idx_term->data.sym) skip = 0;
			if (skip) continue;

			if (col->dim->strt == lng_nil || col->dim->step == lng_nil || col->dim->stop == lng_nil)
				return sql_error(sql, 02, "TODO: slicing over unbounded dimension");

			dim_strt = rel_check_type(sql, &col->type, exp_atom_lng(sql->sa, col->dim->strt), type_cast);
			dim_step = rel_check_type(sql, &col->type, exp_atom_lng(sql->sa, col->dim->step), type_cast);
			dim_stop = rel_check_type(sql, &col->type, exp_atom_lng(sql->sa, col->dim->stop), type_cast);

			/* Translate a slice expression into:
			 *   a equal comparison, if the slicing expression is '[' range_term ']'; or
			 *   a range selection,  if the slicing expression is '[' range_term ':' range_term ']'; or
			 *   a join between the sliced column and the list of to be sliced dimensional values in slc_val,
			 *                       if the slicing expression is '[' range_term ':' range_term ':' range_term ']'.
			 */
			/* If the value of start/step/stop is omitted, we get its value from the dimension definition. */
			idx_term = idx_exp->data.lval->h;
			if (dlist_length(idx_exp->data.lval) == 1) {
				ro = rel_check_type(sql, &col->type, rel_value_exp(sql, &rel, idx_term->data.sym, sql_where, ek), type_cast);
				append(srng_exps, ro); /* sliced start */
				append(srng_exps, dim_step); /* sliced step == original step */
				append(srng_exps, exp_binop( /* sliced stop = sliced start + original step */
							sql->sa, exp_copy(sql->sa, ro), exp_copy(sql->sa, dim_step),
							sql_bind_func(sql->sa, sql->session->schema, "sql_add", &col->type, &col->type, F_FUNC)));

				if (!(ce = _slicing2basetable(sql, rel, tname, col->base.name, srng_exps)))
					return NULL;
				exp = exp_column(sql->sa, tname, col->base.name, &col->type, CARD_MULTI, 0, 0, ce->f);

				/* [<ro>]: <(column) exp> '=' <ro> */
				rel = rel_compare_exp_(sql, rel, exp, ro, NULL, cmp_equal, 0);
				if (rel == NULL)
					return NULL;
			} else { /* dlist_length(idx_exp->data.lval) == 2 */
				/* sliced start */
				ro = idx_term->data.sym ? /* check for '*' */
					rel_check_type(sql, &col->type, rel_value_exp(sql, &rel, idx_term->data.sym, sql_where, ek), type_cast) :
					dim_strt;
				append(srng_exps, ro);

				/* sliced step == original step */
				append(srng_exps, dim_step);

				/* sliced stop */
				idx_term = idx_term->next;
				ro2 = idx_term->data.sym ?
					rel_check_type(sql, &col->type, rel_value_exp(sql, &rel, idx_term->data.sym, sql_where, ek), type_cast) :
					dim_stop;
				append(srng_exps, ro2);

				if (!(ce = _slicing2basetable(sql, rel, tname, col->base.name, srng_exps)))
					return NULL;
				exp = exp_column(sql->sa, tname, col->base.name, &col->type, CARD_MULTI, 0, 0, ce->f);

				if (col->dim->step > 0) {
					/* [<ro>:<ro2>]: <ro> '<=' <(column) exp> '<' <ro2> */
					rel = rel_compare_exp_(sql, rel, exp, ro,  NULL, cmp_gte, 0);
					if (rel == NULL)
						return NULL;
					rel = rel_compare_exp_(sql, rel, exp, ro2, NULL, cmp_lt,  0);
					if (rel == NULL)
						return NULL;
				} else { /* col->dim->step < 0 */
					/* [<ro>:<ro2>]: <ro> '>=' <(column) exp> '>' <ro2> */
					rel = rel_compare_exp_(sql, rel, exp, ro,  NULL, cmp_lte, 0);
					if (rel == NULL)
						return NULL;
					rel = rel_compare_exp_(sql, rel, exp, ro2, NULL, cmp_gt,  0);
					if (rel == NULL)
						return NULL;
				}
			}
		}
	} else {
		list *slc_args = new_exp_list(sql->sa), *cols = new_exp_list(sql->sa);
		sql_subtype *lng_tpe = sql_bind_localtype("lng");

		if (slc_args == NULL || cols == NULL)
			return sql_error(sql, 02, "ARRAY SLICE: failed to allocate space");

		for (cn = t->columns.set->h, idx_exp = dimref->data.lval->h->next->data.lval->h;
				cn && idx_exp; cn = cn->next, idx_exp = idx_exp->next) {
			list *srng_exps = new_exp_list(sql->sa);
			sql_exp *dim_strt = NULL, *dim_step = NULL, *dim_stop = NULL,
					*slc_strt = NULL, *slc_step = NULL, *slc_stop = NULL;

			if (srng_exps == NULL)
				return sql_error(sql, 02, "ARRAY SLICE: failed to allocate space");

			col = (sql_column *) cn->data;
			while(!col->dim) { /* skip the non-dimensional attributes in the table columns */
				append(cols, exp_column(sql->sa, tname, col->base.name, &col->type, CARD_MULTI, 0, 0, NULL));

				cn = cn->next;
				col = (sql_column*)cn->data;
			}

			if (col->dim->strt == lng_nil || col->dim->step == lng_nil || col->dim->stop == lng_nil)
				return sql_error(sql, 02, "TODO: slicing over unbounded dimension");

			/* If the value of start/step/stop is omitted, we get its value from the dimension definition. */
			dim_strt = exp_atom_lng(sql->sa, col->dim->strt);
			dim_step = exp_atom_lng(sql->sa, col->dim->step);
			dim_stop = exp_atom_lng(sql->sa, col->dim->stop);

			/* The first idx_term is alreays the start */
			idx_term = idx_exp->data.lval->h;
			slc_strt = (idx_term->data.sym != NULL)?
				/* [<idx_term>], [<idx_term>:???], [<idx_term>:???:???] */
				rel_check_type(sql, lng_tpe, rel_value_exp(sql, &rel, idx_term->data.sym, sql_where, ek), type_cast):
				/* ['*'], ['*':???], ['*':???:???] */
				exp_copy(sql->sa, dim_strt); /* sliced start == original start */

			/* a slicing step is given explicitly, IFF there are three idx_terms and the second is not NULL */
			idx_term = idx_term->next;
			slc_step = (dlist_length(idx_exp->data.lval) == 3 && idx_term->data.sym != NULL)?
				/* [???:<idx_term>:???] */
				rel_check_type(sql, lng_tpe, rel_value_exp(sql, &rel, idx_term->data.sym, sql_where, ek), type_cast):
				/* [???], [???:???], [???:'*':???] */
				exp_copy(sql->sa, dim_step); /* sliced step == original step */

			/* the last idx_term, if exists, is always the slicing stop */
			idx_term = (dlist_length(idx_exp->data.lval) == 3)? idx_term->next : idx_term;
			slc_stop = (idx_term != NULL && idx_term->data.sym != NULL)?
				/* [???:<idx_term>],[???:???:<idx_term>] */
				rel_check_type(sql, lng_tpe, rel_value_exp(sql, &rel, idx_term->data.sym, sql_where, ek), type_cast):
				(idx_term == NULL && idx_exp->data.lval->h->data.sym != NULL)?
					/* [<idx_term>] */
					exp_binop( /* sliced stop = sliced start + original step */
							sql->sa, exp_copy(sql->sa, slc_strt), exp_copy(sql->sa, dim_step),
							sql_bind_func(sql->sa, sql->session->schema, "sql_add", lng_tpe, lng_tpe, F_FUNC)):
					/* ['*'], [???:'*'], [???:???:'*'] */
					exp_copy(sql->sa, dim_stop); /* sliced stop == original stop */

			append(slc_args, dim_strt);
			append(slc_args, dim_step);
			append(slc_args, dim_stop);
			append(slc_args, slc_strt);
			append(slc_args, slc_step);
			append(slc_args, slc_stop);
			append(srng_exps, exp_copy(sql->sa, slc_strt));
			append(srng_exps, exp_copy(sql->sa, slc_step));
			append(srng_exps, exp_copy(sql->sa, slc_stop));
			if (!(ce = _slicing2basetable(sql, rel, tname, col->base.name, srng_exps)))
				return NULL;
			append(cols, exp_column(sql->sa, tname, col->base.name, &col->type, CARD_MULTI, 0, 0, ce->f));
		}

		sf = sql_bind_func_(sql->sa, mvc_bind_schema(sql, "sys"), "array_slice", exps_subtype(slc_args), F_FILT);
		if (!sf)
			return sql_error(sql, 02, "failed to bind to the SQL function \"array_slice\"");

		/* apply our array_slice filter function on all columns of the sliced array */
		for (cn = cols->h; cn; cn = cn->next) {
			/* give the to be sliced column cn->data as the left side exp of
			 * the filter exp, the function args slc_args as the right side exp
			 * of the filter exp */
			ce = exp_filter(sql->sa, cn->data, slc_args, sf, 0);
			rel = rel_push_select(sql->sa, rel, cn->data, ce);
		}
	}
	return rel;
}

sql_rel *
rel_basetable(mvc *sql, sql_table *t, char *atname)
{
	prop *p = NULL;
	node *cn;
	sql_allocator *sa = sql->sa;
	sql_rel *rel = rel_create(sa);
	char *tname = t->base.name;

	assert(atname);
	rel->l = t;
	rel->r = NULL;
	rel->op = op_basetable;
	rel->exps = new_exp_list(sa);

	for (cn = t->columns.set->h; cn; cn = cn->next) {
		sql_column *c = cn->data;
		sql_exp *e = NULL;

		if (c->dim) {
			list *rng_exps = new_exp_list(sql->sa), *drngs = new_exp_list(sql->sa);
			assert(rng_exps && drngs);

			append(rng_exps, rel_check_type(sql, &c->type, exp_atom_lng(sql->sa, c->dim->strt), type_cast));
			append(rng_exps, rel_check_type(sql, &c->type, exp_atom_lng(sql->sa, c->dim->step), type_cast));
			append(rng_exps, rel_check_type(sql, &c->type, exp_atom_lng(sql->sa, c->dim->stop), type_cast));

			list_append(drngs, rng_exps);
			list_append(drngs, new_exp_list(sql->sa)); /* an empty list for the slicing range */
			list_append(drngs, new_exp_list(sql->sa)); /* an empty list for the tiling range */
			e = exp_alias(sa, atname, c->base.name, tname, c->base.name, &c->type, CARD_MULTI, c->null, 0, drngs);
		} else {
			e = exp_alias(sa, atname, c->base.name, tname, c->base.name, &c->type, CARD_MULTI, c->null, 0, NULL);
		}

		if (c->t->pkey && ((sql_kc*)c->t->pkey->k.columns->h->data)->c == c) {
			p = e->p = prop_create(sa, PROP_HASHCOL, e->p);
			p->value = c->t->pkey;
		}
		append(rel->exps, e);
	}
	append(rel->exps, exp_alias(sa, atname, TID, tname, TID, sql_bind_localtype("oid"), CARD_MULTI, 0, 1, NULL));

	if (t->idxs.set) {
		for (cn = t->idxs.set->h; cn; cn = cn->next) {
			sql_exp *e;
			sql_idx *i = cn->data;
			sql_subtype *t = sql_bind_localtype("wrd"); /* hash "wrd" */
			char *iname = sa_strconcat( sa, "%", i->base.name);

			if (i->type == join_idx)
				t = sql_bind_localtype("oid"); 

			e = exp_alias(sa, atname, iname, tname, iname, t, CARD_MULTI, 0, 1, NULL);
			/* index names are prefixed, to make them independent */
			if (hash_index(i->type)) {
				p = e->p = prop_create(sa, PROP_HASHIDX, e->p);
				p->value = i;
			}
			if (i->type == join_idx) {
				p = e->p = prop_create(sa, PROP_JOINIDX, e->p);
				p->value = i;
			}
			append(rel->exps, e);
		}
	}

	rel->card = CARD_MULTI;
	rel->nrcols = list_length(t->columns.set);
	return rel;
}

sql_rel *
rel_table_func(sql_allocator *sa, sql_rel *l, sql_exp *f, list *exps)
{
	sql_rel *rel = rel_create(sa);

	rel->l = l;
	rel->r = f;
	rel->op = op_table;
	rel->exps = exps;
	rel->card = CARD_MULTI;
	rel->nrcols = list_length(exps);
	return rel;
}

sql_rel *
rel_relational_func(sql_allocator *sa, sql_rel *l, list *exps)
{
	sql_rel *rel = rel_create(sa);

	rel->flag = 1;
	rel->l = l;
	rel->op = op_table;
	rel->exps = exps;
	rel->card = CARD_MULTI;
	rel->nrcols = list_length(exps);
	return rel;
}


sql_rel *
rel_recursive_func(sql_allocator *sa, list *exps)
{
	sql_rel *rel = rel_create(sa);

	rel->l = NULL;
	rel->r = NULL;
	rel->op = op_table;
	rel->exps = exps;
	rel->card = CARD_MULTI;
	if (exps)
		rel->nrcols = list_length(exps);
	return rel;
}

sql_rel *
rel_setop(sql_allocator *sa, sql_rel *l, sql_rel *r, operator_type setop)
{
	sql_rel *rel = rel_create(sa);

	rel->l = l;
	rel->r = r;
	rel->op = setop;
	rel->exps = NULL;
	rel->card = CARD_MULTI;
	if (l && r)
		rel->nrcols = l->nrcols + r->nrcols;
	return rel;
}

sql_rel *
rel_inplace_setop(sql_rel *rel, sql_rel *l, sql_rel *r, operator_type setop, list *exps)
{
	rel_destroy_(rel);
	rel->l = l;
	rel->r = r;
	rel->op = setop;
	rel->exps = NULL;
	rel->card = CARD_MULTI;
	rel->flag = 0;
	if (l && r)
		rel->nrcols = l->nrcols + r->nrcols;
	rel->exps = exps;
	return rel;
}

sql_rel *
rel_crossproduct(sql_allocator *sa, sql_rel *l, sql_rel *r, operator_type join)
{
	sql_rel *rel = rel_create(sa);

	rel->l = l;
	rel->r = r;
	rel->op = join;
	rel->exps = NULL;
	rel->card = CARD_MULTI;
	rel->nrcols = l->nrcols + r->nrcols;
	return rel;
}

void
rel_join_add_exp( sql_allocator *sa, sql_rel *rel, sql_exp *e)
{
	assert(is_join(rel->op) || is_semi(rel->op) || is_select(rel->op));

	if (!rel->exps)
		rel->exps = new_exp_list(sa);
	append(rel->exps, e);
	if (e->card > rel->card)
		rel->card = e->card;
}

static void
rel_join_add_exps( sql_allocator *sa, sql_rel *rel, list *exps)
{
	node *n;
	for(n = exps->h; n; n = n->next)
		rel_join_add_exp(sa, rel, n->data);
}

sql_rel *
rel_project(sql_allocator *sa, sql_rel *l, list *e)
{
	sql_rel *rel = rel_create(sa);

	rel->l = l;
	rel->r = NULL;
	rel->op = op_project;
	rel->exps = e;
	rel->card = exps_card(e);
	if (l) {
		rel->card = l->card;
		rel->nrcols = l->nrcols;
		assert (exps_card(rel->exps) <= rel->card);
	}
	return rel;
}

sql_rel *
rel_inplace_project(sql_allocator *sa, sql_rel *rel, sql_rel *l, list *e)
{
	if (!l) {
		l = rel_create(sa);

		l->op = rel->op;
		l->l = rel->l;
		l->r = rel->r;
		l->exps = rel->exps;
		l->nrcols = rel->nrcols;
		l->flag = rel->flag;
		l->card = rel->card;
	} else {
		rel_destroy_(rel);
	}
	set_processed(rel);

	rel->l = l;
	rel->r = NULL;
	rel->op = op_project;
	rel->exps = e;
	rel->card = CARD_MULTI;
	rel->flag = 0;
	if (l) {
		rel->card = l->card;
		rel->nrcols = l->nrcols;
		assert (exps_card(rel->exps) <= rel->card);
	}
	return rel;
}


static sql_rel*
rel_project_exp(sql_allocator *sa, sql_exp *e)
{
	sql_rel *rel = rel_project(sa, NULL, append(new_exp_list(sa), e));

	set_processed(rel);
	return rel;
}

static sql_rel *
rel_distinct(sql_rel *l)
{
	if (l->card >= CARD_AGGR) /* in case of CARD_AGGR, we could
	                             do better, ie check the group by
	                             list etc */
		set_distinct(l);
	return l;
}


static sql_exp * exps_match(sql_exp *m, sql_exp *e);

static int
explists_match(list *m, list *e)
{
	node *nm,*ne;

	if (!m || !e)
		return (m==e);
	if (list_length(m) != list_length(e))
		return 0;
	for (nm = m->h, ne = e->h; nm && ne; nm = nm->next, ne = ne->next) {
		if (!exps_match(nm->data, ne->data))
			return 0;
	}
	return 1;
}

static sql_exp *
exps_match(sql_exp *m, sql_exp *e)
{
	if (m->type != e->type)
		return NULL;
	switch (m->type) {
	case e_column:
		if (strcmp(m->r, e->r) == 0) {
			if (m->l && e->l && (strcmp(m->l, e->l) == 0))
				return m;
			else if (!m->l && !e->l)
				return m;
		}
		break;
	case e_aggr:
		if (m->f == e->f && explists_match(m->l, e->l))
			return m;
		break;
	default:
		return NULL;
	}
	return NULL;
}

static sql_exp *
exps_find_match_exp(list *l, sql_exp *e)
{
	node *n;
	if (!l || !list_length(l))
		return NULL;

	for (n = l->h; n; n = n->next){
		sql_exp *m = n->data;
		if (exps_match(m,e))
			return m;
	}
	return NULL;
}

sql_exp *
rel_groupby_add_aggr(mvc *sql, sql_rel *rel, sql_exp *e)
{
	sql_exp *m = NULL, *ne;
	char name[16], *nme = NULL;
	char *tname = NULL;

	if ((m=exps_find_match_exp(rel->exps, e)) == NULL) {
		if (!e->name) {
			nme = number2name(name, 16, ++sql->label);
			exp_setname(sql->sa, e, NULL, nme);
		}
		append(rel->exps, e);
		m = e;
	}
	if (e->type == e_column)
		tname = e->l;
	ne = exp_column(sql->sa, tname, m->name, exp_subtype(m),
			rel->card, has_nil(m), is_intern(m), e->type == e_column?e->f:NULL);
	exp_setname(sql->sa, ne, NULL, e->name);
	return ne;
}

void
rel_project_add_exp( mvc *sql, sql_rel *rel, sql_exp *e)
{
	assert(is_project(rel->op));

	if (rel->op == op_project) {
		if (!rel->exps)
			rel->exps = new_exp_list(sql->sa);
		append(rel->exps, e);
		if (e->card > rel->card)
			rel->card = e->card;
	} else if (rel->op == op_groupby) {
		(void) rel_groupby_add_aggr(sql, rel, e);
	}
}

static sql_rel*
rel_parent( sql_rel *rel )
{
	if (is_project(rel->op) || rel->op == op_topn || rel->op == op_sample) {
		sql_rel *l = rel->l;
		if (is_project(l->op))
			return l;
	}
	return rel;
}

static sql_exp *
rel_lastexp(mvc *sql, sql_rel *rel )
{
	sql_exp *e;

	if (!is_processed(rel))
		rel = rel_parent(rel);
	assert(list_length(rel->exps));
	if (rel->op == op_project)
		return exp_alias_or_copy(sql, NULL, NULL, rel, rel->exps->t->data, 1);
	assert(is_project(rel->op));
	e = rel->exps->t->data;
	return exp_column(sql->sa, e->rname, e->name, exp_subtype(e), e->card, has_nil(e), is_intern(e), e->type == e_column?e->f:NULL);
}

static sql_exp *
rel_find_lastexp(sql_rel *rel )
{
	if (!is_processed(rel))
		rel = rel_parent(rel);
	assert(list_length(rel->exps));
	return rel->exps->t->data;
}

void
rel_select_add_exp(sql_rel *l, sql_exp *e)
{
	assert(l->op == op_select || is_outerjoin(l->op));
	append(l->exps, e);
}

sql_rel *
rel_select(sql_allocator *sa, sql_rel *l, sql_exp *e)
{
	sql_rel *rel;
	
	if (l && is_outerjoin(l->op) && !is_processed(l)) {
		if (e) {
			if (!l->exps)
				l->exps = new_exp_list(sa);
			append(l->exps, e);
		}
		return l;
	}
		
	if (l && l->op == op_select && !rel_is_ref(l)) { /* refine old select */
		if (e)
			rel_select_add_exp(l, e);
		return l;
	}
	rel = rel_create(sa);
	rel->l = l;
	rel->r = NULL;
	rel->op = op_select;
	rel->exps = new_exp_list(sa);
	if (e)
		append(rel->exps, e);
	rel->card = CARD_ATOM; /* no relation */
	if (l) {
		rel->card = l->card;
		rel->nrcols = l->nrcols;
	}
	return rel;
}

sql_rel *
rel_select_copy(sql_allocator *sa, sql_rel *l, list *exps)
{
	sql_rel *rel = rel_create(sa);
	
	rel->l = l;
	rel->r = NULL;
	rel->op = op_select;
	rel->exps = exps?list_dup(exps, (fdup)NULL):NULL;
	rel->card = CARD_ATOM; /* no relation */
	if (l) {
		rel->card = l->card;
		rel->nrcols = l->nrcols;
	}
	return rel;
}

static sql_rel*
rel_project2groupby(mvc *sql, sql_rel *g)
{
	if (g->op == op_project) {
		node *en;

		g->card = CARD_ATOM; /* no groupby expressions */
		g->op = op_groupby;
		g->r = new_exp_list(sql->sa); /* add empty groupby column list */
		
		for (en = g->exps->h; en; en = en->next) {
			sql_exp *e = en->data;

			if (e->card > g->card) {
				if (e->type == e_column && e->r) {
					return sql_error(sql, 02, "cannot use non GROUP BY column '%s' in query results without an aggregate function", (char *) e->r);
				} else {
					return sql_error(sql, 02, "cannot use non GROUP BY column in query results without an aggregate function");
				}
			}
		}
		return rel_project(sql->sa, g, rel_projections(sql, g, NULL, 1, 1));
	}
	return NULL;
}

sql_rel *
rel_groupby(mvc *sql, sql_rel *l, list *groupbyexps )
{
	sql_rel *rel = rel_create(sql->sa);
	list *aggrs = new_exp_list(sql->sa);
	node *en;

	rel->card = CARD_ATOM;
	if (groupbyexps) {
		rel->card = CARD_AGGR;
		for (en = groupbyexps->h; en; en = en->next) {
			sql_exp *e = en->data, *ne;

			/* the cardinality only reduces after a normal SQL group by */
			if (has_tiling_range(e))
				rel->card = CARD_MULTI;
			e->card = rel->card;
			if (!exp_name(e))
				exp_label(sql->sa, e, ++sql->label);
			ne = exp_column(sql->sa, exp_relname(e), exp_name(e), exp_subtype(e), exp_card(e), has_nil(e), 0, e->type == e_column?e->f:NULL);
			append(aggrs, ne);
		}
	}
	rel->l = l;
	rel->r = groupbyexps;
	rel->exps = aggrs;
	rel->nrcols = l->nrcols;
	rel->op = op_groupby;
	return rel;
}

sql_rel *
rel_inplace_groupby(sql_rel *rel, sql_rel *l, list *groupbyexps, list *exps )
{
	rel_destroy_(rel);
	rel->card = CARD_ATOM;
	if (groupbyexps) 
		rel->card = CARD_AGGR;
	rel->l = l;
	rel->r = groupbyexps;
	rel->exps = exps;
	rel->nrcols = l->nrcols;
	rel->op = op_groupby;
	rel->flag = 0;
	return rel;
}

sql_rel *
rel_orderby(mvc *sql, sql_rel *l, list *orderbyexps )
{
	if (l->op != op_project) {
		sql_rel *rel = rel_create(sql->sa);

		rel->l = l;
		rel->r = orderbyexps;
		rel->op = op_project;	
		rel->exps = rel_projections(sql, rel, NULL, 1, 0);
		rel->card = l->card;
		rel->nrcols = l->nrcols;
		return rel;
	}
	assert(l->op == op_project && !l->r);
	l->r = orderbyexps;
	return l;
}

sql_rel *
rel_topn(sql_allocator *sa, sql_rel *l, list *exps )
{
	sql_rel *rel = rel_create(sa);

	rel->l = l;
	rel->r = NULL;
	rel->op = op_topn;	
	rel->exps = exps;
	rel->card = l->card;
	rel->nrcols = l->nrcols;
	return rel;
}

sql_rel *
rel_sample(sql_allocator *sa, sql_rel *l, list *exps )
{
	sql_rel *rel = rel_create(sa);

	rel->l = l;
	rel->r = NULL;
	rel->op = op_sample;
	rel->exps = exps;
	rel->card = l->card;
	rel->nrcols = l->nrcols;
	return rel;
}

static char * rel_get_name( sql_rel *rel )
{
	switch(rel->op) {
	case op_table:
		if (rel->r) 
			return exp_name(rel->r);
		return NULL;
	case op_basetable:
		return rel->r;
	default:
		if (rel->l)
			return rel_get_name(rel->l);
	}
	return NULL;
}

/* ls is the left expression of the select, rs is a simple atom, e is the
   select expression.
 */
sql_rel *
rel_push_select(sql_allocator *sa, sql_rel *rel, sql_exp *ls, sql_exp *e)
{
	list *l = rel_bind_path(sa, rel, ls);
	node *n;
	sql_rel *lrel = NULL, *p = NULL;

	if (!l) {
		/* expression has no clear parent relation, so filter current
		   with it */
		return rel_select(sa, rel, e);
	}

	for (n = l->h; n; n = n->next ) {
		lrel = n->data;

		if (rel_is_ref(lrel))
			break;

		/* push down as long as the operators allow this */
		if (!is_select(lrel->op) &&
		    !(is_semi(lrel->op) && !rel_is_ref(lrel->l)) &&
		    lrel->op != op_join &&
		    lrel->op != op_left)
			break;
		/* pushing through left head of a left join is allowed */
		if (lrel->op == op_left && (
					!n->next || lrel->l != n->next->data))
			break;
		p = lrel;
	}
	if (!lrel) 
		return NULL;
	if (p && p->op == op_select && !rel_is_ref(p)) { /* refine old select */
		rel_select_add_exp(p, e);
	} else {
		sql_rel *n = rel_select(sa, lrel, e);

		if (p && p != lrel) {
			assert(p->op == op_join || p->op == op_left || is_semi(p->op));
			if (p->l == lrel) {
				assert(p->l != n);
				p->l = n;
			} else {
				assert(p->op == op_join && p->r == lrel);
				assert(p->r != n);
				p->r = n;
			}
		} else {
			if (rel != lrel)
				assert(0);
			rel = n;
		}
	}
	return rel;
}


/* ls and rs are the left and right expression of the join, e is the
   join expression.
 */
sql_rel *
rel_push_join(sql_allocator *sa, sql_rel *rel, sql_exp *ls, sql_exp *rs, sql_exp *rs2, sql_exp *e)
{
	list *l = rel_bind_path(sa, rel, ls);
	list *r = rel_bind_path(sa, rel, rs);
	list *r2 = NULL; 
	node *ln, *rn;
	sql_rel *lrel = NULL, *rrel = NULL, *rrel2 = NULL, *p = NULL;

	if (rs2)
		r2 = rel_bind_path(sa, rel, rs2);
	if (!l || !r || (rs2 && !r2)) 
		return NULL;

	p = rel;
	if (r2) {
		node *rn2;

		for (ln = l->h, rn = r->h, rn2 = r2->h; ln && rn && rn2; ln = ln->next, rn = rn->next, rn2 = rn2->next ) {
			lrel = ln->data;
			rrel = rn->data;
			rrel2 = rn2->data;
			
			if (rel_is_ref(lrel) || rel_is_ref(rrel) || rel_is_ref(rrel2))
				break;

			/* push down as long as the operators allow this
				and the relation is equal.
		 	*/
			if (lrel != rrel || lrel != rrel2 ||
				(!is_select(lrel->op) &&
				 !(is_semi(lrel->op) && !rel_is_ref(lrel->l)) &&
				 lrel->op != op_join &&
				 lrel->op != op_left))
				break;
			/* pushing through left head of a left join is allowed */
			if (lrel->op == op_left && (!ln->next || lrel->l != ln->next->data))
				break;
			p = lrel;
		}
	} else {
		for (ln = l->h, rn = r->h; ln && rn; ln = ln->next, rn = rn->next ) {
			lrel = ln->data;
			rrel = rn->data;
			
			if (rel_is_ref(lrel) || rel_is_ref(rrel))
				break;

			/* push down as long as the operators allow this
				and the relation is equal.
		 	*/
			if (lrel != rrel ||
				(!is_select(lrel->op) &&
				 !(is_semi(lrel->op) && !rel_is_ref(lrel->l)) &&
				 lrel->op != op_join &&
				 lrel->op != op_left))
				break;
			/* pushing through left head of a left join is allowed */
			if (lrel->op == op_left && (!ln->next || lrel->l != ln->next->data))
				break;
			p = lrel;
		}
	}
	if (!lrel || !rrel || (r2 && !rrel2))
		return NULL;

	/* filter on columns of this relation */
	if ((lrel == rrel && (!r2 || lrel == rrel2) && lrel->op != op_join) || rel_is_ref(p)) {
		if (lrel->op == op_select && !rel_is_ref(lrel)) {
			rel_select_add_exp(lrel, e);
		} else if (p && p->op == op_select && !rel_is_ref(p)) {
			rel_select_add_exp(p, e);
		} else {
			sql_rel *n = rel_select(sa, lrel, e);

			if (p && p != lrel) {
				if (p->l == lrel)
					p->l = n;
				else
					p->r = n;
			} else {
				rel = n;
			}
		}
		return rel;
	}

	rel_join_add_exp( sa, p, e);
	return rel;
}

/* forward refs */
static sql_rel * rel_setquery(mvc *sql, sql_rel *rel, symbol *sq);
static sql_rel * rel_joinquery(mvc *sql, sql_rel *rel, symbol *sq);
static sql_rel * rel_crossquery(mvc *sql, sql_rel *rel, symbol *q);
static sql_rel * rel_unionjoinquery(mvc *sql, sql_rel *rel, symbol *sq);

void
rel_add_intern(mvc *sql, sql_rel *rel)
{
	if (rel->op == op_project && rel->l && rel->exps && !need_distinct(rel)) {
		list *prjs = rel_projections(sql, rel->l, NULL, 1, 1);
		node *n;
	
		for(n=prjs->h; n; n = n->next) {
			sql_exp *e = n->data;

			if (is_intern(e)) {
				append(rel->exps, e);
				n->data = NULL;
			}
		}
	}
}

static sql_rel *
rel_table_optname(mvc *sql, sql_rel *sq, symbol *optname)
{
	(void)sql;
	if (optname && optname->token == SQL_NAME) {
		dlist *columnrefs = NULL;
		char *tname = optname->data.lval->h->data.sval;

		columnrefs = optname->data.lval->h->next->data.lval;
		if (columnrefs && sq->exps) {
			dnode *d = columnrefs->h;
			node *ne = sq->exps->h;

			for (; d && ne; d = d->next, ne = ne->next)
				exp_setname(sql->sa, ne->data, tname, d->data.sval );
		}
		if (!columnrefs && sq->exps) {
			node *ne = sq->exps->h;

			for (; ne; ne = ne->next) 
				noninternexp_setname(sql->sa, ne->data, tname, NULL );
		}
	}
	rel_add_intern(sql, sq);
	return sq;
}

static sql_rel *
rel_subquery_optname(mvc *sql, sql_rel *rel, symbol *query)
{
	SelectNode *sn = (SelectNode *) query;
	exp_kind ek = {type_value, card_relation, TRUE};
	sql_rel *sq = rel_subquery(sql, rel, query, ek);

	assert(query->token == SQL_SELECT);
	if (!sq)
		return NULL;

	return rel_table_optname(sql, sq, sn->name);
}

sql_rel *
rel_with_query(mvc *sql, symbol *q ) 
{
	dnode *d = q->data.lval->h;
	symbol *select = d->next->data.sym;
	sql_rel *rel;

	stack_push_frame(sql, "WITH");
	/* first handle all with's (ie inlined views) */
	for (d = d->data.lval->h; d; d = d->next) {
		symbol *sym = d->data.sym;
		dnode *dn = sym->data.lval->h;
		char *name = qname_table(dn->data.lval);
		sql_rel *nrel;

		if (frame_find_var(sql, name)) {
			return sql_error(sql, 01, "Variable '%s' already declared", name);
		}
		nrel = rel_semantic(sql, sym);
		if (!nrel) {  
			stack_pop_frame(sql);
			return NULL;
		}
		stack_push_rel_view(sql, name, nrel);
		assert(is_project(nrel->op));
		if (is_project(nrel->op) && nrel->exps) {
			node *ne = nrel->exps->h;

			for (; ne; ne = ne->next) 
				noninternexp_setname(sql->sa, ne->data, name, NULL );
		}
	}
	rel = rel_semantic(sql, select);
	stack_pop_frame(sql);
	return rel;
}

static sql_rel *
query_exp_optname(mvc *sql, sql_rel *r, symbol *q)
{
	switch (q->token) {
	case SQL_WITH:
		return rel_with_query(sql, q);
	case SQL_UNION:
	case SQL_EXCEPT:
	case SQL_INTERSECT:
	{
		sql_rel *tq = rel_setquery(sql, r, q);

		if (!tq)
			return NULL;
		return rel_table_optname(sql, tq, q->data.lval->t->data.sym);
	}
	case SQL_JOIN:
	{
		sql_rel *tq = rel_joinquery(sql, r, q);

		if (!tq)
			return NULL;
		return rel_table_optname(sql, tq, q->data.lval->t->data.sym);
	}
	case SQL_CROSS:
	{
		sql_rel *tq = rel_crossquery(sql, r, q);

		if (!tq)
			return NULL;
		return rel_table_optname(sql, tq, q->data.lval->t->data.sym);
	}
	case SQL_UNIONJOIN:
	{
		sql_rel *tq = rel_unionjoinquery(sql, r, q);

		if (!tq)
			return NULL;
		return rel_table_optname(sql, tq, q->data.lval->t->data.sym);
	}
	default:
		(void) sql_error(sql, 02, "case %d %s\n", q->token, token2string(q->token));
	}
	return NULL;
}

static sql_rel *
rel_bind_column_(mvc *sql, sql_rel **p, sql_rel *rel, char *cname )
{
	int ambiguous = 0;
	sql_rel *l = NULL, *r = NULL;
	switch(rel->op) {
	case op_join:
	case op_left:
	case op_right:
	case op_full: {
		sql_rel *right = rel->r;

		*p = rel;
		r = rel_bind_column_(sql, p, rel->r, cname);

		if (!r || !rel_issubquery(right)) {
			*p = rel;
			l = rel_bind_column_(sql, p, rel->l, cname);
			if (l && r && !rel_issubquery(r)) {
				(void) sql_error(sql, ERR_AMBIGUOUS, "SELECT: identifier '%s' ambiguous", cname);
				return NULL;
			}
		}
		if (sql->session->status == -ERR_AMBIGUOUS) 
			return NULL;
		if (l && !r)
			return l;
		return r;
	}
	case op_union:
	case op_except:
	case op_inter:
	case op_groupby:
	case op_project:
	case op_table:
	case op_basetable:
		if (rel->exps && exps_bind_column(rel->exps, cname, &ambiguous))
			return rel;
		if (ambiguous) {
			(void) sql_error(sql, ERR_AMBIGUOUS, "SELECT: identifier '%s' ambiguous", cname);
			return NULL;
		}
		*p = rel;
		if (is_processed(rel))
			return NULL;
		if (rel->l && !(is_base(rel->op)))
			return rel_bind_column_(sql, p, rel->l, cname );
		break;
	case op_semi:
	case op_anti:

	case op_select:
	case op_topn:
	case op_sample:
		*p = rel;
		if (rel->l)
			return rel_bind_column_(sql, p, rel->l, cname);
	default:
		return NULL;
	}
	return NULL;
}

sql_exp *
rel_bind_column( mvc *sql, sql_rel *rel, char *cname, int f )
{
	sql_rel *p = NULL;

	if (f == sql_sel && rel && is_project(rel->op) && !is_processed(rel))
		rel = rel->l;

	if (!rel || (rel = rel_bind_column_(sql, &p, rel, cname)) == NULL)
		return NULL;

	if ((is_project(rel->op) || is_base(rel->op)) && rel->exps) {
		sql_exp *e = exps_bind_column(rel->exps, cname, NULL);
		if (e)
			return exp_alias_or_copy(sql, e->rname, cname, rel, e, 1);
	}
	return NULL;
}

sql_exp *
rel_bind_column2( mvc *sql, sql_rel *rel, char *tname, char *cname, int f )
{
	if (f == sql_sel && rel && is_project(rel->op) && !is_processed(rel))
		rel = rel->l;

	if (!rel)
		return NULL;

	if (rel->exps && (is_project(rel->op) || is_base(rel->op))) {
		sql_exp *e = exps_bind_column2(rel->exps, tname, cname);
		if (e)
			return exp_alias_or_copy(sql, tname, cname, rel, e, 1);
	}
	if (is_project(rel->op) && rel->l) {
		if (!is_processed(rel))
			return rel_bind_column2(sql, rel->l, tname, cname, f);
	} else if (is_join(rel->op)) {
		sql_exp *e = rel_bind_column2(sql, rel->l, tname, cname, f);
		if (!e)
			e = rel_bind_column2(sql, rel->r, tname, cname, f);
		return e;
	} else if (is_set(rel->op) ||
		   is_sort(rel) ||
		   is_semi(rel->op) ||
		   is_select(rel->op)) {
		if (rel->l)
			return rel_bind_column2(sql, rel->l, tname, cname, f);
	}
	return NULL;
}

static sql_rel *
rel_named_table_function(mvc *sql, sql_rel *rel, symbol *query)
{
	list *exps = NULL;
	sql_subtype *st = NULL;
	node *m;
	exp_kind ek = {type_value, card_relation, TRUE};
	sql_exp *e = rel_value_exp(sql, &rel, query->data.lval->h->data.sym, sql_from, ek);
	char *tname = NULL;
	if (!e)
		return NULL;

	if (query->data.lval->h->next->data.sym)
		tname = query->data.lval->h->next->data.sym->data.lval->h->data.sval;

	/* column or table function */
	st = exp_subtype(e);
	if (!st->comp_type) {
		(void) sql_error(sql, 02, "SELECT: '%s' does not return a table", exp_func_name(e));
		return NULL;
	}

	/* for each column add table.column name */
	exps = new_exp_list(sql->sa);
	for (m = st->comp_type->columns.set->h; m; m = m->next) {
		sql_column *c = m->data;

		if (c->dim) {
			list *rng_exps = new_exp_list(sql->sa), *drngs = sa_list(sql->sa);
			assert(rng_exps && drngs);

			append(rng_exps, rel_check_type(sql, &c->type, exp_atom_lng(sql->sa, c->dim->strt), type_cast));
			append(rng_exps, rel_check_type(sql, &c->type, exp_atom_lng(sql->sa, c->dim->step), type_cast));
			append(rng_exps, rel_check_type(sql, &c->type, exp_atom_lng(sql->sa, c->dim->stop), type_cast));
			append(drngs, rng_exps);
			append(drngs, new_exp_list(sql->sa)); /* empty lists for slicing and */
			append(drngs, new_exp_list(sql->sa)); /* tiling ranges */
			append(exps, exp_column(sql->sa, tname, c->base.name, &c->type, CARD_MULTI, c->null, 0, drngs));
		} else {
			append(exps, exp_column(sql->sa, tname, c->base.name, &c->type, CARD_MULTI, c->null, 0, NULL));
		}
	}
	return rel_table_func(sql->sa, rel, e, exps);
}

static sql_exp *
rel_op_(mvc *sql, sql_schema *s, char *fname, exp_kind ek)
{
	sql_subfunc *f = NULL;
	int type = (ek.card == card_none)?F_PROC:F_FUNC;

	f = sql_bind_func(sql->sa, s, fname, NULL, NULL, type);
	if (f && 
	   ((ek.card == card_relation && f->res.comp_type) || 
	    (ek.card == card_none && !f->res.type) || 
	    (ek.card != card_none && ek.card != card_relation && f->res.type && !f->res.comp_type))) {
		return exp_op(sql->sa, NULL, f);
	} else {
		return sql_error(sql, 02,
			"SELECT: no such operator '%s'", fname);
	}
}

/* special class of table returning function, but with a table input as well */
static sql_rel *
rel_named_table_operator(mvc *sql, sql_rel *rel, symbol *query)
{
	exp_kind ek = {type_value, card_relation, TRUE};
	sql_rel *sq = rel_subquery(sql, rel, query->data.lval->h->data.sym, ek);
	list *exps;
	node *en;
	char *tname = NULL;

	if (!sq)
		return NULL;
	
	if (query->data.lval->h->next->data.sym) {
		dlist *column_spec = query->data.lval->h->next->data.sym->data.lval->h->next->data.lval;

		tname = query->data.lval->h->next->data.sym->data.lval->h->data.sval;
		if (column_spec) {
			dnode *n = column_spec->h;

			if (!is_project(sq->op))
				sq = rel_project(sql->sa, sq, rel_projections(sql, sq, NULL, 1, 1));
			for (en = sq->exps->h; n && en; n = n->next, en = en->next) 
				exp_setname(sql->sa, en->data, tname, n->data.sval );
		}
	}

	exps = new_exp_list(sql->sa);
	for (en = sq->exps->h; en; en = en->next) {
		sql_exp *e = en->data;
		append(exps, exp_column(sql->sa, tname, exp_name(e), exp_subtype(e), CARD_MULTI, has_nil(e), 0, e->type == e_column?e->f:NULL));
	}
	return rel_relational_func(sql->sa, sq, exps);
}

static sql_rel *
rel_values( mvc *sql, symbol *tableref)
{
	sql_rel *r = NULL;
	dlist *rowlist = tableref->data.lval;
	symbol *optname = rowlist->t->data.sym;
	dnode *o;
	node *m;
	list *exps = sa_list(sql->sa); 

	exp_kind ek = {type_value, card_value, TRUE};
	if (!rowlist->h)
		r = rel_project(sql->sa, NULL, NULL);

	/* last element in the list is the table_name */
	for (o = rowlist->h; o->next; o = o->next) {
		dlist *values = o->data.lval;

		if (r && list_length(r->exps) != dlist_length(values)) {
			return sql_error(sql, 02, "VALUES: number of values doesn't match");
		} else {
			dnode *n;

			if (list_empty(exps)) {
				for (n = values->h; n; n = n->next) {
					sql_exp *vals = exp_values(sql->sa, sa_list(sql->sa));

					exp_label(sql->sa, vals, ++sql->label);
					list_append(exps, vals);
				}
			}
			for (n = values->h, m = exps->h; n && m; 
					n = n->next, m = m->next) {
				sql_exp *vals = m->data;
				list *vals_list = vals->f;
				sql_exp *e = rel_value_exp(sql, NULL, n->data.sym, sql_sel, ek);
				if (!e) 
					return NULL;
				list_append(vals_list, e);
			}
		}
	}
	/* loop to check types */
	for (m = exps->h; m; m = m->next) {
		node *n;
		sql_exp *vals = m->data;
		list *vals_list = vals->f;
		list *nexps = sa_list(sql->sa);

		/* first get super type */
		vals->tpe = *exp_subtype(vals_list->h->data);

		for (n = vals_list->h; n; n = n->next) {
			sql_exp *e = n->data;
			sql_subtype super;

			supertype(&super, &vals->tpe, exp_subtype(e));
			vals->tpe = super;
		}
		for (n = vals_list->h; n; n = n->next) {
			sql_exp *e = n->data;
			
			e = rel_check_type(sql, &vals->tpe, e, type_equal);
			if (!e)
				return NULL;
			append(nexps, e); 
		}
		vals->f = nexps;
	}
	r = rel_project(sql->sa, NULL, exps);
	set_processed(r);
	rel_table_optname(sql, r, optname);
	return r;
}

static sql_rel *
table_ref(mvc *sql, sql_rel *rel, symbol *tableref)
{
	char *tname = NULL;
	sql_table *t = NULL;

	(void)rel;
	if (tableref->token == SQL_NAME || tableref->token == SQL_ARRAY) {
		sql_rel *temp_table = NULL;
		char *sname = tableref->token == SQL_NAME ? qname_schema(tableref->data.lval->h->data.lval) : qname_schema(tableref->data.lval->h->data.sym->data.lval->h->data.lval);
		sql_schema *s = NULL;
		tname = tableref->token == SQL_NAME ? qname_table(tableref->data.lval->h->data.lval) : qname_table(tableref->data.lval->h->data.sym->data.lval->h->data.lval);

		if (sname && !(s=mvc_bind_schema(sql,sname)))
			return sql_error(sql, 02, "3F000!SELECT: no such schema '%s'", sname);
		/* TODO: search path */
		if (!t && !sname) {
			sql_subtype *tpe;
			if ((tpe = stack_find_type(sql, tname)) != NULL &&
				tpe->comp_type) {
				temp_table = stack_find_rel_var(sql, tname);
				t = tpe->comp_type;
			} else if (sql->use_views){
				temp_table = stack_find_rel_view(sql, tname);
			}
			if (temp_table)
				rel_dup(temp_table);
		}
		if (!t && !temp_table) {
			if (!s)
				s = cur_schema(sql);
			t = mvc_bind_table(sql, s, tname);
			if (!t && !sname) {
				s = tmp_schema(sql);
				t = mvc_bind_table(sql, s, tname);
			}
		}
		if (!t && !temp_table) {
			return sql_error(sql, 02, "42S02!SELECT: no such %s '%s'", tableref->token==SQL_ARRAY?"array":"table", tname);
		} else if (!temp_table && !table_privs(sql, t, PRIV_SELECT)) {
			return sql_error(sql, 02, "SELECT: access denied for %s to table '%s.%s'", stack_get_string(sql, "current_user"), s->base.name, tname);
		}
		if (tableref->data.lval->h->next->data.sym) {	/* AS */
			tname = tableref->data.lval->h->next->data.sym->data.lval->h->data.sval;
		}

		if (temp_table && !t) {
			node *n;
			list *exps = rel_projections(sql, temp_table, NULL, 1, 1);

			temp_table = rel_project(sql->sa, temp_table, exps);
			set_processed(temp_table);
			for (n = exps->h; n; n = n->next)
				noninternexp_setname(sql->sa, n->data, tname, NULL);
			return temp_table;
		} else if (isView(t)) {
			/* instantiate base view */
			node *n,*m;
			sql_rel *rel;

			if (sql->emode == m_deps)
				rel = rel_basetable(sql, t, tname);
			else
				rel = rel_parse(sql, t->query, m_instantiate);

			if (!rel)
				return rel;

			/* Direct renaming of rel_parse relation */
			if (sql->emode != m_deps) {
				assert(is_project(rel->op));
				for (n = t->columns.set->h, m = rel->exps->h; n && m; n = n->next, m = m->next) {
					sql_column *c = n->data;
					sql_exp *e = m->data;

					exp_setname(sql->sa, e, tname, c->base.name);
				}
			}
			return rel;
		}
		if ((isMergeTable(t) || isReplicaTable(t)) && list_empty(t->tables.set))
			return sql_error(sql, 02, "Unable to query empty Merge or Replica tables");

		return tableref->token == SQL_ARRAY ? rel_arrayslice(sql, t, tname, tableref->data.lval->h->data.sym) : rel_basetable(sql, t, tname);
	} else if (tableref->token == SQL_VALUES) {
		return rel_values(sql, tableref);
	} else if (tableref->token == SQL_TABLE) {
		return rel_named_table_function(sql, rel, tableref);
	} else if (tableref->token == SQL_TABLE_OPERATOR) {
		return rel_named_table_operator(sql, rel, tableref);
	} else if (tableref->token == SQL_SELECT) {
		return rel_subquery_optname(sql, rel, tableref);
	} else {
		return query_exp_optname(sql, rel, tableref);
	}
}

static sql_exp *
rel_var_ref(mvc *sql, char *name, int at)
{
	if (stack_find_var(sql, name)) {
		sql_subtype *tpe = stack_find_type(sql, name);
		int frame = stack_find_frame(sql, name);

		return exp_param(sql->sa, name, tpe, frame);
	} else if (at) {
		return sql_error(sql, 02, "SELECT: '@""%s' unknown", name);
	} else {
		return sql_error(sql, 02, "SELECT: identifier '%s' unknown", name);
	}
}

static sql_exp *
exps_get_exp(list *exps, int nth)
{
	node *n = NULL;
	int i = 0;

	if (exps)
		for (n=exps->h, i=1; n && i<nth; n=n->next, i++)
			;
	if (n && i == nth)
		return n->data;
	return NULL;
}

static sql_exp *
rel_column_ref(mvc *sql, sql_rel **rel, symbol *column_r, int f)
{
	sql_exp *exp = NULL;
	dlist *l = NULL;

	assert(column_r->token == SQL_COLUMN && column_r->type == type_list);
	l = column_r->data.lval;

	if (dlist_length(l) == 1 && l->h->type == type_int) {
		int nr = l->h->data.i_val;
		atom *a;
		if ((a = sql_bind_arg(sql, nr)) != NULL) {
			if (EC_TEMP_FRAC(atom_type(a)->type->eclass)) {
				/* fix fraction */
				sql_subtype *st = atom_type(a), t;
				int digits = st->digits;
				sql_exp *e;

				sql_find_subtype(&t, st->type->sqlname, digits, 0);
	
				st->digits = 3;
				e = exp_atom_ref(sql->sa, nr, st);
	
				return exp_convert(sql->sa, e, st, &t); 
			} else {
				return exp_atom_ref(sql->sa, nr, atom_type(a));
			}
		}
		return NULL;
	} else if (dlist_length(l) == 1) {
		char *name = l->h->data.sval;
		sql_arg *a = sql_bind_param(sql, name);
		int var = stack_find_var(sql, name);
		
		if (rel && *rel)
			exp = rel_bind_column(sql, *rel, name, f);
		if (exp) {
			if (var || a)
				return sql_error(sql, ERR_AMBIGUOUS, "SELECT: identifier '%s' ambiguous", name);
		} else if (a) {
			if (var)
				return sql_error(sql, ERR_AMBIGUOUS, "SELECT: identifier '%s' ambiguous", name);
			exp = exp_param(sql->sa, a->name, &a->type, 0);
		}
		if (!exp && var)
			return rel_var_ref(sql, name, 0);
		if (!exp && !var)
			return sql_error(sql, 02, "SELECT: identifier '%s' unknown", name);
		
	} else if (dlist_length(l) == 2) {
		char *tname = l->h->data.sval;
		char *cname = l->h->next->data.sval;

		if (rel && *rel)
			exp = rel_bind_column2(sql, *rel, tname, cname, f);

		/* some views are just in the stack,
		   like before and after updates views */
		if (!exp && sql->use_views) {
			sql_rel *v = stack_find_rel_view(sql, tname);

			if (v) {
				rel_dup(v);
				if (*rel)
					*rel = rel_crossproduct(sql->sa, *rel, v, op_join);
				else
					*rel = v;
				exp = rel_bind_column(sql, *rel, cname, f);
			}
		}
		if (!exp)
			return sql_error(sql, 02, "42S22!SELECT: no such column '%s.%s'", tname, cname);
	} else if (dlist_length(l) >= 3) {
		return sql_error(sql, 02, "TODO: column names of level >= 3");
	}
	return exp;
}

static sql_exp *
_get_tiled_dimension(mvc *sql, list *exps, symbol *dim_ref)
{
	sql_exp *e = NULL;
	node *n = exps->h;
	
	if (dlist_length(dim_ref->data.lval) != 1)
		return sql_error(sql, 02, "SELECT: invalid dimension name with %d (!= 1) level(s)", dlist_length(dim_ref->data.lval));	

	for ( ; n; n = n->next) {
		e = n->data;
		assert(e->type == e_column);

		if (e->name && dim_ref->data.lval->h->data.sval && strcmp(exp_name(e), dim_ref->data.lval->h->data.sval) == 0)
			return e;
	}
	return NULL;
}

static int
_check_tiled_dimension(mvc *sql, char *dimnm, symbol *dim_ref)
{
	switch (dlist_length(dim_ref->data.lval)) {
	case 1:
		if (strcmp(dimnm, dim_ref->data.lval->h->data.sval) != 0) {
			sql_error(sql, 02, "SELECT: dimension name in array tiling range does not match earlier definition, expected '%s', got '%s'", dimnm, dim_ref->data.lval->h->data.sval);
			return 0;
		}
		break;
	case 2:
		sql_error(sql, 02, "SELECT: dimension name in array tiling range does not match earlier definition, expected '%s', got '%s.%s'", dimnm, dim_ref->data.lval->h->data.sval, dim_ref->data.lval->h->next->data.sval);
		return 0;
	case 3:
		sql_error(sql, 02, "SELECT: dimension name in array tiling range does not match earlier definition, expected '%s', got '%s.%s.%s'", dimnm, dim_ref->data.lval->h->data.sval, dim_ref->data.lval->h->next->data.sval, dim_ref->data.lval->h->next->next->data.sval);
		return 0;
	default: /* should never reach here */
		sql_error(sql, 02, "SELECT: invalid dimension reference in array tiling");
		return 0;
	}
	return 1;
}

#define ARRAY_TILING_MAX_DIMS 3

static list *
rel_arraytiling(mvc *sql, sql_rel **rel, symbol *tile_def, int f)
{
	list *exps = new_exp_list(sql->sa), *offsets = NULL;
	node *n = NULL;
	dlist *qname = NULL, *idx_exps = NULL;
	dnode *dn =  NULL;
	char *sname = NULL, *aalias = NULL, *opnm = NULL;
	symbol *sym_tsta = NULL, *sym_tsto =  NULL, *opl = NULL, *opr = NULL;
	sql_rel *rbt = NULL;
	sql_table *a = NULL;
	exp_kind ek = {type_value, card_value, FALSE};
	int nth = 0; /* the n-th tiled dimension, needed for the '[*]' case, in which we don't have the dimension name */

	(void) f;

	assert(rel && *rel && tile_def->token == SQL_ARRAY_DIM_SLICE && tile_def->type == type_list && dlist_length(tile_def->data.lval) == 2);
	
	qname = tile_def->data.lval->h->data.lval;
	switch(dlist_length(qname)) {
	case 1:
		assert(qname->h->type == type_string);
		aalias = qname->h->data.sval;
		break;
	case 2:
		assert(qname->h->type == type_string && qname->h->next->type == type_string);
		sname = qname->h->data.sval;
		aalias = qname->h->next->data.sval;
		break;
	case 3:
		return sql_error(sql, 02, "SELECT: array names of level > 2 not supported");
		break;
	default: /* should never reach here */
		return sql_error(sql, 02, "SELECT: invalid array name with %d level(s) in GROUP BY", dlist_length(qname));
	}

	/* find the base array from the relation built so far */
	if (!(rbt = _fnd_basetable(sql, *rel, sname, get_base_name(*rel, aalias), aalias))) {
		return sql_error(sql, 02, "SELECT: no such array '%s.%s'", (cur_schema(sql))->base.name, aalias);
	}
	a = rbt->l;
	if (a->valence > ARRAY_TILING_MAX_DIMS)
		return sql_error(sql, 02, "TODO: tiling over arrays with >%d dimensions", ARRAY_TILING_MAX_DIMS);

	idx_exps = tile_def->data.lval->h->next->data.lval;
	if (dlist_length(idx_exps) > a->valence)
		return sql_error(sql, 02, "SELECT: #dimensions (%d) in array tiling larger than #dimensions (%d) in the array", dlist_length(idx_exps), a->valence);

	/* copy all dimensional columns to the output groupby exps, since the
	 * omitting of a dimension in the GROUP BY clause equals to '[*]' */
	for (n = rbt->exps->h; n; n = n->next) {
		sql_exp *ce = n->data;
		if (ce->f)
			append(exps, exp_alias_or_copy(sql, aalias, exp_name(ce), rbt, ce, 1));
	}

	/* Walk through all tiled dimensions in the GROUP BY clause and add the
	 * tiling range to the corresponding 'exp' of the addressed dimension */
	for (dn = idx_exps->h; dn; dn = dn->next, nth++) {
		sql_exp *exp = NULL, *exp_os_sta = NULL, *exp_os_ste = NULL, *exp_os_sto = NULL;
		list *d_rng = NULL; /* the actual dimension range, is either the slicing range or the original range */
		sql_subtype *st = NULL;

		assert(dn->type == type_list);
		if (!dn->data.lval->h->data.sym)
			/* The '[*]' case is handled after this FOR-loop */
			continue;

		offsets = new_exp_list(sql->sa);
		sym_tsta = dn->data.lval->h->data.sym;
		/* The first is always the start of the range, to handle the first 'index_term':
		 * 1) extract and bind the dimension, which also checks if the
		 *    dimension exists in the array 'aalias';
		 * 2) extract the start-offset expression from the 'index_term',
		 *    create an exp_atom with "0" if not specified (case
		 *    SQL_COLUMN), and append it to 'offsets'.
		 */
		switch (sym_tsta->token) {
			case SQL_COLUMN: /* '<column>' */
				if (!(exp = _get_tiled_dimension(sql, exps, sym_tsta)))
					return NULL;
				d_rng = list_length(((list*)exp->f)->h->next->data) ? ((list*)exp->f)->h->next->data : ((list*)exp->f)->h->data;

				exp_os_sta = exp_atom(sql->sa, atom_general(sql->sa, exp_subtype(d_rng->h->data), "0"));
				break;
			case SQL_BINOP: /* '<column> <BINOP> <exp>' or '<exp> <BINOP> <column>' */
				/* sym_tsta->data.lval->h: a list of a single string, operator name
				 * sym_tsta->data.lval->h->next: the symbol of the left operand
				 * sym_tsta->data.lval->h->next->next: the symbol of the right operand
				 */
				opnm = sym_tsta->data.lval->h->data.lval->h->data.sval;
				opl = sym_tsta->data.lval->h->next->data.sym;
				opr = sym_tsta->data.lval->h->next->next->data.sym;
				/* the <exp> could also be a SQL_COLUMN, but then opl->data.sym->data.lval->h->type == type_int */
				if (opl->token == SQL_COLUMN && opl->data.lval->h->type == type_string) { /* '<column> +/- <exp>' */
					if (!(exp = _get_tiled_dimension(sql, exps, opl)))
						return NULL;
					d_rng = list_length(((list*)exp->f)->h->next->data) ? ((list*)exp->f)->h->next->data : ((list*)exp->f)->h->data;
					st = exp_subtype(d_rng->h->data);

					if (is_addition(opnm)) {
						exp_os_sta = rel_check_type(sql, st, rel_value_exp(sql, rel, opr, sql_where, ek), type_cast);
					} else if (is_substraction(opnm)){
						exp_os_sta = exp_unop(sql->sa,
								rel_check_type(sql, st, rel_value_exp(sql, rel, opr, sql_where, ek), type_cast),
								sql_bind_func(sql->sa, sql->session->schema, "sql_neg", st, NULL, F_FUNC));
					} else {
						return sql_error(sql, 02, "SELECT: expressions in array tiling specification other than \"<column> [ '+' | '-' <exp> ]\" are not supported yet");

					}
				} else if (opr->token == SQL_COLUMN && opr->data.lval->h->type == type_string) { /* '<exp> +/- <column>' */
					return sql_error(sql, 02, "SELECT: expressions in array tiling specification other than \"<column> [ '+' | '-' <exp> ]\" are not supported yet");
				} else {
					return sql_error(sql, 02, "SELECT: expressions in array tiling specification other than \"<column> [ '+' | '-' <exp> ]\" are not supported yet");
				}
				break;
			default: /* '<exp> '*/
				return sql_error(sql, 02, "SELECT: expressions in array tiling specification other than \"<column> [ '+' | '-' <exp> ]\" are not supported yet");
		}

		/* Currently, start:step:stop all use the same data type */
		if (!st)
			st = exp_subtype(d_rng->h->data);

		/* If a step is specified, we don't care what it exactly is, just treat
		 * it as an expression; otherwise get the step value from the dimension range */
		exp_os_ste = (dlist_length(dn->data.lval) == 3) ?
			rel_check_type(sql, exp_subtype(d_rng->h->next->data), rel_value_exp(sql, rel, dn->data.lval->h->next->data.sym, sql_where, ek), type_cast) :
			exp_copy(sql->sa, d_rng->h->next->data);

		/* array tiling range stop, which, in case of a single <index_term>, is
		 * just 'start+step' to make the range only include '0'.
		 * Otherwise, it is given by the second or third 'index_term', which is
		 * handled by
		 * 1) extract and _check_ if the dimension name matches the dimension
		 *    name in the first 'index_term'.
		 * 2) extract the stop-offset expression from the 'index_term', create
		 *    an exp_atom with "0" if not specified (case SQL_COLUMN), and
		 *    append it to 'offsets'.
		 */
		if (dlist_length(dn->data.lval) == 1) {
			exp_os_sto = exp_binop(sql->sa, exp_copy(sql->sa, exp_os_sta), exp_copy(sql->sa, exp_os_ste), 
					sql_bind_func(sql->sa, sql->session->schema, "sql_add", st, st, F_FUNC));
		} else {
			sym_tsto = (dlist_length(dn->data.lval) == 2) ? dn->data.lval->h->next->data.sym : dn->data.lval->h->next->next->data.sym;
			switch (sym_tsto->token) {
				case SQL_COLUMN: /* '<column>' */
					if (!_check_tiled_dimension(sql, exp_name(exp), sym_tsto))
						return NULL;
					exp_os_sto = exp_atom(sql->sa, atom_general(sql->sa, st, "0"));
					break;
				case SQL_BINOP: /* '<column> <BINOP> <exp>' or '<exp> <BINOP> <column>' */
					opnm = sym_tsto->data.lval->h->data.lval->h->data.sval;
					opl = sym_tsto->data.lval->h->next->data.sym;
					opr = sym_tsto->data.lval->h->next->next->data.sym;
					if (opl->token == SQL_COLUMN && opl->data.lval->h->type == type_string) { /* '<column> +/- <exp>' */
						if (!_check_tiled_dimension(sql, exp_name(exp), opl))
							return NULL;
						if (is_addition(opnm)) {
							exp_os_sto = rel_check_type(sql, st, rel_value_exp(sql, rel, opr, sql_where, ek), type_cast);
						} else if (is_substraction(opnm)){
							exp_os_sto = exp_unop(sql->sa,
									rel_check_type(sql, st, rel_value_exp(sql, rel, opr, sql_where, ek), type_cast),
									sql_bind_func(sql->sa, sql->session->schema, "sql_neg", st, NULL, F_FUNC));
						} else {
							return sql_error(sql, 02, "SELECT: expressions in array tiling specification other than \"<column> [ '+' | '-' <exp> ]\" are not supported yet");
						}
					} else if (opr->token == SQL_COLUMN && opr->data.lval->h->type == type_string) { /* '<exp> +/- <column>' */
						return sql_error(sql, 02, "SELECT: expressions in array tiling specification other than \"<column> [ '+' | '-' <exp> ]\" are not supported yet");
					} else {
						return sql_error(sql, 02, "SELECT: expressions in array tiling specification other than \"<column> [ '+' | '-' <exp> ]\" are not supported yet");
					}
					break;
				default: /* '<exp>' */
					return sql_error(sql, 02, "SELECT: expressions in array tiling specification other than \"<column> [ '+' | '-' <exp> ]\" are not supported yet");
			}
		}
		append(offsets, exp_os_sta);
		append(offsets, exp_os_ste);
		append(offsets, exp_os_sto);
		((list*)exp->f)->h->next->next->data = offsets;
	}

	/* Check if all (e_column) exp-s in 'exps' have a tiling range */
	for (n = exps->h; n; n = n->next) {
		sql_exp *ce = n->data;
		if (!has_tiling_range(ce)) {
			/* This dimension has no tiling range, i.e., the '[*]' case or an
			 * omitted dimension.  Use the slicing/original range as the tiling
			 * range to get the whole column included in a tile */
			((list*)ce->f)->h->next->next->data = list_length(((list*)ce->f)->h->next->data) ? ((list*)ce->f)->h->next->data : ((list*)ce->f)->h->data;
		}
	}

	(*rel)->card = CARD_MULTI;
	return exps;
}

static lng
scale2value(int scale)
{
	lng val = 1;

	if (scale < 0)
		scale = -scale;
	for (; scale; scale--) {
		val = val * 10;
	}
	return val;
}

static sql_exp *
exp_fix_scale(mvc *sql, sql_subtype *ct, sql_exp *e, int both, int always)
{
	sql_subtype *et = exp_subtype(e);

	if (ct->type->scale == SCALE_FIX && et->type->scale == SCALE_FIX) {
		int scale_diff = ((int) ct->scale - (int) et->scale);

		if (scale_diff) {
			sql_subtype *it = sql_bind_localtype(et->type->base.name);
			sql_subfunc *c = NULL;

			if (scale_diff < 0) {
				if (!both)
					return e;
				c = sql_bind_func(sql->sa, sql->session->schema, "scale_down", et, it, F_FUNC);
			} else {
				c = sql_bind_func(sql->sa, sql->session->schema, "scale_up", et, it, F_FUNC);
			}
			if (c) {
				lng val = scale2value(scale_diff);
				atom *a = atom_int(sql->sa, it, val);

				c->res.scale = (et->scale + scale_diff);
				return exp_binop(sql->sa, e, exp_atom(sql->sa, a), c);
			}
		}
	} else if (always && et->scale) {	/* scale down */
		int scale_diff = -(int) et->scale;
		sql_subtype *it = sql_bind_localtype(et->type->base.name);
		sql_subfunc *c = sql_bind_func(sql->sa, sql->session->schema, "scale_down", et, it, F_FUNC);

		if (c) {
			lng val = scale2value(scale_diff);
			atom *a = atom_int(sql->sa, it, val);

			c->res.scale = 0;
			return exp_binop(sql->sa, e, exp_atom(sql->sa, a), c);
		} else {
			printf("scale_down missing (%s)\n", et->type->base.name);
		}
	}
	return e;
}

static int
rel_set_type_param(mvc *sql, sql_subtype *type, sql_exp *param)
{
	if (!type || !param || param->type != e_atom)
		return -1;

	if (set_type_param(sql, type, param->flag) == 0) {
		param->tpe = *type;
		return 0;
	}
	return -1;
}

/* try to do an in-place conversion
 *
 * in-place conversion is only possible if the exp is a variable.
 * This is only done to be able to map more cached queries onto the same
 * interface.
 */

static void
convert_atom(atom *a, sql_subtype *rt)
{
	if (atom_null(a)) {
		if (a->data.vtype != rt->type->localtype) {
			ptr p;

			a->data.vtype = rt->type->localtype;
			p = ATOMnilptr(a->data.vtype);
			VALset(&a->data, a->data.vtype, p);
		}
	}
	a->tpe = *rt;
}

static sql_exp *
exp_convert_inplace(mvc *sql, sql_subtype *t, sql_exp *exp)
{
	atom *a;

	/* exclude named variables */
	if (exp->type != e_atom || (exp->l && !atom_null(exp->l)) /* atoms */ || exp->r /* named */ || exp->f /* list */) 
		return NULL;

	if (exp->l)
		a = exp->l;
	else
		a = sql_bind_arg(sql, exp->flag);

	if ((!exp->l || !atom_null(a)) && (t->scale && t->type->eclass != EC_FLT))
		return NULL;

	if (a && atom_cast(a, t)) {
		convert_atom(a, t);
		exp->tpe = *t;
		return exp;
	}
	return NULL;
}

sql_exp *
rel_check_type(mvc *sql, sql_subtype *t, sql_exp *exp, int tpe)
{
	int err = 0;
	sql_exp* nexp = NULL;
	sql_subtype *fromtype = exp_subtype(exp);
	
	if ((!fromtype || !fromtype->type) && rel_set_type_param(sql, t, exp) == 0)
		return exp;

	/* first try cheap internal (in-place) conversions ! */
	if ((nexp = exp_convert_inplace(sql, t, exp)) != NULL)
		return nexp;

	if (fromtype && subtype_cmp(t, fromtype) != 0) {
		int c = sql_type_convert(fromtype->type->eclass, t->type->eclass);
		if (!c ||
		   (c == 2 && tpe == type_set) || (c == 3 && tpe != type_cast)){
			err = 1;
		} else {
			exp = exp_convert(sql->sa, exp, fromtype, t);
		}
	}
	if (err) {
		sql_exp *res = sql_error(
			sql, 03,
			"types %s(%d,%d) and %s(%d,%d) are not equal%s%s%s",
			fromtype->type->sqlname,
			fromtype->digits,
			fromtype->scale,
			t->type->sqlname,
			t->digits,
			t->scale,
			(exp->type == e_column ? " for column '" : ""),
			(exp->type == e_column ? exp->name : ""),
			(exp->type == e_column ? "'" : "")
		);
		return res;
	}
	return exp;
}

static sql_exp *
exp_sum_scales(mvc *sql, sql_subfunc *f, sql_exp *l, sql_exp *r)
{
	if (strcmp(f->func->imp, "*") == 0 &&
			f->func->res.type->scale == SCALE_FIX) {
		sql_subtype t;
		sql_subtype *lt = exp_subtype(l);
		sql_subtype *rt = exp_subtype(r);

		f->res.scale = lt->scale + rt->scale;
		f->res.digits = lt->digits + rt->digits;

		/* HACK alert: digits should be less than max */
		if (f->res.type->radix == 10 && f->res.digits > 19)
			f->res.digits = 19;
		if (f->res.type->radix == 2 && f->res.digits > 53)
			f->res.digits = 53;

		/* sum of digits may mean we need a bigger result type
		 * as the function don't support this we need to
		 * make bigger input types!
		 */

		/* numeric types are fixed length */
		if (f->res.type->eclass == EC_NUM) {
			sql_find_numeric(&t, f->res.type->localtype, f->res.digits);
		} else {
			sql_find_subtype(&t, f->res.type->sqlname, f->res.digits, f->res.scale);
		}
		if (type_cmp(t.type, f->res.type) != 0) {
			/* do we need to convert to the a larger localtype
			   int * int may not fit in an int, so we need to
			   convert to lng * int.
			 */
			sql_subtype nlt;

			sql_init_subtype(&nlt, t.type, f->res.digits, lt->scale);
			l = rel_check_type( sql, &nlt, l, type_equal );
		}
		f->res = t;
	}
	return l;
}

static sql_exp *
exp_scale_algebra(mvc *sql, sql_subfunc *f, sql_exp *l, sql_exp *r)
{
	sql_subtype *lt = exp_subtype(l);
	sql_subtype *rt = exp_subtype(r);

	if (lt->type->scale == SCALE_FIX && rt->scale &&
		strcmp(f->func->imp, "/") == 0) {
		int scale, digits, digL, scaleL;
		sql_subtype nlt;

		/* scale fixing may require a larger type ! */
		scaleL = (lt->scale < 3) ? 3 : lt->scale;
		scale = scaleL;
		scaleL += rt->scale;
		digL = lt->digits + (scaleL - lt->scale);
		digits = (digL > (int)rt->digits) ? digL : (int)rt->digits;

		/* HACK alert: digits should be less than max */
		if (f->res.type->radix == 10 && digits > 19)
			digits = 19;
		if (f->res.type->radix == 2 && digits > 53)
			digits = 53;

		sql_find_subtype(&nlt, lt->type->sqlname, digL, scaleL);
		l = rel_check_type( sql, &nlt, l, type_equal );

		sql_find_subtype(&f->res, lt->type->sqlname, digits, scale);
	}
	return l;
}

int
rel_convert_types(mvc *sql, sql_exp **L, sql_exp **R, int scale_fixing, int tpe)
{
	sql_exp *ls = *L;
	sql_exp *rs = *R;
	sql_subtype *lt = exp_subtype(ls);
	sql_subtype *rt = exp_subtype(rs);

	if (!rt && !lt) {
		sql_error(sql, 01, "Cannot have a parameter (?) on both sides of an expression");
		return -1;
	}
	if (rt && (!lt || !lt->type))
		 return rel_set_type_param(sql, rt, ls);
	if (lt && (!rt || !rt->type))
		 return rel_set_type_param(sql, lt, rs);

	if (rt && lt) {
		sql_subtype *i = lt;
		sql_subtype *r = rt;

		if (subtype_cmp(lt, rt) != 0) {
			sql_subtype super;

			supertype(&super, r, i);
			if (scale_fixing) {
				/* convert ls to super type */
				ls = rel_check_type(sql, &super, ls, tpe);
				/* convert rs to super type */
				rs = rel_check_type(sql, &super, rs, tpe);
			} else {
				/* convert ls to super type */
				super.scale = lt->scale;
				ls = rel_check_type(sql, &super, ls, tpe);
				/* convert rs to super type */
				super.scale = rt->scale;
				rs = rel_check_type(sql, &super, rs, tpe);
			}
		}
		*L = ls;
		*R = rs;
		if (!ls || !rs) {
			return -1;
		}
		return 0;
	}
	return -1;
}

static comp_type
compare_str2type( char *compare_op)
{
	comp_type type = cmp_filter;

	if (compare_op[0] == '=') {
		type = cmp_equal;
	} else if (compare_op[0] == '<') {
		type = cmp_lt;
		if (compare_op[1] != '\0') {
			if (compare_op[1] == '>')
				type = cmp_notequal;
			else if (compare_op[1] == '=')
				type = cmp_lte;
		}
	} else if (compare_op[0] == '>') {
		type = cmp_gt;
		if (compare_op[1] != '\0')
			if (compare_op[1] == '=')
				type = cmp_gte;
	}
	return type;
}

static sql_rel *
rel_filter_exp_(mvc *sql, sql_rel *rel, sql_exp *ls, sql_exp *rs, sql_exp *rs2, char *filter_op, int anti )
{
	sql_exp *L = ls, *R = rs, *e = NULL;
	sql_subfunc *f = NULL;

	/* find filter function */
	if (rs2)
		f = sql_bind_func3(sql->sa, mvc_bind_schema(sql,"sys"), filter_op, exp_subtype(ls), exp_subtype(rs), exp_subtype(rs2), F_FILT);
	else
		f = sql_bind_func(sql->sa, mvc_bind_schema(sql,"sys"), filter_op, exp_subtype(ls), exp_subtype(rs), F_FILT);
	if (!f) {
		f = sql_find_func(sql->sa, mvc_bind_schema(sql,"sys"), filter_op, (rs2)?3:2, F_FILT);
		if (f) {
			node *m = f->func->ops->h;
			sql_arg *a = m->data;

			ls = rel_check_type(sql, &a->type, ls, type_equal);
			a = m->next->data;
			rs = rel_check_type(sql, &a->type, rs, type_equal);
			if (rs2) {
				a = m->next->next->data;
				rs2 = rel_check_type(sql, &a->type, rs2, type_equal);
				if (!rs2) 
					rs = NULL;
			}
		}
	}
	if (!f || !ls || !rs)
		return NULL;
	e = exp_filter2(sql->sa, ls, rs, rs2, f, anti);

	/* atom or row => select */
	if (ls->card > rel->card) {
		if (ls->name)
			return sql_error(sql, 02, "SELECT: cannot use non GROUP BY column '%s' in query results without an aggregate function", ls->name);
		else
			return sql_error(sql, 02, "SELECT: cannot use non GROUP BY column in query results without an aggregate function");
	}
	if (rs->card > rel->card || (rs2 && rs2->card > rel->card)) {
		if (rs->name)
			return sql_error(sql, 02, "SELECT: cannot use non GROUP BY column '%s' in query results without an aggregate function", rs->name);
		else
			return sql_error(sql, 02, "SELECT: cannot use non GROUP BY column in query results without an aggregate function");
	}
	if (rs->card <= CARD_ATOM && exp_is_atom(rs) && 
	   (!rs2 || (rs2->card <= CARD_ATOM && exp_is_atom(rs2)))) {
		if (ls->card == rs->card && !rs2)  /* bin compare op */
			return rel_select(sql->sa, rel, e);

		if (/*is_semi(rel->op) ||*/ is_outerjoin(rel->op)) {
			rel_join_add_exp(sql->sa, rel, e);
			return rel;
		}
		/* push select into the given relation */
		return rel_push_select(sql->sa, rel, L, e);
	} else { /* join */
		if (is_semi(rel->op) || is_outerjoin(rel->op)) {
			rel_join_add_exp(sql->sa, rel, e);
			return rel;
		}
		/* push join into the given relation */
		return rel_push_join(sql->sa, rel, L, R, rs2, e);
	}
}

static sql_rel *
rel_compare_exp_(mvc *sql, sql_rel *rel, sql_exp *ls, sql_exp *rs, sql_exp *rs2, int type, int anti )
{
	sql_exp *L = ls, *R = rs, *e = NULL;

	if (rel_convert_types(sql, &ls, &rs, 1, type_equal) < 0 ||
	   (rs2 && rel_convert_types(sql, &ls, &rs2, 1, type_equal) < 0)) 
		return NULL;
	if (!rs2) {
		if (ls->card < rs->card) {
			sql_exp *swap = ls;
	
			ls = rs;
			rs = swap;

			swap = L;
			L = R;
			R = swap;

			type = (int)swap_compare((comp_type)type);
		}
		e = exp_compare(sql->sa, ls, rs, type);
	} else {
		e = exp_compare2(sql->sa, ls, rs, rs2, type);
	}
	if (anti)
		set_anti(e);

	/* atom or row => select */
	if (ls->card > rel->card) {
		if (ls->name)
			return sql_error(sql, 02, "SELECT: cannot use non GROUP BY column '%s' in query results without an aggregate function", ls->name);
		else
			return sql_error(sql, 02, "SELECT: cannot use non GROUP BY column in query results without an aggregate function");
	}
	if (rs->card > rel->card || (rs2 && rs2->card > rel->card)) {
		if (rs->name)
			return sql_error(sql, 02, "SELECT: cannot use non GROUP BY column '%s' in query results without an aggregate function", rs->name);
		else
			return sql_error(sql, 02, "SELECT: cannot use non GROUP BY column in query results without an aggregate function");
	}
	if (rs->card <= CARD_ATOM && exp_is_atom(rs) && 
	   (!rs2 || (rs2->card <= CARD_ATOM && exp_is_atom(rs2)))) {
		if (ls->card == rs->card && !rs2)  /* bin compare op */
			return rel_select(sql->sa, rel, e);

		if (/*is_semi(rel->op) ||*/ is_outerjoin(rel->op)) {
			if ((is_left(rel->op) || is_full(rel->op)) && rel_find_exp(rel->l, ls)) {
				rel_join_add_exp(sql->sa, rel, e);
				return rel;
			} else if ((is_right(rel->op) || is_full(rel->op)) && rel_find_exp(rel->r, ls)) {
				rel_join_add_exp(sql->sa, rel, e);
				return rel;
			}
			if (is_left(rel->op) && rel_find_exp(rel->r, ls)) {
				rel->r = rel_push_select(sql->sa, rel->r, L, e);
				return rel;
			} else if (is_right(rel->op) && rel_find_exp(rel->l, ls)) {
				rel->l = rel_push_select(sql->sa, rel->l, L, e);
				return rel;
			}
		}
		/* push select into the given relation */
		return rel_push_select(sql->sa, rel, L, e);
	} else { /* join */
		if (is_semi(rel->op) || is_outerjoin(rel->op)) {
			rel_join_add_exp(sql->sa, rel, e);
			return rel;
		}
		/* push join into the given relation */
		return rel_push_join(sql->sa, rel, L, R, rs2, e);
	}
}

static sql_rel *
rel_compare_exp(mvc *sql, sql_rel *rel, sql_exp *ls, sql_exp *rs,
		char *compare_op, sql_exp *esc, int reduce)
{
	comp_type type = cmp_equal;

	if (!ls || !rs)
		return NULL;

	if (!rel || !reduce) {
		/* TODO to handle filters here */
		sql_exp *e;

		if (rel_convert_types(sql, &ls, &rs, 1, type_equal) < 0) 
			return NULL;
		e = rel_binop_(sql, ls, rs, NULL, compare_op, card_value);

		if (!e)
			return NULL;
		if (!reduce) {
			if (rel->op == op_project) {
				append(rel->exps, e);
			} else {
				list *exps = new_exp_list(sql->sa);

				append(exps, e);
				return rel_project(sql->sa, rel, exps);
			}
		} else {
			return rel_select(sql->sa, rel, e);
		}
	}
	type = compare_str2type(compare_op);
	if (type == cmp_filter) 
		return rel_filter_exp_(sql, rel, ls, rs, esc, compare_op, 0);
	return rel_compare_exp_(sql, rel, ls, rs, esc, type, 0);
}

static sql_rel *
rel_compare(mvc *sql, sql_rel *rel, symbol *lo, symbol *ro, symbol *ro2,
		char *compare_op, int f, exp_kind k)
{
	sql_exp *rs = NULL, *rs2 = NULL, *ls;
	exp_kind ek = {type_value, card_column, FALSE};

	if (!ro2 && lo->token == SQL_SELECT) { /* swap subquery to the right hand side */
		symbol *tmp = lo;

		lo = ro;
		ro = tmp;

		if (compare_op[0] == '>')
			compare_op[0] = '<';
		else if (compare_op[0] == '<')
			compare_op[0] = '>';
	}

	ls = rel_value_exp(sql, &rel, lo, f, ek);
	if (!ls)
		return NULL;
	if (ro->token != SQL_SELECT) {
		rs = rel_value_exp(sql, &rel, ro, f, ek);
		if (ro2) {
			rs2 = rel_value_exp(sql, &rel, ro2, f, ek);
			if (!rs2)
				return NULL;
		}
	} else {
		/* first try without current relation, too see if there
		   are correlations with the outer relation */
		sql_rel *r = rel_subquery(sql, NULL, ro, ek);

		/* NOT handled filter case */
		if (ro2)
			return NULL;
		if (!r && sql->session->status != -ERR_AMBIGUOUS) {
			/* reset error */
			sql->session->status = 0;
			sql->errstr[0] = 0;
			r = rel_subquery(sql, rel, ro, ek);

			/* get inner queries result value, ie
			   get last expression of r */
			if (r) {
				sql_rel *inner = r;

				/* subqueries may result in semijoins */
				if (is_semi(inner->op))
					inner = inner->r;
				rs = rel_lastexp(sql, inner);
				rel = r;
			}
		} else if (r) {
			rel_setsubquery(r);
			rs = rel_lastexp(sql, r);
			if (r->card > CARD_ATOM) {
				/* if single value (independed of relations), rewrite */
				if (is_project(r->op) && !r->l && r->exps && list_length(r->exps) == 1) {
					return rel_compare_exp(sql, rel, ls, r->exps->h->data, compare_op, NULL, k.reduce);
				} else { 
					sql_subaggr *zero_or_one = sql_bind_aggr(sql->sa, sql->session->schema, "zero_or_one", exp_subtype(rs));

					rs = exp_aggr1(sql->sa, rs, zero_or_one, 0, 0, CARD_ATOM, 0);
				}
			}
			rel = rel_crossproduct(sql->sa, rel, r, op_semi);
		}
	}
	if (!rs) 
		return NULL;
	return rel_compare_exp(sql, rel, ls, rs, compare_op, rs2, k.reduce);
}

static sql_rel *
rel_or(mvc *sql, sql_rel *l, sql_rel *r, list *oexps, list *lexps, list *rexps, int f)
{
	sql_rel *rel, *ll = l->l, *rl = r->l;

	if (l == r && is_outerjoin(l->op)) { /* merge both lists */
		sql_exp *e = exp_or(sql->sa, lexps, rexps);
		list *nl = oexps?oexps:new_exp_list(sql->sa); 
		
		rel_destroy(r);
		append(nl, e);
		l->exps = nl;
		return l;
	}

	if (l->op == r->op && ll == rl) {
		sql_exp *e = exp_or(sql->sa, l->exps, r->exps);
		list *nl = new_exp_list(sql->sa); 
		
		rel_destroy(r);
		append(nl, e);
		l->exps = nl;
		return l;
	}
	(void)f;
	l = rel_project(sql->sa, l, rel_projections(sql, l, NULL, 1, 1));
	r = rel_project(sql->sa, r, rel_projections(sql, r, NULL, 1, 1));
	set_processed(l);
	set_processed(r);
	rel = rel_setop(sql->sa, l, r, op_union);
	rel->exps = rel_projections(sql, rel, NULL, 1, 1);
	rel = rel_distinct(rel);
	if (exps_card(l->exps) <= CARD_AGGR &&
	    exps_card(r->exps) <= CARD_AGGR)
	{
		rel->card = exps_card(l->exps);
		exps_fix_card( rel->exps, rel->card);
	}
	return rel;
}

sql_exp *
rel_logical_value_exp(mvc *sql, sql_rel **rel, symbol *sc, int f)
{
	exp_kind ek = {type_value, card_column, FALSE};

	if (!sc)
		return NULL;

	if (THRhighwater())
		return sql_error(sql, 10, "SELECT: too many nested operators");

	switch (sc->token) {
	case SQL_OR:
	case SQL_AND:
	{
		symbol *lo = sc->data.lval->h->data.sym;
		symbol *ro = sc->data.lval->h->next->data.sym;

		sql_exp *ls = rel_logical_value_exp(sql, rel, lo, f);
		sql_exp *rs = rel_logical_value_exp(sql, rel, ro, f);

		if (!ls || !rs)
			return NULL;
		if (sc->token == SQL_OR)
			return rel_binop_(sql, ls, rs, NULL, "or", card_value);
		else
			return rel_binop_(sql, ls, rs, NULL, "and", card_value);
	}
	case SQL_COMPARE:
	{
		symbol *lo = sc->data.lval->h->data.sym;
		symbol *ro = sc->data.lval->h->next->next->data.sym;
		char *compare_op = sc->data.lval->h->next->data.sval;

		/* currently we don't handle the (universal and existential)
		   quantifiers (all and any/some) */

		sql_exp *rs = NULL, *ls = rel_value_exp(sql, rel, lo, f, ek);

		if (!ls)
			return NULL;

		if (ro->token != SQL_SELECT) {
			rs = rel_value_exp(sql, rel, ro, f, ek);
			if (!rs)
				return NULL;
			if (rel_convert_types(sql, &ls, &rs, 1, type_equal) < 0)
				return NULL;
			return rel_binop_(sql, ls, rs, NULL, compare_op, card_value);
		} else {
			/* first try without current relation, too see if there
			are correlations with the outer relation */
			sql_rel *r = rel_subquery(sql, NULL, ro, ek);
	
			/* correlation, ie return new relation */
			if (!r && sql->session->status != -ERR_AMBIGUOUS) {
			

				sql_exp *e;

				/* reset error */
				sql->session->status = 0;
				sql->errstr[0] = 0;
				if (!r)
					r = rel_subquery(sql, *rel, ro, ek);

				/* get inner queries result value, ie
				   get last expression of r */
				if (r) {
					rs = rel_lastexp(sql, r);
					*rel = r;
					e = exp_compare(sql->sa, ls, rs, compare_str2type(compare_op));
					if (f != sql_sel)
						return e;
			
					/* For selection we need to convert back into Boolean */
					ls = rel_unop_(sql, ls, NULL, "isnull", card_value);
					rs = exp_atom_bool(sql->sa, 0);
					return rel_binop_(sql, ls, rs, NULL, "=", card_value);
				}
			} else if (r && f != sql_sel) {
				sql_rel *l = *rel;
				rel_setsubquery(r);
				rs = rel_lastexp(sql, r);
				if (r->card > CARD_ATOM) {
					sql_subaggr *zero_or_one = sql_bind_aggr(sql->sa, sql->session->schema, "zero_or_one", exp_subtype(rs));

					rs = exp_aggr1(sql->sa, rs, zero_or_one, 0, 0, CARD_ATOM, 0);
				}
				*rel = rel_crossproduct(sql->sa, l, r, op_join);
			} else if (r) {
				sql_rel *l = *rel;
				list *exps = rel_projections(sql, l, NULL, 0, 1);

				rel_project_add_exp(sql, l, ls);
				rel_setsubquery(r);
				rs = rel_lastexp(sql, r);
				if (r->card > CARD_ATOM) {
					sql_subaggr *zero_or_one = sql_bind_aggr(sql->sa, sql->session->schema, "zero_or_one", exp_subtype(rs));

					rs = exp_aggr1(sql->sa, rs, zero_or_one, 0, 0, CARD_ATOM, 0);
				}
				*rel = rel_crossproduct(sql->sa, l, r, op_join);
				*rel = rel_project(sql->sa, *rel, exps);
			}
			if (!rs) 
				return NULL;
			if (rel_convert_types(sql, &ls, &rs, 1, type_equal) < 0) 
				return NULL;
			return rel_binop_(sql, ls, rs, NULL, compare_op, card_value);
		}
	}
	/* Set Member ship */
	case SQL_IN:
	case SQL_NOT_IN:
	{
		dlist *dl = sc->data.lval;
		symbol *lo = dl->h->data.sym;
		dnode *n = dl->h->next;
		sql_exp *l = rel_value_exp(sql, rel, lo, f, ek), *r = NULL;
		sql_rel *left = NULL, *right = NULL, *p = NULL;
		int needproj = 0, vals_only = 1;
		list *vals = NULL;

		if (!l)
			return NULL;

		ek.card = card_set;

		if (!left)
			left = *rel;

		if (!left || (!left->l && f == sql_sel)) {
			needproj = (left != NULL);
			left = rel_project_exp(sql->sa, l);
		}

		if (n->type == type_list) {
			sql_subtype *st = exp_subtype(l);

			vals = new_exp_list(sql->sa);
			n = n->data.lval->h;
			for (; n; n = n->next) {
				symbol *sval = n->data.sym;
				/* without correlation first */
				sql_rel *z = NULL, *rl;

				r = rel_value_exp(sql, &z, sval, f, ek);
				if (!r || !(r=rel_check_type(sql, st, r, type_equal))) {
					rel_destroy(right);
					return NULL;
				}
				if (z) {
					vals_only = 0;
					rl = z;
				} else {
					list_append(vals, r);
					rl = rel_project_exp(sql->sa, r);
				}
				if (right) {
					rl = rel_setop(sql->sa, right, rl, op_union);
					rl->exps = rel_projections(sql, rl, NULL, 0, 1);
					set_processed(rl);
				}
				right = rl;
			}
			if (right->processed)
				right = rel_label(sql, right);
			right = rel_distinct(right);
		} else {
			return sql_error(sql, 02, "IN: missing inner query");
		}
		if (right) {
			sql_exp *e = NULL;
		
			if (vals_only) {
				node *n;

				rel_destroy(right);
				for(n=vals->h; n; n = n->next) {
					sql_exp *r = n->data, *ne;

					if (sc->token == SQL_NOT_IN)
						ne = rel_binop_(sql, l, r, NULL, "<>", card_value);
					else
						ne = rel_binop_(sql, l, r, NULL, "=", card_value);
					if (!e) {
						e = ne;
					} else if (sc->token == SQL_NOT_IN) {
						e = rel_binop_(sql, e, ne, NULL, "and", card_value);
					} else {
						e = rel_binop_(sql, e, ne, NULL, "or", card_value);
					}
				}
				return e;
			}
			r = rel_lastexp(sql, right);
			if (rel_convert_types(sql, &l, &r, 1, type_equal) < 0) 
				return NULL;
			left = rel_crossproduct(sql->sa, left, right, op_join);
			if (p) {
				rel_destroy(p->l);
				p->l = left;
			}
			left->op = op_left;
			set_processed(left);
			e = exp_compare(sql->sa, l, r, cmp_equal );
			rel_join_add_exp(sql->sa, left, e);
			if (!p) {
				if (*rel && needproj)
					left = *rel = rel_project(sql->sa, left, NULL);
				else
					*rel = left;
			}
			if (sc->token == SQL_NOT_IN)
				e = rel_binop_(sql, l, r, NULL, "<>", card_value);
			else
				e = rel_binop_(sql, l, r, NULL, "=", card_value);
			return e;
		}
		return NULL;
	}
	case SQL_LIKE:
	{
		symbol *lo = sc->data.lval->h->data.sym;
		symbol *ro = sc->data.lval->h->next->data.sym;
		int insensitive = sc->data.lval->h->next->next->data.i_val;
		int anti = sc->data.lval->h->next->next->next->data.i_val;
		sql_subtype *st = sql_bind_localtype("str");
		sql_exp *le = rel_value_exp(sql, rel, lo, f, ek);
		sql_exp *re, *ee = NULL;
		char *like = insensitive ? (anti ? "not_ilike" : "ilike") : (anti ? "not_like" : "like");

		if (!le)
			return NULL;

		if (!exp_subtype(le)) 
			return sql_error(sql, 02, "SELECT: parameter not allowed on "
					"left hand side of LIKE operator");

		lo = ro->data.lval->h->data.sym;
		/* like uses a single string pattern */
		ek.card = card_value;
		re = rel_value_exp(sql, rel, lo, f, ek);
		if (!re)
			return NULL;
		if (!exp_subtype(re)) {
			if (rel_set_type_param(sql, st, re) == -1) 
				return sql_error(sql, 02, "LIKE: wrong type, should be string");
		} else if ((re = rel_check_type(sql, st, re, type_equal)) == NULL) {
			return sql_error(sql, 02, "LIKE: wrong type, should be string");
		}
		/* Do we need to escape ? */
		if (dlist_length(ro->data.lval) == 2) {
			char *escape = ro->data.lval->h->next->data.sval;
			ee = exp_atom(sql->sa, atom_string(sql->sa, st, sa_strdup(sql->sa, escape)));
		}
		if (ee)
			return rel_nop_(sql, le, re, ee, NULL, NULL, like, card_value);
		return rel_binop_(sql, le, re, NULL, like, card_value);
	}
	case SQL_BETWEEN:
	case SQL_NOT_BETWEEN:
	{
		symbol *lo = sc->data.lval->h->data.sym;
		int symmetric = sc->data.lval->h->next->data.i_val;
		symbol *ro1 = sc->data.lval->h->next->next->data.sym;
		symbol *ro2 = sc->data.lval->h->next->next->next->data.sym;
		sql_exp *le = rel_value_exp(sql, rel, lo, f, ek);
		sql_exp *re1 = rel_value_exp(sql, rel, ro1, f, ek);
		sql_exp *re2 = rel_value_exp(sql, rel, ro2, f, ek);
		sql_exp *e1 = NULL, *e2 = NULL;

		assert(sc->data.lval->h->next->type == type_int);
		if (!le || !re1 || !re2) 
			return NULL;
		
		if (rel_convert_types(sql, &le, &re1, 1, type_equal) < 0 ||
				rel_convert_types(sql, &le, &re2, 1, type_equal) < 0)
			return NULL;

		if (!re1 || !re2) 
			return NULL;

		if (symmetric) {
			sql_exp *tmp = NULL;
			sql_subfunc *min = sql_bind_func(sql->sa, sql->session->schema, "sql_min", exp_subtype(re1), exp_subtype(re2), F_FUNC);
			sql_subfunc *max = sql_bind_func(sql->sa, sql->session->schema, "sql_max", exp_subtype(re1), exp_subtype(re2), F_FUNC);

			if (!min || !max) {
				return sql_error(sql, 02, "min or max operator on types %s %s missing", exp_subtype(re1)->type->sqlname, exp_subtype(re2)->type->sqlname);
			}
			tmp = exp_binop(sql->sa, re1, re2, min);
			re2 = exp_binop(sql->sa, re1, re2, max);
			re1 = tmp;
		}

		if (sc->token == SQL_NOT_BETWEEN) {
			e1 = rel_binop_(sql, le, re1, NULL, "<", card_value);
			e2 = rel_binop_(sql, le, re2, NULL, ">", card_value);
		} else {
			e1 = rel_binop_(sql, le, re1, NULL, ">=", card_value);
			e2 = rel_binop_(sql, le, re2, NULL, "<=", card_value);
		}
		if (!e1 || !e2)
			return NULL;
		if (sc->token == SQL_NOT_BETWEEN) {
			return rel_binop_(sql, e1, e2, NULL, "or", card_value);
		} else {
			return rel_binop_(sql, e1, e2, NULL, "and", card_value);
		}
	}
	case SQL_IS_NULL:
	case SQL_IS_NOT_NULL:
	/* is (NOT) NULL */
	{
		sql_exp *le = rel_value_exp(sql, rel, sc->data.sym, f, ek);

		if (!le)
			return NULL;
		le = rel_unop_(sql, le, NULL, "isnull", card_value);
		if (sc->token != SQL_IS_NULL)
			le = rel_unop_(sql, le, NULL, "not", card_value);
		return le;
	}
	case SQL_NOT: {
		sql_exp *le = rel_logical_value_exp(sql, rel, sc->data.sym, f);

		if (!le)
			return le;
		return rel_unop_(sql, le, NULL, "not", card_value);
	}
	case SQL_ATOM: {
		/* TRUE or FALSE */
		AtomNode *an = (AtomNode *) sc;

		if (!an || !an->a) {
			assert(0);
			return exp_atom(sql->sa, atom_general(sql->sa, sql_bind_localtype("void"), NULL));
		} else {
			return exp_atom(sql->sa, atom_dup(sql->sa, an->a));
		}
	}
	case SQL_COLUMN:
		return rel_column_ref(sql, rel, sc, f);
	case SQL_UNION:
	case SQL_EXCEPT:
	case SQL_INTERSECT: {
		*rel = rel_setquery(sql, *rel, sc);
		if (*rel)
			return rel_lastexp(sql, *rel);
		return NULL;
	}
	default: {
		sql_exp *re, *le = rel_value_exp(sql, rel, sc, f, ek);
		sql_subtype bt;

		if (!le)
			return NULL;
		re = exp_atom_bool(sql->sa, 1);
		sql_find_subtype(&bt, "boolean", 0, 0);
		if ((le = rel_check_type(sql, &bt, le, type_equal)) == NULL) 
			return NULL;
		return rel_binop_(sql, le, re, NULL, "=", 0);
	}
	}
}

static sql_rel *
rel_add_identity(mvc *sql, sql_rel *rel, sql_exp **exp)
{
	list *exps = rel_projections(sql, rel, NULL, 1, 1);
	sql_exp *e;

	if (list_length(exps) == 0) {
		*exp = NULL;
		return rel;
	}
	rel = rel_project(sql->sa, rel, rel_projections(sql, rel, NULL, 1, 1));
	e = rel_unop_(sql, rel->exps->h->data, NULL, "identity", card_value);
	*exp = exp_label(sql->sa, e, ++sql->label);
	rel_project_add_exp(sql, rel, e);
	return rel;
}

static sql_exp *
find_identity(list *exps, sql_rel *r) 
{
	node *n;

	if (!exps)
		return NULL;
	for (n = exps->h; n; n = n->next) {
		sql_exp *e = n->data;

		if (is_identity(e, r)) 
			return e;
	}
	return NULL;
}

static sql_exp *
rel_find_identity(mvc *sql, sql_rel *r, sql_exp *e ) 
{
	sql_exp *ne = NULL;
	node *n;

	switch(r->op) {
	case op_join:
	case op_left:
	case op_right:
	case op_full:
		ne = rel_find_identity(sql, r->l, e);
		if (!ne)
			ne = rel_find_identity(sql, r->r, e);
		return ne;
	case op_semi:
	case op_anti:
	case op_select:
		ne = rel_find_identity(sql, r->l, e);
		return ne;
	case op_topn:
	case op_sample:
	case op_groupby:
	case op_union:
	case op_except:
	case op_inter:
	case op_project:

		ne = rel_find_identity(sql, r->l, e);
		if (ne && r->exps) { /* find exp pointing to ne */
			for (n = r->exps->h; n; n = n->next) {
				sql_exp *re = n->data;
			
				if (e->rname && re->l && strcmp(e->rname, re->l) == 0 && strcmp(e->name, re->r) == 0) 
					return re;
				if (!e->rname && !re->l && strcmp(e->name, re->r) == 0) 
					return re;
			}
		} else if (r->exps) {
			return e;
		}
		return NULL;
	case op_table:
	case op_basetable:
		if (r->exps) {
			node *en;

			for (en = r->exps->h; en; en = en->next) {
				sql_exp *oe = en->data;

				if (oe == e)
					return e;
			}
		}
	default:
		return NULL;
	}
}

sql_rel *
rel_logical_exp(mvc *sql, sql_rel *rel, symbol *sc, int f)
{
	exp_kind ek = {type_value, card_column, TRUE};

	if (!sc)
		return NULL;

	if (THRhighwater())
		return sql_error(sql, 10, "SELECT: too many nested operators");

	switch (sc->token) {
	case SQL_OR:
	{
		list *exps = NULL, *lexps = NULL, *rexps = NULL;

		symbol *lo = sc->data.lval->h->data.sym;
		symbol *ro = sc->data.lval->h->next->data.sym;

		sql_rel *lr, *rr;

		if (!rel)
			return NULL;

		lr = rel;
		rr = rel_dup(lr);

		if (is_outerjoin(rel->op)) {
			exps = rel->exps;

			lr -> exps = NULL;
			lr = rel_logical_exp(sql, lr, lo, f);
			lexps = lr?lr->exps:NULL;

			rr -> exps = NULL;
			rr = rel_logical_exp(sql, rr, ro, f);
			rexps = rr?rr->exps:NULL;
		} else {
			lr = rel_logical_exp(sql, lr, lo, f);
			rr = rel_logical_exp(sql, rr, ro, f);
		}

		if (!lr || !rr)
			return NULL;
		return rel_or(sql, lr, rr, exps, lexps, rexps, f);
	}
	case SQL_AND:
	{
		symbol *lo = sc->data.lval->h->data.sym;
		symbol *ro = sc->data.lval->h->next->data.sym;

		rel = rel_logical_exp(sql, rel, lo, f);
		if (!rel)
			return NULL;
		return rel_logical_exp(sql, rel, ro, f);
	}
	case SQL_FILTER:
		/* 2 cases x filter y and x filter (y1,y2) */
	{
		symbol *lo = sc->data.lval->h->data.sym;
		symbol *ro = sc->data.lval->h->next->next->data.sym;
		symbol *ro2 = NULL;
		char *filter_op = sc->data.lval->h->next->data.sval;

		if (sc->data.lval->h->next->next->next)
			ro2 = sc->data.lval->h->next->next->next->data.sym;
		return rel_compare(sql, rel, lo, ro, ro2, filter_op, f, ek);
	}
	case SQL_COMPARE:
	{
		symbol *lo = sc->data.lval->h->data.sym;
		symbol *ro = sc->data.lval->h->next->next->data.sym;
		char *compare_op = sc->data.lval->h->next->data.sval;
		/* currently we don't handle the (universal and existential)
		   quantifiers (all and any/some) */
		return rel_compare(sql, rel, lo, ro, NULL, compare_op, f, ek);
	}
	/* Set Member ship */
	case SQL_IN:
	case SQL_NOT_IN:
	{
		dlist *dl = sc->data.lval;
		symbol *lo = dl->h->data.sym;
		dnode *n = dl->h->next;
		sql_rel *left = NULL, *right = NULL, *outer = rel;
		sql_exp *l = rel_value_exp(sql, &left, lo, f, ek), *e, *r = NULL;
		list *vals = NULL;
		int correlated = 0;
		int l_is_value = 1, r_is_rel = 0;

		if (!l && sql->session->status != -ERR_AMBIGUOUS) {
			l_is_value = 0;
			/* reset error */
			left = rel;
			sql->session->status = 0;
			sql->errstr[0] = 0;
			l = rel_value_exp(sql, &left, lo, f, ek);
		} else if (!left) {
			left = rel_project_exp(sql->sa, exp_label(sql->sa, l, ++sql->label));
		}
		if (!l)
			return NULL;

		ek.card = card_set;

		/* first remove the NULLs */
		if (sc->token == SQL_NOT_IN &&
		    l->card != CARD_ATOM && has_nil(l)) {
			e = rel_unop_(sql, l, NULL, "isnull", card_value);
			e = exp_compare(sql->sa, e, exp_atom_bool(sql->sa, 0), cmp_equal);
			if (!is_select(rel->op) && !rel_is_ref(rel))
				left = rel = rel_select(sql->sa, rel, e);
			else
				rel_select_add_exp(rel, e);
		}

		/* list of values or subqueries */
		if (n->type == type_list) {
			sql_subtype *st = exp_subtype(l);
			sql_rel *z = NULL;

			vals = new_exp_list(sql->sa);
			n = dl->h->next;
			n = n->data.lval->h;

			/* Simple value list first */
			for (; n; n = n->next) {
				r = rel_value_exp(sql, &z, n->data.sym, f, ek);
				if (z || !r)
					break;
				if (rel_convert_types(sql, &l, &r, 1, type_equal) < 0) 
					return NULL;
				list_append(vals, r);
			}
			if (!n) { /* correct types */
				list *nvals = new_exp_list(sql->sa);
				node *n;

				st = exp_subtype(l);
				for ( n=vals->h; n; n = n->next) {
					if ((r = rel_check_type(sql, st, n->data, type_equal)) == NULL) 
						return NULL;
					list_append(nvals, r);
				}
				e = exp_in(sql->sa, l, nvals, sc->token==SQL_NOT_IN?cmp_notin:cmp_in);
				return rel_select(sql->sa, rel, e);
			} else { /* complex case */
				vals = new_exp_list(sql->sa);
				n = dl->h->next;
				n = n->data.lval->h;
				for (; n; n = n->next) {
					symbol *sval = n->data.sym;
					/* without correlation first */
					sql_rel *z = NULL;
					sql_rel *rl;

					r = rel_value_exp(sql, &z, sval, f, ek);
					if (z)
						r_is_rel = 1;
					if (!r && sql->session->status != -ERR_AMBIGUOUS) {
						/* reset error */
						sql->session->status = 0;
						sql->errstr[0] = 0;

						if (l_is_value) 
							rel = rel_dup(outer);
						else
							rel = left = rel_dup(left);
						r = rel_value_exp(sql, &rel, sval, f, ek);
						if (r && !is_project(rel->op)) {
							rel = rel_project(sql->sa, rel, NULL);
							rel_project_add_exp(sql, rel, r);
						}
						z = rel;
						correlated = 1;
					}
					if (!r || !(r=rel_check_type(sql, st, r, type_equal))) {
						rel_destroy(right);
						return NULL;
					}
					if (z) {
						rl = z;
					} else {
						list_append(vals, r);
						rl = rel_project_exp(sql->sa, exp_label(sql->sa, r, ++sql->label));
					}
					if (right) {
						rl = rel_setop(sql->sa, right, rl, op_union);
						rl->exps = rel_projections(sql, rl, NULL, 0, 1);
						set_processed(rl);
					}
					right = rl;
				}
			}
			if (!correlated) {
				if (right->processed)
					right = rel_label(sql, right);
				right = rel_distinct(right);
			}
		} else {
			return sql_error(sql, 02, "IN: missing inner query");
		}

		if (right) {
			r = rel_lastexp(sql, right);
			rel = rel_crossproduct(sql->sa, left, right, op_join);
			if (rel_convert_types(sql, &l, &r, 1, type_equal) < 0) 
				return NULL;
			e = exp_compare(sql->sa, l, r, cmp_equal );
			rel_join_add_exp(sql->sa, rel, e);
			if (correlated || l_is_value || r_is_rel) {
				rel->op = (sc->token == SQL_IN)?op_semi:op_anti;
			} else if (sc->token == SQL_NOT_IN) {
				rel->op = op_left;
				set_processed(rel);
				e = rel_unop_(sql, r, NULL, "isnull", card_value);
				r = exp_atom_bool(sql->sa, 1);
				e = exp_compare(sql->sa,  e, r, cmp_equal);
				rel = rel_select(sql->sa, rel, e);
			}
			if (l_is_value)
				rel = rel_crossproduct(sql->sa, outer, rel, op_join);
			rel = rel_project(sql->sa, rel, rel_projections(sql, outer, NULL, 1, 1));
			set_processed(rel);
			return rel;
		}
		return right;
	}
	case SQL_EXISTS:
	case SQL_NOT_EXISTS:
	{
		symbol *lo = sc->data.sym;
		sql_rel *r;
		sql_exp *e = NULL;
		list *exps = NULL;

		ek.card = card_set;
		r = rel_subquery(sql, NULL, lo, ek);
		if (!r && rel && sql->session->status != -ERR_AMBIGUOUS) { /* correlation */
			sql_exp *le, *re;
			/* reset error */
			sql->session->status = 0;
			sql->errstr[0] = '\0';

			/* We don't have a natural anti/semi join but versions
			   which require (join) expression. So we should
			   generate row id's which we use in the anti/semi
			   join expression.
			 */
			exps = rel_projections(sql, rel, NULL, 1, 1);
			rel = rel_add_identity(sql, rel, &e);
			set_processed(rel);

			r = rel_subquery(sql, rel_dup(rel), lo, ek);
			if (!r)
				return NULL;

			r = rel_label(sql, r);

			/* look up the identity columns and label these */
			le = rel_bind_column(sql, rel, e->name, f);

			/* find expression back */
			re = rel_find_identity(sql, r, le );

			if (!le || !re)
				return NULL;
			e = exp_compare(sql->sa, le, re, cmp_equal);
		}
		if (!r || !rel)
			return NULL;
		r = rel = rel_crossproduct(sql->sa, rel, r, op_join);
		if (sc->token == SQL_EXISTS) {
			r->op = op_semi;
		} else {	
			r->op = op_anti;
		}
		if (e)
			rel->exps = append(new_exp_list(sql->sa), e);
		if (exps)
			rel = rel_project(sql->sa, rel, exps);
		return rel;
	}
	case SQL_LIKE:
	{
		symbol *lo = sc->data.lval->h->data.sym;
		symbol *ro = sc->data.lval->h->next->data.sym;
		int insensitive = sc->data.lval->h->next->next->data.i_val;
		int anti = sc->data.lval->h->next->next->next->data.i_val;
		sql_subtype *st = sql_bind_localtype("str");
		sql_exp *le = rel_value_exp(sql, &rel, lo, f, ek);
		sql_exp *re, *ee = NULL;

		if (!le)
			return NULL;

		if (!exp_subtype(le)) 
			return sql_error(sql, 02, "SELECT: parameter not allowed on "
					"left hand side of LIKE operator");

		/* Do we need to escape ? */
		if (dlist_length(ro->data.lval) == 2) {
			char *escape = ro->data.lval->h->next->data.sval;
			ee = exp_atom(sql->sa, atom_string(sql->sa, st, sa_strdup(sql->sa, escape)));
		} else {
			ee = exp_atom(sql->sa, atom_string(sql->sa, st, sa_strdup(sql->sa, "")));
		}
		ro = ro->data.lval->h->data.sym;
		re = rel_value_exp(sql, &rel, ro, f, ek);
		if (!re)
			return NULL;
		if (!exp_subtype(re)) {
			if (rel_set_type_param(sql, st, re) == -1) 
				return sql_error(sql, 02, "LIKE: wrong type, should be string");
		} else if ((re = rel_check_type(sql, st, re, type_equal)) == NULL) {
			return sql_error(sql, 02, "LIKE: wrong type, should be string");
		}
		if ((le = rel_check_type(sql, st, le, type_equal)) == NULL) 
			return sql_error(sql, 02, "LIKE: wrong type, should be string");
		return rel_filter_exp_(sql, rel, le, re, ee, (insensitive ? "ilike" : "like"), anti);
	}
	case SQL_BETWEEN:
	case SQL_NOT_BETWEEN:
	{
		symbol *lo = sc->data.lval->h->data.sym;
		int symmetric = sc->data.lval->h->next->data.i_val;
		symbol *ro1 = sc->data.lval->h->next->next->data.sym;
		symbol *ro2 = sc->data.lval->h->next->next->next->data.sym;
		sql_exp *le = rel_value_exp(sql, &rel, lo, f, ek);
		sql_exp *re1 = rel_value_exp(sql, &rel, ro1, f, ek);
		sql_exp *re2 = rel_value_exp(sql, &rel, ro2, f, ek);

		assert(sc->data.lval->h->next->type == type_int);
		if (!le || !re1 || !re2) 
			return NULL;

		if (rel_convert_types(sql, &le, &re1, 1, type_equal) < 0 ||
		    rel_convert_types(sql, &le, &re2, 1, type_equal) < 0)
			return NULL;

		if (!re1 || !re2) 
			return NULL;

		if (symmetric) {
			sql_exp *tmp = NULL;
			sql_subfunc *min = sql_bind_func(sql->sa, sql->session->schema, "sql_min", exp_subtype(re1), exp_subtype(re2), F_FUNC);
			sql_subfunc *max = sql_bind_func(sql->sa, sql->session->schema, "sql_max", exp_subtype(re1), exp_subtype(re2), F_FUNC);

			if (!min || !max) {
				return sql_error(sql, 02, "min or max operator on types %s %s missing", exp_subtype(re1)->type->sqlname, exp_subtype(re2)->type->sqlname);
			}
			tmp = exp_binop(sql->sa, re1, re2, min);
			re2 = exp_binop(sql->sa, re1, re2, max);
			re1 = tmp;
		}

		if (le->card == CARD_ATOM) {
			sql_exp *e1, *e2;
			if (sc->token == SQL_NOT_BETWEEN) {
				e1 = rel_binop_(sql, le, re1, NULL, "<", card_value);
				e2 = rel_binop_(sql, le, re2, NULL, ">", card_value);
			} else {
				e1 = rel_binop_(sql, le, re1, NULL, ">=", card_value);
				e2 = rel_binop_(sql, le, re2, NULL, "<=", card_value);
			}
			if (!e1 || !e2)
				return NULL;
			if (sc->token == SQL_NOT_BETWEEN) {
				e1 = rel_binop_(sql, e1, e2, NULL, "or", card_value);
			} else {
				e1 = rel_binop_(sql, e1, e2, NULL, "and", card_value);
			}
			e2 = exp_atom_bool(sql->sa, 1);
			rel = rel_select(sql->sa, rel, exp_compare(sql->sa,  e1, e2, cmp_equal));
		} else if (sc->token == SQL_NOT_BETWEEN) {
			rel = rel_compare_exp_(sql, rel, le, re1, re2, 3, 1);
		} else {
			rel = rel_compare_exp_(sql, rel, le, re1, re2, 3, 0);
		}
		return rel;
	}
	case SQL_IS_NULL:
	case SQL_IS_NOT_NULL:
	/* is (NOT) NULL */
	{
		sql_exp *re, *le = rel_value_exp(sql, &rel, sc->data.sym, f, ek);

		if (!le)
			return NULL;
		le = rel_unop_(sql, le, NULL, "isnull", card_value);
		if (sc->token == SQL_IS_NULL)
			re = exp_atom_bool(sql->sa, 1);
		else
			re = exp_atom_bool(sql->sa, 0);
		le = exp_compare(sql->sa, le, re, cmp_equal);
		return rel_select(sql->sa, rel, le);
	}
	case SQL_NOT: {
		sql_exp *re, *le = rel_value_exp(sql, &rel, sc->data.sym, f, ek);

		if (!le)
			return NULL;
		le = rel_unop_(sql, le, NULL, "not", card_value);
		re = exp_atom_bool(sql->sa, 1);
		le = exp_compare(sql->sa, le, re, cmp_equal);
		return rel_select(sql->sa, rel, le);
	}
	case SQL_ATOM: {
		/* TRUE or FALSE */
		AtomNode *an = (AtomNode *) sc;
		sql_exp *e = exp_atom(sql->sa, atom_dup(sql->sa, an->a));
		return rel_select(sql->sa, rel, e);
	}
	case SQL_COLUMN: {
		sql_rel *or = rel;
		sql_exp *e = rel_column_ref(sql, &rel, sc, f);

		if (e) {
			sql_subtype bt;

			sql_find_subtype(&bt, "boolean", 0, 0);
			e = rel_check_type(sql, &bt, e, type_equal);
		}
		if (!e || or != rel)
			return NULL;
		return rel_select(sql->sa, rel, e);
	}
	case SQL_UNION:
	case SQL_EXCEPT:
	case SQL_INTERSECT:
		return rel_setquery(sql, rel, sc);
	default: {
		sql_exp *re, *le = rel_value_exp(sql, &rel, sc, f, ek);

		if (!le)
			return NULL;
		re = exp_atom_bool(sql->sa, 1);
		if (rel_convert_types(sql, &le, &re, 1, type_equal) < 0) 
			return NULL;
		le = exp_compare(sql->sa, le, re, cmp_equal);
		return rel_select(sql->sa, rel, le);
	}
	}
	/* never reached, as all switch cases have a `return` */
}

static sql_exp *
rel_op(mvc *sql, symbol *se, exp_kind ek )
{
	dnode *l = se->data.lval->h;
	char *fname = qname_fname(l->data.lval);
	char *sname = qname_schema(l->data.lval);
	sql_schema *s = sql->session->schema;

	if (sname)
		s = mvc_bind_schema(sql, sname);
	return rel_op_(sql, s, fname, ek);
}

sql_exp *
rel_unop_(mvc *sql, sql_exp *e, sql_schema *s, char *fname, int card)
{
	sql_subfunc *f = NULL;
	sql_subtype *t = NULL;
	int type = (card == card_none)?F_PROC:F_FUNC;

	if (!s)
		s = sql->session->schema;
	t = exp_subtype(e);
	f = sql_bind_func(sql->sa, s, fname, t, NULL, type);
	/* try to find the function without a type, and convert
	 * the value to the type needed by this function!
	 */
	if (!f &&
	   (f = sql_find_func(sql->sa, s, fname, 1, type)) != NULL &&
	   ((card == card_relation && f->res.comp_type) || 
	    (card == card_none && !f->res.type) || 
	    (card != card_none && card != card_relation && f->res.type && !f->res.comp_type))) {
		sql_arg *a = f->func->ops->h->data;

		e = rel_check_type(sql, &a->type, e, type_equal);
		if (!e) 
			f = NULL;
	}
	if (f &&
	   ((card == card_relation && f->res.comp_type) || 
	    (card == card_none && !f->res.type) || 
	    (card != card_none && card != card_relation && f->res.type && !f->res.comp_type))) {
		if (f->func->res.scale == INOUT) {
			f->res.digits = t->digits;
			f->res.scale = t->scale;
		}
		return exp_unop(sql->sa, e, f);
	} else if (e) {
		char *type = exp_subtype(e)->type->sqlname;

		return sql_error(sql, 02, "SELECT: no such unary operator '%s(%s)'", fname, type);
	}
	return NULL;
}

static sql_exp * _rel_aggr(mvc *sql, sql_rel **rel, int distinct, char *aggrstr, dnode *arguments, int f);

static sql_exp *
rel_unop(mvc *sql, sql_rel **rel, symbol *se, int fs, exp_kind ek)
{
	dnode *l = se->data.lval->h;
	char *fname = qname_fname(l->data.lval);
	char *sname = qname_schema(l->data.lval);
	sql_schema *s = sql->session->schema;
	exp_kind iek = {type_value, card_column, FALSE};
	sql_exp *e = rel_value_exp(sql, rel, l->next->data.sym, fs, iek);
	sql_subfunc *f = NULL;
	sql_subtype *t = NULL;
	int type = (ek.card == card_none)?F_PROC:F_FUNC;

	if (!e)
		return NULL;
	if (sname)
		s = mvc_bind_schema(sql, sname);
	if (!s)
		s = sql->session->schema;
	t = exp_subtype(e);
	f = sql_bind_func(sql->sa, s, fname, t, NULL, type);
	if (!f)
		f = sql_bind_func(sql->sa, s, fname, t, NULL, F_AGGR);
	if (f && IS_AGGR(f->func))
		return _rel_aggr(sql, rel, 0, fname, l->next, fs);
	return rel_unop_(sql, e, s, fname, ek.card);
}


<<<<<<< HEAD
=======
#define is_addition(fname) (strcmp(fname, "sql_add") == 0)
#define is_subtraction(fname) (strcmp(fname, "sql_sub") == 0)

>>>>>>> ee4ae13a
sql_exp *
rel_binop_(mvc *sql, sql_exp *l, sql_exp *r, sql_schema *s,
		char *fname, int card)
{
	sql_exp *res = NULL;
	sql_subtype *t1, *t2;
	sql_subfunc *f = NULL;
	int type = (card == card_none)?F_PROC:F_FUNC;

	t1 = exp_subtype(l);
	t2 = exp_subtype(r);

	if (!s)
		s = sql->session->schema;

	/* handle param's early */
	if ((!t1 || !t2) && rel_convert_types(sql, &l, &r, 1/*fix scale*/, type_equal) >= 0) {
		t1 = exp_subtype(l);
		t2 = exp_subtype(r);
	}
	if (!t1 || !t2)
		return sql_error(sql, 01, "Cannot have a parameter (?) on both sides of an expression");

	if ((is_addition(fname) || is_subtraction(fname)) && t1->type->eclass == EC_NUM && t2->type->eclass == EC_NUM) {
		sql_subtype ntp;

		sql_find_numeric(&ntp, t1->type->localtype, t1->digits+1);
		l = rel_check_type(sql, &ntp, l, type_equal);
		sql_find_numeric(&ntp, t2->type->localtype, t2->digits+1);
		r = rel_check_type(sql, &ntp, r, type_equal);
		t1 = exp_subtype(l);
		t2 = exp_subtype(r);
	}

	f = sql_bind_func(sql->sa, s, fname, t1, t2, type);
	if (!f && is_commutative(fname)) {
		f = sql_bind_func(sql->sa, s, fname, t2, t1, type);
		if (f && (card == card_relation || !f->res.comp_type)) {
			sql_subtype *tmp = t1;
			t1 = t2;	
			t2 = tmp;
			res = l;		
			l = r;
			r = res;
		}
	}
	if (f && 
	   ((card == card_relation && f->res.comp_type) || 
	    (card == card_none && !f->res.type) || 
	    (card != card_none && card != card_relation && f->res.type && !f->res.comp_type))) {
		if (f->func->fix_scale == SCALE_FIX) {
			l = exp_fix_scale(sql, t2, l, 0, 0);
			r = exp_fix_scale(sql, t1, r, 0, 0);
		} else if (f->func->fix_scale == SCALE_EQ) {
			sql_arg *a1 = f->func->ops->h->data;
			sql_arg *a2 = f->func->ops->h->next->data;
			t1 = &a1->type;
			t2 = &a2->type;
			l = exp_fix_scale(sql, t1, l, 0, 0);
			r = exp_fix_scale(sql, t2, r, 0, 0);
		} else if (f->func->fix_scale == SCALE_DIV) {
			l = exp_scale_algebra(sql, f, l, r);
		} else if (f->func->fix_scale == SCALE_MUL) {
			l = exp_sum_scales(sql, f, l, r);
		} else if (f->func->fix_scale == DIGITS_ADD) {
			f->res.digits = (t1->digits && t2->digits)?t1->digits + t2->digits:0;
		}
		return exp_binop(sql->sa, l, r, f);
	} else {
		sql_exp *ol = l;
		sql_exp *or = r;

		if (!EC_NUMBER(t1->type->eclass) &&
		   (f = sql_bind_member(sql->sa, s, fname, t1, 2)) != NULL &&
	   	   ((card == card_relation && f->res.comp_type) || 
	     	    (card == card_none && !f->res.type) || 
	    	    (card != card_none && card != card_relation && f->res.type && !f->res.comp_type))) {
			/* try finding function based on first argument */
			node *m = f->func->ops->h;
			sql_arg *a = m->data;

			l = rel_check_type(sql, &a->type, l, type_equal);
			a = m->next->data;
			r = rel_check_type(sql, &a->type, r, type_equal);
			if (l && r) 
				return exp_binop(sql->sa, l, r, f);
		}
		/* reset error */
		sql->session->status = 0;
		sql->errstr[0] = '\0';

		l = ol;
		r = or;
		/* try finding function based on both arguments */
		if (rel_convert_types(sql, &l, &r, 1/*fix scale*/, type_equal) >= 0){
			/* try operators */
			t1 = exp_subtype(l);
			t2 = exp_subtype(r);
			f = sql_bind_func(sql->sa, s, fname, t1, t2, type);
			if (f && 
	   	   	   ((card == card_relation && f->res.comp_type) || 
	     	    	    (card == card_none && !f->res.type) || 
	    	    	    (card != card_none && card != card_relation && f->res.type && !f->res.comp_type))) {
				if (f->func->fix_scale == SCALE_FIX) {
					l = exp_fix_scale(sql, t2, l, 0, 0);
					r = exp_fix_scale(sql, t1, r, 0, 0);
				} else if (f->func->fix_scale == SCALE_EQ) {
					sql_arg *a1 = f->func->ops->h->data;
					sql_arg *a2 = f->func->ops->h->next->data;
					t1 = &a1->type;
					t2 = &a2->type;
					l = exp_fix_scale(sql, t1, l, 0, 0);
					r = exp_fix_scale(sql, t2, r, 0, 0);
				} else if (f->func->fix_scale == SCALE_DIV) {
					l = exp_scale_algebra(sql, f, l, r);
				} else if (f->func->fix_scale == SCALE_MUL) {
					l = exp_sum_scales(sql, f, l, r);
				} else if (f->func->fix_scale == DIGITS_ADD) {
					f->res.digits = (t1->digits && t2->digits)?t1->digits + t2->digits:0;
				}
				return exp_binop(sql->sa, l, r, f);
			}
		}
		/* reset error */
		sql->session->status = 0;
		sql->errstr[0] = '\0';

		l = ol;
		r = or;
		t1 = exp_subtype(l);
		(void) exp_subtype(r);

		if ((f = sql_bind_member(sql->sa, s, fname, t1, 2)) != NULL &&
	   	   ((card == card_relation && f->res.comp_type) || 
	     	   (card == card_none && !f->res.type) || 
	    	   (card != card_none && card != card_relation && f->res.type && !f->res.comp_type))) {
			/* try finding function based on first argument */
			node *m = f->func->ops->h;
			sql_arg *a = m->data;

			l = rel_check_type(sql, &a->type, l, type_equal);
			a = m->next->data;
			r = rel_check_type(sql, &a->type, r, type_equal);
			if (l && r) 
				return exp_binop(sql->sa, l, r, f);
		}
		/* reset error */
		sql->session->status = 0;
		sql->errstr[0] = '\0';

		l = ol;
		r = or;
		/* everything failed, fall back to bind on function name only */
		if ((f = sql_find_func(sql->sa, s, fname, 2, type)) != NULL &&
	   	   ((card == card_relation && f->res.comp_type) || 
	     	   (card == card_none && !f->res.type) || 
	    	   (card != card_none && card != card_relation && f->res.type && !f->res.comp_type))) {
			node *m = f->func->ops->h;
			sql_arg *a = m->data;

			l = rel_check_type(sql, &a->type, l, type_equal);
			a = m->next->data;
			r = rel_check_type(sql, &a->type, r, type_equal);
			if (l && r)
				return exp_binop(sql->sa, l, r, f);
		}
		/* reset error */
		sql->session->status = 0;
		sql->errstr[0] = '\0';

		l = ol;
		r = or;
	}
	res = sql_error(sql, 02, "SELECT: no such binary operator '%s(%s,%s)'", fname,
			exp_subtype(l)->type->sqlname,
			exp_subtype(r)->type->sqlname);
	return res;
}

static sql_exp *
rel_binop(mvc *sql, sql_rel **rel, symbol *se, int f, exp_kind ek)
{
	dnode *dl = se->data.lval->h;
	sql_exp *l, *r;
	char *fname = qname_fname(dl->data.lval);
	char *sname = qname_schema(dl->data.lval);
	sql_schema *s = sql->session->schema;
	exp_kind iek = {type_value, card_column, FALSE};

	l = rel_value_exp(sql, rel, dl->next->data.sym, f, iek);
	r = rel_value_exp(sql, rel, dl->next->next->data.sym, f, iek);

	if (!l || !r) 
		return NULL;

	if (sname)
		s = mvc_bind_schema(sql, sname);
	return rel_binop_(sql, l, r, s, fname, ek.card);
}

sql_exp *
rel_nop_(mvc *sql, sql_exp *a1, sql_exp *a2, sql_exp *a3, sql_exp *a4, sql_schema *s, char *fname, int card)
{
	list *tl = sa_list(sql->sa);
	sql_subfunc *f = NULL;

	append(tl, exp_subtype(a1));
	append(tl, exp_subtype(a2));
	append(tl, exp_subtype(a3));
	if (a4)
		append(tl, exp_subtype(a4));

	if (!s)
		s = sql->session->schema;
	f = sql_bind_func_(sql->sa, s, fname, tl, F_FUNC);
	if (!f || (card == card_relation || f->res.comp_type))
		return sql_error(sql, 02, "SELECT: no such operator '%s'", fname);
	if (!a4)
		return exp_op3(sql->sa, a1,a2,a3,f);
	return exp_op4(sql->sa, a1,a2,a3,a4,f);
}

static sql_exp *
rel_nop(mvc *sql, sql_rel **rel, symbol *se, int fs, exp_kind ek)
{
	int nr_args = 0;
	dnode *l = se->data.lval->h;
	dnode *ops = l->next->data.lval->h;
	list *exps = new_exp_list(sql->sa);
	list *tl = sa_list(sql->sa);
	sql_subfunc *f = NULL;
	sql_subtype *obj_type = NULL;
	char *fname = qname_fname(l->data.lval);
	char *sname = qname_schema(l->data.lval);
	sql_schema *s = sql->session->schema;
	exp_kind iek = {type_value, card_column, FALSE};
	int table_func = (ek.card == card_relation);
	int type = ek.card == card_none?F_PROC:F_FUNC;

	for (; ops; ops = ops->next, nr_args++) {
		sql_exp *e = rel_value_exp(sql, rel, ops->data.sym, fs, iek);
		sql_subtype *tpe;

		if (!e) 
			return NULL;
		append(exps, e);
		tpe = exp_subtype(e);
		if (!nr_args)
			obj_type = tpe;
		append(tl, tpe);
	}
	if (sname)
		s = mvc_bind_schema(sql, sname);
	f = sql_bind_func_(sql->sa, s, fname, tl, type);
	if (f) {
		return exp_op(sql->sa, exps, f);
	} else if (((f = sql_bind_member(sql->sa, s, fname, obj_type, nr_args)) != NULL ||
		   (f = sql_find_func(sql->sa, s, fname, nr_args, type)) != NULL) &&
		   (table_func || !f->res.comp_type)) {
		node *n, *m;
		list *nexps = new_exp_list(sql->sa);

		for (n = exps->h, m = f->func->ops->h; n && m;
				  n = n->next, m = m->next) {
			sql_arg *a = m->data;
			sql_exp *e = n->data;

			if (a->type.type->eclass == EC_ANY) {
				sql_subtype *st = &e->tpe;
				sql_init_subtype(&a->type, st->type, st->digits, st->scale);
			}
			e = rel_check_type(sql, &a->type, e, type_equal);
			if (!e) {
				nexps = NULL;
				break;
			}
			append(nexps, e);
		}
		if (nexps) 
			return exp_op(sql->sa, nexps, f);
	}
	return sql_error(sql, 02, "SELECT: no such operator '%s'", fname);
}

/* Traverse all subexpressions of 'exp', if an e_column is found, add it to the
 * 'exps' list if it is not already in 'exps'.
 */
static list *
add_columns(list *exps, sql_exp *exp)
{
	bit notexist = 1;
	node *n;

	switch(exp->type) {
	case e_func:
	case e_aggr:
		for (n = ((list*)exp->l)->h; n; n = n->next) {
			add_columns(exps, (sql_exp*)n->data);
		}
		break;
	case e_convert:
		add_columns(exps, exp->l);
		break;
	case e_cmp:
		add_columns(exps, exp->l);
		add_columns(exps, exp->r);
		break;
	case e_column:
		for (n = exps->h; n; n = n->next) {
			if (strcmp(((sql_exp*)n->data)->name, exp->name) == 0) {
				notexist = 0;
				break;
			}
		}
		if (notexist)
			append(exps, exp);
		break;
	default:
		return exps;
	}
	return exps;
}

/* E.g.:
 * sql> plan select sum(v) from a group by a[x-1:x+2][y-1:y+2];
 *
 * FROM
 * +-------------------------------------------------------------+
 * | rel                                                         |
 * +=============================================================+
 * | project (                                                   |
 * | | group by (                                                |
 * | | | array(sys.a) [ a.x, a.y, a.v, a.%TID% NOT NULL ] COUNT  |
 * | | ) [ a.x, a.y ] [ a.x, a.y, sys.sum no nil (a.v) as L6 ]   |
 * | ) [ L6 ]                                                    |
 * +-------------------------------------------------------------+
 *
 * TO
 * +---------------------------------------------------------------------------------------------------+
 * | rel                                                                                               |
 * +===================================================================================================+
 * | project (                                                                                         |
 * | | project (                                                                                       |
 * | | | array(sys.a) [ a.x, a.y, a.v, a.%TID% NOT NULL ] COUNT                                        |
 * | | ) [ a.x, a.y, sys.array_sum(a.v, a.x, offset_x, size_x, a.y, offset_y, size_y) as L6 ]   |
 * | ) [ L6 ]                                                                                          |
 * +---------------------------------------------------------------------------------------------------+
 */
#define new_subtype_list(sa) sa_list(sa)
static sql_exp *
_rel_tiling_aggr(mvc *sql, sql_rel **rel, sql_rel *groupby, int distinct, char *aggrstr, symbol *sym, int f)
{
	sql_exp *exp = NULL, *re_sta = NULL, *re_ste = NULL, *re_sto = NULL, **dim = NULL, **oss = NULL;
	sql_exp **os_sta = NULL, **os_ste = NULL, **os_sto = NULL; /* start/step/stop of the OffSet */
	sql_exp **nrep = NULL, **ngrp = NULL, **dsize = NULL;
	sql_subfunc *sf = NULL;
	sql_subtype st_int, st_flt;
	list *rng = NULL, *aggr_args = new_exp_list(sql->sa), *aggr_types = new_subtype_list(sql->sa);
	char *aggrstr2 = NULL, *aalias = NULL;
	node *cn = NULL;
	sql_rel *rbt = NULL;
	sql_table *t = NULL;
	int i = 0, j = 0;

	(void)distinct;
	(void)f;

	aggrstr2 = SA_NEW_ARRAY(sql->sa, char, strlen("array_") + strlen(aggrstr) + 1);
	strcpy(aggrstr2, "array_\0");
	strcat(aggrstr2, aggrstr);

	/* find the base array from the groupby relation built so far */
	if (!(aalias = exp_relname(((list*)groupby->r)->h->data)))
		return sql_error(sql, 02, "Cannot find the name of the tiled array");
	if (!(rbt = _fnd_basetable(sql, groupby, NULL, get_base_name(groupby, aalias), aalias))) {
		return sql_error(sql, 02, "SELECT: no such array '%s.%s'", (cur_schema(sql))->base.name, aalias);
	}
	t = rbt->l;

	if (!sym) {	/* AGGR(*) case, but only "count" is allowed */
		if (strcmp(aggrstr, "count") != 0) {
			return sql_error(sql, 02, "%s: unable to perform '%s(*)'", toUpperCopy(aggrstr2, aggrstr), aggrstr);
		}
		return sql_error(sql, 02, "%s: '%s(*)' not implemented for array tiles", toUpperCopy(aggrstr2, aggrstr), aggrstr);
	} else {
		exp_kind ek = {type_value, card_value, FALSE};
		if (!(exp = rel_value_exp(sql, rel, sym, sql_where, ek)))
			return NULL;
		add_columns(groupby->exps, exp);
		append(aggr_args, exp);
		append(aggr_types, exp_subtype(exp));
	}

	dim    = SA_NEW_ARRAY(sql->sa, sql_exp*, t->valence);
	os_sta = SA_NEW_ARRAY(sql->sa, sql_exp*, t->valence);
	os_ste = SA_NEW_ARRAY(sql->sa, sql_exp*, t->valence);
	os_sto = SA_NEW_ARRAY(sql->sa, sql_exp*, t->valence);
	oss    = SA_NEW_ARRAY(sql->sa, sql_exp*, t->valence);
	dsize  = SA_NEW_ARRAY(sql->sa, sql_exp*, t->valence);
	nrep = SA_NEW_ARRAY(sql->sa, sql_exp*, t->valence);
	ngrp = SA_NEW_ARRAY(sql->sa, sql_exp*, t->valence);
	if (!dim || !os_sta || !os_ste || !os_sto || !oss || !dsize || !nrep || !ngrp) {
		return sql_error(sql, 02, "SELECT: failed to allocate space");
	}

	sql_find_subtype(&st_int, "int", 9, 0);
	sql_find_subtype(&st_flt, "double", 23, 0);

	/* get all groupby dimension columns, and the ranges of each dimension and the tile on it */
	for (cn = ((list*)groupby->r)->h, i = 0; cn; cn = cn->next, i++) {

		dim[i] = cn->data;
		assert(list_length(dim[i]->f) == 3);

		/* If the dimension has been sliced, use the sliced range; otherwise the original range */
		rng = list_length(((list*)dim[i]->f)->h->next->data) ? ((list*)dim[i]->f)->h->next->data : ((list*)dim[i]->f)->h->data;
		re_sta = rng->h->data; /* Range Expressions for start:step:stop */
		re_ste = rng->h->next->data;
		re_sto = rng->h->next->next->data;

		/* Compute the size of the (possibly sliced) dimension */
		if (!(sf = sql_bind_func(sql->sa, sql->session->schema, "sql_sub", exp_subtype(re_sto), exp_subtype(re_sta), F_FUNC)))
			return sql_error(sql, 02, "failed to bind to the SQL function \"-\"");
		exp = exp_binop(sql->sa, exp_copy(sql->sa, re_sto), exp_copy(sql->sa, re_sta), sf);

		if (!(sf = sql_bind_func(sql->sa, sql->session->schema, "sql_div", &st_flt, &st_flt, F_FUNC)))
			return sql_error(sql, 02, "failed to bind to the SQL function \"/\"");
		exp = exp_binop(sql->sa,
				rel_check_type(sql, &st_flt, exp, type_cast),
				rel_check_type(sql, &st_flt, exp_copy(sql->sa, re_ste), type_cast), sf);

		if (!(sf = sql_bind_func(sql->sa, sql->session->schema, "ceil", exp_subtype(exp), NULL, F_FUNC)))
			return sql_error(sql, 02, "failed to bind to the SQL function \"ceil\"");
		dsize[i] = rel_check_type(sql, &st_int, exp_op(sql->sa, append(new_exp_list(sql->sa), exp), sf), type_cast);

		rng = ((list*)dim[i]->f)->h->next->next->data;
		os_sta[i] = rng->h->data;
		os_ste[i] = rng->h->next->data;
		os_sto[i] = rng->h->next->next->data;
	}

	/* Compute the repeatings, see the formula in rel_schema.c.
	 * The parameters of array_series1() are dynamically computed by the sql_exp-s.
	 */
	for (i = 0; i < t->valence; i++)
		nrep[i] = ngrp[i] = exp_atom_int(sql->sa, 1);
	for (i = 0; i < t->valence; i++){
		if (!(sf = sql_bind_func(sql->sa, sql->session->schema, "sql_sub", exp_subtype(os_sto[i]), exp_subtype(os_sta[i]), F_FUNC)))
			return sql_error(sql, 02, "failed to bind to the SQL function \"-\"");
		exp = exp_binop(sql->sa, os_sto[i], os_sta[i], sf);

		if (!(sf = sql_bind_func(sql->sa, sql->session->schema, "sql_div", &st_flt, &st_flt, F_FUNC)))
			return sql_error(sql, 02, "failed to bind to the SQL function \"/\"");
		exp = exp_binop(sql->sa,
				rel_check_type(sql, &st_flt, exp, type_cast),
				rel_check_type(sql, &st_flt, exp_copy(sql->sa, os_ste[i]), type_cast), sf);

		if (!(sf = sql_bind_func(sql->sa, sql->session->schema, "ceil", exp_subtype(exp), NULL, F_FUNC)))
			return sql_error(sql, 02, "failed to bind to the SQL function \"ceil\"");
		exp = rel_check_type(sql, &st_int, exp_op(sql->sa, append(new_exp_list(sql->sa), exp), sf), type_cast);

		for (j = 0; j < i; j++) {
			if (!(sf = sql_bind_func(sql->sa, sql->session->schema, "sql_mul", exp_subtype(nrep[j]), exp_subtype(exp), F_FUNC)))
				return sql_error(sql, 02, "failed to bind to the SQL function \"*\"");
			nrep[j] = exp_binop(sql->sa, nrep[j], exp, sf);
		}
		for (j = t->valence-1; j > i; j--) {
			if (!(sf = sql_bind_func(sql->sa, sql->session->schema, "sql_mul", exp_subtype(ngrp[j]), exp_subtype(exp), F_FUNC)))
				return sql_error(sql, 02, "failed to bind to the SQL function \"*\"");
			ngrp[j] = exp_binop(sql->sa, ngrp[j], exp, sf);
		}
	}

	/* Append all args to 'aggr_args' for the SciQL AGGR functions. */
	for (i = 0; i < t->valence; i++) {
		list *srs_args = new_exp_list(sql->sa);

		/* The dimension column */
		append(aggr_args, dim[i]);
		append(aggr_types, exp_subtype(dim[i]));

		/* The offset column */

		/* Build a list of args 'srs_args' with all parameters to
		 * 'array_series1' to compute the materialised offsets 'oss' for
		 * each dimension */
		append(srs_args, os_sta[i]);
		append(srs_args, os_ste[i]);
		append(srs_args, os_sto[i]);
		append(srs_args, nrep[i]);
		append(srs_args, ngrp[i]);
		if (!(sf = sql_bind_func_(sql->sa, mvc_bind_schema(sql, "sys"), "array_series1", exps_subtype(srs_args), F_FUNC)))
			return sql_error(sql, 02, "failed to bind to the SQL function \"array_series1\"");
		/* have to build the list of types "by hand", since the call to
		 * 'array_series1' is of the type "bat", which causes the
		 * sql_bind_func_ below to fail */
		append(aggr_args, exp_op(sql->sa, srs_args, sf));
		append(aggr_types, exp_subtype(os_sta[i]));

		/* The dimension size*/
		append(aggr_args, dsize[i]);
		append(aggr_types, &st_int);
	}
	if (!(sf = sql_bind_func_(sql->sa, mvc_bind_schema(sql, "sys"), aggrstr2, aggr_types, F_FUNC)))
		return sql_error(sql, 02, "failed to bind to the SQL function \"%s\"", aggrstr2);
	exp = exp_op(sql->sa, aggr_args, sf);
	if (!exp->name) {
		char name[16], *nme = NULL;
		nme = number2name(name, 16, ++sql->label);
		exp_setname(sql->sa, exp, NULL, nme);
	}
	/* tiling GROUP BY doesn't reduce the cardinality */
	groupby->card = CARD_MULTI;
	(*rel)->card = CARD_MULTI;
	/* turn the e_func into an e_column when adding it to the list of AGGR exps */
	return rel_groupby_add_aggr(sql, groupby, exp);
	/* FIXME: do we need to fix_scale like the normal AGGR? */
}

static sql_exp *
_rel_aggr(mvc *sql, sql_rel **rel, int distinct, char *aggrstr, dnode *args, int f)
{
	exp_kind ek = {type_value, card_column, FALSE};
	sql_subaggr *a = NULL;
	int no_nil = 0;
	sql_rel *groupby = *rel, *gr;
	list *exps = NULL;

	if (!groupby) {
		char *uaggrstr = malloc(strlen(aggrstr) + 1);
		sql_exp *e = sql_error(sql, 02, "%s: missing group by",
				toUpperCopy(uaggrstr, aggrstr));
		free(uaggrstr);
		return e;
	}

	if (f == sql_having && is_select(groupby->op))
		groupby = groupby->l;

	if (groupby->l && groupby->op == op_project) {
		sql_rel *r = groupby->l;	
		if (r->op == op_groupby) {
			groupby = r;
		} else if (r->op == op_select && r->l) {
			/* a having after a groupby */
			r = r->l;
			if (r->op == op_groupby)
				groupby = r;
		}
	}

	if (groupby->op != op_groupby)		/* implicit groupby */
		*rel = rel_project2groupby(sql, groupby);
	if (!*rel) {
		rel_destroy(groupby);
		return NULL;
	}

	if (f == sql_where) {
		char *uaggrstr = malloc(strlen(aggrstr) + 1);
		sql_exp *e = sql_error(sql, 02, "%s: not allowed in WHERE clause",
				toUpperCopy(uaggrstr, aggrstr));
		free(uaggrstr);
		return e;
	}

	/* TODO: the following IF-stmt might not work if structure-based GROUP BY
	 *        is mixed with value-based GROUP BY */
	if (groupby->r && ((list*)groupby->r)->h) {
		sql_exp *ce = ((list*)(groupby->r))->h->data;
		if (has_tiling_range(ce)) {
			/* The first sql_exp in the GROUP BY exp list is a dimensional
			 * column whose tiling range list contain expressions
			 * => an aggragation over array tiles */
			return _rel_tiling_aggr(sql, rel, groupby, distinct, aggrstr, args->data.sym, f);
		}
	}

	if (!args->data.sym) {	/* count(*) case */
		sql_exp *e;

		if (strcmp(aggrstr, "count") != 0) {
			char *uaggrstr = malloc(strlen(aggrstr) + 1);
			sql_exp *e = sql_error(sql, 02, "%s: unable to perform '%s(*)'",
					toUpperCopy(uaggrstr, aggrstr), aggrstr);
			free(uaggrstr);
			return e;
		}
		a = sql_bind_aggr(sql->sa, sql->session->schema, aggrstr, NULL);
		/* add aggr expression to the groupby, and return a
			column expression */

		/* for correlated selections, we need to count on the
		   join expression */
		if (groupby->r && exps_intern(groupby->r)) {
			sql_rel *i = groupby->l;

			if (i->exps && f == sql_sel && is_join(i->op)) {
				sql_rel *j = i->r;

				sql_exp *e = j->exps->h->data;
				e = exp_column(sql->sa, exp_relname(e), exp_name(e), exp_subtype(e), exp_card(e), has_nil(e), 0, e->type == e_column?e->f:NULL);
				e = exp_aggr1(sql->sa, e, a, distinct, 1, groupby->card, 0);
				return e;
			}
		}
		e = exp_aggr(sql->sa, NULL, a, distinct, 0, groupby->card, 0);
		if (*rel == groupby && f == sql_sel) /* selection */
			return e;
		return rel_groupby_add_aggr(sql, groupby, e);
	} 

	exps = sa_list(sql->sa);

	/* use cnt as nils shouldn't be counted */
	gr = groupby->l;

	no_nil = 1;
	for (	; args; args = args->next ) {
		sql_exp *e = rel_value_exp(sql, &gr, args->data.sym, f, ek);

		if (gr && e && is_project(gr->op) && !is_set(gr->op) && e->type != e_column) {
			rel_project_add_exp(sql, gr, e);
			e = exp_alias_or_copy(sql, exp_relname(e), exp_name(e), gr->l, e, 0);
		}
		if (!e)
			return NULL;
		list_append(exps, e);
	}
	groupby->l = gr;

	a = sql_bind_aggr_(sql->sa, sql->session->schema, aggrstr, exp_types(sql->sa, exps));
	if (!a) { /* find aggr + convert */
		a = sql_find_aggr(sql->sa, sql->session->schema, aggrstr);
		if (a) {
			node *n, *op = a->aggr->ops->h;
			list *nexps = sa_list(sql->sa);

			for (n = exps->h ; a && op && n; op = op->next, n = n->next ) {
				sql_arg *arg = op->data;
				sql_exp *e = n->data;

				e = rel_check_type(sql, &arg->type, e, type_equal);
				if (!e)
					a = NULL;
				list_append(nexps, e);
			}
			if (a && list_length(nexps))  /* count(col) has |exps| != |nexps| */
				exps = nexps;
		}
	}
	/* TODO: convert to single super type (iff |exps| > 1) */
	if (a) {
		sql_exp *e = exp_aggr(sql->sa, exps, a, distinct, no_nil, groupby->card, have_nil(exps));

		if (*rel != groupby || f != sql_sel) /* selection */
			e = rel_groupby_add_aggr(sql, groupby, e);
		return e;
	} else {
		sql_exp *e;
		char *type = "unknown";
		char *uaggrstr = malloc(strlen(aggrstr) + 1);

		if (exps->h) {
			sql_exp *e = exps->h->data;
			type = exp_subtype(e)->type->sqlname;
		}

		e = sql_error(sql, 02, "%s: no such operator '%s(%s)'",
				toUpperCopy(uaggrstr, aggrstr), aggrstr, type);

		free(uaggrstr);
		return e;
	}
}

static sql_exp *
rel_aggr(mvc *sql, sql_rel **rel, symbol *se, int f)
{
	dlist *l = se->data.lval;
	int distinct = l->h->next->data.i_val;
	char *aggrstr = l->h->data.sval;

	assert(l->h->next->type == type_int);
	return _rel_aggr( sql, rel, distinct, aggrstr, l->h->next->next, f);
}

static sql_exp *
rel_case(mvc *sql, sql_rel **rel, int token, symbol *opt_cond, dlist *when_search_list, symbol *opt_else, int f)
{
	sql_subtype *tpe = NULL;
	list *conds = new_exp_list(sql->sa);
	list *results = new_exp_list(sql->sa);
	dnode *dn = when_search_list->h;
	sql_subtype *restype = NULL, rtype;
	sql_exp *res = NULL, *else_exp = NULL;
	node *n, *m;
	exp_kind ek = {type_value, card_column, FALSE};

	if (dn) {
		sql_exp *cond = NULL, *result = NULL;

		/* NULLIF(e1,e2) == CASE WHEN e1=e2 THEN NULL ELSE e1 END */
		if (token == SQL_NULLIF) {
			sql_exp *e1, *e2;

			e1 = rel_value_exp(sql, rel, dn->data.sym, f, ek);
			e2 = rel_value_exp(sql, rel, dn->next->data.sym, f, ek);
			if (e1 && e2) {
				cond = rel_binop_(sql, e1, e2, NULL, "=", card_value);
				result = exp_atom(sql->sa, atom_general(sql->sa, exp_subtype(e1), NULL));
				else_exp = e1;	/* ELSE case */
			}
			/* COALESCE(e1,e2) == CASE WHEN e1
			   IS NOT NULL THEN e1 ELSE e2 END */
		} else if (token == SQL_COALESCE) {
			cond = rel_value_exp(sql, rel, dn->data.sym, f, ek);

			if (cond) {
				result = cond;
				cond = rel_unop_(sql, rel_unop_(sql, cond, NULL, "isnull", card_value), NULL, "not", card_value);
			}
		} else {
			dlist *when = dn->data.sym->data.lval;

			if (opt_cond) {
				sql_exp *l = rel_value_exp(sql, rel, opt_cond, f, ek);
				sql_exp *r = rel_value_exp(sql, rel, when->h->data.sym, f, ek);
				if (!l || !r || rel_convert_types(sql, &l, &r, 1, type_equal) < 0) 
					return NULL;
				cond = rel_binop_(sql, l, r, NULL, "=", card_value);
			} else {
				cond = rel_logical_value_exp(sql, rel, when->h->data.sym, sql_sel);
			}
			result = rel_value_exp(sql, rel, when->h->next->data.sym, f, ek);
		}
		if (!cond || !result) 
			return NULL;
		list_prepend(conds, cond);
		list_prepend(results, result);

		restype = exp_subtype(result);

		if (token == SQL_NULLIF)
			dn = NULL;
		else
			dn = dn->next;
	}
	if (!restype) 
		return sql_error(sql, 02, "result type missing");
	/* for COALESCE we skip the last (else part) */
	for (; dn && (token != SQL_COALESCE || dn->next); dn = dn->next) {
		sql_exp *cond = NULL, *result = NULL;

		if (token == SQL_COALESCE) {
			cond = rel_value_exp(sql, rel, dn->data.sym, f, ek);

			if (cond) {
				result = cond;
				cond = rel_unop_(sql, rel_unop_(sql, cond, NULL, "isnull", card_value), NULL, "not", card_value);
			}
		} else {
			dlist *when = dn->data.sym->data.lval;

			if (opt_cond) {
				sql_exp *l = rel_value_exp(sql, rel, opt_cond, f, ek);
				sql_exp *r = rel_value_exp(sql, rel, when->h->data.sym, f, ek);
				if (!l || !r || rel_convert_types(sql, &l, &r, 1, type_equal) < 0) 
					return NULL;
				cond = rel_binop_(sql, l, r, NULL, "=", card_value);
			} else {
				cond = rel_logical_value_exp(sql, rel, when->h->data.sym, sql_sel);
			}
			result = rel_value_exp(sql, rel, when->h->next->data.sym, sql_sel, ek);
		}
		if (!cond || !result) 
			return NULL;
		list_prepend(conds, cond);
		list_prepend(results, result);

		tpe = exp_subtype(result);
		if (!tpe) 
			return sql_error(sql, 02, "result type missing");
		supertype(&rtype, restype, tpe);
		if (!tpe) 
			return sql_error(sql, 02, "result types %s,%s of case are not compatible", restype->type->sqlname, tpe->type->sqlname);
		restype = &rtype;
	}
	if (opt_else || else_exp) {
		sql_exp *result = else_exp;

		if (!result && !(result = rel_value_exp(sql, rel, opt_else, f, ek))) 
			return NULL;

		tpe = exp_subtype(result);
		if (tpe && restype) {
			supertype(&rtype, restype, tpe);
			tpe = &rtype;
		}
		restype = tpe;

		if (!result || !(result = rel_check_type(sql, restype, result, type_equal))) 
			return NULL;
		res = result;

		if (!res) 
			return NULL;
	} else {
		sql_exp *a = exp_atom(sql->sa, atom_general(sql->sa, restype, NULL));

		res = a;
	}

	for (n = conds->h, m = results->h; n && m; n = n->next, m = m->next) {
		sql_exp *cond = n->data;
		sql_exp *result = m->data;

		if (!(result = rel_check_type(sql, restype, result, type_equal))) 
			return NULL;

		/* remove any null's in the condition */
		if (has_nil(cond)) {
			sql_exp *condnil = rel_unop_(sql, cond, NULL, "isnull", card_value);
			cond = rel_nop_(sql, condnil, exp_atom_bool(sql->sa, 0), cond, NULL, NULL, "ifthenelse", card_value);
		}
		res = rel_nop_(sql, cond, result, res, NULL, NULL, "ifthenelse", card_value);
		if (!res) 
			return NULL;
		/* ugh overwrite res type */
		((sql_subfunc*)res->f)->res = *restype;
	}
	return res;
}

static sql_exp *
rel_case_exp(mvc *sql, sql_rel **rel, symbol *se, int f)
{
	dlist *l = se->data.lval;

	if (se->token == SQL_COALESCE) {
		symbol *opt_else = l->t->data.sym;

		return rel_case(sql, rel, se->token, NULL, l, opt_else, f);
	} else if (se->token == SQL_NULLIF) {
		return rel_case(sql, rel, se->token, NULL, l, NULL, f);
	} else if (l->h->type == type_list) {
		dlist *when_search_list = l->h->data.lval;
		symbol *opt_else = l->h->next->data.sym;

		return rel_case(sql, rel, SQL_CASE, NULL, when_search_list, opt_else, f);
	} else {
		symbol *scalar_exp = l->h->data.sym;
		dlist *when_value_list = l->h->next->data.lval;
		symbol *opt_else = l->h->next->next->data.sym;

		return rel_case(sql, rel, SQL_CASE, scalar_exp, when_value_list, opt_else, f);
	}
}

static sql_exp *
rel_cast(mvc *sql, sql_rel **rel, symbol *se, int f)
{

	dlist *dl = se->data.lval;
	symbol *s = dl->h->data.sym;
	sql_subtype *tpe = &dl->h->next->data.typeval;
	exp_kind ek = {type_value, card_column, FALSE};
	sql_exp *e = rel_value_exp(sql, rel, s, f, ek);

	if (!e)
		return NULL;
	/* strings may need too be truncated */
	if (tpe ->type ->localtype == TYPE_str) {
		if (tpe->digits > 0) {
			sql_subtype *et = exp_subtype(e);
			sql_subtype *it = sql_bind_localtype("int");
			sql_subfunc *c = sql_bind_func(sql->sa, sql->session->schema, "truncate", et, it, F_FUNC);
			if (c)
				e = exp_binop(sql->sa, e, exp_atom_int(sql->sa, tpe->digits), c);
		}
	}
	if (e)
		return rel_check_type(sql, tpe, e, type_cast);
	return NULL;
}

static sql_exp *
rel_next_value_for( mvc *sql, symbol *se )
{
	char *seq = qname_table(se->data.lval);
	char *sname = qname_schema(se->data.lval);
	sql_schema *s = NULL;
	sql_subtype t;
	sql_subfunc *f;

	if (sname && !(s = mvc_bind_schema(sql, sname)))
		return sql_error(sql, 02,
			"3F000!NEXT VALUE FOR: no such schema '%s'", sname);
	if (!s)
		s = sql->session->schema;

	if (!find_sql_sequence(s, seq) && !stack_find_rel_view(sql, seq))
		return sql_error(sql, 02, "NEXT VALUE FOR: "
			"no such sequence '%s'.'%s'", s->base.name, seq);
	sql_find_subtype(&t, "varchar", 0, 0);
	f = sql_bind_func(sql->sa, s, "next_value_for", &t, &t, F_FUNC);
	assert(f);
	return exp_binop(sql->sa, exp_atom_str(sql->sa, s->base.name, &t),
			exp_atom_str(sql->sa, seq, &t), f);
}

/* some users like to use aliases already in the groupby */
static sql_exp *
rel_selection_ref(mvc *sql, sql_rel *rel, symbol *grp, dlist *selection )
{
	dnode *n;
	dlist *gl = grp->data.lval;
	char *name = NULL;
	exp_kind ek = {type_value, card_column, FALSE};

	if (dlist_length(gl) > 1)
		return NULL;
	if (!selection)
		return NULL;

	name = gl->h->data.sval;
	for (n = selection->h; n; n = n->next) {
		/* we only look for columns */
		if (n->data.sym->token == SQL_COLUMN) {
			dlist *l = n->data.sym->data.lval;
			/* AS name */
			if (l->h->next->data.sval &&
					strcmp(l->h->next->data.sval, name) == 0){
				sql_exp *ve = rel_value_exp(sql, &rel, l->h->data.sym, sql_sel, ek);
				if (ve) {
					dlist *l = dlist_create(sql->sa);
					symbol *sym;
					exp_setname(sql->sa, ve, NULL, name);
					/* now we should rewrite the selection
					   such that it uses the new group
					   by column
					*/
					dlist_append_string(sql->sa, l,
						sa_strdup(sql->sa, name));
					sym = symbol_create_list(sql->sa, SQL_COLUMN, l);
					l = dlist_create(sql->sa);
					dlist_append_symbol(sql->sa, l, sym);
					/* no alias */
					dlist_append_symbol(sql->sa, l, NULL);
					n->data.sym = symbol_create_list(sql->sa, SQL_COLUMN, l);
				
				}
				return ve;
			}
		}
	}
	return NULL;
}

static list *
rel_group_by(mvc *sql, sql_rel *rel, symbol *groupby, dlist *selection, int f )
{
	sql_rel *or = rel;
	dnode *o = groupby->data.lval->h;
	list *exps = new_exp_list(sql->sa);
	int found_ngb = 0, found_sgb = 0;

	for (; o; o = o->next) {
		symbol *grp = o->data.sym;
		sql_exp *e = NULL;
		list *es = NULL;
		
		if (grp->token == SQL_ARRAY_DIM_SLICE) {
			if (!(es = rel_arraytiling(sql, &rel, grp, f)))
				return NULL;
			/* FIXME: shouldn't we do the same error checks as the case of normal GROUP BY below? */
			exps = list_merge(exps, es, (fdup)NULL);
			found_sgb += 1;
			if (o->next->type == type_int) {
				if (o->next->data.i_val) {
					/* TODO: how do we pass this information? */
					return sql_error(sql, 02, "SELECT: DISTINCT array tiles not supported yet\n");
				}
				o = o->next; /* skip the node containing the DISTINCT information */
			}
		} else {
			e = rel_column_ref(sql, &rel, grp, f);

			if (or != rel)
				return NULL;
			if (!e) {
				char buf[ERRSIZE];
				/* reset error */
				sql->session->status = 0;
				strcpy(buf, sql->errstr);
				sql->errstr[0] = '\0';

				e = rel_selection_ref(sql, rel, grp, selection);
				if (!e) {
					if (sql->errstr[0] == 0)
						strcpy(sql->errstr, buf);
					return NULL;
				}
			}
			append(exps, e);
			found_ngb = 1;
		}
	}
	if (found_ngb && found_sgb)
		return sql_error(sql, 02, "SELECT: combination of normal SQL group by and SciQL array tiling not supported yet\n");
	if (found_sgb > 1)
		return sql_error(sql, 02, "SELECT: array tiling over multiple arrays not supported yet\n");
	return exps;
}

/* find selection expressions matching the order by column expression */

/* first limit to simple columns only */
static sql_exp *
rel_order_by_simple_column_exp(mvc *sql, sql_rel *r, symbol *column_r)
{
	sql_exp *e = NULL;
	dlist *l = column_r->data.lval;

	if (column_r->type == type_int)
		return NULL;
	assert(column_r->token == SQL_COLUMN && column_r->type == type_list);

	assert(is_project(r->op));
	r = r->l;
	if (!r)
		return e;
	set_processed(r);
	if (dlist_length(l) == 1) {
		char *name = l->h->data.sval;
		e = rel_bind_column(sql, r, name, sql_sel);
	}
	if (dlist_length(l) == 2) {
		char *tname = l->h->data.sval;
		char *name = l->h->next->data.sval;

		e = rel_bind_column2(sql, r, tname, name, sql_sel);
	}
	if (!e) {
		/* now we need to rewrite r
			project( project( all exps + order_exps),
				order_exps, exps )
		*/
	}
	if (e)
		return e;
	return sql_error(sql, 02, "ORDER BY: absolute column names not supported");
}

static list *
rel_projections_(mvc *sql, sql_rel *rel)
{
	list *rexps, *exps ;

	if (is_subquery(rel) && is_project(rel->op))
		return new_exp_list(sql->sa);

	switch(rel->op) {
	case op_join:
	case op_left:
	case op_right:
	case op_full:
		exps = rel_projections_(sql, rel->l);
		rexps = rel_projections_(sql, rel->r);
		exps = list_merge( exps, rexps, (fdup)NULL);
		return exps;
	case op_groupby:
	case op_project:
	case op_table:
	case op_basetable:
	case op_ddl:

	case op_union:
	case op_except:
	case op_inter:

		exps = new_exp_list(sql->sa);
		if (rel->exps) {
			node *en;

			for (en = rel->exps->h; en; en = en->next) {
				sql_exp *e = en->data;
				if (e) {
					if (e->type == e_column) {
						sql_exp *oe = e;
						e = exp_column(sql->sa, exp_relname(e), exp_name(e), exp_subtype(e), exp_card(e), has_nil(e), is_intern(e), e->type == e_column && e->f ? e->f : NULL);
						exp_setname(sql->sa, e, oe->l, oe->r);
					}
					append(exps, e);
				}
			}
		}
		if (is_groupby(rel->op) && rel->r) {
			list *l = rel->r;
			node *en;

			for (en = l->h; en; en = en->next) {
				sql_exp *e = en->data;
				if (e) {
					if (e->type == e_column) {
						sql_exp *oe = e;
						e = exp_column(sql->sa, exp_relname(e), exp_name(e), exp_subtype(e), exp_card(e), has_nil(e), is_intern(e), e->type == e_column && e->f ? e->f : NULL);
						exp_setname(sql->sa, e, oe->l, oe->r);
					}
					append(exps, e);
				}
			}
		}
		return exps;
	case op_semi:
	case op_anti:

	case op_select:
	case op_topn:
	case op_sample:
		return rel_projections_(sql, rel->l);
	default:
		return NULL;
	}
}

/* exp_rewrite */
static sql_exp * exp_rewrite(mvc *sql, sql_exp *e, sql_rel *t);

static list *
exps_rename(mvc *sql, list *l, sql_rel *r) 
{
	node *n;
	list *nl = new_exp_list(sql->sa);

	for(n=l->h; n; n=n->next) {
		sql_exp *arg = n->data;

		arg = exp_rewrite(sql, arg, r);
		if (!arg) 
			return NULL;
		append(nl, arg);
	}
	return nl;
}

static sql_exp *
exp_rewrite(mvc *sql, sql_exp *e, sql_rel *r) 
{
	sql_exp *l, *ne = NULL;

	switch(e->type) {
	case e_column:
		if (e->l) { 
			e = exps_bind_column2(r->exps, e->l, e->r);
		} else {
			e = exps_bind_column(r->exps, e->r, NULL);
		}
		if (!e)
			return NULL;
		return exp_column(sql->sa, e->l, e->r, exp_subtype(e), exp_card(e), has_nil(e), is_intern(e), e->type == e_column && e->f ? e->f : NULL);
	case e_aggr:
	case e_cmp: 
		return NULL;
	case e_convert:
		l = exp_rewrite(sql, e->l, r);
		if (l)
			ne = exp_convert(sql->sa, l, exp_fromtype(e), exp_totype(e));
		break;
	case e_func: {
		list *l = e->l, *nl = NULL;

		if (!l) {
			return e;
		} else {
			nl = exps_rename(sql, l, r);
			if (!nl)
				return NULL;
		}
		if (e->type == e_func)
			ne = exp_op(sql->sa, nl, e->f);
		else 
			ne = exp_aggr(sql->sa, nl, e->f, need_distinct(e), need_no_nil(e), e->card, has_nil(e));
		break;
	}	
	case e_atom:
	case e_psm:
		return e;
	}
	return ne;
}

/* second complex columns only */
static sql_exp *
rel_order_by_column_exp(mvc *sql, sql_rel **R, symbol *column_r)
{
	sql_rel *r = *R;
	sql_exp *e = NULL;
	exp_kind ek = {type_value, card_column, FALSE};

	/* TODO rewrite relation !!! */
	assert(is_project(r->op));
	r = r->l;
	
	if (!r)
		return e;

	if (!is_project(r->op)) {
		r = rel_project(sql->sa, r, rel_projections(sql, r, NULL, 1, 1));
		(*R)->l = r;
		set_processed(r);
	}

	if (!e) {
		sql_rel *or = r;

		e = rel_value_exp(sql, &r, column_r, sql_sel, ek);
		if (r && or != r)
			(*R)->l = r;
		/* add to internal project */
		if (e) {
			rel_project_add_exp(sql, r, e);
			e = rel_lastexp(sql, r);
		}
		/* try with reverted aliases */
		if (!e && sql->session->status != -ERR_AMBIGUOUS) {
			sql_rel *nr = rel_project(sql->sa, r, rel_projections_(sql, r));

			/* reset error */
			sql->session->status = 0;
			sql->errstr[0] = '\0';

			set_processed(nr);
			e = rel_value_exp(sql, &nr, column_r, sql_sel, ek);
			if (e) {
				/* first rewrite e back into current column names */
				e = exp_rewrite(sql, e, nr);
				
				rel_project_add_exp(sql, r, e);
				e = rel_lastexp(sql, r);
			}
		}
	}
	if (e)
		return e;
	return sql_error(sql, 02, "ORDER BY: absolute column names not supported");
}


static list *
rel_order_by(mvc *sql, sql_rel **R, symbol *orderby, int f )
{
	sql_rel *rel = *R;
	sql_rel *or = rel;
	list *exps = new_exp_list(sql->sa);
	dnode *o = orderby->data.lval->h;

	for (; o; o = o->next) {
		symbol *order = o->data.sym;

		if (order->token == SQL_COLUMN) {
			symbol *col = order->data.lval->h->data.sym;
			int direction = order->data.lval->h->next->data.i_val;
			sql_exp *e = NULL;

			if (col->token == SQL_COLUMN) {
				e = rel_column_ref(sql, &rel, col, f);
				if (e && e->card <= CARD_ATOM) {
					sql_subtype *tpe = &e->tpe;
					/* integer atom on the stack */
					if (e->type == e_atom &&
					    tpe->type->eclass == EC_NUM) {
						atom *a = e->l?e->l:sql->args[e->flag];
						int nr = (int)atom_get_int(a);

						e = exps_get_exp(rel->exps, nr);
						if (!e)
							return NULL;
						e = exp_column(sql->sa, e->rname, e->r, exp_subtype(e), rel->card, has_nil(e), is_intern(e), e->type == e_column?e->f:NULL);
					} else if (e->type == e_atom) {
						return sql_error(sql, 02, "order not of type SQL_COLUMN\n");
					}
				}
			}

			assert(order->data.lval->h->next->type == type_int);
			if (or != rel)
				return NULL;
			if (!e && sql->session->status != -ERR_AMBIGUOUS && col->token == SQL_COLUMN) {
				/* reset error */
				sql->session->status = 0;
				sql->errstr[0] = '\0';

				e = rel_order_by_simple_column_exp(sql, rel, col);
				if (e && e->card != rel->card) 
					e = NULL;
			}
			if (!e && sql->session->status != -ERR_AMBIGUOUS) {
				/* reset error */
				sql->session->status = 0;
				sql->errstr[0] = '\0';

				e = rel_order_by_column_exp(sql, &rel, col);
				if (e && e->card != rel->card) 
					e = NULL;
			}
			if (!e) 
				return NULL;
			set_direction(e, direction);
			append(exps, e);
		} else {
			return sql_error(sql, 02, "order not of type SQL_COLUMN\n");
		}
	}
	*R = rel;
	return exps;
}

static list *
rel_frame(mvc *sql, symbol *frame, list *exps)
{
	/* units, extent, exclusion */
	dnode *d = frame->data.lval->h;

	/* RANGE vs UNITS */
	sql_exp *units = exp_atom_int(sql->sa, d->next->next->data.i_val);
	sql_exp *start = exp_atom_int(sql->sa, d->data.i_val);
	sql_exp *end   = exp_atom_int(sql->sa, d->next->data.i_val);
	sql_exp *excl  = exp_atom_int(sql->sa, d->next->next->next->data.i_val);
	append(exps, units);
	append(exps, start);
	append(exps, end);
	append(exps, excl);
	return exps;
}

/* window functions */
static sql_exp *
rel_rankop(mvc *sql, sql_rel **rel, symbol *se, int f)
{
	dlist *l = se->data.lval;
	symbol *window_function = l->h->data.sym;
	dlist *window_specification = l->h->next->data.lval;
	char *aggrstr = NULL;
	sql_subfunc *wf = NULL;
	sql_exp *e = NULL;
	sql_rel *r = *rel;
	list *gbe = NULL, *obe = NULL;
	sql_subtype *idtype = sql_bind_localtype("oid");
	
	if (window_function->token == SQL_RANK) {
		aggrstr = window_function->data.sval;
	} else { /* window aggr function */
		aggrstr = window_function->data.lval->h->data.sval;
	}

	if (f == sql_where) {
		char *uaggrstr = malloc(strlen(aggrstr) + 1);
		e = sql_error(sql, 02, "%s: not allowed in WHERE clause",
				toUpperCopy(uaggrstr, aggrstr));
		free(uaggrstr);
		return e;
	}

	/* window operations are only allowed in the projection */
	if (r->op != op_project)
		return sql_error(sql, 02, "OVER: only possible within the selection");

	/* Partition By */
	if (window_specification->h->data.sym) {
		gbe = rel_group_by(sql, r, window_specification->h->data.sym, NULL /* cannot use (selection) column references, as this result is a selection column */, f );
		if (!gbe)
			return NULL;
	}
	/* Order By */
	if (window_specification->h->next->data.sym) {
		obe = rel_order_by(sql, &r, window_specification->h->next->data.sym, f);
		if (!obe)
			return NULL;
	} else {
		obe = new_exp_list(sql->sa);
	}
	/* Frame */
	if (window_specification->h->next->next->data.sym) {
		obe  = rel_frame(sql, window_specification->h->next->next->data.sym, obe);
		if (!obe)
			return NULL;
	}
	wf = sql_bind_func(sql->sa, sql->session->schema, aggrstr, idtype, NULL, F_FUNC);
	if (!wf)
		return sql_error(sql, 02, "SELECT: function '%s' not found", aggrstr );
	/* now we need the gbe and obe lists */
	e = exp_op(sql->sa, gbe, wf);
	/* make sure the expression has the proper cardinality */
	e->card = CARD_AGGR;
	/* e->r specifies window expression */
	e->r = obe;
	return e;
}

sql_exp *
rel_value_exp2(mvc *sql, sql_rel **rel, symbol *se, int f, exp_kind ek, int *is_last)
{
	if (!se)
		return NULL;

	if (THRhighwater())
		return sql_error(sql, 10, "SELECT: too many nested operators");

	switch (se->token) {
	case SQL_OP:
		return rel_op(sql, se, ek);
	case SQL_UNOP:
		return rel_unop(sql, rel, se, f, ek);
	case SQL_BINOP:
		return rel_binop(sql, rel, se, f, ek);
	case SQL_NOP:
		return rel_nop(sql, rel, se, f, ek);
	case SQL_AGGR:
		return rel_aggr(sql, rel, se, f);
	case SQL_RANK:
		return rel_rankop(sql, rel, se, f);
	case SQL_COLUMN:
		return rel_column_ref(sql, rel, se, f );
	case SQL_NAME:
		return rel_var_ref(sql, se->data.sval, 1);
	case SQL_SELECT: {
		sql_rel *r;

		r = rel_subquery(sql, NULL, se, ek);
		if (r) {
			sql_exp *e;

			if (ek.card <= card_column && is_project(r->op) && list_length(r->exps) > 1) 
				return sql_error(sql, 02, "SELECT: subquery must return only one column");
			e = rel_lastexp(sql, r);

			/* group by needed ? */
			if (e->card > CARD_ATOM && e->card > ek.card) {
				int processed = is_processed(r);
				sql_subaggr *zero_or_one = sql_bind_aggr(sql->sa, sql->session->schema, "zero_or_one", exp_subtype(e));

				e = exp_aggr1(sql->sa, e, zero_or_one, 0, 0, CARD_ATOM, 0);
				r = rel_groupby(sql, r, NULL);
				e = rel_groupby_add_aggr(sql, r, e);
				if (processed)
					set_processed(r);
			}
			if (*rel) {
				/* current projection list */
				sql_rel *p = *rel;
				list *pre_proj = (*rel)->exps;

				if ((*rel)->op == op_project && (*rel)->l) {
					(*rel)->exps = NULL;
					p = rel_dup((*rel)->l);
					rel_destroy(*rel);
					*rel = NULL;
				} else {
					pre_proj = rel_projections(sql, *rel, NULL, 1, 1);
				}
				if (*rel && is_project((*rel)->op) && !(*rel)->l) {
					list *l = (*rel)->exps;
					int need_preproj = 0;

					/* handles 2 simple (expression) projections */
					if (is_project(r->op) && l && list_length(l)) {
						l = list_merge(l, r->exps, (fdup)NULL);
						r->exps = l;
						(*rel)->exps = NULL;
						need_preproj = 1;

					/* but also project ( project[] [x], [x]) */
					} else if (is_project(r->op) && l && !list_length(l)) {
						need_preproj = 1;
					}
					rel_destroy(*rel);
					rel_setsubquery(*rel);
					*rel = r;
					if (need_preproj)
						*rel = rel_project(sql->sa, *rel, pre_proj);
				} else {
					rel_setsubquery(r);
					*rel = rel_crossproduct(sql->sa, p, r, op_join);
					*rel = rel_project(sql->sa, *rel, pre_proj);
					if (f != sql_sel)
						rel_project_add_exp(sql, *rel, e);
				}
				*is_last = 1;
				return rel_lastexp(sql, r);
			} else {
				*rel = r;
			}
			*is_last=1;
			return e;
		}
		if (!r && sql->session->status != -ERR_AMBIGUOUS) {
			if (!*rel)
				return NULL;

			/* reset error */
			sql->session->status = 0;
			sql->errstr[0] = '\0';

			*rel = r = rel_subquery(sql, *rel, se, ek);
		}
		if (!r)
			return NULL;
		return rel_find_lastexp(*rel);
	}
	case SQL_TABLE: {
		/* turn a subquery into a tabular result */
		*rel = rel_selects(sql, se->data.sym /*, *rel, se->data.sym, ek*/);
		if (*rel)
			return rel_find_lastexp(*rel);
		return NULL;
	}
	case SQL_PARAMETER:{
		if (sql->emode != m_prepare)
			return sql_error(sql, 02, "SELECT: parameters ('?') not allowed in normal queries, use PREPARE");
		assert(se->type == type_int);
		return exp_atom_ref(sql->sa, se->data.i_val, NULL);
	}
	case SQL_NULL:
		return exp_atom(sql->sa, atom_general(sql->sa, sql_bind_localtype("void"), NULL));
	case SQL_ATOM:{
		AtomNode *an = (AtomNode *) se;

		if (!an || !an->a) {
			return exp_atom(sql->sa, atom_general(sql->sa, sql_bind_localtype("void"), NULL));
		} else {
			return exp_atom(sql->sa, atom_dup(sql->sa, an->a));
		}
	}
	case SQL_NEXT:
		return rel_next_value_for(sql, se);
	case SQL_CAST:
		return rel_cast(sql, rel, se, f);
	case SQL_CASE:
	case SQL_COALESCE:
	case SQL_NULLIF:
		return rel_case_exp(sql, rel, se, f);
	case SQL_XMLELEMENT:
	case SQL_XMLFOREST:
	case SQL_XMLCOMMENT:
	case SQL_XMLATTRIBUTE:
	case SQL_XMLCONCAT:
	case SQL_XMLDOCUMENT:
	case SQL_XMLPI:
	case SQL_XMLTEXT:
		return rel_xml(sql, rel, se, f, ek);
	default:
		return rel_logical_value_exp(sql, rel, se, f);
	}
}

sql_exp *
rel_value_exp(mvc *sql, sql_rel **rel, symbol *se, int f, exp_kind ek)
{
	int is_last = 0;
	sql_exp *e;
	if (!se)
		return NULL;

	if (THRhighwater())
		return sql_error(sql, 10, "SELECT: too many nested operators");

	e = rel_value_exp2(sql, rel, se, f, ek, &is_last);
	if (e && (se->token == SQL_SELECT || se->token == SQL_TABLE) && !is_last) {
		assert(*rel);
		return rel_lastexp(sql, *rel);
	}
	return e;
}

static sql_exp *
column_exp(mvc *sql, sql_rel **rel, symbol *column_e, int f)
{
	dlist *l = column_e->data.lval;
	exp_kind ek = {type_value, card_column, FALSE};
	sql_exp *ve = rel_value_exp(sql, rel, l->h->data.sym, f, ek);

	if (!ve)
		return NULL;
	/* AS name */
	if (ve && l->h->next->data.sval)
		exp_setname(sql->sa, ve, NULL, l->h->next->data.sval);
	return ve;
}

static list *
rel_table_exp(mvc *sql, sql_rel **rel, symbol *column_e )
{
	if (column_e->token == SQL_TABLE && column_e->data.lval->h->type == type_symbol) {
		sql_rel *r;


		if (!is_project((*rel)->op))
			return NULL;
		r = rel_named_table_function( sql, (*rel)->l, column_e);
	
		if (!r)
			return NULL;
		*rel = r;
		return sa_list(sql->sa); 
	} else if (column_e->token == SQL_TABLE) {
		char *tname = column_e->data.lval->h->data.sval;
		list *exps;
	
		if ((exps = rel_table_projections(sql, *rel, tname)) != NULL)
			return exps;
		if (!tname)
			return sql_error(sql, 02,
				"Table expression without table name");
		return sql_error(sql, 02,
				"Column expression Table '%s' unknown", tname);
	}
	return NULL;
}

sql_exp *
rel_column_exp(mvc *sql, sql_rel **rel, symbol *column_e, int f)
{
	if (column_e->token == SQL_COLUMN) {
		return column_exp(sql, rel, column_e, f);
	}
	return NULL;
}

static sql_rel *
rel_simple_select(mvc *sql, sql_rel *rel, symbol *where, dlist *selection, int distinct)
{
	dnode *n = 0;

	if (!selection)
		return sql_error(sql, 02, "SELECT: the selection or from part is missing");
	if (where) {
		sql_rel *r = rel_logical_exp(sql, rel, where, sql_where);
		if (!r)
			return NULL;
		rel = r;
	}
	if (!rel || rel->op != op_project)
		rel = rel_project(sql->sa, rel, new_exp_list(sql->sa));
	for (n = selection->h; n; n = n->next ) {
		/* Here we could get real column expressions (including single
		 * atoms) but also table results. Therefore we try both
		 * rel_column_exp and rel_table_exp.
		 */
		list *te = NULL;
		sql_exp *ce = rel_column_exp(sql, &rel, n->data.sym, sql_sel);

		if (ce && exp_subtype(ce)) {
			/* new relational, we need to rewrite */
			rel_project_add_exp(sql, rel, ce);
			continue;
		} else if (!ce) {
			te = rel_table_exp(sql, &rel, n->data.sym );
		} else 
			ce = NULL;
		if (!ce && !te)
			return sql_error(sql, 02, "SELECT: subquery result missing");
		/* here we should merge the column expressions we obtained
		 * so far with the table expression, ie t1.* or a subquery
		 */
		if (te)
			list_merge( rel->exps, te, (fdup)NULL);
	}
	if (rel)
		set_processed(rel);

	if (rel && distinct)
		rel = rel_distinct(rel);

	return rel;
}

static sql_rel *
join_on_column_name(mvc *sql, sql_rel *rel, sql_rel *t1, sql_rel *t2, int op, int l_nil, int r_nil)
{
	int nr = ++sql->label, found = 0, full = (op != op_join);
	char name[16], *nme;
	list *exps = rel_projections(sql, t1, NULL, 1, 0);
	list *r_exps = rel_projections(sql, t2, NULL, 1, 0);
	list *outexps = new_exp_list(sql->sa);
	node *n;

	nme = number2name(name, 16, nr);
	if (!exps)
		return NULL;
	for (n = exps->h; n; n = n->next) {
		sql_exp *le = n->data;
		char *nm = le->name;
		sql_exp *re = exps_bind_column(r_exps, nm, NULL);

		if (re) {
			found = 1;
			rel = rel_compare_exp(sql, rel, le, re, "=", NULL, TRUE);
			if (full) {
				sql_exp *cond;
				cond = rel_unop_(sql, le, NULL, "isnull", card_value);
				le = rel_nop_(sql, cond, re, le, NULL, NULL, "ifthenelse", card_value);
			}
			exp_setname(sql->sa, le, nme, sa_strdup(sql->sa, nm));
			append(outexps, le);
			list_remove_data(r_exps, re);
		} else {
			if (l_nil)
				set_has_nil(le);
			append(outexps, le);
		}
	}
	if (!found) {
		sql_error(sql, 02, "JOIN: no columns of tables '%s' and '%s' match", rel_get_name(t1)?rel_get_name(t1):"", rel_get_name(t2)?rel_get_name(t2):"");
		rel_destroy(rel);
		return NULL;
	}
	for (n = r_exps->h; n; n = n->next) {
		sql_exp *re = n->data;
		if (r_nil)
			set_has_nil(re);
		append(outexps, re);
	}
	rel = rel_project(sql->sa, rel, outexps);
	set_processed(rel);
	return rel;
}


#if 0
static sql_rel *exp_top_relation(sql_exp *e )
{
	switch(e->type) {	
	case e_atom:
		return NULL;
	case e_convert:
	case e_cmp:
		if (e->l)
			return exp_top_relation(e->l);
		break;
	case e_column:
	default:
		return NULL;
	}
	return NULL;
}
#endif

static int
check_correlation_exps( list *exps )
{
	node *n;

	for (n = exps->h; n; n = n->next) {
		sql_exp *e = n->data;
		if (e->type != e_cmp || e->flag != cmp_equal)
			return -1;
	}
	return 0;
}

static int
exp_is_not_intern(sql_exp *e)
{
	return is_intern(e)?-1:0;
}

static void
rel_remove_internal_exp(sql_rel *rel)
{
	if (rel->exps) {
		list *n_exps = list_select(rel->exps, rel, (fcmp)&exp_is_not_intern, (fdup)NULL);

		rel->exps = n_exps;
	}
}

/* Check if 'e' contains a tiling column by looking into all its subexpressions
 * to see if a filled e_column->f can be found.
 */
static bit
is_tiling_groupby (sql_exp *e)
{
	if(e->type == e_atom) {
		return 0;
	} else if (e->type == e_func || e->type == e_aggr) {
		node *n = e->l? ((list*)e->l)->h:NULL;
		for (; n; n = n->next) {
			if(is_tiling_groupby((sql_exp*)n->data))
				return 1;
		}
		return 0;
	} else if (e->type == e_convert) {
		return is_tiling_groupby(e->l);
	} else if (e->type == e_cmp) {
		if (is_tiling_groupby(e->l))
			return 1;
		if (is_tiling_groupby(e->r))
			return 1;
		return 0;
	} else if (e->type == e_column) {
		if (has_tiling_range(e))
			return 1;
	}
	return 0;
}

static sql_rel *
rel_select_exp(mvc *sql, sql_rel *rel, sql_rel *outer, SelectNode *sn, exp_kind ek)
{
	dnode *n;
	int aggr = 0;
	list *jexps = NULL;
	list *pre_prj = NULL;
	list *outer_gbexps = NULL;
	sql_rel *inner = NULL;
	int decorrelated = 0, projection = 0;

	assert(sn->s.token == SQL_SELECT);
	if (!sn->selection)
		return sql_error(sql, 02, "SELECT: the selection or from part is missing");

	if (!sn->from)
		return rel_simple_select(sql, rel, sn->where, sn->selection, sn->distinct);

	/* if within the selection, keep the current projections */
	if (outer && is_project(outer->op) && !is_processed(outer) && !rel_is_ref(outer) && outer->l) {
		/* keep projections the hard way, ie don't rename them */
		assert(rel->l == outer);

		pre_prj = outer->exps;
		outer->exps = NULL;

		rel->l = rel_dup(outer->l);
		rel_destroy(outer);
		outer = rel->l;
	}

	if (sn->where) {
		sql_rel *r = rel_logical_exp(sql, rel, sn->where, sql_where);
		if (!r) {
			if (sql->errstr[0] == 0)
				return sql_error(sql, 02, "Subquery result missing");
			return NULL;
		}
		rel = r;
	}

	if (rel) {
		sql_rel *join = NULL;

		if (rel && sn->groupby) {
			node *n = NULL;
			list *gbe = rel_group_by(sql, rel, sn->groupby, sn->selection, sql_sel );

			if (!gbe)
				return NULL;
			if (outer && pre_prj)
				list_merge(gbe, pre_prj, (fdup)NULL);
			rel = rel_groupby(sql, rel, gbe);
			aggr = 1;
			for (n = gbe->h; n && aggr < 2; n = n->next) {
				/* if we have at least one tiling groupby */
				if(is_tiling_groupby(n->data))
					aggr = 2;
			}
		}

		/* decorrelate if possible */

		/* TODO if ek.card == card_set (IN/EXISTS etc), we could do
			something less expensive as group by's ! */
		join = rel;
		if (outer && rel->op == op_select)
			join = rel->l;
		if (outer && join->op == op_join && join->l == outer && ek.card != card_set) {
			node *n;
			/* correlation expressions */
			list *ce = list_select(join->exps, join, (fcmp) &exp_is_correlation, (fdup)NULL);

			if (!ce || list_length(ce) == 0 || check_correlation_exps(ce) != 0 || join != rel) {
				if (ek.card != card_set) {
					node *n;
					/* group by on identity */
					sql_exp *e;

					outer_gbexps = rel_projections(sql, outer, NULL, 1, 1);
					if (!is_project(outer->op))
						join->l = outer = rel_project(sql->sa, outer, rel_projections(sql, outer, NULL, 1, 1));
					/* find or create identity column */
					if (find_identity(outer->exps, outer) == NULL) {
						e = rel_unop_(sql, outer->exps->h->data, NULL, "identity", card_value);
						set_intern(e);
						rel_project_add_exp(sql, outer, e);
					}
					set_processed(outer);
					e = rel_lastexp(sql, outer);

					if (pre_prj) {
						for(n = pre_prj->h; n; n = n->next) {
							sql_exp *e = n->data;
							e->card = CARD_AGGR;
						}
					}
					rel = rel_groupby_gbe(sql, rel, e);
				}
			} else {
				node *m;

				list *gbexps = new_exp_list(sql->sa);

				decorrelated = 1;
				jexps = new_exp_list(sql->sa);
				for (n = ce->h; n; n = n->next) {
					sql_exp *e = n->data;
		
					/* add right expressions to the
					group by exps */
					append(gbexps, e->r);
				}
	
				/* now create a groupby on the inner */
				inner = rel_groupby(sql, rel_dup(rel->r), gbexps);
				inner = rel_label(sql, inner);
				for (n = ce->h, m = gbexps->h; n && m; n = n->next, m = m->next) {
					sql_exp *e = n->data;
					sql_exp *gbe = m->data;
	
					assert(e->type == e_cmp);
					gbe = exp_column(sql->sa, rel_name(inner), exp_name(gbe), exp_subtype(gbe), inner->card, has_nil(gbe), is_intern(gbe), gbe->type == e_column?gbe->f:NULL);
					e = exp_compare(sql->sa, e->l, gbe, e->flag);
					append(jexps, e);
				}
				outer = rel_dup(outer);
				rel_destroy(rel);
				rel = inner;
				inner = NULL;
			}
		}
	}

	if (sn->having) {
		/* having implies group by, ie if not supplied do a group by */
		if (rel->op != op_groupby)
			rel = rel_groupby(sql,  rel, NULL);
		aggr = aggr > 1? aggr : 1;
	}

	n = sn->selection->h;
	if (!outer || (!decorrelated && ek.card == card_set)) {
		if (outer) /* for non decorrelated or card_set sub
			      queries we project all of the outer */
			rel = rel_project(sql->sa, rel,
				rel_projections(sql, outer, NULL, 1, 1));
		else
			rel = rel_project(sql->sa, rel, new_exp_list(sql->sa));
	}
	if (!inner)
		inner = rel;
	for (; n; n = n->next) {
		/* Here we could get real column expressions
		 * (including single atoms) but also table results.
		 * Therefor we try both rel_column_exp
		 * and rel_table_exp.

		 * TODO
			the rel_table_exp should simply return a new
			relation
		 */
		list *te = NULL;
		sql_rel *o_inner = inner;
		sql_exp *ce = rel_column_exp(sql, &inner, n->data.sym, sql_sel);

		if (inner != o_inner) /* relation got rewritten */
			rel = inner;

		if (ce && exp_subtype(ce)) {
			if (rel->card < ce->card) {
				/* This doesn't work without de-correlations, ie in that case it should be done later */
				if (outer) {
					sql_subaggr *zero_or_one = sql_bind_aggr(sql->sa, sql->session->schema, "zero_or_one", exp_subtype(ce));

					ce = exp_aggr1(sql->sa, ce, zero_or_one, 0, 0, rel->card, 0);
				} else if (ce->name) {
					return sql_error(sql, 02, "SELECT: cannot use non GROUP BY column '%s' in query results without an aggregate function", ce->name);
				} else {
					return sql_error(sql, 02, "SELECT: cannot use non GROUP BY column in query results without an aggregate function");
				}
			}
			/*
			   because of the selection, the inner
			   relation may change.
			   We try hard to keep a projection
			   around this inner relation.
			*/
			if (!is_project(inner->op)) {
				if (outer && pre_prj) {
					inner = rel_project(sql->sa, inner, pre_prj);
					pre_prj = rel_projections(sql, inner, NULL, 1, 1);
				} else
					inner = rel_project(sql->sa, inner, new_exp_list(sql->sa));
			}
			rel_project_add_exp(sql, inner, ce);
			rel = inner;
			continue;
		} else if (!ce) {
			te = rel_table_exp(sql, &rel, n->data.sym);
		} else 
			ce = NULL;
		if (!ce && !te)
			return sql_error(sql, 02, "SELECT: subquery result missing");
		/* here we should merge the column expressions we
		 * obtained so far with the table expression, ie
		 * t1.* or a subquery.
		 */
		list_merge( rel->exps, te, (fdup)NULL);
	}

	if (sn->having) {
		inner = rel->l;
		assert(is_project(rel->op) && inner);
	
		inner = rel_logical_exp(sql, inner, sn->having, sql_having);

		if (!inner)
			return NULL;
		if (inner -> exps && exps_card(inner->exps) > CARD_AGGR && aggr < 2)
			return sql_error(sql, 02, "SELECT: cannot compare sets with values, probably an aggregate function missing");
		rel -> l = inner;
	}
	if (rel)
		set_processed(rel);
	if (aggr && rel) {
		sql_rel *l = rel, *prnt = l;
		while(l && !is_groupby(l->op))
			if (is_project(l->op) || is_select(l->op)) {
				prnt = l;
				l = l -> l;
			} else {
				l = NULL;
			}
		if (l) {
			set_processed(l);
			if (is_groupby(l->op) && aggr > 1) {
				if(prnt->op == op_basetable || is_join(prnt->op) || is_semi(prnt->op) || is_set(prnt->op))
					return sql_error(sql, 02, "SELECT: unexpected relation type %d as parent relation of a tiling GROUP BY", prnt->op);
				/* change the groupby relation into a project relation which
				 * projects all groupby and aggregation expression (i.e.,
				 * l->exps) from the relation of the groupby (i.e., l->l) */
				prnt->l = rel_project(sql->sa, l->l, l->exps);
			}
		}
	}

	if (rel && sn->distinct)
		rel = rel_distinct(rel);

	if (outer && jexps) {
		rel = rel_crossproduct(sql->sa, outer, rel, (pre_prj||!ek.reduce)?op_join:op_semi);
		rel_join_add_exps(sql->sa, rel, jexps );

		/* We need to project all of the (old) outer
			(ie its current projected and any other column) */
		if (pre_prj) {
			sql_exp *e = rel_lastexp(sql, rel->r);
			list *exps = list_dup(pre_prj, (fdup)NULL);

			projection = 1;
			exps = list_merge(exps, rel_projections(sql, outer, NULL, 1, 1), (fdup)NULL);
			rel = rel_project(sql->sa, rel, exps);
			rel_project_add_exp(sql, rel, e);
			set_processed(rel);
		} else if (!ek.reduce) {
			if (!is_project(rel->op)) {
				rel = rel_project(sql->sa, rel, rel_projections(sql, rel, NULL, 1, 1));
				set_processed(rel);
			}
		}
	}

	/* Joins within the selection should recreate the projection
	   and use an outer join */
	if (outer && pre_prj) {
		sql_rel *l;
		node *n;
		list *exps;

		if (outer_gbexps) {
			assert(is_groupby(rel->op));

			/* merge the expressions of the correlated outer, ie
			   first prepend the identity then append
			   the result expression.  */
			for (n=rel->exps->h; n && n->next; n = n->next)
				list_prepend(outer_gbexps, n->data);
			list_append(outer_gbexps, n->data);
			rel->exps = outer_gbexps;
			exps_fix_card(outer_gbexps, rel->card);
		}
		if (projection) {
			exps = new_exp_list(sql->sa);
			for (n = pre_prj->h; n; n = n->next) {
				sql_exp *pe = n->data;

				if (!exp_name(pe))
					exp_label(sql->sa, pe, ++sql->label);
				pe = exp_column(sql->sa, exp_relname(pe), exp_name(pe), exp_subtype(pe), exp_card(pe), has_nil(pe), is_intern(pe),  pe->type == e_column?pe->f:NULL);
				append(exps, pe);
			}
		} else {
			exps = pre_prj;
		}
		l = rel = rel_project(sql->sa, rel, exps);
		while(l && l->op != op_join)
			l = l->l;
		if (l && l->op == op_join && l->l == outer && ek.card != card_set)
			l->op = op_left;
	}

	if (rel && sn->orderby) {
		list *obe = rel_order_by(sql, &rel, sn->orderby, sql_sel);

		if (!obe)
			return NULL;
		rel = rel_orderby(sql, rel, obe);
	}
	if (!rel)
		return NULL;

	if (sn->limit || sn->offset) {
		sql_subtype *wrd = sql_bind_localtype("wrd");
		list *exps = new_exp_list(sql->sa);

		if (sn->limit) {
			sql_exp *l = rel_value_exp( sql, NULL, sn->limit, 0, ek);

			if (!l || !(l=rel_check_type(sql, wrd, l, type_equal)))
				return NULL;
		if ((ek.card != card_relation && sn->limit) &&
			(ek.card == card_value && sn->limit)) {
			sql_subaggr *zero_or_one = sql_bind_aggr(sql->sa, sql->session->schema, "zero_or_one", exp_subtype(l));

			l = exp_aggr1(sql->sa, l, zero_or_one, 0, 0, CARD_ATOM, 0);
		}
	/*	return sql_error(sql, 01, "SELECT: LIMIT only allowed on outermost SELECT"); */
			append(exps, l);
		} else
			append(exps, NULL);
		if (sn->offset) {
			sql_exp *o = rel_value_exp( sql, NULL, sn->offset, 0, ek);
			if (!o || !(o=rel_check_type(sql, wrd, o, type_equal)))
				return NULL;
			append(exps, o);
		}
		rel = rel_topn(sql->sa, rel, exps);
	}

	if (sn->sample) {
		list *exps = new_exp_list(sql->sa);
		sql_exp *o = rel_value_exp( sql, NULL, sn->sample, 0, ek);
		if (!o)
			return NULL;
		append(exps, o);
		rel = rel_sample(sql->sa, rel, exps);
	}

	return rel;
}


static sql_rel *
rel_query(mvc *sql, sql_rel *rel, symbol *sq, int toplevel, exp_kind ek)
{
	sql_rel *res = NULL;
	SelectNode *sn = NULL;
	int used = 0;
	int old = sql->use_views;

	if (sq->token != SQL_SELECT)
		return table_ref(sql, rel, sq);

	/* select ... into is currently not handled here ! */
 	sn = (SelectNode *) sq;
	if (sn->into)
		return NULL;

	if (ek.card != card_relation && sn->orderby)
		return sql_error(sql, 01, "SELECT: ORDER BY only allowed on outermost SELECT");


	sql->use_views = 1;
	if (sn->from) {		/* keep variable list with tables and names */
		dlist *fl = sn->from->data.lval;
		dnode *n = NULL;
		sql_rel *fnd = NULL;

		for (n = fl->h; n ; n = n->next) {
			fnd = table_ref(sql, NULL, n->data.sym);
			if (!fnd && rel) {
				if (used)
					rel = rel_dup(rel);
				fnd = table_ref(sql, rel, n->data.sym);
				used = 1;
			}

			if (!fnd)
				break;
			if (res)
				res = rel_crossproduct(sql->sa, res, fnd, op_join);
			else
				res = fnd;
		}
		if (!fnd) {
			if (res)
				rel_destroy(res);
			return NULL;
		}
		if (rel && !used /*&& !toplevel */) {
			rel_setsubquery(res);
			res = rel_crossproduct(sql->sa, rel, res, op_join);
		}
	} else if (toplevel || !res) {	/* only on top level query */
		sql->use_views = old;
		return rel_simple_select(sql, rel, sn->where, sn->selection, sn->distinct);
	}
	sql->use_views = old;
	if (res)
		rel = rel_select_exp(sql, res, rel, sn, ek);
	return rel;
}

static sql_rel *
rel_setquery_(mvc *sql, sql_rel *l, sql_rel *r, dlist *cols, int op )
{
	sql_rel *rel;

	if (!cols) {
		node *n, *m;
		int changes = 0;

		list *ls = rel_projections(sql, l, NULL, 0, 1);
		list *rs = rel_projections(sql, r, NULL, 0, 1);
		list *nls = new_exp_list(sql->sa);
		list *nrs = new_exp_list(sql->sa);

		for (n = ls->h, m = rs->h; n && m; n = n->next, m = m->next) {
			sql_exp *le = n->data, *lb = le;
			sql_exp *re = m->data, *rb = re;

			if ((rel_convert_types(sql, &le, &re, 1, type_set) < 0))
				return NULL;
			if (le != lb || re != rb)
				changes = 1;
			append(nls, le);
			append(nrs, re);
		}
		if (changes) {
			l = rel_project(sql->sa, l, nls);
			r = rel_project(sql->sa, r, nrs);
			set_processed(l);
			set_processed(r);
		}
	}
	rel = rel_setop(sql->sa, l, r, (operator_type)op);
	rel->exps = rel_projections(sql, rel, NULL, 0, 1);
	set_processed(rel);
	return rel;
}


static sql_rel *
rel_setquery(mvc *sql, sql_rel *rel, symbol *q)
{
	sql_rel *res = NULL;
	dnode *n = q->data.lval->h;
	symbol *tab_ref1 = n->data.sym;
	int dist = n->next->data.i_val, used = 0;
	dlist *corresponding = n->next->next->data.lval;
	symbol *tab_ref2 = n->next->next->next->data.sym;
	sql_rel *t1, *t2; 

	assert(n->next->type == type_int);
	t1 = table_ref(sql, NULL, tab_ref1);
	if (rel && !t1 && sql->session->status != -ERR_AMBIGUOUS) {
		sql_rel *r = rel;

		if (rel_is_ref(rel)) {
			used = 1;
			r = rel_project( sql->sa, rel, rel_projections(sql, rel, NULL, 1, 1));
			set_processed(r);
		}
		/* reset error */
		sql->session->status = 0;
		sql->errstr[0] = 0;
		t1 = table_ref(sql, r, tab_ref1);
	}
	if (!t1)
		return NULL;
	t2 = table_ref(sql, NULL, tab_ref2);
	if (rel && !t2 && sql->session->status != -ERR_AMBIGUOUS) {
		sql_rel *r = rel;

		if (rel_is_ref(rel)) {
			if (used)
				rel = rel_dup(rel);
			r = rel_project( sql->sa, rel, rel_projections(sql, rel, NULL, 1, 1));
			set_processed(r);
		}
		/* reset error */
		sql->session->status = 0;
		sql->errstr[0] = 0;
		t2 = table_ref(sql, r, tab_ref2);
	}
	if (!t2)
		return NULL;

	rel_remove_internal_exp(t1);
	rel_remove_internal_exp(t2);
	if (list_length(t1->exps) != list_length(t2->exps)) {
		int t1nrcols = list_length(t1->exps);
		int t2nrcols = list_length(t2->exps);
		char *op = "UNION";
		if (q->token == SQL_EXCEPT)
			op = "EXCEPT";
		else if (q->token == SQL_INTERSECT)
			op = "INTERSECT";
		rel_destroy(t1);
		rel_destroy(t2);
		return sql_error(sql, 02, "%s: column counts (%d and %d) do not match", op, t1nrcols, t2nrcols);
	}
	if (t1 && dist)
		t1 = rel_distinct(t1);
	if ( q->token == SQL_UNION) {
		if (t2 && dist)
			t2 = rel_distinct(t2);
		res = rel_setquery_(sql, t1, t2, corresponding, op_union );
		if (res && dist)
			res = rel_distinct(res);
	}
	if ( q->token == SQL_EXCEPT)
		res = rel_setquery_(sql, t1, t2, corresponding, op_except );
	if ( q->token == SQL_INTERSECT)
		res = rel_setquery_(sql, t1, t2, corresponding, op_inter );
	return res;
}



static sql_rel *
rel_joinquery_(mvc *sql, sql_rel *rel, symbol *tab1, int natural, jt jointype, symbol *tab2, symbol *js)
{
	operator_type op = op_join;
	sql_rel *t1, *t2, *inner;
	int l_nil = 0, r_nil = 0;

	t1 = table_ref(sql, rel, tab1);
	t2 = table_ref(sql, rel, tab2);

	if (!t1 || !t2)
		return NULL;

	if (rel_name(t1) && rel_name(t2) && strcmp(rel_name(t1), rel_name(t2)) == 0) {
		sql_error(sql, 02, "SELECT: '%s' on both sides of the JOIN expression;", rel_name(t1));
		rel_destroy(t1);
		rel_destroy(t2);
		return NULL;
	}

	switch(jointype) {
	case jt_inner: op = op_join;
		break;
	case jt_left: op = op_left;
		r_nil = 1;
		break;
	case jt_right: op = op_right;
		l_nil = 1;
		break;
	case jt_full: op = op_full;
		l_nil = 1;
		r_nil = 1;
		break;
	case jt_union:
		/* fool compiler */
		return NULL;
	}
	inner = rel = rel_crossproduct(sql->sa, t1, t2, op_join);
	inner->op = op;

	if (js && natural) {
		return sql_error(sql, 02, "SELECT: cannot have a NATURAL JOIN with a join specification (ON or USING);");
	}
	if (!js && !natural) {
		return sql_error(sql, 02, "SELECT: must have NATURAL JOIN or a JOIN with a join specification (ON or USING);");
	}

	if (js && js->token != SQL_USING) {	/* On sql_logical_exp */
		rel = rel_logical_exp(sql, rel, js, sql_where);

		if (!rel)
			return rel;
		if (l_nil || r_nil) { /* add projection for correct NOT NULL */
			list *outexps = new_exp_list(sql->sa), *exps;
			node *m;

			exps = rel_projections(sql, t1, rel_get_name(t1), 1, 1);
			for (m = exps->h; m; m = m->next) {
				sql_exp *ls = m->data;
				if (l_nil)
					set_has_nil(ls);
				append(outexps, ls);
			}
			exps = rel_projections(sql, t2, rel_get_name(t2), 1, 1);
			for (m = exps->h; m; m = m->next) {
				sql_exp *rs = m->data;
				if (r_nil)
					set_has_nil(rs);
				append(outexps, rs);
			}
			rel = rel_project(sql->sa, rel, outexps);
		}
	} else if (js) {	/* using */
		char rname[16], *rnme;
		dnode *n = js->data.lval->h;
		list *outexps = new_exp_list(sql->sa), *exps;
		node *m;

		rnme = number2name(rname, 16, ++sql->label);
		for (; n; n = n->next) {
			char *nm = n->data.sval;
			sql_exp *cond;
			sql_exp *ls = rel_bind_column(sql, t1, nm, sql_where);
			sql_exp *rs = rel_bind_column(sql, t2, nm, sql_where);

			if (!ls || !rs) {
				sql_error(sql, 02, "JOIN: tables '%s' and '%s' do not have a matching column '%s'\n", rel_get_name(t1)?rel_get_name(t1):"", rel_get_name(t2)?rel_get_name(t2):"", nm);
				rel_destroy(rel);
				return NULL;
			}
			rel = rel_compare_exp(sql, rel, ls, rs, "=", NULL, TRUE);
			cond = rel_unop_(sql, ls, NULL, "isnull", card_value);
			ls = rel_nop_(sql, cond, rs, ls, NULL, NULL, "ifthenelse", card_value);
			exp_setname(sql->sa, ls, rnme, nm);
			append(outexps, ls);
			if (!rel) 
				return NULL;
		}
		exps = rel_projections(sql, t1, NULL, 1, 1);
		for (m = exps->h; m; m = m->next) {
			char *nm = exp_name(m->data);
			int fnd = 0;

			for (n = js->data.lval->h; n; n = n->next) {
				if (strcmp(nm, n->data.sval) == 0) {
					fnd = 1;
					break;
				}
			}
			if (!fnd) {
				sql_exp *ls = m->data;
				if (l_nil)
					set_has_nil(ls);
				append(outexps, ls);
			}
		}
		exps = rel_projections(sql, t2, NULL, 1, 1);
		for (m = exps->h; m; m = m->next) {
			char *nm = exp_name(m->data);
			int fnd = 0;

			for (n = js->data.lval->h; n; n = n->next) {
				if (strcmp(nm, n->data.sval) == 0) {
					fnd = 1;
					break;
				}
			}
			if (!fnd) {
				sql_exp *rs = m->data;
				if (r_nil)
					set_has_nil(rs);
				append(outexps, rs);
			}
		}
		rel = rel_project(sql->sa, rel, outexps);
	} else {		/* ! js -> natural join */
		rel = join_on_column_name(sql, rel, t1, t2, op, l_nil, r_nil);
	}
	if (!rel)
		return NULL;
	if (inner && is_outerjoin(inner->op))
		set_processed(inner);
	set_processed(rel);
	return rel;
}

static sql_rel *
rel_joinquery(mvc *sql, sql_rel *rel, symbol *q)
{

	dnode *n = q->data.lval->h;
	symbol *tab_ref1 = n->data.sym;
	int natural = n->next->data.i_val;
	jt jointype = (jt) n->next->next->data.i_val;
	symbol *tab_ref2 = n->next->next->next->data.sym;
	symbol *joinspec = n->next->next->next->next->data.sym;

	assert(n->next->type == type_int);
	assert(n->next->next->type == type_int);
	return rel_joinquery_(sql, rel, tab_ref1, natural, jointype, tab_ref2, joinspec);
}

static sql_rel *
rel_crossquery(mvc *sql, sql_rel *rel, symbol *q)
{
	dnode *n = q->data.lval->h;
	symbol *tab1 = n->data.sym;
	symbol *tab2 = n->next->data.sym;
	sql_rel *t1 = table_ref(sql, rel, tab1);
	sql_rel *t2 = table_ref(sql, rel, tab2);

	if (!t1 || !t2)
		return NULL;

	rel = rel_crossproduct(sql->sa, t1, t2, op_join);
	return rel;
}
	
static sql_rel *
rel_unionjoinquery(mvc *sql, sql_rel *rel, symbol *q)
{
	dnode *n = q->data.lval->h;
	sql_rel *lv = table_ref(sql, rel, n->data.sym);
	sql_rel *rv = table_ref(sql, rel, n->next->next->data.sym);
	int all = n->next->data.i_val;
	list *lexps, *rexps;
	node *m;
	int found = 0;

	assert(n->next->type == type_int);
	if (!lv || !rv)
		return NULL;

	lexps = rel_projections(sql, lv, NULL, 1, 1);
	/* find the matching columns (all should match?)
	 * union these
	 * if !all do a distinct operation at the end
	 */
	/* join all result columns ie join(lh,rh) on column_name */
	rexps = new_exp_list(sql->sa);
	for (m = lexps->h; m; m = m->next) {
		sql_exp *le = m->data;
		sql_exp *rc = rel_bind_column(sql, rv, le->name, sql_where);
			
		if (!rc && all)
			break;
		if (rc) {
			found = 1;
			append(rexps, rc);
		}
	}
	if (!found) {
		rel_destroy(rel);
		return NULL;
	}
	lv = rel_project(sql->sa, lv, lexps);
	rv = rel_project(sql->sa, rv, rexps);
	set_processed(lv);
	set_processed(rv);
	rel = rel_setop(sql->sa, lv, rv, op_union);
	rel->exps = rel_projections(sql, rel, NULL, 0, 1);
	if (!all)
		rel = rel_distinct(rel);
	return rel;
}

sql_rel *
rel_subquery(mvc *sql, sql_rel *rel, symbol *sq, exp_kind ek)
{
	int toplevel = 0;

	if (!rel || (rel->op == op_project &&
		(!rel->exps || list_length(rel->exps) == 0)))
		toplevel = 1;

	return rel_query(sql, rel, sq, toplevel, ek);
}

sql_rel *
rel_selects(mvc *sql, symbol *s)
{
	sql_rel *ret = NULL;

	switch (s->token) {
	case SQL_SELECT: {
		exp_kind ek = {type_value, card_relation, TRUE};
		ret = rel_subquery(sql, NULL, s, ek);
		sql->type = Q_TABLE;
	}	break;
	case SQL_JOIN:
		ret = rel_joinquery(sql, NULL, s);
		sql->type = Q_TABLE;
		break;
	case SQL_CROSS:
		ret = rel_crossquery(sql, NULL, s);
		sql->type = Q_TABLE;
		break;
	case SQL_UNION:
	case SQL_EXCEPT:
	case SQL_INTERSECT:
		ret = rel_setquery(sql, NULL, s);
		sql->type = Q_TABLE;
		break;
	default:
		return NULL;
	}
	if (!ret && sql->errstr[0] == 0)
		(void) sql_error(sql, 02, "relational query without result");
	return ret;
}<|MERGE_RESOLUTION|>--- conflicted
+++ resolved
@@ -36,7 +36,7 @@
 #define ERR_AMBIGUOUS		050000
 
 #define is_addition(fname) (strcmp(fname, "sql_add") == 0)
-#define is_substraction(fname) (strcmp(fname, "sql_sub") == 0)
+#define is_subtraction(fname) (strcmp(fname, "sql_sub") == 0)
 
 #define has_tiling_range(e) 								\
 	( ((sql_exp*)(e))->type == e_column && 					\
@@ -187,11 +187,7 @@
 		tname = old->l;
 
 	if (!cname && exp_name(old) && exp_name(old)[0] == 'L') {
-<<<<<<< HEAD
-		ne = exp_column(sql->sa, exp_relname(old), exp_name(old), exp_subtype(old), orel->card, has_nil(old), is_intern(old), old->type == e_column && old->f ? old->f : NULL);
-=======
-		ne = exp_column(sql->sa, exp_relname(old), exp_name(old), exp_subtype(old), orel?orel->card:CARD_ATOM, has_nil(old), is_intern(old));
->>>>>>> ee4ae13a
+		ne = exp_column(sql->sa, exp_relname(old), exp_name(old), exp_subtype(old), orel?orel->card:CARD_ATOM, has_nil(old), is_intern(old), old->type == e_column && old->f ? old->f : NULL);
 		ne->p = prop_copy(sql->sa, old->p);
 		return ne;
 	} else if (!cname) {
@@ -199,21 +195,13 @@
 		nme = number2name(name, 16, ++sql->label);
 
 		exp_setname(sql->sa, old, nme, nme);
-<<<<<<< HEAD
-		ne = exp_column(sql->sa, nme, nme, exp_subtype(old), orel->card, has_nil(old), is_intern(old), old->type == e_column && old->f ? old->f : NULL);
-=======
-		ne = exp_column(sql->sa, nme, nme, exp_subtype(old), orel?orel->card:CARD_ATOM, has_nil(old), is_intern(old));
->>>>>>> ee4ae13a
+		ne = exp_column(sql->sa, nme, nme, exp_subtype(old), orel?orel->card:CARD_ATOM, has_nil(old), is_intern(old), old->type == e_column && old->f ? old->f : NULL);
 		ne->p = prop_copy(sql->sa, old->p);
 		return ne;
 	} else if (cname && !old->name) {
 		exp_setname(sql->sa, old, tname, cname);
 	}
-<<<<<<< HEAD
-	ne = exp_column(sql->sa, tname, cname, exp_subtype(old), orel->card, has_nil(old), is_intern(old), old->type == e_column && old->f ? old->f : NULL);
-=======
-	ne = exp_column(sql->sa, tname, cname, exp_subtype(old), orel?orel->card:CARD_ATOM, has_nil(old), is_intern(old));
->>>>>>> ee4ae13a
+	ne = exp_column(sql->sa, tname, cname, exp_subtype(old), orel?orel->card:CARD_ATOM, has_nil(old), is_intern(old), old->type == e_column && old->f ? old->f : NULL);
 	ne->p = prop_copy(sql->sa, old->p);
 	return ne;
 }
@@ -2352,7 +2340,7 @@
 
 					if (is_addition(opnm)) {
 						exp_os_sta = rel_check_type(sql, st, rel_value_exp(sql, rel, opr, sql_where, ek), type_cast);
-					} else if (is_substraction(opnm)){
+					} else if (is_subtraction(opnm)){
 						exp_os_sta = exp_unop(sql->sa,
 								rel_check_type(sql, st, rel_value_exp(sql, rel, opr, sql_where, ek), type_cast),
 								sql_bind_func(sql->sa, sql->session->schema, "sql_neg", st, NULL, F_FUNC));
@@ -2410,7 +2398,7 @@
 							return NULL;
 						if (is_addition(opnm)) {
 							exp_os_sto = rel_check_type(sql, st, rel_value_exp(sql, rel, opr, sql_where, ek), type_cast);
-						} else if (is_substraction(opnm)){
+						} else if (is_subtraction(opnm)){
 							exp_os_sto = exp_unop(sql->sa,
 									rel_check_type(sql, st, rel_value_exp(sql, rel, opr, sql_where, ek), type_cast),
 									sql_bind_func(sql->sa, sql->session->schema, "sql_neg", st, NULL, F_FUNC));
@@ -4043,12 +4031,6 @@
 }
 
 
-<<<<<<< HEAD
-=======
-#define is_addition(fname) (strcmp(fname, "sql_add") == 0)
-#define is_subtraction(fname) (strcmp(fname, "sql_sub") == 0)
-
->>>>>>> ee4ae13a
 sql_exp *
 rel_binop_(mvc *sql, sql_exp *l, sql_exp *r, sql_schema *s,
 		char *fname, int card)
