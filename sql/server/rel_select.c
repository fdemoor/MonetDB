--- conflicted
+++ resolved
@@ -5958,21 +5958,13 @@
 	switch (s->token) {
 	case SQL_SELECT: {
 		exp_kind ek = {type_value, card_relation, TRUE};
-<<<<<<< HEAD
-		SelectNode *sn = (SelectNode *) s;
-=======
  		SelectNode *sn = (SelectNode *) s;
->>>>>>> fb845553
 
 		if (sn->into) {
 			sql->type = Q_SCHEMA;
 			return rel_select_with_into(sql, s);
 		}
-<<<<<<< HEAD
-		ret = rel_subquery(sql, NULL, s, ek);
-=======
 		ret = rel_subquery(sql, NULL, s, ek, APPLY_JOIN);
->>>>>>> fb845553
 		sql->type = Q_TABLE;
 	}	break;
 	case SQL_JOIN:
