--- conflicted
+++ resolved
@@ -4529,13 +4529,8 @@
 			sql_exp *e;
 
 			if (ek.card <= card_column && is_project(r->op) && list_length(r->exps) > 1) 
-<<<<<<< HEAD
 				return sql_error(sql, 02, SQLSTATE(42000) "SELECT: subquery must return only one column");
-			e = rel_lastexp(sql, r);
-=======
-				return sql_error(sql, 02, "SELECT: subquery must return only one column");
 			e = _rel_lastexp(sql, r);
->>>>>>> 9839f1ce
 
 			/* group by needed ? */
 			if (e->card > CARD_ATOM && e->card > ek.card) {
