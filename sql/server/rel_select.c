--- conflicted
+++ resolved
@@ -4556,7 +4556,7 @@
 			/* The first sql_exp in the GROUP BY exp list is a dimensional
 			 * column whose tiling range list contain expressions
 			 * => an aggragation over array tiles */
-			return _rel_tiling_aggr(sql, rel, groupby, distinct, aggrstr, args->data.sym, f);
+			return _rel_tiling_aggr(sql, rel, groupby, distinct, aname, args->data.sym, f);
 		}
 	}
 
@@ -5308,12 +5308,7 @@
 						e = exps_get_exp(rel->exps, nr);
 						if (!e)
 							return NULL;
-<<<<<<< HEAD
-						//e = exp_column(sql->sa, e->rname, e->r, exp_subtype(e), rel->card, has_nil(e), is_intern(e));
 						e = exp_column(sql->sa, e->rname, exp_name(e), exp_subtype(e), exp_card(e), has_nil(e), is_intern(e), e->type == e_column?e->f:NULL);
-=======
-						e = exp_column(sql->sa, e->rname, exp_name(e), exp_subtype(e), exp_card(e), has_nil(e), is_intern(e));
->>>>>>> f5e39c71
 					} else if (e->type == e_atom) {
 						return sql_error(sql, 02, "order not of type SQL_COLUMN\n");
 					}
