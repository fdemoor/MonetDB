--- conflicted
+++ resolved
@@ -386,15 +386,9 @@
 	} else if (isView(t)) {
 		return sql_error(sql, 02, SQLSTATE(42000) "%s: cannot %s view '%s'", op, opname, tname);
 	} else if (isMergeTable(t)) {
-<<<<<<< HEAD
-		return sql_error(sql, 02, "%s: cannot %s merge table '%s'", op, opname, tname);
+		return sql_error(sql, 02, SQLSTATE(42000) "%s: cannot %s merge table '%s'", op, opname, tname);
 	//} else if (isStream(t)) {
-		//return sql_error(sql, 02, "%s: cannot %s stream '%s'", op, opname, tname);
-=======
-		return sql_error(sql, 02, SQLSTATE(42000) "%s: cannot %s merge table '%s'", op, opname, tname);
-	} else if (isStream(t)) {
-		return sql_error(sql, 02, SQLSTATE(42000) "%s: cannot %s stream '%s'", op, opname, tname);
->>>>>>> f97909f1
+		//return sql_error(sql, 02, SQLSTATE(42000) "%s: cannot %s stream '%s'", op, opname, tname);
 	} else if (t->access == TABLE_READONLY) {
 		return sql_error(sql, 02, SQLSTATE(42000) "%s: cannot %s read only table '%s'", op, opname, tname);
 	}
@@ -423,15 +417,9 @@
 	} else if (isView(t)) {
 		return sql_error(sql, 02, SQLSTATE(42000) "%s: cannot %s view '%s'", op, opname, tname);
 	} else if (isMergeTable(t)) {
-<<<<<<< HEAD
-		return sql_error(sql, 02, "%s: cannot %s merge table '%s'", op, opname, tname);
+		return sql_error(sql, 02, SQLSTATE(42000) "%s: cannot %s merge table '%s'", op, opname, tname);
 	//} else if (isStream(t)) {
-		//return sql_error(sql, 02, "%s: cannot %s stream '%s'", op, opname, tname);
-=======
-		return sql_error(sql, 02, SQLSTATE(42000) "%s: cannot %s merge table '%s'", op, opname, tname);
-	} else if (isStream(t)) {
-		return sql_error(sql, 02, SQLSTATE(42000) "%s: cannot %s stream '%s'", op, opname, tname);
->>>>>>> f97909f1
+		//return sql_error(sql, 02, SQLSTATE(42000) "%s: cannot %s stream '%s'", op, opname, tname);
 	} else if (t->access == TABLE_READONLY || t->access == TABLE_APPENDONLY) {
 		return sql_error(sql, 02, SQLSTATE(42000) "%s: cannot %s read or append only table '%s'", op, opname, tname);
 	}
