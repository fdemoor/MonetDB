--- conflicted
+++ resolved
@@ -968,15 +968,9 @@
 		/* We simply create a relation %TID%, updates */
 
 		/* first create the project */
-<<<<<<< HEAD
 		e = exp_column(sql->sa, rel_name(r), "%TID%", sql_bind_localtype("oid"), CARD_MULTI, 0, 1, NULL);
-		r = rel_project(sql->sa, r, append(new_exp_list(sql->sa),e));
-		e = exp_column(sql->sa, rel_name(r), "%TID%", sql_bind_localtype("oid"), CARD_MULTI, 0, 1, NULL);
-=======
-		e = exp_column(sql->sa, rel_name(r), "%TID%", sql_bind_localtype("oid"), CARD_MULTI, 0, 1);
 		//r = rel_project(sql->sa, r, append(new_exp_list(sql->sa),e));
-		//e = exp_column(sql->sa, rel_name(r), "%TID%", sql_bind_localtype("oid"), CARD_MULTI, 0, 1);
->>>>>>> b7c7e512
+		//e = exp_column(sql->sa, rel_name(r), "%TID%", sql_bind_localtype("oid"), CARD_MULTI, 0, 1, NULL);
 		append(exps, e);
 		updates = table_update_array(sql, t);
 		for (n = assignmentlist->h; n; n = n->next) {
@@ -1029,20 +1023,12 @@
 						exp_label(sql->sa, v, ++sql->label);
 					rel_val = rel_project(sql->sa, rel_val, rel_projections(sql, rel_val, NULL, 0, 1));
 					rel_project_add_exp(sql, rel_val, v);
-<<<<<<< HEAD
-					exps = rel_projections(sql, r, NULL, 0, 1);
-					nr = rel_project(sql->sa, rel_crossproduct(sql->sa, rel_dup(r->l), rel_val, op_join), exps);
-					rel_destroy(r);
-					r = nr;
-					v = exp_column(sql->sa, NULL, exp_name(v), exp_subtype(v), v->card, has_nil(v), is_intern(v), v->type == e_column?v->f:NULL);
-=======
 					//exps = rel_projections(sql, r, NULL, 0, 1);
 					//nr = rel_project(sql->sa, rel_crossproduct(sql->sa, rel_dup(r->l), rel_val, op_join), exps);
 					r = rel_crossproduct(sql->sa, r, rel_val, op_join);
 					//rel_destroy(r);
 					//r = nr;
-					v = exp_column(sql->sa, NULL, exp_name(v), exp_subtype(v), v->card, has_nil(v), is_intern(v));
->>>>>>> b7c7e512
+					v = exp_column(sql->sa, NULL, exp_name(v), exp_subtype(v), v->card, has_nil(v), is_intern(v), v->type == e_column?v->f:NULL);
 				}		
 			} else {
 				v = exp_atom(sql->sa, atom_general(sql->sa, &c->type, NULL));
@@ -1070,7 +1056,7 @@
 			exp_setname(sql->sa, v, c->t->base.name, c->base.name);
 			updates[c->colnr] = v;
 		}
-		e = exp_column(sql->sa, rel_name(r), TID, sql_bind_localtype("oid"), CARD_MULTI, 0, 1);
+		e = exp_column(sql->sa, rel_name(r), TID, sql_bind_localtype("oid"), CARD_MULTI, 0, 1, NULL);
 		r = rel_project(sql->sa, r, append(new_exp_list(sql->sa),e));
 		r = rel_update(sql, rel_basetable(sql, t, tname), r, updates, exps);
 		return r;
