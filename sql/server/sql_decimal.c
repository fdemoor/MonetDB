/*
 * The contents of this file are subject to the MonetDB Public License
 * Version 1.1 (the "License"); you may not use this file except in
 * compliance with the License. You may obtain a copy of the License at
 * http://www.monetdb.org/Legal/MonetDBLicense
 *
 * Software distributed under the License is distributed on an "AS IS"
 * basis, WITHOUT WARRANTY OF ANY KIND, either express or implied. See the
 * License for the specific language governing rights and limitations
 * under the License.
 *
 * The Original Code is the MonetDB Database System.
 *
 * The Initial Developer of the Original Code is CWI.
 * Portions created by CWI are Copyright (C) 1997-July 2008 CWI.
 * Copyright August 2008-2014 MonetDB B.V.
 * All Rights Reserved.
 */

#include "monetdb_config.h"

#include "sql_decimal.h"

#ifdef HAVE_HGE
hge
#else
lng
#endif
decimal_from_str(char *dec)
{
#ifdef HAVE_HGE
	hge res = 0;
#else
	lng res = 0;
#endif
	int neg = 0;

	if (*dec == '-') {
		neg = 1;
		dec++;
	}
	for (; *dec; dec++) {
		if (*dec != '.') {
			res *= 10;
			res += *dec - '0';
		}
	}
	if (neg)
		return -res;
	else
		return res;
}

char *
#ifdef HAVE_HGE
decimal_to_str(hge v, sql_subtype *t) 
#else
decimal_to_str(lng v, sql_subtype *t) 
#endif
{
<<<<<<< HEAD
	char buf[64];
	int scale = t->scale, cur = 63, neg = (v<0)?1:0, i, done = 0;
=======
	char buf[32];
	int scale = t->scale, cur = 31, neg = (v<0), i, done = 0;
>>>>>>> b0b8b9db

	if (v<0) v = -v;

	buf[cur--] = 0;
	if (scale){
		for (i=0; i<scale; i++) {
			buf[cur--] = (char) (v%10 + '0');
			v /= 10;
		}
		buf[cur--] = '.';
	}
	while (v) {
		buf[cur--] = (char ) (v%10 + '0');
		v /= 10;
		done = 1;
	}
	if (!done)
		buf[cur--] = '0';
	if (neg)
		buf[cur--] = '-';
	assert(cur >= -1);
	return _STRDUP(buf+cur+1);
}
<|MERGE_RESOLUTION|>--- conflicted
+++ resolved
@@ -58,13 +58,8 @@
 decimal_to_str(lng v, sql_subtype *t) 
 #endif
 {
-<<<<<<< HEAD
 	char buf[64];
-	int scale = t->scale, cur = 63, neg = (v<0)?1:0, i, done = 0;
-=======
-	char buf[32];
-	int scale = t->scale, cur = 31, neg = (v<0), i, done = 0;
->>>>>>> b0b8b9db
+	int scale = t->scale, cur = 63, neg = (v<0), i, done = 0;
 
 	if (v<0) v = -v;
 
