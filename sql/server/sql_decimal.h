/*
 * The contents of this file are subject to the MonetDB Public License
 * Version 1.1 (the "License"); you may not use this file except in
 * compliance with the License. You may obtain a copy of the License at
 * http://www.monetdb.org/Legal/MonetDBLicense
 *
 * Software distributed under the License is distributed on an "AS IS"
 * basis, WITHOUT WARRANTY OF ANY KIND, either express or implied. See the
 * License for the specific language governing rights and limitations
 * under the License.
 *
 * The Original Code is the MonetDB Database System.
 *
 * The Initial Developer of the Original Code is CWI.
 * Portions created by CWI are Copyright (C) 1997-July 2008 CWI.
 * Copyright August 2008-2014 MonetDB B.V.
 * All Rights Reserved.
 */

#ifndef _SQL_DECIMAL_H
#define _SQL_DECIMAL_H

#include "sql_mem.h"
#include "sql_types.h"
#include <gdk.h>

<<<<<<< HEAD
#ifdef HAVE_HGE
extern hge decimal_from_str(char *dec);
extern char * decimal_to_str(hge v, sql_subtype *t);
#else
extern lng decimal_from_str(char *dec);
=======
extern lng decimal_from_str(char *dec, char **end);
>>>>>>> 3c72b123
extern char * decimal_to_str(lng v, sql_subtype *t);
#endif

#endif /* _SQL_DECIMAL_H */
<|MERGE_RESOLUTION|>--- conflicted
+++ resolved
@@ -24,15 +24,11 @@
 #include "sql_types.h"
 #include <gdk.h>
 
-<<<<<<< HEAD
 #ifdef HAVE_HGE
-extern hge decimal_from_str(char *dec);
+extern hge decimal_from_str(char *dec, char **end);
 extern char * decimal_to_str(hge v, sql_subtype *t);
 #else
-extern lng decimal_from_str(char *dec);
-=======
 extern lng decimal_from_str(char *dec, char **end);
->>>>>>> 3c72b123
 extern char * decimal_to_str(lng v, sql_subtype *t);
 #endif
 
