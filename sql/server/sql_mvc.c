--- conflicted
+++ resolved
@@ -249,13 +249,9 @@
 		for ( m = s->tables.set->h; m; m = m->next) {
 			sql_table *t = m->data;
 
-<<<<<<< HEAD
-			if (t->po)
-=======
-			if (t->po) { 
+			if (t->po) {
 				sql_table *p = t->po;
 
->>>>>>> 736b5d75
 				t->po = t->po->po;
 				table_destroy(p);
 			}
@@ -264,13 +260,9 @@
 			for ( o = t->columns.set->h; o; o = o->next) {
 				sql_column *c = o->data;
 
-<<<<<<< HEAD
-				if (c->po)
-=======
 				if (c->po) {
 					sql_column *p = c->po;
 
->>>>>>> 736b5d75
 					c->po = c->po->po;
 					column_destroy(p);
 				}
@@ -279,13 +271,9 @@
 			for ( o = t->idxs.set->h; o; o = o->next) {
 				sql_idx *i = o->data;
 
-<<<<<<< HEAD
-				if (i->po)
-=======
 				if (i->po) {
 					sql_idx *p = i->po;
 
->>>>>>> 736b5d75
 					i->po = i->po->po;
 					idx_destroy(p);
 				}
@@ -335,17 +323,13 @@
 	tr = tr->parent;
 	if (tr->parent) {
 		store_lock();
-<<<<<<< HEAD
-		while (tr->parent != NULL && result == SQL_OK) {
-=======
-		while (ctr->parent->parent != NULL && ok == SQL_OK) {
->>>>>>> 736b5d75
+		while (ctr->parent->parent != NULL && result == SQL_OK) {
 			/* first free references to tr objects, ie
 			 * c->po = c->po->po etc
 			 */
 			ctr = sql_trans_deref(ctr);
 		}
-		while (tr->parent != NULL && ok == SQL_OK) 
+		while (tr->parent != NULL && result == SQL_OK)
 			tr = sql_trans_destroy(tr);
 		store_unlock();
 	}
