--- conflicted
+++ resolved
@@ -138,14 +138,10 @@
 			oid rid;
 
 			table_funcs.table_insert(m->session->tr, privs, &t->base.id, &pub, &p, &zero, &zero);
-<<<<<<< HEAD
-		} else {
-=======
 			while ((rid = table_funcs.column_find_row(m->session->tr, depids, &cid, NULL)) != oid_nil) {
 				table_funcs.column_update_value(m->session->tr, depids, rid, &ncid);
 			}
-		} else { 
->>>>>>> 54b156d2
+		} else {
 			sql_create_env(m, s);
 			sql_create_privileges(m, s);
 		}
