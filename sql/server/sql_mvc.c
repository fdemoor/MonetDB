/*
 * This Source Code Form is subject to the terms of the Mozilla Public
 * License, v. 2.0.  If a copy of the MPL was not distributed with this
 * file, You can obtain one at http://mozilla.org/MPL/2.0/.
 *
 * Copyright 2008-2015 MonetDB B.V.
 */

/* multi version catalog */

#include "monetdb_config.h"
#include <gdk.h>

#include "sql_mvc.h"
#include "sql_qc.h"
#include "sql_types.h"
#include "sql_env.h"
#include "sql_semantic.h"
#include "sql_privileges.h"
#include "rel_select.h"
#include "gdk_logger.h"

static int mvc_debug = 0;

int
mvc_init(int debug, store_type store, int ro, int su, backend_stack stk)
{
	int first = 0;

	logger_settings *log_settings = (struct logger_settings *) GDKmalloc(sizeof(struct logger_settings));
	/* Set the default WAL directory. "sql_logs" by default */
	log_settings->logdir = "sql_logs";
	/* Get and pass on the WAL directory location, if set */
	if (GDKgetenv("gdk_logdir") != NULL) {
		log_settings->logdir = GDKgetenv("gdk_logdir");
	}
	/* Get and pass on the shared WAL directory location, if set */
	log_settings->shared_logdir = GDKgetenv("gdk_shared_logdir");
	/* Get and pass on the shared WAL drift threshold, if set.
	 * -1 by default, meaning it should be ignored, since it is not set */
	log_settings->shared_drift_threshold = GDKgetenv_int("gdk_shared_drift_threshold", -1);

	/* Get and pass on the flag how many WAL files should be preserved.
	 * 0 by default - keeps only the current WAL file. */
	log_settings->keep_persisted_log_files = GDKgetenv_int("gdk_keep_persisted_log_files", 0);

	mvc_debug = debug&4;
	if (mvc_debug) {
		fprintf(stderr, "#mvc_init logdir %s\n", log_settings->logdir);
		fprintf(stderr, "#mvc_init keep_persisted_log_files %d\n", log_settings->keep_persisted_log_files);
		if (log_settings->shared_logdir != NULL) {
			fprintf(stderr, "#mvc_init shared_logdir %s\n", log_settings->shared_logdir);
		}
		fprintf(stderr, "#mvc_init shared_drift_threshold %d\n", log_settings->shared_drift_threshold);
	}
	keyword_init();
	scanner_init_keywords();


	if ((first = store_init(debug, store, ro, su, log_settings, stk)) < 0) {
		fprintf(stderr, "!mvc_init: unable to create system tables\n");
		return -1;
	}
	if (first || catalog_version) {
		sql_schema *s;
		sql_table *t;
		mvc *m = mvc_create(0, stk, 0, NULL, NULL);

		m->sa = sa_create();

		/* disable caching */
		m->caching = 0;
		/* disable history */
		m->history = 0;
		/* disable size header */
		m->sizeheader = 0;
		mvc_trans(m);
		s = m->session->schema = mvc_bind_schema(m, "sys");
		assert(m->session->schema != NULL);

		if (!first) {
			t = mvc_bind_table(m, s, "tables");
			mvc_drop_table(m, s, t, 0);
			t = mvc_bind_table(m, s, "columns");
			mvc_drop_table(m, s, t, 0);
		}

		t = mvc_create_view(m, s, "tables", SQL_PERSIST, "SELECT * FROM (SELECT p.*, 0 AS \"temporary\", CAST(CASE WHEN system THEN type + 10 /* system table/view */ ELSE (CASE WHEN commit_action = 0 THEN type /* table/view */ ELSE type + 20 /* global temp table */ END) END AS SMALLINT) AS table_type FROM \"sys\".\"_tables\" AS p UNION ALL SELECT t.*, 1 AS \"temporary\", CAST(type + 30 /* local temp table */ AS SMALLINT) AS table_type FROM \"tmp\".\"_tables\" AS t) AS tables where tables.type <> 2;", 1);
		mvc_create_column_(m, t, "id", "int", 32);
		mvc_create_column_(m, t, "name", "varchar", 1024);
		mvc_create_column_(m, t, "schema_id", "int", 32);
		mvc_create_column_(m, t, "query", "varchar", 2048);
		mvc_create_column_(m, t, "type", "smallint", 16);
		mvc_create_column_(m, t, "system", "boolean", 1);
		mvc_create_column_(m, t, "commit_action", "smallint", 16);
		mvc_create_column_(m, t, "access", "smallint", 16);
		mvc_create_column_(m, t, "temporary", "smallint", 16);
		mvc_create_column_(m, t, "table_type", "smallint", 16);

		if (!first) {
			int pub = ROLE_PUBLIC;
			int p = PRIV_SELECT;
			int zero = 0;
			sql_table *privs = find_sql_table(s, "privileges");
			table_funcs.table_insert(m->session->tr, privs, &t->base.id, &pub, &p, &zero, &zero);
		}

		t = mvc_create_view(m, s, "columns", SQL_PERSIST, "SELECT * FROM (SELECT p.* FROM \"sys\".\"_columns\" AS p UNION ALL SELECT t.* FROM \"tmp\".\"_columns\" AS t) AS columns;", 1);
		mvc_create_column_(m, t, "id", "int", 32);
		mvc_create_column_(m, t, "name", "varchar", 1024);
		mvc_create_column_(m, t, "type", "varchar", 1024);
		mvc_create_column_(m, t, "type_digits", "int", 32);
		mvc_create_column_(m, t, "type_scale", "int", 32);
		mvc_create_column_(m, t, "table_id", "int", 32);
		mvc_create_column_(m, t, "default", "varchar", 2048);
		mvc_create_column_(m, t, "null", "boolean", 1);
		mvc_create_column_(m, t, "number", "int", 32);
		mvc_create_column_(m, t, "storage", "varchar", 2048);

		if (!first) {
			int pub = ROLE_PUBLIC;
			int p = PRIV_SELECT;
			int zero = 0;
			sql_table *privs = find_sql_table(s, "privileges");
			table_funcs.table_insert(m->session->tr, privs, &t->base.id, &pub, &p, &zero, &zero);
		} else { 
			sql_create_env(m, s);
			sql_create_privileges(m, s);
		}

		s = m->session->schema = mvc_bind_schema(m, "tmp");
		assert(m->session->schema != NULL);

		if (mvc_commit(m, 0, NULL) < 0) {
			fprintf(stderr, "!mvc_init: unable to commit system tables\n");
			return -1;
		}

		mvc_destroy(m);
	}
	return first;
}

void
mvc_exit(void)
{
	if (mvc_debug)
		fprintf(stderr, "#mvc_exit\n");

	store_exit();
	keyword_exit();
}

void
mvc_logmanager(void)
{
	Thread thr = THRnew("logmanager");
	store_manager();
	THRdel(thr);
}

void
mvc_minmaxmanager(void)
{
	Thread thr = THRnew("minmaxmanager");
	minmax_manager();
	THRdel(thr);
}

int
mvc_status(mvc *m)
{
	int res = m->session->status;

	return res;
}

int
mvc_type(mvc *m)
{
	int res = m->type;

	m->type = Q_PARSE;
	return res;
}

void
mvc_trans(mvc *m)
{
	int schema_changed = 0, err = m->session->status;
	assert(!m->session->active);	/* can only start a new transaction */

	store_lock();
	schema_changed = sql_trans_begin(m->session);
	if (m->qc && (schema_changed || m->qc->nr > m->cache || err)){
		if (schema_changed || err) {
			int seqnr = m->qc->id;
			if (m->qc)
				qc_destroy(m->qc);
			m->qc = qc_create(m->clientid, seqnr);
		} else { /* clean all but the prepared statements */
			qc_clean(m->qc);
		}
	}
	store_unlock();
}

int
mvc_commit_prepare(mvc *m, int chain, const char *name, sql_trans *tr) {
	sql_trans *cur = m->session->tr;
	int result = SQL_OK;//, wait = 0;

	assert(tr);
	assert(m->session->active);	/* only commit an active transaction */
	
	if (mvc_debug)
		fprintf(stderr, "#mvc_commit_prepare %s\n", (name) ? name : "");

	if (m->session->status < 0) {
		(void)sql_error(m, 010, "40000!COMMIT: transaction is aborted, will ROLLBACK instead");
		mvc_rollback(m, chain, name);
		return -1;
	}

	/* savepoint then simply make a copy of the current transaction */
	if (name && name[0] != '\0') {
		sql_trans *tr = m->session->tr;
		if (mvc_debug)
			fprintf(stderr, "#mvc_savepoint\n");
		store_lock();
		m->session->tr = sql_trans_create(m->session->stk, tr, name);
		store_unlock();
		m->type = Q_TRANS;
		if (m->qc) /* clean query cache, protect against concurrent access on the hash tables (when functions already exists, concurrent mal will
build up the hash (not copied in the trans dup)) */
			qc_clean(m->qc);
		m->session->schema = find_sql_schema(m->session->tr, m->session->schema_name);
		if (mvc_debug)
			fprintf(stderr, "#mvc_commit_prepare %s done\n", name);
		return 0;
	}

	/* first release all intermediate savepoints */
	cur = tr;
	tr = tr->parent;
	if (tr->parent) {
		store_lock();
		while (tr->parent != NULL && result == SQL_OK) {
			tr = sql_trans_destroy(tr);
		}
		store_unlock();
	}
	cur -> parent = tr;
	tr = cur;

	store_lock();
	/* if there is nothing to commit reuse the current transaction */
	if (tr->wtime == 0) {
		if (!chain) 
			sql_trans_end(m->session);
		m->type = Q_TRANS;
		if (mvc_debug)
			fprintf(stderr, "#mvc_commit_prepare %s done\n", (name) ? name : "");
		store_unlock();
		return 0;
	}

	/*
	while (tr->schema_updates && store_nr_active > 1) {
		store_unlock();
		MT_sleep_ms(100);
		wait += 100;
		if (wait > 1000) {
			(void)sql_error(m, 010, "40000!COMMIT: transaction is aborted because of DDL concurrency conflicts, will ROLLBACK instead");
			mvc_rollback(m, chain, name);
			return -1;
		}
		store_lock();
	}
	 * */
<<<<<<< HEAD
	return result;
}

void
mvc_commit_finish(mvc *m, int chain, const char *name) {
	sql_trans_end(m->session);
	if (chain)
		sql_trans_begin(m->session);
	store_unlock();
	m->type = Q_TRANS;
	if (mvc_debug)
		fprintf(stderr, "#mvc_commit_finish %s done\n", (name) ? name : "");
}

int
mvc_commit(mvc *m, int chain, const char *name)
{
	sql_trans *tr = m->session->tr;
	int result = SQL_OK;//, wait = 0;

	if ((result = mvc_commit_prepare(m, chain, name, tr)) != SQL_OK) {
		store_unlock();
		return 0;
	}

	if (sql_trans_validate(tr)) {
		/* execute commit */
        tr->htm_id = 0;
		if ((result = sql_trans_commit(tr)) != SQL_OK) {
			char *msg;
			store_unlock();
			msg = sql_message("40000!COMMIT: transaction commit failed (perhaps your disk is full?) exiting (kernel error: %s)", GDKerrbuf);
=======
	/* validation phase */
	if (sql_trans_validate(tr)) {
		if ((ok = sql_trans_commit(tr)) != SQL_OK) {
			char *msg = sql_message("40000!COMMIT: transaction commit failed (perhaps your disk is full?) exiting (kernel error: %s)", GDKerrbuf);
>>>>>>> b7c64763
			GDKfatal("%s", msg);
			_DELETE(msg);
		}
	} else {
		store_unlock();
		(void)sql_error(m, 010, "40000!COMMIT: transaction is aborted because of concurrency conflicts, will ROLLBACK instead");
		mvc_rollback(m, chain, name);
		return -1;
	}

	mvc_commit_finish(m, chain, name);

	return result;
}

int
mvc_precommit(mvc *m, int chain, const char *name, lng id) {
	int result = SQL_OK;//, wait = 0;
	sql_trans *tr = m->session->tr;
	// set CPaaS HTM id
	tr->htm_id = id;

	if ((result = mvc_commit_prepare(m, chain, name, tr)) != SQL_OK) {
		store_unlock();
		return 0;
	}

	if (sql_trans_validate(tr)) {
		// pre-commit the transaction
		if ((result = sql_trans_precommit(tr)) != SQL_OK) {
			char *msg;
			store_unlock();
			msg = sql_message("40000!PRECOMMIT: transaction commit failed (perhaps your disk is full?) exiting (kernel error: %s)", GDKerrbuf);
			GDKfatal("%s", msg);
			_DELETE(msg);
		}
	} else {
		store_unlock();
		(void)sql_error(m, 010, "40000!PRECOMMIT: transaction is aborted because of concurrency conflicts, will ROLLBACK instead");
		mvc_rollback(m, chain, name);
		return -1;
	}
	// yes, unlock the store, mvc_persistcommit will lock it again before processing
	store_unlock();
	return result;
}

int
mvc_persistcommit(mvc *m, int chain, const char *name, lng id) {
	int result = SQL_OK;//, wait = 0;
	sql_trans *tr = m->session->tr;
	// set CPaaS HTM id
	tr->htm_id = id;

	store_lock();
	// find the transaction
	if (name && name[0] != '\0') {
		while (tr && (!tr->name || strcmp(tr->name, name) != 0))
			tr = tr->parent;
		if (!tr) {
			(void)sql_error(m, 010, "PERSISTCOMMIT: transaction commit failed, no such savepoint: '%s'", name);
			m->session->status = -1;
			store_unlock();
			return -1;
		}
	}
	// set it
	tr = m->session->tr;
	// persist it
	if ((result = sql_trans_persistcommit(tr)) != SQL_OK) {
		char *msg = sql_message("40000!PERSISTCOMMIT: transaction commit failed (perhaps your disk is full?) exiting (kernel error: %s)", GDKerrbuf);
		GDKfatal("%s", msg);
		_DELETE(msg);
	}
	// clean up
	mvc_commit_finish(m, chain, name);

	return result;
}

int
mvc_rollback(mvc *m, int chain, const char *name)
{
	int res = 0;
	sql_trans *tr = m->session->tr;

	if (mvc_debug)
		fprintf(stderr, "#mvc_rollback %s\n", (name) ? name : "");

	assert(tr);
	assert(m->session->active);	/* only abort an active transaction */

	store_lock();
	if (m->qc) 
		qc_clean(m->qc);
	if (name && name[0] != '\0') {
		while (tr && (!tr->name || strcmp(tr->name, name) != 0))
			tr = tr->parent;
		if (!tr) {
			(void)sql_error(m, 010, "ROLLBACK: no such savepoint: '%s'", name);
			m->session->status = -1;
			store_unlock();
			return -1;
		}
		tr = m->session->tr;
		while (!tr->name || strcmp(tr->name, name) != 0) {
			/* make sure we do not reuse changed data */
			if (tr->wtime)
				tr->status = 1;
			tr = sql_trans_destroy(tr);
		}
		m->session->tr = tr;	/* restart at savepoint */
		m->session->status = tr->status;
		if (tr->name) 
			tr->name = NULL;
		m->session->schema = find_sql_schema(m->session->tr, m->session->schema_name);
	} else if (tr->parent) {
		/* first release all intermediate savepoints */
		while (tr->parent->parent != NULL) {
			tr = sql_trans_destroy(tr);
		}
		m->session-> tr = tr;
		/* make sure we do not reuse changed data */
		if (tr->wtime)
			tr->status = 1;
		sql_trans_end(m->session);
		if (chain) 
			sql_trans_begin(m->session);
	}
	store_unlock();
	m->type = Q_TRANS;
	if (mvc_debug)
		fprintf(stderr, "#mvc_rollback %s done\n", (name) ? name : "");
	return res;
}

/* release all savepoints up including the given named savepoint 
 * but keep the current changes.
 * */
int
mvc_release(mvc *m, const char *name)
{
	int ok = SQL_OK;
	int res = Q_TRANS;
	sql_trans *tr = m->session->tr;
	sql_trans *cur = tr;

	assert(tr);
	assert(m->session->active);	/* only release active transactions */

	if (mvc_debug)
		fprintf(stderr, "#mvc_release %s\n", (name) ? name : "");

	if (!name)
		mvc_rollback(m, 0, name);

	while (tr && (!tr->name || strcmp(tr->name, name) != 0))
		tr = tr->parent;
	if (!tr || !tr->name || strcmp(tr->name, name) != 0) {
		(void)sql_error(m, 010, "release savepoint %s doesn't exists", name);
		m->session->status = -1;
		return -1;
	}
	tr = m->session->tr;
	tr = tr->parent;
	store_lock();
	while (ok == SQL_OK && (!tr->name || strcmp(tr->name, name) != 0)) {
		tr = sql_trans_destroy(tr);
	}
	if (tr->name && strcmp(tr->name, name) == 0) {
		tr = sql_trans_destroy(tr);
	}
	store_unlock();
	cur -> parent = tr;

	m->type = res;
	return res;
}

mvc *
mvc_create(int clientid, backend_stack stk, int debug, bstream *rs, stream *ws)
{
	int i;
	mvc *m;

 	m = ZNEW(mvc);
	if (mvc_debug)
		fprintf(stderr, "#mvc_create\n");

	m->errstr[0] = '\0';
	/* if an error exceeds the buffer we don't want garbage at the end */
	m->errstr[ERRSIZE-1] = '\0';

	m->qc = qc_create(clientid, 0);
	m->sa = NULL;

	m->params = NULL;
	m->sizevars = MAXPARAMS;
	m->vars = NEW_ARRAY(sql_var, m->sizevars);
	m->topvars = 0;
	m->frame = 1;
	m->use_views = 0;
	m->argmax = MAXPARAMS;
	m->args = NEW_ARRAY(atom*,m->argmax);
	m->argc = 0;
	m->sym = NULL;

	m->last_id = m->role_id = m->user_id = -1;
	m->timezone = 0;
	m->clientid = clientid;

	m->emode = m_normal;
	m->emod = mod_none;
	m->reply_size = 100;
	m->debug = debug;
	m->cache = DEFAULT_CACHESIZE;
	m->caching = m->cache;
	m->history = 0;

	m->label = 0;
	m->cascade_action = NULL;
	for(i=0;i<MAXSTATS;i++)
		m->opt_stats[i] = 0;

	store_lock();
	m->session = sql_session_create(stk, 1 /*autocommit on*/);
	store_unlock();

	m->type = Q_PARSE;
	m->pushdown = 1;

	m->result_id = 0;
	m->results = NULL;

	scanner_init(&m->scanner, rs, ws);
	return m;
}

void
mvc_reset(mvc *m, bstream *rs, stream *ws, int debug, int globalvars)
{
	int i;
	sql_trans *tr;

	if (mvc_debug)
		fprintf(stderr, "#mvc_reset\n");
	tr = m->session->tr;
	if (tr && tr->parent) {
		assert(m->session->active == 0);
		store_lock();
		while (tr->parent->parent != NULL) 
			tr = sql_trans_destroy(tr);
		store_unlock();
	}
	if (tr)
		sql_session_reset(m->session, 1 /*autocommit on*/);

	if (m->sa)
		m->sa = sa_reset(m->sa);
	else 
		m->sa = sa_create();

	m->errstr[0] = '\0';

	m->params = NULL;
	/* reset topvars to the set of global variables */
	stack_pop_until(m, globalvars);
	m->frame = 1;
	m->argc = 0;
	m->sym = NULL;

	m->last_id = m->role_id = m->user_id = -1;
	m->emode = m_normal;
	m->emod = mod_none;
	if (m->reply_size != 100)
		stack_set_number(m, "reply_size", 100);
	m->reply_size = 100;
	if (m->timezone != 0)
		stack_set_number(m, "current_timezone", 0);
	m->timezone = 0;
	if (m->debug != debug)
		stack_set_number(m, "debug", debug);
	m->debug = debug;
	if (m->cache != DEFAULT_CACHESIZE)
		stack_set_number(m, "cache", DEFAULT_CACHESIZE);
	m->cache = DEFAULT_CACHESIZE;
	m->caching = m->cache;
	if (m->history != 0)
		stack_set_number(m, "history", 0);
	m->history = 0;

	m->label = 0;
	m->cascade_action = NULL;
	m->type = Q_PARSE;
	m->pushdown = 1;

	for(i=0;i<MAXSTATS;i++)
		m->opt_stats[i] = 0;

	m->result_id = 0;
	m->results = NULL;

	scanner_init(&m->scanner, rs, ws);
}

void
mvc_destroy(mvc *m)
{
	sql_trans *tr;

	if (mvc_debug)
		fprintf(stderr, "#mvc_destroy\n");
	tr = m->session->tr;
	if (tr) {
		store_lock();
		if (m->session->active)
			sql_trans_end(m->session);
		while (tr->parent)
			tr = sql_trans_destroy(tr);
		m->session->tr = NULL;
		store_unlock();
	}
	sql_session_destroy(m->session);

	stack_pop_until(m, 0);
	_DELETE(m->vars);

	if (m->scanner.log) /* close and destroy stream */
		close_stream(m->scanner.log);

	if (m->sa)
		sa_destroy(m->sa);
	m->sa = NULL;
	if (m->qc)
		qc_destroy(m->qc);
	m->qc = NULL;

	_DELETE(m->args);
	m->args = NULL;
	_DELETE(m);
}

sql_type *
mvc_bind_type(mvc *sql, const char *name)
{
	sql_type *t = sql_trans_bind_type(sql->session->tr, NULL, name);

	if (mvc_debug)
		fprintf(stderr, "#mvc_bind_type %s\n", name);
	return t;
}

sql_type *
schema_bind_type(mvc *sql, sql_schema *s, const char *name)
{
	sql_type *t = find_sql_type(s, name);

	(void) sql;
	if (!t)
		return NULL;
	if (mvc_debug)
		fprintf(stderr, "#schema_bind_type %s\n", name);
	return t;
}

sql_func *
mvc_bind_func(mvc *sql, const char *name)
{
	sql_func *t = sql_trans_bind_func(sql->session->tr, name);

	if (mvc_debug)
		fprintf(stderr, "#mvc_bind_func %s\n", name);
	return t;
}

list *
schema_bind_func(mvc *sql, sql_schema * s, const char *name, int type)
{
	list *func_list = find_all_sql_func(s, name, type);

	(void) sql;
	if (!func_list)
		return NULL;
	if (mvc_debug)
		fprintf(stderr, "#schema_bind_func %s\n", name);
	return func_list;
}

sql_schema *
mvc_bind_schema(mvc *m, const char *sname)
{
	sql_trans *tr = m->session->tr;
	sql_schema *s;

	if (!tr)
		return NULL;

	/* declared tables */
	if (strcmp(sname, str_nil) == 0)
		sname = dt_schema;
 	s = find_sql_schema(tr, sname);
	if (!s)
		return NULL;

	if (mvc_debug)
		fprintf(stderr, "#mvc_bind_schema %s\n", sname);
	return s;
}

sql_table *
mvc_bind_table(mvc *m, sql_schema *s, const char *tname)
{
	sql_table *t = NULL;

	if (!s) { /* Declared tables during query compilation have no schema */
		sql_table *tpe = stack_find_table(m, tname);
		if (tpe) {
			t = tpe;
		} else { /* during exection they are in the declared table schema */
			s = mvc_bind_schema(m, dt_schema);
			return mvc_bind_table(m, s, tname);
		}
	} else {
 		t = find_sql_table(s, tname);
	}
	if (!t)
		return NULL;
	if (mvc_debug)
		fprintf(stderr, "#mvc_bind_table %s.%s\n", s ? s->base.name : "<noschema>", tname);

	return t;
}

sql_column *
mvc_bind_column(mvc *m, sql_table *t, const char *cname)
{
	sql_column *c;

	(void)m;
	c = find_sql_column(t, cname);
	if (!c)
		return NULL;
	if (mvc_debug)
		fprintf(stderr, "#mvc_bind_column %s.%s\n", t->base.name, cname);
	return c;
}

static sql_column *
first_column(sql_table *t)
{
	node *n = cs_first_node(&t->columns);

	if (n)
		return n->data;
	return NULL;
}


sql_column *
mvc_first_column(mvc *m, sql_table *t)
{
	sql_column *c = first_column(t);

	(void) m;
	if (!c)
		return NULL;
	if (mvc_debug)
		fprintf(stderr, "#mvc_first_column %s.%s\n", t->base.name, c->base.name);

	return c;
}

sql_key *
mvc_bind_key(mvc *m, sql_schema *s, const char *kname)
{
	node *n = list_find_name(s->keys, kname);
	sql_key *k;

	(void) m;
	if (!n)
		return NULL;
	k = n->data;

	if (mvc_debug)
		fprintf(stderr, "#mvc_bind_key %s.%s\n", s->base.name, kname);

	return k;
}

sql_idx *
mvc_bind_idx(mvc *m, sql_schema *s, const char *iname)
{
	node *n = list_find_name(s->idxs, iname);
	sql_idx *i;

	(void) m;
	if (!n)
		return NULL;
	i = n->data;

	if (mvc_debug)
		fprintf(stderr, "#mvc_bind_idx %s.%s\n", s->base.name, iname);

	return i;
}

static int
uniqueKey(sql_key *k)
{
	return (k->type == pkey || k->type == ukey);
}

sql_key *
mvc_bind_ukey(sql_table *t, list *colnames)
{
	node *cn;
	node *cur;
	sql_key *res = NULL;
	int len = list_length(colnames);

	if (cs_size(&t->keys))
		for (cur = t->keys.set->h; cur; cur = cur->next) {
			node *cc;
			sql_key *k = cur->data;

			if (uniqueKey(k) && list_length(k->columns) == len) {
				res = k;
				for (cc = k->columns->h, cn = colnames->h; cc && cn; cc = cc->next, cn = cn->next) {
					sql_kc *c = cc->data;
					char *n = cn->data;

					if (strcmp(c->c->base.name, n) != 0) {
						res = NULL;
						break;
					}
				}
				if (res)
					break;
			}
		}
	return res;
}

sql_trigger *
mvc_bind_trigger(mvc *m, sql_schema *s, const char *tname)
{
	node *n = list_find_name(s->triggers, tname);
	sql_trigger *trigger;

	(void) m;
	if (!n)
		return NULL;
	trigger = n->data;

	if (mvc_debug)
		fprintf(stderr, "#mvc_bind_trigger %s.%s\n", s->base.name, tname);

	return trigger;
}

sql_type *
mvc_create_type(mvc *sql, sql_schema * s, const char *name, int digits, int scale, int radix, const char *impl)
{
	sql_type *t = NULL;

	if (mvc_debug)
		fprintf(stderr, "#mvc_create_type %s\n", name);

	t = sql_trans_create_type(sql->session->tr, s, name, digits, scale, radix, impl);
	return t;
}

sql_func *
mvc_create_func(mvc *sql, sql_allocator *sa, sql_schema * s, const char *name, list *args, list *res, int type, int lang, const char *mod, const char *impl, const char *query, bit varres, bit vararg)
{
	sql_func *f = NULL;

	if (mvc_debug)
		fprintf(stderr, "#mvc_create_func %s\n", name);
	if (sa) {
		f = create_sql_func(sa, name, args, res, type, lang, mod, impl, query, varres, vararg);
		f->s = s;
	} else 
		f = sql_trans_create_func(sql->session->tr, s, name, args, res, type, lang, mod, impl, query, varres, vararg);
	return f;
}

void
mvc_drop_func(mvc *m, sql_schema *s, sql_func *f, int drop_action)
{
	if (mvc_debug)
		fprintf(stderr, "#mvc_drop_func %s %s\n", s->base.name, f->base.name);

	sql_trans_drop_func(m->session->tr, s, f->base.id, drop_action ? DROP_CASCADE_START : DROP_RESTRICT);
}

void
mvc_drop_all_func(mvc *m, sql_schema *s, list *list_func, int drop_action)
{
	if (mvc_debug)
		fprintf(stderr, "#mvc_drop_all_func %s %s\n", s->base.name, ((sql_func *) list_func->h->data)->base.name);

	sql_trans_drop_all_func(m->session->tr, s, list_func, drop_action ? DROP_CASCADE_START : DROP_RESTRICT);
}

sql_schema *
mvc_create_schema(mvc *m, const char *name, int auth_id, int owner)
{
	sql_schema *s = NULL;

	if (mvc_debug)
		fprintf(stderr, "#mvc_create_schema %s %d %d\n", name, auth_id, owner);

	s = sql_trans_create_schema(m->session->tr, name, auth_id, owner);
	return s;
}

void
mvc_drop_schema(mvc *m, sql_schema * s, int drop_action)
{
	if (mvc_debug)
		fprintf(stderr, "#mvc_drop_schema %s\n", s->base.name);
	sql_trans_drop_schema(m->session->tr, s->base.id, drop_action ? DROP_CASCADE_START : DROP_RESTRICT);
}

sql_ukey *
mvc_create_ukey(mvc *m, sql_table *t, const char *name, key_type kt)
{
	if (mvc_debug)
		fprintf(stderr, "#mvc_create_ukey %s %u\n", t->base.name, kt);
	if (t->persistence == SQL_DECLARED_TABLE)
		return create_sql_ukey(m->sa, t, name, kt);	
	else
		return (sql_ukey*)sql_trans_create_ukey(m->session->tr, t, name, kt);
}

sql_key *
mvc_create_ukey_done(mvc *m, sql_key *k)
{
	if (k->t->persistence == SQL_DECLARED_TABLE)
		return key_create_done(m->sa, k);
	else
		return sql_trans_key_done(m->session->tr, k);
}

sql_fkey *
mvc_create_fkey(mvc *m, sql_table *t, const char *name, key_type kt, sql_key *rkey, int on_delete, int on_update)
{
	if (mvc_debug)
		fprintf(stderr, "#mvc_create_fkey %s %u " PTRFMT "\n", t->base.name, kt, PTRFMTCAST rkey);
	if (t->persistence == SQL_DECLARED_TABLE)
		return create_sql_fkey(m->sa, t, name, kt, rkey, on_delete, on_update);	
	else
		return sql_trans_create_fkey(m->session->tr, t, name, kt, rkey, on_delete, on_update);
}

sql_key *
mvc_create_kc(mvc *m, sql_key *k, sql_column *c)
{
	if (k->t->persistence == SQL_DECLARED_TABLE)
		return create_sql_kc(m->sa, k, c);
	else
		return sql_trans_create_kc(m->session->tr, k, c);
}

sql_fkey *
mvc_create_fkc(mvc *m, sql_fkey *fk, sql_column *c)
{
	sql_key *k = (sql_key*)fk;

	if (k->t->persistence == SQL_DECLARED_TABLE)
		return (sql_fkey*)create_sql_kc(m->sa, k, c);
	else
		return sql_trans_create_fkc(m->session->tr, fk, c);
}

void
mvc_drop_key(mvc *m, sql_schema *s, sql_key *k, int drop_action)
{
	if (mvc_debug)
		fprintf(stderr, "#mvc_drop_key %s %s\n", s->base.name, k->base.name);
	if (k->t->persistence == SQL_DECLARED_TABLE)
		drop_sql_key(k->t, k->base.id, drop_action);
	else
		sql_trans_drop_key(m->session->tr, s, k->base.id, drop_action ? DROP_CASCADE_START : DROP_RESTRICT);
}

sql_idx *
mvc_create_idx(mvc *m, sql_table *t, const char *name, idx_type it)
{
	sql_idx *i;

	if (mvc_debug)
		fprintf(stderr, "#mvc_create_idx %s %u\n", t->base.name, it);

	if (t->persistence == SQL_DECLARED_TABLE)
		/* declared tables should not end up in the catalog */
		return create_sql_idx(m->sa, t, name, it);
	else
		i = sql_trans_create_idx(m->session->tr, t, name, it);
	return i;
}

sql_idx *
mvc_create_ic(mvc *m, sql_idx * i, sql_column *c)
{
	if (i->t->persistence == SQL_DECLARED_TABLE)
		/* declared tables should not end up in the catalog */
		return create_sql_ic(m->sa, i, c);
	else
		return sql_trans_create_ic(m->session->tr, i, c);
}

void
mvc_drop_idx(mvc *m, sql_schema *s, sql_idx *i)
{
	if (mvc_debug)
		fprintf(stderr, "#mvc_drop_idx %s %s\n", s->base.name, i->base.name);

	if (i->t->persistence == SQL_DECLARED_TABLE)
		/* declared tables should not end up in the catalog */
		drop_sql_idx(i->t, i->base.id);
	else
		sql_trans_drop_idx(m->session->tr, s, i->base.id, DROP_RESTRICT);
}

sql_trigger * 
mvc_create_trigger(mvc *m, sql_table *t, const char *name, sht time, sht orientation, sht event, const char *old_name, const char *new_name, const char *condition, const char *statement )
{
	sql_trigger *i;

	if (mvc_debug)
		fprintf(stderr, "#mvc_create_trigger %s %d %d %d\n", t->base.name, time, orientation, event);

	i = sql_trans_create_trigger(m->session->tr, t, name, time, orientation, 
			event, old_name, new_name, condition, statement);
	return i;
}

sql_trigger *
mvc_create_tc(mvc *m, sql_trigger * i, sql_column *c /*, extra options such as trunc */ )
{
	sql_trans_create_tc(m->session->tr, i, c);
	return i;
}

void
mvc_drop_trigger(mvc *m, sql_schema *s, sql_trigger *tri)
{
	if (mvc_debug)
		fprintf(stderr, "#mvc_drop_trigger %s %s\n", s->base.name, tri->base.name);

	sql_trans_drop_trigger(m->session->tr, s, tri->base.id, DROP_RESTRICT);
}


sql_table *
mvc_create_table(mvc *m, sql_schema *s, const char *name, int tt, bit system, int persistence, int commit_action, int sz)
{
	sql_table *t = NULL;

	if (mvc_debug)
		fprintf(stderr, "#mvc_create_table %s %s %d %d %d %d\n", s->base.name, name, tt, system, persistence, commit_action);

	if (persistence == SQL_DECLARED_TABLE && (!s || strcmp(s->base.name, dt_schema))) {
		t = create_sql_table(m->sa, name, tt, system, persistence, commit_action);
		t->s = s;
	} else {
		t = sql_trans_create_table(m->session->tr, s, name, NULL, tt, system, persistence, commit_action, sz);
	}
	return t;
}

sql_table *
mvc_create_view(mvc *m, sql_schema *s, const char *name, int persistence, const char *sql, bit system)
{
	sql_table *t = NULL;

	if (mvc_debug)
		fprintf(stderr, "#mvc_create_view %s %s %s\n", s->base.name, name, sql);

	if (persistence == SQL_DECLARED_TABLE) {
		t = create_sql_table(m->sa, name, tt_view, system, persistence, 0);
		t->s = s;
		t->query = sa_strdup(m->sa, sql);
	} else {
		t = sql_trans_create_table(m->session->tr, s, name, sql, tt_view, system, SQL_PERSIST, 0, 0);
	}
	return t;
}

sql_table *
mvc_create_remote(mvc *m, sql_schema *s, const char *name, int persistence, const char *loc)
{
	sql_table *t = NULL;

	if (mvc_debug)
		fprintf(stderr, "#mvc_create_remote %s %s %s\n", s->base.name, name, loc);

	if (persistence == SQL_DECLARED_TABLE) {
		t = create_sql_table(m->sa, name, tt_remote, 0, persistence, 0);
		t->s = s;
		t->query = sa_strdup(m->sa, loc);
	} else {
		t = sql_trans_create_table(m->session->tr, s, name, loc, tt_remote, 0, SQL_REMOTE, 0, 0);
	}
	return t;
}

void
mvc_drop_table(mvc *m, sql_schema *s, sql_table *t, int drop_action)
{
	if (mvc_debug)
		fprintf(stderr, "#mvc_drop_table %s %s\n", s->base.name, t->base.name);

	sql_trans_drop_table(m->session->tr, s, t->base.id, drop_action ? DROP_CASCADE_START : DROP_RESTRICT);
}

BUN
mvc_clear_table(mvc *m, sql_table *t)
{
	return sql_trans_clear_table(m->session->tr, t);
}

sql_column *
mvc_create_column_(mvc *m, sql_table *t, const char *name, const char *type, int digits)
{
	sql_subtype tpe;

	if (!sql_find_subtype(&tpe, type, digits, 0))
		return NULL;

	return sql_trans_create_column(m->session->tr, t, name, &tpe);
}

sql_column *
mvc_create_column(mvc *m, sql_table *t, const char *name, sql_subtype *tpe)
{
	if (mvc_debug)
		fprintf(stderr, "#mvc_create_column %s %s %s\n", t->base.name, name, tpe->type->sqlname);
	if (t->persistence == SQL_DECLARED_TABLE && (!t->s || strcmp(t->s->base.name, dt_schema))) 
		/* declared tables should not end up in the catalog */
		return create_sql_column(m->sa, t, name, tpe);
	else
		return sql_trans_create_column(m->session->tr, t, name, tpe);
}

void
mvc_drop_column(mvc *m, sql_table *t, sql_column *col, int drop_action)
{
	if (mvc_debug)
		fprintf(stderr, "#mvc_drop_column %s %s\n", t->base.name, col->base.name);
	if (col->t->persistence == SQL_DECLARED_TABLE)
		drop_sql_column(t, col->base.id, drop_action);
	else
		sql_trans_drop_column(m->session->tr, t, col->base.id,  drop_action ? DROP_CASCADE_START : DROP_RESTRICT);
}

void
mvc_create_dependency(mvc *m, int id, int depend_id, int depend_type)
{
	if (mvc_debug)
		fprintf(stderr, "#mvc_create_dependency %d %d %d\n", id, depend_id, depend_type);
	if ( (id != depend_id) || (depend_type == BEDROPPED_DEPENDENCY) )
		sql_trans_create_dependency(m->session->tr, id, depend_id, depend_type);
	
}

void
mvc_create_dependencies(mvc *m, list *id_l, sqlid depend_id, int dep_type)
{
	node *n = id_l->h;
	int i;
	
	if (mvc_debug)
		fprintf(stderr, "#mvc_create_dependencies on %d of type %d\n", depend_id, dep_type);

	for (i = 0; i < list_length(id_l); i++)
	{
		mvc_create_dependency(m, *(int *) n->data, depend_id, dep_type);
		n = n->next;
	}

}

int
mvc_check_dependency(mvc * m, int id, int type, list *ignore_ids)
{
	list *dep_list = NULL;
	
	if (mvc_debug)
		fprintf(stderr, "#mvc_check_dependency on %d\n", id);


	switch(type) {
		case OWNER_DEPENDENCY : 
			dep_list = sql_trans_owner_schema_dependencies(m->session->tr, id);
			break;
		case SCHEMA_DEPENDENCY :
			dep_list = sql_trans_schema_user_dependencies(m->session->tr, id);
			break;
		case TABLE_DEPENDENCY : 
			dep_list = sql_trans_get_dependencies(m->session->tr, id, TABLE_DEPENDENCY, NULL);
			break;
		case VIEW_DEPENDENCY : 
			dep_list = sql_trans_get_dependencies(m->session->tr, id, TABLE_DEPENDENCY, NULL);
			break;
		case FUNC_DEPENDENCY : 
		case PROC_DEPENDENCY :
			dep_list = sql_trans_get_dependencies(m->session->tr, id, FUNC_DEPENDENCY, ignore_ids);
			break;
		default: 
			dep_list =  sql_trans_get_dependencies(m->session->tr, id, COLUMN_DEPENDENCY, NULL);
	}
	
	if ( list_length(dep_list) >= 2 ) {
		list_destroy(dep_list);
		return HAS_DEPENDENCY;
	}
	
	list_destroy(dep_list);
	return NO_DEPENDENCY;
}

int
mvc_connect_catalog(mvc *m, const char *server, int port, const char *db, const char *db_alias, const char *user, const char *passwd, const char *lng)
{
	if (mvc_debug)
		fprintf(stderr, "#mvc_connect_catalog of database %s on server %s\n",db, server);

	return sql_trans_connect_catalog(m->session->tr, server, port, db, db_alias, user, passwd, lng);
		
}

int
mvc_disconnect_catalog(mvc *m, const char *db_alias)
{
	if (mvc_debug)
		fprintf(stderr, "#mvc_disconnect_catalog for db_alias %s\n",db_alias);

	return sql_trans_disconnect_catalog(m->session->tr, db_alias);
		
}

int
mvc_disconnect_catalog_ALL(mvc *m)
{
	if (mvc_debug)
		fprintf(stderr, "#mvc_disconnect_catalog_ALL \n");

	return sql_trans_disconnect_catalog_ALL(m->session->tr);
		
}

sql_column *
mvc_null(mvc *m, sql_column *col, int isnull)
{
	if (mvc_debug)
		fprintf(stderr, "#mvc_null %s %d\n", col->base.name, isnull);

	if (col->t->persistence == SQL_DECLARED_TABLE) {
		col->null = isnull;
		return col;
	}
	return sql_trans_alter_null(m->session->tr, col, isnull);
}

sql_column *
mvc_default(mvc *m, sql_column *col, char *val)
{
	if (mvc_debug)
		fprintf(stderr, "#mvc_default %s %s\n", col->base.name, val);

	if (col->t->persistence == SQL_DECLARED_TABLE) {
		col->def = val?sa_strdup(m->sa, val):NULL;
		return col;
	} else {
		return sql_trans_alter_default(m->session->tr, col, val);
	}
}

sql_column *
mvc_drop_default(mvc *m, sql_column *col)
{
	if (mvc_debug)
		fprintf(stderr, "#mvc_drop_default %s\n", col->base.name);

	if (col->t->persistence == SQL_DECLARED_TABLE) {
		col->def = NULL;
		return col;
	} else {
		return sql_trans_alter_default(m->session->tr, col, NULL);
	}
}

sql_column *
mvc_storage(mvc *m, sql_column *col, char *storage)
{
	if (mvc_debug)
		fprintf(stderr, "#mvc_storage %s %s\n", col->base.name, storage);

	if (col->t->persistence == SQL_DECLARED_TABLE) {
		col->storage_type = storage?sa_strdup(m->sa, storage):NULL;
		return col;
	} else {
		return sql_trans_alter_storage(m->session->tr, col, storage);
	}
}

sql_table *
mvc_access(mvc *m, sql_table *t, sht access)
{
	if (mvc_debug)
		fprintf(stderr, "#mvc_access %s %d\n", t->base.name, access);

	if (t->persistence == SQL_DECLARED_TABLE) {
		t->access = access;
		return t;
	}
	return sql_trans_alter_access(m->session->tr, t, access);
}

int 
mvc_is_sorted(mvc *m, sql_column *col)
{
	if (mvc_debug)
		fprintf(stderr, "#mvc_is_sorted %s\n", col->base.name);

	return sql_trans_is_sorted(m->session->tr, col);
}

/* variable management */
static void
stack_set(mvc *sql, int var, const char *name, sql_subtype *type, sql_rel *rel, sql_table *t, int view, int frame)
{
	sql_var *v;
	if (var == sql->sizevars) {
		sql->sizevars <<= 1;
		sql->vars = RENEW_ARRAY(sql_var,sql->vars,sql->sizevars);
	}
	v = sql->vars+var;
	v->name = NULL;
	v->value.vtype = 0;
	v->rel = rel;
	v->t = t;
	v->view = view;
	v->frame = frame;
	v->type.type = NULL;
	if (type) {
		int tpe = type->type->localtype;
		VALinit(&sql->vars[var].value, tpe, ATOMnilptr(tpe));
		v->type = *type;
	}
	if (name)
		v->name = _STRDUP(name);
}

void 
stack_push_var(mvc *sql, const char *name, sql_subtype *type)
{
	stack_set(sql, sql->topvars++, name, type, NULL, NULL, 0, 0);
}

void 
stack_push_rel_var(mvc *sql, const char *name, sql_rel *var, sql_subtype *type)
{
	stack_set(sql, sql->topvars++, name, type, var, NULL, 0, 0);
}

void 
stack_push_table(mvc *sql, const char *name, sql_rel *var, sql_table *t)
{
	stack_set(sql, sql->topvars++, name, NULL, var, t, 0, 0);
}


void 
stack_push_rel_view(mvc *sql, const char *name, sql_rel *var)
{
	stack_set(sql, sql->topvars++, name, NULL, var, NULL, 1, 0);
}


void
stack_set_var(mvc *sql, const char *name, ValRecord *v)
{
	int i;

	for (i = sql->topvars-1; i >= 0; i--) {
		if (!sql->vars[i].frame && strcmp(sql->vars[i].name, name)==0) {
			VALclear(&sql->vars[i].value);
			VALcopy(&sql->vars[i].value, v);
		}
	}
}

ValRecord *
stack_get_var(mvc *sql, const char *name)
{
	int i;

	for (i = sql->topvars-1; i >= 0; i--) {
		if (!sql->vars[i].frame && strcmp(sql->vars[i].name, name)==0) {
			return &sql->vars[i].value;
		}
	}
	return NULL;
}

void 
stack_push_frame(mvc *sql, const char *name)
{
	stack_set(sql, sql->topvars++, name, NULL, NULL, NULL, 0, 1);
	sql->frame++;
}

void
stack_pop_until(mvc *sql, int top) 
{
	while(sql->topvars > top) {
		sql_var *v = &sql->vars[--sql->topvars];

		_DELETE(v->name);
		VALclear(&v->value);
		v->value.vtype = 0;
	}
}

void 
stack_pop_frame(mvc *sql)
{
	while(!sql->vars[--sql->topvars].frame) {
		sql_var *v = &sql->vars[sql->topvars];

		_DELETE(v->name);
		VALclear(&v->value);
		v->value.vtype = 0;
		if (v->t && v->view) 
			table_destroy(v->t);
		else if (v->rel)
			rel_destroy(v->rel);
	}
	if (sql->topvars && sql->vars[sql->topvars].name)  
		_DELETE(sql->vars[sql->topvars].name);
	sql->frame--;
}

sql_subtype *
stack_find_type(mvc *sql, const char *name)
{
	int i;

	for (i = sql->topvars-1; i >= 0; i--) {
		if (!sql->vars[i].frame && !sql->vars[i].view &&
			strcmp(sql->vars[i].name, name)==0)
			return &sql->vars[i].type;
	}
	return NULL;
}

sql_table *
stack_find_table(mvc *sql, const char *name)
{
	int i;

	for (i = sql->topvars-1; i >= 0; i--) {
		if (!sql->vars[i].frame && !sql->vars[i].view &&
		    sql->vars[i].t && strcmp(sql->vars[i].name, name)==0)
			return sql->vars[i].t;
	}
	return NULL;
}

sql_rel *
stack_find_rel_view(mvc *sql, const char *name)
{
	int i;

	for (i = sql->topvars-1; i >= 0; i--) {
		if (!sql->vars[i].frame && sql->vars[i].view &&
		    sql->vars[i].rel && strcmp(sql->vars[i].name, name)==0)
			return rel_dup(sql->vars[i].rel);
	}
	return NULL;
}

int 
stack_find_var(mvc *sql, const char *name)
{
	int i;

	for (i = sql->topvars-1; i >= 0; i--) {
		if (!sql->vars[i].frame && !sql->vars[i].view &&
		    strcmp(sql->vars[i].name, name)==0)
			return 1;
	}
	return 0;
}

sql_rel *
stack_find_rel_var(mvc *sql, const char *name)
{
	int i;

	for (i = sql->topvars-1; i >= 0; i--) {
		if (!sql->vars[i].frame && !sql->vars[i].view &&
		    sql->vars[i].rel && strcmp(sql->vars[i].name, name)==0)
			return rel_dup(sql->vars[i].rel);
	}
	return NULL;
}

int 
frame_find_var(mvc *sql, const char *name)
{
	int i;

	for (i = sql->topvars-1; i >= 0 && !sql->vars[i].frame; i--) {
		if (strcmp(sql->vars[i].name, name)==0)
			return 1;
	}
	return 0;
}

int
stack_find_frame(mvc *sql, const char *name)
{
	int i, frame = sql->frame;

	for (i = sql->topvars-1; i >= 0; i--) {
		if (sql->vars[i].frame) 
			frame--;
		else if (sql->vars[i].name && strcmp(sql->vars[i].name, name)==0)
			return frame;
	}
	return 0;
}

int
stack_has_frame(mvc *sql, const char *name)
{
	int i;

	for (i = sql->topvars-1; i >= 0; i--) {
		if (sql->vars[i].frame && sql->vars[i].name && 
		    strcmp(sql->vars[i].name, name)==0)
			return 1;
	}
	return 0;
}

int
stack_nr_of_declared_tables(mvc *sql)
{
	int i, dt = 0;

	for (i = sql->topvars-1; i >= 0; i--) {
		if (sql->vars[i].rel && !sql->vars[i].view) {
			sql_var *v = &sql->vars[i];
			if (v->t) 
				dt++;
		}
	}
	return dt;
}

void
stack_set_string(mvc *sql, const char *name, const char *val)
{
	ValRecord *v = stack_get_var(sql, name);

	if (v != NULL) {
		if (v->val.sval)
			_DELETE(v->val.sval);
		v->val.sval = _STRDUP(val);
	}
}

str
stack_get_string(mvc *sql, const char *name)
{
	ValRecord *v = stack_get_var(sql, name);

	if (!v || v->vtype != TYPE_str)
		return NULL;
	return v->val.sval;
}

void
#ifdef HAVE_HGE
stack_set_number(mvc *sql, const char *name, hge val)
#else
stack_set_number(mvc *sql, const char *name, lng val)
#endif
{
	ValRecord *v = stack_get_var(sql, name);

	if (v != NULL) {
#ifdef HAVE_HGE
		if (v->vtype == TYPE_hge) 
			v->val.hval = val;
#endif
		if (v->vtype == TYPE_lng) 
			v->val.lval = val;
		if (v->vtype == TYPE_int) 
			v->val.lval = (int) val;
		if (v->vtype == TYPE_sht) 
			v->val.lval = (sht) val;
		if (v->vtype == TYPE_bte) 
			v->val.lval = (bte) val;
		if (v->vtype == TYPE_bit) {
			if (val)
				v->val.btval = 1;
			else 
				v->val.btval = 0;
		}
	}
}

#ifdef HAVE_HGE
hge
#else
lng
#endif
val_get_number(ValRecord *v) 
{
	if (v != NULL) {
#ifdef HAVE_HGE
		if (v->vtype == TYPE_hge) 
			return v->val.hval;
#endif
		if (v->vtype == TYPE_lng) 
			return v->val.lval;
		if (v->vtype == TYPE_int) 
			return v->val.ival;
		if (v->vtype == TYPE_sht) 
			return v->val.shval;
		if (v->vtype == TYPE_bte) 
			return v->val.btval;
		if (v->vtype == TYPE_bit) 
			if (v->val.btval)
				return 1;
			return 0;
	}
	return 0;
}

#ifdef HAVE_HGE
hge
#else
lng
#endif
stack_get_number(mvc *sql, const char *name)
{
	ValRecord *v = stack_get_var(sql, name);
	return val_get_number(v);
}

sql_column *
mvc_copy_column( mvc *m, sql_table *t, sql_column *c)
{
	return sql_trans_copy_column(m->session->tr, t, c);
}

sql_key *
mvc_copy_key(mvc *m, sql_table *t, sql_key *k)
{
	return sql_trans_copy_key(m->session->tr, t, k);
}

sql_idx *
mvc_copy_idx(mvc *m, sql_table *t, sql_idx *i)
{
	return sql_trans_copy_idx(m->session->tr, t, i);
}<|MERGE_RESOLUTION|>--- conflicted
+++ resolved
@@ -278,7 +278,6 @@
 		store_lock();
 	}
 	 * */
-<<<<<<< HEAD
 	return result;
 }
 
@@ -311,12 +310,6 @@
 			char *msg;
 			store_unlock();
 			msg = sql_message("40000!COMMIT: transaction commit failed (perhaps your disk is full?) exiting (kernel error: %s)", GDKerrbuf);
-=======
-	/* validation phase */
-	if (sql_trans_validate(tr)) {
-		if ((ok = sql_trans_commit(tr)) != SQL_OK) {
-			char *msg = sql_message("40000!COMMIT: transaction commit failed (perhaps your disk is full?) exiting (kernel error: %s)", GDKerrbuf);
->>>>>>> b7c64763
 			GDKfatal("%s", msg);
 			_DELETE(msg);
 		}
