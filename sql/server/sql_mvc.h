--- conflicted
+++ resolved
@@ -152,25 +152,11 @@
 #define has_snapshots(tr) ((tr) && (tr)->parent && (tr)->parent->parent)
 
 extern void mvc_trans(mvc *c);
-<<<<<<< HEAD
-extern int mvc_commit_prepare(mvc *m, int chain, char *name, sql_trans *tr);
-extern void mvc_commit_finish(mvc *m, int chain, char *name);
-extern int mvc_commit(mvc *c, int chain, char *name);
-extern sql_trans *mvc_precommit(mvc *m, int chain, char *name);
-extern int mvc_persistcommit(mvc *m, int chain, char *name);
-extern int mvc_rollback(mvc *c, int chain, char *name);
-extern int mvc_release(mvc *c, char *name);
-
-extern sql_type *mvc_bind_type(mvc *sql, char *name);
-extern sql_type *schema_bind_type(mvc *sql, sql_schema * s, char *name);
-extern sql_func *mvc_bind_func(mvc *sql, char *name);
-extern list *schema_bind_func(mvc *sql, sql_schema * s, char *name, int type);
-
-extern sql_schema *mvc_bind_schema(mvc *c, char *sname);
-extern sql_table *mvc_bind_table(mvc *c, sql_schema *s, char *tname);
-extern sql_column *mvc_bind_column(mvc *c, sql_table *t, char *cname);
-=======
+extern int mvc_commit_prepare(mvc *m, int chain, const char *name, sql_trans *tr);
+extern void mvc_commit_finish(mvc *m, int chain, const char *name);
 extern int mvc_commit(mvc *c, int chain, const char *name);
+extern sql_trans *mvc_precommit(mvc *m, int chain, const char *name);
+extern int mvc_persistcommit(mvc *m, int chain, const char *name);
 extern int mvc_rollback(mvc *c, int chain, const char *name);
 extern int mvc_release(mvc *c, const char *name);
 
@@ -182,7 +168,6 @@
 extern sql_schema *mvc_bind_schema(mvc *c, const char *sname);
 extern sql_table *mvc_bind_table(mvc *c, sql_schema *s, const char *tname);
 extern sql_column *mvc_bind_column(mvc *c, sql_table *t, const char *cname);
->>>>>>> 168c72e2
 extern sql_column *mvc_first_column(mvc *c, sql_table *t);
 extern sql_idx *mvc_bind_idx(mvc *c, sql_schema *s, const char *iname);
 extern sql_key *mvc_bind_key(mvc *c, sql_schema *s, const char *kname);
