/*
 * This Source Code Form is subject to the terms of the Mozilla Public
 * License, v. 2.0.  If a copy of the MPL was not distributed with this
 * file, You can obtain one at http://mozilla.org/MPL/2.0/.
 *
 * Copyright 2008-2015 MonetDB B.V.
 */

/* multi version catalog */
#ifndef _SQL_MVC_H
#define _SQL_MVC_H

#include <sql_mem.h>
#include <gdk.h>
#include <stdarg.h>
#include <sql_scan.h>
#include <sql_list.h>
#include <sql_types.h>
#include <sql_backend.h>
#include <sql_catalog.h>
#include <sql_relation.h>
#include <sql_storage.h>
#include <sql_keyword.h>
#include <sql_atom.h>

#include <mapi.h>

#define ERRSIZE 8192

/* different query execution modes (emode) */
#define m_normal 	0
#define m_inplace 	1 
#define m_execute 	2
#define m_prepare 	3
#define m_plan 		4

/* special modes for function/procedure and view instantiation and
   dependency generation */
#define m_instantiate 	5
#define m_deps 		6

#define QUERY_MODE(m) (m==m_normal || m==m_inplace || m==m_instantiate || m==m_deps)


/* different query execution modifiers (emod) */
#define mod_none 	0
#define mod_debug 	1
#define mod_trace 	2
#define mod_explain 	4 
#define mod_dot 	8 
/* locked needs unlocking */
#define mod_locked 	16 

typedef struct sql_var {
	char *name;
	ValRecord value;
	sql_subtype type;
	sql_table *t;
	sql_rel *rel;	
	char view;
	char frame;
} sql_var;

#define MAXSTATS 8

typedef struct mvc {
	char errstr[ERRSIZE];

	sql_allocator *sa;
	struct qc *qc;
	int clientid;		/* id of the owner */
	struct scanner scanner;

	list *params;
	sql_func *forward;	/* forward definitions for recursive functions */
	sql_var *vars; 		/* stack of variables, frames are simply a
				   NULL in the var stack 
					(sometimes with name (label) ) */
	int topvars;
	int sizevars;
	int frame;
	int use_views;
	atom **args;
	int argc;
	int argmax;
	struct symbol *sym;
	int point_query;	/* mark when a query is a point query */

	int user_id;
	int role_id;
	lng last_id;

	/* current session variables */
	int timezone;		/* milliseconds west of UTC */
	int cache;		/* some queries should not be cached ! */
	int caching;		/* cache current query ? */
	int history;		/* queries statistics are kept  */
	int reply_size;		/* reply size */
	int sizeheader;		/* print size header in result set */
	int debug;

	char emode;		/* execution mode */
	char emod;		/* execution modifier */

	sql_session *session;	

	int type;		/* query type */
	int pushdown;		/* AND or OR query handling */
	int label;		/* numbers for relational projection labels */
	list *cascade_action;  /* protection against recursive cascade actions */

	int opt_stats[MAXSTATS];/* keep statistics about optimizer rewrites */

	int result_id;
	res_table *results;
<<<<<<< HEAD
#ifdef HAVE_TIMES
	struct tms times;
#endif	
	lng Tparse;
	sht q_in_q;	/* set if one user query is running another query */
=======
>>>>>>> 5a7bdc35
} mvc;

extern int mvc_init(int debug, store_type store, int ro, int su, backend_stack stk);
extern void mvc_exit(void);
extern void mvc_logmanager(void);
extern void mvc_minmaxmanager(void);

extern mvc *mvc_create(int clientid, backend_stack stk, int debug, bstream *rs, stream *ws);
extern void mvc_reset(mvc *m, bstream *rs, stream *ws, int debug, int globalvars);
extern void mvc_destroy(mvc *c);

extern int mvc_status(mvc *c);
extern int mvc_type(mvc *c);

/* since Savepoints and transactions are related the 
 * commit function includes the savepoint creation.
 * Rollbacks can be either full or until a given savepoint. 
 * The special mvc_release can be used to release savepoints. 
 */
#define has_snapshots(tr) ((tr) && (tr)->parent && (tr)->parent->parent)

extern void mvc_trans(mvc *c);
extern int mvc_commit(mvc *c, int chain, const char *name);
extern int mvc_rollback(mvc *c, int chain, const char *name);
extern int mvc_release(mvc *c, const char *name);

extern sql_type *mvc_bind_type(mvc *sql, const char *name);
extern sql_type *schema_bind_type(mvc *sql, sql_schema * s, const char *name);
extern sql_func *mvc_bind_func(mvc *sql, const char *name);
extern list *schema_bind_func(mvc *sql, sql_schema * s, const char *name, int type);

extern sql_schema *mvc_bind_schema(mvc *c, const char *sname);
extern sql_table *mvc_bind_table(mvc *c, sql_schema *s, const char *tname);
extern sql_column *mvc_bind_column(mvc *c, sql_table *t, const char *cname);
extern sql_column *mvc_first_column(mvc *c, sql_table *t);
extern sql_idx *mvc_bind_idx(mvc *c, sql_schema *s, const char *iname);
extern sql_key *mvc_bind_key(mvc *c, sql_schema *s, const char *kname);
extern sql_key *mvc_bind_ukey(sql_table *t, list *cols);
extern sql_trigger *mvc_bind_trigger(mvc *c, sql_schema *s, const char *tname);

extern sql_type *mvc_create_type(mvc *sql, sql_schema *s, const char *sqlname, int digits, int scale, int radix, const char *impl);
extern sql_func *mvc_create_func(mvc *sql, sql_allocator *sa, sql_schema *s, const char *name, list *args, list *res, int type, int lang, const char *mod, const char *impl, const char *query, bit varres, bit vararg);
extern void mvc_drop_func(mvc *c, sql_schema *s, sql_func * func, int drop_action);
extern void mvc_drop_all_func(mvc *c, sql_schema *s, list *list_func, int drop_action);

extern void mvc_drop_schema(mvc *c, sql_schema *s, int drop_action);
extern sql_schema *mvc_create_schema(mvc *m, const char *name, int auth_id, int owner);
extern BUN mvc_clear_table(mvc *m, sql_table *t);
extern void mvc_drop_table(mvc *c, sql_schema *s, sql_table * t, int drop_action);
extern sql_table *mvc_create_table(mvc *c, sql_schema *s, const char *name, int tt, bit system, int persistence, int commit_action, int sz);
extern sql_table *mvc_create_view(mvc *c, sql_schema *s, const char *name, int persistence, const char *sql, bit system);
extern sql_table *mvc_create_remote(mvc *c, sql_schema *s, const char *name, int persistence, const char *loc);

extern void mvc_drop_column(mvc *c, sql_table *t, sql_column *col, int drop_action);
extern sql_column *mvc_create_column(mvc *c, sql_table *t, const char *name, sql_subtype *type);
extern sql_column *mvc_create_column_(mvc *c, sql_table *t, const char *name, const char *type, int digits);
extern sql_column *mvc_null(mvc *c, sql_column *col, int flag);
extern sql_column *mvc_default(mvc *c, sql_column *col, char *val);
extern sql_column *mvc_drop_default(mvc *c, sql_column *col);
extern sql_column *mvc_storage(mvc *c, sql_column *col, char *storage);
extern sql_table * mvc_access(mvc *m, sql_table *t, sht access);
extern int mvc_is_sorted(mvc *c, sql_column *col);

extern sql_ukey *mvc_create_ukey(mvc *m, sql_table *t, const char *kname, key_type kt);
extern sql_key *mvc_create_ukey_done(mvc *m, sql_key *k);
extern sql_fkey *mvc_create_fkey(mvc *m, sql_table *t, const char *kname, key_type kt, sql_key *rk, int on_delete, int on_update);
extern sql_key *mvc_create_kc(mvc *m, sql_key *k, sql_column *c);
extern sql_fkey *mvc_create_fkc(mvc *m, sql_fkey *fk, sql_column *c);

extern void mvc_drop_key(mvc *c, sql_schema *s, sql_key *key, int drop_action);

extern sql_idx *mvc_create_idx(mvc *m, sql_table *t, const char *iname, idx_type it);
extern sql_idx *mvc_create_ic(mvc *m, sql_idx * i, sql_column *c);
extern void mvc_drop_idx(mvc *c, sql_schema *s, sql_idx * i);

extern sql_trigger * mvc_create_trigger(mvc *m, sql_table *t, const char *name, sht time, sht orientation, sht event, const char *old_name, const char *new_name, const char *condition, const char *statement );
extern sql_trigger * mvc_create_tc(mvc *m, sql_trigger * i, sql_column *c /*, extra options such as trunc */ );
extern void mvc_drop_trigger(mvc *m, sql_schema *s, sql_trigger * tri);

/*dependency control*/
extern void mvc_create_dependency(mvc *m, int id, int depend_id, int depend_type);
extern void mvc_create_dependencies(mvc *m, list *id_l, sqlid depend_id, int dep_type);
extern int mvc_check_dependency(mvc * m, int id, int type, list *ignore_ids);
extern int mvc_connect_catalog(mvc *m, const char *server, int port, const char *db, const char *db_alias, const char *user, const char *passwd, const char *lng);
extern int mvc_disconnect_catalog(mvc *m, const char *db_alias);
extern int mvc_disconnect_catalog_ALL(mvc *m);

/* variable management */
extern void stack_push_var(mvc *sql, const char *name, sql_subtype *type);
extern void stack_push_rel_var(mvc *sql, const char *name, sql_rel *var, sql_subtype *type);
extern void stack_push_table(mvc *sql, const char *name, sql_rel *var, sql_table *t);
extern void stack_push_rel_view(mvc *sql, const char *name, sql_rel *view);

extern void stack_push_frame(mvc *sql, const char *name);
extern void stack_pop_frame(mvc *sql);
extern void stack_pop_until(mvc *sql, int top);
extern sql_subtype *stack_find_type(mvc *sql, const char *name);
extern sql_table *stack_find_table(mvc *sql, const char *name);
extern sql_rel *stack_find_rel_view(mvc *sql, const char *name);
extern int stack_find_var(mvc *sql, const char *name);
extern sql_rel *stack_find_rel_var(mvc *sql, const char *name);
/* find var in current frame */
extern int frame_find_var(mvc *sql, const char *name);
/* find frame holding variable 'name' */
extern int stack_find_frame(mvc *sql, const char *name);
/* find frame with given name */
extern int stack_has_frame(mvc *sql, const char *name);
extern int stack_nr_of_declared_tables(mvc *sql);

extern ValRecord * stack_get_var(mvc *sql, const char *name);
extern void stack_set_var(mvc *sql, const char *name, ValRecord *v);

extern str stack_get_string(mvc *sql, const char *name);
extern void stack_set_string(mvc *sql, const char *name, const char *v);
#ifdef HAVE_HGE
extern hge val_get_number(ValRecord *val);
extern hge stack_get_number(mvc *sql, const char *name);
extern void stack_set_number(mvc *sql, const char *name, hge v);
#else
extern lng val_get_number(ValRecord *val);
extern lng stack_get_number(mvc *sql, const char *name);
extern void stack_set_number(mvc *sql, const char *name, lng v);
#endif

extern sql_column *mvc_copy_column(mvc *m, sql_table *t, sql_column *c);
extern sql_key *mvc_copy_key(mvc *m, sql_table *t, sql_key *k);
extern sql_idx *mvc_copy_idx(mvc *m, sql_table *t, sql_idx *i);

#endif /*_SQL_MVC_H*/<|MERGE_RESOLUTION|>--- conflicted
+++ resolved
@@ -113,14 +113,7 @@
 
 	int result_id;
 	res_table *results;
-<<<<<<< HEAD
-#ifdef HAVE_TIMES
-	struct tms times;
-#endif	
-	lng Tparse;
 	sht q_in_q;	/* set if one user query is running another query */
-=======
->>>>>>> 5a7bdc35
 } mvc;
 
 extern int mvc_init(int debug, store_type store, int ro, int su, backend_stack stk);
