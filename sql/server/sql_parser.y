/*
 * The contents of this file are subject to the MonetDB Public License
 * Version 1.1 (the "License"); you may not use this file except in
 * compliance with the License. You may obtain a copy of the License at
 * http://monetdb.cwi.nl/Legal/MonetDBLicense-1.1.html
 *
 * Software distributed under the License is distributed on an "AS IS"
 * basis, WITHOUT WARRANTY OF ANY KIND, either express or implied. See the
 * License for the specific language governing rights and limitations
 * under the License.
 *
 * The Original Code is the MonetDB Database System.
 *
 * The Initial Developer of the Original Code is CWI.
 * Portions created by CWI are Copyright (C) 1997-July 2008 CWI.
 * Copyright August 2008-2011 MonetDB B.V.
 * All Rights Reserved.
 */

%{
#include "monetdb_config.h"
#include <sql_mem.h>
#include "sql_parser.h"
#include "sql_symbol.h"
#include "sql_datetime.h"
#include "sql_decimal.h"	/* for decimal_from_str() */
#include "sql_semantic.h"	/* for sql_add_param() & sql_add_arg() */
#include "sql_env.h"
#include "rel_sequence.h"	/* for sql_next_seq_name() */

#include <unistd.h>
#include <string.h>
#include <stdlib.h>

#define SA 	(((mvc*)parm)->sa)
#define _symbol_create(t,d)         symbol_create( SA, t, d)
#define _symbol_create_list(t,d)    symbol_create_list( SA, t, d)
#define _symbol_create_int(t,d)     symbol_create_int( SA, t, d)
#define _symbol_create_lng(t,d)     symbol_create_lng( SA, t, d)
#define _symbol_create_symbol(t,d)  symbol_create_symbol( SA, t, d)
#define _symbol_create_hexa(t,d)    symbol_create_hexa( SA, t, d)
#define _newAtomNode(d)		    newAtomNode( SA, d)

#define L()                  dlist_create( SA )

#define append_list(l,d)     dlist_append_list( SA, l, d)
#define append_int(l,d)      dlist_append_int( SA, l, d)
#define append_lng(l,d)      dlist_append_lng( SA, l, d)
#define append_symbol(l,d)   dlist_append_symbol( SA, l, d)
#define append_string(l,d)   dlist_append_string( SA, l, d)
#define append_type(l,d)     dlist_append_type( SA, l, d)

#define _atom_string(t, v)   atom_string(SA, t, v)
 
#define YYPARSE_PARAM parm
#define YYLEX_PARAM parm
#ifdef yyerror
#undef yyerror
#endif
#define yyerror(s) parse_error(YYLEX_PARAM, s)
#define sqlerror(s) parse_error(YYLEX_PARAM, s)	/* needed for bison++ 1.21.11-3 */

#define YYMALLOC malloc
#define YYFREE free

#define YY_parse_LSP_NEEDED	/* needed for bison++ 1.21.11-3 */

#define FALSE 0
#define TRUE 1

%}
/* KNOWN NOT DONE OF sql'99
 *
 * COLLATION
 * TRANSLATION
 * REF/SCOPE
 * UDT
 */

/* reentrant parser */
%pure_parser
%union {
	int		i_val,bval;
	wrd		w_val;
	lng		l_val,operation;
	double		fval;
	char *		sval;
	symbol*		sym;
	dlist*		l;
	sql_subtype	type;
}
%{
extern int sqllex( YYSTYPE *yylval, void *m );
/* enable to activate debugging support
int yydebug=1;
*/
%}

	/* symbolic tokens */
%type <sym>
	user_passwd
	alter_statement
	assignment
	create_statement
	drop_statement
	declare_statement
	set_statement
	sql
	sqlstmt
	schema
	opt_schema_default_char_set
	opt_path_specification
	path_specification
	schema_element
	delete_stmt
	copyfrom_stmt
	table_def
	view_def
	query_expression
	role_def
	type_def
	func_def
	index_def
	seq_def
	all_or_any_predicate
	like_exp
	between_predicate
	comparison_predicate
	opt_from_clause
	existence_test
	in_predicate
	insert_stmt
	transaction_statement
	_transaction_stmt
	like_predicate
	opt_where_clause
	opt_having_clause
	opt_group_by_clause
	predicate
	joined_table
	join_spec
	search_condition
	and_exp
	not_exp
	update_statement
	sql_connections_statement
	update_stmt
	connect_stmt
	disconnect_stmt
	control_statement
	select_statement_single_row
	call_statement
	call_procedure_statement
	routine_invocation
	return_statement
	return_value
	case_statement
	when_statement
	when_search_statement
	if_statement
	while_statement
	simple_select
	select_no_parens
	select_no_parens_orderby
	subquery
	test_for_null
	values_or_query_spec
	grant
	revoke
	operation
	table_content_source
	table_element
	add_table_element
	alter_table_element
	drop_table_element
	table_constraint
	table_constraint_type
	column_def
	column_options
	column_option
	column_constraint
	column_constraint_type
	generated_column
	like_table
	domain_constraint_type 
	opt_order_by_clause
	default
	default_value
	cast_value
	aggr_ref
	var_ref
	func_ref
	datetime_funcs
	string_funcs
	scalar_exp
	pred_exp
	simple_scalar_exp
	value_exp
	column_exp
	atom
	insert_atom
	simple_atom
	value
	literal
	null
	interval_expression
	ordering_spec
	simple_table
	table_ref
	opt_limit
	opt_offset
	param
	case_exp
	case_scalar_exp
	cast_exp
	when_value
	when_search
	case_opt_else
	table_name
	object_name
	exec
	exec_ref
	trigger_def
	trigger_event
	opt_when
	procedure_statement
	trigger_procedure_statement
	if_opt_else
	func_data_type
	with_list_element
	window_function
	window_function_type
	window_partition_clause
	window_order_clause
	XML_value_function
	XML_comment
  	XML_concatenation
  	XML_document
  	XML_element
  	XML_forest
  	XML_parse
  	XML_PI
  	XML_query
  	XML_text
  	XML_validate
	XML_namespace_declaration
	opt_XML_namespace_declaration_and_comma
	XML_namespace_declaration_item_list
	XML_namespace_declaration_item
	XML_regular_namespace_declaration_item
	XML_default_namespace_declaration_item
	XML_namespace_URI
	XML_attributes
	XML_attribute_list
	XML_attribute
	XML_attribute_value
	XML_element_content
	forest_element_value
	XML_aggregate
	XML_value_expression
	XML_primary
	opt_comma_string_value_expression

	group_item
	dimension
	array_element

%type <type>
	data_type
	datetime_type
	interval_type

%type <sval>
	opt_lang
	opt_db_alias
	opt_constraint_name
	non_reserved_word
	ident
	authorization_identifier
	func_ident
	restricted_ident
	column
	authid
	grantee
	opt_alias_name
	opt_to_savepoint
	opt_using
	opt_null_string
	string
	type_alias
	varchar
	clob
	blob
	opt_begin_label
	opt_end_label
	target_specification
	XML_element_name
	opt_XML_attribute_name
	XML_attribute_name
	opt_forest_element_name
	forest_element_name
	XML_namespace_prefix
	XML_PI_target

%type <l>
	passwd_schema
	object_privileges
	privileges
	schema_name_clause
	assignment_commalist
	opt_column_list
	column_commalist_parens
	ident_commalist
	opt_corresponding
	column_ref_commalist
	group_ref_commalist
	name_commalist
	schema_name_list
	column_ref
	atom_commalist
	value_commalist
	row_commalist
	qname
	qfunc
	routine_name
	sort_specification_list
	opt_schema_element_list
	schema_element_list
	operation_commalist
	authid_list
	grantee_commalist
	column_def_opt_list
	opt_column_def_opt_list
	table_exp
	table_ref_commalist
	table_element_list
	as_subquery_clause
	column_exp_commalist
	column_option_list
	selection
	start_field
	end_field
	single_datetime_field
	interval_qualifier
	scalar_exp_list
	case_scalar_exp_list
	when_value_list
	when_search_list
	opt_seps
	opt_nr
	string_commalist
	paramlist
	opt_paramlist
	opt_typelist
	typelist
	opt_seq_params
	opt_alt_seq_params
	serial_opt_params
	opt_restart
	triggered_action
	opt_referencing_list
	old_or_new_values_alias_list
	old_or_new_values_alias
	triggered_statement
	procedure_statement_list
	trigger_procedure_statement_list
	argument_list
	when_statements
	when_search_statements
	case_opt_else_statement
	variable_list
	routine_body
	table_function_column_list
	select_target_list
	external_function_name
	with_list
	window_specification
	opt_comma_XML_namespace_declaration_attributes_element_content
	XML_element_content_and_option
	XML_element_content_list
	forest_element_list
	forest_element
	XML_value_expression_list
	dim_range
	dim_range_list
	dim_exp
	index_exp
	index_exp_list
	index_term

	array_element_list

%type <i_val>
	any_all_some
	datetime_field
	document_or_content
	document_or_content_or_sequence
	drop_action
	grantor
	intval
	join_type
	non_second_datetime_field
	nonzero
	opt_bounds
	opt_column
	opt_cycle
	opt_encrypted
	opt_for_each
	opt_from_grantor
	opt_grantor
	opt_index_type
	opt_match
	opt_match_type
	opt_on_commit
	opt_port
	opt_ref_action
	opt_sign
	opt_temp
	opt_XML_content_option
	opt_XML_returning_clause
	outer_join_type
	posint
	ref_action
	ref_on_delete
	ref_on_update
	row_or_statement
	serial_or_bigserial
	time_precision
	timestamp_precision
	transaction_mode
	transaction_mode_list
	_transaction_mode_list
	trigger_action_time
	with_or_without_data
	XML_content_option
	XML_whitespace_option
	table_or_array

%type <w_val>
	wrdval
	poswrd
	nonzerowrd

%type <l_val>
	opt_start
	lngval
	poslng
	nonzerolng
	opt_increment
	opt_min
	opt_max
	opt_cache

%type <bval>
	opt_brackets

	opt_work
	opt_chain
	opt_distinct
	opt_locked
	set_distinct
	opt_with_check_option

	opt_with_grant
	opt_with_admin
	opt_admin_for
	opt_grant_for

	opt_asc_desc
	tz

%right <sval> STRING

/* sql prefixes to avoid name clashes on various architectures */
%token <sval>
	IDENT aTYPE ALIAS AGGR RANK sqlINT HEXADECIMAL INTNUM APPROXNUM 
	USING 
	ALL ANY SOME GLOBAL CAST CONVERT
	CHARACTER VARYING LARGE OBJECT VARCHAR CLOB sqlTEXT BINARY sqlBLOB
	sqlDECIMAL sqlFLOAT
	TINYINT SMALLINT BIGINT sqlINTEGER
	sqlDOUBLE sqlREAL PRECISION PARTIAL SIMPLE ACTION CASCADE RESTRICT
	BOOL_FALSE BOOL_TRUE
	CURRENT_DATE CURRENT_TIMESTAMP CURRENT_TIME LOCALTIMESTAMP LOCALTIME
	LEX_ERROR 

%token	USER CURRENT_USER SESSION_USER LOCAL LOCKED
%token  CURRENT_ROLE sqlSESSION
%token <sval> sqlDELETE UPDATE SELECT INSERT DATABASE CONNECT DISCONNECT PORT 
%token <sval> LEFT RIGHT FULL OUTER NATURAL CROSS JOIN INNER
%token <sval> COMMIT ROLLBACK SAVEPOINT RELEASE WORK CHAIN NO PRESERVE ROWS
%token  START TRANSACTION READ WRITE ONLY ISOLATION LEVEL
%token  UNCOMMITTED COMMITTED sqlREPEATABLE SERIALIZABLE DIAGNOSTICS sqlSIZE

%token <sval> ASYMMETRIC SYMMETRIC ORDER BY
%token <sval> LIKE ILIKE BETWEEN
%token <operation> sqlIN EXISTS ESCAPE HAVING sqlGROUP sqlNULL
%token <operation> FROM FOR MATCH

%token <operation> EXTRACT

/* sequence operations */
%token SEQUENCE INCREMENT RESTART
%token MAXVALUE MINVALUE CYCLE
%token NOMAXVALUE NOMINVALUE NOCYCLE
%token NEXT VALUE CACHE
%token GENERATED ALWAYS IDENTITY
%token SERIAL BIGSERIAL AUTO_INCREMENT /* PostgreSQL and MySQL immitators */

/* SQL's terminator, the semi-colon */
%token SCOLON AT

/* SQL/XML tokens */
%token XMLCOMMENT XMLCONCAT XMLDOCUMENT XMLELEMENT XMLATTRIBUTES XMLFOREST 
%token XMLPARSE STRIP WHITESPACE XMLPI XMLQUERY PASSING XMLTEXT
%token NIL REF ABSENT EMPTY DOCUMENT ELEMENT CONTENT XMLNAMESPACES NAMESPACE
%token XMLVALIDATE RETURNING LOCATION ID ACCORDING XMLSCHEMA URI XMLAGG

/* SciQL tokens */
%token ARRAY DIMENSION

/* operators */
%left UNION EXCEPT INTERSECT CORRESPONDING UNIONJOIN
%left JOIN CROSS LEFT FULL RIGHT INNER NATURAL
%left LIKE BETWEEN sqlIN WITH DATA '[' ']'  ':'
%left <operation> OR
%left <operation> AND
%left <operation> NOT
%left <operation> '(' ')'
%left <sval> COMPARISON /* <> < > <= >= */
%left <operation> '='
%left <operation> '&' '|' '^' LEFT_SHIFT RIGHT_SHIFT
%left <operation> '+' '-'
%left <operation> '*' '/' '%' 
%left <operation> SUBSTRING CONCATSTRING POSITION
%right UMINUS

	/* literal keyword tokens */
/*
CONTINUE CURRENT CURSOR FOUND GOTO GO LANGUAGE
SQLCODE SQLERROR UNDER WHENEVER
*/

%token TEMPORARY STREAM MERGE
%token<sval> ASC DESC AUTHORIZATION
%token CHECK CONSTRAINT CREATE
%token TYPE PROCEDURE FUNCTION AGGREGATE RETURNS EXTERNAL sqlNAME DECLARE
%token CALL LANGUAGE 
%token SQL_EXPLAIN SQL_PLAN SQL_DEBUG SQL_TRACE PREPARE EXECUTE
%token DEFAULT DISTINCT DROP
%token FOREIGN
%token RENAME ENCRYPTED UNENCRYPTED PASSWORD GRANT REVOKE ROLE ADMIN INTO
%token IS KEY ON OPTION OPTIONS
%token PATH PRIMARY PRIVILEGES
%token<sval> PUBLIC REFERENCES SCHEMA SET AUTO_COMMIT
%token RETURN 

%token ALTER ADD TABLE COLUMN TO UNIQUE VALUES VIEW WHERE WITH
%token<sval> sqlDATE TIME TIMESTAMP INTERVAL
%token YEAR MONTH DAY HOUR MINUTE SECOND ZONE
%token LIMIT OFFSET

%token CASE WHEN THEN ELSE NULLIF COALESCE IF ELSEIF WHILE DO
%token ATOMIC BEGIN END
%token COPY RECORDS DELIMITERS STDIN STDOUT
%token INDEX

%token AS TRIGGER OF BEFORE AFTER ROW STATEMENT sqlNEW OLD EACH REFERENCING
%token OVER PARTITION 

%%

sqlstmt:
   sql SCOLON
	{
		mvc *m = (mvc*)parm;
		if (m->sym) {
			append_symbol(m->sym->data.lval, $$);
			$$ = m->sym;
		} else {
			m->sym = $$ = $1;
		}
		YYACCEPT;
	}

 | PREPARE 		{ mvc *m = (mvc*)parm;
		  	  m->emode = m_prepare; 
			  m->scanner.as = m->scanner.yycur; 
			  m->scanner.key = 0;
			}
	sql SCOLON 	{ mvc *m = (mvc*)parm;
			  if (m->sym) {
				append_symbol(m->sym->data.lval, $3);
				$$ = m->sym;
			  } else {
				m->sym = $$ = $3;
			  }
			  YYACCEPT;
			}
 | SQL_PLAN 		{ mvc *m = (mvc*)parm;
		  	  m->emode = m_plan;
			  m->scanner.as = m->scanner.yycur; 
			  m->scanner.key = 0;
			}
	sql SCOLON 	{ mvc *m = (mvc*)parm;
			  if (m->sym) {
				append_symbol(m->sym->data.lval, $3);
				$$ = m->sym;
			  } else {
				m->sym = $$ = $3;
			  }
			  YYACCEPT;
			}

 | SQL_EXPLAIN 		{ mvc *m = (mvc*)parm;
		  	  m->emode = m_explain;
			  m->scanner.as = m->scanner.yycur; 
			  m->scanner.key = 0;
			}
   sql SCOLON 		{ mvc *m = (mvc*)parm;
			  if (m->sym) {
				append_symbol(m->sym->data.lval, $3);
				$$ = m->sym;
			  } else {
				m->sym = $$ = $3;
			  }
			  YYACCEPT;
			}
 | SQL_DEBUG 		{ mvc *m = (mvc*)parm;
			  if (m->scanner.mode == LINE_1) {
				yyerror("We only support debugging SQL in interactive mode");
				YYABORT;
			  }
		  	  m->emod |= mod_debug;
			  m->scanner.as = m->scanner.yycur; 
			  m->scanner.key = 0;
			}
   sqlstmt		{ $$ = $3; YYACCEPT; }
 | SQL_TRACE 		{ mvc *m = (mvc*)parm;
		  	  m->emod |= mod_trace;
			  m->scanner.as = m->scanner.yycur; 
			  m->scanner.key = 0;
			}
   sqlstmt		{ $$ = $3; YYACCEPT; }
 | exec SCOLON		{ mvc *m = (mvc*)parm;
			  m->sym = $$ = $1; YYACCEPT; }
 | /*empty*/		{ mvc *m = (mvc*)parm;
			  m->sym = $$ = NULL; YYACCEPT; }
 | SCOLON		{ mvc *m = (mvc*)parm;
			  m->sym = $$ = NULL; YYACCEPT; }
 | error SCOLON		{ mvc *m = (mvc*)parm;
			  m->sym = $$ = NULL; YYACCEPT; }
 | LEX_ERROR		{ mvc *m = (mvc*)parm;
			  m->sym = $$ = NULL; YYABORT; }
 ;


create:
    CREATE 		{ mvc *m = (mvc*)parm;
			  if (m->emode == m_normal)
		  	  	m->emode = m_inplace; }
set:
    SET 		{ mvc *m = (mvc*)parm;
			  if (m->emode == m_normal)
		  	  	m->emode = m_inplace; }

declare:
    DECLARE 		{ mvc *m = (mvc*)parm;
			  if (m->emode == m_normal)
		  	  	m->emode = m_inplace; }

	/* schema definition language */
sql:
    schema
 |  grant
 |  revoke
 |  create_statement
 |  drop_statement
 |  alter_statement
 |  declare_statement
 |  set_statement
 |  call_procedure_statement
 ;

declare_statement:
	declare variable_list
		{ $$ = _symbol_create_list( SQL_DECLARE, $2); }
    |   declare table_def { $$ = $2; }
    ;

variable_list:
	ident_commalist data_type
		{ dlist *l = L();
		append_list(l, $1 );
		append_type(l, &$2 );
		$$ = append_symbol(L(), _symbol_create_list( SQL_DECLARE, l)); }
    |	variable_list ',' ident_commalist data_type
		{ dlist *l = L();
		append_list(l, $3 );
		append_type(l, &$4 );
		$$ = append_symbol($1, _symbol_create_list( SQL_DECLARE, l)); }
    ;

set_statement:
	set ident '=' simple_atom
		{ dlist *l = L();
		append_string(l, $2 );
		append_symbol(l, $4 );
		$$ = _symbol_create_list( SQL_SET, l); }
  |	set sqlSESSION AUTHORIZATION ident
		{ dlist *l = L();
		  sql_subtype t;
	        sql_find_subtype(&t, "char", _strlen($4), 0 );
		append_string(l, sa_strdup(SA, "current_user"));
		append_symbol(l,
			_newAtomNode( _atom_string(&t, sql2str($4))) );
		$$ = _symbol_create_list( SQL_SET, l); }
  |	set SCHEMA ident
		{ dlist *l = L();
		  sql_subtype t;
		sql_find_subtype(&t, "char", _strlen($3), 0 );
		append_string(l, sa_strdup(SA, "current_schema"));
		append_symbol(l,
			_newAtomNode( _atom_string(&t, sql2str($3))) );
		$$ = _symbol_create_list( SQL_SET, l); }
  |	set user '=' ident
		{ dlist *l = L();
		  sql_subtype t;
		sql_find_subtype(&t, "char", _strlen($4), 0 );
		append_string(l, sa_strdup(SA, "current_user"));
		append_symbol(l,
			_newAtomNode( _atom_string(&t, sql2str($4))) );
		$$ = _symbol_create_list( SQL_SET, l); }
  |	set ROLE ident
		{ dlist *l = L();
		  sql_subtype t;
		sql_find_subtype(&t, "char", _strlen($3), 0);
		append_string(l, sa_strdup(SA, "current_role"));
		append_symbol(l,
			_newAtomNode( _atom_string(&t, sql2str($3))) );
		$$ = _symbol_create_list( SQL_SET, l); }
  |	set TIME ZONE LOCAL
		{ dlist *l = L();
		append_string(l, sa_strdup(SA, "current_timezone"));
		append_symbol(l, _symbol_create_list( SQL_OP, append_list(L(),
			append_string( L(), sa_strdup(SA, "local_timezone")))));
		$$ = _symbol_create_list( SQL_SET, l); }
  |	set TIME ZONE interval_expression
		{ dlist *l = L();
		append_string(l, sa_strdup(SA, "current_timezone"));
		append_symbol(l, $4 );
		$$ = _symbol_create_list( SQL_SET, l); }
  |	set array_element '=' simple_atom
		{ dlist *l = L();
		append_symbol(l, $2 );
		append_symbol(l, $4 );
		$$ = _symbol_create_list( SQL_SET, l); }
  ;

schema:
	create SCHEMA schema_name_clause opt_schema_default_char_set
			opt_path_specification	opt_schema_element_list
		{ dlist *l = L();
		append_list(l, $3);
		append_symbol(l, $4);
		append_symbol(l, $5);
		append_list(l, $6);
		$$ = _symbol_create_list( SQL_CREATE_SCHEMA, l); }
  |	DROP SCHEMA qname drop_action
		{ dlist *l = L();
		append_list(l, $3);
		append_int(l, $4);
		$$ = _symbol_create_list( SQL_DROP_SCHEMA, l); }
 ;

schema_name_clause:
    ident
	{ $$ = L();
	  append_string($$, $1 );
	  append_string($$, NULL ); }
 |  AUTHORIZATION authorization_identifier
	{ $$ = L();
	  append_string($$, NULL );
	  append_string($$, $2 ); }
 |  ident AUTHORIZATION authorization_identifier
	{ $$ = L();
	  append_string($$, $1 );
	  append_string($$, $3 ); }
 ;

authorization_identifier:
	ident	/* role name | user identifier */ ;

opt_schema_default_char_set:
    /* empty */			{ $$ = NULL; }
 |  DEFAULT CHARACTER SET ident { $$ = _symbol_create( SQL_CHARSET, $4 ); }
 ;

opt_schema_element_list:
    /* empty */			{ $$ = L(); }
 |  schema_element_list
 ;

schema_element_list:
    schema_element	{ $$ = append_symbol(L(), $1); }
 |  schema_element_list schema_element
			{ $$ = append_symbol( $1, $2 ); }
 ;

schema_element: grant | revoke | create_statement | drop_statement | alter_statement ;

opt_grantor:
     /* empty */	 { $$ = cur_user; }
 |   WITH ADMIN grantor  { $$ = $3; }
 ;

grantor:
    CURRENT_USER	{ $$ = cur_user; }
 |  CURRENT_ROLE	{ $$ = cur_role; }
 ;

grant:
    GRANT privileges TO grantee_commalist opt_with_grant opt_from_grantor
	{ dlist *l = L();
	  append_list(l, $2);
	  append_list(l, $4);
	  append_int(l, $5);
	  append_int(l, $6);
	$$ = _symbol_create_list( SQL_GRANT, l);
	}

 |  GRANT authid_list TO grantee_commalist opt_with_admin
		opt_from_grantor
	{ dlist *l = L();
	  append_list(l, $2);
	  append_list(l, $4);
	  append_int(l, $5);
	  append_int(l, $6);
	$$ = _symbol_create_list( SQL_GRANT_ROLES, l); }
 ;

authid_list:
	authid		{ $$ = append_string(L(), $1); }
 |	authid_list ',' authid
			{ $$ = append_string($1, $3); }
 ;

opt_with_grant:
    /* empty */				{ $$ = 0; }
 |	WITH GRANT OPTION		{ $$ = 1; }
 ;

opt_with_admin:
	/* emtpy */		{ $$ = 0; }
 |	WITH ADMIN OPTION	{ $$ = 1; }
 ;


opt_from_grantor:
	/* empty */	{ $$ = cur_user; }
 |	FROM grantor	{ $$ = $2; }
 ;

revoke:
     REVOKE opt_grant_for privileges FROM grantee_commalist opt_from_grantor
	{ dlist *l = L();
	  append_list(l, $3);
	  append_list(l, $5);
	  append_int(l, $2); /* GRANT OPTION FOR */
	  append_int(l, 0);
	  append_int(l, $6);
	$$ = _symbol_create_list( SQL_REVOKE, l); }
 |   REVOKE opt_admin_for authid_list FROM grantee_commalist opt_from_grantor
	{ dlist *l = L();
	  append_list(l, $3);
	  append_list(l, $5);
	  append_int(l, $6);
	  append_int(l, $2);
	$$ = _symbol_create_list( SQL_REVOKE_ROLES, l); }
 ;

opt_grant_for:
	/* empty */			{ $$ = 0; }
 |	GRANT OPTION FOR		{ $$ = 1; }
 ;

opt_admin_for:
	/* empty */			{ $$ = 0; }
 |	ADMIN OPTION FOR		{ $$ = 1; }
 ;

privileges:
	object_privileges ON object_name
	{ $$ = L();
	  append_list($$, $1);
	  append_symbol($$, $3); }
 ;

object_name:
     TABLE ident		{ $$ = _symbol_create(SQL_TABLE, $2); }
 |   ident			{ $$ = _symbol_create(SQL_NAME, $1); }

/* | DOMAIN domain_name
   | CHARACTER SET char_set_name
   | COLLATION collation_name
   | TRANSLATION trans_name
   | TYPE udt_name
   | TYPE typed_table_name
*/
 ;

object_privileges:
    ALL PRIVILEGES			{ $$ = NULL; }
 |  ALL					{ $$ = NULL; }
 |  operation_commalist
 ;

operation_commalist:
    operation		{ $$ = append_symbol(L(), $1); }
 |  operation_commalist ',' operation
			{ $$ = append_symbol($1, $3); }
 ;

operation:
    INSERT			    { $$ = _symbol_create(SQL_INSERT,NULL); }
 |  sqlDELETE			    { $$ = _symbol_create(SQL_DELETE,NULL); }
 |  UPDATE opt_column_list          { $$ = _symbol_create_list(SQL_UPDATE,$2); }
 |  SELECT opt_column_list	    { $$ = _symbol_create_list(SQL_SELECT,$2); }
 |  REFERENCES opt_column_list 	    { $$ = _symbol_create_list(SQL_SELECT,$2); }
 |  EXECUTE			    { $$ = _symbol_create(SQL_EXECUTE,NULL); }
 ;

grantee_commalist:
    grantee			{ $$ = append_string(L(), $1); }
 |  grantee_commalist ',' grantee
				{ $$ = append_string($1, $3); }
 ;

grantee:
    PUBLIC			{ $$ = NULL; }
 |  authid			{ $$ = $1; }
 ;

/* DOMAIN, ASSERTION, CHARACTER SET, TRANSLATION, TRIGGER */

alter_statement:
   ALTER table_or_array qname ADD opt_column add_table_element

	{ dlist *l = L();
	  append_list(l, $3);
	  append_symbol(l, $6);
	  $$ = _symbol_create_list( SQL_ALTER_TABLE, l ); }
<<<<<<< HEAD
 | ALTER table_or_array qname ALTER alter_table_element
=======
 | ALTER TABLE qname ADD TABLE qname
	{ dlist *l = L();
	  append_list(l, $3);
	  append_symbol(l, _symbol_create_list( SQL_TABLE, $6));
	  $$ = _symbol_create_list( SQL_ALTER_TABLE, l ); }
 | ALTER TABLE qname ALTER alter_table_element
>>>>>>> c94dc865
	{ dlist *l = L();
	  append_list(l, $3);
	  append_symbol(l, $5);
	  $$ = _symbol_create_list( SQL_ALTER_TABLE, l ); }
 | ALTER table_or_array qname DROP drop_table_element
	{ dlist *l = L();
	  append_list(l, $3);
	  append_symbol(l, $5);
	  $$ = _symbol_create_list( SQL_ALTER_TABLE, l ); }
 | ALTER table_or_array qname SET READ ONLY
	{ dlist *l = L();
	  append_list(l, $3);
	  append_symbol(l, NULL);
	  $$ = _symbol_create_list( SQL_ALTER_TABLE, l ); }
 | ALTER USER ident passwd_schema
	{ dlist *l = L();
	  append_string(l, $3);
	  append_list(l, $4);
	  $$ = _symbol_create_list( SQL_ALTER_USER, l ); }
 | ALTER USER ident RENAME TO ident
	{ dlist *l = L();
	  append_string(l, $3);
	  append_string(l, $6);
	  $$ = _symbol_create_list( SQL_RENAME_USER, l ); }
 | ALTER USER SET opt_encrypted PASSWORD string USING OLD PASSWORD string
	{ dlist *l = L();
	  dlist *p = L();
	  append_string(l, NULL);
	  append_string(p, $6);
	  append_string(p, NULL);
	  append_int(p, $4);
	  append_string(p, $10);
	  append_list(l, p);
	  $$ = _symbol_create_list( SQL_ALTER_USER, l ); }
  ;

passwd_schema:
  	WITH opt_encrypted PASSWORD string	{ dlist * l = L();
				  append_string(l, $4);
				  append_string(l, NULL);
				  append_int(l, $2);
				  append_string(l, NULL);
				  $$ = l; }
  |	SET SCHEMA ident	{ dlist * l = L();
				  append_string(l, NULL);
				  append_string(l, $3);
				  append_int(l, 0);
				  append_string(l, NULL);
				  $$ = l; }
  |	WITH opt_encrypted PASSWORD string SET SCHEMA ident	
				{ dlist * l = L();
				  append_string(l, $4);
				  append_string(l, $7);
				  append_int(l, $2);
				  append_string(l, NULL);
				  $$ = l; }
  ;

alter_table_element:
	opt_column ident SET DEFAULT default_value
	{ dlist *l = L();
	  append_string(l, $2);
	  append_symbol(l, $5);
	  $$ = _symbol_create_list( SQL_DEFAULT, l); }
 |	opt_column ident SET sqlNULL
	{ dlist *l = L();
	  append_string(l, $2);
	  $$ = _symbol_create_list( SQL_NULL, l); }
 |	opt_column ident SET NOT sqlNULL
	{ dlist *l = L();
	  append_string(l, $2);
	  $$ = _symbol_create_list( SQL_NOT_NULL, l); }
 |	opt_column ident DROP DEFAULT
	{ $$ = _symbol_create( SQL_DROP_DEFAULT, $2); }
 | opt_column ident dimension
	{ dlist *l = L();
		l = append_string(l,$2);
		l = append_symbol(l,$3);
		$$= _symbol_create_list(SQL_DIMENSION, l);
	}
 ;

drop_table_element:
     opt_column ident drop_action
	{ dlist *l = L();
	  append_string(l, $2 );
	  append_int(l, $3 );
	  $$ = _symbol_create_list( SQL_DROP_COLUMN, l ); }
  |  CONSTRAINT ident drop_action
	{ dlist *l = L();
	  append_string(l, $2 );
	  append_int(l, $3 );
	  $$ = _symbol_create_list( SQL_DROP_CONSTRAINT, l ); }
  |  TABLE ident drop_action
	{ dlist *l = L();
	  append_string(l, $2 );
	  append_int(l, $3 );
	  $$ = _symbol_create_list( SQL_DROP_TABLE, l ); }
  ;

opt_column:
     COLUMN	 { $$ = 0; }
 |   /* empty */ { $$ = 0; }
 ;

create_statement:	
   role_def 
 | create table_def 	{ $$ = $2; }
 | view_def
 | type_def
 | func_def
 | index_def
 | seq_def
 | trigger_def
 ;

/*=== BEGIN SEQUENCES ===*/
seq_def:
/*
 * CREATE SEQUENCE name AS datatype
 * 	[ START WITH start ] 
 * 	[ INCREMENT BY increment ]
 * 	[ MINVALUE minvalue | NO MINVALUE ]
 * 	[ MAXVALUE maxvalue | NO MAXVALUE ]
 * 	[ CACHE cache ]
 * 	[ [ NO ] CYCLE ]
 * start may be a value or subquery
 */
    create SEQUENCE qname
    AS data_type
    opt_seq_params
	{
		dlist *l = L();
		append_list(l, $3);
		append_type(l, &$5);
		append_list(l, $6);
		$$ = _symbol_create_list(SQL_CREATE_SEQ, l);
	}
/*
 * DROP SEQUENCE name
 */
  | DROP SEQUENCE qname
	{
		dlist *l = L();
		append_list(l, $3);
		$$ = _symbol_create_list(SQL_DROP_SEQ, l);
	}
/*
 * ALTER SEQUENCE name
 * 	[ RESTART [ WITH start ] ] 
 * 	[ INCREMENT BY increment ]
 * 	[ MINVALUE minvalue | NO MINVALUE ]
 * 	[ MAXVALUE maxvalue | NO MAXVALUE ]
 * 	[ CACHE cache ]
 * 	[ [ NO ] CYCLE ]
 * start may be a value or subquery
 */
  | ALTER SEQUENCE qname opt_alt_seq_params
	{
		dlist *l = L();
		append_list(l, $3);
		append_type(l, NULL);
		append_list(l, $4);
		$$ = _symbol_create_list(SQL_ALTER_SEQ, l);
	}
 ;

opt_seq_params:
	opt_start
	opt_increment
	opt_min
	opt_max
	opt_cache
	opt_cycle
	{ dlist *l = L();
	  append_lng(l, $1);
	  append_lng(l, $2);
	  append_lng(l, $3);
	  append_lng(l, $4);
	  append_lng(l, $5);
	  append_int(l, $6);
	  append_int(l, 0);	/* bedropped */
	  $$ = l;
	}
;

opt_alt_seq_params:
	opt_restart
	opt_increment
	opt_min
	opt_max
	opt_cache
	opt_cycle
	{ dlist *l = L();
	  append_list(l, $1);
	  append_lng(l, $2);
	  append_lng(l, $3);
	  append_lng(l, $4);
	  append_lng(l, $5);
	  append_int(l, $6);
	  $$ = l;
	}
;

/*
 * opt_start returns sequence start number 
 */
opt_start:
   	/* empty */		{ $$ = 1; }
  |	START WITH poslng 	{ $$ = $3; }
  ;

/*
 * opt_restart returns a list consisting of:
 * - int: indicating the type of symbol
 *   * -1  absent/empty
 *   *  0  no argument (only for RESTART)
 *   *  1  argument is a subquery
 *   *  2  argument is simple lng
 * - symbol: the symbol
 */
opt_restart:
	/* empty */	{ $$ = append_int(L(), -1); }
  |	RESTART		{ $$ = append_int(L(), 0); }
  | 	RESTART WITH 
	poslng 		{ $$ = append_lng(append_int(L(), 2), $3); }
  | 	RESTART WITH	
    	subquery	{ $$ = append_symbol(append_int(L(), 1), $3); }
  ;

/*
 * opt_increment returns a list consisting of:
 * - int: indicating the value
 *   * -1  absent/empty
 *   * else the value
 */
opt_increment:
	/* empty */		{ $$ = -1; }
  |	INCREMENT BY nonzerolng	{ $$ = $3; }
  ;

/*
 * opt_min returns a list consisting of:
 * - int: indicating the value
 *   * -1  absent/empty
 *   *  0  NOMINVALUE
 *   * else the MINVALUE value
 */
opt_min:
	/* empty */ 			{ $$ = -1; }
  |	MINVALUE nonzerolng		{ $$ = $2; }
  |	NOMINVALUE			{ $$ =  0; }
  ;

/*
 * opt_max returns a list consisting of:
 * - int: indicating the value
 *   * -1  absent/empty
 *   *  0  NOMAXVALUE
 *   * else the MAXVALUE value
 */
opt_max:
	/* empty */			{ $$ = -1; }
  |	MAXVALUE nonzerolng		{ $$ = $2; }
  |	NOMAXVALUE			{ $$ =  0; }
  ;

/*
 * opt_cache returns a list consisting of:
 * - int: indicating the value
 *   * -1  absent/empty
 *   * else the value
 */
opt_cache:
	/* empty */			{ $$ = -1; }
  |	CACHE nonzerolng		{ $$ = $2; }
  ;

/*
 * opt_cycle returns a list consisting of:
 * - int: indicating the value
 *   *  0  NOCYCLE (default)
 *   *  1  CYCLE
 */
opt_cycle:
	/* empty */				{ $$ = 0; }
  |	CYCLE					{ $$ = 1; }
  |	NOCYCLE					{ $$ = 0; }
  ;
/*=== END SEQUENCES ===*/


index_def:
    create opt_index_type INDEX ident ON qname '(' ident_commalist ')'
	{ dlist *l = L();
	  append_string(l, $4);
	  append_int(l, $2);
	  append_list(l, $6);
	  append_list(l, $8);
	  $$ = _symbol_create_list( SQL_CREATE_INDEX, l); }
  ;

opt_index_type:
     UNIQUE		{ $$ = hash_idx; }
 |   /* empty */	{ $$ = hash_idx; }
 ;

/* sql-server def
CREATE [ UNIQUE ] INDEX index_name
    ON { table | view } ( column [ ASC | DESC ] [ ,...n ] )
[ WITH < index_option > [ ,...n] ]
[ ON filegroup ]

< index_option > :: =
    { PAD_INDEX |
        FILLFACTOR = fillfactor |
        IGNORE_DUP_KEY |
        DROP_EXISTING |
    STATISTICS_NORECOMPUTE |
    SORT_IN_TEMPDB
}
*/

role_def:
    create ROLE ident opt_grantor
	{ dlist *l = L();
	  append_string(l, $3);
	  append_int(l, $4);
	  $$ = _symbol_create_list( SQL_CREATE_ROLE, l ); }
 |  create USER ident WITH opt_encrypted PASSWORD string sqlNAME string SCHEMA ident
	{ dlist *l = L();
	  append_string(l, $3);
	  append_string(l, $7);
	  append_string(l, $9);
	  append_string(l, $11);
	  append_int(l, $5);
	  $$ = _symbol_create_list( SQL_CREATE_USER, l ); }
 ;

opt_encrypted:
    /* empty */		{ $$ = SQL_PW_UNENCRYPTED; }
 |  UNENCRYPTED		{ $$ = SQL_PW_UNENCRYPTED; }
 |  ENCRYPTED		{ $$ = SQL_PW_ENCRYPTED; }
 ;

table_def:
    opt_temp table_or_array qname table_content_source opt_on_commit 
	{ int commit_action = CA_COMMIT;
	  dlist *l = L();
	  append_int(l, $1);
	  append_list(l, $3);
	  append_symbol(l, $4);
	  if ($1 != SQL_PERSIST)
		commit_action = $5;
	  append_int(l, commit_action);
	  $$ = _symbol_create_list( $2, l ); }
 ;

table_or_array:
	TABLE	{$$= SQL_CREATE_TABLE;}
	| ARRAY	{$$= SQL_CREATE_ARRAY;}

opt_temp:
    /* empty */		{ $$ = SQL_PERSIST; }
 |  TEMPORARY		{ $$ = SQL_LOCAL_TEMP; }
 |  LOCAL TEMPORARY	{ $$ = SQL_LOCAL_TEMP; }
 |  GLOBAL TEMPORARY	{ $$ = SQL_GLOBAL_TEMP; }
 |  STREAM		{ $$ = SQL_STREAM; }
 |  MERGE		{ $$ = SQL_MERGE_TABLE; }
 ;

opt_on_commit: /* only for temporary tables */
    /* empty */			 { $$ = CA_COMMIT; } 
 |  ON COMMIT sqlDELETE ROWS	 { $$ = CA_DELETE; }
 |  ON COMMIT PRESERVE ROWS	 { $$ = CA_PRESERVE; }
 |  ON COMMIT DROP	 	 { $$ = CA_DROP; }
 ;

table_content_source:
    '(' table_element_list ')'	{ $$ = _symbol_create_list( SQL_CREATE_TABLE, $2); }
 |  as_subquery_clause		{ $$ = _symbol_create_list( SQL_SELECT, $1); }		
 ;

as_subquery_clause:
	opt_column_list
	AS
	query_expression			
	with_or_without_data
			{ $$ = append_list(L(), $1);
			  append_symbol($$, $3); 
			  append_int($$, $4); }
 ;

with_or_without_data:
     WITH NO DATA  	{ $$ = 0; }
 |   WITH DATA 		{ $$ = 1; }
 ;

table_element_list:
    table_element
			{ $$ = append_symbol(L(), $1); }
 |  table_element_list ',' table_element
			{ $$ = append_symbol( $1, $3 ); }
 ;

add_table_element: column_def | table_constraint ;
table_element: add_table_element | column_options | like_table ;

serial_or_bigserial:
	SERIAL       { $$ = 0; }
 |	BIGSERIAL    { $$ = 1; }
 ;

column_def:
	column data_type opt_column_def_opt_list
		{
			dlist *l = L();
			append_string(l, $1);
			append_type(l, &$2);
			append_list(l, $3);
			$$ = _symbol_create_list(SQL_COLUMN, l);
		}
 |	column data_type dimension opt_column_def_opt_list
		{
			dlist *l = L();
			append_string(l, $1);
			append_type(l, &$2);
			append_list(l, $4);
			append_symbol(l, $3);
			$$ = _symbol_create_list(SQL_COLUMN, l);
		}
 |  column serial_or_bigserial
		{ /* SERIAL = INTEGER GENERATED ALWAYS AS IDENTITY PRIMARY KEY */
			/* handle multi-statements by wrapping them in a list */
			sql_subtype it;
			dlist* stmts;
			mvc *m = (mvc*)parm;
			/* note: sql_next_seq_name uses sa_alloc */
			str sn = sql_next_seq_name(m);
			dlist *p; /* primary key */
			/* sequence generation code */
			dlist *l = L();
			/* finally all the options */
			dlist *o = L();

			/* the name of the sequence */
			dlist *seqn1 = L(), *seqn2 = L();

			if (m->scanner.schema)
				append_string(seqn1, m->scanner.schema);
			append_list(l, append_string(seqn1, sn));
			/* ultra dirty: inline 'integer' type generation */
			if ($2 == 1)
				sql_find_subtype(&it, "bigint", 64, 0);
			else
				sql_find_subtype(&it, "int", 32, 0);
			append_type(l, &it);
			/* finally all the options (no defaults here) */
			append_lng(o, 1); /* start */
			append_lng(o, 1); /* increment */
			append_lng(o, 1); /* min */
			append_lng(o, 0); /* max */
			append_lng(o, 1); /* cache */
			append_int(o, 0); /* cycle */
			append_int(o, 1); /* bedropped */
			append_list(l, o);

			if (m->sym) {
				stmts = m->sym->data.lval;
			} else {
				stmts = L();
				m->sym = _symbol_create_list(SQL_MULSTMT, stmts);
			}	
			append_symbol(stmts, _symbol_create_list(SQL_CREATE_SEQ, l));

			l = L();
			append_string(l, $1);
			append_type(l, &it);
			o = L();
			if (m->scanner.schema)
				append_string(seqn2, m->scanner.schema);
			append_string(seqn2, sn);
			append_symbol(o, _symbol_create_symbol(SQL_DEFAULT, _symbol_create_list(SQL_NEXT, seqn2)));
			p = L();
			append_string(p, NULL);
			append_symbol(p, _symbol_create(SQL_PRIMARY_KEY, NULL));
			append_symbol(o, _symbol_create_list(SQL_CONSTRAINT, p));
			append_list(l, o);
			$$ = _symbol_create_list(SQL_COLUMN, l);
		}
 ;

opt_column_def_opt_list:
    /* empty */			{ $$ = NULL; }
 | column_def_opt_list
 ;

column_def_opt_list:
    column_option
			{ $$ = append_symbol(L(), $1 ); }
 |  column_def_opt_list column_option
			{ $$ = append_symbol( $1, $2 ); }
 ;

column_options:
    ident WITH OPTIONS '(' column_option_list ')'

	{ dlist *l = L();
	  append_string(l, $1 );
	  append_list(l, $5 );
	  $$ = _symbol_create_list( SQL_COLUMN_OPTIONS, l ); }
 ;

column_option_list:
    column_option
			{ $$ = append_symbol(L(), $1 ); }
 |  column_option_list ',' column_option
			{ $$ = append_symbol($1, $3 ); }
 ;

column_option: default | column_constraint | generated_column ;

default:
    DEFAULT default_value { $$ = _symbol_create_symbol(SQL_DEFAULT, $2); }
 ;

default_value:
    simple_scalar_exp 	{ $$ = $1; }
 |  sqlNULL 	{ $$ = _newAtomNode( NULL);  }
 ;

column_constraint:
    opt_constraint_name column_constraint_type  /*opt_constraint_attributes*/

	{ dlist *l = L();
	  append_string(l, $1 );
	  append_symbol(l, $2 );
	  $$ = _symbol_create_list( SQL_CONSTRAINT, l ); }
 ;

generated_column:
	GENERATED ALWAYS AS IDENTITY serial_opt_params
	{
		/* handle multi-statements by wrapping them in a list */
		sql_subtype it;
		dlist* stmts;
		mvc *m = (mvc*)parm;
		/* note: sql_next_seq_name uses sa_alloc */
		str sn = sql_next_seq_name(m);
		/* sequence generation code */
		dlist *l = L();
		/* the name of the sequence */
		append_list(l, append_string(L(), sn));
		/* ultra dirty: inline 'integer' type generation */
		sql_find_subtype(&it, "int", 32, 0);
		append_type(l, &it);

		/* finally all the options */
		append_list(l, $5);
		$$ = _symbol_create_symbol(SQL_DEFAULT, _symbol_create_list(SQL_NEXT, append_string(L(), sn)));

		if (m->sym) {
			stmts = m->sym->data.lval;
		} else {
			stmts = L();
			m->sym = _symbol_create_list(SQL_MULSTMT, stmts);
		}	
		append_symbol(stmts, _symbol_create_list(SQL_CREATE_SEQ, l));
	}
 |	AUTO_INCREMENT
	{
		/* handle multi-statements by wrapping them in a list */
		sql_subtype it;
		dlist* stmts;
		mvc *m = (mvc*)parm;
		/* note: sql_next_seq_name uses sa_alloc */
		str sn = sql_next_seq_name(m);
		/* sequence generation code */
		dlist *l = L();
		/* finally all the options */
		dlist *o = L();

		/* the name of the sequence */
		dlist *seqn1 = L(), *seqn2 = L();

		if (m->scanner.schema)
			append_string(seqn1, m->scanner.schema);
		append_list(l, append_string(seqn1, sn));
		/* ultra dirty: inline 'integer' type generation */
		sql_find_subtype(&it, "int", 32, 0);
		append_type(l, &it);
		/* finally all the options (no defaults here) */
		append_lng(o, 1); /* start */
		append_lng(o, 1); /* increment */
		append_lng(o, 1); /* min */
		append_lng(o, 0); /* max */
		append_lng(o, 1); /* cache */
		append_int(o, 0); /* cycle */
		append_int(o, 0); /* bedropped */
		append_list(l, o);
		if (m->scanner.schema)
			append_string(seqn2, m->scanner.schema);
		append_string(seqn2, sn);
		$$ = _symbol_create_symbol(SQL_DEFAULT, _symbol_create_list(SQL_NEXT, seqn2));

		if (m->sym) {
			stmts = m->sym->data.lval;
		} else {
			stmts = L();
			m->sym = _symbol_create_list(SQL_MULSTMT, stmts);
		}	
		append_symbol(stmts, _symbol_create_list(SQL_CREATE_SEQ, l));
	}
 ;

dimension: DIMENSION dim_range
	{
		$$= _symbol_create_list(SQL_DIMENSION,$2);
	}
  | DIMENSION {
		$$= _symbol_create_list(SQL_DIMENSION,NULL);
	}
  | ARRAY dim_range_list
	{
		$$= _symbol_create_list(SQL_DIMENSION,$2);
	}
;

dim_range_list:	
	dim_range {
		$$= $1;
	}
  | dim_range_list dim_range {
		$$= append_list($1,$2);
	}
;

dim_range :
	'[' dim_exp ':' dim_exp ':' dim_exp ']'
	{
		dlist *l = L();
		$$= l;
	}
	| '[' dim_exp ':' dim_exp ']'
	{
		dlist *l = L();
		$$= l;
	}
	| '[' ']'
	{
		dlist *l = L();
		$$= l;
	}
	| '[' dim_exp ']'
	{
		dlist *l = L();
		$$= l;
	}
	| '[' ident ']'  /* sequence name */
	{
		dlist *l = L();
		$$= l;
	}
;

dim_exp :
	literal
	{
		$$= L();
	}
 |	'-' literal
	{
		$$= L();
	}
  | '*'
	{
		$$= NULL;
	}

serial_opt_params:
	/* empty: return the defaults */
	{ $$ = L();
	  /* finally all the options (no defaults here) */
	  append_lng($$, 1); /* start */
	  append_lng($$, -1); /* increment */
	  append_lng($$, -1); /* min */
	  append_lng($$, -1); /* max */
	  append_lng($$, -1); /* cache */
	  append_int($$, 0);  /* cycle */
	  append_int($$, 0);  /* bedropped */
	}
  |	'(' opt_seq_params ')'	{ $$ = $2; }
 ;


table_constraint:
    opt_constraint_name table_constraint_type  /*opt_constraint_attributes*/

	{ dlist *l = L();
	  append_string(l, $1 );
	  append_symbol(l, $2 );
	  $$ = _symbol_create_list( SQL_CONSTRAINT, l ); }
 ;

/* opt_constraint_attributes: ; */

opt_constraint_name:
    /* empty */			{ $$ = NULL; }
 |  CONSTRAINT ident		{ $$ = $2; }
 ;

ref_action:
	NO ACTION		{ $$ = 0; }
 |	CASCADE			{ $$ = 1; }
 |	RESTRICT		{ $$ = 2; }
 |	SET sqlNULL		{ $$ = 3; }
 |	SET DEFAULT		{ $$ = 4; }
 ;

ref_on_update:
   ON UPDATE ref_action         { $$ = ($3 << 8); }
;

ref_on_delete:
   ON sqlDELETE ref_action      { $$ = $3; }
 ;

opt_ref_action:
   /* empty */                          { $$ = (2 << 8) + 2; /* defaults are RESTRICT */ }
 | ref_on_update                        { $$ = $1; }
 | ref_on_delete                        { $$ = $1; }
 | ref_on_delete ref_on_update          { $$ = $1 + $2; }
 | ref_on_update ref_on_delete          { $$ = $1 + $2; }
 ;

opt_match_type:
    /* empty */			{ $$ = 0; }
 | FULL				{ $$ = 1; }
 | PARTIAL			{ $$ = 2; }
 | SIMPLE			{ $$ = 0; }
 ;

opt_match:
    /* empty */			{ $$ = 0; }
 | MATCH opt_match_type		{ $$ = $2; }
 ;

column_constraint_type:
    NOT sqlNULL	{ $$ = _symbol_create( SQL_NOT_NULL, NULL); }
 |  sqlNULL	{ $$ = _symbol_create( SQL_NULL, NULL); }
 |  UNIQUE	{ $$ = _symbol_create( SQL_UNIQUE, NULL ); }
 |  PRIMARY KEY	{ $$ = _symbol_create( SQL_PRIMARY_KEY, NULL ); }
 |  REFERENCES qname opt_column_list opt_match opt_ref_action

			{ dlist *l = L();
			  append_list(l, $2 );
			  append_list(l, $3 );
			  append_int(l, $4 );
			  append_int(l, $5 );
			  $$ = _symbol_create_list( SQL_FOREIGN_KEY, l); }
 /*TODO: Implemente domain_constraint_type*/

 |  domain_constraint_type
 ;

table_constraint_type:
    UNIQUE column_commalist_parens
			{ $$ = _symbol_create_list( SQL_UNIQUE, $2); }
 |  PRIMARY KEY column_commalist_parens
			{ $$ = _symbol_create_list( SQL_PRIMARY_KEY, $3); }
 |  FOREIGN KEY column_commalist_parens
    REFERENCES qname opt_column_list opt_match opt_ref_action

			{ dlist *l = L();
			  append_list(l, $5 );
			  append_list(l, $3 );
			  append_list(l, $6 );
			  append_int(l, $7 );
			  append_int(l, $8 );
			  $$ = _symbol_create_list( SQL_FOREIGN_KEY, l); }
 /*TODO: Implemente domain_constraint_type*/
 ;

domain_constraint_type:
/*    CHECK '(' search_condition ')' { $$ = _symbol_create_symbol(SQL_CHECK, $3); }*/
    CHECK '(' search_condition ')' { $$ = NULL; }
 ;

ident_commalist:
    ident
			{ $$ = append_string(L(), $1); }
 |  ident_commalist ',' ident
			{ $$ = append_string( $1, $3 ); }
 ;

like_table:
	LIKE qname	{ $$ = _symbol_create_list( SQL_LIKE, $2 ); }
 ;

view_def:
    create VIEW qname opt_column_list AS query_expression opt_with_check_option
	{  dlist *l = L();
	  append_list(l, $3);
	  append_list(l, $4);
	  append_symbol(l, $6);
	  append_int(l, $7);
	  append_int(l, TRUE);	/* persistent view */
	  $$ = _symbol_create_list( SQL_CREATE_VIEW, l ); 
	}
  ;

query_expression:
	select_no_parens_orderby
  ;

opt_with_check_option:
    /* empty */			{ $$ = FALSE; }
 |  WITH CHECK OPTION		{ $$ = TRUE; }
 ;

opt_column_list:
    /* empty */			{ $$ = NULL; }
 | column_commalist_parens
 ;

column_commalist_parens:
   '(' ident_commalist ')'	{ $$ = $2; }
 ;

type_def:
    create TYPE ident EXTERNAL sqlNAME ident
			{ dlist *l = L();
				append_string(l, $3);
				append_string(l, $6);
			  $$ = _symbol_create_list( SQL_CREATE_TYPE, l ); }
 ;

external_function_name:
	ident '.' ident { $$ = append_string(append_string(L(), $1), $3); }
 ;

func_def:
    create FUNCTION qname
	'(' opt_paramlist ')'
    RETURNS func_data_type
    EXTERNAL sqlNAME external_function_name 	
			{ dlist *f = L();
				append_list(f, $3);
				append_list(f, $5);
				append_symbol(f, $8);
				append_list(f, $11);
				append_list(f, NULL);
			  $$ = _symbol_create_list( SQL_CREATE_FUNC, f ); }
 |  create FUNCTION qname
	'(' opt_paramlist ')'
    RETURNS func_data_type
    routine_body
			{ dlist *f = L();
				append_list(f, $3);
				append_list(f, $5);
				append_symbol(f, $8);
				append_string(f, NULL);
				append_list(f, $9);
			  $$ = _symbol_create_list( SQL_CREATE_FUNC, f ); }
  | create AGGREGATE qname
	'(' opt_paramlist ')'
    RETURNS func_data_type
    EXTERNAL sqlNAME external_function_name 	
			{ dlist *f = L();
				append_list(f, $3);
				append_list(f, $5);
				append_symbol(f, $8);
				append_list(f, $11);
				append_list(f, NULL);
			  $$ = _symbol_create_list( SQL_CREATE_AGGR, f ); }
 | /* proc ie no result */
    create PROCEDURE qname
	'(' opt_paramlist ')'
    EXTERNAL sqlNAME external_function_name 	
			{ dlist *f = L();
				append_list(f, $3);
				append_list(f, $5);
				append_symbol(f, NULL); /* no result */
				append_list(f, $9);
				append_list(f, NULL);
			  $$ = _symbol_create_list( SQL_CREATE_PROC, f ); }
  | create PROCEDURE qname
	'(' opt_paramlist ')'
    routine_body
			{ dlist *f = L();
				append_list(f, $3);
				append_list(f, $5);
				append_symbol(f, NULL); /* no result */
				append_string(f, NULL); /* no mil-impl */
				append_list(f, $7);
			  $$ = _symbol_create_list( SQL_CREATE_PROC, f ); }
 ;

routine_body:
	procedure_statement 
		{ $$ = L(); append_symbol( $$, $1); }
 |  BEGIN
	procedure_statement_list procedure_statement SCOLON 
    END
		{ $$ = append_symbol($2,$3); }
 |  BEGIN ATOMIC
	procedure_statement_list procedure_statement SCOLON 
    END
		{ $$ = append_symbol($3,$4); }
 ;

/* change into compound statement 
<compound statement> ::=
                [ <beginning label> <colon> ] BEGIN [ [ NOT ] ATOMIC ]
                [ <local declaration list> ] [ <local cursor declaration list> ] [ <local handler declaration list> ]
                [ <SQL statement list> ] END [ <ending label> ]

<beginning label> ::= <statement label>

<statement label> ::= <identifier>
*/

procedure_statement_list:
    /* empty*/ 	 { $$ = L(); }
 |  procedure_statement_list 
    procedure_statement SCOLON 	{ $$ = append_symbol($1,$2);}
 ;

trigger_procedure_statement_list:
    /* empty*/ 	 { $$ = L(); }
 |  trigger_procedure_statement_list 
    trigger_procedure_statement SCOLON 	{ $$ = append_symbol($1,$2);}
 ;

procedure_statement:
	transaction_statement
    |	update_statement
    |	schema
    | 	grant
    | 	revoke
    | 	create_statement
    |	drop_statement
    |	alter_statement
    |   declare_statement
    |   set_statement
    |	control_statement
    |   select_statement_single_row
    ;

trigger_procedure_statement:
	transaction_statement
    |	update_statement
    | 	grant
    | 	revoke
    |   declare_statement
    |   set_statement
    |	control_statement
    |   select_statement_single_row
    ;

control_statement:
	call_procedure_statement
    |	call_statement
    |   while_statement
    |   if_statement
    |   case_statement
    |	return_statement
/*
    |   for_statement		fetch tuples, not supported because of cursors 

    |   loop_statement		while (true) 
    |   repeat_statement	do while 

    |   leave_statement 	multilevel break 
    |   iterate_statement	multilevel continue 
*/
    ;

call_statement:
	CALL routine_invocation 	{ $$ = $2; }
    ;

call_procedure_statement:
	CALL func_ref		 	{$$ = _symbol_create_symbol(SQL_CALL, $2);}
    ;

routine_invocation: 
	routine_name '(' argument_list ')'
		{ dlist *l = L(); 
		  append_list( l, $1);
		  append_list( l, $3);
		  $$ = _symbol_create_list( SQL_FUNC, l);
		}
    ;

routine_name: qname ;

argument_list:
 /*empty*/		{$$ = L();}
 |  scalar_exp 		{ $$ = append_symbol( L(), $1); }
 |  argument_list ',' scalar_exp
			{ $$ = append_symbol( $1, $3); }
 ;


return_statement:
        RETURN return_value { $$ = _symbol_create_symbol(SQL_RETURN, $2); }
   ;

return_value:
      select_no_parens_orderby
   |  search_condition
   |  table_or_array '(' select_no_parens_orderby ')'	
		{ $$ = _symbol_create_symbol(SQL_TABLE, $3); }
   |  sqlNULL 	{ $$ = _newAtomNode( NULL);  }
   ;

case_statement:
     CASE scalar_exp when_statements case_opt_else_statement END CASE
		{ $$ = _symbol_create_list(SQL_CASE,
		   append_list(
		    append_list(
		     append_symbol(
		      L(),$2),$3),$4)); }
 |   CASE when_search_statements case_opt_else_statement END CASE
		 { $$ = _symbol_create_list(SQL_CASE,
		   append_list(
		    append_list(
		     L(),$2),$3)); }
 ;

when_statement:
    WHEN scalar_exp THEN procedure_statement_list
			{ $$ = _symbol_create_list( SQL_WHEN,
			   append_list(
			    append_symbol(
			     L(), $2),$4)); }
 ;

when_statements:
    when_statement
			{ $$ = append_symbol( L(), $1);}
 |  when_statements when_statement
			{ $$ = append_symbol( $1, $2); }
 ;

when_search_statement:
    WHEN search_condition THEN procedure_statement_list
			{ $$ = _symbol_create_list( SQL_WHEN,
			   append_list(
			    append_symbol(
			     L(), $2),$4)); }
 ;

when_search_statements:
    when_search_statement
			{ $$ = append_symbol( L(), $1); }
 |  when_search_statements when_search_statement
			{ $$ = append_symbol( $1, $2); }
 ;

case_opt_else_statement:
    /* empty */	        		{ $$ = NULL; }
 |  ELSE procedure_statement_list	{ $$ = $2; }
 ;

		/* data types, more types to come */


if_statement:
	IF search_condition THEN procedure_statement_list 
	if_opt_else
	END IF
		{ dlist *l = L();
		  append_symbol(l, $2);
		  append_list(l, $4);
		  append_symbol(l, $5);
		  $$ = _symbol_create_list(SQL_IF, l);
		}
		  
	;

if_opt_else:
	/* empty */ 	
		{ $$ = NULL; }
   |	ELSE procedure_statement_list 
	  	{ $$ = _symbol_create_list(SQL_ELSE, $2); }
   |	ELSEIF search_condition THEN procedure_statement_list 
	if_opt_else
		{ dlist *l = L();
		  append_symbol(l, $2);
		  append_list(l, $4);
		  append_symbol(l, $5);
		  { $$ = _symbol_create_list(SQL_IF, l); }
		}
	;

while_statement:
	opt_begin_label
	WHILE search_condition DO
	procedure_statement_list
	END WHILE opt_end_label

		{ dlist *l;
		  char *label = $1?$1:$8;
		  if ($1 && $8 && strcmp($1, $8) != 0) {
			$$ = NULL;
			yyerror("Labels of while should match");
			YYABORT;
		  }
 		  l = L();
		  append_symbol(l, $3); /* condition */
		  append_list(l, $5);	/* statements */
		  append_string(l, label);
		  $$ = _symbol_create_list(SQL_WHILE, l);
		}
 ;

opt_begin_label:
	/* empty */ 	{ $$ = NULL; }
 |	ident ':'
 ;

opt_end_label:
	/* empty */ 	{ $$ = NULL; }
 |	ident 
 ;
	
	
table_function_column_list:
	column data_type	{ $$ = L();
				  append_string($$, $1);
			  	  append_type($$, &$2);
				}
  |     table_function_column_list ',' column data_type
				{ 
				  append_string($$, $3);
			  	  append_type($$, &$4);
				}
  ;

func_data_type:
    table_or_array '(' table_function_column_list ')'	
		{ $$ = _symbol_create_list(SQL_TABLE, $3); }
 |  data_type
		{ $$ = _symbol_create_list(SQL_TYPE, append_type(L(),&$1)); }
 ;

opt_paramlist:
    paramlist
 |			{ $$ = NULL; }
 ;

paramlist:
    paramlist ',' ident data_type
			{ dlist *p = L();
			  append_string(p, $3);
			  append_type(p, &$4);
			  $$ = append_list($1, p); }
 |  ident data_type
			{ dlist *l = L();
			  dlist *p = L();
			  append_string(p, $1);
			  append_type(p, &$2);
			  $$ = append_list(l, p); }
 ;

/*
Define triggered SQL-statements.

  <trigger definition>    ::=
         CREATE TRIGGER <trigger name> <trigger action time> <trigger event>
         ON <table name> [ REFERENCING <old or new values alias list> ]
         <triggered action>

  <trigger action time>    ::=   BEFORE | AFTER

  <trigger event>    ::=   INSERT | DELETE | UPDATE [ OF <trigger column list> ]

  <trigger column list>    ::=   <column name list>

  <triggered action>    ::=
         [ FOR EACH { ROW | STATEMENT } ]
         [ WHEN <left paren> <search condition> <right paren> ]
         <triggered SQL statement>

  <triggered SQL statement>    ::=
         <SQL procedure statement>
     |     BEGIN ATOMIC { <SQL procedure statement> <semicolon> }... END

  <old or new values alias list>    ::=   <old or new values alias> ...

  <old or new values alias>    ::=
         OLD [ ROW ] [ AS ] <old values correlation name>
     |   NEW [ ROW ] [ AS ] <new values correlation name>
     |   OLD TABLE [ AS ] <old values table alias>
     |   NEW TABLE [ AS ] <new values table alias>

  <old values table alias>    ::=   <identifier>

  <new values table alias>    ::=   <identifier>

  <old values correlation name>    ::=   <correlation name>

  <new values correlation name>    ::=   <correlation name>
*/

trigger_def:
    create TRIGGER qname trigger_action_time trigger_event
    ON ident opt_referencing_list triggered_action
	{ dlist *l = L();
	  append_list(l, $3);
	  append_int(l, $4);
	  append_symbol(l, $5);
	  append_string(l, $7);
	  append_list(l, $8);
	  append_list(l, $9);
	  $$ = _symbol_create_list(SQL_CREATE_TRIGGER, l); 
	}
 ;

trigger_action_time:
    BEFORE	{ $$ = 0; }
 |  AFTER	{ $$ = 1; }
 ;

trigger_event:
    INSERT 			{ $$ = _symbol_create_list(SQL_INSERT, NULL); }
 |  sqlDELETE 			{ $$ = _symbol_create_list(SQL_DELETE, NULL); }
 |  UPDATE 			{ $$ = _symbol_create_list(SQL_UPDATE, NULL); }
 |  UPDATE OF ident_commalist 	{ $$ = _symbol_create_list(SQL_UPDATE, $3); }
 ;

opt_referencing_list:
    /* empty */ 				{ $$ = NULL; }
 |  REFERENCING old_or_new_values_alias_list 	{ $$ = $2; }
 ;

old_or_new_values_alias_list:
    old_or_new_values_alias	{ $$ = append_list(L(), $1); }
 |  old_or_new_values_alias_list 
    old_or_new_values_alias	{ $$ = append_list($1, $2); } 
 ;
       
old_or_new_values_alias:
	/* is really a correlation name */
       OLD opt_row opt_as ident	{ $$ = append_string(append_int(L(), 0), $4); }
 |  sqlNEW opt_row opt_as ident	{ $$ = append_string(append_int(L(), 1), $4); }
 |     OLD TABLE opt_as ident 	{ $$ = append_string(append_int(L(), 0), $4); }
 |  sqlNEW TABLE opt_as ident 	{ $$ = append_string(append_int(L(), 1), $4); }
 ;

opt_as:
    /* empty */
 |  AS
 ;

opt_row:
    /* empty */
 |  ROW	
 ;

triggered_action:
    opt_for_each opt_when triggered_statement
	{ $$ = L();
	  append_int($$, $1);
	  append_symbol($$, $2);
	  append_list($$, $3);
	}

opt_for_each:
    /* default for each statement */ 	{ $$ = 1; }
 |  FOR EACH row_or_statement 		{ $$ = $3; }
 ;

row_or_statement:
    ROW 	{ $$ = 0; }
 |  STATEMENT 	{ $$ = 1; }
 ;

opt_when:
    /* empty */ 			{ $$ = NULL; }
 |  WHEN  search_condition  	{ $$ = $2; }
 ;

triggered_statement:
    trigger_procedure_statement		
				{ $$ = append_symbol(L(), $1); }
 |  BEGIN ATOMIC 
    trigger_procedure_statement_list 
    END 			{ $$ = $3; }
 ;

drop_statement:
    DROP TABLE qname drop_action

	{ dlist *l = L();
	  append_list(l, $3 );
	  append_int(l, $4 );
	  $$ = _symbol_create_list( SQL_DROP_TABLE, l ); }
 | DROP ARRAY qname drop_action
	{ dlist *l = L();
	  append_list(l, $3 );
	  append_int(l, $4 );
	  $$ = _symbol_create_list( SQL_DROP_ARRAY, l ); }
 | DROP FUNCTION qname opt_typelist drop_action
	{ dlist *l = L();
	  append_list(l, $3 );
	  append_int(l, 0 );
	  append_list(l, $4 );
	  append_int(l, $5 );
	  $$ = _symbol_create_list( SQL_DROP_FUNC, l ); }
 | DROP PROCEDURE qname opt_typelist drop_action
	{ dlist *l = L();
	  append_list(l, $3 );
	  append_int(l, 0 );
	  append_list(l, $4 );
	  append_int(l, $5 );
	  $$ = _symbol_create_list( SQL_DROP_PROC, l ); }
 | DROP ALL FUNCTION qname drop_action
	{ dlist *l = L();
	  append_list(l, $4 );
	  append_int(l, 1 );
	  append_list(l, NULL );
	  append_int(l, $5 );
	  $$ = _symbol_create_list( SQL_DROP_FUNC, l ); }
 | DROP ALL PROCEDURE qname drop_action
	{ dlist *l = L();
	  append_list(l, $4 );
	  append_int(l, 1 );
	  append_list(l, NULL );
	  append_int(l, $5 );
	  $$ = _symbol_create_list( SQL_DROP_PROC, l ); }
 |  DROP VIEW qname drop_action
	{ dlist *l = L();
	  append_list(l, $3 );
	  append_int(l, $4 );
	  $$ = _symbol_create_list( SQL_DROP_VIEW, l ); }
 |  DROP ROLE ident	  { $$ = _symbol_create( SQL_DROP_ROLE, $3 ); }
 |  DROP USER ident	  { $$ = _symbol_create( SQL_DROP_USER, $3 ); }
 |  DROP INDEX qname	  { $$ = _symbol_create_list( SQL_DROP_INDEX, $3 ); }
 |  DROP TRIGGER qname	  { $$ = _symbol_create_list( SQL_DROP_TRIGGER, $3 ); }
 ;

opt_typelist:
    /*empty*/		{$$ = NULL;}
 |  '(' typelist ')'	{$$ = $2;}
 |  '(' ')'		{$$ = L(); }
 ;

typelist:
    data_type			{ dlist *l = L();
				  append_type(l, &$1 );
				  $$= l; }
 |  data_type ',' typelist	{ append_type($3, &$1);
				  $$ = $3; }
 ;

drop_action:
    /* empty */		{ $$ = 0; }
 |  RESTRICT		{ $$ = 0; }
 |  CASCADE		{ $$ = 1; }
 ;
	/* data manipulative stmts */

sql:
   transaction_statement
 | update_statement
 | sql_connections_statement
 ;

update_statement: 
/* todo merge statement */
   delete_stmt
 | insert_stmt
 | update_stmt
 | copyfrom_stmt
 ;

sql_connections_statement:
   connect_stmt
 | disconnect_stmt
;
transaction_statement:
   _transaction_stmt
	{ mvc *m = (mvc*)parm;
	  $$ = $1;
	  m->type = Q_TRANS;					}
 ;

_transaction_stmt:
    COMMIT opt_work opt_chain
		{ $$ = _symbol_create_int( TR_COMMIT, $3);  }
 |  SAVEPOINT ident
		{ $$ = _symbol_create( TR_SAVEPOINT, $2); }
 |  RELEASE SAVEPOINT ident
		{ $$ = _symbol_create( TR_RELEASE, $3); }
 |  ROLLBACK opt_work opt_chain opt_to_savepoint
		{ $$ = _symbol_create_list( TR_ROLLBACK,
		   append_string(
			append_int(L(), $3), $4 )); }
 |  START TRANSACTION transaction_mode_list
		{ $$ = _symbol_create_int( TR_START, $3); }
 |  SET LOCAL TRANSACTION transaction_mode_list
		{ $$ = _symbol_create_int( TR_MODE, $4); }
 |  SET TRANSACTION transaction_mode_list
		{ $$ = _symbol_create_int( TR_MODE, $3); }
 ;

transaction_mode_list:
	/* empty */		{ $$ = tr_none; }
 |	_transaction_mode_list
 ;

_transaction_mode_list:
	transaction_mode
		{ $$ = $1; }
 |	_transaction_mode_list ',' transaction_mode
		{ $$ = ($1 | $3); }
 ;


transaction_mode:
	READ ONLY			{ $$ = tr_readonly; }
 |	READ WRITE			{ $$ = tr_writable; }
 |	ISOLATION LEVEL iso_level	{ $$ = tr_serializable; }
 |	DIAGNOSTICS sqlSIZE intval	{ $$ = tr_none; /* not supported */ }
 ;

iso_level:
	READ UNCOMMITTED
 |	READ COMMITTED
 |	sqlREPEATABLE READ
 |	SERIALIZABLE
 ;

opt_work: /* pure syntax sugar */
    WORK		{ $$ = 0; }
 |  /* empty */		{ $$ = 0; }
 ;

opt_chain:
    AND CHAIN		{ $$ = 1; }
 |  AND NO CHAIN	{ $$ = 0; }
 |  /* empty */		{ $$ = 0; }
 ;

opt_to_savepoint:
    /* empty */		{ $$ = NULL; }
 |  TO SAVEPOINT ident  { $$ = $3; }
 ;

copyfrom_stmt:
    COPY opt_nr INTO qname FROM string_commalist opt_seps opt_null_string opt_locked
	{ dlist *l = L();
	  append_list(l, $4);
	  append_list(l, $6);
	  append_list(l, $7);
	  append_list(l, $2);
	  append_string(l, $8);
	  append_int(l, $9);
	  $$ = _symbol_create_list( SQL_COPYFROM, l ); }
  | COPY opt_nr INTO qname FROM STDIN opt_seps opt_null_string opt_locked
	{ dlist *l = L();
	  append_list(l, $4);
	  append_list(l, NULL);
	  append_list(l, $7);
	  append_list(l, $2);
	  append_string(l, $8);
	  append_int(l, $9);
	  $$ = _symbol_create_list( SQL_COPYFROM, l ); }
/* binary copy from */
   | COPY opt_nr INTO qname FROM '(' string_commalist ')'
	{ dlist *l = L();
	  if ($2 != NULL) {
	  	yyerror("Cannot pass number of records in Binary COPY INTO");
		YYABORT;
	  }
	  append_list(l, $4);
	  append_list(l, $7);
	  $$ = _symbol_create_list( SQL_BINCOPYFROM, l ); }
  | COPY select_no_parens_orderby INTO string opt_seps opt_null_string
	{ dlist *l = L();
	  append_symbol(l, $2);
	  append_string(l, $4);
	  append_list(l, $5);
	  append_string(l, $6);
	  $$ = _symbol_create_list( SQL_COPYTO, l ); }
  | COPY select_no_parens_orderby INTO STDOUT opt_seps opt_null_string
	{ dlist *l = L();
	  append_symbol(l, $2);
	  append_string(l, NULL);
	  append_list(l, $5);
	  append_string(l, $6);
	  $$ = _symbol_create_list( SQL_COPYTO, l ); }
  ;

opt_seps:
    /* empty */
				{ dlist *l = L();
				  append_string(l, sa_strdup(SA, "|"));
				  append_string(l, sa_strdup(SA, "\\n"));
				  $$ = l; }
 |  opt_using DELIMITERS string
				{ dlist *l = L();
				  append_string(l, $3);
				  append_string(l, sa_strdup(SA, "\\n"));
				  $$ = l; }
 |  opt_using DELIMITERS string ',' string
				{ dlist *l = L();
				  append_string(l, $3);
				  append_string(l, $5);
				  $$ = l; }
 |  opt_using DELIMITERS string ',' string ',' string
				{ dlist *l = L();
				  append_string(l, $3);
				  append_string(l, $5);
				  append_string(l, sql2str($7));
				  $$ = l; }
 ;

opt_using:
    /* empty */			{ $$ = NULL; }
 |  USING			{ $$ = NULL; }
 ;

opt_nr:
    /* empty */			{ $$ = NULL; }
 |  poslng RECORDS		{ $$ = append_lng(append_lng(L(), $1), 0); }
 |  poslng OFFSET poslng RECORDS	{ $$ = append_lng(append_lng(L(), $1), $3); }
 ;

opt_null_string:
	/* empty */		{ $$ = NULL; }
 |  	sqlNULL opt_as string	{ $$ = $3; }
 ;

opt_locked:
	/* empty */	{ $$ = FALSE; }
 |  	LOCKED		{ $$ = TRUE; }
 ;

string_commalist:
    string		{ $$ = append_string(L(), $1); }
 |  string_commalist ',' string
			{ $$ = append_string($1, $3); }
 ;

delete_stmt:
    sqlDELETE FROM qname opt_where_clause

	{ dlist *l = L();
	  append_list(l, $3);
	  append_symbol(l, $4);
	  $$ = _symbol_create_list( SQL_DELETE, l ); }
 ;

update_stmt:
    UPDATE qname SET assignment_commalist opt_where_clause

	{ dlist *l = L();
	  append_list(l, $2);
	  append_list(l, $4);
	  append_symbol(l, $5);
	  $$ = _symbol_create_list( SQL_UPDATE, l ); }
 ;

connect_stmt:
    CONNECT TO DEFAULT		{ $$ = _symbol_create_list(SQL_CONNECT, L()); }
 |  CONNECT TO string opt_port DATABASE string opt_db_alias user_passwd opt_lang

	{ dlist *l = L();
	  append_string(l, $3);
	  append_int(l, $4);
	  append_string(l, $6);
	  append_string(l, $7);
	  append_symbol(l, $8);
	  append_string(l, $9);
	  $$ = _symbol_create_list( SQL_CONNECT, l ); }
 ;

disconnect_stmt:
    DISCONNECT string		{ dlist *l = L(); 
				 append_string(l, $2);
				 append_int(l, 0);
				 $$ = _symbol_create_list(SQL_DISCONNECT, l);
				}
 |  DISCONNECT ALL		{ dlist *l = L();
				 $$ = _symbol_create_list(SQL_DISCONNECT, l);
				}
 ;

opt_port:
    /*empty*/		{ $$ = 0; }
 |  PORT intval		{ $$ = $2; }
 ;

opt_db_alias:
    /*empty*/		{ $$ = NULL; }
 |  AS string		{ $$ = $2; }
 ;

user_passwd:
 USER string PASSWORD string		{ dlist *l = L(); 
					append_string(l, $2);
					append_string(l, $4);
					$$ = _symbol_create_list(SQL_USER, l);
					}
 ;

opt_lang:
    /*empty*/		{ $$ = NULL; }
 |  LANGUAGE string	{ $$ = $2; }
 ;

/* todo merge statment 

Conditionally update rows of a table, or insert new rows into a table, or both.


<merge statement> ::=
		MERGE INTO <target table> [ [ AS ] <merge correlation name> ]
		USING <table reference> ON <search condition> <merge operation specification>

<merge correlation name> ::= <correlation name>

<merge operation specification> ::= <merge when clause>...

<merge when clause> ::= <merge when matched clause> | <merge when not matched clause>

<merge when matched clause> ::= WHEN MATCHED THEN <merge update specification>

<merge when not matched clause> ::= WHEN NOT MATCHED THEN <merge insert specification>

<merge update specification> ::= UPDATE SET <set clause list>

<merge insert specification> ::=
		INSERT [ <left paren> <insert column list> <right paren> ]
		[ <override clause> ] VALUES <merge insert value list>

<merge insert value list> ::=
		<left paren> <merge insert value element> [ { <comma> <merge insert value element> }... ] <right paren>

<merge insert value element> ::= <value expression> | <contextually typed value specification>
*/

insert_stmt:
    INSERT INTO qname values_or_query_spec

	{ dlist *l = L();
	  append_list(l, $3);
	  append_list(l, NULL);
	  append_symbol(l, $4);
	  $$ = _symbol_create_list( SQL_INSERT, l ); }

 |  INSERT INTO qname column_commalist_parens values_or_query_spec

	{ dlist *l = L();
	  append_list(l, $3);
	  append_list(l, $4);
	  append_symbol(l, $5);
	  $$ = _symbol_create_list( SQL_INSERT, l ); }
 ;

values_or_query_spec:
/* empty values list */
		{ $$ = _symbol_create_list( SQL_VALUES, L()); }
 |   DEFAULT VALUES
		{ $$ = _symbol_create_list( SQL_VALUES, L()); }
 |   VALUES row_commalist
		{ $$ = _symbol_create_list( SQL_VALUES, $2); }
 |  select_no_parens_orderby
 ;


row_commalist:
    '(' atom_commalist ')'	{ $$ = append_list(L(), $2); }
 |  row_commalist ',' '(' atom_commalist ')'
				{ $$ = append_list($1, $4); }
 ;

atom_commalist:
    insert_atom		{ $$ = append_symbol(L(), $1); }
 |  atom_commalist ',' insert_atom
			{ $$ = append_symbol($1, $3); }
 ;

value_commalist:
    value		{ $$ = append_symbol(L(), $1); }
 |  value_commalist ',' value
			{ $$ = append_symbol($1, $3); }
 ;

null:
   sqlNULL
	 { 
	   mvc *m = (mvc*)parm;

	  if (m->emode == m_normal && m->caching) {
		/* replace by argument */
		atom *a = atom_general(SA, sql_bind_localtype("str"), NULL);

		sql_add_arg( m, a);
		$$ = _symbol_create_list( SQL_COLUMN,
			append_int(L(), m->argc-1));
	   } else {
		$$ = _symbol_create(SQL_NULL, NULL );
	   }
	}
 ;


simple_atom:
    scalar_exp
 |  null
 ;

insert_atom:
    simple_atom
 ;

value:
    simple_atom
 |  select_no_parens
 ;

opt_distinct:
    /* empty */		{ $$ = FALSE; }
 |  ALL			{ $$ = FALSE; }
 |  DISTINCT		{ $$ = TRUE; }
 ;

assignment_commalist:
    assignment		{ $$ = append_symbol(L(), $1 ); }
 |  assignment_commalist ',' assignment
			{ $$ = append_symbol($1, $3 ); }
 ;

assignment:
   column '=' search_condition

	{ dlist *l = L();
	  append_symbol(l, $3 );
	  append_string(l, $1);
	  $$ = _symbol_create_list( SQL_ASSIGN, l); }

 | column '=' sqlNULL

	{ dlist *l = L();
	  append_symbol(l, NULL );
	  append_string(l, $1);
	  $$ = _symbol_create_list( SQL_ASSIGN, l); }
 ;

opt_where_clause:
    /* empty */			{ $$ = NULL; }
 |  WHERE search_condition	{ $$ = $2; }
 ;

	/* query expressions */

joined_table:
   '(' joined_table ')'
	{ $$ = $2; }
 |  table_ref CROSS JOIN table_ref

	{ dlist *l = L();
	  append_symbol(l, $1);
	  append_symbol(l, $4);
	  $$ = _symbol_create_list( SQL_CROSS, l); }
 |  table_ref UNIONJOIN table_ref join_spec
	{ dlist *l = L();
	  append_symbol(l, $1);
	  append_int(l, 0);
	  append_int(l, 4);
	  append_symbol(l, $3);
	  append_symbol(l, $4);
	  $$ = _symbol_create_list( SQL_UNIONJOIN, l); }
 |  table_ref JOIN table_ref join_spec
	{ dlist *l = L();
	  append_symbol(l, $1);
	  append_int(l, 0);
	  append_int(l, 0);
	  append_symbol(l, $3);
	  append_symbol(l, $4);
	  $$ = _symbol_create_list( SQL_JOIN, l); }
 |  table_ref NATURAL JOIN table_ref
	{ dlist *l = L();
	  append_symbol(l, $1);
	  append_int(l, 1);
	  append_int(l, 0);
	  append_symbol(l, $4);
	  append_symbol(l, NULL);
	  $$ = _symbol_create_list( SQL_JOIN, l); }
 |  table_ref join_type JOIN table_ref join_spec
	{ dlist *l = L();
	  append_symbol(l, $1);
	  append_int(l, 0);
	  append_int(l, $2);
	  append_symbol(l, $4);
	  append_symbol(l, $5);
	  $$ = _symbol_create_list( SQL_JOIN, l); }
 |  table_ref NATURAL join_type JOIN table_ref
	{ dlist *l = L();
	  append_symbol(l, $1);
	  append_int(l, 1);
	  append_int(l, $3);
	  append_symbol(l, $5);
	  append_symbol(l, NULL);
	  $$ = _symbol_create_list( SQL_JOIN, l); }
  ;

join_type:
    INNER			{ $$ = 0; }
  | outer_join_type OUTER	{ $$ = 1 + $1; }
  | outer_join_type		{ $$ = 1 + $1; }
  ;

outer_join_type:
    LEFT		{ $$ = 0; }
  | RIGHT		{ $$ = 1; }
  | FULL		{ $$ = 2; }
  ;

join_spec:
    ON search_condition			{ $$ = $2; }
  | USING column_commalist_parens
		{ $$ = _symbol_create_list( SQL_USING, $2); }
  ;

/*
<query expression> ::= [ <with clause> ] <query expression body>

<with clause> ::= WITH [ RECURSIVE ] <with list>

<with list> ::= <with list element> [ { <comma> <with list element> }... ]

<with list element> ::=
                <query name> [ <left paren> <with column list> <right paren> ]
                AS <left paren> <query expression> <right paren> [ <search or cycle clause> ]

<with column list> ::= <column name list>

RECURSIVE and <search or cycle clause> are currently not supported
*/
sql:
	WITH with_list query_expression
	{
		dlist *l = L();
	  	append_list(l, $2);
	  	append_symbol(l, $3);
	  	$$ = _symbol_create_list( SQL_WITH, l ); 
	}
 ;

with_list:
	with_list ',' with_list_element	 { $$ = append_symbol($1, $3); }
 |	with_list_element	 	 { $$ = append_symbol(L(), $1); }
 ;

with_list_element: 
    ident opt_column_list AS '(' query_expression ')'
	{  dlist *l = L();
	  append_list(l, append_string(L(), $1));
	  append_list(l, $2);
	  append_symbol(l, $5);
	  append_int(l, FALSE);	/* no with check */
	  append_int(l, FALSE);	/* inlined view  (ie not persistent) */
	  $$ = _symbol_create_list( SQL_CREATE_VIEW, l ); 
	}
 ;

sql:
    select_no_parens_orderby
 ;

simple_select:
    SELECT opt_distinct selection table_exp
	{ $$ = newSelectNode( SA, $2, $3, NULL,
		$4->h->data.sym,
		$4->h->next->data.sym,
		$4->h->next->next->data.sym,
		$4->h->next->next->next->data.sym,
		NULL, NULL, NULL, NULL);
	}
    ;

select_statement_single_row:
    SELECT opt_distinct selection INTO select_target_list table_exp
	{ $$ = newSelectNode( SA, $2, $3, $5,
		$6->h->data.sym,
		$6->h->next->data.sym,
		$6->h->next->next->data.sym,
		$6->h->next->next->next->data.sym,
		NULL, NULL, NULL, NULL);
	}
    ;

select_no_parens_orderby:
     select_no_parens opt_order_by_clause opt_limit opt_offset
	 { 
	  $$ = $1;
	  if ($2 || $3 || $4) {
	  	if ($1 != NULL &&
		    ($1->token == SQL_SELECT ||
		     $1->token == SQL_UNION  ||
		     $1->token == SQL_EXCEPT ||
		     $1->token == SQL_INTERSECT)) {
			if ($1->token == SQL_SELECT) {
	 			SelectNode *s = (SelectNode*)$1;
	
	  			s -> orderby = $2;
	  			s -> limit = $3;
	  			s -> offset = $4;
			} else { /* Add extra select * from .. in case of UNION, EXCEPT, INTERSECT */
				$$ = newSelectNode( 
					SA, 0, 
					append_symbol(L(), _symbol_create_list(SQL_TABLE, append_string(append_string(L(),NULL),NULL))), NULL,
					_symbol_create_list( SQL_FROM, append_symbol(L(), $1)), NULL, NULL, NULL, $2, _symbol_create_list(SQL_NAME, append_list(append_string(L(),"inner"),NULL)), $3, $4);
			}
	  	} else {
			yyerror("ORDER BY: missing select operator");
			YYABORT;
	  	}
	 } 
	}
    ;

select_target_list:
	target_specification 	{ $$ = append_string(L(), $1); }
 |  	select_target_list ',' target_specification
				{ $$ = append_string($1, $3); }
 ;

target_specification:
	ident
 ;

select_no_parens:
    select_no_parens UNION set_distinct opt_corresponding select_no_parens

	{ dlist *l = L();
	  append_symbol(l, $1);
	  append_int(l, $3);
	  append_list(l, $4);
	  append_symbol(l, $5);
	  $$ = _symbol_create_list( SQL_UNION, l); }

 |  select_no_parens EXCEPT set_distinct opt_corresponding select_no_parens

	{ dlist *l = L();
	  append_symbol(l, $1);
	  append_int(l, $3);
	  append_list(l, $4);
	  append_symbol(l, $5);
	  $$ = _symbol_create_list( SQL_EXCEPT, l); }

 |  select_no_parens INTERSECT set_distinct opt_corresponding select_no_parens

	{ dlist *l = L();
	  append_symbol(l, $1);
	  append_int(l, $3);
	  append_list(l, $4);
	  append_symbol(l, $5);
	  $$ = _symbol_create_list( SQL_INTERSECT, l); }
 |  '(' select_no_parens ')' { $$ = $2; }
 |   simple_select
 ;

set_distinct:
    /* empty */		{ $$ = TRUE; }
 |  ALL			{ $$ = FALSE; }
 |  DISTINCT		{ $$ = TRUE; }
 ;


opt_corresponding:
	/* empty */	{ $$ = NULL; }
 |  CORRESPONDING
			{ $$ = L(); }
 |  CORRESPONDING BY '(' column_ref_commalist ')'
			{ $$ = $4; }
 ;

selection:
    column_exp_commalist
 ;

table_exp:
    opt_from_clause opt_where_clause opt_group_by_clause opt_having_clause

	{ $$ = L();
	  append_symbol($$, $1);
	  append_symbol($$, $2);
	  append_symbol($$, $3);
	  append_symbol($$, $4); }
 ;

opt_from_clause:
    /* empty */			 { $$ = NULL; }
 |  FROM table_ref_commalist 	 { $$ = _symbol_create_list( SQL_FROM, $2); }
 ;

table_ref_commalist:
    table_ref		{ $$ = append_symbol(L(), $1); }
 |  table_ref_commalist ',' table_ref
			{ $$ = append_symbol($1, $3); }
 ;

simple_table:
   qname 			{ dlist *l = L();
		  		  append_list(l, $1);
		  	  	  append_symbol(l, NULL);
		  		  $$ = _symbol_create_list(SQL_NAME, l); }
 | qname table_name 		{ dlist *l = L();
		  		  append_list(l, $1);
		  	  	  append_symbol(l, $2);
		  		  $$ = _symbol_create_list(SQL_NAME, l); }
 | func_ref table_name		{ dlist *l = L();
		  		  append_symbol(l, $1);
		  	  	  append_symbol(l, $2);
		  		  $$ = _symbol_create_list(SQL_TABLE, l); }
 | func_ref 			{ dlist *l = L();
		  		  append_symbol(l, $1);
		  	  	  append_symbol(l, NULL);
		  		  $$ = _symbol_create_list(SQL_TABLE, l); }
 ;

table_ref:
    simple_table
 |  subquery table_name
				{
				  $$ = $1;
				  if ($$->token == SQL_SELECT) {
				  	SelectNode *sn = (SelectNode*)$1;
				  	sn->name = $2;
				  } else {
				  	append_symbol($1->data.lval, $2);
				  }
				}
 |  subquery
				{ $$ = NULL;
				  yyerror("subquery table reference needs alias, use AS xxx");
				  YYABORT;
				}
 |  joined_table 		{ $$ = $1;
				  append_symbol($1->data.lval, NULL); }
/* the following rule seems to be redundant ?  
 |  '(' joined_table ')' table_name
				{ $$ = $2;
				  append_symbol($2->data.lval, $4); }
*/
 |  ident index_exp_list { 
	dlist *l = L();
	l = append_string(l, $1);
	l = append_list(l, $2);
	$$ = _symbol_create_list( SQL_ARRAY, l);
	}

/* Basket expression, TODO window */
 |  '[' 
	{
		mvc *m = (mvc*)parm;
		
		m->caching = 0;
	}
	select_no_parens ']' table_name 	
	{
		dlist *op = L();

 	  	append_symbol(op, $3);
		append_symbol(op, $5);
		$$ = _symbol_create_list(SQL_TABLE_OPERATOR, op); 
	}
 ;

table_name:
    AS ident '(' name_commalist ')'
				{ dlist *l = L();
		  		  append_string(l, $2);
		  	  	  append_list(l, $4);
		  		  $$ = _symbol_create_list(SQL_NAME, l); }
 |  AS ident
				{ dlist *l = L();
		  		  append_string(l, $2);
		  	  	  append_list(l, NULL);
		  		  $$ = _symbol_create_list(SQL_NAME, l); }
 |  ident '(' name_commalist ')'
				{ dlist *l = L();
		  		  append_string(l, $1);
		  	  	  append_list(l, $3);
		  		  $$ = _symbol_create_list(SQL_NAME, l); }
 |  ident
				{ dlist *l = L();
		  		  append_string(l, $1);
		  	  	  append_list(l, NULL);
		  		  $$ = _symbol_create_list(SQL_NAME, l); }
 ;

opt_group_by_clause:
    /* empty */ 		  { $$ = NULL; }
 |  sqlGROUP BY group_ref_commalist { 
	dlist *l = L();
	l= append_list(l,$3);
	l= append_int(l,0);
	$$ = _symbol_create_list( SQL_GROUPBY, $3 );}
 |  sqlGROUP BY DISTINCT group_ref_commalist {
	dlist *l = L();
	l= append_list(l,$4);
	l= append_int(l,1);
	$$ = _symbol_create_list( SQL_GROUPBY, l);}
 ;

group_ref_commalist:
    group_item		{ $$ = append_symbol(L(),$1);}
 |  group_ref_commalist ',' group_item
			{ $$ = append_symbol( $1, $3);}
 ;

group_item:
  ident index_exp_list { 
	dlist *l = L();
	l = append_string(l, $1);
	l = append_list(l, $2);
	$$ = _symbol_create_list( SQL_INDEX, l);
	}
  | scalar_exp { $$= $1; }
;

column_ref_commalist:
    column_ref		{ $$ = append_symbol(L(),
			       _symbol_create_list(SQL_COLUMN,$1)); }
 |  column_ref_commalist ',' column_ref
			{ $$ = append_symbol( $1,
			       _symbol_create_list(SQL_COLUMN,$3)); }
 ;

opt_having_clause:
    /* empty */ 		 { $$ = NULL; }
 |  HAVING search_condition	 { $$ = $2; }
 ;


search_condition:
    and_exp OR search_condition
		{ dlist *l = L();
		  append_symbol(l, $1);
		  append_symbol(l, $3);
		  $$ = _symbol_create_list(SQL_OR, l ); }
 |  and_exp	{ $$ = $1; }
 ;
   
and_exp:
    not_exp AND and_exp
		{ dlist *l = L();
		  append_symbol(l, $1);
		  append_symbol(l, $3);
		  $$ = _symbol_create_list(SQL_AND, l ); }
 |  not_exp	{ $$ = $1; }
 ;

not_exp:
    NOT not_exp 
		{ $$ = $2;

		  if ($$->token == SQL_EXISTS)
			$$->token = SQL_NOT_EXISTS;
		  else
			$$ = _symbol_create_symbol(SQL_NOT, $2); }
 |  pred_exp	{ $$ = $1; }
 ;

opt_order_by_clause:
    /* empty */ 			  { $$ = NULL; }
 |  ORDER BY sort_specification_list
		{ $$ = _symbol_create_list( SQL_ORDERBY, $3); }
 ;

opt_limit:
    /* empty */ 	{ $$ = NULL; }
 |  LIMIT nonzerowrd	{ 
		  	  sql_subtype *t = sql_bind_localtype("wrd");
			  $$ = _newAtomNode( atom_int(SA, t, (lng)$2)); 
			}
 |  LIMIT param		{ $$ = $2; }
 ;

opt_offset:
	/* empty */	{ $$ = NULL; }
 |  OFFSET poswrd	{ 
		  	  sql_subtype *t = sql_bind_localtype("wrd");
			  $$ = _newAtomNode( atom_int(SA, t, (lng)$2)); 
			}
 |  OFFSET param	{ $$ = $2; }
 ;

sort_specification_list:
    ordering_spec	 { $$ = append_symbol(L(), $1); }
 |  sort_specification_list ',' ordering_spec
			 { $$ = append_symbol( $1, $3 ); }
 ;

ordering_spec:
    scalar_exp opt_asc_desc
	{ dlist *l = L();
	  append_symbol(l, $1);
	  append_int(l, $2);
	  $$ = _symbol_create_list(SQL_COLUMN, l ); }

 ;

opt_asc_desc:
    /* empty */ 	{ $$ = TRUE; }
 |  ASC			{ $$ = TRUE; }
 |  DESC		{ $$ = FALSE; }
 ;

predicate:
    comparison_predicate
 |  between_predicate
 |  like_predicate
 |  test_for_null
 |  in_predicate
 |  all_or_any_predicate
 |  existence_test
 |  scalar_exp
 ;

pred_exp:
    predicate
 ;

comparison_predicate:
    pred_exp COMPARISON pred_exp
		{ dlist *l = L();
		  append_symbol(l, $1);
		  append_string(l, $2);
		  append_symbol(l, $3);
		  $$ = _symbol_create_list(SQL_COMPARE, l ); }
 |  pred_exp '=' pred_exp
		{ dlist *l = L();
		  append_symbol(l, $1);
		  append_string(l, sa_strdup(SA, "="));
		  append_symbol(l, $3);
		  $$ = _symbol_create_list(SQL_COMPARE, l ); }
 ;

between_predicate:
    pred_exp NOT BETWEEN opt_bounds pred_exp AND pred_exp
		{ dlist *l = L();
		  append_symbol(l, $1);
		  append_int(l, $4);
		  append_symbol(l, $5);
		  append_symbol(l, $7);
		  $$ = _symbol_create_list(SQL_NOT_BETWEEN, l ); }
 |  pred_exp BETWEEN opt_bounds pred_exp AND pred_exp
		{ dlist *l = L();
		  append_symbol(l, $1);
		  append_int(l, $3);
		  append_symbol(l, $4);
		  append_symbol(l, $6);
		  $$ = _symbol_create_list(SQL_BETWEEN, l ); }
 ;

opt_bounds:
   /* empty */ 	{ $$ = 0; }
 | ASYMMETRIC 	{ $$ = 0; }
 | SYMMETRIC 	{ $$ = 1; }
 ;

like_predicate:
    pred_exp NOT LIKE like_exp
		{ dlist *l = L();
		  append_symbol(l, $1);
		  append_symbol(l, $4);
		  append_int(l, FALSE);  /* case sensitive */
		  $$ = _symbol_create_list( SQL_NOT_LIKE, l ); }
 |  pred_exp NOT ILIKE like_exp
		{ dlist *l = L();
		  append_symbol(l, $1);
		  append_symbol(l, $4);
		  append_int(l, TRUE);  /* case insensitive */
		  $$ = _symbol_create_list( SQL_NOT_LIKE, l ); }
 |  pred_exp LIKE like_exp
		{ dlist *l = L();
		  append_symbol(l, $1);
		  append_symbol(l, $3);
		  append_int(l, FALSE);  /* case sensitive */
		  $$ = _symbol_create_list( SQL_LIKE, l ); }
 |  pred_exp ILIKE like_exp
		{ dlist *l = L();
		  append_symbol(l, $1);
		  append_symbol(l, $3);
		  append_int(l, TRUE);  /* case insensitive */
		  $$ = _symbol_create_list( SQL_LIKE, l ); }
 ;

like_exp:
    scalar_exp
	{ dlist *l = L();
	  append_symbol(l, $1);
	  $$ = _symbol_create_list(SQL_ESCAPE, l ); }
 |  scalar_exp ESCAPE string
 	{ char *s = sql2str($3);
	  if (_strlen(s) != 1) {
		char *msg = sql_message("ESCAPE must be one character");
		yyerror(msg);
		_DELETE(msg)
		$$ = NULL;
		YYABORT;
	  } else {
		dlist *l = L();
		append_symbol(l, $1);
		append_string(l, s);
		$$ = _symbol_create_list(SQL_ESCAPE, l);
	  }
	}
 ;

test_for_null:
    scalar_exp IS NOT sqlNULL { $$ = _symbol_create_symbol( SQL_IS_NOT_NULL, $1 );}
 |  scalar_exp IS sqlNULL     { $$ = _symbol_create_symbol( SQL_IS_NULL, $1 ); }
 ;

in_predicate:
    pred_exp NOT sqlIN '(' value_commalist ')'
		{ dlist *l = L();
		  append_symbol(l, $1);
		  append_list(l, $5);
		  $$ = _symbol_create_list(SQL_NOT_IN, l ); }
 |  pred_exp sqlIN '(' value_commalist ')'
		{ dlist *l = L();
		  append_symbol(l, $1);
		  append_list(l, $4);
		  $$ = _symbol_create_list(SQL_IN, l ); }
 ;

all_or_any_predicate:
    pred_exp COMPARISON any_all_some subquery

		{ dlist *l = L();
		  append_symbol(l, $1);
		  append_string(l, $2);
		  append_symbol(l, $4);
		  append_int(l, $3);
		  $$ = _symbol_create_list(SQL_COMPARE, l ); }
 ;

any_all_some:
    ANY		{ $$ = 0; }
 |  SOME	{ $$ = 0; }
 |  ALL		{ $$ = 1; }
 ;

existence_test:
    EXISTS subquery 	{ $$ = _symbol_create_symbol( SQL_EXISTS, $2 ); }
/*|  NOT EXISTS subquery { $$ = _symbol_create_symbol( SQL_NOT_EXISTS, $3 ); }*/
 ;

subquery:
    '(' select_no_parens ')'	{ $$ = $2; }
 |  '(' VALUES row_commalist ')'	
				{ $$ = _symbol_create_list( SQL_VALUES, $3); }
 ;

	/* simple_scalar expressions */
simple_scalar_exp:
    value_exp
 |  scalar_exp '+' scalar_exp
			{ dlist *l = L();
			  append_list(l, 
			  	append_string(L(), sa_strdup(SA, "sql_add")));
	  		  append_symbol(l, $1);
	  		  append_symbol(l, $3);
	  		  $$ = _symbol_create_list( SQL_BINOP, l ); }
 |  scalar_exp '-' scalar_exp
			{ dlist *l = L();
			  append_list(l, 
			  	append_string(L(), sa_strdup(SA, "sql_sub")));
	  		  append_symbol(l, $1);
	  		  append_symbol(l, $3);
	  		  $$ = _symbol_create_list( SQL_BINOP, l ); }
 |  scalar_exp '*' scalar_exp
			{ dlist *l = L();
			  append_list(l, 
			  	append_string(L(), sa_strdup(SA, "sql_mul")));
	  		  append_symbol(l, $1);
	  		  append_symbol(l, $3);
	  		  $$ = _symbol_create_list( SQL_BINOP, l ); }
 |  scalar_exp '/' scalar_exp
			{ dlist *l = L();
			  append_list(l, 
			  	append_string(L(), sa_strdup(SA, "sql_div")));
	  		  append_symbol(l, $1);
	  		  append_symbol(l, $3);
	  		  $$ = _symbol_create_list( SQL_BINOP, l ); }
 |  scalar_exp '%' scalar_exp
			{ dlist *l = L();
			  append_list(l, 
			  	append_string(L(), sa_strdup(SA, "mod")));
	  		  append_symbol(l, $1);
	  		  append_symbol(l, $3);
	  		  $$ = _symbol_create_list( SQL_BINOP, l ); }
 |  scalar_exp '^' scalar_exp
			{ dlist *l = L();
			  append_list(l, 
			  	append_string(L(), sa_strdup(SA, "power")));
	  		  append_symbol(l, $1);
	  		  append_symbol(l, $3);
	  		  $$ = _symbol_create_list( SQL_BINOP, l ); }
 |  scalar_exp '&' scalar_exp
			{ dlist *l = L();
			  append_list(l, 
			  	append_string(L(), sa_strdup(SA, "bit_and")));
	  		  append_symbol(l, $1);
			  append_symbol(l, $3);
	  		  $$ = _symbol_create_list( SQL_BINOP, l ); }
 |  scalar_exp '|' scalar_exp
			{ dlist *l = L();
			  append_list(l, 
			  	append_string(L(), sa_strdup(SA, "bit_or")));
	  		  append_symbol(l, $1);
	  		  append_symbol(l, $3);
	  		  $$ = _symbol_create_list( SQL_BINOP, l ); }
 |  scalar_exp LEFT_SHIFT scalar_exp
			{ dlist *l = L();
			  append_list(l, 
			  	append_string(L(), sa_strdup(SA, "left_shift")));
	  		  append_symbol(l, $1);
	  		  append_symbol(l, $3);
	  		  $$ = _symbol_create_list( SQL_BINOP, l ); }
 |  scalar_exp RIGHT_SHIFT scalar_exp
			{ dlist *l = L();
			  append_list(l, 
			  	append_string(L(), sa_strdup(SA, "right_shift")));
	  		  append_symbol(l, $1);
	  		  append_symbol(l, $3);
	  		  $$ = _symbol_create_list( SQL_BINOP, l ); }
 |  '+' scalar_exp %prec UMINUS 
			{ $$ = $2; }
 |  '-' scalar_exp %prec UMINUS 
			{ 
 			  $$ = NULL;
			  assert($2->token != SQL_COLUMN || $2->data.lval->h->type != type_lng);
			  if ($2->token == SQL_COLUMN && $2->data.lval->h->type == type_int) {
				atom *a = sql_bind_arg(parm, $2->data.lval->h->data.i_val);
				if (!atom_neg(a))
					$$ = $2;
			  } 
			  if (!$$) {
				dlist *l = L();
			  	append_list(l, 
			  		append_string(L(), sa_strdup(SA, "sql_neg")));
	  		  	append_symbol(l, $2);
	  		  	$$ = _symbol_create_list( SQL_UNOP, l ); 
			  }
			}
 |  '(' search_condition ')' 	{ $$ = $2; }
 ;

scalar_exp:
    simple_scalar_exp 	{ $$ = $1; }
 |  subquery	%prec UMINUS
 ;

value_exp:
    atom
 |  user		{ $$ = _symbol_create_list( SQL_COLUMN, 
			  append_string(L(), sa_strdup(SA, "current_user"))); }
 |  CURRENT_ROLE	{ $$ = _symbol_create_list( SQL_COLUMN, 
			  append_string(L(), sa_strdup(SA, "current_role"))); }
 |  window_function
 |  column_ref 		{ $$ = _symbol_create_list( SQL_COLUMN, $1); }
 |  var_ref		
 |  aggr_ref
 |  func_ref
 |  NEXT VALUE FOR qname	{ $$ = _symbol_create_list( SQL_NEXT, $4); }
 |  datetime_funcs
 |  string_funcs
 |  case_exp
 |  cast_exp
 |  XML_value_function
 |  param
 |  array_element 
 | ARRAY '(' scalar_exp_list ')' {
	dlist *l = L();
	l = append_list(l,$3);
	$$ = _symbol_create_list( SQL_ARRAY, l);
	}
 | '(' scalar_exp_list ')' {
	dlist *l = L();
	l = append_list(l,$2);
	$$ = _symbol_create_list( SQL_ARRAY, l);
	}
 | '[' scalar_exp ']'
	{
		$$ = NULL;
	}
;

array_element:
  ident index_exp_list '.' ident		{ 
			dlist *l = L();
			l = append_string(l, $1);
			l = append_string(l, $4);
			l = append_list(l, $2);
			$$ = _symbol_create_list( SQL_INDEX, l);
			}
 ;

param:  
   '?'			
	{ 
    	  mvc *m = (mvc*)parm;
	  int nr = (m->params)?list_length(m->params):0;

	  sql_add_param(m, NULL, NULL);
	  $$ = _symbol_create_int( SQL_PARAMETER, nr ); 
	}

/*
<window function> ::= <window function type> OVER <window name or specification>

<window function type> ::=
		<rank function type> <left paren> <right paren>
	|	ROW_NUMBER <left paren> <right paren>
	|	<aggregate function>

<rank function type> ::= RANK | DENSE_RANK | PERCENT_RANK | CUME_DIST

<window name or specification> ::= <window name> | <in-line window specification>

<in-line window specification> ::= <window specification>


<window specification> ::= <left paren> <window specification details> <right paren>

<window specification details> ::=
                [ <existing window name> ] [ <window partition clause> ] [ <window order clause> ] [ <window frame clause> ]

<existing window name> ::= <window name>

<window partition clause> ::= PARTITION BY <window partition column reference list>

<window partition column reference list> ::= <window partition column reference> [ { <comma> <window partition column reference> }... ]

<window partition column reference> ::= <column reference> [ <collate clause> ]

<window order clause> ::= ORDER BY <sort specification list>

<window frame clause> ::= <window frame units> <window frame extent> [ <window frame exclusion> ]
*/

window_function: 
	window_function_type OVER '(' window_specification ')'
	{ $$ = _symbol_create_list( SQL_RANK, 
		append_list(append_symbol(L(), $1), $4)); }
  ;

window_function_type:
	RANK '(' ')' 	{ $$ = _symbol_create( SQL_RANK, $1 ); }
  |	aggr_ref
  ;

window_specification:
	window_partition_clause window_order_clause
	{ $$ = append_symbol(append_symbol(L(), $1), $2); }
  ;

window_partition_clause:
	/* empty */ 	{ $$ = NULL; }
  |	PARTITION BY column_ref_commalist
	{ $$ = _symbol_create_list( SQL_GROUPBY, $3 ); }
  ;

window_order_clause:
	/* empty */ 	{ $$ = NULL; }
  |	ORDER BY sort_specification_list
	{ $$ = _symbol_create_list( SQL_ORDERBY, $3 ); }
  ;

var_ref:
	AT ident 	{ $$ = _symbol_create( SQL_NAME, $2 ); }
 ;

func_ref:
    qfunc '(' ')'
	{ dlist *l = L();
  	  append_list(l, $1);
	  $$ = _symbol_create_list( SQL_OP, l ); }
|   qfunc '(' scalar_exp_list ')'
	{ dlist *l = L();
  	  append_list(l, $1);
	  if (dlist_length($3) == 1) {
  	  	append_symbol(l, $3->h->data.sym);
	  	$$ = _symbol_create_list( SQL_UNOP, l ); 
	  } else if (dlist_length($3) == 2) {
  	  	append_symbol(l, $3->h->data.sym);
  	  	append_symbol(l, $3->h->next->data.sym);
	  	$$ = _symbol_create_list( SQL_BINOP, l ); 
	  } else {
  	  	append_list(l, $3);
	  	$$ = _symbol_create_list( SQL_NOP, l ); 
	  }
	}
 ;

qfunc:
	func_ident		{ $$ = append_string(L(), $1); }
 |      ident '.' func_ident	{ $$ = append_string(
					append_string(L(), $1), $3);}
 ;

func_ident:
	IDENT 	{ $$ = $1; }
 |	LEFT	{ $$ = sa_strdup(SA, "left"); }
 |	RIGHT	{ $$ = sa_strdup(SA, "right"); }
 |	INSERT	{ $$ = sa_strdup(SA, "insert"); }
 ;

datetime_funcs:
    EXTRACT '(' datetime_field FROM scalar_exp ')'
			{ dlist *l = L();
			  const char *ident = datetime_field((itype)$3);
			  append_list(l,
  		  	  	append_string(L(), sa_strdup(SA, ident)));
  		  	  append_symbol(l, $5);
		  	  $$ = _symbol_create_list( SQL_UNOP, l ); }
 |  CURRENT_DATE opt_brackets
 			{ dlist *l = L();
			  append_list(l,
			  	append_string(L(), sa_strdup(SA, "current_date")));
	  		  $$ = _symbol_create_list( SQL_OP, l ); }
 |  CURRENT_TIME opt_brackets
 			{ dlist *l = L();
			  append_list(l,
			  	append_string(L(), sa_strdup(SA, "current_time")));
	  		  $$ = _symbol_create_list( SQL_OP, l ); }
 |  CURRENT_TIMESTAMP opt_brackets
 			{ dlist *l = L();
			  append_list(l,
			  	append_string(L(), sa_strdup(SA, "current_timestamp")));
	  		  $$ = _symbol_create_list( SQL_OP, l ); }
 |  LOCALTIME opt_brackets
 			{ dlist *l = L();
			  append_list(l,
			  	append_string(L(), sa_strdup(SA, "localtime")));
	  		  $$ = _symbol_create_list( SQL_OP, l ); }
 |  LOCALTIMESTAMP opt_brackets
 			{ dlist *l = L();
			  append_list(l,
			  	append_string(L(), sa_strdup(SA, "localtimestamp")));
	  		  $$ = _symbol_create_list( SQL_OP, l ); }
 ;

opt_brackets:
   /* empty */	{ $$ = 0; }
 | '(' ')'	{ $$ = 1; }
 ;

string_funcs:
    SUBSTRING '(' scalar_exp FROM scalar_exp FOR scalar_exp ')'
			{ dlist *l = L();
			  dlist *ops = L();
  		  	  append_list(l,
				append_string(L(), sa_strdup(SA, "substring")));
  		  	  append_symbol(ops, $3);
  		  	  append_symbol(ops, $5);
  		  	  append_symbol(ops, $7);
			  append_list(l, ops);
		  	  $$ = _symbol_create_list( SQL_NOP, l ); }
  | SUBSTRING '(' scalar_exp ',' scalar_exp ',' scalar_exp ')'
			{ dlist *l = L();
			  dlist *ops = L();
  		  	  append_list(l,
  		  	  	append_string(L(), sa_strdup(SA, "substring")));
  		  	  append_symbol(ops, $3);
  		  	  append_symbol(ops, $5);
  		  	  append_symbol(ops, $7);
			  append_list(l, ops);
		  	  $$ = _symbol_create_list( SQL_NOP, l ); }
  | SUBSTRING '(' scalar_exp FROM scalar_exp ')'
			{ dlist *l = L();
  		  	  append_list(l,
  		  	  	append_string(L(), sa_strdup(SA, "substring")));
  		  	  append_symbol(l, $3);
  		  	  append_symbol(l, $5);
		  	  $$ = _symbol_create_list( SQL_BINOP, l ); }
  | SUBSTRING '(' scalar_exp ',' scalar_exp ')'
			{ dlist *l = L();
  		  	  append_list(l,
  		  	  	append_string(L(), sa_strdup(SA, "substring")));
  		  	  append_symbol(l, $3);
  		  	  append_symbol(l, $5);
		  	  $$ = _symbol_create_list( SQL_BINOP, l ); }
  | POSITION '(' scalar_exp sqlIN scalar_exp ')'
			{ dlist *l = L();
  		  	  append_list(l,
  		  	  	append_string(L(), sa_strdup(SA, "locate")));
  		  	  append_symbol(l, $3);
  		  	  append_symbol(l, $5);
		  	  $$ = _symbol_create_list( SQL_BINOP, l ); }
  | scalar_exp CONCATSTRING scalar_exp
			{ dlist *l = L();
  		  	  append_list(l,
  		  	  	append_string(L(), sa_strdup(SA, "concat")));
  		  	  append_symbol(l, $1);
  		  	  append_symbol(l, $3);
		  	  $$ = _symbol_create_list( SQL_BINOP, l ); }
 ;

column_exp_commalist:
    column_exp 		{ $$ = append_symbol(L(), $1 ); }
 |  column_exp_commalist ',' column_exp
			{ $$ = append_symbol( $1, $3 ); }
 ;

column_exp:
    '*'
		{ dlist *l = L();
  		  append_string(l, NULL);
  		  append_string(l, NULL);
  		  $$ = _symbol_create_list( SQL_TABLE, l ); }
 |  ident '.' '*'
		{ dlist *l = L();
  		  append_string(l, $1);
  		  append_string(l, NULL);
  		  $$ = _symbol_create_list( SQL_TABLE, l ); }
 |  null opt_alias_name
		{ dlist *l = L();
  		  append_symbol(l, $1 );
  		  append_string(l, $2);
  		  $$ = _symbol_create_list( SQL_COLUMN, l ); }
 |  search_condition opt_alias_name
		{ dlist *l = L();
  		  append_symbol(l, $1);
  		  append_string(l, $2);
  		  $$ = _symbol_create_list( SQL_COLUMN, l ); }
 ;

opt_alias_name:
    /* empty */	{ $$ = NULL; }
 |  AS ident	{ $$ = $2; }
 ;

atom:
    literal
	{ 
	  mvc *m = (mvc*)parm;
	
	  if (m->emode == m_normal && m->caching) { 
	  	/* replace by argument */
	  	AtomNode *an = (AtomNode*)$1;
	
	  	sql_add_arg( m, an->a);
		an->a = NULL;
	  	/* we miss use SQL_COLUMN also for param's, maybe
	     		change SQL_COLUMN to SQL_IDENT */
 	  	$$ = _symbol_create_list( SQL_COLUMN,
			append_int(L(), m->argc-1));
	   } else {
	  	AtomNode *an = (AtomNode*)$1;
		atom *a = an->a; 
		an->a = atom_dup(SA, a); 
		$$ = $1;
	   }
	}
 ;


/* change to set function */
aggr_ref:
    AGGR '(' '*' ')'
		{ dlist *l = L();
  		  append_string(l, $1);
  		  append_int(l, FALSE);
  		  append_symbol(l, NULL);
		  $$ = _symbol_create_list( SQL_AGGR, l ); }
 |  AGGR '(' ident '.' '*' ')'
		{ dlist *l = L();
  		  append_string(l, $1);
  		  append_int(l, FALSE);
  		  append_symbol(l, NULL);
		  $$ = _symbol_create_list( SQL_AGGR, l ); }
 |  AGGR '(' DISTINCT column_ref ')'
		{ dlist *l = L();
  		  append_string(l, $1);
  		  append_int(l, TRUE);
  		  append_symbol(l, _symbol_create_list(SQL_COLUMN, $4));
		  $$ = _symbol_create_list( SQL_AGGR, l ); }
 |  AGGR '(' DISTINCT case_scalar_exp ')'
		{ dlist *l = L();
  		  append_string(l, $1);
  		  append_int(l, TRUE);
  		  append_symbol(l, $4);
		  $$ = _symbol_create_list( SQL_AGGR, l ); }
 |  AGGR '(' ALL case_scalar_exp ')'
		{ dlist *l = L();
  		  append_string(l, $1);
  		  append_int(l, FALSE);
  		  append_symbol(l, $4);
		  $$ = _symbol_create_list( SQL_AGGR, l ); }
 |  AGGR '(' case_scalar_exp ')'
		{ dlist *l = L();
  		  append_string(l, $1);
  		  append_int(l, FALSE);
  		  append_symbol(l, $3);
		  $$ = _symbol_create_list( SQL_AGGR, l ); }
 |  XML_aggregate
 ;

opt_sign:
   '+'		{ $$ = 1; }
 | '-' 		{ $$ = -1; }
 | /* empty */	{ $$ = 1; }
 ;

tz:
	WITH TIME ZONE	{ $$ = 1; }
 | /* empty */		{ $$ = 0; }
 ;

/* note: the maximum precision for both time and timestamp should be equal
 *       and at minimum 6.  The SQL standard prescribes that at least two
 *       fractional precisions are supported: 0 and 6, where 0 is the
 *       default for time, and 6 the default precision for timestamp.
 *       It might be nice to check for a certain maximum of precision in
 *       the future here.
 */
time_precision:
	'(' intval ')' 	{ $$ = $2+1; }
/* a time defaults to a fractional precision of 0 */
 | /* empty */		{ $$ = 0+1; }
 ;

timestamp_precision:
	'(' intval ')' 	{ $$ = $2+1; }
/* a timestamp defaults to a fractional precision of 6 */
 | /* empty */		{ $$ = 6+1; }
 ;

datetime_type:
    sqlDATE		{ sql_find_subtype(&$$, "date", 0, 0); }
 |  TIME time_precision tz 	
			{ if ($3)
				sql_find_subtype(&$$, "timetz", $2, 0); 
			  else
				sql_find_subtype(&$$, "time", $2, 0); 
			}
 |  TIMESTAMP timestamp_precision tz 
			{ if ($3)
				sql_find_subtype(&$$, "timestamptz", $2, 0); 
			  else
				sql_find_subtype(&$$, "timestamp", $2, 0); 
			}
 ;

non_second_datetime_field:
    YEAR		{ $$ = iyear; }
 |  MONTH		{ $$ = imonth; }
 |  DAY			{ $$ = iday; }
 |  HOUR		{ $$ = ihour; }
 |  MINUTE		{ $$ = imin; }
 ;

datetime_field:
    non_second_datetime_field
 |  SECOND		{ $$ = isec; }
 ;

start_field:
    non_second_datetime_field time_precision
		{ $$ = append_int(
			 	append_int( L(), $1), $2-1);  }
 ;

end_field:
    non_second_datetime_field
		{ $$ = append_int(
			 	append_int( L(), $1), 0);  }
 |  SECOND time_precision
		{ $$ = append_int(
			 	append_int( L(), isec), $2-1);  }
 ;

single_datetime_field:
    non_second_datetime_field time_precision
		{ $$ = append_int(
			 	append_int( L(), $1), $2-1);  }
 |  SECOND time_precision
		{ $$ = append_int(
			 	append_int( L(), isec), $2-1);  }
 ;

interval_qualifier:
    start_field TO end_field
	{ $$ =  append_list(
			append_list( L(), $1), $3 ); }
 |  single_datetime_field
	{ $$ =  append_list( L(), $1); }
 ;

interval_type:
    INTERVAL interval_qualifier	{
		int sk, ek;
		mvc *m = (mvc*)parm;
	  	int tpe;

		$$.type = NULL;
	  	if ( (tpe = parse_interval_qualifier( m, $2, &sk, &ek )) < 0){
			yyerror("incorrect interval");
			YYABORT;
	  	} else {
			int d = inttype2digits(sk, ek);
			if (tpe == 0){
				sql_find_subtype(&$$, "month_interval", d, 0);
			} else {
				sql_find_subtype(&$$, "sec_interval", d, 0);
			}
	  	}
	}
 ;

user:
    USER 
 |  SESSION_USER
 |  CURRENT_USER 
 ;

literal:
    string 	{ char *s = sql2str($1);
		  int len = _strlen(s);
		  sql_subtype t;
		  sql_find_subtype(&t, "char", len, 0 );
		  $$ = _newAtomNode( _atom_string(&t, s)); }

 |  HEXADECIMAL { int len = _strlen($1), i = 2, err = 0;
		  char * hexa = $1;
	 	  sql_subtype t;
		  long res = 0;

		  while (i<len)
		  {
			res <<= 4;
			if ('0'<= hexa[i] && hexa[i] <= '9')
				res = res + (hexa[i] - '0');
			else if ('A' <= hexa[i] && hexa[i] <= 'F')
				res = res + (hexa[i] - 'A' + 10);
			else if ('a' <= hexa[i] && hexa[i] <= 'f')
				res = res + (hexa[i] - 'a' + 10);
			else
				err = 1; 
		  	i++;
		  }
		
		  if ( i >= 2 && i <= 6)
		  	sql_find_subtype(&t, "smallint", 16, 0);
		  else if ( i > 6 && i <= 10)
		  	sql_find_subtype(&t, "int", 32, 0);
		  else if ( i > 10 && i <= 18)
		  	sql_find_subtype(&t, "bigint", 64, 0);
		  else
			err = 1;
		  
		  if (err) {
			char *msg = sql_message("invalid hexadecimal number or hexadecimal too large (%s)", $1);

			yyerror(msg);
			_DELETE(msg);
			$$ = NULL;
			YYABORT;
		  } else {
			$$ = _newAtomNode( atom_int(SA, &t, res));
		  }
		}
 |  sqlINT
		{ int digits = _strlen($1), err = 0, len = sizeof(lng);
		  lng value, *p = &value;
		  sql_subtype t;

		  lngFromStr($1, &len, &p);
		  if (value == lng_nil)
		  	err = 2;

		  /* find the most suitable data type for the given number */
		  if (!err) {
		    int bits = digits2bits(digits);
		    if (value > GDK_bte_min && value <= GDK_bte_max)
		  	  sql_find_subtype(&t, "tinyint", bits, 0 );
		    else if (value > GDK_sht_min && value <= GDK_sht_max)
		  	  sql_find_subtype(&t, "smallint", bits, 0 );
		    else if (value > GDK_int_min && value <= GDK_int_max)
		  	  sql_find_subtype(&t, "int", bits, 0 );
		    else if ((value > GDK_lng_min && value <= GDK_lng_max))
		  	  sql_find_subtype(&t, "bigint", bits, 0 );
		    else
			  err = 1;
		  }

		  if (err) {
			char *msg = sql_message("integer value too large or not a number (%s)", $1);

			yyerror(msg);
			_DELETE(msg);
			$$ = NULL;
			YYABORT;
		  } else {
		  	$$ = _newAtomNode( atom_int(SA, &t, value));
		  }
		}
 |  INTNUM
		{ char *s = strip_extra_zeros(sa_strdup(SA, $1));
		  char *dot = strchr(s, '.');
		  int digits = _strlen(s) - 1;
		  int scale = digits - (int) (dot-s);
		  sql_subtype t;

		  if (digits <= 0)
			digits = 1;
		  if (digits <= 18) {
		  	double val = strtod($1,NULL);
		  	lng value = decimal_from_str(s);

		  	if (*s == '+' || *s == '-')
				digits --;
		  	sql_find_subtype(&t, "decimal", digits, scale );
		  	$$ = _newAtomNode( atom_dec(SA, &t, value, val)); 
		   } else { 
		  	double val = strtod($1,NULL);

		  	sql_find_subtype(&t, "double", 51, 0 );
		  	$$ = _newAtomNode(atom_float(SA, &t, val)); 
		   }
		}
 |  APPROXNUM
		{ sql_subtype t;
		  double val = strtod($1,NULL);

		  sql_find_subtype(&t, "double", 51, 0 );
		  $$ = _newAtomNode(atom_float(SA, &t, val)); }
 |  sqlDATE string
		{ sql_subtype t;
		  atom *a;
		  int r;

 		  r = sql_find_subtype(&t, "date", 0, 0 );
		  if (!r || (a = atom_general(SA, &t, $2)) == NULL) {
			char *msg = sql_message("incorrect date value (%s)", $2);

			yyerror(msg);
			_DELETE(msg);
			$$ = NULL;
			YYABORT;
		  } else {
		  	$$ = _newAtomNode(a);
		} }
 |  TIME time_precision tz string
		{ sql_subtype t;
		  atom *a;
		  int r;

	          r = sql_find_subtype(&t, ($3)?"timetz":"time", $2, 0);
		  if (!r || (a = atom_general(SA, &t, $4)) == NULL) {
			char *msg = sql_message("incorrect time value (%s)", $4);

			yyerror(msg);
			_DELETE(msg);
			$$ = NULL;
			YYABORT;
		  } else {
		  	$$ = _newAtomNode(a);
		} }
 |  TIMESTAMP timestamp_precision tz string
		{ sql_subtype t;
		  atom *a;
		  int r;

 		  r = sql_find_subtype(&t, ($3)?"timestamptz":"timestamp",$2,0);
		  if (!r || (a = atom_general(SA, &t, $4)) == NULL) {
			char *msg = sql_message("incorrect timestamp value (%s)", $4);

			yyerror(msg);
			_DELETE(msg);
			$$ = NULL;
			YYABORT;
		  } else {
		  	$$ = _newAtomNode(a);
		} }
 |  interval_expression
 |  blob string
		{ sql_subtype t;
		  atom *a= 0;
		  int r;

		  $$ = NULL;
 		  r = sql_find_subtype(&t, "blob", 0, 0);
	          if (r && (a = atom_general(SA, &t, $2)) != NULL)
			$$ = _newAtomNode(a);
		  if (!$$) {
			char *msg = sql_message("incorrect blob %s", $2);

			yyerror(msg);
			_DELETE(msg);
			YYABORT;
		  }
		}
 |  aTYPE string
		{ sql_subtype t;
		  atom *a= 0;
		  int r;

		  $$ = NULL;
		  r = sql_find_subtype(&t, $1, 0, 0);
	          if (r && (a = atom_general(SA, &t, $2)) != NULL)
			$$ = _newAtomNode(a);
		  if (!$$) {
			char *msg = sql_message("incorrect %s %s", $1, $2);

			yyerror(msg);
			_DELETE(msg);
			YYABORT;
		  }
		}
 | type_alias string
		{ sql_subtype t; 
		  atom *a = 0;
		  int r;

		  $$ = NULL;
		  r = sql_find_subtype(&t, $1, 0, 0);
	          if (r && (a = atom_general(SA, &t, $2)) != NULL)
			$$ = _newAtomNode(a);
		  if (!$$) {
			char *msg = sql_message("incorrect %s %s", $1, $2);

			yyerror(msg);
			_DELETE(msg);
			YYABORT;
		  }
		}
 | IDENT string
		{ mvc *m = (mvc*)parm;
		  sql_type *t = mvc_bind_type(m, $1);
		  atom *a;

		  $$ = NULL;
		  if (t) {
		  	sql_subtype tpe;
			sql_init_subtype(&tpe, t, 0, 0);
			a = atom_general(SA, &tpe, $2);
			if (a)
				$$ = _newAtomNode(a);
		  }
		  if (!t || !$$) {
			char *msg = sql_message("type (%s) unknown", $1);

			yyerror(msg);
			_DELETE(msg);
			YYABORT;
		  }
		}
 |  BOOL_FALSE
		{ sql_subtype t;
		  sql_find_subtype(&t, "boolean", 0, 0 );
		  $$ = _newAtomNode( atom_bool(SA, &t, FALSE)); }
 |  BOOL_TRUE
		{ sql_subtype t;
		  sql_find_subtype(&t, "boolean", 0, 0 );
		  $$ = _newAtomNode( atom_bool(SA, &t, TRUE)); }
 ;

interval_expression:
   INTERVAL opt_sign string interval_qualifier { 
		sql_subtype t;
		int sk, ek, tpe;
		mvc *m = (mvc*)parm;
	  	lng i = 0;
		int r = 0;

		$$ = NULL;
	  	if ( (tpe = parse_interval_qualifier( m, $4, &sk, &ek )) < 0){
			yyerror("incorrect interval");
			YYABORT;
	  	} else {
			int d = inttype2digits(sk, ek);
			if (tpe == 0){
				r=sql_find_subtype(&t, "month_interval", d, 0);
			} else {
				r=sql_find_subtype(&t, "sec_interval", d, 0);
			}
	  	}
	  	if (!r || (tpe = parse_interval( m, $2, $3, sk, ek, &i)) < 0) { 
			yyerror("incorrect interval");
			$$ = NULL;
			YYABORT;
	  	} else {
			/* count the number of digits in the input */
			lng cpyval = i, inlen = 1;

			cpyval /= qualifier2multiplier(ek);
			while (cpyval /= 10)
				inlen++;
		    	if (inlen > t.digits) {
				char *msg = sql_message("incorrect interval (%d > %d)", inlen, t.digits);
				yyerror(msg);
				$$ = NULL;
				YYABORT;
			}
	  		$$ = _newAtomNode( atom_int(SA, &t, i));
	  	}
	}

	/* miscellaneous */
 ;

qname:
    ident			{ $$ = append_string(L(), $1); }
 |  ident '.' ident		{ mvc *m = (mvc*)parm;
				  m->scanner.schema = $1;
				  $$ = append_string(
					append_string(L(), $1), $3);}
 |  ident '.' ident '.' ident	{ mvc *m = (mvc*)parm;
				  m->scanner.schema = $1;
				  $$ = append_string(
					append_string(
						append_string(L(), $1), 
						$3), 
					$5)
				;}
 ;

column_ref:
    ident		{ $$ = append_string(
				L(), $1); }

 |  ident '.' ident	{ $$ = append_string(
				append_string(
				 L(), $1), $3);}

 |  ident '.' ident '.' ident
    			{ $$ = append_string(
				append_string(
				 append_string(
				  L(), $1), $3), $5);}
 ;

index_exp_list :
	index_exp
	{
		$$= $1;
	}
  | index_exp_list index_exp
	{
		$$= append_list($1,$2);
	}

index_exp :
	'[' index_term ':' index_term ':' index_term ']'
	{
		dlist *l = L();
		$$= l;
	}
	| '[' index_term ':' index_term ']'
	{
		dlist *l = L();
		$$= l;
	}
	| '[' index_term ']'
	{
		dlist *l = L();
		$$= l;
	}
;

index_term :
	scalar_exp
	{
		$$= L();
	}
  | '*'
	{
		$$= NULL;
	}

cast_exp:
     CAST '(' cast_value AS data_type ')'
 	{ dlist *l = L();
	  append_symbol(l, $3);
	  append_type(l, &$5);
	  $$ = _symbol_create_list( SQL_CAST, l ); }
 |
     CONVERT '(' cast_value ',' data_type ')'
 	{ dlist *l = L();
	  append_symbol(l, $3);
	  append_type(l, &$5);
	  $$ = _symbol_create_list( SQL_CAST, l ); }
 ;

cast_value:
  	search_condition
 | 	null	 
 ;

case_exp:
     NULLIF '(' scalar_exp ',' scalar_exp ')'
		{ $$ = _symbol_create_list(SQL_NULLIF,
		   append_symbol(
		    append_symbol(
		     L(), $3), $5)); }
 |   COALESCE '(' case_scalar_exp_list ')'
		{ $$ = _symbol_create_list(SQL_COALESCE, $3); }
 |   CASE scalar_exp when_value_list case_opt_else END
		{ $$ = _symbol_create_list(SQL_CASE,
		   append_symbol(
		    append_list(
		     append_symbol(
		      L(),$2),$3),$4)); }
 |   CASE when_search_list case_opt_else END
		 { $$ = _symbol_create_list(SQL_CASE,
		   append_symbol(
		    append_list(
		     L(),$2),$3)); }
 ;

scalar_exp_list:
    simple_atom
			{ $$ = append_symbol( L(), $1); }
 |  scalar_exp_list ',' simple_atom
			{ $$ = append_symbol( $1, $3); }
 ;

case_scalar_exp_list: /* at least 2 scalar_exp (or null) */
    simple_atom ',' simple_atom
			{ $$ = append_symbol( L(), $1);
			  $$ = append_symbol( $$, $3);
			}
 |  case_scalar_exp_list ',' simple_atom
			{ $$ = append_symbol( $1, $3); }
 ;


when_value:
    WHEN scalar_exp THEN simple_atom
			{ $$ = _symbol_create_list( SQL_WHEN,
			   append_symbol(
			    append_symbol(
			     L(), $2),$4)); }
 ;

when_value_list:
    when_value
			{ $$ = append_symbol( L(), $1);}
 |  when_value_list when_value
			{ $$ = append_symbol( $1, $2); }
 ;

when_search:
    WHEN search_condition THEN simple_atom
			{ $$ = _symbol_create_list( SQL_WHEN,
			   append_symbol(
			    append_symbol(
			     L(), $2),$4)); }
 ;

when_search_list:
    when_search
			{ $$ = append_symbol( L(), $1); }
 |  when_search_list when_search
			{ $$ = append_symbol( $1, $2); }
 ;

case_opt_else:
    /* empty */	        { $$ = NULL; }
 |  ELSE scalar_exp	{ $$ = $2; }
 |  ELSE sqlNULL 	{ $$ = _newAtomNode(NULL); }
 ;

case_scalar_exp:
    sqlNULL		{ $$ = _newAtomNode(NULL); }
 |  scalar_exp	
 ;
		/* data types, more types to come */

nonzero:
	intval
		{ $$ = $1;
		  if ($$ <= 0) {
			$$ = -1;
			yyerror("Positive value greater than 0 expected");
			YYABORT;
		  }
		}
	;

nonzerolng:
	lngval
		{ $$ = $1;
		  if ($$ <= 0) {
			$$ = -1;
			yyerror("Positive value greater than 0 expected");
			YYABORT;
		  }
		}
	;

nonzerowrd:
	wrdval
		{ $$ = $1;
		  if ($$ <= 0) {
			$$ = -1;
			yyerror("Positive value greater than 0 expected");
			YYABORT;
		  }
		}
	;

poslng:
	lngval 	{ $$ = $1;
		  if ($$ < 0) {
			$$ = -1;
			yyerror("Positive value expected");
			YYABORT;
		  }
		}
	;

poswrd:
	wrdval  { $$ = $1;
		  if ($$ < 0) {
			$$ = -1;
			yyerror("Positive value expected");
			YYABORT;
		  }
		}
	;

posint:
	intval 	{ $$ = $1;
		  if ($$ < 0) {
			$$ = -1;
			yyerror("Positive value expected");
			YYABORT;
		  }
		}
	;

data_type:
    CHARACTER
			{ sql_find_subtype(&$$, "char", 1, 0); }
 |  varchar
			{ $$.type = NULL;
			  yyerror("CHARACTER VARYING needs a mandatory length specification");
			  YYABORT;
			}
 |  clob		{ sql_find_subtype(&$$, "clob", 0, 0); }
 |  CHARACTER '(' nonzero ')'
			{ sql_find_subtype(&$$, "char", $3, 0); }
 |  varchar '(' nonzero ')'
			{ sql_find_subtype(&$$, "varchar", $3, 0); }
 |  clob '(' nonzero ')'
			{ sql_find_subtype(&$$, "clob", $3, 0);
			  /* NOTE: CLOB may be called as CLOB(2K) which is equivalent
			   *       to CLOB(2048).  Due to 'nonzero' it is not possible
			   *       to enter this as the parser rejects it.  However it
			   *       might be a ToDo for the future.
			   *       See p. 125 SQL-99
			   */
			}
 |  blob		{ sql_find_subtype(&$$, "blob", 0, 0); }
 |  blob '(' nonzero ')'
			{ sql_find_subtype(&$$, "blob", $3, 0);
			  /* NOTE: BLOB may be called as BLOB(2K) which is equivalent
			   *       to BLOB(2048).  Due to 'nonzero' it is not possible
			   *       to enter this as the parser rejects it.  However it
			   *       might be a ToDo for the future.
			   *       See p. 85 SQL-99
			   */
			}
 |  TINYINT		{ sql_find_subtype(&$$, "tinyint", 0, 0); }
 |  SMALLINT		{ sql_find_subtype(&$$, "smallint", 0, 0); }
 |  sqlINTEGER		{ sql_find_subtype(&$$, "int", 0, 0); }
 |  BIGINT		{ sql_find_subtype(&$$, "bigint", 0, 0); }

 |  sqlDECIMAL		{ sql_find_subtype(&$$, "decimal", 1, 0); }
 |  sqlDECIMAL '(' nonzero ')'
			{ 
			  int d = $3;
			  if (d > 18) {
				char *msg = sql_message("decimal of %d digits are not supported", d);
				yyerror(msg);
				_DELETE(msg);
				$$.type = NULL;
				YYABORT;
			  } else {
			        sql_find_subtype(&$$, "decimal", d, 0); 
			  }
			}
 |  sqlDECIMAL '(' nonzero ',' posint ')'
			{ 
			  int d = $3;
			  int s = $5;
			  if (s > d || d > 18) {
				char *msg = NULL;
				if (s > d)
					msg = sql_message("scale (%d) should be less or equal to the precision (%d)", s, d);
				else
					msg = sql_message("decimal(%d,%d) isn't supported because P=%d > 18", d, s, d);
				yyerror(msg);
				_DELETE(msg);
				$$.type = NULL;
				YYABORT;
			  } else {
				sql_find_subtype(&$$, "decimal", d, s);
			  }
			}
 |  sqlFLOAT		{ sql_find_subtype(&$$, "double", 0, 0); }
 |  sqlFLOAT '(' nonzero ')'
			{ if ($3 > 0 && $3 <= 24) {
				sql_find_subtype(&$$, "real", $3, 0);
			  } else if ($3 > 24 && $3 <= 53) {
				sql_find_subtype(&$$, "double", $3, 0);
			  } else {
				char *msg = sql_message("number of digits for FLOAT values should be between 1 and 53");

				yyerror(msg);
				_DELETE(msg);
				$$.type = NULL;
				YYABORT;
			  }
			}
 |  sqlFLOAT '(' intval ',' intval ')'
			{ if ($5 >= $3) {
				char *msg = sql_message("precision(%d) should be less than number of digits(%d)", $5, $3);

				yyerror(msg);
				_DELETE(msg);
				$$.type = NULL;
				YYABORT;
			  } else if ($3 > 0 && $3 <= 24) {
				sql_find_subtype(&$$, "real", $3, $5);
			  } else if ($3 > 24 && $3 <= 53) {
				sql_find_subtype(&$$, "double", $3, $5);
			  } else {
				char *msg = sql_message("number of digits for FLOAT values should be between 1 and 53");
				yyerror(msg);
				_DELETE(msg);
				$$.type = NULL;
				YYABORT;
			  }
			}
 | sqlDOUBLE 		{ sql_find_subtype(&$$, "double", 0, 0); }
 | sqlDOUBLE PRECISION	{ sql_find_subtype(&$$, "double", 0, 0); }
 | sqlREAL 		{ sql_find_subtype(&$$, "real", 0, 0); }
 | datetime_type
 | interval_type
 | aTYPE		{ sql_find_subtype(&$$, $1, 0, 0); }
 | aTYPE '(' nonzero ')'
			{ sql_find_subtype(&$$, $1, $3, 0); }
 | type_alias 		{ sql_find_subtype(&$$, $1, 0, 0); }
 | type_alias '(' nonzero ')'
			{ sql_find_subtype(&$$, $1, $3, 0); }
 | type_alias '(' intval ',' intval ')'
			{ if ($5 >= $3) {
				char *msg = sql_message("precision(%d) should be less than number of digits(%d)", $5, $3);

				yyerror(msg);
				_DELETE(msg);
				$$.type = NULL;
				YYABORT;
			  } else {
			 	sql_find_subtype(&$$, $1, $3, $5);
			  }
			}
 | IDENT		{ mvc *m = (mvc*)parm;
			  sql_type *t = mvc_bind_type(m, $1);
			  if (!t) {
				char *msg = sql_message("type (%s) unknown", $1);

				yyerror(msg);
				_DELETE(msg);
				$$.type = NULL;
				YYABORT;
			  } else {
				sql_init_subtype(&$$, t, 0, 0);
			  }
			}

 | IDENT '(' nonzero ')'
			{ mvc *m = (mvc*)parm;
			  sql_type *t = mvc_bind_type(m, $1);
			  if (!t) {
				char *msg = sql_message("type (%s) unknown", $1);

				yyerror(msg);
				_DELETE(msg);
				$$.type = NULL;
				YYABORT;
			  } else {
				sql_init_subtype(&$$, t, $3, 0);
			  }
			}
 | ARRAY '(' array_element_list ')' {
	/* use a fake type  for now */
	sql_find_subtype(&$$, "int", 0, 0);
	}
 ;

array_element_list:
	column_def
 | array_element_list ',' column_def
;

type_alias:
 ALIAS
	{ 	char *t = sql_bind_alias($1);
	  	if (!t) {
			char *msg = sql_message("type (%s) unknown", $1);

			yyerror(msg);
			_DELETE(msg);
			$$ = NULL;
			YYABORT;
		}
		$$ = t;
	}
 ;

varchar:
	VARCHAR				{ $$ = $1; }
 |	CHARACTER VARYING		{ $$ = $1; }
;

clob:
	CLOB				{ $$ = $1; }
 |	sqlTEXT				{ $$ = $1; }
 |	CHARACTER LARGE OBJECT		{ $$ = $1; }
;
blob:
	sqlBLOB				{ $$ = $1; }
 |	BINARY LARGE OBJECT		{ $$ = $1; }
;

column:			ident ;

authid: 		restricted_ident ;

restricted_ident:
    IDENT	{ $$ = $1; }
 |  aTYPE	{ $$ = $1; }
 |  ALIAS	{ $$ = $1; }
 |  AGGR	{ $$ = $1; } 	/* without '(' */
 |  RANK	{ $$ = $1; }	/* without '(' */
 ;

ident:
    IDENT	{ $$ = $1; }
 |  aTYPE	{ $$ = $1; }
 |  ALIAS	{ $$ = $1; }
 |  AGGR	{ $$ = $1; } 	/* without '(' */
 |  RANK	{ $$ = $1; }	/* without '(' */
 |  non_reserved_word
 ;

non_reserved_word:  /* (lexicographically sorted for convenience) */
  LARGE		{ $$ = sa_strdup(SA, "large"); }	/* sloppy: officially reserved */
| sqlNAME	{ $$ = sa_strdup(SA, "name"); }
| OBJECT	{ $$ = sa_strdup(SA, "object"); }	/* sloppy: officially reserved */
| PASSWORD	{ $$ = sa_strdup(SA, "password"); }	/* neither reserved nor non-reserv. */
| PATH		{ $$ = sa_strdup(SA, "path"); }		/* sloppy: officially reserved */
| PRECISION 	{ $$ = sa_strdup(SA, "precision"); }	/* sloppy: officially reserved */
| PRIVILEGES	{ $$ = sa_strdup(SA, "privileges"); }	/* sloppy: officially reserved */
| ROLE		{ $$ = sa_strdup(SA, "role"); }	 	/* neither reserved nor non-reserv. */
| sqlSIZE	{ $$ = sa_strdup(SA, "size"); }		/* sloppy: officially reserved */
| TYPE		{ $$ = sa_strdup(SA, "type"); }
| RELEASE	{ $$ = sa_strdup(SA, "release"); }	/* sloppy: officially reserved */
| VALUE		{ $$ = sa_strdup(SA, "value"); }	/* sloppy: officially reserved */
| ZONE		{ $$ = sa_strdup(SA, "zone"); }		/* sloppy: officially reserved */

|  CACHE	{ $$ = sa_strdup(SA, "cache"); }
|  DATA 	{ $$ = sa_strdup(SA, "data"); }
|  DIAGNOSTICS 	{ $$ = sa_strdup(SA, "diagnostics"); }
|  MATCH	{ $$ = sa_strdup(SA, "match"); }
|  OPTIONS	{ $$ = sa_strdup(SA, "options"); }
|  ROW		{ $$ = sa_strdup(SA, "row"); }
|  KEY		{ $$ = sa_strdup(SA, "key"); }
|  LANGUAGE	{ $$ = sa_strdup(SA, "language"); }
|  LEVEL	{ $$ = sa_strdup(SA, "level"); }
|  sqlSESSION	{ $$ = sa_strdup(SA, "session"); }
|  sqlDATE	{ $$ = sa_strdup(SA, "date"); }
|  TIME 	{ $$ = sa_strdup(SA, "time"); }
|  TIMESTAMP	{ $$ = sa_strdup(SA, "timestamp"); }
|  INTERVAL	{ $$ = sa_strdup(SA, "interval"); }

|  PREPARE	{ $$ = sa_strdup(SA, "prepare"); }
|  EXECUTE	{ $$ = sa_strdup(SA, "execute"); }
|  SQL_EXPLAIN	{ $$ = sa_strdup(SA, "explain"); }
|  SQL_DEBUG	{ $$ = sa_strdup(SA, "debug"); }
|  SQL_TRACE	{ $$ = sa_strdup(SA, "trace"); }
|  sqlTEXT     	{ $$ = sa_strdup(SA, "text"); }
|  AUTO_COMMIT	{ $$ = sa_strdup(SA, "auto_commit"); }
/* SQL/XML non reserved words */
|  STRIP	{ $$ = sa_strdup(SA, "strip"); }
|  WHITESPACE	{ $$ = sa_strdup(SA, "whitespace"); }
|  PASSING	{ $$ = sa_strdup(SA, "passing"); }
|  NIL		{ $$ = sa_strdup(SA, "nil"); }
|  REF		{ $$ = sa_strdup(SA, "ref"); }
|  ABSENT	{ $$ = sa_strdup(SA, "absent"); }
|  EMPTY	{ $$ = sa_strdup(SA, "empty"); }
|  DOCUMENT	{ $$ = sa_strdup(SA, "document"); }
|  ELEMENT	{ $$ = sa_strdup(SA, "element"); }
|  CONTENT	{ $$ = sa_strdup(SA, "content"); }
|  NAMESPACE	{ $$ = sa_strdup(SA, "namespace"); }
|  RETURNING	{ $$ = sa_strdup(SA, "returning"); }
|  LOCATION	{ $$ = sa_strdup(SA, "location"); }
|  ID		{ $$ = sa_strdup(SA, "id"); }
|  ACCORDING	{ $$ = sa_strdup(SA, "according"); }
|  URI		{ $$ = sa_strdup(SA, "uri"); }
;

name_commalist:
    ident	{ $$ = append_string(L(), $1); }
 |  name_commalist ',' ident
			{ $$ = append_string($1, $3); }
 ;

lngval:
	sqlINT	{ $$ = strtoll($1,NULL,10); }
;

wrdval:
	sqlINT  {
#if SIZEOF_WRD == SIZEOF_INT
		  $$ = strtol($1,NULL,10);
#else /* SIZEOF_WRD == SIZEOF_LNG a*/
		  $$ = strtoll($1,NULL,10);
#endif
		}
;

intval:
	sqlINT	{ $$ = strtol($1,NULL,10); }
 |	IDENT	{ mvc *m = (mvc*)parm;
		  char *name = $1;
		  sql_subtype *tpe;

		  if (!stack_find_var(m, name)) {
			char *msg = sql_message("constant (%s) unknown", $1);

			yyerror(msg);
			_DELETE(msg);
			$$ = 0;
			YYABORT;
		  }
		  tpe = stack_find_type(m, name);
		  if (tpe->type->localtype == TYPE_lng ||
		      tpe->type->localtype == TYPE_int ||
		      tpe->type->localtype == TYPE_sht ||
		      tpe->type->localtype == TYPE_bte ) {
			lng sgn = stack_get_number(m, name);
			assert((lng) GDK_int_min < sgn && sgn <= (lng) GDK_int_max);
			$$ = (int) sgn;
		  } else {
			char *msg = sql_message("constant (%s) has wrong type (number expected)", $1);

			yyerror(msg);
			_DELETE(msg);
			$$ = 0;
			YYABORT;
		  }
		}
 ;

string:
    STRING
		{ $$ = $1; }
 |  STRING string
		{ char *s = strconcat($1,$2); 
	 	  $$ = sa_strdup(SA, s);	
		  _DELETE(s);
		}
 ;

exec:
     EXECUTE exec_ref
		{ mvc *m = (mvc*)parm;
		  m->emode = m_execute;
		  $$ = $2; }
 ;

exec_ref:
    intval '(' ')'
	{ dlist *l = L();
  	  append_int(l, $1);
  	  append_list(l, NULL);
	  $$ = _symbol_create_list( SQL_NOP, l ); }
|   intval '(' value_commalist ')'
	{ dlist *l = L();
  	  append_int(l, $1);
  	  append_list(l, $3);
	  $$ = _symbol_create_list( SQL_NOP, l ); }
 ;

/* path specification> 

Specify an order for searching for an SQL-invoked routine.

CURRENTLY only parsed 
*/

opt_path_specification: 
	/* empty */ 	{ $$ = NULL; }
   |	path_specification
   ;

path_specification: 
        PATH schema_name_list 	{ $$ = _symbol_create_list( SQL_PATH, $2); }
   ;

schema_name_list: name_commalist ;

XML_value_expression:
  XML_primary	
  ;

XML_value_expression_list:
    XML_value_expression	
		{ $$ = append_symbol(L(), $1); }
  | XML_value_expression_list ',' XML_value_expression
		{ $$ = append_symbol($1, $3); }
  ;

XML_primary:
    scalar_exp
  ;

XML_value_function:
    XML_comment
  | XML_concatenation
  | XML_document
  | XML_element
  | XML_forest
  | XML_parse
  | XML_PI
  | XML_query
  | XML_text
  | XML_validate
  ;

XML_comment:
  XMLCOMMENT '(' value_exp /* should be a string */ opt_XML_returning_clause ')'
	{ dlist *l = L();
	  append_symbol(l, $3);
	  append_int(l, $4);
	  $$ = _symbol_create_list( SQL_XMLCOMMENT, l); }
 ;

XML_concatenation:
  XMLCONCAT '(' XML_value_expression_list opt_XML_returning_clause ')'
	{ dlist *l = L();
	  append_list(l, $3);
	  append_int(l, $4);
	  $$ = _symbol_create_list( SQL_XMLCONCAT, l); } 
  ;

XML_document:
  XMLDOCUMENT '(' XML_value_expression opt_XML_returning_clause ')'
	{ dlist *l = L();
	  append_symbol(l, $3);
	  append_int(l, $4);
	  $$ = _symbol_create_list( SQL_XMLDOCUMENT, l); } 

XML_element:
  XMLELEMENT '(' sqlNAME XML_element_name 
	opt_comma_XML_namespace_declaration_attributes_element_content
	opt_XML_returning_clause ')'

	{ dlist *l = L();
	  append_string(l, $4);
	  append_list(l, $5);
	  append_int(l, $6);
	  $$ = _symbol_create_list( SQL_XMLELEMENT, l);
	}
  ;

opt_comma_XML_namespace_declaration_attributes_element_content:
     /* empty */						
	{ $$ = NULL; }
  |  ',' XML_namespace_declaration 				
 	{ $$ = append_symbol(L(), $2);
	  $$ = append_symbol($$, NULL);
	  $$ = append_list($$, NULL); }
  |  ',' XML_namespace_declaration ',' XML_attributes		
 	{ $$ = append_symbol(L(), $2);
	  $$ = append_symbol($$, $4);
	  $$ = append_list($$, NULL); }
  |  ',' XML_namespace_declaration ',' XML_attributes ',' XML_element_content_and_option
 	{ $$ = append_symbol(L(), $2);
	  $$ = append_symbol($$, $4);
	  $$ = append_list($$, $6); }
  |  ',' XML_namespace_declaration ',' XML_element_content_and_option
 	{ $$ = append_symbol(L(), $2);
	  $$ = append_symbol($$, NULL);
	  $$ = append_list($$, $4); }
  |  ',' XML_attributes					
 	{ $$ = append_symbol(L(), NULL);
	  $$ = append_symbol($$, $2);
	  $$ = append_list($$, NULL); }
  |  ',' XML_attributes ',' XML_element_content_and_option 
 	{ $$ = append_symbol(L(), NULL);
	  $$ = append_symbol($$, $2);
	  $$ = append_list($$, $4); }
  |  ',' XML_element_content_and_option 			
 	{ $$ = append_symbol(L(), NULL);
	  $$ = append_symbol($$, NULL);
	  $$ = append_list($$, $2); }
  ;

XML_element_name: 
    ident 		
  ;

XML_attributes:
  XMLATTRIBUTES '(' XML_attribute_list ')'	{ $$ = $3; }
  ;

XML_attribute_list:
    XML_attribute 				{ $$ = $1; }
  | XML_attribute_list ',' XML_attribute 	
		{ dlist *l = L();
		  append_list(l, 
		  	append_string(L(), sa_strdup(SA, "concat")));
	  	  append_symbol(l, $1);
	  	  append_symbol(l, $3);
	  	  $$ = _symbol_create_list( SQL_BINOP, l ); }
  ;

XML_attribute:
  XML_attribute_value opt_XML_attribute_name	
	{ dlist *l = L();
	  append_string(l, $2);
	  append_symbol(l, $1);
	  $$ = _symbol_create_list( SQL_XMLATTRIBUTE, l ); }
  ;

opt_XML_attribute_name:
     /* empty */ 				{ $$ = NULL; }
  | AS XML_attribute_name 			{ $$ = $2; }
  ; 

XML_attribute_value:
     scalar_exp
  ;

XML_attribute_name:
    ident
  ;

XML_element_content_and_option:
    XML_element_content_list opt_XML_content_option
		{ $$ = L();
		  $$ = append_list($$, $1);
		  $$ = append_int($$, $2); 	}
  ;

XML_element_content_list:
    XML_element_content
		{ $$ = append_symbol(L(), $1); }
  | XML_element_content_list ',' XML_element_content	
		{ $$ = append_symbol($1, $3); }
  ;

XML_element_content:
     scalar_exp
  ;

opt_XML_content_option:
    /* empty */			{ $$ = 0; }
  | OPTION XML_content_option	{ $$ = $2; }
  ;

XML_content_option:
    sqlNULL ON sqlNULL		{ $$ = 0; }
  | EMPTY ON sqlNULL		{ $$ = 1; }
  | ABSENT ON sqlNULL		{ $$ = 2; }
  | NIL ON sqlNULL		{ $$ = 3; }
  | NIL ON NO CONTENT		{ $$ = 4; }
  ;

XML_forest:
    XMLFOREST '(' opt_XML_namespace_declaration_and_comma
      forest_element_list opt_XML_content_option
      opt_XML_returning_clause ')'
	{ dlist *l = L();
	  append_symbol(l, $3);
	  append_list(l, $4);
	  append_int(l, $5);
	  append_int(l, $6);
	  $$ = _symbol_create_list( SQL_XMLFOREST, l);
	}
  ;

opt_XML_namespace_declaration_and_comma: 
     /* empty */			{ $$ = NULL; }
  |  XML_namespace_declaration ','	{ $$ = $1; }
  ;

forest_element_list:
     forest_element 				
		{ $$ = append_list(L(), $1); }
  |  forest_element_list ',' forest_element
		{ $$ = append_list($1, $3); }
  ;

forest_element:
    forest_element_value opt_forest_element_name
		{ $$ = append_symbol(L(), $1);
		  $$ = append_string($$, $2); }
  ;

forest_element_value:
    scalar_exp	{ $$ = $1; }
  ;

opt_forest_element_name:
    /* empty */			{ $$ = NULL; }
  | AS forest_element_name	{ $$ = $2; }
  ;

forest_element_name:
    ident			{ $$ = $1; }
  ;

 /* | XML_value_function */
XML_parse:
  XMLPARSE '(' document_or_content value_exp /* should be a string */
      XML_whitespace_option ')'
	{ dlist *l = L();
	  append_int(l, $3 );
	  append_symbol(l, $4);
	  append_int(l, $5);
	  $$ = _symbol_create_list( SQL_XMLPARSE, l); }

XML_whitespace_option:
    PRESERVE WHITESPACE		{ $$ = 0; }
  | STRIP WHITESPACE		{ $$ = 1; }
  ;

XML_PI:
  XMLPI '(' sqlNAME XML_PI_target
	opt_comma_string_value_expression
	opt_XML_returning_clause ')'
	{ dlist *l = L();
	  append_string(l, $4);
	  append_symbol(l, $5);
	  append_int(l, $6);
	  $$ = _symbol_create_list( SQL_XMLPI, l); }
  ;

XML_PI_target:
    ident
  ;

opt_comma_string_value_expression:
	/* empty */ 	{ $$ = NULL; }
  | ',' value_exp /* should be a string */
			{ $$ = $2; }
  ;

XML_query:
  XMLQUERY '('
      XQuery_expression
      opt_XML_query_argument_list
      opt_XML_returning_clause	/* not correct, ie need to combine with next */
      opt_XML_query_returning_mechanism
      XML_query_empty_handling_option
      ')'
	{ $$ = NULL; }

XQuery_expression:
	STRING
  ;

opt_XML_query_argument_list:
	/* empty */
  | PASSING XML_query_default_passing_mechanism XML_query_argument_list
  ;

XML_query_default_passing_mechanism:
     XML_passing_mechanism
  ;

XML_query_argument_list:
    XML_query_argument
  | XML_query_argument_list ',' XML_query_argument
  ;

XML_query_argument:
    XML_query_context_item
  | XML_query_variable
  ;

XML_query_context_item:
     value_exp opt_XML_passing_mechanism
  ;

XML_query_variable:
    value_exp AS ident opt_XML_passing_mechanism
  ; 

opt_XML_query_returning_mechanism:
   /* empty */
 | XML_passing_mechanism
 ;

XML_query_empty_handling_option:
    sqlNULL ON EMPTY
  | EMPTY ON EMPTY
  ;

XML_text:
  XMLTEXT '(' value_exp /* should be a string */
      opt_XML_returning_clause ')'
	{ dlist *l = L();
	  append_symbol(l, $3);
	  append_int(l, $4);
	  $$ = _symbol_create_list( SQL_XMLTEXT, l); } 

XML_validate:
  XMLVALIDATE '('
      document_or_content_or_sequence
      XML_value_expression
      opt_XML_valid_according_to_clause
      ')'
	{ $$ = NULL; }
  ;

document_or_content_or_sequence:
    document_or_content
  | SEQUENCE		{ $$ = 2; }
  ;

document_or_content:
    DOCUMENT		{ $$ = 0; }
  | CONTENT		{ $$ = 1; }
  ;

opt_XML_returning_clause:
   /* empty */			{ $$ = 0; }
 | RETURNING CONTENT		{ $$ = 0; }
 | RETURNING SEQUENCE		{ $$ = 1; }
 ;

/*
<XML lexically scoped options> ::=
  <XML lexically scoped option> [ <comma> <XML lexically scoped option> ]
<XML lexically scoped option> ::=
    <XML namespace declaration>
  | <XML binary encoding>

<XML binary encoding> ::=
  XMLBINARY [ USING ] { BASE64 | HEX }
*/

XML_namespace_declaration:
  XMLNAMESPACES '(' XML_namespace_declaration_item_list ')' 	{ $$ = $3; }
  ;

XML_namespace_declaration_item_list:
 	XML_namespace_declaration_item 	{ $$ = $1; }
  |     XML_namespace_declaration_item_list ',' XML_namespace_declaration_item
		{ dlist *l = L();
		  append_list(l, 
		  	append_string(L(), sa_strdup(SA, "concat")));
	  	  append_symbol(l, $1);
	  	  append_symbol(l, $3);
	  	  $$ = _symbol_create_list( SQL_BINOP, l ); }
  ;

XML_namespace_declaration_item:
    	XML_regular_namespace_declaration_item
  | 	XML_default_namespace_declaration_item
  ;

XML_namespace_prefix:
    	ident
  ;

XML_namespace_URI:
	scalar_exp
  ;

XML_regular_namespace_declaration_item:
    XML_namespace_URI AS XML_namespace_prefix
				{ char *s = strconcat("xmlns:", $3);
				  dlist *l = L();
	  			  append_string(l, sa_strdup(SA, s));
				  _DELETE(s);
	  			  append_symbol(l, $1);
	  			  $$ = _symbol_create_list( SQL_XMLATTRIBUTE, l ); }
  ;

XML_default_namespace_declaration_item:
    DEFAULT XML_namespace_URI	{ dlist *l = L();
	  			  append_string(l, sa_strdup(SA, "xmlns" ));
	  			  append_symbol(l, $2);
	  			  $$ = _symbol_create_list( SQL_XMLATTRIBUTE, l ); }
  | NO DEFAULT			{ $$ = NULL; }
  ;

opt_XML_passing_mechanism:
    /* empty */
  | XML_passing_mechanism
  ;

XML_passing_mechanism:
    BY REF
  | BY VALUE
  ;

opt_XML_valid_according_to_clause:
    /* empty */
  | XML_valid_according_to_clause
  ;

XML_valid_according_to_clause:
    ACCORDING TO XMLSCHEMA XML_valid_according_to_what
      opt_XML_valid_element_clause
  ;

XML_valid_according_to_what:
    XML_valid_according_to_URI
  | XML_valid_according_to_identifier
  ;

XML_valid_according_to_URI:
    URI XML_valid_target_namespace_URI opt_XML_valid_schema_location
  | NO NAMESPACE opt_XML_valid_schema_location
  ;

XML_valid_target_namespace_URI:
    XML_URI
  ;

XML_URI:
    STRING
  ;

opt_XML_valid_schema_location:
   /* empty */
 | LOCATION XML_valid_schema_location_URI
 ;

XML_valid_schema_location_URI:
   XML_URI
 ;

XML_valid_according_to_identifier:
   ID registered_XML_Schema_name
 ;

registered_XML_Schema_name:
    ident
  ;

opt_XML_valid_element_clause:
    /* empty */
 |  XML_valid_element_clause
 ;

XML_valid_element_clause:
    XML_valid_element_name_specification
  | XML_valid_element_namespace_specification
      opt_XML_valid_element_name_specification
  ;

opt_XML_valid_element_name_specification:
    /* empty */
 |  XML_valid_element_name_specification
 ;

XML_valid_element_name_specification:
   ELEMENT XML_valid_element_name
 ;

XML_valid_element_namespace_specification:
    NO NAMESPACE
  | NAMESPACE XML_valid_element_namespace_URI
  ;

XML_valid_element_namespace_URI:
   XML_URI
 ;

XML_valid_element_name:
   ident
 ;

XML_aggregate:
  XMLAGG '(' XML_value_expression
      opt_order_by_clause
      opt_XML_returning_clause
      ')'
	{ 
          dlist *aggr = L();

          if ($4) {
	  	if ($3 != NULL && $3->token == SQL_SELECT) {
			SelectNode *s = (SelectNode*)$3;
	
			s->orderby = $4;
	  	} else {
			yyerror("ORDER BY: missing select operator");
			YYABORT;
		}
	  }
	  append_string(aggr, "xmlagg");
  	  append_int(aggr, FALSE);
	  append_symbol(aggr, $3);
	  /* int returning not used */
	  $$ = _symbol_create_list( SQL_AGGR, aggr);
	}
 ;

%%
char *token2string(int token)
{
	switch (token) {
#define SQL(TYPE) case SQL_##TYPE : return #TYPE
	SQL(CREATE_SCHEMA);
	SQL(CREATE_TABLE);
	SQL(CREATE_VIEW);
	SQL(CREATE_INDEX);
	SQL(CREATE_ROLE);
	SQL(CREATE_USER);
	SQL(CREATE_TYPE);
	SQL(CREATE_FUNC);
	SQL(CREATE_AGGR);
	SQL(CREATE_SEQ);
	SQL(CREATE_TRIGGER);
	SQL(DROP_SCHEMA);
	SQL(DROP_TABLE);
	SQL(DROP_VIEW);
	SQL(DROP_INDEX);
	SQL(DROP_ROLE);
	SQL(DROP_USER);
	SQL(DROP_TYPE);
	SQL(DROP_FUNC);
	SQL(DROP_PROC);
	SQL(DROP_SEQ);
	SQL(DROP_TRIGGER);
	SQL(ALTER_TABLE);
	SQL(ALTER_SEQ);
	SQL(ALTER_USER);
	SQL(DROP_COLUMN);
	SQL(DROP_CONSTRAINT);
	SQL(DROP_DEFAULT);
	SQL(DECLARE);
	SQL(SET);
	SQL(PREP);
	SQL(NAME);
	SQL(USER);
	SQL(PATH);
	SQL(CHARSET);
	SQL(SCHEMA);
	SQL(TABLE);
	SQL(TYPE);
	SQL(CASE);
	SQL(CAST);
	SQL(RETURN);
	SQL(IF);
	SQL(ELSE);
	SQL(WHILE);
	SQL(COLUMN);
	SQL(COLUMN_OPTIONS);
	SQL(COALESCE);
	SQL(CONSTRAINT);
	SQL(CHECK);
	SQL(DEFAULT);
	SQL(NOT_NULL);
	SQL(NULL);
	SQL(NULLIF);
	SQL(UNIQUE);
	SQL(PRIMARY_KEY);
	SQL(FOREIGN_KEY);
	SQL(BEGIN);
#define TR(TYPE) case TR_##TYPE : return #TYPE
	TR(COMMIT);
	TR(ROLLBACK);
	TR(SAVEPOINT);
	TR(RELEASE);
	TR(START);
	TR(MODE);
	SQL(INSERT);
	SQL(DELETE);
	SQL(UPDATE);
	SQL(CROSS);
	SQL(JOIN);
	SQL(SELECT);
	SQL(CONNECT);
	SQL(DISCONNECT);
	SQL(DATABASE);
	SQL(PORT);
	SQL(WHERE);
	SQL(FROM);
	SQL(UNIONJOIN);
	SQL(UNION);
	SQL(EXCEPT);
	SQL(INTERSECT);
	SQL(VALUES);
	SQL(ASSIGN);
	SQL(ORDERBY);
	SQL(GROUPBY);
	SQL(DESC);
	SQL(AND);
	SQL(OR);
	SQL(NOT);
	SQL(EXISTS);
	SQL(NOT_EXISTS);
	SQL(OP);
	SQL(UNOP);
	SQL(BINOP);
	SQL(NOP);
	SQL(BETWEEN);
	SQL(NOT_BETWEEN);
	SQL(LIKE);
	SQL(NOT_LIKE);
	SQL(IN);
	SQL(NOT_IN);
	SQL(GRANT);
	SQL(GRANT_ROLES);
	SQL(REVOKE);
	SQL(REVOKE_ROLES);
	SQL(EXECUTE);
	SQL(PRIVILEGES);
	SQL(ROLE);
	SQL(PARAMETER);
	SQL(FUNC);
	SQL(AGGR);
	SQL(RANK);
	SQL(COMPARE);
	SQL(TEMP_LOCAL);
	SQL(TEMP_GLOBAL);
	SQL(INT_VALUE);
	SQL(ATOM);
	SQL(USING);
	SQL(WHEN);
	SQL(ESCAPE);
	SQL(COPYFROM);
	SQL(BINCOPYFROM);
	SQL(COPYTO);
	SQL(EXPORT);
	SQL(NEXT);
	SQL(MULSTMT);
	SQL(WITH);
	SQL(XMLCOMMENT);
	SQL(XMLCONCAT);
	SQL(XMLDOCUMENT);
	SQL(XMLELEMENT);
	SQL(XMLATTRIBUTE);
	SQL(XMLFOREST);
	SQL(XMLPARSE);
	SQL(XMLPI);
	SQL(XMLQUERY);
	SQL(XMLTEXT);
	SQL(XMLVALIDATE);
	SQL(XMLNAMESPACES);
	SQL(ARRAY);
	SQL(DIMENSION);
	}
	return "unknown";	/* just needed for broken compilers ! */
}

void *sql_error( mvc * sql, int error_code, char *format, ... )
{
	va_list	ap;

	va_start (ap,format);
	if (sql->errstr[0] == '\0') 
		vsnprintf(sql->errstr, ERRSIZE-1, _(format), ap);
	if (!sql->session->status)
		sql->session->status = -error_code;
	va_end (ap);
	return NULL;
}

int parse_error(mvc * c, char *err)
{
	(void)sql_error( c, 4,
		 "!%s in: \"%s\"\n",
		 err, QUERY(c->scanner));
	return 1;
}
<|MERGE_RESOLUTION|>--- conflicted
+++ resolved
@@ -950,16 +950,12 @@
 	  append_list(l, $3);
 	  append_symbol(l, $6);
 	  $$ = _symbol_create_list( SQL_ALTER_TABLE, l ); }
-<<<<<<< HEAD
- | ALTER table_or_array qname ALTER alter_table_element
-=======
  | ALTER TABLE qname ADD TABLE qname
 	{ dlist *l = L();
 	  append_list(l, $3);
 	  append_symbol(l, _symbol_create_list( SQL_TABLE, $6));
 	  $$ = _symbol_create_list( SQL_ALTER_TABLE, l ); }
- | ALTER TABLE qname ALTER alter_table_element
->>>>>>> c94dc865
+ | ALTER table_or_array qname ALTER alter_table_element
 	{ dlist *l = L();
 	  append_list(l, $3);
 	  append_symbol(l, $5);
