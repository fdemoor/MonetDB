/*
 * The contents of this file are subject to the MonetDB Public License
 * Version 1.1 (the "License"); you may not use this file except in
 * compliance with the License. You may obtain a copy of the License at
 * http://www.monetdb.org/Legal/MonetDBLicense
 *
 * Software distributed under the License is distributed on an "AS IS"
 * basis, WITHOUT WARRANTY OF ANY KIND, either express or implied. See the
 * License for the specific language governing rights and limitations
 * under the License.
 *
 * The Original Code is the MonetDB Database System.
 *
 * The Initial Developer of the Original Code is CWI.
 * Portions created by CWI are Copyright (C) 1997-July 2008 CWI.
 * Copyright August 2008-2014 MonetDB B.V.
 * All Rights Reserved.
 */

%{
#include "monetdb_config.h"
#include <sql_mem.h>
#include "sql_parser.h"
#include "sql_symbol.h"
#include "sql_datetime.h"
#include "sql_decimal.h"	/* for decimal_from_str() */
#include "sql_semantic.h"	/* for sql_add_param() & sql_add_arg() */
#include "sql_env.h"
#include "rel_sequence.h"	/* for sql_next_seq_name() */

#include <unistd.h>
#include <string.h>
#include <stdlib.h>

#define SA 	m->sa
#define _symbol_create(t,d)         symbol_create( SA, t, d)
#define _symbol_create_list(t,d)    symbol_create_list( SA, t, d)
#define _symbol_create_int(t,d)     symbol_create_int( SA, t, d)
#define _symbol_create_lng(t,d)     symbol_create_lng( SA, t, d)
#define _symbol_create_symbol(t,d)  symbol_create_symbol( SA, t, d)
#define _symbol_create_hexa(t,d)    symbol_create_hexa( SA, t, d)
#define _newAtomNode(d)		    newAtomNode( SA, d)

#define L()                  dlist_create( SA )

#define append_list(l,d)     dlist_append_list( SA, l, d)
#define append_int(l,d)      dlist_append_int( SA, l, d)
#define append_lng(l,d)      dlist_append_lng( SA, l, d)
#define append_symbol(l,d)   dlist_append_symbol( SA, l, d)
#define append_string(l,d)   dlist_append_string( SA, l, d)
#define append_type(l,d)     dlist_append_type( SA, l, d)

#define _atom_string(t, v)   atom_string(SA, t, v)

#define YYMALLOC malloc
#define YYFREE free

#define YY_parse_LSP_NEEDED	/* needed for bison++ 1.21.11-3 */

#ifdef HAVE_HGE
#define MAX_DEC_DIGITS 38
#else
#define MAX_DEC_DIGITS 18
#endif

%}
/* KNOWN NOT DONE OF sql'99
 *
 * COLLATION
 * TRANSLATION
 * REF/SCOPE
 * UDT
 */

%parse-param { mvc *m }
%lex-param { void *m }

/* reentrant parser */
%pure-parser
%union {
	int		i_val,bval;
	wrd		w_val;
	lng		l_val,operation;
	double		fval;
	char *		sval;
	symbol*		sym;
	dlist*		l;
	sql_subtype	type;
}
%{
extern int sqllex( YYSTYPE *yylval, void *m );
/* enable to activate debugging support
int yydebug=1;
*/
%}

	/* symbolic tokens */
%type <sym>
	alter_statement
	assignment
	create_statement
	drop_statement
	declare_statement
	set_statement
	sql
	sqlstmt
	with_query
	schema
	opt_schema_default_char_set
	opt_path_specification
	path_specification
	schema_element
	delete_stmt
	copyfrom_stmt
	table_def
	view_def
	query_expression
	role_def
	type_def
	func_def
	index_def
	seq_def
	all_or_any_predicate
	like_exp
	between_predicate
	comparison_predicate
	opt_from_clause
	existence_test
	in_predicate
	insert_stmt
	transaction_statement
	_transaction_stmt
	like_predicate
	opt_where_clause
	opt_having_clause
	opt_group_by_clause
	predicate
	filter_exp
	joined_table
	join_spec
	search_condition
	and_exp
	not_exp
	update_statement
	update_stmt
	control_statement
	select_statement_single_row
	call_statement
	call_procedure_statement
	routine_invocation
	return_statement
	return_value
	case_statement
	when_statement
	when_search_statement
	if_statement
	while_statement
	simple_select
	select_no_parens
	select_no_parens_orderby
	subquery
	test_for_null
	values_or_query_spec
	grant
	revoke
	operation
	table_content_source
	table_element
	add_table_element
	alter_table_element
	drop_table_element
	table_constraint
	table_constraint_type
	column_def
	column_options
	column_option
	column_constraint
	column_constraint_type
	generated_column
	like_table
	domain_constraint_type 
	opt_order_by_clause
	default
	default_value
	cast_value
	aggr_ref
	var_ref
	func_ref
	datetime_funcs
	string_funcs
	scalar_exp
	pred_exp
	simple_scalar_exp
	value_exp
	column_exp
	atom
	insert_atom
	simple_atom
	value
	literal
	null
	interval_expression
	ordering_spec
	simple_table
	table_ref
	opt_limit
	opt_offset
	opt_sample
	param
	case_exp
	case_scalar_exp
	cast_exp
	when_value
	when_search
	case_opt_else
	table_name
	object_name
	exec
	exec_ref
	trigger_def
	trigger_event
	opt_when
	procedure_statement
	trigger_procedure_statement
	if_opt_else
	func_data_type
	with_list_element
	window_function
	window_function_type
	window_partition_clause
	window_order_clause
	window_frame_clause
	window_frame_start
	window_frame_end
	window_frame_preceding
	window_frame_following
	XML_value_function
	XML_comment
  	XML_concatenation
  	XML_document
  	XML_element
  	XML_forest
  	XML_parse
  	XML_PI
  	XML_query
  	XML_text
  	XML_validate
	XML_namespace_declaration
	opt_XML_namespace_declaration_and_comma
	XML_namespace_declaration_item_list
	XML_namespace_declaration_item
	XML_regular_namespace_declaration_item
	XML_default_namespace_declaration_item
	XML_namespace_URI
	XML_attributes
	XML_attribute_list
	XML_attribute
	XML_attribute_value
	XML_element_content
	forest_element_value
	XML_aggregate
	XML_value_expression
	XML_primary
	opt_comma_string_value_expression

%type <type>
	data_type
	datetime_type
	interval_type

%type <sval>
	opt_constraint_name
	non_reserved_word
	ident
	authorization_identifier
	func_ident
	restricted_ident
	column
	authid
	grantee
	opt_alias_name
	opt_to_savepoint
	opt_using
	opt_null_string
	string
	type_alias
	varchar
	clob
	blob
	opt_begin_label
	opt_end_label
	target_specification
	XML_element_name
	opt_XML_attribute_name
	XML_attribute_name
	opt_forest_element_name
	forest_element_name
	XML_namespace_prefix
	XML_PI_target

%type <l>
	passwd_schema
	object_privileges
	privileges
	schema_name_clause
	assignment_commalist
	opt_column_list
	column_commalist_parens
	ident_commalist
	opt_corresponding
	column_ref_commalist
	name_commalist
	schema_name_list
	column_ref
	atom_commalist
	value_commalist
	pred_exp_list
	row_commalist
	filter_arg_list
	filter_args
	qname
	qfunc
	qrank
	qaggr
	qaggr2
	routine_name
	sort_specification_list
	opt_schema_element_list
	schema_element_list
	operation_commalist
	authid_list
	grantee_commalist
	column_def_opt_list
	opt_column_def_opt_list
	table_exp
	table_ref_commalist
	table_element_list
	as_subquery_clause
	column_exp_commalist
	column_option_list
	selection
	start_field
	end_field
	single_datetime_field
	interval_qualifier
	scalar_exp_list
	case_scalar_exp_list
	when_value_list
	when_search_list
	opt_seps
	opt_nr
	string_commalist
	string_commalist_contents
	paramlist
	opt_paramlist
	opt_typelist
	typelist
	opt_seq_params
	opt_alt_seq_params
	serial_opt_params
	opt_restart
	triggered_action
	opt_referencing_list
	old_or_new_values_alias_list
	old_or_new_values_alias
	triggered_statement
	procedure_statement_list
	trigger_procedure_statement_list
	argument_list
	when_statements
	when_search_statements
	case_opt_else_statement
	variable_list
	routine_body
	table_function_column_list
	select_target_list
	external_function_name
	with_list
	window_specification
	opt_comma_XML_namespace_declaration_attributes_element_content
	XML_element_content_and_option
	XML_element_content_list
	forest_element_list
	forest_element
	XML_value_expression_list
	window_frame_extent
	window_frame_between

%type <i_val>
	any_all_some
	datetime_field
	document_or_content
	document_or_content_or_sequence
	drop_action
	grantor
	intval
	join_type
	non_second_datetime_field
	nonzero
	opt_bounds
	opt_column
	opt_cycle
	opt_encrypted
	opt_for_each
	opt_from_grantor
	opt_grantor
	opt_index_type
	opt_match
	opt_match_type
	opt_on_commit
	opt_ref_action
	opt_sign
	opt_temp
	opt_XML_content_option
	opt_XML_returning_clause
	outer_join_type
	posint
	ref_action
	ref_on_delete
	ref_on_update
	row_or_statement
	serial_or_bigserial
	time_precision
	timestamp_precision
	transaction_mode
	transaction_mode_list
	_transaction_mode_list
	trigger_action_time
	with_or_without_data
	XML_content_option
	XML_whitespace_option
	window_frame_units
	window_frame_exclusion

%type <w_val>
	wrdval
	poswrd
	nonzerowrd

%type <l_val>
	opt_start
	lngval
	poslng
	nonzerolng
	opt_increment
	opt_min
	opt_max
	opt_cache

%type <bval>
	opt_brackets

	opt_work
	opt_chain
	opt_distinct
	opt_locked
	opt_constraint
	set_distinct
	opt_with_check_option

	opt_with_grant
	opt_with_admin
	opt_admin_for
	opt_grant_for

	opt_asc_desc
	tz

%right <sval> STRING
%right <sval> X_BODY

/* sql prefixes to avoid name clashes on various architectures */
%token <sval>
	IDENT aTYPE ALIAS AGGR AGGR2 RANK sqlINT OIDNUM HEXADECIMAL INTNUM APPROXNUM 
	USING 
	GLOBAL CAST CONVERT
	CHARACTER VARYING LARGE OBJECT VARCHAR CLOB sqlTEXT BINARY sqlBLOB
	sqlDECIMAL sqlFLOAT
	TINYINT SMALLINT BIGINT HUGEINT sqlINTEGER
	sqlDOUBLE sqlREAL PRECISION PARTIAL SIMPLE ACTION CASCADE RESTRICT
	BOOL_FALSE BOOL_TRUE
	CURRENT_DATE CURRENT_TIMESTAMP CURRENT_TIME LOCALTIMESTAMP LOCALTIME
	LEX_ERROR 

%token	USER CURRENT_USER SESSION_USER LOCAL LOCKED
%token  CURRENT_ROLE sqlSESSION
%token <sval> sqlDELETE UPDATE SELECT INSERT DATABASE 
%token <sval> LEFT RIGHT FULL OUTER NATURAL CROSS JOIN INNER
%token <sval> COMMIT ROLLBACK SAVEPOINT RELEASE WORK CHAIN NO PRESERVE ROWS
%token  START TRANSACTION READ WRITE ONLY ISOLATION LEVEL
%token  UNCOMMITTED COMMITTED sqlREPEATABLE SERIALIZABLE DIAGNOSTICS sqlSIZE

%token <sval> ASYMMETRIC SYMMETRIC ORDER BY
%token <operation> EXISTS ESCAPE HAVING sqlGROUP sqlNULL
%token <operation> FROM FOR MATCH

%token <operation> EXTRACT

/* sequence operations */
%token SEQUENCE INCREMENT RESTART
%token MAXVALUE MINVALUE CYCLE
%token NOMAXVALUE NOMINVALUE NOCYCLE
%token NEXT VALUE CACHE
%token GENERATED ALWAYS IDENTITY
%token SERIAL BIGSERIAL AUTO_INCREMENT /* PostgreSQL and MySQL immitators */

/* SQL's terminator, the semi-colon */
%token SCOLON AT

/* SQL/XML tokens */
%token XMLCOMMENT XMLCONCAT XMLDOCUMENT XMLELEMENT XMLATTRIBUTES XMLFOREST 
%token XMLPARSE STRIP WHITESPACE XMLPI XMLQUERY PASSING XMLTEXT
%token NIL REF ABSENT EMPTY DOCUMENT ELEMENT CONTENT XMLNAMESPACES NAMESPACE
%token XMLVALIDATE RETURNING LOCATION ID ACCORDING XMLSCHEMA URI XMLAGG
%token FILTER


/* operators */
%left UNION EXCEPT INTERSECT CORRESPONDING UNIONJOIN
%left JOIN CROSS LEFT FULL RIGHT INNER NATURAL
%left WITH DATA
%left <operation> '(' ')'
%left <sval> FILTER_FUNC 

%left <operation> '='
%left <operation> ALL ANY BETWEEN sqlIN LIKE ILIKE OR SOME
%left <operation> AND
%left <operation> NOT
%left <sval> COMPARISON /* <> < > <= >= */
%left <operation> '+' '-' '&' '|' '^' LEFT_SHIFT RIGHT_SHIFT CONCATSTRING SUBSTRING POSITION
%right UMINUS
%left <operation> '*' 
%left <operation> '/' '%'
%left <operation> '~'

	/* literal keyword tokens */
/*
CONTINUE CURRENT CURSOR FOUND GOTO GO LANGUAGE
SQLCODE SQLERROR UNDER WHENEVER
*/

%token TEMPORARY STREAM MERGE REMOTE REPLICA
%token<sval> ASC DESC AUTHORIZATION
%token CHECK CONSTRAINT CREATE
%token TYPE PROCEDURE FUNCTION AGGREGATE RETURNS EXTERNAL sqlNAME DECLARE
%token CALL LANGUAGE 
%token ANALYZE SQL_EXPLAIN SQL_PLAN SQL_DEBUG SQL_TRACE SQL_DOT PREPARE EXECUTE
%token DEFAULT DISTINCT DROP
%token FOREIGN
%token RENAME ENCRYPTED UNENCRYPTED PASSWORD GRANT REVOKE ROLE ADMIN INTO
%token IS KEY ON OPTION OPTIONS
%token PATH PRIMARY PRIVILEGES
%token<sval> PUBLIC REFERENCES SCHEMA SET AUTO_COMMIT
%token RETURN 

%token ALTER ADD TABLE COLUMN TO UNIQUE VALUES VIEW WHERE WITH
%token<sval> sqlDATE TIME TIMESTAMP INTERVAL
%token YEAR MONTH DAY HOUR MINUTE SECOND ZONE
%token LIMIT OFFSET SAMPLE

%token CASE WHEN THEN ELSE NULLIF COALESCE IF ELSEIF WHILE DO
%token ATOMIC BEGIN END
%token COPY RECORDS DELIMITERS STDIN STDOUT
%token INDEX

%token AS TRIGGER OF BEFORE AFTER ROW STATEMENT sqlNEW OLD EACH REFERENCING
%token OVER PARTITION CURRENT EXCLUDE FOLLOWING PRECEDING OTHERS TIES RANGE UNBOUNDED

%token X_BODY 
%%

sqlstmt:
   sql SCOLON
	{
		if (m->sym) {
			append_symbol(m->sym->data.lval, $$);
			$$ = m->sym;
		} else {
			m->sym = $$ = $1;
		}
		YYACCEPT;
	}

 | PREPARE 		{
		  	  m->emode = m_prepare; 
			  m->scanner.as = m->scanner.yycur; 
			  m->scanner.key = 0;
			}
	sql SCOLON 	{
			  if (m->sym) {
				append_symbol(m->sym->data.lval, $3);
				$$ = m->sym;
			  } else {
				m->sym = $$ = $3;
			  }
			  YYACCEPT;
			}
 | SQL_PLAN 		{
		  	  m->emode = m_plan;
			  m->scanner.as = m->scanner.yycur; 
			  m->scanner.key = 0;
			}
	sql SCOLON 	{
			  if (m->sym) {
				append_symbol(m->sym->data.lval, $3);
				$$ = m->sym;
			  } else {
				m->sym = $$ = $3;
			  }
			  YYACCEPT;
			}

 | SQL_EXPLAIN 		{
		  	  m->emod |= mod_explain;
			  m->scanner.as = m->scanner.yycur; 
			  m->scanner.key = 0;
			}
   sql SCOLON 		{
			  if (m->sym) {
				append_symbol(m->sym->data.lval, $3);
				$$ = m->sym;
			  } else {
				m->sym = $$ = $3;
			  }
			  YYACCEPT;
			}

 | SQL_DOT 		{
		  	  m->emod |= mod_dot;
			  m->scanner.as = m->scanner.yycur; 
			  m->scanner.key = 0;
			}
	sql SCOLON 	{
			  if (m->sym) {
				append_symbol(m->sym->data.lval, $3);
				$$ = m->sym;
			  } else {
				m->sym = $$ = $3;
			  }
			  YYACCEPT;
			}

 | SQL_DEBUG 		{
			  if (m->scanner.mode == LINE_1) {
				yyerror(m, "SQL debugging only supported in interactive mode");
				YYABORT;
			  }
		  	  m->emod |= mod_debug;
			  m->scanner.as = m->scanner.yycur; 
			  m->scanner.key = 0;
			}
   sqlstmt		{ $$ = $3; YYACCEPT; }
 | SQL_TRACE 		{
		  	  m->emod |= mod_trace;
			  m->scanner.as = m->scanner.yycur; 
			  m->scanner.key = 0;
			}
   sqlstmt		{ $$ = $3; YYACCEPT; }
 | exec SCOLON		{ m->sym = $$ = $1; YYACCEPT; }
 | /*empty*/		{ m->sym = $$ = NULL; YYACCEPT; }
 | SCOLON		{ m->sym = $$ = NULL; YYACCEPT; }
 | error SCOLON		{ m->sym = $$ = NULL; YYACCEPT; }
 | LEX_ERROR		{ m->sym = $$ = NULL; YYABORT; }
 ;


create:
    CREATE 		

drop:
    DROP 		

set:
    SET 		

declare:
    DECLARE 		

	/* schema definition language */
sql:
    schema
 |  grant
 |  revoke
 |  create_statement
 |  drop_statement
 |  alter_statement
 |  declare_statement
 |  set_statement
 |  ANALYZE qname opt_column_list opt_sample	
		{ dlist *l = L();
		append_list(l, $2);
		append_list(l, $3);
		append_symbol(l, $4);
		$$ = _symbol_create_list( SQL_ANALYZE, l); }
 |  call_procedure_statement
 ;

declare_statement:
	declare variable_list
		{ $$ = _symbol_create_list( SQL_DECLARE, $2); }
    |   declare table_def { $$ = $2; }
    ;

variable_list:
	ident_commalist data_type
		{ dlist *l = L();
		append_list(l, $1 );
		append_type(l, &$2 );
		$$ = append_symbol(L(), _symbol_create_list( SQL_DECLARE, l)); }
    |	variable_list ',' ident_commalist data_type
		{ dlist *l = L();
		append_list(l, $3 );
		append_type(l, &$4 );
		$$ = append_symbol($1, _symbol_create_list( SQL_DECLARE, l)); }
    ;

set_statement:
	set ident '=' simple_atom
		{ dlist *l = L();
		append_string(l, $2 );
		append_symbol(l, $4 );
		$$ = _symbol_create_list( SQL_SET, l); }
  |	set sqlSESSION AUTHORIZATION ident
		{ dlist *l = L();
		  sql_subtype t;
	        sql_find_subtype(&t, "char", _strlen($4), 0 );
		append_string(l, sa_strdup(SA, "current_user"));
		append_symbol(l,
			_newAtomNode( _atom_string(&t, sql2str($4))) );
		$$ = _symbol_create_list( SQL_SET, l); }
  |	set SCHEMA ident
		{ dlist *l = L();
		  sql_subtype t;
		sql_find_subtype(&t, "char", _strlen($3), 0 );
		append_string(l, sa_strdup(SA, "current_schema"));
		append_symbol(l,
			_newAtomNode( _atom_string(&t, sql2str($3))) );
		$$ = _symbol_create_list( SQL_SET, l); }
  |	set user '=' ident
		{ dlist *l = L();
		  sql_subtype t;
		sql_find_subtype(&t, "char", _strlen($4), 0 );
		append_string(l, sa_strdup(SA, "current_user"));
		append_symbol(l,
			_newAtomNode( _atom_string(&t, sql2str($4))) );
		$$ = _symbol_create_list( SQL_SET, l); }
  |	set ROLE ident
		{ dlist *l = L();
		  sql_subtype t;
		sql_find_subtype(&t, "char", _strlen($3), 0);
		append_string(l, sa_strdup(SA, "current_role"));
		append_symbol(l,
			_newAtomNode( _atom_string(&t, sql2str($3))) );
		$$ = _symbol_create_list( SQL_SET, l); }
  |	set TIME ZONE LOCAL
		{ dlist *l = L();
		append_string(l, sa_strdup(SA, "current_timezone"));
		append_symbol(l, _symbol_create_list( SQL_OP, append_list(L(),
			append_string( L(), sa_strdup(SA, "local_timezone")))));
		$$ = _symbol_create_list( SQL_SET, l); }
  |	set TIME ZONE interval_expression
		{ dlist *l = L();
		append_string(l, sa_strdup(SA, "current_timezone"));
		append_symbol(l, $4 );
		$$ = _symbol_create_list( SQL_SET, l); }
  ;

schema:
	create SCHEMA schema_name_clause opt_schema_default_char_set
			opt_path_specification	opt_schema_element_list
		{ dlist *l = L();
		append_list(l, $3);
		append_symbol(l, $4);
		append_symbol(l, $5);
		append_list(l, $6);
		$$ = _symbol_create_list( SQL_CREATE_SCHEMA, l); }
  |	drop SCHEMA qname drop_action
		{ dlist *l = L();
		append_list(l, $3);
		append_int(l, $4);
		$$ = _symbol_create_list( SQL_DROP_SCHEMA, l); }
 ;

schema_name_clause:
    ident
	{ $$ = L();
	  append_string($$, $1 );
	  append_string($$, NULL ); }
 |  AUTHORIZATION authorization_identifier
	{ $$ = L();
	  append_string($$, NULL );
	  append_string($$, $2 ); }
 |  ident AUTHORIZATION authorization_identifier
	{ $$ = L();
	  append_string($$, $1 );
	  append_string($$, $3 ); }
 ;

authorization_identifier:
	ident	/* role name | user identifier */ ;

opt_schema_default_char_set:
    /* empty */			{ $$ = NULL; }
 |  DEFAULT CHARACTER SET ident { $$ = _symbol_create( SQL_CHARSET, $4 ); }
 ;

opt_schema_element_list:
    /* empty */			{ $$ = L(); }
 |  schema_element_list
 ;

schema_element_list:
    schema_element	{ $$ = append_symbol(L(), $1); }
 |  schema_element_list schema_element
			{ $$ = append_symbol( $1, $2 ); }
 ;

schema_element: grant | revoke | create_statement | drop_statement | alter_statement ;

opt_grantor:
     /* empty */	 { $$ = cur_user; }
 |   WITH ADMIN grantor  { $$ = $3; }
 ;

grantor:
    CURRENT_USER	{ $$ = cur_user; }
 |  CURRENT_ROLE	{ $$ = cur_role; }
 ;

grant:
    GRANT privileges TO grantee_commalist opt_with_grant opt_from_grantor
	{ dlist *l = L();
	  append_list(l, $2);
	  append_list(l, $4);
	  append_int(l, $5);
	  append_int(l, $6);
	$$ = _symbol_create_list( SQL_GRANT, l);
	}

 |  GRANT authid_list TO grantee_commalist opt_with_admin
		opt_from_grantor
	{ dlist *l = L();
	  append_list(l, $2);
	  append_list(l, $4);
	  append_int(l, $5);
	  append_int(l, $6);
	$$ = _symbol_create_list( SQL_GRANT_ROLES, l); }
 ;

authid_list:
	authid		{ $$ = append_string(L(), $1); }
 |	authid_list ',' authid
			{ $$ = append_string($1, $3); }
 ;

opt_with_grant:
    /* empty */				{ $$ = 0; }
 |	WITH GRANT OPTION		{ $$ = 1; }
 ;

opt_with_admin:
	/* emtpy */		{ $$ = 0; }
 |	WITH ADMIN OPTION	{ $$ = 1; }
 ;


opt_from_grantor:
	/* empty */	{ $$ = cur_user; }
 |	FROM grantor	{ $$ = $2; }
 ;

revoke:
     REVOKE opt_grant_for privileges FROM grantee_commalist opt_from_grantor
	{ dlist *l = L();
	  append_list(l, $3);
	  append_list(l, $5);
	  append_int(l, $2); /* GRANT OPTION FOR */
	  append_int(l, 0);
	  append_int(l, $6);
	$$ = _symbol_create_list( SQL_REVOKE, l); }
 |   REVOKE opt_admin_for authid_list FROM grantee_commalist opt_from_grantor
	{ dlist *l = L();
	  append_list(l, $3);
	  append_list(l, $5);
	  append_int(l, $6);
	  append_int(l, $2);
	$$ = _symbol_create_list( SQL_REVOKE_ROLES, l); }
 ;

opt_grant_for:
	/* empty */			{ $$ = 0; }
 |	GRANT OPTION FOR		{ $$ = 1; }
 ;

opt_admin_for:
	/* empty */			{ $$ = 0; }
 |	ADMIN OPTION FOR		{ $$ = 1; }
 ;

privileges:
	object_privileges ON object_name
	{ $$ = L();
	  append_list($$, $1);
	  append_symbol($$, $3); }
 ;

object_name:
     TABLE qname		{ $$ = _symbol_create_list(SQL_TABLE, $2); }
 |   qname			{ $$ = _symbol_create_list(SQL_NAME, $1); }

/* | DOMAIN domain_name
   | CHARACTER SET char_set_name
   | COLLATION collation_name
   | TRANSLATION trans_name
   | TYPE udt_name
   | TYPE typed_table_name
*/
 ;

object_privileges:
    ALL PRIVILEGES			{ $$ = NULL; }
 |  ALL					{ $$ = NULL; }
 |  operation_commalist
 ;

operation_commalist:
    operation		{ $$ = append_symbol(L(), $1); }
 |  operation_commalist ',' operation
			{ $$ = append_symbol($1, $3); }
 ;

operation:
    INSERT			    { $$ = _symbol_create(SQL_INSERT,NULL); }
 |  sqlDELETE			    { $$ = _symbol_create(SQL_DELETE,NULL); }
 |  UPDATE opt_column_list          { $$ = _symbol_create_list(SQL_UPDATE,$2); }
 |  SELECT opt_column_list	    { $$ = _symbol_create_list(SQL_SELECT,$2); }
 |  REFERENCES opt_column_list 	    { $$ = _symbol_create_list(SQL_SELECT,$2); }
 |  EXECUTE			    { $$ = _symbol_create(SQL_EXECUTE,NULL); }
 ;

grantee_commalist:
    grantee			{ $$ = append_string(L(), $1); }
 |  grantee_commalist ',' grantee
				{ $$ = append_string($1, $3); }
 ;

grantee:
    PUBLIC			{ $$ = NULL; }
 |  authid			{ $$ = $1; }
 ;

/* DOMAIN, ASSERTION, CHARACTER SET, TRANSLATION, TRIGGER */

alter_statement:
   ALTER TABLE qname ADD opt_column add_table_element

	{ dlist *l = L();
	  append_list(l, $3);
	  append_symbol(l, $6);
	  $$ = _symbol_create_list( SQL_ALTER_TABLE, l ); }
 | ALTER TABLE qname ADD TABLE qname
	{ dlist *l = L();
	  append_list(l, $3);
	  append_symbol(l, _symbol_create_list( SQL_TABLE, $6));
	  $$ = _symbol_create_list( SQL_ALTER_TABLE, l ); }
 | ALTER TABLE qname ALTER alter_table_element
	{ dlist *l = L();
	  append_list(l, $3);
	  append_symbol(l, $5);
	  $$ = _symbol_create_list( SQL_ALTER_TABLE, l ); }
 | ALTER TABLE qname DROP drop_table_element
	{ dlist *l = L();
	  append_list(l, $3);
	  append_symbol(l, $5);
	  $$ = _symbol_create_list( SQL_ALTER_TABLE, l ); }
 | ALTER TABLE qname SET READ ONLY
	{ dlist *l = L();
	  append_list(l, $3);
	  append_symbol(l, _symbol_create_int(SQL_ALTER_TABLE, tr_readonly));
	  $$ = _symbol_create_list( SQL_ALTER_TABLE, l ); }
 | ALTER TABLE qname SET READ WRITE
	{ dlist *l = L();
	  append_list(l, $3);
	  append_symbol(l, _symbol_create_int(SQL_ALTER_TABLE, tr_writable));
	  $$ = _symbol_create_list( SQL_ALTER_TABLE, l ); }
 | ALTER USER ident passwd_schema
	{ dlist *l = L();
	  append_string(l, $3);
	  append_list(l, $4);
	  $$ = _symbol_create_list( SQL_ALTER_USER, l ); }
 | ALTER USER ident RENAME TO ident
	{ dlist *l = L();
	  append_string(l, $3);
	  append_string(l, $6);
	  $$ = _symbol_create_list( SQL_RENAME_USER, l ); }
 | ALTER USER SET opt_encrypted PASSWORD string USING OLD PASSWORD string
	{ dlist *l = L();
	  dlist *p = L();
	  append_string(l, NULL);
	  append_string(p, $6);
	  append_string(p, NULL);
	  append_int(p, $4);
	  append_string(p, $10);
	  append_list(l, p);
	  $$ = _symbol_create_list( SQL_ALTER_USER, l ); }
  ;

passwd_schema:
  	WITH opt_encrypted PASSWORD string	{ dlist * l = L();
				  append_string(l, $4);
				  append_string(l, NULL);
				  append_int(l, $2);
				  append_string(l, NULL);
				  $$ = l; }
  |	SET SCHEMA ident	{ dlist * l = L();
				  append_string(l, NULL);
				  append_string(l, $3);
				  append_int(l, 0);
				  append_string(l, NULL);
				  $$ = l; }
  |	WITH opt_encrypted PASSWORD string SET SCHEMA ident	
				{ dlist * l = L();
				  append_string(l, $4);
				  append_string(l, $7);
				  append_int(l, $2);
				  append_string(l, NULL);
				  $$ = l; }
  ;

alter_table_element:
	opt_column ident SET DEFAULT default_value
	{ dlist *l = L();
	  append_string(l, $2);
	  append_symbol(l, $5);
	  $$ = _symbol_create_list( SQL_DEFAULT, l); }
 |	opt_column ident SET sqlNULL
	{ dlist *l = L();
	  append_string(l, $2);
	  $$ = _symbol_create_list( SQL_NULL, l); }
 |	opt_column ident SET NOT sqlNULL
	{ dlist *l = L();
	  append_string(l, $2);
	  $$ = _symbol_create_list( SQL_NOT_NULL, l); }
 |	opt_column ident DROP DEFAULT
	{ $$ = _symbol_create( SQL_DROP_DEFAULT, $2); }
 ;

drop_table_element:
     opt_column ident drop_action
	{ dlist *l = L();
	  append_string(l, $2 );
	  append_int(l, $3 );
	  $$ = _symbol_create_list( SQL_DROP_COLUMN, l ); }
  |  CONSTRAINT ident drop_action
	{ dlist *l = L();
	  append_string(l, $2 );
	  append_int(l, $3 );
	  $$ = _symbol_create_list( SQL_DROP_CONSTRAINT, l ); }
  |  TABLE ident drop_action
	{ dlist *l = L();
	  append_string(l, $2 );
	  append_int(l, $3 );
	  $$ = _symbol_create_list( SQL_DROP_TABLE, l ); }
  ;

opt_column:
     COLUMN	 { $$ = 0; }
 |   /* empty */ { $$ = 0; }
 ;

create_statement:	
   create role_def 	{ $$ = $2; }
 | create table_def 	{ $$ = $2; }
 | create view_def 	{ $$ = $2; }
 | type_def
 | func_def
 | index_def
 | seq_def
 | trigger_def
 ;

/*=== BEGIN SEQUENCES ===*/
seq_def:
/*
 * CREATE SEQUENCE name AS datatype
 * 	[ START WITH start ] 
 * 	[ INCREMENT BY increment ]
 * 	[ MINVALUE minvalue | NO MINVALUE ]
 * 	[ MAXVALUE maxvalue | NO MAXVALUE ]
 * 	[ CACHE cache ]
 * 	[ [ NO ] CYCLE ]
 * start may be a value or subquery
 */
    create SEQUENCE qname
    AS data_type
    opt_seq_params
	{
		dlist *l = L();
		append_list(l, $3);
		append_type(l, &$5);
		append_list(l, $6);
		$$ = _symbol_create_list(SQL_CREATE_SEQ, l);
	}
/*
 * DROP SEQUENCE name
 */
  | drop SEQUENCE qname
	{
		dlist *l = L();
		append_list(l, $3);
		$$ = _symbol_create_list(SQL_DROP_SEQ, l);
	}
/*
 * ALTER SEQUENCE name
 * 	[ RESTART [ WITH start ] ] 
 * 	[ INCREMENT BY increment ]
 * 	[ MINVALUE minvalue | NO MINVALUE ]
 * 	[ MAXVALUE maxvalue | NO MAXVALUE ]
 * 	[ CACHE cache ]
 * 	[ [ NO ] CYCLE ]
 * start may be a value or subquery
 */
  | ALTER SEQUENCE qname opt_alt_seq_params
	{
		dlist *l = L();
		append_list(l, $3);
		append_type(l, NULL);
		append_list(l, $4);
		$$ = _symbol_create_list(SQL_ALTER_SEQ, l);
	}
 ;

opt_seq_params:
	opt_start
	opt_increment
	opt_min
	opt_max
	opt_cache
	opt_cycle
	{ dlist *l = L();
	  append_lng(l, $1);
	  append_lng(l, $2);
	  append_lng(l, $3);
	  append_lng(l, $4);
	  append_lng(l, $5);
	  append_int(l, $6);
	  append_int(l, 0);	/* bedropped */
	  $$ = l;
	}
;

opt_alt_seq_params:
	opt_restart
	opt_increment
	opt_min
	opt_max
	opt_cache
	opt_cycle
	{ dlist *l = L();
	  append_list(l, $1);
	  append_lng(l, $2);
	  append_lng(l, $3);
	  append_lng(l, $4);
	  append_lng(l, $5);
	  append_int(l, $6);
	  $$ = l;
	}
;

/*
 * opt_start returns sequence start number 
 */
opt_start:
   	/* empty */		{ $$ = 1; }
  |	START WITH poslng 	{ $$ = $3; }
  ;

/*
 * opt_restart returns a list consisting of:
 * - int: indicating the type of symbol
 *   * -1  absent/empty
 *   *  0  no argument (only for RESTART)
 *   *  1  argument is a subquery
 *   *  2  argument is simple lng
 * - symbol: the symbol
 */
opt_restart:
	/* empty */	{ $$ = append_int(L(), -1); }
  |	RESTART		{ $$ = append_int(L(), 0); }
  | 	RESTART WITH 
	poslng 		{ $$ = append_lng(append_int(L(), 2), $3); }
  | 	RESTART WITH	
    	subquery	{ $$ = append_symbol(append_int(L(), 1), $3); }
  ;

/*
 * opt_increment returns a list consisting of:
 * - int: indicating the value
 *   * -1  absent/empty
 *   * else the value
 */
opt_increment:
	/* empty */		{ $$ = -1; }
  |	INCREMENT BY nonzerolng	{ $$ = $3; }
  ;

/*
 * opt_min returns a list consisting of:
 * - int: indicating the value
 *   * -1  absent/empty
 *   *  0  NOMINVALUE
 *   * else the MINVALUE value
 */
opt_min:
	/* empty */ 			{ $$ = -1; }
  |	MINVALUE nonzerolng		{ $$ = $2; }
  |	NOMINVALUE			{ $$ =  0; }
  ;

/*
 * opt_max returns a list consisting of:
 * - int: indicating the value
 *   * -1  absent/empty
 *   *  0  NOMAXVALUE
 *   * else the MAXVALUE value
 */
opt_max:
	/* empty */			{ $$ = -1; }
  |	MAXVALUE nonzerolng		{ $$ = $2; }
  |	NOMAXVALUE			{ $$ =  0; }
  ;

/*
 * opt_cache returns a list consisting of:
 * - int: indicating the value
 *   * -1  absent/empty
 *   * else the value
 */
opt_cache:
	/* empty */			{ $$ = -1; }
  |	CACHE nonzerolng		{ $$ = $2; }
  ;

/*
 * opt_cycle returns a list consisting of:
 * - int: indicating the value
 *   *  0  NOCYCLE (default)
 *   *  1  CYCLE
 */
opt_cycle:
	/* empty */				{ $$ = 0; }
  |	CYCLE					{ $$ = 1; }
  |	NOCYCLE					{ $$ = 0; }
  ;
/*=== END SEQUENCES ===*/


index_def:
    create opt_index_type INDEX ident ON qname '(' ident_commalist ')'
	{ dlist *l = L();
	  append_string(l, $4);
	  append_int(l, $2);
	  append_list(l, $6);
	  append_list(l, $8);
	  $$ = _symbol_create_list( SQL_CREATE_INDEX, l); }
  ;

opt_index_type:
     UNIQUE		{ $$ = hash_idx; }
 |   /* empty */	{ $$ = hash_idx; }
 ;

/* sql-server def
CREATE [ UNIQUE ] INDEX index_name
    ON { table | view } ( column [ ASC | DESC ] [ ,...n ] )
[ WITH < index_option > [ ,...n] ]
[ ON filegroup ]

< index_option > :: =
    { PAD_INDEX |
        FILLFACTOR = fillfactor |
        IGNORE_DUP_KEY |
        DROP_EXISTING |
    STATISTICS_NORECOMPUTE |
    SORT_IN_TEMPDB
}
*/

role_def:
    ROLE ident opt_grantor
	{ dlist *l = L();
	  append_string(l, $2);
	  append_int(l, $3);
	  $$ = _symbol_create_list( SQL_CREATE_ROLE, l ); }
 |  USER ident WITH opt_encrypted PASSWORD string sqlNAME string SCHEMA ident
	{ dlist *l = L();
	  append_string(l, $2);
	  append_string(l, $6);
	  append_string(l, $8);
	  append_string(l, $10);
	  append_int(l, $4);
	  $$ = _symbol_create_list( SQL_CREATE_USER, l ); }
 ;

opt_encrypted:
    /* empty */		{ $$ = SQL_PW_UNENCRYPTED; }
 |  UNENCRYPTED		{ $$ = SQL_PW_UNENCRYPTED; }
 |  ENCRYPTED		{ $$ = SQL_PW_ENCRYPTED; }
 ;

table_def:
    TABLE qname table_content_source 
	{ int commit_action = CA_COMMIT;
	  dlist *l = L();

	  append_int(l, SQL_PERSIST);
	  append_list(l, $2);
	  append_symbol(l, $3);
	  append_int(l, commit_action);
	  append_string(l, NULL);
	  $$ = _symbol_create_list( SQL_CREATE_TABLE, l ); }
 |  STREAM TABLE qname table_content_source 
	{ int commit_action = CA_COMMIT, tpe = SQL_STREAM;
	  dlist *l = L();

	  append_int(l, tpe);
	  append_list(l, $3);
	  append_symbol(l, $4);
	  append_int(l, commit_action);
	  append_string(l, NULL);
	  $$ = _symbol_create_list( SQL_CREATE_TABLE, l ); }
 |  MERGE TABLE qname table_content_source 
	{ int commit_action = CA_COMMIT, tpe = SQL_MERGE_TABLE;
	  dlist *l = L();

	  append_int(l, tpe);
	  append_list(l, $3);
	  append_symbol(l, $4);
	  append_int(l, commit_action);
	  append_string(l, NULL);
	  $$ = _symbol_create_list( SQL_CREATE_TABLE, l ); }
 |  REPLICA TABLE qname table_content_source 
	{ int commit_action = CA_COMMIT, tpe = SQL_REPLICA_TABLE;
	  dlist *l = L();

	  append_int(l, tpe);
	  append_list(l, $3);
	  append_symbol(l, $4);
	  append_int(l, commit_action);
	  append_string(l, NULL);
	  $$ = _symbol_create_list( SQL_CREATE_TABLE, l ); }
 /* mapi:monetdb://host:port/database (assumed monetdb/monetdb) */
 |  REMOTE TABLE qname table_content_source ON STRING
	{ int commit_action = CA_COMMIT, tpe = SQL_REMOTE;
	  dlist *l = L();

	  append_int(l, tpe);
	  append_list(l, $3);
	  append_symbol(l, $4);
	  append_int(l, commit_action);
	  append_string(l, $6);
	  $$ = _symbol_create_list( SQL_CREATE_TABLE, l ); }
  | opt_temp TABLE qname table_content_source opt_on_commit 
	{ int commit_action = CA_COMMIT;
	  dlist *l = L();

	  append_int(l, $1);
	  append_list(l, $3);
	  append_symbol(l, $4);
	  if ($1 != SQL_PERSIST)
		commit_action = $5;
	  append_int(l, commit_action);
	  append_string(l, NULL);
	  $$ = _symbol_create_list( SQL_CREATE_TABLE, l ); }
 ;

opt_temp:
    TEMPORARY		{ $$ = SQL_LOCAL_TEMP; }
 |  LOCAL TEMPORARY	{ $$ = SQL_LOCAL_TEMP; }
 |  GLOBAL TEMPORARY	{ $$ = SQL_GLOBAL_TEMP; }
 ;

opt_on_commit: /* only for temporary tables */
    /* empty */			 { $$ = CA_COMMIT; } 
 |  ON COMMIT sqlDELETE ROWS	 { $$ = CA_DELETE; }
 |  ON COMMIT PRESERVE ROWS	 { $$ = CA_PRESERVE; }
 |  ON COMMIT DROP	 	 { $$ = CA_DROP; }
 ;

table_content_source:
    '(' table_element_list ')'	{ $$ = _symbol_create_list( SQL_CREATE_TABLE, $2); }
 |  as_subquery_clause		{ $$ = _symbol_create_list( SQL_SELECT, $1); }		
 ;

as_subquery_clause:
	opt_column_list
	AS
	query_expression			
	with_or_without_data
			{ $$ = append_list(L(), $1);
			  append_symbol($$, $3); 
			  append_int($$, $4); }
 ;

with_or_without_data:
     WITH NO DATA  	{ $$ = 0; }
 |   WITH DATA 		{ $$ = 1; }
 ;

table_element_list:
    table_element
			{ $$ = append_symbol(L(), $1); }
 |  table_element_list ',' table_element
			{ $$ = append_symbol( $1, $3 ); }
 ;

add_table_element: column_def | table_constraint ;
table_element: add_table_element | column_options | like_table ;

serial_or_bigserial:
	SERIAL       { $$ = 0; }
 |	BIGSERIAL    { $$ = 1; }
 ;

column_def:
	column data_type opt_column_def_opt_list
		{
			dlist *l = L();
			append_string(l, $1);
			append_type(l, &$2);
			append_list(l, $3);
			$$ = _symbol_create_list(SQL_COLUMN, l);
		}
 |  column serial_or_bigserial
		{ /* SERIAL = INTEGER GENERATED ALWAYS AS IDENTITY PRIMARY KEY */
			/* handle multi-statements by wrapping them in a list */
			sql_subtype it;
			dlist* stmts;
			/* note: sql_next_seq_name uses sa_alloc */
			str sn = sql_next_seq_name(m);
			dlist *p; /* primary key */
			/* sequence generation code */
			dlist *l = L();
			/* finally all the options */
			dlist *o = L();

			/* the name of the sequence */
			dlist *seqn1 = L(), *seqn2 = L();

			if (m->scanner.schema)
				append_string(seqn1, m->scanner.schema);
			append_list(l, append_string(seqn1, sn));
			/* ultra dirty: inline 'integer' type generation */
			if ($2 == 1)
				sql_find_subtype(&it, "bigint", 64, 0);
			else
				sql_find_subtype(&it, "int", 32, 0);
			append_type(l, &it);
			/* finally all the options (no defaults here) */
			append_lng(o, 1); /* start */
			append_lng(o, 1); /* increment */
			append_lng(o, 1); /* min */
			append_lng(o, 0); /* max */
			append_lng(o, 1); /* cache */
			append_int(o, 0); /* cycle */
			append_int(o, 1); /* bedropped */
			append_list(l, o);

			if (m->sym) {
				stmts = m->sym->data.lval;
			} else {
				stmts = L();
				m->sym = _symbol_create_list(SQL_MULSTMT, stmts);
			}	
			append_symbol(stmts, _symbol_create_list(SQL_CREATE_SEQ, l));

			l = L();
			append_string(l, $1);
			append_type(l, &it);
			o = L();
			if (m->scanner.schema)
				append_string(seqn2, m->scanner.schema);
			append_string(seqn2, sn);
			append_symbol(o, _symbol_create_symbol(SQL_DEFAULT, _symbol_create_list(SQL_NEXT, seqn2)));
			p = L();
			append_string(p, NULL);
			append_symbol(p, _symbol_create(SQL_PRIMARY_KEY, NULL));
			append_symbol(o, _symbol_create_list(SQL_CONSTRAINT, p));
			append_list(l, o);
			$$ = _symbol_create_list(SQL_COLUMN, l);
		}
 ;

opt_column_def_opt_list:
    /* empty */			{ $$ = NULL; }
 | column_def_opt_list
 ;

column_def_opt_list:
    column_option
			{ $$ = append_symbol(L(), $1 ); }
 |  column_def_opt_list column_option
			{ $$ = append_symbol( $1, $2 ); }
 ;

column_options:
    ident WITH OPTIONS '(' column_option_list ')'

	{ dlist *l = L();
	  append_string(l, $1 );
	  append_list(l, $5 );
	  $$ = _symbol_create_list( SQL_COLUMN_OPTIONS, l ); }
 ;

column_option_list:
    column_option
			{ $$ = append_symbol(L(), $1 ); }
 |  column_option_list ',' column_option
			{ $$ = append_symbol($1, $3 ); }
 ;

column_option: default | column_constraint | generated_column;

default:
    DEFAULT default_value { $$ = _symbol_create_symbol(SQL_DEFAULT, $2); }
 ;

default_value:
    simple_scalar_exp 	{ $$ = $1; }
 |  sqlNULL 	{ $$ = _newAtomNode( NULL);  }
 ;

column_constraint:
    opt_constraint_name column_constraint_type  /*opt_constraint_attributes*/

	{ dlist *l = L();
	  append_string(l, $1 );
	  append_symbol(l, $2 );
	  $$ = _symbol_create_list( SQL_CONSTRAINT, l ); }
 ;

generated_column:
	GENERATED ALWAYS AS IDENTITY serial_opt_params
	{
		/* handle multi-statements by wrapping them in a list */
		sql_subtype it;
		dlist* stmts;
		/* note: sql_next_seq_name uses sa_alloc */
		str sn = sql_next_seq_name(m);
		/* sequence generation code */
		dlist *l = L();
		/* the name of the sequence */
		append_list(l, append_string(L(), sn));
		/* ultra dirty: inline 'integer' type generation */
		sql_find_subtype(&it, "int", 32, 0);
		append_type(l, &it);

		/* finally all the options */
		append_list(l, $5);
		$$ = _symbol_create_symbol(SQL_DEFAULT, _symbol_create_list(SQL_NEXT, append_string(L(), sn)));

		if (m->sym) {
			stmts = m->sym->data.lval;
		} else {
			stmts = L();
			m->sym = _symbol_create_list(SQL_MULSTMT, stmts);
		}	
		append_symbol(stmts, _symbol_create_list(SQL_CREATE_SEQ, l));
	}
 |	AUTO_INCREMENT
	{
		/* handle multi-statements by wrapping them in a list */
		sql_subtype it;
		dlist* stmts;
		/* note: sql_next_seq_name uses sa_alloc */
		str sn = sql_next_seq_name(m);
		/* sequence generation code */
		dlist *l = L();
		/* finally all the options */
		dlist *o = L();

		/* the name of the sequence */
		dlist *seqn1 = L(), *seqn2 = L();

		if (m->scanner.schema)
			append_string(seqn1, m->scanner.schema);
		append_list(l, append_string(seqn1, sn));
		/* ultra dirty: inline 'integer' type generation */
		sql_find_subtype(&it, "int", 32, 0);
		append_type(l, &it);
		/* finally all the options (no defaults here) */
		append_lng(o, 1); /* start */
		append_lng(o, 1); /* increment */
		append_lng(o, 1); /* min */
		append_lng(o, 0); /* max */
		append_lng(o, 1); /* cache */
		append_int(o, 0); /* cycle */
		append_int(o, 0); /* bedropped */
		append_list(l, o);
		if (m->scanner.schema)
			append_string(seqn2, m->scanner.schema);
		append_string(seqn2, sn);
		$$ = _symbol_create_symbol(SQL_DEFAULT, _symbol_create_list(SQL_NEXT, seqn2));

		if (m->sym) {
			stmts = m->sym->data.lval;
		} else {
			stmts = L();
			m->sym = _symbol_create_list(SQL_MULSTMT, stmts);
		}	
		append_symbol(stmts, _symbol_create_list(SQL_CREATE_SEQ, l));
	}
 ;

serial_opt_params:
	/* empty: return the defaults */
	{ $$ = L();
	  /* finally all the options (no defaults here) */
	  append_lng($$, 1); /* start */
	  append_lng($$, -1); /* increment */
	  append_lng($$, -1); /* min */
	  append_lng($$, -1); /* max */
	  append_lng($$, -1); /* cache */
	  append_int($$, 0);  /* cycle */
	  append_int($$, 0);  /* bedropped */
	}
  |	'(' opt_seq_params ')'	{ $$ = $2; }
 ;


table_constraint:
    opt_constraint_name table_constraint_type  /*opt_constraint_attributes*/

	{ dlist *l = L();
	  append_string(l, $1 );
	  append_symbol(l, $2 );
	  $$ = _symbol_create_list( SQL_CONSTRAINT, l ); }
 ;

/* opt_constraint_attributes: ; */

opt_constraint_name:
    /* empty */			{ $$ = NULL; }
 |  CONSTRAINT ident		{ $$ = $2; }
 ;

ref_action:
	NO ACTION		{ $$ = 0; }
 |	CASCADE			{ $$ = 1; }
 |	RESTRICT		{ $$ = 2; }
 |	SET sqlNULL		{ $$ = 3; }
 |	SET DEFAULT		{ $$ = 4; }
 ;

ref_on_update:
   ON UPDATE ref_action         { $$ = ($3 << 8); }
;

ref_on_delete:
   ON sqlDELETE ref_action      { $$ = $3; }
 ;

opt_ref_action:
   /* empty */                          { $$ = (2 << 8) + 2; /* defaults are RESTRICT */ }
 | ref_on_update                        { $$ = $1; }
 | ref_on_delete                        { $$ = $1; }
 | ref_on_delete ref_on_update          { $$ = $1 + $2; }
 | ref_on_update ref_on_delete          { $$ = $1 + $2; }
 ;

opt_match_type:
    /* empty */			{ $$ = 0; }
 | FULL				{ $$ = 1; }
 | PARTIAL			{ $$ = 2; }
 | SIMPLE			{ $$ = 0; }
 ;

opt_match:
    /* empty */			{ $$ = 0; }
 | MATCH opt_match_type		{ $$ = $2; }
 ;

column_constraint_type:
    NOT sqlNULL	{ $$ = _symbol_create( SQL_NOT_NULL, NULL); }
 |  sqlNULL	{ $$ = _symbol_create( SQL_NULL, NULL); }
 |  UNIQUE	{ $$ = _symbol_create( SQL_UNIQUE, NULL ); }
 |  PRIMARY KEY	{ $$ = _symbol_create( SQL_PRIMARY_KEY, NULL ); }
 |  REFERENCES qname opt_column_list opt_match opt_ref_action

			{ dlist *l = L();
			  append_list(l, $2 );
			  append_list(l, $3 );
			  append_int(l, $4 );
			  append_int(l, $5 );
			  $$ = _symbol_create_list( SQL_FOREIGN_KEY, l); }
 /*TODO: Implemente domain_constraint_type*/

 |  domain_constraint_type
 ;

table_constraint_type:
    UNIQUE column_commalist_parens
			{ $$ = _symbol_create_list( SQL_UNIQUE, $2); }
 |  PRIMARY KEY column_commalist_parens
			{ $$ = _symbol_create_list( SQL_PRIMARY_KEY, $3); }
 |  FOREIGN KEY column_commalist_parens
    REFERENCES qname opt_column_list opt_match opt_ref_action

			{ dlist *l = L();
			  append_list(l, $5 );
			  append_list(l, $3 );
			  append_list(l, $6 );
			  append_int(l, $7 );
			  append_int(l, $8 );
			  $$ = _symbol_create_list( SQL_FOREIGN_KEY, l); }
 /*TODO: Implemente domain_constraint_type*/
 ;

domain_constraint_type:
/*    CHECK '(' search_condition ')' { $$ = _symbol_create_symbol(SQL_CHECK, $3); }*/
    CHECK '(' search_condition ')' { $$ = NULL; }
 ;

ident_commalist:
    ident
			{ $$ = append_string(L(), $1); }
 |  ident_commalist ',' ident
			{ $$ = append_string( $1, $3 ); }
 ;

like_table:
	LIKE qname	{ $$ = _symbol_create_list( SQL_LIKE, $2 ); }
 ;

view_def:
    VIEW qname opt_column_list AS query_expression opt_with_check_option
	{  dlist *l = L();
	  append_list(l, $2);
	  append_list(l, $3);
	  append_symbol(l, $5);
	  append_int(l, $6);
	  append_int(l, TRUE);	/* persistent view */
	  $$ = _symbol_create_list( SQL_CREATE_VIEW, l ); 
	}
  ;

query_expression:
	select_no_parens_orderby
  ;

opt_with_check_option:
    /* empty */			{ $$ = FALSE; }
 |  WITH CHECK OPTION		{ $$ = TRUE; }
 ;

opt_column_list:
    /* empty */			{ $$ = NULL; }
 | column_commalist_parens
 ;

column_commalist_parens:
   '(' ident_commalist ')'	{ $$ = $2; }
 ;

type_def:
    create TYPE ident EXTERNAL sqlNAME ident
			{ dlist *l = L();
				append_string(l, $3);
				append_string(l, $6);
			  $$ = _symbol_create_list( SQL_CREATE_TYPE, l ); }
 ;

external_function_name:
	ident '.' ident { $$ = append_string(append_string(L(), $1), $3); }
 ;

func_def:
    create FUNCTION qname
	'(' opt_paramlist ')'
    RETURNS func_data_type
    EXTERNAL sqlNAME external_function_name 	
			{ dlist *f = L();
				append_list(f, $3);
				append_list(f, $5);
				append_symbol(f, $8);
				append_list(f, $11);
				append_list(f, NULL);
				append_int(f, F_FUNC);
				append_int(f, FUNC_LANG_MAL);
			  $$ = _symbol_create_list( SQL_CREATE_FUNC, f ); }
 |  create FUNCTION qname
	'(' opt_paramlist ')'
    RETURNS func_data_type
    routine_body
			{ dlist *f = L();
				append_list(f, $3);
				append_list(f, $5);
				append_symbol(f, $8);
				append_list(f, NULL);
				append_list(f, $9);
				append_int(f, F_FUNC);
				append_int(f, FUNC_LANG_SQL);
			  $$ = _symbol_create_list( SQL_CREATE_FUNC, f ); }
  | create FUNCTION qname
	'(' opt_paramlist ')'
    RETURNS func_data_type
    LANGUAGE IDENT X_BODY { 
			int lang = 0;
			dlist *f = L();
			char l = *$10;

			if (l == 'R' || l == 'r')
				lang = FUNC_LANG_R;
			else if (l == 'C' || l == 'c')
				lang = FUNC_LANG_C;
			else if (l == 'J' || l == 'j')
				lang = FUNC_LANG_J;
			else
				yyerror(m, sql_message("Language name R, C, or J(avascript):expected, received '%c'", l));

			append_list(f, $3);
			append_list(f, $5);
			append_symbol(f, $8);
			append_list(f, NULL); 
			append_list(f, append_string(L(), $11));
			append_int(f, F_FUNC);
			append_int(f, lang);
			$$ = _symbol_create_list( SQL_CREATE_FUNC, f ); }
  | create FILTER FUNCTION qname
	'(' opt_paramlist ')'
    EXTERNAL sqlNAME external_function_name 	
			{ dlist *f = L();
				append_list(f, $4);
				append_list(f, $6); 
				/* no returns - use OID */
				append_symbol(f, NULL); 
				append_list(f, $10);
				append_list(f, NULL);
				append_int(f, F_FILT);
				append_int(f, FUNC_LANG_MAL);
			  $$ = _symbol_create_list( SQL_CREATE_FUNC, f ); }
  | create AGGREGATE qname
	'(' opt_paramlist ')'
    RETURNS func_data_type
    EXTERNAL sqlNAME external_function_name 	
			{ dlist *f = L();
				append_list(f, $3);
				append_list(f, $5);
				append_symbol(f, $8);
				append_list(f, $11);
				append_list(f, NULL);
				append_int(f, F_AGGR);
				append_int(f, FUNC_LANG_MAL);
			  $$ = _symbol_create_list( SQL_CREATE_FUNC, f ); }
  | create AGGREGATE qname
	'(' opt_paramlist ')'
    RETURNS func_data_type
    LANGUAGE IDENT X_BODY { 
			int lang = 0;
			dlist *f = L();
			char l = *$10;

			if (l == 'R' || l == 'r')
				lang = FUNC_LANG_R;
			else if (l == 'C' || l == 'c')
				lang = FUNC_LANG_C;
			else if (l == 'J' || l == 'j')
				lang = FUNC_LANG_J;
			else
				yyerror(m, sql_message("Language name R, C, or J(avascript):expected, received '%c'", l));

			append_list(f, $3);
			append_list(f, $5);
			append_symbol(f, $8);
			append_list(f, NULL);
			append_list(f, append_string(L(), $11));
			append_int(f, F_AGGR);
			append_int(f, lang);
			$$ = _symbol_create_list( SQL_CREATE_FUNC, f ); }
 | /* proc ie no result */
    create PROCEDURE qname
	'(' opt_paramlist ')'
    EXTERNAL sqlNAME external_function_name 	
			{ dlist *f = L();
				append_list(f, $3);
				append_list(f, $5);
				append_symbol(f, NULL); /* no result */
				append_list(f, $9);
				append_list(f, NULL);
				append_int(f, F_PROC);
				append_int(f, FUNC_LANG_MAL);
			  $$ = _symbol_create_list( SQL_CREATE_FUNC, f ); }
  | create PROCEDURE qname
	'(' opt_paramlist ')'
    routine_body
			{ dlist *f = L();
				append_list(f, $3);
				append_list(f, $5);
				append_symbol(f, NULL); /* no result */
				append_list(f, NULL); 
				append_list(f, $7);
				append_int(f, F_PROC);
				append_int(f, FUNC_LANG_SQL);
			  $$ = _symbol_create_list( SQL_CREATE_FUNC, f ); }
 ;

routine_body:
	procedure_statement 
		{ $$ = L(); append_symbol( $$, $1); }
 |  BEGIN
	procedure_statement_list procedure_statement SCOLON 
    END
		{ $$ = append_symbol($2,$3); }
 |  BEGIN ATOMIC
	procedure_statement_list procedure_statement SCOLON 
    END
		{ $$ = append_symbol($3,$4); }
 ;

/* change into compound statement 
<compound statement> ::=
                [ <beginning label> <colon> ] BEGIN [ [ NOT ] ATOMIC ]
                [ <local declaration list> ] [ <local cursor declaration list> ] [ <local handler declaration list> ]
                [ <SQL statement list> ] END [ <ending label> ]

<beginning label> ::= <statement label>

<statement label> ::= <identifier>
*/

procedure_statement_list:
    /* empty*/ 	 { $$ = L(); }
 |  procedure_statement_list 
    procedure_statement SCOLON 	{ $$ = append_symbol($1,$2);}
 ;

trigger_procedure_statement_list:
    /* empty*/ 	 { $$ = L(); }
 |  trigger_procedure_statement_list 
    trigger_procedure_statement SCOLON 	{ $$ = append_symbol($1,$2);}
 ;

procedure_statement:
	transaction_statement
    |	update_statement
    |	schema
    | 	grant
    | 	revoke
    | 	create_statement
    |	drop_statement
    |	alter_statement
    |   declare_statement
    |   set_statement
    |	control_statement
    |   select_statement_single_row
    ;

trigger_procedure_statement:
	transaction_statement
    |	update_statement
    | 	grant
    | 	revoke
    |   declare_statement
    |   set_statement
    |	control_statement
    |   select_statement_single_row
    ;

control_statement:
	call_procedure_statement
    |	call_statement
    |   while_statement
    |   if_statement
    |   case_statement
    |	return_statement
/*
    |   for_statement		fetch tuples, not supported because of cursors 

    |   loop_statement		while (true) 
    |   repeat_statement	do while 

    |   leave_statement 	multilevel break 
    |   iterate_statement	multilevel continue 
*/
    ;

call_statement:
	CALL routine_invocation 	{ $$ = $2; }
    ;

call_procedure_statement:
	CALL func_ref		 	{$$ = _symbol_create_symbol(SQL_CALL, $2);}
    ;

routine_invocation: 
	routine_name '(' argument_list ')'
		{ dlist *l = L(); 
		  append_list( l, $1);
		  append_list( l, $3);
		  assert(0);
		  $$ = _symbol_create_list( SQL_FUNC, l);
		}
    ;

routine_name: qname ;

argument_list:
 /*empty*/		{$$ = L();}
 |  scalar_exp 		{ $$ = append_symbol( L(), $1); }
 |  argument_list ',' scalar_exp
			{ $$ = append_symbol( $1, $3); }
 ;


return_statement:
        RETURN return_value { $$ = _symbol_create_symbol(SQL_RETURN, $2); }
   ;

return_value:
      select_no_parens_orderby
   |  search_condition
   |  TABLE '(' select_no_parens_orderby ')'	
		{ $$ = _symbol_create_symbol(SQL_TABLE, $3); }
   |  sqlNULL 	{ $$ = _newAtomNode( NULL);  }
   ;

case_statement:
     CASE scalar_exp when_statements case_opt_else_statement END CASE
		{ $$ = _symbol_create_list(SQL_CASE,
		   append_list(
		    append_list(
		     append_symbol(
		      L(),$2),$3),$4)); }
 |   CASE when_search_statements case_opt_else_statement END CASE
		 { $$ = _symbol_create_list(SQL_CASE,
		   append_list(
		    append_list(
		     L(),$2),$3)); }
 ;

when_statement:
    WHEN scalar_exp THEN procedure_statement_list
			{ $$ = _symbol_create_list( SQL_WHEN,
			   append_list(
			    append_symbol(
			     L(), $2),$4)); }
 ;

when_statements:
    when_statement
			{ $$ = append_symbol( L(), $1);}
 |  when_statements when_statement
			{ $$ = append_symbol( $1, $2); }
 ;

when_search_statement:
    WHEN search_condition THEN procedure_statement_list
			{ $$ = _symbol_create_list( SQL_WHEN,
			   append_list(
			    append_symbol(
			     L(), $2),$4)); }
 ;

when_search_statements:
    when_search_statement
			{ $$ = append_symbol( L(), $1); }
 |  when_search_statements when_search_statement
			{ $$ = append_symbol( $1, $2); }
 ;

case_opt_else_statement:
    /* empty */	        		{ $$ = NULL; }
 |  ELSE procedure_statement_list	{ $$ = $2; }
 ;

		/* data types, more types to come */


if_statement:
	IF search_condition THEN procedure_statement_list 
	if_opt_else
	END IF
		{ dlist *l = L();
		  append_symbol(l, $2);
		  append_list(l, $4);
		  append_symbol(l, $5);
		  $$ = _symbol_create_list(SQL_IF, l);
		}
		  
	;

if_opt_else:
	/* empty */ 	
		{ $$ = NULL; }
   |	ELSE procedure_statement_list 
	  	{ $$ = _symbol_create_list(SQL_ELSE, $2); }
   |	ELSEIF search_condition THEN procedure_statement_list 
	if_opt_else
		{ dlist *l = L();
		  append_symbol(l, $2);
		  append_list(l, $4);
		  append_symbol(l, $5);
		  { $$ = _symbol_create_list(SQL_IF, l); }
		}
	;

while_statement:
	opt_begin_label
	WHILE search_condition DO
	procedure_statement_list
	END WHILE opt_end_label

		{ dlist *l;
		  char *label = $1?$1:$8;
		  if ($1 && $8 && strcmp($1, $8) != 0) {
			$$ = NULL;
			yyerror(m, "WHILE: labels should match");
			YYABORT;
		  }
 		  l = L();
		  append_symbol(l, $3); /* condition */
		  append_list(l, $5);	/* statements */
		  append_string(l, label);
		  $$ = _symbol_create_list(SQL_WHILE, l);
		}
 ;

opt_begin_label:
	/* empty */ 	{ $$ = NULL; }
 |	ident ':'
 ;

opt_end_label:
	/* empty */ 	{ $$ = NULL; }
 |	ident 
 ;
	
	
table_function_column_list:
	column data_type	{ $$ = L();
				  append_string($$, $1);
			  	  append_type($$, &$2);
				}
  |     table_function_column_list ',' column data_type
				{ 
				  append_string($$, $3);
			  	  append_type($$, &$4);
				}
  ;

func_data_type:
    TABLE '(' table_function_column_list ')'	
		{ $$ = _symbol_create_list(SQL_TABLE, $3); }
 |  data_type
		{ $$ = _symbol_create_list(SQL_TYPE, append_type(L(),&$1)); }
 ;

opt_paramlist:
    paramlist
 |  '*'			{ dlist *vararg = L();
			  append_string(vararg, "*");
			  append_type(vararg, NULL);
			  $$ = append_list(L(), vararg); }
 |			{ $$ = NULL; }
 ;

paramlist:
    paramlist ',' ident data_type
			{ dlist *p = L();
			  append_string(p, $3);
			  append_type(p, &$4);
			  $$ = append_list($1, p); }
 |  ident data_type
			{ dlist *l = L();
			  dlist *p = L();
			  append_string(p, $1);
			  append_type(p, &$2);
			  $$ = append_list(l, p); }
 ;

/*
Define triggered SQL-statements.

  <trigger definition>    ::=
         CREATE TRIGGER <trigger name> <trigger action time> <trigger event>
         ON <table name> [ REFERENCING <old or new values alias list> ]
         <triggered action>

  <trigger action time>    ::=   BEFORE | AFTER

  <trigger event>    ::=   INSERT | DELETE | UPDATE [ OF <trigger column list> ]

  <trigger column list>    ::=   <column name list>

  <triggered action>    ::=
         [ FOR EACH { ROW | STATEMENT } ]
         [ WHEN <left paren> <search condition> <right paren> ]
         <triggered SQL statement>

  <triggered SQL statement>    ::=
         <SQL procedure statement>
     |     BEGIN ATOMIC { <SQL procedure statement> <semicolon> }... END

  <old or new values alias list>    ::=   <old or new values alias> ...

  <old or new values alias>    ::=
         OLD [ ROW ] [ AS ] <old values correlation name>
     |   NEW [ ROW ] [ AS ] <new values correlation name>
     |   OLD TABLE [ AS ] <old values table alias>
     |   NEW TABLE [ AS ] <new values table alias>

  <old values table alias>    ::=   <identifier>

  <new values table alias>    ::=   <identifier>

  <old values correlation name>    ::=   <correlation name>

  <new values correlation name>    ::=   <correlation name>
*/

trigger_def:
    create TRIGGER qname trigger_action_time trigger_event
    ON ident opt_referencing_list triggered_action
	{ dlist *l = L();
	  append_list(l, $3);
	  append_int(l, $4);
	  append_symbol(l, $5);
	  append_string(l, $7);
	  append_list(l, $8);
	  append_list(l, $9);
	  $$ = _symbol_create_list(SQL_CREATE_TRIGGER, l); 
	}
 ;

trigger_action_time:
    BEFORE	{ $$ = 0; }
 |  AFTER	{ $$ = 1; }
 ;

trigger_event:
    INSERT 			{ $$ = _symbol_create_list(SQL_INSERT, NULL); }
 |  sqlDELETE 			{ $$ = _symbol_create_list(SQL_DELETE, NULL); }
 |  UPDATE 			{ $$ = _symbol_create_list(SQL_UPDATE, NULL); }
 |  UPDATE OF ident_commalist 	{ $$ = _symbol_create_list(SQL_UPDATE, $3); }
 ;

opt_referencing_list:
    /* empty */ 				{ $$ = NULL; }
 |  REFERENCING old_or_new_values_alias_list 	{ $$ = $2; }
 ;

old_or_new_values_alias_list:
    old_or_new_values_alias	{ $$ = append_list(L(), $1); }
 |  old_or_new_values_alias_list 
    old_or_new_values_alias	{ $$ = append_list($1, $2); } 
 ;
       
old_or_new_values_alias:
	/* is really a correlation name */
       OLD opt_row opt_as ident	{ $$ = append_string(append_int(L(), 0), $4); }
 |  sqlNEW opt_row opt_as ident	{ $$ = append_string(append_int(L(), 1), $4); }
 |     OLD TABLE opt_as ident 	{ $$ = append_string(append_int(L(), 0), $4); }
 |  sqlNEW TABLE opt_as ident 	{ $$ = append_string(append_int(L(), 1), $4); }
 ;

opt_as:
    /* empty */
 |  AS
 ;

opt_row:
    /* empty */
 |  ROW	
 ;

triggered_action:
    opt_for_each opt_when triggered_statement
	{ $$ = L();
	  append_int($$, $1);
	  append_symbol($$, $2);
	  append_list($$, $3);
	}

opt_for_each:
    /* default for each statement */ 	{ $$ = 1; }
 |  FOR EACH row_or_statement 		{ $$ = $3; }
 ;

row_or_statement:
    ROW 	{ $$ = 0; }
 |  STATEMENT 	{ $$ = 1; }
 ;

opt_when:
    /* empty */ 			{ $$ = NULL; }
 |  WHEN  search_condition  	{ $$ = $2; }
 ;

triggered_statement:
    trigger_procedure_statement		
				{ $$ = append_symbol(L(), $1); }
 |  BEGIN ATOMIC 
    trigger_procedure_statement_list 
    END 			{ $$ = $3; }
 ;

drop_statement:
   drop TABLE qname drop_action
	{ dlist *l = L();
	  append_list(l, $3 );
	  append_int(l, $4 );
	  $$ = _symbol_create_list( SQL_DROP_TABLE, l ); }
 | drop FUNCTION qname opt_typelist drop_action
	{ dlist *l = L();
	  append_list(l, $3 );
	  append_int(l, 0 );
	  append_list(l, $4 );
	  append_int(l, $5 );
	  append_int(l, F_FUNC );
	  $$ = _symbol_create_list( SQL_DROP_FUNC, l ); }
 | drop FILTER FUNCTION qname opt_typelist drop_action
	{ dlist *l = L();
	  append_list(l, $4 );
	  append_int(l, 0 );
	  append_list(l, $5 );
	  append_int(l, $6 );
	  append_int(l, F_FILT );
	  $$ = _symbol_create_list( SQL_DROP_FUNC, l ); }
 | drop AGGREGATE qname opt_typelist drop_action
	{ dlist *l = L();
	  append_list(l, $3 );
	  append_int(l, 0 );
	  append_list(l, $4 );
	  append_int(l, $5 );
	  append_int(l, F_AGGR );
	  $$ = _symbol_create_list( SQL_DROP_FUNC, l ); }
 | drop PROCEDURE qname opt_typelist drop_action
	{ dlist *l = L();
	  append_list(l, $3 );
	  append_int(l, 0 );
	  append_list(l, $4 );
	  append_int(l, $5 );
	  append_int(l, F_PROC );
	  $$ = _symbol_create_list( SQL_DROP_FUNC, l ); }
 | drop ALL FUNCTION qname drop_action
	{ dlist *l = L();
	  append_list(l, $4 );
	  append_int(l, 1 );
	  append_list(l, NULL );
	  append_int(l, $5 );
	  append_int(l, F_FUNC );
	  $$ = _symbol_create_list( SQL_DROP_FUNC, l ); }
 | drop ALL FILTER FUNCTION qname drop_action
	{ dlist *l = L();
	  append_list(l, $5 );
	  append_int(l, 1 );
	  append_list(l, NULL );
	  append_int(l, $6 );
	  append_int(l, F_FILT );
	  $$ = _symbol_create_list( SQL_DROP_FUNC, l ); }
 | drop ALL AGGREGATE qname drop_action
	{ dlist *l = L();
	  append_list(l, $4 );
	  append_int(l, 1 );
	  append_list(l, NULL );
	  append_int(l, $5 );
	  append_int(l, F_AGGR );
	  $$ = _symbol_create_list( SQL_DROP_FUNC, l ); }
 | drop ALL PROCEDURE qname drop_action
	{ dlist *l = L();
	  append_list(l, $4 );
	  append_int(l, 1 );
	  append_list(l, NULL );
	  append_int(l, $5 );
	  append_int(l, F_PROC );
	  $$ = _symbol_create_list( SQL_DROP_FUNC, l ); }
 |  drop VIEW qname drop_action
	{ dlist *l = L();
	  append_list(l, $3 );
	  append_int(l, $4 );
	  $$ = _symbol_create_list( SQL_DROP_VIEW, l ); }
 |  drop ROLE ident	  { $$ = _symbol_create( SQL_DROP_ROLE, $3 ); }
 |  drop USER ident	  { $$ = _symbol_create( SQL_DROP_USER, $3 ); }
 |  drop INDEX qname	  { $$ = _symbol_create_list( SQL_DROP_INDEX, $3 ); }
 |  drop TRIGGER qname	  { $$ = _symbol_create_list( SQL_DROP_TRIGGER, $3 ); }
 ;

opt_typelist:
    /*empty*/		{$$ = NULL;}
 |  '(' typelist ')'	{$$ = $2;}
 |  '(' ')'		{$$ = L(); }
 ;

typelist:
    data_type			{ dlist *l = L();
				  append_type(l, &$1 );
				  $$= l; }
 |  data_type ',' typelist	{ append_type($3, &$1);
				  $$ = $3; }
 ;

drop_action:
    /* empty */		{ $$ = 0; }
 |  RESTRICT		{ $$ = 0; }
 |  CASCADE		{ $$ = 1; }
 ;
	/* data manipulative stmts */

sql:
   transaction_statement
 | update_statement
 ;

update_statement: 
/* todo merge statement */
   delete_stmt
 | insert_stmt
 | update_stmt
 | copyfrom_stmt
 ;

transaction_statement:
   _transaction_stmt
	{
	  $$ = $1;
	  m->type = Q_TRANS;					}
 ;

_transaction_stmt:
    COMMIT opt_work opt_chain
		{ $$ = _symbol_create_int( TR_COMMIT, $3);  }
 |  SAVEPOINT ident
		{ $$ = _symbol_create( TR_SAVEPOINT, $2); }
 |  RELEASE SAVEPOINT ident
		{ $$ = _symbol_create( TR_RELEASE, $3); }
 |  ROLLBACK opt_work opt_chain opt_to_savepoint
		{ $$ = _symbol_create_list( TR_ROLLBACK,
		   append_string(
			append_int(L(), $3), $4 )); }
 |  START TRANSACTION transaction_mode_list
		{ $$ = _symbol_create_int( TR_START, $3); }
 |  SET LOCAL TRANSACTION transaction_mode_list
		{ $$ = _symbol_create_int( TR_MODE, $4); }
 |  SET TRANSACTION transaction_mode_list
		{ $$ = _symbol_create_int( TR_MODE, $3); }
 ;

transaction_mode_list:
	/* empty */		{ $$ = tr_none; }
 |	_transaction_mode_list
 ;

_transaction_mode_list:
	transaction_mode
		{ $$ = $1; }
 |	_transaction_mode_list ',' transaction_mode
		{ $$ = ($1 | $3); }
 ;


transaction_mode:
	READ ONLY			{ $$ = tr_readonly; }
 |	READ WRITE			{ $$ = tr_writable; }
 |	ISOLATION LEVEL iso_level	{ $$ = tr_serializable; }
 |	DIAGNOSTICS sqlSIZE intval	{ $$ = tr_none; /* not supported */ }
 ;

iso_level:
	READ UNCOMMITTED
 |	READ COMMITTED
 |	sqlREPEATABLE READ
 |	SERIALIZABLE
 ;

opt_work: /* pure syntax sugar */
    WORK		{ $$ = 0; }
 |  /* empty */		{ $$ = 0; }
 ;

opt_chain:
    AND CHAIN		{ $$ = 1; }
 |  AND NO CHAIN	{ $$ = 0; }
 |  /* empty */		{ $$ = 0; }
 ;

opt_to_savepoint:
    /* empty */		{ $$ = NULL; }
 |  TO SAVEPOINT ident  { $$ = $3; }
 ;

copyfrom_stmt:
    COPY opt_nr INTO qname FROM string_commalist opt_seps opt_null_string opt_locked opt_constraint
	{ dlist *l = L();
	  append_list(l, $4);
	  append_list(l, $6);
	  append_list(l, $7);
	  append_list(l, $2);
	  append_string(l, $8);
	  append_int(l, $9);
	  append_int(l, $10);
	  $$ = _symbol_create_list( SQL_COPYFROM, l ); }
  | COPY opt_nr INTO qname FROM STDIN opt_seps opt_null_string opt_locked opt_constraint
	{ dlist *l = L();
	  append_list(l, $4);
	  append_list(l, NULL);
	  append_list(l, $7);
	  append_list(l, $2);
	  append_string(l, $8);
	  append_int(l, $9);
	  append_int(l, $10);
	  $$ = _symbol_create_list( SQL_COPYFROM, l ); }
   | COPY opt_nr BINARY INTO qname FROM string_commalist /* binary copy from */ opt_constraint
	{ dlist *l = L();
	  if ($2 != NULL) {
	  	yyerror(m, "COPY INTO: cannot pass number of records when using binary COPY INTO");
		YYABORT;
	  }
	  append_list(l, $5);
	  append_list(l, $7);
	  append_int(l, $8);
	  $$ = _symbol_create_list( SQL_BINCOPYFROM, l ); }
  | COPY select_no_parens_orderby INTO string opt_seps opt_null_string 
	{ dlist *l = L();
	  append_symbol(l, $2);
	  append_string(l, $4);
	  append_list(l, $5);
	  append_string(l, $6);
	  $$ = _symbol_create_list( SQL_COPYTO, l ); }
  | COPY select_no_parens_orderby INTO STDOUT opt_seps opt_null_string
	{ dlist *l = L();
	  append_symbol(l, $2);
	  append_string(l, NULL);
	  append_list(l, $5);
	  append_string(l, $6);
	  $$ = _symbol_create_list( SQL_COPYTO, l ); }
  ;

opt_seps:
    /* empty */
				{ dlist *l = L();
				  append_string(l, sa_strdup(SA, "|"));
				  append_string(l, sa_strdup(SA, "\\n"));
				  $$ = l; }
 |  opt_using DELIMITERS string
				{ dlist *l = L();
				  append_string(l, $3);
				  append_string(l, sa_strdup(SA, "\\n"));
				  $$ = l; }
 |  opt_using DELIMITERS string ',' string
				{ dlist *l = L();
				  append_string(l, $3);
				  append_string(l, $5);
				  $$ = l; }
 |  opt_using DELIMITERS string ',' string ',' string
				{ dlist *l = L();
				  append_string(l, $3);
				  append_string(l, $5);
				  append_string(l, sql2str($7));
				  $$ = l; }
 ;

opt_using:
    /* empty */			{ $$ = NULL; }
 |  USING			{ $$ = NULL; }
 ;

opt_nr:
    /* empty */			{ $$ = NULL; }
 |  poslng RECORDS		{ $$ = append_lng(append_lng(L(), $1), 0); }
 |  OFFSET poslng 		{ $$ = append_lng(append_lng(L(), -1), $2); }
 |  poslng OFFSET poslng RECORDS	
				{ $$ = append_lng(append_lng(L(), $1), $3); }
 |  poslng RECORDS OFFSET poslng	
				{ $$ = append_lng(append_lng(L(), $1), $4); }
 ;

opt_null_string:
	/* empty */		{ $$ = NULL; }
 |  	sqlNULL opt_as string	{ $$ = $3; }
 ;

opt_locked:
	/* empty */	{ $$ = FALSE; }
 |  	LOCKED		{ $$ = TRUE; }
 ;

opt_constraint:
	/* empty */	{ $$ = TRUE; }
 |  	NO CONSTRAINT	{ $$ = FALSE; }
 ;

string_commalist:
	string_commalist_contents          { $$ = $1; }
 |	'(' string_commalist_contents ')'  { $$ = $2; }
 ;

string_commalist_contents:
    string		{ $$ = append_string(L(), $1); }
 |  string_commalist_contents ',' string
			{ $$ = append_string($1, $3); }
 ;

delete_stmt:
    sqlDELETE FROM qname opt_where_clause

	{ dlist *l = L();
	  append_list(l, $3);
	  append_symbol(l, $4);
	  $$ = _symbol_create_list( SQL_DELETE, l ); }
 ;

update_stmt:
    UPDATE qname SET assignment_commalist opt_where_clause

	{ dlist *l = L();
	  append_list(l, $2);
	  append_list(l, $4);
	  append_symbol(l, $5);
	  $$ = _symbol_create_list( SQL_UPDATE, l ); }
 ;

/* todo merge statment 

Conditionally update rows of a table, or insert new rows into a table, or both.


<merge statement> ::=
		MERGE INTO <target table> [ [ AS ] <merge correlation name> ]
		USING <table reference> ON <search condition> <merge operation specification>

<merge correlation name> ::= <correlation name>

<merge operation specification> ::= <merge when clause>...

<merge when clause> ::= <merge when matched clause> | <merge when not matched clause>

<merge when matched clause> ::= WHEN MATCHED THEN <merge update specification>

<merge when not matched clause> ::= WHEN NOT MATCHED THEN <merge insert specification>

<merge update specification> ::= UPDATE SET <set clause list>

<merge insert specification> ::=
		INSERT [ <left paren> <insert column list> <right paren> ]
		[ <override clause> ] VALUES <merge insert value list>

<merge insert value list> ::=
		<left paren> <merge insert value element> [ { <comma> <merge insert value element> }... ] <right paren>

<merge insert value element> ::= <value expression> | <contextually typed value specification>
*/

insert_stmt:
    INSERT INTO qname values_or_query_spec

	{ dlist *l = L();
	  append_list(l, $3);
	  append_list(l, NULL);
	  append_symbol(l, $4);
	  $$ = _symbol_create_list( SQL_INSERT, l ); }

 |  INSERT INTO qname column_commalist_parens values_or_query_spec

	{ dlist *l = L();
	  append_list(l, $3);
	  append_list(l, $4);
	  append_symbol(l, $5);
	  $$ = _symbol_create_list( SQL_INSERT, l ); }
 ;

values_or_query_spec:
/* empty values list */
		{ $$ = _symbol_create_list( SQL_VALUES, L()); }
 |   DEFAULT VALUES
		{ $$ = _symbol_create_list( SQL_VALUES, L()); }
 |   VALUES row_commalist
		{ $$ = _symbol_create_list( SQL_VALUES, $2); }
 |  select_no_parens_orderby
 ;


row_commalist:
    '(' atom_commalist ')'	{ $$ = append_list(L(), $2); }
 |  row_commalist ',' '(' atom_commalist ')'
				{ $$ = append_list($1, $4); }
 ;

atom_commalist:
    insert_atom		{ $$ = append_symbol(L(), $1); }
 |  atom_commalist ',' insert_atom
			{ $$ = append_symbol($1, $3); }
 ;

value_commalist:
    value		{ $$ = append_symbol(L(), $1); }
 |  value_commalist ',' value
			{ $$ = append_symbol($1, $3); }
 ;

null:
   sqlNULL
	 { 
	  if (m->emode == m_normal && m->caching) {
		/* replace by argument */
		atom *a = atom_general(SA, sql_bind_localtype("void"), NULL);

		sql_add_arg( m, a);
		$$ = _symbol_create_list( SQL_COLUMN,
			append_int(L(), m->argc-1));
	   } else {
		$$ = _symbol_create(SQL_NULL, NULL );
	   }
	}
 ;


simple_atom:
    scalar_exp
 |  null
 ;

insert_atom:
    simple_atom
 ;

value:
    simple_atom
 |  select_no_parens
 ;

opt_distinct:
    /* empty */		{ $$ = FALSE; }
 |  ALL			{ $$ = FALSE; }
 |  DISTINCT		{ $$ = TRUE; }
 ;

assignment_commalist:
    assignment		{ $$ = append_symbol(L(), $1 ); }
 |  assignment_commalist ',' assignment
			{ $$ = append_symbol($1, $3 ); }
 ;

assignment:
   column '=' search_condition
	{ dlist *l = L();
	  append_symbol(l, $3 );
	  append_string(l, $1);
	  $$ = _symbol_create_list( SQL_ASSIGN, l); }
 | column '=' sqlNULL
	{ dlist *l = L();
	  append_symbol(l, NULL );
	  append_string(l, $1);
	  $$ = _symbol_create_list( SQL_ASSIGN, l); }
 |  column_commalist_parens '=' subquery
	{ dlist *l = L();
	  append_symbol(l, $3);
	  append_list(l, $1);
	  $$ = _symbol_create_list( SQL_ASSIGN, l ); }
 ;

opt_where_clause:
    /* empty */			{ $$ = NULL; }
 |  WHERE search_condition	{ $$ = $2; }
 ;

	/* query expressions */

joined_table:
   '(' joined_table ')'
	{ $$ = $2; }
 |  table_ref CROSS JOIN table_ref

	{ dlist *l = L();
	  append_symbol(l, $1);
	  append_symbol(l, $4);
	  $$ = _symbol_create_list( SQL_CROSS, l); }
 |  table_ref UNIONJOIN table_ref join_spec
	{ dlist *l = L();
	  append_symbol(l, $1);
	  append_int(l, 0);
	  append_int(l, 4);
	  append_symbol(l, $3);
	  append_symbol(l, $4);
	  $$ = _symbol_create_list( SQL_UNIONJOIN, l); }
 |  table_ref JOIN table_ref join_spec
	{ dlist *l = L();
	  append_symbol(l, $1);
	  append_int(l, 0);
	  append_int(l, 0);
	  append_symbol(l, $3);
	  append_symbol(l, $4);
	  $$ = _symbol_create_list( SQL_JOIN, l); }
 |  table_ref NATURAL JOIN table_ref
	{ dlist *l = L();
	  append_symbol(l, $1);
	  append_int(l, 1);
	  append_int(l, 0);
	  append_symbol(l, $4);
	  append_symbol(l, NULL);
	  $$ = _symbol_create_list( SQL_JOIN, l); }
 |  table_ref join_type JOIN table_ref join_spec
	{ dlist *l = L();
	  append_symbol(l, $1);
	  append_int(l, 0);
	  append_int(l, $2);
	  append_symbol(l, $4);
	  append_symbol(l, $5);
	  $$ = _symbol_create_list( SQL_JOIN, l); }
 |  table_ref NATURAL join_type JOIN table_ref
	{ dlist *l = L();
	  append_symbol(l, $1);
	  append_int(l, 1);
	  append_int(l, $3);
	  append_symbol(l, $5);
	  append_symbol(l, NULL);
	  $$ = _symbol_create_list( SQL_JOIN, l); }
  ;

join_type:
    INNER			{ $$ = 0; }
  | outer_join_type OUTER	{ $$ = 1 + $1; }
  | outer_join_type		{ $$ = 1 + $1; }
  ;

outer_join_type:
    LEFT		{ $$ = 0; }
  | RIGHT		{ $$ = 1; }
  | FULL		{ $$ = 2; }
  ;

join_spec:
    ON search_condition			{ $$ = $2; }
  | USING column_commalist_parens
		{ $$ = _symbol_create_list( SQL_USING, $2); }
  ;

/*
<query expression> ::= [ <with clause> ] <query expression body>

<with clause> ::= WITH [ RECURSIVE ] <with list>

<with list> ::= <with list element> [ { <comma> <with list element> }... ]

<with list element> ::=
                <query name> [ <left paren> <with column list> <right paren> ]
                AS <left paren> <query expression> <right paren> [ <search or cycle clause> ]

<with column list> ::= <column name list>

RECURSIVE and <search or cycle clause> are currently not supported
*/

sql: with_query
	;

with_query:
	WITH with_list query_expression
	{
		dlist *l = L();
	  	append_list(l, $2);
	  	append_symbol(l, $3);
	  	$$ = _symbol_create_list( SQL_WITH, l ); 
	}
  ;

with_list:
	with_list ',' with_list_element	 { $$ = append_symbol($1, $3); }
 |	with_list_element	 	 { $$ = append_symbol(L(), $1); }
 ;

with_list_element: 
    ident opt_column_list AS '(' query_expression ')'
	{  dlist *l = L();
	  append_list(l, append_string(L(), $1));
	  append_list(l, $2);
	  append_symbol(l, $5);
	  append_int(l, FALSE);	/* no with check */
	  append_int(l, FALSE);	/* inlined view  (ie not persistent) */
	  $$ = _symbol_create_list( SQL_CREATE_VIEW, l ); 
	}
 ;

sql:
    select_statement_single_row
|
    select_no_parens_orderby
 ;

simple_select:
    SELECT opt_distinct selection table_exp
	{ $$ = newSelectNode( SA, $2, $3, NULL,
		$4->h->data.sym,
		$4->h->next->data.sym,
		$4->h->next->next->data.sym,
		$4->h->next->next->next->data.sym,
		NULL, NULL, NULL, NULL, NULL);
	}
    ;

select_statement_single_row:
    SELECT opt_distinct selection INTO select_target_list table_exp
	{ $$ = newSelectNode( SA, $2, $3, $5,
		$6->h->data.sym,
		$6->h->next->data.sym,
		$6->h->next->next->data.sym,
		$6->h->next->next->next->data.sym,
		NULL, NULL, NULL, NULL, NULL);
	}
    ;

select_no_parens_orderby:
     select_no_parens opt_order_by_clause opt_limit opt_offset opt_sample
	 { 
	  $$ = $1;
	  if ($2 || $3 || $4 || $5) {
	  	if ($1 != NULL &&
		    ($1->token == SQL_SELECT ||
		     $1->token == SQL_UNION  ||
		     $1->token == SQL_EXCEPT ||
		     $1->token == SQL_INTERSECT)) {
			if ($1->token == SQL_SELECT) {
	 			SelectNode *s = (SelectNode*)$1;
	
	  			s -> orderby = $2;
	  			s -> limit = $3;
	  			s -> offset = $4;
	  			s -> sample = $5;
			} else { /* Add extra select * from .. in case of UNION, EXCEPT, INTERSECT */
				$$ = newSelectNode( 
					SA, 0, 
					append_symbol(L(), _symbol_create_list(SQL_TABLE, append_string(append_string(L(),NULL),NULL))), NULL,
					_symbol_create_list( SQL_FROM, append_symbol(L(), $1)), NULL, NULL, NULL, $2, _symbol_create_list(SQL_NAME, append_list(append_string(L(),"inner"),NULL)), $3, $4, $5);
			}
	  	} else {
			yyerror(m, "missing SELECT operator");
			YYABORT;
	  	}
	 } 
	}
    ;

select_target_list:
	target_specification 	{ $$ = append_string(L(), $1); }
 |  	select_target_list ',' target_specification
				{ $$ = append_string($1, $3); }
 ;

target_specification:
	ident
 ;

select_no_parens:
    select_no_parens UNION set_distinct opt_corresponding select_no_parens

	{ dlist *l = L();
	  append_symbol(l, $1);
	  append_int(l, $3);
	  append_list(l, $4);
	  append_symbol(l, $5);
	  $$ = _symbol_create_list( SQL_UNION, l); }

 |  select_no_parens EXCEPT set_distinct opt_corresponding select_no_parens

	{ dlist *l = L();
	  append_symbol(l, $1);
	  append_int(l, $3);
	  append_list(l, $4);
	  append_symbol(l, $5);
	  $$ = _symbol_create_list( SQL_EXCEPT, l); }

 |  select_no_parens INTERSECT set_distinct opt_corresponding select_no_parens

	{ dlist *l = L();
	  append_symbol(l, $1);
	  append_int(l, $3);
	  append_list(l, $4);
	  append_symbol(l, $5);
	  $$ = _symbol_create_list( SQL_INTERSECT, l); }
 |  '(' select_no_parens ')' { $$ = $2; }
 |   simple_select
 ;

set_distinct:
    /* empty */		{ $$ = TRUE; }
 |  ALL			{ $$ = FALSE; }
 |  DISTINCT		{ $$ = TRUE; }
 ;


opt_corresponding:
	/* empty */	{ $$ = NULL; }
 |  CORRESPONDING
			{ $$ = L(); }
 |  CORRESPONDING BY '(' column_ref_commalist ')'
			{ $$ = $4; }
 ;

selection:
    column_exp_commalist
 ;

table_exp:
    opt_from_clause opt_where_clause opt_group_by_clause opt_having_clause

	{ $$ = L();
	  append_symbol($$, $1);
	  append_symbol($$, $2);
	  append_symbol($$, $3);
	  append_symbol($$, $4); }
 ;

opt_from_clause:
    /* empty */			 { $$ = NULL; }
 |  FROM table_ref_commalist 	 { $$ = _symbol_create_list( SQL_FROM, $2); }
 ;

table_ref_commalist:
    table_ref		{ $$ = append_symbol(L(), $1); }
 |  table_ref_commalist ',' table_ref
			{ $$ = append_symbol($1, $3); }
 ;

simple_table:
   qname 			{ dlist *l = L();
		  		  append_list(l, $1);
		  	  	  append_symbol(l, NULL);
		  		  $$ = _symbol_create_list(SQL_NAME, l); }
 | qname table_name 		{ dlist *l = L();
		  		  append_list(l, $1);
		  	  	  append_symbol(l, $2);
		  		  $$ = _symbol_create_list(SQL_NAME, l); }
 | func_ref table_name		{ dlist *l = L();
		  		  append_symbol(l, $1);
		  	  	  append_symbol(l, $2);
		  		  $$ = _symbol_create_list(SQL_TABLE, l); }
 | func_ref 			{ dlist *l = L();
		  		  append_symbol(l, $1);
		  	  	  append_symbol(l, NULL);
		  		  $$ = _symbol_create_list(SQL_TABLE, l); }
 ;

table_ref:
    simple_table
 |  subquery table_name
				{
				  $$ = $1;
				  if ($$->token == SQL_SELECT) {
				  	SelectNode *sn = (SelectNode*)$1;
				  	sn->name = $2;
				  } else {
				  	append_symbol($1->data.lval, $2);
				  }
				}
 |  subquery
				{ $$ = NULL;
				  yyerror(m, "subquery table reference needs alias, use AS xxx");
				  YYABORT;
				}
 |  joined_table 		{ $$ = $1;
				  append_symbol($1->data.lval, NULL); }
/* the following rule seems to be redundant ?  
 |  '(' joined_table ')' table_name
				{ $$ = $2;
				  append_symbol($2->data.lval, $4); }
*/

/* Basket expression, TODO window */
 |  '[' 
	{ m->caching = 0; }
	select_no_parens ']' table_name 	
	{
		dlist *op = L();

 	  	append_symbol(op, $3);
		append_symbol(op, $5);
		$$ = _symbol_create_list(SQL_TABLE_OPERATOR, op); 
	}
 ;

table_name:
    AS ident '(' name_commalist ')'
				{ dlist *l = L();
		  		  append_string(l, $2);
		  	  	  append_list(l, $4);
		  		  $$ = _symbol_create_list(SQL_NAME, l); }
 |  AS ident
				{ dlist *l = L();
		  		  append_string(l, $2);
		  	  	  append_list(l, NULL);
		  		  $$ = _symbol_create_list(SQL_NAME, l); }
 |  ident '(' name_commalist ')'
				{ dlist *l = L();
		  		  append_string(l, $1);
		  	  	  append_list(l, $3);
		  		  $$ = _symbol_create_list(SQL_NAME, l); }
 |  ident
				{ dlist *l = L();
		  		  append_string(l, $1);
		  	  	  append_list(l, NULL);
		  		  $$ = _symbol_create_list(SQL_NAME, l); }
 ;

opt_group_by_clause:
    /* empty */ 		  { $$ = NULL; }
 |  sqlGROUP BY column_ref_commalist { $$ = _symbol_create_list( SQL_GROUPBY, $3 );}
 ;

column_ref_commalist:
    column_ref		{ $$ = append_symbol(L(),
			       _symbol_create_list(SQL_COLUMN,$1)); }
 |  column_ref_commalist ',' column_ref
			{ $$ = append_symbol( $1,
			       _symbol_create_list(SQL_COLUMN,$3)); }
 ;

opt_having_clause:
    /* empty */ 		 { $$ = NULL; }
 |  HAVING search_condition	 { $$ = $2; }
 ;


search_condition:
    and_exp OR search_condition
		{ dlist *l = L();
		  append_symbol(l, $1);
		  append_symbol(l, $3);
		  $$ = _symbol_create_list(SQL_OR, l ); }
 |  and_exp	{ $$ = $1; }
 ;
   
and_exp:
    not_exp AND and_exp
		{ dlist *l = L();
		  append_symbol(l, $1);
		  append_symbol(l, $3);
		  $$ = _symbol_create_list(SQL_AND, l ); }
 |  not_exp	{ $$ = $1; }
 ;

not_exp:
    NOT not_exp 
		{ $$ = $2;

		  if ($$->token == SQL_EXISTS)
			$$->token = SQL_NOT_EXISTS;
		  else
			$$ = _symbol_create_symbol(SQL_NOT, $2); }
 |  pred_exp	{ $$ = $1; }
 ;

opt_order_by_clause:
    /* empty */ 			  { $$ = NULL; }
 |  ORDER BY sort_specification_list
		{ $$ = _symbol_create_list( SQL_ORDERBY, $3); }
 ;

opt_limit:
    /* empty */ 	{ $$ = NULL; }
 |  LIMIT nonzerowrd	{ 
		  	  sql_subtype *t = sql_bind_localtype("wrd");
			  $$ = _newAtomNode( atom_int(SA, t, $2)); 
			}
 |  LIMIT param		{ $$ = $2; }
 ;

opt_offset:
	/* empty */	{ $$ = NULL; }
 |  OFFSET poswrd	{ 
		  	  sql_subtype *t = sql_bind_localtype("wrd");
			  $$ = _newAtomNode( atom_int(SA, t, $2)); 
			}
 |  OFFSET param	{ $$ = $2; }
 ;

opt_sample:
	/* empty */	{ $$ = NULL; }
 |  SAMPLE poswrd	{
		  	  sql_subtype *t = sql_bind_localtype("wrd");
			  $$ = _newAtomNode( atom_int(SA, t, $2));
			}
 |  SAMPLE INTNUM	{
		  	  sql_subtype *t = sql_bind_localtype("dbl");
			  $$ = _newAtomNode( atom_float(SA, t, strtod($2,NULL)));
			}
 |  SAMPLE param	{ $$ = $2; }
 ;

sort_specification_list:
    ordering_spec	 { $$ = append_symbol(L(), $1); }
 |  sort_specification_list ',' ordering_spec
			 { $$ = append_symbol( $1, $3 ); }
 ;

ordering_spec:
    scalar_exp opt_asc_desc
	{ dlist *l = L();
	  append_symbol(l, $1);
	  append_int(l, $2);
	  $$ = _symbol_create_list(SQL_COLUMN, l ); }

 ;

opt_asc_desc:
    /* empty */ 	{ $$ = TRUE; }
 |  ASC			{ $$ = TRUE; }
 |  DESC		{ $$ = FALSE; }
 ;

predicate:
    comparison_predicate
 |  between_predicate
 |  like_predicate
 |  test_for_null
 |  in_predicate
 |  all_or_any_predicate
 |  existence_test
 |  filter_exp
 |  scalar_exp
 ;

pred_exp:
    predicate
 ;

comparison_predicate:
    pred_exp COMPARISON pred_exp
		{ dlist *l = L();
		  append_symbol(l, $1);
		  append_string(l, $2);
		  append_symbol(l, $3);
		  $$ = _symbol_create_list(SQL_COMPARE, l ); }
 |  pred_exp '=' pred_exp
		{ dlist *l = L();
		  append_symbol(l, $1);
		  append_string(l, sa_strdup(SA, "="));
		  append_symbol(l, $3);
		  $$ = _symbol_create_list(SQL_COMPARE, l ); }
 ;

between_predicate:
    pred_exp NOT BETWEEN opt_bounds pred_exp AND pred_exp
		{ dlist *l = L();
		  append_symbol(l, $1);
		  append_int(l, $4);
		  append_symbol(l, $5);
		  append_symbol(l, $7);
		  $$ = _symbol_create_list(SQL_NOT_BETWEEN, l ); }
 |  pred_exp BETWEEN opt_bounds pred_exp AND pred_exp
		{ dlist *l = L();
		  append_symbol(l, $1);
		  append_int(l, $3);
		  append_symbol(l, $4);
		  append_symbol(l, $6);
		  $$ = _symbol_create_list(SQL_BETWEEN, l ); }
 ;

opt_bounds:
   /* empty */ 	{ $$ = 0; }
 | ASYMMETRIC 	{ $$ = 0; }
 | SYMMETRIC 	{ $$ = 1; }
 ;

like_predicate:
    pred_exp NOT LIKE like_exp
		{ dlist *l = L();
		  append_symbol(l, $1);
		  append_symbol(l, $4);
		  append_int(l, FALSE);  /* case sensitive */
		  append_int(l, TRUE);  /* anti */
		  $$ = _symbol_create_list( SQL_LIKE, l ); }
 |  pred_exp NOT ILIKE like_exp
		{ dlist *l = L();
		  append_symbol(l, $1);
		  append_symbol(l, $4);
		  append_int(l, TRUE);  /* case insensitive */
		  append_int(l, TRUE);  /* anti */
		  $$ = _symbol_create_list( SQL_LIKE, l ); }
 |  pred_exp LIKE like_exp
		{ dlist *l = L();
		  append_symbol(l, $1);
		  append_symbol(l, $3);
		  append_int(l, FALSE);  /* case sensitive */
		  append_int(l, FALSE);  /* anti */
		  $$ = _symbol_create_list( SQL_LIKE, l ); }
 |  pred_exp ILIKE like_exp
		{ dlist *l = L();
		  append_symbol(l, $1);
		  append_symbol(l, $3);
		  append_int(l, TRUE);  /* case insensitive */
		  append_int(l, FALSE);  /* anti */
		  $$ = _symbol_create_list( SQL_LIKE, l ); }
 ;

like_exp:
    scalar_exp
	{ dlist *l = L();
	  append_symbol(l, $1);
	  $$ = _symbol_create_list(SQL_ESCAPE, l ); }
 |  scalar_exp ESCAPE string
 	{ char *s = sql2str($3);
	  if (_strlen(s) != 1) {
		char *msg = sql_message("\b22025!ESCAPE must be one character");
		yyerror(m, msg);
		_DELETE(msg);
		$$ = NULL;
		YYABORT;
	  } else {
		dlist *l = L();
		append_symbol(l, $1);
		append_string(l, s);
		$$ = _symbol_create_list(SQL_ESCAPE, l);
	  }
	}
 ;

test_for_null:
    scalar_exp IS NOT sqlNULL { $$ = _symbol_create_symbol( SQL_IS_NOT_NULL, $1 );}
 |  scalar_exp IS sqlNULL     { $$ = _symbol_create_symbol( SQL_IS_NULL, $1 ); }
 ;

in_predicate:
    pred_exp NOT sqlIN '(' value_commalist ')'
		{ dlist *l = L();
		  append_symbol(l, $1);
		  append_list(l, $5);
		  $$ = _symbol_create_list(SQL_NOT_IN, l ); }
 |  pred_exp sqlIN '(' value_commalist ')'
		{ dlist *l = L();
		  append_symbol(l, $1);
		  append_list(l, $4);
		  $$ = _symbol_create_list(SQL_IN, l ); }
 |  '(' pred_exp_list ')' NOT sqlIN '(' value_commalist ')'
		{ dlist *l = L();
		  append_list(l, $2);
		  append_list(l, $7);
		  $$ = _symbol_create_list(SQL_NOT_IN, l ); }
 |  '(' pred_exp_list ')' sqlIN '(' value_commalist ')'
		{ dlist *l = L();
		  append_list(l, $2);
		  append_list(l, $6);
		  $$ = _symbol_create_list(SQL_IN, l ); }
 ;

pred_exp_list:
    pred_exp
			{ $$ = append_symbol( L(), $1);}
 |  pred_exp_list ',' pred_exp
			{ $$ = append_symbol( $1, $3); }
 ;

all_or_any_predicate:
    pred_exp COMPARISON any_all_some subquery

		{ dlist *l = L();
		  append_symbol(l, $1);
		  append_string(l, $2);
		  append_symbol(l, $4);
		  append_int(l, $3);
		  $$ = _symbol_create_list(SQL_COMPARE, l ); }
 ;

any_all_some:
    ANY		{ $$ = 0; }
 |  SOME	{ $$ = 0; }
 |  ALL		{ $$ = 1; }
 ;

existence_test:
    EXISTS subquery 	{ $$ = _symbol_create_symbol( SQL_EXISTS, $2 ); }
/*|  NOT EXISTS subquery { $$ = _symbol_create_symbol( SQL_NOT_EXISTS, $3 ); }*/
 ;

filter_arg_list:
       pred_exp				{ $$ = append_symbol(L(), $1); }
 |     filter_arg_list ',' pred_exp	{ $$ = append_symbol($1, $3);  }
 ;

filter_args:
	'[' filter_arg_list ']' 	{ $$ = $2; }
 ;

filter_exp:
 filter_args qname filter_args
		{ dlist *l = L();
		  append_list(l, $1);
		  append_list(l, $2);
		  append_list(l, $3);
		  $$ = _symbol_create_list(SQL_FILTER, l ); }
 ;

subquery:
    '(' select_no_parens ')'	{ $$ = $2; }
 |  '(' VALUES row_commalist ')'	
				{ $$ = _symbol_create_list( SQL_VALUES, $3); }
 |  '(' with_query ')'	
				{ $$ = $2; }
 ;

	/* simple_scalar expressions */
simple_scalar_exp:
    value_exp
 |  scalar_exp '+' scalar_exp
			{ dlist *l = L();
			  append_list(l, 
			  	append_string(L(), sa_strdup(SA, "sql_add")));
	  		  append_symbol(l, $1);
	  		  append_symbol(l, $3);
	  		  $$ = _symbol_create_list( SQL_BINOP, l ); }
 |  scalar_exp '-' scalar_exp
			{ dlist *l = L();
			  append_list(l, 
			  	append_string(L(), sa_strdup(SA, "sql_sub")));
	  		  append_symbol(l, $1);
	  		  append_symbol(l, $3);
	  		  $$ = _symbol_create_list( SQL_BINOP, l ); }
 |  scalar_exp '*' scalar_exp
			{ dlist *l = L();
			  append_list(l, 
			  	append_string(L(), sa_strdup(SA, "sql_mul")));
	  		  append_symbol(l, $1);
	  		  append_symbol(l, $3);
	  		  $$ = _symbol_create_list( SQL_BINOP, l ); }
 |  scalar_exp '/' scalar_exp
			{ dlist *l = L();
			  append_list(l, 
			  	append_string(L(), sa_strdup(SA, "sql_div")));
	  		  append_symbol(l, $1);
	  		  append_symbol(l, $3);
	  		  $$ = _symbol_create_list( SQL_BINOP, l ); }
 |  scalar_exp '%' scalar_exp
			{ dlist *l = L();
			  append_list(l, 
			  	append_string(L(), sa_strdup(SA, "mod")));
	  		  append_symbol(l, $1);
	  		  append_symbol(l, $3);
	  		  $$ = _symbol_create_list( SQL_BINOP, l ); }
 |  scalar_exp '^' scalar_exp
			{ dlist *l = L();
			  append_list(l, 
			  	append_string(L(), sa_strdup(SA, "bit_xor")));
	  		  append_symbol(l, $1);
	  		  append_symbol(l, $3);
	  		  $$ = _symbol_create_list( SQL_BINOP, l ); }
 |  scalar_exp '&' scalar_exp
			{ dlist *l = L();
			  append_list(l, 
			  	append_string(L(), sa_strdup(SA, "bit_and")));
	  		  append_symbol(l, $1);
			  append_symbol(l, $3);
	  		  $$ = _symbol_create_list( SQL_BINOP, l ); }
 |  scalar_exp '|' scalar_exp
			{ dlist *l = L();
			  append_list(l, 
			  	append_string(L(), sa_strdup(SA, "bit_or")));
	  		  append_symbol(l, $1);
	  		  append_symbol(l, $3);
	  		  $$ = _symbol_create_list( SQL_BINOP, l ); }
 |  '~' scalar_exp
			{ dlist *l = L();
			  append_list(l, 
			  	append_string(L(), sa_strdup(SA, "bit_not")));
	  		  append_symbol(l, $2);
	  		  $$ = _symbol_create_list( SQL_BINOP, l ); }
 |  scalar_exp LEFT_SHIFT scalar_exp
			{ dlist *l = L();
			  append_list(l, 
			  	append_string(L(), sa_strdup(SA, "left_shift")));
	  		  append_symbol(l, $1);
	  		  append_symbol(l, $3);
	  		  $$ = _symbol_create_list( SQL_BINOP, l ); }
 |  scalar_exp RIGHT_SHIFT scalar_exp
			{ dlist *l = L();
			  append_list(l, 
			  	append_string(L(), sa_strdup(SA, "right_shift")));
	  		  append_symbol(l, $1);
	  		  append_symbol(l, $3);
	  		  $$ = _symbol_create_list( SQL_BINOP, l ); }
 |  '+' scalar_exp %prec UMINUS 
			{ $$ = $2; }
 |  '-' scalar_exp %prec UMINUS 
			{ 
 			  $$ = NULL;
			  assert($2->token != SQL_COLUMN || $2->data.lval->h->type != type_lng);
			  if ($2->token == SQL_COLUMN && $2->data.lval->h->type == type_int) {
				atom *a = sql_bind_arg(m, $2->data.lval->h->data.i_val);
				if (!atom_neg(a))
					$$ = $2;
			  } 
			  if (!$$) {
				dlist *l = L();
			  	append_list(l, 
			  		append_string(L(), sa_strdup(SA, "sql_neg")));
	  		  	append_symbol(l, $2);
	  		  	$$ = _symbol_create_list( SQL_UNOP, l ); 
			  }
			}
 |  '(' search_condition ')' 	{ $$ = $2; }
 ;

scalar_exp:
    simple_scalar_exp 	{ $$ = $1; }
 |  subquery	%prec UMINUS
 ;

value_exp:
    atom
 |  user		{ $$ = _symbol_create_list( SQL_COLUMN, 
			  append_string(L(), sa_strdup(SA, "current_user"))); }
 |  CURRENT_ROLE	{ $$ = _symbol_create_list( SQL_COLUMN, 
			  append_string(L(), sa_strdup(SA, "current_role"))); }
 |  window_function
 |  column_ref 		{ $$ = _symbol_create_list( SQL_COLUMN, $1); }
 |  var_ref		
 |  aggr_ref
 |  func_ref
 |  NEXT VALUE FOR qname	{ $$ = _symbol_create_list( SQL_NEXT, $4); }
 |  datetime_funcs
 |  string_funcs
 |  case_exp
 |  cast_exp
 |  XML_value_function
 |  param
 ;

param:  
   '?'			
	{ 
	  int nr = (m->params)?list_length(m->params):0;

	  sql_add_param(m, NULL, NULL);
	  $$ = _symbol_create_int( SQL_PARAMETER, nr ); 
	}

/*
<window function> ::= <window function type> OVER <window name or specification>

<window function type> ::=
		<rank function type> <left paren> <right paren>
	|	ROW_NUMBER <left paren> <right paren>
	|	<aggregate function>

<rank function type> ::= RANK | DENSE_RANK | PERCENT_RANK | CUME_DIST

<window name or specification> ::= <window name> | <in-line window specification>

<in-line window specification> ::= <window specification>


<window specification> ::= <left paren> <window specification details> <right paren>

<window specification details> ::=
                [ <existing window name> ] [ <window partition clause> ] [ <window order clause> ] [ <window frame clause> ]

<existing window name> ::= <window name>

<window partition clause> ::= PARTITION BY <window partition column reference list>

<window partition column reference list> ::= <window partition column reference> [ { <comma> <window partition column reference> }... ]

<window partition column reference> ::= <column reference> [ <collate clause> ]

<window order clause> ::= ORDER BY <sort specification list>

<window frame clause> ::= <window frame units> <window frame extent> [ <window frame exclusion> ]

<window frame units> ::= ROWS | RANGE

<window frame extent> ::= <window frame start> | <window frame between>

<window frame start> ::= UNBOUNDED PRECEDING | <window frame preceding> | CURRENT ROW

<window frame preceding> ::= <unsigned value specification> PRECEDING

<window frame between> ::= BETWEEN <window frame bound 1> AND <window frame bound 2>

<window frame bound 1> ::= <window frame bound>

<window frame bound 2> ::= <window frame bound>

<window frame bound> ::=
                <window frame start>
        |       UNBOUNDED FOLLOWING
        |       <window frame following>

<window frame following> ::= <unsigned value specification> FOLLOWING

<window frame exclusion> ::=
                EXCLUDE CURRENT ROW
        |       EXCLUDE GROUP
        |       EXCLUDE TIES
        |       EXCLUDE NO OTHERS

*/

window_function: 
	window_function_type OVER '(' window_specification ')'
	{ $$ = _symbol_create_list( SQL_RANK, 
		append_list(append_symbol(L(), $1), $4)); }
  ;

window_function_type:
	qrank '(' ')' 	{ $$ = _symbol_create_list( SQL_RANK, $1 ); }
  |	aggr_ref
  ;

window_specification:
	window_partition_clause window_order_clause window_frame_clause
	{ $$ = append_symbol(append_symbol(append_symbol(L(), $1), $2), $3); }
  ;

window_partition_clause:
	/* empty */ 	{ $$ = NULL; }
  |	PARTITION BY column_ref_commalist
	{ $$ = _symbol_create_list( SQL_GROUPBY, $3 ); }
  ;

window_order_clause:
	/* empty */ 	{ $$ = NULL; }
  |	ORDER BY sort_specification_list
	{ $$ = _symbol_create_list( SQL_ORDERBY, $3 ); }
  ;

window_frame_clause:
	/* empty */ 	{ $$ = NULL; }
  |	window_frame_units window_frame_extent window_frame_exclusion
	{ $$ = _symbol_create_list( SQL_FRAME, append_int(append_int($2, $1), $3)); }
  ;

window_frame_units:
	ROWS		{ $$ = FRAME_ROWS; }
  |	RANGE		{ $$ = FRAME_RANGE; }
  ;

window_frame_extent:
	window_frame_start	{ $$ = append_symbol(append_symbol(L(), $1), _symbol_create_int(SQL_FRAME, -1)); }
  |	window_frame_between	{ $$ = $1; }
  ;

window_frame_start:
	UNBOUNDED PRECEDING	{ $$ = _symbol_create_int(SQL_FRAME, -1); }
  |	window_frame_preceding  { $$ = $1; }
  |	CURRENT ROW		{ $$ = _symbol_create_int(SQL_FRAME, 0); }
  ;

window_frame_preceding:
	value_exp PRECEDING	{ $$ = $1; }
  ;
	
window_frame_between:
	BETWEEN window_frame_start AND window_frame_end
				{ $$ = append_symbol(append_symbol(L(), $2), $4); }
  ;

window_frame_end:
	UNBOUNDED FOLLOWING	{ $$ = _symbol_create_int(SQL_FRAME, -1); }
  | 	window_frame_following	{ $$ = $1; }
  |	CURRENT ROW		{ $$ = _symbol_create_int(SQL_FRAME, 0); }
  ;

window_frame_following:
	value_exp PRECEDING	{ $$ = $1; }
  ;

window_frame_exclusion:
 	/* empty */		{ $$ = EXCLUDE_NONE; }
 |      EXCLUDE CURRENT ROW	{ $$ = EXCLUDE_CURRENT_ROW; }
 |      EXCLUDE sqlGROUP	{ $$ = EXCLUDE_GROUP; }
 |      EXCLUDE TIES		{ $$ = EXCLUDE_TIES; }
 |      EXCLUDE NO OTHERS	{ $$ = EXCLUDE_NO_OTHERS; }
 ;
	
var_ref:
	AT ident 	{ $$ = _symbol_create( SQL_NAME, $2 ); }
 ;

func_ref:
    qfunc '(' ')'
	{ dlist *l = L();
  	  append_list(l, $1);
	  $$ = _symbol_create_list( SQL_OP, l ); }
|   qfunc '(' scalar_exp_list ')'
	{ dlist *l = L();
  	  append_list(l, $1);
	  if (dlist_length($3) == 1) {
  	  	append_symbol(l, $3->h->data.sym);
	  	$$ = _symbol_create_list( SQL_UNOP, l ); 
	  } else if (dlist_length($3) == 2) {
  	  	append_symbol(l, $3->h->data.sym);
  	  	append_symbol(l, $3->h->next->data.sym);
	  	$$ = _symbol_create_list( SQL_BINOP, l ); 
	  } else {
  	  	append_list(l, $3);
	  	$$ = _symbol_create_list( SQL_NOP, l ); 
	  }
	}
/*
|   '(' '(' scalar_exp_list ')' qfunc '(' scalar_exp_list ')' ')'
	{ dlist *l = L();
  	  append_list(l, $5);
  	  append_list(l, $3);
  	  append_list(l, $7);
  	  append_int(l, 0);	
	  $$ = _symbol_create_list( SQL_JOIN, l ); 
	}
*/
 ;

qfunc:
	func_ident		{ $$ = append_string(L(), $1); }
 |      ident '.' func_ident	{ $$ = append_string(
					append_string(L(), $1), $3);}
 ;

func_ident:
	ident 	{ $$ = $1; }
 |	LEFT	{ $$ = sa_strdup(SA, "left"); }
 |	RIGHT	{ $$ = sa_strdup(SA, "right"); }
 |	INSERT	{ $$ = sa_strdup(SA, "insert"); }
 ;

datetime_funcs:
    EXTRACT '(' datetime_field FROM scalar_exp ')'
			{ dlist *l = L();
			  const char *ident = datetime_field((itype)$3);
			  append_list(l,
  		  	  	append_string(L(), sa_strdup(SA, ident)));
  		  	  append_symbol(l, $5);
		  	  $$ = _symbol_create_list( SQL_UNOP, l ); }
 |  CURRENT_DATE opt_brackets
 			{ dlist *l = L();
			  append_list(l,
			  	append_string(L(), sa_strdup(SA, "current_date")));
	  		  $$ = _symbol_create_list( SQL_OP, l ); }
 |  CURRENT_TIME opt_brackets
 			{ dlist *l = L();
			  append_list(l,
			  	append_string(L(), sa_strdup(SA, "current_time")));
	  		  $$ = _symbol_create_list( SQL_OP, l ); }
 |  CURRENT_TIMESTAMP opt_brackets
 			{ dlist *l = L();
			  append_list(l,
			  	append_string(L(), sa_strdup(SA, "current_timestamp")));
	  		  $$ = _symbol_create_list( SQL_OP, l ); }
 |  LOCALTIME opt_brackets
 			{ dlist *l = L();
			  append_list(l,
			  	append_string(L(), sa_strdup(SA, "localtime")));
	  		  $$ = _symbol_create_list( SQL_OP, l ); }
 |  LOCALTIMESTAMP opt_brackets
 			{ dlist *l = L();
			  append_list(l,
			  	append_string(L(), sa_strdup(SA, "localtimestamp")));
	  		  $$ = _symbol_create_list( SQL_OP, l ); }
 ;

opt_brackets:
   /* empty */	{ $$ = 0; }
 | '(' ')'	{ $$ = 1; }
 ;

string_funcs:
    SUBSTRING '(' scalar_exp FROM scalar_exp FOR scalar_exp ')'
			{ dlist *l = L();
			  dlist *ops = L();
  		  	  append_list(l,
				append_string(L(), sa_strdup(SA, "substring")));
  		  	  append_symbol(ops, $3);
  		  	  append_symbol(ops, $5);
  		  	  append_symbol(ops, $7);
			  append_list(l, ops);
		  	  $$ = _symbol_create_list( SQL_NOP, l ); }
  | SUBSTRING '(' scalar_exp ',' scalar_exp ',' scalar_exp ')'
			{ dlist *l = L();
			  dlist *ops = L();
  		  	  append_list(l,
  		  	  	append_string(L(), sa_strdup(SA, "substring")));
  		  	  append_symbol(ops, $3);
  		  	  append_symbol(ops, $5);
  		  	  append_symbol(ops, $7);
			  append_list(l, ops);
		  	  $$ = _symbol_create_list( SQL_NOP, l ); }
  | SUBSTRING '(' scalar_exp FROM scalar_exp ')'
			{ dlist *l = L();
  		  	  append_list(l,
  		  	  	append_string(L(), sa_strdup(SA, "substring")));
  		  	  append_symbol(l, $3);
  		  	  append_symbol(l, $5);
		  	  $$ = _symbol_create_list( SQL_BINOP, l ); }
  | SUBSTRING '(' scalar_exp ',' scalar_exp ')'
			{ dlist *l = L();
  		  	  append_list(l,
  		  	  	append_string(L(), sa_strdup(SA, "substring")));
  		  	  append_symbol(l, $3);
  		  	  append_symbol(l, $5);
		  	  $$ = _symbol_create_list( SQL_BINOP, l ); }
  | POSITION '(' scalar_exp sqlIN scalar_exp ')'
			{ dlist *l = L();
  		  	  append_list(l,
  		  	  	append_string(L(), sa_strdup(SA, "locate")));
  		  	  append_symbol(l, $3);
  		  	  append_symbol(l, $5);
		  	  $$ = _symbol_create_list( SQL_BINOP, l ); }
  | scalar_exp CONCATSTRING scalar_exp
			{ dlist *l = L();
  		  	  append_list(l,
  		  	  	append_string(L(), sa_strdup(SA, "concat")));
  		  	  append_symbol(l, $1);
  		  	  append_symbol(l, $3);
		  	  $$ = _symbol_create_list( SQL_BINOP, l ); }
 ;

column_exp_commalist:
    column_exp 		{ $$ = append_symbol(L(), $1 ); }
 |  column_exp_commalist ',' column_exp
			{ $$ = append_symbol( $1, $3 ); }
 ;

column_exp:
    '*'
		{ dlist *l = L();
  		  append_string(l, NULL);
  		  append_string(l, NULL);
  		  $$ = _symbol_create_list( SQL_TABLE, l ); }
 |  ident '.' '*'
		{ dlist *l = L();
  		  append_string(l, $1);
  		  append_string(l, NULL);
  		  $$ = _symbol_create_list( SQL_TABLE, l ); }
 |  func_ref '.' '*'
		{ dlist *l = L();
  		  append_symbol(l, $1);
  		  append_string(l, NULL);
  		  $$ = _symbol_create_list( SQL_TABLE, l ); }
 |  null opt_alias_name
		{ dlist *l = L();
  		  append_symbol(l, $1 );
  		  append_string(l, $2);
  		  $$ = _symbol_create_list( SQL_COLUMN, l ); }
 |  search_condition opt_alias_name
		{ dlist *l = L();
  		  append_symbol(l, $1);
  		  append_string(l, $2);
  		  $$ = _symbol_create_list( SQL_COLUMN, l ); }
 ;

opt_alias_name:
    /* empty */	{ $$ = NULL; }
 |  AS ident	{ $$ = $2; }
 ;

atom:
    literal
	{ 
	  if (m->emode == m_normal && m->caching) { 
	  	/* replace by argument */
	  	AtomNode *an = (AtomNode*)$1;
	
	  	sql_add_arg( m, an->a);
		an->a = NULL;
	  	/* we miss use SQL_COLUMN also for param's, maybe
	     		change SQL_COLUMN to SQL_IDENT */
 	  	$$ = _symbol_create_list( SQL_COLUMN,
			append_int(L(), m->argc-1));
	   } else {
	  	AtomNode *an = (AtomNode*)$1;
		atom *a = an->a; 
		an->a = atom_dup(SA, a); 
		$$ = $1;
	   }
	}
 ;

qrank:
	RANK		{ $$ = append_string(L(), $1); }
 |      ident '.' RANK	{ $$ = append_string(
			  append_string(L(), $1), $3);}
 ;

qaggr:
	AGGR		{ $$ = append_string(L(), $1); }
 |      ident '.' AGGR	{ $$ = append_string(
			  append_string(L(), $1), $3);}
 ;

qaggr2:
	AGGR2		{ $$ = append_string(L(), $1); }
 |      ident '.' AGGR2	{ $$ = append_string(
			  append_string(L(), $1), $3);}
 ;

/* change to set function */
aggr_ref:
    qaggr '(' '*' ')'
		{ dlist *l = L();
  		  append_list(l, $1);
  		  append_int(l, FALSE);
  		  append_symbol(l, NULL);
		  $$ = _symbol_create_list( SQL_AGGR, l ); }
 |  qaggr '(' ident '.' '*' ')'
		{ dlist *l = L();
  		  append_list(l, $1);
  		  append_int(l, FALSE);
  		  append_symbol(l, NULL);
		  $$ = _symbol_create_list( SQL_AGGR, l ); }
 |  qaggr '(' DISTINCT case_scalar_exp ')'
		{ dlist *l = L();
  		  append_list(l, $1);
  		  append_int(l, TRUE);
  		  append_symbol(l, $4);
		  $$ = _symbol_create_list( SQL_AGGR, l ); }
 |  qaggr '(' ALL case_scalar_exp ')'
		{ dlist *l = L();
  		  append_list(l, $1);
  		  append_int(l, FALSE);
  		  append_symbol(l, $4);
		  $$ = _symbol_create_list( SQL_AGGR, l ); }
 |  qaggr '(' case_scalar_exp ')'
		{ dlist *l = L();
  		  append_list(l, $1);
  		  append_int(l, FALSE);
  		  append_symbol(l, $3);
		  $$ = _symbol_create_list( SQL_AGGR, l ); }
 |  qaggr2 '(' case_scalar_exp ',' case_scalar_exp ')'
		{ dlist *l = L();
  		  append_list(l, $1);
  		  append_int(l, FALSE);
  		  append_symbol(l, $3);
  		  append_symbol(l, $5);
		  $$ = _symbol_create_list( SQL_AGGR, l ); }
 |  XML_aggregate
 ;

opt_sign:
   '+'		{ $$ = 1; }
 | '-' 		{ $$ = -1; }
 | /* empty */	{ $$ = 1; }
 ;

tz:
	WITH TIME ZONE	{ $$ = 1; }
 | /* empty */		{ $$ = 0; }
 ;

/* note: the maximum precision for interval, time and timestamp should be equal
 *       and at minimum 6.  The SQL standard prescribes that at least two
 *       fractional precisions are supported: 0 and 6, where 0 is the
 *       default for time, and 6 the default precision for timestamp and interval.
 *       It might be nice to check for a certain maximum of precision in
 *       the future here.
 */
time_precision:
	'(' intval ')' 	{ $$ = $2+1; }
/* a time defaults to a fractional precision of 0 */
 | /* empty */		{ $$ = 0+1; }
 ;

timestamp_precision:
	'(' intval ')' 	{ $$ = $2+1; }
/* a timestamp defaults to a fractional precision of 6 */
 | /* empty */		{ $$ = 6+1; }
 ;

datetime_type:
    sqlDATE		{ sql_find_subtype(&$$, "date", 0, 0); }
 |  TIME time_precision tz 	
			{ if ($3)
				sql_find_subtype(&$$, "timetz", $2, 0); 
			  else
				sql_find_subtype(&$$, "time", $2, 0); 
			}
 |  TIMESTAMP timestamp_precision tz 
			{ if ($3)
				sql_find_subtype(&$$, "timestamptz", $2, 0); 
			  else
				sql_find_subtype(&$$, "timestamp", $2, 0); 
			}
 ;

non_second_datetime_field:
    YEAR		{ $$ = iyear; }
 |  MONTH		{ $$ = imonth; }
 |  DAY			{ $$ = iday; }
 |  HOUR		{ $$ = ihour; }
 |  MINUTE		{ $$ = imin; }
 ;

datetime_field:
    non_second_datetime_field
 |  SECOND		{ $$ = isec; }
 ;

start_field:
    non_second_datetime_field time_precision
		{ $$ = append_int(
			 	append_int( L(), $1), $2-1);  }
 ;

end_field:
    non_second_datetime_field
		{ $$ = append_int(
			 	append_int( L(), $1), 0);  }
 |  SECOND timestamp_precision
		{ $$ = append_int(
			 	append_int( L(), isec), $2-1);  }
 ;

single_datetime_field:
    non_second_datetime_field time_precision
		{ $$ = append_int(
			 	append_int( L(), $1), $2-1);  }
 |  SECOND timestamp_precision
		{ $$ = append_int(
			 	append_int( L(), isec), $2-1);  }
 ;

interval_qualifier:
    start_field TO end_field
	{ $$ =  append_list(
			append_list( L(), $1), $3 ); }
 |  single_datetime_field
	{ $$ =  append_list( L(), $1); }
 ;

interval_type:
    INTERVAL interval_qualifier	{
		int sk, ek, sp, ep;
	  	int tpe;

		$$.type = NULL;
	  	if ( (tpe = parse_interval_qualifier( m, $2, &sk, &ek, &sp, &ep )) < 0){
			yyerror(m, "\b22006!incorrect interval");
			YYABORT;
	  	} else {
			int d = inttype2digits(sk, ek);
			if (tpe == 0){
				sql_find_subtype(&$$, "month_interval", d, 0);
			} else {
				sql_find_subtype(&$$, "sec_interval", d, 0);
			}
	  	}
	}
 ;

user:
    USER 
 |  SESSION_USER
 |  CURRENT_USER 
 ;

literal:
    string 	{ char *s = sql2str($1);
		  int len = _strlen(s);
		  sql_subtype t;
		  sql_find_subtype(&t, "char", len, 0 );
		  $$ = _newAtomNode( _atom_string(&t, s)); }

 |  HEXADECIMAL { int len = _strlen($1), i = 2, err = 0;
		  char * hexa = $1;
	 	  sql_subtype t;
		  long res = 0;

		  while (i<len)
		  {
			res <<= 4;
			if ('0'<= hexa[i] && hexa[i] <= '9')
				res = res + (hexa[i] - '0');
			else if ('A' <= hexa[i] && hexa[i] <= 'F')
				res = res + (hexa[i] - 'A' + 10);
			else if ('a' <= hexa[i] && hexa[i] <= 'f')
				res = res + (hexa[i] - 'a' + 10);
			else
				err = 1; 
		  	i++;
		  }
		
		  if ( i >= 2 && i <= 6)
		  	sql_find_subtype(&t, "smallint", 16, 0);
		  else if ( i > 6 && i <= 10)
		  	sql_find_subtype(&t, "int", 32, 0);
		  else if ( i > 10 && i <= 18)
		  	sql_find_subtype(&t, "bigint", 64, 0);
#ifdef HAVE_HGE
		  else if ( i > 18 && i <= 34)
		  	sql_find_subtype(&t, "hugeint", 128, 0);
#endif
		  else
			err = 1;
		  
		  if (err) {
			char *msg = sql_message("\b22003!invalid hexadecimal number or hexadecimal too large (%s)", $1);

			yyerror(m, msg);
			_DELETE(msg);
			$$ = NULL;
			YYABORT;
		  } else {
			$$ = _newAtomNode( atom_int(SA, &t, res));
		  }
		}
 |  OIDNUM
		{ int err = 0, len = sizeof(lng);
		  lng value, *p = &value;
		  sql_subtype t;

		  lngFromStr($1, &len, &p);
		  if (value == lng_nil)
		  	err = 2;

		  if (!err) {
		    if ((value > GDK_lng_min && value <= GDK_lng_max))
#if SIZEOF_OID == SIZEOF_INT
		  	  sql_find_subtype(&t, "oid", 31, 0 );
#else
		  	  sql_find_subtype(&t, "oid", 63, 0 );
#endif
		    else
			  err = 1;
		  }

		  if (err) {
			char *msg = sql_message("\b22003!OID value too large or not a number (%s)", $1);

			yyerror(m, msg);
			_DELETE(msg);
			$$ = NULL;
			YYABORT;
		  } else {
		  	$$ = _newAtomNode( atom_int(SA, &t, value));
		  }
		}
 |  sqlINT
		{ int digits = _strlen($1), err = 0;
#ifdef HAVE_HGE
		  hge value, *p = &value;
		  int len = sizeof(hge);
#else
		  lng value, *p = &value;
		  int len = sizeof(lng);
#endif
		  sql_subtype t;

#ifdef HAVE_HGE
		  hgeFromStr($1, &len, &p);
		  if (value == hge_nil)
		  	err = 2;
#else
		  lngFromStr($1, &len, &p);
		  if (value == lng_nil)
		  	err = 2;
#endif

		  /* find the most suitable data type for the given number */
		  if (!err) {
		    int bits = digits2bits(digits);
		    if (value > GDK_bte_min && value <= GDK_bte_max)
		  	  sql_find_subtype(&t, "tinyint", bits, 0 );
		    else if (value > GDK_sht_min && value <= GDK_sht_max)
		  	  sql_find_subtype(&t, "smallint", bits, 0 );
		    else if (value > GDK_int_min && value <= GDK_int_max)
		  	  sql_find_subtype(&t, "int", bits, 0 );
		    else if ((value > GDK_lng_min && value <= GDK_lng_max))
		  	  sql_find_subtype(&t, "bigint", bits, 0 );
#ifdef HAVE_HGE
		    else if ((value > GDK_hge_min && value <= GDK_hge_max))
		  	  sql_find_subtype(&t, "hugeint", bits, 0 );
#endif
		    else
			  err = 1;
		  }

		  if (err) {
			char *msg = sql_message("\b22003!integer value too large or not a number (%s)", $1);

			yyerror(m, msg);
			_DELETE(msg);
			$$ = NULL;
			YYABORT;
		  } else {
		  	$$ = _newAtomNode( atom_int(SA, &t, value));
		  }
		}
 |  INTNUM
		{ char *s = $1;
		  char *dot = strchr(s, '.');
		  int digits = _strlen(s) - 1;
		  int scale = digits - (int) (dot-s);
		  sql_subtype t;

		  if (digits <= 0)
			digits = 1;
		  if (digits <= MAX_DEC_DIGITS) {
		  	double val = strtod($1,NULL);
<<<<<<< HEAD
#ifdef HAVE_HGE
		  	hge value = decimal_from_str(s);
#else
		  	lng value = decimal_from_str(s);
#endif
=======
		  	lng value = decimal_from_str(s, NULL);
>>>>>>> 3c72b123

		  	if (*s == '+' || *s == '-')
				digits --;
		  	sql_find_subtype(&t, "decimal", digits, scale );
		  	$$ = _newAtomNode( atom_dec(SA, &t, value, val));
		   } else {
			char *p = $1;
			double val;

			errno = 0;
			val = strtod($1,&p);
			if (p == $1 || (errno == ERANGE && (val < -1 || val > 1))) {
				char *msg = sql_message("\b22003!double value too large or not a number (%s)", $1);

				yyerror(m, msg);
				_DELETE(msg);
				$$ = NULL;
				YYABORT;
			}
		  	sql_find_subtype(&t, "double", 51, 0 );
		  	$$ = _newAtomNode(atom_float(SA, &t, val));
		   }
		}
 |  APPROXNUM
		{ sql_subtype t;
  		  char *p = $1;
		  double val;

		  errno = 0;
 		  val = strtod($1,&p);
		  if (p == $1 || (errno == ERANGE && (val < -1 || val > 1))) {
			char *msg = sql_message("\b22003!double value too large or not a number (%s)", $1);

			yyerror(m, msg);
			_DELETE(msg);
			$$ = NULL;
			YYABORT;
		  }
		  sql_find_subtype(&t, "double", 51, 0 );
		  $$ = _newAtomNode(atom_float(SA, &t, val)); }
 |  sqlDATE string
		{ sql_subtype t;
		  atom *a;
		  int r;

 		  r = sql_find_subtype(&t, "date", 0, 0 );
		  if (!r || (a = atom_general(SA, &t, $2)) == NULL) {
			char *msg = sql_message("\b22007!incorrect date value (%s)", $2);

			yyerror(m, msg);
			_DELETE(msg);
			$$ = NULL;
			YYABORT;
		  } else {
		  	$$ = _newAtomNode(a);
		} }
 |  TIME time_precision tz string
		{ sql_subtype t;
		  atom *a;
		  int r;

	          r = sql_find_subtype(&t, ($3)?"timetz":"time", $2, 0);
		  if (!r || (a = atom_general(SA, &t, $4)) == NULL) {
			char *msg = sql_message("\b22007!incorrect time value (%s)", $4);

			yyerror(m, msg);
			_DELETE(msg);
			$$ = NULL;
			YYABORT;
		  } else {
		  	$$ = _newAtomNode(a);
		} }
 |  TIMESTAMP timestamp_precision tz string
		{ sql_subtype t;
		  atom *a;
		  int r;

 		  r = sql_find_subtype(&t, ($3)?"timestamptz":"timestamp",$2,0);
		  if (!r || (a = atom_general(SA, &t, $4)) == NULL) {
			char *msg = sql_message("\b22007!incorrect timestamp value (%s)", $4);

			yyerror(m, msg);
			_DELETE(msg);
			$$ = NULL;
			YYABORT;
		  } else {
		  	$$ = _newAtomNode(a);
		} }
 |  interval_expression
 |  blob string
		{ sql_subtype t;
		  atom *a= 0;
		  int r;

		  $$ = NULL;
 		  r = sql_find_subtype(&t, "blob", 0, 0);
	          if (r && (a = atom_general(SA, &t, $2)) != NULL)
			$$ = _newAtomNode(a);
		  if (!$$) {
			char *msg = sql_message("\b22M28!incorrect blob %s", $2);

			yyerror(m, msg);
			_DELETE(msg);
			YYABORT;
		  }
		}
 |  aTYPE string
		{ sql_subtype t;
		  atom *a= 0;
		  int r;

		  $$ = NULL;
		  r = sql_find_subtype(&t, $1, 0, 0);
	          if (r && (a = atom_general(SA, &t, $2)) != NULL)
			$$ = _newAtomNode(a);
		  if (!$$) {
			char *msg = sql_message("\b22000!incorrect %s %s", $1, $2);

			yyerror(m, msg);
			_DELETE(msg);
			YYABORT;
		  }
		}
 | type_alias string
		{ sql_subtype t; 
		  atom *a = 0;
		  int r;

		  $$ = NULL;
		  r = sql_find_subtype(&t, $1, 0, 0);
	          if (r && (a = atom_general(SA, &t, $2)) != NULL)
			$$ = _newAtomNode(a);
		  if (!$$) {
			char *msg = sql_message("\b22000!incorrect %s %s", $1, $2);

			yyerror(m, msg);
			_DELETE(msg);
			YYABORT;
		  }
		}
 | IDENT string
		{
		  sql_type *t = mvc_bind_type(m, $1);
		  atom *a;

		  $$ = NULL;
		  if (t) {
		  	sql_subtype tpe;
			sql_init_subtype(&tpe, t, 0, 0);
			a = atom_general(SA, &tpe, $2);
			if (a)
				$$ = _newAtomNode(a);
		  }
		  if (!t || !$$) {
			char *msg = sql_message("\b22000!type (%s) unknown", $1);

			yyerror(m, msg);
			_DELETE(msg);
			YYABORT;
		  }
		}
 |  BOOL_FALSE
		{ sql_subtype t;
		  sql_find_subtype(&t, "boolean", 0, 0 );
		  $$ = _newAtomNode( atom_bool(SA, &t, FALSE)); }
 |  NOT BOOL_FALSE
		{ sql_subtype t;
		  sql_find_subtype(&t, "boolean", 0, 0 );
		  $$ = _newAtomNode( atom_bool(SA, &t, TRUE)); }
 |  BOOL_TRUE
		{ sql_subtype t;
		  sql_find_subtype(&t, "boolean", 0, 0 );
		  $$ = _newAtomNode( atom_bool(SA, &t, TRUE)); }
 |  NOT BOOL_TRUE
		{ sql_subtype t;
		  sql_find_subtype(&t, "boolean", 0, 0 );
		  $$ = _newAtomNode( atom_bool(SA, &t, FALSE)); }
 ;

interval_expression:
   INTERVAL opt_sign string interval_qualifier { 
		sql_subtype t;
		int sk, ek, sp, ep, tpe;
	  	lng i = 0;
		int r = 0;

		$$ = NULL;
	  	if ( (tpe = parse_interval_qualifier( m, $4, &sk, &ek, &sp, &ep )) < 0){
			yyerror(m, "incorrect interval");
			YYABORT;
	  	} else {
			int d = inttype2digits(sk, ek);
			if (tpe == 0){
				r=sql_find_subtype(&t, "month_interval", d, 0);
			} else {
				r=sql_find_subtype(&t, "sec_interval", d, 0);
			}
	  	}
	  	if (!r || (tpe = parse_interval( m, $2, $3, sk, ek, sp, ep, &i)) < 0) { 
			yyerror(m, "incorrect interval");
			$$ = NULL;
			YYABORT;
	  	} else {
			/* count the number of digits in the input */
/*
			lng cpyval = i, inlen = 1;

			cpyval /= qualifier2multiplier(ek);
			while (cpyval /= 10)
				inlen++;
		    	if (inlen > t.digits) {
				char *msg = sql_message("\b22006!incorrect interval (" LLFMT " > %d)", inlen, t.digits);
				yyerror(m, msg);
				$$ = NULL;
				YYABORT;
			}
*/
	  		$$ = _newAtomNode( atom_int(SA, &t, i));
	  	}
	}

	/* miscellaneous */
 ;

qname:
    ident			{ $$ = append_string(L(), $1); }
 |  ident '.' ident		{
				  m->scanner.schema = $1;
				  $$ = append_string(
					append_string(L(), $1), $3);}
 |  ident '.' ident '.' ident	{
				  m->scanner.schema = $1;
				  $$ = append_string(
					append_string(
						append_string(L(), $1), 
						$3), 
					$5)
				;}
 ;

column_ref:
    ident		{ $$ = append_string(
				L(), $1); }

 |  ident '.' ident	{ $$ = append_string(
				append_string(
				 L(), $1), $3);}

 |  ident '.' ident '.' ident
    			{ $$ = append_string(
				append_string(
				 append_string(
				  L(), $1), $3), $5);}
 ;

cast_exp:
     CAST '(' cast_value AS data_type ')'
 	{ dlist *l = L();
	  append_symbol(l, $3);
	  append_type(l, &$5);
	  $$ = _symbol_create_list( SQL_CAST, l ); }
 |
     CONVERT '(' cast_value ',' data_type ')'
 	{ dlist *l = L();
	  append_symbol(l, $3);
	  append_type(l, &$5);
	  $$ = _symbol_create_list( SQL_CAST, l ); }
 ;

cast_value:
  	search_condition
 | 	null	 
 ;

case_exp:
     NULLIF '(' scalar_exp ',' scalar_exp ')'
		{ $$ = _symbol_create_list(SQL_NULLIF,
		   append_symbol(
		    append_symbol(
		     L(), $3), $5)); }
 |   COALESCE '(' case_scalar_exp_list ')'
		{ $$ = _symbol_create_list(SQL_COALESCE, $3); }
 |   CASE scalar_exp when_value_list case_opt_else END
		{ $$ = _symbol_create_list(SQL_CASE,
		   append_symbol(
		    append_list(
		     append_symbol(
		      L(),$2),$3),$4)); }
 |   CASE when_search_list case_opt_else END
		 { $$ = _symbol_create_list(SQL_CASE,
		   append_symbol(
		    append_list(
		     L(),$2),$3)); }
 ;

scalar_exp_list:
    simple_atom
			{ $$ = append_symbol( L(), $1); }
 |  scalar_exp_list ',' simple_atom
			{ $$ = append_symbol( $1, $3); }
 ;

case_scalar_exp_list: /* at least 2 scalar_exp (or null) */
    simple_atom ',' simple_atom
			{ $$ = append_symbol( L(), $1);
			  $$ = append_symbol( $$, $3);
			}
 |  case_scalar_exp_list ',' simple_atom
			{ $$ = append_symbol( $1, $3); }
 ;


when_value:
    WHEN scalar_exp THEN simple_atom
			{ $$ = _symbol_create_list( SQL_WHEN,
			   append_symbol(
			    append_symbol(
			     L(), $2),$4)); }
 ;

when_value_list:
    when_value
			{ $$ = append_symbol( L(), $1);}
 |  when_value_list when_value
			{ $$ = append_symbol( $1, $2); }
 ;

when_search:
    WHEN search_condition THEN simple_atom
			{ $$ = _symbol_create_list( SQL_WHEN,
			   append_symbol(
			    append_symbol(
			     L(), $2),$4)); }
 ;

when_search_list:
    when_search
			{ $$ = append_symbol( L(), $1); }
 |  when_search_list when_search
			{ $$ = append_symbol( $1, $2); }
 ;

case_opt_else:
    /* empty */	        { $$ = NULL; }
 |  ELSE scalar_exp	{ $$ = $2; }
 |  ELSE sqlNULL 	{ $$ = _newAtomNode(NULL); }
 ;

case_scalar_exp:
    sqlNULL		{ $$ = _newAtomNode(NULL); }
 |  scalar_exp	
 ;
		/* data types, more types to come */

nonzero:
	intval
		{ $$ = $1;
		  if ($$ <= 0) {
			$$ = -1;
			yyerror(m, "Positive value greater than 0 expected");
			YYABORT;
		  }
		}
	;

nonzerolng:
	lngval
		{ $$ = $1;
		  if ($$ <= 0) {
			$$ = -1;
			yyerror(m, "Positive value greater than 0 expected");
			YYABORT;
		  }
		}
	;

nonzerowrd:
	wrdval
		{ $$ = $1;
		  if ($$ <= 0) {
			$$ = -1;
			yyerror(m, "Positive value greater than 0 expected");
			YYABORT;
		  }
		}
	;

poslng:
	lngval 	{ $$ = $1;
		  if ($$ < 0) {
			$$ = -1;
			yyerror(m, "Positive value expected");
			YYABORT;
		  }
		}
	;

poswrd:
	wrdval  { $$ = $1;
		  if ($$ < 0) {
			$$ = -1;
			yyerror(m, "Positive value expected");
			YYABORT;
		  }
		}
	;

posint:
	intval 	{ $$ = $1;
		  if ($$ < 0) {
			$$ = -1;
			yyerror(m, "Positive value expected");
			YYABORT;
		  }
		}
	;

data_type:
    CHARACTER
			{ sql_find_subtype(&$$, "char", 1, 0); }
 |  varchar
			{ $$.type = NULL;
			  yyerror(m, "CHARACTER VARYING needs a mandatory length specification");
			  YYABORT;
			}
 |  clob		{ sql_find_subtype(&$$, "clob", 0, 0); }
 |  CHARACTER '(' nonzero ')'
			{ sql_find_subtype(&$$, "char", $3, 0); }
 |  varchar '(' nonzero ')'
			{ sql_find_subtype(&$$, "varchar", $3, 0); }
 |  clob '(' nonzero ')'
			{ sql_find_subtype(&$$, "clob", $3, 0);
			  /* NOTE: CLOB may be called as CLOB(2K) which is equivalent
			   *       to CLOB(2048).  Due to 'nonzero' it is not possible
			   *       to enter this as the parser rejects it.  However it
			   *       might be a ToDo for the future.
			   *       See p. 125 SQL-99
			   */
			}
 |  blob		{ sql_find_subtype(&$$, "blob", 0, 0); }
 |  blob '(' nonzero ')'
			{ sql_find_subtype(&$$, "blob", $3, 0);
			  /* NOTE: BLOB may be called as BLOB(2K) which is equivalent
			   *       to BLOB(2048).  Due to 'nonzero' it is not possible
			   *       to enter this as the parser rejects it.  However it
			   *       might be a ToDo for the future.
			   *       See p. 85 SQL-99
			   */
			}
 |  TINYINT		{ sql_find_subtype(&$$, "tinyint", 0, 0); }
 |  SMALLINT		{ sql_find_subtype(&$$, "smallint", 0, 0); }
 |  sqlINTEGER		{ sql_find_subtype(&$$, "int", 0, 0); }
 |  BIGINT		{ sql_find_subtype(&$$, "bigint", 0, 0); }
 |  HUGEINT		{ sql_find_subtype(&$$, "hugeint", 0, 0); }

 |  sqlDECIMAL		{ sql_find_subtype(&$$, "decimal", 18, 3); }
 |  sqlDECIMAL '(' nonzero ')'
			{ 
			  int d = $3;
			  if (d > MAX_DEC_DIGITS) {
				char *msg = sql_message("\b22003!decimal of %d digits are not supported", d);
				yyerror(m, msg);
				_DELETE(msg);
				$$.type = NULL;
				YYABORT;
			  } else {
			        sql_find_subtype(&$$, "decimal", d, 0); 
			  }
			}
 |  sqlDECIMAL '(' nonzero ',' posint ')'
			{ 
			  int d = $3;
			  int s = $5;
			  if (s > d || d > MAX_DEC_DIGITS) {
				char *msg = NULL;
				if (s > d)
					msg = sql_message("\b22003!scale (%d) should be less or equal to the precision (%d)", s, d);
				else
					msg = sql_message("\b22003!decimal(%d,%d) isn't supported because P=%d > %d", d, s, d, MAX_DEC_DIGITS);
				yyerror(m, msg);
				_DELETE(msg);
				$$.type = NULL;
				YYABORT;
			  } else {
				sql_find_subtype(&$$, "decimal", d, s);
			  }
			}
 |  sqlFLOAT		{ sql_find_subtype(&$$, "double", 0, 0); }
 |  sqlFLOAT '(' nonzero ')'
			{ if ($3 > 0 && $3 <= 24) {
				sql_find_subtype(&$$, "real", $3, 0);
			  } else if ($3 > 24 && $3 <= 53) {
				sql_find_subtype(&$$, "double", $3, 0);
			  } else {
				char *msg = sql_message("\b22003!number of digits for FLOAT values should be between 1 and 53");

				yyerror(m, msg);
				_DELETE(msg);
				$$.type = NULL;
				YYABORT;
			  }
			}
 |  sqlFLOAT '(' intval ',' intval ')'
			{ if ($5 >= $3) {
				char *msg = sql_message("\b22003!precision(%d) should be less than number of digits(%d)", $5, $3);

				yyerror(m, msg);
				_DELETE(msg);
				$$.type = NULL;
				YYABORT;
			  } else if ($3 > 0 && $3 <= 24) {
				sql_find_subtype(&$$, "real", $3, $5);
			  } else if ($3 > 24 && $3 <= 53) {
				sql_find_subtype(&$$, "double", $3, $5);
			  } else {
				char *msg = sql_message("\b22003!number of digits for FLOAT values should be between 1 and 53");
				yyerror(m, msg);
				_DELETE(msg);
				$$.type = NULL;
				YYABORT;
			  }
			}
 | sqlDOUBLE 		{ sql_find_subtype(&$$, "double", 0, 0); }
 | sqlDOUBLE PRECISION	{ sql_find_subtype(&$$, "double", 0, 0); }
 | sqlREAL 		{ sql_find_subtype(&$$, "real", 0, 0); }
 | datetime_type
 | interval_type
 | aTYPE		{ sql_find_subtype(&$$, $1, 0, 0); }
 | aTYPE '(' nonzero ')'
			{ sql_find_subtype(&$$, $1, $3, 0); }
 | type_alias 		{ sql_find_subtype(&$$, $1, 0, 0); }
 | type_alias '(' nonzero ')'
			{ sql_find_subtype(&$$, $1, $3, 0); }
 | type_alias '(' intval ',' intval ')'
			{ if ($5 >= $3) {
				char *msg = sql_message("\b22003!precision(%d) should be less than number of digits(%d)", $5, $3);

				yyerror(m, msg);
				_DELETE(msg);
				$$.type = NULL;
				YYABORT;
			  } else {
			 	sql_find_subtype(&$$, $1, $3, $5);
			  }
			}
 | IDENT		{
			  sql_type *t = mvc_bind_type(m, $1);
			  if (!t) {
				char *msg = sql_message("\b22000!type (%s) unknown", $1);

				yyerror(m, msg);
				_DELETE(msg);
				$$.type = NULL;
				YYABORT;
			  } else {
				sql_init_subtype(&$$, t, 0, 0);
			  }
			}

 | IDENT '(' nonzero ')'
			{
			  sql_type *t = mvc_bind_type(m, $1);
			  if (!t) {
				char *msg = sql_message("\b22000!type (%s) unknown", $1);

				yyerror(m, msg);
				_DELETE(msg);
				$$.type = NULL;
				YYABORT;
			  } else {
				sql_init_subtype(&$$, t, $3, 0);
			  }
			}

 ;

type_alias:
 ALIAS
	{ 	char *t = sql_bind_alias($1);
	  	if (!t) {
			char *msg = sql_message("\b22000!type (%s) unknown", $1);

			yyerror(m, msg);
			_DELETE(msg);
			$$ = NULL;
			YYABORT;
		}
		$$ = t;
	}
 ;

varchar:
	VARCHAR				{ $$ = $1; }
 |	CHARACTER VARYING		{ $$ = $1; }
;

clob:
	CLOB				{ $$ = $1; }
 |	sqlTEXT				{ $$ = $1; }
 |	CHARACTER LARGE OBJECT		{ $$ = $1; }
;
blob:
	sqlBLOB				{ $$ = $1; }
 |	BINARY LARGE OBJECT		{ $$ = $1; }
;

column:			ident ;

authid: 		restricted_ident ;

restricted_ident:
    IDENT	{ $$ = $1; }
 |  aTYPE	{ $$ = $1; }
 |  ALIAS	{ $$ = $1; }
 |  AGGR	{ $$ = $1; } 	/* without '(' */
 |  AGGR2	{ $$ = $1; } 	/* without '(' */
 |  RANK	{ $$ = $1; }	/* without '(' */
 ;

ident:
    IDENT	{ $$ = $1; }
 |  aTYPE	{ $$ = $1; }
 |  FILTER_FUNC	{ $$ = $1; }
 |  ALIAS	{ $$ = $1; }
 |  AGGR	{ $$ = $1; } 	/* without '(' */
 |  AGGR2	{ $$ = $1; } 	/* without '(' */
 |  RANK	{ $$ = $1; }	/* without '(' */
 |  non_reserved_word
 ;

non_reserved_word: 
  LARGE		{ $$ = sa_strdup(SA, "large"); }	/* sloppy: officially reserved */
| sqlNAME	{ $$ = sa_strdup(SA, "name"); }
| OBJECT	{ $$ = sa_strdup(SA, "object"); }	/* sloppy: officially reserved */
| PASSWORD	{ $$ = sa_strdup(SA, "password"); }	/* neither reserved nor non-reserv. */
| PATH		{ $$ = sa_strdup(SA, "path"); }		/* sloppy: officially reserved */
| PRECISION 	{ $$ = sa_strdup(SA, "precision"); }	/* sloppy: officially reserved */
| PRIVILEGES	{ $$ = sa_strdup(SA, "privileges"); }	/* sloppy: officially reserved */
| ROLE		{ $$ = sa_strdup(SA, "role"); }	 	/* neither reserved nor non-reserv. */
| sqlSIZE	{ $$ = sa_strdup(SA, "size"); }		/* sloppy: officially reserved */
| TYPE		{ $$ = sa_strdup(SA, "type"); }
| RELEASE	{ $$ = sa_strdup(SA, "release"); }	/* sloppy: officially reserved */
| VALUE		{ $$ = sa_strdup(SA, "value"); }	/* sloppy: officially reserved */
| ZONE		{ $$ = sa_strdup(SA, "zone"); }		/* sloppy: officially reserved */

|  CACHE	{ $$ = sa_strdup(SA, "cache"); }
|  DATA 	{ $$ = sa_strdup(SA, "data"); }
|  DIAGNOSTICS 	{ $$ = sa_strdup(SA, "diagnostics"); }
|  MATCH	{ $$ = sa_strdup(SA, "match"); }
|  OPTIONS	{ $$ = sa_strdup(SA, "options"); }
|  ROW		{ $$ = sa_strdup(SA, "row"); }
|  KEY		{ $$ = sa_strdup(SA, "key"); }
|  LANGUAGE	{ $$ = sa_strdup(SA, "language"); }
|  LEVEL	{ $$ = sa_strdup(SA, "level"); }
|  sqlSESSION	{ $$ = sa_strdup(SA, "session"); }
|  sqlDATE	{ $$ = sa_strdup(SA, "date"); }
|  TIME 	{ $$ = sa_strdup(SA, "time"); }
|  TIMESTAMP	{ $$ = sa_strdup(SA, "timestamp"); }
|  INTERVAL	{ $$ = sa_strdup(SA, "interval"); }

|  PREPARE	{ $$ = sa_strdup(SA, "prepare"); }
|  EXECUTE	{ $$ = sa_strdup(SA, "execute"); }
|  SQL_EXPLAIN	{ $$ = sa_strdup(SA, "explain"); }
|  SQL_DOT	{ $$ = sa_strdup(SA, "dot"); }
|  SQL_DEBUG	{ $$ = sa_strdup(SA, "debug"); }
|  SQL_TRACE	{ $$ = sa_strdup(SA, "trace"); }
|  sqlTEXT     	{ $$ = sa_strdup(SA, "text"); }
|  AUTO_COMMIT	{ $$ = sa_strdup(SA, "auto_commit"); }
|  NO		{ $$ = sa_strdup(SA, "no"); }
/* SQL/XML non reserved words */
|  STRIP	{ $$ = sa_strdup(SA, "strip"); }
|  WHITESPACE	{ $$ = sa_strdup(SA, "whitespace"); }
|  PASSING	{ $$ = sa_strdup(SA, "passing"); }
|  NIL		{ $$ = sa_strdup(SA, "nil"); }
|  REF		{ $$ = sa_strdup(SA, "ref"); }
|  ABSENT	{ $$ = sa_strdup(SA, "absent"); }
|  EMPTY	{ $$ = sa_strdup(SA, "empty"); }
|  DOCUMENT	{ $$ = sa_strdup(SA, "document"); }
|  ELEMENT	{ $$ = sa_strdup(SA, "element"); }
|  CONTENT	{ $$ = sa_strdup(SA, "content"); }
|  NAMESPACE	{ $$ = sa_strdup(SA, "namespace"); }
|  RETURNING	{ $$ = sa_strdup(SA, "returning"); }
|  LOCATION	{ $$ = sa_strdup(SA, "location"); }
|  ID		{ $$ = sa_strdup(SA, "id"); }
|  ACCORDING	{ $$ = sa_strdup(SA, "according"); }
|  URI		{ $$ = sa_strdup(SA, "uri"); }
|  FILTER	{ $$ = sa_strdup(SA, "filter"); }
|  TEMPORARY	{ $$ = sa_strdup(SA, "temporary"); }
|  ANALYZE	{ $$ = sa_strdup(SA, "analyze"); }
;

name_commalist:
    ident	{ $$ = append_string(L(), $1); }
 |  name_commalist ',' ident
			{ $$ = append_string($1, $3); }
 ;

lngval:
	sqlINT	{ $$ = strtoll($1,NULL,10); }
;

wrdval:
	sqlINT  {
#if SIZEOF_WRD == SIZEOF_INT
		  $$ = strtol($1,NULL,10);
#else /* SIZEOF_WRD == SIZEOF_LNG a*/
		  $$ = strtoll($1,NULL,10);
#endif
		}
;

intval:
	sqlINT	{ $$ = strtol($1,NULL,10); }
 |	IDENT	{
		  char *name = $1;
		  sql_subtype *tpe;

		  if (!stack_find_var(m, name)) {
			char *msg = sql_message("\b22000!constant (%s) unknown", $1);

			yyerror(m, msg);
			_DELETE(msg);
			$$ = 0;
			YYABORT;
		  }
		  tpe = stack_find_type(m, name);
		  if (tpe->type->localtype == TYPE_lng ||
		      tpe->type->localtype == TYPE_int ||
		      tpe->type->localtype == TYPE_sht ||
		      tpe->type->localtype == TYPE_bte ) {
			lng sgn = stack_get_number(m, name);
			assert((lng) GDK_int_min < sgn && sgn <= (lng) GDK_int_max);
			$$ = (int) sgn;
		  } else {
			char *msg = sql_message("\b22000!constant (%s) has wrong type (number expected)", $1);

			yyerror(m, msg);
			_DELETE(msg);
			$$ = 0;
			YYABORT;
		  }
		}
 ;

string:
    STRING
		{ $$ = $1; }
 |  STRING string
		{ char *s = strconcat($1,$2); 
	 	  $$ = sa_strdup(SA, s);	
		  _DELETE(s);
		}
 ;

exec:
     EXECUTE exec_ref
		{
		  m->emode = m_execute;
		  $$ = $2; }
 ;

exec_ref:
    intval '(' ')'
	{ dlist *l = L();
  	  append_int(l, $1);
  	  append_list(l, NULL);
	  $$ = _symbol_create_list( SQL_NOP, l ); }
|   intval '(' value_commalist ')'
	{ dlist *l = L();
  	  append_int(l, $1);
  	  append_list(l, $3);
	  $$ = _symbol_create_list( SQL_NOP, l ); }
 ;

/* path specification> 

Specify an order for searching for an SQL-invoked routine.

CURRENTLY only parsed 
*/

opt_path_specification: 
	/* empty */ 	{ $$ = NULL; }
   |	path_specification
   ;

path_specification: 
        PATH schema_name_list 	{ $$ = _symbol_create_list( SQL_PATH, $2); }
   ;

schema_name_list: name_commalist ;

XML_value_expression:
  XML_primary	
  ;

XML_value_expression_list:
    XML_value_expression	
		{ $$ = append_symbol(L(), $1); }
  | XML_value_expression_list ',' XML_value_expression
		{ $$ = append_symbol($1, $3); }
  ;

XML_primary:
    scalar_exp
  ;

XML_value_function:
    XML_comment
  | XML_concatenation
  | XML_document
  | XML_element
  | XML_forest
  | XML_parse
  | XML_PI
  | XML_query
  | XML_text
  | XML_validate
  ;

XML_comment:
  XMLCOMMENT '(' value_exp /* should be a string */ opt_XML_returning_clause ')'
	{ dlist *l = L();
	  append_symbol(l, $3);
	  append_int(l, $4);
	  $$ = _symbol_create_list( SQL_XMLCOMMENT, l); }
 ;

XML_concatenation:
  XMLCONCAT '(' XML_value_expression_list opt_XML_returning_clause ')'
	{ dlist *l = L();
	  append_list(l, $3);
	  append_int(l, $4);
	  $$ = _symbol_create_list( SQL_XMLCONCAT, l); } 
  ;

XML_document:
  XMLDOCUMENT '(' XML_value_expression opt_XML_returning_clause ')'
	{ dlist *l = L();
	  append_symbol(l, $3);
	  append_int(l, $4);
	  $$ = _symbol_create_list( SQL_XMLDOCUMENT, l); } 

XML_element:
  XMLELEMENT '(' sqlNAME XML_element_name 
	opt_comma_XML_namespace_declaration_attributes_element_content
	opt_XML_returning_clause ')'

	{ dlist *l = L();
	  append_string(l, $4);
	  append_list(l, $5);
	  append_int(l, $6);
	  $$ = _symbol_create_list( SQL_XMLELEMENT, l);
	}
  ;

opt_comma_XML_namespace_declaration_attributes_element_content:
     /* empty */						
	{ $$ = NULL; }
  |  ',' XML_namespace_declaration 				
 	{ $$ = append_symbol(L(), $2);
	  $$ = append_symbol($$, NULL);
	  $$ = append_list($$, NULL); }
  |  ',' XML_namespace_declaration ',' XML_attributes		
 	{ $$ = append_symbol(L(), $2);
	  $$ = append_symbol($$, $4);
	  $$ = append_list($$, NULL); }
  |  ',' XML_namespace_declaration ',' XML_attributes ',' XML_element_content_and_option
 	{ $$ = append_symbol(L(), $2);
	  $$ = append_symbol($$, $4);
	  $$ = append_list($$, $6); }
  |  ',' XML_namespace_declaration ',' XML_element_content_and_option
 	{ $$ = append_symbol(L(), $2);
	  $$ = append_symbol($$, NULL);
	  $$ = append_list($$, $4); }
  |  ',' XML_attributes					
 	{ $$ = append_symbol(L(), NULL);
	  $$ = append_symbol($$, $2);
	  $$ = append_list($$, NULL); }
  |  ',' XML_attributes ',' XML_element_content_and_option 
 	{ $$ = append_symbol(L(), NULL);
	  $$ = append_symbol($$, $2);
	  $$ = append_list($$, $4); }
  |  ',' XML_element_content_and_option 			
 	{ $$ = append_symbol(L(), NULL);
	  $$ = append_symbol($$, NULL);
	  $$ = append_list($$, $2); }
  ;

XML_element_name: 
    ident 		
  ;

XML_attributes:
  XMLATTRIBUTES '(' XML_attribute_list ')'	{ $$ = $3; }
  ;

XML_attribute_list:
    XML_attribute 				{ $$ = $1; }
  | XML_attribute_list ',' XML_attribute 	
		{ dlist *l = L();
		  append_list(l, 
		  	append_string(L(), sa_strdup(SA, "concat")));
	  	  append_symbol(l, $1);
	  	  append_symbol(l, $3);
	  	  $$ = _symbol_create_list( SQL_BINOP, l ); }
  ;

XML_attribute:
  XML_attribute_value opt_XML_attribute_name	
	{ dlist *l = L();
	  append_string(l, $2);
	  append_symbol(l, $1);
	  $$ = _symbol_create_list( SQL_XMLATTRIBUTE, l ); }
  ;

opt_XML_attribute_name:
     /* empty */ 				{ $$ = NULL; }
  | AS XML_attribute_name 			{ $$ = $2; }
  ; 

XML_attribute_value:
     scalar_exp
  ;

XML_attribute_name:
    ident
  ;

XML_element_content_and_option:
    XML_element_content_list opt_XML_content_option
		{ $$ = L();
		  $$ = append_list($$, $1);
		  $$ = append_int($$, $2); 	}
  ;

XML_element_content_list:
    XML_element_content
		{ $$ = append_symbol(L(), $1); }
  | XML_element_content_list ',' XML_element_content	
		{ $$ = append_symbol($1, $3); }
  ;

XML_element_content:
     scalar_exp
  ;

opt_XML_content_option:
    /* empty */			{ $$ = 0; }
  | OPTION XML_content_option	{ $$ = $2; }
  ;

XML_content_option:
    sqlNULL ON sqlNULL		{ $$ = 0; }
  | EMPTY ON sqlNULL		{ $$ = 1; }
  | ABSENT ON sqlNULL		{ $$ = 2; }
  | NIL ON sqlNULL		{ $$ = 3; }
  | NIL ON NO CONTENT		{ $$ = 4; }
  ;

XML_forest:
    XMLFOREST '(' opt_XML_namespace_declaration_and_comma
      forest_element_list opt_XML_content_option
      opt_XML_returning_clause ')'
	{ dlist *l = L();
	  append_symbol(l, $3);
	  append_list(l, $4);
	  append_int(l, $5);
	  append_int(l, $6);
	  $$ = _symbol_create_list( SQL_XMLFOREST, l);
	}
  ;

opt_XML_namespace_declaration_and_comma: 
     /* empty */			{ $$ = NULL; }
  |  XML_namespace_declaration ','	{ $$ = $1; }
  ;

forest_element_list:
     forest_element 				
		{ $$ = append_list(L(), $1); }
  |  forest_element_list ',' forest_element
		{ $$ = append_list($1, $3); }
  ;

forest_element:
    forest_element_value opt_forest_element_name
		{ $$ = append_symbol(L(), $1);
		  $$ = append_string($$, $2); }
  ;

forest_element_value:
    scalar_exp	{ $$ = $1; }
  ;

opt_forest_element_name:
    /* empty */			{ $$ = NULL; }
  | AS forest_element_name	{ $$ = $2; }
  ;

forest_element_name:
    ident			{ $$ = $1; }
  ;

 /* | XML_value_function */
XML_parse:
  XMLPARSE '(' document_or_content value_exp /* should be a string */
      XML_whitespace_option ')'
	{ dlist *l = L();
	  append_int(l, $3 );
	  append_symbol(l, $4);
	  append_int(l, $5);
	  $$ = _symbol_create_list( SQL_XMLPARSE, l); }

XML_whitespace_option:
    PRESERVE WHITESPACE		{ $$ = 0; }
  | STRIP WHITESPACE		{ $$ = 1; }
  ;

XML_PI:
  XMLPI '(' sqlNAME XML_PI_target
	opt_comma_string_value_expression
	opt_XML_returning_clause ')'
	{ dlist *l = L();
	  append_string(l, $4);
	  append_symbol(l, $5);
	  append_int(l, $6);
	  $$ = _symbol_create_list( SQL_XMLPI, l); }
  ;

XML_PI_target:
    ident
  ;

opt_comma_string_value_expression:
	/* empty */ 	{ $$ = NULL; }
  | ',' value_exp /* should be a string */
			{ $$ = $2; }
  ;

XML_query:
  XMLQUERY '('
      XQuery_expression
      opt_XML_query_argument_list
      opt_XML_returning_clause	/* not correct, ie need to combine with next */
      opt_XML_query_returning_mechanism
      XML_query_empty_handling_option
      ')'
	{ $$ = NULL; }

XQuery_expression:
	STRING
  ;

opt_XML_query_argument_list:
	/* empty */
  | PASSING XML_query_default_passing_mechanism XML_query_argument_list
  ;

XML_query_default_passing_mechanism:
     XML_passing_mechanism
  ;

XML_query_argument_list:
    XML_query_argument
  | XML_query_argument_list ',' XML_query_argument
  ;

XML_query_argument:
    XML_query_context_item
  | XML_query_variable
  ;

XML_query_context_item:
     value_exp opt_XML_passing_mechanism
  ;

XML_query_variable:
    value_exp AS ident opt_XML_passing_mechanism
  ; 

opt_XML_query_returning_mechanism:
   /* empty */
 | XML_passing_mechanism
 ;

XML_query_empty_handling_option:
    sqlNULL ON EMPTY
  | EMPTY ON EMPTY
  ;

XML_text:
  XMLTEXT '(' value_exp /* should be a string */
      opt_XML_returning_clause ')'
	{ dlist *l = L();
	  append_symbol(l, $3);
	  append_int(l, $4);
	  $$ = _symbol_create_list( SQL_XMLTEXT, l); } 

XML_validate:
  XMLVALIDATE '('
      document_or_content_or_sequence
      XML_value_expression
      opt_XML_valid_according_to_clause
      ')'
	{ $$ = NULL; }
  ;

document_or_content_or_sequence:
    document_or_content
  | SEQUENCE		{ $$ = 2; }
  ;

document_or_content:
    DOCUMENT		{ $$ = 0; }
  | CONTENT		{ $$ = 1; }
  ;

opt_XML_returning_clause:
   /* empty */			{ $$ = 0; }
 | RETURNING CONTENT		{ $$ = 0; }
 | RETURNING SEQUENCE		{ $$ = 1; }
 ;

/*
<XML lexically scoped options> ::=
  <XML lexically scoped option> [ <comma> <XML lexically scoped option> ]
<XML lexically scoped option> ::=
    <XML namespace declaration>
  | <XML binary encoding>

<XML binary encoding> ::=
  XMLBINARY [ USING ] { BASE64 | HEX }
*/

XML_namespace_declaration:
  XMLNAMESPACES '(' XML_namespace_declaration_item_list ')' 	{ $$ = $3; }
  ;

XML_namespace_declaration_item_list:
 	XML_namespace_declaration_item 	{ $$ = $1; }
  |     XML_namespace_declaration_item_list ',' XML_namespace_declaration_item
		{ dlist *l = L();
		  append_list(l, 
		  	append_string(L(), sa_strdup(SA, "concat")));
	  	  append_symbol(l, $1);
	  	  append_symbol(l, $3);
	  	  $$ = _symbol_create_list( SQL_BINOP, l ); }
  ;

XML_namespace_declaration_item:
    	XML_regular_namespace_declaration_item
  | 	XML_default_namespace_declaration_item
  ;

XML_namespace_prefix:
    	ident
  ;

XML_namespace_URI:
	scalar_exp
  ;

XML_regular_namespace_declaration_item:
    XML_namespace_URI AS XML_namespace_prefix
				{ char *s = strconcat("xmlns:", $3);
				  dlist *l = L();
	  			  append_string(l, sa_strdup(SA, s));
				  _DELETE(s);
	  			  append_symbol(l, $1);
	  			  $$ = _symbol_create_list( SQL_XMLATTRIBUTE, l ); }
  ;

XML_default_namespace_declaration_item:
    DEFAULT XML_namespace_URI	{ dlist *l = L();
	  			  append_string(l, sa_strdup(SA, "xmlns" ));
	  			  append_symbol(l, $2);
	  			  $$ = _symbol_create_list( SQL_XMLATTRIBUTE, l ); }
  | NO DEFAULT			{ $$ = NULL; }
  ;

opt_XML_passing_mechanism:
    /* empty */
  | XML_passing_mechanism
  ;

XML_passing_mechanism:
    BY REF
  | BY VALUE
  ;

opt_XML_valid_according_to_clause:
    /* empty */
  | XML_valid_according_to_clause
  ;

XML_valid_according_to_clause:
    ACCORDING TO XMLSCHEMA XML_valid_according_to_what
      opt_XML_valid_element_clause
  ;

XML_valid_according_to_what:
    XML_valid_according_to_URI
  | XML_valid_according_to_identifier
  ;

XML_valid_according_to_URI:
    URI XML_valid_target_namespace_URI opt_XML_valid_schema_location
  | NO NAMESPACE opt_XML_valid_schema_location
  ;

XML_valid_target_namespace_URI:
    XML_URI
  ;

XML_URI:
    STRING
  ;

opt_XML_valid_schema_location:
   /* empty */
 | LOCATION XML_valid_schema_location_URI
 ;

XML_valid_schema_location_URI:
   XML_URI
 ;

XML_valid_according_to_identifier:
   ID registered_XML_Schema_name
 ;

registered_XML_Schema_name:
    ident
  ;

opt_XML_valid_element_clause:
    /* empty */
 |  XML_valid_element_clause
 ;

XML_valid_element_clause:
    XML_valid_element_name_specification
  | XML_valid_element_namespace_specification
      opt_XML_valid_element_name_specification
  ;

opt_XML_valid_element_name_specification:
    /* empty */
 |  XML_valid_element_name_specification
 ;

XML_valid_element_name_specification:
   ELEMENT XML_valid_element_name
 ;

XML_valid_element_namespace_specification:
    NO NAMESPACE
  | NAMESPACE XML_valid_element_namespace_URI
  ;

XML_valid_element_namespace_URI:
   XML_URI
 ;

XML_valid_element_name:
   ident
 ;

XML_aggregate:
  XMLAGG '(' XML_value_expression
      opt_order_by_clause
      opt_XML_returning_clause
      ')'
	{ 
          dlist *aggr = L();

          if ($4) {
	  	if ($3 != NULL && $3->token == SQL_SELECT) {
			SelectNode *s = (SelectNode*)$3;
	
			s->orderby = $4;
	  	} else {
			yyerror(m, "ORDER BY: missing select operator");
			YYABORT;
		}
	  }
          append_list(aggr, append_string(append_string(L(), "sys"), "xmlagg"));
  	  append_int(aggr, FALSE);
	  append_symbol(aggr, $3);
	  /* int returning not used */
	  $$ = _symbol_create_list( SQL_AGGR, aggr);
	}
 ;

%%
char *token2string(int token)
{
	switch (token) {
#define SQL(TYPE) case SQL_##TYPE : return #TYPE
	SQL(CREATE_SCHEMA);
	SQL(CREATE_TABLE);
	SQL(CREATE_VIEW);
	SQL(CREATE_INDEX);
	SQL(CREATE_ROLE);
	SQL(CREATE_USER);
	SQL(CREATE_TYPE);
	SQL(CREATE_FUNC);
	SQL(CREATE_SEQ);
	SQL(CREATE_TRIGGER);
	SQL(DROP_SCHEMA);
	SQL(DROP_TABLE);
	SQL(DROP_VIEW);
	SQL(DROP_INDEX);
	SQL(DROP_ROLE);
	SQL(DROP_USER);
	SQL(DROP_TYPE);
	SQL(DROP_FUNC);
	SQL(DROP_SEQ);
	SQL(DROP_TRIGGER);
	SQL(ALTER_TABLE);
	SQL(ALTER_SEQ);
	SQL(ALTER_USER);
	SQL(DROP_COLUMN);
	SQL(DROP_CONSTRAINT);
	SQL(DROP_DEFAULT);
	SQL(DECLARE);
	SQL(SET);
	SQL(PREP);
	SQL(NAME);
	SQL(USER);
	SQL(PATH);
	SQL(CHARSET);
	SQL(SCHEMA);
	SQL(TABLE);
	SQL(TYPE);
	SQL(CASE);
	SQL(CAST);
	SQL(RETURN);
	SQL(IF);
	SQL(ELSE);
	SQL(WHILE);
	SQL(COLUMN);
	SQL(COLUMN_OPTIONS);
	SQL(COALESCE);
	SQL(CONSTRAINT);
	SQL(CHECK);
	SQL(DEFAULT);
	SQL(NOT_NULL);
	SQL(NULL);
	SQL(NULLIF);
	SQL(UNIQUE);
	SQL(PRIMARY_KEY);
	SQL(FOREIGN_KEY);
	SQL(BEGIN);
#define TR(TYPE) case TR_##TYPE : return #TYPE
	TR(COMMIT);
	TR(ROLLBACK);
	TR(SAVEPOINT);
	TR(RELEASE);
	TR(START);
	TR(MODE);
	SQL(INSERT);
	SQL(DELETE);
	SQL(UPDATE);
	SQL(CROSS);
	SQL(JOIN);
	SQL(SELECT);
	SQL(DATABASE);
	SQL(WHERE);
	SQL(FROM);
	SQL(UNIONJOIN);
	SQL(UNION);
	SQL(EXCEPT);
	SQL(INTERSECT);
	SQL(VALUES);
	SQL(ASSIGN);
	SQL(ORDERBY);
	SQL(GROUPBY);
	SQL(DESC);
	SQL(AND);
	SQL(OR);
	SQL(NOT);
	SQL(EXISTS);
	SQL(NOT_EXISTS);
	SQL(OP);
	SQL(UNOP);
	SQL(BINOP);
	SQL(NOP);
	SQL(BETWEEN);
	SQL(NOT_BETWEEN);
	SQL(LIKE);
	SQL(IN);
	SQL(NOT_IN);
	SQL(GRANT);
	SQL(GRANT_ROLES);
	SQL(REVOKE);
	SQL(REVOKE_ROLES);
	SQL(EXECUTE);
	SQL(PRIVILEGES);
	SQL(ROLE);
	SQL(PARAMETER);
	SQL(FUNC);
	SQL(AGGR);
	SQL(RANK);
	SQL(FRAME);
	SQL(COMPARE);
	SQL(FILTER);
	SQL(TEMP_LOCAL);
	SQL(TEMP_GLOBAL);
	SQL(INT_VALUE);
	SQL(ATOM);
	SQL(USING);
	SQL(WHEN);
	SQL(ESCAPE);
	SQL(COPYFROM);
	SQL(BINCOPYFROM);
	SQL(COPYTO);
	SQL(EXPORT);
	SQL(NEXT);
	SQL(MULSTMT);
	SQL(WITH);
	SQL(XMLCOMMENT);
	SQL(XMLCONCAT);
	SQL(XMLDOCUMENT);
	SQL(XMLELEMENT);
	SQL(XMLATTRIBUTE);
	SQL(XMLFOREST);
	SQL(XMLPARSE);
	SQL(XMLPI);
	SQL(XMLQUERY);
	SQL(XMLTEXT);
	SQL(XMLVALIDATE);
	SQL(XMLNAMESPACES);
	}
	return "unknown";	/* just needed for broken compilers ! */
}

void *sql_error( mvc * sql, int error_code, char *format, ... )
{
	va_list	ap;

	va_start (ap,format);
	if (sql->errstr[0] == '\0') 
		vsnprintf(sql->errstr, ERRSIZE-1, _(format), ap);
	if (!sql->session->status)
		sql->session->status = -error_code;
	va_end (ap);
	return NULL;
}

int sqlerror(mvc * c, const char *err)
{
	char *sqlstate = "42000!";
	if (err && *err == '\b') {
		sqlstate = "";
		err++;
	}
	if (c->scanner.errstr) {
		if (c->scanner.errstr[0] == '!')
			(void)sql_error(c, 4,
					"!%s%s: %s\n",
					sqlstate, err, c->scanner.errstr + 1);
		else
			(void)sql_error(c, 4,
					"!%s%s: %s in \"%.80s\"\n",
					sqlstate, err, c->scanner.errstr,
					QUERY(c->scanner));
	} else
		(void)sql_error(c, 4,
				"!%s%s in: \"%.80s\"\n",
				sqlstate, err, QUERY(c->scanner));
	return 1;
}
<|MERGE_RESOLUTION|>--- conflicted
+++ resolved
@@ -4190,15 +4190,11 @@
 			digits = 1;
 		  if (digits <= MAX_DEC_DIGITS) {
 		  	double val = strtod($1,NULL);
-<<<<<<< HEAD
 #ifdef HAVE_HGE
-		  	hge value = decimal_from_str(s);
+		  	hge value = decimal_from_str(s, NULL);
 #else
-		  	lng value = decimal_from_str(s);
+		  	lng value = decimal_from_str(s, NULL);
 #endif
-=======
-		  	lng value = decimal_from_str(s, NULL);
->>>>>>> 3c72b123
 
 		  	if (*s == '+' || *s == '-')
 				digits --;
