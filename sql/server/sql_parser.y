--- conflicted
+++ resolved
@@ -57,15 +57,9 @@
 
 #define YY_parse_LSP_NEEDED	/* needed for bison++ 1.21.11-3 */
 
-<<<<<<< HEAD
-#define FALSE 0
-#define TRUE 1
-
 #define SET_Z(info)(info = info | 0x02)
 #define SET_M(info)(info = info | 0x01)
 
-=======
->>>>>>> 886ae7bc
 #ifdef HAVE_HGE
 #define MAX_DEC_DIGITS 38
 #else
