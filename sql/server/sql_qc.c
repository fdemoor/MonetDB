--- conflicted
+++ resolved
@@ -239,12 +239,7 @@
 }
 
 cq *
-<<<<<<< HEAD
-qc_insert(qc *cache, sql_allocator *sa, sql_rel *r, char *qname,  symbol *s, atom **params, int paramlen, int key,
-		  int type, char *cmd)
-=======
 qc_insert(qc *cache, sql_allocator *sa, sql_rel *r, char *qname,  symbol *s, atom **params, int paramlen, int key, int type, char *cmd, int no_mitosis)
->>>>>>> fd9f034f
 {
 	int i, namelen;
 	cq *n = MNEW(cq);
