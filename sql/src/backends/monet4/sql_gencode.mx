--- conflicted
+++ resolved
@@ -1529,7 +1529,7 @@
 	backend_parse((Cntxt) stack, cmd);
 }
 
-<<<<<<< HEAD
+ <<<<<<< sql_gencode.mx
 char *
 monet4_create_user(list *l, char *user, char *passwd, char *fullname, int schema_id, int grantorid) {
 	char buf[BUFSIZ];
@@ -1632,8 +1632,8 @@
 	return TRUE;
 }
 
-=======
->>>>>>> 06aa1656
+ =======
+ >>>>>>> 1.115
 int backend_dump(backend *be, cq *q, stmt *s)
 {
 	int err = 0;
