--- conflicted
+++ resolved
@@ -305,16 +305,6 @@
 
 	if( optimizer == 0 || strcmp(optimizer,"on")==0){
 		if (c->debug)
-<<<<<<< HEAD
-			optimizerCheck(c->curprg->def,"sql.baseline",-1,0);
-		COoptimizer(c->curprg->def,0,0);
-		ARoptimizer(c->curprg->def, 0, 0);
-		CXoptimizer(c->curprg->def,0,0);
-		//FXoptimizer(c->curprg->def, 0, 0);
-		OPTmultiplex(c->curprg->def, 0, 0);
-		MRoptimizer(c->curprg->def,0,0);
-		RQoptimizer(c->curprg->def,0,0);
-=======
 			optimizerCheck(mb,"sql.baseline",-1,0);
 		COoptimizer(mb,0,0);
 		ARoptimizer(mb, 0, 0);
@@ -322,9 +312,9 @@
 		//FXoptimizer(mb, 0, 0);
 		OPTmultiplex(mb, 0, 0);
 		MRoptimizer(mb,0,0);
+		RQoptimizer(mb,0,0);
 	} else if( optimizer && strcmp(optimizer,"off")==0 ){
 		/* no optimization needed */
->>>>>>> 15e315f5
 	} else if( optimizer ){
 		/* the optimizer control is a comma separated list */
 		char *nxt, *nme;
