--- conflicted
+++ resolved
@@ -1523,34 +1523,25 @@
 
 	(void)rel;
 	if (tableref->token == SQL_NAME) {
-<<<<<<< HEAD
-		sql_schema *s = qname_schema(sql, tableref->data.lval->h->data.sym);
-
-		tname = qname_table(tableref->data.lval->h->data.sym);
+		char *sname = qname_schema(tableref->data.lval->h->data.sym);
+		sql_schema *s = NULL;
 		char *host = qname_host(tableref->data.lval->h->data.sym);
-		int location = table_location(sql,host);
+		int location = table_location(sql, host);
+
 		if(location ==-1){
 			return sql_error(sql, 02, "SELECT: no such database '%s'", host);
 		}
-
-		if (!s) 
-			return sql_error(sql, 02, "SELECT: no such schema");
-		t = mvc_bind_table(sql, s, tname,location);
-=======
-		char *sname = qname_schema(tableref->data.lval->h->data.lval);
-		sql_schema *s = NULL;
-		tname = qname_table(tableref->data.lval->h->data.lval);
+		tname = qname_table(tableref->data.lval->h->data.sym);
 
 		if (sname && !(s=mvc_bind_schema(sql,sname))) 
 			return sql_error(sql, 02, "SELECT: no such schema '%s'", sname);
 		if (!s)
 			s = cur_schema(sql);
-		t = mvc_bind_table(sql, s, tname);
+		t = mvc_bind_table(sql, s, tname, location);
 		if (!t && !sname) {
 			s = tmp_schema(sql);
-			t = mvc_bind_table(sql, s, tname);
-		}
->>>>>>> e1ffa99d
+			t = mvc_bind_table(sql, s, tname, location);
+		}
 		if (!t) {
 			return sql_error(sql, 02, "SELECT: no such table '%s' for the database  '%s'", tname,host);
 		} else if (!table_privs(sql, t, PRIV_SELECT)) {
