@' The contents of this file are subject to the MonetDB Public License
@' Version 1.1 (the "License"); you may not use this file except in
@' compliance with the License. You may obtain a copy of the License at
@' http://monetdb.cwi.nl/Legal/MonetDBLicense-1.1.html
@'
@' Software distributed under the License is distributed on an "AS IS"
@' basis, WITHOUT WARRANTY OF ANY KIND, either express or implied. See the
@' License for the specific language governing rights and limitations
@' under the License.
@'
@' The Original Code is the MonetDB Database System.
@'
@' The Initial Developer of the Original Code is CWI.
@' Portions created by CWI are Copyright (C) 1997-2006 CWI.
@' All Rights Reserved.

@f sql_mvc
@a N.J. Nes
@* 

@h
/* multi version catalog */
#ifndef _SQL_MVC_H
#define _SQL_MVC_H

#include <sql_mem.h>
#include <gdk.h>
#include <stdarg.h>
#include <sql_scan.h>
#include <sql_query.h>
#include <sql_list.h>
#include <sql_types.h>
#include <sql_backend.h>
#include <sql_catalog.h>
#include <sql_storage.h>
#include <stream.h>
#include <sql_keyword.h>
#include <sql_atom.h>

#define ERRSIZE 8192

typedef enum modes_t {
	m_normal = 0,
	m_prepare = 1,
	m_execute = 2,
	m_explain = 3,
	m_profile = 4,
	m_debug = 5,
	m_trace = 6,
	m_inplace = 7
} modes_t;

typedef struct mvc {
	char errstr[ERRSIZE];

	sql_allocator *sa;
	struct qc *qc;
	int schema_number;  /* schema number changes result in cache cleanup */
	int clientid;		/* id of the owner */
	struct scanner scanner;

	list *params;
	atom *args[MAXPARAMS];
	int argc;
	struct symbol *sym;

	int user_id;
	int role_id;

	/* current session variables */
	/* TODO move into the session part */
	char *user;
	char *role;
	int timezone;		/* minutes west of UTC */
	int cache;		/* some queries should not be cached ! */
	int reply_size;		/* reply size */ 
	int debug;

	modes_t mode;		
	modes_t explain; 	/* set explain starts after that statement */ 

	sql_session *session;	

	int type;		/* query type */
	int depth;		/* depth of the current expression */
	int label;		/* numbers for relational projection labels */

	int result_id;
	res_table *results;
} mvc;

extern int mvc_init(int debug, backend_stack stk);
extern void mvc_exit();
extern void mvc_logmanager();

extern mvc *mvc_create(int clientid, backend_stack stk, bstream *rs, stream *ws);
extern void mvc_reset(mvc *m, bstream *rs, stream *ws);
extern void mvc_destroy(mvc *c);

extern int mvc_status(mvc *c);
extern int mvc_type(mvc *c);

/* since Savepoints and transactions are related the 
 * commit function includes the savepoint creation.
 * Rollbacks can be either full or until a given savepoint. 
 * The special mvc_release can be used to release savepoints. 
 */
extern int mvc_trans(mvc *c);
extern int mvc_commit(mvc *c, int chain, char *name);
extern int mvc_rollback(mvc *c, int chain, char *name);
extern int mvc_release(mvc *c, char *name);

extern sql_module *mvc_bind_module(mvc *c, char *mname);
extern sql_type *mvc_bind_type(mvc *sql, char *name);
extern sql_type *mod_bind_type(mvc *sql, sql_module * m, char *name);
extern sql_func *mvc_bind_func(mvc *sql, char *name);
extern sql_func *mod_bind_func(mvc *sql, sql_module * m, char *name);

extern sql_schema *mvc_bind_schema(mvc *c, char *sname);
extern sql_table *mvc_bind_table(mvc *c, sql_schema *s, char *tname,int location);
extern sql_column *mvc_bind_column(mvc *c, sql_table *t, char *cname);
extern sql_column *mvc_first_column(mvc *c, sql_table *t);
extern sql_idx *mvc_bind_idx(mvc *c, sql_schema *s, char *iname);
extern sql_key *mvc_bind_key(mvc *c, sql_schema *s, char *kname);
extern sql_key *mvc_bind_ukey(sql_table *t, list *cols);
extern sql_trigger *mvc_bind_trigger(mvc *c, sql_schema *s, char *tname);

extern void mvc_drop_module(mvc *c, char *name);
extern sql_module *mvc_create_module(mvc *c, char *name, char *opt_iname);
extern sql_type *mvc_create_type(mvc *sql, sql_module * m, char *sqlname, int digits, int scale, int radix, char *impl);
extern sql_func *mvc_create_func(mvc *sql, sql_module * m, char *name, list *args, bit issql, bit aggr, char *impl);

extern void mvc_drop_schema(mvc *c, char *name);
extern sql_schema *mvc_create_schema(mvc *c, char *name, int auth_id);
extern void mvc_drop_table(mvc *c, sql_schema *s, char *name, int cascade);
<<<<<<< HEAD
extern sql_table *mvc_create_view(mvc *c, sql_schema *s, char *name, char *sql, bit system, bit persists, int location, int replication_id);
extern sql_table *mvc_create_table(mvc *c, sql_schema *s, char *name, bit system, bit persists, bit clear, int sz,int location, int replication_id);
=======
extern sql_table *mvc_create_view(mvc *c, sql_schema *s, char *name, char *sql, bit system);
extern sql_table *mvc_create_table(mvc *c, sql_schema *s, char *name, bit system, int persistence, int commit_action, int sz);
>>>>>>> e1ffa99d
extern size_t mvc_clear_table(mvc *m, sql_table *t);

extern void mvc_drop_column(mvc *c, sql_table *t, char *name);
extern sql_column *mvc_create_column(mvc *c, sql_table *t, char *name, sql_subtype *type);
extern sql_column *mvc_create_column_(mvc *c, sql_table *t, char *name, char *type, int digits);
extern sql_column *mvc_null(mvc *c, sql_column *col, int flag);
extern sql_column *mvc_default(mvc *c, sql_column *col, char *val);

extern sql_key *mvc_create_key(mvc *m, sql_table *t, char *kname, key_type kt, sql_key *rk);
extern sql_key *mvc_create_kc(mvc *m, sql_key *k, sql_column *c);

extern void mvc_drop_key(mvc *c, sql_schema *s, char *kname);

extern sql_idx *mvc_create_idx(mvc *m, sql_table *t, char *iname, idx_type it);
extern sql_idx *mvc_create_ic(mvc *m, sql_idx * i, sql_column *c);
extern void mvc_drop_idx(mvc *c, sql_schema *s, char *iname);

extern sql_trigger * mvc_create_trigger(mvc *m, sql_table *t, char *name, sht time, sht orientation, sht event, char *old_name, char *new_name, char *condition, char *statement );
extern sql_trigger * mvc_create_tc(mvc *m, sql_trigger * i, sql_column *c /*, extra options such as trunc */ );
extern void mvc_drop_trigger(mvc *m, sql_schema *s, char *name);

#endif /*_SQL_MVC_H*/
@c

/* multi version catalog */

#include <gdk.h>
#include <bat.h>

#include "sql_mvc.h"
#include "sql_qc.h"
#include "sql_statement.h"
#include "sql_types.h"
#include "sql_env.h"
#include "sql_semantic.h"
#include "sql_sequence.h"
#include "sql_privileges.h"

static int mvc_debug = 0;

int
mvc_init(int debug, backend_stack stk)
{
	int first = 0;
	char *logdir = GDKgetenv("sql_logdir");
	char *dbname = GDKgetenv("gdk_dbname");

	assert(logdir && dbname);

	mvc_debug = debug;
	if (mvc_debug)
		fprintf(stderr, "mvc_init logdir %s%c%s\n", logdir, DIR_SEP, dbname);
	keyword_init();
	scanner_init_keywords();

	if ((first = store_init(debug, logdir, dbname, stk)) < 0) {
		fprintf(stderr, "!mvc_init: unable to create system tables\n");
		return -1;
	}
	if (first) {
		sql_schema *s;
		sql_table *t;
		mvc *m = mvc_create(0, stk, NULL, NULL);

		mvc_trans(m);
		s = m->session->schema = mvc_bind_schema(m, "sys");
		assert(m->session->schema != NULL);

<<<<<<< HEAD
		t = mvc_create_table(m, s, "ttables", 1, 1, 1,1, LOCATION, REPLICATION);
=======
		t = mvc_create_view(m, s, "tables", "SELECT * FROM (SELECT p.*, 0 AS \"temporary\" FROM \"sys\".\"_tables\" AS p UNION ALL SELECT t.*, 1 AS \"temporary\" FROM \"tmp\".\"_tables\" AS t) AS tables;", 1);
>>>>>>> e1ffa99d
		mvc_create_column_(m, t, "id", "int", 9);
		mvc_create_column_(m, t, "name", "varchar", 1024);
		mvc_create_column_(m, t, "schema_id", "int", 32);
		mvc_create_column_(m, t, "query", "varchar", 2048);
		mvc_create_column_(m, t, "istable", "boolean", 0);
		mvc_create_column_(m, t, "system", "boolean", 0);
<<<<<<< HEAD
		mvc_create_column_(m, t, "clear", "boolean", 0);

		t = mvc_create_table(m, s, "tcolumns", 1, 1, 1, 1, LOCATION, REPLICATION);
		mvc_create_column_(m, t, "id", "int", 9);
		mvc_create_column_(m, t, "name", "varchar", 1024);
		mvc_create_column_(m, t, "type", "varchar", 1024);
		mvc_create_column_(m, t, "type_digits", "int", 9);
		mvc_create_column_(m, t, "type_scale", "int", 9);
		mvc_create_column_(m, t, "table_id", "int", 9);
		mvc_create_column_(m, t, "default", "varchar", 2048);
		mvc_create_column_(m, t, "null", "boolean", 0);
		mvc_create_column_(m, t, "number", "int", 9);

		t = mvc_create_view(m, s, "tables", "SELECT * FROM (SELECT p.*, 0 AS \"temporary\" FROM \"sys\".\"ptables\" AS p UNION ALL SELECT t.*, 1 AS \"temporary\",0 AS \"location\", 0 AS \"replication_id\" FROM \"sys\".\"ttables\" AS t) AS tables;", 1, 1, LOCATION, REPLICATION);
		mvc_create_column_(m, t, "id", "int", 9);
		mvc_create_column_(m, t, "name", "varchar", 1024);
		mvc_create_column_(m, t, "schema_id", "int", 9);
		mvc_create_column_(m, t, "query", "varchar", 2048);
		mvc_create_column_(m, t, "istable", "boolean", 0);
		mvc_create_column_(m, t, "system", "boolean", 0);
		mvc_create_column_(m, t, "clear", "boolean", 0);
=======
		mvc_create_column_(m, t, "commit_action", "smallint", 16);
>>>>>>> e1ffa99d
		mvc_create_column_(m, t, "temporary", "int", 4);
		mvc_create_column_(m, t, "location", "int", 4);
		mvc_create_column_(m, t, "replication_id", "int", 4);

<<<<<<< HEAD
		t = mvc_create_view(m, s, "columns", "SELECT * FROM (SELECT p.* FROM \"sys\".\"pcolumns\" AS p UNION ALL SELECT t.* FROM \"sys\".\"tcolumns\" AS t) AS columns;", 1, 1, LOCATION, REPLICATION);
=======
		t = mvc_create_view(m, s, "columns", "SELECT * FROM (SELECT p.* FROM \"sys\".\"_columns\" AS p UNION ALL SELECT t.* FROM \"tmp\".\"_columns\" AS t) AS columns;", 1);
>>>>>>> e1ffa99d
		mvc_create_column_(m, t, "id", "int", 9);
		mvc_create_column_(m, t, "name", "varchar", 1024);
		mvc_create_column_(m, t, "type", "varchar", 1024);
		mvc_create_column_(m, t, "type_digits", "int", 9);
		mvc_create_column_(m, t, "type_scale", "int", 9);
		mvc_create_column_(m, t, "table_id", "int", 9);
		mvc_create_column_(m, t, "default", "varchar", 2048);
		mvc_create_column_(m, t, "null", "boolean", 0);
		mvc_create_column_(m, t, "number", "int", 9);

		sql_create_sequences(m, s);
		sql_create_privileges(m, s);
		sql_create_env(m, s);

		s = m->session->schema = mvc_bind_schema(m, "tmp");
		assert(m->session->schema != NULL);
		sql_create_profile(m, s);
		sql_create_sessions(m, s);

		if (mvc_commit(m, 0, NULL) < 0) {
			fprintf(stderr, "!mvc_init: unable to commit system tables\n");
			return -1;
		}

		mvc_destroy(m);
	}
	return first;
}

void
mvc_exit()
{
	if (mvc_debug)
		fprintf(stderr, "mvc_exit\n");

	store_exit();
	keyword_exit();
}

void
mvc_logmanager()
{
	store_manager();
}

int
mvc_status(mvc *m)
{
	int res = m->session->status;

	return res;
}

int
mvc_type(mvc *m)
{
	int res = m->type;

	m->type = Q_PARSE;
	return res;
}

int
mvc_trans(mvc *m)
{
	int nr = 0;
	assert(!m->session->active);	/* can only start a new transaction */

	store_lock();
	sql_trans_begin(m->session);
	if (m->session->active) 
		m->type = Q_TRANS;
<<<<<<< HEAD
		if (m->schema) {
			sql_schema *sys;
			sql_table *ses;
			m->trans->schema = find_sql_schema(m->trans, m->schema);

			sys = find_sql_schema(m->trans, "sys");
			ses = find_sql_table(sys, "sessions", LOCATION); 
			if (!ses->cnt)
				sql_session(m);
		}
	}
=======
>>>>>>> e1ffa99d
	nr = store_schema_number();
	store_unlock();
	return nr;
}

int
mvc_commit(mvc *m, int chain, char *name)
{
	sql_trans *cur, *tr = m->session->tr;
	int ok = SQL_OK;

	assert(tr);
	
	if (mvc_debug)
		fprintf(stderr, "mvc_commit %s\n", (name) ? name : "");

	if (m->session->status < 0) {
		GDKerror("COMMIT: transaction is aborted, will ROLLBACK instead");
		mvc_rollback(m, chain, name);
		return -1;
	}

	/* savepoint then simply make a copy of the current transaction */
	if (name && name[0] != '\0') {
		sql_trans *tr = m->session->tr;
		if (mvc_debug)
			fprintf(stderr, "mvc_savepoint\n");
		store_lock();
		m->session->tr = sql_trans_create(m->session->stk, tr, name);
		store_unlock();
		m->type = Q_TRANS;
		m->session->schema = find_sql_schema(m->session->tr, m->session->schema_name);
		if (mvc_debug)
			fprintf(stderr, "mvc_commit %s done\n", (name) ? name : "");
		return 0;
	}

	/* first release all intermediate savepoints */
	cur = tr;
	tr = tr->parent;
	if (tr->parent) {
		store_lock();
		while (tr->parent->parent != NULL && ok == SQL_OK) {
			tr = sql_trans_destroy(tr);
		}
		store_unlock();
	}
	cur -> parent = tr;
	tr = cur;
	if (ok != SQL_OK) {
		GDKerror("COMMIT: transaction is aborted, will ROLLBACK instead");
		mvc_rollback(m, chain, name);
		return -1;
	}

	/* if there is nothing to commit reuse the current transaction */
	if (tr->wtime == 0) {
		if (!chain) 
			sql_trans_end(m->session);
		m->type = Q_TRANS;
		if (mvc_debug)
			fprintf(stderr, "mvc_commit %s done\n", (name) ? name : "");
		return 0;
	}

	/* validation phase */
	store_lock();
	if (sql_trans_validate(tr)) {
		if ((ok = sql_trans_commit(tr)) != SQL_OK)
			GDKfatal("Your disk seems to be full, exiting ...");
	} else {
		store_unlock();
		GDKerror("COMMIT: transaction is aborted because of concurency conflicts, will ROLLBACK instead");
		mvc_rollback(m, chain, name);
		return -1;
	}
	sql_trans_end(m->session);
	if (chain) 
		sql_trans_begin(m->session);
	store_unlock();
	m->type = Q_TRANS;
	if (mvc_debug)
		fprintf(stderr, "mvc_commit %s done\n", (name) ? name : "");
	return ok;
}

int
mvc_rollback(mvc *m, int chain, char *name)
{
	int res = 0;
	sql_trans *tr = m->session->tr;

	if (mvc_debug)
		fprintf(stderr, "mvc_rollback %s\n", (name) ? name : "");

	assert(tr);

	store_lock();
	if (name && name[0] != '\0') {
		while (tr && (!tr->name || strcmp(tr->name, name) != 0))
			tr = tr->parent;
		if (!tr) {
			GDKerror("rollback savepoint %s doesn't exists", name);
			m->session->status = -1;
			store_unlock();
			return -1;
		}
		tr = m->session->tr;
		while (!tr->name || strcmp(tr->name, name) != 0) {
			/* make sure we do not reuse changed data */
			if (tr->wtime)
				tr->status = 1;
			tr = sql_trans_destroy(tr);
		}
		m->session->tr = tr;	/* restart at savepoint */
		if (tr->name) {
			_DELETE(tr->name)
			tr->name = NULL;
		}
		m->session->schema = find_sql_schema(m->session->tr, m->session->schema_name);
	} else if (tr->parent) {
		/* first release all intermediate savepoints */
		while (tr->parent->parent != NULL) {
			tr = sql_trans_destroy(tr);
		}
		/* make sure we do not reuse changed data */
		if (tr->wtime)
			tr->status = 1;
		sql_trans_end(m->session);
		if (chain) 
			sql_trans_begin(m->session);
	}
	store_unlock();
	m->type = Q_TRANS;
	if (mvc_debug)
		fprintf(stderr, "mvc_rollback %s done\n", (name) ? name : "");
	return res;
}

/* release all savepoints up including the given named savepoint 
 * but keep the current changes.
 * */
int
mvc_release(mvc *m, char *name)
{
	int ok = SQL_OK;
	int res = Q_TRANS;
	sql_trans *tr = m->session->tr;
	sql_trans *cur = tr;

	if (mvc_debug)
		fprintf(stderr, "mvc_release %s\n", (name) ? name : "");

	while (tr && (!tr->name || strcmp(tr->name, name) != 0))
		tr = tr->parent;
	if (!tr || !tr->name || strcmp(tr->name, name) != 0) {
		GDKerror("release savepoint %s doesn't exists", name);
		m->session->status = -1;
		return -1;
	}
	tr = m->session->tr;
	tr = tr->parent;
	store_lock();
	while (ok == SQL_OK && (!tr->name || strcmp(tr->name, name) != 0)) {
		tr = sql_trans_destroy(tr);
	}
	if (tr->name && strcmp(tr->name, name) == 0) {
		tr = sql_trans_destroy(tr);
	}
	store_unlock();
	cur -> parent = tr;

	m->type = res;
	return res;
}

mvc *
mvc_create(int clientid, backend_stack stk, bstream *rs, stream *ws)
{
	mvc *m;

 	m = NEW(mvc);
	if (mvc_debug)
		fprintf(stderr, "mvc_create\n");

	m->errstr[0] = '\0';
	/* if an error exceeds the buffer we don't want garbage at the end */
	m->errstr[ERRSIZE-1] = '\0';

	m->qc = qc_create(clientid);
	m->schema_number = 0;
	m->sa = sa_create();

	m->params = NULL;
	m->argc = 0;
	m->sym = NULL;

	m->role_id = m->user_id = -1;
	m->role = m->user = NULL;
	m->timezone = 0;
	m->clientid = clientid;
	m->cache = 0;

	m->mode = m_normal;
	m->explain = m_normal;
	m->reply_size = 100;
	m->debug = 0;
	m->depth = 0;
	m->label = 0;

	m->session = sql_session_create(stk, 1 /*autocommit on*/);

	m->type = Q_PARSE;

	m->result_id = 0;
	m->results = NULL;

	scanner_init(&m->scanner, rs, ws);
	return m;
}

void
mvc_reset(mvc *m, bstream *rs, stream *ws)
{
	sql_trans *tr;

	if (mvc_debug)
		fprintf(stderr, "mvc_reset\n");
	tr = m->session->tr;
	if (tr && tr->parent) {
		assert(m->session->active == 0);
		store_lock();
		while (tr->parent->parent != NULL) 
			tr = sql_trans_destroy(tr);
		store_unlock();
	}
	if (tr)
		sql_session_reset(m->session);

	if (m->user)
		_DELETE(m->user);
	if (m->role)
		_DELETE(m->role);
	m->role = m->user = NULL;

	if (m->sa)
		m->sa = sa_reset(m->sa);
	else 
		m->sa = sa_create();

	m->errstr[0] = '\0';
	m->schema_number = 0;

	m->params = NULL;
	m->argc = 0;
	m->sym = NULL;

	m->role_id = m->user_id = -1;
	m->timezone = 0;

	m->mode = m_normal;
	m->explain = m_normal;
	m->reply_size = 100;
	m->debug = 0;
	m->depth = 0;
	m->label = 0;

	m->type = Q_PARSE;

	m->result_id = 0;
	m->results = NULL;

	scanner_init(&m->scanner, rs, ws);
}

void
mvc_destroy(mvc *m)
{
	sql_trans *tr;

	if (mvc_debug)
		fprintf(stderr, "mvc_destroy\n");
	tr = m->session->tr;
	if (tr) {
		store_lock();
		if (m->session->active)
			sql_trans_end(m->session);
		while (tr->parent)
			tr = sql_trans_destroy(tr);
		m->session->tr = NULL;
		store_unlock();
	}
	sql_session_destroy(m->session);

	if (m->scanner.log) /* close and destroy stream */
		close_stream(m->scanner.log);

	if (m->user)
		_DELETE(m->user);
	if (m->role)
		_DELETE(m->role);

	if (m->sa)
		sa_destroy(m->sa);
	m->sa = NULL;
	if (m->qc)
		qc_destroy(m->qc);
	m->qc = NULL;

	_DELETE(m);
}

sql_module *
mvc_bind_module(mvc *m, char *mname)
{
	sql_trans *tr = m->session->tr;
	sql_module *s = find_sql_module(tr, mname);

	if (!s)
		return NULL;

	if (mvc_debug)
		fprintf(stderr, "mvc_bind_module %s\n", mname);
	return s;
}

sql_type *
mvc_bind_type(mvc *sql, char *name)
{
	sql_type *t = sql_trans_bind_type(sql->session->tr, name);

	if (mvc_debug)
		fprintf(stderr, "mvc_bind_type %s\n", name);
	return t;
}

sql_type *
mod_bind_type(mvc *sql, sql_module * m, char *name)
{
	sql_type *t = find_sql_type(m, name);

	(void) sql;
	if (!t)
		return NULL;
	if (mvc_debug)
		fprintf(stderr, "mod_bind_type %s\n", name);
	return t;
}

sql_func *
mvc_bind_func(mvc *sql, char *name)
{
	sql_func *t = sql_trans_bind_func(sql->session->tr, name);

	if (mvc_debug)
		fprintf(stderr, "mvc_bind_func %s\n", name);
	return t;
}

sql_func *
mod_bind_func(mvc *sql, sql_module * m, char *name)
{
	sql_func *t = find_sql_func(m, name);

	(void) sql;
	if (!t)
		return NULL;
	if (mvc_debug)
		fprintf(stderr, "mod_bind_func %s\n", name);
	return t;
}

sql_schema *
mvc_bind_schema(mvc *m, char *sname)
{
	sql_trans *tr = m->session->tr;
	sql_schema *s;

	if (!tr)
		return NULL;
 	s = find_sql_schema(tr, sname);
	if (!s)
		return NULL;

	if (mvc_debug)
		fprintf(stderr, "mvc_bind_schema %s\n", sname);
	return s;
}

sql_table *
mvc_bind_table(mvc *m, sql_schema *s, char *tname, int location)
{
	sql_table *t = find_sql_table(s, tname,location);

	(void) m;
	if (!t)
		return NULL;
	if (mvc_debug)
		fprintf(stderr, "mvc_bind_table %s.%s\n", s->base.name, tname);

	return t;
}

sql_column *
mvc_bind_column(mvc *m, sql_table *t, char *cname)
{
	sql_column *c = find_sql_column(t, cname);

	(void) m;
	if (!c)
		return NULL;
	if (mvc_debug)
		fprintf(stderr, "mvc_bind_column %s.%s\n", t->base.name, cname);

	return c;
}

static sql_column *
first_column(sql_table *t)
{
	node *n = cs_first_node(&t->columns);

	if (n)
		return n->data;
	return NULL;
}


sql_column *
mvc_first_column(mvc *m, sql_table *t)
{
	sql_column *c = first_column(t);

	(void) m;
	if (!c)
		return NULL;
	if (mvc_debug)
		fprintf(stderr, "mvc_first_column %s.%s\n", t->base.name, c->base.name);

	return c;
}

sql_key *
mvc_bind_key(mvc *m, sql_schema *s, char *kname)
{
	node *n = list_find_name(s->keys, kname);
	sql_key *k;

	(void) m;
	if (!n)
		return NULL;
	k = n->data;

	if (mvc_debug)
		fprintf(stderr, "mvc_bind_key %s.%s\n", s->base.name, kname);

	return k;
}

sql_idx *
mvc_bind_idx(mvc *m, sql_schema *s, char *iname)
{
	node *n = list_find_name(s->idxs, iname);
	sql_idx *i;

	(void) m;
	if (!n)
		return NULL;
	i = n->data;

	if (mvc_debug)
		fprintf(stderr, "mvc_bind_idx %s.%s\n", s->base.name, iname);

	return i;
}

int
uniqueKey(sql_key *k)
{
	return (k->type == pkey || k->type == ukey);
}

sql_key *
mvc_bind_ukey(sql_table *t, list *colnames)
{
	node *cn;
	node *cur;
	sql_key *res = NULL;
	int len = list_length(colnames);

	if (cs_size(&t->keys))
		for (cur = t->keys.set->h; cur; cur = cur->next) {
			node *cc;
			sql_key *k = cur->data;

			if (uniqueKey(k) && list_length(k->columns) == len) {
				res = k;
				for (cc = k->columns->h, cn = colnames->h; cc && cn; cc = cc->next, cn = cn->next) {
					sql_kc *c = cc->data;
					char *n = cn->data;

					if (strcmp(c->c->base.name, n) != 0) {
						res = NULL;
						break;
					}
				}
				if (res)
					break;
			}
		}
	return res;
}

sql_trigger *
mvc_bind_trigger(mvc *m, sql_schema *s, char *tname)
{
	node *n = list_find_name(s->triggers, tname);
	sql_trigger *trigger;

	(void) m;
	if (!n)
		return NULL;
	trigger = n->data;

	if (mvc_debug)
		fprintf(stderr, "mvc_bind_trigger %s.%s\n", s->base.name, tname);

	return trigger;
}

sql_module *
mvc_create_module(mvc *m, char *name, char *opt_internal_name)
{
	sql_module *mod = NULL;

	if (mvc_debug)
		fprintf(stderr, "mvc_create_module %s, %s\n", name, opt_internal_name);

	mod = sql_trans_create_module(m->session->tr, name, opt_internal_name);
	m->type = Q_SCHEMA;
	return mod;
}

void
mvc_drop_module(mvc *m, char *name)
{
	if (mvc_debug)
		fprintf(stderr, "mvc_drop_module %s\n", name);
	sql_trans_drop_module(m->session->tr, name);
	m->type = Q_SCHEMA;
}

sql_type *
mvc_create_type(mvc *sql, sql_module * m, char *name, int digits, int scale, int radix, char *impl)
{
	sql_type *t = NULL;

	if (mvc_debug)
		fprintf(stderr, "mvc_create_type %s\n", name);

	t = sql_trans_create_type(sql->session->tr, m, name, digits, scale, radix, impl);
	sql->type = Q_SCHEMA;
	return t;
}

sql_func *
mvc_create_func(mvc *sql, sql_module * m, char *name, list *args, bit issql, bit aggr, char *impl)
{
	sql_func *f = NULL;

	if (mvc_debug)
		fprintf(stderr, "mvc_create_func %s\n", name);

	f = sql_trans_create_func(sql->session->tr, m, name, args, issql, aggr, impl);
	sql->type = Q_SCHEMA;
	return f;
}


sql_schema *
mvc_create_schema(mvc *m, char *name, int auth_id)
{
	sql_schema *s = NULL;

	if (mvc_debug)
		fprintf(stderr, "mvc_create_schema %s %d\n", name, auth_id);

	s = sql_trans_create_schema(m->session->tr, name, auth_id);
	if (s) 
		mvc_set_schema(m, name);
	m->type = Q_SCHEMA;
	return s;
}

void
mvc_drop_schema(mvc *m, char *sname)
{
	if (mvc_debug)
		fprintf(stderr, "mvc_drop_schema %s\n", sname);
	sql_trans_drop_schema(m->session->tr, sname);
	m->type = Q_SCHEMA;
}

sql_key *
mvc_create_key(mvc *m, sql_table *t, char *name, key_type kt, sql_key *rkey)
{
	sql_key *k;

	if (mvc_debug)
		fprintf(stderr, "mvc_create_key %s %d %ld\n", t->base.name, kt, (long) rkey);
	k = sql_trans_create_key(m->session->tr, t, name, kt, rkey);
	m->type = Q_SCHEMA;
	return k;
}

sql_key *
mvc_create_kc(mvc *m, sql_key *k, sql_column *c /*, extra options such as trunc */ )
{
	sql_trans_create_kc(m->session->tr, k, c);
	m->type = Q_SCHEMA;
	return k;
}

void
mvc_drop_key(mvc *m, sql_schema *s, char *name)
{
	if (mvc_debug)
		fprintf(stderr, "mvc_drop_key %s %s\n", s->base.name, name);
	sql_trans_drop_key(m->session->tr, s, name);
}

sql_idx *
mvc_create_idx(mvc *m, sql_table *t, char *name, idx_type it)
{
	sql_idx *i;

	if (mvc_debug)
		fprintf(stderr, "mvc_create_idx %s %d\n", t->base.name, it);

	i = sql_trans_create_idx(m->session->tr, t, name, it);
	m->type = Q_SCHEMA;
	return i;
}

sql_idx *
mvc_create_ic(mvc *m, sql_idx * i, sql_column *c /*, extra options such as trunc */ )
{
	sql_trans_create_ic(m->session->tr, i, c);
	m->type = Q_SCHEMA;
	return i;
}

void
mvc_drop_idx(mvc *m, sql_schema *s, char *name)
{
	if (mvc_debug)
		fprintf(stderr, "mvc_drop_idx %s %s\n", s->base.name, name);

	m->type = Q_SCHEMA;
	sql_trans_drop_idx(m->session->tr, s, name);
}

sql_trigger * 
mvc_create_trigger(mvc *m, sql_table *t, char *name, sht time, sht orientation, sht event, char *old_name, char *new_name, char *condition, char *statement )
{
	sql_trigger *i;

	if (mvc_debug)
		fprintf(stderr, "mvc_create_trigger %s %d %d %d\n", t->base.name, time, orientation, event);

	i = sql_trans_create_trigger(m->session->tr, t, name, time, orientation, 
			event, old_name, new_name, condition, statement);
	m->type = Q_SCHEMA;
	return i;
}

sql_trigger *
mvc_create_tc(mvc *m, sql_trigger * i, sql_column *c /*, extra options such as trunc */ )
{
	sql_trans_create_tc(m->session->tr, i, c);
	m->type = Q_SCHEMA;
	return i;
}

void
mvc_drop_trigger(mvc *m, sql_schema *s, char *name)
{
	if (mvc_debug)
		fprintf(stderr, "mvc_drop_trigger %s %s\n", s->base.name, name);

	m->type = Q_SCHEMA;
	sql_trans_drop_trigger(m->session->tr, s, name);
}

/*this function was modified to support replication*/
sql_table *
<<<<<<< HEAD
mvc_create_table(mvc *m, sql_schema *s, char *name, bit system, bit persists, bit clear, int sz, int location, int replication_id)
=======
mvc_create_table(mvc *m, sql_schema *s, char *name, bit system, int persistence, int commit_action, int sz)
>>>>>>> e1ffa99d
{
	sql_table *t = NULL;

	if (mvc_debug)
		fprintf(stderr, "mvc_create_table %s %s %d %d %d\n", s->base.name, name, system, persistence, commit_action);

<<<<<<< HEAD
	t = sql_trans_create_table(m->trans, s, name, system, persists, clear, sz,location, replication_id);
=======
	t = sql_trans_create_table(m->session->tr, s, name, system, persistence, commit_action, sz);
>>>>>>> e1ffa99d
	m->type = Q_SCHEMA;
	return t;
}


sql_table *
<<<<<<< HEAD
mvc_create_view(mvc *m, sql_schema *s, char *name, char *sql, bit system, bit persists, int location, int replication_id)
=======
mvc_create_view(mvc *m, sql_schema *s, char *name, char *sql, bit system)
>>>>>>> e1ffa99d
{
	sql_table *t = NULL;

	if (mvc_debug)
		fprintf(stderr, "mvc_create_view %s %s %s\n", s->base.name, name, sql);

<<<<<<< HEAD
	t = sql_trans_create_view(m->trans, s, name, sql, system, persists, location, replication_id);
=======
	t = sql_trans_create_view(m->session->tr, s, name, sql, system);
>>>>>>> e1ffa99d
	m->type = Q_SCHEMA;
	return t;
}

void
mvc_drop_table(mvc *m, sql_schema *s, char *name, int cascade)
{
	if (mvc_debug)
		fprintf(stderr, "mvc_drop_table %s %s\n", s->base.name, name);

	sql_trans_drop_table(m->session->tr, s, name, cascade);
	m->type = Q_SCHEMA;
}

size_t
mvc_clear_table(mvc *m, sql_table *t)
{
	m->type = Q_UPDATE;
	return sql_trans_clear_table(m->session->tr, t);
}

sql_column *
mvc_create_column_(mvc *m, sql_table *t, char *name, char *type, int digits)
{
	sql_subtype tpe;

	if (!sql_find_subtype(&tpe, type, digits, 0))
		return NULL;

	m->type = Q_SCHEMA;
	return sql_trans_create_column(m->session->tr, t, name, &tpe);
}

sql_column *
mvc_create_column(mvc *m, sql_table *t, char *name, sql_subtype *tpe)
{
	if (mvc_debug)
		fprintf(stderr, "mvc_create_column %s %s %s\n", t->base.name, name, tpe->type->sqlname);
	m->type = Q_SCHEMA;
	return sql_trans_create_column(m->session->tr, t, name, tpe);
}

void
mvc_drop_column(mvc *m, sql_table *t, char *name)
{
	if (mvc_debug)
		fprintf(stderr, "mvc_drop_column %s %s\n", t->base.name, name);
	sql_trans_drop_column(m->session->tr, t, name);
	m->type = Q_SCHEMA;
}

sql_column *
mvc_null(mvc *m, sql_column *col, int isnull)
{
	if (mvc_debug)
		fprintf(stderr, "mvc_null %s %d\n", col->base.name, isnull);

	m->type = Q_SCHEMA;
	return sql_trans_alter_null(m->session->tr, col, isnull);
}

sql_column *
mvc_default(mvc *m, sql_column *col, char *val)
{
	if (mvc_debug)
		fprintf(stderr, "mvc_default %s %s\n", col->base.name, val);

	m->type = Q_SCHEMA;
	return sql_trans_alter_default(m->session->tr, col, val);
}<|MERGE_RESOLUTION|>--- conflicted
+++ resolved
@@ -133,13 +133,8 @@
 extern void mvc_drop_schema(mvc *c, char *name);
 extern sql_schema *mvc_create_schema(mvc *c, char *name, int auth_id);
 extern void mvc_drop_table(mvc *c, sql_schema *s, char *name, int cascade);
-<<<<<<< HEAD
-extern sql_table *mvc_create_view(mvc *c, sql_schema *s, char *name, char *sql, bit system, bit persists, int location, int replication_id);
-extern sql_table *mvc_create_table(mvc *c, sql_schema *s, char *name, bit system, bit persists, bit clear, int sz,int location, int replication_id);
-=======
-extern sql_table *mvc_create_view(mvc *c, sql_schema *s, char *name, char *sql, bit system);
-extern sql_table *mvc_create_table(mvc *c, sql_schema *s, char *name, bit system, int persistence, int commit_action, int sz);
->>>>>>> e1ffa99d
+extern sql_table *mvc_create_view(mvc *c, sql_schema *s, char *name, char *sql, bit system, int location, int replication_id);
+extern sql_table *mvc_create_table(mvc *c, sql_schema *s, char *name, bit system, int persistence, int commit_action, int sz, int location, int replication_id);
 extern size_t mvc_clear_table(mvc *m, sql_table *t);
 
 extern void mvc_drop_column(mvc *c, sql_table *t, char *name);
@@ -208,21 +203,17 @@
 		s = m->session->schema = mvc_bind_schema(m, "sys");
 		assert(m->session->schema != NULL);
 
-<<<<<<< HEAD
-		t = mvc_create_table(m, s, "ttables", 1, 1, 1,1, LOCATION, REPLICATION);
-=======
-		t = mvc_create_view(m, s, "tables", "SELECT * FROM (SELECT p.*, 0 AS \"temporary\" FROM \"sys\".\"_tables\" AS p UNION ALL SELECT t.*, 1 AS \"temporary\" FROM \"tmp\".\"_tables\" AS t) AS tables;", 1);
->>>>>>> e1ffa99d
+		t = mvc_create_view(m, s, "tables", "SELECT * FROM (SELECT p.*, 0 AS \"temporary\" FROM \"sys\".\"_tables\" AS p UNION ALL SELECT t.*, 1 AS \"temporary\" FROM \"tmp\".\"_tables\" AS t) AS tables;", 1, LOCATION, REPLICATION);
 		mvc_create_column_(m, t, "id", "int", 9);
 		mvc_create_column_(m, t, "name", "varchar", 1024);
 		mvc_create_column_(m, t, "schema_id", "int", 32);
 		mvc_create_column_(m, t, "query", "varchar", 2048);
 		mvc_create_column_(m, t, "istable", "boolean", 0);
 		mvc_create_column_(m, t, "system", "boolean", 0);
-<<<<<<< HEAD
-		mvc_create_column_(m, t, "clear", "boolean", 0);
-
-		t = mvc_create_table(m, s, "tcolumns", 1, 1, 1, 1, LOCATION, REPLICATION);
+		mvc_create_column_(m, t, "commit_action", "smallint", 16);
+		mvc_create_column_(m, t, "temporary", "int", 4);
+
+		t = mvc_create_view(m, s, "columns", "SELECT * FROM (SELECT p.* FROM \"sys\".\"_columns\" AS p UNION ALL SELECT t.* FROM \"tmp\".\"_columns\" AS t) AS columns;", 1, LOCATION, REPLICATION);
 		mvc_create_column_(m, t, "id", "int", 9);
 		mvc_create_column_(m, t, "name", "varchar", 1024);
 		mvc_create_column_(m, t, "type", "varchar", 1024);
@@ -233,36 +224,6 @@
 		mvc_create_column_(m, t, "null", "boolean", 0);
 		mvc_create_column_(m, t, "number", "int", 9);
 
-		t = mvc_create_view(m, s, "tables", "SELECT * FROM (SELECT p.*, 0 AS \"temporary\" FROM \"sys\".\"ptables\" AS p UNION ALL SELECT t.*, 1 AS \"temporary\",0 AS \"location\", 0 AS \"replication_id\" FROM \"sys\".\"ttables\" AS t) AS tables;", 1, 1, LOCATION, REPLICATION);
-		mvc_create_column_(m, t, "id", "int", 9);
-		mvc_create_column_(m, t, "name", "varchar", 1024);
-		mvc_create_column_(m, t, "schema_id", "int", 9);
-		mvc_create_column_(m, t, "query", "varchar", 2048);
-		mvc_create_column_(m, t, "istable", "boolean", 0);
-		mvc_create_column_(m, t, "system", "boolean", 0);
-		mvc_create_column_(m, t, "clear", "boolean", 0);
-=======
-		mvc_create_column_(m, t, "commit_action", "smallint", 16);
->>>>>>> e1ffa99d
-		mvc_create_column_(m, t, "temporary", "int", 4);
-		mvc_create_column_(m, t, "location", "int", 4);
-		mvc_create_column_(m, t, "replication_id", "int", 4);
-
-<<<<<<< HEAD
-		t = mvc_create_view(m, s, "columns", "SELECT * FROM (SELECT p.* FROM \"sys\".\"pcolumns\" AS p UNION ALL SELECT t.* FROM \"sys\".\"tcolumns\" AS t) AS columns;", 1, 1, LOCATION, REPLICATION);
-=======
-		t = mvc_create_view(m, s, "columns", "SELECT * FROM (SELECT p.* FROM \"sys\".\"_columns\" AS p UNION ALL SELECT t.* FROM \"tmp\".\"_columns\" AS t) AS columns;", 1);
->>>>>>> e1ffa99d
-		mvc_create_column_(m, t, "id", "int", 9);
-		mvc_create_column_(m, t, "name", "varchar", 1024);
-		mvc_create_column_(m, t, "type", "varchar", 1024);
-		mvc_create_column_(m, t, "type_digits", "int", 9);
-		mvc_create_column_(m, t, "type_scale", "int", 9);
-		mvc_create_column_(m, t, "table_id", "int", 9);
-		mvc_create_column_(m, t, "default", "varchar", 2048);
-		mvc_create_column_(m, t, "null", "boolean", 0);
-		mvc_create_column_(m, t, "number", "int", 9);
-
 		sql_create_sequences(m, s);
 		sql_create_privileges(m, s);
 		sql_create_env(m, s);
@@ -325,20 +286,6 @@
 	sql_trans_begin(m->session);
 	if (m->session->active) 
 		m->type = Q_TRANS;
-<<<<<<< HEAD
-		if (m->schema) {
-			sql_schema *sys;
-			sql_table *ses;
-			m->trans->schema = find_sql_schema(m->trans, m->schema);
-
-			sys = find_sql_schema(m->trans, "sys");
-			ses = find_sql_table(sys, "sessions", LOCATION); 
-			if (!ses->cnt)
-				sql_session(m);
-		}
-	}
-=======
->>>>>>> e1ffa99d
 	nr = store_schema_number();
 	store_unlock();
 	return nr;
@@ -1035,44 +982,28 @@
 
 /*this function was modified to support replication*/
 sql_table *
-<<<<<<< HEAD
-mvc_create_table(mvc *m, sql_schema *s, char *name, bit system, bit persists, bit clear, int sz, int location, int replication_id)
-=======
-mvc_create_table(mvc *m, sql_schema *s, char *name, bit system, int persistence, int commit_action, int sz)
->>>>>>> e1ffa99d
+mvc_create_table(mvc *m, sql_schema *s, char *name, bit system, int persistence, int commit_action, int sz, int location, int replication_id)
 {
 	sql_table *t = NULL;
 
 	if (mvc_debug)
 		fprintf(stderr, "mvc_create_table %s %s %d %d %d\n", s->base.name, name, system, persistence, commit_action);
 
-<<<<<<< HEAD
-	t = sql_trans_create_table(m->trans, s, name, system, persists, clear, sz,location, replication_id);
-=======
-	t = sql_trans_create_table(m->session->tr, s, name, system, persistence, commit_action, sz);
->>>>>>> e1ffa99d
+	t = sql_trans_create_table(m->session->tr, s, name, system, persistence, commit_action, sz, location, replication_id);
 	m->type = Q_SCHEMA;
 	return t;
 }
 
 
 sql_table *
-<<<<<<< HEAD
-mvc_create_view(mvc *m, sql_schema *s, char *name, char *sql, bit system, bit persists, int location, int replication_id)
-=======
-mvc_create_view(mvc *m, sql_schema *s, char *name, char *sql, bit system)
->>>>>>> e1ffa99d
+mvc_create_view(mvc *m, sql_schema *s, char *name, char *sql, bit system, int location, int replication_id)
 {
 	sql_table *t = NULL;
 
 	if (mvc_debug)
 		fprintf(stderr, "mvc_create_view %s %s %s\n", s->base.name, name, sql);
 
-<<<<<<< HEAD
-	t = sql_trans_create_view(m->trans, s, name, sql, system, persists, location, replication_id);
-=======
-	t = sql_trans_create_view(m->session->tr, s, name, sql, system);
->>>>>>> e1ffa99d
+	t = sql_trans_create_view(m->session->tr, s, name, sql, system, location, replication_id);
 	m->type = Q_SCHEMA;
 	return t;
 }
