@' The contents of this file are subject to the MonetDB Public License
@' Version 1.1 (the "License"); you may not use this file except in
@' compliance with the License. You may obtain a copy of the License at
@' http://monetdb.cwi.nl/Legal/MonetDBLicense-1.1.html
@'
@' Software distributed under the License is distributed on an "AS IS"
@' basis, WITHOUT WARRANTY OF ANY KIND, either express or implied. See the
@' License for the specific language governing rights and limitations
@' under the License.
@'
@' The Original Code is the MonetDB Database System.
@'
@' The Initial Developer of the Original Code is CWI.
@' Portions created by CWI are Copyright (C) 1997-2006 CWI.
@' All Rights Reserved.

@f sql_privileges
@a N.J. Nes
@* Privileges

Sql has a simple access control schema. There are two types of authorization,
users and roles. Each user may be part of several roles.
For each authorization identity a set of privileges is administrated.
These are administrated on multiple levels where lower levels (ie.
table or column level) overwrite privileges on higher levels.

@h
#ifndef _SQL_PRIV_H_
#define _SQL_PRIV_H_

/* privileges */
#include <sql_mvc.h>
#include <sql_catalog.h>

extern int mvc_set_role(mvc *m, char *role);
extern int mvc_set_schema(mvc *m, char *schema);

extern int schema_privs(int grantor, sql_schema *t);
extern int table_privs(mvc *m, sql_table *t, int privs);

extern int sql_privilege(mvc *m, int auth_id, int obj_id, int privs, int sub);
extern int sql_grantable(mvc *m, int grantorid, int obj_id, int privs, int sub);
extern int sql_find_auth(mvc *m, str auth);
extern int sql_find_schema(mvc *m, str schema);

extern int sql_create_role(mvc *m, str auth, int grantor);
extern int sql_drop_role(mvc *m, str auth);
extern int sql_grant_role(mvc *m, str grantee, str auth);
extern int sql_revoke_role(mvc *m, str grantee, str auth);
extern int sql_alter_user(mvc *m, str user, str passwd, oid schema_id);
extern int sql_drop_user(mvc *m, str user);
extern int sql_create_privileges(mvc *m, sql_schema *s);
extern int sql_schema_has_user(mvc *m, sql_schema *s);

#endif /*_SQL_PRIV_H_ */
@c
#include "sql_privileges.h"
#include "sql_statement.h"
#include "sql_env.h"

@c
int
sql_create_role_id(mvc *m, unsigned int id, str auth, int grantor)
{
	sql_schema *sys = find_sql_schema(m->session->tr, "sys");
	sql_table *auths = find_sql_table(sys, "auths", LOCATION);
	sql_column *auth_name = find_sql_column(auths, "name");

	if (column_find_row(m->session->tr, auth_name, auth, NULL) >= 0)
		return FALSE;

	table_insert(m->session->tr, auths, &id, auth, &grantor);
	return TRUE;
}

int
sql_create_role(mvc *m, str auth, int grantor)
{
	oid id;
	sql_schema *sys = find_sql_schema(m->session->tr, "sys");
	sql_table *auths = find_sql_table(sys, "auths", LOCATION);
	sql_column *auth_name = find_sql_column(auths, "name");

	if (column_find_row(m->session->tr, auth_name, auth, NULL) >= 0)
		return FALSE;

	id = store_next_oid();
	table_insert(m->session->tr, auths, &id, auth, &grantor);

	return TRUE;
}

int
sql_drop_role(mvc *m, str auth)
{
	ssize_t rid;
	sql_schema *sys = find_sql_schema(m->session->tr, "sys");
	sql_table *auths = find_sql_table(sys, "auths", LOCATION);
	sql_column *auth_name = find_sql_column(auths, "name");

	rid = column_find_row(m->session->tr, auth_name, auth, NULL);
	if (rid >= 0)
		table_delete(m->session->tr, auths, rid);
	return TRUE;
}

int
sql_grant_role(mvc *m, str grantee, str auth /*, grantor?, admin? */ )
{
	ssize_t rid;
	sql_schema *sys = find_sql_schema(m->session->tr, "sys");
	sql_table *auths = find_sql_table(sys, "auths", LOCATION);
	sql_table *roles = find_sql_table(sys, "user_role", LOCATION);
	sql_column *auths_name = find_sql_column(auths, "name");
	sql_column *auths_id = find_sql_column(auths, "name");

	void *auth_id, *grantee_id;

	rid = column_find_row(m->session->tr, auths_name, grantee, NULL);
	if (rid < 0)
		return FALSE;
	grantee_id = column_find_value(m->session->tr, auths_id, rid);

	rid = column_find_row(m->session->tr, auths_name, auth, NULL);
	if (rid < 0) {
		_DELETE(grantee_id);
		return FALSE;
	}
	auth_id = column_find_value(m->session->tr, auths_id, rid);

	table_insert(m->session->tr, roles, grantee_id, auth_id);
	_DELETE(grantee_id);
	_DELETE(auth_id);
	return TRUE;
}

int
sql_revoke_role(mvc *m, str grantee, str auth)
/* grantee no longer belongs the role (auth) */
{
	ssize_t rid;
	sql_schema *sys = find_sql_schema(m->session->tr, "sys");
	sql_table *auths = find_sql_table(sys, "auths", LOCATION);
	sql_table *roles = find_sql_table(sys, "user_role", LOCATION);
	sql_column *auths_name = find_sql_column(auths, "name");
	sql_column *auths_id = find_sql_column(auths, "name");
	sql_column *role_id = find_sql_column(roles, "role_id");
	sql_column *login_id = find_sql_column(roles, "login_id");

	void *auth_id, *grantee_id;

	rid = column_find_row(m->session->tr, auths_name, grantee, NULL);
	if (rid < 0)
		return FALSE;
	grantee_id = column_find_value(m->session->tr, auths_id, rid);

	rid = column_find_row(m->session->tr, auths_name, auth, NULL);
	if (rid < 0) {
		_DELETE(grantee_id);
		return FALSE;
	}
	auth_id = column_find_value(m->session->tr, auths_id, rid);

	rid = column_find_row(m->session->tr, login_id, grantee_id, role_id, auth_id, NULL);
	table_delete(m->session->tr, roles, rid);
	_DELETE(grantee_id);
	_DELETE(auth_id);
	return TRUE;
}

int
sql_find_auth(mvc *m, str auth)
{
	int res = -1;
	ssize_t rid;
	sql_schema *sys = find_sql_schema(m->session->tr, "sys");
	sql_table *auths = find_sql_table(sys, "auths", LOCATION);
	sql_column *auths_name = find_sql_column(auths, "name");

	rid = column_find_row(m->session->tr, auths_name, auth, NULL);

	if (rid >= 0) {
		sql_column *auths_id = find_sql_column(auths, "id");
		int *p = (int *) column_find_value(m->session->tr, auths_id, rid);

		if (p) {
			res = *p;
			_DELETE(p);
		}
	}
	return res;
}

int
sql_find_schema(mvc *m, str schema)
{
	int schema_id = -1;
	ssize_t rid;
	sql_schema *sys = find_sql_schema(m->session->tr, "sys");
	sql_table *schemas = find_sql_table(sys, "schemas", LOCATION);
	sql_column *schemas_name = find_sql_column(schemas, "name");

	rid = column_find_row(m->session->tr, schemas_name, schema, NULL);

	if (rid >= 0) {
		sql_column *schemas_id = find_sql_column(schemas, "id");
		int *p = (int *) column_find_value(m->session->tr, schemas_id, rid);

		if (p) {
			schema_id = *p;
			_DELETE(p);
		}
	}
	return schema_id;
}

int
sql_schema_has_user(mvc *m, sql_schema *s)
{
<<<<<<< HEAD
	sql_schema *sys = find_sql_schema(m->session->tr, "sys");
	sql_table *users = find_sql_table(sys, "db_users", LOCATION);
	int schema_id = -1;

	if (!(sql_create_role(m, user, grantor)))
		return FALSE;

	if ((schema_id = sql_find_schema(m, schema_name)) < 0)
		return FALSE;

	table_insert(m->session->tr, users, user, passwd, fullname, &schema_id);
	return TRUE;
}
#endif

int
sql_schema_has_user(mvc *m, sql_schema *schema)
{
	ssize_t rid;
	sql_schema *sys = find_sql_schema(m->session->tr, "sys");
	sql_table *users = find_sql_table(sys, "db_users", LOCATION);
	sql_column *users_schema = find_sql_column(users, "default_schema");
	oid schema_id = schema->base.id;

	rid = column_find_row(m->session->tr, users_schema, &schema_id, NULL);
	if (rid < 0)
		return FALSE;
	return TRUE;
=======
	return(backend_schema_has_user(m, s));
>>>>>>> 81673ddf
}

int
sql_alter_user(mvc *m, str user, str passwd, oid schema_id)
{
	ssize_t rid;
	sql_schema *sys = find_sql_schema(m->session->tr, "sys");
	sql_table *users = find_sql_table(sys, "db_users", LOCATION);
	sql_column *users_name = find_sql_column(users, "name");

	rid = column_find_row(m->session->tr, users_name, user, NULL);
	if (rid < 0)
		return FALSE;

	if (passwd) {
		sql_column *users_passwd = find_sql_column(users, "passwd");

		column_update_value(m->session->tr, users_passwd, rid, passwd);
	}
	if (schema_id) {
		sql_column *users_schema = find_sql_column(users, "default_schema");

		column_update_value(m->session->tr, users_schema, rid, &schema_id);
	}
	return TRUE;
}

int
sql_drop_user(mvc *m, str user)
{
	char *err;
	ssize_t rid;
	sql_schema *sys = find_sql_schema(m->session->tr, "sys");
	sql_table *users = find_sql_table(sys, "db_users", LOCATION);
	sql_column *users_name = find_sql_column(users, "name");

	rid = column_find_row(m->session->tr, users_name, user, NULL);
	if (rid < 0)
		return FALSE;

	if ((err = backend_drop_user(user)) != NULL) {
		(void) sql_error(m, 02, "DROP USER: %s", err);
		_DELETE(err);
		return FALSE;
	}
	sql_drop_role(m, user);
	table_delete(m->session->tr, users, rid);
	return TRUE;
}

int
sql_privilege(mvc *m, int auth_id, int obj_id, int priv, int sub)
{
	ssize_t rid;
	sql_schema *sys = find_sql_schema(m->session->tr, "sys");
	sql_table *privs = find_sql_table(sys, "privileges", LOCATION);
	sql_column *priv_obj = find_sql_column(privs, "obj_id");
	sql_column *priv_auth = find_sql_column(privs, "auth_id");
	sql_column *priv_priv = find_sql_column(privs, "privileges");
	int res = 0;

	(void) sub;
	rid = column_find_row(m->session->tr, priv_obj, &obj_id, priv_auth, &auth_id, priv_priv, &priv, NULL);
	if (rid >= 0) {
		/* found priv */
		res = priv;
	}
	return res;
}

int
schema_privs(int grantor, sql_schema *s)
{
	if (grantor == USER_MONETDB || grantor == s->auth_id) {
		return 1;
	}
	return 0;
}

int
table_privs(mvc *m, sql_table *t, int priv)
{
	/* temporary tables are owned by the session user */
	if (t->persistence != SQL_PERSIST || t->commit_action)
		return 1;
	if (m->user_id == USER_MONETDB || m->role_id == t->s->auth_id || sql_privilege(m, m->user_id, t->base.id, priv, 0) == priv || sql_privilege(m, m->role_id, t->base.id, priv, 0) == priv || sql_privilege(m, ROLE_PUBLIC, t->base.id, priv, 0) == priv) {
		return 1;
	}
	return 0;
}

int
sql_grantable_(mvc *m, int grantorid, int obj_id, int privs, int sub)
{
	ssize_t rid;
	sql_schema *sys = find_sql_schema(m->session->tr, "sys");
	sql_table *prvs = find_sql_table(sys, "privileges", LOCATION);
	sql_column *priv_obj = find_sql_column(prvs, "obj_id");
	sql_column *priv_auth = find_sql_column(prvs, "auth_id");
	sql_column *priv_priv = find_sql_column(prvs, "privileges");
	sql_column *priv_allowed = find_sql_column(prvs, "grantable");
	int priv;

	(void) sub;
	for (priv = 1; priv < privs; priv <<= 1) {
		if (!(priv & privs))
			continue;
		rid = column_find_row(m->session->tr, priv_obj, &obj_id, priv_auth, &grantorid, priv_priv, &priv, NULL);
		if (rid >= 0) {
			void *p = column_find_value(m->session->tr, priv_allowed, rid);
			int allowed = *(int *)p;

			_DELETE(p);
			/* switch of priv bit */
			if (allowed)
				privs = (privs & ~priv);
		}
	}
	if (privs != 0)
		return 0;
	return 1;
}

int
sql_grantable(mvc *m, int grantorid, int obj_id, int privs, int sub)
{
	if (m->user_id == USER_MONETDB)
		return 1;
	return sql_grantable_(m, grantorid, obj_id, privs, sub);
}

static int
mvc_set_user(mvc *m, char *user)
{
	ssize_t rid;
	sql_schema *sys = find_sql_schema(m->session->tr, "sys");
	sql_table *users = find_sql_table(sys, "db_users", LOCATION);
	sql_column *users_name = find_sql_column(users, "name");
	int res = 0;

	if (m->debug)
		fprintf(stderr, "mvc_set_user %s\n", user);

	rid = column_find_row(m->session->tr, users_name, user, NULL);
	if (rid >= 0) {
		sql_table *auths = find_sql_table(sys, "auths", LOCATION);
		sql_column *auths_name = find_sql_column(auths, "name");

		rid = column_find_row(m->session->tr, auths_name, user, NULL);
		if (rid >= 0) {
			sql_column *auths_id = find_sql_column(auths, "id");
			void *p = column_find_value(m->session->tr, auths_id, rid);
			int id = *(int *) p;

			_DELETE(p);
			m->user_id = m->role_id = id;

			m->user = _strdup(user);
			m->role = _strdup(user);
			res = 1;
		}
	}
	return res;
}

int
mvc_set_role(mvc *m, char *role)
{
	ssize_t rid;
	sql_schema *sys = find_sql_schema(m->session->tr, "sys");
	sql_table *auths = find_sql_table(sys, "auths", LOCATION);
	sql_column *auths_name = find_sql_column(auths, "name");
	int res = 0;

	if (m->debug)
		fprintf(stderr, "mvc_set_role %s\n", role);

	rid = column_find_row(m->session->tr, auths_name, role, NULL);
	if (rid >= 0) {
		sql_column *auths_id = find_sql_column(auths, "id");
		void *p = column_find_value(m->session->tr, auths_id, rid);
		int id = *(int *)p;

		_DELETE(p);
		/* todo check if user is part of this role */
		m->role_id = id;

		m->role = _strdup(role);
		res = 1;
	}
	return res;
}

int
mvc_set_schema(mvc *m, char *schema)
{
	int ret = 0;
	sql_schema *s = find_sql_schema(m->session->tr, schema);

	if (s) {
		if (m->session->schema_name)
			_DELETE(m->session->schema_name);
		m->session->schema_name = _strdup(schema);
		m->type = Q_TRANS;
		if (m->session->active) 
			m->session->schema = s;
		ret = 1;
	}
	return ret;
}

int
sql_create_privileges(mvc *m, sql_schema *s)
{
	int pub, p, zero = 0;
	sql_table *t, *privs;

	backend_create_privileges(m, s);

	t = mvc_create_table(m, s, "user_role", NULL, 1, SQL_PERSIST, 0, -1, LOCATION, REPLICATION);
	mvc_create_column_(m, t, "login_id", "int", 9);
	mvc_create_column_(m, t, "role_id", "int", 9);
	/*
	   mvc_create_column_(m, t, "grantor", "int", 9);
	   mvc_create_column_(m, t, "admin", "int", 9);
	 */

	/* all roles and users are in the auths table */
	t = mvc_create_table(m, s, "auths", NULL, 1, SQL_PERSIST, 0, -1, LOCATION, REPLICATION);
	mvc_create_column_(m, t, "id", "int", 9);
	mvc_create_column_(m, t, "name", "varchar", 1024);
	mvc_create_column_(m, t, "grantor", "int", 9);

	t = mvc_create_table(m, s, "privileges", NULL, 1, SQL_PERSIST, 0, -1, LOCATION, REPLICATION);
	mvc_create_column_(m, t, "obj_id", "int", 9);
	mvc_create_column_(m, t, "auth_id", "int", 9);
	mvc_create_column_(m, t, "privileges", "int", 9);
	mvc_create_column_(m, t, "grantor", "int", 9);
	mvc_create_column_(m, t, "grantable", "int", 9);

	/* add sysadmin roles */
	sql_create_role_id(m, ROLE_PUBLIC, "public", 0);
	sql_create_role_id(m, ROLE_SYSADMIN, "sysadmin", 0);
	sql_create_role_id(m, USER_MONETDB, "monetdb", 0);

	pub = ROLE_PUBLIC;
	p = PRIV_SELECT;
	privs = find_sql_table(s, "privileges", LOCATION);

	t = find_sql_table(s, "modules", LOCATION);
	table_insert(m->session->tr, privs, &t->base.id, &pub, &p, &zero, &zero);
	t = find_sql_table(s, "schemas", LOCATION);
	table_insert(m->session->tr, privs, &t->base.id, &pub, &p, &zero, &zero);
	t = find_sql_table(s, "types", LOCATION);
	table_insert(m->session->tr, privs, &t->base.id, &pub, &p, &zero, &zero);
	t = find_sql_table(s, "functions", LOCATION);
	table_insert(m->session->tr, privs, &t->base.id, &pub, &p, &zero, &zero);
	t = find_sql_table(s, "args", LOCATION);
	table_insert(m->session->tr, privs, &t->base.id, &pub, &p, &zero, &zero);
	t = find_sql_table(s, "_tables", LOCATION);
	table_insert(m->session->tr, privs, &t->base.id, &pub, &p, &zero, &zero);
	t = find_sql_table(s, "_columns", LOCATION);
	table_insert(m->session->tr, privs, &t->base.id, &pub, &p, &zero, &zero);
	t = find_sql_table(s, "keys", LOCATION);
	table_insert(m->session->tr, privs, &t->base.id, &pub, &p, &zero, &zero);
	t = find_sql_table(s, "idxs", LOCATION);
	table_insert(m->session->tr, privs, &t->base.id, &pub, &p, &zero, &zero);
	t = find_sql_table(s, "triggers", LOCATION);
	table_insert(m->session->tr, privs, &t->base.id, &pub, &p, &zero, &zero);
	t = find_sql_table(s, "keycolumns", LOCATION);
	table_insert(m->session->tr, privs, &t->base.id, &pub, &p, &zero, &zero);
	t = find_sql_table(s, "tables", LOCATION);
	table_insert(m->session->tr, privs, &t->base.id, &pub, &p, &zero, &zero);
	t = find_sql_table(s, "columns", LOCATION);
	table_insert(m->session->tr, privs, &t->base.id, &pub, &p, &zero, &zero);
	t = find_sql_table(s, "sequences", LOCATION);
	table_insert(m->session->tr, privs, &t->base.id, &pub, &p, &zero, &zero);
	t = find_sql_table(s, "privileges", LOCATION);
	table_insert(m->session->tr, privs, &t->base.id, &pub, &p, &zero, &zero);
	t = find_sql_table(s, "env", LOCATION);
	table_insert(m->session->tr, privs, &t->base.id, &pub, &p, &zero, &zero);

	/* owned by the users anyway 
	s = mvc_bind_schema(m, "tmp");
	t = find_sql_table(s, "sessions", LOCATION);
	table_insert(m->session->tr, privs, &t->base.id, &pub, &p, &zero, &zero);
	t = find_sql_table(s, "profile", LOCATION);
	table_insert(m->session->tr, privs, &t->base.id, &pub, &p, &zero, &zero);
	t = find_sql_table(s, "_tables", LOCATION);
	table_insert(m->session->tr, privs, &t->base.id, &pub, &p, &zero, &zero);
	t = find_sql_table(s, "_columns", LOCATION);
	table_insert(m->session->tr, privs, &t->base.id, &pub, &p, &zero, &zero);
	t = find_sql_table(s, "keys", LOCATION);
	table_insert(m->session->tr, privs, &t->base.id, &pub, &p, &zero, &zero);
	t = find_sql_table(s, "idxs", LOCATION);
	table_insert(m->session->tr, privs, &t->base.id, &pub, &p, &zero, &zero);
	t = find_sql_table(s, "triggers", LOCATION);
	table_insert(m->session->tr, privs, &t->base.id, &pub, &p, &zero, &zero);
	t = find_sql_table(s, "keycolumns", LOCATION);
	table_insert(m->session->tr, privs, &t->base.id, &pub, &p, &zero, &zero);
	*/

	return 0;
}<|MERGE_RESOLUTION|>--- conflicted
+++ resolved
@@ -217,7 +217,7 @@
 int
 sql_schema_has_user(mvc *m, sql_schema *s)
 {
-<<<<<<< HEAD
+ <<<<<<< sql_privileges.mx
 	sql_schema *sys = find_sql_schema(m->session->tr, "sys");
 	sql_table *users = find_sql_table(sys, "db_users", LOCATION);
 	int schema_id = -1;
@@ -246,9 +246,9 @@
 	if (rid < 0)
 		return FALSE;
 	return TRUE;
-=======
+ =======
 	return(backend_schema_has_user(m, s));
->>>>>>> 81673ddf
+ >>>>>>> 1.47
 }
 
 int
