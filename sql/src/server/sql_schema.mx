--- conflicted
+++ resolved
@@ -711,42 +711,27 @@
 static stmt *
 create_view(mvc *sql, sql_schema *ss, symbol *symb, dlist *column_spec, symbol *query, int check, dlist* using)
 {
-<<<<<<< HEAD
-
 	char *name = qname_table(symb);
+	char *sname = qname_schema(symb);
 	char *host = qname_host(symb);
 	int location = table_location(sql,host); 
 	int replication_id = store_next_oid();
-	stmt *res;
-	res = stmt_none();
-	if(location ==-1){
+	stmt *res = stmt_none();
+	sql_schema *s = NULL;
+
+	if(location ==-1)
 		return sql_error(sql, 02, "CREATE VIEW: no such database '%s'", host);
-	}
-
-	(void) check;		/* Stefan: unused!? */
-
-	if (mvc_bind_table(sql, cur_schema(sql), name, location)) {
-		return sql_error(sql, 02, "CREATE VIEW: name '%s' already in use for database '%s'", name, host);
-	} else if (!schema_privs(sql->role_id, ss)) {
-		return sql_error(sql, 02, "CREATE VIEW: access denied for %s to schema ;'%s'", sql->user, ss->base.name);
-=======
-	char *name = qname_table(qname);
-	char *sname = qname_schema(qname);
-	sql_schema *s = NULL;
-
 	if (sname && !(s = mvc_bind_schema(sql, sname)))
 		return sql_error(sql, 02, "CREATE VIEW: no such schema '%s'", sname);
-
 	if (s == NULL)
 		s = ss;
 
 	(void) check;		/* Stefan: unused!? */
 
-	if (mvc_bind_table(sql, s, name)) {
-		return sql_error(sql, 02, "CREATE VIEW: name '%s' already in use", name);
+	if (mvc_bind_table(sql, s, name, location)) {
+		return sql_error(sql, 02, "CREATE VIEW: name '%s' already in use for database '%s'", name, host);
 	} else if (!schema_privs(sql->role_id, s)) {
 		return sql_error(sql, 02, "CREATE VIEW: access denied for %s to schema ;'%s'", sql->user, s->base.name);
->>>>>>> 1afb0796
 	} else if (query) {
 		stmt *sq = NULL;
 		int len = 0;
@@ -775,38 +760,26 @@
 		} else {
 			subquery = _strdup(QUERY(sql->scanner) + sql->scanner.as);
 		}
-<<<<<<< HEAD
-		t = mvc_create_view(sql, ss, name, subquery, 0, location, replication_id);
+		t = mvc_create_view(sql, s, name, subquery, 0, location, replication_id);
 		_DELETE(subquery);
 		as_subquery( sql, t, sq, column_spec );
 		stmt_destroy(sq);
 		if(dlist_length(using)==2)
-			res = create_replication_support(sql,ss,symb,query,using->h->data.ival,using->t->data.ival,replication_id,res);
+			res = create_replication_support(sql,s,symb,query,using->h->data.ival,using->t->data.ival,replication_id,res);
 		else
-			res = create_replication_support(sql,ss,symb,query,using->h->data.ival,0, replication_id,res);
+			res = create_replication_support(sql,s,symb,query,using->h->data.ival,0, replication_id,res);
 		return res;
-		/* only db admin can create views on bats */
-=======
-		t = mvc_create_view(sql, s, name, subquery, 0);
-		_DELETE(subquery);
-		as_subquery( sql, t, sq, column_spec );
-		stmt_destroy(sq);
-		return stmt_none();
 	/* only db admin can create views on bats */
->>>>>>> 1afb0796
 	} else if (sql->user_id != USER_MONETDB && sql->role_id != ROLE_SYSADMIN) {
 		return sql_error(sql, 02, "CREATE VIEW AS BATS: insufficient privileges for user %s", sql->user);
 	} else {
 		char *err = NULL;
 		sql_table *t = NULL;
-<<<<<<< HEAD
-		t = mvc_create_view(sql, ss, name, NULL, 0, location, replication_id);
+		t = mvc_create_view(sql, s, name, NULL, 0, location, replication_id);
 		if(dlist_length(using)==2)
-			res = create_replication_support(sql,ss,symb,query,using->h->data.ival,using->t->data.ival,replication_id,res);
+			res = create_replication_support(sql,s,symb,query,using->h->data.ival,using->t->data.ival,replication_id,res);
 		else
-			res = create_replication_support(sql,ss,symb,query,using->h->data.ival,0, replication_id,res);
-=======
->>>>>>> 1afb0796
+			res = create_replication_support(sql,s,symb,query,using->h->data.ival,0, replication_id,res);
 		dnode *n = column_spec->h;
 		int nr = 0, i = 0;
 		char **names = NULL;
@@ -851,13 +824,11 @@
 	return NULL;
 }
 
-<<<<<<< HEAD
 	static stmt *
 create_index(mvc *sql, sql_schema *ss, char *iname, int itype, symbol *symb, dlist *column_list)
-=======
-static stmt *
-drop_view(mvc *sql, dlist *qname)
-{
+{
+/* <<<<<<< sql_schema.mx */
+/* ======= */
 	char *tname = qname_table(qname);
 	char *sname = qname_schema(qname);
 	sql_table *t = NULL;
@@ -870,7 +841,19 @@
 		ss = cur_schema(sql);
 
 	t = mvc_bind_table(sql, ss, tname);
-
+/* >>>>>>> 1.80 */
+
+/* <<<<<<< sql_schema.mx */
+	char *name = qname_table(symb);
+	sql_idx *i = mvc_bind_idx(sql, ss, iname);
+	char *host = qname_host(symb);
+	int location = table_location(sql,host);
+	if(location ==-1){
+		return sql_error(sql, 02, "CREATE INDEX: no such database '%s'", host);
+	}
+	if(location>0){
+		return sql_error(sql, 02, "CREATE INDEX: no permission to modify the table %s for database '%s'", name, host);
+/* ======= */
 	if (!schema_privs(sql->role_id, ss)) 
 		return sql_error(sql, 02, "DROP VIEW: access denied for %s to schema '%s'", sql->user, ss->base.name);
 	if (!t) {
@@ -880,23 +863,7 @@
 		return stmt_none();
 	} else {
 		return sql_error(sql, 02, "DROP VIEW: unable to drop view '%s'", tname);
-	}
-}
-
-static stmt *
-create_index(mvc *sql, sql_schema *ss, char *iname, int itype, dlist *qname, dlist *column_list)
->>>>>>> 1afb0796
-{
-
-	char *name = qname_table(symb);
-	sql_idx *i = mvc_bind_idx(sql, ss, iname);
-	char *host = qname_host(symb);
-	int location = table_location(sql,host);
-	if(location ==-1){
-		return sql_error(sql, 02, "CREATE INDEX: no such database '%s'", host);
-	}
-	if(location>0){
-		return sql_error(sql, 02, "CREATE INDEX: no permission to modify the table %s for database '%s'", name, host);
+/* >>>>>>> 1.80 */
 	}
 
 	sql_table *t = mvc_bind_table(sql, ss, name,location);
@@ -1536,12 +1503,12 @@
 	return res;
 }
 
+/* <<<<<<< sql_schema.mx */
 
 /*this function was modified to support replication*/
 	static stmt *
 create_table(mvc *sql, sql_schema *ss, int temp, symbol *symb, symbol *table_elements_or_subquery, int commit_action, int view)
 {
-<<<<<<< HEAD
 	char *name = qname_table(symb);
 	char *host = qname_host(symb);
 	int location = table_location(sql,host);
@@ -1553,20 +1520,22 @@
 	
 	if (temp != SQL_PERSIST)
 		ss = mvc_bind_schema(sql, "tmp");
-
+/* ======= */
+static stmt *
+create_table(mvc *sql, sql_schema *ss, int temp, dlist *qname, symbol *table_elements_or_subquery, int commit_action)
+{
+	char *name = qname_table(qname);
+	char *sname = qname_schema(qname);
+	sql_schema *s = NULL;
+/* >>>>>>> 1.80 */
+
+/* <<<<<<< sql_schema.mx */
 	t = mvc_bind_table(sql, ss, name, location);
 	if (t && (t->location == location)) { 
 			return sql_error(sql, 02, "CREATE TABLE: name '%s' already in use for database %s", name, host);
 	} else if (!schema_privs(sql->role_id, ss)) {
 		return sql_error(sql, 02, "CREATE TABLE: insufficient privileges for user '%s' in schema '%s'", sql->user, ss->base.name);
-	} else if (table_elements_or_subquery->token == SQL_CREATE_TABLE) { 
-		/* table element list */
-		t = mvc_create_table(sql, ss, name, NULL, 0, temp, commit_action, -1, location, replication_id);
-=======
-	char *name = qname_table(qname);
-	char *sname = qname_schema(qname);
-	sql_schema *s = NULL;
-
+/* ======= */
 	if (sname && !(s = mvc_bind_schema(sql, sname)))
 		return sql_error(sql, 02, "CREATE TABLE: no such schema '%s'", sname);
 
@@ -1581,10 +1550,14 @@
 		return sql_error(sql, 02, "CREATE TABLE: name '%s' already in use", name);
 	} else if (!schema_privs(sql->role_id, s)) {
 		return sql_error(sql, 02, "CREATE TABLE: insufficient privileges for user '%s' in schema '%s'", sql->user, s->base.name);
+/* >>>>>>> 1.80 */
 	} else if (table_elements_or_subquery->token == SQL_CREATE_TABLE) { 
 		/* table element list */
+/* <<<<<<< sql_schema.mx */
+		t = mvc_create_table(sql, ss, name, NULL, 0, temp, commit_action, -1, location, replication_id);
+/* ======= */
 		sql_table *t = mvc_create_table(sql, s, name, 0, temp, commit_action, -1);
->>>>>>> 1afb0796
+/* >>>>>>> 1.80 */
 		list *new_columns = create_stmt_list();
 		dnode *n;
 		dlist *columns = table_elements_or_subquery->data.lval;
@@ -1641,13 +1614,13 @@
 			return NULL;
 
 		/* create table */
-<<<<<<< HEAD
+/* <<<<<<< sql_schema.mx */
 		t = mvc_create_table(sql, ss, name, querystring, 0, temp, commit_action, -1, location, view);
 		as_subquery( sql, t, sq, column_spec);
-=======
+/* ======= */
 		t = mvc_create_table(sql, s, name, 0, temp, commit_action, -1);
 		as_subquery(sql, t, sq, column_spec);
->>>>>>> 1afb0796
+/* >>>>>>> 1.80 */
 
 		/* insert query result into this table */
 		if (with_data) {
