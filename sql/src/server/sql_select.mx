--- conflicted
+++ resolved
@@ -93,29 +93,16 @@
 	   (ie tableref->data.lval->h->next->data.sym */
 
 	if (tableref->token == SQL_NAME) {
-<<<<<<< HEAD
-		/*sql_schema *s = qname_schema(sql, tableref->data.lval->h->data.lval);*/
-		sql_schema *s = qname_schema(sql, tableref->data.lval->h->data.sym);		/*Changed to support replication*/
-			
-
+		char *sname = qname_schema(tableref->data.lval->h->data.sym);		/*Changed to support replication*/
+		sql_schema *s = NULL;
 	/*For replication we need to change here*/
-		/*tname = qname_table(tableref->data.lval->h->data.lval);*/
-		tname = qname_table(tableref->data.lval->h->data.sym);			/*Changed to support replication*/
 		char *host = qname_host(tableref->data.lval->h->data.sym);
 		int location = table_location(sql,host);
 		if(location == -1){
 			(void) sql_error(sql, 02, "SELECT: no such database '%s'", host);
 			return NULL;
 		}		
-		if (!s) {
-			(void) sql_error(sql, 02, "SELECT: no such schema");
-			return NULL;
-		}
-		t = mvc_bind_table(sql, s, tname,location);
-=======
-		char *sname = qname_schema(tableref->data.lval->h->data.lval);
-		sql_schema *s = NULL;
-		tname = qname_table(tableref->data.lval->h->data.lval);
+		tname = qname_table(tableref->data.lval->h->data.sym);			/*Changed to support replication*/
 
 		if (sname && !(s=mvc_bind_schema(sql,sname))) {
 			(void) sql_error(sql, 02, "SELECT: no such schema '%s'", sname);
@@ -123,12 +110,11 @@
 		}
 		if (!s)
 			s = cur_schema(sql);
-		t = mvc_bind_table(sql, s, tname);
+		t = mvc_bind_table(sql, s, tname, location);
 		if (!t && !sname) {
 			s = tmp_schema(sql);
-			t = mvc_bind_table(sql, s, tname);
-		}
->>>>>>> e1ffa99d
+			t = mvc_bind_table(sql, s, tname, location);
+		}
 		if (!t) {
 			(void) sql_error(sql, 02, "SELECT: no such table '%s' for database %s", tname,host);
 
