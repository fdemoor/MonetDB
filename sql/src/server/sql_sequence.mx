--- conflicted
+++ resolved
@@ -336,14 +336,14 @@
 {
 	char buf[BUFSIZ + 1];
 
-<<<<<<< HEAD
+ <<<<<<< sql_sequence.mx
 	sql_schema *sys = find_sql_schema(m->session->tr, "sys");
 	sql_table *seqs = find_sql_table(sys, "sequences", LOCATION);
 	
 	snprintf(buf, BUFSIZ, "seq_%lld\"\"\"", seqs->cnt++);
-=======
+ =======
 	snprintf(buf, BUFSIZ, "seq_%d\"\"\"", store_next_oid());
->>>>>>> 06aa1656
+ >>>>>>> 1.31
 	buf[BUFSIZ] = '\0';
 
 	/* waring: using sa_strdup here */
