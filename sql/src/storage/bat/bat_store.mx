@' The contents of this file are subject to the MonetDB Public License
@' Version 1.1 (the "License"); you may not use this file except in
@' compliance with the License. You may obtain a copy of the License at
@' http://monetdb.cwi.nl/Legal/MonetDBLicense-1.1.html
@'
@' Software distributed under the License is distributed on an "AS IS"
@' basis, WITHOUT WARRANTY OF ANY KIND, either express or implied. See the
@' License for the specific language governing rights and limitations
@' under the License.
@'
@' The Original Code is the MonetDB Database System.
@'
@' The Initial Developer of the Original Code is CWI.
@' Portions created by CWI are Copyright (C) 1997-2006 CWI.
@' All Rights Reserved.

@f bat_store

@h
#ifndef BATSTORE_H
#define BATSTORE_H

#include "sql_storage.h"
#include "bat_replication.h"

#include <gdk.h>

#define isNew(x)  (x->base.flag == TR_NEW)
#define isTemp(x) (isNew(x)||x->t->persistence!=SQL_PERSIST)
#define isTempTable(x)   (x->persistence!=SQL_PERSIST)
#define isGlobalTable(x) (x->persistence!=SQL_LOCAL_TEMP)
#define isGlobalTemp(x) (x->persistence==SQL_GLOBAL_TEMP)
#define isTempSchema(x)  (strcmp(x->base.name,"tmp") == 0)

#define Ccc(c,s1,s2,t) (c)?s1 "_" t:s2 "_" t
#define Dcc(c,s1,s2,t) (c)?"D_" s1 "_" t:"D_" s2 "_" t
#define Ucc(c,s1,s2,t) (c)?"U_" s1 "_" t:"U_" s2 "_" t

#define bat_set_access(b,access) b->P->restricted = access
#define bat_clear(b) bat_set_access(b,BAT_WRITE);BATclear(b);bat_set_access(b,BAT_READ)

extern BAT *bind_bat(sql_trans *tr, sql_column *c, int access);
extern BAT *bind_ubat(sql_trans *tr, sql_column *c, int access);
extern BAT *bind_idx(sql_trans *tr, sql_idx * i, int access);
extern BAT *bind_uidx(sql_trans *tr, sql_idx * i, int access);
extern BAT *bind_dbat(sql_trans *tr, sql_table *t, int access);

extern BAT *append_bat(sql_trans *tr, sql_column *c, int access, BAT *b);
extern BAT *append_ubat(sql_trans *tr, sql_column *c, int access, BAT *b);
extern BAT *append_idx(sql_trans *tr, sql_idx * i, int access, BAT *b);
extern BAT *append_uidx(sql_trans *tr, sql_idx * i, int access, BAT *b);


extern BAT *temp_descriptor(oid b);

#endif /*BATSTORE_H */
@c
#include "bat_store.h"
#include <bat.h>
#include "bat_logger.h"
#include "bat_bm.h"
#include "sql_types.h"
#include "sql_backend.h"
#include "bat_sequence.h"

<<<<<<< HEAD
/* version 03.00.00 of catalog */
=======
/* version 03.00.01 of catalog */
>>>>>>> 1afb0796
#define CATALOG_VERSION 30001

static struct logger *logger = NULL;
static MT_Lock bs_lock = NULL;
static int store_oid = 0;
static int nr_sessions = 0;
static int nr_active = 0;
static int transactions = 0;
static sql_trans *gtrans = NULL;
static int schema_number = 0; /* each committed schema change triggers a new
				 schema number (session wise unique number) */
static struct bm *bm = NULL;
static int bs_debug = 0;

#define MAX_SPARES 32
static sql_trans *spare_trans[MAX_SPARES];
static int spares = 0;

int
key_cmp(sql_key *k, sqlid *id)
{
	if (k && id &&k->base.id == *id)
		return 0;
	return 1;
}




static int stamp = 1;

static int timestamp () {
	return stamp++;
}

static void
temp_destroy(oid b)
{
	BBPdecref(b, TRUE);
}

static void
temp_dup(oid b)
{
	BBPincref(b, TRUE);
}

static oid
temp_create(BAT *b)
{
	temp_dup(b->batCacheid);
	return b->batCacheid;
}

BAT *
temp_descriptor(oid b)
{
	return BATdescriptor((bat) b);
}

static oid
temp_copy(oid b, int temp)
{
/* make a copy of b, if temp is set only create a empty bat */
	BAT *o = temp_descriptor(b);
	BAT *c;
	oid r;

	if (bs_debug)
		fprintf(stderr, "temp_copy " OIDFMT "\n", b);

	if (!temp) {
		c = bat_copy(o, "temp_copy");
		BATcommit(c);
	} else {
		c = bat_new(o->htype, o->ttype, SQLBATSIZE, "temp_copy");
	}
	r = temp_create(c);
	bat_destroy(c);
	bat_destroy(o);
	return r;
}

BAT *
bind_bat(sql_trans *tr, sql_column *c, int access)
{
	BAT *b;

	if (isTemp(c) || access == INS || access == RD_INS || !c->bat.bid) {
		assert(c->bat.ibid);
		b = temp_descriptor(c->bat.ibid);
	} else {
		b = temp_descriptor(c->bat.bid);
		bat_set_access(b, BAT_READ);
		assert(access==RDONLY);
	}
	b->batDirty |= 2;
	if (access == INS || access == UPD) {
		bat_set_access(b, BAT_WRITE);
		c->base.wtime = c->t->base.wtime = c->t->s->base.wtime = tr->wtime = tr->stime;
	}
	c->base.rtime = c->t->base.rtime = c->t->s->base.rtime = tr->rtime = tr->stime;
	assert(b);
	return b;
}

BAT *
append_bat(sql_trans *tr, sql_column *c, int access, BAT *i)
{
	BAT *b = NULL;

	if (isTemp(c) || access == INS || !c->bat.bid) {
		assert(c->bat.ibid);
		b = temp_descriptor(c->bat.ibid);
		if (BATcount(b) == 0 && !VIEWparent(i) && i->htype == TYPE_void){
			bat_destroy(b);
			temp_destroy(c->bat.ibid);
			c->bat.ibid = temp_create(i);
			b = temp_descriptor(c->bat.ibid);
		} else {
			BATappend(b, i, TRUE);
		}
	} else {
		assert(0); /* RDONLY appends ???? */
	}
	assert(b != NULL);
	b->batDirty |= 2;
	if (access == INS) 
		c->base.wtime = c->t->base.wtime = c->t->s->base.wtime = tr->wtime = tr->stime;
	c->base.rtime = c->t->base.rtime = c->t->s->base.rtime = tr->rtime = tr->stime;
	return b;
}


BAT *
bind_ubat(sql_trans *tr, sql_column *c, int access)
{
	BAT *b;
	b = temp_descriptor(c->bat.ubid);
	b->batDirty |= 2;
	assert(b);
	c->t->s->base.rtime = c->t->base.rtime = c->base.rtime = tr->stime;
	if (access == INS || access == UPD) {
		bat_set_access(b, BAT_WRITE);
		c->base.wtime = c->t->base.wtime = c->t->s->base.wtime = tr->wtime = tr->stime;
	}
	return b;
}

BAT *
append_ubat(sql_trans *tr, sql_column *c, int access, BAT *i)
{
	BAT *b;

	b = temp_descriptor(c->bat.ubid);
	if (BATcount(b) == 0 && !VIEWparent(i)){ 
		bat_destroy(b);
		temp_destroy(c->bat.ubid);
		c->bat.ubid = temp_create(i);
		b = temp_descriptor(c->bat.ubid);
	} else {
		BATappend(b, i, TRUE);
	}
	b->batDirty |= 2;
	c->t->s->base.rtime = c->t->base.rtime = c->base.rtime = tr->stime;
	if (access == INS || access == UPD) 
		c->base.wtime = c->t->base.wtime = c->t->s->base.wtime = tr->wtime = tr->stime;
	assert(b);
	return b;
}

BAT *
bind_dbat(sql_trans *tr, sql_table *t, int access)
{
	BAT *b;

	b = temp_descriptor(t->dbid);
	b->batDirty |= 2;
	t->s->base.rtime = t->base.rtime = tr->stime;
	assert(access!=RD_UPD && access != UPD);
	if (access == INS) {
		bat_set_access(b, BAT_WRITE);
		t->base.wtime = t->s->base.wtime = tr->wtime = tr->stime;
	}
	assert(b);
	return b;
}

BAT *
bind_idx(sql_trans *tr, sql_idx * i, int access)
{
	BAT *b;

	if (isTemp(i) || access == INS || access == RD_INS || !i->bat.bid) {
		assert(i->bat.ibid);
		b = temp_descriptor(i->bat.ibid);
	} else {
		b = temp_descriptor(i->bat.bid);
		bat_set_access(b, BAT_READ);
		assert(access==RDONLY || access == RD_UPD);
	}
	b->batDirty |= 2;
	if (access == INS || access == UPD) {
		bat_set_access(b, BAT_WRITE);
		i->base.wtime = i->t->base.wtime = i->t->s->base.wtime = tr->wtime = tr->stime;
	}
	i->base.rtime = i->t->base.rtime = i->t->s->base.rtime = tr->rtime = tr->stime;
	assert(b);
	return b;
}

BAT *
append_idx(sql_trans *tr, sql_idx * i, int access, BAT *ib)
{
	BAT *b = NULL;

	if (isTemp(i) || access == INS || !i->bat.bid) {
		assert(i->bat.ibid);
		b = temp_descriptor(i->bat.ibid);
		if (BATcount(b) == 0 && !VIEWparent(ib) && ib->htype == TYPE_void){ 
			bat_destroy(b);
			temp_destroy(i->bat.ibid);
			i->bat.ibid = temp_create(ib);
			b = temp_descriptor(i->bat.ibid);
		} else {
			BATappend(b, ib, TRUE);
		}
	} else {
		assert(0); /* RDONLY appends ???? */
	}
	b->batDirty |= 2;
	if (access == INS || access == UPD) 
		i->base.wtime = i->t->base.wtime = i->t->s->base.wtime = tr->wtime = tr->stime;
	i->base.rtime = i->t->base.rtime = i->t->s->base.rtime = tr->rtime = tr->stime;
	assert(b);
	return b;
}

BAT *
bind_uidx(sql_trans *tr, sql_idx * i, int access)
{
	BAT *b;

	b = temp_descriptor(i->bat.ubid);
	b->batDirty |= 2;
	if (access == INS || access == UPD) {
		bat_set_access(b, BAT_WRITE);
		i->base.wtime = i->t->base.wtime = i->t->s->base.wtime = tr->wtime = tr->stime;
	}
	i->base.rtime = i->t->base.rtime = i->t->s->base.rtime = tr->rtime = tr->stime;
	assert(b);
	return b;
}

BAT *
append_uidx(sql_trans *tr, sql_idx * i, int access, BAT *ib)
{
	BAT *b;

	b = temp_descriptor(i->bat.ubid);
	if (BATcount(b) == 0) { 
		bat_destroy(b);
		temp_destroy(i->bat.ubid);
		i->bat.ubid = temp_create(ib);
		b = temp_descriptor(i->bat.ibid);
	} else {
		BATappend(b, ib, TRUE);
	}
	if (access == INS || access == UPD) 
		i->base.wtime = i->t->base.wtime = i->t->s->base.wtime = tr->wtime = tr->stime;
	i->base.rtime = i->t->base.rtime = i->t->s->base.rtime = tr->rtime = tr->stime;
	b->batDirty |= 2;
	assert(b);
	return b;
}

static size_t
append_inserted(BAT *b, BAT *i )
{
	size_t nr = 0;
	BUN r;

	for (r = i->batInserted; r < BUNlast(i); r = BUNnext(i, r)) {
		BUNappend(b, BUNtail(i,r), TRUE);
		nr++;
	}
	return nr;
}

static size_t
copy_inserted(BAT *b, BAT *i )
{
	size_t nr = 0;
	BUN r;

	for (r = i->batInserted; r < BUNlast(i); r = BUNnext(i, r)) {
		BUNins(b, BUNhead(i,r), BUNtail(i,r), TRUE);
		nr++;
	}
	return nr;
}


static size_t
void_delete_bat(BAT *b, BAT *d, int delta)
{
	size_t nr = 0;
	BUN r, s;
	ptr nil = ATOMnilptr(b->ttype);

	if (delta) {
		for (r = d->batInserted; r < BUNlast(d); r = BUNnext(d, r)) {
			oid delid = *(oid *) BUNtail(d, r);
			void_inplace(b, delid, nil, TRUE);
			nr++;
		}
	} else {
		BATloop(d, r, s) {
			oid delid = *(oid *) BUNtail(d, r);
			void_inplace(b, delid, nil, TRUE);
			nr++;
		}
	}
	return nr;
}

/* probably not needed any more */
static void
update_table_bat(BAT *b, BAT *ub, BAT *db)
{
	if (ub && BATcount(ub)) {
		void_replace_bat(b, ub, TRUE);
	}
	(void)db;
/*
	if (db && BATcount(db)) {
		void_delete_bat(b, db, 0);
	}
*/
}

void
kc_destroy(sql_kc *kc)
{
	_DELETE(kc);
}

void
key_destroy(sql_key *k)
{
	sql_ukey *uk;

	/* remove key from schema */
	list_remove_data(k->t->s->keys,k);
	if (k->type == ukey || k->type == pkey) {
		uk = (sql_ukey *) k;
		if (uk->keys)
			list_destroy(uk->keys);
	}
	list_destroy(k->columns);
	base_destroy(&k->base);
	_DELETE(k);
}

void
idx_destroy(sql_idx * i)
{
	/* remove idx from schema */
	list_remove_data(i->t->s->idxs, i);
	if (i->bat.name)
		_DELETE(i->bat.name);
	if (i->bat.uname)
		_DELETE(i->bat.uname);
	if (i->bat.ibid)
		temp_destroy(i->bat.ibid);
	if (i->bat.ubid)
		temp_destroy(i->bat.ubid);
	if (i->bat.bid) 
		temp_destroy(i->bat.bid);

	list_destroy(i->columns);
	base_destroy(&i->base);
	_DELETE(i);
}

void
trigger_destroy(sql_trigger *tr)
{
	/* remove trigger from schema */
	list_remove_data(tr->t->s->triggers, tr);
	if (tr->old_name)
		_DELETE(tr->old_name);
	if (tr->new_name)
		_DELETE(tr->new_name);
	if (tr->condition)
		_DELETE(tr->condition);
	_DELETE(tr->statement);
	if (tr->columns)
		list_destroy(tr->columns);
	base_destroy(&tr->base);
	_DELETE(tr);
}

void
column_destroy(sql_column *c)
{
	if (c->bat.name)
		_DELETE(c->bat.name);
	if (c->bat.uname)
		_DELETE(c->bat.uname);
	if (c->bat.ibid)
		temp_destroy(c->bat.ibid);
	if (c->bat.ubid)
		temp_destroy(c->bat.ubid);
	if (c->bat.bid) 
		temp_destroy(c->bat.bid);

	if (c->def)
		_DELETE(c->def);
	base_destroy(&c->base);
	_DELETE(c);
}

void
table_destroy(sql_table *t)
{
	cs_destroy(&t->keys);
	cs_destroy(&t->idxs);
	cs_destroy(&t->triggers);
	cs_destroy(&t->columns);
	if (t->dname)
		_DELETE(t->dname);
	if (t->dbid)
		temp_destroy(t->dbid);

	base_destroy(&t->base);
	if (t->query)
		_DELETE(t->query);
	_DELETE(t);
}

void
schema_destroy(sql_schema *s)
{
	cs_destroy(&s->tables);
	list_destroy(s->keys);
	list_destroy(s->idxs);
	list_destroy(s->triggers);
	base_destroy(&s->base);
	_DELETE(s);
}

void
module_destroy(sql_module * s)
{
	cs_destroy(&s->funcs);
	cs_destroy(&s->types);
	base_destroy(&s->base);
	_DELETE(s);
}

/*#define STORE_DEBUG 1 */

sql_trans *
sql_trans_destroy(sql_trans *t)
{
	sql_trans *res = t->parent;

	transactions--;
#ifdef STORE_DEBUG
		fprintf(stderr, "destroy trans (%p)\n", t);
#endif

	if (res == gtrans && spares < MAX_SPARES && !t->name && !t->schema_updates) {
#ifdef STORE_DEBUG
		fprintf(stderr, "spared (%d) trans (%p)\n", spares, t);
#endif
		spare_trans[spares++] = t;
		return res;
	}

	if (t->name) {
		_DELETE(t->name);
		t->name = NULL;
	}

	cs_destroy(&t->schemas);
	cs_destroy(&t->modules);

	_DELETE(t);
	return res;
}

static void
destroy_spare_transactions() 
{
	int i, s = spares;

	spares = MAX_SPARES; /* ie now there not spared anymore */
	for (i = 0; i < s; i++) 
		sql_trans_destroy(spare_trans[i]);
}

static int
tr_flag(sql_base * b, int flag)
{
	if (flag == TR_OLD)
		return flag;
	return b->flag;
}

static BAT *
get_bat(struct bm *bm, char *name)
{
	oid bid = bm_find_bat(bm, name);
	BAT *b = temp_descriptor(bid);

	assert(b);
	return b;
}


static void
load_keycolumn(sql_trans *tr, BAT *columns, BUN j, sql_key *k)
{
	sql_kc *kc = NEW(sql_kc);
	BAT *kc_col = get_bat(bm, "sys_keycolumns_column");
	BAT *kc_trunc = get_bat(bm, "sys_keycolumns_trunc");
	ptr lid = BUNhead(columns, j);
	char *name = bun_find(kc_col, lid);
	int trunc = *(int *) bun_find(kc_trunc, lid);
	sql_column *c = find_sql_column(k->t, name);

	assert(c);

	(void)tr;
	kc->c = c;
	kc->trunc = trunc;
	list_append(k->columns, kc);

	bat_destroy(kc_col);
	bat_destroy(kc_trunc);
}

static sql_key *
load_key(sql_trans *tr, BAT *keys, BUN j, sql_table *t)
{
	int ccnt;
	BAT *cols, *rcols;
	BAT *key_id = get_bat(bm, "sys_keys_id");
	BAT *key_tpe = get_bat(bm, "sys_keys_type");
	BAT *key_name = get_bat(bm, "sys_keys_name");
	BAT *key_rkey = get_bat(bm, "sys_keys_rkey");
	BAT *kc_id = get_bat(bm, "sys_keycolumns_id");
	BAT *kc_nr = get_bat(bm, "sys_keycolumns_nr");
	BAT *D_keycolumns = get_bat(bm, "D_sys_keycolumns");
	ptr lid = BUNhead(keys, j);
	key_type ktype = (key_type) *(int *) bun_find(key_tpe, lid);
	char *name = (char *) bun_find(key_name, lid);
	sql_key *nk = (ktype != fkey) ? (sql_key *) NEW(sql_ukey)
	    : (sql_key *) NEW(sql_fkey);
	BUN p, q;
	node *n;

	base_init(&nk->base, *(sqlid *) bun_find(key_id, lid), TR_OLD, name);
	nk->type = ktype;
	nk->columns = list_create((fdestroy) &kc_destroy);
	nk->t = t;

	if (ktype == ukey || ktype == pkey) {
		sql_ukey *uk = (sql_ukey *) nk;

		uk->keys = NULL;

		if (ktype == pkey)
			t->pkey = uk;
	} else {
		sql_fkey *fk = (sql_fkey *) nk;

		fk->rkey = NULL;
	}

	cols = BATselect(kc_id, (ptr) &nk->base.id, (ptr) &nk->base.id);
	rcols = BATkdiff(cols, BATmirror(D_keycolumns));
	bat_destroy(cols);
	cols = rcols;

	rcols = BATsemijoin(kc_nr, cols);
	bat_destroy(cols);
	cols = BATmirror(rcols);
	rcols = BATsort(cols);
	bat_destroy(cols);
	cols = BATmirror(rcols);

	ccnt = BATcount(cols);
	if (ccnt) {
		BATloop(cols, p, q)
		    load_keycolumn(tr, cols, p, nk);
	}
	bat_destroy(cols);

	/* find idx with same name */
	n = list_find_name(nk->t->s->idxs, nk->base.name);
	if (n) {
		nk->idx = (sql_idx *) n->data;
		nk->idx->key = nk;
	}

	if (ktype == fkey) {
		sql_fkey *fk = (sql_fkey *) nk;
		sqlid rkey = *(sqlid *) bun_find(key_rkey, lid);
		node *n = list_find(t->s->keys, &rkey, (fcmp) &key_cmp);

		if (n) {
			sql_ukey *uk = n->data;

			fk->rkey = uk;
			if (!uk->keys)
				uk->keys = list_create(NULL);
			list_append(uk->keys, fk);
		}
	} else {		/* could be a set of rkeys */
		sql_ukey *uk = (sql_ukey *) nk;
		BAT *keys = BATselect(key_rkey, (ptr) &nk->base.id, (ptr) &nk->base.id);

		BATloop(keys, p, q) {
			ptr fkey_lid = (sqlid *) BUNhead(keys, p);
			sqlid fkey = *(sqlid *) bun_find(key_id, fkey_lid);
			node *n = list_find(t->s->keys, &fkey, (fcmp) &key_cmp);

			if (n) {
				sql_fkey *fk = n->data;

				if (!uk->keys)
					uk->keys = list_create(NULL);
				list_append(uk->keys, fk);
				fk->rkey = uk;
			}
		}
		BBPreclaim(keys);
	}

	bat_destroy(key_id);
	bat_destroy(key_tpe);
	bat_destroy(key_name);
	bat_destroy(key_rkey);
	bat_destroy(kc_id);
	bat_destroy(kc_nr);
	bat_destroy(D_keycolumns);
	return nk;
}

static void
load_idxcolumn(sql_trans *tr, BAT *columns, BUN j, sql_idx * i)
{
	sql_kc *kc = NEW(sql_kc);
	BAT *kc_col = get_bat(bm, "sys_keycolumns_column");
	BAT *kc_trunc = get_bat(bm, "sys_keycolumns_trunc");
	ptr lid = BUNhead(columns, j);
	char *name = bun_find(kc_col, lid);
	int trunc = *(int *) bun_find(kc_trunc, lid);
	sql_column *c = find_sql_column(i->t, name);

	assert(c);

	(void)tr;
	kc->c = c;
	if (i->type == unique) 
		c->unique = BATcount(columns);
	kc->trunc = trunc;
	list_append(i->columns, kc);

	bat_destroy(kc_col);
	bat_destroy(kc_trunc);
}

static sql_idx *
load_idx(sql_trans *tr, BAT *idxs, BUN j, sql_table *t)
{
	char bname[BUFSIZ];
	int ccnt;
	BAT *b;
	BAT *cols, *rcols;
	BAT *idx_id = get_bat(bm, "sys_idxs_id");
	BAT *idx_tpe = get_bat(bm, "sys_idxs_type");
	BAT *idx_name = get_bat(bm, "sys_idxs_name");
	BAT *kc_id = get_bat(bm, "sys_keycolumns_id");
	BAT *kc_nr = get_bat(bm, "sys_keycolumns_nr");
	BAT *D_keycolumns = get_bat(bm, "D_sys_keycolumns");
	ptr lid = BUNhead(idxs, j);
	idx_type itype = (idx_type) * (int *) bun_find(idx_tpe, lid);
	char *name = (char *) bun_find(idx_name, lid);
	sql_idx *ni = NEW(sql_idx);
	BUN p, q;

	base_init(&ni->base, *(sqlid *) bun_find(idx_id, lid), TR_OLD, name);
	ni->type = itype;

	ni->columns = list_create((fdestroy) &kc_destroy);
	ni->t = t;
	ni->key = NULL;

	cols = BATselect(kc_id, (ptr) &ni->base.id, (ptr) &ni->base.id);
	rcols = BATkdiff(cols, BATmirror(D_keycolumns));
	bat_destroy(cols);
	cols = rcols;

	rcols = BATsemijoin(kc_nr, cols);
	bat_destroy(cols);
	cols = BATmirror(rcols);
	rcols = BATsort(cols);
	bat_destroy(cols);
	cols = BATmirror(rcols);

	ccnt = BATcount(cols);
	if (ccnt) {
		BATloop(cols, p, q)
		    load_idxcolumn(tr, cols, p, ni);
	}
	bat_destroy(cols);

	ni->bat.ibid = ni->bat.bid = ni->bat.ubid = 0;
	ni->bat.name = ni->bat.uname = NULL;

	if (itype == join_idx || list_length(ni->columns) > 1 ) {
		snprintf(bname, BUFSIZ, "%s_%s_%s", t->s->base.name, t->base.name, ni->base.name);
		ni->bat.name = _strdup(bname);
		b = temp_descriptor(bm_find_bat(bm, ni->bat.name));
		ni->bat.bid = temp_create(b);
		bat_destroy(b);

		snprintf(bname, BUFSIZ, "U_%s", ni->bat.name);
		ni->bat.uname = _strdup(bname);
		b = temp_descriptor(bm_find_bat(bm, ni->bat.uname));
		ni->bat.ubid = temp_create(b);
		bat_destroy(b);
	}

	if (itype == join_idx) {
		BAT *b = bat_new(TYPE_void, TYPE_oid, t->sz, "load_idx");

		ni->bat.ibid = temp_create(b);
		bat_destroy(b);
	} else {
		BAT *b = bat_new(TYPE_void, TYPE_int, t->sz, "load_idx");

		ni->bat.ibid = temp_create(b);
		bat_destroy(b);
	}

	if (ni->bat.bid && ni->bat.ubid) {
		BAT *b  = temp_descriptor(ni->bat.bid);
		BAT *ib = temp_descriptor(ni->bat.ibid);
		BAT *ub = temp_descriptor(ni->bat.ubid);
		BAT *db = temp_descriptor(t->dbid);

		if (BATcount(ub) || BATcount(db)) {
			update_table_bat(b, ub, db);
		}
		bat_destroy(ub);
		bat_destroy(db);

		BATseqbase(ib, BATcount(b));
		bat_destroy(ib);
		bat_destroy(b);
	}

	bat_destroy(idx_id);
	bat_destroy(idx_tpe);
	bat_destroy(idx_name);
	bat_destroy(kc_id);
	bat_destroy(kc_nr);
	bat_destroy(D_keycolumns);
	return ni;
}

static void
load_triggercolumn(sql_trans *tr, BAT *columns, BUN j, sql_trigger * i)
{
	sql_kc *kc = NEW(sql_kc);
	BAT *kc_col = get_bat(bm, "sys_keycolumns_column");
	BAT *kc_trunc = get_bat(bm, "sys_keycolumns_trunc");
	ptr lid = BUNhead(columns, j);
	char *name = bun_find(kc_col, lid);
	int trunc = *(int *) bun_find(kc_trunc, lid);
	sql_column *c = find_sql_column(i->t, name);

	assert(c);

	(void)tr;
	kc->c = c;
	kc->trunc = trunc;
	list_append(i->columns, kc);

	bat_destroy(kc_col);
	bat_destroy(kc_trunc);
}

static sql_trigger *
load_trigger(sql_trans *tr, BAT *triggers, BUN j, sql_table *t)
{
	int ccnt;
	BAT *cols, *rcols;
	BAT *trigger_id = get_bat(bm, "sys_triggers_id");
	BAT *trigger_name = get_bat(bm, "sys_triggers_name");
	BAT *trigger_time = get_bat(bm, "sys_triggers_time");
	BAT *trigger_orientation = get_bat(bm, "sys_triggers_orientation");
	BAT *trigger_event = get_bat(bm, "sys_triggers_event");
	BAT *trigger_old_name = get_bat(bm, "sys_triggers_old_name");
	BAT *trigger_new_name = get_bat(bm, "sys_triggers_new_name");
	BAT *trigger_condition = get_bat(bm, "sys_triggers_condition");
	BAT *trigger_statement = get_bat(bm, "sys_triggers_statement");
	BAT *kc_id = get_bat(bm, "sys_keycolumns_id");
	BAT *kc_nr = get_bat(bm, "sys_keycolumns_nr");
	BAT *D_keycolumns = get_bat(bm, "D_sys_keycolumns");
	ptr lid = BUNhead(triggers, j);
	char *name = (char *) bun_find(trigger_name, lid);
	char *old_name = (char *) bun_find(trigger_old_name, lid);
	char *new_name = (char *) bun_find(trigger_new_name, lid);
	char *condition = (char*)bun_find(trigger_condition, lid);
	char *statement = (char*)bun_find(trigger_statement, lid);
	sql_trigger *nt = NEW(sql_trigger);
	BUN p, q;

	base_init(&nt->base, *(sqlid *) bun_find(trigger_id, lid), TR_OLD, name);
	nt->columns = list_create((fdestroy) &kc_destroy);
	nt->t = t;
	nt->time = *(sht*)bun_find(trigger_time, lid);
	nt->orientation = *(sht*)bun_find(trigger_orientation, lid);
	nt->event = *(sht*)bun_find(trigger_event, lid);

	nt->old_name = (old_name)?_strdup(old_name):NULL;
	nt->new_name = (new_name)?_strdup(new_name):NULL;
	nt->condition = (condition)?_strdup(condition):NULL;
	nt->statement = _strdup(statement);

	cols = BATselect(kc_id, (ptr) &nt->base.id, (ptr) &nt->base.id);
	rcols = BATkdiff(cols, BATmirror(D_keycolumns));
	bat_destroy(cols);
	cols = rcols;

	rcols = BATsemijoin(kc_nr, cols);
	bat_destroy(cols);
	cols = BATmirror(rcols);
	rcols = BATsort(cols);
	bat_destroy(cols);
	cols = BATmirror(rcols);

	ccnt = BATcount(cols);
	if (ccnt) {
		BATloop(cols, p, q)
		    load_triggercolumn(tr, cols, p, nt);
	}
	bat_destroy(cols);

	bat_destroy(trigger_id);
	bat_destroy(trigger_name);
	bat_destroy(trigger_time);
	bat_destroy(trigger_orientation);
	bat_destroy(trigger_event);
	bat_destroy(trigger_old_name);
	bat_destroy(trigger_new_name);
	bat_destroy(trigger_condition);
	bat_destroy(trigger_statement);
	bat_destroy(kc_id);
	bat_destroy(kc_nr);
	bat_destroy(D_keycolumns);
	return nt;
}

static sql_column *
load_column(sql_trans *tr, sql_table *t, BAT *columns, BUN j)
{
	char *def;
	char name[BUFSIZ], *tpe;
	sql_column *c = NEW(sql_column);
	ptr lid = BUNhead(columns, j);
	int sz, d;
	BAT *b;
	BAT *column_id = get_bat(bm, "sys__columns_id");
	BAT *column_name = get_bat(bm, "sys__columns_name");
	BAT *column_type = get_bat(bm, "sys__columns_type");
	BAT *column_type_digits = get_bat(bm, "sys__columns_type_digits");
	BAT *column_type_scale = get_bat(bm, "sys__columns_type_scale");
	BAT *column_default = get_bat(bm, "sys__columns_default");
	BAT *column_null = get_bat(bm, "sys__columns_null");
	BAT *column_number = get_bat(bm, "sys__columns_number");

	base_init(&c->base, *(sqlid *) bun_find(column_id, lid), TR_OLD, (char *) bun_find(column_name, lid));

	tpe = (char *) bun_find(column_type, lid);
	sz = *(int *) bun_find(column_type_digits, lid);
	d = *(int *) bun_find(column_type_scale, lid);
	if (!sql_find_subtype(&c->type, tpe, sz, d))
		sql_init_subtype(&c->type, sql_trans_bind_type(tr, tpe), sz, d);
	def = (char *) bun_find(column_default, lid);
	c->def = NULL;
	if (ATOMcmp(TYPE_str, ATOMnilptr(TYPE_str), def) != 0)
		c->def = _strdup(def);
	c->null = *(bit *) bun_find(column_null, lid);
	c->colnr = *(int *) bun_find(column_number, lid);
	c->unique = 0;
	c->t = t;

	c->bat.ibid = c->bat.bid = c->bat.ubid = 0;
	c->bat.name = c->bat.uname = NULL;

	if (t->table && !isTempTable(t)) {	/* system table */
		int type = ATOMindex(c->type.type->base.name);

		snprintf(name, BUFSIZ, "%s_%s_%s", t->s->base.name, t->base.name, c->base.name);
		c->bat.name = _strdup(name);
		b = temp_descriptor(bm_find_bat(bm, c->bat.name));
		c->bat.bid = temp_create(b);
		bat_destroy(b);

		snprintf(name, BUFSIZ, "U_%s", c->bat.name);
		c->bat.uname = _strdup(name);
		b = temp_descriptor(bm_find_bat(bm, c->bat.uname));
		c->bat.ubid = temp_create(b);
		bat_destroy(b);

 		b = bat_new(TYPE_void, type, t->sz, "load_column");
		c->bat.ibid = temp_create(b);
		bat_destroy(b);
	} else if (t->table && isTempTable(t)) {	/* temp table */
		int type = c->type.type->localtype;

		b = bat_new(TYPE_void, type, t->sz, "load_column");
		c->bat.ibid = temp_create(b);
		bat_destroy(b);
	} else if (!t->table && t->query && t->query[0] == ';') {	/* view as bats */
		snprintf(name, BUFSIZ, "%s_%s_%s",
				t->s->base.name, t->base.name, c->base.name);
		c->bat.name = _strdup(name);
		b = temp_descriptor(bm_find_bat(bm, c->bat.name));
		if (strcmp(c->base.name, "h") == 0) {
			/* recreate view for head column */
			c->bat.bid = temp_create(VIEWcombine(b));
		} else {
			c->bat.bid = temp_create(b);
		}
		bat_destroy(b);
	}

	if (bs_debug)
		fprintf(stderr, "\t\tload column %s\n", c->base.name);

	if (c->bat.bid && c->bat.ubid && !isTempTable(t)) {
		BAT *b  = temp_descriptor(c->bat.bid);
		BAT *ib  = temp_descriptor(c->bat.ibid);
		BAT *ub = temp_descriptor(c->bat.ubid);
		BAT *db = temp_descriptor(t->dbid);

		t->cnt = (BATcount(b)-BATcount(db));
		if (BATcount(ub) || BATcount(db)) {
			update_table_bat(b, ub, db);
		}
		bat_destroy(ub);
		bat_destroy(db);

		BATseqbase(ib, BATcount(b));
		bat_destroy(ib);
		bat_destroy(b);
	}

	bat_destroy(column_id);
	bat_destroy(column_name);
	bat_destroy(column_type);
	bat_destroy(column_type_digits);
	bat_destroy(column_type_scale);
	bat_destroy(column_default);
	bat_destroy(column_null);
	bat_destroy(column_number);
	return c;
}

static sql_table *
load_table(sql_trans *tr, sql_schema *s, BAT *tables, BUN j)
{
	char name[BUFSIZ], *query;
	sql_table *t = NEW(sql_table);
	ptr lid = BUNhead(tables, j);
	BAT *cols, *rcols, *keys, *rkeys, *idxs, *ridxs, *triggers, *rtriggers;
	BUN p, q;
	int ccnt;
	BAT *column_table = get_bat(bm, "sys__columns_table_id");
	BAT *column_number = get_bat(bm, "sys__columns_number");
	BAT *key_table = get_bat(bm, "sys_keys_table_id");
	BAT *idx_table = get_bat(bm, "sys_idxs_table_id");
	BAT *trigger_table = get_bat(bm, "sys_triggers_table_id");
	BAT *table_id = get_bat(bm, "sys__tables_id");
	BAT *table_names = get_bat(bm, "sys__tables_name");
	BAT *table_queries = get_bat(bm, "sys__tables_query");
	BAT *table_istable = get_bat(bm, "sys__tables_istable");
	BAT *table_system = get_bat(bm, "sys__tables_system");
	BAT *table_commit_action = get_bat(bm, "sys__tables_commit_action");

	/*next two lines were insert to handle with replication*/
	BAT *table_location = get_bat(bm, "sys__tables_location");
	BAT *table_replication = get_bat(bm, "sys__tables_replication_id");

	BAT *D_columns = get_bat(bm, "D_sys__columns");
	BAT *D_keys = get_bat(bm, "D_sys_keys");
	BAT *D_idxs = get_bat(bm, "D_sys_idxs");
	BAT *D_triggers = get_bat(bm, "D_sys_triggers");

	base_init(&t->base, *(sqlid *) bun_find(table_id, lid), TR_OLD, bun_find(table_names, lid));
	query = (char *) bun_find(table_queries, lid);
	t->query = NULL;
	if (ATOMcmp(TYPE_str, ATOMnilptr(TYPE_str), query) != 0)
		t->query = _strdup(query);
	t->table = *(bit *) bun_find(table_istable, lid);
	t->system = *(bit *) bun_find(table_system, lid);
	t->commit_action = *(sht *) bun_find(table_commit_action, lid); 
	t->persistence = SQL_PERSIST; 
	if (t->commit_action)
		t->persistence = SQL_GLOBAL_TEMP;
	t->cleared = 0;
	
	/*next two lines were insert to handle with replication*/
	t->replication_id = *(int *) bun_find(table_replication, lid);	
	t->location = *(int *) bun_find(table_location, lid);		
	
	t->pkey = NULL;
	t->s = s;
	t->sz = SQLBATSIZE;
	t->cnt = 0;

	cs_init(&t->columns, (fdestroy) &column_destroy);
	cs_init(&t->idxs, (fdestroy) &idx_destroy);
	cs_init(&t->keys, (fdestroy) &key_destroy);
	cs_init(&t->triggers, (fdestroy) &trigger_destroy);

	snprintf(name, BUFSIZ, "D_%s_%s", t->s->base.name, t->base.name);
	t->dname = _strdup(name);
	t->dbid = 0;
	if (t->table) {
		BAT *b;
		bat bid;

		if (!isTempTable(t) && (bid = bm_find_bat(bm, t->dname))) {
			b = temp_descriptor(bid);
		} else {
			b = bat_new(TYPE_void, TYPE_oid, t->sz, "load_table");
		}
		t->dbid = temp_create(b);
		bat_destroy(b);
	}

	cols = BATselect(column_table, (ptr) &t->base.id, (ptr) &t->base.id);
	rcols = BATkdiff(cols, BATmirror(D_columns));
	bat_destroy(cols);
	cols = rcols;

	rcols = BATsemijoin(column_number, cols);
	bat_destroy(cols);
	cols = BATmirror(rcols);
	rcols = BATsort(cols);
	bat_destroy(cols);
	cols = BATmirror(rcols);

	if (bs_debug)
		fprintf(stderr, "\tload table %s\n", t->base.name);

	BATloop(cols, p, q)
		cs_add(&t->columns, load_column(tr, t, cols, p), TR_OLD);

	bat_destroy(cols);

	/* load idx's first as the may be needed by the keys */
	idxs = BATselect(idx_table, (ptr) &t->base.id, (ptr) &t->base.id);
	ridxs = BATkdiff(idxs, BATmirror(D_idxs));
	bat_destroy(idxs);

	ccnt = BATcount(ridxs);
	if (t->table && ccnt) {
		BATloop(ridxs, p, q) {
			sql_idx *i;

			cs_add(&t->idxs, i = load_idx(tr, ridxs, p, t), TR_OLD);
			list_append(s->idxs, i);
		}
	}
	bat_destroy(ridxs);

	keys = BATselect(key_table, (ptr) &t->base.id, (ptr) &t->base.id);
	rkeys = BATkdiff(keys, BATmirror(D_keys));
	bat_destroy(keys);

	ccnt = BATcount(rkeys);
	if (t->table && ccnt) {
		BATloop(rkeys, p, q) {
			sql_key *k;

			cs_add(&t->keys, k = load_key(tr, rkeys, p, t), TR_OLD);
			list_append(s->keys, k);
		}
	}
	bat_destroy(rkeys);

	triggers = BATselect(trigger_table, (ptr) &t->base.id, (ptr) &t->base.id);
	rtriggers = BATkdiff(triggers, BATmirror(D_triggers));
	bat_destroy(triggers);

	ccnt = BATcount(rtriggers);
	if (t->table && ccnt) {
		BATloop(rtriggers, p, q) {
			sql_trigger *k;

			cs_add(&t->triggers, k = load_trigger(tr, rtriggers, p, t), TR_OLD);
			list_append(s->triggers, k);
		}
	}
	bat_destroy(rtriggers);

	bat_destroy(idx_table);
	bat_destroy(key_table);
	bat_destroy(column_table);
	bat_destroy(column_number);
	bat_destroy(table_id);
	bat_destroy(table_names);
	bat_destroy(table_queries);
	bat_destroy(table_istable);
	bat_destroy(table_location);
	bat_destroy(table_replication);
	bat_destroy(D_columns);
	bat_destroy(D_idxs);
	bat_destroy(D_keys);
	return t;
}

static sql_type *
load_type(sql_trans *tr, sql_module * m, BAT *types, BUN j)
{
	sql_type *t = NEW(sql_type);
	ptr lid = BUNhead(types, j);
	BAT *type_id = get_bat(bm, "sys_types_id");
	BAT *type_systemname = get_bat(bm, "sys_types_systemname");
	BAT *type_sqlname = get_bat(bm, "sys_types_sqlname");
	BAT *type_digits = get_bat(bm, "sys_types_digits");
	BAT *type_scale = get_bat(bm, "sys_types_scale");
	BAT *type_radix = get_bat(bm, "sys_types_radix");
	BAT *type_eclass = get_bat(bm, "sys_types_eclass");

	(void)tr;
	base_init(&t->base, *(sqlid *) bun_find(type_id, lid), TR_OLD, bun_find(type_systemname, lid));
	t->sqlname = _strdup((char *) bun_find(type_sqlname, lid));
	t->digits = *(int *) bun_find(type_digits, lid);
	t->scale = *(int *) bun_find(type_scale, lid);
	t->radix = *(int *) bun_find(type_radix, lid);
	t->eclass = *(int *) bun_find(type_eclass, lid);
	t->localtype = ATOMindex(t->base.name);
	t->m = m;

	bat_destroy(type_id);
	bat_destroy(type_systemname);
	bat_destroy(type_sqlname);
	bat_destroy(type_digits);
	bat_destroy(type_scale);
	bat_destroy(type_radix);
	bat_destroy(type_eclass);
	return t;
}

static sql_arg *
load_arg(sql_trans *tr, sql_func * f, BAT *args, BUN j)
{
	char *tpe;
	sql_arg *a = NEW(sql_arg);
	ptr lid = BUNhead(args, j);
	int sz, d;
	BAT *arg_name = get_bat(bm, "sys_args_name");
	BAT *arg_type = get_bat(bm, "sys_args_type");
	BAT *arg_type_digits = get_bat(bm, "sys_args_type_digits");
	BAT *arg_type_scale = get_bat(bm, "sys_args_type_scale");

	(void)f;
	a->name = _strdup((char *) bun_find(arg_name, lid));
	tpe = (char *) bun_find(arg_type, lid);
	sz = *(int *) bun_find(arg_type_digits, lid);
	d = *(int *) bun_find(arg_type_scale, lid);
	if (!sql_find_subtype(&a->type, tpe, sz, d))
		sql_init_subtype(&a->type, sql_trans_bind_type(tr, tpe), sz, d);

	bat_destroy(arg_name);
	bat_destroy(arg_type);
	bat_destroy(arg_type_digits);
	bat_destroy(arg_type_scale);
	return a;
}

static sql_func *
load_func(sql_trans *tr, sql_module * m, BAT *funcs, BUN j)
{
	sql_func *t = NEW(sql_func);
	ptr lid = BUNhead(funcs, j);
	BAT *args, *rargs;
	BUN p, q;
	BAT *func_id = get_bat(bm, "sys_functions_id");
	BAT *func_name = get_bat(bm, "sys_functions_name");
	BAT *func_func = get_bat(bm, "sys_functions_func");
	BAT *func_sql = get_bat(bm, "sys_functions_sql");
	BAT *func_aggr = get_bat(bm, "sys_functions_aggr");
	BAT *arg_func_id = get_bat(bm, "sys_args_func_id");
	BAT *arg_number = get_bat(bm, "sys_args_number");
	int first = 1;

	base_init(&t->base, *(sqlid *) bun_find(func_id, lid), TR_OLD, bun_find(func_name, lid));
	t->imp = _strdup((char *) bun_find(func_func, lid));
	t->sql = *(bit *) bun_find(func_sql, lid);
	t->aggr = *(bit *) bun_find(func_aggr, lid);
	t->res.type = NULL;
	t->m = m;

	args = BATselect(arg_func_id, (ptr) &t->base.id, (ptr) &t->base.id);

	rargs = BATsemijoin(arg_number, args);
	bat_destroy(args);
	args = BATmirror(rargs);
	rargs = BATsort(args);
	bat_destroy(args);
	args = BATmirror(rargs);

	if (bs_debug)
		fprintf(stderr, "\tload table %s\n", t->base.name);

	t->ops = list_create((fdestroy)&arg_destroy);
	BATloop(args, p, q) {
		sql_arg *a = load_arg(tr, t, args, p);
		if (first) {
			first = 0;
			if (strcmp(a->name, "result") == 0) {
				t -> res = a->type;
				arg_destroy(a);
			} else {
				list_append(t->ops, a);
			}
		} else {
			list_append(t->ops, a);
		}
	}
	bat_destroy(args);

	bat_destroy(func_id);
	bat_destroy(func_name);
	bat_destroy(func_func);
	bat_destroy(func_sql);
	bat_destroy(func_aggr);
	bat_destroy(arg_func_id);
	bat_destroy(arg_number);
	return t;
}

static sql_schema *
load_schema(sql_trans *tr, BAT *schemas, BUN j)
{
	sql_schema *s = NEW(sql_schema);
	ptr lid = BUNhead(schemas, j);
	BAT *tables, *ptables;
	BUN p, q;
	BAT *schema_names = get_bat(bm, "sys_schemas_name");
	BAT *schema_auths = get_bat(bm, "sys_schemas_authorization");
	BAT *table_schema = get_bat(bm, "sys__tables_schema_id");
	BAT *D_tables = get_bat(bm, "D_sys__tables");

	base_init(&s->base, *(sqlid *) bun_find(schemas, lid), TR_OLD, bun_find(schema_names, lid));
	s->auth_id = *(sqlid *) bun_find(schema_auths, lid);
	s->keys = list_create((fdestroy) NULL);
	s->idxs = list_create((fdestroy) NULL);
	s->triggers = list_create((fdestroy) NULL);
	cs_init(&s->tables, (fdestroy) &table_destroy);

	if (bs_debug)
		fprintf(stderr, "load schema %s %d\n", s->base.name, s->base.id);

	tables = BATselect(table_schema, (ptr) &s->base.id, (ptr) &s->base.id);
	ptables = BATkdiff(tables, BATmirror(D_tables));
	bat_destroy(tables);

	BATloop(ptables, p, q) 
	    	cs_add(&s->tables, load_table(tr, s, ptables, p), TR_OLD);
	bat_destroy(ptables);

	bat_destroy(table_schema);
	bat_destroy(schema_auths);
	bat_destroy(schema_names);
	bat_destroy(D_tables);
	return s;
}

static void
do_load_module(sql_trans *tr, char *name)
{
	char buf[BUFSIZ];

	snprintf(buf, BUFSIZ, "module(\"%s\");", name);
	backend_interpret(tr->stk, buf);
}

static void
do_drop_module(sql_trans *tr, char *name)
{
	char buf[BUFSIZ];

	snprintf(buf, BUFSIZ, "drop(\"%s\");", name);
	backend_interpret(tr->stk, buf);
}

static sql_module *
load_module(sql_trans *tr, BAT *modules, BUN j)
{
	char *internal;
	sql_module *s = NEW(sql_module);
	ptr lid = BUNhead(modules, j);
	BAT *types, *funcs;
	BUN p, q;
	BAT *module_names = get_bat(bm, "sys_modules_name");
	BAT *module_internal = get_bat(bm, "sys_modules_internal");
	BAT *type_module = get_bat(bm, "sys_types_module_id");
	BAT *func_module = get_bat(bm, "sys_functions_module_id");

	base_init(&s->base, *(sqlid *) bun_find(modules, lid), TR_OLD, bun_find(module_names, lid));
	cs_init(&s->types, (fdestroy) &type_destroy);
	cs_init(&s->funcs, (fdestroy) &func_destroy);
	s->internal = NULL;
	internal = (char*)bun_find(module_internal, lid);
	if (ATOMcmp(TYPE_str, ATOMnilptr(TYPE_str), internal) != 0)
		s->internal = _strdup(internal);

	if (s->internal)
		do_load_module(tr, s->internal);

	if (bs_debug)
		fprintf(stderr, "load module %s %d\n", s->base.name, s->base.id);
	types = BATselect(type_module, (ptr) &s->base.id, (ptr) &s->base.id);

	BATloop(types, p, q)
	    cs_add(&s->types, load_type(tr, s, types, p), TR_OLD);
	bat_destroy(types);

	funcs = BATselect(func_module, (ptr) &s->base.id, (ptr) &s->base.id);

	BATloop(funcs, p, q)
	    cs_add(&s->funcs, load_func(tr, s, funcs, p), TR_OLD);
	bat_destroy(funcs);

	bat_destroy(module_names);
	bat_destroy(module_internal);
	return s;
}

static sql_trans *
load_trans(struct bm *bm, backend_stack stk)
{
	sql_trans *t = NEW(sql_trans);
	BUN p, q;
	BAT *schema_ids = get_bat(bm, "sys_schemas_id");
	BAT *D_schemas = get_bat(bm, "D_sys_schemas");
	BAT *module_ids = get_bat(bm, "sys_modules_id");
	BAT *D_modules = get_bat(bm, "D_sys_modules");
	BAT *b;

	t->name = NULL;
	t->wtime = t->rtime = 0;
	t->stime = timestamp ();
	t->schema_updates = 0;
	t->status = 0;

	t->parent = NULL;
	t->stk = stk;

	cs_init(&t->schemas, (fdestroy) &schema_destroy);
	cs_init(&t->modules, (fdestroy) &module_destroy);

	if (bs_debug)
		fprintf(stderr, "load trans\n");

	b = BATkdiff(module_ids, BATmirror(D_modules));
	BATloop(b, p, q)
	    cs_add(&t->modules, load_module(t, b, p), TR_OLD);
	bat_destroy(b);
	bat_destroy(module_ids);
	bat_destroy(D_modules);

	b = BATkdiff(schema_ids, BATmirror(D_schemas));
	BATloop(b, p, q)
	    cs_add(&t->schemas, load_schema(t, b, p), TR_OLD);
	bat_destroy(b);
	bat_destroy(schema_ids);
	bat_destroy(D_schemas);
	return t;
}

static BAT *
sys_bat(struct bm *bm, char *name, int type)
{
	BAT *b = NULL;
	bat bid = bm_find_bat(bm, name);

	if (bs_debug)
		fprintf(stderr, "sys_bat %s bid %d\n", name, bid);

	if (bid == 0) {
		if (name[0] == 'U')
			b = bat_new(TYPE_oid, type, SQLBATSIZE, "sys_bat");
		else
			b = bat_new(TYPE_void, type, SQLBATSIZE, "sys_bat");
		bid = bm_add_bat(bm, b, name );
		if (bs_debug)
			fprintf(stderr, "sys_bat created %s bid %d\n", name, bid);

	} else {
		if (bs_debug)
			fprintf(stderr, "sys_bat loaded %s bid %d\n", name, bid);
		b = temp_descriptor(bid);
	}
	assert(b);
	return b;
}

static int
next_oid()
{
	int id = 0;
	MT_set_lock(bs_lock, "next_oid");
	id = store_oid++;
	MT_unset_lock(bs_lock, "next_oid");
	return id;
}

int
store_next_oid()
{
	return next_oid();
}


static void
bs_init_modules(struct bm *bm)
{
	int istmp = 0;
	BAT *sql_module_id = sys_bat(bm, Ccc(istmp,"tmp","sys","modules_id"), TYPE_int);
	BAT *sql_module_name = sys_bat(bm, Ccc(istmp,"tmp","sys","modules_name"), TYPE_str);
	BAT *sql_module_internal = sys_bat(bm, Ccc(istmp,"tmp","sys","modules_internal"), TYPE_str);
	BAT *U_module_id = sys_bat(bm, Ucc(istmp,"tmp","sys","U_modules_id"), TYPE_int);
	BAT *U_module_name = sys_bat(bm, Ucc(istmp,"tmp","sys","modules_name"), TYPE_str);
	BAT *U_module_internal = sys_bat(bm, Ucc(istmp,"tmp","sys","modules_internal"), TYPE_str);
	BAT *D_sql_module = sys_bat(bm, Dcc(istmp,"tmp","sys","modules"), TYPE_oid);

	update_table_bat(sql_module_id, U_module_id, D_sql_module);
	update_table_bat(sql_module_name, U_module_name, D_sql_module);
	update_table_bat(sql_module_internal, U_module_internal, D_sql_module);

	bat_destroy(sql_module_id);
	bat_destroy(sql_module_name);
	bat_destroy(sql_module_internal);
	bat_destroy(U_module_id);
	bat_destroy(U_module_name);
	bat_destroy(U_module_internal);
	bat_destroy(D_sql_module);
}

static void
bs_init_schema(struct bm *bm)
{
	int istmp = 0;
	BAT *sql_schema_id = sys_bat(bm, Ccc(istmp,"tmp","sys","schemas_id"), TYPE_int);
	BAT *sql_schema_name = sys_bat(bm, Ccc(istmp,"tmp","sys","schemas_name"), TYPE_str);
	BAT *sql_schema_auth = sys_bat(bm, Ccc(istmp,"tmp","sys","schemas_authorization"), TYPE_int);
	BAT *U_schema_id = sys_bat(bm, Ucc(istmp,"tmp","sys","schemas_id"), TYPE_int);
	BAT *U_schema_name = sys_bat(bm, Ucc(istmp,"tmp","sys","schemas_name"), TYPE_str);
	BAT *U_schema_auth = sys_bat(bm, Ucc(istmp,"tmp","sys","schemas_authorization"), TYPE_int);
	BAT *D_sql_schema = sys_bat(bm, Dcc(istmp,"tmp","sys","schemas"), TYPE_oid);

	update_table_bat(sql_schema_id, U_schema_id, D_sql_schema);
	update_table_bat(sql_schema_name, U_schema_name, D_sql_schema);
	update_table_bat(sql_schema_auth, U_schema_auth, D_sql_schema);

	bat_destroy(sql_schema_id);
	bat_destroy(sql_schema_name);
	bat_destroy(sql_schema_auth);
	bat_destroy(U_schema_id);
	bat_destroy(U_schema_name);
	bat_destroy(U_schema_auth);
	bat_destroy(D_sql_schema);
}


static void
bs_init_table(struct bm *bm, int istmp)
{
	BAT *sql_table_id = sys_bat(bm, Ccc(istmp,"tmp","sys","_tables_id"), TYPE_int);
	BAT *sql_table_name = sys_bat(bm, Ccc(istmp,"tmp","sys","_tables_name"), TYPE_str);
	BAT *sql_table_schema = sys_bat(bm, Ccc(istmp,"tmp","sys","_tables_schema_id"), TYPE_int);
	BAT *sql_table_query = sys_bat(bm, Ccc(istmp,"tmp","sys","_tables_query"), TYPE_str);
	BAT *sql_table_istable = sys_bat(bm, Ccc(istmp,"tmp","sys","_tables_istable"), TYPE_bit);
	BAT *sql_table_system = sys_bat(bm, Ccc(istmp,"tmp","sys","_tables_system"), TYPE_bit);
	BAT *sql_table_commit_action = sys_bat(bm, Ccc(istmp,"tmp","sys","_tables_commit_action"), TYPE_sht);
	BAT *sql_table_location = sys_bat(bm, Ccc(istmp,"tmp","sys","_tables_location"), TYPE_int);
	BAT *sql_table_replication_id = sys_bat(bm, Ccc(istmp,"tmp","sys","_tables_replication_id"), TYPE_int);
	BAT *U_table_id = sys_bat(bm, Ucc(istmp,"tmp","sys","_tables_id"), TYPE_int);
	BAT *U_table_name = sys_bat(bm, Ucc(istmp,"tmp","sys","_tables_name"), TYPE_str);
	BAT *U_table_schema = sys_bat(bm, Ucc(istmp,"tmp","sys","_tables_schema_id"), TYPE_int);
	BAT *U_table_query = sys_bat(bm, Ucc(istmp,"tmp","sys","_tables_query"), TYPE_str);
	BAT *U_table_istable = sys_bat(bm, Ucc(istmp,"tmp","sys","_tables_istable"), TYPE_bit);
	BAT *U_table_system = sys_bat(bm, Ucc(istmp,"tmp","sys","_tables_system"), TYPE_bit);
	BAT *U_table_commit_action = sys_bat(bm, Ucc(istmp,"tmp","sys","_tables_commit_action"), TYPE_sht);
	BAT *U_table_location = sys_bat(bm, Ucc(istmp,"tmp","sys","_tables_location"), TYPE_int);
	BAT *U_table_replication_id = sys_bat(bm, Ucc(istmp,"tmp","sys","_tables_replication_id"), TYPE_int);
	BAT *D_sql_table = sys_bat(bm, Dcc(istmp,"tmp","sys","_tables"), TYPE_oid);

	update_table_bat(sql_table_id, U_table_id, D_sql_table);
	update_table_bat(sql_table_name, U_table_name, D_sql_table);
	update_table_bat(sql_table_schema, U_table_schema, D_sql_table);
	update_table_bat(sql_table_query, U_table_query, D_sql_table);
	update_table_bat(sql_table_istable, U_table_istable, D_sql_table);
	update_table_bat(sql_table_location, U_table_location, D_sql_table);
	update_table_bat(sql_table_replication_id, U_table_replication_id, D_sql_table);

	bat_destroy(sql_table_id);
	bat_destroy(sql_table_name);
	bat_destroy(sql_table_schema);
	bat_destroy(sql_table_query);
	bat_destroy(sql_table_istable);
	bat_destroy(sql_table_system);
	bat_destroy(sql_table_commit_action);
	bat_destroy(sql_table_location);
	bat_destroy(sql_table_replication_id);
	bat_destroy(U_table_id);
	bat_destroy(U_table_name);
	bat_destroy(U_table_schema);
	bat_destroy(U_table_query);
	bat_destroy(U_table_istable);
	bat_destroy(U_table_system);
	bat_destroy(U_table_commit_action);
	bat_destroy(U_table_location);
	bat_destroy(U_table_replication_id);
	bat_destroy(D_sql_table);
}

static void
bs_init_column(struct bm *bm, int istmp)
{
	BAT *sql_column_id = sys_bat(bm, Ccc(istmp,"tmp","sys","_columns_id"), TYPE_int);
	BAT *sql_column_name = sys_bat(bm, Ccc(istmp,"tmp","sys","_columns_name"), TYPE_str);
	BAT *sql_column_type = sys_bat(bm, Ccc(istmp,"tmp","sys","_columns_type"), TYPE_str);
	BAT *sql_column_type_digits = sys_bat(bm, Ccc(istmp,"tmp","sys","_columns_type_digits"), TYPE_int);
	BAT *sql_column_type_scale = sys_bat(bm, Ccc(istmp,"tmp","sys","_columns_type_scale"), TYPE_int);
	BAT *sql_column_table = sys_bat(bm, Ccc(istmp,"tmp","sys","_columns_table_id"), TYPE_int);
	BAT *sql_column_default = sys_bat(bm, Ccc(istmp,"tmp","sys","_columns_default"), TYPE_str);
	BAT *sql_column_null = sys_bat(bm, Ccc(istmp,"tmp","sys","_columns_null"), TYPE_bit);
	BAT *sql_column_number = sys_bat(bm, Ccc(istmp,"tmp","sys","_columns_number"), TYPE_int);
	BAT *U_column_id = sys_bat(bm, Ucc(istmp,"tmp","sys","_columns_id"), TYPE_int);
	BAT *U_column_name = sys_bat(bm, Ucc(istmp,"tmp","sys","_columns_name"), TYPE_str);
	BAT *U_column_type = sys_bat(bm, Ucc(istmp,"tmp","sys","_columns_type"), TYPE_str);
	BAT *U_column_type_digits = sys_bat(bm, Ucc(istmp,"tmp","sys","_columns_type_digits"), TYPE_int);
	BAT *U_column_type_scale = sys_bat(bm, Ucc(istmp,"tmp","sys","_columns_type_scale"), TYPE_int);
	BAT *U_column_table = sys_bat(bm, Ucc(istmp,"tmp","sys","_columns_table_id"), TYPE_int);
	BAT *U_column_default = sys_bat(bm, Ucc(istmp,"tmp","sys","_columns_default"), TYPE_str);
	BAT *U_column_null = sys_bat(bm, Ucc(istmp,"tmp","sys","_columns_null"), TYPE_bit);
	BAT *U_column_number = sys_bat(bm, Ucc(istmp,"tmp","sys","_columns_number"), TYPE_int);
	BAT *D_sql_column = sys_bat(bm, Dcc(istmp,"tmp","sys","_columns"), TYPE_oid);

	update_table_bat(sql_column_id, U_column_id, D_sql_column);
	update_table_bat(sql_column_name, U_column_name, D_sql_column);
	update_table_bat(sql_column_type, U_column_type, D_sql_column);
	update_table_bat(sql_column_type_digits, U_column_type_digits, D_sql_column);
	update_table_bat(sql_column_type_scale, U_column_type_scale, D_sql_column);
	update_table_bat(sql_column_table, U_column_table, D_sql_column);
	update_table_bat(sql_column_default, U_column_default, D_sql_column);
	update_table_bat(sql_column_null, U_column_null, D_sql_column);
	update_table_bat(sql_column_number, U_column_number, D_sql_column);

	bat_destroy(sql_column_id);
	bat_destroy(sql_column_name);
	bat_destroy(sql_column_type);
	bat_destroy(sql_column_type_digits);
	bat_destroy(sql_column_type_scale);
	bat_destroy(sql_column_table);
	bat_destroy(sql_column_default);
	bat_destroy(sql_column_null);
	bat_destroy(sql_column_number);
	bat_destroy(U_column_id);
	bat_destroy(U_column_name);
	bat_destroy(U_column_type);
	bat_destroy(U_column_type_digits);
	bat_destroy(U_column_type_scale);
	bat_destroy(U_column_table);
	bat_destroy(U_column_default);
	bat_destroy(U_column_null);
	bat_destroy(U_column_number);
	bat_destroy(D_sql_column);
}


static void
bs_init_key(struct bm *bm, int istmp)
{
	BAT *key_id = sys_bat(bm, Ccc(istmp,"tmp","sys","keys_id"), TYPE_int);
	BAT *key_table = sys_bat(bm, Ccc(istmp,"tmp","sys","keys_table_id"), TYPE_int);
	BAT *key_tpe = sys_bat(bm, Ccc(istmp,"tmp","sys","keys_type"), TYPE_int);
	BAT *key_name = sys_bat(bm, Ccc(istmp,"tmp","sys","keys_name"), TYPE_str);
	BAT *key_rkey = sys_bat(bm, Ccc(istmp,"tmp","sys","keys_rkey"), TYPE_int);
	BAT *U_key_id = sys_bat(bm, Ucc(istmp,"tmp","sys","keys_id"), TYPE_int);
	BAT *U_key_table = sys_bat(bm, Ucc(istmp,"tmp","sys","keys_table_id"), TYPE_int);
	BAT *U_key_tpe = sys_bat(bm, Ucc(istmp,"tmp","sys","keys_type"), TYPE_int);
	BAT *U_key_name = sys_bat(bm, Ucc(istmp,"tmp","sys","keys_name"), TYPE_str);
	BAT *U_key_rkey = sys_bat(bm, Ucc(istmp,"tmp","sys","keys_rkey"), TYPE_int);
	BAT *D_key = sys_bat(bm, Dcc(istmp,"tmp","sys","keys"), TYPE_oid);

	BAT *kc_id = sys_bat(bm, Ccc(istmp,"tmp","sys","keycolumns_id"), TYPE_int);
	BAT *kc_col = sys_bat(bm, Ccc(istmp,"tmp","sys","keycolumns_column"), TYPE_str);
	BAT *kc_trunc = sys_bat(bm, Ccc(istmp,"tmp","sys","keycolumns_trunc"), TYPE_int);
	BAT *kc_nr = sys_bat(bm, Ccc(istmp,"tmp","sys","keycolumns_nr"), TYPE_int);
	BAT *U_kc_id = sys_bat(bm, Ucc(istmp,"tmp","sys","keycolumns_id"), TYPE_int);
	BAT *U_kc_col = sys_bat(bm, Ucc(istmp,"tmp","sys","keycolumns_column"), TYPE_str);
	BAT *U_kc_trunc = sys_bat(bm, Ucc(istmp,"tmp","sys","keycolumns_trunc"), TYPE_int);
	BAT *U_kc_nr = sys_bat(bm, Ucc(istmp,"tmp","sys","keycolumns_nr"), TYPE_int);
	BAT *D_kc = sys_bat(bm, Dcc(istmp,"tmp","sys","keycolumns"), TYPE_oid);

	update_table_bat(key_id, U_key_id, D_key);
	update_table_bat(key_table, U_key_table, D_key);
	update_table_bat(key_tpe, U_key_tpe, D_key);
	update_table_bat(key_name, U_key_name, D_key);
	update_table_bat(key_rkey, U_key_rkey, D_key);
	/* key_updaterule = sys_bat(bm, Ccc(istmp,"tmp","sys","keys_updaterule"), TYPE_int); */
	/* key_deleterule = sys_bat(bm, Ccc(istmp,"tmp","sys","keys_deleterule"), TYPE_int); */
	/* key_deferrability = sys_bat(bm, Ccc(istmp,"tmp","sys","keys_deferrability"), TYPE_int); */

	update_table_bat(kc_id, U_kc_id, D_kc);
	update_table_bat(kc_col, U_kc_col, D_kc);
	update_table_bat(kc_trunc, U_kc_trunc, D_kc);
	update_table_bat(kc_nr, U_kc_nr, D_kc);

	bat_destroy(key_id);
	bat_destroy(key_table);
	bat_destroy(key_tpe);
	bat_destroy(key_name);
	bat_destroy(key_rkey);
	bat_destroy(U_key_id);
	bat_destroy(U_key_table);
	bat_destroy(U_key_tpe);
	bat_destroy(U_key_name);
	bat_destroy(U_key_rkey);
	bat_destroy(D_key);

	bat_destroy(kc_id);
	bat_destroy(kc_col);
	bat_destroy(kc_trunc);
	bat_destroy(kc_nr);
	bat_destroy(U_kc_id);
	bat_destroy(U_kc_col);
	bat_destroy(U_kc_trunc);
	bat_destroy(U_kc_nr);
	bat_destroy(D_kc);
}

static void
bs_init_idx(struct bm *bm, int istmp)
{
	BAT *idx_id = sys_bat(bm, Ccc(istmp,"tmp","sys","idxs_id"), TYPE_int);
	BAT *idx_table = sys_bat(bm, Ccc(istmp,"tmp","sys","idxs_table_id"), TYPE_int);
	BAT *idx_tpe = sys_bat(bm, Ccc(istmp,"tmp","sys","idxs_type"), TYPE_int);
	BAT *idx_name = sys_bat(bm, Ccc(istmp,"tmp","sys","idxs_name"), TYPE_str);
	BAT *U_idx_id = sys_bat(bm, Ucc(istmp,"tmp","sys","idxs_id"), TYPE_int);
	BAT *U_idx_table = sys_bat(bm, Ucc(istmp,"tmp","sys","idxs_table_id"), TYPE_int);
	BAT *U_idx_tpe = sys_bat(bm, Ucc(istmp,"tmp","sys","idxs_type"), TYPE_int);
	BAT *U_idx_name = sys_bat(bm, Ucc(istmp,"tmp","sys","idxs_name"), TYPE_str);
	BAT *D_idx = sys_bat(bm, Dcc(istmp,"tmp","sys","idxs"), TYPE_oid);

	BAT *kc_id = sys_bat(bm, Ccc(istmp,"tmp","sys","keycolumns_id"), TYPE_int);
	BAT *kc_col = sys_bat(bm, Ccc(istmp,"tmp","sys","keycolumns_column"), TYPE_str);
	BAT *kc_trunc = sys_bat(bm, Ccc(istmp,"tmp","sys","keycolumns_trunc"), TYPE_int);
	BAT *kc_nr = sys_bat(bm, Ccc(istmp,"tmp","sys","keycolumns_nr"), TYPE_int);
	BAT *U_kc_id = sys_bat(bm, Ucc(istmp,"tmp","sys","keycolumns_id"), TYPE_int);
	BAT *U_kc_col = sys_bat(bm, Ucc(istmp,"tmp","sys","keycolumns_column"), TYPE_str);
	BAT *U_kc_trunc = sys_bat(bm, Ucc(istmp,"tmp","sys","keycolumns_trunc"), TYPE_int);
	BAT *U_kc_nr = sys_bat(bm, Ucc(istmp,"tmp","sys","keycolumns_nr"), TYPE_int);
	BAT *D_kc = sys_bat(bm, Dcc(istmp,"tmp","sys","keycolumns"), TYPE_oid);

	update_table_bat(idx_id, U_idx_id, D_idx);
	update_table_bat(idx_table, U_idx_table, D_idx);
	update_table_bat(idx_tpe, U_idx_tpe, D_idx);
	update_table_bat(idx_name, U_idx_name, D_idx);
	/* key_updaterule = sys_bat(bm, Ccc(istmp,"tmp","sys","keys_updaterule"), TYPE_int); */
	/* key_deleterule = sys_bat(bm, Ccc(istmp,"tmp","sys","keys_deleterule"), TYPE_int); */
	/* key_deferrability = sys_bat(bm, Ccc(istmp,"tmp","sys","keys_deferrability"), TYPE_int); */

	update_table_bat(kc_id, U_kc_id, D_kc);
	update_table_bat(kc_col, U_kc_col, D_kc);
	update_table_bat(kc_trunc, U_kc_trunc, D_kc);
	update_table_bat(kc_nr, U_kc_nr, D_kc);

	bat_destroy(idx_id);
	bat_destroy(idx_table);
	bat_destroy(idx_tpe);
	bat_destroy(idx_name);
	bat_destroy(U_idx_id);
	bat_destroy(U_idx_table);
	bat_destroy(U_idx_tpe);
	bat_destroy(U_idx_name);
	bat_destroy(D_idx);

	bat_destroy(kc_id);
	bat_destroy(kc_col);
	bat_destroy(kc_trunc);
	bat_destroy(kc_nr);
	bat_destroy(U_kc_id);
	bat_destroy(U_kc_col);
	bat_destroy(U_kc_trunc);
	bat_destroy(U_kc_nr);
	bat_destroy(D_kc);
}

static void
bs_init_trigger(struct bm *bm, int istmp)
{
	BAT *trigger_id = sys_bat(bm, Ccc(istmp,"tmp","sys","triggers_id"), TYPE_int);
	BAT *trigger_name = sys_bat(bm, Ccc(istmp,"tmp","sys","triggers_name"), TYPE_str);
	BAT *trigger_table = sys_bat(bm, Ccc(istmp,"tmp","sys","triggers_table_id"), TYPE_int);
	BAT *trigger_time = sys_bat(bm, Ccc(istmp,"tmp","sys","triggers_time"), TYPE_sht);
	BAT *trigger_orientation = sys_bat(bm, Ccc(istmp,"tmp","sys","triggers_orientation"), TYPE_sht);
	BAT *trigger_event = sys_bat(bm, Ccc(istmp,"tmp","sys","triggers_event"), TYPE_sht);
	BAT *trigger_old_name = sys_bat(bm, Ccc(istmp,"tmp","sys","triggers_old_name"), TYPE_str);
	BAT *trigger_new_name = sys_bat(bm, Ccc(istmp,"tmp","sys","triggers_new_name"), TYPE_str);
	BAT *trigger_condition = sys_bat(bm, Ccc(istmp,"tmp","sys","triggers_condition"), TYPE_str);
	BAT *trigger_statement = sys_bat(bm, Ccc(istmp,"tmp","sys","triggers_statement"), TYPE_str);

	BAT *U_trigger_id = sys_bat(bm, Ucc(istmp,"tmp","sys","triggers_id"), TYPE_int);
	BAT *U_trigger_name = sys_bat(bm, Ucc(istmp,"tmp","sys","triggers_name"), TYPE_str);
	BAT *U_trigger_table = sys_bat(bm, Ucc(istmp,"tmp","sys","triggers_table_id"), TYPE_int);
	BAT *U_trigger_time = sys_bat(bm, Ucc(istmp,"tmp","sys","triggers_time"), TYPE_sht);
	BAT *U_trigger_orientation = sys_bat(bm, Ucc(istmp,"tmp","sys","triggers_orientation"), TYPE_sht);
	BAT *U_trigger_event = sys_bat(bm, Ucc(istmp,"tmp","sys","triggers_event"), TYPE_sht);
	BAT *U_trigger_old_name = sys_bat(bm, Ucc(istmp,"tmp","sys","triggers_old_name"), TYPE_str);
	BAT *U_trigger_new_name = sys_bat(bm, Ucc(istmp,"tmp","sys","triggers_new_name"), TYPE_str);
	BAT *U_trigger_condition = sys_bat(bm, Ucc(istmp,"tmp","sys","triggers_condition"), TYPE_str);
	BAT *U_trigger_statement = sys_bat(bm, Ucc(istmp,"tmp","sys","triggers_statement"), TYPE_str);
	BAT *D_trigger = sys_bat(bm, Dcc(istmp,"tmp","sys","triggers"), TYPE_oid);

	BAT *kc_id = sys_bat(bm, Ccc(istmp,"tmp","sys","keycolumns_id"), TYPE_int);
	BAT *kc_col = sys_bat(bm, Ccc(istmp,"tmp","sys","keycolumns_column"), TYPE_str);
	BAT *kc_trunc = sys_bat(bm, Ccc(istmp,"tmp","sys","keycolumns_trunc"), TYPE_int);
	BAT *kc_nr = sys_bat(bm, Ccc(istmp,"tmp","sys","keycolumns_nr"), TYPE_int);
	BAT *U_kc_id = sys_bat(bm, Ucc(istmp,"tmp","sys","keycolumns_id"), TYPE_int);
	BAT *U_kc_col = sys_bat(bm, Ucc(istmp,"tmp","sys","keycolumns_column"), TYPE_str);
	BAT *U_kc_trunc = sys_bat(bm, Ucc(istmp,"tmp","sys","keycolumns_trunc"), TYPE_int);
	BAT *U_kc_nr = sys_bat(bm, Ucc(istmp,"tmp","sys","keycolumns_nr"), TYPE_int);
	BAT *D_kc = sys_bat(bm, Dcc(istmp,"tmp","sys","keycolumns"), TYPE_oid);

	update_table_bat(trigger_id, U_trigger_id, D_trigger);
	update_table_bat(trigger_name, U_trigger_name, D_trigger);
	update_table_bat(trigger_table, U_trigger_table, D_trigger);
	update_table_bat(trigger_time, U_trigger_time, D_trigger);
	update_table_bat(trigger_orientation, U_trigger_orientation, D_trigger);
	update_table_bat(trigger_event, U_trigger_event, D_trigger);
	update_table_bat(trigger_old_name, U_trigger_old_name, D_trigger);
	update_table_bat(trigger_new_name, U_trigger_new_name, D_trigger);
	update_table_bat(trigger_condition, U_trigger_condition, D_trigger);
	update_table_bat(trigger_statement, U_trigger_statement, D_trigger);

	update_table_bat(kc_id, U_kc_id, D_kc);
	update_table_bat(kc_col, U_kc_col, D_kc);
	update_table_bat(kc_trunc, U_kc_trunc, D_kc);
	update_table_bat(kc_nr, U_kc_nr, D_kc);

	bat_destroy(trigger_id);
	bat_destroy(trigger_name);
	bat_destroy(trigger_table);
	bat_destroy(trigger_time);
	bat_destroy(trigger_orientation);
	bat_destroy(trigger_event);
	bat_destroy(trigger_old_name);
	bat_destroy(trigger_new_name);
	bat_destroy(trigger_condition);
	bat_destroy(trigger_statement);
	bat_destroy(U_trigger_id);
	bat_destroy(U_trigger_name);
	bat_destroy(U_trigger_table);
	bat_destroy(U_trigger_time);
	bat_destroy(U_trigger_orientation);
	bat_destroy(U_trigger_event);
	bat_destroy(U_trigger_old_name);
	bat_destroy(U_trigger_new_name);
	bat_destroy(U_trigger_condition);
	bat_destroy(U_trigger_statement);
	bat_destroy(D_trigger);

	bat_destroy(kc_id);
	bat_destroy(kc_col);
	bat_destroy(kc_trunc);
	bat_destroy(kc_nr);
	bat_destroy(U_kc_id);
	bat_destroy(U_kc_col);
	bat_destroy(U_kc_trunc);
	bat_destroy(U_kc_nr);
	bat_destroy(D_kc);
}

static void
bs_init_type(struct bm *bm)
{
	int zero = 0;
	node *n = NULL;

	int istmp = 0;
	BAT *type_id = sys_bat(bm, Ccc(istmp,"tmp","sys","types_id"), TYPE_int);
	BAT *type_sqlname = sys_bat(bm, Ccc(istmp,"tmp","sys","types_sqlname"), TYPE_str);
	BAT *type_digits = sys_bat(bm, Ccc(istmp,"tmp","sys","types_digits"), TYPE_int);
	BAT *type_scale = sys_bat(bm, Ccc(istmp,"tmp","sys","types_scale"), TYPE_int);
	BAT *type_radix = sys_bat(bm, Ccc(istmp,"tmp","sys","types_radix"), TYPE_int);
	BAT *type_eclass = sys_bat(bm, Ccc(istmp,"tmp","sys","types_eclass"), TYPE_int);
	BAT *type_module_id = sys_bat(bm, Ccc(istmp,"tmp","sys","types_module_id"), TYPE_int);
	BAT *type_systemname = sys_bat(bm, Ccc(istmp,"tmp","sys","types_systemname"), TYPE_str);
	BAT *U_type_id = sys_bat(bm, Ucc(istmp,"tmp","sys","types_id"), TYPE_int);
	BAT *U_type_sqlname = sys_bat(bm, Ucc(istmp,"tmp","sys","types_sqlname"), TYPE_str);
	BAT *U_type_digits = sys_bat(bm, Ucc(istmp,"tmp","sys","types_digits"), TYPE_int);
	BAT *U_type_scale = sys_bat(bm, Ucc(istmp,"tmp","sys","types_scale"), TYPE_int);
	BAT *U_type_radix = sys_bat(bm, Ucc(istmp,"tmp","sys","types_radix"), TYPE_int);
	BAT *U_type_eclass = sys_bat(bm, Ucc(istmp,"tmp","sys","types_eclass"), TYPE_int);
	BAT *U_type_module_id = sys_bat(bm, Ucc(istmp,"tmp","sys","types_module_id"), TYPE_int);
	BAT *U_type_systemname = sys_bat(bm, Ucc(istmp,"tmp","sys","types_systemname"), TYPE_str);
	BAT *D_type = sys_bat(bm, Dcc(istmp,"tmp","sys","types"), TYPE_oid);

	if (BATcount(type_sqlname) == 0) {
		oid rid = type_id->hseqbase + BATcount(type_id);
		for (n = types->h; n; n = n->next, rid++) {
			sql_type *t = n->data;
			int radix = t->radix;
			int eclass = t->eclass;

			BUNins(type_id, &rid, &t->base.id, FALSE);

			BUNins(type_sqlname, &rid, t->sqlname, FALSE);
			BUNins(type_digits, &rid, &t->digits, FALSE);
			BUNins(type_scale, &rid, &t->scale, FALSE);
			BUNins(type_radix, &rid, &radix, FALSE);
			BUNins(type_eclass, &rid, &eclass, FALSE);
			BUNins(type_module_id, &rid, &zero, FALSE);
			BUNins(type_systemname, &rid, t->base.name, FALSE);
		}
	}

	bat_destroy(type_id);
	bat_destroy(type_sqlname);
	bat_destroy(type_digits);
	bat_destroy(type_scale);
	bat_destroy(type_radix);
	bat_destroy(type_eclass);
	bat_destroy(type_module_id);
	bat_destroy(type_systemname);
	bat_destroy(U_type_id);
	bat_destroy(U_type_sqlname);
	bat_destroy(U_type_digits);
	bat_destroy(U_type_scale);
	bat_destroy(U_type_radix);
	bat_destroy(U_type_eclass);
	bat_destroy(U_type_module_id);
	bat_destroy(U_type_systemname);
	bat_destroy(D_type);
}

static void
bs_init_func(struct bm *bm)
{
	bit T = TRUE, F = FALSE;
	int zero = 0;
	node *n = NULL, *m = NULL;

	int istmp = 0;
	BAT *func_id = sys_bat(bm, Ccc(istmp,"tmp","sys","functions_id"), TYPE_int);
	BAT *func_name = sys_bat(bm, Ccc(istmp,"tmp","sys","functions_name"), TYPE_str);
	BAT *func_func = sys_bat(bm, Ccc(istmp,"tmp","sys","functions_func"), TYPE_str);
	BAT *func_sql = sys_bat(bm, Ccc(istmp,"tmp","sys","functions_sql"), TYPE_bit);
	BAT *func_aggr = sys_bat(bm, Ccc(istmp,"tmp","sys","functions_aggr"), TYPE_bit);
	BAT *func_module_id = sys_bat(bm, Ccc(istmp,"tmp","sys","functions_module_id"), TYPE_int);
	BAT *U_func_id = sys_bat(bm, Ucc(istmp,"tmp","sys","functions_id"), TYPE_int);
	BAT *U_func_name = sys_bat(bm, Ucc(istmp,"tmp","sys","functions_name"), TYPE_str);
	BAT *U_func_func = sys_bat(bm, Ucc(istmp,"tmp","sys","functions_func"), TYPE_str);
	BAT *U_func_sql = sys_bat(bm, Ucc(istmp,"tmp","sys","functions_sql"), TYPE_bit);
	BAT *U_func_aggr = sys_bat(bm, Ucc(istmp,"tmp","sys","functions_aggr"), TYPE_bit);
	BAT *U_func_module_id = sys_bat(bm, Ucc(istmp,"tmp","sys","functions_module_id"), TYPE_int);
	BAT *D_func = sys_bat(bm, Dcc(istmp,"tmp","sys","functions"), TYPE_oid);

	BAT *arg_id = sys_bat(bm, Ccc(istmp,"tmp","sys","args_id"), TYPE_int);
	BAT *arg_func_id = sys_bat(bm, Ccc(istmp,"tmp","sys","args_func_id"), TYPE_int);
	BAT *arg_name = sys_bat(bm, Ccc(istmp,"tmp","sys","args_name"), TYPE_str);
	BAT *arg_type = sys_bat(bm, Ccc(istmp,"tmp","sys","args_type"), TYPE_str);
	BAT *arg_type_digits = sys_bat(bm, Ccc(istmp,"tmp","sys","args_type_digits"), TYPE_int);
	BAT *arg_type_scale = sys_bat(bm, Ccc(istmp,"tmp","sys","args_type_scale"), TYPE_int);
	BAT *arg_number = sys_bat(bm, Ccc(istmp,"tmp","sys","args_number"), TYPE_int);
	BAT *U_arg_id = sys_bat(bm, Ucc(istmp,"tmp","sys","args_id"), TYPE_int);
	BAT *U_arg_func_id = sys_bat(bm, Ucc(istmp,"tmp","sys","args_func_id"), TYPE_int);
	BAT *U_arg_name = sys_bat(bm, Ucc(istmp,"tmp","sys","args_name"), TYPE_str);
	BAT *U_arg_type = sys_bat(bm, Ucc(istmp,"tmp","sys","args_type"), TYPE_str);
	BAT *U_arg_type_digits = sys_bat(bm, Ucc(istmp,"tmp","sys","args_type_digits"), TYPE_int);
	BAT *U_arg_type_scale = sys_bat(bm, Ucc(istmp,"tmp","sys","args_type_scale"), TYPE_int);
	BAT *U_arg_number = sys_bat(bm, Ucc(istmp,"tmp","sys","args_number"), TYPE_int);
	BAT *D_arg = sys_bat(bm, Dcc(istmp,"tmp","sys","args"), TYPE_oid);

	if (BATcount(func_name) == 0) {
		oid rid = func_id->hseqbase + BATcount(func_id);
		for (n = funcs->h; n; n = n->next, rid++) {
			sql_func *f = n->data;
			bit sql = f->sql;
			int id, nr = 0;
			char arg_nme[] = "arg_0";
			oid aid = arg_id->hseqbase + BATcount(arg_id);

			BUNins(func_id, &rid, &f->base.id, FALSE);
			BUNins(func_name, &rid, f->base.name, FALSE);
			BUNins(func_func, &rid, f->imp, FALSE);
			BUNins(func_sql, &rid, &sql, FALSE);
			BUNins(func_aggr, &rid, &F, FALSE);
			BUNins(func_module_id, &rid, &zero, FALSE);
		
			if (f->res.type) {
				char *name = "result";

				id = next_oid();
				BUNins(arg_id, &aid, &id, FALSE);
				BUNins(arg_func_id, &aid, &f->base.id, FALSE);
				BUNins(arg_name, &aid, name, FALSE);
				BUNins(arg_type, &aid, f->res.type->sqlname, FALSE);
				BUNins(arg_type_digits, &aid, &f->res.scale, FALSE);
				BUNins(arg_type_scale, &aid, &f->res.scale, FALSE);
				BUNins(arg_number, &aid, &nr, FALSE);
				nr++;
				aid++;
			}
			for (m = f->ops->h; m; m = m->next, nr++, aid++) {
				sql_arg *a = m->data;

				id = next_oid();
				BUNins(arg_id, &aid, &id, FALSE);
				BUNins(arg_func_id, &aid, &f->base.id, FALSE);
				if (a->name) {
					BUNins(arg_name, &aid, a->name, FALSE);
				} else {
					arg_nme[4] = '0' + nr;
					BUNins(arg_name, &aid, arg_nme, FALSE);
				}
				BUNins(arg_type, &aid, a->type.type->sqlname, FALSE);
				BUNins(arg_type_digits, &aid, &a->type.scale, FALSE);
				BUNins(arg_type_scale, &aid, &a->type.scale, FALSE);
				BUNins(arg_number, &aid, &nr, FALSE);
			}
		}
		for (n = aggrs->h; n; n = n->next, rid++) {
			char *name1 = "result";
			char *name2 = "arg";
			sql_aggr *aggr = n->data;
			int nr = 0, id;
			oid aid = arg_id->hseqbase + BATcount(arg_id);

			BUNins(func_id, &rid, &aggr->base.id, FALSE);
			BUNins(func_name, &rid, aggr->base.name, FALSE);
			BUNins(func_func, &rid, aggr->imp, FALSE);
			BUNins(func_sql, &rid, &F, FALSE);
			BUNins(func_aggr, &rid, &T, FALSE);
			BUNins(func_module_id, &rid, &zero, FALSE);

			id = next_oid();
			BUNins(arg_id, &aid, &id, FALSE);
			BUNins(arg_func_id, &aid, &aggr->base.id, FALSE);
			BUNins(arg_name, &aid, name1, FALSE);
			BUNins(arg_type, &aid, aggr->res.type->sqlname, FALSE);
			BUNins(arg_type_digits, &aid, &aggr->res.scale, FALSE);
			BUNins(arg_type_scale, &aid, &aggr->res.scale, FALSE);
			BUNins(arg_number, &aid, &nr, FALSE);
			nr++;
			aid++;

			if (aggr->tpe.type) {
				id = next_oid();
				BUNins(arg_id, &aid, &id, FALSE);
				BUNins(arg_func_id, &aid, &aggr->base.id, FALSE);
				BUNins(arg_name, &aid, name2, FALSE);
				BUNins(arg_type, &aid, aggr->tpe.type->sqlname, FALSE);
				BUNins(arg_type_digits, &aid, &aggr->tpe.scale, FALSE);
				BUNins(arg_type_scale, &aid, &aggr->tpe.scale, FALSE);
				BUNins(arg_number, &aid, &nr, FALSE);
				aid++;
			}
		}
	}

	bat_destroy(func_id);
	bat_destroy(func_name);
	bat_destroy(func_func);
	bat_destroy(func_sql);
	bat_destroy(func_aggr);
	bat_destroy(func_module_id);
	bat_destroy(U_func_id);
	bat_destroy(U_func_name);
	bat_destroy(U_func_func);
	bat_destroy(U_func_sql);
	bat_destroy(U_func_aggr);
	bat_destroy(U_func_module_id);
	bat_destroy(D_func);

	bat_destroy(arg_id);
	bat_destroy(arg_func_id);
	bat_destroy(arg_name);
	bat_destroy(arg_type);
	bat_destroy(arg_type_digits);
	bat_destroy(arg_type_scale);
	bat_destroy(arg_number);
	bat_destroy(U_arg_id);
	bat_destroy(U_arg_func_id);
	bat_destroy(U_arg_name);
	bat_destroy(U_arg_type);
	bat_destroy(U_arg_type_digits);
	bat_destroy(U_arg_type_scale);
	bat_destroy(U_arg_number);
	bat_destroy(D_arg);
}


static sql_column *
bootstrap_create_column(sql_trans *tr, sql_table *t, char *name, char *sqltype, int digits)
{
	char bname[BUFSIZ];
	sql_column *col = NEW(sql_column);
	int istmp = 0; /* global temps are stored in the sys schema */

	BAT *b;
	oid rid;

	if (bs_debug)
		fprintf(stderr, "bootstrap_create_column %s\n", name );

	base_init(&col->base, next_oid(), TR_NEW, name);
	sql_find_subtype(&col->type, sqltype, digits, 0);
	col->def = NULL;
	col->null = 1;
	col->colnr = cs_size(&t->columns);
	col->t = t;
	col->unique = 0;
	cs_add(&t->columns, col, TR_NEW);

	col->bat.ibid = col->bat.bid = col->bat.ubid = 0;
	col->bat.name = col->bat.uname = NULL;

	/* need to use ibid here as we are making changes to it */

	snprintf(bname, BUFSIZ, "%s_%s_%s", col->t->s->base.name, col->t->base.name, col->base.name);
	col->bat.name = _strdup(bname);
	b = temp_descriptor(bm_find_bat(bm, col->bat.name));
	col->bat.ibid = temp_create(b);
	bat_destroy(b);

	b = get_bat(bm, Ccc(istmp,"tmp","sys","_columns_id"));
	rid = BATcount(b);
	BUNins(b, (ptr) &rid, (ptr) &col->base.id, FALSE);
	bat_destroy(b);

	b = get_bat(bm, Ccc(istmp,"tmp","sys","_columns_table_id"));
	BUNins(b, (ptr) &rid, (ptr) &t->base.id, FALSE);
	bat_destroy(b);

	b = get_bat(bm, Ccc(istmp,"tmp","sys","_columns_name"));
	BUNins(b, (ptr) &rid, (ptr) col->base.name, FALSE);
	bat_destroy(b);

	b = get_bat(bm, Ccc(istmp,"tmp","sys","_columns_type"));
	BUNins(b, (ptr) &rid, (ptr) col->type.type->sqlname, FALSE);
	bat_destroy(b);

	b = get_bat(bm, Ccc(istmp,"tmp","sys","_columns_type_digits"));
	BUNins(b, (ptr) &rid, (ptr) &col->type.digits, FALSE);
	bat_destroy(b);

	b = get_bat(bm, Ccc(istmp,"tmp","sys","_columns_type_scale"));
	BUNins(b, (ptr) &rid, (ptr) &col->type.scale, FALSE);
	bat_destroy(b);

	b = get_bat(bm, Ccc(istmp,"tmp","sys","_columns_default"));
	if (col->def)
		BUNins(b, (ptr) &rid, (ptr) col->def, FALSE);
	else
		BUNins(b, (ptr) &rid, (ptr) ATOMnilptr(TYPE_str), FALSE);
	bat_destroy(b);

	b = get_bat(bm, Ccc(istmp,"tmp","sys","_columns_null"));
	BUNins(b, (ptr) &rid, (ptr) &col->null, FALSE);
	bat_destroy(b);

	b = get_bat(bm, Ccc(istmp,"tmp","sys","_columns_number"));
	BUNins(b, (ptr) &rid, (ptr) &col->colnr, FALSE);
	bat_destroy(b);

	col->base.wtime = t->base.wtime = t->s->base.wtime = tr->wtime = tr->stime;
	tr->schema_updates ++;

	return col;
}

static sql_table *
create_table_intern(char *name, bit table, bit system, int persistence, int commit_action, int location, int replication_id)
{
	sql_table *t = NEW(sql_table);

	assert((persistence==SQL_PERSIST || commit_action) && commit_action>=0);
	base_init(&t->base, next_oid(), TR_NEW, name);
	t->table = table;
	t->system = system;
	t->persistence = persistence;
	t->commit_action = commit_action;
	t->query = NULL;
	cs_init(&t->columns, (fdestroy) &column_destroy);
	cs_init(&t->idxs, (fdestroy) &idx_destroy);
	cs_init(&t->keys, (fdestroy) &key_destroy);
	cs_init(&t->triggers, (fdestroy) &trigger_destroy);
	t->pkey = NULL;
	t->dname = NULL;
	t->dbid = 0;
	t->sz = SQLBATSIZE;
	t->cnt = 0;
	t->cleared = 0;
	/*next two lines were insert to handle with replication*/
	t->replication_id = replication_id;
	t->location = location;
	return t;
}

static sql_table *
bootstrap_create_table(sql_trans *tr, sql_schema *s, char *name, int location, int replication_id)
{
	char bname[BUFSIZ];
	int istmp = isTempSchema(s);
	int persistence = istmp?SQL_GLOBAL_TEMP:SQL_PERSIST;
	sht commit_action = istmp?CA_PRESERVE:CA_COMMIT;
	sql_table *t = create_table_intern(name, 1, 1, persistence, commit_action, location, replication_id);

	BAT *b;
	oid rid;

	if (bs_debug)
		fprintf(stderr, "bootstrap_create_table %s\n", name );

	t->query = NULL;
	t->s = s;
	cs_add(&s->tables, t, TR_NEW);

	snprintf(bname, BUFSIZ, "D_%s_%s", t->s->base.name, t->base.name);
	t->dname = _strdup(bname);
	b = temp_descriptor(bm_find_bat(bm, t->dname));
	t->dbid = temp_create(b);
	bat_destroy(b);

	assert(t->dbid);

	istmp = 0; /* global temps are stored in the sys schema */
	b = get_bat(bm, Ccc(istmp,"tmp","sys","_tables_id"));
	rid = BATcount(b);
	BUNins(b, (ptr) &rid, (ptr) &t->base.id, FALSE);
	bat_destroy(b);
	b = get_bat(bm, Ccc(istmp,"tmp","sys","_tables_schema_id"));
	BUNins(b, (ptr) &rid, (ptr) &s->base.id, FALSE);
	bat_destroy(b);
	b = get_bat(bm, Ccc(istmp,"tmp","sys","_tables_name"));
	BUNins(b, (ptr) &rid, (ptr) t->base.name, FALSE);
	bat_destroy(b);
	b = get_bat(bm, Ccc(istmp,"tmp","sys","_tables_istable"));
	BUNins(b, (ptr) &rid, (ptr) &t->table, FALSE);
	bat_destroy(b);
	b = get_bat(bm, Ccc(istmp,"tmp","sys","_tables_system"));
	BUNins(b, (ptr) &rid, (ptr) &t->system, FALSE);
	bat_destroy(b);
	b = get_bat(bm, Ccc(istmp,"tmp","sys","_tables_commit_action"));
	BUNins(b, (ptr) &rid, (ptr) &commit_action, FALSE);
	bat_destroy(b);

	b = get_bat(bm, Ccc(istmp,"tmp","sys","_tables_location"));
	BUNins(b, (ptr) &rid, (ptr) &t->location,FALSE);
	bat_destroy(b);

	b = get_bat(bm, Ccc(istmp,"tmp","sys","_tables_replication_id"));
	BUNins(b, (ptr) &rid, (ptr) &t->replication_id,FALSE);
	bat_destroy(b);

	b = get_bat(bm, Ccc(istmp,"tmp","sys","_tables_query"));
	BUNins(b, (ptr) &rid, (ptr) ATOMnilptr(TYPE_str), FALSE);
	bat_destroy(b);


	t->base.wtime = s->base.wtime = tr->wtime = tr->stime;
	tr->schema_updates ++;
	return t;
}


static sql_schema *
bootstrap_create_schema(sql_trans *tr, char *name, int auth_id)
{
	sql_schema *s = NEW(sql_schema);
	int istmp = 0;

	BAT *b;
	oid rid;

	if (bs_debug)
		fprintf(stderr, "bootstrap_create_schema %s %d\n", name, auth_id);

	base_init(&s->base, next_oid(), TR_NEW, name);
	s->auth_id = auth_id;
	cs_init(&s->tables, (fdestroy) &table_destroy);
	s->keys = list_create((fdestroy) NULL);
	s->idxs = list_create((fdestroy) NULL);
	s->triggers = list_create((fdestroy) NULL);

	cs_add(&tr->schemas, s, TR_NEW);

	b = get_bat(bm, Ccc(istmp,"tmp","sys","schemas_id"));

	rid = BATcount(b);
	BUNins(b, (ptr) &rid, (ptr) &s->base.id, FALSE);

	bat_destroy(b);
	b = get_bat(bm, Ccc(istmp,"tmp","sys","schemas_name"));

	BUNins(b, (ptr) &rid, (ptr) s->base.name, FALSE);
	bat_destroy(b);
	b = get_bat(bm, Ccc(istmp,"tmp","sys","schemas_authorization"));

	BUNins(b, (ptr) &rid, (ptr) &s->auth_id, FALSE);
	bat_destroy(b);

	s->base.wtime = tr->wtime = tr->stime;
	tr->schema_updates ++;
	return s;
}

int
store_schema_number()
{
	return schema_number;
}

int
store_init(int debug, char *logdir, char *dbname, backend_stack stk)
{
	int first = 0;
	int istmp = 0;

	bs_debug = debug;
	bm = bm_create(debug);
	logger = logger_create(debug, logdir, dbname, CATALOG_VERSION, bm);

	if (!logger)
		return -1;

	store_oid = logger_oid(logger);
	bs_lock = MT_create_lock();

	types_init(debug);

	bs_init_modules(bm);
	bs_init_schema(bm);
	bs_init_type(bm);
	bs_init_func(bm);
	while(istmp<2) {
		bs_init_table(bm,istmp);
		bs_init_column(bm,istmp);
		bs_init_key(bm,istmp);
		bs_init_idx(bm,istmp);
		bs_init_trigger(bm,istmp);
		istmp++;
	}
	sequences_init();

	gtrans = load_trans(bm, stk);

	if (!find_sql_schema(gtrans, "sys")) {
		sql_schema *s, *p = NULL;
		sql_table *t;

		sql_trans *tr = sql_trans_create(stk, NULL, NULL);

		first = 1;

		s = bootstrap_create_schema(tr, "sys", ROLE_SYSADMIN);
		t = bootstrap_create_table(tr, s, "modules", LOCATION, REPLICATION);
		bootstrap_create_column(tr, t, "id", "int", 32);
		bootstrap_create_column(tr, t, "name", "varchar", 1024);
		bootstrap_create_column(tr, t, "internal", "varchar", 1024);

		t = bootstrap_create_table(tr, s, "schemas", LOCATION, REPLICATION);
		bootstrap_create_column(tr, t, "id", "int", 32);
		bootstrap_create_column(tr, t, "name", "varchar", 1024);
		bootstrap_create_column(tr, t, "authorization", "int", 32);

		t = bootstrap_create_table(tr, s, "types", LOCATION, REPLICATION);
		bootstrap_create_column(tr, t, "id", "int", 32);
		bootstrap_create_column(tr, t, "systemname", "varchar", 256);
		bootstrap_create_column(tr, t, "sqlname", "varchar", 1024);
		bootstrap_create_column(tr, t, "digits", "int", 32);
		bootstrap_create_column(tr, t, "scale", "int", 32);
		bootstrap_create_column(tr, t, "radix", "int", 32);
		bootstrap_create_column(tr, t, "eclass", "int", 32);
		bootstrap_create_column(tr, t, "module_id", "int", 32);

		t = bootstrap_create_table(tr, s, "functions", LOCATION, REPLICATION);
		bootstrap_create_column(tr, t, "id", "int", 32);
		bootstrap_create_column(tr, t, "name", "varchar", 256);
		bootstrap_create_column(tr, t, "func", "varchar", 8196);
		/* sql or database internal */
		bootstrap_create_column(tr, t, "sql", "boolean", 9);
		/* aggr or func */
		bootstrap_create_column(tr, t, "aggr", "boolean", 9);
		bootstrap_create_column(tr, t, "module_id", "int", 32);

		t = bootstrap_create_table(tr, s, "args", LOCATION, REPLICATION);
		bootstrap_create_column(tr, t, "id", "int", 32);
		bootstrap_create_column(tr, t, "func_id", "int", 32);
		bootstrap_create_column(tr, t, "name", "varchar", 256);
		bootstrap_create_column(tr, t, "type", "varchar", 1024);
		bootstrap_create_column(tr, t, "type_digits", "int", 32);
		bootstrap_create_column(tr, t, "type_scale", "int", 32);
		bootstrap_create_column(tr, t, "number", "int", 32);


		while(s) {
			t = bootstrap_create_table(tr, s, "_tables", LOCATION, REPLICATION);
			bootstrap_create_column(tr, t, "id", "int", 32);
			bootstrap_create_column(tr, t, "name", "varchar", 1024);
			bootstrap_create_column(tr, t, "schema_id", "int", 32);
			bootstrap_create_column(tr, t, "query", "varchar", 2048);
			bootstrap_create_column(tr, t, "istable", "boolean", 0);
			bootstrap_create_column(tr, t, "system", "boolean", 0);
			bootstrap_create_column(tr, t, "commit_action", "smallint", 16); 
			bootstrap_create_column(tr, t, "location", "int", 9);
			bootstrap_create_column(tr, t, "replication_id", "int", 9);

			t = bootstrap_create_table(tr, s, "_columns", LOCATION, REPLICATION);
			bootstrap_create_column(tr, t, "id", "int", 32);
			bootstrap_create_column(tr, t, "name", "varchar", 1024);
			bootstrap_create_column(tr, t, "type", "varchar", 1024);
			bootstrap_create_column(tr, t, "type_digits", "int", 32);
			bootstrap_create_column(tr, t, "type_scale", "int", 32);
			bootstrap_create_column(tr, t, "table_id", "int", 32);
			bootstrap_create_column(tr, t, "default", "varchar", 2048);
			bootstrap_create_column(tr, t, "null", "boolean", 0);
			bootstrap_create_column(tr, t, "number", "int", 32);

			t = bootstrap_create_table(tr, s, "keys", LOCATION, REPLICATION);
			bootstrap_create_column(tr, t, "id", "int", 32);
			bootstrap_create_column(tr, t, "table_id", "int", 32);
			bootstrap_create_column(tr, t, "type", "int", 32);
			bootstrap_create_column(tr, t, "name", "varchar", 1024);
			bootstrap_create_column(tr, t, "rkey", "int", 32);

			t = bootstrap_create_table(tr, s, "idxs", LOCATION, REPLICATION);
			bootstrap_create_column(tr, t, "id", "int", 32);
			bootstrap_create_column(tr, t, "table_id", "int", 32);
			bootstrap_create_column(tr, t, "type", "int", 32);
			bootstrap_create_column(tr, t, "name", "varchar", 1024);

			t = bootstrap_create_table(tr, s, "triggers", LOCATION, REPLICATION);
			bootstrap_create_column(tr, t, "id", "int", 32);
			bootstrap_create_column(tr, t, "name", "varchar", 1024);
			bootstrap_create_column(tr, t, "table_id", "int", 32);
			bootstrap_create_column(tr, t, "time", "smallint", 16);
			bootstrap_create_column(tr, t, "orientation", "smallint", 16);
			bootstrap_create_column(tr, t, "event", "smallint", 16);
			bootstrap_create_column(tr, t, "old_name", "varchar", 1024);
			bootstrap_create_column(tr, t, "new_name", "varchar", 1024);
			bootstrap_create_column(tr, t, "condition", "varchar", 2048);
			bootstrap_create_column(tr, t, "statement", "varchar", 2048);

			t = bootstrap_create_table(tr, s, "keycolumns", LOCATION, REPLICATION);
			bootstrap_create_column(tr, t, "id", "int", 32);
			bootstrap_create_column(tr, t, "column", "varchar", 1024);
			bootstrap_create_column(tr, t, "trunc", "int", 32);
			bootstrap_create_column(tr, t, "nr", "int", 32);

			/*functions for the replication service*/

			create_host_table(tr, s);
			create_replication_table(tr, s);
			create_replication_columns(tr, s);
			table_insert_location(tr,s,"demo","127.0.0.1",50000,"monetdb","monetdb");
			table_insert_location(tr,s,"test1","127.0.0.1",40000,"monetdb","monetdb");

			if (!p) {
				p = s; 
				/* now the same tables for temporaries */
				s = bootstrap_create_schema(tr, "tmp", ROLE_SYSADMIN);
			} else {
				s = NULL;
			}
		}

		if (sql_trans_commit(tr) != SQL_OK)
			fprintf(stderr, "cannot commit initial transaction\n");
		sql_trans_destroy(tr);
	}
	return first;
}

static int active = 1;
static int logging = 0;

void
store_exit()
{
	struct logger *l = logger;

	/* never started! */
	if (!logger)
		return;

	MT_set_lock(bs_lock, "store_exit");
	logger = NULL;
#ifdef STORE_DEBUG
	fprintf(stderr, "store exit locked\n");
#endif
	active = 0;

	/* busy wait till the logmanager is ready */
	while (logging) {
		MT_unset_lock(bs_lock, "store_exit");
		MT_sleep_ms(100);
		MT_set_lock(bs_lock, "store_exit");
	}

	if (gtrans) {
		MT_unset_lock(bs_lock, "store_exit");
		sequences_exit();
		MT_set_lock(bs_lock, "store_exit");
	}
	if (spares > 0) 
		destroy_spare_transactions();

	logger_exit(l);
	logger_destroy(l);

	/* Open transactions have a link to the global transaction therefor
	   we need busy waiting until all transactions have ended or
	   (current implementation) simply keep the gtrans alive and simply
	   exit (but leak memory).
	 */ 
	if (!transactions) { 
		sql_trans_destroy(gtrans);
		gtrans = NULL;
	}
#ifdef STORE_DEBUG
	fprintf(stderr, "store exit unlocked\n");
#endif
	MT_unset_lock(bs_lock, "store_exit");
	types_exit();
}

void
store_manager()
{
	while (active) {
		int res = SQL_OK;

		MT_sleep_ms(30000);
		MT_set_lock(bs_lock, "store_manager");
		if (transactions || !active || !logger || 
			logger_changes(logger) < 1000) {
			MT_unset_lock(bs_lock, "store_manager");
			continue;
		}
		logging = 1;
		res = logger_restart(logger);
		MT_unset_lock(bs_lock, "store_manager");
		if (logging && res == SQL_OK)
			logger_cleanup(logger);
		logging = 0;
	}
}


void
store_lock()
{
	MT_set_lock(bs_lock, "trans_lock");
#ifdef STORE_DEBUG
	fprintf(stderr, "locked\n");
#endif
}

void
store_unlock()
{
#ifdef STORE_DEBUG
	fprintf(stderr, "unlocked\n");
#endif
	MT_unset_lock(bs_lock, "trans_unlock");
}

static sql_kc *
kc_dup(sql_trans *tr, int flag, sql_kc *kc, sql_table *t)
{
	sql_kc *nkc = NEW(sql_kc);
	sql_column *c = find_sql_column(t, kc->c->base.name);

	(void) tr;		/* unused! */
	(void) flag;
	assert(c);
	nkc->c = c;
	c->unique = kc->c->unique;
	nkc->trunc = kc->trunc;
	return nkc;
}

static sql_key *
key_dup(sql_trans *tr, int flag, sql_key *k, sql_table *t)
{
	sql_key *nk = (k->type != fkey) ? (sql_key *) NEW(sql_ukey)
	    : (sql_key *) NEW(sql_fkey);
	node *n;

	base_init(&nk->base, k->base.id, tr_flag(&k->base, flag), k->base.name);

	nk->type = k->type;
	nk->columns = list_create((fdestroy) &kc_destroy);
	nk->t = t;
	nk->idx = NULL;

	if (k->idx) {
		node *n = list_find_name(nk->t->s->idxs, nk->base.name);

		if (n) {
			nk->idx = (sql_idx *) n->data;
			nk->idx->key = nk;
		}
	}

	if (nk->type != fkey) {
		sql_ukey *tk = (sql_ukey *) nk;

		tk->keys = NULL;

		if (nk->type == pkey)
			t->pkey = tk;
	} else {
		sql_fkey *tk = (sql_fkey *) nk;

		tk->rkey = NULL;
	}

	for (n = k->columns->h; n; n = n->next) {
		sql_kc *okc = n->data;

		list_append(nk->columns, kc_dup(tr, flag, okc, t));
	}

	if (nk->type == fkey) {
		sql_fkey *fk = (sql_fkey *) nk;
		sql_fkey *ok = (sql_fkey *) k;
		node *n;

		if (ok->rkey) {
			n = list_find(t->s->keys, &ok->rkey->k.base.id, (fcmp) &key_cmp);

			if (n) {
				sql_ukey *uk = n->data;
	
				fk->rkey = uk;
				if (!uk->keys)
					uk->keys = list_create(NULL);
				list_append(uk->keys, fk);
			}
		}
	} else {		/* could be a set of rkeys */
		sql_ukey *uk = (sql_ukey *) nk;
		sql_ukey *ok = (sql_ukey *) k;
		node *m;

		if (ok->keys)
			for (m = ok->keys->h; m; m = m->next) {
				sql_fkey *ofk = m->data;
				node *n = list_find(t->s->keys, &ofk->k.base.id, (fcmp) &key_cmp);

				if (n) {
					sql_fkey *fk = n->data;

					if (!uk->keys)
						uk->keys = list_create(NULL);
					list_append(uk->keys, fk);
					fk->rkey = uk;
				}
			}
	}
	list_append(t->s->keys, nk);
	return nk;
}

static sql_idx *
idx_dup(sql_trans *tr, int flag, sql_idx * i, sql_table *t)
{
	sql_idx *ni = NEW(sql_idx);
	node *n;
	int type = TYPE_int;

	base_init(&ni->base, i->base.id, tr_flag(&i->base, flag), i->base.name);

	ni->columns = list_create((fdestroy) &kc_destroy);
	ni->t = t;
	ni->type = i->type;
	ni->bat.ibid = i->bat.ibid;
	ni->bat.bid = i->bat.bid;
	ni->bat.ubid = i->bat.ubid;
	ni->bat.name = ni->bat.uname = NULL; 

	ni->key = NULL;

	if (ni->type == join_idx)
		type = TYPE_oid;

	if (ni->bat.ibid) {
		BAT *b;
		if (isTempTable(ni->t)) {
			ni->bat.ibid = temp_copy(ni->bat.ibid, 1);
		} else if (isNew(i)) {
			/* move the bat to the new colum, fixup the old */
			b = bat_new(TYPE_void, type, ni->t->sz, "idx_dup");
			i->bat.ibid = temp_create(b); 
			if (ni->bat.bid) {
				BAT *cb = temp_descriptor(ni->bat.bid);
				BATseqbase(b, BATcount(cb));
				bat_destroy(cb);
			} else if (flag == TR_NEW && tr->parent == gtrans) { 
				/* new idxs are moved to gtrans and bat.bid */
				temp_dup(ni->bat.ibid);
				i->bat.bid = ni->bat.ibid;
				i->base.flag = TR_OLD;
			}
			bat_destroy(b);
		} else { /* old column */
			ni->bat.ibid = temp_copy(ni->bat.ibid, 0);
		}
	}
	ni->bat.ubid = i->bat.ubid;
	if (ni->t->table && !isTempTable(ni->t)) { /* new ubid */
		if (ni->bat.ubid) { /* new ubid */
			ni->bat.ubid = temp_copy(ni->bat.ubid, 0);
		} else {
			BAT *b = bat_new(TYPE_oid, type, ni->t->sz, "idx_dup");
			ni->bat.ubid = temp_create(b);
			bat_destroy(b);

			/* old needs an update bat two */
			b = bat_new(TYPE_oid, type, ni->t->sz, "idx_dup");
			i->bat.ubid = temp_create(b);
			bat_destroy(b);
		}
	}
	if (ni->bat.bid) 
		temp_dup(ni->bat.bid);

	for (n = i->columns->h; n; n = n->next) {
		sql_kc *okc = n->data;

		list_append(ni->columns, kc_dup(tr, flag, okc, t));
	}
	list_append(t->s->idxs, ni);
	return ni;
}

static sql_trigger *
trigger_dup(sql_trans *tr, int flag, sql_trigger * i, sql_table *t)
{
	sql_trigger *nt = NEW(sql_trigger);
	node *n;

	base_init(&nt->base, i->base.id, tr_flag(&i->base, flag), i->base.name);

	nt->columns = list_create((fdestroy) &kc_destroy);
	nt->t = t;
	nt->time = i->time;
	nt->orientation = i->orientation;
	nt->event = i->event;
	nt->old_name = nt->new_name = nt->condition = NULL;
	if (i->old_name)
		nt->old_name = _strdup(i->old_name);
	if (i->new_name)
		nt->new_name = _strdup(i->new_name);
	if (i->condition)
		nt->condition = _strdup(i->condition);
	nt->statement = _strdup(i->statement);

	for (n = i->columns->h; n; n = n->next) {
		sql_kc *okc = n->data;

		list_append(nt->columns, kc_dup(tr, flag, okc, t));
	}
	list_append(t->s->triggers, nt);
	return nt;
}

static sql_column *
column_dup(sql_trans *tr, int flag, sql_column *oc, sql_table *t)
{
	BAT *b;
	sql_column *c = NEW(sql_column);

	(void)tr;
	base_init(&c->base, oc->base.id, tr_flag(&oc->base, flag), oc->base.name);
	c->type = oc->type;
	c->def = NULL;
	if (oc->def)
		c->def = _strdup(oc->def);
	c->null = oc->null;
	c->colnr = oc->colnr;
	c->unique = oc->unique;

	c->t = t;

	c->bat.ibid = oc->bat.ibid;
	c->bat.bid = oc->bat.bid;
	c->bat.name = c->bat.uname = NULL;

	if (!c->t->table) {
		temp_dup(c->bat.ibid); 
	} else if (isTempTable(c->t)) {
		c->bat.ibid = temp_copy(c->bat.ibid, isTempTable(c->t));
	/* created in the first transaction */
	} else if (isNew(oc)) { 
		/* move the bat to the new colum, fixup the old column */
		b = bat_new(TYPE_void, c->type.type->localtype, c->t->sz, "column_dup");
		oc->bat.ibid = temp_create(b);
		if (c->bat.bid) {
			BAT *cb = temp_descriptor(c->bat.bid);
			BATseqbase(b, BATcount(cb));
			bat_destroy(cb);
		} else if (flag == TR_NEW && tr->parent == gtrans) { 
			/* new columns are moved to gtrans and bat.bid */
			temp_dup(c->bat.ibid);
			oc->bat.bid = c->bat.ibid;
			oc->base.flag = TR_OLD;
		}
		bat_destroy(b);
	} else { /* old column */
		c->bat.ibid = temp_copy(c->bat.ibid, 0); 
	}

	c->bat.ubid = oc->bat.ubid;
	if (c->t->table && !isTempTable(c->t)) { /* new ubid */
		if (c->bat.ubid) {
			c->bat.ubid = temp_copy(c->bat.ubid, 0);
		} else {
			int type = c->type.type->localtype;
			b = bat_new(TYPE_oid, type, c->t->sz, "column_dup");
			c->bat.ubid = temp_create(b);
			bat_destroy(b);
			
			/* old needs an update bat two */
			b = bat_new(TYPE_oid, type, c->t->sz, "column_dup");
			oc->bat.ubid = temp_create(b);
			bat_destroy(b);
		}
	}
	if (c->bat.bid)
		temp_dup(c->bat.bid);

	if (bs_debug) {
		fprintf(stderr, "column_dup %s.%s (%d) " 
				OIDFMT " " OIDFMT " " OIDFMT "\n", 
				c->t->base.name, c->base.name, c->base.flag,
				c->bat.ibid, c->bat.bid, c->bat.ubid
				);
		fprintf(stderr, "column_dup old(%d) %s.%s " 
				OIDFMT " " OIDFMT " " OIDFMT "\n", 
				oc->base.flag, oc->t->base.name, oc->base.name, 
				oc->bat.ibid, oc->bat.bid, oc->bat.ubid
				);
	}
	return c;
}

static sql_table *
table_dup(sql_trans *tr, int flag, sql_table *ot, sql_schema *s)
{
	node *n;
	sql_table *t = NEW(sql_table);

	base_init(&t->base, ot->base.id, tr_flag(&ot->base, flag), ot->base.name);

	t->table = ot->table;
	t->system = ot->system;
	t->persistence = ot->persistence;
	t->commit_action = ot->commit_action;
	t->query = (ot->query) ? _strdup(ot->query) : NULL;
	cs_init(&t->columns, (fdestroy) &column_destroy);
	cs_init(&t->keys, (fdestroy) &key_destroy);
	cs_init(&t->idxs, (fdestroy) &idx_destroy);
	cs_init(&t->triggers, (fdestroy) &trigger_destroy);

	t->pkey = NULL;

	t->dname = NULL;
	t->dbid = ot->dbid;
	if (t->dbid) {
		if (isNew(t)) {
			ot->dbid = temp_copy(t->dbid, isTempTable(t));
		} else {
			t->dbid = temp_copy(t->dbid, isTempTable(t));
		}
	}

	t->s = s;
	t->sz = ot->sz;
	t->cnt = ot->cnt;
	t->cleared = 0;
	/*The next two lines were insert to handle with replication*/
	t->location = ot->location;
	t->replication_id = ot->replication_id;

	if (ot->columns.set) {
		for (n = ot->columns.set->h; n; n = n->next) {
			sql_column *c = n->data;

			cs_add(&t->columns, column_dup(tr, flag, c, t), tr_flag(&c->base, flag));
		}
		ot->columns.nelm = NULL;
	}
	if (ot->idxs.set) {
		for (n = ot->idxs.set->h; n; n = n->next) {
			sql_idx *i = n->data;

			cs_add(&t->idxs, idx_dup(tr, flag, i, t), tr_flag(&i->base, flag));
		}
		ot->idxs.nelm = NULL;
	}
	if (ot->keys.set) {
		for (n = ot->keys.set->h; n; n = n->next) {
			sql_key *k = n->data;

			cs_add(&t->keys, key_dup(tr, flag, k, t), tr_flag(&k->base, flag));
		}
		ot->keys.nelm = NULL;
	}
	if (ot->triggers.set) {
		for (n = ot->triggers.set->h; n; n = n->next) {
			sql_trigger *k = n->data;

			cs_add(&t->triggers, trigger_dup(tr, flag, k, t), tr_flag(&k->base, flag));
		}
		ot->triggers.nelm = NULL;
	}
	return t;
}

static sql_schema *
schema_dup(sql_trans *tr, int flag, sql_schema *os, sql_trans *o)
{
	node *n;
	sql_schema *s = NEW(sql_schema);

	(void) o;
	base_init(&s->base, os->base.id, tr_flag(&os->base, flag), os->base.name);

	s->auth_id = os->auth_id;
	cs_init(&s->tables, (fdestroy) &table_destroy);
	s->keys = list_create((fdestroy) NULL);
	s->idxs = list_create((fdestroy) NULL);
	s->triggers = list_create((fdestroy) NULL);

	if (os->tables.set) {
		for (n = os->tables.set->h; n; n = n->next) {
			sql_table *ot = n->data;

			if (ot->persistence != SQL_LOCAL_TEMP)
				cs_add(&s->tables, table_dup(tr, flag, ot, s), tr_flag(&ot->base, flag));
		}
		os->tables.nelm = NULL;
	}
	return s;
}

static sql_type *
type_dup(sql_trans *tr, int flag, sql_type *ot, sql_module * m)
{
	sql_type *t = NEW(sql_type);

	(void) tr;
	base_init(&t->base, ot->base.id, tr_flag(&ot->base, flag), ot->base.name);

	t->sqlname = _strdup(ot->sqlname);
	t->digits = ot->digits;
	t->scale = ot->scale;
	t->radix = ot->radix;
	t->localtype = ot->localtype;
	t->m = m;
	return t;
}

static sql_func *
func_dup(sql_trans *tr, int flag, sql_func *of, sql_module * m)
{
	node *n;
	sql_func *f = NEW(sql_func);

	(void)tr;
	base_init(&f->base, of->base.id, tr_flag(&of->base, flag), of->base.name);

	f->imp = _strdup(of->imp);
	f->sql = of->sql;
	f->aggr = of->aggr;
	f->ops = list_create(of->ops->destroy);
	for(n=of->ops->h; n; n = n->next) 
		list_append(f->ops, arg_dup(n->data));
	f->res.type = NULL;
	if (of->res.type) 
		f->res = of->res;

	f->m = m;
	return f;
}


static sql_module *
module_dup(sql_trans *tr, int flag, sql_module * om, sql_trans *o)
{
	node *n;
	sql_module *m = NEW(sql_module);

	(void) tr;
	base_init(&m->base, om->base.id, tr_flag(&om->base, flag), om->base.name);

	cs_init(&m->types, (fdestroy) &type_destroy);
	cs_init(&m->funcs, (fdestroy) &func_destroy);
	m->internal = NULL;
	if (om->internal)
		m->internal = _strdup(om->internal);

	if (om->types.set) {
		for (n = om->types.set->h; n; n = n->next) {
			cs_add(&m->types, type_dup(tr, flag, n->data, m), tr_flag(&om->base, flag));
		}
		om->types.nelm = NULL;
	}
	if (om->funcs.set) {
		for (n = om->funcs.set->h; n; n = n->next) {
			cs_add(&m->funcs, func_dup(tr, flag, n->data, m), tr_flag(&om->base, flag));
		}
		om->funcs.nelm = NULL;
	}
	if (m->internal && tr->parent == gtrans && tr_flag(&om->base, flag) == TR_NEW)  
		do_load_module(o, m->internal);
	return m;
}


static sql_trans *
trans_init(sql_trans *t, backend_stack stk, sql_trans *ot)
{
	t->wtime = t->rtime = 0;
	t->stime = timestamp ();
	t->schema_updates = 0;
	t->status = 0;
	if (ot != gtrans)
		t->schema_updates = ot->schema_updates;

	t->parent = ot;
	t->stk = stk;

	t->name = NULL;
	return t;
}

static sql_trans *
trans_dup(backend_stack stk, sql_trans *ot, char *newname)
{
	node *n;
	sql_trans *t = NEW(sql_trans);

	t = trans_init(t, stk, ot);

	cs_init(&t->modules, (fdestroy) &module_destroy);
	cs_init(&t->schemas, (fdestroy) &schema_destroy);

	/* name the old transaction */
	if (newname) {
		assert(ot->name == NULL);
		ot->name = _strdup(newname);
	}

	if (ot->modules.set) {
		for (n = ot->modules.set->h; n; n = n->next) {
			cs_add(&t->modules, module_dup(t, TR_OLD, n->data, t), TR_OLD);
		}
		ot->modules.nelm = NULL;
	}
	if (ot->schemas.set) {
		for (n = ot->schemas.set->h; n; n = n->next) {
			cs_add(&t->schemas, schema_dup(t, TR_OLD, n->data, t), TR_OLD);
		}
		ot->schemas.nelm = NULL;
	}
	return t;
}

typedef int (*rfufunc) (sql_trans *tr, sql_base * fs, sql_base * ts);
typedef sql_base *(*rfcfunc) (sql_trans *tr, sql_base * b);
typedef int (*rfdfunc) (sql_trans *tr, sql_base * b);
typedef sql_base *(*dupfunc) (sql_trans *tr, int flag, sql_base * b, sql_base * p);

static int
rollforward_changeset_updates(sql_trans *tr, changeset * fs, changeset * ts, sql_base * b, rfufunc rollforward_updates, rfcfunc rollforward_creates, rfdfunc rollforward_deletes, dupfunc fd)
{
	int ok = SQL_OK;
	node *n = NULL;

	/* delete removed bases */
	if (fs->dset)
		for (n = fs->dset->h; ok == SQL_OK && n; n = n->next) {
			sql_base *fb = n->data;
			node *tbn = cs_find_name(ts, fb->name);

			if (tbn) {
				sql_base *tb = tbn->data;

				if (rollforward_deletes)
					ok = rollforward_deletes(tr, tb);
				if (ts->nelm == tbn)
					ts->nelm = tbn->next;
				if (tr->parent != gtrans) {
					if (!ts->dset)
						ts->dset = list_create(ts->destroy);
					list_move_data(ts->set, ts->dset, tb);
				} else {
					list_remove_data(ts->set, tb);
					ts->set->destroy(tb);
				}
			}
		}
		list_destroy(fs->dset);
		fs->dset = NULL;
	/* changes to the existing bases */
	if (fs->set) {
		/* update existing */
		if (rollforward_updates) {
			for (n = fs->set->h; ok == SQL_OK && n && n != fs->nelm; n = n->next) {
				sql_base *fb = n->data;
				node *tbn = cs_find_name(ts, fb->name);

				if (tbn && fb->wtime && fb->flag == TR_OLD) {
					sql_base *tb = tbn->data;

					/* update timestamps */
					if (fb->rtime > tb->rtime)
						tb->rtime = fb->rtime;
					if (fb->wtime > tb->wtime)
						tb->wtime = fb->wtime;

					ok = rollforward_updates(tr, fb, tb);
				}
				fb->rtime = fb->wtime = 0;
			}
		}
		/* add the new bases */
		if (fd && rollforward_creates) {
			for (n = fs->nelm; ok == SQL_OK && n; ) {
				node *nxt = n->next;
				sql_base *fb = n->data;
				sql_base *tb = fd(tr, TR_NEW, fb, b);

				/* conditional add the new bases */
				if (tb) {
					sql_base *r = rollforward_creates(tr, tb);

					if (r)
						cs_add(ts, r, TR_NEW);
					else
						ok = SQL_ERR;
				}
				fb->rtime = fb->wtime = 0;
				fb->flag = TR_OLD;
				n = nxt;
			}
			fs -> nelm = NULL;
		}
	}
	return ok;
}

static int
rollforward_changeset_creates(sql_trans *tr, changeset * cs, rfcfunc rf)
{
	if (cs->set) {
		node *n;

		for (n = cs->set->h; n; n = n->next) {
			sql_base *b = n->data;

			if (!rf(tr, b))
				return SQL_ERR;

			b->rtime = b->wtime = 0;
			b->flag = TR_OLD;
		}
		cs->nelm = NULL;
	}
	return SQL_OK;
}

static int
rollforward_changeset_deletes(sql_trans *tr, changeset * cs, rfdfunc rf)
{
	int ok = SQL_OK;

	if (!cs)
		return ok;
	if (cs->dset) {
		node *n;

		for (n = cs->dset->h; ok == SQL_OK && n; n = n->next) {
			sql_base *b = n->data;

			ok = rf(tr, b);
		}
		list_destroy(cs->dset);
		cs->dset = NULL;
	}
	if (cs->set) {
		node *n;

		for (n = cs->set->h; ok == SQL_OK && n; n = n->next) {
			sql_base *b = n->data;

			ok = rf(tr, b);
		}
	}
	return ok;
}

static sql_idx *
rollforward_create_idx(sql_trans *tr, sql_idx * i)
{
	int ok = SQL_OK;

	if (i->bat.ibid) {
		char bname[BUFSIZ];
		BAT *u, *I, *b = temp_descriptor(i->bat.ibid);

		snprintf(bname, BUFSIZ, "%s_%s_%s", i->t->s->base.name, i->t->base.name, i->base.name);
		i->bat.name = _strdup(bname);
		i->bat.bid = bm_add_bat(bm, b, bname);
		temp_destroy(i->bat.ibid);
		i->bat.ibid = 0;

		if (tr->parent == gtrans)
			ok = log_bat_persists(logger, b, i->bat.name);

		snprintf(bname, BUFSIZ, "U_%s", i->bat.name);
		i->bat.uname = _strdup(bname);
		if (i->bat.ubid)
			u = temp_descriptor(i->bat.ubid);
		else 
			u = bat_new(TYPE_oid, b->ttype, i->t->sz, "rollforward_create_idx");
		(void) bm_add_bat(bm, u, bname);
		i->bat.ubid = temp_create(u);

		if (tr->parent == gtrans && ok == SQL_OK)
			ok = log_bat_persists(logger, u, i->bat.uname);

		bat_destroy(u);

		I = bat_new(TYPE_void, b->ttype, i->t->sz, "rollforward");
		BATseqbase(I, BATcount(b));
		i->bat.ibid = temp_create(I);
		
		bat_destroy(I);
		bat_destroy(b);
	} else if (i->key != NULL) {
		/* TODO fix key-ed ness over two bats */
		sql_kc *c = i->columns->h->data;
		BAT *b = bind_bat(tr->parent, c->c, RDONLY);

		BATkey(BATmirror(b), BOUND2BTRUE);
		bat_destroy(b);
	}
	if (ok != SQL_OK)
		return NULL;
	return i;
}

static sql_key *
rollforward_create_key(sql_trans *tr, sql_key *k)
{
	(void) tr;
	return k;
}

static sql_trigger *
rollforward_create_trigger(sql_trans *tr, sql_trigger *k)
{
	(void) tr;
	return k;
}

static sql_column *
rollforward_create_column(sql_trans *tr, sql_column *c)
{
	int ok = SQL_OK;
	char bname[BUFSIZ];
	BAT *b, *u, *i;

	if (!isTempTable(c->t)) {
		/* only log on toplevel */
		b = temp_descriptor(c->bat.ibid);

		snprintf(bname, BUFSIZ, "%s_%s_%s", c->t->s->base.name, c->t->base.name, c->base.name);
		c->bat.name = _strdup(bname);
		c->bat.bid = bm_add_bat(bm, b, bname);
		temp_destroy(c->bat.ibid);
		c->bat.ibid = 0;

		if (tr->parent == gtrans)
			ok = log_bat_persists(logger, b, c->bat.name);

		c->t->cnt = BATcount(b);

		snprintf(bname, BUFSIZ, "U_%s", c->bat.name);
		c->bat.uname = _strdup(bname);
		if (c->bat.ubid)
			u = temp_descriptor(c->bat.ubid);
		else 
			u = bat_new(TYPE_oid, b->ttype, c->t->sz, "rollforward");
		(void) bm_add_bat(bm, u, bname);
		c->bat.ubid = temp_create(u);

		if (tr->parent == gtrans && ok == SQL_OK)
			ok = log_bat_persists(logger, u, c->bat.uname);

		bat_destroy(u);

		i = bat_new(TYPE_void, b->ttype, c->t->sz, "rollforward");
		BATseqbase(i, BATcount(b));
		c->bat.ibid = temp_create(i);
		
		bat_destroy(i);
		bat_destroy(b);
	}
	if (tr->parent == gtrans) 
		c->base.flag = TR_OLD;	

	if (ok != SQL_OK)
		return NULL;
	return c;
}

static sql_column *
rollforward_use_bat(sql_trans *tr, sql_column *c)
{
	int ok = SQL_OK;
	char bname[BUFSIZ];
	BAT *b;

	(void)tr;
	/* only log on toplevel */
	b = temp_descriptor(c->bat.ibid);
	if (VIEWparent(b) != 0) {
		BAT *t = b;
		b = temp_descriptor(VIEWparent(b));
		bat_destroy(t);
	}

	snprintf(bname, BUFSIZ, "%s_%s_%s",
			c->t->s->base.name, c->t->base.name, c->base.name);
	c->bat.name = _strdup(bname);
	c->bat.bid = bm_add_bat(bm, b, bname);

	if (tr->parent == gtrans)
		ok = log_bat_persists(logger, b, c->bat.name);

	bat_destroy(b);

	if (ok != SQL_OK)
		return NULL;
	return c;
}

static sql_table *
rollforward_create_table(sql_trans *tr, sql_table *t)
{
	int ok = SQL_OK;

	if (t->table && isGlobalTable(t)) {
		/* only register bats without commit action tables */
		rollforward_changeset_creates(tr, &t->columns, (rfcfunc) &rollforward_create_column);
		if (!isTempTable(t)) {
			char name[BUFSIZ];

			BAT *d = temp_descriptor(t->dbid);
			t->dbid = temp_create(d);

			snprintf(name, BUFSIZ, "D_%s_%s", t->s->base.name, t->base.name);
			t->dname = _strdup(name);
			(void) bm_add_bat(bm, d, t->dname);

			if (tr->parent == gtrans)
				ok = log_bat_persists(logger, d, t->dname);

			t->cnt -= BATcount(d);
			bat_destroy(d);
		}

		rollforward_changeset_creates(tr, &t->idxs, (rfcfunc) &rollforward_create_idx);
	} else if (!t->table && isGlobalTable(t) && t->query && t->query[0] == ';') {
		/* bat views also need to be registered */
		rollforward_changeset_creates(tr, &t->columns, (rfcfunc) &rollforward_use_bat);
	}
	if (tr->parent == gtrans) 
		t->base.flag = TR_OLD;	
	if (ok != SQL_OK)
		return NULL;
	return t;
}

static int
rollforward_drop_column(sql_trans *tr, sql_column *c)
{
	int ok = SQL_OK;

	if (c->bat.bid && c->bat.ubid) {
		oid bid;

		if (tr->parent == gtrans) {
			ok = log_bat_transient(logger, c->bat.name);

			if (ok == SQL_OK)
				ok = log_bat_transient(logger, c->bat.uname);

			bid = bm_find_bat(bm, c->bat.name);
			if (bid) 
				bm_del_bat(bm, bid);

			bid = bm_find_bat(bm, c->bat.uname);
			if (bid) 
				bm_del_bat(bm, bid);
		}
	}
	return SQL_OK;
}

static int
rollforward_drop_idx(sql_trans *tr, sql_idx * i)
{
	int ok = SQL_OK;

	if (i->bat.bid && i->bat.ubid) {
		oid bid;
		if (tr->parent == gtrans) {
			ok = log_bat_transient(logger, i->bat.name);

			if (ok == SQL_OK)
				ok = log_bat_transient(logger, i->bat.uname);

			bid = bm_find_bat(bm, i->bat.name);
			if (bid)
				bm_del_bat(bm, bid);
		
			bid = bm_find_bat(bm, i->bat.uname);
			if (bid) 
				bm_del_bat(bm, bid);
		}
	}
	/* remove idx from schema */
	list_remove_data(i->t->s->idxs, i);
	return SQL_OK;
}

static int
rollforward_drop_key(sql_trans *tr, sql_key *k)
{
	(void) tr;		/* unused! */

	/* remove key from schema */
	list_remove_data(k->t->s->keys, k);
	if (k->type == fkey) {
		sql_fkey *fk = (sql_fkey *) k;
		node *n = list_find_name(fk->rkey->keys, fk->k.base.name);

		list_remove_node(fk->rkey->keys, n);
	}
	return SQL_OK;
}

static int
rollforward_drop_trigger(sql_trans *tr, sql_trigger * i)
{
	(void)tr;
	list_remove_data(i->t->s->triggers, i);
	return SQL_OK;
}

static int
rollforward_drop_table(sql_trans *tr, sql_table *t)
{
	int ok = SQL_OK;

	if (t->table && !isTempTable(t)) {
		if (tr->parent == gtrans) {
			oid bid;

			ok = log_bat_transient(logger, t->dname);

			bid = bm_find_bat(bm, t->dname);
			if (bid) 
				bm_del_bat(bm, bid);
		}
	}

	if (ok == SQL_OK)
		ok = rollforward_changeset_deletes(tr, &t->columns, (rfdfunc) &rollforward_drop_column);
	if (ok == SQL_OK)
		ok = rollforward_changeset_deletes(tr, &t->idxs, (rfdfunc) &rollforward_drop_idx);
	if (ok == SQL_OK)
		ok = rollforward_changeset_deletes(tr, &t->keys, (rfdfunc) &rollforward_drop_key);
	if (ok == SQL_OK)
		ok = rollforward_changeset_deletes(tr, &t->triggers, (rfdfunc) &rollforward_drop_trigger);
	return ok;
}

static int
rollforward_drop_schema(sql_trans *tr, sql_schema *s)
{
	return rollforward_changeset_deletes(tr, &s->tables, (rfdfunc) &rollforward_drop_table);
}

static sql_schema *
rollforward_create_schema(sql_trans *tr, sql_schema *s)
{
	rollforward_changeset_creates(tr, &s->tables, (rfcfunc) &rollforward_create_table);
	return s;
}

static sql_module *
rollforward_create_module(sql_trans *tr, sql_module *m)
{
	(void)tr;
	return m;
}


static int
rollforward_update_table(sql_trans *tr, sql_table *ft, sql_table *tt)
{
	int ok = SQL_OK;
	sql_trans *ttr = tr->parent;
	node *n, *m;
	lng deleted = 0;
	BAT *db = NULL;

	/* cannot update views and temporaries tables */
	if (!ft->table || isTempTable(ft))
		return ok;

	ok = rollforward_changeset_updates(tr, &ft->columns, &tt->columns, &tt->base, (rfufunc) NULL, (rfcfunc) &rollforward_create_column, (rfdfunc) &rollforward_drop_column, (dupfunc) &column_dup);
	if (ok == SQL_OK)
		ok = rollforward_changeset_updates(tr, &ft->idxs, &tt->idxs, &tt->base, (rfufunc) NULL, (rfcfunc) &rollforward_create_idx, (rfdfunc) &rollforward_drop_idx, (dupfunc) &idx_dup);
	if (ok == SQL_OK)
		ok = rollforward_changeset_updates(tr, &ft->keys, &tt->keys, &tt->base, (rfufunc) NULL, (rfcfunc) &rollforward_create_key, (rfdfunc) &rollforward_drop_key, (dupfunc) &key_dup);
	if (ok == SQL_OK)
		ok = rollforward_changeset_updates(tr, &ft->triggers, &tt->triggers, &tt->base, (rfufunc) NULL, (rfcfunc) &rollforward_create_trigger, (rfdfunc) &rollforward_drop_trigger, (dupfunc) &trigger_dup);

	assert(cs_size(&tt->columns) == cs_size(&ft->columns));

	n = ft->columns.set->h;
	m = tt->columns.set->h;

	if (ok != SQL_OK || !n || !m) 
		return SQL_ERR;

	deleted = 0;
	db = temp_descriptor(ft->dbid);

	if (ft->base.rtime)
		tt->base.rtime = tr->stime;
	tt->base.wtime = tr->stime;
	ft->base.rtime = ft->base.wtime = 0;

	if (ft->cleared) {
		BAT *odb = temp_descriptor(tt->dbid);

		bat_clear(odb);
		bat_destroy(odb);
		if (ttr == gtrans)
			ok = log_bat_clear(logger, tt->dname);
	}

	deleted = BATcount(db);
	tt->cnt = 0;
	if (BUNlast(db) > db->batInserted || ft->cleared) {
		BAT *odb = temp_descriptor(tt->dbid);

		append_inserted(odb, db);

		if (bs_debug) {
			fprintf(stderr, 
				"%s " SZFMT "\n", tt->dname, BATcount(odb));
			BATprint(odb);
		}

		if (ttr == gtrans)
			ok = log_bat(logger, odb, tt->dname);
		bat_destroy(odb);
		BATcommit(db);
	}
	bat_destroy(db);

	do {
		sql_column *cc = n->data;
		sql_column *oc = m->data;
		BAT *ups, *ins, *cur;

		/* for cleared tables the bid is reset */
		if (cc->bat.bid == 0) {
			cc -> bat.bid = oc -> bat.bid;
			temp_dup(cc->bat.bid);
		}
		if (!cc->base.wtime) {
			n = n->next;
			m = m->next;
			continue;
		}

		cur = temp_descriptor(oc->bat.bid);
		if (ft->cleared && ttr == gtrans) {
			bat_clear(cur);
			ok = log_bat_clear(logger, oc->bat.name);
			if (ok == SQL_OK) 
				ok = log_bat_clear(logger, oc->bat.uname);
		}

		ins = temp_descriptor(cc->bat.ibid);
		/* any inserts */
		if (BUNlast(ins) > BUNfirst(ins)) {
			if (BUNlast(ins) > ins->batInserted) {
				if (nr_active > 1) { 
					BAT *ci = temp_descriptor(oc->bat.ibid);
					append_inserted(ci, ins);
					bat_destroy(ci);
				}
				if (ok == SQL_OK && ttr == gtrans)
					ok = log_bat(logger, ins, oc->bat.name);
			}
			if (nr_active == 1) { /* flush all */
				BAT *pi = temp_descriptor(oc->bat.ibid);
				if (!BATcount(cur)) {
					/* swap cur and ins */
					BAT *swpbat = ins;
					bat swp = cc->bat.ibid;
					cc->bat.ibid = oc->bat.bid;
					oc->bat.bid = swp;
					temp_destroy(cc->bat.bid);
					cc->bat.bid = temp_create(swpbat);
					if (ttr == gtrans) 
						bm_add_bat(bm, ins, oc->bat.name);
					ins = cur;
					cur = swpbat;
				} else {
					BATappend(cur,ins,TRUE);
					bat_clear(ins);
				}
				bat_clear(pi);
				BATseqbase(ins,BATcount(cur));
				BATseqbase(pi,BATcount(cur));
				bat_destroy(pi);
			}
			BATcommit(ins);
		}
		bat_destroy(ins);

		ups = temp_descriptor(cc->bat.ubid);
		/* any updates */
		if (BUNlast(ups) > BUNfirst(ups)) {
			if (BUNlast(ups) > ups->batInserted) {
				if (nr_active > 1) { 
					BAT *cu = temp_descriptor(oc->bat.ubid);
					copy_inserted(cu, ups);
					bat_destroy(cu);
				}
				if (ok == SQL_OK && ttr == gtrans)
					ok = log_bat(logger, ups, oc->bat.uname);
			}
			if (nr_active == 1) { /* flush all */
				void_replace_bat(cur, ups, TRUE);
				/* cleanup the old deltas */
				if (BUNfirst(ups) != ups->batInserted) { 
					BAT *cu = temp_descriptor(oc->bat.ubid);
					bat_clear(cu);
					BATcommit(cu);
					bat_destroy(cu);
				}
				bat_clear(ups);
			}
			BATcommit(ups);
		}
		bat_destroy(ups);

		if (!tt->cnt)
			tt->cnt = BATcount(cur)-deleted;
		bat_destroy(cur);

		if (cc->base.rtime)
			oc->base.rtime = tr->stime;
		oc->base.wtime = tr->stime;
		cc->base.rtime = cc->base.wtime = 0;

		n = n->next;
		m = m->next;
	} while (ok == SQL_OK && n && m);
	if (tt->idxs.set) {
		for (n = tt->idxs.set->h, m = tt->idxs.set->h; ok == SQL_OK && n && m; n = n->next, m = m->next) {
			sql_idx *ci = n->data;
			sql_idx *oi = m->data;
			BAT *ups, *ins, *cur;

			if (!oi->bat.bid)
				continue;

			/* for cleared tables the bid is reset */
			if (ci->bat.bid == 0) {
				ci -> bat.bid = oi -> bat.bid;
				temp_dup(ci->bat.bid);
			}
			cur = temp_descriptor(oi->bat.bid);
			if (ft->cleared && ttr == gtrans) {

				bat_clear(cur);
				ok = log_bat_clear(logger, oi->bat.name);
				if (ok == SQL_OK) 
					ok = log_bat_clear(logger, oi->bat.uname);
			}

			ins = temp_descriptor(ci->bat.ibid);
			/* any inserts */
			if (BUNlast(ins) > BUNfirst(ins)) {
				if (BUNlast(ins) > ins->batInserted) {
					if (nr_active > 1) {
						BAT *ci = temp_descriptor(oi->bat.ibid);
						append_inserted(ci, ins);
						bat_destroy(ci);
					}
					if (ok == SQL_OK && ttr == gtrans)
						ok = log_bat(logger, ins, oi->bat.name);
				}
				if (nr_active == 1) {
					BAT *pi = temp_descriptor(oi->bat.ibid);
					if (!BATcount(cur)) {
						/* swap cur and ins */
						BAT *swpbat = ins;
						bat swp = ci->bat.ibid;
						ci->bat.ibid = oi->bat.bid;
						oi->bat.bid = swp;
						temp_destroy(ci->bat.bid);
						ci->bat.bid = temp_create(swpbat);
						if (ttr == gtrans) 
							bm_add_bat(bm, ins, oi->bat.name);
						ins = cur;
						cur = swpbat;
					} else {
						BATappend(cur,ins,TRUE);
						bat_clear(ins);
					}
					bat_clear(pi);
					BATseqbase(ins,BATcount(cur));
					BATseqbase(pi,BATcount(cur));
					bat_destroy(pi);
				}
				BATcommit(ins);
			} 
			bat_destroy(ins);
			ups = temp_descriptor(ci->bat.ubid);
			/* any updates */
			if (BUNlast(ups) > BUNfirst(ups)) {
				if (BUNlast(ups) > ups->batInserted) {
					if (nr_active > 1) { 
						BAT *cu = temp_descriptor(oi->bat.ubid);
						copy_inserted(cu, ups);
						bat_destroy(cu);
					}
					if (ok == SQL_OK && ttr == gtrans)
						ok = log_bat(logger, ups, oi->bat.uname);
				}
				if (nr_active == 1) { /* flush all */
					void_replace_bat(cur, ups, TRUE);
					/* cleanup the old deltas */
					if (BUNfirst(ups) != ups->batInserted) {
						BAT *cu = temp_descriptor(oi->bat.ubid);
						bat_clear(cu);
						BATcommit(cu);
						bat_destroy(cu);
					}
					bat_clear(ups);
				}
				BATcommit(ups);
			}
			bat_destroy(ups);
			bat_destroy(cur);

			if (ci->base.rtime)
				oi->base.rtime = tr->stime;
			oi->base.wtime = tr->stime;
			ci->base.rtime = ci->base.wtime = 0;
		}
	}
	ft->cleared = 0;
	ft->base.rtime = ft->base.wtime = 0;
	return ok;
}

static sql_table *
conditional_table_dup(sql_trans *tr, int flag, sql_table *ot, sql_schema *s)
{
	/* persistent bats need to be dupped */
	if ((isGlobalTable(ot) && tr->parent == gtrans) ||
	    /* allways dup in recursive mode */
	    tr->parent != gtrans)
		return table_dup(tr, flag, ot, s);
	else if (!isGlobalTable(ot)){/* is local temp, may need to be cleared */
		if (ot->commit_action == CA_DELETE) {
			sql_trans_clear_table(tr, ot);
		} else if (ot->commit_action == CA_DROP) {
			sql_trans_drop_table(tr, ot->s, ot->base.name, 0);
		}
	}
	return NULL;
}

static int
rollforward_update_schema(sql_trans *tr, sql_schema *fs, sql_schema *ts)
{
	return rollforward_changeset_updates(tr, &fs->tables, &ts->tables, &ts->base, (rfufunc) &rollforward_update_table, (rfcfunc) &rollforward_create_table, (rfdfunc) &rollforward_drop_table, (dupfunc) &conditional_table_dup);
}

static int
rollforward_trans(sql_trans *tr)
{
	int ok = rollforward_changeset_updates(tr, &tr->modules,
					       &tr->parent->modules,
					       (sql_base *) tr->parent,
					       (rfufunc) NULL,
					       (rfcfunc) &rollforward_create_module,
					       (rfdfunc) NULL,
					       (dupfunc) &module_dup);

	if (tr->parent && tr->wtime > tr->parent->wtime) {
		tr->parent->wtime = tr->wtime;
		tr->parent->schema_updates = tr->schema_updates;
	}

	if (ok == SQL_OK)
		ok = rollforward_changeset_updates(tr, &tr->schemas, &tr->parent->schemas, (sql_base *) tr->parent, (rfufunc) &rollforward_update_schema, (rfcfunc) &rollforward_create_schema, (rfdfunc) &rollforward_drop_schema, (dupfunc) &schema_dup);
	if (tr->parent == gtrans) {
		gtrans->stime = tr->stime;
		
		if (tr->schema_updates) 
			schema_number++;
	}
	return ok;
}

static int
validate_tables(sql_schema *s, sql_schema *os)
{
	node *n, *o, *p;

	if (cs_size(&s->tables))
		for (n = s->tables.set->h; n; n = n->next) {
			sql_table *t = n->data;
			sql_table *ot = find_sql_table(os, t->base.name, t->location);

			if (ot && ot->table && t->table) {
				for (o = t->columns.set->h, p = ot->columns.set->h; o && p; o = o->next, p = p->next) {
					sql_column *c = o->data;
					sql_column *oc = p->data;

					/* t wrote, ie. check read and write time */
					/* read or write after t's write */
					if (c->base.wtime && (c->base.wtime < oc->base.rtime
							      /* allow for late appends, ie 
							       * wtime but no rtime 
							       */
							      || (c->base.wtime < oc->base.wtime && c->base.rtime))) {
						return 0;
					}
					/* commited write before t's read */
					if (c->base.rtime && c->base.rtime < oc->base.wtime) {
						return 0;
					}
				}
			}
		}
	return 1;
}

/* merge any changes from the global transaction into the local transaction */
typedef int (*resetf) (sql_trans *tr, sql_base * fs, sql_base * pfs);

static int
reset_changeset(sql_trans *tr, changeset * fs, changeset * pfs, sql_base *b, resetf rf, dupfunc fd)
{
	int ok = SQL_OK;
	node *m = NULL, *n = NULL;

	(void)tr;
	/* first delete created */
	if (fs->nelm) {
		for (n = fs->nelm; n; ) {
			node *nxt = n->next;
			sql_base *tb = n->data;

			list_remove_data(fs->set, tb);
			fs->set->destroy(tb);
			n = nxt;
		}
		fs->nelm = NULL;
	}
	/* scan through the parent set, 
		if child has it simply reset it (if needed)
		else add a new or add again the old
	*/
	if (fs->set)
		n = fs->set->h;
	if (pfs->set) {
		for (m = pfs->set->h; ok == SQL_OK && m && n; m = m->next) { 
			sql_base *fb = n->data;
			sql_base *pfb = m->data;

			/* lists ordered on id */
			/* changes to the existing bases */
			if (fb->id == pfb->id) {
				if (rf) 
					ok = rf(tr, fb, pfb);
				fb->rtime = fb->wtime = 0;
				n = n->next;
			} else if (fb->id < pfb->id) {  
				node *t = n->next;
				list_remove_data(fs->set, fb);
				fs->set->destroy(fb);
				n = t;
			} else { /* a new id */
				sql_base *r = fd(tr, TR_OLD, pfb,  b);
				/* cs_add_before add r to fs before node n */
				cs_add_before(fs, n, r);
				r->rtime = r->wtime = 0;
			}
		}
		/* add new bases */
		for (; ok == SQL_OK && m; m = m->next ) {
			sql_base *pfb = m->data;
			sql_base *r = fd(tr, TR_OLD, pfb,  b);
			cs_add(fs, r, TR_OLD);
			r->rtime = r->wtime = 0;
		}
	}
	if (fs->dset) {
		list_destroy(fs->dset);
		fs->dset = NULL;
	}
	return ok;
}

static int
reset_idx(sql_trans *tr, sql_idx *fi, sql_idx *pfi)
{
	/* did we make changes or is the global changed after we started */
	if (fi->base.wtime || tr->stime < pfi->base.wtime) {
		BAT *ins, *pi;
		BAT *upd, *pu;

		if (fi->bat.bid != pfi->bat.bid) {
			temp_destroy(fi->bat.bid);
			fi->bat.bid = pfi->bat.bid;
			temp_dup(pfi->bat.bid);
		}
 		ins = temp_descriptor(fi->bat.ibid);
 		pi = temp_descriptor(pfi->bat.ibid);
		bat_clear(ins);
		if (BATcount(pi)) 
			BATappend(ins, pi, TRUE);		
		BATseqbase(ins,pi->hseqbase);
		BATcommit(ins);
		bat_destroy(ins);
		bat_destroy(pi);

		upd = temp_descriptor(fi->bat.ubid);
 		pu = temp_descriptor(pfi->bat.ubid);
		bat_clear(upd);
		if (BATcount(pu)) 
			BATins(upd, pu, FALSE);		
		BATcommit(upd);
		bat_destroy(upd);
		bat_destroy(pu);
		fi->base.wtime = fi->base.rtime = 0;
	}
	return SQL_OK;
}

static int
reset_column(sql_trans *tr, sql_column *fc, sql_column *pfc)
{
	/* did we make changes or is the global changed after we started */
	if (fc->base.wtime || tr->stime < pfc->base.wtime) {
		BAT *ins, *pi;
		BAT *upd, *pu;

		if (fc->bat.bid != pfc->bat.bid) {
			temp_destroy(fc->bat.bid);
			fc->bat.bid = pfc->bat.bid;
			temp_dup(pfc->bat.bid);
		}
 		ins = temp_descriptor(fc->bat.ibid);
 		pi = temp_descriptor(pfc->bat.ibid);
		bat_clear(ins);
		if (BATcount(pi)) 
			BATappend(ins, pi, TRUE);		
		BATseqbase(ins,pi->hseqbase);
		BATcommit(ins);
		bat_destroy(ins);
		bat_destroy(pi);

		upd = temp_descriptor(fc->bat.ubid);
 		pu = temp_descriptor(pfc->bat.ubid);
		bat_clear(upd);
		if (BATcount(pu)) 
			BATins(upd, pu, FALSE);		
		BATcommit(upd);
		bat_destroy(upd);
		bat_destroy(pu);
		fc->base.wtime = fc->base.rtime = 0;
	}
	return SQL_OK;
}

static int
reset_table(sql_trans *tr, sql_table *ft, sql_table *pft)
{
	if (!ft->table || isTempTable(ft))
		return SQL_OK;

	/* did we make changes or is the global changed after we started */
	if (ft->base.wtime || tr->stime < pft->base.wtime) {
		int ok = SQL_OK;
		BAT *db = temp_descriptor(ft->dbid);

		BATundo(db);
		bat_destroy(db);

		ft->base.wtime = ft->base.rtime = 0;
		ok = reset_changeset( tr, &ft->columns, &pft->columns, &ft->base, (resetf) &reset_column, (dupfunc) &column_dup);
		if (ok == SQL_OK)
			ok = reset_changeset( tr, &ft->idxs, &pft->idxs, &ft->base, (resetf) &reset_idx, (dupfunc) &idx_dup);
		if (ok == SQL_OK)
			ok = reset_changeset( tr, &ft->keys, &pft->keys, &ft->base, (resetf) NULL, (dupfunc) &key_dup);
		if (ok == SQL_OK)
			ok = reset_changeset( tr, &ft->triggers, &pft->triggers, &ft->base, (resetf) NULL, (dupfunc) &trigger_dup);
		return ok;
	}
	return SQL_OK;
}

static int
reset_schema(sql_trans *tr, sql_schema *fs, sql_schema *pfs)
{
	/* did we make changes or is the global changed after we started */
	if (fs->base.wtime || tr->stime < pfs->base.wtime) {
		fs->base.wtime = fs->base.rtime = 0;
		return reset_changeset(tr, &fs->tables, &pfs->tables, &fs->base, (resetf) &reset_table, (dupfunc) &table_dup);
	}
	return SQL_OK;
}

static int
reset_trans(sql_trans *tr, sql_trans *ptr)
{
	return reset_changeset(tr, &tr->schemas, &ptr->schemas, (sql_base *)tr->parent, (resetf) &reset_schema, (dupfunc) &schema_dup);
}

sql_trans *
sql_trans_create(backend_stack stk, sql_trans *parent, char *name)
{
	sql_trans *tr = NULL;

	transactions++;
	if (gtrans) {
		if (!parent && spares > 0 && !name) {
			int need_reset = 1;

			tr = spare_trans[--spares];

			if (tr->stime >= gtrans->stime && !tr->status)
				need_reset = 0;
			tr = trans_init(tr, stk, gtrans);
			if (need_reset)
				reset_trans(tr, gtrans);

#ifdef STORE_DEBUG
				fprintf(stderr, "reuse trans (%p) %d %d\n", tr, need_reset, spares);
#endif
		} else {
			tr = trans_dup(stk, (parent) ? parent : gtrans, name);
#ifdef STORE_DEBUG
				fprintf(stderr, "new trans (%p)\n", tr);
#endif
		}
	}
	return tr;
}

int
sql_trans_validate(sql_trans *tr)
{
	node *n;

	/* depends on the iso level */

	/* since we protect usage through private copies both the iso levels
	   read uncommited and read commited always succeed.
	if (tr->level == ISO_READ_UNCOMMITED || tr->level == ISO_READ_COMMITED)
		return 1;
	 */

	/* If only 'inserts' occurred on the read bats the repeatable reads
	   iso level can continue */

	/* the hard case */
	if (cs_size(&tr->schemas))
		for (n = tr->schemas.set->h; n; n = n->next) {
			sql_schema *s = n->data;
			sql_schema *os = find_sql_schema(tr->parent, s->base.name);

			if (strcmp(s->base.name,"tmp") == 0)
				continue;
			if (os || (s->base.wtime == 0 && s->base.rtime == 0)) {
				if (!validate_tables(s, os))
					return 0;
			}
		}
	return 1;
}

#ifdef CAT_DEBUG
void
catalog_corrupt( sql_trans *tr )
{
	node *k,*l;
	if (cs_size(&tr->schemas)) 
	for (k = tr->schemas.set->h; k; k = k->next) {
		sql_schema *s = k->data;

		if (cs_size(&s->tables))
		for (l = s->tables.set->h; l; l = l->next) {
			sql_table *t = l->data;

			if (!t->query && !isTempTable(t))
				table_check(tr, t);
		}
	}
}
#endif /*CAT_DEBUG*/

int
sql_trans_commit(sql_trans *tr)
{
	int ok = SQL_OK;

	/* write phase */
	if (bs_debug)
		fprintf(stderr, "forwarding changes\n");
	if (tr->parent == gtrans) {
		tr->stime = timestamp ();
		if (!logger)
			return SQL_ERR;
		ok = log_tstart(logger);
	}
	if (ok == SQL_OK) {
		/*catalog_corrupt(tr); */
		ok = rollforward_trans(tr);
		/*catalog_corrupt(tr->parent);*/
	}
	if (tr->parent == gtrans) {
		ok = log_oid(logger, store_oid);
		if (ok == SQL_OK)
			ok = log_tend(logger);
	}
	if (bs_debug)
		fprintf(stderr, "done forwarding changes\n");
	return ok;
}

static void
sys_drop_kc(sql_trans *tr, sql_key *k, sql_kc *kc)
{
	sql_schema *syss = find_sql_schema(tr, isGlobalTable(k->t)?"sys":"tmp");
	sql_table *syskc = find_sql_table(syss, "keycolumns", 0);
	oid rid = column_find_row(tr, find_sql_column(syskc, "id"), &k->base.id, NULL);

	(void) kc;		/* Stefan: unused!? */
	assert(rid != -1);
	table_delete(tr, syskc, rid);

	if (isGlobalTable(k->t)) 
		tr->schema_updates ++;
}

static void
sys_drop_key(sql_trans *tr, sql_key *k)
{
	node *n;
	sql_schema *syss = find_sql_schema(tr, isGlobalTable(k->t)?"sys":"tmp");
	sql_table *syskey = find_sql_table(syss, "keys", 0);
	oid rid = column_find_row(tr, find_sql_column(syskey, "id"), &k->base.id, NULL);

	assert(rid != -1);
	table_delete(tr, syskey, rid);

	for (n = k->columns->h; n; n = n->next) {
		sql_kc *kc = n->data;

		sys_drop_kc(tr, k, kc);
	}
	/* remove key from schema */
	list_remove_data(k->t->s->keys, k);
	if (k->type == fkey) {
		sql_fkey *fk = (sql_fkey *) k;
		node *n = list_find_name(fk->rkey->keys, fk->k.base.name);

		list_remove_node(fk->rkey->keys, n);
	}
	if (isGlobalTable(k->t)) 
		tr->schema_updates ++;
}

static void
sys_drop_ic(sql_trans *tr, sql_idx * i, sql_kc *kc)
{
	sql_schema *syss = find_sql_schema(tr, isGlobalTable(i->t)?"sys":"tmp");
	sql_table *syskc = find_sql_table(syss, "keycolumns", 0);
	sql_column *kc_id = find_sql_column(syskc, "id");
	oid rid = column_find_row(tr, kc_id, &i->base.id, NULL);

	(void) kc;		/* Stefan: unused!? */
	assert(rid != -1);
	table_delete(tr, syskc, rid);

	if (isGlobalTable(i->t)) 
		tr->schema_updates ++;
}

static void
sys_drop_idx(sql_trans *tr, sql_idx * i)
{
	node *n;
	sql_schema *syss = find_sql_schema(tr, isGlobalTable(i->t)?"sys":"tmp");
	sql_table *sysidx = find_sql_table(syss, "idxs", LOCATION);
	oid rid = column_find_row(tr, find_sql_column(sysidx, "id"), &i->base.id, NULL);

	assert(rid != -1);
	table_delete(tr, sysidx, rid);

	for (n = i->columns->h; n; n = n->next) {
		sql_kc *ic = n->data;

		sys_drop_ic(tr, i, ic);
	}

	/* remove idx from schema */
	list_remove_data(i->t->s->idxs, i);
	if (isGlobalTable(i->t)) 
		tr->schema_updates ++;
}

static void
sys_drop_tc(sql_trans *tr, sql_trigger * i, sql_kc *kc)
{
	sql_schema *syss = find_sql_schema(tr, isGlobalTable(i->t)?"sys":"tmp");
	sql_table *syskc = find_sql_table(syss, "keycolumns", LOCATION);
	oid rid = column_find_row(tr, find_sql_column(syskc, "id"), &i->base.id, NULL);

	(void) kc;		/* Stefan: unused!? */
	assert(rid != -1);
	table_delete(tr, syskc, rid);
	if (isGlobalTable(i->t)) 
		tr->schema_updates ++;
}

static void
sys_drop_trigger(sql_trans *tr, sql_trigger * i)
{
	node *n;
	sql_schema *syss = find_sql_schema(tr, isGlobalTable(i->t)?"sys":"tmp");
	sql_table *systrigger = find_sql_table(syss, "triggers", LOCATION);
	oid rid = column_find_row(tr, find_sql_column(systrigger, "id"), &i->base.id, NULL);

	assert(rid != -1);
	table_delete(tr, systrigger, rid);

	for (n = i->columns->h; n; n = n->next) {
		sql_kc *tc = n->data;

		sys_drop_tc(tr, i, tc);
	}
	/* remove trigger from schema */
	list_remove_data(i->t->s->triggers, i);
	if (isGlobalTable(i->t)) 
		tr->schema_updates ++;
}

static void
sys_drop_column(sql_trans *tr, sql_column *col)
{
	sql_schema *syss = find_sql_schema(tr, isGlobalTable(col->t)?"sys":"tmp"); 
	sql_table *syscolumn = find_sql_table(syss, "_columns", LOCATION);
	oid rid = column_find_row(tr, find_sql_column(syscolumn, "id"),
				  &col->base.id, NULL);

	assert(rid != -1);
	table_delete(tr, syscolumn, rid);
	if (isGlobalTable(col->t)) 
		tr->schema_updates ++;
}

static void
sys_drop_keys(sql_trans *tr, sql_table *t)
{
	node *n;

	if (cs_size(&t->keys))
		for (n = t->keys.set->h; n; n = n->next) {
			sql_key *k = n->data;

			sys_drop_key(tr, k);
		}
}

static void
sys_drop_idxs(sql_trans *tr, sql_table *t)
{
	node *n;

	if (cs_size(&t->idxs))
		for (n = t->idxs.set->h; n; n = n->next) {
			sql_idx *k = n->data;

			sys_drop_idx(tr, k);
		}
}

static void
sys_drop_columns(sql_trans *tr, sql_table *t)
{
	node *n;

	if (cs_size(&t->columns))
		for (n = t->columns.set->h; n; n = n->next) {
			sql_column *c = n->data;

			sys_drop_column(tr, c);
		}
}

static void
sys_drop_table(sql_trans *tr, sql_table *t)
{
	sql_schema *syss = find_sql_schema(tr, isGlobalTable(t)?"sys":"tmp");
	sql_table *systable = find_sql_table(syss, "_tables", LOCATION);
	sql_column *syscol = find_sql_column(systable, "id");
	oid rid = column_find_row(tr, syscol, &t->base.id, NULL);

	assert(rid != -1);
	table_delete(tr, systable, rid);
	sys_drop_keys(tr, t);
	sys_drop_idxs(tr, t);

	if (t->table)
		sys_drop_columns(tr, t);

	if (isGlobalTable(t)) 
		tr->schema_updates ++;
}

static void
sys_drop_tables(sql_trans *tr, sql_schema *s)
{
	node *n;

	if (cs_size(&s->tables))
		for (n = s->tables.set->h; n; n = n->next) {
			sql_table *t = n->data;

			sys_drop_table(tr, t);
		}
}

sql_module *
sql_trans_create_module(sql_trans *tr, char *name, char *opt_mod)
{
	sql_module *m = NEW(sql_module);
	sql_table *sysmodule = find_sql_table(find_sql_schema(tr, "sys"), "modules", LOCATION);

	base_init(&m->base, next_oid(), TR_NEW, name);
	cs_init(&m->types, (fdestroy) &type_destroy);
	cs_init(&m->funcs, (fdestroy) &func_destroy);
	m->internal = NULL;
	if (opt_mod)
		m->internal = _strdup(opt_mod);

	cs_add(&tr->modules, m, TR_NEW);

	table_insert(tr, sysmodule, &m->base.id, m->base.name, m->internal);

	if (opt_mod) 
		do_load_module(tr, opt_mod);
	m->base.wtime = tr->wtime = tr->stime;
	tr->schema_updates ++;
	return m;
}

void
sql_trans_drop_module(sql_trans *tr, char *name)
{
	node *n = find_sql_module_node(tr, name);
	sql_module *m = n->data;

	sql_table *sysmodule = find_sql_table(find_sql_schema(tr, "sys"), "modules", LOCATION);
	oid rid = column_find_row(tr, find_sql_column(sysmodule, "id"), &m->base.id, NULL);

	assert(rid != -1);
	table_delete(tr, sysmodule, rid);
	m->base.wtime = tr->wtime = tr->stime;
	tr->schema_updates ++;
	cs_del(&tr->modules, n, m->base.flag);
}

sql_type *
sql_trans_create_type(sql_trans *tr, sql_module * m, char *sqlname, int digits, int scale, int radix, char *impl)
{
	sql_type *t = NEW(sql_type);
	sql_table *systype = find_sql_table(find_sql_schema(tr, "sys"), "types", LOCATION);

	base_init(&t->base, next_oid(), TR_NEW, impl);
	t->sqlname = _strdup(sqlname);
	t->digits = digits;
	t->scale = scale;
	t->radix = radix;
	t->eclass = EC_ANY;
	t->localtype = ATOMindex(t->base.name);
	t->m = m;

	cs_add(&m->types, t, TR_NEW);

	table_insert(tr, systype, &t->base.id, t->base.name, t->sqlname, &t->digits, &t->scale, &t->radix, &t->eclass, &m->base.id);

	t->base.wtime = m->base.wtime = tr->wtime = tr->stime;
	tr->schema_updates ++;
	return t;
}

sql_func *
sql_trans_create_func(sql_trans *tr, sql_module * m, char *func, list *args, bit sql, bit aggr, char *impl)
{
	sql_func *t = NEW(sql_func);
	sql_table *sysfunc = find_sql_table(find_sql_schema(tr, "sys"), "functions", LOCATION);
	sql_table *sysarg = find_sql_table(find_sql_schema(tr, "sys"), "args", LOCATION);
	node *n;
	int number = 0;

	base_init(&t->base, next_oid(), TR_NEW, func);
	t->imp = _strdup(impl);
	t->sql = sql;
	t->aggr = aggr;
	t->ops = list_dup(args, (fdup)&arg_dup);
	t->res.type = NULL;
	t->m = m;

	cs_add(&m->funcs, t, TR_NEW);

	table_insert(tr, sysfunc, &t->base.id, t->base.name, t->imp, &t->sql, &t->aggr, &m->base.id);
	if (t->ops) for (n = t->ops->h; n; n = n->next, number++) {
		sql_arg *a = n->data;
		oid id = next_oid();

		table_insert(tr, sysarg, &id, &t->base.id, a->name, a->type.type->sqlname, &a->type.type->digits, &a->type.type->scale, &number);
	}
	if (!aggr && list_length(args) > 0) {
		node *n = t->ops->h;
		sql_arg *a = n->data;
		t->res = a->type;
		list_remove_node(t->ops, n);
	}

	t->base.wtime = m->base.wtime = tr->wtime = tr->stime;
	tr->schema_updates ++;
	return t;
}

sql_schema *
sql_trans_create_schema(sql_trans *tr, char *name, int auth_id)
{
	sql_schema *s = NEW(sql_schema);
	sql_table *sysschema = find_sql_table(find_sql_schema(tr, "sys"), "schemas", LOCATION);

	base_init(&s->base, next_oid(), TR_NEW, name);
	s->auth_id = auth_id;
	cs_init(&s->tables, (fdestroy) &table_destroy);
	s->keys = list_create((fdestroy) NULL);
	s->idxs = list_create((fdestroy) NULL);
	s->triggers = list_create((fdestroy) NULL);

	cs_add(&tr->schemas, s, TR_NEW);
	table_insert(tr, sysschema, &s->base.id, s->base.name, &s->auth_id);

	s->base.wtime = tr->wtime = tr->stime;
	tr->schema_updates ++;
	return s;
}

void
sql_trans_drop_schema(sql_trans *tr, char *sname)
{
	node *n = find_sql_schema_node(tr, sname);
	sql_schema *s = n->data;
	sql_table *sysschema = find_sql_table(find_sql_schema(tr, "sys"), "schemas", LOCATION);
	oid rid = column_find_row(tr, find_sql_column(sysschema, "id"), &s->base.id, NULL);

	assert(rid != -1);
	table_delete(tr, sysschema, rid);
	sys_drop_tables(tr, s);

	s->base.wtime = tr->wtime = tr->stime;
	tr->schema_updates ++;
	cs_del(&tr->schemas, n, s->base.flag);
}

sql_table *
sql_trans_create_table(sql_trans *tr, sql_schema *s, char *name, char *sql, bit system, int persistence, int commit_action, int sz, int location, int replication_id)
{
	BAT *b;
	sql_table *t = create_table_intern(name, 1, system, persistence, commit_action, location, replication_id);
	sql_schema *syss = find_sql_schema(tr, isGlobalTable(t)?"sys":"tmp");
	sql_table *systable = find_sql_table(syss, "_tables", LOCATION);
	sht ca;

	/* temps all belong to a special tmp schema */
	assert( !isTempTable(t) || (strcmp(s->base.name, "tmp") == 0));

	t->dbid = 0;
	t->query = NULL;
	if (sql)
		t->query = _strdup(sql);
	t->s = s;
	t->sz = sz;
	if (sz < 0)
		t->sz = SQLBATSIZE;

	b = bat_new(TYPE_void, TYPE_oid, t->sz, "sql_trans_create_table");
	t->dbid = temp_create(b);
	bat_destroy(b);

	cs_add(&s->tables, t, TR_NEW);
	t->base.wtime = s->base.wtime = tr->wtime = tr->stime;
	ca = t->commit_action;
	table_insert(tr, systable, &t->base.id, t->base.name, &s->base.id, (t->query) ? t->query : ATOMnilptr(TYPE_str), &t->table, &t->system, &ca, &t->location, &t->replication_id);
	if (isGlobalTable(t)) 
		tr->schema_updates ++;
	return t;
}

sql_table *
sql_trans_create_view(sql_trans *tr, sql_schema *s, char *name, char *sql, bit system, int location, int replication_id)
{
	sql_table *t = create_table_intern(name, 0, system, SQL_PERSIST, 0, location, replication_id);
	sql_schema *syss = find_sql_schema(tr, "sys");
	sql_table *systable = find_sql_table(syss, "_tables", LOCATION);
	sht ca;

	t->query = sql ? _strdup(sql) : NULL;
	t->s = s;
	cs_add(&s->tables, t, TR_NEW);

	ca = t->commit_action;
<<<<<<< HEAD
	table_insert(tr, systable, &t->base.id, t->base.name, &s->base.id, (t->query) ? t->query : ATOMnilptr(TYPE_str), &t->table, &t->system, &ca, &t->location, &t->replication_id);
=======
	table_insert(tr, systable, &t->base.id, t->base.name, &s->base.id,
			(t->query) ? t->query : ATOMnilptr(TYPE_str), &t->table,
			&t->system, &ca);
>>>>>>> 1afb0796

	t->base.wtime = s->base.wtime = tr->wtime = tr->stime;
	tr->schema_updates ++;
	return t;
}

static
sql_column *
create_column_bat(sql_trans *tr, sql_table *t, char *name, sql_subtype *tpe, BAT *bb)
{
	sql_column *col = NEW(sql_column);
	sql_schema *syss = find_sql_schema(tr, isGlobalTable(t)?"sys":"tmp");
	sql_table *syscolumn = find_sql_table(syss, "_columns", LOCATION);

	base_init(&col->base, next_oid(), TR_NEW, name);
	col->type = *tpe;
	col->def = NULL;
	col->null = 1;
	col->colnr = cs_size(&t->columns);
	col->t = t;
	col->bat.ibid = col->bat.bid = col->bat.ubid = 0;
	col->bat.name = col->bat.uname = NULL;
	col->unique = 0;

	cs_add(&t->columns, col, TR_NEW);

	col->base.wtime = t->base.wtime = t->s->base.wtime = tr->wtime = tr->stime;
	if (bb)
		col->bat.ibid = temp_create(bb);

	table_insert(tr, syscolumn, &col->base.id, col->base.name, col->type.type->sqlname, &col->type.digits, &col->type.scale, &t->base.id, (col->def) ? col->def : ATOMnilptr(TYPE_str), &col->null, &col->colnr);

	if (isGlobalTable(t)) 
		tr->schema_updates ++;
	return col;
}

char *
sql_view_on_bats(sql_trans *tr, sql_table *t, char **names, int nr)
{
	int i;
	char err[BUFSIZ];

	for ( i = 0; i<nr; i++ ) {
		bat bid = BBPindex(names[i]);
		BAT *b;
		sql_subtype *tp;

		if (!bid) {
			snprintf(err, BUFSIZ, "CREATE VIEW AS BATS: "
					"bat %s does not exist", names[i]);
			return _strdup(err);
		}
		b = BATdescriptor(bid);
		if (b->htype != TYPE_void || b->hseqbase != 0) {
		   	bat_destroy(b);
			snprintf(err, BUFSIZ, "CREATE VIEW AS BATS: "
					"bat %s does not have a void head or head seqbase 0", 
					names[i]);
			return _strdup(err);
		}
		tp = sql_bind_localtype(ATOMname(b->ttype));
		create_column_bat(tr, t, names[i], tp, b);  
		bat_destroy(b);
	}
	return NULL;
}

char *
sql_view_from_bat(sql_trans *tr, sql_table *t, char *name)
{
	char err[BUFSIZ];

	bat bid = BBPindex(name);
	BAT *bh, *bt;
	sql_subtype *tp;

	if (!bid) {
		snprintf(err, BUFSIZ, "CREATE VIEW AS BATS: "
				"bat %s does not exist", name);
		return _strdup(err);
	}
	bt = BATdescriptor(bid);
	if (bt->htype != TYPE_void && bt->htype != TYPE_oid) {
		bat_destroy(bt);
		snprintf(err, BUFSIZ, "CREATE VIEW AS BATS: "
				"bat %s does not have a void or oid head", 
				name);
		return _strdup(err);
	}
	bh = VIEWcombine(bt);
	tp = sql_bind_localtype(ATOMname(bh->ttype));
	create_column_bat(tr, t, "h", tp, bh);  
	tp = sql_bind_localtype(ATOMname(bt->ttype));
	create_column_bat(tr, t, "t", tp, bt);  
	bat_destroy(bt);
	bat_destroy(bh);

	return NULL;
}

void
sql_trans_drop_table(sql_trans *tr, sql_schema *s, char *name, int cascade)
{
	node *n = find_sql_table_node(s, name);
	sql_table *t = n->data;

	(void) cascade;		/* Stefan: unused!? */

	sys_drop_table(tr, t);

	t->base.wtime = s->base.wtime = tr->wtime = tr->stime;
	if (isGlobalTable(t)) 
		tr->schema_updates ++;
	cs_del(&s->tables, n, t->base.flag);

	/* TODO cascade, ie. remove al references to this table */
}

size_t
sql_trans_clear_table(sql_trans *tr, sql_table *t)
{
	node *n = t->columns.set->h;
	sql_column *c = n->data;
	size_t sz = 0;

	t->cleared = 1;
	t->base.wtime = t->s->base.wtime = tr->wtime = tr->stime;
	if (t->base.flag == TR_NEW || isTempTable(t)) {
		BAT *b = temp_descriptor(c->bat.ibid);

		sz = BATcount(b);
		bat_clear(b);
		bat_destroy(b);
		for (n = n->next; n; n = n->next) {
			c = n->data;
			b = temp_descriptor(c->bat.ibid);

			bat_clear(b);
			bat_destroy(b);
		}
		/* temp's do not have indices, but NEW may have idxs */
		if (t->idxs.set) {
			for (n = t->idxs.set->h; n; n = n->next) {
				sql_idx *ci = n->data;

				ci->base.wtime = tr->stime;
				if (ci->bat.ibid) {
					b = temp_descriptor(ci->bat.ibid);
					bat_clear(b);
					BATcommit(b);
					bat_destroy(b);
				}
			}
		}
	} else {
		BAT *b;

		c->base.wtime = tr->stime;
		b = temp_descriptor(c->bat.ibid);
		sz += BATcount(b);
		bat_clear(b);
		BATcommit(b);
		bat_destroy(b);

		if (c->bat.bid) {
			b = bind_bat(tr, c, RDONLY);
			sz += BATcount(b);
			bat_destroy(b);
				
			temp_destroy(c->bat.bid);
			c->bat.bid = 0;
		}
		if (c->bat.ubid) { 
			b = temp_descriptor(c->bat.ubid);
			bat_clear(b);
			BATcommit(b);
			bat_destroy(b);
		}
		if (t->dbid) {
			b = temp_descriptor(t->dbid);
			sz -= BATcount(b);
			bat_clear(b);
			BATcommit(b);
			bat_destroy(b);
		}

		for (n = n->next; n; n = n->next) {
			c = n->data;
			c->base.wtime = tr->stime;
			b = temp_descriptor(c->bat.ibid);
			bat_clear(b);
			BATcommit(b);
			bat_destroy(b);
			if (c->bat.bid) {
				temp_destroy(c->bat.bid);
				c->bat.bid = 0;
			}
			if (c->bat.ubid) {
				b = temp_descriptor(c->bat.ubid);
				bat_clear(b);
				BATcommit(b);
				bat_destroy(b);
			}
		}
		if (t->idxs.set) {
			for (n = t->idxs.set->h; n; n = n->next) {
				sql_idx *ci = n->data;

				ci->base.wtime = tr->stime;
				if (ci->bat.ibid) {
					b = temp_descriptor(ci->bat.ibid);
					bat_clear(b);
					BATcommit(b);
					bat_destroy(b);
				}
				if (ci->bat.bid) {
					temp_destroy(ci->bat.bid);
					ci->bat.bid = 0;
				}
				if (ci->bat.ubid) {
					b = temp_descriptor(ci->bat.ubid);
					bat_clear(b);
					BATcommit(b);
					bat_destroy(b);
				}
			}
		}
	}
	t->cnt = 0;
	return sz;
}

sql_column *
sql_trans_create_column(sql_trans *tr, sql_table *t, char *name, sql_subtype *tpe)
{
	sql_column *res = NULL;
	int type;

	if (!tpe)
		return NULL;

	type = tpe->type->localtype;

	if (t->table) {
		BAT *b;

		b = bat_new(TYPE_void, type, t->sz, "sql_trans_create_column");

		if (!b) {
			if (b)
				BBPreclaim(b);
			return NULL;
		}

		res = create_column_bat(tr, t, name, tpe, b);
		bat_destroy(b);
	} else {
		res = create_column_bat(tr, t, name, tpe, NULL);
	}
	return res;
}

void
sql_trans_drop_column(sql_trans *tr, sql_table *t, char *name)
{
	node *n = find_sql_column_node(t, name);
	sql_column *col = n->data;

	if (t->table)
		sys_drop_column(tr, col);

	col->base.wtime = t->base.wtime = t->s->base.wtime = tr->wtime = tr->stime;
	cs_del(&t->columns, n, col->base.flag);
	if (isGlobalTable(t)) 
		tr->schema_updates ++;
}

sql_column *
sql_trans_alter_null(sql_trans *tr, sql_column *col, int isnull)
{
	if (col->null != isnull) {
		sql_schema *syss = find_sql_schema(tr, isGlobalTable(col->t)?"sys":"tmp"); 
		sql_table *syscolumn = find_sql_table(syss, "_columns", LOCATION);
		oid rid = column_find_row(tr, find_sql_column(syscolumn, "id"),
					  &col->base.id, NULL);

		assert(rid != -1);
		column_update_value(tr, find_sql_column(syscolumn, "null"), rid, &isnull);
		col->null = isnull;
		col->base.wtime = col->t->base.wtime = col->t->s->base.wtime = tr->wtime = tr->stime;
		if (isGlobalTable(col->t)) 
			tr->schema_updates ++;
	}

	return col;
}

sql_column *
sql_trans_alter_default(sql_trans *tr, sql_column *col, char *val)
{
	if (!col->def && !val)
		return col;	/* no change */

	if (!col->def || !val || strcmp(col->def, val) != 0) {
		void *p = val ? val : ATOMnilptr(TYPE_str);
		sql_schema *syss = find_sql_schema(tr, isGlobalTable(col->t)?"sys":"tmp"); 
<<<<<<< HEAD
		sql_table *syscolumn = find_sql_table(syss, "_columns", LOCATION);
		ssize_t rid = column_find_row(tr, find_sql_column(syscolumn, "id"),
=======
		sql_table *syscolumn = find_sql_table(syss, "_columns");
		oid rid = column_find_row(tr, find_sql_column(syscolumn, "id"),
>>>>>>> 1afb0796
					  &col->base.id, NULL);

		assert(rid != -1);
		column_update_value(tr, find_sql_column(syscolumn, "default"), rid, p);
		if (col->def)
			_DELETE(col->def);
		col->def = NULL;
		if (val)
			col->def = _strdup(val);
		col->base.wtime = col->t->base.wtime = col->t->s->base.wtime = tr->wtime = tr->stime;
		if (isGlobalTable(col->t)) 
			tr->schema_updates ++;
	}
	return col;
}

sql_key *
sql_trans_create_key(sql_trans *tr, sql_table *t, char *name, key_type kt, sql_key *rkey)
{
/* can only have keys between persistent tables */
	int neg = -1;
	sql_key *nk;
	sql_schema *syss = find_sql_schema(tr, isGlobalTable(t)?"sys":"tmp");
	sql_table *syskey = find_sql_table(syss, "keys", LOCATION);

	if (isTempTable(t))
		return NULL;

	nk = (kt != fkey) ? (sql_key *) NEW(sql_ukey)
	: (sql_key *) NEW(sql_fkey);

	assert(name);
	base_init(&nk->base, next_oid(), TR_NEW, name);
	nk->type = kt;
	nk->columns = list_create((fdestroy) &kc_destroy);
	nk->t = t;
	nk->idx = sql_trans_create_idx(tr, t, name, (nk->type == fkey) ? join_idx : unique);
	nk->idx->key = nk;

	if (nk->type != fkey) {
		sql_ukey *uk = (sql_ukey *) nk;

		uk->keys = NULL;

		if (nk->type == pkey)
			t->pkey = uk;
	} else if (nk->type == fkey) {
		sql_fkey *fk = (sql_fkey *) nk;
		sql_ukey *uk = (sql_ukey *) rkey;

		fk->rkey = uk;
		if (!uk->keys)
			uk->keys = list_create(NULL);
		list_append(uk->keys, fk);
	}

	cs_add(&t->keys, nk, TR_NEW);
	list_append(t->s->keys, nk);

	table_insert(tr, syskey, &nk->base.id, &t->base.id, &nk->type, nk->base.name, (nk->type == fkey) ? &((sql_fkey *) nk)->rkey->k.base.id : &neg);

	syskey->base.wtime = syskey->s->base.wtime = t->base.wtime = t->s->base.wtime = tr->wtime = tr->stime;
	if (isGlobalTable(t)) 
		tr->schema_updates ++;
	return nk;
}


sql_key *
sql_trans_create_kc(sql_trans *tr, sql_key *k, sql_column *c /*, extra options such as trunc */ )
{
	sql_kc *kc = NEW(sql_kc);
	int nr = list_length(k->columns);
	sql_schema *syss = find_sql_schema(tr, isGlobalTable(k->t)?"sys":"tmp");
	sql_table *syskc = find_sql_table(syss, "keycolumns", LOCATION);

	assert(c);
	kc->c = c;
	kc->trunc = 0;
	list_append(k->columns, kc);
	if (k->idx)
		sql_trans_create_ic(tr, k->idx, c);

	if (k->type == pkey)
		sql_trans_alter_null(tr, c, 0);

	table_insert(tr, syskc, &k->base.id, kc->c->base.name, &kc->trunc, &nr);

	syskc->base.wtime = tr->wtime = tr->stime;
	if (isGlobalTable(k->t)) 
		tr->schema_updates ++;
	return k;
}

void
sql_trans_drop_key(sql_trans *tr, sql_schema *s, char *name)
{
	node *n = list_find_name(s->keys, name);
	sql_key *k = n->data;

	if (!isTempTable(k->t))
		sys_drop_key(tr, k);

	k->base.wtime = k->t->base.wtime = s->base.wtime = tr->wtime = tr->stime;
	if (isGlobalTable(k->t)) 
		tr->schema_updates ++;
	n = cs_find_name(&k->t->keys, name);
	if (n)
		cs_del(&k->t->keys, n, k->base.flag);
}

sql_idx *
sql_trans_create_idx(sql_trans *tr, sql_table *t, char *name, idx_type it)
{
	/* can only have idxs between persistent tables */
	sql_idx *ni = NEW(sql_idx);
	sql_schema *syss = find_sql_schema(tr, isGlobalTable(t)?"sys":"tmp");
	sql_table *sysidx = find_sql_table(syss, "idxs", LOCATION);

	assert(name);
	base_init(&ni->base, next_oid(), TR_NEW, name);
	ni->type = it;
	ni->columns = list_create((fdestroy) &kc_destroy);
	ni->t = t;
	ni->key = NULL;

	ni->bat.ibid = ni->bat.bid = ni->bat.ubid = 0;
	ni->bat.name = ni->bat.uname = NULL; 

	cs_add(&t->idxs, ni, TR_NEW);
	list_append(t->s->idxs, ni);

	/* create void,int bat to keep the hash values */
	if (it == join_idx) {
		BAT *b;

		b = bat_new(TYPE_void, TYPE_oid, t->sz, "sql_trans_create_idx");
		ni->bat.ibid = temp_create(b);
		bat_destroy(b);
	}

	table_insert(tr, sysidx, &ni->base.id, &t->base.id, &ni->type, ni->base.name);
	t->base.wtime = t->s->base.wtime = tr->wtime = tr->stime;
	if (isGlobalTable(t)) 
		tr->schema_updates ++;
	return ni;
}

sql_idx *
sql_trans_create_ic(sql_trans *tr, sql_idx * i, sql_column *c /*, extra options such as trunc */ )
{
	sql_kc *ic = NEW(sql_kc);
	int nr = list_length(i->columns);
	sql_schema *syss = find_sql_schema(tr, isGlobalTable(i->t)?"sys":"tmp");
	sql_table *sysic = find_sql_table(syss, "keycolumns", LOCATION);

	assert(c);
	ic->c = c;
	ic->trunc = 0;
	list_append(i->columns, ic);

	if (!i->bat.ibid && i->type == unique && list_length(i->columns) > 1) {
		BAT *b;

		b = bat_new(TYPE_void, TYPE_int, i->t->sz, "sql_trans_create_ic");
		i->bat.ibid = temp_create(b);
		bat_destroy(b);

		/* Correct the unique flag of the keys first column */
		c->unique = list_length(i->columns); 
		if (c->unique == 2) {
			sql_kc *ic1 = i->columns->h->data;
			ic1->c->unique ++;
		}
	}

	table_insert(tr, sysic, &i->base.id, ic->c->base.name, &ic->trunc, &nr);

	sysic->base.wtime = sysic->s->base.wtime = tr->wtime = tr->stime;
	if (isGlobalTable(i->t)) 
		tr->schema_updates ++;
	return i;
}

void
sql_trans_drop_idx(sql_trans *tr, sql_schema *s, char *name)
{
	node *n = list_find_name(s->idxs, name);
	sql_idx *i = n->data;

	if (!isTempTable(i->t))
		sys_drop_idx(tr, i);

	i->base.wtime = i->t->base.wtime = s->base.wtime = tr->wtime = tr->stime;
	if (isGlobalTable(i->t)) 
		tr->schema_updates ++;
	n = cs_find_name(&i->t->idxs, name);
	if (n)
		cs_del(&i->t->idxs, n, i->base.flag);
}

sql_trigger *
sql_trans_create_trigger(sql_trans *tr, sql_table *t, char *name, 
	sht time, sht orientation, sht event, char *old_name, char *new_name,
	char *condition, char *statement )
{
	sql_trigger *ni = NEW(sql_trigger);
	sql_schema *syss = find_sql_schema(tr, isGlobalTable(t)?"sys":"tmp");
	sql_table *systrigger = find_sql_table(syss, "triggers", LOCATION);
	str nilptr = ATOMnilptr(TYPE_str);

	assert(name);
	base_init(&ni->base, next_oid(), TR_NEW, name);
	ni->columns = list_create((fdestroy) &kc_destroy);
	ni->t = t;
	ni->time = time;
	ni->orientation = orientation;
	ni->event = event;
	ni->old_name = ni->new_name = ni->condition = NULL; 
	if (old_name)
		ni->old_name = _strdup(old_name);
	if (new_name)
		ni->new_name = _strdup(new_name);
	if (condition)
		ni->condition = _strdup(condition);
	ni->statement = _strdup(statement);

	cs_add(&t->triggers, ni, TR_NEW);
	list_append(t->s->triggers, ni);

	table_insert(tr, systrigger, &ni->base.id, ni->base.name, &t->base.id, &ni->time, &ni->orientation, &ni->event, (ni->old_name)?ni->old_name:nilptr, (ni->new_name)?ni->new_name:nilptr, (ni->condition)?ni->condition:nilptr, ni->statement);

	t->base.wtime = t->s->base.wtime = tr->wtime = tr->stime;
	if (isGlobalTable(t)) 
		tr->schema_updates ++;
	return ni;
}

sql_trigger *
sql_trans_create_tc(sql_trans *tr, sql_trigger * i, sql_column *c /*, extra options such as trunc */ )
{
	sql_kc *ic = NEW(sql_kc);
	int nr = list_length(i->columns);
	sql_schema *syss = find_sql_schema(tr, isGlobalTable(i->t)?"sys":"tmp");
	sql_table *sysic = find_sql_table(syss, "keycolumns", LOCATION);

	assert(c);
	ic->c = c;
	ic->trunc = 0;
	list_append(i->columns, ic);
	table_insert(tr, sysic, &i->base.id, ic->c->base.name, &ic->trunc, &nr);
	sysic->base.wtime = sysic->s->base.wtime = tr->wtime = tr->stime;
	if (isGlobalTable(i->t)) 
		tr->schema_updates ++;
	return i;
}

void
sql_trans_drop_trigger(sql_trans *tr, sql_schema *s, char *name)
{
	node *n = list_find_name(s->triggers, name);
	sql_trigger *i = n->data;

	sys_drop_trigger(tr, i);
	i->base.wtime = i->t->base.wtime = s->base.wtime = tr->wtime = tr->stime;
	if (isGlobalTable(i->t)) 
		tr->schema_updates ++;
	n = cs_find_name(&i->t->triggers, name);
	if (n)
		cs_del(&i->t->triggers, n, i->base.flag);
}

sql_session *
sql_session_create(backend_stack stk, int ac )
{
	sql_session *s = NEW(sql_session);

	if (!s)
		return NULL;
	s->tr = sql_trans_create(s->stk, NULL, NULL);
	s->schema_name = _strdup("sys");
	s->schema = NULL;
	s->module = NULL;
	s->auto_commit = s->ac_on_commit = ac;
	s->level = ISO_SERIALIZABLE;
	s->active = 0;
	s->stk = stk;
	nr_sessions++;
	return s;
}

void
sql_session_destroy(sql_session *s) 
{
	if (s->tr)
		sql_trans_destroy(s->tr);
	if (s->schema_name)
		_DELETE(s->schema_name);
	_DELETE(s);
	nr_sessions--;
}

void
sql_session_reset(sql_session *s, int ac) 
{
	sql_schema *tmp;

	if (!s->tr)
		return;

	tmp = find_sql_schema(s->tr, "tmp");
		
	if (tmp->tables.set) {
		node *n;
		for (n = tmp->tables.set->h; n; n = n->next) {
			sql_table *t = n->data;

			if (isGlobalTable(t))
				sql_trans_clear_table(s->tr, t);
			else if (!isGlobalTable(t))/* remove local tmp*/
				sql_trans_drop_table(s->tr, tmp,t->base.name,0);
		}
	}
	assert(s->active == 0);

	if (s->schema_name)
		_DELETE(s->schema_name);
	s->schema_name = _strdup("sys");
	s->schema = NULL;
	s->module = NULL;
	s->auto_commit = s->ac_on_commit = ac;
	s->level = ISO_SERIALIZABLE;
	s->active = 0;
}

void
sql_trans_begin(sql_session *s)
{
	sql_trans *tr = s->tr;

	if (tr->stime < gtrans->stime || tr->wtime)
		reset_trans(tr, gtrans);
	tr = trans_init(tr, tr->stk, tr->parent);
	s->active = 1;
	s->schema = find_sql_schema(tr, s->schema_name);
	s->tr = tr;
	nr_active ++;
	s->status = 0;
}

void
sql_trans_end(sql_session *s)
{
	s->active = 0;
	s->auto_commit = s->ac_on_commit;
	nr_active --;
}<|MERGE_RESOLUTION|>--- conflicted
+++ resolved
@@ -63,12 +63,13 @@
 #include "sql_backend.h"
 #include "bat_sequence.h"
 
-<<<<<<< HEAD
+/* <<<<<<< bat_store.mx */
 /* version 03.00.00 of catalog */
-=======
+#define CATALOG_VERSION 30001
+/* ======= */
 /* version 03.00.01 of catalog */
->>>>>>> 1afb0796
 #define CATALOG_VERSION 30001
+/* >>>>>>> 1.78 */
 
 static struct logger *logger = NULL;
 static MT_Lock bs_lock = NULL;
@@ -4551,13 +4552,13 @@
 	cs_add(&s->tables, t, TR_NEW);
 
 	ca = t->commit_action;
-<<<<<<< HEAD
+/* <<<<<<< bat_store.mx */
 	table_insert(tr, systable, &t->base.id, t->base.name, &s->base.id, (t->query) ? t->query : ATOMnilptr(TYPE_str), &t->table, &t->system, &ca, &t->location, &t->replication_id);
-=======
+/* ======= */
 	table_insert(tr, systable, &t->base.id, t->base.name, &s->base.id,
 			(t->query) ? t->query : ATOMnilptr(TYPE_str), &t->table,
 			&t->system, &ca);
->>>>>>> 1afb0796
+/* >>>>>>> 1.78 */
 
 	t->base.wtime = s->base.wtime = tr->wtime = tr->stime;
 	tr->schema_updates ++;
@@ -4865,13 +4866,13 @@
 	if (!col->def || !val || strcmp(col->def, val) != 0) {
 		void *p = val ? val : ATOMnilptr(TYPE_str);
 		sql_schema *syss = find_sql_schema(tr, isGlobalTable(col->t)?"sys":"tmp"); 
-<<<<<<< HEAD
+/* <<<<<<< bat_store.mx */
 		sql_table *syscolumn = find_sql_table(syss, "_columns", LOCATION);
 		ssize_t rid = column_find_row(tr, find_sql_column(syscolumn, "id"),
-=======
+/* ======= */
 		sql_table *syscolumn = find_sql_table(syss, "_columns");
 		oid rid = column_find_row(tr, find_sql_column(syscolumn, "id"),
->>>>>>> 1afb0796
+/* >>>>>>> 1.78 */
 					  &col->base.id, NULL);
 
 		assert(rid != -1);
