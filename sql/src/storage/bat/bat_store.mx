@' The contents of this file are subject to the MonetDB Public License
@' Version 1.1 (the "License"); you may not use this file except in
@' compliance with the License. You may obtain a copy of the License at
@' http://monetdb.cwi.nl/Legal/MonetDBLicense-1.1.html
@'
@' Software distributed under the License is distributed on an "AS IS"
@' basis, WITHOUT WARRANTY OF ANY KIND, either express or implied. See the
@' License for the specific language governing rights and limitations
@' under the License.
@'
@' The Original Code is the MonetDB Database System.
@'
@' The Initial Developer of the Original Code is CWI.
@' Portions created by CWI are Copyright (C) 1997-2006 CWI.
@' All Rights Reserved.

@f bat_store

@h
#ifndef BATSTORE_H
#define BATSTORE_H

#include "sql_storage.h"
#include "bat_replication.h"

#include <gdk.h>

#define isNew(x)  (x->base.flag == TR_NEW)
#define isTemp(x) (isNew(x)||x->t->persistence!=SQL_PERSIST)
#define isTempTable(x)   (x->persistence!=SQL_PERSIST)
#define isGlobalTable(x) (x->persistence!=SQL_LOCAL_TEMP)
#define isGlobalTemp(x) (x->persistence==SQL_GLOBAL_TEMP)
#define isTempSchema(x)  (strcmp(x->base.name,"tmp") == 0)

#define Ccc(c,s1,s2,t) (c)?s1 "_" t:s2 "_" t
#define Dcc(c,s1,s2,t) (c)?"D_" s1 "_" t:"D_" s2 "_" t
#define Ucc(c,s1,s2,t) (c)?"U_" s1 "_" t:"U_" s2 "_" t

extern BAT *bind_bat(sql_trans *tr, sql_column *c, int access);
extern BAT *bind_ubat(sql_trans *tr, sql_column *c, int access);
extern BAT *bind_idx(sql_trans *tr, sql_idx * i, int access);
extern BAT *bind_uidx(sql_trans *tr, sql_idx * i, int access);
extern BAT *bind_dbat(sql_trans *tr, sql_table *t, int access);

extern BAT *append_bat(sql_trans *tr, sql_column *c, int access, BAT *b);
extern BAT *append_ubat(sql_trans *tr, sql_column *c, int access, BAT *b);
extern BAT *append_idx(sql_trans *tr, sql_idx * i, int access, BAT *b);
extern BAT *append_uidx(sql_trans *tr, sql_idx * i, int access, BAT *b);


extern BAT *temp_descriptor(oid b);

#endif /*BATSTORE_H */
@c
#include "bat_store.h"
#include <bat.h>
#include "bat_logger.h"
#include "bat_bm.h"
#include "sql_types.h"
#include "sql_backend.h"
#include "bat_sequence.h"

/* version 03.00.00 of catalog */
#define CATALOG_VERSION 30001

static struct logger *logger = NULL;
static int store_oid = 0;
<<<<<<< HEAD
static MT_Lock bs_lock = NULL;
=======
static int nr_sessions = 0;
static int nr_active = 0;
>>>>>>> e1ffa99d
static int transactions = 0;
static sql_trans *gtrans = NULL;
static int schema_number = 0; /* each committed schema change triggers a new
				 schema number (session wise unique number) */
static struct bm *bm = NULL;
static int bs_debug = 0;

#define MAX_SPARES 4
static sql_trans *spare_trans[MAX_SPARES];
static int spares = 0;

int
key_cmp(sql_key *k, sqlid *id)
{
	if (k && id &&k->base.id == *id)
		return 0;
	return 1;
}




static int stamp = 1;

static int timestamp () {
	return stamp++;
}

static void
temp_destroy(oid b)
{
	BBPdecref(b, TRUE);
}

static void
temp_dup(oid b)
{
	BBPincref(b, TRUE);
}

static oid
temp_create(BAT *b)
{
	temp_dup(b->batCacheid);
	return b->batCacheid;
}

BAT *
temp_descriptor(oid b)
{
	return BATdescriptor((bat) b);
}

static oid
temp_copy(oid b, int temp)
{
/* make a copy of b, if temp is set only create a empty bat */
	BAT *o = temp_descriptor(b);
	BAT *c;
	oid r;

	if (bs_debug)
		fprintf(stderr, "temp_copy " OIDFMT "\n", b);

	if (!temp) {
		c = bat_copy(o, "temp_copy");
		BATcommit(c);
	} else {
		c = bat_new(o->htype, o->ttype, BUFSIZ, "temp_copy");
	}
	r = temp_create(c);
	bat_destroy(c);
	bat_destroy(o);
	return r;
}

BAT *
bind_bat(sql_trans *tr, sql_column *c, int access)
{
	BAT *b;

	if (isTemp(c) || access == INS || access == RD_INS || !c->bat.bid) {
		assert(c->bat.ibid);
		b = temp_descriptor(c->bat.ibid);
	} else {
		b = temp_descriptor(c->bat.bid);

		assert(access==RDONLY || access==RD_UPD);
	}
	b->batDirty |= 2;
	if (access == INS || access == UPD) {
		BATsetaccess(b, BAT_WRITE);
		c->base.wtime = c->t->base.wtime = c->t->s->base.wtime = tr->wtime = tr->stime;
	}
	c->base.rtime = c->t->base.rtime = c->t->s->base.rtime = tr->rtime = tr->stime;
	assert(b);
	return b;
}

BAT *
append_bat(sql_trans *tr, sql_column *c, int access, BAT *i)
{
	BAT *b = NULL;

	if (isTemp(c) || access == INS || !c->bat.bid) {
		assert(c->bat.ibid);
		b = temp_descriptor(c->bat.ibid);
		if (BATcount(b) == 0 && i->htype == TYPE_void) { 
			bat_destroy(b);
			temp_destroy(c->bat.ibid);
			c->bat.ibid = temp_create(i);
			b = temp_descriptor(c->bat.ibid);
		} else {
			BATappend(b, i, FALSE);
		}
	} else {
		assert(0); /* RDONLY appends ???? */
	}
	assert(b != NULL);
	b->batDirty |= 2;
	if (access == INS) {
		BATsetaccess(b, BAT_WRITE);
		c->base.wtime = c->t->base.wtime = c->t->s->base.wtime = tr->wtime = tr->stime;
	}
	c->base.rtime = c->t->base.rtime = c->t->s->base.rtime = tr->rtime = tr->stime;
	return b;
}


BAT *
bind_ubat(sql_trans *tr, sql_column *c, int access)
{
	BAT *b;
	b = temp_descriptor(c->bat.ubid);
	b->batDirty |= 2;
	assert(b);
	c->t->s->base.rtime = c->t->base.rtime = c->base.rtime = tr->stime;
	if (access == INS || access == UPD)
		c->base.wtime = c->t->base.wtime = c->t->s->base.wtime = tr->wtime = tr->stime;
	return b;
}

BAT *
append_ubat(sql_trans *tr, sql_column *c, int access, BAT *i)
{
	BAT *b;

	b = temp_descriptor(c->bat.ubid);
	if (BATcount(b) == 0) { 
		bat_destroy(b);
		temp_destroy(c->bat.ubid);
		c->bat.ubid = temp_create(i);
		b = temp_descriptor(c->bat.ubid);
	} else {
		BATappend(b, i, FALSE);
	}
	b->batDirty |= 2;
	c->t->s->base.rtime = c->t->base.rtime = c->base.rtime = tr->stime;
	if (access == INS || access == UPD)
		c->base.wtime = c->t->base.wtime = c->t->s->base.wtime = tr->wtime = tr->stime;
	assert(b);
	return b;
}

BAT *
bind_dbat(sql_trans *tr, sql_table *t, int access)
{
	BAT *b;

	b = temp_descriptor(t->dbid);
	b->batDirty |= 2;
	t->s->base.rtime = t->base.rtime = tr->stime;
	if (access == DEL)
		t->base.wtime = t->s->base.wtime = tr->wtime = tr->stime;
	assert(b);
	return b;
}

BAT *
bind_idx(sql_trans *tr, sql_idx * i, int access)
{
	BAT *b;

	if (isTemp(i) || access == INS || access == RD_INS || !i->bat.bid) {
		assert(i->bat.ibid);
		b = temp_descriptor(i->bat.ibid);
	} else {
		b = temp_descriptor(i->bat.bid);

		assert(access==RDONLY || access == RD_UPD);
	}
	b->batDirty |= 2;
	if (access == INS || access == UPD) {
		BATsetaccess(b, BAT_WRITE);
		i->base.wtime = i->t->base.wtime = i->t->s->base.wtime = tr->wtime = tr->stime;
	}
	i->base.rtime = i->t->base.rtime = i->t->s->base.rtime = tr->rtime = tr->stime;
	assert(b);
	return b;
}

BAT *
append_idx(sql_trans *tr, sql_idx * i, int access, BAT *ib)
{
	BAT *b = NULL;

	if (isTemp(i) || access == INS || !i->bat.bid) {
		assert(i->bat.ibid);
		b = temp_descriptor(i->bat.ibid);
		if (BATcount(b) == 0 && ib->htype == TYPE_void) { 
			bat_destroy(b);
			temp_destroy(i->bat.ibid);
			i->bat.ibid = temp_create(ib);
			b = temp_descriptor(i->bat.ibid);
		} else {
			BATappend(b, ib, FALSE);
		}
	} else {
		assert(0); /* RDONLY appends ???? */
	}
	b->batDirty |= 2;
	if (access == INS || access == UPD) {
		BATsetaccess(b, BAT_WRITE);
		i->base.wtime = i->t->base.wtime = i->t->s->base.wtime = tr->wtime = tr->stime;
	}
	i->base.rtime = i->t->base.rtime = i->t->s->base.rtime = tr->rtime = tr->stime;
	assert(b);
	return b;
}

BAT *
bind_uidx(sql_trans *tr, sql_idx * i, int access)
{
	BAT *b;

	b = temp_descriptor(i->bat.ubid);
	b->batDirty |= 2;
	if (access == INS || access == UPD) {
		BATsetaccess(b, BAT_WRITE);
		i->base.wtime = i->t->base.wtime = i->t->s->base.wtime = tr->wtime = tr->stime;
	}
	i->base.rtime = i->t->base.rtime = i->t->s->base.rtime = tr->rtime = tr->stime;
	assert(b);
	return b;
}

BAT *
append_uidx(sql_trans *tr, sql_idx * i, int access, BAT *ib)
{
	BAT *b;

	b = temp_descriptor(i->bat.ubid);
	if (BATcount(b) == 0) { 
		bat_destroy(b);
		temp_destroy(i->bat.ubid);
		i->bat.ubid = temp_create(ib);
		b = temp_descriptor(i->bat.ibid);
	} else {
		BATappend(b, ib, FALSE);
	}
	if (access == INS || access == UPD) {
		BATsetaccess(b, BAT_WRITE);
		i->base.wtime = i->t->base.wtime = i->t->s->base.wtime = tr->wtime = tr->stime;
	}
	i->base.rtime = i->t->base.rtime = i->t->s->base.rtime = tr->rtime = tr->stime;
	b->batDirty |= 2;
	assert(b);
	return b;
}

static size_t
void_append_inserted(BAT *b, BAT *i )
{
	size_t nr = 0;
	BUN r;
	oid id = b->hseqbase+BATcount(b);

	for (r = i->batInserted; r < BUNlast(i); r = BUNnext(i, r)) {
		BUNins(b, (ptr)&id, BUNtail(i,r));
		id++;
		nr++;
	}
	return nr;
}

static size_t
void_delete_bat(BAT *b, BAT *d, int delta)
{
	size_t nr = 0;
	BUN r, s;
	ptr nil = ATOMnilptr(b->ttype);

	if (delta) {
		for (r = d->batInserted; r < BUNlast(d); r = BUNnext(d, r)) {
			oid delid = *(oid *) BUNtail(d, r);

			void_inplace(b, delid, nil);
			nr++;
		}
	} else {
		BATloop(d, r, s) {
			oid delid = *(oid *) BUNtail(d, r);

			void_inplace(b, delid, nil);
			nr++;
		}
	}
	return nr;
}

/* probably not needed any more */
static void
update_table_bat(BAT *b, BAT *ub, BAT *db)
{
	if (ub && BATcount(ub)) {
		void_replace_bat(b, ub);
	}
	(void)db;
/*
	if (db && BATcount(db)) {
		void_delete_bat(b, db, 0);
	}
*/
}

void
kc_destroy(sql_kc *kc)
{
	_DELETE(kc);
}

void
key_destroy(sql_key *k)
{
	sql_ukey *uk;

	/* remove key from schema */
	list_remove_data(k->t->s->keys,k);
	if (k->type == ukey || k->type == pkey) {
		uk = (sql_ukey *) k;
		if (uk->keys)
			list_destroy(uk->keys);
	}
	list_destroy(k->columns);
	base_destroy(&k->base);
	_DELETE(k);
}

void
idx_destroy(sql_idx * i)
{
	/* remove idx from schema */
	list_remove_data(i->t->s->idxs, i);
	if (i->bat.name)
		_DELETE(i->bat.name);
	if (i->bat.uname)
		_DELETE(i->bat.uname);
	if (i->bat.ibid)
		temp_destroy(i->bat.ibid);
	if (i->bat.ubid)
		temp_destroy(i->bat.ubid);
	if (i->bat.bid) 
		temp_destroy(i->bat.bid);

	list_destroy(i->columns);
	base_destroy(&i->base);
	_DELETE(i);
}

void
trigger_destroy(sql_trigger *tr)
{
	/* remove trigger from schema */
	list_remove_data(tr->t->s->triggers, tr);
	if (tr->old_name)
		_DELETE(tr->old_name);
	if (tr->new_name)
		_DELETE(tr->new_name);
	if (tr->condition)
		_DELETE(tr->condition);
	_DELETE(tr->statement);
	if (tr->columns)
		list_destroy(tr->columns);
	base_destroy(&tr->base);
	_DELETE(tr);
}

void
column_destroy(sql_column *c)
{
	if (c->bat.name)
		_DELETE(c->bat.name);
	if (c->bat.uname)
		_DELETE(c->bat.uname);
	if (c->bat.ibid)
		temp_destroy(c->bat.ibid);
	if (c->bat.ubid)
		temp_destroy(c->bat.ubid);
	if (c->bat.bid) 
		temp_destroy(c->bat.bid);

	if (c->def)
		_DELETE(c->def);
	base_destroy(&c->base);
	_DELETE(c);
}

void
table_destroy(sql_table *t)
{
	cs_destroy(&t->keys);
	cs_destroy(&t->idxs);
	cs_destroy(&t->triggers);
	cs_destroy(&t->columns);
	if (t->dname)
		_DELETE(t->dname);
	if (t->dbid)
		temp_destroy(t->dbid);

	base_destroy(&t->base);
	if (t->query)
		_DELETE(t->query);
	_DELETE(t);
}

void
schema_destroy(sql_schema *s)
{
	cs_destroy(&s->tables);
	list_destroy(s->keys);
	list_destroy(s->idxs);
	list_destroy(s->triggers);
	base_destroy(&s->base);
	_DELETE(s);
}

void
module_destroy(sql_module * s)
{
	cs_destroy(&s->funcs);
	cs_destroy(&s->types);
	base_destroy(&s->base);
	_DELETE(s);
}

/*#define STORE_DEBUG 1 */

sql_trans *
sql_trans_destroy(sql_trans *t)
{
	sql_trans *res = t->parent;

	transactions--;
#ifdef STORE_DEBUG
		fprintf(stderr, "destroy trans (%p)\n", t);
#endif

	if (res == gtrans && spares < MAX_SPARES && !t->name && !t->schema_updates) {
#ifdef STORE_DEBUG
		fprintf(stderr, "spared (%d) trans (%p)\n", spares, t);
#endif
		spare_trans[spares++] = t;
		return res;
	}

	if (t->name) {
		_DELETE(t->name);
		t->name = NULL;
	}

	cs_destroy(&t->schemas);
	cs_destroy(&t->modules);

	_DELETE(t);
	return res;
}

static void
destroy_spare_transactions() 
{
	int i, s = spares;

	spares = MAX_SPARES; /* ie now there not spared anymore */
	for (i = 0; i < s; i++) 
		sql_trans_destroy(spare_trans[i]);
}

static int
tr_flag(sql_base * b, int flag)
{
	if (flag == TR_OLD)
		return flag;
	return b->flag;
}

static BAT *
get_bat(struct bm *bm, char *name)
{
	oid bid = bm_find_bat(bm, name);
	BAT *b = temp_descriptor(bid);

	assert(b);
	return b;
}


static void
load_keycolumn(sql_trans *tr, BAT *columns, BUN j, sql_key *k)
{
	sql_kc *kc = NEW(sql_kc);
	BAT *kc_col = get_bat(bm, "sys_keycolumns_column");
	BAT *kc_trunc = get_bat(bm, "sys_keycolumns_trunc");
	ptr lid = BUNhead(columns, j);
	char *name = bun_find(kc_col, lid);
	int trunc = *(int *) bun_find(kc_trunc, lid);
	sql_column *c = find_sql_column(k->t, name);

	assert(c);

	(void)tr;
	kc->c = c;
	kc->trunc = trunc;
	list_append(k->columns, kc);

	bat_destroy(kc_col);
	bat_destroy(kc_trunc);
}

static sql_key *
load_key(sql_trans *tr, BAT *keys, BUN j, sql_table *t)
{
	int ccnt;
	BAT *cols, *rcols;
	BAT *key_id = get_bat(bm, "sys_keys_id");
	BAT *key_tpe = get_bat(bm, "sys_keys_type");
	BAT *key_name = get_bat(bm, "sys_keys_name");
	BAT *key_rkey = get_bat(bm, "sys_keys_rkey");
	BAT *kc_id = get_bat(bm, "sys_keycolumns_id");
	BAT *kc_nr = get_bat(bm, "sys_keycolumns_nr");
	BAT *D_keycolumns = get_bat(bm, "D_sys_keycolumns");
	ptr lid = BUNhead(keys, j);
	key_type ktype = (key_type) *(int *) bun_find(key_tpe, lid);
	char *name = (char *) bun_find(key_name, lid);
	sql_key *nk = (ktype != fkey) ? (sql_key *) NEW(sql_ukey)
	    : (sql_key *) NEW(sql_fkey);
	BUN p, q;
	node *n;

	base_init(&nk->base, *(sqlid *) bun_find(key_id, lid), TR_OLD, name);
	nk->type = ktype;
	nk->columns = list_create((fdestroy) &kc_destroy);
	nk->t = t;

	if (ktype == ukey || ktype == pkey) {
		sql_ukey *uk = (sql_ukey *) nk;

		uk->keys = NULL;

		if (ktype == pkey)
			t->pkey = uk;
	} else {
		sql_fkey *fk = (sql_fkey *) nk;

		fk->rkey = NULL;
	}

	cols = BATselect(kc_id, (ptr) &nk->base.id, (ptr) &nk->base.id);
	rcols = BATkdiff(cols, BATmirror(D_keycolumns));
	bat_destroy(cols);
	cols = rcols;

	rcols = BATsemijoin(kc_nr, cols);
	bat_destroy(cols);
	cols = BATmirror(rcols);
	rcols = BATsort(cols);
	bat_destroy(cols);
	cols = BATmirror(rcols);

	ccnt = BATcount(cols);
	if (ccnt) {
		BATloop(cols, p, q)
		    load_keycolumn(tr, cols, p, nk);
	}
	bat_destroy(cols);

	/* find idx with same name */
	n = list_find_name(nk->t->s->idxs, nk->base.name);
	if (n) {
		nk->idx = (sql_idx *) n->data;
		nk->idx->key = nk;
	}

	if (ktype == fkey) {
		sql_fkey *fk = (sql_fkey *) nk;
		sqlid rkey = *(sqlid *) bun_find(key_rkey, lid);
		node *n = list_find(t->s->keys, &rkey, (fcmp) &key_cmp);

		if (n) {
			sql_ukey *uk = n->data;

			fk->rkey = uk;
			if (!uk->keys)
				uk->keys = list_create(NULL);
			list_append(uk->keys, fk);
		}
	} else {		/* could be a set of rkeys */
		sql_ukey *uk = (sql_ukey *) nk;
		BAT *keys = BATselect(key_rkey, (ptr) &nk->base.id, (ptr) &nk->base.id);

		BATloop(keys, p, q) {
			ptr fkey_lid = (sqlid *) BUNhead(keys, p);
			sqlid fkey = *(sqlid *) bun_find(key_id, fkey_lid);
			node *n = list_find(t->s->keys, &fkey, (fcmp) &key_cmp);

			if (n) {
				sql_fkey *fk = n->data;

				if (!uk->keys)
					uk->keys = list_create(NULL);
				list_append(uk->keys, fk);
				fk->rkey = uk;
			}
		}
		BBPreclaim(keys);
	}

	bat_destroy(key_id);
	bat_destroy(key_tpe);
	bat_destroy(key_name);
	bat_destroy(key_rkey);
	bat_destroy(kc_id);
	bat_destroy(kc_nr);
	bat_destroy(D_keycolumns);
	return nk;
}

static void
load_idxcolumn(sql_trans *tr, BAT *columns, BUN j, sql_idx * i)
{
	sql_kc *kc = NEW(sql_kc);
	BAT *kc_col = get_bat(bm, "sys_keycolumns_column");
	BAT *kc_trunc = get_bat(bm, "sys_keycolumns_trunc");
	ptr lid = BUNhead(columns, j);
	char *name = bun_find(kc_col, lid);
	int trunc = *(int *) bun_find(kc_trunc, lid);
	sql_column *c = find_sql_column(i->t, name);

	assert(c);

	(void)tr;
	kc->c = c;
	if (i->type == unique) 
		c->unique = BATcount(columns);
	kc->trunc = trunc;
	list_append(i->columns, kc);

	bat_destroy(kc_col);
	bat_destroy(kc_trunc);
}

static sql_idx *
load_idx(sql_trans *tr, BAT *idxs, BUN j, sql_table *t)
{
	char bname[BUFSIZ];
	int ccnt;
	BAT *b;
	BAT *cols, *rcols;
	BAT *idx_id = get_bat(bm, "sys_idxs_id");
	BAT *idx_tpe = get_bat(bm, "sys_idxs_type");
	BAT *idx_name = get_bat(bm, "sys_idxs_name");
	BAT *kc_id = get_bat(bm, "sys_keycolumns_id");
	BAT *kc_nr = get_bat(bm, "sys_keycolumns_nr");
	BAT *D_keycolumns = get_bat(bm, "D_sys_keycolumns");
	ptr lid = BUNhead(idxs, j);
	idx_type itype = (idx_type) * (int *) bun_find(idx_tpe, lid);
	char *name = (char *) bun_find(idx_name, lid);
	sql_idx *ni = NEW(sql_idx);
	BUN p, q;

	base_init(&ni->base, *(sqlid *) bun_find(idx_id, lid), TR_OLD, name);
	ni->type = itype;

	ni->columns = list_create((fdestroy) &kc_destroy);
	ni->t = t;
	ni->key = NULL;

	cols = BATselect(kc_id, (ptr) &ni->base.id, (ptr) &ni->base.id);
	rcols = BATkdiff(cols, BATmirror(D_keycolumns));
	bat_destroy(cols);
	cols = rcols;

	rcols = BATsemijoin(kc_nr, cols);
	bat_destroy(cols);
	cols = BATmirror(rcols);
	rcols = BATsort(cols);
	bat_destroy(cols);
	cols = BATmirror(rcols);

	ccnt = BATcount(cols);
	if (ccnt) {
		BATloop(cols, p, q)
		    load_idxcolumn(tr, cols, p, ni);
	}
	bat_destroy(cols);

	ni->bat.ibid = ni->bat.bid = ni->bat.ubid = 0;
	ni->bat.name = ni->bat.uname = NULL;

	if (itype == join_idx || list_length(ni->columns) > 1 ) {
		snprintf(bname, BUFSIZ, "%s_%s_%s", t->s->base.name, t->base.name, ni->base.name);
		ni->bat.name = _strdup(bname);
		b = temp_descriptor(bm_find_bat(bm, ni->bat.name));
		ni->bat.bid = temp_create(b);
		bat_destroy(b);

		snprintf(bname, BUFSIZ, "U_%s", ni->bat.name);
		ni->bat.uname = _strdup(bname);
		b = temp_descriptor(bm_find_bat(bm, ni->bat.uname));
		ni->bat.ubid = temp_create(b);
		bat_destroy(b);
	}

	if (itype == join_idx) {
		BAT *b = bat_new(TYPE_void, TYPE_oid, t->sz, "load_idx");

		ni->bat.ibid = temp_create(b);
		bat_destroy(b);
	} else {
		BAT *b = bat_new(TYPE_void, TYPE_int, t->sz, "load_idx");

		ni->bat.ibid = temp_create(b);
		bat_destroy(b);
	}

	if (ni->bat.bid && ni->bat.ubid) {
		BAT *ub = temp_descriptor(ni->bat.ubid);
		BAT *db = temp_descriptor(t->dbid);

		if (BATcount(ub) || BATcount(db)) {
			BAT *b  = temp_descriptor(ni->bat.bid);

			update_table_bat(b, ub, db);
			bat_destroy(b);
		}
		bat_destroy(ub);
		bat_destroy(db);
	}

	bat_destroy(idx_id);
	bat_destroy(idx_tpe);
	bat_destroy(idx_name);
	bat_destroy(kc_id);
	bat_destroy(kc_nr);
	bat_destroy(D_keycolumns);
	return ni;
}

static void
load_triggercolumn(sql_trans *tr, BAT *columns, BUN j, sql_trigger * i)
{
	sql_kc *kc = NEW(sql_kc);
	BAT *kc_col = get_bat(bm, "sys_keycolumns_column");
	BAT *kc_trunc = get_bat(bm, "sys_keycolumns_trunc");
	ptr lid = BUNhead(columns, j);
	char *name = bun_find(kc_col, lid);
	int trunc = *(int *) bun_find(kc_trunc, lid);
	sql_column *c = find_sql_column(i->t, name);

	assert(c);

	(void)tr;
	kc->c = c;
	kc->trunc = trunc;
	list_append(i->columns, kc);

	bat_destroy(kc_col);
	bat_destroy(kc_trunc);
}

static sql_trigger *
load_trigger(sql_trans *tr, BAT *triggers, BUN j, sql_table *t)
{
	int ccnt;
	BAT *cols, *rcols;
	BAT *trigger_id = get_bat(bm, "sys_triggers_id");
	BAT *trigger_name = get_bat(bm, "sys_triggers_name");
	BAT *trigger_time = get_bat(bm, "sys_triggers_time");
	BAT *trigger_orientation = get_bat(bm, "sys_triggers_orientation");
	BAT *trigger_event = get_bat(bm, "sys_triggers_event");
	BAT *trigger_old_name = get_bat(bm, "sys_triggers_old_name");
	BAT *trigger_new_name = get_bat(bm, "sys_triggers_new_name");
	BAT *trigger_condition = get_bat(bm, "sys_triggers_condition");
	BAT *trigger_statement = get_bat(bm, "sys_triggers_statement");
	BAT *kc_id = get_bat(bm, "sys_keycolumns_id");
	BAT *kc_nr = get_bat(bm, "sys_keycolumns_nr");
	BAT *D_keycolumns = get_bat(bm, "D_sys_keycolumns");
	ptr lid = BUNhead(triggers, j);
	char *name = (char *) bun_find(trigger_name, lid);
	char *old_name = (char *) bun_find(trigger_old_name, lid);
	char *new_name = (char *) bun_find(trigger_new_name, lid);
	char *condition = (char*)bun_find(trigger_condition, lid);
	char *statement = (char*)bun_find(trigger_statement, lid);
	sql_trigger *nt = NEW(sql_trigger);
	BUN p, q;

	base_init(&nt->base, *(sqlid *) bun_find(trigger_id, lid), TR_OLD, name);
	nt->columns = list_create((fdestroy) &kc_destroy);
	nt->t = t;
	nt->time = *(sht*)bun_find(trigger_time, lid);
	nt->orientation = *(sht*)bun_find(trigger_orientation, lid);
	nt->event = *(sht*)bun_find(trigger_event, lid);

	nt->old_name = (old_name)?_strdup(old_name):NULL;
	nt->new_name = (new_name)?_strdup(new_name):NULL;
	nt->condition = (condition)?_strdup(condition):NULL;
	nt->statement = _strdup(statement);

	cols = BATselect(kc_id, (ptr) &nt->base.id, (ptr) &nt->base.id);
	rcols = BATkdiff(cols, BATmirror(D_keycolumns));
	bat_destroy(cols);
	cols = rcols;

	rcols = BATsemijoin(kc_nr, cols);
	bat_destroy(cols);
	cols = BATmirror(rcols);
	rcols = BATsort(cols);
	bat_destroy(cols);
	cols = BATmirror(rcols);

	ccnt = BATcount(cols);
	if (ccnt) {
		BATloop(cols, p, q)
		    load_triggercolumn(tr, cols, p, nt);
	}
	bat_destroy(cols);

	bat_destroy(trigger_id);
	bat_destroy(trigger_name);
	bat_destroy(trigger_time);
	bat_destroy(trigger_orientation);
	bat_destroy(trigger_event);
	bat_destroy(trigger_old_name);
	bat_destroy(trigger_new_name);
	bat_destroy(trigger_condition);
	bat_destroy(trigger_statement);
	bat_destroy(kc_id);
	bat_destroy(kc_nr);
	bat_destroy(D_keycolumns);
	return nt;
}

static sql_column *
load_column(sql_trans *tr, sql_table *t, BAT *columns, BUN j)
{
	char *def;
	char name[BUFSIZ], *tpe;
	sql_column *c = NEW(sql_column);
	ptr lid = BUNhead(columns, j);
	int sz, d;
	BAT *b;
	BAT *column_id = get_bat(bm, "sys__columns_id");
	BAT *column_name = get_bat(bm, "sys__columns_name");
	BAT *column_type = get_bat(bm, "sys__columns_type");
	BAT *column_type_digits = get_bat(bm, "sys__columns_type_digits");
	BAT *column_type_scale = get_bat(bm, "sys__columns_type_scale");
	BAT *column_default = get_bat(bm, "sys__columns_default");
	BAT *column_null = get_bat(bm, "sys__columns_null");
	BAT *column_number = get_bat(bm, "sys__columns_number");

	base_init(&c->base, *(sqlid *) bun_find(column_id, lid), TR_OLD, (char *) bun_find(column_name, lid));

	tpe = (char *) bun_find(column_type, lid);
	sz = *(int *) bun_find(column_type_digits, lid);
	d = *(int *) bun_find(column_type_scale, lid);
	if (!sql_find_subtype(&c->type, tpe, sz, d))
		sql_init_subtype(&c->type, sql_trans_bind_type(tr, tpe), sz, d);
	def = (char *) bun_find(column_default, lid);
	c->def = NULL;
	if (ATOMcmp(TYPE_str, ATOMnilptr(TYPE_str), def) != 0)
		c->def = _strdup(def);
	c->null = *(bit *) bun_find(column_null, lid);
	c->colnr = *(int *) bun_find(column_number, lid);
	c->unique = 0;
	c->t = t;

	c->bat.ibid = c->bat.bid = c->bat.ubid = 0;
	c->bat.name = c->bat.uname = NULL;

	if (t->table && !isTempTable(t)) {
		int type = ATOMindex(c->type.type->base.name);

		snprintf(name, BUFSIZ, "%s_%s_%s", t->s->base.name, t->base.name, c->base.name);
		c->bat.name = _strdup(name);
		b = temp_descriptor(bm_find_bat(bm, c->bat.name));
		c->bat.bid = temp_create(b);
		bat_destroy(b);

		snprintf(name, BUFSIZ, "U_%s", c->bat.name);
		c->bat.uname = _strdup(name);
		b = temp_descriptor(bm_find_bat(bm, c->bat.uname));
		c->bat.ubid = temp_create(b);
		bat_destroy(b);

 		b = bat_new(TYPE_void, type, t->sz, "load_column");
		c->bat.ibid = temp_create(b);
		bat_destroy(b);
	} else if (t->table && isTempTable(t)) {
		int type = c->type.type->localtype;

		b = bat_new(TYPE_void, type, t->sz, "load_column");
		c->bat.ibid = temp_create(b);
		bat_destroy(b);
	} else if (!t->table && !t->query) {
		snprintf(name, BUFSIZ, "%s_%s_%s", t->s->base.name, t->base.name, c->base.name);
		c->bat.name = _strdup(name);
		b = temp_descriptor(bm_find_bat(bm, c->bat.name));
		c->bat.bid = temp_create(b);
		bat_destroy(b);
	}

	if (bs_debug)
		fprintf(stderr, "\t\tload column %s\n", c->base.name);

	if (c->bat.bid && c->bat.ubid && !isTempTable(t)) {
		BAT *b  = temp_descriptor(c->bat.bid);
		BAT *ub = temp_descriptor(c->bat.ubid);
		BAT *db = temp_descriptor(t->dbid);

		t->cnt = (BATcount(b)-BATcount(db));
		if (BATcount(ub) || BATcount(db)) {
			update_table_bat(b, ub, db);
		}
		bat_destroy(b);
		bat_destroy(ub);
		bat_destroy(db);
	}

	bat_destroy(column_id);
	bat_destroy(column_name);
	bat_destroy(column_type);
	bat_destroy(column_type_digits);
	bat_destroy(column_type_scale);
	bat_destroy(column_default);
	bat_destroy(column_null);
	bat_destroy(column_number);
	return c;
}

static sql_table *
load_table(sql_trans *tr, sql_schema *s, BAT *tables, BUN j)
{
	char name[BUFSIZ], *query;
	sql_table *t = NEW(sql_table);
	ptr lid = BUNhead(tables, j);
	BAT *cols, *rcols, *keys, *rkeys, *idxs, *ridxs, *triggers, *rtriggers;
	BUN p, q;
	int ccnt;
<<<<<<< HEAD
	BAT *column_table = sys_bat(bm, "pcolumns_table_id");
	BAT *column_number = sys_bat(bm, "pcolumns_number");
	BAT *key_table = sys_bat(bm, "keys_table_id");
	BAT *idx_table = sys_bat(bm, "idxs_table_id");
	BAT *trigger_table = sys_bat(bm, "triggers_table_id");
	BAT *table_id = sys_bat(bm, "ptables_id");
	BAT *table_names = sys_bat(bm, "ptables_name");
	BAT *table_queries = sys_bat(bm, "ptables_query");
	BAT *table_istable = sys_bat(bm, "ptables_istable");
	BAT *table_system = sys_bat(bm, "ptables_system");
	BAT *table_clear = sys_bat(bm, "ptables_clear");
	BAT *D_columns = sys_bat(bm, "D_pcolumns");
	BAT *D_keys = sys_bat(bm, "D_keys");
	BAT *D_idxs = sys_bat(bm, "D_idxs");
	
	/*next two lines were insert to handle with replication*/
	BAT *table_location = sys_bat(bm, "ptables_location");	
	BAT *table_replication = sys_bat(bm, "ptables_replication_id");
	
	BAT *D_triggers = sys_bat(bm, "D_triggers");
=======
	BAT *column_table = get_bat(bm, "sys__columns_table_id");
	BAT *column_number = get_bat(bm, "sys__columns_number");
	BAT *key_table = get_bat(bm, "sys_keys_table_id");
	BAT *idx_table = get_bat(bm, "sys_idxs_table_id");
	BAT *trigger_table = get_bat(bm, "sys_triggers_table_id");
	BAT *table_id = get_bat(bm, "sys__tables_id");
	BAT *table_names = get_bat(bm, "sys__tables_name");
	BAT *table_queries = get_bat(bm, "sys__tables_query");
	BAT *table_istable = get_bat(bm, "sys__tables_istable");
	BAT *table_system = get_bat(bm, "sys__tables_system");
	BAT *table_commit_action = get_bat(bm, "sys__tables_commit_action");
	BAT *D_columns = get_bat(bm, "D_sys__columns");
	BAT *D_keys = get_bat(bm, "D_sys_keys");
	BAT *D_idxs = get_bat(bm, "D_sys_idxs");
	BAT *D_triggers = get_bat(bm, "D_sys_triggers");
>>>>>>> e1ffa99d

	base_init(&t->base, *(sqlid *) bun_find(table_id, lid), TR_OLD, bun_find(table_names, lid));
	query = (char *) bun_find(table_queries, lid);
	t->query = NULL;
	if (ATOMcmp(TYPE_str, ATOMnilptr(TYPE_str), query) != 0)
		t->query = _strdup(query);
	t->table = *(bit *) bun_find(table_istable, lid);
	t->system = *(bit *) bun_find(table_system, lid);
	t->commit_action = *(sht *) bun_find(table_commit_action, lid); 
	t->persistence = SQL_PERSIST; 
	if (t->commit_action)
		t->persistence = SQL_GLOBAL_TEMP;
	t->cleared = 0;
	
	/*next two lines were insert to handle with replication*/
	t->replication_id = *(int *) bun_find(table_replication, lid);	
	t->location = *(int *) bun_find(table_location, lid);		
	
	t->pkey = NULL;
	t->s = s;
	t->sz = BUFSIZ;
	t->cnt = 0;

	cs_init(&t->columns, (fdestroy) &column_destroy);
	cs_init(&t->idxs, (fdestroy) &idx_destroy);
	cs_init(&t->keys, (fdestroy) &key_destroy);
	cs_init(&t->triggers, (fdestroy) &trigger_destroy);

	snprintf(name, BUFSIZ, "D_%s_%s", t->s->base.name, t->base.name);
	t->dname = _strdup(name);
	t->dbid = 0;
	if (t->table) {
		BAT *b;
		bat bid;

		if (!isTempTable(t) && (bid = bm_find_bat(bm, t->dname))) {
			b = temp_descriptor(bid);
		} else {
			b = bat_new(TYPE_void, TYPE_oid, t->sz, "load_table");
		}
		t->dbid = temp_create(b);
		bat_destroy(b);
	}

	cols = BATselect(column_table, (ptr) &t->base.id, (ptr) &t->base.id);
	rcols = BATkdiff(cols, BATmirror(D_columns));
	bat_destroy(cols);
	cols = rcols;

	rcols = BATsemijoin(column_number, cols);
	bat_destroy(cols);
	cols = BATmirror(rcols);
	rcols = BATsort(cols);
	bat_destroy(cols);
	cols = BATmirror(rcols);

	if (bs_debug)
		fprintf(stderr, "\tload table %s\n", t->base.name);

	BATloop(cols, p, q)
	    cs_add(&t->columns, load_column(tr, t, cols, p), TR_OLD);

	bat_destroy(cols);

	/* load idx's first as the may be needed by the keys */
	idxs = BATselect(idx_table, (ptr) &t->base.id, (ptr) &t->base.id);
	ridxs = BATkdiff(idxs, BATmirror(D_idxs));
	bat_destroy(idxs);

	ccnt = BATcount(ridxs);
	if (t->table && ccnt) {
		BATloop(ridxs, p, q) {
			sql_idx *i;

			cs_add(&t->idxs, i = load_idx(tr, ridxs, p, t), TR_OLD);
			list_append(s->idxs, i);
		}
	}
	bat_destroy(ridxs);

	keys = BATselect(key_table, (ptr) &t->base.id, (ptr) &t->base.id);
	rkeys = BATkdiff(keys, BATmirror(D_keys));
	bat_destroy(keys);

	ccnt = BATcount(rkeys);
	if (t->table && ccnt) {
		BATloop(rkeys, p, q) {
			sql_key *k;

			cs_add(&t->keys, k = load_key(tr, rkeys, p, t), TR_OLD);
			list_append(s->keys, k);
		}
	}
	bat_destroy(rkeys);

	triggers = BATselect(trigger_table, (ptr) &t->base.id, (ptr) &t->base.id);
	rtriggers = BATkdiff(triggers, BATmirror(D_triggers));
	bat_destroy(triggers);

	ccnt = BATcount(rtriggers);
	if (t->table && ccnt) {
		BATloop(rtriggers, p, q) {
			sql_trigger *k;

			cs_add(&t->triggers, k = load_trigger(tr, rtriggers, p, t), TR_OLD);
			list_append(s->triggers, k);
		}
	}
	bat_destroy(rtriggers);

	bat_destroy(idx_table);
	bat_destroy(key_table);
	bat_destroy(column_table);
	bat_destroy(column_number);
	bat_destroy(table_id);
	bat_destroy(table_names);
	bat_destroy(table_queries);
	bat_destroy(table_istable);
	bat_destroy(table_location);
	bat_destroy(table_replication);
	bat_destroy(D_columns);
	bat_destroy(D_idxs);
	bat_destroy(D_keys);
	return t;
}

static sql_type *
load_type(sql_trans *tr, sql_module * m, BAT *types, BUN j)
{
	sql_type *t = NEW(sql_type);
	ptr lid = BUNhead(types, j);
	BAT *type_id = get_bat(bm, "sys_types_id");
	BAT *type_systemname = get_bat(bm, "sys_types_systemname");
	BAT *type_sqlname = get_bat(bm, "sys_types_sqlname");
	BAT *type_digits = get_bat(bm, "sys_types_digits");
	BAT *type_scale = get_bat(bm, "sys_types_scale");
	BAT *type_radix = get_bat(bm, "sys_types_radix");
	BAT *type_eclass = get_bat(bm, "sys_types_eclass");

	(void)tr;
	base_init(&t->base, *(sqlid *) bun_find(type_id, lid), TR_OLD, bun_find(type_systemname, lid));
	t->sqlname = _strdup((char *) bun_find(type_sqlname, lid));
	t->digits = *(int *) bun_find(type_digits, lid);
	t->scale = *(int *) bun_find(type_scale, lid);
	t->radix = *(int *) bun_find(type_radix, lid);
	t->eclass = *(int *) bun_find(type_eclass, lid);
	t->localtype = ATOMindex(t->base.name);
	t->m = m;

	bat_destroy(type_id);
	bat_destroy(type_systemname);
	bat_destroy(type_sqlname);
	bat_destroy(type_digits);
	bat_destroy(type_scale);
	bat_destroy(type_radix);
	bat_destroy(type_eclass);
	return t;
}

static sql_arg *
load_arg(sql_trans *tr, sql_func * f, BAT *args, BUN j)
{
	char *tpe;
	sql_arg *a = NEW(sql_arg);
	ptr lid = BUNhead(args, j);
	int sz, d;
	BAT *arg_name = get_bat(bm, "sys_args_name");
	BAT *arg_type = get_bat(bm, "sys_args_type");
	BAT *arg_type_digits = get_bat(bm, "sys_args_type_digits");
	BAT *arg_type_scale = get_bat(bm, "sys_args_type_scale");

	(void)f;
	a->name = _strdup((char *) bun_find(arg_name, lid));
	tpe = (char *) bun_find(arg_type, lid);
	sz = *(int *) bun_find(arg_type_digits, lid);
	d = *(int *) bun_find(arg_type_scale, lid);
	if (!sql_find_subtype(&a->type, tpe, sz, d))
		sql_init_subtype(&a->type, sql_trans_bind_type(tr, tpe), sz, d);

	bat_destroy(arg_name);
	bat_destroy(arg_type);
	bat_destroy(arg_type_digits);
	bat_destroy(arg_type_scale);
	return a;
}

static sql_func *
load_func(sql_trans *tr, sql_module * m, BAT *funcs, BUN j)
{
	sql_func *t = NEW(sql_func);
	ptr lid = BUNhead(funcs, j);
	BAT *args, *rargs;
	BUN p, q;
	BAT *func_id = get_bat(bm, "sys_functions_id");
	BAT *func_name = get_bat(bm, "sys_functions_name");
	BAT *func_func = get_bat(bm, "sys_functions_func");
	BAT *func_sql = get_bat(bm, "sys_functions_sql");
	BAT *func_aggr = get_bat(bm, "sys_functions_aggr");
	BAT *arg_func_id = get_bat(bm, "sys_args_func_id");
	BAT *arg_number = get_bat(bm, "sys_args_number");
	int first = 1;

	base_init(&t->base, *(sqlid *) bun_find(func_id, lid), TR_OLD, bun_find(func_name, lid));
	t->imp = _strdup((char *) bun_find(func_func, lid));
	t->sql = *(bit *) bun_find(func_sql, lid);
	t->aggr = *(bit *) bun_find(func_aggr, lid);
	t->res.type = NULL;
	t->m = m;

	args = BATselect(arg_func_id, (ptr) &t->base.id, (ptr) &t->base.id);

	rargs = BATsemijoin(arg_number, args);
	bat_destroy(args);
	args = BATmirror(rargs);
	rargs = BATsort(args);
	bat_destroy(args);
	args = BATmirror(rargs);

	if (bs_debug)
		fprintf(stderr, "\tload table %s\n", t->base.name);

	t->ops = list_create((fdestroy)&arg_destroy);
	BATloop(args, p, q) {
		sql_arg *a = load_arg(tr, t, args, p);
		if (first) {
			first = 0;
			if (strcmp(a->name, "result") == 0) {
				t -> res = a->type;
				arg_destroy(a);
			} else {
				list_append(t->ops, a);
			}
		} else {
			list_append(t->ops, a);
		}
	}
	bat_destroy(args);

	bat_destroy(func_id);
	bat_destroy(func_name);
	bat_destroy(func_func);
	bat_destroy(func_sql);
	bat_destroy(func_aggr);
	bat_destroy(arg_func_id);
	bat_destroy(arg_number);
	return t;
}

static sql_schema *
load_schema(sql_trans *tr, BAT *schemas, BUN j)
{
	sql_schema *s = NEW(sql_schema);
	ptr lid = BUNhead(schemas, j);
	BAT *tables, *ptables;
	BUN p, q;
	BAT *schema_names = get_bat(bm, "sys_schemas_name");
	BAT *schema_auths = get_bat(bm, "sys_schemas_authorization");
	BAT *table_schema = get_bat(bm, "sys__tables_schema_id");
	BAT *D_tables = get_bat(bm, "D_sys__tables");

	base_init(&s->base, *(sqlid *) bun_find(schemas, lid), TR_OLD, bun_find(schema_names, lid));
	s->auth_id = *(sqlid *) bun_find(schema_auths, lid);
	s->keys = list_create((fdestroy) NULL);
	s->idxs = list_create((fdestroy) NULL);
	s->triggers = list_create((fdestroy) NULL);
	cs_init(&s->tables, (fdestroy) &table_destroy);

	if (bs_debug)
		fprintf(stderr, "load schema %s %d\n", s->base.name, s->base.id);

	tables = BATselect(table_schema, (ptr) &s->base.id, (ptr) &s->base.id);
	ptables = BATkdiff(tables, BATmirror(D_tables));
	bat_destroy(tables);

	BATloop(ptables, p, q) 
	    	cs_add(&s->tables, load_table(tr, s, ptables, p), TR_OLD);
	bat_destroy(ptables);

	bat_destroy(table_schema);
	bat_destroy(schema_auths);
	bat_destroy(schema_names);
	bat_destroy(D_tables);
	return s;
}

static void
do_load_module(sql_trans *tr, char *name)
{
	char buf[BUFSIZ];

	snprintf(buf, BUFSIZ, "module(\"%s\");", name);
	backend_interpret(tr->stk, buf);
}

static void
do_drop_module(sql_trans *tr, char *name)
{
	char buf[BUFSIZ];

	snprintf(buf, BUFSIZ, "drop(\"%s\");", name);
	backend_interpret(tr->stk, buf);
}

static sql_module *
load_module(sql_trans *tr, BAT *modules, BUN j)
{
	char *internal;
	sql_module *s = NEW(sql_module);
	ptr lid = BUNhead(modules, j);
	BAT *types, *funcs;
	BUN p, q;
	BAT *module_names = get_bat(bm, "sys_modules_name");
	BAT *module_internal = get_bat(bm, "sys_modules_internal");
	BAT *type_module = get_bat(bm, "sys_types_module_id");
	BAT *func_module = get_bat(bm, "sys_functions_module_id");

	base_init(&s->base, *(sqlid *) bun_find(modules, lid), TR_OLD, bun_find(module_names, lid));
	cs_init(&s->types, (fdestroy) &type_destroy);
	cs_init(&s->funcs, (fdestroy) &func_destroy);
	s->internal = NULL;
	internal = (char*)bun_find(module_internal, lid);
	if (ATOMcmp(TYPE_str, ATOMnilptr(TYPE_str), internal) != 0)
		s->internal = _strdup(internal);

	if (s->internal)
		do_load_module(tr, s->internal);

	if (bs_debug)
		fprintf(stderr, "load module %s %d\n", s->base.name, s->base.id);
	types = BATselect(type_module, (ptr) &s->base.id, (ptr) &s->base.id);

	BATloop(types, p, q)
	    cs_add(&s->types, load_type(tr, s, types, p), TR_OLD);
	bat_destroy(types);

	funcs = BATselect(func_module, (ptr) &s->base.id, (ptr) &s->base.id);

	BATloop(funcs, p, q)
	    cs_add(&s->funcs, load_func(tr, s, funcs, p), TR_OLD);
	bat_destroy(funcs);

	bat_destroy(module_names);
	bat_destroy(module_internal);
	return s;
}

static sql_trans *
load_trans(struct bm *bm, backend_stack stk)
{
	sql_trans *t = NEW(sql_trans);
	BUN p, q;
	BAT *schema_ids = get_bat(bm, "sys_schemas_id");
	BAT *D_schemas = get_bat(bm, "D_sys_schemas");
	BAT *module_ids = get_bat(bm, "sys_modules_id");
	BAT *D_modules = get_bat(bm, "D_sys_modules");
	BAT *b;

	t->name = NULL;
	t->wtime = t->rtime = 0;
	t->stime = timestamp ();
	t->schema_updates = 0;
	t->status = 0;

	t->parent = NULL;
	t->stk = stk;

	cs_init(&t->schemas, (fdestroy) &schema_destroy);
	cs_init(&t->modules, (fdestroy) &module_destroy);

	if (bs_debug)
		fprintf(stderr, "load trans\n");

	b = BATkdiff(module_ids, BATmirror(D_modules));
	BATloop(b, p, q)
	    cs_add(&t->modules, load_module(t, b, p), TR_OLD);
	bat_destroy(b);
	bat_destroy(module_ids);
	bat_destroy(D_modules);

	b = BATkdiff(schema_ids, BATmirror(D_schemas));
	BATloop(b, p, q)
	    cs_add(&t->schemas, load_schema(t, b, p), TR_OLD);
	bat_destroy(b);
	bat_destroy(schema_ids);
	bat_destroy(D_schemas);
	return t;
}

static BAT *
sys_bat(struct bm *bm, char *name, int type)
{
	BAT *b = NULL;
	bat bid = bm_find_bat(bm, name);

	if (bs_debug)
		fprintf(stderr, "sys_bat %s bid %d\n", name, bid);

	if (bid == 0) {
		if (name[0] == 'U')
			b = bat_new(TYPE_oid, type, BUFSIZ, "sys_bat");
		else
			b = bat_new(TYPE_void, type, BUFSIZ, "sys_bat");
		bid = bm_add_bat(bm, b, name );
		if (bs_debug)
			fprintf(stderr, "sys_bat created %s bid %d\n", name, bid);

	} else {
		if (bs_debug)
			fprintf(stderr, "sys_bat loaded %s bid %d\n", name, bid);
		b = temp_descriptor(bid);
	}
	return b;
}

static int
next_oid()
{
	int id = 0;
	MT_set_lock(bs_lock, "next_oid");
	id = store_oid++;
	MT_unset_lock(bs_lock, "next_oid");
	return id;
}

int
store_next_oid()
{
	return next_oid();
}


static void
bs_init_modules(struct bm *bm)
{
	int istmp = 0;
	BAT *sql_module_id = sys_bat(bm, Ccc(istmp,"tmp","sys","modules_id"), TYPE_int);
	BAT *sql_module_name = sys_bat(bm, Ccc(istmp,"tmp","sys","modules_name"), TYPE_str);
	BAT *sql_module_internal = sys_bat(bm, Ccc(istmp,"tmp","sys","modules_internal"), TYPE_str);
	BAT *U_module_id = sys_bat(bm, Ucc(istmp,"tmp","sys","U_modules_id"), TYPE_int);
	BAT *U_module_name = sys_bat(bm, Ucc(istmp,"tmp","sys","modules_name"), TYPE_str);
	BAT *U_module_internal = sys_bat(bm, Ucc(istmp,"tmp","sys","modules_internal"), TYPE_str);
	BAT *D_sql_module = sys_bat(bm, Dcc(istmp,"tmp","sys","modules"), TYPE_oid);

	update_table_bat(sql_module_id, U_module_id, D_sql_module);
	update_table_bat(sql_module_name, U_module_name, D_sql_module);
	update_table_bat(sql_module_internal, U_module_internal, D_sql_module);

	bat_destroy(sql_module_id);
	bat_destroy(sql_module_name);
	bat_destroy(sql_module_internal);
	bat_destroy(U_module_id);
	bat_destroy(U_module_name);
	bat_destroy(U_module_internal);
	bat_destroy(D_sql_module);
}

static void
bs_init_schema(struct bm *bm)
{
	int istmp = 0;
	BAT *sql_schema_id = sys_bat(bm, Ccc(istmp,"tmp","sys","schemas_id"), TYPE_int);
	BAT *sql_schema_name = sys_bat(bm, Ccc(istmp,"tmp","sys","schemas_name"), TYPE_str);
	BAT *sql_schema_auth = sys_bat(bm, Ccc(istmp,"tmp","sys","schemas_authorization"), TYPE_int);
	BAT *U_schema_id = sys_bat(bm, Ucc(istmp,"tmp","sys","schemas_id"), TYPE_int);
	BAT *U_schema_name = sys_bat(bm, Ucc(istmp,"tmp","sys","schemas_name"), TYPE_str);
	BAT *U_schema_auth = sys_bat(bm, Ucc(istmp,"tmp","sys","schemas_authorization"), TYPE_int);
	BAT *D_sql_schema = sys_bat(bm, Dcc(istmp,"tmp","sys","schemas"), TYPE_oid);

	update_table_bat(sql_schema_id, U_schema_id, D_sql_schema);
	update_table_bat(sql_schema_name, U_schema_name, D_sql_schema);
	update_table_bat(sql_schema_auth, U_schema_auth, D_sql_schema);

	bat_destroy(sql_schema_id);
	bat_destroy(sql_schema_name);
	bat_destroy(sql_schema_auth);
	bat_destroy(U_schema_id);
	bat_destroy(U_schema_name);
	bat_destroy(U_schema_auth);
	bat_destroy(D_sql_schema);
}


static void
<<<<<<< HEAD
bs_init_table(struct bm *bm)
{
	BAT *sql_table_id = mvc_bat(bm, "ptables_id", TYPE_int);
	BAT *sql_table_name = mvc_bat(bm, "ptables_name", TYPE_str);
	BAT *sql_table_schema = mvc_bat(bm, "ptables_schema_id", TYPE_int);
	BAT *sql_table_query = mvc_bat(bm, "ptables_query", TYPE_str);
	BAT *sql_table_istable = mvc_bat(bm, "ptables_istable", TYPE_bit);
	BAT *sql_table_system = mvc_bat(bm, "ptables_system", TYPE_bit);
	BAT *sql_table_clear = mvc_bat(bm, "ptables_clear", TYPE_bit);
	BAT *sql_table_location = mvc_bat(bm, "ptables_location", TYPE_int);
	BAT *sql_table_replication_id = mvc_bat(bm, "ptables_replication_id", TYPE_int);
	BAT *U_table_id = mvc_bat(bm, "U_ptables_id", TYPE_int);
	BAT *U_table_name = mvc_bat(bm, "U_ptables_name", TYPE_str);
	BAT *U_table_schema = mvc_bat(bm, "U_ptables_schema_id", TYPE_int);
	BAT *U_table_query = mvc_bat(bm, "U_ptables_query", TYPE_str);
	BAT *U_table_istable = mvc_bat(bm, "U_ptables_istable", TYPE_bit);
	BAT *U_table_system = mvc_bat(bm, "U_ptables_system", TYPE_bit);
	BAT *U_table_clear = mvc_bat(bm, "U_ptables_clear", TYPE_bit);
	BAT *U_table_location = mvc_bat(bm, "U_ptables_location", TYPE_int);
	BAT *U_table_replication_id = mvc_bat(bm, "U_ptables_replication_id", TYPE_int);
	BAT *D_sql_table = mvc_bat(bm, "D_ptables", TYPE_oid);
=======
bs_init_table(struct bm *bm, int istmp)
{
	BAT *sql_table_id = sys_bat(bm, Ccc(istmp,"tmp","sys","_tables_id"), TYPE_int);
	BAT *sql_table_name = sys_bat(bm, Ccc(istmp,"tmp","sys","_tables_name"), TYPE_str);
	BAT *sql_table_schema = sys_bat(bm, Ccc(istmp,"tmp","sys","_tables_schema_id"), TYPE_int);
	BAT *sql_table_query = sys_bat(bm, Ccc(istmp,"tmp","sys","_tables_query"), TYPE_str);
	BAT *sql_table_istable = sys_bat(bm, Ccc(istmp,"tmp","sys","_tables_istable"), TYPE_bit);
	BAT *sql_table_system = sys_bat(bm, Ccc(istmp,"tmp","sys","_tables_system"), TYPE_bit);
	BAT *sql_table_commit_action = sys_bat(bm, Ccc(istmp,"tmp","sys","_tables_commit_action"), TYPE_sht);
	BAT *U_table_id = sys_bat(bm, Ucc(istmp,"tmp","sys","_tables_id"), TYPE_int);
	BAT *U_table_name = sys_bat(bm, Ucc(istmp,"tmp","sys","_tables_name"), TYPE_str);
	BAT *U_table_schema = sys_bat(bm, Ucc(istmp,"tmp","sys","_tables_schema_id"), TYPE_int);
	BAT *U_table_query = sys_bat(bm, Ucc(istmp,"tmp","sys","_tables_query"), TYPE_str);
	BAT *U_table_istable = sys_bat(bm, Ucc(istmp,"tmp","sys","_tables_istable"), TYPE_bit);
	BAT *U_table_system = sys_bat(bm, Ucc(istmp,"tmp","sys","_tables_system"), TYPE_bit);
	BAT *U_table_commit_action = sys_bat(bm, Ucc(istmp,"tmp","sys","_tables_commit_action"), TYPE_sht);
	BAT *D_sql_table = sys_bat(bm, Dcc(istmp,"tmp","sys","_tables"), TYPE_oid);
>>>>>>> e1ffa99d

	update_table_bat(sql_table_id, U_table_id, D_sql_table);
	update_table_bat(sql_table_name, U_table_name, D_sql_table);
	update_table_bat(sql_table_schema, U_table_schema, D_sql_table);
	update_table_bat(sql_table_query, U_table_query, D_sql_table);
	update_table_bat(sql_table_istable, U_table_istable, D_sql_table);
	update_table_bat(sql_table_location, U_table_location, D_sql_table);
	update_table_bat(sql_table_replication_id, U_table_replication_id, D_sql_table);

	bat_destroy(sql_table_id);
	bat_destroy(sql_table_name);
	bat_destroy(sql_table_schema);
	bat_destroy(sql_table_query);
	bat_destroy(sql_table_istable);
	bat_destroy(sql_table_system);
<<<<<<< HEAD
	bat_destroy(sql_table_clear);
	bat_destroy(sql_table_location);
	bat_destroy(sql_table_replication_id);
=======
	bat_destroy(sql_table_commit_action);
>>>>>>> e1ffa99d
	bat_destroy(U_table_id);
	bat_destroy(U_table_name);
	bat_destroy(U_table_schema);
	bat_destroy(U_table_query);
	bat_destroy(U_table_istable);
	bat_destroy(U_table_system);
<<<<<<< HEAD
	bat_destroy(U_table_clear);
	bat_destroy(U_table_location);
	bat_destroy(U_table_replication_id);
=======
	bat_destroy(U_table_commit_action);
>>>>>>> e1ffa99d
	bat_destroy(D_sql_table);
}

static void
bs_init_column(struct bm *bm, int istmp)
{
	BAT *sql_column_id = sys_bat(bm, Ccc(istmp,"tmp","sys","_columns_id"), TYPE_int);
	BAT *sql_column_name = sys_bat(bm, Ccc(istmp,"tmp","sys","_columns_name"), TYPE_str);
	BAT *sql_column_type = sys_bat(bm, Ccc(istmp,"tmp","sys","_columns_type"), TYPE_str);
	BAT *sql_column_type_digits = sys_bat(bm, Ccc(istmp,"tmp","sys","_columns_type_digits"), TYPE_int);
	BAT *sql_column_type_scale = sys_bat(bm, Ccc(istmp,"tmp","sys","_columns_type_scale"), TYPE_int);
	BAT *sql_column_table = sys_bat(bm, Ccc(istmp,"tmp","sys","_columns_table_id"), TYPE_int);
	BAT *sql_column_default = sys_bat(bm, Ccc(istmp,"tmp","sys","_columns_default"), TYPE_str);
	BAT *sql_column_null = sys_bat(bm, Ccc(istmp,"tmp","sys","_columns_null"), TYPE_bit);
	BAT *sql_column_number = sys_bat(bm, Ccc(istmp,"tmp","sys","_columns_number"), TYPE_int);
	BAT *U_column_id = sys_bat(bm, Ucc(istmp,"tmp","sys","_columns_id"), TYPE_int);
	BAT *U_column_name = sys_bat(bm, Ucc(istmp,"tmp","sys","_columns_name"), TYPE_str);
	BAT *U_column_type = sys_bat(bm, Ucc(istmp,"tmp","sys","_columns_type"), TYPE_str);
	BAT *U_column_type_digits = sys_bat(bm, Ucc(istmp,"tmp","sys","_columns_type_digits"), TYPE_int);
	BAT *U_column_type_scale = sys_bat(bm, Ucc(istmp,"tmp","sys","_columns_type_scale"), TYPE_int);
	BAT *U_column_table = sys_bat(bm, Ucc(istmp,"tmp","sys","_columns_table_id"), TYPE_int);
	BAT *U_column_default = sys_bat(bm, Ucc(istmp,"tmp","sys","_columns_default"), TYPE_str);
	BAT *U_column_null = sys_bat(bm, Ucc(istmp,"tmp","sys","_columns_null"), TYPE_bit);
	BAT *U_column_number = sys_bat(bm, Ucc(istmp,"tmp","sys","_columns_number"), TYPE_int);
	BAT *D_sql_column = sys_bat(bm, Dcc(istmp,"tmp","sys","_columns"), TYPE_oid);

	update_table_bat(sql_column_id, U_column_id, D_sql_column);
	update_table_bat(sql_column_name, U_column_name, D_sql_column);
	update_table_bat(sql_column_type, U_column_type, D_sql_column);
	update_table_bat(sql_column_type_digits, U_column_type_digits, D_sql_column);
	update_table_bat(sql_column_type_scale, U_column_type_scale, D_sql_column);
	update_table_bat(sql_column_table, U_column_table, D_sql_column);
	update_table_bat(sql_column_default, U_column_default, D_sql_column);
	update_table_bat(sql_column_null, U_column_null, D_sql_column);
	update_table_bat(sql_column_number, U_column_number, D_sql_column);

	bat_destroy(sql_column_id);
	bat_destroy(sql_column_name);
	bat_destroy(sql_column_type);
	bat_destroy(sql_column_type_digits);
	bat_destroy(sql_column_type_scale);
	bat_destroy(sql_column_table);
	bat_destroy(sql_column_default);
	bat_destroy(sql_column_null);
	bat_destroy(sql_column_number);
	bat_destroy(U_column_id);
	bat_destroy(U_column_name);
	bat_destroy(U_column_type);
	bat_destroy(U_column_type_digits);
	bat_destroy(U_column_type_scale);
	bat_destroy(U_column_table);
	bat_destroy(U_column_default);
	bat_destroy(U_column_null);
	bat_destroy(U_column_number);
	bat_destroy(D_sql_column);
}


static void
bs_init_key(struct bm *bm, int istmp)
{
	BAT *key_id = sys_bat(bm, Ccc(istmp,"tmp","sys","keys_id"), TYPE_int);
	BAT *key_table = sys_bat(bm, Ccc(istmp,"tmp","sys","keys_table_id"), TYPE_int);
	BAT *key_tpe = sys_bat(bm, Ccc(istmp,"tmp","sys","keys_type"), TYPE_int);
	BAT *key_name = sys_bat(bm, Ccc(istmp,"tmp","sys","keys_name"), TYPE_str);
	BAT *key_rkey = sys_bat(bm, Ccc(istmp,"tmp","sys","keys_rkey"), TYPE_int);
	BAT *U_key_id = sys_bat(bm, Ucc(istmp,"tmp","sys","keys_id"), TYPE_int);
	BAT *U_key_table = sys_bat(bm, Ucc(istmp,"tmp","sys","keys_table_id"), TYPE_int);
	BAT *U_key_tpe = sys_bat(bm, Ucc(istmp,"tmp","sys","keys_type"), TYPE_int);
	BAT *U_key_name = sys_bat(bm, Ucc(istmp,"tmp","sys","keys_name"), TYPE_str);
	BAT *U_key_rkey = sys_bat(bm, Ucc(istmp,"tmp","sys","keys_rkey"), TYPE_int);
	BAT *D_key = sys_bat(bm, Dcc(istmp,"tmp","sys","keys"), TYPE_oid);

	BAT *kc_id = sys_bat(bm, Ccc(istmp,"tmp","sys","keycolumns_id"), TYPE_int);
	BAT *kc_col = sys_bat(bm, Ccc(istmp,"tmp","sys","keycolumns_column"), TYPE_str);
	BAT *kc_trunc = sys_bat(bm, Ccc(istmp,"tmp","sys","keycolumns_trunc"), TYPE_int);
	BAT *kc_nr = sys_bat(bm, Ccc(istmp,"tmp","sys","keycolumns_nr"), TYPE_int);
	BAT *U_kc_id = sys_bat(bm, Ucc(istmp,"tmp","sys","keycolumns_id"), TYPE_int);
	BAT *U_kc_col = sys_bat(bm, Ucc(istmp,"tmp","sys","keycolumns_column"), TYPE_str);
	BAT *U_kc_trunc = sys_bat(bm, Ucc(istmp,"tmp","sys","keycolumns_trunc"), TYPE_int);
	BAT *U_kc_nr = sys_bat(bm, Ucc(istmp,"tmp","sys","keycolumns_nr"), TYPE_int);
	BAT *D_kc = sys_bat(bm, Dcc(istmp,"tmp","sys","keycolumns"), TYPE_oid);

	update_table_bat(key_id, U_key_id, D_key);
	update_table_bat(key_table, U_key_table, D_key);
	update_table_bat(key_tpe, U_key_tpe, D_key);
	update_table_bat(key_name, U_key_name, D_key);
	update_table_bat(key_rkey, U_key_rkey, D_key);
	/* key_updaterule = sys_bat(bm, Ccc(istmp,"tmp","sys","keys_updaterule"), TYPE_int); */
	/* key_deleterule = sys_bat(bm, Ccc(istmp,"tmp","sys","keys_deleterule"), TYPE_int); */
	/* key_deferrability = sys_bat(bm, Ccc(istmp,"tmp","sys","keys_deferrability"), TYPE_int); */

	update_table_bat(kc_id, U_kc_id, D_kc);
	update_table_bat(kc_col, U_kc_col, D_kc);
	update_table_bat(kc_trunc, U_kc_trunc, D_kc);
	update_table_bat(kc_nr, U_kc_nr, D_kc);

	bat_destroy(key_id);
	bat_destroy(key_table);
	bat_destroy(key_tpe);
	bat_destroy(key_name);
	bat_destroy(key_rkey);
	bat_destroy(U_key_id);
	bat_destroy(U_key_table);
	bat_destroy(U_key_tpe);
	bat_destroy(U_key_name);
	bat_destroy(U_key_rkey);
	bat_destroy(D_key);

	bat_destroy(kc_id);
	bat_destroy(kc_col);
	bat_destroy(kc_trunc);
	bat_destroy(kc_nr);
	bat_destroy(U_kc_id);
	bat_destroy(U_kc_col);
	bat_destroy(U_kc_trunc);
	bat_destroy(U_kc_nr);
	bat_destroy(D_kc);
}

static void
bs_init_idx(struct bm *bm, int istmp)
{
	BAT *idx_id = sys_bat(bm, Ccc(istmp,"tmp","sys","idxs_id"), TYPE_int);
	BAT *idx_table = sys_bat(bm, Ccc(istmp,"tmp","sys","idxs_table_id"), TYPE_int);
	BAT *idx_tpe = sys_bat(bm, Ccc(istmp,"tmp","sys","idxs_type"), TYPE_int);
	BAT *idx_name = sys_bat(bm, Ccc(istmp,"tmp","sys","idxs_name"), TYPE_str);
	BAT *U_idx_id = sys_bat(bm, Ucc(istmp,"tmp","sys","idxs_id"), TYPE_int);
	BAT *U_idx_table = sys_bat(bm, Ucc(istmp,"tmp","sys","idxs_table_id"), TYPE_int);
	BAT *U_idx_tpe = sys_bat(bm, Ucc(istmp,"tmp","sys","idxs_type"), TYPE_int);
	BAT *U_idx_name = sys_bat(bm, Ucc(istmp,"tmp","sys","idxs_name"), TYPE_str);
	BAT *D_idx = sys_bat(bm, Dcc(istmp,"tmp","sys","idxs"), TYPE_oid);

	BAT *kc_id = sys_bat(bm, Ccc(istmp,"tmp","sys","keycolumns_id"), TYPE_int);
	BAT *kc_col = sys_bat(bm, Ccc(istmp,"tmp","sys","keycolumns_column"), TYPE_str);
	BAT *kc_trunc = sys_bat(bm, Ccc(istmp,"tmp","sys","keycolumns_trunc"), TYPE_int);
	BAT *kc_nr = sys_bat(bm, Ccc(istmp,"tmp","sys","keycolumns_nr"), TYPE_int);
	BAT *U_kc_id = sys_bat(bm, Ucc(istmp,"tmp","sys","keycolumns_id"), TYPE_int);
	BAT *U_kc_col = sys_bat(bm, Ucc(istmp,"tmp","sys","keycolumns_column"), TYPE_str);
	BAT *U_kc_trunc = sys_bat(bm, Ucc(istmp,"tmp","sys","keycolumns_trunc"), TYPE_int);
	BAT *U_kc_nr = sys_bat(bm, Ucc(istmp,"tmp","sys","keycolumns_nr"), TYPE_int);
	BAT *D_kc = sys_bat(bm, Dcc(istmp,"tmp","sys","keycolumns"), TYPE_oid);

	update_table_bat(idx_id, U_idx_id, D_idx);
	update_table_bat(idx_table, U_idx_table, D_idx);
	update_table_bat(idx_tpe, U_idx_tpe, D_idx);
	update_table_bat(idx_name, U_idx_name, D_idx);
	/* key_updaterule = sys_bat(bm, Ccc(istmp,"tmp","sys","keys_updaterule"), TYPE_int); */
	/* key_deleterule = sys_bat(bm, Ccc(istmp,"tmp","sys","keys_deleterule"), TYPE_int); */
	/* key_deferrability = sys_bat(bm, Ccc(istmp,"tmp","sys","keys_deferrability"), TYPE_int); */

	update_table_bat(kc_id, U_kc_id, D_kc);
	update_table_bat(kc_col, U_kc_col, D_kc);
	update_table_bat(kc_trunc, U_kc_trunc, D_kc);
	update_table_bat(kc_nr, U_kc_nr, D_kc);

	bat_destroy(idx_id);
	bat_destroy(idx_table);
	bat_destroy(idx_tpe);
	bat_destroy(idx_name);
	bat_destroy(U_idx_id);
	bat_destroy(U_idx_table);
	bat_destroy(U_idx_tpe);
	bat_destroy(U_idx_name);
	bat_destroy(D_idx);

	bat_destroy(kc_id);
	bat_destroy(kc_col);
	bat_destroy(kc_trunc);
	bat_destroy(kc_nr);
	bat_destroy(U_kc_id);
	bat_destroy(U_kc_col);
	bat_destroy(U_kc_trunc);
	bat_destroy(U_kc_nr);
	bat_destroy(D_kc);
}

static void
bs_init_trigger(struct bm *bm, int istmp)
{
	BAT *trigger_id = sys_bat(bm, Ccc(istmp,"tmp","sys","triggers_id"), TYPE_int);
	BAT *trigger_name = sys_bat(bm, Ccc(istmp,"tmp","sys","triggers_name"), TYPE_str);
	BAT *trigger_table = sys_bat(bm, Ccc(istmp,"tmp","sys","triggers_table_id"), TYPE_int);
	BAT *trigger_time = sys_bat(bm, Ccc(istmp,"tmp","sys","triggers_time"), TYPE_sht);
	BAT *trigger_orientation = sys_bat(bm, Ccc(istmp,"tmp","sys","triggers_orientation"), TYPE_sht);
	BAT *trigger_event = sys_bat(bm, Ccc(istmp,"tmp","sys","triggers_event"), TYPE_sht);
	BAT *trigger_old_name = sys_bat(bm, Ccc(istmp,"tmp","sys","triggers_old_name"), TYPE_str);
	BAT *trigger_new_name = sys_bat(bm, Ccc(istmp,"tmp","sys","triggers_new_name"), TYPE_str);
	BAT *trigger_condition = sys_bat(bm, Ccc(istmp,"tmp","sys","triggers_condition"), TYPE_str);
	BAT *trigger_statement = sys_bat(bm, Ccc(istmp,"tmp","sys","triggers_statement"), TYPE_str);

	BAT *U_trigger_id = sys_bat(bm, Ucc(istmp,"tmp","sys","triggers_id"), TYPE_int);
	BAT *U_trigger_name = sys_bat(bm, Ucc(istmp,"tmp","sys","triggers_name"), TYPE_str);
	BAT *U_trigger_table = sys_bat(bm, Ucc(istmp,"tmp","sys","triggers_table_id"), TYPE_int);
	BAT *U_trigger_time = sys_bat(bm, Ucc(istmp,"tmp","sys","triggers_time"), TYPE_sht);
	BAT *U_trigger_orientation = sys_bat(bm, Ucc(istmp,"tmp","sys","triggers_orientation"), TYPE_sht);
	BAT *U_trigger_event = sys_bat(bm, Ucc(istmp,"tmp","sys","triggers_event"), TYPE_sht);
	BAT *U_trigger_old_name = sys_bat(bm, Ucc(istmp,"tmp","sys","triggers_old_name"), TYPE_str);
	BAT *U_trigger_new_name = sys_bat(bm, Ucc(istmp,"tmp","sys","triggers_new_name"), TYPE_str);
	BAT *U_trigger_condition = sys_bat(bm, Ucc(istmp,"tmp","sys","triggers_condition"), TYPE_str);
	BAT *U_trigger_statement = sys_bat(bm, Ucc(istmp,"tmp","sys","triggers_statement"), TYPE_str);
	BAT *D_trigger = sys_bat(bm, Dcc(istmp,"tmp","sys","triggers"), TYPE_oid);

	BAT *kc_id = sys_bat(bm, Ccc(istmp,"tmp","sys","keycolumns_id"), TYPE_int);
	BAT *kc_col = sys_bat(bm, Ccc(istmp,"tmp","sys","keycolumns_column"), TYPE_str);
	BAT *kc_trunc = sys_bat(bm, Ccc(istmp,"tmp","sys","keycolumns_trunc"), TYPE_int);
	BAT *kc_nr = sys_bat(bm, Ccc(istmp,"tmp","sys","keycolumns_nr"), TYPE_int);
	BAT *U_kc_id = sys_bat(bm, Ucc(istmp,"tmp","sys","keycolumns_id"), TYPE_int);
	BAT *U_kc_col = sys_bat(bm, Ucc(istmp,"tmp","sys","keycolumns_column"), TYPE_str);
	BAT *U_kc_trunc = sys_bat(bm, Ucc(istmp,"tmp","sys","keycolumns_trunc"), TYPE_int);
	BAT *U_kc_nr = sys_bat(bm, Ucc(istmp,"tmp","sys","keycolumns_nr"), TYPE_int);
	BAT *D_kc = sys_bat(bm, Dcc(istmp,"tmp","sys","keycolumns"), TYPE_oid);

	update_table_bat(trigger_id, U_trigger_id, D_trigger);
	update_table_bat(trigger_name, U_trigger_name, D_trigger);
	update_table_bat(trigger_table, U_trigger_table, D_trigger);
	update_table_bat(trigger_time, U_trigger_time, D_trigger);
	update_table_bat(trigger_orientation, U_trigger_orientation, D_trigger);
	update_table_bat(trigger_event, U_trigger_event, D_trigger);
	update_table_bat(trigger_old_name, U_trigger_old_name, D_trigger);
	update_table_bat(trigger_new_name, U_trigger_new_name, D_trigger);
	update_table_bat(trigger_condition, U_trigger_condition, D_trigger);
	update_table_bat(trigger_statement, U_trigger_statement, D_trigger);

	update_table_bat(kc_id, U_kc_id, D_kc);
	update_table_bat(kc_col, U_kc_col, D_kc);
	update_table_bat(kc_trunc, U_kc_trunc, D_kc);
	update_table_bat(kc_nr, U_kc_nr, D_kc);

	bat_destroy(trigger_id);
	bat_destroy(trigger_name);
	bat_destroy(trigger_table);
	bat_destroy(trigger_time);
	bat_destroy(trigger_orientation);
	bat_destroy(trigger_event);
	bat_destroy(trigger_old_name);
	bat_destroy(trigger_new_name);
	bat_destroy(trigger_condition);
	bat_destroy(trigger_statement);
	bat_destroy(U_trigger_id);
	bat_destroy(U_trigger_name);
	bat_destroy(U_trigger_table);
	bat_destroy(U_trigger_time);
	bat_destroy(U_trigger_orientation);
	bat_destroy(U_trigger_event);
	bat_destroy(U_trigger_old_name);
	bat_destroy(U_trigger_new_name);
	bat_destroy(U_trigger_condition);
	bat_destroy(U_trigger_statement);
	bat_destroy(D_trigger);

	bat_destroy(kc_id);
	bat_destroy(kc_col);
	bat_destroy(kc_trunc);
	bat_destroy(kc_nr);
	bat_destroy(U_kc_id);
	bat_destroy(U_kc_col);
	bat_destroy(U_kc_trunc);
	bat_destroy(U_kc_nr);
	bat_destroy(D_kc);
}

static void
bs_init_type(struct bm *bm)
{
	int zero = 0;
	node *n = NULL;

	int istmp = 0;
	BAT *type_id = sys_bat(bm, Ccc(istmp,"tmp","sys","types_id"), TYPE_int);
	BAT *type_sqlname = sys_bat(bm, Ccc(istmp,"tmp","sys","types_sqlname"), TYPE_str);
	BAT *type_digits = sys_bat(bm, Ccc(istmp,"tmp","sys","types_digits"), TYPE_int);
	BAT *type_scale = sys_bat(bm, Ccc(istmp,"tmp","sys","types_scale"), TYPE_int);
	BAT *type_radix = sys_bat(bm, Ccc(istmp,"tmp","sys","types_radix"), TYPE_int);
	BAT *type_eclass = sys_bat(bm, Ccc(istmp,"tmp","sys","types_eclass"), TYPE_int);
	BAT *type_module_id = sys_bat(bm, Ccc(istmp,"tmp","sys","types_module_id"), TYPE_int);
	BAT *type_systemname = sys_bat(bm, Ccc(istmp,"tmp","sys","types_systemname"), TYPE_str);
	BAT *U_type_id = sys_bat(bm, Ucc(istmp,"tmp","sys","types_id"), TYPE_int);
	BAT *U_type_sqlname = sys_bat(bm, Ucc(istmp,"tmp","sys","types_sqlname"), TYPE_str);
	BAT *U_type_digits = sys_bat(bm, Ucc(istmp,"tmp","sys","types_digits"), TYPE_int);
	BAT *U_type_scale = sys_bat(bm, Ucc(istmp,"tmp","sys","types_scale"), TYPE_int);
	BAT *U_type_radix = sys_bat(bm, Ucc(istmp,"tmp","sys","types_radix"), TYPE_int);
	BAT *U_type_eclass = sys_bat(bm, Ucc(istmp,"tmp","sys","types_eclass"), TYPE_int);
	BAT *U_type_module_id = sys_bat(bm, Ucc(istmp,"tmp","sys","types_module_id"), TYPE_int);
	BAT *U_type_systemname = sys_bat(bm, Ucc(istmp,"tmp","sys","types_systemname"), TYPE_str);
	BAT *D_type = sys_bat(bm, Dcc(istmp,"tmp","sys","types"), TYPE_oid);

	if (BATcount(type_sqlname) == 0) {
		oid rid = type_id->hseqbase + BATcount(type_id);
		for (n = types->h; n; n = n->next, rid++) {
			sql_type *t = n->data;
			int radix = t->radix;
			int eclass = t->eclass;

			BUNins(type_id, &rid, &t->base.id);

			BUNins(type_sqlname, &rid, t->sqlname);
			BUNins(type_digits, &rid, &t->digits);
			BUNins(type_scale, &rid, &t->scale);
			BUNins(type_radix, &rid, &radix);
			BUNins(type_eclass, &rid, &eclass);
			BUNins(type_module_id, &rid, &zero);
			BUNins(type_systemname, &rid, t->base.name);
		}
	}

	bat_destroy(type_id);
	bat_destroy(type_sqlname);
	bat_destroy(type_digits);
	bat_destroy(type_scale);
	bat_destroy(type_radix);
	bat_destroy(type_eclass);
	bat_destroy(type_module_id);
	bat_destroy(type_systemname);
	bat_destroy(U_type_id);
	bat_destroy(U_type_sqlname);
	bat_destroy(U_type_digits);
	bat_destroy(U_type_scale);
	bat_destroy(U_type_radix);
	bat_destroy(U_type_eclass);
	bat_destroy(U_type_module_id);
	bat_destroy(U_type_systemname);
	bat_destroy(D_type);
}

static void
bs_init_func(struct bm *bm)
{
	bit T = TRUE, F = FALSE;
	int zero = 0;
	node *n = NULL, *m = NULL;

	int istmp = 0;
	BAT *func_id = sys_bat(bm, Ccc(istmp,"tmp","sys","functions_id"), TYPE_int);
	BAT *func_name = sys_bat(bm, Ccc(istmp,"tmp","sys","functions_name"), TYPE_str);
	BAT *func_func = sys_bat(bm, Ccc(istmp,"tmp","sys","functions_func"), TYPE_str);
	BAT *func_sql = sys_bat(bm, Ccc(istmp,"tmp","sys","functions_sql"), TYPE_bit);
	BAT *func_aggr = sys_bat(bm, Ccc(istmp,"tmp","sys","functions_aggr"), TYPE_bit);
	BAT *func_module_id = sys_bat(bm, Ccc(istmp,"tmp","sys","functions_module_id"), TYPE_int);
	BAT *U_func_id = sys_bat(bm, Ucc(istmp,"tmp","sys","functions_id"), TYPE_int);
	BAT *U_func_name = sys_bat(bm, Ucc(istmp,"tmp","sys","functions_name"), TYPE_str);
	BAT *U_func_func = sys_bat(bm, Ucc(istmp,"tmp","sys","functions_func"), TYPE_str);
	BAT *U_func_sql = sys_bat(bm, Ucc(istmp,"tmp","sys","functions_sql"), TYPE_bit);
	BAT *U_func_aggr = sys_bat(bm, Ucc(istmp,"tmp","sys","functions_aggr"), TYPE_bit);
	BAT *U_func_module_id = sys_bat(bm, Ucc(istmp,"tmp","sys","functions_module_id"), TYPE_int);
	BAT *D_func = sys_bat(bm, Dcc(istmp,"tmp","sys","functions"), TYPE_oid);

	BAT *arg_id = sys_bat(bm, Ccc(istmp,"tmp","sys","args_id"), TYPE_int);
	BAT *arg_func_id = sys_bat(bm, Ccc(istmp,"tmp","sys","args_func_id"), TYPE_int);
	BAT *arg_name = sys_bat(bm, Ccc(istmp,"tmp","sys","args_name"), TYPE_str);
	BAT *arg_type = sys_bat(bm, Ccc(istmp,"tmp","sys","args_type"), TYPE_str);
	BAT *arg_type_digits = sys_bat(bm, Ccc(istmp,"tmp","sys","args_type_digits"), TYPE_int);
	BAT *arg_type_scale = sys_bat(bm, Ccc(istmp,"tmp","sys","args_type_scale"), TYPE_int);
	BAT *arg_number = sys_bat(bm, Ccc(istmp,"tmp","sys","args_number"), TYPE_int);
	BAT *U_arg_id = sys_bat(bm, Ucc(istmp,"tmp","sys","args_id"), TYPE_int);
	BAT *U_arg_func_id = sys_bat(bm, Ucc(istmp,"tmp","sys","args_func_id"), TYPE_int);
	BAT *U_arg_name = sys_bat(bm, Ucc(istmp,"tmp","sys","args_name"), TYPE_str);
	BAT *U_arg_type = sys_bat(bm, Ucc(istmp,"tmp","sys","args_type"), TYPE_str);
	BAT *U_arg_type_digits = sys_bat(bm, Ucc(istmp,"tmp","sys","args_type_digits"), TYPE_int);
	BAT *U_arg_type_scale = sys_bat(bm, Ucc(istmp,"tmp","sys","args_type_scale"), TYPE_int);
	BAT *U_arg_number = sys_bat(bm, Ucc(istmp,"tmp","sys","args_number"), TYPE_int);
	BAT *D_arg = sys_bat(bm, Dcc(istmp,"tmp","sys","args"), TYPE_oid);

	if (BATcount(func_name) == 0) {
		oid rid = func_id->hseqbase + BATcount(func_id);
		for (n = funcs->h; n; n = n->next, rid++) {
			sql_func *f = n->data;
			bit sql = f->sql;
			int id, nr = 0;
			char arg_nme[] = "arg_0";
			oid aid = arg_id->hseqbase + BATcount(arg_id);

			BUNins(func_id, &rid, &f->base.id);
			BUNins(func_name, &rid, f->base.name);
			BUNins(func_func, &rid, f->imp);
			BUNins(func_sql, &rid, &sql);
			BUNins(func_aggr, &rid, &F);
			BUNins(func_module_id, &rid, &zero);
		
			if (f->res.type) {
				char *name = "result";

				id = next_oid();
				BUNins(arg_id, &aid, &id);
				BUNins(arg_func_id, &aid, &f->base.id);
				BUNins(arg_name, &aid, name);
				BUNins(arg_type, &aid, f->res.type->sqlname);
				BUNins(arg_type_digits, &aid, &f->res.scale);
				BUNins(arg_type_scale, &aid, &f->res.scale);
				BUNins(arg_number, &aid, &nr);
				nr++;
				aid++;
			}
			for (m = f->ops->h; m; m = m->next, nr++, aid++) {
				sql_arg *a = m->data;

				id = next_oid();
				BUNins(arg_id, &aid, &id);
				BUNins(arg_func_id, &aid, &f->base.id);
				if (a->name) {
					BUNins(arg_name, &aid, a->name);
				} else {
					arg_nme[4] = '0' + nr;
					BUNins(arg_name, &aid, arg_nme);
				}
				BUNins(arg_type, &aid, a->type.type->sqlname);
				BUNins(arg_type_digits, &aid, &a->type.scale);
				BUNins(arg_type_scale, &aid, &a->type.scale);
				BUNins(arg_number, &aid, &nr);
			}
		}
		for (n = aggrs->h; n; n = n->next, rid++) {
			char *name1 = "result";
			char *name2 = "arg";
			sql_aggr *aggr = n->data;
			int nr = 0, id;
			oid aid = arg_id->hseqbase + BATcount(arg_id);

			BUNins(func_id, &rid, &aggr->base.id);
			BUNins(func_name, &rid, aggr->base.name);
			BUNins(func_func, &rid, aggr->imp);
			BUNins(func_sql, &rid, &F);
			BUNins(func_aggr, &rid, &T);
			BUNins(func_module_id, &rid, &zero);

			id = next_oid();
			BUNins(arg_id, &aid, &id);
			BUNins(arg_func_id, &aid, &aggr->base.id);
			BUNins(arg_name, &aid, name1);
			BUNins(arg_type, &aid, aggr->res.type->sqlname);
			BUNins(arg_type_digits, &aid, &aggr->res.scale);
			BUNins(arg_type_scale, &aid, &aggr->res.scale);
			BUNins(arg_number, &aid, &nr);
			nr++;
			aid++;

			if (aggr->tpe.type) {
				id = next_oid();
				BUNins(arg_id, &aid, &id);
				BUNins(arg_func_id, &aid, &aggr->base.id);
				BUNins(arg_name, &aid, name2);
				BUNins(arg_type, &aid, aggr->tpe.type->sqlname);
				BUNins(arg_type_digits, &aid, &aggr->tpe.scale);
				BUNins(arg_type_scale, &aid, &aggr->tpe.scale);
				BUNins(arg_number, &aid, &nr);
				aid++;
			}
		}
	}

	bat_destroy(func_id);
	bat_destroy(func_name);
	bat_destroy(func_func);
	bat_destroy(func_sql);
	bat_destroy(func_aggr);
	bat_destroy(func_module_id);
	bat_destroy(U_func_id);
	bat_destroy(U_func_name);
	bat_destroy(U_func_func);
	bat_destroy(U_func_sql);
	bat_destroy(U_func_aggr);
	bat_destroy(U_func_module_id);
	bat_destroy(D_func);

	bat_destroy(arg_id);
	bat_destroy(arg_func_id);
	bat_destroy(arg_name);
	bat_destroy(arg_type);
	bat_destroy(arg_type_digits);
	bat_destroy(arg_type_scale);
	bat_destroy(arg_number);
	bat_destroy(U_arg_id);
	bat_destroy(U_arg_func_id);
	bat_destroy(U_arg_name);
	bat_destroy(U_arg_type);
	bat_destroy(U_arg_type_digits);
	bat_destroy(U_arg_type_scale);
	bat_destroy(U_arg_number);
	bat_destroy(D_arg);
}


static sql_column *
bootstrap_create_column(sql_trans *tr, sql_table *t, char *name, char *sqltype, int digits)
{
	char bname[BUFSIZ];
	sql_column *col = NEW(sql_column);
	int istmp = 0; /* global temps are stored in the sys schema */

	BAT *b;
	oid rid;

	if (bs_debug)
		fprintf(stderr, "bootstrap_create_column %s\n", name );

	base_init(&col->base, next_oid(), TR_NEW, name);
	sql_find_subtype(&col->type, sqltype, digits, 0);
	col->def = NULL;
	col->null = 1;
	col->colnr = cs_size(&t->columns);
	col->t = t;
	col->unique = 0;
	cs_add(&t->columns, col, TR_NEW);

	col->bat.ibid = col->bat.bid = col->bat.ubid = 0;
	col->bat.name = col->bat.uname = NULL;

	/* need to use ibid here as we are making changes to it */

	snprintf(bname, BUFSIZ, "%s_%s_%s", col->t->s->base.name, col->t->base.name, col->base.name);
	col->bat.name = _strdup(bname);
	b = temp_descriptor(bm_find_bat(bm, col->bat.name));
	col->bat.ibid = temp_create(b);
	bat_destroy(b);

	b = get_bat(bm, Ccc(istmp,"tmp","sys","_columns_id"));
	rid = BATcount(b);
	BUNins(b, (ptr) &rid, (ptr) &col->base.id);
	bat_destroy(b);

	b = get_bat(bm, Ccc(istmp,"tmp","sys","_columns_table_id"));
	BUNins(b, (ptr) &rid, (ptr) &t->base.id);
	bat_destroy(b);

	b = get_bat(bm, Ccc(istmp,"tmp","sys","_columns_name"));
	BUNins(b, (ptr) &rid, (ptr) col->base.name);
	bat_destroy(b);

	b = get_bat(bm, Ccc(istmp,"tmp","sys","_columns_type"));
	BUNins(b, (ptr) &rid, (ptr) col->type.type->sqlname);
	bat_destroy(b);

	b = get_bat(bm, Ccc(istmp,"tmp","sys","_columns_type_digits"));
	BUNins(b, (ptr) &rid, (ptr) &col->type.digits);
	bat_destroy(b);

	b = get_bat(bm, Ccc(istmp,"tmp","sys","_columns_type_scale"));
	BUNins(b, (ptr) &rid, (ptr) &col->type.scale);
	bat_destroy(b);

	b = get_bat(bm, Ccc(istmp,"tmp","sys","_columns_default"));
	if (col->def)
		BUNins(b, (ptr) &rid, (ptr) col->def);
	else
		BUNins(b, (ptr) &rid, (ptr) ATOMnilptr(TYPE_str));
	bat_destroy(b);

	b = get_bat(bm, Ccc(istmp,"tmp","sys","_columns_null"));
	BUNins(b, (ptr) &rid, (ptr) &col->null);
	bat_destroy(b);

	b = get_bat(bm, Ccc(istmp,"tmp","sys","_columns_number"));
	BUNins(b, (ptr) &rid, (ptr) &col->colnr);
	bat_destroy(b);

	col->base.wtime = t->base.wtime = t->s->base.wtime = tr->wtime = tr->stime;
	tr->schema_updates ++;

	return col;
}

static sql_table *
<<<<<<< HEAD
create_table_intern(char *name, bit table, bit system, bit persists, bit clear, int location, int replication_id)
=======
create_table_intern(char *name, bit table, bit system, int persistence, int commit_action)
>>>>>>> e1ffa99d
{
	sql_table *t = NEW(sql_table);

	assert((persistence==SQL_PERSIST || commit_action) && commit_action>=0);
	base_init(&t->base, next_oid(), TR_NEW, name);
	t->table = table;
	t->system = system;
	t->persistence = persistence;
	t->commit_action = commit_action;
	t->query = NULL;
	cs_init(&t->columns, (fdestroy) &column_destroy);
	cs_init(&t->idxs, (fdestroy) &idx_destroy);
	cs_init(&t->keys, (fdestroy) &key_destroy);
	cs_init(&t->triggers, (fdestroy) &trigger_destroy);
	t->pkey = NULL;
	t->dname = NULL;
	t->dbid = 0;
	t->sz = BUFSIZ;
	t->cnt = 0;
	t->cleared = 0;
	/*next two lines were insert to handle with replication*/
	t->replication_id = replication_id;
	t->location = location;
	return t;
}

static sql_table *
<<<<<<< HEAD
bootstrap_create_table(sql_trans *tr, sql_schema *s, char *name, bit clear, int location, int replication_id)
{
	char bname[BUFSIZ];
	sql_table *t = create_table_intern(name, 1, 1, 1, clear, location, replication_id);
=======
bootstrap_create_table(sql_trans *tr, sql_schema *s, char *name)
{
	char bname[BUFSIZ];
	int istmp = isTempSchema(s);
	int persistence = istmp?SQL_GLOBAL_TEMP:SQL_PERSIST;
	int commit_action = istmp?CA_PRESERVE:CA_COMMIT;
	sql_table *t = create_table_intern(name, 1, 1, persistence, commit_action);
>>>>>>> e1ffa99d

	BAT *b;
	oid rid;

	if (bs_debug)
		fprintf(stderr, "bootstrap_create_table %s\n", name );

	t->query = NULL;
	t->s = s;
	cs_add(&s->tables, t, TR_NEW);

	snprintf(bname, BUFSIZ, "D_%s_%s", t->s->base.name, t->base.name);
	t->dname = _strdup(bname);
	b = temp_descriptor(bm_find_bat(bm, t->dname));
	t->dbid = temp_create(b);
	bat_destroy(b);

	assert(t->dbid);

<<<<<<< HEAD
	b = sys_bat(bm, "ptables_id");
=======
	istmp = 0; /* global temps are stored in the sys schema */
	b = get_bat(bm, Ccc(istmp,"tmp","sys","_tables_id"));
>>>>>>> e1ffa99d
	rid = BATcount(b);
	BUNins(b, (ptr) &rid, (ptr) &t->base.id);
	bat_destroy(b);
	b = get_bat(bm, Ccc(istmp,"tmp","sys","_tables_schema_id"));
	BUNins(b, (ptr) &rid, (ptr) &s->base.id);
	bat_destroy(b);
<<<<<<< HEAD
	b = sys_bat(bm, "ptables_name");
	BUNins(b, (ptr) &rid, (ptr) t->base.name);
	bat_destroy(b);
	b = sys_bat(bm, "ptables_query");
	BUNins(b, (ptr) &rid, (ptr) ATOMnilptr(TYPE_str));
	bat_destroy(b);
	b = sys_bat(bm, "ptables_istable");
	BUNins(b, (ptr) &rid, (ptr) &t->table);
	bat_destroy(b);
	b = sys_bat(bm, "ptables_system");
	BUNins(b, (ptr) &rid, (ptr) &t->system);
	bat_destroy(b);

	b = sys_bat(bm, "ptables_clear");
	BUNins(b, (ptr) &rid, (ptr) &t->clear);
	bat_destroy(b);

	b = sys_bat(bm, "ptables_location");
	BUNins(b, (ptr) &rid, (ptr) &t->location);
	bat_destroy(b);
	
	b = sys_bat(bm, "ptables_replication_id");
	BUNins(b, (ptr) &rid, (ptr) &t->replication_id);
=======
	b = get_bat(bm, Ccc(istmp,"tmp","sys","_tables_name"));
	BUNins(b, (ptr) &rid, (ptr) t->base.name);
	bat_destroy(b);
	b = get_bat(bm, Ccc(istmp,"tmp","sys","_tables_istable"));
	BUNins(b, (ptr) &rid, (ptr) &t->table);
	bat_destroy(b);
	b = get_bat(bm, Ccc(istmp,"tmp","sys","_tables_system"));
	BUNins(b, (ptr) &rid, (ptr) &t->system);
	bat_destroy(b);
	b = get_bat(bm, Ccc(istmp,"tmp","sys","_tables_commit_action"));
	BUNins(b, (ptr) &rid, (ptr) &t->commit_action);
	bat_destroy(b);
	b = get_bat(bm, Ccc(istmp,"tmp","sys","_tables_query"));
	BUNins(b, (ptr) &rid, (ptr) ATOMnilptr(TYPE_str));
>>>>>>> e1ffa99d
	bat_destroy(b);


	t->base.wtime = s->base.wtime = tr->wtime = tr->stime;
	tr->schema_updates ++;
	return t;
}


static sql_schema *
bootstrap_create_schema(sql_trans *tr, char *name, int auth_id)
{
	sql_schema *s = NEW(sql_schema);
	int istmp = 0;

	BAT *b;
	oid rid;

	if (bs_debug)
		fprintf(stderr, "bootstrap_create_schema %s %d\n", name, auth_id);

	base_init(&s->base, next_oid(), TR_NEW, name);
	s->auth_id = auth_id;
	cs_init(&s->tables, (fdestroy) &table_destroy);
	s->keys = list_create((fdestroy) NULL);
	s->idxs = list_create((fdestroy) NULL);
	s->triggers = list_create((fdestroy) NULL);

	cs_add(&tr->schemas, s, TR_NEW);

	b = get_bat(bm, Ccc(istmp,"tmp","sys","schemas_id"));

	rid = BATcount(b);
	BUNins(b, (ptr) &rid, (ptr) &s->base.id);

	bat_destroy(b);
	b = get_bat(bm, Ccc(istmp,"tmp","sys","schemas_name"));

	BUNins(b, (ptr) &rid, (ptr) s->base.name);
	bat_destroy(b);
	b = get_bat(bm, Ccc(istmp,"tmp","sys","schemas_authorization"));

	BUNins(b, (ptr) &rid, (ptr) &s->auth_id);
	bat_destroy(b);

	s->base.wtime = tr->wtime = tr->stime;
	tr->schema_updates ++;
	return s;
}

int
store_schema_number()
{
	return schema_number;
}

int
store_init(int debug, char *logdir, char *dbname, backend_stack stk)
{
	int first = 0;
	int istmp = 0;

	bs_debug = debug;
	bm = bm_create(debug);
	logger = logger_create(debug, logdir, dbname, CATALOG_VERSION, bm);

	if (!logger)
		return -1;

	store_oid = logger_oid(logger);
	bs_lock = MT_create_lock();

	types_init(debug);

	bs_init_modules(bm);
	bs_init_schema(bm);
	bs_init_type(bm);
	bs_init_func(bm);
	while(istmp<2) {
		bs_init_table(bm,istmp);
		bs_init_column(bm,istmp);
		bs_init_key(bm,istmp);
		bs_init_idx(bm,istmp);
		bs_init_trigger(bm,istmp);
		istmp++;
	}
	sequences_init();

	gtrans = load_trans(bm, stk);

	if (!find_sql_schema(gtrans, "sys")) {
		sql_schema *s, *p = NULL;
		sql_table *t;

		sql_trans *tr = sql_trans_create(stk, NULL, NULL);

		first = 1;

		s = bootstrap_create_schema(tr, "sys", ROLE_SYSADMIN);
<<<<<<< HEAD
		t = bootstrap_create_table(tr, s, "modules", 0,LOCATION,REPLICATION);
		bootstrap_create_column(tr, t, "id", "int", 9);
		bootstrap_create_column(tr, t, "name", "varchar", 1024);
		bootstrap_create_column(tr, t, "internal", "varchar", 1024);

		t = bootstrap_create_table(tr, s, "schemas", 0,LOCATION, REPLICATION);
		bootstrap_create_column(tr, t, "id", "int", 9);
=======
		t = bootstrap_create_table(tr, s, "modules");
		bootstrap_create_column(tr, t, "id", "int", 32);
		bootstrap_create_column(tr, t, "name", "varchar", 1024);
		bootstrap_create_column(tr, t, "internal", "varchar", 1024);

		t = bootstrap_create_table(tr, s, "schemas");
		bootstrap_create_column(tr, t, "id", "int", 32);
>>>>>>> e1ffa99d
		bootstrap_create_column(tr, t, "name", "varchar", 1024);
		bootstrap_create_column(tr, t, "authorization", "int", 32);

<<<<<<< HEAD
		t = bootstrap_create_table(tr, s, "ptables", 0, LOCATION, REPLICATION);
		bootstrap_create_column(tr, t, "id", "int", 9);
		bootstrap_create_column(tr, t, "name", "varchar", 1024);
		bootstrap_create_column(tr, t, "schema_id", "int", 9);
		bootstrap_create_column(tr, t, "query", "varchar", 2048);
		bootstrap_create_column(tr, t, "istable", "boolean", 0);
		bootstrap_create_column(tr, t, "system", "boolean", 0);
		bootstrap_create_column(tr, t, "clear", "boolean", 0);
		bootstrap_create_column(tr, t, "location", "int", 9);
		bootstrap_create_column(tr, t, "replication_id", "int", 9);

		t = bootstrap_create_table(tr, s, "pcolumns", 0, LOCATION, REPLICATION);
		bootstrap_create_column(tr, t, "id", "int", 9);
		bootstrap_create_column(tr, t, "name", "varchar", 1024);
		bootstrap_create_column(tr, t, "type", "varchar", 1024);
		bootstrap_create_column(tr, t, "type_digits", "int", 9);
		bootstrap_create_column(tr, t, "type_scale", "int", 9);
		bootstrap_create_column(tr, t, "table_id", "int", 9);
		bootstrap_create_column(tr, t, "default", "varchar", 2048);
		bootstrap_create_column(tr, t, "null", "boolean", 0);
		bootstrap_create_column(tr, t, "number", "int", 9);

		t = bootstrap_create_table(tr, s, "keys", 0, LOCATION, REPLICATION);
		bootstrap_create_column(tr, t, "id", "int", 9);
		bootstrap_create_column(tr, t, "table_id", "int", 9);
		bootstrap_create_column(tr, t, "type", "int", 9);
		bootstrap_create_column(tr, t, "name", "varchar", 1024);
		bootstrap_create_column(tr, t, "rkey", "int", 9);

		t = bootstrap_create_table(tr, s, "idxs", 0, LOCATION, REPLICATION);
		bootstrap_create_column(tr, t, "id", "int", 9);
		bootstrap_create_column(tr, t, "table_id", "int", 9);
		bootstrap_create_column(tr, t, "type", "int", 9);
		bootstrap_create_column(tr, t, "name", "varchar", 1024);

		t = bootstrap_create_table(tr, s, "triggers", 0, LOCATION, REPLICATION);
		bootstrap_create_column(tr, t, "id", "int", 9);
		bootstrap_create_column(tr, t, "name", "varchar", 1024);
		bootstrap_create_column(tr, t, "table_id", "int", 9);
		bootstrap_create_column(tr, t, "time", "smallint", 1);
		bootstrap_create_column(tr, t, "orientation", "smallint", 1);
		bootstrap_create_column(tr, t, "event", "smallint", 1);
		bootstrap_create_column(tr, t, "old_name", "varchar", 1024);
		bootstrap_create_column(tr, t, "new_name", "varchar", 1024);
		bootstrap_create_column(tr, t, "condition", "varchar", 2048);
		bootstrap_create_column(tr, t, "statement", "varchar", 2048);

		t = bootstrap_create_table(tr, s, "keycolumns", 0, LOCATION, REPLICATION);
		bootstrap_create_column(tr, t, "id", "int", 9);
		bootstrap_create_column(tr, t, "column", "varchar", 1024);
		bootstrap_create_column(tr, t, "trunc", "int", 9);
		bootstrap_create_column(tr, t, "nr", "int", 9);

		t = bootstrap_create_table(tr, s, "types", 0,LOCATION, REPLICATION);
		bootstrap_create_column(tr, t, "id", "int", 9);
		bootstrap_create_column(tr, t, "systemname", "varchar", 256);
		bootstrap_create_column(tr, t, "sqlname", "varchar", 1024);
		bootstrap_create_column(tr, t, "digits", "int", 9);
		bootstrap_create_column(tr, t, "scale", "int", 9);
		bootstrap_create_column(tr, t, "radix", "int", 9);
		bootstrap_create_column(tr, t, "eclass", "int", 9);
		bootstrap_create_column(tr, t, "module_id", "int", 9);

		t = bootstrap_create_table(tr, s, "functions", 0,LOCATION, REPLICATION);
		bootstrap_create_column(tr, t, "id", "int", 9);
=======
		t = bootstrap_create_table(tr, s, "types");
		bootstrap_create_column(tr, t, "id", "int", 32);
		bootstrap_create_column(tr, t, "systemname", "varchar", 256);
		bootstrap_create_column(tr, t, "sqlname", "varchar", 1024);
		bootstrap_create_column(tr, t, "digits", "int", 32);
		bootstrap_create_column(tr, t, "scale", "int", 32);
		bootstrap_create_column(tr, t, "radix", "int", 32);
		bootstrap_create_column(tr, t, "eclass", "int", 32);
		bootstrap_create_column(tr, t, "module_id", "int", 32);

		t = bootstrap_create_table(tr, s, "functions");
		bootstrap_create_column(tr, t, "id", "int", 32);
>>>>>>> e1ffa99d
		bootstrap_create_column(tr, t, "name", "varchar", 256);
		bootstrap_create_column(tr, t, "func", "varchar", 8196);
		/* sql or database internal */
		bootstrap_create_column(tr, t, "sql", "boolean", 9);
		/* aggr or func */
		bootstrap_create_column(tr, t, "aggr", "boolean", 9);
		bootstrap_create_column(tr, t, "module_id", "int", 32);

<<<<<<< HEAD
		t = bootstrap_create_table(tr, s, "args", 0,LOCATION, REPLICATION);
		bootstrap_create_column(tr, t, "id", "int", 9);
		bootstrap_create_column(tr, t, "func_id", "int", 9);
		bootstrap_create_column(tr, t, "name", "varchar", 256);
		bootstrap_create_column(tr, t, "type", "varchar", 1024);
		bootstrap_create_column(tr, t, "type_digits", "int", 9);
		bootstrap_create_column(tr, t, "type_scale", "int", 9);
		bootstrap_create_column(tr, t, "number", "int", 9);
		
		/*functions for the replication service*/
		
		create_host_table(tr, s);
		create_replication_table(tr, s);
		table_insert_location(tr,s,"demo","127.0.0.1",50000,"monetdb","monetdb");
		table_insert_location(tr,s,"test1","127.0.0.1",40000,"monetdb","monetdb");
		
=======
		t = bootstrap_create_table(tr, s, "args");
		bootstrap_create_column(tr, t, "id", "int", 32);
		bootstrap_create_column(tr, t, "func_id", "int", 32);
		bootstrap_create_column(tr, t, "name", "varchar", 256);
		bootstrap_create_column(tr, t, "type", "varchar", 1024);
		bootstrap_create_column(tr, t, "type_digits", "int", 32);
		bootstrap_create_column(tr, t, "type_scale", "int", 32);
		bootstrap_create_column(tr, t, "number", "int", 32);


		while(s) {
			t = bootstrap_create_table(tr, s, "_tables");
			bootstrap_create_column(tr, t, "id", "int", 32);
			bootstrap_create_column(tr, t, "name", "varchar", 1024);
			bootstrap_create_column(tr, t, "schema_id", "int", 32);
			bootstrap_create_column(tr, t, "query", "varchar", 2048);
			bootstrap_create_column(tr, t, "istable", "boolean", 0);
			bootstrap_create_column(tr, t, "system", "boolean", 0);
			bootstrap_create_column(tr, t, "commit_action", "smallint", 16); 

			t = bootstrap_create_table(tr, s, "_columns");
			bootstrap_create_column(tr, t, "id", "int", 32);
			bootstrap_create_column(tr, t, "name", "varchar", 1024);
			bootstrap_create_column(tr, t, "type", "varchar", 1024);
			bootstrap_create_column(tr, t, "type_digits", "int", 32);
			bootstrap_create_column(tr, t, "type_scale", "int", 32);
			bootstrap_create_column(tr, t, "table_id", "int", 32);
			bootstrap_create_column(tr, t, "default", "varchar", 2048);
			bootstrap_create_column(tr, t, "null", "boolean", 0);
			bootstrap_create_column(tr, t, "number", "int", 32);

			t = bootstrap_create_table(tr, s, "keys");
			bootstrap_create_column(tr, t, "id", "int", 32);
			bootstrap_create_column(tr, t, "table_id", "int", 32);
			bootstrap_create_column(tr, t, "type", "int", 32);
			bootstrap_create_column(tr, t, "name", "varchar", 1024);
			bootstrap_create_column(tr, t, "rkey", "int", 32);

			t = bootstrap_create_table(tr, s, "idxs");
			bootstrap_create_column(tr, t, "id", "int", 32);
			bootstrap_create_column(tr, t, "table_id", "int", 32);
			bootstrap_create_column(tr, t, "type", "int", 32);
			bootstrap_create_column(tr, t, "name", "varchar", 1024);

			t = bootstrap_create_table(tr, s, "triggers");
			bootstrap_create_column(tr, t, "id", "int", 32);
			bootstrap_create_column(tr, t, "name", "varchar", 1024);
			bootstrap_create_column(tr, t, "table_id", "int", 32);
			bootstrap_create_column(tr, t, "time", "smallint", 16);
			bootstrap_create_column(tr, t, "orientation", "smallint", 16);
			bootstrap_create_column(tr, t, "event", "smallint", 16);
			bootstrap_create_column(tr, t, "old_name", "varchar", 1024);
			bootstrap_create_column(tr, t, "new_name", "varchar", 1024);
			bootstrap_create_column(tr, t, "condition", "varchar", 2048);
			bootstrap_create_column(tr, t, "statement", "varchar", 2048);

			t = bootstrap_create_table(tr, s, "keycolumns");
			bootstrap_create_column(tr, t, "id", "int", 32);
			bootstrap_create_column(tr, t, "column", "varchar", 1024);
			bootstrap_create_column(tr, t, "trunc", "int", 32);
			bootstrap_create_column(tr, t, "nr", "int", 32);

			if (!p) {
				p = s; 
				/* now the same tables for temporaries */
				s = bootstrap_create_schema(tr, "tmp", ROLE_SYSADMIN);
			} else {
				s = NULL;
			}
		}

>>>>>>> e1ffa99d
		if (sql_trans_commit(tr) != SQL_OK)
			fprintf(stderr, "cannot commit initial transaction\n");
		sql_trans_destroy(tr);
	}
	return first;
}

static int active = 1;
static int logging = 0;

void
store_exit()
{
	struct logger *l = logger;

	/* never started! */
	if (!logger)
		return;

	MT_set_lock(bs_lock, "store_exit");
	logger = NULL;
#ifdef STORE_DEBUG
	fprintf(stderr, "store exit locked\n");
#endif
	active = 0;

	/* busy wait till the logmanager is ready */
	while (logging) {
		MT_unset_lock(bs_lock, "store_exit");
		MT_sleep_ms(100);
		MT_set_lock(bs_lock, "store_exit");
	}

	if (gtrans) {
		MT_unset_lock(bs_lock, "store_exit");
		sequences_exit();
		MT_set_lock(bs_lock, "store_exit");
	}
	if (spares > 0) 
		destroy_spare_transactions();

	logger_exit(l);
	logger_destroy(l);

	/* Open transactions have a link to the global transaction therefor
	   we need busy waiting until all transactions have ended or
	   (current implementation) simply keep the gtrans alive and simply
	   exit (but leak memory).
	 */ 
	if (!transactions) { 
		sql_trans_destroy(gtrans);
		gtrans = NULL;
	}
#ifdef STORE_DEBUG
	fprintf(stderr, "store exit unlocked\n");
#endif
	MT_unset_lock(bs_lock, "store_exit");
	types_exit();
}

void
store_manager()
{
	while (active) {
		int res = SQL_OK;

		MT_sleep_ms(30000);
		MT_set_lock(bs_lock, "store_manager");
		if (transactions || !active || !logger || 
			logger_changes(logger) < 1000) {
			MT_unset_lock(bs_lock, "store_manager");
			continue;
		}
		logging = 1;
		res = logger_restart(logger);
		MT_unset_lock(bs_lock, "store_manager");
		if (logging && res == SQL_OK)
			logger_cleanup(logger);
		logging = 0;
	}
}


void
store_lock()
{
	MT_set_lock(bs_lock, "trans_lock");
#ifdef STORE_DEBUG
	fprintf(stderr, "locked\n");
#endif
}

void
store_unlock()
{
#ifdef STORE_DEBUG
	fprintf(stderr, "unlocked\n");
#endif
	MT_unset_lock(bs_lock, "trans_unlock");
}

static sql_kc *
kc_dup(sql_trans *tr, int flag, sql_kc *kc, sql_table *t)
{
	sql_kc *nkc = NEW(sql_kc);
	sql_column *c = find_sql_column(t, kc->c->base.name);

	(void) tr;		/* unused! */
	(void) flag;
	assert(c);
	nkc->c = c;
	c->unique = kc->c->unique;
	nkc->trunc = kc->trunc;
	return nkc;
}

static sql_key *
key_dup(sql_trans *tr, int flag, sql_key *k, sql_table *t)
{
	sql_key *nk = (k->type != fkey) ? (sql_key *) NEW(sql_ukey)
	    : (sql_key *) NEW(sql_fkey);
	node *n;

	base_init(&nk->base, k->base.id, tr_flag(&k->base, flag), k->base.name);

	nk->type = k->type;
	nk->columns = list_create((fdestroy) &kc_destroy);
	nk->t = t;
	nk->idx = NULL;

	if (k->idx) {
		node *n = list_find_name(nk->t->s->idxs, nk->base.name);

		if (n) {
			nk->idx = (sql_idx *) n->data;
			nk->idx->key = nk;
		}
	}

	if (nk->type != fkey) {
		sql_ukey *tk = (sql_ukey *) nk;

		tk->keys = NULL;

		if (nk->type == pkey)
			t->pkey = tk;
	} else {
		sql_fkey *tk = (sql_fkey *) nk;

		tk->rkey = NULL;
	}

	for (n = k->columns->h; n; n = n->next) {
		sql_kc *okc = n->data;

		list_append(nk->columns, kc_dup(tr, flag, okc, t));
	}

	if (nk->type == fkey) {
		sql_fkey *fk = (sql_fkey *) nk;
		sql_fkey *ok = (sql_fkey *) k;
		node *n;

		if (ok->rkey) {
			n = list_find(t->s->keys, &ok->rkey->k.base.id, (fcmp) &key_cmp);

			if (n) {
				sql_ukey *uk = n->data;
	
				fk->rkey = uk;
				if (!uk->keys)
					uk->keys = list_create(NULL);
				list_append(uk->keys, fk);
			}
		}
	} else {		/* could be a set of rkeys */
		sql_ukey *uk = (sql_ukey *) nk;
		sql_ukey *ok = (sql_ukey *) k;
		node *m;

		if (ok->keys)
			for (m = ok->keys->h; m; m = m->next) {
				sql_fkey *ofk = m->data;
				node *n = list_find(t->s->keys, &ofk->k.base.id, (fcmp) &key_cmp);

				if (n) {
					sql_fkey *fk = n->data;

					if (!uk->keys)
						uk->keys = list_create(NULL);
					list_append(uk->keys, fk);
					fk->rkey = uk;
				}
			}
	}
	list_append(t->s->keys, nk);
	return nk;
}

static sql_idx *
idx_dup(sql_trans *tr, int flag, sql_idx * i, sql_table *t)
{
	sql_idx *ni = NEW(sql_idx);
	node *n;
	int type = TYPE_int;

	base_init(&ni->base, i->base.id, tr_flag(&i->base, flag), i->base.name);

	ni->columns = list_create((fdestroy) &kc_destroy);
	ni->t = t;
	ni->type = i->type;
	ni->bat.ibid = i->bat.ibid;
	ni->bat.bid = i->bat.bid;
	ni->bat.ubid = i->bat.ubid;
	ni->bat.name = ni->bat.uname = NULL; 

	ni->key = NULL;

	if (ni->type == join_idx)
		type = TYPE_oid;

	if (ni->bat.ibid) {
		BAT *b;
		if (isTempTable(ni->t)) {
			ni->bat.ibid = temp_copy(ni->bat.ibid, 1);
		} else if (isNew(i)) {
			/* move the bat to the new colum, fixup the old */
			b = bat_new(TYPE_void, type, ni->t->sz, "idx_dup");
			i->bat.ibid = temp_create(b); 
			if (ni->bat.bid) {
				BAT *cb = temp_descriptor(ni->bat.bid);
				BATseqbase(b, BATcount(cb));
				bat_destroy(cb);
			} else if (flag == TR_NEW && tr->parent == gtrans) { 
				/* new idxs are moved to gtrans and bat.bid */
				temp_dup(ni->bat.ibid);
				i->bat.bid = ni->bat.ibid;
				i->base.flag = TR_OLD;
			}
			bat_destroy(b);
		} else { /* old column */
			b = bat_new(TYPE_void, type, ni->t->sz, "idx_dup");
			ni->bat.ibid = temp_create(b); 
			if (ni->bat.bid) {
				BAT *cb = temp_descriptor(ni->bat.bid);
				BATseqbase(b, BATcount(cb));
				bat_destroy(cb);
			}
			bat_destroy(b);
		}
	}
	ni->bat.ubid = i->bat.ubid;
	if (ni->t->table && !isTempTable(ni->t)) { /* new ubid */
		if (ni->bat.ubid) { /* new ubid */
			ni->bat.ubid = temp_copy(ni->bat.ubid, 0);
		} else {
			BAT *b = bat_new(TYPE_oid, type, ni->t->sz, "idx_dup");
			ni->bat.ubid = temp_create(b);
			bat_destroy(b);

			/* old needs an update bat two */
			b = bat_new(TYPE_oid, type, ni->t->sz, "idx_dup");
			i->bat.ubid = temp_create(b);
			bat_destroy(b);
		}
	}
	if (ni->bat.bid) 
		temp_dup(ni->bat.bid);

	for (n = i->columns->h; n; n = n->next) {
		sql_kc *okc = n->data;

		list_append(ni->columns, kc_dup(tr, flag, okc, t));
	}
	list_append(t->s->idxs, ni);
	return ni;
}

static sql_trigger *
trigger_dup(sql_trans *tr, int flag, sql_trigger * i, sql_table *t)
{
	sql_trigger *nt = NEW(sql_trigger);
	node *n;

	base_init(&nt->base, i->base.id, tr_flag(&i->base, flag), i->base.name);

	nt->columns = list_create((fdestroy) &kc_destroy);
	nt->t = t;
	nt->time = i->time;
	nt->orientation = i->orientation;
	nt->event = i->event;
	nt->old_name = nt->new_name = nt->condition = NULL;
	if (i->old_name)
		nt->old_name = _strdup(i->old_name);
	if (i->new_name)
		nt->new_name = _strdup(i->new_name);
	if (i->condition)
		nt->condition = _strdup(i->condition);
	nt->statement = _strdup(i->statement);

	for (n = i->columns->h; n; n = n->next) {
		sql_kc *okc = n->data;

		list_append(nt->columns, kc_dup(tr, flag, okc, t));
	}
	list_append(t->s->triggers, nt);
	return nt;
}

static sql_column *
column_dup(sql_trans *tr, int flag, sql_column *oc, sql_table *t)
{
	BAT *b;
	sql_column *c = NEW(sql_column);

	(void)tr;
	base_init(&c->base, oc->base.id, tr_flag(&oc->base, flag), oc->base.name);
	c->type = oc->type;
	c->def = NULL;
	if (oc->def)
		c->def = _strdup(oc->def);
	c->null = oc->null;
	c->colnr = oc->colnr;
	c->unique = oc->unique;

	c->t = t;

	c->bat.ibid = oc->bat.ibid;
	c->bat.bid = oc->bat.bid;
	c->bat.name = c->bat.uname = NULL;

	if (!c->t->table) {
		temp_dup(c->bat.ibid); 
	} else if (isTempTable(c->t)) {
		c->bat.ibid = temp_copy(c->bat.ibid, isTempTable(c->t));
	/* created in the first transaction */
	} else if (isNew(oc)) { 
		/* move the bat to the new colum, fixup the old column */
		b = bat_new(TYPE_void, c->type.type->localtype, c->t->sz, "column_dup");
		oc->bat.ibid = temp_create(b);
		if (c->bat.bid) {
			BAT *cb = temp_descriptor(c->bat.bid);
			BATseqbase(b, BATcount(cb));
			bat_destroy(cb);
		} else if (flag == TR_NEW && tr->parent == gtrans) { 
			/* new columns are moved to gtrans and bat.bid */
			temp_dup(c->bat.ibid);
			oc->bat.bid = c->bat.ibid;
			oc->base.flag = TR_OLD;
		}
		bat_destroy(b);
	/* old column and first transaction */
	} else if (tr->parent == gtrans) { 
		b = bat_new(TYPE_void, c->type.type->localtype, c->t->sz, "column_dup");
		c->bat.ibid = temp_create(b); 
		if (c->bat.bid) {
			BAT *cb = temp_descriptor(c->bat.bid);
			BATseqbase(b, BATcount(cb));
			bat_destroy(cb);
		}
		bat_destroy(b);
	} else { /* old column */
		c->bat.ibid = temp_copy(c->bat.ibid, 0); 
	}

	c->bat.ubid = oc->bat.ubid;
	if (c->t->table && !isTempTable(c->t)) { /* new ubid */
		if (c->bat.ubid) {
			c->bat.ubid = temp_copy(c->bat.ubid, 0);
		} else {
			int type = c->type.type->localtype;
			b = bat_new(TYPE_oid, type, c->t->sz, "column_dup");
			c->bat.ubid = temp_create(b);
			bat_destroy(b);
			
			/* old needs an update bat two */
			b = bat_new(TYPE_oid, type, c->t->sz, "column_dup");
			oc->bat.ubid = temp_create(b);
			bat_destroy(b);
		}
	}
	if (c->bat.bid)
		temp_dup(c->bat.bid);

	if (bs_debug) {
		fprintf(stderr, "column_dup %s.%s (%d) " 
				OIDFMT " " OIDFMT " " OIDFMT "\n", 
				c->t->base.name, c->base.name, c->base.flag,
				c->bat.ibid, c->bat.bid, c->bat.ubid
				);
		fprintf(stderr, "column_dup old(%d) %s.%s " 
				OIDFMT " " OIDFMT " " OIDFMT "\n", 
				oc->base.flag, oc->t->base.name, oc->base.name, 
				oc->bat.ibid, oc->bat.bid, oc->bat.ubid
				);
	}
	return c;
}

static sql_table *
table_dup(sql_trans *tr, int flag, sql_table *ot, sql_schema *s)
{
	node *n;
	sql_table *t = NEW(sql_table);

	base_init(&t->base, ot->base.id, tr_flag(&ot->base, flag), ot->base.name);

	t->table = ot->table;
	t->system = ot->system;
	t->persistence = ot->persistence;
	t->commit_action = ot->commit_action;
	t->query = (ot->query) ? _strdup(ot->query) : NULL;
	cs_init(&t->columns, (fdestroy) &column_destroy);
	cs_init(&t->keys, (fdestroy) &key_destroy);
	cs_init(&t->idxs, (fdestroy) &idx_destroy);
	cs_init(&t->triggers, (fdestroy) &trigger_destroy);

	t->pkey = NULL;

	t->dname = NULL;
	t->dbid = ot->dbid;
	if (t->dbid) {
		if (isNew(t) ) {
			ot->dbid = temp_copy(t->dbid, isTempTable(t));
		} else {
			t->dbid = temp_copy(t->dbid, isTempTable(t));
		}
	}

	t->s = s;
	t->sz = ot->sz;
	t->cnt = ot->cnt;
	t->cleared = 0;
	/*The next two lines were insert to handle with replication*/
	t->location = ot->location;
	t->replication_id = ot->replication_id;

	if (ot->columns.set) {
		for (n = ot->columns.set->h; n; n = n->next) {
			sql_column *c = n->data;

			cs_add(&t->columns, column_dup(tr, flag, c, t), tr_flag(&c->base, flag));
		}
		ot->columns.nelm = NULL;
	}
	if (ot->idxs.set) {
		for (n = ot->idxs.set->h; n; n = n->next) {
			sql_idx *i = n->data;

			cs_add(&t->idxs, idx_dup(tr, flag, i, t), tr_flag(&i->base, flag));
		}
		ot->idxs.nelm = NULL;
	}
	if (ot->keys.set) {
		for (n = ot->keys.set->h; n; n = n->next) {
			sql_key *k = n->data;

			cs_add(&t->keys, key_dup(tr, flag, k, t), tr_flag(&k->base, flag));
		}
		ot->keys.nelm = NULL;
	}
	if (ot->triggers.set) {
		for (n = ot->triggers.set->h; n; n = n->next) {
			sql_trigger *k = n->data;

			cs_add(&t->triggers, trigger_dup(tr, flag, k, t), tr_flag(&k->base, flag));
		}
		ot->triggers.nelm = NULL;
	}
	return t;
}

static sql_schema *
schema_dup(sql_trans *tr, int flag, sql_schema *os, sql_trans *o)
{
	node *n;
	sql_schema *s = NEW(sql_schema);

	(void) o;
	base_init(&s->base, os->base.id, tr_flag(&os->base, flag), os->base.name);

	s->auth_id = os->auth_id;
	cs_init(&s->tables, (fdestroy) &table_destroy);
	s->keys = list_create((fdestroy) NULL);
	s->idxs = list_create((fdestroy) NULL);
	s->triggers = list_create((fdestroy) NULL);

	if (os->tables.set) {
		for (n = os->tables.set->h; n; n = n->next) {
			sql_table *ot = n->data;

			if (ot->persistence != SQL_LOCAL_TEMP)
				cs_add(&s->tables, table_dup(tr, flag, ot, s), tr_flag(&ot->base, flag));
		}
		os->tables.nelm = NULL;
	}
	return s;
}

static sql_type *
type_dup(sql_trans *tr, int flag, sql_type *ot, sql_module * m)
{
	sql_type *t = NEW(sql_type);

	(void) tr;
	base_init(&t->base, ot->base.id, tr_flag(&ot->base, flag), ot->base.name);

	t->sqlname = _strdup(ot->sqlname);
	t->digits = ot->digits;
	t->scale = ot->scale;
	t->radix = ot->radix;
	t->localtype = ot->localtype;
	t->m = m;
	return t;
}

static sql_func *
func_dup(sql_trans *tr, int flag, sql_func *of, sql_module * m)
{
	node *n;
	sql_func *f = NEW(sql_func);

	(void)tr;
	base_init(&f->base, of->base.id, tr_flag(&of->base, flag), of->base.name);

	f->imp = _strdup(of->imp);
	f->sql = of->sql;
	f->aggr = of->aggr;
	f->ops = list_create(of->ops->destroy);
	for(n=of->ops->h; n; n = n->next) 
		list_append(f->ops, arg_dup(n->data));
	f->res.type = NULL;
	if (of->res.type) 
		f->res = of->res;

	f->m = m;
	return f;
}


static sql_module *
module_dup(sql_trans *tr, int flag, sql_module * om, sql_trans *o)
{
	node *n;
	sql_module *m = NEW(sql_module);

	(void) tr;
	base_init(&m->base, om->base.id, tr_flag(&om->base, flag), om->base.name);

	cs_init(&m->types, (fdestroy) &type_destroy);
	cs_init(&m->funcs, (fdestroy) &func_destroy);
	m->internal = NULL;
	if (om->internal)
		m->internal = _strdup(om->internal);

	if (om->types.set) {
		for (n = om->types.set->h; n; n = n->next) {
			cs_add(&m->types, type_dup(tr, flag, n->data, m), tr_flag(&om->base, flag));
		}
		om->types.nelm = NULL;
	}
	if (om->funcs.set) {
		for (n = om->funcs.set->h; n; n = n->next) {
			cs_add(&m->funcs, func_dup(tr, flag, n->data, m), tr_flag(&om->base, flag));
		}
		om->funcs.nelm = NULL;
	}
	if (m->internal && tr->parent == gtrans && tr_flag(&om->base, flag) == TR_NEW)  
		do_load_module(o, m->internal);
	return m;
}


static sql_trans *
trans_init(sql_trans *t, backend_stack stk, sql_trans *ot)
{
	t->wtime = t->rtime = 0;
	t->stime = timestamp ();
	t->schema_updates = 0;
	t->status = 0;
	if (ot != gtrans)
		t->schema_updates = ot->schema_updates;

	t->parent = ot;
	t->stk = stk;

	t->name = NULL;
	return t;
}

static sql_trans *
trans_dup(backend_stack stk, sql_trans *ot, char *newname)
{
	node *n;
	sql_trans *t = NEW(sql_trans);

	t = trans_init(t, stk, ot);

	cs_init(&t->modules, (fdestroy) &module_destroy);
	cs_init(&t->schemas, (fdestroy) &schema_destroy);

	/* name the old transaction */
	if (newname) {
		assert(ot->name == NULL);
		ot->name = _strdup(newname);
	}

	if (ot->modules.set) {
		for (n = ot->modules.set->h; n; n = n->next) {
			cs_add(&t->modules, module_dup(t, TR_OLD, n->data, t), TR_OLD);
		}
		ot->modules.nelm = NULL;
	}
	if (ot->schemas.set) {
		for (n = ot->schemas.set->h; n; n = n->next) {
			cs_add(&t->schemas, schema_dup(t, TR_OLD, n->data, t), TR_OLD);
		}
		ot->schemas.nelm = NULL;
	}
	return t;
}

typedef int (*rfufunc) (sql_trans *tr, sql_base * fs, sql_base * ts);
typedef sql_base *(*rfcfunc) (sql_trans *tr, sql_base * b);
typedef int (*rfdfunc) (sql_trans *tr, sql_base * b);
typedef sql_base *(*dupfunc) (sql_trans *tr, int flag, sql_base * b, sql_base * p);

static int
rollforward_changeset_updates(sql_trans *tr, changeset * fs, changeset * ts, sql_base * b, rfufunc rollforward_updates, rfcfunc rollforward_creates, rfdfunc rollforward_deletes, dupfunc fd)
{
	int ok = SQL_OK;
	node *n = NULL;

	/* delete removed bases */
	if (fs->dset)
		for (n = fs->dset->h; ok == SQL_OK && n; n = n->next) {
			sql_base *fb = n->data;
			node *tbn = cs_find_name(ts, fb->name);

			if (tbn) {
				sql_base *tb = tbn->data;

				if (rollforward_deletes)
					ok = rollforward_deletes(tr, tb);
				if (ts->nelm == tbn)
					ts->nelm = tbn->next;
				if (tr->parent != gtrans) {
					if (!ts->dset)
						ts->dset = list_create(ts->destroy);
					list_move_data(ts->set, ts->dset, tb);
				} else {
					list_remove_data(ts->set, tb);
					ts->set->destroy(tb);
				}
			}
		}
	/* changes to the existing bases */
	if (fs->set) {
		/* update existing */
		if (rollforward_updates) {
			for (n = fs->set->h; ok == SQL_OK && n && n != fs->nelm; n = n->next) {
				sql_base *fb = n->data;
				node *tbn = cs_find_name(ts, fb->name);

				if (tbn && fb->wtime && fb->flag == TR_OLD) {
					sql_base *tb = tbn->data;

					/* update timestamps */
					if (fb->rtime > tb->rtime)
						tb->rtime = fb->rtime;
					if (fb->wtime > tb->wtime)
						tb->wtime = fb->wtime;

					ok = rollforward_updates(tr, fb, tb);
				}
				fb->rtime = fb->wtime = 0;
			}
		}
		/* add the new bases */
		if (fd && rollforward_creates) {
			for (n = fs->nelm; ok == SQL_OK && n; ) {
				node *nxt = n->next;
				sql_base *fb = n->data;
				sql_base *tb = fd(tr, TR_NEW, fb, b);

				/* conditional add the new bases */
				if (tb) {
					sql_base *r = rollforward_creates(tr, tb);

					if (r)
						cs_add(ts, r, TR_NEW);
					else
						ok = SQL_ERR;
				}
				fb->rtime = fb->wtime = 0;
				fb->flag = TR_OLD;
				n = nxt;
			}
			fs -> nelm = NULL;
		}
	}
	return ok;
}

static int
rollforward_changeset_creates(sql_trans *tr, changeset * cs, rfcfunc rf)
{
	if (cs->set) {
		node *n;

		for (n = cs->set->h; n; n = n->next) {
			sql_base *b = n->data;

			if (!rf(tr, b))
				return SQL_ERR;

			b->rtime = b->wtime = 0;
			b->flag = TR_OLD;
		}
		cs->nelm = NULL;
	}
	return SQL_OK;
}

static int
rollforward_changeset_deletes(sql_trans *tr, changeset * cs, rfdfunc rf)
{
	int ok = SQL_OK;

	if (!cs)
		return ok;
	if (cs->dset) {
		node *n;

		for (n = cs->dset->h; ok == SQL_OK && n; n = n->next) {
			sql_base *b = n->data;

			ok = rf(tr, b);
		}
	}
	if (cs->set) {
		node *n;

		for (n = cs->set->h; ok == SQL_OK && n; n = n->next) {
			sql_base *b = n->data;

			ok = rf(tr, b);
		}
	}
	return ok;
}

static sql_idx *
rollforward_create_idx(sql_trans *tr, sql_idx * i)
{
	int ok = SQL_OK;

	if (i->bat.ibid) {
		char bname[BUFSIZ];
		BAT *u, *I, *b = temp_descriptor(i->bat.ibid);

		snprintf(bname, BUFSIZ, "%s_%s_%s", i->t->s->base.name, i->t->base.name, i->base.name);
		i->bat.name = _strdup(bname);
		i->bat.bid = bm_add_bat(bm, b, bname);
		temp_destroy(i->bat.ibid);
		i->bat.ibid = 0;

		if (tr->parent == gtrans)
			ok = log_bat_persists(logger, b, i->bat.name);

		snprintf(bname, BUFSIZ, "U_%s", i->bat.name);
		i->bat.uname = _strdup(bname);
		if (i->bat.ubid)
			u = temp_descriptor(i->bat.ubid);
		else 
			u = bat_new(TYPE_oid, b->ttype, i->t->sz, "rollforward_create_idx");
		(void) bm_add_bat(bm, u, bname);
		i->bat.ubid = temp_create(u);

		if (tr->parent == gtrans && ok == SQL_OK)
			ok = log_bat_persists(logger, u, i->bat.uname);

		bat_destroy(u);

		I = bat_new(TYPE_void, b->ttype, i->t->sz, "rollforward");
		BATseqbase(I, BATcount(b));
		i->bat.ibid = temp_create(I);
		
		bat_destroy(I);
		bat_destroy(b);
	} else if (i->key != NULL) {
		/* TODO fix key-ed ness over two bats */
		sql_kc *c = i->columns->h->data;
		BAT *b = bind_bat(tr->parent, c->c, RDONLY);

		BATkey(BATmirror(b), BOUND2BTRUE);
		bat_destroy(b);
	}
	if (ok != SQL_OK)
		return NULL;
	return i;
}

static sql_key *
rollforward_create_key(sql_trans *tr, sql_key *k)
{
	(void) tr;
	return k;
}

static sql_trigger *
rollforward_create_trigger(sql_trans *tr, sql_trigger *k)
{
	(void) tr;
	return k;
}

static sql_column *
rollforward_create_column(sql_trans *tr, sql_column *c)
{
	int ok = SQL_OK;
	char bname[BUFSIZ];
	BAT *b, *u, *i;

	if (!isTempTable(c->t)) {
		/* only log on toplevel */
		b = temp_descriptor(c->bat.ibid);

		snprintf(bname, BUFSIZ, "%s_%s_%s", c->t->s->base.name, c->t->base.name, c->base.name);
		c->bat.name = _strdup(bname);
		c->bat.bid = bm_add_bat(bm, b, bname);
		temp_destroy(c->bat.ibid);
		c->bat.ibid = 0;

		if (tr->parent == gtrans)
			ok = log_bat_persists(logger, b, c->bat.name);

		c->t->cnt = BATcount(b);

		snprintf(bname, BUFSIZ, "U_%s", c->bat.name);
		c->bat.uname = _strdup(bname);
		if (c->bat.ubid)
			u = temp_descriptor(c->bat.ubid);
		else 
			u = bat_new(TYPE_oid, b->ttype, c->t->sz, "rollforward");
		(void) bm_add_bat(bm, u, bname);
		c->bat.ubid = temp_create(u);

		if (tr->parent == gtrans && ok == SQL_OK)
			ok = log_bat_persists(logger, u, c->bat.uname);

		bat_destroy(u);

		i = bat_new(TYPE_void, b->ttype, c->t->sz, "rollforward");
		BATseqbase(i, BATcount(b));
		c->bat.ibid = temp_create(i);
		
		bat_destroy(i);
		bat_destroy(b);
	}
	if (tr->parent == gtrans) 
		c->base.flag = TR_OLD;	

	if (ok != SQL_OK)
		return NULL;
	return c;
}

static sql_column *
rollforward_use_bat(sql_trans *tr, sql_column *c)
{
	int ok = SQL_OK;
	char bname[BUFSIZ];
	BAT *b;

	/* only log on toplevel */
	b = temp_descriptor(c->bat.ibid);

	snprintf(bname, BUFSIZ, "%s_%s_%s", c->t->s->base.name, c->t->base.name, c->base.name);
	c->bat.name = _strdup(bname);
	c->bat.bid = bm_add_bat(bm, b, bname);

	if (tr->parent == gtrans)
		ok = log_bat_persists(logger, b, c->bat.name);

	bat_destroy(b);

	if (ok != SQL_OK)
		return NULL;
	return c;
}

static sql_table *
rollforward_create_table(sql_trans *tr, sql_table *t)
{
	int ok = SQL_OK;

	if (t->table && isGlobalTable(t)) {
		/* only register bats without commit action tables */

		rollforward_changeset_creates(tr, &t->columns, (rfcfunc) &rollforward_create_column);
		if (!isTempTable(t)) {
			char name[BUFSIZ];

			BAT *d = temp_descriptor(t->dbid);
			t->dbid = temp_create(d);

			snprintf(name, BUFSIZ, "D_%s_%s", t->s->base.name, t->base.name);
			t->dname = _strdup(name);
			(void) bm_add_bat(bm, d, t->dname);

			if (tr->parent == gtrans)
				ok = log_bat_persists(logger, d, t->dname);

			t->cnt -= BATcount(d);
			bat_destroy(d);
		}

		rollforward_changeset_creates(tr, &t->idxs, (rfcfunc) &rollforward_create_idx);
		/* bat views also need to be registered */
	} else if (!t->table && isGlobalTable(t) && !t->query) {
		rollforward_changeset_creates(tr, &t->columns, (rfcfunc) &rollforward_use_bat);
	}
	if (tr->parent == gtrans) 
		t->base.flag = TR_OLD;	
	if (ok != SQL_OK)
		return NULL;
	return t;
}

static int
rollforward_drop_column(sql_trans *tr, sql_column *c)
{
	int ok = SQL_OK;

	if (c->bat.bid && c->bat.ubid) {
		oid bid;

		if (tr->parent == gtrans) {
			ok = log_bat_transient(logger, c->bat.name);

			if (ok == SQL_OK)
				ok = log_bat_transient(logger, c->bat.uname);

			bid = bm_find_bat(bm, c->bat.name);
			if (bid) 
				bm_del_bat(bm, bid);

			bid = bm_find_bat(bm, c->bat.uname);
			if (bid) 
				bm_del_bat(bm, bid);
		}
	}
	return SQL_OK;
}

static int
rollforward_drop_idx(sql_trans *tr, sql_idx * i)
{
	int ok = SQL_OK;

	if (i->bat.bid && i->bat.ubid) {
		oid bid;
		if (tr->parent == gtrans) {
			ok = log_bat_transient(logger, i->bat.name);

			if (ok == SQL_OK)
				ok = log_bat_transient(logger, i->bat.uname);

			bid = bm_find_bat(bm, i->bat.name);
			if (bid)
				bm_del_bat(bm, bid);
		
			bid = bm_find_bat(bm, i->bat.uname);
			if (bid) 
				bm_del_bat(bm, bid);
		}
	}
	/* remove idx from schema */
	list_remove_data(i->t->s->idxs, i);
	return SQL_OK;
}

static int
rollforward_drop_key(sql_trans *tr, sql_key *k)
{
	(void) tr;		/* unused! */

	/* remove key from schema */
	list_remove_data(k->t->s->keys, k);
	if (k->type == fkey) {
		sql_fkey *fk = (sql_fkey *) k;
		node *n = list_find_name(fk->rkey->keys, fk->k.base.name);

		list_remove_node(fk->rkey->keys, n);
	}
	return SQL_OK;
}

static int
rollforward_drop_trigger(sql_trans *tr, sql_trigger * i)
{
	(void)tr;
	list_remove_data(i->t->s->triggers, i);
	return SQL_OK;
}

static int
rollforward_drop_table(sql_trans *tr, sql_table *t)
{
	int ok = SQL_OK;

	if (t->table && !isTempTable(t)) {
		if (tr->parent == gtrans) {
			oid bid;

			ok = log_bat_transient(logger, t->dname);

			bid = bm_find_bat(bm, t->dname);
			if (bid) 
				bm_del_bat(bm, bid);
		}
	}

	if (ok == SQL_OK)
		ok = rollforward_changeset_deletes(tr, &t->columns, (rfdfunc) &rollforward_drop_column);
	if (ok == SQL_OK)
		ok = rollforward_changeset_deletes(tr, &t->idxs, (rfdfunc) &rollforward_drop_idx);
	if (ok == SQL_OK)
		ok = rollforward_changeset_deletes(tr, &t->keys, (rfdfunc) &rollforward_drop_key);
	if (ok == SQL_OK)
		ok = rollforward_changeset_deletes(tr, &t->triggers, (rfdfunc) &rollforward_drop_trigger);
	return ok;
}

static int
rollforward_drop_schema(sql_trans *tr, sql_schema *s)
{
	return rollforward_changeset_deletes(tr, &s->tables, (rfdfunc) &rollforward_drop_table);
}

static sql_schema *
rollforward_create_schema(sql_trans *tr, sql_schema *s)
{
	rollforward_changeset_creates(tr, &s->tables, (rfcfunc) &rollforward_create_table);
	return s;
}

static sql_module *
rollforward_create_module(sql_trans *tr, sql_module *m)
{
	(void)tr;
	return m;
}


static int
rollforward_update_table(sql_trans *tr, sql_table *ft, sql_table *tt)
{
	int ok = SQL_OK;
	sql_trans *ttr = tr->parent;
	node *n, *m;

	/* cannot update views and temporaries tables */
	if (!ft->table || isTempTable(ft))
		return ok;

	ok = rollforward_changeset_updates(tr, &ft->columns, &tt->columns, &tt->base, (rfufunc) NULL, (rfcfunc) &rollforward_create_column, (rfdfunc) &rollforward_drop_column, (dupfunc) &column_dup);
	if (ok == SQL_OK)
		ok = rollforward_changeset_updates(tr, &ft->idxs, &tt->idxs, &tt->base, (rfufunc) NULL, (rfcfunc) &rollforward_create_idx, (rfdfunc) &rollforward_drop_idx, (dupfunc) &idx_dup);
	if (ok == SQL_OK)
		ok = rollforward_changeset_updates(tr, &ft->keys, &tt->keys, &tt->base, (rfufunc) NULL, (rfcfunc) &rollforward_create_key, (rfdfunc) &rollforward_drop_key, (dupfunc) &key_dup);
	if (ok == SQL_OK)
		ok = rollforward_changeset_updates(tr, &ft->triggers, &tt->triggers, &tt->base, (rfufunc) NULL, (rfcfunc) &rollforward_create_trigger, (rfdfunc) &rollforward_drop_trigger, (dupfunc) &trigger_dup);

	assert(cs_size(&tt->columns) == cs_size(&ft->columns));

	n = ft->columns.set->h;
	m = tt->columns.set->h;

	if (ok == SQL_OK && n && m) {
		lng deleted = 0;
		BAT *db = temp_descriptor(ft->dbid);

		if (ft->base.rtime)
			tt->base.rtime = tr->stime;
		tt->base.wtime = tr->stime;
		ft->base.rtime = ft->base.wtime = 0;

		if (ft->cleared) {
			BAT *odb = temp_descriptor(tt->dbid);

			BATclear(odb);
			bat_destroy(odb);
			if (ttr == gtrans)
				ok = log_bat_clear(logger, tt->dname);
		}

		deleted = BATcount(db);
		tt->cnt = 0;
		if (BUNlast(db) > db->batInserted || ft->cleared) {
			BAT *odb = temp_descriptor(tt->dbid);

			void_append_inserted(odb, db);

			if (bs_debug) {
				fprintf(stderr, 
				"%s " SZFMT "\n", tt->dname, BATcount(odb));
				BATprint(odb);
			}

			if (ttr == gtrans)
				ok = log_bat(logger, odb, tt->dname);
			bat_destroy(odb);
			BATcommit(db);
		}
		bat_destroy(db);

		/* TODO when there are concurrent transactions running,
		   (transactions > 1) we should keep inserts, into  
		   the central.insert bat
		   During the next commit which doesn't have concurrent
		   transactions, we should first append the old inserted
		   values.	  
		*/ 
		do {
			sql_column *cc = n->data;
			sql_column *oc = m->data;
			BAT *ups, *ins, *cur;

			if (!cc->base.wtime) {
				n = n->next;
				m = m->next;
				continue;
			}

			cur = temp_descriptor(oc->bat.bid);
			if (ft->cleared && ttr == gtrans) {
				BATclear(cur);
				ok = log_bat_clear(logger, oc->bat.name);
				if (ok == SQL_OK) 
					ok = log_bat_clear(logger, oc->bat.uname);
			}

			ins = temp_descriptor(cc->bat.ibid);
			if (BUNlast(ins) > ins->batInserted) {
				if (bs_debug)
					fprintf(stderr, "append inserts %d to %d (%s)\n", (int)ins->batCacheid, (int)cur->batCacheid, (ttr==gtrans)?"G":"S");
				if (BATcount(cur) == 0 && spares == 0 &&
					transactions == 1) {
					/* swap cur and ins */
					BAT *swpbat = ins;
					bat swp = cc->bat.ibid;
					cc->bat.ibid = oc->bat.bid;
					oc->bat.bid = swp;
					temp_destroy(cc->bat.bid);
					cc->bat.bid = temp_create(swpbat);
					if (ttr == gtrans) 
						bm_add_bat(bm, ins, oc->bat.name);
					ins = cur;
					cur = swpbat;
				} else {
					BATappend(cur,ins,FALSE);
					BATclear(ins);
				}
				BATseqbase(ins,BATcount(cur));
				BATcommit(ins);
				if (ok == SQL_OK && ttr == gtrans)
					ok = log_bat(logger, cur, oc->bat.name);
			}
			bat_destroy(ins);

			ups = temp_descriptor(cc->bat.ubid);
			if (BUNlast(ups) > ups->batInserted) {

				void_replace_bat(cur, ups);

				if (ok == SQL_OK && ttr == gtrans)
					ok = log_bat(logger, ups, oc->bat.uname);
				BATclear(ups);
				BATcommit(ups);
			}
			bat_destroy(ups);

			if (!tt->cnt)
				tt->cnt = BATcount(cur)-deleted;
			bat_destroy(cur);

			if (cc->base.rtime)
				oc->base.rtime = tr->stime;
			oc->base.wtime = tr->stime;
			cc->base.rtime = cc->base.wtime = 0;

			n = n->next;
			m = m->next;
		} while (ok == SQL_OK && n && m);
		if (tt->idxs.set) {
			for (n = tt->idxs.set->h, m = tt->idxs.set->h; ok == SQL_OK && n && m; n = n->next, m = m->next) {
				sql_idx *ci = n->data;
				sql_idx *oi = m->data;
				BAT *ups, *ins, *cur;

				if (!oi->bat.bid)
					continue;
	
				cur = temp_descriptor(oi->bat.bid);
				if (ft->cleared && ttr == gtrans) {

					BATclear(cur);
					ok = log_bat_clear(logger, oi->bat.name);
					if (ok == SQL_OK) 
						ok = log_bat_clear(logger, oi->bat.uname);
				}

				ins = temp_descriptor(ci->bat.ibid);

				if (ci->base.rtime)
					oi->base.rtime = tr->stime;
				oi->base.wtime = tr->stime;
				ci->base.rtime = ci->base.wtime = 0;

				if (BUNlast(ins) > ins->batInserted) {
					if (ttr == gtrans)
						ok = log_bat(logger, cur, oi->bat.name);
					if (BATcount(cur) == 0 && spares == 0 &&
						transactions == 1) {
						/* swap cur and ins */
						BAT *swpbat = ins;
						bat swp = ci->bat.ibid;
						ci->bat.ibid = oi->bat.bid;
						oi->bat.bid = swp;
						temp_destroy(ci->bat.bid);
						ci->bat.bid = temp_create(swpbat);
						if (ttr == gtrans) 
							bm_add_bat(bm, ins, oi->bat.name);
						ins = cur;
						cur = swpbat;
					} else {
						BATappend(cur,ins,FALSE);
						BATclear(ins);
					}
					BATseqbase(ins,BATcount(cur));
					BATcommit(ins);
				} 
				bat_destroy(ins);
				ups = temp_descriptor(ci->bat.ubid);
				if (BUNlast(ups) > ups->batInserted) {

					void_replace_bat(cur, ups);

					if (ttr == gtrans)
						ok = log_bat(logger, ups, oi->bat.uname);
					BATclear(ups);
					BATcommit(ups);
				}
				bat_destroy(ups);
				bat_destroy(cur);
			}
		}
		ft->cleared = 0;
		ft->base.rtime = ft->base.wtime = 0;
	}
	return ok;
}

static sql_table *
conditional_table_dup(sql_trans *tr, int flag, sql_table *ot, sql_schema *s)
{
	/* persistent bats need to be dupped */
	if ((isGlobalTable(ot) && tr->parent == gtrans) ||
	    /* allways dup in recursive mode */
	    tr->parent != gtrans)
		return table_dup(tr, flag, ot, s);
	else if (!isGlobalTable(ot)){/* is local temp, may need to be cleared */
		if (ot->commit_action == CA_DELETE) {
			sql_trans_clear_table(tr, ot);
		} else if (ot->commit_action == CA_DROP) {
			sql_trans_drop_table(tr, ot->s, ot->base.name, 0);
		}
	}
	return NULL;
}

static int
rollforward_update_schema(sql_trans *tr, sql_schema *fs, sql_schema *ts)
{
	return rollforward_changeset_updates(tr, &fs->tables, &ts->tables, &ts->base, (rfufunc) &rollforward_update_table, (rfcfunc) &rollforward_create_table, (rfdfunc) &rollforward_drop_table, (dupfunc) &conditional_table_dup);
}

static int
rollforward_trans(sql_trans *tr)
{
	int ok = rollforward_changeset_updates(tr, &tr->modules,
					       &tr->parent->modules,
					       (sql_base *) tr->parent,
					       (rfufunc) NULL,
					       (rfcfunc) &rollforward_create_module,
					       (rfdfunc) NULL,
					       (dupfunc) &module_dup);

	if (tr->parent && tr->wtime > tr->parent->wtime) {
		tr->parent->wtime = tr->wtime;
		tr->parent->schema_updates = tr->schema_updates;
	}

	if (ok == SQL_OK)
		ok = rollforward_changeset_updates(tr, &tr->schemas, &tr->parent->schemas, (sql_base *) tr->parent, (rfufunc) &rollforward_update_schema, (rfcfunc) &rollforward_create_schema, (rfdfunc) &rollforward_drop_schema, (dupfunc) &schema_dup);
	if (tr->parent == gtrans) {
		gtrans->stime = tr->stime;
		
		if (tr->schema_updates) 
			schema_number++;
	}
	return ok;
}

static int
validate_tables(sql_schema *s, sql_schema *os)
{
	node *n, *o, *p;

	if (cs_size(&s->tables))
		for (n = s->tables.set->h; n; n = n->next) {
			sql_table *t = n->data;
			sql_table *ot = find_sql_table(os, t->base.name, t->location);

			if (ot && ot->table && t->table) {
				for (o = t->columns.set->h, p = ot->columns.set->h; o && p; o = o->next, p = p->next) {
					sql_column *c = o->data;
					sql_column *oc = p->data;

					/* t wrote, ie. check read and write time */
					/* read or write after t's write */
					if (c->base.wtime && (c->base.wtime < oc->base.rtime
							      /* allow for late appends, ie 
							       * wtime but no rtime 
							       */
							      || (c->base.wtime < oc->base.wtime && c->base.rtime))) {
						return 0;
					}
					/* commited write before t's read */
					if (c->base.rtime && c->base.rtime < oc->base.wtime) {
						return 0;
					}
				}
			}
		}
	return 1;
}

/* merge any changes from the global transaction into the local transaction */
typedef int (*resetf) (sql_trans *tr, sql_base * fs, sql_base * pfs);

static int
reset_changeset(sql_trans *tr, changeset * fs, changeset * pfs, sql_base *b, resetf rf, dupfunc fd)
{
	int ok = SQL_OK;
	node *m = NULL, *n = NULL;

	(void)tr;
	/* first delete created */
	if (fs->nelm) {
		for (n = fs->nelm; n; ) {
			node *nxt = n->next;
			sql_base *tb = n->data;

			list_remove_data(fs->set, tb);
			fs->set->destroy(tb);
			n = nxt;
		}
		fs->nelm = NULL;
	}
	/* scan through the parent set, 
		if child has it simply reset it (if needed)
		else add a new or add again the old
	*/
	if (fs->set)
		n = fs->set->h;
	if (pfs->set) {
		for (m = pfs->set->h; ok == SQL_OK && m && n; m = m->next) { 
			sql_base *fb = n->data;
			sql_base *pfb = m->data;

			/* changes to the existing bases */
			if (fb->id == pfb->id) {
				if (rf) 
					ok = rf(tr, fb, pfb);
				fb->rtime = fb->wtime = 0;
				n = n->next;
			} else {
				sql_base *r = fd(tr, TR_OLD, pfb,  b);
				/* cs_add_before add r to fs before node n */
				cs_add_before(fs, n, r);
				r->rtime = r->wtime = 0;
			}
		}
		/* add new bases */
		for (; ok == SQL_OK && m; m = m->next ) {
			sql_base *pfb = m->data;
			sql_base *r = fd(tr, TR_OLD, pfb,  b);
			cs_add(fs, r, TR_OLD);
			r->rtime = r->wtime = 0;
		}
	}
	return ok;
}

static int
reset_idx(sql_trans *tr, sql_idx *fi, sql_idx *pfi)
{
	/* did we make changes or is the global changed after we started */
	if (fi->base.wtime || tr->stime < pfi->base.wtime) {
		BAT *ins = temp_descriptor(fi->bat.ibid);
		BAT *upd = temp_descriptor(fi->bat.ubid);

		BATclear(ins);
		BATclear(upd);

		BATcommit(ins);
		BATcommit(upd);

		bat_destroy(ins);
		bat_destroy(upd);
		fi->base.wtime = fi->base.rtime = 0;
	}
	return SQL_OK;
}

static int
reset_column(sql_trans *tr, sql_column *fc, sql_column *pfc)
{
	/* did we make changes or is the global changed after we started */
	if (fc->base.wtime || tr->stime < pfc->base.wtime) {
		BAT *ins = temp_descriptor(fc->bat.ibid);
		BAT *upd = temp_descriptor(fc->bat.ubid);

		BATclear(ins);
		BATclear(upd);

		BATcommit(ins);
		BATcommit(upd);
		bat_destroy(ins);
		bat_destroy(upd);
		fc->base.wtime = fc->base.rtime = 0;
	}
	return SQL_OK;
}

static int
reset_table(sql_trans *tr, sql_table *ft, sql_table *pft)
{
	if (!ft->table || isTempTable(ft))
		return SQL_OK;

	/* did we make changes or is the global changed after we started */
	if (ft->base.wtime || tr->stime < pft->base.wtime) {
		int ok = SQL_OK;
		BAT *db = temp_descriptor(ft->dbid);

		BATundo(db);
		bat_destroy(db);

		ft->base.wtime = ft->base.rtime = 0;
		ok = reset_changeset( tr, &ft->columns, &pft->columns, &ft->base, (resetf) &reset_column, (dupfunc) &column_dup);
		if (ok == SQL_OK)
			ok = reset_changeset( tr, &ft->idxs, &pft->idxs, &ft->base, (resetf) &reset_idx, (dupfunc) &idx_dup);
		if (ok == SQL_OK)
			ok = reset_changeset( tr, &ft->keys, &pft->keys, &ft->base, (resetf) NULL, (dupfunc) &key_dup);
		if (ok == SQL_OK)
			ok = reset_changeset( tr, &ft->triggers, &pft->triggers, &ft->base, (resetf) NULL, (dupfunc) &trigger_dup);
		return ok;
	}
	return SQL_OK;
}

static int
reset_schema(sql_trans *tr, sql_schema *fs, sql_schema *pfs)
{
	/* did we make changes or is the global changed after we started */
	if (fs->base.wtime || tr->stime < pfs->base.wtime) {
		fs->base.wtime = fs->base.rtime = 0;
		return reset_changeset(tr, &fs->tables, &pfs->tables, &fs->base, (resetf) &reset_table, (dupfunc) &table_dup);
	}
	return SQL_OK;
}

static int
reset_trans(sql_trans *tr, sql_trans *ptr)
{
	return reset_changeset(tr, &tr->schemas, &ptr->schemas, (sql_base *)tr->parent, (resetf) &reset_schema, (dupfunc) &schema_dup);
}

sql_trans *
sql_trans_create(backend_stack stk, sql_trans *parent, char *name)
{
	sql_trans *tr = NULL;

	transactions++;
	if (gtrans) {
		if (!parent && spares > 0 && !name) {
			int need_reset = 1;

			tr = spare_trans[--spares];

			if (tr->stime >= gtrans->stime && !tr->status)
				need_reset = 0;
			tr = trans_init(tr, stk, gtrans);
			if (need_reset)
				reset_trans(tr, gtrans);

#ifdef STORE_DEBUG
				fprintf(stderr, "reuse trans (%p) %d %d\n", tr, need_reset, spares);
#endif
		} else {
			tr = trans_dup(stk, (parent) ? parent : gtrans, name);
#ifdef STORE_DEBUG
				fprintf(stderr, "new trans (%p)\n", tr);
#endif
		}
	}
	return tr;
}

int
sql_trans_validate(sql_trans *tr)
{
	node *n;

	/* depends on the iso level */

	/* since we protect usage through private copies both the iso levels
	   read uncommited and read commited always succeed.
	if (tr->level == ISO_READ_UNCOMMITED || tr->level == ISO_READ_COMMITED)
		return 1;
	 */

	/* If only 'inserts' occurred on the read bats the repeatable reads
	   iso level can continue */

	/* the hard case */
	if (cs_size(&tr->schemas))
		for (n = tr->schemas.set->h; n; n = n->next) {
			sql_schema *s = n->data;
			sql_schema *os = find_sql_schema(tr->parent, s->base.name);

			if (strcmp(s->base.name,"tmp") == 0)
				continue;
			if (os || (s->base.wtime == 0 && s->base.rtime == 0)) {
				if (!validate_tables(s, os))
					return 0;
			}
		}
	return 1;
}

#ifdef CAT_DEBUG
void
catalog_corrupt( sql_trans *tr )
{
	node *k,*l;
	if (cs_size(&tr->schemas)) 
	for (k = tr->schemas.set->h; k; k = k->next) {
		sql_schema *s = k->data;

		if (cs_size(&s->tables))
		for (l = s->tables.set->h; l; l = l->next) {
			sql_table *t = l->data;

			if (!t->query && !isTempTable(t))
				table_check(tr, t);
		}
	}
}
#endif /*CAT_DEBUG*/

int
sql_trans_commit(sql_trans *tr)
{
	int ok = SQL_OK;

	/* write phase */
	if (bs_debug)
		fprintf(stderr, "forwarding changes\n");
	if (tr->parent == gtrans) {
		tr->stime = timestamp ();
		if (!logger)
			return SQL_ERR;
		ok = log_tstart(logger);
	}
	if (ok == SQL_OK) {
		/*catalog_corrupt(tr); */
		ok = rollforward_trans(tr);
		/*catalog_corrupt(tr->parent);*/
	}
	if (tr->parent == gtrans) {
		ok = log_oid(logger, store_oid);
		if (ok == SQL_OK)
			ok = log_tend(logger);
	}
	if (bs_debug)
		fprintf(stderr, "done forwarding changes\n");
	return ok;
}

static void
sys_drop_kc(sql_trans *tr, sql_key *k, sql_kc *kc)
{
<<<<<<< HEAD
	sql_table *syskc = find_sql_table(find_sql_schema(tr, "sys"), "keycolumns",0);
=======
	sql_schema *syss = find_sql_schema(tr, isGlobalTable(k->t)?"sys":"tmp");
	sql_table *syskc = find_sql_table(syss, "keycolumns");
>>>>>>> e1ffa99d
	oid rid = column_find_row(tr, find_sql_column(syskc, "id"), &k->base.id, NULL);

	(void) kc;		/* Stefan: unused!? */

	table_delete(tr, syskc, rid);

	if (isGlobalTable(k->t)) 
		tr->schema_updates ++;
}

static void
sys_drop_key(sql_trans *tr, sql_key *k)
{
	node *n;
<<<<<<< HEAD
	sql_table *syskey = find_sql_table(find_sql_schema(tr, "sys"), "keys",0);
=======
	sql_schema *syss = find_sql_schema(tr, isGlobalTable(k->t)?"sys":"tmp");
	sql_table *syskey = find_sql_table(syss, "keys");
>>>>>>> e1ffa99d
	oid rid = column_find_row(tr, find_sql_column(syskey, "id"), &k->base.id, NULL);

	table_delete(tr, syskey, rid);

	for (n = k->columns->h; n; n = n->next) {
		sql_kc *kc = n->data;

		sys_drop_kc(tr, k, kc);
	}
	/* remove key from schema */
	list_remove_data(k->t->s->keys, k);
	if (k->type == fkey) {
		sql_fkey *fk = (sql_fkey *) k;
		node *n = list_find_name(fk->rkey->keys, fk->k.base.name);

		list_remove_node(fk->rkey->keys, n);
	}
	if (isGlobalTable(k->t)) 
		tr->schema_updates ++;
}

static void
sys_drop_ic(sql_trans *tr, sql_idx * i, sql_kc *kc)
{
<<<<<<< HEAD
	sql_table *syskc = find_sql_table(find_sql_schema(tr, "sys"), "keycolumns",0);
	oid rid = column_find_row(tr, find_sql_column(syskc, "id"), &i->base.id, NULL);
=======
	sql_schema *syss = find_sql_schema(tr, isGlobalTable(i->t)?"sys":"tmp");
	sql_table *syskc = find_sql_table(syss, "keycolumns");
	sql_column *kc_id = find_sql_column(syskc, "id");
	oid rid = column_find_row(tr, kc_id, &i->base.id, NULL);
>>>>>>> e1ffa99d

	(void) kc;		/* Stefan: unused!? */

	table_delete(tr, syskc, rid);

	if (isGlobalTable(i->t)) 
		tr->schema_updates ++;
}

static void
sys_drop_idx(sql_trans *tr, sql_idx * i)
{
	node *n;
<<<<<<< HEAD
	sql_table *sysidx = find_sql_table(find_sql_schema(tr, "sys"), "idxs", LOCATION);
=======
	sql_schema *syss = find_sql_schema(tr, isGlobalTable(i->t)?"sys":"tmp");
	sql_table *sysidx = find_sql_table(syss, "idxs");
>>>>>>> e1ffa99d
	oid rid = column_find_row(tr, find_sql_column(sysidx, "id"), &i->base.id, NULL);

	table_delete(tr, sysidx, rid);

	for (n = i->columns->h; n; n = n->next) {
		sql_kc *ic = n->data;

		sys_drop_ic(tr, i, ic);
	}

	/* remove idx from schema */
	list_remove_data(i->t->s->idxs, i);
	if (isGlobalTable(i->t)) 
		tr->schema_updates ++;
}

static void
sys_drop_tc(sql_trans *tr, sql_trigger * i, sql_kc *kc)
{
<<<<<<< HEAD
	sql_table *syskc = find_sql_table(find_sql_schema(tr, "sys"), "keycolumns", LOCATION);
=======
	sql_schema *syss = find_sql_schema(tr, isGlobalTable(i->t)?"sys":"tmp");
	sql_table *syskc = find_sql_table(syss, "keycolumns");
>>>>>>> e1ffa99d
	oid rid = column_find_row(tr, find_sql_column(syskc, "id"), &i->base.id, NULL);

	(void) kc;		/* Stefan: unused!? */

	table_delete(tr, syskc, rid);
	if (isGlobalTable(i->t)) 
		tr->schema_updates ++;
}

static void
sys_drop_trigger(sql_trans *tr, sql_trigger * i)
{
	node *n;
<<<<<<< HEAD
	sql_table *systrigger = find_sql_table(find_sql_schema(tr, "sys"), "triggers", LOCATION);
=======
	sql_schema *syss = find_sql_schema(tr, isGlobalTable(i->t)?"sys":"tmp");
	sql_table *systrigger = find_sql_table(syss, "triggers");
>>>>>>> e1ffa99d
	oid rid = column_find_row(tr, find_sql_column(systrigger, "id"), &i->base.id, NULL);

	table_delete(tr, systrigger, rid);

	for (n = i->columns->h; n; n = n->next) {
		sql_kc *tc = n->data;

		sys_drop_tc(tr, i, tc);
	}
	/* remove trigger from schema */
	list_remove_data(i->t->s->triggers, i);
	if (isGlobalTable(i->t)) 
		tr->schema_updates ++;
}

static void
sys_drop_column(sql_trans *tr, sql_column *col)
{
<<<<<<< HEAD
	sql_table *syscolumn = find_sql_table(find_sql_schema(tr, "sys"), "pcolumns", LOCATION);
=======
	sql_schema *syss = find_sql_schema(tr, isGlobalTable(col->t)?"sys":"tmp"); 
	sql_table *syscolumn = find_sql_table(syss, "_columns");
>>>>>>> e1ffa99d
	oid rid = column_find_row(tr, find_sql_column(syscolumn, "id"),
				  &col->base.id, NULL);

	table_delete(tr, syscolumn, rid);
	if (isGlobalTable(col->t)) 
		tr->schema_updates ++;
}

static void
sys_drop_keys(sql_trans *tr, sql_table *t)
{
	node *n;

	if (cs_size(&t->keys))
		for (n = t->keys.set->h; n; n = n->next) {
			sql_key *k = n->data;

			sys_drop_key(tr, k);
		}
}

static void
sys_drop_idxs(sql_trans *tr, sql_table *t)
{
	node *n;

	if (cs_size(&t->idxs))
		for (n = t->idxs.set->h; n; n = n->next) {
			sql_idx *k = n->data;

			sys_drop_idx(tr, k);
		}
}

static void
sys_drop_columns(sql_trans *tr, sql_table *t)
{
	node *n;

	if (cs_size(&t->columns))
		for (n = t->columns.set->h; n; n = n->next) {
			sql_column *c = n->data;

			sys_drop_column(tr, c);
		}
}

static void
sys_drop_table(sql_trans *tr, sql_table *t)
{
<<<<<<< HEAD
	sql_schema *syss = find_sql_schema(tr, "sys");
	sql_table *systable = find_sql_table(syss,
					 t->persists ? "ptables" : "ttables", LOCATION);
	oid rid = column_find_row(tr, find_sql_column(systable, "id"), &t->base.id, NULL);
=======
	sql_schema *syss = find_sql_schema(tr, isGlobalTable(t)?"sys":"tmp");
	sql_table *systable = find_sql_table(syss, "_tables");
	sql_column *syscol = find_sql_column(systable, "id");
	oid rid = column_find_row(tr, syscol, &t->base.id, NULL);
>>>>>>> e1ffa99d

	table_delete(tr, systable, rid);
	sys_drop_keys(tr, t);
	sys_drop_idxs(tr, t);

	if (t->table)
		sys_drop_columns(tr, t);

	systable->base.wtime = systable->s->base.wtime = tr->wtime = tr->stime;
	if (isGlobalTable(t)) 
		tr->schema_updates ++;
}

static void
sys_drop_tables(sql_trans *tr, sql_schema *s)
{
	node *n;

	if (cs_size(&s->tables))
		for (n = s->tables.set->h; n; n = n->next) {
			sql_table *t = n->data;

			sys_drop_table(tr, t);
		}
}

sql_module *
sql_trans_create_module(sql_trans *tr, char *name, char *opt_mod)
{
	sql_module *m = NEW(sql_module);
	sql_table *sysmodule = find_sql_table(find_sql_schema(tr, "sys"), "modules", LOCATION);

	base_init(&m->base, next_oid(), TR_NEW, name);
	cs_init(&m->types, (fdestroy) &type_destroy);
	cs_init(&m->funcs, (fdestroy) &func_destroy);
	m->internal = NULL;
	if (opt_mod)
		m->internal = _strdup(opt_mod);

	cs_add(&tr->modules, m, TR_NEW);

	table_insert(tr, sysmodule, &m->base.id, m->base.name, m->internal);

	if (opt_mod) 
		do_load_module(tr, opt_mod);
	m->base.wtime = tr->wtime = tr->stime;
	tr->schema_updates ++;
	return m;
}

void
sql_trans_drop_module(sql_trans *tr, char *name)
{
	node *n = find_sql_module_node(tr, name);
	sql_module *m = n->data;

	sql_table *sysmodule = find_sql_table(find_sql_schema(tr, "sys"), "modules", LOCATION);
	oid rid = column_find_row(tr, find_sql_column(sysmodule, "id"), &m->base.id, NULL);

	table_delete(tr, sysmodule, rid);
	m->base.wtime = tr->wtime = tr->stime;
	tr->schema_updates ++;
	cs_del(&tr->modules, n, m->base.flag);
}

sql_type *
sql_trans_create_type(sql_trans *tr, sql_module * m, char *sqlname, int digits, int scale, int radix, char *impl)
{
	sql_type *t = NEW(sql_type);
	sql_table *systype = find_sql_table(find_sql_schema(tr, "sys"), "types", LOCATION);

	base_init(&t->base, next_oid(), TR_NEW, impl);
	t->sqlname = _strdup(sqlname);
	t->digits = digits;
	t->scale = scale;
	t->radix = radix;
	t->eclass = EC_ANY;
	t->localtype = ATOMindex(t->base.name);
	t->m = m;

	cs_add(&m->types, t, TR_NEW);

	table_insert(tr, systype, &t->base.id, t->base.name, t->sqlname, &t->digits, &t->scale, &t->radix, &t->eclass, &m->base.id);

	t->base.wtime = m->base.wtime = tr->wtime = tr->stime;
	tr->schema_updates ++;
	return t;
}

sql_func *
sql_trans_create_func(sql_trans *tr, sql_module * m, char *func, list *args, bit sql, bit aggr, char *impl)
{
	sql_func *t = NEW(sql_func);
	sql_table *sysfunc = find_sql_table(find_sql_schema(tr, "sys"), "functions", LOCATION);
	sql_table *sysarg = find_sql_table(find_sql_schema(tr, "sys"), "args", LOCATION);
	node *n;
	int number = 0;

	base_init(&t->base, next_oid(), TR_NEW, func);
	t->imp = _strdup(impl);
	t->sql = sql;
	t->aggr = aggr;
	t->ops = list_dup(args, (fdup)&arg_dup);
	t->res.type = NULL;
	t->m = m;

	cs_add(&m->funcs, t, TR_NEW);

	table_insert(tr, sysfunc, &t->base.id, t->base.name, t->imp, &t->sql, &t->aggr, &m->base.id);
	if (t->ops) for (n = t->ops->h; n; n = n->next, number++) {
		sql_arg *a = n->data;
		oid id = next_oid();

		table_insert(tr, sysarg, &id, &t->base.id, a->name, a->type.type->sqlname, &a->type.type->digits, &a->type.type->scale, &number);
	}
	if (!aggr && list_length(args) > 0) {
		node *n = t->ops->h;
		sql_arg *a = n->data;
		t->res = a->type;
		list_remove_node(t->ops, n);
	}

	t->base.wtime = m->base.wtime = tr->wtime = tr->stime;
	tr->schema_updates ++;
	return t;
}

sql_schema *
sql_trans_create_schema(sql_trans *tr, char *name, int auth_id)
{
	sql_schema *s = NEW(sql_schema);
	sql_table *sysschema = find_sql_table(find_sql_schema(tr, "sys"), "schemas", LOCATION);

	base_init(&s->base, next_oid(), TR_NEW, name);
	s->auth_id = auth_id;
	cs_init(&s->tables, (fdestroy) &table_destroy);
	s->keys = list_create((fdestroy) NULL);
	s->idxs = list_create((fdestroy) NULL);
	s->triggers = list_create((fdestroy) NULL);

	cs_add(&tr->schemas, s, TR_NEW);
	table_insert(tr, sysschema, &s->base.id, s->base.name, &s->auth_id);

	s->base.wtime = tr->wtime = tr->stime;
	tr->schema_updates ++;
	return s;
}

void
sql_trans_drop_schema(sql_trans *tr, char *sname)
{
	node *n = find_sql_schema_node(tr, sname);
	sql_schema *s = n->data;
	sql_table *sysschema = find_sql_table(find_sql_schema(tr, "sys"), "schemas", LOCATION);
	oid rid = column_find_row(tr, find_sql_column(sysschema, "id"), &s->base.id, NULL);

	table_delete(tr, sysschema, rid);
	sys_drop_tables(tr, s);

	s->base.wtime = tr->wtime = tr->stime;
	tr->schema_updates ++;
	cs_del(&tr->schemas, n, s->base.flag);
}

sql_table *
<<<<<<< HEAD
sql_trans_create_table(sql_trans *tr, sql_schema *s, char *name, bit system, bit persists, bit clear, int sz, int location, int replication_id)
{
	BAT *b;
	sql_table *t = create_table_intern(name, 1, system, persists, clear, location, replication_id);
	sql_schema *syss = find_sql_schema(tr, "sys");
	sql_table *systable = find_sql_table(syss, persists ? "ptables" : "ttables", LOCATION);
=======
sql_trans_create_table(sql_trans *tr, sql_schema *s, char *name, bit system, int persistence, int commit_action, int sz)
{
	BAT *b;
	sql_table *t = create_table_intern(name, 1, system, persistence, commit_action);
	sql_schema *syss = find_sql_schema(tr, isGlobalTable(t)?"sys":"tmp");
	sql_table *systable = find_sql_table(syss, "_tables");

	/* temps all belong to a special tmp schema */
	assert( !isTempTable(t) || (strcmp(s->base.name, "tmp") == 0));
>>>>>>> e1ffa99d

	t->dbid = 0;
	t->query = NULL;
	t->s = s;
	t->sz = sz;
	if (sz < 0)
		t->sz = BUFSIZ;

	b = bat_new(TYPE_void, TYPE_oid, t->sz, "sql_trans_create_table");
	t->dbid = temp_create(b);
	bat_destroy(b);

<<<<<<< HEAD
	systable->base.wtime = tr->stime;

	table_insert(tr, systable, &t->base.id, t->base.name, &s->base.id, ATOMnilptr(TYPE_str), &t->table, &t->system, &t->clear, &t->location, &t->replication_id);

	if (t->persists)
		t->base.wtime = s->base.wtime = tr->wtime = tr->stime;
	tr->schema_updates ++;
=======
	cs_add(&s->tables, t, TR_NEW);
	t->base.wtime = s->base.wtime = tr->wtime = tr->stime;
	table_insert(tr, systable, &t->base.id, t->base.name, &s->base.id, ATOMnilptr(TYPE_str), &t->table, &t->system, &t->commit_action);
	if (isGlobalTable(t)) 
		tr->schema_updates ++;
>>>>>>> e1ffa99d
	return t;
}

sql_table *
<<<<<<< HEAD
sql_trans_create_view(sql_trans *tr, sql_schema *s, char *name, char *sql, bit system, bit persists, int location, int replication_id)
{
	sql_table *t = create_table_intern(name, 0, system, persists, 0, location, replication_id);
	sql_schema *syss = find_sql_schema(tr, "sys");
	sql_table *systable = find_sql_table(syss, persists ? "ptables" : "ttables", LOCATION);
=======
sql_trans_create_view(sql_trans *tr, sql_schema *s, char *name, char *sql, bit system)
{
	sql_table *t = create_table_intern(name, 0, system, SQL_PERSIST, 0);
	sql_schema *syss = find_sql_schema(tr, "sys");
	sql_table *systable = find_sql_table(syss, "_tables");
>>>>>>> e1ffa99d

	t->query = NULL;
	if (sql)
		t->query = _strdup(sql);
	t->s = s;
	cs_add(&s->tables, t, TR_NEW);

<<<<<<< HEAD
	table_insert(tr, systable, &t->base.id, t->base.name, &s->base.id, (t->query) ? t->query : ATOMnilptr(TYPE_str), &t->table, &t->system, &t->clear,&t->location, &t->replication_id);
=======
	table_insert(tr, systable, &t->base.id, t->base.name, &s->base.id, (t->query) ? t->query : ATOMnilptr(TYPE_str), &t->table, &t->system, &t->commit_action);
>>>>>>> e1ffa99d

	systable->base.wtime = t->base.wtime = s->base.wtime = tr->wtime = tr->stime;
	tr->schema_updates ++;
	return t;
}

static
sql_column *
create_column_bat(sql_trans *tr, sql_table *t, char *name, sql_subtype *tpe, BAT *bb)
{
	sql_column *col = NEW(sql_column);
<<<<<<< HEAD
	sql_schema *syss = find_sql_schema(tr, "sys");
	sql_table *syscolumn = find_sql_table(syss, t->persists ? "pcolumns" : "tcolumns", LOCATION);
=======
	sql_schema *syss = find_sql_schema(tr, isGlobalTable(t)?"sys":"tmp");
	sql_table *syscolumn = find_sql_table(syss, "_columns");
>>>>>>> e1ffa99d

	base_init(&col->base, next_oid(), TR_NEW, name);
	col->type = *tpe;
	col->def = NULL;
	col->null = 1;
	col->colnr = cs_size(&t->columns);
	col->t = t;
	col->bat.ibid = col->bat.bid = col->bat.ubid = 0;
	col->bat.name = col->bat.uname = NULL;
	col->unique = 0;

	cs_add(&t->columns, col, TR_NEW);

	col->base.wtime = t->base.wtime = t->s->base.wtime = tr->wtime = tr->stime;
	if (bb)
		col->bat.ibid = temp_create(bb);

	table_insert(tr, syscolumn, &col->base.id, col->base.name, col->type.type->sqlname, &col->type.digits, &col->type.scale, &t->base.id, (col->def) ? col->def : ATOMnilptr(TYPE_str), &col->null, &col->colnr);

	if (isGlobalTable(t)) 
		tr->schema_updates ++;
	return col;
}

char *
sql_view_on_bats(sql_trans *tr, sql_table *t, char **names, int nr)
{
	int i;
	char err[BUFSIZ];

	for ( i = 0; i<nr; i++ ) {
		bat bid = BBPindex(names[i]);
		BAT *b;
		sql_subtype *tp;

		if (!bid) {
			snprintf(err, BUFSIZ, "Create view as bats,"
		   		" bat %s does not exist", names[i]);
			return _strdup(err);
		}
		b = BATdescriptor(bid);
		if (b->htype != TYPE_void || b->hseqbase != 0) {
		   	bat_destroy(b);
			snprintf(err, BUFSIZ, "Create view as bats,"
		   	" bat %s does not have a void head or head seqbase 0", 
		   	names[i]);
			return _strdup(err);
		}
		tp = sql_bind_localtype(ATOMname(b->ttype));
		create_column_bat(tr, t, names[i], tp, b);  
		bat_destroy(b);
	}
	return NULL;
}

void
sql_trans_drop_table(sql_trans *tr, sql_schema *s, char *name, int cascade)
{
	node *n = find_sql_table_node(s, name);
	sql_table *t = n->data;

	(void) cascade;		/* Stefan: unused!? */

	sys_drop_table(tr, t);

	t->base.wtime = s->base.wtime = tr->wtime = tr->stime;
	if (isGlobalTable(t)) 
		tr->schema_updates ++;
	cs_del(&s->tables, n, t->base.flag);

	/* TODO cascade, ie. remove al references to this table */
}

size_t
sql_trans_clear_table(sql_trans *tr, sql_table *t)
{
	node *n = t->columns.set->h;
	sql_column *c = n->data;
	size_t sz = 0;

	t->cleared = 1;
	t->base.wtime = t->s->base.wtime = tr->wtime = tr->stime;
	if (t->base.flag == TR_NEW || isTempTable(t)) {
		BAT *b = temp_descriptor(c->bat.ibid);

		sz = BATcount(b);
		BATclear(b);
		bat_destroy(b);
		for (n = n->next; n; n = n->next) {
			c = n->data;
			b = temp_descriptor(c->bat.ibid);

			BATclear(b);
			bat_destroy(b);
		}
		/* temp's do not have indices, but NEW may have idxs */
		if (t->idxs.set) {
			for (n = t->idxs.set->h; n; n = n->next) {
				sql_idx *ci = n->data;

				ci->base.wtime = tr->stime;
				if (ci->bat.ibid) {
					b = temp_descriptor(ci->bat.ibid);
					BATclear(b);
					BATcommit(b);
					bat_destroy(b);
				}
			}
		}
	} else {
		BAT *b;

		c->base.wtime = tr->stime;
		b = temp_descriptor(c->bat.ibid);
		sz += BATcount(b);
		BATclear(b);
		BATcommit(b);
		bat_destroy(b);

		if (c->bat.bid) {
			b = bind_bat(tr, c, RDONLY);
			sz += BATcount(b);
			bat_destroy(b);
				
			c->bat.bid = 0;
		}
		if (c->bat.ubid) { 
			b = temp_descriptor(c->bat.ubid);
			BATclear(b);
			BATcommit(b);
			bat_destroy(b);
		}
		if (t->dbid) {
			b = temp_descriptor(t->dbid);
			sz -= BATcount(b);
			BATclear(b);
			BATcommit(b);
			bat_destroy(b);
		}

		for (n = n->next; n; n = n->next) {
			c = n->data;
			c->base.wtime = tr->stime;
			b = temp_descriptor(c->bat.ibid);
			BATclear(b);
			BATcommit(b);
			bat_destroy(b);
			if (c->bat.bid) 
				c->bat.bid = 0;
			if (c->bat.ubid) {
				b = temp_descriptor(c->bat.ubid);
				BATclear(b);
				BATcommit(b);
				bat_destroy(b);
			}
		}
		if (t->idxs.set) {
			for (n = t->idxs.set->h; n; n = n->next) {
				sql_idx *ci = n->data;

				ci->base.wtime = tr->stime;
				if (ci->bat.ibid) {
					b = temp_descriptor(ci->bat.ibid);
					BATclear(b);
					BATcommit(b);
					bat_destroy(b);
				}
				if (ci->bat.bid) 
					ci->bat.bid = 0;
				if (ci->bat.ubid) {
					b = temp_descriptor(ci->bat.ubid);
					BATclear(b);
					BATcommit(b);
					bat_destroy(b);
				}
			}
		}
	}
	t->cnt = 0;
	return sz;
}

sql_column *
sql_trans_create_column(sql_trans *tr, sql_table *t, char *name, sql_subtype *tpe)
{
	sql_column *res = NULL;
	int type;

	if (!tpe)
		return NULL;

	type = tpe->type->localtype;

	if (t->table) {
		BAT *b;

		b = bat_new(TYPE_void, type, t->sz, "sql_trans_create_column");

		if (!b) {
			if (b)
				BBPreclaim(b);
			return NULL;
		}

		res = create_column_bat(tr, t, name, tpe, b);
		bat_destroy(b);
	} else {
		res = create_column_bat(tr, t, name, tpe, NULL);
	}
	return res;
}

void
sql_trans_drop_column(sql_trans *tr, sql_table *t, char *name)
{
	node *n = find_sql_column_node(t, name);
	sql_column *col = n->data;

	if (t->table)
		sys_drop_column(tr, col);

	col->base.wtime = t->base.wtime = t->s->base.wtime = tr->wtime = tr->stime;
	cs_del(&t->columns, n, col->base.flag);
	if (isGlobalTable(t)) 
		tr->schema_updates ++;
}

sql_column *
sql_trans_alter_null(sql_trans *tr, sql_column *col, int isnull)
{
	if (col->null != isnull) {
<<<<<<< HEAD
		sql_table *syscolumn = find_sql_table(find_sql_schema(tr, "sys"),
						  col->t->persists ? "pcolumns" : "tcolumns", LOCATION);
=======
		sql_schema *syss = find_sql_schema(tr, isGlobalTable(col->t)?"sys":"tmp"); 
		sql_table *syscolumn = find_sql_table(syss, "_columns");
>>>>>>> e1ffa99d
		oid rid = column_find_row(tr, find_sql_column(syscolumn, "id"),
					  &col->base.id, NULL);

		column_update_value(tr, find_sql_column(syscolumn, "null"), rid, &isnull);
		col->null = isnull;
		col->base.wtime = col->t->base.wtime = col->t->s->base.wtime = tr->wtime = tr->stime;
		if (isGlobalTable(col->t)) 
			tr->schema_updates ++;
	}

	return col;
}

sql_column *
sql_trans_alter_default(sql_trans *tr, sql_column *col, char *val)
{
	if (!col->def && !val)
		return col;	/* no change */

	if (!col->def || !val || strcmp(col->def, val) != 0) {
		void *p = val ? val : ATOMnilptr(TYPE_str);
<<<<<<< HEAD
		sql_table *syscolumn = find_sql_table(find_sql_schema(tr, "sys"),
						  col->t->persists ? "pcolumns" : "tcolumns", LOCATION);
=======
		sql_schema *syss = find_sql_schema(tr, isGlobalTable(col->t)?"sys":"tmp"); 
		sql_table *syscolumn = find_sql_table(syss, "_columns");
>>>>>>> e1ffa99d
		ssize_t rid = column_find_row(tr, find_sql_column(syscolumn, "id"),
					  &col->base.id, NULL);

		if (rid < 0)
			assert(0);
		column_update_value(tr, find_sql_column(syscolumn, "default"), rid, p);
		if (col->def)
			_DELETE(col->def);
		col->def = NULL;
		if (val)
			col->def = _strdup(val);
		col->base.wtime = col->t->base.wtime = col->t->s->base.wtime = tr->wtime = tr->stime;
		if (isGlobalTable(col->t)) 
			tr->schema_updates ++;
	}
	return col;
}

sql_key *
sql_trans_create_key(sql_trans *tr, sql_table *t, char *name, key_type kt, sql_key *rkey)
{
/* can only have keys between persistent tables */
	int neg = -1;
	sql_key *nk;
<<<<<<< HEAD
	sql_table *syskey = find_sql_table(find_sql_schema(tr, "sys"), "keys", LOCATION);
=======
	sql_schema *syss = find_sql_schema(tr, isGlobalTable(t)?"sys":"tmp");
	sql_table *syskey = find_sql_table(syss, "keys");
>>>>>>> e1ffa99d

	if (isTempTable(t))
		return NULL;

	nk = (kt != fkey) ? (sql_key *) NEW(sql_ukey)
	: (sql_key *) NEW(sql_fkey);

	assert(name);
	base_init(&nk->base, next_oid(), TR_NEW, name);
	nk->type = kt;
	nk->columns = list_create((fdestroy) &kc_destroy);
	nk->t = t;
	nk->idx = sql_trans_create_idx(tr, t, name, (nk->type == fkey) ? join_idx : unique);
	nk->idx->key = nk;

	if (nk->type != fkey) {
		sql_ukey *uk = (sql_ukey *) nk;

		uk->keys = NULL;

		if (nk->type == pkey)
			t->pkey = uk;
	} else if (nk->type == fkey) {
		sql_fkey *fk = (sql_fkey *) nk;
		sql_ukey *uk = (sql_ukey *) rkey;

		fk->rkey = uk;
		if (!uk->keys)
			uk->keys = list_create(NULL);
		list_append(uk->keys, fk);
	}

	cs_add(&t->keys, nk, TR_NEW);
	list_append(t->s->keys, nk);

	table_insert(tr, syskey, &nk->base.id, &t->base.id, &nk->type, nk->base.name, (nk->type == fkey) ? &((sql_fkey *) nk)->rkey->k.base.id : &neg);

	syskey->base.wtime = syskey->s->base.wtime = t->base.wtime = t->s->base.wtime = tr->wtime = tr->stime;
	if (isGlobalTable(t)) 
		tr->schema_updates ++;
	return nk;
}


sql_key *
sql_trans_create_kc(sql_trans *tr, sql_key *k, sql_column *c /*, extra options such as trunc */ )
{
	sql_kc *kc = NEW(sql_kc);
	int nr = list_length(k->columns);
<<<<<<< HEAD
	sql_table *syskc = find_sql_table(find_sql_schema(tr, "sys"), "keycolumns", LOCATION);
=======
	sql_schema *syss = find_sql_schema(tr, isGlobalTable(k->t)?"sys":"tmp");
	sql_table *syskc = find_sql_table(syss, "keycolumns");
>>>>>>> e1ffa99d

	assert(c);
	kc->c = c;
	kc->trunc = 0;
	list_append(k->columns, kc);
	if (k->idx)
		sql_trans_create_ic(tr, k->idx, c);

	if (k->type == pkey)
		sql_trans_alter_null(tr, c, 0);

	table_insert(tr, syskc, &k->base.id, kc->c->base.name, &kc->trunc, &nr);

	syskc->base.wtime = tr->wtime = tr->stime;
	if (isGlobalTable(k->t)) 
		tr->schema_updates ++;
	return k;
}

void
sql_trans_drop_key(sql_trans *tr, sql_schema *s, char *name)
{
	node *n = list_find_name(s->keys, name);
	sql_key *k = n->data;

	if (!isTempTable(k->t))
		sys_drop_key(tr, k);

	k->base.wtime = k->t->base.wtime = s->base.wtime = tr->wtime = tr->stime;
	if (isGlobalTable(k->t)) 
		tr->schema_updates ++;
	n = cs_find_name(&k->t->keys, name);
	if (n)
		cs_del(&k->t->keys, n, k->base.flag);
}

sql_idx *
sql_trans_create_idx(sql_trans *tr, sql_table *t, char *name, idx_type it)
{
	/* can only have idxs between persistent tables */
	sql_idx *ni = NEW(sql_idx);
<<<<<<< HEAD
	sql_table *sysidx = find_sql_table(find_sql_schema(tr, "sys"), "idxs", LOCATION);

	if (!t->persists || t->clear)
		return NULL;
=======
	sql_schema *syss = find_sql_schema(tr, isGlobalTable(t)?"sys":"tmp");
	sql_table *sysidx = find_sql_table(syss, "idxs");
>>>>>>> e1ffa99d

	assert(name);
	base_init(&ni->base, next_oid(), TR_NEW, name);
	ni->type = it;
	ni->columns = list_create((fdestroy) &kc_destroy);
	ni->t = t;
	ni->key = NULL;

	ni->bat.ibid = ni->bat.bid = ni->bat.ubid = 0;
	ni->bat.name = ni->bat.uname = NULL; 

	cs_add(&t->idxs, ni, TR_NEW);
	list_append(t->s->idxs, ni);

	/* create void,int bat to keep the hash values */
	if (it == join_idx) {
		BAT *b;

		b = bat_new(TYPE_void, TYPE_oid, t->sz, "sql_trans_create_idx");
		ni->bat.ibid = temp_create(b);
		bat_destroy(b);
	}

	table_insert(tr, sysidx, &ni->base.id, &t->base.id, &ni->type, ni->base.name);
	t->base.wtime = t->s->base.wtime = tr->wtime = tr->stime;
	if (isGlobalTable(t)) 
		tr->schema_updates ++;
	return ni;
}

sql_idx *
sql_trans_create_ic(sql_trans *tr, sql_idx * i, sql_column *c /*, extra options such as trunc */ )
{
	sql_kc *ic = NEW(sql_kc);
	int nr = list_length(i->columns);
<<<<<<< HEAD
	sql_table *sysic = find_sql_table(find_sql_schema(tr, "sys"), "keycolumns", LOCATION);
=======
	sql_schema *syss = find_sql_schema(tr, isGlobalTable(i->t)?"sys":"tmp");
	sql_table *sysic = find_sql_table(syss, "keycolumns");
>>>>>>> e1ffa99d

	assert(c);
	ic->c = c;
	ic->trunc = 0;
	list_append(i->columns, ic);

	if (!i->bat.ibid && i->type == unique && list_length(i->columns) > 1) {
		BAT *b;

		b = bat_new(TYPE_void, TYPE_int, i->t->sz, "sql_trans_create_ic");
		i->bat.ibid = temp_create(b);
		bat_destroy(b);

		/* Correct the unique flag of the keys first column */
		c->unique = list_length(i->columns); 
		if (c->unique == 2) {
			sql_kc *ic1 = i->columns->h->data;
			ic1->c->unique ++;
		}
	}

	table_insert(tr, sysic, &i->base.id, ic->c->base.name, &ic->trunc, &nr);

	sysic->base.wtime = sysic->s->base.wtime = tr->wtime = tr->stime;
	if (isGlobalTable(i->t)) 
		tr->schema_updates ++;
	return i;
}

void
sql_trans_drop_idx(sql_trans *tr, sql_schema *s, char *name)
{
	node *n = list_find_name(s->idxs, name);
	sql_idx *i = n->data;

	if (!isTempTable(i->t))
		sys_drop_idx(tr, i);

	i->base.wtime = i->t->base.wtime = s->base.wtime = tr->wtime = tr->stime;
	if (isGlobalTable(i->t)) 
		tr->schema_updates ++;
	n = cs_find_name(&i->t->idxs, name);
	if (n)
		cs_del(&i->t->idxs, n, i->base.flag);
}

sql_trigger *
sql_trans_create_trigger(sql_trans *tr, sql_table *t, char *name, 
	sht time, sht orientation, sht event, char *old_name, char *new_name,
	char *condition, char *statement )
{
	sql_trigger *ni = NEW(sql_trigger);
<<<<<<< HEAD
	sql_table *systrigger = find_sql_table(find_sql_schema(tr, "sys"), "triggers", LOCATION);
=======
	sql_schema *syss = find_sql_schema(tr, isGlobalTable(t)?"sys":"tmp");
	sql_table *systrigger = find_sql_table(syss, "triggers");
>>>>>>> e1ffa99d
	str nilptr = ATOMnilptr(TYPE_str);

	assert(name);
	base_init(&ni->base, next_oid(), TR_NEW, name);
	ni->columns = list_create((fdestroy) &kc_destroy);
	ni->t = t;
	ni->time = time;
	ni->orientation = orientation;
	ni->event = event;
	ni->old_name = ni->new_name = ni->condition = NULL; 
	if (old_name)
		ni->old_name = _strdup(old_name);
	if (new_name)
		ni->new_name = _strdup(new_name);
	if (condition)
		ni->condition = _strdup(condition);
	ni->statement = _strdup(statement);

	cs_add(&t->triggers, ni, TR_NEW);
	list_append(t->s->triggers, ni);

	table_insert(tr, systrigger, &ni->base.id, ni->base.name, &t->base.id, &ni->time, &ni->orientation, &ni->event, (ni->old_name)?ni->old_name:nilptr, (ni->new_name)?ni->new_name:nilptr, (ni->condition)?ni->condition:nilptr, ni->statement);

	t->base.wtime = t->s->base.wtime = tr->wtime = tr->stime;
	if (isGlobalTable(t)) 
		tr->schema_updates ++;
	return ni;
}

sql_trigger *
sql_trans_create_tc(sql_trans *tr, sql_trigger * i, sql_column *c /*, extra options such as trunc */ )
{
	sql_kc *ic = NEW(sql_kc);
	int nr = list_length(i->columns);
<<<<<<< HEAD
	sql_table *sysic = find_sql_table(find_sql_schema(tr, "sys"), "keycolumns", LOCATION);
=======
	sql_schema *syss = find_sql_schema(tr, isGlobalTable(i->t)?"sys":"tmp");
	sql_table *sysic = find_sql_table(syss, "keycolumns");
>>>>>>> e1ffa99d

	assert(c);
	ic->c = c;
	ic->trunc = 0;
	list_append(i->columns, ic);
	table_insert(tr, sysic, &i->base.id, ic->c->base.name, &ic->trunc, &nr);
	sysic->base.wtime = sysic->s->base.wtime = tr->wtime = tr->stime;
	if (isGlobalTable(i->t)) 
		tr->schema_updates ++;
	return i;
}

void
sql_trans_drop_trigger(sql_trans *tr, sql_schema *s, char *name)
{
	node *n = list_find_name(s->triggers, name);
	sql_trigger *i = n->data;

	sys_drop_trigger(tr, i);
	i->base.wtime = i->t->base.wtime = s->base.wtime = tr->wtime = tr->stime;
	if (isGlobalTable(i->t)) 
		tr->schema_updates ++;
	n = cs_find_name(&i->t->triggers, name);
	if (n)
		cs_del(&i->t->triggers, n, i->base.flag);
}

sql_session *
sql_session_create(backend_stack stk, int ac )
{
	sql_session *s = NEW(sql_session);

	if (!s)
		return NULL;
	s->tr = sql_trans_create(s->stk, NULL, NULL);
	s->schema_name = _strdup("sys");
	s->schema = NULL;
	s->module = NULL;
	s->auto_commit = s->ac_on_commit = ac;
	s->level = ISO_SERIALIZABLE;
	s->active = 0;
	s->stk = stk;
	nr_sessions++;
	return s;
}

void
sql_session_destroy(sql_session *s) 
{
	if (s->tr)
		sql_trans_destroy(s->tr);
	if (s->schema_name)
		_DELETE(s->schema_name);
	nr_sessions--;
}

void
sql_session_reset(sql_session *s) 
{
	sql_schema *tmp;

	if (!s->tr)
		return;

	tmp = find_sql_schema(s->tr, "tmp");
		
	if (tmp->tables.set) {
		node *n;
		for (n = tmp->tables.set->h; n; n = n->next) {
			sql_table *t = n->data;

			if (isGlobalTable(t))
				sql_trans_clear_table(s->tr, t);
			else if (!isGlobalTable(t))/* remove local tmp*/
				sql_trans_drop_table(s->tr, tmp,t->base.name,0);
		}
	}
}

void
sql_trans_begin(sql_session *s)
{
	sql_trans *tr = s->tr;

	if (tr->stime < gtrans->stime || tr->wtime)
		reset_trans(tr, gtrans);
	tr = trans_init(tr, tr->stk, tr->parent);
	s->active = 1;
	s->schema = find_sql_schema(tr, s->schema_name);
	s->tr = tr;
	nr_active ++;
	s->status = 0;
}

void
sql_trans_end(sql_session *s)
{
	s->active = 0;
	s->auto_commit = s->ac_on_commit;
	nr_active --;
}<|MERGE_RESOLUTION|>--- conflicted
+++ resolved
@@ -65,12 +65,10 @@
 
 static struct logger *logger = NULL;
 static int store_oid = 0;
-<<<<<<< HEAD
 static MT_Lock bs_lock = NULL;
-=======
+static int store_oid = 0;
 static int nr_sessions = 0;
 static int nr_active = 0;
->>>>>>> e1ffa99d
 static int transactions = 0;
 static sql_trans *gtrans = NULL;
 static int schema_number = 0; /* each committed schema change triggers a new
@@ -1028,28 +1026,6 @@
 	BAT *cols, *rcols, *keys, *rkeys, *idxs, *ridxs, *triggers, *rtriggers;
 	BUN p, q;
 	int ccnt;
-<<<<<<< HEAD
-	BAT *column_table = sys_bat(bm, "pcolumns_table_id");
-	BAT *column_number = sys_bat(bm, "pcolumns_number");
-	BAT *key_table = sys_bat(bm, "keys_table_id");
-	BAT *idx_table = sys_bat(bm, "idxs_table_id");
-	BAT *trigger_table = sys_bat(bm, "triggers_table_id");
-	BAT *table_id = sys_bat(bm, "ptables_id");
-	BAT *table_names = sys_bat(bm, "ptables_name");
-	BAT *table_queries = sys_bat(bm, "ptables_query");
-	BAT *table_istable = sys_bat(bm, "ptables_istable");
-	BAT *table_system = sys_bat(bm, "ptables_system");
-	BAT *table_clear = sys_bat(bm, "ptables_clear");
-	BAT *D_columns = sys_bat(bm, "D_pcolumns");
-	BAT *D_keys = sys_bat(bm, "D_keys");
-	BAT *D_idxs = sys_bat(bm, "D_idxs");
-	
-	/*next two lines were insert to handle with replication*/
-	BAT *table_location = sys_bat(bm, "ptables_location");	
-	BAT *table_replication = sys_bat(bm, "ptables_replication_id");
-	
-	BAT *D_triggers = sys_bat(bm, "D_triggers");
-=======
 	BAT *column_table = get_bat(bm, "sys__columns_table_id");
 	BAT *column_number = get_bat(bm, "sys__columns_number");
 	BAT *key_table = get_bat(bm, "sys_keys_table_id");
@@ -1061,11 +1037,15 @@
 	BAT *table_istable = get_bat(bm, "sys__tables_istable");
 	BAT *table_system = get_bat(bm, "sys__tables_system");
 	BAT *table_commit_action = get_bat(bm, "sys__tables_commit_action");
+
+	/*next two lines were insert to handle with replication*/
+	BAT *table_location = get_bat(bm, "sys__tables_location");
+	BAT *table_replication = get_bat(bm, "sys__tables_replication_id");
+
 	BAT *D_columns = get_bat(bm, "D_sys__columns");
 	BAT *D_keys = get_bat(bm, "D_sys_keys");
 	BAT *D_idxs = get_bat(bm, "D_sys_idxs");
 	BAT *D_triggers = get_bat(bm, "D_sys_triggers");
->>>>>>> e1ffa99d
 
 	base_init(&t->base, *(sqlid *) bun_find(table_id, lid), TR_OLD, bun_find(table_names, lid));
 	query = (char *) bun_find(table_queries, lid);
@@ -1549,29 +1529,6 @@
 
 
 static void
-<<<<<<< HEAD
-bs_init_table(struct bm *bm)
-{
-	BAT *sql_table_id = mvc_bat(bm, "ptables_id", TYPE_int);
-	BAT *sql_table_name = mvc_bat(bm, "ptables_name", TYPE_str);
-	BAT *sql_table_schema = mvc_bat(bm, "ptables_schema_id", TYPE_int);
-	BAT *sql_table_query = mvc_bat(bm, "ptables_query", TYPE_str);
-	BAT *sql_table_istable = mvc_bat(bm, "ptables_istable", TYPE_bit);
-	BAT *sql_table_system = mvc_bat(bm, "ptables_system", TYPE_bit);
-	BAT *sql_table_clear = mvc_bat(bm, "ptables_clear", TYPE_bit);
-	BAT *sql_table_location = mvc_bat(bm, "ptables_location", TYPE_int);
-	BAT *sql_table_replication_id = mvc_bat(bm, "ptables_replication_id", TYPE_int);
-	BAT *U_table_id = mvc_bat(bm, "U_ptables_id", TYPE_int);
-	BAT *U_table_name = mvc_bat(bm, "U_ptables_name", TYPE_str);
-	BAT *U_table_schema = mvc_bat(bm, "U_ptables_schema_id", TYPE_int);
-	BAT *U_table_query = mvc_bat(bm, "U_ptables_query", TYPE_str);
-	BAT *U_table_istable = mvc_bat(bm, "U_ptables_istable", TYPE_bit);
-	BAT *U_table_system = mvc_bat(bm, "U_ptables_system", TYPE_bit);
-	BAT *U_table_clear = mvc_bat(bm, "U_ptables_clear", TYPE_bit);
-	BAT *U_table_location = mvc_bat(bm, "U_ptables_location", TYPE_int);
-	BAT *U_table_replication_id = mvc_bat(bm, "U_ptables_replication_id", TYPE_int);
-	BAT *D_sql_table = mvc_bat(bm, "D_ptables", TYPE_oid);
-=======
 bs_init_table(struct bm *bm, int istmp)
 {
 	BAT *sql_table_id = sys_bat(bm, Ccc(istmp,"tmp","sys","_tables_id"), TYPE_int);
@@ -1581,6 +1538,8 @@
 	BAT *sql_table_istable = sys_bat(bm, Ccc(istmp,"tmp","sys","_tables_istable"), TYPE_bit);
 	BAT *sql_table_system = sys_bat(bm, Ccc(istmp,"tmp","sys","_tables_system"), TYPE_bit);
 	BAT *sql_table_commit_action = sys_bat(bm, Ccc(istmp,"tmp","sys","_tables_commit_action"), TYPE_sht);
+	BAT *sql_table_location = sys_bat(bm, Ccc(istmp,"tmp","sys","_tables_location"), TYPE_int);
+	BAT *sql_table_replication_id = sys_bat(bm, Ccc(istmp,"tmp","sys","_tables_replication_id"), TYPE_int);
 	BAT *U_table_id = sys_bat(bm, Ucc(istmp,"tmp","sys","_tables_id"), TYPE_int);
 	BAT *U_table_name = sys_bat(bm, Ucc(istmp,"tmp","sys","_tables_name"), TYPE_str);
 	BAT *U_table_schema = sys_bat(bm, Ucc(istmp,"tmp","sys","_tables_schema_id"), TYPE_int);
@@ -1588,8 +1547,9 @@
 	BAT *U_table_istable = sys_bat(bm, Ucc(istmp,"tmp","sys","_tables_istable"), TYPE_bit);
 	BAT *U_table_system = sys_bat(bm, Ucc(istmp,"tmp","sys","_tables_system"), TYPE_bit);
 	BAT *U_table_commit_action = sys_bat(bm, Ucc(istmp,"tmp","sys","_tables_commit_action"), TYPE_sht);
+	BAT *U_table_location = sys_bat(bm, Ucc(istmp,"tmp","sys","_tables_location"), TYPE_int);
+	BAT *U_table_replication_id = sys_bat(bm, Ucc(istmp,"tmp","sys","_tables_replication_id"), TYPE_int);
 	BAT *D_sql_table = sys_bat(bm, Dcc(istmp,"tmp","sys","_tables"), TYPE_oid);
->>>>>>> e1ffa99d
 
 	update_table_bat(sql_table_id, U_table_id, D_sql_table);
 	update_table_bat(sql_table_name, U_table_name, D_sql_table);
@@ -1605,26 +1565,18 @@
 	bat_destroy(sql_table_query);
 	bat_destroy(sql_table_istable);
 	bat_destroy(sql_table_system);
-<<<<<<< HEAD
-	bat_destroy(sql_table_clear);
+	bat_destroy(sql_table_commit_action);
 	bat_destroy(sql_table_location);
 	bat_destroy(sql_table_replication_id);
-=======
-	bat_destroy(sql_table_commit_action);
->>>>>>> e1ffa99d
 	bat_destroy(U_table_id);
 	bat_destroy(U_table_name);
 	bat_destroy(U_table_schema);
 	bat_destroy(U_table_query);
 	bat_destroy(U_table_istable);
 	bat_destroy(U_table_system);
-<<<<<<< HEAD
-	bat_destroy(U_table_clear);
+	bat_destroy(U_table_commit_action);
 	bat_destroy(U_table_location);
 	bat_destroy(U_table_replication_id);
-=======
-	bat_destroy(U_table_commit_action);
->>>>>>> e1ffa99d
 	bat_destroy(D_sql_table);
 }
 
@@ -2187,11 +2139,7 @@
 }
 
 static sql_table *
-<<<<<<< HEAD
-create_table_intern(char *name, bit table, bit system, bit persists, bit clear, int location, int replication_id)
-=======
-create_table_intern(char *name, bit table, bit system, int persistence, int commit_action)
->>>>>>> e1ffa99d
+create_table_intern(char *name, bit table, bit system, int persistence, int commit_action, int location, int replication_id)
 {
 	sql_table *t = NEW(sql_table);
 
@@ -2219,20 +2167,13 @@
 }
 
 static sql_table *
-<<<<<<< HEAD
-bootstrap_create_table(sql_trans *tr, sql_schema *s, char *name, bit clear, int location, int replication_id)
-{
-	char bname[BUFSIZ];
-	sql_table *t = create_table_intern(name, 1, 1, 1, clear, location, replication_id);
-=======
-bootstrap_create_table(sql_trans *tr, sql_schema *s, char *name)
+bootstrap_create_table(sql_trans *tr, sql_schema *s, char *name, int location, int replication_id)
 {
 	char bname[BUFSIZ];
 	int istmp = isTempSchema(s);
 	int persistence = istmp?SQL_GLOBAL_TEMP:SQL_PERSIST;
 	int commit_action = istmp?CA_PRESERVE:CA_COMMIT;
-	sql_table *t = create_table_intern(name, 1, 1, persistence, commit_action);
->>>>>>> e1ffa99d
+	sql_table *t = create_table_intern(name, 1, 1, persistence, commit_action, location, replication_id);
 
 	BAT *b;
 	oid rid;
@@ -2252,43 +2193,14 @@
 
 	assert(t->dbid);
 
-<<<<<<< HEAD
-	b = sys_bat(bm, "ptables_id");
-=======
 	istmp = 0; /* global temps are stored in the sys schema */
 	b = get_bat(bm, Ccc(istmp,"tmp","sys","_tables_id"));
->>>>>>> e1ffa99d
 	rid = BATcount(b);
 	BUNins(b, (ptr) &rid, (ptr) &t->base.id);
 	bat_destroy(b);
 	b = get_bat(bm, Ccc(istmp,"tmp","sys","_tables_schema_id"));
 	BUNins(b, (ptr) &rid, (ptr) &s->base.id);
 	bat_destroy(b);
-<<<<<<< HEAD
-	b = sys_bat(bm, "ptables_name");
-	BUNins(b, (ptr) &rid, (ptr) t->base.name);
-	bat_destroy(b);
-	b = sys_bat(bm, "ptables_query");
-	BUNins(b, (ptr) &rid, (ptr) ATOMnilptr(TYPE_str));
-	bat_destroy(b);
-	b = sys_bat(bm, "ptables_istable");
-	BUNins(b, (ptr) &rid, (ptr) &t->table);
-	bat_destroy(b);
-	b = sys_bat(bm, "ptables_system");
-	BUNins(b, (ptr) &rid, (ptr) &t->system);
-	bat_destroy(b);
-
-	b = sys_bat(bm, "ptables_clear");
-	BUNins(b, (ptr) &rid, (ptr) &t->clear);
-	bat_destroy(b);
-
-	b = sys_bat(bm, "ptables_location");
-	BUNins(b, (ptr) &rid, (ptr) &t->location);
-	bat_destroy(b);
-	
-	b = sys_bat(bm, "ptables_replication_id");
-	BUNins(b, (ptr) &rid, (ptr) &t->replication_id);
-=======
 	b = get_bat(bm, Ccc(istmp,"tmp","sys","_tables_name"));
 	BUNins(b, (ptr) &rid, (ptr) t->base.name);
 	bat_destroy(b);
@@ -2301,9 +2213,17 @@
 	b = get_bat(bm, Ccc(istmp,"tmp","sys","_tables_commit_action"));
 	BUNins(b, (ptr) &rid, (ptr) &t->commit_action);
 	bat_destroy(b);
+
+	b = get_bat(bm, Ccc(istmp,"tmp","sys","_tables_location"));
+	BUNins(b, (ptr) &rid, (ptr) &t->location);
+	bat_destroy(b);
+
+	b = get_bat(bm, Ccc(istmp,"tmp","sys","_tables_replication_id"));
+	BUNins(b, (ptr) &rid, (ptr) &t->replication_id);
+	bat_destroy(b);
+
 	b = get_bat(bm, Ccc(istmp,"tmp","sys","_tables_query"));
 	BUNins(b, (ptr) &rid, (ptr) ATOMnilptr(TYPE_str));
->>>>>>> e1ffa99d
 	bat_destroy(b);
 
 
@@ -2403,94 +2323,17 @@
 		first = 1;
 
 		s = bootstrap_create_schema(tr, "sys", ROLE_SYSADMIN);
-<<<<<<< HEAD
-		t = bootstrap_create_table(tr, s, "modules", 0,LOCATION,REPLICATION);
-		bootstrap_create_column(tr, t, "id", "int", 9);
-		bootstrap_create_column(tr, t, "name", "varchar", 1024);
-		bootstrap_create_column(tr, t, "internal", "varchar", 1024);
-
-		t = bootstrap_create_table(tr, s, "schemas", 0,LOCATION, REPLICATION);
-		bootstrap_create_column(tr, t, "id", "int", 9);
-=======
-		t = bootstrap_create_table(tr, s, "modules");
+		t = bootstrap_create_table(tr, s, "modules", LOCATION, REPLICATION);
 		bootstrap_create_column(tr, t, "id", "int", 32);
 		bootstrap_create_column(tr, t, "name", "varchar", 1024);
 		bootstrap_create_column(tr, t, "internal", "varchar", 1024);
 
-		t = bootstrap_create_table(tr, s, "schemas");
+		t = bootstrap_create_table(tr, s, "schemas", LOCATION, REPLICATION);
 		bootstrap_create_column(tr, t, "id", "int", 32);
->>>>>>> e1ffa99d
 		bootstrap_create_column(tr, t, "name", "varchar", 1024);
 		bootstrap_create_column(tr, t, "authorization", "int", 32);
 
-<<<<<<< HEAD
-		t = bootstrap_create_table(tr, s, "ptables", 0, LOCATION, REPLICATION);
-		bootstrap_create_column(tr, t, "id", "int", 9);
-		bootstrap_create_column(tr, t, "name", "varchar", 1024);
-		bootstrap_create_column(tr, t, "schema_id", "int", 9);
-		bootstrap_create_column(tr, t, "query", "varchar", 2048);
-		bootstrap_create_column(tr, t, "istable", "boolean", 0);
-		bootstrap_create_column(tr, t, "system", "boolean", 0);
-		bootstrap_create_column(tr, t, "clear", "boolean", 0);
-		bootstrap_create_column(tr, t, "location", "int", 9);
-		bootstrap_create_column(tr, t, "replication_id", "int", 9);
-
-		t = bootstrap_create_table(tr, s, "pcolumns", 0, LOCATION, REPLICATION);
-		bootstrap_create_column(tr, t, "id", "int", 9);
-		bootstrap_create_column(tr, t, "name", "varchar", 1024);
-		bootstrap_create_column(tr, t, "type", "varchar", 1024);
-		bootstrap_create_column(tr, t, "type_digits", "int", 9);
-		bootstrap_create_column(tr, t, "type_scale", "int", 9);
-		bootstrap_create_column(tr, t, "table_id", "int", 9);
-		bootstrap_create_column(tr, t, "default", "varchar", 2048);
-		bootstrap_create_column(tr, t, "null", "boolean", 0);
-		bootstrap_create_column(tr, t, "number", "int", 9);
-
-		t = bootstrap_create_table(tr, s, "keys", 0, LOCATION, REPLICATION);
-		bootstrap_create_column(tr, t, "id", "int", 9);
-		bootstrap_create_column(tr, t, "table_id", "int", 9);
-		bootstrap_create_column(tr, t, "type", "int", 9);
-		bootstrap_create_column(tr, t, "name", "varchar", 1024);
-		bootstrap_create_column(tr, t, "rkey", "int", 9);
-
-		t = bootstrap_create_table(tr, s, "idxs", 0, LOCATION, REPLICATION);
-		bootstrap_create_column(tr, t, "id", "int", 9);
-		bootstrap_create_column(tr, t, "table_id", "int", 9);
-		bootstrap_create_column(tr, t, "type", "int", 9);
-		bootstrap_create_column(tr, t, "name", "varchar", 1024);
-
-		t = bootstrap_create_table(tr, s, "triggers", 0, LOCATION, REPLICATION);
-		bootstrap_create_column(tr, t, "id", "int", 9);
-		bootstrap_create_column(tr, t, "name", "varchar", 1024);
-		bootstrap_create_column(tr, t, "table_id", "int", 9);
-		bootstrap_create_column(tr, t, "time", "smallint", 1);
-		bootstrap_create_column(tr, t, "orientation", "smallint", 1);
-		bootstrap_create_column(tr, t, "event", "smallint", 1);
-		bootstrap_create_column(tr, t, "old_name", "varchar", 1024);
-		bootstrap_create_column(tr, t, "new_name", "varchar", 1024);
-		bootstrap_create_column(tr, t, "condition", "varchar", 2048);
-		bootstrap_create_column(tr, t, "statement", "varchar", 2048);
-
-		t = bootstrap_create_table(tr, s, "keycolumns", 0, LOCATION, REPLICATION);
-		bootstrap_create_column(tr, t, "id", "int", 9);
-		bootstrap_create_column(tr, t, "column", "varchar", 1024);
-		bootstrap_create_column(tr, t, "trunc", "int", 9);
-		bootstrap_create_column(tr, t, "nr", "int", 9);
-
-		t = bootstrap_create_table(tr, s, "types", 0,LOCATION, REPLICATION);
-		bootstrap_create_column(tr, t, "id", "int", 9);
-		bootstrap_create_column(tr, t, "systemname", "varchar", 256);
-		bootstrap_create_column(tr, t, "sqlname", "varchar", 1024);
-		bootstrap_create_column(tr, t, "digits", "int", 9);
-		bootstrap_create_column(tr, t, "scale", "int", 9);
-		bootstrap_create_column(tr, t, "radix", "int", 9);
-		bootstrap_create_column(tr, t, "eclass", "int", 9);
-		bootstrap_create_column(tr, t, "module_id", "int", 9);
-
-		t = bootstrap_create_table(tr, s, "functions", 0,LOCATION, REPLICATION);
-		bootstrap_create_column(tr, t, "id", "int", 9);
-=======
-		t = bootstrap_create_table(tr, s, "types");
+		t = bootstrap_create_table(tr, s, "types", LOCATION, REPLICATION);
 		bootstrap_create_column(tr, t, "id", "int", 32);
 		bootstrap_create_column(tr, t, "systemname", "varchar", 256);
 		bootstrap_create_column(tr, t, "sqlname", "varchar", 1024);
@@ -2500,9 +2343,8 @@
 		bootstrap_create_column(tr, t, "eclass", "int", 32);
 		bootstrap_create_column(tr, t, "module_id", "int", 32);
 
-		t = bootstrap_create_table(tr, s, "functions");
+		t = bootstrap_create_table(tr, s, "functions", LOCATION, REPLICATION);
 		bootstrap_create_column(tr, t, "id", "int", 32);
->>>>>>> e1ffa99d
 		bootstrap_create_column(tr, t, "name", "varchar", 256);
 		bootstrap_create_column(tr, t, "func", "varchar", 8196);
 		/* sql or database internal */
@@ -2511,25 +2353,7 @@
 		bootstrap_create_column(tr, t, "aggr", "boolean", 9);
 		bootstrap_create_column(tr, t, "module_id", "int", 32);
 
-<<<<<<< HEAD
-		t = bootstrap_create_table(tr, s, "args", 0,LOCATION, REPLICATION);
-		bootstrap_create_column(tr, t, "id", "int", 9);
-		bootstrap_create_column(tr, t, "func_id", "int", 9);
-		bootstrap_create_column(tr, t, "name", "varchar", 256);
-		bootstrap_create_column(tr, t, "type", "varchar", 1024);
-		bootstrap_create_column(tr, t, "type_digits", "int", 9);
-		bootstrap_create_column(tr, t, "type_scale", "int", 9);
-		bootstrap_create_column(tr, t, "number", "int", 9);
-		
-		/*functions for the replication service*/
-		
-		create_host_table(tr, s);
-		create_replication_table(tr, s);
-		table_insert_location(tr,s,"demo","127.0.0.1",50000,"monetdb","monetdb");
-		table_insert_location(tr,s,"test1","127.0.0.1",40000,"monetdb","monetdb");
-		
-=======
-		t = bootstrap_create_table(tr, s, "args");
+		t = bootstrap_create_table(tr, s, "args", LOCATION, REPLICATION);
 		bootstrap_create_column(tr, t, "id", "int", 32);
 		bootstrap_create_column(tr, t, "func_id", "int", 32);
 		bootstrap_create_column(tr, t, "name", "varchar", 256);
@@ -2540,7 +2364,7 @@
 
 
 		while(s) {
-			t = bootstrap_create_table(tr, s, "_tables");
+			t = bootstrap_create_table(tr, s, "_tables", LOCATION, REPLICATION);
 			bootstrap_create_column(tr, t, "id", "int", 32);
 			bootstrap_create_column(tr, t, "name", "varchar", 1024);
 			bootstrap_create_column(tr, t, "schema_id", "int", 32);
@@ -2548,8 +2372,10 @@
 			bootstrap_create_column(tr, t, "istable", "boolean", 0);
 			bootstrap_create_column(tr, t, "system", "boolean", 0);
 			bootstrap_create_column(tr, t, "commit_action", "smallint", 16); 
-
-			t = bootstrap_create_table(tr, s, "_columns");
+			bootstrap_create_column(tr, t, "location", "int", 9);
+			bootstrap_create_column(tr, t, "replication_id", "int", 9);
+
+			t = bootstrap_create_table(tr, s, "_columns", LOCATION, REPLICATION);
 			bootstrap_create_column(tr, t, "id", "int", 32);
 			bootstrap_create_column(tr, t, "name", "varchar", 1024);
 			bootstrap_create_column(tr, t, "type", "varchar", 1024);
@@ -2560,20 +2386,20 @@
 			bootstrap_create_column(tr, t, "null", "boolean", 0);
 			bootstrap_create_column(tr, t, "number", "int", 32);
 
-			t = bootstrap_create_table(tr, s, "keys");
+			t = bootstrap_create_table(tr, s, "keys", LOCATION, REPLICATION);
 			bootstrap_create_column(tr, t, "id", "int", 32);
 			bootstrap_create_column(tr, t, "table_id", "int", 32);
 			bootstrap_create_column(tr, t, "type", "int", 32);
 			bootstrap_create_column(tr, t, "name", "varchar", 1024);
 			bootstrap_create_column(tr, t, "rkey", "int", 32);
 
-			t = bootstrap_create_table(tr, s, "idxs");
+			t = bootstrap_create_table(tr, s, "idxs", LOCATION, REPLICATION);
 			bootstrap_create_column(tr, t, "id", "int", 32);
 			bootstrap_create_column(tr, t, "table_id", "int", 32);
 			bootstrap_create_column(tr, t, "type", "int", 32);
 			bootstrap_create_column(tr, t, "name", "varchar", 1024);
 
-			t = bootstrap_create_table(tr, s, "triggers");
+			t = bootstrap_create_table(tr, s, "triggers", LOCATION, REPLICATION);
 			bootstrap_create_column(tr, t, "id", "int", 32);
 			bootstrap_create_column(tr, t, "name", "varchar", 1024);
 			bootstrap_create_column(tr, t, "table_id", "int", 32);
@@ -2585,11 +2411,18 @@
 			bootstrap_create_column(tr, t, "condition", "varchar", 2048);
 			bootstrap_create_column(tr, t, "statement", "varchar", 2048);
 
-			t = bootstrap_create_table(tr, s, "keycolumns");
+			t = bootstrap_create_table(tr, s, "keycolumns", LOCATION, REPLICATION);
 			bootstrap_create_column(tr, t, "id", "int", 32);
 			bootstrap_create_column(tr, t, "column", "varchar", 1024);
 			bootstrap_create_column(tr, t, "trunc", "int", 32);
 			bootstrap_create_column(tr, t, "nr", "int", 32);
+
+			/*functions for the replication service*/
+
+			create_host_table(tr, s);
+			create_replication_table(tr, s);
+			table_insert_location(tr,s,"demo","127.0.0.1",50000,"monetdb","monetdb");
+			table_insert_location(tr,s,"test1","127.0.0.1",40000,"monetdb","monetdb");
 
 			if (!p) {
 				p = s; 
@@ -2600,7 +2433,6 @@
 			}
 		}
 
->>>>>>> e1ffa99d
 		if (sql_trans_commit(tr) != SQL_OK)
 			fprintf(stderr, "cannot commit initial transaction\n");
 		sql_trans_destroy(tr);
@@ -4208,12 +4040,8 @@
 static void
 sys_drop_kc(sql_trans *tr, sql_key *k, sql_kc *kc)
 {
-<<<<<<< HEAD
-	sql_table *syskc = find_sql_table(find_sql_schema(tr, "sys"), "keycolumns",0);
-=======
 	sql_schema *syss = find_sql_schema(tr, isGlobalTable(k->t)?"sys":"tmp");
-	sql_table *syskc = find_sql_table(syss, "keycolumns");
->>>>>>> e1ffa99d
+	sql_table *syskc = find_sql_table(syss, "keycolumns", 0);
 	oid rid = column_find_row(tr, find_sql_column(syskc, "id"), &k->base.id, NULL);
 
 	(void) kc;		/* Stefan: unused!? */
@@ -4228,12 +4056,8 @@
 sys_drop_key(sql_trans *tr, sql_key *k)
 {
 	node *n;
-<<<<<<< HEAD
-	sql_table *syskey = find_sql_table(find_sql_schema(tr, "sys"), "keys",0);
-=======
 	sql_schema *syss = find_sql_schema(tr, isGlobalTable(k->t)?"sys":"tmp");
-	sql_table *syskey = find_sql_table(syss, "keys");
->>>>>>> e1ffa99d
+	sql_table *syskey = find_sql_table(syss, "keys", 0);
 	oid rid = column_find_row(tr, find_sql_column(syskey, "id"), &k->base.id, NULL);
 
 	table_delete(tr, syskey, rid);
@@ -4258,15 +4082,10 @@
 static void
 sys_drop_ic(sql_trans *tr, sql_idx * i, sql_kc *kc)
 {
-<<<<<<< HEAD
-	sql_table *syskc = find_sql_table(find_sql_schema(tr, "sys"), "keycolumns",0);
-	oid rid = column_find_row(tr, find_sql_column(syskc, "id"), &i->base.id, NULL);
-=======
 	sql_schema *syss = find_sql_schema(tr, isGlobalTable(i->t)?"sys":"tmp");
-	sql_table *syskc = find_sql_table(syss, "keycolumns");
+	sql_table *syskc = find_sql_table(syss, "keycolumns", 0);
 	sql_column *kc_id = find_sql_column(syskc, "id");
 	oid rid = column_find_row(tr, kc_id, &i->base.id, NULL);
->>>>>>> e1ffa99d
 
 	(void) kc;		/* Stefan: unused!? */
 
@@ -4280,12 +4099,8 @@
 sys_drop_idx(sql_trans *tr, sql_idx * i)
 {
 	node *n;
-<<<<<<< HEAD
-	sql_table *sysidx = find_sql_table(find_sql_schema(tr, "sys"), "idxs", LOCATION);
-=======
 	sql_schema *syss = find_sql_schema(tr, isGlobalTable(i->t)?"sys":"tmp");
-	sql_table *sysidx = find_sql_table(syss, "idxs");
->>>>>>> e1ffa99d
+	sql_table *sysidx = find_sql_table(syss, "idxs", LOCATION);
 	oid rid = column_find_row(tr, find_sql_column(sysidx, "id"), &i->base.id, NULL);
 
 	table_delete(tr, sysidx, rid);
@@ -4305,12 +4120,8 @@
 static void
 sys_drop_tc(sql_trans *tr, sql_trigger * i, sql_kc *kc)
 {
-<<<<<<< HEAD
-	sql_table *syskc = find_sql_table(find_sql_schema(tr, "sys"), "keycolumns", LOCATION);
-=======
 	sql_schema *syss = find_sql_schema(tr, isGlobalTable(i->t)?"sys":"tmp");
-	sql_table *syskc = find_sql_table(syss, "keycolumns");
->>>>>>> e1ffa99d
+	sql_table *syskc = find_sql_table(syss, "keycolumns", LOCATION);
 	oid rid = column_find_row(tr, find_sql_column(syskc, "id"), &i->base.id, NULL);
 
 	(void) kc;		/* Stefan: unused!? */
@@ -4324,12 +4135,8 @@
 sys_drop_trigger(sql_trans *tr, sql_trigger * i)
 {
 	node *n;
-<<<<<<< HEAD
-	sql_table *systrigger = find_sql_table(find_sql_schema(tr, "sys"), "triggers", LOCATION);
-=======
 	sql_schema *syss = find_sql_schema(tr, isGlobalTable(i->t)?"sys":"tmp");
-	sql_table *systrigger = find_sql_table(syss, "triggers");
->>>>>>> e1ffa99d
+	sql_table *systrigger = find_sql_table(syss, "triggers", LOCATION);
 	oid rid = column_find_row(tr, find_sql_column(systrigger, "id"), &i->base.id, NULL);
 
 	table_delete(tr, systrigger, rid);
@@ -4348,12 +4155,8 @@
 static void
 sys_drop_column(sql_trans *tr, sql_column *col)
 {
-<<<<<<< HEAD
-	sql_table *syscolumn = find_sql_table(find_sql_schema(tr, "sys"), "pcolumns", LOCATION);
-=======
 	sql_schema *syss = find_sql_schema(tr, isGlobalTable(col->t)?"sys":"tmp"); 
-	sql_table *syscolumn = find_sql_table(syss, "_columns");
->>>>>>> e1ffa99d
+	sql_table *syscolumn = find_sql_table(syss, "_columns", LOCATION);
 	oid rid = column_find_row(tr, find_sql_column(syscolumn, "id"),
 				  &col->base.id, NULL);
 
@@ -4404,17 +4207,10 @@
 static void
 sys_drop_table(sql_trans *tr, sql_table *t)
 {
-<<<<<<< HEAD
-	sql_schema *syss = find_sql_schema(tr, "sys");
-	sql_table *systable = find_sql_table(syss,
-					 t->persists ? "ptables" : "ttables", LOCATION);
-	oid rid = column_find_row(tr, find_sql_column(systable, "id"), &t->base.id, NULL);
-=======
 	sql_schema *syss = find_sql_schema(tr, isGlobalTable(t)?"sys":"tmp");
-	sql_table *systable = find_sql_table(syss, "_tables");
+	sql_table *systable = find_sql_table(syss, "_tables", LOCATION);
 	sql_column *syscol = find_sql_column(systable, "id");
 	oid rid = column_find_row(tr, syscol, &t->base.id, NULL);
->>>>>>> e1ffa99d
 
 	table_delete(tr, systable, rid);
 	sys_drop_keys(tr, t);
@@ -4580,24 +4376,15 @@
 }
 
 sql_table *
-<<<<<<< HEAD
-sql_trans_create_table(sql_trans *tr, sql_schema *s, char *name, bit system, bit persists, bit clear, int sz, int location, int replication_id)
+sql_trans_create_table(sql_trans *tr, sql_schema *s, char *name, bit system, int persistence, int commit_action, int sz, int location, int replication_id)
 {
 	BAT *b;
-	sql_table *t = create_table_intern(name, 1, system, persists, clear, location, replication_id);
-	sql_schema *syss = find_sql_schema(tr, "sys");
-	sql_table *systable = find_sql_table(syss, persists ? "ptables" : "ttables", LOCATION);
-=======
-sql_trans_create_table(sql_trans *tr, sql_schema *s, char *name, bit system, int persistence, int commit_action, int sz)
-{
-	BAT *b;
-	sql_table *t = create_table_intern(name, 1, system, persistence, commit_action);
+	sql_table *t = create_table_intern(name, 1, system, persistence, commit_action, location, replication_id);
 	sql_schema *syss = find_sql_schema(tr, isGlobalTable(t)?"sys":"tmp");
-	sql_table *systable = find_sql_table(syss, "_tables");
+	sql_table *systable = find_sql_table(syss, "_tables", LOCATION);
 
 	/* temps all belong to a special tmp schema */
 	assert( !isTempTable(t) || (strcmp(s->base.name, "tmp") == 0));
->>>>>>> e1ffa99d
 
 	t->dbid = 0;
 	t->query = NULL;
@@ -4610,38 +4397,20 @@
 	t->dbid = temp_create(b);
 	bat_destroy(b);
 
-<<<<<<< HEAD
-	systable->base.wtime = tr->stime;
-
-	table_insert(tr, systable, &t->base.id, t->base.name, &s->base.id, ATOMnilptr(TYPE_str), &t->table, &t->system, &t->clear, &t->location, &t->replication_id);
-
-	if (t->persists)
-		t->base.wtime = s->base.wtime = tr->wtime = tr->stime;
-	tr->schema_updates ++;
-=======
 	cs_add(&s->tables, t, TR_NEW);
 	t->base.wtime = s->base.wtime = tr->wtime = tr->stime;
-	table_insert(tr, systable, &t->base.id, t->base.name, &s->base.id, ATOMnilptr(TYPE_str), &t->table, &t->system, &t->commit_action);
+	table_insert(tr, systable, &t->base.id, t->base.name, &s->base.id, ATOMnilptr(TYPE_str), &t->table, &t->system, &t->commit_action, &t->location, &t->replication_id);
 	if (isGlobalTable(t)) 
 		tr->schema_updates ++;
->>>>>>> e1ffa99d
 	return t;
 }
 
 sql_table *
-<<<<<<< HEAD
-sql_trans_create_view(sql_trans *tr, sql_schema *s, char *name, char *sql, bit system, bit persists, int location, int replication_id)
-{
-	sql_table *t = create_table_intern(name, 0, system, persists, 0, location, replication_id);
+sql_trans_create_view(sql_trans *tr, sql_schema *s, char *name, char *sql, bit system, int location, int replication_id)
+{
+	sql_table *t = create_table_intern(name, 0, system, SQL_PERSIST, 0, location, replication_id);
 	sql_schema *syss = find_sql_schema(tr, "sys");
-	sql_table *systable = find_sql_table(syss, persists ? "ptables" : "ttables", LOCATION);
-=======
-sql_trans_create_view(sql_trans *tr, sql_schema *s, char *name, char *sql, bit system)
-{
-	sql_table *t = create_table_intern(name, 0, system, SQL_PERSIST, 0);
-	sql_schema *syss = find_sql_schema(tr, "sys");
-	sql_table *systable = find_sql_table(syss, "_tables");
->>>>>>> e1ffa99d
+	sql_table *systable = find_sql_table(syss, "_tables", LOCATION);
 
 	t->query = NULL;
 	if (sql)
@@ -4649,11 +4418,7 @@
 	t->s = s;
 	cs_add(&s->tables, t, TR_NEW);
 
-<<<<<<< HEAD
-	table_insert(tr, systable, &t->base.id, t->base.name, &s->base.id, (t->query) ? t->query : ATOMnilptr(TYPE_str), &t->table, &t->system, &t->clear,&t->location, &t->replication_id);
-=======
-	table_insert(tr, systable, &t->base.id, t->base.name, &s->base.id, (t->query) ? t->query : ATOMnilptr(TYPE_str), &t->table, &t->system, &t->commit_action);
->>>>>>> e1ffa99d
+	table_insert(tr, systable, &t->base.id, t->base.name, &s->base.id, (t->query) ? t->query : ATOMnilptr(TYPE_str), &t->table, &t->system, &t->commit_action, &t->location, &t->replication_id);
 
 	systable->base.wtime = t->base.wtime = s->base.wtime = tr->wtime = tr->stime;
 	tr->schema_updates ++;
@@ -4665,13 +4430,8 @@
 create_column_bat(sql_trans *tr, sql_table *t, char *name, sql_subtype *tpe, BAT *bb)
 {
 	sql_column *col = NEW(sql_column);
-<<<<<<< HEAD
-	sql_schema *syss = find_sql_schema(tr, "sys");
-	sql_table *syscolumn = find_sql_table(syss, t->persists ? "pcolumns" : "tcolumns", LOCATION);
-=======
 	sql_schema *syss = find_sql_schema(tr, isGlobalTable(t)?"sys":"tmp");
-	sql_table *syscolumn = find_sql_table(syss, "_columns");
->>>>>>> e1ffa99d
+	sql_table *syscolumn = find_sql_table(syss, "_columns", LOCATION);
 
 	base_init(&col->base, next_oid(), TR_NEW, name);
 	col->type = *tpe;
@@ -4903,13 +4663,8 @@
 sql_trans_alter_null(sql_trans *tr, sql_column *col, int isnull)
 {
 	if (col->null != isnull) {
-<<<<<<< HEAD
-		sql_table *syscolumn = find_sql_table(find_sql_schema(tr, "sys"),
-						  col->t->persists ? "pcolumns" : "tcolumns", LOCATION);
-=======
 		sql_schema *syss = find_sql_schema(tr, isGlobalTable(col->t)?"sys":"tmp"); 
-		sql_table *syscolumn = find_sql_table(syss, "_columns");
->>>>>>> e1ffa99d
+		sql_table *syscolumn = find_sql_table(syss, "_columns", LOCATION);
 		oid rid = column_find_row(tr, find_sql_column(syscolumn, "id"),
 					  &col->base.id, NULL);
 
@@ -4931,13 +4686,8 @@
 
 	if (!col->def || !val || strcmp(col->def, val) != 0) {
 		void *p = val ? val : ATOMnilptr(TYPE_str);
-<<<<<<< HEAD
-		sql_table *syscolumn = find_sql_table(find_sql_schema(tr, "sys"),
-						  col->t->persists ? "pcolumns" : "tcolumns", LOCATION);
-=======
 		sql_schema *syss = find_sql_schema(tr, isGlobalTable(col->t)?"sys":"tmp"); 
-		sql_table *syscolumn = find_sql_table(syss, "_columns");
->>>>>>> e1ffa99d
+		sql_table *syscolumn = find_sql_table(syss, "_columns", LOCATION);
 		ssize_t rid = column_find_row(tr, find_sql_column(syscolumn, "id"),
 					  &col->base.id, NULL);
 
@@ -4962,12 +4712,8 @@
 /* can only have keys between persistent tables */
 	int neg = -1;
 	sql_key *nk;
-<<<<<<< HEAD
-	sql_table *syskey = find_sql_table(find_sql_schema(tr, "sys"), "keys", LOCATION);
-=======
 	sql_schema *syss = find_sql_schema(tr, isGlobalTable(t)?"sys":"tmp");
-	sql_table *syskey = find_sql_table(syss, "keys");
->>>>>>> e1ffa99d
+	sql_table *syskey = find_sql_table(syss, "keys", LOCATION);
 
 	if (isTempTable(t))
 		return NULL;
@@ -5017,12 +4763,8 @@
 {
 	sql_kc *kc = NEW(sql_kc);
 	int nr = list_length(k->columns);
-<<<<<<< HEAD
-	sql_table *syskc = find_sql_table(find_sql_schema(tr, "sys"), "keycolumns", LOCATION);
-=======
 	sql_schema *syss = find_sql_schema(tr, isGlobalTable(k->t)?"sys":"tmp");
-	sql_table *syskc = find_sql_table(syss, "keycolumns");
->>>>>>> e1ffa99d
+	sql_table *syskc = find_sql_table(syss, "keycolumns", LOCATION);
 
 	assert(c);
 	kc->c = c;
@@ -5064,15 +4806,8 @@
 {
 	/* can only have idxs between persistent tables */
 	sql_idx *ni = NEW(sql_idx);
-<<<<<<< HEAD
-	sql_table *sysidx = find_sql_table(find_sql_schema(tr, "sys"), "idxs", LOCATION);
-
-	if (!t->persists || t->clear)
-		return NULL;
-=======
 	sql_schema *syss = find_sql_schema(tr, isGlobalTable(t)?"sys":"tmp");
-	sql_table *sysidx = find_sql_table(syss, "idxs");
->>>>>>> e1ffa99d
+	sql_table *sysidx = find_sql_table(syss, "idxs", LOCATION);
 
 	assert(name);
 	base_init(&ni->base, next_oid(), TR_NEW, name);
@@ -5108,12 +4843,8 @@
 {
 	sql_kc *ic = NEW(sql_kc);
 	int nr = list_length(i->columns);
-<<<<<<< HEAD
-	sql_table *sysic = find_sql_table(find_sql_schema(tr, "sys"), "keycolumns", LOCATION);
-=======
 	sql_schema *syss = find_sql_schema(tr, isGlobalTable(i->t)?"sys":"tmp");
-	sql_table *sysic = find_sql_table(syss, "keycolumns");
->>>>>>> e1ffa99d
+	sql_table *sysic = find_sql_table(syss, "keycolumns", LOCATION);
 
 	assert(c);
 	ic->c = c;
@@ -5166,12 +4897,8 @@
 	char *condition, char *statement )
 {
 	sql_trigger *ni = NEW(sql_trigger);
-<<<<<<< HEAD
-	sql_table *systrigger = find_sql_table(find_sql_schema(tr, "sys"), "triggers", LOCATION);
-=======
 	sql_schema *syss = find_sql_schema(tr, isGlobalTable(t)?"sys":"tmp");
-	sql_table *systrigger = find_sql_table(syss, "triggers");
->>>>>>> e1ffa99d
+	sql_table *systrigger = find_sql_table(syss, "triggers", LOCATION);
 	str nilptr = ATOMnilptr(TYPE_str);
 
 	assert(name);
@@ -5206,12 +4933,8 @@
 {
 	sql_kc *ic = NEW(sql_kc);
 	int nr = list_length(i->columns);
-<<<<<<< HEAD
-	sql_table *sysic = find_sql_table(find_sql_schema(tr, "sys"), "keycolumns", LOCATION);
-=======
 	sql_schema *syss = find_sql_schema(tr, isGlobalTable(i->t)?"sys":"tmp");
-	sql_table *sysic = find_sql_table(syss, "keycolumns");
->>>>>>> e1ffa99d
+	sql_table *sysic = find_sql_table(syss, "keycolumns", LOCATION);
 
 	assert(c);
 	ic->c = c;
