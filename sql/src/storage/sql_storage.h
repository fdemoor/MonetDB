/*
 * The contents of this file are subject to the MonetDB Public License
 * Version 1.1 (the "License"); you may not use this file except in
 * compliance with the License. You may obtain a copy of the License at
 * http://monetdb.cwi.nl/Legal/MonetDBLicense-1.1.html
 *
 * Software distributed under the License is distributed on an "AS IS"
 * basis, WITHOUT WARRANTY OF ANY KIND, either express or implied. See the
 * License for the specific language governing rights and limitations
 * under the License.
 *
 * The Original Code is the MonetDB Database System.
 *
 * The Initial Developer of the Original Code is CWI.
 * Portions created by CWI are Copyright (C) 1997-2006 CWI.
 * All Rights Reserved.
 */

#ifndef SQL_STORAGE_H
#define SQL_STORAGE_H

#include "sql_catalog.h"

extern ssize_t
 column_find_row(sql_trans *tr, sql_column *c, void *value, ...);

extern void *column_find_value(sql_trans *tr, sql_column *c, oid rid);

extern int
 column_update_value(sql_trans *tr, sql_column *c, oid rid, void *value);

extern int
 table_insert(sql_trans *tr, sql_table *t, ...);

extern int
 table_delete(sql_trans *tr, sql_table *t, oid rid);

extern int
 table_dump(sql_trans *tr, sql_table *t);

extern int
 table_check(sql_trans *tr, sql_table *t);

extern int
 store_init(int debug, char *logdir, char *dbname, backend_stack stk);
extern void
 store_exit();

extern void
 store_manager();

extern void store_lock();
extern void store_unlock();
extern int store_schema_number();
extern int store_next_oid();

extern sql_trans *sql_trans_create(backend_stack stk, sql_trans *parent, char *name);
extern sql_trans *sql_trans_destroy(sql_trans *tr);
extern int sql_trans_validate(sql_trans *tr);
extern int sql_trans_commit(sql_trans *tr);

extern sql_module *sql_trans_create_module(sql_trans *tr, char *name, char *opt_iname);
extern void sql_trans_drop_module(sql_trans *tr, char *name);

extern sql_type *sql_trans_create_type(sql_trans *tr, sql_module * m, char *sqlname, int digits, int scale, int radix, char *impl);

extern sql_func *sql_trans_create_func(sql_trans *tr, sql_module * m, char *func, list *args, bit sql, bit aggr, char *impl);

extern sql_schema *sql_trans_create_schema(sql_trans *tr, char *name, int auth_id);
extern void sql_trans_drop_schema(sql_trans *tr, char *sname);

<<<<<<< HEAD
extern sql_table *sql_trans_create_table(sql_trans *tr, sql_schema *s, char *name, bit system, bit persists, bit clear, int sz, int location, int replication_id);
extern sql_table *sql_trans_create_view(sql_trans *tr, sql_schema *s, char *name, char *sql, bit system, bit persists, int location, int replication_id);
=======
extern sql_table *sql_trans_create_table(sql_trans *tr, sql_schema *s, char *name, bit system, int persistence, int commit_action, int sz);
extern sql_table *sql_trans_create_view(sql_trans *tr, sql_schema *s, char *name, char *sql, bit system);
>>>>>>> e1ffa99d
extern char *sql_view_on_bats(sql_trans *tr, sql_table *t, char **batnames, int cnt);
extern void sql_trans_drop_table(sql_trans *tr, sql_schema *s, char *name, int cascade);
extern size_t sql_trans_clear_table(sql_trans *tr, sql_table *t);

extern sql_column *sql_trans_create_column(sql_trans *tr, sql_table *t, char *name, sql_subtype *tpe);
extern void sql_trans_drop_column(sql_trans *tr, sql_table *t, char *name);
extern sql_column *sql_trans_alter_null(sql_trans *tr, sql_column *col, int isnull);
extern sql_column *sql_trans_alter_default(sql_trans *tr, sql_column *col, char *val);

extern sql_key *sql_trans_create_key(sql_trans *tr, sql_table *t, char *name, key_type kt, sql_key *rkey);
extern sql_key *sql_trans_create_kc(sql_trans *tr, sql_key *k, sql_column *c /*, extra options such as trunc */ );
extern void sql_trans_drop_key(sql_trans *tr, sql_schema *s, char *name);

extern sql_idx *sql_trans_create_idx(sql_trans *tr, sql_table *t, char *name, idx_type it);
extern sql_idx *sql_trans_create_ic(sql_trans *tr, sql_idx * i, sql_column *c /*, extra options such as trunc */ );
extern void sql_trans_drop_idx(sql_trans *tr, sql_schema *s, char *name);

extern sql_trigger * sql_trans_create_trigger(sql_trans *tr, sql_table *t, char *name, sht time, sht orientation, sht event, char *old_name, char *new_name, char *condition, char *statement );
extern sql_trigger * sql_trans_create_tc(sql_trans *tr, sql_trigger * i, sql_column *c /*, extra options such as trunc */ );
extern void sql_trans_drop_trigger(sql_trans *tr, sql_schema *s, char *name);

extern sql_session * sql_session_create(backend_stack stk, int autocommit);
extern void sql_session_destroy(sql_session *s);
extern void sql_session_reset(sql_session *s);
extern void sql_trans_begin(sql_session *s);
extern void sql_trans_end(sql_session *s);

#endif /*SQL_STORAGE_H */<|MERGE_RESOLUTION|>--- conflicted
+++ resolved
@@ -69,13 +69,8 @@
 extern sql_schema *sql_trans_create_schema(sql_trans *tr, char *name, int auth_id);
 extern void sql_trans_drop_schema(sql_trans *tr, char *sname);
 
-<<<<<<< HEAD
-extern sql_table *sql_trans_create_table(sql_trans *tr, sql_schema *s, char *name, bit system, bit persists, bit clear, int sz, int location, int replication_id);
-extern sql_table *sql_trans_create_view(sql_trans *tr, sql_schema *s, char *name, char *sql, bit system, bit persists, int location, int replication_id);
-=======
-extern sql_table *sql_trans_create_table(sql_trans *tr, sql_schema *s, char *name, bit system, int persistence, int commit_action, int sz);
-extern sql_table *sql_trans_create_view(sql_trans *tr, sql_schema *s, char *name, char *sql, bit system);
->>>>>>> e1ffa99d
+extern sql_table *sql_trans_create_table(sql_trans *tr, sql_schema *s, char *name, bit system, int persistence, int commit_action, int sz, int location, int replication_id);
+extern sql_table *sql_trans_create_view(sql_trans *tr, sql_schema *s, char *name, char *sql, bit system, int location, int replication_id);
 extern char *sql_view_on_bats(sql_trans *tr, sql_table *t, char **batnames, int cnt);
 extern void sql_trans_drop_table(sql_trans *tr, sql_schema *s, char *name, int cascade);
 extern size_t sql_trans_clear_table(sql_trans *tr, sql_table *t);
