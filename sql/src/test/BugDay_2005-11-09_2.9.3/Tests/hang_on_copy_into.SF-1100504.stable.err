--- conflicted
+++ resolved
@@ -76,15 +76,9 @@
 # 23:26:36 >  mclient -lsql -i --host=eir --port=38510 
 # 23:26:36 >  
 
-<<<<<<< HEAD
-MAPI  = monetdb@alf:37269
-QUERY = COPY 1 RECORDS INTO "news" FROM stdin USING DELIMITERS '\t', '\n', '''';
-ERROR = !SQLException:sql:End of string (') missing in "1	'dwerg.net word volwassen, er is eindelijk content		
-=======
 MAPI  = monetdb@eir:38510
 QUERY = COPY 1 RECORDS INTO "news" FROM stdin USING DELIMITERS '\t', '\n', '''';
 ERROR = !SQLException:sql:End of string (') missing in "1	'dwerg.net word volwassen, er is eindelijk content
->>>>>>> 2f8548b1
         !en het voicemail archief begint al aardig vol te lopen.
         !De commentaar en rating code voor de voicemails is ook
         !al vrij aardig aan het vorderen. Dus dat beloofd nog
