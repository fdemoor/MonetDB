stderr of test 'rank-over-crash.SF-2926454` in directory 'src/test/BugTracker-2010` itself:


<<<<<<< HEAD
# 15:51:47 >  
# 15:51:47 >   mserver5 "--config=/ufs/niels/scratch/MonetDB/Linux-x86_64/etc/monetdb5.conf" --debug=10 --set gdk_nr_threads=4 --set "monet_mod_path=/ufs/niels/scratch/MonetDB/Linux-x86_64/lib/MonetDB5:/ufs/niels/scratch/MonetDB/Linux-x86_64/lib/MonetDB5/lib:/ufs/niels/scratch/MonetDB/Linux-x86_64/lib/MonetDB5/bin" --set "gdk_dbfarm=/ufs/niels/scratch/MonetDB/Linux-x86_64/var/MonetDB5/dbfarm"  --set mapi_open=true --set xrpc_open=true --set mapi_port=30228 --set xrpc_port=49926 --set monet_prompt= --set mal_listing=2 --trace  "--dbname=mTests_src_test_BugTracker-2010" --set mal_listing=0 "--dbinit= include sql;" ; echo ; echo Over..
# 15:51:47 >  

# builtin opt 	gdk_arch = 64bitx86_64-unknown-linux-gnu
# builtin opt 	gdk_version = 1.37.0
# builtin opt 	prefix = /ufs/niels/scratch/MonetDB/Linux-x86_64
=======
# 20:16:19 >  
# 20:16:19 >   mserver5 "--config=/ufs/niels/scratch/rc/Linux-x86_64/etc/monetdb5.conf" --debug=10 --set gdk_nr_threads=0 --set "monet_mod_path=/ufs/niels/scratch/rc/Linux-x86_64/lib/MonetDB5:/ufs/niels/scratch/rc/Linux-x86_64/lib/MonetDB5/lib:/ufs/niels/scratch/rc/Linux-x86_64/lib/MonetDB5/bin" --set "gdk_dbfarm=/ufs/niels/scratch/rc/Linux-x86_64/var/MonetDB5/dbfarm"  --set mapi_open=true --set xrpc_open=true --set mapi_port=31389 --set xrpc_port=40697 --set monet_prompt= --set mal_listing=2 --trace  "--dbname=mTests_src_test_BugTracker-2010" --set mal_listing=0 ; echo ; echo Over..
# 20:16:19 >  

# builtin opt 	gdk_arch = 64bitx86_64-unknown-linux-gnu
# builtin opt 	gdk_version = 1.38.0
# builtin opt 	prefix = /ufs/niels/scratch/rc/Linux-x86_64
>>>>>>> ac092a70
# builtin opt 	exec_prefix = ${prefix}
# builtin opt 	gdk_dbname = demo
# builtin opt 	gdk_dbfarm = ${prefix}/var/MonetDB/dbfarm
# builtin opt 	gdk_debug = 0
# builtin opt 	gdk_alloc_map = no
# builtin opt 	gdk_vmtrim = yes
# builtin opt 	monet_admin = adm
# builtin opt 	monet_prompt = >
# builtin opt 	monet_welcome = yes
# builtin opt 	monet_mod_path = ${exec_prefix}/lib/MonetDB
# builtin opt 	monet_daemon = no
# builtin opt 	host = localhost
# builtin opt 	mapi_port = 50000
# builtin opt 	mapi_clients = 2
# builtin opt 	mapi_open = false
# builtin opt 	mapi_autosense = false
# builtin opt 	sql_debug = 0
# builtin opt 	standoff_ns = 
# builtin opt 	standoff_start = start
# builtin opt 	standoff_end = end
<<<<<<< HEAD
# config opt 	prefix = /ufs/niels/scratch/MonetDB/Linux-x86_64
# config opt 	config = ${prefix}/etc/monetdb5.conf
# config opt 	prefix = /ufs/niels/scratch/MonetDB/Linux-x86_64
=======
# config opt 	prefix = /ufs/niels/scratch/rc/Linux-x86_64
# config opt 	config = ${prefix}/etc/monetdb5.conf
# config opt 	prefix = /ufs/niels/scratch/rc/Linux-x86_64
>>>>>>> ac092a70
# config opt 	exec_prefix = ${prefix}
# config opt 	gdk_dbfarm = ${prefix}/var/MonetDB5/dbfarm
# config opt 	monet_mod_path = ${exec_prefix}/lib/MonetDB5:${exec_prefix}/lib/MonetDB5/lib:${exec_prefix}/lib/MonetDB5/bin
# config opt 	mero_pidfile = ${prefix}/var/run/MonetDB/merovingian.pid
# config opt 	mero_controlport = 50001
# config opt 	sql_optimizer = default_pipe
# config opt 	minimal_pipe = inline,remap,deadcode,multiplex,garbageCollector
# config opt 	default_pipe = inline,remap,evaluate,costModel,coercions,emptySet,aliases,mitosis,mergetable,deadcode,commonTerms,joinPath,reorder,deadcode,reduce,dataflow,history,multiplex,garbageCollector
# config opt 	nov2009_pipe = inline,remap,evaluate,costModel,coercions,emptySet,aliases,mergetable,deadcode,constants,commonTerms,joinPath,deadcode,reduce,dataflow,history,multiplex,garbageCollector
# config opt 	replication_pipe = inline,remap,evaluate,costModel,coercions,emptySet,aliases,mergetable,deadcode,constants,commonTerms,joinPath,deadcode,reduce,dataflow,history,replication,multiplex,garbageCollector
# config opt 	accumulator_pipe = inline,remap,evaluate,costModel,coercions,emptySet,aliases,mergetable,deadcode,constants,commonTerms,joinPath,deadcode,reduce,accumulators,dataflow,history,multiplex,garbageCollector
# config opt 	recycler_pipe = inline,remap,evaluate,costModel,coercions,emptySet,aliases,deadcode,constants,commonTerms,joinPath,deadcode,recycle,reduce,dataflow,history,multiplex,garbageCollector
# config opt 	cracker_pipe = inline,remap,evaluate,costModel,coercions,emptySet,aliases,selcrack,deadcode,constants,commonTerms,joinPath,deadcode,reduce,dataflow,history,multiplex,garbageCollector
# config opt 	sidcrack_pipe = inline,remap,evaluate,costModel,coercions,emptySet,aliases,sidcrack,deadcode,constants,commonTerms,joinPath,deadcode,reduce,dataflow,history,multiplex,garbageCollector
# config opt 	datacell_pipe = inline,remap,evaluate,costModel,coercions,emptySet,aliases,deadcode,constants,commonTerms,joinPath,datacell,deadcode,reduce,dataflow,history,multiplex,garbageCollector
# config opt 	octopus_pipe = inline,remap,evaluate,costModel,coercions,emptySet,aliases,mitosis,mergetable,deadcode,constants,commonTerms,joinPath,octopus,deadcode,reduce,dataflow,history,multiplex,garbageCollector
# config opt 	mapreduce_pipe = inline,remap,evaluate,costModel,coercions,emptySet,aliases,mapreduce,mergetable,deadcode,commonTerms,joinPath,reorder,deadcode,reduce,dataflow,history,multiplex,garbageCollector
# config opt 	datacyclotron_pipe = inline,remap,evaluate,costModel,coercions,emptySet,aliases,datacyclotron,mergetable,deadcode,constants,commonTerms,joinPath,reorder,deadcode,reduce,dataflow,history,replication,multiplex,garbageCollector
# config opt 	derive_pipe = inline,remap,evaluate,costModel,coercions,emptySet,aliases,mergetable,deadcode,constants,commonTerms,derivePath,joinPath,deadcode,reduce,dataflow,history,multiplex,garbageCollector
# config opt 	dictionary_pipe = inline,remap,dictionary,evaluate,costModel,coercions,emptySet,aliases,mergetable,deadcode,constants,commonTerms,joinPath,deadcode,reduce,dataflow,history,multiplex,garbageCollector
# config opt 	compression_pipe = inline,remap,evaluate,costModel,coercions,emptySet,aliases,mergetable,deadcode,constants,commonTerms,joinPath,deadcode,reduce,dataflow,compression,dataflow,history,multiplex,garbageCollector
<<<<<<< HEAD
# cmdline opt 	config = /ufs/niels/scratch/MonetDB/Linux-x86_64/etc/monetdb5.conf
# cmdline opt 	gdk_nr_threads = 4
# cmdline opt 	monet_mod_path = /ufs/niels/scratch/MonetDB/Linux-x86_64/lib/MonetDB5:/ufs/niels/scratch/MonetDB/Linux-x86_64/lib/MonetDB5/lib:/ufs/niels/scratch/MonetDB/Linux-x86_64/lib/MonetDB5/bin
# cmdline opt 	gdk_dbfarm = /ufs/niels/scratch/MonetDB/Linux-x86_64/var/MonetDB5/dbfarm
# cmdline opt 	mapi_open = true
# cmdline opt 	xrpc_open = true
# cmdline opt 	mapi_port = 30228
# cmdline opt 	xrpc_port = 49926
=======
# cmdline opt 	config = /ufs/niels/scratch/rc/Linux-x86_64/etc/monetdb5.conf
# cmdline opt 	gdk_nr_threads = 0
# cmdline opt 	monet_mod_path = /ufs/niels/scratch/rc/Linux-x86_64/lib/MonetDB5:/ufs/niels/scratch/rc/Linux-x86_64/lib/MonetDB5/lib:/ufs/niels/scratch/rc/Linux-x86_64/lib/MonetDB5/bin
# cmdline opt 	gdk_dbfarm = /ufs/niels/scratch/rc/Linux-x86_64/var/MonetDB5/dbfarm
# cmdline opt 	mapi_open = true
# cmdline opt 	xrpc_open = true
# cmdline opt 	mapi_port = 31389
# cmdline opt 	xrpc_port = 40697
>>>>>>> ac092a70
# cmdline opt 	monet_prompt = 
# cmdline opt 	mal_listing = 2
# cmdline opt 	gdk_dbname = mTests_src_test_BugTracker-2010
# cmdline opt 	mal_listing = 0
#warning: please don't forget to set your vault key!
<<<<<<< HEAD
#(see /ufs/niels/scratch/MonetDB/Linux-x86_64/etc/monetdb5.conf)

# 15:51:47 >  
# 15:51:47 >  mclient -lsql -ftest -i -e --host=alf --port=30228 
# 15:51:47 >  


# 15:51:47 >  
# 15:51:47 >  Done.
# 15:51:47 >  
=======
#(see /ufs/niels/scratch/rc/Linux-x86_64/etc/monetdb5.conf)

# 20:16:19 >  
# 20:16:19 >  mclient -lsql -ftest -i -e --host=alf --port=31389 
# 20:16:19 >  


# 20:16:19 >  
# 20:16:19 >  Done.
# 20:16:19 >  
>>>>>>> ac092a70
<|MERGE_RESOLUTION|>--- conflicted
+++ resolved
@@ -1,15 +1,6 @@
 stderr of test 'rank-over-crash.SF-2926454` in directory 'src/test/BugTracker-2010` itself:
 
 
-<<<<<<< HEAD
-# 15:51:47 >  
-# 15:51:47 >   mserver5 "--config=/ufs/niels/scratch/MonetDB/Linux-x86_64/etc/monetdb5.conf" --debug=10 --set gdk_nr_threads=4 --set "monet_mod_path=/ufs/niels/scratch/MonetDB/Linux-x86_64/lib/MonetDB5:/ufs/niels/scratch/MonetDB/Linux-x86_64/lib/MonetDB5/lib:/ufs/niels/scratch/MonetDB/Linux-x86_64/lib/MonetDB5/bin" --set "gdk_dbfarm=/ufs/niels/scratch/MonetDB/Linux-x86_64/var/MonetDB5/dbfarm"  --set mapi_open=true --set xrpc_open=true --set mapi_port=30228 --set xrpc_port=49926 --set monet_prompt= --set mal_listing=2 --trace  "--dbname=mTests_src_test_BugTracker-2010" --set mal_listing=0 "--dbinit= include sql;" ; echo ; echo Over..
-# 15:51:47 >  
-
-# builtin opt 	gdk_arch = 64bitx86_64-unknown-linux-gnu
-# builtin opt 	gdk_version = 1.37.0
-# builtin opt 	prefix = /ufs/niels/scratch/MonetDB/Linux-x86_64
-=======
 # 20:16:19 >  
 # 20:16:19 >   mserver5 "--config=/ufs/niels/scratch/rc/Linux-x86_64/etc/monetdb5.conf" --debug=10 --set gdk_nr_threads=0 --set "monet_mod_path=/ufs/niels/scratch/rc/Linux-x86_64/lib/MonetDB5:/ufs/niels/scratch/rc/Linux-x86_64/lib/MonetDB5/lib:/ufs/niels/scratch/rc/Linux-x86_64/lib/MonetDB5/bin" --set "gdk_dbfarm=/ufs/niels/scratch/rc/Linux-x86_64/var/MonetDB5/dbfarm"  --set mapi_open=true --set xrpc_open=true --set mapi_port=31389 --set xrpc_port=40697 --set monet_prompt= --set mal_listing=2 --trace  "--dbname=mTests_src_test_BugTracker-2010" --set mal_listing=0 ; echo ; echo Over..
 # 20:16:19 >  
@@ -17,7 +8,6 @@
 # builtin opt 	gdk_arch = 64bitx86_64-unknown-linux-gnu
 # builtin opt 	gdk_version = 1.38.0
 # builtin opt 	prefix = /ufs/niels/scratch/rc/Linux-x86_64
->>>>>>> ac092a70
 # builtin opt 	exec_prefix = ${prefix}
 # builtin opt 	gdk_dbname = demo
 # builtin opt 	gdk_dbfarm = ${prefix}/var/MonetDB/dbfarm
@@ -38,15 +28,9 @@
 # builtin opt 	standoff_ns = 
 # builtin opt 	standoff_start = start
 # builtin opt 	standoff_end = end
-<<<<<<< HEAD
-# config opt 	prefix = /ufs/niels/scratch/MonetDB/Linux-x86_64
-# config opt 	config = ${prefix}/etc/monetdb5.conf
-# config opt 	prefix = /ufs/niels/scratch/MonetDB/Linux-x86_64
-=======
 # config opt 	prefix = /ufs/niels/scratch/rc/Linux-x86_64
 # config opt 	config = ${prefix}/etc/monetdb5.conf
 # config opt 	prefix = /ufs/niels/scratch/rc/Linux-x86_64
->>>>>>> ac092a70
 # config opt 	exec_prefix = ${prefix}
 # config opt 	gdk_dbfarm = ${prefix}/var/MonetDB5/dbfarm
 # config opt 	monet_mod_path = ${exec_prefix}/lib/MonetDB5:${exec_prefix}/lib/MonetDB5/lib:${exec_prefix}/lib/MonetDB5/bin
@@ -68,16 +52,6 @@
 # config opt 	derive_pipe = inline,remap,evaluate,costModel,coercions,emptySet,aliases,mergetable,deadcode,constants,commonTerms,derivePath,joinPath,deadcode,reduce,dataflow,history,multiplex,garbageCollector
 # config opt 	dictionary_pipe = inline,remap,dictionary,evaluate,costModel,coercions,emptySet,aliases,mergetable,deadcode,constants,commonTerms,joinPath,deadcode,reduce,dataflow,history,multiplex,garbageCollector
 # config opt 	compression_pipe = inline,remap,evaluate,costModel,coercions,emptySet,aliases,mergetable,deadcode,constants,commonTerms,joinPath,deadcode,reduce,dataflow,compression,dataflow,history,multiplex,garbageCollector
-<<<<<<< HEAD
-# cmdline opt 	config = /ufs/niels/scratch/MonetDB/Linux-x86_64/etc/monetdb5.conf
-# cmdline opt 	gdk_nr_threads = 4
-# cmdline opt 	monet_mod_path = /ufs/niels/scratch/MonetDB/Linux-x86_64/lib/MonetDB5:/ufs/niels/scratch/MonetDB/Linux-x86_64/lib/MonetDB5/lib:/ufs/niels/scratch/MonetDB/Linux-x86_64/lib/MonetDB5/bin
-# cmdline opt 	gdk_dbfarm = /ufs/niels/scratch/MonetDB/Linux-x86_64/var/MonetDB5/dbfarm
-# cmdline opt 	mapi_open = true
-# cmdline opt 	xrpc_open = true
-# cmdline opt 	mapi_port = 30228
-# cmdline opt 	xrpc_port = 49926
-=======
 # cmdline opt 	config = /ufs/niels/scratch/rc/Linux-x86_64/etc/monetdb5.conf
 # cmdline opt 	gdk_nr_threads = 0
 # cmdline opt 	monet_mod_path = /ufs/niels/scratch/rc/Linux-x86_64/lib/MonetDB5:/ufs/niels/scratch/rc/Linux-x86_64/lib/MonetDB5/lib:/ufs/niels/scratch/rc/Linux-x86_64/lib/MonetDB5/bin
@@ -86,24 +60,11 @@
 # cmdline opt 	xrpc_open = true
 # cmdline opt 	mapi_port = 31389
 # cmdline opt 	xrpc_port = 40697
->>>>>>> ac092a70
 # cmdline opt 	monet_prompt = 
 # cmdline opt 	mal_listing = 2
 # cmdline opt 	gdk_dbname = mTests_src_test_BugTracker-2010
 # cmdline opt 	mal_listing = 0
 #warning: please don't forget to set your vault key!
-<<<<<<< HEAD
-#(see /ufs/niels/scratch/MonetDB/Linux-x86_64/etc/monetdb5.conf)
-
-# 15:51:47 >  
-# 15:51:47 >  mclient -lsql -ftest -i -e --host=alf --port=30228 
-# 15:51:47 >  
-
-
-# 15:51:47 >  
-# 15:51:47 >  Done.
-# 15:51:47 >  
-=======
 #(see /ufs/niels/scratch/rc/Linux-x86_64/etc/monetdb5.conf)
 
 # 20:16:19 >  
@@ -114,4 +75,3 @@
 # 20:16:19 >  
 # 20:16:19 >  Done.
 # 20:16:19 >  
->>>>>>> ac092a70
