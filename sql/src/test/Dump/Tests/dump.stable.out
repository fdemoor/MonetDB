stdout of test 'dump` in directory 'src/test/Dump` itself:


# 17:06:37 >  
# 17:06:37 >   mserver5 "--config=/ufs/sjoerd/Monet-virgin-stable/etc/monetdb5.conf" --debug=10 --set gdk_nr_threads=0 --set "monet_mod_path=/ufs/sjoerd/src/MonetDB/virgin-stable/sql/x86_64-unknown-linux-gnu/src/backends/monet5/.libs:/ufs/sjoerd/src/MonetDB/virgin-stable/sql/x86_64-unknown-linux-gnu/src/backends/monet5:/ufs/sjoerd/Monet-virgin-stable/lib64/MonetDB5:/ufs/sjoerd/Monet-virgin-stable/lib64/MonetDB5/lib:/ufs/sjoerd/Monet-virgin-stable/lib64/MonetDB5/bin" --set "gdk_dbfarm=/ufs/sjoerd/src/MonetDB/virgin-stable/sql/x86_64-unknown-linux-gnu/dbfarm"    --set mapi_open=true --set xrpc_open=true --set mapi_port=31369 --set xrpc_port=41351 --set monet_prompt= --trace  "--dbname=mTests_src_test_Dump" --set mal_listing=0 "--dbinit= include sql;" ; echo ; echo Over..
# 17:06:37 >  

# MonetDB server v5.12.3, based on kernel v1.30.3
# Serving database 'mTests_src_test_Dump', using 4 threads
# Compiled for x86_64-unknown-linux-gnu/64bit with 64bit OIDs dynamically linked
# Copyright (c) 1993-July 2008 CWI.
# Copyright (c) August 2008-2009 MonetDB B.V., all rights reserved
# Visit http://monetdb.cwi.nl/ for further information
# Listening for connection requests on mapi:monetdb://ottar.ins.cwi.nl:31369/
# MonetDB/SQL module v2.30.3 loaded

Ready.
#function user.main():void;
#    clients.quit();
#end main;

Over..

# 17:06:37 >  
# 17:06:37 >  /usr/bin/python dump.SQL.py dump 
# 17:06:37 >  

START TRANSACTION;
CREATE SEQUENCE "sys"."test_seq" AS INTEGER;
SET SCHEMA "sys";
CREATE TABLE "sys"."test" (
	"id" int,
	"i" smallint DEFAULT next value for "sys"."test_seq"
);
<<<<<<< HEAD
COPY 5 RECORDS INTO "sys"."test" FROM stdin USING DELIMITERS '\t', '\n', '"';
=======
COPY 5 RECORDS INTO "sys"."test" FROM stdin USING DELIMITERS '\t','\n','"';
>>>>>>> 5509af6b
0	7
1	10
2	5
3	8
4	5
CREATE TABLE "sys"."typestest" (
	"boolean" boolean,
	"tinyint" tinyint,
	"smallint" smallint,
	"int" int,
	"wrd" bigint,
	"bigint" bigint,
	"double" double,
	"real" real,
	"decimal" decimal,
	"decimal9" decimal(9),
	"decimal83" decimal(8,3),
	"float" double,
	"float9" float(9),
	"float83" float(8,3),
	"date" date,
	"iY" INTERVAL YEAR,
	"iYM" INTERVAL YEAR TO MONTH,
	"iM" INTERVAL MONTH,
	"id" INTERVAL DAY,
	"idh" INTERVAL DAY TO HOUR,
	"idm" INTERVAL DAY TO MINUTE,
	"ids" INTERVAL DAY TO SECOND,
	"ih" INTERVAL HOUR,
	"ihm" INTERVAL HOUR TO MINUTE,
	"ihs" INTERVAL HOUR TO SECOND,
	"im" INTERVAL MINUTE,
	"ims" INTERVAL MINUTE TO SECOND,
	"is" INTERVAL SECOND,
	"timestamp" TIMESTAMP,
	"timestamp5" TIMESTAMP(5),
	"timestampzone" TIMESTAMP WITH TIME ZONE,
	"timestamp5zone" TIMESTAMP(5) WITH TIME ZONE,
	"time" TIME,
	"time5" TIME(5),
	"timezone" TIME WITH TIME ZONE,
	"time5zone" TIME(5) WITH TIME ZONE,
	"blob" BINARY LARGE OBJECT,
	"blob100" BINARY LARGE OBJECT(100),
	"clob" CHARACTER LARGE OBJECT,
	"clob100" CHARACTER LARGE OBJECT(100),
	"character" char(1),
	"varchar100" varchar(100),
	"character10" char(10)
);
<<<<<<< HEAD
COPY 1 RECORDS INTO "sys"."typestest" FROM stdin USING DELIMITERS '\t', '\n', '"';
true	10	10000	1000000	1000000	10000000000	1e+30	1.00000002e+20	1	123456789	12345.678	3.1415000000000002	3.1415	3.1415	2009-04-15	24	18	3	1728000	108000	120000	100000	36000	6000	2000	600	100	10	1995-07-15 07:30:00.000000	1995-07-15 07:30:00.00000	1995-07-15 07:30:00.000000+00:00	1995-07-15 07:30:00.00000+00:00	07:30:00	07:30:00.00000	07:30:00+00:00	07:30:00.00000+00:00	123456	123456	123456	123456	"x"	"varchar"	"0123456789"
=======
COPY 1 RECORDS INTO "sys"."typestest" FROM stdin USING DELIMITERS '\t','\n','"';
true	10	10000	1000000	1000000	10000000000	1e+30	1.00000002e+20	1	123456789	12345.678	3.1415000000000002	3.1415	3.1415	2009-04-15	24	18	3	1728000	108000	120000	100000	36000	6000	2000	600	100	10	1995-07-15 07:30:00.000000	1995-07-15 07:30:00.00000	1995-07-15 07:30:00.000000+00:00	1995-07-15 07:30:00.00000+00:00	07:30:00	07:30:00.00000	07:30:00+00:00	07:30:00.00000+00:00	123456	123456	"123456"	"123456"	"x"	"varchar"	"0123456789"
>>>>>>> 5509af6b
CREATE TABLE "sys"."keytest1" (
	"key1" int NOT NULL,
	"key2" int NOT NULL,
	CONSTRAINT "keytest1_key1_key2_pkey" PRIMARY KEY ("key1", "key2")
);
<<<<<<< HEAD
COPY 2 RECORDS INTO "sys"."keytest1" FROM stdin USING DELIMITERS '\t', '\n', '"';
=======
COPY 2 RECORDS INTO "sys"."keytest1" FROM stdin USING DELIMITERS '\t','\n','"';
>>>>>>> 5509af6b
0	0
0	1
CREATE TABLE "sys"."keytest2" (
	"key1" int,
	"key2" int
);
<<<<<<< HEAD
COPY 2 RECORDS INTO "sys"."keytest2" FROM stdin USING DELIMITERS '\t', '\n', '"';
=======
COPY 2 RECORDS INTO "sys"."keytest2" FROM stdin USING DELIMITERS '\t','\n','"';
>>>>>>> 5509af6b
0	0
0	1
SET SCHEMA "sys";
ALTER TABLE "sys"."keytest2" ADD CONSTRAINT "keytest2_key1_key2_fkey" FOREIGN KEY ("key1", "key2") REFERENCES "sys"."keytest1" ("key1", "key2");
ALTER SEQUENCE "sys"."test_seq" RESTART WITH 8 INCREMENT BY 3 MINVALUE 5 MAXVALUE 10 CYCLE;
COMMIT;

# 17:06:38 >  
# 17:06:38 >  Done.
# 17:06:38 >  
<|MERGE_RESOLUTION|>--- conflicted
+++ resolved
@@ -32,11 +32,7 @@
 	"id" int,
 	"i" smallint DEFAULT next value for "sys"."test_seq"
 );
-<<<<<<< HEAD
-COPY 5 RECORDS INTO "sys"."test" FROM stdin USING DELIMITERS '\t', '\n', '"';
-=======
 COPY 5 RECORDS INTO "sys"."test" FROM stdin USING DELIMITERS '\t','\n','"';
->>>>>>> 5509af6b
 0	7
 1	10
 2	5
@@ -87,34 +83,21 @@
 	"varchar100" varchar(100),
 	"character10" char(10)
 );
-<<<<<<< HEAD
-COPY 1 RECORDS INTO "sys"."typestest" FROM stdin USING DELIMITERS '\t', '\n', '"';
-true	10	10000	1000000	1000000	10000000000	1e+30	1.00000002e+20	1	123456789	12345.678	3.1415000000000002	3.1415	3.1415	2009-04-15	24	18	3	1728000	108000	120000	100000	36000	6000	2000	600	100	10	1995-07-15 07:30:00.000000	1995-07-15 07:30:00.00000	1995-07-15 07:30:00.000000+00:00	1995-07-15 07:30:00.00000+00:00	07:30:00	07:30:00.00000	07:30:00+00:00	07:30:00.00000+00:00	123456	123456	123456	123456	"x"	"varchar"	"0123456789"
-=======
 COPY 1 RECORDS INTO "sys"."typestest" FROM stdin USING DELIMITERS '\t','\n','"';
 true	10	10000	1000000	1000000	10000000000	1e+30	1.00000002e+20	1	123456789	12345.678	3.1415000000000002	3.1415	3.1415	2009-04-15	24	18	3	1728000	108000	120000	100000	36000	6000	2000	600	100	10	1995-07-15 07:30:00.000000	1995-07-15 07:30:00.00000	1995-07-15 07:30:00.000000+00:00	1995-07-15 07:30:00.00000+00:00	07:30:00	07:30:00.00000	07:30:00+00:00	07:30:00.00000+00:00	123456	123456	"123456"	"123456"	"x"	"varchar"	"0123456789"
->>>>>>> 5509af6b
 CREATE TABLE "sys"."keytest1" (
 	"key1" int NOT NULL,
 	"key2" int NOT NULL,
 	CONSTRAINT "keytest1_key1_key2_pkey" PRIMARY KEY ("key1", "key2")
 );
-<<<<<<< HEAD
-COPY 2 RECORDS INTO "sys"."keytest1" FROM stdin USING DELIMITERS '\t', '\n', '"';
-=======
 COPY 2 RECORDS INTO "sys"."keytest1" FROM stdin USING DELIMITERS '\t','\n','"';
->>>>>>> 5509af6b
 0	0
 0	1
 CREATE TABLE "sys"."keytest2" (
 	"key1" int,
 	"key2" int
 );
-<<<<<<< HEAD
-COPY 2 RECORDS INTO "sys"."keytest2" FROM stdin USING DELIMITERS '\t', '\n', '"';
-=======
 COPY 2 RECORDS INTO "sys"."keytest2" FROM stdin USING DELIMITERS '\t','\n','"';
->>>>>>> 5509af6b
 0	0
 0	1
 SET SCHEMA "sys";
