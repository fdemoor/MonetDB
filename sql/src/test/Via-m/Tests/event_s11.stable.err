stderr of test 'event_s11` in directory 'src/test/Via-m` itself:


# 15:59:49 >  
# 15:59:49 >   mserver5 "--config=/export/scratch0/rijke/monetdb20090918/etc/monetdb5.conf" --debug=10 --set gdk_nr_threads=0 --set "monet_mod_path=/export/scratch0/rijke/monetdb20090918/lib/MonetDB5:/export/scratch0/rijke/monetdb20090918/lib/MonetDB5/lib:/export/scratch0/rijke/monetdb20090918/lib/MonetDB5/bin" --set "gdk_dbfarm=/export/scratch0/rijke/monetdb20090918/var/MonetDB5/dbfarm"  --set mapi_open=true --set xrpc_open=true --set mapi_port=32412 --set xrpc_port=40006 --set monet_prompt= --trace  "--dbname=mTests_src_test_Via-m" --set mal_listing=0 "--dbinit= include sql;" ; echo ; echo Over..
# 15:59:49 >  

# builtin opt 	gdk_arch = 64bitx86_64-unknown-linux-gnu
# builtin opt 	gdk_version = 1.33.0
# builtin opt 	prefix = /export/scratch0/rijke/monetdb20090918
# builtin opt 	exec_prefix = ${prefix}
# builtin opt 	gdk_dbname = tst
# builtin opt 	gdk_dbfarm = ${prefix}/var/MonetDB
# builtin opt 	gdk_debug = 8
# builtin opt 	gdk_alloc_map = yes
# builtin opt 	gdk_vmtrim = yes
# builtin opt 	monet_admin = adm
# builtin opt 	monet_prompt = >
# builtin opt 	monet_welcome = yes
# builtin opt 	monet_mod_path = ${exec_prefix}/lib/MonetDB
# builtin opt 	monet_daemon = yes
# builtin opt 	host = localhost
# builtin opt 	mapi_port = 50000
# builtin opt 	mapi_noheaders = no
# builtin opt 	mapi_debug = 0
# builtin opt 	mapi_clients = 2
# builtin opt 	sql_debug = 0
# builtin opt 	standoff_ns = http://monetdb.cwi.nl/standoff
# builtin opt 	standoff_start = start
# builtin opt 	standoff_end = end
# config opt 	prefix = /export/scratch0/rijke/monetdb20090918
# config opt 	config = ${prefix}/etc/monetdb5.conf
# config opt 	prefix = /export/scratch0/rijke/monetdb20090918
# config opt 	exec_prefix = ${prefix}
# config opt 	gdk_dbfarm = ${prefix}/var/MonetDB5/dbfarm
# config opt 	gdk_dbname = demo
# config opt 	gdk_alloc_map = no
# config opt 	gdk_embedded = no
# config opt 	gdk_debug = 0
# config opt 	monet_mod_path = ${exec_prefix}/lib/MonetDB5:${exec_prefix}/lib/MonetDB5/lib:${exec_prefix}/lib/MonetDB5/bin
# config opt 	monet_daemon = no
# config opt 	monet_welcome = yes
# config opt 	mero_msglog = ${prefix}/var/log/MonetDB/merovingian.log
# config opt 	mero_errlog = ${prefix}/var/log/MonetDB/merovingian.log
# config opt 	mero_pidfile = ${prefix}/var/run/MonetDB/merovingian.pid
# config opt 	mal_init = ${exec_prefix}/lib/MonetDB5/mal_init.mal
# config opt 	mal_listing = 2
# config opt 	mapi_port = 50000
# config opt 	mapi_autosense = false
# config opt 	mapi_open = false
# config opt 	sql_optimizer = inline,remap,evaluate,costModel,coercions,emptySet,aliases,mergetable,deadcode,constants,commonTerms,joinPath,deadcode,reduce,garbageCollector,dataflow,history,replication,multiplex
# cmdline opt 	config = /export/scratch0/rijke/monetdb20090918/etc/monetdb5.conf
# cmdline opt 	gdk_nr_threads = 0
# cmdline opt 	monet_mod_path = /export/scratch0/rijke/monetdb20090918/lib/MonetDB5:/export/scratch0/rijke/monetdb20090918/lib/MonetDB5/lib:/export/scratch0/rijke/monetdb20090918/lib/MonetDB5/bin
# cmdline opt 	gdk_dbfarm = /export/scratch0/rijke/monetdb20090918/var/MonetDB5/dbfarm
# cmdline opt 	mapi_open = true
# cmdline opt 	xrpc_open = true
# cmdline opt 	mapi_port = 32412
# cmdline opt 	xrpc_port = 40006
# cmdline opt 	monet_prompt = 
# cmdline opt 	gdk_dbname = mTests_src_test_Via-m
# cmdline opt 	mal_listing = 0
#warning: please don't forget to set your vault key!
#(see /export/scratch0/rijke/monetdb20090918/etc/monetdb5.conf)

# 15:59:49 >  
# 15:59:49 >  mclient -lsql -umonetdb -Pmonetdb --host=yngling --port=32412 
# 15:59:49 >  

<<<<<<< HEAD
MAPI  = monetdb@volund:38056
QUERY = set id_event = add_event('event 4', 123456, 'artist2', 'location3', 'description3');
ERROR = !types int(32,0) and date(0,0) are not equal
MAPI  = monetdb@volund:38056
QUERY = delete from event where event_name = 'event 2';
ERROR = !SQLException:assert:DELETE: FOREIGN KEY constraint 'event.event_event_id_pkey' violated
MAPI  = monetdb@volund:38056
QUERY = insert into event_metadata (
ERROR = !SQLException:assert:INSERT INTO: UNIQUE constraint 'event_metadata.unq_metadata' violated
MAPI  = monetdb@volund:38056
=======
MAPI  = monetdb@alf:35948
QUERY = set id_event = add_event('event 4', 123456, 'artist2', 'location3', 'description3');
ERROR = !types int(32,0) and date(0,0) are not equal
MAPI  = monetdb@alf:35948
QUERY = delete from event where event_name = 'event 2';
ERROR = !SQLException:assert:DELETE: FOREIGN KEY constraint 'event_metadata.fk_event_metadata_event_id' violated
MAPI  = monetdb@alf:35948
QUERY = insert into event_metadata (
ERROR = !SQLException:assert:INSERT INTO: UNIQUE constraint 'event_metadata.unq_metadata' violated
MAPI  = monetdb@alf:35948
>>>>>>> 498db234
QUERY = set id_event = add_event('event 4', '2009-06-24', 'artist4', 'location4', 'description4');
ERROR = !SQLException:assert:INSERT INTO: UNIQUE constraint 'event.unq_event_name' violated


# 15:59:49 >  
# 15:59:49 >  Done.
# 15:59:49 >  
<|MERGE_RESOLUTION|>--- conflicted
+++ resolved
@@ -67,18 +67,6 @@
 # 15:59:49 >  mclient -lsql -umonetdb -Pmonetdb --host=yngling --port=32412 
 # 15:59:49 >  
 
-<<<<<<< HEAD
-MAPI  = monetdb@volund:38056
-QUERY = set id_event = add_event('event 4', 123456, 'artist2', 'location3', 'description3');
-ERROR = !types int(32,0) and date(0,0) are not equal
-MAPI  = monetdb@volund:38056
-QUERY = delete from event where event_name = 'event 2';
-ERROR = !SQLException:assert:DELETE: FOREIGN KEY constraint 'event.event_event_id_pkey' violated
-MAPI  = monetdb@volund:38056
-QUERY = insert into event_metadata (
-ERROR = !SQLException:assert:INSERT INTO: UNIQUE constraint 'event_metadata.unq_metadata' violated
-MAPI  = monetdb@volund:38056
-=======
 MAPI  = monetdb@alf:35948
 QUERY = set id_event = add_event('event 4', 123456, 'artist2', 'location3', 'description3');
 ERROR = !types int(32,0) and date(0,0) are not equal
@@ -89,7 +77,6 @@
 QUERY = insert into event_metadata (
 ERROR = !SQLException:assert:INSERT INTO: UNIQUE constraint 'event_metadata.unq_metadata' violated
 MAPI  = monetdb@alf:35948
->>>>>>> 498db234
 QUERY = set id_event = add_event('event 4', '2009-06-24', 'artist4', 'location4', 'description4');
 ERROR = !SQLException:assert:INSERT INTO: UNIQUE constraint 'event.unq_event_name' violated
 
