/*
 * This Source Code Form is subject to the terms of the Mozilla Public
 * License, v. 2.0.  If a copy of the MPL was not distributed with this
 * file, You can obtain one at http://mozilla.org/MPL/2.0/.
 *
 * Copyright 2008-2015 MonetDB B.V.
 */

#include "monetdb_config.h"
#include "bat_logger.h"
#include "bat_utils.h"
#include "sql_types.h" /* EC_POS */

logger *bat_logger = NULL;
logger *bat_logger_shared = NULL;

static int
bl_preversion( int oldversion, int newversion)
{
#define CATALOG_OCT2014 52100
#define CATALOG_OCT2014SP3 52101

	(void)newversion;
	if (oldversion == CATALOG_OCT2014SP3) {
		catalog_version = oldversion;
		return 0;
	}
	if (oldversion == CATALOG_OCT2014) {
		catalog_version = oldversion;
		return 0;
	}
	return -1;
}

static char *
N( char *buf, char *pre, char *schema, char *post)
{
	if (pre)
		snprintf(buf, 64, "%s_%s_%s", pre, schema, post);
	else
		snprintf(buf, 64, "%s_%s", schema, post);
	return buf;
}

static void 
bl_postversion( void *lg) 
{
	(void)lg;
	if (catalog_version <= CATALOG_OCT2014) {
		BAT *te, *tn, *tne;
		BATiter tei, tni;
		char *s = "sys", n[64];
		BUN p,q;

		te = temp_descriptor(logger_find_bat(lg, N(n, NULL, s, "types_eclass")));
		tn = temp_descriptor(logger_find_bat(lg, N(n, NULL, s, "types_sqlname")));
		if (!te || !tn)
			return;
		tei = bat_iterator(te);
		tni = bat_iterator(tn);
		tne = BATnew(TYPE_void, TYPE_int, BATcount(te), PERSISTENT);
		if (!tne)
			return;
        	BATseqbase(tne, te->hseqbase);
		for(p=BUNfirst(te), q=BUNlast(te); p<q; p++) {
			int eclass = *(int*)BUNtail(tei, p);
			char *name = BUNtail(tni, p);

			if (eclass == EC_POS)		/* old EC_NUM */
				eclass = strcmp(name, "oid") == 0 ? EC_POS : EC_NUM;
			else if (eclass == EC_NUM)	/* old EC_INTERVAL */
				eclass = strcmp(name, "sec_interval") == 0 ? EC_SEC : EC_MONTH;
			else if (eclass >= EC_MONTH)	/* old EC_DEC */
				eclass += 2;
			BUNappend(tne, &eclass, TRUE);
		}
		BATsetaccess(tne, BAT_READ);
		logger_add_bat(lg, tne, N(n, NULL, s, "types_eclass"));
		bat_destroy(te);
		bat_destroy(tn);
	} else if (catalog_version == CATALOG_OCT2014SP3) {
		BAT *te, *tn, *tne;
		BATiter tei, tni;
		char *s = "sys", n[64];
		BUN p,q;

		te = temp_descriptor(logger_find_bat(lg, N(n, NULL, s, "types_eclass")));
		tn = temp_descriptor(logger_find_bat(lg, N(n, NULL, s, "types_sqlname")));
		if (!te || !tn)
			return;
		tei = bat_iterator(te);
		tni = bat_iterator(tn);
		tne = BATnew(TYPE_void, TYPE_int, BATcount(te), PERSISTENT);
		if (!tne)
			return;
        	BATseqbase(tne, te->hseqbase);
		for(p=BUNfirst(te), q=BUNlast(te); p<q; p++) {
			int eclass = *(int*)BUNtail(tei, p);
			char *name = BUNtail(tni, p);

			if (eclass == EC_MONTH)		/* old EC_INTERVAL */
				eclass = strcmp(name, "sec_interval") == 0 ? EC_SEC : EC_MONTH;
			else if (eclass >= EC_SEC)	/* old EC_DEC */
				eclass += 1;
			BUNappend(tne, &eclass, TRUE);
		}
		BATsetaccess(tne, BAT_READ);
		logger_add_bat(lg, tne, N(n, NULL, s, "types_eclass"));
		bat_destroy(te);
		bat_destroy(tn);
	}
	if (catalog_version == CATALOG_OCT2014 ||
	    catalog_version == CATALOG_OCT2014SP3) {
		/* we need to replace tables.readonly by tables.access column */
		BAT *b, *b1;
		BATiter bi;
		char *s = "sys", n[64];
		BUN p,q;

		while(s) {
			b = temp_descriptor(logger_find_bat(lg, N(n, NULL, s, "_tables_readonly")));
			if (!b)
				return;
			bi = bat_iterator(b);
			b1 = BATnew(TYPE_void, TYPE_sht, BATcount(b), PERSISTENT);
			if (!b1)
				return;
        		BATseqbase(b1, b->hseqbase);

			bi = bat_iterator(b);
			for(p=BUNfirst(b), q=BUNlast(b); p<q; p++) {
				bit ro = *(bit*)BUNtail(bi, p);
				sht access = 0;
				if (ro)
					access = TABLE_READONLY;
				BUNappend(b1, &access, TRUE);
			}
			BATsetaccess(b1, BAT_READ);
			logger_add_bat(lg, b1, N(n, NULL, s, "_tables_access"));
			/* delete functions.sql */
			logger_del_bat(lg, b->batCacheid);
			bat_destroy(b);
			bat_destroy(b1);
			if (strcmp(s,"sys")==0)
				s = "tmp";
			else
				s = NULL;
		}
	}
}

static int 
bl_create(int debug, const char *logdir, int cat_version, int keep_persisted_log_files)
{
	if (bat_logger)
		return LOG_ERR;
	bat_logger = logger_create(debug, "sql", logdir, cat_version, bl_preversion, bl_postversion, keep_persisted_log_files);
	if (bat_logger)
		return LOG_OK;
	return LOG_ERR;
}

static int
bl_create_shared(int debug, const char *logdir, int cat_version, const char *local_logdir)
{
	if (bat_logger_shared)
		return LOG_ERR;
	bat_logger_shared = logger_create_shared(debug, "sql", logdir, local_logdir, cat_version, bl_preversion, bl_postversion);
	if (bat_logger_shared)
		return LOG_OK;
	return LOG_ERR;
}

static void 
bl_destroy(void)
{
	logger *l = bat_logger;

	bat_logger = NULL;
	if (l) {
		logger_exit(l);
		logger_destroy(l);
	}
}

static void
bl_destroy_shared(void)
{
	logger *l = bat_logger_shared;

	bat_logger_shared = NULL;
	if (l) {
		logger_exit(l);
		logger_destroy(l);
	}
}

static int 
bl_restart(void)
{
	if (bat_logger)
		return logger_restart(bat_logger);
	return LOG_OK;
}

static int
bl_cleanup(int keep_persisted_log_files)
{
	if (bat_logger)
		return logger_cleanup(bat_logger, keep_persisted_log_files);
	return LOG_OK;
}

static int
bl_cleanup_shared(int keep_persisted_log_files)
{
	if (bat_logger_shared)
		return logger_cleanup(bat_logger_shared, keep_persisted_log_files);
	return LOG_OK;
}

static int
bl_changes(void)
{	
	return (int) MIN(logger_changes(bat_logger), GDK_int_max);
}

static lng
bl_read_last_transaction_id_shared(void)
{
	return logger_read_last_transaction_id(bat_logger_shared, bat_logger_shared->dir, LOGFILE, bat_logger_shared->dbfarm_role);
}

static lng
bl_get_transaction_drift_shared(void)
{
	lng res = bl_read_last_transaction_id_shared();
	if (res != LOG_ERR) {
		return MIN(res, GDK_int_max) - MIN(bat_logger_shared->id, GDK_int_max);
	}
	return res;
}

static int 
bl_get_sequence(int seq, lng *id)
{
	return logger_sequence(bat_logger, seq, id);
}

static int
bl_get_sequence_shared(int seq, lng *id)
{
	return logger_sequence(bat_logger_shared, seq, id);
}

static int
bl_log_isnew(void)
{
	if (BATcount(bat_logger->catalog_bid) > 10) {
		return 0;
	}
	return 1;
}

static int
bl_log_isnew_shared(void)
{
	if (BATcount(bat_logger_shared->catalog_bid) > 10) {
		return 0;
	}
	return 1;
}

static int 
bl_tstart(lng htm_id)
{
	return log_tstart(bat_logger, htm_id);
}

static int 
bl_tend(void)
{
	return log_tend(bat_logger);
}

static int 
bl_sequence(int seq, lng id)
{
	return log_sequence(bat_logger, seq, id);
}

static int
<<<<<<< HEAD
bl_globalpersist(lng htm_id)
{
	return log_globalpersist(bat_logger, htm_id);
=======
bl_reload_shared(void)
{
	return logger_reload(bat_logger_shared);
>>>>>>> b7c64763
}

int 
bat_logger_init( logger_functions *lf )
{
	lf->create = bl_create;
	lf->destroy = bl_destroy;
	lf->restart = bl_restart;
	lf->cleanup = bl_cleanup;
	lf->changes = bl_changes;
	lf->get_sequence = bl_get_sequence;
	lf->log_isnew = bl_log_isnew;
	lf->log_tstart = bl_tstart;
	lf->log_tend = bl_tend;
	lf->log_sequence = bl_sequence;
	lf->log_globalpersist = bl_globalpersist;
	return LOG_OK;
}

int
bat_logger_init_shared( logger_functions *lf )
{
	lf->create_shared = bl_create_shared;
	lf->destroy = bl_destroy_shared;
	lf->cleanup = bl_cleanup_shared;
	lf->get_sequence = bl_get_sequence_shared;
	lf->read_last_transaction_id = bl_read_last_transaction_id_shared;
	lf->get_transaction_drift = bl_get_transaction_drift_shared;
	lf->log_isnew = bl_log_isnew_shared;
	lf->reload = bl_reload_shared;
	return LOG_OK;
}<|MERGE_RESOLUTION|>--- conflicted
+++ resolved
@@ -290,15 +290,15 @@
 }
 
 static int
-<<<<<<< HEAD
+bl_reload_shared(void)
+{
+	return logger_reload(bat_logger_shared);
+}
+
+static int
 bl_globalpersist(lng htm_id)
 {
 	return log_globalpersist(bat_logger, htm_id);
-=======
-bl_reload_shared(void)
-{
-	return logger_reload(bat_logger_shared);
->>>>>>> b7c64763
 }
 
 int 
