--- conflicted
+++ resolved
@@ -1582,13 +1582,8 @@
 	return _gtr_update(tr, &gtr_minmax_table);
 }
 
-<<<<<<< HEAD
-int 
-tr_update_delta( sql_trans *tr, sql_delta *obat, sql_delta *cbat)
-=======
 static int 
-tr_update_delta( sql_trans *tr, sql_delta *obat, sql_delta *cbat, BUN snapshot_minsize, int unique)
->>>>>>> 77567f1e
+tr_update_delta( sql_trans *tr, sql_delta *obat, sql_delta *cbat, int unique)
 {
 	int ok = LOG_OK;
 	BAT *ups, *ins, *cur = NULL;
@@ -1614,11 +1609,12 @@
 		BATkey(BATmirror(cur), TRUE);
 	/* any inserts */
 	if (BUNlast(ins) > BUNfirst(ins) || cleared) {
-<<<<<<< HEAD
 		if ((!obat->ibase && BATcount(ins) > SNAPSHOT_MINSIZE)){
 			/* swap cur and ins */
 			BAT *newcur = ins;
 
+			if (unique)
+				BATkey(BATmirror(newcur), TRUE);
 			temp_destroy(cbat->bid);
 			temp_destroy(obat->bid);
 			obat->bid = cbat->ibid;
@@ -1626,83 +1622,6 @@
 
 			ins = cur;
 			cur = newcur;
-=======
-		if (BUNlast(ins) > ins->batInserted && (store_nr_active > 1)) { 
-			int done = 0;
-			BAT *ci = temp_descriptor(obat->ibid);
-			BUN nr;
-
-			if (isEbat(ci) || !BATcount(ci)) {
-
-				temp_destroy(obat->ibid);
-				if (!ins->batInserted) {
-					obat->ibid = temp_create(ins);
-					done = 1;
-					nr = BATcount(ins);
-				} else {
-					obat->ibid = temp_copy(ci->batCacheid, FALSE);
-				}
-				bat_destroy(ci);
-				ci = temp_descriptor(obat->ibid);
-				BATseqbase(ci, cbat->ibase);
-			}
-			if (!done) {
-				assert(BATcount(cur) == cbat->ibase);
-				assert(obat->ibase == cbat->ibase);
-				nr = append_inserted(ci, ins);
-			}
-			obat->cnt += nr;
-			assert(obat->cnt == cbat->cnt);
-			assert(BATcount(ci) == BATcount(ins));
-			BATcleanProps(ci);
-			bat_destroy(ci);
-		}
-		if (store_nr_active == 1) { /* flush all */
-			size_t cnt = 0;
-			if (!obat->ibase && BATcount(ins) > snapshot_minsize){
-				/* swap cur and ins */
-				BAT *newcur = ins;
-
-				if (unique)
-					BATkey(BATmirror(newcur), TRUE);
-				temp_destroy(obat->bid);
-				temp_destroy(cbat->bid);
-
-				obat->bid = cbat->bid = temp_create(newcur);
-				cbat->ibid = e_bat(cur->ttype);
-				ins = temp_descriptor(cbat->ibid);
-				bat_destroy(cur);
-				cur = newcur;
-			} else {
-				if (BATcount(cur)+BATcount(ins) > (BUN) REMAP_PAGE_MAXSIZE) /* try to use mmap() */
-       					BATmmap(cur, STORE_MMAP, STORE_MMAP, STORE_MMAP, STORE_MMAP, 1);
-				assert(cur->T->heap.storage != STORE_PRIV);
-				assert((BATcount(cur) + BATcount(ins)) == cbat->cnt);
-				assert((BATcount(cur) + BATcount(ins)) == (obat->cnt + (BUNlast(ins) - ins->batInserted)));
-				BATappend(cur,ins,TRUE);
-				BATcleanProps(cur);
-				if (ATOMstorage(ins->ttype) < TYPE_str && BATcount(ins) < 10) {
-					bat_clear(ins);
-					BATseqbase(ins, BATcount(cur));
-				} else {
-					temp_destroy(cbat->ibid);
-					cbat->ibid = e_bat(cur->ttype);
-				}
-			}
-			cnt = obat->cnt - obat->ibase;
-			obat->cnt = cbat->cnt =
-			obat->ibase = cbat->ibase = BATcount(cur);
-			if (ATOMstorage(ins->ttype) < TYPE_str && cnt < 10) {
-				BAT *pi = temp_descriptor(obat->ibid);
-
-				bat_clear(pi);
-				BATseqbase(pi, obat->ibase);
-				bat_destroy(pi);
-			} else {
-				temp_destroy(obat->ibid);
-				obat->ibid = e_bat(cur->ttype);
-			}
->>>>>>> 77567f1e
 		} else {
 			if (BATcount(cur)+BATcount(ins) > (BUN) REMAP_PAGE_MAXSIZE) /* try to use mmap() */
        				BATmmap(cur, STORE_MMAP, STORE_MMAP, STORE_MMAP, STORE_MMAP, 1);
@@ -1836,7 +1755,6 @@
 			continue;
 		}
 		assert(oc->base.wtime < cc->base.wtime);
-<<<<<<< HEAD
 		if (store_nr_active > 1) { /* move delta */
 			sql_delta *b = cc->data, *p = NULL;
 
@@ -1853,17 +1771,8 @@
 			}
 		} else {
 			assert(oc->base.allocated);
-			tr_update_delta(tr, oc->data, cc->data);
-		}
-=======
-		tr_update_delta(tr, oc->data, cc->data, SNAPSHOT_MINSIZE, cc->unique == 1);
-		oc->null = cc->null;
-		oc->unique = cc->unique;
-		if (cc->storage_type && (!cc->storage_type || strcmp(cc->storage_type, oc->storage_type) != 0))
-			oc->storage_type = sa_strdup(tr->sa, cc->storage_type);
-		if (cc->def && (!cc->def || strcmp(cc->def, oc->def) != 0))
-			oc->def = sa_strdup(tr->sa, cc->def);
->>>>>>> 77567f1e
+			tr_update_delta(tr, oc->data, cc->data, cc->unique == 1);
+		}
 
 		if (oc->base.rtime < cc->base.rtime)
 			oc->base.rtime = cc->base.rtime;
@@ -1883,7 +1792,6 @@
 				ci->data = NULL;
 				ci->base.allocated = ci->base.rtime = ci->base.wtime = 0;
 				continue;
-<<<<<<< HEAD
 			}
 			if (store_nr_active > 1) { /* move delta */
 				sql_delta *b = ci->data, *p = NULL;
@@ -1901,12 +1809,8 @@
 				}
 			} else {
 				assert(oi->base.allocated);
-				tr_update_delta(tr, oi->data, ci->data);
+				tr_update_delta(tr, oi->data, ci->data, 0);
 			}
-=======
-
-			tr_update_delta(tr, oi->data, ci->data, SNAPSHOT_MINSIZE, 0);
->>>>>>> 77567f1e
 
 			if (oi->base.rtime < ci->base.rtime)
 				oi->base.rtime = ci->base.rtime;
