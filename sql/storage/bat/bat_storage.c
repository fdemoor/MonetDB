--- conflicted
+++ resolved
@@ -620,23 +620,7 @@
 	return ok;
 }
 
-<<<<<<< HEAD
-void
-allocate_delta(sql_trans *tr, sql_column *c)
-{
-	if (!c->data || !c->base.allocated) {
-		int type = c->type.type->localtype;
-		sql_column *oc = tr_find_column(tr->parent, c);
-		sql_delta *bat = c->data = ZNEW(sql_delta), *obat = timestamp_delta(oc->data, tr->stime);
-		(void)dup_bat(tr, c->t, obat, bat, type, isNew(oc), c->base.flag == TR_NEW); 
-		c->base.allocated = 1;
-	}
-}
-
-static void 
-=======
 static int 
->>>>>>> 883f74e8
 append_col(sql_trans *tr, sql_column *c, void *i, int tpe)
 {
 	int ok = LOG_OK;
