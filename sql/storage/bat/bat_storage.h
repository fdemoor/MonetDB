/*
 * The contents of this file are subject to the MonetDB Public License
 * Version 1.1 (the "License"); you may not use this file except in
 * compliance with the License. You may obtain a copy of the License at
 * http://www.monetdb.org/Legal/MonetDBLicense
 *
 * Software distributed under the License is distributed on an "AS IS"
 * basis, WITHOUT WARRANTY OF ANY KIND, either express or implied. See the
 * License for the specific language governing rights and limitations
 * under the License.
 *
 * The Original Code is the MonetDB Database System.
 *
 * The Initial Developer of the Original Code is CWI.
 * Portions created by CWI are Copyright (C) 1997-July 2008 CWI.
 * Copyright August 2008-2013 MonetDB B.V.
 * All Rights Reserved.
 */

#ifndef BATSTORAGE_H
#define BATSTORAGE_H

#include "sql_storage.h"
#include "bat_logger.h"

typedef struct sql_delta {	
	char *name;		/* name of the main bat */
	int bid;
	oid ibase;		/* ibase: first id of inserts */
	int ibid;		/* bat with inserts */
	int ubid;		/* bat with updates */
	size_t cnt;		/* number of tuples (excluding the deletes) */
	size_t ucnt;		/* number of updates */
	BAT *cached;		/* cached copy, used for schema bats only */
	int wtime;		/* time stamp */
	struct sql_delta *next;	/* possibly older version of the same column/idx */
} sql_delta;

typedef struct sql_dbat {
	char *dname;		/* name of the persistent deletes bat */
	int dbid;		/* bat with deletes */
	size_t cnt;
	int wtime;		/* time stamp */
	struct sql_dbat *next;	/* possibly older version of the same deletes */
} sql_dbat;

/* initialize bat storage call back functions interface */
extern int bat_storage_init( store_functions *sf );

<<<<<<< HEAD
extern int tr_update_delta( sql_trans *tr, sql_delta *obat, sql_delta *cbat );
extern int tr_update_dbat(sql_trans *tr, sql_dbat *tdb, sql_dbat *fdb, int cleared);
extern int tr_log_delta( sql_trans *tr, sql_delta *cbat, int cleared);
extern int tr_log_dbat(sql_trans *tr, sql_dbat *fdb, int cleared);
=======
extern void create_delta( sql_delta *d, BAT *b, BAT *i, bat u);
extern BAT * delta_bind_ubat(sql_delta *bat, int access);
extern BAT * delta_bind_bat( sql_delta *bat, int access, int temp);
extern BAT * delta_bind_del(sql_dbat *bat, int access);

extern void delta_update_bat( sql_delta *bat, BAT *tids, BAT *upd, int is_new);
extern void delta_update_val( sql_delta *bat, oid rid, void *upd);
extern void delta_append_bat( sql_delta *bat, BAT *i );
extern void delta_append_val( sql_delta *bat, void *i );
extern void delta_delete_bat( sql_dbat *bat, BAT *i );
extern void delta_delete_val( sql_dbat *bat, oid rid );

extern int load_delta(sql_delta *bat, int bid, int type);
extern int load_dbat(sql_dbat *bat, int bid);
extern int new_persistent_delta( sql_delta *bat, int sz );
extern int new_persistent_dbat( sql_dbat *bat);

extern int log_create_delta(sql_delta *bat);
extern int log_create_dbat( sql_dbat *bat );

extern int dup_delta(sql_trans *tr, sql_delta *obat, sql_delta *bat, int type, int oc_isnew, int c_isnew, int temp, int sz);
extern int dup_dbat(sql_trans *tr, sql_dbat *obat, sql_dbat *bat, int isnew, int temp);
extern int destroy_delta(sql_delta *b);
extern int destroy_dbat(sql_dbat *bat);
extern int log_destroy_delta(sql_delta *b);
extern int log_destroy_dbat(sql_dbat *bat);
extern BUN clear_delta(sql_trans *tr, sql_delta *bat);
extern BUN clear_dbat(sql_trans *tr, sql_dbat *bat);
>>>>>>> 77567f1e

extern int dup_bat(sql_trans *tr, sql_table *t, sql_delta *obat, sql_delta *bat, int type, int oc_isnew, int c_isnew);
extern sql_delta * timestamp_delta( sql_delta *d, int ts);

#endif /*BATSTORAGE_H */
<|MERGE_RESOLUTION|>--- conflicted
+++ resolved
@@ -47,42 +47,6 @@
 /* initialize bat storage call back functions interface */
 extern int bat_storage_init( store_functions *sf );
 
-<<<<<<< HEAD
-extern int tr_update_delta( sql_trans *tr, sql_delta *obat, sql_delta *cbat );
-extern int tr_update_dbat(sql_trans *tr, sql_dbat *tdb, sql_dbat *fdb, int cleared);
-extern int tr_log_delta( sql_trans *tr, sql_delta *cbat, int cleared);
-extern int tr_log_dbat(sql_trans *tr, sql_dbat *fdb, int cleared);
-=======
-extern void create_delta( sql_delta *d, BAT *b, BAT *i, bat u);
-extern BAT * delta_bind_ubat(sql_delta *bat, int access);
-extern BAT * delta_bind_bat( sql_delta *bat, int access, int temp);
-extern BAT * delta_bind_del(sql_dbat *bat, int access);
-
-extern void delta_update_bat( sql_delta *bat, BAT *tids, BAT *upd, int is_new);
-extern void delta_update_val( sql_delta *bat, oid rid, void *upd);
-extern void delta_append_bat( sql_delta *bat, BAT *i );
-extern void delta_append_val( sql_delta *bat, void *i );
-extern void delta_delete_bat( sql_dbat *bat, BAT *i );
-extern void delta_delete_val( sql_dbat *bat, oid rid );
-
-extern int load_delta(sql_delta *bat, int bid, int type);
-extern int load_dbat(sql_dbat *bat, int bid);
-extern int new_persistent_delta( sql_delta *bat, int sz );
-extern int new_persistent_dbat( sql_dbat *bat);
-
-extern int log_create_delta(sql_delta *bat);
-extern int log_create_dbat( sql_dbat *bat );
-
-extern int dup_delta(sql_trans *tr, sql_delta *obat, sql_delta *bat, int type, int oc_isnew, int c_isnew, int temp, int sz);
-extern int dup_dbat(sql_trans *tr, sql_dbat *obat, sql_dbat *bat, int isnew, int temp);
-extern int destroy_delta(sql_delta *b);
-extern int destroy_dbat(sql_dbat *bat);
-extern int log_destroy_delta(sql_delta *b);
-extern int log_destroy_dbat(sql_dbat *bat);
-extern BUN clear_delta(sql_trans *tr, sql_delta *bat);
-extern BUN clear_dbat(sql_trans *tr, sql_dbat *bat);
->>>>>>> 77567f1e
-
 extern int dup_bat(sql_trans *tr, sql_table *t, sql_delta *obat, sql_delta *bat, int type, int oc_isnew, int c_isnew);
 extern sql_delta * timestamp_delta( sql_delta *d, int ts);
 
