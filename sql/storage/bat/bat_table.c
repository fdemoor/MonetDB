--- conflicted
+++ resolved
@@ -77,11 +77,6 @@
 	if (temp) 
 		return r;
 	b = temp_descriptor(bat->bid);
-<<<<<<< HEAD
-	ui = temp_descriptor(bat->uibid);
-	uv = temp_descriptor(bat->uvbid);
-=======
->>>>>>> 764ac76a
 	if (!b) {
 		b = i;
 	} else {
@@ -94,31 +89,20 @@
 		}
 		bat_destroy(i); 
 	}
-<<<<<<< HEAD
-	if (BATcount(ui)) {
-		if (needcopy) {
-			r = BATcopy(b, b->htype, b->ttype, 1, TRANSIENT); 
-			bat_destroy(b); 
-			b = r;
-		}
-		void_replace_bat(b, ui, uv, TRUE);
-	}
-	bat_destroy(ui); 
-	bat_destroy(uv); 
-=======
-	if (bat->ubid && bat->ucnt) {
-		u = temp_descriptor(bat->ubid);
-		if (BATcount(u)) {
+	if (bat->uibid && bat->ucnt) {
+		ui = temp_descriptor(bat->uibid);
+		uv = temp_descriptor(bat->uvbid);
+		if (BATcount(ui)) {
 			if (needcopy) {
 				r = BATcopy(b, b->htype, b->ttype, 1, TRANSIENT); 
 				bat_destroy(b); 
 				b = r;
 			}
-			BATreplace(b, u, TRUE);
+			void_replace_bat(b, ui, uv, TRUE);
 		}
-		bat_destroy(u); 
-	}
->>>>>>> 764ac76a
+		bat_destroy(ui); 
+		bat_destroy(uv); 
+	}
 	(void)c;
 	if (!bat->cached /*&& !tr->parent*/) 
 		bat->cached = temp_descriptor(b->batCacheid);
