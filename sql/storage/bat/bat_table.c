/*
 * This Source Code Form is subject to the terms of the Mozilla Public
 * License, v. 2.0.  If a copy of the MPL was not distributed with this
 * file, You can obtain one at http://mozilla.org/MPL/2.0/.
 *
 * Copyright 1997 - July 2008 CWI, August 2008 - 2016 MonetDB B.V.
 */

#include "monetdb_config.h"
#include "bat_table.h"
#include "bat_utils.h"
#include "bat_storage.h"

static BAT *
_delta_cands(sql_trans *tr, sql_table *t)
{
	sql_column *c = t->columns.set->h->data;
	/* create void,void bat with length and oid's set */
	BAT *tids = BATnew(TYPE_void, TYPE_void, 0, TRANSIENT);
	size_t nr = store_funcs.count_col(tr, c, 1);

	if (!tids)
		return NULL;
	tids->H->seq = 0;
	tids->T->seq = 0;
	BATsetcount(tids, (BUN) nr);
	tids->H->revsorted = 0;
	tids->T->revsorted = 0;

	tids->T->key = 1;
	tids->T->dense = 1;
	tids->H->key = 1;
	tids->H->dense = 1;

	if (store_funcs.count_del(tr, t)) {
		BAT *d, *diff = NULL;

		if ((d = store_funcs.bind_del(tr, t, RD_INS)) != NULL) {
			diff = BATdiff(tids, d, NULL, NULL, 0, BUN_NONE);
			bat_destroy(d);
		}
		bat_destroy(tids);
		tids = diff;
	}
	return tids;
}

static BAT *
delta_cands(sql_trans *tr, sql_table *t)
{
	sql_dbat *d;
	BAT *tids;

	if (!t->data) {
		sql_table *ot = tr_find_table(tr->parent, t);
		t->data = timestamp_dbat(ot->data, tr->stime);
	}
	d = t->data;
	if (!store_initialized && d->cached) 
		return temp_descriptor(d->cached->batCacheid);
	tids = _delta_cands(tr, t);
	if (!store_initialized && !d->cached) /* only cache during catalog loading */
		d->cached = temp_descriptor(tids->batCacheid);
	return tids;
}

static BAT *
delta_full_bat_( sql_column *c, sql_delta *bat, int temp)
{
	/* return full normalized column bat
	 * 	b := b.copy()
		b := b.append(i);
		b := b.replace(u);
	*/
	BAT *r, *b, *ui, *uv, *i = temp_descriptor(bat->ibid);
	int needcopy = 1;

	if (!i)
		return NULL;
	r = i; 
	if (temp) 
		return r;
	b = temp_descriptor(bat->bid);
	if (!b) {
		b = i;
	} else {
		if (BATcount(i)) {
			assert(b->htype == TYPE_void);
			r = COLcopy(b, b->ttype, 1, TRANSIENT); 
			bat_destroy(b); 
			b = r;
			BATappend(b, i, TRUE); 
			needcopy = 0;
		}
		bat_destroy(i); 
	}
	if (bat->uibid && bat->ucnt) {
		ui = temp_descriptor(bat->uibid);
		uv = temp_descriptor(bat->uvbid);
		if (ui && BATcount(ui)) {
			if (needcopy) {
				assert(b->htype == TYPE_void);
				r = COLcopy(b, b->ttype, 1, TRANSIENT); 
				bat_destroy(b); 
				b = r;
			}
			void_replace_bat(b, ui, uv, TRUE);
		}
		bat_destroy(ui); 
		bat_destroy(uv); 
	}
	(void)c;
	if (!store_initialized && !bat->cached) 
		bat->cached = b;
	return b;
}

static BAT *
delta_full_bat( sql_column *c, sql_delta *bat, int temp)
{
	if (!store_initialized && bat->cached) 
		return bat->cached;
	return delta_full_bat_( c, bat, temp);
}

static BAT *
full_column(sql_trans *tr, sql_column *c)
{
	if (!c->data) {
		sql_column *oc = tr_find_column(tr->parent, c);
		c->data = timestamp_delta(oc->data, tr->stime);
	}
	return delta_full_bat(c, c->data, isTemp(c));
}

static void
full_destroy(sql_column *c, BAT *b)
{
	sql_delta *d = c->data;
	assert(d);
	if (d->cached != b)
		bat_destroy(b);
}

static oid
column_lookup_row(sql_trans *tr, sql_column *c, const void *value) 
{
	BAT *b = NULL, *s = NULL;
	oid rid = oid_nil;

	b = full_column(tr, c);
	if (!b)
		return oid_nil;

	if (store_funcs.count_del(tr, c->t)) 
		s = store_funcs.bind_del(tr, c->t, RD_INS);

	if (BAThash(b, 0) == GDK_SUCCEED) {
		BATiter cni = bat_iterator(b);
		BUN p;

		HASHloop(cni, cni.b->T->hash, p, value) {
			oid pos = p;

			if (!s || BUNfnd(s, &pos) == BUN_NONE) {
				rid = p;
				break;
			}
		}
	}
	if (s)
		bat_destroy(s);
	full_destroy(c, b);
	return rid;
}

static oid
column_find_row(sql_trans *tr, sql_column *c, const void *value, ...)
{
	va_list va;
	BAT *b = NULL, *s = NULL, *r = NULL;
	oid rid = oid_nil;
	sql_column *n = NULL;

	va_start(va, value);
	if ((n = va_arg(va, sql_column *)) == NULL) 
		return column_lookup_row(tr, c, value);

	s = delta_cands(tr, c->t);
	if (!s)
		return oid_nil;
	b = full_column(tr, c);
	if (!b)
		return oid_nil;
<<<<<<< HEAD
	if (!n) {
		if (BAThash(b, 0) == GDK_SUCCEED) {
			BATiter cni = bat_iterator(b);
			BUN p;

			HASHloop(cni, cni.b->T->hash, p, value) {
				oid pos = p;

				if (s && BUNfnd(s, &pos) != BUN_NONE) {
					rid = p;
					break;
				}
			}
		}
		bat_destroy(s);
		return rid;
	}
	r = BATselect(b, s, value, NULL, 1, 0, 0);
=======
	r = BATsubselect(b, s, value, NULL, 1, 0, 0);
>>>>>>> 0fb21586
	if (!r)
		return oid_nil;
	bat_destroy(s);
	s = r;
	full_destroy(c, b);
	do {
		value = va_arg(va, void *);
		c = n;

		b = full_column(tr, c);
		if (!b)
			return oid_nil;
		r = BATselect(b, s, value, NULL, 1, 0, 0);
		if (!r)
			return oid_nil;
		bat_destroy(s);
		s = r;
		full_destroy(c, b);
	} while ((n = va_arg(va, sql_column *)) != NULL); 
	va_end(va);
	if (BATcount(s) == 1) {
		BATiter ri = bat_iterator(s);
		rid = *(oid *) BUNtail(ri, 0);
	}
	bat_destroy(s);
	return rid;
}

static void *
column_find_value(sql_trans *tr, sql_column *c, oid rid)
{
	BUN q = BUN_NONE;
	BAT *b;
	void *res = NULL;

	b = full_column(tr, c);
	if (b)
		q = BUNfnd(BATmirror(b), (ptr) &rid);
	if (q != BUN_NONE) {
		BATiter bi = bat_iterator(b);
		void *r;
		int sz;

		res = BUNtail(bi, q);
		sz = ATOMlen(b->ttype, res);
		r = GDKmalloc(sz);
		memcpy(r,res,sz);
		res = r;
	}
	full_destroy(c, b);
	return res;
}

static int
column_update_value(sql_trans *tr, sql_column *c, oid rid, void *value)
{
	assert(rid != oid_nil);

	store_funcs.update_col(tr, c, &rid, value, c->type.type->localtype);
	return 0;
}

static int
table_insert(sql_trans *tr, sql_table *t, ...)
{
	va_list va;
	node *n = cs_first_node(&t->columns);
	void *val = NULL;
	int cnt = 0;

	va_start(va, t);
	for (val = va_arg(va, void *); n && val; n = n->next, val = va_arg(va, void *))
	{
		sql_column *c = n->data;
		store_funcs.append_col(tr, c, val, c->type.type->localtype);
		cnt++;
	}
	va_end(va);
	if (n) {
		fprintf(stderr, "called table_insert(%s) with wrong number of args (%d,%d)\n", t->base.name, list_length(t->columns.set), cnt);
		assert(0);
		return -1;
	}
	return 0;
}

static int
table_delete(sql_trans *tr, sql_table *t, oid rid)
{
	assert(rid != oid_nil);

	store_funcs.delete_tab(tr, t, &rid, TYPE_oid);
	return 0;
}



/* returns table rids, for the given select ranges */
static rids *
rids_select( sql_trans *tr, sql_column *key, void *key_value_low, void *key_value_high, ...)
{
	va_list va;
	BAT *b = NULL, *r = NULL, *s = NULL;
	rids *rs = ZNEW(rids);
	void *kvl = key_value_low, *kvh = key_value_high;
	int hi = 0;

	s = delta_cands(tr, key->t);
	b = full_column(tr, key);
	if (!kvl)
		kvl = ATOMnilptr(b->ttype);
	if (!kvh && kvl != ATOMnilptr(b->ttype))
		kvh = ATOMnilptr(b->ttype);
	if (key_value_low) {
		BAThash(b, 0);
		r = BATselect(b, s, kvl, kvh, 1, hi, 0);
		bat_destroy(s);
		s = r;
	}
	full_destroy(key, b);
	if (key_value_low || key_value_high) {
		va_start(va, key_value_high);
		while ((key = va_arg(va, sql_column *)) != NULL) {
			kvl = va_arg(va, void *);
			kvh = va_arg(va, void *);
	
			b = full_column(tr, key);
			if (!kvl)
				kvl = ATOMnilptr(b->ttype);
			if (!kvh && kvl != ATOMnilptr(b->ttype))
				kvh = ATOMnilptr(b->ttype);
			assert(kvh);
			r = BATselect(b, s, kvl, kvh, 1, hi, 0);
			bat_destroy(s);
			s = r;
			full_destroy(key, b);
		}
		va_end(va);
	}
	rs->data = s;
	rs->cur = 0;
	return rs;
}

/* order rids by orderby_column values */
static rids *
rids_orderby(sql_trans *tr, rids *r, sql_column *orderby_col)
{
	BAT *b, *s, *o;

	b = full_column(tr, orderby_col);
	s = BATproject(r->data, b);
	full_destroy(orderby_col, b);
	BATsort(NULL, &o, NULL, s, NULL, NULL, 0, 0);
	bat_destroy(s);
	s = BATproject(o, r->data);
	bat_destroy(r->data);
	bat_destroy(o);
	r->data = s;
	return r;
}


/* return table rids from result of rids_select, return (oid_nil) when done */
static oid 
rids_next(rids *r)
{
	if (r->cur < BATcount((BAT *) r->data)) {
		BATiter bi = bat_iterator((BAT *) r->data);
		return *(oid*)BUNtail(bi, r->cur++);
	}
	return oid_nil;
}

/* clean up the resources taken by the result of rids_select */
static void 
rids_destroy(rids *r)
{
	bat_destroy(r->data);
	_DELETE(r);
}

static int
rids_empty(rids *r )
{
	BAT *b = r->data;
	return BATcount(b) <= 0;
}

static rids *
rids_join(sql_trans *tr, rids *l, sql_column *lc, rids *r, sql_column *rc)
{
	BAT *lcb, *rcb, *s = NULL, *d = NULL;
	
	lcb = full_column(tr, lc);
	rcb = full_column(tr, rc);
	BATjoin(&s, &d, lcb, rcb, l->data, r->data, FALSE, BATcount(lcb));
	bat_destroy(l->data);
	bat_destroy(d);
	l->data = s;
	full_destroy(lc, lcb);
	full_destroy(rc, rcb);
	return l;
}

static subrids *
subrids_create(sql_trans *tr, rids *t1, sql_column *rc, sql_column *lc, sql_column *obc)
{
	/* join t1.rc with lc order by obc */
	subrids *r = ZNEW(subrids);
	BAT *lcb, *rcb, *s, *obb, *d = NULL, *o, *g, *ids, *rids = NULL;
	
	lcb = full_column(tr, lc);
	rcb = full_column(tr, rc);

	s = delta_cands(tr, lc->t);
	BATjoin(&rids, &d, lcb, rcb, s, t1->data, FALSE, BATcount(lcb));
	bat_destroy(d);
	bat_destroy(s);
	full_destroy(rc, rcb);

	s = BATproject(rids, lcb);
	full_destroy(lc, lcb);
	lcb = s;

	obb = full_column(tr, obc);
	s = BATproject(rids, obb);
	full_destroy(obc, obb);
	obb = s;

	/* need id, obc */
	ids = o = g = NULL;
	BATsort(&ids, &o, &g, lcb, NULL, NULL, 0, 0);
	bat_destroy(lcb);

	s = NULL;
	BATsort(NULL, &s, NULL, obb, o, g, 0, 0);
	bat_destroy(obb);
	bat_destroy(o);
	bat_destroy(g);

	o = BATproject(s, rids);
	bat_destroy(rids);
	bat_destroy(s);
	rids = o;

	assert(ids->ttype == TYPE_int && ATOMtype(rids->ttype) == TYPE_oid);
	r->id = 0;
	r->pos = 0;
	r->ids = ids;
	r->rids = rids;
	return r;
}

static oid
subrids_next(subrids *r)
{
	if (r->pos < BATcount((BAT *) r->ids)) {
		BATiter ii = bat_iterator((BAT *) r->ids);
		BATiter ri = bat_iterator((BAT *) r->rids);
		int id = *(int*)BUNtail(ii, r->pos);
		if (id == r->id)
			return *(oid*)BUNtail(ri, r->pos++);
	}
	return oid_nil;
}

static sqlid
subrids_nextid(subrids *r)
{
	if (r->pos < BATcount((BAT *) r->ids)) {
		BATiter ii = bat_iterator((BAT *) r->ids);
		r->id = *(int*)BUNtail(ii, r->pos);
		return r->id;
	}
	return -1;
}

static void
subrids_destroy(subrids *r )
{
	if (r->ids)
		bat_destroy(r->ids);
	if (r->rids)
		bat_destroy(r->rids);
	_DELETE(r);
}

/* get the non - join results */
static rids *
rids_diff(sql_trans *tr, rids *l, sql_column *lc, subrids *r, sql_column *rc )
{
	BAT *lcb = full_column(tr, lc), *s, *d, *rids, *diff;
	BAT *rcb = full_column(tr, rc);

	s = BATproject(r->rids, rcb);
	full_destroy(rc, rcb);
	rcb = s;

	s = BATproject(l->data, lcb);

	diff = BATdiff(s, rcb, NULL, NULL, 0, BUN_NONE);

	BATjoin(&rids, &d, lcb, s, NULL, diff, FALSE, BATcount(s));
	bat_destroy(diff);
	bat_destroy(d);
	full_destroy(lc, lcb);
	bat_destroy(s);

	bat_destroy(l->data);
	l->data = rids;
	return l;
}

int 
bat_table_init( table_functions *tf )
{
	tf->column_find_row = column_find_row;
	tf->column_find_value = column_find_value;

	tf->column_update_value = column_update_value;
	tf->table_insert = table_insert;
	tf->table_delete = table_delete;
	
	tf->rids_select = rids_select;
	tf->rids_orderby = rids_orderby;
	tf->rids_join = rids_join;
	tf->rids_next = rids_next;
	tf->rids_destroy = rids_destroy;
	tf->rids_empty = rids_empty;

	tf->subrids_create = subrids_create;
	tf->subrids_next = subrids_next;
	tf->subrids_nextid = subrids_nextid;
	tf->subrids_destroy = subrids_destroy;
	tf->rids_diff = rids_diff;
	return LOG_OK;
}<|MERGE_RESOLUTION|>--- conflicted
+++ resolved
@@ -192,28 +192,7 @@
 	b = full_column(tr, c);
 	if (!b)
 		return oid_nil;
-<<<<<<< HEAD
-	if (!n) {
-		if (BAThash(b, 0) == GDK_SUCCEED) {
-			BATiter cni = bat_iterator(b);
-			BUN p;
-
-			HASHloop(cni, cni.b->T->hash, p, value) {
-				oid pos = p;
-
-				if (s && BUNfnd(s, &pos) != BUN_NONE) {
-					rid = p;
-					break;
-				}
-			}
-		}
-		bat_destroy(s);
-		return rid;
-	}
 	r = BATselect(b, s, value, NULL, 1, 0, 0);
-=======
-	r = BATsubselect(b, s, value, NULL, 1, 0, 0);
->>>>>>> 0fb21586
 	if (!r)
 		return oid_nil;
 	bat_destroy(s);
