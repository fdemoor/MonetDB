--- conflicted
+++ resolved
@@ -149,11 +149,13 @@
 	va_start(va, value);
 	b = full_column(tr, c);
 	if ((n = va_arg(va, sql_column *)) == NULL) {
-		if (b->T->hash || BAThash(b, 0) == GDK_SUCCEED) {
+		if (b->T->hash || BAThash(b) == GDK_SUCCEED) {
 			BATiter cni = bat_iterator(b);
+			BUN prb = HASHprobe(cni.b->T->hash, value);
+			int pcs;
 			BUN p;
 
-			HASHloop(cni, cni.b->T->hash, p, value) {
+			HASHloop(cni, cni.b->T->hash, prb, value, p, pcs) {
 				oid pos = p;
 
 				if (s && BUNfnd(s, &pos) != BUN_NONE) {
@@ -317,22 +319,13 @@
 		kvl = ATOMnilptr(b->ttype);
 	if (!kvh && kvl != ATOMnilptr(b->ttype))
 		kvh = ATOMnilptr(b->ttype);
-<<<<<<< HEAD
-	hi = (kvl == kvh);
-	if (!b->T->hash)
-		BAThash(b);
-	r = BATsubselect(b, s, kvl, kvh, 1, hi, 0);
-	bat_destroy(s);
-	s = r;
-=======
 	if (key_value_low) {
 		if (!b->T->hash)
-			BAThash(b, 0);
+			BAThash(b);
 		r = BATsubselect(b, s, kvl, kvh, 1, hi, 0);
 		bat_destroy(s);
 		s = r;
 	}
->>>>>>> b09cbe61
 	full_destroy(key, b);
 	if (key_value_low || key_value_high) {
 		va_start(va, key_value_high);
