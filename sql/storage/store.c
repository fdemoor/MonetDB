--- conflicted
+++ resolved
@@ -625,11 +625,7 @@
 		cs_add(&t->columns, load_column(tr, t, rid), TR_OLD);
 	table_funcs.rids_destroy(rs);
 
-<<<<<<< HEAD
-	if (!isTable(t) && !isArray(t) && !isMergeTable(t) && !isReplicaTable(t) && !isRemote(t)) 
-=======
 	if (!isKindOfTable(t))
->>>>>>> c7dd2713
 		return t;
 
 	/* load idx's first as they may be needed by the keys */
@@ -1196,8 +1192,7 @@
 	col->storage_type = NULL;
 	if (c->storage_type)
 		col->storage_type = sa_strdup(sa, c->storage_type);
-<<<<<<< HEAD
-	col->sorted = sql_trans_is_sorted(NULL, c);
+	col->sorted = c->sorted;
 	if (c->dim){
 		col->dim = SA_ZNEW(sa, sql_dimrange);
 		col->dim->ord = c->dim->ord;
@@ -1205,9 +1200,6 @@
 		col->dim->step = c->dim->step;
 		col->dim->stop = c->dim->stop;
 	}
-=======
-	col->sorted = c->sorted;
->>>>>>> c7dd2713
 	cs_add(&t->columns, col, TR_NEW);
 	return col;
 }
@@ -2574,11 +2566,7 @@
 	if (bs_debug) 
 		fprintf(stderr, "#create table %s\n", t->base.name);
 
-<<<<<<< HEAD
-	if (isTableOrArray(t) && isGlobal(t)) {
-=======
 	if (isKindOfTable(t) && isGlobal(t)) {
->>>>>>> c7dd2713
 		int p = (tr->parent == gtrans && !isTempTable(t));
 
 		/* only register columns without commit action tables */
@@ -2748,11 +2736,7 @@
 	int ok = LOG_OK;
 
 	/* cannot update views and temporary tables */
-<<<<<<< HEAD
-	if (!isTableOrArray(ft) || isTempTable(ft))
-=======
 	if (isView(ft) || isTempTable(ft))
->>>>>>> c7dd2713
 		return ok;
 
 	ok = rollforward_changeset_updates(tr, &ft->columns, &tt->columns, &tt->base, (rfufunc) NULL, (rfcfunc) &rollforward_create_column, (rfdfunc) &rollforward_drop_column, (dupfunc) &column_dup, mode);
@@ -2906,11 +2890,7 @@
 				continue;
 
  			ot = find_sql_table(os, t->base.name);
-<<<<<<< HEAD
-			if (ot && ((isTable(ot) && isTable(t)) || (isArray(ot) && isArray(t)))) {
-=======
 			if (ot && isKindOfTable(ot) && isKindOfTable(t)) {
->>>>>>> c7dd2713
 				if ((t->base.wtime && (t->base.wtime < ot->base.rtime || t->base.wtime < ot->base.wtime)) ||
 				    (t->base.rtime && (t->base.rtime < ot->base.wtime))) 
 					return 0;
@@ -3084,11 +3064,7 @@
 static int
 reset_table(sql_trans *tr, sql_table *ft, sql_table *pft)
 {
-<<<<<<< HEAD
-	if (!isTableOrArray(ft) || isTempTable(ft))
-=======
 	if (isView(ft) || isTempTable(ft))
->>>>>>> c7dd2713
 		return LOG_OK;
 
 	/* did we make changes or is the global changed after we started */
@@ -3636,22 +3612,14 @@
 
 	sql_trans_drop_dependencies(tr, t->base.id);
 
-<<<<<<< HEAD
-	if (isTableOrArray(t))
-=======
 	if (isKindOfTable(t))
->>>>>>> c7dd2713
 		sys_drop_columns(tr, t, drop_action);
 
 	if (isGlobal(t)) 
 		tr->schema_updates ++;
 
 	if (drop_action) 
-<<<<<<< HEAD
-		sql_trans_drop_all_dependencies(tr, t->s, t->base.id, isTableOrArray(t) ? TABLE_DEPENDENCY : VIEW_DEPENDENCY);
-=======
 		sql_trans_drop_all_dependencies(tr, t->s, t->base.id, !isView(t) ? TABLE_DEPENDENCY : VIEW_DEPENDENCY);
->>>>>>> c7dd2713
 }
 
 static void
@@ -4303,11 +4271,7 @@
 		list_append(tr->dropped, local_id);
 	}
 	
-<<<<<<< HEAD
-	if (isTableOrArray(t))
-=======
 	if (isKindOfTable(t))
->>>>>>> c7dd2713
 		sys_drop_column(tr, col, drop_action);
 
 	col->base.wtime = t->base.wtime = t->s->base.wtime = tr->wtime = tr->wstime;
@@ -5020,11 +4984,7 @@
 		for (n = tmp->tables.set->h; n; n = n->next) {
 			sql_table *t = n->data;
 
-<<<<<<< HEAD
-			if (isGlobal(t) && isTableOrArray(t))
-=======
 			if (isGlobal(t) && isKindOfTable(t))
->>>>>>> c7dd2713
 				sql_trans_clear_table(s->tr, t);
 		}
 	}
