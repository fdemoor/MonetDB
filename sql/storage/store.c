--- conflicted
+++ resolved
@@ -1759,17 +1759,9 @@
 		if (!t->system)
 			continue;
 		/* no inserts, updates and enough deletes ? */
-<<<<<<< HEAD
-		if (store_funcs.count_col(tr, c, 0) && 
-			(store_funcs.count_col(tr, c, 1) -
-			store_funcs.count_col(tr, c, 0)) == 0 &&
-			!store_funcs.count_upd(tr, t) &&
-			store_funcs.count_del(tr, t) >= max_dels)
-=======
 		if (store_funcs.count_col(tr, c, 0) == 0 &&
 		    store_funcs.count_upd(tr, t) == 0 &&
 		    store_funcs.count_del(tr, t) >= max_dels)
->>>>>>> 53634b64
 			return 1;
 	}
 	return 0;
@@ -1789,17 +1781,9 @@
 
 		if (!t->system)
 			continue;
-<<<<<<< HEAD
-		if (store_funcs.count_col(tr, c, 0) && 
-			(store_funcs.count_col(tr, c, 1) -
-			store_funcs.count_col(tr, c, 0)) == 0 &&
-			!store_funcs.count_upd(tr, t) &&
-			store_funcs.count_del(tr, t) >= max_dels)
-=======
 		if (store_funcs.count_col(tr, c, 0) == 0 &&
 		    store_funcs.count_upd(tr, t) == 0 &&
 		    store_funcs.count_del(tr, t) >= max_dels)
->>>>>>> 53634b64
 			if (table_funcs.table_vacuum(tr, t) != SQL_OK)
 				return -1;
 	}
