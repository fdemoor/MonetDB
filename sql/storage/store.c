/*
 * The contents of this file are subject to the MonetDB Public License
 * Version 1.1 (the "License"); you may not use this file except in
 * compliance with the License. You may obtain a copy of the License at
 * http://www.monetdb.org/Legal/MonetDBLicense
 *
 * Software distributed under the License is distributed on an "AS IS"
 * basis, WITHOUT WARRANTY OF ANY KIND, either express or implied. See the
 * License for the specific language governing rights and limitations
 * under the License.
 *
 * The Original Code is the MonetDB Database System.
 *
 * The Initial Developer of the Original Code is CWI.
 * Portions created by CWI are Copyright (C) 1997-July 2008 CWI.
 * Copyright August 2008-2013 MonetDB B.V.
 * All Rights Reserved.
 */

#include "monetdb_config.h"
#include "sql_types.h"
#include "sql_storage.h"
#include "store_dependency.h"
#include "store_connections.h"
#include "store_sequence.h"

#include <bat/bat_utils.h>
#include <bat/bat_storage.h>
#include <bat/bat_table.h>
#include <bat/bat_logger.h>

/* version 05.20.01 of catalog */
#define CATALOG_VERSION 52001
int catalog_version = 0;

static MT_Lock bs_lock MT_LOCK_INITIALIZER("bs_lock");
static int store_oid = 0;
static int prev_oid = 0;
static int nr_sessions = 0;
static int transactions = 0;
sql_trans *gtrans = NULL;
list *active_transactions = NULL;
int store_nr_active = 0;
store_type active_store_type = store_bat;
int store_readonly = 0;
int store_singleuser = 0;

store_functions store_funcs;
table_functions table_funcs;
logger_functions logger_funcs;

static int schema_number = 0; /* each committed schema change triggers a new
				 schema number (session wise unique number) */
static int bs_debug = 0;

#define MAX_SPARES 32
static sql_trans *spare_trans[MAX_SPARES];
static int spares = 0;

static int
key_cmp(sql_key *k, sqlid *id)
{
	if (k && id &&k->base.id == *id)
		return 0;
	return 1;
}

static int stamp = 1;

static int timestamp (void) {
	return stamp++;
}

void
key_destroy(sql_key *k)
{
	node *n;

	/* remove key from schema */
	list_remove_data(k->t->s->keys,k);
	if (k->type == ukey || k->type == pkey) {
		sql_ukey *uk = (sql_ukey *) k;
		if (uk->keys) {
			for (n = uk->keys->h; n; n= n->next) {
	       	         	sql_fkey *fk = (sql_fkey *) n->data;
				fk->rkey = NULL;
			}
			list_destroy(uk->keys);
			uk->keys = NULL;
		}
	}
	/* we need to be removed from the rkey list */
	if (k->type == fkey) {
		sql_fkey *fk = (sql_fkey *) k;

		if (fk->rkey) {
			n = list_find_name(fk->rkey->keys, fk->k.base.name);
			list_remove_node(fk->rkey->keys, n);
		}
		fk->rkey = NULL;
	}
	list_destroy(k->columns);
	if ((k->type == pkey) && (k->t->pkey == (sql_ukey *) k))
		k->t->pkey = NULL;
}

void
idx_destroy(sql_idx * i)
{
	/* remove idx from schema */
	list_remove_data(i->t->s->idxs, i);
	list_destroy(i->columns);
	if (isTableOrArray(i->t))
		store_funcs.destroy_idx(NULL, i);
}

static void
trigger_destroy(sql_trigger *tr)
{
	/* remove trigger from schema */
	list_remove_data(tr->t->s->triggers, tr);
	if (tr->columns)
		list_destroy(tr->columns);
}

void
column_destroy(sql_column *c)
{
	if (isTableOrArray(c->t))
		store_funcs.destroy_col(NULL, c);
}

void
table_destroy(sql_table *t)
{
	cs_destroy(&t->keys);
	cs_destroy(&t->idxs);
	cs_destroy(&t->triggers);
	cs_destroy(&t->columns);
	cs_destroy(&t->tables);
	if (isTableOrArray(t))
		store_funcs.destroy_del(NULL, t);
}

void
schema_destroy(sql_schema *s)
{
	cs_destroy(&s->tables);
	cs_destroy(&s->funcs);
	cs_destroy(&s->types);
	list_destroy(s->keys);
	list_destroy(s->idxs);
	list_destroy(s->triggers);
}

/*#define STORE_DEBUG 1*/ 

sql_trans *
sql_trans_destroy(sql_trans *t)
{
	sql_trans *res = t->parent;

	transactions--;
#ifdef STORE_DEBUG
	fprintf(stderr, "#destroy trans (%p)\n", t);
#endif

	if (res == gtrans && spares < MAX_SPARES && !t->name) {
#ifdef STORE_DEBUG
		fprintf(stderr, "#spared (%d) trans (%p)\n", spares, t);
#endif
		spare_trans[spares++] = t;
		return res;
	}

	if (t->name) 
		t->name = NULL;

	cs_destroy(&t->schemas);
	sa_destroy(t->sa);
	_DELETE(t);
	return res;
}

static void
destroy_spare_transactions(void) 
{
	int i, s = spares;

	spares = MAX_SPARES; /* ie now there not spared anymore */
	for (i = 0; i < s; i++) 
		sql_trans_destroy(spare_trans[i]);
}

static int
tr_flag(sql_base * b, int flag)
{
	if (flag == TR_OLD)
		return flag;
	return b->flag;
}

static void
load_keycolumn(sql_trans *tr, sql_key *k, oid rid)
{
	void *v;
	sql_kc *kc = SA_ZNEW(tr->sa, sql_kc);
	sql_schema *syss = find_sql_schema(tr, "sys");
	sql_table *objects = find_sql_table(syss, "objects");

	v = table_funcs.column_find_value(tr, find_sql_column(objects, "name"), rid);
	kc->c = find_sql_column(k->t, v); 	_DELETE(v);
	list_append(k->columns, kc);
	assert(kc->c);
}

static sql_key *
load_key(sql_trans *tr, sql_table *t, oid rid)
{
	void *v;
	sql_key *nk;
	sql_schema *syss = find_sql_schema(tr, "sys");
	sql_table *keys = find_sql_table(syss, "keys");
	sql_table *objects = find_sql_table(syss, "objects");
	sql_column *kc_id, *kc_nr;
	key_type ktype;
	node *n;
	rids *rs;
	sqlid kid;
	oid r = oid_nil;

	v = table_funcs.column_find_value(tr, find_sql_column(keys, "type"), rid);
 	ktype = (key_type) *(int *)v;		_DELETE(v);
	nk = (ktype != fkey)?(sql_key*)SA_ZNEW(tr->sa, sql_ukey):(sql_key*)SA_ZNEW(tr->sa, sql_fkey);
	v = table_funcs.column_find_value(tr, find_sql_column(keys, "id"), rid);
 	kid = *(sqlid *)v;			_DELETE(v);
	v = table_funcs.column_find_value(tr, find_sql_column(keys, "name"), rid);
	base_init(tr->sa, &nk->base, kid, TR_OLD, v);	_DELETE(v);
	nk->type = ktype;
	nk->columns = list_new(tr->sa, (fdestroy) NULL);
	nk->t = t;

	if (ktype == ukey || ktype == pkey) {
		sql_ukey *uk = (sql_ukey *) nk;

		uk->keys = NULL;

		if (ktype == pkey)
			t->pkey = uk;
	} else {
		sql_fkey *fk = (sql_fkey *) nk;
		int action;

		v = table_funcs.column_find_value(tr, find_sql_column(keys, "action"), rid);
		action = *(int *)v;		_DELETE(v);
		fk->rkey = NULL;
		fk->on_delete = action & 255;
		fk->on_update = (action>>8) & 255;
	}

	kc_id = find_sql_column(objects, "id");
	kc_nr = find_sql_column(objects, "nr");
	rs = table_funcs.rids_select(tr, kc_id, &nk->base.id, &nk->base.id, NULL);
	rs = table_funcs.rids_orderby(tr, rs, kc_nr); 
	for(r = table_funcs.rids_next(rs); r != oid_nil; r = table_funcs.rids_next(rs)) 
		load_keycolumn(tr, nk, r);
	table_funcs.rids_destroy(rs);

	/* find idx with same name */
	n = list_find_name(nk->t->s->idxs, nk->base.name);
	if (n) {
		nk->idx = (sql_idx *) n->data;
		nk->idx->key = nk;
	}

	if (ktype == fkey) {
		sql_fkey *fk = (sql_fkey *) nk;
		sqlid rkey;

		v = table_funcs.column_find_value(tr, find_sql_column(keys, "rkey"), rid);
 		rkey = *(sqlid *)v; 		_DELETE(v);
		if ((n = list_find(t->s->keys, &rkey, (fcmp) &key_cmp))){
			sql_ukey *uk = n->data;

			fk->rkey = uk;
			if (!uk->keys)
				uk->keys = list_new(tr->sa, NULL);
			list_append(uk->keys, fk);
		}
	} else {		/* could be a set of rkeys */
		sql_ukey *uk = (sql_ukey *) nk;
		sql_column *key_rkey = find_sql_column(keys, "rkey");

		rs = table_funcs.rids_select(tr, key_rkey, &nk->base.id, &nk->base.id, NULL);

		for(rid = table_funcs.rids_next(rs); rid != oid_nil; rid = table_funcs.rids_next(rs)) {
			sqlid fkey;

			v = table_funcs.column_find_value(tr, find_sql_column(keys, "id"), rid);
			fkey = *(sqlid *)v; 	_DELETE(v);

			if ((n = list_find(t->s->keys, &fkey, (fcmp)&key_cmp))){
				sql_fkey *fk = n->data;

				if (!uk->keys)
					uk->keys = list_new(tr->sa, NULL);
				list_append(uk->keys, fk);
				fk->rkey = uk;
			}
		}
		table_funcs.rids_destroy(rs);
	}
	return nk;
}

static void
load_idxcolumn(sql_trans *tr, sql_idx * i, oid rid)
{
	void *v;
	sql_kc *kc = SA_ZNEW(tr->sa, sql_kc);
	sql_schema *syss = find_sql_schema(tr, "sys");
	sql_table *objects = find_sql_table(syss, "objects");

	v = table_funcs.column_find_value(tr, find_sql_column(objects, "name"), rid);
	kc->c = find_sql_column(i->t, v); 	_DELETE(v);
	assert(kc->c);
	list_append(i->columns, kc);
	if (hash_index(i->type)) 
		kc->c->unique = 1;
}

static sql_idx *
load_idx(sql_trans *tr, sql_table *t, oid rid)
{
	void *v;
	sql_idx *ni = SA_ZNEW(tr->sa, sql_idx);
	sql_schema *syss = find_sql_schema(tr, "sys");
	sql_table *idxs = find_sql_table(syss, "idxs");
	sql_table *objects = find_sql_table(syss, "objects");
	sql_column *kc_id, *kc_nr;
	rids *rs;
	sqlid iid;

	v = table_funcs.column_find_value(tr, find_sql_column(idxs, "id"), rid);
	iid = *(sqlid *)v;			_DELETE(v);	
	v = table_funcs.column_find_value(tr, find_sql_column(idxs, "name"), rid);
	base_init(tr->sa, &ni->base, iid, TR_OLD, v);	_DELETE(v);
	v = table_funcs.column_find_value(tr, find_sql_column(idxs, "type"), rid);
	ni->type = (idx_type) *(int*)v;		_DELETE(v);
	ni->columns = list_new(tr->sa, (fdestroy) NULL);
	ni->t = t;
	ni->key = NULL;

	if (isTableOrArray(ni->t) && idx_has_column(ni->type))
		store_funcs.create_idx(tr, ni);

	kc_id = find_sql_column(objects, "id");
	kc_nr = find_sql_column(objects, "nr");
	rs = table_funcs.rids_select(tr, kc_id, &ni->base.id, &ni->base.id, NULL);
	rs = table_funcs.rids_orderby(tr, rs, kc_nr); 
	for(rid = table_funcs.rids_next(rs); rid != oid_nil; rid = table_funcs.rids_next(rs)) 
		load_idxcolumn(tr, ni, rid);
	table_funcs.rids_destroy(rs);
	return ni;
}

static void
load_triggercolumn(sql_trans *tr, sql_trigger * i, oid rid)
{
	void *v;
	sql_kc *kc = SA_ZNEW(tr->sa, sql_kc);
	sql_schema *syss = find_sql_schema(tr, "sys");
	sql_table *objects = find_sql_table(syss, "objects");

	v = table_funcs.column_find_value(tr, find_sql_column(objects, "name"), rid);
	kc->c = find_sql_column(i->t, v); 	_DELETE(v);
	list_append(i->columns, kc);
	assert(kc->c);
}

static sql_trigger *
load_trigger(sql_trans *tr, sql_table *t, oid rid)
{
	void *v;
	sql_trigger *nt = SA_ZNEW(tr->sa, sql_trigger);
	sql_schema *syss = find_sql_schema(tr, "sys");
	sql_table *triggers = find_sql_table(syss, "triggers");
	sql_table *objects = find_sql_table(syss, "objects");
	sql_column *kc_id, *kc_nr;
	sqlid tid;
	rids *rs;

	v = table_funcs.column_find_value(tr, find_sql_column(triggers, "id"), rid);
	tid = *(sqlid *)v;			_DELETE(v);	
	v = table_funcs.column_find_value(tr, find_sql_column(triggers, "name"), rid);
	base_init(tr->sa, &nt->base, tid, TR_OLD, v);	_DELETE(v);

	v = table_funcs.column_find_value(tr, find_sql_column(triggers, "time"), rid);
	nt->time = *(sht*)v;			_DELETE(v);
	v = table_funcs.column_find_value(tr, find_sql_column(triggers, "orientation"),rid);
	nt->orientation = *(sht*)v;		_DELETE(v);
	v = table_funcs.column_find_value(tr, find_sql_column(triggers, "event"), rid);
	nt->event = *(sht*)v;			_DELETE(v);

	nt->old_name = table_funcs.column_find_value(tr, find_sql_column(triggers, "old_name"), rid);
	if (ATOMcmp(TYPE_str, ATOMnilptr(TYPE_str), nt->old_name) != 0) {
		_DELETE(nt->old_name);	
		nt->old_name = NULL;
	}
	nt->new_name = table_funcs.column_find_value(tr, find_sql_column(triggers, "new_name"), rid);
	if (ATOMcmp(TYPE_str, ATOMnilptr(TYPE_str), nt->new_name) != 0) {
		_DELETE(nt->new_name);	
		nt->new_name = NULL;
	}
	nt->condition = table_funcs.column_find_value(tr, find_sql_column(triggers, "condition"), rid);
	if (ATOMcmp(TYPE_str, ATOMnilptr(TYPE_str), nt->condition) != 0) {
		_DELETE(nt->condition);	
		nt->condition = NULL;
	}
	nt->statement = table_funcs.column_find_value(tr, find_sql_column(triggers, "statement"), rid);

	nt->t = t;
	nt->columns = list_new(tr->sa, (fdestroy) NULL);

	kc_id = find_sql_column(objects, "id");
	kc_nr = find_sql_column(objects, "nr");
	rs = table_funcs.rids_select(tr, kc_id, &nt->base.id, &nt->base.id, NULL);
	rs = table_funcs.rids_orderby(tr, rs, kc_nr); 
	for(rid = table_funcs.rids_next(rs); rid != oid_nil; rid = table_funcs.rids_next(rs)) 
		load_triggercolumn(tr, nt, rid);
	table_funcs.rids_destroy(rs);
	return nt;
}

static sql_column *
load_column(sql_trans *tr, sql_table *t, oid rid)
{
	void *v;
	char *def, *tpe, *st;
	int sz, d;
	oid dim_rid;
	sql_column *c = SA_ZNEW(tr->sa, sql_column);
	sql_schema *syss = find_sql_schema(tr, "sys");
	sql_table *columns = find_sql_table(syss, "_columns");
	sql_table *dimensions = find_sql_table(syss, "_dimensions");
	sqlid cid;

	v = table_funcs.column_find_value(tr, find_sql_column(columns, "id"), rid);
	cid = *(sqlid *)v;			_DELETE(v);	
	v = table_funcs.column_find_value(tr, find_sql_column(columns, "name"), rid);
	base_init(tr->sa, &c->base, cid, TR_OLD, v);	_DELETE(v);

	tpe = table_funcs.column_find_value(tr, find_sql_column(columns, "type"), rid);
	v = table_funcs.column_find_value(tr, find_sql_column(columns, "type_digits"), rid);
	sz = *(int *)v;				_DELETE(v);
	v = table_funcs.column_find_value(tr, find_sql_column(columns, "type_scale"), rid);
	d = *(int *)v;				_DELETE(v);
	if (!sql_find_subtype(&c->type, tpe, sz, d))
		sql_init_subtype(&c->type, sql_trans_bind_type(tr, t->s, tpe), sz, d);
	_DELETE(tpe);

	dim_rid = table_funcs.column_find_row(tr, find_sql_column(dimensions, "column_id"), &cid, NULL);
	if (dim_rid != oid_nil){ /* this is a dimension column */
		c->dim = ZNEW(sql_dimrange);
		if((v = table_funcs.column_find_value(tr, find_sql_column(dimensions, "start"), dim_rid)))
			c->dim->strt = *(lng *)v; _DELETE(v);
		if((v = table_funcs.column_find_value(tr, find_sql_column(dimensions, "step"), dim_rid)))
			c->dim->step = *(lng *)v; _DELETE(v);
		if((v = table_funcs.column_find_value(tr, find_sql_column(dimensions, "stop"), dim_rid)))
			c->dim->stop = *(lng *)v; _DELETE(v);
		if((v = table_funcs.column_find_value(tr, find_sql_column(dimensions, "storage_order"), dim_rid)))
			c->dim->ord = *(int *)v; _DELETE(v);
	}

	c->def = NULL;
	def = table_funcs.column_find_value(tr, find_sql_column(columns, "default"), rid);
	if (ATOMcmp(TYPE_str, ATOMnilptr(TYPE_str), def) != 0)
		c->def = def;
	else
		_DELETE(def);
	v = table_funcs.column_find_value(tr, find_sql_column(columns, "null"), rid);
	c->null = *(bit *)v;			_DELETE(v);
	v = table_funcs.column_find_value(tr, find_sql_column(columns, "number"), rid);
	c->colnr = *(int *)v;			_DELETE(v);
	c->unique = 0;
	c->storage_type = NULL;
	st = table_funcs.column_find_value(tr, find_sql_column(columns, "storage"), rid);
	if (ATOMcmp(TYPE_str, ATOMnilptr(TYPE_str), st) != 0)
		c->storage_type = st;
	else
		_DELETE(st);
	c->t = t;
	if (isTableOrArray(c->t))
		store_funcs.create_col(tr, c);
	c->sorted = sql_trans_is_sorted(tr, c);
	if (bs_debug)
		fprintf(stderr, "#\t\tload column %s\n", c->base.name);
	return c;
}

static void
load_table_parts(sql_trans *tr, sql_table *t, oid rid)
{
	sql_schema *syss = find_sql_schema(tr, "sys");
	sql_table *objects = find_sql_table(syss, "objects");
	void *v = table_funcs.column_find_value(tr, find_sql_column(objects, "name"), rid);
	sql_table *tp = find_sql_table(t->s, v); 	_DELETE(v);

	assert(tp);
	cs_add(&t->tables, tp, TR_OLD);
	tp->p = t;
}

static void
load_tables_of_tables(sql_trans *tr, sql_schema *s)
{
	node *n;
	sql_schema *syss = find_sql_schema(tr, "sys");
	sql_table *objects = find_sql_table(syss, "objects");
	sql_column *mt_id = find_sql_column(objects, "id");
	sql_column *mt_nr = find_sql_column(objects, "nr");

	if (s->tables.set)
	for (n=s->tables.set->h; n; n = n->next) {
		sql_table *t = n->data;
		oid r = oid_nil;

		if (isMergeTable(t) || isReplicaTable(t)) {
			rids *rs = table_funcs.rids_select(tr, mt_id, &t->base.id, &t->base.id, NULL);

			rs = table_funcs.rids_orderby(tr, rs, mt_nr); 
			for(r = table_funcs.rids_next(rs); r != oid_nil; r = table_funcs.rids_next(rs)) 
				load_table_parts(tr, t, r);
			table_funcs.rids_destroy(rs);
		}
	}
}

static sql_table *
load_table(sql_trans *tr, sql_schema *s, oid rid)
{
	void *v;
	sql_table *t = SA_ZNEW(tr->sa, sql_table);
	sql_schema *syss = find_sql_schema(tr, "sys");
	sql_table *tables = find_sql_table(syss, "_tables");
	sql_table *arrays = find_sql_table(syss, "_arrays");
	sql_table *columns = find_sql_table(syss, "_columns");
	sql_table *idxs = find_sql_table(syss, "idxs");
	sql_table *keys = find_sql_table(syss, "keys");
	sql_table *triggers = find_sql_table(syss, "triggers");
	char *query;
	sql_column *column_table_id, *column_number, *idx_table_id;
	sql_column *key_table_id, *trigger_table_id;
	sqlid tid;
	rids *rs;
	oid ary_rid;

	v = table_funcs.column_find_value(tr, find_sql_column(tables, "id"), rid);
	tid = *(sqlid *)v;			_DELETE(v);	
	v = table_funcs.column_find_value(tr, find_sql_column(tables, "name"), rid);
	base_init(tr->sa, &t->base, tid, TR_OLD, v);	_DELETE(v);
	v = table_funcs.column_find_value(tr, find_sql_column(tables, "query"), rid);
	t->query = NULL;
	query = (char *)v;
	if (ATOMcmp(TYPE_str, ATOMnilptr(TYPE_str), query) != 0)
		t->query = sa_strdup(tr->sa, query);
	_DELETE(query);
	v = table_funcs.column_find_value(tr, find_sql_column(tables, "type"), rid);
	t->type = *(sht *)v;			_DELETE(v);
	v = table_funcs.column_find_value(tr, find_sql_column(tables, "system"), rid);
	t->system = *(bit *)v;			_DELETE(v);
	v = table_funcs.column_find_value(tr, find_sql_column(tables, "commit_action"),rid);
	t->commit_action = (ca_t)*(sht *)v;	_DELETE(v);
	t->persistence = SQL_PERSIST; 
	if (t->commit_action)
		t->persistence = SQL_GLOBAL_TEMP;
	if (isStream(t))
		t->persistence = SQL_STREAM;
	if (isRemote(t))
		t->persistence = SQL_REMOTE;
	t->cleared = 0;
	v = table_funcs.column_find_value(tr, find_sql_column(tables, "readonly"),rid);
	t->readonly = *(bit *)v;	_DELETE(v);
	t->readonly |= store_readonly;

	
	ary_rid = table_funcs.column_find_row(tr, find_sql_column(arrays, "table_id"), &tid, NULL);
	if (ary_rid != oid_nil){ /* this is an array */
		v = table_funcs.column_find_value(tr, find_sql_column(arrays, "valence"), ary_rid);
		t->valence = *(int *)v;	_DELETE(v);
		v = table_funcs.column_find_value(tr, find_sql_column(arrays, "fixed"), ary_rid);
		t->fixed = *(bit *)v;	_DELETE(v);
		v = table_funcs.column_find_value(tr, find_sql_column(arrays, "materialised"), ary_rid);
		t->materialised = *(bit *)v;	_DELETE(v);
	}

	t->pkey = NULL;
	t->s = s;
	t->sz = COLSIZE;

	cs_new(&t->columns, tr->sa, (fdestroy) &column_destroy);
	cs_new(&t->idxs, tr->sa, (fdestroy) &idx_destroy);
	cs_new(&t->keys, tr->sa, (fdestroy) &key_destroy);
	cs_new(&t->triggers, tr->sa, (fdestroy) &trigger_destroy);
	cs_new(&t->tables, tr->sa, (fdestroy) &table_destroy);

	if (isTableOrArray(t)) {
		if (store_funcs.create_del(tr, t) != LOG_OK) {
			if (bs_debug)
				fprintf(stderr, "#\tload table %s missing 'deletes'", t->base.name);
			t->persistence = SQL_GLOBAL_TEMP;
		}
	}

	if (bs_debug)
		fprintf(stderr, "#\tload table %s\n", t->base.name);

	column_table_id = find_sql_column(columns, "table_id");
	column_number = find_sql_column(columns, "number");
	rs = table_funcs.rids_select(tr, column_table_id, &t->base.id, &t->base.id, NULL);
	rs = table_funcs.rids_orderby(tr, rs, column_number); 
	
	for(rid = table_funcs.rids_next(rs); rid != oid_nil; rid = table_funcs.rids_next(rs)) 
		cs_add(&t->columns, load_column(tr, t, rid), TR_OLD);
	table_funcs.rids_destroy(rs);

	if (!isKindOfTable(t))
		return t;

	/* load idx's first as they may be needed by the keys */
	idx_table_id = find_sql_column(idxs, "table_id");
	rs = table_funcs.rids_select(tr, idx_table_id, &t->base.id, &t->base.id, NULL);
	for(rid = table_funcs.rids_next(rs); rid != oid_nil; rid = table_funcs.rids_next(rs)) {
		sql_idx *i = load_idx(tr, t, rid);

		cs_add(&t->idxs, i, TR_OLD);
		list_append(s->idxs, i);
	}
	table_funcs.rids_destroy(rs);

	key_table_id = find_sql_column(keys, "table_id");
	rs = table_funcs.rids_select(tr, key_table_id, &t->base.id, &t->base.id, NULL);
	for(rid = table_funcs.rids_next(rs); rid != oid_nil; rid = table_funcs.rids_next(rs)) {
		sql_key *k = load_key(tr, t, rid);

		cs_add(&t->keys, k, TR_OLD);
		list_append(s->keys, k);
	}
	table_funcs.rids_destroy(rs);

	trigger_table_id = find_sql_column(triggers, "table_id");
	rs = table_funcs.rids_select(tr, trigger_table_id, &t->base.id, &t->base.id,NULL);
	for(rid = table_funcs.rids_next(rs); rid != oid_nil; rid = table_funcs.rids_next(rs)) {
		sql_trigger *k = load_trigger(tr, t, rid);

		cs_add(&t->triggers, k, TR_OLD);
		list_append(s->triggers, k);
	}
	table_funcs.rids_destroy(rs);
	return t;
}

static sql_type *
load_type(sql_trans *tr, sql_schema *s, oid rid)
{
	void *v;
	sql_type *t = SA_ZNEW(tr->sa, sql_type);
	sql_schema *syss = find_sql_schema(tr, "sys");
	sql_table *types = find_sql_table(syss, "types");
	sqlid tid;

	v = table_funcs.column_find_value(tr, find_sql_column(types, "id"), rid);
	tid = *(sqlid *)v;			_DELETE(v);
	v = table_funcs.column_find_value(tr, find_sql_column(types, "systemname"), rid);
	base_init(tr->sa, &t->base, tid, TR_OLD, v);	_DELETE(v);
	v = table_funcs.column_find_value(tr, find_sql_column(types, "sqlname"), rid);
	t->sqlname = (v)?sa_strdup(tr->sa, v):NULL; 	_DELETE(v);
	v = table_funcs.column_find_value(tr, find_sql_column(types, "digits"), rid);
	t->digits = *(int *)v; 			_DELETE(v); 
	v = table_funcs.column_find_value(tr, find_sql_column(types, "scale"), rid);
	t->scale = *(int *)v;			_DELETE(v);
	v = table_funcs.column_find_value(tr, find_sql_column(types, "radix"), rid);
	t->radix = *(int *)v;			_DELETE(v);
	v = table_funcs.column_find_value(tr, find_sql_column(types, "eclass"), rid);
	t->eclass = *(int *)v;			_DELETE(v);
	t->localtype = ATOMindex(t->base.name);
	t->bits = 0;
	t->s = s;
	return t;
}

static sql_table *
schema_get_table(sql_schema *s, sqlid id)
{
	if (s && s->tables.set) {
		node *n;

		for (n=s->tables.set->h; n; n = n->next) {
			sql_table *t = n->data;
			if (t->base.id == id)
				return t;
		}
	}
	return NULL;
}

static sql_arg *
load_arg(sql_trans *tr, sql_func * f, oid rid)
{
	void *v;
	sql_arg *a = SA_ZNEW(tr->sa, sql_arg);
	char *tpe;
	int digits, scale;
	sql_schema *syss = find_sql_schema(tr, "sys");
	sql_table *args = find_sql_table(syss, "args");

	(void)f;
	v = table_funcs.column_find_value(tr, find_sql_column(args, "name"), rid);
	a->name = sa_strdup(tr->sa, v);	_DELETE(v);
	v = table_funcs.column_find_value(tr, find_sql_column(args, "type_digits"), rid);
	digits = *(int *)v;	_DELETE(v);
	v = table_funcs.column_find_value(tr, find_sql_column(args, "type_scale"), rid);
	scale = *(int *)v;	_DELETE(v);

	tpe = table_funcs.column_find_value(tr, find_sql_column(args, "type"), rid);
	if (!sql_find_subtype(&a->type, tpe, digits, scale))
		sql_init_subtype(&a->type, sql_trans_bind_type(tr, f->s, tpe), digits, scale);
	_DELETE(tpe);

	/* complex (table) types */
	if (a->type.type->localtype == TYPE_bat) 
		a->type.comp_type = schema_get_table(syss, digits);
	return a;
}

static sql_func *
load_func(sql_trans *tr, sql_schema *s, oid rid)
{
	void *v;
	sql_func *t = SA_ZNEW(tr->sa, sql_func);
	sql_schema *syss = find_sql_schema(tr, "sys");
	sql_table *funcs = find_sql_table(syss, "functions");
	sql_table *args = find_sql_table(syss, "args");
	sql_column *arg_func_id, *arg_number;
	int first = 1;
	sqlid fid;
	rids *rs;

	v = table_funcs.column_find_value(tr, find_sql_column(funcs, "id"), rid);
	fid = *(sqlid *)v;			_DELETE(v);
	v = table_funcs.column_find_value(tr, find_sql_column(funcs, "name"), rid);
	base_init(tr->sa, &t->base, fid, TR_OLD, v); 	_DELETE(v);
	v = table_funcs.column_find_value(tr, find_sql_column(funcs, "func"), rid);
	t->imp = (v)?sa_strdup(tr->sa, v):NULL;	_DELETE(v);
	v = table_funcs.column_find_value(tr, find_sql_column(funcs, "mod"), rid);
	t->mod = (v)?sa_strdup(tr->sa, v):NULL;	_DELETE(v);
	v = table_funcs.column_find_value(tr, find_sql_column(funcs, "sql"), rid);
	t->sql = *(bit *)v;			_DELETE(v);
	v = table_funcs.column_find_value(tr, find_sql_column(funcs, "type"), rid);
	t->type = *(int *)v;			_DELETE(v);
	v = table_funcs.column_find_value(tr, find_sql_column(funcs, "side_effect"), rid);
	t->side_effect = *(bit *)v;		_DELETE(v);
	t->res.scale = t->res.digits = 0;
	t->res.type = NULL;
	t->s = s;
	t->fix_scale = SCALE_EQ;
	if (t->sql) {
		t->query = t->imp;
		t->imp = NULL;
	}

	arg_func_id = find_sql_column(args, "func_id");
	arg_number = find_sql_column(args, "number");
	rs = table_funcs.rids_select(tr, arg_func_id, &t->base.id, &t->base.id, NULL);
	rs = table_funcs.rids_orderby(tr, rs, arg_number); 

	if (bs_debug)
		fprintf(stderr, "#\tload func %s\n", t->base.name);

	t->ops = list_new(tr->sa, (fdestroy)NULL);
	for(rid = table_funcs.rids_next(rs); rid != oid_nil; rid = table_funcs.rids_next(rs)) {
		sql_arg *a = load_arg(tr, t, rid);
		if (first) {
			first = 0;
			if (strcmp(a->name, "result") == 0) {
				t -> res = a->type;
			} else {
				list_append(t->ops, a);
				if (t->type == F_FUNC)
					t->type = F_PROC;
			}
		} else {
			list_append(t->ops, a);
		}
	}
	table_funcs.rids_destroy(rs);
	return t;
}

void
reset_functions(sql_trans *tr) 
{
	node *n, *m;

	for (n = tr->schemas.set->h; n; n = n->next) {
		sql_schema *s = n->data; 

		if (s->funcs.set) for (m = s->funcs.set->h; m; m = m->next) {
			sql_func *f = m->data;

			if (f->sql)
				f->sql = 1; 
		}
	}
}

static sql_sequence *
load_seq(sql_trans *tr, sql_schema * s, oid rid)
{
	void *v;
	sql_sequence *seq = SA_ZNEW(tr->sa, sql_sequence);
	sql_schema *syss = find_sql_schema(tr, "sys");
	sql_table *seqs = find_sql_table(syss, "sequences");
	sqlid sid;

	v = table_funcs.column_find_value(tr, find_sql_column(seqs, "id"), rid);
	sid = *(sqlid *)v; 			_DELETE(v);
	v = table_funcs.column_find_value(tr, find_sql_column(seqs, "name"), rid);
	base_init(tr->sa, &seq->base, sid, TR_OLD, v); _DELETE(v);
	v = table_funcs.column_find_value(tr, find_sql_column(seqs, "start"), rid);
	seq->start = *(lng *)v;			_DELETE(v);
	v = table_funcs.column_find_value(tr, find_sql_column(seqs, "minvalue"), rid);
	seq->minvalue = *(lng *)v;		_DELETE(v); 
	v = table_funcs.column_find_value(tr, find_sql_column(seqs, "maxvalue"), rid);
	seq->maxvalue = *(lng *)v; 		_DELETE(v);
	v = table_funcs.column_find_value(tr, find_sql_column(seqs, "increment"), rid);
	seq->increment = *(lng *)v; 		_DELETE(v);
	v = table_funcs.column_find_value(tr, find_sql_column(seqs, "cacheinc"), rid);
	seq->cacheinc = *(lng *)v;		_DELETE(v);
	v = table_funcs.column_find_value(tr, find_sql_column(seqs, "cycle"), rid);
	seq->cycle = *(bit *)v;			_DELETE(v);
	seq->s = s;
	return seq;
}

static sql_schema *
load_schema(sql_trans *tr, sqlid id, oid rid)
{
	void *v;
	sql_schema *s = NULL, *syss = find_sql_schema(tr, "sys");
	sql_table *ss = find_sql_table(syss, "schemas");
	sql_table *types = find_sql_table(syss, "types");
	sql_table *tables = find_sql_table(syss, "_tables");
	sql_table *funcs = find_sql_table(syss, "functions");
	sql_table *seqs = find_sql_table(syss, "sequences");
	sqlid sid;
	sql_column *type_schema, *type_id, *table_schema, *table_id;
	sql_column *func_schema, *func_id, *seq_schema, *seq_id;
	rids *rs;

	v = table_funcs.column_find_value(tr, find_sql_column(ss, "id"), rid);
	sid = *(sqlid *)v; 	_DELETE(v);
	if (sid < id) {
		s = find_sql_schema_id(tr, sid);

		if (s==NULL) {
			char *name;

			v = table_funcs.column_find_value(tr, find_sql_column(ss, "name"), rid);
			name = (char*)v;
			s = find_sql_schema(tr, name);
			_DELETE(v);
			if (s == NULL) 
				GDKfatal("SQL schema missing or incompatible, rebuild from archive");
		}
		s->base.id = sid;
	} else {
		s = SA_ZNEW(tr->sa, sql_schema);
		v = table_funcs.column_find_value(tr, find_sql_column(ss, "name"), rid);
		base_init(tr->sa, &s->base, sid, TR_OLD, v); _DELETE(v);
		v = table_funcs.column_find_value(tr, 
			find_sql_column(ss, "authorization"), rid);
		s->auth_id = *(sqlid *)v; 	_DELETE(v);
		v = table_funcs.column_find_value(tr, find_sql_column(ss, "owner"), rid);
		s->owner = *(sqlid *)v;		_DELETE(v);
		s->keys = list_new(tr->sa, (fdestroy) NULL);
		s->idxs = list_new(tr->sa, (fdestroy) NULL);
		s->triggers = list_new(tr->sa, (fdestroy) NULL);

		cs_new(&s->tables, tr->sa, (fdestroy) &table_destroy);
		cs_new(&s->types, tr->sa, (fdestroy) NULL);
		cs_new(&s->funcs, tr->sa, (fdestroy) NULL);
		cs_new(&s->seqs, tr->sa, (fdestroy) NULL);
	}

	if (bs_debug)
		fprintf(stderr, "#load schema %s %d\n", s->base.name, s->base.id);

	/* first load simple types */
	type_schema = find_sql_column(types, "schema_id");
	type_id = find_sql_column(types, "id");
	rs = table_funcs.rids_select(tr, type_schema, &s->base.id, &s->base.id, type_id, &id, NULL, NULL);
	for(rid = table_funcs.rids_next(rs); rid != oid_nil; rid = table_funcs.rids_next(rs)) 
	    	cs_add(&s->types, load_type(tr, s, rid), TR_OLD);
	table_funcs.rids_destroy(rs);

	/* second tables (and complex types) */
	table_schema = find_sql_column(tables, "schema_id");
	table_id = find_sql_column(tables, "id");
	rs = table_funcs.rids_select(tr, table_schema, &sid, &sid, table_id, &id, NULL, NULL);
	for(rid = table_funcs.rids_next(rs); rid != oid_nil; rid = table_funcs.rids_next(rs)) 
	    	cs_add(&s->tables, load_table(tr, s, rid), TR_OLD);
	table_funcs.rids_destroy(rs);
	load_tables_of_tables(tr, s);

	/* next functions which could use these types */
	func_schema = find_sql_column(funcs, "schema_id");
	func_id = find_sql_column(funcs, "id");
	rs = table_funcs.rids_select(tr, func_schema, &s->base.id, &s->base.id, func_id, &id, NULL, NULL);
	for(rid = table_funcs.rids_next(rs); rid != oid_nil; rid = table_funcs.rids_next(rs)) 
		cs_add(&s->funcs, load_func(tr, s, rid), TR_OLD);
	table_funcs.rids_destroy(rs);

	/* last sequence numbers */
	seq_schema = find_sql_column(seqs, "schema_id");
	seq_id = find_sql_column(seqs, "id");
	rs = table_funcs.rids_select(tr, seq_schema, &s->base.id, &s->base.id, seq_id, &id, NULL, NULL);
	for(rid = table_funcs.rids_next(rs); rid != oid_nil; rid = table_funcs.rids_next(rs)) 
		cs_add(&s->seqs, load_seq(tr, s, rid), TR_OLD);
	table_funcs.rids_destroy(rs);
	return s;
}

static sql_trans *
create_trans(sql_allocator *sa, backend_stack stk)
{
	sql_trans *t = ZNEW(sql_trans);

	t->sa = sa;
	t->name = NULL;
	t->wtime = t->rtime = 0;
	t->stime = 0;
	t->wstime = timestamp ();
	t->schema_updates = 0;
	t->status = 0;

	t->parent = NULL;
	t->stk = stk;

	cs_new(&t->schemas, t->sa, (fdestroy) &schema_destroy);
	return t;
}

static void
load_trans(sql_trans* tr, sqlid id)
{
	sql_schema *syss = find_sql_schema(tr, "sys");
	sql_table *sysschema = find_sql_table(syss, "schemas");
	sql_column *sysschema_ids = find_sql_column(sysschema, "id");
	rids *schemas = table_funcs.rids_select(tr, sysschema_ids, NULL, NULL);
	oid rid;
	
	if (bs_debug)
		fprintf(stderr, "#load trans\n");

	for(rid = table_funcs.rids_next(schemas); rid != oid_nil; rid = table_funcs.rids_next(schemas)) {
		sql_schema *ns = load_schema(tr, id, rid);
		if (ns && ns->base.id > id)
			cs_add(&tr->schemas, ns, TR_OLD);
	}
	table_funcs.rids_destroy(schemas);
}

static sqlid
next_oid(void)
{
	int id = 0;
	MT_lock_set(&bs_lock, "next_oid");
	id = store_oid++;
	MT_lock_unset(&bs_lock, "next_oid");
	return id;
}

int
store_next_oid(void)
{
	return next_oid();
}

static void
insert_schemas(sql_trans *tr)
{
	sql_schema *syss = find_sql_schema(tr, "sys");
	sql_table *sysschema = find_sql_table(syss, "schemas");
	sql_table *systable = find_sql_table(syss, "_tables");
	sql_table *syscolumn = find_sql_table(syss, "_columns");
	node *n, *m, *o;

	for (n = tr->schemas.set->h; n; n = n->next) {
		sql_schema *s = n->data;

		if (isDeclaredSchema(s))
			continue;
		table_funcs.table_insert(tr, sysschema, &s->base.id, s->base.name, &s->auth_id, &s->owner);
		for (m = s->tables.set->h; m; m = m->next) {
			sql_table *t = m->data;
			sht ca = t->commit_action;

			table_funcs.table_insert(tr, systable, &t->base.id, t->base.name, &s->base.id, ATOMnilptr(TYPE_str), &t->type, &t->system, &ca, &t->readonly, &t->valence, &t->fixed, &t->materialised);
			for (o = t->columns.set->h; o; o = o->next) {
				sql_column *c = o->data;

				table_funcs.table_insert(tr, syscolumn, &c->base.id, c->base.name, c->type.type->sqlname, &c->type.digits, &c->type.scale, &t->base.id, (c->def) ? c->def : ATOMnilptr(TYPE_str), &c->null, &c->colnr, (c->storage_type)? c->storage_type : ATOMnilptr(TYPE_str));
			}
		}
	}
}

static void
insert_types(sql_trans *tr, sql_table *systype)
{
	int zero = 0;
	node *n;

	for (n = types->h; n; n = n->next) {
		sql_type *t = n->data;
		int radix = t->radix;
		int eclass = t->eclass;

		if (t->s)
			table_funcs.table_insert(tr, systype, &t->base.id, t->base.name, t->sqlname, &t->digits, &t->scale, &radix, &eclass, &t->s->base.id);
		else
			table_funcs.table_insert(tr, systype, &t->base.id, t->base.name, t->sqlname, &t->digits, &t->scale, &radix, &eclass, &zero);
	}
}

static void
insert_functions(sql_trans *tr, sql_table *sysfunc, sql_table *sysarg)
{
	int zero = 0;
	node *n = NULL, *m = NULL;

	for (n = funcs->h; n; n = n->next) {
		sql_func *f = n->data;
		bit sql = f->sql;
		bit se = f->side_effect;
		sqlid id;
		int number = 0;
		char arg_nme[] = "arg_0";

		if (f->s)
			table_funcs.table_insert(tr, sysfunc, &f->base.id, f->base.name, f->imp, f->mod, &sql, &f->type, &se, &f->s->base.id);
		else
			table_funcs.table_insert(tr, sysfunc, &f->base.id, f->base.name, f->imp, f->mod, &sql, &f->type, &se, &zero);
		
		if (f->res.type) {
			char *name = "result";

			id = next_oid();
			table_funcs.table_insert(tr, sysarg, &id, &f->base.id, name, f->res.type->sqlname, &f->res.digits, &f->res.scale, &number);
			number++;
		}
		for (m = f->ops->h; m; m = m->next, number++) {
			sql_arg *a = m->data;

			id = next_oid();
			if (a->name) {
				table_funcs.table_insert(tr, sysarg, &id, &f->base.id, a->name, a->type.type->sqlname, &a->type.digits, &a->type.scale, &number);
			} else {
				arg_nme[4] = '0' + number;
				table_funcs.table_insert(tr, sysarg, &id, &f->base.id, arg_nme, a->type.type->sqlname, &a->type.digits, &a->type.scale, &number);
			}
		}
	}
}

static void
insert_aggrs(sql_trans *tr, sql_table *sysfunc, sql_table *sysarg)
{
	int zero = 0;
	bit F = FALSE;
	node *n = NULL;

	for (n = aggrs->h; n; n = n->next) {
		char *name1 = "result";
		char *name2 = "arg";
		sql_func *aggr = n->data;
		sqlid id;
		int number = 0;

		if (aggr->s)
			table_funcs.table_insert(tr, sysfunc, &aggr->base.id, aggr->base.name, aggr->imp, aggr->mod, &F, &aggr->type, &F, &aggr->s->base.id);
		else
			table_funcs.table_insert(tr, sysfunc, &aggr->base.id, aggr->base.name, aggr->imp, aggr->mod, &F, &aggr->type, &F, &zero);
		
		id = next_oid();
		table_funcs.table_insert(tr, sysarg, &id, &aggr->base.id, name1, aggr->res.type->sqlname, &aggr->res.digits, &aggr->res.scale, &number);

		if (aggr->ops->h) {
			sql_arg *arg = aggr->ops->h->data;

			number++;
			id = next_oid();
			table_funcs.table_insert(tr, sysarg, &id, &aggr->base.id, name2, arg->type.type->sqlname, &arg->type.digits, &arg->type.scale, &number);
		}
	}
}

static int
table_next_column_nr(sql_table *t)
{
	int nr = cs_size(&t->columns);
	if (nr) {
		node *n = cs_last_node(&t->columns);
		if (n) {
			sql_column *c = n->data;

			nr = c->colnr+1;
		}
	}
	return nr;
}

static sql_column *
bootstrap_create_column(sql_trans *tr, sql_table *t, char *name, char *sqltype, int digits)
{
	sql_column *col = SA_ZNEW(tr->sa, sql_column);

	if (bs_debug)
		fprintf(stderr, "#bootstrap_create_column %s\n", name );

	base_init(tr->sa, &col->base, next_oid(), t->base.flag, name);
	sql_find_subtype(&col->type, sqltype, digits, 0);
	col->def = NULL;
	col->null = 1;
	col->colnr = table_next_column_nr(t);
	col->t = t;
	col->unique = 0;
	col->storage_type = NULL;
	cs_add(&t->columns, col, TR_NEW);

	if (isTableOrArray(col->t))
		store_funcs.create_col(tr, col);
	tr->schema_updates ++;
	return col;
}

sql_table *
create_sql_table(sql_allocator *sa, char *name, sht type, bit system, int persistence, int commit_action, int valence, bit fixed, bit materialised)
{
	sql_table *t = SA_ZNEW(sa, sql_table);

	assert(sa);
	assert((persistence==SQL_PERSIST ||
		persistence==SQL_DECLARED_TABLE || 
		commit_action) && commit_action>=0);
	base_init(sa, &t->base, next_oid(), TR_NEW, name);
	t->type = type;
	t->system = system;
	t->persistence = (temp_t)persistence;
	t->commit_action = (ca_t)commit_action;
	t->query = NULL;
	t->readonly = 0;
	cs_new(&t->columns, sa, (fdestroy) &column_destroy);
	cs_new(&t->idxs, sa, (fdestroy) &idx_destroy);
	cs_new(&t->keys, sa, (fdestroy) &key_destroy);
	cs_new(&t->triggers, sa, (fdestroy) &trigger_destroy);
	t->pkey = NULL;
	t->sz = COLSIZE;
	t->cleared = 0;

	t->s = NULL;

	/* Array properties. For tables, they arre always 0. */
	t->valence = isArray(t) ? valence : 0;
	t->fixed = isArray(t) ? fixed : 0;
	t->materialised = isArray(t) ? materialised : 0;

	return t;
}

static sql_column *
dup_sql_column(sql_allocator *sa, sql_table *t, sql_column *c)
{
	sql_column *col = SA_ZNEW(sa, sql_column);

	base_init(sa, &col->base, c->base.id, c->base.flag, c->base.name);
	col->type = c->type;
	col->def = NULL;
	if (c->def)
		col->def = sa_strdup(sa, c->def);
	col->null = c->null;
	col->colnr = c->colnr;
	col->t = t;
	col->unique = c->unique;
	col->storage_type = NULL;
	if (c->storage_type)
		col->storage_type = sa_strdup(sa, c->storage_type);
	col->sorted = c->sorted;
	if (c->dim){
		col->dim = SA_ZNEW(sa, sql_dimrange);
		col->dim->ord = c->dim->ord;
		col->dim->strt = c->dim->strt;
		col->dim->step = c->dim->step;
		col->dim->stop = c->dim->stop;
	}
	cs_add(&t->columns, col, TR_NEW);
	return col;
}

sql_table *
dup_sql_table(sql_allocator *sa, sql_table *t)
{
	node *n;
	sql_table *nt = create_sql_table(sa, t->base.name, t->type, t->system, SQL_DECLARED_TABLE, t->commit_action, t->valence, t->fixed, t->materialised);

	nt->base.flag = t->base.flag;
	for (n = t->columns.set->h; n; n = n->next) 
		dup_sql_column(sa, nt, n->data);
	nt->columns.dset = NULL;
	nt->columns.nelm = NULL;
	nt->valence = t->valence;
	nt->fixed = t->fixed;
	nt->materialised = t->materialised;
	
/*
	if (t->idxs.set) {
		for (n = t->idxs.set->h; n; n = n->next) {
			sql_idx *i = n->data;
			mvc_copy_idx(sql, nt, i);
		}
	}
	if (t->keys.set) {
		for (n = t->keys.set->h; n; n = n->next) {
			sql_key *k = n->data;

			mvc_copy_key(sql, nt, k);
		}
	}
*/
	/* TODO copy triggers */

	return nt;
}

static sql_table *
bootstrap_create_table(sql_trans *tr, sql_schema *s, char *name)
{
	int istmp = isTempSchema(s);
	int persistence = istmp?SQL_GLOBAL_TEMP:SQL_PERSIST;
	sht commit_action = istmp?CA_PRESERVE:CA_COMMIT;
	sql_table *t = create_sql_table(tr->sa, name, tt_table, 1, persistence, commit_action, 0, 0, 0 /* we never have arrays here */);

	if (bs_debug)
		fprintf(stderr, "#bootstrap_create_table %s\n", name );

	t->base.flag = s->base.flag;
	t->query = NULL;
	t->s = s;
	cs_add(&s->tables, t, TR_NEW);

	if (isTableOrArray(t))
		store_funcs.create_del(tr, t);
	tr->schema_updates ++;
	return t;
}


static sql_schema *
bootstrap_create_schema(sql_trans *tr, char *name, int auth_id, int owner)
{
	sql_schema *s = SA_ZNEW(tr->sa, sql_schema);

	if (bs_debug)
		fprintf(stderr, "#bootstrap_create_schema %s %d %d\n", name, auth_id, owner);

	base_init(tr->sa, &s->base, next_oid(), TR_NEW, name);
	s->auth_id = auth_id;
	s->owner = owner;
	cs_new(&s->tables, tr->sa, (fdestroy) &table_destroy);
	cs_new(&s->types, tr->sa, (fdestroy) NULL);
	cs_new(&s->funcs, tr->sa, (fdestroy) NULL);
	cs_new(&s->seqs, tr->sa, (fdestroy) NULL);
	s->keys = list_new(tr->sa, (fdestroy) NULL);
	s->idxs = list_new(tr->sa, (fdestroy) NULL);
	s->triggers = list_new(tr->sa, (fdestroy) NULL);

	cs_add(&tr->schemas, s, TR_NEW);

	tr->schema_updates ++;
	return s;
}

static int
store_schema_number(void)
{
	return schema_number;
}

int
store_init(int debug, store_type store, int readonly, int singleuser, char *logdir, backend_stack stk)
{
	sqlid id = 0;
	lng lng_store_oid;
	int first = 1;
	sql_schema *s, *p = NULL;
	sql_table *t, *types, *funcs, *args;
	sql_trans *tr;
	int v = 1;
	sql_allocator *sa;

	bs_debug = debug;

#ifdef NEED_MT_LOCK_INIT
	MT_lock_init(&bs_lock, "SQL_bs_lock");
#endif
	MT_lock_set(&bs_lock, "store_init");

	/* initialize empty bats */
	if (store == store_bat) 
		bat_utils_init();
	if (store == store_bat) {
		bat_storage_init(&store_funcs);
		bat_table_init(&table_funcs);
		bat_logger_init(&logger_funcs);
	}
	active_store_type = store;
	if (!logger_funcs.create ||
	    logger_funcs.create(logdir, CATALOG_VERSION*v) == LOG_ERR) {
		MT_lock_unset(&bs_lock, "store_init");
		return -1;
	}

	sa = sa_create();
	MT_lock_unset(&bs_lock, "store_init");
	types_init(sa, debug);

#define FUNC_OIDS 2000
	assert( store_oid <= FUNC_OIDS );
	/* we store some spare oids */
	store_oid = FUNC_OIDS;

	sequences_init();
	gtrans = tr = create_trans(sa, stk);
	active_transactions = sa_list(sa); 

	store_readonly = readonly;
	store_singleuser = singleuser;

	if (logger_funcs.log_isnew()) {
		/* cannot initialize database in readonly mode */
		if (readonly)
			return -1;
		tr = sql_trans_create(stk, NULL, NULL);
	} else {
		first = 0;
	}

	s = bootstrap_create_schema(tr, "sys", ROLE_SYSADMIN, USER_MONETDB);
	if (!first) 
		s->base.flag = TR_OLD;

	t = bootstrap_create_table(tr, s, "schemas");
	bootstrap_create_column(tr, t, "id", "int", 32);
	bootstrap_create_column(tr, t, "name", "varchar", 1024);
	bootstrap_create_column(tr, t, "authorization", "int", 32);
	bootstrap_create_column(tr, t, "owner", "int", 32);

	types = t = bootstrap_create_table(tr, s, "types");
	bootstrap_create_column(tr, t, "id", "int", 32);
	bootstrap_create_column(tr, t, "systemname", "varchar", 256);
	bootstrap_create_column(tr, t, "sqlname", "varchar", 1024);
	bootstrap_create_column(tr, t, "digits", "int", 32);
	bootstrap_create_column(tr, t, "scale", "int", 32);
	bootstrap_create_column(tr, t, "radix", "int", 32);
	bootstrap_create_column(tr, t, "eclass", "int", 32);
	bootstrap_create_column(tr, t, "schema_id", "int", 32);

	funcs = t = bootstrap_create_table(tr, s, "functions");
	bootstrap_create_column(tr, t, "id", "int", 32);
	bootstrap_create_column(tr, t, "name", "varchar", 256);
	bootstrap_create_column(tr, t, "func", "varchar", 8196);
	bootstrap_create_column(tr, t, "mod", "varchar", 8196);
	/* sql or database internal */
	bootstrap_create_column(tr, t, "sql", "boolean", 1);
	/* func, proc, aggr or filter */
	bootstrap_create_column(tr, t, "type", "int", 32);
	bootstrap_create_column(tr, t, "side_effect", "boolean", 1);
	bootstrap_create_column(tr, t, "schema_id", "int", 32);

	args = t = bootstrap_create_table(tr, s, "args");
	bootstrap_create_column(tr, t, "id", "int", 32);
	bootstrap_create_column(tr, t, "func_id", "int", 32);
	bootstrap_create_column(tr, t, "name", "varchar", 256);
	bootstrap_create_column(tr, t, "type", "varchar", 1024);
	bootstrap_create_column(tr, t, "type_digits", "int", 32);
	bootstrap_create_column(tr, t, "type_scale", "int", 32);
	bootstrap_create_column(tr, t, "number", "int", 32);

	t = bootstrap_create_table(tr, s, "sequences");
	bootstrap_create_column(tr, t, "id", "int", 32);
	bootstrap_create_column(tr, t, "schema_id", "int", 32);
	bootstrap_create_column(tr, t, "name", "varchar", 256);
	bootstrap_create_column(tr, t, "start", "bigint", 64);
	bootstrap_create_column(tr, t, "minvalue", "bigint", 64);
	bootstrap_create_column(tr, t, "maxvalue", "bigint", 64);
	bootstrap_create_column(tr, t, "increment", "bigint", 64);
	bootstrap_create_column(tr, t, "cacheinc", "bigint", 64);
	bootstrap_create_column(tr, t, "cycle", "boolean", 1);

	t = bootstrap_create_table(tr, s, "dependencies");
	bootstrap_create_column(tr, t, "id", "int", 32);
	bootstrap_create_column(tr, t, "depend_id", "int", 32);
	bootstrap_create_column(tr, t, "depend_type", "smallint", 16);

	t = bootstrap_create_table(tr, s, "connections");
	bootstrap_create_column(tr, t, "id", "int", 32);
	bootstrap_create_column(tr, t, "server", "char", 1024);
	bootstrap_create_column(tr, t, "port", "int", 32);
	bootstrap_create_column(tr, t, "db", "char", 64);
	bootstrap_create_column(tr, t, "db_alias", "char", 1024);
	bootstrap_create_column(tr, t, "user", "char", 1024);
	bootstrap_create_column(tr, t, "password", "char", 1024);
	bootstrap_create_column(tr, t, "language", "char", 1024);

	while(s) {
		t = bootstrap_create_table(tr, s, "_tables");
		bootstrap_create_column(tr, t, "id", "int", 32);
		bootstrap_create_column(tr, t, "name", "varchar", 1024);
		bootstrap_create_column(tr, t, "schema_id", "int", 32);
		bootstrap_create_column(tr, t, "query", "varchar", 2048);
		bootstrap_create_column(tr, t, "type", "smallint", 16);
		bootstrap_create_column(tr, t, "system", "boolean", 1);
		bootstrap_create_column(tr, t, "commit_action", "smallint", 16);
		bootstrap_create_column(tr, t, "readonly", "boolean", 1);

		t = bootstrap_create_table(tr, s, "_columns");
		bootstrap_create_column(tr, t, "id", "int", 32);
		bootstrap_create_column(tr, t, "name", "varchar", 1024);
		bootstrap_create_column(tr, t, "type", "varchar", 1024);
		bootstrap_create_column(tr, t, "type_digits", "int", 32);
		bootstrap_create_column(tr, t, "type_scale", "int", 32);
		bootstrap_create_column(tr, t, "table_id", "int", 32);
		bootstrap_create_column(tr, t, "default", "varchar", 2048);
		bootstrap_create_column(tr, t, "null", "boolean", 1);
		bootstrap_create_column(tr, t, "number", "int", 32);
		bootstrap_create_column(tr, t, "storage", "varchar", 2048);

		t = bootstrap_create_table(tr, s, "_arrays");
		bootstrap_create_column(tr, t, "table_id", "int", 32);
		bootstrap_create_column(tr, t, "valence", "int", 32);
		bootstrap_create_column(tr, t, "fixed", "boolean", 1);
		bootstrap_create_column(tr, t, "materialised", "boolean", 1);

		t = bootstrap_create_table(tr, s, "_dimensions");
		bootstrap_create_column(tr, t, "column_id", "int", 32);
		bootstrap_create_column(tr, t, "start", "bigint", 64);
		bootstrap_create_column(tr, t, "step", "bigint", 64);
		bootstrap_create_column(tr, t, "stop", "bigint", 64);
		bootstrap_create_column(tr, t, "storage_order", "int", 32);

		t = bootstrap_create_table(tr, s, "keys");
		bootstrap_create_column(tr, t, "id", "int", 32);
		bootstrap_create_column(tr, t, "table_id", "int", 32);
		bootstrap_create_column(tr, t, "type", "int", 32);
		bootstrap_create_column(tr, t, "name", "varchar", 1024);
		bootstrap_create_column(tr, t, "rkey", "int", 32);
		bootstrap_create_column(tr, t, "action", "int", 32);

		t = bootstrap_create_table(tr, s, "idxs");
		bootstrap_create_column(tr, t, "id", "int", 32);
		bootstrap_create_column(tr, t, "table_id", "int", 32);
		bootstrap_create_column(tr, t, "type", "int", 32);
		bootstrap_create_column(tr, t, "name", "varchar", 1024);

		t = bootstrap_create_table(tr, s, "triggers");
		bootstrap_create_column(tr, t, "id", "int", 32);
		bootstrap_create_column(tr, t, "name", "varchar", 1024);
		bootstrap_create_column(tr, t, "table_id", "int", 32);
		bootstrap_create_column(tr, t, "time", "smallint", 16);
		bootstrap_create_column(tr, t, "orientation", "smallint", 16);
		bootstrap_create_column(tr, t, "event", "smallint", 16);
		bootstrap_create_column(tr, t, "old_name", "varchar", 1024);
		bootstrap_create_column(tr, t, "new_name", "varchar", 1024);
		bootstrap_create_column(tr, t, "condition", "varchar", 2048);
		bootstrap_create_column(tr, t, "statement", "varchar", 2048);

		t = bootstrap_create_table(tr, s, "objects");
		bootstrap_create_column(tr, t, "id", "int", 32);
		bootstrap_create_column(tr, t, "name", "varchar", 1024);
		bootstrap_create_column(tr, t, "nr", "int", 32);

		if (!p) {
			p = s; 

			/* now the same tables for temporaries */
			s = bootstrap_create_schema(tr, "tmp", ROLE_SYSADMIN, USER_MONETDB);
		} else {
			s = NULL;
		}
	}

	(void) bootstrap_create_schema(tr, dt_schema, ROLE_SYSADMIN, USER_MONETDB);

	if (first) {
		insert_types(tr, types);
		insert_functions(tr, funcs, args);
		insert_aggrs(tr, funcs, args);
		insert_schemas(tr);

		if (sql_trans_commit(tr) != SQL_OK)
			fprintf(stderr, "cannot commit initial transaction\n");
		sql_trans_destroy(tr);
	}

	id = store_oid; /* db objects up till id are already created */
	logger_funcs.get_sequence(OBJ_SID, &lng_store_oid);
	prev_oid = store_oid = (sqlid)lng_store_oid;

	/* load remaining schemas, tables, columns etc */
	if (!first)
		load_trans(gtrans, id);
	return first;
}

static int logging = 0;

void
store_exit(void)
{
	MT_lock_set(&bs_lock, "store_exit");

#ifdef STORE_DEBUG
	fprintf(stderr, "#store exit locked\n");
#endif
	/* busy wait till the logmanager is ready */
	while (logging) {
		MT_lock_unset(&bs_lock, "store_exit");
		MT_sleep_ms(100);
		MT_lock_set(&bs_lock, "store_exit");
	}

	if (gtrans) {
		MT_lock_unset(&bs_lock, "store_exit");
		sequences_exit();
		MT_lock_set(&bs_lock, "store_exit");
	}
	if (spares > 0) 
		destroy_spare_transactions();

	logger_funcs.destroy();

	/* Open transactions have a link to the global transaction therefore
	   we need busy waiting until all transactions have ended or
	   (current implementation) simply keep the gtrans alive and simply
	   exit (but leak memory).
	 */ 
	if (!transactions) { 
		sql_trans_destroy(gtrans);
		gtrans = NULL;
	}
#ifdef STORE_DEBUG
	fprintf(stderr, "#store exit unlocked\n");
#endif
	MT_lock_unset(&bs_lock, "store_exit");
}

/* call locked ! */
void
store_apply_deltas(void)
{
	int res = LOG_OK;

	logging = 1;
	/* make sure we reset all transactions on re-activation */
	gtrans->wstime = timestamp();
	if (store_funcs.gtrans_update)
		store_funcs.gtrans_update(gtrans);
	res = logger_funcs.restart();
	if (logging && res == LOG_OK)
		res = logger_funcs.cleanup();
	logging = 0;
}

void
store_manager(void)
{
	while (!GDKexiting()) {
		int res = LOG_OK;
		int t;

		for (t = 30000; t > 0; t -= 50) {
			MT_sleep_ms(50);
			if (GDKexiting())
				return;
		}
		MT_lock_set(&bs_lock, "store_manager");
		if (store_nr_active || GDKexiting() ||
			logger_funcs.changes() < 1000) {
			MT_lock_unset(&bs_lock, "store_manager");
			continue;
		}
		logging = 1;
		/* make sure we reset all transactions on re-activation */
		gtrans->wstime = timestamp();
		if (store_funcs.gtrans_update)
			store_funcs.gtrans_update(gtrans);
		res = logger_funcs.restart();
		MT_lock_unset(&bs_lock, "store_manager");
		if (logging && res == LOG_OK)
			res = logger_funcs.cleanup();
		MT_lock_set(&bs_lock, "store_manager");
		logging = 0;
		MT_lock_unset(&bs_lock, "store_manager");
		if (res != LOG_OK)
			GDKfatal("write-ahead logging failure, disk full?");
	}
}

void
minmax_manager(void)
{
	while (!GDKexiting()) {
		int t;

		for (t = 30000; t > 0; t -= 50) {
			MT_sleep_ms(50);
			if (GDKexiting())
				return;
		}
		MT_lock_set(&bs_lock, "store_manager");
		if (store_nr_active || GDKexiting()) {
			MT_lock_unset(&bs_lock, "store_manager");
			continue;
		}
		if (store_funcs.gtrans_minmax)
			store_funcs.gtrans_minmax(gtrans);
		MT_lock_unset(&bs_lock, "store_manager");
	}
}


void
store_lock(void)
{
	MT_lock_set(&bs_lock, "trans_lock");
#ifdef STORE_DEBUG
	fprintf(stderr, "#locked\n");
#endif
}

void
store_unlock(void)
{
#ifdef STORE_DEBUG
	fprintf(stderr, "#unlocked\n");
#endif
	MT_lock_unset(&bs_lock, "trans_unlock");
}

static sql_kc *
kc_dup_(sql_trans *tr, int flag, sql_kc *kc, sql_table *t, int copy)
{
	sql_allocator *sa = (flag == TR_NEW && !copy)?tr->parent->sa:tr->sa;
	sql_kc *nkc = SA_ZNEW(sa, sql_kc);
	sql_column *c = find_sql_column(t, kc->c->base.name);

	assert(c);
	nkc->c = c;
	c->unique = kc->c->unique;
	return nkc;
}

static sql_kc *
kc_dup(sql_trans *tr, int flag, sql_kc *kc, sql_table *t)
{
	return kc_dup_(tr, flag, kc, t, 0);
}

static sql_key *
key_dup_(sql_trans *tr, int flag, sql_key *k, sql_table *t, int copy)
{
	sql_allocator *sa = (flag == TR_NEW && !copy)?tr->parent->sa:tr->sa;
	sql_key *nk = (k->type != fkey) ? (sql_key *) SA_ZNEW(sa, sql_ukey)
	    : (sql_key *) SA_ZNEW(sa, sql_fkey);
	node *n;

	base_init(sa, &nk->base, k->base.id, tr_flag(&k->base, flag), k->base.name);

	nk->type = k->type;
	nk->columns = list_new(sa, (fdestroy) NULL);
	nk->t = t;
	nk->idx = NULL;

	if (k->idx) {
		node *n = list_find_name(nk->t->s->idxs, nk->base.name);

		if (n) {
			nk->idx = (sql_idx *) n->data;
			nk->idx->key = nk;
		}
	}

	if (nk->type != fkey) {
		sql_ukey *tk = (sql_ukey *) nk;

		tk->keys = NULL;

		if (nk->type == pkey)
			t->pkey = tk;
	} else {
		sql_fkey *tk = (sql_fkey *) nk;

		tk->rkey = NULL;
	}

	for (n = k->columns->h; n; n = n->next) {
		sql_kc *okc = n->data;

		list_append(nk->columns, kc_dup_(tr, flag, okc, t, copy));
	}

	if (nk->type == fkey) {
		sql_fkey *fk = (sql_fkey *) nk;
		sql_fkey *ok = (sql_fkey *) k;
		node *n;

		if (ok->rkey) {
			n = list_find(t->s->keys, &ok->rkey->k.base.id, (fcmp) &key_cmp);

			if (n) {
				sql_ukey *uk = n->data;
	
				fk->rkey = uk;
				if (!uk->keys)
					uk->keys = list_new(sa, NULL);
				list_append(uk->keys, fk);
			}
		}
		fk->on_delete = ok->on_delete;
		fk->on_update = ok->on_update;
	} else {		/* could be a set of rkeys */
		sql_ukey *uk = (sql_ukey *) nk;
		sql_ukey *ok = (sql_ukey *) k;
		node *m;

		if (ok->keys)
			for (m = ok->keys->h; m; m = m->next) {
				sql_fkey *ofk = m->data;
				node *n = list_find(t->s->keys, &ofk->k.base.id, (fcmp) &key_cmp);

				if (n) {
					sql_fkey *fk = n->data;

					if (!uk->keys)
						uk->keys = list_new(sa, NULL);
					list_append(uk->keys, fk);
					fk->rkey = uk;
				}
			}
	}
	list_append(t->s->keys, nk);
	if (!copy && flag == TR_NEW && tr->parent == gtrans) 
		k->base.flag = TR_OLD;
	return nk;
}

static sql_key *
key_dup(sql_trans *tr, int flag, sql_key *k, sql_table *t)
{
	return key_dup_(tr, flag, k, t, 0);
}

sql_key *
sql_trans_copy_key( sql_trans *tr, sql_table *t, sql_key *k )
{
	sql_key *nk = key_dup_(tr, TR_NEW, k, t, 1);
	sql_fkey *fk = (sql_fkey*)nk;
	sql_schema *syss = find_sql_schema(tr, isGlobal(t)?"sys":"tmp");
	sql_table *syskey = find_sql_table(syss, "keys");
	sql_table *syskc = find_sql_table(syss, "objects");
	int neg = -1, action = -1, nr;
	node *n;

	cs_add(&t->keys, nk, TR_NEW);

	if (nk->type == fkey) 
		action = (fk->on_update<<8) + fk->on_delete;

	table_funcs.table_insert(tr, syskey, &nk->base.id, &t->base.id, &nk->type, nk->base.name, (nk->type == fkey) ? &((sql_fkey *) nk)->rkey->k.base.id : &neg, &action);

	if (nk->type == fkey)
		sql_trans_create_dependency(tr, ((sql_fkey *) nk)->rkey->k.base.id, nk->base.id, FKEY_DEPENDENCY);

	for (n = nk->columns->h, nr = 0; n; n = n->next, nr++) {
		sql_kc *kc = n->data;

		table_funcs.table_insert(tr, syskc, &k->base.id, kc->c->base.name, &nr);

		if (nk->type == fkey)
			sql_trans_create_dependency(tr, kc->c->base.id, k->base.id, FKEY_DEPENDENCY);
		if (nk->type == pkey) {
			sql_trans_create_dependency(tr, kc->c->base.id, k->base.id, KEY_DEPENDENCY);
			sql_trans_alter_null(tr, kc->c, 0);
		}
	}

	syskey->base.wtime = syskey->s->base.wtime = t->base.wtime = t->s->base.wtime = tr->wtime = tr->wstime;
	if (isGlobal(t)) 
		tr->schema_updates ++;
	return nk;
}

static sql_idx *
idx_dup(sql_trans *tr, int flag, sql_idx * i, sql_table *t)
{
	sql_allocator *sa = (flag == TR_NEW)?tr->parent->sa:tr->sa;
	sql_idx *ni = SA_ZNEW(sa, sql_idx);
	node *n;

	base_init(sa, &ni->base, i->base.id, tr_flag(&i->base, flag), i->base.name);

	ni->columns = list_new(sa, (fdestroy) NULL);
	ni->t = t;
	ni->type = i->type;
	ni->key = NULL;

<<<<<<< HEAD
	if (isTableOrArray(ni->t))
		store_funcs.dup_idx(tr, i, ni);
=======
	assert(flag == TR_OLD || tr->parent == gtrans);

	/* Needs copy when committing (ie from tr to gtrans) and 
	 * on savepoints from tr->parent to new tr (flag == TR_OLD) */
	if ((isNew(i) && flag == TR_NEW && tr->parent == gtrans) ||
	    (i->base.allocated && flag == TR_OLD && tr->parent != gtrans))
		if (isTable(ni->t)) 
			store_funcs.dup_idx(tr, i, ni);
>>>>>>> ee4ae13a
	if (isNew(i) && flag == TR_NEW && tr->parent == gtrans) 
		i->base.flag = TR_OLD;

	for (n = i->columns->h; n; n = n->next) {
		sql_kc *okc = n->data;

		list_append(ni->columns, kc_dup(tr, flag, okc, t));
	}
	list_append(t->s->idxs, ni);
	return ni;
}

sql_idx *
sql_trans_copy_idx( sql_trans *tr, sql_table *t, sql_idx *i )
{
	sql_schema *syss = find_sql_schema(tr, isGlobal(t)?"sys":"tmp");
	sql_table *sysidx = find_sql_table(syss, "idxs");
	sql_table *sysic = find_sql_table(syss, "objects");
	node *n;
	int nr;
	sql_idx *ni = SA_ZNEW(tr->sa, sql_idx);

	base_init(tr->sa, &ni->base, i->base.id, TR_NEW, i->base.name);

	ni->columns = list_new(tr->sa, (fdestroy) NULL);
	ni->t = t;
	ni->type = i->type;
	ni->key = NULL;

	for (n = i->columns->h, nr = 0; n; n = n->next, nr++) {
		sql_kc *okc = n->data, *ic;

		list_append(ni->columns, ic = kc_dup_(tr, TR_NEW, okc, t, 1));

		table_funcs.table_insert(tr, sysic, &ni->base.id, ic->c->base.name, &nr);
		sysic->base.wtime = sysic->s->base.wtime = tr->wtime = tr->wstime;
	}
	list_append(t->s->idxs, ni);
	cs_add(&t->idxs, ni, TR_NEW);

<<<<<<< HEAD
	if (!isDeclaredTable(t) && isTableOrArray(ni->t) && idx_has_column(ni->type))
=======
	if (isDeclaredTable(i->t)) 
	if (!isDeclaredTable(t) && isTable(ni->t) && idx_has_column(ni->type))
>>>>>>> ee4ae13a
		store_funcs.create_idx(tr, ni);
	if (!isDeclaredTable(t))
		table_funcs.table_insert(tr, sysidx, &ni->base.id, &t->base.id, &ni->type, ni->base.name);
	ni->base.wtime = t->base.wtime = t->s->base.wtime = tr->wtime = tr->wstime;
	if (isGlobal(t)) 
		tr->schema_updates ++;
	return ni;
}

static sql_trigger *
trigger_dup(sql_trans *tr, int flag, sql_trigger * i, sql_table *t)
{
	sql_allocator *sa = (flag == TR_NEW)?tr->parent->sa:tr->sa;
	sql_trigger *nt = SA_ZNEW(sa, sql_trigger);
	node *n;

	base_init(sa, &nt->base, i->base.id, tr_flag(&i->base, flag), i->base.name);

	nt->columns = list_new(sa, (fdestroy) NULL);
	nt->t = t;
	nt->time = i->time;
	nt->orientation = i->orientation;
	nt->event = i->event;
	nt->old_name = nt->new_name = nt->condition = NULL;
	if (i->old_name)
		nt->old_name = sa_strdup(sa, i->old_name);
	if (i->new_name)
		nt->new_name = sa_strdup(sa, i->new_name);
	if (i->condition)
		nt->condition = sa_strdup(sa, i->condition);
	nt->statement = sa_strdup(sa, i->statement);

	for (n = i->columns->h; n; n = n->next) {
		sql_kc *okc = n->data;

		list_append(nt->columns, kc_dup(tr, flag, okc, t));
	}
	list_append(t->s->triggers, nt);
	if (flag == TR_NEW && tr->parent == gtrans) 
		i->base.flag = TR_OLD;
	return nt;
}

static sql_column *
column_dup(sql_trans *tr, int flag, sql_column *oc, sql_table *t)
{
	sql_allocator *sa = (flag == TR_NEW)?tr->parent->sa:tr->sa;
	sql_column *c = SA_ZNEW(sa, sql_column);

	base_init(sa, &c->base, oc->base.id, tr_flag(&oc->base, flag), oc->base.name);
	c->type = oc->type;
	c->def = NULL;
	if (oc->def)
		c->def = sa_strdup(sa, oc->def);
	c->null = oc->null;
	c->colnr = oc->colnr;
	c->unique = oc->unique;
	c->t = t;
	c->storage_type = NULL;
	if (oc->storage_type)
		c->storage_type = sa_strdup(sa, oc->storage_type);

<<<<<<< HEAD
	if (oc->dim){ 
		c->dim = ZNEW(sql_dimrange);
		c->dim->ord = oc->dim->ord;
		c->dim->strt = oc->dim->strt;
		c->dim->step = oc->dim->step;
		c->dim->stop = oc->dim->stop;
	}

	if (isTableOrArray(c->t))
		store_funcs.dup_col(tr, oc, c);
=======
	/* Needs copy when committing (ie from tr to gtrans) and 
	 * on savepoints from tr->parent to new tr (flag == TR_OLD) */
	if ((isNew(oc) && flag == TR_NEW && tr->parent == gtrans) ||
	    (oc->base.allocated && flag == TR_OLD && tr->parent != gtrans))
		if (isTable(c->t)) 
			store_funcs.dup_col(tr, oc, c);
>>>>>>> ee4ae13a
	if (isNew(oc) && flag == TR_NEW && tr->parent == gtrans) 
		oc->base.flag = TR_OLD;
	return c;
}

sql_column *
sql_trans_copy_column( sql_trans *tr, sql_table *t, sql_column *c )
{
	sql_schema *syss = find_sql_schema(tr, isGlobal(t)?"sys":"tmp");
	sql_table *syscolumn = find_sql_table(syss, "_columns");
	sql_column *col = SA_ZNEW(tr->sa, sql_column);

	base_init(tr->sa, &col->base, c->base.id, TR_NEW, c->base.name);
	col->type = c->type;
	col->def = NULL;
	if (c->def)
		col->def = sa_strdup(tr->sa, c->def);
	col->null = c->null;
	col->colnr = c->colnr;
	col->unique = c->unique;
	col->t = t;
	col->storage_type = NULL;
	if (c->storage_type)
		col->storage_type = sa_strdup(tr->sa, c->storage_type);
	if (c->dim){ 
		col->dim = ZNEW(sql_dimrange);
		col->dim->ord = c->dim->ord;
		col->dim->strt = c->dim->strt;
		col->dim->step = c->dim->step;
		col->dim->stop = c->dim->stop;
	}

	cs_add(&t->columns, col, TR_NEW);

<<<<<<< HEAD
	if (isTableOrArray(t))
=======
	if (isDeclaredTable(c->t)) 
	if (isTable(t))
>>>>>>> ee4ae13a
		store_funcs.create_col(tr, col);
	if (!isDeclaredTable(t)) {
		table_funcs.table_insert(tr, syscolumn, &col->base.id, col->base.name, col->type.type->sqlname, &col->type.digits, &col->type.scale, &t->base.id, (col->def) ? col->def : ATOMnilptr(TYPE_str), &col->null, &col->colnr, (col->storage_type) ? col->storage_type : ATOMnilptr(TYPE_str));
		if (c->dim) {
			sql_table *sysdim = find_sql_table(syss, "_dimensions");
			table_funcs.table_insert(tr, sysdim, &col->base.id, &c->dim->strt, &c->dim->step, &c->dim->stop, &c->dim->ord);
		}
	}
	col->base.wtime = t->base.wtime = t->s->base.wtime = tr->wtime = tr->wstime;
	if (isGlobal(t)) 
		tr->schema_updates ++;
	return col;
}

static sql_table *
schema_table_find(sql_schema *s, sql_table *ot)
{
	node *n;

	if (s) 
	for (n = s->tables.set->h; n; n = n->next) {
		sql_table *t = n->data;

		if (t->base.id == ot->base.id)
			return t;
	}
	assert(NULL);
	return NULL;
}

static sql_table *
table_find(sql_trans *tr, int flag, sql_table *ot, sql_table *omt)
{
	node *n;
	sql_schema *s = NULL;

	(void)flag;
	for (n = tr->schemas.set->h; n && !s; n = n->next) {
		sql_schema *ss = n->data;

		if (ss->base.id == omt->s->base.id)
			s = ss;
	}
	return schema_table_find(s, ot);
}

static sql_table *
table_dup(sql_trans *tr, int flag, sql_table *ot, sql_schema *s)
{
	sql_allocator *sa = (flag == TR_NEW)?tr->parent->sa:tr->sa;
	sql_table *t = SA_ZNEW(sa, sql_table);
	node *n;

	base_init(sa, &t->base, ot->base.id, tr_flag(&ot->base, flag), ot->base.name);

	t->type = ot->type;
	t->system = ot->system;
	t->persistence = ot->persistence;
	t->commit_action = ot->commit_action;
	t->readonly = ot->readonly;
	t->query = (ot->query) ? sa_strdup(sa, ot->query) : NULL;

	cs_new(&t->columns, sa, (fdestroy) &column_destroy);
	cs_new(&t->keys, sa, (fdestroy) &key_destroy);
	cs_new(&t->idxs, sa, (fdestroy) &idx_destroy);
	cs_new(&t->triggers, sa, (fdestroy) &trigger_destroy);

	t->pkey = NULL;

<<<<<<< HEAD
	if (isTableOrArray(ot)) 
		store_funcs.dup_del(tr, ot, t);
=======
	/* Needs copy when committing (ie from tr to gtrans) and 
	 * on savepoints from tr->parent to new tr (flag == TR_OLD) */
	if ((isNew(ot) && flag == TR_NEW && tr->parent == gtrans) ||
	    (ot->base.allocated && flag == TR_OLD && tr->parent != gtrans))
		if (isTable(t)) 
			store_funcs.dup_del(tr, ot, t);
>>>>>>> ee4ae13a

	t->s = s;
	t->sz = ot->sz;
	t->cleared = 0;
	t->valence = ot->valence;
	t->fixed = ot->fixed;
	t->materialised = ot->materialised;

	if (ot->columns.set) {
		for (n = ot->columns.set->h; n; n = n->next) {
			sql_column *c = n->data;

			cs_add(&t->columns, column_dup(tr, flag, c, t), tr_flag(&c->base, flag));
		}
		ot->columns.nelm = NULL;
	}
	/*
	if (ot->tables.set) {
		for (n = ot->tables.set->h; n; n = n->next) {
			sql_table *pt = n->data;
			sql_table *npt = schema_table_find(s, pt);

			cs_add(&t->tables, npt, tr_flag(&pt->base, flag));
			npt->p = t;
		}
		ot->tables.nelm = NULL;
	}
	*/
	if (ot->idxs.set) {
		for (n = ot->idxs.set->h; n; n = n->next) {
			sql_idx *i = n->data;

			cs_add(&t->idxs, idx_dup(tr, flag, i, t), tr_flag(&i->base, flag));
		}
		ot->idxs.nelm = NULL;
	}
	if (ot->keys.set) {
		for (n = ot->keys.set->h; n; n = n->next) {
			sql_key *k = n->data;

			cs_add(&t->keys, key_dup(tr, flag, k, t), tr_flag(&k->base, flag));
		}
		ot->keys.nelm = NULL;
	}
	if (ot->triggers.set) {
		for (n = ot->triggers.set->h; n; n = n->next) {
			sql_trigger *k = n->data;

			cs_add(&t->triggers, trigger_dup(tr, flag, k, t), tr_flag(&k->base, flag));
		}
		ot->triggers.nelm = NULL;
	}
	if (isNew(ot) && flag == TR_NEW && tr->parent == gtrans) 
		ot->base.flag = TR_OLD;
	return t;
}

static sql_type *
type_dup(sql_trans *tr, int flag, sql_type *ot, sql_schema * s)
{
	sql_allocator *sa = (flag == TR_NEW)?tr->parent->sa:tr->sa;
	sql_type *t = SA_ZNEW(sa, sql_type);

	base_init(sa, &t->base, ot->base.id, tr_flag(&ot->base, flag), ot->base.name);

	t->sqlname = sa_strdup(sa, ot->sqlname);
	t->digits = ot->digits;
	t->scale = ot->scale;
	t->radix = ot->radix;
	t->eclass = ot->eclass;
	t->bits = ot->bits;
	t->localtype = ot->localtype;
	t->s = s;
	return t;
}

static sql_func *
func_dup(sql_trans *tr, int flag, sql_func *of, sql_schema * s)
{
	sql_allocator *sa = (flag == TR_NEW)?tr->parent->sa:tr->sa;
	sql_func *f = SA_ZNEW(sa, sql_func);
	node *n;

	base_init(sa, &f->base, of->base.id, tr_flag(&of->base, flag), of->base.name);

	f->imp = (of->imp)?sa_strdup(sa, of->imp):NULL;
	f->mod = (of->mod)?sa_strdup(sa, of->mod):NULL;
	f->type = of->type;
	f->query = (of->query)?sa_strdup(sa, of->query):NULL;
	f->sql = of->sql;
	f->side_effect = of->side_effect;
	f->ops = list_new(sa, of->ops->destroy);
	f->fix_scale = of->fix_scale;
	for(n=of->ops->h; n; n = n->next) 
		list_append(f->ops, arg_dup(sa, n->data));
	f->res.type = NULL;
	if (of->res.type) {
		sql_schema *syss = find_sql_schema(tr, "sys");
		f->res = of->res;

		if (!syss)
			syss = s;
		/* complex (table) types */
		if (f->res.type->localtype == TYPE_bat) 
			f->res.comp_type = schema_get_table(syss, f->res.digits);
	}

	f->s = s;
	return f;
}

static sql_sequence *
seq_dup(sql_trans *tr, int flag, sql_sequence *oseq, sql_schema * s)
{
	sql_allocator *sa = (flag == TR_NEW)?tr->parent->sa:tr->sa;
	sql_sequence *seq = SA_ZNEW(sa, sql_sequence);

	base_init(sa, &seq->base, oseq->base.id, tr_flag(&oseq->base, flag), oseq->base.name);

	seq->start = oseq->start;
	seq->minvalue = oseq->minvalue;
	seq->maxvalue = oseq->maxvalue;
	seq->increment = oseq->increment;
	seq->cacheinc = oseq->cacheinc;
	seq->cycle = oseq->cycle;
	seq->s = s;
	return seq;
}

static void
table_of_tables_dup(sql_table *omt, sql_schema *s, int flag) 
{
	node *n;
	sql_table *mt = schema_table_find(s, omt);
	
	if (omt->tables.set) {
		for (n = omt->tables.set->h; n; n = n->next) {
			sql_table *pt = n->data;
			sql_table *npt = schema_table_find(s, pt);
			cs_add(&mt->tables, npt, tr_flag(&pt->base, flag));
			npt->p = mt;
		}
		mt->tables.nelm = NULL;
	}
}

static sql_schema *
schema_dup(sql_trans *tr, int flag, sql_schema *os, sql_trans *o)
{
	sql_allocator *sa = (flag == TR_NEW)?tr->parent->sa:tr->sa;
	sql_schema *s = SA_ZNEW(sa, sql_schema);
	node *n;

	(void) o;
	base_init(sa, &s->base, os->base.id, tr_flag(&os->base, flag), os->base.name);

	s->auth_id = os->auth_id;
	s->owner = os->owner;
	cs_new(&s->tables, sa, (fdestroy) &table_destroy);
	cs_new(&s->types, sa, (fdestroy) NULL);
	cs_new(&s->funcs, sa, (fdestroy) NULL);
	cs_new(&s->seqs, sa, (fdestroy) NULL);
	s->keys = list_new(sa, (fdestroy) NULL);
	s->idxs = list_new(sa, (fdestroy) NULL);
	s->triggers = list_new(sa, (fdestroy) NULL);

	if (os->types.set) {
		for (n = os->types.set->h; n; n = n->next) {
			cs_add(&s->types, type_dup(tr, flag, n->data, s), tr_flag(&os->base, flag));
		}
		os->types.nelm = NULL;
	}
	if (os->tables.set) {
		for (n = os->tables.set->h; n; n = n->next) {
			sql_table *ot = n->data;

			if (ot->persistence != SQL_LOCAL_TEMP)
				cs_add(&s->tables, table_dup(tr, flag, ot, s), tr_flag(&ot->base, flag));
		}
		os->tables.nelm = NULL;
		for (n = os->tables.set->h; n; n = n->next) {
			sql_table *ot = n->data;

			if (ot->persistence != SQL_LOCAL_TEMP && (isMergeTable(ot) || isReplicaTable(ot)))
				table_of_tables_dup(ot, s, flag);
		}
		os->tables.nelm = NULL;
	}
	if (os->funcs.set) {
		for (n = os->funcs.set->h; n; n = n->next) {
			cs_add(&s->funcs, func_dup(tr, flag, n->data, s), tr_flag(&os->base, flag));
		}
		os->funcs.nelm = NULL;
	}
	if (os->seqs.set) {
		for (n = os->seqs.set->h; n; n = n->next) {
			cs_add(&s->seqs, seq_dup(tr, flag, n->data, s), tr_flag(&os->base, flag));
		}
		os->seqs.nelm = NULL;
	}
	if (flag == TR_NEW && tr->parent == gtrans) 
		os->base.flag = TR_OLD;
	return s;
}

static sql_trans *
trans_init(sql_trans *t, backend_stack stk, sql_trans *ot)
{
	t->wtime = t->rtime = 0;
	t->stime = ot->wtime;
	t->wstime = timestamp ();
	t->schema_updates = 0;
	t->dropped = NULL;
	t->status = 0;
	if (ot != gtrans)
		t->schema_updates = ot->schema_updates;

	t->schema_number = store_schema_number();
	t->parent = ot;
	t->stk = stk;

	t->name = NULL;
	if (bs_debug) 
		fprintf(stderr, "#trans (%p) init (%d,%d,%d)\n", 
			t, t->wstime, t->stime, t->schema_number ); 
	return t;
}

static sql_trans *
trans_dup(backend_stack stk, sql_trans *ot, char *newname)
{
	node *n;
	sql_trans *t = ZNEW(sql_trans);

	t->sa = sa_create();
	t = trans_init(t, stk, ot);

	cs_new(&t->schemas, t->sa, (fdestroy) &schema_destroy);

	/* name the old transaction */
	if (newname) {
		assert(ot->name == NULL);
		ot->name = sa_strdup(ot->sa, newname);
	}

	if (ot->schemas.set) {
		for (n = ot->schemas.set->h; n; n = n->next) {
			cs_add(&t->schemas, schema_dup(t, TR_OLD, n->data, t), TR_OLD);
		}
		ot->schemas.nelm = NULL;
	}
	return t;
}

#define R_SNAPSHOT 	1
#define R_LOG 		2
#define R_APPLY 	3

typedef int (*rfufunc) (sql_trans *tr, sql_base * fs, sql_base * ts, int mode);
typedef sql_base *(*rfcfunc) (sql_trans *tr, sql_base * b, int mode);
typedef int (*rfdfunc) (sql_trans *tr, sql_base * b, int mode);
typedef sql_base *(*dupfunc) (sql_trans *tr, int flag, sql_base * b, sql_base * p);

static int
rollforward_changeset_updates(sql_trans *tr, changeset * fs, changeset * ts, sql_base * b, rfufunc rollforward_updates, rfcfunc rollforward_creates, rfdfunc rollforward_deletes, dupfunc fd, int mode)
{
	int ok = LOG_OK;
	int apply = (mode == R_APPLY);
	node *n = NULL;

	/* delete removed bases */
	if (fs->dset) {
		for (n = fs->dset->h; ok == LOG_OK && n; n = n->next) {
			sql_base *fb = n->data;
			node *tbn = cs_find_name(ts, fb->name);

			if (tbn) {
				sql_base *tb = tbn->data;

				if (!apply && rollforward_deletes)
					ok = rollforward_deletes(tr, tb, mode);
				if (apply) {
					if (ts->nelm == tbn)
						ts->nelm = tbn->next;
					//if (tr->parent != gtrans) {
						if (!ts->dset)
							ts->dset = list_new(tr->sa, ts->destroy);
						list_move_data(ts->set, ts->dset, tb);
					//} else {
						//list_remove_node(ts->set, tbn);
					//}
				}
			}
		}
		if (apply) {
			list_destroy(fs->dset);
			fs->dset = NULL;
		}
		/* only cleanup when alone */
		if (apply && ts->dset && store_nr_active == 1) {
			for (n = ts->dset->h; ok == LOG_OK && n; n = n->next) {
				sql_base *tb = n->data;

				if (rollforward_deletes)
					ok = rollforward_deletes(tr, tb, mode);
			}
			list_destroy(ts->dset);
			fs->dset = NULL;
		}
	}
	/* changes to the existing bases */
	if (fs->set) {
		/* update existing */
		if (rollforward_updates) {
			for (n = fs->set->h; ok == LOG_OK && n && n != fs->nelm; n = n->next) {
				sql_base *fb = n->data;

				if (fb->wtime && fb->flag == TR_OLD) {
					node *tbn = cs_find_id(ts, fb->id);

					if (tbn) {
						sql_base *tb = tbn->data;

						ok = rollforward_updates(tr, fb, tb, mode);

						/* update timestamps */
						if (apply && fb->rtime && fb->rtime > tb->rtime)
							tb->rtime = fb->rtime;
						if (apply && fb->wtime && fb->wtime > tb->wtime)
							tb->wtime = fb->wtime;
					}
				}
			}
		}
		/* add the new bases */
		if (fd && rollforward_creates) {
			for (n = fs->nelm; ok == LOG_OK && n; ) {
				node *nxt = n->next;
				sql_base *fb = n->data;

				if (apply) {
					sql_base *tb = fd(tr, TR_NEW, fb, b);

					/* conditional add the new bases */
					if (tb) {
						sql_base *r = rollforward_creates(tr, tb, mode);

						if (r)
							cs_add(ts, r, TR_NEW);
						else
							ok = LOG_ERR;
						fb->flag = TR_OLD;
					}
				} else if (!rollforward_creates(tr, fb, mode)) {
					ok = LOG_ERR;
				}
				n = nxt;
			}
			if (apply)
				fs -> nelm = NULL;
		}
	}
	return ok;
}

static int
rollforward_changeset_creates(sql_trans *tr, changeset * cs, rfcfunc rf, int mode)
{
	int apply = (mode == R_APPLY);

	if (cs->set) {
		node *n;

		for (n = cs->set->h; n; n = n->next) {
			sql_base *b = n->data;

			if (!rf(tr, b, mode))
				return LOG_ERR;

			if (apply) 
				b->flag = TR_OLD;
		}
		if (apply) 
			cs->nelm = NULL;
	}
	return LOG_OK;
}

static int
rollforward_changeset_deletes(sql_trans *tr, changeset * cs, rfdfunc rf, int mode)
{
	int apply = (mode == R_APPLY);
	int ok = LOG_OK;

	if (!cs)
		return ok;
	if (cs->dset) {
		node *n;

		for (n = cs->dset->h; ok == LOG_OK && n; n = n->next) {
			sql_base *b = n->data;

			ok = rf(tr, b, mode);
		}
		if (apply) {
			list_destroy(cs->dset);
			cs->dset = NULL;
		}
	}
	if (cs->set) {
		node *n;

		for (n = cs->set->h; ok == LOG_OK && n; n = n->next) {
			sql_base *b = n->data;

			ok = rf(tr, b, mode);
		}
	}
	return ok;
}

static sql_idx *
rollforward_create_idx(sql_trans *tr, sql_idx * i, int mode)
{

	if (isTableOrArray(i->t) && idx_has_column(i->type)) {
		int p = (tr->parent == gtrans && !isTempTable(i->t));

		if ((p && mode == R_SNAPSHOT && store_funcs.snapshot_create_idx(tr, i) != LOG_OK) ||
		    (p && mode == R_LOG && store_funcs.log_create_idx(tr, i) != LOG_OK) ||
		    (mode == R_APPLY && store_funcs.create_idx(tr, i) != LOG_OK))
		return NULL;
	}
	return i;
}

static sql_key *
rollforward_create_key(sql_trans *tr, sql_key *k, int mode)
{
	(void) tr;
	(void) mode;
	return k;
}

static sql_trigger *
rollforward_create_trigger(sql_trans *tr, sql_trigger *k, int mode)
{
	(void) tr;
	(void) mode;
	return k;
}

static sql_type *
rollforward_create_type(sql_trans *tr, sql_type *k, int mode)
{
	(void) tr;
	(void) mode;
	return k;
}

static sql_func *
rollforward_create_func(sql_trans *tr, sql_func *k, int mode)
{
	(void) tr;
	(void) mode;
	return k;
}

static sql_sequence *
rollforward_create_seq(sql_trans *tr, sql_sequence *k, int mode)
{
	(void) tr;
	(void) mode;
	return k;
}


static sql_column *
rollforward_create_column(sql_trans *tr, sql_column *c, int mode)
{
	if (isTableOrArray(c->t)) {
		int p = (tr->parent == gtrans && !isTempTable(c->t));

		if ((p && mode == R_SNAPSHOT && store_funcs.snapshot_create_col(tr, c) != LOG_OK) ||
		    (p && mode == R_LOG && store_funcs.log_create_col(tr, c) != LOG_OK) ||
		    (mode == R_APPLY &&  store_funcs.create_col(tr, c) != LOG_OK))
		return NULL;
	}
	return c;
}

static sql_table *
rollforward_add_table(sql_trans *tr, sql_table *t, int mode)
{
	(void) tr;
	(void) mode;
	return t;
}

static int
rollforward_del_table(sql_trans *tr, sql_table *t, int mode)
{
	(void) tr;
	(void) t;
	(void) mode;
	return LOG_OK;
}

static sql_table *
rollforward_create_table(sql_trans *tr, sql_table *t, int mode)
{
	int ok = LOG_OK;

	if (bs_debug) 
		fprintf(stderr, "#create table %s\n", t->base.name);

	if (isKindOfTable(t) && isGlobal(t)) {
		int p = (tr->parent == gtrans && !isTempTable(t));

		/* only register columns without commit action tables */
		ok = rollforward_changeset_creates(tr, &t->columns, (rfcfunc) &rollforward_create_column, mode);

		if (isTableOrArray(t)) {
			if (p && mode == R_SNAPSHOT)
				store_funcs.snapshot_create_del(tr, t);
			else if (p && mode == R_LOG)
				store_funcs.log_create_del(tr, t);
			else if (mode == R_APPLY)
				store_funcs.create_del(tr, t);
		}
	
		if (ok == LOG_OK)
			ok = rollforward_changeset_creates(tr, &t->tables, (rfcfunc) &rollforward_add_table, mode);
		if (ok == LOG_OK)
			ok = rollforward_changeset_creates(tr, &t->keys, (rfcfunc) &rollforward_create_key, mode);
		if (ok == LOG_OK)
			ok = rollforward_changeset_creates(tr, &t->idxs, (rfcfunc) &rollforward_create_idx, mode);
		if (ok == LOG_OK)
			ok = rollforward_changeset_creates(tr, &t->triggers, (rfcfunc) &rollforward_create_trigger, mode);
	}
	if (ok != LOG_OK) {
		assert(0);
		return NULL;
	}
	return t;
}

static int
rollforward_drop_column(sql_trans *tr, sql_column *c, int mode)
{
	if (isTableOrArray(c->t)) {
		int p = (tr->parent == gtrans);

		if (p && mode == R_LOG)
			return store_funcs.log_destroy_col(tr, c);
		else if (mode == R_APPLY)
			return store_funcs.destroy_col(tr, c);
	}
	return LOG_OK;
}

static int
rollforward_drop_idx(sql_trans *tr, sql_idx * i, int mode)
{
	int ok = LOG_OK;

	if (isTableOrArray(i->t)) {
		int p = (tr->parent == gtrans);

		if (p && mode == R_LOG)
			ok = store_funcs.log_destroy_idx(tr, i);
		else if (mode == R_APPLY)
			ok = store_funcs.destroy_idx(tr, i);
	}
	/* remove idx from schema */
	if (mode == R_APPLY)
		list_remove_data(i->t->s->idxs, i);
	return ok;
}

static int
rollforward_drop_key(sql_trans *tr, sql_key *k, int mode)
{
	node *n = NULL;
	sql_fkey *fk = NULL;

	(void) tr;		/* unused! */
	if (mode != R_APPLY)
		return LOG_OK;
	/* remove key from schema */
	list_remove_data(k->t->s->keys, k);
	if (k->t->pkey == (sql_ukey*)k)
		k->t->pkey = NULL;
	if (k->type == fkey) {
		fk = (sql_fkey *) k;
		
		if (fk->rkey) {
			n = list_find_name(fk->rkey->keys, fk->k.base.name);
			list_remove_node(fk->rkey->keys, n);
		}
		fk->rkey = NULL;
	}
	if (k->type == pkey) {	
		sql_ukey *uk = (sql_ukey *) k;

		if (uk->keys)
			for (n = uk->keys->h; n; n= n->next) {
	       	         	fk = (sql_fkey *) n->data;
				fk->rkey = NULL;
			}
	}

	return LOG_OK;
}

static int
rollforward_drop_trigger(sql_trans *tr, sql_trigger * i, int mode)
{
	(void)tr;
	if (mode == R_APPLY)
		list_remove_data(i->t->s->triggers, i);
	return LOG_OK;
}

static int
rollforward_drop_seq(sql_trans *tr, sql_sequence * seq, int mode)
{
	(void)tr;
	(void)seq;
	(void)mode;
	/* TODO drop sequence? */
	return LOG_OK;
}

static int
rollforward_drop_table(sql_trans *tr, sql_table *t, int mode)
{
	int ok = LOG_OK;

	if (isTableOrArray(t)) {
		int p = (tr->parent == gtrans);

		if (p && mode == R_LOG)
			ok = store_funcs.log_destroy_del(tr, t);
		else if (mode == R_APPLY)
			ok = store_funcs.destroy_del(tr, t);
	}
	if (ok == LOG_OK)
		ok = rollforward_changeset_deletes(tr, &t->columns, (rfdfunc) &rollforward_drop_column, mode);
 	if (ok == LOG_OK)
		ok = rollforward_changeset_deletes(tr, &t->tables, (rfdfunc) &rollforward_del_table, mode);
	if (ok == LOG_OK)
		ok = rollforward_changeset_deletes(tr, &t->idxs, (rfdfunc) &rollforward_drop_idx, mode);
	if (ok == LOG_OK)
		ok = rollforward_changeset_deletes(tr, &t->keys, (rfdfunc) &rollforward_drop_key, mode);
	if (ok == LOG_OK)
		ok = rollforward_changeset_deletes(tr, &t->triggers, (rfdfunc) &rollforward_drop_trigger, mode);
	return ok;
}

static int
rollforward_drop_schema(sql_trans *tr, sql_schema *s, int mode)
{
	int ok = LOG_OK;

	ok = rollforward_changeset_deletes(tr, &s->seqs, (rfdfunc) &rollforward_drop_seq, mode);
	if (ok == LOG_OK)
		return rollforward_changeset_deletes(tr, &s->tables, (rfdfunc) &rollforward_drop_table, mode);
	return ok;
}

static sql_schema *
rollforward_create_schema(sql_trans *tr, sql_schema *s, int mode)
{
	if (rollforward_changeset_creates(tr, &s->tables, (rfcfunc) &rollforward_create_table, mode) != LOG_OK)
		return NULL;
	return s;
}

static int
rollforward_update_table(sql_trans *tr, sql_table *ft, sql_table *tt, int mode)
{
	int p = (tr->parent == gtrans && !isTempTable(ft));
	int ok = LOG_OK;

	/* cannot update views and temporary tables */
	if (isView(ft) || isTempTable(ft))
		return ok;

	ok = rollforward_changeset_updates(tr, &ft->columns, &tt->columns, &tt->base, (rfufunc) NULL, (rfcfunc) &rollforward_create_column, (rfdfunc) &rollforward_drop_column, (dupfunc) &column_dup, mode);
 	if (ok == LOG_OK)
		ok = rollforward_changeset_updates(tr, &ft->tables, &tt->tables, &tt->base, (rfufunc) NULL, (rfcfunc) &rollforward_add_table, (rfdfunc) &rollforward_del_table, (dupfunc) &table_find, mode);
	if (ok == LOG_OK)
		ok = rollforward_changeset_updates(tr, &ft->idxs, &tt->idxs, &tt->base, (rfufunc) NULL, (rfcfunc) &rollforward_create_idx, (rfdfunc) &rollforward_drop_idx, (dupfunc) &idx_dup, mode);
	if (ok == LOG_OK)
		ok = rollforward_changeset_updates(tr, &ft->keys, &tt->keys, &tt->base, (rfufunc) NULL, (rfcfunc) &rollforward_create_key, (rfdfunc) &rollforward_drop_key, (dupfunc) &key_dup, mode);
	if (ok == LOG_OK)
		ok = rollforward_changeset_updates(tr, &ft->triggers, &tt->triggers, &tt->base, (rfufunc) NULL, (rfcfunc) &rollforward_create_trigger, (rfdfunc) &rollforward_drop_trigger, (dupfunc) &trigger_dup, mode);

	if (ok != LOG_OK) 
		return LOG_ERR;

	if (isTableOrArray(ft)) {
		if (p && mode == R_SNAPSHOT) {
			ok = store_funcs.snapshot_table(tr, ft, tt);
		} else if (p && mode == R_LOG) {
			ok = store_funcs.log_table(tr, ft, tt);
		} else if (mode == R_APPLY) {
			assert(cs_size(&tt->columns) == cs_size(&ft->columns));
			if (bs_debug) 
				fprintf(stderr, "#update table %s\n", tt->base.name);
			ok = store_funcs.update_table(tr, ft, tt);
			ft->cleared = 0;
		}
	}
	return ok;
}

static int
rollforward_update_seq(sql_trans *tr, sql_sequence *ft, sql_sequence *tt, int mode)
{
	(void)tr;
	if (mode != R_APPLY)
		return LOG_OK;
	if (ft->start != tt->start)
		tt->start = ft->start;
	tt->minvalue = ft->minvalue;
	tt->maxvalue = ft->maxvalue;
	tt->increment = ft->increment;
	tt->cacheinc = ft->cacheinc;
	tt->cycle = ft->cycle;
	return LOG_OK;
}

static sql_table *
conditional_table_dup(sql_trans *tr, int flag, sql_table *ot, sql_schema *s)
{
	int p = (tr->parent == gtrans);

	/* persistent columns need to be dupped */
	if ((p && isGlobal(ot)) ||
	    /* allways dup in recursive mode */
	    tr->parent != gtrans)
		return table_dup(tr, flag, ot, s);
	else if (!isGlobal(ot)){/* is local temp, may need to be cleared */
		if (ot->commit_action == CA_DELETE) {
			sql_trans_clear_table(tr, ot);
		} else if (ot->commit_action == CA_DROP) {
			sql_trans_drop_table(tr, ot->s, ot->base.id, DROP_RESTRICT);
		}
	}
	return NULL;
}

static int
rollforward_update_schema(sql_trans *tr, sql_schema *fs, sql_schema *ts, int mode)
{
	int apply = (mode == R_APPLY);
	int ok = LOG_OK;

	if (apply && isTempSchema(fs)) {
		fs->tables.nelm = NULL;
		if (fs->tables.set) {
			node *n;
			for (n = fs->tables.set->h; n; ) {
				node *nxt = n->next;
				sql_table *t = n->data;
	
				if ((isTableOrArray(t) && isGlobal(t) &&
				    t->commit_action != CA_PRESERVE) || 
				    t->commit_action == CA_DELETE) {
					sql_trans_clear_table(tr, t);
				} else if (t->commit_action == CA_DROP) {
					sql_trans_drop_table(tr, t->s, t->base.id, DROP_RESTRICT);
				}
				n = nxt;
			}
		}
		return ok;
	}

	if (ok == LOG_OK)
		ok = rollforward_changeset_updates(tr, &fs->types, &ts->types, &ts->base, (rfufunc) NULL, (rfcfunc) &rollforward_create_type, (rfdfunc) NULL, (dupfunc) &type_dup, mode);

	if (ok == LOG_OK)
		ok = rollforward_changeset_updates(tr, &fs->tables, &ts->tables, &ts->base, (rfufunc) &rollforward_update_table, (rfcfunc) &rollforward_create_table, (rfdfunc) &rollforward_drop_table, (dupfunc) &conditional_table_dup, mode);

	if (ok == LOG_OK) /* last as it may require complex (table) types */
		ok = rollforward_changeset_updates(tr, &fs->funcs, &ts->funcs, &ts->base, (rfufunc) NULL, (rfcfunc) &rollforward_create_func, (rfdfunc) NULL, (dupfunc) &func_dup, mode);

	if (ok == LOG_OK) /* last as it may require complex (table) types */
		ok = rollforward_changeset_updates(tr, &fs->seqs, &ts->seqs, &ts->base, (rfufunc) &rollforward_update_seq, (rfcfunc) &rollforward_create_seq, (rfdfunc) &rollforward_drop_seq, (dupfunc) &seq_dup, mode);

	return ok;
}

static int
rollforward_trans(sql_trans *tr, int mode)
{
	int ok = LOG_OK;

	if (mode == R_APPLY && tr->parent && tr->wtime > tr->parent->wtime) {
		tr->parent->wtime = tr->wtime;
		tr->parent->schema_updates = tr->schema_updates;
	}

	if (ok == LOG_OK)
		ok = rollforward_changeset_updates(tr, &tr->schemas, &tr->parent->schemas, (sql_base *) tr->parent, (rfufunc) &rollforward_update_schema, (rfcfunc) &rollforward_create_schema, (rfdfunc) &rollforward_drop_schema, (dupfunc) &schema_dup, mode);
	if (mode == R_APPLY) {
		if (tr->parent == gtrans) {
			if (gtrans->stime < tr->stime)
				gtrans->stime = tr->stime;
			if (gtrans->wstime < tr->wstime)
				gtrans->wstime = tr->wstime;
			
			if (tr->schema_updates) 
				schema_number++;
		}
		//tr->wtime = tr->rtime = 0;
		assert(gtrans->wstime == gtrans->wtime);
	}
	return ok;
}

static int
validate_tables(sql_schema *s, sql_schema *os)
{
	node *n, *o, *p;

	if (cs_size(&s->tables))
		for (n = s->tables.set->h; n; n = n->next) {
			sql_table *t = n->data;
			sql_table *ot;

			if (!t->base.wtime && !t->base.rtime)
				continue;

 			ot = find_sql_table(os, t->base.name);
			if (ot && isKindOfTable(ot) && isKindOfTable(t)) {
				if ((t->base.wtime && (t->base.wtime < ot->base.rtime || t->base.wtime < ot->base.wtime)) ||
				    (t->base.rtime && (t->base.rtime < ot->base.wtime))) 
					return 0;
				for (o = t->columns.set->h, p = ot->columns.set->h; o && p; o = o->next, p = p->next) {
					sql_column *c = o->data;
					sql_column *oc = p->data;

					if (!c->base.wtime && !c->base.rtime)
						continue;

					/* t wrote, ie. check read and write time */
					/* read or write after t's write */
					if (c->base.wtime && (c->base.wtime < oc->base.rtime
							  ||  c->base.wtime < oc->base.wtime)) 
						return 0;
					/* commited write before t's read */
					if (c->base.rtime && c->base.rtime < oc->base.wtime) 
						return 0;
				}
			}
		}
	return 1;
}

/* merge any changes from the global transaction into the local transaction */
typedef int (*resetf) (sql_trans *tr, sql_base * fs, sql_base * pfs);

static int
reset_changeset(sql_trans *tr, changeset * fs, changeset * pfs, sql_base *b, resetf rf, dupfunc fd)
{
	int ok = LOG_OK;
	node *m = NULL, *n = NULL;

	(void)tr;
	/* first delete created */
	if (fs->nelm) {
		for (n = fs->nelm; n; ) {
			node *nxt = n->next;
			list_remove_node(fs->set, n);
			if(fs->set->ht)
				hash_del(fs->set->ht, base_key(n->data), n->data);
			n = nxt;
		}
		fs->nelm = NULL;
	}
	/* scan through the parent set, 
		if child has it simply reset it (if needed)
		else add a new or add again the old
	*/
	if (fs->set)
		n = fs->set->h;
	if (pfs->set) {
		for (m = pfs->set->h; ok == LOG_OK && m && n; ) { 
			sql_base *fb = n->data;
			sql_base *pfb = m->data;

			/* lists ordered on id */
			/* changes to the existing bases */
			if (fb->id == pfb->id) {
				if (rf) 
					ok = rf(tr, fb, pfb);
				fb->rtime = fb->wtime = 0;
				n = n->next;
				m = m->next;
				if (bs_debug) 
					fprintf(stderr, "#reset_cs %s\n", (fb->name)?fb->name:"help");
			} else if (fb->id < pfb->id) {  
				node *t = n->next;
				if (bs_debug) {
					sql_base *b = n->data;
					fprintf(stderr, "#reset_cs free %s\n", (b->name)?b->name:"help");
				}
				list_remove_node(fs->set, n);
				if(fs->set->ht)
					hash_del(fs->set->ht, base_key(n->data), n->data);
				n = t;
			} else { /* a new id */
				sql_base *r = fd(tr, TR_OLD, pfb,  b);
				/* cs_add_before add r to fs before node n */
				cs_add_before(fs, n, r);
				r->rtime = r->wtime = 0;
				m = m->next;
				if (bs_debug) 
					fprintf(stderr, "#reset_cs new %s\n", (r->name)?r->name:"help");
			}
		}
		/* add new bases */
		for (; ok == LOG_OK && m; m = m->next ) {
			sql_base *pfb = m->data;
			sql_base *r = fd(tr, TR_OLD, pfb,  b);
			cs_add(fs, r, TR_OLD);
			r->rtime = r->wtime = 0;
			if (bs_debug) {
				fprintf(stderr, "#reset_cs new %s\n",
					(r->name)?r->name:"help");
			}
		}
		while ( ok == LOG_OK && n) { /* remove remaining old stuff */
			node *t = n->next;
			if (bs_debug) {
				sql_base *b = n->data;
				fprintf(stderr, "#reset_cs free %s\n",
					(b->name)?b->name:"help");
			}
			list_remove_node(fs->set, n);
			if(fs->set->ht)
				hash_del(fs->set->ht, base_key(n->data), n->data);
			n = t;
		}
	}
	if (fs->dset) {
		list_destroy(fs->dset);
		fs->dset = NULL;
	}
	return ok;
}

static int
reset_idx(sql_trans *tr, sql_idx *fi, sql_idx *pfi)
{
	/* did we make changes or is the global changed after we started */
<<<<<<< HEAD
	if (fi->base.wtime || tr->stime < pfi->base.wtime) {
		if (isTableOrArray(fi->t)) {
=======
	if (fi->base.rtime || fi->base.wtime || tr->stime < pfi->base.wtime) {
		if (isTable(fi->t)) 
>>>>>>> ee4ae13a
			store_funcs.destroy_idx(NULL, fi);
		fi->base.wtime = fi->base.rtime = 0;
	}
	return LOG_OK;
}

static int
reset_column(sql_trans *tr, sql_column *fc, sql_column *pfc)
{
	/* did we make changes or is the global changed after we started */
<<<<<<< HEAD
	if (fc->base.wtime || tr->stime < pfc->base.wtime) {
		if (isTableOrArray(fc->t)) {
=======
	if (fc->base.rtime || fc->base.wtime || tr->stime < pfc->base.wtime) {

		if (isTable(fc->t)) 
>>>>>>> ee4ae13a
			store_funcs.destroy_col(NULL, fc);

		fc->null = pfc->null;
		fc->unique = pfc->unique;
		fc->storage_type = NULL;
		if (pfc->storage_type)
			fc->storage_type = sa_strdup(tr->sa, pfc->storage_type);
		if (fc->def) 
			sa_strdup(tr->sa, fc->def);
		fc->def = NULL;
		if (pfc->def)
			fc->def = sa_strdup(tr->sa, pfc->def);
		fc->base.wtime = fc->base.rtime = 0;
	}
	return LOG_OK;
}

static int
reset_seq(sql_trans *tr, sql_sequence *ft, sql_sequence *pft)
{
	(void)tr;
	ft->start = pft->start;
	ft->minvalue = pft->minvalue;
	ft->maxvalue = pft->maxvalue;
	ft->increment = pft->increment;
	ft->cacheinc = pft->cacheinc;
	ft->cycle = pft->cycle;
	return LOG_OK;
}


static int
reset_table(sql_trans *tr, sql_table *ft, sql_table *pft)
{
	if (isView(ft) || isTempTable(ft))
		return LOG_OK;

	/* did we make changes or is the global changed after we started */
	if (ft->base.rtime || ft->base.wtime || tr->stime < pft->base.wtime) {
		int ok = LOG_OK;

<<<<<<< HEAD
		if (isTableOrArray(ft)) {
=======
		if (isTable(ft)) 
>>>>>>> ee4ae13a
			store_funcs.destroy_del(NULL, ft);

		ft->base.wtime = ft->base.rtime = 0;
		ok = reset_changeset( tr, &ft->columns, &pft->columns, &ft->base, (resetf) &reset_column, (dupfunc) &column_dup);
		if (ok == LOG_OK)
			ok = reset_changeset( tr, &ft->tables, &pft->tables, &ft->base, (resetf) NULL, (dupfunc) &table_find);
		if (ok == LOG_OK)
			ok = reset_changeset( tr, &ft->idxs, &pft->idxs, &ft->base, (resetf) &reset_idx, (dupfunc) &idx_dup);
		if (ok == LOG_OK)
			ok = reset_changeset( tr, &ft->keys, &pft->keys, &ft->base, (resetf) NULL, (dupfunc) &key_dup);
		if (ok == LOG_OK)
			ok = reset_changeset( tr, &ft->triggers, &pft->triggers, &ft->base, (resetf) NULL, (dupfunc) &trigger_dup);
		return ok;
	}
	return LOG_OK;
}

static void
reset_table_of_tables_dup(sql_table *omt, sql_schema *s, int flag) 
{
	node *n;
	sql_table *mt = schema_table_find(s, omt);
	
	if (omt->tables.set && !mt->tables.set) {
		for (n = omt->tables.set->h; n; n = n->next) {
			sql_table *pt = n->data;
			sql_table *npt = schema_table_find(s, pt);
			cs_add(&mt->tables, npt, tr_flag(&pt->base, flag));
			npt->p = mt;
		}
		mt->tables.nelm = NULL;
	}
}

static int
reset_schema(sql_trans *tr, sql_schema *fs, sql_schema *pfs)
{
	int ok = LOG_OK;

	if (isTempSchema(fs)) {
		if (fs->tables.set) {
			node *n;
			for (n = fs->tables.nelm; n; ) {
				node *nxt = n->next;

				list_remove_node(fs->tables.set, n);
				if(fs->tables.set->ht)
					hash_del(fs->tables.set->ht, base_key(n->data), n->data);
				n = nxt;
			}
			fs->tables.nelm = NULL;
			for (n = fs->tables.set->h; n; ) {
				node *nxt = n->next;
				sql_table *t = n->data;
	
				if ((isTableOrArray(t) && isGlobal(t) &&
				    t->commit_action != CA_PRESERVE) || 
				    t->commit_action == CA_DELETE) {
					sql_trans_clear_table(tr, t);
				} else if (t->commit_action == CA_DROP) {
					sql_trans_drop_table(tr, t->s, t->base.id, DROP_RESTRICT);
				}
				n = nxt;
			}
		}
		fs->base.wtime = fs->base.rtime = 0;
		return ok;
	}

	/* did we make changes or is the global changed after we started */
	if (fs->base.wtime || tr->stime < pfs->base.wtime) {
		fs->base.wtime = fs->base.rtime = 0;

		ok = reset_changeset(tr, &fs->types, &pfs->types, &fs->base, (resetf) NULL, (dupfunc) &type_dup);
		if (ok == LOG_OK)
			ok = reset_changeset(tr, &fs->funcs, &pfs->funcs, &fs->base, (resetf) NULL, (dupfunc) &func_dup);

		if (ok == LOG_OK)
			ok = reset_changeset(tr, &fs->seqs, &pfs->seqs, &fs->base, (resetf) &reset_seq, (dupfunc) &seq_dup);

		if (ok == LOG_OK)
			return reset_changeset(tr, &fs->tables, &pfs->tables, &fs->base, (resetf) &reset_table, (dupfunc) &table_dup);
		if (ok == LOG_OK) {
			node *n;
			for (n = pfs->tables.set->h; n; n = n->next) {
				sql_table *ot = n->data;

				if (ot->persistence != SQL_LOCAL_TEMP && (isMergeTable(ot) || isReplicaTable(ot)))
					reset_table_of_tables_dup(ot, fs, ot->base.flag);
			}
		}
	}
	return ok;
}

static int
reset_trans(sql_trans *tr, sql_trans *ptr)
{
	int res = reset_changeset(tr, &tr->schemas, &ptr->schemas, (sql_base *)tr->parent, (resetf) &reset_schema, (dupfunc) &schema_dup);
#ifdef STORE_DEBUG
	fprintf(stderr,"#reset trans %d\n", tr->wtime);
#endif
	tr->wtime = tr->rtime = 0;
	return res;
}

sql_trans *
sql_trans_create(backend_stack stk, sql_trans *parent, char *name)
{
	sql_trans *tr = NULL;

	transactions++;
	if (gtrans) {
		if (!parent && spares > 0 && !name) {
			tr = spare_trans[--spares];
#ifdef STORE_DEBUG
			fprintf(stderr, "#reuse trans (%p) %d\n", tr, spares);
#endif
		} else {
			tr = trans_dup(stk, (parent) ? parent : gtrans, name);
#ifdef STORE_DEBUG
			fprintf(stderr, "#new trans (%p)\n", tr);
#endif
		}
	}
	return tr;
}

int
sql_trans_validate(sql_trans *tr)
{
	node *n;

	/* depends on the iso level */

	if (tr->schema_number != store_schema_number())
		return 0;

	/* since we protect usage through private copies both the iso levels
	   read uncommited and read commited always succeed.
	if (tr->level == ISO_READ_UNCOMMITED || tr->level == ISO_READ_COMMITED)
		return 1;
	 */

	/* If only 'inserts' occurred on the read columns the repeatable reads
	   iso level can continue */

	/* the hard case */
	if (cs_size(&tr->schemas))
		for (n = tr->schemas.set->h; n; n = n->next) {
			sql_schema *s = n->data;
			sql_schema *os;

			if (isTempSchema(s))
				continue;

 			os = find_sql_schema(tr->parent, s->base.name);
			if (os && (s->base.wtime != 0 || s->base.rtime != 0)) {
				if (!validate_tables(s, os)) 
					return 0;
			}
		}
	return 1;
}

#ifdef CAT_DEBUG
void
catalog_corrupt( sql_trans *tr )
{
	node *k,*l;
	if (cs_size(&tr->schemas)) 
	for (k = tr->schemas.set->h; k; k = k->next) {
		sql_schema *s = k->data;

		if (cs_size(&s->tables))
		for (l = s->tables.set->h; l; l = l->next) {
			sql_table *t = l->data;

			if (!t->query && !isTempTable(t))
				table_check(tr, t);
		}
	}
}
#endif /*CAT_DEBUG*/

int
sql_trans_commit(sql_trans *tr)
{
	int ok = LOG_OK;

	/* write phase */
	if (bs_debug)
		fprintf(stderr, "#forwarding changes %d,%d %d,%d\n", gtrans->stime, tr->stime, gtrans->wstime, tr->wstime);
	/* snap shots should be saved first */
	if (tr->parent == gtrans) {
		ok = rollforward_trans(tr, R_SNAPSHOT);

		if (ok == LOG_OK) 
			ok = logger_funcs.log_tstart();
		if (ok == LOG_OK) 
			ok = rollforward_trans(tr, R_LOG);
		if (ok == LOG_OK && prev_oid != store_oid)
			ok = logger_funcs.log_sequence(OBJ_SID, store_oid);
		prev_oid = store_oid;
		if (ok == LOG_OK)
			ok = logger_funcs.log_tend();
		tr->schema_number = store_schema_number();
	}
	if (ok == LOG_OK) {
		/* It is save to rollforward the changes now. In case 
		   of failure, the log will be replayed. */
		ok = rollforward_trans(tr, R_APPLY);
	}
	if (bs_debug)
		fprintf(stderr, "#done forwarding changes %d,%d\n", gtrans->stime, gtrans->wstime);
	return (ok==LOG_OK)?SQL_OK:SQL_ERR;
}


static void
sql_trans_drop_all_dependencies(sql_trans *tr, sql_schema *s, int id, short type)
{
	int dep_id=0, t_id = -1;
	short dep_type = 0;
	sql_table *t = NULL;

	list *dep = sql_trans_get_dependencies(tr, id, type, NULL);
	node *n = dep->h;

	while (n) {
		dep_id = *(int*) n->data;
		dep_type = *(short*) n->next->data;

		if (! list_find_id(tr->dropped, dep_id)) {

			switch (dep_type){
				case SCHEMA_DEPENDENCY :
							sql_trans_drop_schema(tr, dep_id, DROP_CASCADE);
							break;
				case TABLE_DEPENDENCY :
							sql_trans_drop_table(tr, s, dep_id, DROP_CASCADE);
							break;
				case COLUMN_DEPENDENCY :
							t_id = sql_trans_get_dependency_type(tr, dep_id, TABLE_DEPENDENCY);
							t = find_sql_table_id(s, t_id);
							sql_trans_drop_column(tr, t, dep_id, DROP_CASCADE);
							t = NULL;
							break;
				case VIEW_DEPENDENCY :
							sql_trans_drop_table(tr, s, dep_id, DROP_CASCADE );
							break;
				case TRIGGER_DEPENDENCY :
							sql_trans_drop_trigger(tr, s, dep_id, DROP_CASCADE);
								break;
				case KEY_DEPENDENCY :
							sql_trans_drop_key(tr, s, dep_id, DROP_CASCADE);
							break;
				case FKEY_DEPENDENCY :
							sql_trans_drop_key(tr, s, dep_id, DROP_CASCADE);
							break;
				case INDEX_DEPENDENCY :
							sql_trans_drop_idx(tr, s, dep_id, DROP_CASCADE);
							break;
				case PROC_DEPENDENCY :
				case FUNC_DEPENDENCY :
							sql_trans_drop_func(tr, s, dep_id, DROP_CASCADE);
							break;
				case USER_DEPENDENCY :  /*TODO schema and users dependencies*/
							break;
			}
		}
		
		n = n->next->next;	
	}
	list_destroy(dep);
}

static void
sys_drop_kc(sql_trans *tr, sql_key *k, sql_kc *kc)
{
	sql_schema *syss = find_sql_schema(tr, isGlobal(k->t)?"sys":"tmp");
	sql_table *syskc = find_sql_table(syss, "objects");
	oid rid = table_funcs.column_find_row(tr, find_sql_column(syskc, "id"), &k->base.id, NULL);

	(void) kc;		/* Stefan: unused!? */
	assert(rid != oid_nil);
	table_funcs.table_delete(tr, syskc, rid);

	if (isGlobal(k->t)) 
		tr->schema_updates ++;
}

static void
sys_drop_ic(sql_trans *tr, sql_idx * i, sql_kc *kc)
{
	sql_schema *syss = find_sql_schema(tr, isGlobal(i->t)?"sys":"tmp");
	sql_table *sysic = find_sql_table(syss, "objects");
	sql_column *kc_id = find_sql_column(sysic, "id");
	oid rid = table_funcs.column_find_row(tr, kc_id, &i->base.id, NULL);

	(void) kc;		/* Stefan: unused!? */
	assert(rid != oid_nil);
	table_funcs.table_delete(tr, sysic, rid);

	if (isGlobal(i->t)) 
		tr->schema_updates ++;
}

static void
sys_drop_idx(sql_trans *tr, sql_idx * i, int drop_action)
{
	node *n;
	sql_schema *syss = find_sql_schema(tr, isGlobal(i->t)?"sys":"tmp");
	sql_table *sysidx = find_sql_table(syss, "idxs");
	oid rid = table_funcs.column_find_row(tr, find_sql_column(sysidx, "id"), &i->base.id, NULL);

	assert(rid != oid_nil);
	table_funcs.table_delete(tr, sysidx, rid);

	for (n = i->columns->h; n; n = n->next) {
		sql_kc *ic = n->data;

		sys_drop_ic(tr, i, ic);
	}

	/* remove idx from schema and table*/
	list_remove_data(i->t->s->idxs, i);
	sql_trans_drop_dependencies(tr, i->base.id);
	if (isGlobal(i->t)) 
		tr->schema_updates ++;

	if (drop_action)
		sql_trans_drop_all_dependencies(tr, i->t->s, i->base.id, INDEX_DEPENDENCY);
}

static void
sys_drop_key(sql_trans *tr, sql_key *k, int drop_action)
{
	node *n;
	sql_schema *syss = find_sql_schema(tr, isGlobal(k->t)?"sys":"tmp");
	sql_table *syskey = find_sql_table(syss, "keys");
	oid rid = table_funcs.column_find_row(tr, find_sql_column(syskey, "id"), &k->base.id, NULL);

	assert(rid != oid_nil);
	table_funcs.table_delete(tr, syskey, rid);

	for (n = k->columns->h; n; n = n->next) {
		sql_kc *kc = n->data;

		sys_drop_kc(tr, k, kc);
	}
	/* remove key from schema */
	list_remove_data(k->t->s->keys, k);
	if (k->t->pkey == (sql_ukey*)k)
		k->t->pkey = NULL;
	if (k->type == fkey) {
		sql_fkey *fk = (sql_fkey *) k;
		
		if (fk->rkey) {
			n = list_find_name(fk->rkey->keys, fk->k.base.name);
			list_remove_node(fk->rkey->keys, n);
		}
		fk->rkey = NULL;
	}

	if (isGlobal(k->t)) 
		tr->schema_updates ++;

	sql_trans_drop_dependencies(tr, k->base.id);

	if (drop_action) 
		sql_trans_drop_all_dependencies(tr, k->t->s, k->base.id, (k->type == fkey) ? FKEY_DEPENDENCY : KEY_DEPENDENCY);

}

static void
sys_drop_tc(sql_trans *tr, sql_trigger * i, sql_kc *kc)
{
	sql_schema *syss = find_sql_schema(tr, isGlobal(i->t)?"sys":"tmp");
	sql_table *systc = find_sql_table(syss, "objects");
	oid rid = table_funcs.column_find_row(tr, find_sql_column(systc, "id"), &i->base.id, NULL);

	(void) kc;		/* Stefan: unused!? */
	assert(rid != oid_nil);
	table_funcs.table_delete(tr, systc, rid);
	if (isGlobal(i->t)) 
		tr->schema_updates ++;
}

static void
sys_drop_trigger(sql_trans *tr, sql_trigger * i)
{
	node *n;
	sql_schema *syss = find_sql_schema(tr, isGlobal(i->t)?"sys":"tmp");
	sql_table *systrigger = find_sql_table(syss, "triggers");
	oid rid = table_funcs.column_find_row(tr, find_sql_column(systrigger, "id"), &i->base.id, NULL);

	assert(rid != oid_nil);
	table_funcs.table_delete(tr, systrigger, rid);

	for (n = i->columns->h; n; n = n->next) {
		sql_kc *tc = n->data;

		sys_drop_tc(tr, i, tc);
	}
	/* remove trigger from schema */
	list_remove_data(i->t->s->triggers, i);
	sql_trans_drop_dependencies(tr, i->base.id);
	if (isGlobal(i->t)) 
		tr->schema_updates ++;
}

static void
sys_drop_sequence(sql_trans *tr, sql_sequence * seq, int drop_action)
{
	sql_schema *syss = find_sql_schema(tr, "sys");
	sql_table *sysseqs = find_sql_table(syss, "sequences");
	oid rid = table_funcs.column_find_row(tr, find_sql_column(sysseqs, "id"), &seq->base.id, NULL);

	assert(rid != oid_nil);
	table_funcs.table_delete(tr, sysseqs, rid);
	sql_trans_drop_dependencies(tr, seq->base.id);

	if (drop_action)
		sql_trans_drop_all_dependencies(tr, seq->s, seq->base.id, SEQ_DEPENDENCY);
		
}

static void
sys_drop_column(sql_trans *tr, sql_column *col, int drop_action)
{
	str seq_pos = NULL;
	const char *next_value_for = "next value for \"sys\".\"seq_";
	sql_schema *syss = find_sql_schema(tr, isGlobal(col->t)?"sys":"tmp"); 
	sql_table *syscolumn = find_sql_table(syss, "_columns");
	oid rid = table_funcs.column_find_row(tr, find_sql_column(syscolumn, "id"),
				  &col->base.id, NULL);

	assert(rid != oid_nil);
	table_funcs.table_delete(tr, syscolumn, rid);

	/* if this is a dimension column, also remove it from the "_dimensions" table */
	if (col->dim){
		sql_table *sysdim = find_sql_table(syss, "_dimensions");
		rid = table_funcs.column_find_row(tr, find_sql_column(sysdim, "column_id"),
				&col->base.id, NULL);
		assert(isArray(col->t) && (rid != oid_nil));
		table_funcs.table_delete(tr, sysdim, rid);
	}

	sql_trans_drop_dependencies(tr, col->base.id);

	if (col->def && (seq_pos = strstr(col->def, next_value_for))) {
		sql_sequence * seq = NULL;
		char *seq_name = _STRDUP(seq_pos + (strlen(next_value_for) - strlen("seq_")));
		node *n = NULL;
		seq_name[strlen(seq_name)-1] = '\0';
		n = cs_find_name(&syss->seqs, seq_name);
		seq = find_sql_sequence(syss, seq_name);
		if (seq && sql_trans_get_dependency_type(tr, seq->base.id, BEDROPPED_DEPENDENCY)) {
			sys_drop_sequence(tr, seq, drop_action);		
			seq->base.wtime = syss->base.wtime = tr->wtime = tr->wstime;
			cs_del(&syss->seqs, n, seq->base.flag);
		}
		_DELETE(seq_name);
	}
	
	if (isGlobal(col->t)) 
		tr->schema_updates ++;

	if (drop_action)
		sql_trans_drop_all_dependencies(tr, col->t->s, col->base.id, COLUMN_DEPENDENCY);
}

static void
sys_drop_keys(sql_trans *tr, sql_table *t, int drop_action)
{
	node *n;

	if (cs_size(&t->keys))
		for (n = t->keys.set->h; n; n = n->next) {
			sql_key *k = n->data;

			sys_drop_key(tr, k, drop_action);
		}
}

static void
sys_drop_idxs(sql_trans *tr, sql_table *t, int drop_action)
{
	node *n;

	if (cs_size(&t->idxs))
		for (n = t->idxs.set->h; n; n = n->next) {
			sql_idx *k = n->data;

			sys_drop_idx(tr, k, drop_action);
		}
}

static void
sys_drop_columns(sql_trans *tr, sql_table *t, int drop_action)
{
	node *n;

	if (cs_size(&t->columns))
		for (n = t->columns.set->h; n; n = n->next) {
			sql_column *c = n->data;

			sys_drop_column(tr, c, drop_action);
		}
}

static void
sys_drop_table(sql_trans *tr, sql_table *t, int drop_action)
{
	sql_schema *syss = find_sql_schema(tr, isGlobal(t)?"sys":"tmp");
	sql_table *systable = find_sql_table(syss, "_tables");
	sql_column *syscol = find_sql_column(systable, "id");
	oid rid = table_funcs.column_find_row(tr, syscol, &t->base.id, NULL);

	assert(rid != oid_nil);
	table_funcs.table_delete(tr, systable, rid);

	if(isArray(t)) {
		sql_table *sysarray = find_sql_table(syss, "_arrays");
		rid = table_funcs.column_find_row(tr, find_sql_column(sysarray, "table_id"),
				&t->base.id, NULL);
		assert(rid != oid_nil);
		table_funcs.table_delete(tr, sysarray, rid);

	}

	sys_drop_keys(tr, t, drop_action);
	sys_drop_idxs(tr, t, drop_action);

	sql_trans_drop_dependencies(tr, t->base.id);

	if (isKindOfTable(t))
		sys_drop_columns(tr, t, drop_action);

	if (isGlobal(t)) 
		tr->schema_updates ++;

	if (drop_action) 
		sql_trans_drop_all_dependencies(tr, t->s, t->base.id, !isView(t) ? TABLE_DEPENDENCY : VIEW_DEPENDENCY);
}

static void
sys_drop_type(sql_trans *tr, sql_type *type, int drop_action)
{
	sql_schema *syss = find_sql_schema(tr, "sys");
	sql_table *sys_tab_type = find_sql_table(syss, "types");
	sql_column *sys_type_col = find_sql_column(sys_tab_type, "id");
	oid rid = table_funcs.column_find_row(tr, sys_type_col, &type->base.id, NULL);

	assert(rid != oid_nil);
	table_funcs.table_delete(tr, sys_tab_type, rid);

	sql_trans_drop_dependencies(tr, type->base.id);

	tr->schema_updates ++;

	if (drop_action)
		sql_trans_drop_all_dependencies(tr, type->s, type->base.id, TYPE_DEPENDENCY);
}


static void
sys_drop_func(sql_trans *tr, sql_func *func, int drop_action)
{
	sql_schema *syss = find_sql_schema(tr, "sys");
	sql_table *sys_tab_func = find_sql_table(syss, "functions");
	sql_column *sys_func_col = find_sql_column(sys_tab_func, "id");
	oid rid_func = table_funcs.column_find_row(tr, sys_func_col, &func->base.id, NULL);
	if (IS_AGGR(func)) {
		sql_table *sys_tab_args = find_sql_table(syss, "args");
		sql_column *sys_args_col = find_sql_column(sys_tab_args, "func_id");
		oid rid_args = table_funcs.column_find_row(tr, sys_args_col, &func->base.id, NULL);
		assert(rid_args != oid_nil);
		table_funcs.table_delete(tr, sys_tab_args, rid_args);
	}

	assert(rid_func != oid_nil);
	table_funcs.table_delete(tr, sys_tab_func, rid_func);

	sql_trans_drop_dependencies(tr, func->base.id);

	tr->schema_updates ++;

	if (drop_action)
		sql_trans_drop_all_dependencies(tr, func->s, func->base.id, !IS_PROC(func) ? FUNC_DEPENDENCY : PROC_DEPENDENCY);
}

static void
sys_drop_types(sql_trans *tr, sql_schema *s, int drop_action)
{
	node *n;

	if (cs_size(&s->types))
		for (n = s->types.set->h; n; n = n->next) {
			sql_type *t = n->data;

			sys_drop_type(tr, t, drop_action);
		}
}

static void
sys_drop_tables(sql_trans *tr, sql_schema *s, int drop_action)
{
	node *n;

	if (cs_size(&s->tables))
		for (n = s->tables.set->h; n; n = n->next) {
			sql_table *t = n->data;

			sys_drop_table(tr, t, drop_action);
		}
}

static void
sys_drop_funcs(sql_trans *tr, sql_schema *s, int drop_action)
{
	node *n;

	if (cs_size(&s->funcs))
		for (n = s->funcs.set->h; n; n = n->next) {
			sql_func *f = n->data;

			sys_drop_func(tr, f, drop_action);
		}
}

static void
sys_drop_sequences(sql_trans *tr, sql_schema *s, int drop_action)
{
	node *n;

	if (cs_size(&s->seqs))
		for (n = s->seqs.set->h; n; n = n->next) {
			sql_sequence *seq = n->data;

			sys_drop_sequence(tr, seq, drop_action);
		}
}


sql_type *
sql_trans_create_type(sql_trans *tr, sql_schema * s, char *sqlname, int digits, int scale, int radix, char *impl)
{
	sql_type *t;
	sql_table *systype;
	int localtype = ATOMindex(impl);
	int eclass = EC_EXTERNAL;

	if (localtype < 0) 
		return NULL;
	t = SA_ZNEW(tr->sa, sql_type);
	systype = find_sql_table(find_sql_schema(tr, "sys"), "types");
	base_init(tr->sa, &t->base, next_oid(), TR_NEW, impl);
	t->sqlname = sa_strdup(tr->sa, sqlname);
	t->digits = digits;
	t->scale = scale;
	t->radix = radix;
	t->eclass = eclass;
	t->localtype = localtype;
	t->s = s;

	cs_add(&s->types, t, TR_NEW);
	table_funcs.table_insert(tr, systype, &t->base.id, t->base.name, t->sqlname, &t->digits, &t->scale, &radix, &eclass, &s->base.id);

	t->base.wtime = s->base.wtime = tr->wtime = tr->wstime;
	tr->schema_updates ++;
	return t;
}

sql_func *
create_sql_func(sql_allocator *sa, char *func, list *args, sql_subtype *res, int type, char *mod, char *impl, char *query)
{
	sql_func *t = SA_ZNEW(sa, sql_func);

	base_init(sa, &t->base, next_oid(), TR_NEW, func);
	assert(impl && mod);
	t->imp = (impl)?sa_strdup(sa, impl):NULL;
	t->mod = (mod)?sa_strdup(sa, mod):NULL; 
	t->type = type;
	t->sql = (query)?1:0;
	t->side_effect = res?FALSE:TRUE;
	t->ops = args;
	t->res.scale = t->res.digits = 0;
	t->res.type = NULL;
	t->query = (query)?sa_strdup(sa, query):NULL;
	t->fix_scale = SCALE_EQ;
	if (res)
		t->res = *res;
	t->s = NULL;
	return t;
}

sql_func *
sql_trans_create_func(sql_trans *tr, sql_schema * s, char *func, list *args, sql_subtype *res, int type, char *mod, char *impl, char *query)
{
	sql_func *t = SA_ZNEW(tr->sa, sql_func);
	sql_table *sysfunc = find_sql_table(find_sql_schema(tr, "sys"), "functions");
	sql_table *sysarg = find_sql_table(find_sql_schema(tr, "sys"), "args");
	node *n;
	int number = 0;
	bit se, sql;

	base_init(tr->sa, &t->base, next_oid(), TR_NEW, func);
	assert(impl && mod);
	t->imp = (impl)?sa_strdup(tr->sa, impl):NULL;
	t->mod = (mod)?sa_strdup(tr->sa, mod):NULL; 
	t->type = type;
	sql = t->sql = (query)?1:0;
	se = t->side_effect = res?FALSE:TRUE;
	t->ops = sa_list(tr->sa);
	t->fix_scale = SCALE_EQ;
	for(n=args->h; n; n = n->next) 
		list_append(t->ops, arg_dup(tr->sa, n->data));
	t->res.scale = t->res.digits = 0;
	t->res.type = NULL;
	t->query = (query)?sa_strdup(tr->sa, query):NULL;
	if (res)
		t->res = *res;
	t->s = s;

	cs_add(&s->funcs, t, TR_NEW);
	table_funcs.table_insert(tr, sysfunc, &t->base.id, t->base.name, query?query:t->imp, t->mod, &sql, &type, &se, &s->base.id);
	if (t->res.type) {
		char *name = "result";
		sqlid id = next_oid();

		table_funcs.table_insert(tr, sysarg, &id, &t->base.id, name, t->res.type->sqlname, &t->res.digits, &t->res.scale, &number);
		number++;
	}
	if (t->ops) for (n = t->ops->h; n; n = n->next, number++) {
		sql_arg *a = n->data;
		sqlid id = next_oid();

		table_funcs.table_insert(tr, sysarg, &id, &t->base.id, a->name, a->type.type->sqlname, &a->type.digits, &a->type.scale, &number);
	}

	t->base.wtime = s->base.wtime = tr->wtime = tr->wstime;
	tr->schema_updates ++;
	return t;
}

void
sql_trans_drop_func(sql_trans *tr, sql_schema *s, int id, int drop_action)
{
	node *n = find_sql_func_node(s, id);
	sql_func *func = n->data;

	if (drop_action == DROP_CASCADE_START || drop_action == DROP_CASCADE) {
		int *local_id = NEW(int);

		if (! tr->dropped) 
			tr->dropped = list_create((fdestroy) GDKfree);
		*local_id = func->base.id;
		list_append(tr->dropped, local_id);
	}

	sys_drop_func(tr, func, DROP_CASCADE);

	func->base.wtime = s->base.wtime = tr->wtime = tr->wstime;
	tr->schema_updates ++;
	cs_del(&s->funcs, n, func->base.flag);
	
	if (drop_action == DROP_CASCADE_START && tr->dropped) {
		list_destroy(tr->dropped);
		tr->dropped = NULL;
	}
	
}

void
sql_trans_drop_all_func(sql_trans *tr, sql_schema *s, list * list_func, int drop_action)
{
	node *n = NULL;
	sql_func *func = NULL;

	if (!tr->dropped)
		tr->dropped = list_create((fdestroy) GDKfree);
	for (n = list_func->h; n ; n = n->next ) {
		func = (sql_func *) n->data;

		if (! list_find_id(tr->dropped, func->base.id)){ 
			int *local_id = NEW(int);

			*local_id = func->base.id;
			list_append(tr->dropped, local_id);
			sql_trans_drop_func(tr, s, func->base.id, drop_action ? DROP_CASCADE : DROP_RESTRICT);
		}
	}
	
	if ( tr->dropped) {
		list_destroy(tr->dropped);
		tr->dropped = NULL;
	}
	
}

sql_schema *
sql_trans_create_schema(sql_trans *tr, char *name, int auth_id, int owner)
{
	sql_schema *s = SA_ZNEW(tr->sa, sql_schema);
	sql_table *sysschema = find_sql_table(find_sql_schema(tr, "sys"), "schemas");

	base_init(tr->sa, &s->base, next_oid(), TR_NEW, name);
	s->auth_id = auth_id;
	s->owner = owner;
	cs_new(&s->tables, tr->sa, (fdestroy) &table_destroy);
	cs_new(&s->types, tr->sa, (fdestroy) NULL);
	cs_new(&s->funcs, tr->sa, (fdestroy) NULL);
	cs_new(&s->seqs, tr->sa, (fdestroy) NULL);
	s->keys = list_new(tr->sa, (fdestroy) NULL);
	s->idxs = list_new(tr->sa, (fdestroy) NULL);
	s->triggers = list_new(tr->sa, (fdestroy) NULL);
	s->tr = tr;

	cs_add(&tr->schemas, s, TR_NEW);
	table_funcs.table_insert(tr, sysschema, &s->base.id, s->base.name, &s->auth_id, &s->owner);
	s->base.wtime = tr->wtime = tr->wstime;
	tr->schema_updates ++;
	return s;
}

void
sql_trans_drop_schema(sql_trans *tr, int id, int drop_action)
{
	node *n = find_sql_schema_node(tr, id);
	sql_schema *s = n->data;
	sql_table *sysschema = find_sql_table(find_sql_schema(tr, "sys"), "schemas");
	oid rid = table_funcs.column_find_row(tr, find_sql_column(sysschema, "id"), &s->base.id, NULL);

	if (drop_action == DROP_CASCADE_START || drop_action == DROP_CASCADE) {
		int *local_id = NEW(int);

		if (! tr->dropped) 
			tr->dropped = list_create((fdestroy) GDKfree);
		*local_id = s->base.id;
		list_append(tr->dropped, local_id);
	} 

	assert(rid != oid_nil);
	table_funcs.table_delete(tr, sysschema, rid);
	sys_drop_funcs(tr, s, drop_action);
	sys_drop_tables(tr, s, drop_action);
	sys_drop_types(tr, s, drop_action);
	sys_drop_sequences(tr, s, drop_action);

	s->base.wtime = tr->wtime = tr->wstime;
	tr->schema_updates ++;
	cs_del(&tr->schemas, n, s->base.flag);
	
	if (drop_action == DROP_CASCADE_START && tr->dropped) {
		list_destroy(tr->dropped);
		tr->dropped = NULL;
	}
		
}

 sql_table *
sql_trans_add_table(sql_trans *tr, sql_table *mt, sql_table *pt)
{
	sql_schema *syss = find_sql_schema(tr, isGlobal(mt)?"sys":"tmp");
	sql_table *sysobj = find_sql_table(syss, "objects");
	int nr = list_length(mt->tables.set);

	/* TODO add dependency betweem mt/pt */
	cs_add(&mt->tables, pt, TR_NEW);
	pt->p = mt;
	mt->s->base.wtime = mt->base.wtime = tr->wtime = tr->wstime;
	table_funcs.table_insert(tr, sysobj, &mt->base.id, pt->base.name, &nr);
	return mt;
}

sql_table *
sql_trans_del_table(sql_trans *tr, sql_table *mt, sql_table *pt, int drop_action)
{
	sql_schema *syss = find_sql_schema(tr, isGlobal(mt)?"sys":"tmp");
	sql_table *sysobj = find_sql_table(syss, "objects");
	node *n = cs_find_name(&mt->tables, pt->base.name);
	oid rid = table_funcs.column_find_row(tr, find_sql_column(sysobj, "name"), pt->base.name, NULL);

	/* TODO drop dependency betweem mt/pt */
	cs_del(&mt->tables, n, pt->base.flag);
	mt->s->base.wtime = mt->base.wtime = tr->wtime = tr->wstime;
	table_funcs.table_delete(tr, sysobj, rid);
	if (drop_action == DROP_CASCADE)
		sql_trans_drop_table(tr, pt->s, pt->base.id, drop_action);
	return mt;
}

sql_table *
sql_trans_create_table(sql_trans *tr, sql_schema *s, char *name, char *sql, int tt, bit system, int persistence, int commit_action, int sz, int valence, bit fixed, bit materialised)
{
	sql_table *t = create_sql_table(tr->sa, name, tt, system, persistence, commit_action, valence, fixed, materialised);
	sql_schema *syss = find_sql_schema(tr, isGlobal(t)?"sys":"tmp");
	sql_table *systable = find_sql_table(syss, "_tables");
	sht ca;

	/* temps all belong to a special tmp schema and only views/remote
	   have a query */
	assert( (isTableOrArray(t) || 
		(!isTempTable(t) || (strcmp(s->base.name, "tmp") == 0) || isDeclaredTable(t))) || (isView(t) && !sql) || isStream(t) || (isRemote(t) && !sql));

	t->query = sql ? sa_strdup(tr->sa, sql) : NULL;
	t->s = s;
	t->sz = sz;
	if (sz < 0)
		t->sz = COLSIZE;
	cs_add(&s->tables, t, TR_NEW);
	if (isStream(t))
		t->persistence = SQL_STREAM;
	if (isRemote(t))
		t->persistence = SQL_REMOTE;

	if (isTableOrArray(t)) {
		if (store_funcs.create_del(tr, t) != LOG_OK) {
			if (bs_debug)
				fprintf(stderr, "#\tload table %s missing 'deletes'", t->base.name);
			t->persistence = SQL_GLOBAL_TEMP;
		}
	}

	ca = t->commit_action;
	if (!isDeclaredTable(t)) {
		table_funcs.table_insert(tr, systable, &t->base.id, t->base.name, &s->base.id,
			(t->query) ? t->query : ATOMnilptr(TYPE_str), &t->type,
			&t->system, &ca, &t->readonly);
		if(isArray(t)) {
			sql_table *sysarray = find_sql_table(syss, "_arrays");
			table_funcs.table_insert(tr, sysarray, &t->base.id, &t->valence, &t->fixed, &t->materialised);
		}
	}

	t->base.wtime = s->base.wtime = tr->wtime = tr->wstime;
	if (isGlobal(t)) 
		tr->schema_updates ++;
	return t;
}

sql_key *
create_sql_kc(sql_allocator *sa, sql_key *k, sql_column *c)
{
	sql_kc *kc = SA_ZNEW(sa, sql_kc);

	kc->c = c;
	list_append(k->columns, kc);
	if (k->idx)
		create_sql_ic(sa, k->idx, c);
	if (k->type == pkey)
		c->null = 0;
	return k;
}

sql_ukey *
create_sql_ukey(sql_allocator *sa, sql_table *t, char *name, key_type kt)
{
	sql_key *nk = NULL;
	sql_ukey *tk;

	nk = (kt != fkey) ? (sql_key *) SA_ZNEW(sa, sql_ukey) : (sql_key *) SA_ZNEW(sa, sql_fkey);
 	tk = (sql_ukey *) nk;
	assert(name);

	base_init(sa, &nk->base, next_oid(), TR_NEW, name);

	nk->type = kt;
	nk->columns = sa_list(sa);
	nk->idx = NULL;
	nk->t = t;

	tk->keys = NULL;
	if (nk->type == pkey)
		t->pkey = tk;
	cs_add(&t->keys, nk, TR_NEW);
	return tk;
}

sql_fkey *
create_sql_fkey(sql_allocator *sa, sql_table *t, char *name, key_type kt, sql_key *rkey, int on_delete, int on_update)
{
	sql_key *nk;
	sql_fkey *fk = NULL;
	sql_ukey *uk = (sql_ukey *) rkey;

	nk = (kt != fkey) ? (sql_key *) SA_ZNEW(sa, sql_ukey) : (sql_key *) SA_ZNEW(sa, sql_fkey);

	assert(name);
	base_init(sa, &nk->base, next_oid(), TR_NEW, name);
	nk->type = kt;
	nk->columns = sa_list(sa);
	nk->t = t;
	nk->idx = create_sql_idx(sa, t, name, (nk->type == fkey) ? join_idx : hash_idx);
	nk->idx->key = nk;

	fk = (sql_fkey *) nk;

	fk->on_delete = on_delete;
	fk->on_update = on_update;	

	fk->rkey = uk;
	cs_add(&t->keys, nk, TR_NEW);
	return (sql_fkey*) nk;
}

sql_idx *
create_sql_ic(sql_allocator *sa, sql_idx *i, sql_column *c)
{
	sql_kc *ic = SA_ZNEW(sa, sql_kc);

	ic->c = c;
	list_append(i->columns, ic);

	if (hash_index(i->type) && list_length(i->columns) > 1) {
		/* Correct the unique flag of the keys first column */
		c->unique = list_length(i->columns); 
		if (c->unique == 2) {
			sql_kc *ic1 = i->columns->h->data;
			ic1->c->unique ++;
		}
	}

	/* should we switch to oph_idx ? */
	if (i->type == hash_idx && list_length(i->columns) == 1 && ic->c->sorted) {
		/*i->type = oph_idx;*/
		i->type = no_idx;
	}
	return i;
}

sql_idx *
create_sql_idx(sql_allocator *sa, sql_table *t, char *name, idx_type it)
{
	sql_idx *ni = SA_ZNEW(sa, sql_idx);

	base_init(sa, &ni->base, next_oid(), TR_NEW, name);
	ni->columns = sa_list(sa);
	ni->t = t;
	ni->type = it;
	ni->key = NULL;
	cs_add(&t->idxs, ni, TR_NEW);
	return ni;
}

sql_column *
create_sql_column(sql_allocator *sa, sql_table *t, char *name, sql_subtype *tpe)
{
	sql_column *col = SA_ZNEW(sa, sql_column);

	base_init(sa, &col->base, next_oid(), TR_NEW, name);
	col->type = *tpe;
	col->def = NULL;
	col->null = 1;
	col->colnr = table_next_column_nr(t);
	col->t = t;
	col->unique = 0;
	col->storage_type = NULL;

	col->dim = NULL;

	cs_add(&t->columns, col, TR_NEW);
	return col;
}

void
sql_trans_drop_table(sql_trans *tr, sql_schema *s, int id, int drop_action)
{
	node *n = find_sql_table_node(s, id);
	sql_table *t = n->data;

	if (drop_action == DROP_CASCADE_START || drop_action == DROP_CASCADE) {
		int *local_id = NEW(int);

		if (! tr->dropped) 
			tr->dropped = list_create((fdestroy) GDKfree);
		*local_id = t->base.id;
		list_append(tr->dropped, local_id);
	}
		
	if (!isDeclaredTable(t))
		sys_drop_table(tr, t, drop_action);

	t->base.wtime = s->base.wtime = tr->wtime = tr->wstime;
	if (isGlobal(t) || (t->commit_action != CA_DROP)) 
		tr->schema_updates ++;
	cs_del(&s->tables, n, t->base.flag);
	
	if (drop_action == DROP_CASCADE_START && tr->dropped) {
		list_destroy(tr->dropped);
		tr->dropped = NULL;
	}
}

BUN
sql_trans_clear_table(sql_trans *tr, sql_table *t)
{
	node *n = t->columns.set->h;
	sql_column *c = n->data;
	BUN sz = 0;

	t->cleared = 1;
	t->base.wtime = t->s->base.wtime = tr->wtime = tr->wstime;
	c->base.wtime = tr->wstime;

	sz += store_funcs.clear_col(tr, c);
	sz -= store_funcs.clear_del(tr, t);

	for (n = n->next; n; n = n->next) {
		c = n->data;
		c->base.wtime = tr->wstime;

		(void)store_funcs.clear_col(tr, c);
	}
	if (t->idxs.set) {
		for (n = t->idxs.set->h; n; n = n->next) {
			sql_idx *ci = n->data;

			ci->base.wtime = tr->wstime;
			(void)store_funcs.clear_idx(tr, ci);
		}
	}
	return sz;
}

sql_column *
sql_trans_create_column(sql_trans *tr, sql_table *t, char *name, sql_subtype *tpe)
{
	sql_column *col;
	sql_schema *syss = find_sql_schema(tr, isGlobal(t)?"sys":"tmp");
	sql_table *syscolumn = find_sql_table(syss, "_columns");

	if (!tpe)
		return NULL;

 	col = create_sql_column(tr->sa, t, name, tpe );

	if (isTableOrArray(col->t))
		store_funcs.create_col(tr, col);
	if (!isDeclaredTable(t))
		/* "_dimensions" table is not filled here, but in sql_trans_copy_column() */
		table_funcs.table_insert(tr, syscolumn, &col->base.id, col->base.name, col->type.type->sqlname, &col->type.digits, &col->type.scale, &t->base.id, (col->def) ? col->def : ATOMnilptr(TYPE_str), &col->null, &col->colnr, (col->storage_type) ? col->storage_type : ATOMnilptr(TYPE_str));

	col->base.wtime = t->base.wtime = t->s->base.wtime = tr->wtime = tr->wstime;
	if (isGlobal(t)) 
		tr->schema_updates ++;
	return col;
}

void 
drop_sql_column(sql_table *t, int id, int drop_action)
{
	node *n = list_find_base_id(t->columns.set, id);
	sql_column *col = n->data;

	col->drop_action = drop_action; 
	cs_del(&t->columns, n, TR_OLD);
}

void 
drop_sql_idx(sql_table *t, int id)
{
	node *n = list_find_base_id(t->idxs.set, id);

	cs_del(&t->idxs, n, TR_OLD);
}

void 
drop_sql_key(sql_table *t, int id, int drop_action)
{
	node *n = list_find_base_id(t->keys.set, id);
	sql_key *k = n->data;

	k->drop_action = drop_action; 
	cs_del(&t->keys, n, TR_OLD);
}



void
sql_trans_drop_column(sql_trans *tr, sql_table *t, int id, int drop_action)
{
	node *n = list_find_base_id(t->columns.set, id);
	sql_column *col = n->data;

	if (drop_action == DROP_CASCADE_START || drop_action == DROP_CASCADE) {
		int *local_id = NEW(int);

		if (! tr->dropped) 
			tr->dropped = list_create((fdestroy) GDKfree);
		*local_id = col->base.id;
		list_append(tr->dropped, local_id);
	}
	
	if (isKindOfTable(t))
		sys_drop_column(tr, col, drop_action);

	col->base.wtime = t->base.wtime = t->s->base.wtime = tr->wtime = tr->wstime;
	cs_del(&t->columns, n, col->base.flag);
	if (isGlobal(t)) 
		tr->schema_updates ++;
	
	if (drop_action == DROP_CASCADE_START && tr->dropped) {
		list_destroy(tr->dropped);
		tr->dropped = NULL;
	}
}

sql_column *
sql_trans_alter_null(sql_trans *tr, sql_column *col, int isnull)
{
	if (col->null != isnull) {
		sql_schema *syss = find_sql_schema(tr, isGlobal(col->t)?"sys":"tmp"); 
		sql_table *syscolumn = find_sql_table(syss, "_columns");
		oid rid = table_funcs.column_find_row(tr, find_sql_column(syscolumn, "id"),
					  &col->base.id, NULL);

		assert(rid != oid_nil);
		table_funcs.column_update_value(tr, find_sql_column(syscolumn, "null"), rid, &isnull);
		col->null = isnull;
		col->base.wtime = col->t->base.wtime = col->t->s->base.wtime = tr->wtime = tr->wstime;
		if (isGlobal(col->t)) 
			tr->schema_updates ++;
	}

	return col;
}

sql_table *
sql_trans_alter_readonly(sql_trans *tr, sql_table *t, int readonly)
{
	if (t->readonly != readonly) {
		sql_schema *syss = find_sql_schema(tr, isGlobal(t)?"sys":"tmp"); 
		sql_table *systable = find_sql_table(syss, "_tables");
		oid rid = table_funcs.column_find_row(tr, find_sql_column(systable, "id"),
					  &t->base.id, NULL);

		assert(rid != oid_nil);
		table_funcs.column_update_value(tr, find_sql_column(systable, "readonly"), rid, &readonly);
		t->readonly = readonly;
		t->base.wtime = t->s->base.wtime = tr->wtime = tr->wstime;
		if (isGlobal(t)) 
			tr->schema_updates ++;
	}
	return t;
}

sql_column *
sql_trans_alter_default(sql_trans *tr, sql_column *col, char *val)
{
	if (!col->def && !val)
		return col;	/* no change */

	if (!col->def || !val || strcmp(col->def, val) != 0) {
		void *p = val ? val : ATOMnilptr(TYPE_str);
		sql_schema *syss = find_sql_schema(tr, isGlobal(col->t)?"sys":"tmp"); 
		sql_table *syscolumn = find_sql_table(syss, "_columns");
		sql_column *col_ids = find_sql_column(syscolumn, "id");
		sql_column *col_dfs = find_sql_column(syscolumn, "default");
		oid rid = table_funcs.column_find_row(tr, col_ids, &col->base.id, NULL);

		assert(rid != oid_nil);
		table_funcs.column_update_value(tr, col_dfs, rid, p);
		col->def = NULL;
		if (val)
			col->def = sa_strdup(tr->sa, val);
		col->base.wtime = col->t->base.wtime = col->t->s->base.wtime = tr->wtime = tr->wstime;
		if (isGlobal(col->t)) 
			tr->schema_updates ++;
	}
	return col;
}

int
sql_trans_is_sorted( sql_trans *tr, sql_column *col )
{
	if (col && isTableOrArray(col->t) && store_funcs.sorted_col && store_funcs.sorted_col(tr, col))
		return 1;
	return 0;
}

sql_key *
sql_trans_create_ukey(sql_trans *tr, sql_table *t, char *name, key_type kt)
{
/* can only have keys between persistent tables */
	int neg = -1;
	int action = -1;
	sql_key *nk;
	sql_schema *syss = find_sql_schema(tr, isGlobal(t)?"sys":"tmp");
	sql_table *syskey = find_sql_table(syss, "keys");
	sql_ukey *uk = NULL;

	if (isTempTable(t))
		return NULL;

	nk = (kt != fkey) ? (sql_key *) SA_ZNEW(tr->sa, sql_ukey)
	: (sql_key *) SA_ZNEW(tr->sa, sql_fkey);

	assert(name);
	base_init(tr->sa, &nk->base, next_oid(), TR_NEW, name);
	nk->type = kt;
	nk->columns = list_new(tr->sa, (fdestroy) NULL);
	nk->t = t;
	nk->idx = NULL;

	uk = (sql_ukey *) nk;

	uk->keys = NULL;

	if (nk->type == pkey) 
		t->pkey = uk;

	cs_add(&t->keys, nk, TR_NEW);
	list_append(t->s->keys, nk);

	table_funcs.table_insert(tr, syskey, &nk->base.id, &t->base.id, &nk->type, nk->base.name, (nk->type == fkey) ? &((sql_fkey *) nk)->rkey->k.base.id : &neg, &action );

	syskey->base.wtime = syskey->s->base.wtime = t->base.wtime = t->s->base.wtime = tr->wtime = tr->wstime;
	if (isGlobal(t)) 
		tr->schema_updates ++;
	return nk;
}

sql_fkey *
sql_trans_create_fkey(sql_trans *tr, sql_table *t, char *name, key_type kt, sql_key *rkey, int on_delete, int on_update)
{
/* can only have keys between persistent tables */
	int neg = -1;
	int action = (on_update<<8) + on_delete;
	sql_key *nk;
	sql_schema *syss = find_sql_schema(tr, isGlobal(t)?"sys":"tmp");
	sql_table *syskey = find_sql_table(syss, "keys");
	sql_fkey *fk = NULL;
	sql_ukey *uk = (sql_ukey *) rkey;

	if (isTempTable(t))
		return NULL;

	nk = (kt != fkey) ? (sql_key *) SA_ZNEW(tr->sa, sql_ukey)
	: (sql_key *) SA_ZNEW(tr->sa, sql_fkey);

	assert(name);
	base_init(tr->sa, &nk->base, next_oid(), TR_NEW, name);
	nk->type = kt;
	nk->columns = list_new(tr->sa, (fdestroy) NULL);
	nk->t = t;
	nk->idx = sql_trans_create_idx(tr, t, name, (nk->type == fkey) ? join_idx : hash_idx);
	nk->idx->key = nk;

	fk = (sql_fkey *) nk;

	fk->on_delete = on_delete;
	fk->on_update = on_update;	

	fk->rkey = uk;
	if (!uk->keys)
		uk->keys = list_new(tr->sa, NULL);
	list_append(uk->keys, fk);

	cs_add(&t->keys, nk, TR_NEW);
	list_append(t->s->keys, nk);

	table_funcs.table_insert(tr, syskey, &nk->base.id, &t->base.id, &nk->type, nk->base.name, (nk->type == fkey) ? &((sql_fkey *) nk)->rkey->k.base.id : &neg, &action);

	sql_trans_create_dependency(tr, ((sql_fkey *) nk)->rkey->k.base.id, nk->base.id, FKEY_DEPENDENCY);

	syskey->base.wtime = syskey->s->base.wtime = t->base.wtime = t->s->base.wtime = tr->wtime = tr->wstime;
	if (isGlobal(t)) 
		tr->schema_updates ++;
	return (sql_fkey*) nk;
}


sql_key *
sql_trans_create_kc(sql_trans *tr, sql_key *k, sql_column *c )
{
	sql_kc *kc = SA_ZNEW(tr->sa, sql_kc);
	int nr = list_length(k->columns);
	sql_schema *syss = find_sql_schema(tr, isGlobal(k->t)?"sys":"tmp");
	sql_table *syskc = find_sql_table(syss, "objects");

	assert(c);
	kc->c = c;
	list_append(k->columns, kc);
	if (k->idx)
		sql_trans_create_ic(tr, k->idx, c);

	if (k->type == pkey) {
		sql_trans_create_dependency(tr, c->base.id, k->base.id, KEY_DEPENDENCY);
		sql_trans_alter_null(tr, c, 0);
	}

	table_funcs.table_insert(tr, syskc, &k->base.id, kc->c->base.name, &nr);

	syskc->base.wtime = tr->wtime = tr->wstime;
	if (isGlobal(k->t)) 
		tr->schema_updates ++;
	return k;
}


sql_fkey *
sql_trans_create_fkc(sql_trans *tr, sql_fkey *fk, sql_column *c )
{
	sql_key *k = (sql_key *) fk;
	sql_kc *kc = SA_ZNEW(tr->sa, sql_kc);
	int nr = list_length(k->columns);
	sql_schema *syss = find_sql_schema(tr, isGlobal(k->t)?"sys":"tmp");
	sql_table *syskc = find_sql_table(syss, "objects");

	assert(c);
	kc->c = c;
	list_append(k->columns, kc);
	if (k->idx)
		sql_trans_create_ic(tr, k->idx, c);

	sql_trans_create_dependency(tr, c->base.id, k->base.id, FKEY_DEPENDENCY);

	table_funcs.table_insert(tr, syskc, &k->base.id, kc->c->base.name, &nr);

	syskc->base.wtime = tr->wtime = tr->wstime;
	if (isGlobal(k->t)) 
		tr->schema_updates ++;
	return (sql_fkey*)k;
}

static sql_idx *
table_has_idx( sql_table *t, list *keycols)
{
	node *n, *m, *o;
	char *found = NULL;
	int len = list_length(keycols);
	
	found = NEW_ARRAY(char, len);
	if (t->idxs.set) for ( n = t->idxs.set->h; n; n = n->next ) {
		sql_idx *i = n->data;
		int nr;
		
		memset(found, 0, len);
		for (m = keycols->h, nr = 0; m; m = m->next, nr++ ) {
			sql_kc *kc = m->data;

			for (o = i->columns->h; o; o = o->next) {
				sql_kc *ikc = o->data;

				if (kc->c == ikc->c) {
					found[nr] = 1;
					break;
				}
			}
		}
		for(nr = 0; nr<len; nr++)
			if (!found[nr])
				break;
		if (nr == len) {
			_DELETE(found);
			return i;
		}
	}
	if (found)
		_DELETE(found);
	return NULL;
}

sql_key *
key_create_done(sql_allocator *sa, sql_key *k) 
{
	node *n;
	sql_idx *i;

	/* for now we only mark the end of unique/primary key definitions */ 
	if (k->type == fkey) 
		return k;

	if ((i = table_has_idx(k->t, k->columns)) != NULL) {
		/* use available hash, or use the order */
		if (hash_index(i->type)) {
			k->idx = i;
			if (!k->idx->key)
				k->idx->key = k;
		}
	}

	/* we need to create an index */
	k->idx = create_sql_idx(sa, k->t, k->base.name, hash_idx);
	k->idx->key = k;

	for (n=k->columns->h; n; n = n->next) {
		sql_kc *kc = n->data;

		create_sql_ic(sa, k->idx, kc->c);
	}
	return k;
}

sql_key *
sql_trans_key_done(sql_trans *tr, sql_key *k) 
{
	node *n;
	sql_idx *i;

	/* for now we only mark the end of unique/primary key definitions */ 
	if (k->type == fkey) 
		return k;

	if ((i = table_has_idx(k->t, k->columns)) != NULL) {
		/* use available hash, or use the order */
		if (hash_index(i->type)) {
			k->idx = i;
			if (!k->idx->key)
				k->idx->key = k;
		}
		return k;
	}

	/* we need to create an index */
	k->idx = sql_trans_create_idx(tr, k->t, k->base.name, hash_idx);
	k->idx->key = k;

	for (n=k->columns->h; n; n = n->next) {
		sql_kc *kc = n->data;

		sql_trans_create_ic(tr, k->idx, kc->c);
	}
	return k;
}

void
sql_trans_drop_key(sql_trans *tr, sql_schema *s, int id, int drop_action)
{
	node *n = list_find_base_id(s->keys, id);
	sql_key *k = n->data;

	if (drop_action == DROP_CASCADE_START || drop_action == DROP_CASCADE) {
		int *local_id = NEW(int);

		if (! tr->dropped) 
			tr->dropped = list_create((fdestroy) GDKfree);
		*local_id = k->base.id;
		list_append(tr->dropped, local_id);
	}

	if (k->idx)
		sql_trans_drop_idx(tr, s, k->idx->base.id, drop_action);

	/*Clean the key from the keys*/
	n = cs_find_name(&k->t->keys, k->base.name);
	if (n)
		cs_del(&k->t->keys, n, k->base.flag);

	if (!isTempTable(k->t)) 
		sys_drop_key(tr, k, drop_action);

	k->base.wtime = k->t->base.wtime = s->base.wtime = tr->wtime = tr->wstime;
	if (isGlobal(k->t)) 
		tr->schema_updates ++;

	if (  drop_action == DROP_CASCADE_START && tr->dropped) {
		list_destroy(tr->dropped);
		tr->dropped = NULL;
	}

}

sql_idx *
sql_trans_create_idx(sql_trans *tr, sql_table *t, char *name, idx_type it)
{
	/* can only have idxs between persistent tables */
	sql_idx *ni = SA_ZNEW(tr->sa, sql_idx);
	sql_schema *syss = find_sql_schema(tr, isGlobal(t)?"sys":"tmp");
	sql_table *sysidx = find_sql_table(syss, "idxs");

	assert(name);
	base_init(tr->sa, &ni->base, next_oid(), TR_NEW, name);
	ni->type = it;
	ni->columns = list_new(tr->sa, (fdestroy) NULL);
	ni->t = t;
	ni->key = NULL;

	cs_add(&t->idxs, ni, TR_NEW);
	list_append(t->s->idxs, ni);

	if (!isDeclaredTable(t) && isTableOrArray(ni->t) && idx_has_column(ni->type))
		store_funcs.create_idx(tr, ni);
	if (!isDeclaredTable(t))
		table_funcs.table_insert(tr, sysidx, &ni->base.id, &t->base.id, &ni->type, ni->base.name);
	ni->base.wtime = t->base.wtime = t->s->base.wtime = tr->wtime = tr->wstime;
	if (isGlobal(t)) 
		tr->schema_updates ++;
	return ni;
}

sql_idx *
sql_trans_create_ic(sql_trans *tr, sql_idx * i, sql_column *c)
{
	sql_kc *ic = SA_ZNEW(tr->sa, sql_kc);
	int nr = list_length(i->columns);
	sql_schema *syss = find_sql_schema(tr, isGlobal(i->t)?"sys":"tmp");
	sql_table *sysic = find_sql_table(syss, "objects");

	assert(c);
	ic->c = c;
	list_append(i->columns, ic);

	if (hash_index(i->type) && list_length(i->columns) > 1) {
		/* Correct the unique flag of the keys first column */
		c->unique = list_length(i->columns); 
		if (c->unique == 2) {
			sql_kc *ic1 = i->columns->h->data;
			ic1->c->unique ++;
		}
	}

	/* should we switch to oph_idx ? */
#if 0
	if (i->type == hash_idx && list_length(i->columns) == 1 &&
	    store_funcs.count_col(tr, ic->c) && store_funcs.sorted_col(tr, ic->c)) {
		sql_table *sysidx = find_sql_table(syss, "idxs");
		sql_column *sysidxid = find_sql_column(sysidx, "id");
		sql_column *sysidxtype = find_sql_column(sysidx, "type");
		oid rid = table_funcs.column_find_row(tr, sysidxid, &i->base.id, NULL);
	
		/*i->type = oph_idx;*/
		i->type = no_idx;
		table_funcs.column_update_value(tr, sysidxtype, rid, &i->type);
	}
#endif

	table_funcs.table_insert(tr, sysic, &i->base.id, ic->c->base.name, &nr);
	sysic->base.wtime = sysic->s->base.wtime = tr->wtime = tr->wstime;
	if (isGlobal(i->t)) 
		tr->schema_updates ++;
	return i;
}

void
sql_trans_drop_idx(sql_trans *tr, sql_schema *s, int id, int drop_action)
{
	node *n = list_find_base_id(s->idxs, id);
	sql_idx *i = n->data;
	
	if (drop_action == DROP_CASCADE_START || drop_action == DROP_CASCADE) {
		int *local_id = NEW(int);

		if (! tr->dropped) 
			tr->dropped = list_create((fdestroy) GDKfree);
		*local_id = i->base.id;
		list_append(tr->dropped, local_id);
	}
	

	if (!isTempTable(i->t))
		sys_drop_idx(tr, i, drop_action);

	i->base.wtime = i->t->base.wtime = s->base.wtime = tr->wtime = tr->wstime;
	if (isGlobal(i->t)) 
		tr->schema_updates ++;
	n = cs_find_name(&i->t->idxs, i->base.name);
	if (n)
		cs_del(&i->t->idxs, n, i->base.flag);
	
	if (  drop_action == DROP_CASCADE_START && tr->dropped) {
		list_destroy(tr->dropped);
		tr->dropped = NULL;
	}
}

sql_trigger *
sql_trans_create_trigger(sql_trans *tr, sql_table *t, char *name, 
	sht time, sht orientation, sht event, char *old_name, char *new_name,
	char *condition, char *statement )
{
	sql_trigger *ni = SA_ZNEW(tr->sa, sql_trigger);
	sql_schema *syss = find_sql_schema(tr, isGlobal(t)?"sys":"tmp");
	sql_table *systrigger = find_sql_table(syss, "triggers");
	str nilptr = ATOMnilptr(TYPE_str);

	assert(name);
	base_init(tr->sa, &ni->base, next_oid(), TR_NEW, name);
	ni->columns = list_new(tr->sa, (fdestroy) NULL);
	ni->t = t;
	ni->time = time;
	ni->orientation = orientation;
	ni->event = event;
	ni->old_name = ni->new_name = ni->condition = NULL; 
	if (old_name)
		ni->old_name = sa_strdup(tr->sa, old_name);
	if (new_name)
		ni->new_name = sa_strdup(tr->sa, new_name);
	if (condition)
		ni->condition = sa_strdup(tr->sa, condition);
	ni->statement = sa_strdup(tr->sa, statement);

	cs_add(&t->triggers, ni, TR_NEW);
	list_append(t->s->triggers, ni);

	table_funcs.table_insert(tr, systrigger, &ni->base.id, ni->base.name, &t->base.id, &ni->time, &ni->orientation, &ni->event, (ni->old_name)?ni->old_name:nilptr, (ni->new_name)?ni->new_name:nilptr, (ni->condition)?ni->condition:nilptr, ni->statement);

	t->base.wtime = t->s->base.wtime = tr->wtime = tr->wstime;
	if (isGlobal(t)) 
		tr->schema_updates ++;
	return ni;
}

sql_trigger *
sql_trans_create_tc(sql_trans *tr, sql_trigger * i, sql_column *c )
{
	sql_kc *ic = SA_ZNEW(tr->sa, sql_kc);
	int nr = list_length(i->columns);
	sql_schema *syss = find_sql_schema(tr, isGlobal(i->t)?"sys":"tmp");
	sql_table *systc = find_sql_table(syss, "objects");

	assert(c);
	ic->c = c;
	list_append(i->columns, ic);
	table_funcs.table_insert(tr, systc, &i->base.id, ic->c->base.name, &nr);
	systc->base.wtime = systc->s->base.wtime = tr->wtime = tr->wstime;
	if (isGlobal(i->t)) 
		tr->schema_updates ++;
	return i;
}

void
sql_trans_drop_trigger(sql_trans *tr, sql_schema *s, int id, int drop_action)
{
	node *n = list_find_base_id(s->triggers, id);
	sql_trigger *i = n->data;
	
	if (drop_action == DROP_CASCADE_START || drop_action == DROP_CASCADE) {
		int *local_id = NEW(int);

		if (! tr->dropped) 
			tr->dropped = list_create((fdestroy) GDKfree);
		*local_id = i->base.id;
		list_append(tr->dropped, local_id);
	}
	
	sys_drop_trigger(tr, i);
	i->base.wtime = i->t->base.wtime = s->base.wtime = tr->wtime = tr->wstime;
	if (isGlobal(i->t)) 
		tr->schema_updates ++;
	n = cs_find_name(&i->t->triggers, i->base.name);
	if (n)
		cs_del(&i->t->triggers, n, i->base.flag);
	
	if (  drop_action == DROP_CASCADE_START && tr->dropped) {
		list_destroy(tr->dropped);
		tr->dropped = NULL;
	}
}

sql_sequence *
create_sql_sequence(sql_allocator *sa, sql_schema *s, char *name, lng start, lng min, lng max, lng inc, lng cacheinc, bit cycle) 
{
	sql_sequence *seq = SA_ZNEW(sa, sql_sequence);

	assert(name);
	base_init(sa, &seq->base, next_oid(), TR_NEW, name);
	seq->start = start;
	seq->minvalue = min;
	seq->maxvalue = max;
	seq->increment = inc;
	seq->cacheinc = cacheinc;
	seq->cycle = cycle;
	seq->s = s;

	return seq;
}

sql_sequence * 
sql_trans_create_sequence(sql_trans *tr, sql_schema *s, char *name, lng start, lng min, lng max, lng inc, lng cacheinc, bit cycle, bit bedropped )
{
	sql_schema *syss = find_sql_schema(tr, "sys");
	sql_table *sysseqs = find_sql_table(syss, "sequences");
	sql_sequence *seq = create_sql_sequence(tr->sa, s, name, start, min, max, inc, cacheinc, cycle);

	cs_add(&s->seqs, seq, TR_NEW);
	table_funcs.table_insert(tr, sysseqs, &seq->base.id, &s->base.id, seq->base.name, &seq->start, &seq->minvalue, &seq->maxvalue, &seq->increment, &seq->cacheinc, &seq->cycle);
	s->base.wtime = tr->wtime = tr->wstime;

	/*Create a BEDROPPED dependency for a SERIAL COLUMN*/
	if (bedropped)
		sql_trans_create_dependency(tr, seq->base.id, seq->base.id, BEDROPPED_DEPENDENCY);

	return seq;
}

void
sql_trans_drop_sequence(sql_trans *tr, sql_schema *s, sql_sequence *seq, int drop_action)
{
	node *n = cs_find_name(&s->seqs, seq->base.name);
	sys_drop_sequence(tr, seq, drop_action);
	seq->base.wtime = s->base.wtime = tr->wtime = tr->wstime;
	cs_del(&s->seqs, n, seq->base.flag);
}

sql_sequence *
sql_trans_alter_sequence(sql_trans *tr, sql_sequence *seq, lng min, lng max, lng inc, lng cache, lng cycle)
{
	sql_schema *syss = find_sql_schema(tr, "sys"); 
	sql_table *seqs = find_sql_table(syss, "sequences");
	oid rid = table_funcs.column_find_row(tr, find_sql_column(seqs, "id"), &seq->base.id, NULL);
	sql_column *c;
	int changed = 0;

	assert(rid != oid_nil);
	if (min >= 0 && seq->minvalue != min) {
		seq->minvalue = min; 
		c = find_sql_column(seqs, "minvalue");
		table_funcs.column_update_value(tr, c, rid, &seq->minvalue);
	}
	if (max >= 0 && seq->maxvalue != max) {
		seq->maxvalue = max; 
		changed = 1;
		c = find_sql_column(seqs, "maxvalue");
		table_funcs.column_update_value(tr, c, rid, &seq->maxvalue);
	}
	if (inc >= 0 && seq->increment != inc) {
		seq->increment = inc; 
		changed = 1;
		c = find_sql_column(seqs, "increment");
		table_funcs.column_update_value(tr, c, rid, &seq->increment);
	}
	if (cache >= 0 && seq->cacheinc != cache) {
		seq->cacheinc = cache; 
		changed = 1;
		c = find_sql_column(seqs, "cacheinc");
		table_funcs.column_update_value(tr, c, rid, &seq->cacheinc);
	}
	if (seq->cycle != cycle) {
		seq->cycle = cycle != 0; 
		changed = 1;
		c = find_sql_column(seqs, "cycle");
		table_funcs.column_update_value(tr, c, rid, &seq->cycle);
	}

	if (changed) {
		seq->base.wtime = seq->s->base.wtime = tr->wtime = tr->wstime;
		tr->schema_updates ++;
	}
	return seq;
}

lng 
sql_trans_sequence_restart(sql_trans *tr, sql_sequence *seq, lng start)
{
	if (seq->start != start) {
		sql_schema *syss = find_sql_schema(tr, "sys"); 
		sql_table *seqs = find_sql_table(syss, "sequences");
		oid rid = table_funcs.column_find_row(tr, find_sql_column(seqs, "id"),
				  &seq->base.id, NULL);
		sql_column *c = find_sql_column(seqs, "start");

		assert(rid != oid_nil);
		seq->start = start; 
		table_funcs.column_update_value(tr, c, rid, &seq->start);

		seq->base.wtime = seq->s->base.wtime = tr->wtime = tr->wstime;
		tr->schema_updates ++;
	}
	seq_restart(seq, seq->start);
	return seq->start;
}

sql_session *
sql_session_create(backend_stack stk, int ac )
{
	sql_session *s;
       
	if (store_singleuser && nr_sessions)
		return NULL;

	s = ZNEW(sql_session);
	if (!s)
		return NULL;
	s->tr = sql_trans_create(s->stk, NULL, NULL);
	s->schema_name = NULL;
	s->active = 0;
	s->stk = stk;
	sql_session_reset(s, ac);
	nr_sessions++;
	return s;
}

void
sql_session_destroy(sql_session *s) 
{
	if (s->tr)
		sql_trans_destroy(s->tr);
	if (s->schema_name)
		_DELETE(s->schema_name);
	_DELETE(s);
	nr_sessions--;
}

void
sql_session_reset(sql_session *s, int ac) 
{
	sql_schema *tmp;

	if (!s->tr)
		return;

	/* TODO cleanup "dt" schema */
	tmp = find_sql_schema(s->tr, "tmp");
		
	if (tmp->tables.set) {
		node *n;
		for (n = tmp->tables.set->h; n; n = n->next) {
			sql_table *t = n->data;

			if (isGlobal(t) && isKindOfTable(t))
				sql_trans_clear_table(s->tr, t);
		}
	}
	assert(s->active == 0);

	if (s->schema_name)
		_DELETE(s->schema_name);
	s->schema_name = _STRDUP("sys");
	s->schema = NULL;
	s->auto_commit = s->ac_on_commit = ac;
	s->level = ISO_SERIALIZABLE;
}

int
sql_trans_begin(sql_session *s)
{
	sql_trans *tr = s->tr;
	int snr = tr->schema_number;

#ifdef STORE_DEBUG
	fprintf(stderr,"#sql trans begin %d\n", snr);
#endif
	if (tr->stime < gtrans->wstime || tr->wtime || 
			store_schema_number() != snr) 
		reset_trans(tr, gtrans);
	tr = trans_init(tr, tr->stk, tr->parent);
	s->active = 1;
	s->schema = find_sql_schema(tr, s->schema_name);
	s->tr = tr;
	store_nr_active ++;
	list_append(active_transactions, tr); 
	s->status = 0;
#ifdef STORE_DEBUG
	fprintf(stderr,"#sql trans begin (%d)\n", tr->schema_number);
#endif
	return snr != tr->schema_number;
}

void
sql_trans_end(sql_session *s)
{
#ifdef STORE_DEBUG
	fprintf(stderr,"#sql trans end (%d)\n", s->tr->schema_number);
#endif
	s->active = 0;
	s->auto_commit = s->ac_on_commit;
	list_remove_data(active_transactions, s->tr);
	store_nr_active --;
}<|MERGE_RESOLUTION|>--- conflicted
+++ resolved
@@ -1825,19 +1825,14 @@
 	ni->type = i->type;
 	ni->key = NULL;
 
-<<<<<<< HEAD
-	if (isTableOrArray(ni->t))
-		store_funcs.dup_idx(tr, i, ni);
-=======
 	assert(flag == TR_OLD || tr->parent == gtrans);
 
 	/* Needs copy when committing (ie from tr to gtrans) and 
 	 * on savepoints from tr->parent to new tr (flag == TR_OLD) */
 	if ((isNew(i) && flag == TR_NEW && tr->parent == gtrans) ||
 	    (i->base.allocated && flag == TR_OLD && tr->parent != gtrans))
-		if (isTable(ni->t)) 
+		if (isTableOrArray(ni->t)) 
 			store_funcs.dup_idx(tr, i, ni);
->>>>>>> ee4ae13a
 	if (isNew(i) && flag == TR_NEW && tr->parent == gtrans) 
 		i->base.flag = TR_OLD;
 
@@ -1878,12 +1873,8 @@
 	list_append(t->s->idxs, ni);
 	cs_add(&t->idxs, ni, TR_NEW);
 
-<<<<<<< HEAD
+	if (isDeclaredTable(i->t)) 
 	if (!isDeclaredTable(t) && isTableOrArray(ni->t) && idx_has_column(ni->type))
-=======
-	if (isDeclaredTable(i->t)) 
-	if (!isDeclaredTable(t) && isTable(ni->t) && idx_has_column(ni->type))
->>>>>>> ee4ae13a
 		store_funcs.create_idx(tr, ni);
 	if (!isDeclaredTable(t))
 		table_funcs.table_insert(tr, sysidx, &ni->base.id, &t->base.id, &ni->type, ni->base.name);
@@ -1946,7 +1937,6 @@
 	if (oc->storage_type)
 		c->storage_type = sa_strdup(sa, oc->storage_type);
 
-<<<<<<< HEAD
 	if (oc->dim){ 
 		c->dim = ZNEW(sql_dimrange);
 		c->dim->ord = oc->dim->ord;
@@ -1955,16 +1945,12 @@
 		c->dim->stop = oc->dim->stop;
 	}
 
-	if (isTableOrArray(c->t))
-		store_funcs.dup_col(tr, oc, c);
-=======
 	/* Needs copy when committing (ie from tr to gtrans) and 
 	 * on savepoints from tr->parent to new tr (flag == TR_OLD) */
 	if ((isNew(oc) && flag == TR_NEW && tr->parent == gtrans) ||
 	    (oc->base.allocated && flag == TR_OLD && tr->parent != gtrans))
-		if (isTable(c->t)) 
+		if (isTableOrArray(c->t)) 
 			store_funcs.dup_col(tr, oc, c);
->>>>>>> ee4ae13a
 	if (isNew(oc) && flag == TR_NEW && tr->parent == gtrans) 
 		oc->base.flag = TR_OLD;
 	return c;
@@ -1999,12 +1985,8 @@
 
 	cs_add(&t->columns, col, TR_NEW);
 
-<<<<<<< HEAD
+	if (isDeclaredTable(c->t)) 
 	if (isTableOrArray(t))
-=======
-	if (isDeclaredTable(c->t)) 
-	if (isTable(t))
->>>>>>> ee4ae13a
 		store_funcs.create_col(tr, col);
 	if (!isDeclaredTable(t)) {
 		table_funcs.table_insert(tr, syscolumn, &col->base.id, col->base.name, col->type.type->sqlname, &col->type.digits, &col->type.scale, &t->base.id, (col->def) ? col->def : ATOMnilptr(TYPE_str), &col->null, &col->colnr, (col->storage_type) ? col->storage_type : ATOMnilptr(TYPE_str));
@@ -2074,17 +2056,12 @@
 
 	t->pkey = NULL;
 
-<<<<<<< HEAD
-	if (isTableOrArray(ot)) 
-		store_funcs.dup_del(tr, ot, t);
-=======
 	/* Needs copy when committing (ie from tr to gtrans) and 
 	 * on savepoints from tr->parent to new tr (flag == TR_OLD) */
 	if ((isNew(ot) && flag == TR_NEW && tr->parent == gtrans) ||
 	    (ot->base.allocated && flag == TR_OLD && tr->parent != gtrans))
-		if (isTable(t)) 
+		if (isTableOrArray(t)) 
 			store_funcs.dup_del(tr, ot, t);
->>>>>>> ee4ae13a
 
 	t->s = s;
 	t->sz = ot->sz;
@@ -3045,13 +3022,8 @@
 reset_idx(sql_trans *tr, sql_idx *fi, sql_idx *pfi)
 {
 	/* did we make changes or is the global changed after we started */
-<<<<<<< HEAD
-	if (fi->base.wtime || tr->stime < pfi->base.wtime) {
-		if (isTableOrArray(fi->t)) {
-=======
 	if (fi->base.rtime || fi->base.wtime || tr->stime < pfi->base.wtime) {
-		if (isTable(fi->t)) 
->>>>>>> ee4ae13a
+		if (isTableOrArray(fi->t)) 
 			store_funcs.destroy_idx(NULL, fi);
 		fi->base.wtime = fi->base.rtime = 0;
 	}
@@ -3062,14 +3034,9 @@
 reset_column(sql_trans *tr, sql_column *fc, sql_column *pfc)
 {
 	/* did we make changes or is the global changed after we started */
-<<<<<<< HEAD
-	if (fc->base.wtime || tr->stime < pfc->base.wtime) {
-		if (isTableOrArray(fc->t)) {
-=======
 	if (fc->base.rtime || fc->base.wtime || tr->stime < pfc->base.wtime) {
 
-		if (isTable(fc->t)) 
->>>>>>> ee4ae13a
+		if (isTableOrArray(fc->t)) 
 			store_funcs.destroy_col(NULL, fc);
 
 		fc->null = pfc->null;
@@ -3111,12 +3078,9 @@
 	if (ft->base.rtime || ft->base.wtime || tr->stime < pft->base.wtime) {
 		int ok = LOG_OK;
 
-<<<<<<< HEAD
 		if (isTableOrArray(ft)) {
-=======
-		if (isTable(ft)) 
->>>>>>> ee4ae13a
 			store_funcs.destroy_del(NULL, ft);
+		}
 
 		ft->base.wtime = ft->base.rtime = 0;
 		ok = reset_changeset( tr, &ft->columns, &pft->columns, &ft->base, (resetf) &reset_column, (dupfunc) &column_dup);
