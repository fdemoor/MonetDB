--- conflicted
+++ resolved
@@ -1300,16 +1300,8 @@
 	return schema_number;
 }
 
-<<<<<<< HEAD
 static int
 store_load(void) {
-=======
-int
-store_init(int debug, store_type store, int readonly, int singleuser, const char *logdir, backend_stack stk)
-{
-	sqlid id = 0;
-	lng lng_store_oid;
->>>>>>> 2b663338
 	int first = 1;
 
 	sql_allocator *sa;
@@ -1512,6 +1504,7 @@
 int
 store_init(int debug, store_type store, int readonly, int singleuser, logger_settings *log_settings, backend_stack stk)
 {
+
 	int v = 1;
 
 	backend_stk = stk;
