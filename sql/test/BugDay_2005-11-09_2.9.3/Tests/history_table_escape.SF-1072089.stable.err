--- conflicted
+++ resolved
@@ -37,19 +37,13 @@
 MAPI  = (monetdb) /var/tmp/mtest-30274/.s.monetdb.37685
 QUERY = record SELECT 1;
 ERROR = !syntax error, unexpected IDENT in: "record"
-<<<<<<< HEAD
-        !Current transaction is aborted (please ROLLBACK)
-=======
->>>>>>> 655cdb92
 CODE  = 42000
+MAPI  = (monetdb) /var/tmp/mtest-30274/.s.monetdb.37685
 MAPI  = (monetdb) /var/tmp/mtest-30274/.s.monetdb.37685
 QUERY = record SELECT 'test';
 ERROR = !syntax error, unexpected IDENT in: "record"
-<<<<<<< HEAD
-        !Current transaction is aborted (please ROLLBACK)
-=======
->>>>>>> 655cdb92
 CODE  = 42000
+MAPI  = (monetdb) /var/tmp/mtest-30274/.s.monetdb.37685
 MAPI  = (monetdb) /var/tmp/mtest-30274/.s.monetdb.37685
 QUERY = SELECT query FROM history;
 ERROR = !Current transaction is aborted (please ROLLBACK)
