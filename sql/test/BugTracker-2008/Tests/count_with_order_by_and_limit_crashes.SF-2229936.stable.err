--- conflicted
+++ resolved
@@ -84,12 +84,8 @@
 
 MAPI  = (monetdb) /var/tmp/mtest-27483/.s.monetdb.35395
 QUERY = select count(subtotal) from bigramlex order by subtotal;
-<<<<<<< HEAD
-ERROR = !SELECT: identifier 'subtotal' unknown
+ERROR = !SELECT: cannot use non GROUP BY column 'subtotal' in query results without an aggregate function
 CODE  = 42000
-=======
-ERROR = !SELECT: cannot use non GROUP BY column 'subtotal' in query results without an aggregate function
->>>>>>> 37812b3e
 
 # 18:44:11 >  
 # 18:44:11 >  Done.
