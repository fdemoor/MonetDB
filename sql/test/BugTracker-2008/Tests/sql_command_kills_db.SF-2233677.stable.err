stderr of test 'sql_command_kills_db.SF-2233677` in directory 'sql/test/BugTracker-2008` itself:


# 16:15:09 >  
# 16:15:09 >   mserver5 "--config=/ufs/niels/scratch/rc/Linux-x86_64/etc/monetdb5.conf" --debug=10 --set gdk_nr_threads=0 --set "monet_mod_path=/ufs/niels/scratch/rc/Linux-x86_64/lib/MonetDB5:/ufs/niels/scratch/rc/Linux-x86_64/lib/MonetDB5/lib:/ufs/niels/scratch/rc/Linux-x86_64/lib/MonetDB5/bin" --set "gdk_dbfarm=/ufs/niels/scratch/rc/Linux-x86_64/var/MonetDB5/dbfarm" --set "sql_logdir=/ufs/niels/scratch/rc/Linux-x86_64/var/MonetDB5/sql_logs"  --set mapi_open=true --set xrpc_open=true --set mapi_port=39774 --set xrpc_port=42217 --set monet_prompt= --trace  "--dbname=mTests_src_test_BugTracker-2008" --set sql_debug=16384 --set xquery_backend=algebra --set mal_listing=0 "--dbinit= include sql;" ; echo ; echo Over..
# 16:15:09 >  

# builtin opt 	gdk_arch = 64bitx86_64-unknown-linux-gnu
# builtin opt 	gdk_version = 1.26.0
# builtin opt 	monet_pid = 15534
# builtin opt 	prefix = /ufs/niels/scratch/rc/Linux-x86_64
# builtin opt 	exec_prefix = ${prefix}
# builtin opt 	gdk_dbname = tst
# builtin opt 	gdk_dbfarm = ${prefix}/var/MonetDB
# builtin opt 	gdk_debug = 8
# builtin opt 	gdk_mem_bigsize = 262144
# builtin opt 	gdk_alloc_map = yes
# builtin opt 	gdk_mem_pagebits = 14
# builtin opt 	gdk_vmtrim = yes
# builtin opt 	monet_admin = adm
# builtin opt 	monet_prompt = >
# builtin opt 	monet_welcome = yes
# builtin opt 	monet_mod_path = ${exec_prefix}/lib/MonetDB:${exec_prefix}/lib/bin
# builtin opt 	monet_daemon = yes
# builtin opt 	host = localhost
# builtin opt 	mapi_port = 50000
# builtin opt 	mapi_noheaders = no
# builtin opt 	mapi_debug = 0
# builtin opt 	mapi_clients = 2
# builtin opt 	sql_debug = 0
# builtin opt 	sql_logdir = ${prefix}/var/MonetDB
# builtin opt 	xquery_logdir = ${prefix}/var/MonetDB
# builtin opt 	standoff_ns = http://monetdb.cwi.nl/standoff
# builtin opt 	standoff_start = start
# builtin opt 	standoff_end = end
# config opt 	prefix = /ufs/niels/scratch/rc/Linux-x86_64
# config opt 	config = ${prefix}/etc/monetdb5.conf
# config opt 	prefix = /ufs/niels/scratch/rc/Linux-x86_64
# config opt 	exec_prefix = ${prefix}
# config opt 	gdk_dbfarm = ${prefix}/var/MonetDB5/dbfarm
# config opt 	gdk_dbname = demo
# config opt 	gdk_alloc_map = no
# config opt 	gdk_embedded = no
# config opt 	gdk_debug = 0
# config opt 	monet_mod_path = ${exec_prefix}/lib/MonetDB5:${exec_prefix}/lib/MonetDB5/lib:${exec_prefix}/lib/MonetDB5/bin
# config opt 	monet_daemon = no
# config opt 	monet_welcome = yes
# config opt 	mero_msglog = ${prefix}/var/log/merovingian.log
# config opt 	mero_errlog = ${prefix}/var/log/merovingian.log
# config opt 	mero_timeinterval = 600
# config opt 	mero_pidfile = ${prefix}/var/run/merovingian.pid
# config opt 	mero_exittimeout = 7
# config opt 	mero_doproxy = yes
# config opt 	mero_discoveryttl = 600
# config opt 	mal_init = ${exec_prefix}/lib/MonetDB5/mal_init.mal
# config opt 	mal_listing = 58
# config opt 	checkpoint_dir = ${prefix}/var/MonetDB5/chkpnt
# config opt 	mapi_port = 50000
# config opt 	mapi_open = false
# config opt 	sql_debug = 0
# config opt 	sql_logdir = ${prefix}/var/MonetDB5/sql_logs
# config opt 	sql_init = ${exec_prefix}/lib/MonetDB5/sql_init.sql
# cmdline opt 	config = /ufs/niels/scratch/rc/Linux-x86_64/etc/monetdb5.conf
# cmdline opt 	gdk_nr_threads = 0
# cmdline opt 	monet_mod_path = /ufs/niels/scratch/rc/Linux-x86_64/lib/MonetDB5:/ufs/niels/scratch/rc/Linux-x86_64/lib/MonetDB5/lib:/ufs/niels/scratch/rc/Linux-x86_64/lib/MonetDB5/bin
# cmdline opt 	gdk_dbfarm = /ufs/niels/scratch/rc/Linux-x86_64/var/MonetDB5/dbfarm
# cmdline opt 	sql_logdir = /ufs/niels/scratch/rc/Linux-x86_64/var/MonetDB5/sql_logs
# cmdline opt 	mapi_open = true
# cmdline opt 	xrpc_open = true
# cmdline opt 	mapi_port = 39774
# cmdline opt 	xrpc_port = 42217
# cmdline opt 	monet_prompt = 
# cmdline opt 	gdk_dbname = mTests_src_test_BugTracker-2008
# cmdline opt 	sql_debug = 16384
# cmdline opt 	xquery_backend = algebra
# cmdline opt 	mal_listing = 0
# cmdline opt 	gdk_debug = 10
#warning: please don't forget to set your vault key!
#(see /ufs/niels/scratch/rc/Linux-x86_64/etc/monetdb5.conf)

# 16:15:09 >  
# 16:15:09 >  mclient -lsql -umonetdb -Pmonetdb --host=alf --port=39774  -G
# 16:15:09 >  

MAPI  = (monetdb) /var/tmp/mtest-12327/.s.monetdb.30662
QUERY = insert into t1 values ((select id from tables));
<<<<<<< HEAD
ERROR = !cardinality violation (41>1)
=======
ERROR = !cardinality violation (31>1)
>>>>>>> c7dd2713

# 16:15:09 >  
# 16:15:09 >  Done.
# 16:15:09 >  
<|MERGE_RESOLUTION|>--- conflicted
+++ resolved
@@ -84,11 +84,7 @@
 
 MAPI  = (monetdb) /var/tmp/mtest-12327/.s.monetdb.30662
 QUERY = insert into t1 values ((select id from tables));
-<<<<<<< HEAD
 ERROR = !cardinality violation (41>1)
-=======
-ERROR = !cardinality violation (31>1)
->>>>>>> c7dd2713
 
 # 16:15:09 >  
 # 16:15:09 >  Done.
