--- conflicted
+++ resolved
@@ -27,24 +27,6 @@
 % .explain # table_name
 % mal # name
 % clob # type
-<<<<<<< HEAD
-% 100 # length
-function user.s6_1():void;
-    X_35:void := querylog.define("explain select power(x,2) from sf_2596114;","sequential_pipe",16);
-    X_19 := bat.new(nil:str);
-    X_26 := bat.append(X_19,"sys.L2");
-    X_21 := bat.new(nil:str);
-    X_28 := bat.append(X_21,"L2");
-    X_22 := bat.new(nil:str);
-    X_30 := bat.append(X_22,"double");
-    X_23 := bat.new(nil:int);
-    X_32 := bat.append(X_23,53);
-    X_25 := bat.new(nil:int);
-    X_34 := bat.append(X_25,0);
-    X_13 := bat.new(nil:dbl);
-    X_15:bat[:dbl] := batmmath.pow(X_13,2);
-    sql.resultSet(X_26,X_28,X_30,X_32,X_34,X_15);
-=======
 % 103 # length
 function user.s6_1():void;
     X_0:void := querylog.define("explain select power(x,2) from sf_2596114;","sequential_pipe",23:int);
@@ -61,7 +43,6 @@
     X_16 := bat.new(nil:dbl);
     X_18:bat[:dbl] := batmmath.pow(X_16,2:dbl);
     sql.resultSet(X_29,X_31,X_33,X_35,X_37,X_18);
->>>>>>> 34a945ff
 end user.s6_1;
 #inline               actions= 0 time=4 usec 
 #candidates           actions= 1 time=17 usec 
@@ -92,24 +73,6 @@
 % .explain # table_name
 % mal # name
 % clob # type
-<<<<<<< HEAD
-% 72 # length
-function user.main():void;
-    X_42:void := querylog.define("-- no query","sequential_pipe",15,14);
-    X_26 := bat.new(nil:str);
-    X_33 := bat.append(X_26,"sys.L2");
-    X_28 := bat.new(nil:str);
-    X_35 := bat.append(X_28,"L2");
-    X_29 := bat.new(nil:str);
-    X_37 := bat.append(X_29,"double");
-    X_30 := bat.new(nil:int);
-    X_39 := bat.append(X_30,53);
-    X_32 := bat.new(nil:int);
-    X_41 := bat.append(X_32,0);
-    X_19 := bat.new(nil:dbl);
-    X_22:bat[:dbl] := batmmath.pow(X_19,2);
-    sql.resultSet(X_33,X_35,X_37,X_39,X_41,X_22);
-=======
 % 96 # length
 function user.main():void;
     X_6:void := querylog.define("explain select x*x from sf_2596114;","sequential_pipe",22:int);
@@ -126,7 +89,6 @@
     X_22 := bat.new(nil:dbl);
     X_25:bat[:dbl] := batmmath.pow(X_22,2:dbl);
     sql.resultSet(X_36,X_38,X_40,X_42,X_44,X_25);
->>>>>>> 34a945ff
 end user.main;
 #inline               actions= 0 time=2 usec 
 #remap                actions= 1 time=15 usec 
