--- conflicted
+++ resolved
@@ -76,12 +76,6 @@
 QUERY = DROP SEQUENCE "seq_2184";
 ERROR = !DROP SEQUENCE: no such sequence 'seq_2184'
 CODE  = 42M35
-<<<<<<< HEAD
-MAPI  = (monetdb) /var/tmp/mtest-30274/.s.monetdb.37685
-ERROR = !Current transaction is aborted (please ROLLBACK)
-CODE  = 25005
-=======
->>>>>>> 655cdb92
 
 # 14:55:13 >  
 # 14:55:13 >  Done.
