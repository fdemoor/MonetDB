stdout of test 'segfault_when_quitting_debugger.SF-2538837` in directory 'sql/test/BugTracker-2009` itself:


# 12:13:20 >  
# 12:13:20 >   mserver5 "--config=/ufs/manegold/_/scratch0/Monet/Testing/Stable/prefix.--enable-strict_--disable-debug_--enable-optimize_--enable-assert/etc/monetdb5.conf" --debug=10 --set gdk_nr_threads=0 --set "monet_mod_path=/ufs/manegold/_/scratch0/Monet/Testing/Stable/prefix.--enable-strict_--disable-debug_--enable-optimize_--enable-assert/lib64/MonetDB5:/ufs/manegold/_/scratch0/Monet/Testing/Stable/prefix.--enable-strict_--disable-debug_--enable-optimize_--enable-assert/lib64/MonetDB5/lib:/ufs/manegold/_/scratch0/Monet/Testing/Stable/prefix.--enable-strict_--disable-debug_--enable-optimize_--enable-assert/lib64/MonetDB5/bin" --set "gdk_dbfarm=/ufs/manegold/_/scratch0/Monet/Testing/Stable/prefix.--enable-strict_--disable-debug_--enable-optimize_--enable-assert/var/MonetDB5/dbfarm" --set "sql_logdir=/ufs/manegold/_/scratch0/Monet/Testing/Stable/prefix.--enable-strict_--disable-debug_--enable-optimize_--enable-assert/var/MonetDB5/sql_logs"   --set mapi_open=true --set xrpc_open=true --set mapi_port=36460 --set xrpc_port=43926 --set xrpc_docroot=/net/rig.ins.cwi.nl/export/scratch0/manegold/Monet/Testing/Stable/source/sql --set monet_prompt= --trace  "--dbname=mTests_src_test_BugTracker-2009" --set mal_listing=0 "--dbinit= include sql;" ; echo ; echo Over..
# 12:13:20 >  

# MonetDB server v5.10.0, based on kernel v1.28.0
# Serving database 'mTests_src_test_BugTracker-2009', using 4 threads
# Compiled for x86_64-unknown-linux-gnu/64bit with 64bit OIDs dynamically linked
# Copyright (c) 1993-July 2008 CWI.
# Copyright (c) August 2008- MonetDB B.V., all rights reserved
# Visit http://monetdb.cwi.nl/ for further information
# Listening for connection requests on mapi:monetdb://rig.ins.cwi.nl:36460/
# MonetDB/SQL module v2.28.0 loaded

Ready.

# 16:24:01 >  
# 16:24:01 >  "mclient" "-lsql" "-ftest" "-Eutf-8" "-i" "-e" "--host=/var/tmp/mtest-17200" "--port=32363"
# 16:24:01 >  

#debug select * from tables;
<<<<<<< HEAD
mdb>#X_149=0@0:void := querylog.define("debug select * from tables;","default_pipe",364);
mdb>#barrier X_476=false := language.dataflow();
=======
mdb>#X_1=0@0:void := user.s1_1();
mdb>#X_159=0@0:void := querylog.define("debug select * from tables;","default_pipe",631);
>>>>>>> b1b2f895

# 16:24:01 >  
# 16:24:01 >  "Done."
# 16:24:01 >  
<|MERGE_RESOLUTION|>--- conflicted
+++ resolved
@@ -21,13 +21,8 @@
 # 16:24:01 >  
 
 #debug select * from tables;
-<<<<<<< HEAD
-mdb>#X_149=0@0:void := querylog.define("debug select * from tables;","default_pipe",364);
-mdb>#barrier X_476=false := language.dataflow();
-=======
-mdb>#X_1=0@0:void := user.s1_1();
-mdb>#X_159=0@0:void := querylog.define("debug select * from tables;","default_pipe",631);
->>>>>>> b1b2f895
+mdb>#X_149=0@0:void := querylog.define("debug select * from tables;","default_pipe",621);
+mdb>#barrier X_768=false := language.dataflow();
 
 # 16:24:01 >  
 # 16:24:01 >  "Done."
