--- conflicted
+++ resolved
@@ -130,33 +130,12 @@
 % clob # type
 % 86 # length
 function user.s8_1():void;
-<<<<<<< HEAD
-    X_30:void := querylog.define("explain select * from oblo;","minimal_pipe",22);
-    X_0 := sql.mvc();
-    C_1:bat[:oid] := sql.tid(X_0,"sys","oblo");
-    X_37:bat[:int] := sql.bind(X_0,"sys","oblo","a",0);
-    X_4:bat[:int] := mosaic.decompress(X_37);
-    (C_7:bat[:oid],r1_8:bat[:int]) := sql.emptybind(X_0,"sys","oblo","a",2);
-    X_10:bat[:int] := sql.emptybind(X_0,"sys","oblo","a",1);
-    X_12 := sql.delta(X_4,C_7,r1_8,X_10);
-    X_13 := algebra.projection(C_1,X_12);
-    X_15 := bat.new(nil:str);
-    X_17 := bat.new(nil:str);
-    X_18 := bat.new(nil:str);
-    X_19 := bat.new(nil:int);
-    X_21 := bat.new(nil:int);
-    X_22 := bat.append(X_15,"sys.oblo");
-    X_24 := bat.append(X_17,"a");
-    X_25 := bat.append(X_18,"int");
-    X_27 := bat.append(X_19,32);
-    X_29 := bat.append(X_21,0);
-    sql.resultSet(X_22,X_24,X_25,X_27,X_29,X_13);
-=======
-    X_33:void := querylog.define("explain select * from oblo;","minimal_pipe",22:int);
+    X_33:void := querylog.define("explain select * from oblo;","minimal_pipe",23:int);
 # querylog.define("explain select * from oblo;","minimal_pipe")
     X_3 := sql.mvc();
     C_4:bat[:oid] := sql.tid(X_3,"sys","oblo");
-    X_7:bat[:int] := sql.bind(X_3,"sys","oblo","a",0:int);
+    X_40:bat[:int] := sql.bind(X_3,"sys","oblo","a",0:int);
+    X_7:bat[:int] := mosaic.decompress(X_40);
     X_10:bat[:int] := sql.emptybind(X_3,"sys","oblo","a",1:int);
     (C_12:bat[:oid],X_13:bat[:int]) := sql.emptybind(X_3,"sys","oblo","a",2:int);
     X_15 := sql.delta(X_7,C_12,X_13,X_10);
@@ -172,7 +151,6 @@
     X_30 := bat.append(X_22,32:int);
     X_32 := bat.append(X_24,0:int);
     sql.resultSet(X_25,X_27,X_28,X_30,X_32,X_16);
->>>>>>> 98190304
 end user.s8_1;
 #inline               actions= 0 time=3 usec 
 #candidates           actions= 1 time=22 usec 
@@ -189,39 +167,12 @@
 % clob # type
 % 95 # length
 function user.s10_1():void;
-<<<<<<< HEAD
-    X_38:void := querylog.define("explain select * from oblo offset 2;","minimal_pipe",28);
-    X_0 := sql.mvc();
-    C_1:bat[:oid] := sql.tid(X_0,"sys","oblo");
-    X_45:bat[:int] := sql.bind(X_0,"sys","oblo","a",0);
-    X_4:bat[:int] := mosaic.decompress(X_45);
-    (C_7:bat[:oid],r1_8:bat[:int]) := sql.emptybind(X_0,"sys","oblo","a",2);
-    X_10:bat[:int] := sql.emptybind(X_0,"sys","oblo","a",1);
-    X_12 := sql.delta(X_4,C_7,r1_8,X_10);
-    X_13 := algebra.projection(C_1,X_12);
-    X_14 := calc.lng(2);
-    X_16 := calc.lng(nil:lng);
-    X_18 := calc.+(X_14,X_16);
-    X_19 := calc.-(X_18,1);
-    X_20 := algebra.subslice(X_13,X_14,X_19);
-    X_21 := algebra.projection(X_20,X_13);
-    X_23 := bat.new(nil:str);
-    X_25 := bat.new(nil:str);
-    X_26 := bat.new(nil:str);
-    X_27 := bat.new(nil:int);
-    X_29 := bat.new(nil:int);
-    X_30 := bat.append(X_23,"sys.oblo");
-    X_32 := bat.append(X_25,"a");
-    X_33 := bat.append(X_26,"int");
-    X_35 := bat.append(X_27,32);
-    X_37 := bat.append(X_29,0);
-    sql.resultSet(X_30,X_32,X_33,X_35,X_37,X_21);
-=======
-    X_41:void := querylog.define("explain select * from oblo offset 2;","minimal_pipe",28:int);
+    X_41:void := querylog.define("explain select * from oblo offset 2;","minimal_pipe",29:int);
 # querylog.define("explain select * from oblo offset 2;","minimal_pipe")
     X_3 := sql.mvc();
     C_4:bat[:oid] := sql.tid(X_3,"sys","oblo");
-    X_7:bat[:int] := sql.bind(X_3,"sys","oblo","a",0:int);
+    X_48:bat[:int] := sql.bind(X_3,"sys","oblo","a",0:int);
+    X_7:bat[:int] := mosaic.decompress(X_48);
     X_10:bat[:int] := sql.emptybind(X_3,"sys","oblo","a",1:int);
     (C_12:bat[:oid],X_13:bat[:int]) := sql.emptybind(X_3,"sys","oblo","a",2:int);
     X_15 := sql.delta(X_7,C_12,X_13,X_10);
@@ -243,7 +194,6 @@
     X_38 := bat.append(X_30,32:int);
     X_40 := bat.append(X_32,0:int);
     sql.resultSet(X_33,X_35,X_36,X_38,X_40,X_24);
->>>>>>> 98190304
 end user.s10_1;
 #inline               actions= 0 time=3 usec 
 #candidates           actions= 1 time=28 usec 
@@ -260,39 +210,12 @@
 % clob # type
 % 94 # length
 function user.s12_1():void;
-<<<<<<< HEAD
-    X_38:void := querylog.define("explain select * from oblo limit 2;","minimal_pipe",28);
-    X_0 := sql.mvc();
-    C_1:bat[:oid] := sql.tid(X_0,"sys","oblo");
-    X_45:bat[:int] := sql.bind(X_0,"sys","oblo","a",0);
-    X_4:bat[:int] := mosaic.decompress(X_45);
-    (C_7:bat[:oid],r1_8:bat[:int]) := sql.emptybind(X_0,"sys","oblo","a",2);
-    X_10:bat[:int] := sql.emptybind(X_0,"sys","oblo","a",1);
-    X_12 := sql.delta(X_4,C_7,r1_8,X_10);
-    X_13 := algebra.projection(C_1,X_12);
-    X_14 := calc.lng(0);
-    X_16 := calc.lng(2);
-    X_18 := calc.+(X_14,X_16);
-    X_19 := calc.-(X_18,1);
-    X_20 := algebra.subslice(X_13,X_14,X_19);
-    X_21 := algebra.projection(X_20,X_13);
-    X_23 := bat.new(nil:str);
-    X_25 := bat.new(nil:str);
-    X_26 := bat.new(nil:str);
-    X_27 := bat.new(nil:int);
-    X_29 := bat.new(nil:int);
-    X_30 := bat.append(X_23,"sys.oblo");
-    X_32 := bat.append(X_25,"a");
-    X_33 := bat.append(X_26,"int");
-    X_35 := bat.append(X_27,32);
-    X_37 := bat.append(X_29,0);
-    sql.resultSet(X_30,X_32,X_33,X_35,X_37,X_21);
-=======
-    X_42:void := querylog.define("explain select * from oblo limit 2;","minimal_pipe",28:int);
+    X_42:void := querylog.define("explain select * from oblo limit 2;","minimal_pipe",29:int);
 # querylog.define("explain select * from oblo limit 2;","minimal_pipe")
     X_3 := sql.mvc();
     C_6:bat[:oid] := sql.tid(X_3,"sys","oblo");
-    X_9:bat[:int] := sql.bind(X_3,"sys","oblo","a",0:int);
+    X_49:bat[:int] := sql.bind(X_3,"sys","oblo","a",0:int);
+    X_9:bat[:int] := mosaic.decompress(X_49);
     X_12:bat[:int] := sql.emptybind(X_3,"sys","oblo","a",1:int);
     (C_14:bat[:oid],X_15:bat[:int]) := sql.emptybind(X_3,"sys","oblo","a",2:int);
     X_17 := sql.delta(X_9,C_14,X_15,X_12);
@@ -314,7 +237,6 @@
     X_39 := bat.append(X_31,32:int);
     X_41 := bat.append(X_33,0:int);
     sql.resultSet(X_34,X_36,X_37,X_39,X_41,X_25);
->>>>>>> 98190304
 end user.s12_1;
 #inline               actions= 0 time=2 usec 
 #candidates           actions= 1 time=27 usec 
@@ -331,39 +253,12 @@
 % clob # type
 % 103 # length
 function user.s14_1():void;
-<<<<<<< HEAD
-    X_38:void := querylog.define("explain select * from oblo limit 1 offset 2;","minimal_pipe",28);
-    X_0 := sql.mvc();
-    C_1:bat[:oid] := sql.tid(X_0,"sys","oblo");
-    X_45:bat[:int] := sql.bind(X_0,"sys","oblo","a",0);
-    X_4:bat[:int] := mosaic.decompress(X_45);
-    (C_7:bat[:oid],r1_8:bat[:int]) := sql.emptybind(X_0,"sys","oblo","a",2);
-    X_10:bat[:int] := sql.emptybind(X_0,"sys","oblo","a",1);
-    X_12 := sql.delta(X_4,C_7,r1_8,X_10);
-    X_13 := algebra.projection(C_1,X_12);
-    X_14 := calc.lng(2);
-    X_16 := calc.lng(1);
-    X_18 := calc.+(X_14,X_16);
-    X_19 := calc.-(X_18,1);
-    X_20 := algebra.subslice(X_13,X_14,X_19);
-    X_21 := algebra.projection(X_20,X_13);
-    X_23 := bat.new(nil:str);
-    X_25 := bat.new(nil:str);
-    X_26 := bat.new(nil:str);
-    X_27 := bat.new(nil:int);
-    X_29 := bat.new(nil:int);
-    X_30 := bat.append(X_23,"sys.oblo");
-    X_32 := bat.append(X_25,"a");
-    X_33 := bat.append(X_26,"int");
-    X_35 := bat.append(X_27,32);
-    X_37 := bat.append(X_29,0);
-    sql.resultSet(X_30,X_32,X_33,X_35,X_37,X_21);
-=======
-    X_44:void := querylog.define("explain select * from oblo limit 1 offset 2;","minimal_pipe",28:int);
+    X_44:void := querylog.define("explain select * from oblo limit 1 offset 2;","minimal_pipe",29:int);
 # querylog.define("explain select * from oblo limit 1 offset 2;","minimal_pipe")
     X_3 := sql.mvc();
     C_9:bat[:oid] := sql.tid(X_3,"sys","oblo");
-    X_12:bat[:int] := sql.bind(X_3,"sys","oblo","a",0:int);
+    X_51:bat[:int] := sql.bind(X_3,"sys","oblo","a",0:int);
+    X_12:bat[:int] := mosaic.decompress(X_51);
     X_15:bat[:int] := sql.emptybind(X_3,"sys","oblo","a",1:int);
     (C_17:bat[:oid],X_18:bat[:int]) := sql.emptybind(X_3,"sys","oblo","a",2:int);
     X_20 := sql.delta(X_12,C_17,X_18,X_15);
@@ -385,7 +280,6 @@
     X_41 := bat.append(X_33,32:int);
     X_43 := bat.append(X_35,0:int);
     sql.resultSet(X_36,X_38,X_39,X_41,X_43,X_27);
->>>>>>> 98190304
 end user.s14_1;
 #inline               actions= 0 time=3 usec 
 #candidates           actions= 1 time=27 usec 
@@ -402,39 +296,12 @@
 % clob # type
 % 103 # length
 function user.s16_1():void;
-<<<<<<< HEAD
-    X_38:void := querylog.define("explain select * from oblo limit 2 offset 1;","minimal_pipe",28);
-    X_0 := sql.mvc();
-    C_1:bat[:oid] := sql.tid(X_0,"sys","oblo");
-    X_45:bat[:int] := sql.bind(X_0,"sys","oblo","a",0);
-    X_4:bat[:int] := mosaic.decompress(X_45);
-    (C_7:bat[:oid],r1_8:bat[:int]) := sql.emptybind(X_0,"sys","oblo","a",2);
-    X_10:bat[:int] := sql.emptybind(X_0,"sys","oblo","a",1);
-    X_12 := sql.delta(X_4,C_7,r1_8,X_10);
-    X_13 := algebra.projection(C_1,X_12);
-    X_14 := calc.lng(1);
-    X_16 := calc.lng(2);
-    X_18 := calc.+(X_14,X_16);
-    X_19 := calc.-(X_18,1);
-    X_20 := algebra.subslice(X_13,X_14,X_19);
-    X_21 := algebra.projection(X_20,X_13);
-    X_23 := bat.new(nil:str);
-    X_25 := bat.new(nil:str);
-    X_26 := bat.new(nil:str);
-    X_27 := bat.new(nil:int);
-    X_29 := bat.new(nil:int);
-    X_30 := bat.append(X_23,"sys.oblo");
-    X_32 := bat.append(X_25,"a");
-    X_33 := bat.append(X_26,"int");
-    X_35 := bat.append(X_27,32);
-    X_37 := bat.append(X_29,0);
-    sql.resultSet(X_30,X_32,X_33,X_35,X_37,X_21);
-=======
-    X_44:void := querylog.define("explain select * from oblo limit 2 offset 1;","minimal_pipe",28:int);
+    X_44:void := querylog.define("explain select * from oblo limit 2 offset 1;","minimal_pipe",29:int);
 # querylog.define("explain select * from oblo limit 2 offset 1;","minimal_pipe")
     X_3 := sql.mvc();
     C_9:bat[:oid] := sql.tid(X_3,"sys","oblo");
-    X_12:bat[:int] := sql.bind(X_3,"sys","oblo","a",0:int);
+    X_51:bat[:int] := sql.bind(X_3,"sys","oblo","a",0:int);
+    X_12:bat[:int] := mosaic.decompress(X_51);
     X_15:bat[:int] := sql.emptybind(X_3,"sys","oblo","a",1:int);
     (C_17:bat[:oid],X_18:bat[:int]) := sql.emptybind(X_3,"sys","oblo","a",2:int);
     X_20 := sql.delta(X_12,C_17,X_18,X_15);
@@ -456,7 +323,6 @@
     X_41 := bat.append(X_33,32:int);
     X_43 := bat.append(X_35,0:int);
     sql.resultSet(X_36,X_38,X_39,X_41,X_43,X_27);
->>>>>>> 98190304
 end user.s16_1;
 #inline               actions= 0 time=3 usec 
 #candidates           actions= 1 time=27 usec 
@@ -473,35 +339,12 @@
 % clob # type
 % 97 # length
 function user.s18_1():void;
-<<<<<<< HEAD
-    X_36:void := querylog.define("explain select * from oblo order by a;","minimal_pipe",24);
-    X_0 := sql.mvc();
-    C_1:bat[:oid] := sql.tid(X_0,"sys","oblo");
-    X_43:bat[:int] := sql.bind(X_0,"sys","oblo","a",0);
-    X_4:bat[:int] := mosaic.decompress(X_43);
-    (C_7:bat[:oid],r1_8:bat[:int]) := sql.emptybind(X_0,"sys","oblo","a",2);
-    X_10:bat[:int] := sql.emptybind(X_0,"sys","oblo","a",1);
-    X_12 := sql.delta(X_4,C_7,r1_8,X_10);
-    X_13 := algebra.projection(C_1,X_12);
-    (X_14,r1_15,r2_15) := algebra.subsort(X_13,false,false);
-    X_19 := algebra.projection(r1_15,X_13);
-    X_21 := bat.new(nil:str);
-    X_23 := bat.new(nil:str);
-    X_24 := bat.new(nil:str);
-    X_25 := bat.new(nil:int);
-    X_27 := bat.new(nil:int);
-    X_28 := bat.append(X_21,"sys.oblo");
-    X_30 := bat.append(X_23,"a");
-    X_31 := bat.append(X_24,"int");
-    X_33 := bat.append(X_25,32);
-    X_35 := bat.append(X_27,0);
-    sql.resultSet(X_28,X_30,X_31,X_33,X_35,X_19);
-=======
-    X_39:void := querylog.define("explain select * from oblo order by a;","minimal_pipe",24:int);
+    X_39:void := querylog.define("explain select * from oblo order by a;","minimal_pipe",25:int);
 # querylog.define("explain select * from oblo order by a;","minimal_pipe")
     X_3 := sql.mvc();
     C_4:bat[:oid] := sql.tid(X_3,"sys","oblo");
-    X_7:bat[:int] := sql.bind(X_3,"sys","oblo","a",0:int);
+    X_46:bat[:int] := sql.bind(X_3,"sys","oblo","a",0:int);
+    X_7:bat[:int] := mosaic.decompress(X_46);
     X_10:bat[:int] := sql.emptybind(X_3,"sys","oblo","a",1:int);
     (C_12:bat[:oid],X_13:bat[:int]) := sql.emptybind(X_3,"sys","oblo","a",2:int);
     X_15 := sql.delta(X_7,C_12,X_13,X_10);
@@ -519,7 +362,6 @@
     X_36 := bat.append(X_28,32:int);
     X_38 := bat.append(X_30,0:int);
     sql.resultSet(X_31,X_33,X_34,X_36,X_38,X_22);
->>>>>>> 98190304
 end user.s18_1;
 #inline               actions= 0 time=2 usec 
 #candidates           actions= 1 time=20 usec 
@@ -536,41 +378,12 @@
 % clob # type
 % 106 # length
 function user.s20_1():void;
-<<<<<<< HEAD
-    X_46:void := querylog.define("explain select * from oblo order by a offset 2;","minimal_pipe",30);
-    X_0 := sql.mvc();
-    C_1:bat[:oid] := sql.tid(X_0,"sys","oblo");
-    X_53:bat[:int] := sql.bind(X_0,"sys","oblo","a",0);
-    X_4:bat[:int] := mosaic.decompress(X_53);
-    (C_7:bat[:oid],r1_8:bat[:int]) := sql.emptybind(X_0,"sys","oblo","a",2);
-    X_10:bat[:int] := sql.emptybind(X_0,"sys","oblo","a",1);
-    X_12 := sql.delta(X_4,C_7,r1_8,X_10);
-    X_13 := algebra.projection(C_1,X_12);
-    (X_14,r1_15,r2_15) := algebra.subsort(X_13,false,false);
-    X_19 := algebra.projection(r1_15,X_13);
-    X_20 := calc.lng(2);
-    X_22 := calc.lng(nil:lng);
-    X_24 := calc.+(X_20,X_22);
-    X_25 := calc.-(X_24,1);
-    X_26 := algebra.subslice(X_19,X_20,X_25);
-    X_27 := algebra.projection(X_26,X_19);
-    X_29 := bat.new(nil:str);
-    X_31 := bat.new(nil:str);
-    X_32 := bat.new(nil:str);
-    X_33 := bat.new(nil:int);
-    X_35 := bat.new(nil:int);
-    X_36 := bat.append(X_29,"sys.oblo");
-    X_38 := bat.append(X_31,"a");
-    X_40 := bat.append(X_32,"int");
-    X_42 := bat.append(X_33,32);
-    X_44 := bat.append(X_35,0);
-    sql.resultSet(X_36,X_38,X_40,X_42,X_44,X_27);
-=======
-    X_49:void := querylog.define("explain select * from oblo order by a offset 2;","minimal_pipe",30:int);
+    X_49:void := querylog.define("explain select * from oblo order by a offset 2;","minimal_pipe",31:int);
 # querylog.define("explain select * from oblo order by a offset 2;","minimal_pipe")
     X_3 := sql.mvc();
     C_4:bat[:oid] := sql.tid(X_3,"sys","oblo");
-    X_7:bat[:int] := sql.bind(X_3,"sys","oblo","a",0:int);
+    X_56:bat[:int] := sql.bind(X_3,"sys","oblo","a",0:int);
+    X_7:bat[:int] := mosaic.decompress(X_56);
     X_10:bat[:int] := sql.emptybind(X_3,"sys","oblo","a",1:int);
     (C_12:bat[:oid],X_13:bat[:int]) := sql.emptybind(X_3,"sys","oblo","a",2:int);
     X_15 := sql.delta(X_7,C_12,X_13,X_10);
@@ -594,7 +407,6 @@
     X_45 := bat.append(X_36,32:int);
     X_47 := bat.append(X_38,0:int);
     sql.resultSet(X_39,X_41,X_43,X_45,X_47,X_30);
->>>>>>> 98190304
 end user.s20_1;
 #inline               actions= 0 time=3 usec 
 #candidates           actions= 1 time=32 usec 
@@ -611,47 +423,13 @@
 % clob # type
 % 105 # length
 function user.s22_1():void;
-<<<<<<< HEAD
-    X_51:void := querylog.define("explain select * from oblo order by a limit 2;","minimal_pipe",35);
-    X_0 := sql.mvc();
-    C_1:bat[:oid] := sql.tid(X_0,"sys","oblo");
-    X_58:bat[:int] := sql.bind(X_0,"sys","oblo","a",0);
-    X_4:bat[:int] := mosaic.decompress(X_58);
-    (C_7:bat[:oid],r1_8:bat[:int]) := sql.emptybind(X_0,"sys","oblo","a",2);
-    X_10:bat[:int] := sql.emptybind(X_0,"sys","oblo","a",1);
-    X_12 := sql.delta(X_4,C_7,r1_8,X_10);
-    X_13 := algebra.projection(C_1,X_12);
-    X_14 := calc.lng(0);
-    X_16 := calc.lng(2);
-    X_18 := calc.+(X_14,X_16);
-    C_19 := algebra.firstn(X_13,X_18,true,false);
-    X_22 := algebra.projection(C_19,X_13);
-    (X_23,r1_24,r2_24) := algebra.subsort(X_22,false,false);
-    X_26 := algebra.projection(r1_24,X_22);
-    X_27 := calc.lng(0);
-    X_28 := calc.lng(2);
-    X_29 := calc.+(X_27,X_28);
-    X_30 := calc.-(X_29,1);
-    X_31 := algebra.subslice(X_26,X_27,X_30);
-    X_32 := algebra.projection(X_31,X_26);
-    X_34 := bat.new(nil:str);
-    X_36 := bat.new(nil:str);
-    X_37 := bat.new(nil:str);
-    X_38 := bat.new(nil:int);
-    X_40 := bat.new(nil:int);
-    X_41 := bat.append(X_34,"sys.oblo");
-    X_43 := bat.append(X_36,"a");
-    X_45 := bat.append(X_37,"int");
-    X_47 := bat.append(X_38,32);
-    X_49 := bat.append(X_40,0);
-    sql.resultSet(X_41,X_43,X_45,X_47,X_49,X_32);
-=======
-    X_55:void := querylog.define("explain select * from oblo order by a limit 2;","minimal_pipe",35:int);
+    X_55:void := querylog.define("explain select * from oblo order by a limit 2;","minimal_pipe",36:int);
 # querylog.define("explain select * from oblo order by a limit 2;","minimal_pipe")
     X_3 := sql.mvc();
     X_4 := calc.lng(2:lng);
     C_6:bat[:oid] := sql.tid(X_3,"sys","oblo");
-    X_9:bat[:int] := sql.bind(X_3,"sys","oblo","a",0:int);
+    X_62:bat[:int] := sql.bind(X_3,"sys","oblo","a",0:int);
+    X_9:bat[:int] := mosaic.decompress(X_62);
     X_12:bat[:int] := sql.emptybind(X_3,"sys","oblo","a",1:int);
     (C_14:bat[:oid],X_15:bat[:int]) := sql.emptybind(X_3,"sys","oblo","a",2:int);
     X_17 := sql.delta(X_9,C_14,X_15,X_12);
@@ -679,7 +457,6 @@
     X_51 := bat.append(X_42,32:int);
     X_53 := bat.append(X_44,0:int);
     sql.resultSet(X_45,X_47,X_49,X_51,X_53,X_36);
->>>>>>> 98190304
 end user.s22_1;
 #inline               actions= 0 time=3 usec 
 #candidates           actions= 1 time=44 usec 
@@ -696,51 +473,15 @@
 % clob # type
 % 114 # length
 function user.s24_1():void;
-<<<<<<< HEAD
-    X_54:void := querylog.define("explain select * from oblo order by a limit 2 offset 1;","minimal_pipe",37);
-    X_0 := sql.mvc();
-    C_1:bat[:oid] := sql.tid(X_0,"sys","oblo");
-    X_61:bat[:int] := sql.bind(X_0,"sys","oblo","a",0);
-    X_4:bat[:int] := mosaic.decompress(X_61);
-    (C_7:bat[:oid],r1_8:bat[:int]) := sql.emptybind(X_0,"sys","oblo","a",2);
-    X_10:bat[:int] := sql.emptybind(X_0,"sys","oblo","a",1);
-    X_12 := sql.delta(X_4,C_7,r1_8,X_10);
-    X_13 := algebra.projection(C_1,X_12);
-    X_14 := calc.lng(0);
-    X_16 := calc.lng(2);
-    X_18 := calc.lng(1);
-    X_20:lng := calc.+(X_16,X_18);
-    X_21 := calc.+(X_14,X_20);
-    C_22 := algebra.firstn(X_13,X_21,true,false);
-    X_25 := algebra.projection(C_22,X_13);
-    (X_26,r1_27,r2_27) := algebra.subsort(X_25,false,false);
-    X_29 := algebra.projection(r1_27,X_25);
-    X_30 := calc.lng(1);
-    X_31 := calc.lng(2);
-    X_32 := calc.+(X_30,X_31);
-    X_33 := calc.-(X_32,1);
-    X_34 := algebra.subslice(X_29,X_30,X_33);
-    X_35 := algebra.projection(X_34,X_29);
-    X_37 := bat.new(nil:str);
-    X_39 := bat.new(nil:str);
-    X_40 := bat.new(nil:str);
-    X_41 := bat.new(nil:int);
-    X_43 := bat.new(nil:int);
-    X_44 := bat.append(X_37,"sys.oblo");
-    X_46 := bat.append(X_39,"a");
-    X_48 := bat.append(X_40,"int");
-    X_50 := bat.append(X_41,32);
-    X_52 := bat.append(X_43,0);
-    sql.resultSet(X_44,X_46,X_48,X_50,X_52,X_35);
-=======
-    X_58:void := querylog.define("explain select * from oblo order by a limit 2 offset 1;","minimal_pipe",37:int);
+    X_58:void := querylog.define("explain select * from oblo order by a limit 2 offset 1;","minimal_pipe",38:int);
 # querylog.define("explain select * from oblo order by a limit 2 offset 1;","minimal_pipe")
     X_3 := sql.mvc();
     X_4 := calc.lng(2:lng);
     X_6 := calc.lng(1:lng);
     X_8:lng := calc.+(X_4,X_6);
     C_9:bat[:oid] := sql.tid(X_3,"sys","oblo");
-    X_12:bat[:int] := sql.bind(X_3,"sys","oblo","a",0:int);
+    X_65:bat[:int] := sql.bind(X_3,"sys","oblo","a",0:int);
+    X_12:bat[:int] := mosaic.decompress(X_65);
     X_15:bat[:int] := sql.emptybind(X_3,"sys","oblo","a",1:int);
     (C_17:bat[:oid],X_18:bat[:int]) := sql.emptybind(X_3,"sys","oblo","a",2:int);
     X_20 := sql.delta(X_12,C_17,X_18,X_15);
@@ -768,7 +509,6 @@
     X_54 := bat.append(X_45,32:int);
     X_56 := bat.append(X_47,0:int);
     sql.resultSet(X_48,X_50,X_52,X_54,X_56,X_39);
->>>>>>> 98190304
 end user.s24_1;
 #inline               actions= 0 time=3 usec 
 #candidates           actions= 1 time=37 usec 
@@ -785,51 +525,15 @@
 % clob # type
 % 114 # length
 function user.s26_1():void;
-<<<<<<< HEAD
-    X_54:void := querylog.define("explain select * from oblo order by a limit 1 offset 2;","minimal_pipe",37);
-    X_0 := sql.mvc();
-    C_1:bat[:oid] := sql.tid(X_0,"sys","oblo");
-    X_61:bat[:int] := sql.bind(X_0,"sys","oblo","a",0);
-    X_4:bat[:int] := mosaic.decompress(X_61);
-    (C_7:bat[:oid],r1_8:bat[:int]) := sql.emptybind(X_0,"sys","oblo","a",2);
-    X_10:bat[:int] := sql.emptybind(X_0,"sys","oblo","a",1);
-    X_12 := sql.delta(X_4,C_7,r1_8,X_10);
-    X_13 := algebra.projection(C_1,X_12);
-    X_14 := calc.lng(0);
-    X_16 := calc.lng(1);
-    X_18 := calc.lng(2);
-    X_20:lng := calc.+(X_16,X_18);
-    X_21 := calc.+(X_14,X_20);
-    C_22 := algebra.firstn(X_13,X_21,true,false);
-    X_25 := algebra.projection(C_22,X_13);
-    (X_26,r1_27,r2_27) := algebra.subsort(X_25,false,false);
-    X_29 := algebra.projection(r1_27,X_25);
-    X_30 := calc.lng(2);
-    X_31 := calc.lng(1);
-    X_32 := calc.+(X_30,X_31);
-    X_33 := calc.-(X_32,1);
-    X_34 := algebra.subslice(X_29,X_30,X_33);
-    X_35 := algebra.projection(X_34,X_29);
-    X_37 := bat.new(nil:str);
-    X_39 := bat.new(nil:str);
-    X_40 := bat.new(nil:str);
-    X_41 := bat.new(nil:int);
-    X_43 := bat.new(nil:int);
-    X_44 := bat.append(X_37,"sys.oblo");
-    X_46 := bat.append(X_39,"a");
-    X_48 := bat.append(X_40,"int");
-    X_50 := bat.append(X_41,32);
-    X_52 := bat.append(X_43,0);
-    sql.resultSet(X_44,X_46,X_48,X_50,X_52,X_35);
-=======
-    X_58:void := querylog.define("explain select * from oblo order by a limit 1 offset 2;","minimal_pipe",37:int);
+    X_58:void := querylog.define("explain select * from oblo order by a limit 1 offset 2;","minimal_pipe",38:int);
 # querylog.define("explain select * from oblo order by a limit 1 offset 2;","minimal_pipe")
     X_3 := sql.mvc();
     X_4 := calc.lng(1:lng);
     X_6 := calc.lng(2:lng);
     X_8:lng := calc.+(X_4,X_6);
     C_9:bat[:oid] := sql.tid(X_3,"sys","oblo");
-    X_12:bat[:int] := sql.bind(X_3,"sys","oblo","a",0:int);
+    X_65:bat[:int] := sql.bind(X_3,"sys","oblo","a",0:int);
+    X_12:bat[:int] := mosaic.decompress(X_65);
     X_15:bat[:int] := sql.emptybind(X_3,"sys","oblo","a",1:int);
     (C_17:bat[:oid],X_18:bat[:int]) := sql.emptybind(X_3,"sys","oblo","a",2:int);
     X_20 := sql.delta(X_12,C_17,X_18,X_15);
@@ -857,7 +561,6 @@
     X_54 := bat.append(X_45,32:int);
     X_56 := bat.append(X_47,0:int);
     sql.resultSet(X_48,X_50,X_52,X_54,X_56,X_39);
->>>>>>> 98190304
 end user.s26_1;
 #inline               actions= 0 time=3 usec 
 #candidates           actions= 1 time=48 usec 
