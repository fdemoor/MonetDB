stdout of test 'LIMIT_OFFSET_big-endian.Bug-2622` in directory 'sql/test/BugTracker-2010` itself:


# 21:05:24 >  
# 21:05:24 >   mserver5 "--config=/ufs/manegold/_/scratch0/Monet/HG/Jun2010/prefix.--enable-strict_--disable-debug_--enable-optimize_--enable-assert/etc/monetdb5.conf" --debug=10 --set gdk_nr_threads=0 --set "monet_mod_path=/ufs/manegold/_/scratch0/Monet/HG/Jun2010/prefix.--enable-strict_--disable-debug_--enable-optimize_--enable-assert/lib64/MonetDB5:/ufs/manegold/_/scratch0/Monet/HG/Jun2010/prefix.--enable-strict_--disable-debug_--enable-optimize_--enable-assert/lib64/MonetDB5/lib:/ufs/manegold/_/scratch0/Monet/HG/Jun2010/prefix.--enable-strict_--disable-debug_--enable-optimize_--enable-assert/lib64/MonetDB5/bin" --set "gdk_dbfarm=/ufs/manegold/_/scratch0/Monet/HG/Jun2010/prefix.--enable-strict_--disable-debug_--enable-optimize_--enable-assert/var/MonetDB5/dbfarm"  --set mapi_open=true --set xrpc_open=true --set mapi_port=38140 --set xrpc_port=48203 --set monet_prompt= --set mal_listing=2 --trace  "--dbname=mTests_src_test_BugTracker-2010" --set mal_listing=0 ; echo ; echo Over..
# 21:05:24 >  

# MonetDB server v5.20.3, based on kernel v1.38.3
# Serving database 'mTests_src_test_BugTracker-2010', using 4 threads
# Compiled for x86_64-unknown-linux-gnu/64bit with 64bit OIDs dynamically linked
# Found 7.751 GiB available main-memory.
# Copyright (c) 1993-July 2008 CWI.
# Copyright (c) August 2008-2015 MonetDB B.V., all rights reserved
# Visit http://monetdb.cwi.nl/ for further information
# Listening for connection requests on mapi:monetdb://rig.ins.cwi.nl:38140/
# MonetDB/SQL module v2.38.3 loaded
# MonetDB/GIS module v0.18.3 loaded

Ready.


# 21:05:24 >  
# 21:05:24 >  mclient -lsql -ftest -i -e --host=rig --port=38140 
# 21:05:24 >  

[ 1	]
[ 1	]
[ 1	]
[ 1	]

#PLAN select * from oblo;
% .plan # table_name
% rel # name
% clob # type
% 35 # length
project (
| table(sys.oblo) [ oblo.a ] COUNT 
) [ oblo.a ]
#PLAN select * from oblo OFFSET 2;
% .plan # table_name
% rel # name
% clob # type
% 37 # length
top N (
| project (
| | table(sys.oblo) [ oblo.a ] COUNT 
| ) [ oblo.a ]
) [ bigint "2" ]
#PLAN select * from oblo LIMIT 2;
% .plan # table_name
% rel # name
% clob # type
% 37 # length
top N (
| project (
| | table(sys.oblo) [ oblo.a ] COUNT 
| ) [ oblo.a ]
) [ bigint "2" ]
#PLAN select * from oblo LIMIT 1 OFFSET 2;
% .plan # table_name
% rel # name
% clob # type
% 37 # length
top N (
| project (
| | table(sys.oblo) [ oblo.a ] COUNT 
| ) [ oblo.a ]
) [ bigint "1", bigint "2" ]
#PLAN select * from oblo LIMIT 2 OFFSET 1;
% .plan # table_name
% rel # name
% clob # type
% 37 # length
top N (
| project (
| | table(sys.oblo) [ oblo.a ] COUNT 
| ) [ oblo.a ]
) [ bigint "2", bigint "1" ]
#PLAN select * from oblo ORDER BY a;
% .plan # table_name
% rel # name
% clob # type
% 35 # length
project (
| table(sys.oblo) [ oblo.a ] COUNT 
) [ oblo.a ] [ oblo.a ASC ]
#PLAN select * from oblo ORDER BY a OFFSET 2;
% .plan # table_name
% rel # name
% clob # type
% 37 # length
top N (
| project (
| | table(sys.oblo) [ oblo.a ] COUNT 
| ) [ oblo.a ] [ oblo.a ASC ]
) [ bigint "2" ]
#PLAN select * from oblo ORDER BY a LIMIT 2;
% .plan # table_name
% rel # name
% clob # type
% 37 # length
top N (
| project (
| | table(sys.oblo) [ oblo.a ] COUNT 
| ) [ oblo.a ] [ oblo.a ASC ]
) [ bigint "2" ]
#PLAN select * from oblo ORDER BY a LIMIT 2 OFFSET 1;
% .plan # table_name
% rel # name
% clob # type
% 37 # length
top N (
| project (
| | table(sys.oblo) [ oblo.a ] COUNT 
| ) [ oblo.a ] [ oblo.a ASC ]
) [ bigint "2", bigint "1" ]
#PLAN select * from oblo ORDER BY a LIMIT 1 OFFSET 2;
% .plan # table_name
% rel # name
% clob # type
% 37 # length
top N (
| project (
| | table(sys.oblo) [ oblo.a ] COUNT 
| ) [ oblo.a ] [ oblo.a ASC ]
) [ bigint "1", bigint "2" ]
#EXPLAIN select * from oblo;
% .explain # table_name
% mal # name
% clob # type
% 82 # length
<<<<<<< HEAD
function user.s8_1():void;
    X_32:void := querylog.define("explain select * from oblo;","minimal_pipe",21);
=======
function user.s4_1():void;
    X_31:void := querylog.define("explain select * from oblo;","minimal_pipe",21);
>>>>>>> b1b2f895
    X_1 := sql.mvc();
    C_2:bat[:oid] := sql.tid(X_1,"sys","oblo");
    X_5:bat[:int] := sql.bind(X_1,"sys","oblo","a",0);
    (C_8,r1_8) := sql.bind(X_1,"sys","oblo","a",2);
    X_11:bat[:int] := sql.bind(X_1,"sys","oblo","a",1);
    X_13 := sql.delta(X_5,C_8,r1_8,X_11);
    X_14 := algebra.projection(C_2,X_13);
<<<<<<< HEAD
    X_16 := bat.new(nil:oid,nil:str);
    X_19 := bat.new(nil:oid,nil:str);
    X_20 := bat.new(nil:oid,nil:str);
    X_21 := bat.new(nil:oid,nil:int);
    X_23 := bat.new(nil:oid,nil:int);
    X_24 := bat.append(X_16,"sys.oblo");
    X_26 := bat.append(X_19,"a");
    X_27 := bat.append(X_20,"int");
    X_29 := bat.append(X_21,32);
    X_31 := bat.append(X_23,0);
    sql.resultSet(X_24,X_26,X_27,X_29,X_31,X_14);
end user.s8_1;
#inline               actions= 0 time=3 usec 
#candidates           actions= 1 time=22 usec 
#remap                actions= 0 time=5 usec 
#deadcode             actions= 0 time=9 usec 
#multiplex            actions= 0 time=4 usec 
#generator            actions= 0 time=3 usec 
#profiler             actions= 1 time=20 usec 
#garbageCollector     actions= 1 time=27 usec 
#total                actions= 1 time=128 usec 
=======
    X_16 := bat.new(nil:str);
    X_18 := bat.new(nil:str);
    X_19 := bat.new(nil:str);
    X_20 := bat.new(nil:int);
    X_22 := bat.new(nil:int);
    X_23 := bat.append(X_16,"sys.oblo");
    X_25 := bat.append(X_18,"a");
    X_26 := bat.append(X_19,"int");
    X_28 := bat.append(X_20,32);
    X_30 := bat.append(X_22,0);
    sql.resultSet(X_23,X_25,X_26,X_28,X_30,X_14);
end user.s4_1;
>>>>>>> b1b2f895
#EXPLAIN select * from oblo OFFSET 2;
% .explain # table_name
% mal # name
% clob # type
% 91 # length
<<<<<<< HEAD
function user.s10_1():void;
    X_41:void := querylog.define("explain select * from oblo offset 2;","minimal_pipe",27);
=======
function user.s5_1():void;
    X_39:void := querylog.define("explain select * from oblo offset 2;","minimal_pipe",27);
>>>>>>> b1b2f895
    X_1 := sql.mvc();
    C_2:bat[:oid] := sql.tid(X_1,"sys","oblo");
    X_5:bat[:int] := sql.bind(X_1,"sys","oblo","a",0);
    (C_8,r1_8) := sql.bind(X_1,"sys","oblo","a",2);
    X_11:bat[:int] := sql.bind(X_1,"sys","oblo","a",1);
    X_13 := sql.delta(X_5,C_8,r1_8,X_11);
    X_14 := algebra.projection(C_2,X_13);
    X_15 := calc.lng(2);
    X_17 := calc.lng(nil:lng);
    X_19 := calc.+(X_15,X_17);
    X_20 := calc.-(X_19,1);
    X_21 := algebra.subslice(X_14,X_15,X_20);
    X_22 := algebra.projection(X_21,X_14);
<<<<<<< HEAD
    X_24 := bat.new(nil:oid,nil:str);
    X_27 := bat.new(nil:oid,nil:str);
    X_28 := bat.new(nil:oid,nil:str);
    X_29 := bat.new(nil:oid,nil:int);
    X_31 := bat.new(nil:oid,nil:int);
    X_32 := bat.append(X_24,"sys.oblo");
    X_34 := bat.append(X_27,"a");
    X_35 := bat.append(X_28,"int");
    X_37 := bat.append(X_29,32);
    X_39 := bat.append(X_31,0);
    sql.resultSet(X_32,X_34,X_35,X_37,X_39,X_22);
end user.s10_1;
#inline               actions= 0 time=3 usec 
#candidates           actions= 1 time=28 usec 
#remap                actions= 0 time=5 usec 
#deadcode             actions= 0 time=10 usec 
#multiplex            actions= 0 time=5 usec 
#generator            actions= 0 time=3 usec 
#profiler             actions= 1 time=26 usec 
#garbageCollector     actions= 1 time=34 usec 
#total                actions= 1 time=152 usec 
=======
    X_24 := bat.new(nil:str);
    X_26 := bat.new(nil:str);
    X_27 := bat.new(nil:str);
    X_28 := bat.new(nil:int);
    X_30 := bat.new(nil:int);
    X_31 := bat.append(X_24,"sys.oblo");
    X_33 := bat.append(X_26,"a");
    X_34 := bat.append(X_27,"int");
    X_36 := bat.append(X_28,32);
    X_38 := bat.append(X_30,0);
    sql.resultSet(X_31,X_33,X_34,X_36,X_38,X_22);
end user.s5_1;
>>>>>>> b1b2f895
#EXPLAIN select * from oblo LIMIT 2;
% .explain # table_name
% mal # name
% clob # type
% 90 # length
<<<<<<< HEAD
function user.s12_1():void;
    X_41:void := querylog.define("explain select * from oblo limit 2;","minimal_pipe",27);
=======
function user.s6_1():void;
    X_39:void := querylog.define("explain select * from oblo limit 2;","minimal_pipe",27);
>>>>>>> b1b2f895
    X_1 := sql.mvc();
    C_2:bat[:oid] := sql.tid(X_1,"sys","oblo");
    X_5:bat[:int] := sql.bind(X_1,"sys","oblo","a",0);
    (C_8,r1_8) := sql.bind(X_1,"sys","oblo","a",2);
    X_11:bat[:int] := sql.bind(X_1,"sys","oblo","a",1);
    X_13 := sql.delta(X_5,C_8,r1_8,X_11);
    X_14 := algebra.projection(C_2,X_13);
    X_15 := calc.lng(0);
    X_17 := calc.lng(2);
    X_19 := calc.+(X_15,X_17);
    X_20 := calc.-(X_19,1);
    X_21 := algebra.subslice(X_14,X_15,X_20);
    X_22 := algebra.projection(X_21,X_14);
<<<<<<< HEAD
    X_24 := bat.new(nil:oid,nil:str);
    X_27 := bat.new(nil:oid,nil:str);
    X_28 := bat.new(nil:oid,nil:str);
    X_29 := bat.new(nil:oid,nil:int);
    X_31 := bat.new(nil:oid,nil:int);
    X_32 := bat.append(X_24,"sys.oblo");
    X_34 := bat.append(X_27,"a");
    X_35 := bat.append(X_28,"int");
    X_37 := bat.append(X_29,32);
    X_39 := bat.append(X_31,0);
    sql.resultSet(X_32,X_34,X_35,X_37,X_39,X_22);
end user.s12_1;
#inline               actions= 0 time=2 usec 
#candidates           actions= 1 time=27 usec 
#remap                actions= 0 time=5 usec 
#deadcode             actions= 0 time=10 usec 
#multiplex            actions= 0 time=4 usec 
#generator            actions= 0 time=2 usec 
#profiler             actions= 1 time=26 usec 
#garbageCollector     actions= 1 time=35 usec 
#total                actions= 1 time=149 usec 
=======
    X_24 := bat.new(nil:str);
    X_26 := bat.new(nil:str);
    X_27 := bat.new(nil:str);
    X_28 := bat.new(nil:int);
    X_30 := bat.new(nil:int);
    X_31 := bat.append(X_24,"sys.oblo");
    X_33 := bat.append(X_26,"a");
    X_34 := bat.append(X_27,"int");
    X_36 := bat.append(X_28,32);
    X_38 := bat.append(X_30,0);
    sql.resultSet(X_31,X_33,X_34,X_36,X_38,X_22);
end user.s6_1;
>>>>>>> b1b2f895
#EXPLAIN select * from oblo LIMIT 1 OFFSET 2;
% .explain # table_name
% mal # name
% clob # type
% 99 # length
<<<<<<< HEAD
function user.s14_1():void;
    X_41:void := querylog.define("explain select * from oblo limit 1 offset 2;","minimal_pipe",27);
=======
function user.s7_1():void;
    X_39:void := querylog.define("explain select * from oblo limit 1 offset 2;","minimal_pipe",27);
>>>>>>> b1b2f895
    X_1 := sql.mvc();
    C_2:bat[:oid] := sql.tid(X_1,"sys","oblo");
    X_5:bat[:int] := sql.bind(X_1,"sys","oblo","a",0);
    (C_8,r1_8) := sql.bind(X_1,"sys","oblo","a",2);
    X_11:bat[:int] := sql.bind(X_1,"sys","oblo","a",1);
    X_13 := sql.delta(X_5,C_8,r1_8,X_11);
    X_14 := algebra.projection(C_2,X_13);
    X_15 := calc.lng(2);
    X_17 := calc.lng(1);
    X_19 := calc.+(X_15,X_17);
    X_20 := calc.-(X_19,1);
    X_21 := algebra.subslice(X_14,X_15,X_20);
    X_22 := algebra.projection(X_21,X_14);
<<<<<<< HEAD
    X_24 := bat.new(nil:oid,nil:str);
    X_27 := bat.new(nil:oid,nil:str);
    X_28 := bat.new(nil:oid,nil:str);
    X_29 := bat.new(nil:oid,nil:int);
    X_31 := bat.new(nil:oid,nil:int);
    X_32 := bat.append(X_24,"sys.oblo");
    X_34 := bat.append(X_27,"a");
    X_35 := bat.append(X_28,"int");
    X_37 := bat.append(X_29,32);
    X_39 := bat.append(X_31,0);
    sql.resultSet(X_32,X_34,X_35,X_37,X_39,X_22);
end user.s14_1;
#inline               actions= 0 time=3 usec 
#candidates           actions= 1 time=27 usec 
#remap                actions= 0 time=5 usec 
#deadcode             actions= 0 time=9 usec 
#multiplex            actions= 0 time=4 usec 
#generator            actions= 0 time=3 usec 
#profiler             actions= 1 time=26 usec 
#garbageCollector     actions= 1 time=45 usec 
#total                actions= 1 time=160 usec 
=======
    X_24 := bat.new(nil:str);
    X_26 := bat.new(nil:str);
    X_27 := bat.new(nil:str);
    X_28 := bat.new(nil:int);
    X_30 := bat.new(nil:int);
    X_31 := bat.append(X_24,"sys.oblo");
    X_33 := bat.append(X_26,"a");
    X_34 := bat.append(X_27,"int");
    X_36 := bat.append(X_28,32);
    X_38 := bat.append(X_30,0);
    sql.resultSet(X_31,X_33,X_34,X_36,X_38,X_22);
end user.s7_1;
>>>>>>> b1b2f895
#EXPLAIN select * from oblo LIMIT 2 OFFSET 1;
% .explain # table_name
% mal # name
% clob # type
% 99 # length
<<<<<<< HEAD
function user.s16_1():void;
    X_41:void := querylog.define("explain select * from oblo limit 2 offset 1;","minimal_pipe",27);
=======
function user.s8_1():void;
    X_39:void := querylog.define("explain select * from oblo limit 2 offset 1;","minimal_pipe",27);
>>>>>>> b1b2f895
    X_1 := sql.mvc();
    C_2:bat[:oid] := sql.tid(X_1,"sys","oblo");
    X_5:bat[:int] := sql.bind(X_1,"sys","oblo","a",0);
    (C_8,r1_8) := sql.bind(X_1,"sys","oblo","a",2);
    X_11:bat[:int] := sql.bind(X_1,"sys","oblo","a",1);
    X_13 := sql.delta(X_5,C_8,r1_8,X_11);
    X_14 := algebra.projection(C_2,X_13);
    X_15 := calc.lng(1);
    X_17 := calc.lng(2);
    X_19 := calc.+(X_15,X_17);
    X_20 := calc.-(X_19,1);
    X_21 := algebra.subslice(X_14,X_15,X_20);
    X_22 := algebra.projection(X_21,X_14);
<<<<<<< HEAD
    X_24 := bat.new(nil:oid,nil:str);
    X_27 := bat.new(nil:oid,nil:str);
    X_28 := bat.new(nil:oid,nil:str);
    X_29 := bat.new(nil:oid,nil:int);
    X_31 := bat.new(nil:oid,nil:int);
    X_32 := bat.append(X_24,"sys.oblo");
    X_34 := bat.append(X_27,"a");
    X_35 := bat.append(X_28,"int");
    X_37 := bat.append(X_29,32);
    X_39 := bat.append(X_31,0);
    sql.resultSet(X_32,X_34,X_35,X_37,X_39,X_22);
end user.s16_1;
#inline               actions= 0 time=3 usec 
#candidates           actions= 1 time=27 usec 
#remap                actions= 0 time=5 usec 
#deadcode             actions= 0 time=9 usec 
#multiplex            actions= 0 time=4 usec 
#generator            actions= 0 time=2 usec 
#profiler             actions= 1 time=25 usec 
#garbageCollector     actions= 1 time=34 usec 
#total                actions= 1 time=144 usec 
=======
    X_24 := bat.new(nil:str);
    X_26 := bat.new(nil:str);
    X_27 := bat.new(nil:str);
    X_28 := bat.new(nil:int);
    X_30 := bat.new(nil:int);
    X_31 := bat.append(X_24,"sys.oblo");
    X_33 := bat.append(X_26,"a");
    X_34 := bat.append(X_27,"int");
    X_36 := bat.append(X_28,32);
    X_38 := bat.append(X_30,0);
    sql.resultSet(X_31,X_33,X_34,X_36,X_38,X_22);
end user.s8_1;
>>>>>>> b1b2f895
#EXPLAIN select * from oblo ORDER BY a;
% .explain # table_name
% mal # name
% clob # type
% 93 # length
<<<<<<< HEAD
function user.s18_1():void;
    X_38:void := querylog.define("explain select * from oblo order by a;","minimal_pipe",23);
=======
function user.s9_1():void;
    X_37:void := querylog.define("explain select * from oblo order by a;","minimal_pipe",23);
>>>>>>> b1b2f895
    X_1 := sql.mvc();
    C_2:bat[:oid] := sql.tid(X_1,"sys","oblo");
    X_5:bat[:int] := sql.bind(X_1,"sys","oblo","a",0);
    (C_8,r1_8) := sql.bind(X_1,"sys","oblo","a",2);
    X_11:bat[:int] := sql.bind(X_1,"sys","oblo","a",1);
    X_13 := sql.delta(X_5,C_8,r1_8,X_11);
    X_14 := algebra.projection(C_2,X_13);
    (X_15,r1_15,r2_15) := algebra.subsort(X_14,false,false);
    X_20 := algebra.projection(r1_15,X_14);
<<<<<<< HEAD
    X_22 := bat.new(nil:oid,nil:str);
    X_25 := bat.new(nil:oid,nil:str);
    X_26 := bat.new(nil:oid,nil:str);
    X_27 := bat.new(nil:oid,nil:int);
    X_29 := bat.new(nil:oid,nil:int);
    X_30 := bat.append(X_22,"sys.oblo");
    X_32 := bat.append(X_25,"a");
    X_33 := bat.append(X_26,"int");
    X_35 := bat.append(X_27,32);
    X_37 := bat.append(X_29,0);
    sql.resultSet(X_30,X_32,X_33,X_35,X_37,X_20);
end user.s18_1;
#inline               actions= 0 time=2 usec 
#candidates           actions= 1 time=20 usec 
#remap                actions= 0 time=4 usec 
#deadcode             actions= 0 time=9 usec 
#multiplex            actions= 0 time=4 usec 
#generator            actions= 0 time=3 usec 
#profiler             actions= 1 time=19 usec 
#garbageCollector     actions= 1 time=29 usec 
#total                actions= 1 time=126 usec 
=======
    X_22 := bat.new(nil:str);
    X_24 := bat.new(nil:str);
    X_25 := bat.new(nil:str);
    X_26 := bat.new(nil:int);
    X_28 := bat.new(nil:int);
    X_29 := bat.append(X_22,"sys.oblo");
    X_31 := bat.append(X_24,"a");
    X_32 := bat.append(X_25,"int");
    X_34 := bat.append(X_26,32);
    X_36 := bat.append(X_28,0);
    sql.resultSet(X_29,X_31,X_32,X_34,X_36,X_20);
end user.s9_1;
>>>>>>> b1b2f895
#EXPLAIN select * from oblo ORDER BY a OFFSET 2;
% .explain # table_name
% mal # name
% clob # type
% 102 # length
<<<<<<< HEAD
function user.s20_1():void;
    X_48:void := querylog.define("explain select * from oblo order by a offset 2;","minimal_pipe",29);
=======
function user.s10_1():void;
    X_47:void := querylog.define("explain select * from oblo order by a offset 2;","minimal_pipe",29);
>>>>>>> b1b2f895
    X_1 := sql.mvc();
    C_2:bat[:oid] := sql.tid(X_1,"sys","oblo");
    X_5:bat[:int] := sql.bind(X_1,"sys","oblo","a",0);
    (C_8,r1_8) := sql.bind(X_1,"sys","oblo","a",2);
    X_11:bat[:int] := sql.bind(X_1,"sys","oblo","a",1);
    X_13 := sql.delta(X_5,C_8,r1_8,X_11);
    X_14 := algebra.projection(C_2,X_13);
    (X_15,r1_15,r2_15) := algebra.subsort(X_14,false,false);
    X_20 := algebra.projection(r1_15,X_14);
    X_21 := calc.lng(2);
    X_23 := calc.lng(nil:lng);
    X_25 := calc.+(X_21,X_23);
    X_26 := calc.-(X_25,1);
    X_27 := algebra.subslice(X_20,X_21,X_26);
    X_28 := algebra.projection(X_27,X_20);
<<<<<<< HEAD
    X_30 := bat.new(nil:oid,nil:str);
    X_33 := bat.new(nil:oid,nil:str);
    X_34 := bat.new(nil:oid,nil:str);
    X_35 := bat.new(nil:oid,nil:int);
    X_37 := bat.new(nil:oid,nil:int);
    X_38 := bat.append(X_30,"sys.oblo");
    X_40 := bat.append(X_33,"a");
    X_42 := bat.append(X_34,"int");
    X_44 := bat.append(X_35,32);
    X_46 := bat.append(X_37,0);
    sql.resultSet(X_38,X_40,X_42,X_44,X_46,X_28);
end user.s20_1;
#inline               actions= 0 time=3 usec 
#candidates           actions= 1 time=32 usec 
#remap                actions= 0 time=5 usec 
#deadcode             actions= 0 time=10 usec 
#multiplex            actions= 0 time=5 usec 
#generator            actions= 0 time=2 usec 
#profiler             actions= 1 time=29 usec 
#garbageCollector     actions= 1 time=39 usec 
#total                actions= 1 time=162 usec 
=======
    X_30 := bat.new(nil:str);
    X_32 := bat.new(nil:str);
    X_33 := bat.new(nil:str);
    X_34 := bat.new(nil:int);
    X_36 := bat.new(nil:int);
    X_37 := bat.append(X_30,"sys.oblo");
    X_39 := bat.append(X_32,"a");
    X_41 := bat.append(X_33,"int");
    X_43 := bat.append(X_34,32);
    X_45 := bat.append(X_36,0);
    sql.resultSet(X_37,X_39,X_41,X_43,X_45,X_28);
end user.s10_1;
>>>>>>> b1b2f895
#EXPLAIN select * from oblo ORDER BY a LIMIT 2;
% .explain # table_name
% mal # name
% clob # type
% 101 # length
<<<<<<< HEAD
function user.s22_1():void;
    X_53:void := querylog.define("explain select * from oblo order by a limit 2;","minimal_pipe",34);
=======
function user.s11_1():void;
    X_52:void := querylog.define("explain select * from oblo order by a limit 2;","minimal_pipe",34);
>>>>>>> b1b2f895
    X_1 := sql.mvc();
    C_2:bat[:oid] := sql.tid(X_1,"sys","oblo");
    X_5:bat[:int] := sql.bind(X_1,"sys","oblo","a",0);
    (C_8,r1_8) := sql.bind(X_1,"sys","oblo","a",2);
    X_11:bat[:int] := sql.bind(X_1,"sys","oblo","a",1);
    X_13 := sql.delta(X_5,C_8,r1_8,X_11);
    X_14 := algebra.projection(C_2,X_13);
    X_15 := calc.lng(0);
    X_17 := calc.lng(2);
    X_19 := calc.+(X_15,X_17);
    C_20 := algebra.firstn(X_14,X_19,true,false);
    X_23 := algebra.projection(C_20,X_14);
    (X_24,r1_24,r2_24) := algebra.subsort(X_23,false,false);
    X_27 := algebra.projection(r1_24,X_23);
    X_28 := calc.lng(0);
    X_29 := calc.lng(2);
    X_30 := calc.+(X_28,X_29);
    X_31 := calc.-(X_30,1);
    X_32 := algebra.subslice(X_27,X_28,X_31);
    X_33 := algebra.projection(X_32,X_27);
<<<<<<< HEAD
    X_35 := bat.new(nil:oid,nil:str);
    X_38 := bat.new(nil:oid,nil:str);
    X_39 := bat.new(nil:oid,nil:str);
    X_40 := bat.new(nil:oid,nil:int);
    X_42 := bat.new(nil:oid,nil:int);
    X_43 := bat.append(X_35,"sys.oblo");
    X_45 := bat.append(X_38,"a");
    X_47 := bat.append(X_39,"int");
    X_49 := bat.append(X_40,32);
    X_51 := bat.append(X_42,0);
    sql.resultSet(X_43,X_45,X_47,X_49,X_51,X_33);
end user.s22_1;
#inline               actions= 0 time=3 usec 
#candidates           actions= 1 time=44 usec 
#remap                actions= 0 time=5 usec 
#deadcode             actions= 0 time=10 usec 
#multiplex            actions= 0 time=4 usec 
#generator            actions= 0 time=3 usec 
#profiler             actions= 1 time=33 usec 
#garbageCollector     actions= 1 time=41 usec 
#total                actions= 1 time=184 usec 
=======
    X_35 := bat.new(nil:str);
    X_37 := bat.new(nil:str);
    X_38 := bat.new(nil:str);
    X_39 := bat.new(nil:int);
    X_41 := bat.new(nil:int);
    X_42 := bat.append(X_35,"sys.oblo");
    X_44 := bat.append(X_37,"a");
    X_46 := bat.append(X_38,"int");
    X_48 := bat.append(X_39,32);
    X_50 := bat.append(X_41,0);
    sql.resultSet(X_42,X_44,X_46,X_48,X_50,X_33);
end user.s11_1;
>>>>>>> b1b2f895
#EXPLAIN select * from oblo ORDER BY a LIMIT 2 OFFSET 1;
% .explain # table_name
% mal # name
% clob # type
% 110 # length
<<<<<<< HEAD
function user.s24_1():void;
    X_56:void := querylog.define("explain select * from oblo order by a limit 2 offset 1;","minimal_pipe",36);
=======
function user.s12_1():void;
    X_55:void := querylog.define("explain select * from oblo order by a limit 2 offset 1;","minimal_pipe",36);
>>>>>>> b1b2f895
    X_1 := sql.mvc();
    C_2:bat[:oid] := sql.tid(X_1,"sys","oblo");
    X_5:bat[:int] := sql.bind(X_1,"sys","oblo","a",0);
    (C_8,r1_8) := sql.bind(X_1,"sys","oblo","a",2);
    X_11:bat[:int] := sql.bind(X_1,"sys","oblo","a",1);
    X_13 := sql.delta(X_5,C_8,r1_8,X_11);
    X_14 := algebra.projection(C_2,X_13);
    X_15 := calc.lng(0);
    X_17 := calc.lng(2);
    X_19 := calc.lng(1);
    X_21:lng := calc.+(X_17,X_19);
    X_22 := calc.+(X_15,X_21);
    C_23 := algebra.firstn(X_14,X_22,true,false);
    X_26 := algebra.projection(C_23,X_14);
    (X_27,r1_27,r2_27) := algebra.subsort(X_26,false,false);
    X_30 := algebra.projection(r1_27,X_26);
    X_31 := calc.lng(1);
    X_32 := calc.lng(2);
    X_33 := calc.+(X_31,X_32);
    X_34 := calc.-(X_33,1);
    X_35 := algebra.subslice(X_30,X_31,X_34);
    X_36 := algebra.projection(X_35,X_30);
<<<<<<< HEAD
    X_38 := bat.new(nil:oid,nil:str);
    X_41 := bat.new(nil:oid,nil:str);
    X_42 := bat.new(nil:oid,nil:str);
    X_43 := bat.new(nil:oid,nil:int);
    X_45 := bat.new(nil:oid,nil:int);
    X_46 := bat.append(X_38,"sys.oblo");
    X_48 := bat.append(X_41,"a");
    X_50 := bat.append(X_42,"int");
    X_52 := bat.append(X_43,32);
    X_54 := bat.append(X_45,0);
    sql.resultSet(X_46,X_48,X_50,X_52,X_54,X_36);
end user.s24_1;
#inline               actions= 0 time=3 usec 
#candidates           actions= 1 time=37 usec 
#remap                actions= 0 time=5 usec 
#deadcode             actions= 0 time=11 usec 
#multiplex            actions= 0 time=5 usec 
#generator            actions= 0 time=3 usec 
#profiler             actions= 1 time=34 usec 
#garbageCollector     actions= 1 time=43 usec 
#total                actions= 1 time=178 usec 
=======
    X_38 := bat.new(nil:str);
    X_40 := bat.new(nil:str);
    X_41 := bat.new(nil:str);
    X_42 := bat.new(nil:int);
    X_44 := bat.new(nil:int);
    X_45 := bat.append(X_38,"sys.oblo");
    X_47 := bat.append(X_40,"a");
    X_49 := bat.append(X_41,"int");
    X_51 := bat.append(X_42,32);
    X_53 := bat.append(X_44,0);
    sql.resultSet(X_45,X_47,X_49,X_51,X_53,X_36);
end user.s12_1;
>>>>>>> b1b2f895
#EXPLAIN select * from oblo ORDER BY a LIMIT 1 OFFSET 2;
% .explain # table_name
% mal # name
% clob # type
% 110 # length
<<<<<<< HEAD
function user.s26_1():void;
    X_56:void := querylog.define("explain select * from oblo order by a limit 1 offset 2;","minimal_pipe",36);
=======
function user.s13_1():void;
    X_55:void := querylog.define("explain select * from oblo order by a limit 1 offset 2;","minimal_pipe",36);
>>>>>>> b1b2f895
    X_1 := sql.mvc();
    C_2:bat[:oid] := sql.tid(X_1,"sys","oblo");
    X_5:bat[:int] := sql.bind(X_1,"sys","oblo","a",0);
    (C_8,r1_8) := sql.bind(X_1,"sys","oblo","a",2);
    X_11:bat[:int] := sql.bind(X_1,"sys","oblo","a",1);
    X_13 := sql.delta(X_5,C_8,r1_8,X_11);
    X_14 := algebra.projection(C_2,X_13);
    X_15 := calc.lng(0);
    X_17 := calc.lng(1);
    X_19 := calc.lng(2);
    X_21:lng := calc.+(X_17,X_19);
    X_22 := calc.+(X_15,X_21);
    C_23 := algebra.firstn(X_14,X_22,true,false);
    X_26 := algebra.projection(C_23,X_14);
    (X_27,r1_27,r2_27) := algebra.subsort(X_26,false,false);
    X_30 := algebra.projection(r1_27,X_26);
    X_31 := calc.lng(2);
    X_32 := calc.lng(1);
    X_33 := calc.+(X_31,X_32);
    X_34 := calc.-(X_33,1);
    X_35 := algebra.subslice(X_30,X_31,X_34);
    X_36 := algebra.projection(X_35,X_30);
<<<<<<< HEAD
    X_38 := bat.new(nil:oid,nil:str);
    X_41 := bat.new(nil:oid,nil:str);
    X_42 := bat.new(nil:oid,nil:str);
    X_43 := bat.new(nil:oid,nil:int);
    X_45 := bat.new(nil:oid,nil:int);
    X_46 := bat.append(X_38,"sys.oblo");
    X_48 := bat.append(X_41,"a");
    X_50 := bat.append(X_42,"int");
    X_52 := bat.append(X_43,32);
    X_54 := bat.append(X_45,0);
    sql.resultSet(X_46,X_48,X_50,X_52,X_54,X_36);
end user.s26_1;
#inline               actions= 0 time=3 usec 
#candidates           actions= 1 time=48 usec 
#remap                actions= 0 time=5 usec 
#deadcode             actions= 0 time=12 usec 
#multiplex            actions= 0 time=4 usec 
#generator            actions= 0 time=2 usec 
#profiler             actions= 1 time=35 usec 
#garbageCollector     actions= 1 time=44 usec 
#total                actions= 1 time=192 usec 
=======
    X_38 := bat.new(nil:str);
    X_40 := bat.new(nil:str);
    X_41 := bat.new(nil:str);
    X_42 := bat.new(nil:int);
    X_44 := bat.new(nil:int);
    X_45 := bat.append(X_38,"sys.oblo");
    X_47 := bat.append(X_40,"a");
    X_49 := bat.append(X_41,"int");
    X_51 := bat.append(X_42,32);
    X_53 := bat.append(X_44,0);
    sql.resultSet(X_45,X_47,X_49,X_51,X_53,X_36);
end user.s13_1;
>>>>>>> b1b2f895
#select * from oblo;
% sys.oblo # table_name
% a # name
% int # type
% 1 # length
[ 4	]
[ 3	]
[ 2	]
[ 1	]
#select * from oblo OFFSET 2;
% sys.oblo # table_name
% a # name
% int # type
% 1 # length
[ 2	]
[ 1	]
#select * from oblo LIMIT 2;
% sys.oblo # table_name
% a # name
% int # type
% 1 # length
[ 4	]
[ 3	]
#select * from oblo LIMIT 1 OFFSET 2;
% sys.oblo # table_name
% a # name
% int # type
% 1 # length
[ 2	]
#select * from oblo LIMIT 2 OFFSET 1;
% sys.oblo # table_name
% a # name
% int # type
% 1 # length
[ 3	]
[ 2	]
#select * from oblo ORDER BY a;
% sys.oblo # table_name
% a # name
% int # type
% 1 # length
[ 1	]
[ 2	]
[ 3	]
[ 4	]
#select * from oblo ORDER BY a OFFSET 2;
% sys.oblo # table_name
% a # name
% int # type
% 1 # length
[ 3	]
[ 4	]
#select * from oblo ORDER BY a LIMIT 2;
% sys.oblo # table_name
% a # name
% int # type
% 1 # length
[ 1	]
[ 2	]
#select * from oblo ORDER BY a LIMIT 2 OFFSET 1;
% sys.oblo # table_name
% a # name
% int # type
% 1 # length
[ 2	]
[ 3	]
#select * from oblo ORDER BY a LIMIT 1 OFFSET 2;
% sys.oblo # table_name
% a # name
% int # type
% 1 # length
[ 3	]

# 21:05:24 >  
# 21:05:24 >  Done.
# 21:05:24 >  
<|MERGE_RESOLUTION|>--- conflicted
+++ resolved
@@ -129,43 +129,15 @@
 % mal # name
 % clob # type
 % 82 # length
-<<<<<<< HEAD
 function user.s8_1():void;
-    X_32:void := querylog.define("explain select * from oblo;","minimal_pipe",21);
-=======
-function user.s4_1():void;
     X_31:void := querylog.define("explain select * from oblo;","minimal_pipe",21);
->>>>>>> b1b2f895
-    X_1 := sql.mvc();
-    C_2:bat[:oid] := sql.tid(X_1,"sys","oblo");
-    X_5:bat[:int] := sql.bind(X_1,"sys","oblo","a",0);
-    (C_8,r1_8) := sql.bind(X_1,"sys","oblo","a",2);
-    X_11:bat[:int] := sql.bind(X_1,"sys","oblo","a",1);
-    X_13 := sql.delta(X_5,C_8,r1_8,X_11);
-    X_14 := algebra.projection(C_2,X_13);
-<<<<<<< HEAD
-    X_16 := bat.new(nil:oid,nil:str);
-    X_19 := bat.new(nil:oid,nil:str);
-    X_20 := bat.new(nil:oid,nil:str);
-    X_21 := bat.new(nil:oid,nil:int);
-    X_23 := bat.new(nil:oid,nil:int);
-    X_24 := bat.append(X_16,"sys.oblo");
-    X_26 := bat.append(X_19,"a");
-    X_27 := bat.append(X_20,"int");
-    X_29 := bat.append(X_21,32);
-    X_31 := bat.append(X_23,0);
-    sql.resultSet(X_24,X_26,X_27,X_29,X_31,X_14);
-end user.s8_1;
-#inline               actions= 0 time=3 usec 
-#candidates           actions= 1 time=22 usec 
-#remap                actions= 0 time=5 usec 
-#deadcode             actions= 0 time=9 usec 
-#multiplex            actions= 0 time=4 usec 
-#generator            actions= 0 time=3 usec 
-#profiler             actions= 1 time=20 usec 
-#garbageCollector     actions= 1 time=27 usec 
-#total                actions= 1 time=128 usec 
-=======
+    X_1 := sql.mvc();
+    C_2:bat[:oid] := sql.tid(X_1,"sys","oblo");
+    X_5:bat[:int] := sql.bind(X_1,"sys","oblo","a",0);
+    (C_8,r1_8) := sql.bind(X_1,"sys","oblo","a",2);
+    X_11:bat[:int] := sql.bind(X_1,"sys","oblo","a",1);
+    X_13 := sql.delta(X_5,C_8,r1_8,X_11);
+    X_14 := algebra.projection(C_2,X_13);
     X_16 := bat.new(nil:str);
     X_18 := bat.new(nil:str);
     X_19 := bat.new(nil:str);
@@ -177,20 +149,23 @@
     X_28 := bat.append(X_20,32);
     X_30 := bat.append(X_22,0);
     sql.resultSet(X_23,X_25,X_26,X_28,X_30,X_14);
-end user.s4_1;
->>>>>>> b1b2f895
+end user.s8_1;
+#inline               actions= 0 time=3 usec 
+#candidates           actions= 1 time=22 usec 
+#remap                actions= 0 time=5 usec 
+#deadcode             actions= 0 time=9 usec 
+#multiplex            actions= 0 time=4 usec 
+#generator            actions= 0 time=3 usec 
+#profiler             actions= 1 time=20 usec 
+#garbageCollector     actions= 1 time=27 usec 
+#total                actions= 1 time=128 usec 
 #EXPLAIN select * from oblo OFFSET 2;
 % .explain # table_name
 % mal # name
 % clob # type
 % 91 # length
-<<<<<<< HEAD
 function user.s10_1():void;
-    X_41:void := querylog.define("explain select * from oblo offset 2;","minimal_pipe",27);
-=======
-function user.s5_1():void;
     X_39:void := querylog.define("explain select * from oblo offset 2;","minimal_pipe",27);
->>>>>>> b1b2f895
     X_1 := sql.mvc();
     C_2:bat[:oid] := sql.tid(X_1,"sys","oblo");
     X_5:bat[:int] := sql.bind(X_1,"sys","oblo","a",0);
@@ -204,29 +179,6 @@
     X_20 := calc.-(X_19,1);
     X_21 := algebra.subslice(X_14,X_15,X_20);
     X_22 := algebra.projection(X_21,X_14);
-<<<<<<< HEAD
-    X_24 := bat.new(nil:oid,nil:str);
-    X_27 := bat.new(nil:oid,nil:str);
-    X_28 := bat.new(nil:oid,nil:str);
-    X_29 := bat.new(nil:oid,nil:int);
-    X_31 := bat.new(nil:oid,nil:int);
-    X_32 := bat.append(X_24,"sys.oblo");
-    X_34 := bat.append(X_27,"a");
-    X_35 := bat.append(X_28,"int");
-    X_37 := bat.append(X_29,32);
-    X_39 := bat.append(X_31,0);
-    sql.resultSet(X_32,X_34,X_35,X_37,X_39,X_22);
-end user.s10_1;
-#inline               actions= 0 time=3 usec 
-#candidates           actions= 1 time=28 usec 
-#remap                actions= 0 time=5 usec 
-#deadcode             actions= 0 time=10 usec 
-#multiplex            actions= 0 time=5 usec 
-#generator            actions= 0 time=3 usec 
-#profiler             actions= 1 time=26 usec 
-#garbageCollector     actions= 1 time=34 usec 
-#total                actions= 1 time=152 usec 
-=======
     X_24 := bat.new(nil:str);
     X_26 := bat.new(nil:str);
     X_27 := bat.new(nil:str);
@@ -238,20 +190,23 @@
     X_36 := bat.append(X_28,32);
     X_38 := bat.append(X_30,0);
     sql.resultSet(X_31,X_33,X_34,X_36,X_38,X_22);
-end user.s5_1;
->>>>>>> b1b2f895
+end user.s10_1;
+#inline               actions= 0 time=3 usec 
+#candidates           actions= 1 time=28 usec 
+#remap                actions= 0 time=5 usec 
+#deadcode             actions= 0 time=10 usec 
+#multiplex            actions= 0 time=5 usec 
+#generator            actions= 0 time=3 usec 
+#profiler             actions= 1 time=26 usec 
+#garbageCollector     actions= 1 time=34 usec 
+#total                actions= 1 time=152 usec 
 #EXPLAIN select * from oblo LIMIT 2;
 % .explain # table_name
 % mal # name
 % clob # type
 % 90 # length
-<<<<<<< HEAD
 function user.s12_1():void;
-    X_41:void := querylog.define("explain select * from oblo limit 2;","minimal_pipe",27);
-=======
-function user.s6_1():void;
     X_39:void := querylog.define("explain select * from oblo limit 2;","minimal_pipe",27);
->>>>>>> b1b2f895
     X_1 := sql.mvc();
     C_2:bat[:oid] := sql.tid(X_1,"sys","oblo");
     X_5:bat[:int] := sql.bind(X_1,"sys","oblo","a",0);
@@ -265,29 +220,6 @@
     X_20 := calc.-(X_19,1);
     X_21 := algebra.subslice(X_14,X_15,X_20);
     X_22 := algebra.projection(X_21,X_14);
-<<<<<<< HEAD
-    X_24 := bat.new(nil:oid,nil:str);
-    X_27 := bat.new(nil:oid,nil:str);
-    X_28 := bat.new(nil:oid,nil:str);
-    X_29 := bat.new(nil:oid,nil:int);
-    X_31 := bat.new(nil:oid,nil:int);
-    X_32 := bat.append(X_24,"sys.oblo");
-    X_34 := bat.append(X_27,"a");
-    X_35 := bat.append(X_28,"int");
-    X_37 := bat.append(X_29,32);
-    X_39 := bat.append(X_31,0);
-    sql.resultSet(X_32,X_34,X_35,X_37,X_39,X_22);
-end user.s12_1;
-#inline               actions= 0 time=2 usec 
-#candidates           actions= 1 time=27 usec 
-#remap                actions= 0 time=5 usec 
-#deadcode             actions= 0 time=10 usec 
-#multiplex            actions= 0 time=4 usec 
-#generator            actions= 0 time=2 usec 
-#profiler             actions= 1 time=26 usec 
-#garbageCollector     actions= 1 time=35 usec 
-#total                actions= 1 time=149 usec 
-=======
     X_24 := bat.new(nil:str);
     X_26 := bat.new(nil:str);
     X_27 := bat.new(nil:str);
@@ -299,20 +231,23 @@
     X_36 := bat.append(X_28,32);
     X_38 := bat.append(X_30,0);
     sql.resultSet(X_31,X_33,X_34,X_36,X_38,X_22);
-end user.s6_1;
->>>>>>> b1b2f895
+end user.s12_1;
+#inline               actions= 0 time=2 usec 
+#candidates           actions= 1 time=27 usec 
+#remap                actions= 0 time=5 usec 
+#deadcode             actions= 0 time=10 usec 
+#multiplex            actions= 0 time=4 usec 
+#generator            actions= 0 time=2 usec 
+#profiler             actions= 1 time=26 usec 
+#garbageCollector     actions= 1 time=35 usec 
+#total                actions= 1 time=149 usec 
 #EXPLAIN select * from oblo LIMIT 1 OFFSET 2;
 % .explain # table_name
 % mal # name
 % clob # type
 % 99 # length
-<<<<<<< HEAD
 function user.s14_1():void;
-    X_41:void := querylog.define("explain select * from oblo limit 1 offset 2;","minimal_pipe",27);
-=======
-function user.s7_1():void;
     X_39:void := querylog.define("explain select * from oblo limit 1 offset 2;","minimal_pipe",27);
->>>>>>> b1b2f895
     X_1 := sql.mvc();
     C_2:bat[:oid] := sql.tid(X_1,"sys","oblo");
     X_5:bat[:int] := sql.bind(X_1,"sys","oblo","a",0);
@@ -326,29 +261,6 @@
     X_20 := calc.-(X_19,1);
     X_21 := algebra.subslice(X_14,X_15,X_20);
     X_22 := algebra.projection(X_21,X_14);
-<<<<<<< HEAD
-    X_24 := bat.new(nil:oid,nil:str);
-    X_27 := bat.new(nil:oid,nil:str);
-    X_28 := bat.new(nil:oid,nil:str);
-    X_29 := bat.new(nil:oid,nil:int);
-    X_31 := bat.new(nil:oid,nil:int);
-    X_32 := bat.append(X_24,"sys.oblo");
-    X_34 := bat.append(X_27,"a");
-    X_35 := bat.append(X_28,"int");
-    X_37 := bat.append(X_29,32);
-    X_39 := bat.append(X_31,0);
-    sql.resultSet(X_32,X_34,X_35,X_37,X_39,X_22);
-end user.s14_1;
-#inline               actions= 0 time=3 usec 
-#candidates           actions= 1 time=27 usec 
-#remap                actions= 0 time=5 usec 
-#deadcode             actions= 0 time=9 usec 
-#multiplex            actions= 0 time=4 usec 
-#generator            actions= 0 time=3 usec 
-#profiler             actions= 1 time=26 usec 
-#garbageCollector     actions= 1 time=45 usec 
-#total                actions= 1 time=160 usec 
-=======
     X_24 := bat.new(nil:str);
     X_26 := bat.new(nil:str);
     X_27 := bat.new(nil:str);
@@ -360,20 +272,23 @@
     X_36 := bat.append(X_28,32);
     X_38 := bat.append(X_30,0);
     sql.resultSet(X_31,X_33,X_34,X_36,X_38,X_22);
-end user.s7_1;
->>>>>>> b1b2f895
+end user.s14_1;
+#inline               actions= 0 time=3 usec 
+#candidates           actions= 1 time=27 usec 
+#remap                actions= 0 time=5 usec 
+#deadcode             actions= 0 time=9 usec 
+#multiplex            actions= 0 time=4 usec 
+#generator            actions= 0 time=3 usec 
+#profiler             actions= 1 time=26 usec 
+#garbageCollector     actions= 1 time=45 usec 
+#total                actions= 1 time=160 usec 
 #EXPLAIN select * from oblo LIMIT 2 OFFSET 1;
 % .explain # table_name
 % mal # name
 % clob # type
 % 99 # length
-<<<<<<< HEAD
 function user.s16_1():void;
-    X_41:void := querylog.define("explain select * from oblo limit 2 offset 1;","minimal_pipe",27);
-=======
-function user.s8_1():void;
     X_39:void := querylog.define("explain select * from oblo limit 2 offset 1;","minimal_pipe",27);
->>>>>>> b1b2f895
     X_1 := sql.mvc();
     C_2:bat[:oid] := sql.tid(X_1,"sys","oblo");
     X_5:bat[:int] := sql.bind(X_1,"sys","oblo","a",0);
@@ -387,29 +302,6 @@
     X_20 := calc.-(X_19,1);
     X_21 := algebra.subslice(X_14,X_15,X_20);
     X_22 := algebra.projection(X_21,X_14);
-<<<<<<< HEAD
-    X_24 := bat.new(nil:oid,nil:str);
-    X_27 := bat.new(nil:oid,nil:str);
-    X_28 := bat.new(nil:oid,nil:str);
-    X_29 := bat.new(nil:oid,nil:int);
-    X_31 := bat.new(nil:oid,nil:int);
-    X_32 := bat.append(X_24,"sys.oblo");
-    X_34 := bat.append(X_27,"a");
-    X_35 := bat.append(X_28,"int");
-    X_37 := bat.append(X_29,32);
-    X_39 := bat.append(X_31,0);
-    sql.resultSet(X_32,X_34,X_35,X_37,X_39,X_22);
-end user.s16_1;
-#inline               actions= 0 time=3 usec 
-#candidates           actions= 1 time=27 usec 
-#remap                actions= 0 time=5 usec 
-#deadcode             actions= 0 time=9 usec 
-#multiplex            actions= 0 time=4 usec 
-#generator            actions= 0 time=2 usec 
-#profiler             actions= 1 time=25 usec 
-#garbageCollector     actions= 1 time=34 usec 
-#total                actions= 1 time=144 usec 
-=======
     X_24 := bat.new(nil:str);
     X_26 := bat.new(nil:str);
     X_27 := bat.new(nil:str);
@@ -421,20 +313,23 @@
     X_36 := bat.append(X_28,32);
     X_38 := bat.append(X_30,0);
     sql.resultSet(X_31,X_33,X_34,X_36,X_38,X_22);
-end user.s8_1;
->>>>>>> b1b2f895
+end user.s16_1;
+#inline               actions= 0 time=3 usec 
+#candidates           actions= 1 time=27 usec 
+#remap                actions= 0 time=5 usec 
+#deadcode             actions= 0 time=9 usec 
+#multiplex            actions= 0 time=4 usec 
+#generator            actions= 0 time=2 usec 
+#profiler             actions= 1 time=25 usec 
+#garbageCollector     actions= 1 time=34 usec 
+#total                actions= 1 time=144 usec 
 #EXPLAIN select * from oblo ORDER BY a;
 % .explain # table_name
 % mal # name
 % clob # type
 % 93 # length
-<<<<<<< HEAD
 function user.s18_1():void;
-    X_38:void := querylog.define("explain select * from oblo order by a;","minimal_pipe",23);
-=======
-function user.s9_1():void;
     X_37:void := querylog.define("explain select * from oblo order by a;","minimal_pipe",23);
->>>>>>> b1b2f895
     X_1 := sql.mvc();
     C_2:bat[:oid] := sql.tid(X_1,"sys","oblo");
     X_5:bat[:int] := sql.bind(X_1,"sys","oblo","a",0);
@@ -444,29 +339,6 @@
     X_14 := algebra.projection(C_2,X_13);
     (X_15,r1_15,r2_15) := algebra.subsort(X_14,false,false);
     X_20 := algebra.projection(r1_15,X_14);
-<<<<<<< HEAD
-    X_22 := bat.new(nil:oid,nil:str);
-    X_25 := bat.new(nil:oid,nil:str);
-    X_26 := bat.new(nil:oid,nil:str);
-    X_27 := bat.new(nil:oid,nil:int);
-    X_29 := bat.new(nil:oid,nil:int);
-    X_30 := bat.append(X_22,"sys.oblo");
-    X_32 := bat.append(X_25,"a");
-    X_33 := bat.append(X_26,"int");
-    X_35 := bat.append(X_27,32);
-    X_37 := bat.append(X_29,0);
-    sql.resultSet(X_30,X_32,X_33,X_35,X_37,X_20);
-end user.s18_1;
-#inline               actions= 0 time=2 usec 
-#candidates           actions= 1 time=20 usec 
-#remap                actions= 0 time=4 usec 
-#deadcode             actions= 0 time=9 usec 
-#multiplex            actions= 0 time=4 usec 
-#generator            actions= 0 time=3 usec 
-#profiler             actions= 1 time=19 usec 
-#garbageCollector     actions= 1 time=29 usec 
-#total                actions= 1 time=126 usec 
-=======
     X_22 := bat.new(nil:str);
     X_24 := bat.new(nil:str);
     X_25 := bat.new(nil:str);
@@ -478,20 +350,23 @@
     X_34 := bat.append(X_26,32);
     X_36 := bat.append(X_28,0);
     sql.resultSet(X_29,X_31,X_32,X_34,X_36,X_20);
-end user.s9_1;
->>>>>>> b1b2f895
+end user.s18_1;
+#inline               actions= 0 time=2 usec 
+#candidates           actions= 1 time=20 usec 
+#remap                actions= 0 time=4 usec 
+#deadcode             actions= 0 time=9 usec 
+#multiplex            actions= 0 time=4 usec 
+#generator            actions= 0 time=3 usec 
+#profiler             actions= 1 time=19 usec 
+#garbageCollector     actions= 1 time=29 usec 
+#total                actions= 1 time=126 usec 
 #EXPLAIN select * from oblo ORDER BY a OFFSET 2;
 % .explain # table_name
 % mal # name
 % clob # type
 % 102 # length
-<<<<<<< HEAD
 function user.s20_1():void;
-    X_48:void := querylog.define("explain select * from oblo order by a offset 2;","minimal_pipe",29);
-=======
-function user.s10_1():void;
     X_47:void := querylog.define("explain select * from oblo order by a offset 2;","minimal_pipe",29);
->>>>>>> b1b2f895
     X_1 := sql.mvc();
     C_2:bat[:oid] := sql.tid(X_1,"sys","oblo");
     X_5:bat[:int] := sql.bind(X_1,"sys","oblo","a",0);
@@ -507,29 +382,6 @@
     X_26 := calc.-(X_25,1);
     X_27 := algebra.subslice(X_20,X_21,X_26);
     X_28 := algebra.projection(X_27,X_20);
-<<<<<<< HEAD
-    X_30 := bat.new(nil:oid,nil:str);
-    X_33 := bat.new(nil:oid,nil:str);
-    X_34 := bat.new(nil:oid,nil:str);
-    X_35 := bat.new(nil:oid,nil:int);
-    X_37 := bat.new(nil:oid,nil:int);
-    X_38 := bat.append(X_30,"sys.oblo");
-    X_40 := bat.append(X_33,"a");
-    X_42 := bat.append(X_34,"int");
-    X_44 := bat.append(X_35,32);
-    X_46 := bat.append(X_37,0);
-    sql.resultSet(X_38,X_40,X_42,X_44,X_46,X_28);
-end user.s20_1;
-#inline               actions= 0 time=3 usec 
-#candidates           actions= 1 time=32 usec 
-#remap                actions= 0 time=5 usec 
-#deadcode             actions= 0 time=10 usec 
-#multiplex            actions= 0 time=5 usec 
-#generator            actions= 0 time=2 usec 
-#profiler             actions= 1 time=29 usec 
-#garbageCollector     actions= 1 time=39 usec 
-#total                actions= 1 time=162 usec 
-=======
     X_30 := bat.new(nil:str);
     X_32 := bat.new(nil:str);
     X_33 := bat.new(nil:str);
@@ -541,20 +393,23 @@
     X_43 := bat.append(X_34,32);
     X_45 := bat.append(X_36,0);
     sql.resultSet(X_37,X_39,X_41,X_43,X_45,X_28);
-end user.s10_1;
->>>>>>> b1b2f895
+end user.s20_1;
+#inline               actions= 0 time=3 usec 
+#candidates           actions= 1 time=32 usec 
+#remap                actions= 0 time=5 usec 
+#deadcode             actions= 0 time=10 usec 
+#multiplex            actions= 0 time=5 usec 
+#generator            actions= 0 time=2 usec 
+#profiler             actions= 1 time=29 usec 
+#garbageCollector     actions= 1 time=39 usec 
+#total                actions= 1 time=162 usec 
 #EXPLAIN select * from oblo ORDER BY a LIMIT 2;
 % .explain # table_name
 % mal # name
 % clob # type
 % 101 # length
-<<<<<<< HEAD
 function user.s22_1():void;
-    X_53:void := querylog.define("explain select * from oblo order by a limit 2;","minimal_pipe",34);
-=======
-function user.s11_1():void;
     X_52:void := querylog.define("explain select * from oblo order by a limit 2;","minimal_pipe",34);
->>>>>>> b1b2f895
     X_1 := sql.mvc();
     C_2:bat[:oid] := sql.tid(X_1,"sys","oblo");
     X_5:bat[:int] := sql.bind(X_1,"sys","oblo","a",0);
@@ -575,29 +430,6 @@
     X_31 := calc.-(X_30,1);
     X_32 := algebra.subslice(X_27,X_28,X_31);
     X_33 := algebra.projection(X_32,X_27);
-<<<<<<< HEAD
-    X_35 := bat.new(nil:oid,nil:str);
-    X_38 := bat.new(nil:oid,nil:str);
-    X_39 := bat.new(nil:oid,nil:str);
-    X_40 := bat.new(nil:oid,nil:int);
-    X_42 := bat.new(nil:oid,nil:int);
-    X_43 := bat.append(X_35,"sys.oblo");
-    X_45 := bat.append(X_38,"a");
-    X_47 := bat.append(X_39,"int");
-    X_49 := bat.append(X_40,32);
-    X_51 := bat.append(X_42,0);
-    sql.resultSet(X_43,X_45,X_47,X_49,X_51,X_33);
-end user.s22_1;
-#inline               actions= 0 time=3 usec 
-#candidates           actions= 1 time=44 usec 
-#remap                actions= 0 time=5 usec 
-#deadcode             actions= 0 time=10 usec 
-#multiplex            actions= 0 time=4 usec 
-#generator            actions= 0 time=3 usec 
-#profiler             actions= 1 time=33 usec 
-#garbageCollector     actions= 1 time=41 usec 
-#total                actions= 1 time=184 usec 
-=======
     X_35 := bat.new(nil:str);
     X_37 := bat.new(nil:str);
     X_38 := bat.new(nil:str);
@@ -609,20 +441,23 @@
     X_48 := bat.append(X_39,32);
     X_50 := bat.append(X_41,0);
     sql.resultSet(X_42,X_44,X_46,X_48,X_50,X_33);
-end user.s11_1;
->>>>>>> b1b2f895
+end user.s22_1;
+#inline               actions= 0 time=3 usec 
+#candidates           actions= 1 time=44 usec 
+#remap                actions= 0 time=5 usec 
+#deadcode             actions= 0 time=10 usec 
+#multiplex            actions= 0 time=4 usec 
+#generator            actions= 0 time=3 usec 
+#profiler             actions= 1 time=33 usec 
+#garbageCollector     actions= 1 time=41 usec 
+#total                actions= 1 time=184 usec 
 #EXPLAIN select * from oblo ORDER BY a LIMIT 2 OFFSET 1;
 % .explain # table_name
 % mal # name
 % clob # type
 % 110 # length
-<<<<<<< HEAD
 function user.s24_1():void;
-    X_56:void := querylog.define("explain select * from oblo order by a limit 2 offset 1;","minimal_pipe",36);
-=======
-function user.s12_1():void;
     X_55:void := querylog.define("explain select * from oblo order by a limit 2 offset 1;","minimal_pipe",36);
->>>>>>> b1b2f895
     X_1 := sql.mvc();
     C_2:bat[:oid] := sql.tid(X_1,"sys","oblo");
     X_5:bat[:int] := sql.bind(X_1,"sys","oblo","a",0);
@@ -645,29 +480,6 @@
     X_34 := calc.-(X_33,1);
     X_35 := algebra.subslice(X_30,X_31,X_34);
     X_36 := algebra.projection(X_35,X_30);
-<<<<<<< HEAD
-    X_38 := bat.new(nil:oid,nil:str);
-    X_41 := bat.new(nil:oid,nil:str);
-    X_42 := bat.new(nil:oid,nil:str);
-    X_43 := bat.new(nil:oid,nil:int);
-    X_45 := bat.new(nil:oid,nil:int);
-    X_46 := bat.append(X_38,"sys.oblo");
-    X_48 := bat.append(X_41,"a");
-    X_50 := bat.append(X_42,"int");
-    X_52 := bat.append(X_43,32);
-    X_54 := bat.append(X_45,0);
-    sql.resultSet(X_46,X_48,X_50,X_52,X_54,X_36);
-end user.s24_1;
-#inline               actions= 0 time=3 usec 
-#candidates           actions= 1 time=37 usec 
-#remap                actions= 0 time=5 usec 
-#deadcode             actions= 0 time=11 usec 
-#multiplex            actions= 0 time=5 usec 
-#generator            actions= 0 time=3 usec 
-#profiler             actions= 1 time=34 usec 
-#garbageCollector     actions= 1 time=43 usec 
-#total                actions= 1 time=178 usec 
-=======
     X_38 := bat.new(nil:str);
     X_40 := bat.new(nil:str);
     X_41 := bat.new(nil:str);
@@ -679,20 +491,23 @@
     X_51 := bat.append(X_42,32);
     X_53 := bat.append(X_44,0);
     sql.resultSet(X_45,X_47,X_49,X_51,X_53,X_36);
-end user.s12_1;
->>>>>>> b1b2f895
+end user.s24_1;
+#inline               actions= 0 time=3 usec 
+#candidates           actions= 1 time=37 usec 
+#remap                actions= 0 time=5 usec 
+#deadcode             actions= 0 time=11 usec 
+#multiplex            actions= 0 time=5 usec 
+#generator            actions= 0 time=3 usec 
+#profiler             actions= 1 time=34 usec 
+#garbageCollector     actions= 1 time=43 usec 
+#total                actions= 1 time=178 usec 
 #EXPLAIN select * from oblo ORDER BY a LIMIT 1 OFFSET 2;
 % .explain # table_name
 % mal # name
 % clob # type
 % 110 # length
-<<<<<<< HEAD
 function user.s26_1():void;
-    X_56:void := querylog.define("explain select * from oblo order by a limit 1 offset 2;","minimal_pipe",36);
-=======
-function user.s13_1():void;
     X_55:void := querylog.define("explain select * from oblo order by a limit 1 offset 2;","minimal_pipe",36);
->>>>>>> b1b2f895
     X_1 := sql.mvc();
     C_2:bat[:oid] := sql.tid(X_1,"sys","oblo");
     X_5:bat[:int] := sql.bind(X_1,"sys","oblo","a",0);
@@ -715,29 +530,6 @@
     X_34 := calc.-(X_33,1);
     X_35 := algebra.subslice(X_30,X_31,X_34);
     X_36 := algebra.projection(X_35,X_30);
-<<<<<<< HEAD
-    X_38 := bat.new(nil:oid,nil:str);
-    X_41 := bat.new(nil:oid,nil:str);
-    X_42 := bat.new(nil:oid,nil:str);
-    X_43 := bat.new(nil:oid,nil:int);
-    X_45 := bat.new(nil:oid,nil:int);
-    X_46 := bat.append(X_38,"sys.oblo");
-    X_48 := bat.append(X_41,"a");
-    X_50 := bat.append(X_42,"int");
-    X_52 := bat.append(X_43,32);
-    X_54 := bat.append(X_45,0);
-    sql.resultSet(X_46,X_48,X_50,X_52,X_54,X_36);
-end user.s26_1;
-#inline               actions= 0 time=3 usec 
-#candidates           actions= 1 time=48 usec 
-#remap                actions= 0 time=5 usec 
-#deadcode             actions= 0 time=12 usec 
-#multiplex            actions= 0 time=4 usec 
-#generator            actions= 0 time=2 usec 
-#profiler             actions= 1 time=35 usec 
-#garbageCollector     actions= 1 time=44 usec 
-#total                actions= 1 time=192 usec 
-=======
     X_38 := bat.new(nil:str);
     X_40 := bat.new(nil:str);
     X_41 := bat.new(nil:str);
@@ -749,8 +541,16 @@
     X_51 := bat.append(X_42,32);
     X_53 := bat.append(X_44,0);
     sql.resultSet(X_45,X_47,X_49,X_51,X_53,X_36);
-end user.s13_1;
->>>>>>> b1b2f895
+end user.s26_1;
+#inline               actions= 0 time=3 usec 
+#candidates           actions= 1 time=48 usec 
+#remap                actions= 0 time=5 usec 
+#deadcode             actions= 0 time=12 usec 
+#multiplex            actions= 0 time=4 usec 
+#generator            actions= 0 time=2 usec 
+#profiler             actions= 1 time=35 usec 
+#garbageCollector     actions= 1 time=44 usec 
+#total                actions= 1 time=192 usec 
 #select * from oblo;
 % sys.oblo # table_name
 % a # name
