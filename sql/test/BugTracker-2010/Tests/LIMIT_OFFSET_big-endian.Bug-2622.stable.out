stdout of test 'LIMIT_OFFSET_big-endian.Bug-2622` in directory 'sql/test/BugTracker-2010` itself:


# 21:05:24 >  
# 21:05:24 >   mserver5 "--config=/ufs/manegold/_/scratch0/Monet/HG/Jun2010/prefix.--enable-strict_--disable-debug_--enable-optimize_--enable-assert/etc/monetdb5.conf" --debug=10 --set gdk_nr_threads=0 --set "monet_mod_path=/ufs/manegold/_/scratch0/Monet/HG/Jun2010/prefix.--enable-strict_--disable-debug_--enable-optimize_--enable-assert/lib64/MonetDB5:/ufs/manegold/_/scratch0/Monet/HG/Jun2010/prefix.--enable-strict_--disable-debug_--enable-optimize_--enable-assert/lib64/MonetDB5/lib:/ufs/manegold/_/scratch0/Monet/HG/Jun2010/prefix.--enable-strict_--disable-debug_--enable-optimize_--enable-assert/lib64/MonetDB5/bin" --set "gdk_dbfarm=/ufs/manegold/_/scratch0/Monet/HG/Jun2010/prefix.--enable-strict_--disable-debug_--enable-optimize_--enable-assert/var/MonetDB5/dbfarm"  --set mapi_open=true --set xrpc_open=true --set mapi_port=38140 --set xrpc_port=48203 --set monet_prompt= --set mal_listing=2 --trace  "--dbname=mTests_src_test_BugTracker-2010" --set mal_listing=0 ; echo ; echo Over..
# 21:05:24 >  

# MonetDB server v5.20.3, based on kernel v1.38.3
# Serving database 'mTests_src_test_BugTracker-2010', using 4 threads
# Compiled for x86_64-unknown-linux-gnu/64bit with 64bit OIDs dynamically linked
# Found 7.751 GiB available main-memory.
# Copyright (c) 1993-July 2008 CWI.
# Copyright (c) August 2008-2015 MonetDB B.V., all rights reserved
# Visit http://monetdb.cwi.nl/ for further information
# Listening for connection requests on mapi:monetdb://rig.ins.cwi.nl:38140/
# MonetDB/SQL module v2.38.3 loaded
# MonetDB/GIS module v0.18.3 loaded

Ready.


# 21:05:24 >  
# 21:05:24 >  mclient -lsql -ftest -i -e --host=rig --port=38140 
# 21:05:24 >  

[ 1	]
[ 1	]
[ 1	]
[ 1	]

#PLAN select * from oblo;
% .plan # table_name
% rel # name
% clob # type
% 35 # length
project (
| table(sys.oblo) [ oblo.a ] COUNT 
) [ oblo.a ]
#PLAN select * from oblo OFFSET 2;
% .plan # table_name
% rel # name
% clob # type
% 37 # length
top N (
| project (
| | table(sys.oblo) [ oblo.a ] COUNT 
| ) [ oblo.a ]
) [ bigint "2" ]
#PLAN select * from oblo LIMIT 2;
% .plan # table_name
% rel # name
% clob # type
% 37 # length
top N (
| project (
| | table(sys.oblo) [ oblo.a ] COUNT 
| ) [ oblo.a ]
) [ bigint "2" ]
#PLAN select * from oblo LIMIT 1 OFFSET 2;
% .plan # table_name
% rel # name
% clob # type
% 37 # length
top N (
| project (
| | table(sys.oblo) [ oblo.a ] COUNT 
| ) [ oblo.a ]
) [ bigint "1", bigint "2" ]
#PLAN select * from oblo LIMIT 2 OFFSET 1;
% .plan # table_name
% rel # name
% clob # type
% 37 # length
top N (
| project (
| | table(sys.oblo) [ oblo.a ] COUNT 
| ) [ oblo.a ]
) [ bigint "2", bigint "1" ]
#PLAN select * from oblo ORDER BY a;
% .plan # table_name
% rel # name
% clob # type
% 35 # length
project (
| table(sys.oblo) [ oblo.a ] COUNT 
) [ oblo.a ] [ oblo.a ASC ]
#PLAN select * from oblo ORDER BY a OFFSET 2;
% .plan # table_name
% rel # name
% clob # type
% 37 # length
top N (
| project (
| | table(sys.oblo) [ oblo.a ] COUNT 
| ) [ oblo.a ] [ oblo.a ASC ]
) [ bigint "2" ]
#PLAN select * from oblo ORDER BY a LIMIT 2;
% .plan # table_name
% rel # name
% clob # type
% 37 # length
top N (
| project (
| | table(sys.oblo) [ oblo.a ] COUNT 
| ) [ oblo.a ] [ oblo.a ASC ]
) [ bigint "2" ]
#PLAN select * from oblo ORDER BY a LIMIT 2 OFFSET 1;
% .plan # table_name
% rel # name
% clob # type
% 37 # length
top N (
| project (
| | table(sys.oblo) [ oblo.a ] COUNT 
| ) [ oblo.a ] [ oblo.a ASC ]
) [ bigint "2", bigint "1" ]
#PLAN select * from oblo ORDER BY a LIMIT 1 OFFSET 2;
% .plan # table_name
% rel # name
% clob # type
% 37 # length
top N (
| project (
| | table(sys.oblo) [ oblo.a ] COUNT 
| ) [ oblo.a ] [ oblo.a ASC ]
) [ bigint "1", bigint "2" ]
#EXPLAIN select * from oblo;
% .explain # table_name
% mal # name
% clob # type
% 87 # length
function user.s8_1():void;
<<<<<<< HEAD
    X_0:void := querylog.define("explain select * from oblo;", "minimal_pipe", 21:int);
    X_3 := sql.mvc();
    C_4:bat[:oid] := sql.tid(X_3, "sys", "oblo");
    X_38:bat[:int] := sql.bind(X_3, "sys", "oblo", "a", 0:int);
    X_7:bat[:int] := mosaic.decompress(X_38);
    X_10:bat[:int] := sql.emptybind(X_3, "sys", "oblo", "a", 1:int);
    (C_12:bat[:oid], X_13:bat[:int]) := sql.emptybind(X_3, "sys", "oblo", "a", 2:int);
    X_15 := sql.delta(X_7, C_12, X_13, X_10);
    X_16 := algebra.projection(C_4, X_15);
    X_18 := bat.new(nil:str);
    X_20 := bat.new(nil:str);
=======
    X_1:void := querylog.define("explain select * from oblo;", "minimal_pipe", 21:int);
    X_4 := sql.mvc();
    C_5:bat[:oid] := sql.tid(X_4, "sys", "oblo");
    X_8:bat[:int] := sql.bind(X_4, "sys", "oblo", "a", 0:int);
    X_11:bat[:int] := sql.emptybind(X_4, "sys", "oblo", "a", 1:int);
    (C_13:bat[:oid], X_14:bat[:int]) := sql.emptybind(X_4, "sys", "oblo", "a", 2:int);
    X_16 := sql.delta(X_8, C_13, X_14, X_11);
    X_17 := algebra.projection(C_5, X_16);
    X_19 := bat.new(nil:str);
>>>>>>> e7032be2
    X_21 := bat.new(nil:str);
    X_22 := bat.new(nil:str);
    X_23 := bat.new(nil:int);
    X_25 := bat.new(nil:int);
    X_26 := bat.append(X_19, "sys.oblo");
    X_28 := bat.append(X_21, "a");
    X_29 := bat.append(X_22, "int");
    X_31 := bat.append(X_23, 32:int);
    X_33 := bat.append(X_25, 0:int);
    sql.resultSet(X_26, X_28, X_29, X_31, X_33, X_17);
end user.s8_1;
#inline               actions= 0 time=3 usec 
#candidates           actions= 1 time=22 usec 
#remap                actions= 0 time=5 usec 
#deadcode             actions= 0 time=9 usec 
#multiplex            actions= 0 time=4 usec 
#generator            actions= 0 time=3 usec 
#profiler             actions= 1 time=20 usec 
#garbageCollector     actions= 1 time=27 usec 
#total                actions= 1 time=128 usec 
#EXPLAIN select * from oblo OFFSET 2;
% .explain # table_name
% mal # name
% clob # type
% 96 # length
function user.s10_1():void;
<<<<<<< HEAD
    X_0:void := querylog.define("explain select * from oblo offset 2;", "minimal_pipe", 27:int);
    X_3 := sql.mvc();
    C_4:bat[:oid] := sql.tid(X_3, "sys", "oblo");
    X_46:bat[:int] := sql.bind(X_3, "sys", "oblo", "a", 0:int);
    X_7:bat[:int] := mosaic.decompress(X_46);
    X_10:bat[:int] := sql.emptybind(X_3, "sys", "oblo", "a", 1:int);
    (C_12:bat[:oid], X_13:bat[:int]) := sql.emptybind(X_3, "sys", "oblo", "a", 2:int);
    X_15 := sql.delta(X_7, C_12, X_13, X_10);
    X_16 := algebra.projection(C_4, X_15);
    X_17 := calc.lng(2:lng);
    X_19 := calc.lng(nil:lng);
    X_21 := calc.+(X_17, X_19);
    X_22 := calc.-(X_21, 1:int);
    X_23 := algebra.subslice(X_16, X_17, X_22);
    X_24 := algebra.projection(X_23, X_16);
    X_26 := bat.new(nil:str);
    X_28 := bat.new(nil:str);
    X_29 := bat.new(nil:str);
    X_30 := bat.new(nil:int);
    X_32 := bat.new(nil:int);
    X_33 := bat.append(X_26, "sys.oblo");
    X_35 := bat.append(X_28, "a");
    X_36 := bat.append(X_29, "int");
    X_38 := bat.append(X_30, 32:int);
    X_40 := bat.append(X_32, 0:int);
    sql.resultSet(X_33, X_35, X_36, X_38, X_40, X_24);
end user.s10_1;
#inline               actions= 0 time=3 usec 
#candidates           actions= 1 time=28 usec 
#remap                actions= 0 time=5 usec 
#deadcode             actions= 0 time=10 usec 
#multiplex            actions= 0 time=5 usec 
#generator            actions= 0 time=3 usec 
#profiler             actions= 1 time=26 usec 
#garbageCollector     actions= 1 time=34 usec 
#total                actions= 1 time=152 usec 
#EXPLAIN select * from oblo LIMIT 2;
% .explain # table_name
% mal # name
% clob # type
% 95 # length
function user.s12_1():void;
    X_0:void := querylog.define("explain select * from oblo limit 2;", "minimal_pipe", 28:int);
    X_3 := sql.mvc();
    C_6:bat[:oid] := sql.tid(X_3, "sys", "oblo");
    X_47:bat[:int] := sql.bind(X_3, "sys", "oblo", "a", 0:int);
    X_9:bat[:int] := mosaic.decompress(X_47);
    X_12:bat[:int] := sql.emptybind(X_3, "sys", "oblo", "a", 1:int);
    (C_14:bat[:oid], X_15:bat[:int]) := sql.emptybind(X_3, "sys", "oblo", "a", 2:int);
    X_17 := sql.delta(X_9, C_14, X_15, X_12);
    X_18 := algebra.projection(C_6, X_17);
    X_19 := calc.lng(2:lng);
    X_20 := calc.lng(0:lng);
    X_22 := calc.+(X_20, X_19);
=======
    X_1:void := querylog.define("explain select * from oblo offset 2;", "minimal_pipe", 27:int);
    X_4 := sql.mvc();
    C_5:bat[:oid] := sql.tid(X_4, "sys", "oblo");
    X_8:bat[:int] := sql.bind(X_4, "sys", "oblo", "a", 0:int);
    X_11:bat[:int] := sql.emptybind(X_4, "sys", "oblo", "a", 1:int);
    (C_13:bat[:oid], X_14:bat[:int]) := sql.emptybind(X_4, "sys", "oblo", "a", 2:int);
    X_16 := sql.delta(X_8, C_13, X_14, X_11);
    X_17 := algebra.projection(C_5, X_16);
    X_18 := calc.lng(2:lng);
    X_20 := calc.lng(nil:lng);
    X_22 := calc.+(X_18, X_20);
>>>>>>> e7032be2
    X_23 := calc.-(X_22, 1:int);
    X_24 := algebra.subslice(X_17, X_18, X_23);
    X_25 := algebra.projection(X_24, X_17);
    X_27 := bat.new(nil:str);
    X_29 := bat.new(nil:str);
    X_30 := bat.new(nil:str);
    X_31 := bat.new(nil:int);
    X_33 := bat.new(nil:int);
    X_34 := bat.append(X_27, "sys.oblo");
    X_36 := bat.append(X_29, "a");
    X_37 := bat.append(X_30, "int");
    X_39 := bat.append(X_31, 32:int);
    X_41 := bat.append(X_33, 0:int);
    sql.resultSet(X_34, X_36, X_37, X_39, X_41, X_25);
end user.s10_1;
#inline               actions= 0 time=1 usec 
#remap                actions= 0 time=2 usec 
#deadcode             actions= 0 time=5 usec 
#multiplex            actions= 0 time=1 usec 
#profiler             actions= 1 time=1 usec 
#candidates           actions= 1 time=0 usec 
#garbagecollector     actions= 1 time=24 usec 
#total                actions= 8 time=68 usec 
#EXPLAIN select * from oblo LIMIT 2;
% .explain # table_name
% mal # name
% clob # type
% 95 # length
function user.s12_1():void;
    X_1:void := querylog.define("explain select * from oblo limit 2;", "minimal_pipe", 28:int);
    X_4 := sql.mvc();
    C_7:bat[:oid] := sql.tid(X_4, "sys", "oblo");
    X_10:bat[:int] := sql.bind(X_4, "sys", "oblo", "a", 0:int);
    X_13:bat[:int] := sql.emptybind(X_4, "sys", "oblo", "a", 1:int);
    (C_15:bat[:oid], X_16:bat[:int]) := sql.emptybind(X_4, "sys", "oblo", "a", 2:int);
    X_18 := sql.delta(X_10, C_15, X_16, X_13);
    X_19 := algebra.projection(C_7, X_18);
    X_20 := calc.lng(2:lng);
    X_21 := calc.lng(0:lng);
    X_23 := calc.+(X_21, X_20);
    X_24 := calc.-(X_23, 1:int);
    X_25 := algebra.subslice(X_19, X_21, X_24);
    X_26 := algebra.projection(X_25, X_19);
    X_28 := bat.new(nil:str);
    X_30 := bat.new(nil:str);
    X_31 := bat.new(nil:str);
    X_32 := bat.new(nil:int);
    X_34 := bat.new(nil:int);
    X_35 := bat.append(X_28, "sys.oblo");
    X_37 := bat.append(X_30, "a");
    X_38 := bat.append(X_31, "int");
    X_40 := bat.append(X_32, 32:int);
    X_42 := bat.append(X_34, 0:int);
    sql.resultSet(X_35, X_37, X_38, X_40, X_42, X_26);
end user.s12_1;
#inline               actions= 0 time=2 usec 
#candidates           actions= 1 time=27 usec 
#remap                actions= 0 time=5 usec 
#deadcode             actions= 0 time=10 usec 
#multiplex            actions= 0 time=4 usec 
#generator            actions= 0 time=2 usec 
#profiler             actions= 1 time=26 usec 
#garbageCollector     actions= 1 time=35 usec 
#total                actions= 1 time=149 usec 
#EXPLAIN select * from oblo LIMIT 1 OFFSET 2;
% .explain # table_name
% mal # name
% clob # type
% 104 # length
function user.s14_1():void;
<<<<<<< HEAD
    X_0:void := querylog.define("explain select * from oblo limit 1 offset 2;", "minimal_pipe", 30:int);
    X_3 := sql.mvc();
    C_9:bat[:oid] := sql.tid(X_3, "sys", "oblo");
    X_49:bat[:int] := sql.bind(X_3, "sys", "oblo", "a", 0:int);
    X_12:bat[:int] := mosaic.decompress(X_49);
    X_15:bat[:int] := sql.emptybind(X_3, "sys", "oblo", "a", 1:int);
    (C_17:bat[:oid], X_18:bat[:int]) := sql.emptybind(X_3, "sys", "oblo", "a", 2:int);
    X_20 := sql.delta(X_12, C_17, X_18, X_15);
    X_21 := algebra.projection(C_9, X_20);
    X_22 := calc.lng(1:lng);
    X_23 := calc.lng(2:lng);
    X_24 := calc.+(X_23, X_22);
    X_25 := calc.-(X_24, 1:int);
    X_26 := algebra.subslice(X_21, X_23, X_25);
    X_27 := algebra.projection(X_26, X_21);
    X_29 := bat.new(nil:str);
    X_31 := bat.new(nil:str);
=======
    X_1:void := querylog.define("explain select * from oblo limit 1 offset 2;", "minimal_pipe", 30:int);
    X_4 := sql.mvc();
    C_10:bat[:oid] := sql.tid(X_4, "sys", "oblo");
    X_13:bat[:int] := sql.bind(X_4, "sys", "oblo", "a", 0:int);
    X_16:bat[:int] := sql.emptybind(X_4, "sys", "oblo", "a", 1:int);
    (C_18:bat[:oid], X_19:bat[:int]) := sql.emptybind(X_4, "sys", "oblo", "a", 2:int);
    X_21 := sql.delta(X_13, C_18, X_19, X_16);
    X_22 := algebra.projection(C_10, X_21);
    X_23 := calc.lng(1:lng);
    X_24 := calc.lng(2:lng);
    X_25 := calc.+(X_24, X_23);
    X_26 := calc.-(X_25, 1:int);
    X_27 := algebra.subslice(X_22, X_24, X_26);
    X_28 := algebra.projection(X_27, X_22);
    X_30 := bat.new(nil:str);
>>>>>>> e7032be2
    X_32 := bat.new(nil:str);
    X_33 := bat.new(nil:str);
    X_34 := bat.new(nil:int);
    X_36 := bat.new(nil:int);
    X_37 := bat.append(X_30, "sys.oblo");
    X_39 := bat.append(X_32, "a");
    X_40 := bat.append(X_33, "int");
    X_42 := bat.append(X_34, 32:int);
    X_44 := bat.append(X_36, 0:int);
    sql.resultSet(X_37, X_39, X_40, X_42, X_44, X_28);
end user.s14_1;
#inline               actions= 0 time=3 usec 
#candidates           actions= 1 time=27 usec 
#remap                actions= 0 time=5 usec 
#deadcode             actions= 0 time=9 usec 
#multiplex            actions= 0 time=4 usec 
#generator            actions= 0 time=3 usec 
#profiler             actions= 1 time=26 usec 
#garbageCollector     actions= 1 time=45 usec 
#total                actions= 1 time=160 usec 
#EXPLAIN select * from oblo LIMIT 2 OFFSET 1;
% .explain # table_name
% mal # name
% clob # type
% 104 # length
function user.s16_1():void;
<<<<<<< HEAD
    X_0:void := querylog.define("explain select * from oblo limit 2 offset 1;", "minimal_pipe", 30:int);
    X_3 := sql.mvc();
    C_9:bat[:oid] := sql.tid(X_3, "sys", "oblo");
    X_49:bat[:int] := sql.bind(X_3, "sys", "oblo", "a", 0:int);
    X_12:bat[:int] := mosaic.decompress(X_49);
    X_15:bat[:int] := sql.emptybind(X_3, "sys", "oblo", "a", 1:int);
    (C_17:bat[:oid], X_18:bat[:int]) := sql.emptybind(X_3, "sys", "oblo", "a", 2:int);
    X_20 := sql.delta(X_12, C_17, X_18, X_15);
    X_21 := algebra.projection(C_9, X_20);
    X_22 := calc.lng(2:lng);
    X_23 := calc.lng(1:lng);
    X_24 := calc.+(X_23, X_22);
    X_25 := calc.-(X_24, 1:int);
    X_26 := algebra.subslice(X_21, X_23, X_25);
    X_27 := algebra.projection(X_26, X_21);
    X_29 := bat.new(nil:str);
    X_31 := bat.new(nil:str);
=======
    X_1:void := querylog.define("explain select * from oblo limit 2 offset 1;", "minimal_pipe", 30:int);
    X_4 := sql.mvc();
    C_10:bat[:oid] := sql.tid(X_4, "sys", "oblo");
    X_13:bat[:int] := sql.bind(X_4, "sys", "oblo", "a", 0:int);
    X_16:bat[:int] := sql.emptybind(X_4, "sys", "oblo", "a", 1:int);
    (C_18:bat[:oid], X_19:bat[:int]) := sql.emptybind(X_4, "sys", "oblo", "a", 2:int);
    X_21 := sql.delta(X_13, C_18, X_19, X_16);
    X_22 := algebra.projection(C_10, X_21);
    X_23 := calc.lng(2:lng);
    X_24 := calc.lng(1:lng);
    X_25 := calc.+(X_24, X_23);
    X_26 := calc.-(X_25, 1:int);
    X_27 := algebra.subslice(X_22, X_24, X_26);
    X_28 := algebra.projection(X_27, X_22);
    X_30 := bat.new(nil:str);
>>>>>>> e7032be2
    X_32 := bat.new(nil:str);
    X_33 := bat.new(nil:str);
    X_34 := bat.new(nil:int);
    X_36 := bat.new(nil:int);
    X_37 := bat.append(X_30, "sys.oblo");
    X_39 := bat.append(X_32, "a");
    X_40 := bat.append(X_33, "int");
    X_42 := bat.append(X_34, 32:int);
    X_44 := bat.append(X_36, 0:int);
    sql.resultSet(X_37, X_39, X_40, X_42, X_44, X_28);
end user.s16_1;
#inline               actions= 0 time=3 usec 
#candidates           actions= 1 time=27 usec 
#remap                actions= 0 time=5 usec 
#deadcode             actions= 0 time=9 usec 
#multiplex            actions= 0 time=4 usec 
#generator            actions= 0 time=2 usec 
#profiler             actions= 1 time=25 usec 
#garbageCollector     actions= 1 time=34 usec 
#total                actions= 1 time=144 usec 
#EXPLAIN select * from oblo ORDER BY a;
% .explain # table_name
% mal # name
% clob # type
% 98 # length
function user.s18_1():void;
<<<<<<< HEAD
    X_0:void := querylog.define("explain select * from oblo order by a;", "minimal_pipe", 23:int);
    X_3 := sql.mvc();
    C_4:bat[:oid] := sql.tid(X_3, "sys", "oblo");
    X_44:bat[:int] := sql.bind(X_3, "sys", "oblo", "a", 0:int);
    X_7:bat[:int] := mosaic.decompress(X_44);
    X_10:bat[:int] := sql.emptybind(X_3, "sys", "oblo", "a", 1:int);
    (C_12:bat[:oid], X_13:bat[:int]) := sql.emptybind(X_3, "sys", "oblo", "a", 2:int);
    X_15 := sql.delta(X_7, C_12, X_13, X_10);
    X_16 := algebra.projection(C_4, X_15);
    (X_17, X_18, X_19) := algebra.sort(X_16, false, false);
    X_22 := algebra.projection(X_18, X_16);
    X_24 := bat.new(nil:str);
    X_26 := bat.new(nil:str);
=======
    X_1:void := querylog.define("explain select * from oblo order by a;", "minimal_pipe", 23:int);
    X_4 := sql.mvc();
    C_5:bat[:oid] := sql.tid(X_4, "sys", "oblo");
    X_8:bat[:int] := sql.bind(X_4, "sys", "oblo", "a", 0:int);
    X_11:bat[:int] := sql.emptybind(X_4, "sys", "oblo", "a", 1:int);
    (C_13:bat[:oid], X_14:bat[:int]) := sql.emptybind(X_4, "sys", "oblo", "a", 2:int);
    X_16 := sql.delta(X_8, C_13, X_14, X_11);
    X_17 := algebra.projection(C_5, X_16);
    (X_18, X_19, X_20) := algebra.sort(X_17, false, false);
    X_23 := algebra.projection(X_19, X_17);
    X_25 := bat.new(nil:str);
>>>>>>> e7032be2
    X_27 := bat.new(nil:str);
    X_28 := bat.new(nil:str);
    X_29 := bat.new(nil:int);
    X_31 := bat.new(nil:int);
    X_32 := bat.append(X_25, "sys.oblo");
    X_34 := bat.append(X_27, "a");
    X_35 := bat.append(X_28, "int");
    X_37 := bat.append(X_29, 32:int);
    X_39 := bat.append(X_31, 0:int);
    sql.resultSet(X_32, X_34, X_35, X_37, X_39, X_23);
end user.s18_1;
#inline               actions= 0 time=2 usec 
#candidates           actions= 1 time=20 usec 
#remap                actions= 0 time=4 usec 
#deadcode             actions= 0 time=9 usec 
#multiplex            actions= 0 time=4 usec 
#generator            actions= 0 time=3 usec 
#profiler             actions= 1 time=19 usec 
#garbageCollector     actions= 1 time=29 usec 
#total                actions= 1 time=126 usec 
#EXPLAIN select * from oblo ORDER BY a OFFSET 2;
% .explain # table_name
% mal # name
% clob # type
% 107 # length
function user.s20_1():void;
<<<<<<< HEAD
    X_0:void := querylog.define("explain select * from oblo order by a offset 2;", "minimal_pipe", 29:int);
    X_3 := sql.mvc();
    C_4:bat[:oid] := sql.tid(X_3, "sys", "oblo");
    X_54:bat[:int] := sql.bind(X_3, "sys", "oblo", "a", 0:int);
    X_7:bat[:int] := mosaic.decompress(X_54);
    X_10:bat[:int] := sql.emptybind(X_3, "sys", "oblo", "a", 1:int);
    (C_12:bat[:oid], X_13:bat[:int]) := sql.emptybind(X_3, "sys", "oblo", "a", 2:int);
    X_15 := sql.delta(X_7, C_12, X_13, X_10);
    X_16 := algebra.projection(C_4, X_15);
    (X_17, X_18, X_19) := algebra.sort(X_16, false, false);
    X_22 := algebra.projection(X_18, X_16);
    X_23 := calc.lng(2:lng);
    X_25 := calc.lng(nil:lng);
    X_27 := calc.+(X_23, X_25);
    X_28 := calc.-(X_27, 1:int);
    X_29 := algebra.subslice(X_22, X_23, X_28);
    X_30 := algebra.projection(X_29, X_22);
    X_32 := bat.new(nil:str);
    X_34 := bat.new(nil:str);
=======
    X_1:void := querylog.define("explain select * from oblo order by a offset 2;", "minimal_pipe", 29:int);
    X_4 := sql.mvc();
    C_5:bat[:oid] := sql.tid(X_4, "sys", "oblo");
    X_8:bat[:int] := sql.bind(X_4, "sys", "oblo", "a", 0:int);
    X_11:bat[:int] := sql.emptybind(X_4, "sys", "oblo", "a", 1:int);
    (C_13:bat[:oid], X_14:bat[:int]) := sql.emptybind(X_4, "sys", "oblo", "a", 2:int);
    X_16 := sql.delta(X_8, C_13, X_14, X_11);
    X_17 := algebra.projection(C_5, X_16);
    (X_18, X_19, X_20) := algebra.sort(X_17, false, false);
    X_23 := algebra.projection(X_19, X_17);
    X_24 := calc.lng(2:lng);
    X_26 := calc.lng(nil:lng);
    X_28 := calc.+(X_24, X_26);
    X_29 := calc.-(X_28, 1:int);
    X_30 := algebra.subslice(X_23, X_24, X_29);
    X_31 := algebra.projection(X_30, X_23);
    X_33 := bat.new(nil:str);
>>>>>>> e7032be2
    X_35 := bat.new(nil:str);
    X_36 := bat.new(nil:str);
    X_37 := bat.new(nil:int);
    X_39 := bat.new(nil:int);
    X_40 := bat.append(X_33, "sys.oblo");
    X_42 := bat.append(X_35, "a");
    X_44 := bat.append(X_36, "int");
    X_46 := bat.append(X_37, 32:int);
    X_48 := bat.append(X_39, 0:int);
    sql.resultSet(X_40, X_42, X_44, X_46, X_48, X_31);
end user.s20_1;
#inline               actions= 0 time=3 usec 
#candidates           actions= 1 time=32 usec 
#remap                actions= 0 time=5 usec 
#deadcode             actions= 0 time=10 usec 
#multiplex            actions= 0 time=5 usec 
#generator            actions= 0 time=2 usec 
#profiler             actions= 1 time=29 usec 
#garbageCollector     actions= 1 time=39 usec 
#total                actions= 1 time=162 usec 
#EXPLAIN select * from oblo ORDER BY a LIMIT 2;
% .explain # table_name
% mal # name
% clob # type
% 106 # length
function user.s22_1():void;
<<<<<<< HEAD
    X_0:void := querylog.define("explain select * from oblo order by a limit 2;", "minimal_pipe", 35:int);
    X_3 := sql.mvc();
    X_4 := calc.lng(2:lng);
    C_6:bat[:oid] := sql.tid(X_3, "sys", "oblo");
    X_60:bat[:int] := sql.bind(X_3, "sys", "oblo", "a", 0:int);
    X_9:bat[:int] := mosaic.decompress(X_60);
    X_12:bat[:int] := sql.emptybind(X_3, "sys", "oblo", "a", 1:int);
    (C_14:bat[:oid], X_15:bat[:int]) := sql.emptybind(X_3, "sys", "oblo", "a", 2:int);
    X_17 := sql.delta(X_9, C_14, X_15, X_12);
    X_18 := algebra.projection(C_6, X_17);
    X_19 := calc.lng(0:lng);
    X_21 := calc.+(X_19, X_4);
    C_22 := algebra.firstn(X_18, X_21, true, false);
    X_25 := algebra.projection(C_22, X_18);
    (X_27, X_28, X_29) := algebra.sort(X_25, false, false);
    X_30 := algebra.projection(X_28, X_25);
    X_31 := calc.lng(2:lng);
    X_32 := calc.lng(0:lng);
    X_33 := calc.+(X_32, X_31);
    X_34 := calc.-(X_33, 1:int);
    X_35 := algebra.subslice(X_30, X_32, X_34);
    X_36 := algebra.projection(X_35, X_30);
    X_38 := bat.new(nil:str);
    X_40 := bat.new(nil:str);
=======
    X_1:void := querylog.define("explain select * from oblo order by a limit 2;", "minimal_pipe", 35:int);
    X_4 := sql.mvc();
    X_5 := calc.lng(2:lng);
    C_7:bat[:oid] := sql.tid(X_4, "sys", "oblo");
    X_10:bat[:int] := sql.bind(X_4, "sys", "oblo", "a", 0:int);
    X_13:bat[:int] := sql.emptybind(X_4, "sys", "oblo", "a", 1:int);
    (C_15:bat[:oid], X_16:bat[:int]) := sql.emptybind(X_4, "sys", "oblo", "a", 2:int);
    X_18 := sql.delta(X_10, C_15, X_16, X_13);
    X_19 := algebra.projection(C_7, X_18);
    X_20 := calc.lng(0:lng);
    X_22 := calc.+(X_20, X_5);
    C_23 := algebra.firstn(X_19, X_22, true, false);
    X_26 := algebra.projection(C_23, X_19);
    (X_28, X_29, X_30) := algebra.sort(X_26, false, false);
    X_31 := algebra.projection(X_29, X_26);
    X_32 := calc.lng(2:lng);
    X_33 := calc.lng(0:lng);
    X_34 := calc.+(X_33, X_32);
    X_35 := calc.-(X_34, 1:int);
    X_36 := algebra.subslice(X_31, X_33, X_35);
    X_37 := algebra.projection(X_36, X_31);
    X_39 := bat.new(nil:str);
>>>>>>> e7032be2
    X_41 := bat.new(nil:str);
    X_42 := bat.new(nil:str);
    X_43 := bat.new(nil:int);
    X_45 := bat.new(nil:int);
    X_46 := bat.append(X_39, "sys.oblo");
    X_48 := bat.append(X_41, "a");
    X_50 := bat.append(X_42, "int");
    X_52 := bat.append(X_43, 32:int);
    X_54 := bat.append(X_45, 0:int);
    sql.resultSet(X_46, X_48, X_50, X_52, X_54, X_37);
end user.s22_1;
#inline               actions= 0 time=3 usec 
#candidates           actions= 1 time=44 usec 
#remap                actions= 0 time=5 usec 
#deadcode             actions= 0 time=10 usec 
#multiplex            actions= 0 time=4 usec 
#generator            actions= 0 time=3 usec 
#profiler             actions= 1 time=33 usec 
#garbageCollector     actions= 1 time=41 usec 
#total                actions= 1 time=184 usec 
#EXPLAIN select * from oblo ORDER BY a LIMIT 2 OFFSET 1;
% .explain # table_name
% mal # name
% clob # type
% 115 # length
function user.s24_1():void;
<<<<<<< HEAD
    X_0:void := querylog.define("explain select * from oblo order by a limit 2 offset 1;", "minimal_pipe", 37:int);
    X_3 := sql.mvc();
    X_4 := calc.lng(2:lng);
    X_6 := calc.lng(1:lng);
    X_8:lng := calc.+(X_4, X_6);
    C_9:bat[:oid] := sql.tid(X_3, "sys", "oblo");
    X_63:bat[:int] := sql.bind(X_3, "sys", "oblo", "a", 0:int);
    X_12:bat[:int] := mosaic.decompress(X_63);
    X_15:bat[:int] := sql.emptybind(X_3, "sys", "oblo", "a", 1:int);
    (C_17:bat[:oid], X_18:bat[:int]) := sql.emptybind(X_3, "sys", "oblo", "a", 2:int);
    X_20 := sql.delta(X_12, C_17, X_18, X_15);
    X_21 := algebra.projection(C_9, X_20);
    X_22 := calc.lng(0:lng);
    X_24 := calc.+(X_22, X_8);
    C_25 := algebra.firstn(X_21, X_24, true, false);
    X_28 := algebra.projection(C_25, X_21);
    (X_30, X_31, X_32) := algebra.sort(X_28, false, false);
    X_33 := algebra.projection(X_31, X_28);
    X_34 := calc.lng(2:lng);
    X_35 := calc.lng(1:lng);
    X_36 := calc.+(X_35, X_34);
    X_37 := calc.-(X_36, 1:int);
    X_38 := algebra.subslice(X_33, X_35, X_37);
    X_39 := algebra.projection(X_38, X_33);
    X_41 := bat.new(nil:str);
    X_43 := bat.new(nil:str);
=======
    X_1:void := querylog.define("explain select * from oblo order by a limit 2 offset 1;", "minimal_pipe", 37:int);
    X_4 := sql.mvc();
    X_5 := calc.lng(2:lng);
    X_7 := calc.lng(1:lng);
    X_9:lng := calc.+(X_5, X_7);
    C_10:bat[:oid] := sql.tid(X_4, "sys", "oblo");
    X_13:bat[:int] := sql.bind(X_4, "sys", "oblo", "a", 0:int);
    X_16:bat[:int] := sql.emptybind(X_4, "sys", "oblo", "a", 1:int);
    (C_18:bat[:oid], X_19:bat[:int]) := sql.emptybind(X_4, "sys", "oblo", "a", 2:int);
    X_21 := sql.delta(X_13, C_18, X_19, X_16);
    X_22 := algebra.projection(C_10, X_21);
    X_23 := calc.lng(0:lng);
    X_25 := calc.+(X_23, X_9);
    C_26 := algebra.firstn(X_22, X_25, true, false);
    X_29 := algebra.projection(C_26, X_22);
    (X_31, X_32, X_33) := algebra.sort(X_29, false, false);
    X_34 := algebra.projection(X_32, X_29);
    X_35 := calc.lng(2:lng);
    X_36 := calc.lng(1:lng);
    X_37 := calc.+(X_36, X_35);
    X_38 := calc.-(X_37, 1:int);
    X_39 := algebra.subslice(X_34, X_36, X_38);
    X_40 := algebra.projection(X_39, X_34);
    X_42 := bat.new(nil:str);
>>>>>>> e7032be2
    X_44 := bat.new(nil:str);
    X_45 := bat.new(nil:str);
    X_46 := bat.new(nil:int);
    X_48 := bat.new(nil:int);
    X_49 := bat.append(X_42, "sys.oblo");
    X_51 := bat.append(X_44, "a");
    X_53 := bat.append(X_45, "int");
    X_55 := bat.append(X_46, 32:int);
    X_57 := bat.append(X_48, 0:int);
    sql.resultSet(X_49, X_51, X_53, X_55, X_57, X_40);
end user.s24_1;
#inline               actions= 0 time=3 usec 
#candidates           actions= 1 time=37 usec 
#remap                actions= 0 time=5 usec 
#deadcode             actions= 0 time=11 usec 
#multiplex            actions= 0 time=5 usec 
#generator            actions= 0 time=3 usec 
#profiler             actions= 1 time=34 usec 
#garbageCollector     actions= 1 time=43 usec 
#total                actions= 1 time=178 usec 
#EXPLAIN select * from oblo ORDER BY a LIMIT 1 OFFSET 2;
% .explain # table_name
% mal # name
% clob # type
% 115 # length
function user.s26_1():void;
<<<<<<< HEAD
    X_0:void := querylog.define("explain select * from oblo order by a limit 1 offset 2;", "minimal_pipe", 37:int);
    X_3 := sql.mvc();
    X_4 := calc.lng(1:lng);
    X_6 := calc.lng(2:lng);
    X_8:lng := calc.+(X_4, X_6);
    C_9:bat[:oid] := sql.tid(X_3, "sys", "oblo");
    X_63:bat[:int] := sql.bind(X_3, "sys", "oblo", "a", 0:int);
    X_12:bat[:int] := mosaic.decompress(X_63);
    X_15:bat[:int] := sql.emptybind(X_3, "sys", "oblo", "a", 1:int);
    (C_17:bat[:oid], X_18:bat[:int]) := sql.emptybind(X_3, "sys", "oblo", "a", 2:int);
    X_20 := sql.delta(X_12, C_17, X_18, X_15);
    X_21 := algebra.projection(C_9, X_20);
    X_22 := calc.lng(0:lng);
    X_24 := calc.+(X_22, X_8);
    C_25 := algebra.firstn(X_21, X_24, true, false);
    X_28 := algebra.projection(C_25, X_21);
    (X_30, X_31, X_32) := algebra.sort(X_28, false, false);
    X_33 := algebra.projection(X_31, X_28);
    X_34 := calc.lng(1:lng);
    X_35 := calc.lng(2:lng);
    X_36 := calc.+(X_35, X_34);
    X_37 := calc.-(X_36, 1:int);
    X_38 := algebra.subslice(X_33, X_35, X_37);
    X_39 := algebra.projection(X_38, X_33);
    X_41 := bat.new(nil:str);
    X_43 := bat.new(nil:str);
=======
    X_1:void := querylog.define("explain select * from oblo order by a limit 1 offset 2;", "minimal_pipe", 37:int);
    X_4 := sql.mvc();
    X_5 := calc.lng(1:lng);
    X_7 := calc.lng(2:lng);
    X_9:lng := calc.+(X_5, X_7);
    C_10:bat[:oid] := sql.tid(X_4, "sys", "oblo");
    X_13:bat[:int] := sql.bind(X_4, "sys", "oblo", "a", 0:int);
    X_16:bat[:int] := sql.emptybind(X_4, "sys", "oblo", "a", 1:int);
    (C_18:bat[:oid], X_19:bat[:int]) := sql.emptybind(X_4, "sys", "oblo", "a", 2:int);
    X_21 := sql.delta(X_13, C_18, X_19, X_16);
    X_22 := algebra.projection(C_10, X_21);
    X_23 := calc.lng(0:lng);
    X_25 := calc.+(X_23, X_9);
    C_26 := algebra.firstn(X_22, X_25, true, false);
    X_29 := algebra.projection(C_26, X_22);
    (X_31, X_32, X_33) := algebra.sort(X_29, false, false);
    X_34 := algebra.projection(X_32, X_29);
    X_35 := calc.lng(1:lng);
    X_36 := calc.lng(2:lng);
    X_37 := calc.+(X_36, X_35);
    X_38 := calc.-(X_37, 1:int);
    X_39 := algebra.subslice(X_34, X_36, X_38);
    X_40 := algebra.projection(X_39, X_34);
    X_42 := bat.new(nil:str);
>>>>>>> e7032be2
    X_44 := bat.new(nil:str);
    X_45 := bat.new(nil:str);
    X_46 := bat.new(nil:int);
    X_48 := bat.new(nil:int);
    X_49 := bat.append(X_42, "sys.oblo");
    X_51 := bat.append(X_44, "a");
    X_53 := bat.append(X_45, "int");
    X_55 := bat.append(X_46, 32:int);
    X_57 := bat.append(X_48, 0:int);
    sql.resultSet(X_49, X_51, X_53, X_55, X_57, X_40);
end user.s26_1;
#inline               actions= 0 time=3 usec 
#candidates           actions= 1 time=48 usec 
#remap                actions= 0 time=5 usec 
#deadcode             actions= 0 time=12 usec 
#multiplex            actions= 0 time=4 usec 
#generator            actions= 0 time=2 usec 
#profiler             actions= 1 time=35 usec 
#garbageCollector     actions= 1 time=44 usec 
#total                actions= 1 time=192 usec 
#select * from oblo;
% sys.oblo # table_name
% a # name
% int # type
% 1 # length
[ 4	]
[ 3	]
[ 2	]
[ 1	]
#select * from oblo OFFSET 2;
% sys.oblo # table_name
% a # name
% int # type
% 1 # length
[ 2	]
[ 1	]
#select * from oblo LIMIT 2;
% sys.oblo # table_name
% a # name
% int # type
% 1 # length
[ 4	]
[ 3	]
#select * from oblo LIMIT 1 OFFSET 2;
% sys.oblo # table_name
% a # name
% int # type
% 1 # length
[ 2	]
#select * from oblo LIMIT 2 OFFSET 1;
% sys.oblo # table_name
% a # name
% int # type
% 1 # length
[ 3	]
[ 2	]
#select * from oblo ORDER BY a;
% sys.oblo # table_name
% a # name
% int # type
% 1 # length
[ 1	]
[ 2	]
[ 3	]
[ 4	]
#select * from oblo ORDER BY a OFFSET 2;
% sys.oblo # table_name
% a # name
% int # type
% 1 # length
[ 3	]
[ 4	]
#select * from oblo ORDER BY a LIMIT 2;
% sys.oblo # table_name
% a # name
% int # type
% 1 # length
[ 1	]
[ 2	]
#select * from oblo ORDER BY a LIMIT 2 OFFSET 1;
% sys.oblo # table_name
% a # name
% int # type
% 1 # length
[ 2	]
[ 3	]
#select * from oblo ORDER BY a LIMIT 1 OFFSET 2;
% sys.oblo # table_name
% a # name
% int # type
% 1 # length
[ 3	]

# 21:05:24 >  
# 21:05:24 >  Done.
# 21:05:24 >  
<|MERGE_RESOLUTION|>--- conflicted
+++ resolved
@@ -130,29 +130,17 @@
 % clob # type
 % 87 # length
 function user.s8_1():void;
-<<<<<<< HEAD
-    X_0:void := querylog.define("explain select * from oblo;", "minimal_pipe", 21:int);
-    X_3 := sql.mvc();
-    C_4:bat[:oid] := sql.tid(X_3, "sys", "oblo");
-    X_38:bat[:int] := sql.bind(X_3, "sys", "oblo", "a", 0:int);
-    X_7:bat[:int] := mosaic.decompress(X_38);
-    X_10:bat[:int] := sql.emptybind(X_3, "sys", "oblo", "a", 1:int);
-    (C_12:bat[:oid], X_13:bat[:int]) := sql.emptybind(X_3, "sys", "oblo", "a", 2:int);
-    X_15 := sql.delta(X_7, C_12, X_13, X_10);
-    X_16 := algebra.projection(C_4, X_15);
-    X_18 := bat.new(nil:str);
-    X_20 := bat.new(nil:str);
-=======
     X_1:void := querylog.define("explain select * from oblo;", "minimal_pipe", 21:int);
     X_4 := sql.mvc();
-    C_5:bat[:oid] := sql.tid(X_4, "sys", "oblo");
-    X_8:bat[:int] := sql.bind(X_4, "sys", "oblo", "a", 0:int);
+    C_48:bat[:oid] := sql.tid(X_4, "sys", "oblo");
+    X_5:bat[:oid] := mosaic.decompress(C_48);
+    X_49:bat[:int] := sql.bind(X_4, "sys", "oblo", "a", 0:int);
+    X_8:bat[:int] := mosaic.decompress(X_49);
     X_11:bat[:int] := sql.emptybind(X_4, "sys", "oblo", "a", 1:int);
     (C_13:bat[:oid], X_14:bat[:int]) := sql.emptybind(X_4, "sys", "oblo", "a", 2:int);
     X_16 := sql.delta(X_8, C_13, X_14, X_11);
-    X_17 := algebra.projection(C_5, X_16);
+    X_17 := algebra.projection(X_5, X_16);
     X_19 := bat.new(nil:str);
->>>>>>> e7032be2
     X_21 := bat.new(nil:str);
     X_22 := bat.new(nil:str);
     X_23 := bat.new(nil:int);
@@ -179,74 +167,19 @@
 % clob # type
 % 96 # length
 function user.s10_1():void;
-<<<<<<< HEAD
-    X_0:void := querylog.define("explain select * from oblo offset 2;", "minimal_pipe", 27:int);
-    X_3 := sql.mvc();
-    C_4:bat[:oid] := sql.tid(X_3, "sys", "oblo");
-    X_46:bat[:int] := sql.bind(X_3, "sys", "oblo", "a", 0:int);
-    X_7:bat[:int] := mosaic.decompress(X_46);
-    X_10:bat[:int] := sql.emptybind(X_3, "sys", "oblo", "a", 1:int);
-    (C_12:bat[:oid], X_13:bat[:int]) := sql.emptybind(X_3, "sys", "oblo", "a", 2:int);
-    X_15 := sql.delta(X_7, C_12, X_13, X_10);
-    X_16 := algebra.projection(C_4, X_15);
-    X_17 := calc.lng(2:lng);
-    X_19 := calc.lng(nil:lng);
-    X_21 := calc.+(X_17, X_19);
-    X_22 := calc.-(X_21, 1:int);
-    X_23 := algebra.subslice(X_16, X_17, X_22);
-    X_24 := algebra.projection(X_23, X_16);
-    X_26 := bat.new(nil:str);
-    X_28 := bat.new(nil:str);
-    X_29 := bat.new(nil:str);
-    X_30 := bat.new(nil:int);
-    X_32 := bat.new(nil:int);
-    X_33 := bat.append(X_26, "sys.oblo");
-    X_35 := bat.append(X_28, "a");
-    X_36 := bat.append(X_29, "int");
-    X_38 := bat.append(X_30, 32:int);
-    X_40 := bat.append(X_32, 0:int);
-    sql.resultSet(X_33, X_35, X_36, X_38, X_40, X_24);
-end user.s10_1;
-#inline               actions= 0 time=3 usec 
-#candidates           actions= 1 time=28 usec 
-#remap                actions= 0 time=5 usec 
-#deadcode             actions= 0 time=10 usec 
-#multiplex            actions= 0 time=5 usec 
-#generator            actions= 0 time=3 usec 
-#profiler             actions= 1 time=26 usec 
-#garbageCollector     actions= 1 time=34 usec 
-#total                actions= 1 time=152 usec 
-#EXPLAIN select * from oblo LIMIT 2;
-% .explain # table_name
-% mal # name
-% clob # type
-% 95 # length
-function user.s12_1():void;
-    X_0:void := querylog.define("explain select * from oblo limit 2;", "minimal_pipe", 28:int);
-    X_3 := sql.mvc();
-    C_6:bat[:oid] := sql.tid(X_3, "sys", "oblo");
-    X_47:bat[:int] := sql.bind(X_3, "sys", "oblo", "a", 0:int);
-    X_9:bat[:int] := mosaic.decompress(X_47);
-    X_12:bat[:int] := sql.emptybind(X_3, "sys", "oblo", "a", 1:int);
-    (C_14:bat[:oid], X_15:bat[:int]) := sql.emptybind(X_3, "sys", "oblo", "a", 2:int);
-    X_17 := sql.delta(X_9, C_14, X_15, X_12);
-    X_18 := algebra.projection(C_6, X_17);
-    X_19 := calc.lng(2:lng);
-    X_20 := calc.lng(0:lng);
-    X_22 := calc.+(X_20, X_19);
-=======
     X_1:void := querylog.define("explain select * from oblo offset 2;", "minimal_pipe", 27:int);
     X_4 := sql.mvc();
-    C_5:bat[:oid] := sql.tid(X_4, "sys", "oblo");
-    X_8:bat[:int] := sql.bind(X_4, "sys", "oblo", "a", 0:int);
+    C_56:bat[:oid] := sql.tid(X_4, "sys", "oblo");
+    X_5:bat[:oid] := mosaic.decompress(C_56);
+    X_57:bat[:int] := sql.bind(X_4, "sys", "oblo", "a", 0:int);
+    X_8:bat[:int] := mosaic.decompress(X_57);
     X_11:bat[:int] := sql.emptybind(X_4, "sys", "oblo", "a", 1:int);
     (C_13:bat[:oid], X_14:bat[:int]) := sql.emptybind(X_4, "sys", "oblo", "a", 2:int);
     X_16 := sql.delta(X_8, C_13, X_14, X_11);
-    X_17 := algebra.projection(C_5, X_16);
+    X_17 := algebra.projection(X_5, X_16);
     X_18 := calc.lng(2:lng);
     X_20 := calc.lng(nil:lng);
     X_22 := calc.+(X_18, X_20);
->>>>>>> e7032be2
     X_23 := calc.-(X_22, 1:int);
     X_24 := algebra.subslice(X_17, X_18, X_23);
     X_25 := algebra.projection(X_24, X_17);
@@ -266,10 +199,11 @@
 #remap                actions= 0 time=2 usec 
 #deadcode             actions= 0 time=5 usec 
 #multiplex            actions= 0 time=1 usec 
+#mosaic               actions= 2 time=8 usec 
 #profiler             actions= 1 time=1 usec 
 #candidates           actions= 1 time=0 usec 
 #garbagecollector     actions= 1 time=24 usec 
-#total                actions= 8 time=68 usec 
+#total                actions= 9 time=81 usec 
 #EXPLAIN select * from oblo LIMIT 2;
 % .explain # table_name
 % mal # name
@@ -278,12 +212,14 @@
 function user.s12_1():void;
     X_1:void := querylog.define("explain select * from oblo limit 2;", "minimal_pipe", 28:int);
     X_4 := sql.mvc();
-    C_7:bat[:oid] := sql.tid(X_4, "sys", "oblo");
-    X_10:bat[:int] := sql.bind(X_4, "sys", "oblo", "a", 0:int);
+    C_57:bat[:oid] := sql.tid(X_4, "sys", "oblo");
+    X_7:bat[:oid] := mosaic.decompress(C_57);
+    X_58:bat[:int] := sql.bind(X_4, "sys", "oblo", "a", 0:int);
+    X_10:bat[:int] := mosaic.decompress(X_58);
     X_13:bat[:int] := sql.emptybind(X_4, "sys", "oblo", "a", 1:int);
     (C_15:bat[:oid], X_16:bat[:int]) := sql.emptybind(X_4, "sys", "oblo", "a", 2:int);
     X_18 := sql.delta(X_10, C_15, X_16, X_13);
-    X_19 := algebra.projection(C_7, X_18);
+    X_19 := algebra.projection(X_7, X_18);
     X_20 := calc.lng(2:lng);
     X_21 := calc.lng(0:lng);
     X_23 := calc.+(X_21, X_20);
@@ -317,33 +253,16 @@
 % clob # type
 % 104 # length
 function user.s14_1():void;
-<<<<<<< HEAD
-    X_0:void := querylog.define("explain select * from oblo limit 1 offset 2;", "minimal_pipe", 30:int);
-    X_3 := sql.mvc();
-    C_9:bat[:oid] := sql.tid(X_3, "sys", "oblo");
-    X_49:bat[:int] := sql.bind(X_3, "sys", "oblo", "a", 0:int);
-    X_12:bat[:int] := mosaic.decompress(X_49);
-    X_15:bat[:int] := sql.emptybind(X_3, "sys", "oblo", "a", 1:int);
-    (C_17:bat[:oid], X_18:bat[:int]) := sql.emptybind(X_3, "sys", "oblo", "a", 2:int);
-    X_20 := sql.delta(X_12, C_17, X_18, X_15);
-    X_21 := algebra.projection(C_9, X_20);
-    X_22 := calc.lng(1:lng);
-    X_23 := calc.lng(2:lng);
-    X_24 := calc.+(X_23, X_22);
-    X_25 := calc.-(X_24, 1:int);
-    X_26 := algebra.subslice(X_21, X_23, X_25);
-    X_27 := algebra.projection(X_26, X_21);
-    X_29 := bat.new(nil:str);
-    X_31 := bat.new(nil:str);
-=======
     X_1:void := querylog.define("explain select * from oblo limit 1 offset 2;", "minimal_pipe", 30:int);
     X_4 := sql.mvc();
-    C_10:bat[:oid] := sql.tid(X_4, "sys", "oblo");
-    X_13:bat[:int] := sql.bind(X_4, "sys", "oblo", "a", 0:int);
+    C_59:bat[:oid] := sql.tid(X_4, "sys", "oblo");
+    X_10:bat[:oid] := mosaic.decompress(C_59);
+    X_60:bat[:int] := sql.bind(X_4, "sys", "oblo", "a", 0:int);
+    X_13:bat[:int] := mosaic.decompress(X_60);
     X_16:bat[:int] := sql.emptybind(X_4, "sys", "oblo", "a", 1:int);
     (C_18:bat[:oid], X_19:bat[:int]) := sql.emptybind(X_4, "sys", "oblo", "a", 2:int);
     X_21 := sql.delta(X_13, C_18, X_19, X_16);
-    X_22 := algebra.projection(C_10, X_21);
+    X_22 := algebra.projection(X_10, X_21);
     X_23 := calc.lng(1:lng);
     X_24 := calc.lng(2:lng);
     X_25 := calc.+(X_24, X_23);
@@ -351,7 +270,6 @@
     X_27 := algebra.subslice(X_22, X_24, X_26);
     X_28 := algebra.projection(X_27, X_22);
     X_30 := bat.new(nil:str);
->>>>>>> e7032be2
     X_32 := bat.new(nil:str);
     X_33 := bat.new(nil:str);
     X_34 := bat.new(nil:int);
@@ -378,33 +296,16 @@
 % clob # type
 % 104 # length
 function user.s16_1():void;
-<<<<<<< HEAD
-    X_0:void := querylog.define("explain select * from oblo limit 2 offset 1;", "minimal_pipe", 30:int);
-    X_3 := sql.mvc();
-    C_9:bat[:oid] := sql.tid(X_3, "sys", "oblo");
-    X_49:bat[:int] := sql.bind(X_3, "sys", "oblo", "a", 0:int);
-    X_12:bat[:int] := mosaic.decompress(X_49);
-    X_15:bat[:int] := sql.emptybind(X_3, "sys", "oblo", "a", 1:int);
-    (C_17:bat[:oid], X_18:bat[:int]) := sql.emptybind(X_3, "sys", "oblo", "a", 2:int);
-    X_20 := sql.delta(X_12, C_17, X_18, X_15);
-    X_21 := algebra.projection(C_9, X_20);
-    X_22 := calc.lng(2:lng);
-    X_23 := calc.lng(1:lng);
-    X_24 := calc.+(X_23, X_22);
-    X_25 := calc.-(X_24, 1:int);
-    X_26 := algebra.subslice(X_21, X_23, X_25);
-    X_27 := algebra.projection(X_26, X_21);
-    X_29 := bat.new(nil:str);
-    X_31 := bat.new(nil:str);
-=======
     X_1:void := querylog.define("explain select * from oblo limit 2 offset 1;", "minimal_pipe", 30:int);
     X_4 := sql.mvc();
-    C_10:bat[:oid] := sql.tid(X_4, "sys", "oblo");
-    X_13:bat[:int] := sql.bind(X_4, "sys", "oblo", "a", 0:int);
+    C_59:bat[:oid] := sql.tid(X_4, "sys", "oblo");
+    X_10:bat[:oid] := mosaic.decompress(C_59);
+    X_60:bat[:int] := sql.bind(X_4, "sys", "oblo", "a", 0:int);
+    X_13:bat[:int] := mosaic.decompress(X_60);
     X_16:bat[:int] := sql.emptybind(X_4, "sys", "oblo", "a", 1:int);
     (C_18:bat[:oid], X_19:bat[:int]) := sql.emptybind(X_4, "sys", "oblo", "a", 2:int);
     X_21 := sql.delta(X_13, C_18, X_19, X_16);
-    X_22 := algebra.projection(C_10, X_21);
+    X_22 := algebra.projection(X_10, X_21);
     X_23 := calc.lng(2:lng);
     X_24 := calc.lng(1:lng);
     X_25 := calc.+(X_24, X_23);
@@ -412,7 +313,6 @@
     X_27 := algebra.subslice(X_22, X_24, X_26);
     X_28 := algebra.projection(X_27, X_22);
     X_30 := bat.new(nil:str);
->>>>>>> e7032be2
     X_32 := bat.new(nil:str);
     X_33 := bat.new(nil:str);
     X_34 := bat.new(nil:int);
@@ -439,33 +339,19 @@
 % clob # type
 % 98 # length
 function user.s18_1():void;
-<<<<<<< HEAD
-    X_0:void := querylog.define("explain select * from oblo order by a;", "minimal_pipe", 23:int);
-    X_3 := sql.mvc();
-    C_4:bat[:oid] := sql.tid(X_3, "sys", "oblo");
-    X_44:bat[:int] := sql.bind(X_3, "sys", "oblo", "a", 0:int);
-    X_7:bat[:int] := mosaic.decompress(X_44);
-    X_10:bat[:int] := sql.emptybind(X_3, "sys", "oblo", "a", 1:int);
-    (C_12:bat[:oid], X_13:bat[:int]) := sql.emptybind(X_3, "sys", "oblo", "a", 2:int);
-    X_15 := sql.delta(X_7, C_12, X_13, X_10);
-    X_16 := algebra.projection(C_4, X_15);
-    (X_17, X_18, X_19) := algebra.sort(X_16, false, false);
-    X_22 := algebra.projection(X_18, X_16);
-    X_24 := bat.new(nil:str);
-    X_26 := bat.new(nil:str);
-=======
     X_1:void := querylog.define("explain select * from oblo order by a;", "minimal_pipe", 23:int);
     X_4 := sql.mvc();
-    C_5:bat[:oid] := sql.tid(X_4, "sys", "oblo");
-    X_8:bat[:int] := sql.bind(X_4, "sys", "oblo", "a", 0:int);
+    C_54:bat[:oid] := sql.tid(X_4, "sys", "oblo");
+    X_5:bat[:oid] := mosaic.decompress(C_54);
+    X_55:bat[:int] := sql.bind(X_4, "sys", "oblo", "a", 0:int);
+    X_8:bat[:int] := mosaic.decompress(X_55);
     X_11:bat[:int] := sql.emptybind(X_4, "sys", "oblo", "a", 1:int);
     (C_13:bat[:oid], X_14:bat[:int]) := sql.emptybind(X_4, "sys", "oblo", "a", 2:int);
     X_16 := sql.delta(X_8, C_13, X_14, X_11);
-    X_17 := algebra.projection(C_5, X_16);
+    X_17 := algebra.projection(X_5, X_16);
     (X_18, X_19, X_20) := algebra.sort(X_17, false, false);
     X_23 := algebra.projection(X_19, X_17);
     X_25 := bat.new(nil:str);
->>>>>>> e7032be2
     X_27 := bat.new(nil:str);
     X_28 := bat.new(nil:str);
     X_29 := bat.new(nil:int);
@@ -492,35 +378,16 @@
 % clob # type
 % 107 # length
 function user.s20_1():void;
-<<<<<<< HEAD
-    X_0:void := querylog.define("explain select * from oblo order by a offset 2;", "minimal_pipe", 29:int);
-    X_3 := sql.mvc();
-    C_4:bat[:oid] := sql.tid(X_3, "sys", "oblo");
-    X_54:bat[:int] := sql.bind(X_3, "sys", "oblo", "a", 0:int);
-    X_7:bat[:int] := mosaic.decompress(X_54);
-    X_10:bat[:int] := sql.emptybind(X_3, "sys", "oblo", "a", 1:int);
-    (C_12:bat[:oid], X_13:bat[:int]) := sql.emptybind(X_3, "sys", "oblo", "a", 2:int);
-    X_15 := sql.delta(X_7, C_12, X_13, X_10);
-    X_16 := algebra.projection(C_4, X_15);
-    (X_17, X_18, X_19) := algebra.sort(X_16, false, false);
-    X_22 := algebra.projection(X_18, X_16);
-    X_23 := calc.lng(2:lng);
-    X_25 := calc.lng(nil:lng);
-    X_27 := calc.+(X_23, X_25);
-    X_28 := calc.-(X_27, 1:int);
-    X_29 := algebra.subslice(X_22, X_23, X_28);
-    X_30 := algebra.projection(X_29, X_22);
-    X_32 := bat.new(nil:str);
-    X_34 := bat.new(nil:str);
-=======
     X_1:void := querylog.define("explain select * from oblo order by a offset 2;", "minimal_pipe", 29:int);
     X_4 := sql.mvc();
-    C_5:bat[:oid] := sql.tid(X_4, "sys", "oblo");
-    X_8:bat[:int] := sql.bind(X_4, "sys", "oblo", "a", 0:int);
+    C_64:bat[:oid] := sql.tid(X_4, "sys", "oblo");
+    X_5:bat[:oid] := mosaic.decompress(C_64);
+    X_65:bat[:int] := sql.bind(X_4, "sys", "oblo", "a", 0:int);
+    X_8:bat[:int] := mosaic.decompress(X_65);
     X_11:bat[:int] := sql.emptybind(X_4, "sys", "oblo", "a", 1:int);
     (C_13:bat[:oid], X_14:bat[:int]) := sql.emptybind(X_4, "sys", "oblo", "a", 2:int);
     X_16 := sql.delta(X_8, C_13, X_14, X_11);
-    X_17 := algebra.projection(C_5, X_16);
+    X_17 := algebra.projection(X_5, X_16);
     (X_18, X_19, X_20) := algebra.sort(X_17, false, false);
     X_23 := algebra.projection(X_19, X_17);
     X_24 := calc.lng(2:lng);
@@ -530,7 +397,6 @@
     X_30 := algebra.subslice(X_23, X_24, X_29);
     X_31 := algebra.projection(X_30, X_23);
     X_33 := bat.new(nil:str);
->>>>>>> e7032be2
     X_35 := bat.new(nil:str);
     X_36 := bat.new(nil:str);
     X_37 := bat.new(nil:int);
@@ -557,41 +423,17 @@
 % clob # type
 % 106 # length
 function user.s22_1():void;
-<<<<<<< HEAD
-    X_0:void := querylog.define("explain select * from oblo order by a limit 2;", "minimal_pipe", 35:int);
-    X_3 := sql.mvc();
-    X_4 := calc.lng(2:lng);
-    C_6:bat[:oid] := sql.tid(X_3, "sys", "oblo");
-    X_60:bat[:int] := sql.bind(X_3, "sys", "oblo", "a", 0:int);
-    X_9:bat[:int] := mosaic.decompress(X_60);
-    X_12:bat[:int] := sql.emptybind(X_3, "sys", "oblo", "a", 1:int);
-    (C_14:bat[:oid], X_15:bat[:int]) := sql.emptybind(X_3, "sys", "oblo", "a", 2:int);
-    X_17 := sql.delta(X_9, C_14, X_15, X_12);
-    X_18 := algebra.projection(C_6, X_17);
-    X_19 := calc.lng(0:lng);
-    X_21 := calc.+(X_19, X_4);
-    C_22 := algebra.firstn(X_18, X_21, true, false);
-    X_25 := algebra.projection(C_22, X_18);
-    (X_27, X_28, X_29) := algebra.sort(X_25, false, false);
-    X_30 := algebra.projection(X_28, X_25);
-    X_31 := calc.lng(2:lng);
-    X_32 := calc.lng(0:lng);
-    X_33 := calc.+(X_32, X_31);
-    X_34 := calc.-(X_33, 1:int);
-    X_35 := algebra.subslice(X_30, X_32, X_34);
-    X_36 := algebra.projection(X_35, X_30);
-    X_38 := bat.new(nil:str);
-    X_40 := bat.new(nil:str);
-=======
     X_1:void := querylog.define("explain select * from oblo order by a limit 2;", "minimal_pipe", 35:int);
     X_4 := sql.mvc();
     X_5 := calc.lng(2:lng);
-    C_7:bat[:oid] := sql.tid(X_4, "sys", "oblo");
-    X_10:bat[:int] := sql.bind(X_4, "sys", "oblo", "a", 0:int);
+    C_70:bat[:oid] := sql.tid(X_4, "sys", "oblo");
+    X_7:bat[:oid] := mosaic.decompress(C_70);
+    X_71:bat[:int] := sql.bind(X_4, "sys", "oblo", "a", 0:int);
+    X_10:bat[:int] := mosaic.decompress(X_71);
     X_13:bat[:int] := sql.emptybind(X_4, "sys", "oblo", "a", 1:int);
     (C_15:bat[:oid], X_16:bat[:int]) := sql.emptybind(X_4, "sys", "oblo", "a", 2:int);
     X_18 := sql.delta(X_10, C_15, X_16, X_13);
-    X_19 := algebra.projection(C_7, X_18);
+    X_19 := algebra.projection(X_7, X_18);
     X_20 := calc.lng(0:lng);
     X_22 := calc.+(X_20, X_5);
     C_23 := algebra.firstn(X_19, X_22, true, false);
@@ -605,7 +447,6 @@
     X_36 := algebra.subslice(X_31, X_33, X_35);
     X_37 := algebra.projection(X_36, X_31);
     X_39 := bat.new(nil:str);
->>>>>>> e7032be2
     X_41 := bat.new(nil:str);
     X_42 := bat.new(nil:str);
     X_43 := bat.new(nil:int);
@@ -632,45 +473,19 @@
 % clob # type
 % 115 # length
 function user.s24_1():void;
-<<<<<<< HEAD
-    X_0:void := querylog.define("explain select * from oblo order by a limit 2 offset 1;", "minimal_pipe", 37:int);
-    X_3 := sql.mvc();
-    X_4 := calc.lng(2:lng);
-    X_6 := calc.lng(1:lng);
-    X_8:lng := calc.+(X_4, X_6);
-    C_9:bat[:oid] := sql.tid(X_3, "sys", "oblo");
-    X_63:bat[:int] := sql.bind(X_3, "sys", "oblo", "a", 0:int);
-    X_12:bat[:int] := mosaic.decompress(X_63);
-    X_15:bat[:int] := sql.emptybind(X_3, "sys", "oblo", "a", 1:int);
-    (C_17:bat[:oid], X_18:bat[:int]) := sql.emptybind(X_3, "sys", "oblo", "a", 2:int);
-    X_20 := sql.delta(X_12, C_17, X_18, X_15);
-    X_21 := algebra.projection(C_9, X_20);
-    X_22 := calc.lng(0:lng);
-    X_24 := calc.+(X_22, X_8);
-    C_25 := algebra.firstn(X_21, X_24, true, false);
-    X_28 := algebra.projection(C_25, X_21);
-    (X_30, X_31, X_32) := algebra.sort(X_28, false, false);
-    X_33 := algebra.projection(X_31, X_28);
-    X_34 := calc.lng(2:lng);
-    X_35 := calc.lng(1:lng);
-    X_36 := calc.+(X_35, X_34);
-    X_37 := calc.-(X_36, 1:int);
-    X_38 := algebra.subslice(X_33, X_35, X_37);
-    X_39 := algebra.projection(X_38, X_33);
-    X_41 := bat.new(nil:str);
-    X_43 := bat.new(nil:str);
-=======
     X_1:void := querylog.define("explain select * from oblo order by a limit 2 offset 1;", "minimal_pipe", 37:int);
     X_4 := sql.mvc();
     X_5 := calc.lng(2:lng);
     X_7 := calc.lng(1:lng);
     X_9:lng := calc.+(X_5, X_7);
-    C_10:bat[:oid] := sql.tid(X_4, "sys", "oblo");
-    X_13:bat[:int] := sql.bind(X_4, "sys", "oblo", "a", 0:int);
+    C_73:bat[:oid] := sql.tid(X_4, "sys", "oblo");
+    X_10:bat[:oid] := mosaic.decompress(C_73);
+    X_74:bat[:int] := sql.bind(X_4, "sys", "oblo", "a", 0:int);
+    X_13:bat[:int] := mosaic.decompress(X_74);
     X_16:bat[:int] := sql.emptybind(X_4, "sys", "oblo", "a", 1:int);
     (C_18:bat[:oid], X_19:bat[:int]) := sql.emptybind(X_4, "sys", "oblo", "a", 2:int);
     X_21 := sql.delta(X_13, C_18, X_19, X_16);
-    X_22 := algebra.projection(C_10, X_21);
+    X_22 := algebra.projection(X_10, X_21);
     X_23 := calc.lng(0:lng);
     X_25 := calc.+(X_23, X_9);
     C_26 := algebra.firstn(X_22, X_25, true, false);
@@ -684,7 +499,6 @@
     X_39 := algebra.subslice(X_34, X_36, X_38);
     X_40 := algebra.projection(X_39, X_34);
     X_42 := bat.new(nil:str);
->>>>>>> e7032be2
     X_44 := bat.new(nil:str);
     X_45 := bat.new(nil:str);
     X_46 := bat.new(nil:int);
@@ -711,45 +525,19 @@
 % clob # type
 % 115 # length
 function user.s26_1():void;
-<<<<<<< HEAD
-    X_0:void := querylog.define("explain select * from oblo order by a limit 1 offset 2;", "minimal_pipe", 37:int);
-    X_3 := sql.mvc();
-    X_4 := calc.lng(1:lng);
-    X_6 := calc.lng(2:lng);
-    X_8:lng := calc.+(X_4, X_6);
-    C_9:bat[:oid] := sql.tid(X_3, "sys", "oblo");
-    X_63:bat[:int] := sql.bind(X_3, "sys", "oblo", "a", 0:int);
-    X_12:bat[:int] := mosaic.decompress(X_63);
-    X_15:bat[:int] := sql.emptybind(X_3, "sys", "oblo", "a", 1:int);
-    (C_17:bat[:oid], X_18:bat[:int]) := sql.emptybind(X_3, "sys", "oblo", "a", 2:int);
-    X_20 := sql.delta(X_12, C_17, X_18, X_15);
-    X_21 := algebra.projection(C_9, X_20);
-    X_22 := calc.lng(0:lng);
-    X_24 := calc.+(X_22, X_8);
-    C_25 := algebra.firstn(X_21, X_24, true, false);
-    X_28 := algebra.projection(C_25, X_21);
-    (X_30, X_31, X_32) := algebra.sort(X_28, false, false);
-    X_33 := algebra.projection(X_31, X_28);
-    X_34 := calc.lng(1:lng);
-    X_35 := calc.lng(2:lng);
-    X_36 := calc.+(X_35, X_34);
-    X_37 := calc.-(X_36, 1:int);
-    X_38 := algebra.subslice(X_33, X_35, X_37);
-    X_39 := algebra.projection(X_38, X_33);
-    X_41 := bat.new(nil:str);
-    X_43 := bat.new(nil:str);
-=======
     X_1:void := querylog.define("explain select * from oblo order by a limit 1 offset 2;", "minimal_pipe", 37:int);
     X_4 := sql.mvc();
     X_5 := calc.lng(1:lng);
     X_7 := calc.lng(2:lng);
     X_9:lng := calc.+(X_5, X_7);
-    C_10:bat[:oid] := sql.tid(X_4, "sys", "oblo");
-    X_13:bat[:int] := sql.bind(X_4, "sys", "oblo", "a", 0:int);
+    C_73:bat[:oid] := sql.tid(X_4, "sys", "oblo");
+    X_10:bat[:oid] := mosaic.decompress(C_73);
+    X_74:bat[:int] := sql.bind(X_4, "sys", "oblo", "a", 0:int);
+    X_13:bat[:int] := mosaic.decompress(X_74);
     X_16:bat[:int] := sql.emptybind(X_4, "sys", "oblo", "a", 1:int);
     (C_18:bat[:oid], X_19:bat[:int]) := sql.emptybind(X_4, "sys", "oblo", "a", 2:int);
     X_21 := sql.delta(X_13, C_18, X_19, X_16);
-    X_22 := algebra.projection(C_10, X_21);
+    X_22 := algebra.projection(X_10, X_21);
     X_23 := calc.lng(0:lng);
     X_25 := calc.+(X_23, X_9);
     C_26 := algebra.firstn(X_22, X_25, true, false);
@@ -763,7 +551,6 @@
     X_39 := algebra.subslice(X_34, X_36, X_38);
     X_40 := algebra.projection(X_39, X_34);
     X_42 := bat.new(nil:str);
->>>>>>> e7032be2
     X_44 := bat.new(nil:str);
     X_45 := bat.new(nil:str);
     X_46 := bat.new(nil:int);
