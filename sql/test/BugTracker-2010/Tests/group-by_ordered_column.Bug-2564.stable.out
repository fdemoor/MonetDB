stdout of test 'group-by_ordered_column.Bug-2564` in directory 'sql/test/BugTracker-2010` itself:


# 19:36:51 >  
# 19:36:51 >   mserver5 "--config=/ufs/manegold/_/scratch0/Monet/HG/Jun2010/prefix.--enable-strict_--disable-optimize_--enable-debug_--enable-assert/etc/monetdb5.conf" --debug=10 --set gdk_nr_threads=0 --set "monet_mod_path=/ufs/manegold/_/scratch0/Monet/HG/Jun2010/prefix.--enable-strict_--disable-optimize_--enable-debug_--enable-assert/lib64/MonetDB5:/ufs/manegold/_/scratch0/Monet/HG/Jun2010/prefix.--enable-strict_--disable-optimize_--enable-debug_--enable-assert/lib64/MonetDB5/lib:/ufs/manegold/_/scratch0/Monet/HG/Jun2010/prefix.--enable-strict_--disable-optimize_--enable-debug_--enable-assert/lib64/MonetDB5/bin" --set "gdk_dbfarm=/ufs/manegold/_/scratch0/Monet/HG/Jun2010/prefix.--enable-strict_--disable-optimize_--enable-debug_--enable-assert/var/MonetDB5/dbfarm"  --set mapi_open=true --set xrpc_open=true --set mapi_port=30272 --set xrpc_port=42483 --set monet_prompt= --set mal_listing=2 --trace  "--dbname=mTests_src_test_BugTracker-2010" --set mal_listing=0 ; echo ; echo Over..
# 19:36:51 >  

# MonetDB server v5.20.3, based on kernel v1.38.2
# Serving database 'mTests_src_test_BugTracker-2010', using 4 threads
# Compiled for x86_64-unknown-linux-gnu/64bit with 64bit OIDs dynamically linked
# Found 7.751 GiB available main-memory.
# Copyright (c) 1993-July 2008 CWI.
# Copyright (c) August 2008-2015 MonetDB B.V., all rights reserved
# Visit http://monetdb.cwi.nl/ for further information
# Listening for connection requests on mapi:monetdb://rig.ins.cwi.nl:30272/
# MonetDB/SQL module v2.38.3 loaded
# MonetDB/GIS module v0.18.1 loaded

Ready.


# 19:36:51 >  
# 19:36:51 >  mclient -lsql -ftest -i -e --host=rig --port=30272 
# 19:36:51 >  

[ 1	]
[ 1	]
[ 1	]
#select * from t2564;
% sys.t2564,	sys.t2564,	sys.t2564 # table_name
% c1,	c2,	c3 # name
% int,	int,	int # type
% 1,	1,	1 # length
[ 3,	1,	2	]
[ 1,	2,	1	]
[ 2,	3,	3	]
#explain select count(*) from t2564 group by c1, c2, c3;
% .explain # table_name
% mal # name
% clob # type
% 117 # length
function user.s10_1():void;
<<<<<<< HEAD
    X_57:void := querylog.define("explain select count(*) from t2564 group by c1, c2, c3;","sequential_pipe",26);
    X_40 := bat.new(nil:str);
    X_47 := bat.append(X_40,"sys.L3");
    X_42 := bat.new(nil:str);
    X_49 := bat.append(X_42,"L2");
    X_43 := bat.new(nil:str);
    X_51 := bat.append(X_43,"bigint");
    X_44 := bat.new(nil:int);
    X_53 := bat.append(X_44,64);
    X_46 := bat.new(nil:int);
    X_55 := bat.append(X_46,0);
    X_0 := sql.mvc();
    C_1:bat[:oid] := sql.tid(X_0,"sys","t2564");
    X_4:bat[:int] := sql.bind(X_0,"sys","t2564","c3",0);
    X_13 := mosaic.projection(C_1,X_4);
    X_14:bat[:int] := sql.bind(X_0,"sys","t2564","c1",0);
    X_20 := mosaic.projection(C_1,X_14);
    X_21:bat[:int] := sql.bind(X_0,"sys","t2564","c2",0);
    X_27 := mosaic.projection(C_1,X_21);
    (X_28,r1_29,r2_29) := group.subgroup(X_27);
    (X_31,r1_32,r2_32) := group.subgroup(X_20,X_28);
    (X_34,r1_35,r2_35) := group.subgroupdone(X_13,X_31);
    X_37:bat[:lng] := aggr.subcount(X_34,X_34,r1_35,false);
    sql.resultSet(X_47,X_49,X_51,X_53,X_55,X_37);
=======
    X_63:void := querylog.define("explain select count(*) from t2564 group by c1, c2, c3;","sequential_pipe",27:int);
    X_46 := bat.new(nil:str);
    X_53 := bat.append(X_46,"sys.L3");
    X_48 := bat.new(nil:str);
    X_55 := bat.append(X_48,"L2");
    X_49 := bat.new(nil:str);
    X_57 := bat.append(X_49,"bigint");
    X_50 := bat.new(nil:int);
    X_59 := bat.append(X_50,64:int);
    X_52 := bat.new(nil:int);
    X_61 := bat.append(X_52,0:int);
    X_3 := sql.mvc();
    C_4:bat[:oid] := sql.tid(X_3,"sys","t2564");
    X_24:bat[:int] := sql.bind(X_3,"sys","t2564","c3",0:int);
    X_30 := algebra.projection(C_4,X_24);
    X_7:bat[:int] := sql.bind(X_3,"sys","t2564","c1",0:int);
    X_16 := algebra.projection(C_4,X_7);
    X_17:bat[:int] := sql.bind(X_3,"sys","t2564","c2",0:int);
    X_23 := algebra.projection(C_4,X_17);
    (X_31,X_32,X_33) := group.subgroup(X_23);
    (X_34,X_35,X_36) := group.subgroup(X_16,X_31);
    (X_37,X_38,X_39) := group.subgroupdone(X_30,X_34);
    X_43:bat[:lng] := aggr.subcount(X_37,X_37,X_38,false);
# querylog.define("explain select count(*) from t2564 group by c1, c2, c3;","sequential_pipe")
    sql.resultSet(X_53,X_55,X_57,X_59,X_61,X_43);
>>>>>>> 98190304
end user.s10_1;
#inline               actions= 0 time=2 usec 
#candidates           actions= 1 time=19 usec 
#remap                actions= 0 time=3 usec 
#costModel            actions= 1 time=18 usec 
#coercions            actions= 0 time=2 usec 
#evaluate             actions= 0 time=4 usec 
#emptybind            actions= 0 time=6 usec 
#pushselect           actions= 0 time=4 usec 
#aliases              actions= 3 time=24 usec 
#mergetable           actions= 0 time=43 usec 
#deadcode             actions= 6 time=44 usec 
#aliases              actions= 0 time=6 usec 
#constants            actions= 1 time=17 usec 
#commonTerms          actions= 0 time=6 usec 
#projectionpath       actions= 0 time=5 usec 
#reorder              actions= 1 time=30 usec 
#deadcode             actions= 0 time=6 usec 
#reduce               actions=33 time=31 usec 
#matpack              actions= 0 time=4 usec 
#querylog             actions= 0 time=1 usec 
#multiplex            actions= 0 time=2 usec 
#generator            actions= 0 time=2 usec 
#profiler             actions= 1 time=13 usec 
#garbageCollector     actions= 1 time=23 usec 
#total                actions= 1 time=370 usec 
#select count(*) from t2564 group by c1, c2, c3;
% sys.L3 # table_name
% L2 # name
% bigint # type
% 1 # length
[ 1	]
[ 1	]
[ 1	]

# 19:36:51 >  
# 19:36:51 >  Done.
# 19:36:51 >  
<|MERGE_RESOLUTION|>--- conflicted
+++ resolved
@@ -40,32 +40,6 @@
 % clob # type
 % 117 # length
 function user.s10_1():void;
-<<<<<<< HEAD
-    X_57:void := querylog.define("explain select count(*) from t2564 group by c1, c2, c3;","sequential_pipe",26);
-    X_40 := bat.new(nil:str);
-    X_47 := bat.append(X_40,"sys.L3");
-    X_42 := bat.new(nil:str);
-    X_49 := bat.append(X_42,"L2");
-    X_43 := bat.new(nil:str);
-    X_51 := bat.append(X_43,"bigint");
-    X_44 := bat.new(nil:int);
-    X_53 := bat.append(X_44,64);
-    X_46 := bat.new(nil:int);
-    X_55 := bat.append(X_46,0);
-    X_0 := sql.mvc();
-    C_1:bat[:oid] := sql.tid(X_0,"sys","t2564");
-    X_4:bat[:int] := sql.bind(X_0,"sys","t2564","c3",0);
-    X_13 := mosaic.projection(C_1,X_4);
-    X_14:bat[:int] := sql.bind(X_0,"sys","t2564","c1",0);
-    X_20 := mosaic.projection(C_1,X_14);
-    X_21:bat[:int] := sql.bind(X_0,"sys","t2564","c2",0);
-    X_27 := mosaic.projection(C_1,X_21);
-    (X_28,r1_29,r2_29) := group.subgroup(X_27);
-    (X_31,r1_32,r2_32) := group.subgroup(X_20,X_28);
-    (X_34,r1_35,r2_35) := group.subgroupdone(X_13,X_31);
-    X_37:bat[:lng] := aggr.subcount(X_34,X_34,r1_35,false);
-    sql.resultSet(X_47,X_49,X_51,X_53,X_55,X_37);
-=======
     X_63:void := querylog.define("explain select count(*) from t2564 group by c1, c2, c3;","sequential_pipe",27:int);
     X_46 := bat.new(nil:str);
     X_53 := bat.append(X_46,"sys.L3");
@@ -80,18 +54,17 @@
     X_3 := sql.mvc();
     C_4:bat[:oid] := sql.tid(X_3,"sys","t2564");
     X_24:bat[:int] := sql.bind(X_3,"sys","t2564","c3",0:int);
-    X_30 := algebra.projection(C_4,X_24);
+    X_30 := mosaic.projection(C_4,X_24);
     X_7:bat[:int] := sql.bind(X_3,"sys","t2564","c1",0:int);
-    X_16 := algebra.projection(C_4,X_7);
+    X_16 := mosaic.projection(C_4,X_7);
     X_17:bat[:int] := sql.bind(X_3,"sys","t2564","c2",0:int);
-    X_23 := algebra.projection(C_4,X_17);
+    X_23 := mosaic.projection(C_4,X_17);
     (X_31,X_32,X_33) := group.subgroup(X_23);
     (X_34,X_35,X_36) := group.subgroup(X_16,X_31);
     (X_37,X_38,X_39) := group.subgroupdone(X_30,X_34);
     X_43:bat[:lng] := aggr.subcount(X_37,X_37,X_38,false);
 # querylog.define("explain select count(*) from t2564 group by c1, c2, c3;","sequential_pipe")
     sql.resultSet(X_53,X_55,X_57,X_59,X_61,X_43);
->>>>>>> 98190304
 end user.s10_1;
 #inline               actions= 0 time=2 usec 
 #candidates           actions= 1 time=19 usec 
