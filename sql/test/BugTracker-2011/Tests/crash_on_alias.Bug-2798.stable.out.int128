stdout of test 'crash_on_alias.Bug-2798` in directory 'sql/test/BugTracker-2011` itself:


# 14:09:56 >  
# 14:09:56 >   mserver5  --debug=10 --set gdk_nr_threads=0  --set "gdk_dbfarm=/net/volund.ins.cwi.nl/export/scratch0/fabian/vtmp/mtest-Apr2011-volund.ins.cwi.nl/sql/dbfarm" --set mapi_open=true --set mapi_port=31436 --set monet_prompt= --trace --forcemito --set mal_listing=2  "--dbname=mTests_test_BugTracker-2011" --set mal_listing=0 ; echo ; echo Over..
# 14:09:56 >  

# MonetDB 5 server v11.3.1 "Apr2011-f9a21e4aaff7"
# Serving database 'mTests_test_BugTracker-2011', using 4 threads
# Compiled for x86_64-pc-linux-gnu/64bit with 64bit OIDs dynamically linked
# Found 7.749 GiB available main-memory.
# Copyright (c) 1993-July 2008 CWI.
# Copyright (c) August 2008-2015 MonetDB B.V., all rights reserved
# Visit http://monetdb.cwi.nl/ for further information
# Listening for connection requests on mapi:monetdb://volund.ins.cwi.nl:31436/
# MonetDB/GIS module loaded
# MonetDB/SQL module loaded

Ready.


# 14:09:56 >  
# 14:09:56 >  mclient -lsql -ftest -i -e --host=volund --port=31436 
# 14:09:56 >  

#START TRANSACTION;
#CREATE TABLE dbg (a INT, b INT);
#INSERT INTO dbg (a,b) VALUES (10,10);
[ 1	]
#plan SELECT a as d, SUM(b), (2 * (SUM(b) / (SELECT 2))) as f FROM dbg GROUP BY d;
% .plan # table_name
% rel # name
% clob # type
% 84 # length
project (
| group by (
| | project (
| | | table(sys.dbg) [ dbg.a, dbg.b ] COUNT 
| | ) [ dbg.a, dbg.b, tinyint "2" as L3.L3 ]
| ) [ dbg.a as d ] [ dbg.d, sys.sum no nil (dbg.b) as L1.L1, L1.L1 as L2.L2, L3.L3 ]
) [ dbg.d, L1 as L1.L1, sys.sql_mul(sys.sql_div(L2, L3.L3), tinyint "2") as L3.f ]
#set optimizer = 'sequential_pipe';
#explain SELECT a as d, SUM(b), (2 * (SUM(b) / (SELECT 2))) as f FROM dbg GROUP BY d;
% .explain # table_name
% mal # name
% clob # type
% 142 # length
function user.s4_1(A0:bte,A1:bte):void;
    X_58:void := querylog.define("explain select a as d, sum(b), (2 * (sum(b) / (select 2))) as f from dbg group by d;","sequential_pipe",37);
    X_25 := bat.new(nil:oid,nil:str);
    X_33 := bat.append(X_25,"sys.dbg");
    X_42 := bat.append(X_33,"sys.L1");
    X_51 := bat.append(X_42,"sys.L3");
    X_28 := bat.new(nil:oid,nil:str);
    X_35 := bat.append(X_28,"d");
    X_44 := bat.append(X_35,"L1");
    X_53 := bat.append(X_44,"f");
    X_29 := bat.new(nil:oid,nil:str);
    X_37 := bat.append(X_29,"int");
    X_46 := bat.append(X_37,"hugeint");
    X_55 := bat.append(X_46,"hugeint");
    X_30 := bat.new(nil:oid,nil:int);
    X_39 := bat.append(X_30,32);
    X_48 := bat.append(X_39,128);
    X_56 := bat.append(X_48,128);
    X_32 := bat.new(nil:oid,nil:int);
    X_41 := bat.append(X_32,0);
    X_50 := bat.append(X_41,0);
    X_57 := bat.append(X_50,0);
    X_3 := sql.mvc();
<<<<<<< HEAD
    C_4:bat[:oid,:oid] := sql.tid(X_3,"sys","dbg");
    X_7:bat[:oid,:int]  := sql.bind(X_3,"sys","dbg","a",0);
    X_10 := mosaic.projection(C_4,X_7);
    (X_11,r1_11,r2_11) := group.subgroupdone(X_10);
    X_14 := algebra.projection(r1_11,X_10);
    X_15:bat[:oid,:int]  := sql.bind(X_3,"sys","dbg","b",0);
    X_17 := mosaic.projection(C_4,X_15);
    X_18:bat[:oid,:hge]  := aggr.subsum(X_17,X_11,r1_11,true,true);
=======
    C_4:bat[:oid] := sql.tid(X_3,"sys","dbg");
    X_7:bat[:int] := sql.bind(X_3,"sys","dbg","a",0);
    X_10 := algebra.projection(C_4,X_7);
    (X_11,r1_11,r2_11) := group.subgroupdone(X_10);
    X_14 := algebra.projection(r1_11,X_10);
    X_15:bat[:int] := sql.bind(X_3,"sys","dbg","b",0);
    X_17 := algebra.projection(C_4,X_15);
    X_18:bat[:hge] := aggr.subsum(X_17,X_11,r1_11,true,true);
>>>>>>> 3f642494
    X_20 := algebra.project(X_10,A1);
    X_21 := algebra.projection(r1_11,X_20);
    X_22:bat[:hge] := batcalc./(X_18,X_21);
    X_23:bat[:hge] := batcalc.*(X_22,A0);
    sql.resultSet(X_51,X_53,X_55,X_56,X_57,X_14,X_18,X_23);
end user.s4_1;
#set optimizer = 'default_pipe';
#SELECT a as d, SUM(b), (2 * (SUM(b) / (SELECT 2))) as f FROM dbg GROUP BY d;
% sys.dbg,	sys.L1,	sys.L3 # table_name
% d,	L1,	f # name
% int,	hugeint,	hugeint # type
% 2,	2,	2 # length
[ 10,	10,	10	]
#ROLLBACK;
#START TRANSACTION;
#CREATE TABLE dbg (a INT, b INT);
#INSERT INTO dbg (a,b) VALUES (10,10);
[ 1	]
#plan SELECT a as d, SUM(b) as e, (2 * (SUM(b) / (SELECT 2))) as f FROM dbg GROUP BY d;
% .plan # table_name
% rel # name
% clob # type
% 84 # length
project (
| group by (
| | project (
| | | table(sys.dbg) [ dbg.a, dbg.b ] COUNT 
| | ) [ dbg.a, dbg.b, tinyint "2" as L3.L3 ]
| ) [ dbg.a as d ] [ dbg.d, sys.sum no nil (dbg.b) as L1.L1, L1.L1 as L2.L2, L3.L3 ]
) [ dbg.d, L1 as L1.e, sys.sql_mul(sys.sql_div(L2, L3.L3), tinyint "2") as L3.f ]
#set optimizer = 'sequential_pipe';
#explain SELECT a as d, SUM(b) as e, (2 * (SUM(b) / (SELECT 2))) as f FROM dbg GROUP BY d;
% .explain # table_name
% mal # name
% clob # type
% 147 # length
function user.s10_1(A0:bte,A1:bte):void;
    X_58:void := querylog.define("explain select a as d, sum(b) as e, (2 * (sum(b) / (select 2))) as f from dbg group by d;","sequential_pipe",37);
    X_25 := bat.new(nil:oid,nil:str);
    X_33 := bat.append(X_25,"sys.dbg");
    X_42 := bat.append(X_33,"sys.L1");
    X_51 := bat.append(X_42,"sys.L3");
    X_28 := bat.new(nil:oid,nil:str);
    X_35 := bat.append(X_28,"d");
    X_44 := bat.append(X_35,"e");
    X_53 := bat.append(X_44,"f");
    X_29 := bat.new(nil:oid,nil:str);
    X_37 := bat.append(X_29,"int");
    X_46 := bat.append(X_37,"hugeint");
    X_55 := bat.append(X_46,"hugeint");
    X_30 := bat.new(nil:oid,nil:int);
    X_39 := bat.append(X_30,32);
    X_48 := bat.append(X_39,128);
    X_56 := bat.append(X_48,128);
    X_32 := bat.new(nil:oid,nil:int);
    X_41 := bat.append(X_32,0);
    X_50 := bat.append(X_41,0);
    X_57 := bat.append(X_50,0);
    X_3 := sql.mvc();
<<<<<<< HEAD
    C_4:bat[:oid,:oid] := sql.tid(X_3,"sys","dbg");
    X_7:bat[:oid,:int]  := sql.bind(X_3,"sys","dbg","a",0);
    X_10 := mosaic.projection(C_4,X_7);
    (X_11,r1_11,r2_11) := group.subgroupdone(X_10);
    X_14 := algebra.projection(r1_11,X_10);
    X_15:bat[:oid,:int]  := sql.bind(X_3,"sys","dbg","b",0);
    X_17 := mosaic.projection(C_4,X_15);
    X_18:bat[:oid,:hge]  := aggr.subsum(X_17,X_11,r1_11,true,true);
=======
    C_4:bat[:oid] := sql.tid(X_3,"sys","dbg");
    X_7:bat[:int] := sql.bind(X_3,"sys","dbg","a",0);
    X_10 := algebra.projection(C_4,X_7);
    (X_11,r1_11,r2_11) := group.subgroupdone(X_10);
    X_14 := algebra.projection(r1_11,X_10);
    X_15:bat[:int] := sql.bind(X_3,"sys","dbg","b",0);
    X_17 := algebra.projection(C_4,X_15);
    X_18:bat[:hge] := aggr.subsum(X_17,X_11,r1_11,true,true);
>>>>>>> 3f642494
    X_20 := algebra.project(X_10,A1);
    X_21 := algebra.projection(r1_11,X_20);
    X_22:bat[:hge] := batcalc./(X_18,X_21);
    X_23:bat[:hge] := batcalc.*(X_22,A0);
    sql.resultSet(X_51,X_53,X_55,X_56,X_57,X_14,X_18,X_23);
end user.s10_1;
#set optimizer = 'default_pipe';
#SELECT a as d, SUM(b) as e, (2 * (SUM(b) / (SELECT 2))) as f FROM dbg GROUP
#BY d;
% sys.dbg,	sys.L1,	sys.L3 # table_name
% d,	e,	f # name
% int,	hugeint,	hugeint # type
% 2,	2,	2 # length
[ 10,	10,	10	]

# 14:09:56 >  
# 14:09:56 >  Done.
# 14:09:56 >  
<|MERGE_RESOLUTION|>--- conflicted
+++ resolved
@@ -68,16 +68,6 @@
     X_50 := bat.append(X_41,0);
     X_57 := bat.append(X_50,0);
     X_3 := sql.mvc();
-<<<<<<< HEAD
-    C_4:bat[:oid,:oid] := sql.tid(X_3,"sys","dbg");
-    X_7:bat[:oid,:int]  := sql.bind(X_3,"sys","dbg","a",0);
-    X_10 := mosaic.projection(C_4,X_7);
-    (X_11,r1_11,r2_11) := group.subgroupdone(X_10);
-    X_14 := algebra.projection(r1_11,X_10);
-    X_15:bat[:oid,:int]  := sql.bind(X_3,"sys","dbg","b",0);
-    X_17 := mosaic.projection(C_4,X_15);
-    X_18:bat[:oid,:hge]  := aggr.subsum(X_17,X_11,r1_11,true,true);
-=======
     C_4:bat[:oid] := sql.tid(X_3,"sys","dbg");
     X_7:bat[:int] := sql.bind(X_3,"sys","dbg","a",0);
     X_10 := algebra.projection(C_4,X_7);
@@ -86,7 +76,6 @@
     X_15:bat[:int] := sql.bind(X_3,"sys","dbg","b",0);
     X_17 := algebra.projection(C_4,X_15);
     X_18:bat[:hge] := aggr.subsum(X_17,X_11,r1_11,true,true);
->>>>>>> 3f642494
     X_20 := algebra.project(X_10,A1);
     X_21 := algebra.projection(r1_11,X_20);
     X_22:bat[:hge] := batcalc./(X_18,X_21);
@@ -146,16 +135,6 @@
     X_50 := bat.append(X_41,0);
     X_57 := bat.append(X_50,0);
     X_3 := sql.mvc();
-<<<<<<< HEAD
-    C_4:bat[:oid,:oid] := sql.tid(X_3,"sys","dbg");
-    X_7:bat[:oid,:int]  := sql.bind(X_3,"sys","dbg","a",0);
-    X_10 := mosaic.projection(C_4,X_7);
-    (X_11,r1_11,r2_11) := group.subgroupdone(X_10);
-    X_14 := algebra.projection(r1_11,X_10);
-    X_15:bat[:oid,:int]  := sql.bind(X_3,"sys","dbg","b",0);
-    X_17 := mosaic.projection(C_4,X_15);
-    X_18:bat[:oid,:hge]  := aggr.subsum(X_17,X_11,r1_11,true,true);
-=======
     C_4:bat[:oid] := sql.tid(X_3,"sys","dbg");
     X_7:bat[:int] := sql.bind(X_3,"sys","dbg","a",0);
     X_10 := algebra.projection(C_4,X_7);
@@ -164,7 +143,6 @@
     X_15:bat[:int] := sql.bind(X_3,"sys","dbg","b",0);
     X_17 := algebra.projection(C_4,X_15);
     X_18:bat[:hge] := aggr.subsum(X_17,X_11,r1_11,true,true);
->>>>>>> 3f642494
     X_20 := algebra.project(X_10,A1);
     X_21 := algebra.projection(r1_11,X_20);
     X_22:bat[:hge] := batcalc./(X_18,X_21);
