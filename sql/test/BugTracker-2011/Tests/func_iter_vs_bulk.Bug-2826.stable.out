--- conflicted
+++ resolved
@@ -34,46 +34,30 @@
 % mal # name
 % clob # type
 % 112 # length
-<<<<<<< HEAD
 function user.s10_1():void;
-    X_37:void := querylog.define("explain select * from tab_2826 where func_2826(d) > 1;","sequential_pipe",25);
-    X_21 := bat.new(nil:oid,nil:str);
-    X_29 := bat.append(X_21,"sys.tab_2826");
-    X_24 := bat.new(nil:oid,nil:str);
-    X_31 := bat.append(X_24,"d");
-    X_25 := bat.new(nil:oid,nil:str);
-    X_32 := bat.append(X_25,"double");
-    X_26 := bat.new(nil:oid,nil:int);
-    X_34 := bat.append(X_26,53);
-    X_28 := bat.new(nil:oid,nil:int);
-    X_36 := bat.append(X_28,0);
-=======
-function user.s5_1(A0:flt):void;
-    X_35:void := querylog.define("explain select * from tab_2826 where func_2826(d) > 1;","sequential_pipe",24);
-    X_20 := bat.new(nil:str);
-    X_27 := bat.append(X_20,"sys.tab_2826");
-    X_22 := bat.new(nil:str);
-    X_29 := bat.append(X_22,"d");
+    X_36:void := querylog.define("explain select * from tab_2826 where func_2826(d) > 1;","sequential_pipe",25);
+    X_21 := bat.new(nil:str);
+    X_28 := bat.append(X_21,"sys.tab_2826");
     X_23 := bat.new(nil:str);
-    X_30 := bat.append(X_23,"double");
-    X_24 := bat.new(nil:int);
-    X_32 := bat.append(X_24,53);
-    X_26 := bat.new(nil:int);
-    X_34 := bat.append(X_26,0);
->>>>>>> b1b2f895
+    X_30 := bat.append(X_23,"d");
+    X_24 := bat.new(nil:str);
+    X_31 := bat.append(X_24,"double");
+    X_25 := bat.new(nil:int);
+    X_33 := bat.append(X_25,53);
+    X_27 := bat.new(nil:int);
+    X_35 := bat.append(X_27,0);
     X_2 := sql.mvc();
     C_3:bat[:oid] := sql.tid(X_2,"sys","tab_2826");
     X_6:bat[:dbl] := sql.bind(X_2,"sys","tab_2826","d",0);
     (C_9,r1_9) := sql.bind(X_2,"sys","tab_2826","d",2);
     X_12:bat[:dbl] := sql.bind(X_2,"sys","tab_2826","d",1);
     X_14 := sql.delta(X_6,C_9,r1_9,X_12);
-<<<<<<< HEAD
     X_15 := algebra.projection(C_3,X_14);
     X_16 := batcalc.flt(X_15);
-    X_48:bat[:flt] := batmmath.log10(X_16);
-    C_17 := algebra.thetasubselect(X_48,1,">");
+    X_47:bat[:flt] := batmmath.log10(X_16);
+    C_17 := algebra.thetasubselect(X_47,1,">");
     X_19 := algebra.projection(C_17,X_15);
-    sql.resultSet(X_29,X_31,X_32,X_34,X_36,X_19);
+    sql.resultSet(X_28,X_30,X_31,X_33,X_35,X_19);
 end user.s10_1;
 #inline               actions= 0 time=4 usec 
 #candidates           actions= 1 time=18 usec 
@@ -100,15 +84,6 @@
 #profiler             actions= 1 time=10 usec 
 #garbageCollector     actions= 1 time=17 usec 
 #total                actions= 1 time=425 usec 
-=======
-    X_15 := batcalc.flt(X_14);
-    X_46:bat[:flt] := batmmath.log10(X_15);
-    C_3:bat[:oid] := sql.tid(X_2,"sys","tab_2826");
-    C_16 := algebra.thetasubselect(X_46,C_3,A0,">");
-    X_18 := sql.projectdelta(C_16,X_6,C_9,r1_9,X_12);
-    sql.resultSet(X_27,X_29,X_30,X_32,X_34,X_18);
-end user.s5_1;
->>>>>>> b1b2f895
 #select * from tab_2826 where func_2826(d) > 1;   
 % sys.tab_2826 # table_name
 % d # name
