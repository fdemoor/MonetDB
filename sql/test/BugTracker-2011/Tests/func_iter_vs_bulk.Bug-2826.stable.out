stdout of test 'func_iter_vs_bulk.Bug-2826` in directory 'sql/test/BugTracker-2011` itself:


# 15:25:53 >  
# 15:25:53 >   mserver5  --debug=10 --set gdk_nr_threads=0  --set "gdk_dbfarm=/ufs/manegold/_/scratch0/Monet/HG/Apr2011/prefix/_/var/MonetDB" --set mapi_open=true --set mapi_port=36720 --set monet_prompt= --trace --forcemito --set mal_listing=2  "--dbname=mTests_test_BugTracker-2011" --set mal_listing=0 ; echo ; echo Over..
# 15:25:53 >  

# MonetDB 5 server v11.3.4
# This is an unreleased version
# Serving database 'mTests_test_BugTracker-2011', using 4 threads
# Compiled for x86_64-unknown-linux-gnu/64bit with 64bit OIDs dynamically linked
# Found 7.749 GiB available main-memory.
# Copyright (c) 1993-July 2008 CWI.
# Copyright (c) August 2008-2015 MonetDB B.V., all rights reserved
# Visit http://monetdb.cwi.nl/ for further information
# Listening for connection requests on mapi:monetdb://rig.ins.cwi.nl:36720/
# MonetDB/GIS module loaded
# MonetDB/SQL module loaded

Ready.
# SQL catalog created, loading sql scripts once


# 15:25:53 >  
# 15:25:53 >  mclient -lsql -ftest -i -e --host=rig --port=36720 
# 15:25:53 >  

#create table tab_2826 (d double);
#insert into tab_2826 values (1.0),(2.0),(3.0),(4.0),(5.0);
[ 5	]
#create function func_2826(f real) returns real begin return log10(f); end;
#explain select * from tab_2826 where func_2826(d) > 1;
% .explain # table_name
% mal # name
% clob # type
% 93 # length
inline function user.s5_1(A0:flt):void;
    X_20 := bat.new(nil:oid,nil:str);
    X_28 := bat.append(X_20,"sys.tab_2826");
    X_23 := bat.new(nil:oid,nil:str);
    X_30 := bat.append(X_23,"d");
    X_24 := bat.new(nil:oid,nil:str);
    X_31 := bat.append(X_24,"double");
    X_25 := bat.new(nil:oid,nil:int);
    X_33 := bat.append(X_25,53);
    X_27 := bat.new(nil:oid,nil:int);
    X_35 := bat.append(X_27,0);
    X_2 := sql.mvc();
    X_6:bat[:dbl] := sql.bind(X_2,"sys","tab_2826","d",0);
    (C_9,r1_9) := sql.bind(X_2,"sys","tab_2826","d",2);
    X_12:bat[:dbl] := sql.bind(X_2,"sys","tab_2826","d",1);
    X_14 := sql.delta(X_6,C_9,r1_9,X_12);
    X_15 := batcalc.flt(X_14);
<<<<<<< HEAD
    X_46:bat[:oid,:flt] := batmmath.log10(X_15);
    C_3:bat[:oid,:oid] := sql.tid(X_2,"sys","tab_2826");
=======
    X_46:bat[:flt] := batmmath.log10(X_15);
    C_3:bat[:oid] := sql.tid(X_2,"sys","tab_2826");
>>>>>>> 3f642494
    C_16 := algebra.thetasubselect(X_46,C_3,A0,">");
    X_18 := sql.projectdelta(C_16,X_6,C_9,r1_9,X_12);
    sql.mvc();
    sql.resultSet(X_28,X_30,X_31,X_33,X_35,X_18);
end user.s5_1;
#select * from tab_2826 where func_2826(d) > 1;   
% sys.tab_2826 # table_name
% d # name
% double # type
% 24 # length
#drop function func_2826;
#drop table tab_2826;

# 15:25:53 >  
# 15:25:53 >  Done.
# 15:25:53 >  
<|MERGE_RESOLUTION|>--- conflicted
+++ resolved
@@ -51,13 +51,8 @@
     X_12:bat[:dbl] := sql.bind(X_2,"sys","tab_2826","d",1);
     X_14 := sql.delta(X_6,C_9,r1_9,X_12);
     X_15 := batcalc.flt(X_14);
-<<<<<<< HEAD
-    X_46:bat[:oid,:flt] := batmmath.log10(X_15);
-    C_3:bat[:oid,:oid] := sql.tid(X_2,"sys","tab_2826");
-=======
     X_46:bat[:flt] := batmmath.log10(X_15);
     C_3:bat[:oid] := sql.tid(X_2,"sys","tab_2826");
->>>>>>> 3f642494
     C_16 := algebra.thetasubselect(X_46,C_3,A0,">");
     X_18 := sql.projectdelta(C_16,X_6,C_9,r1_9,X_12);
     sql.mvc();
