--- conflicted
+++ resolved
@@ -17,7 +17,6 @@
 # MonetDB/GIS module loaded
 # MonetDB/SQL module loaded
 START TRANSACTION;
-<<<<<<< HEAD
 CREATE SCHEMA "rs" AUTHORIZATION "monetdb";
 SET SCHEMA "rs";
 CREATE TABLE "rs"."files" (
@@ -33,15 +32,6 @@
 	"length"  INTEGER,
 	"bps"     SMALLINT
 );
-CREATE SCHEMA "querylog" AUTHORIZATION "monetdb";
-SET SCHEMA "querylog";
-create view querylog.history as
-select qd.*, ql."start",ql."stop", ql.arguments, ql.tuples, ql.run, ql.ship, ql.cpu, ql.space, ql.io 
-from querylog.catalog() qd, querylog.calls() ql
-where qd.id = ql.id and qd.owner = user;
-SET SCHEMA "sys";
-=======
->>>>>>> ee4ae13a
 COMMIT;
 # MonetDB 5 server v11.5.8
 # This is an unreleased version
