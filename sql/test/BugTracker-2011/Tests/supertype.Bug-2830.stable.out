--- conflicted
+++ resolved
@@ -25,13 +25,8 @@
 # 22:35:24 >  
 
 #select 30. - 0.025;
-<<<<<<< HEAD
-% .L # table_name
-% single_value # name
-=======
 % .L1 # table_name
 % L1 # name
->>>>>>> 9c458830
 % decimal # type
 % 7 # length
 [ 29.975	]
