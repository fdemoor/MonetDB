--- conflicted
+++ resolved
@@ -49,25 +49,14 @@
     X_46 := bat.append(X_40,0);
     X_2 := sql.mvc();
     X_6:bat[:oid,:str]  := sql.bind(X_2,"sys","functions","name",0);
-<<<<<<< HEAD
-    X_3:bat[:oid,:oid]  := sql.tid(X_2,"sys","functions");
-    X_64 := algebra.likesubselect(X_6,X_3,A0,"",false);
-    (X_9,r1_9) := sql.bind(X_2,"sys","functions","name",2);
-    X_65 := algebra.likesubselect(r1_9,nil:bat[:oid,:oid],A0,"",false);
-    X_12:bat[:oid,:str]  := sql.bind(X_2,"sys","functions","name",1);
-    X_67 := algebra.likesubselect(X_12,X_3,A0,"",false);
-    X_15 := sql.subdelta(X_64,X_3,X_9,X_65,X_67);
-    X_17 := sql.projectdelta(X_15,X_6,X_9,r1_9,X_12);
-=======
-    C_3:bat[:oid,:oid] := sql.tid(X_2,"sys","functions");
-    C_60 := algebra.likesubselect(X_6,C_3,A0,"",false);
-    (C_9,r1_9) := sql.bind(X_2,"sys","functions","name",2);
-    C_61 := algebra.likesubselect(r1_9,nil:bat[:oid,:oid],A0,"",false);
-    X_12:bat[:oid,:str]  := sql.bind(X_2,"sys","functions","name",1);
-    C_63 := algebra.likesubselect(X_12,C_3,A0,"",false);
-    C_15 := sql.subdelta(C_60,C_3,C_9,C_61,C_63);
+    C_3:bat[:oid,:oid] := sql.tid(X_2,"sys","functions");
+    C_58 := algebra.likesubselect(X_6,C_3,A0,"",false);
+    (C_9,r1_9) := sql.bind(X_2,"sys","functions","name",2);
+    C_59 := algebra.likesubselect(r1_9,nil:bat[:oid,:oid],A0,"",false);
+    X_12:bat[:oid,:str]  := sql.bind(X_2,"sys","functions","name",1);
+    C_61 := algebra.likesubselect(X_12,C_3,A0,"",false);
+    C_15 := sql.subdelta(C_58,C_3,C_9,C_59,C_61);
     X_17 := sql.projectdelta(C_15,X_6,C_9,r1_9,X_12);
->>>>>>> b98fc5c9
     X_18:bat[:oid,:str]  := sql.bind(X_2,"sys","functions","func",0);
     (C_20,r1_25) := sql.bind(X_2,"sys","functions","func",2);
     X_22:bat[:oid,:str]  := sql.bind(X_2,"sys","functions","func",1);
@@ -98,25 +87,14 @@
     X_46 := bat.append(X_40,0);
     X_2 := sql.mvc();
     X_6:bat[:oid,:str]  := sql.bind(X_2,"sys","functions","name",0);
-<<<<<<< HEAD
-    X_3:bat[:oid,:oid]  := sql.tid(X_2,"sys","functions");
-    X_64 := algebra.likesubselect(X_6,X_3,A0,"",true);
-    (X_9,r1_9) := sql.bind(X_2,"sys","functions","name",2);
-    X_65 := algebra.likesubselect(r1_9,nil:bat[:oid,:oid],A0,"",true);
-    X_12:bat[:oid,:str]  := sql.bind(X_2,"sys","functions","name",1);
-    X_67 := algebra.likesubselect(X_12,X_3,A0,"",true);
-    X_15 := sql.subdelta(X_64,X_3,X_9,X_65,X_67);
-    X_17 := sql.projectdelta(X_15,X_6,X_9,r1_9,X_12);
-=======
-    C_3:bat[:oid,:oid] := sql.tid(X_2,"sys","functions");
-    C_60 := algebra.likesubselect(X_6,C_3,A0,"",true);
-    (C_9,r1_9) := sql.bind(X_2,"sys","functions","name",2);
-    C_61 := algebra.likesubselect(r1_9,nil:bat[:oid,:oid],A0,"",true);
-    X_12:bat[:oid,:str]  := sql.bind(X_2,"sys","functions","name",1);
-    C_63 := algebra.likesubselect(X_12,C_3,A0,"",true);
-    C_15 := sql.subdelta(C_60,C_3,C_9,C_61,C_63);
+    C_3:bat[:oid,:oid] := sql.tid(X_2,"sys","functions");
+    C_58 := algebra.likesubselect(X_6,C_3,A0,"",true);
+    (C_9,r1_9) := sql.bind(X_2,"sys","functions","name",2);
+    C_59 := algebra.likesubselect(r1_9,nil:bat[:oid,:oid],A0,"",true);
+    X_12:bat[:oid,:str]  := sql.bind(X_2,"sys","functions","name",1);
+    C_61 := algebra.likesubselect(X_12,C_3,A0,"",true);
+    C_15 := sql.subdelta(C_58,C_3,C_9,C_59,C_61);
     X_17 := sql.projectdelta(C_15,X_6,C_9,r1_9,X_12);
->>>>>>> b98fc5c9
     X_18:bat[:oid,:str]  := sql.bind(X_2,"sys","functions","func",0);
     (C_20,r1_25) := sql.bind(X_2,"sys","functions","func",2);
     X_22:bat[:oid,:str]  := sql.bind(X_2,"sys","functions","func",1);
@@ -147,25 +125,14 @@
     X_46 := bat.append(X_40,0);
     X_2 := sql.mvc();
     X_6:bat[:oid,:str]  := sql.bind(X_2,"sys","functions","name",0);
-<<<<<<< HEAD
-    X_3:bat[:oid,:oid]  := sql.tid(X_2,"sys","functions");
-    X_64 := algebra.ilikesubselect(X_6,X_3,A0,"",false);
-    (X_9,r1_9) := sql.bind(X_2,"sys","functions","name",2);
-    X_65 := algebra.ilikesubselect(r1_9,nil:bat[:oid,:oid],A0,"",false);
-    X_12:bat[:oid,:str]  := sql.bind(X_2,"sys","functions","name",1);
-    X_67 := algebra.ilikesubselect(X_12,X_3,A0,"",false);
-    X_15 := sql.subdelta(X_64,X_3,X_9,X_65,X_67);
-    X_17 := sql.projectdelta(X_15,X_6,X_9,r1_9,X_12);
-=======
-    C_3:bat[:oid,:oid] := sql.tid(X_2,"sys","functions");
-    C_60 := algebra.ilikesubselect(X_6,C_3,A0,"",false);
-    (C_9,r1_9) := sql.bind(X_2,"sys","functions","name",2);
-    C_61 := algebra.ilikesubselect(r1_9,nil:bat[:oid,:oid],A0,"",false);
-    X_12:bat[:oid,:str]  := sql.bind(X_2,"sys","functions","name",1);
-    C_63 := algebra.ilikesubselect(X_12,C_3,A0,"",false);
-    X_15 := sql.subdelta(C_60,C_3,C_9,C_61,C_63);
+    C_3:bat[:oid,:oid] := sql.tid(X_2,"sys","functions");
+    C_58 := algebra.ilikesubselect(X_6,C_3,A0,"",false);
+    (C_9,r1_9) := sql.bind(X_2,"sys","functions","name",2);
+    C_59 := algebra.ilikesubselect(r1_9,nil:bat[:oid,:oid],A0,"",false);
+    X_12:bat[:oid,:str]  := sql.bind(X_2,"sys","functions","name",1);
+    C_61 := algebra.ilikesubselect(X_12,C_3,A0,"",false);
+    X_15 := sql.subdelta(C_58,C_3,C_9,C_59,C_61);
     X_17 := sql.projectdelta(X_15,X_6,C_9,r1_9,X_12);
->>>>>>> b98fc5c9
     X_18:bat[:oid,:str]  := sql.bind(X_2,"sys","functions","func",0);
     (C_20,r1_25) := sql.bind(X_2,"sys","functions","func",2);
     X_22:bat[:oid,:str]  := sql.bind(X_2,"sys","functions","func",1);
@@ -196,25 +163,14 @@
     X_46 := bat.append(X_40,0);
     X_2 := sql.mvc();
     X_6:bat[:oid,:str]  := sql.bind(X_2,"sys","functions","name",0);
-<<<<<<< HEAD
-    X_3:bat[:oid,:oid]  := sql.tid(X_2,"sys","functions");
-    X_64 := algebra.ilikesubselect(X_6,X_3,A0,"",true);
-    (X_9,r1_9) := sql.bind(X_2,"sys","functions","name",2);
-    X_65 := algebra.ilikesubselect(r1_9,nil:bat[:oid,:oid],A0,"",true);
-    X_12:bat[:oid,:str]  := sql.bind(X_2,"sys","functions","name",1);
-    X_67 := algebra.ilikesubselect(X_12,X_3,A0,"",true);
-    X_15 := sql.subdelta(X_64,X_3,X_9,X_65,X_67);
-    X_17 := sql.projectdelta(X_15,X_6,X_9,r1_9,X_12);
-=======
-    C_3:bat[:oid,:oid] := sql.tid(X_2,"sys","functions");
-    C_60 := algebra.ilikesubselect(X_6,C_3,A0,"",true);
-    (C_9,r1_9) := sql.bind(X_2,"sys","functions","name",2);
-    C_61 := algebra.ilikesubselect(r1_9,nil:bat[:oid,:oid],A0,"",true);
-    X_12:bat[:oid,:str]  := sql.bind(X_2,"sys","functions","name",1);
-    C_63 := algebra.ilikesubselect(X_12,C_3,A0,"",true);
-    X_15 := sql.subdelta(C_60,C_3,C_9,C_61,C_63);
+    C_3:bat[:oid,:oid] := sql.tid(X_2,"sys","functions");
+    C_58 := algebra.ilikesubselect(X_6,C_3,A0,"",true);
+    (C_9,r1_9) := sql.bind(X_2,"sys","functions","name",2);
+    C_59 := algebra.ilikesubselect(r1_9,nil:bat[:oid,:oid],A0,"",true);
+    X_12:bat[:oid,:str]  := sql.bind(X_2,"sys","functions","name",1);
+    C_61 := algebra.ilikesubselect(X_12,C_3,A0,"",true);
+    X_15 := sql.subdelta(C_58,C_3,C_9,C_59,C_61);
     X_17 := sql.projectdelta(X_15,X_6,C_9,r1_9,X_12);
->>>>>>> b98fc5c9
     X_18:bat[:oid,:str]  := sql.bind(X_2,"sys","functions","func",0);
     (C_20,r1_25) := sql.bind(X_2,"sys","functions","func",2);
     X_22:bat[:oid,:str]  := sql.bind(X_2,"sys","functions","func",1);
@@ -265,29 +221,16 @@
     X_45 := bat.append(X_39,0);
     X_2 := sql.mvc();
     X_6:bat[:oid,:str]  := sql.bind(X_2,"sys","functions","name",0);
-<<<<<<< HEAD
-    X_3:bat[:oid,:oid]  := sql.tid(X_2,"sys","functions");
-    X_64 := calc.+("%",A0);
-    X_65 := calc.+(X_64,"%");
-    X_67 := algebra.likesubselect(X_6,X_3,X_65,"",false,false);
-    (X_9,r1_9) := sql.bind(X_2,"sys","functions","name",2);
-    X_68 := algebra.likesubselect(r1_9,nil:bat[:oid,:oid],X_65,"",false,false);
-    X_12:bat[:oid,:str]  := sql.bind(X_2,"sys","functions","name",1);
-    X_70 := algebra.likesubselect(X_12,X_3,X_65,"",false,false);
-    X_14 := sql.subdelta(X_67,X_3,X_9,X_68,X_70);
-    X_16 := sql.projectdelta(X_14,X_6,X_9,r1_9,X_12);
-=======
-    C_3:bat[:oid,:oid] := sql.tid(X_2,"sys","functions");
-    X_60 := calc.+("%",A0);
-    X_61 := calc.+(X_60,"%");
-    C_63 := algebra.likesubselect(X_6,C_3,X_61,"",false,false);
-    (C_9,r1_9) := sql.bind(X_2,"sys","functions","name",2);
-    C_64 := algebra.likesubselect(r1_9,nil:bat[:oid,:oid],X_61,"",false,false);
-    X_12:bat[:oid,:str]  := sql.bind(X_2,"sys","functions","name",1);
-    C_66 := algebra.likesubselect(X_12,C_3,X_61,"",false,false);
-    C_14 := sql.subdelta(C_63,C_3,C_9,C_64,C_66);
+    C_3:bat[:oid,:oid] := sql.tid(X_2,"sys","functions");
+    X_58 := calc.+("%",A0);
+    X_59 := calc.+(X_58,"%");
+    C_61 := algebra.likesubselect(X_6,C_3,X_59,"",false,false);
+    (C_9,r1_9) := sql.bind(X_2,"sys","functions","name",2);
+    C_62 := algebra.likesubselect(r1_9,nil:bat[:oid,:oid],X_59,"",false,false);
+    X_12:bat[:oid,:str]  := sql.bind(X_2,"sys","functions","name",1);
+    C_64 := algebra.likesubselect(X_12,C_3,X_59,"",false,false);
+    C_14 := sql.subdelta(C_61,C_3,C_9,C_62,C_64);
     X_16 := sql.projectdelta(C_14,X_6,C_9,r1_9,X_12);
->>>>>>> b98fc5c9
     X_17:bat[:oid,:str] := sql.bind(X_2,"sys","functions","func",0);
     (C_19,r1_28) := sql.bind(X_2,"sys","functions","func",2);
     X_21:bat[:oid,:str] := sql.bind(X_2,"sys","functions","func",1);
@@ -318,29 +261,16 @@
     X_46 := bat.append(X_40,0);
     X_2 := sql.mvc();
     X_6:bat[:oid,:str]  := sql.bind(X_2,"sys","functions","name",0);
-<<<<<<< HEAD
-    X_3:bat[:oid,:oid]  := sql.tid(X_2,"sys","functions");
-    X_65 := calc.+("%",A0);
-    X_66 := calc.+(X_65,"%");
-    X_68 := algebra.likesubselect(X_6,X_3,X_66,"",false,true);
-    (X_9,r1_9) := sql.bind(X_2,"sys","functions","name",2);
-    X_69 := algebra.likesubselect(r1_9,nil:bat[:oid,:oid],X_66,"",false,true);
-    X_12:bat[:oid,:str]  := sql.bind(X_2,"sys","functions","name",1);
-    X_71 := algebra.likesubselect(X_12,X_3,X_66,"",false,true);
-    X_15 := sql.subdelta(X_68,X_3,X_9,X_69,X_71);
-    X_17 := sql.projectdelta(X_15,X_6,X_9,r1_9,X_12);
-=======
-    C_3:bat[:oid,:oid] := sql.tid(X_2,"sys","functions");
-    X_61 := calc.+("%",A0);
-    X_62 := calc.+(X_61,"%");
-    C_64 := algebra.likesubselect(X_6,C_3,X_62,"",false,true);
-    (C_9,r1_9) := sql.bind(X_2,"sys","functions","name",2);
-    C_65 := algebra.likesubselect(r1_9,nil:bat[:oid,:oid],X_62,"",false,true);
-    X_12:bat[:oid,:str]  := sql.bind(X_2,"sys","functions","name",1);
-    C_67 := algebra.likesubselect(X_12,C_3,X_62,"",false,true);
-    C_15 := sql.subdelta(C_64,C_3,C_9,C_65,C_67);
+    C_3:bat[:oid,:oid] := sql.tid(X_2,"sys","functions");
+    X_59 := calc.+("%",A0);
+    X_60 := calc.+(X_59,"%");
+    C_62 := algebra.likesubselect(X_6,C_3,X_60,"",false,true);
+    (C_9,r1_9) := sql.bind(X_2,"sys","functions","name",2);
+    C_63 := algebra.likesubselect(r1_9,nil:bat[:oid,:oid],X_60,"",false,true);
+    X_12:bat[:oid,:str]  := sql.bind(X_2,"sys","functions","name",1);
+    C_65 := algebra.likesubselect(X_12,C_3,X_60,"",false,true);
+    C_15 := sql.subdelta(C_62,C_3,C_9,C_63,C_65);
     X_17 := sql.projectdelta(C_15,X_6,C_9,r1_9,X_12);
->>>>>>> b98fc5c9
     X_18:bat[:oid,:str] := sql.bind(X_2,"sys","functions","func",0);
     (C_20,r1_28) := sql.bind(X_2,"sys","functions","func",2);
     X_22:bat[:oid,:str] := sql.bind(X_2,"sys","functions","func",1);
@@ -371,29 +301,16 @@
     X_46 := bat.append(X_40,0);
     X_2 := sql.mvc();
     X_6:bat[:oid,:str]  := sql.bind(X_2,"sys","functions","name",0);
-<<<<<<< HEAD
-    X_3:bat[:oid,:oid]  := sql.tid(X_2,"sys","functions");
-    X_65 := calc.+("%",A0);
-    X_66 := calc.+(X_65,"%");
-    X_68 := algebra.likesubselect(X_6,X_3,X_66,"",true,false);
-    (X_9,r1_9) := sql.bind(X_2,"sys","functions","name",2);
-    X_69 := algebra.likesubselect(r1_9,nil:bat[:oid,:oid],X_66,"",true,false);
-    X_12:bat[:oid,:str]  := sql.bind(X_2,"sys","functions","name",1);
-    X_71 := algebra.likesubselect(X_12,X_3,X_66,"",true,false);
-    X_15 := sql.subdelta(X_68,X_3,X_9,X_69,X_71);
-    X_17 := sql.projectdelta(X_15,X_6,X_9,r1_9,X_12);
-=======
-    C_3:bat[:oid,:oid] := sql.tid(X_2,"sys","functions");
-    X_61 := calc.+("%",A0);
-    X_62 := calc.+(X_61,"%");
-    C_64 := algebra.likesubselect(X_6,C_3,X_62,"",true,false);
-    (C_9,r1_9) := sql.bind(X_2,"sys","functions","name",2);
-    C_65 := algebra.likesubselect(r1_9,nil:bat[:oid,:oid],X_62,"",true,false);
-    X_12:bat[:oid,:str]  := sql.bind(X_2,"sys","functions","name",1);
-    C_67 := algebra.likesubselect(X_12,C_3,X_62,"",true,false);
-    C_15 := sql.subdelta(C_64,C_3,C_9,C_65,C_67);
+    C_3:bat[:oid,:oid] := sql.tid(X_2,"sys","functions");
+    X_59 := calc.+("%",A0);
+    X_60 := calc.+(X_59,"%");
+    C_62 := algebra.likesubselect(X_6,C_3,X_60,"",true,false);
+    (C_9,r1_9) := sql.bind(X_2,"sys","functions","name",2);
+    C_63 := algebra.likesubselect(r1_9,nil:bat[:oid,:oid],X_60,"",true,false);
+    X_12:bat[:oid,:str]  := sql.bind(X_2,"sys","functions","name",1);
+    C_65 := algebra.likesubselect(X_12,C_3,X_60,"",true,false);
+    C_15 := sql.subdelta(C_62,C_3,C_9,C_63,C_65);
     X_17 := sql.projectdelta(C_15,X_6,C_9,r1_9,X_12);
->>>>>>> b98fc5c9
     X_18:bat[:oid,:str] := sql.bind(X_2,"sys","functions","func",0);
     (C_20,r1_28) := sql.bind(X_2,"sys","functions","func",2);
     X_22:bat[:oid,:str] := sql.bind(X_2,"sys","functions","func",1);
@@ -424,29 +341,16 @@
     X_45 := bat.append(X_39,0);
     X_2 := sql.mvc();
     X_6:bat[:oid,:str]  := sql.bind(X_2,"sys","functions","name",0);
-<<<<<<< HEAD
-    X_3:bat[:oid,:oid]  := sql.tid(X_2,"sys","functions");
-    X_64 := calc.+("%",A0);
-    X_65 := calc.+(X_64,"%");
-    X_67 := algebra.likesubselect(X_6,X_3,X_65,"",true,true);
-    (X_9,r1_9) := sql.bind(X_2,"sys","functions","name",2);
-    X_68 := algebra.likesubselect(r1_9,nil:bat[:oid,:oid],X_65,"",true,true);
-    X_12:bat[:oid,:str]  := sql.bind(X_2,"sys","functions","name",1);
-    X_70 := algebra.likesubselect(X_12,X_3,X_65,"",true,true);
-    X_15 := sql.subdelta(X_67,X_3,X_9,X_68,X_70);
-    X_16 := sql.projectdelta(X_15,X_6,X_9,r1_9,X_12);
-=======
-    C_3:bat[:oid,:oid] := sql.tid(X_2,"sys","functions");
-    X_60 := calc.+("%",A0);
-    X_61 := calc.+(X_60,"%");
-    C_63 := algebra.likesubselect(X_6,C_3,X_61,"",true,true);
-    (C_9,r1_9) := sql.bind(X_2,"sys","functions","name",2);
-    C_64 := algebra.likesubselect(r1_9,nil:bat[:oid,:oid],X_61,"",true,true);
-    X_12:bat[:oid,:str]  := sql.bind(X_2,"sys","functions","name",1);
-    C_66 := algebra.likesubselect(X_12,C_3,X_61,"",true,true);
-    C_15 := sql.subdelta(C_63,C_3,C_9,C_64,C_66);
+    C_3:bat[:oid,:oid] := sql.tid(X_2,"sys","functions");
+    X_58 := calc.+("%",A0);
+    X_59 := calc.+(X_58,"%");
+    C_61 := algebra.likesubselect(X_6,C_3,X_59,"",true,true);
+    (C_9,r1_9) := sql.bind(X_2,"sys","functions","name",2);
+    C_62 := algebra.likesubselect(r1_9,nil:bat[:oid,:oid],X_59,"",true,true);
+    X_12:bat[:oid,:str]  := sql.bind(X_2,"sys","functions","name",1);
+    C_64 := algebra.likesubselect(X_12,C_3,X_59,"",true,true);
+    C_15 := sql.subdelta(C_61,C_3,C_9,C_62,C_64);
     X_16 := sql.projectdelta(C_15,X_6,C_9,r1_9,X_12);
->>>>>>> b98fc5c9
     X_17:bat[:oid,:str] := sql.bind(X_2,"sys","functions","func",0);
     (C_19,r1_28) := sql.bind(X_2,"sys","functions","func",2);
     X_21:bat[:oid,:str] := sql.bind(X_2,"sys","functions","func",1);
