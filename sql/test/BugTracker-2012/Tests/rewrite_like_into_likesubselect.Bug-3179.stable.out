--- conflicted
+++ resolved
@@ -48,21 +48,12 @@
     X_40 := bat.append(X_32,0);
     X_46 := bat.append(X_40,0);
     X_2 := sql.mvc();
-<<<<<<< HEAD
-    X_6:bat[:oid,:str]  := sql.bind(X_2,"sys","functions","name",0);
-    C_3:bat[:oid,:oid] := sql.tid(X_2,"sys","functions");
+    X_6:bat[:str] := sql.bind(X_2,"sys","functions","name",0);
+    C_3:bat[:oid] := sql.tid(X_2,"sys","functions");
     C_56 := algebra.likesubselect(X_6,C_3,A0,"",false);
     (C_9,r1_9) := sql.bind(X_2,"sys","functions","name",2);
-    C_57 := algebra.likesubselect(r1_9,nil:bat[:oid,:oid],A0,"",false);
-    X_12:bat[:oid,:str]  := sql.bind(X_2,"sys","functions","name",1);
-=======
-    X_6:bat[:str] := sql.bind(X_2,"sys","functions","name",0);
-    C_3:bat[:oid] := sql.tid(X_2,"sys","functions");
-    C_56 := algebra.likesubselect(X_6,C_3,A0,"",false);
-    (C_9,r1_9) := sql.bind(X_2,"sys","functions","name",2);
     C_57 := algebra.likesubselect(r1_9,nil:bat[:oid],A0,"",false);
     X_12:bat[:str] := sql.bind(X_2,"sys","functions","name",1);
->>>>>>> 3f642494
     C_59 := algebra.likesubselect(X_12,C_3,A0,"",false);
     C_15 := sql.subdelta(C_56,C_3,C_9,C_57,C_59);
     X_17 := sql.projectdelta(C_15,X_6,C_9,r1_9,X_12);
@@ -95,21 +86,12 @@
     X_40 := bat.append(X_32,0);
     X_46 := bat.append(X_40,0);
     X_2 := sql.mvc();
-<<<<<<< HEAD
-    X_6:bat[:oid,:str]  := sql.bind(X_2,"sys","functions","name",0);
-    C_3:bat[:oid,:oid] := sql.tid(X_2,"sys","functions");
+    X_6:bat[:str] := sql.bind(X_2,"sys","functions","name",0);
+    C_3:bat[:oid] := sql.tid(X_2,"sys","functions");
     C_56 := algebra.likesubselect(X_6,C_3,A0,"",true);
     (C_9,r1_9) := sql.bind(X_2,"sys","functions","name",2);
-    C_57 := algebra.likesubselect(r1_9,nil:bat[:oid,:oid],A0,"",true);
-    X_12:bat[:oid,:str]  := sql.bind(X_2,"sys","functions","name",1);
-=======
-    X_6:bat[:str] := sql.bind(X_2,"sys","functions","name",0);
-    C_3:bat[:oid] := sql.tid(X_2,"sys","functions");
-    C_56 := algebra.likesubselect(X_6,C_3,A0,"",true);
-    (C_9,r1_9) := sql.bind(X_2,"sys","functions","name",2);
     C_57 := algebra.likesubselect(r1_9,nil:bat[:oid],A0,"",true);
     X_12:bat[:str] := sql.bind(X_2,"sys","functions","name",1);
->>>>>>> 3f642494
     C_59 := algebra.likesubselect(X_12,C_3,A0,"",true);
     C_15 := sql.subdelta(C_56,C_3,C_9,C_57,C_59);
     X_17 := sql.projectdelta(C_15,X_6,C_9,r1_9,X_12);
@@ -142,21 +124,12 @@
     X_40 := bat.append(X_32,0);
     X_46 := bat.append(X_40,0);
     X_2 := sql.mvc();
-<<<<<<< HEAD
-    X_6:bat[:oid,:str]  := sql.bind(X_2,"sys","functions","name",0);
-    C_3:bat[:oid,:oid] := sql.tid(X_2,"sys","functions");
+    X_6:bat[:str] := sql.bind(X_2,"sys","functions","name",0);
+    C_3:bat[:oid] := sql.tid(X_2,"sys","functions");
     C_56 := algebra.ilikesubselect(X_6,C_3,A0,"",false);
     (C_9,r1_9) := sql.bind(X_2,"sys","functions","name",2);
-    C_57 := algebra.ilikesubselect(r1_9,nil:bat[:oid,:oid],A0,"",false);
-    X_12:bat[:oid,:str]  := sql.bind(X_2,"sys","functions","name",1);
-=======
-    X_6:bat[:str] := sql.bind(X_2,"sys","functions","name",0);
-    C_3:bat[:oid] := sql.tid(X_2,"sys","functions");
-    C_56 := algebra.ilikesubselect(X_6,C_3,A0,"",false);
-    (C_9,r1_9) := sql.bind(X_2,"sys","functions","name",2);
     C_57 := algebra.ilikesubselect(r1_9,nil:bat[:oid],A0,"",false);
     X_12:bat[:str] := sql.bind(X_2,"sys","functions","name",1);
->>>>>>> 3f642494
     C_59 := algebra.ilikesubselect(X_12,C_3,A0,"",false);
     X_15 := sql.subdelta(C_56,C_3,C_9,C_57,C_59);
     X_17 := sql.projectdelta(X_15,X_6,C_9,r1_9,X_12);
@@ -189,21 +162,12 @@
     X_40 := bat.append(X_32,0);
     X_46 := bat.append(X_40,0);
     X_2 := sql.mvc();
-<<<<<<< HEAD
-    X_6:bat[:oid,:str]  := sql.bind(X_2,"sys","functions","name",0);
-    C_3:bat[:oid,:oid] := sql.tid(X_2,"sys","functions");
+    X_6:bat[:str] := sql.bind(X_2,"sys","functions","name",0);
+    C_3:bat[:oid] := sql.tid(X_2,"sys","functions");
     C_56 := algebra.ilikesubselect(X_6,C_3,A0,"",true);
     (C_9,r1_9) := sql.bind(X_2,"sys","functions","name",2);
-    C_57 := algebra.ilikesubselect(r1_9,nil:bat[:oid,:oid],A0,"",true);
-    X_12:bat[:oid,:str]  := sql.bind(X_2,"sys","functions","name",1);
-=======
-    X_6:bat[:str] := sql.bind(X_2,"sys","functions","name",0);
-    C_3:bat[:oid] := sql.tid(X_2,"sys","functions");
-    C_56 := algebra.ilikesubselect(X_6,C_3,A0,"",true);
-    (C_9,r1_9) := sql.bind(X_2,"sys","functions","name",2);
     C_57 := algebra.ilikesubselect(r1_9,nil:bat[:oid],A0,"",true);
     X_12:bat[:str] := sql.bind(X_2,"sys","functions","name",1);
->>>>>>> 3f642494
     C_59 := algebra.ilikesubselect(X_12,C_3,A0,"",true);
     X_15 := sql.subdelta(C_56,C_3,C_9,C_57,C_59);
     X_17 := sql.projectdelta(X_15,X_6,C_9,r1_9,X_12);
@@ -255,24 +219,14 @@
     X_41 := bat.append(X_33,0);
     X_47 := bat.append(X_41,0);
     X_2 := sql.mvc();
-<<<<<<< HEAD
-    X_6:bat[:oid,:str]  := sql.bind(X_2,"sys","functions","name",0);
-    C_3:bat[:oid,:oid] := sql.tid(X_2,"sys","functions");
-=======
-    X_6:bat[:str] := sql.bind(X_2,"sys","functions","name",0);
-    C_3:bat[:oid] := sql.tid(X_2,"sys","functions");
->>>>>>> 3f642494
+    X_6:bat[:str] := sql.bind(X_2,"sys","functions","name",0);
+    C_3:bat[:oid] := sql.tid(X_2,"sys","functions");
     X_59:str := calc.+("%",A0);
     X_60:str := calc.+(X_59,"%");
     C_63 := algebra.likesubselect(X_6,C_3,X_60,"",false,false);
     (C_9,r1_9) := sql.bind(X_2,"sys","functions","name",2);
-<<<<<<< HEAD
-    C_64 := algebra.likesubselect(r1_9,nil:bat[:oid,:oid],X_60,"",false,false);
-    X_12:bat[:oid,:str]  := sql.bind(X_2,"sys","functions","name",1);
-=======
     C_64 := algebra.likesubselect(r1_9,nil:bat[:oid],X_60,"",false,false);
     X_12:bat[:str] := sql.bind(X_2,"sys","functions","name",1);
->>>>>>> 3f642494
     C_66 := algebra.likesubselect(X_12,C_3,X_60,"",false,false);
     C_15 := sql.subdelta(C_63,C_3,C_9,C_64,C_66);
     X_17 := sql.projectdelta(C_15,X_6,C_9,r1_9,X_12);
@@ -282,11 +236,7 @@
     X_24 := sql.projectdelta(C_15,X_18,C_20,r1_28,X_22);
     X_23 := sql.delta(X_18,C_20,r1_28,X_22);
     X_14 := sql.delta(X_6,C_9,r1_9,X_12);
-<<<<<<< HEAD
-    X_61:bat[:oid,:bit] := batalgebra.like(X_14,X_60);
-=======
     X_61:bat[:bit] := batalgebra.like(X_14,X_60);
->>>>>>> 3f642494
     sql.mvc();
     sql.resultSet(X_42,X_43,X_44,X_45,X_47,X_17,X_24);
 end user.s10_1;
@@ -312,24 +262,14 @@
     X_42 := bat.append(X_34,0);
     X_48 := bat.append(X_42,0);
     X_2 := sql.mvc();
-<<<<<<< HEAD
-    X_6:bat[:oid,:str]  := sql.bind(X_2,"sys","functions","name",0);
-    C_3:bat[:oid,:oid] := sql.tid(X_2,"sys","functions");
-=======
-    X_6:bat[:str] := sql.bind(X_2,"sys","functions","name",0);
-    C_3:bat[:oid] := sql.tid(X_2,"sys","functions");
->>>>>>> 3f642494
+    X_6:bat[:str] := sql.bind(X_2,"sys","functions","name",0);
+    C_3:bat[:oid] := sql.tid(X_2,"sys","functions");
     X_60:str := calc.+("%",A0);
     X_61:str := calc.+(X_60,"%");
     C_64 := algebra.likesubselect(X_6,C_3,X_61,"",false,true);
     (C_9,r1_9) := sql.bind(X_2,"sys","functions","name",2);
-<<<<<<< HEAD
-    C_65 := algebra.likesubselect(r1_9,nil:bat[:oid,:oid],X_61,"",false,true);
-    X_12:bat[:oid,:str]  := sql.bind(X_2,"sys","functions","name",1);
-=======
     C_65 := algebra.likesubselect(r1_9,nil:bat[:oid],X_61,"",false,true);
     X_12:bat[:str] := sql.bind(X_2,"sys","functions","name",1);
->>>>>>> 3f642494
     C_67 := algebra.likesubselect(X_12,C_3,X_61,"",false,true);
     C_16 := sql.subdelta(C_64,C_3,C_9,C_65,C_67);
     X_18 := sql.projectdelta(C_16,X_6,C_9,r1_9,X_12);
@@ -339,11 +279,7 @@
     X_25 := sql.projectdelta(C_16,X_19,C_21,r1_28,X_23);
     X_24 := sql.delta(X_19,C_21,r1_28,X_23);
     X_14 := sql.delta(X_6,C_9,r1_9,X_12);
-<<<<<<< HEAD
-    X_62:bat[:oid,:bit] := batalgebra.not_like(X_14,X_61);
-=======
     X_62:bat[:bit] := batalgebra.not_like(X_14,X_61);
->>>>>>> 3f642494
     sql.mvc();
     sql.resultSet(X_43,X_44,X_45,X_46,X_48,X_18,X_25);
 end user.s11_1;
@@ -369,24 +305,14 @@
     X_42 := bat.append(X_34,0);
     X_48 := bat.append(X_42,0);
     X_2 := sql.mvc();
-<<<<<<< HEAD
-    X_6:bat[:oid,:str]  := sql.bind(X_2,"sys","functions","name",0);
-    C_3:bat[:oid,:oid] := sql.tid(X_2,"sys","functions");
-=======
-    X_6:bat[:str] := sql.bind(X_2,"sys","functions","name",0);
-    C_3:bat[:oid] := sql.tid(X_2,"sys","functions");
->>>>>>> 3f642494
+    X_6:bat[:str] := sql.bind(X_2,"sys","functions","name",0);
+    C_3:bat[:oid] := sql.tid(X_2,"sys","functions");
     X_60:str := calc.+("%",A0);
     X_61:str := calc.+(X_60,"%");
     C_64 := algebra.likesubselect(X_6,C_3,X_61,"",true,false);
     (C_9,r1_9) := sql.bind(X_2,"sys","functions","name",2);
-<<<<<<< HEAD
-    C_65 := algebra.likesubselect(r1_9,nil:bat[:oid,:oid],X_61,"",true,false);
-    X_12:bat[:oid,:str]  := sql.bind(X_2,"sys","functions","name",1);
-=======
     C_65 := algebra.likesubselect(r1_9,nil:bat[:oid],X_61,"",true,false);
     X_12:bat[:str] := sql.bind(X_2,"sys","functions","name",1);
->>>>>>> 3f642494
     C_67 := algebra.likesubselect(X_12,C_3,X_61,"",true,false);
     C_16 := sql.subdelta(C_64,C_3,C_9,C_65,C_67);
     X_18 := sql.projectdelta(C_16,X_6,C_9,r1_9,X_12);
@@ -396,11 +322,7 @@
     X_25 := sql.projectdelta(C_16,X_19,C_21,r1_28,X_23);
     X_24 := sql.delta(X_19,C_21,r1_28,X_23);
     X_14 := sql.delta(X_6,C_9,r1_9,X_12);
-<<<<<<< HEAD
-    X_62:bat[:oid,:bit] := batalgebra.ilike(X_14,X_61);
-=======
     X_62:bat[:bit] := batalgebra.ilike(X_14,X_61);
->>>>>>> 3f642494
     sql.mvc();
     sql.resultSet(X_43,X_44,X_45,X_46,X_48,X_18,X_25);
 end user.s12_1;
@@ -426,24 +348,14 @@
     X_41 := bat.append(X_33,0);
     X_47 := bat.append(X_41,0);
     X_2 := sql.mvc();
-<<<<<<< HEAD
-    X_6:bat[:oid,:str]  := sql.bind(X_2,"sys","functions","name",0);
-    C_3:bat[:oid,:oid] := sql.tid(X_2,"sys","functions");
-=======
-    X_6:bat[:str] := sql.bind(X_2,"sys","functions","name",0);
-    C_3:bat[:oid] := sql.tid(X_2,"sys","functions");
->>>>>>> 3f642494
+    X_6:bat[:str] := sql.bind(X_2,"sys","functions","name",0);
+    C_3:bat[:oid] := sql.tid(X_2,"sys","functions");
     X_59:str := calc.+("%",A0);
     X_60:str := calc.+(X_59,"%");
     C_63 := algebra.likesubselect(X_6,C_3,X_60,"",true,true);
     (C_9,r1_9) := sql.bind(X_2,"sys","functions","name",2);
-<<<<<<< HEAD
-    C_64 := algebra.likesubselect(r1_9,nil:bat[:oid,:oid],X_60,"",true,true);
-    X_12:bat[:oid,:str]  := sql.bind(X_2,"sys","functions","name",1);
-=======
     C_64 := algebra.likesubselect(r1_9,nil:bat[:oid],X_60,"",true,true);
     X_12:bat[:str] := sql.bind(X_2,"sys","functions","name",1);
->>>>>>> 3f642494
     C_66 := algebra.likesubselect(X_12,C_3,X_60,"",true,true);
     C_16 := sql.subdelta(C_63,C_3,C_9,C_64,C_66);
     X_17 := sql.projectdelta(C_16,X_6,C_9,r1_9,X_12);
@@ -453,11 +365,7 @@
     X_24 := sql.projectdelta(C_16,X_18,C_20,r1_28,X_22);
     X_23 := sql.delta(X_18,C_20,r1_28,X_22);
     X_14 := sql.delta(X_6,C_9,r1_9,X_12);
-<<<<<<< HEAD
-    X_61:bat[:oid,:bit] := batalgebra.not_ilike(X_14,X_60);
-=======
     X_61:bat[:bit] := batalgebra.not_ilike(X_14,X_60);
->>>>>>> 3f642494
     sql.mvc();
     sql.resultSet(X_42,X_43,X_44,X_45,X_47,X_17,X_24);
 end user.s13_1;
