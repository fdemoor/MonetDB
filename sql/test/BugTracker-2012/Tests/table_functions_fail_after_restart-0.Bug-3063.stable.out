--- conflicted
+++ resolved
@@ -34,11 +34,7 @@
 % 3 # length
 [ "sys"	]
 [ "tmp"	]
-<<<<<<< HEAD
 [ "rs"	]
-[ "querylog"	]
-=======
->>>>>>> ee4ae13a
 [ "ft"	]
 
 # 15:58:57 >  
