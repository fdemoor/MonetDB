stdout of test 'table_functions_fail_after_restart-1.Bug-3063` in directory 'sql/test/BugTracker-2012` itself:


# 15:58:57 >  
# 15:58:57 >  "mserver5" "--debug=10" "--set" "gdk_nr_threads=0" "--set" "gdk_dbfarm=/home/niels/scratch/rc-clean/Linux-x86_64/var/MonetDB" "--set" "mapi_open=true" "--set" "mapi_port=30255" "--set" "monet_prompt=" "--trace" "--forcemito" "--set" "mal_listing=2" "--dbname=mTests_test_BugTracker-2012" "--set" "mal_listing=0"
# 15:58:57 >  

# MonetDB 5 server v11.9.2
# This is an unreleased version
# Serving database 'mTests_test_BugTracker-2012', using 4 threads
# Compiled for x86_64-unknown-linux-gnu/64bit with 64bit OIDs dynamically linked
# Found 3.778 GiB available main-memory.
# Copyright (c) 1993-July 2008 CWI.
# Copyright (c) August 2008-2013 MonetDB B.V., all rights reserved
# Visit http://www.monetdb.org/ for further information
# Listening for connection requests on mapi:monetdb://niels.nesco.mine.nu:30255/
# MonetDB/GIS module loaded
# MonetDB/SQL module loaded

Ready.

# 15:58:57 >  
# 15:58:57 >  "mclient" "-lsql" "-ftest" "-Eutf-8" "-i" "-e" "--host=niels" "--port=30255"
# 15:58:57 >  

#select * from ft.func() as ftf;
% .ftf # table_name
% sch # name
% varchar # type
% 8 # length
[ "sys"	]
[ "tmp"	]
<<<<<<< HEAD
[ "rs"	]
=======
[ "querylog"	]
>>>>>>> c7dd2713
[ "ft"	]
#drop function ft.func;
#drop schema ft;

# 15:58:58 >  
# 15:58:58 >  "Done."
# 15:58:58 >  
<|MERGE_RESOLUTION|>--- conflicted
+++ resolved
@@ -30,11 +30,8 @@
 % 8 # length
 [ "sys"	]
 [ "tmp"	]
-<<<<<<< HEAD
 [ "rs"	]
-=======
 [ "querylog"	]
->>>>>>> c7dd2713
 [ "ft"	]
 #drop function ft.func;
 #drop schema ft;
