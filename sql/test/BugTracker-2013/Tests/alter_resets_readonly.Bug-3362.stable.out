--- conflicted
+++ resolved
@@ -29,21 +29,6 @@
 #insert into x values (1),(2),(3);
 [ 3	]
 #alter table x set read only;
-<<<<<<< HEAD
-#select readonly from sys.tables where name='x';
-% .tables # table_name
-% access # name
-% smallint # type
-% 1 # length
-[ 1	]
-#alter table x add primary key (a);
-#select readonly from sys.tables where name='x';
-% .tables # table_name
-% access # name
-% smallint # type
-% 1 # length
-[ 1	]
-=======
 #select (access = 1) from sys.tables where name='x';
 % .L1 # table_name
 % L1 # name
@@ -57,7 +42,6 @@
 % boolean # type
 % 5 # length
 [ true	]
->>>>>>> 3168306d
 #drop table x;
 
 # 15:44:28 >  
