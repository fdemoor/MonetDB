stdout of test 'between.Bug-3259` in directory 'sql/test/BugTracker-2013` itself:


# 20:18:30 >  
# 20:18:30 >  "mserver5" "--debug=10" "--set" "gdk_nr_threads=0" "--set" "mapi_open=true" "--set" "mapi_port=31042" "--set" "mapi_usock=/var/tmp/mtest-5226/.s.monetdb.31042" "--set" "monet_prompt=" "--forcemito" "--set" "mal_listing=2" "--dbpath=/home/niels/scratch/rc-clean/Linux-x86_64/var/MonetDB/mTests_sql_test_BugTracker-2013" "--set" "mal_listing=0"
# 20:18:30 >  

# MonetDB 5 server v11.15.4
# This is an unreleased version
# Serving database 'mTests_sql_test_BugTracker-2013', using 4 threads
# Compiled for x86_64-unknown-linux-gnu/64bit with 64bit OIDs dynamically linked
# Found 3.778 GiB available main-memory.
# Copyright (c) 1993-July 2008 CWI.
# Copyright (c) August 2008-2015 MonetDB B.V., all rights reserved
# Visit http://www.monetdb.org/ for further information
# Listening for connection requests on mapi:monetdb://niels.nesco.mine.nu:31042/
# Listening for UNIX domain connection requests on mapi:monetdb:///var/tmp/mtest-5226/.s.monetdb.31042
# MonetDB/GIS module loaded
# MonetDB/JAQL module loaded
# MonetDB/SQL module loaded

Ready.

# 20:18:31 >  
# 20:18:31 >  "mclient" "-lsql" "-ftest" "-Eutf-8" "-i" "-e" "--host=/var/tmp/mtest-5226" "--port=31042"
# 20:18:31 >  

#START TRANSACTION;
#CREATE TABLE treeitems (
#	    "tree"    CHARACTER LARGE OBJECT,
#	    "subject" INTEGER,
#	    "pre"     BIGINT,
#	    "post"    BIGINT,
#	    "size"    BIGINT,
#	    "level"   TINYINT,
#	    "prob"    DOUBLE        DEFAULT 1.0,
#	    CONSTRAINT "treeitems_tree_pre_unique" UNIQUE ("tree", "pre"),
#	    CONSTRAINT "treeitems_tree_post_unique" UNIQUE ("tree", "post")
#);
#insert into treeitems values('sequoia',1,2,2,2,2,2.0);
[ 1	]
#explain
#SELECT t1.subject as id1, t2.subject as id2
#FROM  treeitems t1, treeitems t2
#WHERE t2.pre between t1.pre and t1.pre + t1.size;
% .explain # table_name
% mal # name
% clob # type
% 190 # length
function user.s6_1():void;
<<<<<<< HEAD
    X_66:void := querylog.define("explain\nselect t1.subject as id1, t2.subject as id2\nfrom treeitems t1, treeitems t2\nwhere t2.pre between t1.pre and t1.pre + t1.size;","default_pipe",39);
barrier X_90 := language.dataflow();
    X_42 := bat.new(nil:str);
    X_49 := bat.append(X_42,"sys.L2");
    X_59 := bat.append(X_49,"sys.L4");
    X_44 := bat.new(nil:str);
    X_51 := bat.append(X_44,"id1");
    X_61 := bat.append(X_51,"id2");
    X_45 := bat.new(nil:str);
    X_53 := bat.append(X_45,"int");
    X_63 := bat.append(X_53,"int");
    X_46 := bat.new(nil:int);
    X_55 := bat.append(X_46,32);
    X_64 := bat.append(X_55,32);
    X_48 := bat.new(nil:int);
    X_57 := bat.append(X_48,0);
    X_65 := bat.append(X_57,0);
    X_0 := sql.mvc();
    C_1:bat[:oid] := sql.tid(X_0,"sys","treeitems");
    X_8:bat[:lng] := sql.bind(X_0,"sys","treeitems","pre",0);
    X_10 := algebra.projection(C_1,X_8);
    X_11 := batcalc.hge(X_10);
    X_17:bat[:lng] := sql.bind(X_0,"sys","treeitems","size",0);
    X_19 := algebra.projection(C_1,X_17);
    X_22 := batcalc.hge(X_19);
    X_23:bat[:hge] := batcalc.+(X_11,X_22);
    (X_26,X_27) := algebra.subrangejoin(X_11,X_11,X_23,nil:BAT,nil:BAT,true,true,nil:lng);
    X_4:bat[:int] := sql.bind(X_0,"sys","treeitems","subject",0);
    X_7 := algebra.projection(C_1,X_4);
    X_36 := algebra.projection(X_27,X_7);
    X_33 := algebra.projection(X_26,X_7);
    language.pass(X_11);
    language.pass(X_11);
    language.pass(C_1);
    language.pass(X_7);
exit X_90;
    sql.resultSet(X_59,X_61,X_63,X_64,X_65,X_36,X_33);
=======
    X_0:void := querylog.define("explain\nselect t1.subject as id1, t2.subject as id2\nfrom treeitems t1, treeitems t2\nwhere t2.pre between t1.pre and t1.pre + t1.size;","default_pipe",37);
barrier X_84 := language.dataflow();
    X_39 := bat.new(nil:str);
    X_46 := bat.append(X_39,"sys.L2");
    X_56 := bat.append(X_46,"sys.L4");
    X_41 := bat.new(nil:str);
    X_48 := bat.append(X_41,"id1");
    X_58 := bat.append(X_48,"id2");
    X_42 := bat.new(nil:str);
    X_50 := bat.append(X_42,"int");
    X_60 := bat.append(X_50,"int");
    X_43 := bat.new(nil:int);
    X_52 := bat.append(X_43,32);
    X_61 := bat.append(X_52,32);
    X_45 := bat.new(nil:int);
    X_54 := bat.append(X_45,0);
    X_62 := bat.append(X_54,0);
    X_3 := sql.mvc();
    C_4:bat[:oid] := sql.tid(X_3,"sys","treeitems");
    X_7:bat[:lng] := sql.bind(X_3,"sys","treeitems","pre",0);
    X_10 := algebra.projection(C_4,X_7);
    X_11 := batcalc.hge(X_10);
    X_17:bat[:lng] := sql.bind(X_3,"sys","treeitems","size",0);
    X_19 := algebra.projection(C_4,X_17);
    X_20 := batcalc.hge(X_19);
    X_21:bat[:hge] := batcalc.+(X_11,X_20);
    (X_24,r1_25) := algebra.subrangejoin(X_11,X_11,X_21,nil:BAT,nil:BAT,true,true,nil:lng);
    X_31:bat[:int] := sql.bind(X_3,"sys","treeitems","subject",0);
    X_33 := algebra.projection(C_4,X_31);
    X_34 := algebra.projection(r1_25,X_33);
    X_37 := algebra.projection(X_24,X_33);
    language.pass(X_11);
    language.pass(X_11);
    language.pass(C_4);
    language.pass(X_33);
exit X_84;
    sql.resultSet(X_56,X_58,X_60,X_61,X_62,X_34,X_37);
>>>>>>> 4b172a6b
end user.s6_1;
#inline               actions= 0 time=3 usec 
#remap                actions= 1 time=125 usec 
#costmodel            actions= 1 time=2 usec 
#coercion             actions= 0 time=2 usec 
#evaluate             actions= 0 time=4 usec 
#emptycolumn          actions= 1 time=6 usec 
#aliases              actions= 0 time=7 usec 
#mergetable           actions= 0 time=63 usec 
#deadcode             actions= 0 time=7 usec 
#aliases              actions= 0 time=7 usec 
#constants            actions= 3 time=8 usec 
#commonTerms          actions= 7 time=15 usec 
#projectionpath       actions= 0 time=6 usec 
#deadcode             actions= 7 time=11 usec 
#reorder              actions= 1 time=26 usec 
#reduce               actions=30 time=29 usec 
#matpack              actions= 0 time=3 usec 
#dataflow             actions=26 time=27 usec 
#multiplex            actions= 0 time=3 usec 
#profiler             actions= 1 time=4 usec 
#candidates           actions= 1 time=1 usec 
#garbagecollctor      actions= 1 time=21 usec 
#total                actions= 1 time=501 usec 
#ROLLBACK;

# 20:18:31 >  
# 20:18:31 >  "Done."
# 20:18:31 >  
<|MERGE_RESOLUTION|>--- conflicted
+++ resolved
@@ -46,85 +46,46 @@
 % .explain # table_name
 % mal # name
 % clob # type
-% 190 # length
+% 191 # length
 function user.s6_1():void;
-<<<<<<< HEAD
-    X_66:void := querylog.define("explain\nselect t1.subject as id1, t2.subject as id2\nfrom treeitems t1, treeitems t2\nwhere t2.pre between t1.pre and t1.pre + t1.size;","default_pipe",39);
-barrier X_90 := language.dataflow();
-    X_42 := bat.new(nil:str);
-    X_49 := bat.append(X_42,"sys.L2");
-    X_59 := bat.append(X_49,"sys.L4");
-    X_44 := bat.new(nil:str);
-    X_51 := bat.append(X_44,"id1");
-    X_61 := bat.append(X_51,"id2");
+    X_69:void := querylog.define("explain\nselect t1.subject as id1, t2.subject as id2\nfrom treeitems t1, treeitems t2\nwhere t2.pre between t1.pre and t1.pre + t1.size;","default_pipe",40);
+barrier X_93 := language.dataflow();
     X_45 := bat.new(nil:str);
-    X_53 := bat.append(X_45,"int");
-    X_63 := bat.append(X_53,"int");
-    X_46 := bat.new(nil:int);
-    X_55 := bat.append(X_46,32);
-    X_64 := bat.append(X_55,32);
-    X_48 := bat.new(nil:int);
-    X_57 := bat.append(X_48,0);
-    X_65 := bat.append(X_57,0);
-    X_0 := sql.mvc();
-    C_1:bat[:oid] := sql.tid(X_0,"sys","treeitems");
-    X_8:bat[:lng] := sql.bind(X_0,"sys","treeitems","pre",0);
-    X_10 := algebra.projection(C_1,X_8);
-    X_11 := batcalc.hge(X_10);
-    X_17:bat[:lng] := sql.bind(X_0,"sys","treeitems","size",0);
-    X_19 := algebra.projection(C_1,X_17);
-    X_22 := batcalc.hge(X_19);
-    X_23:bat[:hge] := batcalc.+(X_11,X_22);
-    (X_26,X_27) := algebra.subrangejoin(X_11,X_11,X_23,nil:BAT,nil:BAT,true,true,nil:lng);
-    X_4:bat[:int] := sql.bind(X_0,"sys","treeitems","subject",0);
-    X_7 := algebra.projection(C_1,X_4);
-    X_36 := algebra.projection(X_27,X_7);
-    X_33 := algebra.projection(X_26,X_7);
-    language.pass(X_11);
-    language.pass(X_11);
-    language.pass(C_1);
-    language.pass(X_7);
-exit X_90;
-    sql.resultSet(X_59,X_61,X_63,X_64,X_65,X_36,X_33);
-=======
-    X_0:void := querylog.define("explain\nselect t1.subject as id1, t2.subject as id2\nfrom treeitems t1, treeitems t2\nwhere t2.pre between t1.pre and t1.pre + t1.size;","default_pipe",37);
-barrier X_84 := language.dataflow();
-    X_39 := bat.new(nil:str);
-    X_46 := bat.append(X_39,"sys.L2");
-    X_56 := bat.append(X_46,"sys.L4");
-    X_41 := bat.new(nil:str);
-    X_48 := bat.append(X_41,"id1");
-    X_58 := bat.append(X_48,"id2");
-    X_42 := bat.new(nil:str);
-    X_50 := bat.append(X_42,"int");
-    X_60 := bat.append(X_50,"int");
-    X_43 := bat.new(nil:int);
-    X_52 := bat.append(X_43,32);
-    X_61 := bat.append(X_52,32);
-    X_45 := bat.new(nil:int);
-    X_54 := bat.append(X_45,0);
-    X_62 := bat.append(X_54,0);
+    X_52 := bat.append(X_45,"sys.L2");
+    X_62 := bat.append(X_52,"sys.L4");
+    X_47 := bat.new(nil:str);
+    X_54 := bat.append(X_47,"id1");
+    X_64 := bat.append(X_54,"id2");
+    X_48 := bat.new(nil:str);
+    X_56 := bat.append(X_48,"int");
+    X_66 := bat.append(X_56,"int");
+    X_49 := bat.new(nil:int);
+    X_58 := bat.append(X_49,32);
+    X_67 := bat.append(X_58,32);
+    X_51 := bat.new(nil:int);
+    X_60 := bat.append(X_51,0);
+    X_68 := bat.append(X_60,0);
     X_3 := sql.mvc();
     C_4:bat[:oid] := sql.tid(X_3,"sys","treeitems");
-    X_7:bat[:lng] := sql.bind(X_3,"sys","treeitems","pre",0);
+    X_11:bat[:lng] := sql.bind(X_3,"sys","treeitems","pre",0);
+    X_13 := algebra.projection(C_4,X_11);
+    X_14 := batcalc.hge(X_13);
+    X_20:bat[:lng] := sql.bind(X_3,"sys","treeitems","size",0);
+    X_22 := algebra.projection(C_4,X_20);
+    X_25 := batcalc.hge(X_22);
+    X_26:bat[:hge] := batcalc.+(X_14,X_25);
+    (X_29,X_30) := algebra.subrangejoin(X_14,X_14,X_26,nil:BAT,nil:BAT,true,true,nil:lng);
+    X_7:bat[:int] := sql.bind(X_3,"sys","treeitems","subject",0);
     X_10 := algebra.projection(C_4,X_7);
-    X_11 := batcalc.hge(X_10);
-    X_17:bat[:lng] := sql.bind(X_3,"sys","treeitems","size",0);
-    X_19 := algebra.projection(C_4,X_17);
-    X_20 := batcalc.hge(X_19);
-    X_21:bat[:hge] := batcalc.+(X_11,X_20);
-    (X_24,r1_25) := algebra.subrangejoin(X_11,X_11,X_21,nil:BAT,nil:BAT,true,true,nil:lng);
-    X_31:bat[:int] := sql.bind(X_3,"sys","treeitems","subject",0);
-    X_33 := algebra.projection(C_4,X_31);
-    X_34 := algebra.projection(r1_25,X_33);
-    X_37 := algebra.projection(X_24,X_33);
-    language.pass(X_11);
-    language.pass(X_11);
+    X_39 := algebra.projection(X_30,X_10);
+    X_36 := algebra.projection(X_29,X_10);
+    language.pass(X_14);
+    language.pass(X_14);
     language.pass(C_4);
-    language.pass(X_33);
-exit X_84;
-    sql.resultSet(X_56,X_58,X_60,X_61,X_62,X_34,X_37);
->>>>>>> 4b172a6b
+    language.pass(X_10);
+exit X_93;
+# querylog.define("explain\nselect t1.subject as id1, t2.subject as id2\nfrom treeitems t1, treeitems t2\nwhere t2.pre between t1.pre and t1.pre + t1.size;","default_pipe")
+    sql.resultSet(X_62,X_64,X_66,X_67,X_68,X_39,X_36);
 end user.s6_1;
 #inline               actions= 0 time=3 usec 
 #remap                actions= 1 time=125 usec 
