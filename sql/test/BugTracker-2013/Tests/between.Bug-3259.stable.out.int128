--- conflicted
+++ resolved
@@ -45,69 +45,6 @@
 % mal # name
 % clob # type
 % 191 # length
-<<<<<<< HEAD
-function user.s4_1():void;
-    X_42:void := querylog.define("explain\nselect t1.subject as id1, t2.subject as id2\nfrom treeitems t1, treeitems t2\nwhere t2.pre between t1.pre and t1.pre + t1.size;","default_pipe",34);
-barrier X_73 := language.dataflow();
-    X_19 := bat.new(nil:oid,nil:str);
-    X_27 := bat.append(X_19,"sys.L");
-    X_36 := bat.append(X_27,"sys.L");
-    X_22 := bat.new(nil:oid,nil:str);
-    X_29 := bat.append(X_22,"id1");
-    X_37 := bat.append(X_29,"id2");
-    X_23 := bat.new(nil:oid,nil:str);
-    X_31 := bat.append(X_23,"int");
-    X_39 := bat.append(X_31,"int");
-    X_24 := bat.new(nil:oid,nil:int);
-    X_33 := bat.append(X_24,32);
-    X_40 := bat.append(X_33,32);
-    X_26 := bat.new(nil:oid,nil:int);
-    X_35 := bat.append(X_26,0);
-    X_41 := bat.append(X_35,0);
-    X_2 := bat.new(nil:oid,nil:lng);
-    X_3 := batcalc.hge(X_2);
-    X_4 := bat.new(nil:oid,nil:lng);
-    X_5 := batcalc.hge(X_4);
-    X_6 := bat.new(nil:oid,nil:lng);
-    X_7 := batcalc.hge(X_6);
-    X_8:bat[:hge] := batcalc.+(X_5,X_7);
-    (X_9,r1_22) := algebra.subrangejoin(X_3,X_5,X_8,nil:BAT,nil:BAT,true,true,nil:lng);
-    X_14 := bat.new(nil:oid,nil:int);
-    X_15 := algebra.projection(r1_22,X_14);
-    X_16 := bat.new(nil:oid,nil:int);
-    X_17 := algebra.projection(X_9,X_16);
-    language.pass(X_5);
-exit X_73;
-    sql.resultSet(X_36,X_37,X_39,X_40,X_41,X_15,X_17);
-end user.s4_1;
-#inline               actions= 0 time=4 usec 
-#candidates           actions= 1 time=25 usec 
-#remap                actions= 1 time=205 usec 
-#costModel            actions= 1 time=45 usec 
-#coercions            actions= 0 time=3 usec 
-#evaluate             actions= 0 time=4 usec 
-#emptybind            actions= 0 time=6 usec 
-#pushselect           actions= 0 time=4 usec 
-#aliases              actions= 0 time=12 usec 
-#mitosis              actions= 0 time=5 usec 
-#mergetable           actions= 0 time=60 usec 
-#deadcode             actions= 0 time=8 usec 
-#aliases              actions= 0 time=6 usec 
-#constants            actions= 3 time=49 usec 
-#commonTerms          actions= 7 time=50 usec 
-#projectionpath       actions= 0 time=6 usec 
-#deadcode             actions= 7 time=44 usec 
-#reorder              actions= 1 time=58 usec 
-#reduce               actions=31 time=60 usec 
-#matpack              actions= 0 time=4 usec 
-#dataflow             actions=28 time=63 usec 
-#querylog             actions= 0 time=1 usec 
-#multiplex            actions= 0 time=3 usec 
-#generator            actions= 0 time=1 usec 
-#profiler             actions= 1 time=42 usec 
-#garbageCollector     actions= 1 time=47 usec 
-#total                actions= 1 time=890 usec 
-=======
 function user.s2_1():void;
     X_49:void := querylog.define("explain\nselect t1.subject as id1, t2.subject as id2\nfrom  treeitems t1, treeitems t2\nwhere t2.pre between t1.pre and t1.pre + t1.size;","default_pipe",39);
 barrier X_80 := language.dataflow();
@@ -147,7 +84,6 @@
 exit X_80;
     sql.resultSet(X_43,X_44,X_46,X_47,X_48,X_23,X_24);
 end user.s2_1;
->>>>>>> eb006cb2
 #ROLLBACK;
 
 # 20:18:31 >  
