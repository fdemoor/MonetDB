--- conflicted
+++ resolved
@@ -64,28 +64,16 @@
     X_42 := bat.append(X_33,0);
     X_48 := bat.append(X_42,0);
     X_1 := sql.mvc();
-<<<<<<< HEAD
-    C_2:bat[:oid,:oid] := sql.tid(X_1,"sys","treeitems");
-    X_5:bat[:oid,:lng]  := sql.bind(X_1,"sys","treeitems","pre",0);
-    X_8 := algebra.projection(C_2,X_5);
-    X_9 := batcalc.hge(X_8);
-    X_10:bat[:oid,:lng]  := sql.bind(X_1,"sys","treeitems","size",0);
-=======
     C_2:bat[:oid] := sql.tid(X_1,"sys","treeitems");
     X_5:bat[:lng] := sql.bind(X_1,"sys","treeitems","pre",0);
     X_8 := algebra.projection(C_2,X_5);
     X_9 := batcalc.hge(X_8);
     X_10:bat[:lng] := sql.bind(X_1,"sys","treeitems","size",0);
->>>>>>> 242cceaf
     X_12 := algebra.projection(C_2,X_10);
     X_13 := batcalc.hge(X_12);
     X_14:bat[:hge] := batcalc.+(X_9,X_13);
     (X_15,r1_22) := algebra.subrangejoin(X_9,X_9,X_14,nil:BAT,nil:BAT,true,true,nil:lng);
-<<<<<<< HEAD
-    X_20:bat[:oid,:int] := sql.bind(X_1,"sys","treeitems","subject",0);
-=======
     X_20:bat[:int] := sql.bind(X_1,"sys","treeitems","subject",0);
->>>>>>> 242cceaf
     X_22 := algebra.projection(C_2,X_20);
     X_23 := algebra.projection(r1_22,X_22);
     X_24 := algebra.projection(X_15,X_22);
