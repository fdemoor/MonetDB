stdout of test 'manifold.Bug-3556` in directory 'sql/test/BugTracker-2014` itself:


# 14:13:38 >  
# 14:13:38 >  "mserver5" "--debug=10" "--set" "gdk_nr_threads=0" "--set" "mapi_open=true" "--set" "mapi_port=38920" "--set" "mapi_usock=/var/tmp/mtest-29507/.s.monetdb.38920" "--set" "monet_prompt=" "--forcemito" "--set" "mal_listing=2" "--dbpath=/export/scratch1/mk/Oct2014//Linux/var/MonetDB/mTests_sql_test_BugTracker-2014" "--set" "mal_listing=0" "--set" "embedded_r=yes"
# 14:13:38 >  

# MonetDB 5 server v11.19.0
# This is an unreleased version
# Serving database 'mTests_sql_test_BugTracker-2014', using 8 threads
# Compiled for x86_64-unknown-linux-gnu/64bit with 64bit OIDs dynamically linked
# Found 15.590 GiB available main-memory.
# Copyright (c) 1993-July 2008 CWI.
# Copyright (c) August 2008-2015 MonetDB B.V., all rights reserved
# Visit http://www.monetdb.org/ for further information
# Listening for connection requests on mapi:monetdb://vienna.ins.cwi.nl:38920/
# Listening for UNIX domain connection requests on mapi:monetdb:///var/tmp/mtest-29507/.s.monetdb.38920
# MonetDB/GIS module loaded
# MonetDB/SQL module loaded
# MonetDB/R   module loaded

Ready.
# SQL catalog created, loading sql scripts once
# loading sql script: 09_like.sql
# loading sql script: 10_math.sql
# loading sql script: 11_times.sql
# loading sql script: 12_url.sql
# loading sql script: 13_date.sql
# loading sql script: 14_inet.sql
# loading sql script: 15_querylog.sql
# loading sql script: 16_tracelog.sql
# loading sql script: 19_cluster.sql
# loading sql script: 20_vacuum.sql
# loading sql script: 21_dependency_functions.sql
# loading sql script: 22_clients.sql
# loading sql script: 23_skyserver.sql
# loading sql script: 24_zorder.sql
# loading sql script: 25_debug.sql
# loading sql script: 26_sysmon.sql
# loading sql script: 39_analytics.sql
# loading sql script: 40_geom.sql
# loading sql script: 40_json.sql
# loading sql script: 41_md5sum.sql
# loading sql script: 45_uuid.sql
# loading sql script: 46_gsl.sql
# loading sql script: 75_storagemodel.sql
# loading sql script: 80_statistics.sql
# loading sql script: 80_udf.sql
# loading sql script: 90_generator.sql
# loading sql script: 99_system.sql

# 14:13:38 >  
# 14:13:38 >  "mclient" "-lsql" "-ftest" "-Eutf-8" "-i" "-e" "--host=/var/tmp/mtest-29507" "--port=38920"
# 14:13:38 >  

#explain select replace(a1,a2,a3), id
#from (
#  select name as a1, 'a' as a2, 'A' as a3, id as id 
#  from sys.functions
#) as x;
% .explain # table_name
% mal # name
% clob # type
% 193 # length
<<<<<<< HEAD
function user.s4_1():void;
    X_51:void := querylog.define("explain select replace(a1,a2,a3), id\nfrom (\n select name as a1, \\'a\\' as a2, \\'A\\' as a3, id as id \n from sys.functions\n) as x;","sequential_pipe",32);
    X_27 := bat.new(nil:str);
    X_34 := bat.append(X_27,"sys.L1");
    X_43 := bat.append(X_34,"sys.x");
    X_29 := bat.new(nil:str);
    X_36 := bat.append(X_29,"L1");
    X_45 := bat.append(X_36,"id");
    X_30 := bat.new(nil:str);
    X_38 := bat.append(X_30,"varchar");
    X_46 := bat.append(X_38,"int");
    X_31 := bat.new(nil:int);
    X_40 := bat.append(X_31,0);
    X_48 := bat.append(X_40,32);
    X_33 := bat.new(nil:int);
=======
function user.s2_1(A0:str,A1:str):void;
    X_52:void := querylog.define("explain select replace(a1,a2,a3), id\nfrom (\n  select name as a1, \\'a\\' as a2, \\'A\\' as a3, id as id \n  from sys.functions\n) as x;","sequential_pipe",32);
    X_28 := bat.new(nil:oid,nil:str);
    X_36 := bat.append(X_28,"sys.L5");
    X_44 := bat.append(X_36,"sys.x");
    X_31 := bat.new(nil:oid,nil:str);
    X_38 := bat.append(X_31,"L5");
    X_46 := bat.append(X_38,"id");
    X_32 := bat.new(nil:oid,nil:str);
    X_40 := bat.append(X_32,"varchar");
    X_47 := bat.append(X_40,"int");
    X_33 := bat.new(nil:oid,nil:int);
>>>>>>> 9c458830
    X_42 := bat.append(X_33,0);
    X_50 := bat.append(X_42,0);
    X_0 := sql.mvc();
    C_1:bat[:oid] := sql.tid(X_0,"sys","functions");
    X_4:bat[:str] := sql.bind(X_0,"sys","functions","name",0);
    (C_7:bat[:oid],r1_10:bat[:str]) := sql.bind(X_0,"sys","functions","name",2);
    X_10:bat[:str] := sql.bind(X_0,"sys","functions","name",1);
    X_12 := sql.delta(X_4,C_7,r1_10,X_10);
    X_13 := algebra.projection(C_1,X_12);
    X_16:bat[:str] := mal.manifold("str","replace",X_13,"a","A");
    X_19:bat[:int] := sql.bind(X_0,"sys","functions","id",0);
    (C_21:bat[:oid],r1_24:bat[:int]) := sql.bind(X_0,"sys","functions","id",2);
    X_23:bat[:int] := sql.bind(X_0,"sys","functions","id",1);
    X_24 := sql.delta(X_19,C_21,r1_24,X_23);
    X_25 := algebra.projection(C_1,X_24);
    sql.resultSet(X_43,X_45,X_46,X_48,X_50,X_16,X_25);
end user.s4_1;
#inline               actions= 0 time=3 usec 
#candidates           actions= 1 time=21 usec 
#remap                actions= 0 time=7 usec 
#costModel            actions= 1 time=19 usec 
#coercions            actions= 0 time=3 usec 
#evaluate             actions= 2 time=35 usec 
#emptybind            actions= 0 time=4 usec 
#pushselect           actions= 0 time=5 usec 
#aliases              actions= 4 time=28 usec 
#mergetable           actions= 0 time=27 usec 
#deadcode             actions= 4 time=19 usec 
#aliases              actions= 0 time=5 usec 
#constants            actions= 3 time=22 usec 
#commonTerms          actions= 0 time=19 usec 
#projectionpath       actions= 0 time=5 usec 
#reorder              actions= 1 time=33 usec 
#deadcode             actions= 0 time=6 usec 
#reduce               actions=33 time=35 usec 
#matpack              actions= 0 time=4 usec 
#querylog             actions= 0 time=0 usec 
#multiplex            actions= 1 time=20 usec 
#generator            actions= 0 time=2 usec 
#profiler             actions= 1 time=13 usec 
#garbageCollector     actions= 1 time=18 usec 
#total                actions= 1 time=415 usec 
#explain select replace(a1,a2,a3), id
#from (
#  select name as a1, 'a' as a2, 'A' as a3, id + 1 as id 
#  from sys.functions
#) as x;
% .explain # table_name
% mal # name
% clob # type
% 197 # length
<<<<<<< HEAD
function user.s6_1():void;
    X_59:void := querylog.define("explain select replace(a1,a2,a3), id\nfrom (\n select name as a1, \\'a\\' as a2, \\'A\\' as a3, id + 1 as id \n from sys.functions\n) as x;","sequential_pipe",36);
    X_34 := bat.new(nil:str);
    X_41 := bat.append(X_34,"sys.L1");
    X_50 := bat.append(X_41,"sys.x");
    X_36 := bat.new(nil:str);
    X_43 := bat.append(X_36,"L1");
    X_52 := bat.append(X_43,"id");
    X_37 := bat.new(nil:str);
=======
function user.s3_1(A0:str,A1:str,A2:lng):void;
    X_57:void := querylog.define("explain select replace(a1,a2,a3), id\nfrom (\n  select name as a1, \\'a\\' as a2, \\'A\\' as a3, id + 1 as id \n  from sys.functions\n) as x;","sequential_pipe",36);
    X_33 := bat.new(nil:oid,nil:str);
    X_41 := bat.append(X_33,"sys.L5");
    X_49 := bat.append(X_41,"sys.x");
    X_36 := bat.new(nil:oid,nil:str);
    X_43 := bat.append(X_36,"L5");
    X_51 := bat.append(X_43,"id");
    X_37 := bat.new(nil:oid,nil:str);
>>>>>>> 9c458830
    X_45 := bat.append(X_37,"varchar");
    X_54 := bat.append(X_45,"bigint");
    X_38 := bat.new(nil:int);
    X_47 := bat.append(X_38,0);
    X_56 := bat.append(X_47,64);
    X_40 := bat.new(nil:int);
    X_49 := bat.append(X_40,0);
    X_58 := bat.append(X_49,0);
    X_0 := sql.mvc();
    C_1:bat[:oid] := sql.tid(X_0,"sys","functions");
    X_4:bat[:str] := sql.bind(X_0,"sys","functions","name",0);
    (C_7:bat[:oid],r1_11:bat[:str]) := sql.bind(X_0,"sys","functions","name",2);
    X_10:bat[:str] := sql.bind(X_0,"sys","functions","name",1);
    X_12 := sql.delta(X_4,C_7,r1_11,X_10);
    X_13 := algebra.projection(C_1,X_12);
    X_14:bat[:int] := sql.bind(X_0,"sys","functions","id",0);
    (C_16:bat[:oid],r1_20:bat[:int]) := sql.bind(X_0,"sys","functions","id",2);
    X_18:bat[:int] := sql.bind(X_0,"sys","functions","id",1);
    X_19 := sql.delta(X_14,C_16,r1_20,X_18);
    X_20 := algebra.projection(C_1,X_19);
    X_22 := algebra.project(X_20,"a");
    X_24 := algebra.project(X_20,"A");
    X_25:bat[:str] := mal.manifold("str","replace",X_13,X_22,X_24);
    X_28 := batcalc.lng(X_20);
    X_30:bat[:lng] := batcalc.+(X_28,1);
    sql.resultSet(X_50,X_52,X_54,X_56,X_58,X_25,X_30);
end user.s6_1;
#inline               actions= 0 time=3 usec 
#candidates           actions= 1 time=23 usec 
#remap                actions= 1 time=78 usec 
#costModel            actions= 1 time=26 usec 
#coercions            actions= 0 time=2 usec 
#evaluate             actions= 3 time=46 usec 
#emptybind            actions= 0 time=4 usec 
#pushselect           actions= 0 time=4 usec 
#aliases              actions= 5 time=30 usec 
#mergetable           actions= 0 time=35 usec 
#deadcode             actions= 4 time=27 usec 
#aliases              actions= 0 time=6 usec 
#constants            actions= 5 time=31 usec 
#commonTerms          actions= 0 time=12 usec 
#projectionpath       actions= 0 time=5 usec 
#reorder              actions= 1 time=42 usec 
#deadcode             actions= 0 time=6 usec 
#reduce               actions=38 time=44 usec 
#matpack              actions= 0 time=4 usec 
#querylog             actions= 0 time=1 usec 
#multiplex            actions= 1 time=28 usec 
#generator            actions= 0 time=2 usec 
#profiler             actions= 1 time=21 usec 
#garbageCollector     actions= 1 time=27 usec 
#total                actions= 1 time=572 usec 
#explain select replace(a1,a2,a3), id
#from (
#  select name as a1, 'a' as a2, 'A' as a3, abs(id) as id 
#  from sys.functions
#) as x;
% .explain # table_name
% mal # name
% clob # type
% 198 # length
<<<<<<< HEAD
function user.s8_1():void;
    X_57:void := querylog.define("explain select replace(a1,a2,a3), id\nfrom (\n select name as a1, \\'a\\' as a2, \\'A\\' as a3, abs(id) as id \n from sys.functions\n) as x;","sequential_pipe",35);
    X_32 := bat.new(nil:str);
    X_39 := bat.append(X_32,"sys.L1");
    X_48 := bat.append(X_39,"sys.x");
    X_34 := bat.new(nil:str);
    X_41 := bat.append(X_34,"L1");
    X_50 := bat.append(X_41,"id");
    X_35 := bat.new(nil:str);
=======
function user.s4_1(A0:str,A1:str):void;
    X_55:void := querylog.define("explain select replace(a1,a2,a3), id\nfrom (\n  select name as a1, \\'a\\' as a2, \\'A\\' as a3, abs(id) as id \n  from sys.functions\n) as x;","sequential_pipe",35);
    X_31 := bat.new(nil:oid,nil:str);
    X_39 := bat.append(X_31,"sys.L5");
    X_47 := bat.append(X_39,"sys.x");
    X_34 := bat.new(nil:oid,nil:str);
    X_41 := bat.append(X_34,"L5");
    X_49 := bat.append(X_41,"id");
    X_35 := bat.new(nil:oid,nil:str);
>>>>>>> 9c458830
    X_43 := bat.append(X_35,"varchar");
    X_52 := bat.append(X_43,"int");
    X_36 := bat.new(nil:int);
    X_45 := bat.append(X_36,0);
    X_54 := bat.append(X_45,32);
    X_38 := bat.new(nil:int);
    X_47 := bat.append(X_38,0);
    X_56 := bat.append(X_47,0);
    X_0 := sql.mvc();
    C_1:bat[:oid] := sql.tid(X_0,"sys","functions");
    X_4:bat[:str] := sql.bind(X_0,"sys","functions","name",0);
    (C_7:bat[:oid],r1_10:bat[:str]) := sql.bind(X_0,"sys","functions","name",2);
    X_10:bat[:str] := sql.bind(X_0,"sys","functions","name",1);
    X_12 := sql.delta(X_4,C_7,r1_10,X_10);
    X_13 := algebra.projection(C_1,X_12);
    X_14:bat[:int] := sql.bind(X_0,"sys","functions","id",0);
    (C_16:bat[:oid],r1_19:bat[:int]) := sql.bind(X_0,"sys","functions","id",2);
    X_18:bat[:int] := sql.bind(X_0,"sys","functions","id",1);
    X_19 := sql.delta(X_14,C_16,r1_19,X_18);
    X_20 := algebra.projection(C_1,X_19);
    X_22 := algebra.project(X_20,"a");
    X_24 := algebra.project(X_20,"A");
    X_25:bat[:str] := mal.manifold("str","replace",X_13,X_22,X_24);
    X_28:bat[:int] := batcalc.abs(X_20);
    sql.resultSet(X_48,X_50,X_52,X_54,X_56,X_25,X_28);
end user.s8_1;
#inline               actions= 0 time=3 usec 
#candidates           actions= 1 time=20 usec 
#remap                actions= 1 time=40 usec 
#costModel            actions= 1 time=18 usec 
#coercions            actions= 0 time=3 usec 
#evaluate             actions= 2 time=36 usec 
#emptybind            actions= 0 time=5 usec 
#pushselect           actions= 0 time=5 usec 
#aliases              actions= 4 time=22 usec 
#mergetable           actions= 0 time=27 usec 
#deadcode             actions= 4 time=20 usec 
#aliases              actions= 0 time=5 usec 
#constants            actions= 4 time=24 usec 
#commonTerms          actions= 0 time=12 usec 
#projectionpath       actions= 0 time=5 usec 
#reorder              actions= 1 time=33 usec 
#deadcode             actions= 0 time=6 usec 
#reduce               actions=36 time=35 usec 
#matpack              actions= 0 time=4 usec 
#querylog             actions= 0 time=1 usec 
#multiplex            actions= 1 time=21 usec 
#generator            actions= 0 time=2 usec 
#profiler             actions= 1 time=14 usec 
#garbageCollector     actions= 1 time=21 usec 
#total                actions= 1 time=443 usec 

# 14:13:39 >  
# 14:13:39 >  "Done."
# 14:13:39 >  
<|MERGE_RESOLUTION|>--- conflicted
+++ resolved
@@ -62,14 +62,13 @@
 % mal # name
 % clob # type
 % 193 # length
-<<<<<<< HEAD
 function user.s4_1():void;
     X_51:void := querylog.define("explain select replace(a1,a2,a3), id\nfrom (\n select name as a1, \\'a\\' as a2, \\'A\\' as a3, id as id \n from sys.functions\n) as x;","sequential_pipe",32);
     X_27 := bat.new(nil:str);
-    X_34 := bat.append(X_27,"sys.L1");
+    X_34 := bat.append(X_27,"sys.L5");
     X_43 := bat.append(X_34,"sys.x");
     X_29 := bat.new(nil:str);
-    X_36 := bat.append(X_29,"L1");
+    X_36 := bat.append(X_29,"L5");
     X_45 := bat.append(X_36,"id");
     X_30 := bat.new(nil:str);
     X_38 := bat.append(X_30,"varchar");
@@ -78,20 +77,6 @@
     X_40 := bat.append(X_31,0);
     X_48 := bat.append(X_40,32);
     X_33 := bat.new(nil:int);
-=======
-function user.s2_1(A0:str,A1:str):void;
-    X_52:void := querylog.define("explain select replace(a1,a2,a3), id\nfrom (\n  select name as a1, \\'a\\' as a2, \\'A\\' as a3, id as id \n  from sys.functions\n) as x;","sequential_pipe",32);
-    X_28 := bat.new(nil:oid,nil:str);
-    X_36 := bat.append(X_28,"sys.L5");
-    X_44 := bat.append(X_36,"sys.x");
-    X_31 := bat.new(nil:oid,nil:str);
-    X_38 := bat.append(X_31,"L5");
-    X_46 := bat.append(X_38,"id");
-    X_32 := bat.new(nil:oid,nil:str);
-    X_40 := bat.append(X_32,"varchar");
-    X_47 := bat.append(X_40,"int");
-    X_33 := bat.new(nil:oid,nil:int);
->>>>>>> 9c458830
     X_42 := bat.append(X_33,0);
     X_50 := bat.append(X_42,0);
     X_0 := sql.mvc();
@@ -143,27 +128,15 @@
 % mal # name
 % clob # type
 % 197 # length
-<<<<<<< HEAD
 function user.s6_1():void;
     X_59:void := querylog.define("explain select replace(a1,a2,a3), id\nfrom (\n select name as a1, \\'a\\' as a2, \\'A\\' as a3, id + 1 as id \n from sys.functions\n) as x;","sequential_pipe",36);
     X_34 := bat.new(nil:str);
-    X_41 := bat.append(X_34,"sys.L1");
+    X_41 := bat.append(X_34,"sys.L5");
     X_50 := bat.append(X_41,"sys.x");
     X_36 := bat.new(nil:str);
-    X_43 := bat.append(X_36,"L1");
+    X_43 := bat.append(X_36,"L5");
     X_52 := bat.append(X_43,"id");
     X_37 := bat.new(nil:str);
-=======
-function user.s3_1(A0:str,A1:str,A2:lng):void;
-    X_57:void := querylog.define("explain select replace(a1,a2,a3), id\nfrom (\n  select name as a1, \\'a\\' as a2, \\'A\\' as a3, id + 1 as id \n  from sys.functions\n) as x;","sequential_pipe",36);
-    X_33 := bat.new(nil:oid,nil:str);
-    X_41 := bat.append(X_33,"sys.L5");
-    X_49 := bat.append(X_41,"sys.x");
-    X_36 := bat.new(nil:oid,nil:str);
-    X_43 := bat.append(X_36,"L5");
-    X_51 := bat.append(X_43,"id");
-    X_37 := bat.new(nil:oid,nil:str);
->>>>>>> 9c458830
     X_45 := bat.append(X_37,"varchar");
     X_54 := bat.append(X_45,"bigint");
     X_38 := bat.new(nil:int);
@@ -225,27 +198,15 @@
 % mal # name
 % clob # type
 % 198 # length
-<<<<<<< HEAD
 function user.s8_1():void;
     X_57:void := querylog.define("explain select replace(a1,a2,a3), id\nfrom (\n select name as a1, \\'a\\' as a2, \\'A\\' as a3, abs(id) as id \n from sys.functions\n) as x;","sequential_pipe",35);
     X_32 := bat.new(nil:str);
-    X_39 := bat.append(X_32,"sys.L1");
+    X_39 := bat.append(X_32,"sys.L5");
     X_48 := bat.append(X_39,"sys.x");
     X_34 := bat.new(nil:str);
-    X_41 := bat.append(X_34,"L1");
+    X_41 := bat.append(X_34,"L5");
     X_50 := bat.append(X_41,"id");
     X_35 := bat.new(nil:str);
-=======
-function user.s4_1(A0:str,A1:str):void;
-    X_55:void := querylog.define("explain select replace(a1,a2,a3), id\nfrom (\n  select name as a1, \\'a\\' as a2, \\'A\\' as a3, abs(id) as id \n  from sys.functions\n) as x;","sequential_pipe",35);
-    X_31 := bat.new(nil:oid,nil:str);
-    X_39 := bat.append(X_31,"sys.L5");
-    X_47 := bat.append(X_39,"sys.x");
-    X_34 := bat.new(nil:oid,nil:str);
-    X_41 := bat.append(X_34,"L5");
-    X_49 := bat.append(X_41,"id");
-    X_35 := bat.new(nil:oid,nil:str);
->>>>>>> 9c458830
     X_43 := bat.append(X_35,"varchar");
     X_52 := bat.append(X_43,"int");
     X_36 := bat.new(nil:int);
