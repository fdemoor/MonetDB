stdout of test 'nil_2dec_lng.Bug-3592` in directory 'sql/test/BugTracker-2014` itself:


# 23:28:04 >  
# 23:28:04 >  "mserver5" "--debug=10" "--set" "gdk_nr_threads=0" "--set" "mapi_open=true" "--set" "mapi_port=38459" "--set" "mapi_usock=/var/tmp/mtest-19113/.s.monetdb.38459" "--set" "monet_prompt=" "--forcemito" "--set" "mal_listing=2" "--dbpath=/export/scratch1/mk/Oct2014//Linux/var/MonetDB/mTests_sql_test_BugTracker-2014" "--set" "mal_listing=0" "--set" "embedded_r=yes"
# 23:28:04 >  

# MonetDB 5 server v11.19.0
# This is an unreleased version
# Serving database 'mTests_sql_test_BugTracker-2014', using 8 threads
# Compiled for x86_64-unknown-linux-gnu/64bit with 64bit OIDs dynamically linked
# Found 15.590 GiB available main-memory.
# Copyright (c) 1993-July 2008 CWI.
# Copyright (c) August 2008-2015 MonetDB B.V., all rights reserved
# Visit http://www.monetdb.org/ for further information
# Listening for connection requests on mapi:monetdb://vienna.ins.cwi.nl:38459/
# Listening for UNIX domain connection requests on mapi:monetdb:///var/tmp/mtest-19113/.s.monetdb.38459
# MonetDB/GIS module loaded
# MonetDB/SQL module loaded
# MonetDB/R   module loaded

Ready.

# 23:28:04 >  
# 23:28:04 >  "mclient" "-lsql" "-ftest" "-Eutf-8" "-i" "-e" "--host=/var/tmp/mtest-19113" "--port=38459"
# 23:28:04 >  

#create table foo_nil_2dec (t timestamp,v decimal(18,9));
#insert into foo_nil_2dec values (now(),42);
[ 1	]
#insert into foo_nil_2dec values (now(),43);
[ 1	]
#select (t-(select timestamp '1970-1-1')),v from foo_nil_2dec union all select (t-(select timestamp '1970-1-1')),null from foo_nil_2dec;
% .L5,	.L5 # table_name
% L2,	v # name
% sec_interval,	decimal # type
% 0,	20 # length
[ 1412467200.000,	42.000000000	]
[ 1412467200.000,	43.000000000	]
[ 1412467200.000,	NULL	]
[ 1412467200.000,	NULL	]
#explain select (t-(select timestamp '1970-1-1')),v from foo_nil_2dec union all select (t-(select timestamp '1970-1-1')),null from foo_nil_2dec;
% .explain # table_name
% mal # name
% clob # type
% 206 # length
function user.s5_1{autoCommit=true}(A0:timestamp,A1:timestamp,A2:void):void;
<<<<<<< HEAD
    X_56:void := querylog.define("explain select (t-(select timestamp \\'1970-1-1\\')),v from foo_nil_2dec union all select (t-(select timestamp \\'1970-1-1\\')),null from foo_nil_2dec;","default_pipe",70);
barrier X_115 := language.dataflow();
    X_34 := bat.new(nil:oid,nil:str);
    X_41 := bat.append(X_34,".L5");
    X_50 := bat.append(X_41,".L5");
    X_36 := bat.new(nil:oid,nil:str);
    X_43 := bat.append(X_36,"L2");
    X_51 := bat.append(X_43,"v");
    X_37 := bat.new(nil:oid,nil:str);
    X_45 := bat.append(X_37,"sec_interval");
    X_52 := bat.append(X_45,"decimal");
    X_38 := bat.new(nil:oid,nil:int);
    X_47 := bat.append(X_38,13);
    X_54 := bat.append(X_47,18);
    X_40 := bat.new(nil:oid,nil:int);
    X_49 := bat.append(X_40,0);
    X_55 := bat.append(X_49,9);
    X_6:bat[:oid,:lng]  := bat.new(nil:oid,nil:lng);
    X_5 := sql.mvc();
    X_72:bat[:oid,:oid] := sql.tid(X_5,"sys","foo_nil_2dec",0,2);
    X_75:bat[:oid,:timestamp] := sql.bind(X_5,"sys","foo_nil_2dec","t",0,0,2);
    (X_77:bat[:oid,:oid],X_78:bat[:oid,:timestamp]) := sql.bind(X_5,"sys","foo_nil_2dec","t",2,0,2);
    X_87 := sql.delta(X_75,X_77,X_78);
    X_89 := algebra.leftfetchjoin(X_72,X_87);
    X_16 := calc.timestamp(A0,7);
    X_91 := algebra.project(X_89,X_16);
    X_93 := batmtime.diff(X_89,X_91);
    X_74:bat[:oid,:oid] := sql.tid(X_5,"sys","foo_nil_2dec",1,2);
    X_76:bat[:oid,:timestamp] := sql.bind(X_5,"sys","foo_nil_2dec","t",0,1,2);
    (X_79:bat[:oid,:oid],X_80:bat[:oid,:timestamp]) := sql.bind(X_5,"sys","foo_nil_2dec","t",2,1,2);
    X_14:bat[:oid,:timestamp]  := sql.bind(X_5,"sys","foo_nil_2dec","t",1);
    X_88 := sql.delta(X_76,X_79,X_80,X_14);
    X_90 := algebra.leftfetchjoin(X_74,X_88);
    X_92 := algebra.project(X_90,X_16);
    X_94 := batmtime.diff(X_90,X_92);
    X_105 := mat.packIncrement(X_93,2);
    X_18:bat[:oid,:lng] := mat.packIncrement(X_105,X_94);
    X_19 := bat.append(X_6,X_18,true);
    X_20 := calc.timestamp(A1,7);
    X_97 := algebra.project(X_89,X_20);
    X_99 := batmtime.diff(X_89,X_97);
    X_98 := algebra.project(X_90,X_20);
    X_100 := batmtime.diff(X_90,X_98);
    X_107 := mat.packIncrement(X_99,2);
    X_21:bat[:oid,:lng] := mat.packIncrement(X_107,X_100);
    X_22 := bat.append(X_19,X_21,true);
    X_23:bat[:oid,:lng] := bat.new(nil:oid,nil:lng);
    X_81:bat[:oid,:lng] := sql.bind(X_5,"sys","foo_nil_2dec","v",0,0,2);
    (X_83:bat[:oid,:oid],X_84:bat[:oid,:lng]) := sql.bind(X_5,"sys","foo_nil_2dec","v",2,0,2);
    X_101 := sql.delta(X_81,X_83,X_84);
    X_103 := algebra.leftfetchjoin(X_72,X_101);
    X_82:bat[:oid,:lng] := sql.bind(X_5,"sys","foo_nil_2dec","v",0,1,2);
    (X_85:bat[:oid,:oid],X_86:bat[:oid,:lng]) := sql.bind(X_5,"sys","foo_nil_2dec","v",2,1,2);
    X_25:bat[:oid,:lng] := sql.bind(X_5,"sys","foo_nil_2dec","v",1);
    X_102 := sql.delta(X_82,X_85,X_86,X_25);
    X_104 := algebra.leftfetchjoin(X_74,X_102);
    X_109 := mat.packIncrement(X_103,2);
    X_26 := mat.packIncrement(X_109,X_104);
    X_27 := bat.append(X_23,X_26,true);
    X_28 := sql.single(nil:lng);
    X_29:bat[:oid,:lng] := batcalc.lng(X_28,18,9);
    X_32 := bat.append(X_27,X_29,true);
    language.pass(X_89);
    language.pass(X_90);
    language.pass(X_72);
    language.pass(X_74);
exit X_115;
    sql.resultSet(X_50,X_51,X_52,X_54,X_55,X_22,X_32);
=======
    X_64:void := querylog.define("explain select (t-(select timestamp \\'1970-1-1\\')),v from foo_nil_2dec union all select (t-(select timestamp \\'1970-1-1\\')),null from foo_nil_2dec;","default_pipe",74);
barrier X_129 := language.dataflow();
    X_41 := bat.new(nil:oid,nil:str);
    X_48 := bat.append(X_41,".L5");
    X_57 := bat.append(X_48,".L5");
    X_43 := bat.new(nil:oid,nil:str);
    X_50 := bat.append(X_43,"L2");
    X_58 := bat.append(X_50,"v");
    X_44 := bat.new(nil:oid,nil:str);
    X_52 := bat.append(X_44,"sec_interval");
    X_60 := bat.append(X_52,"decimal");
    X_45 := bat.new(nil:oid,nil:int);
    X_54 := bat.append(X_45,13);
    X_62 := bat.append(X_54,18);
    X_47 := bat.new(nil:oid,nil:int);
    X_56 := bat.append(X_47,0);
    X_63 := bat.append(X_56,9);
    X_6:bat[:oid,:lng]  := bat.new(nil:oid,nil:lng);
    X_5 := sql.mvc();
    X_80:bat[:oid,:oid] := sql.tid(X_5,"sys","foo_nil_2dec",0,2);
    X_83:bat[:oid,:timestamp] := sql.bind(X_5,"sys","foo_nil_2dec","t",0,0,2);
    (X_85:bat[:oid,:oid],X_86:bat[:oid,:timestamp]) := sql.bind(X_5,"sys","foo_nil_2dec","t",2,0,2);
    X_95 := sql.delta(X_83,X_85,X_86);
    X_97 := algebra.leftfetchjoin(X_80,X_95);
    X_16 := calc.timestamp(A0,7);
    X_99 := algebra.project(X_97,X_16);
    X_101 := batmtime.diff(X_97,X_99);
    X_82:bat[:oid,:oid] := sql.tid(X_5,"sys","foo_nil_2dec",1,2);
    X_84:bat[:oid,:timestamp] := sql.bind(X_5,"sys","foo_nil_2dec","t",0,1,2);
    (X_87:bat[:oid,:oid],X_88:bat[:oid,:timestamp]) := sql.bind(X_5,"sys","foo_nil_2dec","t",2,1,2);
    X_14:bat[:oid,:timestamp] := sql.bind(X_5,"sys","foo_nil_2dec","t",1);
    X_96 := sql.delta(X_84,X_87,X_88,X_14);
    X_98 := algebra.leftfetchjoin(X_82,X_96);
    X_100 := algebra.project(X_98,X_16);
    X_102 := batmtime.diff(X_98,X_100);
    X_115 := mat.packIncrement(X_101,2);
    X_18:bat[:oid,:lng] := mat.packIncrement(X_115,X_102);
    X_19 := bat.append(X_6,X_18,true);
    X_20 := calc.timestamp(A1,7);
    X_105 := algebra.project(X_97,X_20);
    X_107 := batmtime.diff(X_97,X_105);
    X_106 := algebra.project(X_98,X_20);
    X_108 := batmtime.diff(X_98,X_106);
    X_117 := mat.packIncrement(X_107,2);
    X_21:bat[:oid,:lng] := mat.packIncrement(X_117,X_108);
    X_22 := bat.append(X_19,X_21,true);
    X_24:bat[:oid,:lng]  := bat.new(nil:oid,nil:lng);
    X_89:bat[:oid,:lng] := sql.bind(X_5,"sys","foo_nil_2dec","v",0,0,2);
    (X_91:bat[:oid,:oid],X_92:bat[:oid,:lng]) := sql.bind(X_5,"sys","foo_nil_2dec","v",2,0,2);
    X_109 := sql.delta(X_89,X_91,X_92);
    X_111 := algebra.leftfetchjoin(X_80,X_109);
    X_90:bat[:oid,:lng] := sql.bind(X_5,"sys","foo_nil_2dec","v",0,1,2);
    (X_93:bat[:oid,:oid],X_94:bat[:oid,:lng]) := sql.bind(X_5,"sys","foo_nil_2dec","v",2,1,2);
    X_32:bat[:oid,:lng]  := sql.bind(X_5,"sys","foo_nil_2dec","v",1);
    X_110 := sql.delta(X_90,X_93,X_94,X_32);
    X_112 := algebra.leftfetchjoin(X_82,X_110);
    X_119 := mat.packIncrement(X_111,2);
    X_34 := mat.packIncrement(X_119,X_112);
    X_35 := bat.append(X_24,X_34,true);
    X_113 := algebra.project(X_107,nil:lng);
    X_114 := algebra.project(X_108,nil:lng);
    X_121 := mat.packIncrement(X_113,2);
    X_38 := mat.packIncrement(X_121,X_114);
    X_39 := bat.append(X_35,X_38,true);
    language.pass(X_97);
    language.pass(X_98);
    language.pass(X_80);
    language.pass(X_82);
    language.pass(X_107);
    language.pass(X_108);
exit X_129;
    sql.resultSet(X_57,X_58,X_60,X_62,X_63,X_22,X_39);
>>>>>>> d34bd551
end user.s5_1;

# 23:28:04 >  
# 23:28:04 >  "Done."
# 23:28:04 >  
<|MERGE_RESOLUTION|>--- conflicted
+++ resolved
@@ -45,149 +45,78 @@
 % clob # type
 % 206 # length
 function user.s5_1{autoCommit=true}(A0:timestamp,A1:timestamp,A2:void):void;
-<<<<<<< HEAD
-    X_56:void := querylog.define("explain select (t-(select timestamp \\'1970-1-1\\')),v from foo_nil_2dec union all select (t-(select timestamp \\'1970-1-1\\')),null from foo_nil_2dec;","default_pipe",70);
-barrier X_115 := language.dataflow();
-    X_34 := bat.new(nil:oid,nil:str);
-    X_41 := bat.append(X_34,".L5");
-    X_50 := bat.append(X_41,".L5");
+    X_55:void := querylog.define("explain select (t-(select timestamp \\'1970-1-1\\')),v from foo_nil_2dec union all select (t-(select timestamp \\'1970-1-1\\')),null from foo_nil_2dec;","default_pipe",74);
+barrier X_120 := language.dataflow();
+    X_33 := bat.new(nil:oid,nil:str);
+    X_40 := bat.append(X_33,".L5");
+    X_49 := bat.append(X_40,".L5");
+    X_35 := bat.new(nil:oid,nil:str);
+    X_42 := bat.append(X_35,"L2");
+    X_50 := bat.append(X_42,"v");
     X_36 := bat.new(nil:oid,nil:str);
-    X_43 := bat.append(X_36,"L2");
-    X_51 := bat.append(X_43,"v");
-    X_37 := bat.new(nil:oid,nil:str);
-    X_45 := bat.append(X_37,"sec_interval");
-    X_52 := bat.append(X_45,"decimal");
-    X_38 := bat.new(nil:oid,nil:int);
-    X_47 := bat.append(X_38,13);
-    X_54 := bat.append(X_47,18);
-    X_40 := bat.new(nil:oid,nil:int);
-    X_49 := bat.append(X_40,0);
-    X_55 := bat.append(X_49,9);
+    X_44 := bat.append(X_36,"sec_interval");
+    X_51 := bat.append(X_44,"decimal");
+    X_37 := bat.new(nil:oid,nil:int);
+    X_46 := bat.append(X_37,13);
+    X_53 := bat.append(X_46,18);
+    X_39 := bat.new(nil:oid,nil:int);
+    X_48 := bat.append(X_39,0);
+    X_54 := bat.append(X_48,9);
     X_6:bat[:oid,:lng]  := bat.new(nil:oid,nil:lng);
     X_5 := sql.mvc();
-    X_72:bat[:oid,:oid] := sql.tid(X_5,"sys","foo_nil_2dec",0,2);
-    X_75:bat[:oid,:timestamp] := sql.bind(X_5,"sys","foo_nil_2dec","t",0,0,2);
-    (X_77:bat[:oid,:oid],X_78:bat[:oid,:timestamp]) := sql.bind(X_5,"sys","foo_nil_2dec","t",2,0,2);
-    X_87 := sql.delta(X_75,X_77,X_78);
-    X_89 := algebra.leftfetchjoin(X_72,X_87);
+    X_71:bat[:oid,:oid] := sql.tid(X_5,"sys","foo_nil_2dec",0,2);
+    X_74:bat[:oid,:timestamp] := sql.bind(X_5,"sys","foo_nil_2dec","t",0,0,2);
+    (X_76:bat[:oid,:oid],X_77:bat[:oid,:timestamp]) := sql.bind(X_5,"sys","foo_nil_2dec","t",2,0,2);
+    X_86 := sql.delta(X_74,X_76,X_77);
+    X_88 := algebra.leftfetchjoin(X_71,X_86);
     X_16 := calc.timestamp(A0,7);
+    X_90 := algebra.project(X_88,X_16);
+    X_92 := batmtime.diff(X_88,X_90);
+    X_73:bat[:oid,:oid] := sql.tid(X_5,"sys","foo_nil_2dec",1,2);
+    X_75:bat[:oid,:timestamp] := sql.bind(X_5,"sys","foo_nil_2dec","t",0,1,2);
+    (X_78:bat[:oid,:oid],X_79:bat[:oid,:timestamp]) := sql.bind(X_5,"sys","foo_nil_2dec","t",2,1,2);
+    X_14:bat[:oid,:timestamp] := sql.bind(X_5,"sys","foo_nil_2dec","t",1);
+    X_87 := sql.delta(X_75,X_78,X_79,X_14);
+    X_89 := algebra.leftfetchjoin(X_73,X_87);
     X_91 := algebra.project(X_89,X_16);
     X_93 := batmtime.diff(X_89,X_91);
-    X_74:bat[:oid,:oid] := sql.tid(X_5,"sys","foo_nil_2dec",1,2);
-    X_76:bat[:oid,:timestamp] := sql.bind(X_5,"sys","foo_nil_2dec","t",0,1,2);
-    (X_79:bat[:oid,:oid],X_80:bat[:oid,:timestamp]) := sql.bind(X_5,"sys","foo_nil_2dec","t",2,1,2);
-    X_14:bat[:oid,:timestamp]  := sql.bind(X_5,"sys","foo_nil_2dec","t",1);
-    X_88 := sql.delta(X_76,X_79,X_80,X_14);
-    X_90 := algebra.leftfetchjoin(X_74,X_88);
-    X_92 := algebra.project(X_90,X_16);
-    X_94 := batmtime.diff(X_90,X_92);
-    X_105 := mat.packIncrement(X_93,2);
-    X_18:bat[:oid,:lng] := mat.packIncrement(X_105,X_94);
+    X_106 := mat.packIncrement(X_92,2);
+    X_18:bat[:oid,:lng] := mat.packIncrement(X_106,X_93);
     X_19 := bat.append(X_6,X_18,true);
     X_20 := calc.timestamp(A1,7);
+    X_96 := algebra.project(X_88,X_20);
+    X_98 := batmtime.diff(X_88,X_96);
     X_97 := algebra.project(X_89,X_20);
     X_99 := batmtime.diff(X_89,X_97);
-    X_98 := algebra.project(X_90,X_20);
-    X_100 := batmtime.diff(X_90,X_98);
-    X_107 := mat.packIncrement(X_99,2);
-    X_21:bat[:oid,:lng] := mat.packIncrement(X_107,X_100);
+    X_108 := mat.packIncrement(X_98,2);
+    X_21:bat[:oid,:lng] := mat.packIncrement(X_108,X_99);
     X_22 := bat.append(X_19,X_21,true);
     X_23:bat[:oid,:lng] := bat.new(nil:oid,nil:lng);
-    X_81:bat[:oid,:lng] := sql.bind(X_5,"sys","foo_nil_2dec","v",0,0,2);
-    (X_83:bat[:oid,:oid],X_84:bat[:oid,:lng]) := sql.bind(X_5,"sys","foo_nil_2dec","v",2,0,2);
-    X_101 := sql.delta(X_81,X_83,X_84);
-    X_103 := algebra.leftfetchjoin(X_72,X_101);
-    X_82:bat[:oid,:lng] := sql.bind(X_5,"sys","foo_nil_2dec","v",0,1,2);
-    (X_85:bat[:oid,:oid],X_86:bat[:oid,:lng]) := sql.bind(X_5,"sys","foo_nil_2dec","v",2,1,2);
+    X_80:bat[:oid,:lng] := sql.bind(X_5,"sys","foo_nil_2dec","v",0,0,2);
+    (X_82:bat[:oid,:oid],X_83:bat[:oid,:lng]) := sql.bind(X_5,"sys","foo_nil_2dec","v",2,0,2);
+    X_100 := sql.delta(X_80,X_82,X_83);
+    X_102 := algebra.leftfetchjoin(X_71,X_100);
+    X_81:bat[:oid,:lng] := sql.bind(X_5,"sys","foo_nil_2dec","v",0,1,2);
+    (X_84:bat[:oid,:oid],X_85:bat[:oid,:lng]) := sql.bind(X_5,"sys","foo_nil_2dec","v",2,1,2);
     X_25:bat[:oid,:lng] := sql.bind(X_5,"sys","foo_nil_2dec","v",1);
-    X_102 := sql.delta(X_82,X_85,X_86,X_25);
-    X_104 := algebra.leftfetchjoin(X_74,X_102);
-    X_109 := mat.packIncrement(X_103,2);
-    X_26 := mat.packIncrement(X_109,X_104);
+    X_101 := sql.delta(X_81,X_84,X_85,X_25);
+    X_103 := algebra.leftfetchjoin(X_73,X_101);
+    X_110 := mat.packIncrement(X_102,2);
+    X_26 := mat.packIncrement(X_110,X_103);
     X_27 := bat.append(X_23,X_26,true);
-    X_28 := sql.single(nil:lng);
-    X_29:bat[:oid,:lng] := batcalc.lng(X_28,18,9);
-    X_32 := bat.append(X_27,X_29,true);
+    X_104 := algebra.project(X_98,nil:lng);
+    X_105 := algebra.project(X_99,nil:lng);
+    X_112 := mat.packIncrement(X_104,2);
+    X_30 := mat.packIncrement(X_112,X_105);
+    X_31 := bat.append(X_27,X_30,true);
+    language.pass(X_88);
     language.pass(X_89);
-    language.pass(X_90);
-    language.pass(X_72);
-    language.pass(X_74);
-exit X_115;
-    sql.resultSet(X_50,X_51,X_52,X_54,X_55,X_22,X_32);
-=======
-    X_64:void := querylog.define("explain select (t-(select timestamp \\'1970-1-1\\')),v from foo_nil_2dec union all select (t-(select timestamp \\'1970-1-1\\')),null from foo_nil_2dec;","default_pipe",74);
-barrier X_129 := language.dataflow();
-    X_41 := bat.new(nil:oid,nil:str);
-    X_48 := bat.append(X_41,".L5");
-    X_57 := bat.append(X_48,".L5");
-    X_43 := bat.new(nil:oid,nil:str);
-    X_50 := bat.append(X_43,"L2");
-    X_58 := bat.append(X_50,"v");
-    X_44 := bat.new(nil:oid,nil:str);
-    X_52 := bat.append(X_44,"sec_interval");
-    X_60 := bat.append(X_52,"decimal");
-    X_45 := bat.new(nil:oid,nil:int);
-    X_54 := bat.append(X_45,13);
-    X_62 := bat.append(X_54,18);
-    X_47 := bat.new(nil:oid,nil:int);
-    X_56 := bat.append(X_47,0);
-    X_63 := bat.append(X_56,9);
-    X_6:bat[:oid,:lng]  := bat.new(nil:oid,nil:lng);
-    X_5 := sql.mvc();
-    X_80:bat[:oid,:oid] := sql.tid(X_5,"sys","foo_nil_2dec",0,2);
-    X_83:bat[:oid,:timestamp] := sql.bind(X_5,"sys","foo_nil_2dec","t",0,0,2);
-    (X_85:bat[:oid,:oid],X_86:bat[:oid,:timestamp]) := sql.bind(X_5,"sys","foo_nil_2dec","t",2,0,2);
-    X_95 := sql.delta(X_83,X_85,X_86);
-    X_97 := algebra.leftfetchjoin(X_80,X_95);
-    X_16 := calc.timestamp(A0,7);
-    X_99 := algebra.project(X_97,X_16);
-    X_101 := batmtime.diff(X_97,X_99);
-    X_82:bat[:oid,:oid] := sql.tid(X_5,"sys","foo_nil_2dec",1,2);
-    X_84:bat[:oid,:timestamp] := sql.bind(X_5,"sys","foo_nil_2dec","t",0,1,2);
-    (X_87:bat[:oid,:oid],X_88:bat[:oid,:timestamp]) := sql.bind(X_5,"sys","foo_nil_2dec","t",2,1,2);
-    X_14:bat[:oid,:timestamp] := sql.bind(X_5,"sys","foo_nil_2dec","t",1);
-    X_96 := sql.delta(X_84,X_87,X_88,X_14);
-    X_98 := algebra.leftfetchjoin(X_82,X_96);
-    X_100 := algebra.project(X_98,X_16);
-    X_102 := batmtime.diff(X_98,X_100);
-    X_115 := mat.packIncrement(X_101,2);
-    X_18:bat[:oid,:lng] := mat.packIncrement(X_115,X_102);
-    X_19 := bat.append(X_6,X_18,true);
-    X_20 := calc.timestamp(A1,7);
-    X_105 := algebra.project(X_97,X_20);
-    X_107 := batmtime.diff(X_97,X_105);
-    X_106 := algebra.project(X_98,X_20);
-    X_108 := batmtime.diff(X_98,X_106);
-    X_117 := mat.packIncrement(X_107,2);
-    X_21:bat[:oid,:lng] := mat.packIncrement(X_117,X_108);
-    X_22 := bat.append(X_19,X_21,true);
-    X_24:bat[:oid,:lng]  := bat.new(nil:oid,nil:lng);
-    X_89:bat[:oid,:lng] := sql.bind(X_5,"sys","foo_nil_2dec","v",0,0,2);
-    (X_91:bat[:oid,:oid],X_92:bat[:oid,:lng]) := sql.bind(X_5,"sys","foo_nil_2dec","v",2,0,2);
-    X_109 := sql.delta(X_89,X_91,X_92);
-    X_111 := algebra.leftfetchjoin(X_80,X_109);
-    X_90:bat[:oid,:lng] := sql.bind(X_5,"sys","foo_nil_2dec","v",0,1,2);
-    (X_93:bat[:oid,:oid],X_94:bat[:oid,:lng]) := sql.bind(X_5,"sys","foo_nil_2dec","v",2,1,2);
-    X_32:bat[:oid,:lng]  := sql.bind(X_5,"sys","foo_nil_2dec","v",1);
-    X_110 := sql.delta(X_90,X_93,X_94,X_32);
-    X_112 := algebra.leftfetchjoin(X_82,X_110);
-    X_119 := mat.packIncrement(X_111,2);
-    X_34 := mat.packIncrement(X_119,X_112);
-    X_35 := bat.append(X_24,X_34,true);
-    X_113 := algebra.project(X_107,nil:lng);
-    X_114 := algebra.project(X_108,nil:lng);
-    X_121 := mat.packIncrement(X_113,2);
-    X_38 := mat.packIncrement(X_121,X_114);
-    X_39 := bat.append(X_35,X_38,true);
-    language.pass(X_97);
+    language.pass(X_71);
+    language.pass(X_73);
     language.pass(X_98);
-    language.pass(X_80);
-    language.pass(X_82);
-    language.pass(X_107);
-    language.pass(X_108);
-exit X_129;
-    sql.resultSet(X_57,X_58,X_60,X_62,X_63,X_22,X_39);
->>>>>>> d34bd551
+    language.pass(X_99);
+exit X_120;
+    sql.resultSet(X_49,X_50,X_51,X_53,X_54,X_22,X_31);
 end user.s5_1;
 
 # 23:28:04 >  
