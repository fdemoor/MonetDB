stdout of test 'nil_2dec_lng.Bug-3592` in directory 'sql/test/BugTracker-2014` itself:


# 23:28:04 >  
# 23:28:04 >  "mserver5" "--debug=10" "--set" "gdk_nr_threads=0" "--set" "mapi_open=true" "--set" "mapi_port=38459" "--set" "mapi_usock=/var/tmp/mtest-19113/.s.monetdb.38459" "--set" "monet_prompt=" "--forcemito" "--set" "mal_listing=2" "--dbpath=/export/scratch1/mk/Oct2014//Linux/var/MonetDB/mTests_sql_test_BugTracker-2014" "--set" "mal_listing=0" "--set" "embedded_r=yes"
# 23:28:04 >  

# MonetDB 5 server v11.19.0
# This is an unreleased version
# Serving database 'mTests_sql_test_BugTracker-2014', using 8 threads
# Compiled for x86_64-unknown-linux-gnu/64bit with 64bit OIDs dynamically linked
# Found 15.590 GiB available main-memory.
# Copyright (c) 1993-July 2008 CWI.
# Copyright (c) August 2008-2015 MonetDB B.V., all rights reserved
# Visit http://www.monetdb.org/ for further information
# Listening for connection requests on mapi:monetdb://vienna.ins.cwi.nl:38459/
# Listening for UNIX domain connection requests on mapi:monetdb:///var/tmp/mtest-19113/.s.monetdb.38459
# MonetDB/GIS module loaded
# MonetDB/SQL module loaded
# MonetDB/R   module loaded

Ready.

# 23:28:04 >  
# 23:28:04 >  "mclient" "-lsql" "-ftest" "-Eutf-8" "-i" "-e" "--host=/var/tmp/mtest-19113" "--port=38459"
# 23:28:04 >  

#create table foo_nil_2dec (t timestamp,v decimal(18,9));
#insert into foo_nil_2dec values (now(),42);
[ 1	]
#insert into foo_nil_2dec values (now(),43);
[ 1	]
#select (t-(select timestamp '1970-1-1')),v from foo_nil_2dec union all select (t-(select timestamp '1970-1-1')),null from foo_nil_2dec;
% .L17,	.L17 # table_name
% L4,	v # name
% sec_interval,	decimal # type
% 14,	20 # length
[ 1412467200.000,	42.000000000	]
[ 1412467200.000,	43.000000000	]
[ 1412467200.000,	NULL	]
[ 1412467200.000,	NULL	]
#explain select (t-(select timestamp '1970-1-1')),v from foo_nil_2dec union all select (t-(select timestamp '1970-1-1')),null from foo_nil_2dec;
% .explain # table_name
% mal # name
% clob # type
% 205 # length
function user.s10_1():void;
<<<<<<< HEAD
    X_79:void := querylog.define("explain select (t-(select timestamp \\'1970-1-1\\')),v from foo_nil_2dec union all select (t-(select timestamp \\'1970-1-1\\')),null from foo_nil_2dec;","default_pipe",52);
barrier X_131 := language.dataflow();
    X_53 := bat.new(nil:str);
    X_60 := bat.append(X_53,".L17");
    X_70 := bat.append(X_60,".L17");
    X_55 := bat.new(nil:str);
    X_62 := bat.append(X_55,"L4");
    X_71 := bat.append(X_62,"v");
    X_56 := bat.new(nil:str);
    X_64 := bat.append(X_56,"sec_interval");
    X_73 := bat.append(X_64,"decimal");
    X_57 := bat.new(nil:int);
    X_66 := bat.append(X_57,13);
    X_75 := bat.append(X_66,18);
    X_59 := bat.new(nil:int);
    X_68 := bat.append(X_59,0);
    X_77 := bat.append(X_68,9);
    X_45:bat[:lng] := bat.new(nil:lng);
    X_0 := sql.mvc();
    C_99:bat[:oid] := sql.tid(X_0,"sys","foo_nil_2dec",0,2);
    X_102:bat[:timestamp] := sql.bind(X_0,"sys","foo_nil_2dec","t",0,0,2);
    X_107 := algebra.projection(C_99,X_102);
    X_111 := mal.manifold("mtime","diff",X_107,"1970-01-01 00:00:00.000");
    C_101:bat[:oid] := sql.tid(X_0,"sys","foo_nil_2dec",1,2);
    X_103:bat[:timestamp] := sql.bind(X_0,"sys","foo_nil_2dec","t",0,1,2);
    X_108 := algebra.projection(C_101,X_103);
    X_112 := mal.manifold("mtime","diff",X_108,"1970-01-01 00:00:00.000");
    X_122 := mat.packIncrement(X_111,2);
    X_24:bat[:lng] := mat.packIncrement(X_122,X_112);
    X_46 := bat.append(X_45,X_24,true);
    C_27:bat[:oid] := sql.tid(X_0,"sys","foo_nil_2dec");
    X_28:bat[:timestamp] := sql.bind(X_0,"sys","foo_nil_2dec","t",0);
    X_33 := algebra.projection(C_27,X_28);
    X_36:bat[:lng] := mal.manifold("mtime","diff",X_33,"1970-01-01 00:00:00.000");
    X_48 := bat.append(X_46,X_36,true);
    X_49:bat[:lng] := bat.new(nil:lng);
    X_104:bat[:lng] := sql.bind(X_0,"sys","foo_nil_2dec","v",0,0,2);
    X_109 := algebra.projection(C_99,X_104);
    X_105:bat[:lng] := sql.bind(X_0,"sys","foo_nil_2dec","v",0,1,2);
    X_110 := algebra.projection(C_101,X_105);
    X_125 := mat.packIncrement(X_109,2);
    X_20 := mat.packIncrement(X_125,X_110);
    X_50 := bat.append(X_49,X_20,true);
    X_44 := algebra.project(X_36,nil:lng);
    X_51 := bat.append(X_50,X_44,true);
    language.pass(C_99);
    language.pass(C_101);
    language.pass(X_36);
exit X_131;
    sql.resultSet(X_70,X_71,X_73,X_75,X_77,X_48,X_51);
=======
    X_0:void := querylog.define("explain select (t-(select timestamp \\'1970-1-1\\')),v from foo_nil_2dec union all select (t-(select timestamp \\'1970-1-1\\')),null from foo_nil_2dec;","default_pipe",50);
barrier X_128 := language.dataflow();
    X_55 := bat.new(nil:str);
    X_62 := bat.append(X_55,".L17");
    X_72 := bat.append(X_62,".L17");
    X_57 := bat.new(nil:str);
    X_64 := bat.append(X_57,"L4");
    X_73 := bat.append(X_64,"v");
    X_58 := bat.new(nil:str);
    X_66 := bat.append(X_58,"sec_interval");
    X_75 := bat.append(X_66,"decimal");
    X_59 := bat.new(nil:int);
    X_68 := bat.append(X_59,13);
    X_77 := bat.append(X_68,18);
    X_61 := bat.new(nil:int);
    X_70 := bat.append(X_61,0);
    X_78 := bat.append(X_70,9);
    X_4:bat[:lng] := bat.new(nil:lng);
    X_3 := sql.mvc();
    C_96:bat[:oid] := sql.tid(X_3,"sys","foo_nil_2dec",0,2);
    X_99:bat[:timestamp] := sql.bind(X_3,"sys","foo_nil_2dec","t",0,0,2);
    X_104 := algebra.projection(C_96,X_99);
    X_106 := mal.manifold("mtime","diff",X_104,"1970-01-01 00:00:00.000");
    C_98:bat[:oid] := sql.tid(X_3,"sys","foo_nil_2dec",1,2);
    X_100:bat[:timestamp] := sql.bind(X_3,"sys","foo_nil_2dec","t",0,1,2);
    X_105 := algebra.projection(C_98,X_100);
    X_107 := mal.manifold("mtime","diff",X_105,"1970-01-01 00:00:00.000");
    X_119 := mat.packIncrement(X_106,2);
    X_22:bat[:lng] := mat.packIncrement(X_119,X_107);
    X_25 := bat.append(X_4,X_22,true);
    C_27:bat[:oid] := sql.tid(X_3,"sys","foo_nil_2dec");
    X_28:bat[:timestamp] := sql.bind(X_3,"sys","foo_nil_2dec","t",0);
    X_33 := algebra.projection(C_27,X_28);
    X_36:bat[:lng] := mal.manifold("mtime","diff",X_33,"1970-01-01 00:00:00.000");
    X_37 := bat.append(X_25,X_36,true);
    X_38:bat[:lng] := bat.new(nil:lng);
    X_101:bat[:lng] := sql.bind(X_3,"sys","foo_nil_2dec","v",0,0,2);
    X_108 := algebra.projection(C_96,X_101);
    X_102:bat[:lng] := sql.bind(X_3,"sys","foo_nil_2dec","v",0,1,2);
    X_109 := algebra.projection(C_98,X_102);
    X_122 := mat.packIncrement(X_108,2);
    X_46 := mat.packIncrement(X_122,X_109);
    X_47 := bat.append(X_38,X_46,true);
    X_52 := algebra.project(X_36,nil:lng);
    X_53 := bat.append(X_47,X_52,true);
    language.pass(C_96);
    language.pass(C_98);
    language.pass(X_36);
exit X_128;
    sql.resultSet(X_72,X_73,X_75,X_77,X_78,X_37,X_53);
>>>>>>> 4b172a6b
end user.s10_1;
#inline               actions= 0 time=2 usec 
#remap                actions= 2 time=11 usec 
#costmodel            actions= 1 time=1 usec 
#coercion             actions= 1 time=6 usec 
#evaluate             actions= 5 time=30 usec 
#emptycolumn          actions= 1 time=8 usec 
#aliases              actions= 5 time=9 usec 
#mitosis              actions= 1 time=28 usec 
#mergetable           actions= 6 time=64 usec 
#deadcode             actions= 5 time=15 usec 
#aliases              actions= 0 time=9 usec 
#constants            actions=11 time=11 usec 
#commonTerms          actions= 1 time=16 usec 
#projectionpath       actions= 0 time=7 usec 
#deadcode             actions= 1 time=13 usec 
#reorder              actions= 1 time=36 usec 
#reduce               actions=51 time=42 usec 
#matpack              actions= 2 time=12 usec 
#dataflow             actions=27 time=31 usec 
#multiplex            actions= 0 time=3 usec 
#profiler             actions= 1 time=7 usec 
#candidates           actions= 1 time=1 usec 
#garbagecollctor      actions= 1 time=27 usec 
#total                actions= 1 time=497 usec 
#drop table foo_nil_2dec;

# 23:28:04 >  
# 23:28:04 >  "Done."
# 23:28:04 >  
<|MERGE_RESOLUTION|>--- conflicted
+++ resolved
@@ -43,111 +43,59 @@
 % .explain # table_name
 % mal # name
 % clob # type
-% 205 # length
+% 206 # length
 function user.s10_1():void;
-<<<<<<< HEAD
-    X_79:void := querylog.define("explain select (t-(select timestamp \\'1970-1-1\\')),v from foo_nil_2dec union all select (t-(select timestamp \\'1970-1-1\\')),null from foo_nil_2dec;","default_pipe",52);
-barrier X_131 := language.dataflow();
-    X_53 := bat.new(nil:str);
-    X_60 := bat.append(X_53,".L17");
-    X_70 := bat.append(X_60,".L17");
-    X_55 := bat.new(nil:str);
-    X_62 := bat.append(X_55,"L4");
-    X_71 := bat.append(X_62,"v");
+    X_82:void := querylog.define("explain select (t-(select timestamp \\'1970-1-1\\')),v from foo_nil_2dec union all select (t-(select timestamp \\'1970-1-1\\')),null from foo_nil_2dec;","default_pipe",53);
+barrier X_134 := language.dataflow();
     X_56 := bat.new(nil:str);
-    X_64 := bat.append(X_56,"sec_interval");
-    X_73 := bat.append(X_64,"decimal");
-    X_57 := bat.new(nil:int);
-    X_66 := bat.append(X_57,13);
-    X_75 := bat.append(X_66,18);
-    X_59 := bat.new(nil:int);
-    X_68 := bat.append(X_59,0);
-    X_77 := bat.append(X_68,9);
-    X_45:bat[:lng] := bat.new(nil:lng);
-    X_0 := sql.mvc();
-    C_99:bat[:oid] := sql.tid(X_0,"sys","foo_nil_2dec",0,2);
-    X_102:bat[:timestamp] := sql.bind(X_0,"sys","foo_nil_2dec","t",0,0,2);
-    X_107 := algebra.projection(C_99,X_102);
-    X_111 := mal.manifold("mtime","diff",X_107,"1970-01-01 00:00:00.000");
-    C_101:bat[:oid] := sql.tid(X_0,"sys","foo_nil_2dec",1,2);
-    X_103:bat[:timestamp] := sql.bind(X_0,"sys","foo_nil_2dec","t",0,1,2);
-    X_108 := algebra.projection(C_101,X_103);
-    X_112 := mal.manifold("mtime","diff",X_108,"1970-01-01 00:00:00.000");
-    X_122 := mat.packIncrement(X_111,2);
-    X_24:bat[:lng] := mat.packIncrement(X_122,X_112);
-    X_46 := bat.append(X_45,X_24,true);
-    C_27:bat[:oid] := sql.tid(X_0,"sys","foo_nil_2dec");
-    X_28:bat[:timestamp] := sql.bind(X_0,"sys","foo_nil_2dec","t",0);
-    X_33 := algebra.projection(C_27,X_28);
-    X_36:bat[:lng] := mal.manifold("mtime","diff",X_33,"1970-01-01 00:00:00.000");
-    X_48 := bat.append(X_46,X_36,true);
-    X_49:bat[:lng] := bat.new(nil:lng);
-    X_104:bat[:lng] := sql.bind(X_0,"sys","foo_nil_2dec","v",0,0,2);
-    X_109 := algebra.projection(C_99,X_104);
-    X_105:bat[:lng] := sql.bind(X_0,"sys","foo_nil_2dec","v",0,1,2);
-    X_110 := algebra.projection(C_101,X_105);
-    X_125 := mat.packIncrement(X_109,2);
-    X_20 := mat.packIncrement(X_125,X_110);
-    X_50 := bat.append(X_49,X_20,true);
-    X_44 := algebra.project(X_36,nil:lng);
-    X_51 := bat.append(X_50,X_44,true);
-    language.pass(C_99);
-    language.pass(C_101);
-    language.pass(X_36);
-exit X_131;
-    sql.resultSet(X_70,X_71,X_73,X_75,X_77,X_48,X_51);
-=======
-    X_0:void := querylog.define("explain select (t-(select timestamp \\'1970-1-1\\')),v from foo_nil_2dec union all select (t-(select timestamp \\'1970-1-1\\')),null from foo_nil_2dec;","default_pipe",50);
-barrier X_128 := language.dataflow();
-    X_55 := bat.new(nil:str);
-    X_62 := bat.append(X_55,".L17");
-    X_72 := bat.append(X_62,".L17");
-    X_57 := bat.new(nil:str);
-    X_64 := bat.append(X_57,"L4");
-    X_73 := bat.append(X_64,"v");
+    X_63 := bat.append(X_56,".L17");
+    X_73 := bat.append(X_63,".L17");
     X_58 := bat.new(nil:str);
-    X_66 := bat.append(X_58,"sec_interval");
-    X_75 := bat.append(X_66,"decimal");
-    X_59 := bat.new(nil:int);
-    X_68 := bat.append(X_59,13);
-    X_77 := bat.append(X_68,18);
-    X_61 := bat.new(nil:int);
-    X_70 := bat.append(X_61,0);
-    X_78 := bat.append(X_70,9);
-    X_4:bat[:lng] := bat.new(nil:lng);
+    X_65 := bat.append(X_58,"L4");
+    X_74 := bat.append(X_65,"v");
+    X_59 := bat.new(nil:str);
+    X_67 := bat.append(X_59,"sec_interval");
+    X_76 := bat.append(X_67,"decimal");
+    X_60 := bat.new(nil:int);
+    X_69 := bat.append(X_60,13);
+    X_78 := bat.append(X_69,18);
+    X_62 := bat.new(nil:int);
+    X_71 := bat.append(X_62,0);
+    X_80 := bat.append(X_71,9);
+    X_48:bat[:lng] := bat.new(nil:lng);
     X_3 := sql.mvc();
-    C_96:bat[:oid] := sql.tid(X_3,"sys","foo_nil_2dec",0,2);
-    X_99:bat[:timestamp] := sql.bind(X_3,"sys","foo_nil_2dec","t",0,0,2);
-    X_104 := algebra.projection(C_96,X_99);
-    X_106 := mal.manifold("mtime","diff",X_104,"1970-01-01 00:00:00.000");
-    C_98:bat[:oid] := sql.tid(X_3,"sys","foo_nil_2dec",1,2);
-    X_100:bat[:timestamp] := sql.bind(X_3,"sys","foo_nil_2dec","t",0,1,2);
-    X_105 := algebra.projection(C_98,X_100);
-    X_107 := mal.manifold("mtime","diff",X_105,"1970-01-01 00:00:00.000");
-    X_119 := mat.packIncrement(X_106,2);
-    X_22:bat[:lng] := mat.packIncrement(X_119,X_107);
-    X_25 := bat.append(X_4,X_22,true);
-    C_27:bat[:oid] := sql.tid(X_3,"sys","foo_nil_2dec");
-    X_28:bat[:timestamp] := sql.bind(X_3,"sys","foo_nil_2dec","t",0);
-    X_33 := algebra.projection(C_27,X_28);
-    X_36:bat[:lng] := mal.manifold("mtime","diff",X_33,"1970-01-01 00:00:00.000");
-    X_37 := bat.append(X_25,X_36,true);
-    X_38:bat[:lng] := bat.new(nil:lng);
-    X_101:bat[:lng] := sql.bind(X_3,"sys","foo_nil_2dec","v",0,0,2);
-    X_108 := algebra.projection(C_96,X_101);
-    X_102:bat[:lng] := sql.bind(X_3,"sys","foo_nil_2dec","v",0,1,2);
-    X_109 := algebra.projection(C_98,X_102);
-    X_122 := mat.packIncrement(X_108,2);
-    X_46 := mat.packIncrement(X_122,X_109);
-    X_47 := bat.append(X_38,X_46,true);
-    X_52 := algebra.project(X_36,nil:lng);
-    X_53 := bat.append(X_47,X_52,true);
-    language.pass(C_96);
-    language.pass(C_98);
-    language.pass(X_36);
-exit X_128;
-    sql.resultSet(X_72,X_73,X_75,X_77,X_78,X_37,X_53);
->>>>>>> 4b172a6b
+    C_102:bat[:oid] := sql.tid(X_3,"sys","foo_nil_2dec",0,2);
+    X_105:bat[:timestamp] := sql.bind(X_3,"sys","foo_nil_2dec","t",0,0,2);
+    X_110 := algebra.projection(C_102,X_105);
+    X_114 := mal.manifold("mtime","diff",X_110,"1970-01-01 00:00:00.000");
+    C_104:bat[:oid] := sql.tid(X_3,"sys","foo_nil_2dec",1,2);
+    X_106:bat[:timestamp] := sql.bind(X_3,"sys","foo_nil_2dec","t",0,1,2);
+    X_111 := algebra.projection(C_104,X_106);
+    X_115 := mal.manifold("mtime","diff",X_111,"1970-01-01 00:00:00.000");
+    X_125 := mat.packIncrement(X_114,2);
+    X_27:bat[:lng] := mat.packIncrement(X_125,X_115);
+    X_49 := bat.append(X_48,X_27,true);
+    C_30:bat[:oid] := sql.tid(X_3,"sys","foo_nil_2dec");
+    X_31:bat[:timestamp] := sql.bind(X_3,"sys","foo_nil_2dec","t",0);
+    X_36 := algebra.projection(C_30,X_31);
+    X_39:bat[:lng] := mal.manifold("mtime","diff",X_36,"1970-01-01 00:00:00.000");
+    X_51 := bat.append(X_49,X_39,true);
+    X_52:bat[:lng] := bat.new(nil:lng);
+    X_107:bat[:lng] := sql.bind(X_3,"sys","foo_nil_2dec","v",0,0,2);
+    X_112 := algebra.projection(C_102,X_107);
+    X_108:bat[:lng] := sql.bind(X_3,"sys","foo_nil_2dec","v",0,1,2);
+    X_113 := algebra.projection(C_104,X_108);
+    X_128 := mat.packIncrement(X_112,2);
+    X_23 := mat.packIncrement(X_128,X_113);
+    X_53 := bat.append(X_52,X_23,true);
+    X_47 := algebra.project(X_39,nil:lng);
+    X_54 := bat.append(X_53,X_47,true);
+    language.pass(C_102);
+    language.pass(C_104);
+    language.pass(X_39);
+exit X_134;
+# querylog.define("explain select (t-(select timestamp \\'1970-1-1\\')),v from foo_nil_2dec union all select (t-(select timestamp \\'1970-1-1\\')),null from foo_nil_2dec;","default_pipe")
+    sql.resultSet(X_73,X_74,X_76,X_78,X_80,X_51,X_54);
 end user.s10_1;
 #inline               actions= 0 time=2 usec 
 #remap                actions= 2 time=11 usec 
