--- conflicted
+++ resolved
@@ -26,28 +26,16 @@
 # 19:40:07 >  
 
 #select a+b from (select 1 as a,1 as b) as q order by a limit 1;
-<<<<<<< HEAD
-% .L1 # table_name
-% L1 # name
-% tinyint # type
-=======
 % .L3 # table_name
 % L3 # name
-% smallint # type
->>>>>>> 9c458830
+% tinyint # type
 % 1 # length
 [ 2	]
 #select a+b from (select 1 as a,1 as b union select 1,1) as q order by a limit
 #1;
-<<<<<<< HEAD
-% .L3 # table_name
-% L3 # name
-% tinyint # type
-=======
 % .L5 # table_name
 % L5 # name
-% smallint # type
->>>>>>> 9c458830
+% tinyint # type
 % 1 # length
 [ 2	]
 
