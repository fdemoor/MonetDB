--- conflicted
+++ resolved
@@ -43,12 +43,6 @@
             CONSTRAINT instrument_entity_fk FOREIGN KEY (fk_entity_uuid) REFERENCES entity (pk_uuid)
 ERROR = !CONSTRAINT FOREIGN KEY: key 'instrument_exchange_fk' already exists
 CODE  = 42000
-<<<<<<< HEAD
-MAPI  = (monetdb) /var/tmp/mtest-30274/.s.monetdb.37685
-ERROR = !Current transaction is aborted (please ROLLBACK)
-CODE  = 25005
-=======
->>>>>>> 655cdb92
 
 # 13:08:16 >  
 # 13:08:16 >  "Done."
