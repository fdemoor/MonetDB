--- conflicted
+++ resolved
@@ -93,61 +93,32 @@
     X_27 := bat.append(X_19,0);
     X_2 := sql.mvc();
     X_53:bat[:int] := sql.bind(X_2,"sys","test","value",0,0,3);
-<<<<<<< HEAD
-    X_50:bat[:oid] := sql.tid(X_2,"sys","test",0,3);
-    X_63 := algebra.thetasubselect(X_53,X_50,1,">");
-    (X_56:bat[:oid],X_57:bat[:int]) := sql.bind(X_2,"sys","test","value",2,0,3);
-    X_66 := algebra.thetasubselect(X_57,nil:bat[:oid],1,">");
-    X_69 := sql.subdelta(X_63,X_50,X_56,X_66);
-    X_72 := sql.projectdelta(X_69,X_53,X_56,X_57);
-    X_54:bat[:int] := sql.bind(X_2,"sys","test","value",0,1,3);
-    X_51:bat[:oid] := sql.tid(X_2,"sys","test",1,3);
-    X_64 := algebra.thetasubselect(X_54,X_51,1,">");
-    (X_58:bat[:oid],X_59:bat[:int]) := sql.bind(X_2,"sys","test","value",2,1,3);
-    X_67 := algebra.thetasubselect(X_59,nil:bat[:oid],1,">");
-    X_70 := sql.subdelta(X_64,X_51,X_58,X_67);
-    X_73 := sql.projectdelta(X_70,X_54,X_58,X_59);
-    X_55:bat[:int] := sql.bind(X_2,"sys","test","value",0,2,3);
-    X_52:bat[:oid] := sql.tid(X_2,"sys","test",2,3);
-    X_65 := algebra.thetasubselect(X_55,X_52,1,">");
-    (X_60:bat[:oid],X_61:bat[:int]) := sql.bind(X_2,"sys","test","value",2,2,3);
-    X_68 := algebra.thetasubselect(X_61,nil:bat[:oid],1,">");
-    X_8:bat[:int] := sql.bind(X_2,"sys","test","value",1);
-    C_46 := algebra.thetasubselect(X_8,X_52,1,">");
-    X_71 := sql.subdelta(X_65,X_52,X_60,X_68,C_46);
-    X_74 := sql.projectdelta(X_71,X_55,X_60,X_61,X_8);
-    X_84 := mat.packIncrement(X_72,3);
-    X_86 := mat.packIncrement(X_84,X_73);
-    X_10 := mat.packIncrement(X_86,X_74);
-    language.pass(X_50);
-=======
     C_50:bat[:oid] := sql.tid(X_2,"sys","test",0,3);
-    C_63 := algebra.thetasubselect(X_53,C_50,A0,">");
+    C_63 := algebra.thetasubselect(X_53,C_50,1,">");
     (C_56:bat[:oid],X_57:bat[:int]) := sql.bind(X_2,"sys","test","value",2,0,3);
-    C_66 := algebra.thetasubselect(X_57,nil:bat[:oid],A0,">");
+    C_66 := algebra.thetasubselect(X_57,nil:bat[:oid],1,">");
     C_69 := sql.subdelta(C_63,C_50,C_56,C_66);
     X_72 := sql.projectdelta(C_69,X_53,C_56,X_57);
     X_54:bat[:int] := sql.bind(X_2,"sys","test","value",0,1,3);
     C_51:bat[:oid] := sql.tid(X_2,"sys","test",1,3);
-    C_64 := algebra.thetasubselect(X_54,C_51,A0,">");
+    C_64 := algebra.thetasubselect(X_54,C_51,1,">");
     (C_58:bat[:oid],X_59:bat[:int]) := sql.bind(X_2,"sys","test","value",2,1,3);
-    C_67 := algebra.thetasubselect(X_59,nil:bat[:oid],A0,">");
+    C_67 := algebra.thetasubselect(X_59,nil:bat[:oid],1,">");
     C_70 := sql.subdelta(C_64,C_51,C_58,C_67);
     X_73 := sql.projectdelta(C_70,X_54,C_58,X_59);
     X_55:bat[:int] := sql.bind(X_2,"sys","test","value",0,2,3);
     C_52:bat[:oid] := sql.tid(X_2,"sys","test",2,3);
-    C_65 := algebra.thetasubselect(X_55,C_52,A0,">");
+    C_65 := algebra.thetasubselect(X_55,C_52,1,">");
     (C_60:bat[:oid],X_61:bat[:int]) := sql.bind(X_2,"sys","test","value",2,2,3);
-    C_68 := algebra.thetasubselect(X_61,nil:bat[:oid],A0,">");
+    C_68 := algebra.thetasubselect(X_61,nil:bat[:oid],1,">");
     X_8:bat[:int] := sql.bind(X_2,"sys","test","value",1);
-    C_46 := algebra.thetasubselect(X_8,C_52,A0,">");
+    C_46 := algebra.thetasubselect(X_8,C_52,1,">");
     C_71 := sql.subdelta(C_65,C_52,C_60,C_68,C_46);
     X_74 := sql.projectdelta(C_71,X_55,C_60,X_61,X_8);
     X_84 := mat.packIncrement(X_72,3);
     X_86 := mat.packIncrement(X_84,X_73);
-    X_11 := mat.packIncrement(X_86,X_74);
+    X_10 := mat.packIncrement(X_86,X_74);
     language.pass(C_50);
->>>>>>> 5667e8aa
     language.pass(X_53);
     language.pass(C_56);
     language.pass(X_57);
@@ -216,61 +187,32 @@
     X_27 := bat.append(X_19,0);
     X_2 := sql.mvc();
     X_53:bat[:int] := sql.bind(X_2,"sys","test","value",0,0,3);
-<<<<<<< HEAD
-    X_50:bat[:oid] := sql.tid(X_2,"sys","test",0,3);
-    X_63 := algebra.thetasubselect(X_53,X_50,1,">=");
-    (X_56:bat[:oid],X_57:bat[:int]) := sql.bind(X_2,"sys","test","value",2,0,3);
-    X_66 := algebra.thetasubselect(X_57,nil:bat[:oid],1,">=");
-    X_69 := sql.subdelta(X_63,X_50,X_56,X_66);
-    X_72 := sql.projectdelta(X_69,X_53,X_56,X_57);
-    X_54:bat[:int] := sql.bind(X_2,"sys","test","value",0,1,3);
-    X_51:bat[:oid] := sql.tid(X_2,"sys","test",1,3);
-    X_64 := algebra.thetasubselect(X_54,X_51,1,">=");
-    (X_58:bat[:oid],X_59:bat[:int]) := sql.bind(X_2,"sys","test","value",2,1,3);
-    X_67 := algebra.thetasubselect(X_59,nil:bat[:oid],1,">=");
-    X_70 := sql.subdelta(X_64,X_51,X_58,X_67);
-    X_73 := sql.projectdelta(X_70,X_54,X_58,X_59);
-    X_55:bat[:int] := sql.bind(X_2,"sys","test","value",0,2,3);
-    X_52:bat[:oid] := sql.tid(X_2,"sys","test",2,3);
-    X_65 := algebra.thetasubselect(X_55,X_52,1,">=");
-    (X_60:bat[:oid],X_61:bat[:int]) := sql.bind(X_2,"sys","test","value",2,2,3);
-    X_68 := algebra.thetasubselect(X_61,nil:bat[:oid],1,">=");
-    X_8:bat[:int] := sql.bind(X_2,"sys","test","value",1);
-    C_46 := algebra.thetasubselect(X_8,X_52,1,">=");
-    X_71 := sql.subdelta(X_65,X_52,X_60,X_68,C_46);
-    X_74 := sql.projectdelta(X_71,X_55,X_60,X_61,X_8);
-    X_84 := mat.packIncrement(X_72,3);
-    X_86 := mat.packIncrement(X_84,X_73);
-    X_10 := mat.packIncrement(X_86,X_74);
-    language.pass(X_50);
-=======
     C_50:bat[:oid] := sql.tid(X_2,"sys","test",0,3);
-    C_63 := algebra.thetasubselect(X_53,C_50,A0,">=");
+    C_63 := algebra.thetasubselect(X_53,C_50,1,">=");
     (C_56:bat[:oid],X_57:bat[:int]) := sql.bind(X_2,"sys","test","value",2,0,3);
-    C_66 := algebra.thetasubselect(X_57,nil:bat[:oid],A0,">=");
+    C_66 := algebra.thetasubselect(X_57,nil:bat[:oid],1,">=");
     C_69 := sql.subdelta(C_63,C_50,C_56,C_66);
     X_72 := sql.projectdelta(C_69,X_53,C_56,X_57);
     X_54:bat[:int] := sql.bind(X_2,"sys","test","value",0,1,3);
     C_51:bat[:oid] := sql.tid(X_2,"sys","test",1,3);
-    C_64 := algebra.thetasubselect(X_54,C_51,A0,">=");
+    C_64 := algebra.thetasubselect(X_54,C_51,1,">=");
     (C_58:bat[:oid],X_59:bat[:int]) := sql.bind(X_2,"sys","test","value",2,1,3);
-    C_67 := algebra.thetasubselect(X_59,nil:bat[:oid],A0,">=");
+    C_67 := algebra.thetasubselect(X_59,nil:bat[:oid],1,">=");
     C_70 := sql.subdelta(C_64,C_51,C_58,C_67);
     X_73 := sql.projectdelta(C_70,X_54,C_58,X_59);
     X_55:bat[:int] := sql.bind(X_2,"sys","test","value",0,2,3);
     C_52:bat[:oid] := sql.tid(X_2,"sys","test",2,3);
-    C_65 := algebra.thetasubselect(X_55,C_52,A0,">=");
+    C_65 := algebra.thetasubselect(X_55,C_52,1,">=");
     (C_60:bat[:oid],X_61:bat[:int]) := sql.bind(X_2,"sys","test","value",2,2,3);
-    C_68 := algebra.thetasubselect(X_61,nil:bat[:oid],A0,">=");
+    C_68 := algebra.thetasubselect(X_61,nil:bat[:oid],1,">=");
     X_8:bat[:int] := sql.bind(X_2,"sys","test","value",1);
-    C_46 := algebra.thetasubselect(X_8,C_52,A0,">=");
+    C_46 := algebra.thetasubselect(X_8,C_52,1,">=");
     C_71 := sql.subdelta(C_65,C_52,C_60,C_68,C_46);
     X_74 := sql.projectdelta(C_71,X_55,C_60,X_61,X_8);
     X_84 := mat.packIncrement(X_72,3);
     X_86 := mat.packIncrement(X_84,X_73);
-    X_11 := mat.packIncrement(X_86,X_74);
+    X_10 := mat.packIncrement(X_86,X_74);
     language.pass(C_50);
->>>>>>> 5667e8aa
     language.pass(X_53);
     language.pass(C_56);
     language.pass(X_57);
@@ -342,61 +284,32 @@
     X_27 := bat.append(X_19,0);
     X_2 := sql.mvc();
     X_53:bat[:int] := sql.bind(X_2,"sys","test","value",0,0,3);
-<<<<<<< HEAD
-    X_50:bat[:oid] := sql.tid(X_2,"sys","test",0,3);
-    X_63 := algebra.thetasubselect(X_53,X_50,1,"<");
-    (X_56:bat[:oid],X_57:bat[:int]) := sql.bind(X_2,"sys","test","value",2,0,3);
-    X_66 := algebra.thetasubselect(X_57,nil:bat[:oid],1,"<");
-    X_69 := sql.subdelta(X_63,X_50,X_56,X_66);
-    X_72 := sql.projectdelta(X_69,X_53,X_56,X_57);
-    X_54:bat[:int] := sql.bind(X_2,"sys","test","value",0,1,3);
-    X_51:bat[:oid] := sql.tid(X_2,"sys","test",1,3);
-    X_64 := algebra.thetasubselect(X_54,X_51,1,"<");
-    (X_58:bat[:oid],X_59:bat[:int]) := sql.bind(X_2,"sys","test","value",2,1,3);
-    X_67 := algebra.thetasubselect(X_59,nil:bat[:oid],1,"<");
-    X_70 := sql.subdelta(X_64,X_51,X_58,X_67);
-    X_73 := sql.projectdelta(X_70,X_54,X_58,X_59);
-    X_55:bat[:int] := sql.bind(X_2,"sys","test","value",0,2,3);
-    X_52:bat[:oid] := sql.tid(X_2,"sys","test",2,3);
-    X_65 := algebra.thetasubselect(X_55,X_52,1,"<");
-    (X_60:bat[:oid],X_61:bat[:int]) := sql.bind(X_2,"sys","test","value",2,2,3);
-    X_68 := algebra.thetasubselect(X_61,nil:bat[:oid],1,"<");
-    X_8:bat[:int] := sql.bind(X_2,"sys","test","value",1);
-    C_46 := algebra.thetasubselect(X_8,X_52,1,"<");
-    X_71 := sql.subdelta(X_65,X_52,X_60,X_68,C_46);
-    X_74 := sql.projectdelta(X_71,X_55,X_60,X_61,X_8);
-    X_84 := mat.packIncrement(X_72,3);
-    X_86 := mat.packIncrement(X_84,X_73);
-    X_10 := mat.packIncrement(X_86,X_74);
-    language.pass(X_50);
-=======
     C_50:bat[:oid] := sql.tid(X_2,"sys","test",0,3);
-    C_63 := algebra.thetasubselect(X_53,C_50,A0,"<");
+    C_63 := algebra.thetasubselect(X_53,C_50,1,"<");
     (C_56:bat[:oid],X_57:bat[:int]) := sql.bind(X_2,"sys","test","value",2,0,3);
-    C_66 := algebra.thetasubselect(X_57,nil:bat[:oid],A0,"<");
+    C_66 := algebra.thetasubselect(X_57,nil:bat[:oid],1,"<");
     C_69 := sql.subdelta(C_63,C_50,C_56,C_66);
     X_72 := sql.projectdelta(C_69,X_53,C_56,X_57);
     X_54:bat[:int] := sql.bind(X_2,"sys","test","value",0,1,3);
     C_51:bat[:oid] := sql.tid(X_2,"sys","test",1,3);
-    C_64 := algebra.thetasubselect(X_54,C_51,A0,"<");
+    C_64 := algebra.thetasubselect(X_54,C_51,1,"<");
     (C_58:bat[:oid],X_59:bat[:int]) := sql.bind(X_2,"sys","test","value",2,1,3);
-    C_67 := algebra.thetasubselect(X_59,nil:bat[:oid],A0,"<");
+    C_67 := algebra.thetasubselect(X_59,nil:bat[:oid],1,"<");
     C_70 := sql.subdelta(C_64,C_51,C_58,C_67);
     X_73 := sql.projectdelta(C_70,X_54,C_58,X_59);
     X_55:bat[:int] := sql.bind(X_2,"sys","test","value",0,2,3);
     C_52:bat[:oid] := sql.tid(X_2,"sys","test",2,3);
-    C_65 := algebra.thetasubselect(X_55,C_52,A0,"<");
+    C_65 := algebra.thetasubselect(X_55,C_52,1,"<");
     (C_60:bat[:oid],X_61:bat[:int]) := sql.bind(X_2,"sys","test","value",2,2,3);
-    C_68 := algebra.thetasubselect(X_61,nil:bat[:oid],A0,"<");
+    C_68 := algebra.thetasubselect(X_61,nil:bat[:oid],1,"<");
     X_8:bat[:int] := sql.bind(X_2,"sys","test","value",1);
-    C_46 := algebra.thetasubselect(X_8,C_52,A0,"<");
+    C_46 := algebra.thetasubselect(X_8,C_52,1,"<");
     C_71 := sql.subdelta(C_65,C_52,C_60,C_68,C_46);
     X_74 := sql.projectdelta(C_71,X_55,C_60,X_61,X_8);
     X_84 := mat.packIncrement(X_72,3);
     X_86 := mat.packIncrement(X_84,X_73);
-    X_11 := mat.packIncrement(X_86,X_74);
+    X_10 := mat.packIncrement(X_86,X_74);
     language.pass(C_50);
->>>>>>> 5667e8aa
     language.pass(X_53);
     language.pass(C_56);
     language.pass(X_57);
@@ -468,61 +381,32 @@
     X_27 := bat.append(X_19,0);
     X_2 := sql.mvc();
     X_53:bat[:int] := sql.bind(X_2,"sys","test","value",0,0,3);
-<<<<<<< HEAD
-    X_50:bat[:oid] := sql.tid(X_2,"sys","test",0,3);
-    X_63 := algebra.thetasubselect(X_53,X_50,1,"<=");
-    (X_56:bat[:oid],X_57:bat[:int]) := sql.bind(X_2,"sys","test","value",2,0,3);
-    X_66 := algebra.thetasubselect(X_57,nil:bat[:oid],1,"<=");
-    X_69 := sql.subdelta(X_63,X_50,X_56,X_66);
-    X_72 := sql.projectdelta(X_69,X_53,X_56,X_57);
-    X_54:bat[:int] := sql.bind(X_2,"sys","test","value",0,1,3);
-    X_51:bat[:oid] := sql.tid(X_2,"sys","test",1,3);
-    X_64 := algebra.thetasubselect(X_54,X_51,1,"<=");
-    (X_58:bat[:oid],X_59:bat[:int]) := sql.bind(X_2,"sys","test","value",2,1,3);
-    X_67 := algebra.thetasubselect(X_59,nil:bat[:oid],1,"<=");
-    X_70 := sql.subdelta(X_64,X_51,X_58,X_67);
-    X_73 := sql.projectdelta(X_70,X_54,X_58,X_59);
-    X_55:bat[:int] := sql.bind(X_2,"sys","test","value",0,2,3);
-    X_52:bat[:oid] := sql.tid(X_2,"sys","test",2,3);
-    X_65 := algebra.thetasubselect(X_55,X_52,1,"<=");
-    (X_60:bat[:oid],X_61:bat[:int]) := sql.bind(X_2,"sys","test","value",2,2,3);
-    X_68 := algebra.thetasubselect(X_61,nil:bat[:oid],1,"<=");
-    X_8:bat[:int] := sql.bind(X_2,"sys","test","value",1);
-    C_46 := algebra.thetasubselect(X_8,X_52,1,"<=");
-    X_71 := sql.subdelta(X_65,X_52,X_60,X_68,C_46);
-    X_74 := sql.projectdelta(X_71,X_55,X_60,X_61,X_8);
-    X_84 := mat.packIncrement(X_72,3);
-    X_86 := mat.packIncrement(X_84,X_73);
-    X_10 := mat.packIncrement(X_86,X_74);
-    language.pass(X_50);
-=======
     C_50:bat[:oid] := sql.tid(X_2,"sys","test",0,3);
-    C_63 := algebra.thetasubselect(X_53,C_50,A0,"<=");
+    C_63 := algebra.thetasubselect(X_53,C_50,1,"<=");
     (C_56:bat[:oid],X_57:bat[:int]) := sql.bind(X_2,"sys","test","value",2,0,3);
-    C_66 := algebra.thetasubselect(X_57,nil:bat[:oid],A0,"<=");
+    C_66 := algebra.thetasubselect(X_57,nil:bat[:oid],1,"<=");
     C_69 := sql.subdelta(C_63,C_50,C_56,C_66);
     X_72 := sql.projectdelta(C_69,X_53,C_56,X_57);
     X_54:bat[:int] := sql.bind(X_2,"sys","test","value",0,1,3);
     C_51:bat[:oid] := sql.tid(X_2,"sys","test",1,3);
-    C_64 := algebra.thetasubselect(X_54,C_51,A0,"<=");
+    C_64 := algebra.thetasubselect(X_54,C_51,1,"<=");
     (C_58:bat[:oid],X_59:bat[:int]) := sql.bind(X_2,"sys","test","value",2,1,3);
-    C_67 := algebra.thetasubselect(X_59,nil:bat[:oid],A0,"<=");
+    C_67 := algebra.thetasubselect(X_59,nil:bat[:oid],1,"<=");
     C_70 := sql.subdelta(C_64,C_51,C_58,C_67);
     X_73 := sql.projectdelta(C_70,X_54,C_58,X_59);
     X_55:bat[:int] := sql.bind(X_2,"sys","test","value",0,2,3);
     C_52:bat[:oid] := sql.tid(X_2,"sys","test",2,3);
-    C_65 := algebra.thetasubselect(X_55,C_52,A0,"<=");
+    C_65 := algebra.thetasubselect(X_55,C_52,1,"<=");
     (C_60:bat[:oid],X_61:bat[:int]) := sql.bind(X_2,"sys","test","value",2,2,3);
-    C_68 := algebra.thetasubselect(X_61,nil:bat[:oid],A0,"<=");
+    C_68 := algebra.thetasubselect(X_61,nil:bat[:oid],1,"<=");
     X_8:bat[:int] := sql.bind(X_2,"sys","test","value",1);
-    C_46 := algebra.thetasubselect(X_8,C_52,A0,"<=");
+    C_46 := algebra.thetasubselect(X_8,C_52,1,"<=");
     C_71 := sql.subdelta(C_65,C_52,C_60,C_68,C_46);
     X_74 := sql.projectdelta(C_71,X_55,C_60,X_61,X_8);
     X_84 := mat.packIncrement(X_72,3);
     X_86 := mat.packIncrement(X_84,X_73);
-    X_11 := mat.packIncrement(X_86,X_74);
+    X_10 := mat.packIncrement(X_86,X_74);
     language.pass(C_50);
->>>>>>> 5667e8aa
     language.pass(X_53);
     language.pass(C_56);
     language.pass(X_57);
@@ -594,61 +478,32 @@
     X_27 := bat.append(X_19,0);
     X_2 := sql.mvc();
     X_53:bat[:int] := sql.bind(X_2,"sys","test","value",0,0,3);
-<<<<<<< HEAD
-    X_50:bat[:oid] := sql.tid(X_2,"sys","test",0,3);
-    X_63 := algebra.subselect(X_53,X_50,1,1,true,true,true);
-    (X_56:bat[:oid],X_57:bat[:int]) := sql.bind(X_2,"sys","test","value",2,0,3);
-    X_66 := algebra.subselect(X_57,nil:bat[:oid],1,1,true,true,true);
-    X_69 := sql.subdelta(X_63,X_50,X_56,X_66);
-    X_72 := sql.projectdelta(X_69,X_53,X_56,X_57);
-    X_54:bat[:int] := sql.bind(X_2,"sys","test","value",0,1,3);
-    X_51:bat[:oid] := sql.tid(X_2,"sys","test",1,3);
-    X_64 := algebra.subselect(X_54,X_51,1,1,true,true,true);
-    (X_58:bat[:oid],X_59:bat[:int]) := sql.bind(X_2,"sys","test","value",2,1,3);
-    X_67 := algebra.subselect(X_59,nil:bat[:oid],1,1,true,true,true);
-    X_70 := sql.subdelta(X_64,X_51,X_58,X_67);
-    X_73 := sql.projectdelta(X_70,X_54,X_58,X_59);
-    X_55:bat[:int] := sql.bind(X_2,"sys","test","value",0,2,3);
-    X_52:bat[:oid] := sql.tid(X_2,"sys","test",2,3);
-    X_65 := algebra.subselect(X_55,X_52,1,1,true,true,true);
-    (X_60:bat[:oid],X_61:bat[:int]) := sql.bind(X_2,"sys","test","value",2,2,3);
-    X_68 := algebra.subselect(X_61,nil:bat[:oid],1,1,true,true,true);
-    X_8:bat[:int] := sql.bind(X_2,"sys","test","value",1);
-    C_46 := algebra.subselect(X_8,X_52,1,1,true,true,true);
-    X_71 := sql.subdelta(X_65,X_52,X_60,X_68,C_46);
-    X_74 := sql.projectdelta(X_71,X_55,X_60,X_61,X_8);
-    X_84 := mat.packIncrement(X_72,3);
-    X_86 := mat.packIncrement(X_84,X_73);
-    X_10 := mat.packIncrement(X_86,X_74);
-    language.pass(X_50);
-=======
     C_50:bat[:oid] := sql.tid(X_2,"sys","test",0,3);
-    C_63 := algebra.subselect(X_53,C_50,A0,A0,true,true,true);
+    C_63 := algebra.subselect(X_53,C_50,1,1,true,true,true);
     (C_56:bat[:oid],X_57:bat[:int]) := sql.bind(X_2,"sys","test","value",2,0,3);
-    C_66 := algebra.subselect(X_57,nil:bat[:oid],A0,A0,true,true,true);
+    C_66 := algebra.subselect(X_57,nil:bat[:oid],1,1,true,true,true);
     C_69 := sql.subdelta(C_63,C_50,C_56,C_66);
     X_72 := sql.projectdelta(C_69,X_53,C_56,X_57);
     X_54:bat[:int] := sql.bind(X_2,"sys","test","value",0,1,3);
     C_51:bat[:oid] := sql.tid(X_2,"sys","test",1,3);
-    C_64 := algebra.subselect(X_54,C_51,A0,A0,true,true,true);
+    C_64 := algebra.subselect(X_54,C_51,1,1,true,true,true);
     (C_58:bat[:oid],X_59:bat[:int]) := sql.bind(X_2,"sys","test","value",2,1,3);
-    C_67 := algebra.subselect(X_59,nil:bat[:oid],A0,A0,true,true,true);
+    C_67 := algebra.subselect(X_59,nil:bat[:oid],1,1,true,true,true);
     C_70 := sql.subdelta(C_64,C_51,C_58,C_67);
     X_73 := sql.projectdelta(C_70,X_54,C_58,X_59);
     X_55:bat[:int] := sql.bind(X_2,"sys","test","value",0,2,3);
     C_52:bat[:oid] := sql.tid(X_2,"sys","test",2,3);
-    C_65 := algebra.subselect(X_55,C_52,A0,A0,true,true,true);
+    C_65 := algebra.subselect(X_55,C_52,1,1,true,true,true);
     (C_60:bat[:oid],X_61:bat[:int]) := sql.bind(X_2,"sys","test","value",2,2,3);
-    C_68 := algebra.subselect(X_61,nil:bat[:oid],A0,A0,true,true,true);
+    C_68 := algebra.subselect(X_61,nil:bat[:oid],1,1,true,true,true);
     X_8:bat[:int] := sql.bind(X_2,"sys","test","value",1);
-    C_46 := algebra.subselect(X_8,C_52,A0,A0,true,true,true);
+    C_46 := algebra.subselect(X_8,C_52,1,1,true,true,true);
     C_71 := sql.subdelta(C_65,C_52,C_60,C_68,C_46);
     X_74 := sql.projectdelta(C_71,X_55,C_60,X_61,X_8);
     X_84 := mat.packIncrement(X_72,3);
     X_86 := mat.packIncrement(X_84,X_73);
-    X_11 := mat.packIncrement(X_86,X_74);
+    X_10 := mat.packIncrement(X_86,X_74);
     language.pass(C_50);
->>>>>>> 5667e8aa
     language.pass(X_53);
     language.pass(C_56);
     language.pass(X_57);
