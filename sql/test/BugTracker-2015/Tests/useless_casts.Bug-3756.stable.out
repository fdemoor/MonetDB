--- conflicted
+++ resolved
@@ -56,20 +56,9 @@
     X_35 := bat.append(X_27,0);
     X_0 := sql.mvc();
     X_4:bat[:int] := sql.bind(X_0,"sys","test","value",0);
-<<<<<<< HEAD
-    X_1:bat[:oid] := sql.tid(X_0,"sys","test");
-    X_15 := algebra.subselect(X_4,X_1,1,1,true,false,false);
-    X_19 := algebra.projection(X_15,X_4);
-=======
     C_1:bat[:oid] := sql.tid(X_0,"sys","test");
-    C_45 := algebra.subselect(X_4,C_1,A0,A0,true,false,false);
-    (C_7,r1_9) := sql.bind(X_0,"sys","test","value",2);
-    C_46 := algebra.subselect(r1_9,nil:bat[:oid],A0,A0,true,false,false);
-    X_10:bat[:int] := sql.bind(X_0,"sys","test","value",1);
-    C_48 := algebra.subselect(X_10,C_1,A0,A0,true,false,false);
-    C_15 := sql.subdelta(C_45,C_1,C_7,C_46,C_48);
-    X_19 := sql.projectdelta(C_15,X_4,C_7,r1_9,X_10);
->>>>>>> a81b6a76
+    C_15 := algebra.subselect(X_4,C_1,1,1,true,false,false);
+    X_19 := algebra.projection(C_15,X_4);
     sql.resultSet(X_28,X_30,X_31,X_33,X_35,X_19);
 end user.s6_1;
 # optimizer.mitosis()
@@ -98,19 +87,18 @@
     X_25 := bat.new(nil:int);
     X_33 := bat.append(X_25,0);
     X_0 := sql.mvc();
-<<<<<<< HEAD
     X_55:bat[:int] := sql.bind(X_0,"sys","test","value",0,0,3);
-    X_51:bat[:oid] := sql.tid(X_0,"sys","test",0,3);
-    X_59 := algebra.thetasubselect(X_55,X_51,1,">");
-    X_62 := algebra.projection(X_59,X_55);
+    C_51:bat[:oid] := sql.tid(X_0,"sys","test",0,3);
+    C_59 := algebra.thetasubselect(X_55,C_51,1,">");
+    X_62 := algebra.projection(C_59,X_55);
     X_56:bat[:int] := sql.bind(X_0,"sys","test","value",0,1,3);
-    X_52:bat[:oid] := sql.tid(X_0,"sys","test",1,3);
-    X_60 := algebra.thetasubselect(X_56,X_52,1,">");
-    X_63 := algebra.projection(X_60,X_56);
+    C_52:bat[:oid] := sql.tid(X_0,"sys","test",1,3);
+    C_60 := algebra.thetasubselect(X_56,C_52,1,">");
+    X_63 := algebra.projection(C_60,X_56);
     X_57:bat[:int] := sql.bind(X_0,"sys","test","value",0,2,3);
-    X_54:bat[:oid] := sql.tid(X_0,"sys","test",2,3);
-    X_61 := algebra.thetasubselect(X_57,X_54,1,">");
-    X_64 := algebra.projection(X_61,X_57);
+    C_54:bat[:oid] := sql.tid(X_0,"sys","test",2,3);
+    C_61 := algebra.thetasubselect(X_57,C_54,1,">");
+    X_64 := algebra.projection(C_61,X_57);
     X_74 := mat.packIncrement(X_62,3);
     X_75 := mat.packIncrement(X_74,X_63);
     X_17 := mat.packIncrement(X_75,X_64);
@@ -118,49 +106,6 @@
     language.pass(X_56);
     language.pass(X_57);
 exit X_81;
-=======
-    X_56:bat[:int] := sql.bind(X_0,"sys","test","value",0,0,3);
-    C_51:bat[:oid] := sql.tid(X_0,"sys","test",0,3);
-    C_69 := algebra.thetasubselect(X_56,C_51,A0,">");
-    (C_59:bat[:oid],X_60:bat[:int]) := sql.bind(X_0,"sys","test","value",2,0,3);
-    C_72 := algebra.thetasubselect(X_60,nil:bat[:oid],A0,">");
-    C_75 := sql.subdelta(C_69,C_51,C_59,C_72);
-    X_78 := sql.projectdelta(C_75,X_56,C_59,X_60);
-    X_57:bat[:int] := sql.bind(X_0,"sys","test","value",0,1,3);
-    C_53:bat[:oid] := sql.tid(X_0,"sys","test",1,3);
-    C_70 := algebra.thetasubselect(X_57,C_53,A0,">");
-    (C_61:bat[:oid],X_62:bat[:int]) := sql.bind(X_0,"sys","test","value",2,1,3);
-    C_73 := algebra.thetasubselect(X_62,nil:bat[:oid],A0,">");
-    C_76 := sql.subdelta(C_70,C_53,C_61,C_73);
-    X_79 := sql.projectdelta(C_76,X_57,C_61,X_62);
-    X_58:bat[:int] := sql.bind(X_0,"sys","test","value",0,2,3);
-    C_55:bat[:oid] := sql.tid(X_0,"sys","test",2,3);
-    C_71 := algebra.thetasubselect(X_58,C_55,A0,">");
-    (C_63:bat[:oid],X_64:bat[:int]) := sql.bind(X_0,"sys","test","value",2,2,3);
-    C_74 := algebra.thetasubselect(X_64,nil:bat[:oid],A0,">");
-    X_10:bat[:int] := sql.bind(X_0,"sys","test","value",1);
-    C_46 := algebra.thetasubselect(X_10,C_55,A0,">");
-    C_77 := sql.subdelta(C_71,C_55,C_63,C_74,C_46);
-    X_80 := sql.projectdelta(C_77,X_58,C_63,X_64,X_10);
-    X_90 := mat.packIncrement(X_78,3);
-    X_92 := mat.packIncrement(X_90,X_79);
-    X_17 := mat.packIncrement(X_92,X_80);
-    language.pass(C_51);
-    language.pass(X_56);
-    language.pass(C_59);
-    language.pass(X_60);
-    language.pass(C_53);
-    language.pass(X_57);
-    language.pass(C_61);
-    language.pass(X_62);
-    language.pass(nil:bat[:oid]);
-    language.pass(C_55);
-    language.pass(X_58);
-    language.pass(C_63);
-    language.pass(X_64);
-    language.pass(X_10);
-exit X_109;
->>>>>>> a81b6a76
     sql.resultSet(X_26,X_28,X_29,X_31,X_33,X_17);
 end user.s8_1;
 #inline               actions= 0 time=2 usec 
@@ -214,19 +159,18 @@
     X_25 := bat.new(nil:int);
     X_33 := bat.append(X_25,0);
     X_0 := sql.mvc();
-<<<<<<< HEAD
     X_55:bat[:int] := sql.bind(X_0,"sys","test","value",0,0,3);
-    X_51:bat[:oid] := sql.tid(X_0,"sys","test",0,3);
-    X_59 := algebra.thetasubselect(X_55,X_51,1,">=");
-    X_62 := algebra.projection(X_59,X_55);
+    C_51:bat[:oid] := sql.tid(X_0,"sys","test",0,3);
+    C_59 := algebra.thetasubselect(X_55,C_51,1,">=");
+    X_62 := algebra.projection(C_59,X_55);
     X_56:bat[:int] := sql.bind(X_0,"sys","test","value",0,1,3);
-    X_52:bat[:oid] := sql.tid(X_0,"sys","test",1,3);
-    X_60 := algebra.thetasubselect(X_56,X_52,1,">=");
-    X_63 := algebra.projection(X_60,X_56);
+    C_52:bat[:oid] := sql.tid(X_0,"sys","test",1,3);
+    C_60 := algebra.thetasubselect(X_56,C_52,1,">=");
+    X_63 := algebra.projection(C_60,X_56);
     X_57:bat[:int] := sql.bind(X_0,"sys","test","value",0,2,3);
-    X_54:bat[:oid] := sql.tid(X_0,"sys","test",2,3);
-    X_61 := algebra.thetasubselect(X_57,X_54,1,">=");
-    X_64 := algebra.projection(X_61,X_57);
+    C_54:bat[:oid] := sql.tid(X_0,"sys","test",2,3);
+    C_61 := algebra.thetasubselect(X_57,C_54,1,">=");
+    X_64 := algebra.projection(C_61,X_57);
     X_74 := mat.packIncrement(X_62,3);
     X_75 := mat.packIncrement(X_74,X_63);
     X_17 := mat.packIncrement(X_75,X_64);
@@ -234,49 +178,6 @@
     language.pass(X_56);
     language.pass(X_57);
 exit X_81;
-=======
-    X_56:bat[:int] := sql.bind(X_0,"sys","test","value",0,0,3);
-    C_51:bat[:oid] := sql.tid(X_0,"sys","test",0,3);
-    C_69 := algebra.thetasubselect(X_56,C_51,A0,">=");
-    (C_59:bat[:oid],X_60:bat[:int]) := sql.bind(X_0,"sys","test","value",2,0,3);
-    C_72 := algebra.thetasubselect(X_60,nil:bat[:oid],A0,">=");
-    C_75 := sql.subdelta(C_69,C_51,C_59,C_72);
-    X_78 := sql.projectdelta(C_75,X_56,C_59,X_60);
-    X_57:bat[:int] := sql.bind(X_0,"sys","test","value",0,1,3);
-    C_53:bat[:oid] := sql.tid(X_0,"sys","test",1,3);
-    C_70 := algebra.thetasubselect(X_57,C_53,A0,">=");
-    (C_61:bat[:oid],X_62:bat[:int]) := sql.bind(X_0,"sys","test","value",2,1,3);
-    C_73 := algebra.thetasubselect(X_62,nil:bat[:oid],A0,">=");
-    C_76 := sql.subdelta(C_70,C_53,C_61,C_73);
-    X_79 := sql.projectdelta(C_76,X_57,C_61,X_62);
-    X_58:bat[:int] := sql.bind(X_0,"sys","test","value",0,2,3);
-    C_55:bat[:oid] := sql.tid(X_0,"sys","test",2,3);
-    C_71 := algebra.thetasubselect(X_58,C_55,A0,">=");
-    (C_63:bat[:oid],X_64:bat[:int]) := sql.bind(X_0,"sys","test","value",2,2,3);
-    C_74 := algebra.thetasubselect(X_64,nil:bat[:oid],A0,">=");
-    X_10:bat[:int] := sql.bind(X_0,"sys","test","value",1);
-    C_46 := algebra.thetasubselect(X_10,C_55,A0,">=");
-    C_77 := sql.subdelta(C_71,C_55,C_63,C_74,C_46);
-    X_80 := sql.projectdelta(C_77,X_58,C_63,X_64,X_10);
-    X_90 := mat.packIncrement(X_78,3);
-    X_92 := mat.packIncrement(X_90,X_79);
-    X_17 := mat.packIncrement(X_92,X_80);
-    language.pass(C_51);
-    language.pass(X_56);
-    language.pass(C_59);
-    language.pass(X_60);
-    language.pass(C_53);
-    language.pass(X_57);
-    language.pass(C_61);
-    language.pass(X_62);
-    language.pass(nil:bat[:oid]);
-    language.pass(C_55);
-    language.pass(X_58);
-    language.pass(C_63);
-    language.pass(X_64);
-    language.pass(X_10);
-exit X_109;
->>>>>>> a81b6a76
     sql.resultSet(X_26,X_28,X_29,X_31,X_33,X_17);
 end user.s10_1;
 #inline               actions= 0 time=2 usec 
@@ -333,19 +234,18 @@
     X_25 := bat.new(nil:int);
     X_33 := bat.append(X_25,0);
     X_0 := sql.mvc();
-<<<<<<< HEAD
     X_55:bat[:int] := sql.bind(X_0,"sys","test","value",0,0,3);
-    X_51:bat[:oid] := sql.tid(X_0,"sys","test",0,3);
-    X_59 := algebra.thetasubselect(X_55,X_51,1,"<");
-    X_62 := algebra.projection(X_59,X_55);
+    C_51:bat[:oid] := sql.tid(X_0,"sys","test",0,3);
+    C_59 := algebra.thetasubselect(X_55,C_51,1,"<");
+    X_62 := algebra.projection(C_59,X_55);
     X_56:bat[:int] := sql.bind(X_0,"sys","test","value",0,1,3);
-    X_52:bat[:oid] := sql.tid(X_0,"sys","test",1,3);
-    X_60 := algebra.thetasubselect(X_56,X_52,1,"<");
-    X_63 := algebra.projection(X_60,X_56);
+    C_52:bat[:oid] := sql.tid(X_0,"sys","test",1,3);
+    C_60 := algebra.thetasubselect(X_56,C_52,1,"<");
+    X_63 := algebra.projection(C_60,X_56);
     X_57:bat[:int] := sql.bind(X_0,"sys","test","value",0,2,3);
-    X_54:bat[:oid] := sql.tid(X_0,"sys","test",2,3);
-    X_61 := algebra.thetasubselect(X_57,X_54,1,"<");
-    X_64 := algebra.projection(X_61,X_57);
+    C_54:bat[:oid] := sql.tid(X_0,"sys","test",2,3);
+    C_61 := algebra.thetasubselect(X_57,C_54,1,"<");
+    X_64 := algebra.projection(C_61,X_57);
     X_74 := mat.packIncrement(X_62,3);
     X_75 := mat.packIncrement(X_74,X_63);
     X_17 := mat.packIncrement(X_75,X_64);
@@ -353,49 +253,6 @@
     language.pass(X_56);
     language.pass(X_57);
 exit X_81;
-=======
-    X_56:bat[:int] := sql.bind(X_0,"sys","test","value",0,0,3);
-    C_51:bat[:oid] := sql.tid(X_0,"sys","test",0,3);
-    C_69 := algebra.thetasubselect(X_56,C_51,A0,"<");
-    (C_59:bat[:oid],X_60:bat[:int]) := sql.bind(X_0,"sys","test","value",2,0,3);
-    C_72 := algebra.thetasubselect(X_60,nil:bat[:oid],A0,"<");
-    C_75 := sql.subdelta(C_69,C_51,C_59,C_72);
-    X_78 := sql.projectdelta(C_75,X_56,C_59,X_60);
-    X_57:bat[:int] := sql.bind(X_0,"sys","test","value",0,1,3);
-    C_53:bat[:oid] := sql.tid(X_0,"sys","test",1,3);
-    C_70 := algebra.thetasubselect(X_57,C_53,A0,"<");
-    (C_61:bat[:oid],X_62:bat[:int]) := sql.bind(X_0,"sys","test","value",2,1,3);
-    C_73 := algebra.thetasubselect(X_62,nil:bat[:oid],A0,"<");
-    C_76 := sql.subdelta(C_70,C_53,C_61,C_73);
-    X_79 := sql.projectdelta(C_76,X_57,C_61,X_62);
-    X_58:bat[:int] := sql.bind(X_0,"sys","test","value",0,2,3);
-    C_55:bat[:oid] := sql.tid(X_0,"sys","test",2,3);
-    C_71 := algebra.thetasubselect(X_58,C_55,A0,"<");
-    (C_63:bat[:oid],X_64:bat[:int]) := sql.bind(X_0,"sys","test","value",2,2,3);
-    C_74 := algebra.thetasubselect(X_64,nil:bat[:oid],A0,"<");
-    X_10:bat[:int] := sql.bind(X_0,"sys","test","value",1);
-    C_46 := algebra.thetasubselect(X_10,C_55,A0,"<");
-    C_77 := sql.subdelta(C_71,C_55,C_63,C_74,C_46);
-    X_80 := sql.projectdelta(C_77,X_58,C_63,X_64,X_10);
-    X_90 := mat.packIncrement(X_78,3);
-    X_92 := mat.packIncrement(X_90,X_79);
-    X_17 := mat.packIncrement(X_92,X_80);
-    language.pass(C_51);
-    language.pass(X_56);
-    language.pass(C_59);
-    language.pass(X_60);
-    language.pass(C_53);
-    language.pass(X_57);
-    language.pass(C_61);
-    language.pass(X_62);
-    language.pass(nil:bat[:oid]);
-    language.pass(C_55);
-    language.pass(X_58);
-    language.pass(C_63);
-    language.pass(X_64);
-    language.pass(X_10);
-exit X_109;
->>>>>>> a81b6a76
     sql.resultSet(X_26,X_28,X_29,X_31,X_33,X_17);
 end user.s12_1;
 #inline               actions= 0 time=3 usec 
@@ -452,19 +309,18 @@
     X_25 := bat.new(nil:int);
     X_33 := bat.append(X_25,0);
     X_0 := sql.mvc();
-<<<<<<< HEAD
     X_55:bat[:int] := sql.bind(X_0,"sys","test","value",0,0,3);
-    X_51:bat[:oid] := sql.tid(X_0,"sys","test",0,3);
-    X_59 := algebra.thetasubselect(X_55,X_51,1,"<=");
-    X_62 := algebra.projection(X_59,X_55);
+    C_51:bat[:oid] := sql.tid(X_0,"sys","test",0,3);
+    C_59 := algebra.thetasubselect(X_55,C_51,1,"<=");
+    X_62 := algebra.projection(C_59,X_55);
     X_56:bat[:int] := sql.bind(X_0,"sys","test","value",0,1,3);
-    X_52:bat[:oid] := sql.tid(X_0,"sys","test",1,3);
-    X_60 := algebra.thetasubselect(X_56,X_52,1,"<=");
-    X_63 := algebra.projection(X_60,X_56);
+    C_52:bat[:oid] := sql.tid(X_0,"sys","test",1,3);
+    C_60 := algebra.thetasubselect(X_56,C_52,1,"<=");
+    X_63 := algebra.projection(C_60,X_56);
     X_57:bat[:int] := sql.bind(X_0,"sys","test","value",0,2,3);
-    X_54:bat[:oid] := sql.tid(X_0,"sys","test",2,3);
-    X_61 := algebra.thetasubselect(X_57,X_54,1,"<=");
-    X_64 := algebra.projection(X_61,X_57);
+    C_54:bat[:oid] := sql.tid(X_0,"sys","test",2,3);
+    C_61 := algebra.thetasubselect(X_57,C_54,1,"<=");
+    X_64 := algebra.projection(C_61,X_57);
     X_74 := mat.packIncrement(X_62,3);
     X_75 := mat.packIncrement(X_74,X_63);
     X_17 := mat.packIncrement(X_75,X_64);
@@ -472,49 +328,6 @@
     language.pass(X_56);
     language.pass(X_57);
 exit X_81;
-=======
-    X_56:bat[:int] := sql.bind(X_0,"sys","test","value",0,0,3);
-    C_51:bat[:oid] := sql.tid(X_0,"sys","test",0,3);
-    C_69 := algebra.thetasubselect(X_56,C_51,A0,"<=");
-    (C_59:bat[:oid],X_60:bat[:int]) := sql.bind(X_0,"sys","test","value",2,0,3);
-    C_72 := algebra.thetasubselect(X_60,nil:bat[:oid],A0,"<=");
-    C_75 := sql.subdelta(C_69,C_51,C_59,C_72);
-    X_78 := sql.projectdelta(C_75,X_56,C_59,X_60);
-    X_57:bat[:int] := sql.bind(X_0,"sys","test","value",0,1,3);
-    C_53:bat[:oid] := sql.tid(X_0,"sys","test",1,3);
-    C_70 := algebra.thetasubselect(X_57,C_53,A0,"<=");
-    (C_61:bat[:oid],X_62:bat[:int]) := sql.bind(X_0,"sys","test","value",2,1,3);
-    C_73 := algebra.thetasubselect(X_62,nil:bat[:oid],A0,"<=");
-    C_76 := sql.subdelta(C_70,C_53,C_61,C_73);
-    X_79 := sql.projectdelta(C_76,X_57,C_61,X_62);
-    X_58:bat[:int] := sql.bind(X_0,"sys","test","value",0,2,3);
-    C_55:bat[:oid] := sql.tid(X_0,"sys","test",2,3);
-    C_71 := algebra.thetasubselect(X_58,C_55,A0,"<=");
-    (C_63:bat[:oid],X_64:bat[:int]) := sql.bind(X_0,"sys","test","value",2,2,3);
-    C_74 := algebra.thetasubselect(X_64,nil:bat[:oid],A0,"<=");
-    X_10:bat[:int] := sql.bind(X_0,"sys","test","value",1);
-    C_46 := algebra.thetasubselect(X_10,C_55,A0,"<=");
-    C_77 := sql.subdelta(C_71,C_55,C_63,C_74,C_46);
-    X_80 := sql.projectdelta(C_77,X_58,C_63,X_64,X_10);
-    X_90 := mat.packIncrement(X_78,3);
-    X_92 := mat.packIncrement(X_90,X_79);
-    X_17 := mat.packIncrement(X_92,X_80);
-    language.pass(C_51);
-    language.pass(X_56);
-    language.pass(C_59);
-    language.pass(X_60);
-    language.pass(C_53);
-    language.pass(X_57);
-    language.pass(C_61);
-    language.pass(X_62);
-    language.pass(nil:bat[:oid]);
-    language.pass(C_55);
-    language.pass(X_58);
-    language.pass(C_63);
-    language.pass(X_64);
-    language.pass(X_10);
-exit X_109;
->>>>>>> a81b6a76
     sql.resultSet(X_26,X_28,X_29,X_31,X_33,X_17);
 end user.s14_1;
 #inline               actions= 0 time=3 usec 
@@ -571,19 +384,18 @@
     X_26 := bat.new(nil:int);
     X_34 := bat.append(X_26,0);
     X_0 := sql.mvc();
-<<<<<<< HEAD
     X_56:bat[:int] := sql.bind(X_0,"sys","test","value",0,0,3);
-    X_52:bat[:oid] := sql.tid(X_0,"sys","test",0,3);
-    X_60 := algebra.subselect(X_56,X_52,1,1,true,true,true);
-    X_63 := algebra.projection(X_60,X_56);
+    C_52:bat[:oid] := sql.tid(X_0,"sys","test",0,3);
+    C_60 := algebra.subselect(X_56,C_52,1,1,true,true,true);
+    X_63 := algebra.projection(C_60,X_56);
     X_57:bat[:int] := sql.bind(X_0,"sys","test","value",0,1,3);
-    X_53:bat[:oid] := sql.tid(X_0,"sys","test",1,3);
-    X_61 := algebra.subselect(X_57,X_53,1,1,true,true,true);
-    X_64 := algebra.projection(X_61,X_57);
+    C_53:bat[:oid] := sql.tid(X_0,"sys","test",1,3);
+    C_61 := algebra.subselect(X_57,C_53,1,1,true,true,true);
+    X_64 := algebra.projection(C_61,X_57);
     X_58:bat[:int] := sql.bind(X_0,"sys","test","value",0,2,3);
-    X_55:bat[:oid] := sql.tid(X_0,"sys","test",2,3);
-    X_62 := algebra.subselect(X_58,X_55,1,1,true,true,true);
-    X_65 := algebra.projection(X_62,X_58);
+    C_55:bat[:oid] := sql.tid(X_0,"sys","test",2,3);
+    C_62 := algebra.subselect(X_58,C_55,1,1,true,true,true);
+    X_65 := algebra.projection(C_62,X_58);
     X_75 := mat.packIncrement(X_63,3);
     X_76 := mat.packIncrement(X_75,X_64);
     X_18 := mat.packIncrement(X_76,X_65);
@@ -591,49 +403,6 @@
     language.pass(X_57);
     language.pass(X_58);
 exit X_82;
-=======
-    X_57:bat[:int] := sql.bind(X_0,"sys","test","value",0,0,3);
-    C_52:bat[:oid] := sql.tid(X_0,"sys","test",0,3);
-    C_70 := algebra.subselect(X_57,C_52,A0,A0,true,true,true);
-    (C_60:bat[:oid],X_61:bat[:int]) := sql.bind(X_0,"sys","test","value",2,0,3);
-    C_73 := algebra.subselect(X_61,nil:bat[:oid],A0,A0,true,true,true);
-    C_76 := sql.subdelta(C_70,C_52,C_60,C_73);
-    X_79 := sql.projectdelta(C_76,X_57,C_60,X_61);
-    X_58:bat[:int] := sql.bind(X_0,"sys","test","value",0,1,3);
-    C_54:bat[:oid] := sql.tid(X_0,"sys","test",1,3);
-    C_71 := algebra.subselect(X_58,C_54,A0,A0,true,true,true);
-    (C_62:bat[:oid],X_63:bat[:int]) := sql.bind(X_0,"sys","test","value",2,1,3);
-    C_74 := algebra.subselect(X_63,nil:bat[:oid],A0,A0,true,true,true);
-    C_77 := sql.subdelta(C_71,C_54,C_62,C_74);
-    X_80 := sql.projectdelta(C_77,X_58,C_62,X_63);
-    X_59:bat[:int] := sql.bind(X_0,"sys","test","value",0,2,3);
-    C_56:bat[:oid] := sql.tid(X_0,"sys","test",2,3);
-    C_72 := algebra.subselect(X_59,C_56,A0,A0,true,true,true);
-    (C_64:bat[:oid],X_65:bat[:int]) := sql.bind(X_0,"sys","test","value",2,2,3);
-    C_75 := algebra.subselect(X_65,nil:bat[:oid],A0,A0,true,true,true);
-    X_10:bat[:int] := sql.bind(X_0,"sys","test","value",1);
-    C_47 := algebra.subselect(X_10,C_56,A0,A0,true,true,true);
-    C_78 := sql.subdelta(C_72,C_56,C_64,C_75,C_47);
-    X_81 := sql.projectdelta(C_78,X_59,C_64,X_65,X_10);
-    X_91 := mat.packIncrement(X_79,3);
-    X_93 := mat.packIncrement(X_91,X_80);
-    X_18 := mat.packIncrement(X_93,X_81);
-    language.pass(C_52);
-    language.pass(X_57);
-    language.pass(C_60);
-    language.pass(X_61);
-    language.pass(C_54);
-    language.pass(X_58);
-    language.pass(C_62);
-    language.pass(X_63);
-    language.pass(nil:bat[:oid]);
-    language.pass(C_56);
-    language.pass(X_59);
-    language.pass(C_64);
-    language.pass(X_65);
-    language.pass(X_10);
-exit X_110;
->>>>>>> a81b6a76
     sql.resultSet(X_27,X_29,X_30,X_32,X_34,X_18);
 end user.s16_1;
 #inline               actions= 0 time=2 usec 
