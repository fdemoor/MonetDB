--- conflicted
+++ resolved
@@ -43,25 +43,6 @@
 % clob # type
 % 102 # length
 function user.s6_1():void;
-<<<<<<< HEAD
-    X_36:void := querylog.define("explain select * from test where value = 1;","default_pipe",19);
-    X_21 := bat.new(nil:str);
-    X_28 := bat.append(X_21,"sys.test");
-    X_23 := bat.new(nil:str);
-    X_30 := bat.append(X_23,"value");
-    X_24 := bat.new(nil:str);
-    X_31 := bat.append(X_24,"int");
-    X_25 := bat.new(nil:int);
-    X_33 := bat.append(X_25,32);
-    X_27 := bat.new(nil:int);
-    X_35 := bat.append(X_27,0);
-    X_0 := sql.mvc();
-    X_4:bat[:int] := sql.bind(X_0,"sys","test","value",0);
-    C_1:bat[:oid] := sql.tid(X_0,"sys","test");
-    X_15 := mosaic.subselect(X_4,C_1,1,1,true,false,false);
-    X_19 := mosaic.projection(X_15,X_4);
-    sql.resultSet(X_28,X_30,X_31,X_33,X_35,X_19);
-=======
     X_39:void := querylog.define("explain select * from test where value = 1;","default_pipe",20:int);
     X_24 := bat.new(nil:str);
     X_31 := bat.append(X_24,"sys.test");
@@ -76,10 +57,10 @@
     X_3 := sql.mvc();
     X_7:bat[:int] := sql.bind(X_3,"sys","test","value",0:int);
     C_4:bat[:oid] := sql.tid(X_3,"sys","test");
-    C_18 := algebra.subselect(X_7,C_4,1:int,1:int,true,false,false);
-    X_22 := algebra.projection(C_18,X_7);
+    X_18 := mosaic.subselect(X_7,C_4,1:int,1:int,true,false,false);
+    X_22 := mosaic.projection(X_18,X_7);
+# querylog.define("explain select * from test where value = 1;","default_pipe")
     sql.resultSet(X_31,X_33,X_34,X_36,X_38,X_22);
->>>>>>> 98190304
 end user.s6_1;
 # optimizer.mitosis()
 # optimizer.dataflow()
@@ -94,45 +75,7 @@
 % clob # type
 % 102 # length
 function user.s8_1():void;
-<<<<<<< HEAD
-    X_34:void := querylog.define("explain select * from test where value > 1;","default_pipe",38);
-barrier X_81 := language.dataflow();
-    X_19 := bat.new(nil:str);
-    X_26 := bat.append(X_19,"sys.test");
-    X_21 := bat.new(nil:str);
-    X_28 := bat.append(X_21,"value");
-    X_22 := bat.new(nil:str);
-    X_29 := bat.append(X_22,"int");
-    X_23 := bat.new(nil:int);
-    X_31 := bat.append(X_23,32);
-    X_25 := bat.new(nil:int);
-    X_33 := bat.append(X_25,0);
-    X_0 := sql.mvc();
-    X_86:bat[:int] := sql.bind(X_0,"sys","test","value",0,0,3);
-    X_55:bat[:int] := mosaic.decompress(X_86);
-    C_51:bat[:oid] := sql.tid(X_0,"sys","test",0,3);
-    C_59 := algebra.thetasubselect(X_55,C_51,1,">");
-    X_62 := algebra.projection(C_59,X_55);
-    X_87:bat[:int] := sql.bind(X_0,"sys","test","value",0,1,3);
-    X_56:bat[:int] := mosaic.decompress(X_87);
-    C_52:bat[:oid] := sql.tid(X_0,"sys","test",1,3);
-    C_60 := algebra.thetasubselect(X_56,C_52,1,">");
-    X_63 := algebra.projection(C_60,X_56);
-    X_88:bat[:int] := sql.bind(X_0,"sys","test","value",0,2,3);
-    X_57:bat[:int] := mosaic.decompress(X_88);
-    C_54:bat[:oid] := sql.tid(X_0,"sys","test",2,3);
-    C_61 := algebra.thetasubselect(X_57,C_54,1,">");
-    X_64 := algebra.projection(C_61,X_57);
-    X_74 := mat.packIncrement(X_62,3);
-    X_75 := mat.packIncrement(X_74,X_63);
-    X_17 := mat.packIncrement(X_75,X_64);
-    language.pass(X_55);
-    language.pass(X_56);
-    language.pass(X_57);
-exit X_81;
-    sql.resultSet(X_26,X_28,X_29,X_31,X_33,X_17);
-=======
-    X_37:void := querylog.define("explain select * from test where value > 1;","default_pipe",36:int);
+    X_37:void := querylog.define("explain select * from test where value > 1;","default_pipe",39:int);
 barrier X_84 := language.dataflow();
     X_22 := bat.new(nil:str);
     X_29 := bat.append(X_22,"sys.test");
@@ -145,15 +88,18 @@
     X_28 := bat.new(nil:int);
     X_36 := bat.append(X_28,0:int);
     X_3 := sql.mvc();
-    X_58:bat[:int] := sql.bind(X_3,"sys","test","value",0:int,0:int,3:int);
+    X_89:bat[:int] := sql.bind(X_3,"sys","test","value",0:int,0:int,3:int);
+    X_58:bat[:int] := mosaic.decompress(X_89);
     C_54:bat[:oid] := sql.tid(X_3,"sys","test",0:int,3:int);
     C_62 := algebra.thetasubselect(X_58,C_54,1:int,">");
     X_65 := algebra.projection(C_62,X_58);
-    X_59:bat[:int] := sql.bind(X_3,"sys","test","value",0:int,1:int,3:int);
+    X_90:bat[:int] := sql.bind(X_3,"sys","test","value",0:int,1:int,3:int);
+    X_59:bat[:int] := mosaic.decompress(X_90);
     C_55:bat[:oid] := sql.tid(X_3,"sys","test",1:int,3:int);
     C_63 := algebra.thetasubselect(X_59,C_55,1:int,">");
     X_66 := algebra.projection(C_63,X_59);
-    X_60:bat[:int] := sql.bind(X_3,"sys","test","value",0:int,2:int,3:int);
+    X_91:bat[:int] := sql.bind(X_3,"sys","test","value",0:int,2:int,3:int);
+    X_60:bat[:int] := mosaic.decompress(X_91);
     C_57:bat[:oid] := sql.tid(X_3,"sys","test",2:int,3:int);
     C_64 := algebra.thetasubselect(X_60,C_57,1:int,">");
     X_67 := algebra.projection(C_64,X_60);
@@ -166,7 +112,6 @@
 exit X_84;
 # querylog.define("explain select * from test where value > 1;","default_pipe")
     sql.resultSet(X_29,X_31,X_32,X_34,X_36,X_20);
->>>>>>> 98190304
 end user.s8_1;
 #inline               actions= 0 time=2 usec 
 #candidates           actions= 1 time=20 usec 
@@ -206,45 +151,7 @@
 % clob # type
 % 103 # length
 function user.s10_1():void;
-<<<<<<< HEAD
-    X_34:void := querylog.define("explain select * from test where value >= 1;","default_pipe",38);
-barrier X_81 := language.dataflow();
-    X_19 := bat.new(nil:str);
-    X_26 := bat.append(X_19,"sys.test");
-    X_21 := bat.new(nil:str);
-    X_28 := bat.append(X_21,"value");
-    X_22 := bat.new(nil:str);
-    X_29 := bat.append(X_22,"int");
-    X_23 := bat.new(nil:int);
-    X_31 := bat.append(X_23,32);
-    X_25 := bat.new(nil:int);
-    X_33 := bat.append(X_25,0);
-    X_0 := sql.mvc();
-    X_86:bat[:int] := sql.bind(X_0,"sys","test","value",0,0,3);
-    X_55:bat[:int] := mosaic.decompress(X_86);
-    C_51:bat[:oid] := sql.tid(X_0,"sys","test",0,3);
-    C_59 := algebra.thetasubselect(X_55,C_51,1,">=");
-    X_62 := algebra.projection(C_59,X_55);
-    X_87:bat[:int] := sql.bind(X_0,"sys","test","value",0,1,3);
-    X_56:bat[:int] := mosaic.decompress(X_87);
-    C_52:bat[:oid] := sql.tid(X_0,"sys","test",1,3);
-    C_60 := algebra.thetasubselect(X_56,C_52,1,">=");
-    X_63 := algebra.projection(C_60,X_56);
-    X_88:bat[:int] := sql.bind(X_0,"sys","test","value",0,2,3);
-    X_57:bat[:int] := mosaic.decompress(X_88);
-    C_54:bat[:oid] := sql.tid(X_0,"sys","test",2,3);
-    C_61 := algebra.thetasubselect(X_57,C_54,1,">=");
-    X_64 := algebra.projection(C_61,X_57);
-    X_74 := mat.packIncrement(X_62,3);
-    X_75 := mat.packIncrement(X_74,X_63);
-    X_17 := mat.packIncrement(X_75,X_64);
-    language.pass(X_55);
-    language.pass(X_56);
-    language.pass(X_57);
-exit X_81;
-    sql.resultSet(X_26,X_28,X_29,X_31,X_33,X_17);
-=======
-    X_37:void := querylog.define("explain select * from test where value >= 1;","default_pipe",36:int);
+    X_37:void := querylog.define("explain select * from test where value >= 1;","default_pipe",39:int);
 barrier X_84 := language.dataflow();
     X_22 := bat.new(nil:str);
     X_29 := bat.append(X_22,"sys.test");
@@ -257,15 +164,18 @@
     X_28 := bat.new(nil:int);
     X_36 := bat.append(X_28,0:int);
     X_3 := sql.mvc();
-    X_58:bat[:int] := sql.bind(X_3,"sys","test","value",0:int,0:int,3:int);
+    X_89:bat[:int] := sql.bind(X_3,"sys","test","value",0:int,0:int,3:int);
+    X_58:bat[:int] := mosaic.decompress(X_89);
     C_54:bat[:oid] := sql.tid(X_3,"sys","test",0:int,3:int);
     C_62 := algebra.thetasubselect(X_58,C_54,1:int,">=");
     X_65 := algebra.projection(C_62,X_58);
-    X_59:bat[:int] := sql.bind(X_3,"sys","test","value",0:int,1:int,3:int);
+    X_90:bat[:int] := sql.bind(X_3,"sys","test","value",0:int,1:int,3:int);
+    X_59:bat[:int] := mosaic.decompress(X_90);
     C_55:bat[:oid] := sql.tid(X_3,"sys","test",1:int,3:int);
     C_63 := algebra.thetasubselect(X_59,C_55,1:int,">=");
     X_66 := algebra.projection(C_63,X_59);
-    X_60:bat[:int] := sql.bind(X_3,"sys","test","value",0:int,2:int,3:int);
+    X_91:bat[:int] := sql.bind(X_3,"sys","test","value",0:int,2:int,3:int);
+    X_60:bat[:int] := mosaic.decompress(X_91);
     C_57:bat[:oid] := sql.tid(X_3,"sys","test",2:int,3:int);
     C_64 := algebra.thetasubselect(X_60,C_57,1:int,">=");
     X_67 := algebra.projection(C_64,X_60);
@@ -278,7 +188,6 @@
 exit X_84;
 # querylog.define("explain select * from test where value >= 1;","default_pipe")
     sql.resultSet(X_29,X_31,X_32,X_34,X_36,X_20);
->>>>>>> 98190304
 end user.s10_1;
 #inline               actions= 0 time=2 usec 
 #candidates           actions= 1 time=20 usec 
@@ -321,45 +230,7 @@
 % clob # type
 % 102 # length
 function user.s12_1():void;
-<<<<<<< HEAD
-    X_34:void := querylog.define("explain select * from test where value < 1;","default_pipe",38);
-barrier X_81 := language.dataflow();
-    X_19 := bat.new(nil:str);
-    X_26 := bat.append(X_19,"sys.test");
-    X_21 := bat.new(nil:str);
-    X_28 := bat.append(X_21,"value");
-    X_22 := bat.new(nil:str);
-    X_29 := bat.append(X_22,"int");
-    X_23 := bat.new(nil:int);
-    X_31 := bat.append(X_23,32);
-    X_25 := bat.new(nil:int);
-    X_33 := bat.append(X_25,0);
-    X_0 := sql.mvc();
-    X_86:bat[:int] := sql.bind(X_0,"sys","test","value",0,0,3);
-    X_55:bat[:int] := mosaic.decompress(X_86);
-    C_51:bat[:oid] := sql.tid(X_0,"sys","test",0,3);
-    C_59 := algebra.thetasubselect(X_55,C_51,1,"<");
-    X_62 := algebra.projection(C_59,X_55);
-    X_87:bat[:int] := sql.bind(X_0,"sys","test","value",0,1,3);
-    X_56:bat[:int] := mosaic.decompress(X_87);
-    C_52:bat[:oid] := sql.tid(X_0,"sys","test",1,3);
-    C_60 := algebra.thetasubselect(X_56,C_52,1,"<");
-    X_63 := algebra.projection(C_60,X_56);
-    X_88:bat[:int] := sql.bind(X_0,"sys","test","value",0,2,3);
-    X_57:bat[:int] := mosaic.decompress(X_88);
-    C_54:bat[:oid] := sql.tid(X_0,"sys","test",2,3);
-    C_61 := algebra.thetasubselect(X_57,C_54,1,"<");
-    X_64 := algebra.projection(C_61,X_57);
-    X_74 := mat.packIncrement(X_62,3);
-    X_75 := mat.packIncrement(X_74,X_63);
-    X_17 := mat.packIncrement(X_75,X_64);
-    language.pass(X_55);
-    language.pass(X_56);
-    language.pass(X_57);
-exit X_81;
-    sql.resultSet(X_26,X_28,X_29,X_31,X_33,X_17);
-=======
-    X_37:void := querylog.define("explain select * from test where value < 1;","default_pipe",36:int);
+    X_37:void := querylog.define("explain select * from test where value < 1;","default_pipe",39:int);
 barrier X_84 := language.dataflow();
     X_22 := bat.new(nil:str);
     X_29 := bat.append(X_22,"sys.test");
@@ -372,15 +243,18 @@
     X_28 := bat.new(nil:int);
     X_36 := bat.append(X_28,0:int);
     X_3 := sql.mvc();
-    X_58:bat[:int] := sql.bind(X_3,"sys","test","value",0:int,0:int,3:int);
+    X_89:bat[:int] := sql.bind(X_3,"sys","test","value",0:int,0:int,3:int);
+    X_58:bat[:int] := mosaic.decompress(X_89);
     C_54:bat[:oid] := sql.tid(X_3,"sys","test",0:int,3:int);
     C_62 := algebra.thetasubselect(X_58,C_54,1:int,"<");
     X_65 := algebra.projection(C_62,X_58);
-    X_59:bat[:int] := sql.bind(X_3,"sys","test","value",0:int,1:int,3:int);
+    X_90:bat[:int] := sql.bind(X_3,"sys","test","value",0:int,1:int,3:int);
+    X_59:bat[:int] := mosaic.decompress(X_90);
     C_55:bat[:oid] := sql.tid(X_3,"sys","test",1:int,3:int);
     C_63 := algebra.thetasubselect(X_59,C_55,1:int,"<");
     X_66 := algebra.projection(C_63,X_59);
-    X_60:bat[:int] := sql.bind(X_3,"sys","test","value",0:int,2:int,3:int);
+    X_91:bat[:int] := sql.bind(X_3,"sys","test","value",0:int,2:int,3:int);
+    X_60:bat[:int] := mosaic.decompress(X_91);
     C_57:bat[:oid] := sql.tid(X_3,"sys","test",2:int,3:int);
     C_64 := algebra.thetasubselect(X_60,C_57,1:int,"<");
     X_67 := algebra.projection(C_64,X_60);
@@ -393,7 +267,6 @@
 exit X_84;
 # querylog.define("explain select * from test where value < 1;","default_pipe")
     sql.resultSet(X_29,X_31,X_32,X_34,X_36,X_20);
->>>>>>> 98190304
 end user.s12_1;
 #inline               actions= 0 time=3 usec 
 #candidates           actions= 1 time=20 usec 
@@ -436,45 +309,7 @@
 % clob # type
 % 103 # length
 function user.s14_1():void;
-<<<<<<< HEAD
-    X_34:void := querylog.define("explain select * from test where value <= 1;","default_pipe",38);
-barrier X_81 := language.dataflow();
-    X_19 := bat.new(nil:str);
-    X_26 := bat.append(X_19,"sys.test");
-    X_21 := bat.new(nil:str);
-    X_28 := bat.append(X_21,"value");
-    X_22 := bat.new(nil:str);
-    X_29 := bat.append(X_22,"int");
-    X_23 := bat.new(nil:int);
-    X_31 := bat.append(X_23,32);
-    X_25 := bat.new(nil:int);
-    X_33 := bat.append(X_25,0);
-    X_0 := sql.mvc();
-    X_86:bat[:int] := sql.bind(X_0,"sys","test","value",0,0,3);
-    X_55:bat[:int] := mosaic.decompress(X_86);
-    C_51:bat[:oid] := sql.tid(X_0,"sys","test",0,3);
-    C_59 := algebra.thetasubselect(X_55,C_51,1,"<=");
-    X_62 := algebra.projection(C_59,X_55);
-    X_87:bat[:int] := sql.bind(X_0,"sys","test","value",0,1,3);
-    X_56:bat[:int] := mosaic.decompress(X_87);
-    C_52:bat[:oid] := sql.tid(X_0,"sys","test",1,3);
-    C_60 := algebra.thetasubselect(X_56,C_52,1,"<=");
-    X_63 := algebra.projection(C_60,X_56);
-    X_88:bat[:int] := sql.bind(X_0,"sys","test","value",0,2,3);
-    X_57:bat[:int] := mosaic.decompress(X_88);
-    C_54:bat[:oid] := sql.tid(X_0,"sys","test",2,3);
-    C_61 := algebra.thetasubselect(X_57,C_54,1,"<=");
-    X_64 := algebra.projection(C_61,X_57);
-    X_74 := mat.packIncrement(X_62,3);
-    X_75 := mat.packIncrement(X_74,X_63);
-    X_17 := mat.packIncrement(X_75,X_64);
-    language.pass(X_55);
-    language.pass(X_56);
-    language.pass(X_57);
-exit X_81;
-    sql.resultSet(X_26,X_28,X_29,X_31,X_33,X_17);
-=======
-    X_37:void := querylog.define("explain select * from test where value <= 1;","default_pipe",36:int);
+    X_37:void := querylog.define("explain select * from test where value <= 1;","default_pipe",39:int);
 barrier X_84 := language.dataflow();
     X_22 := bat.new(nil:str);
     X_29 := bat.append(X_22,"sys.test");
@@ -487,15 +322,18 @@
     X_28 := bat.new(nil:int);
     X_36 := bat.append(X_28,0:int);
     X_3 := sql.mvc();
-    X_58:bat[:int] := sql.bind(X_3,"sys","test","value",0:int,0:int,3:int);
+    X_89:bat[:int] := sql.bind(X_3,"sys","test","value",0:int,0:int,3:int);
+    X_58:bat[:int] := mosaic.decompress(X_89);
     C_54:bat[:oid] := sql.tid(X_3,"sys","test",0:int,3:int);
     C_62 := algebra.thetasubselect(X_58,C_54,1:int,"<=");
     X_65 := algebra.projection(C_62,X_58);
-    X_59:bat[:int] := sql.bind(X_3,"sys","test","value",0:int,1:int,3:int);
+    X_90:bat[:int] := sql.bind(X_3,"sys","test","value",0:int,1:int,3:int);
+    X_59:bat[:int] := mosaic.decompress(X_90);
     C_55:bat[:oid] := sql.tid(X_3,"sys","test",1:int,3:int);
     C_63 := algebra.thetasubselect(X_59,C_55,1:int,"<=");
     X_66 := algebra.projection(C_63,X_59);
-    X_60:bat[:int] := sql.bind(X_3,"sys","test","value",0:int,2:int,3:int);
+    X_91:bat[:int] := sql.bind(X_3,"sys","test","value",0:int,2:int,3:int);
+    X_60:bat[:int] := mosaic.decompress(X_91);
     C_57:bat[:oid] := sql.tid(X_3,"sys","test",2:int,3:int);
     C_64 := algebra.thetasubselect(X_60,C_57,1:int,"<=");
     X_67 := algebra.projection(C_64,X_60);
@@ -508,7 +346,6 @@
 exit X_84;
 # querylog.define("explain select * from test where value <= 1;","default_pipe")
     sql.resultSet(X_29,X_31,X_32,X_34,X_36,X_20);
->>>>>>> 98190304
 end user.s14_1;
 #inline               actions= 0 time=3 usec 
 #candidates           actions= 1 time=18 usec 
@@ -551,45 +388,7 @@
 % clob # type
 % 103 # length
 function user.s16_1():void;
-<<<<<<< HEAD
-    X_35:void := querylog.define("explain select * from test where value <> 1;","default_pipe",38);
-barrier X_82 := language.dataflow();
-    X_20 := bat.new(nil:str);
-    X_27 := bat.append(X_20,"sys.test");
-    X_22 := bat.new(nil:str);
-    X_29 := bat.append(X_22,"value");
-    X_23 := bat.new(nil:str);
-    X_30 := bat.append(X_23,"int");
-    X_24 := bat.new(nil:int);
-    X_32 := bat.append(X_24,32);
-    X_26 := bat.new(nil:int);
-    X_34 := bat.append(X_26,0);
-    X_0 := sql.mvc();
-    X_87:bat[:int] := sql.bind(X_0,"sys","test","value",0,0,3);
-    X_56:bat[:int] := mosaic.decompress(X_87);
-    C_52:bat[:oid] := sql.tid(X_0,"sys","test",0,3);
-    C_60 := algebra.subselect(X_56,C_52,1,1,true,true,true);
-    X_63 := algebra.projection(C_60,X_56);
-    X_88:bat[:int] := sql.bind(X_0,"sys","test","value",0,1,3);
-    X_57:bat[:int] := mosaic.decompress(X_88);
-    C_53:bat[:oid] := sql.tid(X_0,"sys","test",1,3);
-    C_61 := algebra.subselect(X_57,C_53,1,1,true,true,true);
-    X_64 := algebra.projection(C_61,X_57);
-    X_89:bat[:int] := sql.bind(X_0,"sys","test","value",0,2,3);
-    X_58:bat[:int] := mosaic.decompress(X_89);
-    C_55:bat[:oid] := sql.tid(X_0,"sys","test",2,3);
-    C_62 := algebra.subselect(X_58,C_55,1,1,true,true,true);
-    X_65 := algebra.projection(C_62,X_58);
-    X_75 := mat.packIncrement(X_63,3);
-    X_76 := mat.packIncrement(X_75,X_64);
-    X_18 := mat.packIncrement(X_76,X_65);
-    language.pass(X_56);
-    language.pass(X_57);
-    language.pass(X_58);
-exit X_82;
-    sql.resultSet(X_27,X_29,X_30,X_32,X_34,X_18);
-=======
-    X_38:void := querylog.define("explain select * from test where value <> 1;","default_pipe",36:int);
+    X_38:void := querylog.define("explain select * from test where value <> 1;","default_pipe",39:int);
 barrier X_85 := language.dataflow();
     X_23 := bat.new(nil:str);
     X_30 := bat.append(X_23,"sys.test");
@@ -602,15 +401,18 @@
     X_29 := bat.new(nil:int);
     X_37 := bat.append(X_29,0:int);
     X_3 := sql.mvc();
-    X_59:bat[:int] := sql.bind(X_3,"sys","test","value",0:int,0:int,3:int);
+    X_90:bat[:int] := sql.bind(X_3,"sys","test","value",0:int,0:int,3:int);
+    X_59:bat[:int] := mosaic.decompress(X_90);
     C_55:bat[:oid] := sql.tid(X_3,"sys","test",0:int,3:int);
     C_63 := algebra.subselect(X_59,C_55,1:int,1:int,true,true,true);
     X_66 := algebra.projection(C_63,X_59);
-    X_60:bat[:int] := sql.bind(X_3,"sys","test","value",0:int,1:int,3:int);
+    X_91:bat[:int] := sql.bind(X_3,"sys","test","value",0:int,1:int,3:int);
+    X_60:bat[:int] := mosaic.decompress(X_91);
     C_56:bat[:oid] := sql.tid(X_3,"sys","test",1:int,3:int);
     C_64 := algebra.subselect(X_60,C_56,1:int,1:int,true,true,true);
     X_67 := algebra.projection(C_64,X_60);
-    X_61:bat[:int] := sql.bind(X_3,"sys","test","value",0:int,2:int,3:int);
+    X_92:bat[:int] := sql.bind(X_3,"sys","test","value",0:int,2:int,3:int);
+    X_61:bat[:int] := mosaic.decompress(X_92);
     C_58:bat[:oid] := sql.tid(X_3,"sys","test",2:int,3:int);
     C_65 := algebra.subselect(X_61,C_58,1:int,1:int,true,true,true);
     X_68 := algebra.projection(C_65,X_61);
@@ -623,7 +425,6 @@
 exit X_85;
 # querylog.define("explain select * from test where value <> 1;","default_pipe")
     sql.resultSet(X_30,X_32,X_33,X_35,X_37,X_21);
->>>>>>> 98190304
 end user.s16_1;
 #inline               actions= 0 time=2 usec 
 #candidates           actions= 1 time=20 usec 
