stderr of test 'with-columns-mismatch.Bug-3697` in directory 'sql/test/BugTracker-2015` itself:


# 09:14:40 >  
# 09:14:40 >  "mserver5" "--debug=10" "--set" "gdk_nr_threads=0" "--set" "mapi_open=true" "--set" "mapi_port=33459" "--set" "mapi_usock=/var/tmp/mtest-6035/.s.monetdb.33459" "--set" "monet_prompt=" "--forcemito" "--set" "mal_listing=2" "--dbpath=/ufs/sjoerd/Monet-stable/var/MonetDB/mTests_sql_test_BugTracker-2015" "--set" "mal_listing=0" "--set" "embedded_r=yes"
# 09:14:40 >  

# builtin opt 	gdk_dbpath = /ufs/sjoerd/Monet-stable/var/monetdb5/dbfarm/demo
# builtin opt 	gdk_debug = 0
# builtin opt 	gdk_vmtrim = no
# builtin opt 	monet_prompt = >
# builtin opt 	monet_daemon = no
# builtin opt 	mapi_port = 50000
# builtin opt 	mapi_open = false
# builtin opt 	mapi_autosense = false
# builtin opt 	sql_optimizer = default_pipe
# builtin opt 	sql_debug = 0
# cmdline opt 	gdk_nr_threads = 0
# cmdline opt 	mapi_open = true
# cmdline opt 	mapi_port = 33459
# cmdline opt 	mapi_usock = /var/tmp/mtest-6035/.s.monetdb.33459
# cmdline opt 	monet_prompt = 
# cmdline opt 	mal_listing = 2
# cmdline opt 	gdk_dbpath = /ufs/sjoerd/Monet-stable/var/MonetDB/mTests_sql_test_BugTracker-2015
# cmdline opt 	mal_listing = 0
# cmdline opt 	embedded_r = yes
# cmdline opt 	gdk_debug = 536870922

# 09:14:41 >  
# 09:14:41 >  "mclient" "-lsql" "-ftest" "-Eutf-8" "-i" "-e" "--host=/var/tmp/mtest-6035" "--port=33459"
# 09:14:41 >  

MAPI  = (monetdb) /var/tmp/mtest-6102/.s.monetdb.35945
QUERY = WITH cte(qtime, open, close, sdate, id, rnk) as (
          select qtime, sdate, id, row_number() over (partition by sdate order by qtime asc) as rnk
          from quotes where sym='SPY'
        ) select * from cte where rnk=1;
ERROR = !WITH CLAUSE: number of columns does not match
CODE  = 21S02
<<<<<<< HEAD
MAPI  = (monetdb) /var/tmp/mtest-30274/.s.monetdb.37685
ERROR = !Current transaction is aborted (please ROLLBACK)
CODE  = 25005
=======
>>>>>>> 655cdb92

# 09:14:41 >  
# 09:14:41 >  "Done."
# 09:14:41 >  
<|MERGE_RESOLUTION|>--- conflicted
+++ resolved
@@ -37,12 +37,6 @@
         ) select * from cte where rnk=1;
 ERROR = !WITH CLAUSE: number of columns does not match
 CODE  = 21S02
-<<<<<<< HEAD
-MAPI  = (monetdb) /var/tmp/mtest-30274/.s.monetdb.37685
-ERROR = !Current transaction is aborted (please ROLLBACK)
-CODE  = 25005
-=======
->>>>>>> 655cdb92
 
 # 09:14:41 >  
 # 09:14:41 >  "Done."
