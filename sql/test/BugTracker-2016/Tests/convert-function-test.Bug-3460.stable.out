--- conflicted
+++ resolved
@@ -5679,13 +5679,8 @@
 #SELECT v, convert(v, CHARACTER LARGE OBJECT) from T_char;
 % sys.t_char,	sys.L3 # table_name
 % v,	L3 # name
-<<<<<<< HEAD
 % char,	char # type
 % 33,	33 # length
-=======
-% char,	clob # type
-% 33,	26 # length
->>>>>>> a7ed6a68
 [ "0",	"0"	]
 [ "1",	"1"	]
 [ "0123456789",	"0123456789"	]
@@ -5696,13 +5691,8 @@
 #SELECT v, convert(v, Clob) from T_char;
 % sys.t_char,	sys.L3 # table_name
 % v,	L3 # name
-<<<<<<< HEAD
 % char,	char # type
 % 33,	33 # length
-=======
-% char,	clob # type
-% 33,	26 # length
->>>>>>> a7ed6a68
 [ "0",	"0"	]
 [ "1",	"1"	]
 [ "0123456789",	"0123456789"	]
@@ -5850,13 +5840,8 @@
 #SELECT v, cast(v as CHARACTER LARGE OBJECT) from T_char;
 % sys.t_char,	sys.L3 # table_name
 % v,	L3 # name
-<<<<<<< HEAD
 % char,	char # type
 % 33,	33 # length
-=======
-% char,	clob # type
-% 33,	26 # length
->>>>>>> a7ed6a68
 [ "0",	"0"	]
 [ "1",	"1"	]
 [ "0123456789",	"0123456789"	]
@@ -5867,13 +5852,8 @@
 #SELECT v, cast(v as Clob) from T_char;
 % sys.t_char,	sys.L3 # table_name
 % v,	L3 # name
-<<<<<<< HEAD
 % char,	char # type
 % 33,	33 # length
-=======
-% char,	clob # type
-% 33,	26 # length
->>>>>>> a7ed6a68
 [ "0",	"0"	]
 [ "1",	"1"	]
 [ "0123456789",	"0123456789"	]
@@ -6039,163 +6019,6 @@
 #SELECT v, convert(v, CHARACTER LARGE OBJECT) from T_varchar;
 % sys.t_varchar,	sys.L3 # table_name
 % v,	L3 # name
-<<<<<<< HEAD
-% varchar,	varchar # type
-=======
-% varchar,	clob # type
->>>>>>> a7ed6a68
-% 26,	26 # length
-[ "0",	"0"	]
-[ "1",	"1"	]
-[ "0123456789",	"0123456789"	]
-[ "AaZz",	"AaZz"	]
-[ "~!@#$%^&*(')_/-+=:;\"<.,.>?",	"~!@#$%^&*(')_/-+=:;\"<.,.>?"	]
-[ "",	""	]
-[ NULL,	NULL	]
-#SELECT v, convert(v, Clob) from T_varchar;
-% sys.t_varchar,	sys.L3 # table_name
-% v,	L3 # name
-<<<<<<< HEAD
-% varchar,	varchar # type
-=======
-% varchar,	clob # type
->>>>>>> a7ed6a68
-% 26,	26 # length
-[ "0",	"0"	]
-[ "1",	"1"	]
-[ "0123456789",	"0123456789"	]
-[ "AaZz",	"AaZz"	]
-[ "~!@#$%^&*(')_/-+=:;\"<.,.>?",	"~!@#$%^&*(')_/-+=:;\"<.,.>?"	]
-[ "",	""	]
-[ NULL,	NULL	]
-#SELECT v, convert(v, Blob) from T_varchar where v in ('0123456789');
-% sys.t_varchar,	sys.L3 # table_name
-% v,	L3 # name
-% varchar,	blob # type
-% 10,	0 # length
-[ "0123456789",	0123456789	]
-#SELECT v, cast(v as boolean) from T_varchar where v in ('0', '1');
-% sys.t_varchar,	sys.L3 # table_name
-% v,	L3 # name
-% varchar,	boolean # type
-% 1,	5 # length
-[ "0",	false	]
-[ "1",	true	]
-#SELECT v, cast(v as tinyint) from T_varchar where v in ('0', '1');
-% sys.t_varchar,	sys.L3 # table_name
-% v,	L3 # name
-% varchar,	tinyint # type
-% 1,	1 # length
-[ "0",	0	]
-[ "1",	1	]
-#SELECT v, cast(v as smallint) from T_varchar where v in ('0', '1');
-% sys.t_varchar,	sys.L3 # table_name
-% v,	L3 # name
-% varchar,	smallint # type
-% 1,	1 # length
-[ "0",	0	]
-[ "1",	1	]
-#SELECT v, cast(v as integer) from T_varchar where v in ('0', '1');
-% sys.t_varchar,	sys.L3 # table_name
-% v,	L3 # name
-% varchar,	int # type
-% 1,	1 # length
-[ "0",	0	]
-[ "1",	1	]
-#SELECT v, cast(v as bigint) from T_varchar where v in ('0', '1');
-% sys.t_varchar,	sys.L3 # table_name
-% v,	L3 # name
-% varchar,	bigint # type
-% 1,	1 # length
-[ "0",	0	]
-[ "1",	1	]
-#SELECT v, cast(v as float) from T_varchar where v in ('0', '1');
-% sys.t_varchar,	sys.L3 # table_name
-% v,	L3 # name
-% varchar,	double # type
-% 1,	24 # length
-[ "0",	0	]
-[ "1",	1	]
-#SELECT v, cast(v as float(24)) from T_varchar where v in ('0', '1');
-% sys.t_varchar,	sys.L3 # table_name
-% v,	L3 # name
-% varchar,	real # type
-% 1,	15 # length
-[ "0",	0	]
-[ "1",	1	]
-#SELECT v, cast(v as real) from T_varchar where v in ('0', '1');
-% sys.t_varchar,	sys.L3 # table_name
-% v,	L3 # name
-% varchar,	real # type
-% 1,	15 # length
-[ "0",	0	]
-[ "1",	1	]
-#SELECT v, cast(v as double) from T_varchar where v in ('0', '1');
-% sys.t_varchar,	sys.L3 # table_name
-% v,	L3 # name
-% varchar,	double # type
-% 1,	24 # length
-[ "0",	0	]
-[ "1",	1	]
-#SELECT v, cast(v as double precision) from T_varchar where v in ('0', '1');
-% sys.t_varchar,	sys.L3 # table_name
-% v,	L3 # name
-% varchar,	double # type
-% 1,	24 # length
-[ "0",	0	]
-[ "1",	1	]
-#SELECT v, cast(v as numeric) from T_varchar where v in ('0', '1');
-% sys.t_varchar,	sys.L3 # table_name
-% v,	L3 # name
-% varchar,	decimal # type
-% 1,	20 # length
-[ "0",	0.000	]
-[ "1",	1.000	]
-#SELECT v, cast(v as decimal) from T_varchar where v in ('0', '1');
-% sys.t_varchar,	sys.L3 # table_name
-% v,	L3 # name
-% varchar,	decimal # type
-% 1,	20 # length
-[ "0",	0.000	]
-[ "1",	1.000	]
-#SELECT v, cast(v as numeric(10)) from T_varchar where v in ('0', '1');
-% sys.t_varchar,	sys.L3 # table_name
-% v,	L3 # name
-% varchar,	decimal # type
-% 1,	11 # length
-[ "0",	0	]
-[ "1",	1	]
-#SELECT v, cast(v as decimal(11)) from T_varchar where v in ('0', '1');
-% sys.t_varchar,	sys.L3 # table_name
-% v,	L3 # name
-% varchar,	decimal # type
-% 1,	12 # length
-[ "0",	0	]
-[ "1",	1	]
-#SELECT v, cast(v as numeric(12,0)) from T_varchar where v in ('0', '1');
-% sys.t_varchar,	sys.L3 # table_name
-% v,	L3 # name
-% varchar,	decimal # type
-% 1,	13 # length
-[ "0",	0	]
-[ "1",	1	]
-#SELECT v, cast(v as decimal(15,3)) from T_varchar where v in ('0', '1');
-% sys.t_varchar,	sys.L3 # table_name
-% v,	L3 # name
-% varchar,	decimal # type
-% 1,	17 # length
-[ "0",	0.000	]
-[ "1",	1.000	]
-#SELECT v, cast(v as char) from T_varchar where v in ('0', '1');
-% sys.t_varchar,	sys.L3 # table_name
-% v,	L3 # name
-% varchar,	char # type
-% 1,	1 # length
-[ "0",	"0"	]
-[ "1",	"1"	]
-#SELECT v, cast(v as varchar(36)) from T_varchar;
-% sys.t_varchar,	sys.L3 # table_name
-% v,	L3 # name
 % varchar,	varchar # type
 % 26,	26 # length
 [ "0",	"0"	]
@@ -6205,14 +6028,10 @@
 [ "~!@#$%^&*(')_/-+=:;\"<.,.>?",	"~!@#$%^&*(')_/-+=:;\"<.,.>?"	]
 [ "",	""	]
 [ NULL,	NULL	]
-#SELECT v, cast(v as CHARACTER LARGE OBJECT) from T_varchar;
+#SELECT v, convert(v, Clob) from T_varchar;
 % sys.t_varchar,	sys.L3 # table_name
 % v,	L3 # name
-<<<<<<< HEAD
 % varchar,	varchar # type
-=======
-% varchar,	clob # type
->>>>>>> a7ed6a68
 % 26,	26 # length
 [ "0",	"0"	]
 [ "1",	"1"	]
@@ -6221,14 +6040,159 @@
 [ "~!@#$%^&*(')_/-+=:;\"<.,.>?",	"~!@#$%^&*(')_/-+=:;\"<.,.>?"	]
 [ "",	""	]
 [ NULL,	NULL	]
+#SELECT v, convert(v, Blob) from T_varchar where v in ('0123456789');
+% sys.t_varchar,	sys.L3 # table_name
+% v,	L3 # name
+% varchar,	blob # type
+% 10,	0 # length
+[ "0123456789",	0123456789	]
+#SELECT v, cast(v as boolean) from T_varchar where v in ('0', '1');
+% sys.t_varchar,	sys.L3 # table_name
+% v,	L3 # name
+% varchar,	boolean # type
+% 1,	5 # length
+[ "0",	false	]
+[ "1",	true	]
+#SELECT v, cast(v as tinyint) from T_varchar where v in ('0', '1');
+% sys.t_varchar,	sys.L3 # table_name
+% v,	L3 # name
+% varchar,	tinyint # type
+% 1,	1 # length
+[ "0",	0	]
+[ "1",	1	]
+#SELECT v, cast(v as smallint) from T_varchar where v in ('0', '1');
+% sys.t_varchar,	sys.L3 # table_name
+% v,	L3 # name
+% varchar,	smallint # type
+% 1,	1 # length
+[ "0",	0	]
+[ "1",	1	]
+#SELECT v, cast(v as integer) from T_varchar where v in ('0', '1');
+% sys.t_varchar,	sys.L3 # table_name
+% v,	L3 # name
+% varchar,	int # type
+% 1,	1 # length
+[ "0",	0	]
+[ "1",	1	]
+#SELECT v, cast(v as bigint) from T_varchar where v in ('0', '1');
+% sys.t_varchar,	sys.L3 # table_name
+% v,	L3 # name
+% varchar,	bigint # type
+% 1,	1 # length
+[ "0",	0	]
+[ "1",	1	]
+#SELECT v, cast(v as float) from T_varchar where v in ('0', '1');
+% sys.t_varchar,	sys.L3 # table_name
+% v,	L3 # name
+% varchar,	double # type
+% 1,	24 # length
+[ "0",	0	]
+[ "1",	1	]
+#SELECT v, cast(v as float(24)) from T_varchar where v in ('0', '1');
+% sys.t_varchar,	sys.L3 # table_name
+% v,	L3 # name
+% varchar,	real # type
+% 1,	15 # length
+[ "0",	0	]
+[ "1",	1	]
+#SELECT v, cast(v as real) from T_varchar where v in ('0', '1');
+% sys.t_varchar,	sys.L3 # table_name
+% v,	L3 # name
+% varchar,	real # type
+% 1,	15 # length
+[ "0",	0	]
+[ "1",	1	]
+#SELECT v, cast(v as double) from T_varchar where v in ('0', '1');
+% sys.t_varchar,	sys.L3 # table_name
+% v,	L3 # name
+% varchar,	double # type
+% 1,	24 # length
+[ "0",	0	]
+[ "1",	1	]
+#SELECT v, cast(v as double precision) from T_varchar where v in ('0', '1');
+% sys.t_varchar,	sys.L3 # table_name
+% v,	L3 # name
+% varchar,	double # type
+% 1,	24 # length
+[ "0",	0	]
+[ "1",	1	]
+#SELECT v, cast(v as numeric) from T_varchar where v in ('0', '1');
+% sys.t_varchar,	sys.L3 # table_name
+% v,	L3 # name
+% varchar,	decimal # type
+% 1,	20 # length
+[ "0",	0.000	]
+[ "1",	1.000	]
+#SELECT v, cast(v as decimal) from T_varchar where v in ('0', '1');
+% sys.t_varchar,	sys.L3 # table_name
+% v,	L3 # name
+% varchar,	decimal # type
+% 1,	20 # length
+[ "0",	0.000	]
+[ "1",	1.000	]
+#SELECT v, cast(v as numeric(10)) from T_varchar where v in ('0', '1');
+% sys.t_varchar,	sys.L3 # table_name
+% v,	L3 # name
+% varchar,	decimal # type
+% 1,	11 # length
+[ "0",	0	]
+[ "1",	1	]
+#SELECT v, cast(v as decimal(11)) from T_varchar where v in ('0', '1');
+% sys.t_varchar,	sys.L3 # table_name
+% v,	L3 # name
+% varchar,	decimal # type
+% 1,	12 # length
+[ "0",	0	]
+[ "1",	1	]
+#SELECT v, cast(v as numeric(12,0)) from T_varchar where v in ('0', '1');
+% sys.t_varchar,	sys.L3 # table_name
+% v,	L3 # name
+% varchar,	decimal # type
+% 1,	13 # length
+[ "0",	0	]
+[ "1",	1	]
+#SELECT v, cast(v as decimal(15,3)) from T_varchar where v in ('0', '1');
+% sys.t_varchar,	sys.L3 # table_name
+% v,	L3 # name
+% varchar,	decimal # type
+% 1,	17 # length
+[ "0",	0.000	]
+[ "1",	1.000	]
+#SELECT v, cast(v as char) from T_varchar where v in ('0', '1');
+% sys.t_varchar,	sys.L3 # table_name
+% v,	L3 # name
+% varchar,	char # type
+% 1,	1 # length
+[ "0",	"0"	]
+[ "1",	"1"	]
+#SELECT v, cast(v as varchar(36)) from T_varchar;
+% sys.t_varchar,	sys.L3 # table_name
+% v,	L3 # name
+% varchar,	varchar # type
+% 26,	26 # length
+[ "0",	"0"	]
+[ "1",	"1"	]
+[ "0123456789",	"0123456789"	]
+[ "AaZz",	"AaZz"	]
+[ "~!@#$%^&*(')_/-+=:;\"<.,.>?",	"~!@#$%^&*(')_/-+=:;\"<.,.>?"	]
+[ "",	""	]
+[ NULL,	NULL	]
+#SELECT v, cast(v as CHARACTER LARGE OBJECT) from T_varchar;
+% sys.t_varchar,	sys.L3 # table_name
+% v,	L3 # name
+% varchar,	varchar # type
+% 26,	26 # length
+[ "0",	"0"	]
+[ "1",	"1"	]
+[ "0123456789",	"0123456789"	]
+[ "AaZz",	"AaZz"	]
+[ "~!@#$%^&*(')_/-+=:;\"<.,.>?",	"~!@#$%^&*(')_/-+=:;\"<.,.>?"	]
+[ "",	""	]
+[ NULL,	NULL	]
 #SELECT v, cast(v as Clob) from T_varchar;
 % sys.t_varchar,	sys.L3 # table_name
 % v,	L3 # name
-<<<<<<< HEAD
 % varchar,	varchar # type
-=======
-% varchar,	clob # type
->>>>>>> a7ed6a68
 % 26,	26 # length
 [ "0",	"0"	]
 [ "1",	"1"	]
@@ -6902,21 +6866,12 @@
 #SELECT v, convert(v, timestamptz) from T_timestamp;
 % sys.t_timestamp,	sys.L3 # table_name
 % v,	L3 # name
-<<<<<<< HEAD
 % timestamp,	timestamp # type
 % 26,	26 # length
 [ 1999-12-31 23:59:59.000000,	1999-12-31 23:59:59.000000	]
 [ 2016-01-01 00:00:00.000000,	2016-01-01 00:00:00.000000	]
 [ 2016-02-29 00:00:00.000000,	2016-02-29 00:00:00.000000	]
 [ 2016-12-31 23:59:58.000000,	2016-12-31 23:59:58.000000	]
-=======
-% timestamp,	timestamptz # type
-% 26,	32 # length
-[ 1999-12-31 23:59:59.000000,	2000-01-01 01:59:59.000000+02:00	]
-[ 2016-01-01 00:00:00.000000,	2016-01-01 02:00:00.000000+02:00	]
-[ 2016-02-29 00:00:00.000000,	2016-02-29 02:00:00.000000+02:00	]
-[ 2016-12-31 23:59:58.000000,	2017-01-01 01:59:58.000000+02:00	]
->>>>>>> a7ed6a68
 [ NULL,	NULL	]
 #SELECT v, cast(v as varchar(36)) from T_timestamp;
 % sys.t_timestamp,	sys.L3 # table_name
@@ -6991,21 +6946,12 @@
 #SELECT v, cast(v as timestamptz) from T_timestamp;
 % sys.t_timestamp,	sys.L3 # table_name
 % v,	L3 # name
-<<<<<<< HEAD
 % timestamp,	timestamp # type
 % 26,	26 # length
 [ 1999-12-31 23:59:59.000000,	1999-12-31 23:59:59.000000	]
 [ 2016-01-01 00:00:00.000000,	2016-01-01 00:00:00.000000	]
 [ 2016-02-29 00:00:00.000000,	2016-02-29 00:00:00.000000	]
 [ 2016-12-31 23:59:58.000000,	2016-12-31 23:59:58.000000	]
-=======
-% timestamp,	timestamptz # type
-% 26,	32 # length
-[ 1999-12-31 23:59:59.000000,	2000-01-01 01:59:59.000000+02:00	]
-[ 2016-01-01 00:00:00.000000,	2016-01-01 02:00:00.000000+02:00	]
-[ 2016-02-29 00:00:00.000000,	2016-02-29 02:00:00.000000+02:00	]
-[ 2016-12-31 23:59:58.000000,	2017-01-01 01:59:58.000000+02:00	]
->>>>>>> a7ed6a68
 [ NULL,	NULL	]
 #DROP TABLE T_timestamp;
 #CREATE TABLE T_timetz (v TIMETZ);
@@ -7170,21 +7116,12 @@
 #SELECT v, convert(v, timestamp) from T_timestamptz;
 % sys.t_timestamptz,	sys.L3 # table_name
 % v,	L3 # name
-<<<<<<< HEAD
 % timestamptz,	timestamptz # type
 % 32,	32 # length
 [ 2000-01-01 01:59:59.000000+02:00,	2000-01-01 01:59:59.000000+02:00	]
 [ 2016-01-01 02:00:00.000000+02:00,	2016-01-01 02:00:00.000000+02:00	]
 [ 2016-02-29 02:00:00.000000+02:00,	2016-02-29 02:00:00.000000+02:00	]
 [ 2017-01-01 01:59:58.000000+02:00,	2017-01-01 01:59:58.000000+02:00	]
-=======
-% timestamptz,	timestamp # type
-% 32,	26 # length
-[ 2000-01-01 01:59:59.000000+02:00,	1999-12-31 23:59:59.000000	]
-[ 2016-01-01 02:00:00.000000+02:00,	2016-01-01 00:00:00.000000	]
-[ 2016-02-29 02:00:00.000000+02:00,	2016-02-29 00:00:00.000000	]
-[ 2017-01-01 01:59:58.000000+02:00,	2016-12-31 23:59:58.000000	]
->>>>>>> a7ed6a68
 [ NULL,	NULL	]
 #SELECT v, convert(v, timetz) from T_timestamptz;
 % sys.t_timestamptz,	sys.L3 # table_name
@@ -7259,21 +7196,12 @@
 #SELECT v, cast(v as timestamp) from T_timestamptz;
 % sys.t_timestamptz,	sys.L3 # table_name
 % v,	L3 # name
-<<<<<<< HEAD
 % timestamptz,	timestamptz # type
 % 32,	32 # length
 [ 2000-01-01 01:59:59.000000+02:00,	2000-01-01 01:59:59.000000+02:00	]
 [ 2016-01-01 02:00:00.000000+02:00,	2016-01-01 02:00:00.000000+02:00	]
 [ 2016-02-29 02:00:00.000000+02:00,	2016-02-29 02:00:00.000000+02:00	]
 [ 2017-01-01 01:59:58.000000+02:00,	2017-01-01 01:59:58.000000+02:00	]
-=======
-% timestamptz,	timestamp # type
-% 32,	26 # length
-[ 2000-01-01 01:59:59.000000+02:00,	1999-12-31 23:59:59.000000	]
-[ 2016-01-01 02:00:00.000000+02:00,	2016-01-01 00:00:00.000000	]
-[ 2016-02-29 02:00:00.000000+02:00,	2016-02-29 00:00:00.000000	]
-[ 2017-01-01 01:59:58.000000+02:00,	2016-12-31 23:59:58.000000	]
->>>>>>> a7ed6a68
 [ NULL,	NULL	]
 #SELECT v, cast(v as timetz) from T_timestamptz;
 % sys.t_timestamptz,	sys.L3 # table_name
