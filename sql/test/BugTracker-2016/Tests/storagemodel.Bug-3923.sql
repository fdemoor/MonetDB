-- platform dependent script test.
create table bug3923(i integer);

-- skip columns location, count, columnsize.
<<<<<<< HEAD
select "schema", "table", "column", "type", "mode", typewidth, heapsize, hashes, phash, "imprints", sorted from storage() where "table"= '_tables';
=======
select "schema", "table", "column", "type", "mode", typewidth, hashes, phash, imprints, sorted from storage() where "table"= '_tables';
>>>>>>> f51a9a74

call storagemodelinit();
update storagemodelinput set "count" =10000 where "table" ='bug3923';
update storagemodelinput set "distinct" =10 where "table" ='bug3923' and "column" ='i';

select * from storagemodel() where "table" = 'bug3923';

drop table bug3923;

crate schema bug3923schema;
create table bug3923(i integer);

-- skip columns location, count, columnsize.
select "schema", "table", "column", "type", "mode", typewidth, hashes, phash, imprints, sorted from storage() where "table"= '_tables';

call storagemodelinit();
update storagemodelinput set "count" =10000 where "table" ='bug3923';
update storagemodelinput set "distinct" =10 where "table" ='bug3923' and "column" ='i';

select * from storagemodel() where "table" = 'bug3923';

drop table bug3923;
<|MERGE_RESOLUTION|>--- conflicted
+++ resolved
@@ -2,11 +2,7 @@
 create table bug3923(i integer);
 
 -- skip columns location, count, columnsize.
-<<<<<<< HEAD
-select "schema", "table", "column", "type", "mode", typewidth, heapsize, hashes, phash, "imprints", sorted from storage() where "table"= '_tables';
-=======
-select "schema", "table", "column", "type", "mode", typewidth, hashes, phash, imprints, sorted from storage() where "table"= '_tables';
->>>>>>> f51a9a74
+select "schema", "table", "column", "type", "mode", typewidth, hashes, phash, "imprints", sorted from storage() where "table"= '_tables';
 
 call storagemodelinit();
 update storagemodelinput set "count" =10000 where "table" ='bug3923';
@@ -20,7 +16,7 @@
 create table bug3923(i integer);
 
 -- skip columns location, count, columnsize.
-select "schema", "table", "column", "type", "mode", typewidth, hashes, phash, imprints, sorted from storage() where "table"= '_tables';
+select "schema", "table", "column", "type", "mode", typewidth, hashes, phash, "imprints", sorted from storage() where "table"= '_tables';
 
 call storagemodelinit();
 update storagemodelinput set "count" =10000 where "table" ='bug3923';
