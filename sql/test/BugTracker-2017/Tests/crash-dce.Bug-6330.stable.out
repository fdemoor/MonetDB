stdout of test 'crash-dce.Bug-6330` in directory 'sql/test/BugTracker-2017` itself:


# 19:31:40 >  
# 19:31:40 >  "mserver5" "--debug=10" "--set" "gdk_nr_threads=0" "--set" "mapi_open=true" "--set" "mapi_port=33270" "--set" "mapi_usock=/var/tmp/mtest-22559/.s.monetdb.33270" "--set" "monet_prompt=" "--forcemito" "--dbpath=/home/niels/scratch/rc-monetdb/Linux-x86_64/var/MonetDB/mTests_sql_test_BugTracker-2017"
# 19:31:40 >  

# MonetDB 5 server v11.27.0
# This is an unreleased version
<<<<<<< HEAD
# Serving database 'mTests_sql_test_BugTracker-2017', using 4 threads
# Compiled for x86_64-unknown-linux-gnu/64bit with 128bit integers
# Found 7.331 GiB available main-memory.
=======
# Serving database 'mTests_sql_test_BugTracker-2017', using 8 threads
# Compiled for x86_64-unknown-linux-gnu/64bit
# Found 15.588 GiB available main-memory.
>>>>>>> db5a49fa
# Copyright (c) 1993-July 2008 CWI.
# Copyright (c) August 2008-2017 MonetDB B.V., all rights reserved
# Visit https://www.monetdb.org/ for further information
# Listening for connection requests on mapi:monetdb://localhost.nes.nl:33270/
# Listening for UNIX domain connection requests on mapi:monetdb:///var/tmp/mtest-22559/.s.monetdb.33270
# MonetDB/GIS module loaded
# MonetDB/SQL module loaded

Ready.

# 19:31:40 >  
# 19:31:40 >  "mclient" "-lsql" "-ftest" "-Eutf-8" "-i" "-e" "--host=/var/tmp/mtest-22559" "--port=33270"
# 19:31:40 >  

#SELECT 45 - - CASE + + 70 WHEN COUNT ( * ) + SUM ( DISTINCT 91 ) + MIN ( DISTINCT 41 ) / 65 THEN + 98 END * + - 0 - - COUNT ( * ) AS col0;
% .L7 # table_name
% col0 # name
<<<<<<< HEAD
% hugeint # type
% 1 # length
=======
% bigint # type
% 20 # length
>>>>>>> db5a49fa
[ NULL	]
#SELECT 45 - CASE + + 70 WHEN COUNT ( * ) + SUM ( DISTINCT 91 ) + MIN ( DISTINCT 41 ) / 65 THEN + 98 END * + - 0 - - COUNT ( * ) AS col0;
% .L7 # table_name
% col0 # name
<<<<<<< HEAD
% hugeint # type
% 1 # length
=======
% bigeint # type
% 20 # length
>>>>>>> db5a49fa
[ NULL	]

# 19:31:40 >  
# 19:31:40 >  "Done."
# 19:31:40 >  
<|MERGE_RESOLUTION|>--- conflicted
+++ resolved
@@ -7,15 +7,9 @@
 
 # MonetDB 5 server v11.27.0
 # This is an unreleased version
-<<<<<<< HEAD
 # Serving database 'mTests_sql_test_BugTracker-2017', using 4 threads
-# Compiled for x86_64-unknown-linux-gnu/64bit with 128bit integers
+# Compiled for x86_64-unknown-linux-gnu/64bit
 # Found 7.331 GiB available main-memory.
-=======
-# Serving database 'mTests_sql_test_BugTracker-2017', using 8 threads
-# Compiled for x86_64-unknown-linux-gnu/64bit
-# Found 15.588 GiB available main-memory.
->>>>>>> db5a49fa
 # Copyright (c) 1993-July 2008 CWI.
 # Copyright (c) August 2008-2017 MonetDB B.V., all rights reserved
 # Visit https://www.monetdb.org/ for further information
@@ -33,24 +27,14 @@
 #SELECT 45 - - CASE + + 70 WHEN COUNT ( * ) + SUM ( DISTINCT 91 ) + MIN ( DISTINCT 41 ) / 65 THEN + 98 END * + - 0 - - COUNT ( * ) AS col0;
 % .L7 # table_name
 % col0 # name
-<<<<<<< HEAD
-% hugeint # type
+% bigint # type
 % 1 # length
-=======
-% bigint # type
-% 20 # length
->>>>>>> db5a49fa
 [ NULL	]
 #SELECT 45 - CASE + + 70 WHEN COUNT ( * ) + SUM ( DISTINCT 91 ) + MIN ( DISTINCT 41 ) / 65 THEN + 98 END * + - 0 - - COUNT ( * ) AS col0;
 % .L7 # table_name
 % col0 # name
-<<<<<<< HEAD
-% hugeint # type
+% bigeint # type
 % 1 # length
-=======
-% bigeint # type
-% 20 # length
->>>>>>> db5a49fa
 [ NULL	]
 
 # 19:31:40 >  
