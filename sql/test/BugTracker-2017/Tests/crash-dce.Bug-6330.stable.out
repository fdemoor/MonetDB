--- conflicted
+++ resolved
@@ -33,13 +33,8 @@
 #SELECT 45 - CASE + + 70 WHEN COUNT ( * ) + SUM ( DISTINCT 91 ) + MIN ( DISTINCT 41 ) / 65 THEN + 98 END * + - 0 - - COUNT ( * ) AS col0;
 % .L7 # table_name
 % col0 # name
-<<<<<<< HEAD
-% bigeint # type
+% bigint # type
 % 1 # length
-=======
-% bigint # type
-% 20 # length
->>>>>>> 1de59917
 [ NULL	]
 
 # 19:31:40 >  
