stderr of test 'bug_in_selection.SF-1892413` in directory 'sql/test/BugTracker` itself:


# 10:24:35 >  
# 10:24:35 >   mserver5 "--config=/ufs/niels/scratch/rc/Linux-x86_64/etc/monetdb5.conf" --debug=10 --set "monet_mod_path=/ufs/niels/scratch/rc/Linux-x86_64/lib/MonetDB5:/ufs/niels/scratch/rc/Linux-x86_64/lib/MonetDB5/lib:/ufs/niels/scratch/rc/Linux-x86_64/lib/MonetDB5/bin" --set "gdk_dbfarm=/ufs/niels/scratch/rc/Linux-x86_64/var/MonetDB5/dbfarm" --set "sql_logdir=/ufs/niels/scratch/rc/Linux-x86_64/var/MonetDB5/sql_logs"  --set mapi_open=true --set xrpc_open=true --set mapi_port=39391 --set xrpc_port=49621 --set monet_prompt= --trace  "--dbname=mTests_src_test_BugTracker" --set mal_listing=0 "--dbinit= include sql;" ; echo ; echo Over..
# 10:24:35 >  

#warning: please don't forget to set your vault key!
#(see /ufs/niels/scratch/rc/Linux-x86_64/etc/monetdb5.conf)

# 10:24:35 >  
# 10:24:35 >  mclient -lsql -umonetdb -Pmonetdb --host=koala --port=39391 
# 10:24:35 >  

MAPI  = (monetdb) /var/tmp/mtest-9513/.s.monetdb.37125
QUERY = SELECT date, (SELECT date from test_subquery where date > t1892413a.date limit 1) as dtNext from test_subquery t1892413a;
<<<<<<< HEAD

MAPI  = (monetdb) /var/tmp/mtest-16542/.s.monetdb.31249
=======
ERROR = !ParseException:SQLparser:SQLSTATE 42000 !syntax error, unexpected LIMIT, expecting UNION or EXCEPT or INTERSECT or ')' in: "select date, (select date from test_subquery where date > t1892413a.date limit"
MAPI  = (monetdb) /var/tmp/mtest-21551/.s.monetdb.38677
>>>>>>> 00c721bb
QUERY = SELECT date, (SELECT date from test_subquery where date > t1892413a.date) as dtNext from test_subquery t1892413a;
ERROR = !SQLException:assert:SQLSTATE M0M29 !21000!zero_or_one: cardinality violation, scalar expression expected

# 10:24:35 >  
# 10:24:35 >  Done.
# 10:24:35 >  
<|MERGE_RESOLUTION|>--- conflicted
+++ resolved
@@ -14,13 +14,8 @@
 
 MAPI  = (monetdb) /var/tmp/mtest-9513/.s.monetdb.37125
 QUERY = SELECT date, (SELECT date from test_subquery where date > t1892413a.date limit 1) as dtNext from test_subquery t1892413a;
-<<<<<<< HEAD
 
 MAPI  = (monetdb) /var/tmp/mtest-16542/.s.monetdb.31249
-=======
-ERROR = !ParseException:SQLparser:SQLSTATE 42000 !syntax error, unexpected LIMIT, expecting UNION or EXCEPT or INTERSECT or ')' in: "select date, (select date from test_subquery where date > t1892413a.date limit"
-MAPI  = (monetdb) /var/tmp/mtest-21551/.s.monetdb.38677
->>>>>>> 00c721bb
 QUERY = SELECT date, (SELECT date from test_subquery where date > t1892413a.date) as dtNext from test_subquery t1892413a;
 ERROR = !SQLException:assert:SQLSTATE M0M29 !21000!zero_or_one: cardinality violation, scalar expression expected
 
