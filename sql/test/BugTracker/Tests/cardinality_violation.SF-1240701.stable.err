stderr of test 'cardinality_violation.SF-1240701` in directory 'test/BugTracker` itself:


# 21:00:43 >  
# 21:00:43 >   mserver5 "--config=/ufs/niels/scratch/rc/Linux-x86_64/etc/monetdb5.conf" --debug=10 --set gdk_nr_threads=0 --set "monet_mod_path=/ufs/niels/scratch/rc/Linux-x86_64/lib/MonetDB5:/ufs/niels/scratch/rc/Linux-x86_64/lib/MonetDB5/lib:/ufs/niels/scratch/rc/Linux-x86_64/lib/MonetDB5/bin" --set "gdk_dbfarm=/ufs/niels/scratch/rc/Linux-x86_64/var/MonetDB5/dbfarm" --set "sql_logdir=/ufs/niels/scratch/rc/Linux-x86_64/var/MonetDB5/sql_logs"  --set mapi_open=true --set xrpc_open=true --set mapi_port=38808 --set xrpc_port=42033 --set monet_prompt= --trace  "--dbname=mTests_src_test_BugTracker" --set mal_listing=0 "--dbinit= include sql;" ; echo ; echo Over..
# 21:00:43 >  

# builtin opt 	gdk_arch = 64bitx86_64-unknown-linux-gnu
# builtin opt 	gdk_version = 1.26.0
# builtin opt 	monet_pid = 12488
# builtin opt 	prefix = /ufs/niels/scratch/rc/Linux-x86_64
# builtin opt 	exec_prefix = ${prefix}
# builtin opt 	gdk_dbname = tst
# builtin opt 	gdk_dbfarm = ${prefix}/var/MonetDB
# builtin opt 	gdk_debug = 8
# builtin opt 	gdk_mem_bigsize = 262144
# builtin opt 	gdk_alloc_map = yes
# builtin opt 	gdk_mem_pagebits = 14
# builtin opt 	gdk_vmtrim = yes
# builtin opt 	monet_admin = adm
# builtin opt 	monet_prompt = >
# builtin opt 	monet_welcome = yes
# builtin opt 	monet_mod_path = ${exec_prefix}/lib/MonetDB:${exec_prefix}/lib/bin
# builtin opt 	monet_daemon = yes
# builtin opt 	host = localhost
# builtin opt 	mapi_port = 50000
# builtin opt 	mapi_noheaders = no
# builtin opt 	mapi_debug = 0
# builtin opt 	mapi_clients = 2
# builtin opt 	sql_debug = 0
# builtin opt 	sql_logdir = ${prefix}/var/MonetDB
# builtin opt 	xquery_logdir = ${prefix}/var/MonetDB
# builtin opt 	standoff_ns = http://monetdb.cwi.nl/standoff
# builtin opt 	standoff_start = start
# builtin opt 	standoff_end = end
# config opt 	prefix = /ufs/niels/scratch/rc/Linux-x86_64
# config opt 	config = ${prefix}/etc/monetdb5.conf
# config opt 	prefix = /ufs/niels/scratch/rc/Linux-x86_64
# config opt 	exec_prefix = ${prefix}
# config opt 	gdk_dbfarm = ${prefix}/var/MonetDB5/dbfarm
# config opt 	gdk_dbname = demo
# config opt 	gdk_alloc_map = no
# config opt 	gdk_embedded = no
# config opt 	gdk_debug = 0
# config opt 	monet_mod_path = ${exec_prefix}/lib/MonetDB5:${exec_prefix}/lib/MonetDB5/lib:${exec_prefix}/lib/MonetDB5/bin
# config opt 	monet_daemon = no
# config opt 	monet_welcome = yes
# config opt 	mero_msglog = ${prefix}/var/log/merovingian.log
# config opt 	mero_errlog = ${prefix}/var/log/merovingian.log
# config opt 	mero_timeinterval = 600
# config opt 	mero_pidfile = ${prefix}/var/run/merovingian.pid
# config opt 	mero_exittimeout = 7
# config opt 	mero_doproxy = yes
# config opt 	mero_discoveryttl = 600
# config opt 	mal_init = ${exec_prefix}/lib/MonetDB5/mal_init.mal
# config opt 	mal_listing = 58
# config opt 	checkpoint_dir = ${prefix}/var/MonetDB5/chkpnt
# config opt 	mapi_port = 50000
# config opt 	mapi_open = false
# config opt 	sql_debug = 0
# config opt 	sql_logdir = ${prefix}/var/MonetDB5/sql_logs
# config opt 	sql_init = ${exec_prefix}/lib/MonetDB5/sql_init.sql
# cmdline opt 	config = /ufs/niels/scratch/rc/Linux-x86_64/etc/monetdb5.conf
# cmdline opt 	gdk_nr_threads = 0
# cmdline opt 	monet_mod_path = /ufs/niels/scratch/rc/Linux-x86_64/lib/MonetDB5:/ufs/niels/scratch/rc/Linux-x86_64/lib/MonetDB5/lib:/ufs/niels/scratch/rc/Linux-x86_64/lib/MonetDB5/bin
# cmdline opt 	gdk_dbfarm = /ufs/niels/scratch/rc/Linux-x86_64/var/MonetDB5/dbfarm
# cmdline opt 	sql_logdir = /ufs/niels/scratch/rc/Linux-x86_64/var/MonetDB5/sql_logs
# cmdline opt 	mapi_open = true
# cmdline opt 	xrpc_open = true
# cmdline opt 	mapi_port = 38808
# cmdline opt 	xrpc_port = 42033
# cmdline opt 	monet_prompt = 
# cmdline opt 	gdk_dbname = mTests_src_test_BugTracker
# cmdline opt 	mal_listing = 0
# cmdline opt 	gdk_debug = 10
#warning: please don't forget to set your vault key!
#(see /ufs/niels/scratch/rc/Linux-x86_64/etc/monetdb5.conf)

# 21:00:43 >  
# 21:00:43 >  mclient -lsql -umonetdb -Pmonetdb --host=alf --port=38808 
# 21:00:43 >  

MAPI  = monetdb@niels:39633
QUERY = select * from env() as env where name = ( select 'prefix' from env() as env );
ERROR = !cardinality violation (21>1)
MAPI  = monetdb@niels:39633
QUERY = select * from columns where name = (select columns.name from _tables, columns where _tables.id = columns.table_id);
<<<<<<< HEAD
ERROR = !cardinality violation (379>1)
=======
ERROR = !cardinality violation (300>1)
>>>>>>> 6e07a466

# 21:00:43 >  
# 21:00:43 >  Done.
# 21:00:43 >  
<|MERGE_RESOLUTION|>--- conflicted
+++ resolved
@@ -85,11 +85,7 @@
 ERROR = !cardinality violation (21>1)
 MAPI  = monetdb@niels:39633
 QUERY = select * from columns where name = (select columns.name from _tables, columns where _tables.id = columns.table_id);
-<<<<<<< HEAD
-ERROR = !cardinality violation (379>1)
-=======
-ERROR = !cardinality violation (300>1)
->>>>>>> 6e07a466
+ERROR = !cardinality violation (382>1)
 
 # 21:00:43 >  
 # 21:00:43 >  Done.
