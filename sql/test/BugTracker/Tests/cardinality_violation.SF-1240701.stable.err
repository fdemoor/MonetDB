--- conflicted
+++ resolved
@@ -80,17 +80,10 @@
 # 21:00:43 >  mclient -lsql -umonetdb -Pmonetdb --host=alf --port=38808 
 # 21:00:43 >  
 
-<<<<<<< HEAD
-MAPI  = monetdb@niels:37002
-QUERY = select * from env() as env where name = ( select 'prefix' from env() as env );
-ERROR = !SQLException:zero_or_one:cardinality violation (20>1)
-MAPI  = monetdb@niels:37002
-=======
 MAPI  = monetdb@ottar:34564
 QUERY = select * from env() as env where name = ( select 'prefix' from env() as env );
-ERROR = !SQLException:zero_or_one:cardinality violation (20>1)
+ERROR = !SQLException:zero_or_one:cardinality violation (21>1)
 MAPI  = monetdb@ottar:34564
->>>>>>> 2040a179
 QUERY = select * from columns where name = (select columns.name from _tables, columns where _tables.id = columns.table_id);
 ERROR = !SQLException:zero_or_one:cardinality violation (296>1)
 
