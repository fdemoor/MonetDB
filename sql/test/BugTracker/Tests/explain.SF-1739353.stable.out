--- conflicted
+++ resolved
@@ -39,21 +39,12 @@
 |     X_4:int := sql.mvc();                                                                                              |
 |     X_18:bat[:sht] := sql.bind(X_4:int, "sys":str, "_tables":str, "type":str, 0:int);                                  |
 |     C_5:bat[:oid] := sql.tid(X_4:int, "sys":str, "_tables":str);                                                       |
-<<<<<<< HEAD
-|     C_91:bat[:oid] := algebra.thetaselect(X_18:bat[:sht], C_5:bat[:oid], 2:sht, "!=":str);                             |
-|     (C_21:bat[:oid], X_22:bat[:sht]) := sql.bind(X_4:int, "sys":str, "_tables":str, "type":str, 2:int);                |
-|     C_92:bat[:oid] := algebra.thetaselect(X_22:bat[:sht], nil:bat[:oid], 2:sht, "!=":str);                             |
-|     X_20:bat[:sht] := sql.bind(X_4:int, "sys":str, "_tables":str, "type":str, 1:int);                                  |
-|     C_94:bat[:oid] := algebra.thetaselect(X_20:bat[:sht], C_5:bat[:oid], 2:sht, "!=":str);                             |
-|     C_27:bat[:oid] := sql.subdelta(C_91:bat[:oid], C_5:bat[:oid], C_21:bat[:oid], C_92:bat[:oid], C_94:bat[:oid]);     |
-=======
 |     C_92:bat[:oid] := algebra.thetaselect(X_18:bat[:sht], C_5:bat[:oid], 2:sht, "!=":str);                             |
 |     (C_21:bat[:oid], X_22:bat[:sht]) := sql.bind(X_4:int, "sys":str, "_tables":str, "type":str, 2:int);                |
 |     C_93:bat[:oid] := algebra.thetaselect(X_22:bat[:sht], nil:bat[:oid], 2:sht, "!=":str);                             |
 |     X_20:bat[:sht] := sql.bind(X_4:int, "sys":str, "_tables":str, "type":str, 1:int);                                  |
 |     C_95:bat[:oid] := algebra.thetaselect(X_20:bat[:sht], C_5:bat[:oid], 2:sht, "!=":str);                             |
 |     C_27:bat[:oid] := sql.subdelta(C_92:bat[:oid], C_5:bat[:oid], C_21:bat[:oid], C_93:bat[:oid], C_95:bat[:oid]);     |
->>>>>>> fd9f034f
 |     X_8:bat[:str] := sql.bind(X_4:int, "sys":str, "_tables":str, "name":str, 0:int);                                   |
 |     (C_13:bat[:oid], X_14:bat[:str]) := sql.bind(X_4:int, "sys":str, "_tables":str, "name":str, 2:int);                |
 |     X_11:bat[:str] := sql.bind(X_4:int, "sys":str, "_tables":str, "name":str, 1:int);                                  |
@@ -75,31 +66,6 @@
 |     X_55:bat[:int] := bat.append(X_46:bat[:int], 0:int);                                                               |
 |     sql.resultSet(X_47:bat[:str], X_49:bat[:str], X_51:bat[:str], X_53:bat[:int], X_55:bat[:int], X_39:bat[:str]);     |
 | end user.s4_1;                                                                                            |
-<<<<<<< HEAD
-| #inline               actions= 0 time=3 usec                                                                           |
-| #remap                actions= 0 time=6 usec                                                                           |
-| #costmodel            actions= 1 time=7 usec                                                                           |
-| #coercion             actions= 1 time=20 usec                                                                          |
-| #evaluate             actions= 0 time=19 usec                                                                          |
-| #emptybind            actions= 0 time=2 usec                                                                           |
-| #pushselect           actions= 5 time=101 usec                                                                         |
-| #aliases              actions= 2 time=26 usec                                                                          |
-| #mergetable           actions= 0 time=128 usec                                                                         |
-| #deadcode             actions= 3 time=36 usec                                                                          |
-| #aliases              actions= 0 time=2 usec                                                                           |
-| #constants            actions= 2 time=25 usec                                                                          |
-| #commonTerms          actions= 0 time=19 usec                                                                          |
-| #projectionpath       actions= 0 time=13 usec                                                                          |
-| #reorder              actions= 1 time=105 usec                                                                         |
-| #deadcode             actions= 0 time=28 usec                                                                          |
-| #matpack              actions= 0 time=0 usec                                                              |
-| #multiplex            actions= 0 time=6 usec                                                                           |
-| #profiler             actions=1 time=4 usec                                                                            |
-| #candidates           actions=1 time=4 usec                                                                            |
-| #wlc                  actions= 0 time=1 usec                                                                           |
-| #garbagecollector     actions= 1 time=149 usec                                                                         |
-| #total                actions=25 time=1000 usec                                                                        |
-=======
 | #inline               actions= 0 time=0 usec                                                                           |
 | #remap                actions= 0 time=1 usec                                                              |
 | #costmodel            actions= 1 time=1 usec                                                                           |
@@ -125,7 +91,6 @@
 | #wlc                  actions= 0 time=0 usec                                                              |
 | #garbagecollector     actions= 1 time=38 usec                                                                          |
 | #total                actions=26 time=217 usec                                                                         |
->>>>>>> fd9f034f
 +------------------------------------------------------------------------------------------------------------------------+
 58 rows
 
