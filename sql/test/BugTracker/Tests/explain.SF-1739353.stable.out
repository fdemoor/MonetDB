stdout of test 'explain.SF-1739353` in directory 'sql/test/BugTracker` itself:


# 15:15:36 >  
# 15:15:36 >   mserver5 "--config=/ufs/manegold/_/scratch0/Monet/Testing/Candidate/prefix.--enable-strict_--disable-optimize_--enable-debug_--enable-assert/etc/monetdb5.conf" --debug=10 --set gdk_nr_threads=0 --set "monet_mod_path=/ufs/manegold/_/scratch0/Monet/Testing/Candidate/prefix.--enable-strict_--disable-optimize_--enable-debug_--enable-assert/lib64/MonetDB5:/ufs/manegold/_/scratch0/Monet/Testing/Candidate/prefix.--enable-strict_--disable-optimize_--enable-debug_--enable-assert/lib64/MonetDB5/lib:/ufs/manegold/_/scratch0/Monet/Testing/Candidate/prefix.--enable-strict_--disable-optimize_--enable-debug_--enable-assert/lib64/MonetDB5/bin" --set "gdk_dbfarm=/ufs/manegold/_/scratch0/Monet/Testing/Candidate/prefix.--enable-strict_--disable-optimize_--enable-debug_--enable-assert/var/MonetDB5/dbfarm"  --set mapi_open=true --set xrpc_open=true --set mapi_port=33159 --set xrpc_port=45591 --set monet_prompt= --trace  "--dbname=mTests_src_test_BugTracker" --set mal_listing=0 "--dbinit= include sql;" ; echo ; echo Over..
# 15:15:36 >  

# MonetDB server v5.16.0, based on kernel v1.34.0
# Serving database 'mTests_src_test_BugTracker', using 4 threads
# Compiled for x86_64-unknown-linux-gnu/64bit with 64bit OIDs dynamically linked
# Detected 7.753 GiB (8324386816 bytes) main-memory.
# Copyright (c) 1993-July 2008 CWI.
# Copyright (c) August 2008-2009 MonetDB B.V., all rights reserved
# Visit http://monetdb.cwi.nl/ for further information
# Listening for connection requests on mapi:monetdb://rig.ins.cwi.nl:33159/
# MonetDB/SQL module v2.34.0 loaded

Ready.
#function user.main():void;
#    clients.quit();
#end main;


Operation successful

+------------------------------------------------------------------------------+
| mal    |
+==============================================================================+
| function user.s0_1{autoCommit=true}():void;                         |
|     X_3:bat[:oid,:str]  := bat.new(nil:oid,nil:str);                |
|     X_2 := sql.mvc(); |
|     X_9 := sql.bind(X_2,"sys","_tables","type",0);             |
|     X_6:bat[:oid,:oid]  := sql.tid(X_2,"sys","_tables");       |
|     X_61 := algebra.subselect(X_9,X_6,2:sht,2:sht,true,true,true);           |
|     (X_12,r1_12) := sql.bind(X_2,"sys","_tables","type",2);    |
|     X_62 := algebra.subselect(r1_12,2:sht,2:sht,true,true,true);             |
|     X_15 := sql.bind(X_2,"sys","_tables","type",1);            |
<<<<<<< HEAD
|     X_63 := algebra.subselect(X_15,X_6,2:sht,2:sht,true,true,true);          |
|     X_17 := sql.subdelta(X_61,X_12,X_62,X_63);                               |
=======
|     X_60 := algebra.subselect(X_15,X_6,2:sht,2:sht,true,true,true);  |
|     X_17 := sql.subdelta(X_58,X_6,X_12,X_59,X_60);                   |
>>>>>>> c3ed7dea
|     X_18 := sql.bind(X_2,"sys","_tables","name",0);                  |
|     (X_20,r1_28) := sql.bind(X_2,"sys","_tables","name",2);          |
|     X_22 := sql.bind(X_2,"sys","_tables","name",1);                  |
|     X_23 := sql.projectdelta(X_17,X_18,X_20,r1_28,X_22);             |
|     X_24 := bat.append(X_3,X_23,true);                               |
|     X_29 := sql.bind(X_2,"tmp","_tables","type",0);                  |
|     X_32 := X_29;                                                    |
|     X_26:bat[:oid,:oid]  := sql.tid(X_2,"tmp","_tables");            |
|     X_33 := algebra.subselect(X_32,X_26,2:sht,2:sht,true,true,true); |
|     X_34 := sql.bind(X_2,"tmp","_tables","name",0);                  |
|     X_35 := X_34;                                                    |
|     X_36 := algebra.leftfetchjoin(X_33,X_35);                        |
|     X_38 := bat.append(X_24,X_36,true);                              |
|     X_39 := sql.resultSet(1,1,X_38);                                 |
|     sql.rsColumn(X_39,".tables","name","varchar",1024,0,X_38);       |
|     X_45 := io.stdout();                                             |
|     sql.exportResult(X_45,X_39);                                     |
| end s0_1;                                                           |
| # querylog.define("explain select \"name\" from \"tables\";","default_pipe") |
+------------------------------------------------------------------------------+
30 rows


# 15:15:37 >  
# 15:15:37 >  Done.
# 15:15:37 >  
<|MERGE_RESOLUTION|>--- conflicted
+++ resolved
@@ -35,13 +35,8 @@
 |     (X_12,r1_12) := sql.bind(X_2,"sys","_tables","type",2);    |
 |     X_62 := algebra.subselect(r1_12,2:sht,2:sht,true,true,true);             |
 |     X_15 := sql.bind(X_2,"sys","_tables","type",1);            |
-<<<<<<< HEAD
 |     X_63 := algebra.subselect(X_15,X_6,2:sht,2:sht,true,true,true);          |
-|     X_17 := sql.subdelta(X_61,X_12,X_62,X_63);                               |
-=======
-|     X_60 := algebra.subselect(X_15,X_6,2:sht,2:sht,true,true,true);  |
-|     X_17 := sql.subdelta(X_58,X_6,X_12,X_59,X_60);                   |
->>>>>>> c3ed7dea
+|     X_17 := sql.subdelta(X_61,X_6,X_12,X_62,X_63);                           |
 |     X_18 := sql.bind(X_2,"sys","_tables","name",0);                  |
 |     (X_20,r1_28) := sql.bind(X_2,"sys","_tables","name",2);          |
 |     X_22 := sql.bind(X_2,"sys","_tables","name",1);                  |
