--- conflicted
+++ resolved
@@ -27,7 +27,7 @@
 | mal    |
 +======================================================================================================+
 | function user.s4_1():void;                                                                           |
-|     X_52:void := querylog.define("explain select \"name\" from \"tables\"\n;","sequential_pipe",24); |
+|     X_52:void := querylog.define("explain select \"name\" from \"tables\"\n;","sequential_pipe",33); |
 |     X_36 := bat.new(nil:str);                                                                        |
 |     X_43 := bat.append(X_36,".tables");                                                              |
 |     X_38 := bat.new(nil:str);                                                                        |
@@ -42,11 +42,6 @@
 |     X_0 := sql.mvc();                                                                                |
 |     X_6:bat[:sht] := sql.bind(X_0,"sys","_tables","type",0);                                         |
 |     C_3:bat[:oid] := sql.tid(X_0,"sys","_tables");                                                   |
-<<<<<<< HEAD
-|     C_18 := algebra.subselect(X_6,C_3,2,2,true,true,true);                                           |
-|     X_21:bat[:str] := sql.bind(X_0,"sys","_tables","name",0);                                        |
-|     X_28 := algebra.projection(C_18,X_21);                                                           |
-=======
 |     C_63 := algebra.subselect(X_6,C_3,2,2,true,true,true);                                           |
 |     (C_9:bat[:oid],r1_10:bat[:sht]) := sql.bind(X_0,"sys","_tables","type",2);                       |
 |     C_64 := algebra.subselect(r1_10,nil:bat[:oid],2,2,true,true,true);                               |
@@ -57,56 +52,38 @@
 |     (C_23:bat[:oid],r1_24:bat[:str]) := sql.bind(X_0,"sys","_tables","name",2);                      |
 |     X_25:bat[:str] := sql.bind(X_0,"sys","_tables","name",1);                                        |
 |     X_28 := sql.projectdelta(C_18,X_21,C_23,r1_24,X_25);                                             |
->>>>>>> 04f24be5
 |     X_29 := bat.append(X_1,X_28,true);                                                               |
-|     X_33 := bat.new(nil:str);                                                                        |
+|     C_30:bat[:oid] := sql.tid(X_0,"tmp","_tables");                                                  |
+|     X_32:bat[:str] := sql.bind(X_0,"tmp","_tables","name",0);                                        |
+|     X_33 := algebra.projection(C_30,X_32);                                                           |
 |     X_34 := bat.append(X_29,X_33,true);                                                              |
 |     sql.resultSet(X_43,X_45,X_46,X_48,X_50,X_34);                                                    |
 | end user.s4_1;                                                                                       |
-| #inline               actions= 0 time=0 usec                                                         |
+| #inline               actions= 0 time=1 usec                                                         |
 | #remap                actions= 0 time=2 usec                                                         |
 | #costmodel            actions= 1 time=2 usec                                                         |
 | #coercion             actions= 1 time=6 usec                                                         |
 | #evaluate             actions= 0 time=4 usec                                                         |
-<<<<<<< HEAD
-| #emptybind            actions= 1 time=20 usec                                                        |
-| #aliases              actions= 4 time=7 usec                                                         |
-| #mergetable           actions= 0 time=28 usec                                                        |
-| #deadcode             actions= 8 time=7 usec                                                         |
+| #emptybind            actions= 1 time=6 usec                                                         |
+| #pushselect           actions= 4 time=27 usec                                                        |
+| #aliases              actions= 2 time=8 usec                                                         |
+| #mergetable           actions= 0 time=29 usec                                                        |
+| #deadcode             actions= 2 time=7 usec                                                         |
 | #aliases              actions= 0 time=5 usec                                                         |
-| #constants            actions= 5 time=8 usec                                                         |
-| #commonTerms          actions= 0 time=6 usec                                                         |
-| #projectionpath       actions= 0 time=4 usec                                                         |
-| #reorder              actions= 1 time=21 usec                                                        |
+| #constants            actions= 3 time=7 usec                                                         |
+| #commonTerms          actions= 0 time=18 usec                                                        |
+| #projectionpath       actions= 0 time=5 usec                                                         |
+| #reorder              actions= 1 time=25 usec                                                        |
 | #deadcode             actions= 0 time=6 usec                                                         |
-| #reduce               actions=44 time=8 usec                                                         |
-| #matpack              actions= 0 time=2 usec                                                         |
+| #reduce               actions=27 time=8 usec                                                         |
+| #matpack              actions= 0 time=1 usec                                                         |
 | #multiplex            actions= 0 time=3 usec                                                         |
-| #profiler             actions= 1 time=2 usec                                                         |
-| #candidates           actions= 1 time=1 usec                                                         |
-| #garbagecollector     actions= 1 time=14 usec                                                        |
-| #total                actions= 1 time=257 usec                                                       |
-=======
-| #aliases              actions= 0 time=6 usec                                                         |
-| #pushselect           actions= 4 time=30 usec                                                        |
-| #mergetable           actions= 0 time=30 usec                                                        |
-| #deadcode             actions= 4 time=7 usec                                                         |
-| #aliases              actions= 0 time=6 usec                                                         |
-| #constants            actions= 3 time=7 usec                                                         |
-| #commonTerms          actions= 0 time=6 usec                                                         |
-| #projectionpath       actions= 0 time=3 usec                                                         |
-| #reorder              actions= 1 time=24 usec                                                        |
-| #deadcode             actions= 0 time=5 usec                                                         |
-| #reduce               actions=26 time=7 usec                                                         |
-| #matpack              actions= 0 time=2 usec                                                         |
-| #multiplex            actions= 0 time=2 usec                                                         |
 | #profiler             actions= 1 time=5 usec                                                         |
 | #candidates           actions= 1 time=1 usec                                                         |
-| #garbagecollector     actions= 1 time=18 usec                                                        |
-| #total                actions= 1 time=264 usec                                                       |
->>>>>>> 04f24be5
+| #garbagecollector     actions= 1 time=17 usec                                                        |
+| #total                actions= 1 time=285 usec                                                       |
 +------------------------------------------------------------------------------------------------------+
-46 rows
+56 rows
 
 
 # 15:15:37 >  
