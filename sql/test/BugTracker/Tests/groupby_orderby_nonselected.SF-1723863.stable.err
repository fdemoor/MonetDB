--- conflicted
+++ resolved
@@ -18,12 +18,7 @@
         group by col2
         order by row_count desc, col1
         ) sq;
-<<<<<<< HEAD
-ERROR = !SELECT: cannot use non GROUP BY column 'col1' in query results without an aggregate function
-
-=======
 ERROR = !ParseException:SQLparser:SQLSTATE 42000 !SELECT: cannot use non GROUP BY column 'col1' in query results without an aggregate function
->>>>>>> 00c721bb
 
 # 23:24:26 >  
 # 23:24:26 >  Done.
