stdout of test 'jdbc_no_debug.SF-1739356` in directory 'sql/test/BugTracker` itself:


# 13:44:44 >  
# 13:44:44 >   mserver5 "--config=/ufs/niels/scratch/rc/Linux-x86_64/etc/monetdb5.conf" --debug=10 --set gdk_nr_threads=0 --set "monet_mod_path=/ufs/niels/scratch/rc/Linux-x86_64/lib/MonetDB5:/ufs/niels/scratch/rc/Linux-x86_64/lib/MonetDB5/lib:/ufs/niels/scratch/rc/Linux-x86_64/lib/MonetDB5/bin" --set "gdk_dbfarm=/ufs/niels/scratch/rc/Linux-x86_64/var/MonetDB5/dbfarm"    --set mapi_open=true --set xrpc_open=true --set mapi_port=36629 --set xrpc_port=45999 --set monet_prompt= --trace  "--dbname=mTests_src_test_BugTracker" --set mal_listing=0 "--dbinit= include sql;" ; echo ; echo Over..
# 13:44:44 >  

# MonetDB server v5.12.0, based on kernel v1.30.0
# Serving database 'mTests_src_test_BugTracker', using 4 threads
# Compiled for x86_64-unknown-linux-gnu/64bit with 64bit OIDs dynamically linked
# Copyright (c) 1993-July 2008 CWI.
# Copyright (c) August 2008-2009 MonetDB B.V., all rights reserved
# Visit http://monetdb.cwi.nl/ for further information
# Listening for connection requests on mapi:monetdb://alf.ins.cwi.nl:36629/
# MonetDB/SQL module v2.30.0 loaded

Ready.




+--------------------------------------------------------------------+
| rel                                                                                                                                                                                                                                                                       |
+====================================================================+
| project (                                                                                                                                                                                                                                                                 |
| | group by (                                                                                                                                                                                                                                                              |
| | | union (                                                                                                      |
| | | | group by (                                                                                                 |
| | | | | project (                                                                                                                                                                                                                                                         |
| | | | | | select (                                                                                                                                                                                                                                                        |
| | | | | | | table(sys._tables) [ _tables.id, _tables.type ] COUNT  |
| | | | | | ) [ _tables.type != smallint "2" ]                       |
| | | | | ) [ _tables.id as tables.id ]                              |
| | | | ) [  ] [ sys.count() NOT NULL as L3.L3 ],                                      |
| | | | group by (                                                                                                 |
| | | | | project (                                                                                                                                                                                                                                                         |
| | | | | | table(tmp._tables) [ _tables.id ] COUNT                  |
| | | | | ) [ _tables.id as tables.id ]                              |
| | | | ) [  ] [ sys.count() NOT NULL as L3.L3 ]                                       |
| | | ) [ L3.L3 ]                                                                      |
| | ) [  ] [ sys.sum no nil (L3.L3) as L3.L3 ]                                         |
| ) [ L3 NOT NULL as L3.L3 ]                                                           |
+--------------------------------------------------------------------+
18 rows

Operation successful

+--------------------------------------------------------------------------------------------------+
| mal                                                                 |
+==================================================================================================+
| function user.s4_1():void;                                                                       |
|     X_41:void := querylog.define("explain select count(*) from tables\n;","sequential_pipe",27); |
<<<<<<< HEAD
|     X_2:bat[:oid,:wrd] := bat.new(nil:oid,nil:wrd);                                              |
|     X_1 := sql.mvc();                                                                            |
|     X_8:bat[:oid,:sht] := sql.bind(X_1,"sys","_tables","type",0);                                |
|     C_5:bat[:oid,:oid] := sql.tid(X_1,"sys","_tables");                                          |
|     C_50 := algebra.subselect(X_8,C_5,2,2,true,true,true);                                       |
|     (C_11,r1_11) := sql.bind(X_1,"sys","_tables","type",2);                                      |
|     C_51 := algebra.subselect(r1_11,nil:bat[:oid,:oid],2,2,true,true,true);                      |
|     X_14:bat[:oid,:sht] := sql.bind(X_1,"sys","_tables","type",1);                               |
|     C_53 := algebra.subselect(X_14,C_5,2,2,true,true,true);                                      |
|     C_17 := sql.subdelta(C_50,C_5,C_11,C_51,C_53);                                               |
|     X_19:bat[:oid,:int] := sql.bind(X_1,"sys","_tables","id",0);                                 |
|     (C_21,r1_25) := sql.bind(X_1,"sys","_tables","id",2);                                        |
|     X_23:bat[:oid,:int] := sql.bind(X_1,"sys","_tables","id",1);                                 |
=======
|     X_2:bat[:wrd] := bat.new(nil:oid,nil:wrd);                                                   |
|     X_1 := sql.mvc();                                                                            |
|     X_8:bat[:sht] := sql.bind(X_1,"sys","_tables","type",0);                                     |
|     C_5:bat[:oid] := sql.tid(X_1,"sys","_tables");                                               |
|     C_50 := algebra.subselect(X_8,C_5,2,2,true,true,true);                                       |
|     (C_11,r1_11) := sql.bind(X_1,"sys","_tables","type",2);                                      |
|     C_51 := algebra.subselect(r1_11,nil:bat[:oid],2,2,true,true,true);                           |
|     X_14:bat[:sht] := sql.bind(X_1,"sys","_tables","type",1);                                    |
|     C_53 := algebra.subselect(X_14,C_5,2,2,true,true,true);                                      |
|     C_17 := sql.subdelta(C_50,C_5,C_11,C_51,C_53);                                               |
|     X_19:bat[:int] := sql.bind(X_1,"sys","_tables","id",0);                                      |
|     (C_21,r1_25) := sql.bind(X_1,"sys","_tables","id",2);                                        |
|     X_23:bat[:int] := sql.bind(X_1,"sys","_tables","id",1);                                      |
>>>>>>> 242cceaf
|     X_24 := sql.projectdelta(C_17,X_19,C_21,r1_25,X_23);                                         |
|     X_25 := aggr.count(X_24);                                                                    |
|     X_26 := sql.single(X_25);                                                                    |
|     X_27 := bat.append(X_2,X_26,true);                                                           |
<<<<<<< HEAD
|     C_28:bat[:oid,:oid] := sql.tid(X_1,"tmp","_tables");                                         |
|     X_30:bat[:oid,:int] := sql.bind(X_1,"tmp","_tables","id",0);                                 |
=======
|     C_28:bat[:oid] := sql.tid(X_1,"tmp","_tables");                                              |
|     X_30:bat[:int] := sql.bind(X_1,"tmp","_tables","id",0);                                      |
>>>>>>> 242cceaf
|     X_31 := algebra.projection(C_28,X_30);                                                    |
|     X_32 := aggr.count(X_31);                                                                    |
|     X_33 := bat.append(X_27,X_32,true);                                                          |
|     X_34:wrd := aggr.sum(X_33);                                                                  |
|     sql.resultSet(".L3","L3","wrd",64,0,7,X_34);                                                 |
| end user.s4_1;                                                                                   |
+--------------------------------------------------------------------------------------------------+
27 rows


# 19:39:11 >  
# 19:39:11 >  "Done."
# 19:39:11 >  
<|MERGE_RESOLUTION|>--- conflicted
+++ resolved
@@ -50,21 +50,6 @@
 +==================================================================================================+
 | function user.s4_1():void;                                                                       |
 |     X_41:void := querylog.define("explain select count(*) from tables\n;","sequential_pipe",27); |
-<<<<<<< HEAD
-|     X_2:bat[:oid,:wrd] := bat.new(nil:oid,nil:wrd);                                              |
-|     X_1 := sql.mvc();                                                                            |
-|     X_8:bat[:oid,:sht] := sql.bind(X_1,"sys","_tables","type",0);                                |
-|     C_5:bat[:oid,:oid] := sql.tid(X_1,"sys","_tables");                                          |
-|     C_50 := algebra.subselect(X_8,C_5,2,2,true,true,true);                                       |
-|     (C_11,r1_11) := sql.bind(X_1,"sys","_tables","type",2);                                      |
-|     C_51 := algebra.subselect(r1_11,nil:bat[:oid,:oid],2,2,true,true,true);                      |
-|     X_14:bat[:oid,:sht] := sql.bind(X_1,"sys","_tables","type",1);                               |
-|     C_53 := algebra.subselect(X_14,C_5,2,2,true,true,true);                                      |
-|     C_17 := sql.subdelta(C_50,C_5,C_11,C_51,C_53);                                               |
-|     X_19:bat[:oid,:int] := sql.bind(X_1,"sys","_tables","id",0);                                 |
-|     (C_21,r1_25) := sql.bind(X_1,"sys","_tables","id",2);                                        |
-|     X_23:bat[:oid,:int] := sql.bind(X_1,"sys","_tables","id",1);                                 |
-=======
 |     X_2:bat[:wrd] := bat.new(nil:oid,nil:wrd);                                                   |
 |     X_1 := sql.mvc();                                                                            |
 |     X_8:bat[:sht] := sql.bind(X_1,"sys","_tables","type",0);                                     |
@@ -78,18 +63,12 @@
 |     X_19:bat[:int] := sql.bind(X_1,"sys","_tables","id",0);                                      |
 |     (C_21,r1_25) := sql.bind(X_1,"sys","_tables","id",2);                                        |
 |     X_23:bat[:int] := sql.bind(X_1,"sys","_tables","id",1);                                      |
->>>>>>> 242cceaf
 |     X_24 := sql.projectdelta(C_17,X_19,C_21,r1_25,X_23);                                         |
 |     X_25 := aggr.count(X_24);                                                                    |
 |     X_26 := sql.single(X_25);                                                                    |
 |     X_27 := bat.append(X_2,X_26,true);                                                           |
-<<<<<<< HEAD
-|     C_28:bat[:oid,:oid] := sql.tid(X_1,"tmp","_tables");                                         |
-|     X_30:bat[:oid,:int] := sql.bind(X_1,"tmp","_tables","id",0);                                 |
-=======
 |     C_28:bat[:oid] := sql.tid(X_1,"tmp","_tables");                                              |
 |     X_30:bat[:int] := sql.bind(X_1,"tmp","_tables","id",0);                                      |
->>>>>>> 242cceaf
 |     X_31 := algebra.projection(C_28,X_30);                                                    |
 |     X_32 := aggr.count(X_31);                                                                    |
 |     X_33 := bat.append(X_27,X_32,true);                                                          |
