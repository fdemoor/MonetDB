stdout of test 'jdbc_no_debug.SF-1739356` in directory 'sql/test/BugTracker` itself:


# 13:44:44 >  
# 13:44:44 >   mserver5 "--config=/ufs/niels/scratch/rc/Linux-x86_64/etc/monetdb5.conf" --debug=10 --set gdk_nr_threads=0 --set "monet_mod_path=/ufs/niels/scratch/rc/Linux-x86_64/lib/MonetDB5:/ufs/niels/scratch/rc/Linux-x86_64/lib/MonetDB5/lib:/ufs/niels/scratch/rc/Linux-x86_64/lib/MonetDB5/bin" --set "gdk_dbfarm=/ufs/niels/scratch/rc/Linux-x86_64/var/MonetDB5/dbfarm"    --set mapi_open=true --set xrpc_open=true --set mapi_port=36629 --set xrpc_port=45999 --set monet_prompt= --trace  "--dbname=mTests_src_test_BugTracker" --set mal_listing=0 "--dbinit= include sql;" ; echo ; echo Over..
# 13:44:44 >  

# MonetDB server v5.12.0, based on kernel v1.30.0
# Serving database 'mTests_src_test_BugTracker', using 4 threads
# Compiled for x86_64-unknown-linux-gnu/64bit with 64bit OIDs dynamically linked
# Copyright (c) 1993-July 2008 CWI.
# Copyright (c) August 2008-2009 MonetDB B.V., all rights reserved
# Visit http://monetdb.cwi.nl/ for further information
# Listening for connection requests on mapi:monetdb://alf.ins.cwi.nl:36629/
# MonetDB/SQL module v2.30.0 loaded

Ready.




+--------------------------------------------------------------------+
| rel                                                                                                                                                                                                                                                                       |
+====================================================================+
| project (                                                                                                                                                                                                                                                                 |
| | group by (                                                                                                                                                                                                                                                              |
| | | union (                                                                                                      |
| | | | group by (                                                                                                 |
| | | | | project (                                                                                                                                                                                                                                                         |
| | | | | | select (                                                                                                                                                                                                                                                        |
| | | | | | | table(sys._tables) [ _tables.id, _tables.type ] COUNT  |
| | | | | | ) [ _tables.type != smallint "2" ]                       |
| | | | | ) [ _tables.id as tables.id ]                              |
| | | | ) [  ] [ sys.count() NOT NULL as L41.L41 ],                  |
| | | | group by (                                                                                                 |
| | | | | project (                                                                                                                                                                                                                                                         |
| | | | | | table(tmp._tables) [ _tables.id ] COUNT                  |
| | | | | ) [ _tables.id as tables.id ]                              |
| | | | ) [  ] [ sys.count() NOT NULL as L41.L41 ]                   |
| | | ) [ L41.L41 ]                                                  |
| | ) [  ] [ sys.sum no nil (L41.L41) COUNT  as L41.L41 ]            |
| ) [ L41 NOT NULL as L42.L41 ]                                      |
+--------------------------------------------------------------------+
18 rows
Operation successful
+-------------------------------------------------------------------------------------------------------+
| mal                                                                 |
+=======================================================================================================+
| function user.s4_1():void;                                                                       |
|     X_1:void := querylog.define("explain select count(*) from tables\n;", "sequential_pipe", 30:int); |
|     X_38:bat[:lng] := bat.new(nil:lng);                                                               |
|     X_4 := sql.mvc();                                                                                 |
|     X_18:bat[:sht] := sql.bind(X_4, "sys", "_tables", "type", 0:int);                                 |
|     C_5:bat[:oid] := sql.tid(X_4, "sys", "_tables");                                                  |
|     C_84 := algebra.thetaselect(X_18, C_5, 2:sht, "!=");                                              |
|     (C_21:bat[:oid], X_22:bat[:sht]) := sql.bind(X_4, "sys", "_tables", "type", 2:int);               |
|     C_85 := algebra.thetaselect(X_22, nil:bat[:oid], 2:sht, "!=");                                    |
|     X_20:bat[:sht] := sql.bind(X_4, "sys", "_tables", "type", 1:int);                                 |
|     C_87 := algebra.thetaselect(X_20, C_5, 2:sht, "!=");                                              |
|     C_27 := sql.subdelta(C_84, C_5, C_21, C_85, C_87);                                                |
|     X_8:bat[:int] := sql.bind(X_4, "sys", "_tables", "id", 0:int);                                    |
|     (C_13:bat[:oid], X_14:bat[:int]) := sql.bind(X_4, "sys", "_tables", "id", 2:int);                 |
|     X_11:bat[:int] := sql.bind(X_4, "sys", "_tables", "id", 1:int);                                   |
|     X_29 := sql.projectdelta(C_27, X_8, C_13, X_14, X_11);                                            |
|     X_31 := aggr.count(X_29);                                                                         |
|     X_37 := sql.single(X_31);                                                                         |
|     C_32:bat[:oid] := sql.tid(X_4, "tmp", "_tables");                                                 |
|     X_34:bat[:int] := sql.bind(X_4, "tmp", "_tables", "id", 0:int);                                   |
|     X_35 := algebra.projection(C_32, X_34);                                                           |
|     X_36 := aggr.count(X_35);                                                                         |
|     X_40 := bat.append(X_38, X_37, true);                                                             |
|     X_42 := bat.append(X_40, X_36, true);                                                             |
|     X_43:lng := aggr.sum(X_42);                                                                       |
|     sql.resultSet(".L42", "L41", "bigint", 64:int, 0:int, 7:int, X_43);                               |
| end user.s4_1;                                                                                   |
<<<<<<< HEAD
| #inline               actions= 0 time=1 usec                                                          |
| #remap                actions= 0 time=1 usec                                                          |
| #costmodel            actions= 1 time=1 usec                                                          |
| #coercion             actions= 1 time=5 usec                                                          |
| #evaluate             actions= 0 time=2 usec                                                          |
| #emptybind            actions= 0 time=1 usec                                                          |
| #pushselect           actions= 5 time=22 usec                                                         |
| #aliases              actions= 2 time=6 usec                                                          |
| #mergetable           actions= 0 time=27 usec                                                         |
| #deadcode             actions= 3 time=5 usec                                                          |
| #aliases              actions= 0 time=0 usec                                                          |
| #constants            actions= 1 time=6 usec                                                          |
| #commonTerms          actions= 0 time=4 usec                                                          |
| #projectionpath       actions= 0 time=2 usec                                                          |
| #reorder              actions= 1 time=20 usec                                                         |
| #deadcode             actions= 0 time=4 usec                                                          |
| #matpack              actions= 0 time=0 usec                                                          |
| #multiplex            actions= 0 time=1 usec                                                          |
| #profiler             actions= 1 time=1 usec                                                          |
| #candidates           actions= 1 time=0 usec                                                          |
| #garbagecollector     actions= 2 time=33 usec                                                         |
| #total                actions=23 time=242 usec                                                        |
+-------------------------------------------------------------------------------------------------------+
49 rows
=======
| #inline               actions= 0 time=2 usec                                                        |
| #remap                actions= 0 time=4 usec                                                        |
| #costmodel            actions= 1 time=3 usec                                                        |
| #coercion             actions= 1 time=10 usec                                                       |
| #evaluate             actions= 0 time=5 usec                                                        |
| #emptybind            actions= 0 time=11 usec                                                       |
| #pushselect           actions= 4 time=42 usec                                                       |
| #aliases              actions= 2 time=13 usec                                                       |
| #mergetable           actions= 0 time=57 usec                                                       |
| #deadcode             actions= 2 time=12 usec                                                       |
| #aliases              actions= 0 time=8 usec                                                        |
| #constants            actions= 1 time=12 usec                                                       |
| #commonTerms          actions= 0 time=9 usec                                                        |
| #projectionpath       actions= 0 time=5 usec                                                        |
| #reorder              actions= 1 time=38 usec                                                       |
| #deadcode             actions= 0 time=9 usec                                                        |
| #reduce               actions=25 time=14 usec                                                       |
| #matpack              actions= 0 time=5 usec                                                        |
| #multiplex            actions= 0 time=4 usec                                                        |
| #profiler             actions= 1 time=7 usec                                                        |
| #candidates           actions= 1 time=2 usec                                                        |
| #garbagecollector     actions= 1 time=24 usec                                                       |
| #total                actions= 1 time=453 usec                                                      |
+-----------------------------------------------------------------------------------------------------+
50 rows
>>>>>>> 691fae9f

# 10:24:52 >  
# 10:24:52 >  "Done."
# 10:24:52 >  
<|MERGE_RESOLUTION|>--- conflicted
+++ resolved
@@ -73,7 +73,6 @@
 |     X_43:lng := aggr.sum(X_42);                                                                       |
 |     sql.resultSet(".L42", "L41", "bigint", 64:int, 0:int, 7:int, X_43);                               |
 | end user.s4_1;                                                                                   |
-<<<<<<< HEAD
 | #inline               actions= 0 time=1 usec                                                          |
 | #remap                actions= 0 time=1 usec                                                          |
 | #costmodel            actions= 1 time=1 usec                                                          |
@@ -98,33 +97,6 @@
 | #total                actions=23 time=242 usec                                                        |
 +-------------------------------------------------------------------------------------------------------+
 49 rows
-=======
-| #inline               actions= 0 time=2 usec                                                        |
-| #remap                actions= 0 time=4 usec                                                        |
-| #costmodel            actions= 1 time=3 usec                                                        |
-| #coercion             actions= 1 time=10 usec                                                       |
-| #evaluate             actions= 0 time=5 usec                                                        |
-| #emptybind            actions= 0 time=11 usec                                                       |
-| #pushselect           actions= 4 time=42 usec                                                       |
-| #aliases              actions= 2 time=13 usec                                                       |
-| #mergetable           actions= 0 time=57 usec                                                       |
-| #deadcode             actions= 2 time=12 usec                                                       |
-| #aliases              actions= 0 time=8 usec                                                        |
-| #constants            actions= 1 time=12 usec                                                       |
-| #commonTerms          actions= 0 time=9 usec                                                        |
-| #projectionpath       actions= 0 time=5 usec                                                        |
-| #reorder              actions= 1 time=38 usec                                                       |
-| #deadcode             actions= 0 time=9 usec                                                        |
-| #reduce               actions=25 time=14 usec                                                       |
-| #matpack              actions= 0 time=5 usec                                                        |
-| #multiplex            actions= 0 time=4 usec                                                        |
-| #profiler             actions= 1 time=7 usec                                                        |
-| #candidates           actions= 1 time=2 usec                                                        |
-| #garbagecollector     actions= 1 time=24 usec                                                       |
-| #total                actions= 1 time=453 usec                                                      |
-+-----------------------------------------------------------------------------------------------------+
-50 rows
->>>>>>> 691fae9f
 
 # 10:24:52 >  
 # 10:24:52 >  "Done."
