stdout of test 'jdbc_no_debug.SF-1739356` in directory 'sql/test/BugTracker` itself:


# 15:14:32 >  
# 15:14:32 >  "mserver5" "--debug=10" "--set" "gdk_nr_threads=0" "--set" "mapi_open=true" "--set" "mapi_port=34637" "--set" "mapi_usock=/var/tmp/mtest-10846/.s.monetdb.34637" "--set" "monet_prompt=" "--forcemito" "--dbpath=/ufs/sjoerd/@Monet-virgin/var/MonetDB/mTests_sql_test_BugTracker"
# 15:14:32 >  

# MonetDB 5 server v11.28.0 (hg id: 623015a562d3)
# This is an unreleased version
# Serving database 'mTests_sql_test_BugTracker', using 8 threads
# Compiled for x86_64-unknown-linux-gnu/64bit with 128bit integers
# Found 62.701 GiB available main-memory.
# Copyright (c) 1993-July 2008 CWI.
# Copyright (c) August 2008-2017 MonetDB B.V., all rights reserved
# Visit https://www.monetdb.org/ for further information
# Listening for connection requests on mapi:monetdb://methuselah.da.cwi.nl:34637/
# Listening for UNIX domain connection requests on mapi:monetdb:///var/tmp/mtest-10846/.s.monetdb.34637
# MonetDB/GIS module loaded
# MonetDB/SQL module loaded

Ready.

# 15:14:32 >  
# 15:14:32 >  "./jdbc_no_debug.SF-1739356.SQL.sh" "jdbc_no_debug.SF-1739356"
# 15:14:32 >  


# 15:14:32 >  
# 15:14:32 >  Mtimeout -timeout 60  java nl.cwi.monetdb.client.JdbcClient -h methuselah -p 34637 -d mTests_sql_test_BugTracker -f "../../../../../../../../scratch1/sjoerd/src/MonetDB/virgin/sql/test/BugTracker/Tests/jdbc_no_debug.SF-1739356-data.sql"
# 15:14:32 >  

+----------------------------------------------------------------------------+
| rel                                                                        |
+============================================================================+
| project (                                                                  |
| | group by (                                                               |
| | | union (                                                                |
| | | | group by (                                                           |
| | | | | project (                                                          |
| | | | | | select (                                                         |
| | | | | | | table(sys._tables) [ "_tables"."id", "_tables"."type" ] COUNT  |
| | | | | | ) [ "_tables"."type" != smallint "2" ]                           |
| | | | | ) [ "_tables"."id" as "tables"."id" ]                              |
| | | | ) [  ] [ sys.count() NOT NULL as "L41"."L41" ],                      |
| | | | group by (                                                           |
| | | | | project (                                                          |
| | | | | | table(tmp._tables) [ "_tables"."id" ] COUNT                      |
| | | | | ) [ "_tables"."id" as "tables"."id" ]                              |
| | | | ) [  ] [ sys.count() NOT NULL as "L41"."L41" ]                       |
| | | ) [ "L41"."L41" ]                                                      |
| | ) [  ] [ sys.sum no nil ("L41"."L41") as "L41"."L41" ]                   |
| ) [ "L41" NOT NULL as "L42"."L41" ]                                        |
+----------------------------------------------------------------------------+
18 rows
Operation successful
+------------------------------------------------------------------------------------------------------------------------+
| mal                                                                                                   |
+========================================================================================================================+
| function user.s4_1():void;                                                                            |
|     X_1:void := querylog.define("explain select count(*) from tables\n;":str, "sequential_pipe":str, 30:int);          |
|     X_38:bat[:lng] := bat.new(nil:lng);                                                               |
|     X_4:int := sql.mvc();                                                                                              |
|     X_18:bat[:sht] := sql.bind(X_4:int, "sys":str, "_tables":str, "type":str, 0:int);                                  |
|     C_5:bat[:oid] := sql.tid(X_4:int, "sys":str, "_tables":str);                                                       |
<<<<<<< HEAD
|     C_86:bat[:oid] := algebra.thetaselect(X_18:bat[:sht], C_5:bat[:oid], 2:sht, "!=":str);                             |
|     (C_21:bat[:oid], X_22:bat[:sht]) := sql.bind(X_4:int, "sys":str, "_tables":str, "type":str, 2:int);                |
|     C_87:bat[:oid] := algebra.thetaselect(X_22:bat[:sht], nil:bat[:oid], 2:sht, "!=":str);                             |
|     X_20:bat[:sht] := sql.bind(X_4:int, "sys":str, "_tables":str, "type":str, 1:int);                                  |
|     C_89:bat[:oid] := algebra.thetaselect(X_20:bat[:sht], C_5:bat[:oid], 2:sht, "!=":str);                             |
|     C_27:bat[:oid] := sql.subdelta(C_86:bat[:oid], C_5:bat[:oid], C_21:bat[:oid], C_87:bat[:oid], C_89:bat[:oid]);     |
=======
|     C_87:bat[:oid] := algebra.thetaselect(X_18:bat[:sht], C_5:bat[:oid], 2:sht, "!=":str);                             |
|     (C_21:bat[:oid], X_22:bat[:sht]) := sql.bind(X_4:int, "sys":str, "_tables":str, "type":str, 2:int);                |
|     C_88:bat[:oid] := algebra.thetaselect(X_22:bat[:sht], nil:bat[:oid], 2:sht, "!=":str);                             |
|     X_20:bat[:sht] := sql.bind(X_4:int, "sys":str, "_tables":str, "type":str, 1:int);                                  |
|     C_90:bat[:oid] := algebra.thetaselect(X_20:bat[:sht], C_5:bat[:oid], 2:sht, "!=":str);                             |
|     C_27:bat[:oid] := sql.subdelta(C_87:bat[:oid], C_5:bat[:oid], C_21:bat[:oid], C_88:bat[:oid], C_90:bat[:oid]);     |
>>>>>>> fd9f034f
|     X_8:bat[:int] := sql.bind(X_4:int, "sys":str, "_tables":str, "id":str, 0:int);                                     |
|     (C_13:bat[:oid], X_14:bat[:int]) := sql.bind(X_4:int, "sys":str, "_tables":str, "id":str, 2:int);                  |
|     X_11:bat[:int] := sql.bind(X_4:int, "sys":str, "_tables":str, "id":str, 1:int);                                    |
|     X_29:bat[:int] := sql.projectdelta(C_27:bat[:oid], X_8:bat[:int], C_13:bat[:oid], X_14:bat[:int], X_11:bat[:int]); |
|     X_31:lng := aggr.count(X_29:bat[:int]);                                                                            |
|     X_37:bat[:lng] := sql.single(X_31:lng);                                                                            |
|     C_32:bat[:oid] := sql.tid(X_4:int, "tmp":str, "_tables":str);                                                      |
|     X_34:bat[:int] := sql.bind(X_4:int, "tmp":str, "_tables":str, "id":str, 0:int);                                    |
|     X_36:lng := aggr.count(X_34:bat[:int], C_32:bat[:oid]);                                                            |
|     X_40:bat[:lng] := bat.append(X_38:bat[:lng], X_37:bat[:lng], true:bit);                                            |
|     X_42:bat[:lng] := bat.append(X_40:bat[:lng], X_36:lng, true:bit);                                                  |
|     X_43:lng := aggr.sum(X_42:bat[:lng]);                                                                              |
|     sql.resultSet(".L42":str, "L41":str, "bigint":str, 64:int, 0:int, 7:int, X_43:lng);                                |
| end user.s4_1;                                                                                        |
| #inline               actions= 0 time=1 usec                                                                           |
| #remap                actions= 0 time=1 usec                                                          |
<<<<<<< HEAD
| #costmodel            actions= 1 time=2 usec                                                                           |
| #coercion             actions= 1 time=6 usec                                                                           |
| #evaluate             actions= 0 time=5 usec                                                                           |
| #emptybind            actions= 0 time=0 usec                                                          |
| #pushselect           actions= 5 time=27 usec                                                                          |
| #aliases              actions= 2 time=8 usec                                                                           |
| #mergetable           actions= 0 time=37 usec                                                                          |
| #deadcode             actions= 3 time=10 usec                                                                          |
| #aliases              actions= 0 time=0 usec                                                          |
| #constants            actions= 1 time=7 usec                                                                           |
| #commonTerms          actions= 0 time=5 usec                                                                           |
| #projectionpath       actions= 0 time=4 usec                                                                           |
| #reorder              actions= 1 time=27 usec                                                                          |
| #deadcode             actions= 0 time=7 usec                                                                           |
| #matpack              actions= 0 time=1 usec                                                                           |
| #multiplex            actions= 0 time=2 usec                                                                           |
| #profiler             actions=1 time=2 usec                                                                            |
| #candidates           actions=1 time=1 usec                                                                            |
| #wlc                  actions= 0 time=0 usec                                                                           |
| #garbagecollector     actions= 1 time=43 usec                                                                          |
| #total                actions=25 time=285 usec                                                                         |
=======
| #costmodel            actions= 1 time=1 usec                                                          |
| #coercion             actions= 1 time=2 usec                                                                           |
| #evaluate             actions= 0 time=3 usec                                                                           |
| #emptybind            actions= 0 time=0 usec                                                          |
| #pushselect           actions= 5 time=17 usec                                                                          |
| #aliases              actions= 2 time=3 usec                                                                           |
| #mergetable           actions= 0 time=20 usec                                                                          |
| #deadcode             actions= 3 time=6 usec                                                          |
| #aliases              actions= 0 time=1 usec                                                                           |
| #constants            actions= 1 time=4 usec                                                                           |
| #commonTerms          actions= 0 time=3 usec                                                                           |
| #projectionpath       actions= 0 time=2 usec                                                          |
| #reorder              actions= 1 time=15 usec                                                                          |
| #deadcode             actions= 0 time=4 usec                                                          |
| #matpack              actions= 0 time=1 usec                                                                           |
| #multiplex            actions= 0 time=1 usec                                                                           |
| #profiler             actions=1 time=1 usec                                                           |
| #candidates           actions=1 time=0 usec                                                                            |
| #postfix              actions= 2 time=2 usec                                                                           |
| #deadcode             actions= 1 time=3 usec                                                                           |
| #wlc                  actions= 0 time=0 usec                                                                           |
| #garbagecollector     actions= 1 time=54 usec                                                                          |
| #total                actions=26 time=211 usec                                                                         |
>>>>>>> fd9f034f
+------------------------------------------------------------------------------------------------------------------------+
51 rows

# 15:14:32 >  
# 15:14:32 >  "Done."
# 15:14:32 >  
<|MERGE_RESOLUTION|>--- conflicted
+++ resolved
@@ -62,21 +62,12 @@
 |     X_4:int := sql.mvc();                                                                                              |
 |     X_18:bat[:sht] := sql.bind(X_4:int, "sys":str, "_tables":str, "type":str, 0:int);                                  |
 |     C_5:bat[:oid] := sql.tid(X_4:int, "sys":str, "_tables":str);                                                       |
-<<<<<<< HEAD
-|     C_86:bat[:oid] := algebra.thetaselect(X_18:bat[:sht], C_5:bat[:oid], 2:sht, "!=":str);                             |
-|     (C_21:bat[:oid], X_22:bat[:sht]) := sql.bind(X_4:int, "sys":str, "_tables":str, "type":str, 2:int);                |
-|     C_87:bat[:oid] := algebra.thetaselect(X_22:bat[:sht], nil:bat[:oid], 2:sht, "!=":str);                             |
-|     X_20:bat[:sht] := sql.bind(X_4:int, "sys":str, "_tables":str, "type":str, 1:int);                                  |
-|     C_89:bat[:oid] := algebra.thetaselect(X_20:bat[:sht], C_5:bat[:oid], 2:sht, "!=":str);                             |
-|     C_27:bat[:oid] := sql.subdelta(C_86:bat[:oid], C_5:bat[:oid], C_21:bat[:oid], C_87:bat[:oid], C_89:bat[:oid]);     |
-=======
 |     C_87:bat[:oid] := algebra.thetaselect(X_18:bat[:sht], C_5:bat[:oid], 2:sht, "!=":str);                             |
 |     (C_21:bat[:oid], X_22:bat[:sht]) := sql.bind(X_4:int, "sys":str, "_tables":str, "type":str, 2:int);                |
 |     C_88:bat[:oid] := algebra.thetaselect(X_22:bat[:sht], nil:bat[:oid], 2:sht, "!=":str);                             |
 |     X_20:bat[:sht] := sql.bind(X_4:int, "sys":str, "_tables":str, "type":str, 1:int);                                  |
 |     C_90:bat[:oid] := algebra.thetaselect(X_20:bat[:sht], C_5:bat[:oid], 2:sht, "!=":str);                             |
 |     C_27:bat[:oid] := sql.subdelta(C_87:bat[:oid], C_5:bat[:oid], C_21:bat[:oid], C_88:bat[:oid], C_90:bat[:oid]);     |
->>>>>>> fd9f034f
 |     X_8:bat[:int] := sql.bind(X_4:int, "sys":str, "_tables":str, "id":str, 0:int);                                     |
 |     (C_13:bat[:oid], X_14:bat[:int]) := sql.bind(X_4:int, "sys":str, "_tables":str, "id":str, 2:int);                  |
 |     X_11:bat[:int] := sql.bind(X_4:int, "sys":str, "_tables":str, "id":str, 1:int);                                    |
@@ -91,31 +82,8 @@
 |     X_43:lng := aggr.sum(X_42:bat[:lng]);                                                                              |
 |     sql.resultSet(".L42":str, "L41":str, "bigint":str, 64:int, 0:int, 7:int, X_43:lng);                                |
 | end user.s4_1;                                                                                        |
-| #inline               actions= 0 time=1 usec                                                                           |
+| #inline               actions= 0 time=0 usec                                                                           |
 | #remap                actions= 0 time=1 usec                                                          |
-<<<<<<< HEAD
-| #costmodel            actions= 1 time=2 usec                                                                           |
-| #coercion             actions= 1 time=6 usec                                                                           |
-| #evaluate             actions= 0 time=5 usec                                                                           |
-| #emptybind            actions= 0 time=0 usec                                                          |
-| #pushselect           actions= 5 time=27 usec                                                                          |
-| #aliases              actions= 2 time=8 usec                                                                           |
-| #mergetable           actions= 0 time=37 usec                                                                          |
-| #deadcode             actions= 3 time=10 usec                                                                          |
-| #aliases              actions= 0 time=0 usec                                                          |
-| #constants            actions= 1 time=7 usec                                                                           |
-| #commonTerms          actions= 0 time=5 usec                                                                           |
-| #projectionpath       actions= 0 time=4 usec                                                                           |
-| #reorder              actions= 1 time=27 usec                                                                          |
-| #deadcode             actions= 0 time=7 usec                                                                           |
-| #matpack              actions= 0 time=1 usec                                                                           |
-| #multiplex            actions= 0 time=2 usec                                                                           |
-| #profiler             actions=1 time=2 usec                                                                            |
-| #candidates           actions=1 time=1 usec                                                                            |
-| #wlc                  actions= 0 time=0 usec                                                                           |
-| #garbagecollector     actions= 1 time=43 usec                                                                          |
-| #total                actions=25 time=285 usec                                                                         |
-=======
 | #costmodel            actions= 1 time=1 usec                                                          |
 | #coercion             actions= 1 time=2 usec                                                                           |
 | #evaluate             actions= 0 time=3 usec                                                                           |
@@ -139,7 +107,6 @@
 | #wlc                  actions= 0 time=0 usec                                                                           |
 | #garbagecollector     actions= 1 time=54 usec                                                                          |
 | #total                actions=26 time=211 usec                                                                         |
->>>>>>> fd9f034f
 +------------------------------------------------------------------------------------------------------------------------+
 51 rows
 
