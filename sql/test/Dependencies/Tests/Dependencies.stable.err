stderr of test 'Dependencies` in directory 'sql/test/Dependencies` itself:


# 23:01:45 >  
# 23:01:45 >  Mtimeout -timeout 180 mserver5 "--config=/ufs/goncalve/scratch/MonetDB/monetdb5/etc/MonetDB5.conf" --debug=10 --set "monet_mod_path=/ufs/goncalve/scratch/MonetDB/monetdb5/lib/MonetDB5:/ufs/goncalve/scratch/MonetDB/monetdb5/lib/MonetDB5/lib:/ufs/goncalve/scratch/MonetDB/monetdb5/lib/MonetDB5/bin" --set "gdk_dbfarm=/ufs/goncalve/scratch/MonetDB/monetdb5/var/MonetDB5/dbfarm" --set "sql_logdir=/ufs/goncalve/scratch/MonetDB/monetdb5/var/MonetDB5/sql_logs" --set "sql_logdir=/ufs/goncalve/scratch/MonetDB/monetdb5/var/MonetDB5/xquery_logs" --set mapi_port=39017 --set monet_prompt= --trace "--dbname=mTests_src_test_Dependencies" --dbinit='include sql;' ; echo ; echo Over..
# 23:01:45 >  


# 23:01:45 >  
# 23:01:45 >  Mtimeout -timeout 60 ./Dependencies.SQL Dependencies 
# 23:01:45 >  

<<<<<<< HEAD
MAPI  = (monetdb) /var/tmp/mtest-14847/.s.monetdb.33526
QUERY = DROP USER monetdb;
ERROR = !DROP USER: 'monetdb' owns a schema
MAPI  = (monetdb) /var/tmp/mtest-14847/.s.monetdb.33526
QUERY = DROP SCHEMA test;
ERROR = !DROP SCHEMA: unable to drop schema 'test' (there are database objects which depend on it
MAPI  = (monet_test) /var/tmp/mtest-14847/.s.monetdb.33526
QUERY = CREATE SCHEMA "test_2" AUTHORIZATION "public";
ERROR = !CREATE SCHEMA: insufficient privileges for user 'monet_test'
MAPI  = (monet_test) /var/tmp/mtest-14847/.s.monetdb.33526
QUERY = DROP USER monetdb;
ERROR = !DROP USER: 'monetdb' owns a schema
MAPI  = (monetdb) /var/tmp/mtest-14847/.s.monetdb.33526
QUERY = CREATE INDEX id_age_index ON v1(id,age);
ERROR = !CREATE INDEX: cannot create index on view 'v1'
MAPI  = (monetdb) /var/tmp/mtest-14847/.s.monetdb.33526
QUERY = ALTER TABLE t1 DROP COLUMN id;
ERROR = !ALTER TABLE: cannot drop column 'id': there are database objects which depend on it
MAPI  = (monetdb) /var/tmp/mtest-14847/.s.monetdb.33526
QUERY = ALTER TABLE v1 DROP COLUMN age;
ERROR = !ALTER TABLE/ARRAY: cannot drop column from VIEW 'v1'
MAPI  = (monetdb) /var/tmp/mtest-14847/.s.monetdb.33526
QUERY = ALTER TABLE t2 ADD FOREIGN KEY(age_v1) REFERENCES v1(age);
ERROR = !CONSTRAINT FOREIGN KEY: could not find referenced PRIMARY KEY in table 'v1'
MAPI  = (monetdb) /var/tmp/mtest-14847/.s.monetdb.33526
QUERY = DROP TABLE t1;
ERROR = !DROP TABLE: FOREIGN KEY t2.t2_id_t1_fkey depends on t1
MAPI  = (monetdb) /var/tmp/mtest-14847/.s.monetdb.33526
QUERY = DROP VIEW v1;
ERROR = !DROP VIEW: cannot drop view 'v1', there are database objects which depend on it
MAPI  = (monetdb) /var/tmp/mtest-14847/.s.monetdb.33526
QUERY = DROP TABLE t2; 
ERROR = !DROP TABLE: unable to drop table t2 (there are database objects which depend on it)
MAPI  = (monetdb) /var/tmp/mtest-14847/.s.monetdb.33526
QUERY = DROP FUNCTION f1;
ERROR = !DROP FUNCTION: there are database objects dependent on function f1;
MAPI  = (monetdb) /var/tmp/mtest-14847/.s.monetdb.33526
QUERY = DROP INDEX id_age_index;
ERROR = !DROP INDEX: no such index 'id_age_index'
MAPI  = (monetdb) /var/tmp/mtest-14847/.s.monetdb.33526
QUERY = DROP VIEW v1;
ERROR = !DROP VIEW: cannot drop view 'v1', there are database objects which depend on it
MAPI  = (monetdb) /var/tmp/mtest-14847/.s.monetdb.33526
QUERY = DROP TABLE t1;
ERROR = !DROP TABLE: unable to drop table t1 (there are database objects which depend on it)
MAPI  = (monetdb) /var/tmp/mtest-14847/.s.monetdb.33526
QUERY = DROP function f1;
ERROR = !DROP FUNCTION: there are database objects dependent on function f1;
MAPI  = (monetdb) /var/tmp/mtest-14847/.s.monetdb.33526
=======
MAPI  = (monetdb) /var/tmp/mtest-950/.s.monetdb.37058
QUERY = DROP USER monetdb;
ERROR = !DROP USER: cannot remove yourself
MAPI  = (monetdb) /var/tmp/mtest-950/.s.monetdb.37058
QUERY = DROP SCHEMA test;
ERROR = !DROP SCHEMA: unable to drop schema 'test' (there are database objects which depend on it
MAPI  = (monet_test) /var/tmp/mtest-950/.s.monetdb.37058
QUERY = CREATE SCHEMA "test_2" AUTHORIZATION "public";
ERROR = !CREATE SCHEMA: insufficient privileges for user 'monet_test'
MAPI  = (monet_test) /var/tmp/mtest-950/.s.monetdb.37058
QUERY = DROP USER monetdb;
ERROR = !DROP USER: access denied for user 'monet_test'
MAPI  = (monetdb) /var/tmp/mtest-950/.s.monetdb.37058
QUERY = CREATE INDEX id_age_index ON v1(id,age);
ERROR = !CREATE INDEX: cannot create index on view 'v1'
MAPI  = (monetdb) /var/tmp/mtest-950/.s.monetdb.37058
QUERY = ALTER TABLE t1 DROP COLUMN id;
ERROR = !ALTER TABLE: cannot drop column 'id': there are database objects which depend on it
MAPI  = (monetdb) /var/tmp/mtest-950/.s.monetdb.37058
QUERY = ALTER TABLE v1 DROP COLUMN age;
ERROR = !ALTER TABLE: cannot drop column from VIEW 'v1'
MAPI  = (monetdb) /var/tmp/mtest-950/.s.monetdb.37058
QUERY = ALTER TABLE t2 ADD FOREIGN KEY(age_v1) REFERENCES v1(age);
ERROR = !CONSTRAINT FOREIGN KEY: could not find referenced PRIMARY KEY in table 'v1'
MAPI  = (monetdb) /var/tmp/mtest-950/.s.monetdb.37058
QUERY = DROP TABLE t1;
ERROR = !DROP TABLE: FOREIGN KEY t2.t2_id_t1_fkey depends on t1
MAPI  = (monetdb) /var/tmp/mtest-950/.s.monetdb.37058
QUERY = DROP VIEW v1;
ERROR = !DROP VIEW: cannot drop view 'v1', there are database objects which depend on it
MAPI  = (monetdb) /var/tmp/mtest-950/.s.monetdb.37058
QUERY = DROP TABLE t2; 
ERROR = !DROP TABLE: unable to drop table t2 (there are database objects which depend on it)
MAPI  = (monetdb) /var/tmp/mtest-950/.s.monetdb.37058
QUERY = DROP FUNCTION f1;
ERROR = !DROP FUNCTION: there are database objects dependent on function f1;
MAPI  = (monetdb) /var/tmp/mtest-950/.s.monetdb.37058
QUERY = DROP INDEX id_age_index;
ERROR = !DROP INDEX: no such index 'id_age_index'
MAPI  = (monetdb) /var/tmp/mtest-950/.s.monetdb.37058
QUERY = DROP VIEW v1;
ERROR = !DROP VIEW: cannot drop view 'v1', there are database objects which depend on it
MAPI  = (monetdb) /var/tmp/mtest-950/.s.monetdb.37058
QUERY = DROP TABLE t1;
ERROR = !DROP TABLE: unable to drop table t1 (there are database objects which depend on it)
MAPI  = (monetdb) /var/tmp/mtest-950/.s.monetdb.37058
QUERY = DROP function f1;
ERROR = !DROP FUNCTION: there are database objects dependent on function f1;
MAPI  = (monetdb) /var/tmp/mtest-950/.s.monetdb.37058
>>>>>>> c7dd2713
QUERY = DROP SCHEMA test_2;
ERROR = !DROP SCHEMA: name test_2 does not exist

# 23:01:46 >  
# 23:01:46 >  Done.
# 23:01:46 >  
<|MERGE_RESOLUTION|>--- conflicted
+++ resolved
@@ -10,11 +10,10 @@
 # 23:01:45 >  Mtimeout -timeout 60 ./Dependencies.SQL Dependencies 
 # 23:01:45 >  
 
-<<<<<<< HEAD
 MAPI  = (monetdb) /var/tmp/mtest-14847/.s.monetdb.33526
 QUERY = DROP USER monetdb;
-ERROR = !DROP USER: 'monetdb' owns a schema
-MAPI  = (monetdb) /var/tmp/mtest-14847/.s.monetdb.33526
+ERROR = !DROP USER: cannot remove yourself
+MAPI  = (monetdb) /var/tmp/mtest-950/.s.monetdb.37058
 QUERY = DROP SCHEMA test;
 ERROR = !DROP SCHEMA: unable to drop schema 'test' (there are database objects which depend on it
 MAPI  = (monet_test) /var/tmp/mtest-14847/.s.monetdb.33526
@@ -22,8 +21,8 @@
 ERROR = !CREATE SCHEMA: insufficient privileges for user 'monet_test'
 MAPI  = (monet_test) /var/tmp/mtest-14847/.s.monetdb.33526
 QUERY = DROP USER monetdb;
-ERROR = !DROP USER: 'monetdb' owns a schema
-MAPI  = (monetdb) /var/tmp/mtest-14847/.s.monetdb.33526
+ERROR = !DROP USER: access denied for user 'monet_test'
+MAPI  = (monetdb) /var/tmp/mtest-950/.s.monetdb.37058
 QUERY = CREATE INDEX id_age_index ON v1(id,age);
 ERROR = !CREATE INDEX: cannot create index on view 'v1'
 MAPI  = (monetdb) /var/tmp/mtest-14847/.s.monetdb.33526
@@ -60,57 +59,6 @@
 QUERY = DROP function f1;
 ERROR = !DROP FUNCTION: there are database objects dependent on function f1;
 MAPI  = (monetdb) /var/tmp/mtest-14847/.s.monetdb.33526
-=======
-MAPI  = (monetdb) /var/tmp/mtest-950/.s.monetdb.37058
-QUERY = DROP USER monetdb;
-ERROR = !DROP USER: cannot remove yourself
-MAPI  = (monetdb) /var/tmp/mtest-950/.s.monetdb.37058
-QUERY = DROP SCHEMA test;
-ERROR = !DROP SCHEMA: unable to drop schema 'test' (there are database objects which depend on it
-MAPI  = (monet_test) /var/tmp/mtest-950/.s.monetdb.37058
-QUERY = CREATE SCHEMA "test_2" AUTHORIZATION "public";
-ERROR = !CREATE SCHEMA: insufficient privileges for user 'monet_test'
-MAPI  = (monet_test) /var/tmp/mtest-950/.s.monetdb.37058
-QUERY = DROP USER monetdb;
-ERROR = !DROP USER: access denied for user 'monet_test'
-MAPI  = (monetdb) /var/tmp/mtest-950/.s.monetdb.37058
-QUERY = CREATE INDEX id_age_index ON v1(id,age);
-ERROR = !CREATE INDEX: cannot create index on view 'v1'
-MAPI  = (monetdb) /var/tmp/mtest-950/.s.monetdb.37058
-QUERY = ALTER TABLE t1 DROP COLUMN id;
-ERROR = !ALTER TABLE: cannot drop column 'id': there are database objects which depend on it
-MAPI  = (monetdb) /var/tmp/mtest-950/.s.monetdb.37058
-QUERY = ALTER TABLE v1 DROP COLUMN age;
-ERROR = !ALTER TABLE: cannot drop column from VIEW 'v1'
-MAPI  = (monetdb) /var/tmp/mtest-950/.s.monetdb.37058
-QUERY = ALTER TABLE t2 ADD FOREIGN KEY(age_v1) REFERENCES v1(age);
-ERROR = !CONSTRAINT FOREIGN KEY: could not find referenced PRIMARY KEY in table 'v1'
-MAPI  = (monetdb) /var/tmp/mtest-950/.s.monetdb.37058
-QUERY = DROP TABLE t1;
-ERROR = !DROP TABLE: FOREIGN KEY t2.t2_id_t1_fkey depends on t1
-MAPI  = (monetdb) /var/tmp/mtest-950/.s.monetdb.37058
-QUERY = DROP VIEW v1;
-ERROR = !DROP VIEW: cannot drop view 'v1', there are database objects which depend on it
-MAPI  = (monetdb) /var/tmp/mtest-950/.s.monetdb.37058
-QUERY = DROP TABLE t2; 
-ERROR = !DROP TABLE: unable to drop table t2 (there are database objects which depend on it)
-MAPI  = (monetdb) /var/tmp/mtest-950/.s.monetdb.37058
-QUERY = DROP FUNCTION f1;
-ERROR = !DROP FUNCTION: there are database objects dependent on function f1;
-MAPI  = (monetdb) /var/tmp/mtest-950/.s.monetdb.37058
-QUERY = DROP INDEX id_age_index;
-ERROR = !DROP INDEX: no such index 'id_age_index'
-MAPI  = (monetdb) /var/tmp/mtest-950/.s.monetdb.37058
-QUERY = DROP VIEW v1;
-ERROR = !DROP VIEW: cannot drop view 'v1', there are database objects which depend on it
-MAPI  = (monetdb) /var/tmp/mtest-950/.s.monetdb.37058
-QUERY = DROP TABLE t1;
-ERROR = !DROP TABLE: unable to drop table t1 (there are database objects which depend on it)
-MAPI  = (monetdb) /var/tmp/mtest-950/.s.monetdb.37058
-QUERY = DROP function f1;
-ERROR = !DROP FUNCTION: there are database objects dependent on function f1;
-MAPI  = (monetdb) /var/tmp/mtest-950/.s.monetdb.37058
->>>>>>> c7dd2713
 QUERY = DROP SCHEMA test_2;
 ERROR = !DROP SCHEMA: name test_2 does not exist
 
