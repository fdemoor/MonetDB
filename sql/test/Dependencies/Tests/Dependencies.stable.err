stderr of test 'Dependencies` in directory 'sql/test/Dependencies` itself:


# 09:38:22 >  
# 09:38:22 >  "mserver5" "--debug=10" "--set" "gdk_nr_threads=0" "--set" "mapi_open=true" "--set" "mapi_port=38541" "--set" "mapi_usock=/var/tmp/mtest-6347/.s.monetdb.38541" "--set" "monet_prompt=" "--forcemito" "--set" "mal_listing=2" "--dbpath=/home/robin/MonetDB/PREFIX/var/MonetDB/mTests_sql_test_Dependencies" "--set" "mal_listing=0"
# 09:38:22 >  

# builtin opt 	gdk_dbpath = /home/robin/MonetDB/PREFIX/var/monetdb5/dbfarm/demo
# builtin opt 	gdk_debug = 0
# builtin opt 	gdk_vmtrim = no
# builtin opt 	monet_prompt = >
# builtin opt 	monet_daemon = no
# builtin opt 	mapi_port = 50000
# builtin opt 	mapi_open = false
# builtin opt 	mapi_autosense = false
# builtin opt 	sql_optimizer = default_pipe
# builtin opt 	sql_debug = 0
# cmdline opt 	gdk_nr_threads = 0
# cmdline opt 	mapi_open = true
# cmdline opt 	mapi_port = 38541
# cmdline opt 	mapi_usock = /var/tmp/mtest-6347/.s.monetdb.38541
# cmdline opt 	monet_prompt = 
# cmdline opt 	mal_listing = 2
# cmdline opt 	gdk_dbpath = /home/robin/MonetDB/PREFIX/var/MonetDB/mTests_sql_test_Dependencies
# cmdline opt 	mal_listing = 0
# cmdline opt 	gdk_debug = 536870922

# 09:38:22 >  
# 09:38:22 >  "/usr/bin/python2" "Dependencies.SQL.py" "Dependencies"
# 09:38:22 >  

<<<<<<< HEAD
MAPI  = (monetdb) /var/tmp/mtest-30760/.s.monetdb.35885
QUERY = DROP USER monetdb;
ERROR = !DROP USER: 'monetdb' owns a schema
MAPI  = (monetdb) /var/tmp/mtest-30760/.s.monetdb.35885
QUERY = DROP SCHEMA test;
ERROR = !DROP SCHEMA: unable to drop schema 'test' (there are database objects which depend on it
MAPI  = (monet_test) /var/tmp/mtest-30760/.s.monetdb.35885
QUERY = CREATE SCHEMA "test_2" AUTHORIZATION "public";
ERROR = !CREATE SCHEMA: insufficient privileges for user 'monet_test'
MAPI  = (monet_test) /var/tmp/mtest-30760/.s.monetdb.35885
QUERY = DROP USER monetdb;
ERROR = !DROP USER: 'monetdb' owns a schema
MAPI  = (monetdb) /var/tmp/mtest-30760/.s.monetdb.35885
QUERY = CREATE INDEX id_age_index ON v1(id,age);
ERROR = !CREATE INDEX: cannot create index on view 'v1'
MAPI  = (monetdb) /var/tmp/mtest-30760/.s.monetdb.35885
QUERY = ALTER TABLE t1 DROP COLUMN id;
ERROR = !ALTER TABLE: cannot drop column 'id': there are database objects which depend on it
MAPI  = (monetdb) /var/tmp/mtest-30760/.s.monetdb.35885
QUERY = ALTER TABLE v1 DROP COLUMN age;
ERROR = !ALTER TABLE: cannot drop column from VIEW 'v1'
MAPI  = (monetdb) /var/tmp/mtest-30760/.s.monetdb.35885
QUERY = ALTER TABLE t2 ADD FOREIGN KEY(age_v1) REFERENCES v1(age);
ERROR = !CONSTRAINT FOREIGN KEY: could not find referenced PRIMARY KEY in table 'v1'
MAPI  = (monetdb) /var/tmp/mtest-30760/.s.monetdb.35885
QUERY = DROP TABLE t1;
ERROR = !DROP TABLE: FOREIGN KEY t2.t2_id_t1_fkey depends on t1
MAPI  = (monetdb) /var/tmp/mtest-30760/.s.monetdb.35885
QUERY = DROP VIEW v1;
ERROR = !DROP VIEW: cannot drop view 'v1', there are database objects which depend on it
MAPI  = (monetdb) /var/tmp/mtest-30760/.s.monetdb.35885
QUERY = DROP TABLE t2; 
ERROR = !DROP TABLE: unable to drop table t2 (there are database objects which depend on it)
MAPI  = (monetdb) /var/tmp/mtest-30760/.s.monetdb.35885
QUERY = DROP FUNCTION f1;
ERROR = !DROP FUNCTION: there are database objects dependent on function f1;
MAPI  = (monetdb) /var/tmp/mtest-30760/.s.monetdb.35885
QUERY = DROP INDEX id_age_index;
ERROR = !DROP INDEX: no such index 'id_age_index'
MAPI  = (monetdb) /var/tmp/mtest-30760/.s.monetdb.35885
QUERY = DROP VIEW v1;
ERROR = !DROP VIEW: cannot drop view 'v1', there are database objects which depend on it
MAPI  = (monetdb) /var/tmp/mtest-30760/.s.monetdb.35885
QUERY = DROP TABLE t1;
ERROR = !DROP TABLE: unable to drop table t1 (there are database objects which depend on it)
MAPI  = (monetdb) /var/tmp/mtest-30760/.s.monetdb.35885
QUERY = DROP function f1;
ERROR = !DROP FUNCTION: there are database objects dependent on function f1;
MAPI  = (monetdb) /var/tmp/mtest-30760/.s.monetdb.35885
=======
MAPI  = (monetdb) /var/tmp/mtest-29692/.s.monetdb.31386
QUERY = DROP USER monetdb;
ERROR = !DROP USER: 'monetdb' owns a schema
MAPI  = (monetdb) /var/tmp/mtest-29692/.s.monetdb.31386
QUERY = DROP SCHEMA test;
ERROR = !DROP SCHEMA: unable to drop schema 'test' (there are database objects which depend on it
MAPI  = (monet_test) /var/tmp/mtest-29692/.s.monetdb.31386
QUERY = CREATE SCHEMA "test_2" AUTHORIZATION "public";
ERROR = !CREATE SCHEMA: insufficient privileges for user 'monet_test'
MAPI  = (monet_test) /var/tmp/mtest-29692/.s.monetdb.31386
QUERY = DROP USER monetdb;
ERROR = !DROP USER: 'monetdb' owns a schema
MAPI  = (monetdb) /var/tmp/mtest-29692/.s.monetdb.31386
QUERY = CREATE INDEX id_age_index ON v1(id,age);
ERROR = !CREATE INDEX: cannot create index on view 'v1'
MAPI  = (monetdb) /var/tmp/mtest-29692/.s.monetdb.31386
QUERY = ALTER TABLE t1 DROP COLUMN id;
ERROR = !ALTER TABLE: cannot drop column 'id': there are database objects which depend on it
MAPI  = (monetdb) /var/tmp/mtest-29692/.s.monetdb.31386
QUERY = ALTER TABLE v1 DROP COLUMN age;
ERROR = !ALTER TABLE: cannot drop column from VIEW 'v1'
MAPI  = (monetdb) /var/tmp/mtest-29692/.s.monetdb.31386
QUERY = ALTER TABLE t2 ADD FOREIGN KEY(age_v1) REFERENCES v1(age);
ERROR = !CONSTRAINT FOREIGN KEY: could not find referenced PRIMARY KEY in table 'v1'
MAPI  = (monetdb) /var/tmp/mtest-29692/.s.monetdb.31386
QUERY = DROP TABLE t1;
ERROR = !DROP TABLE: FOREIGN KEY t2.t2_id_t1_fkey depends on t1
MAPI  = (monetdb) /var/tmp/mtest-29692/.s.monetdb.31386
QUERY = DROP VIEW v1;
ERROR = !DROP VIEW: cannot drop view 'v1', there are database objects which depend on it
MAPI  = (monetdb) /var/tmp/mtest-29692/.s.monetdb.31386
QUERY = DROP TABLE t2; 
ERROR = !DROP TABLE: unable to drop table t2 (there are database objects which depend on it)
MAPI  = (monetdb) /var/tmp/mtest-29692/.s.monetdb.31386
QUERY = DROP FUNCTION f1;
ERROR = !DROP FUNCTION: there are database objects dependent on function f1;
MAPI  = (monetdb) /var/tmp/mtest-29692/.s.monetdb.31386
QUERY = DROP INDEX id_age_index;
ERROR = !DROP INDEX: no such index 'id_age_index'
MAPI  = (monetdb) /var/tmp/mtest-29692/.s.monetdb.31386
QUERY = DROP VIEW v1;
ERROR = !DROP VIEW: cannot drop view 'v1', there are database objects which depend on it
MAPI  = (monetdb) /var/tmp/mtest-29692/.s.monetdb.31386
QUERY = DROP TABLE t1;
ERROR = !DROP TABLE: unable to drop table t1 (there are database objects which depend on it)
MAPI  = (monetdb) /var/tmp/mtest-29692/.s.monetdb.31386
QUERY = DROP function f1;
ERROR = !DROP FUNCTION: there are database objects dependent on function f1;
MAPI  = (monetdb) /var/tmp/mtest-29692/.s.monetdb.31386
>>>>>>> 3f642494
QUERY = DROP SCHEMA test_2;
ERROR = !DROP SCHEMA: name test_2 does not exist

# 09:38:23 >  
# 09:38:23 >  "Done."
# 09:38:23 >  <|MERGE_RESOLUTION|>--- conflicted
+++ resolved
@@ -29,57 +29,6 @@
 # 09:38:22 >  "/usr/bin/python2" "Dependencies.SQL.py" "Dependencies"
 # 09:38:22 >  
 
-<<<<<<< HEAD
-MAPI  = (monetdb) /var/tmp/mtest-30760/.s.monetdb.35885
-QUERY = DROP USER monetdb;
-ERROR = !DROP USER: 'monetdb' owns a schema
-MAPI  = (monetdb) /var/tmp/mtest-30760/.s.monetdb.35885
-QUERY = DROP SCHEMA test;
-ERROR = !DROP SCHEMA: unable to drop schema 'test' (there are database objects which depend on it
-MAPI  = (monet_test) /var/tmp/mtest-30760/.s.monetdb.35885
-QUERY = CREATE SCHEMA "test_2" AUTHORIZATION "public";
-ERROR = !CREATE SCHEMA: insufficient privileges for user 'monet_test'
-MAPI  = (monet_test) /var/tmp/mtest-30760/.s.monetdb.35885
-QUERY = DROP USER monetdb;
-ERROR = !DROP USER: 'monetdb' owns a schema
-MAPI  = (monetdb) /var/tmp/mtest-30760/.s.monetdb.35885
-QUERY = CREATE INDEX id_age_index ON v1(id,age);
-ERROR = !CREATE INDEX: cannot create index on view 'v1'
-MAPI  = (monetdb) /var/tmp/mtest-30760/.s.monetdb.35885
-QUERY = ALTER TABLE t1 DROP COLUMN id;
-ERROR = !ALTER TABLE: cannot drop column 'id': there are database objects which depend on it
-MAPI  = (monetdb) /var/tmp/mtest-30760/.s.monetdb.35885
-QUERY = ALTER TABLE v1 DROP COLUMN age;
-ERROR = !ALTER TABLE: cannot drop column from VIEW 'v1'
-MAPI  = (monetdb) /var/tmp/mtest-30760/.s.monetdb.35885
-QUERY = ALTER TABLE t2 ADD FOREIGN KEY(age_v1) REFERENCES v1(age);
-ERROR = !CONSTRAINT FOREIGN KEY: could not find referenced PRIMARY KEY in table 'v1'
-MAPI  = (monetdb) /var/tmp/mtest-30760/.s.monetdb.35885
-QUERY = DROP TABLE t1;
-ERROR = !DROP TABLE: FOREIGN KEY t2.t2_id_t1_fkey depends on t1
-MAPI  = (monetdb) /var/tmp/mtest-30760/.s.monetdb.35885
-QUERY = DROP VIEW v1;
-ERROR = !DROP VIEW: cannot drop view 'v1', there are database objects which depend on it
-MAPI  = (monetdb) /var/tmp/mtest-30760/.s.monetdb.35885
-QUERY = DROP TABLE t2; 
-ERROR = !DROP TABLE: unable to drop table t2 (there are database objects which depend on it)
-MAPI  = (monetdb) /var/tmp/mtest-30760/.s.monetdb.35885
-QUERY = DROP FUNCTION f1;
-ERROR = !DROP FUNCTION: there are database objects dependent on function f1;
-MAPI  = (monetdb) /var/tmp/mtest-30760/.s.monetdb.35885
-QUERY = DROP INDEX id_age_index;
-ERROR = !DROP INDEX: no such index 'id_age_index'
-MAPI  = (monetdb) /var/tmp/mtest-30760/.s.monetdb.35885
-QUERY = DROP VIEW v1;
-ERROR = !DROP VIEW: cannot drop view 'v1', there are database objects which depend on it
-MAPI  = (monetdb) /var/tmp/mtest-30760/.s.monetdb.35885
-QUERY = DROP TABLE t1;
-ERROR = !DROP TABLE: unable to drop table t1 (there are database objects which depend on it)
-MAPI  = (monetdb) /var/tmp/mtest-30760/.s.monetdb.35885
-QUERY = DROP function f1;
-ERROR = !DROP FUNCTION: there are database objects dependent on function f1;
-MAPI  = (monetdb) /var/tmp/mtest-30760/.s.monetdb.35885
-=======
 MAPI  = (monetdb) /var/tmp/mtest-29692/.s.monetdb.31386
 QUERY = DROP USER monetdb;
 ERROR = !DROP USER: 'monetdb' owns a schema
@@ -129,7 +78,6 @@
 QUERY = DROP function f1;
 ERROR = !DROP FUNCTION: there are database objects dependent on function f1;
 MAPI  = (monetdb) /var/tmp/mtest-29692/.s.monetdb.31386
->>>>>>> 3f642494
 QUERY = DROP SCHEMA test_2;
 ERROR = !DROP SCHEMA: name test_2 does not exist
 
