--- conflicted
+++ resolved
@@ -94,11 +94,8 @@
 % 7,	8,	10 # length
 [ "monetdb",	"sys",	"DEP_SCHEMA"	]
 [ "monetdb",	"tmp",	"DEP_SCHEMA"	]
-<<<<<<< HEAD
 [ "monetdb",	"rs",	"DEP_SCHEMA"	]
-=======
 [ "monetdb",	"querylog",	"DEP_SCHEMA"	]
->>>>>>> c7dd2713
 [ "monetdb",	"test",	"DEP_SCHEMA"	]
 % .t,	.v,	. # table_name
 % name,	name,	single_value # name
@@ -591,11 +588,8 @@
 % 7,	8,	10 # length
 [ "monetdb",	"sys",	"DEP_SCHEMA"	]
 [ "monetdb",	"tmp",	"DEP_SCHEMA"	]
-<<<<<<< HEAD
 [ "monetdb",	"rs",	"DEP_SCHEMA"	]
-=======
 [ "monetdb",	"querylog",	"DEP_SCHEMA"	]
->>>>>>> c7dd2713
 #SELECT t.name, v.name, 'DEP_VIEW' from tables as t, tables as v, dependencies as dep where t.id = dep.id AND v.id = dep.depend_id AND dep.depend_type = 5 AND v.type = 1;
 % .t,	.v,	. # table_name
 % name,	name,	single_value # name
