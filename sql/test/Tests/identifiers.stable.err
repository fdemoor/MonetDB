--- conflicted
+++ resolved
@@ -28,18 +28,6 @@
 # 18:30:40 >  "mclient" "-lsql" "-ftest" "-Eutf-8" "-i" "-e" "--host=/var/tmp/mtest-20764" "--port=38230"
 # 18:30:40 >  
 
-<<<<<<< HEAD
-MAPI  = (monetdb) /var/tmp/mtest-24128/.s.monetdb.36271
-QUERY = CREATE TABLE "B\"la\"" (id int); -- should fail
-ERROR = !Invalid identifier 'B\"la\"'
-MAPI  = (monetdb) /var/tmp/mtest-24128/.s.monetdb.36271
-QUERY = SELECT 1 AS "B\"la\""; -- should fail
-ERROR = !Invalid identifier 'B\"la\"'
-MAPI  = (monetdb) /var/tmp/mtest-24128/.s.monetdb.36271
-QUERY = SELECT 1 AS "\"Bla\""; -- should fail
-ERROR = !Invalid identifier '\"Bla\"'
-=======
->>>>>>> 0825f0c1
 
 # 18:30:40 >  
 # 18:30:40 >  "Done."
