CREATE TABLE sampleData ( groupID int, numValue int );
INSERT INTO sampleData VALUES ( 1,   1 );
INSERT INTO sampleData VALUES ( 1,   2 );
INSERT INTO sampleData VALUES ( 1,   6 );
INSERT INTO sampleData VALUES ( 1,  16 );
INSERT INTO sampleData VALUES ( 1,   7 );
INSERT INTO sampleData VALUES ( 2,   5 );
INSERT INTO sampleData VALUES ( 2,   5 );
INSERT INTO sampleData VALUES ( 2,   5 );
INSERT INTO sampleData VALUES ( 2,  11 );
INSERT INTO sampleData VALUES ( 3,  10 );
INSERT INTO sampleData VALUES ( 3,  17 );
INSERT INTO sampleData VALUES ( 3,  52 );
INSERT INTO sampleData VALUES ( 3,  66 );
INSERT INTO sampleData VALUES ( 4,  18 );
INSERT INTO sampleData VALUES ( 5,   0 );
INSERT INTO sampleData VALUES ( 5,   0 );
INSERT INTO sampleData VALUES ( 5,   0 );

SELECT count(*) from sampleData;

-- Median tests
SELECT median(numValue) FROM sampleData;  -- should return 6
SELECT median(groupID) FROM sampleData;  -- should return 2
<<<<<<< HEAD
SELECT groupID, median(numValue) FROM sampleData GROUP BY groupID ORDER BY groupID;  -- should return (6, 5, 17, 18,  0)
=======
SELECT groupID, median(numValue) FROM sampleData GROUP BY groupID ORDER BY groupId;  -- should return (6, 5, 17, 18,  0)
>>>>>>> 24fbb6a3


SELECT R.groupID, AVG(1.0*R.numValue) AS medianValue
FROM
(    SELECT GroupID, numValue, ROW_NUMBER() OVER(PARTITION BY groupID ORDER BY NumValue) AS rowno
    FROM sampleData
) R
INNER JOIN
(    SELECT GroupID, 1+count(*) as N
    FROM sampleData
    GROUP BY GroupID
) G
ON R.GroupID = G.GroupID AND R.rowNo BETWEEN N/2 AND N/2+N%2
GROUP BY R.groupID ORDER by R.groupID;

SELECT R.groupID, sqrt(SUM((R.n-G.a)*(R.n-G.a))/count(*)) AS stdev
FROM
(    SELECT GroupID, NumValue as n
    FROM sampleData
) R
INNER JOIN
(    SELECT GroupID, AVG(numValue) as a
    FROM sampleData
    GROUP BY GroupID
) G
ON R.GroupID = G.GroupID 
GROUP BY R.groupID ORDER BY R.groupID;

drop table sampleData;<|MERGE_RESOLUTION|>--- conflicted
+++ resolved
@@ -22,11 +22,7 @@
 -- Median tests
 SELECT median(numValue) FROM sampleData;  -- should return 6
 SELECT median(groupID) FROM sampleData;  -- should return 2
-<<<<<<< HEAD
-SELECT groupID, median(numValue) FROM sampleData GROUP BY groupID ORDER BY groupID;  -- should return (6, 5, 17, 18,  0)
-=======
 SELECT groupID, median(numValue) FROM sampleData GROUP BY groupID ORDER BY groupId;  -- should return (6, 5, 17, 18,  0)
->>>>>>> 24fbb6a3
 
 
 SELECT R.groupID, AVG(1.0*R.numValue) AS medianValue
