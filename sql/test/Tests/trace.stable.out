stdout of test 'trace` in directory 'sql/test` itself:


# 11:14:41 >  
# 11:14:41 >   mserver5 "--config=/ufs/alink/opt/MonetDB-Nov2009/etc/monetdb5.conf" --debug=10 --set gdk_nr_threads=0 --set "monet_mod_path=/ufs/alink/opt/MonetDB-Nov2009/lib/MonetDB5:/ufs/alink/opt/MonetDB-Nov2009/lib/MonetDB5/lib:/ufs/alink/opt/MonetDB-Nov2009/lib/MonetDB5/bin" --set "gdk_dbfarm=/export/scratch0/roberto/wouter/dbfarm-MonetDB-Nov2009"  --set mapi_open=true --set xrpc_open=true --set mapi_port=30924 --set xrpc_port=45771 --set monet_prompt= --trace  "--dbname=mTests_src_test" --set mal_listing=0 "--dbinit= include sql;" ; echo ; echo Over..
# 11:14:41 >  

# MonetDB server v5.16.0, based on kernel v1.34.0
# Serving database 'mTests_src_test', using 4 threads
# Compiled for x86_64-unknown-linux-gnu/64bit with 64bit OIDs dynamically linked
# Detected 7.753 GiB (8324390912 bytes) main-memory.
# Copyright (c) 1993-July 2008 CWI.
# Copyright (c) August 2008-2009 MonetDB B.V., all rights reserved
# Visit http://monetdb.cwi.nl/ for further information
# Listening for connection requests on mapi:monetdb://loki.ins.cwi.nl:30924/
# MonetDB/SQL module v2.34.0 loaded

Ready.
#function user.main():void;
#    clients.quit();
#end main;


# 11:14:41 >  
# 11:14:41 >  mclient -lsql -i -umonetdb -Pmonetdb --host=loki --port=30924 
# 11:14:41 >  

# 11:43:05 >  
# 11:43:05 >  "mclient" "-lsql" "-ftest" "-Eutf-8" "-i" "-e" "--host=/var/tmp/mtest-23209" "--port=33225"
# 11:43:05 >  

#set optimizer='sequential_pipe';
#set trace = 'none'; -- non-documented feature to not get any trace output
#TRACE SELECT count(*) FROM types;
% sys.L1 # table_name
% L1 # name
% wrd # type
% 2 # length
<<<<<<< HEAD
[ 46	]
=======
[ 42	]
>>>>>>> 13cc48c6
#SELECT COUNT(*) FROM tracelog();
% .L1 # table_name
% L1 # name
% wrd # type
% 2 # length
[ 14	]

# 11:14:41 >  
# 11:14:41 >  Done.
# 11:14:41 >  
<|MERGE_RESOLUTION|>--- conflicted
+++ resolved
@@ -36,11 +36,7 @@
 % L1 # name
 % wrd # type
 % 2 # length
-<<<<<<< HEAD
-[ 46	]
-=======
-[ 42	]
->>>>>>> 13cc48c6
+[ 44	]
 #SELECT COUNT(*) FROM tracelog();
 % .L1 # table_name
 % L1 # name
