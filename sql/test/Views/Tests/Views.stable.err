stderr of test 'Views` in directory 'test/Views` itself:


# 15:59:37 >  
# 15:59:37 >  Mtimeout -timeout 180 mserver5 "--config=/ufs/goncalve/scratch/MonetDB/monetdb5/etc/MonetDB5.conf" --debug=10 --set "monet_mod_path=/ufs/goncalve/scratch/MonetDB/monetdb5/lib/MonetDB5:/ufs/goncalve/scratch/MonetDB/monetdb5/lib/MonetDB5/lib:/ufs/goncalve/scratch/MonetDB/monetdb5/lib/MonetDB5/bin" --set "gdk_dbfarm=/ufs/goncalve/scratch/MonetDB/monetdb5/var/MonetDB5/dbfarm" --set "sql_logdir=/ufs/goncalve/scratch/MonetDB/monetdb5/var/MonetDB5/sql_logs" --set "sql_logdir=/ufs/goncalve/scratch/MonetDB/monetdb5/var/MonetDB5/xquery_logs" --set mapi_port=32496 --set monet_prompt= --trace "--dbname=mTests_src_test_Views_Restrictions" --dbinit='include sql;' ; echo ; echo Over..
# 15:59:37 >  

# builtin opt 	gdk_arch = 64bitx86_64-pc-linux-gnu
# builtin opt 	gdk_version = 1.38.4
# builtin opt 	prefix = /ufs/fabian/scratch/monetdb/Jun2010/program-x86_64
# builtin opt 	exec_prefix = ${prefix}
# builtin opt 	gdk_dbname = demo
# builtin opt 	gdk_dbfarm = ${prefix}/var/MonetDB/dbfarm
# builtin opt 	gdk_debug = 0
# builtin opt 	gdk_alloc_map = no
# builtin opt 	gdk_vmtrim = yes
# builtin opt 	monet_admin = adm
# builtin opt 	monet_prompt = >
# builtin opt 	monet_welcome = yes
# builtin opt 	monet_mod_path = /ufs/fabian/scratch/monetdb/Jun2010/program-x86_64/lib/MonetDB
# builtin opt 	monet_daemon = no
# builtin opt 	host = localhost
# builtin opt 	mapi_port = 50000
# builtin opt 	mapi_clients = 2
# builtin opt 	mapi_open = false
# builtin opt 	mapi_autosense = false
# builtin opt 	sql_debug = 0
# builtin opt 	standoff_ns = 
# builtin opt 	standoff_start = start
# builtin opt 	standoff_end = end
# config opt 	prefix = /ufs/fabian/scratch/monetdb/Jun2010/program-x86_64
# config opt 	config = ${prefix}/etc/monetdb5.conf
# config opt 	prefix = /ufs/fabian/scratch/monetdb/Jun2010/program-x86_64
# config opt 	exec_prefix = ${prefix}
# config opt 	gdk_dbfarm = ${prefix}/var/MonetDB5/dbfarm
# config opt 	monet_mod_path = /ufs/fabian/scratch/monetdb/Jun2010/program-x86_64/lib/MonetDB5:/ufs/fabian/scratch/monetdb/Jun2010/program-x86_64/lib/MonetDB5/lib:/ufs/fabian/scratch/monetdb/Jun2010/program-x86_64/lib/MonetDB5/bin
# config opt 	mero_pidfile = ${prefix}/var/run/MonetDB/merovingian.pid
# config opt 	mero_controlport = 50001
# config opt 	sql_optimizer = default_pipe
# config opt 	minimal_pipe = inline,remap,deadcode,multiplex,garbageCollector
# config opt 	default_pipe = inline,remap,evaluate,costModel,coercions,emptySet,aliases,mitosis,mergetable,deadcode,commonTerms,joinPath,reorder,deadcode,reduce,dataflow,history,multiplex,garbageCollector
# config opt 	nov2009_pipe = inline,remap,evaluate,costModel,coercions,emptySet,aliases,mergetable,deadcode,constants,commonTerms,joinPath,deadcode,reduce,dataflow,history,multiplex,garbageCollector
# config opt 	replication_pipe = inline,remap,evaluate,costModel,coercions,emptySet,aliases,mergetable,deadcode,constants,commonTerms,joinPath,deadcode,reduce,dataflow,history,replication,multiplex,garbageCollector
# config opt 	accumulator_pipe = inline,remap,evaluate,costModel,coercions,emptySet,aliases,mergetable,deadcode,constants,commonTerms,joinPath,deadcode,reduce,accumulators,dataflow,history,multiplex,garbageCollector
# config opt 	recycler_pipe = inline,remap,evaluate,costModel,coercions,emptySet,aliases,deadcode,constants,commonTerms,joinPath,deadcode,recycle,reduce,dataflow,history,multiplex,garbageCollector
# config opt 	cracker_pipe = inline,remap,evaluate,costModel,coercions,emptySet,aliases,selcrack,deadcode,constants,commonTerms,joinPath,deadcode,reduce,dataflow,history,multiplex,garbageCollector
# config opt 	sidcrack_pipe = inline,remap,evaluate,costModel,coercions,emptySet,aliases,sidcrack,deadcode,constants,commonTerms,joinPath,deadcode,reduce,dataflow,history,multiplex,garbageCollector
# config opt 	datacell_pipe = inline,remap,evaluate,costModel,coercions,emptySet,aliases,deadcode,constants,commonTerms,joinPath,datacell,deadcode,reduce,dataflow,history,multiplex,garbageCollector
# config opt 	octopus_pipe = inline,remap,evaluate,costModel,coercions,emptySet,aliases,mitosis,mergetable,deadcode,constants,commonTerms,joinPath,octopus,deadcode,reduce,dataflow,history,multiplex,garbageCollector
# config opt 	mapreduce_pipe = inline,remap,evaluate,costModel,coercions,emptySet,aliases,mapreduce,mergetable,deadcode,commonTerms,joinPath,reorder,deadcode,reduce,dataflow,history,multiplex,garbageCollector
# config opt 	datacyclotron_pipe = inline,remap,evaluate,costModel,coercions,emptySet,aliases,datacyclotron,mergetable,deadcode,constants,commonTerms,joinPath,reorder,deadcode,reduce,dataflow,history,replication,multiplex,garbageCollector
# config opt 	derive_pipe = inline,remap,evaluate,costModel,coercions,emptySet,aliases,mergetable,deadcode,constants,commonTerms,derivePath,joinPath,deadcode,reduce,dataflow,history,multiplex,garbageCollector
# config opt 	dictionary_pipe = inline,remap,dictionary,evaluate,costModel,coercions,emptySet,aliases,mergetable,deadcode,constants,commonTerms,joinPath,deadcode,reduce,dataflow,history,multiplex,garbageCollector
# config opt 	compression_pipe = inline,remap,evaluate,costModel,coercions,emptySet,aliases,mergetable,deadcode,constants,commonTerms,joinPath,deadcode,reduce,dataflow,compression,dataflow,history,multiplex,garbageCollector
# cmdline opt 	config = /ufs/fabian/scratch/monetdb/Jun2010/program-x86_64/etc/monetdb5.conf
# cmdline opt 	gdk_nr_threads = 0
# cmdline opt 	monet_mod_path = /ufs/fabian/scratch/monetdb/Jun2010/program-x86_64/lib/MonetDB5:/ufs/fabian/scratch/monetdb/Jun2010/program-x86_64/lib/MonetDB5/lib:/ufs/fabian/scratch/monetdb/Jun2010/program-x86_64/lib/MonetDB5/bin
# cmdline opt 	gdk_dbfarm = /net/volund.ins.cwi.nl/export/scratch0/fabian/vtmp/mtest-Jun2010-volund.ins.cwi.nl/sql/dbfarm
# cmdline opt 	mapi_open = true
# cmdline opt 	xrpc_open = true
# cmdline opt 	mapi_port = 35971
# cmdline opt 	xrpc_port = 43264
# cmdline opt 	monet_prompt = 
# cmdline opt 	mal_listing = 2
# cmdline opt 	gdk_dbname = mTests_src_test_Views
# cmdline opt 	mal_listing = 0
#warning: please don't forget to set your vault key!
#(see /ufs/fabian/scratch/monetdb/Jun2010/program-x86_64/etc/monetdb5.conf)

# 16:08:20 >  
# 16:08:20 >  /export/scratch0/fabian/prefix64/usr/bin/python2.6 Views.SQL.py Views 
# 16:08:20 >  

MAPI  = monetdb@niels:30298
QUERY = ALTER TABLE v1 DROP COLUMN age;
<<<<<<< HEAD
ERROR = !ALTER TABLE/ARRAY: cannot drop column from VIEW 'v1'
MAPI  = monetdb@sofia:38256
=======
ERROR = !ALTER TABLE: cannot drop column from VIEW 'v1'
MAPI  = monetdb@niels:30298
>>>>>>> 6e07a466
QUERY = CREATE TRIGGER trigger_test AFTER INSERT ON v1
                INSERT INTO t2 values(1,23);
ERROR = !CREATE TRIGGER: cannot create trigger on view 'v1'
MAPI  = monetdb@niels:30298
QUERY = CREATE INDEX id_age_index ON v1(id,age);
ERROR = !CREATE INDEX: cannot create index on view 'v1'


# 15:59:37 >  
# 15:59:37 >  Done.
# 15:59:37 >  
<|MERGE_RESOLUTION|>--- conflicted
+++ resolved
@@ -73,13 +73,8 @@
 
 MAPI  = monetdb@niels:30298
 QUERY = ALTER TABLE v1 DROP COLUMN age;
-<<<<<<< HEAD
 ERROR = !ALTER TABLE/ARRAY: cannot drop column from VIEW 'v1'
-MAPI  = monetdb@sofia:38256
-=======
-ERROR = !ALTER TABLE: cannot drop column from VIEW 'v1'
 MAPI  = monetdb@niels:30298
->>>>>>> 6e07a466
 QUERY = CREATE TRIGGER trigger_test AFTER INSERT ON v1
                 INSERT INTO t2 values(1,23);
 ERROR = !CREATE TRIGGER: cannot create trigger on view 'v1'
