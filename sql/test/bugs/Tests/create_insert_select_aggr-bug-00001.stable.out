stdout of test 'create_insert_select_aggr-bug-00001` in directory 'sql/test/bugs` itself:


# 19:50:42 >  
# 19:50:42 >   mserver5 "--config=/ufs/niels/scratch/monetdb/Linux-x86_64/etc/monetdb5.conf" --debug=10 --set gdk_nr_threads=4 --set "monet_mod_path=/ufs/niels/scratch/monetdb/Linux-x86_64/lib/MonetDB5:/ufs/niels/scratch/monetdb/Linux-x86_64/lib/MonetDB5/lib:/ufs/niels/scratch/monetdb/Linux-x86_64/lib/MonetDB5/bin" --set "gdk_dbfarm=/ufs/niels/scratch/monetdb/Linux-x86_64/var/MonetDB5/dbfarm" --set "sql_logdir=/ufs/niels/scratch/monetdb/Linux-x86_64/var/MonetDB5/sql_logs"  --set mapi_open=true --set xrpc_open=true --set mapi_port=31350 --set xrpc_port=48490 --set monet_prompt= --trace  "--dbname=mTests_src_test_bugs" --set mal_listing=0 "--dbinit= include sql;" ; echo ; echo Over..
# 19:50:42 >  

# MonetDB server v5.9.0, based on kernel v1.27.0
# Serving database 'mTests_src_test_bugs', using 4 threads
# Compiled for x86_64-unknown-linux-gnu/64bit with 64bit OIDs dynamically linked
# Copyright (c) 1993-July 2008 CWI.
# Copyright (c) August 2008- MonetDB B.V., all rights reserved
# Visit http://monetdb.cwi.nl/ for further information
# Listening for connection requests on mapi:monetdb://alf.ins.cwi.nl:31350/
# MonetDB/SQL module v2.27.0 loaded

Ready.
# falling back to direct mode 
# falling back to direct mode 
# falling back to direct mode 
# falling back to direct mode 
# falling back to direct mode 
# falling back to direct mode 
# falling back to direct mode 
# falling back to direct mode 
# falling back to direct mode 
# falling back to direct mode 
# falling back to direct mode 
# falling back to direct mode 
# falling back to direct mode 
# falling back to direct mode 
# falling back to direct mode 
# falling back to direct mode 
# falling back to direct mode 
# falling back to direct mode 
# falling back to direct mode 
# falling back to direct mode 
# falling back to direct mode 
# falling back to direct mode 
#function user.main():void;
#    clients.quit();
#end main;


# 12:47:55 >  
# 12:47:55 >  Mtimeout -timeout 60 MapiClient -lsql -u monetdb -P monetdb --host=localhost --port=45579  < create_insert_select_aggr-bug-00001.sql
# 12:47:55 >  

#select 1;
% .L1 # table_name
% L1 # name
% tinyint # type
% 1 # length
[ 1	]
[ 1	]
[ 1	]
#drop table foo;
#select 1;
% .L1 # table_name
% L1 # name
% tinyint # type
% 1 # length
[ 1	]
[ 1	]
[ 1	]
% sys.ff,	sys.ff # table_name
% id,	name # name
% int,	varchar # type
% 1,	6 # length
[ 1,	"Tim"	]
[ 2,	"Jochem"	]
#drop table ff;
#select (4-1)*5;
<<<<<<< HEAD
% .L # table_name
% single_value # name
% smallint # type
=======
% .L1 # table_name
% L1 # name
% int # type
>>>>>>> 9c458830
% 2 # length
[ 15	]
% sys._tables,	sys._tables,	sys._tables,	sys._tables,	sys._tables # table_name
% name,	query,	type,	system,	commit_action # name
% varchar,	varchar,	smallint,	boolean,	smallint # type
% 0,	0,	1,	5,	1 # length
[ 1	]
[ 1	]
% sys.r # table_name
% i # name
% int # type
% 1 # length
[ 1	]
[ 2	]
[ 1	]
% sys.r # table_name
% i # name
% int # type
% 1 # length
[ 1	]
% sys.r # table_name
% i # name
% int # type
% 1 # length
[ 1	]
% sys._tables,	sys._tables,	sys._tables,	sys._tables,	sys._tables # table_name
% name,	query,	type,	system,	commit_action # name
% varchar,	varchar,	smallint,	boolean,	smallint # type
% 1,	0,	1,	5,	1 # length
[ "r",	NULL,	0,	false,	0	]
[ 1	]
[ 1	]
% sys.r # table_name
% i # name
% int # type
% 1 # length
[ 1	]
[ 2	]
[ 1	]
[ 1	]
[ 1	]
% sys.r # table_name
% i # name
% int # type
% 1 # length
[ 1	]
% sys.r # table_name
% i # name
% int # type
% 1 # length
[ 1	]
[ 1	]
#drop table r;
#select name, 1, 2, 3  from _tables
#	where name in ('s4', 'r', 'foo', 'ff');
% sys._tables,	.L1,	.L2,	.L3 # table_name
% name,	L1,	L2,	L3 # name
% varchar,	tinyint,	tinyint,	tinyint # type
% 0,	1,	1,	1 # length

# 11:55:26 >  
# 11:55:26 >  Done.
# 11:55:26 >  
<|MERGE_RESOLUTION|>--- conflicted
+++ resolved
@@ -71,15 +71,9 @@
 [ 2,	"Jochem"	]
 #drop table ff;
 #select (4-1)*5;
-<<<<<<< HEAD
-% .L # table_name
-% single_value # name
-% smallint # type
-=======
 % .L1 # table_name
 % L1 # name
-% int # type
->>>>>>> 9c458830
+% smallint # type
 % 2 # length
 [ 15	]
 % sys._tables,	sys._tables,	sys._tables,	sys._tables,	sys._tables # table_name
