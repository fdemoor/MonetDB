--- conflicted
+++ resolved
@@ -61,13 +61,8 @@
 [ "queryhistory",	"str",	1	]
 [ "callhistory",	"str",	1	]
 [ "querylog",	"str",	1	]
-<<<<<<< HEAD
-[ "files",	"str",	1	]
-[ "catalog",	"str",	1	]
-=======
 [ "storagemodelinput",	"str",	1	]
 [ "tablestoragemodel",	"str",	1	]
->>>>>>> 923fec74
 [ "systemfunctions",	"str",	1	]
 [ "test_update",	"str",	1	]
 [ " ",	"str",	1	]
