--- conflicted
+++ resolved
@@ -69,15 +69,10 @@
 [ 3	]
 % .tables,	.tables,	.tables,	.tables,	.tables,	.tables,	.tables,	.tables,	.tables,	.tables # table_name
 % TABLE_CAT,	TABLE_SCHEM,	TABLE_NAME,	TABLE_TYPE,	REMARKS,	TYPE_CAT,	TYPE_SCHEM,	TYPE_NAME,	SELF_REFERENCING_COL_NAME,	REF_GENERATION # name
-<<<<<<< HEAD
-% varchar,	varchar,	varchar,	varchar,	varchar,	char,	char,	char,	varchar,	varchar # type
+% char,	varchar,	varchar,	char,	char,	char,	char,	char,	char,	char # type
 % 4,	3,	11,	5,	0,	0,	0,	0,	5,	6 # length
 [ "demo",	"rs",	"catalog",	"TABLE",	"",	NULL,	NULL,	NULL,	"rowid",	"SYSTEM"	]
 [ "demo",	"rs",	"files",	"TABLE",	"",	NULL,	NULL,	NULL,	"rowid",	"SYSTEM"	]
-=======
-% char,	varchar,	varchar,	char,	char,	char,	char,	char,	char,	char # type
-% 4,	3,	11,	20,	0,	0,	0,	0,	5,	6 # length
->>>>>>> 2108a600
 [ "demo",	"sys",	" ",	"TABLE",	"",	NULL,	NULL,	NULL,	"rowid",	"SYSTEM"	]
 [ "demo",	"sys",	"test_update",	"TABLE",	"",	NULL,	NULL,	NULL,	"rowid",	"SYSTEM"	]
 
