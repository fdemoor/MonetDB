stdout of test 'subselect_multiple_unionall_where_1=1-bug-sf-1005596` in directory 'sql/test/bugs` itself:


# 19:40:37 >  
# 19:40:37 >   mserver5 "--config=/ufs/niels/scratch/monetdb/Linux-x86_64/etc/monetdb5.conf" --debug=10 --set gdk_nr_threads=4 --set "monet_mod_path=/ufs/niels/scratch/monetdb/Linux-x86_64/lib/MonetDB5:/ufs/niels/scratch/monetdb/Linux-x86_64/lib/MonetDB5/lib:/ufs/niels/scratch/monetdb/Linux-x86_64/lib/MonetDB5/bin" --set "gdk_dbfarm=/ufs/niels/scratch/monetdb/Linux-x86_64/var/MonetDB5/dbfarm" --set "sql_logdir=/ufs/niels/scratch/monetdb/Linux-x86_64/var/MonetDB5/sql_logs"  --set mapi_open=true --set xrpc_open=true --set mapi_port=31946 --set xrpc_port=44499 --set monet_prompt= --trace  "--dbname=mTests_src_test_bugs" --set mal_listing=0 "--dbinit= include sql;" ; echo ; echo Over..
# 19:40:37 >  

# MonetDB server v5.9.0, based on kernel v1.27.0
# Serving database 'mTests_src_test_bugs', using 4 threads
# Compiled for x86_64-unknown-linux-gnu/64bit with 64bit OIDs dynamically linked
# Copyright (c) 1993-July 2008 CWI.
# Copyright (c) August 2008- MonetDB B.V., all rights reserved
# Visit http://monetdb.cwi.nl/ for further information
# Listening for connection requests on mapi:monetdb://alf.ins.cwi.nl:31946/
# MonetDB/SQL module v2.27.0 loaded

Ready.
#function user.main():void;
#    clients.quit();
#end main;


# 11:55:40 >  
# 11:55:40 >  Mtimeout -timeout 60 MapiClient -lsql -umonetdb -Pmonetdb --host=localhost --port=35185  < subselect_multiple_unionall_where_1=1-bug-sf-1005596.sql
# 11:55:40 >  

% . # table_name
% number # name
% tinyint # type
% 1 # length
[ 1	]
#SELECT * FROM (
# 	SELECT 'demo' AS "TABLE_CAT",
#		"schemas"."name" AS "TABLE_SCHEM",
#		"tables"."name" AS "TABLE_NAME",
#		'SYSTEM TABLE' AS "TABLE_TYPE",
#		'' AS "REMARKS",
#		null AS "TYPE_CAT",
#		null AS "TYPE_SCHEM",
#		null AS "TYPE_NAME",
#		'rowid' AS "SELF_REFERENCING_COL_NAME",
#		'SYSTEM' AS "REF_GENERATION"
#	FROM "tables", "schemas"
#	WHERE "tables"."schema_id" = "schemas"."id"
#		AND "tables"."system" = true
#		AND "tables"."type" = 0
#) AS "tables"
#WHERE 1 = 1
#	AND ("TABLE_TYPE" LIKE 'TABLE' OR "TABLE_T
% .tables,	.tables,	.tables,	.tables,	.tables,	.tables,	.tables,	.tables,	.tables,	.tables # table_name
% TABLE_CAT,	TABLE_SCHEM,	TABLE_NAME,	TABLE_TYPE,	REMARKS,	TYPE_CAT,	TYPE_SCHEM,	TYPE_NAME,	SELF_REFERENCING_COL_NAME,	REF_GENERATION # name
% char,	varchar,	varchar,	char,	char,	char,	char,	char,	char,	char # type
% 4,	0,	0,	12,	0,	0,	0,	0,	5,	6 # length
#SELECT 2 AS number;
% . # table_name
% number # name
% tinyint # type
% 1 # length
[ 2	]
% .tables,	.tables,	.tables,	.tables,	.tables,	.tables,	.tables,	.tables,	.tables,	.tables # table_name
% TABLE_CAT,	TABLE_SCHEM,	TABLE_NAME,	TABLE_TYPE,	REMARKS,	TYPE_CAT,	TYPE_SCHEM,	TYPE_NAME,	SELF_REFERENCING_COL_NAME,	REF_GENERATION # name
% char,	varchar,	varchar,	char,	char,	char,	char,	char,	char,	char # type
% 4,	0,	0,	20,	0,	0,	0,	0,	5,	6 # length
#SELECT 3 AS number;
% . # table_name
% number # name
% tinyint # type
% 1 # length
[ 3	]
% .tables,	.tables,	.tables,	.tables,	.tables,	.tables,	.tables,	.tables,	.tables,	.tables # table_name
% TABLE_CAT,	TABLE_SCHEM,	TABLE_NAME,	TABLE_TYPE,	REMARKS,	TYPE_CAT,	TYPE_SCHEM,	TYPE_NAME,	SELF_REFERENCING_COL_NAME,	REF_GENERATION # name
% char,	varchar,	varchar,	char,	char,	char,	char,	char,	char,	char # type
<<<<<<< HEAD
% 4,	8,	11,	20,	0,	0,	0,	0,	5,	6 # length
[ "demo",	"rs",	"catalog",	"TABLE",	"",	NULL,	NULL,	NULL,	"rowid",	"SYSTEM"	]
[ "demo",	"rs",	"files",	"TABLE",	"",	NULL,	NULL,	NULL,	"rowid",	"SYSTEM"	]
=======
% 4,	3,	11,	20,	0,	0,	0,	0,	5,	6 # length
>>>>>>> ee4ae13a
[ "demo",	"sys",	" ",	"TABLE",	"",	NULL,	NULL,	NULL,	"rowid",	"SYSTEM"	]
[ "demo",	"sys",	"test_update",	"TABLE",	"",	NULL,	NULL,	NULL,	"rowid",	"SYSTEM"	]

# 12:52:40 >  
# 12:52:40 >  Done.
# 12:52:40 >  
<|MERGE_RESOLUTION|>--- conflicted
+++ resolved
@@ -70,13 +70,9 @@
 % .tables,	.tables,	.tables,	.tables,	.tables,	.tables,	.tables,	.tables,	.tables,	.tables # table_name
 % TABLE_CAT,	TABLE_SCHEM,	TABLE_NAME,	TABLE_TYPE,	REMARKS,	TYPE_CAT,	TYPE_SCHEM,	TYPE_NAME,	SELF_REFERENCING_COL_NAME,	REF_GENERATION # name
 % char,	varchar,	varchar,	char,	char,	char,	char,	char,	char,	char # type
-<<<<<<< HEAD
 % 4,	8,	11,	20,	0,	0,	0,	0,	5,	6 # length
 [ "demo",	"rs",	"catalog",	"TABLE",	"",	NULL,	NULL,	NULL,	"rowid",	"SYSTEM"	]
 [ "demo",	"rs",	"files",	"TABLE",	"",	NULL,	NULL,	NULL,	"rowid",	"SYSTEM"	]
-=======
-% 4,	3,	11,	20,	0,	0,	0,	0,	5,	6 # length
->>>>>>> ee4ae13a
 [ "demo",	"sys",	" ",	"TABLE",	"",	NULL,	NULL,	NULL,	"rowid",	"SYSTEM"	]
 [ "demo",	"sys",	"test_update",	"TABLE",	"",	NULL,	NULL,	NULL,	"rowid",	"SYSTEM"	]
 
