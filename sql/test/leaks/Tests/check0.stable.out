--- conflicted
+++ resolved
@@ -64,34 +64,22 @@
 % 3,	3 # length
 [ "int",	0	]
 [ "int",	0	]
-<<<<<<< HEAD
-[ "int",	1	]
-[ "int",	1	]
-[ "int",	282	]
-[ "lng",	1	]
-=======
 [ "int",	272	]
->>>>>>> 2e8958ed
 [ "oid",	0	]
 [ "oid",	0	]
 [ "oid",	0	]
 [ "str",	1	]
 [ "str",	1	]
-<<<<<<< HEAD
-[ "str",	1	]
-[ "str",	253	]
-=======
 [ "str",	272	]
->>>>>>> 2e8958ed
 #select 'transient', count(*) from bbp() as bbp where kind like 'tran%';
-% .L1,	.L2 # table_name
-% L1,	L2 # name
+% .L2,	.L6 # table_name
+% L2,	L5 # name
 % char,	bigint # type
 % 9,	3 # length
-[ "transient",	547	]
+[ "transient",	579	]
 #select 'persistent', count(*) from bbp() as bbp where kind like 'pers%';
-% .L1,	.L2 # table_name
-% L1,	L2 # name
+% .L2,	.L6 # table_name
+% L2,	L5 # name
 % char,	bigint # type
 % 10,	1 # length
 [ "persistent",	9	]
