--- conflicted
+++ resolved
@@ -48,28 +48,6 @@
 % htype,	ttype,	count # name
 % clob,	clob,	bigint # type
 % 3,	3,	4 # length
-<<<<<<< HEAD
-[ "oid",	"int",	1	]
-[ "oid",	"int",	1	]
-[ "oid",	"int",	2	]
-[ "oid",	"int",	8	]
-[ "oid",	"int",	8	]
-[ "oid",	"int",	144	]
-[ "oid",	"int",	1148	]
-[ "oid",	"int",	3163	]
-[ "oid",	"int",	3163	]
-[ "oid",	"int",	3163	]
-[ "oid",	"int",	3163	]
-[ "oid",	"int",	3163	]
-[ "oid",	"lng",	1	]
-[ "oid",	"lng",	2	]
-[ "oid",	"str",	1	]
-[ "oid",	"str",	1	]
-[ "oid",	"str",	1	]
-[ "oid",	"str",	144	]
-[ "oid",	"str",	3163	]
-[ "oid",	"str",	3163	]
-=======
 [ "int",	"int",	8	]
 [ "int",	"lng",	2	]
 [ "int",	"str",	142	]
@@ -87,7 +65,6 @@
 [ "oid",	"str",	20	]
 [ "oid",	"str",	3186	]
 [ "oid",	"str",	3186	]
->>>>>>> b2fc1711
 #select 'transient', count(*) from bbp() as bbp where kind like 'tran%';
 % .L1,	.bbp # table_name
 % L1,	L2 # name
