--- conflicted
+++ resolved
@@ -66,11 +66,7 @@
 [ "int",	0	]
 [ "int",	1	]
 [ "int",	1	]
-<<<<<<< HEAD
-[ "int",	263	]
-=======
-[ "int",	272	]
->>>>>>> b643112f
+[ "int",	282	]
 [ "lng",	1	]
 [ "oid",	0	]
 [ "oid",	0	]
@@ -78,24 +74,16 @@
 [ "str",	1	]
 [ "str",	1	]
 [ "str",	1	]
-<<<<<<< HEAD
-[ "str",	263	]
-=======
-[ "str",	272	]
->>>>>>> b643112f
+[ "str",	282	]
 #select 'transient', count(*) from bbp() as bbp where kind like 'tran%';
-% .L1,	.L2 # table_name
-% L1,	L2 # name
+% .L2,	.L6 # table_name
+% L2,	L5 # name
 % char,	bigint # type
 % 9,	3 # length
-<<<<<<< HEAD
-[ "transient",	566	]
-=======
-[ "transient",	580	]
->>>>>>> b643112f
+[ "transient",	598	]
 #select 'persistent', count(*) from bbp() as bbp where kind like 'pers%';
-% .L1,	.L2 # table_name
-% L1,	L2 # name
+% .L2,	.L6 # table_name
+% L2,	L5 # name
 % char,	bigint # type
 % 10,	2 # length
 [ "persistent",	13	]
