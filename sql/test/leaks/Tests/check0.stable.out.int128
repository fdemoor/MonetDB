stdout of test 'check0` in directory 'sql/test/leaks` itself:


# 16:21:15 >  
# 16:21:15 >  "mserver5" "--debug=10" "--set" "gdk_nr_threads=0" "--set" "mapi_open=true" "--set" "mapi_port=30577" "--set" "mapi_usock=/var/tmp/mtest-27819/.s.monetdb.30577" "--set" "monet_prompt=" "--forcemito" "--set" "mal_listing=2" "--dbpath=/ufs/sjoerd/Monet-candidate/var/MonetDB/mTests_sql_test_leaks" "--set" "mal_listing=0"
# 16:21:15 >  

# MonetDB 5 server v11.17.0 (hg id: d91089635868)
# This is an unreleased version
# Serving database 'mTests_sql_test_leaks', using 8 threads
# Compiled for x86_64-unknown-linux-gnu/64bit with 64bit OIDs dynamically linked
# Found 15.591 GiB available main-memory.
# Copyright (c) 1993-July 2008 CWI.
# Copyright (c) August 2008-2015 MonetDB B.V., all rights reserved
# Visit http://www.monetdb.org/ for further information
# Listening for connection requests on mapi:monetdb://madrid.ins.cwi.nl:30577/
# Listening for UNIX domain connection requests on mapi:monetdb:///var/tmp/mtest-27819/.s.monetdb.30577
# MonetDB/GIS module loaded
# MonetDB/JAQL module loaded
# MonetDB/SQL module loaded

Ready.
# SQL catalog created, loading sql scripts once
# loading sql script: 09_like.sql
# loading sql script: 10_math.sql
# loading sql script: 11_times.sql
# loading sql script: 12_url.sql
# loading sql script: 13_date.sql
# loading sql script: 14_inet.sql
# loading sql script: 15_querylog.sql
# loading sql script: 16_tracelog.sql
# loading sql script: 17_compress.sql
# loading sql script: 18_dictionary.sql
# loading sql script: 19_cluster.sql
# loading sql script: 20_vacuum.sql
# loading sql script: 21_dependency_functions.sql
# loading sql script: 22_clients.sql
# loading sql script: 23_skyserver.sql
# loading sql script: 24_zorder.sql
# loading sql script: 25_debug.sql
# loading sql script: 26_sysmon.sql
# loading sql script: 39_analytics.sql
# loading sql script: 40_geom.sql
# loading sql script: 40_json.sql
# loading sql script: 41_md5sum.sql
# loading sql script: 45_uuid.sql
# loading sql script: 46_gsl.sql
# loading sql script: 75_storagemodel.sql
# loading sql script: 80_statistics.sql
# loading sql script: 80_udf.sql
# loading sql script: 99_system.sql

# 16:21:15 >  
# 16:21:15 >  "mclient" "-lsql" "-ftest" "-Eutf-8" "-i" "-e" "--host=/var/tmp/mtest-27819" "--port=30577"
# 16:21:15 >  

#set optimizer='minimal_pipe';
#select htype, ttype, count from bbp() as bbp 
#where kind like 'pers%'
#order by ttype, count;
% .bbp,	.bbp # table_name
% ttype,	count # name
% clob,	bigint # type
% 3,	3 # length
[ "int",	0	]
[ "int",	0	]
[ "int",	1	]
[ "int",	1	]
<<<<<<< HEAD
[ "int",	246	]
=======
[ "int",	252	]
>>>>>>> 450a0150
[ "lng",	1	]
[ "oid",	0	]
[ "oid",	0	]
[ "oid",	0	]
[ "str",	1	]
[ "str",	1	]
[ "str",	1	]
<<<<<<< HEAD
[ "str",	246	]
=======
[ "str",	252	]
>>>>>>> 450a0150
#select 'transient', count(*) from bbp() as bbp where kind like 'tran%';
% .L1,	.L2 # table_name
% L1,	L2 # name
% char,	wrd # type
% 9,	3 # length
<<<<<<< HEAD
[ "transient",	529	]
=======
[ "transient",	545	]
>>>>>>> 450a0150
#select 'persistent', count(*) from bbp() as bbp where kind like 'pers%';
% .L1,	.L2 # table_name
% L1,	L2 # name
% char,	wrd # type
% 10,	2 # length
[ "persistent",	13	]

# 16:21:16 >  
# 16:21:16 >  "Done."
# 16:21:16 >  
<|MERGE_RESOLUTION|>--- conflicted
+++ resolved
@@ -66,11 +66,7 @@
 [ "int",	0	]
 [ "int",	1	]
 [ "int",	1	]
-<<<<<<< HEAD
-[ "int",	246	]
-=======
-[ "int",	252	]
->>>>>>> 450a0150
+[ "int",	253	]
 [ "lng",	1	]
 [ "oid",	0	]
 [ "oid",	0	]
@@ -78,21 +74,13 @@
 [ "str",	1	]
 [ "str",	1	]
 [ "str",	1	]
-<<<<<<< HEAD
-[ "str",	246	]
-=======
-[ "str",	252	]
->>>>>>> 450a0150
+[ "str",	253	]
 #select 'transient', count(*) from bbp() as bbp where kind like 'tran%';
 % .L1,	.L2 # table_name
 % L1,	L2 # name
 % char,	wrd # type
 % 9,	3 # length
-<<<<<<< HEAD
-[ "transient",	529	]
-=======
-[ "transient",	545	]
->>>>>>> 450a0150
+[ "transient",	547	]
 #select 'persistent', count(*) from bbp() as bbp where kind like 'pers%';
 % .L1,	.L2 # table_name
 % L1,	L2 # name
