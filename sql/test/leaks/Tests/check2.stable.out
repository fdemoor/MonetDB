stdout of test 'check2` in directory 'test/leaks` itself:


# 22:02:16 >  
# 22:02:16 >   mserver5 "--config=/ufs/niels/scratch/rc/Linux-x86_64/etc/monetdb5.conf" --debug=10 --set gdk_nr_threads=0 --set "monet_mod_path=/ufs/niels/scratch/rc/Linux-x86_64/lib/MonetDB5:/ufs/niels/scratch/rc/Linux-x86_64/lib/MonetDB5/lib:/ufs/niels/scratch/rc/Linux-x86_64/lib/MonetDB5/bin" --set "gdk_dbfarm=/ufs/niels/scratch/rc/Linux-x86_64/var/MonetDB5/dbfarm" --set "sql_logdir=/ufs/niels/scratch/rc/Linux-x86_64/var/MonetDB5/sql_logs"  --set mapi_open=true --set xrpc_open=true --set mapi_port=35700 --set xrpc_port=46587 --set monet_prompt= --trace  "--dbname=mTests_src_test_leaks" --set mal_listing=0 "--dbinit= include sql;" ; echo ; echo Over..
# 22:02:16 >  

# MonetDB server v5.8.0, based on kernel v1.26.0
# Serving database 'mTests_src_test_leaks', using 4 threads
# Compiled for x86_64-unknown-linux-gnu/64bit with 64bit OIDs dynamically linked
# Copyright (c) 1993-July 2008 CWI.
# Copyright (c) August 2008- MonetDB B.V., all rights reserved
# Visit http://monetdb.cwi.nl/ for further information
# Listening for connection requests on mapi:monetdb://alf.ins.cwi.nl:35700/
# MonetDB/SQL module v2.26.0 loaded

Ready.
#function user.main():void;
#    clients.quit();
#end main;


# 22:02:16 >  
# 22:02:16 >  mclient -lsql -umonetdb -Pmonetdb --host=alf --port=35700 
# 22:02:16 >  

% .bbp,	.bbp,	.bbp # table_name
% htype,	ttype,	count # name
% clob,	clob,	bigint # type
% 3,	9,	4 # length
<<<<<<< HEAD
[ "int",	"int",	0	]
[ "int",	"lng",	2	]
[ "int",	"str",	160	]
[ "oid",	"bit",	0	]
[ "oid",	"bit",	90	]
[ "oid",	"bit",	90	]
[ "oid",	"bit",	90	]
[ "oid",	"bit",	391	]
[ "oid",	"bit",	1248	]
[ "oid",	"bit",	1248	]
[ "oid",	"bte",	0	]
[ "oid",	"int",	0	]
[ "oid",	"int",	0	]
[ "oid",	"int",	0	]
[ "oid",	"int",	0	]
[ "oid",	"int",	0	]
[ "oid",	"int",	0	]
=======
[ "oid",	"bit",	0	]
[ "oid",	"bit",	58	]
[ "oid",	"bit",	58	]
[ "oid",	"bit",	299	]
[ "oid",	"bit",	1148	]
[ "oid",	"bit",	1148	]
>>>>>>> cd1df6d2
[ "oid",	"int",	0	]
[ "oid",	"int",	0	]
[ "oid",	"int",	0	]
[ "oid",	"int",	0	]
[ "oid",	"int",	0	]
[ "oid",	"int",	0	]
[ "oid",	"int",	0	]
[ "oid",	"int",	0	]
[ "oid",	"int",	0	]
[ "oid",	"int",	0	]
[ "oid",	"int",	1	]
[ "oid",	"int",	1	]
[ "oid",	"int",	1	]
[ "oid",	"int",	2	]
[ "oid",	"int",	2	]
[ "oid",	"int",	2	]
[ "oid",	"int",	2	]
[ "oid",	"int",	2	]
[ "oid",	"int",	2	]
[ "oid",	"int",	2	]
[ "oid",	"int",	2	]
[ "oid",	"int",	2	]
[ "oid",	"int",	3	]
[ "oid",	"int",	3	]
[ "oid",	"int",	3	]
[ "oid",	"int",	3	]
[ "oid",	"int",	3	]
[ "oid",	"int",	4	]
[ "oid",	"int",	4	]
[ "oid",	"int",	19	]
[ "oid",	"int",	19	]
[ "oid",	"int",	19	]
[ "oid",	"int",	19	]
[ "oid",	"int",	19	]
[ "oid",	"int",	42	]
[ "oid",	"int",	42	]
[ "oid",	"int",	42	]
[ "oid",	"int",	42	]
[ "oid",	"int",	42	]
[ "oid",	"int",	42	]
<<<<<<< HEAD
[ "oid",	"int",	90	]
[ "oid",	"int",	90	]
[ "oid",	"int",	90	]
[ "oid",	"int",	195	]
[ "oid",	"int",	195	]
[ "oid",	"int",	391	]
[ "oid",	"int",	391	]
[ "oid",	"int",	391	]
[ "oid",	"int",	391	]
[ "oid",	"int",	391	]
[ "oid",	"int",	1248	]
[ "oid",	"int",	1248	]
[ "oid",	"int",	1248	]
[ "oid",	"int",	1248	]
[ "oid",	"int",	3857	]
[ "oid",	"int",	3857	]
[ "oid",	"int",	3857	]
[ "oid",	"int",	3857	]
[ "oid",	"int",	3857	]
=======
[ "oid",	"int",	58	]
[ "oid",	"int",	58	]
[ "oid",	"int",	144	]
[ "oid",	"int",	195	]
[ "oid",	"int",	195	]
[ "oid",	"int",	299	]
[ "oid",	"int",	299	]
[ "oid",	"int",	299	]
[ "oid",	"int",	299	]
[ "oid",	"int",	299	]
[ "oid",	"int",	1148	]
[ "oid",	"int",	1148	]
[ "oid",	"int",	1148	]
[ "oid",	"int",	1148	]
[ "oid",	"int",	3163	]
[ "oid",	"int",	3163	]
[ "oid",	"int",	3163	]
[ "oid",	"int",	3163	]
[ "oid",	"int",	3163	]
>>>>>>> cd1df6d2
[ "oid",	"lng",	0	]
[ "oid",	"lng",	0	]
[ "oid",	"lng",	0	]
[ "oid",	"lng",	0	]
[ "oid",	"lng",	0	]
[ "oid",	"lng",	0	]
[ "oid",	"lng",	0	]
[ "oid",	"lng",	0	]
[ "oid",	"lng",	0	]
[ "oid",	"lng",	0	]
[ "oid",	"lng",	0	]
[ "oid",	"lng",	0	]
[ "oid",	"lng",	0	]
[ "oid",	"lng",	1	]
[ "oid",	"lng",	2	]
[ "oid",	"oid",	0	]
[ "oid",	"oid",	0	]
[ "oid",	"oid",	0	]
[ "oid",	"oid",	0	]
[ "oid",	"oid",	0	]
[ "oid",	"oid",	0	]
[ "oid",	"oid",	0	]
[ "oid",	"oid",	0	]
[ "oid",	"oid",	0	]
[ "oid",	"oid",	0	]
[ "oid",	"oid",	0	]
[ "oid",	"oid",	0	]
[ "oid",	"oid",	0	]
[ "oid",	"oid",	0	]
[ "oid",	"oid",	0	]
[ "oid",	"oid",	0	]
[ "oid",	"oid",	0	]
[ "oid",	"oid",	0	]
[ "oid",	"oid",	0	]
[ "oid",	"oid",	0	]
[ "oid",	"oid",	0	]
[ "oid",	"oid",	0	]
[ "oid",	"oid",	0	]
[ "oid",	"oid",	0	]
[ "oid",	"sht",	0	]
[ "oid",	"sht",	0	]
[ "oid",	"sht",	0	]
<<<<<<< HEAD
[ "oid",	"sht",	0	]
[ "oid",	"sht",	90	]
[ "oid",	"sht",	90	]
=======
[ "oid",	"sht",	58	]
[ "oid",	"sht",	58	]
>>>>>>> cd1df6d2
[ "oid",	"sht",	195	]
[ "oid",	"str",	0	]
[ "oid",	"str",	0	]
[ "oid",	"str",	0	]
[ "oid",	"str",	0	]
[ "oid",	"str",	0	]
[ "oid",	"str",	0	]
[ "oid",	"str",	0	]
[ "oid",	"str",	0	]
[ "oid",	"str",	0	]
[ "oid",	"str",	0	]
[ "oid",	"str",	0	]
[ "oid",	"str",	0	]
[ "oid",	"str",	0	]
[ "oid",	"str",	0	]
[ "oid",	"str",	0	]
[ "oid",	"str",	0	]
[ "oid",	"str",	0	]
[ "oid",	"str",	0	]
[ "oid",	"str",	0	]
[ "oid",	"str",	1	]
[ "oid",	"str",	1	]
[ "oid",	"str",	1	]
[ "oid",	"str",	1	]
[ "oid",	"str",	1	]
[ "oid",	"str",	2	]
[ "oid",	"str",	2	]
[ "oid",	"str",	3	]
[ "oid",	"str",	3	]
[ "oid",	"str",	4	]
[ "oid",	"str",	42	]
[ "oid",	"str",	42	]
<<<<<<< HEAD
[ "oid",	"str",	90	]
[ "oid",	"str",	90	]
[ "oid",	"str",	391	]
[ "oid",	"str",	391	]
[ "oid",	"str",	391	]
[ "oid",	"str",	391	]
[ "oid",	"str",	1248	]
[ "oid",	"str",	1248	]
[ "oid",	"str",	1248	]
[ "oid",	"str",	3857	]
[ "oid",	"str",	3857	]
[ "oid",	"timestamp",	0	]
=======
[ "oid",	"str",	58	]
[ "oid",	"str",	58	]
[ "oid",	"str",	144	]
[ "oid",	"str",	299	]
[ "oid",	"str",	299	]
[ "oid",	"str",	299	]
[ "oid",	"str",	299	]
[ "oid",	"str",	1148	]
[ "oid",	"str",	1148	]
[ "oid",	"str",	1148	]
[ "oid",	"str",	3163	]
[ "oid",	"str",	3163	]
>>>>>>> cd1df6d2
[ "oid",	"timestamp",	0	]
[ "oid",	"timestamp",	0	]
[ "oid",	"wrd",	0	]
[ "oid",	"wrd",	0	]
[ "oid",	"wrd",	0	]
[ "oid",	"wrd",	0	]
#select 'transient', count(*) from bbp() as bbp where kind like 'tran%';
% .L1,	.bbp # table_name
% L1,	L2 # name
% char,	wrd # type
% 9,	3 # length
[ "transient",	180	]
#select 'persistent', count(*) from bbp() as bbp where kind like 'pers%';
% .L1,	.bbp # table_name
% L1,	L2 # name
% char,	wrd # type
% 10,	3 # length
<<<<<<< HEAD
[ "persistent",	167	]
=======
[ "persistent",	152	]
>>>>>>> cd1df6d2

# 22:02:16 >  
# 22:02:16 >  Done.
# 22:02:16 >  
<|MERGE_RESOLUTION|>--- conflicted
+++ resolved
@@ -28,32 +28,12 @@
 % htype,	ttype,	count # name
 % clob,	clob,	bigint # type
 % 3,	9,	4 # length
-<<<<<<< HEAD
-[ "int",	"int",	0	]
-[ "int",	"lng",	2	]
-[ "int",	"str",	160	]
-[ "oid",	"bit",	0	]
-[ "oid",	"bit",	90	]
-[ "oid",	"bit",	90	]
-[ "oid",	"bit",	90	]
-[ "oid",	"bit",	391	]
-[ "oid",	"bit",	1248	]
-[ "oid",	"bit",	1248	]
-[ "oid",	"bte",	0	]
-[ "oid",	"int",	0	]
-[ "oid",	"int",	0	]
-[ "oid",	"int",	0	]
-[ "oid",	"int",	0	]
-[ "oid",	"int",	0	]
-[ "oid",	"int",	0	]
-=======
 [ "oid",	"bit",	0	]
 [ "oid",	"bit",	58	]
 [ "oid",	"bit",	58	]
 [ "oid",	"bit",	299	]
 [ "oid",	"bit",	1148	]
 [ "oid",	"bit",	1148	]
->>>>>>> cd1df6d2
 [ "oid",	"int",	0	]
 [ "oid",	"int",	0	]
 [ "oid",	"int",	0	]
@@ -94,27 +74,6 @@
 [ "oid",	"int",	42	]
 [ "oid",	"int",	42	]
 [ "oid",	"int",	42	]
-<<<<<<< HEAD
-[ "oid",	"int",	90	]
-[ "oid",	"int",	90	]
-[ "oid",	"int",	90	]
-[ "oid",	"int",	195	]
-[ "oid",	"int",	195	]
-[ "oid",	"int",	391	]
-[ "oid",	"int",	391	]
-[ "oid",	"int",	391	]
-[ "oid",	"int",	391	]
-[ "oid",	"int",	391	]
-[ "oid",	"int",	1248	]
-[ "oid",	"int",	1248	]
-[ "oid",	"int",	1248	]
-[ "oid",	"int",	1248	]
-[ "oid",	"int",	3857	]
-[ "oid",	"int",	3857	]
-[ "oid",	"int",	3857	]
-[ "oid",	"int",	3857	]
-[ "oid",	"int",	3857	]
-=======
 [ "oid",	"int",	58	]
 [ "oid",	"int",	58	]
 [ "oid",	"int",	144	]
@@ -134,7 +93,6 @@
 [ "oid",	"int",	3163	]
 [ "oid",	"int",	3163	]
 [ "oid",	"int",	3163	]
->>>>>>> cd1df6d2
 [ "oid",	"lng",	0	]
 [ "oid",	"lng",	0	]
 [ "oid",	"lng",	0	]
@@ -177,14 +135,9 @@
 [ "oid",	"sht",	0	]
 [ "oid",	"sht",	0	]
 [ "oid",	"sht",	0	]
-<<<<<<< HEAD
-[ "oid",	"sht",	0	]
-[ "oid",	"sht",	90	]
-[ "oid",	"sht",	90	]
-=======
+[ "oid",	"sht",	0	]
 [ "oid",	"sht",	58	]
 [ "oid",	"sht",	58	]
->>>>>>> cd1df6d2
 [ "oid",	"sht",	195	]
 [ "oid",	"str",	0	]
 [ "oid",	"str",	0	]
@@ -217,20 +170,6 @@
 [ "oid",	"str",	4	]
 [ "oid",	"str",	42	]
 [ "oid",	"str",	42	]
-<<<<<<< HEAD
-[ "oid",	"str",	90	]
-[ "oid",	"str",	90	]
-[ "oid",	"str",	391	]
-[ "oid",	"str",	391	]
-[ "oid",	"str",	391	]
-[ "oid",	"str",	391	]
-[ "oid",	"str",	1248	]
-[ "oid",	"str",	1248	]
-[ "oid",	"str",	1248	]
-[ "oid",	"str",	3857	]
-[ "oid",	"str",	3857	]
-[ "oid",	"timestamp",	0	]
-=======
 [ "oid",	"str",	58	]
 [ "oid",	"str",	58	]
 [ "oid",	"str",	144	]
@@ -243,7 +182,6 @@
 [ "oid",	"str",	1148	]
 [ "oid",	"str",	3163	]
 [ "oid",	"str",	3163	]
->>>>>>> cd1df6d2
 [ "oid",	"timestamp",	0	]
 [ "oid",	"timestamp",	0	]
 [ "oid",	"wrd",	0	]
@@ -261,11 +199,7 @@
 % L1,	L2 # name
 % char,	wrd # type
 % 10,	3 # length
-<<<<<<< HEAD
-[ "persistent",	167	]
-=======
 [ "persistent",	152	]
->>>>>>> cd1df6d2
 
 # 22:02:16 >  
 # 22:02:16 >  Done.
