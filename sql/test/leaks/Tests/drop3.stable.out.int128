stdout of test 'drop3` in directory 'sql/test/leaks` itself:


# 16:21:18 >  
# 16:21:18 >  "mserver5" "--debug=10" "--set" "gdk_nr_threads=0" "--set" "mapi_open=true" "--set" "mapi_port=30577" "--set" "mapi_usock=/var/tmp/mtest-27819/.s.monetdb.30577" "--set" "monet_prompt=" "--forcemito" "--set" "mal_listing=2" "--dbpath=/ufs/sjoerd/Monet-candidate/var/MonetDB/mTests_sql_test_leaks" "--set" "mal_listing=0"
# 16:21:18 >  

# MonetDB 5 server v11.17.0 (hg id: d91089635868)
# This is an unreleased version
# Serving database 'mTests_sql_test_leaks', using 8 threads
# Compiled for x86_64-unknown-linux-gnu/64bit with 64bit OIDs dynamically linked
# Found 15.591 GiB available main-memory.
# Copyright (c) 1993-July 2008 CWI.
# Copyright (c) August 2008-2015 MonetDB B.V., all rights reserved
# Visit http://www.monetdb.org/ for further information
# Listening for connection requests on mapi:monetdb://madrid.ins.cwi.nl:30577/
# Listening for UNIX domain connection requests on mapi:monetdb:///var/tmp/mtest-27819/.s.monetdb.30577
# MonetDB/GIS module loaded
# MonetDB/JAQL module loaded
# MonetDB/SQL module loaded

Ready.

# 16:21:18 >  
# 16:21:18 >  "mclient" "-lsql" "-ftest" "-Eutf-8" "-i" "-e" "--host=/var/tmp/mtest-27819" "--port=30577"
# 16:21:18 >  

#set optimizer='minimal_pipe';
#drop table x;
#select 'transient', count(*) from bbp() as bbp where kind like 'tran%';
% .L2,	.L6 # table_name
% L2,	L5 # name
% char,	bigint # type
% 9,	3 # length
[ "transient",	160	]
#select 'persistent', count(*) from bbp() as bbp where kind like 'pers%';
% .L2,	.L6 # table_name
% L2,	L5 # name
% char,	bigint # type
% 10,	3 # length
<<<<<<< HEAD
[ "persistent",	276	]
=======
[ "persistent",	285	]
>>>>>>> b643112f

# 16:21:18 >  
# 16:21:18 >  "Done."
# 16:21:18 >  
<|MERGE_RESOLUTION|>--- conflicted
+++ resolved
@@ -38,11 +38,7 @@
 % L2,	L5 # name
 % char,	bigint # type
 % 10,	3 # length
-<<<<<<< HEAD
-[ "persistent",	276	]
-=======
-[ "persistent",	285	]
->>>>>>> b643112f
+[ "persistent",	295	]
 
 # 16:21:18 >  
 # 16:21:18 >  "Done."
