--- conflicted
+++ resolved
@@ -33,11 +33,7 @@
 % L1 # name
 % wrd # type
 % 3 # length
-<<<<<<< HEAD
-[ 369	]
-=======
 [ 339	]
->>>>>>> cd1df6d2
 #select 1; 
 % . # table_name
 % single_value # name
@@ -48,11 +44,7 @@
 % L1 # name
 % wrd # type
 % 3 # length
-<<<<<<< HEAD
-[ 369	]
-=======
 [ 339	]
->>>>>>> cd1df6d2
 
 # 22:03:05 >  
 # 22:03:05 >  Done.
