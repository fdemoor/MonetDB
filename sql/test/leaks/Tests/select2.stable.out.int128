stdout of test 'select2` in directory 'sql/test/leaks` itself:


# 16:21:19 >  
# 16:21:19 >  "mserver5" "--debug=10" "--set" "gdk_nr_threads=0" "--set" "mapi_open=true" "--set" "mapi_port=30577" "--set" "mapi_usock=/var/tmp/mtest-27819/.s.monetdb.30577" "--set" "monet_prompt=" "--forcemito" "--set" "mal_listing=2" "--dbpath=/ufs/sjoerd/Monet-candidate/var/MonetDB/mTests_sql_test_leaks" "--set" "mal_listing=0"
# 16:21:19 >  

# MonetDB 5 server v11.17.0 (hg id: d91089635868)
# This is an unreleased version
# Serving database 'mTests_sql_test_leaks', using 8 threads
# Compiled for x86_64-unknown-linux-gnu/64bit with 64bit OIDs dynamically linked
# Found 15.591 GiB available main-memory.
# Copyright (c) 1993-July 2008 CWI.
# Copyright (c) August 2008-2015 MonetDB B.V., all rights reserved
# Visit http://www.monetdb.org/ for further information
# Listening for connection requests on mapi:monetdb://madrid.ins.cwi.nl:30577/
# Listening for UNIX domain connection requests on mapi:monetdb:///var/tmp/mtest-27819/.s.monetdb.30577
# MonetDB/GIS module loaded
# MonetDB/JAQL module loaded
# MonetDB/SQL module loaded

Ready.

# 16:21:20 >  
# 16:21:20 >  "mclient" "-lsql" "-ftest" "-Eutf-8" "-i" "-e" "--host=/var/tmp/mtest-27819" "--port=30577"
# 16:21:20 >  

#set optimizer='minimal_pipe';
#select 1; 
% .L2 # table_name
% L2 # name
% tinyint # type
% 1 # length
[ 1	]
#select count(*) from bbp() as bbp where refcnt > 0; 
% .L4 # table_name
% L3 # name
% bigint # type
% 3 # length
<<<<<<< HEAD
[ 437	]
=======
[ 441	]
>>>>>>> 2e8958ed
#select 1; 
% .L2 # table_name
% L2 # name
% tinyint # type
% 1 # length
[ 1	]
#select count(*) from bbp() as bbp where refcnt > 0; 
% .L4 # table_name
% L3 # name
% bigint # type
% 3 # length
<<<<<<< HEAD
[ 441	]
=======
[ 445	]
>>>>>>> 2e8958ed

# 16:21:20 >  
# 16:21:20 >  "Done."
# 16:21:20 >  
<|MERGE_RESOLUTION|>--- conflicted
+++ resolved
@@ -37,11 +37,7 @@
 % L3 # name
 % bigint # type
 % 3 # length
-<<<<<<< HEAD
-[ 437	]
-=======
 [ 441	]
->>>>>>> 2e8958ed
 #select 1; 
 % .L2 # table_name
 % L2 # name
@@ -53,11 +49,7 @@
 % L3 # name
 % bigint # type
 % 3 # length
-<<<<<<< HEAD
-[ 441	]
-=======
 [ 445	]
->>>>>>> 2e8958ed
 
 # 16:21:20 >  
 # 16:21:20 >  "Done."
