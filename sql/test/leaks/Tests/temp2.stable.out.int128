stdout of test 'temp2` in directory 'sql/test/leaks` itself:


# 16:21:17 >  
# 16:21:17 >  "mserver5" "--debug=10" "--set" "gdk_nr_threads=0" "--set" "mapi_open=true" "--set" "mapi_port=30577" "--set" "mapi_usock=/var/tmp/mtest-27819/.s.monetdb.30577" "--set" "monet_prompt=" "--forcemito" "--set" "mal_listing=2" "--dbpath=/ufs/sjoerd/Monet-candidate/var/MonetDB/mTests_sql_test_leaks" "--set" "mal_listing=0"
# 16:21:17 >  

# MonetDB 5 server v11.17.0 (hg id: d91089635868)
# This is an unreleased version
# Serving database 'mTests_sql_test_leaks', using 8 threads
# Compiled for x86_64-unknown-linux-gnu/64bit with 64bit OIDs dynamically linked
# Found 15.591 GiB available main-memory.
# Copyright (c) 1993-July 2008 CWI.
# Copyright (c) August 2008-2015 MonetDB B.V., all rights reserved
# Visit http://www.monetdb.org/ for further information
# Listening for connection requests on mapi:monetdb://madrid.ins.cwi.nl:30577/
# Listening for UNIX domain connection requests on mapi:monetdb:///var/tmp/mtest-27819/.s.monetdb.30577
# MonetDB/GIS module loaded
# MonetDB/JAQL module loaded
# MonetDB/SQL module loaded

Ready.

# 16:21:17 >  
# 16:21:17 >  "mclient" "-lsql" "-ftest" "-Eutf-8" "-i" "-e" "--host=/var/tmp/mtest-27819" "--port=30577"
# 16:21:17 >  

#set optimizer='minimal_pipe';
#create table x  ( i int, j int );
#drop table x;
#select 'transient', count(*) from bbp() as bbp where kind like 'tran%';
% .L1,	.L2 # table_name
% L1,	L2 # name
% char,	wrd # type
% 9,	3 # length
<<<<<<< HEAD
[ "transient",	162	]
=======
[ "transient",	159	]
>>>>>>> 3f642494
#select 'persistent', count(*) from bbp() as bbp where kind like 'pers%';
% .L1,	.L2 # table_name
% L1,	L2 # name
% char,	wrd # type
% 10,	3 # length
[ "persistent",	255	]

# 16:21:17 >  
# 16:21:17 >  "Done."
# 16:21:17 >  
<|MERGE_RESOLUTION|>--- conflicted
+++ resolved
@@ -33,11 +33,7 @@
 % L1,	L2 # name
 % char,	wrd # type
 % 9,	3 # length
-<<<<<<< HEAD
-[ "transient",	162	]
-=======
 [ "transient",	159	]
->>>>>>> 3f642494
 #select 'persistent', count(*) from bbp() as bbp where kind like 'pers%';
 % .L1,	.L2 # table_name
 % L1,	L2 # name
