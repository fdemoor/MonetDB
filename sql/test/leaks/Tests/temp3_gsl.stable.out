--- conflicted
+++ resolved
@@ -32,17 +32,13 @@
 % L1,	L2 # name
 % char,	wrd # type
 % 9,	3 # length
-<<<<<<< HEAD
-[ "transient",	181	]
-=======
-[ "transient",	176	]
->>>>>>> 25fdb319
+[ "transient",	180	]
 #select 'persistent', count(*) from bbp() as bbp where kind like 'pers%';
 % .L1,	.L2 # table_name
 % L1,	L2 # name
 % char,	wrd # type
 % 10,	3 # length
-[ "persistent",	158	]
+[ "persistent",	161	]
 
 # 16:21:18 >  
 # 16:21:18 >  "Done."
