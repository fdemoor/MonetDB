--- conflicted
+++ resolved
@@ -61,15 +61,9 @@
 user_role
 auths
 privileges
-<<<<<<< HEAD
-queryhistory
-callhistory
-querylog
+history
 files
 catalog
-=======
-history
->>>>>>> c7dd2713
 storagemodelinput
 tablestoragemodel
 systemfunctions
@@ -83,7 +77,6 @@
 2046	connections	2000		0	true	0	false	0	
 2055	_tables	2000		0	true	0	false	0	
 2064	_columns	2000		0	true	0	false	0	
-<<<<<<< HEAD
 2075	_arrays	2000		0	true	0	false	0	
 2080	_dimensions	2000		0	true	0	false	0	
 2086	keys	2000		0	true	0	false	0	
@@ -107,9 +100,7 @@
 5149	user_role	2000		0	true	0	false	0	
 5152	auths	2000		0	true	0	false	0	
 5156	privileges	2000		0	true	0	false	0	
-5309	queryhistory	2000		0	true	0	false	0	
-5323	callhistory	2000		0	true	0	false	0	
-5340	querylog	2000	create view querylog asnselect qd.*, ql.ctime, ql.arguments, ql.exec, ql.result, ql.foot, ql.memory, ql.tuples, ql.inblock, ql.oublock from queryhistory qd, callhistory qlnwhere qd.id = ql.id;	1	true	0	false	0	
+5296	history	5255	create view querylog.history asnselect qd.*, ql."start",ql."stop", ql.arguments, ql.tuples, ql.run, ql.ship, ql.cpu, ql.space, ql.io nfrom querylog.catalog() qd, querylog.calls() qlnwhere qd.id = ql.id and qd.owner = user;	1	false	0	false	0	
 6781	files	6775		0	false	0	false	0	
 6788	catalog	6775		0	false	0	false	0	
 7231	storagemodelinput	2000		0	true	0	false	0	
@@ -119,30 +110,3 @@
 # 19:13:28 >  
 # 19:13:28 >  "Done."
 # 19:13:28 >  
-=======
-2075	keys	2000		0	true	0	false	0	
-2082	idxs	2000		0	true	0	false	0	
-2087	triggers	2000		0	true	0	false	0	
-2098	objects	2000		0	true	0	false	0	
-2103	_tables	2102		0	true	2	false	0	
-2112	_columns	2102		0	true	2	false	0	
-2123	keys	2102		0	true	2	false	0	
-2130	idxs	2102		0	true	2	false	0	
-2135	triggers	2102		0	true	2	false	0	
-2146	objects	2102		0	true	2	false	0	
-5062	tables	2000	SELECT * FROM (SELECT p.*, 0 AS "temporary" FROM "sys"."_tables" AS p UNION ALL SELECT t.*, 1 AS "temporary" FROM "tmp"."_tables" AS t) AS tables where tables.type <> 2;	1	true	0	false	0	
-5072	columns	2000	SELECT * FROM (SELECT p.* FROM "sys"."_columns" AS p UNION ALL SELECT t.* FROM "tmp"."_columns" AS t) AS columns;	1	true	0	false	0	
-5092	db_user_info	2000		0	true	0	false	0	
-5100	users	2000	SELECT u."name" AS "name", ui."fullname", ui."default_schema" FROM db_users() AS u LEFT JOIN "sys"."db_user_info" AS ui ON u."name" = ui."name" ;	1	true	0	false	0	
-5104	user_role	2000		0	true	0	false	0	
-5107	auths	2000		0	true	0	false	0	
-5111	privileges	2000		0	true	0	false	0	
-5296	history	5255	create view querylog.history asnselect qd.*, ql."start",ql."stop", ql.arguments, ql.tuples, ql.run, ql.ship, ql.cpu, ql.space, ql.io nfrom querylog.catalog() qd, querylog.calls() qlnwhere qd.id = ql.id and qd.owner = user;	1	false	0	false	0	
-6026	storagemodelinput	2000		0	true	0	false	0	
-6067	tablestoragemodel	2000	-- A summary of the table storage requirement is is available as a table view.n-- The auxillary column denotes the maximum space if all non-sorted columnsn-- would be augmented with a hash (rare situation)ncreate view sys.tablestoragemodelnas select "schema","table",max(count) as "count",ntsum(columnsize) as columnsize,ntsum(heapsize) as heapsize,ntsum(indices) as indices,ntsum(case when sorted = false then 8 * count else 0 end) as auxillarynfrom sys.storagemodel() group by "schema","table";	1	true	0	false	0	
-6089	systemfunctions	2000		0	true	0	false	0	
-
-# 18:07:34 >  
-# 18:07:34 >  "Done."
-# 18:07:34 >  
->>>>>>> c7dd2713
