--- conflicted
+++ resolved
@@ -55,9 +55,7 @@
 user_role
 auths
 privileges
-queryhistory
-callhistory
-querylog
+history
 storagemodelinput
 tablestoragemodel
 systemfunctions
@@ -81,36 +79,18 @@
 2130	idxs	2102		0	true	2	false	0	
 2135	triggers	2102		0	true	2	false	0	
 2146	objects	2102		0	true	2	false	0	
-<<<<<<< HEAD
-5062	tables	2000	SELECT * FROM (SELECT p.*, 0 AS "temporary" FROM "sys"."_tables" AS p UNION ALL SELECT t.*, 1 AS "temporary" FROM "tmp"."_tables" AS t) AS tables where tables.type < 2;	1	true	0	false	0	
+5062	tables	2000	SELECT * FROM (SELECT p.*, 0 AS "temporary" FROM "sys"."_tables" AS p UNION ALL SELECT t.*, 1 AS "temporary" FROM "tmp"."_tables" AS t) AS tables where tables.type <> 2;	1	true	0	false	0	
 5072	columns	2000	SELECT * FROM (SELECT p.* FROM "sys"."_columns" AS p UNION ALL SELECT t.* FROM "tmp"."_columns" AS t) AS columns;	1	true	0	false	0	
 5092	db_user_info	2000		0	true	0	false	0	
 5100	users	2000	SELECT u."name" AS "name", ui."fullname", ui."default_schema" FROM db_users() AS u LEFT JOIN "sys"."db_user_info" AS ui ON u."name" = ui."name" ;	1	true	0	false	0	
 5104	user_role	2000		0	true	0	false	0	
 5107	auths	2000		0	true	0	false	0	
 5111	privileges	2000		0	true	0	false	0	
-5264	queryhistory	2000		0	true	0	false	0	
-5278	callhistory	2000		0	true	0	false	0	
-5295	querylog	2000	create view querylog asnselect qd.*, ql.ctime, ql.arguments, ql.exec, ql.result, ql.foot, ql.memory, ql.tuples, ql.inblock, ql.oublock from queryhistory qd, callhistory qlnwhere qd.id = ql.id;	1	true	0	false	0	
-5836	storagemodelinput	2000		0	true	0	false	0	
-5877	tablestoragemodel	2000	-- A summary of the table storage requirement is is available as a table view.n-- The auxillary column denotes the maximum space if all non-sorted columnsn-- would be augmented with a hash (rare situation)ncreate view sys.tablestoragemodelnas select "schema","table",max(count) as "count",ntsum(columnsize) as columnsize,ntsum(heapsize) as heapsize,ntsum(indices) as indices,ntsum(case when sorted = false then 8 * count else 0 end) as auxillarynfrom sys.storagemodel() group by "schema","table";	1	true	0	false	0	
-5899	systemfunctions	2000		0	true	0	false	0	
-=======
-5060	tables	2000	SELECT * FROM (SELECT p.*, 0 AS "temporary" FROM "sys"."_tables" AS p UNION ALL SELECT t.*, 1 AS "temporary" FROM "tmp"."_tables" AS t) AS tables where tables.type <> 2;	1	true	0	false	0	
-5070	columns	2000	SELECT * FROM (SELECT p.* FROM "sys"."_columns" AS p UNION ALL SELECT t.* FROM "tmp"."_columns" AS t) AS columns;	1	true	0	false	0	
-5090	db_user_info	2000		0	true	0	false	0	
-5098	users	2000	SELECT u."name" AS "name", ui."fullname", ui."default_schema" FROM db_users() AS u LEFT JOIN "sys"."db_user_info" AS ui ON u."name" = ui."name" ;	1	true	0	false	0	
-5102	user_role	2000		0	true	0	false	0	
-5105	auths	2000		0	true	0	false	0	
-5109	privileges	2000		0	true	0	false	0	
-5262	queryhistory	2000		0	true	0	false	0	
-5276	callhistory	2000		0	true	0	false	0	
-5293	querylog	2000	create view querylog asnselect qd.*, ql.ctime, ql.arguments, ql.exec, ql.result, ql.foot, ql.memory, ql.tuples, ql.inblock, ql.oublock from queryhistory qd, callhistory qlnwhere qd.id = ql.id;	1	true	0	false	0	
-5834	storagemodelinput	2000		0	true	0	false	0	
-5875	tablestoragemodel	2000	-- A summary of the table storage requirement is is available as a table view.n-- The auxillary column denotes the maximum space if all non-sorted columnsn-- would be augmented with a hash (rare situation)ncreate view sys.tablestoragemodelnas select "schema","table",max(count) as "count",ntsum(columnsize) as columnsize,ntsum(heapsize) as heapsize,ntsum(indices) as indices,ntsum(case when sorted = false then 8 * count else 0 end) as auxillarynfrom sys.storagemodel() group by "schema","table";	1	true	0	false	0	
-5897	systemfunctions	2000		0	true	0	false	0	
->>>>>>> 90f0e642
+5298	history	5255	create view querylog.history asnselect qd.*, ql."start",ql."stop", ql.arguments, ql.tuples, ql.run, ql.ship, ql.cpu, ql.space, ql.io nfrom querylog.catalog() qd, querylog.calls() qlnwhere qd.id = ql.id and qd.owner = user;	1	false	0	false	0	
+5828	storagemodelinput	2000		0	true	0	false	0	
+5869	tablestoragemodel	2000	-- A summary of the table storage requirement is is available as a table view.n-- The auxillary column denotes the maximum space if all non-sorted columnsn-- would be augmented with a hash (rare situation)ncreate view sys.tablestoragemodelnas select "schema","table",max(count) as "count",ntsum(columnsize) as columnsize,ntsum(heapsize) as heapsize,ntsum(indices) as indices,ntsum(case when sorted = false then 8 * count else 0 end) as auxillarynfrom sys.storagemodel() group by "schema","table";	1	true	0	false	0	
+5891	systemfunctions	2000		0	true	0	false	0	
 
-# 11:52:05 >  
-# 11:52:05 >  "Done."
-# 11:52:05 >  
+# 13:19:55 >  
+# 13:19:55 >  "Done."
+# 13:19:55 >  
