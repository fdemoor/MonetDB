--- conflicted
+++ resolved
@@ -91,60 +91,47 @@
 % 134 # length
 function user.s26_1():void;
     X_3:void := querylog.define("explain insert into answ\nselect * from complete where x>=1.0 and x <=2.0;", "default_pipe", 64:int);
-<<<<<<< HEAD
-barrier X_158 := language.dataflow();
-=======
-barrier X_154 := language.dataflow();
+barrier X_155 := language.dataflow();
     X_71:bat[:dbl] := bat.new(nil:dbl);
->>>>>>> 8fd25aff
     X_6 := sql.mvc();
-    X_71:bat[:dbl] := bat.new(nil:dbl);
-    X_163:bat[:dbl] := sql.bind(X_6, "sys", "part1", "x", 0:int);
-    X_10:bat[:dbl] := mosaic.decompress(X_163);
-    C_164:bat[:oid] := sql.tid(X_6, "sys", "part1");
-    X_7:bat[:oid] := mosaic.decompress(C_164);
+    X_165:bat[:dbl] := sql.bind(X_6, "sys", "part1", "x", 0:int);
+    X_10:bat[:dbl] := mosaic.decompress(X_165);
+    C_166:bat[:oid] := sql.tid(X_6, "sys", "part1");
+    X_7:bat[:oid] := mosaic.decompress(C_166);
     C_36 := algebra.select(X_10, X_7, 1:dbl, 2:dbl, true, true, false);
     X_40 := algebra.projection(C_36, X_10);
-    X_73 := bat.append(X_71, X_40, true);
-    X_165:bat[:dbl] := sql.bind(X_6, "sys", "part2", "x", 0:int);
-    X_46:bat[:dbl] := mosaic.decompress(X_165);
-    C_166:bat[:oid] := sql.tid(X_6, "sys", "part2");
-    X_44:bat[:oid] := mosaic.decompress(C_166);
+    X_167:bat[:dbl] := sql.bind(X_6, "sys", "part2", "x", 0:int);
+    X_46:bat[:dbl] := mosaic.decompress(X_167);
+    C_168:bat[:oid] := sql.tid(X_6, "sys", "part2");
+    X_44:bat[:oid] := mosaic.decompress(C_168);
     C_66 := algebra.select(X_46, X_44, 1:dbl, 2:dbl, true, true, false);
+    X_58:bat[:dbl] := sql.bind(X_6, "sys", "part2", "z", 0:int);
+    X_69 := mosaic.projection(C_66, X_58);
+    X_52:bat[:dbl] := sql.bind(X_6, "sys", "part2", "y", 0:int);
+    X_68 := mosaic.projection(C_66, X_52);
     X_67 := algebra.projection(C_66, X_46);
-    X_75 := bat.append(X_73, X_67, true);
-    X_79:bat[:dbl] := bat.new(nil:dbl);
     X_27:bat[:dbl] := sql.bind(X_6, "sys", "part1", "z", 0:int);
     X_42 := mosaic.projection(C_36, X_27);
-    X_80 := bat.append(X_79, X_42, true);
-    X_58:bat[:dbl] := sql.bind(X_6, "sys", "part2", "z", 0:int);
-    X_69 := mosaic.projection(C_66, X_58);
-    X_81 := bat.append(X_80, X_69, true);
-    X_76:bat[:dbl] := bat.new(nil:dbl);
     X_20:bat[:dbl] := sql.bind(X_6, "sys", "part1", "y", 0:int);
     X_41 := mosaic.projection(C_36, X_20);
+    X_73 := bat.append(X_71, X_40, true);
+    X_75 := bat.append(X_73, X_67, true);
+    X_76:bat[:dbl] := bat.new(nil:dbl);
     X_77 := bat.append(X_76, X_41, true);
-    X_52:bat[:dbl] := sql.bind(X_6, "sys", "part2", "y", 0:int);
-    X_68 := mosaic.projection(C_66, X_52);
     X_78 := bat.append(X_77, X_68, true);
-    language.pass(X_10);
-    language.pass(X_46);
-    language.pass(C_36);
-    language.pass(C_66);
-exit X_158;
+    X_79:bat[:dbl] := bat.new(nil:dbl);
+    X_80 := bat.append(X_79, X_42, true);
+    X_81 := bat.append(X_80, X_69, true);
     X_83 := sql.append(X_6, "sys", "answ", "x", X_75);
     X_87 := sql.append(X_83, "sys", "answ", "y", X_78);
     X_90 := sql.append(X_87, "sys", "answ", "z", X_81);
     X_92 := aggr.count(X_81);
-<<<<<<< HEAD
-=======
     language.pass(X_10);
     language.pass(C_66);
     language.pass(X_46);
     language.pass(C_36);
     language.pass(X_81);
-exit X_154;
->>>>>>> 8fd25aff
+exit X_155;
     sql.affectedRows(X_90, X_92);
 end user.s26_1;
 #inline               actions= 0 time=2 usec 
@@ -186,62 +173,53 @@
 % 156 # length
 function user.s28_1():void;
     X_5:void := querylog.define("explain insert into answ\nselect * from complete\nwhere x between 0 and 2 and y between 0 and 2;", "default_pipe", 70:int);
-<<<<<<< HEAD
-barrier X_170 := language.dataflow();
-=======
-barrier X_164 := language.dataflow();
+barrier X_165 := language.dataflow();
     X_82:bat[:dbl] := bat.new(nil:dbl);
->>>>>>> 8fd25aff
     X_8 := sql.mvc();
-    X_82:bat[:dbl] := bat.new(nil:dbl);
-    X_175:bat[:dbl] := sql.bind(X_8, "sys", "part1", "x", 0:int);
-    X_12:bat[:dbl] := mosaic.decompress(X_175);
-    X_176:bat[:dbl] := sql.bind(X_8, "sys", "part1", "y", 0:int);
-    X_22:bat[:dbl] := mosaic.decompress(X_176);
-    C_177:bat[:oid] := sql.tid(X_8, "sys", "part1");
-    X_9:bat[:oid] := mosaic.decompress(C_177);
+    X_177:bat[:dbl] := sql.bind(X_8, "sys", "part1", "x", 0:int);
+    X_12:bat[:dbl] := mosaic.decompress(X_177);
+    X_178:bat[:dbl] := sql.bind(X_8, "sys", "part1", "y", 0:int);
+    X_22:bat[:dbl] := mosaic.decompress(X_178);
+    C_179:bat[:oid] := sql.tid(X_8, "sys", "part1");
+    X_9:bat[:oid] := mosaic.decompress(C_179);
     C_38 := algebra.select(X_22, X_9, 0:dbl, 2:dbl, true, true, false);
     C_44 := algebra.select(X_12, C_38, 0:dbl, 2:dbl, true, true, false);
     X_45 := algebra.projection(C_44, X_12);
-    X_84 := bat.append(X_82, X_45, true);
-    X_178:bat[:dbl] := sql.bind(X_8, "sys", "part2", "x", 0:int);
-    X_51:bat[:dbl] := mosaic.decompress(X_178);
-    X_179:bat[:dbl] := sql.bind(X_8, "sys", "part2", "y", 0:int);
-    X_57:bat[:dbl] := mosaic.decompress(X_179);
-    C_180:bat[:oid] := sql.tid(X_8, "sys", "part2");
-    X_49:bat[:oid] := mosaic.decompress(C_180);
+    X_180:bat[:dbl] := sql.bind(X_8, "sys", "part2", "x", 0:int);
+    X_51:bat[:dbl] := mosaic.decompress(X_180);
+    X_181:bat[:dbl] := sql.bind(X_8, "sys", "part2", "y", 0:int);
+    X_57:bat[:dbl] := mosaic.decompress(X_181);
+    C_182:bat[:oid] := sql.tid(X_8, "sys", "part2");
+    X_49:bat[:oid] := mosaic.decompress(C_182);
     C_71 := algebra.select(X_57, X_49, 0:dbl, 2:dbl, true, true, false);
     C_74 := algebra.select(X_51, C_71, 0:dbl, 2:dbl, true, true, false);
+    X_63:bat[:dbl] := sql.bind(X_8, "sys", "part2", "z", 0:int);
+    X_80 := mosaic.projection(C_74, X_63);
+    X_79 := algebra.projection(C_74, X_57);
     X_78 := algebra.projection(C_74, X_51);
-    X_85 := bat.append(X_84, X_78, true);
-    X_89:bat[:dbl] := bat.new(nil:dbl);
     X_29:bat[:dbl] := sql.bind(X_8, "sys", "part1", "z", 0:int);
     X_47 := mosaic.projection(C_44, X_29);
+    X_46 := algebra.projection(C_44, X_22);
+    X_84 := bat.append(X_82, X_45, true);
+    X_85 := bat.append(X_84, X_78, true);
+    X_86:bat[:dbl] := bat.new(nil:dbl);
+    X_87 := bat.append(X_86, X_46, true);
+    X_88 := bat.append(X_87, X_79, true);
+    X_89:bat[:dbl] := bat.new(nil:dbl);
     X_90 := bat.append(X_89, X_47, true);
-    X_63:bat[:dbl] := sql.bind(X_8, "sys", "part2", "z", 0:int);
-    X_80 := mosaic.projection(C_74, X_63);
     X_91 := bat.append(X_90, X_80, true);
-    X_86:bat[:dbl] := bat.new(nil:dbl);
-    X_46 := algebra.projection(C_44, X_22);
-    X_87 := bat.append(X_86, X_46, true);
-    X_79 := algebra.projection(C_74, X_57);
-    X_88 := bat.append(X_87, X_79, true);
-    language.pass(X_12);
-    language.pass(X_51);
-    language.pass(C_44);
-    language.pass(X_22);
-<<<<<<< HEAD
-    language.pass(C_74);
-    language.pass(X_57);
-exit X_170;
     X_93 := sql.append(X_8, "sys", "answ", "x", X_85);
     X_97 := sql.append(X_93, "sys", "answ", "y", X_88);
     X_100 := sql.append(X_97, "sys", "answ", "z", X_91);
     X_102 := aggr.count(X_91);
-=======
+    language.pass(X_12);
+    language.pass(X_57);
+    language.pass(C_74);
+    language.pass(X_51);
+    language.pass(C_44);
+    language.pass(X_22);
     language.pass(X_91);
-exit X_164;
->>>>>>> 8fd25aff
+exit X_165;
     sql.affectedRows(X_100, X_102);
 end user.s28_1;
 #inline               actions= 0 time=3 usec 
