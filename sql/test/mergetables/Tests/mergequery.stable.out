stdout of test 'mergequery` in directory 'sql/test/mergetables` itself:


# 16:20:23 >  
# 16:20:23 >  "mserver5" "--debug=10" "--set" "gdk_nr_threads=0" "--set" "mapi_open=true" "--set" "mapi_port=30678" "--set" "mapi_usock=/var/tmp/mtest-11019/.s.monetdb.30678" "--set" "monet_prompt=" "--forcemito" "--set" "mal_listing=2" "--dbpath=/export/scratch1/mk/current//Linux/var/MonetDB/mTests_sql_test_mergetables" "--set" "mal_listing=0" "--set" "embedded_r=yes"
# 16:20:23 >  

# MonetDB 5 server v11.20.0
# This is an unreleased version
# Serving database 'mTests_sql_test_mergetables', using 8 threads
# Compiled for x86_64-unknown-linux-gnu/64bit with 64bit OIDs and 128bit integers dynamically linked
# Found 15.590 GiB available main-memory.
# Copyright (c) 1993-July 2008 CWI.
# Copyright (c) August 2008-2015 MonetDB B.V., all rights reserved
# Visit http://www.monetdb.org/ for further information
# Listening for connection requests on mapi:monetdb://vienna.ins.cwi.nl:30678/
# Listening for UNIX domain connection requests on mapi:monetdb:///var/tmp/mtest-11019/.s.monetdb.30678
# MonetDB/GIS module loaded
# MonetDB/SQL module loaded
# MonetDB/R   module loaded

Ready.

# 16:20:23 >  
# 16:20:23 >  "mclient" "-lsql" "-ftest" "-Eutf-8" "-i" "-e" "--host=/var/tmp/mtest-11019" "--port=30678"
# 16:20:23 >  

#CREATE TABLE part1 ( x double, y double, z double);
#COPY 4 RECORDS INTO part1 FROM stdin USING DELIMITERS ' ','\n';
#0.0 0.0 0.0
#1.0 0.0 0.0 
#0.0 1.0 0.0 
#1.0 1.0 0.0 
[ 4	]
#CREATE TABLE part2 ( x double, y double, z double);
#COPY 4 RECORDS INTO part2 FROM stdin USING DELIMITERS ' ','\n';
#2.0 0.0 0.0
#3.0 0.0 0.0 
#2.0 1.0 0.0 
#3.0 1.0 0.0 
[ 4	]
#CREATE MERGE TABLE complete ( x double, y double, z double);
#ALTER TABLE complete ADD TABLE part1;
#ALTER TABLE complete ADD TABLE part2;
#SELECT * FROM COMPLETE;
% .complete,	.complete,	.complete # table_name
% x,	y,	z # name
% double,	double,	double # type
% 24,	24,	24 # length
[ 0,	0,	0	]
[ 1,	0,	0	]
[ 0,	1,	0	]
[ 1,	1,	0	]
[ 2,	0,	0	]
[ 3,	0,	0	]
[ 2,	1,	0	]
[ 3,	1,	0	]
#SELECT * FROM complete where x>=0.0 AND x <=1.0;
% .complete,	.complete,	.complete # table_name
% x,	y,	z # name
% double,	double,	double # type
% 24,	24,	24 # length
[ 0,	0,	0	]
[ 1,	0,	0	]
[ 0,	1,	0	]
[ 1,	1,	0	]
#SELECT * FROM complete where x>=2.0 AND x <=3.0;
% .complete,	.complete,	.complete # table_name
% x,	y,	z # name
% double,	double,	double # type
% 24,	24,	24 # length
[ 2,	0,	0	]
[ 3,	0,	0	]
[ 2,	1,	0	]
[ 3,	1,	0	]
#SELECT * FROM complete where x>=1.0 AND x <=2.0;
% .complete,	.complete,	.complete # table_name
% x,	y,	z # name
% double,	double,	double # type
% 24,	24,	24 # length
[ 1,	0,	0	]
[ 1,	1,	0	]
[ 2,	0,	0	]
[ 2,	1,	0	]
#CREATE TABLE answ( LIKE complete);
#EXPLAIN INSERT INTO answ
#SELECT * FROM complete where x>=1.0 AND x <=2.0;
% .explain # table_name
% mal # name
% clob # type
% 129 # length
<<<<<<< HEAD
function user.s26_1():void;
    X_65:void := querylog.define("explain insert into answ\nselect * from complete where x>=1.0 and x <=2.0;","default_pipe",69);
barrier X_112 := language.dataflow();
    X_3 := sql.mvc();
    X_4:bat[:dbl] := bat.new(nil:dbl);
    X_9:bat[:dbl] := sql.bind(X_3,"sys","part1","x",0);
    C_6:bat[:oid] := sql.tid(X_3,"sys","part1");
    C_82 := algebra.subselect(X_9,C_6,1,2,true,true,false);
    (C_12,r1_12) := sql.bind(X_3,"sys","part1","x",2);
    C_83 := algebra.subselect(r1_12,nil:bat[:oid],1,2,true,true,false);
    X_15:bat[:dbl] := sql.bind(X_3,"sys","part1","x",1);
    C_85 := algebra.subselect(X_15,C_6,1,2,true,true,false);
    C_17 := sql.subdelta(C_82,C_6,C_12,C_83,C_85);
    X_20 := sql.projectdelta(C_17,X_9,C_12,r1_12,X_15);
    X_21 := bat.append(X_4,X_20,true);
    X_24:bat[:dbl] := sql.bind(X_3,"sys","part2","x",0);
    C_22:bat[:oid] := sql.tid(X_3,"sys","part2");
    C_86 := algebra.subselect(X_24,C_22,1,2,true,true,false);
    (C_25,r1_30) := sql.bind(X_3,"sys","part2","x",2);
    C_87 := algebra.subselect(r1_30,nil:bat[:oid],1,2,true,true,false);
    X_27:bat[:dbl] := sql.bind(X_3,"sys","part2","x",1);
    C_88 := algebra.subselect(X_27,C_22,1,2,true,true,false);
    C_28 := sql.subdelta(C_86,C_22,C_25,C_87,C_88);
    X_29 := sql.projectdelta(C_28,X_24,C_25,r1_30,X_27);
    X_30 := bat.append(X_21,X_29,true);
    language.pass(C_6);
=======
function user.s13_1(A0:dbl,A1:dbl):void;
    X_87:void := querylog.define("explain insert into answ\nselect * from complete where x>=1.0 and x <=2.0;","default_pipe",69);
barrier X_132 := language.dataflow();
    X_0 := sql.mvc();
    X_1:bat[:dbl] := bat.new(nil:dbl);
    X_6:bat[:dbl] := sql.bind(X_0,"sys","part1","x",0);
    X_3:bat[:oid] := sql.tid(X_0,"sys","part1");
    X_101 := algebra.subselect(X_6,X_3,A0,A1,true,true,false);
    (X_9,r1_12) := sql.bind(X_0,"sys","part1","x",2);
    X_102 := algebra.subselect(r1_12,nil:bat[:oid],A0,A1,true,true,false);
    X_12:bat[:dbl] := sql.bind(X_0,"sys","part1","x",1);
    X_104 := algebra.subselect(X_12,X_3,A0,A1,true,true,false);
    X_18 := sql.subdelta(X_101,X_3,X_9,X_102,X_104);
    X_22 := sql.projectdelta(X_18,X_6,X_9,r1_12,X_12);
    X_23 := bat.append(X_1,X_22,true);
    X_26:bat[:dbl] := sql.bind(X_0,"sys","part2","x",0);
    X_24:bat[:oid] := sql.tid(X_0,"sys","part2");
    X_105 := algebra.subselect(X_26,X_24,A0,A1,true,true,false);
    (X_27,r1_30) := sql.bind(X_0,"sys","part2","x",2);
    X_106 := algebra.subselect(r1_30,nil:bat[:oid],A0,A1,true,true,false);
    X_29:bat[:dbl] := sql.bind(X_0,"sys","part2","x",1);
    X_108 := algebra.subselect(X_29,X_24,A0,A1,true,true,false);
    X_34 := sql.subdelta(X_105,X_24,X_27,X_106,X_108);
    X_35 := sql.projectdelta(X_34,X_26,X_27,r1_30,X_29);
    X_36 := bat.append(X_23,X_35,true);
    language.pass(X_3);
    language.pass(X_6);
>>>>>>> eecc409f
    language.pass(X_9);
    language.pass(r1_12);
    language.pass(X_12);
    language.pass(nil:bat[:oid]);
    language.pass(X_24);
    language.pass(X_26);
    language.pass(X_27);
<<<<<<< HEAD
exit X_112;
    X_31 := sql.append(X_3,"sys","answ","x",X_30);
barrier X_115 := language.dataflow();
    X_33:bat[:dbl] := bat.new(nil:dbl);
    X_34:bat[:dbl] := sql.bind(X_31,"sys","part1","y",0);
    (C_36,r1_48) := sql.bind(X_31,"sys","part1","y",2);
    X_38:bat[:dbl] := sql.bind(X_31,"sys","part1","y",1);
    X_39 := sql.projectdelta(C_17,X_34,C_36,r1_48,X_38);
    X_40 := bat.append(X_33,X_39,true);
    X_41:bat[:dbl] := sql.bind(X_31,"sys","part2","y",0);
    (C_42,r1_56) := sql.bind(X_31,"sys","part2","y",2);
    X_44:bat[:dbl] := sql.bind(X_31,"sys","part2","y",1);
    X_45 := sql.projectdelta(C_28,X_41,C_42,r1_56,X_44);
    X_46 := bat.append(X_40,X_45,true);
exit X_115;
    X_47 := sql.append(X_31,"sys","answ","y",X_46);
barrier X_118 := language.dataflow();
    X_48:bat[:dbl] := bat.new(nil:dbl);
    X_49:bat[:dbl] := sql.bind(X_47,"sys","part1","z",0);
    (C_51,r1_69) := sql.bind(X_47,"sys","part1","z",2);
    X_53:bat[:dbl] := sql.bind(X_47,"sys","part1","z",1);
    X_54 := sql.projectdelta(C_17,X_49,C_51,r1_69,X_53);
    X_55 := bat.append(X_48,X_54,true);
    X_56:bat[:dbl] := sql.bind(X_47,"sys","part2","z",0);
    (C_57,r1_77) := sql.bind(X_47,"sys","part2","z",2);
    X_59:bat[:dbl] := sql.bind(X_47,"sys","part2","z",1);
    X_60 := sql.projectdelta(C_28,X_56,C_57,r1_77,X_59);
    X_61 := bat.append(X_55,X_60,true);
exit X_118;
    X_62 := sql.append(X_47,"sys","answ","z",X_61);
    X_63 := aggr.count(X_61);
    sql.affectedRows(X_62,X_63);
end user.s26_1;
#inline               actions= 0 time=2 usec 
#candidates           actions= 1 time=31 usec 
#remap                actions= 0 time=4 usec 
#costModel            actions= 1 time=28 usec 
#coercions            actions= 0 time=3 usec 
#evaluate             actions= 4 time=45 usec 
#emptybind            actions= 0 time=4 usec 
#pushselect           actions= 8 time=41 usec 
#aliases              actions=16 time=30 usec 
#mitosis              actions= 0 time=5 usec 
#mergetable           actions= 0 time=34 usec 
#deadcode             actions=12 time=24 usec 
#aliases              actions= 0 time=6 usec 
#constants            actions= 9 time=22 usec 
#commonTerms          actions= 0 time=7 usec 
#projectionpath       actions= 0 time=6 usec 
#deadcode             actions= 0 time=6 usec 
#reorder              actions= 1 time=37 usec 
#reduce               actions=74 time=39 usec 
#matpack              actions= 0 time=5 usec 
#dataflow             actions=31 time=36 usec 
#querylog             actions= 0 time=1 usec 
#multiplex            actions= 0 time=3 usec 
#generator            actions= 0 time=1 usec 
#profiler             actions= 1 time=20 usec 
#garbageCollector     actions= 1 time=27 usec 
#total                actions= 1 time=526 usec 
=======
    language.pass(r1_30);
    language.pass(X_29);
exit X_132;
    X_38 := sql.append(X_0,"sys","answ","x",X_36);
barrier X_135 := language.dataflow();
    X_41:bat[:dbl] := bat.new(nil:dbl);
    X_43:bat[:dbl] := sql.bind(X_38,"sys","part1","y",0);
    (X_45,r1_48) := sql.bind(X_38,"sys","part1","y",2);
    X_47:bat[:dbl] := sql.bind(X_38,"sys","part1","y",1);
    X_50 := sql.projectdelta(X_18,X_43,X_45,r1_48,X_47);
    X_51 := bat.append(X_41,X_50,true);
    X_52:bat[:dbl] := sql.bind(X_38,"sys","part2","y",0);
    (X_53,r1_56) := sql.bind(X_38,"sys","part2","y",2);
    X_55:bat[:dbl] := sql.bind(X_38,"sys","part2","y",1);
    X_58 := sql.projectdelta(X_34,X_52,X_53,r1_56,X_55);
    X_59 := bat.append(X_51,X_58,true);
exit X_135;
    X_62 := sql.append(X_38,"sys","answ","y",X_59);
barrier X_138 := language.dataflow();
    X_63:bat[:dbl] := bat.new(nil:dbl);
    X_64:bat[:dbl] := sql.bind(X_62,"sys","part1","z",0);
    (X_66,r1_69) := sql.bind(X_62,"sys","part1","z",2);
    X_68:bat[:dbl] := sql.bind(X_62,"sys","part1","z",1);
    X_71 := sql.projectdelta(X_18,X_64,X_66,r1_69,X_68);
    X_72 := bat.append(X_63,X_71,true);
    X_73:bat[:dbl] := sql.bind(X_62,"sys","part2","z",0);
    (X_74,r1_77) := sql.bind(X_62,"sys","part2","z",2);
    X_76:bat[:dbl] := sql.bind(X_62,"sys","part2","z",1);
    X_79 := sql.projectdelta(X_34,X_73,X_74,r1_77,X_76);
    X_80 := bat.append(X_72,X_79,true);
exit X_138;
    X_82 := sql.append(X_62,"sys","answ","z",X_80);
    X_84 := aggr.count(X_80);
    sql.affectedRows(X_82,X_84);
end user.s13_1;
>>>>>>> eecc409f
#INSERT INTO answ
#SELECT * FROM complete where x>=1.0 AND x <=2.0;
[ 4	]
#EXPLAIN INSERT INTO answ
#SELECT * FROM complete
#WHERE x BETWEEN 0 AND 2 AND Y BETWEEN 0 AND 2;
% .explain # table_name
% mal # name
% clob # type
% 151 # length
<<<<<<< HEAD
function user.s28_1():void;
    X_67:void := querylog.define("explain insert into answ\nselect * from complete\nwhere x between 0 and 2 and y between 0 and 2;","default_pipe",79);
barrier X_122 := language.dataflow();
    X_3 := sql.mvc();
    X_4:bat[:dbl] := bat.new(nil:dbl);
    X_9:bat[:dbl] := sql.bind(X_3,"sys","part1","x",0);
    X_17:bat[:dbl] := sql.bind(X_3,"sys","part1","y",0);
    C_6:bat[:oid] := sql.tid(X_3,"sys","part1");
    C_84 := algebra.subselect(X_17,C_6,0,2,true,true,false);
    (C_19,r1_25) := sql.bind(X_3,"sys","part1","y",2);
    C_85 := algebra.subselect(r1_25,nil:bat[:oid],0,2,true,true,false);
    X_21:bat[:dbl] := sql.bind(X_3,"sys","part1","y",1);
    C_87 := algebra.subselect(X_21,C_6,0,2,true,true,false);
    C_22 := sql.subdelta(C_84,C_6,C_19,C_85,C_87);
    C_88 := algebra.subselect(X_9,C_22,0,2,true,true,false);
    (C_12,r1_14) := sql.bind(X_3,"sys","part1","x",2);
    C_89 := algebra.subselect(r1_14,nil:bat[:oid],0,2,true,true,false);
    X_15:bat[:dbl] := sql.bind(X_3,"sys","part1","x",1);
    C_90 := algebra.subselect(X_15,C_22,0,2,true,true,false);
    C_25 := sql.subdelta(C_88,C_22,C_12,C_89,C_90);
    X_26 := sql.projectdelta(C_25,X_9,C_12,r1_14,X_15);
    X_27 := bat.append(X_4,X_26,true);
    X_30:bat[:dbl] := sql.bind(X_3,"sys","part2","x",0);
    X_34:bat[:dbl] := sql.bind(X_3,"sys","part2","y",0);
    C_28:bat[:oid] := sql.tid(X_3,"sys","part2");
    C_91 := algebra.subselect(X_34,C_28,0,2,true,true,false);
    (C_35,r1_50) := sql.bind(X_3,"sys","part2","y",2);
    C_92 := algebra.subselect(r1_50,nil:bat[:oid],0,2,true,true,false);
    X_37:bat[:dbl] := sql.bind(X_3,"sys","part2","y",1);
    C_93 := algebra.subselect(X_37,C_28,0,2,true,true,false);
    C_38 := sql.subdelta(C_91,C_28,C_35,C_92,C_93);
    C_94 := algebra.subselect(X_30,C_38,0,2,true,true,false);
    (C_31,r1_42) := sql.bind(X_3,"sys","part2","x",2);
    C_95 := algebra.subselect(r1_42,nil:bat[:oid],0,2,true,true,false);
    X_33:bat[:dbl] := sql.bind(X_3,"sys","part2","x",1);
    C_96 := algebra.subselect(X_33,C_38,0,2,true,true,false);
    C_39 := sql.subdelta(C_94,C_38,C_31,C_95,C_96);
    X_40 := sql.projectdelta(C_39,X_30,C_31,r1_42,X_33);
    X_41 := bat.append(X_27,X_40,true);
    language.pass(C_6);
    language.pass(C_22);
    language.pass(X_9);
    language.pass(C_12);
    language.pass(r1_14);
    language.pass(X_15);
    language.pass(C_28);
    language.pass(nil:bat[:oid]);
    language.pass(C_38);
    language.pass(X_30);
    language.pass(C_31);
    language.pass(r1_42);
    language.pass(X_33);
exit X_122;
    X_42 := sql.append(X_3,"sys","answ","x",X_41);
barrier X_125 := language.dataflow();
    X_44:bat[:dbl] := bat.new(nil:dbl);
    X_45 := sql.projectdelta(C_25,X_17,C_19,r1_25,X_21);
    X_46 := bat.append(X_44,X_45,true);
    X_47 := sql.projectdelta(C_39,X_34,C_35,r1_50,X_37);
    X_48 := bat.append(X_46,X_47,true);
exit X_125;
    X_49 := sql.append(X_42,"sys","answ","y",X_48);
barrier X_128 := language.dataflow();
    X_50:bat[:dbl] := bat.new(nil:dbl);
    X_51:bat[:dbl] := sql.bind(X_49,"sys","part1","z",0);
    (C_53,r1_78) := sql.bind(X_49,"sys","part1","z",2);
    X_55:bat[:dbl] := sql.bind(X_49,"sys","part1","z",1);
    X_56 := sql.projectdelta(C_25,X_51,C_53,r1_78,X_55);
    X_57 := bat.append(X_50,X_56,true);
    X_58:bat[:dbl] := sql.bind(X_49,"sys","part2","z",0);
    (C_59,r1_86) := sql.bind(X_49,"sys","part2","z",2);
    X_61:bat[:dbl] := sql.bind(X_49,"sys","part2","z",1);
    X_62 := sql.projectdelta(C_39,X_58,C_59,r1_86,X_61);
    X_63 := bat.append(X_57,X_62,true);
exit X_128;
    X_64 := sql.append(X_49,"sys","answ","z",X_63);
    X_65 := aggr.count(X_63);
    sql.affectedRows(X_64,X_65);
end user.s28_1;
#inline               actions= 0 time=3 usec 
#candidates           actions= 1 time=32 usec 
#remap                actions= 0 time=4 usec 
#costModel            actions= 1 time=29 usec 
#coercions            actions= 0 time=2 usec 
#evaluate             actions= 8 time=50 usec 
#emptybind            actions= 0 time=4 usec 
#pushselect           actions= 8 time=37 usec 
#aliases              actions=20 time=36 usec 
#mitosis              actions= 0 time=4 usec 
#mergetable           actions= 0 time=52 usec 
#deadcode             actions=12 time=25 usec 
#aliases              actions= 0 time=7 usec 
#constants            actions=12 time=23 usec 
#commonTerms          actions= 0 time=8 usec 
#projectionpath       actions= 0 time=6 usec 
#deadcode             actions= 0 time=7 usec 
#reorder              actions= 1 time=38 usec 
#reduce               actions=81 time=44 usec 
#matpack              actions= 0 time=5 usec 
#dataflow             actions=31 time=38 usec 
#querylog             actions= 0 time=1 usec 
#multiplex            actions= 0 time=3 usec 
#generator            actions= 0 time=2 usec 
#profiler             actions= 1 time=21 usec 
#garbageCollector     actions= 1 time=29 usec 
#total                actions= 1 time=573 usec 
=======
function user.s14_1(A0:dbl,A1:dbl,A2:dbl,A3:dbl):void;
    X_93:void := querylog.define("explain insert into answ\nselect * from complete\nwhere x between 0 and 2 and y between 0 and 2;","default_pipe",79);
barrier X_148 := language.dataflow();
    X_0 := sql.mvc();
    X_1:bat[:dbl] := bat.new(nil:dbl);
    X_6:bat[:dbl] := sql.bind(X_0,"sys","part1","x",0);
    X_18:bat[:dbl] := sql.bind(X_0,"sys","part1","y",0);
    X_3:bat[:oid] := sql.tid(X_0,"sys","part1");
    X_107 := algebra.subselect(X_18,X_3,A2,A3,true,true,false);
    (X_20,r1_25) := sql.bind(X_0,"sys","part1","y",2);
    X_108 := algebra.subselect(r1_25,nil:bat[:oid],A2,A3,true,true,false);
    X_22:bat[:dbl] := sql.bind(X_0,"sys","part1","y",1);
    X_110 := algebra.subselect(X_22,X_3,A2,A3,true,true,false);
    X_27 := sql.subdelta(X_107,X_3,X_20,X_108,X_110);
    X_111 := algebra.subselect(X_6,X_27,A0,A1,true,true,false);
    (X_9,r1_14) := sql.bind(X_0,"sys","part1","x",2);
    X_112 := algebra.subselect(r1_14,nil:bat[:oid],A0,A1,true,true,false);
    X_12:bat[:dbl] := sql.bind(X_0,"sys","part1","x",1);
    X_114 := algebra.subselect(X_12,X_27,A0,A1,true,true,false);
    X_31 := sql.subdelta(X_111,X_27,X_9,X_112,X_114);
    X_32 := sql.projectdelta(X_31,X_6,X_9,r1_14,X_12);
    X_33 := bat.append(X_1,X_32,true);
    X_36:bat[:dbl] := sql.bind(X_0,"sys","part2","x",0);
    X_44:bat[:dbl] := sql.bind(X_0,"sys","part2","y",0);
    X_34:bat[:oid] := sql.tid(X_0,"sys","part2");
    X_115 := algebra.subselect(X_44,X_34,A2,A3,true,true,false);
    (X_45,r1_50) := sql.bind(X_0,"sys","part2","y",2);
    X_116 := algebra.subselect(r1_50,nil:bat[:oid],A2,A3,true,true,false);
    X_47:bat[:dbl] := sql.bind(X_0,"sys","part2","y",1);
    X_118 := algebra.subselect(X_47,X_34,A2,A3,true,true,false);
    X_52 := sql.subdelta(X_115,X_34,X_45,X_116,X_118);
    X_119 := algebra.subselect(X_36,X_52,A0,A1,true,true,false);
    (X_37,r1_42) := sql.bind(X_0,"sys","part2","x",2);
    X_120 := algebra.subselect(r1_42,nil:bat[:oid],A0,A1,true,true,false);
    X_39:bat[:dbl] := sql.bind(X_0,"sys","part2","x",1);
    X_122 := algebra.subselect(X_39,X_52,A0,A1,true,true,false);
    X_53 := sql.subdelta(X_119,X_52,X_37,X_120,X_122);
    X_54 := sql.projectdelta(X_53,X_36,X_37,r1_42,X_39);
    X_55 := bat.append(X_33,X_54,true);
    language.pass(X_3);
    language.pass(X_27);
    language.pass(X_6);
    language.pass(X_9);
    language.pass(r1_14);
    language.pass(X_12);
    language.pass(X_34);
    language.pass(nil:bat[:oid]);
    language.pass(X_52);
    language.pass(X_36);
    language.pass(X_37);
    language.pass(r1_42);
    language.pass(X_39);
exit X_148;
    X_57 := sql.append(X_0,"sys","answ","x",X_55);
barrier X_151 := language.dataflow();
    X_60:bat[:dbl] := bat.new(nil:dbl);
    X_62 := sql.projectdelta(X_31,X_18,X_20,r1_25,X_22);
    X_63 := bat.append(X_60,X_62,true);
    X_65 := sql.projectdelta(X_53,X_44,X_45,r1_50,X_47);
    X_66 := bat.append(X_63,X_65,true);
exit X_151;
    X_68 := sql.append(X_57,"sys","answ","y",X_66);
barrier X_154 := language.dataflow();
    X_70:bat[:dbl] := bat.new(nil:dbl);
    X_71:bat[:dbl] := sql.bind(X_68,"sys","part1","z",0);
    (X_73,r1_78) := sql.bind(X_68,"sys","part1","z",2);
    X_75:bat[:dbl] := sql.bind(X_68,"sys","part1","z",1);
    X_78 := sql.projectdelta(X_31,X_71,X_73,r1_78,X_75);
    X_79 := bat.append(X_70,X_78,true);
    X_80:bat[:dbl] := sql.bind(X_68,"sys","part2","z",0);
    (X_81,r1_86) := sql.bind(X_68,"sys","part2","z",2);
    X_83:bat[:dbl] := sql.bind(X_68,"sys","part2","z",1);
    X_86 := sql.projectdelta(X_53,X_80,X_81,r1_86,X_83);
    X_87 := bat.append(X_79,X_86,true);
exit X_154;
    X_89 := sql.append(X_68,"sys","answ","z",X_87);
    X_90 := aggr.count(X_87);
    sql.affectedRows(X_89,X_90);
end user.s14_1;
>>>>>>> eecc409f
#INSERT INTO answ
#SELECT * FROM complete
#WHERE x BETWEEN 0 AND 2 AND Y BETWEEN 0 AND 2;
[ 6	]
#DROP TABLE complete;
#DROP TABLE part1;
#DROP TABLE part2;

# 16:20:24 >  
# 16:20:24 >  "Done."
# 16:20:24 >  
<|MERGE_RESOLUTION|>--- conflicted
+++ resolved
@@ -89,62 +89,33 @@
 % mal # name
 % clob # type
 % 129 # length
-<<<<<<< HEAD
 function user.s26_1():void;
-    X_65:void := querylog.define("explain insert into answ\nselect * from complete where x>=1.0 and x <=2.0;","default_pipe",69);
-barrier X_112 := language.dataflow();
-    X_3 := sql.mvc();
-    X_4:bat[:dbl] := bat.new(nil:dbl);
-    X_9:bat[:dbl] := sql.bind(X_3,"sys","part1","x",0);
-    C_6:bat[:oid] := sql.tid(X_3,"sys","part1");
-    C_82 := algebra.subselect(X_9,C_6,1,2,true,true,false);
-    (C_12,r1_12) := sql.bind(X_3,"sys","part1","x",2);
-    C_83 := algebra.subselect(r1_12,nil:bat[:oid],1,2,true,true,false);
-    X_15:bat[:dbl] := sql.bind(X_3,"sys","part1","x",1);
-    C_85 := algebra.subselect(X_15,C_6,1,2,true,true,false);
-    C_17 := sql.subdelta(C_82,C_6,C_12,C_83,C_85);
-    X_20 := sql.projectdelta(C_17,X_9,C_12,r1_12,X_15);
-    X_21 := bat.append(X_4,X_20,true);
-    X_24:bat[:dbl] := sql.bind(X_3,"sys","part2","x",0);
-    C_22:bat[:oid] := sql.tid(X_3,"sys","part2");
-    C_86 := algebra.subselect(X_24,C_22,1,2,true,true,false);
-    (C_25,r1_30) := sql.bind(X_3,"sys","part2","x",2);
-    C_87 := algebra.subselect(r1_30,nil:bat[:oid],1,2,true,true,false);
-    X_27:bat[:dbl] := sql.bind(X_3,"sys","part2","x",1);
-    C_88 := algebra.subselect(X_27,C_22,1,2,true,true,false);
-    C_28 := sql.subdelta(C_86,C_22,C_25,C_87,C_88);
-    X_29 := sql.projectdelta(C_28,X_24,C_25,r1_30,X_27);
-    X_30 := bat.append(X_21,X_29,true);
-    language.pass(C_6);
-=======
-function user.s13_1(A0:dbl,A1:dbl):void;
     X_87:void := querylog.define("explain insert into answ\nselect * from complete where x>=1.0 and x <=2.0;","default_pipe",69);
-barrier X_132 := language.dataflow();
+barrier X_136 := language.dataflow();
     X_0 := sql.mvc();
     X_1:bat[:dbl] := bat.new(nil:dbl);
     X_6:bat[:dbl] := sql.bind(X_0,"sys","part1","x",0);
     X_3:bat[:oid] := sql.tid(X_0,"sys","part1");
-    X_101 := algebra.subselect(X_6,X_3,A0,A1,true,true,false);
+    X_105 := algebra.subselect(X_6,X_3,1,2,true,true,false);
     (X_9,r1_12) := sql.bind(X_0,"sys","part1","x",2);
-    X_102 := algebra.subselect(r1_12,nil:bat[:oid],A0,A1,true,true,false);
+    X_106 := algebra.subselect(r1_12,nil:bat[:oid],1,2,true,true,false);
     X_12:bat[:dbl] := sql.bind(X_0,"sys","part1","x",1);
-    X_104 := algebra.subselect(X_12,X_3,A0,A1,true,true,false);
-    X_18 := sql.subdelta(X_101,X_3,X_9,X_102,X_104);
+    X_108 := algebra.subselect(X_12,X_3,1,2,true,true,false);
+    X_18 := sql.subdelta(X_105,X_3,X_9,X_106,X_108);
     X_22 := sql.projectdelta(X_18,X_6,X_9,r1_12,X_12);
     X_23 := bat.append(X_1,X_22,true);
     X_26:bat[:dbl] := sql.bind(X_0,"sys","part2","x",0);
     X_24:bat[:oid] := sql.tid(X_0,"sys","part2");
-    X_105 := algebra.subselect(X_26,X_24,A0,A1,true,true,false);
+    X_109 := algebra.subselect(X_26,X_24,1,2,true,true,false);
     (X_27,r1_30) := sql.bind(X_0,"sys","part2","x",2);
-    X_106 := algebra.subselect(r1_30,nil:bat[:oid],A0,A1,true,true,false);
+    X_110 := algebra.subselect(r1_30,nil:bat[:oid],1,2,true,true,false);
     X_29:bat[:dbl] := sql.bind(X_0,"sys","part2","x",1);
-    X_108 := algebra.subselect(X_29,X_24,A0,A1,true,true,false);
-    X_34 := sql.subdelta(X_105,X_24,X_27,X_106,X_108);
+    X_112 := algebra.subselect(X_29,X_24,1,2,true,true,false);
+    X_34 := sql.subdelta(X_109,X_24,X_27,X_110,X_112);
     X_35 := sql.projectdelta(X_34,X_26,X_27,r1_30,X_29);
     X_36 := bat.append(X_23,X_35,true);
     language.pass(X_3);
     language.pass(X_6);
->>>>>>> eecc409f
     language.pass(X_9);
     language.pass(r1_12);
     language.pass(X_12);
@@ -152,39 +123,40 @@
     language.pass(X_24);
     language.pass(X_26);
     language.pass(X_27);
-<<<<<<< HEAD
-exit X_112;
-    X_31 := sql.append(X_3,"sys","answ","x",X_30);
-barrier X_115 := language.dataflow();
-    X_33:bat[:dbl] := bat.new(nil:dbl);
-    X_34:bat[:dbl] := sql.bind(X_31,"sys","part1","y",0);
-    (C_36,r1_48) := sql.bind(X_31,"sys","part1","y",2);
-    X_38:bat[:dbl] := sql.bind(X_31,"sys","part1","y",1);
-    X_39 := sql.projectdelta(C_17,X_34,C_36,r1_48,X_38);
-    X_40 := bat.append(X_33,X_39,true);
-    X_41:bat[:dbl] := sql.bind(X_31,"sys","part2","y",0);
-    (C_42,r1_56) := sql.bind(X_31,"sys","part2","y",2);
-    X_44:bat[:dbl] := sql.bind(X_31,"sys","part2","y",1);
-    X_45 := sql.projectdelta(C_28,X_41,C_42,r1_56,X_44);
-    X_46 := bat.append(X_40,X_45,true);
-exit X_115;
-    X_47 := sql.append(X_31,"sys","answ","y",X_46);
-barrier X_118 := language.dataflow();
-    X_48:bat[:dbl] := bat.new(nil:dbl);
-    X_49:bat[:dbl] := sql.bind(X_47,"sys","part1","z",0);
-    (C_51,r1_69) := sql.bind(X_47,"sys","part1","z",2);
-    X_53:bat[:dbl] := sql.bind(X_47,"sys","part1","z",1);
-    X_54 := sql.projectdelta(C_17,X_49,C_51,r1_69,X_53);
-    X_55 := bat.append(X_48,X_54,true);
-    X_56:bat[:dbl] := sql.bind(X_47,"sys","part2","z",0);
-    (C_57,r1_77) := sql.bind(X_47,"sys","part2","z",2);
-    X_59:bat[:dbl] := sql.bind(X_47,"sys","part2","z",1);
-    X_60 := sql.projectdelta(C_28,X_56,C_57,r1_77,X_59);
-    X_61 := bat.append(X_55,X_60,true);
-exit X_118;
-    X_62 := sql.append(X_47,"sys","answ","z",X_61);
-    X_63 := aggr.count(X_61);
-    sql.affectedRows(X_62,X_63);
+    language.pass(r1_30);
+    language.pass(X_29);
+exit X_136;
+    X_38 := sql.append(X_0,"sys","answ","x",X_36);
+barrier X_139 := language.dataflow();
+    X_41:bat[:dbl] := bat.new(nil:dbl);
+    X_43:bat[:dbl] := sql.bind(X_38,"sys","part1","y",0);
+    (X_45,r1_48) := sql.bind(X_38,"sys","part1","y",2);
+    X_47:bat[:dbl] := sql.bind(X_38,"sys","part1","y",1);
+    X_50 := sql.projectdelta(X_18,X_43,X_45,r1_48,X_47);
+    X_51 := bat.append(X_41,X_50,true);
+    X_52:bat[:dbl] := sql.bind(X_38,"sys","part2","y",0);
+    (X_53,r1_56) := sql.bind(X_38,"sys","part2","y",2);
+    X_55:bat[:dbl] := sql.bind(X_38,"sys","part2","y",1);
+    X_58 := sql.projectdelta(X_34,X_52,X_53,r1_56,X_55);
+    X_59 := bat.append(X_51,X_58,true);
+exit X_139;
+    X_62 := sql.append(X_38,"sys","answ","y",X_59);
+barrier X_142 := language.dataflow();
+    X_63:bat[:dbl] := bat.new(nil:dbl);
+    X_64:bat[:dbl] := sql.bind(X_62,"sys","part1","z",0);
+    (X_66,r1_69) := sql.bind(X_62,"sys","part1","z",2);
+    X_68:bat[:dbl] := sql.bind(X_62,"sys","part1","z",1);
+    X_71 := sql.projectdelta(X_18,X_64,X_66,r1_69,X_68);
+    X_72 := bat.append(X_63,X_71,true);
+    X_73:bat[:dbl] := sql.bind(X_62,"sys","part2","z",0);
+    (X_74,r1_77) := sql.bind(X_62,"sys","part2","z",2);
+    X_76:bat[:dbl] := sql.bind(X_62,"sys","part2","z",1);
+    X_79 := sql.projectdelta(X_34,X_73,X_74,r1_77,X_76);
+    X_80 := bat.append(X_72,X_79,true);
+exit X_142;
+    X_82 := sql.append(X_62,"sys","answ","z",X_80);
+    X_84 := aggr.count(X_80);
+    sql.affectedRows(X_82,X_84);
 end user.s26_1;
 #inline               actions= 0 time=2 usec 
 #candidates           actions= 1 time=31 usec 
@@ -213,43 +185,6 @@
 #profiler             actions= 1 time=20 usec 
 #garbageCollector     actions= 1 time=27 usec 
 #total                actions= 1 time=526 usec 
-=======
-    language.pass(r1_30);
-    language.pass(X_29);
-exit X_132;
-    X_38 := sql.append(X_0,"sys","answ","x",X_36);
-barrier X_135 := language.dataflow();
-    X_41:bat[:dbl] := bat.new(nil:dbl);
-    X_43:bat[:dbl] := sql.bind(X_38,"sys","part1","y",0);
-    (X_45,r1_48) := sql.bind(X_38,"sys","part1","y",2);
-    X_47:bat[:dbl] := sql.bind(X_38,"sys","part1","y",1);
-    X_50 := sql.projectdelta(X_18,X_43,X_45,r1_48,X_47);
-    X_51 := bat.append(X_41,X_50,true);
-    X_52:bat[:dbl] := sql.bind(X_38,"sys","part2","y",0);
-    (X_53,r1_56) := sql.bind(X_38,"sys","part2","y",2);
-    X_55:bat[:dbl] := sql.bind(X_38,"sys","part2","y",1);
-    X_58 := sql.projectdelta(X_34,X_52,X_53,r1_56,X_55);
-    X_59 := bat.append(X_51,X_58,true);
-exit X_135;
-    X_62 := sql.append(X_38,"sys","answ","y",X_59);
-barrier X_138 := language.dataflow();
-    X_63:bat[:dbl] := bat.new(nil:dbl);
-    X_64:bat[:dbl] := sql.bind(X_62,"sys","part1","z",0);
-    (X_66,r1_69) := sql.bind(X_62,"sys","part1","z",2);
-    X_68:bat[:dbl] := sql.bind(X_62,"sys","part1","z",1);
-    X_71 := sql.projectdelta(X_18,X_64,X_66,r1_69,X_68);
-    X_72 := bat.append(X_63,X_71,true);
-    X_73:bat[:dbl] := sql.bind(X_62,"sys","part2","z",0);
-    (X_74,r1_77) := sql.bind(X_62,"sys","part2","z",2);
-    X_76:bat[:dbl] := sql.bind(X_62,"sys","part2","z",1);
-    X_79 := sql.projectdelta(X_34,X_73,X_74,r1_77,X_76);
-    X_80 := bat.append(X_72,X_79,true);
-exit X_138;
-    X_82 := sql.append(X_62,"sys","answ","z",X_80);
-    X_84 := aggr.count(X_80);
-    sql.affectedRows(X_82,X_84);
-end user.s13_1;
->>>>>>> eecc409f
 #INSERT INTO answ
 #SELECT * FROM complete where x>=1.0 AND x <=2.0;
 [ 4	]
@@ -260,85 +195,84 @@
 % mal # name
 % clob # type
 % 151 # length
-<<<<<<< HEAD
 function user.s28_1():void;
-    X_67:void := querylog.define("explain insert into answ\nselect * from complete\nwhere x between 0 and 2 and y between 0 and 2;","default_pipe",79);
-barrier X_122 := language.dataflow();
-    X_3 := sql.mvc();
-    X_4:bat[:dbl] := bat.new(nil:dbl);
-    X_9:bat[:dbl] := sql.bind(X_3,"sys","part1","x",0);
-    X_17:bat[:dbl] := sql.bind(X_3,"sys","part1","y",0);
-    C_6:bat[:oid] := sql.tid(X_3,"sys","part1");
-    C_84 := algebra.subselect(X_17,C_6,0,2,true,true,false);
-    (C_19,r1_25) := sql.bind(X_3,"sys","part1","y",2);
-    C_85 := algebra.subselect(r1_25,nil:bat[:oid],0,2,true,true,false);
-    X_21:bat[:dbl] := sql.bind(X_3,"sys","part1","y",1);
-    C_87 := algebra.subselect(X_21,C_6,0,2,true,true,false);
-    C_22 := sql.subdelta(C_84,C_6,C_19,C_85,C_87);
-    C_88 := algebra.subselect(X_9,C_22,0,2,true,true,false);
-    (C_12,r1_14) := sql.bind(X_3,"sys","part1","x",2);
-    C_89 := algebra.subselect(r1_14,nil:bat[:oid],0,2,true,true,false);
-    X_15:bat[:dbl] := sql.bind(X_3,"sys","part1","x",1);
-    C_90 := algebra.subselect(X_15,C_22,0,2,true,true,false);
-    C_25 := sql.subdelta(C_88,C_22,C_12,C_89,C_90);
-    X_26 := sql.projectdelta(C_25,X_9,C_12,r1_14,X_15);
-    X_27 := bat.append(X_4,X_26,true);
-    X_30:bat[:dbl] := sql.bind(X_3,"sys","part2","x",0);
-    X_34:bat[:dbl] := sql.bind(X_3,"sys","part2","y",0);
-    C_28:bat[:oid] := sql.tid(X_3,"sys","part2");
-    C_91 := algebra.subselect(X_34,C_28,0,2,true,true,false);
-    (C_35,r1_50) := sql.bind(X_3,"sys","part2","y",2);
-    C_92 := algebra.subselect(r1_50,nil:bat[:oid],0,2,true,true,false);
-    X_37:bat[:dbl] := sql.bind(X_3,"sys","part2","y",1);
-    C_93 := algebra.subselect(X_37,C_28,0,2,true,true,false);
-    C_38 := sql.subdelta(C_91,C_28,C_35,C_92,C_93);
-    C_94 := algebra.subselect(X_30,C_38,0,2,true,true,false);
-    (C_31,r1_42) := sql.bind(X_3,"sys","part2","x",2);
-    C_95 := algebra.subselect(r1_42,nil:bat[:oid],0,2,true,true,false);
-    X_33:bat[:dbl] := sql.bind(X_3,"sys","part2","x",1);
-    C_96 := algebra.subselect(X_33,C_38,0,2,true,true,false);
-    C_39 := sql.subdelta(C_94,C_38,C_31,C_95,C_96);
-    X_40 := sql.projectdelta(C_39,X_30,C_31,r1_42,X_33);
-    X_41 := bat.append(X_27,X_40,true);
-    language.pass(C_6);
-    language.pass(C_22);
+    X_93:void := querylog.define("explain insert into answ\nselect * from complete\nwhere x between 0 and 2 and y between 0 and 2;","default_pipe",79);
+barrier X_152 := language.dataflow();
+    X_0 := sql.mvc();
+    X_1:bat[:dbl] := bat.new(nil:dbl);
+    X_6:bat[:dbl] := sql.bind(X_0,"sys","part1","x",0);
+    X_18:bat[:dbl] := sql.bind(X_0,"sys","part1","y",0);
+    X_3:bat[:oid] := sql.tid(X_0,"sys","part1");
+    X_111 := algebra.subselect(X_18,X_3,0,2,true,true,false);
+    (X_20,r1_25) := sql.bind(X_0,"sys","part1","y",2);
+    X_112 := algebra.subselect(r1_25,nil:bat[:oid],0,2,true,true,false);
+    X_22:bat[:dbl] := sql.bind(X_0,"sys","part1","y",1);
+    X_114 := algebra.subselect(X_22,X_3,0,2,true,true,false);
+    X_27 := sql.subdelta(X_111,X_3,X_20,X_112,X_114);
+    X_115 := algebra.subselect(X_6,X_27,0,2,true,true,false);
+    (X_9,r1_14) := sql.bind(X_0,"sys","part1","x",2);
+    X_116 := algebra.subselect(r1_14,nil:bat[:oid],0,2,true,true,false);
+    X_12:bat[:dbl] := sql.bind(X_0,"sys","part1","x",1);
+    X_118 := algebra.subselect(X_12,X_27,0,2,true,true,false);
+    X_31 := sql.subdelta(X_115,X_27,X_9,X_116,X_118);
+    X_32 := sql.projectdelta(X_31,X_6,X_9,r1_14,X_12);
+    X_33 := bat.append(X_1,X_32,true);
+    X_36:bat[:dbl] := sql.bind(X_0,"sys","part2","x",0);
+    X_44:bat[:dbl] := sql.bind(X_0,"sys","part2","y",0);
+    X_34:bat[:oid] := sql.tid(X_0,"sys","part2");
+    X_119 := algebra.subselect(X_44,X_34,0,2,true,true,false);
+    (X_45,r1_50) := sql.bind(X_0,"sys","part2","y",2);
+    X_120 := algebra.subselect(r1_50,nil:bat[:oid],0,2,true,true,false);
+    X_47:bat[:dbl] := sql.bind(X_0,"sys","part2","y",1);
+    X_122 := algebra.subselect(X_47,X_34,0,2,true,true,false);
+    X_52 := sql.subdelta(X_119,X_34,X_45,X_120,X_122);
+    X_123 := algebra.subselect(X_36,X_52,0,2,true,true,false);
+    (X_37,r1_42) := sql.bind(X_0,"sys","part2","x",2);
+    X_124 := algebra.subselect(r1_42,nil:bat[:oid],0,2,true,true,false);
+    X_39:bat[:dbl] := sql.bind(X_0,"sys","part2","x",1);
+    X_126 := algebra.subselect(X_39,X_52,0,2,true,true,false);
+    X_53 := sql.subdelta(X_123,X_52,X_37,X_124,X_126);
+    X_54 := sql.projectdelta(X_53,X_36,X_37,r1_42,X_39);
+    X_55 := bat.append(X_33,X_54,true);
+    language.pass(X_3);
+    language.pass(X_27);
+    language.pass(X_6);
     language.pass(X_9);
-    language.pass(C_12);
     language.pass(r1_14);
-    language.pass(X_15);
-    language.pass(C_28);
+    language.pass(X_12);
+    language.pass(X_34);
     language.pass(nil:bat[:oid]);
-    language.pass(C_38);
-    language.pass(X_30);
-    language.pass(C_31);
+    language.pass(X_52);
+    language.pass(X_36);
+    language.pass(X_37);
     language.pass(r1_42);
-    language.pass(X_33);
-exit X_122;
-    X_42 := sql.append(X_3,"sys","answ","x",X_41);
-barrier X_125 := language.dataflow();
-    X_44:bat[:dbl] := bat.new(nil:dbl);
-    X_45 := sql.projectdelta(C_25,X_17,C_19,r1_25,X_21);
-    X_46 := bat.append(X_44,X_45,true);
-    X_47 := sql.projectdelta(C_39,X_34,C_35,r1_50,X_37);
-    X_48 := bat.append(X_46,X_47,true);
-exit X_125;
-    X_49 := sql.append(X_42,"sys","answ","y",X_48);
-barrier X_128 := language.dataflow();
-    X_50:bat[:dbl] := bat.new(nil:dbl);
-    X_51:bat[:dbl] := sql.bind(X_49,"sys","part1","z",0);
-    (C_53,r1_78) := sql.bind(X_49,"sys","part1","z",2);
-    X_55:bat[:dbl] := sql.bind(X_49,"sys","part1","z",1);
-    X_56 := sql.projectdelta(C_25,X_51,C_53,r1_78,X_55);
-    X_57 := bat.append(X_50,X_56,true);
-    X_58:bat[:dbl] := sql.bind(X_49,"sys","part2","z",0);
-    (C_59,r1_86) := sql.bind(X_49,"sys","part2","z",2);
-    X_61:bat[:dbl] := sql.bind(X_49,"sys","part2","z",1);
-    X_62 := sql.projectdelta(C_39,X_58,C_59,r1_86,X_61);
-    X_63 := bat.append(X_57,X_62,true);
-exit X_128;
-    X_64 := sql.append(X_49,"sys","answ","z",X_63);
-    X_65 := aggr.count(X_63);
-    sql.affectedRows(X_64,X_65);
+    language.pass(X_39);
+exit X_152;
+    X_57 := sql.append(X_0,"sys","answ","x",X_55);
+barrier X_155 := language.dataflow();
+    X_60:bat[:dbl] := bat.new(nil:dbl);
+    X_62 := sql.projectdelta(X_31,X_18,X_20,r1_25,X_22);
+    X_63 := bat.append(X_60,X_62,true);
+    X_65 := sql.projectdelta(X_53,X_44,X_45,r1_50,X_47);
+    X_66 := bat.append(X_63,X_65,true);
+exit X_155;
+    X_68 := sql.append(X_57,"sys","answ","y",X_66);
+barrier X_158 := language.dataflow();
+    X_70:bat[:dbl] := bat.new(nil:dbl);
+    X_71:bat[:dbl] := sql.bind(X_68,"sys","part1","z",0);
+    (X_73,r1_78) := sql.bind(X_68,"sys","part1","z",2);
+    X_75:bat[:dbl] := sql.bind(X_68,"sys","part1","z",1);
+    X_78 := sql.projectdelta(X_31,X_71,X_73,r1_78,X_75);
+    X_79 := bat.append(X_70,X_78,true);
+    X_80:bat[:dbl] := sql.bind(X_68,"sys","part2","z",0);
+    (X_81,r1_86) := sql.bind(X_68,"sys","part2","z",2);
+    X_83:bat[:dbl] := sql.bind(X_68,"sys","part2","z",1);
+    X_86 := sql.projectdelta(X_53,X_80,X_81,r1_86,X_83);
+    X_87 := bat.append(X_79,X_86,true);
+exit X_158;
+    X_89 := sql.append(X_68,"sys","answ","z",X_87);
+    X_90 := aggr.count(X_87);
+    sql.affectedRows(X_89,X_90);
 end user.s28_1;
 #inline               actions= 0 time=3 usec 
 #candidates           actions= 1 time=32 usec 
@@ -367,87 +301,6 @@
 #profiler             actions= 1 time=21 usec 
 #garbageCollector     actions= 1 time=29 usec 
 #total                actions= 1 time=573 usec 
-=======
-function user.s14_1(A0:dbl,A1:dbl,A2:dbl,A3:dbl):void;
-    X_93:void := querylog.define("explain insert into answ\nselect * from complete\nwhere x between 0 and 2 and y between 0 and 2;","default_pipe",79);
-barrier X_148 := language.dataflow();
-    X_0 := sql.mvc();
-    X_1:bat[:dbl] := bat.new(nil:dbl);
-    X_6:bat[:dbl] := sql.bind(X_0,"sys","part1","x",0);
-    X_18:bat[:dbl] := sql.bind(X_0,"sys","part1","y",0);
-    X_3:bat[:oid] := sql.tid(X_0,"sys","part1");
-    X_107 := algebra.subselect(X_18,X_3,A2,A3,true,true,false);
-    (X_20,r1_25) := sql.bind(X_0,"sys","part1","y",2);
-    X_108 := algebra.subselect(r1_25,nil:bat[:oid],A2,A3,true,true,false);
-    X_22:bat[:dbl] := sql.bind(X_0,"sys","part1","y",1);
-    X_110 := algebra.subselect(X_22,X_3,A2,A3,true,true,false);
-    X_27 := sql.subdelta(X_107,X_3,X_20,X_108,X_110);
-    X_111 := algebra.subselect(X_6,X_27,A0,A1,true,true,false);
-    (X_9,r1_14) := sql.bind(X_0,"sys","part1","x",2);
-    X_112 := algebra.subselect(r1_14,nil:bat[:oid],A0,A1,true,true,false);
-    X_12:bat[:dbl] := sql.bind(X_0,"sys","part1","x",1);
-    X_114 := algebra.subselect(X_12,X_27,A0,A1,true,true,false);
-    X_31 := sql.subdelta(X_111,X_27,X_9,X_112,X_114);
-    X_32 := sql.projectdelta(X_31,X_6,X_9,r1_14,X_12);
-    X_33 := bat.append(X_1,X_32,true);
-    X_36:bat[:dbl] := sql.bind(X_0,"sys","part2","x",0);
-    X_44:bat[:dbl] := sql.bind(X_0,"sys","part2","y",0);
-    X_34:bat[:oid] := sql.tid(X_0,"sys","part2");
-    X_115 := algebra.subselect(X_44,X_34,A2,A3,true,true,false);
-    (X_45,r1_50) := sql.bind(X_0,"sys","part2","y",2);
-    X_116 := algebra.subselect(r1_50,nil:bat[:oid],A2,A3,true,true,false);
-    X_47:bat[:dbl] := sql.bind(X_0,"sys","part2","y",1);
-    X_118 := algebra.subselect(X_47,X_34,A2,A3,true,true,false);
-    X_52 := sql.subdelta(X_115,X_34,X_45,X_116,X_118);
-    X_119 := algebra.subselect(X_36,X_52,A0,A1,true,true,false);
-    (X_37,r1_42) := sql.bind(X_0,"sys","part2","x",2);
-    X_120 := algebra.subselect(r1_42,nil:bat[:oid],A0,A1,true,true,false);
-    X_39:bat[:dbl] := sql.bind(X_0,"sys","part2","x",1);
-    X_122 := algebra.subselect(X_39,X_52,A0,A1,true,true,false);
-    X_53 := sql.subdelta(X_119,X_52,X_37,X_120,X_122);
-    X_54 := sql.projectdelta(X_53,X_36,X_37,r1_42,X_39);
-    X_55 := bat.append(X_33,X_54,true);
-    language.pass(X_3);
-    language.pass(X_27);
-    language.pass(X_6);
-    language.pass(X_9);
-    language.pass(r1_14);
-    language.pass(X_12);
-    language.pass(X_34);
-    language.pass(nil:bat[:oid]);
-    language.pass(X_52);
-    language.pass(X_36);
-    language.pass(X_37);
-    language.pass(r1_42);
-    language.pass(X_39);
-exit X_148;
-    X_57 := sql.append(X_0,"sys","answ","x",X_55);
-barrier X_151 := language.dataflow();
-    X_60:bat[:dbl] := bat.new(nil:dbl);
-    X_62 := sql.projectdelta(X_31,X_18,X_20,r1_25,X_22);
-    X_63 := bat.append(X_60,X_62,true);
-    X_65 := sql.projectdelta(X_53,X_44,X_45,r1_50,X_47);
-    X_66 := bat.append(X_63,X_65,true);
-exit X_151;
-    X_68 := sql.append(X_57,"sys","answ","y",X_66);
-barrier X_154 := language.dataflow();
-    X_70:bat[:dbl] := bat.new(nil:dbl);
-    X_71:bat[:dbl] := sql.bind(X_68,"sys","part1","z",0);
-    (X_73,r1_78) := sql.bind(X_68,"sys","part1","z",2);
-    X_75:bat[:dbl] := sql.bind(X_68,"sys","part1","z",1);
-    X_78 := sql.projectdelta(X_31,X_71,X_73,r1_78,X_75);
-    X_79 := bat.append(X_70,X_78,true);
-    X_80:bat[:dbl] := sql.bind(X_68,"sys","part2","z",0);
-    (X_81,r1_86) := sql.bind(X_68,"sys","part2","z",2);
-    X_83:bat[:dbl] := sql.bind(X_68,"sys","part2","z",1);
-    X_86 := sql.projectdelta(X_53,X_80,X_81,r1_86,X_83);
-    X_87 := bat.append(X_79,X_86,true);
-exit X_154;
-    X_89 := sql.append(X_68,"sys","answ","z",X_87);
-    X_90 := aggr.count(X_87);
-    sql.affectedRows(X_89,X_90);
-end user.s14_1;
->>>>>>> eecc409f
 #INSERT INTO answ
 #SELECT * FROM complete
 #WHERE x BETWEEN 0 AND 2 AND Y BETWEEN 0 AND 2;
