stdout of test 'mergequery` in directory 'sql/test/mergetables` itself:


# 16:20:23 >  
# 16:20:23 >  "mserver5" "--debug=10" "--set" "gdk_nr_threads=0" "--set" "mapi_open=true" "--set" "mapi_port=30678" "--set" "mapi_usock=/var/tmp/mtest-11019/.s.monetdb.30678" "--set" "monet_prompt=" "--forcemito" "--set" "mal_listing=2" "--dbpath=/export/scratch1/mk/current//Linux/var/MonetDB/mTests_sql_test_mergetables" "--set" "mal_listing=0" "--set" "embedded_r=yes"
# 16:20:23 >  

# MonetDB 5 server v11.20.0
# This is an unreleased version
# Serving database 'mTests_sql_test_mergetables', using 8 threads
# Compiled for x86_64-unknown-linux-gnu/64bit with 64bit OIDs and 128bit integers dynamically linked
# Found 15.590 GiB available main-memory.
# Copyright (c) 1993-July 2008 CWI.
# Copyright (c) August 2008-2015 MonetDB B.V., all rights reserved
# Visit http://www.monetdb.org/ for further information
# Listening for connection requests on mapi:monetdb://vienna.ins.cwi.nl:30678/
# Listening for UNIX domain connection requests on mapi:monetdb:///var/tmp/mtest-11019/.s.monetdb.30678
# MonetDB/GIS module loaded
# MonetDB/SQL module loaded
# MonetDB/R   module loaded

Ready.

# 16:20:23 >  
# 16:20:23 >  "mclient" "-lsql" "-ftest" "-Eutf-8" "-i" "-e" "--host=/var/tmp/mtest-11019" "--port=30678"
# 16:20:23 >  

#CREATE TABLE part1 ( x double, y double, z double);
#COPY 4 RECORDS INTO part1 FROM stdin USING DELIMITERS ' ','\n';
#0.0 0.0 0.0
#1.0 0.0 0.0 
#0.0 1.0 0.0 
#1.0 1.0 0.0 
[ 4	]
#CREATE TABLE part2 ( x double, y double, z double);
#COPY 4 RECORDS INTO part2 FROM stdin USING DELIMITERS ' ','\n';
#2.0 0.0 0.0
#3.0 0.0 0.0 
#2.0 1.0 0.0 
#3.0 1.0 0.0 
[ 4	]
#CREATE MERGE TABLE complete ( x double, y double, z double);
#ALTER TABLE complete ADD TABLE part1;
#ALTER TABLE complete ADD TABLE part2;
#SELECT * FROM COMPLETE;
% .complete,	.complete,	.complete # table_name
% x,	y,	z # name
% double,	double,	double # type
% 24,	24,	24 # length
[ 0,	0,	0	]
[ 1,	0,	0	]
[ 0,	1,	0	]
[ 1,	1,	0	]
[ 2,	0,	0	]
[ 3,	0,	0	]
[ 2,	1,	0	]
[ 3,	1,	0	]
#SELECT * FROM complete where x>=0.0 AND x <=1.0;
% .complete,	.complete,	.complete # table_name
% x,	y,	z # name
% double,	double,	double # type
% 24,	24,	24 # length
[ 0,	0,	0	]
[ 1,	0,	0	]
[ 0,	1,	0	]
[ 1,	1,	0	]
#SELECT * FROM complete where x>=2.0 AND x <=3.0;
% .complete,	.complete,	.complete # table_name
% x,	y,	z # name
% double,	double,	double # type
% 24,	24,	24 # length
[ 2,	0,	0	]
[ 3,	0,	0	]
[ 2,	1,	0	]
[ 3,	1,	0	]
#SELECT * FROM complete where x>=1.0 AND x <=2.0;
% .complete,	.complete,	.complete # table_name
% x,	y,	z # name
% double,	double,	double # type
% 24,	24,	24 # length
[ 1,	0,	0	]
[ 1,	1,	0	]
[ 2,	0,	0	]
[ 2,	1,	0	]
#CREATE TABLE answ( LIKE complete);
#EXPLAIN INSERT INTO answ
#SELECT * FROM complete where x>=1.0 AND x <=2.0;
% .explain # table_name
% mal # name
% clob # type
% 134 # length
function user.s26_1():void;
    X_3:void := querylog.define("explain insert into answ\nselect * from complete where x>=1.0 and x <=2.0;", "default_pipe", 64:int);
<<<<<<< HEAD
barrier X_158 := language.dataflow();
=======
barrier X_153 := language.dataflow();
>>>>>>> 13c6e164
    X_71:bat[:dbl] := bat.new(nil:dbl);
    X_6 := sql.mvc();
    X_10:bat[:dbl] := sql.bind(X_6, "sys", "part1", "x", 0:int);
    C_7:bat[:oid] := sql.tid(X_6, "sys", "part1");
    C_36 := algebra.select(X_10, C_7, 1:dbl, 2:dbl, true, true, false);
    X_40 := algebra.projection(C_36, X_10);
    X_46:bat[:dbl] := sql.bind(X_6, "sys", "part2", "x", 0:int);
    C_44:bat[:oid] := sql.tid(X_6, "sys", "part2");
    C_66 := algebra.select(X_46, C_44, 1:dbl, 2:dbl, true, true, false);
    X_58:bat[:dbl] := sql.bind(X_6, "sys", "part2", "z", 0:int);
    X_69 := algebra.projection(C_66, X_58);
    X_52:bat[:dbl] := sql.bind(X_6, "sys", "part2", "y", 0:int);
    X_68 := algebra.projection(C_66, X_52);
    X_67 := algebra.projection(C_66, X_46);
    X_27:bat[:dbl] := sql.bind(X_6, "sys", "part1", "z", 0:int);
    X_42 := algebra.projection(C_36, X_27);
    X_20:bat[:dbl] := sql.bind(X_6, "sys", "part1", "y", 0:int);
    X_41 := algebra.projection(C_36, X_20);
<<<<<<< HEAD
    language.pass(X_10);
    language.pass(C_66);
    language.pass(X_46);
    language.pass(C_36);
exit X_158;
=======
>>>>>>> 13c6e164
    X_73 := bat.append(X_71, X_40, true);
    X_75 := bat.append(X_73, X_67, true);
    X_76:bat[:dbl] := bat.new(nil:dbl);
    X_77 := bat.append(X_76, X_41, true);
    X_78 := bat.append(X_77, X_68, true);
    X_79:bat[:dbl] := bat.new(nil:dbl);
    X_80 := bat.append(X_79, X_42, true);
    X_81 := bat.append(X_80, X_69, true);
    X_83 := sql.append(X_6, "sys", "answ", "x", X_75);
    X_87 := sql.append(X_83, "sys", "answ", "y", X_78);
    X_90 := sql.append(X_87, "sys", "answ", "z", X_81);
    X_92 := aggr.count(X_81);
    language.pass(X_10);
    language.pass(C_66);
    language.pass(X_46);
    language.pass(C_36);
    language.pass(X_81);
exit X_153;
    sql.affectedRows(X_90, X_92);
end user.s26_1;
#inline               actions= 0 time=2 usec 
#candidates           actions= 1 time=31 usec 
#remap                actions= 0 time=4 usec 
#costModel            actions= 1 time=28 usec 
#coercions            actions= 0 time=3 usec 
#evaluate             actions= 4 time=45 usec 
#emptybind            actions= 0 time=4 usec 
#pushselect           actions= 8 time=41 usec 
#aliases              actions=16 time=30 usec 
#mitosis              actions= 0 time=5 usec 
#mergetable           actions= 0 time=34 usec 
#deadcode             actions=12 time=24 usec 
#aliases              actions= 0 time=6 usec 
#constants            actions= 9 time=22 usec 
#commonTerms          actions= 0 time=7 usec 
#projectionpath       actions= 0 time=6 usec 
#deadcode             actions= 0 time=6 usec 
#reorder              actions= 1 time=37 usec 
#reduce               actions=74 time=39 usec 
#matpack              actions= 0 time=5 usec 
#dataflow             actions=31 time=36 usec 
#querylog             actions= 0 time=1 usec 
#multiplex            actions= 0 time=3 usec 
#generator            actions= 0 time=1 usec 
#profiler             actions= 1 time=20 usec 
#garbageCollector     actions= 1 time=27 usec 
#total                actions= 1 time=526 usec 
#INSERT INTO answ
#SELECT * FROM complete where x>=1.0 AND x <=2.0;
[ 4	]
#EXPLAIN INSERT INTO answ
#SELECT * FROM complete
#WHERE x BETWEEN 0 AND 2 AND Y BETWEEN 0 AND 2;
% .explain # table_name
% mal # name
% clob # type
% 156 # length
function user.s28_1():void;
    X_5:void := querylog.define("explain insert into answ\nselect * from complete\nwhere x between 0 and 2 and y between 0 and 2;", "default_pipe", 70:int);
<<<<<<< HEAD
barrier X_170 := language.dataflow();
=======
barrier X_163 := language.dataflow();
>>>>>>> 13c6e164
    X_82:bat[:dbl] := bat.new(nil:dbl);
    X_8 := sql.mvc();
    X_12:bat[:dbl] := sql.bind(X_8, "sys", "part1", "x", 0:int);
    X_22:bat[:dbl] := sql.bind(X_8, "sys", "part1", "y", 0:int);
    C_9:bat[:oid] := sql.tid(X_8, "sys", "part1");
    C_38 := algebra.select(X_22, C_9, 0:dbl, 2:dbl, true, true, false);
    C_44 := algebra.select(X_12, C_38, 0:dbl, 2:dbl, true, true, false);
    X_45 := algebra.projection(C_44, X_12);
    X_51:bat[:dbl] := sql.bind(X_8, "sys", "part2", "x", 0:int);
    X_57:bat[:dbl] := sql.bind(X_8, "sys", "part2", "y", 0:int);
    C_49:bat[:oid] := sql.tid(X_8, "sys", "part2");
    C_71 := algebra.select(X_57, C_49, 0:dbl, 2:dbl, true, true, false);
    C_74 := algebra.select(X_51, C_71, 0:dbl, 2:dbl, true, true, false);
    X_63:bat[:dbl] := sql.bind(X_8, "sys", "part2", "z", 0:int);
    X_80 := algebra.projection(C_74, X_63);
    X_79 := algebra.projection(C_74, X_57);
    X_78 := algebra.projection(C_74, X_51);
    X_29:bat[:dbl] := sql.bind(X_8, "sys", "part1", "z", 0:int);
    X_47 := algebra.projection(C_44, X_29);
    X_46 := algebra.projection(C_44, X_22);
<<<<<<< HEAD
    language.pass(X_12);
    language.pass(X_57);
    language.pass(C_74);
    language.pass(X_51);
    language.pass(C_44);
    language.pass(X_22);
exit X_170;
=======
>>>>>>> 13c6e164
    X_84 := bat.append(X_82, X_45, true);
    X_85 := bat.append(X_84, X_78, true);
    X_86:bat[:dbl] := bat.new(nil:dbl);
    X_87 := bat.append(X_86, X_46, true);
    X_88 := bat.append(X_87, X_79, true);
    X_89:bat[:dbl] := bat.new(nil:dbl);
    X_90 := bat.append(X_89, X_47, true);
    X_91 := bat.append(X_90, X_80, true);
    X_93 := sql.append(X_8, "sys", "answ", "x", X_85);
    X_97 := sql.append(X_93, "sys", "answ", "y", X_88);
    X_100 := sql.append(X_97, "sys", "answ", "z", X_91);
    X_102 := aggr.count(X_91);
    language.pass(X_12);
    language.pass(X_57);
    language.pass(C_74);
    language.pass(X_51);
    language.pass(C_44);
    language.pass(X_22);
    language.pass(X_91);
exit X_163;
    sql.affectedRows(X_100, X_102);
end user.s28_1;
#inline               actions= 0 time=3 usec 
#candidates           actions= 1 time=32 usec 
#remap                actions= 0 time=4 usec 
#costModel            actions= 1 time=29 usec 
#coercions            actions= 0 time=2 usec 
#evaluate             actions= 8 time=50 usec 
#emptybind            actions= 0 time=4 usec 
#pushselect           actions= 8 time=37 usec 
#aliases              actions=20 time=36 usec 
#mitosis              actions= 0 time=4 usec 
#mergetable           actions= 0 time=52 usec 
#deadcode             actions=12 time=25 usec 
#aliases              actions= 0 time=7 usec 
#constants            actions=12 time=23 usec 
#commonTerms          actions= 0 time=8 usec 
#projectionpath       actions= 0 time=6 usec 
#deadcode             actions= 0 time=7 usec 
#reorder              actions= 1 time=38 usec 
#reduce               actions=81 time=44 usec 
#matpack              actions= 0 time=5 usec 
#dataflow             actions=31 time=38 usec 
#querylog             actions= 0 time=1 usec 
#multiplex            actions= 0 time=3 usec 
#generator            actions= 0 time=2 usec 
#profiler             actions= 1 time=21 usec 
#garbageCollector     actions= 1 time=29 usec 
#total                actions= 1 time=573 usec 
#INSERT INTO answ
#SELECT * FROM complete
#WHERE x BETWEEN 0 AND 2 AND Y BETWEEN 0 AND 2;
[ 6	]
#DROP TABLE complete;
#DROP TABLE part1;
#DROP TABLE part2;

# 16:20:24 >  
# 16:20:24 >  "Done."
# 16:20:24 >  
<|MERGE_RESOLUTION|>--- conflicted
+++ resolved
@@ -91,11 +91,7 @@
 % 134 # length
 function user.s26_1():void;
     X_3:void := querylog.define("explain insert into answ\nselect * from complete where x>=1.0 and x <=2.0;", "default_pipe", 64:int);
-<<<<<<< HEAD
-barrier X_158 := language.dataflow();
-=======
-barrier X_153 := language.dataflow();
->>>>>>> 13c6e164
+barrier X_154 := language.dataflow();
     X_71:bat[:dbl] := bat.new(nil:dbl);
     X_6 := sql.mvc();
     X_10:bat[:dbl] := sql.bind(X_6, "sys", "part1", "x", 0:int);
@@ -114,14 +110,6 @@
     X_42 := algebra.projection(C_36, X_27);
     X_20:bat[:dbl] := sql.bind(X_6, "sys", "part1", "y", 0:int);
     X_41 := algebra.projection(C_36, X_20);
-<<<<<<< HEAD
-    language.pass(X_10);
-    language.pass(C_66);
-    language.pass(X_46);
-    language.pass(C_36);
-exit X_158;
-=======
->>>>>>> 13c6e164
     X_73 := bat.append(X_71, X_40, true);
     X_75 := bat.append(X_73, X_67, true);
     X_76:bat[:dbl] := bat.new(nil:dbl);
@@ -139,7 +127,7 @@
     language.pass(X_46);
     language.pass(C_36);
     language.pass(X_81);
-exit X_153;
+exit X_154;
     sql.affectedRows(X_90, X_92);
 end user.s26_1;
 #inline               actions= 0 time=2 usec 
@@ -181,11 +169,7 @@
 % 156 # length
 function user.s28_1():void;
     X_5:void := querylog.define("explain insert into answ\nselect * from complete\nwhere x between 0 and 2 and y between 0 and 2;", "default_pipe", 70:int);
-<<<<<<< HEAD
-barrier X_170 := language.dataflow();
-=======
-barrier X_163 := language.dataflow();
->>>>>>> 13c6e164
+barrier X_164 := language.dataflow();
     X_82:bat[:dbl] := bat.new(nil:dbl);
     X_8 := sql.mvc();
     X_12:bat[:dbl] := sql.bind(X_8, "sys", "part1", "x", 0:int);
@@ -206,16 +190,6 @@
     X_29:bat[:dbl] := sql.bind(X_8, "sys", "part1", "z", 0:int);
     X_47 := algebra.projection(C_44, X_29);
     X_46 := algebra.projection(C_44, X_22);
-<<<<<<< HEAD
-    language.pass(X_12);
-    language.pass(X_57);
-    language.pass(C_74);
-    language.pass(X_51);
-    language.pass(C_44);
-    language.pass(X_22);
-exit X_170;
-=======
->>>>>>> 13c6e164
     X_84 := bat.append(X_82, X_45, true);
     X_85 := bat.append(X_84, X_78, true);
     X_86:bat[:dbl] := bat.new(nil:dbl);
@@ -235,7 +209,7 @@
     language.pass(C_44);
     language.pass(X_22);
     language.pass(X_91);
-exit X_163;
+exit X_164;
     sql.affectedRows(X_100, X_102);
 end user.s28_1;
 #inline               actions= 0 time=3 usec 
