stdout of test 'mergequery` in directory 'sql/test/mergetables` itself:


# 16:20:23 >  
# 16:20:23 >  "mserver5" "--debug=10" "--set" "gdk_nr_threads=0" "--set" "mapi_open=true" "--set" "mapi_port=30678" "--set" "mapi_usock=/var/tmp/mtest-11019/.s.monetdb.30678" "--set" "monet_prompt=" "--forcemito" "--set" "mal_listing=2" "--dbpath=/export/scratch1/mk/current//Linux/var/MonetDB/mTests_sql_test_mergetables" "--set" "mal_listing=0" "--set" "embedded_r=yes"
# 16:20:23 >  

# MonetDB 5 server v11.20.0
# This is an unreleased version
# Serving database 'mTests_sql_test_mergetables', using 8 threads
# Compiled for x86_64-unknown-linux-gnu/64bit with 64bit OIDs and 128bit integers dynamically linked
# Found 15.590 GiB available main-memory.
# Copyright (c) 1993-July 2008 CWI.
# Copyright (c) August 2008-2015 MonetDB B.V., all rights reserved
# Visit http://www.monetdb.org/ for further information
# Listening for connection requests on mapi:monetdb://vienna.ins.cwi.nl:30678/
# Listening for UNIX domain connection requests on mapi:monetdb:///var/tmp/mtest-11019/.s.monetdb.30678
# MonetDB/GIS module loaded
# MonetDB/SQL module loaded
# MonetDB/R   module loaded

Ready.

# 16:20:23 >  
# 16:20:23 >  "mclient" "-lsql" "-ftest" "-Eutf-8" "-i" "-e" "--host=/var/tmp/mtest-11019" "--port=30678"
# 16:20:23 >  

#CREATE TABLE part1 ( x double, y double, z double);
#COPY 4 RECORDS INTO part1 FROM stdin USING DELIMITERS ' ','\n';
#0.0 0.0 0.0
#1.0 0.0 0.0 
#0.0 1.0 0.0 
#1.0 1.0 0.0 
[ 4	]
#CREATE TABLE part2 ( x double, y double, z double);
#COPY 4 RECORDS INTO part2 FROM stdin USING DELIMITERS ' ','\n';
#2.0 0.0 0.0
#3.0 0.0 0.0 
#2.0 1.0 0.0 
#3.0 1.0 0.0 
[ 4	]
#CREATE MERGE TABLE complete ( x double, y double, z double);
#ALTER TABLE complete ADD TABLE part1;
#ALTER TABLE complete ADD TABLE part2;
#SELECT * FROM COMPLETE;
% .complete,	.complete,	.complete # table_name
% x,	y,	z # name
% double,	double,	double # type
% 24,	24,	24 # length
[ 0,	0,	0	]
[ 1,	0,	0	]
[ 0,	1,	0	]
[ 1,	1,	0	]
[ 2,	0,	0	]
[ 3,	0,	0	]
[ 2,	1,	0	]
[ 3,	1,	0	]
#SELECT * FROM complete where x>=0.0 AND x <=1.0;
% .complete,	.complete,	.complete # table_name
% x,	y,	z # name
% double,	double,	double # type
% 24,	24,	24 # length
[ 0,	0,	0	]
[ 1,	0,	0	]
[ 0,	1,	0	]
[ 1,	1,	0	]
#SELECT * FROM complete where x>=2.0 AND x <=3.0;
% .complete,	.complete,	.complete # table_name
% x,	y,	z # name
% double,	double,	double # type
% 24,	24,	24 # length
[ 2,	0,	0	]
[ 3,	0,	0	]
[ 2,	1,	0	]
[ 3,	1,	0	]
#SELECT * FROM complete where x>=1.0 AND x <=2.0;
% .complete,	.complete,	.complete # table_name
% x,	y,	z # name
% double,	double,	double # type
% 24,	24,	24 # length
[ 1,	0,	0	]
[ 1,	1,	0	]
[ 2,	0,	0	]
[ 2,	1,	0	]
#CREATE TABLE answ( LIKE complete);
#EXPLAIN INSERT INTO answ
#SELECT * FROM complete where x>=1.0 AND x <=2.0;
% .explain # table_name
% mal # name
% clob # type
% 129 # length
function user.s26_1():void;
    X_66:void := querylog.define("explain insert into answ\nselect * from complete where x>=1.0 and x <=2.0;","default_pipe",69);
<<<<<<< HEAD
barrier X_114 := language.dataflow();
=======
barrier X_112 := language.dataflow();
>>>>>>> eb006cb2
    X_3 := sql.mvc();
    X_4:bat[:dbl] := bat.new(nil:oid,nil:dbl);
    X_10:bat[:dbl] := sql.bind(X_3,"sys","part1","x",0);
    C_7:bat[:oid] := sql.tid(X_3,"sys","part1");
    C_83 := algebra.subselect(X_10,C_7,1,2,true,true,false);
    (C_13,r1_13) := sql.bind(X_3,"sys","part1","x",2);
    C_84 := algebra.subselect(r1_13,nil:bat[:oid],1,2,true,true,false);
    X_16:bat[:dbl] := sql.bind(X_3,"sys","part1","x",1);
    C_86 := algebra.subselect(X_16,C_7,1,2,true,true,false);
    C_18 := sql.subdelta(C_83,C_7,C_13,C_84,C_86);
    X_21 := sql.projectdelta(C_18,X_10,C_13,r1_13,X_16);
    X_22 := bat.append(X_4,X_21,true);
    X_25:bat[:dbl] := sql.bind(X_3,"sys","part2","x",0);
    C_23:bat[:oid] := sql.tid(X_3,"sys","part2");
    C_87 := algebra.subselect(X_25,C_23,1,2,true,true,false);
    (C_26,r1_31) := sql.bind(X_3,"sys","part2","x",2);
    C_88 := algebra.subselect(r1_31,nil:bat[:oid],1,2,true,true,false);
    X_28:bat[:dbl] := sql.bind(X_3,"sys","part2","x",1);
    C_89 := algebra.subselect(X_28,C_23,1,2,true,true,false);
    C_29 := sql.subdelta(C_87,C_23,C_26,C_88,C_89);
    X_30 := sql.projectdelta(C_29,X_25,C_26,r1_31,X_28);
    X_31 := bat.append(X_22,X_30,true);
    language.pass(C_7);
    language.pass(X_10);
    language.pass(C_13);
    language.pass(r1_13);
    language.pass(X_16);
    language.pass(nil:bat[:oid]);
    language.pass(C_23);
    language.pass(X_25);
    language.pass(C_26);
    language.pass(r1_31);
    language.pass(X_28);
<<<<<<< HEAD
exit X_114;
    X_32 := sql.append(X_3,"sys","answ","x",X_31);
barrier X_117 := language.dataflow();
=======
exit X_112;
    X_32 := sql.append(X_3,"sys","answ","x",X_31);
barrier X_115 := language.dataflow();
>>>>>>> eb006cb2
    X_34:bat[:dbl] := bat.new(nil:oid,nil:dbl);
    X_35:bat[:dbl] := sql.bind(X_32,"sys","part1","y",0);
    (C_37,r1_50) := sql.bind(X_32,"sys","part1","y",2);
    X_39:bat[:dbl] := sql.bind(X_32,"sys","part1","y",1);
    X_40 := sql.projectdelta(C_18,X_35,C_37,r1_50,X_39);
    X_41 := bat.append(X_34,X_40,true);
    X_42:bat[:dbl] := sql.bind(X_32,"sys","part2","y",0);
    (C_43,r1_59) := sql.bind(X_32,"sys","part2","y",2);
    X_45:bat[:dbl] := sql.bind(X_32,"sys","part2","y",1);
    X_46 := sql.projectdelta(C_29,X_42,C_43,r1_59,X_45);
    X_47 := bat.append(X_41,X_46,true);
<<<<<<< HEAD
exit X_117;
    X_48 := sql.append(X_32,"sys","answ","y",X_47);
barrier X_120 := language.dataflow();
=======
exit X_115;
    X_48 := sql.append(X_32,"sys","answ","y",X_47);
barrier X_118 := language.dataflow();
>>>>>>> eb006cb2
    X_49:bat[:dbl] := bat.new(nil:oid,nil:dbl);
    X_50:bat[:dbl] := sql.bind(X_48,"sys","part1","z",0);
    (C_52,r1_71) := sql.bind(X_48,"sys","part1","z",2);
    X_54:bat[:dbl] := sql.bind(X_48,"sys","part1","z",1);
    X_55 := sql.projectdelta(C_18,X_50,C_52,r1_71,X_54);
    X_56 := bat.append(X_49,X_55,true);
    X_57:bat[:dbl] := sql.bind(X_48,"sys","part2","z",0);
    (C_58,r1_79) := sql.bind(X_48,"sys","part2","z",2);
    X_60:bat[:dbl] := sql.bind(X_48,"sys","part2","z",1);
    X_61 := sql.projectdelta(C_29,X_57,C_58,r1_79,X_60);
    X_62 := bat.append(X_56,X_61,true);
<<<<<<< HEAD
exit X_120;
=======
exit X_118;
>>>>>>> eb006cb2
    X_63 := sql.append(X_48,"sys","answ","z",X_62);
    X_64 := aggr.count(X_62);
    sql.affectedRows(X_63,X_64);
end user.s26_1;
#inline               actions= 0 time=2 usec 
#candidates           actions= 1 time=31 usec 
#remap                actions= 0 time=4 usec 
#costModel            actions= 1 time=28 usec 
#coercions            actions= 0 time=3 usec 
#evaluate             actions= 4 time=45 usec 
#emptybind            actions= 0 time=4 usec 
#pushselect           actions= 8 time=41 usec 
#aliases              actions=16 time=30 usec 
#mitosis              actions= 0 time=5 usec 
#mergetable           actions= 0 time=34 usec 
#deadcode             actions=12 time=24 usec 
#aliases              actions= 0 time=6 usec 
#constants            actions= 9 time=22 usec 
#commonTerms          actions= 0 time=7 usec 
#projectionpath       actions= 0 time=6 usec 
#deadcode             actions= 0 time=6 usec 
#reorder              actions= 1 time=37 usec 
#reduce               actions=74 time=39 usec 
#matpack              actions= 0 time=5 usec 
#dataflow             actions=31 time=36 usec 
#querylog             actions= 0 time=1 usec 
#multiplex            actions= 0 time=3 usec 
#generator            actions= 0 time=1 usec 
#profiler             actions= 1 time=20 usec 
#garbageCollector     actions= 1 time=27 usec 
#total                actions= 1 time=526 usec 
#INSERT INTO answ
#SELECT * FROM complete where x>=1.0 AND x <=2.0;
[ 4	]
#EXPLAIN INSERT INTO answ
#SELECT * FROM complete
#WHERE x BETWEEN 0 AND 2 AND Y BETWEEN 0 AND 2;
% .explain # table_name
% mal # name
% clob # type
% 151 # length
<<<<<<< HEAD
function user.s28_1():void;
    X_68:void := querylog.define("explain insert into answ\nselect * from complete\nwhere x between 0 and 2 and y between 0 and 2;","default_pipe",79);
barrier X_124 := language.dataflow();
    X_3 := sql.mvc();
    X_4:bat[:dbl] := bat.new(nil:oid,nil:dbl);
    X_10:bat[:dbl] := sql.bind(X_3,"sys","part1","x",0);
    X_18:bat[:dbl] := sql.bind(X_3,"sys","part1","y",0);
    C_7:bat[:oid] := sql.tid(X_3,"sys","part1");
    C_85 := algebra.subselect(X_18,C_7,0,2,true,true,false);
    (C_20,r1_26) := sql.bind(X_3,"sys","part1","y",2);
    C_86 := algebra.subselect(r1_26,nil:bat[:oid],0,2,true,true,false);
    X_22:bat[:dbl] := sql.bind(X_3,"sys","part1","y",1);
    C_88 := algebra.subselect(X_22,C_7,0,2,true,true,false);
    C_23 := sql.subdelta(C_85,C_7,C_20,C_86,C_88);
    C_89 := algebra.subselect(X_10,C_23,0,2,true,true,false);
    (C_13,r1_15) := sql.bind(X_3,"sys","part1","x",2);
    C_90 := algebra.subselect(r1_15,nil:bat[:oid],0,2,true,true,false);
    X_16:bat[:dbl] := sql.bind(X_3,"sys","part1","x",1);
    C_91 := algebra.subselect(X_16,C_23,0,2,true,true,false);
    C_26 := sql.subdelta(C_89,C_23,C_13,C_90,C_91);
    X_27 := sql.projectdelta(C_26,X_10,C_13,r1_15,X_16);
    X_28 := bat.append(X_4,X_27,true);
    X_31:bat[:dbl] := sql.bind(X_3,"sys","part2","x",0);
    X_35:bat[:dbl] := sql.bind(X_3,"sys","part2","y",0);
    C_29:bat[:oid] := sql.tid(X_3,"sys","part2");
    C_92 := algebra.subselect(X_35,C_29,0,2,true,true,false);
    (C_36,r1_51) := sql.bind(X_3,"sys","part2","y",2);
    C_93 := algebra.subselect(r1_51,nil:bat[:oid],0,2,true,true,false);
    X_38:bat[:dbl] := sql.bind(X_3,"sys","part2","y",1);
    C_94 := algebra.subselect(X_38,C_29,0,2,true,true,false);
    C_39 := sql.subdelta(C_92,C_29,C_36,C_93,C_94);
    C_95 := algebra.subselect(X_31,C_39,0,2,true,true,false);
    (C_32,r1_43) := sql.bind(X_3,"sys","part2","x",2);
    C_96 := algebra.subselect(r1_43,nil:bat[:oid],0,2,true,true,false);
    X_34:bat[:dbl] := sql.bind(X_3,"sys","part2","x",1);
    C_97 := algebra.subselect(X_34,C_39,0,2,true,true,false);
    C_40 := sql.subdelta(C_95,C_39,C_32,C_96,C_97);
    X_41 := sql.projectdelta(C_40,X_31,C_32,r1_43,X_34);
    X_42 := bat.append(X_28,X_41,true);
    language.pass(C_7);
    language.pass(C_23);
    language.pass(X_10);
    language.pass(C_13);
=======
function user.s14_1(A0:dbl,A1:dbl,A2:dbl,A3:dbl):void;
    X_70:void := querylog.define("explain insert into answ\nselect * from complete\nwhere x between 0 and 2 and y between 0 and 2;","default_pipe",79);
barrier X_124 := language.dataflow();
    X_5 := sql.mvc();
    X_6:bat[:dbl] := bat.new(nil:oid,nil:dbl);
    X_12:bat[:dbl] := sql.bind(X_5,"sys","part1","x",0);
    X_20:bat[:dbl] := sql.bind(X_5,"sys","part1","y",0);
    C_9:bat[:oid] := sql.tid(X_5,"sys","part1");
    C_86 := algebra.subselect(X_20,C_9,A2,A3,true,true,false);
    (C_22,r1_26) := sql.bind(X_5,"sys","part1","y",2);
    C_87 := algebra.subselect(r1_26,nil:bat[:oid],A2,A3,true,true,false);
    X_24:bat[:dbl] := sql.bind(X_5,"sys","part1","y",1);
    C_89 := algebra.subselect(X_24,C_9,A2,A3,true,true,false);
    C_25 := sql.subdelta(C_86,C_9,C_22,C_87,C_89);
    C_90 := algebra.subselect(X_12,C_25,A0,A1,true,true,false);
    (C_15,r1_15) := sql.bind(X_5,"sys","part1","x",2);
    C_91 := algebra.subselect(r1_15,nil:bat[:oid],A0,A1,true,true,false);
    X_18:bat[:dbl] := sql.bind(X_5,"sys","part1","x",1);
    C_92 := algebra.subselect(X_18,C_25,A0,A1,true,true,false);
    C_28 := sql.subdelta(C_90,C_25,C_15,C_91,C_92);
    X_29 := sql.projectdelta(C_28,X_12,C_15,r1_15,X_18);
    X_30 := bat.append(X_6,X_29,true);
    X_33:bat[:dbl] := sql.bind(X_5,"sys","part2","x",0);
    X_37:bat[:dbl] := sql.bind(X_5,"sys","part2","y",0);
    C_31:bat[:oid] := sql.tid(X_5,"sys","part2");
    C_93 := algebra.subselect(X_37,C_31,A2,A3,true,true,false);
    (C_38,r1_51) := sql.bind(X_5,"sys","part2","y",2);
    C_94 := algebra.subselect(r1_51,nil:bat[:oid],A2,A3,true,true,false);
    X_40:bat[:dbl] := sql.bind(X_5,"sys","part2","y",1);
    C_95 := algebra.subselect(X_40,C_31,A2,A3,true,true,false);
    C_41 := sql.subdelta(C_93,C_31,C_38,C_94,C_95);
    C_96 := algebra.subselect(X_33,C_41,A0,A1,true,true,false);
    (C_34,r1_43) := sql.bind(X_5,"sys","part2","x",2);
    C_97 := algebra.subselect(r1_43,nil:bat[:oid],A0,A1,true,true,false);
    X_36:bat[:dbl] := sql.bind(X_5,"sys","part2","x",1);
    C_98 := algebra.subselect(X_36,C_41,A0,A1,true,true,false);
    C_42 := sql.subdelta(C_96,C_41,C_34,C_97,C_98);
    X_43 := sql.projectdelta(C_42,X_33,C_34,r1_43,X_36);
    X_44 := bat.append(X_30,X_43,true);
    language.pass(C_9);
    language.pass(C_25);
    language.pass(X_12);
    language.pass(C_15);
>>>>>>> eb006cb2
    language.pass(r1_15);
    language.pass(X_16);
    language.pass(C_29);
    language.pass(nil:bat[:oid]);
    language.pass(C_39);
    language.pass(X_31);
    language.pass(C_32);
    language.pass(r1_43);
<<<<<<< HEAD
    language.pass(X_34);
exit X_124;
    X_43 := sql.append(X_3,"sys","answ","x",X_42);
barrier X_127 := language.dataflow();
    X_45:bat[:dbl] := bat.new(nil:oid,nil:dbl);
    X_46 := sql.projectdelta(C_26,X_18,C_20,r1_26,X_22);
    X_47 := bat.append(X_45,X_46,true);
    X_48 := sql.projectdelta(C_40,X_35,C_36,r1_51,X_38);
    X_49 := bat.append(X_47,X_48,true);
exit X_127;
    X_50 := sql.append(X_43,"sys","answ","y",X_49);
barrier X_130 := language.dataflow();
    X_51:bat[:dbl] := bat.new(nil:oid,nil:dbl);
    X_52:bat[:dbl] := sql.bind(X_50,"sys","part1","z",0);
    (C_54,r1_80) := sql.bind(X_50,"sys","part1","z",2);
    X_56:bat[:dbl] := sql.bind(X_50,"sys","part1","z",1);
    X_57 := sql.projectdelta(C_26,X_52,C_54,r1_80,X_56);
    X_58 := bat.append(X_51,X_57,true);
    X_59:bat[:dbl] := sql.bind(X_50,"sys","part2","z",0);
    (C_60,r1_88) := sql.bind(X_50,"sys","part2","z",2);
    X_62:bat[:dbl] := sql.bind(X_50,"sys","part2","z",1);
    X_63 := sql.projectdelta(C_40,X_59,C_60,r1_88,X_62);
    X_64 := bat.append(X_58,X_63,true);
exit X_130;
    X_65 := sql.append(X_50,"sys","answ","z",X_64);
    X_66 := aggr.count(X_64);
    sql.affectedRows(X_65,X_66);
end user.s28_1;
#inline               actions= 0 time=3 usec 
#candidates           actions= 1 time=32 usec 
#remap                actions= 0 time=4 usec 
#costModel            actions= 1 time=29 usec 
#coercions            actions= 0 time=2 usec 
#evaluate             actions= 8 time=50 usec 
#emptybind            actions= 0 time=4 usec 
#pushselect           actions= 8 time=37 usec 
#aliases              actions=20 time=36 usec 
#mitosis              actions= 0 time=4 usec 
#mergetable           actions= 0 time=52 usec 
#deadcode             actions=12 time=25 usec 
#aliases              actions= 0 time=7 usec 
#constants            actions=12 time=23 usec 
#commonTerms          actions= 0 time=8 usec 
#projectionpath       actions= 0 time=6 usec 
#deadcode             actions= 0 time=7 usec 
#reorder              actions= 1 time=38 usec 
#reduce               actions=81 time=44 usec 
#matpack              actions= 0 time=5 usec 
#dataflow             actions=31 time=38 usec 
#querylog             actions= 0 time=1 usec 
#multiplex            actions= 0 time=3 usec 
#generator            actions= 0 time=2 usec 
#profiler             actions= 1 time=21 usec 
#garbageCollector     actions= 1 time=29 usec 
#total                actions= 1 time=573 usec 
=======
    language.pass(X_36);
exit X_124;
    X_45 := sql.append(X_5,"sys","answ","x",X_44);
barrier X_127 := language.dataflow();
    X_47:bat[:dbl] := bat.new(nil:oid,nil:dbl);
    X_48 := sql.projectdelta(C_28,X_20,C_22,r1_26,X_24);
    X_49 := bat.append(X_47,X_48,true);
    X_50 := sql.projectdelta(C_42,X_37,C_38,r1_51,X_40);
    X_51 := bat.append(X_49,X_50,true);
exit X_127;
    X_52 := sql.append(X_45,"sys","answ","y",X_51);
barrier X_130 := language.dataflow();
    X_53:bat[:dbl] := bat.new(nil:oid,nil:dbl);
    X_54:bat[:dbl] := sql.bind(X_52,"sys","part1","z",0);
    (C_56,r1_80) := sql.bind(X_52,"sys","part1","z",2);
    X_58:bat[:dbl] := sql.bind(X_52,"sys","part1","z",1);
    X_59 := sql.projectdelta(C_28,X_54,C_56,r1_80,X_58);
    X_60 := bat.append(X_53,X_59,true);
    X_61:bat[:dbl] := sql.bind(X_52,"sys","part2","z",0);
    (C_62,r1_88) := sql.bind(X_52,"sys","part2","z",2);
    X_64:bat[:dbl] := sql.bind(X_52,"sys","part2","z",1);
    X_65 := sql.projectdelta(C_42,X_61,C_62,r1_88,X_64);
    X_66 := bat.append(X_60,X_65,true);
exit X_130;
    X_67 := sql.append(X_52,"sys","answ","z",X_66);
    X_68 := aggr.count(X_66);
    sql.affectedRows(X_67,X_68);
end user.s14_1;
>>>>>>> eb006cb2
#INSERT INTO answ
#SELECT * FROM complete
#WHERE x BETWEEN 0 AND 2 AND Y BETWEEN 0 AND 2;
[ 6	]
#DROP TABLE complete;
#DROP TABLE part1;
#DROP TABLE part2;

# 16:20:24 >  
# 16:20:24 >  "Done."
# 16:20:24 >  
<|MERGE_RESOLUTION|>--- conflicted
+++ resolved
@@ -91,11 +91,7 @@
 % 129 # length
 function user.s26_1():void;
     X_66:void := querylog.define("explain insert into answ\nselect * from complete where x>=1.0 and x <=2.0;","default_pipe",69);
-<<<<<<< HEAD
-barrier X_114 := language.dataflow();
-=======
 barrier X_112 := language.dataflow();
->>>>>>> eb006cb2
     X_3 := sql.mvc();
     X_4:bat[:dbl] := bat.new(nil:oid,nil:dbl);
     X_10:bat[:dbl] := sql.bind(X_3,"sys","part1","x",0);
@@ -129,15 +125,9 @@
     language.pass(C_26);
     language.pass(r1_31);
     language.pass(X_28);
-<<<<<<< HEAD
-exit X_114;
-    X_32 := sql.append(X_3,"sys","answ","x",X_31);
-barrier X_117 := language.dataflow();
-=======
 exit X_112;
     X_32 := sql.append(X_3,"sys","answ","x",X_31);
 barrier X_115 := language.dataflow();
->>>>>>> eb006cb2
     X_34:bat[:dbl] := bat.new(nil:oid,nil:dbl);
     X_35:bat[:dbl] := sql.bind(X_32,"sys","part1","y",0);
     (C_37,r1_50) := sql.bind(X_32,"sys","part1","y",2);
@@ -149,15 +139,9 @@
     X_45:bat[:dbl] := sql.bind(X_32,"sys","part2","y",1);
     X_46 := sql.projectdelta(C_29,X_42,C_43,r1_59,X_45);
     X_47 := bat.append(X_41,X_46,true);
-<<<<<<< HEAD
-exit X_117;
-    X_48 := sql.append(X_32,"sys","answ","y",X_47);
-barrier X_120 := language.dataflow();
-=======
 exit X_115;
     X_48 := sql.append(X_32,"sys","answ","y",X_47);
 barrier X_118 := language.dataflow();
->>>>>>> eb006cb2
     X_49:bat[:dbl] := bat.new(nil:oid,nil:dbl);
     X_50:bat[:dbl] := sql.bind(X_48,"sys","part1","z",0);
     (C_52,r1_71) := sql.bind(X_48,"sys","part1","z",2);
@@ -169,11 +153,7 @@
     X_60:bat[:dbl] := sql.bind(X_48,"sys","part2","z",1);
     X_61 := sql.projectdelta(C_29,X_57,C_58,r1_79,X_60);
     X_62 := bat.append(X_56,X_61,true);
-<<<<<<< HEAD
-exit X_120;
-=======
 exit X_118;
->>>>>>> eb006cb2
     X_63 := sql.append(X_48,"sys","answ","z",X_62);
     X_64 := aggr.count(X_62);
     sql.affectedRows(X_63,X_64);
@@ -215,7 +195,6 @@
 % mal # name
 % clob # type
 % 151 # length
-<<<<<<< HEAD
 function user.s28_1():void;
     X_68:void := querylog.define("explain insert into answ\nselect * from complete\nwhere x between 0 and 2 and y between 0 and 2;","default_pipe",79);
 barrier X_124 := language.dataflow();
@@ -259,51 +238,6 @@
     language.pass(C_23);
     language.pass(X_10);
     language.pass(C_13);
-=======
-function user.s14_1(A0:dbl,A1:dbl,A2:dbl,A3:dbl):void;
-    X_70:void := querylog.define("explain insert into answ\nselect * from complete\nwhere x between 0 and 2 and y between 0 and 2;","default_pipe",79);
-barrier X_124 := language.dataflow();
-    X_5 := sql.mvc();
-    X_6:bat[:dbl] := bat.new(nil:oid,nil:dbl);
-    X_12:bat[:dbl] := sql.bind(X_5,"sys","part1","x",0);
-    X_20:bat[:dbl] := sql.bind(X_5,"sys","part1","y",0);
-    C_9:bat[:oid] := sql.tid(X_5,"sys","part1");
-    C_86 := algebra.subselect(X_20,C_9,A2,A3,true,true,false);
-    (C_22,r1_26) := sql.bind(X_5,"sys","part1","y",2);
-    C_87 := algebra.subselect(r1_26,nil:bat[:oid],A2,A3,true,true,false);
-    X_24:bat[:dbl] := sql.bind(X_5,"sys","part1","y",1);
-    C_89 := algebra.subselect(X_24,C_9,A2,A3,true,true,false);
-    C_25 := sql.subdelta(C_86,C_9,C_22,C_87,C_89);
-    C_90 := algebra.subselect(X_12,C_25,A0,A1,true,true,false);
-    (C_15,r1_15) := sql.bind(X_5,"sys","part1","x",2);
-    C_91 := algebra.subselect(r1_15,nil:bat[:oid],A0,A1,true,true,false);
-    X_18:bat[:dbl] := sql.bind(X_5,"sys","part1","x",1);
-    C_92 := algebra.subselect(X_18,C_25,A0,A1,true,true,false);
-    C_28 := sql.subdelta(C_90,C_25,C_15,C_91,C_92);
-    X_29 := sql.projectdelta(C_28,X_12,C_15,r1_15,X_18);
-    X_30 := bat.append(X_6,X_29,true);
-    X_33:bat[:dbl] := sql.bind(X_5,"sys","part2","x",0);
-    X_37:bat[:dbl] := sql.bind(X_5,"sys","part2","y",0);
-    C_31:bat[:oid] := sql.tid(X_5,"sys","part2");
-    C_93 := algebra.subselect(X_37,C_31,A2,A3,true,true,false);
-    (C_38,r1_51) := sql.bind(X_5,"sys","part2","y",2);
-    C_94 := algebra.subselect(r1_51,nil:bat[:oid],A2,A3,true,true,false);
-    X_40:bat[:dbl] := sql.bind(X_5,"sys","part2","y",1);
-    C_95 := algebra.subselect(X_40,C_31,A2,A3,true,true,false);
-    C_41 := sql.subdelta(C_93,C_31,C_38,C_94,C_95);
-    C_96 := algebra.subselect(X_33,C_41,A0,A1,true,true,false);
-    (C_34,r1_43) := sql.bind(X_5,"sys","part2","x",2);
-    C_97 := algebra.subselect(r1_43,nil:bat[:oid],A0,A1,true,true,false);
-    X_36:bat[:dbl] := sql.bind(X_5,"sys","part2","x",1);
-    C_98 := algebra.subselect(X_36,C_41,A0,A1,true,true,false);
-    C_42 := sql.subdelta(C_96,C_41,C_34,C_97,C_98);
-    X_43 := sql.projectdelta(C_42,X_33,C_34,r1_43,X_36);
-    X_44 := bat.append(X_30,X_43,true);
-    language.pass(C_9);
-    language.pass(C_25);
-    language.pass(X_12);
-    language.pass(C_15);
->>>>>>> eb006cb2
     language.pass(r1_15);
     language.pass(X_16);
     language.pass(C_29);
@@ -312,7 +246,6 @@
     language.pass(X_31);
     language.pass(C_32);
     language.pass(r1_43);
-<<<<<<< HEAD
     language.pass(X_34);
 exit X_124;
     X_43 := sql.append(X_3,"sys","answ","x",X_42);
@@ -368,36 +301,6 @@
 #profiler             actions= 1 time=21 usec 
 #garbageCollector     actions= 1 time=29 usec 
 #total                actions= 1 time=573 usec 
-=======
-    language.pass(X_36);
-exit X_124;
-    X_45 := sql.append(X_5,"sys","answ","x",X_44);
-barrier X_127 := language.dataflow();
-    X_47:bat[:dbl] := bat.new(nil:oid,nil:dbl);
-    X_48 := sql.projectdelta(C_28,X_20,C_22,r1_26,X_24);
-    X_49 := bat.append(X_47,X_48,true);
-    X_50 := sql.projectdelta(C_42,X_37,C_38,r1_51,X_40);
-    X_51 := bat.append(X_49,X_50,true);
-exit X_127;
-    X_52 := sql.append(X_45,"sys","answ","y",X_51);
-barrier X_130 := language.dataflow();
-    X_53:bat[:dbl] := bat.new(nil:oid,nil:dbl);
-    X_54:bat[:dbl] := sql.bind(X_52,"sys","part1","z",0);
-    (C_56,r1_80) := sql.bind(X_52,"sys","part1","z",2);
-    X_58:bat[:dbl] := sql.bind(X_52,"sys","part1","z",1);
-    X_59 := sql.projectdelta(C_28,X_54,C_56,r1_80,X_58);
-    X_60 := bat.append(X_53,X_59,true);
-    X_61:bat[:dbl] := sql.bind(X_52,"sys","part2","z",0);
-    (C_62,r1_88) := sql.bind(X_52,"sys","part2","z",2);
-    X_64:bat[:dbl] := sql.bind(X_52,"sys","part2","z",1);
-    X_65 := sql.projectdelta(C_42,X_61,C_62,r1_88,X_64);
-    X_66 := bat.append(X_60,X_65,true);
-exit X_130;
-    X_67 := sql.append(X_52,"sys","answ","z",X_66);
-    X_68 := aggr.count(X_66);
-    sql.affectedRows(X_67,X_68);
-end user.s14_1;
->>>>>>> eb006cb2
 #INSERT INTO answ
 #SELECT * FROM complete
 #WHERE x BETWEEN 0 AND 2 AND Y BETWEEN 0 AND 2;
