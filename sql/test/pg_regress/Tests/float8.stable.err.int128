--- conflicted
+++ resolved
@@ -108,13 +108,6 @@
 MAPI  = (monetdb) /var/tmp/mtest-30274/.s.monetdb.37685
 QUERY = SELECT cast('nan' as double) / cast('nan' as double);
 ERROR = !conversion of string 'nan' to type dbl failed.
-<<<<<<< HEAD
-MAPI  = (monetdb) /var/tmp/mtest-17313/.s.monetdb.39631
-QUERY = SELECT '' AS five, f.f1, truncate(f1) AS trunc_f1
-           FROM FLOAT8_TBL f;
-ERROR = !syntax error, unexpected TRUNCATE in: "select '' as five, f.f1, truncate"
-MAPI  = (monetdb) /var/tmp/mtest-17313/.s.monetdb.39631
-=======
 CODE  = 22018
 MAPI  = (monetdb) /var/tmp/mtest-30274/.s.monetdb.37685
 QUERY = SELECT '' AS five, f.f1, truncate(f1) AS trunc_f1
@@ -122,7 +115,6 @@
 ERROR = !SELECT: no such unary operator 'truncate(double)'
 CODE  = 42000
 MAPI  = (monetdb) /var/tmp/mtest-30274/.s.monetdb.37685
->>>>>>> ad98ef88
 QUERY = SELECT |/ cast('64' as double) AS eight;
 ERROR = !syntax error, unexpected '|' in: "select |"
 CODE  = 42000
