--- conflicted
+++ resolved
@@ -22,11 +22,6 @@
 SELECT CAST( INTERVAL'86 00:00:00' DAY TO SECOND AS INTERVAL HOUR TO SECOND ) = INTERVAL '2064:00:00' HOUR TO SECOND;
 SELECT CAST('86 00:00:00' AS INTERVAL HOUR(3) TO SECOND ); -- err: overflow exception
 SELECT CAST( CAST( 7430400 AS INTERVAL SECOND ) AS INTERVAL DAY TO SECOND ) = INTERVAL '86 00:00:00' DAY TO SECOND;
-SELECT CAST(DATE '1997-01-01' AS CHARACTER(10)) = '1997-01-01';
-<<<<<<< HEAD
-SELECT CAST(INTERVAL '7430400' SECOND AS BIGINT) = 7430400000;
-SELECT CAST(CAST(INTERVAL '2064:00:00' HOUR TO SECOND AS INTERVAL SECOND) AS BIGINT) = 7430400000;
-=======
+SELECT CAST(DATE '1997-01-01' AS CHARACTER) = '1997-01-01';
 SELECT CAST(INTERVAL '7430400' SECOND AS INTEGER) = 7430400;
-SELECT CAST(CAST(INTERVAL '2064:00:00' HOUR TO SECOND AS INTERVAL SECOND) AS INTEGER) = 7430400;
->>>>>>> a0bc6f58
+SELECT CAST(CAST(INTERVAL '2064:00:00' HOUR TO SECOND AS INTERVAL SECOND) AS INTEGER) = 7430400;