--- conflicted
+++ resolved
@@ -1,11 +1,4 @@
-<<<<<<< HEAD
-monetdb = major:1; minor:29; release:0; rc:x; build:1;
-monetdb5 = major:5; minor:11; release:0; rc:x; build:1;
-clients = major:1; minor:29; release:0; rc:x; build:1;
-sql = major:2; minor:33; release:0; rc:x; build:1;
-=======
 monetdb = major:1; minor:32; release:0; rc:x; build:1;
 monetdb5 = major:5; minor:14; release:0; rc:x; build:1;
 clients = major:1; minor:32; release:0; rc:x; build:1;
-sql = major:2; minor:32; release:0; rc:x; build:1;
->>>>>>> eb903b92
+sql = major:2; minor:33; release:0; rc:x; build:1;