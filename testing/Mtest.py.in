#!@PYTHON@

# The contents of this file are subject to the MonetDB Public License
# Version 1.1 (the "License"); you may not use this file except in
# compliance with the License. You may obtain a copy of the License at
# http://www.monetdb.org/Legal/MonetDBLicense
#
# Software distributed under the License is distributed on an "AS IS"
# basis, WITHOUT WARRANTY OF ANY KIND, either express or implied. See the
# License for the specific language governing rights and limitations
# under the License.
#
# The Original Code is the MonetDB Database System.
#
# The Initial Developer of the Original Code is CWI.
# Portions created by CWI are Copyright (C) 1997-July 2008 CWI.
# Copyright August 2008-2012 MonetDB B.V.
# All Rights Reserved.

#TODO:
#=====
# - check all TODO's below
# - tidy -up HTML-generation by "keeping in mind" during testing,
#   which OUT/ERR differ or not and which tests were skipped.
#   dump HTML-stuff only at end
#   print an ascii summary at end, too
# - if no diffs, but warnings, say so at end
# - produce, keep & reference LOG
# - add a "grep-like" function and replace "inlined" grep
#   contains(<file>,<string>)
# - do multi-level prompting?
# - normalize all path's used

try:
    True
except NameError:
    # provide values for old Python versions
    False, True = 0, 1

import os
import sys
import shutil
import re
import random
import time
import socket
import struct
import select
#import signal
#import getpass
import Mfilter
import fnmatch
import glob

procdebug = False
verbose = False
quiet = False

# Python 2.3 doesn't know about os.devnull...
try:
    os.devnull
except AttributeError:
    if os.name == 'nt':
        os.devnull = 'nul'
    else:
        os.devnull = '/dev/null'

def ErrExit(msg):
    print >> sys.stderr, msg
    sys.exit(1)

def _configure(str):
    # expand configure variables in str and return result
    config = [
        ('${source}', '@QXSOURCE@'),
        ('${build}', '@QXBUILD@'),

        ('${bindir}', '@QXbindir@'),
##        ('${sbindir}', '@QXsbindir@'),
        ('${libexecdir}', '@QXlibexecdir@'),
        ('${datarootdir}', '@QXdatarootdir@'),
        ('${datadir}', '@QXdatadir@'),
        ('${sysconfdir}', '@QXsysconfdir@'),
##        ('${sharedstatedir}', '@QXsharedstatedir@'),
        ('${localstatedir}', '@QXlocalstatedir@'),
        ('${libdir}', '@QXlibdir@'),
        ('${includedir}', '@QXincludedir@'),
##        ('${oldincludedir}', '@QXoldincludedir@'),
        ('${infodir}', '@QXinfodir@'),
        ('${mandir}', '@QXmandir@'),
        ('${Qbindir}', '@QXbindir@'),
##        ('${Qsbindir}', '@QXsbindir@'),
        ('${Qlibexecdir}', '@QXlibexecdir@'),
        ('${Qdatarootdir}', '@QXdatarootdir@'),
        ('${Qdatadir}', '@QXdatadir@'),
        ('${Qsysconfdir}', '@QXsysconfdir@'),
##        ('${Qsharedstatedir}', '@QXsharedstatedir@'),
        ('${Qlocalstatedir}', '@QXlocalstatedir@'),
        ('${Qlibdir}', '@QXlibdir@'),
        ('${Qincludedir}', '@QXincludedir@'),
##        ('${Qoldincludedir}', '@QXoldincludedir@'),
        ('${Qinfodir}', '@QXinfodir@'),
        ('${Qmandir}', '@QXmandir@'),
        # put these at end (in this order!) for efficiency
        ('${exec_prefix}', '@QXexec_prefix@'),
        ('${Qexec_prefix}', '@QXexec_prefix@'),
        ('${prefix}', '@QXprefix@'),
        ('${Qprefix}', '@QXprefix@'),
        ]
    if os.name == 'nt':
        str = str.replace('%prefix%', '${prefix}')
        str = str.replace('%exec_prefix%', '${exec_prefix}')
    changed = True
    while '$' in str and changed:
        changed = False
        for key, val in config:
            if os.name == 'nt':
                val = val.replace('%prefix%', '${prefix}')
                val = val.replace('%exec_prefix%', '${exec_prefix}')
            nstr = str.replace(key, val)
            changed = changed or str != nstr
            str = nstr
    return str

try:
    import subprocess26 as subprocess
except ImportError:
    try:
        import MonetDBtesting.subprocess26 as subprocess
    except ImportError:
        import distutils.sysconfig
        if os.name != "nt" and os.uname()[0] + os.uname()[2][:1] == "Darwin9" and sys.version[:5] == "2.5.1":
            p = _configure(os.path.join('@QXprefix@',distutils.sysconfig.get_python_lib(0,1,""),'site-packages'))
        else:
            p = distutils.sysconfig.get_python_lib(0, 0, '')
            if p.endswith('dist-packages'):
                # Ubuntu
                p = p.replace('dist-packages', 'site-packages')
                _configure(os.path.join('@QXprefix@', p))
                sys.path.insert(0, p)
                if os.environ.has_key('PYTHONPATH'):
                    p += os.pathsep + os.environ['PYTHONPATH']
                os.environ['PYTHONPATH'] = p
                p = distutils.sysconfig.get_python_lib(0, 0, '')
            p = _configure(os.path.join('@QXprefix@', p))
        sys.path.insert(0, p)
        import MonetDBtesting.subprocess26 as subprocess
        if os.environ.has_key('PYTHONPATH'):
            p += os.pathsep + os.environ['PYTHONPATH']
        os.environ['PYTHONPATH'] = p

import string                   # for whitespace
def splitcommand(cmd):
    '''Like string.split, except take quotes into account.'''
    q = None
    w = []
    command = []
    for c in cmd:
        if q:
            if c == q:
                q = None
            else:
                w.append(c)
        elif c in string.whitespace:
            if w:
                command.append(''.join(w))
            w = []
        elif c == '"' or c == "'":
            q = c
        else:
            w.append(c)
    if w:
        command.append(''.join(w))
    if len(command) > 1 and command[0] == 'call':
        del command[0]
    return command

def remove(file):
    try:
        os.remove(file)
    except:
        pass

def isexecutable(TST, ext = '.sh') :
    if   os.name == "nt":
        for ext in ".exe", ".com", ".bat", ".cmd":
            if TST.lower().endswith(ext):
                ext = ''
            if os.path.isfile(TST+ext) or os.path.isfile(TST+ext+".src"):
                return [ 1, ext ]
    elif os.name == "posix":
        #TODO:
        # check with "file", and set executable
        TST += ext
        if ( os.path.isfile(TST       ) and os.access(TST       ,os.X_OK) ) or \
           ( os.path.isfile(TST+".src") and os.access(TST+".src",os.X_OK) ):
            return [ 1, ext ]
    #TODO:
    #else:
        # ???
    return [ 0, "" ]
### isexecutable(TST, ext = '.sh') #

def CheckExec(cmd) :
    for p in os.environ['PATH'].split(os.pathsep):
        x = isexecutable(os.path.join(p,cmd),'')
        if x[0]:
            return os.path.join(p, cmd + x[1])
    return ""
### CheckExec(cmd) #

try:
    import monet_options
except ImportError:
    try:
        from MonetDBtesting import monet_options
    except ImportError:
        import distutils.sysconfig
        if os.name != "nt" and os.uname()[0] + os.uname()[2][:1] == "Darwin9" and sys.version[:5] == "2.5.1":
            p = _configure(os.path.join('@QXprefix@',distutils.sysconfig.get_python_lib(0,1,""),'site-packages'))
        else:
            p = _configure(os.path.join('@QXprefix@',distutils.sysconfig.get_python_lib(0,0,"")))
        sys.path.insert(0, p)
        from MonetDBtesting import monet_options
        if os.environ.has_key('PYTHONPATH'):
            p += os.pathsep + os.environ['PYTHONPATH']
        os.environ['PYTHONPATH'] = p

import threading, signal

randomPortRepeat = 9

F_SKIP = -1
F_OK = 0
F_WARN = 1
F_SOCK = 2
F_ERROR = 3
F_TIME = 4
F_ABRT = 5
F_RECU = 6
F_SEGV = 7

FAILURES = {
    F_SKIP  : ("F_SKIP",  '-'),
    F_OK    : ("F_OK",    'o'),
    F_WARN  : ("F_WARN",  'x'),
    F_SOCK  : ("F_SOCK",  'S'),
    F_ERROR : ("F_ERROR", 'X'),
    F_TIME  : ("F_TIME",  'T'),
    F_ABRT  : ("F_ABRT",  'A'),
    F_RECU  : ("F_RECU",  'R'),
    F_SEGV  : ("F_SEGV",  'C'),
}

CONDITIONALS = {
    # X == true   =>  @X_TRUE@='',  @X_FALSE@='#'
    # X == false  =>  @X_TRUE@='#', @X_FALSE@=''
    # from configure.ag:
    # These should cover all AM_CONDITIONALS defined in configure.ag, i.e.,
    # `grep AM_CONDITIONAL configure.ag | sed 's|^AM_CONDITIONAL(\([^,]*\),.*$|\1|' | sort -u`
    'BITS32'               : "@BITS32_FALSE@",
    'BITS64'               : "@BITS64_FALSE@",
    'CROSS_COMPILING'      : "@CROSS_COMPILING_FALSE@",
    'DOCTOOLS'             : "@DOCTOOLS_FALSE@",
    'ENABLE_CRACKERS'      : "@ENABLE_CRACKERS_FALSE@",
    'ENABLE_DATACELL'      : "@ENABLE_DATACELL_FALSE@",
    'HAVE_CFITSIO'         : "@HAVE_CFITSIO_FALSE@",
    'HAVE_DEVELOPER'       : "@HAVE_DEVELOPER_FALSE@",
    'HAVE_GDK'             : "@HAVE_GDK_FALSE@",
    'HAVE_GEOM'            : "@HAVE_GEOM_FALSE@",
    'HAVE_JAVA'            : "@HAVE_JAVA_FALSE@",
    'HAVE_JAVAJDBC'        : "@HAVE_JAVAJDBC_FALSE@",
    'HAVE_JAVAMEROCONTROL' : "@HAVE_JAVAMEROCONTROL_FALSE@",
    'HAVE_JAQL'            : "@HAVE_JAQL_FALSE@",
    'HAVE_LIBBZ2'          : "@HAVE_LIBBZ2_FALSE@",
    'HAVE_LIBZ'            : "@HAVE_LIBZ_FALSE@",
    'HAVE_MONETDB5'        : "@HAVE_MONETDB5_FALSE@",
    'HAVE_MSEED'           : "@HAVE_MSEED_FALSE@",
    'HAVE_ODBC'            : "@HAVE_ODBC_FALSE@",
    'HAVE_PCRE'            : "@HAVE_PCRE_FALSE@",
    'HAVE_PERL'            : "@HAVE_PERL_FALSE@",
    'HAVE_PYTHON'          : "@HAVE_PYTHON_FALSE@",
    'HAVE_RAPTOR'          : "@HAVE_RAPTOR_FALSE@",
    'HAVE_RUBYGEM'         : "@HAVE_RUBYGEM_FALSE@",
    'HAVE_SPHINXCLIENT'    : "@HAVE_SPHINXCLIENT_FALSE@",
    'HAVE_SQL'             : "@HAVE_SQL_FALSE@",
    'HAVE_TESTING'         : "@HAVE_TESTING_FALSE@",
    'NATIVE_WIN32'         : "@NATIVE_WIN32_FALSE@",
    'NOT_WIN32'            : "@NOT_WIN32_FALSE@",
    'PROFILING'            : "@PROFILING_FALSE@",
    # unknown at compile time;
    # hence, we set them only at runtime in main() below
    'HAVE_MONETDBJDBC_JAR' : "",
    'HAVE_JDBCCLIENT_JAR'  : "",
    'HAVE_JDBCTESTS_JAR'   : "",
    'HAVE_JDBCTESTS_DIR'   : "",
    'HAVE_JDBCTESTS'       : "",
}

# a bunch of classes to help with generating (X)HTML files
class _Encode:
    # mix-in class for encoding text and attribute values so that they
    # don't get interpreted as something else by the browser
    def encode(self, data, attr):
        map = [('&', '&amp;'),          # MUST be first
               ('<', '&lt;'),
               ('>', '&gt;'),
               (None, None),
               # following chars only translated in attr values (attr is True)
               ('"', '&quot;'),
               ('\t', '&#9;'),
               ('\n', '&#10;'),
               ('\r', '&#13;'),
               ]
        for c, tr in map:
            if c is None:
                if not attr:
                    break
                continue
            data = data.replace(c, tr)
        return data

class Element(_Encode):
    # class to represent an (X)HTML element with its attributes and
    # children

    # inline elements, we do not add newlines to the contents of these
    # elements
    inline = ['tt','i','b','big','small','em','strong','dfn','code',
              'samp','kbd','var','cite','abbr','acronym','a','img',
              'object','br','script','map','q','sub','sup','span',
              'bdo','input','select','textarea','label','button','font']
    # empty elements
    empty = ['link', 'basefont', 'br', 'area', 'img', 'param', 'hr',
             'input', 'col', 'frame', 'isindex', 'base', 'meta', ]
    xml = True                          # write XHTML instead of HTML

    def __init__(self, tag, attrdict = None, *children):
        self.tag = tag
        if attrdict is None:
            attrdict = {}
        self.attrdict = attrdict
        if children is None:
            children = []
        self.isempty = tag.lower() in self.empty
        if self.isempty:
            if children:
                raise ValueError("empty element can't have children")
            self.children = None
        else:
            self.children = list(children)

    def __str__(self):
        # string representation of the element with its children
        s = ['<%s' % self.tag]
        attrlist = self.attrdict.items()
        attrlist.sort()
        for name, value in attrlist:
            s.append(' %s="%s"' % (name, self.encode(value, True)))
        if self.children or (not self.xml and not self.isempty):
            s.append('>')
            for c in self.children:
                s.append(str(c))
            s.append('</%s>' % self.tag)
        elif self.xml:
            s.append('/>')
        else:
            s.append('>')               # empty HTML element
        return ''.join(s)

    def write(self, f, newline = False):
        # write the element with its children to a file
        # if newline is set, add newlines at strategic points
        if self.tag.lower() == 'html':
            # before we write the DOCTYPE we should really check
            # whether the document conforms...
            if self.xml:
                f.write('<!DOCTYPE html PUBLIC '
                        '"-//W3C//DTD XHTML 1.0 Transitional//EN"\n'
                        '                      '
                        '"http://www.w3.org/TR/xhtml1/DTD/xhtml1-transitional.dtd">\n')
            else:
                f.write('<!DOCTYPE html PUBLIC '
                        '"-//W3C//DTD HTML 4.01 Transitional//EN"\n'
                        '                      '
                        '"http://www.w3.org/TR/html4/loose.dtd">\n')
        inline = self.tag.lower() in self.inline
        f.write('<%s' % self.tag)
        attrlist = self.attrdict.items()
        attrlist.sort()
        for name, value in attrlist:
            f.write(' %s="%s"' % (name, self.encode(value, True)))
        if self.children or (not self.xml and not self.isempty):
            if not inline:
                for c in self.children:
                    if not isinstance(c, Element):
                        inline = True
                        break
            f.write('>')
            if newline and not inline:
                f.write('\n')
            for c in self.children:
                c.write(f, newline and not inline)
            f.write('</%s>' % self.tag)
        elif self.xml:
            f.write('/>')
        else:
            f.write('>')                # empty HTML element
        if newline:
            f.write('\n')

    def addchild(self, child):
        self.children.append(child)

    def addchildren(self, children):
        for child in children:
            self.children.append(child)

    def inschild(self, index, child):
        self.children.insert(index, child)

class Text(_Encode):
    # class to represent text in (X)HTML
    def __init__(self, text = '', raw = False):
        self.text = text
        self.raw = raw

    def __str__(self):
        if self.raw:
            return self.text
        return self.encode(self.text, False)

    def write(self, f, newline = False):
        f.write(str(self))
        if newline and not self.raw:
            f.write('\n')

class Comment:
    # class to represent an (X)HTML comment (not currently used)
    def __init__(self, text):
        self.text = text

    def __str__(self):
        return '<!--%s-->' % self.text

    def write(self, f, newline = False):
        f.write(str(self))

class Timer:
    # interface to the threading.Timer function that interprets a
    # timeout of 0 as no timeout
    def __init__(self, interval, function, args):
        self.timer = None
        if interval > 0:
            self.timer = threading.Timer(interval, function, args = args)

    def start(self):
        if self.timer is not None:
            self.timer.start()

    def cancel(self):
        if self.timer is not None:
            self.timer.cancel()

STDOUT = sys.stdout
STDERR = sys.stdout     # err
REV = ''                # revision (output of hg id), default unknown

black = 'black'                         # #000000
white = 'white'                         # #ffffff
red = 'red'                             # #ff0000
lime = 'lime'                           # #00ff00
green = '#00aa00'
darkgreen = '#005500'
orange = '#ffaa00'
purple = '#aa00aa'
stylesheet = Element('style', None, Text('''
.error     { font-weight: bold; font-style: italic; color: red; }
.segfault  { font-weight: bold; font-style: italic; color: purple; }
.abort     { font-weight: bold; font-style: italic; color: purple; }
.recursion { font-weight: bold; font-style: italic; color: purple; }
.timeout   { font-weight: bold; font-style: italic; color: purple; }
.socket    { font-weight: bold; font-style: italic; color: purple; }
.warning   { font-weight: bold; color: orange; }
.good      {  }
.header    { font-family: helvetica, arial; text-align: center; }
.black     { color: black; }
'''))

TIMES = []

random.seed(time.time())

def Usage (options) :
    try:
        monet_options.usage(options, '%s [options] ( [<dir>] [<tests>] | [<dirs>] )' % THISFILE)
    except monet_options.Error:
        pass

    sys.stderr.write("""
 <dir>   : if present, %(prog)s behaves as if called in <dir>
 <tests> : list of tests to be processed; if none or 'All' is given,
            all tests listed in 'Tests/All' are processed
            (defaults to 'All' if -r is used)
 <dirs>  : list of directories to be processed; if present, %(prog)s
            processes 'All' tests in each directory of <dirs>; -r may be used also

         See  %(readme)s
         for details about  %(prog)s.
""" % {'prog': THISFILE,
       'readme': os.path.join('@QXSOURCE@','testing','README'),
       })
    raise

### Usage () #

#TODO:
#class TimeoutError:
#       def __init__(self, text):
#               self.text = text
#       def __str__(self):
#               return self.text
#
#def AlarmHandler(signum, frame) :
#       raise TimeoutError, "Timeout"
#### AlarmHandler(signum, frame) #

def ErrMsg(TEXT) :
    STDOUT.flush()
    STDERR.write("\n%s:  ERROR:  %s\n\n" % (THISFILE, TEXT))
    STDERR.flush()
### ErrMsg(TEXT) #

def ErrXit(TEXT) :
    ErrMsg(TEXT)
    sys.exit(1)
### ErrXit(TEXT) #

def Warn(TEXT) :
    try:
        STDOUT.flush()
    except IOError:
        pass
    try:
        STDERR.write("\n%s  Warning:  %s\n\n" % (THISFILE, TEXT))
        STDERR.flush()
    except IOError:
        pass
### Warn(TEXT) #

def startswithpath(str,pre) :
    return os.path.normcase(str[:len(pre)]) == os.path.normcase(pre)
### startswithpath(str,pre) #

import urllib
##def path(str) :
##    return str.replace('/', os.sep)
path = urllib.url2pathname
### path(str) #

##def url(str) :
##    return str.replace(os.sep, '/')
url = urllib.pathname2url
### url(str) #

def try_open(path, mode) :
    try:
        f = open(path, mode)
    except IOError, (IOerrNo, IOerrStr):
        Warn("Opening file '%s' in mode '%s' failed with #%d: '%s'." % (path, mode, IOerrNo, IOerrStr))
        f = None
    return f
###  try_open(path, mode) #

def CreateHtmlIndex (env, *body) :
    TSTDIR=env['TSTDIR']
    TSTTRGDIR=env['TSTTRGDIR']

    if TSTDIR:
        INDEX=".index"
    else:
        INDEX="index"

    if body:
        BACK = os.getcwd()
        os.chdir(TSTTRGDIR)

        if TSTDIR:
            header = Text(TSTDIR)
            if URLPREFIX:
                header = Element('a',
                                 {'href': '%s%s/%s' % (URLPREFIX, url(TSTDIR), TSTSUFF),
                                  'target': '%s_%s_body' % (DISTVER, TSTDIR),
                                  'class': 'black'},
                                 header)
        else:
            header = Element('span', {'class': 'black'},
                             Text(DISTVER))
        tr = Element('tr', {'valign': 'top'},
                     Element('th', {'class': 'header'},
                             header))
        tr.addchildren(body)
        html = Element('html', {},
                       Element('head', {},
                               Element('title', {},
                                       Text(HTMLTITLE)),
                               stylesheet),
                       Element('body',
                               {'bgcolor': white,
                                'text': black,
                                'link': green,
                                'vlink': darkgreen,
                                'alink': lime},
                               Element('center', {},
                                       Element('table',
                                               {'align': 'abscenter',
                                                'border': '1',
                                                'cellspacing': '0',
                                                'cellpadding': '3'},
                                               tr))))
        f = open("%s.head.html" % INDEX,"w")
        html.write(f, True)
        f.close()

        if TSTDIR:
            ROWS="72"
        else:
            ROWS="54"
        html = Element('html', {},
                       Element('head', {},
                               Element('title', {}, Text(HTMLTITLE))),
                       Element('frameset',
                               {'rows': '%s,*' % ROWS,
                                'frameborder': 'yes',
                                'border': '1',
                                'bordercolor': white,
                                'marginwidth': '0',
                                'marginheight': '0'},
                               Element('frame',
                                       {'src': '%s.head.html' % INDEX,
                                        'scrolling': 'auto',
                                        'name': '%s_%s_head' % (DISTVER, TSTDIR),
                                        'frameborder': 'yes',
                                        'bordercolor': white,
                                        'marginwidth': '0',
                                        'marginheight': '0'}),
                               Element('frame',
                                       {'src': url(env['_%s_BODY_' % TSTDIR][0]),
                                        'scrolling': 'auto',
                                        'name': '%s_%s_body' % (DISTVER, TSTDIR),
                                        'frameborder': 'yes',
                                        'bordercolor': white,
                                        'marginwidth': '0',
                                        'marginheight': '0'})))
        f = open("%s.html" % INDEX, "w")
        html.write(f, True)
        f.close()
        env['_%s_BODY_' % TSTDIR] = ["", 0]
        os.chdir(BACK)
### CreateHtmlIndex (env, *body) #

bugre = re.compile(r'\.(sf|bug)-(?P<bugno>[1-9]\d+)', re.I)

def CreateTstWhatXhtml (env, TST, stableWHAT, EXT, result) :
    WHAT = stableWHAT[7:11]
    TSTDIR    = env['TSTDIR']
    TSTSRCDIR = env['TSTSRCDIR']

    if result == F_OK:
        diffclass = 'good'
        difftext = 'No differences'
    elif result == F_WARN:
        diffclass = 'warning'
        difftext = 'Minor differences'
    else:                       # result == F_ERROR:
        difftext = 'Major differences'
        if result == F_SOCK:
            diffclass = 'socket'
            difftext += ' (Socket)'
        elif result == F_TIME:
            diffclass = 'timeout'
            difftext += ' (Timeout)'
        elif result == F_RECU:
            diffclass = 'recursion'
            difftext += ' (Recursion)'
        elif result == F_ABRT:
            diffclass = 'abort'
            difftext += ' (Aborted)'
        elif result == F_SEGV:
            diffclass = 'segfault'
            difftext += ' (Crash)'
        else:
            diffclass = 'error'

    if COMPBITSOIDSLINK:
        SYSTEM = '%s, %s:' % (DISTVER, COMPBITSOIDSLINK)
    else:
        SYSTEM = "%s:" % DISTVER

    html = Element('html', {},
                   Element('head', {},
                           Element('title', {}, Text(HTMLTITLE)),
                           stylesheet),
                   Element('frameset', {'rows': '42,*',
                                        'frameborder': 'yes',
                                        'border': '1',
                                        'bordercolor': white,
                                        'marginwidth': '0',
                                        'marginheight': '0'},
                           Element('frame',
                                   {'src': '.%s%s.head.html' % (TST, WHAT),
                                    'scrolling': 'auto',
                                    'name': '%s_%s_%s_%s_head' % (DISTVER, TSTDIR, TST, WHAT[1:]),
                                    'frameborder': 'yes',
                                    'bordercolor': white,
                                    'marginwidth': '0',
                                    'marginheight': '0'}),
                           Element('frame',
                                   {'src': '%s%s.diff.html' % (TST, WHAT),
                                    'scrolling': 'auto',
                                    'name': '%s_%s_%s_%s_body' % (DISTVER, TSTDIR, TST, WHAT[1:]),
                                    'frameborder': 'yes',
                                    'bordercolor': white,
                                    'marginwidth': '0',
                                    'marginheight': '0'})))
    f = open(".%s%s.html" % (TST, WHAT), "w")
    html.write(f, True)
    f.close()
    f = open(".%s%s.head.html" % (TST, WHAT),"w")
    target = '%s_%s_%s_%s_body' % (DISTVER, TSTDIR, TST, WHAT[1:])
    if REV:                     # implies URLPREFIX is not None
        urlpref = '%s%s/%s' % (URLPREFIX, url(TSTDIR), TSTSUFF)
        hg = Element('a', {'href': urlpref,
                           'target': target},
                     Text('hg'))
    else:
        hg = None
    text = Element('div', {'class': 'header'},
                   Text(SYSTEM),
                   Text(' '),
                   Element('a', {'href': '%s%s.diff.html' % (TST, WHAT),
                                 'target': target,
                                 'class': diffclass},
                           Text(difftext)),
                   Text(' between '),
                   Element('a', {'href': '%s%s' % (TST, stableWHAT),
                                 'target': target},
                           Text(stableWHAT[1:])))
    if REV:
        d = urlpref
        if os.path.isfile(TST + stableWHAT + '.src'):
            # there's only one file like this...
            fl = open(TST + stableWHAT + '.src').readline().strip()
            if fl.startswith('$RELSRCDIR/'):
                fl = fl[11:]
                while fl.startswith('../'):
                    fl = fl[3:]
                    d = d[:d.rindex('/')]
            fl = '%s/%s' % (d, fl)
        else:
            fl = '%s/%s%s' % (d, TST, stableWHAT)
        text.addchildren([
                Text(' (id '),
                Element('a', {'href': fl,
                              'target': target}, Text(REV)),
                Text(')')])
    text.addchildren([
            Text(' and '),
            Element('a', {'href': '%s.test%s' % (TST, WHAT),
                          'target': target},
                    Text('test%s' % WHAT)),
            Text(' of '),
            Element('a', {'href': TST + EXT, 'target': target},
                    Text(TST + EXT))])
    if REV:
        d = urlpref
        if os.path.isfile(TST + EXT + '.src'):
            fl = open(TST + EXT + '.src').readline().strip()
            if fl.startswith('$RELSRCDIR/'):
                fl = fl[11:]
                while fl.startswith('../'):
                    fl = fl[3:]
                    d = d[:d.rindex('/')]
            fl = '%s/%s' % (d, fl)
        elif os.path.isfile(TST + EXT + '.in'):
            fl = '%s/%s%s.in' % (d, TST, EXT)
        else:
            fl = '%s/%s%s' % (d, TST, EXT)
        text.addchildren([
                Text(' (id '),
                Element('a', {'href': fl,
                              'target': target}, Text(REV)),
                Text(')')])
    text.addchildren([
            Text(' in '),
            Element('a', {'href': './', 'target': target},
                    Text(TSTDIR)),
            Text(' (')])
    if hg:
        text.addchild(hg)
        text.addchild(Text(', '))
    text.addchildren([
            Element('a', {'href': url(env['RELSRCDIR']),
                          'target': target},
                    Text('src')),
            Text(')')])
    res = bugre.search(TST)
    if res is not None:
        bugno = res.group('bugno')
        text.addchildren([
                Text(' ('),
                Element('a', {'href': 'http://bugs.monetdb.org/%s' % bugno,
                              'target': '_blank'},
                        Text('Bugzilla')),
                Text(')')])
    html = Element('html', {},
                   Element('head', {},
                           Element('title', {},
                                   Text(HTMLTITLE)),
                           stylesheet),
                   Element('body',
                           {'bgcolor': white,
                            'text': black,
                            'link': green,
                            'vlink': darkgreen,
                            'alink': lime},
                           text))

    html.write(f, True)
    f.close()
#TODO?
# <A HREF='.Mtest.Slave.Log.OutErr' TARGET='"""+DISTVER+"_"+TSTDIR+"_"+TST+"_"+WHAT[1:]+"""_body'>LOG</A>).
### CreateTstWhatXhtml (env, TST, stableWHAT, EXT, results) #

def CreateSrcIndex (env, TST, EXT) :
    TSTSRCDIR = env['TSTSRCDIR']
    TSTDIR    = env['TSTDIR']

    if URLPREFIX:
        framesrc = '%s%s/%s/%s%s' % (URLPREFIX, url(TSTDIR), TSTSUFF, TST, EXT)
    else:
        f = open(".%s.nosrc.index.html" % TST, "w")
        html = Element('html', {},
                       Element('head', {},
                               Element('title', {},
                                       Text(HTMLTITLE)),
                               stylesheet),
                       Element('body',
                               {'bgcolor': white,
                                'text': black,
                                'link': green,
                                'vlink': darkgreen,
                                'alink': lime},
                               Element('center', {},
                                       Text('no source available'))))
        framesrc = '.%s.nosrc.index.html' % TST
    html = Element('html', {},
                   Element('head', {},
                           Element('title', {}, Text(HTMLTITLE))),
                   Element('frameset',
                           {'rows': '54,*',
                            'frameborder': 'yes',
                            'border': '1',
                            'bordercolor': white,
                            'marginwidth': '0',
                            'marginheight': '0'},
                           Element('frame',
                                   {'src': '.%s.src.index.head.html' % TST,
                                    'scrolling': 'auto',
                                    'name': '%s_%s_%s_head' % (DISTVER, TSTDIR, TST),
                                    'frameborder': 'yes',
                                    'bordercolor': white,
                                    'marginwidth': '0',
                                    'marginheight': '0'}),
                           Element('frame',
                                   {'src': framesrc,
                                    'scrolling': 'auto',
                                    'name': '%s_%s_%s_body' % (DISTVER, TSTDIR, TST),
                                    'frameborder': 'yes',
                                    'bordercolor': white,
                                    'marginwidth': '0',
                                    'marginheight': '0'})))
    f = open(".%s.src.index.html" % TST,"w")
    html.write(f, True)
    f.close()

    tr = Element('tr', {},
                 Element('th', {'class': 'header'},
                         Text(TST)))
    for s in os.listdir(TSTSRCDIR):
        if len(s) >= len(TST)  and  s[:len(TST)] == TST:
            slink = Text(s)
            if URLPREFIX:
                slink = Element('a',
                                {'href': '%s%s/%s/%s' % (URLPREFIX, url(TSTDIR), TSTSUFF, s),
                                 'target': '%s_%s_%s_body' % (DISTVER, TSTDIR, TST)},
                                slink)
            tr.addchild(Element('td', {'class': 'header'},
                                slink))
    html = Element('html', {},
                   Element('head', {},
                           Element('title', {},
                                   Text(HTMLTITLE)),
                           stylesheet),
                   Element('body',
                           {'bgcolor': white,
                            'text': black,
                            'link': green,
                            'vlink': darkgreen,
                            'alink': lime},
                           Element('center', {},
                                   Element('table',
                                           {'align': 'abscenter',
                                            'border': '1',
                                            'cellspacing': '0',
                                            'cellpadding': '3'},
                                           tr))))
    f = open(".%s.src.index.head.html" % TST, "w")
    html.write(f, True)
    f.close()
### CreateSrcIndex (env, TST, EXT) #

def AddHref (href, target, linktext, diff) :
    if   diff == F_ERROR:
        klass = 'error'
    elif diff == F_RECU:
        klass = 'recursion'
    elif diff == F_TIME:
        klass = 'timeout'
    elif diff == F_SOCK:
        klass = 'socket'
    elif diff == F_ABRT:
        klass = 'abort'
    elif diff == F_SEGV:
        klass = 'segfault'
    elif diff == F_WARN:
        klass = 'warning'
    else:
        klass = 'good'
    a = Element('a', {'href': href, 'target': target, 'class': klass},
                Text(linktext))
    if klass == 'good':
        return [Text('('), a, Text(')')]
    else:
        return [a]
### AddHref (TSTDIR, TST, WHAT, diff) #

def AddTstToHtmlIndex (env, TST, STABLEout, STABLEerr, EXT, o, e) :
    TSTDIR = env['TSTDIR']

    CreateTstWhatXhtml(env, TST, STABLEout, EXT, o)
    CreateTstWhatXhtml(env, TST, STABLEerr, EXT, e)

    if o == F_ERROR or e == F_ERROR:
        tstclass = 'error'
    elif e == F_RECU:
        tstclass = 'recursion'
    elif e == F_TIME:
        tstclass = 'timeout'
    elif e == F_SOCK:
        tstclass = 'socket'
    elif e == F_ABRT:
        tstclass = 'abort'
    elif e == F_SEGV:
        tstclass = 'segfault'
    elif o == F_WARN or e == F_WARN:
        tstclass = 'warning'
    else:
        tstclass = 'good'

    td = Element('td', {'class': 'header'},
                 Element('a', {'href': '.%s.src.index.html' % TST,
                               'target': '%s_%s_body' % (DISTVER, TSTDIR),
                               'class': tstclass},
                         Text(TST)),
                 Element('br'))
    td.addchildren(AddHref('.%s%s.html' % (TST, '.out'),
                           '%s_%s_body' % (DISTVER, TSTDIR),
                           'out', o))
    td.addchild(Text("&nbsp;|&nbsp;", raw = True))
    td.addchildren(AddHref('.%s%s.html' % (TST, '.err'),
                           '%s_%s_body' % (DISTVER, TSTDIR),
                           'err', e))
    if not env.has_key('_%s_BODY_' % TSTDIR)  or  \
       not env['_%s_BODY_' % TSTDIR][0]  or  \
       ( (not env['_%s_BODY_' % TSTDIR][1])  and  (o or e) ):
        if e and not o:
            env['_%s_BODY_' % TSTDIR] = [".%s.err.html" % TST, e]
        else:
            env['_%s_BODY_' % TSTDIR] = [".%s.out.html" % TST, o]

    CreateSrcIndex(env, TST, EXT)

    return td
### AddTstToHtmlIndex (env, TST, STABLEout, STABLEerr, EXT) #

def AddSubToHtmlIndex (env, TSTDIR, diff) :
    td = Element('td', {'class': 'header'})
    td.addchildren(AddHref('%s/.index.html' % url(TSTDIR), '%s__body' % DISTVER,
                           TSTDIR, diff))
    if not env.has_key('__BODY_')  or  \
       not env['__BODY_'][0]  or  \
       ( (not env['__BODY_'][1])  and  diff ):
        env['__BODY_'] = ["%s/.index.html" % TSTDIR, diff]
    return td
### AddSubToHtmlIndex (env, TSTDIR, diff) #

def SkipTest(env, TST, EXT, REASON, length) :
    TSTDIR = env['TSTDIR']
    TEXT = "Skipping test %s%s %s" % (TST, EXT, REASON)
    if quiet:
        STDOUT.write("-")
    elif verbose:
        Warn(TEXT)
    else:
        if REASON.startswith('as '):
            REASON = REASON[3:]
        if REASON.endswith('.'):
            REASON = REASON[:-1]
        STDOUT.write('%s%-*s skipped (%s)\n' % (prompt(), length, TST, REASON))

    if testweb:
        return None

    f = open(".%s.SKIPPED" % TST, "w")
    f.write("\n%s  Warning:  %s\n\n" % (THISFILE, TEXT))
    f.close()
    target = '%s_%s_body' % (DISTVER, TSTDIR)
    td = Element('td', {'class': 'header'},
                 Element('a', {'href': '.%s.src.index.html' % TST,
                               'target': target,
                               'class': 'black'},
                         Text(TST)),
                 Element('br'),
                 Element('a', {'href': '.%s.SKIPPED' % TST,
                               'target': target},
                         Text('(skipped)')))
    if not env.has_key('_%s_BODY_' % TSTDIR)  or  \
       not env['_%s_BODY_' % TSTDIR][0]  or  \
       not env['_%s_BODY_' % TSTDIR][1]:
        env['_%s_BODY_' % TSTDIR] = [".%s.SKIPPED" % TST, F_SKIP]
    CreateSrcIndex(env, TST, EXT)
    return td
### SkipTest(env, TST, EXT, REASON) #

def find_test_dirs(thisdir) :
    testdirs = []
    thisdir = os.path.realpath(thisdir)
    dirnme = os.path.basename(thisdir)
    dirlst = os.listdir(thisdir)
    if dirnme == TSTSUFF  and  "All" in dirlst  and  os.path.isfile(os.path.join(thisdir,"All")):
        testdirs.append(os.path.dirname(thisdir))
    for d in dirlst:
        d = os.path.join(thisdir,d)
        if os.path.isdir(d):
            testdirs = testdirs + find_test_dirs(d)
    return testdirs
### find_test_dirs(thisdir) #

def PerformDir(env, testdir, testlist, BusyPorts) :
    td = 0
    elem = None
    FdOut = F_SKIP
    FdErr = F_SKIP
    if testdir == TSTSRCBASE:
        TSTDIR = os.curdir
    else:
        TSTDIR = testdir[len(TSTSRCBASE + os.sep):]
    TSTSRCDIR = os.path.normpath(os.path.join(testdir, TSTSUFF))
    TSTTRGDIR = os.path.normpath(os.path.join(TSTTRGBASE, TSTPREF, TSTDIR))

    if THISFILE == "Mtest.py":
        TSTDB = TSTPREF + "_" + TSTDIR.replace(os.sep, '_')
    else: # THISFILE == "Mapprove.py"
        TSTDB = ""

    if testlist:
        tl = []
        for tst in testlist:
            tl.append((tst,None))
        testlist = tl
    else:
        for tc in open(os.path.join(TSTSRCDIR,"All")):
            tc = tc.strip()
            if tc  and  tc[0] != "#":
                if tc.find('?') > -1:
                    cond,tst = tc.split('?')
                else:
                    cond,tst = None,tc
                testlist.append((tst,cond))
    if not testlist:
        Warn("No tests found in '%s`; skipping directory!" % TSTSRCDIR)
        return td, elem, max(FdOut, FdErr)

    # find length of longest test name
    length = 0
    for tst in testlist:
        if len(tst[0]) > length:
            length = len(tst[0])

    env['TSTDB']     = TSTDB
    env['TSTDIR']    = TSTDIR
    env['TSTSRCDIR'] = TSTSRCDIR
    env['UTSTSRCDIR'] = 'file:' + url(TSTSRCDIR)
    env['TSTTRGDIR'] = TSTTRGDIR
    if TSTDIR == os.curdir:
        env['RELSRCDIR'] = os.path.join(os.pardir, env['RELSRCBASE'], TSTSUFF)
    else:
        env['RELSRCDIR'] = os.path.join(* [os.pardir] * (len(TSTDIR.split(os.sep)) + 1) + [env['RELSRCBASE'], TSTDIR, TSTSUFF])
    os.environ['TSTDB']     = TSTDB
    os.environ['TSTDIR']    = TSTDIR
    os.environ['TSTSRCDIR'] = TSTSRCDIR
    os.environ['TSTTRGDIR'] = TSTTRGDIR
    os.environ['RELSRCDIR'] = env['RELSRCDIR']

    #STDERR.flush()
    #for v in 'RELSRCDIR':
    #       print v+" = "+str(env[v])
    #STDOUT.flush()

    if THISFILE == "Mtest.py":
        if env.has_key('GDK_DBFARM'):
            LogDBdir = os.path.join(env['GDK_DBFARM'],TSTDB)
            if not env.get('NOCLEAN') and LogDBdir and os.path.exists(LogDBdir):
                try:
                    shutil.rmtree(LogDBdir)
                except:
                    Warn("database '%s` exists, but destroying it failed; skipping tests in '%s`!" % (TSTDB, TSTSRCDIR))
                    #TODO:
                    # add "something" to HTML output
                    return td, elem, max(FdOut, FdErr)
            if os.path.isabs(LogDBdir) and not os.path.exists(LogDBdir):
                try:
                    os.makedirs(LogDBdir)
                except:
                    Warn("creating database '%s` failed; skipping tests in '%s`!" % (TSTDB, TSTSRCDIR))
                    #TODO:
                    # add "something" to HTML output
                    return td, elem, max(FdOut, FdErr)
        if not os.path.exists(TSTTRGDIR):
            #TODO: set mode to umask
            os.makedirs(TSTTRGDIR)

        body_good = []
        body_bad = []
        oktests = []
        if not verbose and not quiet:
            print '\nRunning in %s' % TSTDIR
        alllinks = []
        for TST,COND in testlist:
            os.environ['TST'] = TST
            tt, FtOut, FtErr, bodyline, reason, links = RunTest(env, TST, BusyPorts, COND, oktests, length)
            alllinks.extend(links)
            if tt:
                t = "%7.3f" % tt
            else:
                t = '-.---'
            TIMES.append((TSTDIR, TST, t, tt, FtOut, FtErr, reason))
            td += tt
            FdOut = max(FdOut,FtOut)
            FdErr = max(FdErr,FtErr)
            if bodyline is not None:
                if FtOut <= F_OK and FtErr <= F_OK:
                    body_good.append(bodyline)
                else:
                    body_bad.append(bodyline)
            if FtOut == F_OK and FtErr == F_OK:
                oktests.append(TST)
        TIMES.append((TSTDIR, '', "%7.3f" % td, td, FdOut, FdErr, None))
        if testweb:
            os.chdir(TSTTRGDIR)
            for f in alllinks:
                remove(f)

        if THISFILE == "Mtest.py":
            if not testweb:
                body = body_bad + body_good
                CreateHtmlIndex(env, *body)
                elem = AddSubToHtmlIndex(env, TSTDIR, max(FdOut,FdErr))

        # remove extra files created by tests
        for f in os.listdir(TSTTRGDIR):
            ff = os.path.join(TSTTRGDIR, f)
            if os.path.islink(ff):
                continue
            for pat in ['.Mapprove.rc', '.index.head.html', '.index.html',
                        'index.head.html', 'index.html',
                        'times.lst', 'times.sql',
                        '.*.nosrc.index.html',
                        '.*.src.index.head.html', '.*.src.index.html',
                        '*.FILTERED', '.*.SKIPPED',
                        '*.client.err', '*.client.out',
                        '*.err.diff.html', '*.err.head.html', '*.err.html',
                        '*.out.diff.html', '*.out.head.html', '*.out.html',
                        '*.server.err', '*.server.out',
                        '*.stable.err*', '*.stable.out*',
                        '*.test.err', '*.test.out']:
                if fnmatch.fnmatch(f, pat):
                    break
            else:
                remove(ff)

        if testweb:
            try:
                os.removedirs(TSTTRGDIR)
            except:
                pass

    else: # THISFILE == "Mapprove.py"
        if not os.path.exists(TSTTRGDIR):
            Warn("Output directory '%s` missing; skipping directory!" % TSTTRGDIR)
            return td, elem, max(FdOut, FdErr)

        for TST,COND in testlist:
            td += ApproveOutput(env, TST)

    return td, elem, max(FdOut, FdErr)
### PerformDir(env, testdir, testlist, BusyPorts) #

def ApproveOutput (env, TST) :
    sem = 0
    TSTDB = env['TSTDB']
    TSTDIR  = env['TSTDIR']
    TSTSRCDIR = env['TSTSRCDIR']
    TSTTRGDIR = env['TSTTRGDIR']
    os.chdir(TSTSRCDIR)
    EXTENSIONS = par['EXTENSION']
    FORCE = par['FORCE']

#       filter = re.compile( "^!WARNING: TCPlisten\([0-9]*\): stopped.$"        "|"
#                            "^!WARNING: TCPepilogue: terminate [01] listeners$", re.MULTILINE)

    TO = re.compile("(^\+(|[^#]*[\t ])((Memory|Segmentation) [Ff]ault|Bus [Ee]rror|Abort(|ed)|Assertion (|.* )failed[:\.]|!FATAL: BATSIGabort:|ERROR = !Connection terminated|!Mtimeout: Timeout:)([ \t]|$)|aborted too deep recursion)", re.MULTILINE)

    for WHAT in EXTENSIONS:
        testOUTPUT = os.path.join(TSTTRGDIR, "%s.test.%s" % (TST, WHAT))
        TSTSRCDIRTST = os.path.join(TSTSRCDIR, TST)
        stableOUT  = "%s.stable.%s" % (TSTSRCDIRTST, WHAT)
        if par['SYSTEM']:
            SYSTEM = par['SYSTEM']
            stableOUTPUT = stableOUT + SYSTEM
        else:
            if WHAT == 'out':
                w = 0
            else: # WHAT == 'err'
                w = 1
            stableOUTPUT = TSTSRCDIRTST + StableOutErr(env, par, TSTSRCDIRTST, SYST, RELEASE, DIST, VERSION)[w]
            SYSTEM = stableOUTPUT.split(WHAT)[-1]

        if os.path.isfile(testOUTPUT):
#                       print "Approving "+testOUTPUT+" -> "+stableOUTPUT
            if os.path.isfile(stableOUTPUT):
                oc = 'overwriting old'
            else:
                oc = 'creating new'
                if os.path.isfile(stableOUT):
                    shutil.copy(stableOUT,stableOUTPUT)
                else:
                    open(stableOUTPUT,"w").close()

            for d in ('TMPDIR', 'TMP', 'TEMP'):
                if os.environ.has_key(d):
                    patch = os.environ[d]
                    break
            else:
                patch = os.path.join(os.sep, 'tmp')
            patch = os.path.join(patch, "%s.patch-%s" % (os.path.basename(stableOUTPUT), str(os.getpid())))
            f = open(patch + '.0', 'w')
            proc = subprocess.Popen(['diff', '-Bb', '-I^[#=]', '-U0',
                                     stableOUTPUT, testOUTPUT],
                                    stdout = f)
            proc.wait()
            f.close()
            if os.path.getsize(patch + ".0"):
                print "Approving  %s  ->  stable.%s%s   (%s file)" % (os.path.join(TSTDIR, "%s.test.%s" % (TST, WHAT)), WHAT, SYSTEM, oc)

                f = open(patch + ".1", "w")
                for l in open(patch + ".0"):
                    if TO.search(l):
                        f.write(l[:1] + '\n')
                        Warn('Rejecting (error) message: "%s"' % l[1:].replace(os.linesep, ''))
                    elif len(l) < 2  or  \
                       ( l[:2] not in ['+!','+=']  and  l[:10] != '+ERROR = !'  and  \
                         l[:8] != '+ERROR: '  and  l[:10] != '+WARNING: ' ) :        # or  filter.match(ln):
                        f.write(l)
                    else:
                        if FORCE:
                            f.write(l)
                            sa = 'Approving'
                        else:
                            f.write(l[:1] + '\n')
                            sa = 'Skipping'
                        Warn('%s new (error) message: "%s"' % (sa,l[1:].replace(os.linesep, '')))
                        sem = 1
                f.flush()
                f.close()
                shutil.copy(stableOUTPUT, stableOUTPUT + ".ORG")
                proc = subprocess.Popen(['patch', stableOUTPUT, patch + '.1'])
                proc.wait()
                f = open(patch, 'w')
                proc = subprocess.Popen(['diff', '-u', stableOUTPUT + '.ORG', stableOUTPUT], stdout = f)
                proc.wait()
                f.close()
                remove(stableOUTPUT + ".ORG")
                remove(patch + ".1")
            else:
                print "No differences detected between  %s and  stable.%s%s  that are not ignored by Mtest.py." % (os.path.join(TSTDIR, "%s.test.%s" % (TST, WHAT)), WHAT, SYSTEM)
            remove(patch + ".0")

            thefile = os.path.split(stableOUTPUT)[1]
            dir,file = os.path.split(stableOUT)
            test = re.compile('^%s.*$' % re.escape(file))
            list = []
            for f in os.listdir(dir or os.curdir):
                if f != thefile and test.match(f):
                    list.append(f)
            if len(list) > 0:
                Warn('There are other (specific) stable outputs for test  %s:\n  %s' % (os.path.join(TSTDIR,'Tests',TST), str(list)))
                STDERR.write('  To propagate the changes that were just made in  %s\n' % os.path.join(TSTDIR,'Tests',thefile))
                STDERR.write('  to the other (specific) stable outputs,\n')
                STDERR.write('  simply apply the patch in  %s  to them.\n\n' % patch)
                STDERR.flush()
        else:
            i = TST.rfind('.')
            if i > 0:
                return ApproveOutput(env, TST[:i])
            Warn("Output file missing: '%s`; skipping test!" % testOUTPUT)
    return sem
### ApproveOutput (env, TST) #

# this function is a slightly modified copy of the posixpath version
# the differences are the doubling of \'s in the replacement value
# under a very specific condition: when the variable name starts with
# a Q and the variable name (with Q prefix) does not occur in the
# environment and the variable name minus the Q prefix does occur in
# the environment; and the addition of an extra parameter with default
# so that the environment which is used to expand can be replace.
_varprog = None
def expandvars(path, environ = os.environ):
    """Expand shell variables of form $var and ${var}.  Unknown variables
    are left unchanged."""
    global _varprog
    if '$' not in path:
        return path
    if not _varprog:
        import re
        _varprog = re.compile(r'\$(\w+|\{[^}]*\})')
    i = 0
    while True:
        m = _varprog.search(path, i)
        if not m:
            break
        i, j = m.span(0)
        name = m.group(1)
        if name.startswith('{') and name.endswith('}'):
            name = name[1:-1]
        if name in environ:
            tail = path[j:]
            val = environ[name]
            path = path[:i] + val
            i = len(path)
            path += tail
        elif name[:1] == 'Q' and name[1:] in environ:
            tail = path[j:]
            val = environ[name[1:]].replace('\\', '\\\\')
            path = path[:i] + val
            i = len(path)
            path += tail
        else:
            i = j
    return path

def returnCode(proc, f = None):
    '''Interpret the return code of a process.
    If second arg sepcified, write a message to it.'''
    if proc.killed:
        # don't write for timeout, killProc did that already
        return 'timeout'
    if os.name == 'nt':
        if proc.returncode == 3:
            # heuristic: abort() causes exit code 3
            if f is not None:
                f.write('\nAborted\n')
                f.flush()
            return 'abort'
        if proc.returncode == -1073741819: # 0xC0000005
            if f is not None:
                f.write('\nSegmentation fault\n')
                f.flush()
            return 'segfault'
        if proc.returncode == -1073741510: # 0xC000013A
            if f is not None:
                f.write('\nInterrupt\n')
                f.flush()
            return 'interrupt'  # Interrupt
        if proc.returncode != 0:
            return 'error'
    else:
        if proc.returncode == -signal.SIGSEGV:
            if f is not None:
                f.write('\nSegmentation fault\n')
                f.flush()
            return 'segfault'   # Segmentation fault
        if proc.returncode == -signal.SIGBUS:
            if f is not None:
                f.write('\nBus error\n')
                f.flush()
            return 'segfault'   # Bus error, treat as segfault
        if proc.returncode == -signal.SIGABRT:
            if f is not None:
                f.write('\nAborted\n')
                f.flush()
            return 'abort'      # Aborted
        if proc.returncode == -signal.SIGINT:
            if f is not None:
                f.write('\nInterrupt\n')
                f.flush()
            return 'interrupt'  # Interrupt
        if proc.returncode < 0:
            if f is not None:
                f.write('\nSignal %d\n' % -proc.returncode)
                f.flush()
            return 'signal'     # some other signal
        if proc.returncode > 0:
            return 'error'
    return None                 # no error

def GetBitsAndOIDsAndModsAndStaticAndThreads(env) :
    rtrn = 0
    cmd = splitcommand(env['exe']['Mserver'][1])
    cmd.append('--dbname=%s' % TSTPREF)
    if procdebug:
        print 'GetBitsAndOIDsAndModsAndStaticAndThreads: starting process "%s" (inpipe, outpipe, errpipe)\n' % '" "'.join(cmd)
    proc = subprocess.Popen(cmd, stdin = subprocess.PIPE, stdout = subprocess.PIPE, stderr = subprocess.PIPE, universal_newlines = True)
    proc.killed = False
    t = Timer(float(par['TIMEOUT']), killProc, args = [proc, proc.stderr, cmd])
    try:
        t.start()
        input = '''\
                c := mdb.modules();
                mods := algebra.kunique(c);
                s := "\\nModules: ";
                sep := "";
                barrier (h:oid,t:str) := iterator.new(mods);
                        s := s + sep;
                        s := s + "\'";
                        s := s + t;
                        s := s + "\'";
                        sep := ",";
                redo (h:oid,t:str) := iterator.next(mods);
                exit h;
                s := s + "\\n";
                io.printf(s);
                clients.quit();
            '''
        ##module("NoModule");
        qOut, qErr = proc.communicate(input = input)
        t.cancel()
        if procdebug:
            print 'GetBitsAndOIDsAndModsAndStaticAndThreads: process exited "%s" (%s)\n' % ('" "'.join(cmd), proc.returncode)
    except KeyboardInterrupt:
        t.cancel()
        killProc(proc, proc.stderr, cmd)
        if procdebug:
            print 'GetBitsAndOIDsAndModsAndStaticAndThreads: process killed "%s"\n' % '" "'.join(cmd)
        raise
    returncode = returnCode(proc)
    if returncode is not None:
        ErrExit('GetBitsAndOIDsAndModsAndStaticAndThreads: subcommand failed: %s' % returncode)
    env['TST_MODS'] = []
    env['TST_BITS'] = ""
    env['TST_OIDS'] = ""
    env['TST_STATIC'] = ""
    env['TST_SINGLE'] = ""
    if qOut:
        tbos = re.compile("^# Compiled for .*/([63][42]bit) with ([63][42])bit OIDs;? (.*) linked", re.MULTILINE)
        tt = re.compile("^# Serving database .*, using ([0-9]+) threads?", re.MULTILINE)
        tm = re.compile("^Modules: (.+)$", re.MULTILINE)
        #ts = re.compile("^!ERROR: DL_open: library not found \(STATIC\).$", re.MULTILINE)
        for l in qOut.split('\n'):
            obs = tbos.match(l)
            if obs:
                env['TST_BITS'] = obs.group(1)
                os.environ['TST_BITS'] = env['TST_BITS']
                env['TST_OIDS'] = "oid" + obs.group(2)
                os.environ['TST_OIDS'] = env['TST_OIDS']
                if obs.group(3) == "statically":
                    env['TST_STATIC'] = "STATIC"
                    os.environ['TST_STATIC'] = env['TST_STATIC']
            t = tt.match(l)
            if t and t.group(1) == "1":
                env['TST_SINGLE'] = "single"
                os.environ['TST_SINGLE'] = env['TST_SINGLE']
            m = tm.match(l)
            if m:
                env['TST_MODS'] = eval(m.group(1))
            #s = ts.match(l)
            #if s:
            #       env['TST_STATIC'] = "1"
            #       os.environ['TST_STATIC'] = env['TST_STATIC']
        if not env['TST_BITS']:
            ErrMsg("Checking for Bits failed!")
        if not env['TST_OIDS']:
            ErrMsg("Checking for OIDs failed!")
        if not env['TST_MODS']:
            ErrMsg("Checking for Modules failed!")
        if not env['TST_BITS'] or not env['TST_OIDS'] or not env['TST_MODS']:
            STDERR.write(' '.join(cmd) + "\n\n")
            STDERR.write(qOut)
            STDERR.write("\n")
            STDERR.write(qErr)
            STDERR.write("\n")
            STDERR.flush()
            rtrn = 1
    else:
        rtrn = 1
        ErrMsg("No output from Mserver/mserver5 when checking for Bits, OIDs, Modules & Threads!?")
        if qErr:
            STDERR.write(' '.join(cmd) + "\n\n")
            STDERR.write(qErr)
            STDERR.write("\n")
            STDERR.flush()
    os.environ['TST_MODS'] = str(env['TST_MODS'])
    return rtrn
### GetBitsAndOIDsAndModsAndStaticAndThreads(env) #

def CheckMods(env, TST, SERVER, CALL) :
    missing = []
    if os.path.isfile(TST + ".modules"):
        for m in open(TST + ".modules"):
            m = m.strip()
            if m  and  m[0] != "#"  and  m not in env['TST_MODS']:
                missing.append(m)
    if SERVER == "SQL":
        sql_mods = ["sql"]
        for m in sql_mods:
            if m not in env['TST_MODS']:
                missing.append(m)
    return missing
### CheckMods(env, TST, SERVER, CALL) #

def CheckTests(env, TST, oktests):
    missing = []
    if not os.path.isfile(TST + '.reqtests'):
        # no required tests, so none missing
        return missing
    if env.get('NOCLEAN'):
        # we didn't clean up from a previous run, assume tests were done
        return missing

    for test in open(TST + '.reqtests'):
        test = test.strip()
        if not test or test[:1] == '#':
            continue
        if not test in oktests:
            missing.append(test)
    return missing
### CheckTests(env, TST, oktests) #

def StableOutErr(env,par,TST,SYST,RELEASE,DIST,VERSION) :
    BITS = env['TST_BITS']
    OIDS = env['TST_OIDS']
    SINGLE = env['TST_SINGLE']
    if SINGLE:
        SINGLE = r"(\.single)?"
    STATIC = env['TST_STATIC']
    if STATIC:
        STATIC = r"(\.STATIC)?"
    dir,file = os.path.split(TST)
    outre = re.compile(r'^%s\.stable\.(?P<tp>out|err)(\.(%s(%s)?|%s(%s)?))?(\.%s)?(\.%s)?%s%s$' % (re.escape(file), re.escape(SYST), re.escape(RELEASE), re.escape(DIST), re.escape(VERSION), BITS, OIDS, SINGLE, STATIC))
    bestout = besterr = ''
    for f in os.listdir(dir or os.curdir):
        res = outre.match(f)
        if res is not None:
            if res.group('tp') == 'out':
                if len(bestout) < len(f):
                    bestout = f
            else:                   # res.group('tp') == 'err'
                if len(besterr) < len(f):
                    besterr = f
    if bestout:
        STABLEout = os.path.join(dir, bestout)[len(TST):]
    else:
        STABLEout = '.stable.out'
    if besterr:
        STABLEerr = os.path.join(dir, besterr)[len(TST):]
    else:
        STABLEerr = '.stable.err'
    return STABLEout, STABLEerr
### StableOutErr(env,par,TST,SYST,RELEASE,DIST,VERSION) #

def CategorizeResult(TST, SockTime):
    l = '<!--MajorDiffs-->'   # assign something in case file is empty
    for l in open("%s.out.diff.html" % TST):
        pass
    if   l[:14] == '<!--NoDiffs-->':
        o = F_OK
    elif l[:17] == '<!--MinorDiffs-->':
        o = F_WARN
    elif l[:17] == '<!--MajorDiffs-->':
        o = F_ERROR
    else:
        Warn("Unexpected last line in %s.out.diff.html:\n%s" % (TST, l))
        ff = open("%s.out.diff.html" % TST, "a")
        ff.write("\n<!--MajorDiffs-->\n")
        ff.close()
        o = F_ERROR
    l = '<!--MajorDiffs-->'   # assign something in case file is empty
    for l in open("%s.err.diff.html" % TST):
        pass
    if   l[:14] == '<!--NoDiffs-->':
        e = F_OK
    elif l[:17] == '<!--MinorDiffs-->':
        e = F_WARN
    elif l[:17] == '<!--MajorDiffs-->':
        e = F_ERROR
    else:
        Warn("Unexpected last line in %s.err.diff.html:\n%s" % (TST, l))
        ff = open("%s.err.diff.html" % TST, "a")
        ff.write("\n<!--MajorDiffs-->\n")
        ff.close()
        e = F_ERROR
    if e == F_ERROR and SockTime in (F_SOCK, F_TIME, F_RECU, F_ABRT, F_SEGV):
        e = SockTime
    return o, e

def RunTest(env, TST, BusyPorts, COND, oktests, length) :
    Failed = F_SKIP
    FailedOut = F_SKIP
    FailedErr = F_SKIP
    TSTDB = env['TSTDB']
    TSTDIR  = env['TSTDIR']
    TSTSRCDIR = env['TSTSRCDIR']
    RELSRCDIR = env['RELSRCDIR']
    TSTTRGDIR = env['TSTTRGDIR']
    os.chdir(TSTSRCDIR)
    elem = None
    reason = None               # reason for skipping (if any)
    links = []                  # symlinks we make

    TX = 0
    EXT = CALL = SERVER = ""
    x  = isexecutable(TST)
    if not x[0]:
        x  = isexecutable(TST,'')
    xA = isexecutable(TST + ".MAL")
    xS = isexecutable(TST + ".SQL")
    if   x[0]:
        EXT = x[1]
        CALL = "other"
    elif xA[0]:
        EXT = ".MAL"+xA[1]
        CALL = "other"
        SERVER = "MAL"
    elif xS[0]:
        EXT = ".SQL"+xS[1]
        CALL = "other"
        SERVER = "SQL"
    elif os.path.isfile(TST+".py")            or  os.path.isfile(TST+".py.src"):
        EXT = ".py"
        CALL = "python"
    elif os.path.isfile(TST+".MAL"+".py")     or  os.path.isfile(TST+".MAL"+".py.src")     or  os.path.isfile(TST+".MAL"+".py.in"):
        EXT = ".MAL.py"
        CALL = "python"
        SERVER = "MAL"
    elif os.path.isfile(TST+".SQL"+".py")     or  os.path.isfile(TST+".SQL"+".py.src")     or  os.path.isfile(TST+".SQL"+".py.in"):
        EXT = ".SQL.py"
        CALL = "python"
        SERVER = "SQL"
    elif os.path.isfile(TST+".mal")           or  os.path.isfile(TST+".mal.src")           or  os.path.isfile(TST+".mal.in"):
        EXT = ".mal"
        CALL = "mal"
    elif os.path.isfile(TST+"_s00.mal")       or  os.path.isfile(TST+"_s00.mal.src")       or  os.path.isfile(TST+"_s00.mal.in"):
        EXT = ".mal"
        CALL = "malXs"
    elif os.path.isfile(TST+".malC")          or  os.path.isfile(TST+".malC.src")          or  os.path.isfile(TST+".malC.in"):
        EXT = ".malC"
        CALL = "malC"
        SERVER = "MAL"
    elif os.path.isfile(TST+"_s00.malC")      or  os.path.isfile(TST+"_s00.malC.src")      or  os.path.isfile(TST+"_s00.malC.in"):
        EXT = ".malC"
        CALL = "malCXs"
        SERVER = "MAL"
    elif os.path.isfile(TST+"_p00.malC")      or  os.path.isfile(TST+"_p00.malC.src")      or  os.path.isfile(TST+"_p00.malC.in"):
        EXT = ".malC"
        CALL = "malCXp"
        SERVER = "MAL"
    elif os.path.isfile(TST+".sql")           or  os.path.isfile(TST+".sql.src")           or  os.path.isfile(TST+".sql.in"):
        EXT = ".sql"
        CALL = "sql"
        SERVER = "SQL"
    elif os.path.isfile(TST+"_s00.sql")       or  os.path.isfile(TST+"_s00.sql.src")       or  os.path.isfile(TST+"_s00.sql.in"):
        EXT = ".sql"
        CALL = "sqlXs"
        SERVER = "SQL"
    elif os.path.isfile(TST+"_p00.sql")       or  os.path.isfile(TST+"_p00.sql.src")       or  os.path.isfile(TST+"_p00.sql.in"):
        EXT = ".sql"
        CALL = "sqlXp"
        SERVER = "SQL"
    elif os.path.isfile(TST+".jaql") or os.path.isfile(TST+".jaql.in"):  # deliberately kept simple for now
        EXT = ".jaql"
        CALL = "jaql"
        SERVER = "JAQL"
        #TODO:
        #elif [ -f "$TST.java"       ] ; then  EXT="java" ; CALL="Java   "+TST+" "+EXT
        #elif [ -f "${TST}_s00.java" ] ; then  EXT="java" ; CALL="JavaXs "+TST+" "+EXT
        #elif [ -f "${TST}_p00.java" ] ; then  EXT="java" ; CALL="JavaXp "+TST+" "+EXT
        #elif [ -f "$TST.odmg"       ] ; then  EXT="odmg" ; CALL="odmg   "+TST+" "+EXT
    else:
        i = TST.rfind('.')
        if i > 0:
            return RunTest(env, TST[:i], BusyPorts, COND, oktests, length)
        EXT = CALL = SERVER = ""
        if   COND and not CONDITIONALS.has_key(COND):
            reason = "as conditional '%s' is unknown." % COND
            elem = SkipTest(env, TST, EXT, reason, length)
        elif COND and not CONDITIONALS[COND]:
            reason = "as conditional '%s' does not hold." % COND
            elem = SkipTest(env, TST, EXT, reason, length)
        elif os.name == "nt":
            ErrMsg("test missing: '"+os.path.join(TSTSRCDIR,TST)+".(exe|com|bat|cmd|py|mal|malC|sql|jaql)`")
            #TODO:
            #elif os.name == "posix":
        else:
            ErrMsg("test missing: '"+os.path.join(TSTSRCDIR,TST)+"[.py|.mal|.malC|.sql|.jaql]`")
        return TX,Failed,Failed,elem,reason,links

    if par['PACKAGE'] not in ('common', 'clients', 'gdk', 'java'):
        MissingMods = CheckMods(env, TST, SERVER, CALL)
    else:
        MissingMods = []
    MissingTests = CheckTests(env, TST, oktests)

    os.chdir(TSTTRGDIR)

    if   COND and not CONDITIONALS.has_key(COND):
        reason = "as conditional '%s' is unknown." % COND
        elem = SkipTest(env, TST, EXT, reason, length)
    elif COND and not CONDITIONALS[COND]:
        reason = "as conditional '%s' does not hold." % COND
        elem = SkipTest(env, TST, EXT, reason, length)
    elif MissingTests:
        reason = "as required test%s '%s' failed." % (len(MissingTests) != 1 and 's' or '', "', '".join(MissingTests))
        elem = SkipTest(env, TST, EXT, reason, length)
    elif EXT == ".malC" and  not env['exe']['MAL_Client'][0]:
        reason = "as %s is not available." % env['MALCLIENT'].split(None, 1)[0]
        elem = SkipTest(env, TST, EXT, reason, length)
    elif EXT == ".sql" and  not env['exe']['SQL_Client'][0]:
        reason = "as %s is not available." % env['SQLCLIENT'].split(None, 1)[0]
        elem = SkipTest(env, TST, EXT, reason, length)
    elif EXT == ".sql" and  not env['exe']['SQL_Dump'][0]:
        reason = "as %s is not available." % env['SQLDUMP'].split(None, 1)[0]
        elem = SkipTest(env, TST, EXT, reason, length)
    elif EXT == ".jaql" and not env['exe']['JAQL_Client'][0]:
        reason = "as %s is not available." % env['JAQLCLIENT'].split(None, 1)[0]
        elem = SkipTest(env, TST, EXT, reason, length)
    elif SERVER in ["MAL", "SQL", "JAQL"] and not env['exe']['Mserver'][0]:
        reason = "as %s is not available." % env['MSERVER'].split(None, 1)[0]
        elem = SkipTest(env, TST, EXT, reason, length)
    elif EXT == ".malS" and not env['exe']['Mserver'][0]:
        reason = "as %s is not available." % env['MSERVER'].split(None, 1)[0]
        elem = SkipTest(env, TST, EXT, reason, length)
    elif CALL == "python"  and  not env['exe']['python'][0]:
        reason = "as python is not available."
        elem = SkipTest(env, TST, EXT, reason, length)
        #TODO:
        #elif [ "$EXT" = "java"  -a  ! "`type -path java`" ] ; then
        #elem = SkipTest(env, TST, EXT, "as java is not in $PATH.", length)
    elif MissingMods:
        reason = "as modules '%s` are missing." % str(MissingMods)
        elem = SkipTest(env, TST, EXT, reason, length)
    elif CALL == "malCXp":
        reason = "as multiple MAL clients in parallel are currently not supported by %s." % THISFILE
        elem = SkipTest(env, TST, EXT, reason, length)
    elif CALL == "sqlXp":
        reason = "as multiple SQL clients in parallel are currently not supported by %s." % THISFILE
        elem = SkipTest(env, TST, EXT, reason, length)
    elif SERVER in ["MAL", "SQL", "JAQL"] and "MAPI" in BusyPorts:
        reason = "as MAPIPORT=%s is not available." % env['MAPIPORT']
        elem = SkipTest(env, TST, EXT, reason, length)
    else:
        test = re.compile("^"+TST+"((_[sp][0-9][0-9])?\..*)?$", re.MULTILINE)
        for f in os.listdir(RELSRCDIR):
            if test.match(f):
                try:
                    SymlinkOrCopy(os.path.join(RELSRCDIR, f), f)
                    links.append(os.path.join(TSTTRGDIR, f))
                except IOError, (IOerrNo, IOerrStr):
                    if not env.get('NOCLEAN'):
                        ErrMsg("SymlinkOrCopy('%s','%s') in '%s' failed with #%d: '%s'."
                               % (os.path.join(RELSRCDIR, f), f, os.getcwd(), IOerrNo, IOerrStr))
                except OSError:
                    if not env.get('NOCLEAN'):
                        raise

        # Check for available sockets and block them until we're ready to run the actual test
        MAPIsockets, reason = CheckSocket2(env, "MAPI")   #, SrvrErr)
        if MAPIsockets is None:
            reason = 'as ' + reason
            elem = SkipTest(env, TST, EXT, reason, length)
            return TX,Failed,Failed,elem,reason,links

        if os.path.isfile(TST+EXT+".src")  and not os.path.isfile(TST+EXT):
            f = open(TST+EXT+".src","r")
            TSTSRC = expandvars(path(f.readline().strip()), env)
            f.close()
            if os.path.isfile(TSTSRC):
                try:
                    SymlinkOrCopy(TSTSRC, TST + EXT)
                    links.append(TST + EXT)
                except IOError, (IOerrNo, IOerrStr):
                    ErrMsg("SymlinkOrCopy('%s','%s') in '%s' failed with #%d: '%s'."
                           % (TSTSRC, TST + EXT, os.getcwd(), IOerrNo, IOerrStr))
            else:
                reason = "as source file '%s` is missing." % TSTSRC
                elem = SkipTest(env, TST, EXT+".src", reason, length)
                # Release reserved sockets before bailing out
                MAPIsockets[0].close()
                MAPIsockets[1].close()
                return TX,Failed,Failed,elem,reason,links
        test = re.compile("^"+TST+"((_[sp][0-9][0-9])?\..*)?\.src$", re.MULTILINE)
        for ff in os.listdir(TSTTRGDIR):
            if test.match(ff) and not os.path.isfile(ff[:-4]):
                f = open(ff,"r")
                TSTSRC = expandvars(path(f.readline().strip()), env)
                f.close()
                if os.path.isfile(TSTSRC):
                    try:
                        SymlinkOrCopy(TSTSRC, ff[:-4])
                        links.append(ff[:-4])
                    except IOError, (IOerrNo, IOerrStr):
                        ErrMsg("SymlinkOrCopy('%s','%s') in '%s' failed with #%d: '%s'."
                               % (TSTSRC, ff[:-4], os.getcwd(), IOerrNo, IOerrStr))
                else:
                    Warn("source file '"+TSTSRC+"` is missing.")
        test = re.compile("^"+TST+"(_[sp][0-9][0-9])?\..*\.in$", re.MULTILINE)
        for ff in os.listdir(TSTTRGDIR):
            fff = ff[:-3]
            if test.match(ff) and not os.path.isfile(fff):
                f = open(fff,"w")
                for l in open(ff):
                    f.write(expandvars(l, env))
                f.close()

        ACCURACYout = par['ACCURACY']
        ACCURACYerr = par['ACCURACY']
        STABLEout,STABLEerr = StableOutErr(env,par,TST,SYST,RELEASE,DIST,VERSION)
        if not os.path.isfile(TST+STABLEout):
            open(TST+STABLEout,"w").close()
            ACCURACYout = 0
        if not os.path.isfile(TST+STABLEerr):
            open(TST+STABLEerr,"w").close()
            ACCURACYerr = 0

        PRELUDE = []
        if EXT !=  '.sql':
            if os.path.isfile(TST+".prelude5"):
                PRELUDE = [TST+".prelude5"]

        TIMEOUT = par['TIMEOUT']
        if os.path.isfile(TST+".timeout"):
            for f in open(TST+".timeout"):
                TOf = float(f.strip())
                if TOf > 0:
                    TIMEOUT = int(TIMEOUT * TOf)
                if TIMEOUT < 1 and par['TIMEOUT'] > 0:
                    TIMEOUT = 1
        if env['exe']['Mtimeout'][0]:
            # set timeout
            env['exe']['Mtimeout'] = env['exe']['Mtimeout'][0], 'Mtimeout -timeout %s ' % str(TIMEOUT)
            SetExecEnv(env['exe'],0)
        CTIMEOUT = 0
        if   CALL in ["other", "python"]:
            if TIMEOUT > 0:
                CTIMEOUT = CTIMEOUT + min(TIMEOUT, par['TIMEOUT'])
        elif CALL in ["malXs", "sqlXs"]:
            test = re.compile("^"+TST+"_s[0-9][0-9]"+EXT+"$", re.MULTILINE)
            d = os.listdir(os.getcwd())
            for f in d:
                if test.match(f):
                    CTIMEOUT = CTIMEOUT + TIMEOUT
        elif CALL in ["mal", "malC", "sql", "jaql"]:
            CTIMEOUT = CTIMEOUT + TIMEOUT
        if  CTIMEOUT < TIMEOUT:
            CTIMEOUT = TIMEOUT
        STIMEOUT = CTIMEOUT
        if  SERVER in ["MAL", "SQL", "JAQL"] and TIMEOUT > 0:
            STIMEOUT = STIMEOUT + TIMEOUT + min(TIMEOUT, par['TIMEOUT'])

        ME = ""

        TestOutFile = TST+".test.out"
        TestErrFile = TST+".test.err"
        TestOut = open(TestOutFile,"w")
        TestErr = open(TestErrFile,"w")
        TestOut.write("stdout of test '"+TST+"` in directory '"+url(TSTDIR)+"` itself:\n\n")
        TestErr.write("stderr of test '"+TST+"` in directory '"+url(TSTDIR)+"` itself:\n\n")
        TestOut.close()
        TestErr.close()

        t0 = time.time()
        tres = DoIt(env, SERVER, CALL, TST, EXT, PRELUDE, TestOutFile, TestErrFile, STIMEOUT, CTIMEOUT, TIMEOUT, ME, MAPIsockets, length)
        if tres == 'segfault':
            # rename core file, if any -- might have to check
            # /proc/sys/kernel/core_pattern in the future but hopefully
            # this value is kept sane
            corefile = os.path.join(env['GDK_DBFARM'], env['TSTDB'], 'core')
            if not os.path.exists(corefile):
                corefile = None
            # braindead engineers at RedHat decided to change the core
            # dump name on their own (disregarding kernel settings)
            if corefile is None:
                corefile = os.path.join(env['GDK_DBFARM'], env['TSTDB'], 'core.*')
                corefile = glob.glob(corefile)
                if corefile is not None and len(corefile) > 0 and os.path.exists(corefile[0]):
                    corefile = corefile[0]
                else:
                    corefile = None
            # FreeBSD uses processname.core
            if corefile is None:
                corefile = os.path.join(env['GDK_DBFARM'], env['TSTDB'], 'mserver5.core')
                if not os.path.exists(corefile):
                    corefile = None
            if corefile is not None:
                try:
                    os.rename(corefile, os.path.join(env['GDK_DBFARM'],
                        env['TSTDB'], 'core-%s' % (TST)))
                except:
                    corefile = None
            # leave a marker for TestTools
            if corefile is None:
                try:
                    f = open(os.path.join(env['GDK_DBFARM'], env['TSTDB'],
                        'crash-%s' % (TST)))
                    f.write("crash without core file, or renaming it failed\n")
                    f.close()
                except:
                    pass

        t1 = time.time()
        TX = t1 - t0
        if not quiet:
            STDOUT.write(" %7.3fs " % TX)

        errcode = F_OK
        if tres == 'timeout':
            errcode = F_TIME
        elif tres == 'recursion':
            errcode = F_RECU
        elif tres == 'segfault':
            errcode = F_SEGV
        elif tres == 'abort':
            errcode = F_ABRT
        elif tres == 'error':
            errcode = F_WARN
        elif tres is not None:
            errcode = F_ERROR

        sockerr = CheckSocket3(env, "MAPI", TestErrFile)

        #TODO:
        ##if [ ! -f $TSTTRGBASE/Tests/.old.left-over.tmp.bats. ] ; then  touch $TSTTRGBASE/Tests/.old.left-over.tmp.bats. ; fi
        ##LEFTOVERTMPBATS="`find $MONETDBFARM/dbfarm/*/bat/ -name tmp_\* -print 2> /dev/null`"
        ##if [ "$LEFTOVERTMPBATS" ] ; then
        ##      ls -alF $LEFTOVERTMPBATS 2> /dev/null > .all.left-over.tmp.bats.
        ##      diff -u0 $TSTTRGBASE/Tests/.old.left-over.tmp.bats. .all.left-over.tmp.bats. | grep '^\+[^\+]' > .new.left-over.tmp.bats.
        ##fi
        ##if [ -s .new.left-over.tmp.bats. ] ; then
        ##      echo -e "\n!ERROR: persistent temporary bats remained:" >> $LOGFILE.err
        ##      sed 's|^\+|! |g' .new.left-over.tmp.bats.               >> $LOGFILE.err
        ##      echo                                                    >> $LOGFILE.err
        ##fi
        ##rm -f .new.left-over.tmp.bats. $TSTTRGBASE/Tests/.old.left-over.tmp.bats.
        ##if [ -f .all.left-over.tmp.bats. ] ; then  mv -f .all.left-over.tmp.bats. $TSTTRGBASE/Tests/.old.left-over.tmp.bats. ; fi

        if tres == 'timeout':
            if quiet:
                STDOUT.write("\n%s : Timeout!\n" % TST)
            elif verbose:
                STDOUT.write("(Timeout!) ")

        if tres == 'recursion':
            if quiet:
                STDOUT.write("\n%s : Recursion!\n" % TST)
            elif verbose:
                STDOUT.write("(Recursion!) ")

        if tres == 'segfault':
            if quiet:
                STDOUT.write("\n%s : Crashed!\n" % TST)
            elif verbose:
                STDOUT.write("(Crashed!) ")

        if tres == 'signal':
            if quiet:
                STDOUT.write("\n%s : Signaled!\n" % TST)
            elif verbose:
                STDOUT.write("(Signaled!) ")

        if verbose:
            STDOUT.write("\n")

        try:
            STDOUT.flush()
        except IOError, (IOerrNo, IOerrStr):
            Warn("Flushing STDOUT in RunTest failed with #%d: '%s'." % (IOerrNo, IOerrStr))

        if env['exe']['Mtimeout'][0]:
            # reset timeout
            env['exe']['Mtimeout'] = env['exe']['Mtimeout'][0], 'Mtimeout -timeout %s ' % str(par['TIMEOUT'])
            SetExecEnv(env['exe'],0)

        try:
            Mfilter.mFilter(TST+STABLEout,par['IGNORE'])
            Mfilter.mFilter(TST+STABLEerr,par['IGNORE'])
            Mfilter.mFilter(TST+".test.out",par['IGNORE'])
            Mfilter.mFilter(TST+".test.err",par['IGNORE'])
        except:
            Warn("mFilter failed\n")
            pass

        if REV:
            d = '%s%s/%s' % (URLPREFIX, url(TSTDIR), TSTSUFF)
            if os.path.isfile(TST + EXT + '.src'):
                f = open(TST + EXT + '.src').readline().strip()
                if f.startswith('$RELSRCDIR/'):
                    f = f[11:]
                    while f.startswith('../'):
                        f = f[3:]
                        d = d[:d.rindex('/')]
                f = '%s/%s' % (d, f)
            elif os.path.isfile(TST + EXT + '.in'):
                f = '%s/%s%s.in' % (d, TST, EXT)
            else:
                f = '%s/%s%s' % (d, TST, EXT)
            if testweb:
                titlefmt = '-tTest %s%s (id <a href="%s">%s</a>) (<a href="%s.%%s.diff.html">%%s</a>)' % (TST, EXT, f, REV, TST)
            else:
                titlefmt = '-tTest <a href="%s%s">%s%s</a> (id <a href="%s">%s</a>) (<a href="%s.%%s.diff.html">%%s</a>)' % (TST, EXT, TST, EXT, f, REV, TST)
        elif testweb:
            titlefmt = '-tTest %s%s (<a href="%s.%%s.diff.html">%%s</a>)' % (TST, EXT, TST)
        else:
            titlefmt = '-tTest <a href="%s%s">%s%s</a> (<a href="%s.%%s.diff.html">%%s</a>)' % (TST, EXT, TST, EXT, TST)
        diff_html = open('%s.out.diff.html' % TST,"w")
        diff_html.write('<!--MajorDiffs-->\n')
        diff_html.close()
        timedout = True
        if tres is not None:
            # test program exited with error => expect major differences!
            ACCURACYout = -1
        else:
            fs = open("%s%s.FILTERED" % (TST, STABLEout))
            ft = open("%s.test.out.FILTERED" % TST)
            szs = os.fstat(fs.fileno())[6]
            szt = os.fstat(ft.fileno())[6]
            fs.close()
            ft.close()
            if szt < szs*0.5 or szt > szs*1.5:
                # filesizes differ significantly => expect major differences!
                ACCURACYout = -1
        out = err = ''
        while timedout:
            cmd = ['Mdiff']
            if ACCURACYout == -1:
                ACCURACYout = 0
            else:
                cmd.append('-d')
            if not verbose:
                cmd.append('-q')
            cmd.extend(['-F^#', '-I%s' % par['IGNORE'],
                        '-C%s' % par['CONTEXT'], '-A%d' % ACCURACYout,
                        titlefmt % ('err', 'err'),
                        '%s%s.FILTERED' % (TST, STABLEout),
                        '%s.test.out.FILTERED' % TST,
                        '%s.out.diff.html' % TST])
            if procdebug:
                print 'RunTest: starting process "%s"\n' % '" "'.join(cmd)
            proc = subprocess.Popen(cmd, stdout = subprocess.PIPE, stderr = subprocess.PIPE)
            proc.killed = False
            t = Timer(float(par['TIMEOUT']), killProc, args = [proc])
            try:
                t.start()
                out, err = proc.communicate()
                t.cancel()
                if verbose or quiet:
                    if out:
                        STDOUT.write(out)
                    if err:
                        sys.stderr.write(err)
                if procdebug:
                    print 'RunTest: process exited "%s" (%s)\n' % \
                        ('" "'.join(cmd), proc.returncode)
            except KeyboardInterrupt:
                t.cancel()
                killProc(proc)
                if procdebug:
                    print 'RunTest: process killed "%s"\n' % '" "'.join(cmd)
                raise
            timedout = proc.killed
            ACCURACYout = ACCURACYout - 1
            if ACCURACYout < 0:
                timedout = False # don't try again
        if env.get('ECHO_DIFF'):
            cmd = ['diff']
            if ACCURACYout >= 0:
                cmd.append('-d')
            cmd.extend(['-Bb', '-F^#', '-I%s' % par['IGNORE'],
                        '-U%s' % par['CONTEXT'],
                        '%s%s.FILTERED' % (TST, STABLEout),
                        '%s.test.out.FILTERED' % TST])
            proc = subprocess.Popen(cmd)
            proc.wait()

        diff_html = open('%s.err.diff.html' % TST,"w")
        diff_html.write('<!--MajorDiffs-->\n')
        diff_html.close()
        timedout = True
        if tres is not None:
            # test program exited with error => expect major differences!
            ACCURACYerr = -1
        else:
            fs = open("%s%s.FILTERED" % (TST, STABLEerr))
            ft = open("%s.test.err.FILTERED" % TST)
            szs = os.fstat(fs.fileno())[6]
            szt = os.fstat(ft.fileno())[6]
            fs.close()
            ft.close()
            if szt < szs*0.5 or szt > szs*1.5:
                # filesizes differ significantly => expect major differences!
                ACCURACYerr = -1
        while timedout:
            cmd = ['Mdiff']
            if ACCURACYerr == -1:
                ACCURACYerr = 0
            else:
                cmd.append('-d')
            if quiet:
                cmd.append('-q')
            cmd.extend(['-F^#', '-I%s' % par['IGNORE'],
                        '-C%s' % par['CONTEXT'], '-A%d' % ACCURACYerr,
                        titlefmt % ('out', 'out'),
                        '%s%s.FILTERED' % (TST, STABLEerr),
                        '%s.test.err.FILTERED' % TST,
                        '%s.err.diff.html' % TST])
            if procdebug:
                print 'RunTest: starting process "%s"\n' % '" "'.join(cmd)
            proc = subprocess.Popen(cmd, stdout = subprocess.PIPE, stderr = subprocess.PIPE)
            proc.killed = False
            t = Timer(float(par['TIMEOUT']), killProc, args = [proc])
            try:
                t.start()
                out, err = proc.communicate()
                t.cancel()
                if verbose or quiet:
                    if out:
                        STDOUT.write(out)
                    if err:
                        sys.stderr.write(err)
                if procdebug:
                    print 'RunTest: process exited "%s" (%s)\n' % \
                        ('" "'.join(cmd), proc.returncode)
            except KeyboardInterrupt:
                t.cancel()
                killProc(proc)
                if procdebug:
                    print 'RunTest: process killed "%s"\n' % '" "'.join(cmd)
                raise
            timedout = proc.killed
            ACCURACYerr = ACCURACYerr - 1
            if ACCURACYerr < 0:
                timedout = False # don't try again
        if env.get('ECHO_DIFF'):
            cmd = ['diff']
            if ACCURACYerr >= 0:
                cmd.append('-d')
            cmd.extend(['-Bb', '-F^#', '-I%s' % par['IGNORE'],
                        '-U%s' % par['CONTEXT'],
                        '%s%s.FILTERED' % (TST, STABLEerr),
                        '%s.test.err.FILTERED' % TST])
            proc = subprocess.Popen(cmd)
            proc.wait()

        FailedOut, FailedErr = CategorizeResult(TST, max(sockerr, errcode))
        if FailedOut == F_OK and FailedErr == F_OK and testweb:
            for f in ['%s.out.diff.html' % TST, '%s.test.out' % TST,
                      '%s.server.out' % TST, '%s.client.out' % TST,
                      '%s.test.out.FILTERED' % TST,
                      '%s%s.FILTERED' % (TST, STABLEout),
                      '%s.err.diff.html' % TST, '%s.test.err' % TST,
                      '%s.server.err' % TST, '%s.client.err' % TST,
                      '%s.test.err.FILTERED' % TST,
                      '%s%s.FILTERED' % (TST, STABLEerr)]:
                remove(f)

        if not testweb:
            elem = AddTstToHtmlIndex(env, TST, STABLEout, STABLEerr, EXT,
                                     FailedOut, FailedErr)

        if not verbose and not quiet:
            if tres == 'timeout':
                STDOUT.write("TIMEOUT")
            elif tres == 'recursion':
                STDOUT.write("RECURSION")
            elif tres == 'segfault':
                STDOUT.write("CRASHED")
            elif tres == 'abort':
                STDOUT.write('ABORTED')
            elif tres == 'signal':
                STDOUT.write('SIGNALED')
            else:
                if FailedOut == F_OK:
                    STDOUT.write('OK   ')
                elif FailedOut == F_WARN:
                    STDOUT.write('minor')
                else:
                    STDOUT.write('MAJOR')
                STDOUT.write(' ')
                if FailedErr == F_OK:
                    STDOUT.write('OK')
                elif FailedErr == F_WARN:
                    STDOUT.write('minor')
                else:
                    STDOUT.write('MAJOR')
            STDOUT.write('\n')

    return TX,FailedOut,FailedErr,elem,reason,links
### RunTest(env, TST, BusyPorts, COND, oktests) #

def CheckPort(port) :
    # Since 'localhost' and $HOST (i.e., `hostname`) are usually
    # different interfaces, we check both, unless $HOST (`hostname`)
    # appears to be merely an alias for 'localhost'.  That is, if the
    # hostname works, we prefer it over localhost, but don't require it,
    # such as e.g. on interwebless laptops.
    busy = 0
    Serrno = 0
    Serrstr = ""
    S0 = socket.socket(socket.AF_INET, socket.SOCK_STREAM)
    S1 = socket.socket(socket.AF_INET, socket.SOCK_STREAM)
    S0.setsockopt(socket.SOL_SOCKET, socket.SO_REUSEADDR, 1)
    S1.setsockopt(socket.SOL_SOCKET, socket.SO_REUSEADDR, 1)

    host = os.environ['HOST']
    try:
        S1.bind((host,port))
    except socket.error, (Serrno,Serrstr):
        S1.close();
        host = 'localhost'
        try:
            S0.bind((host,port))
        except socket.error, (Serrno,Serrstr):
            S0.close()
            busy = 1

    return busy, host, Serrno, Serrstr, (S0, S1)
### CheckPort(port) #

def randomPort(l,h) :
    repeat = randomPortRepeat
    port = 0
    rpt = 0
    ports = []
    while rpt < repeat:
        port = random.randrange(l,h,1)
        ports.append(port)
        busy, host, Serrno, Serrstr, S = CheckPort(port)
        S[0].close()
        S[1].close()
        if busy:
            rpt = rpt + 1
            port = 0
        else:
            break
    return (port,host)
### randomPort(l,h) #

def CheckSocket2(env,SERVER) :  #,SrvrErr) :
    port = int(env[SERVER+'PORT'])
    newport = port
    busy, host, Serrno, Serrstr, S = CheckPort(port)
    if busy:
        S[0].close()
        S[1].close()
        Smsg = """
! Socket-Check failed for %sserver on <%s:%d> with #%d; '%s' !
""" % (SERVER, host, port, Serrno, Serrstr)
        newport = eval(dft[SERVER+'PORT'])
        if newport == 0:
            S[0].close()
            S[1].close()
            Smsg = Smsg + """
! Socket-Check failed for %sserver on <%s> !
! Giving up after %d attepts !
""" % (SERVER, host, randomPortRepeat)
            return None, Smsg

        env[SERVER+'PORT'] = newport
        os.environ[SERVER+'PORT'] = env[SERVER+'PORT']
        op = 'port=%d' % port
        np = 'port=%s' % env[SERVER+'PORT']
        env['exe']['Mserver']       = env['exe']['Mserver'][0]       , env['exe']['Mserver'][1].replace(op, np)
        env['exe']['MAL_Client']    = env['exe']['MAL_Client'][0]    , env['exe']['MAL_Client'][1].replace(op, np)
        env['exe']['SQL_Client']    = env['exe']['SQL_Client'][0]    , env['exe']['SQL_Client'][1].replace(op, np)
        env['exe']['SQL_Dump']      = env['exe']['SQL_Dump'][0]      , env['exe']['SQL_Dump'][1].replace(op, np)
        env['exe']['JAQL_Client']   = env['exe']['JAQL_Client'][0]   , env['exe']['JAQL_Client'][1].replace(op, np)
        os.environ['MSERVER']       = os.environ['MSERVER'].replace(op, np)
        os.environ['MAL_CLIENT']    = os.environ['MAL_CLIENT'].replace(op, np)
        os.environ['SQL_CLIENT']    = os.environ['SQL_CLIENT'].replace(op, np)
        os.environ['SQL_DUMP']      = os.environ['SQL_DUMP'].replace(op, np)
        os.environ['JAQL_CLIENT']   = os.environ['JAQL_CLIENT'].replace(op, np)
        Smsg = Smsg + """
! Using new %sPORT=%s !
""" % (SERVER, env[SERVER+'PORT'])
#        STDERR.write(Smsg)
#        STDERR.flush()
#        SrvrErr.write(Smsg)
#        SrvrErr.flush()

    return S, None
### CheckSocket2(env,SERVER)    #,SrvrErr) #

def CheckSocket3(env,SERVER,ErrFileName) :
    res = F_OK
    port = int(env[SERVER+'PORT'])
    busy, host, Serrno, Serrstr, S = CheckPort(port)
    S[0].close()
    S[1].close()
    if busy:
        res = F_SOCK
        Smsg = """
! Socket-Check failed for %sserver on <%s:%d> with #%d; '%s' !
! %sPORT was not properly released by Mserver/mserver5 !
""" % (SERVER, host, port, Serrno, Serrstr, SERVER)
        STDERR.write(Smsg)
        STDERR.flush()
        ErrFile = open(ErrFileName, 'a')
        ErrFile.write(Smsg)
        ErrFile.flush()
        ErrFile.close()
    return res
### CheckSocket3(env,SERVER,ErrFileName) #

def prompt() :
    return time.strftime('%H:%M:%S> ',time.localtime(time.time()))
### prompt() #

def Prompt(cmd) :
    if type(cmd) is type([]):
        cmd = '" "'.join(cmd)
    prmpt = time.strftime('\n# %H:%M:%S >  ',time.localtime(time.time()))
    return '%s%s"%s"%s\n\n' % (prmpt, prmpt, cmd, prmpt)
### Prompt(cmd) #

def killProc(proc, outfile = None, cmd = None):
    if outfile is not None and cmd is not None:
        if type(cmd) is type([]):
            cmd = ' '.join(cmd)
        try:
            outfile.write('\n!Mtimeout: Timeout: %s\n' % cmd)
        except ValueError:
            print 'cannot write timeout message',cmd
    if os.name == "nt":
        if os.path.exists(r'c:\Program Files\Debugging Tools for Windows (x64)\cdb.exe'):
            cdb = r'c:\Program Files\Debugging Tools for Windows (x64)\cdb.exe'
            sym = r'c:\Symbols'
        elif os.path.exists(r'c:\Program Files\Debugging Tools for Windows (x86)\cdb.exe'):
            cdb = r'c:\Program Files\Debugging Tools for Windows (x86)\cdb.exe'
            sym = r'c:\WINDOWS\Symbols'
        else:
            cdb = None
            sym = None
        if cdb:
<<<<<<< HEAD
            p = subprocess.Popen([cdb, '-pv', '-p', str(proc.pid), '-y', r'%s;cache*;srv*http://msdl.microsoft.com/download/symbols' % sym],
                                 stdin = subprocess.PIPE, stdout = subprocess.PIPE)
            out, err = p.communicate('~*kP\nq\n')
=======
            p = subprocess.Popen([cdb, '-pv', '-p', str(proc.pid),
                                  '-y', '%s;cache*;srv*http://msdl.microsoft.com/download/symbols' % sym, '-lines', '-c', '~*kP;!locks;q'],
                                 stdout = subprocess.PIPE)
            out, err = p.communicate()
>>>>>>> 37697f7f
        else:
            out = ''
    else:
        try:
            p = subprocess.Popen(['pstack', str(proc.pid)], stdout = subprocess.PIPE)
            out, err = p.communicate()
        except:
            out = ''
    if outfile is not None and out:
        try:
            outfile.write('\n%s\n' % out)
        except ValueError:
            print 'cannot write stack trace'
    proc.killed = True
    try:
        os.kill(-proc.pid, signal.SIGKILL)
    except AttributeError:
        if procdebug:
            print 'killProc: starting process "taskkill" "/F" "/T" "/PID" "%s"\n' % str(proc.pid)
        p = subprocess.Popen(['taskkill','/F','/T','/PID',str(proc.pid)],
                             stdout = subprocess.PIPE, stderr = subprocess.PIPE)
        out, err = p.communicate()
        if procdebug:
            print 'killProc: process exited "taskkill" "/F" "/T" "/PID" "%s" (%s)\n' % (str(proc.pid), proc.returncode)
    except OSError:
        pass

def LaunchIt(cmd, TestInput, TestOut, TestErr, TimeOut, SrvrOut = None) :
    if not SrvrOut:
        SrvrOut = subprocess.PIPE

    TestOut.write(Prompt(cmd))
    TestOut.flush()
    TestErr.write(Prompt(cmd))
    TestErr.flush()

    if procdebug:
        print 'LaunchIt: starting process "%s" (inpipe)\n' % '" "'.join(cmd)
    proc = subprocess.Popen(cmd, stdin = subprocess.PIPE, stdout = SrvrOut, stderr = TestErr, universal_newlines = True)
    proc.killed = False
    t = Timer(TimeOut, killProc, args = [proc, TestErr, cmd])
    t.start()

    if TestInput:
        proc.stdin.write(TestInput)
        try:
            proc.stdin.flush()
        except IOError, (IOerrNo, IOerrStr):
            Warn("Flushing input pipe in LaunchIt failed with #%d: '%s'." % (IOerrNo, IOerrStr))

    return proc, t
### LaunchIt(cmd, TestIn, TestOut, TestErr, TimeOut, SrvrOut) #

def CollectIt(pOut, TestOut) :
    if pOut:
        while True:
            buf = pOut.read(8192)
            if not buf:
                break
            TestOut.write(buf)
### CollectIt(pOut, pErr, TestOut, TestErr) #

def RunIt(cmd, TestIn, TestOut, TestErr, TimeOut) :
    if type(TestIn) is type(''):
        TestInput = TestIn
        TestIn = subprocess.PIPE
    else:
        TestInput = None
    TestOut.write(Prompt(cmd))
    TestOut.flush()
    TestErr.write(Prompt(cmd))
    TestErr.flush()
    if procdebug:
        print 'RunIt: starting process "%s"\n' % '" "'.join(cmd)
    proc = subprocess.Popen(cmd, stdin = TestIn, stdout = TestOut, stderr = TestErr, universal_newlines = True)
    proc.killed = False
    t = Timer(TimeOut, killProc, args = [proc, TestErr, cmd])
    try:
        t.start()
        # since both stdout and stderr are redirected to files,
        # communicate will not return any useful data
        proc.communicate(input = TestInput)
        t.cancel()
        if procdebug:
            print 'RunIt: process exited "%s" (%s)\n' % ('" "'.join(cmd), proc.returncode)
    except KeyboardInterrupt:
        t.cancel()
        killProc(proc, TestErr, cmd)
        if procdebug:
            print 'RunIt: process killed "%s"\n' % '" "'.join(cmd)
        raise
    rc = returnCode(proc, TestErr)
    if rc == 'interrupt':
        raise KeyboardInterrupt
    return rc
### RunIt(cmd, TestIn, TestOut, TestErr) #

def Log() :
    time.strftime('%H:%M:%S> ',time.localtime(time.time()))
### Log() #

def mapi_ping(port,lang) :
    retry = 0
    wait = 1
    host = 'localhost'
    while retry < 3:
        retry += 1
        try:
            sock = socket.socket(socket.AF_INET, socket.SOCK_STREAM)
            sock.connect((host, port))
            flag = sock.recv(2)
            unpacked = struct.unpack( '<H', flag )[0]  # little endian short
            len = ( unpacked >> 1 )     # get length
            data = sock.recv(len)
            # we don't send
            return True
        except socket.error, (Serrno,Serrstr):
            pass
        time.sleep(wait)
    return False
### mapi_ping() #

def DoIt(env, SERVER, CALL, TST, EXT, PRELUDE, TestOutFile, TestErrFile, STIMEOUT, CTIMEOUT, TIMEOUT, ME, MAPIsockets, length) :
    ATJOB2 = ""
    STDERR.flush()
    if quiet:
        STDOUT.write(".")
    elif verbose:
        STDOUT.write('%s%s %s (<=%d,%d,%d) ...' %
                     (prompt(), os.path.join(env['TSTDIR'], TST + EXT),
                      PRELUDE and PRELUDE[0] or '', TIMEOUT, CTIMEOUT, STIMEOUT))
    else:
        STDOUT.write('%s%-*s ' % (prompt(), length, TST))
        if os.isatty(STDOUT.fileno()):
            s = '(<=%d,%d,%d)' % (TIMEOUT, CTIMEOUT, STIMEOUT)
            STDOUT.write(s + '\b' * len(s))

    try:
        STDOUT.flush()
    except IOError, (IOerrNo, IOerrStr):
        Warn("Flushing STDOUT in DoIt failed with #%d: '%s'." % (IOerrNo, IOerrStr))
    TSTDB = env['TSTDB']
    exe = env['exe']

    if os.path.isfile(TST+".conf"):
        LOCAL_CONF = ['--config=%s.conf' % TST ]
    elif os.path.isfile(os.path.join(env['TSTSRCDIR'],"All.conf")):
        LOCAL_CONF = ['--config=%s' % os.path.join(env['TSTSRCDIR'],"All.conf")]
    else:
        LOCAL_CONF = []

    # Release reserved sockets and run the actual test
    MAPIsockets[0].close()
    MAPIsockets[1].close()

    returncode = None
    pSrvrCode = None
    ServerReady = True
    pSrvr = None
    pSrvrTimer = None
    try:
        if SERVER in ["MAL", "SQL", "JAQL"]:
            SrvrOutFile = TST+".server.out"
            SrvrErrFile = TST+".server.err"
            SrvrOut = open(SrvrOutFile,"w")
            SrvrErr = open(SrvrErrFile,"w")
            ClntOutFile = TST+".client.out"
            ClntErrFile = TST+".client.err"
            ClntOut = open(ClntOutFile,"w")
            ClntErr = open(ClntErrFile,"w")
            PROLOGUE = []
            DBINIT = []
            if os.path.isfile(TST + ".prologue5"):
                PROLOGUE = [TST + ".prologue5"]
            if os.path.isfile(TST + ".dbinit5"):
                dbinit = open(TST + ".dbinit5").readline().strip()
                if dbinit:
                    DBINIT = ['--dbinit=%s' % dbinit]

            Srvr = splitcommand(exe['Mserver'][1]) + LOCAL_CONF + ['--dbname=%s' % TSTDB]
            lang=""

            if SERVER == "MAL":
                lang="mal"
                Srvr.extend(['--set', 'mal_listing=2'])
                Srvr.extend(DBINIT)
            if SERVER == "SQL":
                lang="sql"
                Srvr.extend(['--set', 'mal_listing=0'])
                Srvr.extend(DBINIT)
            if SERVER == "JAQL":
                lang="jaql"
                Srvr.extend(['--set', 'mal_listing=0'])
                Srvr.extend(DBINIT)
            Srvr.extend(PROLOGUE)

            pSrvr, pSrvrTimer = LaunchIt(Srvr, '\nio.printf("\\nReady.\\n");\n', SrvrOut, SrvrErr, TIMEOUT)
            ln="dummy"
            while 0 < len(ln) and ln[:6] != 'Ready.':
                ln=pSrvr.stdout.readline()
                SrvrOut.write(ln)
                SrvrOut.flush()
            if ln[:6] != 'Ready.':
                ServerReady = False

            if ServerReady:
                port = int(env['MAPIPORT'])
                ServerReady = mapi_ping(port, lang)

        else:
            ClntOut = open(TestOutFile, 'a')
            ClntErr = open(TestErrFile, 'a')

        if ServerReady:
            if   CALL == "other":
                cmd = [os.path.join(".", TST + EXT), TST] + PRELUDE
                returncode = RunIt(cmd, "", ClntOut, ClntErr, CTIMEOUT)
            elif CALL == "python":
                cmd = splitcommand(exe['python'][1]) + [TST + EXT, TST] + PRELUDE
                returncode = RunIt(cmd, "", ClntOut, ClntErr, CTIMEOUT)
            elif CALL in ["mal", "malXs"]:
                cmd = splitcommand(exe['Mserver'][1]) + LOCAL_CONF + ['--dbname=%s' % TSTDB] + PRELUDE
                if CALL == "mal":
                    X=""
                else:
                    X="_s[0-9][0-9]"
                test = re.compile("^"+TST+X+EXT+"$", re.MULTILINE)
                d = os.listdir(os.getcwd())
                d.sort()
                for f in d:
                    if test.match(f):
                        cmd.append(f)
                        returncode = RunIt(cmd, open(os.devnull), ClntOut, ClntErr, TIMEOUT)
                    if returncode:
                        break
            elif CALL in ["malC", "malCXs"]:
                TSTs = []
                if CALL == "malC":
                    X=""
                else:
                    X="_s[0-9][0-9]"
                test = re.compile("^"+TST+X+EXT+"$", re.MULTILINE)
                d = os.listdir(os.getcwd())
                d.sort()
                for f in d:
                    if test.match(f):
                        TSTs.append(f)

                if CALL[:3] == "mal":
                    Clnt = splitcommand(exe['MAL_Client'][1])
                else:
                    Clnt = []   # cannot happen
                for f in TSTs:
                    returncode = RunIt(Clnt, open(f), ClntOut, ClntErr, TIMEOUT)
                    if returncode:
                        break

            elif CALL in ["sql", "sqlXs"]:
                TSTs = []
                if CALL == "sql":
                    X=""
                else:
                    X="_s[0-9][0-9]"
                test = re.compile("^"+TST+X+EXT+"$", re.MULTILINE)
                d = os.listdir(os.getcwd())
                d.sort()
                for f in d:
                    if test.match(f):
                        TSTs.append(f)

                Clnt = splitcommand(exe['SQL_Client'][1])
                for f in TSTs:
                    returncode = RunIt(Clnt, open(f), ClntOut, ClntErr, TIMEOUT)
                    if returncode:
                        break
            elif CALL == "jaql":
                Clnt = splitcommand(exe['JAQL_Client'][1])
                RunIt(Clnt, open(TST+EXT), ClntOut, ClntErr, TIMEOUT)
        else:
            for fp in ClntOut,ClntErr:
                fp.write('\n\n! Server not ready; skipping attempt to start client!\n\n')
        ClntOut.close()
        ClntErr.close()

        if SERVER in ["MAL", "SQL", "JAQL"]:
            EPILOGUE = None
            if os.path.isfile(TST+".epilogue5"):
                EPILOGUE = open(TST+".epilogue5",'r')
            if EPILOGUE:
                EpiFailed = ""
                try:
                    pSrvr.stdin.write(EPILOGUE.read())
                    pSrvr.stdin.flush()
                    pSrvr.stdin.write(';\nio.printf("\\nDone..\\n");\n')
                    pSrvr.stdin.flush()
                except IOError, (IOerrNo, IOerrStr):
                    EpiFailed = EpiFailed+"\n! Executing "+TST+".epilogue failed with #"+str(IOerrNo)+": '"+IOerrStr+"'. !"
                    EpiFailed = EpiFailed+"\n! Probably, Mserver/mserver5 has died before or during. !\n"
                ln="dummy"
                while 0 < len(ln) and ln[:6] != 'Done..':
                    ln=pSrvr.stdout.readline()
                    SrvrOut.write(ln)
                    SrvrOut.flush()
                SrvrOut.write(EpiFailed)
                SrvrOut.flush()
                EPILOGUE.close()

            try:
                pSrvr.stdin.write('clients.quit();\n')
                pSrvr.stdin.flush()
            except IOError:
                pass
            try:
                pSrvr.stdin.close()
            except IOError, (IOerrNo, IOerrStr):
                Warn("Closing input pipe in DoIt failed with #%d: '%s'." % (IOerrNo, IOerrStr))

            CollectIt(pSrvr.stdout, SrvrOut)
            pSrvr.wait()
            pSrvrTimer.cancel()
            if procdebug:
                print 'DoIt: process exited "%s" (%s)\n' % ('" "'.join(Srvr), pSrvr.returncode)
            pSrvrTimer = None
            pSrvrCode = returnCode(pSrvr, SrvrErr)

            AllOut = [SrvrOut, ClntOutFile]
            AllErr = [SrvrErr, ClntErrFile]
            TestOut = open(TestOutFile, 'a')
            for q in AllOut:
                if type(q) is type(''):
                    n = q
                else:
                    n = q.name
                    q.close()
                q = open(n,'r')
                try:
                    TestOut.write(q.read())
                except IOError, (IOerrNo, IOerrStr):
                    Warn("Reading from input '%s' or writing to output '%s' failed with #%d: '%s'." % (q.name, TestOut.name, IOerrNo, IOerrStr))
                except MemoryError:
                    Warn("Reading from input '%s' or writing to output '%s' failed with 'MemoryError'." % (q.name, TestOut.name))
                TestOut.flush()
                q.close()
            TestErr = open(TestErrFile, 'a')
            for q in AllErr:
                if type(q) is type(''):
                    n = q
                else:
                    n = q.name
                    q.close()
                q = open(n,'r')
                TestErr.write(q.read())
                TestErr.flush()
                q.close()
        else:
            TestOut = try_open(TestOutFile, 'a')
            TestErr = try_open(TestErrFile, 'a')

        if TestOut is not None:
            TestOut.write(Prompt('Done.'))
            TestOut.close()
        if TestErr is not None:
            TestErr.write(Prompt('Done.'))
            TestErr.close()
    except KeyboardInterrupt:
        if pSrvrTimer is not None:
            pSrvrTimer.cancel()
            killProc(pSrvr, SrvrErr, Srvr)
        raise

    if returncode is not None or pSrvrCode is not None:
        # something failed
        if returncode == 'interrupt' or pSrvrCode == 'interrupt':
            raise KeyboardInterrupt
        for err in ('timeout', 'segfault', 'abort', 'signal', 'error'):
            if pSrvrCode == err or returncode == err:
                return err
        return returncode or pSrvrCode # remaining error (shouldn't get here)

    if CALL not in ('python', 'other'):
        # running mserver/mclient directly, so we know they didn't fail
        return None

    # Try to detect segfaults and the like
    TO = re.compile("(^(|[^#]*[\t ])((Memory|Segmentation) [Ff]ault|Bus [Ee]rror|Abort(|ed)|Assertion (|.* )failed[:\.]|!FATAL: BATSIGabort:)([ \t]|$))", re.MULTILINE)
    # FIXME: this begs for a much nicer solution (100% copy of below)
    for f in (TestErrFile, TestOutFile):
        if os.path.isfile(f):
            for l in open(f):
                if TO.search(l):
                    return 'segfault'

    # Try to detect aborts due to too deep recursion
    TO = re.compile("aborted too deep recursion", re.MULTILINE)
    # FIXME: this begs for a much nicer solution (100% copy of above)
    for f in (TestErrFile, TestOutFile):
        if os.path.isfile(f):
            for l in open(f):
                if TO.search(l):
                    return 'recursion'

    return None

### DoIt(env, SERVER, CALL, TST, EXT, PRELUDE, TestOut, TestErr, STIMEOUT, CTIMEOUT, TIMEOUT, ME, MAPIsockets) #

def Check(command, input) :
    if procdebug:
        print 'Check: starting process "%s" (inpipe,outpipe,errpipe)\n' % '" "'.join(command)
    proc = subprocess.Popen(command, stdin = subprocess.PIPE, stdout = subprocess.PIPE, stderr = subprocess.PIPE, universal_newlines = True)
    proc.killed = False
    t = Timer(float(par['TIMEOUT']), killProc, args = [proc])
    try:
        t.start()
        qOut, qErr = proc.communicate(input = input)
        t.cancel()
        if procdebug:
            print 'Check: process exited "%s" (%s)\n' % ('" "'.join(command), proc.returncode)
    except KeyboardInterrupt:
        t.cancel()
        killProc(proc)
        if procdebug:
            print 'Check: process killed "%s"\n' % '" "'.join(command)
        raise
    qOut = qOut.split('\n')
    qErr = qErr.split('\n')
    if proc.returncode:
        qOut.append('! Exit 1')
    test = re.compile( r"^!WARNING: BATpropcheck: "                                          "|"
                       r"^!WARNING: monet_checkbat: "                                        "|"
                       r"^!WARNING: GDKlockHome: ignoring empty or invalid .gdk_lock."       "|"
                       r"^!WARNING: BBPdir: initializing BBP.",
                       re.MULTILINE)
    noErr = []
    for l in qOut+qErr:
        if l[:1] == "!":
            if test.match(l):
                if l[:10] != "!WARNING: ":
                    noErr.append(l+"\n")
            else:
                ErrMsg('"%s" failed:' % '" "'.join(command))
                if qOut and len(qOut[-1]) >= 8 and qOut[-1][:8] == "! Exit 1":
                    qErr.append(qOut.pop())
                for l in qOut+qErr:
                    STDERR.write(l)
                    STDERR.write("\n")
                STDERR.write("\n")
                STDERR.flush()
                #sys.exit(1)
                if sys.platform == 'linux2':
                    proc = subprocess.Popen(['netstat', '-ap'], stdout = subprocess.PIPE, stderr = subprocess.PIPE, universal_newlines = True)
                    out, err = proc.communicate()
                    STDERR.write(err)
                    STDOUT.write(out)
    if noErr:
        STDOUT.flush()
        STDERR.writelines(noErr)
        STDERR.flush()
    return 0
### Check(command, input) #

def CheckClassPath() :
    if os.environ.has_key('CLASSPATH'):
        cp = os.environ['CLASSPATH']
        cpx = cp + os.pathsep
    else:
        cp = ''
        cpx = ''
    JARS = {
        'HAVE_MONETDBJDBC_JAR' : re.compile('^monetdb-jdbc-[0-9]\.[0-9]+\.jar$'),
        'HAVE_JDBCCLIENT_JAR'  : re.compile('^jdbcclient\.jar$'),
        'HAVE_JDBCTESTS_JAR'   : re.compile('^jdbctests\.jar$'),
    }
    # check for known JARs in CLASSPATH files
    for p in cp.split(os.pathsep):
        if os.path.isfile(p):
            f = os.path.basename(p)
            C = 'HAVE_%s' % f.upper().replace('.','_')
            if not JARS.has_key(C):
                C = 'HAVE_MONETDBJDBC_JAR'
            if JARS[C].match(f):
                CONDITIONALS[C] = '#'
    # check for known JARs in CLASSPATH directories
    # + fall-back using pkgdatadir/lib
    cpx += _configure(os.path.join('@QXdatadir@','monetdb','lib'))
    for d in cpx.split(os.pathsep):
        if os.path.isdir(d):
            for f in os.listdir(d):
                p = os.path.join(d,f)
                if os.path.isfile(p):
                    if f == 'BugConcurrent_clients_SF_1504657.class':
                        C = 'HAVE_JDBCTESTS_DIR'
                        if not ( CONDITIONALS.has_key(C) and CONDITIONALS[C] ):
                            cp = cp + os.pathsep + d
                            CONDITIONALS[C] = '#'
                    else:
                        C = 'HAVE_%s' % f.upper().replace('.','_')
                        if not JARS.has_key(C):
                            C = 'HAVE_MONETDBJDBC_JAR'
                        if not ( CONDITIONALS.has_key(C) and CONDITIONALS[C] ) \
                           and JARS[C].match(f):
                            cp = cp + os.pathsep + p
                            CONDITIONALS[C] = '#'
    if cp:
        os.environ['CLASSPATH'] = cp
    miss = ''
    for j in ['monetdbjdbc.jar', 'jdbcclient.jar', 'jdbctests.jar']:
        C = 'HAVE_%s' % j.upper().replace('.','_')
        if not ( CONDITIONALS.has_key(C) and CONDITIONALS[C] ):
            miss += ' "%s"' % j
    if miss and not quiet:
        Warn('Could not find%s in\nCLASSPATH="%s"' % (miss,cpx))
    if ( CONDITIONALS.has_key('HAVE_MONETDBJDBC_JAR') and CONDITIONALS['HAVE_MONETDBJDBC_JAR'] ) and \
       ( ( CONDITIONALS.has_key('HAVE_JDBCTESTS_JAR') and CONDITIONALS['HAVE_JDBCTESTS_JAR'] ) or \
         ( CONDITIONALS.has_key('HAVE_JDBCTESTS_DIR') and CONDITIONALS['HAVE_JDBCTESTS_DIR'] ) ):
        CONDITIONALS['HAVE_JDBCTESTS'] = '#'
### CheckClassPath() #

def SetExecEnv(exe,verbose) :
    if os.name == "nt":
        CALL = "call "
    else:
        CALL = ""
    if verbose:
        STDERR.flush()
    for v in exe.keys():
        V = v.upper()
        if  v != 'Mtimeout':
            os.environ[V] = CALL+exe['Mtimeout'][1]+exe[v][1]
        elif exe[v][0]:
            os.environ[V] = CALL+exe[v][1]
        else:
            os.environ[V] = ""
        if verbose:
            print "%s = %s : %s" % (V, exe[v][0], exe[v][1])
    if verbose:
        STDOUT.flush()
### SetExecEnv(exe,procdebug) #

def ReadMapproveRc(f) :
    v = {}
    v['SYST'] = SYST
    v['RELEASE'] = RELEASE
    v['DIST'] = DIST
    v['VERSION'] = VERSION
    v['BITS'] = ''
    v['OIDS'] = ''
    v['SINGLE'] = ''
    v['STATIC'] = ''
    if os.path.isfile(f):
        r = re.compile('^([A-Z]+) = "(.*)".*$')
        for l in open(f):
            m = r.match(l)
            if m:
                v[m.group(1)] = m.group(2)
    return v
### ReadMapproveRc(f) #

#############################################################################
#       MAIN

THISFILE = os.path.basename(sys.argv[0])
THISPATH = os.path.realpath(os.path.dirname(sys.argv[0]))
dftIGNORE = '^#'
TSTDBG = str(2+8)
TSTTHREADS = "0"
dftTSTPREF = "mTests"
TSTSUFF = "Tests"

if hasattr(os,"symlink"):
    SymlinkOrCopy = os.symlink
else:
    SymlinkOrCopy = shutil.copy

os.environ['CYGPATH_W'] = '@CYGPATH_W@'
os.environ['CYGPATH_WP'] = '@CYGPATH_WP@'

HOST = 'localhost'
if os.environ.has_key('HOST'):
    HOST = os.environ['HOST']
#else:
#    HOST = ''
elif os.name != "nt":
    HOST = os.uname()[1]
elif os.environ.has_key('COMPUTERNAME'):
    HOST = os.environ['COMPUTERNAME']
##else:
##    HOST = "WIN2000"
if os.environ.has_key('DOMAIN'):
    HOST = HOST.replace('.'+os.environ('DOMAIN'),'')
else:
    HOST = HOST.split('.', 1)[0]
os.environ['HOST'] = HOST
# check the host port actually works
_, HOST = randomPort(30000,39999)
os.environ['HOST'] = HOST

if os.name == "nt":
    SYST    = "Windows"
    RELEASE = "5.0"
    r = re.compile('^Microsoft Windows (.*)\[Version ([0-9]+\.[0-9]+)([^\[0-9].*)\]$')
    if procdebug:
        print 'starting process "cmd" "/c" "ver" (inpipe,outpipe)\n'
    proc = subprocess.Popen('cmd /c ver', stdin = subprocess.PIPE, stdout = subprocess.PIPE, stderr = subprocess.PIPE, universal_newlines = True)
    qOut, qErr = proc.communicate()
    if procdebug:
        print 'process exited "cmd" "/c" "ver" (%s)\n' % proc.returncode
    for l in qOut.split('\n'):
        m = r.match(l.strip())
        if m and m.group(2):
            RELEASE = m.group(2)
else:
    SYST    = os.uname()[0].split("_NT-", 1)[0].replace("-","")
    if SYST == "AIX":
        RELEASE = os.uname()[3]+"."+os.uname()[2]
    else:
        RELEASE = os.uname()[2].split("(", 1)[0]
        MAJOR = RELEASE.split(".", 1)[0]
        if "A" <= MAJOR and MAJOR <= "Z":
            RELEASE = RELEASE.split(".", 1)[1]

# this is for the wine/mingw setup
if sys.platform == 'linux2' and CONDITIONALS['CROSS_COMPILING']:
    SYST = 'Windows'
    HOST = "WINE"
    RELEASE = "5.2"

if SYST == "Linux":
    #  Please keep this aligned / in sync with configure.ag !
    LINUX_DIST=''
    if os.path.isfile('/etc/fedora-release'):
        l = open('/etc/fedora-release').readline()
        x = re.compile('^.*(Fedora).* release ([0-9][^ \n]*)( .*)*$').match(l)
        if x:
            LINUX_DIST = '%s:%s' % (x.group(1),x.group(2))
    elif os.path.isfile('/etc/centos-release'):
        l = open('/etc/centos-release').readline()
        x = re.compile('^(CentOS).* release ([0-9][^ \n]*)( .*)*$').match(l)
        if x:
            LINUX_DIST = '%s:%s' % (x.group(1),x.group(2))
    elif os.path.isfile('/etc/yellowdog-release'):
        l = open('/etc/yellowdog-release').readline()
        x = re.compile('^(Yellow) Dog Linux release ([0-9][^ \n]*)( .*)*$').match(l)
        if x:
            LINUX_DIST = '%s:%s' % (x.group(1),x.group(2))
    elif os.path.isfile('/etc/redhat-release'):
        l = open('/etc/redhat-release').readline()
        x0 = re.compile('^.*(Red) (Hat).* Linux *([A-Z]*) release ([0-9][^ \n]*)( .*)*$').match(l)
        x1 = re.compile('^Red Hat Enterprise Linux ([AW]S) release ([0-9][^ \n]*)( .*)*$').match(l)
        x2 = re.compile('^(CentOS).* release ([0-9][^ \n]*)( .*)*$').match(l)
        x3 = re.compile('^(Scientific) Linux SL release ([0-9][^ \n]*)( .*)*$').match(l)
        if x0:
            LINUX_DIST = '%s%s:%s%s' % (x0.group(1),x0.group(2),x0.group(4),x0.group(3))
        elif x1:
            LINUX_DIST = 'RHEL:%s%s' % (x1.group(2),x1.group(1))
        elif x2:
            LINUX_DIST = '%s:%s' % (x2.group(1),x2.group(2))
        elif x3:
            LINUX_DIST = '%s:%s' % (x3.group(1),x3.group(2))
    elif os.path.isfile('/etc/SuSE-release'):
        l = open('/etc/SuSE-release').readline()
        x0 = re.compile('^.*(S[Uu]SE) LINUX Enterprise ([SD])[ervsktop]* ([0-9][^ \n]*)( .*)*$').match(l)
        x1 = re.compile('^S[Uu]SE LINUX Enterprise ([SD])[ervsktop]* ([0-9][^ \n]*)( .*)*$').match(l)
        x2 = re.compile('^.*(S[Uu]SE) [Ll][Ii][Nn][Uu][Xx].* ([0-9][^ \n]*)( .*)*$').match(l)
        x3 = re.compile('^open(S[Uu]SE) ([0-9][^ \n]*)( .*)*$').match(l)
        if x0:
            LINUX_DIST = '%s:%sE%s' % (x0.group(1),x0.group(3),x0.group(2))
        elif x1:
            LINUX_DIST = 'SLE%s:%s' % (x1.group(1),x1.group(2))
        elif x2:
            LINUX_DIST = '%s:%s' % (x2.group(1),x2.group(2))
        elif x3:
            LINUX_DIST = '%s:%s' % (x3.group(1),x3.group(2))
    elif os.path.isfile('/etc/gentoo-release'):
        l = open('/etc/gentoo-release').readline()
        x = re.compile('^.*(Gentoo) Base System.* [versionrelease]* ([0-9][^ \n]*)( .*)*$').match(l)
        if x:
            LINUX_DIST = '%s:%s' % (x.group(1),x.group(2))
    elif os.path.isfile('/etc/lsb-release'):
        x0 = x1 = None
        for l in open('/etc/lsb-release'):
            if not x0:
                x0 = re.compile('^DISTRIB_ID=([^ \n]*)( .*)*$').match(l)
            if not x1:
                x1 = re.compile('^DISTRIB_RELEASE=([^ \n]*)( .*)*$').match(l)
        if x0 and x1:
            LINUX_DIST = '%s:%s' % (x0.group(1),x1.group(1))
    elif os.path.isfile('/etc/debian_version'):
        LINUX_DIST = "Debian:"+open('/etc/debian_version').readline().strip()
    if not LINUX_DIST:
        LINUX_DIST = SYST+':'+re.compile('^([0-9\.]*)([^0-9\.].*)$').match(RELEASE).group(1)
    DIST,VERSION = LINUX_DIST.split(':', 1)
else:
    DIST = SYST
    VERSION = RELEASE

SYSTVER = SYST+RELEASE
DISTVER = DIST+VERSION
os.environ['SYST'] = SYST
os.environ['SYSTVER'] = SYSTVER
os.environ['RELEASE'] = RELEASE
os.environ['DIST'] = DIST
os.environ['DISTVER'] = DISTVER
os.environ['VERSION'] = VERSION

if os.environ.has_key('COMPBITSOIDSLINK'):
    COMPBITSOIDSLINK = os.environ['COMPBITSOIDSLINK']
else:
    COMPBITSOIDSLINK = ""

if os.environ.has_key('HTMLTITLE'):
    HTMLTITLE = os.environ['HTMLTITLE']
else:
    HTMLTITLE = ""
    if COMPBITSOIDSLINK:
        HTMLTITLE = " for "+COMPBITSOIDSLINK
    HTMLTITLE = ""+THISFILE+" results"+HTMLTITLE+" on "+DISTVER       #"+ ("`date`")"

URLPREFIX = 'http://dev.monetdb.org/hg/MonetDB/file/'

par = {}
# the default; only used for usage information in case -p/--package has not been given
par['PACKAGE'] = 'none'
# try to be "smart"
repo = ''
try:
    if procdebug:
        print 'starting process "hg" "root" (inpipe,outpipe)\n'
    proc = subprocess.Popen(['hg','root'], stdin = subprocess.PIPE, stdout = subprocess.PIPE, stderr = subprocess.PIPE, universal_newlines = True)
    out,err = proc.communicate()
    if procdebug:
        print 'process exited "hg" "root" (%s)\n' % proc.returncode
    if out:
        hgr = os.path.normcase(os.path.normpath(os.path.realpath(out.strip())))
        cwd = os.path.normcase(os.path.normpath(os.path.realpath(os.getcwd())))
        if hgr == cwd[:len(hgr)]:
            repo = cwd[len(hgr+os.sep):].split(os.sep)[0]
except:
    pass
if not repo:
    src = os.path.normcase(os.path.normpath(os.path.realpath(_configure('@QXSOURCE@'))))
    cwd = os.path.normcase(os.path.normpath(os.path.realpath(os.getcwd())))
    if src == cwd[:len(src)]:
        repo = cwd[len(src+os.sep):].split(os.sep)[0]
if not repo:
    repo = os.getcwd().split(os.sep)[-1]
if repo:
    if repo == '.':
        repo = 'none'
    par['PACKAGE'] = repo

dft = {}

def main(argv) :
    #TODO:
    #signal.signal(signal.SIGALRM, AlarmHandler)

    vars = ['TSTSRCBASE', 'TSTTRGBASE']
    if THISFILE == "Mtest.py":
        vars = vars + [ 'MALCLIENT', 'SQLCLIENT', 'SQLDUMP', 'JAQLCLIENT']    #, 'MONETDB_MOD_PATH' ]

    env = {}
    env['DIRSEP'] = os.sep

    # most intuitive (?) default settings
    dft['TSTSRCBASE']     = "os.path.join(_configure('@QXSOURCE@'),par['PACKAGE'])"
    dft['TSTTRGBASE']     = "_configure('@QXprefix@')"   # or os.getcwd() ?
    if THISFILE == "Mtest.py":
        dft['GDK_DEBUG']      = "TSTDBG"
        dft['GDK_NR_THREADS'] = "TSTTHREADS"
        dft['MONETDB_MOD_PATH'] = "''"
        dft['setMONETDB_MOD_PATH'] = "'--set \"monet_mod_path='+env['MONETDB_MOD_PATH']+'\"'"
        dft['setGDK_DBFARM']     = "'--set \"gdk_dbfarm='+env['GDK_DBFARM']+'\"'"
        dft['MAPIPORT']       = "str(randomPort(30000,39999)[0])"
        dft['MALCLIENT']      = "'mclient -lmal -ftest -Eutf-8'"
        dft['SQLCLIENT']      = "'mclient -lsql -ftest -Eutf-8'"
        dft['SQLDUMP']        = "'msqldump -q'"
        dft['JAQLCLIENT']     = "'mclient -ljaql -ftest -Eutf-8'"

    #par = {}
    # get current environment
    env['HOST'] = os.environ['HOST']
    for v in vars:
        if os.environ.has_key(v):
            env[v] = os.environ[v]
            #TODO:
            # make sure, that PATHs are absolute

    # commandline options overrule environment
    cmd_options = [
        # long name, short name, GDK option, argument, comment
        ('package', 'p', 'package', '<package>',
         "package to be tested, e.g.:\nmonetdb5, (java|clients|template|sql|geom);\ndefault: %s" % par['PACKAGE']),
        ('monetdb5', '5', 'monetdb5', None,
         "use mserver5 of MonetDB Version 5 (default)"),
        ('recursive', 'r', 'recursive', None,
         "recurse into subdirectories (implies 'All')"),
        ('revision', None, 'revision', '<hgid>',
         'use given revision as the HG short hash'),
        ('TSTSRCBASE', None, 'TSTSRCBASE', '<path>',
         'default: "%s"' % os.path.join(_configure('@QXSOURCE@'),par['PACKAGE'])),
        ('TSTTRGBASE', None, 'TSTTRGBASE', '<path>',
         'default: "%s"' % _configure('@QXprefix@')),
        ('quiet', 'q', 'quiet', None,
         "suppress messages on stdout"),
        ('verbose', 'v', 'verbose', None,
         "more verbose test output"),
        ('procdebug', None, 'procdebug', None,
         'process debugging (Mtest developers only'),
        ]

    if THISFILE == "Mtest.py":
        common_options = cmd_options + [
            (None, 'I', 'ignore', '<exp>',
             "ignore lines matching <exp> during diff (default: '%s')" % dftIGNORE),
            (None, 'C', 'context', '<num>',
             "use <num> lines of context during diff (default: -C1)"),
            (None, 'A', 'accuracy', '<num>',
             "accuracy for diff: 0=lines, 1=words, 2=chars (default: -A1)"),
            (None, 't', 'timeout', '<sec>',
             "timeout: kill (hanging) tests after <sec> seconds;\n"
             "-t0 means no timeout (default: -t60)"),
            ('debug', 'd', 'debug', '<num>',
             ("debug value to be used by mserver5 (default: -d%s)\n"
              "(see `mserver5 --help' for details)") % TSTDBG),
            ('nr_threads', 'n', 'nr_threads', '<num>',
             ("number of threads for mserver5 (default: -n%s)\n"
              "-n0 => mserver5 automatically determines the number of CPU cores") % TSTTHREADS),
            ('monet_mod_path', None, 'monet_mod_path', '<pathlist>',
             "override mserver5's default module search path"),
            ('dbfarm', None, 'gdk_dbfarm', '<directory>',
             "override default location of database directory"),
            ('MALCLIENT', None, 'MALCLIENT', '<mal-client program>',
             'default: %s' % dft['MALCLIENT']),
            ('SQLCLIENT', None, 'SQLCLIENT', '<sql-client program>',
             'default: %s' % dft['SQLCLIENT']),
            ('SQLDUMP', None, 'SQLDUMP', '<sql-dump program>',
             'default: %s' % dft['SQLDUMP']),
            ('JAQLCLIENT', None, 'JAQLCLIENT', '<jaql-client program>',
             'default: %s' % dft['JAQLCLIENT']),
            ('concurrent', None, 'concurrent', None,
             'There are concurrent Mtest runs using the same MonetDB installation'),
            ('dbg', None, 'dbg', '<debugger/valgrind>',
             "debugger to start before each server"),
            ('echo-diff', None, 'echo-diff', None,
             "echo differences between stable and current test output to console (stdout)"),
            ('mserver_set', None, 'mserver_set', '<Mserver_option>',
             "This passes a single set to the server"),
            ('no-clean', None, 'no_clean', None, 'Do not clean up before test'),
            ('testweb', None, 'testweb', None, 'Optimize testing for testweb'),
            ]

    if THISFILE == 'Mtest.py':
        options = common_options # + []
    elif THISFILE == 'Mapprove.py':
        f = _configure(os.path.join('@QXprefix@',dftTSTPREF,'.Mapprove.rc'))
        v = ReadMapproveRc(f)
        for i in 'BITS', 'OIDS', 'SINGLE', 'STATIC':
            if v[i]:
                v[i] = '[.%s]' % v[i]
        options = cmd_options + [
            (None, 'x', 'ext', '<ext>',
             "approve only output files *.<ext><sys> (<ext> = 'out' or 'err')\n"
             "(default: <ext> = 'out' & 'err')"),
            (None, 'S', 'sys', '<sys>',
             "approve specific output *.<ext><sys>\n"
             "(<sys> = '[.(<SYST>[<RELEASE>]|<DIST>[<VERSION>])][.(32|64)bit][.oid(32|64)][.single][.STATIC]',\n"
             "(default: longest match for <sys> = '[.(%s[%s]|%s[%s])]%s%s%s%s')"
              % (v['SYST'], v['RELEASE'], v['DIST'], v['VERSION'], v['BITS'], v['OIDS'], v['SINGLE'], v['STATIC'])),
            (None, 'f', 'force', None,
             "force approval of error messages (i.e., lines starting with '!')"),
            ]
    else:
        options = []

    try:
        # let monet_options.parse_options() parse the command line arguments
        # without setting a --config default in case the is no --config given
        opts, args = monet_options.parse_options(argv[1:], options, Usage, False)
    except monet_options.Error:
        sys.exit(1)

    if len(args) == 1 and os.path.isfile(args[0]):
        head, tail = os.path.split(args[0])
        head, tst = os.path.split(head)
        if tst != 'Tests':
            ErrXit("%s: not a valid test name" % args[0])
        if not opts.get('package'):
            for d in ('common', 'clients', 'gdk', 'java', 'monetdb5', 'sql'):
                if head.startswith(d + os.sep):
                    setattr(opts, 'package', d)
                    head = head[len(d + os.sep):]
        args = [head]
        if tail != 'All':
            for ext in ('_s00.malC', '_p00.malC', '_s00.mal', '_s00.sql',
                        '_p00.sql', '.MAL.py', '.SQL.py', '.malC', '.mal',
                        '.sql', '.py', ''):
                if tail.endswith(ext + '.in'):
                    args.append(tail[:-len(ext + '.in')])
                    break
                if tail.endswith(ext):
                    args.append(tail[:-len(ext)])
                    break
            else:
                ErrXit("%s: not a valid test name" % args[0])

    m5 = opts.get('monetdb5', False)

    pkg = opts.get('package')
    if pkg is None:
        if par['PACKAGE'] == 'none':
            if m5:
                par['PACKAGE'] = 'monetdb5'
            Warn('No -p/--package specified. Using default package="%s". Please use -p/--package to overrule.' % par['PACKAGE'])
    else:
        par['PACKAGE'] = pkg

    if not m5 and par['PACKAGE'] not in ('common', 'clients', 'gdk', 'java'):
        m5 = True

    config = opts.get('config', '')
    if config:
        config = ' "--config=%s"' % config

    recursive = opts.get('recursive', False)
    global testweb
    testweb = opts.get('testweb', False)
    global quiet
    quiet = opts.get('quiet', False)
    global verbose
    verbose = opts.get('verbose', False)
    if quiet and verbose:
        ErrExit('--verbose and --quiet are mutually exclusive')
    global procdebug
    procdebug = opts.get('procdebug', False)
    if THISFILE == "Mtest.py":
        _IGNORE = dftIGNORE
        par['IGNORE'] = opts.get('ignore', _IGNORE)
        par['CONTEXT'] = opts.get('context', '1')
        a = int(opts.get('accuracy', 1))
        if a not in (-1,0,1,2):
            ErrExit('Accuracy for diff (-A) must be one of: 0=lines, 1=words, 2=chars !')
        par['ACCURACY'] = a
        par['TIMEOUT'] = int(opts.get('timeout', 60))
        a = opts.get('debug')
        if a is not None:
            env['GDK_DEBUG'] = str(int(a))
        a = opts.get('nr_threads')
        if a is not None:
            env['GDK_NR_THREADS'] = str(int(a))
        a = opts.get('monet_mod_path')
        if a is not None:
            env['MONETDB_MOD_PATH'] = a
        a = opts.get('gdk_dbfarm')
        if a is not None:
            env['GDK_DBFARM'] = a
        a = opts.get('concurrent')
        if a is not None:
            env['CONCURRENT'] = a
        a = opts.get('dbg')
        if a is not None:
            env['DBG'] = a
        a = opts.get('echo-diff')
        if a is not None:
            env['ECHO_DIFF'] = a
        a = opts.get('mserver_set')
        if a is not None:
            env['MSERVER_SET'] = "--set " + a
        else:
            env['MSERVER_SET'] = ""
        a = opts.get('no_clean')
        if a is not None:
            env['NOCLEAN'] = a
    if THISFILE == 'Mapprove.py':
        a = opts.get('ext')
        if a is None:
            par['EXTENSION'] = ['out', 'err']
        elif a in ('out', 'err'):
            par['EXTENSION'] = [a]
        else:
            ErrXit("Extension (-x) must be one of: 'out', 'err' !")
        par['FORCE'] = opts.get('force', False)
        a = opts.get('sys')
        if a is None:
            par['SYSTEM'] = ''
        else:
            par['SYSTEM'] = a
    for v in vars:
        a = opts.get(v)
        if a is not None:
            env[v] = a

    # display par's
    STDERR.flush()
    if not quiet:
        for v in par.keys():
            #os.environ[v] = par[v]
            print"%s = %s" % (v, str(par[v]))
    STDOUT.flush()
    #env['par'] = par

    # unknown at compile time, as Mtest.py is compiled with MonetDB;
    # hence, we set them at runtime.
    # X == true   =>  @X_TRUE@='',  @X_FALSE@='#'
    # X == false  =>  @X_TRUE@='#', @X_FALSE@=''
    if CheckExec('php'):
        CONDITIONALS['HAVE_PHP'] = '#'
#     else:
#         CONDITIONALS['HAVE_PHP'] = ''
    if m5:
        CONDITIONALS['HAVE_MONETDB5'] = '#'
    else:
        CONDITIONALS['HAVE_MONETDB5'] = ''
    CheckClassPath()

    # tidy-up and fall-back to defaults where necessary
    if THISFILE == "Mtest.py":
        vars_ = vars + ['MAPIPORT', 'GDK_DEBUG', 'GDK_NR_THREADS', 'MONETDB_MOD_PATH']
    else: # THISFILE == "Mapprove.py"
        vars_ = vars
    for v in vars_:
        if not env.has_key(v):
            env[v] = eval(dft[v])
            #TODO:
            # make sure, that PATHs are absolute
    if THISFILE == "Mtest.py":
        if env['MAPIPORT'] == 0:
            ErrXit('Cannot find a workable MAPIPORT')
        if env['MONETDB_MOD_PATH']:
            env['setMONETDB_MOD_PATH'] = eval(dft['setMONETDB_MOD_PATH'])
        else:
            env['setMONETDB_MOD_PATH'] = ''
        if env.has_key('GDK_DBFARM'):
            env['setGDK_DBFARM'] = eval(dft['setGDK_DBFARM'])
        else:
            env['setGDK_DBFARM'] = ''
        if env.has_key('DBG'):
            env['setDBG'] = env['DBG']
        else:
            env['setDBG'] = ''

    #TODO:
    ## in case of inconsistencies, try to fallback to "save" settings
    #
    #if not os.path.indir(TSTSRCBASE):
    #       ErrXit("Illegal TSTSRCBASE: directory '"+a"` does not exist!")

    # ensure consistent TSTSRCBASE
    if os.path.basename(env['TSTSRCBASE']) == TSTSUFF and \
            os.path.isfile(os.path.join(env['TSTSRCBASE'], "All")):
        ErrXit('TSTSRCBASE itself must not be a test-directory, i.e., called "%s" and contain an "All" file!' % TSTSUFF)

    # make TSTxxxBASE absolute physical paths
    for p in 'TSTSRCBASE', 'TSTTRGBASE':
        if os.path.isdir(env[p]):
            rp = os.path.realpath(env[p])
            if not quiet and os.path.normcase(rp) != os.path.normcase(env[p]):
                Warn("%s: Replacing logical path  %s  by absolute physical path  %s" % (p, env[p], rp))
            env[p] = rp
        else:
            ErrXit("Illegal "+p+": directory '"+env[p]+"' does not exist!")

    global TSTTRGBASE
    TSTTRGBASE = env['TSTTRGBASE']
    global TSTSRCBASE
    TSTSRCBASE = env['TSTSRCBASE']

    if THISFILE == "Mapprove.py" \
       and not os.path.exists(os.path.join(TSTTRGBASE, dftTSTPREF )) \
       and     os.path.isfile(os.path.join(TSTTRGBASE, 'times.lst')):
        env['TSTPREF'] = os.path.basename(TSTTRGBASE)
        TSTTRGBASE = env['TSTTRGBASE'] = os.path.dirname(TSTTRGBASE)
    else:
        env['TSTPREF'] = dftTSTPREF
    global TSTPREF
    TSTPREF = env['TSTPREF']

    # read '.Mapprove.rc'
    if THISFILE == 'Mapprove.py':
        f = os.path.join(TSTTRGBASE, TSTPREF, '.Mapprove.rc')
        v = ReadMapproveRc(f)
        SYST = v['SYST']
        RELEASE = v['RELEASE']
        SYSTVER = SYST+RELEASE
        DIST = v['DIST']
        VERSION = v['VERSION']
        DISTVER = DIST+VERSION
        os.environ['SYST'] = SYST
        os.environ['SYSTVER'] = SYSTVER
        os.environ['RELEASE'] = RELEASE
        os.environ['DIST'] = DIST
        os.environ['DISTVER'] = DISTVER
        os.environ['VERSION'] = VERSION
        w = {}
        for i in 'SYST', 'RELEASE', 'DIST', 'VERSION', 'BITS', 'OIDS', 'SINGLE', 'STATIC':
            w[i] = re.escape(v[i])
        for i in 'BITS', 'OIDS', 'SINGLE', 'STATIC':
            j = 'TST_'+i
            env[j] = v[i]
            os.environ[j] = v[i]
            if v[i]:
                v[i] = '(.%s)?' % v[i]
                w[i] = '(\.%s)?' % w[i]
        sv = '^(.(%s(%s)?|%s(%s)?))?%s%s%s%s$' % (v['SYST'], v['RELEASE'], v['DIST'], v['VERSION'], v['BITS'], v['OIDS'], v['SINGLE'], v['STATIC'])
        sw = '^(\.(%s(%s)?|%s(%s)?))?%s%s%s%s$' % (w['SYST'], w['RELEASE'], w['DIST'], w['VERSION'], w['BITS'], w['OIDS'], w['SINGLE'], w['STATIC'])
        r = re.compile(sw)
        if not r.match(par['SYSTEM']):
            ErrXit("System (-S) must match '"+sv+"' !")

    # some relative path's for relocatable HTML output
    RELSRCBASE = os.path.relpath(TSTSRCBASE, TSTTRGBASE)
    env['RELSRCBASE'] = RELSRCBASE

    #STDERR.flush()
    #for v in 'RELSRCBASE':
    #       print v+" = "+str(env[v])
    #STDOUT.flush()

    # inject vars that tell various languages where to find their libs
    env['PERL5LIB'] = _configure(os.path.join('@QXprefix@', '@PERL_LIBDIR@'))
# set dynamically for python test lib
#    env['PYTHONPATH'] = _configure(os.path.join('@QXprefix@', '@PYTHON_LIBDIR@'))
    env['PHP_INCPATH'] = _configure(os.path.join('@datadir@', 'php'))
    env['BINDIR'] = _configure('@bindir@')
    vars_ = vars_ + ['PERL5LIB', 'PHP_INCPATH', 'BINDIR']

    # export and display env
    STDERR.flush()
    if THISFILE == "Mtest.py":
        vars_ = vars_ + ['GDK_DBFARM']
        vars_ = vars_ + ['setGDK_DBFARM','setMONETDB_MOD_PATH']
    else: # THISFILE == "Mapprove.py"
        vars_ = vars_
    for v in vars_:
        if env.has_key(v):
            os.environ[v] = env[v]
            if not quiet:
                print "%s = %s" % (v, env[v])
    if not quiet:
        print "%s = %s" % ('PATH', os.environ['PATH'])
        if os.environ.has_key('PYTHONPATH'):
            print "%s = %s" % ('PYTHONPATH', os.environ['PYTHONPATH'])
        if os.environ.has_key('CLASSPATH'):
            print "%s = %s" % ('CLASSPATH', os.environ['CLASSPATH'])
    STDOUT.flush()

    # add QUIET par to env
    env['QUIET'] = quiet

    ## set/extend PATH & LD_LIBRARY_PATH
    #bp = ""        #_configure(os.path.join('@QXprefix@',"bin"))
    #if THISFILE == "Mtest.py":
    #       lp = env['MONETDB_MOD_PATH']
    #else: # THISFILE == "Mapprove.py"
    #       lp = ""
    #if os.name == "nt"  and  lp:
    #       if bp:
    #               bp = bp+os.pathsep+lp
    #       else:
    #               bp = lp
    #if os.environ.has_key('PATH'):
    #       if bp:
    #               bp = bp+os.pathsep+os.environ['PATH']
    #       else:
    #               bp = os.environ['PATH']
    #os.environ['PATH'] = bp
    #print "PATH = "+bp
    #if os.name == "posix":
    #       if os.environ.has_key('LD_LIBRARY_PATH'):
    #               if lp:
    #                       lp = lp+os.pathsep+os.environ['LD_LIBRARY_PATH']
    #               else:
    #                       lp = os.environ['LD_LIBRARY_PATH']
    #       os.environ['LD_LIBRARY_PATH'] = lp
    #       print "LD_LIBRARY_PATH = "+lp

    if not startswithpath(os.getcwd() + os.sep, TSTSRCBASE + os.sep):
        Warn("Current directory %s is no descendant of TSTSRCBASE=%s;" % (os.getcwd(), TSTSRCBASE))
        Warn("changing to TSTSRCBASE=%s, now." % TSTSRCBASE)
        os.chdir(TSTSRCBASE)

    global REV
    global URLPREFIX
    REV = opts.get('revision')
    if REV is None:             # no --revision option: try to find out
        try:
            proc = subprocess.Popen(['hg', 'id', '-i'], stdout = subprocess.PIPE)
            out, err = proc.communicate()
            if proc.returncode == 0:
                REV = out.strip()
            proc = None
        except:
            pass
    # fix up URLPREFIX
    if REV:
        URLPREFIX += '%s/%s/' % (REV.split()[0].rstrip('+'), par['PACKAGE'])
    else:
        # if no revision known, can't refer to repository
        URLPREFIX = None

    # check for executables, set their standard options and export them
    if THISFILE == "Mtest.py":
        exe = {}
        exe['Mtimeout']      = CheckExec('Mtimeout')     , 'Mtimeout -timeout %d ' % par['TIMEOUT']
        exe['Mserver']       = CheckExec('mserver5')     , '%s mserver5 %s --debug=%s --set gdk_nr_threads=%s %s %s --set mapi_open=true --set mapi_port=%s --set monet_prompt= --trace --forcemito --set mal_listing=2 %s' % \
                                                               (env['setDBG'], config, env['GDK_DEBUG'], env['GDK_NR_THREADS'], env['setMONETDB_MOD_PATH'], env['setGDK_DBFARM'], env['MAPIPORT'], env['MSERVER_SET'])
        exe['Mdiff']         = CheckExec('Mdiff')        , 'Mdiff'
        exe['python']        = CheckExec(sys.executable) , sys.executable
        exe['MAL_Client']    = CheckExec(env['MALCLIENT'].split(None, 1)[0])  , '%s -i -e --host=%s --port=%s' % (env['MALCLIENT'], HOST, env['MAPIPORT'])
        exe['SQL_Client']    = CheckExec(env['SQLCLIENT'].split(None, 1)[0])   , '%s -i -e --host=%s --port=%s' % (env['SQLCLIENT'], HOST, env['MAPIPORT'])
        exe['SQL_Dump']      = CheckExec(env['SQLDUMP'].split(None, 1)[0])     , '%s --host=%s --port=%s' % (env['SQLDUMP'], HOST, env['MAPIPORT'])
        exe['JAQL_Client']   = CheckExec(env['JAQLCLIENT'].split(None, 1)[0])   , '%s -i -e --host=%s --port=%s' % (env['JAQLCLIENT'], HOST, env['MAPIPORT'])
        if par['TIMEOUT'] == 0 or not exe['Mtimeout'][0]:
            exe['Mtimeout'] = '', ''
        env['exe'] = exe
        if not quiet:
            SetExecEnv(exe,1)
        else:
            SetExecEnv(exe,0)

        #TODO:
        #exe['JAVA']       = 'java'
        #exe['JAVAC']      = 'javac'

    # parse commandline arguments
    testdirs = []
    testlist = []
    dirlist = []
    if   len(args) == 1:
        if   os.path.isdir(args[0]):
            d = os.path.realpath(args[0])
            if startswithpath(d + os.sep, TSTSRCBASE + os.sep):
                dirlist.append(d)
            #TODO:
            #else:
                # WARNING/ERROR
        elif args[0].find(os.sep) != -1:
            ErrXit("'%s` is neither a valid directory in %s nor a valid test-name!" % (args[0], os.getcwd()))
        elif args[0] != "All":
            #TODO:
            # check, whether args[0] in All
            testlist.append(args[0])
    elif len(args) > 1:
        i = 0
        while i < len(args)  and  os.path.isdir(args[i]):
            d = os.path.realpath(args[i])
            if startswithpath(d + os.sep, TSTSRCBASE + os.sep):
                dirlist.append(os.path.realpath(args[i]))
            #TODO:
            #else:
                # WARNING/ERROR
            i = i + 1
        if len(dirlist) == 1  and  i < len(args)  and  args[i] != "All":
            while i < len(args):
                if args[i].find(os.sep) == -1:
                    #TODO:
                    # check, whether args[i] in All
                    testlist.append(args[i])
                #TODO
                #else:
                    # ERROR/WARNING
                i = i + 1
        else:
            if i < len(args)  and  args[i] == "All":
                i = i + 1
            #TODO:
            #if i < len(args):
                #if len(dirlist) > 1:
                    # Warn: dirlist => ignore testlist, assume All
                #else:
                    # Warn: All => ignore testlist
    else:
        # len(args) == 0: no explicit tests specified so do all
        recursive = True

    if not dirlist:
        dirlist.append(os.getcwd())
    if recursive:
        #TODO
        #if testlist:
            # WARNING
        testlist = []
        for d in dirlist:
            test_dirs = find_test_dirs(d)
            test_dirs.sort()
            for t in test_dirs:
                if t not in testdirs:
                    testdirs.append(t)
    else:
        for d in dirlist:
            if   os.path.basename(d) == TSTSUFF  and  os.path.isfile(os.path.join(d,"All")):
                testdirs.append(os.path.dirname(os.path.realpath(d)))
            elif os.path.isdir(os.path.join(d,TSTSUFF))  and  os.path.isfile(os.path.join(d,TSTSUFF,"All")):
                testdirs.append(os.path.realpath(d))
            else:
                Warn("No tests found in '%s`; skipping directory!" % d)

    if len(testdirs) > 1  and  testlist:
        testlist = []
        #TODO
        # WARNING
    if not testdirs:
        Warn("No tests found in %s!" % ', '.join(dirlist))
        sys.exit(1)

    BusyPorts = []

    if THISFILE == "Mtest.py":
        if not env.get('NOCLEAN') and os.path.exists(os.path.join(TSTTRGBASE, TSTPREF)):
            try:
                shutil.rmtree(os.path.join(TSTTRGBASE, TSTPREF))
            except:
                ErrXit("Failed to remove %s" % os.path.join(TSTTRGBASE, TSTPREF))
        if not os.path.exists(env['GDK_DBFARM']):
            #TODO: set mode to umask
            os.makedirs(env['GDK_DBFARM'])

        if not env.get('NOCLEAN') and os.path.exists(os.path.join(env['GDK_DBFARM'], TSTPREF)):
            try:
                shutil.rmtree(os.path.join(env['GDK_DBFARM'], TSTPREF))
            except:
                ErrXit("Failed to remove %s" % os.path.join(env['GDK_DBFARM'], TSTPREF))
        try:
            os.makedirs(os.path.join(env['GDK_DBFARM'], TSTPREF))
        except os.error:
            if not env.get('NOCLEAN'):
                ErrXit("Failed to create %s" % os.path.join(env['GDK_DBFARM'], TSTPREF))

        try:
            os.makedirs(os.path.join(TSTTRGBASE, TSTPREF))
        except os.error:
            if not env.get('NOCLEAN'):
                ErrXit("Failed to create %s" % os.path.join(TSTTRGBASE, TSTPREF))

        # write .monetdb file for mclient to do authentication with
        dotmonetdbfile = os.path.join(TSTTRGBASE, ".monetdb")
        dotmonetdb = open(dotmonetdbfile, 'w')
        dotmonetdb.write('user=monetdb\n')
        dotmonetdb.write('password=monetdb\n')
        dotmonetdb.close()
        # and make mclient find it
        os.environ['DOTMONETDBFILE'] = dotmonetdbfile

        env['TST_MODS'] = []
        env['TST_BITS'] = ""
        env['TST_OIDS'] = ""
        env['TST_SINGLE'] = ""
        env['TST_STATIC'] = ""
        if par['PACKAGE'] in ('common', 'clients', 'gdk', 'java'):
            if   CONDITIONALS.has_key('BITS32') and CONDITIONALS['BITS32']:
                env['TST_BITS'] = "32bit"
            elif CONDITIONALS.has_key('BITS64') and CONDITIONALS['BITS64']:
                env['TST_BITS'] = "64bit"
        else:
            if Check(splitcommand(env['exe']['Mserver'][1]) + ['--dbname=%s' % TSTPREF], 'clients.quit();\n'):
                sys.exit(1)
            if GetBitsAndOIDsAndModsAndStaticAndThreads(env):
                sys.exit(1)
        STDERR.flush()
        if not quiet:
            print "Bits: ", env['TST_BITS']
            print "OIDs: ", env['TST_OIDS']
            print "Modules: ", env['TST_MODS']
        STDOUT.flush()

        is_sql = par['PACKAGE'] == 'sql'
        if is_sql:
            MissingMods = CheckMods(env, '', 'SQL', '')
            if MissingMods:
                ErrXit('Stopping SQL testing as modules "%s" are missing!' % str(MissingMods))

        if par['PACKAGE'] == 'geom':
            MissingMods = CheckMods(env, '', 'SQL', '')
            if 'geom' not in env['TST_MODS']:
                MissingMods.append('geom')
            if MissingMods:
                ErrXit('Stopping Geom testing as modules "%s" are missing!' % str(MissingMods))
            mod_name = 'geom'

        if par['PACKAGE'] in ('sql','geom'):
            if not env['exe']['SQL_Client'][0]:
                ErrXit('Stopping %s testing as "%s" is not available!' % (par['PACKAGE'], env['SQLCLIENT'].split(None, 1)[0]))

        port = int(env['MAPIPORT'])
        busy, host, Serrno, Serrstr, S = CheckPort(port)
        S[0].close()
        S[1].close()
        if busy:
            Warn("Skipping MAPI tests as MAPIPORT=%s is not available on %s (Error #%d: '%s')!" % (env['MAPIPORT'],host,Serrno,Serrstr))
            BusyPorts.append('MAPI')

        # create '.Mapprove.rc'
        env['SYST'] = os.environ['SYST']
        env['RELEASE'] = os.environ['RELEASE']
        env['DIST'] = os.environ['DIST']
        env['VERSION'] = os.environ['VERSION']
        n = os.path.join(TSTTRGBASE, TSTPREF, '.Mapprove.rc')
        f = open(n, 'w')
        for v in 'SYST', 'RELEASE', 'DIST', 'VERSION', 'TST_BITS', 'TST_OIDS', 'TST_SINGLE', 'TST_STATIC':
            w = v.replace('TST_','')
            f.write('%s = "%s"\n' % (w, env[v]))
        f.close()

    STDERR.flush()
    t_ = 0
    body_good = []
    body_bad = []
    if len(testdirs) == 1:
        if testlist:
            tsts = "tests "+str(testlist)
        else:
            tsts = "all tests"
        if not quiet:
            print "\nRunning %s in directory %s.\n" % (tsts , testdirs[0])
        t_, elem, diff = PerformDir(env, testdirs[0], testlist, BusyPorts)
        if elem is not None:
            if diff <= F_OK:
                body_good.append(elem)
            else:
                body_bad.append(elem)
    else:
        if not quiet:
            print "\nRunning all tests in directories %s.\n" % str(testdirs)
        for d in testdirs:
            t, elem, diff = PerformDir(env, d, [], BusyPorts)
            t_ = t_ + t
            if elem is not None:
                if diff <= F_OK:
                    body_good.append(elem)
                else:
                    body_bad.append(elem)
    body = body_bad + body_good

    if THISFILE == "Mtest.py":
        if testweb:
            # some more cleanup
            # note that we create the file so that os.removedirs in PerformDir
            # doesn't remove os.path.join(TSTTRGBASE, TSTPREF)
            remove(os.path.join(TSTTRGBASE, TSTPREF, '.Mapprove.rc'))
        fn = os.path.join(TSTTRGBASE, TSTPREF, "times.")
        fl = open(fn+"lst","w")
        Failure = [[] for i in range(len(FAILURES))]
        for TSTDIR, TST, tt, ms, FtOut, FtErr, reason in TIMES:
            fl.write('%s:\t%s\t%s\t%s\t%s\n' % (url(os.path.join(TSTDIR, TST)),
                                                tt,
                                                FAILURES[FtOut][0],
                                                FAILURES[FtErr][0],
                                                reason or ''))
            if TST != '':
                Failure[max(FtOut,FtErr)].append(os.path.join(TSTDIR,TST))
        fl.write(":\t%7.3f\t\n" % t_)
        fl.close()

        fl = open(fn+"sql","w")
        host = socket.gethostname()
        product = os.path.split(TSTSRCBASE)[-1]

        compiler = ''
        # TODO:
        # use @compilercall@ for this
        # (and then also allow compiler-specific output)
        #if os.name == 'nt':
        #    compiler = 'Mic' # Microsoft Visual Studio C
        #    #compiler = 'Int' # Intel icc
        #else:
        #    f = os.path.join(env['TSTBLDBASE'],'Makefile')
        #    if os.path.isfile(f):
        #        r = re.compile("^CC = (.*)$", re.MULTILINE)
        #        for l in open(f):
        #            mt = r.match(l)
        #            if mt:
        #                compiler = mt.group(1)

        # start of times.sql output preparation
        try:
            from mx import DateTime
            now = "timestamp '" + str(DateTime.now()) + "'"
        except ImportError:
            now = 'now()'

        if env['TST_SINGLE'] != '':
            isSingle = 'true'
        else:
            isSingle = 'false'

        if env['TST_STATIC'] != '':
            isStatic = 'true'
        else:
            isStatic = 'false'

        # ok, we're not prepared for the 128 bits world yet
        bits = env['TST_BITS'][:2]
        oids = env['TST_OIDS'][-2:]

        # we write in SQL the same codes as testweb uses in the HTML
        # pages, for readability

        # we are not interested in the compiler, nor its path, nor its
        # options.  We do store the options separately, though
        hasSpace = compiler.find(' ')
        if hasSpace != -1:
            ccname = os.path.split(compiler[:hasSpace])[-1]
            ccopts = compiler[hasSpace + 1:]
        else:
            ccname = os.path.split(compiler)[-1]
            ccopts = ''

        for TSTDIR, TST, tt, ms, FtOut, FtErr, reason in TIMES:
            if FtOut == F_SKIP and FtErr == F_SKIP:
                tms = 'NULL'
            else:
                tms = '%d' % ms

            if TST != '':
                # target is a platform and compilation options etc
                fl.write("""
INSERT INTO mtest (\"date\", \"machine\", \"os\", \"release\",
    \"compiler\", \"compiler_opts\", \"bits\", \"oid\", \"single\", \"static\",
    \"product\", \"dir\", \"test\",
    \"time\", \"stdout\", \"stderr\")
VALUES (%s, '%s', '%s', '%s',
    '%s', '%s', %s, %s, %s, %s,
    '%s', '%s', '%s',
    %s, '%s', '%s');
""" % (now, host, env['SYST'], env['RELEASE'],
       ccname, ccopts, bits, oids, isSingle, isStatic,
       product, TSTDIR, TST,
       tms, FAILURES[FtOut][1], FAILURES[FtErr][1]))
        fl.close()

    if THISFILE == "Mtest.py":
        env['TSTDIR'] = ""
        env['TSTTRGDIR'] = os.path.join(TSTTRGBASE, TSTPREF)
        if not testweb:
            CreateHtmlIndex(env, *body)

        Failed = 0
        for f in Failure[1:-1]:
            Failed += len(f)
        num_tests = 0
        for f in Failure:
            num_tests += len(f)
        how = ""
        what = ""
        for x, y, z in [(F_SKIP, "could not be executed", ""),
                        (F_WARN, "produced slightly different output", "slightly"),
                        (F_SOCK, "did not properly release socket(s)", "SIGNIFICANTLY"),
                        (F_TIME, "ran into timeout", "SIGNIFICANTLY"),
                        (F_ABRT, "caused an abort (assertion failure)", "SIGNIFICANTLY"),
                        (F_SEGV, "resulted in a crash", "SIGNIFICANTLY"),
                        (F_RECU, "ran into too deep recursion", "SIGNIFICANTLY"),
                        (F_ERROR, "produced SIGNIFICANTLY different output", "SIGNIFICANTLY")]:
            if Failure[x]:
                how = z
                what += "  %3d out of %3d tests %s\n" % (len(Failure[x]),num_tests, y)
                # only report failed tests if there aren't too many
                if Failed < 30 and \
                       (x != F_SKIP or len(Failure[F_SKIP]) + Failed < 30):
                    for f in Failure[x]:
                        what += "        %s\n" % f
        STDERR.flush()
        if Failed:
            print """\

 !ERROR:  Testing FAILED %s (%d out of %d tests failed)

%s
""" % (how, Failed, num_tests, what)
            if not testweb:
                print """\
 First, check the testing results in  %s  !

 Then, fix the problems by:
  - fixing sources and test scripts
  - fixing stable output by hand
  - approving test output by Mapprove.py (cf. Mapprove.py -?)

 After that, re-run Mtest.
""" % os.path.join(TSTTRGBASE, TSTPREF, "index.html")
            sys.exit(1)
        else:
            if not quiet:
                print """\

 No differences encountered during testing.

 If necessary, you can checkin your modifications, now.
"""
            else:
                print ""
            sys.exit(0)

    if THISFILE == "Mapprove.py":
        print """\

 First, run 'hg diff` to check what you have changed.

 Then, re-run Mtest.py.
"""
        if t_:
            if par['FORCE']:
                print """\
 In case (some of) the approved error messages are not correct/expected,
 re-run Mapprove.py without -f to skip their approval.
"""
            else:
                print """\
 In case (some of) the skipped error messages are correct/expected,
 re-run Mapprove.py with -f to force their approval.
"""
### main(argv) #

if __name__ == "__main__":
    if '--trace' in sys.argv:
        sys.argv.remove('--trace')
        try:
            import trace
        except ImportError:
            from MonetDBtesting import trace
        t = trace.Trace(trace=1, count=0, ignoremods=('ntpath','monet_options','Mfilter','re', 'sre_parse', 'sre_compile'))
        t.runfunc(main, sys.argv)
    else:
        main(sys.argv)

#       END
#############################################################################
# vim: set ts=4 sw=4 expandtab:<|MERGE_RESOLUTION|>--- conflicted
+++ resolved
@@ -2370,16 +2370,10 @@
             cdb = None
             sym = None
         if cdb:
-<<<<<<< HEAD
-            p = subprocess.Popen([cdb, '-pv', '-p', str(proc.pid), '-y', r'%s;cache*;srv*http://msdl.microsoft.com/download/symbols' % sym],
-                                 stdin = subprocess.PIPE, stdout = subprocess.PIPE)
-            out, err = p.communicate('~*kP\nq\n')
-=======
             p = subprocess.Popen([cdb, '-pv', '-p', str(proc.pid),
                                   '-y', '%s;cache*;srv*http://msdl.microsoft.com/download/symbols' % sym, '-lines', '-c', '~*kP;!locks;q'],
                                  stdout = subprocess.PIPE)
             out, err = p.communicate()
->>>>>>> 37697f7f
         else:
             out = ''
     else:
