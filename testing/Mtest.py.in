--- conflicted
+++ resolved
@@ -2800,13 +2800,14 @@
                 Srvr.extend(['--set', 'embedded_r=yes'])
 
             # enable Python integration in server
-<<<<<<< HEAD
-            if CONDITIONALS['HAVE_LIBPY'] or CONDITIONALS['HAVE_LIBPY3']:
-=======
             if (not all_tests or (COND != None and "HAVE_LIBPY" in COND)) and CONDITIONALS['HAVE_LIBPY']:
->>>>>>> eb006cb2
                 Srvr.extend(['--set', 'embedded_py=true'])
-                
+
+             # enable Python 3 integration in server
+            if (not all_tests or (COND != None and "HAVE_LIBPY3" in COND)) and CONDITIONALS['HAVE_LIBPY3']:
+                Srvr.extend(['--set', 'embedded_py3=true'])
+
+                                
             pSrvr, pSrvrTimer = LaunchIt(Srvr, '\nio.printf("\\nReady.\\n");\n', SrvrOut, SrvrErr, TIMEOUT)
             ln="dummy"
             while 0 < len(ln) and not ln.startswith('Ready.'):
