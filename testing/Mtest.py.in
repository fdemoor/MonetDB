--- conflicted
+++ resolved
@@ -1533,10 +1533,6 @@
         raise
     returncode = returnCode(proc)
     if returncode is not None:
-<<<<<<< HEAD
-        print qOut
-        print qErr
-=======
         STDERR.write(' '.join(cmd) + "\n\n")
         if input:
             STDERR.write(input)
@@ -1548,7 +1544,6 @@
             STDERR.write(qErr)
             STDERR.write("\n")
         STDERR.flush()
->>>>>>> 4380565d
         ErrExit('GetBitsAndOIDsAndModsAndStaticAndThreads: subcommand failed: %s' % returncode)
     env['TST_MODS'] = []
     env['TST_BITS'] = ""
