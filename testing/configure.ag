--- conflicted
+++ resolved
@@ -20,11 +20,7 @@
 # Process this file with autoconf to produce a configure script.
 
 AC_PREREQ(2.60)
-<<<<<<< HEAD
-AC_INIT([MonetDB Testing], [1.39.0], [monet@cwi.nl], [MonetDB-testing])
-=======
-AC_INIT([MonetDB Testing], [1.38.3], [info@monetdb.org], [MonetDB-testing])
->>>>>>> f813ca12
+AC_INIT([MonetDB Testing], [1.39.0], [info@monetdb.org], [MonetDB-testing])
 #                           ^^^^^^
 # Maintained via vertoo. Please don't modify by hand!
 # Contact MonetDB-developers@lists.sourceforge.net for details and/or assistance.
