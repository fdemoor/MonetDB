/*
 * This Source Code Form is subject to the terms of the Mozilla Public
 * License, v. 2.0.  If a copy of the MPL was not distributed with this
 * file, You can obtain one at http://mozilla.org/MPL/2.0/.
 *
 * Copyright 1997 - July 2008 CWI, August 2008 - 2017 MonetDB B.V.
 */

/**
 * monetdb
 * Fabian Groffen
 * MonetDB Database Administrator's Toolkit
 *
 * A group of MonetDB servers in a dbfarm can be under control of
 * Merovingian, a daemon which by itself does not allow any user
 * interaction.  The monetdb utility is designed to be the interface for
 * the DBA to the dbfarm and its vicinity.  Creating or deleting
 * databases next to retrieving status information about them are the
 * primary goals of this tool.
 */

#define TOOLKIT_VERSION   "1.1"

#include "monetdb_config.h"
#include "utils.h"
#include "properties.h"
#include "glob.h"
#include "control.h"
#include <msabaoth.h>
#include <mutils.h>
#include <stdlib.h> /* exit, getenv, qsort */
#include <stdarg.h>	/* variadic stuff */
#include <stdio.h> /* fprintf, rename */
#include <string.h> /* strerror */
#include <sys/stat.h> /* mkdir, stat, umask */
#include <sys/types.h> /* mkdir, readdir */
#include <dirent.h> /* readdir */
#include <unistd.h> /* stat, rmdir, unlink, ioctl */
#include <time.h> /* strftime */
#include <sys/socket.h> /* socket */
#ifdef HAVE_SYS_UN_H
#include <sys/un.h> /* sockaddr_un */
#endif
#ifdef HAVE_STROPTS_H
#include <stropts.h> /* ioctl */
#endif
#ifdef HAVE_SYS_IOCTL_H
#include <sys/ioctl.h>
#endif
#ifdef HAVE_TERMIOS_H
#include <termios.h> /* TIOCGWINSZ/TIOCSWINSZ */
#endif
#include <errno.h>

static char *mero_host = NULL;
static int mero_port = -1;
static char *mero_pass = NULL;
static char monetdb_quiet = 0;
static int TERMWIDTH = 0;  /* default to no wrapping */

static void
command_help(int argc, char *argv[])
{
	if (argc < 2) {
		printf("Usage: monetdb [options] command [command-options-and-arguments]\n");
		printf("  where command is one of:\n");
		printf("    create, destroy, lock, release\n");
		printf("    status, start, stop, kill\n");
		printf("    set, get, inherit\n");
		printf("    discover, help, version\n");
		printf("  options can be:\n");
		printf("    -q       suppress status output\n");
		printf("    -h host  hostname to contact (remote merovingian)\n");
		printf("    -p port  port to contact\n");
		printf("    -P pass  password to use to login at remote merovingian\n");
		printf("  use the help command to get help for a particular command\n");
	} else if (strcmp(argv[1], "create") == 0) {
		printf("Usage: monetdb create [-m pattern] database [database ...]\n");
		printf("  Initialises a new database or multiplexfunnel in the MonetDB Server.  A\n");
		printf("  database created with this command makes it available\n");
		printf("  for use, however in maintenance mode (see monetdb lock).\n");
		printf("Options:\n");
		printf("  -m       create a multiplex funnel for pattern.\n");
		printf("  -p pass  create database with given password for database user.\n");
	} else if (strcmp(argv[1], "destroy") == 0) {
		printf("Usage: monetdb destroy [-f] database [database ...]\n");
		printf("  Removes the given database, including all its data and\n");
		printf("  logfiles.  Once destroy has completed, all data is lost.\n");
		printf("  Be careful when using this command.\n");
		printf("Options:\n");
		printf("  -f  do not ask for confirmation, destroy right away\n");
	} else if (strcmp(argv[1], "lock") == 0) {
		printf("Usage: monetdb lock database [database ...]\n");
		printf("  Puts the given database in maintenance mode.  A database\n");
		printf("  under maintenance can only be connected to by the DBA.\n");
		printf("  A database which is under maintenance is not started\n");
		printf("  automatically.  Use the \"release\" command to bring\n");
		printf("  the database back for normal usage.\n");
	} else if (strcmp(argv[1], "release") == 0) {
		printf("Usage: monetdb release database [database ...]\n");
		printf("  Brings back a database from maintenance mode.  A released\n");
		printf("  database is available again for normal use.  Use the\n");
		printf("  \"lock\" command to take a database under maintenance.\n");
	} else if (strcmp(argv[1], "status") == 0) {
		printf("Usage: monetdb status [-lc] [expression ...]\n");
		printf("  Shows the state of a given glob-style database match, or\n");
		printf("  all known if none given.  Instead of the normal mode, a\n");
		printf("  long and crash mode control what information is displayed.\n");
		printf("Options:\n");
		printf("  -l  extended information listing\n");
		printf("  -c  crash statistics listing\n");
		printf("  -s  only show databases matching a state, combination\n");
		printf("      possible from r (running), s (stopped), c (crashed)\n");
		printf("      b (booting) and l (locked).\n");
	} else if (strcmp(argv[1], "start") == 0) {
		printf("Usage: monetdb start [-a] database [database ...]\n");
		printf("  Starts the given database, if the MonetDB Database Server\n");
		printf("  is running.\n");
		printf("Options:\n");
		printf("  -a  start all known databases\n");
	} else if (strcmp(argv[1], "stop") == 0) {
		printf("Usage: monetdb stop [-a] database [database ...]\n");
		printf("  Stops the given database, if the MonetDB Database Server\n");
		printf("  is running.\n");
		printf("Options:\n");
		printf("  -a  stop all known databases\n");
	} else if (strcmp(argv[1], "kill") == 0) {
		printf("Usage: monetdb kill [-a] database [database ...]\n");
		printf("  Kills the given database, if the MonetDB Database Server\n");
		printf("  is running.  Note: killing a database should only be done\n");
		printf("  as last resort to stop a database.  A database being\n");
		printf("  killed may end up with data loss.\n");
		printf("Options:\n");
		printf("  -a  kill all known databases\n");
	} else if (strcmp(argv[1], "set") == 0) {
		printf("Usage: monetdb set property=value database [database ...]\n");
		printf("  sets property to value for the given database\n");
		printf("  for a list of properties, use `monetdb get all`\n");
	} else if (strcmp(argv[1], "get") == 0) {
		printf("Usage: monetdb get <\"all\" | property,...> [database ...]\n");
		printf("  gets value for property for the given database, or\n");
		printf("  retrieves all properties for the given database\n");
	} else if (strcmp(argv[1], "inherit") == 0) {
		printf("Usage: monetdb inherit property database [database ...]\n");
		printf("  unsets property, reverting to its inherited value from\n");
		printf("  the default configuration for the given database\n");
	} else if (strcmp(argv[1], "discover") == 0) {
		printf("Usage: monetdb discover [expression]\n");
		printf("  Lists the remote databases discovered by the MonetDB\n");
		printf("  Database Server.  Databases in this list can be connected\n");
		printf("  to as well.  If expression is given, all entries are\n");
		printf("  matched against a limited glob-style expression.\n");
	} else if (strcmp(argv[1], "master") == 0) {
		printf("Usage: monetdb master <dbname> [path]\n");
		printf("  Sets the database <dbname> into master mode.\n");
		printf("  This will actually stop the database take a snapshot\n");
		printf("  set the server into master mode and restart it.\n");
	} else if (strcmp(argv[1], "replica") == 0) {
		printf("Usage: monetdb replica <dbname> <mastername>\n");
		printf("  Creates a new replica with name <dbname> from the\n");
		printf("  database <mastername> The database <mastername> must \n");
		printf("  have been declared as master with the \"monetdb master\"\n");
		printf("  command.\n");
	} else if (strcmp(argv[1], "help") == 0) {
		printf("Yeah , help on help, how desparate can you be? ;)\n");
	} else if (strcmp(argv[1], "version") == 0) {
		printf("Usage: monetdb version\n");
		printf("  prints the version of this monetdb utility\n");
	} else {
		printf("help: unknown command: %s\n", argv[1]);
	}
}

static void
command_version(void)
{
	printf("MonetDB Database Server Toolkit v%s (%s)\n",
			TOOLKIT_VERSION, MONETDB_RELEASE);
}

static int
cmpsabdb(const void *p1, const void *p2)
{
	const sabdb *q1 = *(sabdb* const*)p1;
	const sabdb *q2 = *(sabdb* const*)p2;

	return strcmp(q1->dbname, q2->dbname);
}

/**
 * Helper function to perform the equivalent of
 * msab_getStatus(&stats, x) but over the network.
 */
static char *
MEROgetStatus(sabdb **ret, char *database)
{
	sabdb *orig;
	sabdb *stats;
	sabdb *w = NULL;
	size_t swlen = 50;
	size_t swpos = 0;
	sabdb **sw;
	char *p;
	char *buf;
	char *e;

	if (database == NULL)
		database = "#all";

	e = control_send(&buf, mero_host, mero_port,
			database, "status", 1, mero_pass);
	if (e != NULL)
		return(e);

	sw = malloc(sizeof(sabdb *) * swlen);
	orig = NULL;
	if ((p = strtok(buf, "\n")) != NULL) {
		if (strcmp(p, "OK") != 0) {
			p = strdup(p);
			free(buf);
			free(sw);
			return(p);
		}
		for (swpos = 0; (p = strtok(NULL, "\n")) != NULL; swpos++) {
			e = msab_deserialise(&stats, p);
			if (e != NULL) {
				printf("WARNING: failed to parse response from "
						"monetdbd: %s\n", e);
				free(e);
				swpos--;
				continue;
			}
			if (swpos == swlen)
				sw = realloc(sw, sizeof(sabdb *) * (swlen = swlen * 2));
			sw[swpos] = stats;
		}
	}

	free(buf);

	if (swpos > 1) {
		qsort(sw, swpos, sizeof(sabdb *), cmpsabdb);
		orig = w = sw[0];
		for (swlen = 1; swlen < swpos; swlen++)
			w = w->next = sw[swlen];
	} else if (swpos == 1) {
		orig = sw[0];
		orig->next = NULL;
	}

	free(sw);

	*ret = orig;
	return(NULL);
}

static void
printStatus(sabdb *stats, int mode, int dbwidth, int uriwidth)
{
	sabuplog uplog;
	char *e;

	if ((e = msab_getUplogInfo(&uplog, stats)) != NULL) {
		fprintf(stderr, "status: internal error: %s\n", e);
		free(e);
		return;
	}

	if (mode == 1) {
		/* short one-line (default) mode */
		char state = '\0';
		char locked = '\0';
		char uptime[12];
		char avg[8];
		char info[32];
		char *dbname;
		char *uri;

		switch (stats->state) {
			case SABdbStarting:
				state = 'B';
			break;
			case SABdbRunning:
				state = 'R';
			break;
			case SABdbCrashed:
				state = 'C';
			break;
			case SABdbInactive:
				state = 'S';
			break;
			default:
				state = ' ';
			break;
		}
		/* override if locked for brevity */
		if (stats->locked == 1)
			locked = 'L';

		info[0] = '\0';
		if (stats->state == SABdbStarting) {
			struct tm *t;
			t = localtime(&uplog.laststart);
			strftime(info, sizeof(info), "starting up since %Y-%m-%d %H:%M:%S", t);
		} else if (uplog.lastcrash != -1 &&
				stats->state != SABdbRunning &&
				uplog.crashavg1 == 1)
		{
			struct tm *t;
			t = localtime(&uplog.lastcrash);
			strftime(info, sizeof(info), "crashed on %Y-%m-%d %H:%M:%S", t);
		}

		switch (stats->state) {
			case SABdbRunning:
			case SABdbStarting:
				secondsToString(uptime, time(NULL) - uplog.laststart, 1);
				break;
			case SABdbCrashed:
				secondsToString(uptime, time(NULL) - uplog.lastcrash, 1);
				break;
			case SABdbInactive:
				if (uplog.laststop != -1) {
					secondsToString(uptime, time(NULL) - uplog.laststop, 1);
					break;
				} /* else fall through */
			default:
				uptime[0] = '\0';
				break;
		}

		/* cut too long names */
		dbname = malloc(sizeof(char) * (dbwidth + 1));
		abbreviateString(dbname, stats->dbname, dbwidth);
		uri = malloc(sizeof(char) * (uriwidth + 1));
		abbreviateString(uri,
				info[0] != '\0' ? info : stats->uri ? stats->uri : "",
				uriwidth);
		/* dbname | state | health | uri/crash */
		printf("%-*s  %c%c%3s", dbwidth, dbname,
				locked ? locked : state, locked ? state : ' ', uptime);
		free(dbname);
		if (uplog.startcntr) {
			secondsToString(avg, uplog.avguptime, 1);
			printf("  %3d%% %3s",
					100 - (uplog.crashcntr * 100 / uplog.startcntr), avg);
		} else {
			printf("           ");
		}
		printf("  %-*s\n", uriwidth, uri);
		free(uri);
	} else if (mode == 2) {
		/* long mode */
		char *state;
		sablist *entry;
		char up[32];
		struct tm *t;

		switch (stats->state) {
			case SABdbStarting:
				state = "starting up";
			break;
			case SABdbRunning:
				state = "running";
			break;
			case SABdbCrashed:
				state = "crashed";
			break;
			case SABdbInactive:
				state = "stopped";
			break;
			default:
				state = "unknown";
			break;
		}

		printf("%s:\n", stats->dbname);
		printf("  connection uri: %s\n", stats->uri);
		printf("  database name: %s\n", stats->dbname);
		printf("  state: %s\n", state);
		printf("  locked: %s\n", stats->locked == 1 ? "yes" : "no");
		entry = stats->scens;
		printf("  scenarios:");
		if (entry == NULL) {
			printf(" (none)");
		} else while (entry != NULL) {
			printf(" %s", entry->val);
			entry = entry->next;
		}
		printf("\n");
		printf("  start count: %d\n  stop count: %d\n  crash count: %d\n",
				uplog.startcntr, uplog.stopcntr, uplog.crashcntr);
		if (stats->state == SABdbRunning) {
			secondsToString(up, time(NULL) - uplog.laststart, 999);
			printf("  current uptime: %s\n", up);
		}
		secondsToString(up, uplog.avguptime, 999);
		printf("  average uptime: %s\n", up);
		secondsToString(up, uplog.maxuptime, 999);
		printf("  maximum uptime: %s\n", up);
		secondsToString(up, uplog.minuptime, 999);
		printf("  minimum uptime: %s\n", up);
		if (uplog.lastcrash != -1) {
			t = localtime(&uplog.lastcrash);
			strftime(up, 32, "%Y-%m-%d %H:%M:%S", t);
		} else {
			sprintf(up, "(unknown)");
		}
		printf("  last start with crash: %s\n", up);
		if (uplog.laststart != -1) {
			t = localtime(&uplog.laststart);
			strftime(up, 32, "%Y-%m-%d %H:%M:%S", t);
		} else {
			sprintf(up, "(unknown)");
		}
		printf("  last start: %s\n", up);
		if (uplog.laststop != -1) {
			t = localtime(&uplog.laststop);
			strftime(up, 32, "%Y-%m-%d %H:%M:%S", t);
		} else {
			sprintf(up, "(unknown)");
		}
		printf("  last stop: %s\n", up);
		printf("  average of crashes in the last start attempt: %d\n",
				uplog.crashavg1);
		printf("  average of crashes in the last 10 start attempts: %.2f\n",
				uplog.crashavg10);
		printf("  average of crashes in the last 30 start attempts: %.2f\n",
				uplog.crashavg30);
	} else {
		/* this shows most used properties, and is shown also for modes
		 * that are added but we don't understand (yet) */
		char buf[64];
		char up[32];
		char min[8], avg[8], max[8];
		struct tm *t;
		size_t off = 0;
		/* dbname, status -- since, crash averages */

		switch (stats->state) {
			case SABdbStarting:
				snprintf(buf, sizeof(buf), "starting ");
				off = sizeof("starting ") - 1;
				/* fall through */
			case SABdbRunning:
				t = localtime(&uplog.laststart);
				strftime(buf + off, sizeof(buf) - off,
						"up since %Y-%m-%d %H:%M:%S, ", t);
				secondsToString(up, time(NULL) - uplog.laststart, 999);
				strcat(buf, up);
			break;
			case SABdbCrashed:
				t = localtime(&uplog.lastcrash);
				strftime(buf, sizeof(buf), "crashed on %Y-%m-%d %H:%M:%S", t);
			break;
			case SABdbInactive:
				snprintf(buf, sizeof(buf), "not running");
			break;
			default:
				snprintf(buf, sizeof(buf), "unknown");
			break;
		}
		if (stats->locked == 1)
			strcat(buf, ", locked");
		printf("database %s, %s\n", stats->dbname, buf);
		printf("  crash average: %d.00 %.2f %.2f (over 1, 15, 30 starts) "
				"in total %d crashes\n",
				uplog.crashavg1, uplog.crashavg10, uplog.crashavg30,
				uplog.crashcntr);
		secondsToString(min, uplog.minuptime, 1);
		secondsToString(avg, uplog.avguptime, 1);
		secondsToString(max, uplog.maxuptime, 1);
		printf("  uptime stats (min/avg/max): %s/%s/%s over %d runs\n",
				min, avg, max, uplog.stopcntr);
	}
}

static sabdb *
globMatchDBS(int argc, char *argv[], sabdb **orig, char *cmd)
{
	sabdb *w = NULL;
	sabdb *top = NULL;
	sabdb *prev;
	sabdb *stats;
	int i;
	char matched;

	for (i = 1; i < argc; i++) {
		matched = 0;
		if (argv[i] != NULL) {
			prev = NULL;
			for (stats = *orig; stats != NULL; stats = stats->next) {
				if (db_glob(argv[i], stats->dbname)) {
					matched = 1;
					/* move out of orig into w, such that we can't
					 * get double matches in the same output list
					 * (as side effect also avoids a double free
					 * lateron) */
					if (w == NULL) {
						top = w = stats;
					} else {
						w = w->next = stats;
					}
					if (prev == NULL) {
						*orig = stats->next;
						/* little hack to revisit the now top of the
						 * list */
						w->next = *orig;
						stats = w;
						continue;
					} else {
						prev->next = stats->next;
						stats = prev;
					}
				}
				prev = stats;
			}
			if (w != NULL)
				w->next = NULL;
			if (matched == 0) {
				fprintf(stderr, "%s: no such database: %s\n", cmd, argv[i]);
				argv[i] = NULL;
			}
		}
	}
	return(top);
}

/**
 * Helper function to run over the sabdb list and perform merocmd for
 * the value and reporting status on the performed command.  Either a
 * message is printed when success, or when premsg is not NULL, premsg
 * is printed before the action, and "done" printed afterwards.
 */
static void
simple_argv_cmd(char *cmd, sabdb *dbs, char *merocmd,
		char *successmsg, char *premsg)
{
	int state = 0;        /* return status */
	int hadwork = 0;      /* if we actually did something */
	char *ret;
	char *out;

	/* do for each listed database */
	for (; dbs != NULL; dbs = dbs->next) {
		if (premsg != NULL && !monetdb_quiet) {
			printf("%s '%s'... ", premsg, dbs->dbname);
			fflush(stdout);
		}

		ret = control_send(&out, mero_host, mero_port,
				dbs->dbname, merocmd, 0, mero_pass);

		if (ret != NULL) {
			if (premsg != NULL && !monetdb_quiet)
				printf("FAILED\n");
			fprintf(stderr, "%s: %s\n",
					cmd, ret);
			free(ret);
			exit(2);
		}

		if (strcmp(out, "OK") == 0) {
			if (!monetdb_quiet) {
				if (premsg != NULL) {
					printf("done\n");
				} else {
					printf("%s: %s\n", successmsg, dbs->dbname);
				}
			}
		} else {
			if (premsg != NULL && !monetdb_quiet)
				printf("FAILED\n");
			fprintf(stderr, "%s: %s\n", cmd, out);
			free(out);

			state |= 1;
		}

		hadwork = 1;
	}

	if (hadwork == 0) {
		char *argv[2] = { "monetdb", cmd };
		command_help(2, argv);
		exit(1);
	}

	if (state != 0)
		exit(state);
}

/**
 * Helper function for commands in their most general form: no option
 * flags and just pushing all (database) arguments over to merovingian
 * for performing merocmd action.
 */
static void
simple_command(int argc, char *argv[], char *merocmd, char *successmsg, char glob)
{
	int i;
	sabdb *orig = NULL;
	sabdb *stats = NULL;
	char *e;

	if (argc == 1) {
		/* print help message for this command */
		command_help(2, &argv[-1]);
		exit(1);
	}

	/* walk through the arguments and hunt for "options" */
	for (i = 1; i < argc; i++) {
		if (strcmp(argv[i], "--") == 0) {
			argv[i] = NULL;
			break;
		}
		if (argv[i][0] == '-') {
			fprintf(stderr, "%s: unknown option: %s\n", argv[0], argv[i]);
			command_help(argc + 1, &argv[-1]);
			exit(1);
		}
	}

	if (glob) {
		if ((e = MEROgetStatus(&orig, NULL)) != NULL) {
			fprintf(stderr, "%s: %s\n", argv[0], e);
			free(e);
			exit(2);
		}
		stats = globMatchDBS(argc, argv, &orig, argv[0]);
		msab_freeStatus(&orig);
		orig = stats;

		if (orig == NULL)
			exit(1);
	} else {
		for (i = 1; i < argc; i++) {
			if (argv[i] != NULL) {
				/* maintain input order */
				if (orig == NULL) {
					stats = orig = calloc(1, sizeof(sabdb));
				} else {
					stats = stats->next = calloc(1, sizeof(sabdb));
				}
				stats->dbname = strdup(argv[i]);
			}
		}
	}

	simple_argv_cmd(argv[0], orig, merocmd, successmsg, NULL);
	msab_freeStatus(&orig);
}

static void
command_status(int argc, char *argv[])
{
	int doall = 1; /* we default to showing all */
	int mode = 1;  /* 0=crash, 1=short, 2=long */
	char *state = "rbscl"; /* contains states to show */
	int i;
	char *p;
	char *e;
	sabdb *stats;
	sabdb *orig;
	sabdb *prev;
	sabdb *neworig = NULL;
	int t;
	int twidth = TERMWIDTH;
	int dbwidth = 0;
	int uriwidth = 0;

	if (argc == 0) {
		exit(2);
	}

	/* time to collect some option flags */
	for (i = 1; i < argc; i++) {
		if (argv[i][0] == '-') {
			for (p = argv[i] + 1; *p != '\0'; p++) {
				switch (*p) {
					case 'c':
						mode = 0;
					break;
					case 'l':
						mode = 2;
					break;
					case 's':
						if (*(p + 1) != '\0') {
							state = ++p;
						} else if (i + 1 < argc && argv[i + 1][0] != '-') {
							state = argv[++i];
						} else {
							fprintf(stderr, "status: -s needs an argument\n");
							command_help(2, &argv[-1]);
							exit(1);
						}
						for (p = state; *p != '\0'; p++) {
							switch (*p) {
								case 'b': /* booting (starting up) */
								case 'r': /* running (started) */
								case 's': /* stopped */
								case 'c': /* crashed */
								case 'l': /* locked */
								break;
								default:
									fprintf(stderr, "status: unknown flag for -s: -%c\n", *p);
									command_help(2, &argv[-1]);
									exit(1);
							}
						}
						p--;
					break;
					case '-':
						if (p[1] == '\0') {
							if (argc - 1 > i)
								doall = 0;
							i = argc;
							break;
						}
						/* fall through */
					default:
						fprintf(stderr, "status: unknown option: -%c\n", *p);
						command_help(2, &argv[-1]);
						exit(1);
				}
			}
			/* make this option no longer available, for easy use
			 * lateron */
			argv[i] = NULL;
		} else {
			doall = 0;
		}
	}

	if ((e = MEROgetStatus(&orig, NULL)) != NULL) {
		fprintf(stderr, "status: %s\n", e);
		free(e);
		exit(2);
	}

	/* look at the arguments and evaluate them based on a glob (hence we
	 * listed all databases before) */
	if (doall != 1) {
		stats = globMatchDBS(argc, argv, &orig, "status");
		msab_freeStatus(&orig);
		orig = stats;
	}

	/* perform selection based on state (and order at the same time) */
	for (p = &state[strlen(state) - 1]; p >= state; p--) {
		int curLock = 0;
		SABdbState curMode = SABdbIllegal;
		switch (*p) {
			case 'b':
				curMode = SABdbStarting;
			break;
			case 'r':
				curMode = SABdbRunning;
			break;
			case 's':
				curMode = SABdbInactive;
			break;
			case 'c':
				curMode = SABdbCrashed;
			break;
			case 'l':
				curLock = 1;
			break;
		}
		stats = orig;
		prev = NULL;
		while (stats != NULL) {
			if (stats->locked == curLock &&
					(curLock == 1 ||
					 (curLock == 0 && stats->state == curMode)))
			{
				sabdb *next = stats->next;
				stats->next = neworig;
				neworig = stats;
				if (prev == NULL) {
					orig = next;
				} else {
					prev->next = next;
				}
				stats = next;
			} else {
				prev = stats;
				stats = stats->next;
			}
		}
	}
	msab_freeStatus(&orig);
	orig = neworig;

	if (mode == 1 && orig != NULL) {
		int len = 0;

		/* calculate dbwidth and uriwidth */
		for (stats = orig; stats != NULL; stats = stats->next) {
			if ((t = strlen(stats->dbname)) > dbwidth)
				dbwidth = t;
			if (stats->uri != NULL && (t = strlen(stats->uri)) > uriwidth)
				uriwidth = t;
			if (uriwidth < 32)
				uriwidth = 32;
		}

		/* Ultra Condensed State(tm) since Feb2013:
		state
		R  6s     (Running)
		R 14w
		R 99y     (purely hypothetical)
		B  3s     (Booting: in practice cannot be observed yet due to lock)
		S  1w     (Stopped)
		LR12h     (Locked/Running)
		LS        (Locked/Stopped)
		C         (Crashed)
		      = 5 chars
		*/

		/* health
		 health
		100% 12d
		 42%  4s
		         = 8 chars
		*/

		len = (dbwidth < 4 ? 4 : dbwidth) + 2 + 5 + 2 + 8 + 2 + uriwidth;
		if (twidth > 0 && len > twidth) {
			if (len - twidth < 10) {
				uriwidth -= len - twidth;
				if (dbwidth < 4)
					dbwidth = 4;
			} else {
				/* reduce relative to usage */
				if (dbwidth < 4) {
					dbwidth = 4;
				} else {
					dbwidth = (int)(dbwidth * 1.0 / (dbwidth + uriwidth) * (len - twidth));
					if (dbwidth < 4)
						dbwidth = 4;
				}
				uriwidth = twidth - (dbwidth + 2 + 5 + 2 + 8 + 2);
				if (uriwidth < 8)
					uriwidth = 8;
			}
		} else {
			if (dbwidth < 4)
				dbwidth = 4;
		}

		/* print header */
		printf("%*sname%*s  state   health   %*sremarks\n",
				(dbwidth - 4) / 2, "", (dbwidth - 4 + 1) / 2, "",
				(uriwidth - 7) / 2, "");
	}

	for (stats = orig; stats != NULL; stats = stats->next)
		printStatus(stats, mode, dbwidth, uriwidth);

	if (orig != NULL)
		msab_freeStatus(&orig);
}

static int
cmpurl(const void *p1, const void *p2)
{
	const char *q1 = *(char* const*)p1;
	const char *q2 = *(char* const*)p2;

	if (strncmp("mapi:monetdb://", q1, 15) == 0)
		q1 += 15;
	if (strncmp("mapi:monetdb://", q2, 15) == 0)
		q2 += 15;
	return strcmp(q1, q2);
}

static void
command_discover(int argc, char *argv[])
{
	char path[8096];
	char *buf;
	char *p, *q;
	size_t twidth = TERMWIDTH;
	char *location = NULL;
	char *match = NULL;
	size_t numlocs = 50;
	size_t posloc = 0;
	size_t loclen = 0;
	char **locations = malloc(sizeof(char*) * numlocs);

	if (argc == 0) {
		exit(2);
	} else if (argc > 2) {
		/* print help message for this command */
		command_help(2, &argv[-1]);
		exit(1);
	} else if (argc == 2) {
		match = argv[1];
	}

 	/* Send the pass phrase to unlock the information available in
	 * merovingian.  Anelosimus eximius is a social species of spiders,
	 * which help each other, just like merovingians do among each
	 * other. */
	p = control_send(&buf, mero_host, mero_port,
			"anelosimus", "eximius", 1, mero_pass);
	if (p != NULL) {
		printf("%s: %s\n", argv[0], p);
		free(p);
		exit(2);
	}

	if ((p = strtok(buf, "\n")) != NULL) {
		if (strcmp(p, "OK") != 0) {
			fprintf(stderr, "%s: %s\n", argv[0], p);
			exit(1);
		}
		if (twidth > 0)
			location = malloc(twidth + 1);
		while ((p = strtok(NULL, "\n")) != NULL) {
			if ((q = strchr(p, '\t')) == NULL) {
				/* doesn't look correct */
				printf("%s: WARNING: discarding incorrect line: %s\n",
						argv[0], p);
				continue;
			}
			*q++ = '\0';

			snprintf(path, sizeof(path), "%s%s", q, p);

			if (match == NULL || db_glob(match, path)) {
				if (twidth > 0) {
					/* cut too long location name */
					abbreviateString(location, path, twidth);
				} else {
					location = path;
				}
				/* store what we found */
				if (posloc == numlocs)
					locations = realloc(locations,
							sizeof(char *) * (numlocs = numlocs * 2));
				locations[posloc++] = strdup(location);
				if (strlen(location) > loclen)
					loclen = strlen(location);
			}
		}
		if (twidth > 0)
			free(location);
	}

	free(buf);

	if (posloc > 0) {
		printf("%*slocation\n",
				(int)(loclen - 8 /* "location" */ - ((loclen - 8) / 2)), "");
		qsort(locations, posloc, sizeof(char *), cmpurl);
		for (loclen = 0; loclen < posloc; loclen++) {
			printf("%s\n", locations[loclen]);
			free(locations[loclen]);
		}
	}

	free(locations);
}

typedef enum {
	START = 0,
	STOP,
	KILL
} startstop;

static void
command_startstop(int argc, char *argv[], startstop mode)
{
	int doall = 0;
	int i;
	char *e;
	sabdb *orig = NULL;
	sabdb *stats;
	sabdb *prev;
	char *type = NULL;
	char *action = NULL;
	char *p;
	char *nargv[64];

	switch (mode) {
		case START:
			type = "start";
			action = "starting database";
		break;
		case STOP:
			type = "stop";
			action = "stopping database";
		break;
		case KILL:
			type = "kill";
			action = "killing database";
		break;
	}

	if (argc == 1) {
		/* print help message for this command */
		command_help(2, &argv[-1]);
		exit(1);
	} else if (argc == 0) {
		exit(2);
	}

	/* time to collect some option flags */
	for (i = 1; i < argc; i++) {
		if (argv[i][0] == '-') {
			for (p = argv[i] + 1; *p != '\0'; p++) {
				switch (*p) {
					case 'a':
						doall = 1;
					break;
					case '-':
						if (p[1] == '\0') {
							if (argc - 1 > i)
								doall = 0;
							i = argc;
							break;
						}
						/* fall through */
					default:
						fprintf(stderr, "%s: unknown option: -%c\n", type, *p);
						command_help(2, &argv[-1]);
						exit(1);
					break;
				}
			}
			/* make this option no longer available, for easy use
			 * lateron */
			argv[i] = NULL;
		}
	}

	if ((e = MEROgetStatus(&orig, NULL)) != NULL) {
		fprintf(stderr, "%s: %s\n", type, e);
		free(e);
		exit(2);
	}
	if (!doall) {
		stats = globMatchDBS(argc, argv, &orig, type);
		msab_freeStatus(&orig);
		orig = stats;
	}

	argv = nargv;
	i = 0;
	argv[i++] = type;

	stats = orig;
	prev = NULL;
	while (stats != NULL) {
		/* When -a was given, we're supposed to start all known
		 * databases.  In this mode we should omit starting already
		 * started databases, so we need to check first. */

		if (doall && (
				((mode == STOP || mode == KILL) && (stats->state != SABdbRunning && stats->state != SABdbStarting))
				|| (mode == START && stats->state == SABdbRunning)))
		{
			/* needs not to be started/stopped, remove from list */
			if (prev == NULL) {
				orig = stats->next;
			} else {
				prev->next = stats->next;
			}
			stats->next = NULL;
			msab_freeStatus(&stats);
			if (prev == NULL) {
				stats = orig;
				continue;
			}
			stats = prev;
		}
		prev = stats;
		stats = stats->next;
	}

	if (orig != NULL) {
		simple_argv_cmd(argv[0], orig, type, NULL, action);
		msab_freeStatus(&orig);
	}

	return;
}

typedef enum {
	SET = 0,
	INHERIT
} meroset;

__declspec(noreturn) static void command_set(int argc, char *argv[], meroset type)
	__attribute__((__noreturn__));

static void
command_set(int argc, char *argv[], meroset type)
{
	char *p = NULL;
	char property[24] = "";
	int i;
	int state = 0;
	char *res;
	char *out;
	sabdb *orig = NULL;
	sabdb *stats = NULL;
	char *e;

	if (argc >= 1 && argc <= 2) {
		/* print help message for this command */
		command_help(2, &argv[-1]);
		exit(1);
	} else if (argc == 0) {
		exit(2);
	}

	/* time to collect some option flags */
	for (i = 1; i < argc; i++) {
		if (argv[i][0] == '-') {
			for (p = argv[i] + 1; *p != '\0'; p++) {
				switch (*p) {
					case '-':
						if (p[1] == '\0') {
							i = argc;
							break;
						}
						/* fall through */
					default:
						fprintf(stderr, "%s: unknown option: -%c\n",
								argv[0], *p);
						command_help(2, &argv[-1]);
						exit(1);
					break;
				}
			}
			/* make this option no longer available, for easy use
			 * lateron */
			argv[i] = NULL;
		} else if (property[0] == '\0') {
			/* first non-option is property, rest is database */
			p = argv[i];
			if (type == SET) {
				if ((p = strchr(argv[i], '=')) == NULL) {
					fprintf(stderr, "set: need property=value\n");
					command_help(2, &argv[-1]);
					exit(1);
				}
				*p = '\0';
				snprintf(property, sizeof(property), "%s", argv[i]);
				*p++ = '=';
				p = argv[i];
			} else {
				snprintf(property, sizeof(property), "%s", argv[i]);
			}
			argv[i] = NULL;
		}
	}

	if (property[0] == '\0') {
		fprintf(stderr, "%s: need a property argument\n", argv[0]);
		command_help(2, &argv[-1]);
		exit(1);
	}

	if ((e = MEROgetStatus(&orig, NULL)) != NULL) {
		fprintf(stderr, "%s: %s\n", argv[0], e);
		free(e);
		exit(2);
	}
	stats = globMatchDBS(argc, argv, &orig, argv[0]);
	msab_freeStatus(&orig);
	orig = stats;

	if (orig == NULL) {
		/* error already printed by globMatchDBS */
		exit(1);
	}

	/* handle rename separately due to single argument constraint */
	if (strcmp(property, "name") == 0) {
		if (type == INHERIT) {
			fprintf(stderr, "inherit: cannot default to a database name\n");
			exit(1);
		}

		if (orig->next != NULL) {
			fprintf(stderr, "%s: cannot rename multiple databases to "
					"the same name\n", argv[0]);
			exit(1);
		}

		out = control_send(&res, mero_host, mero_port,
				orig->dbname, p, 0, mero_pass);
		if (out != NULL || strcmp(res, "OK") != 0) {
			res = out == NULL ? res : out;
			fprintf(stderr, "%s: %s\n", argv[0], res);
			state |= 1;
		}
		free(res);

		msab_freeStatus(&orig);
		exit(state);
	}

	for (stats = orig; stats != NULL; stats = stats->next) {
		if (type == INHERIT) {
			strncat(property, "=", sizeof(property) - strlen(property) - 1);
			p = property;
		}
		out = control_send(&res, mero_host, mero_port,
				stats->dbname, p, 0, mero_pass);
		if (out != NULL || strcmp(res, "OK") != 0) {
			res = out == NULL ? res : out;
			fprintf(stderr, "%s: %s\n", argv[0], res);
			state |= 1;
		}
		free(res);
	}

	msab_freeStatus(&orig);
	exit(state);
}

static void
command_get(int argc, char *argv[])
{
	char doall = 1;
	char *p;
	char *property = NULL;
	char propall = 0;
	char vbuf[512];
	char *buf = 0;
	char *e;
	int i;
	sabdb *orig, *stats;
	int twidth = TERMWIDTH;
	char *source, *value = NULL;
	confkeyval *kv;
	confkeyval *defprops = getDefaultProps();
	confkeyval *props = getDefaultProps();

	if (argc == 1) {
		/* print help message for this command */
		command_help(2, &argv[-1]);
		exit(1);
	} else if (argc == 0) {
		exit(2);
	}

	/* time to collect some option flags */
	for (i = 1; i < argc; i++) {
		if (argv[i][0] == '-') {
			for (p = argv[i] + 1; *p != '\0'; p++) {
				switch (*p) {
					case '-':
						if (p[1] == '\0') {
							if (argc - 1 > i)
								doall = 0;
							i = argc;
							break;
						}
						/* fall through */
					default:
						fprintf(stderr, "get: unknown option: -%c\n", *p);
						command_help(2, &argv[-1]);
						exit(1);
					break;
				}
			}
			/* make this option no longer available, for easy use
			 * lateron */
			argv[i] = NULL;
		} else if (property == NULL) {
			/* first non-option is property, rest is database */
			property = argv[i];
			argv[i] = NULL;
			if (strcmp(property, "all") == 0)
				propall = 1;
		} else {
			doall = 0;
		}
	}

	if (property == NULL) {
		fprintf(stderr, "get: need a property argument\n");
		command_help(2, &argv[-1]);
		exit(1);
	}
	if ((e = MEROgetStatus(&orig, NULL)) != NULL) {
		fprintf(stderr, "get: %s\n", e);
		free(e);
		exit(2);
	}

	/* look at the arguments and evaluate them based on a glob (hence we
	 * listed all databases before) */
	if (!doall) {
		stats = globMatchDBS(argc, argv, &orig, "get");
		msab_freeStatus(&orig);
		orig = stats;
	}

	/* avoid work when there are no results */
	if (orig == NULL) {
		free(props);
		free(defprops);
		return;
	}

	e = control_send(&buf, mero_host, mero_port,
			"#defaults", "get", 1, mero_pass);
	if (e != NULL) {
		fprintf(stderr, "get: %s\n", e);
		free(e);
		exit(2);
	} else if (buf == NULL) {
		fprintf(stderr, "get: malloc failed\n");
		exit(2);
	} else if (strncmp(buf, "OK\n", 3) != 0) {
		fprintf(stderr, "get: %s\n", buf);
		free(buf);
		exit(1);
	}
	readPropsBuf(defprops, buf + 3);
<<<<<<< HEAD
	if( buf)
		free(buf);
=======
	free(buf);
>>>>>>> b6e65212

	if (twidth > 0) {
		/* name = 15 */
		/* prop = 8 */
		/* source = 7 */
		twidth -= 15 + 2 + 8 + 2 + 7 + 2;
		if (twidth < 6)
			twidth = 6;
		value = malloc(sizeof(char) * twidth + 1);
	}
	stats = orig;
	while (stats != NULL) {
		e = control_send(&buf, mero_host, mero_port,
				stats->dbname, "get", 1, mero_pass);
		if (e != NULL) {
			fprintf(stderr, "get: %s\n", e);
			free(e);
			exit(2);
		} else if (buf == NULL) {
			fprintf(stderr, "get: malloc failed\n");
			exit(2);
		} else if (strncmp(buf, "OK\n", 3) != 0) {
			fprintf(stderr, "get: %s\n", buf);
			free(buf);
			exit(1);
		}
		readPropsBuf(props, buf + 3);
		free(buf);

		if (propall == 1) {
			size_t off = 0;
			kv = props;
			off += snprintf(vbuf, sizeof(vbuf), "name");
			while (kv->key != NULL) {
				off += snprintf(vbuf + off, sizeof(vbuf) - off,
						",%s", kv->key);
				kv++;
			}
		} else {
			/* check validity of properties before printing them */
			if (stats == orig) {
				snprintf(vbuf, sizeof(vbuf), "%s", property);
				buf = vbuf;
				while ((p = strtok(buf, ",")) != NULL) {
					buf = NULL;
					if (strcmp(p, "name") == 0)
						continue;
					kv = findConfKey(props, p);
					if (kv == NULL)
						fprintf(stderr, "get: no such property: %s\n", p);
				}
			}
			snprintf(vbuf, sizeof(vbuf), "%s", property);
		}
		buf = vbuf;
		/* print header after errors */
		if (stats == orig)
			printf("     name          prop     source           value\n");

		while ((p = strtok(buf, ",")) != NULL) {
			buf = NULL;

			/* filter properties based on object type */
			kv = findConfKey(props, "type");
			if (kv != NULL && kv->val != NULL) {
				if (strcmp(kv->val, "mfunnel") == 0) {
					if (strcmp(p, "name") != 0 &&
							strcmp(p, "type") != 0 &&
							strcmp(p, "mfunnel") != 0 &&
							strcmp(p, "shared") != 0)
						continue;
				}
			} else { /* no type == database (default) */
				if (strcmp(p, "mfunnel") == 0)
					continue;
			}

			/* special virtual case */
			if (strcmp(p, "name") == 0) {
				source = "-";
				if (twidth > 0) {
					abbreviateString(value, stats->dbname, twidth);
				} else {
					value = stats->dbname;
				}
			} else {
				kv = findConfKey(props, p);
				if (kv == NULL)
					continue;
				if (kv->val == NULL) {
					char *y = NULL;
					kv = findConfKey(defprops, p);
					source = "default";
					y = kv != NULL && kv->val != NULL ? kv->val : "<unknown>";
					if (twidth > 0) {
						abbreviateString(value, y, twidth);
					} else {
						value = y;
					}
				} else {
					source = "local";
					if (twidth > 0) {
						abbreviateString(value, kv->val, twidth);
					} else {
						value = kv->val;
					}
				}
			}

			printf("%-15s  %-8s  %-7s  %s\n",
					stats->dbname, p, source, value);
		}

		freeConfFile(props);
		stats = stats->next;
	}

	if (twidth > 0)
		free(value);
	msab_freeStatus(&orig);
	free(props);
	free(defprops);
}

static void
command_create(int argc, char *argv[])
{
	int i;
	char *mfunnel = NULL;
	char *password = NULL;
	sabdb *orig = NULL;
	sabdb *stats = NULL;

	if (argc == 1) {
		/* print help message for this command */
		command_help(argc + 1, &argv[-1]);
		exit(1);
	}

	/* walk through the arguments and hunt for "options" */
	for (i = 1; i < argc; i++) {
		if (strcmp(argv[i], "--") == 0) {
			argv[i] = NULL;
			break;
		}
		if (argv[i][0] == '-') {
			if (argv[i][1] == 'm') {
				if (argv[i][2] != '\0') {
					mfunnel = &argv[i][2];
					argv[i] = NULL;
				} else if (i + 1 < argc && argv[i + 1][0] != '-') {
					argv[i] = NULL;
					mfunnel = argv[++i];
					argv[i] = NULL;
				} else {
					fprintf(stderr, "create: -m needs an argument\n");
					command_help(2, &argv[-1]);
					exit(1);
				}
			} else if (argv[i][1] == 'p') {
				if (argv[i][2] != '\0') {
					password = &argv[i][2];
					argv[i] = NULL;
				} else if (i + 1 < argc && argv[i + 1][0] != '-') {
					argv[i] = NULL;
					password = argv[++i];
					argv[i] = NULL;
				} else {
					fprintf(stderr, "create: -p needs an argument\n");
					command_help(2, &argv[-1]);
					exit(1);
				}
			} else {
				fprintf(stderr, "create: unknown option: %s\n", argv[i]);
				command_help(argc + 1, &argv[-1]);
				exit(1);
			}
		}
	}

	for (i = 1; i < argc; i++) {
		if (argv[i] != NULL) {
			/* maintain input order */
			if (orig == NULL) {
				stats = orig = calloc(1, sizeof(sabdb));
			} else {
				stats = stats->next = calloc(1, sizeof(sabdb));
			}
			stats->dbname = strdup(argv[i]);
		}
	}

	if (mfunnel != NULL) {
		size_t len = strlen("create mfunnel=") + strlen(mfunnel) + 1;
		char *cmd = malloc(len);
		snprintf(cmd, len, "create mfunnel=%s", mfunnel);
		simple_argv_cmd(argv[0], orig, cmd,
				"created multiplex-funnel in maintenance mode", NULL);
		free(cmd);
	} else if (password != NULL) {
		size_t len = strlen("create password=") + strlen(password) + 1;
		char *cmd = malloc(len);
		snprintf(cmd, len, "create password=%s", password);
		simple_argv_cmd(argv[0], orig, cmd,
				"created database with password for monetdb user", NULL);
		free(cmd);
	} else {
		simple_argv_cmd(argv[0], orig, "create",
				"created database in maintenance mode", NULL);
	}
	msab_freeStatus(&orig);
}

static void
command_destroy(int argc, char *argv[])
{
	int i;
	int force = 0;    /* ask for confirmation */
	char *e;
	sabdb *orig = NULL;
	sabdb *stats = NULL;

	if (argc == 1) {
		/* print help message for this command */
		command_help(argc + 1, &argv[-1]);
		exit(1);
	}

	/* walk through the arguments and hunt for "options" */
	for (i = 1; i < argc; i++) {
		if (strcmp(argv[i], "--") == 0) {
			argv[i] = NULL;
			break;
		}
		if (argv[i][0] == '-') {
			if (argv[i][1] == 'f') {
				force = 1;
				argv[i] = NULL;
			} else {
				fprintf(stderr, "destroy: unknown option: %s\n", argv[i]);
				command_help(argc + 1, &argv[-1]);
				exit(1);
			}
		}
	}

	if ((e = MEROgetStatus(&orig, NULL)) != NULL) {
		fprintf(stderr, "destroy: %s\n", e);
		free(e);
		exit(2);
	}
	stats = globMatchDBS(argc, argv, &orig, "destroy");
	msab_freeStatus(&orig);
	orig = stats;

	if (orig == NULL)
		exit(1);

	if (force == 0) {
		char answ;
		printf("you are about to remove database%s ", orig->next != NULL ? "s" : "");
		for (stats = orig; stats != NULL; stats = stats->next)
			printf("%s'%s'", stats != orig ? ", " : "", stats->dbname);
		printf("\nALL data in %s will be lost, are you sure? [y/N] ",
				orig->next != NULL ? "these databases" : "this database");
		if (scanf("%c", &answ) >= 1 &&
				(answ == 'y' || answ == 'Y'))
		{
			/* do it! */
		} else {
			printf("aborted\n");
			exit(1);
		}
	} else {
		char *ret;
		char *out;
		for (stats = orig; stats != NULL; stats = stats->next) {
			if (stats->state == SABdbRunning || stats->state == SABdbStarting) {
				ret = control_send(&out, mero_host, mero_port,
						stats->dbname, "stop", 0, mero_pass);
				if (ret != NULL)
					free(ret);
			}
		}
	}

	simple_argv_cmd(argv[0], orig, "destroy", "destroyed database", NULL);
	msab_freeStatus(&orig);
}

static void
command_lock(int argc, char *argv[])
{
	simple_command(argc, argv, "lock", "put database under maintenance", 1);
}

static void
command_release(int argc, char *argv[])
{
	simple_command(argc, argv, "release", "taken database out of maintenance mode", 1);
}

int
main(int argc, char *argv[])
{
	char buf[1024];
	int i;
#ifdef TIOCGWINSZ
	struct winsize ws;

	if (ioctl(fileno(stdout), TIOCGWINSZ, &ws) == 0 && ws.ws_col > 0)
		TERMWIDTH = ws.ws_col;
#endif

	/* Start handling the arguments.
	 * monetdb [monetdb_options] command [options] [database [...]]
	 * this means we first scout for monetdb_options which stops as soon
	 * as we find a non-option argument, which then must be command */

	/* first handle the simple no argument case */
	if (argc <= 1) {
		command_help(0, NULL);
		return(1);
	}

	/* handle monetdb_options */
	for (i = 1; argc > i && argv[i][0] == '-'; i++) {
		switch (argv[i][1]) {
			case 'v':
				command_version();
			return(0);
			case 'q':
				monetdb_quiet = 1;
			break;
			case 'h':
				if (strlen(&argv[i][2]) > 0) {
					mero_host = &argv[i][2];
				} else {
					if (i + 1 < argc) {
						mero_host = argv[++i];
					} else {
						fprintf(stderr, "monetdb: -h needs an argument\n");
						return(1);
					}
				}
			break;
			case 'p':
				if (strlen(&argv[i][2]) > 0) {
					mero_port = atoi(&argv[i][2]);
				} else {
					if (i + 1 < argc) {
						mero_port = atoi(argv[++i]);
					} else {
						fprintf(stderr, "monetdb: -p needs an argument\n");
						return(1);
					}
				}
			break;
			case 'P':
				/* take care we remove the password from argv so it
				 * doesn't show up in e.g. ps -ef output */
				if (strlen(&argv[i][2]) > 0) {
					mero_pass = strdup(&argv[i][2]);
					memset(&argv[i][2], 0, strlen(mero_pass));
				} else {
					if (i + 1 < argc) {
						mero_pass = strdup(argv[++i]);
						memset(argv[i], 0, strlen(mero_pass));
					} else {
						fprintf(stderr, "monetdb: -P needs an argument\n");
						return(1);
					}
				}
			break;
			case '-':
				/* skip -- */
				if (argv[i][2] == '\0')
					break;
				if (strcmp(&argv[i][2], "version") == 0) {
					command_version();
					return(0);
				} else if (strcmp(&argv[i][2], "help") == 0) {
					command_help(0, NULL);
					return(0);
				}
				/* fall through */
			default:
				fprintf(stderr, "monetdb: unknown option: %s\n", argv[i]);
				command_help(0, NULL);
				return(1);
			break;
		}
	}

	/* check consistency of -h -p and -P args */
	if (mero_pass != NULL && (mero_host == NULL || *mero_host == '/')) {
		fprintf(stderr, "monetdb: -P requires -h to be used with a TCP hostname\n");
		exit(1);
	} else if (mero_host != NULL && *mero_host != '/' && mero_pass == NULL) {
		fprintf(stderr, "monetdb: -h requires -P to be used\n");
		exit(1);
	}

	/* see if we still have arguments at this stage */
	if (i >= argc) {
		command_help(0, NULL);
		return(1);
	}

	/* commands that do not need merovingian to be running */
	if (strcmp(argv[i], "help") == 0) {
		command_help(argc - i, &argv[i]);
		return(0);
	} else if (strcmp(argv[i], "version") == 0) {
		command_version();
		return(0);
	}

	/* use UNIX socket if no hostname given */
	if (mero_host == NULL || *mero_host == '/') {
		/* a socket looks like /tmp/.s.merovingian.<tcpport>, try
		 * finding such port.  If mero_host is set, it is the location
		 * where we should search, which defaults to '/tmp' */
		if (mero_host == NULL)
			mero_host = "/tmp";
		/* first try the port given (or else its default) */
		snprintf(buf, sizeof(buf), "%s/.s.merovingian.%d",
			 mero_host, mero_port == -1 ? 50000 : mero_port);
		if (control_ping(buf, -1, NULL) == 0) {
			mero_host = buf;
		} else {
			/* if port wasn't given, we can try and search
			 * for available sockets */
			if (mero_port == -1) {
				DIR *d;
				struct dirent *e;
				struct stat s;

				d = opendir(mero_host);
				if (d == NULL) {
					fprintf(stderr, "monetdb: cannot find a control socket, use -h and/or -p\n");
					exit(1);
				}
				while ((e = readdir(d)) != NULL) {
					if (strncmp(e->d_name, ".s.merovingian.", 15) != 0)
						continue;
					snprintf(buf, sizeof(buf), "%s/%s", mero_host, e->d_name);
					if (stat(buf, &s) == -1)
						continue;
					if (S_ISSOCK(s.st_mode)) {
						if (control_ping(buf, -1, NULL) == 0) {
							mero_host = buf;
							break;
						}
					}
				}
				closedir(d);
			}
		}

		if (mero_host != buf) {
			fprintf(stderr, "monetdb: cannot find a control socket, use -h and/or -p\n");
			exit(1);
		}
		/* don't confuse control_send lateron */
		mero_port = -1;
	}
	/* for TCP connections */
	if (mero_host != NULL && *mero_host != '/' && mero_port == -1)
		mero_port = 50000;

	/* handle regular commands */
	if (strcmp(argv[i], "create") == 0) {
		command_create(argc - i, &argv[i]);
	} else if (strcmp(argv[i], "destroy") == 0) {
		command_destroy(argc - i, &argv[i]);
	} else if (strcmp(argv[i], "lock") == 0) {
		command_lock(argc - i, &argv[i]);
	} else if (strcmp(argv[i], "release") == 0) {
		command_release(argc - i, &argv[i]);
	} else if (strcmp(argv[i], "status") == 0) {
		command_status(argc - i, &argv[i]);
	} else if (strcmp(argv[i], "start") == 0) {
		command_startstop(argc - i, &argv[i], START);
	} else if (strcmp(argv[i], "stop") == 0) {
		command_startstop(argc - i, &argv[i], STOP);
	} else if (strcmp(argv[i], "kill") == 0) {
		command_startstop(argc - i, &argv[i], KILL);
	} else if (strcmp(argv[i], "set") == 0) {
		command_set(argc - i, &argv[i], SET);
	} else if (strcmp(argv[i], "get") == 0) {
		command_get(argc - i, &argv[i]);
	} else if (strcmp(argv[i], "inherit") == 0) {
		command_set(argc - i, &argv[i], INHERIT);
	} else if (strcmp(argv[i], "discover") == 0) {
		command_discover(argc - i, &argv[i]);
	} else {
		fprintf(stderr, "monetdb: unknown command: %s\n", argv[i]);
		command_help(0, NULL);
	}

	if (mero_pass != NULL)
		free(mero_pass);

	return(0);
}

/* vim:set ts=4 sw=4 noexpandtab: */<|MERGE_RESOLUTION|>--- conflicted
+++ resolved
@@ -1326,12 +1326,7 @@
 		exit(1);
 	}
 	readPropsBuf(defprops, buf + 3);
-<<<<<<< HEAD
-	if( buf)
-		free(buf);
-=======
 	free(buf);
->>>>>>> b6e65212
 
 	if (twidth > 0) {
 		/* name = 15 */
