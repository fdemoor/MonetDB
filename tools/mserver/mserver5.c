/*
 * This Source Code Form is subject to the terms of the Mozilla Public
 * License, v. 2.0.  If a copy of the MPL was not distributed with this
 * file, You can obtain one at http://mozilla.org/MPL/2.0/.
 *
 * Copyright 1997 - July 2008 CWI, August 2008 - 2017 MonetDB B.V.
 */

#include "monetdb_config.h"
#include <stdio.h>
#include <errno.h>
#include <string.h> /* strerror */
#include <locale.h>
#include "monet_options.h"
#include "mal.h"
#include "mal_session.h"
#include "mal_import.h"
#include "mal_client.h"
#include "mal_function.h"
#include "monet_version.h"
#include "mal_authorize.h"
#include "msabaoth.h"
#include "mutils.h"

#ifdef HAVE_LIBGEN_H
#include <libgen.h>
#endif

#ifndef HAVE_GETOPT_LONG
#  include "monet_getopt.h"
#else
# ifdef HAVE_GETOPT_H
#  include "getopt.h"
# endif
#endif

#ifdef _MSC_VER
#include <Psapi.h>      /* for GetModuleFileName */
#include <crtdbg.h>	/* for _CRT_ERROR, _CRT_ASSERT */
#endif

#ifdef _CRTDBG_MAP_ALLOC
/* Windows only:
   our definition of new and delete clashes with the one if
   _CRTDBG_MAP_ALLOC is defined.
 */
#undef _CRTDBG_MAP_ALLOC
#endif

#if defined(_MSC_VER) && _MSC_VER >= 1400
#define getcwd _getcwd
#endif

#ifdef HAVE_CONSOLE
static int monet_daemon;
#endif

/* NEEDED? */
#if defined(_MSC_VER) && defined(__cplusplus)
#include <eh.h>
void
mserver_abort()
{
	fprintf(stderr, "\n! mserver_abort() was called by terminate(). !\n");
	fflush(stderr);
	exit(0);
}
#endif

#ifdef _MSC_VER
static void
mserver_invalid_parameter_handler(
	const wchar_t *expression,
	const wchar_t *function,
	const wchar_t *file,
	unsigned int line,
	uintptr_t reserved)
{
	(void) expression;
	(void) function;
	(void) file;
	(void) line;
	(void) reserved;
	/* the essential bit of this function is that it returns:
	 * we don't want the server to quit when a function is called
	 * with an invalid parameter */
}
#endif

__declspec(noreturn) static void usage(char *prog, int xit)
	__attribute__((__noreturn__));

static void
usage(char *prog, int xit)
{
	fprintf(stderr, "Usage: %s [options] [scripts]\n", prog);
	fprintf(stderr, "    --dbpath=<directory>      Specify database location\n");
	fprintf(stderr, "    --dbextra=<directory>     Directory for transient BATs\n");
	fprintf(stderr, "    --dbinit=<stmt>           Execute statement at startup\n");
	fprintf(stderr, "    --config=<config_file>    Use config_file to read options from\n");
	fprintf(stderr, "    --daemon=yes|no           Do not read commands from standard input [no]\n");
	fprintf(stderr, "    --single-user             Allow only one user at a time\n");
	fprintf(stderr, "    --readonly                Safeguard database\n");
	fprintf(stderr, "    --set <option>=<value>    Set configuration option\n");
	fprintf(stderr, "    --help                    Print this list of options\n");
	fprintf(stderr, "    --version                 Print version and compile time info\n");

	fprintf(stderr, "The debug, testing & trace options:\n");
	fprintf(stderr, "     --threads\n");
	fprintf(stderr, "     --memory\n");
	fprintf(stderr, "     --io\n");
	fprintf(stderr, "     --heaps\n");
	fprintf(stderr, "     --properties\n");
	fprintf(stderr, "     --transactions\n");
	fprintf(stderr, "     --modules\n");
	fprintf(stderr, "     --algorithms\n");
	fprintf(stderr, "     --performance\n");
	fprintf(stderr, "     --optimizers\n");
	fprintf(stderr, "     --trace\n");
	fprintf(stderr, "     --forcemito\n");
	fprintf(stderr, "     --debug=<bitmask>\n");

	exit(xit);
}

/*
 * Collect some global system properties to relate performance results later
 */
static void
monet_hello(void)
{
	dbl sz_mem_h;
	char  *qc = " kMGTPE";
	int qi = 0;
	size_t len;

	monet_memory = MT_npages() * MT_pagesize();
	sz_mem_h = (dbl) monet_memory;
	while (sz_mem_h >= 1000.0 && qi < 6) {
		sz_mem_h /= 1024.0;
		qi++;
	}

	printf("# MonetDB 5 server v" VERSION);
	/* coverity[pointless_string_compare] */
	if (strcmp(MONETDB_RELEASE, "unreleased") == 0)
		printf("\n# This is an unreleased version");
	else
		printf(" \"%s\"", MONETDB_RELEASE);
	printf("\n# Serving database '%s', using %d thread%s\n",
			GDKgetenv("gdk_dbname"),
			GDKnr_threads, (GDKnr_threads != 1) ? "s" : "");
	printf("# Compiled for %s/" SZFMT "bit%s\n",
			HOST, sizeof(ptr) * 8,
#ifdef HAVE_HGE
			" with 128bit integers"
#else
			""
#endif
			);
	printf("# Found %.3f %ciB available main-memory.\n",
			sz_mem_h, qc[qi]);
#ifdef MONET_GLOBAL_DEBUG
	printf("# Database path:%s\n", GDKgetenv("gdk_dbpath"));
	printf("# Module path:%s\n", GDKgetenv("monet_mod_path"));
#endif
	printf("# Copyright (c) 1993-July 2008 CWI.\n");
	printf("# Copyright (c) August 2008-2017 MonetDB B.V., all rights reserved\n");
	printf("# Visit https://www.monetdb.org/ for further information\n");

	// The properties shipped through the performance profiler
	len = snprintf(monet_characteristics, sizeof(monet_characteristics)-1, "{\n\"version\":\"%s\",\n", VERSION);
	len += snprintf(monet_characteristics + len, sizeof(monet_characteristics)-1-len, "\"release\":\"%s\",\n", MONETDB_RELEASE);
	len += snprintf(monet_characteristics + len, sizeof(monet_characteristics)-1-len, "\"host\":\"%s\",\n", HOST);
	len += snprintf(monet_characteristics + len, sizeof(monet_characteristics)-1-len, "\"threads\":\"%d\",\n", GDKnr_threads);
	len += snprintf(monet_characteristics + len, sizeof(monet_characteristics)-1-len, "\"memory\":\"%.3f %cB\",\n", sz_mem_h, qc[qi]);
	len += snprintf(monet_characteristics + len, sizeof(monet_characteristics)-1-len, "\"oid\":\""SZFMT"\",\n", sizeof(oid) *8);
	len += snprintf(monet_characteristics + len, sizeof(monet_characteristics)-1-len, "\"packages\":[");
	// add the compiled in package names
#ifdef HAVE_HGE
	len += snprintf(monet_characteristics + len, sizeof(monet_characteristics)-1-len, "\"%s\"","huge");
#endif
	len += snprintf(monet_characteristics + len, sizeof(monet_characteristics)-1-len, "]\n}");
}

static str
absolute_path(str s)
{
	if (!MT_path_absolute(s)) {
		str ret = (str) GDKmalloc(strlen(s) + strlen(monet_cwd) + 2);

		if (ret)
			sprintf(ret, "%s%c%s", monet_cwd, DIR_SEP, s);
		return ret;
	}
	return GDKstrdup(s);
}

#define BSIZE 8192

static int
monet_init(opt *set, int setlen)
{
	/* determine Monet's kernel settings */
	if (!GDKinit(set, setlen))
		return 0;

#ifdef HAVE_CONSOLE
	monet_daemon = 0;
	if (GDKgetenv_isyes("monet_daemon")) {
		monet_daemon = 1;
#ifdef HAVE_SETSID
		setsid();
#endif
	}
#endif
	monet_hello();
	return 1;
}

static void emergencyBreakpoint(void)
{
	/* just a handle to break after system initialization for GDB */
}

static void
handler(int sig)
{
	(void) sig;
	mal_exit();
}

int
main(int argc, char **av)
{
	char *prog = *av;
	opt *set = NULL;
	int i, grpdebug = 0, debug = 0, setlen = 0, listing = 0;
	str dbinit = NULL;
	str err = MAL_SUCCEED;
	char prmodpath[1024];
	char *modpath = NULL;
	char *binpath = NULL;
	str *monet_script;
	char *dbpath = NULL;
	char *dbextra = NULL;
	static struct option long_options[] = {
		{ "config", 1, 0, 'c' },
		{ "dbpath", 1, 0, 0 },
		{ "dbextra", 1, 0, 0 },
		{ "dbinit", 1, 0, 0 } ,
		{ "daemon", 1, 0, 0 },
		{ "debug", 2, 0, 'd' },
		{ "help", 0, 0, '?' },
		{ "version", 0, 0, 0 },
		{ "readonly", 0, 0, 'r' },
		{ "single-user", 0, 0, 0 },
		{ "set", 1, 0, 's' },
		{ "threads", 0, 0, 0 },
		{ "memory", 0, 0, 0 },
		{ "properties", 0, 0, 0 },
		{ "io", 0, 0, 0 },
		{ "transactions", 0, 0, 0 },
		{ "trace", 2, 0, 't' },
		{ "modules", 0, 0, 0 },
		{ "algorithms", 0, 0, 0 },
		{ "optimizers", 0, 0, 0 },
		{ "performance", 0, 0, 0 },
		{ "forcemito", 0, 0, 0 },
		{ "heaps", 0, 0, 0 },
		{ 0, 0, 0, 0 }
	};

#if defined(_MSC_VER) && defined(__cplusplus)
	set_terminate(mserver_abort);
#endif
#ifdef _MSC_VER
	_CrtSetReportMode(_CRT_ERROR, 0);
	_CrtSetReportMode(_CRT_ASSERT, 0);
	_set_invalid_parameter_handler(mserver_invalid_parameter_handler);
#ifdef _TWO_DIGIT_EXPONENT
	_set_output_format(_TWO_DIGIT_EXPONENT);
#endif
#endif
	if (setlocale(LC_CTYPE, "") == NULL) {
		GDKfatal("cannot set locale\n");
	}

	if (getcwd(monet_cwd, PATHLENGTH - 1) == NULL) {
		perror("pwd");
		fprintf(stderr,"monet_init: could not determine current directory\n");
		exit(-1);
	}

	/* retrieve binpath early (before monet_init) because some
	 * implementations require the working directory when the binary was
	 * called */
	binpath = get_bin_path();

	if (!(setlen = mo_builtin_settings(&set)))
		usage(prog, -1);

	for (;;) {
		int option_index = 0;

		int c = getopt_long(argc, av, "c:d::rs:t::?",
				long_options, &option_index);

		if (c == -1)
			break;

		switch (c) {
		case 0:
			if (strcmp(long_options[option_index].name, "dbpath") == 0) {
				size_t optarglen = strlen(optarg);
				/* remove trailing directory separator */
				while (optarglen > 0 &&
				       (optarg[optarglen - 1] == '/' ||
					optarg[optarglen - 1] == '\\'))
					optarg[--optarglen] = '\0';
				dbpath = absolute_path(optarg);
				if( dbpath == NULL)
					fprintf(stderr, "#error: can not allocate memory for dbpath\n");
				else
					setlen = mo_add_option(&set, setlen, opt_cmdline, "gdk_dbpath", dbpath);
				break;
			}
			if (strcmp(long_options[option_index].name, "dbextra") == 0) {
				if (dbextra)
					fprintf(stderr, "#warning: ignoring multiple --dbextra arguments\n");
				else
					dbextra = optarg;
				break;
			}
			if (strcmp(long_options[option_index].name, "dbinit") == 0) {
				if (dbinit)
					fprintf(stderr, "#warning: ignoring multiple --dbinit argument\n");
				else
					dbinit = optarg;
				break;
			}
#ifdef HAVE_CONSOLE
			if (strcmp(long_options[option_index].name, "daemon") == 0) {
				setlen = mo_add_option(&set, setlen, opt_cmdline, "monet_daemon", optarg);
				break;
			}
#endif
			if (strcmp(long_options[option_index].name, "single-user") == 0) {
				setlen = mo_add_option(&set, setlen, opt_cmdline, "gdk_single_user", "yes");
				break;
			}
			if (strcmp(long_options[option_index].name, "version") == 0) {
				monet_version();
				exit(0);
			}
			/* debugging options */
			if (strcmp(long_options[option_index].name, "properties") == 0) {
				grpdebug |= GRPproperties;
				break;
			}
			if (strcmp(long_options[option_index].name, "algorithms") == 0) {
				grpdebug |= GRPalgorithms;
				break;
			}
			if (strcmp(long_options[option_index].name, "optimizers") == 0) {
				grpdebug |= GRPoptimizers;
				break;
			}
			if (strcmp(long_options[option_index].name, "forcemito") == 0) {
				grpdebug |= GRPforcemito;
				break;
			}
			if (strcmp(long_options[option_index].name, "performance") == 0) {
				grpdebug |= GRPperformance;
				break;
			}
			if (strcmp(long_options[option_index].name, "io") == 0) {
				grpdebug |= GRPio;
				break;
			}
			if (strcmp(long_options[option_index].name, "memory") == 0) {
				grpdebug |= GRPmemory;
				break;
			}
			if (strcmp(long_options[option_index].name, "modules") == 0) {
				grpdebug |= GRPmodules;
				break;
			}
			if (strcmp(long_options[option_index].name, "transactions") == 0) {
				grpdebug |= GRPtransactions;
				break;
			}
			if (strcmp(long_options[option_index].name, "threads") == 0) {
				grpdebug |= GRPthreads;
				break;
			}
			if (strcmp(long_options[option_index].name, "trace") == 0) {
				mal_trace = 1;
				break;
			}
			if (strcmp(long_options[option_index].name, "heaps") == 0) {
				grpdebug |= GRPheaps;
				break;
			}
			usage(prog, -1);
		/* not reached */
		case 'c':
			/* coverity[var_deref_model] */
			setlen = mo_add_option(&set, setlen, opt_cmdline, "config", optarg);
			break;
		case 'd':
			if (optarg) {
				char *endarg;
				debug |= strtol(optarg, &endarg, 10);
				if (*endarg != '\0') {
					fprintf(stderr, "ERROR: wrong format for --debug=%s\n",
							optarg);
					usage(prog, -1);
				}
			} else {
				debug |= 1;
			}
			break;
		case 'r':
			setlen = mo_add_option(&set, setlen, opt_cmdline, "gdk_readonly", "yes");
			break;
		case 's': {
			/* should add option to a list */
			/* coverity[var_deref_model] */
			char *tmp = strchr(optarg, '=');

			if (tmp) {
				*tmp = '\0';
				setlen = mo_add_option(&set, setlen, opt_cmdline, optarg, tmp + 1);
			} else
				fprintf(stderr, "ERROR: wrong format %s\n", optarg);
			}
			break;
		case 't':
			mal_trace = 1;
			break;
		case '?':
			/* a bit of a hack: look at the option that the
			   current `c' is based on and see if we recognize
			   it: if -? or --help, exit with 0, else with -1 */
			usage(prog, strcmp(av[optind - 1], "-?") == 0 || strcmp(av[optind - 1], "--help") == 0 ? 0 : -1);
		default:
			fprintf(stderr, "ERROR: getopt returned character "
							"code '%c' 0%o\n", c, c);
			usage(prog, -1);
		}
	}

	if (!(setlen = mo_system_config(&set, setlen)))
		usage(prog, -1);

	if (debug || grpdebug) {
		char buf[16];
		char wasdebug = debug != 0;

		debug |= grpdebug;  /* add the algorithm tracers */
		snprintf(buf, sizeof(buf) - 1, "%d", debug);
		setlen = mo_add_option(&set, setlen, opt_cmdline, "gdk_debug", buf);
		if (wasdebug)
			mo_print_options(set, setlen);
	}

	monet_script = (str *) malloc(sizeof(str) * (argc + 1));
	if (monet_script == NULL) {
		fprintf(stderr, "!ERROR: cannot allocate memory for script \n");
		exit(1);
	}
	i = 0;
	while (optind < argc) {
		monet_script[i] = absolute_path(av[optind]);
		if (monet_script[i] == NULL) {
			fprintf(stderr, "!ERROR: cannot allocate memory for script \n");
			exit(1);
		}
		i++;
		optind++;
	}
	monet_script[i] = NULL;
	if (!dbpath) {
		dbpath = absolute_path(mo_find_option(set, setlen, "gdk_dbpath"));
		if (dbpath == NULL || GDKcreatedir(dbpath) != GDK_SUCCEED) {
			fprintf(stderr, "!ERROR: cannot allocate memory for database directory \n");
			exit(1);
		}
	}
	if (GDKcreatedir(dbpath) != GDK_SUCCEED) {
		fprintf(stderr, "!ERROR: cannot create directory for %s\n", dbpath);
		exit(1);
	}
	BBPaddfarm(dbpath, 1 << PERSISTENT);
	BBPaddfarm(dbextra ? dbextra : dbpath, 1 << TRANSIENT);
	GDKfree(dbpath);
	if (monet_init(set, setlen) == 0) {
		mo_free_options(set, setlen);
		return 0;
	}
	mo_free_options(set, setlen);

	if (GDKsetenv("monet_version", VERSION) != GDK_SUCCEED ||
	    GDKsetenv("monet_release", MONETDB_RELEASE) != GDK_SUCCEED) {
		fprintf(stderr, "!ERROR: GDKsetenv failed\n");
		exit(1);
	}

	if ((modpath = GDKgetenv("monet_mod_path")) == NULL) {
		/* start probing based on some heuristics given the binary
		 * location:
		 * bin/mserver5 -> ../
		 * libX/monetdb5/lib/
		 * probe libX = lib, lib32, lib64, lib/64 */
		char *libdirs[] = { "lib", "lib64", "lib/64", "lib32", NULL };
		struct stat sb;
		if (binpath != NULL) {
			char *p = strrchr(binpath, DIR_SEP);
			if (p != NULL)
				*p = '\0';
			p = strrchr(binpath, DIR_SEP);
			if (p != NULL) {
				*p = '\0';
				for (i = 0; libdirs[i] != NULL; i++) {
					snprintf(prmodpath, sizeof(prmodpath), "%s%c%s%cmonetdb5",
							binpath, DIR_SEP, libdirs[i], DIR_SEP);
					if (stat(prmodpath, &sb) == 0) {
						modpath = prmodpath;
						break;
					}
				}
			} else {
				printf("#warning: unusable binary location, "
					   "please use --set monet_mod_path=/path/to/... to "
					   "allow finding modules\n");
				fflush(NULL);
			}
		} else {
			printf("#warning: unable to determine binary location, "
				   "please use --set monet_mod_path=/path/to/... to "
				   "allow finding modules\n");
			fflush(NULL);
		}
		if (modpath != NULL &&
		    GDKsetenv("monet_mod_path", modpath) != GDK_SUCCEED) {
			fprintf(stderr, "!ERROR: GDKsetenv failed\n");
			exit(1);
		}
	}

	/* configure sabaoth to use the right dbpath and active database */
	msab_dbpathinit(GDKgetenv("gdk_dbpath"));
	/* wipe out all cruft, if left over */
	if ((err = msab_wildRetreat()) != NULL) {
		/* just swallow the error */
		free(err);
	}
	/* From this point, the server should exit cleanly.  Discussion:
	 * even earlier?  Sabaoth here registers the server is starting up. */
	if ((err = msab_registerStarting()) != NULL) {
		/* throw the error at the user, but don't die */
		fprintf(stderr, "!%s\n", err);
		free(err);
	}

#ifdef HAVE_SIGACTION
	{
		struct sigaction sa;

		sigemptyset(&sa.sa_mask);
		sa.sa_flags = 0;
		sa.sa_handler = handler;
		if (
				sigaction(SIGINT, &sa, NULL) == -1 ||
				sigaction(SIGQUIT, &sa, NULL) == -1 ||
				sigaction(SIGTERM, &sa, NULL) == -1)
		{
			fprintf(stderr, "!unable to create signal handlers\n");
		}
	}
#else
	signal(SIGINT, handler);
#ifdef SIGQUIT
	signal(SIGQUIT, handler);
#endif
	signal(SIGTERM, handler);
#endif

	{
		str lang = "mal";
		/* we inited mal before, so publish its existence */
		if ((err = msab_marchScenario(lang)) != NULL) {
			/* throw the error at the user, but don't die */
			fprintf(stderr, "!%s\n", err);
			free(err);
		}
	}

	{
		/* unlock the vault, first see if we can find the file which
		 * holds the secret */
		char secret[1024];
		char *secretp = secret;
		FILE *secretf;
		size_t len;

		if (GDKgetenv("monet_vault_key") == NULL) {
			/* use a default (hard coded, non safe) key */
			snprintf(secret, sizeof(secret), "%s", "Xas632jsi2whjds8");
		} else {
			if ((secretf = fopen(GDKgetenv("monet_vault_key"), "r")) == NULL) {
				snprintf(secret, sizeof(secret),
						"unable to open vault_key_file %s: %s",
						GDKgetenv("monet_vault_key"), strerror(errno));
				/* don't show this as a crash */
				msab_registerStop();
				GDKfatal("%s", secret);
			}
			len = fread(secret, 1, sizeof(secret), secretf);
			secret[len] = '\0';
			len = strlen(secret); /* secret can contain null-bytes */
			if (len == 0) {
				snprintf(secret, sizeof(secret), "vault key has zero-length!");
				/* don't show this as a crash */
				msab_registerStop();
				GDKfatal("%s", secret);
			} else if (len < 5) {
				fprintf(stderr, "#warning: your vault key is too short "
								"(" SZFMT "), enlarge your vault key!\n", len);
			}
			fclose(secretf);
		}
		if ((err = AUTHunlockVault(secretp)) != MAL_SUCCEED) {
			/* don't show this as a crash */
			msab_registerStop();
			GDKfatal("%s", err);
		}
	}
	/* make sure the authorisation BATs are loaded */
	if ((err = AUTHinitTables(NULL)) != MAL_SUCCEED) {
		/* don't show this as a crash */
		msab_registerStop();
		GDKfatal("%s", err);
	}
	if (mal_init()) {
		/* don't show this as a crash */
		msab_registerStop();
		return 0;
	}

	MSinitClientPrg(mal_clients, "user", "main");
	if (dbinit == NULL)
		dbinit = GDKgetenv("dbinit");
	if (dbinit)
		callString(mal_clients, dbinit, listing);

	emergencyBreakpoint();
<<<<<<< HEAD
	if (monet_script)
		for (i = 0; monet_script[i]; i++) {
			str msg = evalFile(monet_script[i], listing);
			/* check for internal exception message to terminate */
			if (msg) {
				if (strcmp(msg, "MALException:client.quit:Server stopped.") == 0)
					mal_exit();
				fprintf(stderr, "#%s: %s\n", monet_script[i], msg);
				freeException(msg);
			}
			GDKfree(monet_script[i]);
			monet_script[i] = 0;
=======
	for (i = 0; monet_script[i]; i++) {
		str msg = evalFile(mal_clients, monet_script[i], listing);
		/* check for internal exception message to terminate */
		if (msg) {
			if (strcmp(msg, "MALException:client.quit:Server stopped.") == 0)
				mal_exit();
			fprintf(stderr, "#%s: %s\n", monet_script[i], msg);
			freeException(msg);
>>>>>>> 5d5aec42
		}
		GDKfree(monet_script[i]);
		monet_script[i] = 0;
	}

	if ((err = msab_registerStarted()) != NULL) {
		/* throw the error at the user, but don't die */
		fprintf(stderr, "!%s\n", err);
		free(err);
	}

	free(monet_script);
#ifdef HAVE_CONSOLE
	if (!monet_daemon) {
		MSserveClient(mal_clients);
	} else
#endif
	while (1)
		MT_sleep_ms(5000);

	/* mal_exit calls MT_global_exit, so statements after this call will
	 * never get reached */
	mal_exit();

	return 0;
}<|MERGE_RESOLUTION|>--- conflicted
+++ resolved
@@ -656,29 +656,14 @@
 		callString(mal_clients, dbinit, listing);
 
 	emergencyBreakpoint();
-<<<<<<< HEAD
-	if (monet_script)
-		for (i = 0; monet_script[i]; i++) {
-			str msg = evalFile(monet_script[i], listing);
-			/* check for internal exception message to terminate */
-			if (msg) {
-				if (strcmp(msg, "MALException:client.quit:Server stopped.") == 0)
-					mal_exit();
-				fprintf(stderr, "#%s: %s\n", monet_script[i], msg);
-				freeException(msg);
-			}
-			GDKfree(monet_script[i]);
-			monet_script[i] = 0;
-=======
 	for (i = 0; monet_script[i]; i++) {
-		str msg = evalFile(mal_clients, monet_script[i], listing);
+		str msg = evalFile(monet_script[i], listing);
 		/* check for internal exception message to terminate */
 		if (msg) {
 			if (strcmp(msg, "MALException:client.quit:Server stopped.") == 0)
 				mal_exit();
 			fprintf(stderr, "#%s: %s\n", monet_script[i], msg);
 			freeException(msg);
->>>>>>> 5d5aec42
 		}
 		GDKfree(monet_script[i]);
 		monet_script[i] = 0;
